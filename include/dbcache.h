--- conflicted
+++ resolved
@@ -187,10 +187,7 @@
 	char			*db_error;
 
 	zbx_item_preproc_t	*preproc_ops;
-<<<<<<< HEAD
 	zbx_uint64_t		*dep_itemids;
-=======
->>>>>>> 18a790cd
 }
 DC_ITEM;
 
