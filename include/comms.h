/*
** Zabbix
** Copyright (C) 2000-2011 Zabbix SIA
**
** This program is free software; you can redistribute it and/or modify
** it under the terms of the GNU General Public License as published by
** the Free Software Foundation; either version 2 of the License, or
** (at your option) any later version.
**
** This program is distributed in the hope that it will be useful,
** but WITHOUT ANY WARRANTY; without even the implied warranty of
** MERCHANTABILITY or FITNESS FOR A PARTICULAR PURPOSE.  See the
** GNU General Public License for more details.
**
** You should have received a copy of the GNU General Public License
** along with this program; if not, write to the Free Software
** Foundation, Inc., 675 Mass Ave, Cambridge, MA 02139, USA.
**/

#ifndef ZABBIX_COMMS_H
#define ZABBIX_COMMS_H

#if defined(_WINDOWS)
#	if defined(__INT_MAX__) && __INT_MAX__ == 2147483647
typedef int	ssize_t;
#	else
typedef long	ssize_t;
#	endif

#	define ZBX_TCP_WRITE(s, b, bl)	((ssize_t)send((s), (b), (bl), 0))
#	define ZBX_TCP_READ(s, b, bl)	((ssize_t)recv((s), (b), (bl), 0))
#	define zbx_sock_close(s)	if (ZBX_SOCK_ERROR != (s)) closesocket(s)
#	define zbx_sock_last_error()	WSAGetLastError()

#	define ZBX_TCP_ERROR		SOCKET_ERROR
#	define ZBX_SOCK_ERROR		INVALID_SOCKET
#	define EAGAIN			WSAEWOULDBLOCK
#else
#	define ZBX_TCP_WRITE(s, b, bl)	((ssize_t)write((s), (b), (bl)))
#	define ZBX_TCP_READ(s, b, bl)	((ssize_t)read((s), (b), (bl)))
#	define zbx_sock_close(s)	if (ZBX_SOCK_ERROR != (s)) close(s)
#	define zbx_sock_last_error()	errno

#	define ZBX_TCP_ERROR		-1
#	define ZBX_SOCK_ERROR		-1
#endif

#if defined(SOCKET) || defined(_WINDOWS)
typedef SOCKET	ZBX_SOCKET;
#else
typedef int	ZBX_SOCKET;
#endif

typedef enum
{
	ZBX_TCP_ERR_NETWORK = 1,
	ZBX_TCP_ERR_TIMEOUT
}
zbx_tcp_errors;

typedef enum
{
	ZBX_BUF_TYPE_STAT = 0,
	ZBX_BUF_TYPE_DYN
}
zbx_buf_type_t;

#define ZBX_SOCKET_COUNT	256
#define ZBX_STAT_BUF_LEN	2048

typedef struct
{
	int		num_socks;
	ZBX_SOCKET	sockets[ZBX_SOCKET_COUNT];
	ZBX_SOCKET	socket;
	ZBX_SOCKET	socket_orig;
	char		buf_stat[ZBX_STAT_BUF_LEN];
	char		*buf_dyn;
	zbx_buf_type_t	buf_type;
	unsigned char	accepted;
	char		*error;
	int		timeout;
}
zbx_sock_t;

const char	*zbx_tcp_strerror();

#if !defined(_WINDOWS)
void	zbx_gethost_by_ip(const char *ip, char *host, size_t hostlen);
#endif

void	zbx_tcp_init(zbx_sock_t *s, ZBX_SOCKET o);
int     zbx_tcp_connect(zbx_sock_t *s, const char *source_ip, const char *ip, unsigned short port, int timeout);

#define ZBX_TCP_PROTOCOL	0x01

#define zbx_tcp_send(s, d)		zbx_tcp_send_ext((s), (d), ZBX_TCP_PROTOCOL, 0)
#define zbx_tcp_send_to(s, d, timeout)	zbx_tcp_send_ext((s), (d), ZBX_TCP_PROTOCOL, timeout)
#define zbx_tcp_send_raw(s, d)		zbx_tcp_send_ext((s), (d), 0, 0)

int     zbx_tcp_send_ext(zbx_sock_t *s, const char *data, unsigned char flags, int timeout);

void    zbx_tcp_close(zbx_sock_t *s);

#if defined(HAVE_IPV6)
int	get_address_family(const char *addr, int *family, char *error, int max_error_len);
#endif

int	zbx_tcp_listen(zbx_sock_t *s, const char *listen_ip, unsigned short listen_port);

int	zbx_tcp_accept(zbx_sock_t *s);
void	zbx_tcp_unaccept(zbx_sock_t *s);

void    zbx_tcp_free(zbx_sock_t *s);

#define ZBX_TCP_READ_UNTIL_CLOSE 0x01

#define	zbx_tcp_recv(s, data) 			SUCCEED_OR_FAIL(zbx_tcp_recv_ext(s, data, 0, 0))
#define	zbx_tcp_recv_to(s, data, timeout) 	SUCCEED_OR_FAIL(zbx_tcp_recv_ext(s, data, 0, timeout))

ssize_t	zbx_tcp_recv_ext(zbx_sock_t *s, char **data, unsigned char flags, int timeout);

char    *get_ip_by_socket(zbx_sock_t *s);
int	zbx_tcp_check_security(zbx_sock_t *s, const char *ip_list, int allow_if_empty);

<<<<<<< HEAD
#define	ZBX_DEFAULT_FTP_PORT		21
#define	ZBX_DEFAULT_SSH_PORT		22
#define	ZBX_DEFAULT_TELNET_PORT		23
#define	ZBX_DEFAULT_SMTP_PORT		25
#define	ZBX_DEFAULT_HTTP_PORT		80
#define	ZBX_DEFAULT_POP_PORT		110
#define	ZBX_DEFAULT_NNTP_PORT		119
#define	ZBX_DEFAULT_NTP_PORT		123
#define	ZBX_DEFAULT_IMAP_PORT		143
#define	ZBX_DEFAULT_LDAP_PORT		389
#define	ZBX_DEFAULT_HTTPS_PORT		443
#define	ZBX_DEFAULT_AGENT_PORT		10050
#define	ZBX_DEFAULT_SERVER_PORT		10051
#define	ZBX_DEFAULT_GATEWAY_PORT	10052

#define	ZBX_DEFAULT_AGENT_PORT_STR	"10050"
#define	ZBX_DEFAULT_SERVER_PORT_STR	"10051"
=======
#define ZBX_DEFAULT_FTP_PORT	21
#define ZBX_DEFAULT_SSH_PORT	22
#define ZBX_DEFAULT_TELNET_PORT	23
#define ZBX_DEFAULT_SMTP_PORT	25
#define ZBX_DEFAULT_DNS_PORT	53
#define ZBX_DEFAULT_HTTP_PORT	80
#define ZBX_DEFAULT_POP_PORT	110
#define ZBX_DEFAULT_NNTP_PORT	119
#define ZBX_DEFAULT_NTP_PORT	123
#define ZBX_DEFAULT_IMAP_PORT	143
#define ZBX_DEFAULT_LDAP_PORT	389
#define ZBX_DEFAULT_HTTPS_PORT	443
#define ZBX_DEFAULT_AGENT_PORT	10050
#define ZBX_DEFAULT_SERVER_PORT	10051

#define ZBX_DEFAULT_AGENT_PORT_STR	"10050"
#define ZBX_DEFAULT_SERVER_PORT_STR	"10051"
>>>>>>> 2696146e

int	zbx_send_response(zbx_sock_t *sock, int result, const char *info, int timeout);
int	zbx_recv_response(zbx_sock_t *sock, char *info, int max_info_len, int timeout);

#endif<|MERGE_RESOLUTION|>--- conflicted
+++ resolved
@@ -123,43 +123,24 @@
 char    *get_ip_by_socket(zbx_sock_t *s);
 int	zbx_tcp_check_security(zbx_sock_t *s, const char *ip_list, int allow_if_empty);
 
-<<<<<<< HEAD
-#define	ZBX_DEFAULT_FTP_PORT		21
-#define	ZBX_DEFAULT_SSH_PORT		22
-#define	ZBX_DEFAULT_TELNET_PORT		23
-#define	ZBX_DEFAULT_SMTP_PORT		25
-#define	ZBX_DEFAULT_HTTP_PORT		80
-#define	ZBX_DEFAULT_POP_PORT		110
-#define	ZBX_DEFAULT_NNTP_PORT		119
-#define	ZBX_DEFAULT_NTP_PORT		123
-#define	ZBX_DEFAULT_IMAP_PORT		143
-#define	ZBX_DEFAULT_LDAP_PORT		389
-#define	ZBX_DEFAULT_HTTPS_PORT		443
-#define	ZBX_DEFAULT_AGENT_PORT		10050
-#define	ZBX_DEFAULT_SERVER_PORT		10051
-#define	ZBX_DEFAULT_GATEWAY_PORT	10052
-
-#define	ZBX_DEFAULT_AGENT_PORT_STR	"10050"
-#define	ZBX_DEFAULT_SERVER_PORT_STR	"10051"
-=======
-#define ZBX_DEFAULT_FTP_PORT	21
-#define ZBX_DEFAULT_SSH_PORT	22
-#define ZBX_DEFAULT_TELNET_PORT	23
-#define ZBX_DEFAULT_SMTP_PORT	25
-#define ZBX_DEFAULT_DNS_PORT	53
-#define ZBX_DEFAULT_HTTP_PORT	80
-#define ZBX_DEFAULT_POP_PORT	110
-#define ZBX_DEFAULT_NNTP_PORT	119
-#define ZBX_DEFAULT_NTP_PORT	123
-#define ZBX_DEFAULT_IMAP_PORT	143
-#define ZBX_DEFAULT_LDAP_PORT	389
-#define ZBX_DEFAULT_HTTPS_PORT	443
-#define ZBX_DEFAULT_AGENT_PORT	10050
-#define ZBX_DEFAULT_SERVER_PORT	10051
+#define ZBX_DEFAULT_FTP_PORT		21
+#define ZBX_DEFAULT_SSH_PORT		22
+#define ZBX_DEFAULT_TELNET_PORT		23
+#define ZBX_DEFAULT_SMTP_PORT		25
+#define ZBX_DEFAULT_DNS_PORT		53
+#define ZBX_DEFAULT_HTTP_PORT		80
+#define ZBX_DEFAULT_POP_PORT		110
+#define ZBX_DEFAULT_NNTP_PORT		119
+#define ZBX_DEFAULT_NTP_PORT		123
+#define ZBX_DEFAULT_IMAP_PORT		143
+#define ZBX_DEFAULT_LDAP_PORT		389
+#define ZBX_DEFAULT_HTTPS_PORT		443
+#define ZBX_DEFAULT_AGENT_PORT		10050
+#define ZBX_DEFAULT_SERVER_PORT		10051
+#define ZBX_DEFAULT_GATEWAY_PORT	10052
 
 #define ZBX_DEFAULT_AGENT_PORT_STR	"10050"
 #define ZBX_DEFAULT_SERVER_PORT_STR	"10051"
->>>>>>> 2696146e
 
 int	zbx_send_response(zbx_sock_t *sock, int result, const char *info, int timeout);
 int	zbx_recv_response(zbx_sock_t *sock, char *info, int max_info_len, int timeout);
