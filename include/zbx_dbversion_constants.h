--- conflicted
+++ resolved
@@ -59,19 +59,10 @@
 #define ZBX_ELASTIC_MAX_VERSION					79999
 #define ZBX_ELASTIC_MAX_VERSION_STR				ZBX_ELASTIC_MIN_VERSION_STR
 
-<<<<<<< HEAD
-#define ZBX_TIMESCALE_MIN_VERSION				10500
-#define ZBX_TIMESCALE_MIN_VERSION_STR				"1.5.0"
-#define ZBX_TIMESCALE_MIN_SUPPORTED_VERSION 			20001
-#define ZBX_TIMESCALE_MIN_SUPPORTED_VERSION_STR 		"2.0.1"
-#define ZBX_TIMESCALE_MIN_VERSION_WITH_LICENSE_PARAM_SUPPORT	20000
-=======
-#define ZBX_POSTGRESQL_MIN_VERSION_WITH_TIMESCALEDB		ZBX_POSTGRESQL_MIN_VERSION
 #define ZBX_TIMESCALE_MIN_VERSION				20001
 #define ZBX_TIMESCALE_MIN_VERSION_STR				"2.0.1"
 #define ZBX_TIMESCALE_MIN_SUPPORTED_VERSION 			21000
 #define ZBX_TIMESCALE_MIN_SUPPORTED_VERSION_STR 		"2.10.0"
->>>>>>> 00c3012e
 #define ZBX_TIMESCALE_MAX_VERSION				21199
 #define ZBX_TIMESCALE_MAX_VERSION_STR				"2.11"
 #define ZBX_TIMESCALE_LICENSE_APACHE_STR			"TimescaleDB Apache 2 Edition"
