--- conflicted
+++ resolved
@@ -116,15 +116,12 @@
 						ZBX_EVAL_PARSE_LOGIC | ZBX_EVAL_PARSE_VAR 		|\
 						ZBX_EVAL_PARSE_COMPOUND_CONST)
 
-<<<<<<< HEAD
 #define ZBX_EVAL_PARSE_QUERY_EXPRESSION		(ZBX_EVAL_PARSE_USERMACRO | ZBX_EVAL_PARSE_COMPARE_EQ		|\
 						ZBX_EVAL_PARSE_LOGIC | ZBX_EVAL_PARSE_GROUP 			|\
 						ZBX_EVAL_PARSE_VAR_STR | ZBX_EVAL_PARSE_PROPERTY)
 
-=======
 #define	ZBX_EVAL_PARSE_EXPRESSION_MACRO		(ZBX_EVAL_PARSE_USERMACRO | ZBX_EVAL_PARSE_ITEM_QUERY |	\
 						ZBX_EVAL_PARSE_FUNCTION | ZBX_EVAL_PARSE_COMPOUND_CONST)
->>>>>>> 0ba13369
 /* expression composition rules */
 
 #define ZBX_EVAL_COMPOSE_LLD			__UINT64_C(0x01000000)
