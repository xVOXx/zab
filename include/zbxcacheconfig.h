/*
** Zabbix
** Copyright (C) 2001-2023 Zabbix SIA
**
** This program is free software; you can redistribute it and/or modify
** it under the terms of the GNU General Public License as published by
** the Free Software Foundation; either version 2 of the License, or
** (at your option) any later version.
**
** This program is distributed in the hope that it will be useful,
** but WITHOUT ANY WARRANTY; without even the implied warranty of
** MERCHANTABILITY or FITNESS FOR A PARTICULAR PURPOSE. See the
** GNU General Public License for more details.
**
** You should have received a copy of the GNU General Public License
** along with this program; if not, write to the Free Software
** Foundation, Inc., 51 Franklin Street, Fifth Floor, Boston, MA  02110-1301, USA.
**/

#ifndef ZABBIX_CACHECONFIG_H
#define ZABBIX_CACHECONFIG_H

#include "zbxdbhigh.h"
#include "zbxcomms.h"
#include "zbxeval.h"
#include "zbxavailability.h"
#include "zbxversion.h"
#include "zbxvault.h"
#include "zbxregexp.h"
#include "zbxtagfilter.h"

#define	ZBX_NO_POLLER			255
#define	ZBX_POLLER_TYPE_NORMAL		0
#define	ZBX_POLLER_TYPE_UNREACHABLE	1
#define	ZBX_POLLER_TYPE_IPMI		2
#define	ZBX_POLLER_TYPE_PINGER		3
#define	ZBX_POLLER_TYPE_JAVA		4
#define	ZBX_POLLER_TYPE_HISTORY		5
#define	ZBX_POLLER_TYPE_ODBC		6
#define	ZBX_POLLER_TYPE_COUNT		7	/* number of poller types */

typedef enum
{
	ZBX_SESSION_TYPE_DATA = 0,
	ZBX_SESSION_TYPE_CONFIG,
	ZBX_SESSION_TYPE_COUNT,
}
zbx_session_type_t;

#define ZBX_MAX_JAVA_ITEMS		32
#define ZBX_MAX_SNMP_ITEMS		128
#define ZBX_MAX_POLLER_ITEMS		128	/* MAX(ZBX_MAX_JAVA_ITEMS, ZBX_MAX_SNMP_ITEMS) */
#define ZBX_MAX_PINGER_ITEMS		128

#define ZBX_SNMPTRAP_LOGGING_ENABLED	1

#define ZBX_AGENT_ZABBIX	(INTERFACE_TYPE_AGENT - 1)
#define ZBX_AGENT_SNMP		(INTERFACE_TYPE_SNMP - 1)
#define ZBX_AGENT_IPMI		(INTERFACE_TYPE_IPMI - 1)
#define ZBX_AGENT_JMX		(INTERFACE_TYPE_JMX - 1)
#define ZBX_AGENT_UNKNOWN	255
#define ZBX_AGENT_MAX		INTERFACE_TYPE_COUNT

typedef struct
{
	zbx_uint64_t	interfaceid;
	char		ip_orig[ZBX_INTERFACE_IP_LEN_MAX];
	char		dns_orig[ZBX_INTERFACE_DNS_LEN_MAX];
	char		port_orig[ZBX_INTERFACE_PORT_LEN_MAX];
	char		*addr;
	unsigned short	port;
	unsigned char	useip;
	unsigned char	type;
	unsigned char	main;
	unsigned char	available;
	int		disable_until;
	char		error[ZBX_INTERFACE_ERROR_LEN_MAX];
	int		errors_from;
}
zbx_dc_interface_t;

typedef struct
{
	zbx_uint64_t	interfaceid;
	char		*addr;
	unsigned char	type;
	unsigned char	main;
	unsigned char	bulk;
	unsigned char	snmp_version;
	unsigned char	useip;
	char		ip_orig[ZBX_INTERFACE_IP_LEN_MAX];
	char		dns_orig[ZBX_INTERFACE_DNS_LEN_MAX];
	char		port_orig[ZBX_INTERFACE_PORT_LEN_MAX];
}
zbx_dc_interface2_t;

#define ZBX_HOST_IPMI_USERNAME_LEN	16
#define ZBX_HOST_IPMI_USERNAME_LEN_MAX	(ZBX_HOST_IPMI_USERNAME_LEN + 1)
#define ZBX_HOST_IPMI_PASSWORD_LEN	20
#define ZBX_HOST_IPMI_PASSWORD_LEN_MAX	(ZBX_HOST_IPMI_PASSWORD_LEN + 1)
#define ZBX_HOST_PROXY_ADDRESS_LEN	255
#define ZBX_HOST_PROXY_ADDRESS_LEN_MAX	(ZBX_HOST_PROXY_ADDRESS_LEN + 1)

typedef struct
{
	zbx_uint64_t	hostid;
	zbx_uint64_t	proxy_hostid;
	char		host[ZBX_HOSTNAME_BUF_LEN];
	char		name[ZBX_MAX_HOSTNAME_LEN * ZBX_MAX_BYTES_IN_UTF8_CHAR + 1];
	unsigned char	maintenance_status;
	unsigned char	maintenance_type;
	int		maintenance_from;
	signed char	ipmi_authtype;
	unsigned char	ipmi_privilege;
	char		ipmi_username[ZBX_HOST_IPMI_USERNAME_LEN_MAX];
	char		ipmi_password[ZBX_HOST_IPMI_PASSWORD_LEN_MAX];
	unsigned char	status;
	unsigned char	tls_connect;
	unsigned char	tls_accept;
#if defined(HAVE_GNUTLS) || defined(HAVE_OPENSSL)
	char		tls_issuer[HOST_TLS_ISSUER_LEN_MAX];
	char		tls_subject[HOST_TLS_SUBJECT_LEN_MAX];
	char		tls_psk_identity[HOST_TLS_PSK_IDENTITY_LEN_MAX];
	char		tls_psk[HOST_TLS_PSK_LEN_MAX];
#endif
}
zbx_dc_host_t;

typedef struct
{
	zbx_dc_host_t		host;
	zbx_dc_interface_t	interface;
	zbx_uint64_t		itemid;
	zbx_uint64_t		lastlogsize;
	unsigned char		type;
	unsigned char		snmp_version;
	unsigned char		value_type;
	unsigned char		state;
	unsigned char		snmpv3_securitylevel;
	unsigned char		authtype;
	unsigned char		flags;
	unsigned char		snmpv3_authprotocol;
	unsigned char		snmpv3_privprotocol;
	unsigned char		status;
	unsigned char		follow_redirects;
	unsigned char		post_type;
	unsigned char		retrieve_mode;
	unsigned char		request_method;
	unsigned char		output_format;
	unsigned char		verify_peer;
	unsigned char		verify_host;
	unsigned char		allow_traps;
	char			key_orig[ZBX_ITEM_KEY_LEN * ZBX_MAX_BYTES_IN_UTF8_CHAR + 1], *key;
	char			*delay;
	int			mtime;
	char			trapper_hosts[ZBX_ITEM_TRAPPER_HOSTS_LEN_MAX];
	char			logtimefmt[ZBX_ITEM_LOGTIMEFMT_LEN_MAX];
	char			snmp_community_orig[ZBX_ITEM_SNMP_COMMUNITY_LEN_MAX], *snmp_community;
	char			snmp_oid_orig[ZBX_ITEM_SNMP_OID_LEN_MAX], *snmp_oid;
	char			snmpv3_securityname_orig[ZBX_ITEM_SNMPV3_SECURITYNAME_LEN_MAX], *snmpv3_securityname;
	char			snmpv3_authpassphrase_orig[ZBX_ITEM_SNMPV3_AUTHPASSPHRASE_LEN_MAX],
				*snmpv3_authpassphrase;
	char			snmpv3_privpassphrase_orig[ZBX_ITEM_SNMPV3_PRIVPASSPHRASE_LEN_MAX],
				*snmpv3_privpassphrase;
	char			ipmi_sensor[ZBX_ITEM_IPMI_SENSOR_LEN_MAX];
	char			*params;
	char			username_orig[ZBX_ITEM_USERNAME_LEN_MAX], *username;
	char			publickey_orig[ZBX_ITEM_PUBLICKEY_LEN_MAX], *publickey;
	char			privatekey_orig[ZBX_ITEM_PRIVATEKEY_LEN_MAX], *privatekey;
	char			password_orig[ZBX_ITEM_PASSWORD_LEN_MAX], *password;
	char			snmpv3_contextname_orig[ZBX_ITEM_SNMPV3_CONTEXTNAME_LEN_MAX], *snmpv3_contextname;
	char			jmx_endpoint_orig[ZBX_ITEM_JMX_ENDPOINT_LEN_MAX], *jmx_endpoint;
	char			timeout_orig[ZBX_ITEM_TIMEOUT_LEN_MAX], *timeout;
	char			url_orig[ZBX_ITEM_URL_LEN_MAX], *url;
	char			query_fields_orig[ZBX_ITEM_QUERY_FIELDS_LEN_MAX], *query_fields;
	char			*posts;
	char			status_codes_orig[ZBX_ITEM_STATUS_CODES_LEN_MAX], *status_codes;
	char			http_proxy_orig[ZBX_ITEM_HTTP_PROXY_LEN_MAX], *http_proxy;
	char			*headers;
	char			ssl_cert_file_orig[ZBX_ITEM_SSL_CERT_FILE_LEN_MAX], *ssl_cert_file;
	char			ssl_key_file_orig[ZBX_ITEM_SSL_KEY_FILE_LEN_MAX], *ssl_key_file;
	char			ssl_key_password_orig[ZBX_ITEM_SSL_KEY_PASSWORD_LEN_MAX], *ssl_key_password;
	char			*script_params;
	char			*error;
	unsigned char		*formula_bin;
	int			snmp_max_repetitions;
}
zbx_dc_item_t;

typedef struct
{
	zbx_uint64_t	hostid;
	zbx_uint64_t	proxy_hostid;
	char		host[ZBX_HOSTNAME_BUF_LEN];
	char		name[ZBX_MAX_HOSTNAME_LEN * ZBX_MAX_BYTES_IN_UTF8_CHAR + 1];
	signed char	inventory_mode;
	unsigned char	status;
}
zbx_history_sync_host_t;

typedef struct
{
	zbx_history_sync_host_t	host;
	zbx_uint64_t		itemid;
	zbx_uint64_t		lastlogsize;
	zbx_uint64_t		valuemapid;
	char			key_orig[ZBX_ITEM_KEY_LEN * ZBX_MAX_BYTES_IN_UTF8_CHAR + 1];
	char			*units;
	char			*error;
	char			*history_period, *trends_period;
	int			mtime;
	int			history_sec;
	int			trends_sec;
	int			flags;
	unsigned char		type;
	unsigned char		value_type;
	unsigned char		state;
	unsigned char		inventory_link;
	unsigned char		status;
	unsigned char		history;
	unsigned char		trends;
}
zbx_history_sync_item_t;

typedef struct
{
	zbx_uint64_t	hostid;
	zbx_uint64_t	proxy_hostid;
	char		host[ZBX_HOSTNAME_BUF_LEN];
	char		name[ZBX_MAX_HOSTNAME_LEN * ZBX_MAX_BYTES_IN_UTF8_CHAR + 1];
	unsigned char	maintenance_status;
	unsigned char	maintenance_type;
	int		maintenance_from;
	unsigned char	status;
	unsigned char	tls_accept;
#if defined(HAVE_GNUTLS) || defined(HAVE_OPENSSL)
	char		tls_issuer[HOST_TLS_ISSUER_LEN_MAX];
	char		tls_subject[HOST_TLS_SUBJECT_LEN_MAX];
	char		tls_psk_identity[HOST_TLS_PSK_IDENTITY_LEN_MAX];
	char		tls_psk[HOST_TLS_PSK_LEN_MAX];
#endif
}
zbx_history_recv_host_t;

typedef struct
{
	zbx_history_recv_host_t	host;
	zbx_dc_interface_t		interface;
	zbx_uint64_t		itemid;
	unsigned char		value_type;
	unsigned char		state;
	unsigned char		flags;
	unsigned char		type;
	unsigned char		status;
	unsigned char		allow_traps;
	char			key_orig[ZBX_ITEM_KEY_LEN * ZBX_MAX_BYTES_IN_UTF8_CHAR + 1], *key;
	char			trapper_hosts[ZBX_ITEM_TRAPPER_HOSTS_LEN_MAX];
	char			logtimefmt[ZBX_ITEM_LOGTIMEFMT_LEN_MAX];
}
zbx_history_recv_item_t;

typedef struct
{
	zbx_uint64_t	itemid;
	zbx_uint64_t	proxy_hostid;
	const char	*host;
	const char	*key_orig;
	unsigned char	value_type;
}
zbx_dc_evaluate_item_t;

typedef struct
{
	zbx_uint64_t	functionid;
	zbx_uint64_t	triggerid;
	zbx_uint64_t	itemid;
	char		*function;
	char		*parameter;
	unsigned char	type;
}
zbx_dc_function_t;

typedef struct
{
	zbx_uint64_t	hostid;
	zbx_uint64_t	itemid;
	zbx_tag_t	tag;
}
zbx_item_tag_t;

typedef struct _DC_TRIGGER
{
	zbx_uint64_t		triggerid;
	char			*description;
	char			*expression;
	char			*recovery_expression;

	char			*error;
	char			*new_error;
	char			*correlation_tag;
	char			*opdata;
	char			*event_name;
	unsigned char		*expression_bin;
	unsigned char		*recovery_expression_bin;
	zbx_timespec_t		timespec;
	int			lastchange;
	unsigned char		topoindex;
	unsigned char		priority;
	unsigned char		type;
	unsigned char		value;
	unsigned char		state;
	unsigned char		new_value;
	unsigned char		status;
	unsigned char		recovery_mode;
	unsigned char		correlation_mode;

	unsigned char		flags;

	zbx_vector_ptr_t	tags;
	zbx_vector_uint64_t	itemids;

	zbx_eval_context_t	*eval_ctx;
	zbx_eval_context_t	*eval_ctx_r;
}
zbx_dc_trigger_t;

typedef struct
{
	zbx_uint64_t			hostid;
	char				host[ZBX_HOSTNAME_BUF_LEN];
	int				proxy_config_nextcheck;
	int				proxy_data_nextcheck;
	int				proxy_tasks_nextcheck;
	int				last_cfg_error_time;	/* time when passive proxy misconfiguration error was */
								/* seen or 0 if no error */
	char				version_str[ZBX_VERSION_BUF_LEN];
	int				version_int;
	zbx_proxy_compatibility_t	compatibility;
	int				lastaccess;
	char				addr_orig[ZBX_INTERFACE_ADDR_LEN_MAX];
	char				port_orig[ZBX_INTERFACE_PORT_LEN_MAX];
	char				*addr;
	unsigned short			port;

	unsigned char			auto_compress;
	unsigned char			tls_connect;
	unsigned char			tls_accept;

#if defined(HAVE_GNUTLS) || defined(HAVE_OPENSSL)
	char				tls_issuer[HOST_TLS_ISSUER_LEN_MAX];
	char				tls_subject[HOST_TLS_SUBJECT_LEN_MAX];
	char				tls_psk_identity[HOST_TLS_PSK_IDENTITY_LEN_MAX];
	char				tls_psk[HOST_TLS_PSK_LEN_MAX];
#endif
					zbx_uint64_t	revision;
					zbx_uint64_t	macro_revision;

	char				proxy_address[ZBX_HOST_PROXY_ADDRESS_LEN_MAX];
	int				last_version_error_time;
}
zbx_dc_proxy_t;

#define ZBX_ACTION_OPCLASS_NONE			0
#define ZBX_ACTION_OPCLASS_NORMAL		1
#define ZBX_ACTION_OPCLASS_RECOVERY		2
#define ZBX_ACTION_OPCLASS_ACKNOWLEDGE		4

typedef struct
{
	zbx_uint64_t		actionid;
	char			*formula;
	unsigned char		eventsource;
	unsigned char		evaltype;
	unsigned char		opflags;
	zbx_vector_ptr_t	conditions;
}
zbx_action_eval_t;

typedef struct
{
	char	*host;
	char	*key;
}
zbx_host_key_t;

/* housekeeping related configuration data */
typedef struct
{
	int		events_trigger;
	int		events_internal;
	int		events_discovery;
	int		events_autoreg;
	int		events_service;
	int		services;
	int		audit;
	int		sessions;
	int		trends;
	int		history;

	unsigned char	services_mode;
	unsigned char	audit_mode;
	unsigned char	sessions_mode;
	unsigned char	events_mode;
	unsigned char	trends_mode;
	unsigned char	trends_global;
	unsigned char	history_mode;
	unsigned char	history_global;
}
zbx_config_hk_t;

typedef struct
{
	char		*extension;
	unsigned char	history_compression_status;
	int		history_compress_older;
}
zbx_config_db_t;

/* global configuration data (loaded from config table) */
typedef struct
{
	/* the fields set by zbx_config_get() function, see ZBX_CONFIG_FLAGS_ defines */
	zbx_uint64_t	flags;

	char		**severity_name;
	zbx_uint64_t	discovery_groupid;
	int		default_inventory_mode;
	unsigned char	snmptrap_logging;
	unsigned char	autoreg_tls_accept;
	char		*default_timezone;
	int		auditlog_enabled;

	/* database configuration data for ZBX_CONFIG_DB_EXTENSION_* extensions */
	zbx_config_db_t	db;

	/* housekeeping related configuration data */
	zbx_config_hk_t	hk;
}
zbx_config_t;

#define ZBX_CONFIG_FLAGS_SEVERITY_NAME			__UINT64_C(0x0000000000000001)
#define ZBX_CONFIG_FLAGS_DISCOVERY_GROUPID		__UINT64_C(0x0000000000000002)
#define ZBX_CONFIG_FLAGS_DEFAULT_INVENTORY_MODE		__UINT64_C(0x0000000000000004)
#define ZBX_CONFIG_FLAGS_SNMPTRAP_LOGGING		__UINT64_C(0x0000000000000010)
#define ZBX_CONFIG_FLAGS_HOUSEKEEPER			__UINT64_C(0x0000000000000020)
#define ZBX_CONFIG_FLAGS_DB_EXTENSION			__UINT64_C(0x0000000000000040)
#define ZBX_CONFIG_FLAGS_AUTOREG_TLS_ACCEPT		__UINT64_C(0x0000000000000080)
#define ZBX_CONFIG_FLAGS_DEFAULT_TIMEZONE		__UINT64_C(0x0000000000000100)
#define ZBX_CONFIG_FLAGS_AUDITLOG_ENABLED		__UINT64_C(0x0000000000000200)

typedef struct
{
	zbx_uint64_t	hostid;
	unsigned char	idx;
	const char	*field_name;
	char		*value;
}
zbx_inventory_value_t;

typedef struct
{
	char	*tag;
}
zbx_corr_condition_tag_t;

typedef struct
{
	char		*tag;
	char		*value;
	unsigned char	op;
}
zbx_corr_condition_tag_value_t;

typedef struct
{
	zbx_uint64_t	groupid;
	unsigned char	op;
}
zbx_corr_condition_group_t;

typedef struct
{
	char	*oldtag;
	char	*newtag;
}
zbx_corr_condition_tag_pair_t;

typedef union
{
	zbx_corr_condition_tag_t	tag;
	zbx_corr_condition_tag_value_t	tag_value;
	zbx_corr_condition_group_t	group;
	zbx_corr_condition_tag_pair_t	tag_pair;
}
zbx_corr_condition_data_t;

typedef struct
{
	zbx_uint64_t			corr_conditionid;
	int				type;
	zbx_corr_condition_data_t	data;
}
zbx_corr_condition_t;

typedef struct
{
	unsigned char	type;
}
zbx_corr_operation_t;

typedef struct
{
	zbx_uint64_t		correlationid;
	char			*name;
	char			*formula;
	unsigned char		evaltype;

	zbx_vector_ptr_t	conditions;
	zbx_vector_ptr_t	operations;
}
zbx_correlation_t;

typedef struct
{
	zbx_vector_ptr_t	correlations;
	zbx_hashset_t		conditions;

	/* Configuration synchronization timestamp of the rules. */
	/* Update the cache if this timesamp is less than the    */
	/* current configuration synchronization timestamp.      */
	int			sync_ts;
}
zbx_correlation_rules_t;

/* item queue data */
typedef struct
{
	zbx_uint64_t	itemid;
	zbx_uint64_t	proxy_hostid;
	int		type;
	int		nextcheck;
}
zbx_queue_item_t;

typedef union
{
	zbx_uint64_t	ui64;
	double		dbl;
}
zbx_counter_value_t;

typedef struct
{
	zbx_uint64_t		proxyid;
	zbx_counter_value_t	counter_value;
}
zbx_proxy_counter_t;

typedef struct
{
	unsigned char	type;
	unsigned char	error_handler;
	char		*params;
	char		*error_handler_params;
}
zbx_preproc_op_t;

typedef struct
{
	zbx_uint64_t		itemid;
	zbx_uint64_t		hostid;
	unsigned char		type;
	unsigned char		value_type;

	int			dep_itemids_num;
	int			preproc_ops_num;
	zbx_uint64_t		revision;
	zbx_uint64_t		preproc_revision;

	zbx_uint64_pair_t	*dep_itemids;
	zbx_preproc_op_t	*preproc_ops;
}
zbx_preproc_item_t;

typedef struct
{
	zbx_uint64_t		connectorid;
	zbx_uint64_t		revision;
	unsigned char		protocol;
	unsigned char		data_type;
	char			*url_orig, *url;
	int			max_records;
	int			max_senders;
	char			*timeout_orig, *timeout;
	unsigned char		max_attempts;
	char			*token_orig, *token;
	char			*http_proxy_orig, *http_proxy;
	unsigned char		authtype;
	char			*username_orig, *username;
	char			*password_orig, *password;
	unsigned char		verify_peer;
	unsigned char		verify_host;
	char			*ssl_cert_file_orig,*ssl_cert_file;
	char			*ssl_key_file_orig, *ssl_key_file;
	char			*ssl_key_password_orig, *ssl_key_password;

	zbx_hashset_t		data_point_links;
	zbx_list_t		data_point_link_queue;
	int			time_flush;
	int			senders;
}
zbx_connector_t;


/* the configuration cache statistics */
typedef struct
{
	zbx_uint64_t	hosts;
	zbx_uint64_t	items;
	zbx_uint64_t	items_unsupported;
	double		requiredperformance;
}
zbx_config_cache_info_t;

<<<<<<< HEAD
typedef struct
{
	zbx_uint64_t	dcheckid;
	zbx_uint64_t	druleid;
	unsigned char	type;
	char		*key_;
	char		*snmp_community;
	char		*ports;
	char		*snmpv3_securityname;
	unsigned char	snmpv3_securitylevel;
	char		*snmpv3_authpassphrase;
	char		*snmpv3_privpassphrase;
	unsigned char	uniq;
	unsigned char	snmpv3_authprotocol;
	unsigned char	snmpv3_privprotocol;
	char		*snmpv3_contextname;
}
zbx_dc_dcheck_t;

ZBX_PTR_VECTOR_DECL(dc_dcheck_ptr, zbx_dc_dcheck_t *)

typedef struct
{
	zbx_uint64_t			druleid;
	zbx_uint64_t			proxy_hostid;
	time_t				nextcheck;
	int				delay;
	char				*delay_str;
	char				*iprange;
	unsigned char			status;
	unsigned char			location;
	zbx_uint64_t			revision;
	char				*name;
	zbx_uint64_t			unique_dcheckid;
	zbx_vector_dc_dcheck_ptr_t	dchecks;
	int				concurrency_max;
}
zbx_dc_drule_t;

int	is_item_processed_by_server(unsigned char type, const char *key);
=======
int	zbx_is_item_processed_by_server(unsigned char type, const char *key);
>>>>>>> 2b84696d
int	zbx_is_counted_in_item_queue(unsigned char type, const char *key);
int	zbx_in_maintenance_without_data_collection(unsigned char maintenance_status, unsigned char maintenance_type,
		unsigned char type);

#define ZBX_SYNC_NONE	0
#define ZBX_SYNC_ALL	1

/* initial sync, get all data */
#define ZBX_DBSYNC_INIT		0
/* update sync, get changed data */
#define ZBX_DBSYNC_UPDATE	1

#define ZBX_DBSYNC_STATUS_INITIALIZED	0
#define ZBX_DBSYNC_STATUS_UNKNOWN	-1

typedef enum
{
	ZBX_SYNCED_NEW_CONFIG_NO,
	ZBX_SYNCED_NEW_CONFIG_YES
}
zbx_synced_new_config_t;

#define ZBX_ITEM_GET_INTERFACE		0x0001
#define ZBX_ITEM_GET_HOST		0x0002
#define ZBX_ITEM_GET_HOSTNAME		0x0004
#define ZBX_ITEM_GET_HOSTINFO		0x0008
#define ZBX_ITEM_GET_TRAPPER		0x0010

#define ZBX_ITEM_GET_DEFAULT		((unsigned int)~0)

#define ZBX_ITEM_GET_SYNC		0
#define ZBX_ITEM_GET_SYNC_EXPORT	(ZBX_ITEM_GET_HOSTNAME)

#define ZBX_ITEM_GET_PROCESS		0

void	zbx_dc_sync_configuration(unsigned char mode, zbx_synced_new_config_t synced,
		zbx_vector_uint64_t *deleted_itemids, const zbx_config_vault_t *config_vault,
		int proxyconfig_frequency);
void	zbx_dc_sync_kvs_paths(const struct zbx_json_parse *jp_kvs_paths, const zbx_config_vault_t *config_vault);
int	zbx_init_configuration_cache(zbx_get_program_type_f get_program_type, zbx_get_config_forks_f get_config_forks,
		zbx_uint64_t conf_cache_size, char **error);
void	zbx_free_configuration_cache(void);

void	zbx_dc_config_get_triggers_by_triggerids(zbx_dc_trigger_t *triggers, const zbx_uint64_t *triggerids,
		int *errcode, size_t num);
void	zbx_dc_config_clean_items(zbx_dc_item_t *items, int *errcodes, size_t num);
int	zbx_dc_get_host_by_hostid(zbx_dc_host_t *host, zbx_uint64_t hostid);
int	zbx_dc_config_get_hostid_by_name(const char *host, zbx_uint64_t *hostid);
void	zbx_dc_config_get_hosts_by_itemids(zbx_dc_host_t *hosts, const zbx_uint64_t *itemids, int *errcodes, size_t num);
void	zbx_dc_config_get_hosts_by_hostids(zbx_dc_host_t *hosts, const zbx_uint64_t *hostids, int *errcodes, int num);
void	zbx_dc_config_get_items_by_keys(zbx_dc_item_t *items, zbx_host_key_t *keys, int *errcodes, size_t num);
void	zbx_dc_config_get_items_by_itemids(zbx_dc_item_t *items, const zbx_uint64_t *itemids, int *errcodes, size_t num);

void	zbx_dc_config_history_sync_get_items_by_itemids(zbx_history_sync_item_t *items, const zbx_uint64_t *itemids,
		int *errcodes, size_t num, unsigned int mode);
void	zbx_dc_config_history_sync_get_functions_by_functionids(zbx_dc_function_t *functions, zbx_uint64_t *functionids,
		int *errcodes, size_t num);
void	zbx_dc_config_history_sync_get_triggers_by_itemids(zbx_hashset_t *trigger_info, zbx_vector_ptr_t *trigger_order,
		const zbx_uint64_t *itemids, const zbx_timespec_t *timespecs, int itemids_num);
void	zbx_dc_config_clean_history_sync_items(zbx_history_sync_item_t *items, int *errcodes, size_t num);
void	zbx_dc_config_history_sync_unset_existing_itemids(zbx_vector_uint64_t *itemids);

void	zbx_dc_config_history_recv_get_items_by_keys(zbx_history_recv_item_t *items, const zbx_host_key_t *keys,
		int *errcodes, size_t num);
void	zbx_dc_config_history_recv_get_items_by_itemids(zbx_history_recv_item_t *items, const zbx_uint64_t *itemids,
		int *errcodes, size_t num, unsigned int mode);
void	zbx_dc_config_history_sync_get_connector_filters(zbx_vector_connector_filter_t *connector_filters_history,
		zbx_vector_connector_filter_t *connector_filters_events);
void	zbx_dc_config_history_sync_get_connectors(zbx_hashset_t *connectors, zbx_hashset_iter_t *connector_iter,
		zbx_uint64_t *config_revision, zbx_uint64_t *connector_revision,
		zbx_clean_func_t data_point_link_clean);
void	zbx_connector_filter_free(zbx_connector_filter_t connector_filter);

int	zbx_dc_config_get_active_items_count_by_hostid(zbx_uint64_t hostid);
void	zbx_dc_config_get_active_items_by_hostid(zbx_dc_item_t *items, zbx_uint64_t hostid, int *errcodes, size_t num);
void	zbx_dc_config_get_preprocessable_items(zbx_hashset_t *items, zbx_uint64_t *revision);
void	zbx_dc_config_get_functions_by_functionids(zbx_dc_function_t *functions,
		zbx_uint64_t *functionids, int *errcodes, size_t num);
void	zbx_dc_config_clean_functions(zbx_dc_function_t *functions, int *errcodes, size_t num);
void	zbx_dc_config_clean_triggers(zbx_dc_trigger_t *triggers, int *errcodes, size_t num);
int	zbx_dc_config_lock_triggers_by_history_items(zbx_vector_ptr_t *history_items, zbx_vector_uint64_t *triggerids);
void	zbx_dc_config_lock_triggers_by_triggerids(zbx_vector_uint64_t *triggerids_in,
		zbx_vector_uint64_t *triggerids_out);
void	zbx_dc_config_unlock_triggers(const zbx_vector_uint64_t *triggerids);
void	zbx_dc_config_unlock_all_triggers(void);
int	zbx_dc_config_trigger_exists(zbx_uint64_t triggerid);

void	zbx_dc_free_triggers(zbx_vector_ptr_t *triggers);
void	zbx_dc_config_update_interface_snmp_stats(zbx_uint64_t interfaceid, int max_snmp_succeed, int min_snmp_fail);
int	zbx_dc_config_get_suggested_snmp_vars(zbx_uint64_t interfaceid, int *bulk);
int	zbx_dc_config_get_interface_by_type(zbx_dc_interface_t *interface, zbx_uint64_t hostid, unsigned char type);
int	zbx_dc_config_get_interface(zbx_dc_interface_t *interface, zbx_uint64_t hostid, zbx_uint64_t itemid);
int	zbx_dc_config_get_poller_nextcheck(unsigned char poller_type);
int	zbx_dc_config_get_poller_items(unsigned char poller_type, int config_timeout, zbx_dc_item_t **items);
int	zbx_dc_config_get_ipmi_poller_items(int now, int items_num, int config_timeout, zbx_dc_item_t *items,
		int *nextcheck);
int	zbx_dc_config_get_snmp_interfaceids_by_addr(const char *addr, zbx_uint64_t **interfaceids);
size_t	zbx_dc_config_get_snmp_items_by_interfaceid(zbx_uint64_t interfaceid, zbx_dc_item_t **items);

void	zbx_dc_config_update_autoreg_host(const char *host, const char *listen_ip, const char *listen_dns,
		unsigned short listen_port, const char *host_metadata, zbx_conn_flags_t flags, int now);
void	zbx_dc_config_delete_autoreg_host(const zbx_vector_ptr_t *autoreg_hosts);

#define ZBX_HK_OPTION_DISABLED		0
#define ZBX_HK_OPTION_ENABLED		1

/* options for hk.history_mode, trends_mode */
#define ZBX_HK_MODE_DISABLED		ZBX_HK_OPTION_DISABLED
#define ZBX_HK_MODE_REGULAR		ZBX_HK_OPTION_ENABLED
#define ZBX_HK_MODE_PARTITION		2

#define ZBX_HK_HISTORY_MIN	SEC_PER_HOUR
#define ZBX_HK_TRENDS_MIN	SEC_PER_DAY
#define ZBX_HK_PERIOD_MAX	(25 * SEC_PER_YEAR)

void	zbx_dc_requeue_items(const zbx_uint64_t *itemids, const int *lastclocks, const int *errcodes, size_t num);
void	zbx_dc_poller_requeue_items(const zbx_uint64_t *itemids, const int *lastclocks,
		const int *errcodes, size_t num, unsigned char poller_type, int *nextcheck);
void	zbx_dc_requeue_unreachable_items(zbx_uint64_t *itemids, size_t itemids_num);

int	zbx_dc_config_check_trigger_dependencies(zbx_uint64_t triggerid);

void	zbx_dc_config_triggers_apply_changes(zbx_vector_ptr_t *trigger_diff);
void	zbx_dc_config_items_apply_changes(const zbx_vector_ptr_t *item_diff);

void	zbx_dc_config_update_inventory_values(const zbx_vector_ptr_t *inventory_values);
int	zbx_dc_get_host_inventory_value_by_itemid(zbx_uint64_t itemid, char **replace_to, int value_idx);
int	zbx_dc_get_host_inventory_value_by_hostid(zbx_uint64_t hostid, char **replace_to, int value_idx);

#define ZBX_CONFSTATS_BUFFER_TOTAL	1
#define ZBX_CONFSTATS_BUFFER_USED	2
#define ZBX_CONFSTATS_BUFFER_FREE	3
#define ZBX_CONFSTATS_BUFFER_PUSED	4
#define ZBX_CONFSTATS_BUFFER_PFREE	5
void	*zbx_dc_config_get_stats(int request);

int	zbx_dc_config_get_last_sync_time(void);
int	zbx_dc_config_get_proxypoller_hosts(zbx_dc_proxy_t *proxies, int max_hosts);
int	zbx_dc_config_get_proxypoller_nextcheck(void);

#define ZBX_PROXY_CONFIG_NEXTCHECK	0x01
#define ZBX_PROXY_DATA_NEXTCHECK	0x02
#define ZBX_PROXY_TASKS_NEXTCHECK	0x04
void	zbx_dc_requeue_proxy(zbx_uint64_t hostid, unsigned char update_nextcheck, int proxy_conn_err,
		int proxyconfig_frequency, int proxydata_frequency);
int	zbx_dc_check_proxy_permissions(const char *host, const zbx_socket_t *sock, zbx_uint64_t *hostid, char **error);
int	zbx_dc_check_host_permissions(const char *host, const zbx_socket_t *sock, zbx_uint64_t *hostid,
		zbx_uint64_t *revision, char **error);
int	zbx_dc_is_autoreg_host_changed(const char *host, unsigned short port, const char *host_metadata,
		zbx_conn_flags_t flag, const char *interface, int now, int heartbeat);

#if defined(HAVE_GNUTLS) || defined(HAVE_OPENSSL)
size_t	zbx_dc_get_psk_by_identity(const unsigned char *psk_identity, unsigned char *psk_buf, unsigned int *psk_usage);
#endif
void	zbx_dc_get_autoregistration_psk(char *psk_identity_buf, size_t psk_identity_buf_len,
		unsigned char *psk_buf, size_t psk_buf_len);

#define ZBX_MACRO_ENV_SECURE	0
#define ZBX_MACRO_ENV_NONSECURE	1
#define ZBX_MACRO_ENV_DEFAULT	2

#define ZBX_MACRO_VALUE_TEXT	0
#define ZBX_MACRO_VALUE_SECRET	1
#define ZBX_MACRO_VALUE_VAULT	2

#define ZBX_MACRO_SECRET_MASK	"******"

int	zbx_dc_interface_activate(zbx_uint64_t interfaceid, const zbx_timespec_t *ts, zbx_agent_availability_t *in,
		zbx_agent_availability_t *out);

int	zbx_dc_interface_deactivate(zbx_uint64_t interfaceid, const zbx_timespec_t *ts, int unavailable_delay,
		int unreachable_period, int unreachable_delay, zbx_agent_availability_t *in,
		zbx_agent_availability_t *out, const char *error_msg);

#define ZBX_QUEUE_FROM_DEFAULT	6	/* default lower limit for delay (in seconds) */
#define ZBX_QUEUE_TO_INFINITY	-1	/* no upper limit for delay */
void	zbx_dc_free_item_queue(zbx_vector_ptr_t *queue);
int	zbx_dc_get_item_queue(zbx_vector_ptr_t *queue, int from, int to);

zbx_uint64_t	zbx_dc_get_item_count(zbx_uint64_t hostid);
zbx_uint64_t	zbx_dc_get_item_unsupported_count(zbx_uint64_t hostid);
zbx_uint64_t	zbx_dc_get_trigger_count(void);
double		zbx_dc_get_required_performance(void);
zbx_uint64_t	zbx_dc_get_host_count(void);
void		zbx_dc_get_count_stats_all(zbx_config_cache_info_t *stats);

void	zbx_dc_get_status(zbx_vector_ptr_t *hosts_monitored, zbx_vector_ptr_t *hosts_not_monitored,
		zbx_vector_ptr_t *items_active_normal, zbx_vector_ptr_t *items_active_notsupported,
		zbx_vector_ptr_t *items_disabled, zbx_uint64_t *triggers_enabled_ok,
		zbx_uint64_t *triggers_enabled_problem, zbx_uint64_t *triggers_disabled,
		zbx_vector_ptr_t *required_performance);

void	zbx_dc_get_expressions_by_names(zbx_vector_expression_t *expressions, const char * const *names, int names_num);
void	zbx_dc_get_expressions_by_name(zbx_vector_expression_t *expressions, const char *name);

int	zbx_dc_get_data_expected_from(zbx_uint64_t itemid, int *seconds);

void	zbx_dc_get_hostids_by_functionids(zbx_vector_uint64_t *functionids, zbx_vector_uint64_t *hostids);
void	zbx_dc_get_hosts_by_functionids(const zbx_vector_uint64_t *functionids, zbx_hashset_t *hosts);

int	zbx_dc_get_proxy_nodata_win(zbx_uint64_t hostid, zbx_proxy_suppress_t *nodata_win, int *lastaccess);
int	zbx_dc_get_proxy_delay_by_name(const char *name, int *delay, char **error);
int	zbx_dc_get_proxy_lastaccess_by_name(const char *name, int *lastaccess, char **error);
int	zbx_proxy_discovery_get(char **data, char **error);

unsigned int	zbx_dc_get_internal_action_count(void);
unsigned int	zbx_dc_get_auto_registration_action_count(void);

/* global configuration support */
#define ZBX_DISCOVERY_GROUPID_UNDEFINED	0
void	zbx_config_get(zbx_config_t *cfg, zbx_uint64_t flags);
void	zbx_config_clean(zbx_config_t *cfg);
void	zbx_config_get_hk_mode(unsigned char *history_mode, unsigned char *trends_mode);

int	zbx_dc_set_interfaces_availability(zbx_vector_availability_ptr_t *availabilities);

int	zbx_dc_reset_interfaces_availability(zbx_vector_availability_ptr_t *interfaces);

void	zbx_dc_config_history_sync_get_actions_eval(zbx_vector_ptr_t *actions, unsigned char opflags);

int	zbx_dc_get_interfaces_availability(zbx_vector_ptr_t *interfaces, int *ts);
void	zbx_dc_touch_interfaces_availability(const zbx_vector_uint64_t *interfaceids);

void	zbx_set_availability_diff_ts(int ts);

void	zbx_dc_correlation_rules_init(zbx_correlation_rules_t *rules);
void	zbx_dc_correlation_rules_clean(zbx_correlation_rules_t *rules);
void	zbx_dc_correlation_rules_free(zbx_correlation_rules_t *rules);
void	zbx_dc_correlation_rules_get(zbx_correlation_rules_t *rules);

void	zbx_dc_get_nested_hostgroupids(zbx_uint64_t *groupids, int groupids_num, zbx_vector_uint64_t *nested_groupids);
void	zbx_dc_get_hostids_by_group_name(const char *name, zbx_vector_uint64_t *hostids);


#define ZBX_DC_FLAG_META	0x01	/* contains meta information (lastlogsize and mtime) */
#define ZBX_DC_FLAG_NOVALUE	0x02	/* entry contains no value */
#define ZBX_DC_FLAG_LLD		0x04	/* low-level discovery value */
#define ZBX_DC_FLAG_UNDEF	0x08	/* unsupported or undefined (delta calculation failed) value */
#define ZBX_DC_FLAG_NOHISTORY	0x10	/* values should not be kept in history */
#define ZBX_DC_FLAG_NOTRENDS	0x20	/* values should not be kept in trends */

typedef struct zbx_hc_data
{
	zbx_history_value_t	value;
	zbx_uint64_t		lastlogsize;
	zbx_timespec_t		ts;
	int			mtime;
	unsigned char		value_type;
	unsigned char		flags;
	unsigned char		state;

	struct zbx_hc_data	*next;
}
zbx_hc_data_t;

typedef struct
{
	zbx_uint64_t	itemid;
	unsigned char	status;
	int		values_num;

	zbx_hc_data_t	*tail;
	zbx_hc_data_t	*head;
}
zbx_hc_item_t;

void	zbx_free_item_tag(zbx_item_tag_t *item_tag);

int	zbx_dc_get_active_proxy_by_name(const char *name, zbx_dc_proxy_t *proxy, char **error);

typedef struct
{
	zbx_timespec_t	ts;
	char		*value;	/* NULL in case of meta record (see "meta" field below) */
	char		*source;
	zbx_uint64_t	lastlogsize;
	zbx_uint64_t	id;
	int		mtime;
	int		timestamp;
	int		severity;
	int		logeventid;
	unsigned char	state;
	unsigned char	meta;	/* non-zero if contains meta information (lastlogsize and mtime) */
}
zbx_agent_value_t;

void	zbx_dc_items_update_nextcheck(zbx_history_recv_item_t *items, zbx_agent_value_t *values, int *errcodes,
		size_t values_num);
int	zbx_dc_get_host_interfaces(zbx_uint64_t hostid, zbx_dc_interface2_t **interfaces, int *n);

void	zbx_dc_update_proxy(zbx_proxy_diff_t *diff);
void	zbx_dc_get_proxy_lastaccess(zbx_vector_uint64_pair_t *lastaccess);
void	zbx_dc_proxy_update_nodata(zbx_vector_uint64_pair_t *subscriptions);

typedef struct
{
	zbx_uint64_t		triggerid;
	unsigned char		status;
	zbx_vector_uint64_t	masterids;
}
zbx_trigger_dep_t;

void	zbx_dc_get_trigger_dependencies(const zbx_vector_uint64_t *triggerids, zbx_vector_ptr_t *deps);

void	zbx_dc_reschedule_items(const zbx_vector_uint64_t *itemids, int nextcheck, zbx_uint64_t *proxy_hostids);

/* data session support */

typedef struct
{
	zbx_uint64_t	hostid;
	zbx_uint64_t	last_id;
	const char	*token;
	time_t		lastaccess;
}
zbx_session_t;

typedef struct
{
	zbx_uint64_t	config;		/* configuration cache revision, increased every sync */
	zbx_uint64_t	expression;	/* global expression revision */
	zbx_uint64_t	autoreg_tls;	/* autoregistration tls revision */
	zbx_uint64_t	upstream;	/* configuration revision received from server */
	zbx_uint64_t	config_table;	/* the global configuration revision (config table) */
	zbx_uint64_t	connector;
}
zbx_dc_revision_t;

const char	*zbx_dc_get_session_token(void);
zbx_session_t	*zbx_dc_get_or_create_session(zbx_uint64_t hostid, const char *token, zbx_session_type_t session_type);

int	zbx_dc_register_config_session(zbx_uint64_t hostid, const char *token, zbx_uint64_t session_config_revision,
		zbx_dc_revision_t *dc_revision);

void		zbx_dc_cleanup_sessions(void);

void		zbx_dc_cleanup_autoreg_host(void);

/* maintenance support */
typedef struct
{
	zbx_uint64_t	hostid;
	zbx_uint64_t	maintenanceid;
	int		maintenance_from;
	unsigned char	maintenance_type;
	unsigned char	maintenance_status;

	unsigned int	flags;
#define ZBX_FLAG_HOST_MAINTENANCE_UPDATE_MAINTENANCEID		0x0001
#define ZBX_FLAG_HOST_MAINTENANCE_UPDATE_MAINTENANCE_FROM	0x0002
#define ZBX_FLAG_HOST_MAINTENANCE_UPDATE_MAINTENANCE_TYPE	0x0003
#define ZBX_FLAG_HOST_MAINTENANCE_UPDATE_MAINTENANCE_STATUS	0x0004
}
zbx_host_maintenance_diff_t;

/* event maintenance query data, used to get event maintenances from cache */
typedef struct
{
	zbx_uint64_t			eventid;		/* [IN] eventid */
	zbx_uint64_t			r_eventid;		/* [-] recovery eventid */
	zbx_uint64_t			triggerid;		/* [-] triggerid */
	zbx_vector_uint64_t		functionids;		/* [IN] associated functionids */
	zbx_vector_tags_t		tags;			/* [IN] event tags */
	zbx_vector_uint64_pair_t	maintenances;		/* [OUT] actual maintenance data for the event in */
								/* (maintenanceid, suppress_until) pairs */
}
zbx_event_suppress_query_t;

#define ZBX_MAINTENANCE_UPDATE_TRUE	1
#define ZBX_MAINTENANCE_UPDATE_FALSE	0

void	zbx_event_suppress_query_free(zbx_event_suppress_query_t *query);
int	zbx_dc_update_maintenances(void);
void	zbx_dc_get_host_maintenance_updates(const zbx_vector_uint64_t *maintenanceids, zbx_vector_ptr_t *updates);
void	zbx_dc_flush_host_maintenance_updates(const zbx_vector_ptr_t *updates);
int	zbx_dc_get_event_maintenances(zbx_vector_ptr_t *event_queries, const zbx_vector_uint64_t *maintenanceids);
int	zbx_dc_get_running_maintenanceids(zbx_vector_uint64_t *maintenanceids);

void	zbx_dc_maintenance_set_update_flags(void);
void	zbx_dc_maintenance_reset_update_flag(int timer);
int	zbx_dc_maintenance_check_update_flag(int timer);
int	zbx_dc_maintenance_check_update_flags(void);

int	zbx_dc_maintenance_has_tags(void);

typedef struct
{
	char	*lld_macro;
	char	*path;
}
zbx_lld_macro_path_t;

int	zbx_lld_macro_paths_get(zbx_uint64_t lld_ruleid, zbx_vector_ptr_t *lld_macro_paths, char **error);
void	zbx_lld_macro_path_free(zbx_lld_macro_path_t *lld_macro_path);
int	zbx_lld_macro_value_by_name(const struct zbx_json_parse *jp_row, const zbx_vector_ptr_t *lld_macro_paths,
		const char *macro, char **value);
int	zbx_lld_macro_paths_compare(const void *d1, const void *d2);

void	zbx_dc_get_item_tags(zbx_uint64_t itemid, zbx_vector_ptr_t *item_tags);
void	zbx_get_item_tags(zbx_uint64_t itemid, zbx_vector_ptr_t *item_tags);

void	zbx_dc_config_history_sync_get_item_tags_by_functionids(const zbx_uint64_t *functionids,
		size_t functionids_num, zbx_vector_ptr_t *item_tags);

const char	*zbx_dc_get_instanceid(void);

typedef struct
{
	zbx_uint64_t		objectid;
	zbx_uint64_t		triggerid;
	zbx_uint64_t		hostid;
	zbx_uint32_t		type;
	unsigned char		lock;		/* 1 if the timer has locked trigger, 0 otherwise */
	zbx_uint64_t		revision;	/* revision */
	time_t			lastcheck;
	zbx_timespec_t		eval_ts;	/* the history time for which trigger must be recalculated */
	zbx_timespec_t		check_ts;	/* time when timer must be checked */
	zbx_timespec_t		exec_ts;	/* real time when the timer must be executed */
	const char		*parameter;	/* function parameters (for trend functions) */
}
zbx_trigger_timer_t;

void	zbx_dc_reschedule_trigger_timers(zbx_vector_ptr_t *timers, int now);
void	zbx_dc_get_trigger_timers(zbx_vector_ptr_t *timers, int now, int soft_limit, int hard_limit);
void	zbx_dc_clear_timer_queue(zbx_vector_ptr_t *timers);
void	zbx_dc_get_triggers_by_timers(zbx_hashset_t *trigger_info, zbx_vector_ptr_t *trigger_order,
		const zbx_vector_ptr_t *timers);
void	zbx_dc_free_timers(zbx_vector_ptr_t *timers);

void	zbx_get_host_interfaces_availability(zbx_uint64_t	hostid, zbx_agent_availability_t *agents);

/* external user macro cache API */

typedef struct zbx_dc_um_handle_t zbx_dc_um_handle_t;

zbx_dc_um_handle_t	*zbx_dc_open_user_macros(void);
zbx_dc_um_handle_t	*zbx_dc_open_user_macros_secure(void);
zbx_dc_um_handle_t	*zbx_dc_open_user_macros_masked(void);

void	zbx_dc_close_user_macros(zbx_dc_um_handle_t *um_handle);

void	zbx_dc_get_user_macro(const zbx_dc_um_handle_t *um_handle, const char *macro, const zbx_uint64_t *hostids,
		int hostids_num, char **value);

int	zbx_dc_expand_user_macros(const zbx_dc_um_handle_t *um_handle, char **text, const zbx_uint64_t *hostids,
		int hostids_num, char **error);

char	*zbx_dc_expand_user_macros_in_func_params(const char *params, zbx_uint64_t hostid);

int	zbx_dc_get_proxyid_by_name(const char *name, zbx_uint64_t *proxyid, unsigned char *type);
int	zbx_dc_update_passive_proxy_nextcheck(zbx_uint64_t proxyid);

typedef struct
{
	zbx_uint64_t	hostid;
	unsigned char	status;
	char		*name;
}
zbx_cached_proxy_t;

ZBX_PTR_VECTOR_DECL(cached_proxy_ptr, zbx_cached_proxy_t *)

void	zbx_dc_get_all_proxies(zbx_vector_cached_proxy_ptr_t *proxies);
void	zbx_cached_proxy_free(zbx_cached_proxy_t *proxy);

int	zbx_dc_get_proxy_name_type_by_id(zbx_uint64_t proxyid, int *status, char **name);

/* item snmpv3 security levels */
#define ZBX_ITEM_SNMPV3_SECURITYLEVEL_NOAUTHNOPRIV	0
#define ZBX_ITEM_SNMPV3_SECURITYLEVEL_AUTHNOPRIV	1
#define ZBX_ITEM_SNMPV3_SECURITYLEVEL_AUTHPRIV	2

/* maintenance tag operators */
#define ZBX_MAINTENANCE_TAG_OPERATOR_EQUAL	0
#define ZBX_MAINTENANCE_TAG_OPERATOR_LIKE	2

/* maintenance tag evaluation types */
/* SYNC WITH PHP!                   */
#define ZBX_MAINTENANCE_TAG_EVAL_TYPE_AND_OR	0
#define ZBX_MAINTENANCE_TAG_EVAL_TYPE_OR	2

/* special item key used for ICMP pings */
#define ZBX_SERVER_ICMPPING_KEY	"icmpping"
/* special item key used for ICMP ping latency */
#define ZBX_SERVER_ICMPPINGSEC_KEY	"icmppingsec"
/* special item key used for ICMP ping loss packages */
#define ZBX_SERVER_ICMPPINGLOSS_KEY	"icmppingloss"

zbx_dc_drule_t	*zbx_dc_drule_next(time_t now, time_t *nextcheck);
void		zbx_dc_drule_queue(time_t now, zbx_uint64_t druleid, int delay);
void		zbx_dc_drule_revisions_get(zbx_vector_uint64_pair_t *revisions);

int	zbx_dc_httptest_next(time_t now, zbx_uint64_t *httptestid, time_t *nextcheck);
void	zbx_dc_httptest_queue(time_t now, zbx_uint64_t httptestid, int delay);

zbx_uint64_t	zbx_dc_get_received_revision(void);
void	zbx_dc_update_received_revision(zbx_uint64_t revision);

void	zbx_dc_get_proxy_config_updates(zbx_uint64_t proxy_hostid, zbx_uint64_t revision, zbx_vector_uint64_t *hostids,
		zbx_vector_uint64_t *updated_hostids, zbx_vector_uint64_t *removed_hostids,
		zbx_vector_uint64_t *httptestids);

void	zbx_dc_get_macro_updates(const zbx_vector_uint64_t *hostids, const zbx_vector_uint64_t *updated_hostids,
		zbx_uint64_t revision, zbx_vector_uint64_t *macro_hostids, int *global,
		zbx_vector_uint64_t *del_macro_hostids);
void	zbx_dc_get_unused_macro_templates(zbx_hashset_t *templates, const zbx_vector_uint64_t *hostids,
		zbx_vector_uint64_t *templateids);

/* maintenance */

typedef enum
{
	MAINTENANCE_TYPE_NORMAL = 0,
	MAINTENANCE_TYPE_NODATA
}
zbx_maintenance_type_t;

/* action statuses */
#define ZBX_ACTION_STATUS_ACTIVE	0
#define ZBX_ACTION_STATUS_DISABLED	1

/* operation types */
#define ZBX_OPERATION_TYPE_MESSAGE		0
#define ZBX_OPERATION_TYPE_COMMAND		1
#define ZBX_OPERATION_TYPE_HOST_ADD		2
#define ZBX_OPERATION_TYPE_HOST_REMOVE		3
#define ZBX_OPERATION_TYPE_GROUP_ADD		4
#define ZBX_OPERATION_TYPE_GROUP_REMOVE		5
#define ZBX_OPERATION_TYPE_TEMPLATE_ADD		6
#define ZBX_OPERATION_TYPE_TEMPLATE_REMOVE	7
#define ZBX_OPERATION_TYPE_HOST_ENABLE		8
#define ZBX_OPERATION_TYPE_HOST_DISABLE		9
#define ZBX_OPERATION_TYPE_HOST_INVENTORY	10
#define ZBX_OPERATION_TYPE_RECOVERY_MESSAGE	11
#define ZBX_OPERATION_TYPE_UPDATE_MESSAGE	12 /* OPERATION_TYPE_ACK_MESSAGE */

/* proxy_history flags */
#define ZBX_PROXY_HISTORY_FLAG_META		0x01
#define ZBX_PROXY_HISTORY_FLAG_NOVALUE		0x02
#define ZBX_PROXY_HISTORY_MASK_NOVALUE		(ZBX_PROXY_HISTORY_FLAG_META | ZBX_PROXY_HISTORY_FLAG_NOVALUE)

#define ZBX_CORR_CONDITION_OLD_EVENT_TAG		0
#define ZBX_CORR_CONDITION_NEW_EVENT_TAG		1
#define ZBX_CORR_CONDITION_NEW_EVENT_HOSTGROUP		2
#define ZBX_CORR_CONDITION_EVENT_TAG_PAIR		3
#define ZBX_CORR_CONDITION_OLD_EVENT_TAG_VALUE		4
#define ZBX_CORR_CONDITION_NEW_EVENT_TAG_VALUE		5

#define ZBX_RECALC_TIME_PERIOD_HISTORY	1
#define ZBX_RECALC_TIME_PERIOD_TRENDS	2
void	zbx_recalc_time_period(int *ts_from, int table_group);

#endif<|MERGE_RESOLUTION|>--- conflicted
+++ resolved
@@ -622,7 +622,6 @@
 }
 zbx_config_cache_info_t;
 
-<<<<<<< HEAD
 typedef struct
 {
 	zbx_uint64_t	dcheckid;
@@ -662,10 +661,7 @@
 }
 zbx_dc_drule_t;
 
-int	is_item_processed_by_server(unsigned char type, const char *key);
-=======
 int	zbx_is_item_processed_by_server(unsigned char type, const char *key);
->>>>>>> 2b84696d
 int	zbx_is_counted_in_item_queue(unsigned char type, const char *key);
 int	zbx_in_maintenance_without_data_collection(unsigned char maintenance_status, unsigned char maintenance_type,
 		unsigned char type);
