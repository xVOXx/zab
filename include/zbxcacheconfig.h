--- conflicted
+++ resolved
@@ -564,8 +564,6 @@
 }
 zbx_proxy_counter_t;
 
-<<<<<<< HEAD
-=======
 typedef struct
 {
 	unsigned char	type;
@@ -631,7 +629,6 @@
 
 ZBX_PTR_VECTOR_DECL(connector_filter, zbx_connector_filter_t)
 
->>>>>>> 8654e680
 /* the configuration cache statistics */
 typedef struct
 {
