/*
** Zabbix
** Copyright (C) 2001-2023 Zabbix SIA
**
** This program is free software; you can redistribute it and/or modify
** it under the terms of the GNU General Public License as published by
** the Free Software Foundation; either version 2 of the License, or
** (at your option) any later version.
**
** This program is distributed in the hope that it will be useful,
** but WITHOUT ANY WARRANTY; without even the implied warranty of
** MERCHANTABILITY or FITNESS FOR A PARTICULAR PURPOSE. See the
** GNU General Public License for more details.
**
** You should have received a copy of the GNU General Public License
** along with this program; if not, write to the Free Software
** Foundation, Inc., 51 Franklin Street, Fifth Floor, Boston, MA  02110-1301, USA.
**/

#ifndef ZABBIX_ZBXICMPPING_H
#define ZABBIX_ZBXICMPPING_H

#include "zbxcommon.h"

typedef struct
{
	zbx_get_config_str_f	get_source_ip;
	zbx_get_config_str_f	get_fping_location;
#ifdef HAVE_IPV6
	zbx_get_config_str_f	get_fping6_location;
#endif
	zbx_get_config_str_f	get_tmpdir;
}
zbx_config_icmpping_t;

typedef struct
{
	char	*addr;
	double	min;
	double	sum;
	double	max;
	int	rcv;
	int	cnt;
	char	*status;	/* array of individual response statuses: 1 - valid, 0 - timeout */
	char	*dnsname;
}
ZBX_FPING_HOST;

typedef enum
{
	ICMPPING = 0,
	ICMPPINGSEC,
	ICMPPINGLOSS
}
icmpping_t;

typedef enum
{
	ICMPPINGSEC_MIN = 0,
	ICMPPINGSEC_AVG,
	ICMPPINGSEC_MAX
}
icmppingsec_type_t;

typedef struct
{
	int			count;
	int			interval;
	int			size;
	int			timeout;
	zbx_uint64_t		itemid;
	char			*addr;
	icmpping_t		icmpping;
	icmppingsec_type_t	type;
	unsigned char		allow_redirect;
}
icmpitem_t;

void	zbx_init_library_icmpping(const zbx_config_icmpping_t *config);
void	zbx_init_icmpping_env(const char *prefix, long int id);

<<<<<<< HEAD
int	zbx_ping(ZBX_FPING_HOST *hosts, int hosts_count, int count, int period, int size, int timeout, int rdns,
		char *error, size_t max_error_len);
=======
int	zbx_ping(ZBX_FPING_HOST *hosts, int hosts_count, int requests_count, int period, int size, int timeout,
		unsigned char allow_redirect, char *error, size_t max_error_len);
>>>>>>> fe0bb862

#endif<|MERGE_RESOLUTION|>--- conflicted
+++ resolved
@@ -79,12 +79,7 @@
 void	zbx_init_library_icmpping(const zbx_config_icmpping_t *config);
 void	zbx_init_icmpping_env(const char *prefix, long int id);
 
-<<<<<<< HEAD
-int	zbx_ping(ZBX_FPING_HOST *hosts, int hosts_count, int count, int period, int size, int timeout, int rdns,
-		char *error, size_t max_error_len);
-=======
 int	zbx_ping(ZBX_FPING_HOST *hosts, int hosts_count, int requests_count, int period, int size, int timeout,
-		unsigned char allow_redirect, char *error, size_t max_error_len);
->>>>>>> fe0bb862
+		unsigned char allow_redirect, int rdns, char *error, size_t max_error_len);
 
 #endif