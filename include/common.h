--- conflicted
+++ resolved
@@ -1668,29 +1668,22 @@
 	ZBX_TIME_UNIT_DAY,
 	ZBX_TIME_UNIT_WEEK,
 	ZBX_TIME_UNIT_MONTH,
-<<<<<<< HEAD
 	ZBX_TIME_UNIT_YEAR,
 	ZBX_TIME_UNIT_COUNT
-=======
-	ZBX_TIME_UNIT_YEAR
->>>>>>> fdf2f857
 }
 zbx_time_unit_t;
 
 void	zbx_tm_add(struct tm *tm, int multiplier, zbx_time_unit_t base);
 void	zbx_tm_sub(struct tm *tm, int multiplier, zbx_time_unit_t base);
-<<<<<<< HEAD
+
 void	zbx_tm_round_up(struct tm *tm, zbx_time_unit_t base);
 void	zbx_tm_round_down(struct tm *tm, zbx_time_unit_t base);
 
 const char	*zbx_timespec_str(const zbx_timespec_t *ts);
-=======
->>>>>>> fdf2f857
 
 zbx_time_unit_t	zbx_tm_str_to_unit(const char *text);
 int	zbx_tm_parse_period(const char *period, size_t *len, int *multiplier, zbx_time_unit_t *base, char **error);
 
-<<<<<<< HEAD
 typedef enum
 {
 	ZBX_FUNCTION_TYPE_UNKNOWN,
@@ -1706,6 +1699,4 @@
 struct tm	*localtime_r(const time_t *timep, struct tm *result);
 #endif
 
-=======
->>>>>>> fdf2f857
 #endif