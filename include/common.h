--- conflicted
+++ resolved
@@ -1155,9 +1155,8 @@
 
 #define zbx_bsearch(key, base, nmemb, size, compar)	(0 == (nmemb) ? NULL : bsearch(key, base, nmemb, size, compar))
 
-<<<<<<< HEAD
 int	zbx_strcmp_natural(const char *s1, const char *s2);
-=======
+
 /* {} tokens used in expressions */
 #define ZBX_TOKEN_OBJECTID	0x0001
 #define ZBX_TOKEN_MACRO		0x0002
@@ -1243,6 +1242,5 @@
 zbx_token_t;
 
 int	zbx_token_find(const char *expression, int pos, zbx_token_t *token);
->>>>>>> d1eef804
 
 #endif