--- conflicted
+++ resolved
@@ -208,28 +208,6 @@
 zbx_item_authtype_t;
 
 /* event sources */
-<<<<<<< HEAD
-typedef enum
-{
-	EVENT_SOURCE_TRIGGERS = 0,
-	EVENT_SOURCE_DISCOVERY,
-	EVENT_SOURCE_AUTO_REGISTRATION
-}
-zbx_event_source_t;
-
-/* event objects */
-typedef enum
-{
-/* EVENT_SOURCE_TRIGGERS */
-	EVENT_OBJECT_TRIGGER = 0,
-/* EVENT_SOURCE_DISCOVERY */
-	EVENT_OBJECT_DHOST,
-	EVENT_OBJECT_DSERVICE,
-/* EVENT_SOURCE_AUTO_REGISTRATION */
-	EVENT_OBJECT_ZABBIX_ACTIVE
-}
-zbx_event_object_t;
-=======
 #define EVENT_SOURCE_TRIGGERS		0
 #define EVENT_SOURCE_DISCOVERY		1
 #define EVENT_SOURCE_AUTO_REGISTRATION	2
@@ -246,7 +224,6 @@
 /* acknowledged flags */
 #define EVENT_NOT_ACKNOWLEDGED		0
 #define EVENT_ACKNOWLEDGED		1
->>>>>>> 0baafd9c
 
 typedef enum
 {
@@ -330,77 +307,15 @@
 #define ITEM_MULTIPLIER_USE			1
 
 /* item delta types */
-<<<<<<< HEAD
-typedef enum
-{
-	ITEM_STORE_AS_IS = 0,
-	ITEM_STORE_SPEED_PER_SECOND,
-	ITEM_STORE_SIMPLE_CHANGE
-}
-zbx_item_store_type_t;
-=======
 #define ITEM_STORE_AS_IS			0
 #define ITEM_STORE_SPEED_PER_SECOND		1
 #define ITEM_STORE_SIMPLE_CHANGE		2
->>>>>>> 0baafd9c
 
 /* object types for operations */
 #define OPERATION_OBJECT_USER			0
 #define OPERATION_OBJECT_GROUP			1
 
 /* condition evaluation types */
-<<<<<<< HEAD
-typedef enum
-{
-	ACTION_EVAL_TYPE_AND_OR	= 0,
-	ACTION_EVAL_TYPE_AND,
-	ACTION_EVAL_TYPE_OR
-}
-zbx_action_eval_type_t;
-
-/* condition types */
-typedef enum
-{
-	CONDITION_TYPE_HOST_GROUP = 0,
-	CONDITION_TYPE_HOST,
-	CONDITION_TYPE_TRIGGER,
-	CONDITION_TYPE_TRIGGER_NAME,
-	CONDITION_TYPE_TRIGGER_SEVERITY,
-	CONDITION_TYPE_TRIGGER_VALUE,
-	CONDITION_TYPE_TIME_PERIOD,
-	CONDITION_TYPE_DHOST_IP,
-	CONDITION_TYPE_DSERVICE_TYPE,
-	CONDITION_TYPE_DSERVICE_PORT,
-	CONDITION_TYPE_DSTATUS,
-	CONDITION_TYPE_DUPTIME,
-	CONDITION_TYPE_DVALUE,
-	CONDITION_TYPE_HOST_TEMPLATE,
-	CONDITION_TYPE_EVENT_ACKNOWLEDGED,
-	CONDITION_TYPE_APPLICATION,
-	CONDITION_TYPE_MAINTENANCE,
-	CONDITION_TYPE_NODE,
-	CONDITION_TYPE_DRULE,
-	CONDITION_TYPE_DCHECK,
-	CONDITION_TYPE_PROXY,
-	CONDITION_TYPE_DOBJECT,
-	CONDITION_TYPE_HOST_NAME
-}
-zbx_condition_type_t;
-
-/* condition operators */
-typedef enum
-{
-	CONDITION_OPERATOR_EQUAL = 0,
-	CONDITION_OPERATOR_NOT_EQUAL,
-	CONDITION_OPERATOR_LIKE,
-	CONDITION_OPERATOR_NOT_LIKE,
-	CONDITION_OPERATOR_IN,
-	CONDITION_OPERATOR_MORE_EQUAL,
-	CONDITION_OPERATOR_LESS_EQUAL,
-	CONDITION_OPERATOR_NOT_IN
-}
-zbx_condition_op_t;
-=======
 #define ACTION_EVAL_TYPE_AND_OR			0
 #define ACTION_EVAL_TYPE_AND			1
 #define ACTION_EVAL_TYPE_OR			2
@@ -448,7 +363,6 @@
 #define EVENT_TYPE_LLDRULE_NORMAL		3
 #define EVENT_TYPE_TRIGGER_UNKNOWN		4
 #define EVENT_TYPE_TRIGGER_NORMAL		5
->>>>>>> 0baafd9c
 
 typedef enum
 {
@@ -559,26 +473,6 @@
 const char	*zbx_alert_type_string(unsigned char type);
 
 /* item statuses */
-<<<<<<< HEAD
-typedef enum
-{
-	ITEM_STATUS_ACTIVE = 0,
-	ITEM_STATUS_DISABLED,
-/*ITEM_STATUS_TRAPPED		2*/
-	ITEM_STATUS_NOTSUPPORTED = 3,
-/*ITEM_STATUS_DELETED		4*/
-/*ITEM_STATUS_NOTAVAILABLE	5*/
-}
-zbx_item_status_t;
-
-/* trigger types */
-typedef enum
-{
-	TRIGGER_TYPE_NORMAL = 0,
-	TRIGGER_TYPE_MULTIPLE_TRUE
-}
-zbx_trigger_type_t;
-=======
 #define ITEM_STATUS_ACTIVE		0
 #define ITEM_STATUS_DISABLED		1
 
@@ -586,7 +480,6 @@
 #define ITEM_STATE_NORMAL		0
 #define ITEM_STATE_NOTSUPPORTED		1
 const char	*zbx_item_state_string(unsigned char state);
->>>>>>> 0baafd9c
 
 /* group statuses */
 typedef enum
@@ -696,25 +589,12 @@
 #define TRIGGER_SEVERITY_DISASTER	5
 #define TRIGGER_SEVERITY_COUNT		6	/* number of trigger severities */
 
-<<<<<<< HEAD
-typedef enum
-{
-	ITEM_LOGTYPE_INFORMATION = 1,
-	ITEM_LOGTYPE_WARNING,
-	ITEM_LOGTYPE_ERROR = 4,
-	ITEM_LOGTYPE_FAILURE_AUDIT = 7,
-	ITEM_LOGTYPE_SUCCESS_AUDIT
-}
-zbx_item_logtype_t;
-const char	*zbx_item_logtype_string(zbx_item_logtype_t logtype);
-=======
 #define ITEM_LOGTYPE_INFORMATION	1
 #define ITEM_LOGTYPE_WARNING		2
 #define ITEM_LOGTYPE_ERROR		4
 #define ITEM_LOGTYPE_FAILURE_AUDIT	7
 #define ITEM_LOGTYPE_SUCCESS_AUDIT	8
 const char	*zbx_item_logtype_string(unsigned char logtype);
->>>>>>> 0baafd9c
 
 /* media statuses */
 #define MEDIA_STATUS_ACTIVE	0
