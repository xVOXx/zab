/*
** Zabbix
** Copyright (C) 2001-2016 Zabbix SIA
**
** This program is free software; you can redistribute it and/or modify
** it under the terms of the GNU General Public License as published by
** the Free Software Foundation; either version 2 of the License, or
** (at your option) any later version.
**
** This program is distributed in the hope that it will be useful,
** but WITHOUT ANY WARRANTY; without even the implied warranty of
** MERCHANTABILITY or FITNESS FOR A PARTICULAR PURPOSE. See the
** GNU General Public License for more details.
**
** You should have received a copy of the GNU General Public License
** along with this program; if not, write to the Free Software
** Foundation, Inc., 51 Franklin Street, Fifth Floor, Boston, MA  02110-1301, USA.
**/

#ifndef ZABBIX_COMMON_H
#define ZABBIX_COMMON_H

#include "sysinc.h"
#include "zbxtypes.h"
#include "version.h"

#ifndef va_copy
#	if defined(__va_copy)
#		define va_copy(d, s) __va_copy(d, s)
#	else
#		define va_copy(d, s) memcpy(&d, &s, sizeof(va_list))
#	endif
#endif

#ifdef snprintf
#	undef snprintf
#endif
#define snprintf	ERROR_DO_NOT_USE_SNPRINTF_FUNCTION_TRY_TO_USE_ZBX_SNPRINTF

#ifdef sprintf
#	undef sprintf
#endif
#define sprintf		ERROR_DO_NOT_USE_SPRINTF_FUNCTION_TRY_TO_USE_ZBX_SNPRINTF

#ifdef strncpy
#	undef strncpy
#endif
#define strncpy		ERROR_DO_NOT_USE_STRNCPY_FUNCTION_TRY_TO_USE_ZBX_STRLCPY

#ifdef strcpy
#	undef strcpy
#endif
#define strcpy		ERROR_DO_NOT_USE_STRCPY_FUNCTION_TRY_TO_USE_ZBX_STRLCPY

#ifdef vsprintf
#	undef vsprintf
#endif
#define vsprintf	ERROR_DO_NOT_USE_VSPRINTF_FUNCTION_TRY_TO_USE_ZBX_VSNPRINTF

#ifdef strncat
#	undef strncat
#endif
#define strncat		ERROR_DO_NOT_USE_STRNCAT_FUNCTION_TRY_TO_USE_ZBX_STRLCAT

#ifdef strncasecmp
#	undef strncasecmp
#endif
#define strncasecmp	ERROR_DO_NOT_USE_STRNCASECMP_FUNCTION_TRY_TO_USE_ZBX_STRNCASECMP

#define ON	1
#define OFF	0

#if defined(_WINDOWS)
#	define	ZBX_SERVICE_NAME_LEN	64
extern char ZABBIX_SERVICE_NAME[ZBX_SERVICE_NAME_LEN];
extern char ZABBIX_EVENT_SOURCE[ZBX_SERVICE_NAME_LEN];

#	pragma warning (disable: 4996)	/* warning C4996: <function> was declared deprecated */
#endif

#define	SUCCEED		0
#define	FAIL		-1
#define	NOTSUPPORTED	-2
#define	NETWORK_ERROR	-3
#define	TIMEOUT_ERROR	-4
#define	AGENT_ERROR	-5
#define	GATEWAY_ERROR	-6
#define	CONFIG_ERROR	-7

#define SUCCEED_OR_FAIL(result) (FAIL != (result) ? SUCCEED : FAIL)
const char	*zbx_result_string(int result);

#define MAX_ID_LEN		21
#define MAX_STRING_LEN		2048
#define MAX_BUFFER_LEN		65536
#define MAX_ZBX_HOSTNAME_LEN	128
#define MAX_EXECUTE_OUTPUT_LEN	(512 * ZBX_KIBIBYTE)

#define ZBX_MAX_UINT64		(~__UINT64_C(0))
#define ZBX_MAX_UINT64_LEN	21

/******************************************************************************
 *                                                                            *
 * Macro: ZBX_UNUSED                                                          *
 *                                                                            *
 * Purpose: silences compiler warning about unused function parameter         *
 *                                                                            *
 * Parameters:                                                                *
 *      var       - [IN] the unused parameter                                 *
 *                                                                            *
 * Comments: Use only on unused, non-volatile function parameters!            *
 *                                                                            *
 ******************************************************************************/
#define ZBX_UNUSED(var) (void)(var)

typedef struct
{
	int	sec;	/* seconds */
	int	ns;	/* nanoseconds */
}
zbx_timespec_t;

/* time zone offset */
typedef struct
{
	char	tz_sign;	/* '+' or '-' */
	int	tz_hour;
	int	tz_min;
}
zbx_timezone_t;

#define zbx_timespec_compare(t1, t2)	\
	((t1)->sec == (t2)->sec ? (t1)->ns - (t2)->ns : (t1)->sec - (t2)->sec)

#define ZBX_DOUBLE_EPSILON	0.000001
int	zbx_double_compare(double a, double b);

/* item types */
typedef enum
{
	ITEM_TYPE_ZABBIX = 0,
	ITEM_TYPE_SNMPv1,
	ITEM_TYPE_TRAPPER,
	ITEM_TYPE_SIMPLE,
	ITEM_TYPE_SNMPv2c,
	ITEM_TYPE_INTERNAL,
	ITEM_TYPE_SNMPv3,
	ITEM_TYPE_ZABBIX_ACTIVE,
	ITEM_TYPE_AGGREGATE,
	ITEM_TYPE_HTTPTEST,
	ITEM_TYPE_EXTERNAL,
	ITEM_TYPE_DB_MONITOR,
	ITEM_TYPE_IPMI,
	ITEM_TYPE_SSH,
	ITEM_TYPE_TELNET,
	ITEM_TYPE_CALCULATED,
	ITEM_TYPE_JMX,
	ITEM_TYPE_SNMPTRAP	/* 17 */
}
zbx_item_type_t;
const char	*zbx_agent_type_string(zbx_item_type_t item_type);

typedef enum
{
	INTERFACE_TYPE_UNKNOWN = 0,
	INTERFACE_TYPE_AGENT,
	INTERFACE_TYPE_SNMP,
	INTERFACE_TYPE_IPMI,
	INTERFACE_TYPE_JMX,
	INTERFACE_TYPE_ANY = 255
}
zbx_interface_type_t;
const char	*zbx_interface_type_string(zbx_interface_type_t type);

#define INTERFACE_TYPE_COUNT	4	/* number of interface types */
extern const int	INTERFACE_TYPE_PRIORITY[INTERFACE_TYPE_COUNT];

#define SNMP_BULK_DISABLED	0
#define SNMP_BULK_ENABLED	1

#define ZBX_FLAG_DISCOVERY_NORMAL	0x00
#define ZBX_FLAG_DISCOVERY_RULE		0x01
#define ZBX_FLAG_DISCOVERY_PROTOTYPE	0x02
#define ZBX_FLAG_DISCOVERY_CREATED	0x04

typedef enum
{
	ITEM_AUTHTYPE_PASSWORD = 0,
	ITEM_AUTHTYPE_PUBLICKEY
}
zbx_item_authtype_t;

/* event sources */
#define EVENT_SOURCE_TRIGGERS		0
#define EVENT_SOURCE_DISCOVERY		1
#define EVENT_SOURCE_AUTO_REGISTRATION	2
#define EVENT_SOURCE_INTERNAL		3
#define EVENT_SOURCE_COUNT		4

/* event objects */
#define EVENT_OBJECT_TRIGGER		0
#define EVENT_OBJECT_DHOST		1
#define EVENT_OBJECT_DSERVICE		2
#define EVENT_OBJECT_ZABBIX_ACTIVE	3
#define EVENT_OBJECT_ITEM		4
#define EVENT_OBJECT_LLDRULE		5

/* acknowledged flags */
#define EVENT_NOT_ACKNOWLEDGED		0
#define EVENT_ACKNOWLEDGED		1

typedef enum
{
	DOBJECT_STATUS_UP = 0,
	DOBJECT_STATUS_DOWN,
	DOBJECT_STATUS_DISCOVER,
	DOBJECT_STATUS_LOST
}
zbx_dstatus_t;

/* item value types */
typedef enum
{
	ITEM_VALUE_TYPE_FLOAT = 0,
	ITEM_VALUE_TYPE_STR,
	ITEM_VALUE_TYPE_LOG,
	ITEM_VALUE_TYPE_UINT64,
	ITEM_VALUE_TYPE_TEXT,
	/* the number of defined value types */
	ITEM_VALUE_TYPE_MAX
}
zbx_item_value_type_t;
const char	*zbx_item_value_type_string(zbx_item_value_type_t value_type);

typedef struct
{
	int	timestamp;
	int	logeventid;
	int	severity;
	char	*source;
	char	*value;
}
zbx_log_value_t;

typedef union
{
	double		dbl;
	zbx_uint64_t	ui64;
	char		*str;
	char		*err;
	zbx_log_value_t	*log;
}
history_value_t;

/* item data types */
typedef enum
{
	ITEM_DATA_TYPE_DECIMAL = 0,
	ITEM_DATA_TYPE_OCTAL,
	ITEM_DATA_TYPE_HEXADECIMAL,
	ITEM_DATA_TYPE_BOOLEAN
}
zbx_item_data_type_t;
const char	*zbx_item_data_type_string(zbx_item_data_type_t data_type);

/* service supported by discoverer */
typedef enum
{
	SVC_SSH = 0,
	SVC_LDAP,
	SVC_SMTP,
	SVC_FTP,
	SVC_HTTP,
	SVC_POP,
	SVC_NNTP,
	SVC_IMAP,
	SVC_TCP,
	SVC_AGENT,
	SVC_SNMPv1,
	SVC_SNMPv2c,
	SVC_ICMPPING,
	SVC_SNMPv3,
	SVC_HTTPS,
	SVC_TELNET
}
zbx_dservice_type_t;
const char	*zbx_dservice_type_string(zbx_dservice_type_t service);

/* item snmpv3 security levels */
#define ITEM_SNMPV3_SECURITYLEVEL_NOAUTHNOPRIV	0
#define ITEM_SNMPV3_SECURITYLEVEL_AUTHNOPRIV	1
#define ITEM_SNMPV3_SECURITYLEVEL_AUTHPRIV	2

/* item snmpv3 authentication protocol */
#define ITEM_SNMPV3_AUTHPROTOCOL_MD5		0
#define ITEM_SNMPV3_AUTHPROTOCOL_SHA		1

/* item snmpv3 privacy protocol */
#define ITEM_SNMPV3_PRIVPROTOCOL_DES		0
#define ITEM_SNMPV3_PRIVPROTOCOL_AES		1

/* item multiplier types */
#define ITEM_MULTIPLIER_DO_NOT_USE		0
#define ITEM_MULTIPLIER_USE			1

/* item delta types */
#define ITEM_STORE_AS_IS			0
#define ITEM_STORE_SPEED_PER_SECOND		1
#define ITEM_STORE_SIMPLE_CHANGE		2

/* condition evaluation types */
#define CONDITION_EVAL_TYPE_AND_OR		0
#define CONDITION_EVAL_TYPE_AND			1
#define CONDITION_EVAL_TYPE_OR			2
#define CONDITION_EVAL_TYPE_EXPRESSION		3

/* condition types */
#define CONDITION_TYPE_HOST_GROUP		0
#define CONDITION_TYPE_HOST			1
#define CONDITION_TYPE_TRIGGER			2
#define CONDITION_TYPE_TRIGGER_NAME		3
#define CONDITION_TYPE_TRIGGER_SEVERITY		4
/* #define CONDITION_TYPE_TRIGGER_VALUE		5	deprecated */
#define CONDITION_TYPE_TIME_PERIOD		6
#define CONDITION_TYPE_DHOST_IP			7
#define CONDITION_TYPE_DSERVICE_TYPE		8
#define CONDITION_TYPE_DSERVICE_PORT		9
#define CONDITION_TYPE_DSTATUS			10
#define CONDITION_TYPE_DUPTIME			11
#define CONDITION_TYPE_DVALUE			12
#define CONDITION_TYPE_HOST_TEMPLATE		13
#define CONDITION_TYPE_EVENT_ACKNOWLEDGED	14
#define CONDITION_TYPE_APPLICATION		15
#define CONDITION_TYPE_MAINTENANCE		16
#define CONDITION_TYPE_DRULE			18
#define CONDITION_TYPE_DCHECK			19
#define CONDITION_TYPE_PROXY			20
#define CONDITION_TYPE_DOBJECT			21
#define CONDITION_TYPE_HOST_NAME		22
#define CONDITION_TYPE_EVENT_TYPE		23
#define CONDITION_TYPE_HOST_METADATA		24
#define CONDITION_TYPE_EVENT_TAG		25
#define CONDITION_TYPE_EVENT_TAG_VALUE		26

/* condition operators */
#define CONDITION_OPERATOR_EQUAL		0
#define CONDITION_OPERATOR_NOT_EQUAL		1
#define CONDITION_OPERATOR_LIKE			2
#define CONDITION_OPERATOR_NOT_LIKE		3
#define CONDITION_OPERATOR_IN			4
#define CONDITION_OPERATOR_MORE_EQUAL		5
#define CONDITION_OPERATOR_LESS_EQUAL		6
#define CONDITION_OPERATOR_NOT_IN		7
#define CONDITION_OPERATOR_REGEXP		8

/* event type action condition values */
#define EVENT_TYPE_ITEM_NOTSUPPORTED		0
/* #define EVENT_TYPE_ITEM_NORMAL		1	 deprecated */
#define EVENT_TYPE_LLDRULE_NOTSUPPORTED		2
/* #define EVENT_TYPE_LLDRULE_NORMAL		3	 deprecated */
#define EVENT_TYPE_TRIGGER_UNKNOWN		4
/* #define EVENT_TYPE_TRIGGER_NORMAL		5	 deprecated */

#define SCREEN_RESOURCE_GRAPH			0
#define SCREEN_RESOURCE_SIMPLE_GRAPH		1
#define SCREEN_RESOURCE_MAP			2
#define SCREEN_RESOURCE_PLAIN_TEXT		3
#define SCREEN_RESOURCE_HOST_INFO		4
#define SCREEN_RESOURCE_TRIGGER_INFO		5
#define SCREEN_RESOURCE_SERVER_INFO		6
#define SCREEN_RESOURCE_CLOCK			7
#define SCREEN_RESOURCE_SCREEN			8
#define SCREEN_RESOURCE_TRIGGER_OVERVIEW	9
#define SCREEN_RESOURCE_DATA_OVERVIEW		10
#define SCREEN_RESOURCE_URL			11
#define SCREEN_RESOURCE_ACTIONS			12
#define SCREEN_RESOURCE_EVENTS			13
#define SCREEN_RESOURCE_HOSTGROUP_TRIGGERS	14
#define SCREEN_RESOURCE_SYSTEM_STATUS		15
#define SCREEN_RESOURCE_HOST_TRIGGERS		16

typedef enum
{
	SYSMAP_ELEMENT_TYPE_HOST = 0,
	SYSMAP_ELEMENT_TYPE_MAP,
	SYSMAP_ELEMENT_TYPE_TRIGGER,
	SYSMAP_ELEMENT_TYPE_HOST_GROUP,
	SYSMAP_ELEMENT_TYPE_IMAGE
}
zbx_sysmap_element_types_t;

typedef enum
{
	GRAPH_YAXIS_TYPE_CALCULATED = 0,
	GRAPH_YAXIS_TYPE_FIXED,
	GRAPH_YAXIS_TYPE_ITEM_VALUE
}
zbx_graph_yaxis_types_t;

/* special item key used for ICMP pings */
#define SERVER_ICMPPING_KEY	"icmpping"
/* special item key used for ICMP ping latency */
#define SERVER_ICMPPINGSEC_KEY	"icmppingsec"
/* special item key used for ICMP ping loss packages */
#define SERVER_ICMPPINGLOSS_KEY	"icmppingloss"

/* runtime control options */
#define ZBX_CONFIG_CACHE_RELOAD	"config_cache_reload"
#define ZBX_HOUSEKEEPER_EXECUTE	"housekeeper_execute"
#define ZBX_LOG_LEVEL_INCREASE	"log_level_increase"
#define ZBX_LOG_LEVEL_DECREASE	"log_level_decrease"

/* value for not supported items */
#define ZBX_NOTSUPPORTED	"ZBX_NOTSUPPORTED"
/* the error message for not supported items when reason is unknown */
#define ZBX_NOTSUPPORTED_MSG	"Unknown error."

/* Zabbix Agent non-critical error (agents older than 2.0) */
#define ZBX_ERROR		"ZBX_ERROR"

/* media types */
typedef enum
{
	MEDIA_TYPE_EMAIL = 0,
	MEDIA_TYPE_EXEC,
	MEDIA_TYPE_SMS,
	MEDIA_TYPE_JABBER,
	MEDIA_TYPE_EZ_TEXTING = 100
}
zbx_media_type_t;

/* alert statuses */
typedef enum
{
	ALERT_STATUS_NOT_SENT = 0,
	ALERT_STATUS_SENT,
	ALERT_STATUS_FAILED
}
zbx_alert_status_t;
const char	*zbx_alert_status_string(unsigned char type, unsigned char status);

/* escalation statuses */
typedef enum
{
	ESCALATION_STATUS_ACTIVE = 0,
	ESCALATION_STATUS_RECOVERY,	/* only in server code, never in DB, deprecated */
	ESCALATION_STATUS_SLEEP,
	ESCALATION_STATUS_COMPLETED	/* only in server code, never in DB */
}
zbx_escalation_status_t;
const char      *zbx_escalation_status_string(unsigned char status);

/* alert types */
typedef enum
{
	ALERT_TYPE_MESSAGE = 0,
	ALERT_TYPE_COMMAND
}
zbx_alert_type_t;
const char	*zbx_alert_type_string(unsigned char type);

/* item statuses */
#define ITEM_STATUS_ACTIVE		0
#define ITEM_STATUS_DISABLED		1

/* item states */
#define ITEM_STATE_NORMAL		0
#define ITEM_STATE_NOTSUPPORTED		1
const char	*zbx_item_state_string(unsigned char state);

/* group statuses */
typedef enum
{
       GROUP_STATUS_ACTIVE = 0,
       GROUP_STATUS_DISABLED
}
zbx_group_status_type_t;

/* group internal flag */
#define ZBX_INTERNAL_GROUP		1

/* program type */
#define ZBX_PROGRAM_TYPE_SERVER		0x01
#define ZBX_PROGRAM_TYPE_PROXY_ACTIVE	0x02
#define ZBX_PROGRAM_TYPE_PROXY_PASSIVE	0x04
#define ZBX_PROGRAM_TYPE_PROXY		0x06	/* ZBX_PROGRAM_TYPE_PROXY_ACTIVE | ZBX_PROGRAM_TYPE_PROXY_PASSIVE */
#define ZBX_PROGRAM_TYPE_AGENTD		0x08
#define ZBX_PROGRAM_TYPE_SENDER		0x10
#define ZBX_PROGRAM_TYPE_GET		0x20
const char	*get_program_type_string(unsigned char program_type);

/* maintenance */
typedef enum
{
	TIMEPERIOD_TYPE_ONETIME = 0,
/*	TIMEPERIOD_TYPE_HOURLY,*/
	TIMEPERIOD_TYPE_DAILY = 2,
	TIMEPERIOD_TYPE_WEEKLY,
	TIMEPERIOD_TYPE_MONTHLY
}
zbx_timeperiod_type_t;

typedef enum
{
	MAINTENANCE_TYPE_NORMAL = 0,
	MAINTENANCE_TYPE_NODATA
}
zbx_maintenance_type_t;

/* regular expressions */
#define EXPRESSION_TYPE_INCLUDED	0
#define EXPRESSION_TYPE_ANY_INCLUDED	1
#define EXPRESSION_TYPE_NOT_INCLUDED	2
#define EXPRESSION_TYPE_TRUE		3
#define EXPRESSION_TYPE_FALSE		4

#define ZBX_IGNORE_CASE			0
#define ZBX_CASE_SENSITIVE		1

/* HTTP tests statuses */
#define HTTPTEST_STATUS_MONITORED	0
#define HTTPTEST_STATUS_NOT_MONITORED	1

/* discovery rule */
#define DRULE_STATUS_MONITORED		0
#define DRULE_STATUS_NOT_MONITORED	1

/* host statuses */
#define HOST_STATUS_MONITORED		0
#define HOST_STATUS_NOT_MONITORED	1
/*#define HOST_STATUS_UNREACHABLE	2*/
#define HOST_STATUS_TEMPLATE		3
/*#define HOST_STATUS_DELETED		4*/
#define HOST_STATUS_PROXY_ACTIVE	5
#define HOST_STATUS_PROXY_PASSIVE	6

/* host maintenance status */
#define HOST_MAINTENANCE_STATUS_OFF	0
#define HOST_MAINTENANCE_STATUS_ON	1

/* host inventory mode */
#define HOST_INVENTORY_DISABLED		-1	/* the host has no record in host_inventory */
						/* only in server code, never in DB */
#define HOST_INVENTORY_MANUAL		0
#define HOST_INVENTORY_AUTOMATIC	1

/* host availability */
#define HOST_AVAILABLE_UNKNOWN		0
#define HOST_AVAILABLE_TRUE		1
#define HOST_AVAILABLE_FALSE		2

/* trigger statuses */
#define TRIGGER_STATUS_ENABLED		0
#define TRIGGER_STATUS_DISABLED		1

/* trigger types */
#define TRIGGER_TYPE_NORMAL		0
#define TRIGGER_TYPE_MULTIPLE_TRUE	1

/* trigger values */
#define TRIGGER_VALUE_OK		0
#define TRIGGER_VALUE_PROBLEM		1
#define TRIGGER_VALUE_UNKNOWN		2	/* only in server code, never in DB */
#define TRIGGER_VALUE_NONE		3	/* only in server code, never in DB */
const char	*zbx_trigger_value_string(unsigned char value);

/* trigger states */
#define TRIGGER_STATE_NORMAL		0
#define TRIGGER_STATE_UNKNOWN		1
const char	*zbx_trigger_state_string(unsigned char state);

/* trigger severity */
#define TRIGGER_SEVERITY_NOT_CLASSIFIED	0
#define TRIGGER_SEVERITY_INFORMATION	1
#define TRIGGER_SEVERITY_WARNING	2
#define TRIGGER_SEVERITY_AVERAGE	3
#define TRIGGER_SEVERITY_HIGH		4
#define TRIGGER_SEVERITY_DISASTER	5
#define TRIGGER_SEVERITY_COUNT		6	/* number of trigger severities */

/* trigger recovery mode */
#define TRIGGER_RECOVERY_MODE_EXPRESSION		0
#define TRIGGER_RECOVERY_MODE_RECOVERY_EXPRESSION	1
#define TRIGGER_RECOVERY_MODE_NONE			2

#define ITEM_LOGTYPE_INFORMATION	1
#define ITEM_LOGTYPE_WARNING		2
#define ITEM_LOGTYPE_ERROR		4
#define ITEM_LOGTYPE_FAILURE_AUDIT	7
#define ITEM_LOGTYPE_SUCCESS_AUDIT	8
#define ITEM_LOGTYPE_CRITICAL		9
#define ITEM_LOGTYPE_VERBOSE		10
const char	*zbx_item_logtype_string(unsigned char logtype);

/* media statuses */
#define MEDIA_STATUS_ACTIVE	0
#define MEDIA_STATUS_DISABLED	1

/* action statuses */
#define ACTION_STATUS_ACTIVE	0
#define ACTION_STATUS_DISABLED	1

/* action maintenance mode */
#define ACTION_MAINTENANCE_MODE_NORMAL	0	/* ignore maintenance */
#define ACTION_MAINTENANCE_MODE_PAUSE	1	/* pause escalation while host is in maintenance */

/* max number of retries for alerts */
#define ALERT_MAX_RETRIES	3

/* media type statuses */
#define MEDIA_TYPE_STATUS_ACTIVE	0
#define MEDIA_TYPE_STATUS_DISABLED	1

/* SMTP security options */
#define SMTP_SECURITY_NONE	0
#define SMTP_SECURITY_STARTTLS	1
#define SMTP_SECURITY_SSL	2

/* SMTP authentication options */
#define SMTP_AUTHENTICATION_NONE		0
#define SMTP_AUTHENTICATION_NORMAL_PASSWORD	1

/* operation types */
#define OPERATION_TYPE_MESSAGE		0
#define OPERATION_TYPE_COMMAND		1
#define OPERATION_TYPE_HOST_ADD		2
#define OPERATION_TYPE_HOST_REMOVE	3
#define OPERATION_TYPE_GROUP_ADD	4
#define OPERATION_TYPE_GROUP_REMOVE	5
#define OPERATION_TYPE_TEMPLATE_ADD	6
#define OPERATION_TYPE_TEMPLATE_REMOVE	7
#define OPERATION_TYPE_HOST_ENABLE	8
#define OPERATION_TYPE_HOST_DISABLE	9
#define OPERATION_TYPE_HOST_INVENTORY	10
#define OPERATION_TYPE_RECOVERY_MESSAGE	11

/* normal and recovery operations */
#define ZBX_OPERATION_MODE_NORMAL	0
#define ZBX_OPERATION_MODE_RECOVERY	1

/* algorithms for service status calculation */
#define SERVICE_ALGORITHM_NONE	0
#define SERVICE_ALGORITHM_MAX	1
#define SERVICE_ALGORITHM_MIN	2

/* HTTP item types */
#define ZBX_HTTPITEM_TYPE_RSPCODE	0
#define ZBX_HTTPITEM_TYPE_TIME		1
#define ZBX_HTTPITEM_TYPE_SPEED		2
#define ZBX_HTTPITEM_TYPE_LASTSTEP	3
#define ZBX_HTTPITEM_TYPE_LASTERROR	4

/* proxy_history flags */
#define PROXY_HISTORY_FLAG_META		0x01
#define PROXY_HISTORY_FLAG_NOVALUE	0x02

/* global correlation constants */
#define ZBX_CORRELATION_ENABLED				0
#define ZBX_CORRELATION_DISABLED			1

#define ZBX_CORR_CONDITION_OLD_EVENT_TAG		0
#define ZBX_CORR_CONDITION_NEW_EVENT_TAG		1
#define ZBX_CORR_CONDITION_NEW_EVENT_HOSTGROUP		2
#define ZBX_CORR_CONDITION_EVENT_TAG_PAIR		3
#define ZBX_CORR_CONDITION_OLD_EVENT_TAG_VALUE		4
#define ZBX_CORR_CONDITION_NEW_EVENT_TAG_VALUE		5

#define ZBX_CORR_OPERATION_CLOSE_OLD			0
#define ZBX_CORR_OPERATION_CLOSE_NEW			1

/* trigger correlation modes */
#define ZBX_TRIGGER_CORRELATION_NONE	0
#define ZBX_TRIGGER_CORRELATION_TAG	1

/* task manager task types  */
#define ZBX_TM_TASK_CLOSE_PROBLEM	1

/* acknowledgment actions (flags) */
#define ZBX_ACKNOWLEDGE_ACTION_NONE		0x0000
#define ZBX_ACKNOWLEDGE_ACTION_CLOSE_PROBLEM	0x0001

typedef struct
{
	zbx_uint64_t	userid;
	unsigned char	type;
}
zbx_user_t;

/* user permissions */
typedef enum
{
	USER_TYPE_ZABBIX_USER = 1,
	USER_TYPE_ZABBIX_ADMIN,
	USER_TYPE_SUPER_ADMIN
}
zbx_user_type_t;

typedef enum
{
	PERM_DENY = 0,
	PERM_READ = 2,
	PERM_READ_WRITE
}
zbx_user_permission_t;

const char	*zbx_permission_string(int perm);

typedef struct
{
	unsigned char	type;
	unsigned char	execute_on;
	char		*port;
	unsigned char	authtype;
	char		*username;
	char		*password;
	char		*publickey;
	char		*privatekey;
	char		*command;
	zbx_uint64_t	scriptid;
	unsigned char	host_access;
}
zbx_script_t;

#define ZBX_SCRIPT_TYPE_CUSTOM_SCRIPT	0
#define ZBX_SCRIPT_TYPE_IPMI		1
#define ZBX_SCRIPT_TYPE_SSH		2
#define ZBX_SCRIPT_TYPE_TELNET		3
#define ZBX_SCRIPT_TYPE_GLOBAL_SCRIPT	4

#define ZBX_SCRIPT_EXECUTE_ON_AGENT	0
#define ZBX_SCRIPT_EXECUTE_ON_SERVER	1

#define POLLER_DELAY		5
#define DISCOVERER_DELAY	60

#define HOUSEKEEPER_STARTUP_DELAY	30	/* in minutes */

#define	GET_SENDER_TIMEOUT	60

#ifndef MAX
#	define MAX(a, b) ((a) > (b) ? (a) : (b))
#endif

#ifndef MIN
#	define MIN(a, b) ((a) < (b) ? (a) : (b))
#endif

#define zbx_calloc(old, nmemb, size)	zbx_calloc2(__FILE__, __LINE__, old, nmemb, size)
#define zbx_malloc(old, size)		zbx_malloc2(__FILE__, __LINE__, old, size)
#define zbx_realloc(src, size)		zbx_realloc2(__FILE__, __LINE__, src, size)
#define zbx_strdup(old, str)		zbx_strdup2(__FILE__, __LINE__, old, str)

#define ZBX_STRDUP(var, str)	(var = zbx_strdup(var, str))

void    *zbx_calloc2(const char *filename, int line, void *old, size_t nmemb, size_t size);
void    *zbx_malloc2(const char *filename, int line, void *old, size_t size);
void    *zbx_realloc2(const char *filename, int line, void *old, size_t size);
char    *zbx_strdup2(const char *filename, int line, char *old, const char *str);

void	*zbx_guaranteed_memset(void *v, int c, size_t n);

#define zbx_free(ptr)		\
				\
do				\
{				\
	if (ptr)		\
	{			\
		free(ptr);	\
		ptr = NULL;	\
	}			\
}				\
while (0)

#define zbx_fclose(file)	\
				\
do				\
{				\
	if (file)		\
	{			\
		fclose(file);	\
		file = NULL;	\
	}			\
}				\
while (0)

#define THIS_SHOULD_NEVER_HAPPEN	zbx_error("ERROR [file:%s,line:%d] "				\
							"Something impossible has just happened.",	\
							__FILE__, __LINE__)

#define MIN_ZABBIX_PORT 1024u
#define MAX_ZABBIX_PORT 65535u

extern const char	*progname;
extern const char	title_message[];
extern const char	syslog_app_name[];
extern const char	*usage_message[];
extern const char	*help_message[];

#define ARRSIZE(a)	(sizeof(a) / sizeof(*a))

void	help(void);
void	usage(void);
void	version(void);

const char	*get_program_name(const char *path);

typedef enum
{
	ZBX_TASK_START = 0,
	ZBX_TASK_PRINT_SUPPORTED,
	ZBX_TASK_TEST_METRIC,
	ZBX_TASK_SHOW_USAGE,
	ZBX_TASK_SHOW_VERSION,
	ZBX_TASK_SHOW_HELP,
#ifdef _WINDOWS
	ZBX_TASK_INSTALL_SERVICE,
	ZBX_TASK_UNINSTALL_SERVICE,
	ZBX_TASK_START_SERVICE,
	ZBX_TASK_STOP_SERVICE
#else
	ZBX_TASK_RUNTIME_CONTROL
#endif
}
zbx_task_t;

#define ZBX_RTC_LOG_LEVEL_INCREASE	1
#define ZBX_RTC_LOG_LEVEL_DECREASE	2
#define ZBX_RTC_HOUSEKEEPER_EXECUTE	3
#define ZBX_RTC_CONFIG_CACHE_RELOAD	8

typedef enum
{
	HTTPTEST_AUTH_NONE = 0,
	HTTPTEST_AUTH_BASIC,
	HTTPTEST_AUTH_NTLM
}
zbx_httptest_auth_t;

#define ZBX_TASK_FLAG_MULTIPLE_AGENTS 0x01
#define ZBX_TASK_FLAG_FOREGROUND      0x02

typedef struct
{
	zbx_task_t	task;
	int		flags;
	int		data;
}
ZBX_TASK_EX;

#define ZBX_RTC_MSG_SHIFT	0
#define ZBX_RTC_SCOPE_SHIFT	8
#define ZBX_RTC_DATA_SHIFT	16

#define ZBX_RTC_MSG_MASK	0x000000ff
#define ZBX_RTC_SCOPE_MASK	0x0000ff00
#define ZBX_RTC_DATA_MASK	0xffff0000

#define ZBX_RTC_GET_MSG(task)	(int)((task & ZBX_RTC_MSG_MASK) >> ZBX_RTC_MSG_SHIFT)
#define ZBX_RTC_GET_SCOPE(task)	(int)((task & ZBX_RTC_SCOPE_MASK) >> ZBX_RTC_SCOPE_SHIFT)
#define ZBX_RTC_GET_DATA(task)	(int)((task & ZBX_RTC_DATA_MASK) >> ZBX_RTC_DATA_SHIFT)

#define ZBX_RTC_MAKE_MESSAGE(msg, scope, data)	((msg << ZBX_RTC_MSG_SHIFT) | (scope << ZBX_RTC_SCOPE_SHIFT) | \
	(data << ZBX_RTC_DATA_SHIFT))

char	*string_replace(const char *str, const char *sub_str1, const char *sub_str2);

#define ZBX_FLAG_DOUBLE_PLAIN	0x00
#define ZBX_FLAG_DOUBLE_SUFFIX	0x01
int	is_double_suffix(const char *str, unsigned char flags);
int	is_double(const char *c);
int	is_time_suffix(const char *c, int *value);
int	is_int_prefix(const char *c);
int	is_uint_n_range(const char *str, size_t n, void *value, size_t size, zbx_uint64_t min, zbx_uint64_t max);
int	is_hex_n_range(const char *str, size_t n, void *value, size_t size, zbx_uint64_t min, zbx_uint64_t max);

#define ZBX_SIZE_T_MAX	(~(size_t)0)

#define is_ushort(str, value) \
	is_uint_n_range(str, ZBX_SIZE_T_MAX, value, sizeof(unsigned short), 0x0, 0xFFFF)

#define is_uint32(str, value) \
	is_uint_n_range(str, ZBX_SIZE_T_MAX, value, 4, 0x0, 0xFFFFFFFF)

#define is_uint64(str, value) \
	is_uint_n_range(str, ZBX_SIZE_T_MAX, value, 8, 0x0, __UINT64_C(0xFFFFFFFFFFFFFFFF))

#define is_uint64_n(str, n, value) \
	is_uint_n_range(str, n, value, 8, 0x0, __UINT64_C(0xFFFFFFFFFFFFFFFF))

#define is_uint31(str, value) \
	is_uint_n_range(str, ZBX_SIZE_T_MAX, value, 4, 0x0, 0x7FFFFFFF)

#define is_uint31_1(str, value) \
	is_uint_n_range(str, ZBX_SIZE_T_MAX, value, 4, 0x0, 0x7FFFFFFE)

#define is_uint_range(str, value, min, max) \
	is_uint_n_range(str, ZBX_SIZE_T_MAX, value, sizeof(unsigned int), min, max)

int	is_boolean(const char *str, zbx_uint64_t *value);
int	is_uoct(const char *str);
int	is_uhex(const char *str);
int	is_hex_string(const char *str);
int	is_ascii_string(const char *str);
int	zbx_rtrim(char *str, const char *charlist);
void	zbx_ltrim(char *str, const char *charlist);
void	zbx_lrtrim(char *str, const char *charlist);
void	zbx_remove_chars(register char *str, const char *charlist);
#define ZBX_WHITESPACE			" \t\r\n"
#define zbx_remove_whitespace(str)	zbx_remove_chars(str, ZBX_WHITESPACE)
void	del_zeroes(char *s);
int	get_param(const char *param, int num, char *buf, size_t max_len);
int	num_param(const char *param);
char	*get_param_dyn(const char *param, int num);

/******************************************************************************
 *                                                                            *
 * Purpose: replaces an item key, SNMP OID or their parameters                *
 *                                                                            *
 * Parameters:                                                                *
 *      data      - [IN] an item key, SNMP OID or their parameter             *
 *      key_type  - [IN] ZBX_KEY_TYPE_*                                       *
 *      level     - [IN] for item keys and OIDs the level will be 0;          *
 *                       for their parameters - 1 or higher (for arrays)      *
 *      num       - [IN] parameter number; for item keys and OIDs the level   *
 *                       will be 0; for their parameters - 1 or higher        *
 *      quoted    - [IN] 1 if parameter is quoted; 0 - otherwise              *
 *      cb_data   - [IN] callback function custom data                        *
 *      param     - [OUT] replaced item key string                            *
 *                                                                            *
 * Return value: SUCEED - if parameter doesn't change or has been changed     *
 *                        successfully                                        *
 *               FAIL   - otherwise                                           *
 *                                                                            *
 * Comments: The new string should be quoted if it contains special           *
 *           characters                                                       *
 *                                                                            *
 ******************************************************************************/
typedef int	(*replace_key_param_f)(const char *data, int key_type, int level, int num, int quoted, void *cb_data,
		char **param);
#define ZBX_KEY_TYPE_ITEM	0
#define ZBX_KEY_TYPE_OID	1
int	replace_key_params_dyn(char **data, int key_type, replace_key_param_f cb, void *cb_data, char *error,
		size_t maxerrlen);

void	remove_param(char *param, int num);
int	get_key_param(char *param, int num, char *buf, size_t max_len);
int	num_key_param(char *param);
size_t	zbx_get_escape_string_len(const char *src, const char *charlist);
char	*zbx_dyn_escape_string(const char *src, const char *charlist);
int	calculate_item_nextcheck(zbx_uint64_t seed, int item_type, int delay, const char *custom_intervals, time_t now);
time_t	calculate_proxy_nextcheck(zbx_uint64_t hostid, unsigned int delay, time_t now);
int	check_time_period(const char *period, time_t now);
char	zbx_num2hex(u_char c);
u_char	zbx_hex2num(char c);
void	zbx_hex2octal(const char *input, char **output, int *olen);
int	str_in_list(const char *list, const char *value, char delimiter);
char	*str_linefeed(const char *src, size_t maxline, const char *delim);
void	zbx_strarr_init(char ***arr);
void	zbx_strarr_add(char ***arr, const char *entry);
void	zbx_strarr_free(char **arr);

#ifdef HAVE___VA_ARGS__
#	define zbx_setproctitle(fmt, ...) __zbx_zbx_setproctitle(ZBX_CONST_STRING(fmt), ##__VA_ARGS__)
#else
#	define zbx_setproctitle __zbx_zbx_setproctitle
#endif
void	__zbx_zbx_setproctitle(const char *fmt, ...);

#define ZBX_KIBIBYTE		1024
#define ZBX_MEBIBYTE		1048576
#define ZBX_GIBIBYTE		1073741824
#define ZBX_TEBIBYTE		__UINT64_C(1099511627776)

#define SEC_PER_MIN		60
#define SEC_PER_HOUR		3600
#define SEC_PER_DAY		86400
#define SEC_PER_WEEK		(7 * SEC_PER_DAY)
#define SEC_PER_MONTH		(30 * SEC_PER_DAY)
#define SEC_PER_YEAR		(365 * SEC_PER_DAY)
#define ZBX_JAN_2038		2145916800
#define ZBX_JAN_1970_IN_SEC	2208988800.0	/* 1970 - 1900 in seconds */

#define ZBX_MAX_RECV_DATA_SIZE	(128 * ZBX_MEBIBYTE)

/* max length of base64 data */
#define ZBX_MAX_B64_LEN		(16 * ZBX_KIBIBYTE)

double	zbx_time(void);
void	zbx_timespec(zbx_timespec_t *ts);
double	zbx_current_time(void);
void	zbx_get_time(struct tm *tm, long *milliseconds, zbx_timezone_t *tz);
int	zbx_utc_time(int year, int mon, int mday, int hour, int min, int sec, int *t);
int	zbx_day_in_month(int year, int mon);

#ifdef HAVE___VA_ARGS__
#	define zbx_error(fmt, ...) __zbx_zbx_error(ZBX_CONST_STRING(fmt), ##__VA_ARGS__)
#	define zbx_snprintf(str, count, fmt, ...) __zbx_zbx_snprintf(str, count, ZBX_CONST_STRING(fmt), ##__VA_ARGS__)
#	define zbx_snprintf_alloc(str, alloc_len, offset, fmt, ...) \
       			__zbx_zbx_snprintf_alloc(str, alloc_len, offset, ZBX_CONST_STRING(fmt), ##__VA_ARGS__)
#else
#	define zbx_error __zbx_zbx_error
#	define zbx_snprintf __zbx_zbx_snprintf
#	define zbx_snprintf_alloc __zbx_zbx_snprintf_alloc
#endif
void	__zbx_zbx_error(const char *fmt, ...);
size_t	__zbx_zbx_snprintf(char *str, size_t count, const char *fmt, ...);
void	__zbx_zbx_snprintf_alloc(char **str, size_t *alloc_len, size_t *offset, const char *fmt, ...);

size_t	zbx_vsnprintf(char *str, size_t count, const char *fmt, va_list args);

void	zbx_strncpy_alloc(char **str, size_t *alloc_len, size_t *offset, const char *src, size_t n);
void	zbx_strcpy_alloc(char **str, size_t *alloc_len, size_t *offset, const char *src);
void	zbx_chrcpy_alloc(char **str, size_t *alloc_len, size_t *offset, char c);

/* secure string copy */
#define strscpy(x, y)	zbx_strlcpy(x, y, sizeof(x))
#define strscat(x, y)	zbx_strlcat(x, y, sizeof(x))
size_t	zbx_strlcpy(char *dst, const char *src, size_t siz);
void	zbx_strlcat(char *dst, const char *src, size_t siz);
size_t	zbx_strlcpy_utf8(char *dst, const char *src, size_t size);

char	*zbx_dvsprintf(char *dest, const char *f, va_list args);

#ifdef HAVE___VA_ARGS__
#	define zbx_dsprintf(dest, fmt, ...) __zbx_zbx_dsprintf(dest, ZBX_CONST_STRING(fmt), ##__VA_ARGS__)
#	define zbx_strdcatf(dest, fmt, ...) __zbx_zbx_strdcatf(dest, ZBX_CONST_STRING(fmt), ##__VA_ARGS__)
#else
#	define zbx_dsprintf __zbx_zbx_dsprintf
#	define zbx_strdcatf __zbx_zbx_strdcatf
#endif
char	*__zbx_zbx_dsprintf(char *dest, const char *f, ...);
char	*zbx_strdcat(char *dest, const char *src);
char	*__zbx_zbx_strdcatf(char *dest, const char *f, ...);

int	xml_get_data_dyn(const char *xml, const char *tag, char **data);
void	xml_free_data_dyn(char **data);

int	comms_parse_response(char *xml, char *host, size_t host_len, char *key, size_t key_len,
		char *data, size_t data_len, char *lastlogsize, size_t lastlogsize_len,
		char *timestamp, size_t timestamp_len, char *source, size_t source_len,
		char *severity, size_t severity_len);

/* misc functions */
#ifdef HAVE_IPV6
int	is_ip6(const char *ip);
#endif
int	is_ip4(const char *ip);
int	is_ip(const char *ip);

void	zbx_on_exit(void); /* calls exit() at the end! */

int	int_in_list(char *list, int value);
int	ip_in_list(const char *list, const char *ip);

/* IP range support */
#define ZBX_IPRANGE_V4	0
#define ZBX_IPRANGE_V6	1

#define ZBX_IPRANGE_GROUPS_V4	4
#define ZBX_IPRANGE_GROUPS_V6	8

typedef struct
{
	int	from;
	int	to;
}
zbx_range_t;

typedef struct
{
	/* contains groups of ranges for either ZBX_IPRANGE_V4 or ZBX_IPRANGE_V46 */
	/* ex. 127-127.0-0.0-0.2-254 (from-to.from-to.from-to.from-to)            */
	/*                                  0       1       2       3             */
	zbx_range_t	range[ZBX_IPRANGE_GROUPS_V6];

	/* range type - ZBX_IPRANGE_V4 or ZBX_IPRANGE_V6 */
	unsigned char	type;

	/* 1 if the range was defined with network mask, 0 otherwise */
	unsigned char   mask;
}
zbx_iprange_t;

int	iprange_parse(zbx_iprange_t *range, const char *address);
void	iprange_first(const zbx_iprange_t *range, int *address);
int	iprange_next(const zbx_iprange_t *range, int *address);
int	iprange_validate(const zbx_iprange_t *range, const int *address);
zbx_uint64_t	iprange_volume(const zbx_iprange_t *range);

/* time related functions */
char	*zbx_age2str(int age);
char	*zbx_date2str(time_t date);
char	*zbx_time2str(time_t time);

#define ZBX_NULL2STR(str)	(NULL != str ? str : "(null)")
#define ZBX_NULL2EMPTY_STR(str)	(NULL != (str) ? (str) : "")

char	*zbx_strcasestr(const char *haystack, const char *needle);
int	zbx_mismatch(const char *s1, const char *s2);
int	cmp_key_id(const char *key_1, const char *key_2);
int	zbx_strncasecmp(const char *s1, const char *s2, size_t n);

int	get_nearestindex(const void *p, size_t sz, int num, zbx_uint64_t id);
int	uint64_array_add(zbx_uint64_t **values, int *alloc, int *num, zbx_uint64_t value, int alloc_step);
int	uint64_array_exists(const zbx_uint64_t *values, int num, zbx_uint64_t value);
void	uint64_array_remove(zbx_uint64_t *values, int *num, const zbx_uint64_t *rm_values, int rm_num);

const char	*zbx_event_value_string(unsigned char source, unsigned char object, unsigned char value);

#ifdef _WINDOWS
const OSVERSIONINFOEX	*zbx_win_getversion();
void	zbx_wmi_get(const char *wmi_namespace, const char *wmi_query, char **utf8_value);
wchar_t	*zbx_acp_to_unicode(const char *acp_string);
wchar_t	*zbx_oemcp_to_unicode(const char *oemcp_string);
int	zbx_acp_to_unicode_static(const char *acp_string, wchar_t *wide_string, int wide_size);
wchar_t	*zbx_utf8_to_unicode(const char *utf8_string);
char	*zbx_unicode_to_utf8(const wchar_t *wide_string);
char	*zbx_unicode_to_utf8_static(const wchar_t *wide_string, char *utf8_string, int utf8_size);
int	_wis_uint(const wchar_t *wide_string);
#endif
void	zbx_strlower(char *str);
void	zbx_strupper(char *str);
#if defined(_WINDOWS) || defined(HAVE_ICONV)
char	*convert_to_utf8(char *in, size_t in_size, const char *encoding);
#endif	/* HAVE_ICONV */
size_t	zbx_utf8_char_len(const char *text);
size_t	zbx_strlen_utf8(const char *text);
size_t	zbx_strlen_utf8_nchars(const char *text, size_t utf8_maxlen);
size_t	zbx_strlen_utf8_nbytes(const char *text, size_t maxlen);

int	zbx_is_utf8(const char *text);
#define ZBX_UTF8_REPLACE_CHAR	'?'
char	*zbx_replace_utf8(const char *text);
void	zbx_replace_invalid_utf8(char *text);
int	zbx_is_utf8(const char *text);

void	dos2unix(char *str);
int	str2uint64(const char *str, const char *suffixes, zbx_uint64_t *value);
double	str2double(const char *str);

zbx_uint64_t	suffix2factor(char c);

#if defined(_WINDOWS)
typedef struct __stat64	zbx_stat_t;
int	__zbx_stat(const char *path, zbx_stat_t *buf);
int	__zbx_open(const char *pathname, int flags);
#else
typedef struct stat	zbx_stat_t;
#endif	/* _WINDOWS */

void	find_cr_lf_szbyte(const char *encoding, const char **cr, const char **lf, size_t *szbyte);
int	zbx_read(int fd, char *buf, size_t count, const char *encoding);
int	zbx_is_regular_file(const char *path);

int	MAIN_ZABBIX_ENTRY(int flags);

zbx_uint64_t	zbx_letoh_uint64(zbx_uint64_t data);
zbx_uint64_t	zbx_htole_uint64(zbx_uint64_t data);

int	zbx_check_hostname(const char *hostname, char **error);

int	is_hostname_char(unsigned char c);
int	is_key_char(unsigned char c);
int	is_function_char(unsigned char c);
int	is_macro_char(unsigned char c);

int	is_discovery_macro(const char *name);

int	is_time_function(const char *func);
int	is_snmp_type(unsigned char type);

int	get_item_key(char **exp, char **key);

int	parse_host(char **exp, char **host);
int	parse_key(char **exp);

int	parse_host_key(char *exp, char **host, char **key);

void	make_hostname(char *host);

unsigned char	get_interface_type_by_item_type(unsigned char type);

int	calculate_sleeptime(int nextcheck, int max_sleeptime);

void	zbx_replace_string(char **data, size_t l, size_t *r, const char *value);

void	zbx_trim_str_list(char *list, char delimiter);

int	parse_serveractive_element(char *str, char **host, unsigned short *port, unsigned short port_default);

int	zbx_strcmp_null(const char *s1, const char *s2);

int	zbx_user_macro_parse(const char *macro, int *macro_r, int *context_l, int *context_r);
int	zbx_user_macro_parse_dyn(const char *macro, char **name, char **context, int *length);
char	*zbx_user_macro_unquote_context_dyn(const char *context, int len);
char	*zbx_user_macro_quote_context_dyn(const char *context, int force_quote);

#define ZBX_SESSION_ACTIVE	0
#define ZBX_SESSION_PASSIVE	1

char	*zbx_dyn_escape_shell_single_quote(const char *text);

#define ZBX_DO_NOT_SEND_RESPONSE	0
#define ZBX_SEND_RESPONSE		1

/* Do not forget to synchronize HOST_TLS_* definitions with DB schema ! */
#define HOST_TLS_ISSUER_LEN		4096				/* for up to 1024 UTF-8 characters */
#define HOST_TLS_ISSUER_LEN_MAX		(HOST_TLS_ISSUER_LEN + 1)
#define HOST_TLS_SUBJECT_LEN		4096				/* for up to 1024 UTF-8 characters */
#define HOST_TLS_SUBJECT_LEN_MAX	(HOST_TLS_SUBJECT_LEN + 1)
#define HOST_TLS_PSK_IDENTITY_LEN	512				/* for up to 128 UTF-8 characters */
#define HOST_TLS_PSK_IDENTITY_LEN_MAX	(HOST_TLS_PSK_IDENTITY_LEN + 1)
#define HOST_TLS_PSK_LEN		512				/* for up to 256 hex-encoded bytes (ASCII) */
#define HOST_TLS_PSK_LEN_MAX		(HOST_TLS_PSK_LEN + 1)
#define HOST_TLS_PSK_LEN_MIN		32				/* for 16 hex-encoded bytes (128-bit PSK) */

void	zbx_function_param_parse(const char *expr, size_t *param_pos, size_t *length, size_t *sep_pos);
char	*zbx_function_param_unquote_dyn(const char *param, size_t len, int *quoted);
int	zbx_function_param_quote(char **param, int forced);
int	zbx_function_validate(const char *expr, size_t *par_l, size_t *par_r);
int	zbx_function_validate_parameters(const char *expr, size_t *length);
int	zbx_function_find(const char *expr, size_t *func_pos, size_t *par_l, size_t *par_r);

void	zbx_alarm_flag_set(void);
void	zbx_alarm_flag_clear(void);

#ifndef _WINDOWS
unsigned int	zbx_alarm_on(unsigned int seconds);
unsigned int	zbx_alarm_off(void);
#endif

int	zbx_alarm_timed_out(void);

#define zbx_bsearch(key, base, nmemb, size, compar)	(0 == (nmemb) ? NULL : bsearch(key, base, nmemb, size, compar))

int	zbx_strcmp_natural(const char *s1, const char *s2);

/* {} tokens used in expressions */
#define ZBX_TOKEN_OBJECTID	0x0001
#define ZBX_TOKEN_MACRO		0x0002
#define ZBX_TOKEN_LLD_MACRO	0x0004
#define ZBX_TOKEN_USER_MACRO	0x0008
#define ZBX_TOKEN_FUNC_MACRO	0x0010
#define ZBX_TOKEN_SIMPLE_MACRO	0x0020

/* additional token flags */
#define ZBX_TOKEN_NUMERIC	0x8000

/* location of a substring */
typedef struct
{
	/* left position */
	size_t	l;
	/* right position */
	size_t	r;
}
zbx_strloc_t;

/* data used by macros, ldd macros and objectid tokens */
typedef struct
{
	zbx_strloc_t	name;
}
zbx_token_macro_t;

/* data used by user macros */
typedef struct
{
	/* macro name */
	zbx_strloc_t	name;
	/* macro context, for macros without context the context.l and context.r fields are set to 0 */
	zbx_strloc_t	context;
}
zbx_token_user_macro_t;

/* data used by macro functions */
typedef struct
{
	/* the macro including the opening and closing brackets {}, for example: {ITEM.VALUE} */
	zbx_strloc_t	macro;
	/* function + parameters, for example: regsub("([0-9]+)", \1) */
	zbx_strloc_t	func;
	/* parameters, for example: ("([0-9]+)", \1) */
	zbx_strloc_t	func_param;
}
zbx_token_func_macro_t;

/* data used by simple (host:key) macros */
typedef struct
{
	/* host name, supporting simple macros as a host name, for example Zabbix server or {HOST.HOST} */
	zbx_strloc_t	host;
	/* key + parameters, supporting {ITEM.KEYn} macro, for example system.uname or {ITEM.KEY1}  */
	zbx_strloc_t	key;
	/* function + parameters, for example avg(5m) */
	zbx_strloc_t	func;
}
zbx_token_simple_macro_t;

/* the token type specific data */
typedef union
{
	zbx_token_macro_t		objectid;
	zbx_token_macro_t		macro;
	zbx_token_macro_t		lld_macro;
	zbx_token_user_macro_t		user_macro;
	zbx_token_func_macro_t		func_macro;
	zbx_token_simple_macro_t	simple_macro;
}
zbx_token_data_t;

/* {} token data */
typedef struct
{
	/* token type, see ZBX_TOKEN_ defines */
	int			type;
	/* the token location in expression including opening and closing brackets {} */
	zbx_strloc_t		token;
	/* the token type specific data */
	zbx_token_data_t	data;
}
zbx_token_t;

int	zbx_token_find(const char *expression, int pos, zbx_token_t *token);

int	zbx_strmatch_condition(const char *value, const char *pattern, unsigned char op);

<<<<<<< HEAD
#define ZBX_PREPROC_MULTIPLIER		1
#define ZBX_PREPROC_RTRIM		2
#define ZBX_PREPROC_LTRIM		3
#define ZBX_PREPROC_TRIM		4
#define ZBX_PREPROC_REGSUB		5
#define ZBX_PREPROC_BOOL2DEC		6
#define ZBX_PREPROC_OCT2DEC		7
#define ZBX_PREPROC_HEX2DEC		8
#define ZBX_PREPROC_DELTA_VALUE		9
#define ZBX_PREPROC_DELTA_SPEED 	10


zbx_log_value_t	*zbx_log_value_dup(const zbx_log_value_t *src);

typedef union
{
	zbx_uint64_t	ui64;
	double		dbl;
	char		*str;
}
zbx_variant_data_t;

typedef struct
{
	unsigned char		type;
	zbx_variant_data_t	data;
}
zbx_variant_t;

#define ZBX_VARIANT_NONE	0
#define ZBX_VARIANT_STR		1
#define ZBX_VARIANT_DBL		2
#define ZBX_VARIANT_UI64	3

void	zbx_variant_clear(zbx_variant_t *value);
void	zbx_variant_set_none(zbx_variant_t *value);
void	zbx_variant_set_str(zbx_variant_t *value, char *text);
void	zbx_variant_set_dbl(zbx_variant_t *value, double dbl);
void	zbx_variant_set_ui64(zbx_variant_t *value, double dbl);
void	zbx_variant_set_variant(zbx_variant_t *value, const zbx_variant_t *source);
int	zbx_variant_set_numeric(zbx_variant_t *value, const char *text);

int	zbx_variant_convert(zbx_variant_t *value, int type);
const char	*zbx_variant_value_desc(const zbx_variant_t *value);
const char	*zbx_variant_type_desc(const zbx_variant_t *value);

int	zbx_validate_value_dbl(double value);

#endif
=======
#define ZBX_COMPONENT_VERSION(major, minor)	((major << 16) | minor)
#define ZBX_COMPONENT_VERSION_MAJOR(version)	(version >> 16)
#define ZBX_COMPONENT_VERSION_MINOR(version)	(version & 0xFF)

#endif
>>>>>>> 9e5d3b50
<|MERGE_RESOLUTION|>--- conflicted
+++ resolved
@@ -1325,7 +1325,10 @@
 
 int	zbx_strmatch_condition(const char *value, const char *pattern, unsigned char op);
 
-<<<<<<< HEAD
+#define ZBX_COMPONENT_VERSION(major, minor)	((major << 16) | minor)
+#define ZBX_COMPONENT_VERSION_MAJOR(version)	(version >> 16)
+#define ZBX_COMPONENT_VERSION_MINOR(version)	(version & 0xFF)
+
 #define ZBX_PREPROC_MULTIPLIER		1
 #define ZBX_PREPROC_RTRIM		2
 #define ZBX_PREPROC_LTRIM		3
@@ -1337,7 +1340,6 @@
 #define ZBX_PREPROC_DELTA_VALUE		9
 #define ZBX_PREPROC_DELTA_SPEED 	10
 
-
 zbx_log_value_t	*zbx_log_value_dup(const zbx_log_value_t *src);
 
 typedef union
@@ -1375,10 +1377,3 @@
 int	zbx_validate_value_dbl(double value);
 
 #endif
-=======
-#define ZBX_COMPONENT_VERSION(major, minor)	((major << 16) | minor)
-#define ZBX_COMPONENT_VERSION_MAJOR(version)	(version >> 16)
-#define ZBX_COMPONENT_VERSION_MINOR(version)	(version & 0xFF)
-
-#endif
->>>>>>> 9e5d3b50
