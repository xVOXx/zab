--- conflicted
+++ resolved
@@ -1697,19 +1697,6 @@
 #define CUID_LEN	26
 void	zbx_new_cuid(char *cuid);
 
-<<<<<<< HEAD
-#define AUDIT_RESOURCE_HOST	4
-#define AUDIT_RESOURCE_SCRIPT	25
-
-#define AUDIT_ACTION_ADD	0
-#define AUDIT_ACTION_UPDATE	1
-#define AUDIT_ACTION_DELETE	2
-#define AUDIT_ACTION_EXECUTE	7
-
-#define AUDIT_DETAILS_ACTION_ADD	"Added"
-
-=======
->>>>>>> e29e5179
 /* report scheduling */
 
 #define ZBX_REPORT_CYCLE_DAILY		0
