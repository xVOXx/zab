--- conflicted
+++ resolved
@@ -797,15 +797,6 @@
 #define ZBX_SIZE_T_MAX	(~(size_t)0)
 
 #define is_ushort(str, value) \
-<<<<<<< HEAD
-	is_uint_n_range(str, SIZE_T_MAX, value, sizeof(unsigned short), 0x0, 0xFFFF)
-
-#define is_uint32(str, value) \
-	is_uint_n_range(str, SIZE_T_MAX, value, 4, 0x0, 0xFFFFFFFF)
-
-#define is_uint64(str, value) \
-	is_uint_n_range(str, SIZE_T_MAX, value, 8, 0x0, __UINT64_C(0xFFFFFFFFFFFFFFFF))
-=======
 	is_uint_n_range(str, ZBX_SIZE_T_MAX, value, sizeof(unsigned short), 0x0, 0xFFFF)
 
 #define is_uint32(str, value) \
@@ -813,21 +804,11 @@
 
 #define is_uint64(str, value) \
 	is_uint_n_range(str, ZBX_SIZE_T_MAX, value, 8, 0x0, __UINT64_C(0xFFFFFFFFFFFFFFFF))
->>>>>>> b193bd41
 
 #define is_uint64_n(str, n, value) \
 	is_uint_n_range(str, n, value, 8, 0x0, __UINT64_C(0xFFFFFFFFFFFFFFFF))
 
 #define is_uint31(str, value) \
-<<<<<<< HEAD
-	is_uint_n_range(str, SIZE_T_MAX, value, 4, 0x0, 0x7FFFFFFF)
-
-#define is_uint31_1(str, value) \
-	is_uint_n_range(str, SIZE_T_MAX, value, 4, 0x0, 0x7FFFFFFE)
-
-#define is_uint_range(str, value, min, max) \
-	is_uint_n_range(str, SIZE_T_MAX, value, sizeof(unsigned int), min, max)
-=======
 	is_uint_n_range(str, ZBX_SIZE_T_MAX, value, 4, 0x0, 0x7FFFFFFF)
 
 #define is_uint31_1(str, value) \
@@ -835,7 +816,6 @@
 
 #define is_uint_range(str, value, min, max) \
 	is_uint_n_range(str, ZBX_SIZE_T_MAX, value, sizeof(unsigned int), min, max)
->>>>>>> b193bd41
 
 int	is_boolean(const char *str, zbx_uint64_t *value);
 int	is_uoct(const char *str);
