--- conflicted
+++ resolved
@@ -1089,7 +1089,8 @@
 #define ZBX_SESSION_ACTIVE	0
 #define ZBX_SESSION_PASSIVE	1
 
-<<<<<<< HEAD
+char	*zbx_dyn_escape_shell_single_quote(const char *text);
+
 #define ZBX_DO_NOT_SEND_RESPONSE	0
 #define ZBX_SEND_RESPONSE		1
 
@@ -1102,8 +1103,5 @@
 #define HOST_TLS_PSK_IDENTITY_LEN_MAX	(HOST_TLS_PSK_IDENTITY_LEN + 1)
 #define HOST_TLS_PSK_LEN		512				/* for up to 256 hex-encoded bytes (ASCII) */
 #define HOST_TLS_PSK_LEN_MAX		(HOST_TLS_PSK_LEN + 1)
-=======
-char	*zbx_dyn_escape_shell_single_quote(const char *text);
->>>>>>> dc238b22
 
 #endif