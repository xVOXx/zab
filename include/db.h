/*
** Zabbix
** Copyright (C) 2001-2017 Zabbix SIA
**
** This program is free software; you can redistribute it and/or modify
** it under the terms of the GNU General Public License as published by
** the Free Software Foundation; either version 2 of the License, or
** (at your option) any later version.
**
** This program is distributed in the hope that it will be useful,
** but WITHOUT ANY WARRANTY; without even the implied warranty of
** MERCHANTABILITY or FITNESS FOR A PARTICULAR PURPOSE. See the
** GNU General Public License for more details.
**
** You should have received a copy of the GNU General Public License
** along with this program; if not, write to the Free Software
** Foundation, Inc., 51 Franklin Street, Fifth Floor, Boston, MA  02110-1301, USA.
**/

#ifndef ZABBIX_DB_H
#define ZABBIX_DB_H

#include "common.h"
#include "zbxalgo.h"
#include "zbxdb.h"
#include "dbschema.h"

extern char	*CONFIG_DBHOST;
extern char	*CONFIG_DBNAME;
extern char	*CONFIG_DBSCHEMA;
extern char	*CONFIG_DBUSER;
extern char	*CONFIG_DBPASSWORD;
extern char	*CONFIG_DBSOCKET;
extern int	CONFIG_DBPORT;
extern int	CONFIG_HISTSYNCER_FORKS;
extern int	CONFIG_UNAVAILABLE_DELAY;

typedef enum
{
	GRAPH_TYPE_NORMAL = 0,
	GRAPH_TYPE_STACKED = 1
}
zbx_graph_types;

typedef enum
{
	CALC_FNC_MIN = 1,
	CALC_FNC_AVG = 2,
	CALC_FNC_MAX = 4,
	CALC_FNC_ALL = 7
}
zbx_graph_item_calc_function;

typedef enum
{
	GRAPH_ITEM_SIMPLE = 0,
	GRAPH_ITEM_AGGREGATED = 1
}
zbx_graph_item_type;

struct	_DC_TRIGGER;

#define ZBX_DB_CONNECT_NORMAL	0
#define ZBX_DB_CONNECT_EXIT	1
#define ZBX_DB_CONNECT_ONCE	2

/* type of database */
#define ZBX_DB_UNKNOWN	0
#define ZBX_DB_SERVER	1
#define ZBX_DB_PROXY	2

#define TRIGGER_URL_LEN			255
#define TRIGGER_DESCRIPTION_LEN		255
#define TRIGGER_EXPRESSION_LEN		2048
#define TRIGGER_EXPRESSION_LEN_MAX	(TRIGGER_EXPRESSION_LEN + 1)
#if defined(HAVE_IBM_DB2) || defined(HAVE_ORACLE)
#	define TRIGGER_COMMENTS_LEN	2048
#else
#	define TRIGGER_COMMENTS_LEN	65535
#endif
#define TAG_NAME_LEN			255
#define TAG_VALUE_LEN			255

#define GROUP_NAME_LEN			255

#define HOST_HOST_LEN			MAX_ZBX_HOSTNAME_LEN
#define HOST_HOST_LEN_MAX		(HOST_HOST_LEN + 1)
#define HOST_NAME_LEN			128
#define HOST_ERROR_LEN			2048
#define HOST_ERROR_LEN_MAX		(HOST_ERROR_LEN + 1)
#define HOST_IPMI_USERNAME_LEN		16
#define HOST_IPMI_USERNAME_LEN_MAX	(HOST_IPMI_USERNAME_LEN + 1)
#define HOST_IPMI_PASSWORD_LEN		20
#define HOST_IPMI_PASSWORD_LEN_MAX	(HOST_IPMI_PASSWORD_LEN + 1)

#define INTERFACE_DNS_LEN		64
#define INTERFACE_DNS_LEN_MAX		(INTERFACE_DNS_LEN + 1)
#define INTERFACE_IP_LEN		64
#define INTERFACE_IP_LEN_MAX		(INTERFACE_IP_LEN + 1)
#define INTERFACE_ADDR_LEN		64	/* MAX(INTERFACE_DNS_LEN,INTERFACE_IP_LEN) */
#define INTERFACE_ADDR_LEN_MAX		(INTERFACE_ADDR_LEN + 1)
#define INTERFACE_PORT_LEN		64
#define INTERFACE_PORT_LEN_MAX		(INTERFACE_PORT_LEN + 1)

#define ITEM_NAME_LEN			255
#define ITEM_KEY_LEN			255
#define ITEM_DELAY_LEN			1024
#define ITEM_HISTORY_LEN		255
#define ITEM_TRENDS_LEN			255
#define ITEM_UNITS_LEN			255
#define ITEM_SNMP_COMMUNITY_LEN		64
#define ITEM_SNMP_COMMUNITY_LEN_MAX	(ITEM_SNMP_COMMUNITY_LEN + 1)
#define ITEM_SNMP_OID_LEN		512
#define ITEM_SNMP_OID_LEN_MAX		(ITEM_SNMP_OID_LEN + 1)
#define ITEM_ERROR_LEN			2048
#define ITEM_ERROR_LEN_MAX		(ITEM_ERROR_LEN + 1)
#define ITEM_TRAPPER_HOSTS_LEN		255
#define ITEM_TRAPPER_HOSTS_LEN_MAX	(ITEM_TRAPPER_HOSTS_LEN + 1)
#define ITEM_SNMPV3_SECURITYNAME_LEN		64
#define ITEM_SNMPV3_SECURITYNAME_LEN_MAX	(ITEM_SNMPV3_SECURITYNAME_LEN + 1)
#define ITEM_SNMPV3_AUTHPASSPHRASE_LEN		64
#define ITEM_SNMPV3_AUTHPASSPHRASE_LEN_MAX	(ITEM_SNMPV3_AUTHPASSPHRASE_LEN + 1)
#define ITEM_SNMPV3_PRIVPASSPHRASE_LEN		64
#define ITEM_SNMPV3_PRIVPASSPHRASE_LEN_MAX	(ITEM_SNMPV3_PRIVPASSPHRASE_LEN + 1)
#define ITEM_SNMPV3_CONTEXTNAME_LEN		255
#define ITEM_SNMPV3_CONTEXTNAME_LEN_MAX		(ITEM_SNMPV3_CONTEXTNAME_LEN + 1)
#define ITEM_LOGTIMEFMT_LEN		64
#define ITEM_LOGTIMEFMT_LEN_MAX		(ITEM_LOGTIMEFMT_LEN + 1)
#define ITEM_IPMI_SENSOR_LEN		128
#define ITEM_IPMI_SENSOR_LEN_MAX	(ITEM_IPMI_SENSOR_LEN + 1)
#define ITEM_USERNAME_LEN		64
#define ITEM_USERNAME_LEN_MAX		(ITEM_USERNAME_LEN + 1)
#define ITEM_PASSWORD_LEN		64
#define ITEM_PASSWORD_LEN_MAX		(ITEM_PASSWORD_LEN + 1)
#define ITEM_PUBLICKEY_LEN		64
#define ITEM_PUBLICKEY_LEN_MAX		(ITEM_PUBLICKEY_LEN + 1)
#define ITEM_PRIVATEKEY_LEN		64
#define ITEM_PRIVATEKEY_LEN_MAX		(ITEM_PRIVATEKEY_LEN + 1)
#define ITEM_JMX_ENDPOINT_LEN		255
#define ITEM_JMX_ENDPOINT_LEN_MAX	(ITEM_JMX_ENDPOINT_LEN + 1)
#if defined(HAVE_IBM_DB2) || defined(HAVE_ORACLE)
#	define ITEM_PARAM_LEN		2048
#	define ITEM_DESCRIPTION_LEN	2048
#else
#	define ITEM_PARAM_LEN		65535
#	define ITEM_DESCRIPTION_LEN	65535
#endif

#define HISTORY_STR_VALUE_LEN		255
#ifdef HAVE_IBM_DB2
#	define HISTORY_TEXT_VALUE_LEN	2048
#	define HISTORY_LOG_VALUE_LEN	2048
#else
#	define HISTORY_TEXT_VALUE_LEN	65535
#	define HISTORY_LOG_VALUE_LEN	65535
#endif

#define HISTORY_LOG_SOURCE_LEN		64
#define HISTORY_LOG_SOURCE_LEN_MAX	(HISTORY_LOG_SOURCE_LEN + 1)

#define ALERT_ERROR_LEN			2048
#define ALERT_ERROR_LEN_MAX		(ALERT_ERROR_LEN + 1)

#define GRAPH_NAME_LEN			128

#define GRAPH_ITEM_COLOR_LEN		6
#define GRAPH_ITEM_COLOR_LEN_MAX	(GRAPH_ITEM_COLOR_LEN + 1)

#define DSERVICE_VALUE_LEN		255

#define HTTPTEST_HTTP_USER_LEN		64
#define HTTPTEST_HTTP_PASSWORD_LEN	64

#define PROXY_DHISTORY_VALUE_LEN	255

#define ITEM_PREPROC_PARAMS_LEN		255

#define ZBX_SQL_ITEM_FIELDS	"i.itemid,i.key_,h.host,i.type,i.history,i.hostid,i.value_type,i.delta,"	\
				"i.units,i.multiplier,i.formula,i.state,i.valuemapid,i.trends,i.data_type"
#define ZBX_SQL_ITEM_TABLES	"hosts h,items i"
#define ZBX_SQL_TIME_FUNCTIONS	"'nodata','date','dayofmonth','dayofweek','time','now'"
#define ZBX_SQL_ITEM_FIELDS_NUM	15
#define ZBX_SQL_ITEM_SELECT	ZBX_SQL_ITEM_FIELDS " from " ZBX_SQL_ITEM_TABLES

#ifdef HAVE_ORACLE
#define	DBbegin_multiple_update(sql, sql_alloc, sql_offset)	zbx_strcpy_alloc(sql, sql_alloc, sql_offset, "begin\n")
#define	DBend_multiple_update(sql, sql_alloc, sql_offset)	zbx_strcpy_alloc(sql, sql_alloc, sql_offset, "end;")

#define	ZBX_SQL_STRCMP		"%s%s%s"
#define	ZBX_SQL_STRVAL_EQ(str)	'\0' != *str ? "='"  : "",		\
				'\0' != *str ? str   : " is null",	\
				'\0' != *str ? "'"   : ""
#define	ZBX_SQL_STRVAL_NE(str)	'\0' != *str ? "<>'" : "",		\
				'\0' != *str ? str   : " is not null",	\
				'\0' != *str ? "'"   : ""
#else
#define	DBbegin_multiple_update(sql, sql_alloc, sql_offset)
#define	DBend_multiple_update(sql, sql_alloc, sql_offset)

#define	ZBX_SQL_STRCMP		"%s'%s'"
#define	ZBX_SQL_STRVAL_EQ(str)	"=", str
#define	ZBX_SQL_STRVAL_NE(str)	"<>", str
#endif

#define ZBX_SQL_NULLCMP(f1, f2)	"((" f1 " is null and " f2 " is null) or " f1 "=" f2 ")"

#define ZBX_DBROW2UINT64(uint, row)	if (SUCCEED == DBis_null(row))		\
						uint = 0;			\
					else					\
						is_uint64(row, &uint)

#define ZBX_MAX_SQL_LEN		65535

#define ZBX_DB_MAX_ID	(zbx_uint64_t)__UINT64_C(0x7fffffffffffffff)

typedef struct
{
	zbx_uint64_t	druleid;
	zbx_uint64_t	unique_dcheckid;
	char		*iprange;
	char		*name;
}
DB_DRULE;

typedef struct
{
	zbx_uint64_t	dcheckid;
	char		*ports;
	char		*key_;
	char		*snmp_community;
	char		*snmpv3_securityname;
	char		*snmpv3_authpassphrase;
	char		*snmpv3_privpassphrase;
	char		*snmpv3_contextname;
	int		type;
	unsigned char	snmpv3_securitylevel;
	unsigned char	snmpv3_authprotocol;
	unsigned char	snmpv3_privprotocol;
}
DB_DCHECK;

typedef struct
{
	zbx_uint64_t	dhostid;
	int		status;
	int		lastup;
	int		lastdown;
}
DB_DHOST;

typedef struct
{
	zbx_uint64_t	dserviceid;
	int		status;
	int		lastup;
	int		lastdown;
	char		*value;
}
DB_DSERVICE;

typedef struct
{
	zbx_uint64_t	triggerid;
	char		*description;
	char		*expression;
	char		*recovery_expression;
	char		*url;
	char		*comments;
	char		*correlation_tag;
	unsigned char	priority;
	unsigned char	type;
	unsigned char	recovery_mode;
	unsigned char	correlation_mode;
}
DB_TRIGGER;

typedef struct
{
	zbx_uint64_t		eventid;
	DB_TRIGGER		trigger;
	zbx_uint64_t		objectid;
	int			source;
	int			object;
	int			clock;
	int			value;
	int			acknowledged;
	int			ns;

	zbx_vector_ptr_t	tags;

#define ZBX_FLAGS_DB_EVENT_UNSET		0x0000
#define ZBX_FLAGS_DB_EVENT_CREATE		0x0001
#define ZBX_FLAGS_DB_EVENT_NO_ACTION		0x0002
#define ZBX_FLAGS_DB_EVENT_LINKED		0x0004
	zbx_uint64_t		flags;
}
DB_EVENT;

typedef struct
{
	zbx_uint64_t		mediatypeid;
	zbx_media_type_t	type;
	char			*description;
	char			*smtp_server;
	char			*smtp_helo;
	char			*smtp_email;
	char			*exec_path;
	char			*exec_params;
	char			*gsm_modem;
	char			*username;
	char			*passwd;
	unsigned short		smtp_port;
	unsigned char		smtp_security;
	unsigned char		smtp_verify_peer;
	unsigned char		smtp_verify_host;
	unsigned char		smtp_authentication;
}
DB_MEDIATYPE;

typedef struct
{
	zbx_uint64_t	conditionid;
	zbx_uint64_t	actionid;
	char		*value;
	char		*value2;
	int		condition_result;
	unsigned char	conditiontype;
	unsigned char	operator;
}
DB_CONDITION;

typedef struct
{
	zbx_uint64_t	alertid;
	zbx_uint64_t 	actionid;
	int		clock;
	zbx_uint64_t	mediatypeid;
	char		*sendto;
	char		*subject;
	char		*message;
	zbx_alert_status_t	status;
	int		retries;
}
DB_ALERT;

typedef struct
{
	zbx_uint64_t	housekeeperid;
	char		*tablename;
	char		*field;
	zbx_uint64_t	value;
}
DB_HOUSEKEEPER;

typedef struct
{
	zbx_uint64_t	httptestid;
	char		*name;
	char		*agent;
	char		*http_user;
	char		*http_password;
	char		*http_proxy;
	char		*ssl_cert_file;
	char		*ssl_key_file;
	char		*ssl_key_password;
	char		*delay;
	int		authentication;
	int		retries;
	int		verify_peer;
	int		verify_host;
}
DB_HTTPTEST;

typedef struct
{
	zbx_uint64_t	httpstepid;
	zbx_uint64_t	httptestid;
	char		*name;
	char		*url;
	char		*posts;
	char		*required;
	char		*status_codes;
	int		no;
	int		timeout;
	int		follow_redirects;
	int		retrieve_mode;
	int		post_type;
}
DB_HTTPSTEP;

typedef struct
{
	zbx_uint64_t		escalationid;
	zbx_uint64_t		actionid;
	zbx_uint64_t		triggerid;
	zbx_uint64_t		itemid;
	zbx_uint64_t		eventid;
	zbx_uint64_t		r_eventid;
	zbx_uint64_t		acknowledgeid;
	int			nextcheck;
	int			esc_step;
	zbx_escalation_status_t	status;
}
DB_ESCALATION;

typedef struct
{
<<<<<<< HEAD
	zbx_uint64_t	acknowledgeid;
	zbx_uint64_t	userid;
	char		*message;
	int		clock;
}
DB_ACKNOWLEDGE;
=======
	zbx_uint64_t	actionid;
	char		*name;
	char		*shortdata;
	char		*longdata;
	char		*r_shortdata;
	char		*r_longdata;
	int		esc_period;
	unsigned char	eventsource;
	unsigned char	maintenance_mode;
	unsigned char	recovery;
	unsigned char	status;
}
DB_ACTION;
>>>>>>> d0edaded

int	DBinit(char **error);
void	DBdeinit(void);

int	DBconnect(int flag);
void	DBclose(void);

#ifdef HAVE_ORACLE
void	DBstatement_prepare(const char *sql);
int	DBstatement_execute();
#endif
#ifdef HAVE___VA_ARGS__
#	define DBexecute(fmt, ...) __zbx_DBexecute(ZBX_CONST_STRING(fmt), ##__VA_ARGS__)
#	define DBexecute_once(fmt, ...) __zbx_DBexecute_once(ZBX_CONST_STRING(fmt), ##__VA_ARGS__)
#else
#	define DBexecute __zbx_DBexecute
#	define DBexecute_once __zbx_DBexecute_once
#endif
int	__zbx_DBexecute(const char *fmt, ...);
int	__zbx_DBexecute_once(const char *fmt, ...);

#ifdef HAVE___VA_ARGS__
#	define DBselect_once(fmt, ...)	__zbx_DBselect_once(ZBX_CONST_STRING(fmt), ##__VA_ARGS__)
#	define DBselect(fmt, ...)	__zbx_DBselect(ZBX_CONST_STRING(fmt), ##__VA_ARGS__)
#else
#	define DBselect_once	__zbx_DBselect_once
#	define DBselect		__zbx_DBselect
#endif
DB_RESULT	__zbx_DBselect_once(const char *fmt, ...);
DB_RESULT	__zbx_DBselect(const char *fmt, ...);

DB_RESULT	DBselectN(const char *query, int n);
DB_ROW		DBfetch(DB_RESULT result);
int		DBis_null(const char *field);
void		DBbegin(void);
void		DBcommit(void);
void		DBrollback(void);
void		DBend(int ret);

const ZBX_TABLE	*DBget_table(const char *tablename);
const ZBX_FIELD	*DBget_field(const ZBX_TABLE *table, const char *fieldname);
#define DBget_maxid(table)	DBget_maxid_num(table, 1)
zbx_uint64_t	DBget_maxid_num(const char *tablename, int num);

/******************************************************************************
 *                                                                            *
 * Type: ZBX_GRAPH_ITEMS                                                      *
 *                                                                            *
 * Purpose: represent graph item data                                         *
 *                                                                            *
 * Author: Eugene Grigorjev                                                   *
 *                                                                            *
 ******************************************************************************/
typedef struct
{
	zbx_uint64_t	itemid;	/* itemid should come first for correct sorting */
	zbx_uint64_t	gitemid;
	char		key[ITEM_KEY_LEN * 4 + 1];
	int		drawtype;
	int		sortorder;
	char		color[GRAPH_ITEM_COLOR_LEN_MAX];
	int		yaxisside;
	int		calc_fnc;
	int		type;
	unsigned char	flags;
}
ZBX_GRAPH_ITEMS;

typedef struct
{
	zbx_uint64_t	triggerid;
	unsigned char	value;
	unsigned char	state;
	unsigned char	priority;
	int		lastchange;
	int		problem_count;
	char		*error;

#define ZBX_FLAGS_TRIGGER_DIFF_UNSET				0x0000
#define ZBX_FLAGS_TRIGGER_DIFF_UPDATE_VALUE			0x0001
#define ZBX_FLAGS_TRIGGER_DIFF_UPDATE_LASTCHANGE		0x0002
#define ZBX_FLAGS_TRIGGER_DIFF_UPDATE_STATE			0x0004
#define ZBX_FLAGS_TRIGGER_DIFF_UPDATE_ERROR			0x0008
#define ZBX_FLAGS_TRIGGER_DIFF_UPDATE										\
		(ZBX_FLAGS_TRIGGER_DIFF_UPDATE_VALUE | ZBX_FLAGS_TRIGGER_DIFF_UPDATE_LASTCHANGE | 		\
		ZBX_FLAGS_TRIGGER_DIFF_UPDATE_STATE | ZBX_FLAGS_TRIGGER_DIFF_UPDATE_ERROR)
#define ZBX_FLAGS_TRIGGER_DIFF_UPDATE_PROBLEM_COUNT		0x1000
#define ZBX_FLAGS_TRIGGER_DIFF_RECALCULATE_PROBLEM_COUNT	0x2000
	zbx_uint64_t			flags;
}
zbx_trigger_diff_t;

void	zbx_process_triggers(zbx_vector_ptr_t *triggers, zbx_vector_ptr_t *diffs);
void	zbx_save_trigger_changes(const zbx_vector_ptr_t *diffs);
void	zbx_trigger_diff_free(zbx_trigger_diff_t *diff);
void	zbx_append_trigger_diff(zbx_vector_ptr_t *trigger_diff, zbx_uint64_t triggerid, unsigned char priority,
		zbx_uint64_t flags, unsigned char value, unsigned char state, int lastchange, const char *error);

int	DBget_row_count(const char *table_name);
int	DBget_proxy_lastaccess(const char *hostname, int *lastaccess, char **error);

char	*DBdyn_escape_field(const char *table_name, const char *field_name, const char *src);
char	*DBdyn_escape_string(const char *src);
char	*DBdyn_escape_string_len(const char *src, size_t length);
char	*DBdyn_escape_like_pattern(const char *src);

zbx_uint64_t	DBadd_host(char *server, int port, int status, int useip, char *ip, int disable_until, int available);
int	DBhost_exists(char *server);
int	DBadd_templates_to_host(int hostid, int host_templateid);

int	DBadd_template_linkage(int hostid, int templateid, int items, int triggers, int graphs);

int	DBadd_trigger_to_linked_hosts(int triggerid, int hostid);
void	DBdelete_sysmaps_hosts_by_hostid(zbx_uint64_t hostid);

int	DBadd_graph_item_to_linked_hosts(int gitemid, int hostid);

int	DBcopy_template_elements(zbx_uint64_t hostid, zbx_vector_uint64_t *lnk_templateids);
int	DBdelete_template_elements(zbx_uint64_t hostid, zbx_vector_uint64_t *del_templateids);

void	DBdelete_items(zbx_vector_uint64_t *itemids);
void	DBdelete_graphs(zbx_vector_uint64_t *graphids);
void	DBdelete_hosts(zbx_vector_uint64_t *hostids);
void	DBdelete_hosts_with_prototypes(zbx_vector_uint64_t *hostids);

int	DBupdate_itservices(zbx_vector_ptr_t *trigger_diff);
int	DBremove_triggers_from_itservices(zbx_uint64_t *triggerids, int triggerids_num);

int	zbx_create_itservices_lock(char **error);
void	zbx_destroy_itservices_lock(void);

void	DBadd_condition_alloc(char **sql, size_t *sql_alloc, size_t *sql_offset, const char *fieldname,
		const zbx_uint64_t *values, const int num);
void	DBadd_str_condition_alloc(char **sql, size_t *sql_alloc, size_t *sql_offset, const char *fieldname,
		const char **values, const int num);

const char	*zbx_host_string(zbx_uint64_t hostid);
const char	*zbx_host_key_string(zbx_uint64_t itemid);
const char	*zbx_user_string(zbx_uint64_t userid);

void	DBregister_host(zbx_uint64_t proxy_hostid, const char *host, const char *ip, const char *dns,
		unsigned short port, const char *host_metadata, int now);
void	DBregister_host_prepare(zbx_vector_ptr_t *autoreg_hosts, const char *host, const char *ip, const char *dns,
		unsigned short port, const char *host_metadata, int now);
void	DBregister_host_flush(zbx_vector_ptr_t *autoreg_hosts, zbx_uint64_t proxy_hostid);
void	DBregister_host_clean(zbx_vector_ptr_t *autoreg_hosts);

void	DBproxy_register_host(const char *host, const char *ip, const char *dns, unsigned short port,
		const char *host_metadata);
int	DBexecute_overflowed_sql(char **sql, size_t *sql_alloc, size_t *sql_offset);
char	*DBget_unique_hostname_by_sample(const char *host_name_sample);

const char	*DBsql_id_ins(zbx_uint64_t id);
const char	*DBsql_id_cmp(zbx_uint64_t id);

zbx_uint64_t	DBadd_interface(zbx_uint64_t hostid, unsigned char type,
		unsigned char useip, const char *ip, const char *dns, unsigned short port);

const char	*DBget_inventory_field(unsigned char inventory_link);

void	DBset_host_inventory(zbx_uint64_t hostid, int inventory_mode);
void	DBadd_host_inventory(zbx_uint64_t hostid, int inventory_mode);

int	DBtxn_status(void);
int	DBtxn_ongoing(void);

int	DBtable_exists(const char *table_name);
int	DBfield_exists(const char *table_name, const char *field_name);

int	DBexecute_multiple_query(const char *query, const char *field_name, zbx_vector_uint64_t *ids);
int	DBlock_record(const char *table, zbx_uint64_t id, const char *add_field, zbx_uint64_t add_id);
int	DBlock_records(const char *table, const zbx_vector_uint64_t *ids);

#define DBlock_hostid(id)			DBlock_record("hosts", id, NULL, 0)
#define DBlock_druleid(id)			DBlock_record("drules", id, NULL, 0)
#define DBlock_dcheckid(dcheckid, druleid)	DBlock_record("dchecks", dcheckid, "druleid", druleid)
#define DBlock_hostids(ids)			DBlock_records("hosts", ids)

void	DBdelete_groups(zbx_vector_uint64_t *groupids);

void	DBselect_uint64(const char *sql, zbx_vector_uint64_t *ids);

/* bulk insert support */

/* database bulk insert data */
typedef struct
{
	/* the target table */
	const ZBX_TABLE		*table;
	/* the fields to insert (pointers to the ZBX_FIELD structures from database schema) */
	zbx_vector_ptr_t	fields;
	/* the values rows to insert (pointers to arrays of zbx_db_value_t structures) */
	zbx_vector_ptr_t	rows;
	/* index of autoincrement field */
	int			autoincrement;
}
zbx_db_insert_t;

void	zbx_db_insert_prepare_dyn(zbx_db_insert_t *self, const ZBX_TABLE *table, const ZBX_FIELD **fields,
		int fields_num);
void	zbx_db_insert_prepare(zbx_db_insert_t *self, const char *table, ...);
void	zbx_db_insert_add_values_dyn(zbx_db_insert_t *self, const zbx_db_value_t **values, int values_num);
void	zbx_db_insert_add_values(zbx_db_insert_t *self, ...);
int	zbx_db_insert_execute(zbx_db_insert_t *self);
void	zbx_db_insert_clean(zbx_db_insert_t *self);
void	zbx_db_insert_autoincrement(zbx_db_insert_t *self, const char *field_name);
int	zbx_db_get_database_type(void);

/* agent (ZABBIX, SNMP, IPMI, JMX) availability data */
typedef struct
{
	/* flags specifying which fields are set, see ZBX_FLAGS_AGENT_STATUS_* defines */
	unsigned char	flags;

	/* agent availability fields */
	unsigned char	available;
	char		*error;
	int		errors_from;
	int		disable_until;
}
zbx_agent_availability_t;

#define ZBX_FLAGS_AGENT_STATUS_NONE		0x00000000
#define ZBX_FLAGS_AGENT_STATUS_AVAILABLE	0x00000001
#define ZBX_FLAGS_AGENT_STATUS_ERROR		0x00000002
#define ZBX_FLAGS_AGENT_STATUS_ERRORS_FROM	0x00000004
#define ZBX_FLAGS_AGENT_STATUS_DISABLE_UNTIL	0x00000008

#define ZBX_FLAGS_AGENT_STATUS		(ZBX_FLAGS_AGENT_STATUS_AVAILABLE |	\
					ZBX_FLAGS_AGENT_STATUS_ERROR |		\
					ZBX_FLAGS_AGENT_STATUS_ERRORS_FROM |	\
					ZBX_FLAGS_AGENT_STATUS_DISABLE_UNTIL)

#define ZBX_AGENT_ZABBIX	(INTERFACE_TYPE_AGENT - 1)
#define ZBX_AGENT_SNMP		(INTERFACE_TYPE_SNMP - 1)
#define ZBX_AGENT_IPMI		(INTERFACE_TYPE_IPMI - 1)
#define ZBX_AGENT_JMX		(INTERFACE_TYPE_JMX - 1)
#define ZBX_AGENT_UNKNOWN 	255
#define ZBX_AGENT_MAX		INTERFACE_TYPE_COUNT

typedef struct
{
	zbx_uint64_t			hostid;

	zbx_agent_availability_t	agents[ZBX_AGENT_MAX];
}
zbx_host_availability_t;


int	zbx_sql_add_host_availability(char **sql, size_t *sql_alloc, size_t *sql_offset,
		const zbx_host_availability_t *ha);
int	DBget_user_by_active_session(const char *sessionid, zbx_user_t *user);

#endif<|MERGE_RESOLUTION|>--- conflicted
+++ resolved
@@ -405,20 +405,14 @@
 
 typedef struct
 {
-<<<<<<< HEAD
-	zbx_uint64_t	acknowledgeid;
-	zbx_uint64_t	userid;
-	char		*message;
-	int		clock;
-}
-DB_ACKNOWLEDGE;
-=======
 	zbx_uint64_t	actionid;
 	char		*name;
 	char		*shortdata;
 	char		*longdata;
 	char		*r_shortdata;
 	char		*r_longdata;
+	char		*ack_shortdata;
+	char		*ack_longdata;
 	int		esc_period;
 	unsigned char	eventsource;
 	unsigned char	maintenance_mode;
@@ -426,7 +420,15 @@
 	unsigned char	status;
 }
 DB_ACTION;
->>>>>>> d0edaded
+
+typedef struct
+{
+	zbx_uint64_t	acknowledgeid;
+	zbx_uint64_t	userid;
+	char		*message;
+	int		clock;
+}
+DB_ACKNOWLEDGE;
 
 int	DBinit(char **error);
 void	DBdeinit(void);
