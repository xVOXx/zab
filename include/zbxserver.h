--- conflicted
+++ resolved
@@ -61,13 +61,6 @@
 
 #define STR_CONTAINS_MACROS(str)	(NULL != strchr(str, '{'))
 
-<<<<<<< HEAD
-int	get_N_functionid(const char *expression, int N_functionid, zbx_uint64_t *functionid, const char **start,
-		const char **end);
-void	get_functionids(zbx_vector_uint64_t *functionids, const char *expression);
-
-=======
->>>>>>> 17c7dcad
 int	evaluate_function(char **value, DC_ITEM *item, const char *function, const char *parameter,
 		const zbx_timespec_t *ts, char **error);
 int	evaluate_function2(zbx_variant_t *value, DC_ITEM *item, const char *function, const char *parameter,
