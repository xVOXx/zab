/*
** Zabbix
** Copyright (C) 2001-2024 Zabbix SIA
**
** This program is free software; you can redistribute it and/or modify
** it under the terms of the GNU General Public License as published by
** the Free Software Foundation; either version 2 of the License, or
** (at your option) any later version.
**
** This program is distributed in the hope that it will be useful,
** but WITHOUT ANY WARRANTY; without even the implied warranty of
** MERCHANTABILITY or FITNESS FOR A PARTICULAR PURPOSE. See the
** GNU General Public License for more details.
**
** You should have received a copy of the GNU General Public License
** along with this program; if not, write to the Free Software
** Foundation, Inc., 51 Franklin Street, Fifth Floor, Boston, MA  02110-1301, USA.
**/

#ifndef ZABBIX_COMMSHIGH_H
#define ZABBIX_COMMSHIGH_H

#include "zbxcomms.h"
<<<<<<< HEAD
#include "cfg.h"
#include "zbxjson.h"
=======
#include "zbxcfg.h"
>>>>>>> 7d3cc0e3

int	zbx_connect_to_server(zbx_socket_t *sock, const char *source_ip, zbx_vector_addr_ptr_t *addrs, int timeout,
		int connect_timeout, int retry_interval, int level, const zbx_config_tls_t *config_tls);
void	zbx_disconnect_from_server(zbx_socket_t *sock);

int	zbx_get_data_from_server(zbx_socket_t *sock, char **buffer, size_t buffer_size, size_t reserved, char **error);
int	zbx_put_data_to_server(zbx_socket_t *sock, char **buffer, size_t buffer_size, size_t reserved, char **error);

int	zbx_send_response_ext(zbx_socket_t *sock, int result, const char *info, const char *version, int protocol,
		int timeout);

int	zbx_send_response_json(zbx_socket_t *sock, int result, const char *info, const char *version, int protocol,
		int timeout, const char *ext);

#define zbx_send_response(sock, result, info, timeout) \
		zbx_send_response_ext(sock, result, info, NULL, ZBX_TCP_PROTOCOL, timeout)

#define zbx_send_response_same(sock, result, info, timeout) \
		zbx_send_response_ext(sock, result, info, NULL, sock->protocol, timeout)

#define zbx_send_proxy_response(sock, result, info, timeout) \
		zbx_send_response_ext(sock, result, info, ZABBIX_VERSION, ZBX_TCP_PROTOCOL | ZBX_TCP_COMPRESS, timeout)

int	zbx_recv_response(zbx_socket_t *sock, int timeout, char **error);

void	zbx_add_redirect_response(struct zbx_json *json, const zbx_comms_redirect_t *redirect);
int	zbx_parse_redirect_response(struct zbx_json_parse *jp, char **host, unsigned short *port,
		zbx_uint64_t *revision, unsigned char *reset);

int	zbx_comms_exchange_with_redirect(const char *source_ip, zbx_vector_addr_ptr_t *addrs, int timeout,
		int connect_timeout, int retry_interval, int loglevel, const zbx_config_tls_t *config_tls,
		const char *data, char *(*connect_callback)(void *), void *cb_data, char **out, char **error);

#endif // ZABBIX_COMMSHIGH_H<|MERGE_RESOLUTION|>--- conflicted
+++ resolved
@@ -21,12 +21,8 @@
 #define ZABBIX_COMMSHIGH_H
 
 #include "zbxcomms.h"
-<<<<<<< HEAD
-#include "cfg.h"
+#include "zbxcfg.h"
 #include "zbxjson.h"
-=======
-#include "zbxcfg.h"
->>>>>>> 7d3cc0e3
 
 int	zbx_connect_to_server(zbx_socket_t *sock, const char *source_ip, zbx_vector_addr_ptr_t *addrs, int timeout,
 		int connect_timeout, int retry_interval, int level, const zbx_config_tls_t *config_tls);
