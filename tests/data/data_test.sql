-- Activate Zabbix Server, set visible name and make it a more unique name
UPDATE hosts SET status=0,name='ЗАББИКС Сервер',host='Test host' WHERE host='Zabbix server';

-- Enabling debug mode
UPDATE usrgrp SET debug_mode = 1 WHERE usrgrpid = 7;

-- New media types
INSERT INTO media_type (mediatypeid,type,description,smtp_server,smtp_helo,smtp_email,exec_path,gsm_modem,username,passwd,status) VALUES (4,100,'SMS via IP','','','','0','','test','test',0);

-- More medias for user 'Admin'
INSERT INTO media (mediaid, userid, mediatypeid, sendto, active, severity, period) VALUES (1,1,1,'test@zabbix.com',0,63,'1-7,00:00-24:00;');
INSERT INTO media (mediaid, userid, mediatypeid, sendto, active, severity, period) VALUES (2,1,1,'test2@zabbix.com',1,60,'1-7,00:00-24:00;');
INSERT INTO media (mediaid, userid, mediatypeid, sendto, active, severity, period) VALUES (3,1,3,'123456789',0,32,'1-7,00:00-24:00;');
INSERT INTO media (mediaid, userid, mediatypeid, sendto, active, severity, period) VALUES (4,1,2,'test@jabber.com',0,16,'1-7,00:00-24:00;');
INSERT INTO media (mediaid, userid, mediatypeid, sendto, active, severity, period) VALUES (5,1,4,'test_account',0,63,'6-7,09:00-18:00;');

-- More user scripts
INSERT INTO scripts (scriptid, name, command, host_access, usrgrpid, groupid, description, confirmation) VALUES (4,'Reboot','/sbin/shutdown -r',3,7,4,'This command reboots server.','Do you really want to reboot it?');

-- Add proxies
INSERT INTO hosts (hostid, proxy_hostid, host, status, disable_until, error, available, errors_from, lastaccess, ipmi_authtype, ipmi_privilege, ipmi_username, ipmi_password, ipmi_disable_until, ipmi_available, snmp_disable_until, snmp_available, maintenanceid, maintenance_status, maintenance_type, maintenance_from, ipmi_errors_from, snmp_errors_from, ipmi_error, snmp_error) VALUES (20000,NULL,'Active proxy 1',5,0,'',0,0,0,0,2,'','',0,0,0,0,NULL,0,0,0,0,0,'','');
INSERT INTO hosts (hostid, proxy_hostid, host, status, disable_until, error, available, errors_from, lastaccess, ipmi_authtype, ipmi_privilege, ipmi_username, ipmi_password, ipmi_disable_until, ipmi_available, snmp_disable_until, snmp_available, maintenanceid, maintenance_status, maintenance_type, maintenance_from, ipmi_errors_from, snmp_errors_from, ipmi_error, snmp_error) VALUES (20001,NULL,'Active proxy 2',5,0,'',0,0,0,0,2,'','',0,0,0,0,NULL,0,0,0,0,0,'','');
INSERT INTO hosts (hostid, proxy_hostid, host, status, disable_until, error, available, errors_from, lastaccess, ipmi_authtype, ipmi_privilege, ipmi_username, ipmi_password, ipmi_disable_until, ipmi_available, snmp_disable_until, snmp_available, maintenanceid, maintenance_status, maintenance_type, maintenance_from, ipmi_errors_from, snmp_errors_from, ipmi_error, snmp_error) VALUES (20002,NULL,'Active proxy 3',5,0,'',0,0,0,0,2,'','',0,0,0,0,NULL,0,0,0,0,0,'','');
INSERT INTO hosts (hostid, proxy_hostid, host, status, disable_until, error, available, errors_from, lastaccess, ipmi_authtype, ipmi_privilege, ipmi_username, ipmi_password, ipmi_disable_until, ipmi_available, snmp_disable_until, snmp_available, maintenanceid, maintenance_status, maintenance_type, maintenance_from, ipmi_errors_from, snmp_errors_from, ipmi_error, snmp_error) VALUES (20003,NULL,'Passive proxy 1',6,0,'',0,0,0,0,2,'','',0,0,0,0,NULL,0,0,0,0,0,'','');
INSERT INTO hosts (hostid, proxy_hostid, host, status, disable_until, error, available, errors_from, lastaccess, ipmi_authtype, ipmi_privilege, ipmi_username, ipmi_password, ipmi_disable_until, ipmi_available, snmp_disable_until, snmp_available, maintenanceid, maintenance_status, maintenance_type, maintenance_from, ipmi_errors_from, snmp_errors_from, ipmi_error, snmp_error) VALUES (20004,NULL,'Passive proxy 2',6,0,'',0,0,0,0,2,'','',0,0,0,0,NULL,0,0,0,0,0,'','');
INSERT INTO hosts (hostid, proxy_hostid, host, status, disable_until, error, available, errors_from, lastaccess, ipmi_authtype, ipmi_privilege, ipmi_username, ipmi_password, ipmi_disable_until, ipmi_available, snmp_disable_until, snmp_available, maintenanceid, maintenance_status, maintenance_type, maintenance_from, ipmi_errors_from, snmp_errors_from, ipmi_error, snmp_error) VALUES (20005,NULL,'Passive proxy 3',6,0,'',0,0,0,0,2,'','',0,0,0,0,NULL,0,0,0,0,0,'','');

INSERT INTO interface (interfaceid, hostid, main, type, useip, ip, dns, port) VALUES (10018,20003,1,0,1,'127.0.0.1','proxy1.zabbix.com','10051');
INSERT INTO interface (interfaceid, hostid, main, type, useip, ip, dns, port) VALUES (10019,20004,1,0,1,'127.0.0.1','proxy2.zabbix.com','10333');
INSERT INTO interface (interfaceid, hostid, main, type, useip, ip, dns, port) VALUES (10020,20005,1,0,0,'127.0.0.1','proxy3.zabbix.com','10051');
INSERT INTO interface (interfaceid, hostid, main, type, useip, ip, dns, port) VALUES (10030,10084,1,4,1,'127.0.0.1','jmxagent.zabbix.com','10051');

-- create an empty host "Template linkage test host"
INSERT INTO hosts (hostid, proxy_hostid, host, status, disable_until, error, available, errors_from, lastaccess, ipmi_authtype, ipmi_privilege, ipmi_username, ipmi_password, ipmi_disable_until, ipmi_available, snmp_disable_until, snmp_available, maintenanceid, maintenance_status, maintenance_type, maintenance_from, ipmi_errors_from, snmp_errors_from, ipmi_error, snmp_error,name) VALUES (10053,NULL,'Template linkage test host',0,0,'',0,0,0,0,2,'','',0,0,0,0,NULL,0,0,0,0,0,'','','Visible host for template linkage');
INSERT INTO interface (interfaceid, hostid, main, type, useip, ip, dns, port) VALUES (10021,10053,1,1,1,'127.0.0.1','','10050');
INSERT INTO interface (interfaceid,hostid,main,type,useip,ip,dns,port) values (10022,10053,1,2,1,'127.0.0.1','','161');
INSERT INTO interface (interfaceid,hostid,main,type,useip,ip,dns,port) values (10023,10053,1,3,1,'127.0.0.1','','623');
INSERT INTO interface (interfaceid,hostid,main,type,useip,ip,dns,port) values (10024,10053,1,4,1,'127.0.0.1','','12345');
INSERT INTO hosts_groups (hostgroupid, hostid, groupid) VALUES (100,10053,4);

-- Add regular expressions
INSERT INTO regexps (regexpid, name, test_string) VALUES (20,'1_regexp_1','first test string');
INSERT INTO regexps (regexpid, name, test_string) VALUES (21,'1_regexp_2','first test string');
INSERT INTO regexps (regexpid, name, test_string) VALUES (22,'2_regexp_1','second test string');
INSERT INTO regexps (regexpid, name, test_string) VALUES (23,'2_regexp_2','second test string');
INSERT INTO regexps (regexpid, name, test_string) VALUES (24,'3_regexp_1','test');
INSERT INTO regexps (regexpid, name, test_string) VALUES (25,'3_regexp_2','test');
INSERT INTO regexps (regexpid, name, test_string) VALUES (26,'4_regexp_1','abcd');
INSERT INTO regexps (regexpid, name, test_string) VALUES (27,'4_regexp_2','abcd');
INSERT INTO regexps (regexpid, name, test_string) VALUES (28,'5_regexp_1','abcd');
INSERT INTO regexps (regexpid, name, test_string) VALUES (29,'5_regexp_2','abcd');

-- Add expressions for regexps
INSERT INTO expressions (expressionid,regexpid,expression,expression_type,exp_delimiter,case_sensitive) VALUES (20,20,'first test string',0,',',1);
INSERT INTO expressions (expressionid,regexpid,expression,expression_type,exp_delimiter,case_sensitive) VALUES (21,21,'first test string2',0,',',1);
INSERT INTO expressions (expressionid,regexpid,expression,expression_type,exp_delimiter,case_sensitive) VALUES (22,22,'second test string',1,',',1);
INSERT INTO expressions (expressionid,regexpid,expression,expression_type,exp_delimiter,case_sensitive) VALUES (23,23,'second string',1,',',1);
INSERT INTO expressions (expressionid,regexpid,expression,expression_type,exp_delimiter,case_sensitive) VALUES (24,24,'abcd test',2,',',1);
INSERT INTO expressions (expressionid,regexpid,expression,expression_type,exp_delimiter,case_sensitive) VALUES (25,25,'test',2,',',1);
INSERT INTO expressions (expressionid,regexpid,expression,expression_type,exp_delimiter,case_sensitive) VALUES (26,26,'abcd',3,',',1);
INSERT INTO expressions (expressionid,regexpid,expression,expression_type,exp_delimiter,case_sensitive) VALUES (27,27,'asdf',3,',',1);
INSERT INTO expressions (expressionid,regexpid,expression,expression_type,exp_delimiter,case_sensitive) VALUES (28,28,'abcd',4,',',1);
INSERT INTO expressions (expressionid,regexpid,expression,expression_type,exp_delimiter,case_sensitive) VALUES (29,29,'asdf',4,',',1);

-- trigger actions
INSERT INTO actions (actionid, name, eventsource, evaltype, status, esc_period, def_shortdata, def_longdata, recovery_msg, r_shortdata, r_longdata) VALUES (10,'Simple action',0,0,0,60,'{TRIGGER.NAME}: {TRIGGER.STATUS}','{TRIGGER.NAME}: {TRIGGER.STATUS}\r\nLast value: {ITEM.LASTVALUE}\r\n\r\n{TRIGGER.URL}',0,'{TRIGGER.NAME}: {TRIGGER.STATUS}','{TRIGGER.NAME}: {TRIGGER.STATUS}Last value: {ITEM.LASTVALUE}{TRIGGER.URL}');
INSERT INTO actions (actionid, name, eventsource, evaltype, status, esc_period, def_shortdata, def_longdata, recovery_msg, r_shortdata, r_longdata) VALUES (11,'Trigger action 1',0,0,0,3600,'{TRIGGER.NAME}: {TRIGGER.STATUS}','{TRIGGER.NAME}: {TRIGGER.STATUS}\r\nLast value: {ITEM.LASTVALUE}\r\n\r\n{TRIGGER.URL}',0,'{TRIGGER.NAME}: {TRIGGER.STATUS}','{TRIGGER.NAME}: {TRIGGER.STATUS}Last value: {ITEM.LASTVALUE}{TRIGGER.URL}');
INSERT INTO actions (actionid, name, eventsource, evaltype, status, esc_period, def_shortdata, def_longdata, recovery_msg, r_shortdata, r_longdata) VALUES (12,'Trigger action 2',0,0,0,60,'{TRIGGER.NAME}: {TRIGGER.STATUS}','{TRIGGER.NAME}: {TRIGGER.STATUS}\r\nLast value: {ITEM.LASTVALUE}\r\n\r\n{TRIGGER.URL}',1,'Recovery: {TRIGGER.NAME}: {TRIGGER.STATUS}','Recovery: {TRIGGER.NAME}: {TRIGGER.STATUS}\r\nLast value: {ITEM.LASTVALUE}{TRIGGER.URL}');
INSERT INTO actions (actionid, name, eventsource, evaltype, status, esc_period, def_shortdata, def_longdata, recovery_msg, r_shortdata, r_longdata) VALUES (13,'Trigger action 3',0,0,0,60,'{TRIGGER.NAME}: {TRIGGER.STATUS}','{TRIGGER.NAME}: {TRIGGER.STATUS}\r\nLast value: {ITEM.LASTVALUE}\r\n\r\n{TRIGGER.URL}',1,'Recovery: {TRIGGER.NAME}: {TRIGGER.STATUS}','Recovery: {TRIGGER.NAME}: {TRIGGER.STATUS}\r\nLast value: {ITEM.LASTVALUE}{TRIGGER.URL}');
INSERT INTO actions (actionid, name, eventsource, evaltype, status, esc_period, def_shortdata, def_longdata, recovery_msg, r_shortdata, r_longdata) VALUES (14,'Trigger action 4',0,0,1,60,'{TRIGGER.NAME}: {TRIGGER.STATUS}','{TRIGGER.NAME}: {TRIGGER.STATUS}\r\nLast value: {ITEM.LASTVALUE}\r\n\r\n{TRIGGER.URL}',1,'Recovery: {TRIGGER.NAME}: {TRIGGER.STATUS}','Recovery: {TRIGGER.NAME}: {TRIGGER.STATUS}\r\nLast value: {ITEM.LASTVALUE}{TRIGGER.URL}');

-- auto-registration actions
INSERT INTO actions (actionid, name, eventsource, evaltype, status, esc_period, def_shortdata, def_longdata, recovery_msg, r_shortdata, r_longdata) VALUES (9,'Autoregistration action 1',2,0,0,0,'{TRIGGER.NAME}: {TRIGGER.STATUS}','{TRIGGER.NAME}: {TRIGGER.STATUS}\r\nLast value: {ITEM.LASTVALUE}\r\n\r\n{TRIGGER.URL}',0,'','');
INSERT INTO actions (actionid, name, eventsource, evaltype, status, esc_period, def_shortdata, def_longdata, recovery_msg, r_shortdata, r_longdata) VALUES (15,'Autoregistration action 2',2,0,1,0,'{TRIGGER.NAME}: {TRIGGER.STATUS}','{TRIGGER.NAME}: {TRIGGER.STATUS}\r\nLast value: {ITEM.LASTVALUE}\r\n\r\n{TRIGGER.URL}',0,'','');

INSERT INTO conditions (conditionid, actionid, conditiontype, operator, value) VALUES (500, 9, 22, 2, 'MySQL');
INSERT INTO conditions (conditionid, actionid, conditiontype, operator, value) VALUES (501, 9, 22, 3, 'DB2');
INSERT INTO conditions (conditionid, actionid, conditiontype, operator, value) VALUES (502, 9, 20, 0, '20000');
INSERT INTO conditions (conditionid, actionid, conditiontype, operator, value) VALUES (503, 9, 20, 1, '20001');
INSERT INTO conditions (conditionid, actionid, conditiontype, operator, value) VALUES (504, 10, 5, 0, '1');
INSERT INTO conditions (conditionid, actionid, conditiontype, operator, value) VALUES (505, 11, 5, 0, '1');
INSERT INTO conditions (conditionid, actionid, conditiontype, operator, value) VALUES (506, 12, 5, 0, '1');
INSERT INTO conditions (conditionid, actionid, conditiontype, operator, value) VALUES (507, 12, 15, 0, 'MySQL');
INSERT INTO conditions (conditionid, actionid, conditiontype, operator, value) VALUES (508, 12, 15, 2, 'MYSQL');
INSERT INTO conditions (conditionid, actionid, conditiontype, operator, value) VALUES (509, 12, 15, 3, 'PostgreSQL');
INSERT INTO conditions (conditionid, actionid, conditiontype, operator, value) VALUES (510, 12, 0, 0, '2');
INSERT INTO conditions (conditionid, actionid, conditiontype, operator, value) VALUES (511, 12, 0, 1, '4');
INSERT INTO conditions (conditionid, actionid, conditiontype, operator, value) VALUES (512, 12, 13, 0, '10001');
INSERT INTO conditions (conditionid, actionid, conditiontype, operator, value) VALUES (513, 12, 13, 1, '10081');
INSERT INTO conditions (conditionid, actionid, conditiontype, operator, value) VALUES (514, 12, 1, 0, '10084');
INSERT INTO conditions (conditionid, actionid, conditiontype, operator, value) VALUES (515, 12, 1, 1, '10084');
INSERT INTO conditions (conditionid, actionid, conditiontype, operator, value) VALUES (516, 12, 2, 0, '13496');
INSERT INTO conditions (conditionid, actionid, conditiontype, operator, value) VALUES (517, 12, 2, 1, '13491');
INSERT INTO conditions (conditionid, actionid, conditiontype, operator, value) VALUES (518, 12, 3, 2, 'Oracle');
INSERT INTO conditions (conditionid, actionid, conditiontype, operator, value) VALUES (519, 12, 3, 3, 'DB2');
INSERT INTO conditions (conditionid, actionid, conditiontype, operator, value) VALUES (520, 12, 4, 0, '1');
INSERT INTO conditions (conditionid, actionid, conditiontype, operator, value) VALUES (521, 12, 4, 1, '2');
INSERT INTO conditions (conditionid, actionid, conditiontype, operator, value) VALUES (522, 12, 4, 5, '3');
INSERT INTO conditions (conditionid, actionid, conditiontype, operator, value) VALUES (523, 12, 4, 6, '4');
INSERT INTO conditions (conditionid, actionid, conditiontype, operator, value) VALUES (524, 12, 4, 0, '5');
INSERT INTO conditions (conditionid, actionid, conditiontype, operator, value) VALUES (525, 12, 5, 0, '0');
INSERT INTO conditions (conditionid, actionid, conditiontype, operator, value) VALUES (526, 12, 6, 4, '1-7,00:00-24:00');
INSERT INTO conditions (conditionid, actionid, conditiontype, operator, value) VALUES (527, 12, 6, 7, '6-7,08:00-18:00');
INSERT INTO conditions (conditionid, actionid, conditiontype, operator, value) VALUES (528, 12, 16, 4, '');
INSERT INTO conditions (conditionid, actionid, conditiontype, operator, value) VALUES (529, 12, 16, 7, '');
INSERT INTO conditions (conditionid, actionid, conditiontype, operator, value) VALUES (530, 13, 5, 0, '1');
INSERT INTO conditions (conditionid, actionid, conditiontype, operator, value) VALUES (531, 13, 15, 0, 'MySQL');
INSERT INTO conditions (conditionid, actionid, conditiontype, operator, value) VALUES (532, 13, 15, 2, 'MYSQL');
INSERT INTO conditions (conditionid, actionid, conditiontype, operator, value) VALUES (533, 13, 15, 3, 'PostgreSQL');
INSERT INTO conditions (conditionid, actionid, conditiontype, operator, value) VALUES (534, 13, 0, 0, '2');
INSERT INTO conditions (conditionid, actionid, conditiontype, operator, value) VALUES (535, 13, 0, 1, '4');
INSERT INTO conditions (conditionid, actionid, conditiontype, operator, value) VALUES (536, 13, 13, 0, '10001');
INSERT INTO conditions (conditionid, actionid, conditiontype, operator, value) VALUES (537, 13, 13, 1, '10081');
INSERT INTO conditions (conditionid, actionid, conditiontype, operator, value) VALUES (538, 13, 1, 0, '10084');
INSERT INTO conditions (conditionid, actionid, conditiontype, operator, value) VALUES (539, 13, 1, 1, '10084');
INSERT INTO conditions (conditionid, actionid, conditiontype, operator, value) VALUES (540, 13, 2, 0, '13496');
INSERT INTO conditions (conditionid, actionid, conditiontype, operator, value) VALUES (541, 13, 2, 1, '13491');
INSERT INTO conditions (conditionid, actionid, conditiontype, operator, value) VALUES (542, 13, 3, 2, 'Oracle');
INSERT INTO conditions (conditionid, actionid, conditiontype, operator, value) VALUES (543, 13, 3, 3, 'DB2');
INSERT INTO conditions (conditionid, actionid, conditiontype, operator, value) VALUES (544, 13, 4, 0, '1');
INSERT INTO conditions (conditionid, actionid, conditiontype, operator, value) VALUES (545, 13, 4, 1, '2');
INSERT INTO conditions (conditionid, actionid, conditiontype, operator, value) VALUES (546, 13, 4, 5, '3');
INSERT INTO conditions (conditionid, actionid, conditiontype, operator, value) VALUES (547, 13, 4, 6, '4');
INSERT INTO conditions (conditionid, actionid, conditiontype, operator, value) VALUES (548, 13, 4, 0, '5');
INSERT INTO conditions (conditionid, actionid, conditiontype, operator, value) VALUES (549, 13, 5, 0, '0');
INSERT INTO conditions (conditionid, actionid, conditiontype, operator, value) VALUES (550, 13, 6, 4, '1-7,00:00-24:00');
INSERT INTO conditions (conditionid, actionid, conditiontype, operator, value) VALUES (551, 13, 6, 7, '6-7,08:00-18:00');
INSERT INTO conditions (conditionid, actionid, conditiontype, operator, value) VALUES (552, 13, 16, 4, '');
INSERT INTO conditions (conditionid, actionid, conditiontype, operator, value) VALUES (553, 13, 16, 7, '');
INSERT INTO conditions (conditionid, actionid, conditiontype, operator, value) VALUES (554, 14, 5, 0, '1');
INSERT INTO conditions (conditionid, actionid, conditiontype, operator, value) VALUES (555, 14, 15, 0, 'MySQL');
INSERT INTO conditions (conditionid, actionid, conditiontype, operator, value) VALUES (556, 14, 15, 2, 'MYSQL');
INSERT INTO conditions (conditionid, actionid, conditiontype, operator, value) VALUES (557, 14, 15, 3, 'PostgreSQL');
INSERT INTO conditions (conditionid, actionid, conditiontype, operator, value) VALUES (558, 14, 0, 0, '2');
INSERT INTO conditions (conditionid, actionid, conditiontype, operator, value) VALUES (559, 14, 0, 1, '4');
INSERT INTO conditions (conditionid, actionid, conditiontype, operator, value) VALUES (560, 14, 13, 0, '10001');
INSERT INTO conditions (conditionid, actionid, conditiontype, operator, value) VALUES (561, 14, 13, 1, '10081');
INSERT INTO conditions (conditionid, actionid, conditiontype, operator, value) VALUES (562, 14, 1, 0, '10084');
INSERT INTO conditions (conditionid, actionid, conditiontype, operator, value) VALUES (563, 14, 1, 1, '10084');
INSERT INTO conditions (conditionid, actionid, conditiontype, operator, value) VALUES (564, 14, 2, 0, '13496');
INSERT INTO conditions (conditionid, actionid, conditiontype, operator, value) VALUES (565, 14, 2, 1, '13491');
INSERT INTO conditions (conditionid, actionid, conditiontype, operator, value) VALUES (566, 14, 3, 2, 'Oracle');
INSERT INTO conditions (conditionid, actionid, conditiontype, operator, value) VALUES (567, 14, 3, 3, 'DB2');
INSERT INTO conditions (conditionid, actionid, conditiontype, operator, value) VALUES (568, 14, 4, 0, '1');
INSERT INTO conditions (conditionid, actionid, conditiontype, operator, value) VALUES (569, 14, 4, 1, '2');
INSERT INTO conditions (conditionid, actionid, conditiontype, operator, value) VALUES (570, 14, 4, 5, '3');
INSERT INTO conditions (conditionid, actionid, conditiontype, operator, value) VALUES (571, 14, 4, 6, '4');
INSERT INTO conditions (conditionid, actionid, conditiontype, operator, value) VALUES (572, 14, 4, 0, '5');
INSERT INTO conditions (conditionid, actionid, conditiontype, operator, value) VALUES (573, 14, 5, 0, '0');
INSERT INTO conditions (conditionid, actionid, conditiontype, operator, value) VALUES (574, 14, 6, 4, '1-7,00:00-24:00');
INSERT INTO conditions (conditionid, actionid, conditiontype, operator, value) VALUES (575, 14, 6, 7, '6-7,08:00-18:00');
INSERT INTO conditions (conditionid, actionid, conditiontype, operator, value) VALUES (576, 14, 16, 4, '');
INSERT INTO conditions (conditionid, actionid, conditiontype, operator, value) VALUES (577, 14, 16, 7, '');
INSERT INTO conditions (conditionid, actionid, conditiontype, operator, value) VALUES (578, 15, 22, 2, 'MySQL');
INSERT INTO conditions (conditionid, actionid, conditiontype, operator, value) VALUES (579, 15, 22, 3, 'DB2');
INSERT INTO conditions (conditionid, actionid, conditiontype, operator, value) VALUES (580, 15, 20, 0, '20000');
INSERT INTO conditions (conditionid, actionid, conditiontype, operator, value) VALUES (581, 15, 20, 1, '20001');

INSERT INTO operations (operationid, actionid, operationtype, esc_period, esc_step_from, esc_step_to, evaltype) VALUES (7, 10, 0, 0, 1, 1, 0);
INSERT INTO operations (operationid, actionid, operationtype, esc_period, esc_step_from, esc_step_to, evaltype) VALUES (8, 11, 0, 0, 1, 1, 0);
INSERT INTO operations (operationid, actionid, operationtype, esc_period, esc_step_from, esc_step_to, evaltype) VALUES (9, 12, 0, 0, 1, 1, 0);
INSERT INTO operations (operationid, actionid, operationtype, esc_period, esc_step_from, esc_step_to, evaltype) VALUES (10, 13, 0, 0, 1, 1, 0);
INSERT INTO operations (operationid, actionid, operationtype, esc_period, esc_step_from, esc_step_to, evaltype) VALUES (11, 13, 0, 3600, 2, 2, 0);
INSERT INTO operations (operationid, actionid, operationtype, esc_period, esc_step_from, esc_step_to, evaltype) VALUES (12, 13, 0, 0, 5, 6, 0);
INSERT INTO operations (operationid, actionid, operationtype, esc_period, esc_step_from, esc_step_to, evaltype) VALUES (13, 14, 0, 0, 1, 1, 0);
INSERT INTO operations (operationid, actionid, operationtype, esc_period, esc_step_from, esc_step_to, evaltype) VALUES (14, 14, 0, 3600, 2, 2, 0);
INSERT INTO operations (operationid, actionid, operationtype, esc_period, esc_step_from, esc_step_to, evaltype) VALUES (15, 14, 0, 0, 5, 6, 0);
INSERT INTO operations (operationid, actionid, operationtype, esc_period, esc_step_from, esc_step_to, evaltype) VALUES (16, 14, 1, 0, 20, 0, 0);

INSERT INTO opmessage (operationid, default_msg, subject, message, mediatypeid) VALUES (7, 1, '{TRIGGER.NAME}: {TRIGGER.STATUS}', '{TRIGGER.NAME}: {TRIGGER.STATUS}Last value: {ITEM.LASTVALUE}{TRIGGER.URL}', NULL);
INSERT INTO opmessage (operationid, default_msg, subject, message, mediatypeid) VALUES (8, 1, '{TRIGGER.NAME}: {TRIGGER.STATUS}', '{TRIGGER.NAME}: {TRIGGER.STATUS}Last value: {ITEM.LASTVALUE}{TRIGGER.URL}', NULL);
INSERT INTO opmessage (operationid, default_msg, subject, message, mediatypeid) VALUES (9, 1, '{TRIGGER.NAME}: {TRIGGER.STATUS}', '{TRIGGER.NAME}: {TRIGGER.STATUS}Last value: {ITEM.LASTVALUE}{TRIGGER.URL}', NULL);
INSERT INTO opmessage (operationid, default_msg, subject, message, mediatypeid) VALUES (10, 1, '{TRIGGER.NAME}: {TRIGGER.STATUS}', '{TRIGGER.NAME}: {TRIGGER.STATUS}Last value: {ITEM.LASTVALUE}{TRIGGER.URL}', NULL);
INSERT INTO opmessage (operationid, default_msg, subject, message, mediatypeid) VALUES (11, 1, '{TRIGGER.NAME}: {TRIGGER.STATUS}', '{TRIGGER.NAME}: {TRIGGER.STATUS}Last value: {ITEM.LASTVALUE}{TRIGGER.URL}', 1);
INSERT INTO opmessage (operationid, default_msg, subject, message, mediatypeid) VALUES (12, 0, 'Custom: {TRIGGER.NAME}: {TRIGGER.STATUS}', 'Custom: {TRIGGER.NAME}: {TRIGGER.STATUS}Last value: {ITEM.LASTVALUE}{TRIGGER.URL}', 1);
INSERT INTO opmessage (operationid, default_msg, subject, message, mediatypeid) VALUES (13, 1, '{TRIGGER.NAME}: {TRIGGER.STATUS}', '{TRIGGER.NAME}: {TRIGGER.STATUS}Last value: {ITEM.LASTVALUE}{TRIGGER.URL}', NULL);
INSERT INTO opmessage (operationid, default_msg, subject, message, mediatypeid) VALUES (14, 1, '{TRIGGER.NAME}: {TRIGGER.STATUS}', '{TRIGGER.NAME}: {TRIGGER.STATUS}Last value: {ITEM.LASTVALUE}{TRIGGER.URL}', 1);
INSERT INTO opmessage (operationid, default_msg, subject, message, mediatypeid) VALUES (15, 0, 'Custom: {TRIGGER.NAME}: {TRIGGER.STATUS}', 'Custom: {TRIGGER.NAME}: {TRIGGER.STATUS}Last value: {ITEM.LASTVALUE}{TRIGGER.URL}', 1);

INSERT INTO opmessage_grp (opmessage_grpid, operationid, usrgrpid) VALUES (10, 7, 7);
INSERT INTO opmessage_grp (opmessage_grpid, operationid, usrgrpid) VALUES (11, 8, 7);
INSERT INTO opmessage_grp (opmessage_grpid, operationid, usrgrpid) VALUES (12, 9, 7);
INSERT INTO opmessage_grp (opmessage_grpid, operationid, usrgrpid) VALUES (13, 10, 7);
INSERT INTO opmessage_grp (opmessage_grpid, operationid, usrgrpid) VALUES (14, 11, 7);
INSERT INTO opmessage_grp (opmessage_grpid, operationid, usrgrpid) VALUES (15, 13, 7);
INSERT INTO opmessage_grp (opmessage_grpid, operationid, usrgrpid) VALUES (16, 14, 7);

INSERT INTO opmessage_usr (opmessage_usrid, operationid, userid) VALUES (2, 12, 1);
INSERT INTO opmessage_usr (opmessage_usrid, operationid, userid) VALUES (3, 15, 1);

INSERT INTO opcommand (operationid, type, scriptid, execute_on, port, authtype, username, password, publickey, privatekey, command) VALUES (16, 0, NULL, 0, '', 0, '', '', '', '', '/sbin/shutdown -r');

INSERT INTO opcommand_hst (opcommand_hstid, operationid, hostid) VALUES (1, 16, NULL);

INSERT INTO opconditions (opconditionid, operationid, conditiontype, operator, value) VALUES (1,11,14,0,'0');
INSERT INTO opconditions (opconditionid, operationid, conditiontype, operator, value) VALUES (2,11,14,0,'1');
INSERT INTO opconditions (opconditionid, operationid, conditiontype, operator, value) VALUES (3,12,14,0,'0');
INSERT INTO opconditions (opconditionid, operationid, conditiontype, operator, value) VALUES (4,14,14,0,'0');
INSERT INTO opconditions (opconditionid, operationid, conditiontype, operator, value) VALUES (5,14,14,0,'1');
INSERT INTO opconditions (opconditionid, operationid, conditiontype, operator, value) VALUES (6,15,14,0,'0');
INSERT INTO opconditions (opconditionid, operationid, conditiontype, operator, value) VALUES (7,16,14,0,'0');

INSERT INTO operations (operationid, actionid, operationtype, esc_period, esc_step_from, esc_step_to, evaltype) VALUES (17, 9, 0, 0, 1, 1, 0);
INSERT INTO operations (operationid, actionid, operationtype, esc_period, esc_step_from, esc_step_to, evaltype) VALUES (18, 9, 0, 0, 1, 1, 0);
INSERT INTO operations (operationid, actionid, operationtype, esc_period, esc_step_from, esc_step_to, evaltype) VALUES (19, 9, 1, 0, 1, 1, 0);
INSERT INTO operations (operationid, actionid, operationtype, esc_period, esc_step_from, esc_step_to, evaltype) VALUES (20, 9, 2, 0, 1, 1, 0);
INSERT INTO operations (operationid, actionid, operationtype, esc_period, esc_step_from, esc_step_to, evaltype) VALUES (21, 9, 9, 0, 1, 1, 0);
INSERT INTO operations (operationid, actionid, operationtype, esc_period, esc_step_from, esc_step_to, evaltype) VALUES (22, 9, 4, 0, 1, 1, 0);
INSERT INTO operations (operationid, actionid, operationtype, esc_period, esc_step_from, esc_step_to, evaltype) VALUES (23, 9, 6, 0, 1, 1, 0);
INSERT INTO operations (operationid, actionid, operationtype, esc_period, esc_step_from, esc_step_to, evaltype) VALUES (24, 15, 0, 0, 1, 1, 0);
INSERT INTO operations (operationid, actionid, operationtype, esc_period, esc_step_from, esc_step_to, evaltype) VALUES (25, 15, 0, 0, 1, 1, 0);
INSERT INTO operations (operationid, actionid, operationtype, esc_period, esc_step_from, esc_step_to, evaltype) VALUES (26, 15, 1, 0, 1, 1, 0);

INSERT INTO opmessage (operationid, default_msg, subject, message, mediatypeid) VALUES (17, 0, 'Special: {TRIGGER.NAME}: {TRIGGER.STATUS}', 'Special: {TRIGGER.NAME}: {TRIGGER.STATUS}Last value: {ITEM.LASTVALUE}{TRIGGER.URL}', NULL);
INSERT INTO opmessage (operationid, default_msg, subject, message, mediatypeid) VALUES (18, 1, '{TRIGGER.NAME}: {TRIGGER.STATUS}', '{TRIGGER.NAME}: {TRIGGER.STATUS}Last value: {ITEM.LASTVALUE}{TRIGGER.URL}', 4);
INSERT INTO opmessage (operationid, default_msg, subject, message, mediatypeid) VALUES (24, 0, 'Special: {TRIGGER.NAME}: {TRIGGER.STATUS}', 'Special: {TRIGGER.NAME}: {TRIGGER.STATUS}Last value: {ITEM.LASTVALUE}{TRIGGER.URL}', NULL);
INSERT INTO opmessage (operationid, default_msg, subject, message, mediatypeid) VALUES (25, 1, '{TRIGGER.NAME}: {TRIGGER.STATUS}', '{TRIGGER.NAME}: {TRIGGER.STATUS}Last value: {ITEM.LASTVALUE}{TRIGGER.URL}', 4);

INSERT INTO opmessage_grp (opmessage_grpid, operationid, usrgrpid) VALUES (17, 17, 7);
INSERT INTO opmessage_grp (opmessage_grpid, operationid, usrgrpid) VALUES (18, 18, 7);
INSERT INTO opmessage_grp (opmessage_grpid, operationid, usrgrpid) VALUES (19, 24, 7);
INSERT INTO opmessage_grp (opmessage_grpid, operationid, usrgrpid) VALUES (20, 25, 7);

INSERT INTO opcommand (operationid, type, command) VALUES (19, 0, 'echo TEST');
INSERT INTO opcommand (operationid, type, command) VALUES (26, 0, 'echo TEST');

INSERT INTO opcommand_hst (opcommand_hstid, operationid, hostid) VALUES (2, 19, NULL);
INSERT INTO opcommand_hst (opcommand_hstid, operationid, hostid) VALUES (3, 26, NULL);

INSERT INTO opgroup (opgroupid, operationid, groupid) VALUES (3, 22, 5);

INSERT INTO optemplate (optemplateid, operationid, templateid) VALUES (3, 23, 10001);

-- Add test graph
INSERT INTO graphs (graphid, name, width, height, yaxismin, yaxismax, templateid, show_work_period, show_triggers, graphtype, show_legend, show_3d, percent_left, percent_right, ymin_type, ymax_type, ymin_itemid, ymax_itemid, flags) VALUES (200000,'Test graph 1',900,200,0.0,100.0,NULL,1,0,1,1,0,0.0,0.0,1,1,NULL,NULL,0);

-- Add graph items
INSERT INTO graphs_items (gitemid, graphid, itemid, drawtype, sortorder, color, yaxisside, calc_fnc, type) VALUES (200000, 200000, 10009, 1, 1, 'FF5555', 0, 2, 0);

-- Add more screens
INSERT INTO screens (screenid, name, hsize, vsize, templateid) VALUES (200000,'Test screen (graph)',1,1,NULL);
INSERT INTO screens (screenid, name, hsize, vsize, templateid) VALUES (200001,'Test screen (clock)',1,1,NULL);
INSERT INTO screens (screenid, name, hsize, vsize, templateid) VALUES (200002,'Test screen (data overview, left align)',1,1,NULL);
INSERT INTO screens (screenid, name, hsize, vsize, templateid) VALUES (200003,'Test screen (history of actions)',1,1,NULL);
INSERT INTO screens (screenid, name, hsize, vsize, templateid) VALUES (200004,'Test screen (history of events)',1,1,NULL);
INSERT INTO screens (screenid, name, hsize, vsize, templateid) VALUES (200005,'Test screen (hosts info, horizontal align)',1,1,NULL);
INSERT INTO screens (screenid, name, hsize, vsize, templateid) VALUES (200006,'Test screen (hosts info, vertical align)',1,1,NULL);
INSERT INTO screens (screenid, name, hsize, vsize, templateid) VALUES (200007,'Test screen (map)',1,1,NULL);
INSERT INTO screens (screenid, name, hsize, vsize, templateid) VALUES (200008,'Test screen (plain text)',1,1,NULL);
INSERT INTO screens (screenid, name, hsize, vsize, templateid) VALUES (200009,'Test screen (screen)',1,1,NULL);
INSERT INTO screens (screenid, name, hsize, vsize, templateid) VALUES (200010,'Test screen (server info)',1,1,NULL);
INSERT INTO screens (screenid, name, hsize, vsize, templateid) VALUES (200011,'Test screen (simple graph)',1,1,NULL);
INSERT INTO screens (screenid, name, hsize, vsize, templateid) VALUES (200012,'Test screen (status of hostgroup triggers)',1,1,NULL);
INSERT INTO screens (screenid, name, hsize, vsize, templateid) VALUES (200013,'Test screen (status of host triggers)',1,1,NULL);
INSERT INTO screens (screenid, name, hsize, vsize, templateid) VALUES (200014,'Test screen (system status)',1,1,NULL);
INSERT INTO screens (screenid, name, hsize, vsize, templateid) VALUES (200015,'Test screen (triggers info, horizontal align)',1,1,NULL);
INSERT INTO screens (screenid, name, hsize, vsize, templateid) VALUES (200016,'Test screen (triggers overview, left align)',1,1,NULL);
INSERT INTO screens (screenid, name, hsize, vsize, templateid) VALUES (200017,'Test screen (triggers overview, top align)',1,1,NULL);
INSERT INTO screens (screenid, name, hsize, vsize, templateid) VALUES (200018,'Test screen (url)',1,1,NULL);
INSERT INTO screens (screenid, name, hsize, vsize, templateid) VALUES (200019,'Test screen (data overview, top align)',1,1,NULL);
INSERT INTO screens (screenid, name, hsize, vsize, templateid) VALUES (200020,'Test screen (triggers info, vertical align)',1,1,NULL);

INSERT INTO screens_items (screenitemid, screenid, resourcetype, resourceid, width, height, x, y, colspan, rowspan, elements, valign, halign, style, url, dynamic, sort_triggers) VALUES (200000,200000,0,200000,500,100,0,0,0,0,0,0,0,0,'',0,0);
INSERT INTO screens_items (screenitemid, screenid, resourcetype, resourceid, width, height, x, y, colspan, rowspan, elements, valign, halign, style, url, dynamic, sort_triggers) VALUES (200001,200001,7,0,500,100,0,0,0,0,0,0,0,0,'',0,0);
INSERT INTO screens_items (screenitemid, screenid, resourcetype, resourceid, width, height, x, y, colspan, rowspan, elements, valign, halign, style, url, dynamic, sort_triggers) VALUES (200002,200002,10,4,500,100,0,0,0,0,0,0,0,0,'',0,0);
INSERT INTO screens_items (screenitemid, screenid, resourcetype, resourceid, width, height, x, y, colspan, rowspan, elements, valign, halign, style, url, dynamic, sort_triggers) VALUES (200003,200003,12,0,500,100,0,0,0,0,25,0,0,0,'',0,0);
INSERT INTO screens_items (screenitemid, screenid, resourcetype, resourceid, width, height, x, y, colspan, rowspan, elements, valign, halign, style, url, dynamic, sort_triggers) VALUES (200004,200004,13,0,500,100,0,0,0,0,25,0,0,0,'',0,0);
INSERT INTO screens_items (screenitemid, screenid, resourcetype, resourceid, width, height, x, y, colspan, rowspan, elements, valign, halign, style, url, dynamic, sort_triggers) VALUES (200005,200005,4,4,500,100,0,0,0,0,0,0,0,0,'',0,0);
INSERT INTO screens_items (screenitemid, screenid, resourcetype, resourceid, width, height, x, y, colspan, rowspan, elements, valign, halign, style, url, dynamic, sort_triggers) VALUES (200006,200006,4,4,500,100,0,0,0,0,0,0,0,1,'',0,0);
INSERT INTO screens_items (screenitemid, screenid, resourcetype, resourceid, width, height, x, y, colspan, rowspan, elements, valign, halign, style, url, dynamic, sort_triggers) VALUES (200007,200007,2,2,500,100,0,0,0,0,0,0,0,0,'',0,0);
INSERT INTO screens_items (screenitemid, screenid, resourcetype, resourceid, width, height, x, y, colspan, rowspan, elements, valign, halign, style, url, dynamic, sort_triggers) VALUES (200008,200008,3,10057,500,100,0,0,0,0,25,0,0,0,'',0,0);
INSERT INTO screens_items (screenitemid, screenid, resourcetype, resourceid, width, height, x, y, colspan, rowspan, elements, valign, halign, style, url, dynamic, sort_triggers) VALUES (200009,200009,8,200000,500,100,0,0,0,0,0,0,0,0,'',0,0);
INSERT INTO screens_items (screenitemid, screenid, resourcetype, resourceid, width, height, x, y, colspan, rowspan, elements, valign, halign, style, url, dynamic, sort_triggers) VALUES (200010,200010,6,0,500,100,0,0,0,0,0,0,0,0,'',0,0);
INSERT INTO screens_items (screenitemid, screenid, resourcetype, resourceid, width, height, x, y, colspan, rowspan, elements, valign, halign, style, url, dynamic, sort_triggers) VALUES (200011,200011,1,10026,500,100,0,0,0,0,0,0,0,0,'',0,0);
INSERT INTO screens_items (screenitemid, screenid, resourcetype, resourceid, width, height, x, y, colspan, rowspan, elements, valign, halign, style, url, dynamic, sort_triggers) VALUES (200012,200012,14,2,500,100,0,0,0,0,25,0,0,0,'',0,0);
INSERT INTO screens_items (screenitemid, screenid, resourcetype, resourceid, width, height, x, y, colspan, rowspan, elements, valign, halign, style, url, dynamic, sort_triggers) VALUES (200013,200013,16,10084,500,100,0,0,0,0,25,0,0,0,'',0,0);
INSERT INTO screens_items (screenitemid, screenid, resourcetype, resourceid, width, height, x, y, colspan, rowspan, elements, valign, halign, style, url, dynamic, sort_triggers) VALUES (200014,200014,15,0,500,100,0,0,0,0,0,0,0,0,'',0,0);
INSERT INTO screens_items (screenitemid, screenid, resourcetype, resourceid, width, height, x, y, colspan, rowspan, elements, valign, halign, style, url, dynamic, sort_triggers) VALUES (200015,200015,5,4,500,100,0,0,0,0,0,0,0,0,'',0,0);
INSERT INTO screens_items (screenitemid, screenid, resourcetype, resourceid, width, height, x, y, colspan, rowspan, elements, valign, halign, style, url, dynamic, sort_triggers) VALUES (200016,200016,9,4,500,100,0,0,0,0,0,0,0,0,'',0,0);
INSERT INTO screens_items (screenitemid, screenid, resourcetype, resourceid, width, height, x, y, colspan, rowspan, elements, valign, halign, style, url, dynamic, sort_triggers) VALUES (200017,200017,9,4,500,100,0,0,0,0,0,0,0,1,'',0,0);
INSERT INTO screens_items (screenitemid, screenid, resourcetype, resourceid, width, height, x, y, colspan, rowspan, elements, valign, halign, style, url, dynamic, sort_triggers) VALUES (200018,200018,11,0,500,500,0,0,0,0,0,0,0,0,'http://www.google.com',0,0);
INSERT INTO screens_items (screenitemid, screenid, resourcetype, resourceid, width, height, x, y, colspan, rowspan, elements, valign, halign, style, url, dynamic, sort_triggers) VALUES (200019,200019,10,4,500,100,0,0,0,0,0,0,0,1,'',0,0);
INSERT INTO screens_items (screenitemid, screenid, resourcetype, resourceid, width, height, x, y, colspan, rowspan, elements, valign, halign, style, url, dynamic, sort_triggers) VALUES (200020,200020,5,4,500,100,0,0,0,0,0,0,0,1,'',0,0);

-- Add slide shows
INSERT INTO slideshows (slideshowid, name, delay) VALUES (200001,'Test slide show 1',10);
INSERT INTO slideshows (slideshowid, name, delay) VALUES (200002,'Test slide show 2',10);
INSERT INTO slideshows (slideshowid, name, delay) VALUES (200003,'Test slide show 3',900);

INSERT INTO slides (slideid, slideshowid, screenid, step, delay) VALUES (200000,200001,200000,0,0);
INSERT INTO slides (slideid, slideshowid, screenid, step, delay) VALUES (200001,200001,200001,1,0);
INSERT INTO slides (slideid, slideshowid, screenid, step, delay) VALUES (200003,200002,200002,0,0);
INSERT INTO slides (slideid, slideshowid, screenid, step, delay) VALUES (200004,200002,200003,1,0);
INSERT INTO slides (slideid, slideshowid, screenid, step, delay) VALUES (200005,200002,200004,2,15);
INSERT INTO slides (slideid, slideshowid, screenid, step, delay) VALUES (200006,200002,200005,3,20);
INSERT INTO slides (slideid, slideshowid, screenid, step, delay) VALUES (200007,200003,200007,0,0);
INSERT INTO slides (slideid, slideshowid, screenid, step, delay) VALUES (200008,200003,200009,1,0);
INSERT INTO slides (slideid, slideshowid, screenid, step, delay) VALUES (200009,200003,200016,2,15);
INSERT INTO slides (slideid, slideshowid, screenid, step, delay) VALUES (200010,200003,200019,3,20);
INSERT INTO slides (slideid, slideshowid, screenid, step, delay) VALUES (200011,200003,200020,4,60);

-- Add maintenance periods
INSERT INTO maintenances (maintenanceid, name, maintenance_type, description, active_since, active_till) VALUES (1,'Maintenance period 1 (data collection)',0,'Test description 1',1294760280,1294846680);
INSERT INTO maintenances (maintenanceid, name, maintenance_type, description, active_since, active_till) VALUES (2,'Maintenance period 2 (no data collection)',1,'Test description 1',1294760280,1294846680);

INSERT INTO maintenances_hosts (maintenance_hostid, maintenanceid, hostid) VALUES (1,1,20000);
INSERT INTO maintenances_hosts (maintenance_hostid, maintenanceid, hostid) VALUES (2,2,20000);

INSERT INTO maintenances_groups (maintenance_groupid, maintenanceid, groupid) VALUES (1,1,4);
INSERT INTO maintenances_groups (maintenance_groupid, maintenanceid, groupid) VALUES (2,2,4);

INSERT INTO timeperiods (timeperiodid, timeperiod_type, every, month, dayofweek, day, start_time, period, start_date) VALUES (1,0,1,0,0,1,43200,184200,1294760340);
INSERT INTO timeperiods (timeperiodid, timeperiod_type, every, month, dayofweek, day, start_time, period, start_date) VALUES (2,2,2,0,0,1,43200,93780,1294760400);
INSERT INTO timeperiods (timeperiodid, timeperiod_type, every, month, dayofweek, day, start_time, period, start_date) VALUES (3,3,2,0,85,1,85800,300,1294760400);
INSERT INTO timeperiods (timeperiodid, timeperiod_type, every, month, dayofweek, day, start_time, period, start_date) VALUES (4,4,0,1365,0,15,37500,183840,1294760460);
INSERT INTO timeperiods (timeperiodid, timeperiod_type, every, month, dayofweek, day, start_time, period, start_date) VALUES (5,4,1,2730,85,0,84600,1800,1294760520);
INSERT INTO timeperiods (timeperiodid, timeperiod_type, every, month, dayofweek, day, start_time, period, start_date) VALUES (6,0,1,0,0,1,43200,184200,1294760340);
INSERT INTO timeperiods (timeperiodid, timeperiod_type, every, month, dayofweek, day, start_time, period, start_date) VALUES (7,2,2,0,0,1,43200,93780,1294760400);
INSERT INTO timeperiods (timeperiodid, timeperiod_type, every, month, dayofweek, day, start_time, period, start_date) VALUES (8,3,2,0,85,1,85800,300,1294760400);
INSERT INTO timeperiods (timeperiodid, timeperiod_type, every, month, dayofweek, day, start_time, period, start_date) VALUES (9,4,0,1365,0,15,37500,183840,1294760460);
INSERT INTO timeperiods (timeperiodid, timeperiod_type, every, month, dayofweek, day, start_time, period, start_date) VALUES (10,4,1,2730,85,0,84600,1800,1294760520);

INSERT INTO maintenances_windows (maintenance_timeperiodid, maintenanceid, timeperiodid) VALUES (1,1,1);
INSERT INTO maintenances_windows (maintenance_timeperiodid, maintenanceid, timeperiodid) VALUES (2,1,2);
INSERT INTO maintenances_windows (maintenance_timeperiodid, maintenanceid, timeperiodid) VALUES (3,1,3);
INSERT INTO maintenances_windows (maintenance_timeperiodid, maintenanceid, timeperiodid) VALUES (4,1,4);
INSERT INTO maintenances_windows (maintenance_timeperiodid, maintenanceid, timeperiodid) VALUES (5,1,5);
INSERT INTO maintenances_windows (maintenance_timeperiodid, maintenanceid, timeperiodid) VALUES (6,2,6);
INSERT INTO maintenances_windows (maintenance_timeperiodid, maintenanceid, timeperiodid) VALUES (7,2,7);
INSERT INTO maintenances_windows (maintenance_timeperiodid, maintenanceid, timeperiodid) VALUES (8,2,8);
INSERT INTO maintenances_windows (maintenance_timeperiodid, maintenanceid, timeperiodid) VALUES (9,2,9);
INSERT INTO maintenances_windows (maintenance_timeperiodid, maintenanceid, timeperiodid) VALUES (10,2,10);

-- Add maps
INSERT INTO sysmaps (sysmapid, name, width, height, backgroundid, label_type, label_location, highlight, expandproblem, markelements, show_unack) VALUES (3,'Test map 1',800,600,NULL,0,0,1,1,1,2);

INSERT INTO sysmaps_elements (selementid, sysmapid, elementid, elementtype, iconid_off, iconid_on, label, label_location, x, y, iconid_disabled, iconid_maintenance) VALUES (3,3,0,4,7,NULL,'Test phone icon',0,151,101,NULL,NULL);
INSERT INTO sysmaps_elements (selementid, sysmapid, elementid, elementtype, iconid_off, iconid_on, label, label_location, x, y, iconid_disabled, iconid_maintenance) VALUES (4,3,1,1,3,NULL,'Map element (Local network)',0,401,101,NULL,NULL);
INSERT INTO sysmaps_elements (selementid, sysmapid, elementid, elementtype, iconid_off, iconid_on, label, label_location, x, y, iconid_disabled, iconid_maintenance) VALUES (5,3,13497,2,15,NULL,'Trigger element (CPU load)',0,101,301,NULL,NULL);
INSERT INTO sysmaps_elements (selementid, sysmapid, elementid, elementtype, iconid_off, iconid_on, label, label_location, x, y, iconid_disabled, iconid_maintenance) VALUES (6,3,2,3,1,NULL,'Host group element (Linux servers)',0,301,351,NULL,NULL);
INSERT INTO sysmaps_elements (selementid, sysmapid, elementid, elementtype, iconid_off, iconid_on, label, label_location, x, y, iconid_disabled, iconid_maintenance) VALUES (7,3,10084,0,19,NULL,'Host element (Zabbix Server)',0,501,301,NULL,NULL);

INSERT INTO sysmaps_links (linkid, sysmapid, selementid1, selementid2, drawtype, color, label) VALUES (1,3,3,4,2,'00CC00','CPU load: {Zabbix Server:system.cpu.load[].last(0)}');
INSERT INTO sysmaps_links (linkid, sysmapid, selementid1, selementid2, drawtype, color, label) VALUES (2,3,3,5,0,'00CC00','');
INSERT INTO sysmaps_links (linkid, sysmapid, selementid1, selementid2, drawtype, color, label) VALUES (3,3,6,5,0,'00CC00','');
INSERT INTO sysmaps_links (linkid, sysmapid, selementid1, selementid2, drawtype, color, label) VALUES (4,3,7,6,0,'00CC00','');
INSERT INTO sysmaps_links (linkid, sysmapid, selementid1, selementid2, drawtype, color, label) VALUES (5,3,4,7,0,'00CC00','');
INSERT INTO sysmaps_links (linkid, sysmapid, selementid1, selementid2, drawtype, color, label) VALUES (6,3,4,5,0,'00CC00','');
INSERT INTO sysmaps_links (linkid, sysmapid, selementid1, selementid2, drawtype, color, label) VALUES (7,3,3,6,0,'00CC00','');
INSERT INTO sysmaps_links (linkid, sysmapid, selementid1, selementid2, drawtype, color, label) VALUES (8,3,7,3,0,'00CC00','');

INSERT INTO sysmaps_link_triggers (linktriggerid, linkid, triggerid, drawtype, color) VALUES (1,1,13136,4,'DD0000');

INSERT INTO sysmap_element_url (sysmapelementurlid, selementid, name, url) VALUES (1,4,'Zabbix home','www.zabbix.com');
INSERT INTO sysmap_element_url (sysmapelementurlid, selementid, name, url) VALUES (2,5,'www.wikipedia.org','www.wikipedia.org');

-- Host inventories
INSERT INTO host_inventory (type,type_full,name,alias,os,os_full,os_short,serialno_a,serialno_b,tag,asset_tag,macaddress_a,macaddress_b,hardware,hardware_full,software,software_full,software_app_a,software_app_b,software_app_c,software_app_d,software_app_e,contact,location,location_lat,location_lon,notes,chassis,model,hw_arch,vendor,contract_number,installer_name,deployment_status,url_a,url_b,url_c,host_networks,host_netmask,host_router,oob_ip,oob_netmask,oob_router,date_hw_purchase,date_hw_install,date_hw_expiry,date_hw_decomm,site_address_a,site_address_b,site_address_c,site_city,site_state,site_country,site_zip,site_rack,site_notes,poc_1_name,poc_1_email,poc_1_phone_a,poc_1_phone_b,poc_1_cell,poc_1_screen,poc_1_notes,poc_2_name,poc_2_email,poc_2_phone_a,poc_2_phone_b,poc_2_cell,poc_2_screen,poc_2_notes,hostid) VALUES ('Type','Type (Full details)','Name','Alias','OS','OS (Full details)','OS (Short)','Serial number A','Serial number B','Tag','Asset tag','MAC address A','MAC address B','Hardware','Hardware (Full details)','Software','Software (Full details)','Software application A','Software application B','Software application C','Software application D','Software application E','Contact','Location','Location latitud','Location longitu','Notes','Chassis','Model','HW architecture','Vendor','Contract number','Installer name','Deployment status','URL A','URL B','URL C','Host networks','Host subnet mask','Host router','OOB IP address','OOB subnet mask','OOB router','Date HW purchased','Date HW installed','Date HW maintenance expires','Date hw decommissioned','Site address A','Site address B','Site address C','Site city','Site state / province','Site country','Site ZIP / postal','Site rack location','Site notes','Primary POC name','Primary POC email','Primary POC phone A','Primary POC phone B','Primary POC cell','Primary POC screen name','Primary POC notes','Secondary POC name','Secondary POC email','Secondary POC phone A','Secondary POC phone B','Secondary POC cell','Secondary POC screen name','Secondary POC notes',10053);

-- delete Discovery Rule
INSERT INTO items (itemid, type, snmp_community, snmp_oid, hostid, description, key_, delay, history, trends, lastvalue, lastclock, prevvalue, status, value_type, trapper_hosts, units, multiplier, delta, prevorgvalue, snmpv3_securityname, snmpv3_securitylevel, snmpv3_authpassphrase, snmpv3_privpassphrase, formula, error, lastlogsize, logtimefmt, templateid, valuemapid, delay_flex, params, ipmi_sensor, data_type, authtype, username, password, publickey, privatekey, mtime, lastns, flags, filter, interfaceid, port) VALUES (22188, 0, '', '', 10053, 'rule', 'key', 30, 90, 365, NULL, NULL, NULL, 0, 0, '', '', 0, 0, NULL, '', 0, '', '', '1', '', 0, '', NULL, NULL, '', '', '', 0, 0, '', '', '', '', 0, NULL, 1, ':', 10021, '');

-- add some test items
-- first, one that references a non-existent user macro in the key and then references that key parameter in the item name using a positional reference
INSERT INTO items (itemid, type, snmp_community, snmp_oid, hostid, description, key_, delay, history, trends, lastvalue, lastclock, prevvalue, status, value_type, trapper_hosts, units, multiplier, delta, prevorgvalue, snmpv3_securityname, snmpv3_securitylevel, snmpv3_authpassphrase, snmpv3_privpassphrase, formula, error, lastlogsize, logtimefmt, templateid, valuemapid, delay_flex, params, ipmi_sensor, data_type, authtype, username, password, publickey, privatekey, mtime, lastns, flags, filter, interfaceid, port) VALUES (23100, 0, '', '', 10053, 'a. i am referencing a non-existent user macro $1', 'key[{$I_DONT_EXIST}]', 30, 90, 365, NULL, NULL, NULL, 0, 0, '', '', 0, 0, NULL, '', 0, '', '', '1', '', 0, '', NULL, NULL, '', '', '', 0, 0, '', '', '', '', 0, NULL, 0, ':', 10021, '');
INSERT INTO items (itemid, type, snmp_community, snmp_oid, hostid, description, key_, delay, history, trends, lastvalue, lastclock, prevvalue, status, value_type, trapper_hosts, units, multiplier, delta, prevorgvalue, snmpv3_securityname, snmpv3_securitylevel, snmpv3_authpassphrase, snmpv3_privpassphrase, formula, error, lastlogsize, logtimefmt, templateid, valuemapid, delay_flex, params, ipmi_sensor, data_type, authtype, username, password, publickey, privatekey, mtime, lastns, flags, filter, interfaceid, port, inventory_link) VALUES (23101, 0, '', '', 10053, 'i am populating filed Type', 'key.test.pop.type', 30, 90, 365, NULL, NULL, NULL, 0, 0, '', '', 0, 0, NULL, '', 0, '', '', '1', '', 0, '', NULL, NULL, '', '', '', 0, 0, '', '', '', '', 0, NULL, 0, ':', 10021, '', 1);

-- test discovery rule
INSERT INTO drules (druleid, proxy_hostid, name, iprange, delay, nextcheck, status) VALUES (3, NULL, 'External network', '192.168.3.1-255', 600, 0, 0);

INSERT INTO dchecks (dcheckid, druleid, type, key_, snmp_community, ports, snmpv3_securityname, snmpv3_securitylevel, snmpv3_authpassphrase, snmpv3_privpassphrase, uniq) VALUES (6, 3, 9, 'system.uname', '', '10050', '', 0, '', '', 0);
INSERT INTO dchecks (dcheckid, druleid, type, key_, snmp_community, ports, snmpv3_securityname, snmpv3_securitylevel, snmpv3_authpassphrase, snmpv3_privpassphrase, uniq) VALUES (7, 3, 3, '', '', '21,1021', '', 0, '', '', 0);
INSERT INTO dchecks (dcheckid, druleid, type, key_, snmp_community, ports, snmpv3_securityname, snmpv3_securitylevel, snmpv3_authpassphrase, snmpv3_privpassphrase, uniq) VALUES (8, 3, 4, '', '', '80,8080', '', 0, '', '', 0);
INSERT INTO dchecks (dcheckid, druleid, type, key_, snmp_community, ports, snmpv3_securityname, snmpv3_securitylevel, snmpv3_authpassphrase, snmpv3_privpassphrase, uniq) VALUES (9, 3, 14, '', '', '443', '', 0, '', '', 0);
INSERT INTO dchecks (dcheckid, druleid, type, key_, snmp_community, ports, snmpv3_securityname, snmpv3_securitylevel, snmpv3_authpassphrase, snmpv3_privpassphrase, uniq) VALUES (10, 3, 12, '', '', '0', '', 0, '', '', 0);
INSERT INTO dchecks (dcheckid, druleid, type, key_, snmp_community, ports, snmpv3_securityname, snmpv3_securitylevel, snmpv3_authpassphrase, snmpv3_privpassphrase, uniq) VALUES (11, 3, 7, '', '', '143-145', '', 0, '', '', 0);
INSERT INTO dchecks (dcheckid, druleid, type, key_, snmp_community, ports, snmpv3_securityname, snmpv3_securitylevel, snmpv3_authpassphrase, snmpv3_privpassphrase, uniq) VALUES (12, 3, 1, '', '', '389', '', 0, '', '', 0);
INSERT INTO dchecks (dcheckid, druleid, type, key_, snmp_community, ports, snmpv3_securityname, snmpv3_securitylevel, snmpv3_authpassphrase, snmpv3_privpassphrase, uniq) VALUES (13, 3, 6, '', '', '119', '', 0, '', '', 0);
INSERT INTO dchecks (dcheckid, druleid, type, key_, snmp_community, ports, snmpv3_securityname, snmpv3_securitylevel, snmpv3_authpassphrase, snmpv3_privpassphrase, uniq) VALUES (14, 3, 5, '', '', '110', '', 0, '', '', 0);
INSERT INTO dchecks (dcheckid, druleid, type, key_, snmp_community, ports, snmpv3_securityname, snmpv3_securitylevel, snmpv3_authpassphrase, snmpv3_privpassphrase, uniq) VALUES (15, 3, 2, '', '', '25', '', 0, '', '', 0);
INSERT INTO dchecks (dcheckid, druleid, type, key_, snmp_community, ports, snmpv3_securityname, snmpv3_securitylevel, snmpv3_authpassphrase, snmpv3_privpassphrase, uniq) VALUES (16, 3, 10, 'ifIndex0', 'public', '161', '', 0, '', '', 0);
INSERT INTO dchecks (dcheckid, druleid, type, key_, snmp_community, ports, snmpv3_securityname, snmpv3_securitylevel, snmpv3_authpassphrase, snmpv3_privpassphrase, uniq) VALUES (17, 3, 11, 'ifInOut0', 'private1', '162', '', 0, '', '', 0);
INSERT INTO dchecks (dcheckid, druleid, type, key_, snmp_community, ports, snmpv3_securityname, snmpv3_securitylevel, snmpv3_authpassphrase, snmpv3_privpassphrase, uniq) VALUES (18, 3, 13, 'ifIn0', '', '161', 'private2', 0, '', '', 0);
INSERT INTO dchecks (dcheckid, druleid, type, key_, snmp_community, ports, snmpv3_securityname, snmpv3_securitylevel, snmpv3_authpassphrase, snmpv3_privpassphrase, uniq) VALUES (19, 3, 0, '', '', '22', '', 0, '', '', 0);
INSERT INTO dchecks (dcheckid, druleid, type, key_, snmp_community, ports, snmpv3_securityname, snmpv3_securitylevel, snmpv3_authpassphrase, snmpv3_privpassphrase, uniq) VALUES (20, 3, 8, '', '', '10000-20000', '', 0, '', '', 0);
INSERT INTO dchecks (dcheckid, druleid, type, key_, snmp_community, ports, snmpv3_securityname, snmpv3_securitylevel, snmpv3_authpassphrase, snmpv3_privpassphrase, uniq) VALUES (21, 3, 15, '', '', '23', '', 0, '', '', 0);
INSERT INTO dchecks (dcheckid, druleid, type, key_, snmp_community, ports, snmpv3_securityname, snmpv3_securitylevel, snmpv3_authpassphrase, snmpv3_privpassphrase, uniq) VALUES (22, 3, 9, 'agent.uname', '', '10050', '', 0, '', '', 0);

-- Global macros
INSERT INTO globalmacro (globalmacroid, macro, value) VALUES (3,'{$DEFAULT_DELAY}','30');
INSERT INTO globalmacro (globalmacroid, macro, value) VALUES (4,'{$LOCALIP}','127.0.0.1');
INSERT INTO globalmacro (globalmacroid, macro, value) VALUES (5,'{$DEFAULT_LINUX_IF}','eth0');
INSERT INTO globalmacro (globalmacroid, macro, value) VALUES (6,'{$0123456789012345678901234567890123456789012345678901234567890}','012345678901234567890123456789012345678901234567890123456789012345678901234567890123456789012345678901234567890123456789012345678901234567890123456789012345678901234567890123456789012345678901234567890123456789012345678901234567890123456789012345678901234');
INSERT INTO globalmacro (globalmacroid, macro, value) VALUES (7,'{$A}','Some text');
INSERT INTO globalmacro (globalmacroid, macro, value) VALUES (8,'{$1}','Numeric macro');
INSERT INTO globalmacro (globalmacroid, macro, value) VALUES (9,'{$_}','Underscore');

-- Adding records into Auditlog

-- add user
INSERT INTO auditlog (auditid, userid, clock, action, resourcetype, details, ip, resourceid) VALUES (500, 1, 1328684400, 0, 0, 'User alias [Admin] name [Admin] surname [Admin]', '192.168.3.38', 0);
-- update user
INSERT INTO auditlog (auditid, userid, clock, action, resourcetype, details, ip, resourceid) VALUES (501, 1, 1328684410, 1, 0, 'User alias [Admin2] name [Admin2] surname [Admin2]', '192.168.3.38', 0);
-- delete user
INSERT INTO auditlog (auditid, userid, clock, action, resourcetype, details, ip, resourceid) VALUES (502, 1, 1328684420, 2, 0, 'User alias [Admin2] name [Admin2] surname [Admin2]', '192.168.3.38', 0);
-- can check also block user (enable,disable)

-- add host
INSERT INTO auditlog (auditid, userid, clock, action, resourcetype, details, ip, resourceid, resourcename) VALUES (503, 1, 1328684430, 0, 4, '0', '192.168.3.32', 10054, 'H1');

-- update host
INSERT INTO auditlog (auditid, userid, clock, action, resourcetype, details, ip, resourceid, resourcename) VALUES (504, 1, 1328684440, 1, 4, '0', '192.168.3.32', 10054, 'H1 updated');

-- delete host
INSERT INTO auditlog (auditid, userid, clock, action, resourcetype, details, ip, resourceid, resourcename) VALUES (505, 1, 1328684450, 2, 4, '0', '192.168.3.32', 10054, 'H1 updated');

-- enable host, hosts.status: 1 => 0
INSERT INTO auditlog (auditid, userid, clock, action, resourcetype, details, ip, resourceid, resourcename) VALUES (506, 1, 1328684460, 1, 4, '0', '192.168.3.32', 10054, 'H1 updated');
INSERT INTO auditlog_details (auditdetailid, auditid, table_name, field_name, oldvalue, newvalue) VALUES (500, 506, 'hosts', 'status', '1', '0');

-- disable host, hosts.status: 0 => 1
INSERT INTO auditlog (auditid, userid, clock, action, resourcetype, details, ip, resourceid, resourcename) VALUES (507, 1, 1328684460, 1, 4, '0', '192.168.3.32', 10054, 'H1 updated');
INSERT INTO auditlog_details (auditdetailid, auditid, table_name, field_name, oldvalue, newvalue) VALUES (501, 507, 'hosts', 'status', '0', '1');

-- add hostgroup
INSERT INTO auditlog (auditid, userid, clock, action, resourcetype, details, ip, resourceid, resourcename) VALUES (508, 1, 1328684470, 0, 14, '0', '192.168.3.32', 6, 'HG1');

-- update hostgroup
INSERT INTO auditlog (auditid, userid, clock, action, resourcetype, details, ip, resourceid, resourcename) VALUES (509, 1, 1328684470, 1, 14, '0', '192.168.3.32', 6, 'HG1 updated');
INSERT INTO auditlog_details (auditdetailid, auditid, table_name, field_name, oldvalue, newvalue) VALUES (502, 509, 'groups', 'name', 'HG1', 'HG1 updated');

-- delete hostgroup
INSERT INTO auditlog (auditid, userid, clock, action, resourcetype, details, ip, resourceid, resourcename) VALUES (510, 1, 1328684480, 2, 14, '0', '192.168.3.32', 6, 'HG1 updated');

-- add item
INSERT INTO auditlog (auditid, userid, clock, action, resourcetype, details, ip, resourceid, resourcename) VALUES (511, 1, 1328684490, 0, 15, '0', '192.168.3.32', 22500, 'Item added');

-- update item
INSERT INTO auditlog (auditid, userid, clock, action, resourcetype, details, ip, resourceid, resourcename) VALUES (512, 1, 1328684500, 1, 15, '0', '192.168.3.32', 22500, 'Item updated');

-- disable item
INSERT INTO auditlog (auditid, userid, clock, action, resourcetype, details, ip, resourceid, resourcename) VALUES (513, 1, 1328684520, 1, 15, '0', '192.168.3.32', 22500, 'H1 updated:test_item');
INSERT INTO auditlog_details (auditdetailid, auditid, table_name, field_name, oldvalue, newvalue) VALUES (503, 513, 'items', 'status', '0', '1');

-- enable item
INSERT INTO auditlog (auditid, userid, clock, action, resourcetype, details, ip, resourceid, resourcename) VALUES (514, 1, 1328684530, 1, 15, '0', '192.168.3.32', 22500, 'H1 updated:test_item');
INSERT INTO auditlog_details (auditdetailid, auditid, table_name, field_name, oldvalue, newvalue) VALUES (504, 514, 'items', 'status', '1', '0');

-- delete item
INSERT INTO auditlog (auditid, userid, clock, action, resourcetype, details, ip, resourceid, resourcename) VALUES (515, 1, 1328684540, 2, 15, 'Item [agent.version] [22500] Host [H1]', '192.168.3.32', 22500, 'Item deleted');

-- add trigger
INSERT INTO auditlog (auditid, userid, clock, action, resourcetype, details, ip, resourceid, resourcename) VALUES (516, 1, 1328684550, 0, 13, '0', '192.168.3.32', 13000, 'Trigger1');

-- update trigger
INSERT INTO auditlog (auditid, userid, clock, action, resourcetype, details, ip, resourceid, resourcename) VALUES (517, 1, 1328684555, 0, 13, '0', '192.168.3.32', 13000, 'Trigger1');
INSERT INTO auditlog_details (auditdetailid, auditid, table_name, field_name, oldvalue, newvalue) VALUES (505, 517, '', 'description', 'Trigger1', 'Trigger1 updated');

-- disable trigger
INSERT INTO auditlog (auditid, userid, clock, action, resourcetype, details, ip, resourceid, resourcename) VALUES (518, 1, 1328684560, 1, 13, '0', '192.168.3.32', 13000, 'H1 updated:Trigger1');
INSERT INTO auditlog_details (auditdetailid, auditid, table_name, field_name, oldvalue, newvalue) VALUES (506, 518, 'triggers', 'status', '0', '1');

-- enable trigger
INSERT INTO auditlog (auditid, userid, clock, action, resourcetype, details, ip, resourceid, resourcename) VALUES (519, 1, 1328684570, 1, 13, '0', '192.168.3.32', 13000, 'H1 updated:Trigger1');
INSERT INTO auditlog_details (auditdetailid, auditid, table_name, field_name, oldvalue, newvalue) VALUES (507, 519, 'triggers', 'status', '1', '0');

-- TODO: delete trigger

-- add action
INSERT INTO auditlog (auditid, userid, clock, action, resourcetype, details, ip, resourceid, resourcename) VALUES (520, 1, 1328684580, 0, 5, 'Name: Action1', '192.168.3.32', 0, '');

-- update action
INSERT INTO auditlog (auditid, userid, clock, action, resourcetype, details, ip, resourceid, resourcename) VALUES (521, 1, 1328684590, 1, 5, 'Name: Action1 updated', '192.168.3.32', 0, '');

-- disable action
INSERT INTO auditlog (auditid, userid, clock, action, resourcetype, details, ip, resourceid, resourcename) VALUES (522, 1, 1328684600, 1, 5, 'Actions [11] disabled', '192.168.3.32', 0, '');

-- enable action
INSERT INTO auditlog (auditid, userid, clock, action, resourcetype, details, ip, resourceid, resourcename) VALUES (523, 1, 1328684610, 1, 5, 'Actions [11] enabled', '192.168.3.32', 0, '');

-- delete action
INSERT INTO auditlog (auditid, userid, clock, action, resourcetype, details, ip, resourceid, resourcename) VALUES (524, 1, 1328684620, 2, 5, 'Actions [11] deleted', '192.168.3.32', 11, 'Action deleted');

-- add application
INSERT INTO auditlog (auditid, userid, clock, action, resourcetype, details, ip, resourceid, resourcename) VALUES (525, 1, 1328684630, 0, 12, 'Application [App1 ] [177]', '192.168.3.32', 0, '');

-- update application
INSERT INTO auditlog (auditid, userid, clock, action, resourcetype, details, ip, resourceid, resourcename) VALUES (526, 1, 1328684640, 1, 12, 'Application [App1 updated ] []', '192.168.3.32', 0, '');

-- disable application  (work in the same way as update app- disable all items on this host), such records do not exist at this moment
INSERT INTO auditlog (auditid, userid, clock, action, resourcetype, details, ip, resourceid, resourcename) VALUES (527, 1, 1328684650, 1, 12, '0', '192.168.3.32', 22165, 'test_item');
INSERT INTO auditlog_details (auditdetailid, auditid, table_name, field_name, oldvalue, newvalue) VALUES (508, 527, 'items', 'status', '0', '1');

-- enable application (work in the same way as update app- disable all items on this host), such records do not exist at this moment
INSERT INTO auditlog (auditid, userid, clock, action, resourcetype, details, ip, resourceid, resourcename) VALUES (528, 1, 1328684660, 1, 12, '0', '192.168.3.32', 22165, 'test_item');
INSERT INTO auditlog_details (auditdetailid, auditid, table_name, field_name, oldvalue, newvalue) VALUES (509, 528, 'items', 'status', '1', '0');

-- delete application
INSERT INTO auditlog (auditid, userid, clock, action, resourcetype, details, ip, resourceid, resourcename) VALUES (529, 1, 1328684665, 2, 12, 'Application [App1] from host [H1]', '192.168.3.32', 0, '');

-- add graph
INSERT INTO auditlog (auditid, userid, clock, action, resourcetype, details, ip, resourceid, resourcename) VALUES (530, 1, 1328684670, 0, 6, 'Graph [graph1]', '192.168.3.32', 0, '');

-- update graph
INSERT INTO auditlog (auditid, userid, clock, action, resourcetype, details, ip, resourceid, resourcename) VALUES (531, 1, 1328684680, 1, 6, 'Graph [graph1 updated]', '192.168.3.32', 0, '');

-- delete graph, no records in the DB for this operation
INSERT INTO auditlog (auditid, userid, clock, action, resourcetype, details, ip, resourceid, resourcename) VALUES (532, 1, 1328684690, 2, 6, 'Graph ID [386] Graph [graph1]', '192.168.3.32', 0, '');

-- add image
INSERT INTO auditlog (auditid, userid, clock, action, resourcetype, details, ip, resourceid, resourcename) VALUES (533, 1, 1328684700, 0, 16, 'Image [1image] added', '192.168.3.32', 0, '');

-- update image
INSERT INTO auditlog (auditid, userid, clock, action, resourcetype, details, ip, resourceid, resourcename) VALUES (534, 1, 1328684710, 1, 16, 'Image [1image] updated', '192.168.3.32', 0, '');

-- delete image
INSERT INTO auditlog (auditid, userid, clock, action, resourcetype, details, ip, resourceid, resourcename) VALUES (535, 1, 1328684720, 2, 16, 'Image [1image] updated', '192.168.3.32', 0, '');

-- add globalmacro
INSERT INTO auditlog (auditid, userid, clock, action, resourcetype, details, ip, resourceid, resourcename) VALUES (536, 1, 1328684730, 0, 29, '0', '192.168.3.32', 9, '{$B}&nbsp;&rArr;&nbsp;abcd');

-- update globalmacro
INSERT INTO auditlog (auditid, userid, clock, action, resourcetype, details, ip, resourceid, resourcename) VALUES (537, 1, 1328684740, 1, 29, '0', '192.168.3.32', 9, '{$B}&nbsp;&rArr;&nbsp;xyz');

-- delete globalmacro
INSERT INTO auditlog (auditid, userid, clock, action, resourcetype, details, ip, resourceid, resourcename) VALUES (538, 1, 1328684750, 2, 29, '0', '192.168.3.32', 9, 'Array&nbsp;&rArr;&nbsp;xyz');

-- add valuemap
INSERT INTO auditlog (auditid, userid, clock, action, resourcetype, details, ip, resourceid, resourcename) VALUES (539, 1, 1328684760, 0, 17, 'Value map [testvaluemap1]', '192.168.3.32', 0, '');

-- update valuemap
INSERT INTO auditlog (auditid, userid, clock, action, resourcetype, details, ip, resourceid, resourcename) VALUES (540, 1, 1328684770, 1, 17, '0', '192.168.3.32', 0, '');

-- delete valuemap
INSERT INTO auditlog (auditid, userid, clock, action, resourcetype, details, ip, resourceid, resourcename) VALUES (541, 1, 1328684780, 2, 17, '0', '192.168.3.32', 0, '');

-- add maint period
INSERT INTO auditlog (auditid, userid, clock, action, resourcetype, details, ip, resourceid, resourcename) VALUES (542, 1, 1328684790, 0, 27, 'Name: Maintenance1', '192.168.3.32', 0, '');

-- update maint period
INSERT INTO auditlog (auditid, userid, clock, action, resourcetype, details, ip, resourceid, resourcename) VALUES (543, 1, 1328684780, 1, 27, 'Name: Maintenance2', '192.168.3.32', 0, '');

-- delete maint period
INSERT INTO auditlog (auditid, userid, clock, action, resourcetype, details, ip, resourceid, resourcename) VALUES (544, 1, 1328684790, 2, 27, 'Id [3] Name [Maintenance2]', '192.168.3.32', 0, '');

-- add IT service
INSERT INTO auditlog (auditid, userid, clock, action, resourcetype, details, ip, resourceid, resourcename) VALUES (545, 1, 1328684800, 0, 18, 'Name [service1] id [1]', '192.168.3.32', 0, '');

-- update IT service
INSERT INTO auditlog (auditid, userid, clock, action, resourcetype, details, ip, resourceid, resourcename) VALUES (546, 1, 1328684810, 1, 18, 'Name [service1] id [1]', '192.168.3.32', 0, '');

-- delete IT service
INSERT INTO auditlog (auditid, userid, clock, action, resourcetype, details, ip, resourceid, resourcename) VALUES (547, 1, 1328684820, 2, 18, 'Name [service1] id [1]', '192.168.3.32', 0, '');

-- add DRule
INSERT INTO auditlog (auditid, userid, clock, action, resourcetype, details, ip, resourceid, resourcename) VALUES (548, 1, 1328684830, 0, 23, '[10] drule1', '192.168.3.32', 0, '');

-- update DRule
INSERT INTO auditlog (auditid, userid, clock, action, resourcetype, details, ip, resourceid, resourcename) VALUES (549, 1, 1328684840, 1, 23, '[10] drule1-new', '192.168.3.32', 0, '');

-- delete DRule
INSERT INTO auditlog (auditid, userid, clock, action, resourcetype, details, ip, resourceid, resourcename) VALUES (550, 1, 1328684850, 2, 23, 'Discovery rule [10] drule1-new deleted', '192.168.3.32', 0, '');

-- disable DRule
INSERT INTO auditlog (auditid, userid, clock, action, resourcetype, details, ip, resourceid, resourcename) VALUES (551, 1, 1328684860, 1, 23, 'Discovery rule [10] disabled', '192.168.3.32', 0, '');

-- enable DRule
INSERT INTO auditlog (auditid, userid, clock, action, resourcetype, details, ip, resourceid, resourcename) VALUES (552, 1, 1328684610, 1, 23, 'Discovery rule [10] enabled', '192.168.3.32', 0, '');

-- add map
INSERT INTO auditlog (auditid, userid, clock, action, resourcetype, details, ip, resourceid, resourcename) VALUES (553, 1, 1328684620, 0, 19, 'Test Map1', '192.168.3.32', 20, '');

-- update map
INSERT INTO auditlog (auditid, userid, clock, action, resourcetype, details, ip, resourceid, resourcename) VALUES (554, 1, 1328684630, 1, 19, 'Test Map2', '192.168.3.32', 20, '');

-- delete map
INSERT INTO auditlog (auditid, userid, clock, action, resourcetype, details, ip, resourceid, resourcename) VALUES (555, 1, 1328684640, 2, 19, '0', '192.168.3.32', 20, 'Test Map2');

-- add media type
INSERT INTO auditlog (auditid, userid, clock, action, resourcetype, details, ip, resourceid, resourcename) VALUES (556, 1, 1328684650, 0, 3, 'Media type [Media1]', '192.168.3.32', 0, '');

-- update media type
INSERT INTO auditlog (auditid, userid, clock, action, resourcetype, details, ip, resourceid, resourcename) VALUES (557, 1, 1328684660, 1, 3, 'Media type [Media2]', '192.168.3.32', 0, '');

-- disable media type
INSERT INTO auditlog (auditid, userid, clock, action, resourcetype, details, ip, resourceid, resourcename) VALUES (558, 1, 1328684660, 1, 3, 'Media type [Media2]', '192.168.3.32', 0, '');

-- enable media type
INSERT INTO auditlog (auditid, userid, clock, action, resourcetype, details, ip, resourceid, resourcename) VALUES (559, 1, 1328684670, 1, 3, 'Media type [Media2]', '192.168.3.32', 0, '');

-- delete media type
INSERT INTO auditlog (auditid, userid, clock, action, resourcetype, details, ip, resourceid, resourcename) VALUES (560, 1, 1328684680, 2, 3, 'Media type [Media2]', '192.168.3.32', 0, '');

-- add node
-- update node
-- delete node

-- add proxy
INSERT INTO auditlog (auditid, userid, clock, action, resourcetype, details, ip, resourceid, resourcename) VALUES (564, 1, 1328684720, 0, 26, '[test_proxy1] [10054]', '192.168.3.32', 0, '');

-- update proxy
INSERT INTO auditlog (auditid, userid, clock, action, resourcetype, details, ip, resourceid, resourcename) VALUES (565, 1, 1328684730, 1, 26, '[test_proxy2] [10054]', '192.168.3.32', 0, '');

-- disable proxy - this will disable all hosts that are monitored by this proxy
INSERT INTO auditlog (auditid, userid, clock, action, resourcetype, details, ip, resourceid, resourcename) VALUES (566, 1, 1328684740, 1, 4, '0', '192.168.3.32', 10053, 'Test host');
INSERT INTO auditlog_details (auditdetailid, auditid, table_name, field_name, oldvalue, newvalue) VALUES (510, 566, 'hosts', 'status', '0', '1');

-- enable proxy - this will enable all hosts that are monitored by this proxy
INSERT INTO auditlog (auditid, userid, clock, action, resourcetype, details, ip, resourceid, resourcename) VALUES (567, 1, 1328684750, 1, 4, '0', '192.168.3.32', 10053, 'Test host');
INSERT INTO auditlog_details (auditdetailid, auditid, table_name, field_name, oldvalue, newvalue) VALUES (511, 567, 'hosts', 'status', '1', '0');

-- delete proxy
INSERT INTO auditlog (auditid, userid, clock, action, resourcetype, details, ip, resourceid, resourcename) VALUES (568, 1, 1328684760, 1, 4, '0', '192.168.3.32', 10053, 'Test host');

-- add web scenario
INSERT INTO auditlog (auditid, userid, clock, action, resourcetype, details, ip, resourceid, resourcename) VALUES (569, 1, 1328684770, 0, 22, 'Scenario [Scenario1] [1] Host [Test host]', '192.168.3.32', 0, '');

-- update web scenario
INSERT INTO auditlog (auditid, userid, clock, action, resourcetype, details, ip, resourceid, resourcename) VALUES (570, 1, 1328684780, 1, 22, 'Scenario [Scenario1] [1] Host [Test host]', '192.168.3.32', 0, '');

-- disable scenario
INSERT INTO auditlog (auditid, userid, clock, action, resourcetype, details, ip, resourceid, resourcename) VALUES (571, 1, 1328684790, 1, 22, 'Scenario [Scenario1] [1] Host [Test host]Scenario disabled', '192.168.3.32', 0, '');

-- enable scenario
INSERT INTO auditlog (auditid, userid, clock, action, resourcetype, details, ip, resourceid, resourcename) VALUES (572, 1, 1328684800, 1, 22, 'Scenario [Scenario1] [1] Host [Test host]Scenario activated', '192.168.3.32', 0, '');

-- delete scenario
INSERT INTO auditlog (auditid, userid, clock, action, resourcetype, details, ip, resourceid, resourcename) VALUES (573, 1, 1328684810, 1, 22, 'Scenario "Scenario1" "1" host "Test host".', '192.168.3.32', 0, '');

-- add screen
INSERT INTO auditlog (auditid, userid, clock, action, resourcetype, details, ip, resourceid, resourcename) VALUES (574, 1, 1328684820, 0, 20, 'Name [screen1]', '192.168.3.32', 0, '');

-- update screen
INSERT INTO auditlog (auditid, userid, clock, action, resourcetype, details, ip, resourceid, resourcename) VALUES (575, 1, 1328684830, 1, 20, 'Name [screen1]', '192.168.3.32', 0, '');

-- delete screen
INSERT INTO auditlog (auditid, userid, clock, action, resourcetype, details, ip, resourceid, resourcename) VALUES (576, 1, 1328684840, 2, 20, '0', '192.168.3.32', 24, 'screen1');

-- add script
INSERT INTO auditlog (auditid, userid, clock, action, resourcetype, details, ip, resourceid, resourcename) VALUES (577, 1, 1328684850, 0, 25, 'Name [script1] id [4]', '192.168.3.32', 0, '');

-- update script
INSERT INTO auditlog (auditid, userid, clock, action, resourcetype, details, ip, resourceid, resourcename) VALUES (578, 1, 1328684860, 1, 25, 'Name [script1] id [4]', '192.168.3.32', 0, '');

-- delete script
INSERT INTO auditlog (auditid, userid, clock, action, resourcetype, details, ip, resourceid, resourcename) VALUES (579, 1, 1328684870, 2, 25, 'Script [4]', '192.168.3.32', 0, '');

-- add slideshow
INSERT INTO auditlog (auditid, userid, clock, action, resourcetype, details, ip, resourceid, resourcename) VALUES (580, 1, 1328684880, 0, 24, 'Name Slideshow_4', '192.168.3.32', 0, '');

-- update slideshow
INSERT INTO auditlog (auditid, userid, clock, action, resourcetype, details, ip, resourceid, resourcename) VALUES (581, 1, 1328684890, 1, 24, 'Name Slideshow_4', '192.168.3.32', 0, '');

-- delete slideshow
INSERT INTO auditlog (auditid, userid, clock, action, resourcetype, details, ip, resourceid, resourcename) VALUES (582, 1, 1328684900, 2, 24, 'Name Slideshow_4', '192.168.3.32', 0, '');

-- add template
INSERT INTO auditlog (auditid, userid, clock, action, resourcetype, details, ip, resourceid, resourcename) VALUES (583, 1, 1328684910, 0, 30, '', '192.168.3.32', 10055, 'Test_template1');

-- update template
INSERT INTO auditlog (auditid, userid, clock, action, resourcetype, details, ip, resourceid, resourcename) VALUES (584, 1, 1328684920, 1, 30, '', '192.168.3.32', 10055, 'Test_template1');

-- delete template
INSERT INTO auditlog (auditid, userid, clock, action, resourcetype, details, ip, resourceid, resourcename) VALUES (585, 1, 1328684930, 2, 30, '0', '192.168.3.32', 10055, 'Test_template1');

-- updating record "Configuration of Zabbix" in the auditlog
INSERT INTO auditlog (auditid, userid, clock, action, resourcetype, details, ip, resourceid, resourcename) VALUES (700, 1, 1328684860, 1, 2, 'Default theme "originalblue".; Event acknowledges "1".; Show events not older than (in days) "7".; Show events max "100".; Dr...', '192.168.3.32', 0, '');

-- adding test data to the 'alerts' table for testing Audit->Actions report
INSERT INTO events (eventid, source, object, objectid, clock, value, acknowledged, ns) VALUES (1, 0, 0, 13136, 1329724790, 1, 0, 0);

INSERT INTO alerts (alertid, actionid, eventid, userid, clock, mediatypeid, sendto, subject, message, status, retries, error, esc_step, alerttype) VALUES (1, 12, 1, 1, 1329724800, 1, 'igor.danoshaites@zabbix.com', 'PROBLEM: Value of item key1 > 5', 'Event at 2012.02.20 10:00:00 Hostname: H1 Value of item key1 > 5: PROBLEM Last value: 6', 1, 0, '', 1, 0);
INSERT INTO alerts (alertid, actionid, eventid, userid, clock, mediatypeid, sendto, subject, message, status, retries, error, esc_step, alerttype) VALUES (2, 12, 1, 1, 1329724810, 1, 'igor.danoshaites@zabbix.com', 'PROBLEM: Value of item key1 > 6', 'Event at 2012.02.20 10:00:10 Hostname: H1 Value of item key1 > 6: PROBLEM', 1, 0, '', 1, 0);
INSERT INTO alerts (alertid, actionid, eventid, userid, clock, mediatypeid, sendto, subject, message, status, retries, error, esc_step, alerttype) VALUES (3, 12, 1, 1, 1329724820, 1, 'igor.danoshaites@zabbix.com', 'PROBLEM: Value of item key1 > 7', 'Event at 2012.02.20 10:00:20 Hostname: H1 Value of item key1 > 7: PROBLEM', 1, 0, '', 1, 0);
INSERT INTO alerts (alertid, actionid, eventid, userid, clock, mediatypeid, sendto, subject, message, status, retries, error, esc_step, alerttype) VALUES (4, 12, 1, 1, 1329724830, 1, 'igor.danoshaites@zabbix.com', 'PROBLEM: Value of item key1 > 10', 'Event at 2012.02.20 10:00:30 Hostname: H1 Value of item key1 > 10: PROBLEM', 2, 0, 'Get value from agent failed: cannot connect to [[127.0.0.1]:10050]: [111] Connection refused', 1, 0);
INSERT INTO alerts (alertid, actionid, eventid, userid, clock, mediatypeid, sendto, subject, message, status, retries, error, esc_step, alerttype) VALUES (5, 12, 1, 1, 1329724840, 1, 'igor.danoshaites@zabbix.com', 'PROBLEM: Value of item key1 > 20', 'Event at 2012.02.20 10:00:40 Hostname: H1 Value of item key1 > 20: PROBLEM', 0, 0, 'Get value from agent failed: cannot connect to [[127.0.0.1]:10050]: [111] Connection refused', 1, 0);
INSERT INTO alerts (alertid, actionid, eventid, userid, clock, mediatypeid, sendto, subject, message, status, retries, error, esc_step, alerttype) VALUES (6, 12, 1, NULL, 1329724850, NULL, '', '', 'Command: H1:ls -la', 1, 0, '', 1, 1);
INSERT INTO alerts (alertid, actionid, eventid, userid, clock, mediatypeid, sendto, subject, message, status, retries, error, esc_step, alerttype) VALUES (7, 12, 1, NULL, 1329724860, NULL, '', '', 'Command: H1:ls -la', 1, 0, '', 1, 1);

-- deleting auditid from the ids table
-- delete from ids where table_name='auditlog' and field_name='auditid'

-- host, item, trigger  for testing macro resolving in trigger description
INSERT INTO hosts (host, name, status, hostid) VALUES ('Host for trigger description macros','Host for trigger description macros', 0, 20006);
INSERT INTO hosts_groups (hostid, groupid, hostgroupid) VALUES (20006, 4, 101);
INSERT INTO interface (type, ip, dns, useip, port, main, hostid, interfaceid) VALUES (1, '127.0.0.1', '', '1', '10050', '1', 20006, 10025);
INSERT INTO items (name, key_, hostid, interfaceid, delay, value_type, lastvalue, itemid) VALUES ('item1', 'key1', 20006, 10025, 30, 3, 5, 23338);
INSERT INTO triggers (description, value, state, lastchange, triggerid) VALUES ('trigger host.host:{HOST.HOST} | host.host2:{HOST.HOST2} | host.name:{HOST.NAME} | item.value:{ITEM.VALUE} | item.value1:{ITEM.VALUE1} | item.lastvalue:{ITEM.LASTVALUE} | host.ip:{HOST.IP} | host.dns:{HOST.DNS} | host.conn:{HOST.CONN}', 0, 1, '1339761311', 13517);
INSERT INTO functions (functionid, itemid, triggerid, function, parameter) VALUES (12946, 23338, 13517, 'last', '0');

-- create an empty template for inheritance testing
INSERT INTO hosts (hostid, proxy_hostid, host, status, disable_until, error, available, errors_from, lastaccess, ipmi_authtype, ipmi_privilege, ipmi_username, ipmi_password, ipmi_disable_until, ipmi_available, snmp_disable_until, snmp_available, maintenanceid, maintenance_status, maintenance_type, maintenance_from, ipmi_errors_from, snmp_errors_from, ipmi_error, snmp_error,name) VALUES (30000,NULL,'Inheritance test template',3,0,'',0,0,0,0,2,'','',0,0,0,0,NULL,0,0,0,0,0,'','','Inheritance test template');
INSERT INTO hosts_groups (hostgroupid, hostid, groupid) VALUES (30000, 30000, 1);
INSERT INTO hosts (host, name, status, hostid) VALUES ('Template inheritance test host','Template inheritance test host', 0, 30001);
<<<<<<< HEAD
INSERT INTO hosts_groups (hostid, groupid, hostgroupid) VALUES (30001, 4, 30001);
INSERT INTO interface (type, ip, dns, useip, port, main, hostid, interfaceid) VALUES (1, '127.0.0.1', '', '1', '10050', '1', 30001, 30000);
INSERT INTO hosts_templates (hosttemplateid, hostid, templateid) VALUES (30000, 30001, 30000);

-- add discoveryRuleTest for prototype testing
INSERT INTO items (name, key_, hostid, value_type, itemid, flags, delay, params, description) VALUES ('discoveryRuleTest', 'discovery-rule-test', 30000, 4, 23700, 1, 50, '', '');
INSERT INTO items (name, key_, hostid, value_type, itemid, flags, templateid, delay, params, description) VALUES ('discoveryRuleTest', 'discovery-rule-test', 30001, 4, 23701, 1, 23700, 50, '', '');

-- add list of discovery rules for simpleCreate tests
=======
INSERT INTO hosts_groups (hostgroupid, hostid, groupid) VALUES (30001, 30001, 4);
INSERT INTO interface (type, ip, dns, useip, port, hostid, interfaceid) VALUES (1, '127.0.0.1', '', 1, '10050', 30001, 30000);
INSERT INTO hosts_templates (hosttemplateid, hostid, templateid) VALUES (30000, 30001, 30000);

-- create Form test template
INSERT INTO hosts (hostid, proxy_hostid, host, status, disable_until, error, available, errors_from, lastaccess, ipmi_authtype, ipmi_privilege, ipmi_username, ipmi_password, ipmi_disable_until, ipmi_available, snmp_disable_until, snmp_available, maintenanceid, maintenance_status, maintenance_type, maintenance_from, ipmi_errors_from, snmp_errors_from, ipmi_error, snmp_error,name) VALUES (40000,NULL,'Form test template',3,0,'',0,0,0,0,2,'','',0,0,0,0,NULL,0,0,0,0,0,'','','Form test template');
INSERT INTO hosts_groups (hostgroupid, hostid, groupid) VALUES (40000, 40000, 1);

-- create Simple form test
INSERT INTO hosts (hostid, host, name, status) VALUES (40001, 'Simple form test host','Simple form test host', 0);
INSERT INTO hosts_groups (hostgroupid, hostid, groupid) VALUES (40001, 40001, 4);
INSERT INTO hosts_templates (hosttemplateid, hostid, templateid) VALUES (40000, 40001, 40000);

-- testFormItem interfaces
INSERT INTO interface (interfaceid, hostid, main, type, useip, ip, port) VALUES (40011, 40001, 1, 1, 1, '127.0.5.1', '10051');
INSERT INTO interface (interfaceid, hostid, main, type, useip, ip, port) VALUES (40012, 40001, 1, 2, 1, '127.0.5.2', '10052');
INSERT INTO interface (interfaceid, hostid, main, type, useip, ip, port) VALUES (40013, 40001, 1, 3, 1, '127.0.5.3', '10053');
INSERT INTO interface (interfaceid, hostid, main, type, useip, ip, port) VALUES (40014, 40001, 1, 4, 1, '127.0.5.4', '10054');

-- testFormItem.LayoutCheck testFormItem.SimpleUpdate
INSERT INTO items (itemid, type, hostid, name, description, key_, delay, interfaceid) VALUES (30000, 0, 40001, 'testFormItem1', 'testFormItems', 'test-item-form1', 30, 40011);
INSERT INTO items (itemid, type, hostid, name, description, key_, delay, interfaceid) VALUES (30001, 0, 40001, 'testFormItem2', 'testFormItems', 'test-item-form2', 30, 40011);
INSERT INTO items (itemid, type, hostid, name, description, key_, delay, interfaceid) VALUES (30002, 0, 40001, 'testFormItem3', 'testFormItems', 'test-item-form3', 30, 40011);
INSERT INTO items (itemid, type, hostid, name, description, key_, delay, interfaceid) VALUES (30003, 0, 40001, 'testFormItem4', 'testFormItems', 'test-item-form4', 30, 40011);

-- testFormItem.LayoutCheck testInheritanceItem.SimpleUpdate
INSERT INTO items (itemid, type, snmp_community, snmp_oid, hostid, name, description, key_, delay, history, trends, lastvalue, lastclock, prevvalue, status, value_type, trapper_hosts, units, multiplier, delta, prevorgvalue, snmpv3_securityname, snmpv3_securitylevel, snmpv3_authpassphrase, snmpv3_privpassphrase, formula, error, lastlogsize, logtimefmt, templateid, valuemapid, delay_flex, params, ipmi_sensor, data_type, authtype, username, password, publickey, privatekey, mtime, lastns, flags) VALUES (40000, 0, '', '', 30000, 'testInheritanceItem1', 'testInheritanceItems','test-inheritance-item1', 30, 90, 365, NULL, NULL, NULL, 0, 3, '', '', 0, 0, NULL, '', 0, '', '', '1', '', 0, '', NULL, NULL, '', '', '', 0, 0, '', '', '', '', 0, NULL, 0);
INSERT INTO items (itemid, type, snmp_community, snmp_oid, hostid, name, description, key_, delay, history, trends, lastvalue, lastclock, prevvalue, status, value_type, trapper_hosts, units, multiplier, delta, prevorgvalue, snmpv3_securityname, snmpv3_securitylevel, snmpv3_authpassphrase, snmpv3_privpassphrase, formula, error, lastlogsize, logtimefmt, templateid, valuemapid, delay_flex, params, ipmi_sensor, data_type, authtype, username, password, publickey, privatekey, mtime, lastns, flags, interfaceid) VALUES (40001, 0, '', '', 30001, 'testInheritanceItem1', 'testInheritanceItems','test-inheritance-item1', 30, 90, 365, NULL, NULL, NULL, 0, 0, '', '', 0, 0, NULL, '', 0, '', '', '1', '', 0, '', 40000, NULL, '', '', '', 0, 0, '', '', '', '', 0, NULL, 0, 40011);
INSERT INTO items (itemid, type, snmp_community, snmp_oid, hostid, name, description, key_, delay, history, trends, lastvalue, lastclock, prevvalue, status, value_type, trapper_hosts, units, multiplier, delta, prevorgvalue, snmpv3_securityname, snmpv3_securitylevel, snmpv3_authpassphrase, snmpv3_privpassphrase, formula, error, lastlogsize, logtimefmt, templateid, valuemapid, delay_flex, params, ipmi_sensor, data_type, authtype, username, password, publickey, privatekey, mtime, lastns, flags) VALUES (40002, 0, '', '', 30000, 'testInheritanceItem2', 'testInheritanceItems','test-inheritance-item2', 30, 90, 365, NULL, NULL, NULL, 0, 3, '', '', 0, 0, NULL, '', 0, '', '', '1', '', 0, '', NULL, NULL, '', '', '', 0, 0, '', '', '', '', 0, NULL, 0);
INSERT INTO items (itemid, type, snmp_community, snmp_oid, hostid, name, description, key_, delay, history, trends, lastvalue, lastclock, prevvalue, status, value_type, trapper_hosts, units, multiplier, delta, prevorgvalue, snmpv3_securityname, snmpv3_securitylevel, snmpv3_authpassphrase, snmpv3_privpassphrase, formula, error, lastlogsize, logtimefmt, templateid, valuemapid, delay_flex, params, ipmi_sensor, data_type, authtype, username, password, publickey, privatekey, mtime, lastns, flags, interfaceid) VALUES (40003, 0, '', '', 30001, 'testInheritanceItem2', 'testInheritanceItems','test-inheritance-item2', 30, 90, 365, NULL, NULL, NULL, 0, 0, '', '', 0, 0, NULL, '', 0, '', '', '1', '', 0, '', 40002, NULL, '', '', '', 0, 0, '', '', '', '', 0, NULL, 0, 40011);
INSERT INTO items (itemid, type, snmp_community, snmp_oid, hostid, name, description, key_, delay, history, trends, lastvalue, lastclock, prevvalue, status, value_type, trapper_hosts, units, multiplier, delta, prevorgvalue, snmpv3_securityname, snmpv3_securitylevel, snmpv3_authpassphrase, snmpv3_privpassphrase, formula, error, lastlogsize, logtimefmt, templateid, valuemapid, delay_flex, params, ipmi_sensor, data_type, authtype, username, password, publickey, privatekey, mtime, lastns, flags) VALUES (40004, 0, '', '', 30000, 'testInheritanceItem3', 'testInheritanceItems','test-inheritance-item3', 30, 90, 365, NULL, NULL, NULL, 0, 3, '', '', 0, 0, NULL, '', 0, '', '', '1', '', 0, '', NULL, NULL, '', '', '', 0, 0, '', '', '', '', 0, NULL, 0);
INSERT INTO items (itemid, type, snmp_community, snmp_oid, hostid, name, description, key_, delay, history, trends, lastvalue, lastclock, prevvalue, status, value_type, trapper_hosts, units, multiplier, delta, prevorgvalue, snmpv3_securityname, snmpv3_securitylevel, snmpv3_authpassphrase, snmpv3_privpassphrase, formula, error, lastlogsize, logtimefmt, templateid, valuemapid, delay_flex, params, ipmi_sensor, data_type, authtype, username, password, publickey, privatekey, mtime, lastns, flags, interfaceid) VALUES (40005, 0, '', '', 30001, 'testInheritanceItem3', 'testInheritanceItems','test-inheritance-item3', 30, 90, 365, NULL, NULL, NULL, 0, 0, '', '', 0, 0, NULL, '', 0, '', '', '1', '', 0, '', 40004, NULL, '', '', '', 0, 0, '', '', '', '', 0, NULL, 0, 40011);
INSERT INTO items (itemid, type, snmp_community, snmp_oid, hostid, name, description, key_, delay, history, trends, lastvalue, lastclock, prevvalue, status, value_type, trapper_hosts, units, multiplier, delta, prevorgvalue, snmpv3_securityname, snmpv3_securitylevel, snmpv3_authpassphrase, snmpv3_privpassphrase, formula, error, lastlogsize, logtimefmt, templateid, valuemapid, delay_flex, params, ipmi_sensor, data_type, authtype, username, password, publickey, privatekey, mtime, lastns, flags) VALUES (40006, 0, '', '', 30000, 'testInheritanceItem4', 'testInheritanceItems','test-inheritance-item4', 30, 90, 365, NULL, NULL, NULL, 0, 3, '', '', 0, 0, NULL, '', 0, '', '', '1', '', 0, '', NULL, NULL, '', '', '', 0, 0, '', '', '', '', 0, NULL, 0);
INSERT INTO items (itemid, type, snmp_community, snmp_oid, hostid, name, description, key_, delay, history, trends, lastvalue, lastclock, prevvalue, status, value_type, trapper_hosts, units, multiplier, delta, prevorgvalue, snmpv3_securityname, snmpv3_securitylevel, snmpv3_authpassphrase, snmpv3_privpassphrase, formula, error, lastlogsize, logtimefmt, templateid, valuemapid, delay_flex, params, ipmi_sensor, data_type, authtype, username, password, publickey, privatekey, mtime, lastns, flags, interfaceid) VALUES (40007, 0, '', '', 30001, 'testInheritanceItem4', 'testInheritanceItems','test-inheritance-item4', 30, 90, 365, NULL, NULL, NULL, 0, 0, '', '', 0, 0, NULL, '', 0, '', '', '1', '', 0, '', 40006, NULL, '', '', '', 0, 0, '', '', '', '', 0, NULL, 0, 40011);

-- testFormTrigger.SimpleCreate
INSERT INTO items (itemid, type, snmp_community, snmp_oid, hostid, name, description, key_, delay, history, trends, lastvalue, lastclock, prevvalue, status, value_type, trapper_hosts, units, multiplier, delta, prevorgvalue, snmpv3_securityname, snmpv3_securitylevel, snmpv3_authpassphrase, snmpv3_privpassphrase, formula, error, lastlogsize, logtimefmt, templateid, valuemapid, delay_flex, params, ipmi_sensor, data_type, authtype, username, password, publickey, privatekey, mtime, lastns, flags, interfaceid) VALUES (30004, 0, '', '', 40001, 'testFormItem', 'testFormItems','test-item-reuse', 30, 90, 365, NULL, NULL, NULL, 0, 0, '', '', 0, 0, NULL, '', 0, '', '', 1, '', 0, '', NULL, NULL, '', '', '', 0, 0, '', '', '', '', 0, NULL, 0, 40011);

-- testFormTrigger.SimpleUpdate
INSERT INTO triggers (triggerid, expression, description, comments) VALUES (14000, '{14000}=0', 'testFormTrigger1', '');
INSERT INTO functions (functionid, itemid, triggerid, function, parameter) VALUES (14000, 30004, 14000, 'last', '0');

INSERT INTO triggers (triggerid, expression, description, comments) VALUES (14001, '{14001}=0', 'testFormTrigger2', '');
INSERT INTO functions (functionid, itemid, triggerid, function, parameter) VALUES (14001, 30004, 14001, 'last', '0');

INSERT INTO triggers (triggerid, expression, description, comments) VALUES (14002, '{14002}=0', 'testFormTrigger3', '');
INSERT INTO functions (functionid, itemid, triggerid, function, parameter) VALUES (14002, 30004, 14002, 'last', '0');

INSERT INTO triggers (triggerid, expression, description, comments) VALUES (14003, '{14003}=0', 'testFormTrigger4', '');
INSERT INTO functions (functionid, itemid, triggerid, function, parameter) VALUES (14003, 30004, 14003, 'last', '0');

-- testFormGraph.LayoutCheck testInheritanceGraph.SimpleUpdate testFormTrigger.SimpleUpdate testInheritanceTrigger.SimpleUpdate testInheritanceItem.SimpleUpdate
INSERT INTO items (name, key_, hostid, delay, value_type, lastvalue, itemid, params, description) VALUES ('itemInheritance', 'key-item-inheritance', 30000, 30, 3, 5, 24329, '', '');
INSERT INTO items (name, key_, hostid, delay, value_type, lastvalue, itemid, templateid, params, description) VALUES ('itemInheritance', 'key-item-inheritance', 30001, 30, 3, 5, 24333, 30000, '', '');
-- testFormDiscoveryRule.SimpleCreate testInheritanceDiscoveryRule.SimpleCreate
INSERT INTO items (name, key_, hostid, delay, value_type, lastvalue, itemid, params, description, interfaceid) VALUES ('itemInheritanceTest', 'key-test-inheritance', 30001, 30, 3, 5, 35000, '', '', 30000);
-- testFormDiscoveryRule.CheckLayout testInheritanceDiscoveryRule.CheckLayout testFormDiscoveryRule.SimpleCreate testInheritanceDiscoveryRule.SimpleCreate
INSERT INTO interface (type, ip, dns, useip, port, main, hostid, interfaceid) VALUES (1, '127.0.7.1', '', '1', '10071', '1', 30001, 50011);
INSERT INTO interface (type, ip, dns, useip, port, main, hostid, interfaceid) VALUES (2, '127.0.7.2', '', '1', '10072', '1', 30001, 50012);
INSERT INTO interface (type, ip, dns, useip, port, main, hostid, interfaceid) VALUES (3, '127.0.7.3', '', '1', '10073', '1', 30001, 50013);
INSERT INTO interface (type, ip, dns, useip, port, main, hostid, interfaceid) VALUES (4, '127.0.7.4', '', '1', '10074', '1', 30001, 50014);

-- testFormTrigger.SimpleUpdate and testInheritanceTrigger.SimpleUpdate
INSERT INTO triggers (triggerid, expression, description, templateid) VALUES (15000, '{15000}=0', 'testInheritanceTrigger1', NULL);
INSERT INTO triggers (triggerid, expression, description, templateid) VALUES (15001, '{15001}=0', 'testInheritanceTrigger1', 15000);
INSERT INTO functions (functionid, itemid, triggerid, function, parameter) VALUES (15000, 24329, 15000, 'last', '0');
INSERT INTO functions (functionid, itemid, triggerid, function, parameter) VALUES (15001, 24333, 15001, 'last', '0');

INSERT INTO triggers (triggerid, expression, description, templateid) VALUES (15002, '{15002}=0', 'testInheritanceTrigger2', NULL);
INSERT INTO triggers (triggerid, expression, description, templateid) VALUES (15003, '{15003}=0', 'testInheritanceTrigger2', 15002);
INSERT INTO functions (functionid, itemid, triggerid, function, parameter) VALUES (15002, 24329, 15002, 'last', '0');
INSERT INTO functions (functionid, itemid, triggerid, function, parameter) VALUES (15003, 24333, 15003, 'last', '0');

INSERT INTO triggers (triggerid, expression, description, templateid) VALUES (15004, '{15004}=0', 'testInheritanceTrigger3', NULL);
INSERT INTO triggers (triggerid, expression, description, templateid) VALUES (15005, '{15005}=0', 'testInheritanceTrigger3', 15004);
INSERT INTO functions (functionid, itemid, triggerid, function, parameter) VALUES (15004, 24329, 15004, 'last', '0');
INSERT INTO functions (functionid, itemid, triggerid, function, parameter) VALUES (15005, 24333, 15005, 'last', '0');

INSERT INTO triggers (triggerid, expression, description, templateid) VALUES (15006, '{15006}=0', 'testInheritanceTrigger4', NULL);
INSERT INTO triggers (triggerid, expression, description, templateid) VALUES (15007, '{15007}=0', 'testInheritanceTrigger4', 15006);
INSERT INTO functions (functionid, itemid, triggerid, function, parameter) VALUES (15006, 24329, 15006, 'last', '0');
INSERT INTO functions (functionid, itemid, triggerid, function, parameter) VALUES (15007, 24333, 15007, 'last', '0');

-- testFormGraph.LayoutCheck testFormGraph.SimpleUpdate
INSERT INTO graphs (graphid, name, width, height, yaxismin, yaxismax, templateid, show_work_period, show_triggers, graphtype, show_legend, show_3d, percent_left, percent_right, ymin_type, ymax_type, ymin_itemid, ymax_itemid, flags) VALUES (300000,'testFormGraph1',900,200,0.0,100.0,NULL,1,0,1,1,0,0.0,0.0,1,1,NULL,NULL,0);
INSERT INTO graphs (graphid, name, width, height, yaxismin, yaxismax, templateid, show_work_period, show_triggers, graphtype, show_legend, show_3d, percent_left, percent_right, ymin_type, ymax_type, ymin_itemid, ymax_itemid, flags) VALUES (300001,'testFormGraph2',900,200,0.0,100.0,NULL,1,0,1,1,0,0.0,0.0,1,1,NULL,NULL,0);
INSERT INTO graphs (graphid, name, width, height, yaxismin, yaxismax, templateid, show_work_period, show_triggers, graphtype, show_legend, show_3d, percent_left, percent_right, ymin_type, ymax_type, ymin_itemid, ymax_itemid, flags) VALUES (300002,'testFormGraph3',900,200,0.0,100.0,NULL,1,0,1,1,0,0.0,0.0,1,1,NULL,NULL,0);
INSERT INTO graphs (graphid, name, width, height, yaxismin, yaxismax, templateid, show_work_period, show_triggers, graphtype, show_legend, show_3d, percent_left, percent_right, ymin_type, ymax_type, ymin_itemid, ymax_itemid, flags) VALUES (300003,'testFormGraph4',900,200,0.0,100.0,NULL,1,0,1,1,0,0.0,0.0,1,1,NULL,NULL,0);

-- testFormGraph.LayoutCheck testFormGraph.SimpleUpdate
INSERT INTO graphs_items (gitemid, graphid, itemid, drawtype, sortorder, color, yaxisside, calc_fnc, type) VALUES (300000, 300000, 30004, 1, 1, 'FF5555', 0, 2, 0);
INSERT INTO graphs_items (gitemid, graphid, itemid, drawtype, sortorder, color, yaxisside, calc_fnc, type) VALUES (300001, 300001, 30004, 1, 1, 'FF5555', 0, 2, 0);
INSERT INTO graphs_items (gitemid, graphid, itemid, drawtype, sortorder, color, yaxisside, calc_fnc, type) VALUES (300002, 300002, 30004, 1, 1, 'FF5555', 0, 2, 0);
INSERT INTO graphs_items (gitemid, graphid, itemid, drawtype, sortorder, color, yaxisside, calc_fnc, type) VALUES (300003, 300003, 30004, 1, 1, 'FF5555', 0, 2, 0);

-- testFormGraph.LayoutCheck testInheritanceGraph.SimpleUpdate
INSERT INTO graphs (graphid, name, width, height, yaxismin, yaxismax, templateid, show_work_period, show_triggers, graphtype, show_legend, show_3d, percent_left, percent_right, ymin_type, ymax_type, ymin_itemid, ymax_itemid, flags) VALUES (500000,'testInheritanceGraph1',900,200,0.0,100.0,NULL,1,0,1,1,0,0.0,0.0,1,1,NULL,NULL,0);
INSERT INTO graphs (graphid, name, width, height, yaxismin, yaxismax, templateid, show_work_period, show_triggers, graphtype, show_legend, show_3d, percent_left, percent_right, ymin_type, ymax_type, ymin_itemid, ymax_itemid, flags) VALUES (500001,'testInheritanceGraph1',900,200,0.0,100.0,500000,1,0,1,1,0,0.0,0.0,1,1,NULL,NULL,0);
INSERT INTO graphs (graphid, name, width, height, yaxismin, yaxismax, templateid, show_work_period, show_triggers, graphtype, show_legend, show_3d, percent_left, percent_right, ymin_type, ymax_type, ymin_itemid, ymax_itemid, flags) VALUES (500002,'testInheritanceGraph2',900,200,0.0,100.0,NULL,1,0,1,1,0,0.0,0.0,1,1,NULL,NULL,0);
INSERT INTO graphs (graphid, name, width, height, yaxismin, yaxismax, templateid, show_work_period, show_triggers, graphtype, show_legend, show_3d, percent_left, percent_right, ymin_type, ymax_type, ymin_itemid, ymax_itemid, flags) VALUES (500003,'testInheritanceGraph2',900,200,0.0,100.0,500002,1,0,1,1,0,0.0,0.0,1,1,NULL,NULL,0);
INSERT INTO graphs (graphid, name, width, height, yaxismin, yaxismax, templateid, show_work_period, show_triggers, graphtype, show_legend, show_3d, percent_left, percent_right, ymin_type, ymax_type, ymin_itemid, ymax_itemid, flags) VALUES (500004,'testInheritanceGraph3',900,200,0.0,100.0,NULL,1,0,1,1,0,0.0,0.0,1,1,NULL,NULL,0);
INSERT INTO graphs (graphid, name, width, height, yaxismin, yaxismax, templateid, show_work_period, show_triggers, graphtype, show_legend, show_3d, percent_left, percent_right, ymin_type, ymax_type, ymin_itemid, ymax_itemid, flags) VALUES (500005,'testInheritanceGraph3',900,200,0.0,100.0,500004,1,0,1,1,0,0.0,0.0,1,1,NULL,NULL,0);
INSERT INTO graphs (graphid, name, width, height, yaxismin, yaxismax, templateid, show_work_period, show_triggers, graphtype, show_legend, show_3d, percent_left, percent_right, ymin_type, ymax_type, ymin_itemid, ymax_itemid, flags) VALUES (500006,'testInheritanceGraph4',900,200,0.0,100.0,NULL,1,0,1,1,0,0.0,0.0,1,1,NULL,NULL,0);
INSERT INTO graphs (graphid, name, width, height, yaxismin, yaxismax, templateid, show_work_period, show_triggers, graphtype, show_legend, show_3d, percent_left, percent_right, ymin_type, ymax_type, ymin_itemid, ymax_itemid, flags) VALUES (500007,'testInheritanceGraph4',900,200,0.0,100.0,500006,1,0,1,1,0,0.0,0.0,1,1,NULL,NULL,0);

-- testFormGraph.LayoutCheck testInheritanceGraph.SimpleUpdate
INSERT INTO graphs_items (gitemid, graphid, itemid, drawtype, sortorder, color, yaxisside, calc_fnc, type) VALUES (500000, 500000, 24329, 1, 1, 'FF5555', 0, 2, 0);
INSERT INTO graphs_items (gitemid, graphid, itemid, drawtype, sortorder, color, yaxisside, calc_fnc, type) VALUES (500001, 500001, 24333, 1, 1, 'FF5555', 0, 2, 0);
INSERT INTO graphs_items (gitemid, graphid, itemid, drawtype, sortorder, color, yaxisside, calc_fnc, type) VALUES (500002, 500002, 24329, 1, 1, 'FF5555', 0, 2, 0);
INSERT INTO graphs_items (gitemid, graphid, itemid, drawtype, sortorder, color, yaxisside, calc_fnc, type) VALUES (500003, 500003, 24333, 1, 1, 'FF5555', 0, 2, 0);
INSERT INTO graphs_items (gitemid, graphid, itemid, drawtype, sortorder, color, yaxisside, calc_fnc, type) VALUES (500004, 500004, 24329, 1, 1, 'FF5555', 0, 2, 0);
INSERT INTO graphs_items (gitemid, graphid, itemid, drawtype, sortorder, color, yaxisside, calc_fnc, type) VALUES (500005, 500005, 24333, 1, 1, 'FF5555', 0, 2, 0);
INSERT INTO graphs_items (gitemid, graphid, itemid, drawtype, sortorder, color, yaxisside, calc_fnc, type) VALUES (500006, 500006, 24329, 1, 1, 'FF5555', 0, 2, 0);
INSERT INTO graphs_items (gitemid, graphid, itemid, drawtype, sortorder, color, yaxisside, calc_fnc, type) VALUES (500007, 500007, 24333, 1, 1, 'FF5555', 0, 2, 0);

-- testFormDiscoveryRule.SimpleUpdate
INSERT INTO items (name, key_, hostid, value_type, itemid, flags, delay, params, description, interfaceid) VALUES ('testFormDiscoveryRule1', 'discovery-rule-form1', 40001, 4, 33700, 1,  50, '', '', 40011);
INSERT INTO items (name, key_, hostid, value_type, itemid, flags, delay, params, description, interfaceid) VALUES ('testFormDiscoveryRule2', 'discovery-rule-form2', 40001, 4, 33701, 1,  50, '', '', 40011);
INSERT INTO items (name, key_, hostid, value_type, itemid, flags, delay, params, description, interfaceid) VALUES ('testFormDiscoveryRule3', 'discovery-rule-form3', 40001, 4, 33702, 1,  50, '', '', 40011);
INSERT INTO items (name, key_, hostid, value_type, itemid, flags, delay, params, description, interfaceid) VALUES ('testFormDiscoveryRule4', 'discovery-rule-form4', 40001, 4, 33703, 1,  50, '', '', 40011);

-- testInheritanceDiscoveryRule.LayoutCheck and testInheritanceDiscoveryRule.SimpleUpdate
>>>>>>> 75905caa
INSERT INTO items (name, key_, hostid, value_type, itemid, flags, delay, params, description) VALUES ('testInheritanceDiscoveryRule1', 'discovery-rule-inheritance1', 30000, 4, 33500, 1, 50, '', '');
INSERT INTO items (name, key_, hostid, value_type, itemid, flags, templateid, delay, params, description) VALUES ('testInheritanceDiscoveryRule1', 'discovery-rule-inheritance1', 30001, 4, 33501, 1, 33500, 50, '', '');
INSERT INTO items (name, key_, hostid, value_type, itemid, flags, delay, params, description) VALUES ('testInheritanceDiscoveryRule2', 'discovery-rule-inheritance2', 30000, 4, 33502, 1, 50, '', '');
INSERT INTO items (name, key_, hostid, value_type, itemid, flags, templateid, delay, params, description) VALUES ('testInheritanceDiscoveryRule2', 'discovery-rule-inheritance2', 30001, 4, 33503, 1, 33502, 50, '', '');
INSERT INTO items (name, key_, hostid, value_type, itemid, flags, delay, params, description) VALUES ('testInheritanceDiscoveryRule3', 'discovery-rule-inheritance3', 30000, 4, 33504, 1, 50, '', '');
INSERT INTO items (name, key_, hostid, value_type, itemid, flags, templateid, delay, params, description) VALUES ('testInheritanceDiscoveryRule3', 'discovery-rule-inheritance3', 30001, 4, 33505, 1, 33504, 50, '', '');
INSERT INTO items (name, key_, hostid, value_type, itemid, flags, delay, params, description) VALUES ('testInheritanceDiscoveryRule4', 'discovery-rule-inheritance4', 30000, 4, 33506, 1, 50, '', '');
INSERT INTO items (name, key_, hostid, value_type, itemid, flags, templateid, delay, params, description) VALUES ('testInheritanceDiscoveryRule4', 'discovery-rule-inheritance4', 30001, 4, 33507, 1, 33506, 50, '', '');<|MERGE_RESOLUTION|>--- conflicted
+++ resolved
@@ -692,17 +692,6 @@
 INSERT INTO hosts (hostid, proxy_hostid, host, status, disable_until, error, available, errors_from, lastaccess, ipmi_authtype, ipmi_privilege, ipmi_username, ipmi_password, ipmi_disable_until, ipmi_available, snmp_disable_until, snmp_available, maintenanceid, maintenance_status, maintenance_type, maintenance_from, ipmi_errors_from, snmp_errors_from, ipmi_error, snmp_error,name) VALUES (30000,NULL,'Inheritance test template',3,0,'',0,0,0,0,2,'','',0,0,0,0,NULL,0,0,0,0,0,'','','Inheritance test template');
 INSERT INTO hosts_groups (hostgroupid, hostid, groupid) VALUES (30000, 30000, 1);
 INSERT INTO hosts (host, name, status, hostid) VALUES ('Template inheritance test host','Template inheritance test host', 0, 30001);
-<<<<<<< HEAD
-INSERT INTO hosts_groups (hostid, groupid, hostgroupid) VALUES (30001, 4, 30001);
-INSERT INTO interface (type, ip, dns, useip, port, main, hostid, interfaceid) VALUES (1, '127.0.0.1', '', '1', '10050', '1', 30001, 30000);
-INSERT INTO hosts_templates (hosttemplateid, hostid, templateid) VALUES (30000, 30001, 30000);
-
--- add discoveryRuleTest for prototype testing
-INSERT INTO items (name, key_, hostid, value_type, itemid, flags, delay, params, description) VALUES ('discoveryRuleTest', 'discovery-rule-test', 30000, 4, 23700, 1, 50, '', '');
-INSERT INTO items (name, key_, hostid, value_type, itemid, flags, templateid, delay, params, description) VALUES ('discoveryRuleTest', 'discovery-rule-test', 30001, 4, 23701, 1, 23700, 50, '', '');
-
--- add list of discovery rules for simpleCreate tests
-=======
 INSERT INTO hosts_groups (hostgroupid, hostid, groupid) VALUES (30001, 30001, 4);
 INSERT INTO interface (type, ip, dns, useip, port, hostid, interfaceid) VALUES (1, '127.0.0.1', '', 1, '10050', 30001, 30000);
 INSERT INTO hosts_templates (hosttemplateid, hostid, templateid) VALUES (30000, 30001, 30000);
@@ -825,7 +814,6 @@
 INSERT INTO items (name, key_, hostid, value_type, itemid, flags, delay, params, description, interfaceid) VALUES ('testFormDiscoveryRule4', 'discovery-rule-form4', 40001, 4, 33703, 1,  50, '', '', 40011);
 
 -- testInheritanceDiscoveryRule.LayoutCheck and testInheritanceDiscoveryRule.SimpleUpdate
->>>>>>> 75905caa
 INSERT INTO items (name, key_, hostid, value_type, itemid, flags, delay, params, description) VALUES ('testInheritanceDiscoveryRule1', 'discovery-rule-inheritance1', 30000, 4, 33500, 1, 50, '', '');
 INSERT INTO items (name, key_, hostid, value_type, itemid, flags, templateid, delay, params, description) VALUES ('testInheritanceDiscoveryRule1', 'discovery-rule-inheritance1', 30001, 4, 33501, 1, 33500, 50, '', '');
 INSERT INTO items (name, key_, hostid, value_type, itemid, flags, delay, params, description) VALUES ('testInheritanceDiscoveryRule2', 'discovery-rule-inheritance2', 30000, 4, 33502, 1, 50, '', '');
