--- conflicted
+++ resolved
@@ -1420,19 +1420,11 @@
 out:
   stack:
   - {type: ZBX_EVAL_TOKEN_VAR_NUM, token: '1w', opt: 0}
-<<<<<<< HEAD
-  - {type: ZBX_EVAL_TOKEN_VAR_NUM, token: '2d', opt: 1}
+  - {type: ZBX_EVAL_TOKEN_VAR_NUM, token: '2G', opt: 1}
   - {type: ZBX_EVAL_TOKEN_OP_ADD, token: '+', opt: 0}
   - {type: ZBX_EVAL_TOKEN_VAR_NUM, token: '3h', opt: 2}
   - {type: ZBX_EVAL_TOKEN_OP_ADD, token: '+', opt: 0}
-  - {type: ZBX_EVAL_TOKEN_VAR_NUM, token: '4m', opt: 3}
-=======
-  - {type: ZBX_EVAL_TOKEN_VAR_NUM, token: '2G', opt: 1}
-  - {type: ZBX_EVAL_TOKEN_OP_ADD, token: '+', opt: 0}
-  - {type: ZBX_EVAL_TOKEN_VAR_NUM, token: '3h', opt: 2}
-  - {type: ZBX_EVAL_TOKEN_OP_ADD, token: '+', opt: 0}
   - {type: ZBX_EVAL_TOKEN_VAR_NUM, token: '4K', opt: 3}
->>>>>>> a2c088a3
   - {type: ZBX_EVAL_TOKEN_OP_ADD, token: '+', opt: 0}
   - {type: ZBX_EVAL_TOKEN_VAR_NUM, token: '5s', opt: 4}
   - {type: ZBX_EVAL_TOKEN_OP_ADD, token: '+', opt: 0}
@@ -1533,7 +1525,7 @@
 out:
   stack:
   - {type: ZBX_EVAL_TOKEN_ARG_QUERY, token: '/host/key', opt: 0}
-  - {type: ZBX_EVAL_TOKEN_ARG_TIME, token: '#1', opt: 0}
+  - {type: ZBX_EVAL_TOKEN_ARG_PERIOD, token: '#1', opt: 0}
   - {type: ZBX_EVAL_TOKEN_HIST_FUNCTION, token: 'last', opt: 2}
   result: SUCCEED
 ---
@@ -1544,7 +1536,7 @@
 out:
   stack:
   - {type: ZBX_EVAL_TOKEN_ARG_QUERY, token: '//trap[1]', opt: 0}
-  - {type: ZBX_EVAL_TOKEN_ARG_TIME, token: '#5', opt: 0}
+  - {type: ZBX_EVAL_TOKEN_ARG_PERIOD, token: '#5', opt: 0}
   - {type: ZBX_EVAL_TOKEN_ARG_NULL, token: '', opt: 0}
   - {type: ZBX_EVAL_TOKEN_VAR_NUM, token: '0', opt: 0}
   - {type: ZBX_EVAL_TOKEN_HIST_FUNCTION, token: 'count', opt: 4}
@@ -1557,12 +1549,12 @@
 out:
   stack:
   - {type: ZBX_EVAL_TOKEN_ARG_QUERY, token: '//trap[1]', opt: 0}
-  - {type: ZBX_EVAL_TOKEN_ARG_TIME, token: '#5', opt: 0}
+  - {type: ZBX_EVAL_TOKEN_ARG_PERIOD, token: '#5', opt: 0}
   - {type: ZBX_EVAL_TOKEN_ARG_NULL, token: '', opt: 0}
   - {type: ZBX_EVAL_TOKEN_VAR_NUM, token: '0', opt: 0}
   - {type: ZBX_EVAL_TOKEN_HIST_FUNCTION, token: 'count', opt: 4}
   - {type: ZBX_EVAL_TOKEN_ARG_QUERY, token: '/Trapper/trap[1]', opt: 0}
-  - {type: ZBX_EVAL_TOKEN_ARG_TIME, token: '5m', opt: 0}
+  - {type: ZBX_EVAL_TOKEN_ARG_PERIOD, token: '5m', opt: 0}
   - {type: ZBX_EVAL_TOKEN_VAR_STR, token: '"1h"', opt: 0}
   - {type: ZBX_EVAL_TOKEN_VAR_STR, token: '"1"', opt: 0}
   - {type: ZBX_EVAL_TOKEN_HIST_FUNCTION, token: 'count', opt: 4}
@@ -1626,7 +1618,7 @@
 out:
   stack:
   - {type: ZBX_EVAL_TOKEN_ARG_QUERY, token: '/host/key', opt: 0}
-  - {type: ZBX_EVAL_TOKEN_ARG_TIME, token: '#1:now-1h', opt: 0}
+  - {type: ZBX_EVAL_TOKEN_ARG_PERIOD, token: '#1:now-1h', opt: 0}
   - {type: ZBX_EVAL_TOKEN_HIST_FUNCTION, token: 'last', opt: 2}
   result: SUCCEED
 ...
