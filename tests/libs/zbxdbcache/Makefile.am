--- conflicted
+++ resolved
@@ -1,9 +1,4 @@
-<<<<<<< HEAD
-if SERVER
-noinst_PROGRAMS = zbx_vc_get_values zbx_vc_add_values
-=======
 noinst_PROGRAMS = zbx_vc_get_values zbx_vc_add_values zbx_vc_get_value
->>>>>>> 9ecda5d7
 
 VALUECACHE_LIBS = \
 	$(top_srcdir)/tests/libzbxmocktest.a \
@@ -73,9 +68,6 @@
 	-I@top_srcdir@/src/libs/zbxdbcache \
 	-I@top_srcdir@/src/libs/zbxhistory \
 	-I@top_srcdir@/tests
-<<<<<<< HEAD
-endif
-=======
 
 zbx_vc_get_value_SOURCES = \
 	zbx_vc_get_value.c \
@@ -106,4 +98,3 @@
 	-I@top_srcdir@/src/libs/zbxhistory \
 	-I@top_srcdir@/tests
 
->>>>>>> 9ecda5d7
