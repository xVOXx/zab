--- conflicted
+++ resolved
@@ -296,16 +296,9 @@
 		history_ts_in.ns = 0;
 	}
 
-<<<<<<< HEAD
-	if (FAIL == (returned_ret = pp_execute_step(&ctx, NULL, value_type, &value, ts, &step, &history_value,
-			&history_ts, get_zbx_config_source_ip())))
-	{
-		pp_error_on_fail(&value, &step);
-=======
 	preproc.steps = &step;
 	preproc.steps_num = 1;
 	cache = pp_cache_create(&preproc, &value_in);
->>>>>>> 88a575ac
 
 	for (i = 0; i < 4; i++)
 	{
@@ -320,7 +313,7 @@
 			step_cache = cache;
 
 		if (FAIL == (returned_ret = pp_execute_step(&ctx, step_cache, value_type, &value, ts, &step,
-				&history_value, &history_ts)))
+				&history_value, &history_ts, get_zbx_config_source_ip())))
 		{
 			pp_error_on_fail(&value, &step);
 
