--- conflicted
+++ resolved
@@ -84,14 +84,9 @@
 	if (YAML_SCALAR_NODE != node->type)
 		fail_msg("Internal error: scalar comparison of nonscalar node.");
 
-<<<<<<< HEAD
 	len = strlen(str);
 	ZBX_RETURN_IF_NOT_EQUAL(len, node->data.scalar.length);
 	return memcmp(str, node->data.scalar.value, len);
-=======
-	return strncmp(str, (const char *)node->data.scalar.value, node->data.scalar.length) ||
-			strlen(str) > node->data.scalar.length;
->>>>>>> 5b87fd94
 }
 
 static int	zbx_yaml_scalar_ncmp(const char *str, size_t len, const yaml_node_t *node)
