/*
** Zabbix
** Copyright (C) 2001-2023 Zabbix SIA
**
** This program is free software; you can redistribute it and/or modify
** it under the terms of the GNU General Public License as published by
** the Free Software Foundation; either version 2 of the License, or
** (at your option) any later version.
**
** This program is distributed in the hope that it will be useful,
** but WITHOUT ANY WARRANTY; without even the implied warranty of
** MERCHANTABILITY or FITNESS FOR A PARTICULAR PURPOSE. See the
** GNU General Public License for more details.
**
** You should have received a copy of the GNU General Public License
** along with this program; if not, write to the Free Software
** Foundation, Inc., 51 Franklin Street, Fifth Floor, Boston, MA  02110-1301, USA.
**/

#include "zbxcommon.h"
#include "zbxmocktest.h"
#include "zbxmockdata.h"
#include "zbxmockutil.h"
#include "zbxmockhelper.h"

char	*zbx_yaml_assemble_binary_sequence(const char *path, size_t *expected)
{
	zbx_mock_error_t	error;
	zbx_mock_handle_t	fragment, fragments;
	const char		*value;
	size_t			length, offset = 0;
	char			*buffer = NULL;

	if (0 != *expected)
		buffer = zbx_malloc(NULL, *expected);

	fragments = zbx_mock_get_parameter_handle(path);

	while (ZBX_MOCK_SUCCESS == zbx_mock_vector_element(fragments, &fragment))
	{
		if (ZBX_MOCK_SUCCESS != (error = zbx_mock_binary(fragment, &value, &length)))
			fail_msg("Cannot read data '%s'", zbx_mock_error_string(error));

<<<<<<< HEAD
		if (0 != expected && offset + length > expected)
			fail_msg("Incorrect message size");
=======
		if (0 != *expected && offset + length > *expected)
			fail_msg("Incorrect message size, expected:%ld actual:%ld", *expected, offset + length);

		buffer = zbx_realloc(buffer, offset + length);
>>>>>>> bda8345e

		memcpy(buffer + offset, value, length);
		offset += length;
	}

<<<<<<< HEAD
	if (0 != expected && offset != expected)
		fail_msg("Assembled message is smaller:" ZBX_FS_UI64 " than expected:" ZBX_FS_UI64, offset, expected);
=======
	if (0 != *expected && offset != *expected)
		fail_msg("Assembled message is smaller:" ZBX_FS_UI64 " than expected:" ZBX_FS_UI64, offset, *expected);

	*expected = offset;
>>>>>>> bda8345e

	return buffer;
}<|MERGE_RESOLUTION|>--- conflicted
+++ resolved
@@ -41,29 +41,19 @@
 		if (ZBX_MOCK_SUCCESS != (error = zbx_mock_binary(fragment, &value, &length)))
 			fail_msg("Cannot read data '%s'", zbx_mock_error_string(error));
 
-<<<<<<< HEAD
-		if (0 != expected && offset + length > expected)
-			fail_msg("Incorrect message size");
-=======
 		if (0 != *expected && offset + length > *expected)
 			fail_msg("Incorrect message size, expected:%ld actual:%ld", *expected, offset + length);
 
 		buffer = zbx_realloc(buffer, offset + length);
->>>>>>> bda8345e
 
 		memcpy(buffer + offset, value, length);
 		offset += length;
 	}
 
-<<<<<<< HEAD
-	if (0 != expected && offset != expected)
-		fail_msg("Assembled message is smaller:" ZBX_FS_UI64 " than expected:" ZBX_FS_UI64, offset, expected);
-=======
 	if (0 != *expected && offset != *expected)
 		fail_msg("Assembled message is smaller:" ZBX_FS_UI64 " than expected:" ZBX_FS_UI64, offset, *expected);
 
 	*expected = offset;
->>>>>>> bda8345e
 
 	return buffer;
 }