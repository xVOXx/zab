--- conflicted
+++ resolved
@@ -721,7 +721,72 @@
 # Default:
 # TLSKeyFile=
 
-<<<<<<< HEAD
+####### For advanced users - TLS ciphersuite selection criteria #######
+
+### Option: TLSCipherCert13
+#	Cipher string for OpenSSL 1.1.1 or newer in TLS 1.3.
+#	Override the default ciphersuite selection criteria for certificate-based encryption.
+#
+# Mandatory: no
+# Default:
+# TLSCipherCert13=
+
+### Option: TLSCipherCert
+#	GnuTLS priority string or OpenSSL (TLS 1.2) cipher string.
+#	Override the default ciphersuite selection criteria for certificate-based encryption.
+#	Example for GnuTLS:
+#		NONE:+VERS-TLS1.2:+ECDHE-RSA:+RSA:+AES-128-GCM:+AES-128-CBC:+AEAD:+SHA256:+SHA1:+CURVE-ALL:+COMP-NULL:+SIGN-ALL:+CTYPE-X.509
+#	Example for OpenSSL:
+#		EECDH+aRSA+AES128:RSA+aRSA+AES128
+#
+# Mandatory: no
+# Default:
+# TLSCipherCert=
+
+### Option: TLSCipherPSK13
+#	Cipher string for OpenSSL 1.1.1 or newer in TLS 1.3.
+#	Override the default ciphersuite selection criteria for PSK-based encryption.
+#	Example:
+#		TLS_CHACHA20_POLY1305_SHA256:TLS_AES_128_GCM_SHA256
+#
+# Mandatory: no
+# Default:
+# TLSCipherPSK13=
+
+### Option: TLSCipherPSK
+#	GnuTLS priority string or OpenSSL (TLS 1.2) cipher string.
+#	Override the default ciphersuite selection criteria for PSK-based encryption.
+#	Example for GnuTLS:
+#		NONE:+VERS-TLS1.2:+ECDHE-PSK:+PSK:+AES-128-GCM:+AES-128-CBC:+AEAD:+SHA256:+SHA1:+CURVE-ALL:+COMP-NULL:+SIGN-ALL
+#	Example for OpenSSL:
+#		kECDHEPSK+AES128:kPSK+AES128
+#
+# Mandatory: no
+# Default:
+# TLSCipherPSK=
+
+### Option: TLSCipherAll13
+#	Cipher string for OpenSSL 1.1.1 or newer in TLS 1.3.
+#	Override the default ciphersuite selection criteria for certificate- and PSK-based encryption.
+#	Example:
+#		TLS_AES_256_GCM_SHA384:TLS_CHACHA20_POLY1305_SHA256:TLS_AES_128_GCM_SHA256
+#
+# Mandatory: no
+# Default:
+# TLSCipherAll13=
+
+### Option: TLSCipherAll
+#	GnuTLS priority string or OpenSSL (TLS 1.2) cipher string.
+#	Override the default ciphersuite selection criteria for certificate- and PSK-based encryption.
+#	Example for GnuTLS:
+#		NONE:+VERS-TLS1.2:+ECDHE-RSA:+RSA:+ECDHE-PSK:+PSK:+AES-128-GCM:+AES-128-CBC:+AEAD:+SHA256:+SHA1:+CURVE-ALL:+COMP-NULL:+SIGN-ALL:+CTYPE-X.509
+#	Example for OpenSSL:
+#		EECDH+aRSA+AES128:RSA+aRSA+AES128:kECDHEPSK+AES128:kPSK+AES128
+#
+# Mandatory: no
+# Default:
+# TLSCipherAll=
+
 ### Option: DBTLSConnect
 #	Setting this option enforces to use TLS connection to database.
 #	required    - connect using TLS
@@ -776,71 +841,4 @@
 #
 # Mandatory no
 # Default:
-# DBTLSCipher13=
-=======
-####### For advanced users - TLS ciphersuite selection criteria #######
-
-### Option: TLSCipherCert13
-#	Cipher string for OpenSSL 1.1.1 or newer in TLS 1.3.
-#	Override the default ciphersuite selection criteria for certificate-based encryption.
-#
-# Mandatory: no
-# Default:
-# TLSCipherCert13=
-
-### Option: TLSCipherCert
-#	GnuTLS priority string or OpenSSL (TLS 1.2) cipher string.
-#	Override the default ciphersuite selection criteria for certificate-based encryption.
-#	Example for GnuTLS:
-#		NONE:+VERS-TLS1.2:+ECDHE-RSA:+RSA:+AES-128-GCM:+AES-128-CBC:+AEAD:+SHA256:+SHA1:+CURVE-ALL:+COMP-NULL:+SIGN-ALL:+CTYPE-X.509
-#	Example for OpenSSL:
-#		EECDH+aRSA+AES128:RSA+aRSA+AES128
-#
-# Mandatory: no
-# Default:
-# TLSCipherCert=
-
-### Option: TLSCipherPSK13
-#	Cipher string for OpenSSL 1.1.1 or newer in TLS 1.3.
-#	Override the default ciphersuite selection criteria for PSK-based encryption.
-#	Example:
-#		TLS_CHACHA20_POLY1305_SHA256:TLS_AES_128_GCM_SHA256
-#
-# Mandatory: no
-# Default:
-# TLSCipherPSK13=
-
-### Option: TLSCipherPSK
-#	GnuTLS priority string or OpenSSL (TLS 1.2) cipher string.
-#	Override the default ciphersuite selection criteria for PSK-based encryption.
-#	Example for GnuTLS:
-#		NONE:+VERS-TLS1.2:+ECDHE-PSK:+PSK:+AES-128-GCM:+AES-128-CBC:+AEAD:+SHA256:+SHA1:+CURVE-ALL:+COMP-NULL:+SIGN-ALL
-#	Example for OpenSSL:
-#		kECDHEPSK+AES128:kPSK+AES128
-#
-# Mandatory: no
-# Default:
-# TLSCipherPSK=
-
-### Option: TLSCipherAll13
-#	Cipher string for OpenSSL 1.1.1 or newer in TLS 1.3.
-#	Override the default ciphersuite selection criteria for certificate- and PSK-based encryption.
-#	Example:
-#		TLS_AES_256_GCM_SHA384:TLS_CHACHA20_POLY1305_SHA256:TLS_AES_128_GCM_SHA256
-#
-# Mandatory: no
-# Default:
-# TLSCipherAll13=
-
-### Option: TLSCipherAll
-#	GnuTLS priority string or OpenSSL (TLS 1.2) cipher string.
-#	Override the default ciphersuite selection criteria for certificate- and PSK-based encryption.
-#	Example for GnuTLS:
-#		NONE:+VERS-TLS1.2:+ECDHE-RSA:+RSA:+ECDHE-PSK:+PSK:+AES-128-GCM:+AES-128-CBC:+AEAD:+SHA256:+SHA1:+CURVE-ALL:+COMP-NULL:+SIGN-ALL:+CTYPE-X.509
-#	Example for OpenSSL:
-#		EECDH+aRSA+AES128:RSA+aRSA+AES128:kECDHEPSK+AES128:kPSK+AES128
-#
-# Mandatory: no
-# Default:
-# TLSCipherAll=
->>>>>>> 1a459dd1
+# DBTLSCipher13=