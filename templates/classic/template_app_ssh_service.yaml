zabbix_export:
  version: '5.4'
  date: '2021-05-09T00:00:00Z'
  groups:
    -
      uuid: 57b7ae836ca64446ba2c296389c009b7
      name: Templates/Modules
  templates:
    -
      uuid: 0bbd5e407d7544b28a508e18db81c235
      template: 'SSH Service'
      name: 'SSH Service'
      groups:
        -
          name: Templates/Modules
      items:
        -
          uuid: 096952457aad464e9669a0fef710874b
          name: 'SSH service is running'
          type: SIMPLE
          key: 'net.tcp.service[ssh]'
          history: 1w
          valuemap:
            name: 'Service state'
          tags:
            -
              tag: Application
              value: 'SSH service'
          triggers:
            -
<<<<<<< HEAD
              uuid: 7f9442cc38034d5cbf754ca913f57bde
              expression: '{max(#3)}=0'
=======
              expression: 'max(/SSH Service/net.tcp.service[ssh],#3)=0'
>>>>>>> afed3e3c
              name: 'SSH service is down on {HOST.NAME}'
              priority: AVERAGE
      valuemaps:
        -
          uuid: 80377235a65c4d119745137e4658ef67
          name: 'Service state'
          mappings:
            -
              value: '0'
              newvalue: Down
            -
              value: '1'
              newvalue: Up<|MERGE_RESOLUTION|>--- conflicted
+++ resolved
@@ -3,11 +3,9 @@
   date: '2021-05-09T00:00:00Z'
   groups:
     -
-      uuid: 57b7ae836ca64446ba2c296389c009b7
       name: Templates/Modules
   templates:
     -
-      uuid: 0bbd5e407d7544b28a508e18db81c235
       template: 'SSH Service'
       name: 'SSH Service'
       groups:
@@ -15,7 +13,6 @@
           name: Templates/Modules
       items:
         -
-          uuid: 096952457aad464e9669a0fef710874b
           name: 'SSH service is running'
           type: SIMPLE
           key: 'net.tcp.service[ssh]'
@@ -28,17 +25,11 @@
               value: 'SSH service'
           triggers:
             -
-<<<<<<< HEAD
-              uuid: 7f9442cc38034d5cbf754ca913f57bde
-              expression: '{max(#3)}=0'
-=======
               expression: 'max(/SSH Service/net.tcp.service[ssh],#3)=0'
->>>>>>> afed3e3c
               name: 'SSH service is down on {HOST.NAME}'
               priority: AVERAGE
       valuemaps:
         -
-          uuid: 80377235a65c4d119745137e4658ef67
           name: 'Service state'
           mappings:
             -
