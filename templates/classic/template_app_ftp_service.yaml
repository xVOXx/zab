zabbix_export:
  version: '5.4'
  date: '2021-05-09T00:00:00Z'
  groups:
    -
      uuid: 57b7ae836ca64446ba2c296389c009b7
      name: Templates/Modules
  templates:
    -
      uuid: 3324b78f737e42fb8e6e05005c581b39
      template: 'FTP Service'
      name: 'FTP Service'
      groups:
        -
          name: Templates/Modules
      items:
        -
          uuid: 057eaf069912400994e28af132ad5db8
          name: 'FTP service is running'
          type: SIMPLE
          key: 'net.tcp.service[ftp]'
          history: 1w
          valuemap:
            name: 'Service state'
          tags:
            -
              tag: Application
              value: 'FTP service'
          triggers:
            -
<<<<<<< HEAD
              uuid: 5a066812d9524989876b4f61467c0722
              expression: '{max(#3)}=0'
=======
              expression: 'max(/FTP Service/net.tcp.service[ftp],#3)=0'
>>>>>>> afed3e3c
              name: 'FTP service is down on {HOST.NAME}'
              priority: AVERAGE
      valuemaps:
        -
          uuid: c363fc0046f4493eb7ba6379c41d3e58
          name: 'Service state'
          mappings:
            -
              value: '0'
              newvalue: Down
            -
              value: '1'
              newvalue: Up<|MERGE_RESOLUTION|>--- conflicted
+++ resolved
@@ -3,11 +3,9 @@
   date: '2021-05-09T00:00:00Z'
   groups:
     -
-      uuid: 57b7ae836ca64446ba2c296389c009b7
       name: Templates/Modules
   templates:
     -
-      uuid: 3324b78f737e42fb8e6e05005c581b39
       template: 'FTP Service'
       name: 'FTP Service'
       groups:
@@ -15,7 +13,6 @@
           name: Templates/Modules
       items:
         -
-          uuid: 057eaf069912400994e28af132ad5db8
           name: 'FTP service is running'
           type: SIMPLE
           key: 'net.tcp.service[ftp]'
@@ -28,17 +25,11 @@
               value: 'FTP service'
           triggers:
             -
-<<<<<<< HEAD
-              uuid: 5a066812d9524989876b4f61467c0722
-              expression: '{max(#3)}=0'
-=======
               expression: 'max(/FTP Service/net.tcp.service[ftp],#3)=0'
->>>>>>> afed3e3c
               name: 'FTP service is down on {HOST.NAME}'
               priority: AVERAGE
       valuemaps:
         -
-          uuid: c363fc0046f4493eb7ba6379c41d3e58
           name: 'Service state'
           mappings:
             -
