--- conflicted
+++ resolved
@@ -1,10 +1,6 @@
 zabbix_export:
   version: '5.2'
-<<<<<<< HEAD
   date: '2020-11-11T08:56:34Z'
-=======
-  date: '2020-10-27T08:54:47Z'
->>>>>>> 8e7fc0e6
   groups:
     -
       name: Templates/Applications
