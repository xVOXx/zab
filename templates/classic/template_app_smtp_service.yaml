--- conflicted
+++ resolved
@@ -3,11 +3,9 @@
   date: '2021-05-09T00:00:00Z'
   groups:
     -
-      uuid: 57b7ae836ca64446ba2c296389c009b7
       name: Templates/Modules
   templates:
     -
-      uuid: ea3cad7f70f9481ea85f797ef6ea684e
       template: 'SMTP Service'
       name: 'SMTP Service'
       groups:
@@ -15,7 +13,6 @@
           name: Templates/Modules
       items:
         -
-          uuid: 7edce69c026143258edc03dc8e970ec9
           name: 'SMTP service is running'
           type: SIMPLE
           key: 'net.tcp.service[smtp]'
@@ -28,17 +25,11 @@
               value: 'SMTP service'
           triggers:
             -
-<<<<<<< HEAD
-              uuid: b49fd0f35af2433a909d8d7e7584319a
-              expression: '{max(#3)}=0'
-=======
               expression: 'max(/SMTP Service/net.tcp.service[smtp],#3)=0'
->>>>>>> afed3e3c
               name: 'SMTP service is down on {HOST.NAME}'
               priority: AVERAGE
       valuemaps:
         -
-          uuid: 41d22d9ad511457ba57ff86c11453f0b
           name: 'Service state'
           mappings:
             -
