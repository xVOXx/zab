zabbix_export:
  version: '5.4'
  date: '2021-05-09T00:00:00Z'
  groups:
    -
      uuid: 57b7ae836ca64446ba2c296389c009b7
      name: Templates/Modules
  templates:
    -
      uuid: ae6029df63724ff4a15819939ef74edd
      template: 'HTTP Service'
      name: 'HTTP Service'
      groups:
        -
          name: Templates/Modules
      items:
        -
          uuid: 26ee93987891435ba049c84729559f07
          name: 'HTTP service is running'
          type: SIMPLE
          key: 'net.tcp.service[http]'
          history: 1w
          valuemap:
            name: 'Service state'
          tags:
            -
              tag: Application
              value: 'HTTP service'
          triggers:
            -
<<<<<<< HEAD
              uuid: 3ebd571420464b33bf0e9d8e7c8f3303
              expression: '{max(#3)}=0'
=======
              expression: 'max(/HTTP Service/net.tcp.service[http],#3)=0'
>>>>>>> afed3e3c
              name: 'HTTP service is down on {HOST.NAME}'
              priority: AVERAGE
      valuemaps:
        -
          uuid: 2ad1e9aeb097470ba36a09c56c67eadd
          name: 'Service state'
          mappings:
            -
              value: '0'
              newvalue: Down
            -
              value: '1'
              newvalue: Up<|MERGE_RESOLUTION|>--- conflicted
+++ resolved
@@ -3,11 +3,9 @@
   date: '2021-05-09T00:00:00Z'
   groups:
     -
-      uuid: 57b7ae836ca64446ba2c296389c009b7
       name: Templates/Modules
   templates:
     -
-      uuid: ae6029df63724ff4a15819939ef74edd
       template: 'HTTP Service'
       name: 'HTTP Service'
       groups:
@@ -15,7 +13,6 @@
           name: Templates/Modules
       items:
         -
-          uuid: 26ee93987891435ba049c84729559f07
           name: 'HTTP service is running'
           type: SIMPLE
           key: 'net.tcp.service[http]'
@@ -28,17 +25,11 @@
               value: 'HTTP service'
           triggers:
             -
-<<<<<<< HEAD
-              uuid: 3ebd571420464b33bf0e9d8e7c8f3303
-              expression: '{max(#3)}=0'
-=======
               expression: 'max(/HTTP Service/net.tcp.service[http],#3)=0'
->>>>>>> afed3e3c
               name: 'HTTP service is down on {HOST.NAME}'
               priority: AVERAGE
       valuemaps:
         -
-          uuid: 2ad1e9aeb097470ba36a09c56c67eadd
           name: 'Service state'
           mappings:
             -
