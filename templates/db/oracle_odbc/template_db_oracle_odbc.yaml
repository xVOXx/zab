--- conflicted
+++ resolved
@@ -1123,7 +1123,7 @@
           triggers:
             -
               expression: '{min(5m)} > {$ORACLE.CONCURRENCY.MAX.WARN}'
-              name: 'Oracle: Too high database concurrency (over {$ORACLE.CONCURRENCY.MAX.WARN}% for 5 min)'
+              name: 'Oracle: Too hight database concurrency (over {$ORACLE.CONCURRENCY.MAX.WARN}% for 5 min)'
               priority: WARNING
               description: 'Concurrency rate is over {$ORACLE.CONCURRENCY.MAX.WARN}%. A high contention value does not indicate the root cause of the problem, but is a signal to search for it. In the case of high competition, an analysis of resource consumption should be carried out, the most "heavy" queries made in the database, possibly - session tracing. All this will help determine the root cause and possible optimization points both in the database configuration and in the logic of building queries of the application itself.'
         -
@@ -2271,13 +2271,8 @@
           description: 'This macro is used in tablespace discovery. It can be overridden on a host or linked template level.'
         -
           macro: '{$ORACLE.TBS.USED.PCT.MAX.HIGH}'
-<<<<<<< HEAD
-          value: '90'
-          description: 'Maximum percentage of used tablespace high severity alert threshold (for trigger expression).'
-=======
           value: '95'
           description: 'Maximum percentage of used (Used bytes/Allocated bytes) tablespace high severity alert threshold (for trigger expression).'
->>>>>>> 362b1430
         -
           macro: '{$ORACLE.TBS.USED.PCT.MAX.WARN}'
           value: '90'
@@ -2289,11 +2284,7 @@
         -
           macro: '{$ORACLE.TBS.UTIL.PCT.MAX.WARN}'
           value: '80'
-<<<<<<< HEAD
-          description: 'Maximum percentage of used tablespace warning severity alert threshold (for trigger expression).'
-=======
           description: 'Maximum percentage of utilization (Allocated bytes/Max bytes) tablespace warning severity alert threshold (for trigger expression).'
->>>>>>> 362b1430
         -
           macro: '{$ORACLE.USER}'
           value: '<Put your username here>'
