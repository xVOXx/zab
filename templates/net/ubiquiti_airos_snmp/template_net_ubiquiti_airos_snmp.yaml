zabbix_export:
  version: '5.4'
  date: '2021-05-09T00:00:00Z'
  groups:
    -
      uuid: 36bff6c29af64692839d077febfc7079
      name: 'Templates/Network devices'
  templates:
    -
      uuid: 6c235d126c1f4895acfe2156b140a886
      template: 'Ubiquiti AirOS SNMP'
      name: 'Ubiquiti AirOS SNMP'
      description: |
        Template Net Ubiquiti AirOS
        
        MIBs used:
        IEEE802dot11-MIB
        FROGFOOT-RESOURCES-MIB
        
        Known Issues:
        
          Description: UBNT unifi reports speed: like IF-MIB::ifSpeed.1 = Gauge32: 4294967295 for all interfaces
          Version: Firmware: BZ.ar7240.v3.7.51.6230.170322.1513
          Device: UBNT UAP-LR
        
          Description: UBNT AirMax(NanoStation, NanoBridge etc) reports ifSpeed: as 0 for VLAN and wireless(ath0) interfaces
          Version: Firmware: XW.ar934x.v5.6-beta4.22359.140521.1836
          Device: NanoStation M5
        
          Description: UBNT AirMax(NanoStation, NanoBridge etc) reports always return ifType: as ethernet(6) even for wifi,vlans and other types
          Version: Firmware: XW.ar934x.v5.6-beta4.22359.140521.1836
          Device: NanoStation M5
        
          Description: ifXTable is not provided in IF-MIB. So Interfaces Simple Template is used instead
          Version: all above
          Device: NanoStation, UAP-LR
        
        Template tooling version used: 0.38
      templates:
        -
          name: 'Generic SNMP'
        -
          name: 'Interfaces Simple SNMP'
      groups:
        -
          name: 'Templates/Network devices'
      items:
        -
          uuid: 1aaf7d729983431cb28351e7ba0c8235
          name: 'CPU utilization'
          type: SNMP_AGENT
          snmp_oid: 1.3.6.1.4.1.10002.1.1.1.4.2.1.3.2
          key: 'system.cpu.util[loadValue.2]'
          history: 7d
          value_type: FLOAT
          units: '%'
          description: |
            MIB: FROGFOOT-RESOURCES-MIB
            5 minute load average of processor load.
          tags:
            -
              tag: Application
              value: CPU
          triggers:
            -
<<<<<<< HEAD
              uuid: ad5caba38dd74f78954ed1be1ba4d698
              expression: '{min(5m)}>{$CPU.UTIL.CRIT}'
=======
              expression: 'min(/Ubiquiti AirOS SNMP/system.cpu.util[loadValue.2],5m)>{$CPU.UTIL.CRIT}'
>>>>>>> afed3e3c
              name: 'High CPU utilization (over {$CPU.UTIL.CRIT}% for 5m)'
              opdata: 'Current utilization: {ITEM.LASTVALUE1}'
              priority: WARNING
              description: 'CPU utilization is too high. The system might be slow to respond.'
        -
          uuid: 9e8ab4b180f24b64bcddfc1606d616d0
          name: 'Firmware version'
          type: SNMP_AGENT
          snmp_oid: 1.2.840.10036.3.1.2.1.4.5
          key: system.hw.firmware
          delay: 1h
          history: 2w
          trends: '0'
          value_type: CHAR
          description: |
            MIB: IEEE802dot11-MIB
            Printable string used to identify the manufacturer's product version of the resource. Maximum string length is 128 octets.
          preprocessing:
            -
              type: DISCARD_UNCHANGED_HEARTBEAT
              parameters:
                - 1d
          tags:
            -
              tag: Application
              value: Inventory
          triggers:
            -
<<<<<<< HEAD
              uuid: 86cde0de58e441aca885dd3af5540744
              expression: '{diff()}=1 and {strlen()}>0'
=======
              expression: '(last(/Ubiquiti AirOS SNMP/system.hw.firmware,#1)<>last(/Ubiquiti AirOS SNMP/system.hw.firmware,#2))=1 and length(last(/Ubiquiti AirOS SNMP/system.hw.firmware))>0'
>>>>>>> afed3e3c
              name: 'Firmware has changed'
              opdata: 'Current value: {ITEM.LASTVALUE1}'
              priority: INFO
              description: 'Firmware version has changed. Ack to close'
              manual_close: 'YES'
        -
          uuid: e770de183b1e4ffc9348750520719b41
          name: 'Hardware model name'
          type: SNMP_AGENT
          snmp_oid: 1.2.840.10036.3.1.2.1.3.5
          key: system.hw.model
          delay: 1h
          history: 2w
          trends: '0'
          value_type: CHAR
          description: |
            MIB: IEEE802dot11-MIB
            A printable string used to identify the manufacturer's product name of the resource. Maximum string length is 128 octets.
          inventory_link: MODEL
          preprocessing:
            -
              type: DISCARD_UNCHANGED_HEARTBEAT
              parameters:
                - 1d
          tags:
            -
              tag: Application
              value: Inventory
        -
          uuid: 6393f8a84fd4417abdccd8bd867aac7e
          name: 'Memory (buffers)'
          type: SNMP_AGENT
          snmp_oid: 1.3.6.1.4.1.10002.1.1.1.1.3.0
          key: 'vm.memory.buffers[memBuffer.0]'
          history: 7d
          units: B
          description: |
            MIB: FROGFOOT-RESOURCES-MIB
            Memory used by kernel buffers (Buffers in /proc/meminfo)
          preprocessing:
            -
              type: MULTIPLIER
              parameters:
                - '1024'
          tags:
            -
              tag: Application
              value: Memory
        -
          uuid: 224c8d32f0d649b3b94b77e960934f15
          name: 'Memory (cached)'
          type: SNMP_AGENT
          snmp_oid: 1.3.6.1.4.1.10002.1.1.1.1.4.0
          key: 'vm.memory.cached[memCache.0]'
          history: 7d
          units: B
          description: |
            MIB: FROGFOOT-RESOURCES-MIB
            Memory used by the page cache and slabs (Cached and Slab in /proc/meminfo)
          preprocessing:
            -
              type: MULTIPLIER
              parameters:
                - '1024'
          tags:
            -
              tag: Application
              value: Memory
        -
          uuid: 401b95eff89743cba6942606ac051b01
          name: 'Free memory'
          type: SNMP_AGENT
          snmp_oid: 1.3.6.1.4.1.10002.1.1.1.1.2.0
          key: 'vm.memory.free[memFree.0]'
          history: 7d
          units: B
          description: 'MIB: FROGFOOT-RESOURCES-MIB'
          preprocessing:
            -
              type: MULTIPLIER
              parameters:
                - '1024'
          tags:
            -
              tag: Application
              value: Memory
        -
          uuid: eefa6d2e8560407f82bbb8783bb399ad
          name: 'Total memory'
          type: SNMP_AGENT
          snmp_oid: 1.3.6.1.4.1.10002.1.1.1.1.1.0
          key: 'vm.memory.total[memTotal.0]'
          history: 7d
          units: B
          description: |
            MIB: FROGFOOT-RESOURCES-MIB
            Total memory in Bytes
          preprocessing:
            -
              type: MULTIPLIER
              parameters:
                - '1024'
          tags:
            -
              tag: Application
              value: Memory
        -
          uuid: 29df9ffb192d4434a88ac6a413b9569d
          name: 'Memory utilization'
          type: CALCULATED
          key: 'vm.memory.util[memoryUsedPercentage]'
          history: 7d
          value_type: FLOAT
          units: '%'
          params: '(last(//vm.memory.total[memTotal.0])-(last(//vm.memory.free[memFree.0])+last(//vm.memory.buffers[memBuffer.0])+last(//vm.memory.cached[memCache.0])))/last(//vm.memory.total[memTotal.0])*100'
          description: 'Memory utilization in %'
          tags:
            -
              tag: Application
              value: Memory
          triggers:
            -
<<<<<<< HEAD
              uuid: 5a8f0074e35849a289901c637de8bb08
              expression: '{min(5m)}>{$MEMORY.UTIL.MAX}'
=======
              expression: 'min(/Ubiquiti AirOS SNMP/vm.memory.util[memoryUsedPercentage],5m)>{$MEMORY.UTIL.MAX}'
>>>>>>> afed3e3c
              name: 'High memory utilization (>{$MEMORY.UTIL.MAX}% for 5m)'
              priority: AVERAGE
              description: 'The system is running out of free memory.'
      macros:
        -
          macro: '{$CPU.UTIL.CRIT}'
          value: '90'
        -
          macro: '{$MEMORY.UTIL.MAX}'
          value: '90'
  graphs:
    -
      uuid: acb2b7447a6449a591db186a4db81643
      name: 'CPU utilization'
      ymin_type_1: FIXED
      ymax_type_1: FIXED
      graph_items:
        -
          drawtype: GRADIENT_LINE
          color: 1A7C11
          item:
            host: 'Ubiquiti AirOS SNMP'
            key: 'system.cpu.util[loadValue.2]'
    -
      uuid: cbce9bb057b14b8eb81f8cbb463442d6
      name: 'Memory utilization'
      ymin_type_1: FIXED
      ymax_type_1: FIXED
      graph_items:
        -
          drawtype: GRADIENT_LINE
          color: 1A7C11
          item:
            host: 'Ubiquiti AirOS SNMP'
            key: 'vm.memory.util[memoryUsedPercentage]'<|MERGE_RESOLUTION|>--- conflicted
+++ resolved
@@ -3,11 +3,9 @@
   date: '2021-05-09T00:00:00Z'
   groups:
     -
-      uuid: 36bff6c29af64692839d077febfc7079
       name: 'Templates/Network devices'
   templates:
     -
-      uuid: 6c235d126c1f4895acfe2156b140a886
       template: 'Ubiquiti AirOS SNMP'
       name: 'Ubiquiti AirOS SNMP'
       description: |
@@ -46,7 +44,6 @@
           name: 'Templates/Network devices'
       items:
         -
-          uuid: 1aaf7d729983431cb28351e7ba0c8235
           name: 'CPU utilization'
           type: SNMP_AGENT
           snmp_oid: 1.3.6.1.4.1.10002.1.1.1.4.2.1.3.2
@@ -63,18 +60,12 @@
               value: CPU
           triggers:
             -
-<<<<<<< HEAD
-              uuid: ad5caba38dd74f78954ed1be1ba4d698
-              expression: '{min(5m)}>{$CPU.UTIL.CRIT}'
-=======
               expression: 'min(/Ubiquiti AirOS SNMP/system.cpu.util[loadValue.2],5m)>{$CPU.UTIL.CRIT}'
->>>>>>> afed3e3c
               name: 'High CPU utilization (over {$CPU.UTIL.CRIT}% for 5m)'
               opdata: 'Current utilization: {ITEM.LASTVALUE1}'
               priority: WARNING
               description: 'CPU utilization is too high. The system might be slow to respond.'
         -
-          uuid: 9e8ab4b180f24b64bcddfc1606d616d0
           name: 'Firmware version'
           type: SNMP_AGENT
           snmp_oid: 1.2.840.10036.3.1.2.1.4.5
@@ -97,19 +88,13 @@
               value: Inventory
           triggers:
             -
-<<<<<<< HEAD
-              uuid: 86cde0de58e441aca885dd3af5540744
-              expression: '{diff()}=1 and {strlen()}>0'
-=======
               expression: '(last(/Ubiquiti AirOS SNMP/system.hw.firmware,#1)<>last(/Ubiquiti AirOS SNMP/system.hw.firmware,#2))=1 and length(last(/Ubiquiti AirOS SNMP/system.hw.firmware))>0'
->>>>>>> afed3e3c
               name: 'Firmware has changed'
               opdata: 'Current value: {ITEM.LASTVALUE1}'
               priority: INFO
               description: 'Firmware version has changed. Ack to close'
               manual_close: 'YES'
         -
-          uuid: e770de183b1e4ffc9348750520719b41
           name: 'Hardware model name'
           type: SNMP_AGENT
           snmp_oid: 1.2.840.10036.3.1.2.1.3.5
@@ -132,7 +117,6 @@
               tag: Application
               value: Inventory
         -
-          uuid: 6393f8a84fd4417abdccd8bd867aac7e
           name: 'Memory (buffers)'
           type: SNMP_AGENT
           snmp_oid: 1.3.6.1.4.1.10002.1.1.1.1.3.0
@@ -152,7 +136,6 @@
               tag: Application
               value: Memory
         -
-          uuid: 224c8d32f0d649b3b94b77e960934f15
           name: 'Memory (cached)'
           type: SNMP_AGENT
           snmp_oid: 1.3.6.1.4.1.10002.1.1.1.1.4.0
@@ -172,7 +155,6 @@
               tag: Application
               value: Memory
         -
-          uuid: 401b95eff89743cba6942606ac051b01
           name: 'Free memory'
           type: SNMP_AGENT
           snmp_oid: 1.3.6.1.4.1.10002.1.1.1.1.2.0
@@ -190,7 +172,6 @@
               tag: Application
               value: Memory
         -
-          uuid: eefa6d2e8560407f82bbb8783bb399ad
           name: 'Total memory'
           type: SNMP_AGENT
           snmp_oid: 1.3.6.1.4.1.10002.1.1.1.1.1.0
@@ -210,7 +191,6 @@
               tag: Application
               value: Memory
         -
-          uuid: 29df9ffb192d4434a88ac6a413b9569d
           name: 'Memory utilization'
           type: CALCULATED
           key: 'vm.memory.util[memoryUsedPercentage]'
@@ -225,12 +205,7 @@
               value: Memory
           triggers:
             -
-<<<<<<< HEAD
-              uuid: 5a8f0074e35849a289901c637de8bb08
-              expression: '{min(5m)}>{$MEMORY.UTIL.MAX}'
-=======
               expression: 'min(/Ubiquiti AirOS SNMP/vm.memory.util[memoryUsedPercentage],5m)>{$MEMORY.UTIL.MAX}'
->>>>>>> afed3e3c
               name: 'High memory utilization (>{$MEMORY.UTIL.MAX}% for 5m)'
               priority: AVERAGE
               description: 'The system is running out of free memory.'
@@ -243,7 +218,6 @@
           value: '90'
   graphs:
     -
-      uuid: acb2b7447a6449a591db186a4db81643
       name: 'CPU utilization'
       ymin_type_1: FIXED
       ymax_type_1: FIXED
@@ -255,7 +229,6 @@
             host: 'Ubiquiti AirOS SNMP'
             key: 'system.cpu.util[loadValue.2]'
     -
-      uuid: cbce9bb057b14b8eb81f8cbb463442d6
       name: 'Memory utilization'
       ymin_type_1: FIXED
       ymax_type_1: FIXED
