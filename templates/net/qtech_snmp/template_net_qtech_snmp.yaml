zabbix_export:
  version: '5.4'
  date: '2021-05-09T00:00:00Z'
  groups:
    -
      uuid: 36bff6c29af64692839d077febfc7079
      name: 'Templates/Network devices'
  templates:
    -
      uuid: 21f3e79e1d2e4f5e868d1ef81c94bbfd
      template: 'QTech QSW SNMP'
      name: 'QTech QSW SNMP'
      description: |
        Template Net QTech QSW
        
        MIBs used:
        QTECH-MIB
        ENTITY-MIB
        
        Template tooling version used: 0.38
      templates:
        -
          name: 'EtherLike-MIB SNMP'
        -
          name: 'Generic SNMP'
        -
          name: 'Interfaces SNMP'
      groups:
        -
          name: 'Templates/Network devices'
      items:
        -
          uuid: ddb9ac31893d4b1d882b0e500d2d6ad7
          name: Temperature
          type: SNMP_AGENT
          snmp_oid: 1.3.6.1.4.1.27514.100.1.11.9.0
          key: 'sensor.temp.value[switchTemperature.0]'
          delay: 3m
          value_type: FLOAT
          units: °C
          description: |
            MIB: QTECH-MIB
            Temperature readings of testpoint: __RESOURCE__
          tags:
            -
              tag: Application
              value: Temperature
          triggers:
            -
<<<<<<< HEAD
              uuid: 7a063c8897d44c1a8300f9d64850f021
              expression: '{avg(5m)}>{$TEMP_CRIT:""}'
=======
              expression: 'avg(/QTech QSW SNMP/sensor.temp.value[switchTemperature.0],5m)>{$TEMP_CRIT:""}'
>>>>>>> afed3e3c
              recovery_mode: RECOVERY_EXPRESSION
              recovery_expression: 'max(/QTech QSW SNMP/sensor.temp.value[switchTemperature.0],5m)<{$TEMP_CRIT:""}-3'
              name: 'Temperature is above critical threshold: >{$TEMP_CRIT:""}'
              opdata: 'Current value: {ITEM.LASTVALUE1}'
              priority: HIGH
              description: 'This trigger uses temperature sensor values as well as temperature sensor status if available'
            -
<<<<<<< HEAD
              uuid: 61a7cad2afe144ef98aab8f955fb8800
              expression: '{avg(5m)}>{$TEMP_WARN:""}'
=======
              expression: 'avg(/QTech QSW SNMP/sensor.temp.value[switchTemperature.0],5m)>{$TEMP_WARN:""}'
>>>>>>> afed3e3c
              recovery_mode: RECOVERY_EXPRESSION
              recovery_expression: 'max(/QTech QSW SNMP/sensor.temp.value[switchTemperature.0],5m)<{$TEMP_WARN:""}-3'
              name: 'Temperature is above warning threshold: >{$TEMP_WARN:""}'
              opdata: 'Current value: {ITEM.LASTVALUE1}'
              priority: WARNING
              description: 'This trigger uses temperature sensor values as well as temperature sensor status if available'
              dependencies:
                -
                  name: 'Temperature is above critical threshold: >{$TEMP_CRIT:""}'
                  expression: 'avg(/QTech QSW SNMP/sensor.temp.value[switchTemperature.0],5m)>{$TEMP_CRIT:""}'
                  recovery_expression: 'max(/QTech QSW SNMP/sensor.temp.value[switchTemperature.0],5m)<{$TEMP_CRIT:""}-3'
            -
<<<<<<< HEAD
              uuid: a33727e645f147458415a8e27b7ea4d7
              expression: '{avg(5m)}<{$TEMP_CRIT_LOW:""}'
=======
              expression: 'avg(/QTech QSW SNMP/sensor.temp.value[switchTemperature.0],5m)<{$TEMP_CRIT_LOW:""}'
>>>>>>> afed3e3c
              recovery_mode: RECOVERY_EXPRESSION
              recovery_expression: 'min(/QTech QSW SNMP/sensor.temp.value[switchTemperature.0],5m)>{$TEMP_CRIT_LOW:""}+3'
              name: 'Temperature is too low: <{$TEMP_CRIT_LOW:""}'
              opdata: 'Current value: {ITEM.LASTVALUE1}'
              priority: AVERAGE
        -
          uuid: daab52a7d91b431b8ec579200e53a0c4
          name: 'CPU utilization'
          type: SNMP_AGENT
          snmp_oid: 1.3.6.1.4.1.27514.100.1.11.10.0
          key: 'system.cpu.util[switchCpuUsage.0]'
          history: 7d
          value_type: FLOAT
          units: '%'
          description: |
            MIB: QTECH-MIB
            CPU utilization in %
          tags:
            -
              tag: Application
              value: CPU
          triggers:
            -
<<<<<<< HEAD
              uuid: 96f3ddb9a0834bb2a11b7e7ef19eb316
              expression: '{min(5m)}>{$CPU.UTIL.CRIT}'
=======
              expression: 'min(/QTech QSW SNMP/system.cpu.util[switchCpuUsage.0],5m)>{$CPU.UTIL.CRIT}'
>>>>>>> afed3e3c
              name: 'High CPU utilization (over {$CPU.UTIL.CRIT}% for 5m)'
              opdata: 'Current utilization: {ITEM.LASTVALUE1}'
              priority: WARNING
              description: 'CPU utilization is too high. The system might be slow to respond.'
        -
          uuid: e7dda2d7f577404dbe8e5beba7609617
          name: 'Firmware version'
          type: SNMP_AGENT
          snmp_oid: 1.3.6.1.2.1.47.1.1.1.1.9.1
          key: system.hw.firmware
          delay: 1h
          history: 2w
          trends: '0'
          value_type: CHAR
          description: 'MIB: ENTITY-MIB'
          preprocessing:
            -
              type: DISCARD_UNCHANGED_HEARTBEAT
              parameters:
                - 1d
          tags:
            -
              tag: Application
              value: Inventory
          triggers:
            -
<<<<<<< HEAD
              uuid: 967a93f9ffb84fdc8b5adbdda2dd0cab
              expression: '{diff()}=1 and {strlen()}>0'
=======
              expression: '(last(/QTech QSW SNMP/system.hw.firmware,#1)<>last(/QTech QSW SNMP/system.hw.firmware,#2))=1 and length(last(/QTech QSW SNMP/system.hw.firmware))>0'
>>>>>>> afed3e3c
              name: 'Firmware has changed'
              opdata: 'Current value: {ITEM.LASTVALUE1}'
              priority: INFO
              description: 'Firmware version has changed. Ack to close'
              manual_close: 'YES'
        -
          uuid: 5ff90f06a84a43ac937d3798b360bbd9
          name: 'Hardware model name'
          type: SNMP_AGENT
          snmp_oid: 1.3.6.1.2.1.47.1.1.1.1.13.1
          key: system.hw.model
          delay: 1h
          history: 2w
          trends: '0'
          value_type: CHAR
          description: 'MIB: ENTITY-MIB'
          inventory_link: MODEL
          preprocessing:
            -
              type: DISCARD_UNCHANGED_HEARTBEAT
              parameters:
                - 1d
          tags:
            -
              tag: Application
              value: Inventory
        -
          uuid: 684868048c1645aea9d8ad94514bd4c6
          name: 'Hardware serial number'
          type: SNMP_AGENT
          snmp_oid: 1.3.6.1.2.1.47.1.1.1.1.11.1
          key: system.hw.serialnumber
          delay: 1h
          history: 2w
          trends: '0'
          value_type: CHAR
          description: 'MIB: ENTITY-MIB'
          inventory_link: SERIALNO_A
          preprocessing:
            -
              type: DISCARD_UNCHANGED_HEARTBEAT
              parameters:
                - 1d
          tags:
            -
              tag: Application
              value: Inventory
          triggers:
            -
<<<<<<< HEAD
              uuid: d1c6370fe9814617b9af9fa00d03e859
              expression: '{diff()}=1 and {strlen()}>0'
=======
              expression: '(last(/QTech QSW SNMP/system.hw.serialnumber,#1)<>last(/QTech QSW SNMP/system.hw.serialnumber,#2))=1 and length(last(/QTech QSW SNMP/system.hw.serialnumber))>0'
>>>>>>> afed3e3c
              name: 'Device has been replaced (new serial number received)'
              priority: INFO
              description: 'Device serial number has changed. Ack to close'
              manual_close: 'YES'
        -
          uuid: a842a44da43a4d2c906d0c642eb11411
          name: 'Hardware version(revision)'
          type: SNMP_AGENT
          snmp_oid: 1.3.6.1.2.1.47.1.1.1.1.8.1
          key: system.hw.version
          delay: 1h
          history: 2w
          trends: '0'
          value_type: CHAR
          description: 'MIB: ENTITY-MIB'
          preprocessing:
            -
              type: DISCARD_UNCHANGED_HEARTBEAT
              parameters:
                - 1d
          tags:
            -
              tag: Application
              value: Inventory
        -
          uuid: ea6000232033495babf9157a67b89bcc
          name: 'Operating system'
          type: SNMP_AGENT
          snmp_oid: 1.3.6.1.4.1.27514.100.1.3.0
          key: 'system.sw.os[sysSoftwareVersion.0]'
          delay: 1h
          history: 2w
          trends: '0'
          value_type: CHAR
          description: 'MIB: QTECH-MIB'
          inventory_link: OS
          preprocessing:
            -
              type: DISCARD_UNCHANGED_HEARTBEAT
              parameters:
                - 1d
          tags:
            -
              tag: Application
              value: Inventory
          triggers:
            -
<<<<<<< HEAD
              uuid: c130abfccc0b44c3b18dfd4b25b6b758
              expression: '{diff()}=1 and {strlen()}>0'
=======
              expression: '(last(/QTech QSW SNMP/system.sw.os[sysSoftwareVersion.0],#1)<>last(/QTech QSW SNMP/system.sw.os[sysSoftwareVersion.0],#2))=1 and length(last(/QTech QSW SNMP/system.sw.os[sysSoftwareVersion.0]))>0'
>>>>>>> afed3e3c
              name: 'Operating system description has changed'
              priority: INFO
              description: 'Operating system description has changed. Possible reasons that system has been updated or replaced. Ack to close.'
              manual_close: 'YES'
        -
          uuid: 609971d1876444659f779ef28ed81ce7
          name: 'Total memory'
          type: SNMP_AGENT
          snmp_oid: 1.3.6.1.4.1.27514.100.1.11.6.0
          key: 'vm.memory.total[switchMemorySize.0]'
          history: 7d
          units: B
          description: |
            MIB: QTECH-MIB
            Total memory in Bytes
          tags:
            -
              tag: Application
              value: Memory
        -
          uuid: 8821718704db4ab4a8af8fbeb61dde93
          name: 'Used memory'
          type: SNMP_AGENT
          snmp_oid: 1.3.6.1.4.1.27514.100.1.11.7.0
          key: 'vm.memory.used[switchMemoryBusy.0]'
          history: 7d
          units: B
          description: |
            MIB: QTECH-MIB
            Used memory in Bytes
          tags:
            -
              tag: Application
              value: Memory
        -
          uuid: f2271ace8bd040618f10ec651a634cbc
          name: 'Memory utilization'
          type: CALCULATED
          key: 'vm.memory.util[vm.memory.util.0]'
          history: 7d
          value_type: FLOAT
          units: '%'
          params: 'last(//vm.memory.used[switchMemoryBusy.0])/last(//vm.memory.total[switchMemorySize.0])*100'
          description: 'Memory utilization in %'
          tags:
            -
              tag: Application
              value: Memory
          triggers:
            -
<<<<<<< HEAD
              uuid: 82b610f7939e454fb26333d66acf718f
              expression: '{min(5m)}>{$MEMORY.UTIL.MAX}'
=======
              expression: 'min(/QTech QSW SNMP/vm.memory.util[vm.memory.util.0],5m)>{$MEMORY.UTIL.MAX}'
>>>>>>> afed3e3c
              name: 'High memory utilization (>{$MEMORY.UTIL.MAX}% for 5m)'
              priority: AVERAGE
              description: 'The system is running out of free memory.'
      discovery_rules:
        -
          uuid: 58e5512df6204f7b9b7156055cfa35d4
          name: 'FAN Discovery'
          type: SNMP_AGENT
          snmp_oid: 'discovery[{#SNMPVALUE},1.3.6.1.4.1.27514.100.1.12.1.3]'
          key: fan.discovery
          delay: 1h
          item_prototypes:
            -
              uuid: bbd9e200b3e849d69fa4084f7ac7f378
              name: '{#SNMPINDEX}: Fan status'
              type: SNMP_AGENT
              snmp_oid: '1.3.6.1.4.1.27514.100.1.12.1.3.{#SNMPINDEX}'
              key: 'sensor.fan.status[sysFanStatus.{#SNMPINDEX}]'
              delay: 3m
              history: 2w
              trends: 0d
              description: 'MIB: QTECH-MIB'
              valuemap:
                name: 'QTECH-MIB::sysFanStatus'
              tags:
                -
                  tag: Application
                  value: Fans
              trigger_prototypes:
                -
<<<<<<< HEAD
                  uuid: 3717d22b2138403c92efb5bac53b1dff
                  expression: '{count(#1,{$FAN_CRIT_STATUS},eq)}=1'
=======
                  expression: 'count(/QTech QSW SNMP/sensor.fan.status[sysFanStatus.{#SNMPINDEX}],#1,"eq","{$FAN_CRIT_STATUS}")=1'
>>>>>>> afed3e3c
                  name: '{#SNMPINDEX}: Fan is in critical state'
                  opdata: 'Current state: {ITEM.LASTVALUE1}'
                  priority: AVERAGE
                  description: 'Please check the fan unit'
        -
          uuid: ca95cd64b34740df80505a2df513dd25
          name: 'PSU Discovery'
          type: SNMP_AGENT
          snmp_oid: 'discovery[{#SNMPVALUE},1.3.6.1.4.1.27514.100.1.7.1.5]'
          key: psu.discovery
          delay: 1h
          item_prototypes:
            -
              uuid: 124af24c3fb140499431f18e82a00c9d
              name: '{#SNMPINDEX}: Power supply status'
              type: SNMP_AGENT
              snmp_oid: '1.3.6.1.4.1.27514.100.1.7.1.5.{#SNMPINDEX}'
              key: 'sensor.psu.status[sysPowerStatus.{#SNMPINDEX}]'
              delay: 3m
              history: 2w
              trends: 0d
              description: 'MIB: QTECH-MIB'
              valuemap:
                name: 'QTECH-MIB::sysPowerStatus'
              tags:
                -
                  tag: Application
                  value: 'Power supply'
              trigger_prototypes:
                -
<<<<<<< HEAD
                  uuid: a06f9e86ebca48a2aa9a374a554d2678
                  expression: '{count(#1,{$PSU_CRIT_STATUS},eq)}=1'
=======
                  expression: 'count(/QTech QSW SNMP/sensor.psu.status[sysPowerStatus.{#SNMPINDEX}],#1,"eq","{$PSU_CRIT_STATUS}")=1'
>>>>>>> afed3e3c
                  name: '{#SNMPINDEX}: Power supply is in critical state'
                  opdata: 'Current state: {ITEM.LASTVALUE1}'
                  priority: AVERAGE
                  description: 'Please check the power supply unit for errors'
      macros:
        -
          macro: '{$CPU.UTIL.CRIT}'
          value: '90'
        -
          macro: '{$FAN_CRIT_STATUS}'
          value: '1'
        -
          macro: '{$MEMORY.UTIL.MAX}'
          value: '90'
        -
          macro: '{$PSU_CRIT_STATUS}'
          value: '1'
        -
          macro: '{$TEMP_CRIT}'
          value: '75'
        -
          macro: '{$TEMP_CRIT_LOW}'
          value: '5'
        -
          macro: '{$TEMP_WARN}'
          value: '65'
      valuemaps:
        -
          uuid: fe2ada3a06844e138b3c4fed1a8c8d2d
          name: 'QTECH-MIB::sysFanStatus'
          mappings:
            -
              value: '0'
              newvalue: normal
            -
              value: '1'
              newvalue: abnormal
        -
          uuid: 439cee4220954720aa34725fdc6c365e
          name: 'QTECH-MIB::sysPowerStatus'
          mappings:
            -
              value: '0'
              newvalue: normal
            -
              value: '1'
              newvalue: abnormal
            -
              value: '2'
              newvalue: 'not available'
  graphs:
    -
      uuid: 037fef94d6d64392b0ed9143f8623586
      name: 'CPU utilization'
      ymin_type_1: FIXED
      ymax_type_1: FIXED
      graph_items:
        -
          drawtype: GRADIENT_LINE
          color: 1A7C11
          item:
            host: 'QTech QSW SNMP'
            key: 'system.cpu.util[switchCpuUsage.0]'
    -
      uuid: 2d662728c6ca4ff1a690a3eb2ab2e51b
      name: 'Memory utilization'
      ymin_type_1: FIXED
      ymax_type_1: FIXED
      graph_items:
        -
          drawtype: GRADIENT_LINE
          color: 1A7C11
          item:
            host: 'QTech QSW SNMP'
            key: 'vm.memory.util[vm.memory.util.0]'<|MERGE_RESOLUTION|>--- conflicted
+++ resolved
@@ -3,11 +3,9 @@
   date: '2021-05-09T00:00:00Z'
   groups:
     -
-      uuid: 36bff6c29af64692839d077febfc7079
       name: 'Templates/Network devices'
   templates:
     -
-      uuid: 21f3e79e1d2e4f5e868d1ef81c94bbfd
       template: 'QTech QSW SNMP'
       name: 'QTech QSW SNMP'
       description: |
@@ -30,7 +28,6 @@
           name: 'Templates/Network devices'
       items:
         -
-          uuid: ddb9ac31893d4b1d882b0e500d2d6ad7
           name: Temperature
           type: SNMP_AGENT
           snmp_oid: 1.3.6.1.4.1.27514.100.1.11.9.0
@@ -47,12 +44,7 @@
               value: Temperature
           triggers:
             -
-<<<<<<< HEAD
-              uuid: 7a063c8897d44c1a8300f9d64850f021
-              expression: '{avg(5m)}>{$TEMP_CRIT:""}'
-=======
               expression: 'avg(/QTech QSW SNMP/sensor.temp.value[switchTemperature.0],5m)>{$TEMP_CRIT:""}'
->>>>>>> afed3e3c
               recovery_mode: RECOVERY_EXPRESSION
               recovery_expression: 'max(/QTech QSW SNMP/sensor.temp.value[switchTemperature.0],5m)<{$TEMP_CRIT:""}-3'
               name: 'Temperature is above critical threshold: >{$TEMP_CRIT:""}'
@@ -60,12 +52,7 @@
               priority: HIGH
               description: 'This trigger uses temperature sensor values as well as temperature sensor status if available'
             -
-<<<<<<< HEAD
-              uuid: 61a7cad2afe144ef98aab8f955fb8800
-              expression: '{avg(5m)}>{$TEMP_WARN:""}'
-=======
               expression: 'avg(/QTech QSW SNMP/sensor.temp.value[switchTemperature.0],5m)>{$TEMP_WARN:""}'
->>>>>>> afed3e3c
               recovery_mode: RECOVERY_EXPRESSION
               recovery_expression: 'max(/QTech QSW SNMP/sensor.temp.value[switchTemperature.0],5m)<{$TEMP_WARN:""}-3'
               name: 'Temperature is above warning threshold: >{$TEMP_WARN:""}'
@@ -78,19 +65,13 @@
                   expression: 'avg(/QTech QSW SNMP/sensor.temp.value[switchTemperature.0],5m)>{$TEMP_CRIT:""}'
                   recovery_expression: 'max(/QTech QSW SNMP/sensor.temp.value[switchTemperature.0],5m)<{$TEMP_CRIT:""}-3'
             -
-<<<<<<< HEAD
-              uuid: a33727e645f147458415a8e27b7ea4d7
-              expression: '{avg(5m)}<{$TEMP_CRIT_LOW:""}'
-=======
               expression: 'avg(/QTech QSW SNMP/sensor.temp.value[switchTemperature.0],5m)<{$TEMP_CRIT_LOW:""}'
->>>>>>> afed3e3c
               recovery_mode: RECOVERY_EXPRESSION
               recovery_expression: 'min(/QTech QSW SNMP/sensor.temp.value[switchTemperature.0],5m)>{$TEMP_CRIT_LOW:""}+3'
               name: 'Temperature is too low: <{$TEMP_CRIT_LOW:""}'
               opdata: 'Current value: {ITEM.LASTVALUE1}'
               priority: AVERAGE
         -
-          uuid: daab52a7d91b431b8ec579200e53a0c4
           name: 'CPU utilization'
           type: SNMP_AGENT
           snmp_oid: 1.3.6.1.4.1.27514.100.1.11.10.0
@@ -107,18 +88,12 @@
               value: CPU
           triggers:
             -
-<<<<<<< HEAD
-              uuid: 96f3ddb9a0834bb2a11b7e7ef19eb316
-              expression: '{min(5m)}>{$CPU.UTIL.CRIT}'
-=======
               expression: 'min(/QTech QSW SNMP/system.cpu.util[switchCpuUsage.0],5m)>{$CPU.UTIL.CRIT}'
->>>>>>> afed3e3c
               name: 'High CPU utilization (over {$CPU.UTIL.CRIT}% for 5m)'
               opdata: 'Current utilization: {ITEM.LASTVALUE1}'
               priority: WARNING
               description: 'CPU utilization is too high. The system might be slow to respond.'
         -
-          uuid: e7dda2d7f577404dbe8e5beba7609617
           name: 'Firmware version'
           type: SNMP_AGENT
           snmp_oid: 1.3.6.1.2.1.47.1.1.1.1.9.1
@@ -139,19 +114,13 @@
               value: Inventory
           triggers:
             -
-<<<<<<< HEAD
-              uuid: 967a93f9ffb84fdc8b5adbdda2dd0cab
-              expression: '{diff()}=1 and {strlen()}>0'
-=======
               expression: '(last(/QTech QSW SNMP/system.hw.firmware,#1)<>last(/QTech QSW SNMP/system.hw.firmware,#2))=1 and length(last(/QTech QSW SNMP/system.hw.firmware))>0'
->>>>>>> afed3e3c
               name: 'Firmware has changed'
               opdata: 'Current value: {ITEM.LASTVALUE1}'
               priority: INFO
               description: 'Firmware version has changed. Ack to close'
               manual_close: 'YES'
         -
-          uuid: 5ff90f06a84a43ac937d3798b360bbd9
           name: 'Hardware model name'
           type: SNMP_AGENT
           snmp_oid: 1.3.6.1.2.1.47.1.1.1.1.13.1
@@ -172,7 +141,6 @@
               tag: Application
               value: Inventory
         -
-          uuid: 684868048c1645aea9d8ad94514bd4c6
           name: 'Hardware serial number'
           type: SNMP_AGENT
           snmp_oid: 1.3.6.1.2.1.47.1.1.1.1.11.1
@@ -194,18 +162,12 @@
               value: Inventory
           triggers:
             -
-<<<<<<< HEAD
-              uuid: d1c6370fe9814617b9af9fa00d03e859
-              expression: '{diff()}=1 and {strlen()}>0'
-=======
               expression: '(last(/QTech QSW SNMP/system.hw.serialnumber,#1)<>last(/QTech QSW SNMP/system.hw.serialnumber,#2))=1 and length(last(/QTech QSW SNMP/system.hw.serialnumber))>0'
->>>>>>> afed3e3c
               name: 'Device has been replaced (new serial number received)'
               priority: INFO
               description: 'Device serial number has changed. Ack to close'
               manual_close: 'YES'
         -
-          uuid: a842a44da43a4d2c906d0c642eb11411
           name: 'Hardware version(revision)'
           type: SNMP_AGENT
           snmp_oid: 1.3.6.1.2.1.47.1.1.1.1.8.1
@@ -225,7 +187,6 @@
               tag: Application
               value: Inventory
         -
-          uuid: ea6000232033495babf9157a67b89bcc
           name: 'Operating system'
           type: SNMP_AGENT
           snmp_oid: 1.3.6.1.4.1.27514.100.1.3.0
@@ -247,18 +208,12 @@
               value: Inventory
           triggers:
             -
-<<<<<<< HEAD
-              uuid: c130abfccc0b44c3b18dfd4b25b6b758
-              expression: '{diff()}=1 and {strlen()}>0'
-=======
               expression: '(last(/QTech QSW SNMP/system.sw.os[sysSoftwareVersion.0],#1)<>last(/QTech QSW SNMP/system.sw.os[sysSoftwareVersion.0],#2))=1 and length(last(/QTech QSW SNMP/system.sw.os[sysSoftwareVersion.0]))>0'
->>>>>>> afed3e3c
               name: 'Operating system description has changed'
               priority: INFO
               description: 'Operating system description has changed. Possible reasons that system has been updated or replaced. Ack to close.'
               manual_close: 'YES'
         -
-          uuid: 609971d1876444659f779ef28ed81ce7
           name: 'Total memory'
           type: SNMP_AGENT
           snmp_oid: 1.3.6.1.4.1.27514.100.1.11.6.0
@@ -273,7 +228,6 @@
               tag: Application
               value: Memory
         -
-          uuid: 8821718704db4ab4a8af8fbeb61dde93
           name: 'Used memory'
           type: SNMP_AGENT
           snmp_oid: 1.3.6.1.4.1.27514.100.1.11.7.0
@@ -288,7 +242,6 @@
               tag: Application
               value: Memory
         -
-          uuid: f2271ace8bd040618f10ec651a634cbc
           name: 'Memory utilization'
           type: CALCULATED
           key: 'vm.memory.util[vm.memory.util.0]'
@@ -303,18 +256,12 @@
               value: Memory
           triggers:
             -
-<<<<<<< HEAD
-              uuid: 82b610f7939e454fb26333d66acf718f
-              expression: '{min(5m)}>{$MEMORY.UTIL.MAX}'
-=======
               expression: 'min(/QTech QSW SNMP/vm.memory.util[vm.memory.util.0],5m)>{$MEMORY.UTIL.MAX}'
->>>>>>> afed3e3c
               name: 'High memory utilization (>{$MEMORY.UTIL.MAX}% for 5m)'
               priority: AVERAGE
               description: 'The system is running out of free memory.'
       discovery_rules:
         -
-          uuid: 58e5512df6204f7b9b7156055cfa35d4
           name: 'FAN Discovery'
           type: SNMP_AGENT
           snmp_oid: 'discovery[{#SNMPVALUE},1.3.6.1.4.1.27514.100.1.12.1.3]'
@@ -322,7 +269,6 @@
           delay: 1h
           item_prototypes:
             -
-              uuid: bbd9e200b3e849d69fa4084f7ac7f378
               name: '{#SNMPINDEX}: Fan status'
               type: SNMP_AGENT
               snmp_oid: '1.3.6.1.4.1.27514.100.1.12.1.3.{#SNMPINDEX}'
@@ -339,18 +285,12 @@
                   value: Fans
               trigger_prototypes:
                 -
-<<<<<<< HEAD
-                  uuid: 3717d22b2138403c92efb5bac53b1dff
-                  expression: '{count(#1,{$FAN_CRIT_STATUS},eq)}=1'
-=======
                   expression: 'count(/QTech QSW SNMP/sensor.fan.status[sysFanStatus.{#SNMPINDEX}],#1,"eq","{$FAN_CRIT_STATUS}")=1'
->>>>>>> afed3e3c
                   name: '{#SNMPINDEX}: Fan is in critical state'
                   opdata: 'Current state: {ITEM.LASTVALUE1}'
                   priority: AVERAGE
                   description: 'Please check the fan unit'
         -
-          uuid: ca95cd64b34740df80505a2df513dd25
           name: 'PSU Discovery'
           type: SNMP_AGENT
           snmp_oid: 'discovery[{#SNMPVALUE},1.3.6.1.4.1.27514.100.1.7.1.5]'
@@ -358,7 +298,6 @@
           delay: 1h
           item_prototypes:
             -
-              uuid: 124af24c3fb140499431f18e82a00c9d
               name: '{#SNMPINDEX}: Power supply status'
               type: SNMP_AGENT
               snmp_oid: '1.3.6.1.4.1.27514.100.1.7.1.5.{#SNMPINDEX}'
@@ -375,12 +314,7 @@
                   value: 'Power supply'
               trigger_prototypes:
                 -
-<<<<<<< HEAD
-                  uuid: a06f9e86ebca48a2aa9a374a554d2678
-                  expression: '{count(#1,{$PSU_CRIT_STATUS},eq)}=1'
-=======
                   expression: 'count(/QTech QSW SNMP/sensor.psu.status[sysPowerStatus.{#SNMPINDEX}],#1,"eq","{$PSU_CRIT_STATUS}")=1'
->>>>>>> afed3e3c
                   name: '{#SNMPINDEX}: Power supply is in critical state'
                   opdata: 'Current state: {ITEM.LASTVALUE1}'
                   priority: AVERAGE
@@ -409,7 +343,6 @@
           value: '65'
       valuemaps:
         -
-          uuid: fe2ada3a06844e138b3c4fed1a8c8d2d
           name: 'QTECH-MIB::sysFanStatus'
           mappings:
             -
@@ -419,7 +352,6 @@
               value: '1'
               newvalue: abnormal
         -
-          uuid: 439cee4220954720aa34725fdc6c365e
           name: 'QTECH-MIB::sysPowerStatus'
           mappings:
             -
@@ -433,7 +365,6 @@
               newvalue: 'not available'
   graphs:
     -
-      uuid: 037fef94d6d64392b0ed9143f8623586
       name: 'CPU utilization'
       ymin_type_1: FIXED
       ymax_type_1: FIXED
@@ -445,7 +376,6 @@
             host: 'QTech QSW SNMP'
             key: 'system.cpu.util[switchCpuUsage.0]'
     -
-      uuid: 2d662728c6ca4ff1a690a3eb2ab2e51b
       name: 'Memory utilization'
       ymin_type_1: FIXED
       ymax_type_1: FIXED
