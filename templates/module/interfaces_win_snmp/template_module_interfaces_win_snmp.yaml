zabbix_export:
  version: '5.4'
<<<<<<< HEAD
  date: '2021-02-23T11:04:52Z'
=======
  date: '2021-03-02T19:42:22Z'
>>>>>>> 02883586
  groups:
    -
      name: Templates/Modules
  templates:
    -
      template: 'Interfaces Windows SNMP'
      name: 'Interfaces Windows SNMP'
      description: |
        Template Interfaces Windows
        
        MIBs used:
        IF-MIB
        
        Known Issues:
        
          Description: 32bit counters are used in this template (since 64bit are not supported by Windows OS). If busy interfaces return incorrect bits sent/received - set update interval to 1m or less.
        
        Template tooling version used: 0.38
      groups:
        -
          name: Templates/Modules
      discovery_rules:
        -
          name: 'Network interfaces discovery'
          type: SNMP_AGENT
          snmp_oid: 'discovery[{#IFOPERSTATUS},1.3.6.1.2.1.2.2.1.8,{#IFADMINSTATUS},1.3.6.1.2.1.2.2.1.7,{#IFALIAS},1.3.6.1.2.1.31.1.1.1.18,{#IFNAME},1.3.6.1.2.1.31.1.1.1.1,{#IFDESCR},1.3.6.1.2.1.2.2.1.2,{#IFTYPE},1.3.6.1.2.1.2.2.1.3]'
          key: net.if.discovery
          delay: 1h
          filter:
            evaltype: AND
            conditions:
              -
                macro: '{#IFADMINSTATUS}'
                value: '{$NET.IF.IFADMINSTATUS.MATCHES}'
                formulaid: A
              -
                macro: '{#IFADMINSTATUS}'
                value: '{$NET.IF.IFADMINSTATUS.NOT_MATCHES}'
                operator: NOT_MATCHES_REGEX
                formulaid: B
              -
                macro: '{#IFOPERSTATUS}'
                value: '{$NET.IF.IFOPERSTATUS.MATCHES}'
                formulaid: I
              -
                macro: '{#IFOPERSTATUS}'
                value: '{$NET.IF.IFOPERSTATUS.NOT_MATCHES}'
                operator: NOT_MATCHES_REGEX
                formulaid: J
              -
                macro: '{#IFNAME}'
                value: '{$NET.IF.IFNAME.MATCHES}'
                formulaid: G
              -
                macro: '{#IFNAME}'
                value: '{$NET.IF.IFNAME.NOT_MATCHES}'
                operator: NOT_MATCHES_REGEX
                formulaid: H
              -
                macro: '{#IFDESCR}'
                value: '{$NET.IF.IFDESCR.MATCHES}'
                formulaid: E
              -
                macro: '{#IFDESCR}'
                value: '{$NET.IF.IFDESCR.NOT_MATCHES}'
                operator: NOT_MATCHES_REGEX
                formulaid: F
              -
                macro: '{#IFALIAS}'
                value: '{$NET.IF.IFALIAS.MATCHES}'
                formulaid: C
              -
                macro: '{#IFALIAS}'
                value: '{$NET.IF.IFALIAS.NOT_MATCHES}'
                operator: NOT_MATCHES_REGEX
                formulaid: D
              -
                macro: '{#IFTYPE}'
                value: '{$NET.IF.IFTYPE.MATCHES}'
                formulaid: K
              -
                macro: '{#IFTYPE}'
                value: '{$NET.IF.IFTYPE.NOT_MATCHES}'
                operator: NOT_MATCHES_REGEX
                formulaid: L
          description: 'Discovering interfaces from IF-MIB.'
          item_prototypes:
            -
              name: 'Interface {#IFNAME}({#IFALIAS}): Inbound packets discarded'
              type: SNMP_AGENT
              snmp_oid: '1.3.6.1.2.1.2.2.1.13.{#SNMPINDEX}'
              key: 'net.if.in.discards[ifInDiscards.{#SNMPINDEX}]'
              delay: 3m
              history: 7d
              description: |
                MIB: IF-MIB
                The number of inbound packets which were chosen to be discarded
                even though no errors had been detected to prevent their being deliverable to a higher-layer protocol.
                One possible reason for discarding such a packet could be to free up buffer space.
                Discontinuities in the value of this counter can occur at re-initialization of the management system,
                and at other times as indicated by the value of ifCounterDiscontinuityTime.
              preprocessing:
                -
                  type: CHANGE_PER_SECOND
                  parameters:
                    - ''
              tags:
                -
                  tag: Application
                  value: 'Interface {#IFNAME}({#IFALIAS})'
            -
              name: 'Interface {#IFNAME}({#IFALIAS}): Inbound packets with errors'
              type: SNMP_AGENT
              snmp_oid: '1.3.6.1.2.1.2.2.1.14.{#SNMPINDEX}'
              key: 'net.if.in.errors[ifInErrors.{#SNMPINDEX}]'
              delay: 3m
              history: 7d
              description: |
                MIB: IF-MIB
                For packet-oriented interfaces, the number of inbound packets that contained errors preventing them from being deliverable to a higher-layer protocol.  For character-oriented or fixed-length interfaces, the number of inbound transmission units that contained errors preventing them from being deliverable to a higher-layer protocol. Discontinuities in the value of this counter can occur at re-initialization of the management system, and at other times as indicated by the value of ifCounterDiscontinuityTime.
              preprocessing:
                -
                  type: CHANGE_PER_SECOND
                  parameters:
                    - ''
              tags:
                -
                  tag: Application
                  value: 'Interface {#IFNAME}({#IFALIAS})'
            -
              name: 'Interface {#IFNAME}({#IFALIAS}): Bits received'
              type: SNMP_AGENT
              snmp_oid: '1.3.6.1.2.1.2.2.1.10.{#SNMPINDEX}'
              key: 'net.if.in[ifInOctets.{#SNMPINDEX}]'
              delay: 3m
              history: 7d
              units: bps
              description: |
                MIB: IF-MIB
                The total number of octets received on the interface,including framing characters. Discontinuities in the value of this counter can occur at re-initialization of the management system, and atother times as indicated by the value of ifCounterDiscontinuityTime.
              preprocessing:
                -
                  type: CHANGE_PER_SECOND
                  parameters:
                    - ''
                -
                  type: MULTIPLIER
                  parameters:
                    - '8'
              tags:
                -
                  tag: Application
                  value: 'Interface {#IFNAME}({#IFALIAS})'
            -
              name: 'Interface {#IFNAME}({#IFALIAS}): Outbound packets discarded'
              type: SNMP_AGENT
              snmp_oid: '1.3.6.1.2.1.2.2.1.19.{#SNMPINDEX}'
              key: 'net.if.out.discards[ifOutDiscards.{#SNMPINDEX}]'
              delay: 3m
              history: 7d
              description: |
                MIB: IF-MIB
                The number of outbound packets which were chosen to be discarded
                even though no errors had been detected to prevent their being deliverable to a higher-layer protocol.
                One possible reason for discarding such a packet could be to free up buffer space.
                Discontinuities in the value of this counter can occur at re-initialization of the management system,
                and at other times as indicated by the value of ifCounterDiscontinuityTime.
              preprocessing:
                -
                  type: CHANGE_PER_SECOND
                  parameters:
                    - ''
              tags:
                -
                  tag: Application
                  value: 'Interface {#IFNAME}({#IFALIAS})'
            -
              name: 'Interface {#IFNAME}({#IFALIAS}): Outbound packets with errors'
              type: SNMP_AGENT
              snmp_oid: '1.3.6.1.2.1.2.2.1.20.{#SNMPINDEX}'
              key: 'net.if.out.errors[ifOutErrors.{#SNMPINDEX}]'
              delay: 3m
              history: 7d
              description: |
                MIB: IF-MIB
                For packet-oriented interfaces, the number of outbound packets that contained errors preventing them from being deliverable to a higher-layer protocol.  For character-oriented or fixed-length interfaces, the number of outbound transmission units that contained errors preventing them from being deliverable to a higher-layer protocol. Discontinuities in the value of this counter can occur at re-initialization of the management system, and at other times as indicated by the value of ifCounterDiscontinuityTime.
              preprocessing:
                -
                  type: CHANGE_PER_SECOND
                  parameters:
                    - ''
              tags:
                -
                  tag: Application
                  value: 'Interface {#IFNAME}({#IFALIAS})'
            -
              name: 'Interface {#IFNAME}({#IFALIAS}): Bits sent'
              type: SNMP_AGENT
              snmp_oid: '1.3.6.1.2.1.2.2.1.16.{#SNMPINDEX}'
              key: 'net.if.out[ifOutOctets.{#SNMPINDEX}]'
              delay: 3m
              history: 7d
              units: bps
              description: |
                MIB: IF-MIB
                The total number of octets transmitted out of the interface, including framing characters. Discontinuities in the value of this counter can occur at re-initialization of the management system, and at other times as indicated by the value of ifCounterDiscontinuityTime.
              preprocessing:
                -
                  type: CHANGE_PER_SECOND
                  parameters:
                    - ''
                -
                  type: MULTIPLIER
                  parameters:
                    - '8'
              tags:
                -
                  tag: Application
                  value: 'Interface {#IFNAME}({#IFALIAS})'
            -
              name: 'Interface {#IFNAME}({#IFALIAS}): Speed'
              type: SNMP_AGENT
              snmp_oid: '1.3.6.1.2.1.31.1.1.1.15.{#SNMPINDEX}'
              key: 'net.if.speed[ifHighSpeed.{#SNMPINDEX}]'
              delay: 5m
              history: 7d
              trends: 0d
              units: bps
              description: |
                MIB: IF-MIB
                An estimate of the interface's current bandwidth in units of 1,000,000 bits per second. If this object reports a value of `n' then the speed of the interface is somewhere in the range of `n-500,000' to`n+499,999'.  For interfaces which do not vary in bandwidth or for those where no accurate estimation can be made, this object should contain the nominal bandwidth. For a sub-layer which has no concept of bandwidth, this object should be zero.
              preprocessing:
                -
                  type: MULTIPLIER
                  parameters:
                    - '1000000'
                -
                  type: DISCARD_UNCHANGED_HEARTBEAT
                  parameters:
                    - 1h
              tags:
                -
                  tag: Application
                  value: 'Interface {#IFNAME}({#IFALIAS})'
            -
              name: 'Interface {#IFNAME}({#IFALIAS}): Operational status'
              type: SNMP_AGENT
              snmp_oid: '1.3.6.1.2.1.2.2.1.8.{#SNMPINDEX}'
              key: 'net.if.status[ifOperStatus.{#SNMPINDEX}]'
              history: 7d
              trends: '0'
              description: |
                MIB: IF-MIB
                The current operational state of the interface.
                - The testing(3) state indicates that no operational packet scan be passed
                - If ifAdminStatus is down(2) then ifOperStatus should be down(2)
                - If ifAdminStatus is changed to up(1) then ifOperStatus should change to up(1) if the interface is ready to transmit and receive network traffic
                - It should change todormant(5) if the interface is waiting for external actions (such as a serial line waiting for an incoming connection)
                - It should remain in the down(2) state if and only if there is a fault that prevents it from going to the up(1) state
                - It should remain in the notPresent(6) state if the interface has missing(typically, hardware) components.
              valuemap:
                name: 'IF-MIB::ifOperStatus'
              tags:
                -
                  tag: Application
                  value: 'Interface {#IFNAME}({#IFALIAS})'
              trigger_prototypes:
                -
                  expression: '{$IFCONTROL:"{#IFNAME}"}=1 and ({last()}=2 and {diff()}=1)'
                  recovery_mode: RECOVERY_EXPRESSION
                  recovery_expression: '{last()}<>2 or {$IFCONTROL:"{#IFNAME}"}=0'
                  name: 'Interface {#IFNAME}({#IFALIAS}): Link down'
                  opdata: 'Current state: {ITEM.LASTVALUE1}'
                  priority: AVERAGE
                  description: |
                    This trigger expression works as follows:
                    1. Can be triggered if operations status is down.
                    2. {$IFCONTROL:"{#IFNAME}"}=1 - user can redefine Context macro to value - 0. That marks this interface as not important. No new trigger will be fired if this interface is down.
                    3. {TEMPLATE_NAME:METRIC.diff()}=1) - trigger fires only if operational status was up(1) sometime before. (So, do not fire 'ethernal off' interfaces.)
                    
                    WARNING: if closed manually - won't fire again on next poll, because of .diff.
                  manual_close: 'YES'
            -
              name: 'Interface {#IFNAME}({#IFALIAS}): Interface type'
              type: SNMP_AGENT
              snmp_oid: '1.3.6.1.2.1.2.2.1.3.{#SNMPINDEX}'
              key: 'net.if.type[ifType.{#SNMPINDEX}]'
              delay: 1h
              history: 7d
              trends: 0d
              description: |
                MIB: IF-MIB
                The type of interface.
                Additional values for ifType are assigned by the Internet Assigned NumbersAuthority (IANA),
                through updating the syntax of the IANAifType textual convention.
              valuemap:
                name: 'IF-MIB::ifType'
              preprocessing:
                -
                  type: DISCARD_UNCHANGED_HEARTBEAT
                  parameters:
                    - 1d
              tags:
                -
                  tag: Application
                  value: 'Interface {#IFNAME}({#IFALIAS})'
          trigger_prototypes:
            -
              expression: |
                {Interfaces Windows SNMP:net.if.speed[ifHighSpeed.{#SNMPINDEX}].change()}<0 and {Interfaces Windows SNMP:net.if.speed[ifHighSpeed.{#SNMPINDEX}].last()}>0
                and (
                {Interfaces Windows SNMP:net.if.type[ifType.{#SNMPINDEX}].last()}=6 or
                {Interfaces Windows SNMP:net.if.type[ifType.{#SNMPINDEX}].last()}=7 or
                {Interfaces Windows SNMP:net.if.type[ifType.{#SNMPINDEX}].last()}=11 or
                {Interfaces Windows SNMP:net.if.type[ifType.{#SNMPINDEX}].last()}=62 or
                {Interfaces Windows SNMP:net.if.type[ifType.{#SNMPINDEX}].last()}=69 or
                {Interfaces Windows SNMP:net.if.type[ifType.{#SNMPINDEX}].last()}=117
                )
                and
                ({Interfaces Windows SNMP:net.if.status[ifOperStatus.{#SNMPINDEX}].last()}<>2)
              recovery_mode: RECOVERY_EXPRESSION
              recovery_expression: |
                ({Interfaces Windows SNMP:net.if.speed[ifHighSpeed.{#SNMPINDEX}].change()}>0 and {Interfaces Windows SNMP:net.if.speed[ifHighSpeed.{#SNMPINDEX}].prev()}>0) or
                ({Interfaces Windows SNMP:net.if.status[ifOperStatus.{#SNMPINDEX}].last()}=2)
              name: 'Interface {#IFNAME}({#IFALIAS}): Ethernet has changed to lower speed than it was before'
              opdata: 'Current reported speed: {ITEM.LASTVALUE1}'
              priority: INFO
              description: 'This Ethernet connection has transitioned down from its known maximum speed. This might be a sign of autonegotiation issues. Ack to close.'
              manual_close: 'YES'
              dependencies:
                -
                  name: 'Interface {#IFNAME}({#IFALIAS}): Link down'
                  expression: '{$IFCONTROL:"{#IFNAME}"}=1 and ({Interfaces Windows SNMP:net.if.status[ifOperStatus.{#SNMPINDEX}].last()}=2 and {Interfaces Windows SNMP:net.if.status[ifOperStatus.{#SNMPINDEX}].diff()}=1)'
                  recovery_expression: '{Interfaces Windows SNMP:net.if.status[ifOperStatus.{#SNMPINDEX}].last()}<>2 or {$IFCONTROL:"{#IFNAME}"}=0'
            -
              expression: |
                ({Interfaces Windows SNMP:net.if.in[ifInOctets.{#SNMPINDEX}].avg(15m)}>({$IF.UTIL.MAX:"{#IFNAME}"}/100)*{Interfaces Windows SNMP:net.if.speed[ifHighSpeed.{#SNMPINDEX}].last()} or
                {Interfaces Windows SNMP:net.if.out[ifOutOctets.{#SNMPINDEX}].avg(15m)}>({$IF.UTIL.MAX:"{#IFNAME}"}/100)*{Interfaces Windows SNMP:net.if.speed[ifHighSpeed.{#SNMPINDEX}].last()}) and
                {Interfaces Windows SNMP:net.if.speed[ifHighSpeed.{#SNMPINDEX}].last()}>0
              recovery_mode: RECOVERY_EXPRESSION
              recovery_expression: |
                {Interfaces Windows SNMP:net.if.in[ifInOctets.{#SNMPINDEX}].avg(15m)}<(({$IF.UTIL.MAX:"{#IFNAME}"}-3)/100)*{Interfaces Windows SNMP:net.if.speed[ifHighSpeed.{#SNMPINDEX}].last()} and
                {Interfaces Windows SNMP:net.if.out[ifOutOctets.{#SNMPINDEX}].avg(15m)}<(({$IF.UTIL.MAX:"{#IFNAME}"}-3)/100)*{Interfaces Windows SNMP:net.if.speed[ifHighSpeed.{#SNMPINDEX}].last()}
              name: 'Interface {#IFNAME}({#IFALIAS}): High bandwidth usage (>{$IF.UTIL.MAX:"{#IFNAME}"}% )'
              opdata: 'In: {ITEM.LASTVALUE1}, out: {ITEM.LASTVALUE3}, speed: {ITEM.LASTVALUE2}'
              priority: WARNING
              description: 'The network interface utilization is close to its estimated maximum bandwidth.'
              manual_close: 'YES'
              dependencies:
                -
                  name: 'Interface {#IFNAME}({#IFALIAS}): Link down'
                  expression: '{$IFCONTROL:"{#IFNAME}"}=1 and ({Interfaces Windows SNMP:net.if.status[ifOperStatus.{#SNMPINDEX}].last()}=2 and {Interfaces Windows SNMP:net.if.status[ifOperStatus.{#SNMPINDEX}].diff()}=1)'
                  recovery_expression: '{Interfaces Windows SNMP:net.if.status[ifOperStatus.{#SNMPINDEX}].last()}<>2 or {$IFCONTROL:"{#IFNAME}"}=0'
            -
              expression: |
                {Interfaces Windows SNMP:net.if.in.errors[ifInErrors.{#SNMPINDEX}].min(5m)}>{$IF.ERRORS.WARN:"{#IFNAME}"}
                or {Interfaces Windows SNMP:net.if.out.errors[ifOutErrors.{#SNMPINDEX}].min(5m)}>{$IF.ERRORS.WARN:"{#IFNAME}"}
              recovery_mode: RECOVERY_EXPRESSION
              recovery_expression: |
                {Interfaces Windows SNMP:net.if.in.errors[ifInErrors.{#SNMPINDEX}].max(5m)}<{$IF.ERRORS.WARN:"{#IFNAME}"}*0.8
                and {Interfaces Windows SNMP:net.if.out.errors[ifOutErrors.{#SNMPINDEX}].max(5m)}<{$IF.ERRORS.WARN:"{#IFNAME}"}*0.8
              name: 'Interface {#IFNAME}({#IFALIAS}): High error rate (>{$IF.ERRORS.WARN:"{#IFNAME}"} for 5m)'
              opdata: 'errors in: {ITEM.LASTVALUE1}, errors out: {ITEM.LASTVALUE2}'
              priority: WARNING
              description: 'Recovers when below 80% of {$IF.ERRORS.WARN:"{#IFNAME}"} threshold'
              manual_close: 'YES'
              dependencies:
                -
                  name: 'Interface {#IFNAME}({#IFALIAS}): Link down'
                  expression: '{$IFCONTROL:"{#IFNAME}"}=1 and ({Interfaces Windows SNMP:net.if.status[ifOperStatus.{#SNMPINDEX}].last()}=2 and {Interfaces Windows SNMP:net.if.status[ifOperStatus.{#SNMPINDEX}].diff()}=1)'
                  recovery_expression: '{Interfaces Windows SNMP:net.if.status[ifOperStatus.{#SNMPINDEX}].last()}<>2 or {$IFCONTROL:"{#IFNAME}"}=0'
          graph_prototypes:
            -
              name: 'Interface {#IFNAME}({#IFALIAS}): Network traffic'
              graph_items:
                -
                  drawtype: GRADIENT_LINE
                  color: 1A7C11
                  item:
                    host: 'Interfaces Windows SNMP'
                    key: 'net.if.in[ifInOctets.{#SNMPINDEX}]'
                -
                  sortorder: '1'
                  drawtype: BOLD_LINE
                  color: 2774A4
                  item:
                    host: 'Interfaces Windows SNMP'
                    key: 'net.if.out[ifOutOctets.{#SNMPINDEX}]'
                -
                  sortorder: '2'
                  color: F63100
                  yaxisside: RIGHT
                  item:
                    host: 'Interfaces Windows SNMP'
                    key: 'net.if.out.errors[ifOutErrors.{#SNMPINDEX}]'
                -
                  sortorder: '3'
                  color: A54F10
                  yaxisside: RIGHT
                  item:
                    host: 'Interfaces Windows SNMP'
                    key: 'net.if.in.errors[ifInErrors.{#SNMPINDEX}]'
                -
                  sortorder: '4'
                  color: FC6EA3
                  yaxisside: RIGHT
                  item:
                    host: 'Interfaces Windows SNMP'
                    key: 'net.if.out.discards[ifOutDiscards.{#SNMPINDEX}]'
                -
                  sortorder: '5'
                  color: 6C59DC
                  yaxisside: RIGHT
                  item:
                    host: 'Interfaces Windows SNMP'
                    key: 'net.if.in.discards[ifInDiscards.{#SNMPINDEX}]'
      macros:
        -
          macro: '{$IF.ERRORS.WARN}'
          value: '2'
        -
          macro: '{$IF.UTIL.MAX}'
          value: '90'
        -
          macro: '{$IFCONTROL}'
          value: '1'
        -
          macro: '{$NET.IF.IFADMINSTATUS.MATCHES}'
          value: '^.*$'
        -
          macro: '{$NET.IF.IFADMINSTATUS.NOT_MATCHES}'
          value: ^2$
          description: 'Ignore down(2) administrative status'
        -
          macro: '{$NET.IF.IFALIAS.MATCHES}'
          value: '.*'
        -
          macro: '{$NET.IF.IFALIAS.NOT_MATCHES}'
          value: CHANGE_IF_NEEDED
        -
          macro: '{$NET.IF.IFDESCR.MATCHES}'
          value: '.*'
        -
          macro: '{$NET.IF.IFDESCR.NOT_MATCHES}'
          value: Miniport|Virtual|Teredo|Kernel|Loopback|Bluetooth|HTTPS|6to4|QoS|Layer|isatap|ISATAP
        -
          macro: '{$NET.IF.IFNAME.MATCHES}'
          value: '^.*$'
        -
          macro: '{$NET.IF.IFNAME.NOT_MATCHES}'
          value: '(^Software Loopback Interface|^NULL[0-9.]*$|^[Ll]o[0-9.]*$|^[Ss]ystem$|^Nu[0-9.]*$|^veth[0-9a-z]+$|docker[0-9]+|br-[a-z0-9]{12})'
          description: 'Filter out loopbacks, nulls, docker veth links and docker0 bridge by default'
        -
          macro: '{$NET.IF.IFOPERSTATUS.MATCHES}'
          value: '^.*$'
        -
          macro: '{$NET.IF.IFOPERSTATUS.NOT_MATCHES}'
          value: ^6$
          description: 'Ignore notPresent(6)'
        -
          macro: '{$NET.IF.IFTYPE.MATCHES}'
          value: '.*'
        -
          macro: '{$NET.IF.IFTYPE.NOT_MATCHES}'
          value: CHANGE_IF_NEEDED
      dashboards:
        -
          name: 'Network interfaces'
          widgets:
            -
              type: GRAPH_PROTOTYPE
              width: '24'
              height: '12'
              fields:
                -
                  type: INTEGER
                  name: columns
                  value: '1'
                -
                  type: INTEGER
                  name: rows
                  value: '3'
                -
                  type: GRAPH_PROTOTYPE
                  name: graphid
                  value:
                    name: 'Interface {#IFNAME}({#IFALIAS}): Network traffic'
                    host: 'Interfaces Windows SNMP'
      valuemaps:
        -
          name: 'IF-MIB::ifOperStatus'
          mappings:
            -
              value: '1'
              newvalue: up
            -
              value: '2'
              newvalue: down
            -
              value: '4'
              newvalue: unknown
            -
              value: '5'
              newvalue: dormant
            -
              value: '6'
              newvalue: notPresent
            -
              value: '7'
              newvalue: lowerLayerDown
        -
          name: 'IF-MIB::ifType'
          mappings:
            -
              value: '1'
              newvalue: other
            -
              value: '2'
              newvalue: regular1822
            -
              value: '3'
              newvalue: hdh1822
            -
              value: '4'
              newvalue: ddnX25
            -
              value: '5'
              newvalue: rfc877x25
            -
              value: '6'
              newvalue: ethernetCsmacd
            -
              value: '7'
              newvalue: iso88023Csmacd
            -
              value: '8'
              newvalue: iso88024TokenBus
            -
              value: '9'
              newvalue: iso88025TokenRing
            -
              value: '10'
              newvalue: iso88026Man
            -
              value: '11'
              newvalue: starLan
            -
              value: '12'
              newvalue: proteon10Mbit
            -
              value: '13'
              newvalue: proteon80Mbit
            -
              value: '14'
              newvalue: hyperchannel
            -
              value: '15'
              newvalue: fddi
            -
              value: '16'
              newvalue: lapb
            -
              value: '17'
              newvalue: sdlc
            -
              value: '18'
              newvalue: ds1
            -
              value: '19'
              newvalue: e1
            -
              value: '20'
              newvalue: basicISDN
            -
              value: '21'
              newvalue: primaryISDN
            -
              value: '22'
              newvalue: propPointToPointSerial
            -
              value: '23'
              newvalue: ppp
            -
              value: '24'
              newvalue: softwareLoopback
            -
              value: '25'
              newvalue: eon
            -
              value: '26'
              newvalue: ethernet3Mbit
            -
              value: '27'
              newvalue: nsip
            -
              value: '28'
              newvalue: slip
            -
              value: '29'
              newvalue: ultra
            -
              value: '30'
              newvalue: ds3
            -
              value: '31'
              newvalue: sip
            -
              value: '32'
              newvalue: frameRelay
            -
              value: '33'
              newvalue: rs232
            -
              value: '34'
              newvalue: para
            -
              value: '35'
              newvalue: arcnet
            -
              value: '36'
              newvalue: arcnetPlus
            -
              value: '37'
              newvalue: atm
            -
              value: '38'
              newvalue: miox25
            -
              value: '39'
              newvalue: sonet
            -
              value: '40'
              newvalue: x25ple
            -
              value: '41'
              newvalue: iso88022llc
            -
              value: '42'
              newvalue: localTalk
            -
              value: '43'
              newvalue: smdsDxi
            -
              value: '44'
              newvalue: frameRelayService
            -
              value: '45'
              newvalue: v35
            -
              value: '46'
              newvalue: hssi
            -
              value: '47'
              newvalue: hippi
            -
              value: '48'
              newvalue: modem
            -
              value: '49'
              newvalue: aal5
            -
              value: '50'
              newvalue: sonetPath
            -
              value: '51'
              newvalue: sonetVT
            -
              value: '52'
              newvalue: smdsIcip
            -
              value: '53'
              newvalue: propVirtual
            -
              value: '54'
              newvalue: propMultiplexor
            -
              value: '55'
              newvalue: ieee80212
            -
              value: '56'
              newvalue: fibreChannel
            -
              value: '57'
              newvalue: hippiInterface
            -
              value: '58'
              newvalue: frameRelayInterconnect
            -
              value: '59'
              newvalue: aflane8023
            -
              value: '60'
              newvalue: aflane8025
            -
              value: '61'
              newvalue: cctEmul
            -
              value: '62'
              newvalue: fastEther
            -
              value: '63'
              newvalue: isdn
            -
              value: '64'
              newvalue: v11
            -
              value: '65'
              newvalue: v36
            -
              value: '66'
              newvalue: g703at64k
            -
              value: '67'
              newvalue: g703at2mb
            -
              value: '68'
              newvalue: qllc
            -
              value: '69'
              newvalue: fastEtherFX
            -
              value: '70'
              newvalue: channel
            -
              value: '71'
              newvalue: ieee80211
            -
              value: '72'
              newvalue: ibm370parChan
            -
              value: '73'
              newvalue: escon
            -
              value: '74'
              newvalue: dlsw
            -
              value: '75'
              newvalue: isdns
            -
              value: '76'
              newvalue: isdnu
            -
              value: '77'
              newvalue: lapd
            -
              value: '78'
              newvalue: ipSwitch
            -
              value: '79'
              newvalue: rsrb
            -
              value: '80'
              newvalue: atmLogical
            -
              value: '81'
              newvalue: ds0
            -
              value: '82'
              newvalue: ds0Bundle
            -
              value: '83'
              newvalue: bsc
            -
              value: '84'
              newvalue: async
            -
              value: '85'
              newvalue: cnr
            -
              value: '86'
              newvalue: iso88025Dtr
            -
              value: '87'
              newvalue: eplrs
            -
              value: '88'
              newvalue: arap
            -
              value: '89'
              newvalue: propCnls
            -
              value: '90'
              newvalue: hostPad
            -
              value: '91'
              newvalue: termPad
            -
              value: '92'
              newvalue: frameRelayMPI
            -
              value: '93'
              newvalue: x213
            -
              value: '94'
              newvalue: adsl
            -
              value: '95'
              newvalue: radsl
            -
              value: '96'
              newvalue: sdsl
            -
              value: '97'
              newvalue: vdsl
            -
              value: '98'
              newvalue: iso88025CRFPInt
            -
              value: '99'
              newvalue: myrinet
            -
              value: '100'
              newvalue: voiceEM
            -
              value: '101'
              newvalue: voiceFXO
            -
              value: '102'
              newvalue: voiceFXS
            -
              value: '103'
              newvalue: voiceEncap
            -
              value: '104'
              newvalue: voiceOverIp
            -
              value: '105'
              newvalue: atmDxi
            -
              value: '106'
              newvalue: atmFuni
            -
              value: '107'
              newvalue: atmIma
            -
              value: '108'
              newvalue: pppMultilinkBundle
            -
              value: '109'
              newvalue: ipOverCdlc
            -
              value: '110'
              newvalue: ipOverClaw
            -
              value: '111'
              newvalue: stackToStack
            -
              value: '112'
              newvalue: virtualIpAddress
            -
              value: '113'
              newvalue: mpc
            -
              value: '114'
              newvalue: ipOverAtm
            -
              value: '115'
              newvalue: iso88025Fiber
            -
              value: '116'
              newvalue: tdlc
            -
              value: '117'
              newvalue: gigabitEthernet
            -
              value: '118'
              newvalue: hdlc
            -
              value: '119'
              newvalue: lapf
            -
              value: '120'
              newvalue: v37
            -
              value: '121'
              newvalue: x25mlp
            -
              value: '122'
              newvalue: x25huntGroup
            -
              value: '123'
              newvalue: trasnpHdlc
            -
              value: '124'
              newvalue: interleave
            -
              value: '125'
              newvalue: fast
            -
              value: '126'
              newvalue: ip
            -
              value: '127'
              newvalue: docsCableMaclayer
            -
              value: '128'
              newvalue: docsCableDownstream
            -
              value: '129'
              newvalue: docsCableUpstream
            -
              value: '130'
              newvalue: a12MppSwitch
            -
              value: '131'
              newvalue: tunnel
            -
              value: '132'
              newvalue: coffee
            -
              value: '133'
              newvalue: ces
            -
              value: '134'
              newvalue: atmSubInterface
            -
              value: '135'
              newvalue: l2vlan
            -
              value: '136'
              newvalue: l3ipvlan
            -
              value: '137'
              newvalue: l3ipxvlan
            -
              value: '138'
              newvalue: digitalPowerline
            -
              value: '139'
              newvalue: mediaMailOverIp
            -
              value: '140'
              newvalue: dtm
            -
              value: '141'
              newvalue: dcn
            -
              value: '142'
              newvalue: ipForward
            -
              value: '143'
              newvalue: msdsl
            -
              value: '144'
              newvalue: ieee1394
            -
              value: '145'
              newvalue: if-gsn
            -
              value: '146'
              newvalue: dvbRccMacLayer
            -
              value: '147'
              newvalue: dvbRccDownstream
            -
              value: '148'
              newvalue: dvbRccUpstream
            -
              value: '149'
              newvalue: atmVirtual
            -
              value: '150'
              newvalue: mplsTunnel
            -
              value: '151'
              newvalue: srp
            -
              value: '152'
              newvalue: voiceOverAtm
            -
              value: '153'
              newvalue: voiceOverFrameRelay
            -
              value: '154'
              newvalue: idsl
            -
              value: '155'
              newvalue: compositeLink
            -
              value: '156'
              newvalue: ss7SigLink
            -
              value: '157'
              newvalue: propWirelessP2P
            -
              value: '158'
              newvalue: frForward
            -
              value: '159'
              newvalue: rfc1483
            -
              value: '160'
              newvalue: usb
            -
              value: '161'
              newvalue: ieee8023adLag
            -
              value: '162'
              newvalue: bgppolicyaccounting
            -
              value: '163'
              newvalue: frf16MfrBundle
            -
              value: '164'
              newvalue: h323Gatekeeper
            -
              value: '165'
              newvalue: h323Proxy
            -
              value: '166'
              newvalue: mpls
            -
              value: '167'
              newvalue: mfSigLink
            -
              value: '168'
              newvalue: hdsl2
            -
              value: '169'
              newvalue: shdsl
            -
              value: '170'
              newvalue: ds1FDL
            -
              value: '171'
              newvalue: pos
            -
              value: '172'
              newvalue: dvbAsiIn
            -
              value: '173'
              newvalue: dvbAsiOut
            -
              value: '174'
              newvalue: plc
            -
              value: '175'
              newvalue: nfas
            -
              value: '176'
              newvalue: tr008
            -
              value: '177'
              newvalue: gr303RDT
            -
              value: '178'
              newvalue: gr303IDT
            -
              value: '179'
              newvalue: isup
            -
              value: '180'
              newvalue: propDocsWirelessMaclayer
            -
              value: '181'
              newvalue: propDocsWirelessDownstream
            -
              value: '182'
              newvalue: propDocsWirelessUpstream
            -
              value: '183'
              newvalue: hiperlan2
            -
              value: '184'
              newvalue: propBWAp2Mp
            -
              value: '185'
              newvalue: sonetOverheadChannel
            -
              value: '186'
              newvalue: digitalWrapperOverheadChannel
            -
              value: '187'
              newvalue: aal2
            -
              value: '188'
              newvalue: radioMAC
            -
              value: '189'
              newvalue: atmRadio
            -
              value: '190'
              newvalue: imt
            -
              value: '191'
              newvalue: mvl
            -
              value: '192'
              newvalue: reachDSL
            -
              value: '193'
              newvalue: frDlciEndPt
            -
              value: '194'
              newvalue: atmVciEndPt
            -
              value: '195'
              newvalue: opticalChannel
            -
              value: '196'
              newvalue: opticalTransport
            -
              value: '197'
              newvalue: propAtm
            -
              value: '198'
              newvalue: voiceOverCable
            -
              value: '199'
              newvalue: infiniband
            -
              value: '200'
              newvalue: teLink
            -
              value: '201'
              newvalue: q2931
            -
              value: '202'
              newvalue: virtualTg
            -
              value: '203'
              newvalue: sipTg
            -
              value: '204'
              newvalue: sipSig
            -
              value: '205'
              newvalue: docsCableUpstreamChannel
            -
              value: '206'
              newvalue: econet
            -
              value: '207'
              newvalue: pon155
            -
              value: '208'
              newvalue: pon622
            -
              value: '209'
              newvalue: bridge
            -
              value: '210'
              newvalue: linegroup
            -
              value: '211'
              newvalue: voiceEMFGD
            -
              value: '212'
              newvalue: voiceFGDEANA
            -
              value: '213'
              newvalue: voiceDID
            -
              value: '214'
              newvalue: mpegTransport
            -
              value: '215'
              newvalue: sixToFour
            -
              value: '216'
              newvalue: gtp
            -
              value: '217'
              newvalue: pdnEtherLoop1
            -
              value: '218'
              newvalue: pdnEtherLoop2
            -
              value: '219'
              newvalue: opticalChannelGroup
            -
              value: '220'
              newvalue: homepna
            -
              value: '221'
              newvalue: gfp
            -
              value: '222'
              newvalue: ciscoISLvlan
            -
              value: '223'
              newvalue: actelisMetaLOOP
            -
              value: '224'
              newvalue: fcipLink
            -
              value: '225'
              newvalue: rpr
            -
              value: '226'
              newvalue: qam
            -
              value: '227'
              newvalue: lmp
            -
              value: '228'
              newvalue: cblVectaStar
            -
              value: '229'
              newvalue: docsCableMCmtsDownstream
            -
              value: '230'
              newvalue: adsl2
            -
              value: '231'
              newvalue: macSecControlledIF
            -
              value: '232'
              newvalue: macSecUncontrolledIF
            -
              value: '233'
              newvalue: aviciOpticalEther
            -
              value: '234'
              newvalue: atmbond
            -
              value: '235'
              newvalue: voiceFGDOS
            -
              value: '236'
              newvalue: mocaVersion1
            -
              value: '237'
              newvalue: ieee80216WMAN
            -
              value: '238'
              newvalue: adsl2plus
            -
              value: '239'
              newvalue: dvbRcsMacLayer
            -
              value: '240'
              newvalue: dvbTdm
            -
              value: '241'
              newvalue: dvbRcsTdma
            -
              value: '242'
              newvalue: x86Laps
            -
              value: '243'
              newvalue: wwanPP
            -
              value: '244'
              newvalue: wwanPP2
            -
              value: '245'
              newvalue: voiceEBS
            -
              value: '246'
              newvalue: ifPwType
            -
              value: '247'
              newvalue: ilan
            -
              value: '248'
              newvalue: pip
            -
              value: '249'
              newvalue: aluELP
            -
              value: '250'
              newvalue: gpon
            -
              value: '251'
              newvalue: vdsl2
            -
              value: '252'
              newvalue: capwapDot11Profile
            -
              value: '253'
              newvalue: capwapDot11Bss
            -
              value: '254'
              newvalue: capwapWtpVirtualRadio
            -
              value: '255'
              newvalue: bits
            -
              value: '256'
              newvalue: docsCableUpstreamRfPort
            -
              value: '257'
              newvalue: cableDownstreamRfPort
            -
              value: '258'
              newvalue: vmwareVirtualNic
            -
              value: '259'
              newvalue: ieee802154
            -
              value: '260'
              newvalue: otnOdu
            -
              value: '261'
              newvalue: otnOtu
            -
              value: '262'
              newvalue: ifVfiType
            -
              value: '263'
              newvalue: g9981
            -
              value: '264'
              newvalue: g9982
            -
              value: '265'
              newvalue: g9983
            -
              value: '266'
              newvalue: aluEpon
            -
              value: '267'
              newvalue: aluEponOnu
            -
              value: '268'
              newvalue: aluEponPhysicalUni
            -
              value: '269'
              newvalue: aluEponLogicalLink
            -
              value: '270'
              newvalue: aluGponOnu
            -
              value: '271'
              newvalue: aluGponPhysicalUni
            -
              value: '272'
              newvalue: vmwareNicTeam
            -
              value: '277'
              newvalue: docsOfdmDownstream
            -
              value: '278'
              newvalue: docsOfdmaUpstream
            -
              value: '279'
              newvalue: gfast
            -
              value: '280'
              newvalue: sdci
            -
              value: '281'
              newvalue: xboxWireless
            -
              value: '282'
              newvalue: fastdsl
            -
              value: '283'
              newvalue: docsCableScte55d1FwdOob
            -
              value: '284'
              newvalue: docsCableScte55d1RetOob
            -
              value: '285'
              newvalue: docsCableScte55d2DsOob
            -
              value: '286'
              newvalue: docsCableScte55d2UsOob
            -
              value: '287'
              newvalue: docsCableNdf
            -
              value: '288'
              newvalue: docsCableNdr
            -
              value: '289'
              newvalue: ptm
            -
              value: '290'
              newvalue: ghn<|MERGE_RESOLUTION|>--- conflicted
+++ resolved
@@ -1,10 +1,6 @@
 zabbix_export:
   version: '5.4'
-<<<<<<< HEAD
-  date: '2021-02-23T11:04:52Z'
-=======
   date: '2021-03-02T19:42:22Z'
->>>>>>> 02883586
   groups:
     -
       name: Templates/Modules
