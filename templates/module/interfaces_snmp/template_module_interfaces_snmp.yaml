--- conflicted
+++ resolved
@@ -3,11 +3,9 @@
   date: '2021-05-09T00:00:00Z'
   groups:
     -
-      uuid: 57b7ae836ca64446ba2c296389c009b7
       name: Templates/Modules
   templates:
     -
-      uuid: 809cd59886464ff3ad0a66d16fb1f2d8
       template: 'Interfaces SNMP'
       name: 'Interfaces SNMP'
       description: |
@@ -22,7 +20,6 @@
           name: Templates/Modules
       discovery_rules:
         -
-          uuid: ea9babbf98cf48688aa00faf500e171e
           name: 'Network interfaces discovery'
           type: SNMP_AGENT
           snmp_oid: 'discovery[{#IFOPERSTATUS},1.3.6.1.2.1.2.2.1.8,{#IFADMINSTATUS},1.3.6.1.2.1.2.2.1.7,{#IFALIAS},1.3.6.1.2.1.31.1.1.1.18,{#IFNAME},1.3.6.1.2.1.31.1.1.1.1,{#IFDESCR},1.3.6.1.2.1.2.2.1.2,{#IFTYPE},1.3.6.1.2.1.2.2.1.3]'
@@ -88,7 +85,6 @@
           description: 'Discovering interfaces from IF-MIB.'
           item_prototypes:
             -
-              uuid: 2ba24b3517aa4dbfb2d56f9e6c082668
               name: 'Interface {#IFNAME}({#IFALIAS}): Inbound packets discarded'
               type: SNMP_AGENT
               snmp_oid: '1.3.6.1.2.1.2.2.1.13.{#SNMPINDEX}'
@@ -112,7 +108,6 @@
                   tag: Application
                   value: 'Interface {#IFNAME}({#IFALIAS})'
             -
-              uuid: 2c7296aa56884ef48bb66c25097848f9
               name: 'Interface {#IFNAME}({#IFALIAS}): Inbound packets with errors'
               type: SNMP_AGENT
               snmp_oid: '1.3.6.1.2.1.2.2.1.14.{#SNMPINDEX}'
@@ -132,7 +127,6 @@
                   tag: Application
                   value: 'Interface {#IFNAME}({#IFALIAS})'
             -
-              uuid: 633cdf45222b454198ec66308aa7a55d
               name: 'Interface {#IFNAME}({#IFALIAS}): Bits received'
               type: SNMP_AGENT
               snmp_oid: '1.3.6.1.2.1.31.1.1.1.6.{#SNMPINDEX}'
@@ -157,7 +151,6 @@
                   tag: Application
                   value: 'Interface {#IFNAME}({#IFALIAS})'
             -
-              uuid: baca586b493448959a945c9433c38fe7
               name: 'Interface {#IFNAME}({#IFALIAS}): Outbound packets discarded'
               type: SNMP_AGENT
               snmp_oid: '1.3.6.1.2.1.2.2.1.19.{#SNMPINDEX}'
@@ -181,7 +174,6 @@
                   tag: Application
                   value: 'Interface {#IFNAME}({#IFALIAS})'
             -
-              uuid: 2712f191e05046da85321c0ceeea85b3
               name: 'Interface {#IFNAME}({#IFALIAS}): Outbound packets with errors'
               type: SNMP_AGENT
               snmp_oid: '1.3.6.1.2.1.2.2.1.20.{#SNMPINDEX}'
@@ -201,7 +193,6 @@
                   tag: Application
                   value: 'Interface {#IFNAME}({#IFALIAS})'
             -
-              uuid: 9037dd45e90a45baa58014d20db3ab0f
               name: 'Interface {#IFNAME}({#IFALIAS}): Bits sent'
               type: SNMP_AGENT
               snmp_oid: '1.3.6.1.2.1.31.1.1.1.10.{#SNMPINDEX}'
@@ -226,7 +217,6 @@
                   tag: Application
                   value: 'Interface {#IFNAME}({#IFALIAS})'
             -
-              uuid: b63cb94bb9954ee4ab56d2a7d25d5957
               name: 'Interface {#IFNAME}({#IFALIAS}): Speed'
               type: SNMP_AGENT
               snmp_oid: '1.3.6.1.2.1.31.1.1.1.15.{#SNMPINDEX}'
@@ -252,7 +242,6 @@
                   tag: Application
                   value: 'Interface {#IFNAME}({#IFALIAS})'
             -
-              uuid: 0ac3b237358a4df69712d3829341766b
               name: 'Interface {#IFNAME}({#IFALIAS}): Operational status'
               type: SNMP_AGENT
               snmp_oid: '1.3.6.1.2.1.2.2.1.8.{#SNMPINDEX}'
@@ -276,12 +265,7 @@
                   value: 'Interface {#IFNAME}({#IFALIAS})'
               trigger_prototypes:
                 -
-<<<<<<< HEAD
-                  uuid: d329b9e1a4f745c7a52f080ac418a7df
-                  expression: '{$IFCONTROL:"{#IFNAME}"}=1 and ({last()}=2 and {diff()}=1)'
-=======
                   expression: '{$IFCONTROL:"{#IFNAME}"}=1 and (last(/Interfaces SNMP/net.if.status[ifOperStatus.{#SNMPINDEX}])=2 and (last(/Interfaces SNMP/net.if.status[ifOperStatus.{#SNMPINDEX}],#1)<>last(/Interfaces SNMP/net.if.status[ifOperStatus.{#SNMPINDEX}],#2))=1)'
->>>>>>> afed3e3c
                   recovery_mode: RECOVERY_EXPRESSION
                   recovery_expression: 'last(/Interfaces SNMP/net.if.status[ifOperStatus.{#SNMPINDEX}])<>2 or {$IFCONTROL:"{#IFNAME}"}=0'
                   name: 'Interface {#IFNAME}({#IFALIAS}): Link down'
@@ -296,7 +280,6 @@
                     WARNING: if closed manually - won't fire again on next poll, because of .diff.
                   manual_close: 'YES'
             -
-              uuid: 565967032d23436486868eb495f7ed17
               name: 'Interface {#IFNAME}({#IFALIAS}): Interface type'
               type: SNMP_AGENT
               snmp_oid: '1.3.6.1.2.1.2.2.1.3.{#SNMPINDEX}'
@@ -322,7 +305,6 @@
                   value: 'Interface {#IFNAME}({#IFALIAS})'
           trigger_prototypes:
             -
-              uuid: 7a6d47cde27e455bb5c49f1f46f057b1
               expression: |
                 change(/Interfaces SNMP/net.if.speed[ifHighSpeed.{#SNMPINDEX}])<0 and last(/Interfaces SNMP/net.if.speed[ifHighSpeed.{#SNMPINDEX}])>0
                 and (
@@ -350,7 +332,6 @@
                   expression: '{$IFCONTROL:"{#IFNAME}"}=1 and (last(/Interfaces SNMP/net.if.status[ifOperStatus.{#SNMPINDEX}])=2 and (last(/Interfaces SNMP/net.if.status[ifOperStatus.{#SNMPINDEX}],#1)<>last(/Interfaces SNMP/net.if.status[ifOperStatus.{#SNMPINDEX}],#2))=1)'
                   recovery_expression: 'last(/Interfaces SNMP/net.if.status[ifOperStatus.{#SNMPINDEX}])<>2 or {$IFCONTROL:"{#IFNAME}"}=0'
             -
-              uuid: 556ae44e975e454bb08c47c484668c32
               expression: |
                 (avg(/Interfaces SNMP/net.if.in[ifHCInOctets.{#SNMPINDEX}],15m)>({$IF.UTIL.MAX:"{#IFNAME}"}/100)*last(/Interfaces SNMP/net.if.speed[ifHighSpeed.{#SNMPINDEX}]) or
                 avg(/Interfaces SNMP/net.if.out[ifHCOutOctets.{#SNMPINDEX}],15m)>({$IF.UTIL.MAX:"{#IFNAME}"}/100)*last(/Interfaces SNMP/net.if.speed[ifHighSpeed.{#SNMPINDEX}])) and
@@ -370,7 +351,6 @@
                   expression: '{$IFCONTROL:"{#IFNAME}"}=1 and (last(/Interfaces SNMP/net.if.status[ifOperStatus.{#SNMPINDEX}])=2 and (last(/Interfaces SNMP/net.if.status[ifOperStatus.{#SNMPINDEX}],#1)<>last(/Interfaces SNMP/net.if.status[ifOperStatus.{#SNMPINDEX}],#2))=1)'
                   recovery_expression: 'last(/Interfaces SNMP/net.if.status[ifOperStatus.{#SNMPINDEX}])<>2 or {$IFCONTROL:"{#IFNAME}"}=0'
             -
-              uuid: 01c98f79752b4c9796ae7d4616abb78a
               expression: |
                 min(/Interfaces SNMP/net.if.in.errors[ifInErrors.{#SNMPINDEX}],5m)>{$IF.ERRORS.WARN:"{#IFNAME}"}
                 or min(/Interfaces SNMP/net.if.out.errors[ifOutErrors.{#SNMPINDEX}],5m)>{$IF.ERRORS.WARN:"{#IFNAME}"}
@@ -390,7 +370,6 @@
                   recovery_expression: 'last(/Interfaces SNMP/net.if.status[ifOperStatus.{#SNMPINDEX}])<>2 or {$IFCONTROL:"{#IFNAME}"}=0'
           graph_prototypes:
             -
-              uuid: 748719ae10ea43da9efec7225dac54cb
               name: 'Interface {#IFNAME}({#IFALIAS}): Network traffic'
               graph_items:
                 -
@@ -486,7 +465,6 @@
           value: CHANGE_IF_NEEDED
       dashboards:
         -
-          uuid: b06fc59c5e744962b1ac5314e7e12cec
           name: 'Network interfaces'
           pages:
             -
@@ -516,7 +494,6 @@
                         host: 'Interfaces SNMP'
       valuemaps:
         -
-          uuid: 692e46f1836c4e2682a0dc882fec89a0
           name: 'IF-MIB::ifOperStatus'
           mappings:
             -
@@ -538,7 +515,6 @@
               value: '7'
               newvalue: lowerLayerDown
         -
-          uuid: 7a288ac5cdbf429b9d568b12b312ad70
           name: 'IF-MIB::ifType'
           mappings:
             -
