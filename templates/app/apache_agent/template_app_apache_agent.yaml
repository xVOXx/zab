zabbix_export:
  version: '5.4'
  date: '2021-05-09T00:00:00Z'
  groups:
    -
      uuid: a571c0d144b14fd4a87a9d9b2aa9fcd6
      name: Templates/Applications
  templates:
    -
      uuid: a8d91e4f36794e32b73090d5edf3d7ae
      template: 'Apache by Zabbix agent'
      name: 'Apache by Zabbix agent'
      description: |
        Get metrics from mod_status module using HTTP agent.
        https://httpd.apache.org/docs/current/mod/mod_status.html
        
        You can discuss this template or leave feedback on our forum https://www.zabbix.com/forum/zabbix-suggestions-and-feedback/384764-discussion-thread-for-official-zabbix-template-apache
        
        Template tooling version used: 0.38
      groups:
        -
          name: Templates/Applications
      items:
        -
          uuid: 2d3ebb059bd944ee8a7b95e2c60b08f0
          name: 'Apache: Total bytes'
          type: DEPENDENT
          key: apache.bytes
          delay: '0'
          history: 7d
          value_type: FLOAT
          units: B
          description: 'Total bytes served'
          preprocessing:
            -
              type: JSONPATH
              parameters:
                - '$["Total kBytes"]'
            -
              type: MULTIPLIER
              parameters:
                - '1024'
          master_item:
            key: 'web.page.get["{$APACHE.STATUS.SCHEME}://{$APACHE.STATUS.HOST}:{$APACHE.STATUS.PORT}/{$APACHE.STATUS.PATH}"]'
          tags:
            -
              tag: Application
              value: Apache
        -
          uuid: be97c53d82f846cdbc2d0ec640435b6f
          name: 'Apache: Bytes per second'
          type: DEPENDENT
          key: apache.bytes.rate
          delay: '0'
          history: 7d
          value_type: FLOAT
          units: Bps
          description: |
            Calculated as change rate for 'Total bytes' stat.
            BytesPerSec is not used, as it counts average since last Apache server start.
          preprocessing:
            -
              type: JSONPATH
              parameters:
                - '$["Total kBytes"]'
            -
              type: MULTIPLIER
              parameters:
                - '1024'
            -
              type: CHANGE_PER_SECOND
              parameters:
                - ''
          master_item:
            key: 'web.page.get["{$APACHE.STATUS.SCHEME}://{$APACHE.STATUS.HOST}:{$APACHE.STATUS.PORT}/{$APACHE.STATUS.PATH}"]'
          tags:
            -
              tag: Application
              value: Apache
        -
          uuid: 5919f29c692b468fb5642e83f408c2e5
          name: 'Apache: Total requests'
          type: DEPENDENT
          key: apache.requests
          delay: '0'
          history: 7d
          description: 'A total number of accesses'
          preprocessing:
            -
              type: JSONPATH
              parameters:
                - '$["Total Accesses"]'
          master_item:
            key: 'web.page.get["{$APACHE.STATUS.SCHEME}://{$APACHE.STATUS.HOST}:{$APACHE.STATUS.PORT}/{$APACHE.STATUS.PATH}"]'
          tags:
            -
              tag: Application
              value: Apache
        -
          uuid: 7e1e674a23d24fafa31b76a048fe9fd0
          name: 'Apache: Requests per second'
          type: DEPENDENT
          key: apache.requests.rate
          delay: '0'
          history: 7d
          value_type: FLOAT
          description: |
            Calculated as change rate for 'Total requests' stat.
            ReqPerSec is not used, as it counts average since last Apache server start.
          preprocessing:
            -
              type: JSONPATH
              parameters:
                - '$["Total Accesses"]'
            -
              type: CHANGE_PER_SECOND
              parameters:
                - ''
          master_item:
            key: 'web.page.get["{$APACHE.STATUS.SCHEME}://{$APACHE.STATUS.HOST}:{$APACHE.STATUS.PORT}/{$APACHE.STATUS.PATH}"]'
          tags:
            -
              tag: Application
              value: Apache
        -
          uuid: 5a4bd2d6c2874d888ec4c82409e1c711
          name: 'Apache: Uptime'
          type: DEPENDENT
          key: apache.uptime
          delay: '0'
          history: 7d
          units: uptime
          description: 'Service uptime in seconds'
          preprocessing:
            -
              type: JSONPATH
              parameters:
                - $.ServerUptimeSeconds
          master_item:
            key: 'web.page.get["{$APACHE.STATUS.SCHEME}://{$APACHE.STATUS.HOST}:{$APACHE.STATUS.PORT}/{$APACHE.STATUS.PATH}"]'
          tags:
            -
              tag: Application
              value: Apache
          triggers:
            -
<<<<<<< HEAD
              uuid: b9775886d5d34fea9dbd348b967b59bc
              expression: '{last()}<10m'
=======
              expression: 'last(/Apache by Zabbix agent/apache.uptime)<10m'
>>>>>>> afed3e3c
              name: 'Apache: has been restarted (uptime < 10m)'
              priority: INFO
              description: 'Uptime is less than 10 minutes'
              manual_close: 'YES'
        -
          uuid: 78a611c2b15c4ae8949257b6fdf922f1
          name: 'Apache: Version'
          type: DEPENDENT
          key: apache.version
          delay: '0'
          history: 7d
          trends: '0'
          value_type: CHAR
          description: 'Service version'
          preprocessing:
            -
              type: JSONPATH
              parameters:
                - $.ServerVersion
            -
              type: DISCARD_UNCHANGED_HEARTBEAT
              parameters:
                - 1d
          master_item:
            key: 'web.page.get["{$APACHE.STATUS.SCHEME}://{$APACHE.STATUS.HOST}:{$APACHE.STATUS.PORT}/{$APACHE.STATUS.PATH}"]'
          tags:
            -
              tag: Application
              value: Apache
          triggers:
            -
<<<<<<< HEAD
              uuid: d7a57b42adb64088815459e1a769a9ee
              expression: '{diff()}=1 and {strlen()}>0'
=======
              expression: '(last(/Apache by Zabbix agent/apache.version,#1)<>last(/Apache by Zabbix agent/apache.version,#2))=1 and length(last(/Apache by Zabbix agent/apache.version))>0'
>>>>>>> afed3e3c
              name: 'Apache: Version has changed (new version: {ITEM.VALUE})'
              priority: INFO
              description: 'Apache version has changed. Ack to close.'
              manual_close: 'YES'
        -
          uuid: 35f48761ec6d451bbb8b0d80cd0ccd91
          name: 'Apache: Workers idle cleanup'
          type: DEPENDENT
          key: apache.workers.cleanup
          delay: '0'
          history: 7d
          description: 'Number of workers in cleanup state'
          preprocessing:
            -
              type: JSONPATH
              parameters:
                - $.Workers.cleanup
          master_item:
            key: 'web.page.get["{$APACHE.STATUS.SCHEME}://{$APACHE.STATUS.HOST}:{$APACHE.STATUS.PORT}/{$APACHE.STATUS.PATH}"]'
          tags:
            -
              tag: Application
              value: Apache
        -
          uuid: ebd391702cbd432ab458578a3cb45361
          name: 'Apache: Workers closing connection'
          type: DEPENDENT
          key: apache.workers.closing
          delay: '0'
          history: 7d
          description: 'Number of workers in closing state'
          preprocessing:
            -
              type: JSONPATH
              parameters:
                - $.Workers.closing
          master_item:
            key: 'web.page.get["{$APACHE.STATUS.SCHEME}://{$APACHE.STATUS.HOST}:{$APACHE.STATUS.PORT}/{$APACHE.STATUS.PATH}"]'
          tags:
            -
              tag: Application
              value: Apache
        -
          uuid: 6a961707e7084d8ebc09f572b15ef1fd
          name: 'Apache: Workers DNS lookup'
          type: DEPENDENT
          key: apache.workers.dnslookup
          delay: '0'
          history: 7d
          description: 'Number of workers in dnslookup state'
          preprocessing:
            -
              type: JSONPATH
              parameters:
                - $.Workers.dnslookup
          master_item:
            key: 'web.page.get["{$APACHE.STATUS.SCHEME}://{$APACHE.STATUS.HOST}:{$APACHE.STATUS.PORT}/{$APACHE.STATUS.PATH}"]'
          tags:
            -
              tag: Application
              value: Apache
        -
          uuid: fd383c9ace4647deb9d3e3882554b8d0
          name: 'Apache: Workers finishing'
          type: DEPENDENT
          key: apache.workers.finishing
          delay: '0'
          history: 7d
          description: 'Number of workers in finishing state'
          preprocessing:
            -
              type: JSONPATH
              parameters:
                - $.Workers.finishing
          master_item:
            key: 'web.page.get["{$APACHE.STATUS.SCHEME}://{$APACHE.STATUS.HOST}:{$APACHE.STATUS.PORT}/{$APACHE.STATUS.PATH}"]'
          tags:
            -
              tag: Application
              value: Apache
        -
          uuid: 2a02413c0e9144b4a70b8a5a71d680e0
          name: 'Apache: Workers keepalive (read)'
          type: DEPENDENT
          key: apache.workers.keepalive
          delay: '0'
          history: 7d
          description: 'Number of workers in keepalive state'
          preprocessing:
            -
              type: JSONPATH
              parameters:
                - $.Workers.keepalive
          master_item:
            key: 'web.page.get["{$APACHE.STATUS.SCHEME}://{$APACHE.STATUS.HOST}:{$APACHE.STATUS.PORT}/{$APACHE.STATUS.PATH}"]'
          tags:
            -
              tag: Application
              value: Apache
        -
          uuid: ed71fb2ec75f4537a2937293add75274
          name: 'Apache: Workers logging'
          type: DEPENDENT
          key: apache.workers.logging
          delay: '0'
          history: 7d
          description: 'Number of workers in logging state'
          preprocessing:
            -
              type: JSONPATH
              parameters:
                - $.Workers.logging
          master_item:
            key: 'web.page.get["{$APACHE.STATUS.SCHEME}://{$APACHE.STATUS.HOST}:{$APACHE.STATUS.PORT}/{$APACHE.STATUS.PATH}"]'
          tags:
            -
              tag: Application
              value: Apache
        -
          uuid: 6c38147f9f3449a194f36a6e6d828865
          name: 'Apache: Workers reading request'
          type: DEPENDENT
          key: apache.workers.reading
          delay: '0'
          history: 7d
          description: 'Number of workers in reading state'
          preprocessing:
            -
              type: JSONPATH
              parameters:
                - $.Workers.reading
          master_item:
            key: 'web.page.get["{$APACHE.STATUS.SCHEME}://{$APACHE.STATUS.HOST}:{$APACHE.STATUS.PORT}/{$APACHE.STATUS.PATH}"]'
          tags:
            -
              tag: Application
              value: Apache
        -
          uuid: 47856ac3b68644e0861b593d3083d35b
          name: 'Apache: Workers sending reply'
          type: DEPENDENT
          key: apache.workers.sending
          delay: '0'
          history: 7d
          description: 'Number of workers in sending state'
          preprocessing:
            -
              type: JSONPATH
              parameters:
                - $.Workers.sending
          master_item:
            key: 'web.page.get["{$APACHE.STATUS.SCHEME}://{$APACHE.STATUS.HOST}:{$APACHE.STATUS.PORT}/{$APACHE.STATUS.PATH}"]'
          tags:
            -
              tag: Application
              value: Apache
        -
          uuid: 60cf954a40594cf69afdd1bf0319c031
          name: 'Apache: Workers slot with no current process'
          type: DEPENDENT
          key: apache.workers.slot
          delay: '0'
          history: 7d
          description: 'Number of slots with no current process'
          preprocessing:
            -
              type: JSONPATH
              parameters:
                - $.Workers.slot
          master_item:
            key: 'web.page.get["{$APACHE.STATUS.SCHEME}://{$APACHE.STATUS.HOST}:{$APACHE.STATUS.PORT}/{$APACHE.STATUS.PATH}"]'
          tags:
            -
              tag: Application
              value: Apache
        -
          uuid: 441c797164bf4c8da8112d78240abc43
          name: 'Apache: Workers starting up'
          type: DEPENDENT
          key: apache.workers.starting
          delay: '0'
          history: 7d
          description: 'Number of workers in starting state'
          preprocessing:
            -
              type: JSONPATH
              parameters:
                - $.Workers.starting
          master_item:
            key: 'web.page.get["{$APACHE.STATUS.SCHEME}://{$APACHE.STATUS.HOST}:{$APACHE.STATUS.PORT}/{$APACHE.STATUS.PATH}"]'
          tags:
            -
              tag: Application
              value: Apache
        -
          uuid: ec87e89ee9304acd8c7a76e863cb4443
          name: 'Apache: Workers waiting for connection'
          type: DEPENDENT
          key: apache.workers.waiting
          delay: '0'
          history: 7d
          description: 'Number of workers in waiting state'
          preprocessing:
            -
              type: JSONPATH
              parameters:
                - $.Workers.waiting
          master_item:
            key: 'web.page.get["{$APACHE.STATUS.SCHEME}://{$APACHE.STATUS.HOST}:{$APACHE.STATUS.PORT}/{$APACHE.STATUS.PATH}"]'
          tags:
            -
              tag: Application
              value: Apache
        -
          uuid: b52addb50ccb415fb63eaf67076991c1
          name: 'Apache: Total workers busy'
          type: DEPENDENT
          key: apache.workers_total.busy
          delay: '0'
          history: 7d
          description: 'Total number of busy worker threads/processes'
          preprocessing:
            -
              type: JSONPATH
              parameters:
                - $.BusyWorkers
          master_item:
            key: 'web.page.get["{$APACHE.STATUS.SCHEME}://{$APACHE.STATUS.HOST}:{$APACHE.STATUS.PORT}/{$APACHE.STATUS.PATH}"]'
          tags:
            -
              tag: Application
              value: Apache
        -
          uuid: 6955f78c203b435987b5ab75a1114867
          name: 'Apache: Total workers idle'
          type: DEPENDENT
          key: apache.workers_total.idle
          delay: '0'
          history: 7d
          description: 'Total number of idle worker threads/processes'
          preprocessing:
            -
              type: JSONPATH
              parameters:
                - $.IdleWorkers
          master_item:
            key: 'web.page.get["{$APACHE.STATUS.SCHEME}://{$APACHE.STATUS.HOST}:{$APACHE.STATUS.PORT}/{$APACHE.STATUS.PATH}"]'
          tags:
            -
              tag: Application
              value: Apache
        -
          uuid: 267ca6fe038346e5be1113f3bf9b4023
          name: 'Apache: Service response time'
          key: 'net.tcp.service.perf[http,"{$APACHE.STATUS.HOST}","{$APACHE.STATUS.PORT}"]'
          history: 7d
          value_type: FLOAT
          units: s
          tags:
            -
              tag: Application
              value: Apache
          triggers:
            -
<<<<<<< HEAD
              uuid: 9f0edb8f67a74654b2e1672848ee58e9
              expression: '{min(5m)}>{$APACHE.RESPONSE_TIME.MAX.WARN}'
=======
              expression: 'min(/Apache by Zabbix agent/net.tcp.service.perf[http,"{$APACHE.STATUS.HOST}","{$APACHE.STATUS.PORT}"],5m)>{$APACHE.RESPONSE_TIME.MAX.WARN}'
>>>>>>> afed3e3c
              name: 'Apache: Service response time is too high (over {$APACHE.RESPONSE_TIME.MAX.WARN}s for 5m)'
              priority: WARNING
              manual_close: 'YES'
              dependencies:
                -
                  name: 'Apache: Process is not running'
                  expression: 'last(/Apache by Zabbix agent/proc.num["{$APACHE.PROCESS_NAME}"])=0'
                -
                  name: 'Apache: Service is down'
                  expression: 'last(/Apache by Zabbix agent/net.tcp.service[http,"{$APACHE.STATUS.HOST}","{$APACHE.STATUS.PORT}"])=0'
        -
          uuid: 369f00e2970048c786ce3bd609e65566
          name: 'Apache: Service ping'
          key: 'net.tcp.service[http,"{$APACHE.STATUS.HOST}","{$APACHE.STATUS.PORT}"]'
          history: 7d
          valuemap:
            name: 'Service state'
          preprocessing:
            -
              type: DISCARD_UNCHANGED_HEARTBEAT
              parameters:
                - 10m
          tags:
            -
              tag: Application
              value: Apache
          triggers:
            -
<<<<<<< HEAD
              uuid: cb030a6fa71642f486650b34e4cc5b12
              expression: '{last()}=0'
=======
              expression: 'last(/Apache by Zabbix agent/net.tcp.service[http,"{$APACHE.STATUS.HOST}","{$APACHE.STATUS.PORT}"])=0'
>>>>>>> afed3e3c
              name: 'Apache: Service is down'
              priority: AVERAGE
              manual_close: 'YES'
              dependencies:
                -
                  name: 'Apache: Process is not running'
                  expression: 'last(/Apache by Zabbix agent/proc.num["{$APACHE.PROCESS_NAME}"])=0'
        -
          uuid: b73280fb0af64c7899abfc74cc074b13
          name: 'Apache: CPU utilization'
          key: 'proc.cpu.util["{$APACHE.PROCESS_NAME}"]'
          history: 7d
          value_type: FLOAT
          units: '%'
          description: 'Process CPU utilization percentage.'
          tags:
            -
              tag: Application
              value: Apache
        -
          uuid: 384bf197e6a241b3b63bb89d009bba6b
          name: 'Apache: Memory usage (rss)'
          key: 'proc.mem["{$APACHE.PROCESS_NAME}",,,,rss]'
          history: 7d
          units: B
          description: 'Resident set size memory used by process in bytes.'
          tags:
            -
              tag: Application
              value: Apache
        -
          uuid: f20b7a01ff134a128c54ea83af8557e2
          name: 'Apache: Memory usage (vsize)'
          key: 'proc.mem["{$APACHE.PROCESS_NAME}",,,,vsize]'
          history: 7d
          units: B
          description: 'Virtual memory size used by process in bytes.'
          tags:
            -
              tag: Application
              value: Apache
        -
          uuid: 233b5466014640e4b990ffd81fa19fa1
          name: 'Apache: Number of processes running'
          key: 'proc.num["{$APACHE.PROCESS_NAME}"]'
          history: 7d
          tags:
            -
              tag: Application
              value: Apache
          triggers:
            -
<<<<<<< HEAD
              uuid: c999dbd2b5c8428bb6c6234539805e4f
              expression: '{last()}=0'
=======
              expression: 'last(/Apache by Zabbix agent/proc.num["{$APACHE.PROCESS_NAME}"])=0'
>>>>>>> afed3e3c
              name: 'Apache: Process is not running'
              priority: HIGH
        -
          uuid: 115413a0f5ab4caba418ab841ad81eba
          name: 'Apache: Get status'
          key: 'web.page.get["{$APACHE.STATUS.SCHEME}://{$APACHE.STATUS.HOST}:{$APACHE.STATUS.PORT}/{$APACHE.STATUS.PATH}"]'
          history: 1h
          trends: '0'
          value_type: TEXT
          description: |
            Getting data from a machine-readable version of the Apache status page.
            https://httpd.apache.org/docs/current/mod/mod_status.html
          preprocessing:
            -
              type: JAVASCRIPT
              parameters:
                - |
                  // Convert Apache status to JSON
                  var lines = value.split('\n');
                  var output = {},
                      workers = {
                          '_': 0, 'S': 0, 'R': 0, 'W': 0,
                          'K': 0, 'D': 0, 'C': 0, 'L': 0,
                          'G': 0, 'I': 0, '.': 0
                      };
                  
                  // Get all "Key: Value" pairs as an object
                  for (var i = 0; i < lines.length; i++) {
                      var line = lines[i].match(/([A-z0-9 ]+): (.*)/);
                  
                      if (line !== null) {
                          output[line[1]] = isNaN(line[2]) ? line[2] : Number(line[2]);
                      }
                  }
                  
                  // Multiversion metrics
                  output.ServerUptimeSeconds = output.ServerUptimeSeconds || output.Uptime;
                  output.ServerVersion = output.Server || output.ServerVersion;
                  
                  // Parse "Scoreboard" to get worker count.
                  if (typeof output.Scoreboard === 'string') {
                      for (var i = 0; i < output.Scoreboard.length; i++) {
                          var char = output.Scoreboard[i];
                  
                          workers[char]++;
                      }
                  }
                  
                  // Add worker data to the output
                  output.Workers = {
                      waiting: workers['_'], starting: workers['S'], reading: workers['R'],
                      sending: workers['W'], keepalive: workers['K'], dnslookup: workers['D'],
                      closing: workers['C'], logging: workers['L'], finishing: workers['G'],
                      cleanup: workers['I'], slot: workers['.']
                  };
                  
                  // Return JSON string
                  return JSON.stringify(output);
          tags:
            -
              tag: Application
              value: 'Zabbix raw items'
          triggers:
            -
<<<<<<< HEAD
              uuid: 756ffbe61fe14a3f92be9ffdca89f84a
              expression: '{nodata(30m)}=1'
=======
              expression: 'nodata(/Apache by Zabbix agent/web.page.get["{$APACHE.STATUS.SCHEME}://{$APACHE.STATUS.HOST}:{$APACHE.STATUS.PORT}/{$APACHE.STATUS.PATH}"],30m)=1'
>>>>>>> afed3e3c
              name: 'Apache: Failed to fetch status page (or no data for 30m)'
              priority: WARNING
              description: 'Zabbix has not received data for items for the last 30 minutes.'
              manual_close: 'YES'
              dependencies:
                -
                  name: 'Apache: Process is not running'
                  expression: 'last(/Apache by Zabbix agent/proc.num["{$APACHE.PROCESS_NAME}"])=0'
                -
                  name: 'Apache: Service is down'
                  expression: 'last(/Apache by Zabbix agent/net.tcp.service[http,"{$APACHE.STATUS.HOST}","{$APACHE.STATUS.PORT}"])=0'
      discovery_rules:
        -
          uuid: 36a82bdda7754c51a05da3bb0b65b83e
          name: 'Event MPM discovery'
          type: DEPENDENT
          key: apache.mpm.event.discovery
          delay: '0'
          description: |
            Additional metrics if event MPM is used
            https://httpd.apache.org/docs/current/mod/event.html
          item_prototypes:
            -
              uuid: 99df2ff5970b4497887371bcd16d5ada
              name: 'Apache: Bytes per request'
              type: DEPENDENT
              key: 'apache.bytes[per_request{#SINGLETON}]'
              delay: '0'
              history: 7d
              value_type: FLOAT
              units: B
              description: 'Average number of client requests per second'
              preprocessing:
                -
                  type: JSONPATH
                  parameters:
                    - $.BytesPerReq
              master_item:
                key: 'web.page.get["{$APACHE.STATUS.SCHEME}://{$APACHE.STATUS.HOST}:{$APACHE.STATUS.PORT}/{$APACHE.STATUS.PATH}"]'
              tags:
                -
                  tag: Application
                  value: Apache
            -
              uuid: 2e0692f36b924b52ab7b2ff7788b641d
              name: 'Apache: Connections async closing'
              type: DEPENDENT
              key: 'apache.connections[async_closing{#SINGLETON}]'
              delay: '0'
              history: 7d
              description: 'Number of async connections in closing state (only applicable to event MPM)'
              preprocessing:
                -
                  type: JSONPATH
                  parameters:
                    - $.ConnsAsyncClosing
              master_item:
                key: 'web.page.get["{$APACHE.STATUS.SCHEME}://{$APACHE.STATUS.HOST}:{$APACHE.STATUS.PORT}/{$APACHE.STATUS.PATH}"]'
              tags:
                -
                  tag: Application
                  value: Apache
            -
              uuid: 33d3fec8f45c493097bab986d5ea1e55
              name: 'Apache: Connections async keep alive'
              type: DEPENDENT
              key: 'apache.connections[async_keep_alive{#SINGLETON}]'
              delay: '0'
              history: 7d
              description: 'Number of async connections in keep-alive state (only applicable to event MPM)'
              preprocessing:
                -
                  type: JSONPATH
                  parameters:
                    - $.ConnsAsyncKeepAlive
              master_item:
                key: 'web.page.get["{$APACHE.STATUS.SCHEME}://{$APACHE.STATUS.HOST}:{$APACHE.STATUS.PORT}/{$APACHE.STATUS.PATH}"]'
              tags:
                -
                  tag: Application
                  value: Apache
            -
              uuid: 9ad0e5c49e7c4b939eb7977a5158953f
              name: 'Apache: Connections async writing'
              type: DEPENDENT
              key: 'apache.connections[async_writing{#SINGLETON}]'
              delay: '0'
              history: 7d
              description: 'Number of async connections in writing state (only applicable to event MPM)'
              preprocessing:
                -
                  type: JSONPATH
                  parameters:
                    - $.ConnsAsyncWriting
              master_item:
                key: 'web.page.get["{$APACHE.STATUS.SCHEME}://{$APACHE.STATUS.HOST}:{$APACHE.STATUS.PORT}/{$APACHE.STATUS.PATH}"]'
              tags:
                -
                  tag: Application
                  value: Apache
            -
              uuid: 0fbfbfae187040c790bb4d68f9e2fae5
              name: 'Apache: Connections total'
              type: DEPENDENT
              key: 'apache.connections[total{#SINGLETON}]'
              delay: '0'
              history: 7d
              description: 'Number of total connections'
              preprocessing:
                -
                  type: JSONPATH
                  parameters:
                    - $.ConnsTotal
              master_item:
                key: 'web.page.get["{$APACHE.STATUS.SCHEME}://{$APACHE.STATUS.HOST}:{$APACHE.STATUS.PORT}/{$APACHE.STATUS.PATH}"]'
              tags:
                -
                  tag: Application
                  value: Apache
            -
              uuid: 778a1bfeaa1b474ba529e6c0a55a9949
              name: 'Apache: Number of async processes'
              type: DEPENDENT
              key: 'apache.process[num{#SINGLETON}]'
              delay: '0'
              history: 7d
              description: 'Number of async processes'
              preprocessing:
                -
                  type: JSONPATH
                  parameters:
                    - $.Processes
              master_item:
                key: 'web.page.get["{$APACHE.STATUS.SCHEME}://{$APACHE.STATUS.HOST}:{$APACHE.STATUS.PORT}/{$APACHE.STATUS.PATH}"]'
              tags:
                -
                  tag: Application
                  value: Apache
          graph_prototypes:
            -
              uuid: 4845e6716bd74e7698406e6d8389eba5
              name: 'Apache: Current async connections{#SINGLETON}'
              graph_items:
                -
                  color: 1A7C11
                  item:
                    host: 'Apache by Zabbix agent'
                    key: 'apache.connections[async_closing{#SINGLETON}]'
                -
                  sortorder: '1'
                  color: 2774A4
                  item:
                    host: 'Apache by Zabbix agent'
                    key: 'apache.connections[async_keep_alive{#SINGLETON}]'
                -
                  sortorder: '2'
                  color: F63100
                  item:
                    host: 'Apache by Zabbix agent'
                    key: 'apache.connections[async_writing{#SINGLETON}]'
                -
                  sortorder: '3'
                  drawtype: BOLD_LINE
                  color: A54F10
                  item:
                    host: 'Apache by Zabbix agent'
                    key: 'apache.connections[total{#SINGLETON}]'
            -
              uuid: 19ecb4e04c3742daac1a0e06d5f98c0c
              name: 'Apache: Current async processes{#SINGLETON}'
              graph_items:
                -
                  drawtype: GRADIENT_LINE
                  color: 1A7C11
                  item:
                    host: 'Apache by Zabbix agent'
                    key: 'apache.process[num{#SINGLETON}]'
          master_item:
            key: 'web.page.get["{$APACHE.STATUS.SCHEME}://{$APACHE.STATUS.HOST}:{$APACHE.STATUS.PORT}/{$APACHE.STATUS.PATH}"]'
          preprocessing:
            -
              type: JSONPATH
              parameters:
                - $.ServerMPM
            -
              type: JAVASCRIPT
              parameters:
                - 'return JSON.stringify(value === ''event'' ? [{''{#SINGLETON}'': ''''}] : []);'
      macros:
        -
          macro: '{$APACHE.PROCESS_NAME}'
          value: httpd
          description: 'Apache server process name'
        -
          macro: '{$APACHE.RESPONSE_TIME.MAX.WARN}'
          value: '10'
          description: 'Maximum Apache response time in seconds for trigger expression'
        -
          macro: '{$APACHE.STATUS.HOST}'
          value: 127.0.0.1
          description: 'Hostname or IP address of the Apache status page'
        -
          macro: '{$APACHE.STATUS.PATH}'
          value: 'server-status?auto'
          description: 'The URL path'
        -
          macro: '{$APACHE.STATUS.PORT}'
          value: '80'
          description: 'The port of Apache status page'
        -
          macro: '{$APACHE.STATUS.SCHEME}'
          value: http
          description: 'Request scheme which may be http or https'
      dashboards:
        -
          uuid: c27c68fb9c234a09b4023076b45affc1
          name: 'Apache performance'
          pages:
            -
              widgets:
                -
                  type: GRAPH_CLASSIC
                  width: '12'
                  height: '5'
                  fields:
                    -
                      type: INTEGER
                      name: source_type
                      value: '0'
                    -
                      type: GRAPH
                      name: graphid
                      value:
                        name: 'Apache: Requests per second'
                        host: 'Apache by Zabbix agent'
                -
                  type: GRAPH_CLASSIC
                  x: '12'
                  width: '12'
                  height: '5'
                  fields:
                    -
                      type: INTEGER
                      name: source_type
                      value: '0'
                    -
                      type: GRAPH
                      name: graphid
                      value:
                        name: 'Apache: Workers total'
                        host: 'Apache by Zabbix agent'
                -
                  type: GRAPH_PROTOTYPE
                  'y': '5'
                  width: '12'
                  height: '5'
                  fields:
                    -
                      type: INTEGER
                      name: columns
                      value: '1'
                    -
                      type: INTEGER
                      name: rows
                      value: '1'
                    -
                      type: INTEGER
                      name: source_type
                      value: '2'
                    -
                      type: GRAPH_PROTOTYPE
                      name: graphid
                      value:
                        name: 'Apache: Current async connections{#SINGLETON}'
                        host: 'Apache by Zabbix agent'
                -
                  type: GRAPH_PROTOTYPE
                  x: '12'
                  'y': '5'
                  width: '12'
                  height: '5'
                  fields:
                    -
                      type: INTEGER
                      name: columns
                      value: '1'
                    -
                      type: INTEGER
                      name: rows
                      value: '1'
                    -
                      type: INTEGER
                      name: source_type
                      value: '2'
                    -
                      type: GRAPH_PROTOTYPE
                      name: graphid
                      value:
                        name: 'Apache: Current async processes{#SINGLETON}'
                        host: 'Apache by Zabbix agent'
                -
                  type: GRAPH_CLASSIC
                  'y': '10'
                  width: '12'
                  height: '5'
                  fields:
                    -
                      type: INTEGER
                      name: source_type
                      value: '0'
                    -
                      type: GRAPH
                      name: graphid
                      value:
                        name: 'Apache: Worker states'
                        host: 'Apache by Zabbix agent'
      valuemaps:
        -
          uuid: 452297e814a84b08a72730a7b777e378
          name: 'Service state'
          mappings:
            -
              value: '0'
              newvalue: Down
            -
              value: '1'
              newvalue: Up
  graphs:
    -
      uuid: d317a2ccde4f4a2ab20e983b27ae64e2
      name: 'Apache: Memory usage'
      graph_items:
        -
          color: 1A7C11
          item:
            host: 'Apache by Zabbix agent'
            key: 'proc.mem["{$APACHE.PROCESS_NAME}",,,,vsize]'
        -
          sortorder: '1'
          color: 2774A4
          item:
            host: 'Apache by Zabbix agent'
            key: 'proc.mem["{$APACHE.PROCESS_NAME}",,,,rss]'
    -
      uuid: dfc5334e77ce45d286145cc08d036f38
      name: 'Apache: Requests per second'
      graph_items:
        -
          drawtype: GRADIENT_LINE
          color: 1A7C11
          item:
            host: 'Apache by Zabbix agent'
            key: apache.requests.rate
    -
      uuid: 6f646e8c11b04e8a835b81bc17824593
      name: 'Apache: Worker states'
      graph_items:
        -
          color: 1A7C11
          item:
            host: 'Apache by Zabbix agent'
            key: apache.workers.dnslookup
        -
          sortorder: '1'
          color: 2774A4
          item:
            host: 'Apache by Zabbix agent'
            key: apache.workers.cleanup
        -
          sortorder: '2'
          color: F63100
          item:
            host: 'Apache by Zabbix agent'
            key: apache.workers.logging
        -
          sortorder: '3'
          color: A54F10
          item:
            host: 'Apache by Zabbix agent'
            key: apache.workers.reading
        -
          sortorder: '4'
          color: FC6EA3
          item:
            host: 'Apache by Zabbix agent'
            key: apache.workers.sending
        -
          sortorder: '5'
          color: 6C59DC
          item:
            host: 'Apache by Zabbix agent'
            key: apache.workers.starting
        -
          sortorder: '6'
          color: AC8C14
          item:
            host: 'Apache by Zabbix agent'
            key: apache.workers.closing
        -
          sortorder: '7'
          color: 611F27
          item:
            host: 'Apache by Zabbix agent'
            key: apache.workers.finishing
        -
          sortorder: '8'
          color: F230E0
          item:
            host: 'Apache by Zabbix agent'
            key: apache.workers.keepalive
        -
          sortorder: '9'
          color: FFAD40
          item:
            host: 'Apache by Zabbix agent'
            key: apache.workers.slot
        -
          sortorder: '10'
          color: 40CDFF
          item:
            host: 'Apache by Zabbix agent'
            key: apache.workers.waiting
    -
      uuid: 121c2d4feb0b4b53b027f1566107ab29
      name: 'Apache: Workers total'
      type: STACKED
      graph_items:
        -
          color: 1A7C11
          item:
            host: 'Apache by Zabbix agent'
            key: apache.workers_total.busy
        -
          sortorder: '1'
          color: 2774A4
          item:
            host: 'Apache by Zabbix agent'
            key: apache.workers_total.idle<|MERGE_RESOLUTION|>--- conflicted
+++ resolved
@@ -3,11 +3,9 @@
   date: '2021-05-09T00:00:00Z'
   groups:
     -
-      uuid: a571c0d144b14fd4a87a9d9b2aa9fcd6
       name: Templates/Applications
   templates:
     -
-      uuid: a8d91e4f36794e32b73090d5edf3d7ae
       template: 'Apache by Zabbix agent'
       name: 'Apache by Zabbix agent'
       description: |
@@ -22,7 +20,6 @@
           name: Templates/Applications
       items:
         -
-          uuid: 2d3ebb059bd944ee8a7b95e2c60b08f0
           name: 'Apache: Total bytes'
           type: DEPENDENT
           key: apache.bytes
@@ -47,7 +44,6 @@
               tag: Application
               value: Apache
         -
-          uuid: be97c53d82f846cdbc2d0ec640435b6f
           name: 'Apache: Bytes per second'
           type: DEPENDENT
           key: apache.bytes.rate
@@ -78,7 +74,6 @@
               tag: Application
               value: Apache
         -
-          uuid: 5919f29c692b468fb5642e83f408c2e5
           name: 'Apache: Total requests'
           type: DEPENDENT
           key: apache.requests
@@ -97,7 +92,6 @@
               tag: Application
               value: Apache
         -
-          uuid: 7e1e674a23d24fafa31b76a048fe9fd0
           name: 'Apache: Requests per second'
           type: DEPENDENT
           key: apache.requests.rate
@@ -123,7 +117,6 @@
               tag: Application
               value: Apache
         -
-          uuid: 5a4bd2d6c2874d888ec4c82409e1c711
           name: 'Apache: Uptime'
           type: DEPENDENT
           key: apache.uptime
@@ -144,18 +137,12 @@
               value: Apache
           triggers:
             -
-<<<<<<< HEAD
-              uuid: b9775886d5d34fea9dbd348b967b59bc
-              expression: '{last()}<10m'
-=======
               expression: 'last(/Apache by Zabbix agent/apache.uptime)<10m'
->>>>>>> afed3e3c
               name: 'Apache: has been restarted (uptime < 10m)'
               priority: INFO
               description: 'Uptime is less than 10 minutes'
               manual_close: 'YES'
         -
-          uuid: 78a611c2b15c4ae8949257b6fdf922f1
           name: 'Apache: Version'
           type: DEPENDENT
           key: apache.version
@@ -181,18 +168,12 @@
               value: Apache
           triggers:
             -
-<<<<<<< HEAD
-              uuid: d7a57b42adb64088815459e1a769a9ee
-              expression: '{diff()}=1 and {strlen()}>0'
-=======
               expression: '(last(/Apache by Zabbix agent/apache.version,#1)<>last(/Apache by Zabbix agent/apache.version,#2))=1 and length(last(/Apache by Zabbix agent/apache.version))>0'
->>>>>>> afed3e3c
               name: 'Apache: Version has changed (new version: {ITEM.VALUE})'
               priority: INFO
               description: 'Apache version has changed. Ack to close.'
               manual_close: 'YES'
         -
-          uuid: 35f48761ec6d451bbb8b0d80cd0ccd91
           name: 'Apache: Workers idle cleanup'
           type: DEPENDENT
           key: apache.workers.cleanup
@@ -211,7 +192,6 @@
               tag: Application
               value: Apache
         -
-          uuid: ebd391702cbd432ab458578a3cb45361
           name: 'Apache: Workers closing connection'
           type: DEPENDENT
           key: apache.workers.closing
@@ -230,7 +210,6 @@
               tag: Application
               value: Apache
         -
-          uuid: 6a961707e7084d8ebc09f572b15ef1fd
           name: 'Apache: Workers DNS lookup'
           type: DEPENDENT
           key: apache.workers.dnslookup
@@ -249,7 +228,6 @@
               tag: Application
               value: Apache
         -
-          uuid: fd383c9ace4647deb9d3e3882554b8d0
           name: 'Apache: Workers finishing'
           type: DEPENDENT
           key: apache.workers.finishing
@@ -268,7 +246,6 @@
               tag: Application
               value: Apache
         -
-          uuid: 2a02413c0e9144b4a70b8a5a71d680e0
           name: 'Apache: Workers keepalive (read)'
           type: DEPENDENT
           key: apache.workers.keepalive
@@ -287,7 +264,6 @@
               tag: Application
               value: Apache
         -
-          uuid: ed71fb2ec75f4537a2937293add75274
           name: 'Apache: Workers logging'
           type: DEPENDENT
           key: apache.workers.logging
@@ -306,7 +282,6 @@
               tag: Application
               value: Apache
         -
-          uuid: 6c38147f9f3449a194f36a6e6d828865
           name: 'Apache: Workers reading request'
           type: DEPENDENT
           key: apache.workers.reading
@@ -325,7 +300,6 @@
               tag: Application
               value: Apache
         -
-          uuid: 47856ac3b68644e0861b593d3083d35b
           name: 'Apache: Workers sending reply'
           type: DEPENDENT
           key: apache.workers.sending
@@ -344,7 +318,6 @@
               tag: Application
               value: Apache
         -
-          uuid: 60cf954a40594cf69afdd1bf0319c031
           name: 'Apache: Workers slot with no current process'
           type: DEPENDENT
           key: apache.workers.slot
@@ -363,7 +336,6 @@
               tag: Application
               value: Apache
         -
-          uuid: 441c797164bf4c8da8112d78240abc43
           name: 'Apache: Workers starting up'
           type: DEPENDENT
           key: apache.workers.starting
@@ -382,7 +354,6 @@
               tag: Application
               value: Apache
         -
-          uuid: ec87e89ee9304acd8c7a76e863cb4443
           name: 'Apache: Workers waiting for connection'
           type: DEPENDENT
           key: apache.workers.waiting
@@ -401,7 +372,6 @@
               tag: Application
               value: Apache
         -
-          uuid: b52addb50ccb415fb63eaf67076991c1
           name: 'Apache: Total workers busy'
           type: DEPENDENT
           key: apache.workers_total.busy
@@ -420,7 +390,6 @@
               tag: Application
               value: Apache
         -
-          uuid: 6955f78c203b435987b5ab75a1114867
           name: 'Apache: Total workers idle'
           type: DEPENDENT
           key: apache.workers_total.idle
@@ -439,7 +408,6 @@
               tag: Application
               value: Apache
         -
-          uuid: 267ca6fe038346e5be1113f3bf9b4023
           name: 'Apache: Service response time'
           key: 'net.tcp.service.perf[http,"{$APACHE.STATUS.HOST}","{$APACHE.STATUS.PORT}"]'
           history: 7d
@@ -451,12 +419,7 @@
               value: Apache
           triggers:
             -
-<<<<<<< HEAD
-              uuid: 9f0edb8f67a74654b2e1672848ee58e9
-              expression: '{min(5m)}>{$APACHE.RESPONSE_TIME.MAX.WARN}'
-=======
               expression: 'min(/Apache by Zabbix agent/net.tcp.service.perf[http,"{$APACHE.STATUS.HOST}","{$APACHE.STATUS.PORT}"],5m)>{$APACHE.RESPONSE_TIME.MAX.WARN}'
->>>>>>> afed3e3c
               name: 'Apache: Service response time is too high (over {$APACHE.RESPONSE_TIME.MAX.WARN}s for 5m)'
               priority: WARNING
               manual_close: 'YES'
@@ -468,7 +431,6 @@
                   name: 'Apache: Service is down'
                   expression: 'last(/Apache by Zabbix agent/net.tcp.service[http,"{$APACHE.STATUS.HOST}","{$APACHE.STATUS.PORT}"])=0'
         -
-          uuid: 369f00e2970048c786ce3bd609e65566
           name: 'Apache: Service ping'
           key: 'net.tcp.service[http,"{$APACHE.STATUS.HOST}","{$APACHE.STATUS.PORT}"]'
           history: 7d
@@ -485,12 +447,7 @@
               value: Apache
           triggers:
             -
-<<<<<<< HEAD
-              uuid: cb030a6fa71642f486650b34e4cc5b12
-              expression: '{last()}=0'
-=======
               expression: 'last(/Apache by Zabbix agent/net.tcp.service[http,"{$APACHE.STATUS.HOST}","{$APACHE.STATUS.PORT}"])=0'
->>>>>>> afed3e3c
               name: 'Apache: Service is down'
               priority: AVERAGE
               manual_close: 'YES'
@@ -499,7 +456,6 @@
                   name: 'Apache: Process is not running'
                   expression: 'last(/Apache by Zabbix agent/proc.num["{$APACHE.PROCESS_NAME}"])=0'
         -
-          uuid: b73280fb0af64c7899abfc74cc074b13
           name: 'Apache: CPU utilization'
           key: 'proc.cpu.util["{$APACHE.PROCESS_NAME}"]'
           history: 7d
@@ -511,7 +467,6 @@
               tag: Application
               value: Apache
         -
-          uuid: 384bf197e6a241b3b63bb89d009bba6b
           name: 'Apache: Memory usage (rss)'
           key: 'proc.mem["{$APACHE.PROCESS_NAME}",,,,rss]'
           history: 7d
@@ -522,7 +477,6 @@
               tag: Application
               value: Apache
         -
-          uuid: f20b7a01ff134a128c54ea83af8557e2
           name: 'Apache: Memory usage (vsize)'
           key: 'proc.mem["{$APACHE.PROCESS_NAME}",,,,vsize]'
           history: 7d
@@ -533,7 +487,6 @@
               tag: Application
               value: Apache
         -
-          uuid: 233b5466014640e4b990ffd81fa19fa1
           name: 'Apache: Number of processes running'
           key: 'proc.num["{$APACHE.PROCESS_NAME}"]'
           history: 7d
@@ -543,16 +496,10 @@
               value: Apache
           triggers:
             -
-<<<<<<< HEAD
-              uuid: c999dbd2b5c8428bb6c6234539805e4f
-              expression: '{last()}=0'
-=======
               expression: 'last(/Apache by Zabbix agent/proc.num["{$APACHE.PROCESS_NAME}"])=0'
->>>>>>> afed3e3c
               name: 'Apache: Process is not running'
               priority: HIGH
         -
-          uuid: 115413a0f5ab4caba418ab841ad81eba
           name: 'Apache: Get status'
           key: 'web.page.get["{$APACHE.STATUS.SCHEME}://{$APACHE.STATUS.HOST}:{$APACHE.STATUS.PORT}/{$APACHE.STATUS.PATH}"]'
           history: 1h
@@ -613,12 +560,7 @@
               value: 'Zabbix raw items'
           triggers:
             -
-<<<<<<< HEAD
-              uuid: 756ffbe61fe14a3f92be9ffdca89f84a
-              expression: '{nodata(30m)}=1'
-=======
               expression: 'nodata(/Apache by Zabbix agent/web.page.get["{$APACHE.STATUS.SCHEME}://{$APACHE.STATUS.HOST}:{$APACHE.STATUS.PORT}/{$APACHE.STATUS.PATH}"],30m)=1'
->>>>>>> afed3e3c
               name: 'Apache: Failed to fetch status page (or no data for 30m)'
               priority: WARNING
               description: 'Zabbix has not received data for items for the last 30 minutes.'
@@ -632,7 +574,6 @@
                   expression: 'last(/Apache by Zabbix agent/net.tcp.service[http,"{$APACHE.STATUS.HOST}","{$APACHE.STATUS.PORT}"])=0'
       discovery_rules:
         -
-          uuid: 36a82bdda7754c51a05da3bb0b65b83e
           name: 'Event MPM discovery'
           type: DEPENDENT
           key: apache.mpm.event.discovery
@@ -642,7 +583,6 @@
             https://httpd.apache.org/docs/current/mod/event.html
           item_prototypes:
             -
-              uuid: 99df2ff5970b4497887371bcd16d5ada
               name: 'Apache: Bytes per request'
               type: DEPENDENT
               key: 'apache.bytes[per_request{#SINGLETON}]'
@@ -663,7 +603,6 @@
                   tag: Application
                   value: Apache
             -
-              uuid: 2e0692f36b924b52ab7b2ff7788b641d
               name: 'Apache: Connections async closing'
               type: DEPENDENT
               key: 'apache.connections[async_closing{#SINGLETON}]'
@@ -682,7 +621,6 @@
                   tag: Application
                   value: Apache
             -
-              uuid: 33d3fec8f45c493097bab986d5ea1e55
               name: 'Apache: Connections async keep alive'
               type: DEPENDENT
               key: 'apache.connections[async_keep_alive{#SINGLETON}]'
@@ -701,7 +639,6 @@
                   tag: Application
                   value: Apache
             -
-              uuid: 9ad0e5c49e7c4b939eb7977a5158953f
               name: 'Apache: Connections async writing'
               type: DEPENDENT
               key: 'apache.connections[async_writing{#SINGLETON}]'
@@ -720,7 +657,6 @@
                   tag: Application
                   value: Apache
             -
-              uuid: 0fbfbfae187040c790bb4d68f9e2fae5
               name: 'Apache: Connections total'
               type: DEPENDENT
               key: 'apache.connections[total{#SINGLETON}]'
@@ -739,7 +675,6 @@
                   tag: Application
                   value: Apache
             -
-              uuid: 778a1bfeaa1b474ba529e6c0a55a9949
               name: 'Apache: Number of async processes'
               type: DEPENDENT
               key: 'apache.process[num{#SINGLETON}]'
@@ -759,7 +694,6 @@
                   value: Apache
           graph_prototypes:
             -
-              uuid: 4845e6716bd74e7698406e6d8389eba5
               name: 'Apache: Current async connections{#SINGLETON}'
               graph_items:
                 -
@@ -787,7 +721,6 @@
                     host: 'Apache by Zabbix agent'
                     key: 'apache.connections[total{#SINGLETON}]'
             -
-              uuid: 19ecb4e04c3742daac1a0e06d5f98c0c
               name: 'Apache: Current async processes{#SINGLETON}'
               graph_items:
                 -
@@ -834,7 +767,6 @@
           description: 'Request scheme which may be http or https'
       dashboards:
         -
-          uuid: c27c68fb9c234a09b4023076b45affc1
           name: 'Apache performance'
           pages:
             -
@@ -937,7 +869,6 @@
                         host: 'Apache by Zabbix agent'
       valuemaps:
         -
-          uuid: 452297e814a84b08a72730a7b777e378
           name: 'Service state'
           mappings:
             -
@@ -948,7 +879,6 @@
               newvalue: Up
   graphs:
     -
-      uuid: d317a2ccde4f4a2ab20e983b27ae64e2
       name: 'Apache: Memory usage'
       graph_items:
         -
@@ -963,7 +893,6 @@
             host: 'Apache by Zabbix agent'
             key: 'proc.mem["{$APACHE.PROCESS_NAME}",,,,rss]'
     -
-      uuid: dfc5334e77ce45d286145cc08d036f38
       name: 'Apache: Requests per second'
       graph_items:
         -
@@ -973,7 +902,6 @@
             host: 'Apache by Zabbix agent'
             key: apache.requests.rate
     -
-      uuid: 6f646e8c11b04e8a835b81bc17824593
       name: 'Apache: Worker states'
       graph_items:
         -
@@ -1042,7 +970,6 @@
             host: 'Apache by Zabbix agent'
             key: apache.workers.waiting
     -
-      uuid: 121c2d4feb0b4b53b027f1566107ab29
       name: 'Apache: Workers total'
       type: STACKED
       graph_items:
