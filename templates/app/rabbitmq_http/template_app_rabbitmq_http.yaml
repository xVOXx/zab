--- conflicted
+++ resolved
@@ -1,10 +1,6 @@
 zabbix_export:
   version: '5.4'
-<<<<<<< HEAD
-  date: '2021-02-23T11:04:36Z'
-=======
   date: '2021-03-09T06:37:09Z'
->>>>>>> 02883586
   groups:
     -
       name: Templates/Applications
@@ -909,9 +905,6 @@
               username: '{$RABBITMQ.API.USER}'
               password: '{$RABBITMQ.API.PASSWORD}'
               description: 'Responds a 200 OK if there are no alarms in effect in the cluster, otherwise responds with a 503 Service Unavailable.'
-              applications:
-                -
-                  name: RabbitMQ
               valuemap:
                 name: 'RabbitMQ healthcheck'
               preprocessing:
@@ -935,6 +928,10 @@
               url: '{$RABBITMQ.API.SCHEME}://{HOST.CONN}:{$RABBITMQ.API.PORT}/api/health/checks/alarms'
               status_codes: '200,503,404'
               retrieve_mode: HEADERS
+              tags:
+                -
+                  tag: Application
+                  value: RabbitMQ
               trigger_prototypes:
                 -
                   expression: '{last()}=0'
@@ -1193,43 +1190,6 @@
               tag: Application
               value: 'Zabbix raw items'
         -
-<<<<<<< HEAD
-          name: 'RabbitMQ: Healthcheck'
-          type: HTTP_AGENT
-          key: rabbitmq.healthcheck
-          history: 7h
-          authtype: BASIC
-          username: '{$RABBITMQ.API.USER}'
-          password: '{$RABBITMQ.API.PASSWORD}'
-          description: 'Runs basic healthchecks in the current node. Checks that the rabbit application is running, channels and queues can be listed successfully, and that no alarms are in effect.'
-          valuemap:
-            name: 'RabbitMQ healthcheck'
-          preprocessing:
-            -
-              type: JSONPATH
-              parameters:
-                - $.status
-            -
-              type: BOOL_TO_DECIMAL
-              parameters:
-                - ''
-              error_handler: CUSTOM_VALUE
-              error_handler_params: '0'
-          url: '{$RABBITMQ.API.SCHEME}://{HOST.CONN}:{$RABBITMQ.API.PORT}/api/healthchecks/node'
-          tags:
-            -
-              tag: Application
-              value: RabbitMQ
-          triggers:
-            -
-              expression: '{last()}=0'
-              name: 'RabbitMQ: Node healthcheck failed'
-              opdata: 'Current state: {ITEM.LASTVALUE1}'
-              priority: AVERAGE
-              description: 'https://www.rabbitmq.com/monitoring.html#health-checks'
-        -
-=======
->>>>>>> 02883586
           name: 'RabbitMQ: Free disk space'
           type: DEPENDENT
           key: rabbitmq.node.disk_free
@@ -1606,9 +1566,6 @@
               username: '{$RABBITMQ.API.USER}'
               password: '{$RABBITMQ.API.PASSWORD}'
               description: 'Runs basic healthchecks in the current node. Checks that the rabbit application is running, channels and queues can be listed successfully, and that no alarms are in effect.'
-              applications:
-                -
-                  name: RabbitMQ
               valuemap:
                 name: 'RabbitMQ healthcheck'
               preprocessing:
@@ -1623,6 +1580,10 @@
                   error_handler: CUSTOM_VALUE
                   error_handler_params: '0'
               url: '{$RABBITMQ.API.SCHEME}://{HOST.CONN}:{$RABBITMQ.API.PORT}/api/healthchecks/node'
+              tags:
+                -
+                  tag: Application
+                  value: RabbitMQ
               trigger_prototypes:
                 -
                   expression: '{last()}=0'
@@ -1661,9 +1622,6 @@
               username: '{$RABBITMQ.API.USER}'
               password: '{$RABBITMQ.API.PASSWORD}'
               description: 'Checks the expiration date on the certificates for every listener configured to use TLS. Responds a 200 OK if all certificates are valid (have not expired), otherwise responds with a 503 Service Unavailable.'
-              applications:
-                -
-                  name: RabbitMQ
               valuemap:
                 name: 'RabbitMQ healthcheck'
               preprocessing:
@@ -1687,6 +1645,10 @@
               url: '{$RABBITMQ.API.SCHEME}://{HOST.CONN}:{$RABBITMQ.API.PORT}/api/health/checks/certificate-expiration/1/months'
               status_codes: '200,503,404'
               retrieve_mode: HEADERS
+              tags:
+                -
+                  tag: Application
+                  value: RabbitMQ
               trigger_prototypes:
                 -
                   expression: '{last()}=0'
@@ -1703,9 +1665,6 @@
               username: '{$RABBITMQ.API.USER}'
               password: '{$RABBITMQ.API.PASSWORD}'
               description: 'Responds a 200 OK if there are no local alarms in effect on the target node, otherwise responds with a 503 Service Unavailable.'
-              applications:
-                -
-                  name: RabbitMQ
               valuemap:
                 name: 'RabbitMQ healthcheck'
               preprocessing:
@@ -1729,6 +1688,10 @@
               url: '{$RABBITMQ.API.SCHEME}://{HOST.CONN}:{$RABBITMQ.API.PORT}/api/health/checks/local-alarms'
               status_codes: '200,503,404'
               retrieve_mode: HEADERS
+              tags:
+                -
+                  tag: Application
+                  value: RabbitMQ
               trigger_prototypes:
                 -
                   expression: '{last()}=0'
@@ -1745,9 +1708,6 @@
               username: '{$RABBITMQ.API.USER}'
               password: '{$RABBITMQ.API.PASSWORD}'
               description: 'Checks if there are classic mirrored queues without synchronised mirrors online (queues that would potentially lose data if the target node is shut down). Responds a 200 OK if there are no such classic mirrored queues, otherwise responds with a 503 Service Unavailable.'
-              applications:
-                -
-                  name: RabbitMQ
               valuemap:
                 name: 'RabbitMQ healthcheck'
               preprocessing:
@@ -1771,6 +1731,10 @@
               url: '{$RABBITMQ.API.SCHEME}://{HOST.CONN}:{$RABBITMQ.API.PORT}/api/health/checks/node-is-mirror-sync-critical'
               status_codes: '200,503,404'
               retrieve_mode: HEADERS
+              tags:
+                -
+                  tag: Application
+                  value: RabbitMQ
               trigger_prototypes:
                 -
                   expression: '{last()}=0'
@@ -1787,9 +1751,6 @@
               username: '{$RABBITMQ.API.USER}'
               password: '{$RABBITMQ.API.PASSWORD}'
               description: 'Checks if there are quorum queues with minimum online quorum (queues that would lose their quorum and availability if the target node is shut down). Responds a 200 OK if there are no such quorum queues, otherwise responds with a 503 Service Unavailable.'
-              applications:
-                -
-                  name: RabbitMQ
               valuemap:
                 name: 'RabbitMQ healthcheck'
               preprocessing:
@@ -1813,6 +1774,10 @@
               url: '{$RABBITMQ.API.SCHEME}://{HOST.CONN}:{$RABBITMQ.API.PORT}/api/health/checks/node-is-quorum-critical'
               status_codes: '200,503,404'
               retrieve_mode: HEADERS
+              tags:
+                -
+                  tag: Application
+                  value: RabbitMQ
               trigger_prototypes:
                 -
                   expression: '{last()}=0'
@@ -1829,9 +1794,6 @@
               username: '{$RABBITMQ.API.USER}'
               password: '{$RABBITMQ.API.PASSWORD}'
               description: 'Responds a 200 OK if all virtual hosts and running on the target node, otherwise responds with a 503 Service Unavailable.'
-              applications:
-                -
-                  name: RabbitMQ
               valuemap:
                 name: 'RabbitMQ healthcheck'
               preprocessing:
@@ -1855,6 +1817,10 @@
               url: '{$RABBITMQ.API.SCHEME}://{HOST.CONN}:{$RABBITMQ.API.PORT}/api/health/checks/virtual-hosts'
               status_codes: '200,503,404'
               retrieve_mode: HEADERS
+              tags:
+                -
+                  tag: Application
+                  value: RabbitMQ
               trigger_prototypes:
                 -
                   expression: '{last()}=0'
