--- conflicted
+++ resolved
@@ -1,10 +1,6 @@
 zabbix_export:
   version: '6.0'
-<<<<<<< HEAD
-  date: '2021-12-15T07:24:44Z'
-=======
   date: '2022-01-07T12:54:03Z'
->>>>>>> 34e19b96
   groups:
     -
       uuid: a571c0d144b14fd4a87a9d9b2aa9fcd6
