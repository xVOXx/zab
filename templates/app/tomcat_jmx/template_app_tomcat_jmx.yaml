--- conflicted
+++ resolved
@@ -3,11 +3,9 @@
   date: '2021-05-09T00:00:00Z'
   groups:
     -
-      uuid: a571c0d144b14fd4a87a9d9b2aa9fcd6
       name: Templates/Applications
   templates:
     -
-      uuid: 3cc8c9ae7055458c9a803597007f70bd
       template: 'Apache Tomcat JMX'
       name: 'Apache Tomcat JMX'
       description: |
@@ -23,7 +21,6 @@
           name: Templates/Applications
       items:
         -
-          uuid: 7f6ec0e48d41456896799f487cd8243e
           name: 'Tomcat: Version'
           type: JMX
           key: 'jmx["Catalina:type=Server",serverInfo]'
@@ -45,19 +42,13 @@
               value: Tomcat
           triggers:
             -
-<<<<<<< HEAD
-              uuid: 454cb61ec89647078566fc56d8822e63
-              expression: '{diff()}=1 and {strlen()}>0'
-=======
               expression: '(last(/Apache Tomcat JMX/jmx["Catalina:type=Server",serverInfo],#1)<>last(/Apache Tomcat JMX/jmx["Catalina:type=Server",serverInfo],#2))=1 and length(last(/Apache Tomcat JMX/jmx["Catalina:type=Server",serverInfo]))>0'
->>>>>>> afed3e3c
               name: 'Tomcat: Version has been changed'
               priority: INFO
               description: 'Tomcat version has changed. Ack to close.'
               manual_close: 'YES'
       discovery_rules:
         -
-          uuid: a478be537e5f48fe95310997d0df0eda
           name: 'Protocol handlers discovery'
           type: JMX
           key: 'jmx.discovery[attributes,"Catalina:type=ProtocolHandler,port=*"]'
@@ -74,7 +65,6 @@
           description: 'Discovery for ProtocolHandler'
           item_prototypes:
             -
-              uuid: 830f58f8ad6640d989a70c01f7aa2ad8
               name: '{#JMXVALUE}: Gzip compression status'
               type: JMX
               key: 'jmx[{#JMXOBJ},compression]'
@@ -96,19 +86,13 @@
                   value: 'Tomcat: ProtocolHandler {#JMXVALUE}'
               trigger_prototypes:
                 -
-<<<<<<< HEAD
-                  uuid: 2159424106144a0190740a6c278e189e
-                  expression: '{str(off)} = 1'
-=======
                   expression: 'find(/Apache Tomcat JMX/jmx[{#JMXOBJ},compression],,"like","off") = 1'
->>>>>>> afed3e3c
                   name: '{#JMXVALUE}: Gzip compression is disabled'
                   priority: INFO
                   description: 'gzip compression is disabled for connector {#JMXVALUE}.'
                   manual_close: 'YES'
           jmx_endpoint: 'service:jmx:rmi:///jndi/rmi://{HOST.CONN}:{HOST.PORT}/jmxrmi'
         -
-          uuid: 77175f79fe844bb8bca66de437a3ba32
           name: 'Global request processors discovery'
           type: JMX
           key: 'jmx.discovery[beans,"Catalina:type=GlobalRequestProcessor,name=*"]'
@@ -130,7 +114,6 @@
           description: 'Discovery for GlobalRequesProcessor'
           item_prototypes:
             -
-              uuid: d7cb07f3f5e04792850332c416284dd9
               name: '{#JMXNAME}: Bytes received per second'
               type: JMX
               key: 'jmx[{#JMXOBJ},bytesReceived]'
@@ -150,7 +133,6 @@
                   tag: Application
                   value: 'Tomcat: {#JMXTYPE} {#JMXNAME}'
             -
-              uuid: abad7332ed6b417c92f6038ce12ae000
               name: '{#JMXNAME}: Bytes sent per second'
               type: JMX
               key: 'jmx[{#JMXOBJ},bytesSent]'
@@ -170,7 +152,6 @@
                   tag: Application
                   value: 'Tomcat: {#JMXTYPE} {#JMXNAME}'
             -
-              uuid: 1596a335401d47d6b2bde7a5b0de7b07
               name: '{#JMXNAME}: Errors per second'
               type: JMX
               key: 'jmx[{#JMXOBJ},errorCount]'
@@ -189,7 +170,6 @@
                   tag: Application
                   value: 'Tomcat: {#JMXTYPE} {#JMXNAME}'
             -
-              uuid: 985d3eeacd9d404385bfcef693add39a
               name: '{#JMXNAME}: Requests processing time'
               type: JMX
               key: 'jmx[{#JMXOBJ},processingTime]'
@@ -209,7 +189,6 @@
                   tag: Application
                   value: 'Tomcat: {#JMXTYPE} {#JMXNAME}'
             -
-              uuid: 8e0307b5063549dab118e0e374a62aad
               name: '{#JMXNAME}: Requests per second'
               type: JMX
               key: 'jmx[{#JMXOBJ},requestCount]'
@@ -229,7 +208,6 @@
                   value: 'Tomcat: {#JMXTYPE} {#JMXNAME}'
           graph_prototypes:
             -
-              uuid: 87de97d55baa4be1964652957a051fc2
               name: '{#JMXNAME}: Traffic'
               graph_items:
                 -
@@ -247,7 +225,6 @@
                     key: 'jmx[{#JMXOBJ},bytesReceived]'
           jmx_endpoint: 'service:jmx:rmi:///jndi/rmi://{HOST.CONN}:{HOST.PORT}/jmxrmi'
         -
-          uuid: cf1badf064714d9b9e3b7110696432f9
           name: 'Contexts discovery'
           type: JMX
           key: 'jmx.discovery[beans,"Catalina:type=Manager,host=*,context=*"]'
@@ -269,7 +246,6 @@
           description: 'Discovery for contexts'
           item_prototypes:
             -
-              uuid: c20bb67db247471ba686d2ea371b7c73
               name: '{#JMXHOST}{#JMXCONTEXT}: Sessions active'
               type: JMX
               key: 'jmx[{#JMXOBJ},activeSessions]'
@@ -283,7 +259,6 @@
                   tag: Application
                   value: 'Tomcat: Context {#JMXHOST}{#JMXCONTEXT}'
             -
-              uuid: bc3c2a3cff614f3eaf001463df1b2364
               name: '{#JMXHOST}{#JMXCONTEXT}: Sessions allowed maximum'
               type: JMX
               key: 'jmx[{#JMXOBJ},maxActiveSessions]'
@@ -298,7 +273,6 @@
                   tag: Application
                   value: 'Tomcat: Context {#JMXHOST}{#JMXCONTEXT}'
             -
-              uuid: fd8678e68cf440939af2dd8f3568a42f
               name: '{#JMXHOST}{#JMXCONTEXT}: Sessions active maximum so far'
               type: JMX
               key: 'jmx[{#JMXOBJ},maxActive]'
@@ -312,7 +286,6 @@
                   tag: Application
                   value: 'Tomcat: Context {#JMXHOST}{#JMXCONTEXT}'
             -
-              uuid: 34702e2d6b2142ec9aa43bea1059a98a
               name: '{#JMXHOST}{#JMXCONTEXT}: Sessions rejected per second'
               type: JMX
               key: 'jmx[{#JMXOBJ},rejectedSessions]'
@@ -331,7 +304,6 @@
                   tag: Application
                   value: 'Tomcat: Context {#JMXHOST}{#JMXCONTEXT}'
             -
-              uuid: eb28f9bd99d440f4a50d1c24ae758029
               name: '{#JMXHOST}{#JMXCONTEXT}: Sessions created per second'
               type: JMX
               key: 'jmx[{#JMXOBJ},sessionCounter]'
@@ -351,7 +323,6 @@
                   value: 'Tomcat: Context {#JMXHOST}{#JMXCONTEXT}'
           graph_prototypes:
             -
-              uuid: dfd46f5443f9438fb21ae23dfd4010c0
               name: '{#JMXHOST}{#JMXCONTEXT}: Sessions'
               graph_items:
                 -
@@ -383,7 +354,6 @@
                     key: 'jmx[{#JMXOBJ},maxActiveSessions]'
           jmx_endpoint: 'service:jmx:rmi:///jndi/rmi://{HOST.CONN}:{HOST.PORT}/jmxrmi'
         -
-          uuid: 05752834671f416fb2fdac1006308c3e
           name: 'Thread pools discovery'
           type: JMX
           key: 'jmx.discovery[beans,"Catalina:type=ThreadPool,name=*"]'
@@ -405,7 +375,6 @@
           description: 'Discovery for ThreadPool'
           item_prototypes:
             -
-              uuid: 7d7418c72ced48eca2a92e30021b611b
               name: '{#JMXNAME}: Threads count'
               type: JMX
               key: 'jmx[{#JMXOBJ},currentThreadCount]'
@@ -424,7 +393,6 @@
                   tag: Application
                   value: 'Tomcat: {#JMXTYPE} {#JMXNAME}'
             -
-              uuid: 35b1e99fbc44448083b5aad0ce1239a1
               name: '{#JMXNAME}: Threads busy'
               type: JMX
               key: 'jmx[{#JMXOBJ},currentThreadsBusy]'
@@ -438,7 +406,6 @@
                   tag: Application
                   value: 'Tomcat: {#JMXTYPE} {#JMXNAME}'
             -
-              uuid: 32e316ce567c4f94aecb89d9763e4d27
               name: '{#JMXNAME}: Threads limit'
               type: JMX
               key: 'jmx[{#JMXOBJ},maxThreads]'
@@ -458,18 +425,12 @@
                   value: 'Tomcat: {#JMXTYPE} {#JMXNAME}'
           trigger_prototypes:
             -
-<<<<<<< HEAD
-              uuid: 11032217c8f7425687d6be026f9fec5a
-              expression: '{Apache Tomcat JMX:jmx[{#JMXOBJ},currentThreadsBusy].min({$TOMCAT.THREADS.MAX.TIME:"{#JMXNAME}"})}>{Apache Tomcat JMX:jmx[{#JMXOBJ},maxThreads].last()}*{$TOMCAT.THREADS.MAX.PCT:"{#JMXNAME}"}/100'
-=======
               expression: 'min(/Apache Tomcat JMX/jmx[{#JMXOBJ},currentThreadsBusy],{$TOMCAT.THREADS.MAX.TIME:"{#JMXNAME}"})>last(/Apache Tomcat JMX/jmx[{#JMXOBJ},maxThreads])*{$TOMCAT.THREADS.MAX.PCT:"{#JMXNAME}"}/100'
->>>>>>> afed3e3c
               name: '{#JMXNAME}: Busy worker threads count are more than {$TOMCAT.THREADS.MAX.PCT:"{#JMXNAME}"}% of the limit for {$TOMCAT.THREADS.MAX.TIME:"{#JMXNAME}"}'
               priority: HIGH
               description: 'When current threads busy counter reaches the limit, no more requests could be handled, and the application chokes.'
           graph_prototypes:
             -
-              uuid: d8236335204a42488c6221c8b2d31e77
               name: '{#JMXNAME}: Worker threads'
               graph_items:
                 -
