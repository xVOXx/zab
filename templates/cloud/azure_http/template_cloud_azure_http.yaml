--- conflicted
+++ resolved
@@ -1,10 +1,6 @@
 zabbix_export:
   version: '6.2'
-<<<<<<< HEAD
   date: '2022-10-26T10:46:26Z'
-=======
-  date: '2022-10-17T08:20:23Z'
->>>>>>> d66bf112
   template_groups:
     -
       uuid: c2c162144c2d4c5491c8801193af4945
@@ -141,13 +137,9 @@
                 types = [
                     {"method": "Microsoft.Compute/virtualMachines", "version": "2022-03-01"}, 
                     {"method": "Microsoft.DBforMySQL/flexibleServers", "version": "2021-05-01"}, 
-<<<<<<< HEAD
                     {"method": "Microsoft.DBforMySQL/servers", "version": "2017-12-01"},
                     {"method": "Microsoft.DBforPostgreSQL/flexibleServers", "version": "2021-06-01"},
                     {"method": "Microsoft.DBforPostgreSQL/servers", "version": "2017-12-01"}
-=======
-                    {"method": "Microsoft.DBforMySQL/servers", "version": "2017-12-01"}
->>>>>>> d66bf112
                 ];
                 data['errors'] = {},
                 data['resources'] = {};
@@ -268,20 +260,12 @@
               -
                 macro: '{#GROUP}'
                 value: '{$AZURE.RESOURCE_GROUP.MATCHES}'
-<<<<<<< HEAD
                 formulaid: A
-=======
-                formulaid: B
->>>>>>> d66bf112
               -
                 macro: '{#GROUP}'
                 value: '{$AZURE.RESOURCE_GROUP.NOT_MATCHES}'
                 operator: NOT_MATCHES_REGEX
-<<<<<<< HEAD
                 formulaid: B
-=======
-                formulaid: A
->>>>>>> d66bf112
           description: 'The list of the MySQL servers is provided by the subscription.'
           host_prototypes:
             -
@@ -376,24 +360,16 @@
                     -
                       name: 'Azure MySQL single server by HTTP'
         -
-<<<<<<< HEAD
           uuid: a4b35b5fe8c04b52a9640f2f41013230
           name: 'PostgreSQL servers discovery'
           type: DEPENDENT
           key: azure.pgsql.servers.discovery
-=======
-          uuid: f9386233186648ce828f406c52972ce5
-          name: 'Virtual machines discovery'
-          type: DEPENDENT
-          key: azure.vm.discovery
->>>>>>> d66bf112
           delay: '0'
           filter:
             evaltype: AND
             conditions:
               -
                 macro: '{#TYPE}'
-<<<<<<< HEAD
                 value: ^Microsoft.DBforPostgreSQL
                 formulaid: G
               -
@@ -403,49 +379,25 @@
               -
                 macro: '{#NAME}'
                 value: '{$AZURE.PGSQL.DB.NAME.NOT_MATCHES}'
-=======
-                value: ^Microsoft.Compute/virtualMachines$
-                formulaid: G
-              -
-                macro: '{#NAME}'
-                value: '{$AZURE.VM.NAME.MATCHES}'
-                formulaid: E
-              -
-                macro: '{#NAME}'
-                value: '{$AZURE.VM.NAME.NOT_MATCHES}'
->>>>>>> d66bf112
                 operator: NOT_MATCHES_REGEX
                 formulaid: F
               -
                 macro: '{#LOCATION}'
-<<<<<<< HEAD
                 value: '{$AZURE.PGSQL.DB.LOCATION.MATCHES}'
                 formulaid: C
               -
                 macro: '{#LOCATION}'
                 value: '{$AZURE.PGSQL.DB.LOCATION.NOT_MATCHES}'
-=======
-                value: '{$AZURE.VM.LOCATION.MATCHES}'
-                formulaid: C
-              -
-                macro: '{#LOCATION}'
-                value: '{$AZURE.VM.LOCATION.NOT_MATCHES}'
->>>>>>> d66bf112
                 operator: NOT_MATCHES_REGEX
                 formulaid: D
               -
                 macro: '{#GROUP}'
                 value: '{$AZURE.RESOURCE_GROUP.MATCHES}'
-<<<<<<< HEAD
                 formulaid: A
-=======
-                formulaid: B
->>>>>>> d66bf112
               -
                 macro: '{#GROUP}'
                 value: '{$AZURE.RESOURCE_GROUP.NOT_MATCHES}'
                 operator: NOT_MATCHES_REGEX
-<<<<<<< HEAD
                 formulaid: B
           description: 'The list of the PostgreSQL servers is provided by the subscription.'
           host_prototypes:
@@ -457,22 +409,6 @@
                 -
                   group:
                     name: Databases
-=======
-                formulaid: A
-          description: 'The list of the virtual machines is provided by the subscription.'
-          host_prototypes:
-            -
-              uuid: d08c0ee33c924b28bf1fed571da6c7f4
-              host: 'Azure virtual machine {#NAME}'
-              name: 'Azure virtual machine {#NAME}'
-              group_links:
-                -
-                  group:
-                    name: 'Virtual machines'
-              templates:
-                -
-                  name: 'Azure virtual machine by HTTP'
->>>>>>> d66bf112
               macros:
                 -
                   macro: '{$AZURE.RESOURCE_ID}'
@@ -482,23 +418,14 @@
                   tag: location
                   value: '{#LOCATION}'
                 -
-<<<<<<< HEAD
-=======
-                  tag: os
-                  value: '{#OS}'
-                -
->>>>>>> d66bf112
                   tag: resource-group
                   value: '{#GROUP}'
                 -
                   tag: size
                   value: '{#SIZE}'
-<<<<<<< HEAD
                 -
                   tag: version
                   value: '{#VERSION}'
-=======
->>>>>>> d66bf112
           master_item:
             key: azure.get.resources
           lld_macro_paths:
@@ -515,7 +442,6 @@
               lld_macro: '{#NAME}'
               path: $.name
             -
-<<<<<<< HEAD
               lld_macro: '{#SIZE}'
               path: $.sku.name
             -
@@ -524,16 +450,6 @@
             -
               lld_macro: '{#VERSION}'
               path: $.properties.version
-=======
-              lld_macro: '{#OS}'
-              path: $.properties.storageProfile.osDisk.osType
-            -
-              lld_macro: '{#SIZE}'
-              path: $.properties.hardwareProfile.vmSize
-            -
-              lld_macro: '{#TYPE}'
-              path: $.type
->>>>>>> d66bf112
           preprocessing:
             -
               type: JSONPATH
@@ -543,7 +459,6 @@
               type: DISCARD_UNCHANGED_HEARTBEAT
               parameters:
                 - 6h
-<<<<<<< HEAD
           overrides:
             -
               name: 'Flexible server'
@@ -619,7 +534,47 @@
                 formulaid: B
           description: 'The list of the virtual machines is provided by the subscription.'
           host_prototypes:
-=======
+            -
+              uuid: 3afcb840e8004822a2dada2a89971f69
+              expression: 'last(/Azure MySQL single server by HTTP/azure.db.mysql.storage.percent)>{$AZURE.DB.STORAGE.PUSED.CRIT}'
+              name: 'Azure MySQL: Storage space is critically low'
+              opdata: 'Current utilization: {ITEM.LASTVALUE1}'
+              priority: AVERAGE
+              description: 'Critical utilization of the storage space.'
+              tags:
+                -
+                  tag: scope
+                  value: capacity
+            -
+              lld_macro: '{#GROUP}'
+              path: $.resourceGroup
+            -
+              lld_macro: '{#ID}'
+              path: $.id
+            -
+              lld_macro: '{#LOCATION}'
+              path: $.location
+            -
+              lld_macro: '{#NAME}'
+              path: $.name
+            -
+              lld_macro: '{#OS}'
+              path: $.properties.storageProfile.osDisk.osType
+            -
+              lld_macro: '{#SIZE}'
+              path: $.properties.hardwareProfile.vmSize
+            -
+              lld_macro: '{#TYPE}'
+              path: $.type
+          preprocessing:
+            -
+              type: JSONPATH
+              parameters:
+                - $.resources.value
+            -
+              type: DISCARD_UNCHANGED_HEARTBEAT
+              parameters:
+                - 6h
       tags:
         -
           tag: class
@@ -638,23 +593,39 @@
         -
           macro: '{$AZURE.MYSQL.DB.LOCATION.MATCHES}'
           value: '.*'
-          description: 'This macro is used in MySQL servers discovery rules.'
+          description: 'This macro is used in MySQL servers discovery rule.'
         -
           macro: '{$AZURE.MYSQL.DB.LOCATION.NOT_MATCHES}'
           value: CHANGE_IF_NEEDED
-          description: 'This macro is used in MySQL servers discovery rules.'
+          description: 'This macro is used in MySQL servers discovery rule.'
         -
           macro: '{$AZURE.MYSQL.DB.NAME.MATCHES}'
           value: '.*'
-          description: 'This macro is used in MySQL servers discovery rules.'
+          description: 'This macro is used in MySQL servers discovery rule.'
         -
           macro: '{$AZURE.MYSQL.DB.NAME.NOT_MATCHES}'
           value: CHANGE_IF_NEEDED
-          description: 'This macro is used in MySQL servers discovery rules.'
+          description: 'This macro is used in MySQL servers discovery rule.'
         -
           macro: '{$AZURE.PASSWORD}'
           type: SECRET_TEXT
           description: 'Microsoft Azure password.'
+        -
+          macro: '{$AZURE.PGSQL.DB.LOCATION.MATCHES}'
+          value: '.*'
+          description: 'This macro is used in PostgreSQL servers discovery rule.'
+        -
+          macro: '{$AZURE.PGSQL.DB.LOCATION.NOT_MATCHES}'
+          value: CHANGE_IF_NEEDED
+          description: 'This macro is used in PostgreSQL servers discovery rule.'
+        -
+          macro: '{$AZURE.PGSQL.DB.NAME.MATCHES}'
+          value: '.*'
+          description: 'This macro is used in PostgreSQL servers discovery rule.'
+        -
+          macro: '{$AZURE.PGSQL.DB.NAME.NOT_MATCHES}'
+          value: CHANGE_IF_NEEDED
+          description: 'This macro is used in PostgreSQL servers discovery rule.'
         -
           macro: '{$AZURE.RESOURCE_GROUP.MATCHES}'
           value: '.*'
@@ -1445,10 +1416,6 @@
           value: '90'
           description: 'The critical threshold of the CPU utilization in %.'
         -
-          macro: '{$AZURE.DB.MEMORY.UTIL.CRIT}'
-          value: '90'
-          description: 'The critical threshold of the memory utilization in %.'
-        -
           macro: '{$AZURE.DB.STORAGE.PUSED.CRIT}'
           value: '90'
           description: 'The critical threshold of the storage utilization in %.'
@@ -2111,7 +2078,6 @@
               tag: component
               value: storage
           triggers:
->>>>>>> d66bf112
             -
               uuid: 3afcb840e8004822a2dada2a89971f69
               expression: 'last(/Azure MySQL single server by HTTP/azure.db.mysql.storage.percent)>{$AZURE.DB.STORAGE.PUSED.CRIT}'
@@ -2124,1556 +2090,6 @@
                   tag: scope
                   value: capacity
             -
-<<<<<<< HEAD
-              lld_macro: '{#GROUP}'
-              path: $.resourceGroup
-            -
-              lld_macro: '{#ID}'
-              path: $.id
-            -
-              lld_macro: '{#LOCATION}'
-              path: $.location
-            -
-              lld_macro: '{#NAME}'
-              path: $.name
-            -
-              lld_macro: '{#OS}'
-              path: $.properties.storageProfile.osDisk.osType
-            -
-              lld_macro: '{#SIZE}'
-              path: $.properties.hardwareProfile.vmSize
-            -
-              lld_macro: '{#TYPE}'
-              path: $.type
-          preprocessing:
-            -
-              type: JSONPATH
-              parameters:
-                - $.resources.value
-            -
-              type: DISCARD_UNCHANGED_HEARTBEAT
-              parameters:
-                - 6h
-      tags:
-        -
-          tag: class
-          value: software
-        -
-          tag: target
-          value: azure
-      macros:
-        -
-          macro: '{$AZURE.APP_ID}'
-          description: 'Microsoft Azure app ID.'
-        -
-          macro: '{$AZURE.DATA.TIMEOUT}'
-          value: 15s
-          description: 'A response timeout for API.'
-        -
-          macro: '{$AZURE.MYSQL.DB.LOCATION.MATCHES}'
-          value: '.*'
-          description: 'This macro is used in MySQL servers discovery rule.'
-        -
-          macro: '{$AZURE.MYSQL.DB.LOCATION.NOT_MATCHES}'
-          value: CHANGE_IF_NEEDED
-          description: 'This macro is used in MySQL servers discovery rule.'
-        -
-          macro: '{$AZURE.MYSQL.DB.NAME.MATCHES}'
-          value: '.*'
-          description: 'This macro is used in MySQL servers discovery rule.'
-        -
-          macro: '{$AZURE.MYSQL.DB.NAME.NOT_MATCHES}'
-          value: CHANGE_IF_NEEDED
-          description: 'This macro is used in MySQL servers discovery rule.'
-        -
-          macro: '{$AZURE.PASSWORD}'
-          type: SECRET_TEXT
-          description: 'Microsoft Azure password.'
-        -
-          macro: '{$AZURE.PGSQL.DB.LOCATION.MATCHES}'
-          value: '.*'
-          description: 'This macro is used in PostgreSQL servers discovery rule.'
-        -
-          macro: '{$AZURE.PGSQL.DB.LOCATION.NOT_MATCHES}'
-          value: CHANGE_IF_NEEDED
-          description: 'This macro is used in PostgreSQL servers discovery rule.'
-        -
-          macro: '{$AZURE.PGSQL.DB.NAME.MATCHES}'
-          value: '.*'
-          description: 'This macro is used in PostgreSQL servers discovery rule.'
-        -
-          macro: '{$AZURE.PGSQL.DB.NAME.NOT_MATCHES}'
-          value: CHANGE_IF_NEEDED
-          description: 'This macro is used in PostgreSQL servers discovery rule.'
-        -
-          macro: '{$AZURE.RESOURCE_GROUP.MATCHES}'
-          value: '.*'
-          description: 'This macro is used in discovery rules.'
-        -
-          macro: '{$AZURE.RESOURCE_GROUP.NOT_MATCHES}'
-          value: CHANGE_IF_NEEDED
-          description: 'This macro is used in discovery rules.'
-        -
-          macro: '{$AZURE.SUBSCRIPTION_ID}'
-          description: 'Microsoft Azure subscription ID.'
-        -
-          macro: '{$AZURE.TENANT_ID}'
-          description: 'Microsoft Azure tenant ID.'
-        -
-          macro: '{$AZURE.VM.LOCATION.MATCHES}'
-          value: '.*'
-          description: 'This macro is used in virtual machines discovery rule.'
-        -
-          macro: '{$AZURE.VM.LOCATION.NOT_MATCHES}'
-          value: CHANGE_IF_NEEDED
-          description: 'This macro is used in virtual machines discovery rule.'
-        -
-          macro: '{$AZURE.VM.NAME.MATCHES}'
-          value: '.*'
-          description: 'This macro is used in virtual machines discovery rule.'
-        -
-          macro: '{$AZURE.VM.NAME.NOT_MATCHES}'
-          value: CHANGE_IF_NEEDED
-          description: 'This macro is used in virtual machines discovery rule.'
-    -
-      uuid: ec92c7b0b1d14946b6ac61de89357199
-      template: 'Azure MySQL flexible server by HTTP'
-      name: 'Azure MySQL flexible server by HTTP'
-      description: |
-        This template is designed to monitor Microsoft Azure MySQL flexible servers by HTTP.
-        It works without any external scripts and uses the script item.
-        
-        Setup:
-          1. Create an Azure service principal via the Azure command-line interface (Azure CLI) for your subscription.
-            `az ad sp create-for-rbac --name zabbix --role reader --scope /subscriptions/<subscription_id>`
-            See https://docs.microsoft.com/en-us/cli/azure/create-an-azure-service-principal-azure-cli for more details.
-          2. Link the template to a host.
-          3. Configure macros {$AZURE.APP_ID}, {$AZURE.PASSWORD}, {$AZURE.TENANT_ID}, {$AZURE.SUBSCRIPTION_ID} and {$AZURE.RESOURCE_ID}.
-        
-        You can discuss this template or leave feedback on our forum https://www.zabbix.com/forum/zabbix-suggestions-and-feedback/
-        
-        Template tooling version used: 0.42
-      groups:
-        -
-          name: Templates/Cloud
-      items:
-        -
-          uuid: 9c87cde45e984ce282d8ba9fbe184f9b
-          name: 'Azure MySQL: Availability status detailed'
-          type: DEPENDENT
-          key: azure.db.mysql.availability.details
-          delay: '0'
-          history: 7d
-          trends: '0'
-          value_type: CHAR
-          description: 'The summary description of the availability status.'
-          preprocessing:
-            -
-              type: JSONPATH
-              parameters:
-                - $.health.summary
-            -
-              type: DISCARD_UNCHANGED_HEARTBEAT
-              parameters:
-                - 1h
-          master_item:
-            key: azure.db.mysql.data.get
-          tags:
-            -
-              tag: component
-              value: health
-        -
-          uuid: 7f2d8e8d94ae4c87ba0480a2d9518f65
-          name: 'Azure MySQL: Availability state'
-          type: DEPENDENT
-          key: azure.db.mysql.availability.state
-          delay: '0'
-          history: 7d
-          description: 'The availability status of the resource.'
-          valuemap:
-            name: 'Azure resource health state'
-          preprocessing:
-            -
-              type: JSONPATH
-              parameters:
-                - $.health.availabilityState
-              error_handler: CUSTOM_VALUE
-              error_handler_params: '3'
-            -
-              type: STR_REPLACE
-              parameters:
-                - Available
-                - '0'
-            -
-              type: STR_REPLACE
-              parameters:
-                - Degraded
-                - '1'
-            -
-              type: STR_REPLACE
-              parameters:
-                - Unavailable
-                - '2'
-            -
-              type: STR_REPLACE
-              parameters:
-                - Unknown
-                - '3'
-            -
-              type: IN_RANGE
-              parameters:
-                - '0'
-                - '3'
-              error_handler: CUSTOM_VALUE
-              error_handler_params: '3'
-            -
-              type: DISCARD_UNCHANGED_HEARTBEAT
-              parameters:
-                - 1h
-          master_item:
-            key: azure.db.mysql.data.get
-          tags:
-            -
-              tag: component
-              value: health
-          triggers:
-            -
-              uuid: e822fd2214fb41db9b57cdb8eec0444a
-              expression: 'last(/Azure MySQL flexible server by HTTP/azure.db.mysql.availability.state)=1'
-              name: 'Azure MySQL: MySQL server is degraded'
-              opdata: '{ITEM.LASTVALUE1}'
-              priority: AVERAGE
-              description: 'The resource is in degraded state.'
-              tags:
-                -
-                  tag: scope
-                  value: availability
-            -
-              uuid: ebb35037a5b646a0bd2c6be44bb1f3c6
-              expression: 'last(/Azure MySQL flexible server by HTTP/azure.db.mysql.availability.state)=3'
-              name: 'Azure MySQL: MySQL server is in unknown state'
-              opdata: '{ITEM.LASTVALUE1}'
-              priority: WARNING
-              description: 'The resource state is unknown.'
-              tags:
-                -
-                  tag: scope
-                  value: availability
-            -
-              uuid: 240b861c09a94e209036782b6c7496fa
-              expression: 'last(/Azure MySQL flexible server by HTTP/azure.db.mysql.availability.state)=2'
-              name: 'Azure MySQL: MySQL server is unavailable'
-              opdata: '{ITEM.LASTVALUE1}'
-              priority: HIGH
-              description: 'The resource state is unavailable.'
-              tags:
-                -
-                  tag: scope
-                  value: availability
-        -
-          uuid: cab6ac822f2c4e118b030e49cc15eaa2
-          name: 'Azure MySQL: Connections aborted'
-          type: DEPENDENT
-          key: azure.db.mysql.connections.aborted
-          delay: '0'
-          history: 7d
-          value_type: FLOAT
-          description: 'The count of aborted connections.'
-          preprocessing:
-            -
-              type: JSONPATH
-              parameters:
-                - $.metrics.aborted_connections.total
-          master_item:
-            key: azure.db.mysql.data.get
-          tags:
-            -
-              tag: component
-              value: network
-          triggers:
-            -
-              uuid: 3346ea2331c14fa18658eb33e461ec7c
-              expression: 'min(/Azure MySQL flexible server by HTTP/azure.db.mysql.connections.aborted,5m)>{$AZURE.DB.ABORTED_CONN.MAX.WARN}'
-              name: 'Azure MySQL: Server has aborted connections'
-              opdata: 'Current value: {ITEM.LASTVALUE1}'
-              priority: AVERAGE
-              description: 'The number of failed attempts to connect to the MySQL server is more than {$AZURE.DB.ABORTED_CONN.MAX.WARN}.'
-              tags:
-                -
-                  tag: scope
-                  value: availability
-        -
-          uuid: 71b33f0a5d37498dbb57d185ac0f2741
-          name: 'Azure MySQL: Connections active'
-          type: DEPENDENT
-          key: azure.db.mysql.connections.active
-          delay: '0'
-          history: 7d
-          value_type: FLOAT
-          description: 'The count of active connections.'
-          preprocessing:
-            -
-              type: JSONPATH
-              parameters:
-                - $.metrics.active_connections.maximum
-          master_item:
-            key: azure.db.mysql.data.get
-          tags:
-            -
-              tag: component
-              value: network
-        -
-          uuid: 1993ae276fe44db6a89451291749f703
-          name: 'Azure MySQL: Connections total'
-          type: DEPENDENT
-          key: azure.db.mysql.connections.total
-          delay: '0'
-          history: 7d
-          value_type: FLOAT
-          description: 'The count of total connections.'
-          preprocessing:
-            -
-              type: JSONPATH
-              parameters:
-                - $.metrics.total_connections.total
-          master_item:
-            key: azure.db.mysql.data.get
-          tags:
-            -
-              tag: component
-              value: network
-        -
-          uuid: b235666b98954555ae5e75e757bba707
-          name: 'Azure MySQL: CPU credits consumed'
-          type: DEPENDENT
-          key: azure.db.mysql.cpu.credits.consumed
-          delay: '0'
-          history: 7d
-          value_type: FLOAT
-          description: 'Consumed CPU credits.'
-          preprocessing:
-            -
-              type: JSONPATH
-              parameters:
-                - $.metrics.cpu_credits_consumed.maximum
-              error_handler: DISCARD_VALUE
-          master_item:
-            key: azure.db.mysql.data.get
-          tags:
-            -
-              tag: component
-              value: cpu
-        -
-          uuid: 4f591346d3d34d49b37cfff2a169f57e
-          name: 'Azure MySQL: CPU credits remaining'
-          type: DEPENDENT
-          key: azure.db.mysql.cpu.credits.remaining
-          delay: '0'
-          history: 7d
-          value_type: FLOAT
-          description: 'Remaining CPU credits.'
-          preprocessing:
-            -
-              type: JSONPATH
-              parameters:
-                - $.metrics.cpu_credits_remaining.maximum
-              error_handler: DISCARD_VALUE
-          master_item:
-            key: azure.db.mysql.data.get
-          tags:
-            -
-              tag: component
-              value: cpu
-        -
-          uuid: afe4d11c2f474428acc00d153ad2a6e5
-          name: 'Azure MySQL: Percentage CPU'
-          type: DEPENDENT
-          key: azure.db.mysql.cpu.percentage
-          delay: '0'
-          history: 7d
-          value_type: FLOAT
-          units: '%'
-          description: 'The CPU percent of a host.'
-          preprocessing:
-            -
-              type: JSONPATH
-              parameters:
-                - $.metrics.cpu_percent.maximum
-          master_item:
-            key: azure.db.mysql.data.get
-          tags:
-            -
-              tag: component
-              value: cpu
-          triggers:
-            -
-              uuid: 5af82cc95239479c86c7ab3dabcfb592
-              expression: 'min(/Azure MySQL flexible server by HTTP/azure.db.mysql.cpu.percentage,5m)>{$AZURE.DB.CPU.UTIL.CRIT}'
-              name: 'Azure MySQL: High CPU utilization'
-              opdata: 'Current utilization: {ITEM.LASTVALUE1}'
-              priority: HIGH
-              description: 'CPU utilization is too high. The system might be slow to respond.'
-              tags:
-                -
-                  tag: scope
-                  value: performance
-        -
-          uuid: f960e7667571497c96454b5c4b7b69ff
-          name: 'Azure MySQL: Get errors'
-          type: DEPENDENT
-          key: azure.db.mysql.data.errors
-          delay: '0'
-          history: 7d
-          trends: '0'
-          value_type: TEXT
-          description: 'A list of errors from API requests.'
-          preprocessing:
-            -
-              type: JSONPATH
-              parameters:
-                - $.errors
-            -
-              type: DISCARD_UNCHANGED_HEARTBEAT
-              parameters:
-                - 1h
-          master_item:
-            key: azure.db.mysql.data.get
-          tags:
-            -
-              tag: component
-              value: raw
-          triggers:
-            -
-              uuid: 98c1b86b79e9469cac2870fb2ba42949
-              expression: 'length(last(/Azure MySQL flexible server by HTTP/azure.db.mysql.data.errors))>0'
-              name: 'Azure MySQL: There are errors in requests to API'
-              opdata: '{ITEM.LASTVALUE1}'
-              priority: AVERAGE
-              description: 'Zabbix has received errors in response to API requests.'
-              tags:
-                -
-                  tag: scope
-                  value: availability
-        -
-          uuid: de712334db1440309fa68f9252d4f9bc
-          name: 'Azure MySQL: Get data'
-          type: SCRIPT
-          key: azure.db.mysql.data.get
-          history: 0d
-          trends: '0'
-          value_type: TEXT
-          params: |
-            var AzureDB = {
-                params: {},
-                token: null,
-            
-                setParams: function (params) {
-                    ['app_id', 'password', 'tenant_id', 'subscription_id', 'resource_id'].forEach(function (field) {
-                        if (typeof params !== 'object' || typeof params[field] === 'undefined' || params[field] === '') {
-                            throw 'Required param is not set: ' + field + '.';
-                        }
-                    });
-            
-                    AzureDB.params = params;
-                },
-            
-            
-                request: function (url, data) {
-                    if (typeof data === 'undefined' || data === null) {
-                        data = '';
-                    }
-            
-                    var response, request = new HttpRequest();
-                        if (AzureDB.token) {
-                            request.addHeader('Accept: application/json');
-                            request.addHeader('Authorization: Bearer ' + AzureDB.token);
-                        }
-                
-                    Zabbix.log(4, '[ Azure ] Sending request: ' + url);
-            
-                    if (data !== '') {
-                        request.addHeader('Content-Type: application/x-www-form-urlencoded');
-                        response = request.post(url, data);
-                    }
-                    else {
-                        response = request.get(url);
-                    }
-            
-                    Zabbix.log(4, '[ Azure ] Received response with status code ' + request.getStatus() + ': ' + response);
-            
-                    if (request.getStatus() !== 200 || response === null) {
-                        throw 'Request failed with status code ' + request.getStatus() + ': ' + response;
-                    }
-            
-                    try {
-                        return JSON.parse(response);
-                    }
-                    catch (error) {
-                        throw 'Failed to parse response received from API.';
-                    }
-            }
-            
-            };
-            
-            var metrics = [
-                'cpu_percent',
-                'memory_percent',
-                'network_bytes_egress',
-                'network_bytes_ingress',
-                'active_connections',
-                'total_connections',
-                'aborted_connections',
-                'Queries',
-                'io_consumption_percent',
-                'storage_percent',
-                'storage_used',
-                'storage_limit',
-                'backup_storage_used',
-                'replication_lag',
-                'cpu_credits_remaining',
-                'cpu_credits_consumed'
-            ],
-                prepared_metrics = [],
-                data = {};
-                data['errors'] = {};
-                data['metrics'] = {};
-            
-            try {
-                AzureDB.setParams(JSON.parse(value));
-            
-                try {
-                    result = AzureDB.request(
-                            'https://login.microsoftonline.com/' + encodeURIComponent(AzureDB.params.tenant_id) + '/oauth2/token',
-                            'grant_type=client_credentials&resource=' + encodeURIComponent('https://management.azure.com/') + '&client_id=' + encodeURIComponent(AzureDB.params.app_id) + '&client_secret=' + encodeURIComponent(AzureDB.params.password)
-                    );
-            
-                    if ('access_token' in result) {
-                        AzureDB.token = result['access_token'];
-                    } else {
-                        throw 'Auth response does not contain access token.';
-                    }
-                }
-                catch (error) {
-                    data.errors.auth = error.toString();
-                }
-            
-                if (!('auth' in data.errors)) {
-                    try {
-                        health = AzureDB.request('https://management.azure.com' + AzureDB.params.resource_id + '/providers/Microsoft.ResourceHealth/availabilityStatuses?api-version=2020-05-01');
-                        data.health = health.value[0].properties;
-                    }
-                    catch (error) {
-                        data.errors.health = error.toString();
-                    }
-            
-                    for (var i = 0; i < metrics.length; i += 20) {
-                        var chunk = metrics.slice(i, i + 20);
-            
-                        prepared_metrics.push(
-                            chunk.map(function(element) {
-                                return encodeURIComponent(element);
-                            }).join(',')
-                        );
-                    }
-            
-                    start_date = new Date((new Date().getTime()) - 300000).toISOString().replace(/\.\d+/, '');
-                    end_date = new Date().toISOString().replace(/\.\d+/, '');
-                    
-                    for (var j in prepared_metrics) {
-                        try {
-                            metrics_data = AzureDB.request('https://management.azure.com' + AzureDB.params.resource_id + '/providers/Microsoft.Insights/metrics?metricnames=' + prepared_metrics[j] + '&timespan=' + encodeURIComponent(start_date) + '/' + encodeURIComponent(end_date) + '&api-version=2021-05-01');
-                            for (k in metrics_data.value) {
-                                data.metrics[metrics_data.value[k].name.value.replace(/(\s|\/)+/g, '')] = metrics_data.value[k].timeseries[0].data[metrics_data.value[k].timeseries[0].data.length - 1];
-                            }
-                        }
-                        catch (error) {
-                            data.errors[prepared_metrics[j]] = error.toString();
-                        }
-                    } 
-                }
-            }
-            catch (error) {
-                data.errors.params = error.toString();
-            }
-            
-            if (Object.keys(data.errors).length !== 0) {
-                errors = 'Failed to receive data:';
-                for (var error in data.errors) {
-                    errors += '\n' + error + ' : ' + data.errors[error];
-                }
-                data.errors = errors;
-            }
-            else {
-                data.errors = '';
-            }
-            
-            return JSON.stringify(data);
-          description: 'The result of API requests is in the JSON.'
-          timeout: '{$AZURE.DATA.TIMEOUT}'
-          parameters:
-            -
-              name: app_id
-              value: '{$AZURE.APP_ID}'
-            -
-              name: password
-              value: '{$AZURE.PASSWORD}'
-            -
-              name: tenant_id
-              value: '{$AZURE.TENANT_ID}'
-            -
-              name: subscription_id
-              value: '{$AZURE.SUBSCRIPTION_ID}'
-            -
-              name: resource_id
-              value: '{$AZURE.RESOURCE_ID}'
-          tags:
-            -
-              tag: component
-              value: raw
-        -
-          uuid: b4a6363aac734b6c8d043718ca667c09
-          name: 'Azure MySQL: IO consumption percent'
-          type: DEPENDENT
-          key: azure.db.mysql.io.consumption.percent
-          delay: '0'
-          history: 7d
-          value_type: FLOAT
-          units: '%'
-          description: 'The IO percent.'
-          preprocessing:
-            -
-              type: JSONPATH
-              parameters:
-                - $.metrics.io_consumption_percent.maximum
-          master_item:
-            key: azure.db.mysql.data.get
-          tags:
-            -
-              tag: component
-              value: operations
-        -
-          uuid: f0f56a67942a40509d6835f3da9eb7e2
-          name: 'Azure MySQL: Memory utilization'
-          type: DEPENDENT
-          key: azure.db.mysql.memory.percentage
-          delay: '0'
-          history: 7d
-          value_type: FLOAT
-          units: '%'
-          description: 'The memory percent of a host.'
-          preprocessing:
-            -
-              type: JSONPATH
-              parameters:
-                - $.metrics.memory_percent.maximum
-          master_item:
-            key: azure.db.mysql.data.get
-          tags:
-            -
-              tag: component
-              value: memory
-        -
-          uuid: 84f3d2b152784993944a2d4c3fad1a59
-          name: 'Azure MySQL: Network out'
-          type: DEPENDENT
-          key: azure.db.mysql.network.egress
-          delay: '0'
-          history: 7d
-          value_type: FLOAT
-          units: bps
-          description: 'Network egress of a host in bytes.'
-          preprocessing:
-            -
-              type: JSONPATH
-              parameters:
-                - $.metrics.network_bytes_egress.total
-            -
-              type: MULTIPLIER
-              parameters:
-                - '0.0088'
-          master_item:
-            key: azure.db.mysql.data.get
-          tags:
-            -
-              tag: component
-              value: network
-        -
-          uuid: 5f38b6b4e3a849d09022bd34c4347088
-          name: 'Azure MySQL: Network in'
-          type: DEPENDENT
-          key: azure.db.mysql.network.ingress
-          delay: '0'
-          history: 7d
-          value_type: FLOAT
-          units: bps
-          description: 'Network ingress of a host in bytes.'
-          preprocessing:
-            -
-              type: JSONPATH
-              parameters:
-                - $.metrics.network_bytes_ingress.total
-            -
-              type: MULTIPLIER
-              parameters:
-                - '0.0088'
-          master_item:
-            key: azure.db.mysql.data.get
-          tags:
-            -
-              tag: component
-              value: network
-        -
-          uuid: 05329dcdb2e14080a43d1bf7553037f6
-          name: 'Azure MySQL: Queries'
-          type: DEPENDENT
-          key: azure.db.mysql.queries
-          delay: '0'
-          history: 7d
-          value_type: FLOAT
-          description: 'The count of queries.'
-          preprocessing:
-            -
-              type: JSONPATH
-              parameters:
-                - $.metrics.Queries.total
-          master_item:
-            key: azure.db.mysql.data.get
-          tags:
-            -
-              tag: component
-              value: queries
-        -
-          uuid: 80a05247fec04e39a99ccafaefbd0441
-          name: 'Azure MySQL: Replication lag'
-          type: DEPENDENT
-          key: azure.db.mysql.replication.lag
-          delay: '0'
-          history: 7d
-          value_type: FLOAT
-          units: s
-          description: 'Replication lag in seconds.'
-          preprocessing:
-            -
-              type: JSONPATH
-              parameters:
-                - $.metrics.replication_lag.maximum
-              error_handler: DISCARD_VALUE
-          master_item:
-            key: azure.db.mysql.data.get
-          tags:
-            -
-              tag: component
-              value: replication
-        -
-          uuid: 8d5cd0d3cd0744a5a260a8a0485f6735
-          name: 'Azure MySQL: Backup storage used'
-          type: DEPENDENT
-          key: azure.db.mysql.storage.backup.used
-          delay: '0'
-          history: 7d
-          value_type: FLOAT
-          units: B
-          description: 'The backup storage used in bytes.'
-          preprocessing:
-            -
-              type: JSONPATH
-              parameters:
-                - $.metrics.backup_storage_used.maximum
-          master_item:
-            key: azure.db.mysql.data.get
-          tags:
-            -
-              tag: component
-              value: storage
-        -
-          uuid: 78f3e03b5caf4f85a3c61513cf242f76
-          name: 'Azure MySQL: Storage limit'
-          type: DEPENDENT
-          key: azure.db.mysql.storage.limit
-          delay: '0'
-          history: 7d
-          value_type: FLOAT
-          units: B
-          description: 'The storage limit in bytes.'
-          preprocessing:
-            -
-              type: JSONPATH
-              parameters:
-                - $.metrics.storage_limit.maximum
-          master_item:
-            key: azure.db.mysql.data.get
-          tags:
-            -
-              tag: component
-              value: storage
-        -
-          uuid: ced51184b59643adaa51bef90710166b
-          name: 'Azure MySQL: Storage percent'
-          type: DEPENDENT
-          key: azure.db.mysql.storage.percent
-          delay: '0'
-          history: 7d
-          value_type: FLOAT
-          units: '%'
-          description: 'Storage utilization in %.'
-          preprocessing:
-            -
-              type: JSONPATH
-              parameters:
-                - $.metrics.storage_percent.maximum
-          master_item:
-            key: azure.db.mysql.data.get
-          tags:
-            -
-              tag: component
-              value: storage
-          triggers:
-            -
-              uuid: 1703edc1553644e5aa25d35928c5eafd
-              expression: 'last(/Azure MySQL flexible server by HTTP/azure.db.mysql.storage.percent)>{$AZURE.DB.STORAGE.PUSED.CRIT}'
-              name: 'Azure MySQL: Storage space is critically low'
-              opdata: 'Current utilization: {ITEM.LASTVALUE1}'
-              priority: AVERAGE
-              description: 'Critical utilization of the storage space.'
-              tags:
-                -
-                  tag: scope
-                  value: capacity
-            -
-              uuid: a2ec23a5e77c40aa9e45d214f4e06ca1
-              expression: 'last(/Azure MySQL flexible server by HTTP/azure.db.mysql.storage.percent)>{$AZURE.DB.STORAGE.PUSED.WARN}'
-=======
-              uuid: 2e605f906b284f769e7c880d4e642b43
-              expression: 'last(/Azure MySQL single server by HTTP/azure.db.mysql.storage.percent)>{$AZURE.DB.STORAGE.PUSED.WARN}'
->>>>>>> d66bf112
-              name: 'Azure MySQL: Storage space is low'
-              opdata: 'Current utilization: {ITEM.LASTVALUE1}'
-              priority: WARNING
-              description: 'High utilization of the storage space.'
-              tags:
-                -
-                  tag: scope
-                  value: capacity
-        -
-<<<<<<< HEAD
-          uuid: 9f96e947eee646f890742676e9f9a22a
-          name: 'Azure MySQL: Storage used'
-          type: DEPENDENT
-          key: azure.db.mysql.storage.used
-          delay: '0'
-          history: 7d
-          value_type: FLOAT
-          units: B
-          description: 'Used storage space in bytes.'
-          preprocessing:
-            -
-              type: JSONPATH
-              parameters:
-                - $.metrics.storage_used.maximum
-          master_item:
-            key: azure.db.mysql.data.get
-          tags:
-            -
-              tag: component
-              value: storage
-      tags:
-        -
-          tag: class
-          value: software
-        -
-          tag: target
-          value: azure
-      macros:
-        -
-          macro: '{$AZURE.APP_ID}'
-          description: 'Microsoft Azure app ID.'
-        -
-          macro: '{$AZURE.DATA.TIMEOUT}'
-          value: 60s
-          description: 'A response timeout for API.'
-        -
-          macro: '{$AZURE.DB.ABORTED_CONN.MAX.WARN}'
-          value: '25'
-          description: 'The number of failed attempts to connect to the MySQL server for trigger expression.'
-        -
-          macro: '{$AZURE.DB.CPU.UTIL.CRIT}'
-          value: '90'
-          description: 'The critical threshold of the CPU utilization in %.'
-        -
-          macro: '{$AZURE.DB.STORAGE.PUSED.CRIT}'
-          value: '90'
-          description: 'The critical threshold of the storage utilization in %.'
-        -
-          macro: '{$AZURE.DB.STORAGE.PUSED.WARN}'
-          value: '80'
-          description: 'The warning threshold of the storage utilization in %.'
-        -
-          macro: '{$AZURE.PASSWORD}'
-          type: SECRET_TEXT
-          description: 'Microsoft Azure password.'
-        -
-          macro: '{$AZURE.RESOURCE_ID}'
-          description: 'Microsoft Azure virtual machine ID.'
-        -
-          macro: '{$AZURE.SUBSCRIPTION_ID}'
-          description: 'Microsoft Azure subscription ID.'
-        -
-          macro: '{$AZURE.TENANT_ID}'
-          description: 'Microsoft Azure tenant ID.'
-      valuemaps:
-        -
-          uuid: 4eec167b4d69441398b96b8e375d6825
-          name: 'Azure resource health state'
-          mappings:
-            -
-              value: '0'
-              newvalue: Available
-            -
-              value: '1'
-              newvalue: Degraded
-            -
-              value: '2'
-              newvalue: Unavailable
-            -
-              value: '3'
-              newvalue: Unknown
-    -
-      uuid: c1396bf1e8cf46f6a407e88ddceef0b8
-      template: 'Azure MySQL single server by HTTP'
-      name: 'Azure MySQL single server by HTTP'
-      description: |
-        This template is designed to monitor Microsoft Azure MySQL single servers by HTTP.
-        It works without any external scripts and uses the script item.
-        
-        Setup:
-          1. Create an Azure service principal via the Azure command-line interface (Azure CLI) for your subscription.
-            `az ad sp create-for-rbac --name zabbix --role reader --scope /subscriptions/<subscription_id>`
-            See https://docs.microsoft.com/en-us/cli/azure/create-an-azure-service-principal-azure-cli for more details.
-          2. Link the template to a host.
-          3. Configure macros {$AZURE.APP_ID}, {$AZURE.PASSWORD}, {$AZURE.TENANT_ID}, {$AZURE.SUBSCRIPTION_ID} and {$AZURE.RESOURCE_ID}.
-        
-        You can discuss this template or leave feedback on our forum https://www.zabbix.com/forum/zabbix-suggestions-and-feedback/
-        
-        Template tooling version used: 0.42
-      groups:
-        -
-          name: Templates/Cloud
-      items:
-        -
-          uuid: c7771aa67d3c424490d8de2d6c2d609a
-          name: 'Azure MySQL: Availability status detailed'
-          type: DEPENDENT
-          key: azure.db.mysql.availability.details
-          delay: '0'
-          history: 7d
-          trends: '0'
-          value_type: CHAR
-          description: 'The summary description of the availability status.'
-          preprocessing:
-            -
-              type: JSONPATH
-              parameters:
-                - $.health.summary
-            -
-              type: DISCARD_UNCHANGED_HEARTBEAT
-              parameters:
-                - 1h
-          master_item:
-            key: azure.db.mysql.data.get
-          tags:
-            -
-              tag: component
-              value: health
-        -
-          uuid: c325b977b26e4e00acc3ea8703895f05
-          name: 'Azure MySQL: Availability state'
-          type: DEPENDENT
-          key: azure.db.mysql.availability.state
-          delay: '0'
-          history: 7d
-          description: 'The availability status of the resource.'
-          valuemap:
-            name: 'Azure resource health state'
-          preprocessing:
-            -
-              type: JSONPATH
-              parameters:
-                - $.health.availabilityState
-              error_handler: CUSTOM_VALUE
-              error_handler_params: '3'
-            -
-              type: STR_REPLACE
-              parameters:
-                - Available
-                - '0'
-            -
-              type: STR_REPLACE
-              parameters:
-                - Degraded
-                - '1'
-            -
-              type: STR_REPLACE
-              parameters:
-                - Unavailable
-                - '2'
-            -
-              type: STR_REPLACE
-              parameters:
-                - Unknown
-                - '3'
-            -
-              type: IN_RANGE
-              parameters:
-                - '0'
-                - '3'
-              error_handler: CUSTOM_VALUE
-              error_handler_params: '3'
-            -
-              type: DISCARD_UNCHANGED_HEARTBEAT
-              parameters:
-                - 1h
-          master_item:
-            key: azure.db.mysql.data.get
-          tags:
-            -
-              tag: component
-              value: health
-          triggers:
-            -
-              uuid: 91a32645266547d78df3a70b44c7782b
-              expression: 'last(/Azure MySQL single server by HTTP/azure.db.mysql.availability.state)=1'
-              name: 'Azure MySQL: MySQL server is degraded'
-              opdata: '{ITEM.LASTVALUE1}'
-              priority: AVERAGE
-              description: 'The resource is in degraded state.'
-              tags:
-                -
-                  tag: scope
-                  value: availability
-            -
-              uuid: 852aba88476a40aeb2170b933726b7d8
-              expression: 'last(/Azure MySQL single server by HTTP/azure.db.mysql.availability.state)=3'
-              name: 'Azure MySQL: MySQL server is in unknown state'
-              opdata: '{ITEM.LASTVALUE1}'
-              priority: WARNING
-              description: 'The resource state is unknown.'
-              tags:
-                -
-                  tag: scope
-                  value: availability
-            -
-              uuid: 5f2d2254dfc24f5481207585bed0d933
-              expression: 'last(/Azure MySQL single server by HTTP/azure.db.mysql.availability.state)=2'
-              name: 'Azure MySQL: MySQL server is unavailable'
-              opdata: '{ITEM.LASTVALUE1}'
-              priority: HIGH
-              description: 'The resource state is unavailable.'
-              tags:
-                -
-                  tag: scope
-                  value: availability
-        -
-          uuid: 69aba8caa6874c9d9423926a2ee78e99
-          name: 'Azure MySQL: Connections active'
-          type: DEPENDENT
-          key: azure.db.mysql.connections.active
-          delay: '0'
-          history: 7d
-          value_type: FLOAT
-          description: 'The count of active connections.'
-          preprocessing:
-            -
-              type: JSONPATH
-              parameters:
-                - $.metrics.active_connections.average
-          master_item:
-            key: azure.db.mysql.data.get
-          tags:
-            -
-              tag: component
-              value: network
-        -
-          uuid: e185b56984914507bc40c07c55153967
-          name: 'Azure MySQL: Connections failed'
-          type: DEPENDENT
-          key: azure.db.mysql.connections.failed
-          delay: '0'
-          history: 7d
-          value_type: FLOAT
-          description: 'The count of failed connections.'
-          preprocessing:
-            -
-              type: JSONPATH
-              parameters:
-                - $.metrics.connections_failed.total
-              error_handler: DISCARD_VALUE
-          master_item:
-            key: azure.db.mysql.data.get
-          tags:
-            -
-              tag: component
-              value: network
-          triggers:
-            -
-              uuid: 5b3a09ca04704e6a9972ee4865d358cd
-              expression: 'min(/Azure MySQL single server by HTTP/azure.db.mysql.connections.failed,5m)>{$AZURE.DB.FAILED_CONN.MAX.WARN}'
-              name: 'Azure MySQL: Server has failed connections'
-              opdata: 'Current value: {ITEM.LASTVALUE1}'
-              priority: AVERAGE
-              description: 'The number of failed attempts to connect to the MySQL server is more than {$AZURE.DB.FAILED_CONN.MAX.WARN}.'
-              tags:
-                -
-                  tag: scope
-                  value: availability
-        -
-          uuid: d0b5864a56094166b76fbc58a5e05c7c
-          name: 'Azure MySQL: Percentage CPU'
-          type: DEPENDENT
-          key: azure.db.mysql.cpu.percentage
-          delay: '0'
-          history: 7d
-          value_type: FLOAT
-          units: '%'
-          description: 'The CPU percent of a host.'
-          preprocessing:
-            -
-              type: JSONPATH
-              parameters:
-                - $.metrics.cpu_percent.average
-          master_item:
-            key: azure.db.mysql.data.get
-          tags:
-            -
-              tag: component
-              value: cpu
-          triggers:
-            -
-              uuid: 7115fb320e2b4cc1ad1739c8a6cee155
-              expression: 'min(/Azure MySQL single server by HTTP/azure.db.mysql.cpu.percentage,5m)>{$AZURE.DB.CPU.UTIL.CRIT}'
-              name: 'Azure MySQL: High CPU utilization'
-              opdata: 'Current utilization: {ITEM.LASTVALUE1}'
-              priority: HIGH
-              description: 'CPU utilization is too high. The system might be slow to respond.'
-              tags:
-                -
-                  tag: scope
-                  value: performance
-        -
-          uuid: 2fc253a20100478d91cac13590a64bfc
-          name: 'Azure MySQL: Get errors'
-          type: DEPENDENT
-          key: azure.db.mysql.data.errors
-          delay: '0'
-          history: 7d
-          trends: '0'
-          value_type: TEXT
-          description: 'A list of errors from API requests.'
-          preprocessing:
-            -
-              type: JSONPATH
-              parameters:
-                - $.errors
-            -
-              type: DISCARD_UNCHANGED_HEARTBEAT
-              parameters:
-                - 1h
-          master_item:
-            key: azure.db.mysql.data.get
-          tags:
-            -
-              tag: component
-              value: raw
-          triggers:
-            -
-              uuid: df5fa33f8c13413bb9d61ea4470b9b2d
-              expression: 'length(last(/Azure MySQL single server by HTTP/azure.db.mysql.data.errors))>0'
-              name: 'Azure MySQL: There are errors in requests to API'
-              opdata: '{ITEM.LASTVALUE1}'
-              priority: AVERAGE
-              description: 'Zabbix has received errors in response to API requests.'
-              tags:
-                -
-                  tag: scope
-                  value: availability
-        -
-          uuid: cd62d92ef0384ea9acf0cae71c88ebc6
-          name: 'Azure MySQL: Get data'
-          type: SCRIPT
-          key: azure.db.mysql.data.get
-          history: 0d
-          trends: '0'
-          value_type: TEXT
-          params: |
-            var AzureDB = {
-                params: {},
-                token: null,
-            
-                setParams: function (params) {
-                    ['app_id', 'password', 'tenant_id', 'subscription_id', 'resource_id'].forEach(function (field) {
-                        if (typeof params !== 'object' || typeof params[field] === 'undefined' || params[field] === '') {
-                            throw 'Required param is not set: ' + field + '.';
-                        }
-                    });
-            
-                    AzureDB.params = params;
-                },
-            
-            
-                request: function (url, data) {
-                    if (typeof data === 'undefined' || data === null) {
-                        data = '';
-                    }
-            
-                    var response, request = new HttpRequest();
-                        if (AzureDB.token) {
-                            request.addHeader('Accept: application/json');
-                            request.addHeader('Authorization: Bearer ' + AzureDB.token);
-                        }
-                
-                    Zabbix.log(4, '[ Azure ] Sending request: ' + url);
-            
-                    if (data !== '') {
-                        request.addHeader('Content-Type: application/x-www-form-urlencoded');
-                        response = request.post(url, data);
-                    }
-                    else {
-                        response = request.get(url);
-                    }
-            
-                    Zabbix.log(4, '[ Azure ] Received response with status code ' + request.getStatus() + ': ' + response);
-            
-                    if (request.getStatus() !== 200 || response === null) {
-                        throw 'Request failed with status code ' + request.getStatus() + ': ' + response;
-                    }
-            
-                    try {
-                        return JSON.parse(response);
-                    }
-                    catch (error) {
-                        throw 'Failed to parse response received from API.';
-                    }
-            }
-            
-            };
-            
-            var metrics = [
-                'cpu_percent',
-                'memory_percent',
-                'io_consumption_percent',
-                'storage_percent',
-                'storage_used',
-                'storage_limit',
-                'serverlog_storage_percent',
-                'serverlog_storage_usage',
-                'serverlog_storage_limit',
-                'active_connections',
-                'connections_failed',
-                'seconds_behind_master',
-                'backup_storage_used',
-                'network_bytes_egress',
-                'network_bytes_ingress'
-            ],
-                prepared_metrics = [],
-                data = {};
-                data['errors'] = {};
-                data['metrics'] = {};
-            
-            try {
-                AzureDB.setParams(JSON.parse(value));
-            
-                try {
-                    result = AzureDB.request(
-                            'https://login.microsoftonline.com/' + encodeURIComponent(AzureDB.params.tenant_id) + '/oauth2/token',
-                            'grant_type=client_credentials&resource=' + encodeURIComponent('https://management.azure.com/') + '&client_id=' + encodeURIComponent(AzureDB.params.app_id) + '&client_secret=' + encodeURIComponent(AzureDB.params.password)
-                    );
-            
-                    if ('access_token' in result) {
-                        AzureDB.token = result['access_token'];
-                    } else {
-                        throw 'Auth response does not contain access token.';
-                    }
-                }
-                catch (error) {
-                    data.errors.auth = error.toString();
-                }
-            
-                if (!('auth' in data.errors)) {
-                    try {
-                        health = AzureDB.request('https://management.azure.com' + AzureDB.params.resource_id + '/providers/Microsoft.ResourceHealth/availabilityStatuses?api-version=2020-05-01');
-                        data.health = health.value[0].properties;
-                    }
-                    catch (error) {
-                        data.errors.health = error.toString();
-                    }
-            
-                    for (var i = 0; i < metrics.length; i += 20) {
-                        var chunk = metrics.slice(i, i + 20);
-            
-                        prepared_metrics.push(
-                            chunk.map(function(element) {
-                                return encodeURIComponent(element);
-                            }).join(',')
-                        );
-                    }
-            
-                    start_date = new Date((new Date().getTime()) - 300000).toISOString().replace(/\.\d+/, '');
-                    end_date = new Date().toISOString().replace(/\.\d+/, '');
-                    
-                    for (var j in prepared_metrics) {
-                        try {
-                            metrics_data = AzureDB.request('https://management.azure.com' + AzureDB.params.resource_id + '/providers/Microsoft.Insights/metrics?metricnames=' + prepared_metrics[j] + '&timespan=' + encodeURIComponent(start_date) + '/' + encodeURIComponent(end_date) + '&api-version=2021-05-01');
-                            for (k in metrics_data.value) {
-                                data.metrics[metrics_data.value[k].name.value.replace(/(\s|\/)+/g, '')] = metrics_data.value[k].timeseries[0].data[metrics_data.value[k].timeseries[0].data.length - 1];
-                            }
-                        }
-                        catch (error) {
-                            data.errors[prepared_metrics[j]] = error.toString();
-                        }
-                    } 
-                }
-            }
-            catch (error) {
-                data.errors.params = error.toString();
-            }
-            
-            if (Object.keys(data.errors).length !== 0) {
-                errors = 'Failed to receive data:';
-                for (var error in data.errors) {
-                    errors += '\n' + error + ' : ' + data.errors[error];
-                }
-                data.errors = errors;
-            }
-            else {
-                data.errors = '';
-            }
-            
-            return JSON.stringify(data);
-          description: 'The result of API requests is in the JSON.'
-          timeout: '{$AZURE.DATA.TIMEOUT}'
-          parameters:
-            -
-              name: app_id
-              value: '{$AZURE.APP_ID}'
-            -
-              name: password
-              value: '{$AZURE.PASSWORD}'
-            -
-              name: tenant_id
-              value: '{$AZURE.TENANT_ID}'
-            -
-              name: subscription_id
-              value: '{$AZURE.SUBSCRIPTION_ID}'
-            -
-              name: resource_id
-              value: '{$AZURE.RESOURCE_ID}'
-          tags:
-            -
-              tag: component
-              value: raw
-        -
-          uuid: a17c365253eb4821841ec82ac8f61106
-          name: 'Azure MySQL: IO consumption percent'
-          type: DEPENDENT
-          key: azure.db.mysql.io.consumption.percent
-          delay: '0'
-          history: 7d
-          value_type: FLOAT
-          units: '%'
-          description: 'The IO percent.'
-          preprocessing:
-            -
-              type: JSONPATH
-              parameters:
-                - $.metrics.io_consumption_percent.average
-          master_item:
-            key: azure.db.mysql.data.get
-          tags:
-            -
-              tag: component
-              value: operations
-        -
-          uuid: 5c19c08912634993b1f96fb11e5d1ae2
-          name: 'Azure MySQL: Memory utilization'
-          type: DEPENDENT
-          key: azure.db.mysql.memory.percentage
-          delay: '0'
-          history: 7d
-          value_type: FLOAT
-          units: '%'
-          description: 'The memory percent of a host.'
-          preprocessing:
-            -
-              type: JSONPATH
-              parameters:
-                - $.metrics.memory_percent.average
-          master_item:
-            key: azure.db.mysql.data.get
-          tags:
-            -
-              tag: component
-              value: memory
-          triggers:
-            -
-              uuid: a67b35f1ac674d6692b0b2bcd6f89bd8
-              expression: 'min(/Azure MySQL single server by HTTP/azure.db.mysql.memory.percentage,5m)>{$AZURE.DB.MEMORY.UTIL.CRIT}'
-              name: 'Azure MySQL: High memory utilization'
-              opdata: 'Current utilization: {ITEM.LASTVALUE1}'
-              priority: AVERAGE
-              description: 'The system is running out of free memory.'
-              tags:
-                -
-                  tag: scope
-                  value: performance
-        -
-          uuid: fe1b9846a634412aaa6a76fc05dbe46a
-          name: 'Azure MySQL: Network out'
-          type: DEPENDENT
-          key: azure.db.mysql.network.egress
-          delay: '0'
-          history: 7d
-          value_type: FLOAT
-          units: bps
-          description: 'Network outbound traffic across the active connections.'
-          preprocessing:
-            -
-              type: JSONPATH
-              parameters:
-                - $.metrics.network_bytes_egress.total
-              error_handler: DISCARD_VALUE
-            -
-              type: MULTIPLIER
-              parameters:
-                - '0.0088'
-          master_item:
-            key: azure.db.mysql.data.get
-          tags:
-            -
-              tag: component
-              value: network
-        -
-          uuid: 1cc97817bda5470887e3d5d9f2d78650
-          name: 'Azure MySQL: Network in'
-          type: DEPENDENT
-          key: azure.db.mysql.network.ingress
-          delay: '0'
-          history: 7d
-          value_type: FLOAT
-          units: bps
-          description: 'Network inbound traffic across the active connections.'
-          preprocessing:
-            -
-              type: JSONPATH
-              parameters:
-                - $.metrics.network_bytes_ingress.total
-              error_handler: DISCARD_VALUE
-            -
-              type: MULTIPLIER
-              parameters:
-                - '0.0088'
-          master_item:
-            key: azure.db.mysql.data.get
-          tags:
-            -
-              tag: component
-              value: network
-        -
-          uuid: 8e60794282ea42c7bad1573811b2e498
-          name: 'Azure MySQL: Replication lag'
-          type: DEPENDENT
-          key: azure.db.mysql.replication.lag
-          delay: '0'
-          history: 7d
-          value_type: FLOAT
-          units: s
-          description: 'Replication lag in seconds.'
-          preprocessing:
-            -
-              type: JSONPATH
-              parameters:
-                - $.metrics.seconds_behind_master.maximum
-              error_handler: DISCARD_VALUE
-          master_item:
-            key: azure.db.mysql.data.get
-          tags:
-            -
-              tag: component
-              value: replication
-        -
-          uuid: 1303a659d17a4e4fa9fa03cef35fef5a
-          name: 'Azure MySQL: Backup storage used'
-          type: DEPENDENT
-          key: azure.db.mysql.storage.backup.used
-          delay: '0'
-          history: 7d
-          value_type: FLOAT
-          units: B
-          description: 'The backup storage used in bytes.'
-          preprocessing:
-            -
-              type: JSONPATH
-              parameters:
-                - $.metrics.backup_storage_used.average
-          master_item:
-            key: azure.db.mysql.data.get
-          tags:
-            -
-              tag: component
-              value: storage
-        -
-          uuid: 4aed6d0c01d1458fbd1f7c7ea5386303
-          name: 'Azure MySQL: Storage limit'
-          type: DEPENDENT
-          key: azure.db.mysql.storage.limit
-          delay: '0'
-          history: 7d
-          value_type: FLOAT
-          units: B
-          description: 'The storage limit in bytes.'
-          preprocessing:
-            -
-              type: JSONPATH
-              parameters:
-                - $.metrics.storage_limit.maximum
-          master_item:
-            key: azure.db.mysql.data.get
-          tags:
-            -
-              tag: component
-              value: storage
-        -
-          uuid: 5b1b350be6f0409fb7ab842571c3f086
-          name: 'Azure MySQL: Storage percent'
-          type: DEPENDENT
-          key: azure.db.mysql.storage.percent
-          delay: '0'
-          history: 7d
-          value_type: FLOAT
-          units: '%'
-          description: 'Storage utilization in %.'
-          preprocessing:
-            -
-              type: JSONPATH
-              parameters:
-                - $.metrics.storage_percent.average
-          master_item:
-            key: azure.db.mysql.data.get
-          tags:
-            -
-              tag: component
-              value: storage
-          triggers:
-            -
-              uuid: 3afcb840e8004822a2dada2a89971f69
-              expression: 'last(/Azure MySQL single server by HTTP/azure.db.mysql.storage.percent)>{$AZURE.DB.STORAGE.PUSED.CRIT}'
-              name: 'Azure MySQL: Storage space is critically low'
-              opdata: 'Current utilization: {ITEM.LASTVALUE1}'
-              priority: AVERAGE
-              description: 'Critical utilization of the storage space.'
-              tags:
-                -
-                  tag: scope
-                  value: capacity
-            -
               uuid: 2e605f906b284f769e7c880d4e642b43
               expression: 'last(/Azure MySQL single server by HTTP/azure.db.mysql.storage.percent)>{$AZURE.DB.STORAGE.PUSED.WARN}'
               name: 'Azure MySQL: Storage space is low'
@@ -3689,19 +2105,12 @@
           name: 'Azure MySQL: Server log storage limit'
           type: DEPENDENT
           key: azure.db.mysql.storage.server.log.limit
-=======
-          uuid: 7f553d8a0898477b87a2828e51efcfcc
-          name: 'Azure MySQL: Server log storage limit'
-          type: DEPENDENT
-          key: azure.db.mysql.storage.server.log.limit
->>>>>>> d66bf112
           delay: '0'
           history: 7d
           value_type: FLOAT
           units: B
           description: 'The storage limit of server log in bytes.'
           preprocessing:
-<<<<<<< HEAD
             -
               type: JSONPATH
               parameters:
@@ -5428,123 +3837,59 @@
           value_type: FLOAT
           units: B
           description: 'The storage limit of a server log in bytes.'
-=======
+          preprocessing:
             -
               type: JSONPATH
               parameters:
                 - $.metrics.serverlog_storage_limit.maximum
           master_item:
-            key: azure.db.mysql.data.get
-          tags:
-            -
-              tag: component
-              value: storage
-        -
-          uuid: cf5a77306c554a24b3741ef065b6d27a
-          name: 'Azure MySQL: Server log storage percent'
-          type: DEPENDENT
-          key: azure.db.mysql.storage.server.log.percent
+            key: azure.db.pgsql.data.get
+          tags:
+            -
+              tag: component
+              value: storage
+        -
+          uuid: ef6890330ebe4fe09f46b0d2f6d3f827
+          name: 'Azure PostgreSQL: Server log storage percent'
+          type: DEPENDENT
+          key: azure.db.pgsql.storage.server.log.percent
           delay: '0'
           history: 7d
           value_type: FLOAT
           units: '%'
           description: 'The storage utilization by a server log in %.'
->>>>>>> d66bf112
-          preprocessing:
-            -
-              type: JSONPATH
-              parameters:
-<<<<<<< HEAD
-                - $.metrics.serverlog_storage_limit.maximum
+          preprocessing:
+            -
+              type: JSONPATH
+              parameters:
+                - $.metrics.serverlog_storage_percent.average
           master_item:
             key: azure.db.pgsql.data.get
-=======
-                - $.metrics.serverlog_storage_percent.average
-          master_item:
-            key: azure.db.mysql.data.get
->>>>>>> d66bf112
-          tags:
-            -
-              tag: component
-              value: storage
-        -
-<<<<<<< HEAD
-          uuid: ef6890330ebe4fe09f46b0d2f6d3f827
-          name: 'Azure PostgreSQL: Server log storage percent'
-          type: DEPENDENT
-          key: azure.db.pgsql.storage.server.log.percent
-          delay: '0'
-          history: 7d
-          value_type: FLOAT
-          units: '%'
-          description: 'The storage utilization by a server log in %.'
-=======
-          uuid: 8ed99a951e264185b1e0f343d7ea0aec
-          name: 'Azure MySQL: Server log storage used'
-          type: DEPENDENT
-          key: azure.db.mysql.storage.server.log.used
+          tags:
+            -
+              tag: component
+              value: storage
+        -
+          uuid: 36bd10a959964083ae47349dd83ec695
+          name: 'Azure PostgreSQL: Server log storage used'
+          type: DEPENDENT
+          key: azure.db.pgsql.storage.server.log.used
           delay: '0'
           history: 7d
           value_type: FLOAT
           units: B
           description: 'The storage space used by a server log in bytes.'
->>>>>>> d66bf112
-          preprocessing:
-            -
-              type: JSONPATH
-              parameters:
-<<<<<<< HEAD
-                - $.metrics.serverlog_storage_percent.average
+          preprocessing:
+            -
+              type: JSONPATH
+              parameters:
+                - $.metrics.serverlog_storage_usage.average
           master_item:
             key: azure.db.pgsql.data.get
-=======
-                - $.metrics.serverlog_storage_usage.average
-          master_item:
-            key: azure.db.mysql.data.get
->>>>>>> d66bf112
-          tags:
-            -
-              tag: component
-              value: storage
-        -
-<<<<<<< HEAD
-          uuid: 36bd10a959964083ae47349dd83ec695
-          name: 'Azure PostgreSQL: Server log storage used'
-          type: DEPENDENT
-          key: azure.db.pgsql.storage.server.log.used
-=======
-          uuid: 0c9a5496d9884c8e9a434fb232b3208f
-          name: 'Azure MySQL: Storage used'
-          type: DEPENDENT
-          key: azure.db.mysql.storage.used
->>>>>>> d66bf112
-          delay: '0'
-          history: 7d
-          value_type: FLOAT
-          units: B
-<<<<<<< HEAD
-          description: 'The storage space used by a server log in bytes.'
-=======
-          description: 'Used storage space in bytes.'
->>>>>>> d66bf112
-          preprocessing:
-            -
-              type: JSONPATH
-              parameters:
-<<<<<<< HEAD
-                - $.metrics.serverlog_storage_usage.average
-          master_item:
-            key: azure.db.pgsql.data.get
-=======
-                - $.metrics.storage_used.average
-          master_item:
-            key: azure.db.mysql.data.get
->>>>>>> d66bf112
-          tags:
-            -
-              tag: component
-              value: storage
-<<<<<<< HEAD
+          tags:
+            -
+              tag: component
+              value: storage
         -
           uuid: dcbb87d442a04938b23e68f739f1e36f
           name: 'Azure PostgreSQL: Storage used'
@@ -5566,8 +3911,6 @@
             -
               tag: component
               value: storage
-=======
->>>>>>> d66bf112
       tags:
         -
           tag: class
@@ -5588,13 +3931,6 @@
           value: '90'
           description: 'The critical threshold of the CPU utilization in %.'
         -
-<<<<<<< HEAD
-=======
-          macro: '{$AZURE.DB.FAILED_CONN.MAX.WARN}'
-          value: '25'
-          description: 'The number of failed attempts to connect to the MySQL server for trigger expression.'
-        -
->>>>>>> d66bf112
           macro: '{$AZURE.DB.MEMORY.UTIL.CRIT}'
           value: '90'
           description: 'The critical threshold of the memory utilization in %.'
@@ -5621,11 +3957,7 @@
           description: 'Microsoft Azure tenant ID.'
       valuemaps:
         -
-<<<<<<< HEAD
           uuid: 61fc206aaae04abda4012e031f0e27ac
-=======
-          uuid: 323a5259fb854724891515767f341540
->>>>>>> d66bf112
           name: 'Azure resource health state'
           mappings:
             -
@@ -7373,7 +5705,6 @@
             host: 'Azure MySQL single server by HTTP'
             key: azure.db.mysql.storage.server.log.limit
     -
-<<<<<<< HEAD
       uuid: 4210e6b4ed8744589dce88217e961a56
       name: 'Azure MySQL: Storage utilization'
       graph_items:
@@ -7389,8 +5720,6 @@
             host: 'Azure MySQL flexible server by HTTP'
             key: azure.db.mysql.storage.limit
     -
-=======
->>>>>>> d66bf112
       uuid: bdc178e6faaa4850badc0c60c7c80d40
       name: 'Azure MySQL: Storage utilization'
       graph_items:
@@ -7406,7 +5735,6 @@
             host: 'Azure MySQL single server by HTTP'
             key: azure.db.mysql.storage.limit
     -
-<<<<<<< HEAD
       uuid: 2b60e8b1fd7c43f4ac61812e43c0e1ca
       name: 'Azure PostgreSQL: Connections'
       graph_items:
@@ -7505,29 +5833,15 @@
     -
       uuid: 9ecd071a77364c4486fa5f63125cd985
       name: 'Azure PostgreSQL: Storage utilization'
-=======
-      uuid: 4210e6b4ed8744589dce88217e961a56
-      name: 'Azure MySQL: Storage utilization'
->>>>>>> d66bf112
       graph_items:
         -
           color: 1A7C11
           item:
-<<<<<<< HEAD
             host: 'Azure PostgreSQL single server by HTTP'
             key: azure.db.pgsql.storage.used
-=======
-            host: 'Azure MySQL flexible server by HTTP'
-            key: azure.db.mysql.storage.used
->>>>>>> d66bf112
         -
           sortorder: '1'
           color: 2774A4
           item:
-<<<<<<< HEAD
             host: 'Azure PostgreSQL single server by HTTP'
-            key: azure.db.pgsql.storage.limit
-=======
-            host: 'Azure MySQL flexible server by HTTP'
-            key: azure.db.mysql.storage.limit
->>>>>>> d66bf112
+            key: azure.db.pgsql.storage.limit