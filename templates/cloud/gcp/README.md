
# GCP by HTTP

## Overview

This template is designed to monitor Google Cloud Platform (hereinafter - GCP) by Zabbix.
It works without any external scripts and uses the script item.
The template currently supports the discovery of [Compute Engine](https://cloud.google.com/compute)/[Cloud SQL](https://cloud.google.com/sql) instances and Compute Engine project quota metrics.


## Requirements

Zabbix version: 7.0 and higher.

## Tested versions

This template has been tested on:
- Google Cloud Platform

## Configuration

> Zabbix should be configured according to the instructions in the [Templates out of the box](https://www.zabbix.com/documentation/7.0/manual/config/templates_out_of_the_box) section.

## Setup

1. Enable the `Stackdriver Monitoring API` for the GCP project you wish to monitor.
>Refer to the [vendor documentation](https://cloud.google.com/monitoring/api/enable-api).
2. Create a service account in Google Cloud console for the project you have to monitor.
>Refer to the [vendor documentation](https://cloud.google.com/iam/docs/creating-managing-service-accounts).
3. Create and download the service account key in JSON format.
>Refer to the [vendor documentation](https://cloud.google.com/iam/docs/creating-managing-service-account-keys).
4. If you want to monitor Cloud SQL services - don't forget to activate the Cloud SQL Admin API. 
>Refer to the [vendor documentation](https://cloud.google.com/sql/docs/mysql/admin-api) for the details.
5. Copy the `project_id`, `private_key_id`, `private_key`, `client_email` from the JSON key file and add them to their corresponding macros `{$GCP.PROJECT.ID}`, `{$GCP.PRIVATE.KEY.ID}`, `{$GCP.PRIVATE.KEY}`, `{$GCP.CLIENT.EMAIL}` on the template/host.

**Additional information**: 

    Make sure that you're creating the service account using the credentials with the `Project Owner/Project IAM Admin/service account Admin` role.
       
    The service account JSON key file can only be downloaded once: regenerate it if the previous key has been lost.

    The service account should have `Project Viewer` permissions or granular permissions for the GCP Compute Engine API/GCP Cloud SQL. 

    You can copy and paste private_key string data from the Service Account JSON key file as is or replace the new line metasymbol (\n) with an actual new line.

>Please, refer to the [vendor documentation](https://cloud.google.com/iam/docs/manage-access-service-accounts)  about the service accounts management.
       
**IMPORTANT!!!**

     Secret authorization token is defined as a plain text in host prototype settings by default due to Zabbix templates export/import limits: therefore, it is highly recommended to change the user macro `{$GCP.AUTH.TOKEN}` value type to `SECRET` for all host prototypes after the template `GCP by HTTP` import.

<<<<<<< HEAD
     All the instances/quotas/metrics discovered are related to particular GCP project. 
=======
     All the instances/quotas/metrics discovered are related to a particular GCP project. 
>>>>>>> 941d9ebb
     To monitor several GCP projects - create their corresponding service accounts/Zabbix hosts.

     GCP Access Token is available for 1 hour (3600 seconds) after the generation request.

     To avoid a GCP token inconsistency between Zabbix database and Zabbix server configuration cache, don't set Zabbix server configuration parameter CacheUpdateFrequency to a value over 45 minutes and don't set the update interval for the GCP Authorization item to more than 1 hour (maximum CacheUpdateFrequency value).

Additional information about metrics and used API methods:

  [Compute Engine](https://cloud.google.com/monitoring/api/metrics_gcp#gcp-compute)
  
  [Cloud SQL](https://cloud.google.com/monitoring/api/metrics_gcp#gcp-cloudsql)


### Macros used

|Name|Description|Default|
|----|-----------|-------|
|{$GCP.PROJECT.ID}|<p>GCP project ID.</p>||
|{$GCP.CLIENT.EMAIL}|<p>Service account client e-mail.</p>||
|{$GCP.PRIVATE.KEY.ID}|<p>Service account private key id.</p>||
|{$GCP.PRIVATE.KEY}|<p>Service account private key data.</p>||
|{$GCP.DATA.TIMEOUT}|<p>A response timeout for an API.</p>|`15s`|
|{$GCP.AUTH.FREQUENCY}|<p>The update interval for the GCP Authorization item, which also equals to the access token regeneration request frequency. </p><p>Check the template documentation notes carefully for more details.</p>|`45m`|
|{$GCP.GCE.INST.NAME.MATCHES}|<p>The filter to include GCP Compute Engine instances by namespace.</p>|`.*`|
|{$GCP.GCE.INST.NAME.NOT_MATCHES}|<p>The filter to exclude GCP Compute Engine instances by namespace.</p>|`CHANGE_IF_NEEDED`|
|{$GCP.GCE.ZONE.MATCHES}|<p>The filter to include GCP Compute Engine instances by zone.</p>|`.*`|
|{$GCP.GCE.ZONE.NOT_MATCHES}|<p>The filter to exclude GCP Compute Engine instances by zone.</p>|`CHANGE_IF_NEEDED`|
|{$GCP.MYSQL.INST.NAME.MATCHES}|<p>The filter to include GCP Cloud SQL MySQL instances by namespace.</p>|`.*`|
|{$GCP.MYSQL.INST.NAME.NOT_MATCHES}|<p>The filter to exclude GCP Cloud SQL MySQL instances by namespace.</p>|`CHANGE_IF_NEEDED`|
|{$GCP.MYSQL.ZONE.MATCHES}|<p>The filter to include GCP Cloud SQL MySQL instances by zone.</p>|`.*`|
|{$GCP.MYSQL.ZONE.NOT_MATCHES}|<p>The filter to exclude GCP Cloud SQL MySQL instances by zone.</p>|`CHANGE_IF_NEEDED`|
|{$GCP.MYSQL.INST.TYPE.MATCHES}|<p>The filter to include GCP Cloud SQL MySQL instances by type (standalone/replica).</p>|`.*`|
|{$GCP.MYSQL.INST.TYPE.NOT_MATCHES}|<p>The filter to exclude GCP Cloud SQL MySQL instances by type (standalone/replica).</p><p>Set a macro value 'CLOUD_SQL_INSTANCE' to exclude standalone Instances or 'READ_REPLICA_INSTANCE' to exclude read-only Replicas.</p>|`CHANGE_IF_NEEDED`|
|{$GCP.PGSQL.INST.NAME.MATCHES}|<p>The filter to include GCP Cloud SQL PostgreSQL instances by namespace.</p>|`.*`|
|{$GCP.PGSQL.INST.NAME.NOT_MATCHES}|<p>The filter to exclude GCP Cloud SQL PostgreSQL instances by namespace.</p>|`CHANGE_IF_NEEDED`|
|{$GCP.PGSQL.ZONE.MATCHES}|<p>The filter to include GCP Cloud SQL PostgreSQL instances by zone.</p>|`.*`|
|{$GCP.PGSQL.ZONE.NOT_MATCHES}|<p>The filter to exclude GCP Cloud SQL PostgreSQL instances by zone.</p>|`CHANGE_IF_NEEDED`|
|{$GCP.PGSQL.INST.TYPE.MATCHES}|<p>The filter to include GCP Cloud SQL PostgreSQL instances by type (standalone/replica).</p>|`.*`|
|{$GCP.PGSQL.INST.TYPE.NOT_MATCHES}|<p>The filter to exclude GCP Cloud SQL PostgreSQL instances by type (standalone/replica).</p><p>Set a macro value 'CLOUD_SQL_INSTANCE' to exclude standalone Instances or 'READ_REPLICA_INSTANCE' to exclude read-only Replicas.</p>|`CHANGE_IF_NEEDED`|
|{$GCP.MSSQL.INST.NAME.MATCHES}|<p>The filter to include GCP Cloud SQL MSSQL instances by namespace.</p>|`.*`|
|{$GCP.MSSQL.INST.NAME.NOT_MATCHES}|<p>The filter to exclude GCP Cloud SQL MSSQL instances by namespace.</p>|`CHANGE_IF_NEEDED`|
|{$GCP.MSSQL.ZONE.MATCHES}|<p>The filter to include GCP Cloud SQL MSSQL instances by zone.</p>|`.*`|
|{$GCP.MSSQL.ZONE.NOT_MATCHES}|<p>The filter to exclude GCP Cloud SQL MSSQL instances by zone.</p>|`CHANGE_IF_NEEDED`|
|{$GCP.MSSQL.INST.TYPE.MATCHES}|<p>The filter to include GCP Cloud SQL MSSQL instances by type (standalone/replica).</p>|`.*`|
|{$GCP.MSSQL.INST.TYPE.NOT_MATCHES}|<p>The filter to exclude GCP Cloud SQL MSSQL instances by type (standalone/replica).</p><p>Set a macro value 'CLOUD_SQL_INSTANCE' to exclude standalone Instances or 'READ_REPLICA_INSTANCE' to exclude read-only Replicas.</p>|`CHANGE_IF_NEEDED`|
|{$GCP.GCE.QUOTA.MATCHES}|<p>The filter to include GCP Compute Engine project quotas by namespace.</p>|`.*`|
|{$GCP.GCE.QUOTA.NOT_MATCHES}|<p>The filter to exclude GCP Compute Engine project quotas by namespace.</p>|`CHANGE_IF_NEEDED`|
|{$GCP.GCE.QUOTA.PUSED.MIN.WARN}|<p>GCP Compute Engine project quota warning utilization threshold.</p>|`80`|
|{$GCP.GCE.QUOTA.PUSED.MIN.CRIT}|<p>GCP Compute Engine project quota critical quota utilization threshold.</p>|`95`|

### Items

|Name|Description|Type|Key and additional info|
|----|-----------|----|-----------------------|
<<<<<<< HEAD
|GCP: Authorization|<p>Google Cloud Platform REST authorization with service account authentication parameters and temporary-generated RSA-based JWT-token usage.</p><p>The necessary scopes are pre-defined.</p><p>Returns a signed authorization token with 1 hour lifetime; is required only once, and is used for all the dependent script items.</p><p>Check the template documentation for the details.</p>|Script|gcp.authorization|
=======
|GCP: Authorization|<p>Google Cloud Platform REST authorization with service account authentication parameters and temporary-generated RSA-based JWT-token usage.</p><p>The necessary scopes are pre-defined.</p><p>Returns a signed authorization token with 1 hour lifetime; it is required only once, and is used for all the dependent script items.</p><p>Check the template documentation for the details.</p>|Script|gcp.authorization|
>>>>>>> 941d9ebb
|GCP Compute Engine: Instances get|<p>Get GCP Compute Engine instances.</p>|Dependent item|gcp.gce.instances.get<p>**Preprocessing**</p><ul><li><p>JavaScript: `The text is too long. Please see the template.`</p></li></ul>|
|GCP: Authorization errors check|<p>A list of errors from API requests.</p>|Dependent item|gcp.auth.err.check<p>**Preprocessing**</p><ul><li><p>JSON Path: `$.error`</p><p>⛔️Custom on fail: Set value to: ``</p></li></ul>|
|GCP Cloud SQL: Instances get|<p>GCP Cloud SQL: Instances get.</p>|Dependent item|gcp.cloudsql.instances.get<p>**Preprocessing**</p><ul><li><p>JavaScript: `The text is too long. Please see the template.`</p></li></ul>|
|GCP Cloud SQL: Instances total|<p>GCP Cloud SQL instances total count.</p>|Dependent item|gcp.cloudsql.instances.total<p>**Preprocessing**</p><ul><li><p>JSON Path: `$.[*].length()`</p></li></ul>|
|GCP Cloud SQL MSSQL: Instances count|<p>GCP Cloud SQL MSSQL instances count.</p>|Dependent item|gcp.gce.instances.mssql_count<p>**Preprocessing**</p><ul><li><p>JSON Path: `$[?(@.db_type =~ 'SQLSERVER')].length()`</p><p>⛔️Custom on fail: Discard value</p></li></ul>|
|GCP Cloud SQL MySQL: Instances count|<p>GCP Cloud SQL MySQL instances count.</p>|Dependent item|gcp.gce.instances.mysql_count<p>**Preprocessing**</p><ul><li><p>JSON Path: `$[?(@.db_type =~ 'MYSQL')].length()`</p><p>⛔️Custom on fail: Discard value</p></li></ul>|
|GCP Cloud SQL PostgreSQL: Instances count|<p>GCP Cloud SQL PostgreSQL instances count.</p>|Dependent item|gcp.gce.instances.pgsql_count<p>**Preprocessing**</p><ul><li><p>JSON Path: `$[?(@.db_type =~ 'POSTGRES')].length()`</p><p>⛔️Custom on fail: Discard value</p></li></ul>|
|GCP Compute Engine: Instances total|<p>GCP Compute Engine instances total count.</p>|Dependent item|gcp.gce.instances.total<p>**Preprocessing**</p><ul><li><p>JSON Path: `$.[*].length()`</p><p>⛔️Custom on fail: Discard value</p></li></ul>|
|GCP Compute Engine: Regular instances count|<p>GCP Compute Engine: Regular instances count.</p>|Dependent item|gcp.gce.instances.regular_count<p>**Preprocessing**</p><ul><li><p>JSON Path: `$[?(@.i_type == 'regular')].length()`</p><p>⛔️Custom on fail: Discard value</p></li></ul>|
|GCP Compute Engine: Container-Optimized instances count|<p>GCP Compute Engine: count of instances with Container-Optimized OS used.</p>|Dependent item|gcp.gce.instances.cos_count<p>**Preprocessing**</p><ul><li><p>JSON Path: `$[?(@.i_type == 'container-optimized')].length()`</p><p>⛔️Custom on fail: Discard value</p></li></ul>|
|GCP Compute Engine: Project quotas get|<p>GCP Compute Engine resource quotas available for the particular project.</p>|Dependent item|gcp.gce.quotas.get<p>**Preprocessing**</p><ul><li><p>JavaScript: `The text is too long. Please see the template.`</p></li></ul>|

### Triggers

|Name|Description|Expression|Severity|Dependencies and additional info|
|----|-----------|----------|--------|--------------------------------|
|GCP: Authorization has failed|<p>GCP: Authorization has failed. Check the authorization parameters and GCP API availability from a network segment, where Zabbix-server/proxy is located.</p>|`length(last(/GCP by HTTP/gcp.auth.err.check)) > 0`|Average||

### LLD rule GCP Compute Engine: Instances discovery

|Name|Description|Type|Key and additional info|
|----|-----------|----|-----------------------|
|GCP Compute Engine: Instances discovery|<p>GCP Compute Engine: Instances discovery.</p>|Dependent item|gcp.gce.inst.discovery<p>**Preprocessing**</p><ul><li><p>Discard unchanged with heartbeat: `3h`</p></li></ul>|

### LLD rule GCP Cloud SQL: PostgreSQL instances discovery

|Name|Description|Type|Key and additional info|
|----|-----------|----|-----------------------|
|GCP Cloud SQL: PostgreSQL instances discovery|<p>GCP Cloud SQL: PostgreSQL instances discovery.</p>|Dependent item|gcp.cloudsql.pgsql.inst.discovery<p>**Preprocessing**</p><ul><li><p>Discard unchanged with heartbeat: `3h`</p></li></ul>|

### LLD rule GCP Cloud SQL: MSSQL instances discovery

|Name|Description|Type|Key and additional info|
|----|-----------|----|-----------------------|
|GCP Cloud SQL: MSSQL instances discovery|<p>GCP Cloud SQL: MSSQL instances discovery.</p>|Dependent item|gcp.cloudsql.mssql.inst.discovery<p>**Preprocessing**</p><ul><li><p>Discard unchanged with heartbeat: `3h`</p></li></ul>|

### LLD rule GCP Cloud SQL: MySQL instances discovery

|Name|Description|Type|Key and additional info|
|----|-----------|----|-----------------------|
|GCP Cloud SQL: MySQL instances discovery|<p>GCP Cloud SQL: MySQL instances discovery.</p>|Dependent item|gcp.cloudsql.mysql.inst.discovery<p>**Preprocessing**</p><ul><li><p>Discard unchanged with heartbeat: `3h`</p></li></ul>|

### LLD rule GCP Compute Engine: Project quotas discovery

|Name|Description|Type|Key and additional info|
|----|-----------|----|-----------------------|
|GCP Compute Engine: Project quotas discovery|<p>GCP Compute Engine: Quotas discovery.</p>|Dependent item|gcp.gce.quotas.discovery<p>**Preprocessing**</p><ul><li><p>Discard unchanged with heartbeat: `3h`</p></li></ul>|

### Item prototypes for GCP Compute Engine: Project quotas discovery

|Name|Description|Type|Key and additional info|
|----|-----------|----|-----------------------|
|GCP Compute Engine: Quota [{#GCE.QUOTA.NAME}]: Raw data|<p>GCP Compute Engine: Get metrics for [{#GCE.QUOTA.NAME}] quota.</p>|Dependent item|gcp.gce.quota.single.raw[{#GCE.QUOTA.NAME}]<p>**Preprocessing**</p><ul><li><p>JSON Path: `$[?(@.metric == "{#GCE.QUOTA.NAME}")].first()`</p></li></ul>|
|GCP Compute Engine: Quota [{#GCE.QUOTA.NAME}]: Usage|<p>GCP Compute Engine: The current usage value for [{#GCE.QUOTA.NAME}] quota.</p>|Dependent item|gcp.gce.quota.usage[{#GCE.QUOTA.NAME}]<p>**Preprocessing**</p><ul><li><p>JSON Path: `$.usage`</p></li></ul>|
|GCP Compute Engine: Quota [{#GCE.QUOTA.NAME}]: Limit|<p>GCP Compute Engine: The current limit value for [{#GCE.QUOTA.NAME}] quota.</p>|Dependent item|gcp.gce.quota.limit[{#GCE.QUOTA.NAME}]<p>**Preprocessing**</p><ul><li><p>JSON Path: `$.limit`</p></li></ul>|
|GCP Compute Engine: Quota [{#GCE.QUOTA.NAME}]: Percentage used|<p>GCP Compute Engine: Percentage usage for [{#GCE.QUOTA.NAME}] quota.</p>|Dependent item|gcp.gce.quota.pused[{#GCE.QUOTA.NAME}]<p>**Preprocessing**</p><ul><li><p>Check for not supported value</p><p>⛔️Custom on fail: Discard value</p></li><li><p>JSON Path: `$.p_used`</p></li></ul>|

### Trigger prototypes for GCP Compute Engine: Project quotas discovery

|Name|Description|Expression|Severity|Dependencies and additional info|
|----|-----------|----------|--------|--------------------------------|
|GCP Compute Engine: Quota [{#GCE.QUOTA.NAME}] limit has been changed|<p>GCP Compute Engine: The limit for the `{#GCE.QUOTA.NAME}` quota has been changed.</p>|`change(/GCP by HTTP/gcp.gce.quota.limit[{#GCE.QUOTA.NAME}]) <> 0`|Info|**Manual close**: Yes|
|GCP Compute Engine: Quota [{#GCE.QUOTA.NAME}] usage is close to reaching the limit|<p>GCP Compute Engine: The usage percentage for the `{#GCE.QUOTA.NAME}` quota is close to reaching the limit.</p>|`last(/GCP by HTTP/gcp.gce.quota.pused[{#GCE.QUOTA.NAME}]) >= {$GCP.GCE.QUOTA.PUSED.MIN.WARN:"{#GCE.QUOTA.NAME}"}`|Warning|**Manual close**: Yes<br>**Depends on**:<br><ul><li>GCP Compute Engine: Quota [{#GCE.QUOTA.NAME}] usage is critically close to reaching the limit</li></ul>|
|GCP Compute Engine: Quota [{#GCE.QUOTA.NAME}] usage is critically close to reaching the limit|<p>GCP Compute Engine: The usage percentage for the `{#GCE.QUOTA.NAME}` quota is critically close to reaching the limit.</p>|`last(/GCP by HTTP/gcp.gce.quota.pused[{#GCE.QUOTA.NAME}]) >= {$GCP.GCE.QUOTA.PUSED.MIN.CRIT:"{#GCE.QUOTA.NAME}"}`|Average|**Manual close**: Yes|

# GCP Compute Engine Instance by HTTP

## Overview

This template is designed to monitor Google Cloud Platform Compute Engine instances by Zabbix.


## Requirements

Zabbix version: 7.0 and higher.

## Tested versions

This template has been tested on:
- GCP Compute Engine

## Configuration

> Zabbix should be configured according to the instructions in the [Templates out of the box](https://www.zabbix.com/documentation/7.0/manual/config/templates_out_of_the_box) section.

## Setup

<<<<<<< HEAD
This template will be automatically connected to discovered entities with all required parameters pre-defined.
=======
This template will be automatically connected to discovered entities with all their required parameters pre-defined.
>>>>>>> 941d9ebb

### Macros used

|Name|Description|Default|
|----|-----------|-------|
|{$GCP.DATA.TIMEOUT}|<p>A response timeout for an API.</p>|`15s`|
|{$GCP.TIME.WINDOW}|<p>Time interval for the data requests.</p><p>Supported usage type:</p><p>1. The default update interval for most of the items.</p><p>2. The minimal time window for the data requested in the Monitoring Query Language REST API request.</p>|`5m`|
|{$GCE.DISK.NAME.MATCHES}|<p>The filter to include GCP Compute Engine disks by namespace.</p>|`.*`|
|{$GCE.DISK.NAME.NOT_MATCHES}|<p>The filter to exclude GCP Compute Engine disks by namespace.</p>|`CHANGE_IF_NEEDED`|
|{$GCE.DISK.DEV_TYPE.MATCHES}|<p>The filter to include GCP Compute Engine disks by device type.</p>|`.*`|
|{$GCE.DISK.DEV_TYPE.NOT_MATCHES}|<p>The filter to exclude GCP Compute Engine disks by device type.</p>|`CHANGE_IF_NEEDED`|
|{$GCE.DISK.STOR_TYPE.MATCHES}|<p>The filter to include GCP Compute Engine disks by storage type.</p>|`.*`|
|{$GCE.DISK.STOR_TYPE.NOT_MATCHES}|<p>The filter to exclude GCP Compute Engine disks by storage type.</p>|`CHANGE_IF_NEEDED`|
|{$GCE.CPU.UTIL.MAX}|<p>GCP Compute Engine instance CPU utilization threshold.</p>|`95`|
|{$GCE.RAM.UTIL.MAX}|<p>GCP Compute Engine instance RAM utilization threshold.</p>|`90`|

### Items

|Name|Description|Type|Key and additional info|
|----|-----------|----|-----------------------|
|GCP Compute Engine: Metrics get|<p>GCP Compute Engine metrics get in raw format.</p>|Script|gcp.gce.metrics.get<p>**Preprocessing**</p><ul><li><p>Check for not supported value</p><p>⛔️Custom on fail: Discard value</p></li></ul>|
|GCP Compute Engine: Firewall: Dropped packets|<p>Count of incoming packets dropped by the firewall.</p>|Dependent item|gcp.gce.firewall.dropped_packets_count<p>**Preprocessing**</p><ul><li><p>JSON Path: `$.dropped_packets_count`</p></li></ul>|
|GCP Compute Engine: Firewall: Dropped bytes|<p>Count of incoming bytes dropped by the firewall.</p>|Dependent item|gcp.gce.firewall.dropped_bytes_count<p>**Preprocessing**</p><ul><li><p>JSON Path: `$.dropped_bytes_count`</p></li></ul>|
|GCP Compute Engine: Guest visible vCPUs|<p>Number of vCPUs visible inside the guest.</p><p>For many GCE machine types, the number of vCPUs visible inside the guest is equal to the `compute.googleapis.com/instance/cpu/reserved_cores` metric.</p><p>For shared-core machine types, the number of guest-visible vCPUs differs from the number of reserved cores.</p><p>For example, e2-small instances have two vCPUs visible inside the guest and 0.5 fractional vCPUs reserved.</p><p>Therefore, for an e2-small instance, `compute.googleapis.com/instance/cpu/guest_visible_vcpus` has a value of 2 and `compute.googleapis.com/instance/cpu/reserved_cores` has a value of 0.5.</p>|Dependent item|gcp.gce.cpu.guest_visible_vcpus<p>**Preprocessing**</p><ul><li><p>JSON Path: `$.guest_visible_vcpus`</p></li></ul>|
|GCP Compute Engine: Reserved vCPUs|<p>Number of vCPUs reserved on the host of the instance.</p>|Dependent item|gcp.gce.cpu.reserved_cores<p>**Preprocessing**</p><ul><li><p>JSON Path: `$.reserved_cores`</p></li></ul>|
|GCP Compute Engine: Scheduler wait time|<p>Wait time is the time a vCPU is ready to run, but unexpectedly not scheduled to run. </p><p>The wait time returned here is the accumulated value for all vCPUs. </p><p>The time interval for which the value was measured is returned by Monitoring in whole seconds as start_time and end_time. </p><p>This metric is only available for VMs that belong to the e2 family or to overcommitted VMs on sole-tenant nodes.</p>|Dependent item|gcp.gce.cpu.scheduler_wait_time<p>**Preprocessing**</p><ul><li><p>JSON Path: `$.scheduler_wait_time`</p><p>⛔️Custom on fail: Discard value</p></li></ul>|
|GCP Compute Engine: CPU usage time|<p>Delta vCPU usage for all vCPUs, in vCPU-seconds. </p><p>To compute the per-vCPU utilization fraction, divide this value by (end-start)*N, where end and start define this value's time interval and N is `compute.googleapis.com/instance/cpu/reserved_cores` at the end of the interval. </p><p>This value is reported by the hypervisor for the VM and can differ from `agent.googleapis.com/cpu/usage_time`, which is reported from inside the VM.</p>|Dependent item|gcp.gce.cpu.usage_time<p>**Preprocessing**</p><ul><li><p>JSON Path: `$.usage_time`</p></li></ul>|
|GCP Compute Engine: CPU utilization|<p>Fractional utilization of allocated CPU on this instance. </p><p>This metric is reported by the hypervisor for the VM and can differ from `agent.googleapis.com/cpu/utilization`, which is reported from inside the VM.</p>|Dependent item|gcp.gce.cpu.utilization<p>**Preprocessing**</p><ul><li><p>JSON Path: `$.utilization`</p></li><li><p>Custom multiplier: `100`</p></li></ul>|
|GCP Compute Engine: Memory size|<p>Total VM memory size. </p><p>This metric is only available for VMs that belong to the e2 family; returns empty value for different instance types.</p>|Dependent item|gcp.gce.memory.ram_size<p>**Preprocessing**</p><ul><li><p>JSON Path: `$.ram_size`</p><p>⛔️Custom on fail: Discard value</p></li></ul>|
|GCP Compute Engine: Memory used|<p>Memory currently used in the VM. </p><p>This metric is only available for VMs that belong to the e2 family; returns empty value for different instance types.</p>|Dependent item|gcp.gce.memory.ram_used<p>**Preprocessing**</p><ul><li><p>JSON Path: `$.ram_used`</p><p>⛔️Custom on fail: Discard value</p></li></ul>|
|GCP Compute Engine: Memory usage percentage|<p>Memory usage Percentage. </p><p>This metric is only available for VMs that belong to the e2 family; returns empty value for different instance types.</p>|Dependent item|gcp.gce.memory.ram_pused<p>**Preprocessing**</p><ul><li><p>JSON Path: `$.ram_pused`</p><p>⛔️Custom on fail: Discard value</p></li></ul>|
|GCP Compute Engine: VM swap in|<p>The amount of memory read into the guest from its own swap space. </p><p>This metric is only available for VMs that belong to the e2 family; returns empty value for different instance types.</p>|Dependent item|gcp.gce.memory.swap_in_bytes_count<p>**Preprocessing**</p><ul><li><p>JSON Path: `$.swap_in_bytes_count`</p><p>⛔️Custom on fail: Discard value</p></li></ul>|
|GCP Compute Engine: VM swap out|<p>The amount of memory written from the guest to its own swap space. </p><p>This metric is only available for VMs that belong to the e2 family; returns empty value for different instance types.</p>|Dependent item|gcp.gce.memory.swap_out_bytes_count<p>**Preprocessing**</p><ul><li><p>JSON Path: `$.swap_out_bytes_count`</p><p>⛔️Custom on fail: Discard value</p></li></ul>|
|GCP Compute Engine: Network: Received bytes|<p>Count of bytes received from the network without load-balancing.</p>|Dependent item|gcp.gce.network.lb.received_bytes_count.false<p>**Preprocessing**</p><ul><li><p>JSON Path: `$.received_bytes_count.false`</p></li></ul>|
|GCP Compute Engine: Network: Received bytes: Load-balanced|<p>Whether traffic was received by an L3 loadbalanced IP address assigned to the VM. </p><p>Traffic that is externally routed to the VM's standard internal or external IP address, such as L7 loadbalanced traffic, is not considered to be loadbalanced in this metric.</p><p>The value is empty when load-balancing is not used.</p>|Dependent item|gcp.gce.network.lb.received_bytes_count.true<p>**Preprocessing**</p><ul><li><p>JSON Path: `$.received_bytes_count.true`</p><p>⛔️Custom on fail: Discard value</p></li></ul>|
|GCP Compute Engine: Network: Received packets|<p>Count of packets received from the network without load-balancing.</p>|Dependent item|gcp.gce.network.lb.received_packets_count.false<p>**Preprocessing**</p><ul><li><p>JSON Path: `$.received_packets_count.false`</p></li></ul>|
|GCP Compute Engine: Network: Received packets: Load-balanced|<p>Whether traffic was received by an L3 loadbalanced IP address assigned to the VM. </p><p>Traffic that is externally routed to the VM's standard internal or external IP address, such as L7 loadbalanced traffic, is not considered to be loadbalanced in this metric.</p><p>The value is empty when load-balancing is not used.</p>|Dependent item|gcp.gce.network.lb.received_packets_count.true<p>**Preprocessing**</p><ul><li><p>JSON Path: `$.received_packets_count.true`</p><p>⛔️Custom on fail: Discard value</p></li></ul>|
|GCP Compute Engine: Network: Sent bytes|<p>Count of bytes sent over the network without load-balancing.</p>|Dependent item|gcp.gce.network.lb.sent_bytes_count.false<p>**Preprocessing**</p><ul><li><p>JSON Path: `$.sent_bytes_count.false`</p></li></ul>|
|GCP Compute Engine: Network: Sent bytes: Load-balanced|<p>Whether traffic was received by an L3 loadbalanced IP address assigned to the VM. </p><p>Traffic that is externally routed to the VM's standard internal or external IP address, such as L7 loadbalanced traffic, is not considered to be loadbalanced in this metric.</p><p>The value is empty when load-balancing is not used.</p>|Dependent item|gcp.gce.network.lb.sent_bytes_count.true<p>**Preprocessing**</p><ul><li><p>JSON Path: `$.sent_bytes_count.true`</p><p>⛔️Custom on fail: Discard value</p></li></ul>|
|GCP Compute Engine: Network: Sent packets|<p>Count of packets sent over the network without load-balancing.</p>|Dependent item|gcp.gce.network.lb.sent_packets_count.false<p>**Preprocessing**</p><ul><li><p>JSON Path: `$.sent_packets_count.false`</p></li></ul>|
|GCP Compute Engine: Network: Sent packets: Load-balanced|<p>Whether traffic was received by an L3 loadbalanced IP address assigned to the VM. </p><p>Traffic that is externally routed to the VM's standard internal or external IP address, such as L7 loadbalanced traffic, is not considered to be loadbalanced in this metric.</p><p>The value is empty when load-balancing is not used.</p>|Dependent item|gcp.gce.network.lb.sent_packets_count.true<p>**Preprocessing**</p><ul><li><p>JSON Path: `$.sent_packets_count.true`</p><p>⛔️Custom on fail: Discard value</p></li></ul>|
|GCP Compute Engine: Network: Mirrored bytes|<p>The count of mirrored bytes.</p>|Dependent item|gcp.gce.network.mirrored_bytes_count<p>**Preprocessing**</p><ul><li><p>JSON Path: `$.mirrored_bytes_count`</p></li></ul>|
|GCP Compute Engine: Network: Mirrored packets|<p>The count of mirrored packets.</p>|Dependent item|gcp.gce.network.mirrored_packets_count<p>**Preprocessing**</p><ul><li><p>JSON Path: `$.mirrored_packets_count`</p></li></ul>|
|GCP Compute Engine: Network: Mirrored packets dropped: Out of quota|<p>The count of mirrored packets dropped. </p><p>Reason - out of quota.</p>|Dependent item|gcp.gce.network.mirr_dropped_packets.out_of_quota<p>**Preprocessing**</p><ul><li><p>JSON Path: `$.out_of_quota`</p></li></ul>|
|GCP Compute Engine: Network: Mirrored packets dropped: Unknown|<p>The count of mirrored packets dropped. </p><p>Reason - unknown.</p>|Dependent item|gcp.gce.network.mirr_dropped_packets.unknown<p>**Preprocessing**</p><ul><li><p>JSON Path: `$.unknown`</p></li></ul>|
|GCP Compute Engine: Network: Mirrored packets dropped: Invalid|<p>The count of mirrored packets dropped. </p><p>Reason - invalid.</p>|Dependent item|gcp.gce.network.mirr_dropped_packets.invalid<p>**Preprocessing**</p><ul><li><p>JSON Path: `$.invalid`</p></li></ul>|
|GCP Compute Engine: Integrity: Early boot validation status|<p>The validation status of early boot integrity policy. </p><p>Empty value if integrity monitoring isn't enabled.</p>|Dependent item|gcp.gce.integrity.early_boot_validation_status<p>**Preprocessing**</p><ul><li><p>JSON Path: `$.early_boot_validation_status`</p><p>⛔️Custom on fail: Discard value</p></li><li><p>JavaScript: `The text is too long. Please see the template.`</p></li></ul>|
|GCP Compute Engine: Integrity: Late boot validation status|<p>The validation status of late boot integrity policy. </p><p>Empty value if integrity monitoring isn't enabled.</p>|Dependent item|gcp.gce.integrity.late_boot_validation_status<p>**Preprocessing**</p><ul><li><p>JSON Path: `$.late_boot_validation_status`</p><p>⛔️Custom on fail: Discard value</p></li><li><p>JavaScript: `The text is too long. Please see the template.`</p></li></ul>|
|GCP Compute Engine: Instance uptime|<p>Elapsed time since the VM was started, in seconds.</p>|Dependent item|gcp.gce.instance.uptime<p>**Preprocessing**</p><ul><li><p>JSON Path: `$.uptime_total`</p></li></ul>|
|GCP Compute Engine: Instance state|<p>GCP Compute Engine instance state.</p>|HTTP agent|gcp.gce.instance.state<p>**Preprocessing**</p><ul><li><p>JSON Path: `$.status`</p><p>⛔️Custom on fail: Set value to: `10`</p></li><li><p>JavaScript: `The text is too long. Please see the template.`</p></li><li><p>Discard unchanged with heartbeat: `10m`</p></li></ul>|
<<<<<<< HEAD
|GCP Compute Engine: Disks get|<p>Disk entities and metrics related to particular instance.</p>|Script|gcp.gce.disks.get<p>**Preprocessing**</p><ul><li><p>Check for not supported value</p><p>⛔️Custom on fail: Discard value</p></li></ul>|
=======
|GCP Compute Engine: Disks get|<p>Disk entities and metrics related to a particular instance.</p>|Script|gcp.gce.disks.get<p>**Preprocessing**</p><ul><li><p>Check for not supported value</p><p>⛔️Custom on fail: Discard value</p></li></ul>|
>>>>>>> 941d9ebb

### Triggers

|Name|Description|Expression|Severity|Dependencies and additional info|
|----|-----------|----------|--------|--------------------------------|
|GCP Compute Engine: High CPU utilization|<p>The CPU utilization is too high. The system might be slow to respond.</p>|`min(/GCP Compute Engine Instance by HTTP/gcp.gce.cpu.utilization,15m) >= {$GCE.CPU.UTIL.MAX}`|Average|**Manual close**: Yes|
|GCP Compute Engine: High memory utilization|<p>RAM utilization is too high. The system might be slow to respond.</p>|`min(/GCP Compute Engine Instance by HTTP/gcp.gce.memory.ram_pused,15m) >= {$GCE.RAM.UTIL.MAX}`|Average||
|GCP Compute Engine: Instance is in suspended state|<p>The VM is in a suspended state. You can resume the VM or delete it.</p>|`last(/GCP Compute Engine Instance by HTTP/gcp.gce.instance.state) = 7`|Info|**Manual close**: Yes|
|GCP Compute Engine: The instance is in repairing state|<p>The VM is being repaired. Repairing occurs when the VM encounters an internal error or the underlying machine is unavailable due to maintenance. During this time, the VM is unusable.</p>|`last(/GCP Compute Engine Instance by HTTP/gcp.gce.instance.state) = 4`|Warning|**Manual close**: Yes|
|GCP Compute Engine: The instance is in terminated state|<p>The VM is stopped. You stopped the VM, or the VM encountered a failure.</p>|`last(/GCP Compute Engine Instance by HTTP/gcp.gce.instance.state) = 5`|Average|**Manual close**: Yes|
|GCP Compute Engine: Failed to get the instance state|<p>Failed to get the instance state. Check access permissions to GCP API or service account.</p>|`last(/GCP Compute Engine Instance by HTTP/gcp.gce.instance.state) = 10`|Average|**Manual close**: Yes|

### LLD rule GCP Compute Engine: Physical disks discovery

|Name|Description|Type|Key and additional info|
|----|-----------|----|-----------------------|
|GCP Compute Engine: Physical disks discovery|<p>GCP Compute Engine: Physical disks discovery.</p>|Dependent item|gcp.gce.phys.disks.discovery<p>**Preprocessing**</p><ul><li><p>Discard unchanged with heartbeat: `3h`</p></li></ul>|

### Item prototypes for GCP Compute Engine: Physical disks discovery

|Name|Description|Type|Key and additional info|
|----|-----------|----|-----------------------|
|GCP Compute Engine: Disk [{#GCE.DISK.NAME}]: Raw data|<p>Data in raw format for the disk with the name [{#GCE.DISK.NAME}].</p>|Dependent item|gcp.gce.quota.single.raw[{#GCE.DISK.NAME}]<p>**Preprocessing**</p><ul><li><p>JSON Path: `$[?(@.disk_name == "{#GCE.DISK.NAME}")].metrics.first()`</p></li></ul>|
|GCP Compute Engine: Disk [{#GCE.DISK.NAME}]: Read bytes|<p>Count of bytes read from [{#GCE.DISK.NAME}] disk.</p>|Dependent item|gcp.gce.disk.read_bytes_count[{#GCE.DISK.NAME}]<p>**Preprocessing**</p><ul><li><p>JSON Path: `$.read_bytes_count`</p></li></ul>|
|GCP Compute Engine: Disk [{#GCE.DISK.NAME}]: Read operations|<p>Count of read IO operations from [{#GCE.DISK.NAME}] disk.</p>|Dependent item|gcp.gce.disk.read_ops_count[{#GCE.DISK.NAME}]<p>**Preprocessing**</p><ul><li><p>JSON Path: `$.read_ops_count`</p></li></ul>|
|GCP Compute Engine: Disk [{#GCE.DISK.NAME}]: Write bytes|<p>Count of bytes written to {#GCE.DISK.NAME}] disk.</p>|Dependent item|gcp.gce.disk.write_bytes_count[{#GCE.DISK.NAME}]<p>**Preprocessing**</p><ul><li><p>JSON Path: `$.write_bytes_count`</p></li></ul>|
|GCP Compute Engine: Disk [{#GCE.DISK.NAME}]: Write operations|<p>Count of write IO operations to [{#GCE.DISK.NAME}] disk.</p>|Dependent item|gcp.gce.disk.write_ops_count[{#GCE.DISK.NAME}]<p>**Preprocessing**</p><ul><li><p>JSON Path: `$.write_ops_count`</p></li></ul>|

# GCP Cloud SQL MySQL by HTTP

## Overview

This template is designed to monitor Google Cloud Platform Cloud SQL MySQL instances by Zabbix.


## Requirements

Zabbix version: 7.0 and higher.

## Tested versions

This template has been tested on:
- GCP Cloud SQL MySQL versions: 8.0, 5.7

## Configuration

> Zabbix should be configured according to the instructions in the [Templates out of the box](https://www.zabbix.com/documentation/7.0/manual/config/templates_out_of_the_box) section.

## Setup

<<<<<<< HEAD
This template will be automatically connected to discovered entities with all required parameters pre-defined.
=======
This template will be automatically connected to discovered entities with all their required parameters pre-defined.
>>>>>>> 941d9ebb

### Macros used

|Name|Description|Default|
|----|-----------|-------|
|{$GCP.DATA.TIMEOUT}|<p>A response timeout for an API.</p>|`15s`|
|{$GCP.TIME.WINDOW}|<p>Time interval for the data requests.</p><p>Supported usage type:</p><p>1. The default update interval for most of the items.</p><p>2. The minimal time window for the data requested in the Monitoring Query Language REST API request.</p>|`5m`|
|{$CLOUD_SQL.MYSQL.DISK.UTIL.WARN}|<p>GCP Cloud SQL MySQL instance warning disk usage threshold.</p>|`80`|
|{$CLOUD_SQL.MYSQL.DISK.UTIL.CRIT}|<p>GCP Cloud SQL MySQL instance critical disk usage threshold.</p>|`90`|
|{$CLOUD_SQL.MYSQL.CPU.UTIL.MAX}|<p>GCP Cloud SQL MySQL instance CPU usage threshold.</p>|`95`|
|{$CLOUD_SQL.MYSQL.RAM.UTIL.MAX}|<p>GCP Cloud SQL MySQL instance RAM usage threshold.</p>|`90`|

### Items

|Name|Description|Type|Key and additional info|
|----|-----------|----|-----------------------|
|GCP Cloud SQL MySQL: Metrics get|<p>MySQL metrics in raw format.</p>|Script|gcp.cloudsql.mysql.metrics.get<p>**Preprocessing**</p><ul><li><p>Check for not supported value</p><p>⛔️Custom on fail: Discard value</p></li></ul>|
|GCP Cloud SQL MySQL: Reserved CPU cores|<p>Number of cores reserved for the database.</p>|Dependent item|gcp.cloudsql.mysql.cpu.reserved_cores<p>**Preprocessing**</p><ul><li><p>JSON Path: `$.base_reserved_cores`</p></li></ul>|
|GCP Cloud SQL MySQL: CPU usage time|<p>Cumulative CPU usage time in seconds.</p>|Dependent item|gcp.cloudsql.mysql.cpu.usage_time<p>**Preprocessing**</p><ul><li><p>JSON Path: `$.base_usage_time`</p></li></ul>|
|GCP Cloud SQL MySQL: CPU utilization|<p>Current CPU utilization represented as a percentage of the reserved CPU that is currently in use.</p>|Dependent item|gcp.cloudsql.mysql.cpu.utilization<p>**Preprocessing**</p><ul><li><p>JSON Path: `$.base_utilization`</p></li><li><p>Custom multiplier: `100`</p></li></ul>|
|GCP Cloud SQL MySQL: Disk size|<p>Maximum data disk size in bytes.</p>|Dependent item|gcp.cloudsql.mysql.disk.quota<p>**Preprocessing**</p><ul><li><p>JSON Path: `$.mysql_quota`</p></li></ul>|
|GCP Cloud SQL MySQL: Disk bytes used|<p>Data utilization in bytes.</p>|Dependent item|gcp.cloudsql.mysql.disk.bytes_used<p>**Preprocessing**</p><ul><li><p>JSON Path: `$.mysql_bytes_used`</p></li></ul>|
|GCP Cloud SQL MySQL: Disk read I/O|<p>Delta count of data disk read I/O operations.</p>|Dependent item|gcp.cloudsql.mysql.disk.read_ops_count<p>**Preprocessing**</p><ul><li><p>JSON Path: `$.base_read_ops_count`</p></li></ul>|
|GCP Cloud SQL MySQL: Disk write I/O|<p>Delta count of data disk write I/O operations.</p>|Dependent item|gcp.cloudsql.mysql.disk.write_ops_count<p>**Preprocessing**</p><ul><li><p>JSON Path: `$.base_write_ops_count`</p></li></ul>|
|GCP Cloud SQL MySQL: Disk utilization|<p>The fraction of the disk quota that is currently in use. </p><p>Shown as percentage.</p>|Dependent item|gcp.cloudsql.mysql.disk.utilization<p>**Preprocessing**</p><ul><li><p>JSON Path: `$.mysql_utilization`</p></li><li><p>Custom multiplier: `100`</p></li></ul>|
|GCP Cloud SQL MySQL: Memory size|<p>Maximum RAM size in bytes.</p>|Dependent item|gcp.cloudsql.mysql.memory.quota<p>**Preprocessing**</p><ul><li><p>JSON Path: `$.base_quota`</p></li></ul>|
|GCP Cloud SQL MySQL: Memory used by DB engine|<p>Total RAM usage in bytes. </p><p>This metric reports the RAM usage of the database process, including the buffer/cache.</p>|Dependent item|gcp.cloudsql.mysql.memory.total_usage<p>**Preprocessing**</p><ul><li><p>JSON Path: `$.base_total_usage`</p></li></ul>|
|GCP Cloud SQL MySQL: Memory usage|<p>The RAM usage in bytes. </p><p>This metric reports the RAM usage of the server, excluding the buffer/cache.</p>|Dependent item|gcp.cloudsql.mysql.memory.usage<p>**Preprocessing**</p><ul><li><p>JSON Path: `$.base_usage`</p></li></ul>|
|GCP Cloud SQL MySQL: Memory utilization|<p>The fraction of the memory quota that is currently in use.</p><p>Shown as percentage.</p>|Dependent item|gcp.cloudsql.mysql.memory.utilization<p>**Preprocessing**</p><ul><li><p>JSON Path: `$.base_ram_pused`</p></li></ul>|
|GCP Cloud SQL MySQL: Network: Received bytes|<p>Delta count of bytes received through the network.</p>|Dependent item|gcp.cloudsql.mysql.network.received_bytes_count<p>**Preprocessing**</p><ul><li><p>JSON Path: `$.base_received_bytes_count`</p></li></ul>|
|GCP Cloud SQL MySQL: Network: Sent bytes|<p>Delta count of bytes sent through the network.</p>|Dependent item|gcp.cloudsql.mysql.network.sent_bytes_count<p>**Preprocessing**</p><ul><li><p>JSON Path: `$.base_sent_bytes_count`</p></li></ul>|
|GCP Cloud SQL MySQL: Connections|<p>Number of connections to the databases on the Cloud SQL instance.</p>|Dependent item|gcp.cloudsql.mysql.network.connections<p>**Preprocessing**</p><ul><li><p>JSON Path: `$.base_connections`</p></li></ul>|
|GCP Cloud SQL MySQL: Instance state|<p>GCP Cloud SQL MySQL Current instance state.</p>|HTTP agent|gcp.cloudsql.mysql.inst.state<p>**Preprocessing**</p><ul><li><p>JSON Path: `$.timeSeriesData[0].pointData[0].values[0].stringValue`</p><p>⛔️Custom on fail: Set value to: `10`</p></li><li><p>JavaScript: `The text is too long. Please see the template.`</p></li><li><p>Discard unchanged with heartbeat: `10m`</p></li></ul>|
|GCP Cloud SQL MySQL: DB engine state|<p>GCP Cloud SQL MySQL DB Engine State.</p>|HTTP agent|gcp.cloudsql.mysql.db.state<p>**Preprocessing**</p><ul><li><p>Check for not supported value</p><p>⛔️Custom on fail: Discard value</p></li><li><p>JSON Path: `$.timeSeriesData[0].pointData[0].values[0].int64Value`</p><p>⛔️Custom on fail: Discard value</p></li><li><p>Discard unchanged with heartbeat: `10m`</p></li></ul>|
|GCP Cloud SQL MySQL: InnoDB dirty pages|<p>Number of unflushed pages in the InnoDB buffer pool.</p>|Dependent item|gcp.cloudsql.mysql.innodb_buffer_pool_pages_dirty<p>**Preprocessing**</p><ul><li><p>JSON Path: `$.mysql_innodb_buffer_pool_pages_dirty`</p></li></ul>|
|GCP Cloud SQL MySQL: InnoDB free pages|<p>Number of unused pages in the InnoDB buffer pool.</p>|Dependent item|gcp.cloudsql.mysql.innodb_buffer_pool_pages_free<p>**Preprocessing**</p><ul><li><p>JSON Path: `$.mysql_innodb_buffer_pool_pages_free`</p></li></ul>|
|GCP Cloud SQL MySQL: InnoDB total pages|<p>Total number of pages in the InnoDB buffer pool.</p>|Dependent item|gcp.cloudsql.mysql.innodb_buffer_pool_pages_total<p>**Preprocessing**</p><ul><li><p>JSON Path: `$.mysql_innodb_buffer_pool_pages_total`</p></li></ul>|
|GCP Cloud SQL MySQL: InnoDB fsync calls|<p>Delta count of InnoDB fsync() calls.</p>|Dependent item|gcp.cloudsql.mysql.innodb_data_fsyncs<p>**Preprocessing**</p><ul><li><p>JSON Path: `$.mysql_innodb_data_fsyncs`</p></li></ul>|
|GCP Cloud SQL MySQL: InnoDB log fsync calls|<p>Delta count of InnoDB fsync() calls to the log file.</p>|Dependent item|gcp.cloudsql.mysql.innodb_os_log_fsyncs<p>**Preprocessing**</p><ul><li><p>JSON Path: `$.mysql_innodb_os_log_fsyncs`</p></li></ul>|
|GCP Cloud SQL MySQL: InnoDB pages read|<p>Delta count of InnoDB pages read.</p>|Dependent item|gcp.cloudsql.mysql.innodb_pages_read<p>**Preprocessing**</p><ul><li><p>JSON Path: `$.mysql_innodb_pages_read`</p></li></ul>|
|GCP Cloud SQL MySQL: InnoDB pages written|<p>Delta count of InnoDB pages written.</p>|Dependent item|gcp.cloudsql.mysql.innodb_pages_written<p>**Preprocessing**</p><ul><li><p>JSON Path: `$.mysql_innodb_pages_written`</p></li></ul>|
|GCP Cloud SQL MySQL: Open tables|<p>The number of tables that are currently open.</p>|Dependent item|gcp.cloudsql.mysql.open_tables<p>**Preprocessing**</p><ul><li><p>JSON Path: `$.mysql_open_tables`</p></li></ul>|
|GCP Cloud SQL MySQL: Open table definitions|<p>The number of table definitions that are currently cached.</p>|Dependent item|gcp.cloudsql.mysql.open_table_definitions<p>**Preprocessing**</p><ul><li><p>JSON Path: `$.mysql_open_table_definitions`</p></li></ul>|
|GCP Cloud SQL MySQL: Queries|<p>Delta of statements executed by the server.</p>|Dependent item|gcp.cloudsql.queries<p>**Preprocessing**</p><ul><li><p>JSON Path: `$.mysql_queries`</p></li></ul>|
|GCP Cloud SQL MySQL: Questions|<p>Delta of statements executed by the server sent by the client.</p>|Dependent item|gcp.cloudsql.questions<p>**Preprocessing**</p><ul><li><p>JSON Path: `$.mysql_questions`</p></li></ul>|
|GCP Cloud SQL MySQL: Network: Bytes received by MySQL|<p>Delta count of bytes received by MySQL process.</p>|Dependent item|gcp.cloudsql.mysql_received_bytes_count<p>**Preprocessing**</p><ul><li><p>JSON Path: `$.mysql_received_bytes_count`</p></li></ul>|
|GCP Cloud SQL MySQL: Network: Bytes sent by MySQL|<p>Delta count of bytes sent by MySQL process.</p>|Dependent item|gcp.cloudsql.mysql_sent_bytes_count<p>**Preprocessing**</p><ul><li><p>JSON Path: `$.mysql_sent_bytes_count`</p></li></ul>|

### Triggers

|Name|Description|Expression|Severity|Dependencies and additional info|
|----|-----------|----------|--------|--------------------------------|
|GCP Cloud SQL MySQL: High CPU utilization|<p>The CPU utilization is too high. The system might be slow to respond.</p>|`min(/GCP Cloud SQL MySQL by HTTP/gcp.cloudsql.mysql.cpu.utilization,5m) >= {$CLOUD_SQL.MYSQL.CPU.UTIL.MAX}`|Average||
|GCP Cloud SQL MySQL: Disk space is low|<p>High utilization of the storage space.</p>|`last(/GCP Cloud SQL MySQL by HTTP/gcp.cloudsql.mysql.disk.utilization) >= {$CLOUD_SQL.MYSQL.DISK.UTIL.WARN}`|Warning|**Depends on**:<br><ul><li>GCP Cloud SQL MySQL: Disk space is critically low</li></ul>|
|GCP Cloud SQL MySQL: Disk space is critically low|<p>Critical utilization of the disk space.</p>|`last(/GCP Cloud SQL MySQL by HTTP/gcp.cloudsql.mysql.disk.utilization) >= {$CLOUD_SQL.MYSQL.DISK.UTIL.CRIT}`|Average||
<<<<<<< HEAD
|GCP Cloud SQL MySQL: High memory utilization|<p>The RAM utilization is too high. The system might be slow to respond.</p>|`min(/GCP Cloud SQL MySQL by HTTP/gcp.cloudsql.mysql.memory.utilization,5m) >= {$CLOUD_SQL.MYSQL.RAM.UTIL.MAX}`|High||
=======
|GCP Cloud SQL MySQL: High memory utilization|<p>RAM utilization is too high. The system might be slow to respond.</p>|`min(/GCP Cloud SQL MySQL by HTTP/gcp.cloudsql.mysql.memory.utilization,5m) >= {$CLOUD_SQL.MYSQL.RAM.UTIL.MAX}`|High||
>>>>>>> 941d9ebb
|GCP Cloud SQL MySQL: Instance is in suspended state|<p>The instance is in suspended state. It is not available, for example, due to problems with billing. </p>|`last(/GCP Cloud SQL MySQL by HTTP/gcp.cloudsql.mysql.inst.state) = 1`|Warning||
|GCP Cloud SQL MySQL: Instance is stopped by the owner|<p>The instance has been stopped by the owner. It is not currently running, but it's ready to be restarted.</p>|`last(/GCP Cloud SQL MySQL by HTTP/gcp.cloudsql.mysql.inst.state) = 2`|Info||
|GCP Cloud SQL MySQL: Instance is in maintenance|<p>The instance is down for maintenance.</p>|`last(/GCP Cloud SQL MySQL by HTTP/gcp.cloudsql.mysql.inst.state) = 4`|Info||
|GCP Cloud SQL MySQL: Instance is in failed state|<p>The instance creation failed, or an operation left the instance in an own bad state.</p>|`last(/GCP Cloud SQL MySQL by HTTP/gcp.cloudsql.mysql.inst.state) = 5`|Average||
|GCP Cloud SQL MySQL: Instance is in unknown state|<p>The state of the instance is unknown.</p>|`last(/GCP Cloud SQL MySQL by HTTP/gcp.cloudsql.mysql.inst.state) = 6`|Average||
|GCP Cloud SQL MySQL: Failed to get the instance state|<p>Failed to get the instance state. Check access permissions to GCP API or service account.</p>|`last(/GCP Cloud SQL MySQL by HTTP/gcp.cloudsql.mysql.inst.state) = 10`|Average||
|GCP Cloud SQL MySQL: Database engine is down|<p>Database engine is down.If an instance experiences unplanned (non-maintenance) downtime, the instance state will still be RUNNING, but the database engine state metric will report 0.</p>|`last(/GCP Cloud SQL MySQL by HTTP/gcp.cloudsql.mysql.db.state)=0`|Average|**Depends on**:<br><ul><li>GCP Cloud SQL MySQL: Instance is stopped by the owner</li><li>GCP Cloud SQL MySQL: Instance is in suspended state</li><li>GCP Cloud SQL MySQL: Instance is in maintenance</li><li>GCP Cloud SQL MySQL: Instance is in failed state</li><li>GCP Cloud SQL MySQL: Instance is in unknown state</li><li>GCP Cloud SQL MySQL: Failed to get the instance state</li></ul>|

# GCP Cloud SQL MySQL Replica by HTTP

## Overview

This template is designed to monitor Google Cloud Platform Cloud SQL metrics for the MySQL read-only replica instances by Zabbix.


## Requirements

Zabbix version: 7.0 and higher.

## Tested versions

This template has been tested on:
- GCP Cloud SQL MySQL read replica versions: 8.0, 5.7

## Configuration

> Zabbix should be configured according to the instructions in the [Templates out of the box](https://www.zabbix.com/documentation/7.0/manual/config/templates_out_of_the_box) section.

## Setup

<<<<<<< HEAD
This template will be automatically connected to discovered entities with all required parameters pre-defined.
=======
This template will be automatically connected to discovered entities with all their required parameters pre-defined.
>>>>>>> 941d9ebb

### Macros used

|Name|Description|Default|
|----|-----------|-------|
|{$GCP.DATA.TIMEOUT}|<p>A response timeout for an API.</p>|`15s`|
|{$GCP.TIME.WINDOW}|<p>Time interval for the data requests.</p><p>Supported usage type:</p><p>1. The default update interval for most of the items.</p><p>2. The minimal time window for the data requested in the Monitoring Query Language REST API request.</p>|`5m`|

### Items

|Name|Description|Type|Key and additional info|
|----|-----------|----|-----------------------|
|GCP Cloud SQL MySQL: Replica metrics get|<p>MySQL replication metrics data in raw format.</p>|Script|gcp.cloudsql.mysql.repl.metrics.get<p>**Preprocessing**</p><ul><li><p>Check for not supported value</p><p>⛔️Custom on fail: Discard value</p></li></ul>|
|GCP Cloud SQL MySQL: Last I/O thread error number|<p>The error number of the most recent error that caused the I/O thread to stop.</p>|Dependent item|gcp.cloudsql.mysql.repl.last_io_errno<p>**Preprocessing**</p><ul><li><p>JSON Path: `$.last_io_errno`</p></li></ul>|
|GCP Cloud SQL MySQL: Last SQL thread error number|<p>The error number of the most recent error that caused the SQL thread to stop.</p>|Dependent item|gcp.cloudsql.mysql.repl.last_sql_errno<p>**Preprocessing**</p><ul><li><p>JSON Path: `$.last_sql_errno`</p></li></ul>|
|GCP Cloud SQL MySQL: Replication lag|<p>Number of seconds the read replica is behind its primary (approximation).</p>|Dependent item|gcp.cloudsql.mysql.repl.replica_lag<p>**Preprocessing**</p><ul><li><p>JSON Path: `$.replica_lag`</p></li></ul>|
|GCP Cloud SQL MySQL: Network lag|<p>Indicates time taken from primary binary log to IO thread on replica.</p>|Dependent item|gcp.cloudsql.mysql.repl.network_lag<p>**Preprocessing**</p><ul><li><p>JSON Path: `$.network_lag`</p></li></ul>|
|GCP Cloud SQL MySQL: Replication state|<p>The current serving state of replication.</p><p>This metric is only available for the MySQL/PostgreSQL instances.</p>|Dependent item|gcp.cloudsql.mysql.repl.state<p>**Preprocessing**</p><ul><li><p>JSON Path: `$.state`</p></li><li><p>JavaScript: `The text is too long. Please see the template.`</p></li></ul>|
|GCP Cloud SQL MySQL: Slave I/O thread running|<p>Indicates whether the I/O thread for reading the primary's binary log is running. </p><p>Possible values are Yes, No and Connecting.</p>|Dependent item|gcp.cloudsql.mysql.repl.slave_io_running<p>**Preprocessing**</p><ul><li><p>JSON Path: `$.slave_io_running`</p></li><li><p>JavaScript: `The text is too long. Please see the template.`</p></li></ul>|
|GCP Cloud SQL MySQL: Slave SQL thread running|<p>Indicates whether the SQL thread for executing events in the relay log is running.</p>|Dependent item|gcp.cloudsql.mysql.repl.slave_sql_running<p>**Preprocessing**</p><ul><li><p>JSON Path: `$.slave_sql_running`</p></li><li>Boolean to decimal</li></ul>|

# GCP Cloud SQL PostgreSQL by HTTP

## Overview

This template is designed to monitor Google Cloud Platform Cloud SQL PostgreSQL database metrics by Zabbix.


## Requirements

Zabbix version: 7.0 and higher.

## Tested versions

This template has been tested on:
- GCP Cloud SQL PostgreSQL versions: 14, 13, 12

## Configuration

> Zabbix should be configured according to the instructions in the [Templates out of the box](https://www.zabbix.com/documentation/7.0/manual/config/templates_out_of_the_box) section.

## Setup

<<<<<<< HEAD
This template will be automatically connected to discovered entities with all required parameters pre-defined.
=======
This template will be automatically connected to discovered entities with all their required parameters pre-defined.
>>>>>>> 941d9ebb

### Macros used

|Name|Description|Default|
|----|-----------|-------|
|{$GCP.DATA.TIMEOUT}|<p>A response timeout for an API.</p>|`15s`|
|{$GCP.TIME.WINDOW}|<p>Time interval for the data requests.</p><p>Supported usage type:</p><p>1. The default update interval for most of the items.</p><p>2. The minimal time window for the data requested in the Monitoring Query Language REST API request.</p>|`5m`|
|{$GCP.CLOUD_SQL.DB.NAME.MATCHES}|<p>The filter to include GCP Cloud SQL PostgreSQL databases by namespace.</p>|`.*`|
|{$GCP.CLOUD_SQL.DB.NAME.NOT_MATCHES}|<p>The filter to exclude GCP Cloud SQL PostgreSQL databases by namespace.</p>|`CHANGE_IF_NEEDED`|
|{$CLOUD_SQL.PGSQL.DISK.UTIL.WARN}|<p>GCP Cloud SQL PostgreSQL instance warning disk usage threshold.</p>|`80`|
|{$CLOUD_SQL.PGSQL.DISK.UTIL.CRIT}|<p>GCP Cloud SQL PostgreSQL instance critical disk usage threshold.</p>|`90`|
|{$CLOUD_SQL.PGSQL.CPU.UTIL.MAX}|<p>GCP Cloud SQL PostgreSQL instance CPU usage threshold.</p>|`95`|
|{$CLOUD_SQL.PGSQL.RAM.UTIL.MAX}|<p>GCP Cloud SQL PostgreSQL instance RAM usage threshold.</p>|`90`|

### Items

|Name|Description|Type|Key and additional info|
|----|-----------|----|-----------------------|
|GCP Cloud SQL PostgreSQL: Metrics get|<p>PostgreSQL metrics data in raw format.</p>|Script|gcp.cloudsql.pgsql.metrics.get<p>**Preprocessing**</p><ul><li><p>Check for not supported value</p><p>⛔️Custom on fail: Discard value</p></li></ul>|
|GCP Cloud SQL PostgreSQL: Reserved CPU cores|<p>Number of cores reserved for the database.</p>|Dependent item|gcp.cloudsql.pgsql.cpu.reserved_cores<p>**Preprocessing**</p><ul><li><p>JSON Path: `$.base_reserved_cores`</p></li></ul>|
|GCP Cloud SQL PostgreSQL: CPU usage time|<p>Cumulative CPU usage time in seconds.</p>|Dependent item|gcp.cloudsql.pgsql.cpu.usage_time<p>**Preprocessing**</p><ul><li><p>JSON Path: `$.base_usage_time`</p></li></ul>|
|GCP Cloud SQL PostgreSQL: CPU utilization|<p>Current CPU utilization represented as a percentage of the reserved CPU that is currently in use.</p>|Dependent item|gcp.cloudsql.pgsql.cpu.utilization<p>**Preprocessing**</p><ul><li><p>JSON Path: `$.base_utilization`</p></li><li><p>Custom multiplier: `100`</p></li></ul>|
|GCP Cloud SQL PostgreSQL: Disk size|<p>Maximum data disk size in bytes.</p>|Dependent item|gcp.cloudsql.pgsql.disk.quota<p>**Preprocessing**</p><ul><li><p>JSON Path: `$.pgsql_quota`</p></li></ul>|
|GCP Cloud SQL PostgreSQL: Disk bytes used|<p>Data utilization in bytes.</p>|Dependent item|gcp.cloudsql.pgsql.disk.bytes_used<p>**Preprocessing**</p><ul><li><p>JSON Path: `$.pgsql_bytes_used`</p></li></ul>|
|GCP Cloud SQL PostgreSQL: Disk read I/O|<p>Delta count of data disk read I/O operations.</p>|Dependent item|gcp.cloudsql.pgsql.disk.read_ops_count<p>**Preprocessing**</p><ul><li><p>JSON Path: `$.base_read_ops_count`</p></li></ul>|
|GCP Cloud SQL PostgreSQL: Disk write I/O|<p>Delta count of data disk write I/O operations.</p>|Dependent item|gcp.cloudsql.pgsql.disk.write_ops_count<p>**Preprocessing**</p><ul><li><p>JSON Path: `$.base_write_ops_count`</p></li></ul>|
|GCP Cloud SQL PostgreSQL: Disk utilization|<p>The fraction of the disk quota that is currently in use. </p><p>Shown as percentage.</p>|Dependent item|gcp.cloudsql.pgsql.disk.utilization<p>**Preprocessing**</p><ul><li><p>JSON Path: `$.pgsql_utilization`</p></li><li><p>Custom multiplier: `100`</p></li></ul>|
|GCP Cloud SQL PostgreSQL: Memory size|<p>Maximum RAM size in bytes.</p>|Dependent item|gcp.cloudsql.pgsql.memory.quota<p>**Preprocessing**</p><ul><li><p>JSON Path: `$.base_quota`</p></li></ul>|
|GCP Cloud SQL PostgreSQL: Memory used by DB engine|<p>Total RAM usage in bytes. </p><p>This metric reports the RAM usage of the database process, including the buffer/cache.</p>|Dependent item|gcp.cloudsql.pgsql.memory.total_usage<p>**Preprocessing**</p><ul><li><p>JSON Path: `$.base_total_usage`</p></li></ul>|
|GCP Cloud SQL PostgreSQL: Memory usage|<p>The RAM usage in bytes. </p><p>This metric reports the RAM usage of the server, excluding the buffer/cache.</p>|Dependent item|gcp.cloudsql.pgsql.memory.usage<p>**Preprocessing**</p><ul><li><p>JSON Path: `$.base_usage`</p></li></ul>|
|GCP Cloud SQL PostgreSQL: Memory utilization|<p>The fraction of the memory quota that is currently in use.</p><p>Shown as percentage.</p>|Dependent item|gcp.cloudsql.pgsql.memory.utilization<p>**Preprocessing**</p><ul><li><p>JSON Path: `$.base_ram_pused`</p></li></ul>|
|GCP Cloud SQL PostgreSQL: Network: Received bytes|<p>Delta count of bytes received through the network.</p>|Dependent item|gcp.cloudsql.pgsql.network.received_bytes_count<p>**Preprocessing**</p><ul><li><p>JSON Path: `$.base_received_bytes_count`</p></li></ul>|
|GCP Cloud SQL PostgreSQL: Network: Sent bytes|<p>Delta count of bytes sent through the network.</p>|Dependent item|gcp.cloudsql.pgsql.network.sent_bytes_count<p>**Preprocessing**</p><ul><li><p>JSON Path: `$.base_sent_bytes_count`</p></li></ul>|
|GCP Cloud SQL PostgreSQL: Instance state|<p>GCP Cloud SQL PostgreSQL Current instance state.</p>|HTTP agent|gcp.cloudsql.pgsql.inst.state<p>**Preprocessing**</p><ul><li><p>JSON Path: `$.timeSeriesData[0].pointData[0].values[0].stringValue`</p><p>⛔️Custom on fail: Set value to: `10`</p></li><li><p>JavaScript: `The text is too long. Please see the template.`</p></li><li><p>Discard unchanged with heartbeat: `10m`</p></li></ul>|
|GCP Cloud SQL PostgreSQL: DB engine state|<p>GCP Cloud SQL PostgreSQL DB Engine State.</p>|HTTP agent|gcp.cloudsql.pgsql.db.state<p>**Preprocessing**</p><ul><li><p>Check for not supported value</p><p>⛔️Custom on fail: Discard value</p></li><li><p>JSON Path: `$.timeSeriesData[0].pointData[0].values[0].int64Value`</p><p>⛔️Custom on fail: Discard value</p></li><li><p>Discard unchanged with heartbeat: `10m`</p></li></ul>|
|GCP Cloud SQL PostgreSQL: Transaction ID utilization|<p>Current utilization represented as a percentage of transaction IDs consumed by the Cloud SQL PostgreSQL instance.</p>|Dependent item|gcp.cloudsql.pgsql.transaction_id_utilization<p>**Preprocessing**</p><ul><li><p>JSON Path: `$.pgsql_transaction_id_utilization`</p></li><li><p>Custom multiplier: `100`</p></li></ul>|
|GCP Cloud SQL PostgreSQL: Assigned transactions|<p>Delta count of assigned transaction IDs.</p>|Dependent item|gcp.cloudsql.pgsql.transaction_id_count_assigned<p>**Preprocessing**</p><ul><li><p>JSON Path: `$.pgsql_assigned`</p></li></ul>|
|GCP Cloud SQL PostgreSQL: Frozen transactions|<p>Delta count of frozen transaction IDs.</p>|Dependent item|gcp.cloudsql.pgsql.transaction_id_count_frozen<p>**Preprocessing**</p><ul><li><p>JSON Path: `$.pgsql_frozen`</p></li></ul>|
|GCP Cloud SQL PostgreSQL: Data written to temporary|<p>Total data size (in bytes) written to temporary files by the queries.</p>|Dependent item|gcp.cloudsql.pgsql.temp_bytes_written_count<p>**Preprocessing**</p><ul><li><p>JSON Path: `$.pgsql_temp_bytes_written_count`</p></li></ul>|
|GCP Cloud SQL PostgreSQL: Temporary files used for writing data|<p>Total number of temporary files used for writing data while performing algorithms such as join and sort.</p>|Dependent item|gcp.cloudsql.pgsql.temp_files_written_count<p>**Preprocessing**</p><ul><li><p>JSON Path: `$.pgsql_temp_files_written_count`</p></li></ul>|
|GCP Cloud SQL PostgreSQL: Oldest running transaction age|<p>Age of the oldest running transaction yet to be vacuumed in the Cloud SQL PostgreSQL instance, measured in number of transactions that have happened since the oldest transaction. </p><p>Empty value when there is no such transaction type.</p>|Dependent item|gcp.cloudsql.pgsql.oldest_transaction.running<p>**Preprocessing**</p><ul><li><p>JSON Path: `$.pgsql_running`</p><p>⛔️Custom on fail: Discard value</p></li></ul>|
|GCP Cloud SQL PostgreSQL: Oldest prepared transaction age|<p>Age of the oldest prepared transaction yet to be vacuumed in the Cloud SQL PostgreSQL instance, measured in number of transactions that have happened since the oldest transaction. </p><p>Empty value when there is no such transaction type.</p>|Dependent item|gcp.cloudsql.pgsql.oldest_transaction.prepared<p>**Preprocessing**</p><ul><li><p>JSON Path: `$.pgsql_prepared`</p><p>⛔️Custom on fail: Discard value</p></li></ul>|
|GCP Cloud SQL PostgreSQL: Oldest replication slot transaction age|<p>Age of the oldest replication slot transaction yet to be vacuumed in the Cloud SQL PostgreSQL instance, measured in number of transactions that have happened since the oldest transaction. </p><p>Empty value when there is no such transaction type.</p>|Dependent item|gcp.cloudsql.pgsql.oldest_transaction.replication_slot<p>**Preprocessing**</p><ul><li><p>JSON Path: `$.pgsql_replication_slot`</p><p>⛔️Custom on fail: Discard value</p></li></ul>|
|GCP Cloud SQL PostgreSQL: Oldest replica transaction age|<p>Age of the oldest replica transaction yet to be vacuumed in the Cloud SQL PostgreSQL instance, measured in number of transactions that have happened since the oldest transaction. </p><p>Empty value when there is no such transaction type.</p>|Dependent item|gcp.cloudsql.pgsql.oldest_transaction.replica<p>**Preprocessing**</p><ul><li><p>JSON Path: `$.pgsql_replica`</p><p>⛔️Custom on fail: Discard value</p></li></ul>|
|GCP Cloud SQL PostgreSQL: Connections|<p>The number of the connections to the Cloud SQL PostgreSQL instance. </p><p>Includes connections to the system databases, which aren't visible by default.</p>|Dependent item|gcp.cloudsql.pgsql.num_backends<p>**Preprocessing**</p><ul><li><p>JSON Path: `$.pgsql_num_backends`</p></li></ul>|

### Triggers

|Name|Description|Expression|Severity|Dependencies and additional info|
|----|-----------|----------|--------|--------------------------------|
|GCP Cloud SQL PostgreSQL: High CPU utilization|<p>The CPU utilization is too high. The system might be slow to respond.</p>|`min(/GCP Cloud SQL PostgreSQL by HTTP/gcp.cloudsql.pgsql.cpu.utilization,5m) >= {$CLOUD_SQL.PGSQL.CPU.UTIL.MAX}`|Average||
|GCP Cloud SQL PostgreSQL: Disk space is low|<p>High utilization of the storage space.</p>|`last(/GCP Cloud SQL PostgreSQL by HTTP/gcp.cloudsql.pgsql.disk.utilization) >= {$CLOUD_SQL.PGSQL.DISK.UTIL.WARN}`|Warning|**Depends on**:<br><ul><li>GCP Cloud SQL PostgreSQL: Disk space is critically low</li></ul>|
|GCP Cloud SQL PostgreSQL: Disk space is critically low|<p>Critical utilization of the disk space.</p>|`last(/GCP Cloud SQL PostgreSQL by HTTP/gcp.cloudsql.pgsql.disk.utilization) >= {$CLOUD_SQL.PGSQL.DISK.UTIL.CRIT}`|Average||
<<<<<<< HEAD
|GCP Cloud SQL PostgreSQL: High memory utilization|<p>The RAM utilization is too high. The system might be slow to respond.</p>|`min(/GCP Cloud SQL PostgreSQL by HTTP/gcp.cloudsql.pgsql.memory.utilization,5m) >= {$CLOUD_SQL.PGSQL.RAM.UTIL.MAX}`|High||
=======
|GCP Cloud SQL PostgreSQL: High memory utilization|<p>RAM utilization is too high. The system might be slow to respond.</p>|`min(/GCP Cloud SQL PostgreSQL by HTTP/gcp.cloudsql.pgsql.memory.utilization,5m) >= {$CLOUD_SQL.PGSQL.RAM.UTIL.MAX}`|High||
>>>>>>> 941d9ebb
|GCP Cloud SQL PostgreSQL: Instance is in suspended state|<p>The instance is in suspended state. It is not available, for example, due to problems with billing. </p>|`last(/GCP Cloud SQL PostgreSQL by HTTP/gcp.cloudsql.pgsql.inst.state) = 1`|Warning||
|GCP Cloud SQL PostgreSQL: Instance is stopped by the owner|<p>The instance has been stopped by the owner. It is not currently running, but it's ready to be restarted.</p>|`last(/GCP Cloud SQL PostgreSQL by HTTP/gcp.cloudsql.pgsql.inst.state) = 2`|Info||
|GCP Cloud SQL PostgreSQL: Instance is in maintenance|<p>The instance is down for maintenance.</p>|`last(/GCP Cloud SQL PostgreSQL by HTTP/gcp.cloudsql.pgsql.inst.state) = 4`|Info||
|GCP Cloud SQL PostgreSQL: Instance is in failed state|<p>The instance creation failed, or an operation left the instance in an own bad state.</p>|`last(/GCP Cloud SQL PostgreSQL by HTTP/gcp.cloudsql.pgsql.inst.state) = 5`|Average||
|GCP Cloud SQL PostgreSQL: Instance is in unknown state|<p>The state of the instance is unknown.</p>|`last(/GCP Cloud SQL PostgreSQL by HTTP/gcp.cloudsql.pgsql.inst.state) = 6`|Average||
|GCP Cloud SQL PostgreSQL: Failed to get the instance state|<p>Failed to get the instance state. Check access permissions to GCP API or service account.</p>|`last(/GCP Cloud SQL PostgreSQL by HTTP/gcp.cloudsql.pgsql.inst.state) = 10`|Average||
|GCP Cloud SQL PostgreSQL: Database engine is down|<p>Database engine is down.If an instance experiences unplanned (non-maintenance) downtime, the instance state will still be RUNNING, but the database engine state metric will report 0.</p>|`last(/GCP Cloud SQL PostgreSQL by HTTP/gcp.cloudsql.pgsql.db.state)=0`|Average|**Depends on**:<br><ul><li>GCP Cloud SQL PostgreSQL: Instance is stopped by the owner</li><li>GCP Cloud SQL PostgreSQL: Instance is in suspended state</li><li>GCP Cloud SQL PostgreSQL: Instance is in maintenance</li><li>GCP Cloud SQL PostgreSQL: Instance is in failed state</li><li>GCP Cloud SQL PostgreSQL: Instance is in unknown state</li><li>GCP Cloud SQL PostgreSQL: Failed to get the instance state</li></ul>|

### LLD rule GCP Cloud SQL PostgreSQL: Databases discovery

|Name|Description|Type|Key and additional info|
|----|-----------|----|-----------------------|
|GCP Cloud SQL PostgreSQL: Databases discovery|<p>Databases discovery for the particular PostgreSQL instance.</p>|HTTP agent|gcp.cloudsql.pgsql.db.discovery<p>**Preprocessing**</p><ul><li><p>JSON Path: `$.items`</p></li><li><p>Discard unchanged with heartbeat: `3h`</p></li></ul>|

### Item prototypes for GCP Cloud SQL PostgreSQL: Databases discovery

|Name|Description|Type|Key and additional info|
|----|-----------|----|-----------------------|
|GCP Cloud SQL PostgreSQL: Database [{#PGSQL.DB.NAME}]: Metrics raw|<p>PostgreSQL metrics in raw format.</p>|Script|gcp.cloudsql.pgsql.db.metrics.get[{#PGSQL.DB.NAME}]<p>**Preprocessing**</p><ul><li><p>Check for not supported value</p><p>⛔️Custom on fail: Discard value</p></li></ul>|
|GCP Cloud SQL PostgreSQL: Database [{#PGSQL.DB.NAME}]: Deadlocks count|<p>Number of deadlocks detected in the [{#PGSQL.DB.NAME}] database.</p>|Dependent item|gcp.cloudsql.pgsql.deadlock_count[{#PGSQL.DB.NAME}]<p>**Preprocessing**</p><ul><li><p>JSON Path: `$.deadlock_count`</p></li></ul>|
|GCP Cloud SQL PostgreSQL: Database [{#PGSQL.DB.NAME}]: Tuples returned|<p>Total number of rows scanned while processing the queries of the [{#PGSQL.DB.NAME}] database.</p>|Dependent item|gcp.cloudsql.pgsql.tuples_returned_count[{#PGSQL.DB.NAME}]<p>**Preprocessing**</p><ul><li><p>JSON Path: `$.tuples_returned_count`</p></li></ul>|
|GCP Cloud SQL PostgreSQL: Database [{#PGSQL.DB.NAME}]: Tuples fetched|<p>Total number of rows fetched as a result of queries to the [{#PGSQL.DB.NAME}] database.</p>|Dependent item|gcp.cloudsql.pgsql.tuples_fetched_count[{#PGSQL.DB.NAME}]<p>**Preprocessing**</p><ul><li><p>JSON Path: `$.tuples_fetched_count`</p></li></ul>|
|GCP Cloud SQL PostgreSQL: Database [{#PGSQL.DB.NAME}]: Committed transactions|<p>Delta count of number of committed transactions to the [{#PGSQL.DB.NAME}] database.</p>|Dependent item|gcp.cloudsql.pgsql.transaction_count_commit[{#PGSQL.DB.NAME}]<p>**Preprocessing**</p><ul><li><p>JSON Path: `$.commit`</p></li></ul>|
|GCP Cloud SQL PostgreSQL: Database [{#PGSQL.DB.NAME}]: Rolled-back transactions|<p>Delta count of number of rolled-back transactions in the [{#PGSQL.DB.NAME}] database.</p>|Dependent item|gcp.cloudsql.pgsql.transaction_count_rollback[{#PGSQL.DB.NAME}]<p>**Preprocessing**</p><ul><li><p>JSON Path: `$.rollback`</p></li></ul>|
|GCP Cloud SQL PostgreSQL: Database [{#PGSQL.DB.NAME}]: Buffer cache blocks read.|<p>Number of buffer cache blocks read by the [{#PGSQL.DB.NAME}] database.</p>|Dependent item|gcp.cloudsql.pgsql.blocks_read_count_buffer_cache[{#PGSQL.DB.NAME}]<p>**Preprocessing**</p><ul><li><p>JSON Path: `$.buffer_cache`</p></li></ul>|
|GCP Cloud SQL PostgreSQL: Database [{#PGSQL.DB.NAME}]: Disk blocks read.|<p>Number of disk blocks read by the [{#PGSQL.DB.NAME}] database.</p>|Dependent item|gcp.cloudsql.pgsql.blocks_read_count_disk[{#PGSQL.DB.NAME}]<p>**Preprocessing**</p><ul><li><p>JSON Path: `$.disk`</p></li></ul>|
|GCP Cloud SQL PostgreSQL: Database [{#PGSQL.DB.NAME}]: Inserted rows processed.|<p>Number of tuples(rows) processed for insert operations for the database with the name [{#PGSQL.DB.NAME}].</p>|Dependent item|gcp.cloudsql.pgsql.tuples_processed_count_insert[{#PGSQL.DB.NAME}]<p>**Preprocessing**</p><ul><li><p>JSON Path: `$.insert`</p></li></ul>|
|GCP Cloud SQL PostgreSQL: Database [{#PGSQL.DB.NAME}]: Deleted rows processed|<p>Number of tuples(rows) processed for delete operations for the database with the name [{#PGSQL.DB.NAME}].</p>|Dependent item|gcp.cloudsql.pgsql.tuples_processed_count_delete[{#PGSQL.DB.NAME}]<p>**Preprocessing**</p><ul><li><p>JSON Path: `$.delete`</p></li></ul>|
|GCP Cloud SQL PostgreSQL: Database [{#PGSQL.DB.NAME}]: Updated rows processed|<p>Number of tuples(rows) processed for update operations for the database with the name [{#PGSQL.DB.NAME}].</p>|Dependent item|gcp.cloudsql.pgsql.tuples_processed_count_update[{#PGSQL.DB.NAME}]<p>**Preprocessing**</p><ul><li><p>JSON Path: `$.update`</p></li></ul>|
|GCP Cloud SQL PostgreSQL: Database [{#PGSQL.DB.NAME}]: Live tuples|<p>Number of live tuples(rows) in the [{#PGSQL.DB.NAME}] database.</p>|Dependent item|gcp.cloudsql.pgsql.tuple_size_live[{#PGSQL.DB.NAME}]<p>**Preprocessing**</p><ul><li><p>JSON Path: `$.live`</p></li></ul>|
|GCP Cloud SQL PostgreSQL: Database [{#PGSQL.DB.NAME}]: Dead tuples|<p>Number of live tuples(rows) in the [{#PGSQL.DB.NAME}] database.</p>|Dependent item|gcp.cloudsql.pgsql.tuple_size_dead[{#PGSQL.DB.NAME}]<p>**Preprocessing**</p><ul><li><p>JSON Path: `$.dead`</p></li></ul>|

# GCP Cloud SQL PostgreSQL Replica by HTTP

## Overview

This template is designed to monitor Google Cloud Platform Cloud SQL PostgreSQL read-only replica instances by Zabbix.


## Requirements

Zabbix version: 7.0 and higher.

## Tested versions

This template has been tested on:
- GCP Cloud SQL PostgreSQL read replica versions: 14, 13, 12

## Configuration

> Zabbix should be configured according to the instructions in the [Templates out of the box](https://www.zabbix.com/documentation/7.0/manual/config/templates_out_of_the_box) section.

## Setup

<<<<<<< HEAD
This template will be automatically connected to discovered entities with all required parameters pre-defined.
=======
This template will be automatically connected to discovered entities with all their required parameters pre-defined.
>>>>>>> 941d9ebb

### Macros used

|Name|Description|Default|
|----|-----------|-------|
|{$GCP.DATA.TIMEOUT}|<p>A response timeout for an API.</p>|`15s`|
|{$GCP.TIME.WINDOW}|<p>Time interval for the data requests.</p><p>Supported usage type:</p><p>1. The default update interval for most of the items.</p><p>2. The minimal time window for the data requested in the Monitoring Query Language REST API request.</p>|`5m`|

### Items

|Name|Description|Type|Key and additional info|
|----|-----------|----|-----------------------|
|GCP Cloud SQL PostgreSQL: Replica metrics get|<p>PostgreSQL replica metrics data in raw format.</p>|Script|gcp.cloudsql.pgsql.repl.metrics.get<p>**Preprocessing**</p><ul><li><p>Check for not supported value</p><p>⛔️Custom on fail: Discard value</p></li></ul>|
|GCP Cloud SQL PostgreSQL: Network lag|<p>Indicates time taken from primary binary log to IO thread on replica.</p>|Dependent item|gcp.cloudsql.pgsql.repl.network_lag<p>**Preprocessing**</p><ul><li><p>JSON Path: `$.network_lag`</p></li></ul>|
|GCP Cloud SQL PostgreSQL: Replication lag|<p>Number of seconds the read replica is behind its primary (approximation).</p>|Dependent item|gcp.cloudsql.pgsql.repl.replica_lag<p>**Preprocessing**</p><ul><li><p>JSON Path: `$.replica_lag`</p></li></ul>|
|GCP Cloud SQL PostgreSQL: Replication state|<p>The current serving state of replication.</p><p>This metric is only available for the MySQL/PostgreSQL instances.</p>|Dependent item|gcp.cloudsql.pgsql.repl.state<p>**Preprocessing**</p><ul><li><p>JSON Path: `$.state`</p></li><li><p>JavaScript: `The text is too long. Please see the template.`</p></li></ul>|
|GCP Cloud SQL PostgreSQL: Replay location lag|<p>Replay location replication lag in bytes.</p>|Dependent item|gcp.cloudsql.pgsql.repl.replay_location<p>**Preprocessing**</p><ul><li><p>JSON Path: `$.replay_location`</p></li></ul>|
|GCP Cloud SQL PostgreSQL: Write location lag|<p>Write location replication lag in bytes.</p>|Dependent item|gcp.cloudsql.pgsql.repl.write_location<p>**Preprocessing**</p><ul><li><p>JSON Path: `$.write_location`</p></li></ul>|
|GCP Cloud SQL PostgreSQL: Flush location lag|<p>Flush location replication lag in bytes.</p>|Dependent item|gcp.cloudsql.pgsql.repl.flush_location<p>**Preprocessing**</p><ul><li><p>JSON Path: `$.flush_location`</p></li></ul>|
|GCP Cloud SQL PostgreSQL: Sent location lag|<p>Sent location replication lag in bytes.</p>|Dependent item|gcp.cloudsql.pgsql.repl.sent_location<p>**Preprocessing**</p><ul><li><p>JSON Path: `$.sent_location`</p></li></ul>|
|GCP Cloud SQL PostgreSQL: Number of log archival failures|<p>Number of failed attempts for archiving replication log files.</p>|Dependent item|gcp.cloudsql.pgsql.repl.log_archive_failure_count<p>**Preprocessing**</p><ul><li><p>JSON Path: `$.log_archive_failure_count`</p></li></ul>|
|GCP Cloud SQL PostgreSQL: Number of log archival successes|<p>Number of failed attempts for archiving replication log files.</p>|Dependent item|gcp.cloudsql.pgsql.repl.log_archive_success_count<p>**Preprocessing**</p><ul><li><p>JSON Path: `$.log_archive_success_count`</p></li></ul>|

# GCP Cloud SQL MSSQL by HTTP

## Overview

This template is designed to monitor Google Cloud Platform Cloud SQL MSSQL instances by Zabbix.


## Requirements

Zabbix version: 7.0 and higher.

## Tested versions

This template has been tested on:
- GCP Cloud SQL MSSQL versions: 2022 Standard/Enterprise, 2019 Standard/Enterprise, 2017 Standard/Enterprise.

## Configuration

> Zabbix should be configured according to the instructions in the [Templates out of the box](https://www.zabbix.com/documentation/7.0/manual/config/templates_out_of_the_box) section.

## Setup

<<<<<<< HEAD
This template will be automatically connected to discovered entities with all required parameters pre-defined.
=======
This template will be automatically connected to discovered entities with all their required parameters pre-defined.
>>>>>>> 941d9ebb

### Macros used

|Name|Description|Default|
|----|-----------|-------|
|{$GCP.DATA.TIMEOUT}|<p>A response timeout for an API.</p>|`15s`|
|{$GCP.TIME.WINDOW}|<p>Time interval for the data requests.</p><p>Supported usage type:</p><p>1. The default update interval for most of the items.</p><p>2. The minimal time window for the data requested in the Monitoring Query Language REST API request.</p>|`5m`|
|{$CLOUD_SQL.MSSQL.RES.NAME.MATCHES}|<p>The filter to include GCP Cloud SQL MSSQL resources by namespace.</p>|`.*`|
|{$CLOUD_SQL.MSSQL.RES.NAME.NOT_MATCHES}|<p>The filter to exclude GCP Cloud SQL MSSQL resources by namespace.</p>|`CHANGE_IF_NEEDED`|
|{$CLOUD_SQL.MSSQL.DB.NAME.MATCHES}|<p>The filter to include GCP Cloud SQL MSSQL databases by namespace.</p>|`.*`|
|{$CLOUD_SQL.MSSQL.DB.NAME.NOT_MATCHES}|<p>The filter to exclude GCP Cloud SQL MSSQL databases by namespace.</p>|`CHANGE_IF_NEEDED`|
|{$CLOUD_SQL.MSSQL.SCHEDULER.ID.MATCHES}|<p>The filter to include GCP Cloud SQL MSSQL schedulers by namespace.</p>|`.*`|
|{$CLOUD_SQL.MSSQL.SCHEDULER.ID.NOT_MATCHES}|<p>The filter to exclude GCP Cloud SQL MSSQL schedulers by namespace.</p>|`CHANGE_IF_NEEDED`|
|{$CLOUD_SQL.MSSQL.DISK.UTIL.WARN}|<p>GCP Cloud SQL MSSQL instance warning disk usage threshold.</p>|`80`|
|{$CLOUD_SQL.MSSQL.DISK.UTIL.CRIT}|<p>GCP Cloud SQL MSSQL instance critical disk usage threshold.</p>|`90`|
|{$CLOUD_SQL.MSSQL.CPU.UTIL.MAX}|<p>GCP Cloud SQL MSSQL instance CPU usage threshold.</p>|`95`|
|{$CLOUD_SQL.MSSQL.RAM.UTIL.MAX}|<p>GCP Cloud SQL MSSQL instance RAM usage threshold.</p>|`90`|

### Items

|Name|Description|Type|Key and additional info|
|----|-----------|----|-----------------------|
|GCP Cloud SQL MSSQL: Metrics get|<p>MSSQL metrics data in raw format.</p>|Script|gcp.cloudsql.mssql.metrics.get<p>**Preprocessing**</p><ul><li><p>Check for not supported value</p><p>⛔️Custom on fail: Discard value</p></li></ul>|
|GCP Cloud SQL MSSQL: Reserved CPU cores|<p>Number of cores reserved for the database.</p>|Dependent item|gcp.cloudsql.mssql.cpu.reserved_cores<p>**Preprocessing**</p><ul><li><p>JSON Path: `$.base_reserved_cores`</p></li></ul>|
|GCP Cloud SQL MSSQL: CPU usage time|<p>Cumulative CPU usage time in seconds.</p>|Dependent item|gcp.cloudsql.mssql.cpu.usage_time<p>**Preprocessing**</p><ul><li><p>JSON Path: `$.base_usage_time`</p></li></ul>|
|GCP Cloud SQL MSSQL: CPU utilization|<p>Current CPU utilization represented as a percentage of the reserved CPU that is currently in use.</p>|Dependent item|gcp.cloudsql.mssql.cpu.utilization<p>**Preprocessing**</p><ul><li><p>JSON Path: `$.base_utilization`</p></li><li><p>Custom multiplier: `100`</p></li></ul>|
|GCP Cloud SQL MSSQL: Disk size|<p>Maximum data disk size in bytes.</p>|Dependent item|gcp.cloudsql.mssql.disk.quota<p>**Preprocessing**</p><ul><li><p>JSON Path: `$.mssql_quota`</p></li></ul>|
|GCP Cloud SQL MSSQL: Disk bytes used|<p>Data utilization in bytes.</p>|Dependent item|gcp.cloudsql.mssql.disk.bytes_used<p>**Preprocessing**</p><ul><li><p>JSON Path: `$.mssql_bytes_used`</p></li></ul>|
|GCP Cloud SQL MSSQL: Disk read I/O|<p>Delta count of data disk read I/O operations.</p>|Dependent item|gcp.cloudsql.mssql.disk.read_ops_count<p>**Preprocessing**</p><ul><li><p>JSON Path: `$.base_read_ops_count`</p></li></ul>|
|GCP Cloud SQL MSSQL: Disk write I/O|<p>Delta count of data disk write I/O operations.</p>|Dependent item|gcp.cloudsql.mssql.disk.write_ops_count<p>**Preprocessing**</p><ul><li><p>JSON Path: `$.base_write_ops_count`</p></li></ul>|
|GCP Cloud SQL MSSQL: Disk utilization|<p>The fraction of the disk quota that is currently in use. </p><p>Shown as percentage.</p>|Dependent item|gcp.cloudsql.mssql.disk.utilization<p>**Preprocessing**</p><ul><li><p>JSON Path: `$.mssql_utilization`</p></li><li><p>Custom multiplier: `100`</p></li></ul>|
|GCP Cloud SQL MSSQL: Memory size|<p>Maximum RAM size in bytes.</p>|Dependent item|gcp.cloudsql.mssql.memory.quota<p>**Preprocessing**</p><ul><li><p>JSON Path: `$.base_quota`</p></li></ul>|
|GCP Cloud SQL MSSQL: Memory used by DB engine|<p>Total RAM usage in bytes. </p><p>This metric reports the RAM usage of the database process, including the buffer/cache.</p>|Dependent item|gcp.cloudsql.mssql.memory.total_usage<p>**Preprocessing**</p><ul><li><p>JSON Path: `$.base_total_usage`</p></li></ul>|
|GCP Cloud SQL MSSQL: Memory usage|<p>The RAM usage in bytes. </p><p>This metric reports the RAM usage of the server, excluding the buffer/cache.</p>|Dependent item|gcp.cloudsql.mssql.memory.usage<p>**Preprocessing**</p><ul><li><p>JSON Path: `$.base_usage`</p></li></ul>|
|GCP Cloud SQL MSSQL: Memory utilization|<p>The fraction of the memory quota that is currently in use.</p><p>Shown as percentage.</p>|Dependent item|gcp.cloudsql.mssql.memory.utilization<p>**Preprocessing**</p><ul><li><p>JSON Path: `$.base_ram_pused`</p></li></ul>|
|GCP Cloud SQL MSSQL: Network: Received bytes|<p>Delta count of bytes received through the network.</p>|Dependent item|gcp.cloudsql.mssql.network.received_bytes_count<p>**Preprocessing**</p><ul><li><p>JSON Path: `$.base_received_bytes_count`</p></li></ul>|
|GCP Cloud SQL MSSQL: Network: Sent bytes|<p>Delta count of bytes sent through the network.</p>|Dependent item|gcp.cloudsql.mssql.network.sent_bytes_count<p>**Preprocessing**</p><ul><li><p>JSON Path: `$.base_sent_bytes_count`</p></li></ul>|
|GCP Cloud SQL MSSQL: Connections|<p>Number of connections to the databases on the Cloud SQL instance.</p>|Dependent item|gcp.cloudsql.mssql.network.connections<p>**Preprocessing**</p><ul><li><p>JSON Path: `$.base_connections`</p></li></ul>|
|GCP Cloud SQL MSSQL: Instance state|<p>GCP Cloud SQL MSSQL Current instance state.</p>|HTTP agent|gcp.cloudsql.mssql.inst.state<p>**Preprocessing**</p><ul><li><p>JSON Path: `$.timeSeriesData[0].pointData[0].values[0].stringValue`</p><p>⛔️Custom on fail: Set value to: `10`</p></li><li><p>JavaScript: `The text is too long. Please see the template.`</p></li><li><p>Discard unchanged with heartbeat: `10m`</p></li></ul>|
|GCP Cloud SQL MSSQL: DB engine state|<p>GCP Cloud SQL MSSQL DB Engine State.</p>|HTTP agent|gcp.cloudsql.mssql.db.state<p>**Preprocessing**</p><ul><li><p>Check for not supported value</p><p>⛔️Custom on fail: Discard value</p></li><li><p>JSON Path: `$.timeSeriesData[0].pointData[0].values[0].int64Value`</p><p>⛔️Custom on fail: Discard value</p></li><li><p>Discard unchanged with heartbeat: `10m`</p></li></ul>|
|GCP Cloud SQL MSSQL: Connection resets|<p>Total number of login operations started from the connection pool since the last restart of SQL Server service.</p>|Dependent item|gcp.cloudsql.mssql.conn.connection_reset_count<p>**Preprocessing**</p><ul><li><p>JSON Path: `$.mssql_connection_reset_count`</p></li></ul>|
|GCP Cloud SQL MSSQL: Login attempts|<p>Total number of login attempts since the last restart of SQL Server service. </p><p>This does not include pooled connections.</p>|Dependent item|gcp.cloudsql.mssql.conn.login_attempt_count<p>**Preprocessing**</p><ul><li><p>JSON Path: `$.mssql_login_attempt_count`</p></li></ul>|
|GCP Cloud SQL MSSQL: Logouts|<p>Total number of logout operations since the last restart of SQL Server service.</p>|Dependent item|gcp.cloudsql.mssql.conn.logout_count<p>**Preprocessing**</p><ul><li><p>JSON Path: `$.mssql_logout_count`</p></li></ul>|
|GCP Cloud SQL MSSQL: Processes blocked|<p>Current number of blocked processes.</p>|Dependent item|gcp.cloudsql.mssql.conn.processes_blocked<p>**Preprocessing**</p><ul><li><p>JSON Path: `$.mssql_processes_blocked`</p></li></ul>|
|GCP Cloud SQL MSSQL: Buffer cache hit ratio|<p>Current percentage of pages found in the buffer cache without having to read from disk. </p><p>The ratio is the total number of cache hits divided by the total number of cache lookups.</p>|Dependent item|gcp.cloudsql.mssql.memory.buffer_cache_hit_ratio<p>**Preprocessing**</p><ul><li><p>JSON Path: `$.mssql_buffer_cache_hit_ratio`</p></li></ul>|
|GCP Cloud SQL MSSQL: Checkpoint pages|<p>Total number of pages flushed to disk by a checkpoint or other operation that requires all dirty pages to be flushed.</p>|Dependent item|gcp.cloudsql.mssql.memory.checkpoint_page_count<p>**Preprocessing**</p><ul><li><p>JSON Path: `$.mssql_checkpoint_page_count`</p></li></ul>|
|GCP Cloud SQL MSSQL: Free list stalls|<p>Total number of requests that had to wait for a free page.</p>|Dependent item|gcp.cloudsql.mssql.memory.free_list_stall_count<p>**Preprocessing**</p><ul><li><p>JSON Path: `$.mssql_free_list_stall_count`</p></li></ul>|
|GCP Cloud SQL MSSQL: Lazy writes|<p>Total number of buffers written by the buffer manager's lazy writer. </p><p>The lazy writer is a system process that flushes out batches of dirty, aged buffers </p><p>(buffers that contain changes that must be written back to disk before the buffer can be reused for a different page) </p><p>and makes them available to user processes.</p>|Dependent item|gcp.cloudsql.mssql.memory.lazy_write_count<p>**Preprocessing**</p><ul><li><p>JSON Path: `$.mssql_lazy_write_count`</p></li></ul>|
|GCP Cloud SQL MSSQL: Memory grants pending|<p>Current number of processes waiting for a workspace memory grant.</p>|Dependent item|gcp.cloudsql.mssql.memory.memory_grants_pending<p>**Preprocessing**</p><ul><li><p>JSON Path: `$.mssql_memory_grants_pending`</p></li></ul>|
|GCP Cloud SQL MSSQL: Page life expectancy|<p>Current number of seconds a page will stay in the buffer pool without references.</p>|Dependent item|gcp.cloudsql.mssql.memory.page_life_expectancy<p>**Preprocessing**</p><ul><li><p>JSON Path: `$.mssql_page_life_expectancy`</p></li></ul>|
|GCP Cloud SQL MSSQL: Batch requests|<p>Total number of Transact-SQL command batches received.</p>|Dependent item|gcp.cloudsql.mssql.trans.batch_request_count<p>**Preprocessing**</p><ul><li><p>JSON Path: `$.mssql_batch_request_count`</p></li></ul>|
|GCP Cloud SQL MSSQL: Forwarded records|<p>Total number of records fetched through forwarded record pointers.</p>|Dependent item|gcp.cloudsql.mssql.trans.forwarded_record_count<p>**Preprocessing**</p><ul><li><p>JSON Path: `$.mssql_forwarded_record_count`</p></li></ul>|
|GCP Cloud SQL MSSQL: Full scans|<p>Total number of unrestricted full scans. </p><p>These can be either base-table or full-index scans.</p>|Dependent item|gcp.cloudsql.mssql.trans.full_scan_count<p>**Preprocessing**</p><ul><li><p>JSON Path: `$.mssql_full_scan_count`</p></li></ul>|
|GCP Cloud SQL MSSQL: Page splits|<p>Total number of page splits that occur as the result of overflowing index pages.</p>|Dependent item|gcp.cloudsql.mssql.trans.page_split_count<p>**Preprocessing**</p><ul><li><p>JSON Path: `$.mssql_page_split_count`</p></li></ul>|
|GCP Cloud SQL MSSQL: Probe scans|<p>Total number of probe scans that are used to find at least one single qualified row in an index or base table directly.</p>|Dependent item|gcp.cloudsql.mssql.trans.probe_scan_count<p>**Preprocessing**</p><ul><li><p>JSON Path: `$.mssql_probe_scan_count`</p></li></ul>|
|GCP Cloud SQL MSSQL: SQL compilations|<p>Total number of SQL compilations.</p>|Dependent item|gcp.cloudsql.mssql.trans.sql_compilation_count<p>**Preprocessing**</p><ul><li><p>JSON Path: `$.mssql_sql_compilation_count`</p></li></ul>|
|GCP Cloud SQL MSSQL: SQL recompilations|<p>Total number of SQL recompilations.</p>|Dependent item|gcp.cloudsql.mssql.trans.sql_recompilation_count<p>**Preprocessing**</p><ul><li><p>JSON Path: `$.mssql_sql_recompilation_count`</p></li></ul>|
|GCP Cloud SQL MSSQL: Read page operations|<p>Total number of physical database page reads. </p><p>This metric counts physical page reads across all databases.</p>|Dependent item|gcp.cloudsql.mssql.memory.page_ops.read<p>**Preprocessing**</p><ul><li><p>JSON Path: `$.mssql_read`</p></li></ul>|
|GCP Cloud SQL MSSQL: Write age operations|<p>Total number of physical database page writes. </p><p>This metric counts physical page writes across all databases.</p>|Dependent item|gcp.cloudsql.mssql.memory.page_ops.write<p>**Preprocessing**</p><ul><li><p>JSON Path: `$.mssql_write`</p></li></ul>|
|GCP Cloud SQL MSSQL: Audits size|<p>Tracks the size in bytes of stored SQLServer audit files on an instance.</p><p>Empty value if there are no audits enabled.</p>|Dependent item|gcp.cloudsql.mssql.audits_size<p>**Preprocessing**</p><ul><li><p>JSON Path: `$.base_audits_size`</p><p>⛔️Custom on fail: Discard value</p></li></ul>|
|GCP Cloud SQL MSSQL: Audits successfully uploaded|<p>Tracks the size in bytes of stored SQLServer audit files on an instance.</p><p>Empty value if there are no audits enabled.</p>|Dependent item|gcp.cloudsql.mssql.audits_upload_count<p>**Preprocessing**</p><ul><li><p>JSON Path: `$.mssql_success`</p><p>⛔️Custom on fail: Discard value</p></li></ul>|
|GCP Cloud SQL MSSQL: Resources get|<p>MSSQL resources data in raw format.</p>|Script|gcp.cloudsql.mssql.resources.get<p>**Preprocessing**</p><ul><li><p>Check for not supported value</p><p>⛔️Custom on fail: Discard value</p></li></ul>|
|GCP Cloud SQL MSSQL: Databases get|<p>MSSQL databases data in raw format.</p>|Script|gcp.cloudsql.mssql.db.get<p>**Preprocessing**</p><ul><li><p>Check for not supported value</p><p>⛔️Custom on fail: Discard value</p></li></ul>|
|GCP Cloud SQL MSSQL: Schedulers get|<p>MSSQL schedulers data in raw format.</p>|Script|gcp.cloudsql.mssql.schedulers.get<p>**Preprocessing**</p><ul><li><p>Check for not supported value</p><p>⛔️Custom on fail: Discard value</p></li></ul>|

### Triggers

|Name|Description|Expression|Severity|Dependencies and additional info|
|----|-----------|----------|--------|--------------------------------|
|GCP Cloud SQL MSSQL: High CPU utilization|<p>The CPU utilization is too high. The system might be slow to respond.</p>|`min(/GCP Cloud SQL MSSQL by HTTP/gcp.cloudsql.mssql.cpu.utilization,5m) >= {$CLOUD_SQL.MSSQL.CPU.UTIL.MAX}`|Average||
|GCP Cloud SQL MSSQL: Disk space is low|<p>High utilization of the storage space.</p>|`last(/GCP Cloud SQL MSSQL by HTTP/gcp.cloudsql.mssql.disk.utilization) >= {$CLOUD_SQL.MSSQL.DISK.UTIL.WARN}`|Warning|**Depends on**:<br><ul><li>GCP Cloud SQL MSSQL: Disk space is critically low</li></ul>|
|GCP Cloud SQL MSSQL: Disk space is critically low|<p>Critical utilization of the disk space.</p>|`last(/GCP Cloud SQL MSSQL by HTTP/gcp.cloudsql.mssql.disk.utilization) >= {$CLOUD_SQL.MSSQL.DISK.UTIL.CRIT}`|Average||
<<<<<<< HEAD
|GCP Cloud SQL MSSQL: High memory utilization|<p>The RAM utilization is too high. The system might be slow to respond.</p>|`min(/GCP Cloud SQL MSSQL by HTTP/gcp.cloudsql.mssql.memory.utilization,5m) >= {$CLOUD_SQL.MSSQL.RAM.UTIL.MAX}`|High||
=======
|GCP Cloud SQL MSSQL: High memory utilization|<p>RAM utilization is too high. The system might be slow to respond.</p>|`min(/GCP Cloud SQL MSSQL by HTTP/gcp.cloudsql.mssql.memory.utilization,5m) >= {$CLOUD_SQL.MSSQL.RAM.UTIL.MAX}`|High||
>>>>>>> 941d9ebb
|GCP Cloud SQL MSSQL: Instance is in suspended state|<p>The instance is in suspended state. It is not available, for example, due to problems with billing. </p>|`last(/GCP Cloud SQL MSSQL by HTTP/gcp.cloudsql.mssql.inst.state) = 1`|Warning||
|GCP Cloud SQL MSSQL: Instance is stopped by the owner|<p>The instance has been stopped by the owner. It is not currently running, but it's ready to be restarted.</p>|`last(/GCP Cloud SQL MSSQL by HTTP/gcp.cloudsql.mssql.inst.state) = 2`|Info||
|GCP Cloud SQL MSSQL: Instance is in maintenance|<p>The instance is down for maintenance.</p>|`last(/GCP Cloud SQL MSSQL by HTTP/gcp.cloudsql.mssql.inst.state) = 4`|Info||
|GCP Cloud SQL MSSQL: Instance is in failed state|<p>The instance creation failed, or an operation left the instance in an own bad state.</p>|`last(/GCP Cloud SQL MSSQL by HTTP/gcp.cloudsql.mssql.inst.state) = 5`|Average||
|GCP Cloud SQL MSSQL: Instance is in unknown state|<p>The state of the instance is unknown.</p>|`last(/GCP Cloud SQL MSSQL by HTTP/gcp.cloudsql.mssql.inst.state) = 6`|Average||
|GCP Cloud SQL MSSQL: Failed to get the instance state|<p>Failed to get the instance state. Check access permissions to GCP API or service account.</p>|`last(/GCP Cloud SQL MSSQL by HTTP/gcp.cloudsql.mssql.inst.state) = 10`|Average||
|GCP Cloud SQL MSSQL: Database engine is down|<p>Database engine is down.If an instance experiences unplanned (non-maintenance) downtime, the instance state will still be RUNNING, but the database engine state metric will report 0.</p>|`last(/GCP Cloud SQL MSSQL by HTTP/gcp.cloudsql.mssql.db.state)=0`|Average|**Depends on**:<br><ul><li>GCP Cloud SQL MSSQL: Instance is stopped by the owner</li><li>GCP Cloud SQL MSSQL: Instance is in suspended state</li><li>GCP Cloud SQL MSSQL: Instance is in maintenance</li><li>GCP Cloud SQL MSSQL: Instance is in failed state</li><li>GCP Cloud SQL MSSQL: Instance is in unknown state</li><li>GCP Cloud SQL MSSQL: Failed to get the instance state</li></ul>|

### LLD rule Resources discovery

|Name|Description|Type|Key and additional info|
|----|-----------|----|-----------------------|
|Resources discovery|<p>Resources discovery.</p>|Dependent item|gcp.cloudsql.resources.discovery<p>**Preprocessing**</p><ul><li><p>Discard unchanged with heartbeat: `3h`</p></li></ul>|

### Item prototypes for Resources discovery

|Name|Description|Type|Key and additional info|
|----|-----------|----|-----------------------|
|GCP Cloud SQL MSSQL: Resource [{#RESOURCE.NAME}]: Raw data|<p>Data in raw format for the [{#RESOURCE.NAME}] resource.</p>|Dependent item|gcp.cloudsql.mssql.resource.raw[{#RESOURCE.NAME}]<p>**Preprocessing**</p><ul><li><p>JSON Path: `$[?(@.resource == "{#RESOURCE.NAME}")].metrics.first()`</p></li></ul>|
|GCP Cloud SQL MSSQL: Resource [{#RESOURCE.NAME}]: Deadlocks|<p>Total number of lock requests that resulted in a deadlock for the [{#RESOURCE.NAME}] resource.</p>|Dependent item|gcp.cloudsql.mssql.resource.deadlock_count[{#RESOURCE.NAME}]<p>**Preprocessing**</p><ul><li><p>JSON Path: `$.deadlock_count`</p></li></ul>|
|GCP Cloud SQL MSSQL: Resource [{#RESOURCE.NAME}]: Lock waits|<p>Total number of lock requests that required the caller to wait for the [{#RESOURCE.NAME}] resource.</p>|Dependent item|gcp.cloudsql.mssql.resource.lock_wait_count[{#RESOURCE.NAME}]<p>**Preprocessing**</p><ul><li><p>JSON Path: `$.lock_wait_count`</p></li></ul>|
|GCP Cloud SQL MSSQL: Resource [{#RESOURCE.NAME}]: Lock wait time|<p>Total time lock requests were waiting for locks for the [{#RESOURCE.NAME}] resource.</p>|Dependent item|gcp.cloudsql.mssql.resource.lock_wait_time[{#RESOURCE.NAME}]<p>**Preprocessing**</p><ul><li><p>JSON Path: `$.lock_wait_time`</p></li></ul>|

### LLD rule Databases discovery

|Name|Description|Type|Key and additional info|
|----|-----------|----|-----------------------|
|Databases discovery|<p>Databases discovery.</p>|Dependent item|gcp.cloudsql.db.discovery<p>**Preprocessing**</p><ul><li><p>Discard unchanged with heartbeat: `3h`</p></li></ul>|

### Item prototypes for Databases discovery

|Name|Description|Type|Key and additional info|
|----|-----------|----|-----------------------|
|GCP Cloud SQL MSSQL: Database [{#DB.NAME}]: Raw data|<p>Data in raw format for the [{#DB.NAME}] database.</p>|Dependent item|gcp.cloudsql.mssql.db.raw[{#DB.NAME}]<p>**Preprocessing**</p><ul><li><p>JSON Path: `$[?(@.database == "{#DB.NAME}")].metrics.first()`</p></li></ul>|
|GCP Cloud SQL MSSQL: Database [{#DB.NAME}]: Log bytes flushed|<p>Total number of log bytes flushed for the [{#DB.NAME}] database.</p>|Dependent item|gcp.cloudsql.mssql.db.log_bytes_flushed_count[{#DB.NAME}]<p>**Preprocessing**</p><ul><li><p>JSON Path: `$.log_bytes_flushed_count`</p></li></ul>|
|GCP Cloud SQL MSSQL: Database [{#DB.NAME}]: Transactions started|<p>Total number of transactions started for the [{#DB.NAME}] database.</p>|Dependent item|gcp.cloudsql.mssql.db.transaction_count[{#DB.NAME}]<p>**Preprocessing**</p><ul><li><p>JSON Path: `$.transaction_count`</p></li></ul>|

### LLD rule Schedulers discovery

|Name|Description|Type|Key and additional info|
|----|-----------|----|-----------------------|
|Schedulers discovery|<p>Schedulers discovery.</p>|Dependent item|gcp.cloudsql.schedulers.discovery<p>**Preprocessing**</p><ul><li><p>Discard unchanged with heartbeat: `3h`</p></li></ul>|

### Item prototypes for Schedulers discovery

|Name|Description|Type|Key and additional info|
|----|-----------|----|-----------------------|
|GCP Cloud SQL MSSQL: Scheduler [{#SCHEDULER.ID}]: Raw data|<p>Data in raw format associated with the scheduler that goes by its ID [{#SCHEDULER.ID}].</p>|Dependent item|gcp.cloudsql.mssql.scheduler.raw[{#SCHEDULER.ID}]<p>**Preprocessing**</p><ul><li><p>JSON Path: `$[?(@.scheduler == "{#SCHEDULER.ID}")].metrics.first()`</p></li></ul>|
|GCP Cloud SQL MSSQL: Scheduler [{#SCHEDULER.ID}]: Active workers|<p>Current number of active workers associated with the scheduler that goes by its ID [{#SCHEDULER.ID}].</p><p>An active worker is never preemptive, must have an associated task, and is either running, runnable, or suspended.</p>|Dependent item|gcp.cloudsql.mssql.scheduler.active_workers[{#SCHEDULER.ID}]<p>**Preprocessing**</p><ul><li><p>JSON Path: `$.active_workers`</p></li></ul>|
|GCP Cloud SQL MSSQL: Scheduler [{#SCHEDULER.ID}]: Current tasks|<p>Current number of present tasks associated with the scheduler that goes by its ID [{#SCHEDULER.ID}].</p><p>This count includes tasks that are waiting for a worker to execute them and tasks that are currently waiting or running (in SUSPENDED or RUNNABLE state).</p>|Dependent item|gcp.cloudsql.mssql.scheduler.current_tasks[{#SCHEDULER.ID}]<p>**Preprocessing**</p><ul><li><p>JSON Path: `$.current_tasks`</p></li></ul>|
|GCP Cloud SQL MSSQL: Scheduler [{#SCHEDULER.ID}]: Current workers|<p>Current number of workers associated with the scheduler that goes by its ID [{#SCHEDULER.ID}].</p><p>It includes workers that are not assigned any task.</p>|Dependent item|gcp.cloudsql.mssql.scheduler.current_workers[{#SCHEDULER.ID}]<p>**Preprocessing**</p><ul><li><p>JSON Path: `$.current_workers`</p></li></ul>|
|GCP Cloud SQL MSSQL: Scheduler [{#SCHEDULER.ID}]: Pending I/O operations|<p>Current number of pending I/Os waiting to be completed that are associated with the scheduler that goes by its ID [{#SCHEDULER.ID}]. </p><p>Each scheduler has a list of pending I/Os that are checked to determine whether they have been completed every time there is a context switch. </p><p>The count is incremented when the request is inserted. </p><p>This count is decremented when the request is completed. </p><p>This number does not indicate the state of the I/Os.</p>|Dependent item|gcp.cloudsql.mssql.scheduler.pending_disk_io[{#SCHEDULER.ID}]<p>**Preprocessing**</p><ul><li><p>JSON Path: `$.pending_disk_io`</p></li></ul>|
|GCP Cloud SQL MSSQL: Scheduler [{#SCHEDULER.ID}]: Runnable tasks|<p>Current number of workers that are associated with the scheduler that goes by its ID [{#SCHEDULER.ID}] and have assigned tasks waiting to be scheduled on the runnable queue.</p>|Dependent item|gcp.cloudsql.mssql.scheduler.runnable_tasks[{#SCHEDULER.ID}]<p>**Preprocessing**</p><ul><li><p>JSON Path: `$.runnable_tasks`</p></li></ul>|
|GCP Cloud SQL MSSQL: Scheduler [{#SCHEDULER.ID}]: Work queue|<p>Current number of tasks in the pending queue associated with the scheduler that goes by its ID [{#SCHEDULER.ID}].</p><p>These tasks are waiting for a worker to pick them up.</p>|Dependent item|gcp.cloudsql.mssql.scheduler.work_queue[{#SCHEDULER.ID}]<p>**Preprocessing**</p><ul><li><p>JSON Path: `$.work_queue`</p></li></ul>|

# GCP Cloud SQL MSSQL Replica by HTTP

## Overview

This template is designed to monitor Google Cloud Platform Cloud SQL MSSQL read-only replica instances by Zabbix.


## Requirements

Zabbix version: 7.0 and higher.

## Tested versions

This template has been tested on:
- GCP Cloud SQL MSSQL read replicas versions: 2019 Standard/Enterprise, 2017 Standard/Enterprise

## Configuration

> Zabbix should be configured according to the instructions in the [Templates out of the box](https://www.zabbix.com/documentation/7.0/manual/config/templates_out_of_the_box) section.

## Setup

<<<<<<< HEAD
This template will be automatically connected to discovered entities with all required parameters pre-defined.
=======
This template will be automatically connected to discovered entities with all their required parameters pre-defined.
>>>>>>> 941d9ebb

### Macros used

|Name|Description|Default|
|----|-----------|-------|
|{$GCP.DATA.TIMEOUT}|<p>A response timeout for an API.</p>|`15s`|
|{$GCP.TIME.WINDOW}|<p>Time interval for the data requests.</p><p>Supported usage type:</p><p>1. The default update interval for most of the items.</p><p>2. The minimal time window for the data requested in the Monitoring Query Language REST API request.</p>|`5m`|

### Items

|Name|Description|Type|Key and additional info|
|----|-----------|----|-----------------------|
|GCP Cloud SQL MSSQL: Replica metrics get|<p>MSSQL replica metrics data in raw format.</p>|Script|gcp.cloudsql.mssql.repl.metrics.get<p>**Preprocessing**</p><ul><li><p>Check for not supported value</p><p>⛔️Custom on fail: Discard value</p></li></ul>|
|GCP Cloud SQL MSSQL: Bytes sent to replica|<p>Total number of bytes sent to the remote availability replica. </p><p>For an async replica, returns the number of bytes before compression. </p><p>For a sync replica without compression, returns the actual number of bytes.</p>|Dependent item|gcp.cloudsql.mssql.repl.bytes_sent_to_replica_count<p>**Preprocessing**</p><ul><li><p>JSON Path: `$.bytes_sent_to_replica_count`</p></li></ul>|
|GCP Cloud SQL MSSQL: Resent messages|<p>Total count of Always On messages to resend.  </p><p>This includes messages that were attempted to be sent but failed and require resending.</p>|Dependent item|gcp.cloudsql.mssql.repl.resent_message_count<p>**Preprocessing**</p><ul><li><p>JSON Path: `$.resent_message_count`</p></li></ul>|
|GCP Cloud SQL MSSQL: Log apply pending queue|<p>Current number of log blocks that are waiting to be applied to replica.</p>|Dependent item|gcp.cloudsql.mssql.repl.log_apply_pending_queue<p>**Preprocessing**</p><ul><li><p>JSON Path: `$.log_apply_pending_queue`</p></li></ul>|
|GCP Cloud SQL MSSQL: Log bytes received|<p>Total size of log records received by the replica.</p>|Dependent item|gcp.cloudsql.mssql.repl.log_bytes_received_count<p>**Preprocessing**</p><ul><li><p>JSON Path: `$.log_bytes_received_count`</p></li></ul>|
|GCP Cloud SQL MSSQL: Recovery queue|<p>Current size of log records in bytes in the replica's log files that have not been redone.</p>|Dependent item|gcp.cloudsql.mssql.repl.recovery_queue<p>**Preprocessing**</p><ul><li><p>JSON Path: `$.recovery_queue`</p></li><li><p>Custom multiplier: `1024`</p></li></ul>|
|GCP Cloud SQL MSSQL: Redone bytes|<p>Total size in bytes of redone log records.</p>|Dependent item|gcp.cloudsql.mssql.repl.redone_bytes_count<p>**Preprocessing**</p><ul><li><p>JSON Path: `$.redone_bytes_count`</p></li></ul>|

## Feedback

Please report any issues with the template at [`https://support.zabbix.com`](https://support.zabbix.com)

You can also provide feedback, discuss the template, or ask for help at [`ZABBIX forums`](https://www.zabbix.com/forum/zabbix-suggestions-and-feedback)
<|MERGE_RESOLUTION|>--- conflicted
+++ resolved
@@ -49,11 +49,7 @@
 
      Secret authorization token is defined as a plain text in host prototype settings by default due to Zabbix templates export/import limits: therefore, it is highly recommended to change the user macro `{$GCP.AUTH.TOKEN}` value type to `SECRET` for all host prototypes after the template `GCP by HTTP` import.
 
-<<<<<<< HEAD
-     All the instances/quotas/metrics discovered are related to particular GCP project. 
-=======
      All the instances/quotas/metrics discovered are related to a particular GCP project. 
->>>>>>> 941d9ebb
      To monitor several GCP projects - create their corresponding service accounts/Zabbix hosts.
 
      GCP Access Token is available for 1 hour (3600 seconds) after the generation request.
@@ -108,11 +104,7 @@
 
 |Name|Description|Type|Key and additional info|
 |----|-----------|----|-----------------------|
-<<<<<<< HEAD
-|GCP: Authorization|<p>Google Cloud Platform REST authorization with service account authentication parameters and temporary-generated RSA-based JWT-token usage.</p><p>The necessary scopes are pre-defined.</p><p>Returns a signed authorization token with 1 hour lifetime; is required only once, and is used for all the dependent script items.</p><p>Check the template documentation for the details.</p>|Script|gcp.authorization|
-=======
 |GCP: Authorization|<p>Google Cloud Platform REST authorization with service account authentication parameters and temporary-generated RSA-based JWT-token usage.</p><p>The necessary scopes are pre-defined.</p><p>Returns a signed authorization token with 1 hour lifetime; it is required only once, and is used for all the dependent script items.</p><p>Check the template documentation for the details.</p>|Script|gcp.authorization|
->>>>>>> 941d9ebb
 |GCP Compute Engine: Instances get|<p>Get GCP Compute Engine instances.</p>|Dependent item|gcp.gce.instances.get<p>**Preprocessing**</p><ul><li><p>JavaScript: `The text is too long. Please see the template.`</p></li></ul>|
 |GCP: Authorization errors check|<p>A list of errors from API requests.</p>|Dependent item|gcp.auth.err.check<p>**Preprocessing**</p><ul><li><p>JSON Path: `$.error`</p><p>⛔️Custom on fail: Set value to: ``</p></li></ul>|
 |GCP Cloud SQL: Instances get|<p>GCP Cloud SQL: Instances get.</p>|Dependent item|gcp.cloudsql.instances.get<p>**Preprocessing**</p><ul><li><p>JavaScript: `The text is too long. Please see the template.`</p></li></ul>|
@@ -200,11 +192,7 @@
 
 ## Setup
 
-<<<<<<< HEAD
-This template will be automatically connected to discovered entities with all required parameters pre-defined.
-=======
 This template will be automatically connected to discovered entities with all their required parameters pre-defined.
->>>>>>> 941d9ebb
 
 ### Macros used
 
@@ -255,11 +243,7 @@
 |GCP Compute Engine: Integrity: Late boot validation status|<p>The validation status of late boot integrity policy. </p><p>Empty value if integrity monitoring isn't enabled.</p>|Dependent item|gcp.gce.integrity.late_boot_validation_status<p>**Preprocessing**</p><ul><li><p>JSON Path: `$.late_boot_validation_status`</p><p>⛔️Custom on fail: Discard value</p></li><li><p>JavaScript: `The text is too long. Please see the template.`</p></li></ul>|
 |GCP Compute Engine: Instance uptime|<p>Elapsed time since the VM was started, in seconds.</p>|Dependent item|gcp.gce.instance.uptime<p>**Preprocessing**</p><ul><li><p>JSON Path: `$.uptime_total`</p></li></ul>|
 |GCP Compute Engine: Instance state|<p>GCP Compute Engine instance state.</p>|HTTP agent|gcp.gce.instance.state<p>**Preprocessing**</p><ul><li><p>JSON Path: `$.status`</p><p>⛔️Custom on fail: Set value to: `10`</p></li><li><p>JavaScript: `The text is too long. Please see the template.`</p></li><li><p>Discard unchanged with heartbeat: `10m`</p></li></ul>|
-<<<<<<< HEAD
-|GCP Compute Engine: Disks get|<p>Disk entities and metrics related to particular instance.</p>|Script|gcp.gce.disks.get<p>**Preprocessing**</p><ul><li><p>Check for not supported value</p><p>⛔️Custom on fail: Discard value</p></li></ul>|
-=======
 |GCP Compute Engine: Disks get|<p>Disk entities and metrics related to a particular instance.</p>|Script|gcp.gce.disks.get<p>**Preprocessing**</p><ul><li><p>Check for not supported value</p><p>⛔️Custom on fail: Discard value</p></li></ul>|
->>>>>>> 941d9ebb
 
 ### Triggers
 
@@ -310,11 +294,7 @@
 
 ## Setup
 
-<<<<<<< HEAD
-This template will be automatically connected to discovered entities with all required parameters pre-defined.
-=======
 This template will be automatically connected to discovered entities with all their required parameters pre-defined.
->>>>>>> 941d9ebb
 
 ### Macros used
 
@@ -370,11 +350,7 @@
 |GCP Cloud SQL MySQL: High CPU utilization|<p>The CPU utilization is too high. The system might be slow to respond.</p>|`min(/GCP Cloud SQL MySQL by HTTP/gcp.cloudsql.mysql.cpu.utilization,5m) >= {$CLOUD_SQL.MYSQL.CPU.UTIL.MAX}`|Average||
 |GCP Cloud SQL MySQL: Disk space is low|<p>High utilization of the storage space.</p>|`last(/GCP Cloud SQL MySQL by HTTP/gcp.cloudsql.mysql.disk.utilization) >= {$CLOUD_SQL.MYSQL.DISK.UTIL.WARN}`|Warning|**Depends on**:<br><ul><li>GCP Cloud SQL MySQL: Disk space is critically low</li></ul>|
 |GCP Cloud SQL MySQL: Disk space is critically low|<p>Critical utilization of the disk space.</p>|`last(/GCP Cloud SQL MySQL by HTTP/gcp.cloudsql.mysql.disk.utilization) >= {$CLOUD_SQL.MYSQL.DISK.UTIL.CRIT}`|Average||
-<<<<<<< HEAD
-|GCP Cloud SQL MySQL: High memory utilization|<p>The RAM utilization is too high. The system might be slow to respond.</p>|`min(/GCP Cloud SQL MySQL by HTTP/gcp.cloudsql.mysql.memory.utilization,5m) >= {$CLOUD_SQL.MYSQL.RAM.UTIL.MAX}`|High||
-=======
 |GCP Cloud SQL MySQL: High memory utilization|<p>RAM utilization is too high. The system might be slow to respond.</p>|`min(/GCP Cloud SQL MySQL by HTTP/gcp.cloudsql.mysql.memory.utilization,5m) >= {$CLOUD_SQL.MYSQL.RAM.UTIL.MAX}`|High||
->>>>>>> 941d9ebb
 |GCP Cloud SQL MySQL: Instance is in suspended state|<p>The instance is in suspended state. It is not available, for example, due to problems with billing. </p>|`last(/GCP Cloud SQL MySQL by HTTP/gcp.cloudsql.mysql.inst.state) = 1`|Warning||
 |GCP Cloud SQL MySQL: Instance is stopped by the owner|<p>The instance has been stopped by the owner. It is not currently running, but it's ready to be restarted.</p>|`last(/GCP Cloud SQL MySQL by HTTP/gcp.cloudsql.mysql.inst.state) = 2`|Info||
 |GCP Cloud SQL MySQL: Instance is in maintenance|<p>The instance is down for maintenance.</p>|`last(/GCP Cloud SQL MySQL by HTTP/gcp.cloudsql.mysql.inst.state) = 4`|Info||
@@ -405,11 +381,7 @@
 
 ## Setup
 
-<<<<<<< HEAD
-This template will be automatically connected to discovered entities with all required parameters pre-defined.
-=======
 This template will be automatically connected to discovered entities with all their required parameters pre-defined.
->>>>>>> 941d9ebb
 
 ### Macros used
 
@@ -453,11 +425,7 @@
 
 ## Setup
 
-<<<<<<< HEAD
-This template will be automatically connected to discovered entities with all required parameters pre-defined.
-=======
 This template will be automatically connected to discovered entities with all their required parameters pre-defined.
->>>>>>> 941d9ebb
 
 ### Macros used
 
@@ -511,11 +479,7 @@
 |GCP Cloud SQL PostgreSQL: High CPU utilization|<p>The CPU utilization is too high. The system might be slow to respond.</p>|`min(/GCP Cloud SQL PostgreSQL by HTTP/gcp.cloudsql.pgsql.cpu.utilization,5m) >= {$CLOUD_SQL.PGSQL.CPU.UTIL.MAX}`|Average||
 |GCP Cloud SQL PostgreSQL: Disk space is low|<p>High utilization of the storage space.</p>|`last(/GCP Cloud SQL PostgreSQL by HTTP/gcp.cloudsql.pgsql.disk.utilization) >= {$CLOUD_SQL.PGSQL.DISK.UTIL.WARN}`|Warning|**Depends on**:<br><ul><li>GCP Cloud SQL PostgreSQL: Disk space is critically low</li></ul>|
 |GCP Cloud SQL PostgreSQL: Disk space is critically low|<p>Critical utilization of the disk space.</p>|`last(/GCP Cloud SQL PostgreSQL by HTTP/gcp.cloudsql.pgsql.disk.utilization) >= {$CLOUD_SQL.PGSQL.DISK.UTIL.CRIT}`|Average||
-<<<<<<< HEAD
-|GCP Cloud SQL PostgreSQL: High memory utilization|<p>The RAM utilization is too high. The system might be slow to respond.</p>|`min(/GCP Cloud SQL PostgreSQL by HTTP/gcp.cloudsql.pgsql.memory.utilization,5m) >= {$CLOUD_SQL.PGSQL.RAM.UTIL.MAX}`|High||
-=======
 |GCP Cloud SQL PostgreSQL: High memory utilization|<p>RAM utilization is too high. The system might be slow to respond.</p>|`min(/GCP Cloud SQL PostgreSQL by HTTP/gcp.cloudsql.pgsql.memory.utilization,5m) >= {$CLOUD_SQL.PGSQL.RAM.UTIL.MAX}`|High||
->>>>>>> 941d9ebb
 |GCP Cloud SQL PostgreSQL: Instance is in suspended state|<p>The instance is in suspended state. It is not available, for example, due to problems with billing. </p>|`last(/GCP Cloud SQL PostgreSQL by HTTP/gcp.cloudsql.pgsql.inst.state) = 1`|Warning||
 |GCP Cloud SQL PostgreSQL: Instance is stopped by the owner|<p>The instance has been stopped by the owner. It is not currently running, but it's ready to be restarted.</p>|`last(/GCP Cloud SQL PostgreSQL by HTTP/gcp.cloudsql.pgsql.inst.state) = 2`|Info||
 |GCP Cloud SQL PostgreSQL: Instance is in maintenance|<p>The instance is down for maintenance.</p>|`last(/GCP Cloud SQL PostgreSQL by HTTP/gcp.cloudsql.pgsql.inst.state) = 4`|Info||
@@ -570,11 +534,7 @@
 
 ## Setup
 
-<<<<<<< HEAD
-This template will be automatically connected to discovered entities with all required parameters pre-defined.
-=======
 This template will be automatically connected to discovered entities with all their required parameters pre-defined.
->>>>>>> 941d9ebb
 
 ### Macros used
 
@@ -620,11 +580,7 @@
 
 ## Setup
 
-<<<<<<< HEAD
-This template will be automatically connected to discovered entities with all required parameters pre-defined.
-=======
 This template will be automatically connected to discovered entities with all their required parameters pre-defined.
->>>>>>> 941d9ebb
 
 ### Macros used
 
@@ -697,11 +653,7 @@
 |GCP Cloud SQL MSSQL: High CPU utilization|<p>The CPU utilization is too high. The system might be slow to respond.</p>|`min(/GCP Cloud SQL MSSQL by HTTP/gcp.cloudsql.mssql.cpu.utilization,5m) >= {$CLOUD_SQL.MSSQL.CPU.UTIL.MAX}`|Average||
 |GCP Cloud SQL MSSQL: Disk space is low|<p>High utilization of the storage space.</p>|`last(/GCP Cloud SQL MSSQL by HTTP/gcp.cloudsql.mssql.disk.utilization) >= {$CLOUD_SQL.MSSQL.DISK.UTIL.WARN}`|Warning|**Depends on**:<br><ul><li>GCP Cloud SQL MSSQL: Disk space is critically low</li></ul>|
 |GCP Cloud SQL MSSQL: Disk space is critically low|<p>Critical utilization of the disk space.</p>|`last(/GCP Cloud SQL MSSQL by HTTP/gcp.cloudsql.mssql.disk.utilization) >= {$CLOUD_SQL.MSSQL.DISK.UTIL.CRIT}`|Average||
-<<<<<<< HEAD
-|GCP Cloud SQL MSSQL: High memory utilization|<p>The RAM utilization is too high. The system might be slow to respond.</p>|`min(/GCP Cloud SQL MSSQL by HTTP/gcp.cloudsql.mssql.memory.utilization,5m) >= {$CLOUD_SQL.MSSQL.RAM.UTIL.MAX}`|High||
-=======
 |GCP Cloud SQL MSSQL: High memory utilization|<p>RAM utilization is too high. The system might be slow to respond.</p>|`min(/GCP Cloud SQL MSSQL by HTTP/gcp.cloudsql.mssql.memory.utilization,5m) >= {$CLOUD_SQL.MSSQL.RAM.UTIL.MAX}`|High||
->>>>>>> 941d9ebb
 |GCP Cloud SQL MSSQL: Instance is in suspended state|<p>The instance is in suspended state. It is not available, for example, due to problems with billing. </p>|`last(/GCP Cloud SQL MSSQL by HTTP/gcp.cloudsql.mssql.inst.state) = 1`|Warning||
 |GCP Cloud SQL MSSQL: Instance is stopped by the owner|<p>The instance has been stopped by the owner. It is not currently running, but it's ready to be restarted.</p>|`last(/GCP Cloud SQL MSSQL by HTTP/gcp.cloudsql.mssql.inst.state) = 2`|Info||
 |GCP Cloud SQL MSSQL: Instance is in maintenance|<p>The instance is down for maintenance.</p>|`last(/GCP Cloud SQL MSSQL by HTTP/gcp.cloudsql.mssql.inst.state) = 4`|Info||
@@ -779,11 +731,7 @@
 
 ## Setup
 
-<<<<<<< HEAD
-This template will be automatically connected to discovered entities with all required parameters pre-defined.
-=======
 This template will be automatically connected to discovered entities with all their required parameters pre-defined.
->>>>>>> 941d9ebb
 
 ### Macros used
 
