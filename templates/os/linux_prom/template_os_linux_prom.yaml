zabbix_export:
  version: '6.0'
<<<<<<< HEAD
  date: '2021-12-10T06:18:42Z'
=======
  date: '2021-12-13T12:28:09Z'
>>>>>>> d3db14cc
  groups:
    -
      uuid: 846977d1dfed4968bc5f8bdb363285bc
      name: 'Templates/Operating systems'
  templates:
    -
      uuid: 2506b0ca01884903b547b1e19b76ce6d
      template: 'Linux by Prom'
      name: 'Linux by Prom'
      description: |
        Official Linux template using node exporter.
        
        Known Issues:
        
          Description: node_exporter v0.16.0 renamed many metrics. CPU utilization for 'guest' and 'guest_nice' metrics are not supported in this template with node_exporter < 0.16. Disk IO metrics are not supported. Other metrics provided as 'best effort'.
        See https://github.com/prometheus/node_exporter/releases/tag/v0.16.0 for details.
          Version: below 0.16.0
        
          Description: metric node_network_info with label 'device' cannot be found, so network discovery is not possible.
          Version: below 0.18
        
        You can discuss this template or leave feedback on our forum https://www.zabbix.com/forum/zabbix-suggestions-and-feedback/387225-discussion-thread-for-official-zabbix-template-for-linux
        
        Template tooling version used: 0.40
      groups:
        -
          name: 'Templates/Operating systems'
      items:
        -
          uuid: 9a60d1e53caa4049a33aa52f3f55ad75
          name: 'Version of node_exporter running'
          type: DEPENDENT
          key: 'agent.version[node_exporter]'
          delay: '0'
          history: 7d
          trends: '0'
          value_type: CHAR
          preprocessing:
            -
              type: PROMETHEUS_PATTERN
              parameters:
                - node_exporter_build_info
                - label
                - version
            -
              type: DISCARD_UNCHANGED_HEARTBEAT
              parameters:
                - 1d
          master_item:
            key: node_exporter.get
          tags:
            -
              tag: Application
              value: 'Monitoring agent'
        -
          uuid: d3631bd7effc4cd1bc45c991b3c3038f
          name: 'Number of open file descriptors'
          type: DEPENDENT
          key: 'fd.open[node_exporter]'
          delay: '0'
          history: 7d
          value_type: FLOAT
          preprocessing:
            -
              type: PROMETHEUS_PATTERN
              parameters:
                - node_filefd_allocated
                - value
                - ''
          master_item:
            key: node_exporter.get
          tags:
            -
              tag: Application
              value: General
        -
          uuid: a8b78e776e1d4011bbcb6dd54e32b40b
          name: 'Maximum number of open file descriptors'
          type: DEPENDENT
          key: 'kernel.maxfiles[node_exporter]'
          delay: '0'
          history: 7d
          value_type: FLOAT
          description: 'It could be increased by using sysctrl utility or modifying file /etc/sysctl.conf.'
          preprocessing:
            -
              type: PROMETHEUS_PATTERN
              parameters:
                - node_filefd_maximum
                - value
                - ''
            -
              type: DISCARD_UNCHANGED_HEARTBEAT
              parameters:
                - 1d
          master_item:
            key: node_exporter.get
          tags:
            -
              tag: Application
              value: General
          triggers:
            -
              uuid: c0002ad071d7497ab32633c93624e0c2
              expression: 'last(/Linux by Prom/kernel.maxfiles[node_exporter])<{$KERNEL.MAXFILES.MIN}'
              name: 'Configured max number of open filedescriptors is too low (< {$KERNEL.MAXFILES.MIN})'
              priority: INFO
              dependencies:
                -
                  name: 'Running out of file descriptors (less than < 20% free)'
                  expression: 'last(/Linux by Prom/fd.open[node_exporter])/last(/Linux by Prom/kernel.maxfiles[node_exporter])*100>80'
        -
          uuid: 8b2fffcba0b24ca8a687361645ffaa1d
          name: 'Get node_exporter metrics'
          type: HTTP_AGENT
          key: node_exporter.get
          history: 1h
          trends: '0'
          value_type: TEXT
          url: 'http://{HOST.CONN}:{$NODE_EXPORTER_PORT}/metrics'
          tags:
            -
              tag: Application
              value: 'Zabbix raw items'
          triggers:
            -
              uuid: e33fafc8476e404aa4150d0d491f4c83
              expression: 'nodata(/Linux by Prom/node_exporter.get,30m)=1'
              name: 'node_exporter is not available (or no data for 30m)'
              priority: WARNING
              description: 'Failed to fetch system metrics from node_exporter in time.'
              manual_close: 'YES'
        -
          uuid: 75afcb39d2d7496e9490cd14f1431600
          name: 'System boot time'
          type: DEPENDENT
          key: 'system.boottime[node_exporter]'
          delay: '0'
          history: 7d
          value_type: FLOAT
          units: unixtime
          preprocessing:
            -
              type: PROMETHEUS_PATTERN
              parameters:
                - '{__name__=~"^node_boot_time(?:_seconds)?$"}'
                - value
                - ''
          master_item:
            key: node_exporter.get
          tags:
            -
              tag: Application
              value: General
        -
          uuid: a732c4df8af047fbb874e1fb363b5e9e
          name: 'CPU guest time'
          type: DEPENDENT
          key: 'system.cpu.guest[node_exporter]'
          delay: '0'
          history: 7d
          value_type: FLOAT
          units: '%'
          description: 'Guest  time (time  spent  running  a  virtual  CPU  for  a  guest  operating  system)'
          preprocessing:
            -
              type: PROMETHEUS_TO_JSON
              parameters:
                - '{__name__=~"^node_cpu(?:_guest_seconds_total)?$",cpu=~".+",mode=~"^(?:user|guest)$"}'
            -
              type: JAVASCRIPT
              parameters:
                - |
                  //calculates average, all cpu utilization
                  var valueArr = JSON.parse(value);
                  return valueArr.reduce(function(acc,obj){
                     return acc + parseFloat(obj['value'])
                  },0)/valueArr.length;
            -
              type: CHANGE_PER_SECOND
              parameters:
                - ''
            -
              type: MULTIPLIER
              parameters:
                - '100'
          master_item:
            key: node_exporter.get
          tags:
            -
              tag: Application
              value: CPU
        -
          uuid: 759809ee6c9e43cf8ff44f987221a90e
          name: 'CPU guest nice time'
          type: DEPENDENT
          key: 'system.cpu.guest_nice[node_exporter]'
          delay: '0'
          history: 7d
          value_type: FLOAT
          units: '%'
          description: 'Time spent running a niced guest (virtual CPU for guest operating systems under the control of the Linux kernel)'
          preprocessing:
            -
              type: PROMETHEUS_TO_JSON
              parameters:
                - '{__name__=~"^node_cpu(?:_guest_seconds_total)?$",cpu=~".+",mode=~"^(?:nice|guest_nice)$"}'
            -
              type: JAVASCRIPT
              parameters:
                - |
                  //calculates average, all cpu utilization
                  var valueArr = JSON.parse(value);
                  return valueArr.reduce(function(acc,obj){
                     return acc + parseFloat(obj['value'])
                  },0)/valueArr.length;
            -
              type: CHANGE_PER_SECOND
              parameters:
                - ''
            -
              type: MULTIPLIER
              parameters:
                - '100'
          master_item:
            key: node_exporter.get
          tags:
            -
              tag: Application
              value: CPU
        -
          uuid: 7bb99c606c6b497aaef279663b60829b
          name: 'CPU idle time'
          type: DEPENDENT
          key: 'system.cpu.idle[node_exporter]'
          delay: '0'
          history: 7d
          value_type: FLOAT
          units: '%'
          description: 'The time the CPU has spent doing nothing.'
          preprocessing:
            -
              type: PROMETHEUS_TO_JSON
              parameters:
                - '{__name__=~"^node_cpu(?:_seconds_total)?$",cpu=~".+",mode="idle"}'
            -
              type: JAVASCRIPT
              parameters:
                - |
                  //calculates average, all cpu utilization
                  var valueArr = JSON.parse(value);
                  return valueArr.reduce(function(acc,obj){
                     return acc + parseFloat(obj['value'])
                  },0)/valueArr.length;
            -
              type: CHANGE_PER_SECOND
              parameters:
                - ''
            -
              type: MULTIPLIER
              parameters:
                - '100'
          master_item:
            key: node_exporter.get
          tags:
            -
              tag: Application
              value: CPU
        -
          uuid: 4d3f64c79c684d55bcde14ca5bf3022a
          name: 'CPU interrupt time'
          type: DEPENDENT
          key: 'system.cpu.interrupt[node_exporter]'
          delay: '0'
          history: 7d
          value_type: FLOAT
          units: '%'
          description: 'The amount of time the CPU has been servicing hardware interrupts.'
          preprocessing:
            -
              type: PROMETHEUS_TO_JSON
              parameters:
                - '{__name__=~"^node_cpu(?:_seconds_total)?$",cpu=~".+",mode="irq"}'
            -
              type: JAVASCRIPT
              parameters:
                - |
                  //calculates average, all cpu utilization
                  var valueArr = JSON.parse(value);
                  return valueArr.reduce(function(acc,obj){
                     return acc + parseFloat(obj['value'])
                  },0)/valueArr.length;
            -
              type: CHANGE_PER_SECOND
              parameters:
                - ''
            -
              type: MULTIPLIER
              parameters:
                - '100'
          master_item:
            key: node_exporter.get
          tags:
            -
              tag: Application
              value: CPU
        -
          uuid: 76206cf435fd4a979dbbf74807b532de
          name: 'Interrupts per second'
          type: DEPENDENT
          key: 'system.cpu.intr[node_exporter]'
          delay: '0'
          history: 7d
          value_type: FLOAT
          preprocessing:
            -
              type: PROMETHEUS_PATTERN
              parameters:
                - '{__name__=~"node_intr"}'
                - value
                - ''
            -
              type: CHANGE_PER_SECOND
              parameters:
                - ''
          master_item:
            key: node_exporter.get
          tags:
            -
              tag: Application
              value: CPU
        -
          uuid: 6a727e148a2c4956bcfb6de0a3486c2d
          name: 'CPU iowait time'
          type: DEPENDENT
          key: 'system.cpu.iowait[node_exporter]'
          delay: '0'
          history: 7d
          value_type: FLOAT
          units: '%'
          description: 'Amount of time the CPU has been waiting for I/O to complete.'
          preprocessing:
            -
              type: PROMETHEUS_TO_JSON
              parameters:
                - '{__name__=~"^node_cpu(?:_seconds_total)?$",cpu=~".+",mode="iowait"}'
            -
              type: JAVASCRIPT
              parameters:
                - |
                  //calculates average, all cpu utilization
                  var valueArr = JSON.parse(value);
                  return valueArr.reduce(function(acc,obj){
                     return acc + parseFloat(obj['value'])
                  },0)/valueArr.length;
            -
              type: CHANGE_PER_SECOND
              parameters:
                - ''
            -
              type: MULTIPLIER
              parameters:
                - '100'
          master_item:
            key: node_exporter.get
          tags:
            -
              tag: Application
              value: CPU
        -
          uuid: 78fb393fe3d64cd7bf79be5427715add
          name: 'Load average (1m avg)'
          type: DEPENDENT
          key: 'system.cpu.load.avg1[node_exporter]'
          delay: '0'
          history: 7d
          value_type: FLOAT
          preprocessing:
            -
              type: PROMETHEUS_PATTERN
              parameters:
                - node_load1
                - value
                - ''
          master_item:
            key: node_exporter.get
          tags:
            -
              tag: Application
              value: CPU
        -
          uuid: 7fc62b26b9ff43429632f1985dc07851
          name: 'Load average (5m avg)'
          type: DEPENDENT
          key: 'system.cpu.load.avg5[node_exporter]'
          delay: '0'
          history: 7d
          value_type: FLOAT
          preprocessing:
            -
              type: PROMETHEUS_PATTERN
              parameters:
                - node_load5
                - value
                - ''
          master_item:
            key: node_exporter.get
          tags:
            -
              tag: Application
              value: CPU
        -
          uuid: 35fb0319c599403bbea0e616c9066e27
          name: 'Load average (15m avg)'
          type: DEPENDENT
          key: 'system.cpu.load.avg15[node_exporter]'
          delay: '0'
          history: 7d
          value_type: FLOAT
          preprocessing:
            -
              type: PROMETHEUS_PATTERN
              parameters:
                - node_load15
                - value
                - ''
          master_item:
            key: node_exporter.get
          tags:
            -
              tag: Application
              value: CPU
        -
          uuid: 86de794832794f57ba428cca31031005
          name: 'CPU nice time'
          type: DEPENDENT
          key: 'system.cpu.nice[node_exporter]'
          delay: '0'
          history: 7d
          value_type: FLOAT
          units: '%'
          description: 'The time the CPU has spent running users'' processes that have been niced.'
          preprocessing:
            -
              type: PROMETHEUS_TO_JSON
              parameters:
                - '{__name__=~"^node_cpu(?:_seconds_total)?$",cpu=~".+",mode="nice"}'
            -
              type: JAVASCRIPT
              parameters:
                - |
                  //calculates average, all cpu utilization
                  var valueArr = JSON.parse(value);
                  return valueArr.reduce(function(acc,obj){
                     return acc + parseFloat(obj['value'])
                  },0)/valueArr.length;
            -
              type: CHANGE_PER_SECOND
              parameters:
                - ''
            -
              type: MULTIPLIER
              parameters:
                - '100'
          master_item:
            key: node_exporter.get
          tags:
            -
              tag: Application
              value: CPU
        -
          uuid: d7db65cfeaac4541bd98d06dc35f89e2
          name: 'Number of CPUs'
          type: DEPENDENT
          key: 'system.cpu.num[node_exporter]'
          delay: '0'
          history: 7d
          preprocessing:
            -
              type: PROMETHEUS_TO_JSON
              parameters:
                - '{__name__=~"^node_cpu(?:_seconds_total)?$",cpu=~".+",mode="idle"}'
            -
              type: JAVASCRIPT
              parameters:
                - |
                  //count the number of cores
                  return JSON.parse(value).length
          master_item:
            key: node_exporter.get
          tags:
            -
              tag: Application
              value: CPU
        -
          uuid: cf3cd5840b91477d8e9254820896b978
          name: 'CPU softirq time'
          type: DEPENDENT
          key: 'system.cpu.softirq[node_exporter]'
          delay: '0'
          history: 7d
          value_type: FLOAT
          units: '%'
          description: 'The amount of time the CPU has been servicing software interrupts.'
          preprocessing:
            -
              type: PROMETHEUS_TO_JSON
              parameters:
                - '{__name__=~"^node_cpu(?:_seconds_total)?$",cpu=~".+",mode="softirq"}'
            -
              type: JAVASCRIPT
              parameters:
                - |
                  //calculates average, all cpu utilization
                  var valueArr = JSON.parse(value);
                  return valueArr.reduce(function(acc,obj){
                     return acc + parseFloat(obj['value'])
                  },0)/valueArr.length;
            -
              type: CHANGE_PER_SECOND
              parameters:
                - ''
            -
              type: MULTIPLIER
              parameters:
                - '100'
          master_item:
            key: node_exporter.get
          tags:
            -
              tag: Application
              value: CPU
        -
          uuid: 2ee5885c4de646c0926f0c1a48890e68
          name: 'CPU steal time'
          type: DEPENDENT
          key: 'system.cpu.steal[node_exporter]'
          delay: '0'
          history: 7d
          value_type: FLOAT
          units: '%'
          description: 'The amount of CPU ''stolen'' from this virtual machine by the hypervisor for other tasks (such as running another virtual machine).'
          preprocessing:
            -
              type: PROMETHEUS_TO_JSON
              parameters:
                - '{__name__=~"^node_cpu(?:_seconds_total)?$",cpu=~".+",mode="steal"}'
            -
              type: JAVASCRIPT
              parameters:
                - |
                  //calculates average, all cpu utilization
                  var valueArr = JSON.parse(value);
                  return valueArr.reduce(function(acc,obj){
                     return acc + parseFloat(obj['value'])
                  },0)/valueArr.length;
            -
              type: CHANGE_PER_SECOND
              parameters:
                - ''
            -
              type: MULTIPLIER
              parameters:
                - '100'
          master_item:
            key: node_exporter.get
          tags:
            -
              tag: Application
              value: CPU
        -
          uuid: b873e0d178d144fca3597d617fc119e7
          name: 'Context switches per second'
          type: DEPENDENT
          key: 'system.cpu.switches[node_exporter]'
          delay: '0'
          history: 7d
          value_type: FLOAT
          preprocessing:
            -
              type: PROMETHEUS_PATTERN
              parameters:
                - '{__name__=~"node_context_switches"}'
                - value
                - ''
            -
              type: CHANGE_PER_SECOND
              parameters:
                - ''
          master_item:
            key: node_exporter.get
          tags:
            -
              tag: Application
              value: CPU
        -
          uuid: e296be976c5944b19a7178304ed6140c
          name: 'CPU system time'
          type: DEPENDENT
          key: 'system.cpu.system[node_exporter]'
          delay: '0'
          history: 7d
          value_type: FLOAT
          units: '%'
          description: 'The time the CPU has spent running the kernel and its processes.'
          preprocessing:
            -
              type: PROMETHEUS_TO_JSON
              parameters:
                - '{__name__=~"^node_cpu(?:_seconds_total)?$",cpu=~".+",mode="system"}'
            -
              type: JAVASCRIPT
              parameters:
                - |
                  //calculates average, all cpu utilization
                  var valueArr = JSON.parse(value);
                  return valueArr.reduce(function(acc,obj){
                     return acc + parseFloat(obj['value'])
                  },0)/valueArr.length;
            -
              type: CHANGE_PER_SECOND
              parameters:
                - ''
            -
              type: MULTIPLIER
              parameters:
                - '100'
          master_item:
            key: node_exporter.get
          tags:
            -
              tag: Application
              value: CPU
        -
          uuid: 832698e707d14bad8171ca71a2533350
          name: 'CPU user time'
          type: DEPENDENT
          key: 'system.cpu.user[node_exporter]'
          delay: '0'
          history: 7d
          value_type: FLOAT
          units: '%'
          description: 'The time the CPU has spent running users'' processes that are not niced.'
          preprocessing:
            -
              type: PROMETHEUS_TO_JSON
              parameters:
                - '{__name__=~"^node_cpu(?:_seconds_total)?$",cpu=~".+",mode="user"}'
            -
              type: JAVASCRIPT
              parameters:
                - |
                  //calculates average, all cpu utilization
                  var valueArr = JSON.parse(value);
                  return valueArr.reduce(function(acc,obj){
                     return acc + parseFloat(obj['value'])
                  },0)/valueArr.length;
            -
              type: CHANGE_PER_SECOND
              parameters:
                - ''
            -
              type: MULTIPLIER
              parameters:
                - '100'
          master_item:
            key: node_exporter.get
          tags:
            -
              tag: Application
              value: CPU
        -
          uuid: 76f60c7e4f1a482198ff4f101020bbcc
          name: 'CPU utilization'
          type: DEPENDENT
          key: 'system.cpu.util[node_exporter]'
          delay: '0'
          history: 7d
          value_type: FLOAT
          units: '%'
          description: 'CPU utilization in %'
          preprocessing:
            -
              type: JAVASCRIPT
              parameters:
                - |
                  //Calculate utilization
                  return (100 - value)
          master_item:
            key: 'system.cpu.idle[node_exporter]'
          tags:
            -
              tag: Application
              value: CPU
          triggers:
            -
              uuid: 4c924f8243a7431886a2d69368cb7142
              expression: 'min(/Linux by Prom/system.cpu.util[node_exporter],5m)>{$CPU.UTIL.CRIT}'
              name: 'High CPU utilization (over {$CPU.UTIL.CRIT}% for 5m)'
              opdata: 'Current utilization: {ITEM.LASTVALUE1}'
              priority: WARNING
              description: 'CPU utilization is too high. The system might be slow to respond.'
              dependencies:
                -
                  name: 'Load average is too high (per CPU load over {$LOAD_AVG_PER_CPU.MAX.WARN} for 5m)'
                  expression: |
                    min(/Linux by Prom/system.cpu.load.avg1[node_exporter],5m)/last(/Linux by Prom/system.cpu.num[node_exporter])>{$LOAD_AVG_PER_CPU.MAX.WARN}
                    and last(/Linux by Prom/system.cpu.load.avg5[node_exporter])>0
                    and last(/Linux by Prom/system.cpu.load.avg15[node_exporter])>0
        -
          uuid: c47995760ef3458eb6237e434ef4eef8
          name: 'System description'
          type: DEPENDENT
          key: 'system.descr[node_exporter]'
          delay: '0'
          history: 2w
          trends: '0'
          value_type: CHAR
          description: 'Labeled system information as provided by the uname system call.'
          preprocessing:
            -
              type: PROMETHEUS_TO_JSON
              parameters:
                - node_uname_info
            -
              type: JAVASCRIPT
              parameters:
                - |
                  var info = JSON.parse(value)[0];
                     return info.labels.sysname+' version: '+info.labels.release+' '+info.labels.version
            -
              type: DISCARD_UNCHANGED_HEARTBEAT
              parameters:
                - 1d
          master_item:
            key: node_exporter.get
          tags:
            -
              tag: Application
              value: General
        -
          uuid: 9fcb3dd70dc244f2b2ff86560b37ec7e
          name: 'System local time'
          type: DEPENDENT
          key: 'system.localtime[node_exporter]'
          delay: '0'
          history: 7d
          value_type: FLOAT
          units: unixtime
          description: 'System local time of the host.'
          preprocessing:
            -
              type: PROMETHEUS_PATTERN
              parameters:
                - '{__name__=~"^node_time(?:_seconds)?$"}'
                - value
                - ''
          master_item:
            key: node_exporter.get
          tags:
            -
              tag: Application
              value: General
          triggers:
            -
              uuid: e91c10be1c4a4c3fadfe06aec6c1e4e4
              expression: 'fuzzytime(/Linux by Prom/system.localtime[node_exporter],{$SYSTEM.FUZZYTIME.MAX})=0'
              name: 'System time is out of sync (diff with Zabbix server > {$SYSTEM.FUZZYTIME.MAX}s)'
              priority: WARNING
              description: 'The host system time is different from the Zabbix server time.'
              manual_close: 'YES'
        -
          uuid: c70cfa2ad5754089935883c5b3172656
          name: 'System name'
          type: DEPENDENT
          key: 'system.name[node_exporter]'
          delay: '0'
          history: 2w
          trends: '0'
          value_type: CHAR
          description: 'System host name.'
          inventory_link: NAME
          preprocessing:
            -
              type: PROMETHEUS_PATTERN
              parameters:
                - node_uname_info
                - label
                - nodename
            -
              type: DISCARD_UNCHANGED_HEARTBEAT
              parameters:
                - 1d
          master_item:
            key: node_exporter.get
          tags:
            -
              tag: Application
              value: General
          triggers:
            -
              uuid: e827e944568b46e284820630482317bd
              expression: 'last(/Linux by Prom/system.name[node_exporter],#1)<>last(/Linux by Prom/system.name[node_exporter],#2) and length(last(/Linux by Prom/system.name[node_exporter]))>0'
              name: 'System name has changed (new name: {ITEM.VALUE})'
              priority: INFO
              description: 'System name has changed. Ack to close.'
              manual_close: 'YES'
        -
          uuid: ce4bb6c485cc4b739dce31b631634790
          name: 'Operating system architecture'
          type: DEPENDENT
          key: 'system.sw.arch[node_exporter]'
          delay: '0'
          history: 2w
          trends: '0'
          value_type: CHAR
          description: 'Operating system architecture of the host.'
          preprocessing:
            -
              type: PROMETHEUS_PATTERN
              parameters:
                - node_uname_info
                - label
                - machine
            -
              type: DISCARD_UNCHANGED_HEARTBEAT
              parameters:
                - 1d
          master_item:
            key: node_exporter.get
          tags:
            -
              tag: Application
              value: Inventory
        -
          uuid: 11ff4e02245f4c2e9ce00e55c1a77b39
          name: 'Operating system'
          type: DEPENDENT
          key: 'system.sw.os[node_exporter]'
          delay: '0'
          history: 2w
          trends: '0'
          value_type: CHAR
          inventory_link: OS
          preprocessing:
            -
              type: DISCARD_UNCHANGED_HEARTBEAT
              parameters:
                - 1d
          master_item:
            key: 'system.descr[node_exporter]'
          tags:
            -
              tag: Application
              value: Inventory
          triggers:
            -
              uuid: 00974d5b128c4b1db64ca100770fb11b
              expression: 'last(/Linux by Prom/system.sw.os[node_exporter],#1)<>last(/Linux by Prom/system.sw.os[node_exporter],#2) and length(last(/Linux by Prom/system.sw.os[node_exporter]))>0'
              name: 'Operating system description has changed'
              priority: INFO
              description: 'Operating system description has changed. Possible reasons that system has been updated or replaced. Ack to close.'
              manual_close: 'YES'
              dependencies:
                -
                  name: 'System name has changed (new name: {ITEM.VALUE})'
                  expression: 'last(/Linux by Prom/system.name[node_exporter],#1)<>last(/Linux by Prom/system.name[node_exporter],#2) and length(last(/Linux by Prom/system.name[node_exporter]))>0'
        -
          uuid: ccc3c4d69fef412aa53c6a7320ef44fb
          name: 'Free swap space'
          type: DEPENDENT
          key: 'system.swap.free[node_exporter]'
          delay: '0'
          history: 7d
          value_type: FLOAT
          units: B
          description: 'The free space of swap volume/file in bytes.'
          preprocessing:
            -
              type: PROMETHEUS_PATTERN
              parameters:
                - '{__name__=~"node_memory_SwapFree"}'
                - value
                - ''
          master_item:
            key: node_exporter.get
          tags:
            -
              tag: Application
              value: Memory
        -
          uuid: 99feb76b7da04b00a0d191b92bf979a1
          name: 'Free swap space in %'
          type: CALCULATED
          key: 'system.swap.pfree[node_exporter]'
          history: 7d
          value_type: FLOAT
          units: '%'
          params: 'last(//system.swap.free[node_exporter])/last(//system.swap.total[node_exporter])*100'
          description: 'The free space of swap volume/file in percent.'
          tags:
            -
              tag: Application
              value: Memory
        -
          uuid: d0c1ef0a679546d780df30a02a27df44
          name: 'Total swap space'
          type: DEPENDENT
          key: 'system.swap.total[node_exporter]'
          delay: '0'
          history: 7d
          value_type: FLOAT
          units: B
          description: 'The total space of swap volume/file in bytes.'
          preprocessing:
            -
              type: PROMETHEUS_PATTERN
              parameters:
                - '{__name__=~"node_memory_SwapTotal"}'
                - value
                - ''
          master_item:
            key: node_exporter.get
          tags:
            -
              tag: Application
              value: Memory
        -
          uuid: 7eeabdb6bf44483bab91faaab8bb24d5
          name: 'System uptime'
          type: DEPENDENT
          key: 'system.uptime[node_exporter]'
          delay: '0'
          history: 2w
          trends: 0d
          units: uptime
          description: 'System uptime in ''N days, hh:mm:ss'' format.'
          preprocessing:
            -
              type: PROMETHEUS_PATTERN
              parameters:
                - '{__name__=~"^node_boot_time(?:_seconds)?$"}'
                - value
                - ''
            -
              type: JAVASCRIPT
              parameters:
                - |
                  //use boottime to calculate uptime
                  return (Math.floor(Date.now()/1000)-Number(value));
          master_item:
            key: node_exporter.get
          tags:
            -
              tag: Application
              value: Status
          triggers:
            -
              uuid: 83311a7c73c441d39d88fe0fc7b55af9
              expression: 'last(/Linux by Prom/system.uptime[node_exporter])<10m'
              name: '{HOST.NAME} has been restarted (uptime < 10m)'
              priority: WARNING
              description: 'The device uptime is less than 10 minutes'
              manual_close: 'YES'
        -
          uuid: 70a75efafbc84cbebd1bb262ec797523
          name: 'Available memory'
          type: DEPENDENT
          key: 'vm.memory.available[node_exporter]'
          delay: '0'
          history: 7d
          value_type: FLOAT
          units: B
          description: 'Available memory, in Linux, available = free + buffers + cache. On other platforms calculation may vary. See also Appendixes in Zabbix Documentation about parameters of the vm.memory.size item.'
          preprocessing:
            -
              type: PROMETHEUS_PATTERN
              parameters:
                - '{__name__=~"node_memory_MemAvailable"}'
                - value
                - ''
          master_item:
            key: node_exporter.get
          tags:
            -
              tag: Application
              value: Memory
        -
          uuid: e3ad296f16084e9caa923b449d8c725f
          name: 'Total memory'
          type: DEPENDENT
          key: 'vm.memory.total[node_exporter]'
          delay: '0'
          history: 7d
          value_type: FLOAT
          units: B
          description: 'Total memory in Bytes'
          preprocessing:
            -
              type: PROMETHEUS_PATTERN
              parameters:
                - '{__name__=~"node_memory_MemTotal"}'
                - value
                - ''
          master_item:
            key: node_exporter.get
          tags:
            -
              tag: Application
              value: Memory
        -
          uuid: 60c716c692fb482f9abffb0fc9ce4324
          name: 'Memory utilization'
          type: CALCULATED
          key: 'vm.memory.util[node_exporter]'
          history: 7d
          value_type: FLOAT
          units: '%'
          params: '(last(//vm.memory.total[node_exporter])-last(//vm.memory.available[node_exporter]))/last(//vm.memory.total[node_exporter])*100'
          description: 'Memory used percentage is calculated as (total-available)/total*100'
          tags:
            -
              tag: Application
              value: Memory
          triggers:
            -
              uuid: 72304b3a167e41ccbcdb75568c65294a
              expression: 'min(/Linux by Prom/vm.memory.util[node_exporter],5m)>{$MEMORY.UTIL.MAX}'
              name: 'High memory utilization (>{$MEMORY.UTIL.MAX}% for 5m)'
              priority: AVERAGE
              description: 'The system is running out of free memory.'
              dependencies:
                -
                  name: 'Lack of available memory (<{$MEMORY.AVAILABLE.MIN} of {ITEM.VALUE2})'
                  expression: 'min(/Linux by Prom/vm.memory.available[node_exporter],5m)<{$MEMORY.AVAILABLE.MIN} and last(/Linux by Prom/vm.memory.total[node_exporter])>0'
      discovery_rules:
        -
          uuid: 91531a7a68564860976096df6899fe88
          name: 'Network interface discovery'
          type: DEPENDENT
          key: 'net.if.discovery[node_exporter]'
          delay: '0'
          filter:
            evaltype: AND
            conditions:
              -
                macro: '{#IFNAME}'
                value: '{$NET.IF.IFNAME.MATCHES}'
                formulaid: C
              -
                macro: '{#IFNAME}'
                value: '{$NET.IF.IFNAME.NOT_MATCHES}'
                operator: NOT_MATCHES_REGEX
                formulaid: D
              -
                macro: '{#IFALIAS}'
                value: '{$NET.IF.IFALIAS.MATCHES}'
                formulaid: A
              -
                macro: '{#IFALIAS}'
                value: '{$NET.IF.IFALIAS.NOT_MATCHES}'
                operator: NOT_MATCHES_REGEX
                formulaid: B
              -
                macro: '{#IFOPERSTATUS}'
                value: '{$NET.IF.IFOPERSTATUS.MATCHES}'
                formulaid: E
              -
                macro: '{#IFOPERSTATUS}'
                value: '{$NET.IF.IFOPERSTATUS.NOT_MATCHES}'
                operator: NOT_MATCHES_REGEX
                formulaid: F
          description: 'Discovery of network interfaces. Requires node_exporter v0.18 and up.'
          item_prototypes:
            -
              uuid: ee28aff27b4f40eaa8e903ce3fab8555
              name: 'Interface {#IFNAME}({#IFALIAS}): Inbound packets discarded'
              type: DEPENDENT
              key: 'net.if.in.discards[node_exporter,"{#IFNAME}"]'
              delay: '0'
              history: 7d
              value_type: FLOAT
              preprocessing:
                -
                  type: PROMETHEUS_PATTERN
                  parameters:
                    - 'node_network_receive_drop_total{device="{#IFNAME}"}'
                    - value
                    - ''
                -
                  type: CHANGE_PER_SECOND
                  parameters:
                    - ''
              master_item:
                key: node_exporter.get
              tags:
                -
                  tag: Application
                  value: 'Interface {#IFNAME}({#IFALIAS})'
            -
              uuid: f6b39f743bb6438d876236ae651f68ee
              name: 'Interface {#IFNAME}({#IFALIAS}): Inbound packets with errors'
              type: DEPENDENT
              key: 'net.if.in.errors[node_exporter,"{#IFNAME}"]'
              delay: '0'
              history: 7d
              value_type: FLOAT
              preprocessing:
                -
                  type: PROMETHEUS_PATTERN
                  parameters:
                    - 'node_network_receive_errs_total{device="{#IFNAME}"}'
                    - value
                    - ''
                -
                  type: CHANGE_PER_SECOND
                  parameters:
                    - ''
              master_item:
                key: node_exporter.get
              tags:
                -
                  tag: Application
                  value: 'Interface {#IFNAME}({#IFALIAS})'
            -
              uuid: eea37c3779994ac5b35bb3b125429340
              name: 'Interface {#IFNAME}({#IFALIAS}): Bits received'
              type: DEPENDENT
              key: 'net.if.in[node_exporter,"{#IFNAME}"]'
              delay: '0'
              history: 7d
              value_type: FLOAT
              units: bps
              preprocessing:
                -
                  type: PROMETHEUS_PATTERN
                  parameters:
                    - 'node_network_receive_bytes_total{device="{#IFNAME}"}'
                    - value
                    - ''
                -
                  type: CHANGE_PER_SECOND
                  parameters:
                    - ''
                -
                  type: MULTIPLIER
                  parameters:
                    - '8'
              master_item:
                key: node_exporter.get
              tags:
                -
                  tag: Application
                  value: 'Interface {#IFNAME}({#IFALIAS})'
            -
              uuid: aec995b7fe724823bdb41f134594b648
              name: 'Interface {#IFNAME}({#IFALIAS}): Outbound packets discarded'
              type: DEPENDENT
              key: 'net.if.out.discards[node_exporter,"{#IFNAME}"]'
              delay: '0'
              history: 7d
              value_type: FLOAT
              preprocessing:
                -
                  type: PROMETHEUS_PATTERN
                  parameters:
                    - 'node_network_transmit_drop_total{device="{#IFNAME}"}'
                    - value
                    - ''
                -
                  type: CHANGE_PER_SECOND
                  parameters:
                    - ''
              master_item:
                key: node_exporter.get
              tags:
                -
                  tag: Application
                  value: 'Interface {#IFNAME}({#IFALIAS})'
            -
              uuid: 4ffe74b94eb14a4ea61c0df790d0920f
              name: 'Interface {#IFNAME}({#IFALIAS}): Outbound packets with errors'
              type: DEPENDENT
              key: 'net.if.out.errors[node_exporter"{#IFNAME}"]'
              delay: '0'
              history: 7d
              value_type: FLOAT
              preprocessing:
                -
                  type: PROMETHEUS_PATTERN
                  parameters:
                    - 'node_network_transmit_errs_total{device="{#IFNAME}"}'
                    - value
                    - ''
                -
                  type: CHANGE_PER_SECOND
                  parameters:
                    - ''
              master_item:
                key: node_exporter.get
              tags:
                -
                  tag: Application
                  value: 'Interface {#IFNAME}({#IFALIAS})'
            -
              uuid: ddc4111fefec473e8d8b079f6eb50c05
              name: 'Interface {#IFNAME}({#IFALIAS}): Bits sent'
              type: DEPENDENT
              key: 'net.if.out[node_exporter,"{#IFNAME}"]'
              delay: '0'
              history: 7d
              value_type: FLOAT
              units: bps
              preprocessing:
                -
                  type: PROMETHEUS_PATTERN
                  parameters:
                    - 'node_network_transmit_bytes_total{device="{#IFNAME}"}'
                    - value
                    - ''
                -
                  type: CHANGE_PER_SECOND
                  parameters:
                    - ''
                -
                  type: MULTIPLIER
                  parameters:
                    - '8'
              master_item:
                key: node_exporter.get
              tags:
                -
                  tag: Application
                  value: 'Interface {#IFNAME}({#IFALIAS})'
            -
              uuid: 51f9a39ad6d940ae914cd0a350d83dab
              name: 'Interface {#IFNAME}({#IFALIAS}): Speed'
              type: DEPENDENT
              key: 'net.if.speed[node_exporter,"{#IFNAME}"]'
              delay: '0'
              history: 7d
              trends: 0d
              units: bps
              description: 'Sets value to 0 if metric is missing in node_exporter output.'
              preprocessing:
                -
                  type: PROMETHEUS_PATTERN
                  parameters:
                    - 'node_network_speed_bytes{device="{#IFNAME}"}'
                    - value
                    - ''
                  error_handler: CUSTOM_VALUE
                  error_handler_params: '0'
                -
                  type: MULTIPLIER
                  parameters:
                    - '8'
              master_item:
                key: node_exporter.get
              tags:
                -
                  tag: Application
                  value: 'Interface {#IFNAME}({#IFALIAS})'
            -
              uuid: 4097f76d86cd417db586c5973e1da90b
              name: 'Interface {#IFNAME}({#IFALIAS}): Operational status'
              type: DEPENDENT
              key: 'net.if.status[node_exporter,"{#IFNAME}"]'
              delay: '0'
              history: 7d
              trends: '0'
              description: 'Reference: https://www.kernel.org/doc/Documentation/networking/operstates.txt'
              valuemap:
                name: ifOperStatus
              preprocessing:
                -
                  type: PROMETHEUS_PATTERN
                  parameters:
                    - 'node_network_info{device="{#IFNAME}"}'
                    - label
                    - operstate
                -
                  type: JAVASCRIPT
                  parameters:
                    - |
                      var newvalue;
                      switch(value) {
                        case "unknown":
                          newvalue = 0;
                          break;
                        case "notpresent":
                          newvalue = 1;
                          break;
                        case "down":
                          newvalue = 2;
                          break;
                        case "lowerlayerdown":
                          newvalue = 3;
                          break;
                        case "testing":
                          newvalue = 4;
                          break;
                        case "dormant":
                          newvalue = 5;
                          break;
                        case "up":
                          newvalue = 6;
                          break;  default:
                          newvalue = "Problem parsing interface operstate in JS";
                      }
                      return newvalue;
              master_item:
                key: node_exporter.get
              tags:
                -
                  tag: Application
                  value: 'Interface {#IFNAME}({#IFALIAS})'
              trigger_prototypes:
                -
                  uuid: e35b59dc09754451a721793831edc3d4
                  expression: '{$IFCONTROL:"{#IFNAME}"}=1 and last(/Linux by Prom/net.if.status[node_exporter,"{#IFNAME}"])=2 and (last(/Linux by Prom/net.if.status[node_exporter,"{#IFNAME}"],#1)<>last(/Linux by Prom/net.if.status[node_exporter,"{#IFNAME}"],#2))'
                  recovery_mode: RECOVERY_EXPRESSION
                  recovery_expression: 'last(/Linux by Prom/net.if.status[node_exporter,"{#IFNAME}"])<>2 or {$IFCONTROL:"{#IFNAME}"}=0'
                  name: 'Interface {#IFNAME}({#IFALIAS}): Link down'
                  opdata: 'Current state: {ITEM.LASTVALUE1}'
                  priority: AVERAGE
                  description: |
                    This trigger expression works as follows:
                    1. Can be triggered if operations status is down.
                    2. {$IFCONTROL:"{#IFNAME}"}=1 - user can redefine Context macro to value - 0. That marks this interface as not important. No new trigger will be fired if this interface is down.
                    3. {TEMPLATE_NAME:METRIC.diff()}=1) - trigger fires only if operational status was up(1) sometime before. (So, do not fire 'ethernal off' interfaces.)
                    
                    WARNING: if closed manually - won't fire again on next poll, because of .diff.
                  manual_close: 'YES'
            -
              uuid: ce9cfd9880c44aaea18cfa2ab2fdf0e1
              name: 'Interface {#IFNAME}({#IFALIAS}): Interface type'
              type: DEPENDENT
              key: 'net.if.type[node_exporter,"{#IFNAME}"]'
              delay: '0'
              history: 7d
              trends: 0d
              description: 'node_network_protocol_type protocol_type value of /sys/class/net/<iface>.'
              valuemap:
                name: 'Linux::Interface protocol types'
              preprocessing:
                -
                  type: PROMETHEUS_PATTERN
                  parameters:
                    - 'node_network_protocol_type{device="{#IFNAME}"}'
                    - value
                    - ''
              master_item:
                key: node_exporter.get
              tags:
                -
                  tag: Application
                  value: 'Interface {#IFNAME}({#IFALIAS})'
          trigger_prototypes:
            -
              uuid: 96bbb9726ef149a5b97f96d54502593a
              expression: |
                change(/Linux by Prom/net.if.speed[node_exporter,"{#IFNAME}"])<0 and last(/Linux by Prom/net.if.speed[node_exporter,"{#IFNAME}"])>0
                and (
                last(/Linux by Prom/net.if.type[node_exporter,"{#IFNAME}"])=6 or
                last(/Linux by Prom/net.if.type[node_exporter,"{#IFNAME}"])=7 or
                last(/Linux by Prom/net.if.type[node_exporter,"{#IFNAME}"])=11 or
                last(/Linux by Prom/net.if.type[node_exporter,"{#IFNAME}"])=62 or
                last(/Linux by Prom/net.if.type[node_exporter,"{#IFNAME}"])=69 or
                last(/Linux by Prom/net.if.type[node_exporter,"{#IFNAME}"])=117
                )
                and
                (last(/Linux by Prom/net.if.status[node_exporter,"{#IFNAME}"])<>2)
              recovery_mode: RECOVERY_EXPRESSION
              recovery_expression: |
                (change(/Linux by Prom/net.if.speed[node_exporter,"{#IFNAME}"])>0 and last(/Linux by Prom/net.if.speed[node_exporter,"{#IFNAME}"],#2)>0) or
                (last(/Linux by Prom/net.if.status[node_exporter,"{#IFNAME}"])=2)
              name: 'Interface {#IFNAME}({#IFALIAS}): Ethernet has changed to lower speed than it was before'
              opdata: 'Current reported speed: {ITEM.LASTVALUE1}'
              priority: INFO
              description: 'This Ethernet connection has transitioned down from its known maximum speed. This might be a sign of autonegotiation issues. Ack to close.'
              manual_close: 'YES'
              dependencies:
                -
                  name: 'Interface {#IFNAME}({#IFALIAS}): Link down'
                  expression: '{$IFCONTROL:"{#IFNAME}"}=1 and last(/Linux by Prom/net.if.status[node_exporter,"{#IFNAME}"])=2 and (last(/Linux by Prom/net.if.status[node_exporter,"{#IFNAME}"],#1)<>last(/Linux by Prom/net.if.status[node_exporter,"{#IFNAME}"],#2))'
                  recovery_expression: 'last(/Linux by Prom/net.if.status[node_exporter,"{#IFNAME}"])<>2 or {$IFCONTROL:"{#IFNAME}"}=0'
            -
              uuid: 08d5857e474042b5906288156c8c5d52
              expression: |
                change(/Linux by Prom/net.if.type[node_exporter,"{#IFNAME}"])<0 and last(/Linux by Prom/net.if.type[node_exporter,"{#IFNAME}"])>0
                and
                (last(/Linux by Prom/net.if.type[node_exporter,"{#IFNAME}"])=6
                or last(/Linux by Prom/net.if.type[node_exporter,"{#IFNAME}"])=1)
                and
                (last(/Linux by Prom/net.if.status[node_exporter,"{#IFNAME}"])<>2)
              recovery_mode: RECOVERY_EXPRESSION
              recovery_expression: |
                (change(/Linux by Prom/net.if.type[node_exporter,"{#IFNAME}"])>0 and last(/Linux by Prom/net.if.type[node_exporter,"{#IFNAME}"],#2)>0) or
                (last(/Linux by Prom/net.if.status[node_exporter,"{#IFNAME}"])=2)
              name: 'Interface {#IFNAME}({#IFALIAS}): Ethernet has changed to lower speed than it was before'
              opdata: 'Current reported speed: {ITEM.LASTVALUE1}'
              priority: INFO
              description: 'This Ethernet connection has transitioned down from its known maximum speed. This might be a sign of autonegotiation issues. Ack to close.'
              manual_close: 'YES'
              dependencies:
                -
                  name: 'Interface {#IFNAME}({#IFALIAS}): Link down'
                  expression: '{$IFCONTROL:"{#IFNAME}"}=1 and last(/Linux by Prom/net.if.status[node_exporter,"{#IFNAME}"])=2 and (last(/Linux by Prom/net.if.status[node_exporter,"{#IFNAME}"],#1)<>last(/Linux by Prom/net.if.status[node_exporter,"{#IFNAME}"],#2))'
                  recovery_expression: 'last(/Linux by Prom/net.if.status[node_exporter,"{#IFNAME}"])<>2 or {$IFCONTROL:"{#IFNAME}"}=0'
            -
              uuid: 11e2c8023463482da878cdad5bb7de76
              expression: |
                (avg(/Linux by Prom/net.if.in[node_exporter,"{#IFNAME}"],15m)>({$IF.UTIL.MAX:"{#IFNAME}"}/100)*last(/Linux by Prom/net.if.speed[node_exporter,"{#IFNAME}"]) or
                avg(/Linux by Prom/net.if.out[node_exporter,"{#IFNAME}"],15m)>({$IF.UTIL.MAX:"{#IFNAME}"}/100)*last(/Linux by Prom/net.if.speed[node_exporter,"{#IFNAME}"])) and
                last(/Linux by Prom/net.if.speed[node_exporter,"{#IFNAME}"])>0
              recovery_mode: RECOVERY_EXPRESSION
              recovery_expression: |
                avg(/Linux by Prom/net.if.in[node_exporter,"{#IFNAME}"],15m)<(({$IF.UTIL.MAX:"{#IFNAME}"}-3)/100)*last(/Linux by Prom/net.if.speed[node_exporter,"{#IFNAME}"]) and
                avg(/Linux by Prom/net.if.out[node_exporter,"{#IFNAME}"],15m)<(({$IF.UTIL.MAX:"{#IFNAME}"}-3)/100)*last(/Linux by Prom/net.if.speed[node_exporter,"{#IFNAME}"])
              name: 'Interface {#IFNAME}({#IFALIAS}): High bandwidth usage (>{$IF.UTIL.MAX:"{#IFNAME}"}%)'
              opdata: 'In: {ITEM.LASTVALUE1}, out: {ITEM.LASTVALUE3}, speed: {ITEM.LASTVALUE2}'
              priority: WARNING
              description: 'The network interface utilization is close to its estimated maximum bandwidth.'
              manual_close: 'YES'
              dependencies:
                -
                  name: 'Interface {#IFNAME}({#IFALIAS}): Link down'
                  expression: '{$IFCONTROL:"{#IFNAME}"}=1 and last(/Linux by Prom/net.if.status[node_exporter,"{#IFNAME}"])=2 and (last(/Linux by Prom/net.if.status[node_exporter,"{#IFNAME}"],#1)<>last(/Linux by Prom/net.if.status[node_exporter,"{#IFNAME}"],#2))'
                  recovery_expression: 'last(/Linux by Prom/net.if.status[node_exporter,"{#IFNAME}"])<>2 or {$IFCONTROL:"{#IFNAME}"}=0'
            -
              uuid: 6e8269b2260e42de97aec08043a768df
              expression: |
                min(/Linux by Prom/net.if.in.errors[node_exporter,"{#IFNAME}"],5m)>{$IF.ERRORS.WARN:"{#IFNAME}"}
                or min(/Linux by Prom/net.if.out.errors[node_exporter"{#IFNAME}"],5m)>{$IF.ERRORS.WARN:"{#IFNAME}"}
              recovery_mode: RECOVERY_EXPRESSION
              recovery_expression: |
                max(/Linux by Prom/net.if.in.errors[node_exporter,"{#IFNAME}"],5m)<{$IF.ERRORS.WARN:"{#IFNAME}"}*0.8
                and max(/Linux by Prom/net.if.out.errors[node_exporter"{#IFNAME}"],5m)<{$IF.ERRORS.WARN:"{#IFNAME}"}*0.8
              name: 'Interface {#IFNAME}({#IFALIAS}): High error rate (>{$IF.ERRORS.WARN:"{#IFNAME}"} for 5m)'
              opdata: 'errors in: {ITEM.LASTVALUE1}, errors out: {ITEM.LASTVALUE2}'
              priority: WARNING
              description: 'Recovers when below 80% of {$IF.ERRORS.WARN:"{#IFNAME}"} threshold'
              manual_close: 'YES'
              dependencies:
                -
                  name: 'Interface {#IFNAME}({#IFALIAS}): Link down'
                  expression: '{$IFCONTROL:"{#IFNAME}"}=1 and last(/Linux by Prom/net.if.status[node_exporter,"{#IFNAME}"])=2 and (last(/Linux by Prom/net.if.status[node_exporter,"{#IFNAME}"],#1)<>last(/Linux by Prom/net.if.status[node_exporter,"{#IFNAME}"],#2))'
                  recovery_expression: 'last(/Linux by Prom/net.if.status[node_exporter,"{#IFNAME}"])<>2 or {$IFCONTROL:"{#IFNAME}"}=0'
          graph_prototypes:
            -
              uuid: cf143a7bb6d548fc9d3b089dcbb47ccf
              name: 'Interface {#IFNAME}({#IFALIAS}): Network traffic'
              graph_items:
                -
                  drawtype: GRADIENT_LINE
                  color: 1A7C11
                  item:
                    host: 'Linux by Prom'
                    key: 'net.if.in[node_exporter,"{#IFNAME}"]'
                -
                  sortorder: '1'
                  drawtype: BOLD_LINE
                  color: 2774A4
                  item:
                    host: 'Linux by Prom'
                    key: 'net.if.out[node_exporter,"{#IFNAME}"]'
                -
                  sortorder: '2'
                  color: F63100
                  yaxisside: RIGHT
                  item:
                    host: 'Linux by Prom'
                    key: 'net.if.out.errors[node_exporter"{#IFNAME}"]'
                -
                  sortorder: '3'
                  color: A54F10
                  yaxisside: RIGHT
                  item:
                    host: 'Linux by Prom'
                    key: 'net.if.in.errors[node_exporter,"{#IFNAME}"]'
                -
                  sortorder: '4'
                  color: FC6EA3
                  yaxisside: RIGHT
                  item:
                    host: 'Linux by Prom'
                    key: 'net.if.out.discards[node_exporter,"{#IFNAME}"]'
                -
                  sortorder: '5'
                  color: 6C59DC
                  yaxisside: RIGHT
                  item:
                    host: 'Linux by Prom'
                    key: 'net.if.in.discards[node_exporter,"{#IFNAME}"]'
          master_item:
            key: node_exporter.get
          lld_macro_paths:
            -
              lld_macro: '{#HELP}'
              path: $.help
            -
              lld_macro: '{#IFALIAS}'
              path: $.labels.ifalias
            -
              lld_macro: '{#IFNAME}'
              path: $.labels.device
            -
              lld_macro: '{#IFOPERSTATUS}'
              path: $.labels.operstate
          preprocessing:
            -
              type: PROMETHEUS_TO_JSON
              parameters:
                - '{__name__=~"^node_network_info$"}'
        -
          uuid: 920f367e232945b8992d0f32e6f9324d
          name: 'Block devices discovery'
          type: DEPENDENT
          key: 'vfs.dev.discovery[node_exporter]'
          delay: '0'
          filter:
            evaltype: AND
            conditions:
              -
                macro: '{#DEVNAME}'
                value: '{$VFS.DEV.DEVNAME.MATCHES}'
                formulaid: A
              -
                macro: '{#DEVNAME}'
                value: '{$VFS.DEV.DEVNAME.NOT_MATCHES}'
                operator: NOT_MATCHES_REGEX
                formulaid: B
          item_prototypes:
            -
              uuid: 0a0949bcdf754fbe82e772ffbd69b5ba
              name: '{#DEVNAME}: Disk average queue size (avgqu-sz)'
              type: DEPENDENT
              key: 'vfs.dev.queue_size[node_exporter,"{#DEVNAME}"]'
              delay: '0'
              history: 7d
              value_type: FLOAT
              description: 'Current average disk queue, the number of requests outstanding on the disk at the time the performance data is collected.'
              preprocessing:
                -
                  type: PROMETHEUS_PATTERN
                  parameters:
                    - 'node_disk_io_time_weighted_seconds_total{device="{#DEVNAME}"}'
                    - value
                    - ''
                -
                  type: CHANGE_PER_SECOND
                  parameters:
                    - ''
              master_item:
                key: node_exporter.get
              tags:
                -
                  tag: Application
                  value: 'Disk {#DEVNAME}'
            -
              uuid: 9d158ecffdaa43f6bd0ab867ca68620b
              name: '{#DEVNAME}: Disk read request avg waiting time (r_await)'
              type: CALCULATED
              key: 'vfs.dev.read.await[node_exporter,"{#DEVNAME}"]'
              history: 7d
              value_type: FLOAT
              units: '!ms'
              params: '(last(//vfs.dev.read.time.rate[node_exporter,"{#DEVNAME}"])/(last(//vfs.dev.read.rate[node_exporter,"{#DEVNAME}"])+(last(//vfs.dev.read.rate[node_exporter,"{#DEVNAME}"])=0)))*1000*(last(//vfs.dev.read.rate[node_exporter,"{#DEVNAME}"]) > 0)'
              description: 'This formula contains two boolean expressions that evaluates to 1 or 0 in order to set calculated metric to zero and to avoid division by zero exception.'
              tags:
                -
                  tag: Application
                  value: 'Disk {#DEVNAME}'
            -
              uuid: dcd6f61ffb2f491ba78845514654a8cf
              name: '{#DEVNAME}: Disk read rate'
              type: DEPENDENT
              key: 'vfs.dev.read.rate[node_exporter,"{#DEVNAME}"]'
              delay: '0'
              history: 7d
              value_type: FLOAT
              units: '!r/s'
              description: 'r/s. The number (after merges) of read requests completed per second for the device.'
              preprocessing:
                -
                  type: PROMETHEUS_PATTERN
                  parameters:
                    - 'node_disk_reads_completed_total{device="{#DEVNAME}"}'
                    - value
                    - ''
                -
                  type: CHANGE_PER_SECOND
                  parameters:
                    - ''
              master_item:
                key: node_exporter.get
              tags:
                -
                  tag: Application
                  value: 'Disk {#DEVNAME}'
            -
              uuid: 73940f30ea2b4b88b0047e54b773b747
              name: '{#DEVNAME}: Disk read time (rate)'
              type: DEPENDENT
              key: 'vfs.dev.read.time.rate[node_exporter,"{#DEVNAME}"]'
              delay: '0'
              history: 7d
              value_type: FLOAT
              description: 'Rate of total read time counter. Used in r_await calculation'
              preprocessing:
                -
                  type: PROMETHEUS_PATTERN
                  parameters:
                    - 'node_disk_read_time_seconds_total{device="{#DEVNAME}"}'
                    - value
                    - ''
                -
                  type: CHANGE_PER_SECOND
                  parameters:
                    - ''
              master_item:
                key: node_exporter.get
              tags:
                -
                  tag: Application
                  value: 'Zabbix raw items'
            -
              uuid: d087a0525500450c9a307ff21f58482a
              name: '{#DEVNAME}: Disk utilization'
              type: DEPENDENT
              key: 'vfs.dev.util[node_exporter,"{#DEVNAME}"]'
              delay: '0'
              history: 7d
              value_type: FLOAT
              units: '%'
              description: 'This item is the percentage of elapsed time that the selected disk drive was busy servicing read or writes requests.'
              preprocessing:
                -
                  type: PROMETHEUS_PATTERN
                  parameters:
                    - 'node_disk_io_time_seconds_total{device="{#DEVNAME}"}'
                    - value
                    - ''
                -
                  type: CHANGE_PER_SECOND
                  parameters:
                    - ''
                -
                  type: MULTIPLIER
                  parameters:
                    - '100'
              master_item:
                key: node_exporter.get
              tags:
                -
                  tag: Application
                  value: 'Disk {#DEVNAME}'
            -
              uuid: 94203a49081047b6bc76cd66aecd55ce
              name: '{#DEVNAME}: Disk write request avg waiting time (w_await)'
              type: CALCULATED
              key: 'vfs.dev.write.await[node_exporter,"{#DEVNAME}"]'
              history: 7d
              value_type: FLOAT
              units: '!ms'
              params: '(last(//vfs.dev.write.time.rate[node_exporter,"{#DEVNAME}"])/(last(//vfs.dev.write.rate[node_exporter,"{#DEVNAME}"])+(last(//vfs.dev.write.rate[node_exporter,"{#DEVNAME}"])=0)))*1000*(last(//vfs.dev.write.rate[node_exporter,"{#DEVNAME}"]) > 0)'
              description: 'This formula contains two boolean expressions that evaluates to 1 or 0 in order to set calculated metric to zero and to avoid division by zero exception.'
              tags:
                -
                  tag: Application
                  value: 'Disk {#DEVNAME}'
            -
              uuid: 806ba0a56fab4b5094008c98bb817e2b
              name: '{#DEVNAME}: Disk write rate'
              type: DEPENDENT
              key: 'vfs.dev.write.rate[node_exporter,"{#DEVNAME}"]'
              delay: '0'
              history: 7d
              value_type: FLOAT
              units: '!w/s'
              description: 'w/s. The number (after merges) of write requests completed per second for the device.'
              preprocessing:
                -
                  type: PROMETHEUS_PATTERN
                  parameters:
                    - 'node_disk_writes_completed_total{device="{#DEVNAME}"}'
                    - value
                    - ''
                -
                  type: CHANGE_PER_SECOND
                  parameters:
                    - ''
              master_item:
                key: node_exporter.get
              tags:
                -
                  tag: Application
                  value: 'Disk {#DEVNAME}'
            -
              uuid: 601cc30457934b7f8f050b2cea13ccea
              name: '{#DEVNAME}: Disk write time (rate)'
              type: DEPENDENT
              key: 'vfs.dev.write.time.rate[node_exporter,"{#DEVNAME}"]'
              delay: '0'
              history: 7d
              value_type: FLOAT
              description: 'Rate of total write time counter. Used in w_await calculation'
              preprocessing:
                -
                  type: PROMETHEUS_PATTERN
                  parameters:
                    - 'node_disk_write_time_seconds_total{device="{#DEVNAME}"}'
                    - value
                    - ''
                -
                  type: CHANGE_PER_SECOND
                  parameters:
                    - ''
              master_item:
                key: node_exporter.get
              tags:
                -
                  tag: Application
                  value: 'Zabbix raw items'
          trigger_prototypes:
            -
              uuid: 412381f71bba441b955898839f81d51c
              expression: 'min(/Linux by Prom/vfs.dev.read.await[node_exporter,"{#DEVNAME}"],15m) > {$VFS.DEV.READ.AWAIT.WARN:"{#DEVNAME}"} or min(/Linux by Prom/vfs.dev.write.await[node_exporter,"{#DEVNAME}"],15m) > {$VFS.DEV.WRITE.AWAIT.WARN:"{#DEVNAME}"}'
              name: '{#DEVNAME}: Disk read/write request responses are too high (read > {$VFS.DEV.READ.AWAIT.WARN:"{#DEVNAME}"} ms for 15m or write > {$VFS.DEV.WRITE.AWAIT.WARN:"{#DEVNAME}"} ms for 15m)'
              priority: WARNING
              description: 'This trigger might indicate disk {#DEVNAME} saturation.'
              manual_close: 'YES'
          graph_prototypes:
            -
              uuid: 13a5a74a99734449b08075bbb25bb498
              name: '{#DEVNAME}: Disk average waiting time'
              graph_items:
                -
                  color: 1A7C11
                  item:
                    host: 'Linux by Prom'
                    key: 'vfs.dev.read.await[node_exporter,"{#DEVNAME}"]'
                -
                  sortorder: '1'
                  drawtype: GRADIENT_LINE
                  color: 2774A4
                  item:
                    host: 'Linux by Prom'
                    key: 'vfs.dev.write.await[node_exporter,"{#DEVNAME}"]'
            -
              uuid: bad3d3ba32534ef194a4837d666ddccb
              name: '{#DEVNAME}: Disk read/write rates'
              graph_items:
                -
                  color: 1A7C11
                  item:
                    host: 'Linux by Prom'
                    key: 'vfs.dev.read.rate[node_exporter,"{#DEVNAME}"]'
                -
                  sortorder: '1'
                  drawtype: GRADIENT_LINE
                  color: 2774A4
                  item:
                    host: 'Linux by Prom'
                    key: 'vfs.dev.write.rate[node_exporter,"{#DEVNAME}"]'
            -
              uuid: aa53b66adaac4e62863ea2dd59ba3ea1
              name: '{#DEVNAME}: Disk utilization and queue'
              graph_items:
                -
                  color: 1A7C11
                  yaxisside: RIGHT
                  item:
                    host: 'Linux by Prom'
                    key: 'vfs.dev.queue_size[node_exporter,"{#DEVNAME}"]'
                -
                  sortorder: '1'
                  drawtype: GRADIENT_LINE
                  color: 2774A4
                  item:
                    host: 'Linux by Prom'
                    key: 'vfs.dev.util[node_exporter,"{#DEVNAME}"]'
          master_item:
            key: node_exporter.get
          lld_macro_paths:
            -
              lld_macro: '{#DEVNAME}'
              path: $.labels.device
            -
              lld_macro: '{#HELP}'
              path: $.help
          preprocessing:
            -
              type: PROMETHEUS_TO_JSON
              parameters:
                - 'node_disk_io_now{device=~".+"}'
        -
          uuid: 85d047920c1342b992fa1905eb489a44
          name: 'Mounted filesystem discovery'
          type: DEPENDENT
          key: 'vfs.fs.discovery[node_exporter]'
          delay: '0'
          filter:
            evaltype: AND
            conditions:
              -
                macro: '{#FSTYPE}'
                value: '{$VFS.FS.FSTYPE.MATCHES}'
                formulaid: E
              -
                macro: '{#FSTYPE}'
                value: '{$VFS.FS.FSTYPE.NOT_MATCHES}'
                operator: NOT_MATCHES_REGEX
                formulaid: F
              -
                macro: '{#FSNAME}'
                value: '{$VFS.FS.FSNAME.MATCHES}'
                formulaid: B
              -
                macro: '{#FSNAME}'
                value: '{$VFS.FS.FSNAME.NOT_MATCHES}'
                operator: NOT_MATCHES_REGEX
                formulaid: C
              -
                macro: '{#FSNAME}'
                value: '{$VFS.FS.FSDEVICE.MATCHES}'
                formulaid: D
              -
                macro: '{#FSDEVICE}'
                value: '{$VFS.FS.FSDEVICE.NOT_MATCHES}'
                operator: NOT_MATCHES_REGEX
                formulaid: A
          description: 'Discovery of file systems of different types.'
          item_prototypes:
            -
              uuid: 3a3edb8bf5a74a63baa27c64d1a44493
              name: '{#FSNAME}: Free space'
              type: DEPENDENT
              key: 'vfs.fs.free[node_exporter,"{#FSNAME}"]'
              delay: '0'
              history: 7d
              value_type: FLOAT
              units: B
              preprocessing:
                -
                  type: PROMETHEUS_PATTERN
                  parameters:
                    - '{__name__=~"^node_filesystem_avail(?:_bytes)?$", mountpoint="{#FSNAME}"}'
                    - value
                    - ''
              master_item:
                key: node_exporter.get
              tags:
                -
                  tag: Application
                  value: 'Filesystem {#FSNAME}'
            -
              uuid: ee1dad3677214561baafa6d930358ee0
              name: '{#FSNAME}: Free inodes in %'
              type: DEPENDENT
              key: 'vfs.fs.inode.pfree[node_exporter,"{#FSNAME}"]'
              delay: '0'
              history: 7d
              value_type: FLOAT
              units: '%'
              preprocessing:
                -
                  type: PROMETHEUS_TO_JSON
                  parameters:
                    - '{__name__=~"node_filesystem_files.*",mountpoint="{#FSNAME}"}'
                -
                  type: JAVASCRIPT
                  parameters:
                    - |
                      //count vfs.fs.inode.pfree
                      var inode_free;
                      var inode_total;
                      JSON.parse(value).forEach(function(metric) {
                        if (metric['name'] == 'node_filesystem_files'){
                            inode_total = metric['value'];
                        } else if (metric['name'] == 'node_filesystem_files_free'){
                            inode_free = metric['value'];
                        }
                      });
                      return (inode_free/inode_total)*100;
              master_item:
                key: node_exporter.get
              tags:
                -
                  tag: Application
                  value: 'Filesystem {#FSNAME}'
              trigger_prototypes:
                -
                  uuid: 27cabcc9d9644ba6b7bd8c92a740e3cc
                  expression: 'min(/Linux by Prom/vfs.fs.inode.pfree[node_exporter,"{#FSNAME}"],5m)<{$VFS.FS.INODE.PFREE.MIN.CRIT:"{#FSNAME}"}'
                  name: '{#FSNAME}: Running out of free inodes (free < {$VFS.FS.INODE.PFREE.MIN.CRIT:"{#FSNAME}"}%)'
                  opdata: 'Free inodes: {ITEM.LASTVALUE1}'
                  priority: AVERAGE
                  description: |
                    It may become impossible to write to disk if there are no index nodes left.
                    As symptoms, 'No space left on device' or 'Disk is full' errors may be seen even though free space is available.
                -
                  uuid: c639215f6dd94c71aebf97265a282a0d
                  expression: 'min(/Linux by Prom/vfs.fs.inode.pfree[node_exporter,"{#FSNAME}"],5m)<{$VFS.FS.INODE.PFREE.MIN.WARN:"{#FSNAME}"}'
                  name: '{#FSNAME}: Running out of free inodes (free < {$VFS.FS.INODE.PFREE.MIN.WARN:"{#FSNAME}"}%)'
                  opdata: 'Free inodes: {ITEM.LASTVALUE1}'
                  priority: WARNING
                  description: |
                    It may become impossible to write to disk if there are no index nodes left.
                    As symptoms, 'No space left on device' or 'Disk is full' errors may be seen even though free space is available.
                  dependencies:
                    -
                      name: '{#FSNAME}: Running out of free inodes (free < {$VFS.FS.INODE.PFREE.MIN.CRIT:"{#FSNAME}"}%)'
                      expression: 'min(/Linux by Prom/vfs.fs.inode.pfree[node_exporter,"{#FSNAME}"],5m)<{$VFS.FS.INODE.PFREE.MIN.CRIT:"{#FSNAME}"}'
            -
              uuid: 89afe41bb0d74c579a9cff8b036d30dc
              name: '{#FSNAME}: Space utilization'
              type: CALCULATED
              key: 'vfs.fs.pused[node_exporter,"{#FSNAME}"]'
              history: 7d
              value_type: FLOAT
              units: '%'
              params: '(last(//vfs.fs.used[node_exporter,"{#FSNAME}"])/last(//vfs.fs.total[node_exporter,"{#FSNAME}"]))*100'
              description: 'Space utilization in % for {#FSNAME}'
              tags:
                -
                  tag: Application
                  value: 'Filesystem {#FSNAME}'
            -
              uuid: acb3d42ae23b48cbacd0e99c27697798
              name: '{#FSNAME}: Total space'
              type: DEPENDENT
              key: 'vfs.fs.total[node_exporter,"{#FSNAME}"]'
              delay: '0'
              history: 7d
              value_type: FLOAT
              units: B
              description: 'Total space in Bytes'
              preprocessing:
                -
                  type: PROMETHEUS_PATTERN
                  parameters:
                    - '{__name__=~"^node_filesystem_size(?:_bytes)?$", mountpoint="{#FSNAME}"}'
                    - value
                    - ''
              master_item:
                key: node_exporter.get
              tags:
                -
                  tag: Application
                  value: 'Filesystem {#FSNAME}'
            -
              uuid: 89e559a7ff364dd78b638454896692c5
              name: '{#FSNAME}: Used space'
              type: CALCULATED
              key: 'vfs.fs.used[node_exporter,"{#FSNAME}"]'
              history: 7d
              value_type: FLOAT
              units: B
              params: '(last(//vfs.fs.total[node_exporter,"{#FSNAME}"])-last(//vfs.fs.free[node_exporter,"{#FSNAME}"]))'
              description: 'Used storage in Bytes'
              tags:
                -
                  tag: Application
                  value: 'Filesystem {#FSNAME}'
          trigger_prototypes:
            -
              uuid: d5687d7aa0484b389f0bd168d50ee1e6
              expression: |
                last(/Linux by Prom/vfs.fs.pused[node_exporter,"{#FSNAME}"])>{$VFS.FS.PUSED.MAX.CRIT:"{#FSNAME}"} and
                ((last(/Linux by Prom/vfs.fs.total[node_exporter,"{#FSNAME}"])-last(/Linux by Prom/vfs.fs.used[node_exporter,"{#FSNAME}"]))<5G or timeleft(/Linux by Prom/vfs.fs.pused[node_exporter,"{#FSNAME}"],1h,100)<1d)
              name: '{#FSNAME}: Disk space is critically low (used > {$VFS.FS.PUSED.MAX.CRIT:"{#FSNAME}"}%)'
              opdata: 'Space used: {ITEM.LASTVALUE3} of {ITEM.LASTVALUE2} ({ITEM.LASTVALUE1})'
              priority: AVERAGE
              description: |
                Two conditions should match: First, space utilization should be above {$VFS.FS.PUSED.MAX.CRIT:"{#FSNAME}"}.
                 Second condition should be one of the following:
                 - The disk free space is less than 5G.
                 - The disk will be full in less than 24 hours.
              manual_close: 'YES'
            -
              uuid: 8f765148cfd64d5ebda93f39d0b20e36
              expression: |
                last(/Linux by Prom/vfs.fs.pused[node_exporter,"{#FSNAME}"])>{$VFS.FS.PUSED.MAX.WARN:"{#FSNAME}"} and
                ((last(/Linux by Prom/vfs.fs.total[node_exporter,"{#FSNAME}"])-last(/Linux by Prom/vfs.fs.used[node_exporter,"{#FSNAME}"]))<10G or timeleft(/Linux by Prom/vfs.fs.pused[node_exporter,"{#FSNAME}"],1h,100)<1d)
              name: '{#FSNAME}: Disk space is low (used > {$VFS.FS.PUSED.MAX.WARN:"{#FSNAME}"}%)'
              opdata: 'Space used: {ITEM.LASTVALUE3} of {ITEM.LASTVALUE2} ({ITEM.LASTVALUE1})'
              priority: WARNING
              description: |
                Two conditions should match: First, space utilization should be above {$VFS.FS.PUSED.MAX.WARN:"{#FSNAME}"}.
                 Second condition should be one of the following:
                 - The disk free space is less than 10G.
                 - The disk will be full in less than 24 hours.
              manual_close: 'YES'
              dependencies:
                -
                  name: '{#FSNAME}: Disk space is critically low (used > {$VFS.FS.PUSED.MAX.CRIT:"{#FSNAME}"}%)'
                  expression: |
                    last(/Linux by Prom/vfs.fs.pused[node_exporter,"{#FSNAME}"])>{$VFS.FS.PUSED.MAX.CRIT:"{#FSNAME}"} and
                    ((last(/Linux by Prom/vfs.fs.total[node_exporter,"{#FSNAME}"])-last(/Linux by Prom/vfs.fs.used[node_exporter,"{#FSNAME}"]))<5G or timeleft(/Linux by Prom/vfs.fs.pused[node_exporter,"{#FSNAME}"],1h,100)<1d)
          graph_prototypes:
            -
              uuid: aa350a426fcd40af96cd15f778cdf62d
              name: '{#FSNAME}: Disk space usage'
              width: '600'
              height: '340'
              type: PIE
              show_3d: 'YES'
              graph_items:
                -
                  color: '969696'
                  calc_fnc: LAST
                  type: GRAPH_SUM
                  item:
                    host: 'Linux by Prom'
                    key: 'vfs.fs.total[node_exporter,"{#FSNAME}"]'
                -
                  sortorder: '1'
                  color: C80000
                  calc_fnc: LAST
                  item:
                    host: 'Linux by Prom'
                    key: 'vfs.fs.used[node_exporter,"{#FSNAME}"]'
          master_item:
            key: node_exporter.get
          lld_macro_paths:
            -
              lld_macro: '{#FSDEVICE}'
              path: $.labels.device
            -
              lld_macro: '{#FSNAME}'
              path: $.labels.mountpoint
            -
              lld_macro: '{#FSTYPE}'
              path: $.labels.fstype
            -
              lld_macro: '{#HELP}'
              path: $.help
          preprocessing:
            -
              type: PROMETHEUS_TO_JSON
              parameters:
                - '{__name__=~"^node_filesystem_size(?:_bytes)?$", mountpoint=~".+"}'
      macros:
        -
          macro: '{$CPU.UTIL.CRIT}'
          value: '90'
        -
          macro: '{$IF.ERRORS.WARN}'
          value: '2'
        -
          macro: '{$IF.UTIL.MAX}'
          value: '90'
        -
          macro: '{$IFCONTROL}'
          value: '1'
        -
          macro: '{$KERNEL.MAXFILES.MIN}'
          value: '256'
        -
          macro: '{$LOAD_AVG_PER_CPU.MAX.WARN}'
          value: '1.5'
          description: 'Load per CPU considered sustainable. Tune if needed.'
        -
          macro: '{$MEMORY.AVAILABLE.MIN}'
          value: 20M
        -
          macro: '{$MEMORY.UTIL.MAX}'
          value: '90'
        -
          macro: '{$NET.IF.IFALIAS.MATCHES}'
          value: '^.*$'
        -
          macro: '{$NET.IF.IFALIAS.NOT_MATCHES}'
          value: CHANGE_IF_NEEDED
        -
          macro: '{$NET.IF.IFNAME.MATCHES}'
          value: '^.*$'
        -
          macro: '{$NET.IF.IFNAME.NOT_MATCHES}'
          value: '(^Software Loopback Interface|^NULL[0-9.]*$|^[Ll]o[0-9.]*$|^[Ss]ystem$|^Nu[0-9.]*$|^veth[0-9A-z]+$|docker[0-9]+|br-[a-z0-9]{12})'
          description: 'Filter out loopbacks, nulls, docker veth links and docker0 bridge by default'
        -
          macro: '{$NET.IF.IFOPERSTATUS.MATCHES}'
          value: '^.*$'
        -
          macro: '{$NET.IF.IFOPERSTATUS.NOT_MATCHES}'
          value: ^7$
          description: 'Ignore notPresent(7)'
        -
          macro: '{$NODE_EXPORTER_PORT}'
          value: '9100'
          description: 'TCP Port node_exporter is listening on.'
        -
          macro: '{$SWAP.PFREE.MIN.WARN}'
          value: '50'
        -
          macro: '{$SYSTEM.FUZZYTIME.MAX}'
          value: '60'
        -
          macro: '{$VFS.DEV.DEVNAME.MATCHES}'
          value: .+
          description: 'This macro is used in block devices discovery. Can be overridden on the host or linked template level'
        -
          macro: '{$VFS.DEV.DEVNAME.NOT_MATCHES}'
          value: '^(loop[0-9]*|sd[a-z][0-9]+|nbd[0-9]+|sr[0-9]+|fd[0-9]+|dm-[0-9]+|ram[0-9]+|ploop[a-z0-9]+|md[0-9]*|hcp[0-9]*|zram[0-9]*)'
          description: 'This macro is used in block devices discovery. Can be overridden on the host or linked template level'
        -
          macro: '{$VFS.DEV.READ.AWAIT.WARN}'
          value: '20'
          description: 'Disk read average response time (in ms) before the trigger would fire'
        -
          macro: '{$VFS.DEV.WRITE.AWAIT.WARN}'
          value: '20'
          description: 'Disk write average response time (in ms) before the trigger would fire'
        -
          macro: '{$VFS.FS.FSDEVICE.MATCHES}'
          value: ^.+$
          description: 'This macro is used in filesystems discovery. Can be overridden on the host or linked template level'
        -
          macro: '{$VFS.FS.FSDEVICE.NOT_MATCHES}'
          value: ^\s$
          description: 'This macro is used in filesystems discovery. Can be overridden on the host or linked template level'
        -
          macro: '{$VFS.FS.FSNAME.MATCHES}'
          value: .+
          description: 'This macro is used in filesystems discovery. Can be overridden on the host or linked template level'
        -
          macro: '{$VFS.FS.FSNAME.NOT_MATCHES}'
          value: ^(/dev|/sys|/run|/proc|.+/shm$)
          description: 'This macro is used in filesystems discovery. Can be overridden on the host or linked template level'
        -
          macro: '{$VFS.FS.FSTYPE.MATCHES}'
          value: ^(btrfs|ext2|ext3|ext4|reiser|xfs|ffs|ufs|jfs|jfs2|vxfs|hfs|apfs|refs|ntfs|fat32|zfs)$
          description: 'This macro is used in filesystems discovery. Can be overridden on the host or linked template level'
        -
          macro: '{$VFS.FS.FSTYPE.NOT_MATCHES}'
          value: ^\s$
          description: 'This macro is used in filesystems discovery. Can be overridden on the host or linked template level'
        -
          macro: '{$VFS.FS.INODE.PFREE.MIN.CRIT}'
          value: '10'
        -
          macro: '{$VFS.FS.INODE.PFREE.MIN.WARN}'
          value: '20'
        -
          macro: '{$VFS.FS.PUSED.MAX.CRIT}'
          value: '90'
        -
          macro: '{$VFS.FS.PUSED.MAX.WARN}'
          value: '80'
      dashboards:
        -
          uuid: 19dac6b780aa49558bf4a3782ba4b3b6
          name: 'Network interfaces'
          pages:
            -
              widgets:
                -
                  type: GRAPH_PROTOTYPE
                  width: '24'
                  height: '5'
                  fields:
                    -
                      type: INTEGER
                      name: source_type
                      value: '2'
                    -
                      type: INTEGER
                      name: columns
                      value: '1'
                    -
                      type: INTEGER
                      name: rows
                      value: '1'
                    -
                      type: GRAPH_PROTOTYPE
                      name: graphid
                      value:
                        name: 'Interface {#IFNAME}({#IFALIAS}): Network traffic'
                        host: 'Linux by Prom'
        -
          uuid: 558606056f464970a7c544ba75d544f2
          name: 'System performance'
          pages:
            -
              widgets:
                -
                  type: GRAPH_CLASSIC
                  width: '12'
                  height: '5'
                  fields:
                    -
                      type: INTEGER
                      name: source_type
                      value: '0'
                    -
                      type: GRAPH
                      name: graphid
                      value:
                        name: 'System load'
                        host: 'Linux by Prom'
                -
                  type: GRAPH_CLASSIC
                  x: '12'
                  width: '12'
                  height: '5'
                  fields:
                    -
                      type: INTEGER
                      name: source_type
                      value: '0'
                    -
                      type: GRAPH
                      name: graphid
                      value:
                        name: 'CPU usage'
                        host: 'Linux by Prom'
                -
                  type: GRAPH_CLASSIC
                  'y': '5'
                  width: '12'
                  height: '5'
                  fields:
                    -
                      type: INTEGER
                      name: source_type
                      value: '0'
                    -
                      type: GRAPH
                      name: graphid
                      value:
                        name: 'Memory usage'
                        host: 'Linux by Prom'
                -
                  type: GRAPH_CLASSIC
                  x: '12'
                  'y': '5'
                  width: '12'
                  height: '5'
                  fields:
                    -
                      type: INTEGER
                      name: source_type
                      value: '0'
                    -
                      type: GRAPH
                      name: graphid
                      value:
                        name: 'Swap usage'
                        host: 'Linux by Prom'
                -
                  type: GRAPH_PROTOTYPE
                  'y': '10'
                  width: '24'
                  height: '5'
                  fields:
                    -
                      type: INTEGER
                      name: source_type
                      value: '2'
                    -
                      type: INTEGER
                      name: columns
                      value: '1'
                    -
                      type: INTEGER
                      name: rows
                      value: '1'
                    -
                      type: GRAPH_PROTOTYPE
                      name: graphid
                      value:
                        name: '{#FSNAME}: Disk space usage'
                        host: 'Linux by Prom'
                -
                  type: GRAPH_PROTOTYPE
                  'y': '15'
                  width: '24'
                  height: '5'
                  fields:
                    -
                      type: INTEGER
                      name: source_type
                      value: '2'
                    -
                      type: INTEGER
                      name: columns
                      value: '1'
                    -
                      type: INTEGER
                      name: rows
                      value: '1'
                    -
                      type: GRAPH_PROTOTYPE
                      name: graphid
                      value:
                        name: '{#DEVNAME}: Disk read/write rates'
                        host: 'Linux by Prom'
                -
                  type: GRAPH_PROTOTYPE
                  'y': '20'
                  width: '24'
                  height: '5'
                  fields:
                    -
                      type: INTEGER
                      name: source_type
                      value: '2'
                    -
                      type: INTEGER
                      name: columns
                      value: '1'
                    -
                      type: INTEGER
                      name: rows
                      value: '1'
                    -
                      type: GRAPH_PROTOTYPE
                      name: graphid
                      value:
                        name: '{#DEVNAME}: Disk average waiting time'
                        host: 'Linux by Prom'
                -
                  type: GRAPH_PROTOTYPE
                  'y': '25'
                  width: '24'
                  height: '5'
                  fields:
                    -
                      type: INTEGER
                      name: source_type
                      value: '2'
                    -
                      type: INTEGER
                      name: columns
                      value: '1'
                    -
                      type: INTEGER
                      name: rows
                      value: '1'
                    -
                      type: GRAPH_PROTOTYPE
                      name: graphid
                      value:
                        name: '{#DEVNAME}: Disk utilization and queue'
                        host: 'Linux by Prom'
                -
                  type: GRAPH_PROTOTYPE
                  'y': '30'
                  width: '24'
                  height: '5'
                  fields:
                    -
                      type: INTEGER
                      name: source_type
                      value: '2'
                    -
                      type: INTEGER
                      name: columns
                      value: '1'
                    -
                      type: INTEGER
                      name: rows
                      value: '1'
                    -
                      type: GRAPH_PROTOTYPE
                      name: graphid
                      value:
                        name: 'Interface {#IFNAME}({#IFALIAS}): Network traffic'
                        host: 'Linux by Prom'
      valuemaps:
        -
          uuid: 4827063819f14d539f509552c84f5f94
          name: ifOperStatus
          mappings:
            -
              value: '0'
              newvalue: unknown
            -
              value: '1'
              newvalue: notpresent
            -
              value: '2'
              newvalue: down
            -
              value: '3'
              newvalue: lowerlayerdown
            -
              value: '4'
              newvalue: testing
            -
              value: '5'
              newvalue: dormant
            -
              value: '6'
              newvalue: up
        -
          uuid: 4d912f1ee95942038f306ddefb3a57b3
          name: 'Linux::Interface protocol types'
          mappings:
            -
              value: '0'
              newvalue: 'from KA9Q: NET/ROM pseudo'
            -
              value: '1'
              newvalue: Ethernet
            -
              value: '2'
              newvalue: 'Experimental Ethernet'
            -
              value: '3'
              newvalue: 'AX.25 Level 2'
            -
              value: '4'
              newvalue: 'PROnet token ring'
            -
              value: '5'
              newvalue: Chaosnet
            -
              value: '6'
              newvalue: 'IEEE 802.2 Ethernet/TR/TB'
            -
              value: '7'
              newvalue: ARCnet
            -
              value: '8'
              newvalue: APPLEtalk
            -
              value: '15'
              newvalue: 'Frame Relay DLCI'
            -
              value: '19'
              newvalue: ATM
            -
              value: '23'
              newvalue: 'Metricom STRIP (new IANA id)'
            -
              value: '24'
              newvalue: 'IEEE 1394 IPv4 - RFC 2734'
            -
              value: '27'
              newvalue: EUI-64
            -
              value: '32'
              newvalue: InfiniBand
            -
              value: '256'
              newvalue: ARPHRD_SLIP
            -
              value: '257'
              newvalue: ARPHRD_CSLIP
            -
              value: '258'
              newvalue: ARPHRD_SLIP6
            -
              value: '259'
              newvalue: ARPHRD_CSLIP6
            -
              value: '260'
              newvalue: 'Notional KISS type'
            -
              value: '264'
              newvalue: ARPHRD_ADAPT
            -
              value: '270'
              newvalue: ARPHRD_ROSE
            -
              value: '271'
              newvalue: 'CCITT X.25'
            -
              value: '272'
              newvalue: 'Boards with X.25 in firmware'
            -
              value: '280'
              newvalue: 'Controller Area Network'
            -
              value: '512'
              newvalue: ARPHRD_PPP
            -
              value: '513'
              newvalue: 'Cisco HDLC'
            -
              value: '516'
              newvalue: LAPB
            -
              value: '517'
              newvalue: 'Digital''s DDCMP protocol'
            -
              value: '518'
              newvalue: 'Raw HDLC'
            -
              value: '519'
              newvalue: 'Raw IP'
            -
              value: '768'
              newvalue: 'IPIP tunnel'
            -
              value: '769'
              newvalue: 'IP6IP6 tunnel'
            -
              value: '770'
              newvalue: 'Frame Relay Access Device'
            -
              value: '771'
              newvalue: 'SKIP vif'
            -
              value: '772'
              newvalue: 'Loopback device'
            -
              value: '773'
              newvalue: 'Localtalk device'
            -
              value: '774'
              newvalue: 'Fiber Distributed Data Interface'
            -
              value: '775'
              newvalue: 'AP1000 BIF'
            -
              value: '776'
              newvalue: 'sit0 device - IPv6-in-IPv4'
            -
              value: '777'
              newvalue: 'IP over DDP tunneller'
            -
              value: '778'
              newvalue: 'GRE over IP'
            -
              value: '779'
              newvalue: 'PIMSM register interface'
            -
              value: '780'
              newvalue: 'High Performance Parallel Interface'
            -
              value: '781'
              newvalue: 'Nexus 64Mbps Ash'
            -
              value: '782'
              newvalue: 'Acorn Econet'
            -
              value: '783'
              newvalue: Linux-IrDA
            -
              value: '784'
              newvalue: 'Point to point fibrechannel'
            -
              value: '785'
              newvalue: 'Fibrechannel arbitrated loop'
            -
              value: '786'
              newvalue: 'Fibrechannel public loop'
            -
              value: '787'
              newvalue: 'Fibrechannel fabric'
            -
              value: '800'
              newvalue: 'Magic type ident for TR'
            -
              value: '801'
              newvalue: 'IEEE 802.11'
            -
              value: '802'
              newvalue: 'IEEE 802.11 + Prism2 header'
            -
              value: '803'
              newvalue: 'IEEE 802.11 + radiotap header'
            -
              value: '804'
              newvalue: ARPHRD_IEEE802154
            -
              value: '805'
              newvalue: 'IEEE 802.15.4 network monitor'
            -
              value: '820'
              newvalue: 'PhoNet media type'
            -
              value: '821'
              newvalue: 'PhoNet pipe header'
            -
              value: '822'
              newvalue: 'CAIF media type'
            -
              value: '823'
              newvalue: 'GRE over IPv6'
            -
              value: '824'
              newvalue: 'Netlink header'
            -
              value: '825'
              newvalue: 'IPv6 over LoWPAN'
            -
              value: '826'
              newvalue: 'Vsock monitor header'
  triggers:
    -
      uuid: 16e6a4d340164dee9379a3fc0aac0576
      expression: 'min(/Linux by Prom/system.swap.pfree[node_exporter],5m)<{$SWAP.PFREE.MIN.WARN} and last(/Linux by Prom/system.swap.total[node_exporter])>0'
      name: 'High swap space usage (less than {$SWAP.PFREE.MIN.WARN}% free)'
      opdata: 'Free: {ITEM.LASTVALUE1}, total: {ITEM.LASTVALUE2}'
      priority: WARNING
      description: 'This trigger is ignored, if there is no swap configured'
      dependencies:
        -
          name: 'High memory utilization (>{$MEMORY.UTIL.MAX}% for 5m)'
          expression: 'min(/Linux by Prom/vm.memory.util[node_exporter],5m)>{$MEMORY.UTIL.MAX}'
        -
          name: 'Lack of available memory (<{$MEMORY.AVAILABLE.MIN} of {ITEM.VALUE2})'
          expression: 'min(/Linux by Prom/vm.memory.available[node_exporter],5m)<{$MEMORY.AVAILABLE.MIN} and last(/Linux by Prom/vm.memory.total[node_exporter])>0'
    -
      uuid: f78ed17586964a46a9de0c4f183984f6
      expression: 'min(/Linux by Prom/vm.memory.available[node_exporter],5m)<{$MEMORY.AVAILABLE.MIN} and last(/Linux by Prom/vm.memory.total[node_exporter])>0'
      name: 'Lack of available memory (<{$MEMORY.AVAILABLE.MIN} of {ITEM.VALUE2})'
      opdata: 'Available: {ITEM.LASTVALUE1}, total: {ITEM.LASTVALUE2}'
      priority: AVERAGE
    -
      uuid: e5897641e5594bf6b7b18ae4e107bd50
      expression: |
        min(/Linux by Prom/system.cpu.load.avg1[node_exporter],5m)/last(/Linux by Prom/system.cpu.num[node_exporter])>{$LOAD_AVG_PER_CPU.MAX.WARN}
        and last(/Linux by Prom/system.cpu.load.avg5[node_exporter])>0
        and last(/Linux by Prom/system.cpu.load.avg15[node_exporter])>0
      name: 'Load average is too high (per CPU load over {$LOAD_AVG_PER_CPU.MAX.WARN} for 5m)'
      opdata: 'Load averages(1m 5m 15m): ({ITEM.LASTVALUE1} {ITEM.LASTVALUE3} {ITEM.LASTVALUE4}), # of CPUs: {ITEM.LASTVALUE2}'
      priority: AVERAGE
      description: 'Per CPU load average is too high. Your system may be slow to respond.'
    -
      uuid: 7effa63c9c994a6786279802aa7328ad
      expression: 'last(/Linux by Prom/fd.open[node_exporter])/last(/Linux by Prom/kernel.maxfiles[node_exporter])*100>80'
      name: 'Running out of file descriptors (less than < 20% free)'
      opdata: '{ITEM.LASTVALUE1} of {ITEM.LASTVALUE2} file descriptors are in use.'
      priority: WARNING
  graphs:
    -
      uuid: bb8bb267b32b46bfa2a6277b65730396
      name: 'CPU jumps'
      graph_items:
        -
          color: 1A7C11
          item:
            host: 'Linux by Prom'
            key: 'system.cpu.switches[node_exporter]'
        -
          sortorder: '1'
          color: 2774A4
          item:
            host: 'Linux by Prom'
            key: 'system.cpu.intr[node_exporter]'
    -
      uuid: 09ebf28dc8504ab2bfd07130d1f6ca91
      name: 'CPU usage'
      type: STACKED
      ymin_type_1: FIXED
      ymax_type_1: FIXED
      graph_items:
        -
          color: 1A7C11
          item:
            host: 'Linux by Prom'
            key: 'system.cpu.system[node_exporter]'
        -
          sortorder: '1'
          color: 2774A4
          item:
            host: 'Linux by Prom'
            key: 'system.cpu.user[node_exporter]'
        -
          sortorder: '2'
          color: F63100
          item:
            host: 'Linux by Prom'
            key: 'system.cpu.nice[node_exporter]'
        -
          sortorder: '3'
          color: A54F10
          item:
            host: 'Linux by Prom'
            key: 'system.cpu.iowait[node_exporter]'
        -
          sortorder: '4'
          color: FC6EA3
          item:
            host: 'Linux by Prom'
            key: 'system.cpu.steal[node_exporter]'
        -
          sortorder: '5'
          color: 6C59DC
          item:
            host: 'Linux by Prom'
            key: 'system.cpu.interrupt[node_exporter]'
        -
          sortorder: '6'
          color: AC8C14
          item:
            host: 'Linux by Prom'
            key: 'system.cpu.softirq[node_exporter]'
        -
          sortorder: '7'
          color: 611F27
          item:
            host: 'Linux by Prom'
            key: 'system.cpu.guest[node_exporter]'
        -
          sortorder: '8'
          color: F230E0
          item:
            host: 'Linux by Prom'
            key: 'system.cpu.guest_nice[node_exporter]'
    -
      uuid: 9cd184535b6b4fd5978a302bdedeac0b
      name: 'CPU utilization'
      ymin_type_1: FIXED
      ymax_type_1: FIXED
      graph_items:
        -
          drawtype: GRADIENT_LINE
          color: 1A7C11
          item:
            host: 'Linux by Prom'
            key: 'system.cpu.util[node_exporter]'
    -
      uuid: 1383a8b57e6743de946c8a43016ee2f7
      name: 'Memory usage'
      ymin_type_1: FIXED
      graph_items:
        -
          drawtype: BOLD_LINE
          color: 1A7C11
          item:
            host: 'Linux by Prom'
            key: 'vm.memory.total[node_exporter]'
        -
          sortorder: '1'
          drawtype: GRADIENT_LINE
          color: 2774A4
          item:
            host: 'Linux by Prom'
            key: 'vm.memory.available[node_exporter]'
    -
      uuid: 81e79ef1219a4c48af1f740017bbde6a
      name: 'Memory utilization'
      ymin_type_1: FIXED
      ymax_type_1: FIXED
      graph_items:
        -
          drawtype: GRADIENT_LINE
          color: 1A7C11
          item:
            host: 'Linux by Prom'
            key: 'vm.memory.util[node_exporter]'
    -
      uuid: 567684533d2442b286119c7d392e2bb7
      name: 'Swap usage'
      graph_items:
        -
          color: 1A7C11
          item:
            host: 'Linux by Prom'
            key: 'system.swap.free[node_exporter]'
        -
          sortorder: '1'
          color: 2774A4
          item:
            host: 'Linux by Prom'
            key: 'system.swap.total[node_exporter]'
    -
      uuid: f9cbf136d01040ffa18753fb40d55f79
      name: 'System load'
      ymin_type_1: FIXED
      graph_items:
        -
          color: 1A7C11
          item:
            host: 'Linux by Prom'
            key: 'system.cpu.load.avg1[node_exporter]'
        -
          sortorder: '1'
          color: 2774A4
          item:
            host: 'Linux by Prom'
            key: 'system.cpu.load.avg5[node_exporter]'
        -
          sortorder: '2'
          color: F63100
          item:
            host: 'Linux by Prom'
            key: 'system.cpu.load.avg15[node_exporter]'
        -
          sortorder: '3'
          color: A54F10
          yaxisside: RIGHT
          item:
            host: 'Linux by Prom'
            key: 'system.cpu.num[node_exporter]'<|MERGE_RESOLUTION|>--- conflicted
+++ resolved
@@ -1,10 +1,6 @@
 zabbix_export:
   version: '6.0'
-<<<<<<< HEAD
-  date: '2021-12-10T06:18:42Z'
-=======
-  date: '2021-12-13T12:28:09Z'
->>>>>>> d3db14cc
+  date: '2021-12-14T17:44:19Z'
   groups:
     -
       uuid: 846977d1dfed4968bc5f8bdb363285bc
@@ -734,7 +730,7 @@
               parameters:
                 - |
                   var info = JSON.parse(value)[0];
-                     return info.labels.sysname+' version: '+info.labels.release+' '+info.labels.version
+                  return info.labels.sysname+' version: '+info.labels.release+' '+info.labels.version
             -
               type: DISCARD_UNCHANGED_HEARTBEAT
               parameters:
@@ -967,7 +963,7 @@
               expression: 'last(/Linux by Prom/system.uptime[node_exporter])<10m'
               name: '{HOST.NAME} has been restarted (uptime < 10m)'
               priority: WARNING
-              description: 'The device uptime is less than 10 minutes'
+              description: 'The device uptime is less than 10 minutes.'
               manual_close: 'YES'
         -
           uuid: 70a75efafbc84cbebd1bb262ec797523
@@ -1024,7 +1020,7 @@
           value_type: FLOAT
           units: '%'
           params: '(last(//vm.memory.total[node_exporter])-last(//vm.memory.available[node_exporter]))/last(//vm.memory.total[node_exporter])*100'
-          description: 'Memory used percentage is calculated as (total-available)/total*100'
+          description: 'Memory used percentage is calculated as (total-available)/total*100.'
           tags:
             -
               tag: Application
@@ -1447,7 +1443,7 @@
               name: 'Interface {#IFNAME}({#IFALIAS}): High error rate (>{$IF.ERRORS.WARN:"{#IFNAME}"} for 5m)'
               opdata: 'errors in: {ITEM.LASTVALUE1}, errors out: {ITEM.LASTVALUE2}'
               priority: WARNING
-              description: 'Recovers when below 80% of {$IF.ERRORS.WARN:"{#IFNAME}"} threshold'
+              description: 'Recovers when below 80% of {$IF.ERRORS.WARN:"{#IFNAME}"} threshold.'
               manual_close: 'YES'
               dependencies:
                 -
@@ -1614,7 +1610,7 @@
               delay: '0'
               history: 7d
               value_type: FLOAT
-              description: 'Rate of total read time counter. Used in r_await calculation'
+              description: 'Rate of total read time counter. Used in r_await calculation.'
               preprocessing:
                 -
                   type: PROMETHEUS_PATTERN
@@ -1712,7 +1708,7 @@
               delay: '0'
               history: 7d
               value_type: FLOAT
-              description: 'Rate of total write time counter. Used in w_await calculation'
+              description: 'Rate of total write time counter. Used in w_await calculation.'
               preprocessing:
                 -
                   type: PROMETHEUS_PATTERN
@@ -2087,14 +2083,14 @@
         -
           macro: '{$NET.IF.IFNAME.NOT_MATCHES}'
           value: '(^Software Loopback Interface|^NULL[0-9.]*$|^[Ll]o[0-9.]*$|^[Ss]ystem$|^Nu[0-9.]*$|^veth[0-9A-z]+$|docker[0-9]+|br-[a-z0-9]{12})'
-          description: 'Filter out loopbacks, nulls, docker veth links and docker0 bridge by default'
+          description: 'Filter out loopbacks, nulls, docker veth links and docker0 bridge by default.'
         -
           macro: '{$NET.IF.IFOPERSTATUS.MATCHES}'
           value: '^.*$'
         -
           macro: '{$NET.IF.IFOPERSTATUS.NOT_MATCHES}'
           value: ^7$
-          description: 'Ignore notPresent(7)'
+          description: 'Ignore notPresent(7).'
         -
           macro: '{$NODE_EXPORTER_PORT}'
           value: '9100'
@@ -2108,43 +2104,43 @@
         -
           macro: '{$VFS.DEV.DEVNAME.MATCHES}'
           value: .+
-          description: 'This macro is used in block devices discovery. Can be overridden on the host or linked template level'
+          description: 'This macro is used in block devices discovery. Can be overridden on the host or linked template level.'
         -
           macro: '{$VFS.DEV.DEVNAME.NOT_MATCHES}'
           value: '^(loop[0-9]*|sd[a-z][0-9]+|nbd[0-9]+|sr[0-9]+|fd[0-9]+|dm-[0-9]+|ram[0-9]+|ploop[a-z0-9]+|md[0-9]*|hcp[0-9]*|zram[0-9]*)'
-          description: 'This macro is used in block devices discovery. Can be overridden on the host or linked template level'
+          description: 'This macro is used in block devices discovery. Can be overridden on the host or linked template level.'
         -
           macro: '{$VFS.DEV.READ.AWAIT.WARN}'
           value: '20'
-          description: 'Disk read average response time (in ms) before the trigger would fire'
+          description: 'Disk read average response time (in ms) before the trigger would fire.'
         -
           macro: '{$VFS.DEV.WRITE.AWAIT.WARN}'
           value: '20'
-          description: 'Disk write average response time (in ms) before the trigger would fire'
+          description: 'Disk write average response time (in ms) before the trigger would fire.'
         -
           macro: '{$VFS.FS.FSDEVICE.MATCHES}'
           value: ^.+$
-          description: 'This macro is used in filesystems discovery. Can be overridden on the host or linked template level'
+          description: 'This macro is used in filesystems discovery. Can be overridden on the host or linked template level.'
         -
           macro: '{$VFS.FS.FSDEVICE.NOT_MATCHES}'
           value: ^\s$
-          description: 'This macro is used in filesystems discovery. Can be overridden on the host or linked template level'
+          description: 'This macro is used in filesystems discovery. Can be overridden on the host or linked template level.'
         -
           macro: '{$VFS.FS.FSNAME.MATCHES}'
           value: .+
-          description: 'This macro is used in filesystems discovery. Can be overridden on the host or linked template level'
+          description: 'This macro is used in filesystems discovery. Can be overridden on the host or linked template level.'
         -
           macro: '{$VFS.FS.FSNAME.NOT_MATCHES}'
           value: ^(/dev|/sys|/run|/proc|.+/shm$)
-          description: 'This macro is used in filesystems discovery. Can be overridden on the host or linked template level'
+          description: 'This macro is used in filesystems discovery. Can be overridden on the host or linked template level.'
         -
           macro: '{$VFS.FS.FSTYPE.MATCHES}'
           value: ^(btrfs|ext2|ext3|ext4|reiser|xfs|ffs|ufs|jfs|jfs2|vxfs|hfs|apfs|refs|ntfs|fat32|zfs)$
-          description: 'This macro is used in filesystems discovery. Can be overridden on the host or linked template level'
+          description: 'This macro is used in filesystems discovery. Can be overridden on the host or linked template level.'
         -
           macro: '{$VFS.FS.FSTYPE.NOT_MATCHES}'
           value: ^\s$
-          description: 'This macro is used in filesystems discovery. Can be overridden on the host or linked template level'
+          description: 'This macro is used in filesystems discovery. Can be overridden on the host or linked template level.'
         -
           macro: '{$VFS.FS.INODE.PFREE.MIN.CRIT}'
           value: '10'
@@ -2606,7 +2602,7 @@
       name: 'High swap space usage (less than {$SWAP.PFREE.MIN.WARN}% free)'
       opdata: 'Free: {ITEM.LASTVALUE1}, total: {ITEM.LASTVALUE2}'
       priority: WARNING
-      description: 'This trigger is ignored, if there is no swap configured'
+      description: 'This trigger is ignored, if there is no swap configured.'
       dependencies:
         -
           name: 'High memory utilization (>{$MEMORY.UTIL.MAX}% for 5m)'
