--- conflicted
+++ resolved
@@ -1,10 +1,6 @@
 zabbix_export:
   version: '6.4'
-<<<<<<< HEAD
-  date: '2022-06-07T19:33:42Z'
-=======
   date: '2022-11-16T20:12:08Z'
->>>>>>> 5bda7a2b
   template_groups:
     -
       uuid: 846977d1dfed4968bc5f8bdb363285bc
@@ -2402,7 +2398,7 @@
             -
               widgets:
                 -
-                  type: graphprototype
+                  type: GRAPH_PROTOTYPE
                   width: '24'
                   height: '5'
                   fields:
@@ -2431,7 +2427,7 @@
             -
               widgets:
                 -
-                  type: graph
+                  type: GRAPH_CLASSIC
                   width: '12'
                   height: '5'
                   fields:
@@ -2446,7 +2442,7 @@
                         host: 'Linux by Prom'
                         name: 'System load'
                 -
-                  type: graph
+                  type: GRAPH_CLASSIC
                   x: '12'
                   width: '12'
                   height: '5'
@@ -2462,7 +2458,7 @@
                         host: 'Linux by Prom'
                         name: 'CPU usage'
                 -
-                  type: graph
+                  type: GRAPH_CLASSIC
                   'y': '5'
                   width: '12'
                   height: '5'
@@ -2478,7 +2474,7 @@
                         host: 'Linux by Prom'
                         name: 'Memory usage'
                 -
-                  type: graph
+                  type: GRAPH_CLASSIC
                   x: '12'
                   'y': '5'
                   width: '12'
@@ -2495,7 +2491,7 @@
                         host: 'Linux by Prom'
                         name: 'Swap usage'
                 -
-                  type: graphprototype
+                  type: GRAPH_PROTOTYPE
                   'y': '10'
                   width: '24'
                   height: '5'
@@ -2519,7 +2515,7 @@
                         host: 'Linux by Prom'
                         name: '{#FSNAME}: Disk space usage'
                 -
-                  type: graphprototype
+                  type: GRAPH_PROTOTYPE
                   'y': '15'
                   width: '24'
                   height: '5'
@@ -2543,7 +2539,7 @@
                         host: 'Linux by Prom'
                         name: '{#DEVNAME}: Disk read/write rates'
                 -
-                  type: graphprototype
+                  type: GRAPH_PROTOTYPE
                   'y': '20'
                   width: '24'
                   height: '5'
@@ -2567,7 +2563,7 @@
                         host: 'Linux by Prom'
                         name: '{#DEVNAME}: Disk average waiting time'
                 -
-                  type: graphprototype
+                  type: GRAPH_PROTOTYPE
                   'y': '25'
                   width: '24'
                   height: '5'
@@ -2591,7 +2587,7 @@
                         host: 'Linux by Prom'
                         name: '{#DEVNAME}: Disk utilization and queue'
                 -
-                  type: graphprototype
+                  type: GRAPH_PROTOTYPE
                   'y': '30'
                   width: '24'
                   height: '5'
