--- conflicted
+++ resolved
@@ -1,10 +1,6 @@
 zabbix_export:
   version: '6.4'
-<<<<<<< HEAD
-  date: '2022-12-16T05:40:38Z'
-=======
   date: '2022-12-19T09:58:35Z'
->>>>>>> 77a131b5
   template_groups:
     -
       uuid: 846977d1dfed4968bc5f8bdb363285bc
