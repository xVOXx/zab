--- conflicted
+++ resolved
@@ -1,10 +1,6 @@
 zabbix_export:
   version: '6.0'
-<<<<<<< HEAD
-  date: '2022-04-06T19:35:55Z'
-=======
   date: '2022-04-08T09:22:54Z'
->>>>>>> 770543cf
   groups:
     -
       uuid: 846977d1dfed4968bc5f8bdb363285bc
@@ -976,14 +972,9 @@
               uuid: 597ea2f6059746c0b2e5b7312f764224
               expression: |
                 last(/Windows SNMP/vfs.fs.pused[storageUsedPercentage.{#SNMPINDEX}])>{$VFS.FS.PUSED.MAX.CRIT:"{#FSNAME}"} and
-<<<<<<< HEAD
-                ((last(/Windows SNMP/vfs.fs.total[hrStorageSize.{#SNMPINDEX}])-last(/Windows SNMP/vfs.fs.used[hrStorageUsed.{#SNMPINDEX}]))<5G or timeleft(/Windows SNMP/vfs.fs.pused[storageUsedPercentage.{#SNMPINDEX}],1h,100)<1d)
+                ((last(/Windows SNMP/vfs.fs.total[hrStorageSize.{#SNMPINDEX}])-last(/Windows SNMP/vfs.fs.used[hrStorageUsed.{#SNMPINDEX}]))<{$VFS.FS.FREE.MIN.CRIT:"{#FSNAME}"} or timeleft(/Windows SNMP/vfs.fs.pused[storageUsedPercentage.{#SNMPINDEX}],1h,100)<1d)
               name: '{#FSNAME}: Disk space is critically low'
               event_name: '{#FSNAME}: Disk space is critically low (used > {$VFS.FS.PUSED.MAX.CRIT:"{#FSNAME}"}%)'
-=======
-                ((last(/Windows SNMP/vfs.fs.total[hrStorageSize.{#SNMPINDEX}])-last(/Windows SNMP/vfs.fs.used[hrStorageUsed.{#SNMPINDEX}]))<{$VFS.FS.FREE.MIN.CRIT:"{#FSNAME}"} or timeleft(/Windows SNMP/vfs.fs.pused[storageUsedPercentage.{#SNMPINDEX}],1h,100)<1d)
-              name: '{#FSNAME}: Disk space is critically low (used > {$VFS.FS.PUSED.MAX.CRIT:"{#FSNAME}"}%)'
->>>>>>> 770543cf
               opdata: 'Space used: {ITEM.LASTVALUE3} of {ITEM.LASTVALUE2} ({ITEM.LASTVALUE1})'
               priority: AVERAGE
               description: |
@@ -1003,14 +994,9 @@
               uuid: 028b24edaf9c4640a2316845f50a4a7e
               expression: |
                 last(/Windows SNMP/vfs.fs.pused[storageUsedPercentage.{#SNMPINDEX}])>{$VFS.FS.PUSED.MAX.WARN:"{#FSNAME}"} and
-<<<<<<< HEAD
-                ((last(/Windows SNMP/vfs.fs.total[hrStorageSize.{#SNMPINDEX}])-last(/Windows SNMP/vfs.fs.used[hrStorageUsed.{#SNMPINDEX}]))<10G or timeleft(/Windows SNMP/vfs.fs.pused[storageUsedPercentage.{#SNMPINDEX}],1h,100)<1d)
+                ((last(/Windows SNMP/vfs.fs.total[hrStorageSize.{#SNMPINDEX}])-last(/Windows SNMP/vfs.fs.used[hrStorageUsed.{#SNMPINDEX}]))<{$VFS.FS.FREE.MIN.WARN:"{#FSNAME}"} or timeleft(/Windows SNMP/vfs.fs.pused[storageUsedPercentage.{#SNMPINDEX}],1h,100)<1d)
               name: '{#FSNAME}: Disk space is low'
               event_name: '{#FSNAME}: Disk space is low (used > {$VFS.FS.PUSED.MAX.WARN:"{#FSNAME}"}%)'
-=======
-                ((last(/Windows SNMP/vfs.fs.total[hrStorageSize.{#SNMPINDEX}])-last(/Windows SNMP/vfs.fs.used[hrStorageUsed.{#SNMPINDEX}]))<{$VFS.FS.FREE.MIN.WARN:"{#FSNAME}"} or timeleft(/Windows SNMP/vfs.fs.pused[storageUsedPercentage.{#SNMPINDEX}],1h,100)<1d)
-              name: '{#FSNAME}: Disk space is low (used > {$VFS.FS.PUSED.MAX.WARN:"{#FSNAME}"}%)'
->>>>>>> 770543cf
               opdata: 'Space used: {ITEM.LASTVALUE3} of {ITEM.LASTVALUE2} ({ITEM.LASTVALUE1})'
               priority: WARNING
               description: |
