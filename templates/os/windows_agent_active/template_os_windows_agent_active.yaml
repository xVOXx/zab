--- conflicted
+++ resolved
@@ -1,10 +1,6 @@
 zabbix_export:
   version: '5.4'
-<<<<<<< HEAD
-  date: '2021-07-14T17:45:20Z'
-=======
   date: '2021-10-21T07:42:33Z'
->>>>>>> 1fdf0ec1
   groups:
     -
       uuid: 57b7ae836ca64446ba2c296389c009b7
@@ -1185,11 +1181,7 @@
               trigger_prototypes:
                 -
                   uuid: d2af1fae64c940f2b2b923e159b836e6
-<<<<<<< HEAD
-                  expression: '{$IFCONTROL:"{#IFNAME}"}=1 and (last(/Windows network by Zabbix agent active/net.if.status["{#IFNAME}"])<>2 and (last(/Windows network by Zabbix agent active/net.if.status["{#IFNAME}"],#1)<>last(/Windows network by Zabbix agent active/net.if.status["{#IFNAME}"],#2))=1)'
-=======
                   expression: '{$IFCONTROL:"{#IFNAME}"}=1 and last(/Windows network by Zabbix agent active/net.if.status["{#IFGUID}"])<>2 and (last(/Windows network by Zabbix agent active/net.if.status["{#IFGUID}"],#1)<>last(/Windows network by Zabbix agent active/net.if.status["{#IFGUID}"],#2))'
->>>>>>> 1fdf0ec1
                   recovery_mode: RECOVERY_EXPRESSION
                   recovery_expression: 'last(/Windows network by Zabbix agent active/net.if.status["{#IFGUID}"])=2 or {$IFCONTROL:"{#IFNAME}"}=0'
                   name: 'Interface {#IFNAME}({#IFALIAS}): Link down'
@@ -1245,13 +1237,8 @@
               dependencies:
                 -
                   name: 'Interface {#IFNAME}({#IFALIAS}): Link down'
-<<<<<<< HEAD
-                  expression: '{$IFCONTROL:"{#IFNAME}"}=1 and (last(/Windows network by Zabbix agent active/net.if.status["{#IFNAME}"])<>2 and (last(/Windows network by Zabbix agent active/net.if.status["{#IFNAME}"],#1)<>last(/Windows network by Zabbix agent active/net.if.status["{#IFNAME}"],#2))=1)'
-                  recovery_expression: 'last(/Windows network by Zabbix agent active/net.if.status["{#IFNAME}"])=2 or {$IFCONTROL:"{#IFNAME}"}=0'
-=======
                   expression: '{$IFCONTROL:"{#IFNAME}"}=1 and last(/Windows network by Zabbix agent active/net.if.status["{#IFGUID}"])<>2 and (last(/Windows network by Zabbix agent active/net.if.status["{#IFGUID}"],#1)<>last(/Windows network by Zabbix agent active/net.if.status["{#IFGUID}"],#2))'
                   recovery_expression: 'last(/Windows network by Zabbix agent active/net.if.status["{#IFGUID}"])=2 or {$IFCONTROL:"{#IFNAME}"}=0'
->>>>>>> 1fdf0ec1
             -
               uuid: 3bdd014bdaf04f0885816cbf1da11309
               expression: |
@@ -1270,13 +1257,8 @@
               dependencies:
                 -
                   name: 'Interface {#IFNAME}({#IFALIAS}): Link down'
-<<<<<<< HEAD
-                  expression: '{$IFCONTROL:"{#IFNAME}"}=1 and (last(/Windows network by Zabbix agent active/net.if.status["{#IFNAME}"])<>2 and (last(/Windows network by Zabbix agent active/net.if.status["{#IFNAME}"],#1)<>last(/Windows network by Zabbix agent active/net.if.status["{#IFNAME}"],#2))=1)'
-                  recovery_expression: 'last(/Windows network by Zabbix agent active/net.if.status["{#IFNAME}"])=2 or {$IFCONTROL:"{#IFNAME}"}=0'
-=======
                   expression: '{$IFCONTROL:"{#IFNAME}"}=1 and last(/Windows network by Zabbix agent active/net.if.status["{#IFGUID}"])<>2 and (last(/Windows network by Zabbix agent active/net.if.status["{#IFGUID}"],#1)<>last(/Windows network by Zabbix agent active/net.if.status["{#IFGUID}"],#2))'
                   recovery_expression: 'last(/Windows network by Zabbix agent active/net.if.status["{#IFGUID}"])=2 or {$IFCONTROL:"{#IFNAME}"}=0'
->>>>>>> 1fdf0ec1
             -
               uuid: e29c3aa283d74838b45040394a3eabe1
               expression: |
@@ -1294,13 +1276,8 @@
               dependencies:
                 -
                   name: 'Interface {#IFNAME}({#IFALIAS}): Link down'
-<<<<<<< HEAD
-                  expression: '{$IFCONTROL:"{#IFNAME}"}=1 and (last(/Windows network by Zabbix agent active/net.if.status["{#IFNAME}"])<>2 and (last(/Windows network by Zabbix agent active/net.if.status["{#IFNAME}"],#1)<>last(/Windows network by Zabbix agent active/net.if.status["{#IFNAME}"],#2))=1)'
-                  recovery_expression: 'last(/Windows network by Zabbix agent active/net.if.status["{#IFNAME}"])=2 or {$IFCONTROL:"{#IFNAME}"}=0'
-=======
                   expression: '{$IFCONTROL:"{#IFNAME}"}=1 and last(/Windows network by Zabbix agent active/net.if.status["{#IFGUID}"])<>2 and (last(/Windows network by Zabbix agent active/net.if.status["{#IFGUID}"],#1)<>last(/Windows network by Zabbix agent active/net.if.status["{#IFGUID}"],#2))'
                   recovery_expression: 'last(/Windows network by Zabbix agent active/net.if.status["{#IFGUID}"])=2 or {$IFCONTROL:"{#IFNAME}"}=0'
->>>>>>> 1fdf0ec1
           graph_prototypes:
             -
               uuid: 5042d069d9364413bc594f2a22a31cb6
