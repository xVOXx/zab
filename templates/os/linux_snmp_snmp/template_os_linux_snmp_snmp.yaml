--- conflicted
+++ resolved
@@ -1,10 +1,6 @@
 zabbix_export:
   version: '6.0'
-<<<<<<< HEAD
-  date: '2022-04-06T19:28:04Z'
-=======
   date: '2022-04-10T20:21:14Z'
->>>>>>> 770543cf
   groups:
     -
       uuid: 846977d1dfed4968bc5f8bdb363285bc
@@ -1873,14 +1869,9 @@
               uuid: 4e84d5b0e3bb4729a6eabd5882d2d603
               expression: |
                 last(/Linux SNMP/vfs.fs.pused[storageUsedPercentage.{#SNMPINDEX}])>{$VFS.FS.PUSED.MAX.CRIT:"{#FSNAME}"} and
-<<<<<<< HEAD
-                ((last(/Linux SNMP/vfs.fs.total[hrStorageSize.{#SNMPINDEX}])-last(/Linux SNMP/vfs.fs.used[hrStorageUsed.{#SNMPINDEX}]))<5G or timeleft(/Linux SNMP/vfs.fs.pused[storageUsedPercentage.{#SNMPINDEX}],1h,100)<1d)
+                ((last(/Linux SNMP/vfs.fs.total[hrStorageSize.{#SNMPINDEX}])-last(/Linux SNMP/vfs.fs.used[hrStorageUsed.{#SNMPINDEX}]))<{$VFS.FS.FREE.MIN.CRIT:"{#FSNAME}"} or timeleft(/Linux SNMP/vfs.fs.pused[storageUsedPercentage.{#SNMPINDEX}],1h,100)<1d)
               name: '{#FSNAME}: Disk space is critically low'
               event_name: '{#FSNAME}: Disk space is critically low (used > {$VFS.FS.PUSED.MAX.CRIT:"{#FSNAME}"}%)'
-=======
-                ((last(/Linux SNMP/vfs.fs.total[hrStorageSize.{#SNMPINDEX}])-last(/Linux SNMP/vfs.fs.used[hrStorageUsed.{#SNMPINDEX}]))<{$VFS.FS.FREE.MIN.CRIT:"{#FSNAME}"} or timeleft(/Linux SNMP/vfs.fs.pused[storageUsedPercentage.{#SNMPINDEX}],1h,100)<1d)
-              name: '{#FSNAME}: Disk space is critically low (used > {$VFS.FS.PUSED.MAX.CRIT:"{#FSNAME}"}%)'
->>>>>>> 770543cf
               opdata: 'Space used: {ITEM.LASTVALUE3} of {ITEM.LASTVALUE2} ({ITEM.LASTVALUE1})'
               priority: AVERAGE
               description: |
@@ -1900,14 +1891,9 @@
               uuid: 210ae86feef14fa0a82c97331e522937
               expression: |
                 last(/Linux SNMP/vfs.fs.pused[storageUsedPercentage.{#SNMPINDEX}])>{$VFS.FS.PUSED.MAX.WARN:"{#FSNAME}"} and
-<<<<<<< HEAD
-                ((last(/Linux SNMP/vfs.fs.total[hrStorageSize.{#SNMPINDEX}])-last(/Linux SNMP/vfs.fs.used[hrStorageUsed.{#SNMPINDEX}]))<10G or timeleft(/Linux SNMP/vfs.fs.pused[storageUsedPercentage.{#SNMPINDEX}],1h,100)<1d)
+                ((last(/Linux SNMP/vfs.fs.total[hrStorageSize.{#SNMPINDEX}])-last(/Linux SNMP/vfs.fs.used[hrStorageUsed.{#SNMPINDEX}]))<{$VFS.FS.FREE.MIN.WARN:"{#FSNAME}"} or timeleft(/Linux SNMP/vfs.fs.pused[storageUsedPercentage.{#SNMPINDEX}],1h,100)<1d)
               name: '{#FSNAME}: Disk space is low'
               event_name: '{#FSNAME}: Disk space is low (used > {$VFS.FS.PUSED.MAX.WARN:"{#FSNAME}"}%)'
-=======
-                ((last(/Linux SNMP/vfs.fs.total[hrStorageSize.{#SNMPINDEX}])-last(/Linux SNMP/vfs.fs.used[hrStorageUsed.{#SNMPINDEX}]))<{$VFS.FS.FREE.MIN.WARN:"{#FSNAME}"} or timeleft(/Linux SNMP/vfs.fs.pused[storageUsedPercentage.{#SNMPINDEX}],1h,100)<1d)
-              name: '{#FSNAME}: Disk space is low (used > {$VFS.FS.PUSED.MAX.WARN:"{#FSNAME}"}%)'
->>>>>>> 770543cf
               opdata: 'Space used: {ITEM.LASTVALUE3} of {ITEM.LASTVALUE2} ({ITEM.LASTVALUE1})'
               priority: WARNING
               description: |
