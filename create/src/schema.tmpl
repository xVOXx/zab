--
-- Zabbix
-- Copyright (C) 2001-2024 Zabbix SIA
--
-- This program is free software; you can redistribute it and/or modify
-- it under the terms of the GNU General Public License as published by
-- the Free Software Foundation; either version 2 of the License, or
-- (at your option) any later version.
--
-- This program is distributed in the hope that it will be useful,
-- but WITHOUT ANY WARRANTY; without even the implied warranty of
-- MERCHANTABILITY or FITNESS FOR A PARTICULAR PURPOSE. See the
-- GNU General Public License for more details.
--
-- You should have received a copy of the GNU General Public License
-- along with this program; if not, write to the Free Software
-- Foundation, Inc., 51 Franklin Street, Fifth Floor, Boston, MA  02110-1301, USA.
--

--
-- Do not use spaces
-- Tables must be sorted to match referential integrity rules
--

TABLE|role|roleid|ZBX_DATA
FIELD		|roleid		|t_id		|	|NOT NULL	|0
FIELD		|name		|t_varchar(255)	|''	|NOT NULL	|0
FIELD		|type		|t_integer	|'0'	|NOT NULL	|0
FIELD		|readonly	|t_integer	|'0'	|NOT NULL	|0
UNIQUE		|1		|name

TABLE|users|userid|ZBX_DATA
FIELD		|userid		|t_id		|	|NOT NULL	|0
FIELD		|username	|t_varchar(100)	|''	|NOT NULL	|0
FIELD		|name		|t_varchar(100)	|''	|NOT NULL	|0
FIELD		|surname	|t_varchar(100)	|''	|NOT NULL	|0
FIELD		|passwd		|t_varchar(60)	|''	|NOT NULL	|0
FIELD		|url		|t_varchar(2048)|''	|NOT NULL	|0
FIELD		|autologin	|t_integer	|'0'	|NOT NULL	|0
FIELD		|autologout	|t_varchar(32)	|'15m'	|NOT NULL	|0
FIELD		|lang		|t_varchar(7)	|'default'|NOT NULL	|ZBX_NODATA
FIELD		|refresh	|t_varchar(32)	|'30s'	|NOT NULL	|0
FIELD		|theme		|t_varchar(128)	|'default'|NOT NULL	|ZBX_NODATA
FIELD		|attempt_failed	|t_integer	|0	|NOT NULL	|ZBX_NODATA
FIELD		|attempt_ip	|t_varchar(39)	|''	|NOT NULL	|ZBX_NODATA
FIELD		|attempt_clock	|t_integer	|0	|NOT NULL	|ZBX_NODATA
FIELD		|rows_per_page	|t_integer	|50	|NOT NULL	|0
FIELD		|timezone	|t_varchar(50)	|'default'|NOT NULL	|ZBX_NODATA
FIELD		|roleid		|t_id			|NULL	|NULL	|0	|1|role
FIELD		|userdirectoryid	|t_id	|NULL	|NULL	|ZBX_NODATA	|2|userdirectory	|userdirectoryid	|RESTRICT
FIELD		|ts_provisioned		|t_time	|'0'	|NOT NULL	|ZBX_NODATA
UNIQUE		|1		|username
INDEX		|2		|userdirectoryid
INDEX		|3		|roleid

TABLE|maintenances|maintenanceid|ZBX_DATA
FIELD		|maintenanceid	|t_id		|	|NOT NULL	|0
FIELD		|name		|t_varchar(128)	|''	|NOT NULL	|0
FIELD		|maintenance_type|t_integer	|'0'	|NOT NULL	|0
FIELD		|description	|t_shorttext	|''	|NOT NULL	|0
FIELD		|active_since	|t_integer	|'0'	|NOT NULL	|0
FIELD		|active_till	|t_integer	|'0'	|NOT NULL	|0
FIELD		|tags_evaltype	|t_integer	|'0'	|NOT NULL	|0
INDEX		|1		|active_since,active_till
UNIQUE		|2		|name

TABLE|hosts|hostid|ZBX_TEMPLATE
FIELD		|hostid		|t_id		|	|NOT NULL	|0
FIELD		|proxyid	|t_id		|	|NULL		|0			|1|proxy	|proxyid	|RESTRICT
FIELD		|host		|t_varchar(128)	|''	|NOT NULL	|ZBX_PROXY
FIELD		|status		|t_integer	|'0'	|NOT NULL	|ZBX_PROXY
FIELD		|ipmi_authtype	|t_integer	|'-1'	|NOT NULL	|ZBX_PROXY
FIELD		|ipmi_privilege	|t_integer	|'2'	|NOT NULL	|ZBX_PROXY
FIELD		|ipmi_username	|t_varchar(16)	|''	|NOT NULL	|ZBX_PROXY
FIELD		|ipmi_password	|t_varchar(20)	|''	|NOT NULL	|ZBX_PROXY
FIELD		|maintenanceid	|t_id		|	|NULL		|ZBX_NODATA		|2|maintenances	|		|RESTRICT
FIELD		|maintenance_status|t_integer	|'0'	|NOT NULL	|ZBX_NODATA
FIELD		|maintenance_type|t_integer	|'0'	|NOT NULL	|ZBX_NODATA
FIELD		|maintenance_from|t_integer	|'0'	|NOT NULL	|ZBX_NODATA
FIELD		|name		|t_varchar(128)	|''	|NOT NULL	|ZBX_PROXY
FIELD		|flags		|t_integer	|'0'	|NOT NULL	|0
FIELD		|templateid	|t_id		|	|NULL		|0			|3|hosts	|hostid		|RESTRICT
FIELD		|description	|t_shorttext	|''	|NOT NULL	|0
FIELD		|tls_connect	|t_integer	|'1'	|NOT NULL	|ZBX_PROXY
FIELD		|tls_accept	|t_integer	|'1'	|NOT NULL	|ZBX_PROXY
FIELD		|tls_issuer	|t_varchar(1024)|''	|NOT NULL	|ZBX_PROXY
FIELD		|tls_subject	|t_varchar(1024)|''	|NOT NULL	|ZBX_PROXY
FIELD		|tls_psk_identity|t_varchar(128)|''	|NOT NULL	|ZBX_PROXY
FIELD		|tls_psk	|t_varchar(512)	|''	|NOT NULL	|ZBX_PROXY
FIELD		|discover	|t_integer	|'0'	|NOT NULL	|0
FIELD		|custom_interfaces|t_integer	|'0'	|NOT NULL	|0
FIELD		|uuid		|t_varchar(32)	|''	|NOT NULL	|0
FIELD		|name_upper	|t_varchar(128)	|''	|NOT NULL	|0
FIELD		|vendor_name	|t_varchar(64)	|''	|NOT NULL	|0
FIELD		|vendor_version	|t_varchar(32)	|''	|NOT NULL	|0
INDEX		|1		|host
INDEX		|2		|status
INDEX		|3		|proxyid
INDEX		|4		|name
INDEX		|5		|maintenanceid
INDEX		|6		|name_upper
INDEX		|7		|templateid
CHANGELOG	|1
UPD_TRIG_FUNC	|name		|name_upper	|hostid	|upper

TABLE|hstgrp|groupid|ZBX_DATA
FIELD		|groupid	|t_id		|	|NOT NULL	|0
FIELD		|name		|t_varchar(255)	|''	|NOT NULL	|0
FIELD		|flags		|t_integer	|'0'	|NOT NULL	|0
FIELD		|uuid		|t_varchar(32)	|''	|NOT NULL	|0
FIELD		|type		|t_integer	|'0'	|NOT NULL	|0
UNIQUE		|1		|type,name

TABLE|group_prototype|group_prototypeid|ZBX_TEMPLATE
FIELD		|group_prototypeid|t_id		|	|NOT NULL	|0
FIELD		|hostid		|t_id		|	|NOT NULL	|0			|1|hosts
FIELD		|name		|t_varchar(255)	|''	|NOT NULL	|0
FIELD		|groupid	|t_id		|	|NULL		|0			|2|hstgrp	|		|RESTRICT
FIELD		|templateid	|t_id		|	|NULL		|0			|3|group_prototype|group_prototypeid
INDEX		|1		|hostid
INDEX		|2		|groupid
INDEX		|3		|templateid

TABLE|group_discovery|groupdiscoveryid|ZBX_TEMPLATE
FIELD		|groupdiscoveryid|t_id		|	|NOT NULL	|0
FIELD		|groupid	|t_id		|	|NOT NULL	|0			|1|hstgrp
FIELD		|parent_group_prototypeid|t_id	|	|NOT NULL	|0			|2|group_prototype|group_prototypeid|RESTRICT
FIELD		|name		|t_varchar(255)	|''	|NOT NULL	|ZBX_NODATA
FIELD		|lastcheck	|t_integer	|'0'	|NOT NULL	|ZBX_NODATA
FIELD		|ts_delete	|t_time		|'0'	|NOT NULL	|ZBX_NODATA
UNIQUE		|1		|groupid,parent_group_prototypeid
INDEX		|2		|parent_group_prototypeid

TABLE|drules|druleid|ZBX_DATA
FIELD		|druleid	|t_id		|	|NOT NULL	|0
FIELD		|proxyid	|t_id		|	|NULL		|0			|1|proxy	|proxyid	|RESTRICT
FIELD		|name		|t_varchar(255)	|''	|NOT NULL	|ZBX_PROXY
FIELD		|iprange	|t_varchar(2048)|''	|NOT NULL	|ZBX_PROXY
FIELD		|delay		|t_varchar(255)	|'1h'	|NOT NULL	|ZBX_PROXY
FIELD		|status		|t_integer	|'0'	|NOT NULL	|0
FIELD		|concurrency_max	|t_integer	|'0'	|NOT NULL	|ZBX_PROXY
INDEX		|1		|proxyid
UNIQUE		|2		|name
CHANGELOG	|9

TABLE|dchecks|dcheckid|ZBX_DATA
FIELD		|dcheckid	|t_id		|	|NOT NULL	|0
FIELD		|druleid	|t_id		|	|NOT NULL	|ZBX_PROXY		|1|drules	|		|RESTRICT
FIELD		|type		|t_integer	|'0'	|NOT NULL	|ZBX_PROXY
FIELD		|key_		|t_varchar(2048)|''	|NOT NULL	|ZBX_PROXY
FIELD		|snmp_community	|t_varchar(255)	|''	|NOT NULL	|ZBX_PROXY
FIELD		|ports		|t_varchar(255)	|'0'	|NOT NULL	|ZBX_PROXY
FIELD		|snmpv3_securityname|t_varchar(64)|''	|NOT NULL	|ZBX_PROXY
FIELD		|snmpv3_securitylevel|t_integer	|'0'	|NOT NULL	|ZBX_PROXY
FIELD		|snmpv3_authpassphrase|t_varchar(64)|''	|NOT NULL	|ZBX_PROXY
FIELD		|snmpv3_privpassphrase|t_varchar(64)|''	|NOT NULL	|ZBX_PROXY
FIELD		|uniq		|t_integer	|'0'	|NOT NULL	|ZBX_PROXY
FIELD		|snmpv3_authprotocol|t_integer	|'0'	|NOT NULL	|ZBX_PROXY
FIELD		|snmpv3_privprotocol|t_integer	|'0'	|NOT NULL	|ZBX_PROXY
FIELD		|snmpv3_contextname|t_varchar(255)|''	|NOT NULL	|ZBX_PROXY
FIELD		|host_source|t_integer	|'1'	|NOT NULL	|ZBX_PROXY
FIELD		|name_source|t_integer	|'0'	|NOT NULL	|ZBX_PROXY
FIELD		|allow_redirect|t_integer	|'0'	|NOT NULL	|ZBX_PROXY
INDEX		|1		|druleid,host_source,name_source
CHANGELOG	|10

TABLE|httptest|httptestid|ZBX_TEMPLATE
FIELD		|httptestid	|t_id		|	|NOT NULL	|0
FIELD		|name		|t_varchar(64)	|''	|NOT NULL	|ZBX_PROXY
FIELD		|delay		|t_varchar(255)	|'1m'	|NOT NULL	|ZBX_PROXY
FIELD		|status		|t_integer	|'0'	|NOT NULL	|0
FIELD		|agent		|t_varchar(255)	|'Zabbix'|NOT NULL	|ZBX_PROXY
FIELD		|authentication	|t_integer	|'0'	|NOT NULL	|ZBX_PROXY,ZBX_NODATA
FIELD		|http_user	|t_varchar(255)	|''	|NOT NULL	|ZBX_PROXY,ZBX_NODATA
FIELD		|http_password	|t_varchar(255)	|''	|NOT NULL	|ZBX_PROXY,ZBX_NODATA
FIELD		|hostid		|t_id		|	|NOT NULL	|ZBX_PROXY		|2|hosts	|		|RESTRICT
FIELD		|templateid	|t_id		|	|NULL		|0			|3|httptest	|httptestid	|RESTRICT
FIELD		|http_proxy	|t_varchar(255)	|''	|NOT NULL	|ZBX_PROXY,ZBX_NODATA
FIELD		|retries	|t_integer	|'1'	|NOT NULL	|ZBX_PROXY,ZBX_NODATA
FIELD		|ssl_cert_file	|t_varchar(255)	|''	|NOT NULL	|ZBX_PROXY,ZBX_NODATA
FIELD		|ssl_key_file	|t_varchar(255)	|''	|NOT NULL	|ZBX_PROXY,ZBX_NODATA
FIELD		|ssl_key_password|t_varchar(64)	|''	|NOT NULL	|ZBX_PROXY,ZBX_NODATA
FIELD		|verify_peer	|t_integer	|'0'	|NOT NULL	|ZBX_PROXY
FIELD		|verify_host	|t_integer	|'0'	|NOT NULL	|ZBX_PROXY
FIELD		|uuid		|t_varchar(32)	|''	|NOT NULL	|0
UNIQUE		|2		|hostid,name
INDEX		|3		|status
INDEX		|4		|templateid
CHANGELOG	|11

TABLE|httpstep|httpstepid|ZBX_TEMPLATE
FIELD		|httpstepid	|t_id		|	|NOT NULL	|0
FIELD		|httptestid	|t_id		|	|NOT NULL	|ZBX_PROXY		|1|httptest	|		|RESTRICT
FIELD		|name		|t_varchar(64)	|''	|NOT NULL	|ZBX_PROXY
FIELD		|no		|t_integer	|'0'	|NOT NULL	|ZBX_PROXY
FIELD		|url		|t_varchar(2048)|''	|NOT NULL	|ZBX_PROXY
FIELD		|timeout	|t_varchar(255)	|'15s'	|NOT NULL	|ZBX_PROXY
FIELD		|posts		|t_shorttext	|''	|NOT NULL	|ZBX_PROXY
FIELD		|required	|t_varchar(255)	|''	|NOT NULL	|ZBX_PROXY
FIELD		|status_codes	|t_varchar(255)	|''	|NOT NULL	|ZBX_PROXY
FIELD		|follow_redirects|t_integer	|'1'	|NOT NULL	|ZBX_PROXY
FIELD		|retrieve_mode	|t_integer	|'0'	|NOT NULL	|ZBX_PROXY
FIELD		|post_type	|t_integer	|'0'	|NOT NULL	|ZBX_PROXY
INDEX		|1		|httptestid
CHANGELOG	|14

TABLE|interface|interfaceid|ZBX_TEMPLATE
FIELD		|interfaceid	|t_id		|	|NOT NULL	|0
FIELD		|hostid		|t_id		|	|NOT NULL	|ZBX_PROXY		|1|hosts
FIELD		|main		|t_integer	|'0'	|NOT NULL	|ZBX_PROXY
FIELD		|type		|t_integer	|'1'	|NOT NULL	|ZBX_PROXY
FIELD		|useip		|t_integer	|'1'	|NOT NULL	|ZBX_PROXY
FIELD		|ip		|t_varchar(64)	|'127.0.0.1'|NOT NULL	|ZBX_PROXY
FIELD		|dns		|t_varchar(255)	|''	|NOT NULL	|ZBX_PROXY
FIELD		|port		|t_varchar(64)	|'10050'|NOT NULL	|ZBX_PROXY
FIELD		|available	|t_integer	|'0'	|NOT NULL	|ZBX_PROXY,ZBX_NODATA
FIELD		|error		|t_varchar(2048)|''	|NOT NULL	|ZBX_NODATA
FIELD		|errors_from	|t_integer	|'0'	|NOT NULL	|ZBX_NODATA
FIELD		|disable_until	|t_integer	|'0'	|NOT NULL	|ZBX_NODATA
INDEX		|1		|hostid,type
INDEX		|2		|ip,dns
INDEX		|3		|available

TABLE|valuemap|valuemapid|ZBX_TEMPLATE
FIELD		|valuemapid	|t_id		|	|NOT NULL	|0
FIELD		|hostid		|t_id		|	|NOT NULL	|0			|1|hosts
FIELD		|name		|t_varchar(64)	|''	|NOT NULL	|0
FIELD		|uuid		|t_varchar(32)	|''	|NOT NULL	|0
UNIQUE		|1		|hostid,name

TABLE|items|itemid|ZBX_TEMPLATE
FIELD		|itemid		|t_id		|	|NOT NULL	|0
FIELD		|type		|t_integer	|'0'	|NOT NULL	|ZBX_PROXY
FIELD		|snmp_oid	|t_varchar(512)	|''	|NOT NULL	|ZBX_PROXY
FIELD		|hostid		|t_id		|	|NOT NULL	|ZBX_PROXY		|1|hosts	|		|RESTRICT
FIELD		|name		|t_varchar(255)	|''	|NOT NULL	|0
FIELD		|key_		|t_varchar(2048)|''	|NOT NULL	|ZBX_PROXY
FIELD		|delay		|t_varchar(1024)|'0'	|NOT NULL	|ZBX_PROXY
FIELD		|history	|t_varchar(255)	|'90d'	|NOT NULL	|ZBX_PROXY
FIELD		|trends		|t_varchar(255)	|'365d'	|NOT NULL	|0
FIELD		|status		|t_integer	|'0'	|NOT NULL	|ZBX_PROXY
FIELD		|value_type	|t_integer	|'0'	|NOT NULL	|ZBX_PROXY
FIELD		|trapper_hosts	|t_varchar(255)	|''	|NOT NULL	|ZBX_PROXY
FIELD		|units		|t_varchar(255)	|''	|NOT NULL	|0
FIELD		|formula	|t_varchar(255)	|''	|NOT NULL	|0
FIELD		|logtimefmt	|t_varchar(64)	|''	|NOT NULL	|ZBX_PROXY
FIELD		|templateid	|t_id		|	|NULL		|0			|2|items	|itemid		|RESTRICT
FIELD		|valuemapid	|t_id		|	|NULL		|0			|3|valuemap	|		|RESTRICT
FIELD		|params		|t_text		|''	|NOT NULL	|ZBX_PROXY
FIELD		|ipmi_sensor	|t_varchar(128)	|''	|NOT NULL	|ZBX_PROXY
FIELD		|authtype	|t_integer	|'0'	|NOT NULL	|ZBX_PROXY
FIELD		|username	|t_varchar(255)	|''	|NOT NULL	|ZBX_PROXY
FIELD		|password	|t_varchar(255)	|''	|NOT NULL	|ZBX_PROXY
FIELD		|publickey	|t_varchar(64)	|''	|NOT NULL	|ZBX_PROXY
FIELD		|privatekey	|t_varchar(64)	|''	|NOT NULL	|ZBX_PROXY
FIELD		|flags		|t_integer	|'0'	|NOT NULL	|ZBX_PROXY
FIELD		|interfaceid	|t_id		|	|NULL		|ZBX_PROXY		|4|interface	|		|RESTRICT
FIELD		|description	|t_text		|''	|NOT NULL	|0
FIELD		|inventory_link	|t_integer	|'0'	|NOT NULL	|ZBX_PROXY
FIELD		|lifetime	|t_varchar(255)	|'30d'	|NOT NULL	|0
FIELD		|evaltype	|t_integer	|'0'	|NOT NULL	|0
FIELD		|jmx_endpoint	|t_varchar(255)	|''	|NOT NULL	|ZBX_PROXY
FIELD		|master_itemid	|t_id		|	|NULL		|ZBX_PROXY		|5|items	|itemid		|RESTRICT
FIELD		|timeout	|t_varchar(255)	|''	|NOT NULL	|ZBX_PROXY
FIELD		|url		|t_varchar(2048)|''	|NOT NULL	|ZBX_PROXY
FIELD		|query_fields	|t_text		|''	|NOT NULL	|ZBX_PROXY
FIELD		|posts		|t_text		|''	|NOT NULL	|ZBX_PROXY
FIELD		|status_codes	|t_varchar(255)	|'200'	|NOT NULL	|ZBX_PROXY
FIELD		|follow_redirects|t_integer	|'1'	|NOT NULL	|ZBX_PROXY
FIELD		|post_type	|t_integer	|'0'	|NOT NULL	|ZBX_PROXY
FIELD		|http_proxy	|t_varchar(255)	|''	|NOT NULL	|ZBX_PROXY,ZBX_NODATA
FIELD		|headers	|t_text		|''	|NOT NULL	|ZBX_PROXY
FIELD		|retrieve_mode	|t_integer	|'0'	|NOT NULL	|ZBX_PROXY
FIELD		|request_method	|t_integer	|'0'	|NOT NULL	|ZBX_PROXY
FIELD		|output_format	|t_integer	|'0'	|NOT NULL	|ZBX_PROXY
FIELD		|ssl_cert_file	|t_varchar(255)	|''	|NOT NULL	|ZBX_PROXY,ZBX_NODATA
FIELD		|ssl_key_file	|t_varchar(255)	|''	|NOT NULL	|ZBX_PROXY,ZBX_NODATA
FIELD		|ssl_key_password|t_varchar(64)	|''	|NOT NULL	|ZBX_PROXY,ZBX_NODATA
FIELD		|verify_peer	|t_integer	|'0'	|NOT NULL	|ZBX_PROXY
FIELD		|verify_host	|t_integer	|'0'	|NOT NULL	|ZBX_PROXY
FIELD		|allow_traps	|t_integer	|'0'	|NOT NULL	|ZBX_PROXY
FIELD		|discover	|t_integer	|'0'	|NOT NULL	|0
FIELD		|uuid		|t_varchar(32)	|''	|NOT NULL	|0
INDEX		|1		|hostid,key_(764)
INDEX		|3		|status
INDEX		|4		|templateid
INDEX		|5		|valuemapid
INDEX		|6		|interfaceid
INDEX		|7		|master_itemid
INDEX		|8		|key_(768)
CHANGELOG	|3

TABLE|httpstepitem|httpstepitemid|ZBX_TEMPLATE
FIELD		|httpstepitemid	|t_id		|	|NOT NULL	|0
FIELD		|httpstepid	|t_id		|	|NOT NULL	|ZBX_PROXY		|1|httpstep	|		|RESTRICT
FIELD		|itemid		|t_id		|	|NOT NULL	|ZBX_PROXY		|2|items	|		|RESTRICT
FIELD		|type		|t_integer	|'0'	|NOT NULL	|ZBX_PROXY
UNIQUE		|1		|httpstepid,itemid
INDEX		|2		|itemid
CHANGELOG	|16

TABLE|httptestitem|httptestitemid|ZBX_TEMPLATE
FIELD		|httptestitemid	|t_id		|	|NOT NULL	|0
FIELD		|httptestid	|t_id		|	|NOT NULL	|ZBX_PROXY		|1|httptest	|		|RESTRICT
FIELD		|itemid		|t_id		|	|NOT NULL	|ZBX_PROXY		|2|items	|		|RESTRICT
FIELD		|type		|t_integer	|'0'	|NOT NULL	|ZBX_PROXY
UNIQUE		|1		|httptestid,itemid
INDEX		|2		|itemid
CHANGELOG	|13

TABLE|media_type|mediatypeid|ZBX_DATA
FIELD		|mediatypeid	|t_id		|	|NOT NULL	|0
FIELD		|type		|t_integer	|'0'	|NOT NULL	|0
FIELD		|name		|t_varchar(100)	|''	|NOT NULL	|0
FIELD		|smtp_server	|t_varchar(255)	|''	|NOT NULL	|0
FIELD		|smtp_helo	|t_varchar(255)	|''	|NOT NULL	|0
FIELD		|smtp_email	|t_varchar(255)	|''	|NOT NULL	|0
FIELD		|exec_path	|t_varchar(255)	|''	|NOT NULL	|0
FIELD		|gsm_modem	|t_varchar(255)	|''	|NOT NULL	|0
FIELD		|username	|t_varchar(255)	|''	|NOT NULL	|0
FIELD		|passwd		|t_varchar(255)	|''	|NOT NULL	|0
FIELD		|status		|t_integer	|'1'	|NOT NULL	|ZBX_NODATA
FIELD		|smtp_port	|t_integer	|'25'	|NOT NULL	|0
FIELD		|smtp_security	|t_integer	|'0'	|NOT NULL	|0
FIELD		|smtp_verify_peer|t_integer	|'0'	|NOT NULL	|0
FIELD		|smtp_verify_host|t_integer	|'0'	|NOT NULL	|0
FIELD		|smtp_authentication|t_integer	|'0'	|NOT NULL	|0
FIELD		|maxsessions	|t_integer	|'1'	|NOT NULL	|0
FIELD		|maxattempts	|t_integer	|'3'	|NOT NULL	|0
FIELD		|attempt_interval|t_varchar(32)	|'10s'	|NOT NULL	|0
FIELD		|content_type	|t_integer	|'1'	|NOT NULL	|0
FIELD		|script		|t_text		|''	|NOT NULL	|0
FIELD		|timeout	|t_varchar(32)	|'30s'	|NOT NULL	|0
FIELD		|process_tags	|t_integer	|'0'	|NOT NULL	|0
FIELD		|show_event_menu|t_integer	|'0'	|NOT NULL	|0
FIELD		|event_menu_url	|t_varchar(2048)|''	|NOT NULL	|0
FIELD		|event_menu_name|t_varchar(255)	|''	|NOT NULL	|0
FIELD		|description	|t_shorttext	|''	|NOT NULL	|0
FIELD		|provider	|t_integer	|'0'	|NOT NULL	|0
UNIQUE		|1		|name

TABLE|media_type_param|mediatype_paramid|ZBX_DATA
FIELD		|mediatype_paramid|t_id		|	|NOT NULL	|0
FIELD		|mediatypeid	|t_id		|	|NOT NULL	|0			|1|media_type
FIELD		|name		|t_varchar(255)	|''	|NOT NULL	|0
FIELD		|value		|t_varchar(2048)|''	|NOT NULL	|0
FIELD		|sortorder	|t_integer	|'0'	|NOT NULL	|0
INDEX		|1		|mediatypeid

TABLE|media_type_message|mediatype_messageid|ZBX_DATA
FIELD		|mediatype_messageid|t_id	|	|NOT NULL	|0
FIELD		|mediatypeid	|t_id		|	|NOT NULL	|0			|1|media_type
FIELD		|eventsource	|t_integer	|	|NOT NULL	|0
FIELD		|recovery	|t_integer	|	|NOT NULL	|0
FIELD		|subject	|t_varchar(255)	|''	|NOT NULL	|0
FIELD		|message	|t_text		|''	|NOT NULL	|0
UNIQUE		|1		|mediatypeid,eventsource,recovery

TABLE|usrgrp|usrgrpid|ZBX_DATA
FIELD		|usrgrpid	|t_id		|	|NOT NULL	|0
FIELD		|name		|t_varchar(64)	|''	|NOT NULL	|0
FIELD		|gui_access	|t_integer	|'0'	|NOT NULL	|0
FIELD		|users_status	|t_integer	|'0'	|NOT NULL	|0
FIELD		|debug_mode	|t_integer	|'0'	|NOT NULL	|0
FIELD		|userdirectoryid	|t_id	|NULL	|NULL	|0 |2|userdirectory	|	|RESTRICT
FIELD		|mfa_status	|t_integer	|'0'	|NOT NULL	|0
FIELD		|mfaid		|t_id	|NULL	|NULL	|0 |3|mfa	|	|RESTRICT
UNIQUE		|1		|name
INDEX		|2		|userdirectoryid
INDEX		|3		|mfaid

TABLE|users_groups|id|ZBX_DATA
FIELD		|id		|t_id		|	|NOT NULL	|0
FIELD		|usrgrpid	|t_id		|	|NOT NULL	|0			|1|usrgrp
FIELD		|userid		|t_id		|	|NOT NULL	|0			|2|users
UNIQUE		|1		|usrgrpid,userid
INDEX		|2		|userid

TABLE|scripts|scriptid|ZBX_DATA
FIELD		|scriptid			|t_id		|	|NOT NULL	|0
FIELD		|name				|t_varchar(255)	|''	|NOT NULL	|0
FIELD		|command			|t_text		|''	|NOT NULL	|0
FIELD		|host_access			|t_integer	|'2'	|NOT NULL	|0
FIELD		|usrgrpid			|t_id		|	|NULL		|0			|1|usrgrp	|		|RESTRICT
FIELD		|groupid			|t_id		|	|NULL		|0			|2|hstgrp	|		|RESTRICT
FIELD		|description			|t_shorttext	|''	|NOT NULL	|0
FIELD		|confirmation			|t_varchar(255)	|''	|NOT NULL	|0
FIELD		|type				|t_integer	|'5'	|NOT NULL	|0
FIELD		|execute_on			|t_integer	|'2'	|NOT NULL	|0
FIELD		|timeout			|t_varchar(32)	|'30s'	|NOT NULL	|0
FIELD		|scope				|t_integer	|'1'	|NOT NULL	|0
FIELD		|port				|t_varchar(64)	|''	|NOT NULL	|0
FIELD		|authtype			|t_integer	|'0'	|NOT NULL	|0
FIELD		|username			|t_varchar(64)	|''	|NOT NULL	|0
FIELD		|password			|t_varchar(64)	|''	|NOT NULL	|0
FIELD		|publickey			|t_varchar(64)	|''	|NOT NULL	|0
FIELD		|privatekey			|t_varchar(64)	|''	|NOT NULL	|0
FIELD		|menu_path			|t_varchar(255)	|''	|NOT NULL	|0
FIELD		|url				|t_varchar(2048)|''	|NOT NULL	|0
FIELD		|new_window			|t_integer	|'1'	|NOT NULL	|0
FIELD		|manualinput			|t_integer	|'0'	|NOT NULL	|0
FIELD		|manualinput_prompt		|t_varchar(255)	|''	|NOT NULL	|0
FIELD		|manualinput_validator		|t_varchar(2048)|''	|NOT NULL	|0
FIELD		|manualinput_validator_type	|t_integer	|'0'	|NOT NULL	|0
FIELD		|manualinput_default_value	|t_varchar(255)	|''	|NOT NULL	|0
INDEX		|1				|usrgrpid
INDEX		|2				|groupid
UNIQUE		|3				|name,menu_path

TABLE|script_param|script_paramid|ZBX_DATA
FIELD		|script_paramid	|t_id		|	|NOT NULL	|0
FIELD		|scriptid	|t_id		|	|NOT NULL	|0			|1|scripts
FIELD		|name		|t_varchar(255)	|''	|NOT NULL	|0
FIELD		|value		|t_varchar(2048)|''	|NOT NULL	|0
UNIQUE		|1		|scriptid,name

TABLE|actions|actionid|ZBX_DATA
FIELD		|actionid	|t_id		|	|NOT NULL	|0
FIELD		|name		|t_varchar(255)	|''	|NOT NULL	|0
FIELD		|eventsource	|t_integer	|'0'	|NOT NULL	|0
FIELD		|evaltype	|t_integer	|'0'	|NOT NULL	|0
FIELD		|status		|t_integer	|'0'	|NOT NULL	|0
FIELD		|esc_period	|t_varchar(255)	|'1h'	|NOT NULL	|0
FIELD		|formula	|t_varchar(1024)|''	|NOT NULL	|0
FIELD		|pause_suppressed|t_integer	|'1'	|NOT NULL	|0
FIELD		|notify_if_canceled|t_integer	|'1'	|NOT NULL	|0
FIELD		|pause_symptoms	|t_integer	|'1'	|NOT NULL	|0
INDEX		|1		|eventsource,status
UNIQUE		|2		|name

TABLE|operations|operationid|ZBX_DATA
FIELD		|operationid	|t_id		|	|NOT NULL	|0
FIELD		|actionid	|t_id		|	|NOT NULL	|0			|1|actions
FIELD		|operationtype	|t_integer	|'0'	|NOT NULL	|0
FIELD		|esc_period	|t_varchar(255)	|'0'	|NOT NULL	|0
FIELD		|esc_step_from	|t_integer	|'1'	|NOT NULL	|0
FIELD		|esc_step_to	|t_integer	|'1'	|NOT NULL	|0
FIELD		|evaltype	|t_integer	|'0'	|NOT NULL	|0
FIELD		|recovery	|t_integer	|'0'	|NOT NULL	|0
INDEX		|1		|actionid

TABLE|optag|optagid|ZBX_DATA
FIELD		|optagid	|t_id		|	|NOT NULL	|0
FIELD		|operationid	|t_id		|	|NOT NULL	|0			|1|operations
FIELD		|tag		|t_varchar(255)	|''	|NOT NULL	|0
FIELD		|value		|t_varchar(255)	|''	|NOT NULL	|0
INDEX		|1		|operationid

TABLE|opmessage|operationid|ZBX_DATA
FIELD		|operationid	|t_id		|	|NOT NULL	|0			|1|operations
FIELD		|default_msg	|t_integer	|'1'	|NOT NULL	|0
FIELD		|subject	|t_varchar(255)	|''	|NOT NULL	|0
FIELD		|message	|t_shorttext	|''	|NOT NULL	|0
FIELD		|mediatypeid	|t_id		|	|NULL		|0			|2|media_type	|		|RESTRICT
INDEX		|1		|mediatypeid

TABLE|opmessage_grp|opmessage_grpid|ZBX_DATA
FIELD		|opmessage_grpid|t_id		|	|NOT NULL	|0
FIELD		|operationid	|t_id		|	|NOT NULL	|0			|1|operations
FIELD		|usrgrpid	|t_id		|	|NOT NULL	|0			|2|usrgrp	|		|RESTRICT
UNIQUE		|1		|operationid,usrgrpid
INDEX		|2		|usrgrpid

TABLE|opmessage_usr|opmessage_usrid|ZBX_DATA
FIELD		|opmessage_usrid|t_id		|	|NOT NULL	|0
FIELD		|operationid	|t_id		|	|NOT NULL	|0			|1|operations
FIELD		|userid		|t_id		|	|NOT NULL	|0			|2|users	|		|RESTRICT
UNIQUE		|1		|operationid,userid
INDEX		|2		|userid

TABLE|opcommand|operationid|ZBX_DATA
FIELD		|operationid	|t_id		|	|NOT NULL	|0			|1|operations
FIELD		|scriptid	|t_id		|	|NOT NULL	|0			|2|scripts	|		|RESTRICT
INDEX		|1		|scriptid

TABLE|opcommand_hst|opcommand_hstid|ZBX_DATA
FIELD		|opcommand_hstid|t_id		|	|NOT NULL	|0
FIELD		|operationid	|t_id		|	|NOT NULL	|0			|1|operations
FIELD		|hostid		|t_id		|	|NULL		|0			|2|hosts	|		|RESTRICT
INDEX		|1		|operationid
INDEX		|2		|hostid

TABLE|opcommand_grp|opcommand_grpid|ZBX_DATA
FIELD		|opcommand_grpid|t_id		|	|NOT NULL	|0
FIELD		|operationid	|t_id		|	|NOT NULL	|0			|1|operations
FIELD		|groupid	|t_id		|	|NOT NULL	|0			|2|hstgrp	|		|RESTRICT
INDEX		|1		|operationid
INDEX		|2		|groupid

TABLE|opgroup|opgroupid|ZBX_DATA
FIELD		|opgroupid	|t_id		|	|NOT NULL	|0
FIELD		|operationid	|t_id		|	|NOT NULL	|0			|1|operations
FIELD		|groupid	|t_id		|	|NOT NULL	|0			|2|hstgrp	|		|RESTRICT
UNIQUE		|1		|operationid,groupid
INDEX		|2		|groupid

TABLE|optemplate|optemplateid|ZBX_TEMPLATE
FIELD		|optemplateid	|t_id		|	|NOT NULL	|0
FIELD		|operationid	|t_id		|	|NOT NULL	|0			|1|operations
FIELD		|templateid	|t_id		|	|NOT NULL	|0			|2|hosts	|hostid		|RESTRICT
UNIQUE		|1		|operationid,templateid
INDEX		|2		|templateid

TABLE|opconditions|opconditionid|ZBX_DATA
FIELD		|opconditionid	|t_id		|	|NOT NULL	|0
FIELD		|operationid	|t_id		|	|NOT NULL	|0			|1|operations
FIELD		|conditiontype	|t_integer	|'0'	|NOT NULL	|0
FIELD		|operator	|t_integer	|'0'	|NOT NULL	|0
FIELD		|value		|t_varchar(255)	|''	|NOT NULL	|0
INDEX		|1		|operationid

TABLE|conditions|conditionid|ZBX_DATA
FIELD		|conditionid	|t_id		|	|NOT NULL	|0
FIELD		|actionid	|t_id		|	|NOT NULL	|0			|1|actions
FIELD		|conditiontype	|t_integer	|'0'	|NOT NULL	|0
FIELD		|operator	|t_integer	|'0'	|NOT NULL	|0
FIELD		|value		|t_varchar(255)	|''	|NOT NULL	|0
FIELD		|value2		|t_varchar(255)	|''	|NOT NULL	|0
INDEX		|1		|actionid

TABLE|config|configid|ZBX_DATA
FIELD		|configid	|t_id		|	|NOT NULL	|0
FIELD		|work_period	|t_varchar(255)	|'1-5,09:00-18:00'|NOT NULL|0
FIELD		|alert_usrgrpid	|t_id		|	|NULL		|0			|1|usrgrp	|usrgrpid	|RESTRICT
FIELD		|default_theme	|t_varchar(128)	|'blue-theme'|NOT NULL	|ZBX_NODATA
FIELD		|authentication_type|t_integer	|'0'	|NOT NULL	|ZBX_NODATA
FIELD		|discovery_groupid|t_id		|	|NULL		|0			|2|hstgrp	|groupid	|RESTRICT
FIELD		|max_in_table	|t_integer	|'50'	|NOT NULL	|ZBX_NODATA
FIELD		|search_limit	|t_integer	|'1000'	|NOT NULL	|ZBX_NODATA
FIELD		|severity_color_0|t_varchar(6)	|'97AAB3'|NOT NULL	|ZBX_NODATA
FIELD		|severity_color_1|t_varchar(6)	|'7499FF'|NOT NULL	|ZBX_NODATA
FIELD		|severity_color_2|t_varchar(6)	|'FFC859'|NOT NULL	|ZBX_NODATA
FIELD		|severity_color_3|t_varchar(6)	|'FFA059'|NOT NULL	|ZBX_NODATA
FIELD		|severity_color_4|t_varchar(6)	|'E97659'|NOT NULL	|ZBX_NODATA
FIELD		|severity_color_5|t_varchar(6)	|'E45959'|NOT NULL	|ZBX_NODATA
FIELD		|severity_name_0|t_varchar(32)	|'Not classified'|NOT NULL|ZBX_NODATA
FIELD		|severity_name_1|t_varchar(32)	|'Information'|NOT NULL	|ZBX_NODATA
FIELD		|severity_name_2|t_varchar(32)	|'Warning'|NOT NULL	|ZBX_NODATA
FIELD		|severity_name_3|t_varchar(32)	|'Average'|NOT NULL	|ZBX_NODATA
FIELD		|severity_name_4|t_varchar(32)	|'High'	|NOT NULL	|ZBX_NODATA
FIELD		|severity_name_5|t_varchar(32)	|'Disaster'|NOT NULL	|ZBX_NODATA
FIELD		|ok_period	|t_varchar(32)	|'5m'	|NOT NULL	|ZBX_NODATA
FIELD		|blink_period	|t_varchar(32)	|'2m'	|NOT NULL	|ZBX_NODATA
FIELD		|problem_unack_color|t_varchar(6)|'CC0000'|NOT NULL	|ZBX_NODATA
FIELD		|problem_ack_color|t_varchar(6)	|'CC0000'|NOT NULL	|ZBX_NODATA
FIELD		|ok_unack_color	|t_varchar(6)	|'009900'|NOT NULL	|ZBX_NODATA
FIELD		|ok_ack_color	|t_varchar(6)	|'009900'|NOT NULL	|ZBX_NODATA
FIELD		|problem_unack_style|t_integer	|'1'	|NOT NULL	|ZBX_NODATA
FIELD		|problem_ack_style|t_integer	|'1'	|NOT NULL	|ZBX_NODATA
FIELD		|ok_unack_style	|t_integer	|'1'	|NOT NULL	|ZBX_NODATA
FIELD		|ok_ack_style	|t_integer	|'1'	|NOT NULL	|ZBX_NODATA
FIELD		|snmptrap_logging|t_integer	|'1'	|NOT NULL	|ZBX_PROXY,ZBX_NODATA
FIELD		|server_check_interval|t_integer|'10'	|NOT NULL	|ZBX_NODATA
FIELD		|hk_events_mode	|t_integer	|'1'	|NOT NULL	|ZBX_NODATA
FIELD		|hk_events_trigger|t_varchar(32)|'365d'	|NOT NULL	|ZBX_NODATA
FIELD		|hk_events_internal|t_varchar(32)|'1d'	|NOT NULL	|ZBX_NODATA
FIELD		|hk_events_discovery|t_varchar(32)|'1d'	|NOT NULL	|ZBX_NODATA
FIELD		|hk_events_autoreg|t_varchar(32)|'1d'	|NOT NULL	|ZBX_NODATA
FIELD		|hk_services_mode|t_integer	|'1'	|NOT NULL	|ZBX_NODATA
FIELD		|hk_services	|t_varchar(32)	|'365d'	|NOT NULL	|ZBX_NODATA
FIELD		|hk_audit_mode	|t_integer	|'1'	|NOT NULL	|ZBX_NODATA
FIELD		|hk_audit	|t_varchar(32)	|'31d'	|NOT NULL	|ZBX_NODATA
FIELD		|hk_sessions_mode|t_integer	|'1'	|NOT NULL	|ZBX_NODATA
FIELD		|hk_sessions	|t_varchar(32)	|'365d'	|NOT NULL	|ZBX_NODATA
FIELD		|hk_history_mode|t_integer	|'1'	|NOT NULL	|ZBX_NODATA
FIELD		|hk_history_global|t_integer	|'0'	|NOT NULL	|ZBX_PROXY,ZBX_NODATA
FIELD		|hk_history	|t_varchar(32)	|'31d'	|NOT NULL	|ZBX_PROXY,ZBX_NODATA
FIELD		|hk_trends_mode	|t_integer	|'1'	|NOT NULL	|ZBX_NODATA
FIELD		|hk_trends_global|t_integer	|'0'	|NOT NULL	|ZBX_NODATA
FIELD		|hk_trends	|t_varchar(32)	|'365d'	|NOT NULL	|ZBX_NODATA
FIELD		|default_inventory_mode|t_integer|'-1'	|NOT NULL	|ZBX_NODATA
FIELD		|custom_color	|t_integer	|'0'	|NOT NULL	|ZBX_NODATA
FIELD		|http_auth_enabled	|t_integer	|'0'	|NOT NULL	|ZBX_NODATA
FIELD		|http_login_form	|t_integer	|'0'	|NOT NULL	|ZBX_NODATA
FIELD		|http_strip_domains	|t_varchar(2048)|''	|NOT NULL	|ZBX_NODATA
FIELD		|http_case_sensitive	|t_integer	|'1'	|NOT NULL	|ZBX_NODATA
FIELD		|ldap_auth_enabled		|t_integer		|'0'	|NOT NULL	|ZBX_NODATA
FIELD		|ldap_case_sensitive	|t_integer	|'1'	|NOT NULL	|ZBX_NODATA
FIELD		|db_extension	|t_varchar(32)	|''	|NOT NULL	|ZBX_NODATA
FIELD		|autoreg_tls_accept	|t_integer	|'1'	|NOT NULL	|ZBX_PROXY,ZBX_NODATA
FIELD		|compression_status	|t_integer	|'0'	|NOT NULL	|ZBX_NODATA
FIELD		|compress_older	|t_varchar(32)	|'7d'	|NOT NULL	|ZBX_NODATA
FIELD		|instanceid	|t_varchar(32)	|''	|NOT NULL	|ZBX_NODATA
FIELD		|saml_auth_enabled	|t_integer	|'0'	|NOT NULL	|ZBX_NODATA
FIELD		|saml_case_sensitive	|t_integer	|'0'	|NOT NULL	|ZBX_NODATA
FIELD		|default_lang		|t_varchar(5)	|'en_US'|NOT NULL	|ZBX_NODATA
FIELD		|default_timezone	|t_varchar(50)	|'system'|NOT NULL	|ZBX_NODATA
FIELD		|login_attempts	|t_integer	|'5'	|NOT NULL	|ZBX_NODATA
FIELD		|login_block	|t_varchar(32)	|'30s'	|NOT NULL	|ZBX_NODATA
FIELD		|show_technical_errors	|t_integer	|'0'	|NOT NULL	|ZBX_NODATA
FIELD		|validate_uri_schemes	|t_integer	|'1'	|NOT NULL	|ZBX_NODATA
FIELD		|uri_valid_schemes	|t_varchar(255)	|'http,https,ftp,file,mailto,tel,ssh'	|NOT NULL	|ZBX_NODATA
FIELD		|x_frame_options	|t_varchar(255)	|'SAMEORIGIN'	|NOT NULL	|ZBX_NODATA
FIELD		|iframe_sandboxing_enabled	|t_integer	|'1'	|NOT NULL	|ZBX_NODATA
FIELD		|iframe_sandboxing_exceptions	|t_varchar(255)	|''	|NOT NULL	|ZBX_NODATA
FIELD		|max_overview_table_size	|t_integer	|'50'	|NOT NULL	|ZBX_NODATA
FIELD		|history_period	|t_varchar(32)|	'24h'	|NOT NULL	|ZBX_NODATA
FIELD		|period_default	|t_varchar(32)	|'1h'	|NOT NULL	|ZBX_NODATA
FIELD		|max_period	|t_varchar(32)	|'2y'	|NOT NULL	|ZBX_NODATA
FIELD		|socket_timeout	|t_varchar(32)	|'3s'	|NOT NULL	|ZBX_NODATA
FIELD		|connect_timeout	|t_varchar(32)	|'3s'	|NOT NULL	|ZBX_NODATA
FIELD		|media_type_test_timeout	|t_varchar(32)	|'65s'	|NOT NULL	|ZBX_NODATA
FIELD		|script_timeout	|t_varchar(32)	|'60s'	|NOT NULL	|ZBX_NODATA
FIELD		|item_test_timeout	|t_varchar(32)	|'60s'	|NOT NULL	|ZBX_NODATA
FIELD		|session_key	|t_varchar(32)|''	|NOT NULL	|ZBX_NODATA
FIELD		|url			|t_varchar(2048)|''	|NOT NULL	|ZBX_NODATA
FIELD		|report_test_timeout|t_varchar(32)|'60s'|NOT NULL	|ZBX_NODATA
FIELD		|dbversion_status	|t_shorttext|''	|NOT NULL	|ZBX_NODATA
FIELD		|hk_events_service|t_varchar(32)|'1d'	|NOT NULL	|ZBX_NODATA
FIELD		|passwd_min_length	|t_integer	|'8'	|NOT NULL	|ZBX_NODATA
FIELD		|passwd_check_rules	|t_integer	|'8'	|NOT NULL	|ZBX_NODATA
FIELD		|auditlog_enabled	|t_integer	|'1'	|NOT NULL	|ZBX_NODATA
FIELD		|ha_failover_delay	|t_varchar(32)	|'1m'	|NOT NULL	|ZBX_NODATA
FIELD		|geomaps_tile_provider|t_varchar(255)	|''	|NOT NULL	|0
FIELD		|geomaps_tile_url	|t_varchar(2048)|''	|NOT NULL	|ZBX_NODATA
FIELD		|geomaps_max_zoom	|t_integer	|'0'	|NOT NULL	|ZBX_NODATA
FIELD		|geomaps_attribution|t_varchar(1024)|''	|NOT NULL	|ZBX_NODATA
FIELD		|vault_provider	|t_integer	|'0'	|NOT NULL	|ZBX_NODATA
FIELD		|ldap_userdirectoryid	|t_id	|NULL |NULL	|0		|3|userdirectory	|userdirectoryid|RESTRICT
FIELD		|server_status		|t_shorttext	|''	|NOT NULL	|ZBX_NODATA
FIELD		|jit_provision_interval		|t_varchar(32)	|'1h'	|NOT NULL	|ZBX_NODATA
FIELD		|saml_jit_status			|t_integer		|'0'	|NOT NULL	|ZBX_NODATA
FIELD		|ldap_jit_status			|t_integer		|'0'	|NOT NULL	|ZBX_NODATA
FIELD		|disabled_usrgrpid			|t_id			|NULL	|NULL		|ZBX_NODATA	|4|usrgrp	|usrgrpid|RESTRICT
FIELD		|timeout_zabbix_agent	|t_varchar(255)	|'3s'	|NOT NULL	|ZBX_PROXY,ZBX_NODATA
FIELD		|timeout_simple_check	|t_varchar(255)	|'3s'	|NOT NULL	|ZBX_PROXY,ZBX_NODATA
FIELD		|timeout_snmp_agent	|t_varchar(255)	|'3s'	|NOT NULL	|ZBX_PROXY,ZBX_NODATA
FIELD		|timeout_external_check	|t_varchar(255)	|'3s'	|NOT NULL	|ZBX_PROXY,ZBX_NODATA
FIELD		|timeout_db_monitor	|t_varchar(255)	|'3s'	|NOT NULL	|ZBX_PROXY,ZBX_NODATA
FIELD		|timeout_http_agent	|t_varchar(255)	|'3s'	|NOT NULL	|ZBX_PROXY,ZBX_NODATA
FIELD		|timeout_ssh_agent	|t_varchar(255)	|'3s'	|NOT NULL	|ZBX_PROXY,ZBX_NODATA
FIELD		|timeout_telnet_agent	|t_varchar(255)	|'3s'	|NOT NULL	|ZBX_PROXY,ZBX_NODATA
FIELD		|timeout_script		|t_varchar(255)	|'3s'	|NOT NULL	|ZBX_PROXY,ZBX_NODATA
FIELD		|mfa_status		|t_integer	|'0'	|NOT NULL	|ZBX_NODATA
FIELD		|mfaid			|t_id		|NULL	|NULL		|0		|5|mfa	|	|RESTRICT
INDEX		|1		|alert_usrgrpid
INDEX		|2		|discovery_groupid
INDEX		|3		|ldap_userdirectoryid
INDEX		|4		|disabled_usrgrpid
INDEX		|5		|mfaid

TABLE|triggers|triggerid|ZBX_TEMPLATE
FIELD		|triggerid	|t_id		|	|NOT NULL	|0
FIELD		|expression	|t_varchar(2048)|''	|NOT NULL	|0
FIELD		|description	|t_varchar(255)	|''	|NOT NULL	|0
FIELD		|url		|t_varchar(2048)|''	|NOT NULL	|0
FIELD		|status		|t_integer	|'0'	|NOT NULL	|0
FIELD		|value		|t_integer	|'0'	|NOT NULL	|ZBX_NODATA
FIELD		|priority	|t_integer	|'0'	|NOT NULL	|0
FIELD		|lastchange	|t_integer	|'0'	|NOT NULL	|ZBX_NODATA
FIELD		|comments	|t_shorttext	|''	|NOT NULL	|0
FIELD		|error		|t_varchar(2048)|''	|NOT NULL	|ZBX_NODATA
FIELD		|templateid	|t_id		|	|NULL		|0			|1|triggers	|triggerid		|RESTRICT
FIELD		|type		|t_integer	|'0'	|NOT NULL	|0
FIELD		|state		|t_integer	|'0'	|NOT NULL	|ZBX_NODATA
FIELD		|flags		|t_integer	|'0'	|NOT NULL	|0
FIELD		|recovery_mode	|t_integer	|'0'	|NOT NULL	|0
FIELD		|recovery_expression|t_varchar(2048)|''	|NOT NULL	|0
FIELD		|correlation_mode|t_integer	|'0'	|NOT NULL	|0
FIELD		|correlation_tag|t_varchar(255)	|''	|NOT NULL	|0
FIELD		|manual_close	|t_integer	|'0'	|NOT NULL	|0
FIELD		|opdata		|t_varchar(255)	|''	|NOT NULL	|0
FIELD		|discover	|t_integer	|'0'	|NOT NULL	|0
FIELD		|event_name	|t_varchar(2048)|''	|NOT NULL	|0
FIELD		|uuid		|t_varchar(32)	|''	|NOT NULL	|0
FIELD		|url_name	|t_varchar(64)	|''	|NOT NULL	|0
INDEX		|1		|status
INDEX		|2		|value,lastchange
INDEX		|3		|templateid
CHANGELOG	|5

TABLE|trigger_depends|triggerdepid|ZBX_TEMPLATE
FIELD		|triggerdepid	|t_id		|	|NOT NULL	|0
FIELD		|triggerid_down	|t_id		|	|NOT NULL	|0			|1|triggers	|triggerid
FIELD		|triggerid_up	|t_id		|	|NOT NULL	|0			|2|triggers	|triggerid
UNIQUE		|1		|triggerid_down,triggerid_up
INDEX		|2		|triggerid_up

TABLE|functions|functionid|ZBX_TEMPLATE
FIELD		|functionid	|t_id		|	|NOT NULL	|0
FIELD		|itemid		|t_id		|	|NOT NULL	|0			|1|items	|		|RESTRICT
FIELD		|triggerid	|t_id		|	|NOT NULL	|0			|2|triggers	|		|RESTRICT
FIELD		|name		|t_varchar(12)	|''	|NOT NULL	|0
FIELD		|parameter	|t_varchar(255)	|'0'	|NOT NULL	|0
INDEX		|1		|triggerid
INDEX		|2		|itemid,name,parameter
CHANGELOG	|7

TABLE|graphs|graphid|ZBX_TEMPLATE
FIELD		|graphid	|t_id		|	|NOT NULL	|0
FIELD		|name		|t_varchar(128)	|''	|NOT NULL	|0
FIELD		|width		|t_integer	|'900'	|NOT NULL	|0
FIELD		|height		|t_integer	|'200'	|NOT NULL	|0
FIELD		|yaxismin	|t_double	|'0'	|NOT NULL	|0
FIELD		|yaxismax	|t_double	|'100'	|NOT NULL	|0
FIELD		|templateid	|t_id		|	|NULL		|0			|1|graphs	|graphid
FIELD		|show_work_period|t_integer	|'1'	|NOT NULL	|0
FIELD		|show_triggers	|t_integer	|'1'	|NOT NULL	|0
FIELD		|graphtype	|t_integer	|'0'	|NOT NULL	|0
FIELD		|show_legend	|t_integer	|'1'	|NOT NULL	|0
FIELD		|show_3d	|t_integer	|'0'	|NOT NULL	|0
FIELD		|percent_left	|t_double	|'0'	|NOT NULL	|0
FIELD		|percent_right	|t_double	|'0'	|NOT NULL	|0
FIELD		|ymin_type	|t_integer	|'0'	|NOT NULL	|0
FIELD		|ymax_type	|t_integer	|'0'	|NOT NULL	|0
FIELD		|ymin_itemid	|t_id		|	|NULL		|0			|2|items	|itemid		|RESTRICT
FIELD		|ymax_itemid	|t_id		|	|NULL		|0			|3|items	|itemid		|RESTRICT
FIELD		|flags		|t_integer	|'0'	|NOT NULL	|0
FIELD		|discover	|t_integer	|'0'	|NOT NULL	|0
FIELD		|uuid		|t_varchar(32)	|''	|NOT NULL	|0
INDEX		|1		|name
INDEX		|2		|templateid
INDEX		|3		|ymin_itemid
INDEX		|4		|ymax_itemid

TABLE|graphs_items|gitemid|ZBX_TEMPLATE
FIELD		|gitemid	|t_id		|	|NOT NULL	|0
FIELD		|graphid	|t_id		|	|NOT NULL	|0			|1|graphs
FIELD		|itemid		|t_id		|	|NOT NULL	|0			|2|items
FIELD		|drawtype	|t_integer	|'0'	|NOT NULL	|0
FIELD		|sortorder	|t_integer	|'0'	|NOT NULL	|0
FIELD		|color		|t_varchar(6)	|'009600'|NOT NULL	|0
FIELD		|yaxisside	|t_integer	|'0'	|NOT NULL	|0
FIELD		|calc_fnc	|t_integer	|'2'	|NOT NULL	|0
FIELD		|type		|t_integer	|'0'	|NOT NULL	|0
INDEX		|1		|itemid
INDEX		|2		|graphid

TABLE|graph_theme|graphthemeid|ZBX_DATA
FIELD		|graphthemeid	|t_id		|	|NOT NULL	|0
FIELD		|theme		|t_varchar(64)	|''	|NOT NULL	|0
FIELD		|backgroundcolor|t_varchar(6)	|''	|NOT NULL	|0
FIELD		|graphcolor	|t_varchar(6)	|''	|NOT NULL	|0
FIELD		|gridcolor	|t_varchar(6)	|''	|NOT NULL	|0
FIELD		|maingridcolor	|t_varchar(6)	|''	|NOT NULL	|0
FIELD		|gridbordercolor|t_varchar(6)	|''	|NOT NULL	|0
FIELD		|textcolor	|t_varchar(6)	|''	|NOT NULL	|0
FIELD		|highlightcolor	|t_varchar(6)	|''	|NOT NULL	|0
FIELD		|leftpercentilecolor|t_varchar(6)|''	|NOT NULL	|0
FIELD		|rightpercentilecolor|t_varchar(6)|''	|NOT NULL	|0
FIELD		|nonworktimecolor|t_varchar(6)	|''	|NOT NULL	|0
FIELD		|colorpalette	|t_varchar(255)	|''	|NOT NULL	|0
UNIQUE		|1		|theme

TABLE|globalmacro|globalmacroid|ZBX_DATA
FIELD		|globalmacroid	|t_id		|	|NOT NULL	|0
FIELD		|macro		|t_varchar(255)	|''	|NOT NULL	|ZBX_PROXY
FIELD		|value		|t_varchar(2048)|''	|NOT NULL	|ZBX_PROXY
FIELD		|description	|t_shorttext	|''	|NOT NULL	|0
FIELD		|type		|t_integer	|'0'	|NOT NULL	|ZBX_PROXY
UNIQUE		|1		|macro

TABLE|hostmacro|hostmacroid|ZBX_TEMPLATE
FIELD		|hostmacroid	|t_id		|	|NOT NULL	|0
FIELD		|hostid		|t_id		|	|NOT NULL	|ZBX_PROXY		|1|hosts
FIELD		|macro		|t_varchar(255)	|''	|NOT NULL	|ZBX_PROXY
FIELD		|value		|t_varchar(2048)|''	|NOT NULL	|ZBX_PROXY
FIELD		|description	|t_shorttext	|''	|NOT NULL	|0
FIELD		|type		|t_integer	|'0'	|NOT NULL	|ZBX_PROXY
FIELD		|automatic	|t_integer	|'0'	|NOT NULL	|ZBX_PROXY
UNIQUE		|1		|hostid,macro

TABLE|hosts_groups|hostgroupid|ZBX_TEMPLATE
FIELD		|hostgroupid	|t_id		|	|NOT NULL	|0
FIELD		|hostid		|t_id		|	|NOT NULL	|0			|1|hosts
FIELD		|groupid	|t_id		|	|NOT NULL	|0			|2|hstgrp
UNIQUE		|1		|hostid,groupid
INDEX		|2		|groupid

TABLE|hosts_templates|hosttemplateid|ZBX_TEMPLATE
FIELD		|hosttemplateid	|t_id		|	|NOT NULL	|0
FIELD		|hostid		|t_id		|	|NOT NULL	|ZBX_PROXY		|1|hosts
FIELD		|templateid	|t_id		|	|NOT NULL	|ZBX_PROXY		|2|hosts	|hostid
FIELD		|link_type	|t_integer	|'0'	|NOT NULL	|ZBX_PROXY
UNIQUE		|1		|hostid,templateid
INDEX		|2		|templateid

TABLE|valuemap_mapping|valuemap_mappingid|ZBX_TEMPLATE
FIELD		|valuemap_mappingid|t_id	|	|NOT NULL	|0
FIELD		|valuemapid	|t_id		|	|NOT NULL	|0			|1|valuemap
FIELD		|value		|t_varchar(64)	|''	|NOT NULL	|0
FIELD		|newvalue	|t_varchar(64)	|''	|NOT NULL	|0
FIELD		|type		|t_integer	|'0'	|NOT NULL	|0
FIELD		|sortorder	|t_integer	|'0'	|NOT NULL	|0
UNIQUE		|1		|valuemapid,value,type

TABLE|media|mediaid|ZBX_DATA
FIELD		|mediaid	|t_id		|	|NOT NULL	|0
FIELD		|userid		|t_id		|	|NOT NULL	|0			|1|users
FIELD		|mediatypeid	|t_id		|	|NOT NULL	|0			|2|media_type
FIELD		|sendto		|t_varchar(1024)|''	|NOT NULL	|0
FIELD		|active		|t_integer	|'0'	|NOT NULL	|0
FIELD		|severity	|t_integer	|'63'	|NOT NULL	|0
FIELD		|period		|t_varchar(1024)|'1-7,00:00-24:00'|NOT NULL|0
INDEX		|1		|userid
INDEX		|2		|mediatypeid

TABLE|rights|rightid|ZBX_DATA
FIELD		|rightid	|t_id		|	|NOT NULL	|0
FIELD		|groupid	|t_id		|	|NOT NULL	|0			|1|usrgrp	|usrgrpid
FIELD		|permission	|t_integer	|'0'	|NOT NULL	|0
FIELD		|id		|t_id		|	|NOT NULL	|0			|2|hstgrp	|groupid
INDEX		|1		|groupid
INDEX		|2		|id

TABLE|services|serviceid|ZBX_DATA
FIELD		|serviceid	|t_id		|	|NOT NULL	|0
FIELD		|name		|t_varchar(128)	|''	|NOT NULL	|0
FIELD		|status		|t_integer	|'-1'	|NOT NULL	|0
FIELD		|algorithm	|t_integer	|'0'	|NOT NULL	|0
FIELD		|sortorder	|t_integer	|'0'	|NOT NULL	|0
FIELD		|weight		|t_integer	|'0'	|NOT NULL	|0
FIELD		|propagation_rule|t_integer	|'0'	|NOT NULL	|0
FIELD		|propagation_value|t_integer	|'0'	|NOT NULL	|0
FIELD		|description	|t_shorttext	|''	|NOT NULL	|0
FIELD		|uuid		|t_varchar(32)	|''	|NOT NULL	|0
FIELD		|created_at	|t_integer	|'0'	|NOT NULL	|0

TABLE|services_links|linkid|ZBX_DATA
FIELD		|linkid		|t_id		|	|NOT NULL	|0
FIELD		|serviceupid	|t_id		|	|NOT NULL	|0			|1|services	|serviceid
FIELD		|servicedownid	|t_id		|	|NOT NULL	|0			|2|services	|serviceid
INDEX		|1		|servicedownid
UNIQUE		|2		|serviceupid,servicedownid

TABLE|icon_map|iconmapid|ZBX_DATA
FIELD		|iconmapid	|t_id		|	|NOT NULL	|0
FIELD		|name		|t_varchar(64)	|''	|NOT NULL	|0
FIELD		|default_iconid	|t_id		|	|NOT NULL	|0			|1|images	|imageid	|RESTRICT
UNIQUE		|1		|name
INDEX		|2		|default_iconid

TABLE|icon_mapping|iconmappingid|ZBX_DATA
FIELD		|iconmappingid	|t_id		|	|NOT NULL	|0
FIELD		|iconmapid	|t_id		|	|NOT NULL	|0			|1|icon_map
FIELD		|iconid		|t_id		|	|NOT NULL	|0			|2|images	|imageid	|RESTRICT
FIELD		|inventory_link	|t_integer	|'0'	|NOT NULL	|0
FIELD		|expression	|t_varchar(64)	|''	|NOT NULL	|0
FIELD		|sortorder	|t_integer	|'0'	|NOT NULL	|0
INDEX		|1		|iconmapid
INDEX		|2		|iconid

TABLE|sysmaps|sysmapid|ZBX_TEMPLATE
FIELD		|sysmapid	|t_id		|	|NOT NULL	|0
FIELD		|name		|t_varchar(128)	|''	|NOT NULL	|0
FIELD		|width		|t_integer	|'600'	|NOT NULL	|0
FIELD		|height		|t_integer	|'400'	|NOT NULL	|0
FIELD		|backgroundid	|t_id		|	|NULL		|0			|1|images	|imageid	|RESTRICT
FIELD		|label_type	|t_integer	|'2'	|NOT NULL	|0
FIELD		|label_location	|t_integer	|'0'	|NOT NULL	|0
FIELD		|highlight	|t_integer	|'1'	|NOT NULL	|0
FIELD		|expandproblem	|t_integer	|'1'	|NOT NULL	|0
FIELD		|markelements	|t_integer	|'0'	|NOT NULL	|0
FIELD		|show_unack	|t_integer	|'0'	|NOT NULL	|0
FIELD		|grid_size	|t_integer	|'50'	|NOT NULL	|0
FIELD		|grid_show	|t_integer	|'1'	|NOT NULL	|0
FIELD		|grid_align	|t_integer	|'1'	|NOT NULL	|0
FIELD		|label_format	|t_integer	|'0'	|NOT NULL	|0
FIELD		|label_type_host|t_integer	|'2'	|NOT NULL	|0
FIELD		|label_type_hostgroup|t_integer	|'2'	|NOT NULL	|0
FIELD		|label_type_trigger|t_integer	|'2'	|NOT NULL	|0
FIELD		|label_type_map|t_integer	|'2'	|NOT NULL	|0
FIELD		|label_type_image|t_integer	|'2'	|NOT NULL	|0
FIELD		|label_string_host|t_varchar(255)|''	|NOT NULL	|0
FIELD		|label_string_hostgroup|t_varchar(255)|''|NOT NULL	|0
FIELD		|label_string_trigger|t_varchar(255)|''	|NOT NULL	|0
FIELD		|label_string_map|t_varchar(255)|''	|NOT NULL	|0
FIELD		|label_string_image|t_varchar(255)|''	|NOT NULL	|0
FIELD		|iconmapid	|t_id		|	|NULL		|0			|2|icon_map	|		|RESTRICT
FIELD		|expand_macros	|t_integer	|'0'	|NOT NULL	|0
FIELD		|severity_min	|t_integer	|'0'	|NOT NULL	|0
FIELD		|userid		|t_id		|	|NOT NULL	|0			|3|users	|		|RESTRICT
FIELD		|private	|t_integer	|'1'	|NOT NULL	|0
FIELD		|show_suppressed|t_integer	|'0'	|NOT NULL	|0
UNIQUE		|1		|name
INDEX		|2		|backgroundid
INDEX		|3		|iconmapid
INDEX		|4		|userid

TABLE|sysmaps_elements|selementid|ZBX_TEMPLATE
FIELD		|selementid	|t_id		|	|NOT NULL	|0
FIELD		|sysmapid	|t_id		|	|NOT NULL	|0			|1|sysmaps
FIELD		|elementid	|t_id		|'0'	|NOT NULL	|0
FIELD		|elementtype	|t_integer	|'0'	|NOT NULL	|0
FIELD		|iconid_off	|t_id		|	|NULL		|0			|2|images	|imageid	|RESTRICT
FIELD		|iconid_on	|t_id		|	|NULL		|0			|3|images	|imageid	|RESTRICT
FIELD		|label		|t_varchar(2048)|''	|NOT NULL	|0
FIELD		|label_location	|t_integer	|'-1'	|NOT NULL	|0
FIELD		|x		|t_integer	|'0'	|NOT NULL	|0
FIELD		|y		|t_integer	|'0'	|NOT NULL	|0
FIELD		|iconid_disabled|t_id		|	|NULL		|0			|4|images	|imageid	|RESTRICT
FIELD		|iconid_maintenance|t_id	|	|NULL		|0			|5|images	|imageid	|RESTRICT
FIELD		|elementsubtype	|t_integer	|'0'	|NOT NULL	|0
FIELD		|areatype	|t_integer	|'0'	|NOT NULL	|0
FIELD		|width		|t_integer	|'200'	|NOT NULL	|0
FIELD		|height		|t_integer	|'200'	|NOT NULL	|0
FIELD		|viewtype	|t_integer	|'0'	|NOT NULL	|0
FIELD		|use_iconmap	|t_integer	|'1'	|NOT NULL	|0
FIELD		|evaltype	|t_integer		|'0'|NOT NULL	|0
INDEX		|1		|sysmapid
INDEX		|2		|iconid_off
INDEX		|3		|iconid_on
INDEX		|4		|iconid_disabled
INDEX		|5		|iconid_maintenance

TABLE|sysmaps_links|linkid|ZBX_TEMPLATE
FIELD		|linkid		|t_id		|	|NOT NULL	|0
FIELD		|sysmapid	|t_id		|	|NOT NULL	|0			|1|sysmaps
FIELD		|selementid1	|t_id		|	|NOT NULL	|0			|2|sysmaps_elements|selementid
FIELD		|selementid2	|t_id		|	|NOT NULL	|0			|3|sysmaps_elements|selementid
FIELD		|drawtype	|t_integer	|'0'	|NOT NULL	|0
FIELD		|color		|t_varchar(6)	|'000000'|NOT NULL	|0
FIELD		|label		|t_varchar(2048)|''	|NOT NULL	|0
INDEX		|1		|sysmapid
INDEX		|2		|selementid1
INDEX		|3		|selementid2

TABLE|sysmaps_link_triggers|linktriggerid|ZBX_TEMPLATE
FIELD		|linktriggerid	|t_id		|	|NOT NULL	|0
FIELD		|linkid		|t_id		|	|NOT NULL	|0			|1|sysmaps_links
FIELD		|triggerid	|t_id		|	|NOT NULL	|0			|2|triggers
FIELD		|drawtype	|t_integer	|'0'	|NOT NULL	|0
FIELD		|color		|t_varchar(6)	|'000000'|NOT NULL	|0
UNIQUE		|1		|linkid,triggerid
INDEX		|2		|triggerid

TABLE|sysmap_element_url|sysmapelementurlid|ZBX_TEMPLATE
FIELD		|sysmapelementurlid|t_id	|	|NOT NULL	|0
FIELD		|selementid	|t_id		|	|NOT NULL	|0			|1|sysmaps_elements
FIELD		|name		|t_varchar(255)	|	|NOT NULL	|0
FIELD		|url		|t_varchar(2048)|''	|NOT NULL	|0
UNIQUE		|1		|selementid,name

TABLE|sysmap_url|sysmapurlid|ZBX_TEMPLATE
FIELD		|sysmapurlid	|t_id		|	|NOT NULL	|0
FIELD		|sysmapid	|t_id		|	|NOT NULL	|0			|1|sysmaps
FIELD		|name		|t_varchar(255)	|	|NOT NULL	|0
FIELD		|url		|t_varchar(2048)|''	|NOT NULL	|0
FIELD		|elementtype	|t_integer	|'0'	|NOT NULL	|0
UNIQUE		|1		|sysmapid,name

TABLE|sysmap_user|sysmapuserid|ZBX_TEMPLATE
FIELD		|sysmapuserid|t_id		|	|NOT NULL	|0
FIELD		|sysmapid	|t_id		|	|NOT NULL	|0			|1|sysmaps
FIELD		|userid		|t_id		|	|NOT NULL	|0			|2|users
FIELD		|permission	|t_integer	|'2'	|NOT NULL	|0
UNIQUE		|1		|sysmapid,userid
INDEX		|2		|userid

TABLE|sysmap_usrgrp|sysmapusrgrpid|ZBX_TEMPLATE
FIELD		|sysmapusrgrpid|t_id		|	|NOT NULL	|0
FIELD		|sysmapid	|t_id		|	|NOT NULL	|0			|1|sysmaps
FIELD		|usrgrpid	|t_id		|	|NOT NULL	|0			|2|usrgrp
FIELD		|permission	|t_integer	|'2'	|NOT NULL	|0
UNIQUE		|1		|sysmapid,usrgrpid
INDEX		|2		|usrgrpid

TABLE|maintenances_hosts|maintenance_hostid|ZBX_DATA
FIELD		|maintenance_hostid|t_id	|	|NOT NULL	|0
FIELD		|maintenanceid	|t_id		|	|NOT NULL	|0			|1|maintenances
FIELD		|hostid		|t_id		|	|NOT NULL	|0			|2|hosts
UNIQUE		|1		|maintenanceid,hostid
INDEX		|2		|hostid

TABLE|maintenances_groups|maintenance_groupid|ZBX_DATA
FIELD		|maintenance_groupid|t_id	|	|NOT NULL	|0
FIELD		|maintenanceid	|t_id		|	|NOT NULL	|0			|1|maintenances
FIELD		|groupid	|t_id		|	|NOT NULL	|0			|2|hstgrp
UNIQUE		|1		|maintenanceid,groupid
INDEX		|2		|groupid

TABLE|timeperiods|timeperiodid|ZBX_DATA
FIELD		|timeperiodid	|t_id		|	|NOT NULL	|0
FIELD		|timeperiod_type|t_integer	|'0'	|NOT NULL	|0
FIELD		|every		|t_integer	|'1'	|NOT NULL	|0
FIELD		|month		|t_integer	|'0'	|NOT NULL	|0
FIELD		|dayofweek	|t_integer	|'0'	|NOT NULL	|0
FIELD		|day		|t_integer	|'0'	|NOT NULL	|0
FIELD		|start_time	|t_integer	|'0'	|NOT NULL	|0
FIELD		|period		|t_integer	|'0'	|NOT NULL	|0
FIELD		|start_date	|t_integer	|'0'	|NOT NULL	|0

TABLE|maintenances_windows|maintenance_timeperiodid|ZBX_DATA
FIELD		|maintenance_timeperiodid|t_id	|	|NOT NULL	|0
FIELD		|maintenanceid	|t_id		|	|NOT NULL	|0			|1|maintenances
FIELD		|timeperiodid	|t_id		|	|NOT NULL	|0			|2|timeperiods
UNIQUE		|1		|maintenanceid,timeperiodid
INDEX		|2		|timeperiodid

TABLE|regexps|regexpid|ZBX_DATA
FIELD		|regexpid	|t_id		|	|NOT NULL	|0
FIELD		|name		|t_varchar(128)	|''	|NOT NULL	|ZBX_PROXY
FIELD		|test_string	|t_shorttext	|''	|NOT NULL	|0
UNIQUE		|1		|name

TABLE|expressions|expressionid|ZBX_DATA
FIELD		|expressionid	|t_id		|	|NOT NULL	|0
FIELD		|regexpid	|t_id		|	|NOT NULL	|ZBX_PROXY		|1|regexps
FIELD		|expression	|t_varchar(255)	|''	|NOT NULL	|ZBX_PROXY
FIELD		|expression_type|t_integer	|'0'	|NOT NULL	|ZBX_PROXY
FIELD		|exp_delimiter	|t_varchar(1)	|''	|NOT NULL	|ZBX_PROXY
FIELD		|case_sensitive	|t_integer	|'0'	|NOT NULL	|ZBX_PROXY
INDEX		|1		|regexpid

TABLE|ids|table_name,field_name|0
FIELD		|table_name	|t_varchar(64)	|''	|NOT NULL	|0
FIELD		|field_name	|t_varchar(64)	|''	|NOT NULL	|0
FIELD		|nextid		|t_id		|	|NOT NULL	|0

-- History tables

TABLE|alerts|alertid|0
FIELD		|alertid	|t_id		|	|NOT NULL	|0
FIELD		|actionid	|t_id		|	|NOT NULL	|0			|1|actions
FIELD		|eventid	|t_id		|	|NOT NULL	|0			|2|events
FIELD		|userid		|t_id		|	|NULL		|0			|3|users
FIELD		|clock		|t_time		|'0'	|NOT NULL	|0
FIELD		|mediatypeid	|t_id		|	|NULL		|0			|4|media_type
FIELD		|sendto		|t_varchar(1024)|''	|NOT NULL	|0
FIELD		|subject	|t_varchar(255)	|''	|NOT NULL	|0
FIELD		|message	|t_text		|''	|NOT NULL	|0
FIELD		|status		|t_integer	|'0'	|NOT NULL	|0
FIELD		|retries	|t_integer	|'0'	|NOT NULL	|0
FIELD		|error		|t_varchar(2048)|''	|NOT NULL	|0
FIELD		|esc_step	|t_integer	|'0'	|NOT NULL	|0
FIELD		|alerttype	|t_integer	|'0'	|NOT NULL	|0
FIELD		|p_eventid	|t_id		|	|NULL		|0			|5|events	|eventid
FIELD		|acknowledgeid	|t_id		|	|NULL		|0			|6|acknowledges	|acknowledgeid
FIELD		|parameters	|t_text		|'{}'	|NOT NULL	|0
INDEX		|1		|actionid
INDEX		|2		|clock
INDEX		|3		|eventid
INDEX		|4		|status
INDEX		|5		|mediatypeid
INDEX		|6		|userid
INDEX		|7		|p_eventid
INDEX		|8		|acknowledgeid

TABLE|history|itemid,clock,ns|0
FIELD		|itemid		|t_id		|	|NOT NULL	|0			|-|items
FIELD		|clock		|t_time		|'0'	|NOT NULL	|0
FIELD		|value		|t_double	|'0.0000'|NOT NULL	|0
FIELD		|ns		|t_nanosec	|'0'	|NOT NULL	|0

TABLE|history_uint|itemid,clock,ns|0
FIELD		|itemid		|t_id		|	|NOT NULL	|0			|-|items
FIELD		|clock		|t_time		|'0'	|NOT NULL	|0
FIELD		|value		|t_bigint	|'0'	|NOT NULL	|0
FIELD		|ns		|t_nanosec	|'0'	|NOT NULL	|0

TABLE|history_str|itemid,clock,ns|0
FIELD		|itemid		|t_id		|	|NOT NULL	|0			|-|items
FIELD		|clock		|t_time		|'0'	|NOT NULL	|0
FIELD		|value		|t_varchar(255)	|''	|NOT NULL	|0
FIELD		|ns		|t_nanosec	|'0'	|NOT NULL	|0

TABLE|history_log|itemid,clock,ns|0
FIELD		|itemid		|t_id		|	|NOT NULL	|0			|-|items
FIELD		|clock		|t_time		|'0'	|NOT NULL	|0
FIELD		|timestamp	|t_time		|'0'	|NOT NULL	|0
FIELD		|source		|t_varchar(64)	|''	|NOT NULL	|0
FIELD		|severity	|t_integer	|'0'	|NOT NULL	|0
FIELD		|value		|t_text		|''	|NOT NULL	|0
FIELD		|logeventid	|t_integer	|'0'	|NOT NULL	|0
FIELD		|ns		|t_nanosec	|'0'	|NOT NULL	|0

TABLE|history_text|itemid,clock,ns|0
FIELD		|itemid		|t_id		|	|NOT NULL	|0			|-|items
FIELD		|clock		|t_time		|'0'	|NOT NULL	|0
FIELD		|value		|t_text		|''	|NOT NULL	|0
FIELD		|ns		|t_nanosec	|'0'	|NOT NULL	|0

TABLE|history_bin|itemid,clock,ns|0
FIELD		|itemid		|t_id		|	|NOT NULL	|0			|-|items
FIELD		|clock		|t_time		|'0'	|NOT NULL	|0
FIELD		|ns		|t_nanosec	|'0'	|NOT NULL	|0
FIELD		|value		|t_bin		|''	|NOT NULL	|0

TABLE|proxy_history|id|0
FIELD		|id		|t_id		|	|NOT NULL	|0
FIELD		|itemid		|t_id		|	|NOT NULL	|0			|-|items
FIELD		|clock		|t_time		|'0'	|NOT NULL	|0
FIELD		|timestamp	|t_time		|'0'	|NOT NULL	|0
FIELD		|source		|t_varchar(64)	|''	|NOT NULL	|0
FIELD		|severity	|t_integer	|'0'	|NOT NULL	|0
FIELD		|value		|t_longtext	|''	|NOT NULL	|0
FIELD		|logeventid	|t_integer	|'0'	|NOT NULL	|0
FIELD		|ns		|t_nanosec	|'0'	|NOT NULL	|0
FIELD		|state		|t_integer	|'0'	|NOT NULL	|0
FIELD		|lastlogsize	|t_bigint	|'0'	|NOT NULL	|0
FIELD		|mtime		|t_integer	|'0'	|NOT NULL	|0
FIELD		|flags		|t_integer	|'0'	|NOT NULL	|0
FIELD		|write_clock	|t_time		|'0'	|NOT NULL	|0
INDEX		|1		|clock

TABLE|proxy_dhistory|id|0
FIELD		|id		|t_id		|	|NOT NULL	|0
FIELD		|clock		|t_time		|'0'	|NOT NULL	|0
FIELD		|druleid	|t_id		|	|NOT NULL	|0			|-|drules
FIELD		|ip		|t_varchar(39)	|''	|NOT NULL	|0
FIELD		|port		|t_integer	|'0'	|NOT NULL	|0
FIELD		|value		|t_varchar(255)	|''	|NOT NULL	|0
FIELD		|status		|t_integer	|'0'	|NOT NULL	|0
FIELD		|dcheckid	|t_id		|	|NULL		|0			|-|dchecks
FIELD		|dns		|t_varchar(255)	|''	|NOT NULL	|0
INDEX		|1		|clock
INDEX		|2		|druleid

TABLE|events|eventid|0
FIELD		|eventid	|t_id		|	|NOT NULL	|0
FIELD		|source		|t_integer	|'0'	|NOT NULL	|0
FIELD		|object		|t_integer	|'0'	|NOT NULL	|0
FIELD		|objectid	|t_id		|'0'	|NOT NULL	|0
FIELD		|clock		|t_time		|'0'	|NOT NULL	|0
FIELD		|value		|t_integer	|'0'	|NOT NULL	|0
FIELD		|acknowledged	|t_integer	|'0'	|NOT NULL	|0
FIELD		|ns		|t_nanosec	|'0'	|NOT NULL	|0
FIELD		|name		|t_varchar(2048)|''	|NOT NULL	|0
FIELD		|severity	|t_integer	|'0'	|NOT NULL	|0
INDEX		|1		|source,object,objectid,clock
INDEX		|2		|source,object,clock

TABLE|event_symptom|eventid|0
FIELD		|eventid	|t_id		|	|NOT NULL	|0			|1|events	|eventid|
FIELD		|cause_eventid	|t_id		|	|NOT NULL	|0			|2|events	|eventid|	RESTRICT
INDEX		|1		|cause_eventid

TABLE|trends|itemid,clock|0
FIELD		|itemid		|t_id		|	|NOT NULL	|0			|-|items
FIELD		|clock		|t_time		|'0'	|NOT NULL	|0
FIELD		|num		|t_integer	|'0'	|NOT NULL	|0
FIELD		|value_min	|t_double	|'0.0000'|NOT NULL	|0
FIELD		|value_avg	|t_double	|'0.0000'|NOT NULL	|0
FIELD		|value_max	|t_double	|'0.0000'|NOT NULL	|0

TABLE|trends_uint|itemid,clock|0
FIELD		|itemid		|t_id		|	|NOT NULL	|0			|-|items
FIELD		|clock		|t_time		|'0'	|NOT NULL	|0
FIELD		|num		|t_integer	|'0'	|NOT NULL	|0
FIELD		|value_min	|t_bigint	|'0'	|NOT NULL	|0
FIELD		|value_avg	|t_bigint	|'0'	|NOT NULL	|0
FIELD		|value_max	|t_bigint	|'0'	|NOT NULL	|0

TABLE|acknowledges|acknowledgeid|0
FIELD		|acknowledgeid	|t_id		|	|NOT NULL	|0
FIELD		|userid		|t_id		|	|NOT NULL	|0			|1|users
FIELD		|eventid	|t_id		|	|NOT NULL	|0			|2|events
FIELD		|clock		|t_time		|'0'	|NOT NULL	|0
FIELD		|message	|t_varchar(2048)|''	|NOT NULL	|0
FIELD		|action		|t_integer	|'0'	|NOT NULL	|0
FIELD		|old_severity	|t_integer	|'0'	|NOT NULL	|0
FIELD		|new_severity	|t_integer	|'0'	|NOT NULL	|0
FIELD		|suppress_until	|t_time		|'0'	|NOT NULL	|0
FIELD		|taskid		|t_id		|	|NULL		|0			|-|task
INDEX		|1		|userid
INDEX		|2		|eventid
INDEX		|3		|clock

TABLE|auditlog|auditid|0
FIELD		|auditid	|t_cuid		|	|NOT NULL	|0
FIELD		|userid		|t_id		|	|NULL		|0
FIELD		|username	|t_varchar(100)	|''	|NOT NULL	|0
FIELD		|clock		|t_time		|'0'	|NOT NULL	|0
FIELD		|ip		|t_varchar(39)	|''	|NOT NULL	|0
FIELD		|action		|t_integer	|'0'	|NOT NULL	|0
FIELD		|resourcetype	|t_integer	|'0'	|NOT NULL	|0
FIELD		|resourceid	|t_id		|	|NULL		|0
FIELD		|resource_cuid	|t_cuid		|	|NULL		|0
FIELD		|resourcename	|t_varchar(255)	|''	|NOT NULL	|0
FIELD		|recordsetid	|t_cuid		|	|NOT NULL	|0
FIELD		|details	|t_longtext	|''	|NOT NULL	|0
INDEX		|1		|userid,clock
INDEX		|2		|clock
INDEX		|3		|resourcetype,resourceid

TABLE|service_alarms|servicealarmid|0
FIELD		|servicealarmid	|t_id		|	|NOT NULL	|0
FIELD		|serviceid	|t_id		|	|NOT NULL	|0			|1|services
FIELD		|clock		|t_time		|'0'	|NOT NULL	|0
FIELD		|value		|t_integer	|'-1'	|NOT NULL	|0
INDEX		|1		|serviceid,clock
INDEX		|2		|clock

TABLE|autoreg_host|autoreg_hostid|0
FIELD		|autoreg_hostid	|t_id		|	|NOT NULL	|0
FIELD		|proxyid	|t_id		|	|NULL		|0			|1|proxy	|proxyid
FIELD		|host		|t_varchar(128)	|''	|NOT NULL	|0
FIELD		|listen_ip	|t_varchar(39)	|''	|NOT NULL	|0
FIELD		|listen_port	|t_integer	|'0'	|NOT NULL	|0
FIELD		|listen_dns	|t_varchar(255)	|''	|NOT NULL	|0
FIELD		|host_metadata	|t_text		|''	|NOT NULL	|0
FIELD		|flags		|t_integer	|'0'	|NOT NULL	|0
FIELD		|tls_accepted	|t_integer	|'1'	|NOT NULL	|0
INDEX		|1		|host
INDEX		|2		|proxyid

TABLE|proxy_autoreg_host|id|0
FIELD		|id		|t_id		|	|NOT NULL	|0
FIELD		|clock		|t_time		|'0'	|NOT NULL	|0
FIELD		|host		|t_varchar(128)	|''	|NOT NULL	|0
FIELD		|listen_ip	|t_varchar(39)	|''	|NOT NULL	|0
FIELD		|listen_port	|t_integer	|'0'	|NOT NULL	|0
FIELD		|listen_dns	|t_varchar(255)	|''	|NOT NULL	|0
FIELD		|host_metadata	|t_text		|''	|NOT NULL	|0
FIELD		|flags		|t_integer	|'0'	|NOT NULL	|0
FIELD		|tls_accepted	|t_integer	|'1'	|NOT NULL	|0
INDEX		|1		|clock

TABLE|dhosts|dhostid|0
FIELD		|dhostid	|t_id		|	|NOT NULL	|0
FIELD		|druleid	|t_id		|	|NOT NULL	|0			|1|drules
FIELD		|status		|t_integer	|'0'	|NOT NULL	|0
FIELD		|lastup		|t_integer	|'0'	|NOT NULL	|0
FIELD		|lastdown	|t_integer	|'0'	|NOT NULL	|0
INDEX		|1		|druleid

TABLE|dservices|dserviceid|0
FIELD		|dserviceid	|t_id		|	|NOT NULL	|0
FIELD		|dhostid	|t_id		|	|NOT NULL	|0			|1|dhosts
FIELD		|value		|t_varchar(255)	|''	|NOT NULL	|0
FIELD		|port		|t_integer	|'0'	|NOT NULL	|0
FIELD		|status		|t_integer	|'0'	|NOT NULL	|0
FIELD		|lastup		|t_integer	|'0'	|NOT NULL	|0
FIELD		|lastdown	|t_integer	|'0'	|NOT NULL	|0
FIELD		|dcheckid	|t_id		|	|NOT NULL	|0			|2|dchecks
FIELD		|ip		|t_varchar(39)	|''	|NOT NULL	|0
FIELD		|dns		|t_varchar(255)	|''	|NOT NULL	|0
UNIQUE		|1		|dcheckid,ip,port
INDEX		|2		|dhostid

-- Other tables

TABLE|escalations|escalationid|0
FIELD		|escalationid	|t_id		|	|NOT NULL	|0
FIELD		|actionid	|t_id		|	|NOT NULL	|0			|-|actions
FIELD		|triggerid	|t_id		|	|NULL		|0			|-|triggers
FIELD		|eventid	|t_id		|	|NULL		|0			|-|events
FIELD		|r_eventid	|t_id		|	|NULL		|0			|-|events	|eventid
FIELD		|nextcheck	|t_time		|'0'	|NOT NULL	|0
FIELD		|esc_step	|t_integer	|'0'	|NOT NULL	|0
FIELD		|status		|t_integer	|'0'	|NOT NULL	|0
FIELD		|itemid		|t_id		|	|NULL		|0			|-|items
FIELD		|acknowledgeid	|t_id		|	|NULL		|0			|-|acknowledges
FIELD		|servicealarmid	|t_id		|	|NULL		|0			|-|service_alarms
FIELD		|serviceid	|t_id		|	|NULL		|0			|-|services
UNIQUE		|1		|triggerid,itemid,serviceid,escalationid
INDEX		|2		|eventid
INDEX		|3		|nextcheck

TABLE|globalvars|globalvarid|0
FIELD		|globalvarid	|t_id		|	|NOT NULL	|0
FIELD		|snmp_lastsize	|t_bigint	|'0'	|NOT NULL	|0

TABLE|graph_discovery|graphid|0
FIELD		|graphid	|t_id		|	|NOT NULL	|0			|1|graphs
FIELD		|parent_graphid	|t_id		|	|NOT NULL	|0			|2|graphs	|graphid	|RESTRICT
FIELD		|lastcheck	|t_integer	|'0'	|NOT NULL	|ZBX_NODATA
FIELD		|ts_delete	|t_time		|'0'	|NOT NULL	|ZBX_NODATA
INDEX		|1		|parent_graphid

TABLE|host_inventory|hostid|ZBX_TEMPLATE
FIELD		|hostid		|t_id		|	|NOT NULL	|0			|1|hosts
FIELD		|inventory_mode	|t_integer	|'0'	|NOT NULL	|0
FIELD		|type		|t_varchar(64)	|''	|NOT NULL	|ZBX_PROXY,ZBX_NODATA
FIELD		|type_full	|t_varchar(64)	|''	|NOT NULL	|ZBX_PROXY,ZBX_NODATA
FIELD		|name		|t_varchar(128)	|''	|NOT NULL	|ZBX_PROXY,ZBX_NODATA
FIELD		|alias		|t_varchar(128)	|''	|NOT NULL	|ZBX_PROXY,ZBX_NODATA
FIELD		|os		|t_varchar(128)	|''	|NOT NULL	|ZBX_PROXY,ZBX_NODATA
FIELD		|os_full	|t_varchar(255)	|''	|NOT NULL	|ZBX_PROXY,ZBX_NODATA
FIELD		|os_short	|t_varchar(128)	|''	|NOT NULL	|ZBX_PROXY,ZBX_NODATA
FIELD		|serialno_a	|t_varchar(64)	|''	|NOT NULL	|ZBX_PROXY,ZBX_NODATA
FIELD		|serialno_b	|t_varchar(64)	|''	|NOT NULL	|ZBX_PROXY,ZBX_NODATA
FIELD		|tag		|t_varchar(64)	|''	|NOT NULL	|ZBX_PROXY,ZBX_NODATA
FIELD		|asset_tag	|t_varchar(64)	|''	|NOT NULL	|ZBX_PROXY,ZBX_NODATA
FIELD		|macaddress_a	|t_varchar(64)	|''	|NOT NULL	|ZBX_PROXY,ZBX_NODATA
FIELD		|macaddress_b	|t_varchar(64)	|''	|NOT NULL	|ZBX_PROXY,ZBX_NODATA
FIELD		|hardware	|t_varchar(255)	|''	|NOT NULL	|ZBX_PROXY,ZBX_NODATA
FIELD		|hardware_full	|t_shorttext	|''	|NOT NULL	|ZBX_PROXY,ZBX_NODATA
FIELD		|software	|t_varchar(255)	|''	|NOT NULL	|ZBX_PROXY,ZBX_NODATA
FIELD		|software_full	|t_shorttext	|''	|NOT NULL	|ZBX_PROXY,ZBX_NODATA
FIELD		|software_app_a	|t_varchar(64)	|''	|NOT NULL	|ZBX_PROXY,ZBX_NODATA
FIELD		|software_app_b	|t_varchar(64)	|''	|NOT NULL	|ZBX_PROXY,ZBX_NODATA
FIELD		|software_app_c	|t_varchar(64)	|''	|NOT NULL	|ZBX_PROXY,ZBX_NODATA
FIELD		|software_app_d	|t_varchar(64)	|''	|NOT NULL	|ZBX_PROXY,ZBX_NODATA
FIELD		|software_app_e	|t_varchar(64)	|''	|NOT NULL	|ZBX_PROXY,ZBX_NODATA
FIELD		|contact	|t_shorttext	|''	|NOT NULL	|ZBX_PROXY,ZBX_NODATA
FIELD		|location	|t_shorttext	|''	|NOT NULL	|ZBX_PROXY,ZBX_NODATA
FIELD		|location_lat	|t_varchar(16)	|''	|NOT NULL	|ZBX_PROXY
FIELD		|location_lon	|t_varchar(16)	|''	|NOT NULL	|ZBX_PROXY
FIELD		|notes		|t_shorttext	|''	|NOT NULL	|ZBX_PROXY,ZBX_NODATA
FIELD		|chassis	|t_varchar(64)	|''	|NOT NULL	|ZBX_PROXY,ZBX_NODATA
FIELD		|model		|t_varchar(64)	|''	|NOT NULL	|ZBX_PROXY,ZBX_NODATA
FIELD		|hw_arch	|t_varchar(32)	|''	|NOT NULL	|ZBX_PROXY,ZBX_NODATA
FIELD		|vendor		|t_varchar(64)	|''	|NOT NULL	|ZBX_PROXY,ZBX_NODATA
FIELD		|contract_number|t_varchar(64)	|''	|NOT NULL	|ZBX_PROXY,ZBX_NODATA
FIELD		|installer_name	|t_varchar(64)	|''	|NOT NULL	|ZBX_PROXY,ZBX_NODATA
FIELD		|deployment_status|t_varchar(64)|''	|NOT NULL	|ZBX_PROXY,ZBX_NODATA
FIELD		|url_a		|t_varchar(2048)|''	|NOT NULL	|ZBX_PROXY,ZBX_NODATA
FIELD		|url_b		|t_varchar(2048)|''	|NOT NULL	|ZBX_PROXY,ZBX_NODATA
FIELD		|url_c		|t_varchar(2048)|''	|NOT NULL	|ZBX_PROXY,ZBX_NODATA
FIELD		|host_networks	|t_shorttext	|''	|NOT NULL	|ZBX_PROXY,ZBX_NODATA
FIELD		|host_netmask	|t_varchar(39)	|''	|NOT NULL	|ZBX_PROXY,ZBX_NODATA
FIELD		|host_router	|t_varchar(39)	|''	|NOT NULL	|ZBX_PROXY,ZBX_NODATA
FIELD		|oob_ip		|t_varchar(39)	|''	|NOT NULL	|ZBX_PROXY,ZBX_NODATA
FIELD		|oob_netmask	|t_varchar(39)	|''	|NOT NULL	|ZBX_PROXY,ZBX_NODATA
FIELD		|oob_router	|t_varchar(39)	|''	|NOT NULL	|ZBX_PROXY,ZBX_NODATA
FIELD		|date_hw_purchase|t_varchar(64)	|''	|NOT NULL	|ZBX_PROXY,ZBX_NODATA
FIELD		|date_hw_install|t_varchar(64)	|''	|NOT NULL	|ZBX_PROXY,ZBX_NODATA
FIELD		|date_hw_expiry	|t_varchar(64)	|''	|NOT NULL	|ZBX_PROXY,ZBX_NODATA
FIELD		|date_hw_decomm	|t_varchar(64)	|''	|NOT NULL	|ZBX_PROXY,ZBX_NODATA
FIELD		|site_address_a	|t_varchar(128)	|''	|NOT NULL	|ZBX_PROXY,ZBX_NODATA
FIELD		|site_address_b	|t_varchar(128)	|''	|NOT NULL	|ZBX_PROXY,ZBX_NODATA
FIELD		|site_address_c	|t_varchar(128)	|''	|NOT NULL	|ZBX_PROXY,ZBX_NODATA
FIELD		|site_city	|t_varchar(128)	|''	|NOT NULL	|ZBX_PROXY,ZBX_NODATA
FIELD		|site_state	|t_varchar(64)	|''	|NOT NULL	|ZBX_PROXY,ZBX_NODATA
FIELD		|site_country	|t_varchar(64)	|''	|NOT NULL	|ZBX_PROXY,ZBX_NODATA
FIELD		|site_zip	|t_varchar(64)	|''	|NOT NULL	|ZBX_PROXY,ZBX_NODATA
FIELD		|site_rack	|t_varchar(128)	|''	|NOT NULL	|ZBX_PROXY,ZBX_NODATA
FIELD		|site_notes	|t_shorttext	|''	|NOT NULL	|ZBX_PROXY,ZBX_NODATA
FIELD		|poc_1_name	|t_varchar(128)	|''	|NOT NULL	|ZBX_PROXY,ZBX_NODATA
FIELD		|poc_1_email	|t_varchar(128)	|''	|NOT NULL	|ZBX_PROXY,ZBX_NODATA
FIELD		|poc_1_phone_a	|t_varchar(64)	|''	|NOT NULL	|ZBX_PROXY,ZBX_NODATA
FIELD		|poc_1_phone_b	|t_varchar(64)	|''	|NOT NULL	|ZBX_PROXY,ZBX_NODATA
FIELD		|poc_1_cell	|t_varchar(64)	|''	|NOT NULL	|ZBX_PROXY,ZBX_NODATA
FIELD		|poc_1_screen	|t_varchar(64)	|''	|NOT NULL	|ZBX_PROXY,ZBX_NODATA
FIELD		|poc_1_notes	|t_shorttext	|''	|NOT NULL	|ZBX_PROXY,ZBX_NODATA
FIELD		|poc_2_name	|t_varchar(128)	|''	|NOT NULL	|ZBX_PROXY,ZBX_NODATA
FIELD		|poc_2_email	|t_varchar(128)	|''	|NOT NULL	|ZBX_PROXY,ZBX_NODATA
FIELD		|poc_2_phone_a	|t_varchar(64)	|''	|NOT NULL	|ZBX_PROXY,ZBX_NODATA
FIELD		|poc_2_phone_b	|t_varchar(64)	|''	|NOT NULL	|ZBX_PROXY,ZBX_NODATA
FIELD		|poc_2_cell	|t_varchar(64)	|''	|NOT NULL	|ZBX_PROXY,ZBX_NODATA
FIELD		|poc_2_screen	|t_varchar(64)	|''	|NOT NULL	|ZBX_PROXY,ZBX_NODATA
FIELD		|poc_2_notes	|t_shorttext	|''	|NOT NULL	|ZBX_PROXY,ZBX_NODATA

TABLE|housekeeper|housekeeperid|0
FIELD		|housekeeperid	|t_id		|	|NOT NULL	|0
FIELD		|tablename	|t_varchar(64)	|''	|NOT NULL	|0
FIELD		|field		|t_varchar(64)	|''	|NOT NULL	|0
FIELD		|value		|t_id		|	|NOT NULL	|0			|-|items

TABLE|images|imageid|0
FIELD		|imageid	|t_id		|	|NOT NULL	|0
FIELD		|imagetype	|t_integer	|'0'	|NOT NULL	|0
FIELD		|name		|t_varchar(64)	|'0'	|NOT NULL	|0
FIELD		|image		|t_image	|''	|NOT NULL	|0
UNIQUE		|1		|name

TABLE|item_discovery|itemdiscoveryid|ZBX_TEMPLATE
FIELD		|itemdiscoveryid|t_id		|	|NOT NULL	|0
FIELD		|itemid		|t_id		|	|NOT NULL	|0			|1|items
FIELD		|parent_itemid	|t_id		|	|NOT NULL	|0			|2|items	|itemid
FIELD		|key_		|t_varchar(2048)|''	|NOT NULL	|ZBX_NODATA
FIELD		|lastcheck	|t_integer	|'0'	|NOT NULL	|ZBX_NODATA
FIELD		|ts_delete	|t_time		|'0'	|NOT NULL	|ZBX_NODATA
UNIQUE		|1		|itemid,parent_itemid
INDEX		|2		|parent_itemid

TABLE|host_discovery|hostid|ZBX_TEMPLATE
FIELD		|hostid		|t_id		|	|NOT NULL	|0			|1|hosts
FIELD		|parent_hostid	|t_id		|	|NULL		|0			|2|hosts	|hostid		|RESTRICT
FIELD		|parent_itemid	|t_id		|	|NULL		|0			|3|items	|itemid		|RESTRICT
FIELD		|host		|t_varchar(128)	|''	|NOT NULL	|ZBX_NODATA
FIELD		|lastcheck	|t_integer	|'0'	|NOT NULL	|ZBX_NODATA
FIELD		|ts_delete	|t_time		|'0'	|NOT NULL	|ZBX_NODATA
INDEX		|1		|parent_hostid
INDEX		|2		|parent_itemid

TABLE|interface_discovery|interfaceid|0
FIELD		|interfaceid	|t_id		|	|NOT NULL	|0			|1|interface
FIELD		|parent_interfaceid|t_id	|	|NOT NULL	|0			|2|interface	|interfaceid
INDEX		|1		|parent_interfaceid

TABLE|profiles|profileid|0
FIELD		|profileid	|t_id		|	|NOT NULL	|0
FIELD		|userid		|t_id		|	|NOT NULL	|0			|1|users
FIELD		|idx		|t_varchar(96)	|''	|NOT NULL	|0
FIELD		|idx2		|t_id		|'0'	|NOT NULL	|0
FIELD		|value_id	|t_id		|'0'	|NOT NULL	|0
FIELD		|value_int	|t_integer	|'0'	|NOT NULL	|0
FIELD		|value_str	|t_text		|''	|NOT NULL	|0
FIELD		|source		|t_varchar(96)	|''	|NOT NULL	|0
FIELD		|type		|t_integer	|'0'	|NOT NULL	|0
INDEX		|1		|userid,idx,idx2
INDEX		|2		|userid,profileid

TABLE|sessions|sessionid|0
FIELD		|sessionid	|t_varchar(32)	|''	|NOT NULL	|0
FIELD		|userid		|t_id		|	|NOT NULL	|0			|1|users
FIELD		|lastaccess	|t_integer	|'0'	|NOT NULL	|0
FIELD		|status		|t_integer	|'0'	|NOT NULL	|0
FIELD		|secret		|t_varchar(32)	|''	|NOT NULL	|0
INDEX		|1		|userid,status,lastaccess

TABLE|trigger_discovery|triggerid|0
FIELD		|triggerid	|t_id		|	|NOT NULL	|0			|1|triggers
FIELD		|parent_triggerid|t_id		|	|NOT NULL	|0			|2|triggers	|triggerid	|RESTRICT
FIELD		|lastcheck	|t_integer	|'0'	|NOT NULL	|ZBX_NODATA
FIELD		|ts_delete	|t_time		|'0'	|NOT NULL	|ZBX_NODATA
INDEX		|1		|parent_triggerid

TABLE|item_condition|item_conditionid|ZBX_TEMPLATE
FIELD		|item_conditionid|t_id		|	|NOT NULL	|0
FIELD		|itemid		|t_id		|	|NOT NULL	|0			|1|items
FIELD		|operator	|t_integer	|'8'	|NOT NULL	|0
FIELD		|macro		|t_varchar(64)	|''	|NOT NULL	|0
FIELD		|value		|t_varchar(255)	|''	|NOT NULL	|0
INDEX		|1		|itemid

TABLE|item_rtdata|itemid|ZBX_TEMPLATE
FIELD		|itemid		|t_id		|	|NOT NULL	|0			|1|items
FIELD		|lastlogsize	|t_bigint	|'0'	|NOT NULL	|ZBX_PROXY,ZBX_NODATA
FIELD		|state		|t_integer	|'0'	|NOT NULL	|ZBX_NODATA
FIELD		|mtime		|t_integer	|'0'	|NOT NULL	|ZBX_PROXY,ZBX_NODATA
FIELD		|error		|t_varchar(2048)|''	|NOT NULL	|ZBX_NODATA

TABLE|item_rtname|itemid|ZBX_TEMPLATE
FIELD		|itemid		|t_id		|	|NOT NULL	|0			|1|items
FIELD		|name_resolved	|t_varchar(2048)	|''	|NOT NULL	|0
FIELD		|name_resolved_upper|t_varchar(2048)	|''	|NOT NULL	|ZBX_UPPER

TABLE|opinventory|operationid|ZBX_DATA
FIELD		|operationid	|t_id		|	|NOT NULL	|0			|1|operations
FIELD		|inventory_mode	|t_integer	|'0'	|NOT NULL	|0

TABLE|trigger_tag|triggertagid|ZBX_TEMPLATE
FIELD		|triggertagid	|t_id		|	|NOT NULL	|0
FIELD		|triggerid	|t_id		|	|NOT NULL	|0			|1|triggers	|		|RESTRICT
FIELD		|tag		|t_varchar(255)	|''	|NOT NULL	|0
FIELD		|value		|t_varchar(255)	|''	|NOT NULL	|0
INDEX		|1		|triggerid
CHANGELOG	|6

TABLE|event_tag|eventtagid|0
FIELD		|eventtagid	|t_id		|	|NOT NULL	|0
FIELD		|eventid	|t_id		|	|NOT NULL	|0			|1|events
FIELD		|tag		|t_varchar(255)	|''	|NOT NULL	|0
FIELD		|value		|t_varchar(255)	|''	|NOT NULL	|0
INDEX		|1		|eventid

TABLE|problem|eventid|0
FIELD		|eventid	|t_id		|	|NOT NULL	|0			|1|events
FIELD		|source		|t_integer	|'0'	|NOT NULL	|0
FIELD		|object		|t_integer	|'0'	|NOT NULL	|0
FIELD		|objectid	|t_id		|'0'	|NOT NULL	|0
FIELD		|clock		|t_time		|'0'	|NOT NULL	|0
FIELD		|ns		|t_nanosec	|'0'	|NOT NULL	|0
FIELD		|r_eventid	|t_id		|	|NULL		|0			|2|events	|eventid
FIELD		|r_clock	|t_time		|'0'	|NOT NULL	|0
FIELD		|r_ns		|t_nanosec	|'0'	|NOT NULL	|0
FIELD		|correlationid	|t_id		|	|NULL		|0			|-|correlation
FIELD		|userid		|t_id		|	|NULL		|0			|-|users
FIELD		|name		|t_varchar(2048)|''	|NOT NULL	|0
FIELD		|acknowledged	|t_integer	|'0'	|NOT NULL	|0
FIELD		|severity	|t_integer	|'0'	|NOT NULL	|0
FIELD		|cause_eventid	|t_id		|	|NULL		|0			|3|events	|eventid	|RESTRICT
INDEX		|1		|source,object,objectid
INDEX		|2		|r_clock
INDEX		|3		|r_eventid
INDEX		|4		|cause_eventid

TABLE|problem_tag|problemtagid|0
FIELD		|problemtagid	|t_id		|	|NOT NULL	|0
FIELD		|eventid	|t_id		|	|NOT NULL	|0			|1|problem
FIELD		|tag		|t_varchar(255)	|''	|NOT NULL	|0
FIELD		|value		|t_varchar(255)	|''	|NOT NULL	|0
INDEX		|1		|eventid,tag,value

TABLE|tag_filter|tag_filterid|0
FIELD		|tag_filterid	|t_id		|	|NOT NULL	|0
FIELD		|usrgrpid	|t_id		|	|NOT NULL	|0 			|1|usrgrp	|usrgrpid
FIELD		|groupid	|t_id		|	|NOT NULL	|0			|2|hstgrp	|groupid
FIELD		|tag		|t_varchar(255)	|''	|NOT NULL	|0
FIELD		|value		|t_varchar(255)	|''	|NOT NULL	|0
INDEX		|1		|usrgrpid
INDEX		|2		|groupid

TABLE|event_recovery|eventid|0
FIELD		|eventid	|t_id		|	|NOT NULL	|0			|1|events
FIELD		|r_eventid	|t_id		|	|NOT NULL	|0			|2|events	|eventid
FIELD		|c_eventid	|t_id		|	|NULL		|0			|3|events	|eventid
FIELD		|correlationid	|t_id		|	|NULL		|0			|-|correlation
FIELD		|userid		|t_id		|	|NULL		|0			|-|users
INDEX		|1		|r_eventid
INDEX		|2		|c_eventid

TABLE|correlation|correlationid|ZBX_DATA
FIELD		|correlationid	|t_id		|	|NOT NULL	|0
FIELD		|name		|t_varchar(255)	|''	|NOT NULL	|0
FIELD		|description	|t_shorttext	|''	|NOT NULL	|0
FIELD		|evaltype	|t_integer	|'0'	|NOT NULL	|0
FIELD		|status		|t_integer	|'0'	|NOT NULL	|0
FIELD		|formula	|t_varchar(255)	|''	|NOT NULL	|0
INDEX		|1		|status
UNIQUE		|2		|name

TABLE|corr_condition|corr_conditionid|ZBX_DATA
FIELD		|corr_conditionid|t_id		|	|NOT NULL	|0
FIELD		|correlationid	|t_id		|	|NOT NULL	|0			|1|correlation
FIELD		|type		|t_integer	|'0'	|NOT NULL	|0
INDEX		|1		|correlationid

TABLE|corr_condition_tag|corr_conditionid|ZBX_DATA
FIELD		|corr_conditionid|t_id		|	|NOT NULL	|0			|1|corr_condition
FIELD		|tag		|t_varchar(255)	|''	|NOT NULL	|0

TABLE|corr_condition_group|corr_conditionid|ZBX_DATA
FIELD		|corr_conditionid|t_id		|	|NOT NULL	|0			|1|corr_condition
FIELD		|operator	|t_integer	|'0'	|NOT NULL	|0
FIELD		|groupid	|t_id		|	|NOT NULL	|0			|2|hstgrp	|	|RESTRICT
INDEX		|1		|groupid

TABLE|corr_condition_tagpair|corr_conditionid|ZBX_DATA
FIELD		|corr_conditionid|t_id		|	|NOT NULL	|0			|1|corr_condition
FIELD		|oldtag		|t_varchar(255)	|''	|NOT NULL	|0
FIELD		|newtag		|t_varchar(255)	|''	|NOT NULL	|0

TABLE|corr_condition_tagvalue|corr_conditionid|ZBX_DATA
FIELD		|corr_conditionid|t_id		|	|NOT NULL	|0			|1|corr_condition
FIELD		|tag		|t_varchar(255)	|''	|NOT NULL	|0
FIELD		|operator	|t_integer	|'0'	|NOT NULL	|0
FIELD		|value		|t_varchar(255)	|''	|NOT NULL	|0

TABLE|corr_operation|corr_operationid|ZBX_DATA
FIELD		|corr_operationid|t_id		|	|NOT NULL	|0
FIELD		|correlationid	|t_id		|	|NOT NULL	|0			|1|correlation
FIELD		|type		|t_integer	|'0'	|NOT NULL	|0
INDEX		|1		|correlationid

TABLE|task|taskid|0
FIELD		|taskid		|t_id		|	|NOT NULL	|0
FIELD		|type		|t_integer	|	|NOT NULL	|0
FIELD		|status		|t_integer	|'0'	|NOT NULL	|0
FIELD		|clock		|t_integer	|'0'	|NOT NULL	|0
FIELD		|ttl		|t_integer	|'0'	|NOT NULL	|0
FIELD		|proxyid	|t_id		|	|NULL		|0			|1|proxy	|proxyid
INDEX		|1		|status,proxyid
INDEX		|2		|proxyid

TABLE|task_close_problem|taskid|0
FIELD		|taskid		|t_id		|	|NOT NULL	|0			|1|task
FIELD		|acknowledgeid	|t_id		|	|NOT NULL	|0			|-|acknowledges

TABLE|item_preproc|item_preprocid|ZBX_TEMPLATE
FIELD		|item_preprocid	|t_id		|	|NOT NULL	|0
FIELD		|itemid		|t_id		|	|NOT NULL	|ZBX_PROXY			|1|items	|		|RESTRICT
FIELD		|step		|t_integer	|'0'	|NOT NULL	|ZBX_PROXY
FIELD		|type		|t_integer	|'0'	|NOT NULL	|ZBX_PROXY
FIELD		|params		|t_text		|''	|NOT NULL	|ZBX_PROXY
FIELD		|error_handler	|t_integer	|'0'	|NOT NULL	|ZBX_PROXY
FIELD		|error_handler_params|t_varchar(255)|''	|NOT NULL	|ZBX_PROXY
INDEX		|1		|itemid,step
CHANGELOG	|8

TABLE|task_remote_command|taskid|0
FIELD		|taskid		|t_id		|	|NOT NULL	|0			|1|task
FIELD		|command_type	|t_integer	|'0'	|NOT NULL	|0
FIELD		|execute_on	|t_integer	|'0'	|NOT NULL	|0
FIELD		|port		|t_integer	|'0'	|NOT NULL	|0
FIELD		|authtype	|t_integer	|'0'	|NOT NULL	|0
FIELD		|username	|t_varchar(64)	|''	|NOT NULL	|0
FIELD		|password	|t_varchar(64)	|''	|NOT NULL	|0
FIELD		|publickey	|t_varchar(64)	|''	|NOT NULL	|0
FIELD		|privatekey	|t_varchar(64)	|''	|NOT NULL	|0
FIELD		|command	|t_text		|''	|NOT NULL	|0
FIELD		|alertid	|t_id		|	|NULL		|0			|-|alerts
FIELD		|parent_taskid	|t_id		|	|NOT NULL	|0			|-|task		|taskid
FIELD		|hostid		|t_id		|	|NOT NULL	|0			|-|hosts

TABLE|task_remote_command_result|taskid|0
FIELD		|taskid		|t_id		|	|NOT NULL	|0			|1|task
FIELD		|status		|t_integer	|'0'	|NOT NULL	|0
FIELD		|parent_taskid	|t_id		|	|NOT NULL	|0			|-|task		|taskid
FIELD		|info		|t_longtext	|''	|NOT NULL	|0

TABLE|task_data|taskid|0
FIELD		|taskid		|t_id		|	|NOT NULL	|0			|1|task
FIELD		|type		|t_integer	|'0'	|NOT NULL	|0
FIELD		|data		|t_text		|''	|NOT NULL	|0
FIELD		|parent_taskid	|t_id		|	|NULL		|0			|-|task		|taskid

TABLE|task_result|taskid|0
FIELD		|taskid		|t_id		|	|NOT NULL	|0			|1|task
FIELD		|status		|t_integer	|'0'	|NOT NULL	|0
FIELD		|parent_taskid	|t_id		|	|NOT NULL	|0			|-|task		|taskid
FIELD		|info		|t_longtext	|''	|NOT NULL	|0
INDEX		|1		|parent_taskid

TABLE|task_acknowledge|taskid|0
FIELD		|taskid		|t_id		|	|NOT NULL	|0			|1|task
FIELD		|acknowledgeid	|t_id		|	|NOT NULL	|0			|-|acknowledges

TABLE|sysmap_shape|sysmap_shapeid|ZBX_TEMPLATE
FIELD		|sysmap_shapeid	|t_id		|	|NOT NULL	|0
FIELD		|sysmapid	|t_id		|	|NOT NULL	|0			|1|sysmaps
FIELD		|type		|t_integer	|'0'	|NOT NULL	|0
FIELD		|x		|t_integer	|'0'	|NOT NULL	|0
FIELD		|y		|t_integer	|'0'	|NOT NULL	|0
FIELD		|width		|t_integer	|'200'	|NOT NULL	|0
FIELD		|height		|t_integer	|'200'	|NOT NULL	|0
FIELD		|text		|t_shorttext	|''	|NOT NULL	|0
FIELD		|font		|t_integer	|'9'	|NOT NULL	|0
FIELD		|font_size	|t_integer	|'11'	|NOT NULL	|0
FIELD		|font_color	|t_varchar(6)	|'000000'|NOT NULL	|0
FIELD		|text_halign	|t_integer	|'0'	|NOT NULL	|0
FIELD		|text_valign	|t_integer	|'0'	|NOT NULL	|0
FIELD		|border_type	|t_integer	|'0'	|NOT NULL	|0
FIELD		|border_width	|t_integer	|'1'	|NOT NULL	|0
FIELD		|border_color	|t_varchar(6)	|'000000'|NOT NULL	|0
FIELD		|background_color|t_varchar(6)	|''	|NOT NULL	|0
FIELD		|zindex		|t_integer	|'0'	|NOT NULL	|0
INDEX		|1		|sysmapid

TABLE|sysmap_element_trigger|selement_triggerid|ZBX_TEMPLATE
FIELD		|selement_triggerid	|t_id	|	|NOT NULL	|0
FIELD		|selementid		|t_id	|	|NOT NULL	|0			|1|sysmaps_elements
FIELD		|triggerid		|t_id	|	|NOT NULL	|0			|2|triggers
UNIQUE		|1			|selementid,triggerid
INDEX		|2			|triggerid

TABLE|httptest_field|httptest_fieldid|ZBX_TEMPLATE
FIELD		|httptest_fieldid	|t_id		|	|NOT NULL	|0
FIELD		|httptestid		|t_id		|	|NOT NULL	|ZBX_PROXY	|1|httptest	|		|RESTRICT
FIELD		|type			|t_integer	|'0'	|NOT NULL	|ZBX_PROXY
FIELD		|name			|t_varchar(255)	|''	|NOT NULL	|ZBX_PROXY
FIELD		|value			|t_shorttext	|''	|NOT NULL	|ZBX_PROXY
INDEX		|1			|httptestid
CHANGELOG	|12

TABLE|httpstep_field|httpstep_fieldid|ZBX_TEMPLATE
FIELD		|httpstep_fieldid	|t_id		|	|NOT NULL	|0
FIELD		|httpstepid		|t_id		|	|NOT NULL	|ZBX_PROXY	|1|httpstep	|		|RESTRICT
FIELD		|type			|t_integer	|'0'	|NOT NULL	|ZBX_PROXY
FIELD		|name			|t_varchar(255)	|''	|NOT NULL	|ZBX_PROXY
FIELD		|value			|t_shorttext	|''	|NOT NULL	|ZBX_PROXY
INDEX		|1			|httpstepid
CHANGELOG	|15

TABLE|dashboard|dashboardid|ZBX_DASHBOARD
FIELD		|dashboardid	|t_id		|	|NOT NULL	|0
FIELD		|name		|t_varchar(255)	|	|NOT NULL	|0
FIELD		|userid		|t_id		|	|NULL		|0			|1|users	|	|RESTRICT
FIELD		|private	|t_integer	|'1'	|NOT NULL	|0
FIELD		|templateid	|t_id		|	|NULL		|0			|2|hosts	|hostid
FIELD		|display_period	|t_integer	|'30'	|NOT NULL	|0
FIELD		|auto_start	|t_integer	|'1'	|NOT NULL	|0
FIELD		|uuid		|t_varchar(32)	|''	|NOT NULL	|0
INDEX		|1		|userid
INDEX		|2		|templateid

TABLE|dashboard_user|dashboard_userid|ZBX_DASHBOARD
FIELD		|dashboard_userid|t_id		|	|NOT NULL	|0
FIELD		|dashboardid	|t_id		|	|NOT NULL	|0			|1|dashboard
FIELD		|userid		|t_id		|	|NOT NULL	|0			|2|users
FIELD		|permission	|t_integer	|'2'	|NOT NULL	|0
UNIQUE		|1		|dashboardid,userid
INDEX		|2		|userid

TABLE|dashboard_usrgrp|dashboard_usrgrpid|ZBX_DASHBOARD
FIELD		|dashboard_usrgrpid|t_id	|	|NOT NULL	|0
FIELD		|dashboardid	|t_id		|	|NOT NULL	|0			|1|dashboard
FIELD		|usrgrpid	|t_id		|	|NOT NULL	|0			|2|usrgrp
FIELD		|permission	|t_integer	|'2'	|NOT NULL	|0
UNIQUE		|1		|dashboardid,usrgrpid
INDEX		|2		|usrgrpid

TABLE|dashboard_page|dashboard_pageid|ZBX_DASHBOARD
FIELD		|dashboard_pageid|t_id		|	|NOT NULL	|0
FIELD		|dashboardid	|t_id		|	|NOT NULL	|0		|1|dashboard
FIELD		|name		|t_varchar(255)	|''	|NOT NULL	|0
FIELD		|display_period	|t_integer	|'0'	|NOT NULL	|0
FIELD		|sortorder	|t_integer	|'0'	|NOT NULL	|0
INDEX		|1		|dashboardid

TABLE|widget|widgetid|ZBX_DASHBOARD
FIELD		|widgetid	|t_id		|	|NOT NULL	|0
FIELD		|type		|t_varchar(255)	|''	|NOT NULL	|0
FIELD		|name		|t_varchar(255)	|''	|NOT NULL	|0
FIELD		|x		|t_integer	|'0'	|NOT NULL	|0
FIELD		|y		|t_integer	|'0'	|NOT NULL	|0
FIELD		|width		|t_integer	|'1'	|NOT NULL	|0
FIELD		|height		|t_integer	|'2'	|NOT NULL	|0
FIELD		|view_mode	|t_integer	|'0'	|NOT NULL	|0
FIELD		|dashboard_pageid|t_id		|	|NOT NULL	|0		|1|dashboard_page
INDEX		|1		|dashboard_pageid

TABLE|widget_field|widget_fieldid|ZBX_DASHBOARD
FIELD		|widget_fieldid	|t_id		|	|NOT NULL	|0
FIELD		|widgetid	|t_id		|	|NOT NULL	|0			|1|widget
FIELD		|type		|t_integer	|'0'	|NOT NULL	|0
FIELD		|name		|t_varchar(255)	|''	|NOT NULL	|0
FIELD		|value_int	|t_integer	|'0'	|NOT NULL	|0
FIELD		|value_str	|t_varchar(2048)|''	|NOT NULL	|0
FIELD		|value_groupid	|t_id		|	|NULL		|0			|2|hstgrp	|groupid
FIELD		|value_hostid	|t_id		|	|NULL		|0			|3|hosts	|hostid
FIELD		|value_itemid	|t_id		|	|NULL		|0			|4|items	|itemid
FIELD		|value_graphid	|t_id		|	|NULL		|0			|5|graphs	|graphid
FIELD		|value_sysmapid	|t_id		|	|NULL		|0			|6|sysmaps	|sysmapid
FIELD		|value_serviceid|t_id		|	|NULL		|0			|7|services	|serviceid
FIELD		|value_slaid	|t_id		|	|NULL		|0			|8|sla		|slaid
FIELD		|value_userid	|t_id		|	|NULL		|0			|9|users	|userid
FIELD		|value_actionid	|t_id		|	|NULL		|0			|10|actions	|actionid
FIELD		|value_mediatypeid|t_id		|	|NULL		|0			|11|media_type	|mediatypeid
INDEX		|1		|widgetid
INDEX		|2		|value_groupid
INDEX		|3		|value_hostid
INDEX		|4		|value_itemid
INDEX		|5		|value_graphid
INDEX		|6		|value_sysmapid
INDEX		|7		|value_serviceid
INDEX		|8		|value_slaid
INDEX		|9		|value_userid
INDEX		|10		|value_actionid
INDEX		|11		|value_mediatypeid

TABLE|task_check_now|taskid|0
FIELD		|taskid		|t_id		|	|NOT NULL	|0			|1|task
FIELD		|itemid		|t_id		|	|NOT NULL	|0			|-|items

TABLE|event_suppress|event_suppressid|0
FIELD		|event_suppressid|t_id		|	|NOT NULL	|0
FIELD		|eventid	|t_id		|	|NOT NULL	|0			|1|events
FIELD		|maintenanceid	|t_id		|	|NULL		|0			|2|maintenances
FIELD		|suppress_until	|t_time		|'0'	|NOT NULL	|0
FIELD		|userid		|t_id		|	|NULL		|0			|3|users
UNIQUE		|1		|eventid,maintenanceid
INDEX		|2		|suppress_until
INDEX		|3		|maintenanceid
INDEX		|4		|userid

TABLE|maintenance_tag|maintenancetagid|ZBX_DATA
FIELD		|maintenancetagid|t_id		|	|NOT NULL	|0
FIELD		|maintenanceid	|t_id		|	|NOT NULL	|0			|1|maintenances
FIELD		|tag		|t_varchar(255)	|''	|NOT NULL	|0
FIELD		|operator	|t_integer	|'2'	|NOT NULL	|0
FIELD		|value		|t_varchar(255)	|''	|NOT NULL	|0
INDEX		|1		|maintenanceid

TABLE|lld_macro_path|lld_macro_pathid|ZBX_TEMPLATE
FIELD		|lld_macro_pathid|t_id		|	|NOT NULL	|0
FIELD		|itemid		|t_id		|	|NOT NULL	|0			|1|items
FIELD		|lld_macro	|t_varchar(255)	|''	|NOT NULL	|0
FIELD		|path		|t_varchar(255)	|''	|NOT NULL	|0
UNIQUE		|1		|itemid,lld_macro

TABLE|host_tag|hosttagid|ZBX_TEMPLATE
FIELD		|hosttagid	|t_id		|	|NOT NULL	|0
FIELD		|hostid		|t_id		|	|NOT NULL	|0			|1|hosts	|		|RESTRICT
FIELD		|tag		|t_varchar(255)	|''	|NOT NULL	|0
FIELD		|value		|t_varchar(255)	|''	|NOT NULL	|0
FIELD		|automatic	|t_integer	|'0'	|NOT NULL	|0
INDEX		|1		|hostid
CHANGELOG	|2

TABLE|config_autoreg_tls|autoreg_tlsid|ZBX_DATA
FIELD		|autoreg_tlsid	|t_id		|	|NOT NULL	|0
FIELD		|tls_psk_identity|t_varchar(128)|''	|NOT NULL	|ZBX_PROXY
FIELD		|tls_psk	|t_varchar(512)	|''	|NOT NULL	|ZBX_PROXY
UNIQUE		|1		|tls_psk_identity

TABLE|module|moduleid|ZBX_DATA
FIELD		|moduleid	|t_id		|	|NOT NULL	|0
FIELD		|id		|t_varchar(255)	|''	|NOT NULL	|0
FIELD		|relative_path	|t_varchar(255)	|''	|NOT NULL	|0
FIELD		|status		|t_integer	|'0'	|NOT NULL	|0
FIELD		|config		|t_shorttext	|''	|NOT NULL	|0

TABLE|interface_snmp|interfaceid|ZBX_TEMPLATE
FIELD		|interfaceid	|t_id		|	|NOT NULL	|0			|1|interface
FIELD		|version	|t_integer	|'2'	|NOT NULL	|ZBX_PROXY
FIELD		|bulk		|t_integer	|'1'	|NOT NULL	|ZBX_PROXY
FIELD		|community	|t_varchar(64)	|''	|NOT NULL	|ZBX_PROXY
FIELD		|securityname	|t_varchar(64)	|''	|NOT NULL	|ZBX_PROXY
FIELD		|securitylevel	|t_integer	|'0'	|NOT NULL	|ZBX_PROXY
FIELD		|authpassphrase	|t_varchar(64)	|''	|NOT NULL	|ZBX_PROXY
FIELD		|privpassphrase	|t_varchar(64)	|''	|NOT NULL	|ZBX_PROXY
FIELD		|authprotocol	|t_integer	|'0'	|NOT NULL	|ZBX_PROXY
FIELD		|privprotocol	|t_integer	|'0'	|NOT NULL	|ZBX_PROXY
FIELD		|contextname	|t_varchar(255)	|''	|NOT NULL	|ZBX_PROXY
FIELD		|max_repetitions|t_integer	|'10'	|NOT NULL	|ZBX_PROXY

TABLE|lld_override|lld_overrideid|ZBX_TEMPLATE
FIELD		|lld_overrideid	|t_id		|	|NOT NULL	|0
FIELD		|itemid		|t_id		|	|NOT NULL	|0	|1|items
FIELD		|name		|t_varchar(255)	|''	|NOT NULL	|0
FIELD		|step		|t_integer	|'0'	|NOT NULL	|0
FIELD		|evaltype	|t_integer	|'0'	|NOT NULL	|0
FIELD		|formula	|t_varchar(255)	|''	|NOT NULL	|0
FIELD		|stop		|t_integer	|'0'	|NOT NULL	|0
UNIQUE		|1		|itemid,name

TABLE|lld_override_condition|lld_override_conditionid|ZBX_TEMPLATE
FIELD	|lld_override_conditionid	|t_id		|	|NOT NULL	|0
FIELD	|lld_overrideid			|t_id		|	|NOT NULL	|0	|1|lld_override
FIELD	|operator			|t_integer	|'8'	|NOT NULL	|0
FIELD	|macro				|t_varchar(64)	|''	|NOT NULL	|0
FIELD	|value				|t_varchar(255)	|''	|NOT NULL	|0
INDEX	|1				|lld_overrideid

TABLE|lld_override_operation|lld_override_operationid|ZBX_TEMPLATE
FIELD	|lld_override_operationid	|t_id		|	|NOT NULL	|0
FIELD	|lld_overrideid			|t_id		|	|NOT NULL	|0	|1|lld_override
FIELD	|operationobject		|t_integer	|'0'	|NOT NULL	|0
FIELD	|operator			|t_integer	|'0'	|NOT NULL	|0
FIELD	|value				|t_varchar(255)	|''	|NOT NULL	|0
INDEX	|1				|lld_overrideid

TABLE|lld_override_opstatus|lld_override_operationid|ZBX_TEMPLATE
FIELD	|lld_override_operationid	|t_id		|	|NOT NULL	|0	|1|lld_override_operation
FIELD	|status				|t_integer	|'0'	|NOT NULL	|0

TABLE|lld_override_opdiscover|lld_override_operationid|ZBX_TEMPLATE
FIELD	|lld_override_operationid	|t_id		|	|NOT NULL	|0	|1|lld_override_operation
FIELD	|discover			|t_integer	|'0'	|NOT NULL	|0

TABLE|lld_override_opperiod|lld_override_operationid|ZBX_TEMPLATE
FIELD	|lld_override_operationid	|t_id		|	|NOT NULL	|0	|1|lld_override_operation
FIELD	|delay				|t_varchar(1024)|'0'	|NOT NULL	|0

TABLE|lld_override_ophistory|lld_override_operationid|ZBX_TEMPLATE
FIELD	|lld_override_operationid	|t_id		|	|NOT NULL	|0	|1|lld_override_operation
FIELD	|history			|t_varchar(255)	|'90d'	|NOT NULL	|0

TABLE|lld_override_optrends|lld_override_operationid|ZBX_TEMPLATE
FIELD	|lld_override_operationid	|t_id		|	|NOT NULL	|0	|1|lld_override_operation
FIELD	|trends				|t_varchar(255)	|'365d'	|NOT NULL	|0

TABLE|lld_override_opseverity|lld_override_operationid|ZBX_TEMPLATE
FIELD	|lld_override_operationid	|t_id		|	|NOT NULL	|0	|1|lld_override_operation
FIELD	|severity			|t_integer	|'0'	|NOT NULL	|0

TABLE|lld_override_optag|lld_override_optagid|ZBX_TEMPLATE
FIELD	|lld_override_optagid		|t_id		|	|NOT NULL	|0
FIELD	|lld_override_operationid	|t_id		|	|NOT NULL	|0	|1|lld_override_operation
FIELD	|tag				|t_varchar(255)	|''	|NOT NULL	|0
FIELD	|value				|t_varchar(255)	|''	|NOT NULL	|0
INDEX	|1				|lld_override_operationid

TABLE|lld_override_optemplate|lld_override_optemplateid|ZBX_TEMPLATE
FIELD	|lld_override_optemplateid	|t_id		|	|NOT NULL	|0
FIELD	|lld_override_operationid	|t_id		|	|NOT NULL	|0	|1|lld_override_operation
FIELD	|templateid			|t_id		|	|NOT NULL	|0	|2|hosts	|hostid	|RESTRICT
UNIQUE	|1				|lld_override_operationid,templateid
INDEX	|2				|templateid

TABLE|lld_override_opinventory|lld_override_operationid|ZBX_TEMPLATE
FIELD	|lld_override_operationid	|t_id		|	|NOT NULL	|0	|1|lld_override_operation
FIELD	|inventory_mode			|t_integer	|'0'	|NOT NULL	|0

TABLE|trigger_queue|trigger_queueid|0
FIELD		|trigger_queueid|t_id		|	|NOT NULL	|0
FIELD		|objectid	|t_id		|	|NOT NULL	|0
FIELD		|type		|t_integer	|'0'	|NOT NULL	|0
FIELD		|clock		|t_time		|'0'	|NOT NULL	|0
FIELD		|ns		|t_nanosec	|'0'	|NOT NULL	|0

TABLE|item_parameter|item_parameterid|ZBX_TEMPLATE
FIELD		|item_parameterid|t_id		|	|NOT NULL	|0
FIELD		|itemid		|t_id		|	|NOT NULL	|ZBX_PROXY		|1|items
FIELD		|name		|t_varchar(255)	|''	|NOT NULL	|ZBX_PROXY
FIELD		|value		|t_varchar(2048)|''	|NOT NULL	|ZBX_PROXY
INDEX		|1		|itemid

TABLE|role_rule|role_ruleid|ZBX_DATA
FIELD		|role_ruleid	|t_id		|	|NOT NULL	|0
FIELD		|roleid		|t_id		|	|NOT NULL	|0			|1|role
FIELD		|type		|t_integer	|'0'	|NOT NULL	|0
FIELD		|name		|t_varchar(255)	|''	|NOT NULL	|0
FIELD		|value_int	|t_integer	|'0'	|NOT NULL	|0
FIELD		|value_str	|t_varchar(255)	|''	|NOT NULL	|0
FIELD		|value_moduleid	|t_id		|	|NULL		|0			|2|module	|moduleid
FIELD		|value_serviceid|t_id		|	|NULL	|0			|3|services	|serviceid
INDEX		|1		|roleid
INDEX		|2		|value_moduleid
INDEX		|3		|value_serviceid

TABLE|token|tokenid|ZBX_DATA
FIELD	|tokenid	|t_id		|	|NOT NULL	|0
FIELD	|name		|t_varchar(64)	|''	|NOT NULL	|0
FIELD	|description	|t_shorttext	|''	|NOT NULL	|0
FIELD	|userid		|t_id		|	|NOT NULL	|0	|1	|users
FIELD	|token		|t_varchar(128)	|	|NULL		|0
FIELD	|lastaccess	|t_integer	|'0'	|NOT NULL	|0
FIELD	|status		|t_integer	|'0'	|NOT NULL	|0
FIELD	|expires_at	|t_time		|'0'	|NOT NULL	|0
FIELD	|created_at	|t_time		|'0'	|NOT NULL	|0
FIELD	|creator_userid	|t_id		|	|NULL		|0	|2	|users	|userid	|RESTRICT
INDEX	|1		|name
UNIQUE	|2		|userid,name
UNIQUE	|3		|token
INDEX	|4		|creator_userid

TABLE|item_tag|itemtagid|ZBX_TEMPLATE
FIELD		|itemtagid	|t_id		|	|NOT NULL	|0
FIELD		|itemid		|t_id		|	|NOT NULL	|0			|1|items	|		|RESTRICT
FIELD		|tag		|t_varchar(255)	|''	|NOT NULL	|0
FIELD		|value		|t_varchar(255)	|''	|NOT NULL	|0
INDEX		|1		|itemid
CHANGELOG	|4

TABLE|httptest_tag|httptesttagid|ZBX_TEMPLATE
FIELD		|httptesttagid	|t_id		|	|NOT NULL	|0
FIELD		|httptestid	|t_id			|	|NOT NULL	|0		|1|httptest
FIELD		|tag		|t_varchar(255)	|''	|NOT NULL	|0
FIELD		|value		|t_varchar(255)	|''	|NOT NULL	|0
INDEX		|1		|httptestid

TABLE|sysmaps_element_tag|selementtagid|ZBX_TEMPLATE
FIELD		|selementtagid	|t_id		|	|NOT NULL	|0
FIELD		|selementid	|t_id			|	|NOT NULL	|0		|1|sysmaps_elements
FIELD		|tag		|t_varchar(255)	|''	|NOT NULL	|0
FIELD		|value		|t_varchar(255)	|''	|NOT NULL	|0
FIELD		|operator	|t_integer		|'0'|NOT NULL	|0
INDEX		|1		|selementid

TABLE|report|reportid|ZBX_DATA
FIELD		|reportid	|t_id		|	|NOT NULL	|0
FIELD		|userid		|t_id		|	|NOT NULL	|0		|1|users|userid
FIELD		|name		|t_varchar(255)	|''	|NOT NULL	|0
FIELD		|description	|t_varchar(2048)|''	|NOT NULL	|0
FIELD		|status		|t_integer	|'0'	|NOT NULL	|0
FIELD		|dashboardid	|t_id		|	|NOT NULL	|0		|2|dashboard|dashboardid
FIELD		|period		|t_integer	|'0'	|NOT NULL	|0
FIELD		|cycle		|t_integer	|'0'	|NOT NULL	|0
FIELD		|weekdays	|t_integer	|'0'	|NOT NULL	|0
FIELD		|start_time	|t_integer	|'0'	|NOT NULL	|0
FIELD		|active_since	|t_integer	|'0'	|NOT NULL	|0
FIELD		|active_till	|t_integer	|'0'	|NOT NULL	|0
FIELD		|state		|t_integer	|'0'	|NOT NULL	|ZBX_NODATA
FIELD		|lastsent	|t_time	|'0'		|NOT NULL	|ZBX_NODATA
FIELD		|info		|t_varchar(2048)|''	|NOT NULL	|ZBX_NODATA
UNIQUE		|1		|name
INDEX		|2		|userid
INDEX		|3		|dashboardid

TABLE|report_param|reportparamid|ZBX_DATA
FIELD		|reportparamid	|t_id		|	|NOT NULL	|0
FIELD		|reportid	|t_id		|	|NOT NULL	|0		|1|report|reportid
FIELD		|name		|t_varchar(255)	|''	|NOT NULL	|0
FIELD		|value		|t_shorttext	|''	|NOT NULL	|0
INDEX		|1		|reportid

TABLE|report_user|reportuserid|ZBX_DATA
FIELD		|reportuserid	|t_id		|	|NOT NULL	|0
FIELD		|reportid	|t_id		|	|NOT NULL	|0		|1|report|reportid
FIELD		|userid		|t_id		|	|NOT NULL	|0		|2|users|userid
FIELD		|exclude	|t_integer	|'0'	|NOT NULL	|0
FIELD		|access_userid	|t_id		|	|NULL		|0		|3|users|userid		|RESTRICT
INDEX		|1		|reportid
INDEX		|2		|userid
INDEX		|3		|access_userid

TABLE|report_usrgrp|reportusrgrpid|ZBX_DATA
FIELD		|reportusrgrpid|t_id		|	|NOT NULL	|0
FIELD		|reportid	|t_id		|	|NOT NULL	|0		|1|report|reportid
FIELD		|usrgrpid	|t_id		|	|NOT NULL	|0		|2|usrgrp|usrgrpid
FIELD		|access_userid	|t_id		|	|NULL		|0		|3|users|userid		|RESTRICT
INDEX		|1		|reportid
INDEX		|2		|usrgrpid
INDEX		|3		|access_userid

TABLE|service_problem_tag|service_problem_tagid|ZBX_DATA
FIELD		|service_problem_tagid	|t_id		|	|NOT NULL	|0
FIELD		|serviceid		|t_id		|	|NOT NULL	|0	|1|services|serviceid
FIELD		|tag			|t_varchar(255)	|''	|NOT NULL	|0
FIELD		|operator		|t_integer	|'0'	|NOT NULL	|0
FIELD		|value			|t_varchar(255)	|''	|NOT NULL	|0
INDEX		|1			|serviceid

TABLE|service_problem|service_problemid|ZBX_DATA
FIELD		|service_problemid	|t_id		|	|NOT NULL	|0
FIELD		|eventid		|t_id		|	|NOT NULL	|0	|1|problem|eventid
FIELD		|serviceid		|t_id		|	|NOT NULL	|0	|2|services|serviceid
FIELD		|severity		|t_integer	|'0'	|NOT NULL	|0
INDEX		|1			|eventid
INDEX		|2			|serviceid

TABLE|service_tag|servicetagid|0
FIELD		|servicetagid	|t_id		|	|NOT NULL	|0
FIELD		|serviceid	|t_id		|	|NOT NULL	|0		|1|services|serviceid
FIELD		|tag		|t_varchar(255)	|''	|NOT NULL	|0
FIELD		|value		|t_varchar(255)	|''	|NOT NULL	|0
INDEX		|1		|serviceid

TABLE|service_status_rule|service_status_ruleid|ZBX_DATA
FIELD		|service_status_ruleid|t_id	|	|NOT NULL	|0
FIELD		|serviceid	|t_id		|	|NOT NULL	|0		|1|services|serviceid
FIELD		|type		|t_integer	|'0'	|NOT NULL	|0
FIELD		|limit_value	|t_integer	|'0'	|NOT NULL	|0
FIELD		|limit_status	|t_integer	|'0'	|NOT NULL	|0
FIELD		|new_status	|t_integer	|'0'	|NOT NULL	|0
INDEX		|1		|serviceid

TABLE|ha_node|ha_nodeid|ZBX_DATA
FIELD		|ha_nodeid	|t_cuid		|	|NOT NULL	|0
FIELD		|name		|t_varchar(255)	|''	|NOT NULL	|0
FIELD		|address	|t_varchar(255)	|''	|NOT NULL	|0
FIELD		|port		|t_integer	|'10051'|NOT NULL	|0
FIELD		|lastaccess	|t_integer	|'0'	|NOT NULL	|0
FIELD		|status		|t_integer	|'0'	|NOT NULL	|0
FIELD		|ha_sessionid	|t_cuid		|''	|NOT NULL	|0
UNIQUE		|1		|name
INDEX		|2		|status,lastaccess

TABLE|sla|slaid|ZBX_DATA
FIELD		|slaid		|t_id		|	|NOT NULL	|0
FIELD		|name		|t_varchar(255)	|''	|NOT NULL	|0
FIELD		|period		|t_integer	|'0'	|NOT NULL	|0
FIELD		|slo		|t_double	|'99.9'	|NOT NULL	|0
FIELD		|effective_date	|t_integer	|'0'	|NOT NULL	|0
FIELD		|timezone	|t_varchar(50)	|'UTC'	|NOT NULL	|ZBX_NODATA
FIELD		|status		|t_integer	|'1'	|NOT NULL	|0
FIELD		|description	|t_shorttext	|''	|NOT NULL	|0
UNIQUE		|1		|name

TABLE|sla_schedule|sla_scheduleid|ZBX_DATA
FIELD		|sla_scheduleid	|t_id		|	|NOT NULL	|0
FIELD		|slaid		|t_id		|	|NOT NULL	|0		|1|sla|slaid
FIELD		|period_from	|t_integer	|'0'	|NOT NULL	|0
FIELD		|period_to	|t_integer	|'0'	|NOT NULL	|0
INDEX		|1		|slaid

TABLE|sla_excluded_downtime|sla_excluded_downtimeid|ZBX_DATA
FIELD		|sla_excluded_downtimeid|t_id		|	|NOT NULL	|0
FIELD		|slaid			|t_id		|	|NOT NULL	|0	|1|sla|slaid
FIELD		|name			|t_varchar(255)	|''	|NOT NULL	|0
FIELD		|period_from		|t_integer	|'0'	|NOT NULL	|0
FIELD		|period_to		|t_integer	|'0'	|NOT NULL	|0
INDEX		|1			|slaid

TABLE|sla_service_tag|sla_service_tagid|0
FIELD		|sla_service_tagid	|t_id		|	|NOT NULL	|0
FIELD		|slaid			|t_id		|	|NOT NULL	|0	|1|sla|slaid
FIELD		|tag			|t_varchar(255)	|''	|NOT NULL	|0
FIELD		|operator		|t_integer	|'0'	|NOT NULL	|0
FIELD		|value			|t_varchar(255)	|''	|NOT NULL	|0
INDEX		|1			|slaid

TABLE|host_rtdata|hostid|ZBX_TEMPLATE
FIELD		|hostid			|t_id		|	|NOT NULL	|0	|1|hosts|hostid
FIELD		|active_available	|t_integer	|'0'	|NOT NULL	|0

TABLE|userdirectory|userdirectoryid|0
FIELD		|userdirectoryid	|t_id			|		|NOT NULL	|0
FIELD		|name				|t_varchar(128)	|''		|NOT NULL	|0
FIELD		|description		|t_shorttext	|''		|NOT NULL	|0
FIELD		|idp_type			|t_integer		|'1'	|NOT NULL	|0
FIELD		|provision_status	|t_integer		|'0'	|NOT NULL	|0
INDEX		|1			|idp_type

TABLE|userdirectory_ldap|userdirectoryid|0
FIELD		|userdirectoryid		|t_id			|		|NOT NULL	|0	|1|userdirectory
FIELD		|host					|t_varchar(255)	|''		|NOT NULL	|0
FIELD		|port					|t_integer		|'389'	|NOT NULL	|0
FIELD		|base_dn				|t_varchar(255)	|''		|NOT NULL	|0
FIELD		|search_attribute		|t_varchar(128)	|''		|NOT NULL	|0
FIELD		|bind_dn				|t_varchar(255)	|''		|NOT NULL	|0
FIELD		|bind_password			|t_varchar(128)	|''		|NOT NULL	|0
FIELD		|start_tls				|t_integer		|'0'	|NOT NULL	|0
FIELD		|search_filter			|t_varchar(255)	|''		|NOT NULL	|0
FIELD		|group_basedn			|t_varchar(255)	|''		|NOT NULL	|0
FIELD		|group_name				|t_varchar(255)	|''		|NOT NULL	|0
FIELD		|group_member			|t_varchar(255)	|''		|NOT NULL	|0
FIELD		|user_ref_attr			|t_varchar(255)	|''		|NOT NULL	|0
FIELD		|group_filter			|t_varchar(255)	|''		|NOT NULL	|0
FIELD		|group_membership		|t_varchar(255)	|''		|NOT NULL	|0
FIELD		|user_username			|t_varchar(255)	|''		|NOT NULL	|0
FIELD		|user_lastname			|t_varchar(255)	|''		|NOT NULL	|0

TABLE|userdirectory_saml|userdirectoryid|0
FIELD		|userdirectoryid		|t_id			|		|NOT NULL	|0	|1|userdirectory
FIELD		|idp_entityid			|t_varchar(1024)|''		|NOT NULL	|0
FIELD		|sso_url				|t_varchar(2048)|''		|NOT NULL	|0
FIELD		|slo_url				|t_varchar(2048)|''		|NOT NULL	|0
FIELD		|username_attribute		|t_varchar(128)	|''		|NOT NULL	|0
FIELD		|sp_entityid			|t_varchar(1024)|''		|NOT NULL	|0
FIELD		|nameid_format			|t_varchar(2048)|''		|NOT NULL	|0
FIELD		|sign_messages			|t_integer		|'0'	|NOT NULL	|0
FIELD		|sign_assertions		|t_integer		|'0'	|NOT NULL	|0
FIELD		|sign_authn_requests	|t_integer		|'0'	|NOT NULL	|0
FIELD		|sign_logout_requests	|t_integer		|'0'	|NOT NULL	|0
FIELD		|sign_logout_responses	|t_integer		|'0'	|NOT NULL	|0
FIELD		|encrypt_nameid			|t_integer		|'0'	|NOT NULL	|0
FIELD		|encrypt_assertions		|t_integer		|'0'	|NOT NULL	|0
FIELD		|group_name				|t_varchar(255)	|''		|NOT NULL	|0
FIELD		|user_username			|t_varchar(255)	|''		|NOT NULL	|0
FIELD		|user_lastname			|t_varchar(255)	|''		|NOT NULL	|0
FIELD		|scim_status			|t_integer		|'0'	|NOT NULL	|0

TABLE|userdirectory_media|userdirectory_mediaid|0
FIELD		|userdirectory_mediaid	|t_id			|	|NOT NULL	|0
FIELD		|userdirectoryid	|t_id			|	|NOT NULL	|0	|1	|userdirectory
FIELD		|mediatypeid		|t_id			|	|NOT NULL	|0	|2	|media_type
FIELD		|name				|t_varchar(64)	|''	|NOT NULL	|0
FIELD		|attribute			|t_varchar(255)	|''	|NOT NULL	|0
INDEX		|1	|userdirectoryid
INDEX		|2	|mediatypeid

TABLE|userdirectory_usrgrp|userdirectory_usrgrpid|0
FIELD		|userdirectory_usrgrpid		|t_id		|	|NOT NULL	|0
FIELD		|userdirectory_idpgroupid	|t_id		|	|NOT NULL	|0	|1	|userdirectory_idpgroup
FIELD		|usrgrpid					|t_id		|	|NOT NULL	|0	|2	|usrgrp
UNIQUE		|1	|userdirectory_idpgroupid,usrgrpid
INDEX		|2	|usrgrpid
INDEX		|3	|userdirectory_idpgroupid

TABLE|userdirectory_idpgroup|userdirectory_idpgroupid|0
FIELD		|userdirectory_idpgroupid	|t_id			|	|NOT NULL	|0
FIELD		|userdirectoryid		|t_id			|	|NOT NULL	|0	|1	|userdirectory
FIELD		|roleid					|t_id			|	|NOT NULL	|0	|2	|role
FIELD		|name					|t_varchar(255)	|''	|NOT NULL	|0
INDEX		|1	|userdirectoryid
INDEX		|2	|roleid

TABLE|changelog|changelogid|0
FIELD		|changelogid	|t_serial	|	|NOT NULL	|0
FIELD		|object		|t_integer	|'0'	|NOT NULL	|0
FIELD		|objectid	|t_id		|	|NOT NULL	|0
FIELD		|operation	|t_integer	|'0'	|NOT NULL	|0
FIELD		|clock		|t_integer	|'0'	|NOT NULL	|0
INDEX		|1		|clock

TABLE|scim_group|scim_groupid|0
FIELD		|scim_groupid	|t_id			|	|NOT NULL	|0
FIELD		|name			|t_varchar(64)	|''	|NOT NULL	|0
UNIQUE		|1		|name

TABLE|user_scim_group|user_scim_groupid|0
FIELD		|user_scim_groupid	|t_id	|	|NOT NULL	|0
FIELD		|userid				|t_id	|	|NOT NULL	|0	|1|users
FIELD		|scim_groupid		|t_id	|	|NOT NULL	|0	|2|scim_group
INDEX		|1	|userid
INDEX		|2	|scim_groupid

TABLE|connector|connectorid|ZBX_DATA
FIELD		|connectorid	|t_id		|	|NOT NULL	|0
FIELD		|name		|t_varchar(255)	|''	|NOT NULL	|0
FIELD		|protocol	|t_integer	|'0'	|NOT NULL	|0
FIELD		|data_type	|t_integer	|'0'	|NOT NULL	|0
FIELD		|url		|t_varchar(2048)|''	|NOT NULL	|0
FIELD		|max_records	|t_integer	|'0'	|NOT NULL	|0
FIELD		|max_senders	|t_integer	|'1'	|NOT NULL	|0
FIELD		|max_attempts	|t_integer	|'1'	|NOT NULL	|0
FIELD		|timeout	|t_varchar(255)	|'5s'	|NOT NULL	|0
FIELD		|http_proxy	|t_varchar(255)	|''	|NOT NULL	|0
FIELD		|authtype	|t_integer	|'0'	|NOT NULL	|0
FIELD		|username	|t_varchar(255)	|''	|NOT NULL	|0
FIELD		|password	|t_varchar(255)	|''	|NOT NULL	|0
FIELD		|token		|t_varchar(128)	|''	|NOT NULL	|0
FIELD		|verify_peer	|t_integer	|'1'	|NOT NULL	|0
FIELD		|verify_host	|t_integer	|'1'	|NOT NULL	|0
FIELD		|ssl_cert_file	|t_varchar(255)	|''	|NOT NULL	|0
FIELD		|ssl_key_file	|t_varchar(255)	|''	|NOT NULL	|0
FIELD		|ssl_key_password|t_varchar(64)	|''	|NOT NULL	|0
FIELD		|description	|t_shorttext	|''	|NOT NULL	|0
FIELD		|status		|t_integer	|'1'	|NOT NULL	|0
FIELD		|tags_evaltype	|t_integer	|'0'	|NOT NULL	|0
FIELD		|item_value_type|t_integer	|'31'	|NOT NULL	|0
FIELD		|attempt_interval|t_varchar(32)	|'5s'	|NOT NULL	|0
UNIQUE		|1		|name
CHANGELOG	|17

TABLE|connector_tag|connector_tagid|0
FIELD	|connector_tagid|t_id		|	|NOT NULL	|0
FIELD	|connectorid	|t_id		|	|NOT NULL	|0	|1|connector|	|RESTRICT
FIELD	|tag		|t_varchar(255)	|''	|NOT NULL	|0
FIELD	|operator	|t_integer	|'0'	|NOT NULL	|0
FIELD	|value		|t_varchar(255)	|''	|NOT NULL	|0
INDEX	|1		|connectorid
CHANGELOG	|18

TABLE|proxy|proxyid|0
FIELD		|proxyid		|t_id		|		|NOT NULL	|0
FIELD		|name			|t_varchar(128)	|''		|NOT NULL	|0
FIELD		|operating_mode		|t_integer	|'0'		|NOT NULL	|0
FIELD		|description		|t_shorttext	|''		|NOT NULL	|0
FIELD		|tls_connect		|t_integer	|'1'		|NOT NULL	|0
FIELD		|tls_accept		|t_integer	|'1'		|NOT NULL	|0
FIELD		|tls_issuer		|t_varchar(1024)|''		|NOT NULL	|0
FIELD		|tls_subject		|t_varchar(1024)|''		|NOT NULL	|0
FIELD		|tls_psk_identity	|t_varchar(128)	|''		|NOT NULL	|0
FIELD		|tls_psk		|t_varchar(512)	|''		|NOT NULL	|0
FIELD		|allowed_addresses	|t_varchar(255)	|''		|NOT NULL	|0
FIELD		|address		|t_varchar(255)	|'127.0.0.1'	|NOT NULL	|0
FIELD		|port			|t_varchar(64)	|'10051'	|NOT NULL	|0
FIELD		|custom_timeouts	|t_integer	|'0'		|NOT NULL	|0
FIELD		|timeout_zabbix_agent	|t_varchar(255)	|''		|NOT NULL	|0
FIELD		|timeout_simple_check	|t_varchar(255)	|''		|NOT NULL	|0
FIELD		|timeout_snmp_agent	|t_varchar(255)	|''		|NOT NULL	|0
FIELD		|timeout_external_check	|t_varchar(255)	|''		|NOT NULL	|0
FIELD		|timeout_db_monitor	|t_varchar(255)	|''		|NOT NULL	|0
FIELD		|timeout_http_agent	|t_varchar(255)	|''		|NOT NULL	|0
FIELD		|timeout_ssh_agent	|t_varchar(255)	|''		|NOT NULL	|0
FIELD		|timeout_telnet_agent	|t_varchar(255)	|''		|NOT NULL	|0
FIELD		|timeout_script		|t_varchar(255)	|''		|NOT NULL	|0
UNIQUE		|1		|name
CHANGELOG	|19

TABLE|proxy_rtdata|proxyid|0
FIELD		|proxyid	|t_id		|	|NOT NULL	|0		|1|proxy|proxyid
FIELD		|lastaccess	|t_integer	|'0'	|NOT NULL	|ZBX_NODATA
FIELD		|version	|t_integer	|'0'	|NOT NULL	|ZBX_NODATA
FIELD		|compatibility	|t_integer	|'0'	|NOT NULL	|ZBX_NODATA

TABLE|mfa|mfaid|ZBX_DATA
FIELD		|mfaid		|t_id		|	|NOT NULL	|0
FIELD		|type		|t_integer	|'0'	|NOT NULL	|0
FIELD		|name		|t_varchar(128)	|''	|NOT NULL	|0
FIELD		|hash_function	|t_integer	|'1'	|NULL		|0
FIELD		|code_length	|t_integer	|'6'	|NULL		|0
FIELD		|api_hostname	|t_varchar(1024)|''	|NULL		|0
FIELD		|clientid	|t_varchar(32)	|''	|NULL		|0
FIELD		|client_secret	|t_varchar(64)	|''	|NULL		|0
UNIQUE		|1		|name

TABLE|mfa_totp_secret|mfa_totp_secretid|ZBX_DATA
FIELD		|mfa_totp_secretid	|t_id		|	|NOT NULL	|0
FIELD		|mfaid			|t_id		|	|NOT NULL	|0	|1|mfa	|mfaid
FIELD		|userid			|t_id		|	|NOT NULL	|0	|2|users|userid
FIELD		|totp_secret		|t_varchar(32)	|''	|NULL		|0
INDEX		|1			|mfaid
INDEX		|2			|userid

TABLE|dbversion|dbversionid|
FIELD		|dbversionid	|t_id		|	|NOT NULL	|0
FIELD		|mandatory	|t_integer	|'0'	|NOT NULL	|
FIELD		|optional	|t_integer	|'0'	|NOT NULL	|
<<<<<<< HEAD
ROW		|1		|6050189	|6050189
=======
ROW		|1		|6050176	|6050176
>>>>>>> 7dd189a8
<|MERGE_RESOLUTION|>--- conflicted
+++ resolved
@@ -2224,8 +2224,4 @@
 FIELD		|dbversionid	|t_id		|	|NOT NULL	|0
 FIELD		|mandatory	|t_integer	|'0'	|NOT NULL	|
 FIELD		|optional	|t_integer	|'0'	|NOT NULL	|
-<<<<<<< HEAD
-ROW		|1		|6050189	|6050189
-=======
-ROW		|1		|6050176	|6050176
->>>>>>> 7dd189a8
+ROW		|1		|6050189	|6050190