--
-- Zabbix
-- Copyright (C) 2001-2019 Zabbix SIA
--
-- This program is free software; you can redistribute it and/or modify
-- it under the terms of the GNU General Public License as published by
-- the Free Software Foundation; either version 2 of the License, or
-- (at your option) any later version.
--
-- This program is distributed in the hope that it will be useful,
-- but WITHOUT ANY WARRANTY; without even the implied warranty of
-- MERCHANTABILITY or FITNESS FOR A PARTICULAR PURPOSE. See the
-- GNU General Public License for more details.
--
-- You should have received a copy of the GNU General Public License
-- along with this program; if not, write to the Free Software
-- Foundation, Inc., 51 Franklin Street, Fifth Floor, Boston, MA  02110-1301, USA.
--

--
-- Do not use spaces
-- Tables must be sorted to match referential integrity rules
--

TABLE|users|userid|ZBX_DATA
FIELD		|userid		|t_id		|	|NOT NULL	|0
FIELD		|alias		|t_varchar(100)	|''	|NOT NULL	|0
FIELD		|name		|t_varchar(100)	|''	|NOT NULL	|0
FIELD		|surname	|t_varchar(100)	|''	|NOT NULL	|0
FIELD		|passwd		|t_varchar(32)	|''	|NOT NULL	|0
FIELD		|url		|t_varchar(255)	|''	|NOT NULL	|0
FIELD		|autologin	|t_integer	|'0'	|NOT NULL	|0
FIELD		|autologout	|t_varchar(32)	|'15m'	|NOT NULL	|0
FIELD		|lang		|t_varchar(5)	|'en_GB'|NOT NULL	|0
FIELD		|refresh	|t_varchar(32)	|'30s'	|NOT NULL	|0
FIELD		|type		|t_integer	|'1'	|NOT NULL	|0
FIELD		|theme		|t_varchar(128)	|'default'|NOT NULL	|0
FIELD		|attempt_failed	|t_integer	|0	|NOT NULL	|ZBX_NODATA
FIELD		|attempt_ip	|t_varchar(39)	|''	|NOT NULL	|ZBX_NODATA
FIELD		|attempt_clock	|t_integer	|0	|NOT NULL	|ZBX_NODATA
FIELD		|rows_per_page	|t_integer	|50	|NOT NULL	|0
UNIQUE		|1		|alias

TABLE|maintenances|maintenanceid|ZBX_DATA
FIELD		|maintenanceid	|t_id		|	|NOT NULL	|0
FIELD		|name		|t_varchar(128)	|''	|NOT NULL	|0
FIELD		|maintenance_type|t_integer	|'0'	|NOT NULL	|0
FIELD		|description	|t_shorttext	|''	|NOT NULL	|0
FIELD		|active_since	|t_integer	|'0'	|NOT NULL	|0
FIELD		|active_till	|t_integer	|'0'	|NOT NULL	|0
FIELD		|tags_evaltype	|t_integer	|'0'	|NOT NULL	|0
INDEX		|1		|active_since,active_till
UNIQUE		|2		|name

TABLE|hosts|hostid|ZBX_TEMPLATE
FIELD		|hostid		|t_id		|	|NOT NULL	|0
FIELD		|proxy_hostid	|t_id		|	|NULL		|0			|1|hosts	|hostid		|RESTRICT
FIELD		|host		|t_varchar(128)	|''	|NOT NULL	|ZBX_PROXY
FIELD		|status		|t_integer	|'0'	|NOT NULL	|ZBX_PROXY
FIELD		|disable_until	|t_integer	|'0'	|NOT NULL	|ZBX_NODATA
FIELD		|error		|t_varchar(2048)|''	|NOT NULL	|ZBX_NODATA
FIELD		|available	|t_integer	|'0'	|NOT NULL	|ZBX_PROXY
FIELD		|errors_from	|t_integer	|'0'	|NOT NULL	|ZBX_NODATA
FIELD		|lastaccess	|t_integer	|'0'	|NOT NULL	|ZBX_NODATA
FIELD		|ipmi_authtype	|t_integer	|'-1'	|NOT NULL	|ZBX_PROXY
FIELD		|ipmi_privilege	|t_integer	|'2'	|NOT NULL	|ZBX_PROXY
FIELD		|ipmi_username	|t_varchar(16)	|''	|NOT NULL	|ZBX_PROXY
FIELD		|ipmi_password	|t_varchar(20)	|''	|NOT NULL	|ZBX_PROXY
FIELD		|ipmi_disable_until|t_integer	|'0'	|NOT NULL	|ZBX_NODATA
FIELD		|ipmi_available	|t_integer	|'0'	|NOT NULL	|ZBX_PROXY
FIELD		|snmp_disable_until|t_integer	|'0'	|NOT NULL	|ZBX_NODATA
FIELD		|snmp_available	|t_integer	|'0'	|NOT NULL	|ZBX_PROXY
FIELD		|maintenanceid	|t_id		|	|NULL		|ZBX_NODATA		|2|maintenances	|		|RESTRICT
FIELD		|maintenance_status|t_integer	|'0'	|NOT NULL	|ZBX_NODATA
FIELD		|maintenance_type|t_integer	|'0'	|NOT NULL	|ZBX_NODATA
FIELD		|maintenance_from|t_integer	|'0'	|NOT NULL	|ZBX_NODATA
FIELD		|ipmi_errors_from|t_integer	|'0'	|NOT NULL	|ZBX_NODATA
FIELD		|snmp_errors_from|t_integer	|'0'	|NOT NULL	|ZBX_NODATA
FIELD		|ipmi_error	|t_varchar(2048)|''	|NOT NULL	|ZBX_NODATA
FIELD		|snmp_error	|t_varchar(2048)|''	|NOT NULL	|ZBX_NODATA
FIELD		|jmx_disable_until|t_integer	|'0'	|NOT NULL	|ZBX_NODATA
FIELD		|jmx_available	|t_integer	|'0'	|NOT NULL	|ZBX_PROXY
FIELD		|jmx_errors_from|t_integer	|'0'	|NOT NULL	|ZBX_NODATA
FIELD		|jmx_error	|t_varchar(2048)|''	|NOT NULL	|ZBX_NODATA
FIELD		|name		|t_varchar(128)	|''	|NOT NULL	|ZBX_PROXY
FIELD		|flags		|t_integer	|'0'	|NOT NULL	|0
FIELD		|templateid	|t_id		|	|NULL		|0			|3|hosts	|hostid
FIELD		|description	|t_shorttext	|''	|NOT NULL	|0
FIELD		|tls_connect	|t_integer	|'1'	|NOT NULL	|ZBX_PROXY
FIELD		|tls_accept	|t_integer	|'1'	|NOT NULL	|ZBX_PROXY
FIELD		|tls_issuer	|t_varchar(1024)|''	|NOT NULL	|ZBX_PROXY
FIELD		|tls_subject	|t_varchar(1024)|''	|NOT NULL	|ZBX_PROXY
FIELD		|tls_psk_identity|t_varchar(128)|''	|NOT NULL	|ZBX_PROXY
FIELD		|tls_psk	|t_varchar(512)	|''	|NOT NULL	|ZBX_PROXY
FIELD		|proxy_address	|t_varchar(255)	|''	|NOT NULL	|0
FIELD		|auto_compress	|t_integer	|'1'	|NOT NULL	|0
INDEX		|1		|host
INDEX		|2		|status
INDEX		|3		|proxy_hostid
INDEX		|4		|name
INDEX		|5		|maintenanceid

TABLE|hstgrp|groupid|ZBX_DATA
FIELD		|groupid	|t_id		|	|NOT NULL	|0
FIELD		|name		|t_varchar(255)	|''	|NOT NULL	|0
FIELD		|internal	|t_integer	|'0'	|NOT NULL	|0
FIELD		|flags		|t_integer	|'0'	|NOT NULL	|0
INDEX		|1		|name

TABLE|group_prototype|group_prototypeid|ZBX_TEMPLATE
FIELD		|group_prototypeid|t_id		|	|NOT NULL	|0
FIELD		|hostid		|t_id		|	|NOT NULL	|0			|1|hosts
FIELD		|name		|t_varchar(255)	|''	|NOT NULL	|0
FIELD		|groupid	|t_id		|	|NULL		|0			|2|hstgrp	|		|RESTRICT
FIELD		|templateid	|t_id		|	|NULL		|0			|3|group_prototype|group_prototypeid
INDEX		|1		|hostid

TABLE|group_discovery|groupid|ZBX_TEMPLATE
FIELD		|groupid	|t_id		|	|NOT NULL	|0			|1|hstgrp
FIELD		|parent_group_prototypeid|t_id	|	|NOT NULL	|0			|2|group_prototype|group_prototypeid|RESTRICT
FIELD		|name		|t_varchar(64)	|''	|NOT NULL	|ZBX_NODATA
FIELD		|lastcheck	|t_integer	|'0'	|NOT NULL	|ZBX_NODATA
FIELD		|ts_delete	|t_time		|'0'	|NOT NULL	|ZBX_NODATA

TABLE|screens|screenid|ZBX_TEMPLATE
FIELD		|screenid	|t_id		|	|NOT NULL	|0
FIELD		|name		|t_varchar(255)	|	|NOT NULL	|0
FIELD		|hsize		|t_integer	|'1'	|NOT NULL	|0
FIELD		|vsize		|t_integer	|'1'	|NOT NULL	|0
FIELD		|templateid	|t_id		|	|NULL		|0			|1|hosts	|hostid
FIELD		|userid		|t_id		|	|NULL		|0			|3|users	|		|RESTRICT
FIELD		|private	|t_integer	|'1'	|NOT NULL	|0
INDEX		|1		|templateid

TABLE|screens_items|screenitemid|ZBX_TEMPLATE
FIELD		|screenitemid	|t_id		|	|NOT NULL	|0
FIELD		|screenid	|t_id		|	|NOT NULL	|0			|1|screens
FIELD		|resourcetype	|t_integer	|'0'	|NOT NULL	|0
FIELD		|resourceid	|t_id		|'0'	|NOT NULL	|0
FIELD		|width		|t_integer	|'320'	|NOT NULL	|0
FIELD		|height		|t_integer	|'200'	|NOT NULL	|0
FIELD		|x		|t_integer	|'0'	|NOT NULL	|0
FIELD		|y		|t_integer	|'0'	|NOT NULL	|0
FIELD		|colspan	|t_integer	|'1'	|NOT NULL	|0
FIELD		|rowspan	|t_integer	|'1'	|NOT NULL	|0
FIELD		|elements	|t_integer	|'25'	|NOT NULL	|0
FIELD		|valign		|t_integer	|'0'	|NOT NULL	|0
FIELD		|halign		|t_integer	|'0'	|NOT NULL	|0
FIELD		|style		|t_integer	|'0'	|NOT NULL	|0
FIELD		|url		|t_varchar(255)	|''	|NOT NULL	|0
FIELD		|dynamic	|t_integer	|'0'	|NOT NULL	|0
FIELD		|sort_triggers	|t_integer	|'0'	|NOT NULL	|0
FIELD		|application	|t_varchar(255)	|''	|NOT NULL	|0
FIELD		|max_columns	|t_integer	|'3'	|NOT NULL	|0
INDEX		|1		|screenid

TABLE|screen_user|screenuserid|ZBX_DATA
FIELD		|screenuserid|t_id		|	|NOT NULL	|0
FIELD		|screenid	|t_id		|	|NOT NULL	|0			|1|screens
FIELD		|userid		|t_id		|	|NOT NULL	|0			|2|users
FIELD		|permission	|t_integer	|'2'	|NOT NULL	|0
UNIQUE		|1		|screenid,userid

TABLE|screen_usrgrp|screenusrgrpid|ZBX_DATA
FIELD		|screenusrgrpid|t_id		|	|NOT NULL	|0
FIELD		|screenid	|t_id		|	|NOT NULL	|0			|1|screens
FIELD		|usrgrpid	|t_id		|	|NOT NULL	|0			|2|usrgrp
FIELD		|permission	|t_integer	|'2'	|NOT NULL	|0
UNIQUE		|1		|screenid,usrgrpid

TABLE|slideshows|slideshowid|ZBX_DATA
FIELD		|slideshowid	|t_id		|	|NOT NULL	|0
FIELD		|name		|t_varchar(255)	|''	|NOT NULL	|0
FIELD		|delay		|t_varchar(32)	|'30s'	|NOT NULL	|0
FIELD		|userid		|t_id		|	|NOT NULL	|0			|3|users	|		|RESTRICT
FIELD		|private	|t_integer	|'1'	|NOT NULL	|0
UNIQUE		|1		|name

TABLE|slideshow_user|slideshowuserid|ZBX_DATA
FIELD		|slideshowuserid|t_id		|	|NOT NULL	|0
FIELD		|slideshowid	|t_id		|	|NOT NULL	|0			|1|slideshows
FIELD		|userid		|t_id		|	|NOT NULL	|0			|2|users
FIELD		|permission	|t_integer	|'2'	|NOT NULL	|0
UNIQUE		|1		|slideshowid,userid

TABLE|slideshow_usrgrp|slideshowusrgrpid|ZBX_DATA
FIELD		|slideshowusrgrpid|t_id		|	|NOT NULL	|0
FIELD		|slideshowid	|t_id		|	|NOT NULL	|0			|1|slideshows
FIELD		|usrgrpid	|t_id		|	|NOT NULL	|0			|2|usrgrp
FIELD		|permission	|t_integer	|'2'	|NOT NULL	|0
UNIQUE		|1		|slideshowid,usrgrpid

TABLE|slides|slideid|ZBX_DATA
FIELD		|slideid	|t_id		|	|NOT NULL	|0
FIELD		|slideshowid	|t_id		|	|NOT NULL	|0			|1|slideshows
FIELD		|screenid	|t_id		|	|NOT NULL	|0			|2|screens
FIELD		|step		|t_integer	|'0'	|NOT NULL	|0
FIELD		|delay		|t_varchar(32)	|'0'	|NOT NULL	|0
INDEX		|1		|slideshowid
INDEX		|2		|screenid

TABLE|drules|druleid|ZBX_DATA
FIELD		|druleid	|t_id		|	|NOT NULL	|0
FIELD		|proxy_hostid	|t_id		|	|NULL		|0			|1|hosts	|hostid		|RESTRICT
FIELD		|name		|t_varchar(255)	|''	|NOT NULL	|ZBX_PROXY
FIELD		|iprange	|t_varchar(2048)|''	|NOT NULL	|ZBX_PROXY
FIELD		|delay		|t_varchar(255)	|'1h'	|NOT NULL	|ZBX_PROXY
FIELD		|nextcheck	|t_integer	|'0'	|NOT NULL	|ZBX_NODATA
FIELD		|status		|t_integer	|'0'	|NOT NULL	|0
INDEX		|1		|proxy_hostid
UNIQUE		|2		|name

TABLE|dchecks|dcheckid|ZBX_DATA
FIELD		|dcheckid	|t_id		|	|NOT NULL	|0
FIELD		|druleid	|t_id		|	|NOT NULL	|ZBX_PROXY		|1|drules
FIELD		|type		|t_integer	|'0'	|NOT NULL	|ZBX_PROXY
FIELD		|key_		|t_varchar(512)	|''	|NOT NULL	|ZBX_PROXY
FIELD		|snmp_community	|t_varchar(255)	|''	|NOT NULL	|ZBX_PROXY
FIELD		|ports		|t_varchar(255)	|'0'	|NOT NULL	|ZBX_PROXY
FIELD		|snmpv3_securityname|t_varchar(64)|''	|NOT NULL	|ZBX_PROXY
FIELD		|snmpv3_securitylevel|t_integer	|'0'	|NOT NULL	|ZBX_PROXY
FIELD		|snmpv3_authpassphrase|t_varchar(64)|''	|NOT NULL	|ZBX_PROXY
FIELD		|snmpv3_privpassphrase|t_varchar(64)|''	|NOT NULL	|ZBX_PROXY
FIELD		|uniq		|t_integer	|'0'	|NOT NULL	|ZBX_PROXY
FIELD		|snmpv3_authprotocol|t_integer	|'0'	|NOT NULL	|ZBX_PROXY
FIELD		|snmpv3_privprotocol|t_integer	|'0'	|NOT NULL	|ZBX_PROXY
FIELD		|snmpv3_contextname|t_varchar(255)|''	|NOT NULL	|ZBX_PROXY
FIELD		|host_source|t_integer	|'1'	|NOT NULL	|ZBX_PROXY
FIELD		|name_source|t_integer	|'0'	|NOT NULL	|ZBX_PROXY
INDEX		|1		|druleid,host_source,name_source

TABLE|applications|applicationid|ZBX_TEMPLATE
FIELD		|applicationid	|t_id		|	|NOT NULL	|0
FIELD		|hostid		|t_id		|	|NOT NULL	|0			|1|hosts
FIELD		|name		|t_varchar(255)	|''	|NOT NULL	|0
FIELD		|flags		|t_integer	|'0'	|NOT NULL	|0
UNIQUE		|2		|hostid,name

TABLE|httptest|httptestid|ZBX_TEMPLATE
FIELD		|httptestid	|t_id		|	|NOT NULL	|0
FIELD		|name		|t_varchar(64)	|''	|NOT NULL	|ZBX_PROXY
FIELD		|applicationid	|t_id		|	|NULL		|0			|1|applications	|		|RESTRICT
FIELD		|nextcheck	|t_integer	|'0'	|NOT NULL	|ZBX_NODATA
FIELD		|delay		|t_varchar(255)	|'1m'	|NOT NULL	|ZBX_PROXY
FIELD		|status		|t_integer	|'0'	|NOT NULL	|0
FIELD		|agent		|t_varchar(255)	|'Zabbix'|NOT NULL	|ZBX_PROXY
FIELD		|authentication	|t_integer	|'0'	|NOT NULL	|ZBX_PROXY,ZBX_NODATA
FIELD		|http_user	|t_varchar(64)	|''	|NOT NULL	|ZBX_PROXY,ZBX_NODATA
FIELD		|http_password	|t_varchar(64)	|''	|NOT NULL	|ZBX_PROXY,ZBX_NODATA
FIELD		|hostid		|t_id		|	|NOT NULL	|ZBX_PROXY		|2|hosts
FIELD		|templateid	|t_id		|	|NULL		|0			|3|httptest	|httptestid
FIELD		|http_proxy	|t_varchar(255)	|''	|NOT NULL	|ZBX_PROXY,ZBX_NODATA
FIELD		|retries	|t_integer	|'1'	|NOT NULL	|ZBX_PROXY,ZBX_NODATA
FIELD		|ssl_cert_file	|t_varchar(255)	|''	|NOT NULL	|ZBX_PROXY,ZBX_NODATA
FIELD		|ssl_key_file	|t_varchar(255)	|''	|NOT NULL	|ZBX_PROXY,ZBX_NODATA
FIELD		|ssl_key_password|t_varchar(64)	|''	|NOT NULL	|ZBX_PROXY,ZBX_NODATA
FIELD		|verify_peer	|t_integer	|'0'	|NOT NULL	|ZBX_PROXY
FIELD		|verify_host	|t_integer	|'0'	|NOT NULL	|ZBX_PROXY
INDEX		|1		|applicationid
UNIQUE		|2		|hostid,name
INDEX		|3		|status
INDEX		|4		|templateid

TABLE|httpstep|httpstepid|ZBX_TEMPLATE
FIELD		|httpstepid	|t_id		|	|NOT NULL	|0
FIELD		|httptestid	|t_id		|	|NOT NULL	|ZBX_PROXY		|1|httptest
FIELD		|name		|t_varchar(64)	|''	|NOT NULL	|ZBX_PROXY
FIELD		|no		|t_integer	|'0'	|NOT NULL	|ZBX_PROXY
FIELD		|url		|t_varchar(2048)|''	|NOT NULL	|ZBX_PROXY
FIELD		|timeout	|t_varchar(255)	|'15s'	|NOT NULL	|ZBX_PROXY
FIELD		|posts		|t_shorttext	|''	|NOT NULL	|ZBX_PROXY
FIELD		|required	|t_varchar(255)	|''	|NOT NULL	|ZBX_PROXY
FIELD		|status_codes	|t_varchar(255)	|''	|NOT NULL	|ZBX_PROXY
FIELD		|follow_redirects|t_integer	|'1'	|NOT NULL	|ZBX_PROXY
FIELD		|retrieve_mode	|t_integer	|'0'	|NOT NULL	|ZBX_PROXY
FIELD		|post_type	|t_integer	|'0'	|NOT NULL	|ZBX_PROXY
INDEX		|1		|httptestid

TABLE|interface|interfaceid|ZBX_TEMPLATE
FIELD		|interfaceid	|t_id		|	|NOT NULL	|0
FIELD		|hostid		|t_id		|	|NOT NULL	|ZBX_PROXY		|1|hosts
FIELD		|main		|t_integer	|'0'	|NOT NULL	|ZBX_PROXY
FIELD		|type		|t_integer	|'0'	|NOT NULL	|ZBX_PROXY
FIELD		|useip		|t_integer	|'1'	|NOT NULL	|ZBX_PROXY
FIELD		|ip		|t_varchar(64)	|'127.0.0.1'|NOT NULL	|ZBX_PROXY
FIELD		|dns		|t_varchar(255)	|''	|NOT NULL	|ZBX_PROXY
FIELD		|port		|t_varchar(64)	|'10050'|NOT NULL	|ZBX_PROXY
FIELD		|bulk		|t_integer	|'1'	|NOT NULL	|ZBX_PROXY
INDEX		|1		|hostid,type
INDEX		|2		|ip,dns

TABLE|valuemaps|valuemapid|ZBX_TEMPLATE
FIELD		|valuemapid	|t_id		|	|NOT NULL	|0
FIELD		|name		|t_varchar(64)	|''	|NOT NULL	|0
UNIQUE		|1		|name

TABLE|items|itemid|ZBX_TEMPLATE
FIELD		|itemid		|t_id		|	|NOT NULL	|0
FIELD		|type		|t_integer	|'0'	|NOT NULL	|ZBX_PROXY
FIELD		|snmp_community	|t_varchar(64)	|''	|NOT NULL	|ZBX_PROXY
FIELD		|snmp_oid	|t_varchar(512)	|''	|NOT NULL	|ZBX_PROXY
FIELD		|hostid		|t_id		|	|NOT NULL	|ZBX_PROXY		|1|hosts
FIELD		|name		|t_varchar(255)	|''	|NOT NULL	|0
FIELD		|key_		|t_varchar(255)	|''	|NOT NULL	|ZBX_PROXY
FIELD		|delay		|t_varchar(1024)|'0'	|NOT NULL	|ZBX_PROXY
FIELD		|history	|t_varchar(255)	|'90d'	|NOT NULL	|0
FIELD		|trends		|t_varchar(255)	|'365d'	|NOT NULL	|0
FIELD		|status		|t_integer	|'0'	|NOT NULL	|ZBX_PROXY
FIELD		|value_type	|t_integer	|'0'	|NOT NULL	|ZBX_PROXY
FIELD		|trapper_hosts	|t_varchar(255)	|''	|NOT NULL	|ZBX_PROXY
FIELD		|units		|t_varchar(255)	|''	|NOT NULL	|0
FIELD		|snmpv3_securityname|t_varchar(64)|''	|NOT NULL	|ZBX_PROXY
FIELD		|snmpv3_securitylevel|t_integer	|'0'	|NOT NULL	|ZBX_PROXY
FIELD		|snmpv3_authpassphrase|t_varchar(64)|''	|NOT NULL	|ZBX_PROXY
FIELD		|snmpv3_privpassphrase|t_varchar(64)|''	|NOT NULL	|ZBX_PROXY
FIELD		|formula	|t_varchar(255)	|''	|NOT NULL	|0
FIELD		|logtimefmt	|t_varchar(64)	|''	|NOT NULL	|ZBX_PROXY
FIELD		|templateid	|t_id		|	|NULL		|0			|2|items	|itemid
FIELD		|valuemapid	|t_id		|	|NULL		|0			|3|valuemaps	|		|RESTRICT
FIELD		|params		|t_shorttext	|''	|NOT NULL	|ZBX_PROXY
FIELD		|ipmi_sensor	|t_varchar(128)	|''	|NOT NULL	|ZBX_PROXY
FIELD		|authtype	|t_integer	|'0'	|NOT NULL	|ZBX_PROXY
FIELD		|username	|t_varchar(64)	|''	|NOT NULL	|ZBX_PROXY
FIELD		|password	|t_varchar(64)	|''	|NOT NULL	|ZBX_PROXY
FIELD		|publickey	|t_varchar(64)	|''	|NOT NULL	|ZBX_PROXY
FIELD		|privatekey	|t_varchar(64)	|''	|NOT NULL	|ZBX_PROXY
FIELD		|flags		|t_integer	|'0'	|NOT NULL	|ZBX_PROXY
FIELD		|interfaceid	|t_id		|	|NULL		|ZBX_PROXY		|4|interface	|		|RESTRICT
FIELD		|port		|t_varchar(64)	|''	|NOT NULL	|ZBX_PROXY
FIELD		|description	|t_shorttext	|''	|NOT NULL	|0
FIELD		|inventory_link	|t_integer	|'0'	|NOT NULL	|0
FIELD		|lifetime	|t_varchar(255)	|'30d'	|NOT NULL	|0
FIELD		|snmpv3_authprotocol|t_integer	|'0'	|NOT NULL	|ZBX_PROXY
FIELD		|snmpv3_privprotocol|t_integer	|'0'	|NOT NULL	|ZBX_PROXY
FIELD		|snmpv3_contextname|t_varchar(255)|''	|NOT NULL	|ZBX_PROXY
FIELD		|evaltype	|t_integer	|'0'	|NOT NULL	|0
FIELD		|jmx_endpoint	|t_varchar(255)	|''	|NOT NULL	|ZBX_PROXY
FIELD		|master_itemid	|t_id		|	|NULL		|ZBX_PROXY		|5|items	|itemid
FIELD		|timeout	|t_varchar(255)	|'3s'	|NOT NULL	|ZBX_PROXY
FIELD		|url		|t_varchar(2048)|''	|NOT NULL	|ZBX_PROXY
FIELD		|query_fields	|t_varchar(2048)|''	|NOT NULL	|ZBX_PROXY
FIELD		|posts		|t_shorttext	|''	|NOT NULL	|ZBX_PROXY
FIELD		|status_codes	|t_varchar(255)	|'200'	|NOT NULL	|ZBX_PROXY
FIELD		|follow_redirects|t_integer	|'1'	|NOT NULL	|ZBX_PROXY
FIELD		|post_type	|t_integer	|'0'	|NOT NULL	|ZBX_PROXY
FIELD		|http_proxy	|t_varchar(255)	|''	|NOT NULL	|ZBX_PROXY,ZBX_NODATA
FIELD		|headers	|t_shorttext	|''	|NOT NULL	|ZBX_PROXY
FIELD		|retrieve_mode	|t_integer	|'0'	|NOT NULL	|ZBX_PROXY
FIELD		|request_method	|t_integer	|'0'	|NOT NULL	|ZBX_PROXY
FIELD		|output_format	|t_integer	|'0'	|NOT NULL	|ZBX_PROXY
FIELD		|ssl_cert_file	|t_varchar(255)	|''	|NOT NULL	|ZBX_PROXY,ZBX_NODATA
FIELD		|ssl_key_file	|t_varchar(255)	|''	|NOT NULL	|ZBX_PROXY,ZBX_NODATA
FIELD		|ssl_key_password|t_varchar(64)	|''	|NOT NULL	|ZBX_PROXY,ZBX_NODATA
FIELD		|verify_peer	|t_integer	|'0'	|NOT NULL	|ZBX_PROXY
FIELD		|verify_host	|t_integer	|'0'	|NOT NULL	|ZBX_PROXY
FIELD		|allow_traps	|t_integer	|'0'	|NOT NULL	|ZBX_PROXY
UNIQUE		|1		|hostid,key_
INDEX		|3		|status
INDEX		|4		|templateid
INDEX		|5		|valuemapid
INDEX		|6		|interfaceid
INDEX		|7		|master_itemid

TABLE|httpstepitem|httpstepitemid|ZBX_TEMPLATE
FIELD		|httpstepitemid	|t_id		|	|NOT NULL	|0
FIELD		|httpstepid	|t_id		|	|NOT NULL	|ZBX_PROXY		|1|httpstep
FIELD		|itemid		|t_id		|	|NOT NULL	|ZBX_PROXY		|2|items
FIELD		|type		|t_integer	|'0'	|NOT NULL	|ZBX_PROXY
UNIQUE		|1		|httpstepid,itemid
INDEX		|2		|itemid

TABLE|httptestitem|httptestitemid|ZBX_TEMPLATE
FIELD		|httptestitemid	|t_id		|	|NOT NULL	|0
FIELD		|httptestid	|t_id		|	|NOT NULL	|ZBX_PROXY		|1|httptest
FIELD		|itemid		|t_id		|	|NOT NULL	|ZBX_PROXY		|2|items
FIELD		|type		|t_integer	|'0'	|NOT NULL	|ZBX_PROXY
UNIQUE		|1		|httptestid,itemid
INDEX		|2		|itemid

TABLE|media_type|mediatypeid|ZBX_DATA
FIELD		|mediatypeid	|t_id		|	|NOT NULL	|0
FIELD		|type		|t_integer	|'0'	|NOT NULL	|0
FIELD		|description	|t_varchar(100)	|''	|NOT NULL	|0
FIELD		|smtp_server	|t_varchar(255)	|''	|NOT NULL	|0
FIELD		|smtp_helo	|t_varchar(255)	|''	|NOT NULL	|0
FIELD		|smtp_email	|t_varchar(255)	|''	|NOT NULL	|0
FIELD		|exec_path	|t_varchar(255)	|''	|NOT NULL	|0
FIELD		|gsm_modem	|t_varchar(255)	|''	|NOT NULL	|0
FIELD		|username	|t_varchar(255)	|''	|NOT NULL	|0
FIELD		|passwd		|t_varchar(255)	|''	|NOT NULL	|0
FIELD		|status		|t_integer	|'0'	|NOT NULL	|0
FIELD		|smtp_port	|t_integer	|'25'	|NOT NULL	|0
FIELD		|smtp_security	|t_integer	|'0'	|NOT NULL	|0
FIELD		|smtp_verify_peer|t_integer	|'0'	|NOT NULL	|0
FIELD		|smtp_verify_host|t_integer	|'0'	|NOT NULL	|0
FIELD		|smtp_authentication|t_integer	|'0'	|NOT NULL	|0
FIELD		|exec_params	|t_varchar(255)	|''	|NOT NULL	|0
FIELD		|maxsessions	|t_integer	|'1'	|NOT NULL	|0
FIELD		|maxattempts	|t_integer	|'3'	|NOT NULL	|0
FIELD		|attempt_interval|t_varchar(32)	|'10s'	|NOT NULL	|0
FIELD		|content_type	|t_integer	|'1'	|NOT NULL	|0
UNIQUE		|1		|description

TABLE|usrgrp|usrgrpid|ZBX_DATA
FIELD		|usrgrpid	|t_id		|	|NOT NULL	|0
FIELD		|name		|t_varchar(64)	|''	|NOT NULL	|0
FIELD		|gui_access	|t_integer	|'0'	|NOT NULL	|0
FIELD		|users_status	|t_integer	|'0'	|NOT NULL	|0
FIELD		|debug_mode	|t_integer	|'0'	|NOT NULL	|0
UNIQUE		|1		|name

TABLE|users_groups|id|ZBX_DATA
FIELD		|id		|t_id		|	|NOT NULL	|0
FIELD		|usrgrpid	|t_id		|	|NOT NULL	|0			|1|usrgrp
FIELD		|userid		|t_id		|	|NOT NULL	|0			|2|users
UNIQUE		|1		|usrgrpid,userid
INDEX		|2		|userid

TABLE|scripts|scriptid|ZBX_DATA
FIELD		|scriptid	|t_id		|	|NOT NULL	|0
FIELD		|name		|t_varchar(255)	|''	|NOT NULL	|0
FIELD		|command	|t_varchar(255)	|''	|NOT NULL	|0
FIELD		|host_access	|t_integer	|'2'	|NOT NULL	|0
FIELD		|usrgrpid	|t_id		|	|NULL		|0			|1|usrgrp	|		|RESTRICT
FIELD		|groupid	|t_id		|	|NULL		|0			|2|hstgrp	|		|RESTRICT
FIELD		|description	|t_shorttext	|''	|NOT NULL	|0
FIELD		|confirmation	|t_varchar(255)	|''	|NOT NULL	|0
FIELD		|type		|t_integer	|'0'	|NOT NULL	|0
FIELD		|execute_on	|t_integer	|'2'	|NOT NULL	|0
INDEX		|1		|usrgrpid
INDEX		|2		|groupid
UNIQUE		|3		|name

TABLE|actions|actionid|ZBX_DATA
FIELD		|actionid	|t_id		|	|NOT NULL	|0
FIELD		|name		|t_varchar(255)	|''	|NOT NULL	|0
FIELD		|eventsource	|t_integer	|'0'	|NOT NULL	|0
FIELD		|evaltype	|t_integer	|'0'	|NOT NULL	|0
FIELD		|status		|t_integer	|'0'	|NOT NULL	|0
FIELD		|esc_period	|t_varchar(255)	|'1h'	|NOT NULL	|0
FIELD		|def_shortdata	|t_varchar(255)	|''	|NOT NULL	|0
FIELD		|def_longdata	|t_shorttext	|''	|NOT NULL	|0
FIELD		|r_shortdata	|t_varchar(255)	|''	|NOT NULL	|0
FIELD		|r_longdata	|t_shorttext	|''	|NOT NULL	|0
FIELD		|formula	|t_varchar(255)	|''	|NOT NULL	|0
FIELD		|pause_suppressed|t_integer	|'1'	|NOT NULL	|0
FIELD		|ack_shortdata	|t_varchar(255)	|''	|NOT NULL	|0
FIELD		|ack_longdata	|t_shorttext	|''	|NOT NULL	|0
INDEX		|1		|eventsource,status
UNIQUE		|2		|name

TABLE|operations|operationid|ZBX_DATA
FIELD		|operationid	|t_id		|	|NOT NULL	|0
FIELD		|actionid	|t_id		|	|NOT NULL	|0			|1|actions
FIELD		|operationtype	|t_integer	|'0'	|NOT NULL	|0
FIELD		|esc_period	|t_varchar(255)	|'0'	|NOT NULL	|0
FIELD		|esc_step_from	|t_integer	|'1'	|NOT NULL	|0
FIELD		|esc_step_to	|t_integer	|'1'	|NOT NULL	|0
FIELD		|evaltype	|t_integer	|'0'	|NOT NULL	|0
FIELD		|recovery	|t_integer	|'0'	|NOT NULL	|0
INDEX		|1		|actionid

TABLE|opmessage|operationid|ZBX_DATA
FIELD		|operationid	|t_id		|	|NOT NULL	|0			|1|operations
FIELD		|default_msg	|t_integer	|'0'	|NOT NULL	|0
FIELD		|subject	|t_varchar(255)	|''	|NOT NULL	|0
FIELD		|message	|t_shorttext	|''	|NOT NULL	|0
FIELD		|mediatypeid	|t_id		|	|NULL		|0			|2|media_type	|		|RESTRICT
INDEX		|1		|mediatypeid

TABLE|opmessage_grp|opmessage_grpid|ZBX_DATA
FIELD		|opmessage_grpid|t_id		|	|NOT NULL	|0
FIELD		|operationid	|t_id		|	|NOT NULL	|0			|1|operations
FIELD		|usrgrpid	|t_id		|	|NOT NULL	|0			|2|usrgrp	|		|RESTRICT
UNIQUE		|1		|operationid,usrgrpid
INDEX		|2		|usrgrpid

TABLE|opmessage_usr|opmessage_usrid|ZBX_DATA
FIELD		|opmessage_usrid|t_id		|	|NOT NULL	|0
FIELD		|operationid	|t_id		|	|NOT NULL	|0			|1|operations
FIELD		|userid		|t_id		|	|NOT NULL	|0			|2|users	|		|RESTRICT
UNIQUE		|1		|operationid,userid
INDEX		|2		|userid

TABLE|opcommand|operationid|ZBX_DATA
FIELD		|operationid	|t_id		|	|NOT NULL	|0			|1|operations
FIELD		|type		|t_integer	|'0'	|NOT NULL	|0
FIELD		|scriptid	|t_id		|	|NULL		|0			|2|scripts	|		|RESTRICT
FIELD		|execute_on	|t_integer	|'0'	|NOT NULL	|0
FIELD		|port		|t_varchar(64)	|''	|NOT NULL	|0
FIELD		|authtype	|t_integer	|'0'	|NOT NULL	|0
FIELD		|username	|t_varchar(64)	|''	|NOT NULL	|0
FIELD		|password	|t_varchar(64)	|''	|NOT NULL	|0
FIELD		|publickey	|t_varchar(64)	|''	|NOT NULL	|0
FIELD		|privatekey	|t_varchar(64)	|''	|NOT NULL	|0
FIELD		|command	|t_shorttext	|''	|NOT NULL	|0
INDEX		|1		|scriptid

TABLE|opcommand_hst|opcommand_hstid|ZBX_DATA
FIELD		|opcommand_hstid|t_id		|	|NOT NULL	|0
FIELD		|operationid	|t_id		|	|NOT NULL	|0			|1|operations
FIELD		|hostid		|t_id		|	|NULL		|0			|2|hosts	|		|RESTRICT
INDEX		|1		|operationid
INDEX		|2		|hostid

TABLE|opcommand_grp|opcommand_grpid|ZBX_DATA
FIELD		|opcommand_grpid|t_id		|	|NOT NULL	|0
FIELD		|operationid	|t_id		|	|NOT NULL	|0			|1|operations
FIELD		|groupid	|t_id		|	|NOT NULL	|0			|2|hstgrp	|		|RESTRICT
INDEX		|1		|operationid
INDEX		|2		|groupid

TABLE|opgroup|opgroupid|ZBX_DATA
FIELD		|opgroupid	|t_id		|	|NOT NULL	|0
FIELD		|operationid	|t_id		|	|NOT NULL	|0			|1|operations
FIELD		|groupid	|t_id		|	|NOT NULL	|0			|2|hstgrp	|		|RESTRICT
UNIQUE		|1		|operationid,groupid
INDEX		|2		|groupid

TABLE|optemplate|optemplateid|ZBX_TEMPLATE
FIELD		|optemplateid	|t_id		|	|NOT NULL	|0
FIELD		|operationid	|t_id		|	|NOT NULL	|0			|1|operations
FIELD		|templateid	|t_id		|	|NOT NULL	|0			|2|hosts	|hostid		|RESTRICT
UNIQUE		|1		|operationid,templateid
INDEX		|2		|templateid

TABLE|opconditions|opconditionid|ZBX_DATA
FIELD		|opconditionid	|t_id		|	|NOT NULL	|0
FIELD		|operationid	|t_id		|	|NOT NULL	|0			|1|operations
FIELD		|conditiontype	|t_integer	|'0'	|NOT NULL	|0
FIELD		|operator	|t_integer	|'0'	|NOT NULL	|0
FIELD		|value		|t_varchar(255)	|''	|NOT NULL	|0
INDEX		|1		|operationid

TABLE|conditions|conditionid|ZBX_DATA
FIELD		|conditionid	|t_id		|	|NOT NULL	|0
FIELD		|actionid	|t_id		|	|NOT NULL	|0			|1|actions
FIELD		|conditiontype	|t_integer	|'0'	|NOT NULL	|0
FIELD		|operator	|t_integer	|'0'	|NOT NULL	|0
FIELD		|value		|t_varchar(255)	|''	|NOT NULL	|0
FIELD		|value2		|t_varchar(255)	|''	|NOT NULL	|0
INDEX		|1		|actionid

TABLE|config|configid|ZBX_DATA
FIELD		|configid	|t_id		|	|NOT NULL	|0
FIELD		|refresh_unsupported|t_varchar(32)|'10m'	|NOT NULL	|ZBX_PROXY
FIELD		|work_period	|t_varchar(255)	|'1-5,09:00-18:00'|NOT NULL|0
FIELD		|alert_usrgrpid	|t_id		|	|NULL		|0			|1|usrgrp	|usrgrpid	|RESTRICT
FIELD		|default_theme	|t_varchar(128)	|'blue-theme'|NOT NULL	|ZBX_NODATA
FIELD		|authentication_type|t_integer	|'0'	|NOT NULL	|ZBX_NODATA
FIELD		|ldap_host	|t_varchar(255)	|''	|NOT NULL	|ZBX_NODATA
FIELD		|ldap_port	|t_integer	|389	|NOT NULL	|ZBX_NODATA
FIELD		|ldap_base_dn	|t_varchar(255)	|''	|NOT NULL	|ZBX_NODATA
FIELD		|ldap_bind_dn	|t_varchar(255)	|''	|NOT NULL	|ZBX_NODATA
FIELD		|ldap_bind_password|t_varchar(128)|''	|NOT NULL	|ZBX_NODATA
FIELD		|ldap_search_attribute|t_varchar(128)|''|NOT NULL	|ZBX_NODATA
FIELD		|dropdown_first_entry|t_integer	|'1'	|NOT NULL	|ZBX_NODATA
FIELD		|dropdown_first_remember|t_integer|'1'	|NOT NULL	|ZBX_NODATA
FIELD		|discovery_groupid|t_id		|	|NOT NULL	|ZBX_PROXY		|2|hstgrp	|groupid	|RESTRICT
FIELD		|max_in_table	|t_integer	|'50'	|NOT NULL	|ZBX_NODATA
FIELD		|search_limit	|t_integer	|'1000'	|NOT NULL	|ZBX_NODATA
FIELD		|severity_color_0|t_varchar(6)	|'97AAB3'|NOT NULL	|ZBX_NODATA
FIELD		|severity_color_1|t_varchar(6)	|'7499FF'|NOT NULL	|ZBX_NODATA
FIELD		|severity_color_2|t_varchar(6)	|'FFC859'|NOT NULL	|ZBX_NODATA
FIELD		|severity_color_3|t_varchar(6)	|'FFA059'|NOT NULL	|ZBX_NODATA
FIELD		|severity_color_4|t_varchar(6)	|'E97659'|NOT NULL	|ZBX_NODATA
FIELD		|severity_color_5|t_varchar(6)	|'E45959'|NOT NULL	|ZBX_NODATA
FIELD		|severity_name_0|t_varchar(32)	|'Not classified'|NOT NULL|ZBX_NODATA
FIELD		|severity_name_1|t_varchar(32)	|'Information'|NOT NULL	|ZBX_NODATA
FIELD		|severity_name_2|t_varchar(32)	|'Warning'|NOT NULL	|ZBX_NODATA
FIELD		|severity_name_3|t_varchar(32)	|'Average'|NOT NULL	|ZBX_NODATA
FIELD		|severity_name_4|t_varchar(32)	|'High'	|NOT NULL	|ZBX_NODATA
FIELD		|severity_name_5|t_varchar(32)	|'Disaster'|NOT NULL	|ZBX_NODATA
FIELD		|ok_period	|t_varchar(32)	|'5m'	|NOT NULL	|ZBX_NODATA
FIELD		|blink_period	|t_varchar(32)	|'2m'	|NOT NULL	|ZBX_NODATA
FIELD		|problem_unack_color|t_varchar(6)|'CC0000'|NOT NULL	|ZBX_NODATA
FIELD		|problem_ack_color|t_varchar(6)	|'CC0000'|NOT NULL	|ZBX_NODATA
FIELD		|ok_unack_color	|t_varchar(6)	|'009900'|NOT NULL	|ZBX_NODATA
FIELD		|ok_ack_color	|t_varchar(6)	|'009900'|NOT NULL	|ZBX_NODATA
FIELD		|problem_unack_style|t_integer	|'1'	|NOT NULL	|ZBX_NODATA
FIELD		|problem_ack_style|t_integer	|'1'	|NOT NULL	|ZBX_NODATA
FIELD		|ok_unack_style	|t_integer	|'1'	|NOT NULL	|ZBX_NODATA
FIELD		|ok_ack_style	|t_integer	|'1'	|NOT NULL	|ZBX_NODATA
FIELD		|snmptrap_logging|t_integer	|'1'	|NOT NULL	|ZBX_PROXY,ZBX_NODATA
FIELD		|server_check_interval|t_integer|'10'	|NOT NULL	|ZBX_NODATA
FIELD		|hk_events_mode	|t_integer	|'1'	|NOT NULL	|ZBX_NODATA
FIELD		|hk_events_trigger|t_varchar(32)|'365d'	|NOT NULL	|ZBX_NODATA
FIELD		|hk_events_internal|t_varchar(32)|'1d'	|NOT NULL	|ZBX_NODATA
FIELD		|hk_events_discovery|t_varchar(32)|'1d'	|NOT NULL	|ZBX_NODATA
FIELD		|hk_events_autoreg|t_varchar(32)|'1d'	|NOT NULL	|ZBX_NODATA
FIELD		|hk_services_mode|t_integer	|'1'	|NOT NULL	|ZBX_NODATA
FIELD		|hk_services	|t_varchar(32)	|'365d'	|NOT NULL	|ZBX_NODATA
FIELD		|hk_audit_mode	|t_integer	|'1'	|NOT NULL	|ZBX_NODATA
FIELD		|hk_audit	|t_varchar(32)	|'365d'	|NOT NULL	|ZBX_NODATA
FIELD		|hk_sessions_mode|t_integer	|'1'	|NOT NULL	|ZBX_NODATA
FIELD		|hk_sessions	|t_varchar(32)	|'365d'	|NOT NULL	|ZBX_NODATA
FIELD		|hk_history_mode|t_integer	|'1'	|NOT NULL	|ZBX_NODATA
FIELD		|hk_history_global|t_integer	|'0'	|NOT NULL	|ZBX_NODATA
FIELD		|hk_history	|t_varchar(32)	|'90d'	|NOT NULL	|ZBX_NODATA
FIELD		|hk_trends_mode	|t_integer	|'1'	|NOT NULL	|ZBX_NODATA
FIELD		|hk_trends_global|t_integer	|'0'	|NOT NULL	|ZBX_NODATA
FIELD		|hk_trends	|t_varchar(32)	|'365d'	|NOT NULL	|ZBX_NODATA
FIELD		|default_inventory_mode|t_integer|'-1'	|NOT NULL	|ZBX_NODATA
FIELD		|custom_color	|t_integer	|'0'	|NOT NULL	|ZBX_NODATA
FIELD		|http_auth_enabled	|t_integer	|'0'	|NOT NULL	|ZBX_NODATA
FIELD		|http_login_form	|t_integer	|'0'	|NOT NULL	|ZBX_NODATA
FIELD		|http_strip_domains	|t_varchar(2048)|''	|NOT NULL	|ZBX_NODATA
FIELD		|http_case_sensitive	|t_integer	|'1'	|NOT NULL	|ZBX_NODATA
FIELD		|ldap_configured		|t_integer		|'0'	|NOT NULL	|ZBX_NODATA
FIELD		|ldap_case_sensitive	|t_integer	|'1'	|NOT NULL	|ZBX_NODATA
FIELD		|db_extension	|t_varchar(32)	|''	|NOT NULL	|ZBX_NODATA
INDEX		|1		|alert_usrgrpid
INDEX		|2		|discovery_groupid

TABLE|triggers|triggerid|ZBX_TEMPLATE
FIELD		|triggerid	|t_id		|	|NOT NULL	|0
FIELD		|expression	|t_varchar(2048)|''	|NOT NULL	|0
FIELD		|description	|t_varchar(255)	|''	|NOT NULL	|0
FIELD		|url		|t_varchar(255)	|''	|NOT NULL	|0
FIELD		|status		|t_integer	|'0'	|NOT NULL	|0
FIELD		|value		|t_integer	|'0'	|NOT NULL	|ZBX_NODATA
FIELD		|priority	|t_integer	|'0'	|NOT NULL	|0
FIELD		|lastchange	|t_integer	|'0'	|NOT NULL	|ZBX_NODATA
FIELD		|comments	|t_shorttext	|''	|NOT NULL	|0
FIELD		|error		|t_varchar(2048)|''	|NOT NULL	|ZBX_NODATA
FIELD		|templateid	|t_id		|	|NULL		|0			|1|triggers	|triggerid
FIELD		|type		|t_integer	|'0'	|NOT NULL	|0
FIELD		|state		|t_integer	|'0'	|NOT NULL	|ZBX_NODATA
FIELD		|flags		|t_integer	|'0'	|NOT NULL	|0
FIELD		|recovery_mode	|t_integer	|'0'	|NOT NULL	|0
FIELD		|recovery_expression|t_varchar(2048)|''	|NOT NULL	|0
FIELD		|correlation_mode|t_integer	|'0'	|NOT NULL	|0
FIELD		|correlation_tag|t_varchar(255)	|''	|NOT NULL	|0
FIELD		|manual_close	|t_integer	|'0'	|NOT NULL	|0
FIELD		|opdata		|t_varchar(255)	|''	|NOT NULL	|0
INDEX		|1		|status
INDEX		|2		|value,lastchange
INDEX		|3		|templateid

TABLE|trigger_depends|triggerdepid|ZBX_TEMPLATE
FIELD		|triggerdepid	|t_id		|	|NOT NULL	|0
FIELD		|triggerid_down	|t_id		|	|NOT NULL	|0			|1|triggers	|triggerid
FIELD		|triggerid_up	|t_id		|	|NOT NULL	|0			|2|triggers	|triggerid
UNIQUE		|1		|triggerid_down,triggerid_up
INDEX		|2		|triggerid_up

TABLE|functions|functionid|ZBX_TEMPLATE
FIELD		|functionid	|t_id		|	|NOT NULL	|0
FIELD		|itemid		|t_id		|	|NOT NULL	|0			|1|items
FIELD		|triggerid	|t_id		|	|NOT NULL	|0			|2|triggers
FIELD		|name		|t_varchar(12)	|''	|NOT NULL	|0
FIELD		|parameter	|t_varchar(255)	|'0'	|NOT NULL	|0
INDEX		|1		|triggerid
INDEX		|2		|itemid,name,parameter

TABLE|graphs|graphid|ZBX_TEMPLATE
FIELD		|graphid	|t_id		|	|NOT NULL	|0
FIELD		|name		|t_varchar(128)	|''	|NOT NULL	|0
FIELD		|width		|t_integer	|'900'	|NOT NULL	|0
FIELD		|height		|t_integer	|'200'	|NOT NULL	|0
FIELD		|yaxismin	|t_double	|'0'	|NOT NULL	|0
FIELD		|yaxismax	|t_double	|'100'	|NOT NULL	|0
FIELD		|templateid	|t_id		|	|NULL		|0			|1|graphs	|graphid
FIELD		|show_work_period|t_integer	|'1'	|NOT NULL	|0
FIELD		|show_triggers	|t_integer	|'1'	|NOT NULL	|0
FIELD		|graphtype	|t_integer	|'0'	|NOT NULL	|0
FIELD		|show_legend	|t_integer	|'1'	|NOT NULL	|0
FIELD		|show_3d	|t_integer	|'0'	|NOT NULL	|0
FIELD		|percent_left	|t_double	|'0'	|NOT NULL	|0
FIELD		|percent_right	|t_double	|'0'	|NOT NULL	|0
FIELD		|ymin_type	|t_integer	|'0'	|NOT NULL	|0
FIELD		|ymax_type	|t_integer	|'0'	|NOT NULL	|0
FIELD		|ymin_itemid	|t_id		|	|NULL		|0			|2|items	|itemid		|RESTRICT
FIELD		|ymax_itemid	|t_id		|	|NULL		|0			|3|items	|itemid		|RESTRICT
FIELD		|flags		|t_integer	|'0'	|NOT NULL	|0
INDEX		|1		|name
INDEX		|2		|templateid
INDEX		|3		|ymin_itemid
INDEX		|4		|ymax_itemid

TABLE|graphs_items|gitemid|ZBX_TEMPLATE
FIELD		|gitemid	|t_id		|	|NOT NULL	|0
FIELD		|graphid	|t_id		|	|NOT NULL	|0			|1|graphs
FIELD		|itemid		|t_id		|	|NOT NULL	|0			|2|items
FIELD		|drawtype	|t_integer	|'0'	|NOT NULL	|0
FIELD		|sortorder	|t_integer	|'0'	|NOT NULL	|0
FIELD		|color		|t_varchar(6)	|'009600'|NOT NULL	|0
FIELD		|yaxisside	|t_integer	|'0'	|NOT NULL	|0
FIELD		|calc_fnc	|t_integer	|'2'	|NOT NULL	|0
FIELD		|type		|t_integer	|'0'	|NOT NULL	|0
INDEX		|1		|itemid
INDEX		|2		|graphid

TABLE|graph_theme|graphthemeid|ZBX_DATA
FIELD		|graphthemeid	|t_id		|	|NOT NULL	|0
FIELD		|theme		|t_varchar(64)	|''	|NOT NULL	|0
FIELD		|backgroundcolor|t_varchar(6)	|''	|NOT NULL	|0
FIELD		|graphcolor	|t_varchar(6)	|''	|NOT NULL	|0
FIELD		|gridcolor	|t_varchar(6)	|''	|NOT NULL	|0
FIELD		|maingridcolor	|t_varchar(6)	|''	|NOT NULL	|0
FIELD		|gridbordercolor|t_varchar(6)	|''	|NOT NULL	|0
FIELD		|textcolor	|t_varchar(6)	|''	|NOT NULL	|0
FIELD		|highlightcolor	|t_varchar(6)	|''	|NOT NULL	|0
FIELD		|leftpercentilecolor|t_varchar(6)|''	|NOT NULL	|0
FIELD		|rightpercentilecolor|t_varchar(6)|''	|NOT NULL	|0
FIELD		|nonworktimecolor|t_varchar(6)	|''	|NOT NULL	|0
FIELD		|colorpalette	|t_varchar(255)	|''	|NOT NULL	|0
UNIQUE		|1		|theme

TABLE|globalmacro|globalmacroid|ZBX_DATA
FIELD		|globalmacroid	|t_id		|	|NOT NULL	|0
FIELD		|macro		|t_varchar(255)	|''	|NOT NULL	|ZBX_PROXY
FIELD		|value		|t_varchar(255)	|''	|NOT NULL	|ZBX_PROXY
UNIQUE		|1		|macro

TABLE|hostmacro|hostmacroid|ZBX_TEMPLATE
FIELD		|hostmacroid	|t_id		|	|NOT NULL	|0
FIELD		|hostid		|t_id		|	|NOT NULL	|ZBX_PROXY		|1|hosts
FIELD		|macro		|t_varchar(255)	|''	|NOT NULL	|ZBX_PROXY
FIELD		|value		|t_varchar(255)	|''	|NOT NULL	|ZBX_PROXY
UNIQUE		|1		|hostid,macro

TABLE|hosts_groups|hostgroupid|ZBX_TEMPLATE
FIELD		|hostgroupid	|t_id		|	|NOT NULL	|0
FIELD		|hostid		|t_id		|	|NOT NULL	|0			|1|hosts
FIELD		|groupid	|t_id		|	|NOT NULL	|0			|2|hstgrp
UNIQUE		|1		|hostid,groupid
INDEX		|2		|groupid

TABLE|hosts_templates|hosttemplateid|ZBX_TEMPLATE
FIELD		|hosttemplateid	|t_id		|	|NOT NULL	|0
FIELD		|hostid		|t_id		|	|NOT NULL	|ZBX_PROXY		|1|hosts
FIELD		|templateid	|t_id		|	|NOT NULL	|ZBX_PROXY		|2|hosts	|hostid
UNIQUE		|1		|hostid,templateid
INDEX		|2		|templateid

TABLE|items_applications|itemappid|ZBX_TEMPLATE
FIELD		|itemappid	|t_id		|	|NOT NULL	|0
FIELD		|applicationid	|t_id		|	|NOT NULL	|0			|1|applications
FIELD		|itemid		|t_id		|	|NOT NULL	|0			|2|items
UNIQUE		|1		|applicationid,itemid
INDEX		|2		|itemid

TABLE|mappings|mappingid|ZBX_TEMPLATE
FIELD		|mappingid	|t_id		|	|NOT NULL	|0
FIELD		|valuemapid	|t_id		|	|NOT NULL	|0			|1|valuemaps
FIELD		|value		|t_varchar(64)	|''	|NOT NULL	|0
FIELD		|newvalue	|t_varchar(64)	|''	|NOT NULL	|0
INDEX		|1		|valuemapid

TABLE|media|mediaid|ZBX_DATA
FIELD		|mediaid	|t_id		|	|NOT NULL	|0
FIELD		|userid		|t_id		|	|NOT NULL	|0			|1|users
FIELD		|mediatypeid	|t_id		|	|NOT NULL	|0			|2|media_type
FIELD		|sendto		|t_varchar(1024)|''	|NOT NULL	|0
FIELD		|active		|t_integer	|'0'	|NOT NULL	|0
FIELD		|severity	|t_integer	|'63'	|NOT NULL	|0
FIELD		|period		|t_varchar(1024)|'1-7,00:00-24:00'|NOT NULL|0
INDEX		|1		|userid
INDEX		|2		|mediatypeid

TABLE|rights|rightid|ZBX_DATA
FIELD		|rightid	|t_id		|	|NOT NULL	|0
FIELD		|groupid	|t_id		|	|NOT NULL	|0			|1|usrgrp	|usrgrpid
FIELD		|permission	|t_integer	|'0'	|NOT NULL	|0
FIELD		|id		|t_id		|	|NOT NULL	|0			|2|hstgrp	|groupid
INDEX		|1		|groupid
INDEX		|2		|id

TABLE|services|serviceid|ZBX_DATA
FIELD		|serviceid	|t_id		|	|NOT NULL	|0
FIELD		|name		|t_varchar(128)	|''	|NOT NULL	|0
FIELD		|status		|t_integer	|'0'	|NOT NULL	|0
FIELD		|algorithm	|t_integer	|'0'	|NOT NULL	|0
FIELD		|triggerid	|t_id		|	|NULL		|0			|1|triggers
FIELD		|showsla	|t_integer	|'0'	|NOT NULL	|0
FIELD		|goodsla	|t_double	|'99.9'	|NOT NULL	|0
FIELD		|sortorder	|t_integer	|'0'	|NOT NULL	|0
INDEX		|1		|triggerid

TABLE|services_links|linkid|ZBX_DATA
FIELD		|linkid		|t_id		|	|NOT NULL	|0
FIELD		|serviceupid	|t_id		|	|NOT NULL	|0			|1|services	|serviceid
FIELD		|servicedownid	|t_id		|	|NOT NULL	|0			|2|services	|serviceid
FIELD		|soft		|t_integer	|'0'	|NOT NULL	|0
INDEX		|1		|servicedownid
UNIQUE		|2		|serviceupid,servicedownid

TABLE|services_times|timeid|ZBX_DATA
FIELD		|timeid		|t_id		|	|NOT NULL	|0
FIELD		|serviceid	|t_id		|	|NOT NULL	|0			|1|services
FIELD		|type		|t_integer	|'0'	|NOT NULL	|0
FIELD		|ts_from	|t_integer	|'0'	|NOT NULL	|0
FIELD		|ts_to		|t_integer	|'0'	|NOT NULL	|0
FIELD		|note		|t_varchar(255)	|''	|NOT NULL	|0
INDEX		|1		|serviceid,type,ts_from,ts_to

TABLE|icon_map|iconmapid|ZBX_DATA
FIELD		|iconmapid	|t_id		|	|NOT NULL	|0
FIELD		|name		|t_varchar(64)	|''	|NOT NULL	|0
FIELD		|default_iconid	|t_id		|	|NOT NULL	|0			|1|images	|imageid	|RESTRICT
UNIQUE		|1		|name
INDEX		|2		|default_iconid

TABLE|icon_mapping|iconmappingid|ZBX_DATA
FIELD		|iconmappingid	|t_id		|	|NOT NULL	|0
FIELD		|iconmapid	|t_id		|	|NOT NULL	|0			|1|icon_map
FIELD		|iconid		|t_id		|	|NOT NULL	|0			|2|images	|imageid	|RESTRICT
FIELD		|inventory_link	|t_integer	|'0'	|NOT NULL	|0
FIELD		|expression	|t_varchar(64)	|''	|NOT NULL	|0
FIELD		|sortorder	|t_integer	|'0'	|NOT NULL	|0
INDEX		|1		|iconmapid
INDEX		|2		|iconid

TABLE|sysmaps|sysmapid|ZBX_TEMPLATE
FIELD		|sysmapid	|t_id		|	|NOT NULL	|0
FIELD		|name		|t_varchar(128)	|''	|NOT NULL	|0
FIELD		|width		|t_integer	|'600'	|NOT NULL	|0
FIELD		|height		|t_integer	|'400'	|NOT NULL	|0
FIELD		|backgroundid	|t_id		|	|NULL		|0			|1|images	|imageid	|RESTRICT
FIELD		|label_type	|t_integer	|'2'	|NOT NULL	|0
FIELD		|label_location	|t_integer	|'0'	|NOT NULL	|0
FIELD		|highlight	|t_integer	|'1'	|NOT NULL	|0
FIELD		|expandproblem	|t_integer	|'1'	|NOT NULL	|0
FIELD		|markelements	|t_integer	|'0'	|NOT NULL	|0
FIELD		|show_unack	|t_integer	|'0'	|NOT NULL	|0
FIELD		|grid_size	|t_integer	|'50'	|NOT NULL	|0
FIELD		|grid_show	|t_integer	|'1'	|NOT NULL	|0
FIELD		|grid_align	|t_integer	|'1'	|NOT NULL	|0
FIELD		|label_format	|t_integer	|'0'	|NOT NULL	|0
FIELD		|label_type_host|t_integer	|'2'	|NOT NULL	|0
FIELD		|label_type_hostgroup|t_integer	|'2'	|NOT NULL	|0
FIELD		|label_type_trigger|t_integer	|'2'	|NOT NULL	|0
FIELD		|label_type_map|t_integer	|'2'	|NOT NULL	|0
FIELD		|label_type_image|t_integer	|'2'	|NOT NULL	|0
FIELD		|label_string_host|t_varchar(255)|''	|NOT NULL	|0
FIELD		|label_string_hostgroup|t_varchar(255)|''|NOT NULL	|0
FIELD		|label_string_trigger|t_varchar(255)|''	|NOT NULL	|0
FIELD		|label_string_map|t_varchar(255)|''	|NOT NULL	|0
FIELD		|label_string_image|t_varchar(255)|''	|NOT NULL	|0
FIELD		|iconmapid	|t_id		|	|NULL		|0			|2|icon_map	|		|RESTRICT
FIELD		|expand_macros	|t_integer	|'0'	|NOT NULL	|0
FIELD		|severity_min	|t_integer	|'0'	|NOT NULL	|0
FIELD		|userid		|t_id		|	|NOT NULL	|0			|3|users	|		|RESTRICT
FIELD		|private	|t_integer	|'1'	|NOT NULL	|0
FIELD		|show_suppressed|t_integer	|'0'	|NOT NULL	|0
UNIQUE		|1		|name
INDEX		|2		|backgroundid
INDEX		|3		|iconmapid

TABLE|sysmaps_elements|selementid|ZBX_TEMPLATE
FIELD		|selementid	|t_id		|	|NOT NULL	|0
FIELD		|sysmapid	|t_id		|	|NOT NULL	|0			|1|sysmaps
FIELD		|elementid	|t_id		|'0'	|NOT NULL	|0
FIELD		|elementtype	|t_integer	|'0'	|NOT NULL	|0
FIELD		|iconid_off	|t_id		|	|NULL		|0			|2|images	|imageid	|RESTRICT
FIELD		|iconid_on	|t_id		|	|NULL		|0			|3|images	|imageid	|RESTRICT
FIELD		|label		|t_varchar(2048)|''	|NOT NULL	|0
FIELD		|label_location	|t_integer	|'-1'	|NOT NULL	|0
FIELD		|x		|t_integer	|'0'	|NOT NULL	|0
FIELD		|y		|t_integer	|'0'	|NOT NULL	|0
FIELD		|iconid_disabled|t_id		|	|NULL		|0			|4|images	|imageid	|RESTRICT
FIELD		|iconid_maintenance|t_id	|	|NULL		|0			|5|images	|imageid	|RESTRICT
FIELD		|elementsubtype	|t_integer	|'0'	|NOT NULL	|0
FIELD		|areatype	|t_integer	|'0'	|NOT NULL	|0
FIELD		|width		|t_integer	|'200'	|NOT NULL	|0
FIELD		|height		|t_integer	|'200'	|NOT NULL	|0
FIELD		|viewtype	|t_integer	|'0'	|NOT NULL	|0
FIELD		|use_iconmap	|t_integer	|'1'	|NOT NULL	|0
FIELD		|application	|t_varchar(255)	|''	|NOT NULL	|0
INDEX		|1		|sysmapid
INDEX		|2		|iconid_off
INDEX		|3		|iconid_on
INDEX		|4		|iconid_disabled
INDEX		|5		|iconid_maintenance

TABLE|sysmaps_links|linkid|ZBX_TEMPLATE
FIELD		|linkid		|t_id		|	|NOT NULL	|0
FIELD		|sysmapid	|t_id		|	|NOT NULL	|0			|1|sysmaps
FIELD		|selementid1	|t_id		|	|NOT NULL	|0			|2|sysmaps_elements|selementid
FIELD		|selementid2	|t_id		|	|NOT NULL	|0			|3|sysmaps_elements|selementid
FIELD		|drawtype	|t_integer	|'0'	|NOT NULL	|0
FIELD		|color		|t_varchar(6)	|'000000'|NOT NULL	|0
FIELD		|label		|t_varchar(2048)|''	|NOT NULL	|0
INDEX		|1		|sysmapid
INDEX		|2		|selementid1
INDEX		|3		|selementid2

TABLE|sysmaps_link_triggers|linktriggerid|ZBX_TEMPLATE
FIELD		|linktriggerid	|t_id		|	|NOT NULL	|0
FIELD		|linkid		|t_id		|	|NOT NULL	|0			|1|sysmaps_links
FIELD		|triggerid	|t_id		|	|NOT NULL	|0			|2|triggers
FIELD		|drawtype	|t_integer	|'0'	|NOT NULL	|0
FIELD		|color		|t_varchar(6)	|'000000'|NOT NULL	|0
UNIQUE		|1		|linkid,triggerid
INDEX		|2		|triggerid

TABLE|sysmap_element_url|sysmapelementurlid|ZBX_TEMPLATE
FIELD		|sysmapelementurlid|t_id	|	|NOT NULL	|0
FIELD		|selementid	|t_id		|	|NOT NULL	|0			|1|sysmaps_elements
FIELD		|name		|t_varchar(255)	|	|NOT NULL	|0
FIELD		|url		|t_varchar(255)	|''	|NOT NULL	|0
UNIQUE		|1		|selementid,name

TABLE|sysmap_url|sysmapurlid|ZBX_TEMPLATE
FIELD		|sysmapurlid	|t_id		|	|NOT NULL	|0
FIELD		|sysmapid	|t_id		|	|NOT NULL	|0			|1|sysmaps
FIELD		|name		|t_varchar(255)	|	|NOT NULL	|0
FIELD		|url		|t_varchar(255)	|''	|NOT NULL	|0
FIELD		|elementtype	|t_integer	|'0'	|NOT NULL	|0
UNIQUE		|1		|sysmapid,name

TABLE|sysmap_user|sysmapuserid|ZBX_TEMPLATE
FIELD		|sysmapuserid|t_id		|	|NOT NULL	|0
FIELD		|sysmapid	|t_id		|	|NOT NULL	|0			|1|sysmaps
FIELD		|userid		|t_id		|	|NOT NULL	|0			|2|users
FIELD		|permission	|t_integer	|'2'	|NOT NULL	|0
UNIQUE		|1		|sysmapid,userid

TABLE|sysmap_usrgrp|sysmapusrgrpid|ZBX_TEMPLATE
FIELD		|sysmapusrgrpid|t_id		|	|NOT NULL	|0
FIELD		|sysmapid	|t_id		|	|NOT NULL	|0			|1|sysmaps
FIELD		|usrgrpid	|t_id		|	|NOT NULL	|0			|2|usrgrp
FIELD		|permission	|t_integer	|'2'	|NOT NULL	|0
UNIQUE		|1		|sysmapid,usrgrpid

TABLE|maintenances_hosts|maintenance_hostid|ZBX_DATA
FIELD		|maintenance_hostid|t_id	|	|NOT NULL	|0
FIELD		|maintenanceid	|t_id		|	|NOT NULL	|0			|1|maintenances
FIELD		|hostid		|t_id		|	|NOT NULL	|0			|2|hosts
UNIQUE		|1		|maintenanceid,hostid
INDEX		|2		|hostid

TABLE|maintenances_groups|maintenance_groupid|ZBX_DATA
FIELD		|maintenance_groupid|t_id	|	|NOT NULL	|0
FIELD		|maintenanceid	|t_id		|	|NOT NULL	|0			|1|maintenances
FIELD		|groupid	|t_id		|	|NOT NULL	|0			|2|hstgrp
UNIQUE		|1		|maintenanceid,groupid
INDEX		|2		|groupid

TABLE|timeperiods|timeperiodid|ZBX_DATA
FIELD		|timeperiodid	|t_id		|	|NOT NULL	|0
FIELD		|timeperiod_type|t_integer	|'0'	|NOT NULL	|0
FIELD		|every		|t_integer	|'1'	|NOT NULL	|0
FIELD		|month		|t_integer	|'0'	|NOT NULL	|0
FIELD		|dayofweek	|t_integer	|'0'	|NOT NULL	|0
FIELD		|day		|t_integer	|'0'	|NOT NULL	|0
FIELD		|start_time	|t_integer	|'0'	|NOT NULL	|0
FIELD		|period		|t_integer	|'0'	|NOT NULL	|0
FIELD		|start_date	|t_integer	|'0'	|NOT NULL	|0

TABLE|maintenances_windows|maintenance_timeperiodid|ZBX_DATA
FIELD		|maintenance_timeperiodid|t_id	|	|NOT NULL	|0
FIELD		|maintenanceid	|t_id		|	|NOT NULL	|0			|1|maintenances
FIELD		|timeperiodid	|t_id		|	|NOT NULL	|0			|2|timeperiods
UNIQUE		|1		|maintenanceid,timeperiodid
INDEX		|2		|timeperiodid

TABLE|regexps|regexpid|ZBX_DATA
FIELD		|regexpid	|t_id		|	|NOT NULL	|0
FIELD		|name		|t_varchar(128)	|''	|NOT NULL	|ZBX_PROXY
FIELD		|test_string	|t_shorttext	|''	|NOT NULL	|0
UNIQUE		|1		|name

TABLE|expressions|expressionid|ZBX_DATA
FIELD		|expressionid	|t_id		|	|NOT NULL	|0
FIELD		|regexpid	|t_id		|	|NOT NULL	|ZBX_PROXY		|1|regexps
FIELD		|expression	|t_varchar(255)	|''	|NOT NULL	|ZBX_PROXY
FIELD		|expression_type|t_integer	|'0'	|NOT NULL	|ZBX_PROXY
FIELD		|exp_delimiter	|t_varchar(1)	|''	|NOT NULL	|ZBX_PROXY
FIELD		|case_sensitive	|t_integer	|'0'	|NOT NULL	|ZBX_PROXY
INDEX		|1		|regexpid

TABLE|ids|table_name,field_name|0
FIELD		|table_name	|t_varchar(64)	|''	|NOT NULL	|0
FIELD		|field_name	|t_varchar(64)	|''	|NOT NULL	|0
FIELD		|nextid		|t_id		|	|NOT NULL	|0

-- History tables

TABLE|alerts|alertid|0
FIELD		|alertid	|t_id		|	|NOT NULL	|0
FIELD		|actionid	|t_id		|	|NOT NULL	|0			|1|actions
FIELD		|eventid	|t_id		|	|NOT NULL	|0			|2|events
FIELD		|userid		|t_id		|	|NULL		|0			|3|users
FIELD		|clock		|t_time		|'0'	|NOT NULL	|0
FIELD		|mediatypeid	|t_id		|	|NULL		|0			|4|media_type
FIELD		|sendto		|t_varchar(1024)|''	|NOT NULL	|0
FIELD		|subject	|t_varchar(255)	|''	|NOT NULL	|0
FIELD		|message	|t_text		|''	|NOT NULL	|0
FIELD		|status		|t_integer	|'0'	|NOT NULL	|0
FIELD		|retries	|t_integer	|'0'	|NOT NULL	|0
FIELD		|error		|t_varchar(2048)|''	|NOT NULL	|0
FIELD		|esc_step	|t_integer	|'0'	|NOT NULL	|0
FIELD		|alerttype	|t_integer	|'0'	|NOT NULL	|0
FIELD		|p_eventid	|t_id		|	|NULL		|0			|5|events	|eventid
FIELD		|acknowledgeid	|t_id		|	|NULL		|0			|6|acknowledges	|acknowledgeid
INDEX		|1		|actionid
INDEX		|2		|clock
INDEX		|3		|eventid
INDEX		|4		|status
INDEX		|5		|mediatypeid
INDEX		|6		|userid
INDEX		|7		|p_eventid

TABLE|history||0
FIELD		|itemid		|t_id		|	|NOT NULL	|0			|-|items
FIELD		|clock		|t_time		|'0'	|NOT NULL	|0
FIELD		|value		|t_double	|'0.0000'|NOT NULL	|0
FIELD		|ns		|t_nanosec	|'0'	|NOT NULL	|0
INDEX		|1		|itemid,clock

TABLE|history_uint||0
FIELD		|itemid		|t_id		|	|NOT NULL	|0			|-|items
FIELD		|clock		|t_time		|'0'	|NOT NULL	|0
FIELD		|value		|t_bigint	|'0'	|NOT NULL	|0
FIELD		|ns		|t_nanosec	|'0'	|NOT NULL	|0
INDEX		|1		|itemid,clock

TABLE|history_str||0
FIELD		|itemid		|t_id		|	|NOT NULL	|0			|-|items
FIELD		|clock		|t_time		|'0'	|NOT NULL	|0
FIELD		|value		|t_varchar(255)	|''	|NOT NULL	|0
FIELD		|ns		|t_nanosec	|'0'	|NOT NULL	|0
INDEX		|1		|itemid,clock

TABLE|history_log||0
FIELD		|itemid		|t_id		|	|NOT NULL	|0			|-|items
FIELD		|clock		|t_time		|'0'	|NOT NULL	|0
FIELD		|timestamp	|t_time		|'0'	|NOT NULL	|0
FIELD		|source		|t_varchar(64)	|''	|NOT NULL	|0
FIELD		|severity	|t_integer	|'0'	|NOT NULL	|0
FIELD		|value		|t_text		|''	|NOT NULL	|0
FIELD		|logeventid	|t_integer	|'0'	|NOT NULL	|0
FIELD		|ns		|t_nanosec	|'0'	|NOT NULL	|0
INDEX		|1		|itemid,clock

TABLE|history_text||0
FIELD		|itemid		|t_id		|	|NOT NULL	|0			|-|items
FIELD		|clock		|t_time		|'0'	|NOT NULL	|0
FIELD		|value		|t_text		|''	|NOT NULL	|0
FIELD		|ns		|t_nanosec	|'0'	|NOT NULL	|0
INDEX		|1		|itemid,clock

TABLE|proxy_history|id|0
FIELD		|id		|t_serial	|	|NOT NULL	|0
FIELD		|itemid		|t_id		|	|NOT NULL	|0			|-|items
FIELD		|clock		|t_time		|'0'	|NOT NULL	|0
FIELD		|timestamp	|t_time		|'0'	|NOT NULL	|0
FIELD		|source		|t_varchar(64)	|''	|NOT NULL	|0
FIELD		|severity	|t_integer	|'0'	|NOT NULL	|0
FIELD		|value		|t_longtext	|''	|NOT NULL	|0
FIELD		|logeventid	|t_integer	|'0'	|NOT NULL	|0
FIELD		|ns		|t_nanosec	|'0'	|NOT NULL	|0
FIELD		|state		|t_integer	|'0'	|NOT NULL	|0
FIELD		|lastlogsize	|t_bigint	|'0'	|NOT NULL	|0
FIELD		|mtime		|t_integer	|'0'	|NOT NULL	|0
FIELD		|flags		|t_integer	|'0'	|NOT NULL	|0
INDEX		|1		|clock

TABLE|proxy_dhistory|id|0
FIELD		|id		|t_serial	|	|NOT NULL	|0
FIELD		|clock		|t_time		|'0'	|NOT NULL	|0
FIELD		|druleid	|t_id		|	|NOT NULL	|0			|-|drules
FIELD		|ip		|t_varchar(39)	|''	|NOT NULL	|0
FIELD		|port		|t_integer	|'0'	|NOT NULL	|0
FIELD		|value		|t_varchar(255)	|''	|NOT NULL	|0
FIELD		|status		|t_integer	|'0'	|NOT NULL	|0
FIELD		|dcheckid	|t_id		|	|NULL		|0			|-|dchecks
FIELD		|dns		|t_varchar(255)	|''	|NOT NULL	|0
INDEX		|1		|clock
INDEX		|2		|druleid

TABLE|events|eventid|0
FIELD		|eventid	|t_id		|	|NOT NULL	|0
FIELD		|source		|t_integer	|'0'	|NOT NULL	|0
FIELD		|object		|t_integer	|'0'	|NOT NULL	|0
FIELD		|objectid	|t_id		|'0'	|NOT NULL	|0
FIELD		|clock		|t_time		|'0'	|NOT NULL	|0
FIELD		|value		|t_integer	|'0'	|NOT NULL	|0
FIELD		|acknowledged	|t_integer	|'0'	|NOT NULL	|0
FIELD		|ns		|t_nanosec	|'0'	|NOT NULL	|0
FIELD		|name		|t_varchar(2048)|''	|NOT NULL	|0
FIELD		|severity	|t_integer	|'0'	|NOT NULL	|0
INDEX		|1		|source,object,objectid,clock
INDEX		|2		|source,object,clock

TABLE|trends|itemid,clock|0
FIELD		|itemid		|t_id		|	|NOT NULL	|0			|-|items
FIELD		|clock		|t_time		|'0'	|NOT NULL	|0
FIELD		|num		|t_integer	|'0'	|NOT NULL	|0
FIELD		|value_min	|t_double	|'0.0000'|NOT NULL	|0
FIELD		|value_avg	|t_double	|'0.0000'|NOT NULL	|0
FIELD		|value_max	|t_double	|'0.0000'|NOT NULL	|0

TABLE|trends_uint|itemid,clock|0
FIELD		|itemid		|t_id		|	|NOT NULL	|0			|-|items
FIELD		|clock		|t_time		|'0'	|NOT NULL	|0
FIELD		|num		|t_integer	|'0'	|NOT NULL	|0
FIELD		|value_min	|t_bigint	|'0'	|NOT NULL	|0
FIELD		|value_avg	|t_bigint	|'0'	|NOT NULL	|0
FIELD		|value_max	|t_bigint	|'0'	|NOT NULL	|0

TABLE|acknowledges|acknowledgeid|0
FIELD		|acknowledgeid	|t_id		|	|NOT NULL	|0
FIELD		|userid		|t_id		|	|NOT NULL	|0			|1|users
FIELD		|eventid	|t_id		|	|NOT NULL	|0			|2|events
FIELD		|clock		|t_time		|'0'	|NOT NULL	|0
FIELD		|message	|t_varchar(255)	|''	|NOT NULL	|0
FIELD		|action		|t_integer	|'0'	|NOT NULL	|0
FIELD		|old_severity	|t_integer	|'0'	|NOT NULL	|0
FIELD		|new_severity	|t_integer	|'0'	|NOT NULL	|0
INDEX		|1		|userid
INDEX		|2		|eventid
INDEX		|3		|clock

TABLE|auditlog|auditid|0
FIELD		|auditid	|t_id		|	|NOT NULL	|0
FIELD		|userid		|t_id		|	|NOT NULL	|0			|1|users
FIELD		|clock		|t_time		|'0'	|NOT NULL	|0
FIELD		|action		|t_integer	|'0'	|NOT NULL	|0
FIELD		|resourcetype	|t_integer	|'0'	|NOT NULL	|0
FIELD		|details	|t_varchar(128) |'0'	|NOT NULL	|0
FIELD		|ip		|t_varchar(39)	|''	|NOT NULL	|0
FIELD		|resourceid	|t_id		|'0'	|NOT NULL	|0
FIELD		|resourcename	|t_varchar(255)	|''	|NOT NULL	|0
INDEX		|1		|userid,clock
INDEX		|2		|clock

TABLE|auditlog_details|auditdetailid|0
FIELD		|auditdetailid	|t_id		|	|NOT NULL	|0
FIELD		|auditid	|t_id		|	|NOT NULL	|0			|1|auditlog
FIELD		|table_name	|t_varchar(64)	|''	|NOT NULL	|0
FIELD		|field_name	|t_varchar(64)	|''	|NOT NULL	|0
FIELD		|oldvalue	|t_shorttext	|''	|NOT NULL	|0
FIELD		|newvalue	|t_shorttext	|''	|NOT NULL	|0
INDEX		|1		|auditid

TABLE|service_alarms|servicealarmid|0
FIELD		|servicealarmid	|t_id		|	|NOT NULL	|0
FIELD		|serviceid	|t_id		|	|NOT NULL	|0			|1|services
FIELD		|clock		|t_time		|'0'	|NOT NULL	|0
FIELD		|value		|t_integer	|'0'	|NOT NULL	|0
INDEX		|1		|serviceid,clock
INDEX		|2		|clock

TABLE|autoreg_host|autoreg_hostid|0
FIELD		|autoreg_hostid	|t_id		|	|NOT NULL	|0
FIELD		|proxy_hostid	|t_id		|	|NULL		|0			|1|hosts	|hostid
FIELD		|host		|t_varchar(128)	|''	|NOT NULL	|0
FIELD		|listen_ip	|t_varchar(39)	|''	|NOT NULL	|0
FIELD		|listen_port	|t_integer	|'0'	|NOT NULL	|0
FIELD		|listen_dns	|t_varchar(255)	|''	|NOT NULL	|0
FIELD		|host_metadata	|t_varchar(255)	|''	|NOT NULL	|0
FIELD		|flags		|t_integer	|'0'	|NOT NULL	|0
INDEX		|1		|host
INDEX		|2		|proxy_hostid

TABLE|proxy_autoreg_host|id|0
FIELD		|id		|t_serial	|	|NOT NULL	|0
FIELD		|clock		|t_time		|'0'	|NOT NULL	|0
FIELD		|host		|t_varchar(128)	|''	|NOT NULL	|0
FIELD		|listen_ip	|t_varchar(39)	|''	|NOT NULL	|0
FIELD		|listen_port	|t_integer	|'0'	|NOT NULL	|0
FIELD		|listen_dns	|t_varchar(255)	|''	|NOT NULL	|0
FIELD		|host_metadata	|t_varchar(255)	|''	|NOT NULL	|0
FIELD		|flags		|t_integer	|'0'	|NOT NULL	|0
INDEX		|1		|clock

TABLE|dhosts|dhostid|0
FIELD		|dhostid	|t_id		|	|NOT NULL	|0
FIELD		|druleid	|t_id		|	|NOT NULL	|0			|1|drules
FIELD		|status		|t_integer	|'0'	|NOT NULL	|0
FIELD		|lastup		|t_integer	|'0'	|NOT NULL	|0
FIELD		|lastdown	|t_integer	|'0'	|NOT NULL	|0
INDEX		|1		|druleid

TABLE|dservices|dserviceid|0
FIELD		|dserviceid	|t_id		|	|NOT NULL	|0
FIELD		|dhostid	|t_id		|	|NOT NULL	|0			|1|dhosts
FIELD		|value		|t_varchar(255)	|''	|NOT NULL	|0
FIELD		|port		|t_integer	|'0'	|NOT NULL	|0
FIELD		|status		|t_integer	|'0'	|NOT NULL	|0
FIELD		|lastup		|t_integer	|'0'	|NOT NULL	|0
FIELD		|lastdown	|t_integer	|'0'	|NOT NULL	|0
FIELD		|dcheckid	|t_id		|	|NOT NULL	|0			|2|dchecks
FIELD		|ip		|t_varchar(39)	|''	|NOT NULL	|0
FIELD		|dns		|t_varchar(255)	|''	|NOT NULL	|0
UNIQUE		|1		|dcheckid,ip,port
INDEX		|2		|dhostid

-- Other tables

TABLE|escalations|escalationid|0
FIELD		|escalationid	|t_id		|	|NOT NULL	|0
FIELD		|actionid	|t_id		|	|NOT NULL	|0			|-|actions
FIELD		|triggerid	|t_id		|	|NULL		|0			|-|triggers
FIELD		|eventid	|t_id		|	|NULL		|0			|-|events
FIELD		|r_eventid	|t_id		|	|NULL		|0			|-|events	|eventid
FIELD		|nextcheck	|t_time		|'0'	|NOT NULL	|0
FIELD		|esc_step	|t_integer	|'0'	|NOT NULL	|0
FIELD		|status		|t_integer	|'0'	|NOT NULL	|0
FIELD		|itemid		|t_id		|	|NULL		|0			|-|items
FIELD		|acknowledgeid	|t_id		|	|NULL		|0			|-|acknowledges
UNIQUE		|1		|triggerid,itemid,escalationid
INDEX		|2		|eventid
INDEX		|3		|nextcheck

TABLE|globalvars|globalvarid|0
FIELD		|globalvarid	|t_id		|	|NOT NULL	|0
FIELD		|snmp_lastsize	|t_bigint	|'0'	|NOT NULL	|0

TABLE|graph_discovery|graphid|0
FIELD		|graphid	|t_id		|	|NOT NULL	|0			|1|graphs
FIELD		|parent_graphid	|t_id		|	|NOT NULL	|0			|2|graphs	|graphid	|RESTRICT
INDEX		|1		|parent_graphid

TABLE|host_inventory|hostid|0
FIELD		|hostid		|t_id		|	|NOT NULL	|0			|1|hosts
FIELD		|inventory_mode	|t_integer	|'0'	|NOT NULL	|0
FIELD		|type		|t_varchar(64)	|''	|NOT NULL	|0
FIELD		|type_full	|t_varchar(64)	|''	|NOT NULL	|0
FIELD		|name		|t_varchar(64)	|''	|NOT NULL	|0
FIELD		|alias		|t_varchar(64)	|''	|NOT NULL	|0
FIELD		|os		|t_varchar(64)	|''	|NOT NULL	|0
FIELD		|os_full	|t_varchar(255)	|''	|NOT NULL	|0
FIELD		|os_short	|t_varchar(64)	|''	|NOT NULL	|0
FIELD		|serialno_a	|t_varchar(64)	|''	|NOT NULL	|0
FIELD		|serialno_b	|t_varchar(64)	|''	|NOT NULL	|0
FIELD		|tag		|t_varchar(64)	|''	|NOT NULL	|0
FIELD		|asset_tag	|t_varchar(64)	|''	|NOT NULL	|0
FIELD		|macaddress_a	|t_varchar(64)	|''	|NOT NULL	|0
FIELD		|macaddress_b	|t_varchar(64)	|''	|NOT NULL	|0
FIELD		|hardware	|t_varchar(255)	|''	|NOT NULL	|0
FIELD		|hardware_full	|t_shorttext	|''	|NOT NULL	|0
FIELD		|software	|t_varchar(255)	|''	|NOT NULL	|0
FIELD		|software_full	|t_shorttext	|''	|NOT NULL	|0
FIELD		|software_app_a	|t_varchar(64)	|''	|NOT NULL	|0
FIELD		|software_app_b	|t_varchar(64)	|''	|NOT NULL	|0
FIELD		|software_app_c	|t_varchar(64)	|''	|NOT NULL	|0
FIELD		|software_app_d	|t_varchar(64)	|''	|NOT NULL	|0
FIELD		|software_app_e	|t_varchar(64)	|''	|NOT NULL	|0
FIELD		|contact	|t_shorttext	|''	|NOT NULL	|0
FIELD		|location	|t_shorttext	|''	|NOT NULL	|0
FIELD		|location_lat	|t_varchar(16)	|''	|NOT NULL	|0
FIELD		|location_lon	|t_varchar(16)	|''	|NOT NULL	|0
FIELD		|notes		|t_shorttext	|''	|NOT NULL	|0
FIELD		|chassis	|t_varchar(64)	|''	|NOT NULL	|0
FIELD		|model		|t_varchar(64)	|''	|NOT NULL	|0
FIELD		|hw_arch	|t_varchar(32)	|''	|NOT NULL	|0
FIELD		|vendor		|t_varchar(64)	|''	|NOT NULL	|0
FIELD		|contract_number|t_varchar(64)	|''	|NOT NULL	|0
FIELD		|installer_name	|t_varchar(64)	|''	|NOT NULL	|0
FIELD		|deployment_status|t_varchar(64)|''	|NOT NULL	|0
FIELD		|url_a		|t_varchar(255)	|''	|NOT NULL	|0
FIELD		|url_b		|t_varchar(255)	|''	|NOT NULL	|0
FIELD		|url_c		|t_varchar(255)	|''	|NOT NULL	|0
FIELD		|host_networks	|t_shorttext	|''	|NOT NULL	|0
FIELD		|host_netmask	|t_varchar(39)	|''	|NOT NULL	|0
FIELD		|host_router	|t_varchar(39)	|''	|NOT NULL	|0
FIELD		|oob_ip		|t_varchar(39)	|''	|NOT NULL	|0
FIELD		|oob_netmask	|t_varchar(39)	|''	|NOT NULL	|0
FIELD		|oob_router	|t_varchar(39)	|''	|NOT NULL	|0
FIELD		|date_hw_purchase|t_varchar(64)	|''	|NOT NULL	|0
FIELD		|date_hw_install|t_varchar(64)	|''	|NOT NULL	|0
FIELD		|date_hw_expiry	|t_varchar(64)	|''	|NOT NULL	|0
FIELD		|date_hw_decomm	|t_varchar(64)	|''	|NOT NULL	|0
FIELD		|site_address_a	|t_varchar(128)	|''	|NOT NULL	|0
FIELD		|site_address_b	|t_varchar(128)	|''	|NOT NULL	|0
FIELD		|site_address_c	|t_varchar(128)	|''	|NOT NULL	|0
FIELD		|site_city	|t_varchar(128)	|''	|NOT NULL	|0
FIELD		|site_state	|t_varchar(64)	|''	|NOT NULL	|0
FIELD		|site_country	|t_varchar(64)	|''	|NOT NULL	|0
FIELD		|site_zip	|t_varchar(64)	|''	|NOT NULL	|0
FIELD		|site_rack	|t_varchar(128)	|''	|NOT NULL	|0
FIELD		|site_notes	|t_shorttext	|''	|NOT NULL	|0
FIELD		|poc_1_name	|t_varchar(128)	|''	|NOT NULL	|0
FIELD		|poc_1_email	|t_varchar(128)	|''	|NOT NULL	|0
FIELD		|poc_1_phone_a	|t_varchar(64)	|''	|NOT NULL	|0
FIELD		|poc_1_phone_b	|t_varchar(64)	|''	|NOT NULL	|0
FIELD		|poc_1_cell	|t_varchar(64)	|''	|NOT NULL	|0
FIELD		|poc_1_screen	|t_varchar(64)	|''	|NOT NULL	|0
FIELD		|poc_1_notes	|t_shorttext	|''	|NOT NULL	|0
FIELD		|poc_2_name	|t_varchar(128)	|''	|NOT NULL	|0
FIELD		|poc_2_email	|t_varchar(128)	|''	|NOT NULL	|0
FIELD		|poc_2_phone_a	|t_varchar(64)	|''	|NOT NULL	|0
FIELD		|poc_2_phone_b	|t_varchar(64)	|''	|NOT NULL	|0
FIELD		|poc_2_cell	|t_varchar(64)	|''	|NOT NULL	|0
FIELD		|poc_2_screen	|t_varchar(64)	|''	|NOT NULL	|0
FIELD		|poc_2_notes	|t_shorttext	|''	|NOT NULL	|0

TABLE|housekeeper|housekeeperid|0
FIELD		|housekeeperid	|t_id		|	|NOT NULL	|0
FIELD		|tablename	|t_varchar(64)	|''	|NOT NULL	|0
FIELD		|field		|t_varchar(64)	|''	|NOT NULL	|0
FIELD		|value		|t_id		|	|NOT NULL	|0			|-|items

TABLE|images|imageid|0
FIELD		|imageid	|t_id		|	|NOT NULL	|0
FIELD		|imagetype	|t_integer	|'0'	|NOT NULL	|0
FIELD		|name		|t_varchar(64)	|'0'	|NOT NULL	|0
FIELD		|image		|t_image	|''	|NOT NULL	|0
UNIQUE		|1		|name

TABLE|item_discovery|itemdiscoveryid|ZBX_TEMPLATE
FIELD		|itemdiscoveryid|t_id		|	|NOT NULL	|0
FIELD		|itemid		|t_id		|	|NOT NULL	|0			|1|items
FIELD		|parent_itemid	|t_id		|	|NOT NULL	|0			|2|items	|itemid
FIELD		|key_		|t_varchar(255)	|''	|NOT NULL	|ZBX_NODATA
FIELD		|lastcheck	|t_integer	|'0'	|NOT NULL	|ZBX_NODATA
FIELD		|ts_delete	|t_time		|'0'	|NOT NULL	|ZBX_NODATA
UNIQUE		|1		|itemid,parent_itemid
INDEX		|2		|parent_itemid

TABLE|host_discovery|hostid|ZBX_TEMPLATE
FIELD		|hostid		|t_id		|	|NOT NULL	|0			|1|hosts
FIELD		|parent_hostid	|t_id		|	|NULL		|0			|2|hosts	|hostid		|RESTRICT
FIELD		|parent_itemid	|t_id		|	|NULL		|0			|3|items	|itemid		|RESTRICT
FIELD		|host		|t_varchar(128)	|''	|NOT NULL	|ZBX_NODATA
FIELD		|lastcheck	|t_integer	|'0'	|NOT NULL	|ZBX_NODATA
FIELD		|ts_delete	|t_time		|'0'	|NOT NULL	|ZBX_NODATA

TABLE|interface_discovery|interfaceid|0
FIELD		|interfaceid	|t_id		|	|NOT NULL	|0			|1|interface
FIELD		|parent_interfaceid|t_id	|	|NOT NULL	|0			|2|interface	|interfaceid

TABLE|profiles|profileid|0
FIELD		|profileid	|t_id		|	|NOT NULL	|0
FIELD		|userid		|t_id		|	|NOT NULL	|0			|1|users
FIELD		|idx		|t_varchar(96)	|''	|NOT NULL	|0
FIELD		|idx2		|t_id		|'0'	|NOT NULL	|0
FIELD		|value_id	|t_id		|'0'	|NOT NULL	|0
FIELD		|value_int	|t_integer	|'0'	|NOT NULL	|0
FIELD		|value_str	|t_varchar(255)	|''	|NOT NULL	|0
FIELD		|source		|t_varchar(96)	|''	|NOT NULL	|0
FIELD		|type		|t_integer	|'0'	|NOT NULL	|0
INDEX		|1		|userid,idx,idx2
INDEX		|2		|userid,profileid

TABLE|sessions|sessionid|0
FIELD		|sessionid	|t_varchar(32)	|''	|NOT NULL	|0
FIELD		|userid		|t_id		|	|NOT NULL	|0			|1|users
FIELD		|lastaccess	|t_integer	|'0'	|NOT NULL	|0
FIELD		|status		|t_integer	|'0'	|NOT NULL	|0
INDEX		|1		|userid,status,lastaccess

TABLE|trigger_discovery|triggerid|0
FIELD		|triggerid	|t_id		|	|NOT NULL	|0			|1|triggers
FIELD		|parent_triggerid|t_id		|	|NOT NULL	|0			|2|triggers	|triggerid	|RESTRICT
INDEX		|1		|parent_triggerid

TABLE|application_template|application_templateid|ZBX_TEMPLATE
FIELD		|application_templateid|t_id	|	|NOT NULL	|0
FIELD		|applicationid	|t_id		|	|NOT NULL	|0			|1|applications
FIELD		|templateid	|t_id		|	|NOT NULL	|0			|2|applications	|applicationid
UNIQUE		|1		|applicationid,templateid
INDEX		|2		|templateid

TABLE|item_condition|item_conditionid|ZBX_TEMPLATE
FIELD		|item_conditionid|t_id		|	|NOT NULL	|0
FIELD		|itemid		|t_id		|	|NOT NULL	|0			|1|items
FIELD		|operator	|t_integer	|'8'	|NOT NULL	|0
FIELD		|macro		|t_varchar(64)	|''	|NOT NULL	|0
FIELD		|value		|t_varchar(255)	|''	|NOT NULL	|0
INDEX		|1		|itemid

TABLE|item_rtdata|itemid|ZBX_TEMPLATE
FIELD		|itemid		|t_id		|	|NOT NULL	|0			|1|items
FIELD		|lastlogsize	|t_bigint	|'0'	|NOT NULL	|ZBX_PROXY,ZBX_NODATA
FIELD		|state		|t_integer	|'0'	|NOT NULL	|ZBX_NODATA
FIELD		|mtime		|t_integer	|'0'	|NOT NULL	|ZBX_PROXY,ZBX_NODATA
FIELD		|error		|t_varchar(2048)|''	|NOT NULL	|ZBX_NODATA

TABLE|application_prototype|application_prototypeid|ZBX_TEMPLATE
FIELD		|application_prototypeid|t_id	|	|NOT NULL	|0
FIELD		|itemid		|t_id		|	|NOT NULL	|0			|1|items
FIELD		|templateid	|t_id		|	|NULL		|0			|2|application_prototype|application_prototypeid
FIELD		|name		|t_varchar(255)	|''	|NOT NULL	|0
INDEX		|1		|itemid
INDEX		|2		|templateid

TABLE|item_application_prototype|item_application_prototypeid|ZBX_TEMPLATE
FIELD		|item_application_prototypeid|t_id|	|NOT NULL	|0
FIELD		|application_prototypeid|t_id	|	|NOT NULL	|0			|1|application_prototype
FIELD		|itemid		|t_id		|	|NOT NULL	|0			|2|items
UNIQUE		|1		|application_prototypeid,itemid
INDEX		|2		|itemid

TABLE|application_discovery|application_discoveryid|ZBX_TEMPLATE
FIELD		|application_discoveryid|t_id	|	|NOT NULL	|0
FIELD		|applicationid	|t_id		|	|NOT NULL	|0			|1|applications
FIELD		|application_prototypeid|t_id	|	|NOT NULL	|0			|2|application_prototype
FIELD		|name		|t_varchar(255)	|''	|NOT NULL	|ZBX_NODATA
FIELD		|lastcheck	|t_integer	|'0'	|NOT NULL	|ZBX_NODATA
FIELD		|ts_delete	|t_time		|'0'	|NOT NULL	|ZBX_NODATA
INDEX		|1		|applicationid
INDEX		|2		|application_prototypeid

TABLE|opinventory|operationid|ZBX_DATA
FIELD		|operationid	|t_id		|	|NOT NULL	|0			|1|operations
FIELD		|inventory_mode	|t_integer	|'0'	|NOT NULL	|0

TABLE|trigger_tag|triggertagid|ZBX_TEMPLATE
FIELD		|triggertagid	|t_id		|	|NOT NULL	|0
FIELD		|triggerid	|t_id		|	|NOT NULL	|0			|1|triggers
FIELD		|tag		|t_varchar(255)	|''	|NOT NULL	|0
FIELD		|value		|t_varchar(255)	|''	|NOT NULL	|0
INDEX		|1		|triggerid

TABLE|event_tag|eventtagid|0
FIELD		|eventtagid	|t_id		|	|NOT NULL	|0
FIELD		|eventid	|t_id		|	|NOT NULL	|0			|1|events
FIELD		|tag		|t_varchar(255)	|''	|NOT NULL	|0
FIELD		|value		|t_varchar(255)	|''	|NOT NULL	|0
INDEX		|1		|eventid

TABLE|problem|eventid|0
FIELD		|eventid	|t_id		|	|NOT NULL	|0			|1|events
FIELD		|source		|t_integer	|'0'	|NOT NULL	|0
FIELD		|object		|t_integer	|'0'	|NOT NULL	|0
FIELD		|objectid	|t_id		|'0'	|NOT NULL	|0
FIELD		|clock		|t_time		|'0'	|NOT NULL	|0
FIELD		|ns		|t_nanosec	|'0'	|NOT NULL	|0
FIELD		|r_eventid	|t_id		|	|NULL		|0			|2|events	|eventid
FIELD		|r_clock	|t_time		|'0'	|NOT NULL	|0
FIELD		|r_ns		|t_nanosec	|'0'	|NOT NULL	|0
FIELD		|correlationid	|t_id		|	|NULL		|0			|-|correlation
FIELD		|userid		|t_id		|	|NULL		|0			|-|users
FIELD		|name		|t_varchar(2048)|''	|NOT NULL	|0
FIELD		|acknowledged	|t_integer	|'0'	|NOT NULL	|0
FIELD		|severity	|t_integer	|'0'	|NOT NULL	|0
INDEX		|1		|source,object,objectid
INDEX		|2		|r_clock
INDEX		|3		|r_eventid

TABLE|problem_tag|problemtagid|0
FIELD		|problemtagid	|t_id		|	|NOT NULL	|0
FIELD		|eventid	|t_id		|	|NOT NULL	|0			|1|problem
FIELD		|tag		|t_varchar(255)	|''	|NOT NULL	|0
FIELD		|value		|t_varchar(255)	|''	|NOT NULL	|0
INDEX		|1		|eventid,tag,value

TABLE|tag_filter|tag_filterid|0
FIELD		|tag_filterid	|t_id		|	|NOT NULL	|0
FIELD		|usrgrpid	|t_id		|	|NOT NULL	|0 			|1|usrgrp	|usrgrpid
FIELD		|groupid	|t_id		|	|NOT NULL	|0			|2|hstgrp	|groupid
FIELD		|tag	|t_varchar(255)	|'' |NOT NULL	|0
FIELD		|value	|t_varchar(255)	|'' |NOT NULL	|0

TABLE|event_recovery|eventid|0
FIELD		|eventid	|t_id		|	|NOT NULL	|0			|1|events
FIELD		|r_eventid	|t_id		|	|NOT NULL	|0			|2|events	|eventid
FIELD		|c_eventid	|t_id		|	|NULL		|0			|3|events	|eventid
FIELD		|correlationid	|t_id		|	|NULL		|0			|-|correlation
FIELD		|userid		|t_id		|	|NULL		|0			|-|users
INDEX		|1		|r_eventid
INDEX		|2		|c_eventid

TABLE|correlation|correlationid|ZBX_DATA
FIELD		|correlationid	|t_id		|	|NOT NULL	|0
FIELD		|name		|t_varchar(255)	|''	|NOT NULL	|0
FIELD		|description	|t_shorttext	|''	|NOT NULL	|0
FIELD		|evaltype	|t_integer	|'0'	|NOT NULL	|0
FIELD		|status		|t_integer	|'0'	|NOT NULL	|0
FIELD		|formula	|t_varchar(255)	|''	|NOT NULL	|0
INDEX		|1		|status
UNIQUE		|2		|name

TABLE|corr_condition|corr_conditionid|ZBX_DATA
FIELD		|corr_conditionid|t_id		|	|NOT NULL	|0
FIELD		|correlationid	|t_id		|	|NOT NULL	|0			|1|correlation
FIELD		|type		|t_integer	|'0'	|NOT NULL	|0
INDEX		|1		|correlationid

TABLE|corr_condition_tag|corr_conditionid|ZBX_DATA
FIELD		|corr_conditionid|t_id		|	|NOT NULL	|0			|1|corr_condition
FIELD		|tag		|t_varchar(255)	|''	|NOT NULL	|0

TABLE|corr_condition_group|corr_conditionid|ZBX_DATA
FIELD		|corr_conditionid|t_id		|	|NOT NULL	|0			|1|corr_condition
FIELD		|operator	|t_integer	|'0'	|NOT NULL	|0
FIELD		|groupid	|t_id		|	|NOT NULL	|0			|2|hstgrp	|	|RESTRICT
INDEX		|1		|groupid

TABLE|corr_condition_tagpair|corr_conditionid|ZBX_DATA
FIELD		|corr_conditionid|t_id		|	|NOT NULL	|0			|1|corr_condition
FIELD		|oldtag		|t_varchar(255)	|''	|NOT NULL	|0
FIELD		|newtag		|t_varchar(255)	|''	|NOT NULL	|0

TABLE|corr_condition_tagvalue|corr_conditionid|ZBX_DATA
FIELD		|corr_conditionid|t_id		|	|NOT NULL	|0			|1|corr_condition
FIELD		|tag		|t_varchar(255)	|''	|NOT NULL	|0
FIELD		|operator	|t_integer	|'0'	|NOT NULL	|0
FIELD		|value		|t_varchar(255)	|''	|NOT NULL	|0

TABLE|corr_operation|corr_operationid|ZBX_DATA
FIELD		|corr_operationid|t_id		|	|NOT NULL	|0
FIELD		|correlationid	|t_id		|	|NOT NULL	|0			|1|correlation
FIELD		|type		|t_integer	|'0'	|NOT NULL	|0
INDEX		|1		|correlationid

TABLE|task|taskid|0
FIELD		|taskid		|t_id		|	|NOT NULL	|0
FIELD		|type		|t_integer	|	|NOT NULL	|0
FIELD		|status		|t_integer	|'0'	|NOT NULL	|0
FIELD		|clock		|t_integer	|'0'	|NOT NULL	|0
FIELD		|ttl		|t_integer	|'0'	|NOT NULL	|0
FIELD		|proxy_hostid	|t_id		|	|NULL		|0			|1|hosts	|hostid
INDEX		|1		|status,proxy_hostid

TABLE|task_close_problem|taskid|0
FIELD		|taskid		|t_id		|	|NOT NULL	|0			|1|task
FIELD		|acknowledgeid	|t_id		|	|NOT NULL	|0			|-|acknowledges

TABLE|item_preproc|item_preprocid|ZBX_TEMPLATE
FIELD		|item_preprocid	|t_id		|	|NOT NULL	|0
FIELD		|itemid		|t_id		|	|NOT NULL	|ZBX_PROXY			|1|items
FIELD		|step		|t_integer	|'0'	|NOT NULL	|ZBX_PROXY
FIELD		|type		|t_integer	|'0'	|NOT NULL	|ZBX_PROXY
FIELD		|params		|t_shorttext	|''	|NOT NULL	|ZBX_PROXY
FIELD		|error_handler	|t_integer	|'0'	|NOT NULL	|ZBX_PROXY
FIELD		|error_handler_params|t_varchar(255)|''	|NOT NULL	|ZBX_PROXY
INDEX		|1		|itemid,step

TABLE|task_remote_command|taskid|0
FIELD		|taskid		|t_id		|	|NOT NULL	|0			|1|task
FIELD		|command_type	|t_integer	|'0'	|NOT NULL	|0
FIELD		|execute_on	|t_integer	|'0'	|NOT NULL	|0
FIELD		|port		|t_integer	|'0'	|NOT NULL	|0
FIELD		|authtype	|t_integer	|'0'	|NOT NULL	|0
FIELD		|username	|t_varchar(64)	|''	|NOT NULL	|0
FIELD		|password	|t_varchar(64)	|''	|NOT NULL	|0
FIELD		|publickey	|t_varchar(64)	|''	|NOT NULL	|0
FIELD		|privatekey	|t_varchar(64)	|''	|NOT NULL	|0
FIELD		|command	|t_shorttext	|''	|NOT NULL	|0
FIELD		|alertid	|t_id		|	|NULL		|0			|-|alerts
FIELD		|parent_taskid	|t_id		|	|NOT NULL	|0			|-|task		|taskid
FIELD		|hostid		|t_id		|	|NOT NULL	|0			|-|hosts

TABLE|task_remote_command_result|taskid|0
FIELD		|taskid		|t_id		|	|NOT NULL	|0			|1|task
FIELD		|status		|t_integer	|'0'	|NOT NULL	|0
FIELD		|parent_taskid	|t_id		|	|NOT NULL	|0			|-|task		|taskid
FIELD		|info		|t_shorttext	|''	|NOT NULL	|0

TABLE|task_acknowledge|taskid|0
FIELD		|taskid		|t_id		|	|NOT NULL	|0			|1|task
FIELD		|acknowledgeid	|t_id		|	|NOT NULL	|0			|-|acknowledges

TABLE|sysmap_shape|sysmap_shapeid|ZBX_TEMPLATE
FIELD		|sysmap_shapeid	|t_id		|	|NOT NULL	|0
FIELD		|sysmapid	|t_id		|	|NOT NULL	|0			|1|sysmaps
FIELD		|type		|t_integer	|'0'	|NOT NULL	|0
FIELD		|x		|t_integer	|'0'	|NOT NULL	|0
FIELD		|y		|t_integer	|'0'	|NOT NULL	|0
FIELD		|width		|t_integer	|'200'	|NOT NULL	|0
FIELD		|height		|t_integer	|'200'	|NOT NULL	|0
FIELD		|text		|t_shorttext	|''	|NOT NULL	|0
FIELD		|font		|t_integer	|'9'	|NOT NULL	|0
FIELD		|font_size	|t_integer	|'11'	|NOT NULL	|0
FIELD		|font_color	|t_varchar(6)	|'000000'|NOT NULL	|0
FIELD		|text_halign	|t_integer	|'0'	|NOT NULL	|0
FIELD		|text_valign	|t_integer	|'0'	|NOT NULL	|0
FIELD		|border_type	|t_integer	|'0'	|NOT NULL	|0
FIELD		|border_width	|t_integer	|'1'	|NOT NULL	|0
FIELD		|border_color	|t_varchar(6)	|'000000'|NOT NULL	|0
FIELD		|background_color|t_varchar(6)	|''	|NOT NULL	|0
FIELD		|zindex		|t_integer	|'0'	|NOT NULL	|0
INDEX		|1		|sysmapid

TABLE|sysmap_element_trigger|selement_triggerid|ZBX_TEMPLATE
FIELD		|selement_triggerid	|t_id	|	|NOT NULL	|0
FIELD		|selementid		|t_id	|	|NOT NULL	|0			|1|sysmaps_elements
FIELD		|triggerid		|t_id	|	|NOT NULL	|0			|2|triggers
UNIQUE		|1			|selementid,triggerid

TABLE|httptest_field|httptest_fieldid|ZBX_TEMPLATE
FIELD		|httptest_fieldid	|t_id		|	|NOT NULL	|0
FIELD		|httptestid		|t_id		|	|NOT NULL	|ZBX_PROXY	|1|httptest
FIELD		|type			|t_integer	|'0'	|NOT NULL	|ZBX_PROXY
FIELD		|name			|t_varchar(255)	|''	|NOT NULL	|ZBX_PROXY
FIELD		|value			|t_shorttext	|''	|NOT NULL	|ZBX_PROXY
INDEX		|1			|httptestid

TABLE|httpstep_field|httpstep_fieldid|ZBX_TEMPLATE
FIELD		|httpstep_fieldid	|t_id		|	|NOT NULL	|0
FIELD		|httpstepid		|t_id		|	|NOT NULL	|ZBX_PROXY	|1|httpstep
FIELD		|type			|t_integer	|'0'	|NOT NULL	|ZBX_PROXY
FIELD		|name			|t_varchar(255)	|''	|NOT NULL	|ZBX_PROXY
FIELD		|value			|t_shorttext	|''	|NOT NULL	|ZBX_PROXY
INDEX		|1			|httpstepid

TABLE|dashboard|dashboardid|ZBX_DASHBOARD
FIELD		|dashboardid	|t_id		|	|NOT NULL	|0
FIELD		|name		|t_varchar(255)	|	|NOT NULL	|0
FIELD		|userid		|t_id		|	|NOT NULL	|0			|1|users	|		|RESTRICT
FIELD		|private	|t_integer	|'1'	|NOT NULL	|0

TABLE|dashboard_user|dashboard_userid|ZBX_DASHBOARD
FIELD		|dashboard_userid|t_id		|	|NOT NULL	|0
FIELD		|dashboardid	|t_id		|	|NOT NULL	|0			|1|dashboard
FIELD		|userid		|t_id		|	|NOT NULL	|0			|2|users
FIELD		|permission	|t_integer	|'2'	|NOT NULL	|0
UNIQUE		|1		|dashboardid,userid

TABLE|dashboard_usrgrp|dashboard_usrgrpid|ZBX_DASHBOARD
FIELD		|dashboard_usrgrpid|t_id	|	|NOT NULL	|0
FIELD		|dashboardid	|t_id		|	|NOT NULL	|0			|1|dashboard
FIELD		|usrgrpid	|t_id		|	|NOT NULL	|0			|2|usrgrp
FIELD		|permission	|t_integer	|'2'	|NOT NULL	|0
UNIQUE		|1		|dashboardid,usrgrpid

TABLE|widget|widgetid|ZBX_DASHBOARD
FIELD		|widgetid	|t_id		|	|NOT NULL	|0
FIELD		|dashboardid	|t_id		|	|NOT NULL	|0			|1|dashboard
FIELD		|type		|t_varchar(255)	|''	|NOT NULL	|0
FIELD		|name		|t_varchar(255)	|''	|NOT NULL	|0
FIELD		|x		|t_integer	|'0'	|NOT NULL	|0
FIELD		|y		|t_integer	|'0'	|NOT NULL	|0
FIELD		|width		|t_integer	|'1'	|NOT NULL	|0
FIELD		|height		|t_integer	|'2'	|NOT NULL	|0
FIELD		|view_mode	|t_integer	|'0'	|NOT NULL	|0
INDEX		|1		|dashboardid

TABLE|widget_field|widget_fieldid|ZBX_DASHBOARD
FIELD		|widget_fieldid	|t_id		|	|NOT NULL	|0
FIELD		|widgetid	|t_id		|	|NOT NULL	|0			|1|widget
FIELD		|type		|t_integer	|'0'	|NOT NULL	|0
FIELD		|name		|t_varchar(255)	|''	|NOT NULL	|0
FIELD		|value_int	|t_integer	|'0'	|NOT NULL	|0
FIELD		|value_str	|t_varchar(255)	|''	|NOT NULL	|0
FIELD		|value_groupid	|t_id		|	|NULL		|0			|2|hstgrp	|groupid
FIELD		|value_hostid	|t_id		|	|NULL		|0			|3|hosts	|hostid
FIELD		|value_itemid	|t_id		|	|NULL		|0			|4|items	|itemid
FIELD		|value_graphid	|t_id		|	|NULL		|0			|5|graphs	|graphid
FIELD		|value_sysmapid	|t_id		|	|NULL		|0			|6|sysmaps	|sysmapid
INDEX		|1		|widgetid
INDEX		|2		|value_groupid
INDEX		|3		|value_hostid
INDEX		|4		|value_itemid
INDEX		|5		|value_graphid
INDEX		|6		|value_sysmapid

TABLE|task_check_now|taskid|0
FIELD		|taskid		|t_id		|	|NOT NULL	|0			|1|task
FIELD		|itemid		|t_id		|	|NOT NULL	|0			|-|items

TABLE|event_suppress|event_suppressid|0
FIELD		|event_suppressid|t_id		|	|NOT NULL	|0
FIELD		|eventid	|t_id		|	|NOT NULL	|0			|1|events
FIELD		|maintenanceid	|t_id		|	|NULL		|0			|2|maintenances
FIELD		|suppress_until	|t_time		|'0'	|NOT NULL	|0
UNIQUE		|1		|eventid,maintenanceid
INDEX		|2		|suppress_until
INDEX		|3		|maintenanceid

TABLE|maintenance_tag|maintenancetagid|ZBX_DATA
FIELD		|maintenancetagid|t_id		|	|NOT NULL	|0
FIELD		|maintenanceid	|t_id		|	|NOT NULL	|0			|1|maintenances
FIELD		|tag		|t_varchar(255)	|''	|NOT NULL	|0
FIELD		|operator	|t_integer	|'2'	|NOT NULL	|0
FIELD		|value		|t_varchar(255)	|''	|NOT NULL	|0
INDEX		|1		|maintenanceid

TABLE|lld_macro_path|lld_macro_pathid|ZBX_TEMPLATE
FIELD		|lld_macro_pathid|t_id		|	|NOT NULL	|0
FIELD		|itemid		|t_id		|	|NOT NULL	|0			|1|items
FIELD		|lld_macro	|t_varchar(255)	|''	|NOT NULL	|0
FIELD		|path		|t_varchar(255)	|''	|NOT NULL	|0
UNIQUE		|1		|itemid,lld_macro

TABLE|host_tag|hosttagid|ZBX_TEMPLATE
FIELD		|hosttagid	|t_id		|	|NOT NULL	|0
FIELD		|hostid		|t_id		|	|NOT NULL	|0			|1|hosts
FIELD		|tag		|t_varchar(255)	|''	|NOT NULL	|0
FIELD		|value		|t_varchar(255)	|''	|NOT NULL	|0
INDEX		|1		|hostid

TABLE|dbversion||
FIELD		|mandatory	|t_integer	|'0'	|NOT NULL	|
FIELD		|optional	|t_integer	|'0'	|NOT NULL	|
<<<<<<< HEAD
ROW			|4030016	|4030016
=======
ROW			|4030019	|4030019
>>>>>>> 8f2f7e97
<|MERGE_RESOLUTION|>--- conflicted
+++ resolved
@@ -1679,8 +1679,4 @@
 TABLE|dbversion||
 FIELD		|mandatory	|t_integer	|'0'	|NOT NULL	|
 FIELD		|optional	|t_integer	|'0'	|NOT NULL	|
-<<<<<<< HEAD
-ROW			|4030016	|4030016
-=======
-ROW			|4030019	|4030019
->>>>>>> 8f2f7e97
+ROW			|4030020	|4030020