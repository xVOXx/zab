--- conflicted
+++ resolved
@@ -1730,8 +1730,4 @@
 TABLE|dbversion||
 FIELD		|mandatory	|t_integer	|'0'	|NOT NULL	|
 FIELD		|optional	|t_integer	|'0'	|NOT NULL	|
-<<<<<<< HEAD
-ROW		|4050029	|4050029
-=======
-ROW		|4050035	|4050035
->>>>>>> 63eb5347
+ROW		|4050037	|4050037