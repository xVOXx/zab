--
-- Zabbix
-- Copyright (C) 2001-2018 Zabbix SIA
--
-- This program is free software; you can redistribute it and/or modify
-- it under the terms of the GNU General Public License as published by
-- the Free Software Foundation; either version 2 of the License, or
-- (at your option) any later version.
--
-- This program is distributed in the hope that it will be useful,
-- but WITHOUT ANY WARRANTY; without even the implied warranty of
-- MERCHANTABILITY or FITNESS FOR A PARTICULAR PURPOSE. See the
-- GNU General Public License for more details.
--
-- You should have received a copy of the GNU General Public License
-- along with this program; if not, write to the Free Software
-- Foundation, Inc., 51 Franklin Street, Fifth Floor, Boston, MA  02110-1301, USA.
--

--
-- Do not use spaces
-- Tables must be sorted to match referential integrity rules
--

TABLE|users|userid|ZBX_DATA
FIELD		|userid		|t_id		|	|NOT NULL	|0
FIELD		|alias		|t_varchar(100)	|''	|NOT NULL	|0
FIELD		|name		|t_varchar(100)	|''	|NOT NULL	|0
FIELD		|surname	|t_varchar(100)	|''	|NOT NULL	|0
FIELD		|passwd		|t_char(32)	|''	|NOT NULL	|0
FIELD		|url		|t_varchar(255)	|''	|NOT NULL	|0
FIELD		|autologin	|t_integer	|'0'	|NOT NULL	|0
FIELD		|autologout	|t_varchar(32)	|'15m'	|NOT NULL	|0
FIELD		|lang		|t_varchar(5)	|'en_GB'|NOT NULL	|0
FIELD		|refresh	|t_varchar(32)	|'30s'	|NOT NULL	|0
FIELD		|type		|t_integer	|'1'	|NOT NULL	|0
FIELD		|theme		|t_varchar(128)	|'default'|NOT NULL	|0
FIELD		|attempt_failed	|t_integer	|0	|NOT NULL	|ZBX_NODATA
FIELD		|attempt_ip	|t_varchar(39)	|''	|NOT NULL	|ZBX_NODATA
FIELD		|attempt_clock	|t_integer	|0	|NOT NULL	|ZBX_NODATA
FIELD		|rows_per_page	|t_integer	|50	|NOT NULL	|0
UNIQUE		|1		|alias

TABLE|maintenances|maintenanceid|ZBX_DATA
FIELD		|maintenanceid	|t_id		|	|NOT NULL	|0
FIELD		|name		|t_varchar(128)	|''	|NOT NULL	|0
FIELD		|maintenance_type|t_integer	|'0'	|NOT NULL	|0
FIELD		|description	|t_shorttext	|''	|NOT NULL	|0
FIELD		|active_since	|t_integer	|'0'	|NOT NULL	|0
FIELD		|active_till	|t_integer	|'0'	|NOT NULL	|0
INDEX		|1		|active_since,active_till
UNIQUE		|2		|name

TABLE|hosts|hostid|ZBX_TEMPLATE
FIELD		|hostid		|t_id		|	|NOT NULL	|0
FIELD		|proxy_hostid	|t_id		|	|NULL		|0			|1|hosts	|hostid		|RESTRICT
FIELD		|host		|t_varchar(128)	|''	|NOT NULL	|ZBX_PROXY
FIELD		|status		|t_integer	|'0'	|NOT NULL	|ZBX_PROXY
FIELD		|disable_until	|t_integer	|'0'	|NOT NULL	|ZBX_NODATA
FIELD		|error		|t_varchar(2048)|''	|NOT NULL	|ZBX_NODATA
FIELD		|available	|t_integer	|'0'	|NOT NULL	|ZBX_PROXY
FIELD		|errors_from	|t_integer	|'0'	|NOT NULL	|ZBX_NODATA
FIELD		|lastaccess	|t_integer	|'0'	|NOT NULL	|ZBX_NODATA
FIELD		|ipmi_authtype	|t_integer	|'-1'	|NOT NULL	|ZBX_PROXY
FIELD		|ipmi_privilege	|t_integer	|'2'	|NOT NULL	|ZBX_PROXY
FIELD		|ipmi_username	|t_varchar(16)	|''	|NOT NULL	|ZBX_PROXY
FIELD		|ipmi_password	|t_varchar(20)	|''	|NOT NULL	|ZBX_PROXY
FIELD		|ipmi_disable_until|t_integer	|'0'	|NOT NULL	|ZBX_NODATA
FIELD		|ipmi_available	|t_integer	|'0'	|NOT NULL	|ZBX_PROXY
FIELD		|snmp_disable_until|t_integer	|'0'	|NOT NULL	|ZBX_NODATA
FIELD		|snmp_available	|t_integer	|'0'	|NOT NULL	|ZBX_PROXY
FIELD		|maintenanceid	|t_id		|	|NULL		|ZBX_NODATA		|2|maintenances	|		|RESTRICT
FIELD		|maintenance_status|t_integer	|'0'	|NOT NULL	|ZBX_NODATA
FIELD		|maintenance_type|t_integer	|'0'	|NOT NULL	|ZBX_NODATA
FIELD		|maintenance_from|t_integer	|'0'	|NOT NULL	|ZBX_NODATA
FIELD		|ipmi_errors_from|t_integer	|'0'	|NOT NULL	|ZBX_NODATA
FIELD		|snmp_errors_from|t_integer	|'0'	|NOT NULL	|ZBX_NODATA
FIELD		|ipmi_error	|t_varchar(2048)|''	|NOT NULL	|ZBX_NODATA
FIELD		|snmp_error	|t_varchar(2048)|''	|NOT NULL	|ZBX_NODATA
FIELD		|jmx_disable_until|t_integer	|'0'	|NOT NULL	|ZBX_NODATA
FIELD		|jmx_available	|t_integer	|'0'	|NOT NULL	|ZBX_PROXY
FIELD		|jmx_errors_from|t_integer	|'0'	|NOT NULL	|ZBX_NODATA
FIELD		|jmx_error	|t_varchar(2048)|''	|NOT NULL	|ZBX_NODATA
FIELD		|name		|t_varchar(128)	|''	|NOT NULL	|ZBX_PROXY
FIELD		|flags		|t_integer	|'0'	|NOT NULL	|0
FIELD		|templateid	|t_id		|	|NULL		|0			|3|hosts	|hostid
FIELD		|description	|t_shorttext	|''	|NOT NULL	|0
FIELD		|tls_connect	|t_integer	|'1'	|NOT NULL	|ZBX_PROXY
FIELD		|tls_accept	|t_integer	|'1'	|NOT NULL	|ZBX_PROXY
FIELD		|tls_issuer	|t_varchar(1024)|''	|NOT NULL	|ZBX_PROXY
FIELD		|tls_subject	|t_varchar(1024)|''	|NOT NULL	|ZBX_PROXY
FIELD		|tls_psk_identity|t_varchar(128)|''	|NOT NULL	|ZBX_PROXY
FIELD		|tls_psk	|t_varchar(512)	|''	|NOT NULL	|ZBX_PROXY
FIELD		|proxy_address	|t_varchar(255)	|''	|NOT NULL	|0
FIELD		|auto_compress	|t_integer	|'1'	|NOT NULL	|0
INDEX		|1		|host
INDEX		|2		|status
INDEX		|3		|proxy_hostid
INDEX		|4		|name
INDEX		|5		|maintenanceid

TABLE|hstgrp|groupid|ZBX_DATA
FIELD		|groupid	|t_id		|	|NOT NULL	|0
FIELD		|name		|t_varchar(255)	|''	|NOT NULL	|0
FIELD		|internal	|t_integer	|'0'	|NOT NULL	|0
FIELD		|flags		|t_integer	|'0'	|NOT NULL	|0
INDEX		|1		|name

TABLE|group_prototype|group_prototypeid|ZBX_TEMPLATE
FIELD		|group_prototypeid|t_id		|	|NOT NULL	|0
FIELD		|hostid		|t_id		|	|NOT NULL	|0			|1|hosts
FIELD		|name		|t_varchar(255)	|''	|NOT NULL	|0
FIELD		|groupid	|t_id		|	|NULL		|0			|2|hstgrp	|		|RESTRICT
FIELD		|templateid	|t_id		|	|NULL		|0			|3|group_prototype|group_prototypeid
INDEX		|1		|hostid

TABLE|group_discovery|groupid|ZBX_TEMPLATE
FIELD		|groupid	|t_id		|	|NOT NULL	|0			|1|hstgrp
FIELD		|parent_group_prototypeid|t_id	|	|NOT NULL	|0			|2|group_prototype|group_prototypeid|RESTRICT
FIELD		|name		|t_varchar(64)	|''	|NOT NULL	|ZBX_NODATA
FIELD		|lastcheck	|t_integer	|'0'	|NOT NULL	|ZBX_NODATA
FIELD		|ts_delete	|t_time		|'0'	|NOT NULL	|ZBX_NODATA

TABLE|screens|screenid|ZBX_TEMPLATE
FIELD		|screenid	|t_id		|	|NOT NULL	|0
FIELD		|name		|t_varchar(255)	|	|NOT NULL	|0
FIELD		|hsize		|t_integer	|'1'	|NOT NULL	|0
FIELD		|vsize		|t_integer	|'1'	|NOT NULL	|0
FIELD		|templateid	|t_id		|	|NULL		|0			|1|hosts	|hostid
FIELD		|userid		|t_id		|	|NULL		|0			|3|users	|		|RESTRICT
FIELD		|private	|t_integer	|'1'	|NOT NULL	|0
INDEX		|1		|templateid

TABLE|screens_items|screenitemid|ZBX_TEMPLATE
FIELD		|screenitemid	|t_id		|	|NOT NULL	|0
FIELD		|screenid	|t_id		|	|NOT NULL	|0			|1|screens
FIELD		|resourcetype	|t_integer	|'0'	|NOT NULL	|0
FIELD		|resourceid	|t_id		|'0'	|NOT NULL	|0
FIELD		|width		|t_integer	|'320'	|NOT NULL	|0
FIELD		|height		|t_integer	|'200'	|NOT NULL	|0
FIELD		|x		|t_integer	|'0'	|NOT NULL	|0
FIELD		|y		|t_integer	|'0'	|NOT NULL	|0
FIELD		|colspan	|t_integer	|'1'	|NOT NULL	|0
FIELD		|rowspan	|t_integer	|'1'	|NOT NULL	|0
FIELD		|elements	|t_integer	|'25'	|NOT NULL	|0
FIELD		|valign		|t_integer	|'0'	|NOT NULL	|0
FIELD		|halign		|t_integer	|'0'	|NOT NULL	|0
FIELD		|style		|t_integer	|'0'	|NOT NULL	|0
FIELD		|url		|t_varchar(255)	|''	|NOT NULL	|0
FIELD		|dynamic	|t_integer	|'0'	|NOT NULL	|0
FIELD		|sort_triggers	|t_integer	|'0'	|NOT NULL	|0
FIELD		|application	|t_varchar(255)	|''	|NOT NULL	|0
FIELD		|max_columns	|t_integer	|'3'	|NOT NULL	|0
INDEX		|1		|screenid

TABLE|screen_user|screenuserid|ZBX_DATA
FIELD		|screenuserid|t_id		|	|NOT NULL	|0
FIELD		|screenid	|t_id		|	|NOT NULL	|0			|1|screens
FIELD		|userid		|t_id		|	|NOT NULL	|0			|2|users
FIELD		|permission	|t_integer	|'2'	|NOT NULL	|0
UNIQUE		|1		|screenid,userid

TABLE|screen_usrgrp|screenusrgrpid|ZBX_DATA
FIELD		|screenusrgrpid|t_id		|	|NOT NULL	|0
FIELD		|screenid	|t_id		|	|NOT NULL	|0			|1|screens
FIELD		|usrgrpid	|t_id		|	|NOT NULL	|0			|2|usrgrp
FIELD		|permission	|t_integer	|'2'	|NOT NULL	|0
UNIQUE		|1		|screenid,usrgrpid

TABLE|slideshows|slideshowid|ZBX_DATA
FIELD		|slideshowid	|t_id		|	|NOT NULL	|0
FIELD		|name		|t_varchar(255)	|''	|NOT NULL	|0
FIELD		|delay		|t_varchar(32)	|'30s'	|NOT NULL	|0
FIELD		|userid		|t_id		|	|NOT NULL	|0			|3|users	|		|RESTRICT
FIELD		|private	|t_integer	|'1'	|NOT NULL	|0
UNIQUE		|1		|name

TABLE|slideshow_user|slideshowuserid|ZBX_DATA
FIELD		|slideshowuserid|t_id		|	|NOT NULL	|0
FIELD		|slideshowid	|t_id		|	|NOT NULL	|0			|1|slideshows
FIELD		|userid		|t_id		|	|NOT NULL	|0			|2|users
FIELD		|permission	|t_integer	|'2'	|NOT NULL	|0
UNIQUE		|1		|slideshowid,userid

TABLE|slideshow_usrgrp|slideshowusrgrpid|ZBX_DATA
FIELD		|slideshowusrgrpid|t_id		|	|NOT NULL	|0
FIELD		|slideshowid	|t_id		|	|NOT NULL	|0			|1|slideshows
FIELD		|usrgrpid	|t_id		|	|NOT NULL	|0			|2|usrgrp
FIELD		|permission	|t_integer	|'2'	|NOT NULL	|0
UNIQUE		|1		|slideshowid,usrgrpid

TABLE|slides|slideid|ZBX_DATA
FIELD		|slideid	|t_id		|	|NOT NULL	|0
FIELD		|slideshowid	|t_id		|	|NOT NULL	|0			|1|slideshows
FIELD		|screenid	|t_id		|	|NOT NULL	|0			|2|screens
FIELD		|step		|t_integer	|'0'	|NOT NULL	|0
FIELD		|delay		|t_varchar(32)	|'0'	|NOT NULL	|0
INDEX		|1		|slideshowid
INDEX		|2		|screenid

TABLE|drules|druleid|ZBX_DATA
FIELD		|druleid	|t_id		|	|NOT NULL	|0
FIELD		|proxy_hostid	|t_id		|	|NULL		|0			|1|hosts	|hostid		|RESTRICT
FIELD		|name		|t_varchar(255)	|''	|NOT NULL	|ZBX_PROXY
FIELD		|iprange	|t_varchar(2048)|''	|NOT NULL	|ZBX_PROXY
FIELD		|delay		|t_varchar(255)	|'1h'	|NOT NULL	|ZBX_PROXY
FIELD		|nextcheck	|t_integer	|'0'	|NOT NULL	|ZBX_NODATA
FIELD		|status		|t_integer	|'0'	|NOT NULL	|0
INDEX		|1		|proxy_hostid
UNIQUE		|2		|name

TABLE|dchecks|dcheckid|ZBX_DATA
FIELD		|dcheckid	|t_id		|	|NOT NULL	|0
FIELD		|druleid	|t_id		|	|NOT NULL	|ZBX_PROXY		|1|drules
FIELD		|type		|t_integer	|'0'	|NOT NULL	|ZBX_PROXY
FIELD		|key_		|t_varchar(512)	|''	|NOT NULL	|ZBX_PROXY
FIELD		|snmp_community	|t_varchar(255)	|''	|NOT NULL	|ZBX_PROXY
FIELD		|ports		|t_varchar(255)	|'0'	|NOT NULL	|ZBX_PROXY
FIELD		|snmpv3_securityname|t_varchar(64)|''	|NOT NULL	|ZBX_PROXY
FIELD		|snmpv3_securitylevel|t_integer	|'0'	|NOT NULL	|ZBX_PROXY
FIELD		|snmpv3_authpassphrase|t_varchar(64)|''	|NOT NULL	|ZBX_PROXY
FIELD		|snmpv3_privpassphrase|t_varchar(64)|''	|NOT NULL	|ZBX_PROXY
FIELD		|uniq		|t_integer	|'0'	|NOT NULL	|ZBX_PROXY
FIELD		|snmpv3_authprotocol|t_integer	|'0'	|NOT NULL	|ZBX_PROXY
FIELD		|snmpv3_privprotocol|t_integer	|'0'	|NOT NULL	|ZBX_PROXY
FIELD		|snmpv3_contextname|t_varchar(255)|''	|NOT NULL	|ZBX_PROXY
INDEX		|1		|druleid

TABLE|applications|applicationid|ZBX_TEMPLATE
FIELD		|applicationid	|t_id		|	|NOT NULL	|0
FIELD		|hostid		|t_id		|	|NOT NULL	|0			|1|hosts
FIELD		|name		|t_varchar(255)	|''	|NOT NULL	|0
FIELD		|flags		|t_integer	|'0'	|NOT NULL	|0
UNIQUE		|2		|hostid,name

TABLE|httptest|httptestid|ZBX_TEMPLATE
FIELD		|httptestid	|t_id		|	|NOT NULL	|0
FIELD		|name		|t_varchar(64)	|''	|NOT NULL	|ZBX_PROXY
FIELD		|applicationid	|t_id		|	|NULL		|0			|1|applications	|		|RESTRICT
FIELD		|nextcheck	|t_integer	|'0'	|NOT NULL	|ZBX_NODATA
FIELD		|delay		|t_varchar(255)	|'1m'	|NOT NULL	|ZBX_PROXY
FIELD		|status		|t_integer	|'0'	|NOT NULL	|0
FIELD		|agent		|t_varchar(255)	|'Zabbix'|NOT NULL	|ZBX_PROXY
FIELD		|authentication	|t_integer	|'0'	|NOT NULL	|ZBX_PROXY,ZBX_NODATA
FIELD		|http_user	|t_varchar(64)	|''	|NOT NULL	|ZBX_PROXY,ZBX_NODATA
FIELD		|http_password	|t_varchar(64)	|''	|NOT NULL	|ZBX_PROXY,ZBX_NODATA
FIELD		|hostid		|t_id		|	|NOT NULL	|ZBX_PROXY		|2|hosts
FIELD		|templateid	|t_id		|	|NULL		|0			|3|httptest	|httptestid
FIELD		|http_proxy	|t_varchar(255)	|''	|NOT NULL	|ZBX_PROXY,ZBX_NODATA
FIELD		|retries	|t_integer	|'1'	|NOT NULL	|ZBX_PROXY,ZBX_NODATA
FIELD		|ssl_cert_file	|t_varchar(255)	|''	|NOT NULL	|ZBX_PROXY,ZBX_NODATA
FIELD		|ssl_key_file	|t_varchar(255)	|''	|NOT NULL	|ZBX_PROXY,ZBX_NODATA
FIELD		|ssl_key_password|t_varchar(64)	|''	|NOT NULL	|ZBX_PROXY,ZBX_NODATA
FIELD		|verify_peer	|t_integer	|'0'	|NOT NULL	|ZBX_PROXY
FIELD		|verify_host	|t_integer	|'0'	|NOT NULL	|ZBX_PROXY
INDEX		|1		|applicationid
UNIQUE		|2		|hostid,name
INDEX		|3		|status
INDEX		|4		|templateid

TABLE|httpstep|httpstepid|ZBX_TEMPLATE
FIELD		|httpstepid	|t_id		|	|NOT NULL	|0
FIELD		|httptestid	|t_id		|	|NOT NULL	|ZBX_PROXY		|1|httptest
FIELD		|name		|t_varchar(64)	|''	|NOT NULL	|ZBX_PROXY
FIELD		|no		|t_integer	|'0'	|NOT NULL	|ZBX_PROXY
FIELD		|url		|t_varchar(2048)|''	|NOT NULL	|ZBX_PROXY
FIELD		|timeout	|t_varchar(255)	|'15s'	|NOT NULL	|ZBX_PROXY
FIELD		|posts		|t_shorttext	|''	|NOT NULL	|ZBX_PROXY
FIELD		|required	|t_varchar(255)	|''	|NOT NULL	|ZBX_PROXY
FIELD		|status_codes	|t_varchar(255)	|''	|NOT NULL	|ZBX_PROXY
FIELD		|follow_redirects|t_integer	|'1'	|NOT NULL	|ZBX_PROXY
FIELD		|retrieve_mode	|t_integer	|'0'	|NOT NULL	|ZBX_PROXY
FIELD		|post_type	|t_integer	|'0'	|NOT NULL	|ZBX_PROXY
INDEX		|1		|httptestid

TABLE|interface|interfaceid|ZBX_TEMPLATE
FIELD		|interfaceid	|t_id		|	|NOT NULL	|0
FIELD		|hostid		|t_id		|	|NOT NULL	|ZBX_PROXY		|1|hosts
FIELD		|main		|t_integer	|'0'	|NOT NULL	|ZBX_PROXY
FIELD		|type		|t_integer	|'0'	|NOT NULL	|ZBX_PROXY
FIELD		|useip		|t_integer	|'1'	|NOT NULL	|ZBX_PROXY
FIELD		|ip		|t_varchar(64)	|'127.0.0.1'|NOT NULL	|ZBX_PROXY
FIELD		|dns		|t_varchar(255)	|''	|NOT NULL	|ZBX_PROXY
FIELD		|port		|t_varchar(64)	|'10050'|NOT NULL	|ZBX_PROXY
FIELD		|bulk		|t_integer	|'1'	|NOT NULL	|ZBX_PROXY
INDEX		|1		|hostid,type
INDEX		|2		|ip,dns

TABLE|valuemaps|valuemapid|ZBX_TEMPLATE
FIELD		|valuemapid	|t_id		|	|NOT NULL	|0
FIELD		|name		|t_varchar(64)	|''	|NOT NULL	|0
UNIQUE		|1		|name

TABLE|items|itemid|ZBX_TEMPLATE
FIELD		|itemid		|t_id		|	|NOT NULL	|0
FIELD		|type		|t_integer	|'0'	|NOT NULL	|ZBX_PROXY
FIELD		|snmp_community	|t_varchar(64)	|''	|NOT NULL	|ZBX_PROXY
FIELD		|snmp_oid	|t_varchar(512)	|''	|NOT NULL	|ZBX_PROXY
FIELD		|hostid		|t_id		|	|NOT NULL	|ZBX_PROXY		|1|hosts
FIELD		|name		|t_varchar(255)	|''	|NOT NULL	|0
FIELD		|key_		|t_varchar(255)	|''	|NOT NULL	|ZBX_PROXY
FIELD		|delay		|t_varchar(1024)|'0'	|NOT NULL	|ZBX_PROXY
FIELD		|history	|t_varchar(255)	|'90d'	|NOT NULL	|0
FIELD		|trends		|t_varchar(255)	|'365d'	|NOT NULL	|0
FIELD		|status		|t_integer	|'0'	|NOT NULL	|ZBX_PROXY
FIELD		|value_type	|t_integer	|'0'	|NOT NULL	|ZBX_PROXY
FIELD		|trapper_hosts	|t_varchar(255)	|''	|NOT NULL	|ZBX_PROXY
FIELD		|units		|t_varchar(255)	|''	|NOT NULL	|0
FIELD		|snmpv3_securityname|t_varchar(64)|''	|NOT NULL	|ZBX_PROXY
FIELD		|snmpv3_securitylevel|t_integer	|'0'	|NOT NULL	|ZBX_PROXY
FIELD		|snmpv3_authpassphrase|t_varchar(64)|''	|NOT NULL	|ZBX_PROXY
FIELD		|snmpv3_privpassphrase|t_varchar(64)|''	|NOT NULL	|ZBX_PROXY
FIELD		|formula	|t_varchar(255)	|''	|NOT NULL	|0
FIELD		|error		|t_varchar(2048)|''	|NOT NULL	|ZBX_NODATA
FIELD		|lastlogsize	|t_bigint	|'0'	|NOT NULL	|ZBX_PROXY,ZBX_NODATA
FIELD		|logtimefmt	|t_varchar(64)	|''	|NOT NULL	|ZBX_PROXY
FIELD		|templateid	|t_id		|	|NULL		|0			|2|items	|itemid
FIELD		|valuemapid	|t_id		|	|NULL		|0			|3|valuemaps	|		|RESTRICT
FIELD		|params		|t_shorttext	|''	|NOT NULL	|ZBX_PROXY
FIELD		|ipmi_sensor	|t_varchar(128)	|''	|NOT NULL	|ZBX_PROXY
FIELD		|authtype	|t_integer	|'0'	|NOT NULL	|ZBX_PROXY
FIELD		|username	|t_varchar(64)	|''	|NOT NULL	|ZBX_PROXY
FIELD		|password	|t_varchar(64)	|''	|NOT NULL	|ZBX_PROXY
FIELD		|publickey	|t_varchar(64)	|''	|NOT NULL	|ZBX_PROXY
FIELD		|privatekey	|t_varchar(64)	|''	|NOT NULL	|ZBX_PROXY
FIELD		|mtime		|t_integer	|'0'	|NOT NULL	|ZBX_PROXY,ZBX_NODATA
FIELD		|flags		|t_integer	|'0'	|NOT NULL	|ZBX_PROXY
FIELD		|interfaceid	|t_id		|	|NULL		|ZBX_PROXY		|4|interface	|		|RESTRICT
FIELD		|port		|t_varchar(64)	|''	|NOT NULL	|ZBX_PROXY
FIELD		|description	|t_shorttext	|''	|NOT NULL	|0
FIELD		|inventory_link	|t_integer	|'0'	|NOT NULL	|0
FIELD		|lifetime	|t_varchar(255)	|'30d'	|NOT NULL	|0
FIELD		|snmpv3_authprotocol|t_integer	|'0'	|NOT NULL	|ZBX_PROXY
FIELD		|snmpv3_privprotocol|t_integer	|'0'	|NOT NULL	|ZBX_PROXY
FIELD		|state		|t_integer	|'0'	|NOT NULL	|ZBX_NODATA
FIELD		|snmpv3_contextname|t_varchar(255)|''	|NOT NULL	|ZBX_PROXY
FIELD		|evaltype	|t_integer	|'0'	|NOT NULL	|0
FIELD		|jmx_endpoint	|t_varchar(255)	|''	|NOT NULL	|ZBX_PROXY
FIELD		|master_itemid	|t_id		|	|NULL		|0			|5|items	|itemid
FIELD		|timeout	|t_varchar(255)	|'3s'	|NOT NULL	|ZBX_PROXY
FIELD		|url		|t_varchar(2048)|''	|NOT NULL	|ZBX_PROXY
FIELD		|query_fields	|t_varchar(2048)|''	|NOT NULL	|ZBX_PROXY
FIELD		|posts		|t_shorttext	|''	|NOT NULL	|ZBX_PROXY
FIELD		|status_codes	|t_varchar(255)	|'200'	|NOT NULL	|ZBX_PROXY
FIELD		|follow_redirects|t_integer	|'1'	|NOT NULL	|ZBX_PROXY
FIELD		|post_type	|t_integer	|'0'	|NOT NULL	|ZBX_PROXY
FIELD		|http_proxy	|t_varchar(255)	|''	|NOT NULL	|ZBX_PROXY,ZBX_NODATA
FIELD		|headers	|t_shorttext	|''	|NOT NULL	|ZBX_PROXY
FIELD		|retrieve_mode	|t_integer	|'0'	|NOT NULL	|ZBX_PROXY
FIELD		|request_method	|t_integer	|'1'	|NOT NULL	|ZBX_PROXY
FIELD		|output_format	|t_integer	|'0'	|NOT NULL	|ZBX_PROXY
FIELD		|ssl_cert_file	|t_varchar(255)	|''	|NOT NULL	|ZBX_PROXY,ZBX_NODATA
FIELD		|ssl_key_file	|t_varchar(255)	|''	|NOT NULL	|ZBX_PROXY,ZBX_NODATA
FIELD		|ssl_key_password|t_varchar(64)	|''	|NOT NULL	|ZBX_PROXY,ZBX_NODATA
FIELD		|verify_peer	|t_integer	|'0'	|NOT NULL	|ZBX_PROXY
FIELD		|verify_host	|t_integer	|'0'	|NOT NULL	|ZBX_PROXY
FIELD		|allow_traps	|t_integer	|'0'	|NOT NULL	|ZBX_PROXY
UNIQUE		|1		|hostid,key_
INDEX		|3		|status
INDEX		|4		|templateid
INDEX		|5		|valuemapid
INDEX		|6		|interfaceid
INDEX		|7		|master_itemid

TABLE|httpstepitem|httpstepitemid|ZBX_TEMPLATE
FIELD		|httpstepitemid	|t_id		|	|NOT NULL	|0
FIELD		|httpstepid	|t_id		|	|NOT NULL	|ZBX_PROXY		|1|httpstep
FIELD		|itemid		|t_id		|	|NOT NULL	|ZBX_PROXY		|2|items
FIELD		|type		|t_integer	|'0'	|NOT NULL	|ZBX_PROXY
UNIQUE		|1		|httpstepid,itemid
INDEX		|2		|itemid

TABLE|httptestitem|httptestitemid|ZBX_TEMPLATE
FIELD		|httptestitemid	|t_id		|	|NOT NULL	|0
FIELD		|httptestid	|t_id		|	|NOT NULL	|ZBX_PROXY		|1|httptest
FIELD		|itemid		|t_id		|	|NOT NULL	|ZBX_PROXY		|2|items
FIELD		|type		|t_integer	|'0'	|NOT NULL	|ZBX_PROXY
UNIQUE		|1		|httptestid,itemid
INDEX		|2		|itemid

TABLE|media_type|mediatypeid|ZBX_DATA
FIELD		|mediatypeid	|t_id		|	|NOT NULL	|0
FIELD		|type		|t_integer	|'0'	|NOT NULL	|0
FIELD		|description	|t_varchar(100)	|''	|NOT NULL	|0
FIELD		|smtp_server	|t_varchar(255)	|''	|NOT NULL	|0
FIELD		|smtp_helo	|t_varchar(255)	|''	|NOT NULL	|0
FIELD		|smtp_email	|t_varchar(255)	|''	|NOT NULL	|0
FIELD		|exec_path	|t_varchar(255)	|''	|NOT NULL	|0
FIELD		|gsm_modem	|t_varchar(255)	|''	|NOT NULL	|0
FIELD		|username	|t_varchar(255)	|''	|NOT NULL	|0
FIELD		|passwd		|t_varchar(255)	|''	|NOT NULL	|0
FIELD		|status		|t_integer	|'0'	|NOT NULL	|0
FIELD		|smtp_port	|t_integer	|'25'	|NOT NULL	|0
FIELD		|smtp_security	|t_integer	|'0'	|NOT NULL	|0
FIELD		|smtp_verify_peer|t_integer	|'0'	|NOT NULL	|0
FIELD		|smtp_verify_host|t_integer	|'0'	|NOT NULL	|0
FIELD		|smtp_authentication|t_integer	|'0'	|NOT NULL	|0
FIELD		|exec_params	|t_varchar(255)	|''	|NOT NULL	|0
FIELD		|maxsessions	|t_integer	|'1'	|NOT NULL	|0
FIELD		|maxattempts	|t_integer	|'3'	|NOT NULL	|0
FIELD		|attempt_interval|t_varchar(32)	|'10s'	|NOT NULL	|0
UNIQUE		|1		|description

TABLE|usrgrp|usrgrpid|ZBX_DATA
FIELD		|usrgrpid	|t_id		|	|NOT NULL	|0
FIELD		|name		|t_varchar(64)	|''	|NOT NULL	|0
FIELD		|gui_access	|t_integer	|'0'	|NOT NULL	|0
FIELD		|users_status	|t_integer	|'0'	|NOT NULL	|0
FIELD		|debug_mode	|t_integer	|'0'	|NOT NULL	|0
UNIQUE		|1		|name

TABLE|users_groups|id|ZBX_DATA
FIELD		|id		|t_id		|	|NOT NULL	|0
FIELD		|usrgrpid	|t_id		|	|NOT NULL	|0			|1|usrgrp
FIELD		|userid		|t_id		|	|NOT NULL	|0			|2|users
UNIQUE		|1		|usrgrpid,userid
INDEX		|2		|userid

TABLE|scripts|scriptid|ZBX_DATA
FIELD		|scriptid	|t_id		|	|NOT NULL	|0
FIELD		|name		|t_varchar(255)	|''	|NOT NULL	|0
FIELD		|command	|t_varchar(255)	|''	|NOT NULL	|0
FIELD		|host_access	|t_integer	|'2'	|NOT NULL	|0
FIELD		|usrgrpid	|t_id		|	|NULL		|0			|1|usrgrp	|		|RESTRICT
FIELD		|groupid	|t_id		|	|NULL		|0			|2|hstgrp	|		|RESTRICT
FIELD		|description	|t_shorttext	|''	|NOT NULL	|0
FIELD		|confirmation	|t_varchar(255)	|''	|NOT NULL	|0
FIELD		|type		|t_integer	|'0'	|NOT NULL	|0
FIELD		|execute_on	|t_integer	|'2'	|NOT NULL	|0
INDEX		|1		|usrgrpid
INDEX		|2		|groupid
UNIQUE		|3		|name

TABLE|actions|actionid|ZBX_DATA
FIELD		|actionid	|t_id		|	|NOT NULL	|0
FIELD		|name		|t_varchar(255)	|''	|NOT NULL	|0
FIELD		|eventsource	|t_integer	|'0'	|NOT NULL	|0
FIELD		|evaltype	|t_integer	|'0'	|NOT NULL	|0
FIELD		|status		|t_integer	|'0'	|NOT NULL	|0
FIELD		|esc_period	|t_varchar(255)	|'1h'	|NOT NULL	|0
FIELD		|def_shortdata	|t_varchar(255)	|''	|NOT NULL	|0
FIELD		|def_longdata	|t_shorttext	|''	|NOT NULL	|0
FIELD		|r_shortdata	|t_varchar(255)	|''	|NOT NULL	|0
FIELD		|r_longdata	|t_shorttext	|''	|NOT NULL	|0
FIELD		|formula	|t_varchar(255)	|''	|NOT NULL	|0
FIELD		|maintenance_mode|t_integer	|'1'	|NOT NULL	|0
FIELD		|ack_shortdata	|t_varchar(255)	|''	|NOT NULL	|0
FIELD		|ack_longdata	|t_shorttext	|''	|NOT NULL	|0
INDEX		|1		|eventsource,status
UNIQUE		|2		|name

TABLE|operations|operationid|ZBX_DATA
FIELD		|operationid	|t_id		|	|NOT NULL	|0
FIELD		|actionid	|t_id		|	|NOT NULL	|0			|1|actions
FIELD		|operationtype	|t_integer	|'0'	|NOT NULL	|0
FIELD		|esc_period	|t_varchar(255)	|'0'	|NOT NULL	|0
FIELD		|esc_step_from	|t_integer	|'1'	|NOT NULL	|0
FIELD		|esc_step_to	|t_integer	|'1'	|NOT NULL	|0
FIELD		|evaltype	|t_integer	|'0'	|NOT NULL	|0
FIELD		|recovery	|t_integer	|'0'	|NOT NULL	|0
INDEX		|1		|actionid

TABLE|opmessage|operationid|ZBX_DATA
FIELD		|operationid	|t_id		|	|NOT NULL	|0			|1|operations
FIELD		|default_msg	|t_integer	|'0'	|NOT NULL	|0
FIELD		|subject	|t_varchar(255)	|''	|NOT NULL	|0
FIELD		|message	|t_shorttext	|''	|NOT NULL	|0
FIELD		|mediatypeid	|t_id		|	|NULL		|0			|2|media_type	|		|RESTRICT
INDEX		|1		|mediatypeid

TABLE|opmessage_grp|opmessage_grpid|ZBX_DATA
FIELD		|opmessage_grpid|t_id		|	|NOT NULL	|0
FIELD		|operationid	|t_id		|	|NOT NULL	|0			|1|operations
FIELD		|usrgrpid	|t_id		|	|NOT NULL	|0			|2|usrgrp	|		|RESTRICT
UNIQUE		|1		|operationid,usrgrpid
INDEX		|2		|usrgrpid

TABLE|opmessage_usr|opmessage_usrid|ZBX_DATA
FIELD		|opmessage_usrid|t_id		|	|NOT NULL	|0
FIELD		|operationid	|t_id		|	|NOT NULL	|0			|1|operations
FIELD		|userid		|t_id		|	|NOT NULL	|0			|2|users	|		|RESTRICT
UNIQUE		|1		|operationid,userid
INDEX		|2		|userid

TABLE|opcommand|operationid|ZBX_DATA
FIELD		|operationid	|t_id		|	|NOT NULL	|0			|1|operations
FIELD		|type		|t_integer	|'0'	|NOT NULL	|0
FIELD		|scriptid	|t_id		|	|NULL		|0			|2|scripts	|		|RESTRICT
FIELD		|execute_on	|t_integer	|'0'	|NOT NULL	|0
FIELD		|port		|t_varchar(64)	|''	|NOT NULL	|0
FIELD		|authtype	|t_integer	|'0'	|NOT NULL	|0
FIELD		|username	|t_varchar(64)	|''	|NOT NULL	|0
FIELD		|password	|t_varchar(64)	|''	|NOT NULL	|0
FIELD		|publickey	|t_varchar(64)	|''	|NOT NULL	|0
FIELD		|privatekey	|t_varchar(64)	|''	|NOT NULL	|0
FIELD		|command	|t_shorttext	|''	|NOT NULL	|0
INDEX		|1		|scriptid

TABLE|opcommand_hst|opcommand_hstid|ZBX_DATA
FIELD		|opcommand_hstid|t_id		|	|NOT NULL	|0
FIELD		|operationid	|t_id		|	|NOT NULL	|0			|1|operations
FIELD		|hostid		|t_id		|	|NULL		|0			|2|hosts	|		|RESTRICT
INDEX		|1		|operationid
INDEX		|2		|hostid

TABLE|opcommand_grp|opcommand_grpid|ZBX_DATA
FIELD		|opcommand_grpid|t_id		|	|NOT NULL	|0
FIELD		|operationid	|t_id		|	|NOT NULL	|0			|1|operations
FIELD		|groupid	|t_id		|	|NOT NULL	|0			|2|hstgrp	|		|RESTRICT
INDEX		|1		|operationid
INDEX		|2		|groupid

TABLE|opgroup|opgroupid|ZBX_DATA
FIELD		|opgroupid	|t_id		|	|NOT NULL	|0
FIELD		|operationid	|t_id		|	|NOT NULL	|0			|1|operations
FIELD		|groupid	|t_id		|	|NOT NULL	|0			|2|hstgrp	|		|RESTRICT
UNIQUE		|1		|operationid,groupid
INDEX		|2		|groupid

TABLE|optemplate|optemplateid|ZBX_TEMPLATE
FIELD		|optemplateid	|t_id		|	|NOT NULL	|0
FIELD		|operationid	|t_id		|	|NOT NULL	|0			|1|operations
FIELD		|templateid	|t_id		|	|NOT NULL	|0			|2|hosts	|hostid		|RESTRICT
UNIQUE		|1		|operationid,templateid
INDEX		|2		|templateid

TABLE|opconditions|opconditionid|ZBX_DATA
FIELD		|opconditionid	|t_id		|	|NOT NULL	|0
FIELD		|operationid	|t_id		|	|NOT NULL	|0			|1|operations
FIELD		|conditiontype	|t_integer	|'0'	|NOT NULL	|0
FIELD		|operator	|t_integer	|'0'	|NOT NULL	|0
FIELD		|value		|t_varchar(255)	|''	|NOT NULL	|0
INDEX		|1		|operationid

TABLE|conditions|conditionid|ZBX_DATA
FIELD		|conditionid	|t_id		|	|NOT NULL	|0
FIELD		|actionid	|t_id		|	|NOT NULL	|0			|1|actions
FIELD		|conditiontype	|t_integer	|'0'	|NOT NULL	|0
FIELD		|operator	|t_integer	|'0'	|NOT NULL	|0
FIELD		|value		|t_varchar(255)	|''	|NOT NULL	|0
FIELD		|value2		|t_varchar(255)	|''	|NOT NULL	|0
INDEX		|1		|actionid

TABLE|config|configid|ZBX_DATA
FIELD		|configid	|t_id		|	|NOT NULL	|0
FIELD		|refresh_unsupported|t_varchar(32)|'10m'	|NOT NULL	|ZBX_PROXY
FIELD		|work_period	|t_varchar(255)	|'1-5,09:00-18:00'|NOT NULL|0
FIELD		|alert_usrgrpid	|t_id		|	|NULL		|0			|1|usrgrp	|usrgrpid	|RESTRICT
FIELD		|event_ack_enable|t_integer	|'1'	|NOT NULL	|ZBX_NODATA
FIELD		|default_theme	|t_varchar(128)	|'blue-theme'|NOT NULL	|ZBX_NODATA
FIELD		|authentication_type|t_integer	|'0'	|NOT NULL	|ZBX_NODATA
FIELD		|ldap_host	|t_varchar(255)	|''	|NOT NULL	|ZBX_NODATA
FIELD		|ldap_port	|t_integer	|389	|NOT NULL	|ZBX_NODATA
FIELD		|ldap_base_dn	|t_varchar(255)	|''	|NOT NULL	|ZBX_NODATA
FIELD		|ldap_bind_dn	|t_varchar(255)	|''	|NOT NULL	|ZBX_NODATA
FIELD		|ldap_bind_password|t_varchar(128)|''	|NOT NULL	|ZBX_NODATA
FIELD		|ldap_search_attribute|t_varchar(128)|''|NOT NULL	|ZBX_NODATA
FIELD		|dropdown_first_entry|t_integer	|'1'	|NOT NULL	|ZBX_NODATA
FIELD		|dropdown_first_remember|t_integer|'1'	|NOT NULL	|ZBX_NODATA
FIELD		|discovery_groupid|t_id		|	|NOT NULL	|ZBX_PROXY		|2|hstgrp	|groupid	|RESTRICT
FIELD		|max_in_table	|t_integer	|'50'	|NOT NULL	|ZBX_NODATA
FIELD		|search_limit	|t_integer	|'1000'	|NOT NULL	|ZBX_NODATA
FIELD		|severity_color_0|t_varchar(6)	|'97AAB3'|NOT NULL	|ZBX_NODATA
FIELD		|severity_color_1|t_varchar(6)	|'7499FF'|NOT NULL	|ZBX_NODATA
FIELD		|severity_color_2|t_varchar(6)	|'FFC859'|NOT NULL	|ZBX_NODATA
FIELD		|severity_color_3|t_varchar(6)	|'FFA059'|NOT NULL	|ZBX_NODATA
FIELD		|severity_color_4|t_varchar(6)	|'E97659'|NOT NULL	|ZBX_NODATA
FIELD		|severity_color_5|t_varchar(6)	|'E45959'|NOT NULL	|ZBX_NODATA
FIELD		|severity_name_0|t_varchar(32)	|'Not classified'|NOT NULL|ZBX_NODATA
FIELD		|severity_name_1|t_varchar(32)	|'Information'|NOT NULL	|ZBX_NODATA
FIELD		|severity_name_2|t_varchar(32)	|'Warning'|NOT NULL	|ZBX_NODATA
FIELD		|severity_name_3|t_varchar(32)	|'Average'|NOT NULL	|ZBX_NODATA
FIELD		|severity_name_4|t_varchar(32)	|'High'	|NOT NULL	|ZBX_NODATA
FIELD		|severity_name_5|t_varchar(32)	|'Disaster'|NOT NULL	|ZBX_NODATA
FIELD		|ok_period	|t_varchar(32)	|'30m'	|NOT NULL	|ZBX_NODATA
FIELD		|blink_period	|t_varchar(32)	|'30m'	|NOT NULL	|ZBX_NODATA
FIELD		|problem_unack_color|t_varchar(6)|'CC0000'|NOT NULL	|ZBX_NODATA
FIELD		|problem_ack_color|t_varchar(6)	|'CC0000'|NOT NULL	|ZBX_NODATA
FIELD		|ok_unack_color	|t_varchar(6)	|'009900'|NOT NULL	|ZBX_NODATA
FIELD		|ok_ack_color	|t_varchar(6)	|'009900'|NOT NULL	|ZBX_NODATA
FIELD		|problem_unack_style|t_integer	|'1'	|NOT NULL	|ZBX_NODATA
FIELD		|problem_ack_style|t_integer	|'1'	|NOT NULL	|ZBX_NODATA
FIELD		|ok_unack_style	|t_integer	|'1'	|NOT NULL	|ZBX_NODATA
FIELD		|ok_ack_style	|t_integer	|'1'	|NOT NULL	|ZBX_NODATA
FIELD		|snmptrap_logging|t_integer	|'1'	|NOT NULL	|ZBX_PROXY,ZBX_NODATA
FIELD		|server_check_interval|t_integer|'10'	|NOT NULL	|ZBX_NODATA
FIELD		|hk_events_mode	|t_integer	|'1'	|NOT NULL	|ZBX_NODATA
FIELD		|hk_events_trigger|t_varchar(32)|'365d'	|NOT NULL	|ZBX_NODATA
FIELD		|hk_events_internal|t_varchar(32)|'1d'	|NOT NULL	|ZBX_NODATA
FIELD		|hk_events_discovery|t_varchar(32)|'1d'	|NOT NULL	|ZBX_NODATA
FIELD		|hk_events_autoreg|t_varchar(32)|'1d'	|NOT NULL	|ZBX_NODATA
FIELD		|hk_services_mode|t_integer	|'1'	|NOT NULL	|ZBX_NODATA
FIELD		|hk_services	|t_varchar(32)	|'365d'	|NOT NULL	|ZBX_NODATA
FIELD		|hk_audit_mode	|t_integer	|'1'	|NOT NULL	|ZBX_NODATA
FIELD		|hk_audit	|t_varchar(32)	|'365d'	|NOT NULL	|ZBX_NODATA
FIELD		|hk_sessions_mode|t_integer	|'1'	|NOT NULL	|ZBX_NODATA
FIELD		|hk_sessions	|t_varchar(32)	|'365d'	|NOT NULL	|ZBX_NODATA
FIELD		|hk_history_mode|t_integer	|'1'	|NOT NULL	|ZBX_NODATA
FIELD		|hk_history_global|t_integer	|'0'	|NOT NULL	|ZBX_NODATA
FIELD		|hk_history	|t_varchar(32)	|'90d'	|NOT NULL	|ZBX_NODATA
FIELD		|hk_trends_mode	|t_integer	|'1'	|NOT NULL	|ZBX_NODATA
FIELD		|hk_trends_global|t_integer	|'0'	|NOT NULL	|ZBX_NODATA
FIELD		|hk_trends	|t_varchar(32)	|'365d'	|NOT NULL	|ZBX_NODATA
FIELD		|default_inventory_mode|t_integer|'-1'	|NOT NULL	|ZBX_NODATA
FIELD		|custom_color	|t_integer	|'0'	|NOT NULL	|ZBX_NODATA
INDEX		|1		|alert_usrgrpid
INDEX		|2		|discovery_groupid

TABLE|triggers|triggerid|ZBX_TEMPLATE
FIELD		|triggerid	|t_id		|	|NOT NULL	|0
FIELD		|expression	|t_varchar(2048)|''	|NOT NULL	|0
FIELD		|description	|t_varchar(255)	|''	|NOT NULL	|0
FIELD		|url		|t_varchar(255)	|''	|NOT NULL	|0
FIELD		|status		|t_integer	|'0'	|NOT NULL	|0
FIELD		|value		|t_integer	|'0'	|NOT NULL	|ZBX_NODATA
FIELD		|priority	|t_integer	|'0'	|NOT NULL	|0
FIELD		|lastchange	|t_integer	|'0'	|NOT NULL	|ZBX_NODATA
FIELD		|comments	|t_shorttext	|''	|NOT NULL	|0
FIELD		|error		|t_varchar(2048)|''	|NOT NULL	|ZBX_NODATA
FIELD		|templateid	|t_id		|	|NULL		|0			|1|triggers	|triggerid
FIELD		|type		|t_integer	|'0'	|NOT NULL	|0
FIELD		|state		|t_integer	|'0'	|NOT NULL	|ZBX_NODATA
FIELD		|flags		|t_integer	|'0'	|NOT NULL	|0
FIELD		|recovery_mode	|t_integer	|'0'	|NOT NULL	|0
FIELD		|recovery_expression|t_varchar(2048)|''	|NOT NULL	|0
FIELD		|correlation_mode|t_integer	|'0'	|NOT NULL	|0
FIELD		|correlation_tag|t_varchar(255)	|''	|NOT NULL	|0
FIELD		|manual_close	|t_integer	|'0'	|NOT NULL	|0
INDEX		|1		|status
INDEX		|2		|value,lastchange
INDEX		|3		|templateid

TABLE|trigger_depends|triggerdepid|ZBX_TEMPLATE
FIELD		|triggerdepid	|t_id		|	|NOT NULL	|0
FIELD		|triggerid_down	|t_id		|	|NOT NULL	|0			|1|triggers	|triggerid
FIELD		|triggerid_up	|t_id		|	|NOT NULL	|0			|2|triggers	|triggerid
UNIQUE		|1		|triggerid_down,triggerid_up
INDEX		|2		|triggerid_up

TABLE|functions|functionid|ZBX_TEMPLATE
FIELD		|functionid	|t_id		|	|NOT NULL	|0
FIELD		|itemid		|t_id		|	|NOT NULL	|0			|1|items
FIELD		|triggerid	|t_id		|	|NOT NULL	|0			|2|triggers
FIELD		|name		|t_varchar(12)	|''	|NOT NULL	|0
FIELD		|parameter	|t_varchar(255)	|'0'	|NOT NULL	|0
INDEX		|1		|triggerid
INDEX		|2		|itemid,name,parameter

TABLE|graphs|graphid|ZBX_TEMPLATE
FIELD		|graphid	|t_id		|	|NOT NULL	|0
FIELD		|name		|t_varchar(128)	|''	|NOT NULL	|0
FIELD		|width		|t_integer	|'900'	|NOT NULL	|0
FIELD		|height		|t_integer	|'200'	|NOT NULL	|0
FIELD		|yaxismin	|t_double	|'0'	|NOT NULL	|0
FIELD		|yaxismax	|t_double	|'100'	|NOT NULL	|0
FIELD		|templateid	|t_id		|	|NULL		|0			|1|graphs	|graphid
FIELD		|show_work_period|t_integer	|'1'	|NOT NULL	|0
FIELD		|show_triggers	|t_integer	|'1'	|NOT NULL	|0
FIELD		|graphtype	|t_integer	|'0'	|NOT NULL	|0
FIELD		|show_legend	|t_integer	|'1'	|NOT NULL	|0
FIELD		|show_3d	|t_integer	|'0'	|NOT NULL	|0
FIELD		|percent_left	|t_double	|'0'	|NOT NULL	|0
FIELD		|percent_right	|t_double	|'0'	|NOT NULL	|0
FIELD		|ymin_type	|t_integer	|'0'	|NOT NULL	|0
FIELD		|ymax_type	|t_integer	|'0'	|NOT NULL	|0
FIELD		|ymin_itemid	|t_id		|	|NULL		|0			|2|items	|itemid		|RESTRICT
FIELD		|ymax_itemid	|t_id		|	|NULL		|0			|3|items	|itemid		|RESTRICT
FIELD		|flags		|t_integer	|'0'	|NOT NULL	|0
INDEX		|1		|name
INDEX		|2		|templateid
INDEX		|3		|ymin_itemid
INDEX		|4		|ymax_itemid

TABLE|graphs_items|gitemid|ZBX_TEMPLATE
FIELD		|gitemid	|t_id		|	|NOT NULL	|0
FIELD		|graphid	|t_id		|	|NOT NULL	|0			|1|graphs
FIELD		|itemid		|t_id		|	|NOT NULL	|0			|2|items
FIELD		|drawtype	|t_integer	|'0'	|NOT NULL	|0
FIELD		|sortorder	|t_integer	|'0'	|NOT NULL	|0
FIELD		|color		|t_varchar(6)	|'009600'|NOT NULL	|0
FIELD		|yaxisside	|t_integer	|'0'	|NOT NULL	|0
FIELD		|calc_fnc	|t_integer	|'2'	|NOT NULL	|0
FIELD		|type		|t_integer	|'0'	|NOT NULL	|0
INDEX		|1		|itemid
INDEX		|2		|graphid

TABLE|graph_theme|graphthemeid|ZBX_DATA
FIELD		|graphthemeid	|t_id		|	|NOT NULL	|0
FIELD		|theme		|t_varchar(64)	|''	|NOT NULL	|0
FIELD		|backgroundcolor|t_varchar(6)	|''	|NOT NULL	|0
FIELD		|graphcolor	|t_varchar(6)	|''	|NOT NULL	|0
FIELD		|gridcolor	|t_varchar(6)	|''	|NOT NULL	|0
FIELD		|maingridcolor	|t_varchar(6)	|''	|NOT NULL	|0
FIELD		|gridbordercolor|t_varchar(6)	|''	|NOT NULL	|0
FIELD		|textcolor	|t_varchar(6)	|''	|NOT NULL	|0
FIELD		|highlightcolor	|t_varchar(6)	|''	|NOT NULL	|0
FIELD		|leftpercentilecolor|t_varchar(6)|''	|NOT NULL	|0
FIELD		|rightpercentilecolor|t_varchar(6)|''	|NOT NULL	|0
FIELD		|nonworktimecolor|t_varchar(6)	|''	|NOT NULL	|0
FIELD		|colorpalette	|t_varchar(255)	|''	|NOT NULL	|0
UNIQUE		|1		|theme

TABLE|globalmacro|globalmacroid|ZBX_DATA
FIELD		|globalmacroid	|t_id		|	|NOT NULL	|0
FIELD		|macro		|t_varchar(255)	|''	|NOT NULL	|ZBX_PROXY
FIELD		|value		|t_varchar(255)	|''	|NOT NULL	|ZBX_PROXY
UNIQUE		|1		|macro

TABLE|hostmacro|hostmacroid|ZBX_TEMPLATE
FIELD		|hostmacroid	|t_id		|	|NOT NULL	|0
FIELD		|hostid		|t_id		|	|NOT NULL	|ZBX_PROXY		|1|hosts
FIELD		|macro		|t_varchar(255)	|''	|NOT NULL	|ZBX_PROXY
FIELD		|value		|t_varchar(255)	|''	|NOT NULL	|ZBX_PROXY
UNIQUE		|1		|hostid,macro

TABLE|hosts_groups|hostgroupid|ZBX_TEMPLATE
FIELD		|hostgroupid	|t_id		|	|NOT NULL	|0
FIELD		|hostid		|t_id		|	|NOT NULL	|0			|1|hosts
FIELD		|groupid	|t_id		|	|NOT NULL	|0			|2|hstgrp
UNIQUE		|1		|hostid,groupid
INDEX		|2		|groupid

TABLE|hosts_templates|hosttemplateid|ZBX_TEMPLATE
FIELD		|hosttemplateid	|t_id		|	|NOT NULL	|0
FIELD		|hostid		|t_id		|	|NOT NULL	|ZBX_PROXY		|1|hosts
FIELD		|templateid	|t_id		|	|NOT NULL	|ZBX_PROXY		|2|hosts	|hostid
UNIQUE		|1		|hostid,templateid
INDEX		|2		|templateid

TABLE|items_applications|itemappid|ZBX_TEMPLATE
FIELD		|itemappid	|t_id		|	|NOT NULL	|0
FIELD		|applicationid	|t_id		|	|NOT NULL	|0			|1|applications
FIELD		|itemid		|t_id		|	|NOT NULL	|0			|2|items
UNIQUE		|1		|applicationid,itemid
INDEX		|2		|itemid

TABLE|mappings|mappingid|ZBX_TEMPLATE
FIELD		|mappingid	|t_id		|	|NOT NULL	|0
FIELD		|valuemapid	|t_id		|	|NOT NULL	|0			|1|valuemaps
FIELD		|value		|t_varchar(64)	|''	|NOT NULL	|0
FIELD		|newvalue	|t_varchar(64)	|''	|NOT NULL	|0
INDEX		|1		|valuemapid

TABLE|media|mediaid|ZBX_DATA
FIELD		|mediaid	|t_id		|	|NOT NULL	|0
FIELD		|userid		|t_id		|	|NOT NULL	|0			|1|users
FIELD		|mediatypeid	|t_id		|	|NOT NULL	|0			|2|media_type
FIELD		|sendto		|t_varchar(1024)|''	|NOT NULL	|0
FIELD		|active		|t_integer	|'0'	|NOT NULL	|0
FIELD		|severity	|t_integer	|'63'	|NOT NULL	|0
FIELD		|period		|t_varchar(1024)|'1-7,00:00-24:00'|NOT NULL|0
INDEX		|1		|userid
INDEX		|2		|mediatypeid

TABLE|rights|rightid|ZBX_DATA
FIELD		|rightid	|t_id		|	|NOT NULL	|0
FIELD		|groupid	|t_id		|	|NOT NULL	|0			|1|usrgrp	|usrgrpid
FIELD		|permission	|t_integer	|'0'	|NOT NULL	|0
FIELD		|id		|t_id		|	|NOT NULL	|0			|2|hstgrp	|groupid
INDEX		|1		|groupid
INDEX		|2		|id

TABLE|services|serviceid|ZBX_DATA
FIELD		|serviceid	|t_id		|	|NOT NULL	|0
FIELD		|name		|t_varchar(128)	|''	|NOT NULL	|0
FIELD		|status		|t_integer	|'0'	|NOT NULL	|0
FIELD		|algorithm	|t_integer	|'0'	|NOT NULL	|0
FIELD		|triggerid	|t_id		|	|NULL		|0			|1|triggers
FIELD		|showsla	|t_integer	|'0'	|NOT NULL	|0
FIELD		|goodsla	|t_double	|'99.9'	|NOT NULL	|0
FIELD		|sortorder	|t_integer	|'0'	|NOT NULL	|0
INDEX		|1		|triggerid

TABLE|services_links|linkid|ZBX_DATA
FIELD		|linkid		|t_id		|	|NOT NULL	|0
FIELD		|serviceupid	|t_id		|	|NOT NULL	|0			|1|services	|serviceid
FIELD		|servicedownid	|t_id		|	|NOT NULL	|0			|2|services	|serviceid
FIELD		|soft		|t_integer	|'0'	|NOT NULL	|0
INDEX		|1		|servicedownid
UNIQUE		|2		|serviceupid,servicedownid

TABLE|services_times|timeid|ZBX_DATA
FIELD		|timeid		|t_id		|	|NOT NULL	|0
FIELD		|serviceid	|t_id		|	|NOT NULL	|0			|1|services
FIELD		|type		|t_integer	|'0'	|NOT NULL	|0
FIELD		|ts_from	|t_integer	|'0'	|NOT NULL	|0
FIELD		|ts_to		|t_integer	|'0'	|NOT NULL	|0
FIELD		|note		|t_varchar(255)	|''	|NOT NULL	|0
INDEX		|1		|serviceid,type,ts_from,ts_to

TABLE|icon_map|iconmapid|ZBX_DATA
FIELD		|iconmapid	|t_id		|	|NOT NULL	|0
FIELD		|name		|t_varchar(64)	|''	|NOT NULL	|0
FIELD		|default_iconid	|t_id		|	|NOT NULL	|0			|1|images	|imageid	|RESTRICT
UNIQUE		|1		|name
INDEX		|2		|default_iconid

TABLE|icon_mapping|iconmappingid|ZBX_DATA
FIELD		|iconmappingid	|t_id		|	|NOT NULL	|0
FIELD		|iconmapid	|t_id		|	|NOT NULL	|0			|1|icon_map
FIELD		|iconid		|t_id		|	|NOT NULL	|0			|2|images	|imageid	|RESTRICT
FIELD		|inventory_link	|t_integer	|'0'	|NOT NULL	|0
FIELD		|expression	|t_varchar(64)	|''	|NOT NULL	|0
FIELD		|sortorder	|t_integer	|'0'	|NOT NULL	|0
INDEX		|1		|iconmapid
INDEX		|2		|iconid

TABLE|sysmaps|sysmapid|ZBX_TEMPLATE
FIELD		|sysmapid	|t_id		|	|NOT NULL	|0
FIELD		|name		|t_varchar(128)	|''	|NOT NULL	|0
FIELD		|width		|t_integer	|'600'	|NOT NULL	|0
FIELD		|height		|t_integer	|'400'	|NOT NULL	|0
FIELD		|backgroundid	|t_id		|	|NULL		|0			|1|images	|imageid	|RESTRICT
FIELD		|label_type	|t_integer	|'2'	|NOT NULL	|0
FIELD		|label_location	|t_integer	|'0'	|NOT NULL	|0
FIELD		|highlight	|t_integer	|'1'	|NOT NULL	|0
FIELD		|expandproblem	|t_integer	|'1'	|NOT NULL	|0
FIELD		|markelements	|t_integer	|'0'	|NOT NULL	|0
FIELD		|show_unack	|t_integer	|'0'	|NOT NULL	|0
FIELD		|grid_size	|t_integer	|'50'	|NOT NULL	|0
FIELD		|grid_show	|t_integer	|'1'	|NOT NULL	|0
FIELD		|grid_align	|t_integer	|'1'	|NOT NULL	|0
FIELD		|label_format	|t_integer	|'0'	|NOT NULL	|0
FIELD		|label_type_host|t_integer	|'2'	|NOT NULL	|0
FIELD		|label_type_hostgroup|t_integer	|'2'	|NOT NULL	|0
FIELD		|label_type_trigger|t_integer	|'2'	|NOT NULL	|0
FIELD		|label_type_map|t_integer	|'2'	|NOT NULL	|0
FIELD		|label_type_image|t_integer	|'2'	|NOT NULL	|0
FIELD		|label_string_host|t_varchar(255)|''	|NOT NULL	|0
FIELD		|label_string_hostgroup|t_varchar(255)|''|NOT NULL	|0
FIELD		|label_string_trigger|t_varchar(255)|''	|NOT NULL	|0
FIELD		|label_string_map|t_varchar(255)|''	|NOT NULL	|0
FIELD		|label_string_image|t_varchar(255)|''	|NOT NULL	|0
FIELD		|iconmapid	|t_id		|	|NULL		|0			|2|icon_map	|		|RESTRICT
FIELD		|expand_macros	|t_integer	|'0'	|NOT NULL	|0
FIELD		|severity_min	|t_integer	|'0'	|NOT NULL	|0
FIELD		|userid		|t_id		|	|NOT NULL	|0			|3|users	|		|RESTRICT
FIELD		|private	|t_integer	|'1'	|NOT NULL	|0
UNIQUE		|1		|name
INDEX		|2		|backgroundid
INDEX		|3		|iconmapid

TABLE|sysmaps_elements|selementid|ZBX_TEMPLATE
FIELD		|selementid	|t_id		|	|NOT NULL	|0
FIELD		|sysmapid	|t_id		|	|NOT NULL	|0			|1|sysmaps
FIELD		|elementid	|t_id		|'0'	|NOT NULL	|0
FIELD		|elementtype	|t_integer	|'0'	|NOT NULL	|0
FIELD		|iconid_off	|t_id		|	|NULL		|0			|2|images	|imageid	|RESTRICT
FIELD		|iconid_on	|t_id		|	|NULL		|0			|3|images	|imageid	|RESTRICT
FIELD		|label		|t_varchar(2048)|''	|NOT NULL	|0
FIELD		|label_location	|t_integer	|'-1'	|NOT NULL	|0
FIELD		|x		|t_integer	|'0'	|NOT NULL	|0
FIELD		|y		|t_integer	|'0'	|NOT NULL	|0
FIELD		|iconid_disabled|t_id		|	|NULL		|0			|4|images	|imageid	|RESTRICT
FIELD		|iconid_maintenance|t_id	|	|NULL		|0			|5|images	|imageid	|RESTRICT
FIELD		|elementsubtype	|t_integer	|'0'	|NOT NULL	|0
FIELD		|areatype	|t_integer	|'0'	|NOT NULL	|0
FIELD		|width		|t_integer	|'200'	|NOT NULL	|0
FIELD		|height		|t_integer	|'200'	|NOT NULL	|0
FIELD		|viewtype	|t_integer	|'0'	|NOT NULL	|0
FIELD		|use_iconmap	|t_integer	|'1'	|NOT NULL	|0
FIELD		|application	|t_varchar(255)	|''	|NOT NULL	|0
INDEX		|1		|sysmapid
INDEX		|2		|iconid_off
INDEX		|3		|iconid_on
INDEX		|4		|iconid_disabled
INDEX		|5		|iconid_maintenance

TABLE|sysmaps_links|linkid|ZBX_TEMPLATE
FIELD		|linkid		|t_id		|	|NOT NULL	|0
FIELD		|sysmapid	|t_id		|	|NOT NULL	|0			|1|sysmaps
FIELD		|selementid1	|t_id		|	|NOT NULL	|0			|2|sysmaps_elements|selementid
FIELD		|selementid2	|t_id		|	|NOT NULL	|0			|3|sysmaps_elements|selementid
FIELD		|drawtype	|t_integer	|'0'	|NOT NULL	|0
FIELD		|color		|t_varchar(6)	|'000000'|NOT NULL	|0
FIELD		|label		|t_varchar(2048)|''	|NOT NULL	|0
INDEX		|1		|sysmapid
INDEX		|2		|selementid1
INDEX		|3		|selementid2

TABLE|sysmaps_link_triggers|linktriggerid|ZBX_TEMPLATE
FIELD		|linktriggerid	|t_id		|	|NOT NULL	|0
FIELD		|linkid		|t_id		|	|NOT NULL	|0			|1|sysmaps_links
FIELD		|triggerid	|t_id		|	|NOT NULL	|0			|2|triggers
FIELD		|drawtype	|t_integer	|'0'	|NOT NULL	|0
FIELD		|color		|t_varchar(6)	|'000000'|NOT NULL	|0
UNIQUE		|1		|linkid,triggerid
INDEX		|2		|triggerid

TABLE|sysmap_element_url|sysmapelementurlid|ZBX_TEMPLATE
FIELD		|sysmapelementurlid|t_id	|	|NOT NULL	|0
FIELD		|selementid	|t_id		|	|NOT NULL	|0			|1|sysmaps_elements
FIELD		|name		|t_varchar(255)	|	|NOT NULL	|0
FIELD		|url		|t_varchar(255)	|''	|NOT NULL	|0
UNIQUE		|1		|selementid,name

TABLE|sysmap_url|sysmapurlid|ZBX_TEMPLATE
FIELD		|sysmapurlid	|t_id		|	|NOT NULL	|0
FIELD		|sysmapid	|t_id		|	|NOT NULL	|0			|1|sysmaps
FIELD		|name		|t_varchar(255)	|	|NOT NULL	|0
FIELD		|url		|t_varchar(255)	|''	|NOT NULL	|0
FIELD		|elementtype	|t_integer	|'0'	|NOT NULL	|0
UNIQUE		|1		|sysmapid,name

TABLE|sysmap_user|sysmapuserid|ZBX_TEMPLATE
FIELD		|sysmapuserid|t_id		|	|NOT NULL	|0
FIELD		|sysmapid	|t_id		|	|NOT NULL	|0			|1|sysmaps
FIELD		|userid		|t_id		|	|NOT NULL	|0			|2|users
FIELD		|permission	|t_integer	|'2'	|NOT NULL	|0
UNIQUE		|1		|sysmapid,userid

TABLE|sysmap_usrgrp|sysmapusrgrpid|ZBX_TEMPLATE
FIELD		|sysmapusrgrpid|t_id		|	|NOT NULL	|0
FIELD		|sysmapid	|t_id		|	|NOT NULL	|0			|1|sysmaps
FIELD		|usrgrpid	|t_id		|	|NOT NULL	|0			|2|usrgrp
FIELD		|permission	|t_integer	|'2'	|NOT NULL	|0
UNIQUE		|1		|sysmapid,usrgrpid

TABLE|maintenances_hosts|maintenance_hostid|ZBX_DATA
FIELD		|maintenance_hostid|t_id	|	|NOT NULL	|0
FIELD		|maintenanceid	|t_id		|	|NOT NULL	|0			|1|maintenances
FIELD		|hostid		|t_id		|	|NOT NULL	|0			|2|hosts
UNIQUE		|1		|maintenanceid,hostid
INDEX		|2		|hostid

TABLE|maintenances_groups|maintenance_groupid|ZBX_DATA
FIELD		|maintenance_groupid|t_id	|	|NOT NULL	|0
FIELD		|maintenanceid	|t_id		|	|NOT NULL	|0			|1|maintenances
FIELD		|groupid	|t_id		|	|NOT NULL	|0			|2|hstgrp
UNIQUE		|1		|maintenanceid,groupid
INDEX		|2		|groupid

TABLE|timeperiods|timeperiodid|ZBX_DATA
FIELD		|timeperiodid	|t_id		|	|NOT NULL	|0
FIELD		|timeperiod_type|t_integer	|'0'	|NOT NULL	|0
FIELD		|every		|t_integer	|'1'	|NOT NULL	|0
FIELD		|month		|t_integer	|'0'	|NOT NULL	|0
FIELD		|dayofweek	|t_integer	|'0'	|NOT NULL	|0
FIELD		|day		|t_integer	|'0'	|NOT NULL	|0
FIELD		|start_time	|t_integer	|'0'	|NOT NULL	|0
FIELD		|period		|t_integer	|'0'	|NOT NULL	|0
FIELD		|start_date	|t_integer	|'0'	|NOT NULL	|0

TABLE|maintenances_windows|maintenance_timeperiodid|ZBX_DATA
FIELD		|maintenance_timeperiodid|t_id	|	|NOT NULL	|0
FIELD		|maintenanceid	|t_id		|	|NOT NULL	|0			|1|maintenances
FIELD		|timeperiodid	|t_id		|	|NOT NULL	|0			|2|timeperiods
UNIQUE		|1		|maintenanceid,timeperiodid
INDEX		|2		|timeperiodid

TABLE|regexps|regexpid|ZBX_DATA
FIELD		|regexpid	|t_id		|	|NOT NULL	|0
FIELD		|name		|t_varchar(128)	|''	|NOT NULL	|ZBX_PROXY
FIELD		|test_string	|t_shorttext	|''	|NOT NULL	|0
UNIQUE		|1		|name

TABLE|expressions|expressionid|ZBX_DATA
FIELD		|expressionid	|t_id		|	|NOT NULL	|0
FIELD		|regexpid	|t_id		|	|NOT NULL	|ZBX_PROXY		|1|regexps
FIELD		|expression	|t_varchar(255)	|''	|NOT NULL	|ZBX_PROXY
FIELD		|expression_type|t_integer	|'0'	|NOT NULL	|ZBX_PROXY
FIELD		|exp_delimiter	|t_varchar(1)	|''	|NOT NULL	|ZBX_PROXY
FIELD		|case_sensitive	|t_integer	|'0'	|NOT NULL	|ZBX_PROXY
INDEX		|1		|regexpid

TABLE|ids|table_name,field_name|0
FIELD		|table_name	|t_varchar(64)	|''	|NOT NULL	|0
FIELD		|field_name	|t_varchar(64)	|''	|NOT NULL	|0
FIELD		|nextid		|t_id		|	|NOT NULL	|0

-- History tables

TABLE|alerts|alertid|0
FIELD		|alertid	|t_id		|	|NOT NULL	|0
FIELD		|actionid	|t_id		|	|NOT NULL	|0			|1|actions
FIELD		|eventid	|t_id		|	|NOT NULL	|0			|2|events
FIELD		|userid		|t_id		|	|NULL		|0			|3|users
FIELD		|clock		|t_time		|'0'	|NOT NULL	|0
FIELD		|mediatypeid	|t_id		|	|NULL		|0			|4|media_type
FIELD		|sendto		|t_varchar(1024)|''	|NOT NULL	|0
FIELD		|subject	|t_varchar(255)	|''	|NOT NULL	|0
FIELD		|message	|t_text		|''	|NOT NULL	|0
FIELD		|status		|t_integer	|'0'	|NOT NULL	|0
FIELD		|retries	|t_integer	|'0'	|NOT NULL	|0
FIELD		|error		|t_varchar(2048)|''	|NOT NULL	|0
FIELD		|esc_step	|t_integer	|'0'	|NOT NULL	|0
FIELD		|alerttype	|t_integer	|'0'	|NOT NULL	|0
FIELD		|p_eventid	|t_id		|	|NULL		|0			|5|events	|eventid
FIELD		|acknowledgeid	|t_id		|	|NULL		|0			|6|acknowledges	|acknowledgeid
INDEX		|1		|actionid
INDEX		|2		|clock
INDEX		|3		|eventid
INDEX		|4		|status
INDEX		|5		|mediatypeid
INDEX		|6		|userid
INDEX		|7		|p_eventid

TABLE|history||0
FIELD		|itemid		|t_id		|	|NOT NULL	|0			|-|items
FIELD		|clock		|t_time		|'0'	|NOT NULL	|0
FIELD		|value		|t_double	|'0.0000'|NOT NULL	|0
FIELD		|ns		|t_nanosec	|'0'	|NOT NULL	|0
INDEX		|1		|itemid,clock

TABLE|history_uint||0
FIELD		|itemid		|t_id		|	|NOT NULL	|0			|-|items
FIELD		|clock		|t_time		|'0'	|NOT NULL	|0
FIELD		|value		|t_bigint	|'0'	|NOT NULL	|0
FIELD		|ns		|t_nanosec	|'0'	|NOT NULL	|0
INDEX		|1		|itemid,clock

TABLE|history_str||0
FIELD		|itemid		|t_id		|	|NOT NULL	|0			|-|items
FIELD		|clock		|t_time		|'0'	|NOT NULL	|0
FIELD		|value		|t_varchar(255)	|''	|NOT NULL	|0
FIELD		|ns		|t_nanosec	|'0'	|NOT NULL	|0
INDEX		|1		|itemid,clock

TABLE|history_log||0
FIELD		|itemid		|t_id		|	|NOT NULL	|0			|-|items
FIELD		|clock		|t_time		|'0'	|NOT NULL	|0
FIELD		|timestamp	|t_time		|'0'	|NOT NULL	|0
FIELD		|source		|t_varchar(64)	|''	|NOT NULL	|0
FIELD		|severity	|t_integer	|'0'	|NOT NULL	|0
FIELD		|value		|t_text		|''	|NOT NULL	|0
FIELD		|logeventid	|t_integer	|'0'	|NOT NULL	|0
FIELD		|ns		|t_nanosec	|'0'	|NOT NULL	|0
INDEX		|1		|itemid,clock

TABLE|history_text||0
FIELD		|itemid		|t_id		|	|NOT NULL	|0			|-|items
FIELD		|clock		|t_time		|'0'	|NOT NULL	|0
FIELD		|value		|t_text		|''	|NOT NULL	|0
FIELD		|ns		|t_nanosec	|'0'	|NOT NULL	|0
INDEX		|1		|itemid,clock

TABLE|proxy_history|id|0
FIELD		|id		|t_serial	|	|NOT NULL	|0
FIELD		|itemid		|t_id		|	|NOT NULL	|0			|-|items
FIELD		|clock		|t_time		|'0'	|NOT NULL	|0
FIELD		|timestamp	|t_time		|'0'	|NOT NULL	|0
FIELD		|source		|t_varchar(64)	|''	|NOT NULL	|0
FIELD		|severity	|t_integer	|'0'	|NOT NULL	|0
FIELD		|value		|t_longtext	|''	|NOT NULL	|0
FIELD		|logeventid	|t_integer	|'0'	|NOT NULL	|0
FIELD		|ns		|t_nanosec	|'0'	|NOT NULL	|0
FIELD		|state		|t_integer	|'0'	|NOT NULL	|0
FIELD		|lastlogsize	|t_bigint	|'0'	|NOT NULL	|0
FIELD		|mtime		|t_integer	|'0'	|NOT NULL	|0
FIELD		|flags		|t_integer	|'0'	|NOT NULL	|0
INDEX		|1		|clock

TABLE|proxy_dhistory|id|0
FIELD		|id		|t_serial	|	|NOT NULL	|0
FIELD		|clock		|t_time		|'0'	|NOT NULL	|0
FIELD		|druleid	|t_id		|	|NOT NULL	|0			|-|drules
FIELD		|ip		|t_varchar(39)	|''	|NOT NULL	|0
FIELD		|port		|t_integer	|'0'	|NOT NULL	|0
FIELD		|value		|t_varchar(255)	|''	|NOT NULL	|0
FIELD		|status		|t_integer	|'0'	|NOT NULL	|0
FIELD		|dcheckid	|t_id		|	|NULL		|0			|-|dchecks
FIELD		|dns		|t_varchar(255)	|''	|NOT NULL	|0
INDEX		|1		|clock

TABLE|events|eventid|0
FIELD		|eventid	|t_id		|	|NOT NULL	|0
FIELD		|source		|t_integer	|'0'	|NOT NULL	|0
FIELD		|object		|t_integer	|'0'	|NOT NULL	|0
FIELD		|objectid	|t_id		|'0'	|NOT NULL	|0
FIELD		|clock		|t_time		|'0'	|NOT NULL	|0
FIELD		|value		|t_integer	|'0'	|NOT NULL	|0
FIELD		|acknowledged	|t_integer	|'0'	|NOT NULL	|0
FIELD		|ns		|t_nanosec	|'0'	|NOT NULL	|0
FIELD		|name		|t_varchar(2048)|''	|NOT NULL	|0
INDEX		|1		|source,object,objectid,clock
INDEX		|2		|source,object,clock

TABLE|trends|itemid,clock|0
FIELD		|itemid		|t_id		|	|NOT NULL	|0			|-|items
FIELD		|clock		|t_time		|'0'	|NOT NULL	|0
FIELD		|num		|t_integer	|'0'	|NOT NULL	|0
FIELD		|value_min	|t_double	|'0.0000'|NOT NULL	|0
FIELD		|value_avg	|t_double	|'0.0000'|NOT NULL	|0
FIELD		|value_max	|t_double	|'0.0000'|NOT NULL	|0

TABLE|trends_uint|itemid,clock|0
FIELD		|itemid		|t_id		|	|NOT NULL	|0			|-|items
FIELD		|clock		|t_time		|'0'	|NOT NULL	|0
FIELD		|num		|t_integer	|'0'	|NOT NULL	|0
FIELD		|value_min	|t_bigint	|'0'	|NOT NULL	|0
FIELD		|value_avg	|t_bigint	|'0'	|NOT NULL	|0
FIELD		|value_max	|t_bigint	|'0'	|NOT NULL	|0

TABLE|acknowledges|acknowledgeid|0
FIELD		|acknowledgeid	|t_id		|	|NOT NULL	|0
FIELD		|userid		|t_id		|	|NOT NULL	|0			|1|users
FIELD		|eventid	|t_id		|	|NOT NULL	|0			|2|events
FIELD		|clock		|t_time		|'0'	|NOT NULL	|0
FIELD		|message	|t_varchar(255)	|''	|NOT NULL	|0
FIELD		|action		|t_integer	|'0'	|NOT NULL	|0
INDEX		|1		|userid
INDEX		|2		|eventid
INDEX		|3		|clock

TABLE|auditlog|auditid|0
FIELD		|auditid	|t_id		|	|NOT NULL	|0
FIELD		|userid		|t_id		|	|NOT NULL	|0			|1|users
FIELD		|clock		|t_time		|'0'	|NOT NULL	|0
FIELD		|action		|t_integer	|'0'	|NOT NULL	|0
FIELD		|resourcetype	|t_integer	|'0'	|NOT NULL	|0
FIELD		|details	|t_varchar(128) |'0'	|NOT NULL	|0
FIELD		|ip		|t_varchar(39)	|''	|NOT NULL	|0
FIELD		|resourceid	|t_id		|'0'	|NOT NULL	|0
FIELD		|resourcename	|t_varchar(255)	|''	|NOT NULL	|0
INDEX		|1		|userid,clock
INDEX		|2		|clock

TABLE|auditlog_details|auditdetailid|0
FIELD		|auditdetailid	|t_id		|	|NOT NULL	|0
FIELD		|auditid	|t_id		|	|NOT NULL	|0			|1|auditlog
FIELD		|table_name	|t_varchar(64)	|''	|NOT NULL	|0
FIELD		|field_name	|t_varchar(64)	|''	|NOT NULL	|0
FIELD		|oldvalue	|t_shorttext	|''	|NOT NULL	|0
FIELD		|newvalue	|t_shorttext	|''	|NOT NULL	|0
INDEX		|1		|auditid

TABLE|service_alarms|servicealarmid|0
FIELD		|servicealarmid	|t_id		|	|NOT NULL	|0
FIELD		|serviceid	|t_id		|	|NOT NULL	|0			|1|services
FIELD		|clock		|t_time		|'0'	|NOT NULL	|0
FIELD		|value		|t_integer	|'0'	|NOT NULL	|0
INDEX		|1		|serviceid,clock
INDEX		|2		|clock

TABLE|autoreg_host|autoreg_hostid|0
FIELD		|autoreg_hostid	|t_id		|	|NOT NULL	|0
FIELD		|proxy_hostid	|t_id		|	|NULL		|0			|1|hosts	|hostid
FIELD		|host		|t_varchar(64)	|''	|NOT NULL	|0
FIELD		|listen_ip	|t_varchar(39)	|''	|NOT NULL	|0
FIELD		|listen_port	|t_integer	|'0'	|NOT NULL	|0
FIELD		|listen_dns	|t_varchar(255)	|''	|NOT NULL	|0
FIELD		|host_metadata	|t_varchar(255)	|''	|NOT NULL	|0
INDEX		|1		|host
INDEX		|2		|proxy_hostid

TABLE|proxy_autoreg_host|id|0
FIELD		|id		|t_serial	|	|NOT NULL	|0
FIELD		|clock		|t_time		|'0'	|NOT NULL	|0
FIELD		|host		|t_varchar(64)	|''	|NOT NULL	|0
FIELD		|listen_ip	|t_varchar(39)	|''	|NOT NULL	|0
FIELD		|listen_port	|t_integer	|'0'	|NOT NULL	|0
FIELD		|listen_dns	|t_varchar(255)	|''	|NOT NULL	|0
FIELD		|host_metadata	|t_varchar(255)	|''	|NOT NULL	|0
INDEX		|1		|clock

TABLE|dhosts|dhostid|0
FIELD		|dhostid	|t_id		|	|NOT NULL	|0
FIELD		|druleid	|t_id		|	|NOT NULL	|0			|1|drules
FIELD		|status		|t_integer	|'0'	|NOT NULL	|0
FIELD		|lastup		|t_integer	|'0'	|NOT NULL	|0
FIELD		|lastdown	|t_integer	|'0'	|NOT NULL	|0
INDEX		|1		|druleid

TABLE|dservices|dserviceid|0
FIELD		|dserviceid	|t_id		|	|NOT NULL	|0
FIELD		|dhostid	|t_id		|	|NOT NULL	|0			|1|dhosts
FIELD		|value		|t_varchar(255)	|''	|NOT NULL	|0
FIELD		|port		|t_integer	|'0'	|NOT NULL	|0
FIELD		|status		|t_integer	|'0'	|NOT NULL	|0
FIELD		|lastup		|t_integer	|'0'	|NOT NULL	|0
FIELD		|lastdown	|t_integer	|'0'	|NOT NULL	|0
FIELD		|dcheckid	|t_id		|	|NOT NULL	|0			|2|dchecks
FIELD		|ip		|t_varchar(39)	|''	|NOT NULL	|0
FIELD		|dns		|t_varchar(255)	|''	|NOT NULL	|0
UNIQUE		|1		|dcheckid,ip,port
INDEX		|2		|dhostid

-- Other tables

TABLE|escalations|escalationid|0
FIELD		|escalationid	|t_id		|	|NOT NULL	|0
FIELD		|actionid	|t_id		|	|NOT NULL	|0			|-|actions
FIELD		|triggerid	|t_id		|	|NULL		|0			|-|triggers
FIELD		|eventid	|t_id		|	|NULL		|0			|-|events
FIELD		|r_eventid	|t_id		|	|NULL		|0			|-|events	|eventid
FIELD		|nextcheck	|t_time		|'0'	|NOT NULL	|0
FIELD		|esc_step	|t_integer	|'0'	|NOT NULL	|0
FIELD		|status		|t_integer	|'0'	|NOT NULL	|0
FIELD		|itemid		|t_id		|	|NULL		|0			|-|items
FIELD		|acknowledgeid	|t_id		|	|NULL		|0			|-|acknowledges
UNIQUE		|1		|actionid,triggerid,itemid,escalationid

TABLE|globalvars|globalvarid|0
FIELD		|globalvarid	|t_id		|	|NOT NULL	|0
FIELD		|snmp_lastsize	|t_bigint	|'0'	|NOT NULL	|0

TABLE|graph_discovery|graphid|0
FIELD		|graphid	|t_id		|	|NOT NULL	|0			|1|graphs
FIELD		|parent_graphid	|t_id		|	|NOT NULL	|0			|2|graphs	|graphid	|RESTRICT
INDEX		|1		|parent_graphid

TABLE|host_inventory|hostid|0
FIELD		|hostid		|t_id		|	|NOT NULL	|0			|1|hosts
FIELD		|inventory_mode	|t_integer	|'0'	|NOT NULL	|0
FIELD		|type		|t_varchar(64)	|''	|NOT NULL	|0
FIELD		|type_full	|t_varchar(64)	|''	|NOT NULL	|0
FIELD		|name		|t_varchar(64)	|''	|NOT NULL	|0
FIELD		|alias		|t_varchar(64)	|''	|NOT NULL	|0
FIELD		|os		|t_varchar(64)	|''	|NOT NULL	|0
FIELD		|os_full	|t_varchar(255)	|''	|NOT NULL	|0
FIELD		|os_short	|t_varchar(64)	|''	|NOT NULL	|0
FIELD		|serialno_a	|t_varchar(64)	|''	|NOT NULL	|0
FIELD		|serialno_b	|t_varchar(64)	|''	|NOT NULL	|0
FIELD		|tag		|t_varchar(64)	|''	|NOT NULL	|0
FIELD		|asset_tag	|t_varchar(64)	|''	|NOT NULL	|0
FIELD		|macaddress_a	|t_varchar(64)	|''	|NOT NULL	|0
FIELD		|macaddress_b	|t_varchar(64)	|''	|NOT NULL	|0
FIELD		|hardware	|t_varchar(255)	|''	|NOT NULL	|0
FIELD		|hardware_full	|t_shorttext	|''	|NOT NULL	|0
FIELD		|software	|t_varchar(255)	|''	|NOT NULL	|0
FIELD		|software_full	|t_shorttext	|''	|NOT NULL	|0
FIELD		|software_app_a	|t_varchar(64)	|''	|NOT NULL	|0
FIELD		|software_app_b	|t_varchar(64)	|''	|NOT NULL	|0
FIELD		|software_app_c	|t_varchar(64)	|''	|NOT NULL	|0
FIELD		|software_app_d	|t_varchar(64)	|''	|NOT NULL	|0
FIELD		|software_app_e	|t_varchar(64)	|''	|NOT NULL	|0
FIELD		|contact	|t_shorttext	|''	|NOT NULL	|0
FIELD		|location	|t_shorttext	|''	|NOT NULL	|0
FIELD		|location_lat	|t_varchar(16)	|''	|NOT NULL	|0
FIELD		|location_lon	|t_varchar(16)	|''	|NOT NULL	|0
FIELD		|notes		|t_shorttext	|''	|NOT NULL	|0
FIELD		|chassis	|t_varchar(64)	|''	|NOT NULL	|0
FIELD		|model		|t_varchar(64)	|''	|NOT NULL	|0
FIELD		|hw_arch	|t_varchar(32)	|''	|NOT NULL	|0
FIELD		|vendor		|t_varchar(64)	|''	|NOT NULL	|0
FIELD		|contract_number|t_varchar(64)	|''	|NOT NULL	|0
FIELD		|installer_name	|t_varchar(64)	|''	|NOT NULL	|0
FIELD		|deployment_status|t_varchar(64)|''	|NOT NULL	|0
FIELD		|url_a		|t_varchar(255)	|''	|NOT NULL	|0
FIELD		|url_b		|t_varchar(255)	|''	|NOT NULL	|0
FIELD		|url_c		|t_varchar(255)	|''	|NOT NULL	|0
FIELD		|host_networks	|t_shorttext	|''	|NOT NULL	|0
FIELD		|host_netmask	|t_varchar(39)	|''	|NOT NULL	|0
FIELD		|host_router	|t_varchar(39)	|''	|NOT NULL	|0
FIELD		|oob_ip		|t_varchar(39)	|''	|NOT NULL	|0
FIELD		|oob_netmask	|t_varchar(39)	|''	|NOT NULL	|0
FIELD		|oob_router	|t_varchar(39)	|''	|NOT NULL	|0
FIELD		|date_hw_purchase|t_varchar(64)	|''	|NOT NULL	|0
FIELD		|date_hw_install|t_varchar(64)	|''	|NOT NULL	|0
FIELD		|date_hw_expiry	|t_varchar(64)	|''	|NOT NULL	|0
FIELD		|date_hw_decomm	|t_varchar(64)	|''	|NOT NULL	|0
FIELD		|site_address_a	|t_varchar(128)	|''	|NOT NULL	|0
FIELD		|site_address_b	|t_varchar(128)	|''	|NOT NULL	|0
FIELD		|site_address_c	|t_varchar(128)	|''	|NOT NULL	|0
FIELD		|site_city	|t_varchar(128)	|''	|NOT NULL	|0
FIELD		|site_state	|t_varchar(64)	|''	|NOT NULL	|0
FIELD		|site_country	|t_varchar(64)	|''	|NOT NULL	|0
FIELD		|site_zip	|t_varchar(64)	|''	|NOT NULL	|0
FIELD		|site_rack	|t_varchar(128)	|''	|NOT NULL	|0
FIELD		|site_notes	|t_shorttext	|''	|NOT NULL	|0
FIELD		|poc_1_name	|t_varchar(128)	|''	|NOT NULL	|0
FIELD		|poc_1_email	|t_varchar(128)	|''	|NOT NULL	|0
FIELD		|poc_1_phone_a	|t_varchar(64)	|''	|NOT NULL	|0
FIELD		|poc_1_phone_b	|t_varchar(64)	|''	|NOT NULL	|0
FIELD		|poc_1_cell	|t_varchar(64)	|''	|NOT NULL	|0
FIELD		|poc_1_screen	|t_varchar(64)	|''	|NOT NULL	|0
FIELD		|poc_1_notes	|t_shorttext	|''	|NOT NULL	|0
FIELD		|poc_2_name	|t_varchar(128)	|''	|NOT NULL	|0
FIELD		|poc_2_email	|t_varchar(128)	|''	|NOT NULL	|0
FIELD		|poc_2_phone_a	|t_varchar(64)	|''	|NOT NULL	|0
FIELD		|poc_2_phone_b	|t_varchar(64)	|''	|NOT NULL	|0
FIELD		|poc_2_cell	|t_varchar(64)	|''	|NOT NULL	|0
FIELD		|poc_2_screen	|t_varchar(64)	|''	|NOT NULL	|0
FIELD		|poc_2_notes	|t_shorttext	|''	|NOT NULL	|0

TABLE|housekeeper|housekeeperid|0
FIELD		|housekeeperid	|t_id		|	|NOT NULL	|0
FIELD		|tablename	|t_varchar(64)	|''	|NOT NULL	|0
FIELD		|field		|t_varchar(64)	|''	|NOT NULL	|0
FIELD		|value		|t_id		|	|NOT NULL	|0			|-|items

TABLE|images|imageid|0
FIELD		|imageid	|t_id		|	|NOT NULL	|0
FIELD		|imagetype	|t_integer	|'0'	|NOT NULL	|0
FIELD		|name		|t_varchar(64)	|'0'	|NOT NULL	|0
FIELD		|image		|t_image	|''	|NOT NULL	|0
UNIQUE		|1		|name

TABLE|item_discovery|itemdiscoveryid|ZBX_TEMPLATE
FIELD		|itemdiscoveryid|t_id		|	|NOT NULL	|0
FIELD		|itemid		|t_id		|	|NOT NULL	|0			|1|items
FIELD		|parent_itemid	|t_id		|	|NOT NULL	|0			|2|items	|itemid
FIELD		|key_		|t_varchar(255)	|''	|NOT NULL	|ZBX_NODATA
FIELD		|lastcheck	|t_integer	|'0'	|NOT NULL	|ZBX_NODATA
FIELD		|ts_delete	|t_time		|'0'	|NOT NULL	|ZBX_NODATA
UNIQUE		|1		|itemid,parent_itemid
INDEX		|2		|parent_itemid

TABLE|host_discovery|hostid|ZBX_TEMPLATE
FIELD		|hostid		|t_id		|	|NOT NULL	|0			|1|hosts
FIELD		|parent_hostid	|t_id		|	|NULL		|0			|2|hosts	|hostid		|RESTRICT
FIELD		|parent_itemid	|t_id		|	|NULL		|0			|3|items	|itemid		|RESTRICT
FIELD		|host		|t_varchar(64)	|''	|NOT NULL	|ZBX_NODATA
FIELD		|lastcheck	|t_integer	|'0'	|NOT NULL	|ZBX_NODATA
FIELD		|ts_delete	|t_time		|'0'	|NOT NULL	|ZBX_NODATA

TABLE|interface_discovery|interfaceid|0
FIELD		|interfaceid	|t_id		|	|NOT NULL	|0			|1|interface
FIELD		|parent_interfaceid|t_id	|	|NOT NULL	|0			|2|interface	|interfaceid

TABLE|profiles|profileid|0
FIELD		|profileid	|t_id		|	|NOT NULL	|0
FIELD		|userid		|t_id		|	|NOT NULL	|0			|1|users
FIELD		|idx		|t_varchar(96)	|''	|NOT NULL	|0
FIELD		|idx2		|t_id		|'0'	|NOT NULL	|0
FIELD		|value_id	|t_id		|'0'	|NOT NULL	|0
FIELD		|value_int	|t_integer	|'0'	|NOT NULL	|0
FIELD		|value_str	|t_varchar(255)	|''	|NOT NULL	|0
FIELD		|source		|t_varchar(96)	|''	|NOT NULL	|0
FIELD		|type		|t_integer	|'0'	|NOT NULL	|0
INDEX		|1		|userid,idx,idx2
INDEX		|2		|userid,profileid

TABLE|sessions|sessionid|0
FIELD		|sessionid	|t_varchar(32)	|''	|NOT NULL	|0
FIELD		|userid		|t_id		|	|NOT NULL	|0			|1|users
FIELD		|lastaccess	|t_integer	|'0'	|NOT NULL	|0
FIELD		|status		|t_integer	|'0'	|NOT NULL	|0
INDEX		|1		|userid,status,lastaccess

TABLE|trigger_discovery|triggerid|0
FIELD		|triggerid	|t_id		|	|NOT NULL	|0			|1|triggers
FIELD		|parent_triggerid|t_id		|	|NOT NULL	|0			|2|triggers	|triggerid	|RESTRICT
INDEX		|1		|parent_triggerid

TABLE|application_template|application_templateid|ZBX_TEMPLATE
FIELD		|application_templateid|t_id	|	|NOT NULL	|0
FIELD		|applicationid	|t_id		|	|NOT NULL	|0			|1|applications
FIELD		|templateid	|t_id		|	|NOT NULL	|0			|2|applications	|applicationid
UNIQUE		|1		|applicationid,templateid
INDEX		|2		|templateid

TABLE|item_condition|item_conditionid|ZBX_TEMPLATE
FIELD		|item_conditionid|t_id		|	|NOT NULL	|0
FIELD		|itemid		|t_id		|	|NOT NULL	|0			|1|items
FIELD		|operator	|t_integer	|'8'	|NOT NULL	|0
FIELD		|macro		|t_varchar(64)	|''	|NOT NULL	|0
FIELD		|value		|t_varchar(255)	|''	|NOT NULL	|0
INDEX		|1		|itemid

TABLE|application_prototype|application_prototypeid|ZBX_TEMPLATE
FIELD		|application_prototypeid|t_id	|	|NOT NULL	|0
FIELD		|itemid		|t_id		|	|NOT NULL	|0			|1|items
FIELD		|templateid	|t_id		|	|NULL		|0			|2|application_prototype|application_prototypeid
FIELD		|name		|t_varchar(255)	|''	|NOT NULL	|0
INDEX		|1		|itemid
INDEX		|2		|templateid

TABLE|item_application_prototype|item_application_prototypeid|ZBX_TEMPLATE
FIELD		|item_application_prototypeid|t_id|	|NOT NULL	|0
FIELD		|application_prototypeid|t_id	|	|NOT NULL	|0			|1|application_prototype
FIELD		|itemid		|t_id		|	|NOT NULL	|0			|2|items
UNIQUE		|1		|application_prototypeid,itemid
INDEX		|2		|itemid

TABLE|application_discovery|application_discoveryid|ZBX_TEMPLATE
FIELD		|application_discoveryid|t_id	|	|NOT NULL	|0
FIELD		|applicationid	|t_id		|	|NOT NULL	|0			|1|applications
FIELD		|application_prototypeid|t_id	|	|NOT NULL	|0			|2|application_prototype
FIELD		|name		|t_varchar(255)	|''	|NOT NULL	|ZBX_NODATA
FIELD		|lastcheck	|t_integer	|'0'	|NOT NULL	|ZBX_NODATA
FIELD		|ts_delete	|t_time		|'0'	|NOT NULL	|ZBX_NODATA
INDEX		|1		|applicationid
INDEX		|2		|application_prototypeid

TABLE|opinventory|operationid|ZBX_DATA
FIELD		|operationid	|t_id		|	|NOT NULL	|0			|1|operations
FIELD		|inventory_mode	|t_integer	|'0'	|NOT NULL	|0

TABLE|trigger_tag|triggertagid|ZBX_TEMPLATE
FIELD		|triggertagid	|t_id		|	|NOT NULL	|0
FIELD		|triggerid	|t_id		|	|NOT NULL	|0			|1|triggers
FIELD		|tag		|t_varchar(255)	|''	|NOT NULL	|0
FIELD		|value		|t_varchar(255)	|''	|NOT NULL	|0
INDEX		|1		|triggerid

TABLE|event_tag|eventtagid|0
FIELD		|eventtagid	|t_id		|	|NOT NULL	|0
FIELD		|eventid	|t_id		|	|NOT NULL	|0			|1|events
FIELD		|tag		|t_varchar(255)	|''	|NOT NULL	|0
FIELD		|value		|t_varchar(255)	|''	|NOT NULL	|0
INDEX		|1		|eventid

TABLE|problem|eventid|0
FIELD		|eventid	|t_id		|	|NOT NULL	|0			|1|events
FIELD		|source		|t_integer	|'0'	|NOT NULL	|0
FIELD		|object		|t_integer	|'0'	|NOT NULL	|0
FIELD		|objectid	|t_id		|'0'	|NOT NULL	|0
FIELD		|clock		|t_time		|'0'	|NOT NULL	|0
FIELD		|ns		|t_nanosec	|'0'	|NOT NULL	|0
FIELD		|r_eventid	|t_id		|	|NULL		|0			|2|events	|eventid
FIELD		|r_clock	|t_time		|'0'	|NOT NULL	|0
FIELD		|r_ns		|t_nanosec	|'0'	|NOT NULL	|0
FIELD		|correlationid	|t_id		|	|NULL		|0			|-|correlation
FIELD		|userid		|t_id		|	|NULL		|0			|-|users
FIELD		|name		|t_varchar(2048)|''	|NOT NULL	|0
INDEX		|1		|source,object,objectid
INDEX		|2		|r_clock
INDEX		|3		|r_eventid

TABLE|problem_tag|problemtagid|0
FIELD		|problemtagid	|t_id		|	|NOT NULL	|0
FIELD		|eventid	|t_id		|	|NOT NULL	|0			|1|problem
FIELD		|tag		|t_varchar(255)	|''	|NOT NULL	|0
FIELD		|value		|t_varchar(255)	|''	|NOT NULL	|0
INDEX		|1		|eventid
INDEX		|2		|tag,value

TABLE|tag_filter|tag_filterid|0
FIELD		|tag_filterid	|t_id		|	|NOT NULL	|0
FIELD		|usrgrpid	|t_id		|	|NOT NULL	|0 			|1|usrgrp	|usrgrpid
FIELD		|groupid	|t_id		|	|NOT NULL	|0			|2|hstgrp	|groupid
FIELD		|tag	|t_varchar(255)	|'' |NOT NULL	|0
FIELD		|value	|t_varchar(255)	|'' |NOT NULL	|0

TABLE|event_recovery|eventid|0
FIELD		|eventid	|t_id		|	|NOT NULL	|0			|1|events
FIELD		|r_eventid	|t_id		|	|NOT NULL	|0			|2|events	|eventid
FIELD		|c_eventid	|t_id		|	|NULL		|0			|3|events	|eventid
FIELD		|correlationid	|t_id		|	|NULL		|0			|-|correlation
FIELD		|userid		|t_id		|	|NULL		|0			|-|users
INDEX		|1		|r_eventid
INDEX		|2		|c_eventid

TABLE|correlation|correlationid|ZBX_DATA
FIELD		|correlationid	|t_id		|	|NOT NULL	|0
FIELD		|name		|t_varchar(255)	|''	|NOT NULL	|0
FIELD		|description	|t_shorttext	|''	|NOT NULL	|0
FIELD		|evaltype	|t_integer	|'0'	|NOT NULL	|0
FIELD		|status		|t_integer	|'0'	|NOT NULL	|0
FIELD		|formula	|t_varchar(255)	|''	|NOT NULL	|0
INDEX		|1		|status
UNIQUE		|2		|name

TABLE|corr_condition|corr_conditionid|ZBX_DATA
FIELD		|corr_conditionid|t_id		|	|NOT NULL	|0
FIELD		|correlationid	|t_id		|	|NOT NULL	|0			|1|correlation
FIELD		|type		|t_integer	|'0'	|NOT NULL	|0
INDEX		|1		|correlationid

TABLE|corr_condition_tag|corr_conditionid|ZBX_DATA
FIELD		|corr_conditionid|t_id		|	|NOT NULL	|0			|1|corr_condition
FIELD		|tag		|t_varchar(255)	|''	|NOT NULL	|0

TABLE|corr_condition_group|corr_conditionid|ZBX_DATA
FIELD		|corr_conditionid|t_id		|	|NOT NULL	|0			|1|corr_condition
FIELD		|operator	|t_integer	|'0'	|NOT NULL	|0
FIELD		|groupid	|t_id		|	|NOT NULL	|0			|2|hstgrp	|	|RESTRICT
INDEX		|1		|groupid

TABLE|corr_condition_tagpair|corr_conditionid|ZBX_DATA
FIELD		|corr_conditionid|t_id		|	|NOT NULL	|0			|1|corr_condition
FIELD		|oldtag		|t_varchar(255)	|''	|NOT NULL	|0
FIELD		|newtag		|t_varchar(255)	|''	|NOT NULL	|0

TABLE|corr_condition_tagvalue|corr_conditionid|ZBX_DATA
FIELD		|corr_conditionid|t_id		|	|NOT NULL	|0			|1|corr_condition
FIELD		|tag		|t_varchar(255)	|''	|NOT NULL	|0
FIELD		|operator	|t_integer	|'0'	|NOT NULL	|0
FIELD		|value		|t_varchar(255)	|''	|NOT NULL	|0

TABLE|corr_operation|corr_operationid|ZBX_DATA
FIELD		|corr_operationid|t_id		|	|NOT NULL	|0
FIELD		|correlationid	|t_id		|	|NOT NULL	|0			|1|correlation
FIELD		|type		|t_integer	|'0'	|NOT NULL	|0
INDEX		|1		|correlationid

TABLE|task|taskid|0
FIELD		|taskid		|t_id		|	|NOT NULL	|0
FIELD		|type		|t_integer	|	|NOT NULL	|0
FIELD		|status		|t_integer	|'0'	|NOT NULL	|0
FIELD		|clock		|t_integer	|'0'	|NOT NULL	|0
FIELD		|ttl		|t_integer	|'0'	|NOT NULL	|0
FIELD		|proxy_hostid	|t_id		|	|NULL		|0			|1|hosts	|hostid
INDEX		|1		|status,proxy_hostid

TABLE|task_close_problem|taskid|0
FIELD		|taskid		|t_id		|	|NOT NULL	|0			|1|task
FIELD		|acknowledgeid	|t_id		|	|NOT NULL	|0			|-|acknowledges

TABLE|item_preproc|item_preprocid|ZBX_TEMPLATE
FIELD		|item_preprocid	|t_id		|	|NOT NULL	|0
FIELD		|itemid		|t_id		|	|NOT NULL	|0			|1|items
FIELD		|step		|t_integer	|'0'	|NOT NULL	|0
FIELD		|type		|t_integer	|'0'	|NOT NULL	|0
FIELD		|params		|t_varchar(255)	|''	|NOT NULL	|0
INDEX		|1		|itemid,step

TABLE|task_remote_command|taskid|0
FIELD		|taskid		|t_id		|	|NOT NULL	|0			|1|task
FIELD		|command_type	|t_integer	|'0'	|NOT NULL	|0
FIELD		|execute_on	|t_integer	|'0'	|NOT NULL	|0
FIELD		|port		|t_integer	|'0'	|NOT NULL	|0
FIELD		|authtype	|t_integer	|'0'	|NOT NULL	|0
FIELD		|username	|t_varchar(64)	|''	|NOT NULL	|0
FIELD		|password	|t_varchar(64)	|''	|NOT NULL	|0
FIELD		|publickey	|t_varchar(64)	|''	|NOT NULL	|0
FIELD		|privatekey	|t_varchar(64)	|''	|NOT NULL	|0
FIELD		|command	|t_shorttext	|''	|NOT NULL	|0
FIELD		|alertid	|t_id		|	|NULL		|0			|-|alerts
FIELD		|parent_taskid	|t_id		|	|NOT NULL	|0			|-|task		|taskid
FIELD		|hostid		|t_id		|	|NOT NULL	|0			|-|hosts

TABLE|task_remote_command_result|taskid|0
FIELD		|taskid		|t_id		|	|NOT NULL	|0			|1|task
FIELD		|status		|t_integer	|'0'	|NOT NULL	|0
FIELD		|parent_taskid	|t_id		|	|NOT NULL	|0			|-|task		|taskid
FIELD		|info		|t_shorttext	|''	|NOT NULL	|0

TABLE|task_acknowledge|taskid|0
FIELD		|taskid		|t_id		|	|NOT NULL	|0			|1|task
FIELD		|acknowledgeid	|t_id		|	|NOT NULL	|0			|-|acknowledges

TABLE|sysmap_shape|sysmap_shapeid|ZBX_TEMPLATE
FIELD		|sysmap_shapeid	|t_id		|	|NOT NULL	|0
FIELD		|sysmapid	|t_id		|	|NOT NULL	|0			|1|sysmaps
FIELD		|type		|t_integer	|'0'	|NOT NULL	|0
FIELD		|x		|t_integer	|'0'	|NOT NULL	|0
FIELD		|y		|t_integer	|'0'	|NOT NULL	|0
FIELD		|width		|t_integer	|'200'	|NOT NULL	|0
FIELD		|height		|t_integer	|'200'	|NOT NULL	|0
FIELD		|text		|t_shorttext	|''	|NOT NULL	|0
FIELD		|font		|t_integer	|'9'	|NOT NULL	|0
FIELD		|font_size	|t_integer	|'11'	|NOT NULL	|0
FIELD		|font_color	|t_varchar(6)	|'000000'|NOT NULL	|0
FIELD		|text_halign	|t_integer	|'0'	|NOT NULL	|0
FIELD		|text_valign	|t_integer	|'0'	|NOT NULL	|0
FIELD		|border_type	|t_integer	|'0'	|NOT NULL	|0
FIELD		|border_width	|t_integer	|'1'	|NOT NULL	|0
FIELD		|border_color	|t_varchar(6)	|'000000'|NOT NULL	|0
FIELD		|background_color|t_varchar(6)	|''	|NOT NULL	|0
FIELD		|zindex		|t_integer	|'0'	|NOT NULL	|0
INDEX		|1		|sysmapid

TABLE|sysmap_element_trigger|selement_triggerid|ZBX_TEMPLATE
FIELD		|selement_triggerid	|t_id	|	|NOT NULL	|0
FIELD		|selementid		|t_id	|	|NOT NULL	|0			|1|sysmaps_elements
FIELD		|triggerid		|t_id	|	|NOT NULL	|0			|2|triggers
UNIQUE		|1			|selementid,triggerid

TABLE|httptest_field|httptest_fieldid|ZBX_TEMPLATE
FIELD		|httptest_fieldid	|t_id		|	|NOT NULL	|0
FIELD		|httptestid		|t_id		|	|NOT NULL	|ZBX_PROXY	|1|httptest
FIELD		|type			|t_integer	|'0'	|NOT NULL	|ZBX_PROXY
FIELD		|name			|t_varchar(255)	|''	|NOT NULL	|ZBX_PROXY
FIELD		|value			|t_shorttext	|''	|NOT NULL	|ZBX_PROXY
INDEX		|1			|httptestid

TABLE|httpstep_field|httpstep_fieldid|ZBX_TEMPLATE
FIELD		|httpstep_fieldid	|t_id		|	|NOT NULL	|0
FIELD		|httpstepid		|t_id		|	|NOT NULL	|ZBX_PROXY	|1|httpstep
FIELD		|type			|t_integer	|'0'	|NOT NULL	|ZBX_PROXY
FIELD		|name			|t_varchar(255)	|''	|NOT NULL	|ZBX_PROXY
FIELD		|value			|t_shorttext	|''	|NOT NULL	|ZBX_PROXY
INDEX		|1			|httpstepid

TABLE|dashboard|dashboardid|ZBX_DATA
FIELD		|dashboardid	|t_id		|	|NOT NULL	|0
FIELD		|name		|t_varchar(255)	|	|NOT NULL	|0
FIELD		|userid		|t_id		|	|NOT NULL	|0			|1|users	|		|RESTRICT
FIELD		|private	|t_integer	|'1'	|NOT NULL	|0

TABLE|dashboard_user|dashboard_userid|ZBX_DATA
FIELD		|dashboard_userid|t_id		|	|NOT NULL	|0
FIELD		|dashboardid	|t_id		|	|NOT NULL	|0			|1|dashboard
FIELD		|userid		|t_id		|	|NOT NULL	|0			|2|users
FIELD		|permission	|t_integer	|'2'	|NOT NULL	|0
UNIQUE		|1		|dashboardid,userid

TABLE|dashboard_usrgrp|dashboard_usrgrpid|ZBX_DATA
FIELD		|dashboard_usrgrpid|t_id	|	|NOT NULL	|0
FIELD		|dashboardid	|t_id		|	|NOT NULL	|0			|1|dashboard
FIELD		|usrgrpid	|t_id		|	|NOT NULL	|0			|2|usrgrp
FIELD		|permission	|t_integer	|'2'	|NOT NULL	|0
UNIQUE		|1		|dashboardid,usrgrpid

TABLE|widget|widgetid|ZBX_DATA
FIELD		|widgetid	|t_id		|	|NOT NULL	|0
FIELD		|dashboardid	|t_id		|	|NOT NULL	|0			|1|dashboard
FIELD		|type		|t_varchar(255)	|''	|NOT NULL	|0
FIELD		|name		|t_varchar(255)	|''	|NOT NULL	|0
FIELD		|x		|t_integer	|'0'	|NOT NULL	|0
FIELD		|y		|t_integer	|'0'	|NOT NULL	|0
FIELD		|width		|t_integer	|'1'	|NOT NULL	|0
FIELD		|height		|t_integer	|'1'	|NOT NULL	|0
INDEX		|1		|dashboardid

TABLE|widget_field|widget_fieldid|ZBX_DATA
FIELD		|widget_fieldid	|t_id		|	|NOT NULL	|0
FIELD		|widgetid	|t_id		|	|NOT NULL	|0			|1|widget
FIELD		|type		|t_integer	|'0'	|NOT NULL	|0
FIELD		|name		|t_varchar(255)	|''	|NOT NULL	|0
FIELD		|value_int	|t_integer	|'0'	|NOT NULL	|0
FIELD		|value_str	|t_varchar(255)	|''	|NOT NULL	|0
FIELD		|value_groupid	|t_id		|	|NULL		|0			|2|hstgrp	|groupid
FIELD		|value_hostid	|t_id		|	|NULL		|0			|3|hosts	|hostid
FIELD		|value_itemid	|t_id		|	|NULL		|0			|4|items	|itemid
FIELD		|value_graphid	|t_id		|	|NULL		|0			|5|graphs	|graphid
FIELD		|value_sysmapid	|t_id		|	|NULL		|0			|6|sysmaps	|sysmapid
INDEX		|1		|widgetid
INDEX		|2		|value_groupid
INDEX		|3		|value_hostid
INDEX		|4		|value_itemid
INDEX		|5		|value_graphid
INDEX		|6		|value_sysmapid

TABLE|task_check_now|taskid|0
FIELD		|taskid		|t_id		|	|NOT NULL	|0			|1|task
FIELD		|itemid		|t_id		|	|NOT NULL	|0			|-|items

TABLE|dbversion||
FIELD		|mandatory	|t_integer	|'0'	|NOT NULL	|
FIELD		|optional	|t_integer	|'0'	|NOT NULL	|
<<<<<<< HEAD
ROW		|3050102	|3050102
=======
ROW		|3050107	|3050107
>>>>>>> a4cc4f62
<|MERGE_RESOLUTION|>--- conflicted
+++ resolved
@@ -1621,8 +1621,4 @@
 TABLE|dbversion||
 FIELD		|mandatory	|t_integer	|'0'	|NOT NULL	|
 FIELD		|optional	|t_integer	|'0'	|NOT NULL	|
-<<<<<<< HEAD
-ROW		|3050102	|3050102
-=======
-ROW		|3050107	|3050107
->>>>>>> a4cc4f62
+ROW		|3050108	|3050108