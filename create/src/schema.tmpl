--- conflicted
+++ resolved
@@ -2169,8 +2169,4 @@
 FIELD		|dbversionid	|t_id		|	|NOT NULL	|0
 FIELD		|mandatory	|t_integer	|'0'	|NOT NULL	|
 FIELD		|optional	|t_integer	|'0'	|NOT NULL	|
-<<<<<<< HEAD
-ROW		|1		|6050064	|6050064
-=======
-ROW		|1		|6050087	|6050087
->>>>>>> 9038d3e0
+ROW		|1		|6050088	|6050088