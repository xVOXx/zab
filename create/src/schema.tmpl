--
-- Zabbix
-- Copyright (C) 2001-2022 Zabbix SIA
--
-- This program is free software; you can redistribute it and/or modify
-- it under the terms of the GNU General Public License as published by
-- the Free Software Foundation; either version 2 of the License, or
-- (at your option) any later version.
--
-- This program is distributed in the hope that it will be useful,
-- but WITHOUT ANY WARRANTY; without even the implied warranty of
-- MERCHANTABILITY or FITNESS FOR A PARTICULAR PURPOSE. See the
-- GNU General Public License for more details.
--
-- You should have received a copy of the GNU General Public License
-- along with this program; if not, write to the Free Software
-- Foundation, Inc., 51 Franklin Street, Fifth Floor, Boston, MA  02110-1301, USA.
--

--
-- Do not use spaces
-- Tables must be sorted to match referential integrity rules
--

TABLE|role|roleid|ZBX_DATA
FIELD		|roleid		|t_id		|	|NOT NULL	|0
FIELD		|name		|t_varchar(255)	|''	|NOT NULL	|0
FIELD		|type		|t_integer	|'0'	|NOT NULL	|0
FIELD		|readonly	|t_integer	|'0'	|NOT NULL	|0
UNIQUE		|1		|name

TABLE|users|userid|ZBX_DATA
FIELD		|userid		|t_id		|	|NOT NULL	|0
FIELD		|username	|t_varchar(100)	|''	|NOT NULL	|0
FIELD		|name		|t_varchar(100)	|''	|NOT NULL	|0
FIELD		|surname	|t_varchar(100)	|''	|NOT NULL	|0
FIELD		|passwd		|t_varchar(60)	|''	|NOT NULL	|0
FIELD		|url		|t_varchar(2048)|''	|NOT NULL	|0
FIELD		|autologin	|t_integer	|'0'	|NOT NULL	|0
FIELD		|autologout	|t_varchar(32)	|'15m'	|NOT NULL	|0
FIELD		|lang		|t_varchar(7)	|'default'|NOT NULL	|ZBX_NODATA
FIELD		|refresh	|t_varchar(32)	|'30s'	|NOT NULL	|0
FIELD		|theme		|t_varchar(128)	|'default'|NOT NULL	|ZBX_NODATA
FIELD		|attempt_failed	|t_integer	|0	|NOT NULL	|ZBX_NODATA
FIELD		|attempt_ip	|t_varchar(39)	|''	|NOT NULL	|ZBX_NODATA
FIELD		|attempt_clock	|t_integer	|0	|NOT NULL	|ZBX_NODATA
FIELD		|rows_per_page	|t_integer	|50	|NOT NULL	|0
FIELD		|timezone	|t_varchar(50)	|'default'|NOT NULL	|ZBX_NODATA
FIELD		|roleid		|t_id		|	|NOT NULL	|0			|1|role
UNIQUE		|1		|username

TABLE|maintenances|maintenanceid|ZBX_DATA
FIELD		|maintenanceid	|t_id		|	|NOT NULL	|0
FIELD		|name		|t_varchar(128)	|''	|NOT NULL	|0
FIELD		|maintenance_type|t_integer	|'0'	|NOT NULL	|0
FIELD		|description	|t_shorttext	|''	|NOT NULL	|0
FIELD		|active_since	|t_integer	|'0'	|NOT NULL	|0
FIELD		|active_till	|t_integer	|'0'	|NOT NULL	|0
FIELD		|tags_evaltype	|t_integer	|'0'	|NOT NULL	|0
INDEX		|1		|active_since,active_till
UNIQUE		|2		|name

TABLE|hosts|hostid|ZBX_TEMPLATE
FIELD		|hostid		|t_id		|	|NOT NULL	|0
FIELD		|proxy_hostid	|t_id		|	|NULL		|0			|1|hosts	|hostid		|RESTRICT
FIELD		|host		|t_varchar(128)	|''	|NOT NULL	|ZBX_PROXY
FIELD		|status		|t_integer	|'0'	|NOT NULL	|ZBX_PROXY
FIELD		|ipmi_authtype	|t_integer	|'-1'	|NOT NULL	|ZBX_PROXY
FIELD		|ipmi_privilege	|t_integer	|'2'	|NOT NULL	|ZBX_PROXY
FIELD		|ipmi_username	|t_varchar(16)	|''	|NOT NULL	|ZBX_PROXY
FIELD		|ipmi_password	|t_varchar(20)	|''	|NOT NULL	|ZBX_PROXY
FIELD		|maintenanceid	|t_id		|	|NULL		|ZBX_NODATA		|2|maintenances	|		|RESTRICT
FIELD		|maintenance_status|t_integer	|'0'	|NOT NULL	|ZBX_NODATA
FIELD		|maintenance_type|t_integer	|'0'	|NOT NULL	|ZBX_NODATA
FIELD		|maintenance_from|t_integer	|'0'	|NOT NULL	|ZBX_NODATA
FIELD		|name		|t_varchar(128)	|''	|NOT NULL	|ZBX_PROXY
FIELD		|flags		|t_integer	|'0'	|NOT NULL	|0
FIELD		|templateid	|t_id		|	|NULL		|0			|3|hosts	|hostid		|RESTRICT
FIELD		|description	|t_shorttext	|''	|NOT NULL	|0
FIELD		|tls_connect	|t_integer	|'1'	|NOT NULL	|ZBX_PROXY
FIELD		|tls_accept	|t_integer	|'1'	|NOT NULL	|ZBX_PROXY
FIELD		|tls_issuer	|t_varchar(1024)|''	|NOT NULL	|ZBX_PROXY
FIELD		|tls_subject	|t_varchar(1024)|''	|NOT NULL	|ZBX_PROXY
FIELD		|tls_psk_identity|t_varchar(128)|''	|NOT NULL	|ZBX_PROXY
FIELD		|tls_psk	|t_varchar(512)	|''	|NOT NULL	|ZBX_PROXY
FIELD		|proxy_address	|t_varchar(255)	|''	|NOT NULL	|0
FIELD		|auto_compress	|t_integer	|'1'	|NOT NULL	|0
FIELD		|discover	|t_integer	|'0'	|NOT NULL	|0
FIELD		|custom_interfaces|t_integer	|'0'	|NOT NULL	|0
FIELD		|uuid		|t_varchar(32)	|''	|NOT NULL	|0
FIELD		|name_upper	|t_varchar(128)	|''	|NOT NULL	|0
INDEX		|1		|host
INDEX		|2		|status
INDEX		|3		|proxy_hostid
INDEX		|4		|name
INDEX		|5		|maintenanceid
INDEX		|6		|name_upper
CHANGELOG	|1
UPD_TRIG_FUNC	|name		|name_upper	|hostid	|upper

TABLE|hstgrp|groupid|ZBX_DATA
FIELD		|groupid	|t_id		|	|NOT NULL	|0
FIELD		|name		|t_varchar(255)	|''	|NOT NULL	|0
FIELD		|flags		|t_integer	|'0'	|NOT NULL	|0
FIELD		|uuid		|t_varchar(32)	|''	|NOT NULL	|0
FIELD		|type		|t_integer	|'0'	|NOT NULL	|0
UNIQUE		|1		|type,name

TABLE|group_prototype|group_prototypeid|ZBX_TEMPLATE
FIELD		|group_prototypeid|t_id		|	|NOT NULL	|0
FIELD		|hostid		|t_id		|	|NOT NULL	|0			|1|hosts
FIELD		|name		|t_varchar(255)	|''	|NOT NULL	|0
FIELD		|groupid	|t_id		|	|NULL		|0			|2|hstgrp	|		|RESTRICT
FIELD		|templateid	|t_id		|	|NULL		|0			|3|group_prototype|group_prototypeid
INDEX		|1		|hostid

TABLE|group_discovery|groupid|ZBX_TEMPLATE
FIELD		|groupid	|t_id		|	|NOT NULL	|0			|1|hstgrp
FIELD		|parent_group_prototypeid|t_id	|	|NOT NULL	|0			|2|group_prototype|group_prototypeid|RESTRICT
FIELD		|name		|t_varchar(255)	|''	|NOT NULL	|ZBX_NODATA
FIELD		|lastcheck	|t_integer	|'0'	|NOT NULL	|ZBX_NODATA
FIELD		|ts_delete	|t_time		|'0'	|NOT NULL	|ZBX_NODATA

TABLE|drules|druleid|ZBX_DATA
FIELD		|druleid	|t_id		|	|NOT NULL	|0
FIELD		|proxy_hostid	|t_id		|	|NULL		|0			|1|hosts	|hostid		|RESTRICT
FIELD		|name		|t_varchar(255)	|''	|NOT NULL	|ZBX_PROXY
FIELD		|iprange	|t_varchar(2048)|''	|NOT NULL	|ZBX_PROXY
FIELD		|delay		|t_varchar(255)	|'1h'	|NOT NULL	|ZBX_PROXY
FIELD		|status		|t_integer	|'0'	|NOT NULL	|0
INDEX		|1		|proxy_hostid
UNIQUE		|2		|name
CHANGELOG	|9

TABLE|dchecks|dcheckid|ZBX_DATA
FIELD		|dcheckid	|t_id		|	|NOT NULL	|0
FIELD		|druleid	|t_id		|	|NOT NULL	|ZBX_PROXY		|1|drules	|		|RESTRICT
FIELD		|type		|t_integer	|'0'	|NOT NULL	|ZBX_PROXY
FIELD		|key_		|t_varchar(2048)|''	|NOT NULL	|ZBX_PROXY
FIELD		|snmp_community	|t_varchar(255)	|''	|NOT NULL	|ZBX_PROXY
FIELD		|ports		|t_varchar(255)	|'0'	|NOT NULL	|ZBX_PROXY
FIELD		|snmpv3_securityname|t_varchar(64)|''	|NOT NULL	|ZBX_PROXY
FIELD		|snmpv3_securitylevel|t_integer	|'0'	|NOT NULL	|ZBX_PROXY
FIELD		|snmpv3_authpassphrase|t_varchar(64)|''	|NOT NULL	|ZBX_PROXY
FIELD		|snmpv3_privpassphrase|t_varchar(64)|''	|NOT NULL	|ZBX_PROXY
FIELD		|uniq		|t_integer	|'0'	|NOT NULL	|ZBX_PROXY
FIELD		|snmpv3_authprotocol|t_integer	|'0'	|NOT NULL	|ZBX_PROXY
FIELD		|snmpv3_privprotocol|t_integer	|'0'	|NOT NULL	|ZBX_PROXY
FIELD		|snmpv3_contextname|t_varchar(255)|''	|NOT NULL	|ZBX_PROXY
FIELD		|host_source|t_integer	|'1'	|NOT NULL	|ZBX_PROXY
FIELD		|name_source|t_integer	|'0'	|NOT NULL	|ZBX_PROXY
INDEX		|1		|druleid,host_source,name_source
CHANGELOG	|10

TABLE|httptest|httptestid|ZBX_TEMPLATE
FIELD		|httptestid	|t_id		|	|NOT NULL	|0
FIELD		|name		|t_varchar(64)	|''	|NOT NULL	|ZBX_PROXY
FIELD		|delay		|t_varchar(255)	|'1m'	|NOT NULL	|ZBX_PROXY
FIELD		|status		|t_integer	|'0'	|NOT NULL	|0
FIELD		|agent		|t_varchar(255)	|'Zabbix'|NOT NULL	|ZBX_PROXY
FIELD		|authentication	|t_integer	|'0'	|NOT NULL	|ZBX_PROXY,ZBX_NODATA
FIELD		|http_user	|t_varchar(64)	|''	|NOT NULL	|ZBX_PROXY,ZBX_NODATA
FIELD		|http_password	|t_varchar(64)	|''	|NOT NULL	|ZBX_PROXY,ZBX_NODATA
FIELD		|hostid		|t_id		|	|NOT NULL	|ZBX_PROXY		|2|hosts	|		|RESTRICT
FIELD		|templateid	|t_id		|	|NULL		|0			|3|httptest	|httptestid	|RESTRICT
FIELD		|http_proxy	|t_varchar(255)	|''	|NOT NULL	|ZBX_PROXY,ZBX_NODATA
FIELD		|retries	|t_integer	|'1'	|NOT NULL	|ZBX_PROXY,ZBX_NODATA
FIELD		|ssl_cert_file	|t_varchar(255)	|''	|NOT NULL	|ZBX_PROXY,ZBX_NODATA
FIELD		|ssl_key_file	|t_varchar(255)	|''	|NOT NULL	|ZBX_PROXY,ZBX_NODATA
FIELD		|ssl_key_password|t_varchar(64)	|''	|NOT NULL	|ZBX_PROXY,ZBX_NODATA
FIELD		|verify_peer	|t_integer	|'0'	|NOT NULL	|ZBX_PROXY
FIELD		|verify_host	|t_integer	|'0'	|NOT NULL	|ZBX_PROXY
FIELD		|uuid		|t_varchar(32)	|''	|NOT NULL	|0
UNIQUE		|2		|hostid,name
INDEX		|3		|status
INDEX		|4		|templateid
CHANGELOG	|11

TABLE|httpstep|httpstepid|ZBX_TEMPLATE
FIELD		|httpstepid	|t_id		|	|NOT NULL	|0
FIELD		|httptestid	|t_id		|	|NOT NULL	|ZBX_PROXY		|1|httptest	|		|RESTRICT
FIELD		|name		|t_varchar(64)	|''	|NOT NULL	|ZBX_PROXY
FIELD		|no		|t_integer	|'0'	|NOT NULL	|ZBX_PROXY
FIELD		|url		|t_varchar(2048)|''	|NOT NULL	|ZBX_PROXY
FIELD		|timeout	|t_varchar(255)	|'15s'	|NOT NULL	|ZBX_PROXY
FIELD		|posts		|t_shorttext	|''	|NOT NULL	|ZBX_PROXY
FIELD		|required	|t_varchar(255)	|''	|NOT NULL	|ZBX_PROXY
FIELD		|status_codes	|t_varchar(255)	|''	|NOT NULL	|ZBX_PROXY
FIELD		|follow_redirects|t_integer	|'1'	|NOT NULL	|ZBX_PROXY
FIELD		|retrieve_mode	|t_integer	|'0'	|NOT NULL	|ZBX_PROXY
FIELD		|post_type	|t_integer	|'0'	|NOT NULL	|ZBX_PROXY
INDEX		|1		|httptestid
CHANGELOG	|14

TABLE|interface|interfaceid|ZBX_TEMPLATE
FIELD		|interfaceid	|t_id		|	|NOT NULL	|0
FIELD		|hostid		|t_id		|	|NOT NULL	|ZBX_PROXY		|1|hosts
FIELD		|main		|t_integer	|'0'	|NOT NULL	|ZBX_PROXY
FIELD		|type		|t_integer	|'1'	|NOT NULL	|ZBX_PROXY
FIELD		|useip		|t_integer	|'1'	|NOT NULL	|ZBX_PROXY
FIELD		|ip		|t_varchar(64)	|'127.0.0.1'|NOT NULL	|ZBX_PROXY
FIELD		|dns		|t_varchar(255)	|''	|NOT NULL	|ZBX_PROXY
FIELD		|port		|t_varchar(64)	|'10050'|NOT NULL	|ZBX_PROXY
FIELD		|available	|t_integer	|'0'	|NOT NULL	|ZBX_PROXY,ZBX_NODATA
FIELD		|error		|t_varchar(2048)|''	|NOT NULL	|ZBX_NODATA
FIELD		|errors_from	|t_integer	|'0'	|NOT NULL	|ZBX_NODATA
FIELD		|disable_until	|t_integer	|'0'	|NOT NULL	|ZBX_NODATA
INDEX		|1		|hostid,type
INDEX		|2		|ip,dns
INDEX		|3		|available

TABLE|valuemap|valuemapid|ZBX_TEMPLATE
FIELD		|valuemapid	|t_id		|	|NOT NULL	|0
FIELD		|hostid		|t_id		|	|NOT NULL	|0			|1|hosts
FIELD		|name		|t_varchar(64)	|''	|NOT NULL	|0
FIELD		|uuid		|t_varchar(32)	|''	|NOT NULL	|0
UNIQUE		|1		|hostid,name

TABLE|items|itemid|ZBX_TEMPLATE
FIELD		|itemid		|t_id		|	|NOT NULL	|0
FIELD		|type		|t_integer	|'0'	|NOT NULL	|ZBX_PROXY
FIELD		|snmp_oid	|t_varchar(512)	|''	|NOT NULL	|ZBX_PROXY
FIELD		|hostid		|t_id		|	|NOT NULL	|ZBX_PROXY		|1|hosts	|		|RESTRICT
FIELD		|name		|t_varchar(255)	|''	|NOT NULL	|0
FIELD		|key_		|t_varchar(2048)|''	|NOT NULL	|ZBX_PROXY
FIELD		|delay		|t_varchar(1024)|'0'	|NOT NULL	|ZBX_PROXY
FIELD		|history	|t_varchar(255)	|'90d'	|NOT NULL	|ZBX_PROXY
FIELD		|trends		|t_varchar(255)	|'365d'	|NOT NULL	|0
FIELD		|status		|t_integer	|'0'	|NOT NULL	|ZBX_PROXY
FIELD		|value_type	|t_integer	|'0'	|NOT NULL	|ZBX_PROXY
FIELD		|trapper_hosts	|t_varchar(255)	|''	|NOT NULL	|ZBX_PROXY
FIELD		|units		|t_varchar(255)	|''	|NOT NULL	|0
FIELD		|formula	|t_varchar(255)	|''	|NOT NULL	|0
FIELD		|logtimefmt	|t_varchar(64)	|''	|NOT NULL	|ZBX_PROXY
FIELD		|templateid	|t_id		|	|NULL		|0			|2|items	|itemid		|RESTRICT
FIELD		|valuemapid	|t_id		|	|NULL		|0			|3|valuemap	|		|RESTRICT
FIELD		|params		|t_text		|''	|NOT NULL	|ZBX_PROXY
FIELD		|ipmi_sensor	|t_varchar(128)	|''	|NOT NULL	|ZBX_PROXY
FIELD		|authtype	|t_integer	|'0'	|NOT NULL	|ZBX_PROXY
FIELD		|username	|t_varchar(64)	|''	|NOT NULL	|ZBX_PROXY
FIELD		|password	|t_varchar(64)	|''	|NOT NULL	|ZBX_PROXY
FIELD		|publickey	|t_varchar(64)	|''	|NOT NULL	|ZBX_PROXY
FIELD		|privatekey	|t_varchar(64)	|''	|NOT NULL	|ZBX_PROXY
FIELD		|flags		|t_integer	|'0'	|NOT NULL	|ZBX_PROXY
FIELD		|interfaceid	|t_id		|	|NULL		|ZBX_PROXY		|4|interface	|		|RESTRICT
FIELD		|description	|t_text		|''	|NOT NULL	|0
FIELD		|inventory_link	|t_integer	|'0'	|NOT NULL	|ZBX_PROXY
FIELD		|lifetime	|t_varchar(255)	|'30d'	|NOT NULL	|0
FIELD		|evaltype	|t_integer	|'0'	|NOT NULL	|0
FIELD		|jmx_endpoint	|t_varchar(255)	|''	|NOT NULL	|ZBX_PROXY
FIELD		|master_itemid	|t_id		|	|NULL		|ZBX_PROXY		|5|items	|itemid		|RESTRICT
FIELD		|timeout	|t_varchar(255)	|'3s'	|NOT NULL	|ZBX_PROXY
FIELD		|url		|t_varchar(2048)|''	|NOT NULL	|ZBX_PROXY
FIELD		|query_fields	|t_varchar(2048)|''	|NOT NULL	|ZBX_PROXY
FIELD		|posts		|t_text		|''	|NOT NULL	|ZBX_PROXY
FIELD		|status_codes	|t_varchar(255)	|'200'	|NOT NULL	|ZBX_PROXY
FIELD		|follow_redirects|t_integer	|'1'	|NOT NULL	|ZBX_PROXY
FIELD		|post_type	|t_integer	|'0'	|NOT NULL	|ZBX_PROXY
FIELD		|http_proxy	|t_varchar(255)	|''	|NOT NULL	|ZBX_PROXY,ZBX_NODATA
FIELD		|headers	|t_text		|''	|NOT NULL	|ZBX_PROXY
FIELD		|retrieve_mode	|t_integer	|'0'	|NOT NULL	|ZBX_PROXY
FIELD		|request_method	|t_integer	|'0'	|NOT NULL	|ZBX_PROXY
FIELD		|output_format	|t_integer	|'0'	|NOT NULL	|ZBX_PROXY
FIELD		|ssl_cert_file	|t_varchar(255)	|''	|NOT NULL	|ZBX_PROXY,ZBX_NODATA
FIELD		|ssl_key_file	|t_varchar(255)	|''	|NOT NULL	|ZBX_PROXY,ZBX_NODATA
FIELD		|ssl_key_password|t_varchar(64)	|''	|NOT NULL	|ZBX_PROXY,ZBX_NODATA
FIELD		|verify_peer	|t_integer	|'0'	|NOT NULL	|ZBX_PROXY
FIELD		|verify_host	|t_integer	|'0'	|NOT NULL	|ZBX_PROXY
FIELD		|allow_traps	|t_integer	|'0'	|NOT NULL	|ZBX_PROXY
FIELD		|discover	|t_integer	|'0'	|NOT NULL	|0
FIELD		|uuid		|t_varchar(32)	|''	|NOT NULL	|0
FIELD		|name_upper	|t_varchar(255)	|''	|NOT NULL	|0
INDEX		|1		|hostid,key_(764)
INDEX		|3		|status
INDEX		|4		|templateid
INDEX		|5		|valuemapid
INDEX		|6		|interfaceid
INDEX		|7		|master_itemid
INDEX		|8		|key_(768)
INDEX		|9		|hostid,name_upper
CHANGELOG	|3
UPD_TRIG_FUNC	|name		|name_upper	|itemid	|upper

TABLE|httpstepitem|httpstepitemid|ZBX_TEMPLATE
FIELD		|httpstepitemid	|t_id		|	|NOT NULL	|0
FIELD		|httpstepid	|t_id		|	|NOT NULL	|ZBX_PROXY		|1|httpstep	|		|RESTRICT
FIELD		|itemid		|t_id		|	|NOT NULL	|ZBX_PROXY		|2|items	|		|RESTRICT
FIELD		|type		|t_integer	|'0'	|NOT NULL	|ZBX_PROXY
UNIQUE		|1		|httpstepid,itemid
INDEX		|2		|itemid
CHANGELOG	|16

TABLE|httptestitem|httptestitemid|ZBX_TEMPLATE
FIELD		|httptestitemid	|t_id		|	|NOT NULL	|0
FIELD		|httptestid	|t_id		|	|NOT NULL	|ZBX_PROXY		|1|httptest	|		|RESTRICT
FIELD		|itemid		|t_id		|	|NOT NULL	|ZBX_PROXY		|2|items	|		|RESTRICT
FIELD		|type		|t_integer	|'0'	|NOT NULL	|ZBX_PROXY
UNIQUE		|1		|httptestid,itemid
INDEX		|2		|itemid
CHANGELOG	|13

TABLE|media_type|mediatypeid|ZBX_DATA
FIELD		|mediatypeid	|t_id		|	|NOT NULL	|0
FIELD		|type		|t_integer	|'0'	|NOT NULL	|0
FIELD		|name		|t_varchar(100)	|''	|NOT NULL	|0
FIELD		|smtp_server	|t_varchar(255)	|''	|NOT NULL	|0
FIELD		|smtp_helo	|t_varchar(255)	|''	|NOT NULL	|0
FIELD		|smtp_email	|t_varchar(255)	|''	|NOT NULL	|0
FIELD		|exec_path	|t_varchar(255)	|''	|NOT NULL	|0
FIELD		|gsm_modem	|t_varchar(255)	|''	|NOT NULL	|0
FIELD		|username	|t_varchar(255)	|''	|NOT NULL	|0
FIELD		|passwd		|t_varchar(255)	|''	|NOT NULL	|0
FIELD		|status		|t_integer	|'1'	|NOT NULL	|ZBX_NODATA
FIELD		|smtp_port	|t_integer	|'25'	|NOT NULL	|0
FIELD		|smtp_security	|t_integer	|'0'	|NOT NULL	|0
FIELD		|smtp_verify_peer|t_integer	|'0'	|NOT NULL	|0
FIELD		|smtp_verify_host|t_integer	|'0'	|NOT NULL	|0
FIELD		|smtp_authentication|t_integer	|'0'	|NOT NULL	|0
FIELD		|exec_params	|t_varchar(255)	|''	|NOT NULL	|0
FIELD		|maxsessions	|t_integer	|'1'	|NOT NULL	|0
FIELD		|maxattempts	|t_integer	|'3'	|NOT NULL	|0
FIELD		|attempt_interval|t_varchar(32)	|'10s'	|NOT NULL	|0
FIELD		|content_type	|t_integer	|'1'	|NOT NULL	|0
FIELD		|script		|t_text		|''	|NOT NULL	|0
FIELD		|timeout	|t_varchar(32)	|'30s'	|NOT NULL	|0
FIELD		|process_tags	|t_integer	|'0'	|NOT NULL	|0
FIELD		|show_event_menu|t_integer	|'0'	|NOT NULL	|0
FIELD		|event_menu_url	|t_varchar(2048)|''	|NOT NULL	|0
FIELD		|event_menu_name|t_varchar(255)	|''	|NOT NULL	|0
FIELD		|description	|t_shorttext	|''	|NOT NULL	|0
FIELD		|provider	|t_integer	|'0'	|NOT NULL	|0
UNIQUE		|1		|name

TABLE|media_type_param|mediatype_paramid|ZBX_DATA
FIELD		|mediatype_paramid|t_id		|	|NOT NULL	|0
FIELD		|mediatypeid	|t_id		|	|NOT NULL	|0			|1|media_type
FIELD		|name		|t_varchar(255)	|''	|NOT NULL	|0
FIELD		|value		|t_varchar(2048)|''	|NOT NULL	|0
INDEX		|1		|mediatypeid

TABLE|media_type_message|mediatype_messageid|ZBX_DATA
FIELD		|mediatype_messageid|t_id	|	|NOT NULL	|0
FIELD		|mediatypeid	|t_id		|	|NOT NULL	|0			|1|media_type
FIELD		|eventsource	|t_integer	|	|NOT NULL	|0
FIELD		|recovery	|t_integer	|	|NOT NULL	|0
FIELD		|subject	|t_varchar(255)	|''	|NOT NULL	|0
FIELD		|message	|t_text		|''	|NOT NULL	|0
UNIQUE		|1		|mediatypeid,eventsource,recovery

TABLE|usrgrp|usrgrpid|ZBX_DATA
FIELD		|usrgrpid	|t_id		|	|NOT NULL	|0
FIELD		|name		|t_varchar(64)	|''	|NOT NULL	|0
FIELD		|gui_access	|t_integer	|'0'	|NOT NULL	|0
FIELD		|users_status	|t_integer	|'0'	|NOT NULL	|0
FIELD		|debug_mode	|t_integer	|'0'	|NOT NULL	|0
FIELD		|userdirectoryid	|t_id	|NULL	|NULL	|0 |2|userdirectory	|	|RESTRICT
UNIQUE		|1		|name
INDEX		|2	|userdirectoryid

TABLE|users_groups|id|ZBX_DATA
FIELD		|id		|t_id		|	|NOT NULL	|0
FIELD		|usrgrpid	|t_id		|	|NOT NULL	|0			|1|usrgrp
FIELD		|userid		|t_id		|	|NOT NULL	|0			|2|users
UNIQUE		|1		|usrgrpid,userid
INDEX		|2		|userid

TABLE|scripts|scriptid|ZBX_DATA
FIELD		|scriptid	|t_id		|	|NOT NULL	|0
FIELD		|name		|t_varchar(255)	|''	|NOT NULL	|0
FIELD		|command	|t_text		|''	|NOT NULL	|0
FIELD		|host_access	|t_integer	|'2'	|NOT NULL	|0
FIELD		|usrgrpid	|t_id		|	|NULL		|0			|1|usrgrp	|		|RESTRICT
FIELD		|groupid	|t_id		|	|NULL		|0			|2|hstgrp	|		|RESTRICT
FIELD		|description	|t_shorttext	|''	|NOT NULL	|0
FIELD		|confirmation	|t_varchar(255)	|''	|NOT NULL	|0
FIELD		|type		|t_integer	|'5'	|NOT NULL	|0
FIELD		|execute_on	|t_integer	|'2'	|NOT NULL	|0
FIELD		|timeout	|t_varchar(32)	|'30s'	|NOT NULL	|0
FIELD		|scope		|t_integer	|'1'	|NOT NULL	|0
FIELD		|port		|t_varchar(64)	|''	|NOT NULL	|0
FIELD		|authtype	|t_integer	|'0'	|NOT NULL	|0
FIELD		|username	|t_varchar(64)	|''	|NOT NULL	|0
FIELD		|password	|t_varchar(64)	|''	|NOT NULL	|0
FIELD		|publickey	|t_varchar(64)	|''	|NOT NULL	|0
FIELD		|privatekey	|t_varchar(64)	|''	|NOT NULL	|0
FIELD		|menu_path	|t_varchar(255)	|''	|NOT NULL	|0
FIELD		|url		|t_varchar(2048)|''	|NOT NULL	|0
FIELD		|new_window	|t_integer	|'1'	|NOT NULL	|0
INDEX		|1		|usrgrpid
INDEX		|2		|groupid
UNIQUE		|3		|name

TABLE|script_param|script_paramid|ZBX_DATA
FIELD		|script_paramid	|t_id		|	|NOT NULL	|0
FIELD		|scriptid	|t_id		|	|NOT NULL	|0			|1|scripts
FIELD		|name		|t_varchar(255)	|''	|NOT NULL	|0
FIELD		|value		|t_varchar(2048)|''	|NOT NULL	|0
UNIQUE		|1		|scriptid,name

TABLE|actions|actionid|ZBX_DATA
FIELD		|actionid	|t_id		|	|NOT NULL	|0
FIELD		|name		|t_varchar(255)	|''	|NOT NULL	|0
FIELD		|eventsource	|t_integer	|'0'	|NOT NULL	|0
FIELD		|evaltype	|t_integer	|'0'	|NOT NULL	|0
FIELD		|status		|t_integer	|'0'	|NOT NULL	|0
FIELD		|esc_period	|t_varchar(255)	|'1h'	|NOT NULL	|0
FIELD		|formula	|t_varchar(1024)|''	|NOT NULL	|0
FIELD		|pause_suppressed|t_integer	|'1'	|NOT NULL	|0
FIELD		|notify_if_canceled|t_integer	|'1'	|NOT NULL	|0
INDEX		|1		|eventsource,status
UNIQUE		|2		|name

TABLE|operations|operationid|ZBX_DATA
FIELD		|operationid	|t_id		|	|NOT NULL	|0
FIELD		|actionid	|t_id		|	|NOT NULL	|0			|1|actions
FIELD		|operationtype	|t_integer	|'0'	|NOT NULL	|0
FIELD		|esc_period	|t_varchar(255)	|'0'	|NOT NULL	|0
FIELD		|esc_step_from	|t_integer	|'1'	|NOT NULL	|0
FIELD		|esc_step_to	|t_integer	|'1'	|NOT NULL	|0
FIELD		|evaltype	|t_integer	|'0'	|NOT NULL	|0
FIELD		|recovery	|t_integer	|'0'	|NOT NULL	|0
INDEX		|1		|actionid

TABLE|opmessage|operationid|ZBX_DATA
FIELD		|operationid	|t_id		|	|NOT NULL	|0			|1|operations
FIELD		|default_msg	|t_integer	|'1'	|NOT NULL	|0
FIELD		|subject	|t_varchar(255)	|''	|NOT NULL	|0
FIELD		|message	|t_shorttext	|''	|NOT NULL	|0
FIELD		|mediatypeid	|t_id		|	|NULL		|0			|2|media_type	|		|RESTRICT
INDEX		|1		|mediatypeid

TABLE|opmessage_grp|opmessage_grpid|ZBX_DATA
FIELD		|opmessage_grpid|t_id		|	|NOT NULL	|0
FIELD		|operationid	|t_id		|	|NOT NULL	|0			|1|operations
FIELD		|usrgrpid	|t_id		|	|NOT NULL	|0			|2|usrgrp	|		|RESTRICT
UNIQUE		|1		|operationid,usrgrpid
INDEX		|2		|usrgrpid

TABLE|opmessage_usr|opmessage_usrid|ZBX_DATA
FIELD		|opmessage_usrid|t_id		|	|NOT NULL	|0
FIELD		|operationid	|t_id		|	|NOT NULL	|0			|1|operations
FIELD		|userid		|t_id		|	|NOT NULL	|0			|2|users	|		|RESTRICT
UNIQUE		|1		|operationid,userid
INDEX		|2		|userid

TABLE|opcommand|operationid|ZBX_DATA
FIELD		|operationid	|t_id		|	|NOT NULL	|0			|1|operations
FIELD		|scriptid	|t_id		|	|NOT NULL	|0			|2|scripts	|		|RESTRICT
INDEX		|1		|scriptid

TABLE|opcommand_hst|opcommand_hstid|ZBX_DATA
FIELD		|opcommand_hstid|t_id		|	|NOT NULL	|0
FIELD		|operationid	|t_id		|	|NOT NULL	|0			|1|operations
FIELD		|hostid		|t_id		|	|NULL		|0			|2|hosts	|		|RESTRICT
INDEX		|1		|operationid
INDEX		|2		|hostid

TABLE|opcommand_grp|opcommand_grpid|ZBX_DATA
FIELD		|opcommand_grpid|t_id		|	|NOT NULL	|0
FIELD		|operationid	|t_id		|	|NOT NULL	|0			|1|operations
FIELD		|groupid	|t_id		|	|NOT NULL	|0			|2|hstgrp	|		|RESTRICT
INDEX		|1		|operationid
INDEX		|2		|groupid

TABLE|opgroup|opgroupid|ZBX_DATA
FIELD		|opgroupid	|t_id		|	|NOT NULL	|0
FIELD		|operationid	|t_id		|	|NOT NULL	|0			|1|operations
FIELD		|groupid	|t_id		|	|NOT NULL	|0			|2|hstgrp	|		|RESTRICT
UNIQUE		|1		|operationid,groupid
INDEX		|2		|groupid

TABLE|optemplate|optemplateid|ZBX_TEMPLATE
FIELD		|optemplateid	|t_id		|	|NOT NULL	|0
FIELD		|operationid	|t_id		|	|NOT NULL	|0			|1|operations
FIELD		|templateid	|t_id		|	|NOT NULL	|0			|2|hosts	|hostid		|RESTRICT
UNIQUE		|1		|operationid,templateid
INDEX		|2		|templateid

TABLE|opconditions|opconditionid|ZBX_DATA
FIELD		|opconditionid	|t_id		|	|NOT NULL	|0
FIELD		|operationid	|t_id		|	|NOT NULL	|0			|1|operations
FIELD		|conditiontype	|t_integer	|'0'	|NOT NULL	|0
FIELD		|operator	|t_integer	|'0'	|NOT NULL	|0
FIELD		|value		|t_varchar(255)	|''	|NOT NULL	|0
INDEX		|1		|operationid

TABLE|conditions|conditionid|ZBX_DATA
FIELD		|conditionid	|t_id		|	|NOT NULL	|0
FIELD		|actionid	|t_id		|	|NOT NULL	|0			|1|actions
FIELD		|conditiontype	|t_integer	|'0'	|NOT NULL	|0
FIELD		|operator	|t_integer	|'0'	|NOT NULL	|0
FIELD		|value		|t_varchar(255)	|''	|NOT NULL	|0
FIELD		|value2		|t_varchar(255)	|''	|NOT NULL	|0
INDEX		|1		|actionid

TABLE|config|configid|ZBX_DATA
FIELD		|configid	|t_id		|	|NOT NULL	|0
FIELD		|work_period	|t_varchar(255)	|'1-5,09:00-18:00'|NOT NULL|0
FIELD		|alert_usrgrpid	|t_id		|	|NULL		|0			|1|usrgrp	|usrgrpid	|RESTRICT
FIELD		|default_theme	|t_varchar(128)	|'blue-theme'|NOT NULL	|ZBX_NODATA
FIELD		|authentication_type|t_integer	|'0'	|NOT NULL	|ZBX_NODATA
FIELD		|discovery_groupid|t_id		|	|NULL		|0			|2|hstgrp	|groupid	|RESTRICT
FIELD		|max_in_table	|t_integer	|'50'	|NOT NULL	|ZBX_NODATA
FIELD		|search_limit	|t_integer	|'1000'	|NOT NULL	|ZBX_NODATA
FIELD		|severity_color_0|t_varchar(6)	|'97AAB3'|NOT NULL	|ZBX_NODATA
FIELD		|severity_color_1|t_varchar(6)	|'7499FF'|NOT NULL	|ZBX_NODATA
FIELD		|severity_color_2|t_varchar(6)	|'FFC859'|NOT NULL	|ZBX_NODATA
FIELD		|severity_color_3|t_varchar(6)	|'FFA059'|NOT NULL	|ZBX_NODATA
FIELD		|severity_color_4|t_varchar(6)	|'E97659'|NOT NULL	|ZBX_NODATA
FIELD		|severity_color_5|t_varchar(6)	|'E45959'|NOT NULL	|ZBX_NODATA
FIELD		|severity_name_0|t_varchar(32)	|'Not classified'|NOT NULL|ZBX_NODATA
FIELD		|severity_name_1|t_varchar(32)	|'Information'|NOT NULL	|ZBX_NODATA
FIELD		|severity_name_2|t_varchar(32)	|'Warning'|NOT NULL	|ZBX_NODATA
FIELD		|severity_name_3|t_varchar(32)	|'Average'|NOT NULL	|ZBX_NODATA
FIELD		|severity_name_4|t_varchar(32)	|'High'	|NOT NULL	|ZBX_NODATA
FIELD		|severity_name_5|t_varchar(32)	|'Disaster'|NOT NULL	|ZBX_NODATA
FIELD		|ok_period	|t_varchar(32)	|'5m'	|NOT NULL	|ZBX_NODATA
FIELD		|blink_period	|t_varchar(32)	|'2m'	|NOT NULL	|ZBX_NODATA
FIELD		|problem_unack_color|t_varchar(6)|'CC0000'|NOT NULL	|ZBX_NODATA
FIELD		|problem_ack_color|t_varchar(6)	|'CC0000'|NOT NULL	|ZBX_NODATA
FIELD		|ok_unack_color	|t_varchar(6)	|'009900'|NOT NULL	|ZBX_NODATA
FIELD		|ok_ack_color	|t_varchar(6)	|'009900'|NOT NULL	|ZBX_NODATA
FIELD		|problem_unack_style|t_integer	|'1'	|NOT NULL	|ZBX_NODATA
FIELD		|problem_ack_style|t_integer	|'1'	|NOT NULL	|ZBX_NODATA
FIELD		|ok_unack_style	|t_integer	|'1'	|NOT NULL	|ZBX_NODATA
FIELD		|ok_ack_style	|t_integer	|'1'	|NOT NULL	|ZBX_NODATA
FIELD		|snmptrap_logging|t_integer	|'1'	|NOT NULL	|ZBX_PROXY,ZBX_NODATA
FIELD		|server_check_interval|t_integer|'10'	|NOT NULL	|ZBX_NODATA
FIELD		|hk_events_mode	|t_integer	|'1'	|NOT NULL	|ZBX_NODATA
FIELD		|hk_events_trigger|t_varchar(32)|'365d'	|NOT NULL	|ZBX_NODATA
FIELD		|hk_events_internal|t_varchar(32)|'1d'	|NOT NULL	|ZBX_NODATA
FIELD		|hk_events_discovery|t_varchar(32)|'1d'	|NOT NULL	|ZBX_NODATA
FIELD		|hk_events_autoreg|t_varchar(32)|'1d'	|NOT NULL	|ZBX_NODATA
FIELD		|hk_services_mode|t_integer	|'1'	|NOT NULL	|ZBX_NODATA
FIELD		|hk_services	|t_varchar(32)	|'365d'	|NOT NULL	|ZBX_NODATA
FIELD		|hk_audit_mode	|t_integer	|'1'	|NOT NULL	|ZBX_NODATA
FIELD		|hk_audit	|t_varchar(32)	|'365d'	|NOT NULL	|ZBX_NODATA
FIELD		|hk_sessions_mode|t_integer	|'1'	|NOT NULL	|ZBX_NODATA
FIELD		|hk_sessions	|t_varchar(32)	|'365d'	|NOT NULL	|ZBX_NODATA
FIELD		|hk_history_mode|t_integer	|'1'	|NOT NULL	|ZBX_NODATA
FIELD		|hk_history_global|t_integer	|'0'	|NOT NULL	|ZBX_PROXY,ZBX_NODATA
FIELD		|hk_history	|t_varchar(32)	|'90d'	|NOT NULL	|ZBX_PROXY,ZBX_NODATA
FIELD		|hk_trends_mode	|t_integer	|'1'	|NOT NULL	|ZBX_NODATA
FIELD		|hk_trends_global|t_integer	|'0'	|NOT NULL	|ZBX_NODATA
FIELD		|hk_trends	|t_varchar(32)	|'365d'	|NOT NULL	|ZBX_NODATA
FIELD		|default_inventory_mode|t_integer|'-1'	|NOT NULL	|ZBX_NODATA
FIELD		|custom_color	|t_integer	|'0'	|NOT NULL	|ZBX_NODATA
FIELD		|http_auth_enabled	|t_integer	|'0'	|NOT NULL	|ZBX_NODATA
FIELD		|http_login_form	|t_integer	|'0'	|NOT NULL	|ZBX_NODATA
FIELD		|http_strip_domains	|t_varchar(2048)|''	|NOT NULL	|ZBX_NODATA
FIELD		|http_case_sensitive	|t_integer	|'1'	|NOT NULL	|ZBX_NODATA
FIELD		|ldap_configured		|t_integer		|'0'	|NOT NULL	|ZBX_NODATA
FIELD		|ldap_case_sensitive	|t_integer	|'1'	|NOT NULL	|ZBX_NODATA
FIELD		|db_extension	|t_varchar(32)	|''	|NOT NULL	|ZBX_NODATA
FIELD		|autoreg_tls_accept	|t_integer	|'1'	|NOT NULL	|ZBX_PROXY,ZBX_NODATA
FIELD		|compression_status	|t_integer	|'0'	|NOT NULL	|ZBX_NODATA
FIELD		|compress_older	|t_varchar(32)	|'7d'	|NOT NULL	|ZBX_NODATA
FIELD		|instanceid	|t_varchar(32)	|''	|NOT NULL	|ZBX_NODATA
FIELD		|saml_auth_enabled	|t_integer	|'0'	|NOT NULL	|ZBX_NODATA
FIELD		|saml_idp_entityid	|t_varchar(1024)|''	|NOT NULL	|ZBX_NODATA
FIELD		|saml_sso_url	|t_varchar(2048)|''	|NOT NULL	|ZBX_NODATA
FIELD		|saml_slo_url	|t_varchar(2048)|''	|NOT NULL	|ZBX_NODATA
FIELD		|saml_username_attribute|t_varchar(128)	|''	|NOT NULL	|ZBX_NODATA
FIELD		|saml_sp_entityid	|t_varchar(1024)|''	|NOT NULL	|ZBX_NODATA
FIELD		|saml_nameid_format	|t_varchar(2048)|''	|NOT NULL	|ZBX_NODATA
FIELD		|saml_sign_messages	|t_integer	|'0'	|NOT NULL	|ZBX_NODATA
FIELD		|saml_sign_assertions	|t_integer	|'0'	|NOT NULL	|ZBX_NODATA
FIELD		|saml_sign_authn_requests	|t_integer	|'0'	|NOT NULL	|ZBX_NODATA
FIELD		|saml_sign_logout_requests	|t_integer	|'0'	|NOT NULL	|ZBX_NODATA
FIELD		|saml_sign_logout_responses	|t_integer	|'0'	|NOT NULL	|ZBX_NODATA
FIELD		|saml_encrypt_nameid	|t_integer	|'0'	|NOT NULL	|ZBX_NODATA
FIELD		|saml_encrypt_assertions|t_integer	|'0'	|NOT NULL	|ZBX_NODATA
FIELD		|saml_case_sensitive	|t_integer	|'0'	|NOT NULL	|ZBX_NODATA
FIELD		|default_lang		|t_varchar(5)	|'en_US'|NOT NULL	|ZBX_NODATA
FIELD		|default_timezone	|t_varchar(50)	|'system'|NOT NULL	|ZBX_NODATA
FIELD		|login_attempts	|t_integer	|'5'	|NOT NULL	|ZBX_NODATA
FIELD		|login_block	|t_varchar(32)	|'30s'	|NOT NULL	|ZBX_NODATA
FIELD		|show_technical_errors	|t_integer	|'0'	|NOT NULL	|ZBX_NODATA
FIELD		|validate_uri_schemes	|t_integer	|'1'	|NOT NULL	|ZBX_NODATA
FIELD		|uri_valid_schemes	|t_varchar(255)	|'http,https,ftp,file,mailto,tel,ssh'	|NOT NULL	|ZBX_NODATA
FIELD		|x_frame_options	|t_varchar(255)	|'SAMEORIGIN'	|NOT NULL	|ZBX_NODATA
FIELD		|iframe_sandboxing_enabled	|t_integer	|'1'	|NOT NULL	|ZBX_NODATA
FIELD		|iframe_sandboxing_exceptions	|t_varchar(255)	|''	|NOT NULL	|ZBX_NODATA
FIELD		|max_overview_table_size	|t_integer	|'50'	|NOT NULL	|ZBX_NODATA
FIELD		|history_period	|t_varchar(32)|	'24h'	|NOT NULL	|ZBX_NODATA
FIELD		|period_default	|t_varchar(32)	|'1h'	|NOT NULL	|ZBX_NODATA
FIELD		|max_period	|t_varchar(32)	|'2y'	|NOT NULL	|ZBX_NODATA
FIELD		|socket_timeout	|t_varchar(32)	|'3s'	|NOT NULL	|ZBX_NODATA
FIELD		|connect_timeout	|t_varchar(32)	|'3s'	|NOT NULL	|ZBX_NODATA
FIELD		|media_type_test_timeout	|t_varchar(32)	|'65s'	|NOT NULL	|ZBX_NODATA
FIELD		|script_timeout	|t_varchar(32)	|'60s'	|NOT NULL	|ZBX_NODATA
FIELD		|item_test_timeout	|t_varchar(32)	|'60s'	|NOT NULL	|ZBX_NODATA
FIELD		|session_key	|t_varchar(32)|''	|NOT NULL	|ZBX_NODATA
FIELD		|url		|t_varchar(255)	|''	|NOT NULL	|ZBX_NODATA
FIELD		|report_test_timeout|t_varchar(32)|'60s'|NOT NULL	|ZBX_NODATA
FIELD		|dbversion_status	|t_shorttext|''	|NOT NULL	|ZBX_NODATA
FIELD		|hk_events_service|t_varchar(32)|'1d'	|NOT NULL	|ZBX_NODATA
FIELD		|passwd_min_length	|t_integer	|'8'	|NOT NULL	|ZBX_NODATA
FIELD		|passwd_check_rules	|t_integer	|'8'	|NOT NULL	|ZBX_NODATA
FIELD		|auditlog_enabled	|t_integer	|'1'	|NOT NULL	|ZBX_NODATA
FIELD		|ha_failover_delay	|t_varchar(32)	|'1m'	|NOT NULL	|ZBX_NODATA
FIELD		|geomaps_tile_provider|t_varchar(255)	|''	|NOT NULL	|0
FIELD		|geomaps_tile_url	|t_varchar(1024)|''	|NOT NULL	|ZBX_NODATA
FIELD		|geomaps_max_zoom	|t_integer	|'0'	|NOT NULL	|ZBX_NODATA
FIELD		|geomaps_attribution|t_varchar(1024)|''	|NOT NULL	|ZBX_NODATA
FIELD		|vault_provider	|t_integer	|'0'	|NOT NULL	|ZBX_NODATA
FIELD		|ldap_userdirectoryid	|t_id	|NULL |NULL	|0		|3|userdirectory	|userdirectoryid|RESTRICT
FIELD		|server_status		|t_shorttext	|''	|NOT NULL	|ZBX_NODATA
INDEX		|1		|alert_usrgrpid
INDEX		|2		|discovery_groupid
INDEX		|3		|ldap_userdirectoryid

TABLE|triggers|triggerid|ZBX_TEMPLATE
FIELD		|triggerid	|t_id		|	|NOT NULL	|0
FIELD		|expression	|t_varchar(2048)|''	|NOT NULL	|0
FIELD		|description	|t_varchar(255)	|''	|NOT NULL	|0
FIELD		|url		|t_varchar(2048)|''	|NOT NULL	|0
FIELD		|status		|t_integer	|'0'	|NOT NULL	|0
FIELD		|value		|t_integer	|'0'	|NOT NULL	|ZBX_NODATA
FIELD		|priority	|t_integer	|'0'	|NOT NULL	|0
FIELD		|lastchange	|t_integer	|'0'	|NOT NULL	|ZBX_NODATA
FIELD		|comments	|t_shorttext	|''	|NOT NULL	|0
FIELD		|error		|t_varchar(2048)|''	|NOT NULL	|ZBX_NODATA
FIELD		|templateid	|t_id		|	|NULL		|0			|1|triggers	|triggerid		|RESTRICT
FIELD		|type		|t_integer	|'0'	|NOT NULL	|0
FIELD		|state		|t_integer	|'0'	|NOT NULL	|ZBX_NODATA
FIELD		|flags		|t_integer	|'0'	|NOT NULL	|0
FIELD		|recovery_mode	|t_integer	|'0'	|NOT NULL	|0
FIELD		|recovery_expression|t_varchar(2048)|''	|NOT NULL	|0
FIELD		|correlation_mode|t_integer	|'0'	|NOT NULL	|0
FIELD		|correlation_tag|t_varchar(255)	|''	|NOT NULL	|0
FIELD		|manual_close	|t_integer	|'0'	|NOT NULL	|0
FIELD		|opdata		|t_varchar(255)	|''	|NOT NULL	|0
FIELD		|discover	|t_integer	|'0'	|NOT NULL	|0
FIELD		|event_name	|t_varchar(2048)|''	|NOT NULL	|0
FIELD		|uuid		|t_varchar(32)	|''	|NOT NULL	|0
FIELD		|url_name	|t_varchar(64)	|''	|NOT NULL	|0
INDEX		|1		|status
INDEX		|2		|value,lastchange
INDEX		|3		|templateid
CHANGELOG	|5

TABLE|trigger_depends|triggerdepid|ZBX_TEMPLATE
FIELD		|triggerdepid	|t_id		|	|NOT NULL	|0
FIELD		|triggerid_down	|t_id		|	|NOT NULL	|0			|1|triggers	|triggerid
FIELD		|triggerid_up	|t_id		|	|NOT NULL	|0			|2|triggers	|triggerid
UNIQUE		|1		|triggerid_down,triggerid_up
INDEX		|2		|triggerid_up

TABLE|functions|functionid|ZBX_TEMPLATE
FIELD		|functionid	|t_id		|	|NOT NULL	|0
FIELD		|itemid		|t_id		|	|NOT NULL	|0			|1|items	|		|RESTRICT
FIELD		|triggerid	|t_id		|	|NOT NULL	|0			|2|triggers	|		|RESTRICT
FIELD		|name		|t_varchar(12)	|''	|NOT NULL	|0
FIELD		|parameter	|t_varchar(255)	|'0'	|NOT NULL	|0
INDEX		|1		|triggerid
INDEX		|2		|itemid,name,parameter
CHANGELOG	|7

TABLE|graphs|graphid|ZBX_TEMPLATE
FIELD		|graphid	|t_id		|	|NOT NULL	|0
FIELD		|name		|t_varchar(128)	|''	|NOT NULL	|0
FIELD		|width		|t_integer	|'900'	|NOT NULL	|0
FIELD		|height		|t_integer	|'200'	|NOT NULL	|0
FIELD		|yaxismin	|t_double	|'0'	|NOT NULL	|0
FIELD		|yaxismax	|t_double	|'100'	|NOT NULL	|0
FIELD		|templateid	|t_id		|	|NULL		|0			|1|graphs	|graphid
FIELD		|show_work_period|t_integer	|'1'	|NOT NULL	|0
FIELD		|show_triggers	|t_integer	|'1'	|NOT NULL	|0
FIELD		|graphtype	|t_integer	|'0'	|NOT NULL	|0
FIELD		|show_legend	|t_integer	|'1'	|NOT NULL	|0
FIELD		|show_3d	|t_integer	|'0'	|NOT NULL	|0
FIELD		|percent_left	|t_double	|'0'	|NOT NULL	|0
FIELD		|percent_right	|t_double	|'0'	|NOT NULL	|0
FIELD		|ymin_type	|t_integer	|'0'	|NOT NULL	|0
FIELD		|ymax_type	|t_integer	|'0'	|NOT NULL	|0
FIELD		|ymin_itemid	|t_id		|	|NULL		|0			|2|items	|itemid		|RESTRICT
FIELD		|ymax_itemid	|t_id		|	|NULL		|0			|3|items	|itemid		|RESTRICT
FIELD		|flags		|t_integer	|'0'	|NOT NULL	|0
FIELD		|discover	|t_integer	|'0'	|NOT NULL	|0
FIELD		|uuid		|t_varchar(32)	|''	|NOT NULL	|0
INDEX		|1		|name
INDEX		|2		|templateid
INDEX		|3		|ymin_itemid
INDEX		|4		|ymax_itemid

TABLE|graphs_items|gitemid|ZBX_TEMPLATE
FIELD		|gitemid	|t_id		|	|NOT NULL	|0
FIELD		|graphid	|t_id		|	|NOT NULL	|0			|1|graphs
FIELD		|itemid		|t_id		|	|NOT NULL	|0			|2|items
FIELD		|drawtype	|t_integer	|'0'	|NOT NULL	|0
FIELD		|sortorder	|t_integer	|'0'	|NOT NULL	|0
FIELD		|color		|t_varchar(6)	|'009600'|NOT NULL	|0
FIELD		|yaxisside	|t_integer	|'0'	|NOT NULL	|0
FIELD		|calc_fnc	|t_integer	|'2'	|NOT NULL	|0
FIELD		|type		|t_integer	|'0'	|NOT NULL	|0
INDEX		|1		|itemid
INDEX		|2		|graphid

TABLE|graph_theme|graphthemeid|ZBX_DATA
FIELD		|graphthemeid	|t_id		|	|NOT NULL	|0
FIELD		|theme		|t_varchar(64)	|''	|NOT NULL	|0
FIELD		|backgroundcolor|t_varchar(6)	|''	|NOT NULL	|0
FIELD		|graphcolor	|t_varchar(6)	|''	|NOT NULL	|0
FIELD		|gridcolor	|t_varchar(6)	|''	|NOT NULL	|0
FIELD		|maingridcolor	|t_varchar(6)	|''	|NOT NULL	|0
FIELD		|gridbordercolor|t_varchar(6)	|''	|NOT NULL	|0
FIELD		|textcolor	|t_varchar(6)	|''	|NOT NULL	|0
FIELD		|highlightcolor	|t_varchar(6)	|''	|NOT NULL	|0
FIELD		|leftpercentilecolor|t_varchar(6)|''	|NOT NULL	|0
FIELD		|rightpercentilecolor|t_varchar(6)|''	|NOT NULL	|0
FIELD		|nonworktimecolor|t_varchar(6)	|''	|NOT NULL	|0
FIELD		|colorpalette	|t_varchar(255)	|''	|NOT NULL	|0
UNIQUE		|1		|theme

TABLE|globalmacro|globalmacroid|ZBX_DATA
FIELD		|globalmacroid	|t_id		|	|NOT NULL	|0
FIELD		|macro		|t_varchar(255)	|''	|NOT NULL	|ZBX_PROXY
FIELD		|value		|t_varchar(2048)|''	|NOT NULL	|ZBX_PROXY
FIELD		|description	|t_shorttext	|''	|NOT NULL	|0
FIELD		|type		|t_integer	|'0'	|NOT NULL	|ZBX_PROXY
UNIQUE		|1		|macro

TABLE|hostmacro|hostmacroid|ZBX_TEMPLATE
FIELD		|hostmacroid	|t_id		|	|NOT NULL	|0
FIELD		|hostid		|t_id		|	|NOT NULL	|ZBX_PROXY		|1|hosts
FIELD		|macro		|t_varchar(255)	|''	|NOT NULL	|ZBX_PROXY
FIELD		|value		|t_varchar(2048)|''	|NOT NULL	|ZBX_PROXY
FIELD		|description	|t_shorttext	|''	|NOT NULL	|0
FIELD		|type		|t_integer	|'0'	|NOT NULL	|ZBX_PROXY
FIELD		|automatic	|t_integer	|'0'	|NOT NULL	|ZBX_PROXY
UNIQUE		|1		|hostid,macro

TABLE|hosts_groups|hostgroupid|ZBX_TEMPLATE
FIELD		|hostgroupid	|t_id		|	|NOT NULL	|0
FIELD		|hostid		|t_id		|	|NOT NULL	|0			|1|hosts
FIELD		|groupid	|t_id		|	|NOT NULL	|0			|2|hstgrp
UNIQUE		|1		|hostid,groupid
INDEX		|2		|groupid

TABLE|hosts_templates|hosttemplateid|ZBX_TEMPLATE
FIELD		|hosttemplateid	|t_id		|	|NOT NULL	|0
FIELD		|hostid		|t_id		|	|NOT NULL	|ZBX_PROXY		|1|hosts
FIELD		|templateid	|t_id		|	|NOT NULL	|ZBX_PROXY		|2|hosts	|hostid
FIELD		|link_type	|t_integer	|'0'	|NOT NULL	|ZBX_PROXY
UNIQUE		|1		|hostid,templateid
INDEX		|2		|templateid

TABLE|valuemap_mapping|valuemap_mappingid|ZBX_TEMPLATE
FIELD		|valuemap_mappingid|t_id	|	|NOT NULL	|0
FIELD		|valuemapid	|t_id		|	|NOT NULL	|0			|1|valuemap
FIELD		|value		|t_varchar(64)	|''	|NOT NULL	|0
FIELD		|newvalue	|t_varchar(64)	|''	|NOT NULL	|0
FIELD		|type		|t_integer	|'0'	|NOT NULL	|0
FIELD		|sortorder	|t_integer	|'0'	|NOT NULL	|0
UNIQUE		|1		|valuemapid,value,type

TABLE|media|mediaid|ZBX_DATA
FIELD		|mediaid	|t_id		|	|NOT NULL	|0
FIELD		|userid		|t_id		|	|NOT NULL	|0			|1|users
FIELD		|mediatypeid	|t_id		|	|NOT NULL	|0			|2|media_type
FIELD		|sendto		|t_varchar(1024)|''	|NOT NULL	|0
FIELD		|active		|t_integer	|'0'	|NOT NULL	|0
FIELD		|severity	|t_integer	|'63'	|NOT NULL	|0
FIELD		|period		|t_varchar(1024)|'1-7,00:00-24:00'|NOT NULL|0
INDEX		|1		|userid
INDEX		|2		|mediatypeid

TABLE|rights|rightid|ZBX_DATA
FIELD		|rightid	|t_id		|	|NOT NULL	|0
FIELD		|groupid	|t_id		|	|NOT NULL	|0			|1|usrgrp	|usrgrpid
FIELD		|permission	|t_integer	|'0'	|NOT NULL	|0
FIELD		|id		|t_id		|	|NOT NULL	|0			|2|hstgrp	|groupid
INDEX		|1		|groupid
INDEX		|2		|id

TABLE|services|serviceid|ZBX_DATA
FIELD		|serviceid	|t_id		|	|NOT NULL	|0
FIELD		|name		|t_varchar(128)	|''	|NOT NULL	|0
FIELD		|status		|t_integer	|'-1'	|NOT NULL	|0
FIELD		|algorithm	|t_integer	|'0'	|NOT NULL	|0
FIELD		|sortorder	|t_integer	|'0'	|NOT NULL	|0
FIELD		|weight		|t_integer	|'0'	|NOT NULL	|0
FIELD		|propagation_rule|t_integer	|'0'	|NOT NULL	|0
FIELD		|propagation_value|t_integer	|'0'	|NOT NULL	|0
FIELD		|description	|t_shorttext	|''	|NOT NULL	|0
FIELD		|uuid		|t_varchar(32)	|''	|NOT NULL	|0
FIELD		|created_at	|t_integer	|'0'	|NOT NULL	|0

TABLE|services_links|linkid|ZBX_DATA
FIELD		|linkid		|t_id		|	|NOT NULL	|0
FIELD		|serviceupid	|t_id		|	|NOT NULL	|0			|1|services	|serviceid
FIELD		|servicedownid	|t_id		|	|NOT NULL	|0			|2|services	|serviceid
INDEX		|1		|servicedownid
UNIQUE		|2		|serviceupid,servicedownid

TABLE|icon_map|iconmapid|ZBX_DATA
FIELD		|iconmapid	|t_id		|	|NOT NULL	|0
FIELD		|name		|t_varchar(64)	|''	|NOT NULL	|0
FIELD		|default_iconid	|t_id		|	|NOT NULL	|0			|1|images	|imageid	|RESTRICT
UNIQUE		|1		|name
INDEX		|2		|default_iconid

TABLE|icon_mapping|iconmappingid|ZBX_DATA
FIELD		|iconmappingid	|t_id		|	|NOT NULL	|0
FIELD		|iconmapid	|t_id		|	|NOT NULL	|0			|1|icon_map
FIELD		|iconid		|t_id		|	|NOT NULL	|0			|2|images	|imageid	|RESTRICT
FIELD		|inventory_link	|t_integer	|'0'	|NOT NULL	|0
FIELD		|expression	|t_varchar(64)	|''	|NOT NULL	|0
FIELD		|sortorder	|t_integer	|'0'	|NOT NULL	|0
INDEX		|1		|iconmapid
INDEX		|2		|iconid

TABLE|sysmaps|sysmapid|ZBX_TEMPLATE
FIELD		|sysmapid	|t_id		|	|NOT NULL	|0
FIELD		|name		|t_varchar(128)	|''	|NOT NULL	|0
FIELD		|width		|t_integer	|'600'	|NOT NULL	|0
FIELD		|height		|t_integer	|'400'	|NOT NULL	|0
FIELD		|backgroundid	|t_id		|	|NULL		|0			|1|images	|imageid	|RESTRICT
FIELD		|label_type	|t_integer	|'2'	|NOT NULL	|0
FIELD		|label_location	|t_integer	|'0'	|NOT NULL	|0
FIELD		|highlight	|t_integer	|'1'	|NOT NULL	|0
FIELD		|expandproblem	|t_integer	|'1'	|NOT NULL	|0
FIELD		|markelements	|t_integer	|'0'	|NOT NULL	|0
FIELD		|show_unack	|t_integer	|'0'	|NOT NULL	|0
FIELD		|grid_size	|t_integer	|'50'	|NOT NULL	|0
FIELD		|grid_show	|t_integer	|'1'	|NOT NULL	|0
FIELD		|grid_align	|t_integer	|'1'	|NOT NULL	|0
FIELD		|label_format	|t_integer	|'0'	|NOT NULL	|0
FIELD		|label_type_host|t_integer	|'2'	|NOT NULL	|0
FIELD		|label_type_hostgroup|t_integer	|'2'	|NOT NULL	|0
FIELD		|label_type_trigger|t_integer	|'2'	|NOT NULL	|0
FIELD		|label_type_map|t_integer	|'2'	|NOT NULL	|0
FIELD		|label_type_image|t_integer	|'2'	|NOT NULL	|0
FIELD		|label_string_host|t_varchar(255)|''	|NOT NULL	|0
FIELD		|label_string_hostgroup|t_varchar(255)|''|NOT NULL	|0
FIELD		|label_string_trigger|t_varchar(255)|''	|NOT NULL	|0
FIELD		|label_string_map|t_varchar(255)|''	|NOT NULL	|0
FIELD		|label_string_image|t_varchar(255)|''	|NOT NULL	|0
FIELD		|iconmapid	|t_id		|	|NULL		|0			|2|icon_map	|		|RESTRICT
FIELD		|expand_macros	|t_integer	|'0'	|NOT NULL	|0
FIELD		|severity_min	|t_integer	|'0'	|NOT NULL	|0
FIELD		|userid		|t_id		|	|NOT NULL	|0			|3|users	|		|RESTRICT
FIELD		|private	|t_integer	|'1'	|NOT NULL	|0
FIELD		|show_suppressed|t_integer	|'0'	|NOT NULL	|0
UNIQUE		|1		|name
INDEX		|2		|backgroundid
INDEX		|3		|iconmapid

TABLE|sysmaps_elements|selementid|ZBX_TEMPLATE
FIELD		|selementid	|t_id		|	|NOT NULL	|0
FIELD		|sysmapid	|t_id		|	|NOT NULL	|0			|1|sysmaps
FIELD		|elementid	|t_id		|'0'	|NOT NULL	|0
FIELD		|elementtype	|t_integer	|'0'	|NOT NULL	|0
FIELD		|iconid_off	|t_id		|	|NULL		|0			|2|images	|imageid	|RESTRICT
FIELD		|iconid_on	|t_id		|	|NULL		|0			|3|images	|imageid	|RESTRICT
FIELD		|label		|t_varchar(2048)|''	|NOT NULL	|0
FIELD		|label_location	|t_integer	|'-1'	|NOT NULL	|0
FIELD		|x		|t_integer	|'0'	|NOT NULL	|0
FIELD		|y		|t_integer	|'0'	|NOT NULL	|0
FIELD		|iconid_disabled|t_id		|	|NULL		|0			|4|images	|imageid	|RESTRICT
FIELD		|iconid_maintenance|t_id	|	|NULL		|0			|5|images	|imageid	|RESTRICT
FIELD		|elementsubtype	|t_integer	|'0'	|NOT NULL	|0
FIELD		|areatype	|t_integer	|'0'	|NOT NULL	|0
FIELD		|width		|t_integer	|'200'	|NOT NULL	|0
FIELD		|height		|t_integer	|'200'	|NOT NULL	|0
FIELD		|viewtype	|t_integer	|'0'	|NOT NULL	|0
FIELD		|use_iconmap	|t_integer	|'1'	|NOT NULL	|0
FIELD		|evaltype	|t_integer		|'0'|NOT NULL	|0
INDEX		|1		|sysmapid
INDEX		|2		|iconid_off
INDEX		|3		|iconid_on
INDEX		|4		|iconid_disabled
INDEX		|5		|iconid_maintenance

TABLE|sysmaps_links|linkid|ZBX_TEMPLATE
FIELD		|linkid		|t_id		|	|NOT NULL	|0
FIELD		|sysmapid	|t_id		|	|NOT NULL	|0			|1|sysmaps
FIELD		|selementid1	|t_id		|	|NOT NULL	|0			|2|sysmaps_elements|selementid
FIELD		|selementid2	|t_id		|	|NOT NULL	|0			|3|sysmaps_elements|selementid
FIELD		|drawtype	|t_integer	|'0'	|NOT NULL	|0
FIELD		|color		|t_varchar(6)	|'000000'|NOT NULL	|0
FIELD		|label		|t_varchar(2048)|''	|NOT NULL	|0
INDEX		|1		|sysmapid
INDEX		|2		|selementid1
INDEX		|3		|selementid2

TABLE|sysmaps_link_triggers|linktriggerid|ZBX_TEMPLATE
FIELD		|linktriggerid	|t_id		|	|NOT NULL	|0
FIELD		|linkid		|t_id		|	|NOT NULL	|0			|1|sysmaps_links
FIELD		|triggerid	|t_id		|	|NOT NULL	|0			|2|triggers
FIELD		|drawtype	|t_integer	|'0'	|NOT NULL	|0
FIELD		|color		|t_varchar(6)	|'000000'|NOT NULL	|0
UNIQUE		|1		|linkid,triggerid
INDEX		|2		|triggerid

TABLE|sysmap_element_url|sysmapelementurlid|ZBX_TEMPLATE
FIELD		|sysmapelementurlid|t_id	|	|NOT NULL	|0
FIELD		|selementid	|t_id		|	|NOT NULL	|0			|1|sysmaps_elements
FIELD		|name		|t_varchar(255)	|	|NOT NULL	|0
FIELD		|url		|t_varchar(255)	|''	|NOT NULL	|0
UNIQUE		|1		|selementid,name

TABLE|sysmap_url|sysmapurlid|ZBX_TEMPLATE
FIELD		|sysmapurlid	|t_id		|	|NOT NULL	|0
FIELD		|sysmapid	|t_id		|	|NOT NULL	|0			|1|sysmaps
FIELD		|name		|t_varchar(255)	|	|NOT NULL	|0
FIELD		|url		|t_varchar(255)	|''	|NOT NULL	|0
FIELD		|elementtype	|t_integer	|'0'	|NOT NULL	|0
UNIQUE		|1		|sysmapid,name

TABLE|sysmap_user|sysmapuserid|ZBX_TEMPLATE
FIELD		|sysmapuserid|t_id		|	|NOT NULL	|0
FIELD		|sysmapid	|t_id		|	|NOT NULL	|0			|1|sysmaps
FIELD		|userid		|t_id		|	|NOT NULL	|0			|2|users
FIELD		|permission	|t_integer	|'2'	|NOT NULL	|0
UNIQUE		|1		|sysmapid,userid

TABLE|sysmap_usrgrp|sysmapusrgrpid|ZBX_TEMPLATE
FIELD		|sysmapusrgrpid|t_id		|	|NOT NULL	|0
FIELD		|sysmapid	|t_id		|	|NOT NULL	|0			|1|sysmaps
FIELD		|usrgrpid	|t_id		|	|NOT NULL	|0			|2|usrgrp
FIELD		|permission	|t_integer	|'2'	|NOT NULL	|0
UNIQUE		|1		|sysmapid,usrgrpid

TABLE|maintenances_hosts|maintenance_hostid|ZBX_DATA
FIELD		|maintenance_hostid|t_id	|	|NOT NULL	|0
FIELD		|maintenanceid	|t_id		|	|NOT NULL	|0			|1|maintenances
FIELD		|hostid		|t_id		|	|NOT NULL	|0			|2|hosts
UNIQUE		|1		|maintenanceid,hostid
INDEX		|2		|hostid

TABLE|maintenances_groups|maintenance_groupid|ZBX_DATA
FIELD		|maintenance_groupid|t_id	|	|NOT NULL	|0
FIELD		|maintenanceid	|t_id		|	|NOT NULL	|0			|1|maintenances
FIELD		|groupid	|t_id		|	|NOT NULL	|0			|2|hstgrp
UNIQUE		|1		|maintenanceid,groupid
INDEX		|2		|groupid

TABLE|timeperiods|timeperiodid|ZBX_DATA
FIELD		|timeperiodid	|t_id		|	|NOT NULL	|0
FIELD		|timeperiod_type|t_integer	|'0'	|NOT NULL	|0
FIELD		|every		|t_integer	|'1'	|NOT NULL	|0
FIELD		|month		|t_integer	|'0'	|NOT NULL	|0
FIELD		|dayofweek	|t_integer	|'0'	|NOT NULL	|0
FIELD		|day		|t_integer	|'0'	|NOT NULL	|0
FIELD		|start_time	|t_integer	|'0'	|NOT NULL	|0
FIELD		|period		|t_integer	|'0'	|NOT NULL	|0
FIELD		|start_date	|t_integer	|'0'	|NOT NULL	|0

TABLE|maintenances_windows|maintenance_timeperiodid|ZBX_DATA
FIELD		|maintenance_timeperiodid|t_id	|	|NOT NULL	|0
FIELD		|maintenanceid	|t_id		|	|NOT NULL	|0			|1|maintenances
FIELD		|timeperiodid	|t_id		|	|NOT NULL	|0			|2|timeperiods
UNIQUE		|1		|maintenanceid,timeperiodid
INDEX		|2		|timeperiodid

TABLE|regexps|regexpid|ZBX_DATA
FIELD		|regexpid	|t_id		|	|NOT NULL	|0
FIELD		|name		|t_varchar(128)	|''	|NOT NULL	|ZBX_PROXY
FIELD		|test_string	|t_shorttext	|''	|NOT NULL	|0
UNIQUE		|1		|name

TABLE|expressions|expressionid|ZBX_DATA
FIELD		|expressionid	|t_id		|	|NOT NULL	|0
FIELD		|regexpid	|t_id		|	|NOT NULL	|ZBX_PROXY		|1|regexps
FIELD		|expression	|t_varchar(255)	|''	|NOT NULL	|ZBX_PROXY
FIELD		|expression_type|t_integer	|'0'	|NOT NULL	|ZBX_PROXY
FIELD		|exp_delimiter	|t_varchar(1)	|''	|NOT NULL	|ZBX_PROXY
FIELD		|case_sensitive	|t_integer	|'0'	|NOT NULL	|ZBX_PROXY
INDEX		|1		|regexpid

TABLE|ids|table_name,field_name|0
FIELD		|table_name	|t_varchar(64)	|''	|NOT NULL	|0
FIELD		|field_name	|t_varchar(64)	|''	|NOT NULL	|0
FIELD		|nextid		|t_id		|	|NOT NULL	|0

-- History tables

TABLE|alerts|alertid|0
FIELD		|alertid	|t_id		|	|NOT NULL	|0
FIELD		|actionid	|t_id		|	|NOT NULL	|0			|1|actions
FIELD		|eventid	|t_id		|	|NOT NULL	|0			|2|events
FIELD		|userid		|t_id		|	|NULL		|0			|3|users
FIELD		|clock		|t_time		|'0'	|NOT NULL	|0
FIELD		|mediatypeid	|t_id		|	|NULL		|0			|4|media_type
FIELD		|sendto		|t_varchar(1024)|''	|NOT NULL	|0
FIELD		|subject	|t_varchar(255)	|''	|NOT NULL	|0
FIELD		|message	|t_text		|''	|NOT NULL	|0
FIELD		|status		|t_integer	|'0'	|NOT NULL	|0
FIELD		|retries	|t_integer	|'0'	|NOT NULL	|0
FIELD		|error		|t_varchar(2048)|''	|NOT NULL	|0
FIELD		|esc_step	|t_integer	|'0'	|NOT NULL	|0
FIELD		|alerttype	|t_integer	|'0'	|NOT NULL	|0
FIELD		|p_eventid	|t_id		|	|NULL		|0			|5|events	|eventid
FIELD		|acknowledgeid	|t_id		|	|NULL		|0			|6|acknowledges	|acknowledgeid
FIELD		|parameters	|t_text		|'{}'	|NOT NULL	|0
INDEX		|1		|actionid
INDEX		|2		|clock
INDEX		|3		|eventid
INDEX		|4		|status
INDEX		|5		|mediatypeid
INDEX		|6		|userid
INDEX		|7		|p_eventid
INDEX		|8		|acknowledgeid

TABLE|history|itemid,clock,ns|0
FIELD		|itemid		|t_id		|	|NOT NULL	|0			|-|items
FIELD		|clock		|t_time		|'0'	|NOT NULL	|0
FIELD		|value		|t_double	|'0.0000'|NOT NULL	|0
FIELD		|ns		|t_nanosec	|'0'	|NOT NULL	|0

TABLE|history_uint|itemid,clock,ns|0
FIELD		|itemid		|t_id		|	|NOT NULL	|0			|-|items
FIELD		|clock		|t_time		|'0'	|NOT NULL	|0
FIELD		|value		|t_bigint	|'0'	|NOT NULL	|0
FIELD		|ns		|t_nanosec	|'0'	|NOT NULL	|0

TABLE|history_str|itemid,clock,ns|0
FIELD		|itemid		|t_id		|	|NOT NULL	|0			|-|items
FIELD		|clock		|t_time		|'0'	|NOT NULL	|0
FIELD		|value		|t_varchar(255)	|''	|NOT NULL	|0
FIELD		|ns		|t_nanosec	|'0'	|NOT NULL	|0

TABLE|history_log|itemid,clock,ns|0
FIELD		|itemid		|t_id		|	|NOT NULL	|0			|-|items
FIELD		|clock		|t_time		|'0'	|NOT NULL	|0
FIELD		|timestamp	|t_time		|'0'	|NOT NULL	|0
FIELD		|source		|t_varchar(64)	|''	|NOT NULL	|0
FIELD		|severity	|t_integer	|'0'	|NOT NULL	|0
FIELD		|value		|t_text		|''	|NOT NULL	|0
FIELD		|logeventid	|t_integer	|'0'	|NOT NULL	|0
FIELD		|ns		|t_nanosec	|'0'	|NOT NULL	|0

TABLE|history_text|itemid,clock,ns|0
FIELD		|itemid		|t_id		|	|NOT NULL	|0			|-|items
FIELD		|clock		|t_time		|'0'	|NOT NULL	|0
FIELD		|value		|t_text		|''	|NOT NULL	|0
FIELD		|ns		|t_nanosec	|'0'	|NOT NULL	|0

TABLE|proxy_history|id|0
FIELD		|id		|t_serial	|	|NOT NULL	|0
FIELD		|itemid		|t_id		|	|NOT NULL	|0			|-|items
FIELD		|clock		|t_time		|'0'	|NOT NULL	|0
FIELD		|timestamp	|t_time		|'0'	|NOT NULL	|0
FIELD		|source		|t_varchar(64)	|''	|NOT NULL	|0
FIELD		|severity	|t_integer	|'0'	|NOT NULL	|0
FIELD		|value		|t_longtext	|''	|NOT NULL	|0
FIELD		|logeventid	|t_integer	|'0'	|NOT NULL	|0
FIELD		|ns		|t_nanosec	|'0'	|NOT NULL	|0
FIELD		|state		|t_integer	|'0'	|NOT NULL	|0
FIELD		|lastlogsize	|t_bigint	|'0'	|NOT NULL	|0
FIELD		|mtime		|t_integer	|'0'	|NOT NULL	|0
FIELD		|flags		|t_integer	|'0'	|NOT NULL	|0
FIELD		|write_clock	|t_time		|'0'	|NOT NULL	|0
INDEX		|1		|clock

TABLE|proxy_dhistory|id|0
FIELD		|id		|t_serial	|	|NOT NULL	|0
FIELD		|clock		|t_time		|'0'	|NOT NULL	|0
FIELD		|druleid	|t_id		|	|NOT NULL	|0			|-|drules
FIELD		|ip		|t_varchar(39)	|''	|NOT NULL	|0
FIELD		|port		|t_integer	|'0'	|NOT NULL	|0
FIELD		|value		|t_varchar(255)	|''	|NOT NULL	|0
FIELD		|status		|t_integer	|'0'	|NOT NULL	|0
FIELD		|dcheckid	|t_id		|	|NULL		|0			|-|dchecks
FIELD		|dns		|t_varchar(255)	|''	|NOT NULL	|0
INDEX		|1		|clock
INDEX		|2		|druleid

TABLE|events|eventid|0
FIELD		|eventid	|t_id		|	|NOT NULL	|0
FIELD		|source		|t_integer	|'0'	|NOT NULL	|0
FIELD		|object		|t_integer	|'0'	|NOT NULL	|0
FIELD		|objectid	|t_id		|'0'	|NOT NULL	|0
FIELD		|clock		|t_time		|'0'	|NOT NULL	|0
FIELD		|value		|t_integer	|'0'	|NOT NULL	|0
FIELD		|acknowledged	|t_integer	|'0'	|NOT NULL	|0
FIELD		|ns		|t_nanosec	|'0'	|NOT NULL	|0
FIELD		|name		|t_varchar(2048)|''	|NOT NULL	|0
FIELD		|severity	|t_integer	|'0'	|NOT NULL	|0
INDEX		|1		|source,object,objectid,clock
INDEX		|2		|source,object,clock

TABLE|trends|itemid,clock|0
FIELD		|itemid		|t_id		|	|NOT NULL	|0			|-|items
FIELD		|clock		|t_time		|'0'	|NOT NULL	|0
FIELD		|num		|t_integer	|'0'	|NOT NULL	|0
FIELD		|value_min	|t_double	|'0.0000'|NOT NULL	|0
FIELD		|value_avg	|t_double	|'0.0000'|NOT NULL	|0
FIELD		|value_max	|t_double	|'0.0000'|NOT NULL	|0

TABLE|trends_uint|itemid,clock|0
FIELD		|itemid		|t_id		|	|NOT NULL	|0			|-|items
FIELD		|clock		|t_time		|'0'	|NOT NULL	|0
FIELD		|num		|t_integer	|'0'	|NOT NULL	|0
FIELD		|value_min	|t_bigint	|'0'	|NOT NULL	|0
FIELD		|value_avg	|t_bigint	|'0'	|NOT NULL	|0
FIELD		|value_max	|t_bigint	|'0'	|NOT NULL	|0

TABLE|acknowledges|acknowledgeid|0
FIELD		|acknowledgeid	|t_id		|	|NOT NULL	|0
FIELD		|userid		|t_id		|	|NOT NULL	|0			|1|users
FIELD		|eventid	|t_id		|	|NOT NULL	|0			|2|events
FIELD		|clock		|t_time		|'0'	|NOT NULL	|0
FIELD		|message	|t_varchar(2048)|''	|NOT NULL	|0
FIELD		|action		|t_integer	|'0'	|NOT NULL	|0
FIELD		|old_severity	|t_integer	|'0'	|NOT NULL	|0
FIELD		|new_severity	|t_integer	|'0'	|NOT NULL	|0
FIELD		|suppress_until	|t_time		|'0'	|NOT NULL	|0
INDEX		|1		|userid
INDEX		|2		|eventid
INDEX		|3		|clock

TABLE|auditlog|auditid|0
FIELD		|auditid	|t_cuid		|	|NOT NULL	|0
FIELD		|userid		|t_id		|	|NULL		|0
FIELD		|username	|t_varchar(100)	|''	|NOT NULL	|0
FIELD		|clock		|t_time		|'0'	|NOT NULL	|0
FIELD		|ip		|t_varchar(39)	|''	|NOT NULL	|0
FIELD		|action		|t_integer	|'0'	|NOT NULL	|0
FIELD		|resourcetype	|t_integer	|'0'	|NOT NULL	|0
FIELD		|resourceid	|t_id		|	|NULL		|0
FIELD		|resource_cuid	|t_cuid		|	|NULL		|0
FIELD		|resourcename	|t_varchar(255)	|''	|NOT NULL	|0
FIELD		|recordsetid	|t_cuid		|	|NOT NULL	|0
FIELD		|details	|t_longtext	|''	|NOT NULL	|0
INDEX		|1		|userid,clock
INDEX		|2		|clock
INDEX		|3		|resourcetype,resourceid

TABLE|service_alarms|servicealarmid|0
FIELD		|servicealarmid	|t_id		|	|NOT NULL	|0
FIELD		|serviceid	|t_id		|	|NOT NULL	|0			|1|services
FIELD		|clock		|t_time		|'0'	|NOT NULL	|0
FIELD		|value		|t_integer	|'-1'	|NOT NULL	|0
INDEX		|1		|serviceid,clock
INDEX		|2		|clock

TABLE|autoreg_host|autoreg_hostid|0
FIELD		|autoreg_hostid	|t_id		|	|NOT NULL	|0
FIELD		|proxy_hostid	|t_id		|	|NULL		|0			|1|hosts	|hostid
FIELD		|host		|t_varchar(128)	|''	|NOT NULL	|0
FIELD		|listen_ip	|t_varchar(39)	|''	|NOT NULL	|0
FIELD		|listen_port	|t_integer	|'0'	|NOT NULL	|0
FIELD		|listen_dns	|t_varchar(255)	|''	|NOT NULL	|0
FIELD		|host_metadata	|t_text		|''	|NOT NULL	|0
FIELD		|flags		|t_integer	|'0'	|NOT NULL	|0
FIELD		|tls_accepted	|t_integer	|'1'	|NOT NULL	|0
INDEX		|1		|host
INDEX		|2		|proxy_hostid

TABLE|proxy_autoreg_host|id|0
FIELD		|id		|t_serial	|	|NOT NULL	|0
FIELD		|clock		|t_time		|'0'	|NOT NULL	|0
FIELD		|host		|t_varchar(128)	|''	|NOT NULL	|0
FIELD		|listen_ip	|t_varchar(39)	|''	|NOT NULL	|0
FIELD		|listen_port	|t_integer	|'0'	|NOT NULL	|0
FIELD		|listen_dns	|t_varchar(255)	|''	|NOT NULL	|0
FIELD		|host_metadata	|t_text		|''	|NOT NULL	|0
FIELD		|flags		|t_integer	|'0'	|NOT NULL	|0
FIELD		|tls_accepted	|t_integer	|'1'	|NOT NULL	|0
INDEX		|1		|clock

TABLE|dhosts|dhostid|0
FIELD		|dhostid	|t_id		|	|NOT NULL	|0
FIELD		|druleid	|t_id		|	|NOT NULL	|0			|1|drules
FIELD		|status		|t_integer	|'0'	|NOT NULL	|0
FIELD		|lastup		|t_integer	|'0'	|NOT NULL	|0
FIELD		|lastdown	|t_integer	|'0'	|NOT NULL	|0
INDEX		|1		|druleid

TABLE|dservices|dserviceid|0
FIELD		|dserviceid	|t_id		|	|NOT NULL	|0
FIELD		|dhostid	|t_id		|	|NOT NULL	|0			|1|dhosts
FIELD		|value		|t_varchar(255)	|''	|NOT NULL	|0
FIELD		|port		|t_integer	|'0'	|NOT NULL	|0
FIELD		|status		|t_integer	|'0'	|NOT NULL	|0
FIELD		|lastup		|t_integer	|'0'	|NOT NULL	|0
FIELD		|lastdown	|t_integer	|'0'	|NOT NULL	|0
FIELD		|dcheckid	|t_id		|	|NOT NULL	|0			|2|dchecks
FIELD		|ip		|t_varchar(39)	|''	|NOT NULL	|0
FIELD		|dns		|t_varchar(255)	|''	|NOT NULL	|0
UNIQUE		|1		|dcheckid,ip,port
INDEX		|2		|dhostid

-- Other tables

TABLE|escalations|escalationid|0
FIELD		|escalationid	|t_id		|	|NOT NULL	|0
FIELD		|actionid	|t_id		|	|NOT NULL	|0			|-|actions
FIELD		|triggerid	|t_id		|	|NULL		|0			|-|triggers
FIELD		|eventid	|t_id		|	|NULL		|0			|-|events
FIELD		|r_eventid	|t_id		|	|NULL		|0			|-|events	|eventid
FIELD		|nextcheck	|t_time		|'0'	|NOT NULL	|0
FIELD		|esc_step	|t_integer	|'0'	|NOT NULL	|0
FIELD		|status		|t_integer	|'0'	|NOT NULL	|0
FIELD		|itemid		|t_id		|	|NULL		|0			|-|items
FIELD		|acknowledgeid	|t_id		|	|NULL		|0			|-|acknowledges
FIELD		|servicealarmid	|t_id		|	|NULL		|0			|-|service_alarms
FIELD		|serviceid	|t_id		|	|NULL		|0			|-|services
UNIQUE		|1		|triggerid,itemid,serviceid,escalationid
INDEX		|2		|eventid
INDEX		|3		|nextcheck

TABLE|globalvars|globalvarid|0
FIELD		|globalvarid	|t_id		|	|NOT NULL	|0
FIELD		|snmp_lastsize	|t_bigint	|'0'	|NOT NULL	|0

TABLE|graph_discovery|graphid|0
FIELD		|graphid	|t_id		|	|NOT NULL	|0			|1|graphs
FIELD		|parent_graphid	|t_id		|	|NOT NULL	|0			|2|graphs	|graphid	|RESTRICT
FIELD		|lastcheck	|t_integer	|'0'	|NOT NULL	|ZBX_NODATA
FIELD		|ts_delete	|t_time		|'0'	|NOT NULL	|ZBX_NODATA
INDEX		|1		|parent_graphid

TABLE|host_inventory|hostid|ZBX_TEMPLATE
FIELD		|hostid		|t_id		|	|NOT NULL	|0			|1|hosts
FIELD		|inventory_mode	|t_integer	|'0'	|NOT NULL	|0
FIELD		|type		|t_varchar(64)	|''	|NOT NULL	|ZBX_PROXY,ZBX_NODATA
FIELD		|type_full	|t_varchar(64)	|''	|NOT NULL	|ZBX_PROXY,ZBX_NODATA
FIELD		|name		|t_varchar(128)	|''	|NOT NULL	|ZBX_PROXY,ZBX_NODATA
FIELD		|alias		|t_varchar(128)	|''	|NOT NULL	|ZBX_PROXY,ZBX_NODATA
FIELD		|os		|t_varchar(128)	|''	|NOT NULL	|ZBX_PROXY,ZBX_NODATA
FIELD		|os_full	|t_varchar(255)	|''	|NOT NULL	|ZBX_PROXY,ZBX_NODATA
FIELD		|os_short	|t_varchar(128)	|''	|NOT NULL	|ZBX_PROXY,ZBX_NODATA
FIELD		|serialno_a	|t_varchar(64)	|''	|NOT NULL	|ZBX_PROXY,ZBX_NODATA
FIELD		|serialno_b	|t_varchar(64)	|''	|NOT NULL	|ZBX_PROXY,ZBX_NODATA
FIELD		|tag		|t_varchar(64)	|''	|NOT NULL	|ZBX_PROXY,ZBX_NODATA
FIELD		|asset_tag	|t_varchar(64)	|''	|NOT NULL	|ZBX_PROXY,ZBX_NODATA
FIELD		|macaddress_a	|t_varchar(64)	|''	|NOT NULL	|ZBX_PROXY,ZBX_NODATA
FIELD		|macaddress_b	|t_varchar(64)	|''	|NOT NULL	|ZBX_PROXY,ZBX_NODATA
FIELD		|hardware	|t_varchar(255)	|''	|NOT NULL	|ZBX_PROXY,ZBX_NODATA
FIELD		|hardware_full	|t_shorttext	|''	|NOT NULL	|ZBX_PROXY,ZBX_NODATA
FIELD		|software	|t_varchar(255)	|''	|NOT NULL	|ZBX_PROXY,ZBX_NODATA
FIELD		|software_full	|t_shorttext	|''	|NOT NULL	|ZBX_PROXY,ZBX_NODATA
FIELD		|software_app_a	|t_varchar(64)	|''	|NOT NULL	|ZBX_PROXY,ZBX_NODATA
FIELD		|software_app_b	|t_varchar(64)	|''	|NOT NULL	|ZBX_PROXY,ZBX_NODATA
FIELD		|software_app_c	|t_varchar(64)	|''	|NOT NULL	|ZBX_PROXY,ZBX_NODATA
FIELD		|software_app_d	|t_varchar(64)	|''	|NOT NULL	|ZBX_PROXY,ZBX_NODATA
FIELD		|software_app_e	|t_varchar(64)	|''	|NOT NULL	|ZBX_PROXY,ZBX_NODATA
FIELD		|contact	|t_shorttext	|''	|NOT NULL	|ZBX_PROXY,ZBX_NODATA
FIELD		|location	|t_shorttext	|''	|NOT NULL	|ZBX_PROXY,ZBX_NODATA
FIELD		|location_lat	|t_varchar(16)	|''	|NOT NULL	|ZBX_PROXY
FIELD		|location_lon	|t_varchar(16)	|''	|NOT NULL	|ZBX_PROXY
FIELD		|notes		|t_shorttext	|''	|NOT NULL	|ZBX_PROXY,ZBX_NODATA
FIELD		|chassis	|t_varchar(64)	|''	|NOT NULL	|ZBX_PROXY,ZBX_NODATA
FIELD		|model		|t_varchar(64)	|''	|NOT NULL	|ZBX_PROXY,ZBX_NODATA
FIELD		|hw_arch	|t_varchar(32)	|''	|NOT NULL	|ZBX_PROXY,ZBX_NODATA
FIELD		|vendor		|t_varchar(64)	|''	|NOT NULL	|ZBX_PROXY,ZBX_NODATA
FIELD		|contract_number|t_varchar(64)	|''	|NOT NULL	|ZBX_PROXY,ZBX_NODATA
FIELD		|installer_name	|t_varchar(64)	|''	|NOT NULL	|ZBX_PROXY,ZBX_NODATA
FIELD		|deployment_status|t_varchar(64)|''	|NOT NULL	|ZBX_PROXY,ZBX_NODATA
FIELD		|url_a		|t_varchar(255)	|''	|NOT NULL	|ZBX_PROXY,ZBX_NODATA
FIELD		|url_b		|t_varchar(255)	|''	|NOT NULL	|ZBX_PROXY,ZBX_NODATA
FIELD		|url_c		|t_varchar(255)	|''	|NOT NULL	|ZBX_PROXY,ZBX_NODATA
FIELD		|host_networks	|t_shorttext	|''	|NOT NULL	|ZBX_PROXY,ZBX_NODATA
FIELD		|host_netmask	|t_varchar(39)	|''	|NOT NULL	|ZBX_PROXY,ZBX_NODATA
FIELD		|host_router	|t_varchar(39)	|''	|NOT NULL	|ZBX_PROXY,ZBX_NODATA
FIELD		|oob_ip		|t_varchar(39)	|''	|NOT NULL	|ZBX_PROXY,ZBX_NODATA
FIELD		|oob_netmask	|t_varchar(39)	|''	|NOT NULL	|ZBX_PROXY,ZBX_NODATA
FIELD		|oob_router	|t_varchar(39)	|''	|NOT NULL	|ZBX_PROXY,ZBX_NODATA
FIELD		|date_hw_purchase|t_varchar(64)	|''	|NOT NULL	|ZBX_PROXY,ZBX_NODATA
FIELD		|date_hw_install|t_varchar(64)	|''	|NOT NULL	|ZBX_PROXY,ZBX_NODATA
FIELD		|date_hw_expiry	|t_varchar(64)	|''	|NOT NULL	|ZBX_PROXY,ZBX_NODATA
FIELD		|date_hw_decomm	|t_varchar(64)	|''	|NOT NULL	|ZBX_PROXY,ZBX_NODATA
FIELD		|site_address_a	|t_varchar(128)	|''	|NOT NULL	|ZBX_PROXY,ZBX_NODATA
FIELD		|site_address_b	|t_varchar(128)	|''	|NOT NULL	|ZBX_PROXY,ZBX_NODATA
FIELD		|site_address_c	|t_varchar(128)	|''	|NOT NULL	|ZBX_PROXY,ZBX_NODATA
FIELD		|site_city	|t_varchar(128)	|''	|NOT NULL	|ZBX_PROXY,ZBX_NODATA
FIELD		|site_state	|t_varchar(64)	|''	|NOT NULL	|ZBX_PROXY,ZBX_NODATA
FIELD		|site_country	|t_varchar(64)	|''	|NOT NULL	|ZBX_PROXY,ZBX_NODATA
FIELD		|site_zip	|t_varchar(64)	|''	|NOT NULL	|ZBX_PROXY,ZBX_NODATA
FIELD		|site_rack	|t_varchar(128)	|''	|NOT NULL	|ZBX_PROXY,ZBX_NODATA
FIELD		|site_notes	|t_shorttext	|''	|NOT NULL	|ZBX_PROXY,ZBX_NODATA
FIELD		|poc_1_name	|t_varchar(128)	|''	|NOT NULL	|ZBX_PROXY,ZBX_NODATA
FIELD		|poc_1_email	|t_varchar(128)	|''	|NOT NULL	|ZBX_PROXY,ZBX_NODATA
FIELD		|poc_1_phone_a	|t_varchar(64)	|''	|NOT NULL	|ZBX_PROXY,ZBX_NODATA
FIELD		|poc_1_phone_b	|t_varchar(64)	|''	|NOT NULL	|ZBX_PROXY,ZBX_NODATA
FIELD		|poc_1_cell	|t_varchar(64)	|''	|NOT NULL	|ZBX_PROXY,ZBX_NODATA
FIELD		|poc_1_screen	|t_varchar(64)	|''	|NOT NULL	|ZBX_PROXY,ZBX_NODATA
FIELD		|poc_1_notes	|t_shorttext	|''	|NOT NULL	|ZBX_PROXY,ZBX_NODATA
FIELD		|poc_2_name	|t_varchar(128)	|''	|NOT NULL	|ZBX_PROXY,ZBX_NODATA
FIELD		|poc_2_email	|t_varchar(128)	|''	|NOT NULL	|ZBX_PROXY,ZBX_NODATA
FIELD		|poc_2_phone_a	|t_varchar(64)	|''	|NOT NULL	|ZBX_PROXY,ZBX_NODATA
FIELD		|poc_2_phone_b	|t_varchar(64)	|''	|NOT NULL	|ZBX_PROXY,ZBX_NODATA
FIELD		|poc_2_cell	|t_varchar(64)	|''	|NOT NULL	|ZBX_PROXY,ZBX_NODATA
FIELD		|poc_2_screen	|t_varchar(64)	|''	|NOT NULL	|ZBX_PROXY,ZBX_NODATA
FIELD		|poc_2_notes	|t_shorttext	|''	|NOT NULL	|ZBX_PROXY,ZBX_NODATA

TABLE|housekeeper|housekeeperid|0
FIELD		|housekeeperid	|t_id		|	|NOT NULL	|0
FIELD		|tablename	|t_varchar(64)	|''	|NOT NULL	|0
FIELD		|field		|t_varchar(64)	|''	|NOT NULL	|0
FIELD		|value		|t_id		|	|NOT NULL	|0			|-|items

TABLE|images|imageid|0
FIELD		|imageid	|t_id		|	|NOT NULL	|0
FIELD		|imagetype	|t_integer	|'0'	|NOT NULL	|0
FIELD		|name		|t_varchar(64)	|'0'	|NOT NULL	|0
FIELD		|image		|t_image	|''	|NOT NULL	|0
UNIQUE		|1		|name

TABLE|item_discovery|itemdiscoveryid|ZBX_TEMPLATE
FIELD		|itemdiscoveryid|t_id		|	|NOT NULL	|0
FIELD		|itemid		|t_id		|	|NOT NULL	|0			|1|items
FIELD		|parent_itemid	|t_id		|	|NOT NULL	|0			|2|items	|itemid
FIELD		|key_		|t_varchar(2048)|''	|NOT NULL	|ZBX_NODATA
FIELD		|lastcheck	|t_integer	|'0'	|NOT NULL	|ZBX_NODATA
FIELD		|ts_delete	|t_time		|'0'	|NOT NULL	|ZBX_NODATA
UNIQUE		|1		|itemid,parent_itemid
INDEX		|2		|parent_itemid

TABLE|host_discovery|hostid|ZBX_TEMPLATE
FIELD		|hostid		|t_id		|	|NOT NULL	|0			|1|hosts
FIELD		|parent_hostid	|t_id		|	|NULL		|0			|2|hosts	|hostid		|RESTRICT
FIELD		|parent_itemid	|t_id		|	|NULL		|0			|3|items	|itemid		|RESTRICT
FIELD		|host		|t_varchar(128)	|''	|NOT NULL	|ZBX_NODATA
FIELD		|lastcheck	|t_integer	|'0'	|NOT NULL	|ZBX_NODATA
FIELD		|ts_delete	|t_time		|'0'	|NOT NULL	|ZBX_NODATA

TABLE|interface_discovery|interfaceid|0
FIELD		|interfaceid	|t_id		|	|NOT NULL	|0			|1|interface
FIELD		|parent_interfaceid|t_id	|	|NOT NULL	|0			|2|interface	|interfaceid

TABLE|profiles|profileid|0
FIELD		|profileid	|t_id		|	|NOT NULL	|0
FIELD		|userid		|t_id		|	|NOT NULL	|0			|1|users
FIELD		|idx		|t_varchar(96)	|''	|NOT NULL	|0
FIELD		|idx2		|t_id		|'0'	|NOT NULL	|0
FIELD		|value_id	|t_id		|'0'	|NOT NULL	|0
FIELD		|value_int	|t_integer	|'0'	|NOT NULL	|0
FIELD		|value_str	|t_text		|''	|NOT NULL	|0
FIELD		|source		|t_varchar(96)	|''	|NOT NULL	|0
FIELD		|type		|t_integer	|'0'	|NOT NULL	|0
INDEX		|1		|userid,idx,idx2
INDEX		|2		|userid,profileid

TABLE|sessions|sessionid|0
FIELD		|sessionid	|t_varchar(32)	|''	|NOT NULL	|0
FIELD		|userid		|t_id		|	|NOT NULL	|0			|1|users
FIELD		|lastaccess	|t_integer	|'0'	|NOT NULL	|0
FIELD		|status		|t_integer	|'0'	|NOT NULL	|0
INDEX		|1		|userid,status,lastaccess

TABLE|trigger_discovery|triggerid|0
FIELD		|triggerid	|t_id		|	|NOT NULL	|0			|1|triggers
FIELD		|parent_triggerid|t_id		|	|NOT NULL	|0			|2|triggers	|triggerid	|RESTRICT
FIELD		|lastcheck	|t_integer	|'0'	|NOT NULL	|ZBX_NODATA
FIELD		|ts_delete	|t_time		|'0'	|NOT NULL	|ZBX_NODATA
INDEX		|1		|parent_triggerid

TABLE|item_condition|item_conditionid|ZBX_TEMPLATE
FIELD		|item_conditionid|t_id		|	|NOT NULL	|0
FIELD		|itemid		|t_id		|	|NOT NULL	|0			|1|items
FIELD		|operator	|t_integer	|'8'	|NOT NULL	|0
FIELD		|macro		|t_varchar(64)	|''	|NOT NULL	|0
FIELD		|value		|t_varchar(255)	|''	|NOT NULL	|0
INDEX		|1		|itemid

TABLE|item_rtdata|itemid|ZBX_TEMPLATE
FIELD		|itemid		|t_id		|	|NOT NULL	|0			|1|items
FIELD		|lastlogsize	|t_bigint	|'0'	|NOT NULL	|ZBX_PROXY,ZBX_NODATA
FIELD		|state		|t_integer	|'0'	|NOT NULL	|ZBX_NODATA
FIELD		|mtime		|t_integer	|'0'	|NOT NULL	|ZBX_PROXY,ZBX_NODATA
FIELD		|error		|t_varchar(2048)|''	|NOT NULL	|ZBX_NODATA

TABLE|opinventory|operationid|ZBX_DATA
FIELD		|operationid	|t_id		|	|NOT NULL	|0			|1|operations
FIELD		|inventory_mode	|t_integer	|'0'	|NOT NULL	|0

TABLE|trigger_tag|triggertagid|ZBX_TEMPLATE
FIELD		|triggertagid	|t_id		|	|NOT NULL	|0
FIELD		|triggerid	|t_id		|	|NOT NULL	|0			|1|triggers	|		|RESTRICT
FIELD		|tag		|t_varchar(255)	|''	|NOT NULL	|0
FIELD		|value		|t_varchar(255)	|''	|NOT NULL	|0
INDEX		|1		|triggerid
CHANGELOG	|6

TABLE|event_tag|eventtagid|0
FIELD		|eventtagid	|t_id		|	|NOT NULL	|0
FIELD		|eventid	|t_id		|	|NOT NULL	|0			|1|events
FIELD		|tag		|t_varchar(255)	|''	|NOT NULL	|0
FIELD		|value		|t_varchar(255)	|''	|NOT NULL	|0
INDEX		|1		|eventid

TABLE|problem|eventid|0
FIELD		|eventid	|t_id		|	|NOT NULL	|0			|1|events
FIELD		|source		|t_integer	|'0'	|NOT NULL	|0
FIELD		|object		|t_integer	|'0'	|NOT NULL	|0
FIELD		|objectid	|t_id		|'0'	|NOT NULL	|0
FIELD		|clock		|t_time		|'0'	|NOT NULL	|0
FIELD		|ns		|t_nanosec	|'0'	|NOT NULL	|0
FIELD		|r_eventid	|t_id		|	|NULL		|0			|2|events	|eventid
FIELD		|r_clock	|t_time		|'0'	|NOT NULL	|0
FIELD		|r_ns		|t_nanosec	|'0'	|NOT NULL	|0
FIELD		|correlationid	|t_id		|	|NULL		|0			|-|correlation
FIELD		|userid		|t_id		|	|NULL		|0			|-|users
FIELD		|name		|t_varchar(2048)|''	|NOT NULL	|0
FIELD		|acknowledged	|t_integer	|'0'	|NOT NULL	|0
FIELD		|severity	|t_integer	|'0'	|NOT NULL	|0
INDEX		|1		|source,object,objectid
INDEX		|2		|r_clock
INDEX		|3		|r_eventid

TABLE|problem_tag|problemtagid|0
FIELD		|problemtagid	|t_id		|	|NOT NULL	|0
FIELD		|eventid	|t_id		|	|NOT NULL	|0			|1|problem
FIELD		|tag		|t_varchar(255)	|''	|NOT NULL	|0
FIELD		|value		|t_varchar(255)	|''	|NOT NULL	|0
INDEX		|1		|eventid,tag,value

TABLE|tag_filter|tag_filterid|0
FIELD		|tag_filterid	|t_id		|	|NOT NULL	|0
FIELD		|usrgrpid	|t_id		|	|NOT NULL	|0 			|1|usrgrp	|usrgrpid
FIELD		|groupid	|t_id		|	|NOT NULL	|0			|2|hstgrp	|groupid
FIELD		|tag	|t_varchar(255)	|'' |NOT NULL	|0
FIELD		|value	|t_varchar(255)	|'' |NOT NULL	|0

TABLE|event_recovery|eventid|0
FIELD		|eventid	|t_id		|	|NOT NULL	|0			|1|events
FIELD		|r_eventid	|t_id		|	|NOT NULL	|0			|2|events	|eventid
FIELD		|c_eventid	|t_id		|	|NULL		|0			|3|events	|eventid
FIELD		|correlationid	|t_id		|	|NULL		|0			|-|correlation
FIELD		|userid		|t_id		|	|NULL		|0			|-|users
INDEX		|1		|r_eventid
INDEX		|2		|c_eventid

TABLE|correlation|correlationid|ZBX_DATA
FIELD		|correlationid	|t_id		|	|NOT NULL	|0
FIELD		|name		|t_varchar(255)	|''	|NOT NULL	|0
FIELD		|description	|t_shorttext	|''	|NOT NULL	|0
FIELD		|evaltype	|t_integer	|'0'	|NOT NULL	|0
FIELD		|status		|t_integer	|'0'	|NOT NULL	|0
FIELD		|formula	|t_varchar(255)	|''	|NOT NULL	|0
INDEX		|1		|status
UNIQUE		|2		|name

TABLE|corr_condition|corr_conditionid|ZBX_DATA
FIELD		|corr_conditionid|t_id		|	|NOT NULL	|0
FIELD		|correlationid	|t_id		|	|NOT NULL	|0			|1|correlation
FIELD		|type		|t_integer	|'0'	|NOT NULL	|0
INDEX		|1		|correlationid

TABLE|corr_condition_tag|corr_conditionid|ZBX_DATA
FIELD		|corr_conditionid|t_id		|	|NOT NULL	|0			|1|corr_condition
FIELD		|tag		|t_varchar(255)	|''	|NOT NULL	|0

TABLE|corr_condition_group|corr_conditionid|ZBX_DATA
FIELD		|corr_conditionid|t_id		|	|NOT NULL	|0			|1|corr_condition
FIELD		|operator	|t_integer	|'0'	|NOT NULL	|0
FIELD		|groupid	|t_id		|	|NOT NULL	|0			|2|hstgrp	|	|RESTRICT
INDEX		|1		|groupid

TABLE|corr_condition_tagpair|corr_conditionid|ZBX_DATA
FIELD		|corr_conditionid|t_id		|	|NOT NULL	|0			|1|corr_condition
FIELD		|oldtag		|t_varchar(255)	|''	|NOT NULL	|0
FIELD		|newtag		|t_varchar(255)	|''	|NOT NULL	|0

TABLE|corr_condition_tagvalue|corr_conditionid|ZBX_DATA
FIELD		|corr_conditionid|t_id		|	|NOT NULL	|0			|1|corr_condition
FIELD		|tag		|t_varchar(255)	|''	|NOT NULL	|0
FIELD		|operator	|t_integer	|'0'	|NOT NULL	|0
FIELD		|value		|t_varchar(255)	|''	|NOT NULL	|0

TABLE|corr_operation|corr_operationid|ZBX_DATA
FIELD		|corr_operationid|t_id		|	|NOT NULL	|0
FIELD		|correlationid	|t_id		|	|NOT NULL	|0			|1|correlation
FIELD		|type		|t_integer	|'0'	|NOT NULL	|0
INDEX		|1		|correlationid

TABLE|task|taskid|0
FIELD		|taskid		|t_id		|	|NOT NULL	|0
FIELD		|type		|t_integer	|	|NOT NULL	|0
FIELD		|status		|t_integer	|'0'	|NOT NULL	|0
FIELD		|clock		|t_integer	|'0'	|NOT NULL	|0
FIELD		|ttl		|t_integer	|'0'	|NOT NULL	|0
FIELD		|proxy_hostid	|t_id		|	|NULL		|0			|1|hosts	|hostid
INDEX		|1		|status,proxy_hostid

TABLE|task_close_problem|taskid|0
FIELD		|taskid		|t_id		|	|NOT NULL	|0			|1|task
FIELD		|acknowledgeid	|t_id		|	|NOT NULL	|0			|-|acknowledges

TABLE|item_preproc|item_preprocid|ZBX_TEMPLATE
FIELD		|item_preprocid	|t_id		|	|NOT NULL	|0
FIELD		|itemid		|t_id		|	|NOT NULL	|ZBX_PROXY			|1|items	|		|RESTRICT
FIELD		|step		|t_integer	|'0'	|NOT NULL	|ZBX_PROXY
FIELD		|type		|t_integer	|'0'	|NOT NULL	|ZBX_PROXY
FIELD		|params		|t_text		|''	|NOT NULL	|ZBX_PROXY
FIELD		|error_handler	|t_integer	|'0'	|NOT NULL	|ZBX_PROXY
FIELD		|error_handler_params|t_varchar(255)|''	|NOT NULL	|ZBX_PROXY
INDEX		|1		|itemid,step
CHANGELOG	|8

TABLE|task_remote_command|taskid|0
FIELD		|taskid		|t_id		|	|NOT NULL	|0			|1|task
FIELD		|command_type	|t_integer	|'0'	|NOT NULL	|0
FIELD		|execute_on	|t_integer	|'0'	|NOT NULL	|0
FIELD		|port		|t_integer	|'0'	|NOT NULL	|0
FIELD		|authtype	|t_integer	|'0'	|NOT NULL	|0
FIELD		|username	|t_varchar(64)	|''	|NOT NULL	|0
FIELD		|password	|t_varchar(64)	|''	|NOT NULL	|0
FIELD		|publickey	|t_varchar(64)	|''	|NOT NULL	|0
FIELD		|privatekey	|t_varchar(64)	|''	|NOT NULL	|0
FIELD		|command	|t_text		|''	|NOT NULL	|0
FIELD		|alertid	|t_id		|	|NULL		|0			|-|alerts
FIELD		|parent_taskid	|t_id		|	|NOT NULL	|0			|-|task		|taskid
FIELD		|hostid		|t_id		|	|NOT NULL	|0			|-|hosts

TABLE|task_remote_command_result|taskid|0
FIELD		|taskid		|t_id		|	|NOT NULL	|0			|1|task
FIELD		|status		|t_integer	|'0'	|NOT NULL	|0
FIELD		|parent_taskid	|t_id		|	|NOT NULL	|0			|-|task		|taskid
FIELD		|info		|t_shorttext	|''	|NOT NULL	|0

TABLE|task_data|taskid|0
FIELD		|taskid		|t_id		|	|NOT NULL	|0			|1|task
FIELD		|type		|t_integer	|'0'	|NOT NULL	|0
FIELD		|data		|t_text		|''	|NOT NULL	|0
FIELD		|parent_taskid	|t_id		|	|NULL		|0			|-|task		|taskid

TABLE|task_result|taskid|0
FIELD		|taskid		|t_id		|	|NOT NULL	|0			|1|task
FIELD		|status		|t_integer	|'0'	|NOT NULL	|0
FIELD		|parent_taskid	|t_id		|	|NOT NULL	|0			|-|task		|taskid
FIELD		|info		|t_text		|''	|NOT NULL	|0
INDEX		|1		|parent_taskid

TABLE|task_acknowledge|taskid|0
FIELD		|taskid		|t_id		|	|NOT NULL	|0			|1|task
FIELD		|acknowledgeid	|t_id		|	|NOT NULL	|0			|-|acknowledges

TABLE|sysmap_shape|sysmap_shapeid|ZBX_TEMPLATE
FIELD		|sysmap_shapeid	|t_id		|	|NOT NULL	|0
FIELD		|sysmapid	|t_id		|	|NOT NULL	|0			|1|sysmaps
FIELD		|type		|t_integer	|'0'	|NOT NULL	|0
FIELD		|x		|t_integer	|'0'	|NOT NULL	|0
FIELD		|y		|t_integer	|'0'	|NOT NULL	|0
FIELD		|width		|t_integer	|'200'	|NOT NULL	|0
FIELD		|height		|t_integer	|'200'	|NOT NULL	|0
FIELD		|text		|t_shorttext	|''	|NOT NULL	|0
FIELD		|font		|t_integer	|'9'	|NOT NULL	|0
FIELD		|font_size	|t_integer	|'11'	|NOT NULL	|0
FIELD		|font_color	|t_varchar(6)	|'000000'|NOT NULL	|0
FIELD		|text_halign	|t_integer	|'0'	|NOT NULL	|0
FIELD		|text_valign	|t_integer	|'0'	|NOT NULL	|0
FIELD		|border_type	|t_integer	|'0'	|NOT NULL	|0
FIELD		|border_width	|t_integer	|'1'	|NOT NULL	|0
FIELD		|border_color	|t_varchar(6)	|'000000'|NOT NULL	|0
FIELD		|background_color|t_varchar(6)	|''	|NOT NULL	|0
FIELD		|zindex		|t_integer	|'0'	|NOT NULL	|0
INDEX		|1		|sysmapid

TABLE|sysmap_element_trigger|selement_triggerid|ZBX_TEMPLATE
FIELD		|selement_triggerid	|t_id	|	|NOT NULL	|0
FIELD		|selementid		|t_id	|	|NOT NULL	|0			|1|sysmaps_elements
FIELD		|triggerid		|t_id	|	|NOT NULL	|0			|2|triggers
UNIQUE		|1			|selementid,triggerid

TABLE|httptest_field|httptest_fieldid|ZBX_TEMPLATE
FIELD		|httptest_fieldid	|t_id		|	|NOT NULL	|0
FIELD		|httptestid		|t_id		|	|NOT NULL	|ZBX_PROXY	|1|httptest	|		|RESTRICT
FIELD		|type			|t_integer	|'0'	|NOT NULL	|ZBX_PROXY
FIELD		|name			|t_varchar(255)	|''	|NOT NULL	|ZBX_PROXY
FIELD		|value			|t_shorttext	|''	|NOT NULL	|ZBX_PROXY
INDEX		|1			|httptestid
CHANGELOG	|12

TABLE|httpstep_field|httpstep_fieldid|ZBX_TEMPLATE
FIELD		|httpstep_fieldid	|t_id		|	|NOT NULL	|0
FIELD		|httpstepid		|t_id		|	|NOT NULL	|ZBX_PROXY	|1|httpstep	|		|RESTRICT
FIELD		|type			|t_integer	|'0'	|NOT NULL	|ZBX_PROXY
FIELD		|name			|t_varchar(255)	|''	|NOT NULL	|ZBX_PROXY
FIELD		|value			|t_shorttext	|''	|NOT NULL	|ZBX_PROXY
INDEX		|1			|httpstepid
CHANGELOG	|15

TABLE|dashboard|dashboardid|ZBX_DASHBOARD
FIELD		|dashboardid	|t_id		|	|NOT NULL	|0
FIELD		|name		|t_varchar(255)	|	|NOT NULL	|0
FIELD		|userid		|t_id		|	|NULL		|0			|1|users	|	|RESTRICT
FIELD		|private	|t_integer	|'1'	|NOT NULL	|0
FIELD		|templateid	|t_id		|	|NULL		|0			|2|hosts	|hostid
FIELD		|display_period	|t_integer	|'30'	|NOT NULL	|0
FIELD		|auto_start	|t_integer	|'1'	|NOT NULL	|0
FIELD		|uuid		|t_varchar(32)	|''	|NOT NULL	|0
INDEX		|1		|userid
INDEX		|2		|templateid

TABLE|dashboard_user|dashboard_userid|ZBX_DASHBOARD
FIELD		|dashboard_userid|t_id		|	|NOT NULL	|0
FIELD		|dashboardid	|t_id		|	|NOT NULL	|0			|1|dashboard
FIELD		|userid		|t_id		|	|NOT NULL	|0			|2|users
FIELD		|permission	|t_integer	|'2'	|NOT NULL	|0
UNIQUE		|1		|dashboardid,userid

TABLE|dashboard_usrgrp|dashboard_usrgrpid|ZBX_DASHBOARD
FIELD		|dashboard_usrgrpid|t_id	|	|NOT NULL	|0
FIELD		|dashboardid	|t_id		|	|NOT NULL	|0			|1|dashboard
FIELD		|usrgrpid	|t_id		|	|NOT NULL	|0			|2|usrgrp
FIELD		|permission	|t_integer	|'2'	|NOT NULL	|0
UNIQUE		|1		|dashboardid,usrgrpid

TABLE|dashboard_page|dashboard_pageid|ZBX_DASHBOARD
FIELD		|dashboard_pageid|t_id		|	|NOT NULL	|0
FIELD		|dashboardid	|t_id		|	|NOT NULL	|0		|1|dashboard
FIELD		|name		|t_varchar(255)	|''	|NOT NULL	|0
FIELD		|display_period	|t_integer	|'0'	|NOT NULL	|0
FIELD		|sortorder	|t_integer	|'0'	|NOT NULL	|0
INDEX		|1		|dashboardid

TABLE|widget|widgetid|ZBX_DASHBOARD
FIELD		|widgetid	|t_id		|	|NOT NULL	|0
FIELD		|type		|t_varchar(255)	|''	|NOT NULL	|0
FIELD		|name		|t_varchar(255)	|''	|NOT NULL	|0
FIELD		|x		|t_integer	|'0'	|NOT NULL	|0
FIELD		|y		|t_integer	|'0'	|NOT NULL	|0
FIELD		|width		|t_integer	|'1'	|NOT NULL	|0
FIELD		|height		|t_integer	|'2'	|NOT NULL	|0
FIELD		|view_mode	|t_integer	|'0'	|NOT NULL	|0
FIELD		|dashboard_pageid|t_id		|	|NOT NULL	|0		|1|dashboard_page
INDEX		|1		|dashboard_pageid

TABLE|widget_field|widget_fieldid|ZBX_DASHBOARD
FIELD		|widget_fieldid	|t_id		|	|NOT NULL	|0
FIELD		|widgetid	|t_id		|	|NOT NULL	|0			|1|widget
FIELD		|type		|t_integer	|'0'	|NOT NULL	|0
FIELD		|name		|t_varchar(255)	|''	|NOT NULL	|0
FIELD		|value_int	|t_integer	|'0'	|NOT NULL	|0
FIELD		|value_str	|t_varchar(255)	|''	|NOT NULL	|0
FIELD		|value_groupid	|t_id		|	|NULL		|0			|2|hstgrp	|groupid
FIELD		|value_hostid	|t_id		|	|NULL		|0			|3|hosts	|hostid
FIELD		|value_itemid	|t_id		|	|NULL		|0			|4|items	|itemid
FIELD		|value_graphid	|t_id		|	|NULL		|0			|5|graphs	|graphid
FIELD		|value_sysmapid	|t_id		|	|NULL		|0			|6|sysmaps	|sysmapid
FIELD		|value_serviceid|t_id		|	|NULL		|0			|7|services	|serviceid
FIELD		|value_slaid	|t_id		|	|NULL		|0			|8|sla		|slaid
INDEX		|1		|widgetid
INDEX		|2		|value_groupid
INDEX		|3		|value_hostid
INDEX		|4		|value_itemid
INDEX		|5		|value_graphid
INDEX		|6		|value_sysmapid
INDEX		|7		|value_serviceid
INDEX		|8		|value_slaid

TABLE|task_check_now|taskid|0
FIELD		|taskid		|t_id		|	|NOT NULL	|0			|1|task
FIELD		|itemid		|t_id		|	|NOT NULL	|0			|-|items

TABLE|event_suppress|event_suppressid|0
FIELD		|event_suppressid|t_id		|	|NOT NULL	|0
FIELD		|eventid	|t_id		|	|NOT NULL	|0			|1|events
FIELD		|maintenanceid	|t_id		|	|NULL		|0			|2|maintenances
FIELD		|suppress_until	|t_time		|'0'	|NOT NULL	|0
FIELD		|userid		|t_id		|	|NULL		|0			|3|users
UNIQUE		|1		|eventid,maintenanceid
INDEX		|2		|suppress_until
INDEX		|3		|maintenanceid

TABLE|maintenance_tag|maintenancetagid|ZBX_DATA
FIELD		|maintenancetagid|t_id		|	|NOT NULL	|0
FIELD		|maintenanceid	|t_id		|	|NOT NULL	|0			|1|maintenances
FIELD		|tag		|t_varchar(255)	|''	|NOT NULL	|0
FIELD		|operator	|t_integer	|'2'	|NOT NULL	|0
FIELD		|value		|t_varchar(255)	|''	|NOT NULL	|0
INDEX		|1		|maintenanceid

TABLE|lld_macro_path|lld_macro_pathid|ZBX_TEMPLATE
FIELD		|lld_macro_pathid|t_id		|	|NOT NULL	|0
FIELD		|itemid		|t_id		|	|NOT NULL	|0			|1|items
FIELD		|lld_macro	|t_varchar(255)	|''	|NOT NULL	|0
FIELD		|path		|t_varchar(255)	|''	|NOT NULL	|0
UNIQUE		|1		|itemid,lld_macro

TABLE|host_tag|hosttagid|ZBX_TEMPLATE
FIELD		|hosttagid	|t_id		|	|NOT NULL	|0
FIELD		|hostid		|t_id		|	|NOT NULL	|0			|1|hosts	|		|RESTRICT
FIELD		|tag		|t_varchar(255)	|''	|NOT NULL	|0
FIELD		|value		|t_varchar(255)	|''	|NOT NULL	|0
FIELD		|automatic	|t_integer	|'0'	|NOT NULL	|0
INDEX		|1		|hostid
CHANGELOG	|2

TABLE|config_autoreg_tls|autoreg_tlsid|ZBX_DATA
FIELD		|autoreg_tlsid	|t_id		|	|NOT NULL	|0
FIELD		|tls_psk_identity|t_varchar(128)|''	|NOT NULL	|ZBX_PROXY
FIELD		|tls_psk	|t_varchar(512)	|''	|NOT NULL	|ZBX_PROXY
UNIQUE		|1		|tls_psk_identity

TABLE|module|moduleid|ZBX_DATA
FIELD		|moduleid	|t_id		|	|NOT NULL	|0
FIELD		|id		|t_varchar(255)	|''	|NOT NULL	|0
FIELD		|relative_path	|t_varchar(255)	|''	|NOT NULL	|0
FIELD		|status		|t_integer	|'0'	|NOT NULL	|0
FIELD		|config		|t_shorttext	|''	|NOT NULL	|0

TABLE|interface_snmp|interfaceid|ZBX_TEMPLATE
FIELD		|interfaceid	|t_id		|	|NOT NULL	|0			|1|interface
FIELD		|version	|t_integer	|'2'	|NOT NULL	|ZBX_PROXY
FIELD		|bulk		|t_integer	|'1'	|NOT NULL	|ZBX_PROXY
FIELD		|community	|t_varchar(64)	|''	|NOT NULL	|ZBX_PROXY
FIELD		|securityname	|t_varchar(64)	|''	|NOT NULL	|ZBX_PROXY
FIELD		|securitylevel	|t_integer	|'0'	|NOT NULL	|ZBX_PROXY
FIELD		|authpassphrase	|t_varchar(64)	|''	|NOT NULL	|ZBX_PROXY
FIELD		|privpassphrase	|t_varchar(64)	|''	|NOT NULL	|ZBX_PROXY
FIELD		|authprotocol	|t_integer	|'0'	|NOT NULL	|ZBX_PROXY
FIELD		|privprotocol	|t_integer	|'0'	|NOT NULL	|ZBX_PROXY
FIELD		|contextname	|t_varchar(255)	|''	|NOT NULL	|ZBX_PROXY

TABLE|lld_override|lld_overrideid|ZBX_TEMPLATE
FIELD		|lld_overrideid	|t_id		|	|NOT NULL	|0
FIELD		|itemid		|t_id		|	|NOT NULL	|0	|1|items
FIELD		|name		|t_varchar(255)	|''	|NOT NULL	|0
FIELD		|step		|t_integer	|'0'	|NOT NULL	|0
FIELD		|evaltype	|t_integer	|'0'	|NOT NULL	|0
FIELD		|formula	|t_varchar(255)	|''	|NOT NULL	|0
FIELD		|stop		|t_integer	|'0'	|NOT NULL	|0
UNIQUE		|1		|itemid,name

TABLE|lld_override_condition|lld_override_conditionid|ZBX_TEMPLATE
FIELD	|lld_override_conditionid	|t_id		|	|NOT NULL	|0
FIELD	|lld_overrideid			|t_id		|	|NOT NULL	|0	|1|lld_override
FIELD	|operator			|t_integer	|'8'	|NOT NULL	|0
FIELD	|macro				|t_varchar(64)	|''	|NOT NULL	|0
FIELD	|value				|t_varchar(255)	|''	|NOT NULL	|0
INDEX	|1				|lld_overrideid

TABLE|lld_override_operation|lld_override_operationid|ZBX_TEMPLATE
FIELD	|lld_override_operationid	|t_id		|	|NOT NULL	|0
FIELD	|lld_overrideid			|t_id		|	|NOT NULL	|0	|1|lld_override
FIELD	|operationobject		|t_integer	|'0'	|NOT NULL	|0
FIELD	|operator			|t_integer	|'0'	|NOT NULL	|0
FIELD	|value				|t_varchar(255)	|''	|NOT NULL	|0
INDEX	|1				|lld_overrideid

TABLE|lld_override_opstatus|lld_override_operationid|ZBX_TEMPLATE
FIELD	|lld_override_operationid	|t_id		|	|NOT NULL	|0	|1|lld_override_operation
FIELD	|status				|t_integer	|'0'	|NOT NULL	|0

TABLE|lld_override_opdiscover|lld_override_operationid|ZBX_TEMPLATE
FIELD	|lld_override_operationid	|t_id		|	|NOT NULL	|0	|1|lld_override_operation
FIELD	|discover			|t_integer	|'0'	|NOT NULL	|0

TABLE|lld_override_opperiod|lld_override_operationid|ZBX_TEMPLATE
FIELD	|lld_override_operationid	|t_id		|	|NOT NULL	|0	|1|lld_override_operation
FIELD	|delay				|t_varchar(1024)|'0'	|NOT NULL	|0

TABLE|lld_override_ophistory|lld_override_operationid|ZBX_TEMPLATE
FIELD	|lld_override_operationid	|t_id		|	|NOT NULL	|0	|1|lld_override_operation
FIELD	|history			|t_varchar(255)	|'90d'	|NOT NULL	|0

TABLE|lld_override_optrends|lld_override_operationid|ZBX_TEMPLATE
FIELD	|lld_override_operationid	|t_id		|	|NOT NULL	|0	|1|lld_override_operation
FIELD	|trends				|t_varchar(255)	|'365d'	|NOT NULL	|0

TABLE|lld_override_opseverity|lld_override_operationid|ZBX_TEMPLATE
FIELD	|lld_override_operationid	|t_id		|	|NOT NULL	|0	|1|lld_override_operation
FIELD	|severity			|t_integer	|'0'	|NOT NULL	|0

TABLE|lld_override_optag|lld_override_optagid|ZBX_TEMPLATE
FIELD	|lld_override_optagid		|t_id		|	|NOT NULL	|0
FIELD	|lld_override_operationid	|t_id		|	|NOT NULL	|0	|1|lld_override_operation
FIELD	|tag				|t_varchar(255)	|''	|NOT NULL	|0
FIELD	|value				|t_varchar(255)	|''	|NOT NULL	|0
INDEX	|1				|lld_override_operationid

TABLE|lld_override_optemplate|lld_override_optemplateid|ZBX_TEMPLATE
FIELD	|lld_override_optemplateid	|t_id		|	|NOT NULL	|0
FIELD	|lld_override_operationid	|t_id		|	|NOT NULL	|0	|1|lld_override_operation
FIELD	|templateid			|t_id		|	|NOT NULL	|0	|2|hosts	|hostid	|RESTRICT
UNIQUE	|1				|lld_override_operationid,templateid
INDEX	|2				|templateid

TABLE|lld_override_opinventory|lld_override_operationid|ZBX_TEMPLATE
FIELD	|lld_override_operationid	|t_id		|	|NOT NULL	|0	|1|lld_override_operation
FIELD	|inventory_mode			|t_integer	|'0'	|NOT NULL	|0

TABLE|trigger_queue|trigger_queueid|0
FIELD		|trigger_queueid|t_id		|	|NOT NULL	|0
FIELD		|objectid	|t_id		|	|NOT NULL	|0
FIELD		|type		|t_integer	|'0'	|NOT NULL	|0
FIELD		|clock		|t_time		|'0'	|NOT NULL	|0
FIELD		|ns		|t_nanosec	|'0'	|NOT NULL	|0

TABLE|item_parameter|item_parameterid|ZBX_TEMPLATE
FIELD		|item_parameterid|t_id		|	|NOT NULL	|0
FIELD		|itemid		|t_id		|	|NOT NULL	|ZBX_PROXY		|1|items
FIELD		|name		|t_varchar(255)	|''	|NOT NULL	|ZBX_PROXY
FIELD		|value		|t_varchar(2048)|''	|NOT NULL	|ZBX_PROXY
INDEX		|1		|itemid

TABLE|role_rule|role_ruleid|ZBX_DATA
FIELD		|role_ruleid	|t_id		|	|NOT NULL	|0
FIELD		|roleid		|t_id		|	|NOT NULL	|0			|1|role
FIELD		|type		|t_integer	|'0'	|NOT NULL	|0
FIELD		|name		|t_varchar(255)	|''	|NOT NULL	|0
FIELD		|value_int	|t_integer	|'0'	|NOT NULL	|0
FIELD		|value_str	|t_varchar(255)	|''	|NOT NULL	|0
FIELD		|value_moduleid	|t_id		|	|NULL		|0			|2|module	|moduleid
FIELD		|value_serviceid|t_id		|	|NULL	|0			|3|services	|serviceid
INDEX		|1		|roleid
INDEX		|2		|value_moduleid
INDEX		|3		|value_serviceid

TABLE|token|tokenid|ZBX_DATA
FIELD	|tokenid	|t_id		|	|NOT NULL	|0
FIELD	|name		|t_varchar(64)	|''	|NOT NULL	|0
FIELD	|description	|t_shorttext	|''	|NOT NULL	|0
FIELD	|userid		|t_id		|	|NOT NULL	|0	|1	|users
FIELD	|token		|t_varchar(128)	|	|NULL		|0
FIELD	|lastaccess	|t_integer	|'0'	|NOT NULL	|0
FIELD	|status		|t_integer	|'0'	|NOT NULL	|0
FIELD	|expires_at	|t_time		|'0'	|NOT NULL	|0
FIELD	|created_at	|t_time		|'0'	|NOT NULL	|0
FIELD	|creator_userid	|t_id		|	|NULL		|0	|2	|users	|userid	|RESTRICT
INDEX	|1		|name
UNIQUE	|2		|userid,name
UNIQUE	|3		|token
INDEX	|4		|creator_userid

TABLE|item_tag|itemtagid|ZBX_TEMPLATE
FIELD		|itemtagid	|t_id		|	|NOT NULL	|0
FIELD		|itemid		|t_id		|	|NOT NULL	|0			|1|items	|		|RESTRICT
FIELD		|tag		|t_varchar(255)	|''	|NOT NULL	|0
FIELD		|value		|t_varchar(255)	|''	|NOT NULL	|0
INDEX		|1		|itemid
CHANGELOG	|4

TABLE|httptest_tag|httptesttagid|ZBX_TEMPLATE
FIELD		|httptesttagid	|t_id		|	|NOT NULL	|0
FIELD		|httptestid	|t_id			|	|NOT NULL	|0		|1|httptest
FIELD		|tag		|t_varchar(255)	|''	|NOT NULL	|0
FIELD		|value		|t_varchar(255)	|''	|NOT NULL	|0
INDEX		|1		|httptestid

TABLE|sysmaps_element_tag|selementtagid|ZBX_TEMPLATE
FIELD		|selementtagid	|t_id		|	|NOT NULL	|0
FIELD		|selementid	|t_id			|	|NOT NULL	|0		|1|sysmaps_elements
FIELD		|tag		|t_varchar(255)	|''	|NOT NULL	|0
FIELD		|value		|t_varchar(255)	|''	|NOT NULL	|0
FIELD		|operator	|t_integer		|'0'|NOT NULL	|0
INDEX		|1		|selementid

TABLE|report|reportid|ZBX_DATA
FIELD		|reportid	|t_id		|	|NOT NULL	|0
FIELD		|userid		|t_id		|	|NOT NULL	|0		|1|users|userid
FIELD		|name		|t_varchar(255)	|''	|NOT NULL	|0
FIELD		|description	|t_varchar(2048)|''	|NOT NULL	|0
FIELD		|status		|t_integer	|'0'	|NOT NULL	|0
FIELD		|dashboardid	|t_id		|	|NOT NULL	|0		|2|dashboard|dashboardid
FIELD		|period		|t_integer	|'0'	|NOT NULL	|0
FIELD		|cycle		|t_integer	|'0'	|NOT NULL	|0
FIELD		|weekdays	|t_integer	|'0'	|NOT NULL	|0
FIELD		|start_time	|t_integer	|'0'	|NOT NULL	|0
FIELD		|active_since	|t_integer	|'0'	|NOT NULL	|0
FIELD		|active_till	|t_integer	|'0'	|NOT NULL	|0
FIELD		|state		|t_integer	|'0'	|NOT NULL	|ZBX_NODATA
FIELD		|lastsent	|t_time	|'0'		|NOT NULL	|ZBX_NODATA
FIELD		|info		|t_varchar(2048)|''	|NOT NULL	|ZBX_NODATA
UNIQUE		|1		|name

TABLE|report_param|reportparamid|ZBX_DATA
FIELD		|reportparamid	|t_id		|	|NOT NULL	|0
FIELD		|reportid	|t_id		|	|NOT NULL	|0		|1|report|reportid
FIELD		|name		|t_varchar(255)	|''	|NOT NULL	|0
FIELD		|value		|t_shorttext	|''	|NOT NULL	|0
INDEX		|1		|reportid

TABLE|report_user|reportuserid|ZBX_DATA
FIELD		|reportuserid	|t_id		|	|NOT NULL	|0
FIELD		|reportid	|t_id		|	|NOT NULL	|0		|1|report|reportid
FIELD		|userid		|t_id		|	|NOT NULL	|0		|2|users|userid
FIELD		|exclude	|t_integer	|'0'	|NOT NULL	|0
FIELD		|access_userid	|t_id		|	|NULL		|0		|3|users|userid		|RESTRICT
INDEX		|1		|reportid

TABLE|report_usrgrp|reportusrgrpid|ZBX_DATA
FIELD		|reportusrgrpid|t_id		|	|NOT NULL	|0
FIELD		|reportid	|t_id		|	|NOT NULL	|0		|1|report|reportid
FIELD		|usrgrpid	|t_id		|	|NOT NULL	|0		|2|usrgrp|usrgrpid
FIELD		|access_userid	|t_id		|	|NULL		|0		|3|users|userid		|RESTRICT
INDEX		|1		|reportid

TABLE|service_problem_tag|service_problem_tagid|ZBX_DATA
FIELD		|service_problem_tagid	|t_id		|	|NOT NULL	|0
FIELD		|serviceid		|t_id		|	|NOT NULL	|0	|1|services|serviceid
FIELD		|tag			|t_varchar(255)	|''	|NOT NULL	|0
FIELD		|operator		|t_integer	|'0'	|NOT NULL	|0
FIELD		|value			|t_varchar(255)	|''	|NOT NULL	|0
INDEX		|1			|serviceid

TABLE|service_problem|service_problemid|ZBX_DATA
FIELD		|service_problemid	|t_id		|	|NOT NULL	|0
FIELD		|eventid		|t_id		|	|NOT NULL	|0	|1|problem|eventid
FIELD		|serviceid		|t_id		|	|NOT NULL	|0	|2|services|serviceid
FIELD		|severity		|t_integer	|'0'	|NOT NULL	|0
INDEX		|1			|eventid
INDEX		|2			|serviceid

TABLE|service_tag|servicetagid|0
FIELD		|servicetagid	|t_id		|	|NOT NULL	|0
FIELD		|serviceid	|t_id		|	|NOT NULL	|0		|1|services|serviceid
FIELD		|tag		|t_varchar(255)	|''	|NOT NULL	|0
FIELD		|value		|t_varchar(255)	|''	|NOT NULL	|0
INDEX		|1		|serviceid

TABLE|service_status_rule|service_status_ruleid|ZBX_DATA
FIELD		|service_status_ruleid|t_id	|	|NOT NULL	|0
FIELD		|serviceid	|t_id		|	|NOT NULL	|0		|1|services|serviceid
FIELD		|type		|t_integer	|'0'	|NOT NULL	|0
FIELD		|limit_value	|t_integer	|'0'	|NOT NULL	|0
FIELD		|limit_status	|t_integer	|'0'	|NOT NULL	|0
FIELD		|new_status	|t_integer	|'0'	|NOT NULL	|0
INDEX		|1		|serviceid

TABLE|ha_node|ha_nodeid|ZBX_DATA
FIELD		|ha_nodeid	|t_cuid		|	|NOT NULL	|0
FIELD		|name		|t_varchar(255)	|''	|NOT NULL	|0
FIELD		|address	|t_varchar(255)	|''	|NOT NULL	|0
FIELD		|port		|t_integer	|'10051'|NOT NULL	|0
FIELD		|lastaccess	|t_integer	|'0'	|NOT NULL	|0
FIELD		|status		|t_integer	|'0'	|NOT NULL	|0
FIELD		|ha_sessionid	|t_cuid		|''	|NOT NULL	|0
UNIQUE		|1		|name
INDEX		|2		|status,lastaccess

TABLE|sla|slaid|ZBX_DATA
FIELD		|slaid		|t_id		|	|NOT NULL	|0
FIELD		|name		|t_varchar(255)	|''	|NOT NULL	|0
FIELD		|period		|t_integer	|'0'	|NOT NULL	|0
FIELD		|slo		|t_double	|'99.9'	|NOT NULL	|0
FIELD		|effective_date	|t_integer	|'0'	|NOT NULL	|0
FIELD		|timezone	|t_varchar(50)	|'UTC'	|NOT NULL	|ZBX_NODATA
FIELD		|status		|t_integer	|'1'	|NOT NULL	|0
FIELD		|description	|t_shorttext	|''	|NOT NULL	|0
UNIQUE		|1		|name

TABLE|sla_schedule|sla_scheduleid|ZBX_DATA
FIELD		|sla_scheduleid	|t_id		|	|NOT NULL	|0
FIELD		|slaid		|t_id		|	|NOT NULL	|0		|1|sla|slaid
FIELD		|period_from	|t_integer	|'0'	|NOT NULL	|0
FIELD		|period_to	|t_integer	|'0'	|NOT NULL	|0
INDEX		|1		|slaid

TABLE|sla_excluded_downtime|sla_excluded_downtimeid|ZBX_DATA
FIELD		|sla_excluded_downtimeid|t_id		|	|NOT NULL	|0
FIELD		|slaid			|t_id		|	|NOT NULL	|0	|1|sla|slaid
FIELD		|name			|t_varchar(255)	|''	|NOT NULL	|0
FIELD		|period_from		|t_integer	|'0'	|NOT NULL	|0
FIELD		|period_to		|t_integer	|'0'	|NOT NULL	|0
INDEX		|1			|slaid

TABLE|sla_service_tag|sla_service_tagid|0
FIELD		|sla_service_tagid	|t_id		|	|NOT NULL	|0
FIELD		|slaid			|t_id		|	|NOT NULL	|0	|1|sla|slaid
FIELD		|tag			|t_varchar(255)	|''	|NOT NULL	|0
FIELD		|operator		|t_integer	|'0'	|NOT NULL	|0
FIELD		|value			|t_varchar(255)	|''	|NOT NULL	|0
INDEX		|1			|slaid

TABLE|host_rtdata|hostid|ZBX_TEMPLATE
FIELD		|hostid			|t_id		|	|NOT NULL	|0	|1|hosts|hostid
FIELD		|active_available	|t_integer	|'0'	|NOT NULL	|0
FIELD		|lastaccess		|t_integer	|'0'	|NOT NULL	|ZBX_NODATA
FIELD		|version		|t_integer	|'0'	|NOT NULL	|ZBX_NODATA
FIELD		|compatibility		|t_integer	|'0'	|NOT NULL	|ZBX_NODATA


TABLE|userdirectory|userdirectoryid|0
FIELD		|userdirectoryid	|t_id			|		|NOT NULL	|0
FIELD		|name				|t_varchar(128)	|''		|NOT NULL	|0
FIELD		|description		|t_shorttext	|''		|NOT NULL	|0
FIELD		|host				|t_varchar(255)	|''		|NOT NULL	|0
FIELD		|port				|t_integer		|'389'	|NOT NULL	|0
FIELD		|base_dn			|t_varchar(255)	|''		|NOT NULL	|0
FIELD		|bind_dn			|t_varchar(255)	|''		|NOT NULL	|0
FIELD		|bind_password		|t_varchar(128)	|''		|NOT NULL	|0
FIELD		|search_attribute	|t_varchar(128)	|''		|NOT NULL	|0
FIELD		|start_tls			|t_integer		|'0'	|NOT NULL	|0
FIELD		|search_filter		|t_varchar(255)	|''		|NOT NULL	|0

TABLE|changelog|changelogid|0
FIELD		|changelogid	|t_serial	|	|NOT NULL	|0
FIELD		|object		|t_integer	|'0'	|NOT NULL	|0
FIELD		|objectid	|t_id		|	|NOT NULL	|0
FIELD		|operation	|t_integer	|'0'	|NOT NULL	|0
FIELD		|clock		|t_integer	|'0'	|NOT NULL	|0
INDEX		|1		|clock

TABLE|dbversion|dbversionid|
FIELD		|dbversionid	|t_id		|	|NOT NULL	|0
FIELD		|mandatory	|t_integer	|'0'	|NOT NULL	|
FIELD		|optional	|t_integer	|'0'	|NOT NULL	|
<<<<<<< HEAD
ROW		|1		|6030067	|6030067
=======
ROW		|1		|6030063	|6030063
>>>>>>> 4d9b9a2a
<|MERGE_RESOLUTION|>--- conflicted
+++ resolved
@@ -1993,8 +1993,4 @@
 FIELD		|dbversionid	|t_id		|	|NOT NULL	|0
 FIELD		|mandatory	|t_integer	|'0'	|NOT NULL	|
 FIELD		|optional	|t_integer	|'0'	|NOT NULL	|
-<<<<<<< HEAD
-ROW		|1		|6030067	|6030067
-=======
-ROW		|1		|6030063	|6030063
->>>>>>> 4d9b9a2a
+ROW		|1		|6030071	|6030071