--
-- Zabbix
-- Copyright (C) 2001-2017 Zabbix SIA
--
-- This program is free software; you can redistribute it and/or modify
-- it under the terms of the GNU General Public License as published by
-- the Free Software Foundation; either version 2 of the License, or
-- (at your option) any later version.
--
-- This program is distributed in the hope that it will be useful,
-- but WITHOUT ANY WARRANTY; without even the implied warranty of
-- MERCHANTABILITY or FITNESS FOR A PARTICULAR PURPOSE. See the
-- GNU General Public License for more details.
--
-- You should have received a copy of the GNU General Public License
-- along with this program; if not, write to the Free Software
-- Foundation, Inc., 51 Franklin Street, Fifth Floor, Boston, MA  02110-1301, USA.
--

--
-- Do not use spaces
-- Tables must be sorted to match referential integrity rules
--

TABLE|users|userid|ZBX_DATA
FIELD		|userid		|t_id		|	|NOT NULL	|0
FIELD		|alias		|t_varchar(100)	|''	|NOT NULL	|0
FIELD		|name		|t_varchar(100)	|''	|NOT NULL	|0
FIELD		|surname	|t_varchar(100)	|''	|NOT NULL	|0
FIELD		|passwd		|t_char(32)	|''	|NOT NULL	|0
FIELD		|url		|t_varchar(255)	|''	|NOT NULL	|0
FIELD		|autologin	|t_integer	|'0'	|NOT NULL	|0
FIELD		|autologout	|t_integer	|'900'	|NOT NULL	|0
FIELD		|lang		|t_varchar(5)	|'en_GB'|NOT NULL	|0
FIELD		|refresh	|t_integer	|'30'	|NOT NULL	|0
FIELD		|type		|t_integer	|'1'	|NOT NULL	|0
FIELD		|theme		|t_varchar(128)	|'default'|NOT NULL	|0
FIELD		|attempt_failed	|t_integer	|0	|NOT NULL	|ZBX_NODATA
FIELD		|attempt_ip	|t_varchar(39)	|''	|NOT NULL	|ZBX_NODATA
FIELD		|attempt_clock	|t_integer	|0	|NOT NULL	|ZBX_NODATA
FIELD		|rows_per_page	|t_integer	|50	|NOT NULL	|0
UNIQUE		|1		|alias

TABLE|maintenances|maintenanceid|ZBX_DATA
FIELD		|maintenanceid	|t_id		|	|NOT NULL	|0
FIELD		|name		|t_varchar(128)	|''	|NOT NULL	|0
FIELD		|maintenance_type|t_integer	|'0'	|NOT NULL	|0
FIELD		|description	|t_shorttext	|''	|NOT NULL	|0
FIELD		|active_since	|t_integer	|'0'	|NOT NULL	|0
FIELD		|active_till	|t_integer	|'0'	|NOT NULL	|0
INDEX		|1		|active_since,active_till
UNIQUE		|2		|name

TABLE|hosts|hostid|ZBX_DATA
FIELD		|hostid		|t_id		|	|NOT NULL	|0
FIELD		|proxy_hostid	|t_id		|	|NULL		|0			|1|hosts	|hostid		|RESTRICT
FIELD		|host		|t_varchar(128)	|''	|NOT NULL	|ZBX_PROXY
FIELD		|status		|t_integer	|'0'	|NOT NULL	|ZBX_PROXY
FIELD		|disable_until	|t_integer	|'0'	|NOT NULL	|ZBX_NODATA
FIELD		|error		|t_varchar(2048)|''	|NOT NULL	|ZBX_NODATA
FIELD		|available	|t_integer	|'0'	|NOT NULL	|ZBX_NODATA
FIELD		|errors_from	|t_integer	|'0'	|NOT NULL	|ZBX_NODATA
FIELD		|lastaccess	|t_integer	|'0'	|NOT NULL	|ZBX_NODATA
FIELD		|ipmi_authtype	|t_integer	|'-1'	|NOT NULL	|ZBX_PROXY
FIELD		|ipmi_privilege	|t_integer	|'2'	|NOT NULL	|ZBX_PROXY
FIELD		|ipmi_username	|t_varchar(16)	|''	|NOT NULL	|ZBX_PROXY
FIELD		|ipmi_password	|t_varchar(20)	|''	|NOT NULL	|ZBX_PROXY
FIELD		|ipmi_disable_until|t_integer	|'0'	|NOT NULL	|ZBX_NODATA
FIELD		|ipmi_available	|t_integer	|'0'	|NOT NULL	|ZBX_NODATA
FIELD		|snmp_disable_until|t_integer	|'0'	|NOT NULL	|ZBX_NODATA
FIELD		|snmp_available	|t_integer	|'0'	|NOT NULL	|ZBX_NODATA
FIELD		|maintenanceid	|t_id		|	|NULL		|ZBX_NODATA		|2|maintenances	|		|RESTRICT
FIELD		|maintenance_status|t_integer	|'0'	|NOT NULL	|ZBX_NODATA
FIELD		|maintenance_type|t_integer	|'0'	|NOT NULL	|ZBX_NODATA
FIELD		|maintenance_from|t_integer	|'0'	|NOT NULL	|ZBX_NODATA
FIELD		|ipmi_errors_from|t_integer	|'0'	|NOT NULL	|ZBX_NODATA
FIELD		|snmp_errors_from|t_integer	|'0'	|NOT NULL	|ZBX_NODATA
FIELD		|ipmi_error	|t_varchar(2048)|''	|NOT NULL	|ZBX_NODATA
FIELD		|snmp_error	|t_varchar(2048)|''	|NOT NULL	|ZBX_NODATA
FIELD		|jmx_disable_until|t_integer	|'0'	|NOT NULL	|ZBX_NODATA
FIELD		|jmx_available	|t_integer	|'0'	|NOT NULL	|ZBX_NODATA
FIELD		|jmx_errors_from|t_integer	|'0'	|NOT NULL	|ZBX_NODATA
FIELD		|jmx_error	|t_varchar(2048)|''	|NOT NULL	|ZBX_NODATA
FIELD		|name		|t_varchar(128)	|''	|NOT NULL	|ZBX_PROXY
FIELD		|flags		|t_integer	|'0'	|NOT NULL	|0
FIELD		|templateid	|t_id		|	|NULL		|0			|3|hosts	|hostid
FIELD		|description	|t_shorttext	|''	|NOT NULL	|0
FIELD		|tls_connect	|t_integer	|'1'	|NOT NULL	|ZBX_PROXY
FIELD		|tls_accept	|t_integer	|'1'	|NOT NULL	|ZBX_PROXY
FIELD		|tls_issuer	|t_varchar(1024)|''	|NOT NULL	|ZBX_PROXY
FIELD		|tls_subject	|t_varchar(1024)|''	|NOT NULL	|ZBX_PROXY
FIELD		|tls_psk_identity|t_varchar(128)|''	|NOT NULL	|ZBX_PROXY
FIELD		|tls_psk	|t_varchar(512)	|''	|NOT NULL	|ZBX_PROXY
INDEX		|1		|host
INDEX		|2		|status
INDEX		|3		|proxy_hostid
INDEX		|4		|name
INDEX		|5		|maintenanceid

TABLE|groups|groupid|ZBX_DATA
FIELD		|groupid	|t_id		|	|NOT NULL	|0
FIELD		|name		|t_varchar(255)	|''	|NOT NULL	|0
FIELD		|internal	|t_integer	|'0'	|NOT NULL	|0
FIELD		|flags		|t_integer	|'0'	|NOT NULL	|0
INDEX		|1		|name

TABLE|group_prototype|group_prototypeid|ZBX_DATA
FIELD		|group_prototypeid|t_id		|	|NOT NULL	|0
FIELD		|hostid		|t_id		|	|NOT NULL	|0			|1|hosts
FIELD		|name		|t_varchar(255)	|''	|NOT NULL	|0
FIELD		|groupid	|t_id		|	|NULL		|0			|2|groups	|		|RESTRICT
FIELD		|templateid	|t_id		|	|NULL		|0			|3|group_prototype|group_prototypeid
INDEX		|1		|hostid

TABLE|group_discovery|groupid|ZBX_DATA
FIELD		|groupid	|t_id		|	|NOT NULL	|0			|1|groups
FIELD		|parent_group_prototypeid|t_id	|	|NOT NULL	|0			|2|group_prototype|group_prototypeid|RESTRICT
FIELD		|name		|t_varchar(64)	|''	|NOT NULL	|ZBX_NODATA
FIELD		|lastcheck	|t_integer	|'0'	|NOT NULL	|ZBX_NODATA
FIELD		|ts_delete	|t_time		|'0'	|NOT NULL	|ZBX_NODATA

TABLE|screens|screenid|ZBX_DATA
FIELD		|screenid	|t_id		|	|NOT NULL	|0
FIELD		|name		|t_varchar(255)	|	|NOT NULL	|0
FIELD		|hsize		|t_integer	|'1'	|NOT NULL	|0
FIELD		|vsize		|t_integer	|'1'	|NOT NULL	|0
FIELD		|templateid	|t_id		|	|NULL		|0			|1|hosts	|hostid
FIELD		|userid		|t_id		|	|NULL		|0			|3|users	|		|RESTRICT
FIELD		|private	|t_integer	|'1'	|NOT NULL	|0
INDEX		|1		|templateid

TABLE|screens_items|screenitemid|ZBX_DATA
FIELD		|screenitemid	|t_id		|	|NOT NULL	|0
FIELD		|screenid	|t_id		|	|NOT NULL	|0			|1|screens
FIELD		|resourcetype	|t_integer	|'0'	|NOT NULL	|0
FIELD		|resourceid	|t_id		|'0'	|NOT NULL	|0
FIELD		|width		|t_integer	|'320'	|NOT NULL	|0
FIELD		|height		|t_integer	|'200'	|NOT NULL	|0
FIELD		|x		|t_integer	|'0'	|NOT NULL	|0
FIELD		|y		|t_integer	|'0'	|NOT NULL	|0
FIELD		|colspan	|t_integer	|'1'	|NOT NULL	|0
FIELD		|rowspan	|t_integer	|'1'	|NOT NULL	|0
FIELD		|elements	|t_integer	|'25'	|NOT NULL	|0
FIELD		|valign		|t_integer	|'0'	|NOT NULL	|0
FIELD		|halign		|t_integer	|'0'	|NOT NULL	|0
FIELD		|style		|t_integer	|'0'	|NOT NULL	|0
FIELD		|url		|t_varchar(255)	|''	|NOT NULL	|0
FIELD		|dynamic	|t_integer	|'0'	|NOT NULL	|0
FIELD		|sort_triggers	|t_integer	|'0'	|NOT NULL	|0
FIELD		|application	|t_varchar(255)	|''	|NOT NULL	|0
FIELD		|max_columns	|t_integer	|'3'	|NOT NULL	|0
INDEX		|1		|screenid

TABLE|screen_user|screenuserid|ZBX_DATA
FIELD		|screenuserid|t_id		|	|NOT NULL	|0
FIELD		|screenid	|t_id		|	|NOT NULL	|0			|1|screens
FIELD		|userid		|t_id		|	|NOT NULL	|0			|2|users
FIELD		|permission	|t_integer	|'2'	|NOT NULL	|0
UNIQUE		|1		|screenid,userid

TABLE|screen_usrgrp|screenusrgrpid|ZBX_DATA
FIELD		|screenusrgrpid|t_id		|	|NOT NULL	|0
FIELD		|screenid	|t_id		|	|NOT NULL	|0			|1|screens
FIELD		|usrgrpid	|t_id		|	|NOT NULL	|0			|2|usrgrp
FIELD		|permission	|t_integer	|'2'	|NOT NULL	|0
UNIQUE		|1		|screenid,usrgrpid

TABLE|slideshows|slideshowid|ZBX_DATA
FIELD		|slideshowid	|t_id		|	|NOT NULL	|0
FIELD		|name		|t_varchar(255)	|''	|NOT NULL	|0
FIELD		|delay		|t_integer	|'0'	|NOT NULL	|0
FIELD		|userid		|t_id		|	|NOT NULL	|0			|3|users	|		|RESTRICT
FIELD		|private	|t_integer	|'1'	|NOT NULL	|0
UNIQUE		|1		|name

TABLE|slideshow_user|slideshowuserid|ZBX_DATA
FIELD		|slideshowuserid|t_id		|	|NOT NULL	|0
FIELD		|slideshowid	|t_id		|	|NOT NULL	|0			|1|slideshows
FIELD		|userid		|t_id		|	|NOT NULL	|0			|2|users
FIELD		|permission	|t_integer	|'2'	|NOT NULL	|0
UNIQUE		|1		|slideshowid,userid

TABLE|slideshow_usrgrp|slideshowusrgrpid|ZBX_DATA
FIELD		|slideshowusrgrpid|t_id		|	|NOT NULL	|0
FIELD		|slideshowid	|t_id		|	|NOT NULL	|0			|1|slideshows
FIELD		|usrgrpid	|t_id		|	|NOT NULL	|0			|2|usrgrp
FIELD		|permission	|t_integer	|'2'	|NOT NULL	|0
UNIQUE		|1		|slideshowid,usrgrpid

TABLE|slides|slideid|ZBX_DATA
FIELD		|slideid	|t_id		|	|NOT NULL	|0
FIELD		|slideshowid	|t_id		|	|NOT NULL	|0			|1|slideshows
FIELD		|screenid	|t_id		|	|NOT NULL	|0			|2|screens
FIELD		|step		|t_integer	|'0'	|NOT NULL	|0
FIELD		|delay		|t_integer	|'0'	|NOT NULL	|0
INDEX		|1		|slideshowid
INDEX		|2		|screenid

TABLE|drules|druleid|ZBX_DATA
FIELD		|druleid	|t_id		|	|NOT NULL	|0
FIELD		|proxy_hostid	|t_id		|	|NULL		|0			|1|hosts	|hostid		|RESTRICT
FIELD		|name		|t_varchar(255)	|''	|NOT NULL	|ZBX_PROXY
FIELD		|iprange	|t_varchar(2048)|''	|NOT NULL	|ZBX_PROXY
FIELD		|delay		|t_integer	|'3600'	|NOT NULL	|ZBX_PROXY
FIELD		|nextcheck	|t_integer	|'0'	|NOT NULL	|ZBX_NODATA
FIELD		|status		|t_integer	|'0'	|NOT NULL	|0
INDEX		|1		|proxy_hostid
UNIQUE		|2		|name

TABLE|dchecks|dcheckid|ZBX_DATA
FIELD		|dcheckid	|t_id		|	|NOT NULL	|0
FIELD		|druleid	|t_id		|	|NOT NULL	|ZBX_PROXY		|1|drules
FIELD		|type		|t_integer	|'0'	|NOT NULL	|ZBX_PROXY
FIELD		|key_		|t_varchar(512)	|''	|NOT NULL	|ZBX_PROXY
FIELD		|snmp_community	|t_varchar(255)	|''	|NOT NULL	|ZBX_PROXY
FIELD		|ports		|t_varchar(255)	|'0'	|NOT NULL	|ZBX_PROXY
FIELD		|snmpv3_securityname|t_varchar(64)|''	|NOT NULL	|ZBX_PROXY
FIELD		|snmpv3_securitylevel|t_integer	|'0'	|NOT NULL	|ZBX_PROXY
FIELD		|snmpv3_authpassphrase|t_varchar(64)|''	|NOT NULL	|ZBX_PROXY
FIELD		|snmpv3_privpassphrase|t_varchar(64)|''	|NOT NULL	|ZBX_PROXY
FIELD		|uniq		|t_integer	|'0'	|NOT NULL	|ZBX_PROXY
FIELD		|snmpv3_authprotocol|t_integer	|'0'	|NOT NULL	|ZBX_PROXY
FIELD		|snmpv3_privprotocol|t_integer	|'0'	|NOT NULL	|ZBX_PROXY
FIELD		|snmpv3_contextname|t_varchar(255)|''	|NOT NULL	|ZBX_PROXY
INDEX		|1		|druleid

TABLE|applications|applicationid|ZBX_DATA
FIELD		|applicationid	|t_id		|	|NOT NULL	|0
FIELD		|hostid		|t_id		|	|NOT NULL	|0			|1|hosts
FIELD		|name		|t_varchar(255)	|''	|NOT NULL	|0
FIELD		|flags		|t_integer	|'0'	|NOT NULL	|0
UNIQUE		|2		|hostid,name

TABLE|httptest|httptestid|ZBX_DATA
FIELD		|httptestid	|t_id		|	|NOT NULL	|0
FIELD		|name		|t_varchar(64)	|''	|NOT NULL	|ZBX_PROXY
FIELD		|applicationid	|t_id		|	|NULL		|0			|1|applications	|		|RESTRICT
FIELD		|nextcheck	|t_integer	|'0'	|NOT NULL	|ZBX_NODATA
FIELD		|delay		|t_integer	|'60'	|NOT NULL	|ZBX_PROXY
FIELD		|status		|t_integer	|'0'	|NOT NULL	|0
FIELD		|variables	|t_shorttext	|''	|NOT NULL	|ZBX_PROXY
FIELD		|agent		|t_varchar(255)	|'Zabbix'|NOT NULL	|ZBX_PROXY
FIELD		|authentication	|t_integer	|'0'	|NOT NULL	|ZBX_PROXY,ZBX_NODATA
FIELD		|http_user	|t_varchar(64)	|''	|NOT NULL	|ZBX_PROXY,ZBX_NODATA
FIELD		|http_password	|t_varchar(64)	|''	|NOT NULL	|ZBX_PROXY,ZBX_NODATA
FIELD		|hostid		|t_id		|	|NOT NULL	|ZBX_PROXY		|2|hosts
FIELD		|templateid	|t_id		|	|NULL		|0			|3|httptest	|httptestid
FIELD		|http_proxy	|t_varchar(255)	|''	|NOT NULL	|ZBX_PROXY,ZBX_NODATA
FIELD		|retries	|t_integer	|'1'	|NOT NULL	|ZBX_PROXY,ZBX_NODATA
FIELD		|ssl_cert_file	|t_varchar(255)	|''	|NOT NULL	|ZBX_PROXY,ZBX_NODATA
FIELD		|ssl_key_file	|t_varchar(255)	|''	|NOT NULL	|ZBX_PROXY,ZBX_NODATA
FIELD		|ssl_key_password|t_varchar(64)	|''	|NOT NULL	|ZBX_PROXY,ZBX_NODATA
FIELD		|verify_peer	|t_integer	|'0'	|NOT NULL	|ZBX_PROXY
FIELD		|verify_host	|t_integer	|'0'	|NOT NULL	|ZBX_PROXY
FIELD		|headers	|t_shorttext	|''	|NOT NULL	|ZBX_PROXY
INDEX		|1		|applicationid
UNIQUE		|2		|hostid,name
INDEX		|3		|status
INDEX		|4		|templateid

TABLE|httpstep|httpstepid|ZBX_DATA
FIELD		|httpstepid	|t_id		|	|NOT NULL	|0
FIELD		|httptestid	|t_id		|	|NOT NULL	|ZBX_PROXY		|1|httptest
FIELD		|name		|t_varchar(64)	|''	|NOT NULL	|ZBX_PROXY
FIELD		|no		|t_integer	|'0'	|NOT NULL	|ZBX_PROXY
FIELD		|url		|t_varchar(2048)|''	|NOT NULL	|ZBX_PROXY
FIELD		|timeout	|t_integer	|'15'	|NOT NULL	|ZBX_PROXY
FIELD		|posts		|t_shorttext	|''	|NOT NULL	|ZBX_PROXY
FIELD		|required	|t_varchar(255)	|''	|NOT NULL	|ZBX_PROXY
FIELD		|status_codes	|t_varchar(255)	|''	|NOT NULL	|ZBX_PROXY
FIELD		|variables	|t_shorttext	|''	|NOT NULL	|ZBX_PROXY
FIELD		|follow_redirects|t_integer	|'1'	|NOT NULL	|ZBX_PROXY
FIELD		|retrieve_mode	|t_integer	|'0'	|NOT NULL	|ZBX_PROXY
FIELD		|headers	|t_shorttext	|''	|NOT NULL	|ZBX_PROXY
INDEX		|1		|httptestid

TABLE|interface|interfaceid|ZBX_DATA
FIELD		|interfaceid	|t_id		|	|NOT NULL	|0
FIELD		|hostid		|t_id		|	|NOT NULL	|ZBX_PROXY		|1|hosts
FIELD		|main		|t_integer	|'0'	|NOT NULL	|ZBX_PROXY
FIELD		|type		|t_integer	|'0'	|NOT NULL	|ZBX_PROXY
FIELD		|useip		|t_integer	|'1'	|NOT NULL	|ZBX_PROXY
FIELD		|ip		|t_varchar(64)	|'127.0.0.1'|NOT NULL	|ZBX_PROXY
FIELD		|dns		|t_varchar(64)	|''	|NOT NULL	|ZBX_PROXY
FIELD		|port		|t_varchar(64)	|'10050'|NOT NULL	|ZBX_PROXY
FIELD		|bulk		|t_integer	|'1'	|NOT NULL	|ZBX_PROXY
INDEX		|1		|hostid,type
INDEX		|2		|ip,dns

TABLE|valuemaps|valuemapid|ZBX_DATA
FIELD		|valuemapid	|t_id		|	|NOT NULL	|0
FIELD		|name		|t_varchar(64)	|''	|NOT NULL	|0
UNIQUE		|1		|name

TABLE|items|itemid|ZBX_DATA
FIELD		|itemid		|t_id		|	|NOT NULL	|0
FIELD		|type		|t_integer	|'0'	|NOT NULL	|ZBX_PROXY
FIELD		|snmp_community	|t_varchar(64)	|''	|NOT NULL	|ZBX_PROXY
FIELD		|snmp_oid	|t_varchar(512)	|''	|NOT NULL	|ZBX_PROXY
FIELD		|hostid		|t_id		|	|NOT NULL	|ZBX_PROXY		|1|hosts
FIELD		|name		|t_varchar(255)	|''	|NOT NULL	|0
FIELD		|key_		|t_varchar(255)	|''	|NOT NULL	|ZBX_PROXY
FIELD		|delay		|t_integer	|'0'	|NOT NULL	|ZBX_PROXY
FIELD		|history	|t_integer	|'90'	|NOT NULL	|0
FIELD		|trends		|t_integer	|'365'	|NOT NULL	|0
FIELD		|status		|t_integer	|'0'	|NOT NULL	|ZBX_PROXY
FIELD		|value_type	|t_integer	|'0'	|NOT NULL	|ZBX_PROXY
FIELD		|trapper_hosts	|t_varchar(255)	|''	|NOT NULL	|ZBX_PROXY
FIELD		|units		|t_varchar(255)	|''	|NOT NULL	|0
FIELD		|snmpv3_securityname|t_varchar(64)|''	|NOT NULL	|ZBX_PROXY
FIELD		|snmpv3_securitylevel|t_integer	|'0'	|NOT NULL	|ZBX_PROXY
FIELD		|snmpv3_authpassphrase|t_varchar(64)|''	|NOT NULL	|ZBX_PROXY
FIELD		|snmpv3_privpassphrase|t_varchar(64)|''	|NOT NULL	|ZBX_PROXY
FIELD		|formula	|t_varchar(255)	|''	|NOT NULL	|0
FIELD		|error		|t_varchar(2048)|''	|NOT NULL	|ZBX_NODATA
FIELD		|lastlogsize	|t_bigint	|'0'	|NOT NULL	|ZBX_PROXY,ZBX_NODATA
FIELD		|logtimefmt	|t_varchar(64)	|''	|NOT NULL	|ZBX_PROXY
FIELD		|templateid	|t_id		|	|NULL		|0			|2|items	|itemid
FIELD		|valuemapid	|t_id		|	|NULL		|0			|3|valuemaps	|		|RESTRICT
FIELD		|delay_flex	|t_varchar(1024)|''	|NOT NULL	|ZBX_PROXY
FIELD		|params		|t_shorttext	|''	|NOT NULL	|ZBX_PROXY
FIELD		|ipmi_sensor	|t_varchar(128)	|''	|NOT NULL	|ZBX_PROXY
FIELD		|authtype	|t_integer	|'0'	|NOT NULL	|ZBX_PROXY
FIELD		|username	|t_varchar(64)	|''	|NOT NULL	|ZBX_PROXY
FIELD		|password	|t_varchar(64)	|''	|NOT NULL	|ZBX_PROXY
FIELD		|publickey	|t_varchar(64)	|''	|NOT NULL	|ZBX_PROXY
FIELD		|privatekey	|t_varchar(64)	|''	|NOT NULL	|ZBX_PROXY
FIELD		|mtime		|t_integer	|'0'	|NOT NULL	|ZBX_PROXY,ZBX_NODATA
FIELD		|flags		|t_integer	|'0'	|NOT NULL	|ZBX_PROXY
FIELD		|interfaceid	|t_id		|	|NULL		|ZBX_PROXY		|4|interface	|		|RESTRICT
FIELD		|port		|t_varchar(64)	|''	|NOT NULL	|ZBX_PROXY
FIELD		|description	|t_shorttext	|''	|NOT NULL	|0
FIELD		|inventory_link	|t_integer	|'0'	|NOT NULL	|0
FIELD		|lifetime	|t_varchar(64)	|'30'	|NOT NULL	|0
FIELD		|snmpv3_authprotocol|t_integer	|'0'	|NOT NULL	|ZBX_PROXY
FIELD		|snmpv3_privprotocol|t_integer	|'0'	|NOT NULL	|ZBX_PROXY
FIELD		|state		|t_integer	|'0'	|NOT NULL	|ZBX_NODATA
FIELD		|snmpv3_contextname|t_varchar(255)|''	|NOT NULL	|ZBX_PROXY
FIELD		|evaltype	|t_integer	|'0'	|NOT NULL	|0
UNIQUE		|1		|hostid,key_
INDEX		|3		|status
INDEX		|4		|templateid
INDEX		|5		|valuemapid
INDEX		|6		|interfaceid

TABLE|httpstepitem|httpstepitemid|ZBX_DATA
FIELD		|httpstepitemid	|t_id		|	|NOT NULL	|0
FIELD		|httpstepid	|t_id		|	|NOT NULL	|ZBX_PROXY		|1|httpstep
FIELD		|itemid		|t_id		|	|NOT NULL	|ZBX_PROXY		|2|items
FIELD		|type		|t_integer	|'0'	|NOT NULL	|ZBX_PROXY
UNIQUE		|1		|httpstepid,itemid
INDEX		|2		|itemid

TABLE|httptestitem|httptestitemid|ZBX_DATA
FIELD		|httptestitemid	|t_id		|	|NOT NULL	|0
FIELD		|httptestid	|t_id		|	|NOT NULL	|ZBX_PROXY		|1|httptest
FIELD		|itemid		|t_id		|	|NOT NULL	|ZBX_PROXY		|2|items
FIELD		|type		|t_integer	|'0'	|NOT NULL	|ZBX_PROXY
UNIQUE		|1		|httptestid,itemid
INDEX		|2		|itemid

TABLE|media_type|mediatypeid|ZBX_DATA
FIELD		|mediatypeid	|t_id		|	|NOT NULL	|0
FIELD		|type		|t_integer	|'0'	|NOT NULL	|0
FIELD		|description	|t_varchar(100)	|''	|NOT NULL	|0
FIELD		|smtp_server	|t_varchar(255)	|''	|NOT NULL	|0
FIELD		|smtp_helo	|t_varchar(255)	|''	|NOT NULL	|0
FIELD		|smtp_email	|t_varchar(255)	|''	|NOT NULL	|0
FIELD		|exec_path	|t_varchar(255)	|''	|NOT NULL	|0
FIELD		|gsm_modem	|t_varchar(255)	|''	|NOT NULL	|0
FIELD		|username	|t_varchar(255)	|''	|NOT NULL	|0
FIELD		|passwd		|t_varchar(255)	|''	|NOT NULL	|0
FIELD		|status		|t_integer	|'0'	|NOT NULL	|0
FIELD		|smtp_port	|t_integer	|'25'	|NOT NULL	|0
FIELD		|smtp_security	|t_integer	|'0'	|NOT NULL	|0
FIELD		|smtp_verify_peer|t_integer	|'0'	|NOT NULL	|0
FIELD		|smtp_verify_host|t_integer	|'0'	|NOT NULL	|0
FIELD		|smtp_authentication|t_integer	|'0'	|NOT NULL	|0
FIELD		|exec_params	|t_varchar(255)	|''	|NOT NULL	|0
UNIQUE		|1		|description

TABLE|usrgrp|usrgrpid|ZBX_DATA
FIELD		|usrgrpid	|t_id		|	|NOT NULL	|0
FIELD		|name		|t_varchar(64)	|''	|NOT NULL	|0
FIELD		|gui_access	|t_integer	|'0'	|NOT NULL	|0
FIELD		|users_status	|t_integer	|'0'	|NOT NULL	|0
FIELD		|debug_mode	|t_integer	|'0'	|NOT NULL	|0
UNIQUE		|1		|name

TABLE|users_groups|id|ZBX_DATA
FIELD		|id		|t_id		|	|NOT NULL	|0
FIELD		|usrgrpid	|t_id		|	|NOT NULL	|0			|1|usrgrp
FIELD		|userid		|t_id		|	|NOT NULL	|0			|2|users
UNIQUE		|1		|usrgrpid,userid
INDEX		|2		|userid

TABLE|scripts|scriptid|ZBX_DATA
FIELD		|scriptid	|t_id		|	|NOT NULL	|0
FIELD		|name		|t_varchar(255)	|''	|NOT NULL	|0
FIELD		|command	|t_varchar(255)	|''	|NOT NULL	|0
FIELD		|host_access	|t_integer	|'2'	|NOT NULL	|0
FIELD		|usrgrpid	|t_id		|	|NULL		|0			|1|usrgrp	|		|RESTRICT
FIELD		|groupid	|t_id		|	|NULL		|0			|2|groups	|		|RESTRICT
FIELD		|description	|t_shorttext	|''	|NOT NULL	|0
FIELD		|confirmation	|t_varchar(255)	|''	|NOT NULL	|0
FIELD		|type		|t_integer	|'0'	|NOT NULL	|0
FIELD		|execute_on	|t_integer	|'1'	|NOT NULL	|0
INDEX		|1		|usrgrpid
INDEX		|2		|groupid
UNIQUE		|3		|name

TABLE|actions|actionid|ZBX_DATA
FIELD		|actionid	|t_id		|	|NOT NULL	|0
FIELD		|name		|t_varchar(255)	|''	|NOT NULL	|0
FIELD		|eventsource	|t_integer	|'0'	|NOT NULL	|0
FIELD		|evaltype	|t_integer	|'0'	|NOT NULL	|0
FIELD		|status		|t_integer	|'0'	|NOT NULL	|0
FIELD		|esc_period	|t_integer	|'0'	|NOT NULL	|0
FIELD		|def_shortdata	|t_varchar(255)	|''	|NOT NULL	|0
FIELD		|def_longdata	|t_shorttext	|''	|NOT NULL	|0
FIELD		|r_shortdata	|t_varchar(255)	|''	|NOT NULL	|0
FIELD		|r_longdata	|t_shorttext	|''	|NOT NULL	|0
FIELD		|formula	|t_varchar(255)	|''	|NOT NULL	|0
FIELD		|maintenance_mode|t_integer	|'1'	|NOT NULL	|0
INDEX		|1		|eventsource,status
UNIQUE		|2		|name

TABLE|operations|operationid|ZBX_DATA
FIELD		|operationid	|t_id		|	|NOT NULL	|0
FIELD		|actionid	|t_id		|	|NOT NULL	|0			|1|actions
FIELD		|operationtype	|t_integer	|'0'	|NOT NULL	|0
FIELD		|esc_period	|t_integer	|'0'	|NOT NULL	|0
FIELD		|esc_step_from	|t_integer	|'1'	|NOT NULL	|0
FIELD		|esc_step_to	|t_integer	|'1'	|NOT NULL	|0
FIELD		|evaltype	|t_integer	|'0'	|NOT NULL	|0
FIELD		|recovery	|t_integer	|'0'	|NOT NULL	|0
INDEX		|1		|actionid

TABLE|opmessage|operationid|ZBX_DATA
FIELD		|operationid	|t_id		|	|NOT NULL	|0			|1|operations
FIELD		|default_msg	|t_integer	|'0'	|NOT NULL	|0
FIELD		|subject	|t_varchar(255)	|''	|NOT NULL	|0
FIELD		|message	|t_shorttext	|''	|NOT NULL	|0
FIELD		|mediatypeid	|t_id		|	|NULL		|0			|2|media_type	|		|RESTRICT
INDEX		|1		|mediatypeid

TABLE|opmessage_grp|opmessage_grpid|ZBX_DATA
FIELD		|opmessage_grpid|t_id		|	|NOT NULL	|0
FIELD		|operationid	|t_id		|	|NOT NULL	|0			|1|operations
FIELD		|usrgrpid	|t_id		|	|NOT NULL	|0			|2|usrgrp	|		|RESTRICT
UNIQUE		|1		|operationid,usrgrpid
INDEX		|2		|usrgrpid

TABLE|opmessage_usr|opmessage_usrid|ZBX_DATA
FIELD		|opmessage_usrid|t_id		|	|NOT NULL	|0
FIELD		|operationid	|t_id		|	|NOT NULL	|0			|1|operations
FIELD		|userid		|t_id		|	|NOT NULL	|0			|2|users	|		|RESTRICT
UNIQUE		|1		|operationid,userid
INDEX		|2		|userid

TABLE|opcommand|operationid|ZBX_DATA
FIELD		|operationid	|t_id		|	|NOT NULL	|0			|1|operations
FIELD		|type		|t_integer	|'0'	|NOT NULL	|0
FIELD		|scriptid	|t_id		|	|NULL		|0			|2|scripts	|		|RESTRICT
FIELD		|execute_on	|t_integer	|'0'	|NOT NULL	|0
FIELD		|port		|t_varchar(64)	|''	|NOT NULL	|0
FIELD		|authtype	|t_integer	|'0'	|NOT NULL	|0
FIELD		|username	|t_varchar(64)	|''	|NOT NULL	|0
FIELD		|password	|t_varchar(64)	|''	|NOT NULL	|0
FIELD		|publickey	|t_varchar(64)	|''	|NOT NULL	|0
FIELD		|privatekey	|t_varchar(64)	|''	|NOT NULL	|0
FIELD		|command	|t_shorttext	|''	|NOT NULL	|0
INDEX		|1		|scriptid

TABLE|opcommand_hst|opcommand_hstid|ZBX_DATA
FIELD		|opcommand_hstid|t_id		|	|NOT NULL	|0
FIELD		|operationid	|t_id		|	|NOT NULL	|0			|1|operations
FIELD		|hostid		|t_id		|	|NULL		|0			|2|hosts	|		|RESTRICT
INDEX		|1		|operationid
INDEX		|2		|hostid

TABLE|opcommand_grp|opcommand_grpid|ZBX_DATA
FIELD		|opcommand_grpid|t_id		|	|NOT NULL	|0
FIELD		|operationid	|t_id		|	|NOT NULL	|0			|1|operations
FIELD		|groupid	|t_id		|	|NOT NULL	|0			|2|groups	|		|RESTRICT
INDEX		|1		|operationid
INDEX		|2		|groupid

TABLE|opgroup|opgroupid|ZBX_DATA
FIELD		|opgroupid	|t_id		|	|NOT NULL	|0
FIELD		|operationid	|t_id		|	|NOT NULL	|0			|1|operations
FIELD		|groupid	|t_id		|	|NOT NULL	|0			|2|groups	|		|RESTRICT
UNIQUE		|1		|operationid,groupid
INDEX		|2		|groupid

TABLE|optemplate|optemplateid|ZBX_DATA
FIELD		|optemplateid	|t_id		|	|NOT NULL	|0
FIELD		|operationid	|t_id		|	|NOT NULL	|0			|1|operations
FIELD		|templateid	|t_id		|	|NOT NULL	|0			|2|hosts	|hostid		|RESTRICT
UNIQUE		|1		|operationid,templateid
INDEX		|2		|templateid

TABLE|opconditions|opconditionid|ZBX_DATA
FIELD		|opconditionid	|t_id		|	|NOT NULL	|0
FIELD		|operationid	|t_id		|	|NOT NULL	|0			|1|operations
FIELD		|conditiontype	|t_integer	|'0'	|NOT NULL	|0
FIELD		|operator	|t_integer	|'0'	|NOT NULL	|0
FIELD		|value		|t_varchar(255)	|''	|NOT NULL	|0
INDEX		|1		|operationid

TABLE|conditions|conditionid|ZBX_DATA
FIELD		|conditionid	|t_id		|	|NOT NULL	|0
FIELD		|actionid	|t_id		|	|NOT NULL	|0			|1|actions
FIELD		|conditiontype	|t_integer	|'0'	|NOT NULL	|0
FIELD		|operator	|t_integer	|'0'	|NOT NULL	|0
FIELD		|value		|t_varchar(255)	|''	|NOT NULL	|0
FIELD		|value2		|t_varchar(255)	|''	|NOT NULL	|0
INDEX		|1		|actionid

TABLE|config|configid|ZBX_DATA
FIELD		|configid	|t_id		|	|NOT NULL	|0
FIELD		|refresh_unsupported|t_integer	|'0'	|NOT NULL	|ZBX_PROXY
FIELD		|work_period	|t_varchar(100)	|'1-5,00:00-24:00'|NOT NULL|0
FIELD		|alert_usrgrpid	|t_id		|	|NULL		|0			|1|usrgrp	|usrgrpid	|RESTRICT
FIELD		|event_ack_enable|t_integer	|'1'	|NOT NULL	|ZBX_NODATA
FIELD		|event_expire	|t_integer	|'7'	|NOT NULL	|ZBX_NODATA
FIELD		|event_show_max	|t_integer	|'100'	|NOT NULL	|ZBX_NODATA
FIELD		|default_theme	|t_varchar(128)	|'blue-theme'|NOT NULL	|ZBX_NODATA
FIELD		|authentication_type|t_integer	|'0'	|NOT NULL	|ZBX_NODATA
FIELD		|ldap_host	|t_varchar(255)	|''	|NOT NULL	|ZBX_NODATA
FIELD		|ldap_port	|t_integer	|389	|NOT NULL	|ZBX_NODATA
FIELD		|ldap_base_dn	|t_varchar(255)	|''	|NOT NULL	|ZBX_NODATA
FIELD		|ldap_bind_dn	|t_varchar(255)	|''	|NOT NULL	|ZBX_NODATA
FIELD		|ldap_bind_password|t_varchar(128)|''	|NOT NULL	|ZBX_NODATA
FIELD		|ldap_search_attribute|t_varchar(128)|''|NOT NULL	|ZBX_NODATA
FIELD		|dropdown_first_entry|t_integer	|'1'	|NOT NULL	|ZBX_NODATA
FIELD		|dropdown_first_remember|t_integer|'1'	|NOT NULL	|ZBX_NODATA
FIELD		|discovery_groupid|t_id		|	|NOT NULL	|ZBX_PROXY		|2|groups	|groupid	|RESTRICT
FIELD		|max_in_table	|t_integer	|'50'	|NOT NULL	|ZBX_NODATA
FIELD		|search_limit	|t_integer	|'1000'	|NOT NULL	|ZBX_NODATA
FIELD		|severity_color_0|t_varchar(6)	|'97AAB3'|NOT NULL	|ZBX_NODATA
FIELD		|severity_color_1|t_varchar(6)	|'7499FF'|NOT NULL	|ZBX_NODATA
FIELD		|severity_color_2|t_varchar(6)	|'FFC859'|NOT NULL	|ZBX_NODATA
FIELD		|severity_color_3|t_varchar(6)	|'FFA059'|NOT NULL	|ZBX_NODATA
FIELD		|severity_color_4|t_varchar(6)	|'E97659'|NOT NULL	|ZBX_NODATA
FIELD		|severity_color_5|t_varchar(6)	|'E45959'|NOT NULL	|ZBX_NODATA
FIELD		|severity_name_0|t_varchar(32)	|'Not classified'|NOT NULL|ZBX_NODATA
FIELD		|severity_name_1|t_varchar(32)	|'Information'|NOT NULL	|ZBX_NODATA
FIELD		|severity_name_2|t_varchar(32)	|'Warning'|NOT NULL	|ZBX_NODATA
FIELD		|severity_name_3|t_varchar(32)	|'Average'|NOT NULL	|ZBX_NODATA
FIELD		|severity_name_4|t_varchar(32)	|'High'	|NOT NULL	|ZBX_NODATA
FIELD		|severity_name_5|t_varchar(32)	|'Disaster'|NOT NULL	|ZBX_NODATA
FIELD		|ok_period	|t_integer	|'1800'	|NOT NULL	|ZBX_NODATA
FIELD		|blink_period	|t_integer	|'1800'	|NOT NULL	|ZBX_NODATA
FIELD		|problem_unack_color|t_varchar(6)|'DC0000'|NOT NULL	|ZBX_NODATA
FIELD		|problem_ack_color|t_varchar(6)	|'DC0000'|NOT NULL	|ZBX_NODATA
FIELD		|ok_unack_color	|t_varchar(6)	|'00AA00'|NOT NULL	|ZBX_NODATA
FIELD		|ok_ack_color	|t_varchar(6)	|'00AA00'|NOT NULL	|ZBX_NODATA
FIELD		|problem_unack_style|t_integer	|'1'	|NOT NULL	|ZBX_NODATA
FIELD		|problem_ack_style|t_integer	|'1'	|NOT NULL	|ZBX_NODATA
FIELD		|ok_unack_style	|t_integer	|'1'	|NOT NULL	|ZBX_NODATA
FIELD		|ok_ack_style	|t_integer	|'1'	|NOT NULL	|ZBX_NODATA
FIELD		|snmptrap_logging|t_integer	|'1'	|NOT NULL	|ZBX_PROXY,ZBX_NODATA
FIELD		|server_check_interval|t_integer|'10'	|NOT NULL	|ZBX_NODATA
FIELD		|hk_events_mode	|t_integer	|'1'	|NOT NULL	|ZBX_NODATA
FIELD		|hk_events_trigger|t_integer	|'365'	|NOT NULL	|ZBX_NODATA
FIELD		|hk_events_internal|t_integer	|'1'	|NOT NULL	|ZBX_NODATA
FIELD		|hk_events_discovery|t_integer	|'1'	|NOT NULL	|ZBX_NODATA
FIELD		|hk_events_autoreg|t_integer	|'1'	|NOT NULL	|ZBX_NODATA
FIELD		|hk_services_mode|t_integer	|'1'	|NOT NULL	|ZBX_NODATA
FIELD		|hk_services	|t_integer	|'365'	|NOT NULL	|ZBX_NODATA
FIELD		|hk_audit_mode	|t_integer	|'1'	|NOT NULL	|ZBX_NODATA
FIELD		|hk_audit	|t_integer	|'365'	|NOT NULL	|ZBX_NODATA
FIELD		|hk_sessions_mode|t_integer	|'1'	|NOT NULL	|ZBX_NODATA
FIELD		|hk_sessions	|t_integer	|'365'	|NOT NULL	|ZBX_NODATA
FIELD		|hk_history_mode|t_integer	|'1'	|NOT NULL	|ZBX_NODATA
FIELD		|hk_history_global|t_integer	|'0'	|NOT NULL	|ZBX_NODATA
FIELD		|hk_history	|t_integer	|'90'	|NOT NULL	|ZBX_NODATA
FIELD		|hk_trends_mode	|t_integer	|'1'	|NOT NULL	|ZBX_NODATA
FIELD		|hk_trends_global|t_integer	|'0'	|NOT NULL	|ZBX_NODATA
FIELD		|hk_trends	|t_integer	|'365'	|NOT NULL	|ZBX_NODATA
FIELD		|default_inventory_mode|t_integer|'-1'	|NOT NULL	|ZBX_NODATA
INDEX		|1		|alert_usrgrpid
INDEX		|2		|discovery_groupid

TABLE|triggers|triggerid|ZBX_DATA
FIELD		|triggerid	|t_id		|	|NOT NULL	|0
FIELD		|expression	|t_varchar(2048)|''	|NOT NULL	|0
FIELD		|description	|t_varchar(255)	|''	|NOT NULL	|0
FIELD		|url		|t_varchar(255)	|''	|NOT NULL	|0
FIELD		|status		|t_integer	|'0'	|NOT NULL	|0
FIELD		|value		|t_integer	|'0'	|NOT NULL	|ZBX_NODATA
FIELD		|priority	|t_integer	|'0'	|NOT NULL	|0
FIELD		|lastchange	|t_integer	|'0'	|NOT NULL	|ZBX_NODATA
FIELD		|comments	|t_shorttext	|''	|NOT NULL	|0
FIELD		|error		|t_varchar(128)	|''	|NOT NULL	|ZBX_NODATA
FIELD		|templateid	|t_id		|	|NULL		|0			|1|triggers	|triggerid
FIELD		|type		|t_integer	|'0'	|NOT NULL	|0
FIELD		|state		|t_integer	|'0'	|NOT NULL	|ZBX_NODATA
FIELD		|flags		|t_integer	|'0'	|NOT NULL	|0
FIELD		|recovery_mode	|t_integer	|'0'	|NOT NULL	|0
FIELD		|recovery_expression|t_varchar(2048)|''	|NOT NULL	|0
FIELD		|correlation_mode|t_integer	|'0'	|NOT NULL	|0
FIELD		|correlation_tag|t_varchar(255)	|''	|NOT NULL	|0
FIELD		|manual_close	|t_integer	|'0'	|NOT NULL	|0
INDEX		|1		|status
INDEX		|2		|value,lastchange
INDEX		|3		|templateid

TABLE|trigger_depends|triggerdepid|ZBX_DATA
FIELD		|triggerdepid	|t_id		|	|NOT NULL	|0
FIELD		|triggerid_down	|t_id		|	|NOT NULL	|0			|1|triggers	|triggerid
FIELD		|triggerid_up	|t_id		|	|NOT NULL	|0			|2|triggers	|triggerid
UNIQUE		|1		|triggerid_down,triggerid_up
INDEX		|2		|triggerid_up

TABLE|functions|functionid|ZBX_DATA
FIELD		|functionid	|t_id		|	|NOT NULL	|0
FIELD		|itemid		|t_id		|	|NOT NULL	|0			|1|items
FIELD		|triggerid	|t_id		|	|NOT NULL	|0			|2|triggers
FIELD		|function	|t_varchar(12)	|''	|NOT NULL	|0
FIELD		|parameter	|t_varchar(255)	|'0'	|NOT NULL	|0
INDEX		|1		|triggerid
INDEX		|2		|itemid,function,parameter

TABLE|graphs|graphid|ZBX_DATA
FIELD		|graphid	|t_id		|	|NOT NULL	|0
FIELD		|name		|t_varchar(128)	|''	|NOT NULL	|0
FIELD		|width		|t_integer	|'900'	|NOT NULL	|0
FIELD		|height		|t_integer	|'200'	|NOT NULL	|0
FIELD		|yaxismin	|t_double	|'0'	|NOT NULL	|0
FIELD		|yaxismax	|t_double	|'100'	|NOT NULL	|0
FIELD		|templateid	|t_id		|	|NULL		|0			|1|graphs	|graphid
FIELD		|show_work_period|t_integer	|'1'	|NOT NULL	|0
FIELD		|show_triggers	|t_integer	|'1'	|NOT NULL	|0
FIELD		|graphtype	|t_integer	|'0'	|NOT NULL	|0
FIELD		|show_legend	|t_integer	|'1'	|NOT NULL	|0
FIELD		|show_3d	|t_integer	|'0'	|NOT NULL	|0
FIELD		|percent_left	|t_double	|'0'	|NOT NULL	|0
FIELD		|percent_right	|t_double	|'0'	|NOT NULL	|0
FIELD		|ymin_type	|t_integer	|'0'	|NOT NULL	|0
FIELD		|ymax_type	|t_integer	|'0'	|NOT NULL	|0
FIELD		|ymin_itemid	|t_id		|	|NULL		|0			|2|items	|itemid		|RESTRICT
FIELD		|ymax_itemid	|t_id		|	|NULL		|0			|3|items	|itemid		|RESTRICT
FIELD		|flags		|t_integer	|'0'	|NOT NULL	|0
INDEX		|1		|name
INDEX		|2		|templateid
INDEX		|3		|ymin_itemid
INDEX		|4		|ymax_itemid

TABLE|graphs_items|gitemid|ZBX_DATA
FIELD		|gitemid	|t_id		|	|NOT NULL	|0
FIELD		|graphid	|t_id		|	|NOT NULL	|0			|1|graphs
FIELD		|itemid		|t_id		|	|NOT NULL	|0			|2|items
FIELD		|drawtype	|t_integer	|'0'	|NOT NULL	|0
FIELD		|sortorder	|t_integer	|'0'	|NOT NULL	|0
FIELD		|color		|t_varchar(6)	|'009600'|NOT NULL	|0
FIELD		|yaxisside	|t_integer	|'0'	|NOT NULL	|0
FIELD		|calc_fnc	|t_integer	|'2'	|NOT NULL	|0
FIELD		|type		|t_integer	|'0'	|NOT NULL	|0
INDEX		|1		|itemid
INDEX		|2		|graphid

TABLE|graph_theme|graphthemeid|ZBX_DATA
FIELD		|graphthemeid	|t_id		|	|NOT NULL	|0
FIELD		|theme		|t_varchar(64)	|''	|NOT NULL	|0
FIELD		|backgroundcolor|t_varchar(6)	|''	|NOT NULL	|0
FIELD		|graphcolor	|t_varchar(6)	|''	|NOT NULL	|0
FIELD		|gridcolor	|t_varchar(6)	|''	|NOT NULL	|0
FIELD		|maingridcolor	|t_varchar(6)	|''	|NOT NULL	|0
FIELD		|gridbordercolor|t_varchar(6)	|''	|NOT NULL	|0
FIELD		|textcolor	|t_varchar(6)	|''	|NOT NULL	|0
FIELD		|highlightcolor	|t_varchar(6)	|''	|NOT NULL	|0
FIELD		|leftpercentilecolor|t_varchar(6)|''	|NOT NULL	|0
FIELD		|rightpercentilecolor|t_varchar(6)|''	|NOT NULL	|0
FIELD		|nonworktimecolor|t_varchar(6)	|''	|NOT NULL	|0
UNIQUE		|1		|theme

TABLE|globalmacro|globalmacroid|ZBX_DATA
FIELD		|globalmacroid	|t_id		|	|NOT NULL	|0
FIELD		|macro		|t_varchar(255)	|''	|NOT NULL	|ZBX_PROXY
FIELD		|value		|t_varchar(255)	|''	|NOT NULL	|ZBX_PROXY
UNIQUE		|1		|macro

TABLE|hostmacro|hostmacroid|ZBX_DATA
FIELD		|hostmacroid	|t_id		|	|NOT NULL	|0
FIELD		|hostid		|t_id		|	|NOT NULL	|ZBX_PROXY		|1|hosts
FIELD		|macro		|t_varchar(255)	|''	|NOT NULL	|ZBX_PROXY
FIELD		|value		|t_varchar(255)	|''	|NOT NULL	|ZBX_PROXY
UNIQUE		|1		|hostid,macro

TABLE|hosts_groups|hostgroupid|ZBX_DATA
FIELD		|hostgroupid	|t_id		|	|NOT NULL	|0
FIELD		|hostid		|t_id		|	|NOT NULL	|0			|1|hosts
FIELD		|groupid	|t_id		|	|NOT NULL	|0			|2|groups
UNIQUE		|1		|hostid,groupid
INDEX		|2		|groupid

TABLE|hosts_templates|hosttemplateid|ZBX_DATA
FIELD		|hosttemplateid	|t_id		|	|NOT NULL	|0
FIELD		|hostid		|t_id		|	|NOT NULL	|ZBX_PROXY		|1|hosts
FIELD		|templateid	|t_id		|	|NOT NULL	|ZBX_PROXY		|2|hosts	|hostid
UNIQUE		|1		|hostid,templateid
INDEX		|2		|templateid

TABLE|items_applications|itemappid|ZBX_DATA
FIELD		|itemappid	|t_id		|	|NOT NULL	|0
FIELD		|applicationid	|t_id		|	|NOT NULL	|0			|1|applications
FIELD		|itemid		|t_id		|	|NOT NULL	|0			|2|items
UNIQUE		|1		|applicationid,itemid
INDEX		|2		|itemid

TABLE|mappings|mappingid|ZBX_DATA
FIELD		|mappingid	|t_id		|	|NOT NULL	|0
FIELD		|valuemapid	|t_id		|	|NOT NULL	|0			|1|valuemaps
FIELD		|value		|t_varchar(64)	|''	|NOT NULL	|0
FIELD		|newvalue	|t_varchar(64)	|''	|NOT NULL	|0
INDEX		|1		|valuemapid

TABLE|media|mediaid|ZBX_DATA
FIELD		|mediaid	|t_id		|	|NOT NULL	|0
FIELD		|userid		|t_id		|	|NOT NULL	|0			|1|users
FIELD		|mediatypeid	|t_id		|	|NOT NULL	|0			|2|media_type
FIELD		|sendto		|t_varchar(100)	|''	|NOT NULL	|0
FIELD		|active		|t_integer	|'0'	|NOT NULL	|0
FIELD		|severity	|t_integer	|'63'	|NOT NULL	|0
FIELD		|period		|t_varchar(1024)|'1-7,00:00-24:00'|NOT NULL|0
INDEX		|1		|userid
INDEX		|2		|mediatypeid

TABLE|rights|rightid|ZBX_DATA
FIELD		|rightid	|t_id		|	|NOT NULL	|0
FIELD		|groupid	|t_id		|	|NOT NULL	|0			|1|usrgrp	|usrgrpid
FIELD		|permission	|t_integer	|'0'	|NOT NULL	|0
FIELD		|id		|t_id		|	|NOT NULL	|0			|2|groups	|groupid
INDEX		|1		|groupid
INDEX		|2		|id

TABLE|services|serviceid|ZBX_DATA
FIELD		|serviceid	|t_id		|	|NOT NULL	|0
FIELD		|name		|t_varchar(128)	|''	|NOT NULL	|0
FIELD		|status		|t_integer	|'0'	|NOT NULL	|0
FIELD		|algorithm	|t_integer	|'0'	|NOT NULL	|0
FIELD		|triggerid	|t_id		|	|NULL		|0			|1|triggers
FIELD		|showsla	|t_integer	|'0'	|NOT NULL	|0
FIELD		|goodsla	|t_double	|'99.9'	|NOT NULL	|0
FIELD		|sortorder	|t_integer	|'0'	|NOT NULL	|0
INDEX		|1		|triggerid

TABLE|services_links|linkid|ZBX_DATA
FIELD		|linkid		|t_id		|	|NOT NULL	|0
FIELD		|serviceupid	|t_id		|	|NOT NULL	|0			|1|services	|serviceid
FIELD		|servicedownid	|t_id		|	|NOT NULL	|0			|2|services	|serviceid
FIELD		|soft		|t_integer	|'0'	|NOT NULL	|0
INDEX		|1		|servicedownid
UNIQUE		|2		|serviceupid,servicedownid

TABLE|services_times|timeid|ZBX_DATA
FIELD		|timeid		|t_id		|	|NOT NULL	|0
FIELD		|serviceid	|t_id		|	|NOT NULL	|0			|1|services
FIELD		|type		|t_integer	|'0'	|NOT NULL	|0
FIELD		|ts_from	|t_integer	|'0'	|NOT NULL	|0
FIELD		|ts_to		|t_integer	|'0'	|NOT NULL	|0
FIELD		|note		|t_varchar(255)	|''	|NOT NULL	|0
INDEX		|1		|serviceid,type,ts_from,ts_to

TABLE|icon_map|iconmapid|ZBX_DATA
FIELD		|iconmapid	|t_id		|	|NOT NULL	|0
FIELD		|name		|t_varchar(64)	|''	|NOT NULL	|0
FIELD		|default_iconid	|t_id		|	|NOT NULL	|0			|1|images	|imageid	|RESTRICT
UNIQUE		|1		|name
INDEX		|2		|default_iconid

TABLE|icon_mapping|iconmappingid|ZBX_DATA
FIELD		|iconmappingid	|t_id		|	|NOT NULL	|0
FIELD		|iconmapid	|t_id		|	|NOT NULL	|0			|1|icon_map
FIELD		|iconid		|t_id		|	|NOT NULL	|0			|2|images	|imageid	|RESTRICT
FIELD		|inventory_link	|t_integer	|'0'	|NOT NULL	|0
FIELD		|expression	|t_varchar(64)	|''	|NOT NULL	|0
FIELD		|sortorder	|t_integer	|'0'	|NOT NULL	|0
INDEX		|1		|iconmapid
INDEX		|2		|iconid

TABLE|sysmaps|sysmapid|ZBX_DATA
FIELD		|sysmapid	|t_id		|	|NOT NULL	|0
FIELD		|name		|t_varchar(128)	|''	|NOT NULL	|0
FIELD		|width		|t_integer	|'600'	|NOT NULL	|0
FIELD		|height		|t_integer	|'400'	|NOT NULL	|0
FIELD		|backgroundid	|t_id		|	|NULL		|0			|1|images	|imageid	|RESTRICT
FIELD		|label_type	|t_integer	|'2'	|NOT NULL	|0
FIELD		|label_location	|t_integer	|'0'	|NOT NULL	|0
FIELD		|highlight	|t_integer	|'1'	|NOT NULL	|0
FIELD		|expandproblem	|t_integer	|'1'	|NOT NULL	|0
FIELD		|markelements	|t_integer	|'0'	|NOT NULL	|0
FIELD		|show_unack	|t_integer	|'0'	|NOT NULL	|0
FIELD		|grid_size	|t_integer	|'50'	|NOT NULL	|0
FIELD		|grid_show	|t_integer	|'1'	|NOT NULL	|0
FIELD		|grid_align	|t_integer	|'1'	|NOT NULL	|0
FIELD		|label_format	|t_integer	|'0'	|NOT NULL	|0
FIELD		|label_type_host|t_integer	|'2'	|NOT NULL	|0
FIELD		|label_type_hostgroup|t_integer	|'2'	|NOT NULL	|0
FIELD		|label_type_trigger|t_integer	|'2'	|NOT NULL	|0
FIELD		|label_type_map|t_integer	|'2'	|NOT NULL	|0
FIELD		|label_type_image|t_integer	|'2'	|NOT NULL	|0
FIELD		|label_string_host|t_varchar(255)|''	|NOT NULL	|0
FIELD		|label_string_hostgroup|t_varchar(255)|''|NOT NULL	|0
FIELD		|label_string_trigger|t_varchar(255)|''	|NOT NULL	|0
FIELD		|label_string_map|t_varchar(255)|''	|NOT NULL	|0
FIELD		|label_string_image|t_varchar(255)|''	|NOT NULL	|0
FIELD		|iconmapid	|t_id		|	|NULL		|0			|2|icon_map	|		|RESTRICT
FIELD		|expand_macros	|t_integer	|'0'	|NOT NULL	|0
FIELD		|severity_min	|t_integer	|'0'	|NOT NULL	|0
FIELD		|userid		|t_id		|	|NOT NULL	|0			|3|users	|		|RESTRICT
FIELD		|private	|t_integer	|'1'	|NOT NULL	|0
UNIQUE		|1		|name
INDEX		|2		|backgroundid
INDEX		|3		|iconmapid

TABLE|sysmaps_elements|selementid|ZBX_DATA
FIELD		|selementid	|t_id		|	|NOT NULL	|0
FIELD		|sysmapid	|t_id		|	|NOT NULL	|0			|1|sysmaps
FIELD		|elementid	|t_id		|'0'	|NOT NULL	|0
FIELD		|elementtype	|t_integer	|'0'	|NOT NULL	|0
FIELD		|iconid_off	|t_id		|	|NULL		|0			|2|images	|imageid	|RESTRICT
FIELD		|iconid_on	|t_id		|	|NULL		|0			|3|images	|imageid	|RESTRICT
FIELD		|label		|t_varchar(2048)|''	|NOT NULL	|0
FIELD		|label_location	|t_integer	|'-1'	|NOT NULL	|0
FIELD		|x		|t_integer	|'0'	|NOT NULL	|0
FIELD		|y		|t_integer	|'0'	|NOT NULL	|0
FIELD		|iconid_disabled|t_id		|	|NULL		|0			|4|images	|imageid	|RESTRICT
FIELD		|iconid_maintenance|t_id	|	|NULL		|0			|5|images	|imageid	|RESTRICT
FIELD		|elementsubtype	|t_integer	|'0'	|NOT NULL	|0
FIELD		|areatype	|t_integer	|'0'	|NOT NULL	|0
FIELD		|width		|t_integer	|'200'	|NOT NULL	|0
FIELD		|height		|t_integer	|'200'	|NOT NULL	|0
FIELD		|viewtype	|t_integer	|'0'	|NOT NULL	|0
FIELD		|use_iconmap	|t_integer	|'1'	|NOT NULL	|0
FIELD		|application	|t_varchar(255)	|''	|NOT NULL	|0
INDEX		|1		|sysmapid
INDEX		|2		|iconid_off
INDEX		|3		|iconid_on
INDEX		|4		|iconid_disabled
INDEX		|5		|iconid_maintenance

TABLE|sysmaps_links|linkid|ZBX_DATA
FIELD		|linkid		|t_id		|	|NOT NULL	|0
FIELD		|sysmapid	|t_id		|	|NOT NULL	|0			|1|sysmaps
FIELD		|selementid1	|t_id		|	|NOT NULL	|0			|2|sysmaps_elements|selementid
FIELD		|selementid2	|t_id		|	|NOT NULL	|0			|3|sysmaps_elements|selementid
FIELD		|drawtype	|t_integer	|'0'	|NOT NULL	|0
FIELD		|color		|t_varchar(6)	|'000000'|NOT NULL	|0
FIELD		|label		|t_varchar(2048)|''	|NOT NULL	|0
INDEX		|1		|sysmapid
INDEX		|2		|selementid1
INDEX		|3		|selementid2

TABLE|sysmaps_link_triggers|linktriggerid|ZBX_DATA
FIELD		|linktriggerid	|t_id		|	|NOT NULL	|0
FIELD		|linkid		|t_id		|	|NOT NULL	|0			|1|sysmaps_links
FIELD		|triggerid	|t_id		|	|NOT NULL	|0			|2|triggers
FIELD		|drawtype	|t_integer	|'0'	|NOT NULL	|0
FIELD		|color		|t_varchar(6)	|'000000'|NOT NULL	|0
UNIQUE		|1		|linkid,triggerid
INDEX		|2		|triggerid

TABLE|sysmap_element_url|sysmapelementurlid|ZBX_DATA
FIELD		|sysmapelementurlid|t_id	|	|NOT NULL	|0
FIELD		|selementid	|t_id		|	|NOT NULL	|0			|1|sysmaps_elements
FIELD		|name		|t_varchar(255)	|	|NOT NULL	|0
FIELD		|url		|t_varchar(255)	|''	|NOT NULL	|0
UNIQUE		|1		|selementid,name

TABLE|sysmap_url|sysmapurlid|ZBX_DATA
FIELD		|sysmapurlid	|t_id		|	|NOT NULL	|0
FIELD		|sysmapid	|t_id		|	|NOT NULL	|0			|1|sysmaps
FIELD		|name		|t_varchar(255)	|	|NOT NULL	|0
FIELD		|url		|t_varchar(255)	|''	|NOT NULL	|0
FIELD		|elementtype	|t_integer	|'0'	|NOT NULL	|0
UNIQUE		|1		|sysmapid,name

TABLE|sysmap_user|sysmapuserid|ZBX_DATA
FIELD		|sysmapuserid|t_id		|	|NOT NULL	|0
FIELD		|sysmapid	|t_id		|	|NOT NULL	|0			|1|sysmaps
FIELD		|userid		|t_id		|	|NOT NULL	|0			|2|users
FIELD		|permission	|t_integer	|'2'	|NOT NULL	|0
UNIQUE		|1		|sysmapid,userid

TABLE|sysmap_usrgrp|sysmapusrgrpid|ZBX_DATA
FIELD		|sysmapusrgrpid|t_id		|	|NOT NULL	|0
FIELD		|sysmapid	|t_id		|	|NOT NULL	|0			|1|sysmaps
FIELD		|usrgrpid	|t_id		|	|NOT NULL	|0			|2|usrgrp
FIELD		|permission	|t_integer	|'2'	|NOT NULL	|0
UNIQUE		|1		|sysmapid,usrgrpid

TABLE|maintenances_hosts|maintenance_hostid|ZBX_DATA
FIELD		|maintenance_hostid|t_id	|	|NOT NULL	|0
FIELD		|maintenanceid	|t_id		|	|NOT NULL	|0			|1|maintenances
FIELD		|hostid		|t_id		|	|NOT NULL	|0			|2|hosts
UNIQUE		|1		|maintenanceid,hostid
INDEX		|2		|hostid

TABLE|maintenances_groups|maintenance_groupid|ZBX_DATA
FIELD		|maintenance_groupid|t_id	|	|NOT NULL	|0
FIELD		|maintenanceid	|t_id		|	|NOT NULL	|0			|1|maintenances
FIELD		|groupid	|t_id		|	|NOT NULL	|0			|2|groups
UNIQUE		|1		|maintenanceid,groupid
INDEX		|2		|groupid

TABLE|timeperiods|timeperiodid|ZBX_DATA
FIELD		|timeperiodid	|t_id		|	|NOT NULL	|0
FIELD		|timeperiod_type|t_integer	|'0'	|NOT NULL	|0
FIELD		|every		|t_integer	|'1'	|NOT NULL	|0
FIELD		|month		|t_integer	|'0'	|NOT NULL	|0
FIELD		|dayofweek	|t_integer	|'0'	|NOT NULL	|0
FIELD		|day		|t_integer	|'0'	|NOT NULL	|0
FIELD		|start_time	|t_integer	|'0'	|NOT NULL	|0
FIELD		|period		|t_integer	|'0'	|NOT NULL	|0
FIELD		|start_date	|t_integer	|'0'	|NOT NULL	|0

TABLE|maintenances_windows|maintenance_timeperiodid|ZBX_DATA
FIELD		|maintenance_timeperiodid|t_id	|	|NOT NULL	|0
FIELD		|maintenanceid	|t_id		|	|NOT NULL	|0			|1|maintenances
FIELD		|timeperiodid	|t_id		|	|NOT NULL	|0			|2|timeperiods
UNIQUE		|1		|maintenanceid,timeperiodid
INDEX		|2		|timeperiodid

TABLE|regexps|regexpid|ZBX_DATA
FIELD		|regexpid	|t_id		|	|NOT NULL	|0
FIELD		|name		|t_varchar(128)	|''	|NOT NULL	|ZBX_PROXY
FIELD		|test_string	|t_shorttext	|''	|NOT NULL	|0
UNIQUE		|1		|name

TABLE|expressions|expressionid|ZBX_DATA
FIELD		|expressionid	|t_id		|	|NOT NULL	|0
FIELD		|regexpid	|t_id		|	|NOT NULL	|ZBX_PROXY		|1|regexps
FIELD		|expression	|t_varchar(255)	|''	|NOT NULL	|ZBX_PROXY
FIELD		|expression_type|t_integer	|'0'	|NOT NULL	|ZBX_PROXY
FIELD		|exp_delimiter	|t_varchar(1)	|''	|NOT NULL	|ZBX_PROXY
FIELD		|case_sensitive	|t_integer	|'0'	|NOT NULL	|ZBX_PROXY
INDEX		|1		|regexpid

TABLE|ids|table_name,field_name|0
FIELD		|table_name	|t_varchar(64)	|''	|NOT NULL	|0
FIELD		|field_name	|t_varchar(64)	|''	|NOT NULL	|0
FIELD		|nextid		|t_id		|	|NOT NULL	|0

-- History tables

TABLE|alerts|alertid|0
FIELD		|alertid	|t_id		|	|NOT NULL	|0
FIELD		|actionid	|t_id		|	|NOT NULL	|0			|1|actions
FIELD		|eventid	|t_id		|	|NOT NULL	|0			|2|events
FIELD		|userid		|t_id		|	|NULL		|0			|3|users
FIELD		|clock		|t_time		|'0'	|NOT NULL	|0
FIELD		|mediatypeid	|t_id		|	|NULL		|0			|4|media_type
FIELD		|sendto		|t_varchar(100)	|''	|NOT NULL	|0
FIELD		|subject	|t_varchar(255)	|''	|NOT NULL	|0
FIELD		|message	|t_text		|''	|NOT NULL	|0
FIELD		|status		|t_integer	|'0'	|NOT NULL	|0
FIELD		|retries	|t_integer	|'0'	|NOT NULL	|0
FIELD		|error		|t_varchar(128)	|''	|NOT NULL	|0
FIELD		|esc_step	|t_integer	|'0'	|NOT NULL	|0
FIELD		|alerttype	|t_integer	|'0'	|NOT NULL	|0
FIELD		|p_eventid	|t_id		|	|NULL		|0			|5|events	|eventid
INDEX		|1		|actionid
INDEX		|2		|clock
INDEX		|3		|eventid
INDEX		|4		|status,retries
INDEX		|5		|mediatypeid
INDEX		|6		|userid
INDEX		|7		|p_eventid

TABLE|history||0
FIELD		|itemid		|t_id		|	|NOT NULL	|0			|-|items
FIELD		|clock		|t_time		|'0'	|NOT NULL	|0
FIELD		|value		|t_double	|'0.0000'|NOT NULL	|0
FIELD		|ns		|t_nanosec	|'0'	|NOT NULL	|0
INDEX		|1		|itemid,clock

TABLE|history_uint||0
FIELD		|itemid		|t_id		|	|NOT NULL	|0			|-|items
FIELD		|clock		|t_time		|'0'	|NOT NULL	|0
FIELD		|value		|t_bigint	|'0'	|NOT NULL	|0
FIELD		|ns		|t_nanosec	|'0'	|NOT NULL	|0
INDEX		|1		|itemid,clock

TABLE|history_str||0
FIELD		|itemid		|t_id		|	|NOT NULL	|0			|-|items
FIELD		|clock		|t_time		|'0'	|NOT NULL	|0
FIELD		|value		|t_varchar(255)	|''	|NOT NULL	|0
FIELD		|ns		|t_nanosec	|'0'	|NOT NULL	|0
INDEX		|1		|itemid,clock

TABLE|history_log||0
FIELD		|itemid		|t_id		|	|NOT NULL	|0			|-|items
FIELD		|clock		|t_time		|'0'	|NOT NULL	|0
FIELD		|timestamp	|t_time		|'0'	|NOT NULL	|0
FIELD		|source		|t_varchar(64)	|''	|NOT NULL	|0
FIELD		|severity	|t_integer	|'0'	|NOT NULL	|0
FIELD		|value		|t_text		|''	|NOT NULL	|0
FIELD		|logeventid	|t_integer	|'0'	|NOT NULL	|0
FIELD		|ns		|t_nanosec	|'0'	|NOT NULL	|0
INDEX		|1		|itemid,clock

TABLE|history_text||0
FIELD		|itemid		|t_id		|	|NOT NULL	|0			|-|items
FIELD		|clock		|t_time		|'0'	|NOT NULL	|0
FIELD		|value		|t_text		|''	|NOT NULL	|0
FIELD		|ns		|t_nanosec	|'0'	|NOT NULL	|0
INDEX		|1		|itemid,clock

TABLE|proxy_history|id|0
FIELD		|id		|t_serial	|	|NOT NULL	|0
FIELD		|itemid		|t_id		|	|NOT NULL	|0			|-|items
FIELD		|clock		|t_time		|'0'	|NOT NULL	|0
FIELD		|timestamp	|t_time		|'0'	|NOT NULL	|0
FIELD		|source		|t_varchar(64)	|''	|NOT NULL	|0
FIELD		|severity	|t_integer	|'0'	|NOT NULL	|0
FIELD		|value		|t_longtext	|''	|NOT NULL	|0
FIELD		|logeventid	|t_integer	|'0'	|NOT NULL	|0
FIELD		|ns		|t_nanosec	|'0'	|NOT NULL	|0
FIELD		|state		|t_integer	|'0'	|NOT NULL	|0
FIELD		|lastlogsize	|t_bigint	|'0'	|NOT NULL	|0
FIELD		|mtime		|t_integer	|'0'	|NOT NULL	|0
FIELD		|flags		|t_integer	|'0'	|NOT NULL	|0
INDEX		|1		|clock

TABLE|proxy_dhistory|id|0
FIELD		|id		|t_serial	|	|NOT NULL	|0
FIELD		|clock		|t_time		|'0'	|NOT NULL	|0
FIELD		|druleid	|t_id		|	|NOT NULL	|0			|-|drules
FIELD		|ip		|t_varchar(39)	|''	|NOT NULL	|0
FIELD		|port		|t_integer	|'0'	|NOT NULL	|0
FIELD		|value		|t_varchar(255)	|''	|NOT NULL	|0
FIELD		|status		|t_integer	|'0'	|NOT NULL	|0
FIELD		|dcheckid	|t_id		|	|NULL		|0			|-|dchecks
FIELD		|dns		|t_varchar(64)	|''	|NOT NULL	|0
INDEX		|1		|clock

TABLE|events|eventid|0
FIELD		|eventid	|t_id		|	|NOT NULL	|0
FIELD		|source		|t_integer	|'0'	|NOT NULL	|0
FIELD		|object		|t_integer	|'0'	|NOT NULL	|0
FIELD		|objectid	|t_id		|'0'	|NOT NULL	|0
FIELD		|clock		|t_time		|'0'	|NOT NULL	|0
FIELD		|value		|t_integer	|'0'	|NOT NULL	|0
FIELD		|acknowledged	|t_integer	|'0'	|NOT NULL	|0
FIELD		|ns		|t_nanosec	|'0'	|NOT NULL	|0
INDEX		|1		|source,object,objectid,clock
INDEX		|2		|source,object,clock

TABLE|trends|itemid,clock|0
FIELD		|itemid		|t_id		|	|NOT NULL	|0			|-|items
FIELD		|clock		|t_time		|'0'	|NOT NULL	|0
FIELD		|num		|t_integer	|'0'	|NOT NULL	|0
FIELD		|value_min	|t_double	|'0.0000'|NOT NULL	|0
FIELD		|value_avg	|t_double	|'0.0000'|NOT NULL	|0
FIELD		|value_max	|t_double	|'0.0000'|NOT NULL	|0

TABLE|trends_uint|itemid,clock|0
FIELD		|itemid		|t_id		|	|NOT NULL	|0			|-|items
FIELD		|clock		|t_time		|'0'	|NOT NULL	|0
FIELD		|num		|t_integer	|'0'	|NOT NULL	|0
FIELD		|value_min	|t_bigint	|'0'	|NOT NULL	|0
FIELD		|value_avg	|t_bigint	|'0'	|NOT NULL	|0
FIELD		|value_max	|t_bigint	|'0'	|NOT NULL	|0

TABLE|acknowledges|acknowledgeid|0
FIELD		|acknowledgeid	|t_id		|	|NOT NULL	|0
FIELD		|userid		|t_id		|	|NOT NULL	|0			|1|users
FIELD		|eventid	|t_id		|	|NOT NULL	|0			|2|events
FIELD		|clock		|t_time		|'0'	|NOT NULL	|0
FIELD		|message	|t_varchar(255)	|''	|NOT NULL	|0
FIELD		|action		|t_integer	|'0'	|NOT NULL	|0
INDEX		|1		|userid
INDEX		|2		|eventid
INDEX		|3		|clock

TABLE|auditlog|auditid|0
FIELD		|auditid	|t_id		|	|NOT NULL	|0
FIELD		|userid		|t_id		|	|NOT NULL	|0			|1|users
FIELD		|clock		|t_time		|'0'	|NOT NULL	|0
FIELD		|action		|t_integer	|'0'	|NOT NULL	|0
FIELD		|resourcetype	|t_integer	|'0'	|NOT NULL	|0
FIELD		|details	|t_varchar(128) |'0'	|NOT NULL	|0
FIELD		|ip		|t_varchar(39)	|''	|NOT NULL	|0
FIELD		|resourceid	|t_id		|'0'	|NOT NULL	|0
FIELD		|resourcename	|t_varchar(255)	|''	|NOT NULL	|0
INDEX		|1		|userid,clock
INDEX		|2		|clock

TABLE|auditlog_details|auditdetailid|0
FIELD		|auditdetailid	|t_id		|	|NOT NULL	|0
FIELD		|auditid	|t_id		|	|NOT NULL	|0			|1|auditlog
FIELD		|table_name	|t_varchar(64)	|''	|NOT NULL	|0
FIELD		|field_name	|t_varchar(64)	|''	|NOT NULL	|0
FIELD		|oldvalue	|t_shorttext	|''	|NOT NULL	|0
FIELD		|newvalue	|t_shorttext	|''	|NOT NULL	|0
INDEX		|1		|auditid

TABLE|service_alarms|servicealarmid|0
FIELD		|servicealarmid	|t_id		|	|NOT NULL	|0
FIELD		|serviceid	|t_id		|	|NOT NULL	|0			|1|services
FIELD		|clock		|t_time		|'0'	|NOT NULL	|0
FIELD		|value		|t_integer	|'0'	|NOT NULL	|0
INDEX		|1		|serviceid,clock
INDEX		|2		|clock

TABLE|autoreg_host|autoreg_hostid|0
FIELD		|autoreg_hostid	|t_id		|	|NOT NULL	|0
FIELD		|proxy_hostid	|t_id		|	|NULL		|0			|1|hosts	|hostid
FIELD		|host		|t_varchar(64)	|''	|NOT NULL	|0
FIELD		|listen_ip	|t_varchar(39)	|''	|NOT NULL	|0
FIELD		|listen_port	|t_integer	|'0'	|NOT NULL	|0
FIELD		|listen_dns	|t_varchar(64)	|''	|NOT NULL	|0
FIELD		|host_metadata	|t_varchar(255)	|''	|NOT NULL	|0
INDEX		|1		|proxy_hostid,host

TABLE|proxy_autoreg_host|id|0
FIELD		|id		|t_serial	|	|NOT NULL	|0
FIELD		|clock		|t_time		|'0'	|NOT NULL	|0
FIELD		|host		|t_varchar(64)	|''	|NOT NULL	|0
FIELD		|listen_ip	|t_varchar(39)	|''	|NOT NULL	|0
FIELD		|listen_port	|t_integer	|'0'	|NOT NULL	|0
FIELD		|listen_dns	|t_varchar(64)	|''	|NOT NULL	|0
FIELD		|host_metadata	|t_varchar(255)	|''	|NOT NULL	|0
INDEX		|1		|clock

TABLE|dhosts|dhostid|0
FIELD		|dhostid	|t_id		|	|NOT NULL	|0
FIELD		|druleid	|t_id		|	|NOT NULL	|0			|1|drules
FIELD		|status		|t_integer	|'0'	|NOT NULL	|0
FIELD		|lastup		|t_integer	|'0'	|NOT NULL	|0
FIELD		|lastdown	|t_integer	|'0'	|NOT NULL	|0
INDEX		|1		|druleid

TABLE|dservices|dserviceid|0
FIELD		|dserviceid	|t_id		|	|NOT NULL	|0
FIELD		|dhostid	|t_id		|	|NOT NULL	|0			|1|dhosts
FIELD		|value		|t_varchar(255)	|''	|NOT NULL	|0
FIELD		|port		|t_integer	|'0'	|NOT NULL	|0
FIELD		|status		|t_integer	|'0'	|NOT NULL	|0
FIELD		|lastup		|t_integer	|'0'	|NOT NULL	|0
FIELD		|lastdown	|t_integer	|'0'	|NOT NULL	|0
FIELD		|dcheckid	|t_id		|	|NOT NULL	|0			|2|dchecks
FIELD		|ip		|t_varchar(39)	|''	|NOT NULL	|0
FIELD		|dns		|t_varchar(64)	|''	|NOT NULL	|0
UNIQUE		|1		|dcheckid,ip,port
INDEX		|2		|dhostid

-- Other tables

TABLE|escalations|escalationid|0
FIELD		|escalationid	|t_id		|	|NOT NULL	|0
FIELD		|actionid	|t_id		|	|NOT NULL	|0			|-|actions
FIELD		|triggerid	|t_id		|	|NULL		|0			|-|triggers
FIELD		|eventid	|t_id		|	|NULL		|0			|-|events
FIELD		|r_eventid	|t_id		|	|NULL		|0			|-|events	|eventid
FIELD		|nextcheck	|t_time		|'0'	|NOT NULL	|0
FIELD		|esc_step	|t_integer	|'0'	|NOT NULL	|0
FIELD		|status		|t_integer	|'0'	|NOT NULL	|0
FIELD		|itemid		|t_id		|	|NULL		|0			|-|items
UNIQUE		|1		|actionid,triggerid,itemid,escalationid

TABLE|globalvars|globalvarid|0
FIELD		|globalvarid	|t_id		|	|NOT NULL	|0
FIELD		|snmp_lastsize	|t_bigint	|'0'	|NOT NULL	|0

TABLE|graph_discovery|graphid|0
FIELD		|graphid	|t_id		|	|NOT NULL	|0			|1|graphs
FIELD		|parent_graphid	|t_id		|	|NOT NULL	|0			|2|graphs	|graphid	|RESTRICT
INDEX		|1		|parent_graphid

TABLE|host_inventory|hostid|0
FIELD		|hostid		|t_id		|	|NOT NULL	|0			|1|hosts
FIELD		|inventory_mode	|t_integer	|'0'	|NOT NULL	|0
FIELD		|type		|t_varchar(64)	|''	|NOT NULL	|0
FIELD		|type_full	|t_varchar(64)	|''	|NOT NULL	|0
FIELD		|name		|t_varchar(64)	|''	|NOT NULL	|0
FIELD		|alias		|t_varchar(64)	|''	|NOT NULL	|0
FIELD		|os		|t_varchar(64)	|''	|NOT NULL	|0
FIELD		|os_full	|t_varchar(255)	|''	|NOT NULL	|0
FIELD		|os_short	|t_varchar(64)	|''	|NOT NULL	|0
FIELD		|serialno_a	|t_varchar(64)	|''	|NOT NULL	|0
FIELD		|serialno_b	|t_varchar(64)	|''	|NOT NULL	|0
FIELD		|tag		|t_varchar(64)	|''	|NOT NULL	|0
FIELD		|asset_tag	|t_varchar(64)	|''	|NOT NULL	|0
FIELD		|macaddress_a	|t_varchar(64)	|''	|NOT NULL	|0
FIELD		|macaddress_b	|t_varchar(64)	|''	|NOT NULL	|0
FIELD		|hardware	|t_varchar(255)	|''	|NOT NULL	|0
FIELD		|hardware_full	|t_shorttext	|''	|NOT NULL	|0
FIELD		|software	|t_varchar(255)	|''	|NOT NULL	|0
FIELD		|software_full	|t_shorttext	|''	|NOT NULL	|0
FIELD		|software_app_a	|t_varchar(64)	|''	|NOT NULL	|0
FIELD		|software_app_b	|t_varchar(64)	|''	|NOT NULL	|0
FIELD		|software_app_c	|t_varchar(64)	|''	|NOT NULL	|0
FIELD		|software_app_d	|t_varchar(64)	|''	|NOT NULL	|0
FIELD		|software_app_e	|t_varchar(64)	|''	|NOT NULL	|0
FIELD		|contact	|t_shorttext	|''	|NOT NULL	|0
FIELD		|location	|t_shorttext	|''	|NOT NULL	|0
FIELD		|location_lat	|t_varchar(16)	|''	|NOT NULL	|0
FIELD		|location_lon	|t_varchar(16)	|''	|NOT NULL	|0
FIELD		|notes		|t_shorttext	|''	|NOT NULL	|0
FIELD		|chassis	|t_varchar(64)	|''	|NOT NULL	|0
FIELD		|model		|t_varchar(64)	|''	|NOT NULL	|0
FIELD		|hw_arch	|t_varchar(32)	|''	|NOT NULL	|0
FIELD		|vendor		|t_varchar(64)	|''	|NOT NULL	|0
FIELD		|contract_number|t_varchar(64)	|''	|NOT NULL	|0
FIELD		|installer_name	|t_varchar(64)	|''	|NOT NULL	|0
FIELD		|deployment_status|t_varchar(64)|''	|NOT NULL	|0
FIELD		|url_a		|t_varchar(255)	|''	|NOT NULL	|0
FIELD		|url_b		|t_varchar(255)	|''	|NOT NULL	|0
FIELD		|url_c		|t_varchar(255)	|''	|NOT NULL	|0
FIELD		|host_networks	|t_shorttext	|''	|NOT NULL	|0
FIELD		|host_netmask	|t_varchar(39)	|''	|NOT NULL	|0
FIELD		|host_router	|t_varchar(39)	|''	|NOT NULL	|0
FIELD		|oob_ip		|t_varchar(39)	|''	|NOT NULL	|0
FIELD		|oob_netmask	|t_varchar(39)	|''	|NOT NULL	|0
FIELD		|oob_router	|t_varchar(39)	|''	|NOT NULL	|0
FIELD		|date_hw_purchase|t_varchar(64)	|''	|NOT NULL	|0
FIELD		|date_hw_install|t_varchar(64)	|''	|NOT NULL	|0
FIELD		|date_hw_expiry	|t_varchar(64)	|''	|NOT NULL	|0
FIELD		|date_hw_decomm	|t_varchar(64)	|''	|NOT NULL	|0
FIELD		|site_address_a	|t_varchar(128)	|''	|NOT NULL	|0
FIELD		|site_address_b	|t_varchar(128)	|''	|NOT NULL	|0
FIELD		|site_address_c	|t_varchar(128)	|''	|NOT NULL	|0
FIELD		|site_city	|t_varchar(128)	|''	|NOT NULL	|0
FIELD		|site_state	|t_varchar(64)	|''	|NOT NULL	|0
FIELD		|site_country	|t_varchar(64)	|''	|NOT NULL	|0
FIELD		|site_zip	|t_varchar(64)	|''	|NOT NULL	|0
FIELD		|site_rack	|t_varchar(128)	|''	|NOT NULL	|0
FIELD		|site_notes	|t_shorttext	|''	|NOT NULL	|0
FIELD		|poc_1_name	|t_varchar(128)	|''	|NOT NULL	|0
FIELD		|poc_1_email	|t_varchar(128)	|''	|NOT NULL	|0
FIELD		|poc_1_phone_a	|t_varchar(64)	|''	|NOT NULL	|0
FIELD		|poc_1_phone_b	|t_varchar(64)	|''	|NOT NULL	|0
FIELD		|poc_1_cell	|t_varchar(64)	|''	|NOT NULL	|0
FIELD		|poc_1_screen	|t_varchar(64)	|''	|NOT NULL	|0
FIELD		|poc_1_notes	|t_shorttext	|''	|NOT NULL	|0
FIELD		|poc_2_name	|t_varchar(128)	|''	|NOT NULL	|0
FIELD		|poc_2_email	|t_varchar(128)	|''	|NOT NULL	|0
FIELD		|poc_2_phone_a	|t_varchar(64)	|''	|NOT NULL	|0
FIELD		|poc_2_phone_b	|t_varchar(64)	|''	|NOT NULL	|0
FIELD		|poc_2_cell	|t_varchar(64)	|''	|NOT NULL	|0
FIELD		|poc_2_screen	|t_varchar(64)	|''	|NOT NULL	|0
FIELD		|poc_2_notes	|t_shorttext	|''	|NOT NULL	|0

TABLE|housekeeper|housekeeperid|0
FIELD		|housekeeperid	|t_id		|	|NOT NULL	|0
FIELD		|tablename	|t_varchar(64)	|''	|NOT NULL	|0
FIELD		|field		|t_varchar(64)	|''	|NOT NULL	|0
FIELD		|value		|t_id		|	|NOT NULL	|0			|-|items

TABLE|images|imageid|0
FIELD		|imageid	|t_id		|	|NOT NULL	|0
FIELD		|imagetype	|t_integer	|'0'	|NOT NULL	|0
FIELD		|name		|t_varchar(64)	|'0'	|NOT NULL	|0
FIELD		|image		|t_image	|''	|NOT NULL	|0
UNIQUE		|1		|name

TABLE|item_discovery|itemdiscoveryid|ZBX_DATA
FIELD		|itemdiscoveryid|t_id		|	|NOT NULL	|0
FIELD		|itemid		|t_id		|	|NOT NULL	|0			|1|items
FIELD		|parent_itemid	|t_id		|	|NOT NULL	|0			|2|items	|itemid
FIELD		|key_		|t_varchar(255)	|''	|NOT NULL	|ZBX_NODATA
FIELD		|lastcheck	|t_integer	|'0'	|NOT NULL	|ZBX_NODATA
FIELD		|ts_delete	|t_time		|'0'	|NOT NULL	|ZBX_NODATA
UNIQUE		|1		|itemid,parent_itemid
INDEX		|2		|parent_itemid

TABLE|host_discovery|hostid|ZBX_DATA
FIELD		|hostid		|t_id		|	|NOT NULL	|0			|1|hosts
FIELD		|parent_hostid	|t_id		|	|NULL		|0			|2|hosts	|hostid		|RESTRICT
FIELD		|parent_itemid	|t_id		|	|NULL		|0			|3|items	|itemid		|RESTRICT
FIELD		|host		|t_varchar(64)	|''	|NOT NULL	|ZBX_NODATA
FIELD		|lastcheck	|t_integer	|'0'	|NOT NULL	|ZBX_NODATA
FIELD		|ts_delete	|t_time		|'0'	|NOT NULL	|ZBX_NODATA

TABLE|interface_discovery|interfaceid|0
FIELD		|interfaceid	|t_id		|	|NOT NULL	|0			|1|interface
FIELD		|parent_interfaceid|t_id	|	|NOT NULL	|0			|2|interface	|interfaceid

TABLE|profiles|profileid|0
FIELD		|profileid	|t_id		|	|NOT NULL	|0
FIELD		|userid		|t_id		|	|NOT NULL	|0			|1|users
FIELD		|idx		|t_varchar(96)	|''	|NOT NULL	|0
FIELD		|idx2		|t_id		|'0'	|NOT NULL	|0
FIELD		|value_id	|t_id		|'0'	|NOT NULL	|0
FIELD		|value_int	|t_integer	|'0'	|NOT NULL	|0
FIELD		|value_str	|t_varchar(255)	|''	|NOT NULL	|0
FIELD		|source		|t_varchar(96)	|''	|NOT NULL	|0
FIELD		|type		|t_integer	|'0'	|NOT NULL	|0
INDEX		|1		|userid,idx,idx2
INDEX		|2		|userid,profileid

TABLE|sessions|sessionid|0
FIELD		|sessionid	|t_varchar(32)	|''	|NOT NULL	|0
FIELD		|userid		|t_id		|	|NOT NULL	|0			|1|users
FIELD		|lastaccess	|t_integer	|'0'	|NOT NULL	|0
FIELD		|status		|t_integer	|'0'	|NOT NULL	|0
INDEX		|1		|userid,status

TABLE|trigger_discovery|triggerid|0
FIELD		|triggerid	|t_id		|	|NOT NULL	|0			|1|triggers
FIELD		|parent_triggerid|t_id		|	|NOT NULL	|0			|2|triggers	|triggerid	|RESTRICT
INDEX		|1		|parent_triggerid

TABLE|application_template|application_templateid|ZBX_DATA
FIELD		|application_templateid|t_id	|	|NOT NULL	|0
FIELD		|applicationid	|t_id		|	|NOT NULL	|0			|1|applications
FIELD		|templateid	|t_id		|	|NOT NULL	|0			|2|applications	|applicationid
UNIQUE		|1		|applicationid,templateid
INDEX		|2		|templateid

TABLE|item_condition|item_conditionid|ZBX_DATA
FIELD		|item_conditionid|t_id		|	|NOT NULL	|0
FIELD		|itemid		|t_id		|	|NOT NULL	|0			|1|items
FIELD		|operator	|t_integer	|'8'	|NOT NULL	|0
FIELD		|macro		|t_varchar(64)	|''	|NOT NULL	|0
FIELD		|value		|t_varchar(255)	|''	|NOT NULL	|0
INDEX		|1		|itemid

TABLE|application_prototype|application_prototypeid|ZBX_DATA
FIELD		|application_prototypeid|t_id	|	|NOT NULL	|0
FIELD		|itemid		|t_id		|	|NOT NULL	|0			|1|items
FIELD		|templateid	|t_id		|	|NULL		|0			|2|application_prototype|application_prototypeid
FIELD		|name		|t_varchar(255)	|''	|NOT NULL	|0
INDEX		|1		|itemid
INDEX		|2		|templateid

TABLE|item_application_prototype|item_application_prototypeid|ZBX_DATA
FIELD		|item_application_prototypeid|t_id|	|NOT NULL	|0
FIELD		|application_prototypeid|t_id	|	|NOT NULL	|0			|1|application_prototype
FIELD		|itemid		|t_id		|	|NOT NULL	|0			|2|items
UNIQUE		|1		|application_prototypeid,itemid
INDEX		|2		|itemid

TABLE|application_discovery|application_discoveryid|ZBX_DATA
FIELD		|application_discoveryid|t_id	|	|NOT NULL	|0
FIELD		|applicationid	|t_id		|	|NOT NULL	|0			|1|applications
FIELD		|application_prototypeid|t_id	|	|NOT NULL	|0			|2|application_prototype
FIELD		|name		|t_varchar(255)	|''	|NOT NULL	|ZBX_NODATA
FIELD		|lastcheck	|t_integer	|'0'	|NOT NULL	|ZBX_NODATA
FIELD		|ts_delete	|t_time		|'0'	|NOT NULL	|ZBX_NODATA
INDEX		|1		|applicationid
INDEX		|2		|application_prototypeid

TABLE|opinventory|operationid|ZBX_DATA
FIELD		|operationid	|t_id		|	|NOT NULL	|0			|1|operations
FIELD		|inventory_mode	|t_integer	|'0'	|NOT NULL	|0

TABLE|trigger_tag|triggertagid|ZBX_DATA
FIELD		|triggertagid	|t_id		|	|NOT NULL	|0
FIELD		|triggerid	|t_id		|	|NOT NULL	|0			|1|triggers
FIELD		|tag		|t_varchar(255)	|''	|NOT NULL	|0
FIELD		|value		|t_varchar(255)	|''	|NOT NULL	|0
INDEX		|1		|triggerid

TABLE|event_tag|eventtagid|0
FIELD		|eventtagid	|t_id		|	|NOT NULL	|0
FIELD		|eventid	|t_id		|	|NOT NULL	|0			|1|events
FIELD		|tag		|t_varchar(255)	|''	|NOT NULL	|0
FIELD		|value		|t_varchar(255)	|''	|NOT NULL	|0
INDEX		|1		|eventid

TABLE|problem|eventid|0
FIELD		|eventid	|t_id		|	|NOT NULL	|0			|1|events
FIELD		|source		|t_integer	|'0'	|NOT NULL	|0
FIELD		|object		|t_integer	|'0'	|NOT NULL	|0
FIELD		|objectid	|t_id		|'0'	|NOT NULL	|0
FIELD		|clock		|t_time		|'0'	|NOT NULL	|0
FIELD		|ns		|t_nanosec	|'0'	|NOT NULL	|0
FIELD		|r_eventid	|t_id		|	|NULL		|0			|2|events	|eventid
FIELD		|r_clock	|t_time		|'0'	|NOT NULL	|0
FIELD		|r_ns		|t_nanosec	|'0'	|NOT NULL	|0
FIELD		|correlationid	|t_id		|	|NULL		|0			|-|correlation
FIELD		|userid		|t_id		|	|NULL		|0			|-|users
INDEX		|1		|source,object,objectid
INDEX		|2		|r_clock

TABLE|problem_tag|problemtagid|0
FIELD		|problemtagid	|t_id		|	|NOT NULL	|0
FIELD		|eventid	|t_id		|	|NOT NULL	|0			|1|problem
FIELD		|tag		|t_varchar(255)	|''	|NOT NULL	|0
FIELD		|value		|t_varchar(255)	|''	|NOT NULL	|0
INDEX		|1		|eventid
INDEX		|2		|tag,value

TABLE|event_recovery|eventid|0
FIELD		|eventid	|t_id		|	|NOT NULL	|0			|1|events
FIELD		|r_eventid	|t_id		|	|NOT NULL	|0			|2|events	|eventid
FIELD		|c_eventid	|t_id		|	|NULL		|0			|3|events	|eventid
FIELD		|correlationid	|t_id		|	|NULL		|0			|-|correlation
FIELD		|userid		|t_id		|	|NULL		|0			|-|users
INDEX		|1		|r_eventid
INDEX		|2		|c_eventid

TABLE|correlation|correlationid|ZBX_DATA
FIELD		|correlationid	|t_id		|	|NOT NULL	|0
FIELD		|name		|t_varchar(255)	|''	|NOT NULL	|0
FIELD		|description	|t_shorttext	|''	|NOT NULL	|0
FIELD		|evaltype	|t_integer	|'0'	|NOT NULL	|0
FIELD		|status		|t_integer	|'0'	|NOT NULL	|0
FIELD		|formula	|t_varchar(255)	|''	|NOT NULL	|0
INDEX		|1		|status
UNIQUE		|2		|name

TABLE|corr_condition|corr_conditionid|ZBX_DATA
FIELD		|corr_conditionid|t_id		|	|NOT NULL	|0
FIELD		|correlationid	|t_id		|	|NOT NULL	|0			|1|correlation
FIELD		|type		|t_integer	|'0'	|NOT NULL	|0
INDEX		|1		|correlationid

TABLE|corr_condition_tag|corr_conditionid|ZBX_DATA
FIELD		|corr_conditionid|t_id		|	|NOT NULL	|0			|1|corr_condition
FIELD		|tag		|t_varchar(255)	|''	|NOT NULL	|0

TABLE|corr_condition_group|corr_conditionid|ZBX_DATA
FIELD		|corr_conditionid|t_id		|	|NOT NULL	|0			|1|corr_condition
FIELD		|operator	|t_integer	|'0'	|NOT NULL	|0
FIELD		|groupid	|t_id		|	|NOT NULL	|0			|2|groups	|	|RESTRICT
INDEX		|1		|groupid

TABLE|corr_condition_tagpair|corr_conditionid|ZBX_DATA
FIELD		|corr_conditionid|t_id		|	|NOT NULL	|0			|1|corr_condition
FIELD		|oldtag		|t_varchar(255)	|''	|NOT NULL	|0
FIELD		|newtag		|t_varchar(255)	|''	|NOT NULL	|0

TABLE|corr_condition_tagvalue|corr_conditionid|ZBX_DATA
FIELD		|corr_conditionid|t_id		|	|NOT NULL	|0			|1|corr_condition
FIELD		|tag		|t_varchar(255)	|''	|NOT NULL	|0
FIELD		|operator	|t_integer	|'0'	|NOT NULL	|0
FIELD		|value		|t_varchar(255)	|''	|NOT NULL	|0

TABLE|corr_operation|corr_operationid|ZBX_DATA
FIELD		|corr_operationid|t_id		|	|NOT NULL	|0
FIELD		|correlationid	|t_id		|	|NOT NULL	|0			|1|correlation
FIELD		|type		|t_integer	|'0'	|NOT NULL	|0
INDEX		|1		|correlationid

TABLE|task|taskid|0
FIELD		|taskid		|t_id		|	|NOT NULL	|0
FIELD		|type		|t_integer	|	|NOT NULL	|0

TABLE|task_close_problem|taskid|0
FIELD		|taskid		|t_id		|	|NOT NULL	|0			|1|task
FIELD		|acknowledgeid	|t_id		|	|NOT NULL	|0			|-|acknowledges

TABLE|item_preproc|item_preprocid|ZBX_DATA
FIELD		|item_preprocid	|t_id		|	|NOT NULL	|0
FIELD		|itemid		|t_id		|	|NOT NULL	|0			|1|items
FIELD		|step		|t_integer	|'0'	|NOT NULL	|0
FIELD		|type		|t_integer	|'0'	|NOT NULL	|0
FIELD		|params		|t_varchar(255)	|''	|NOT NULL	|0
INDEX		|1		|itemid,step

TABLE|dbversion||
FIELD		|mandatory	|t_integer	|'0'	|NOT NULL	|
FIELD		|optional	|t_integer	|'0'	|NOT NULL	|
<<<<<<< HEAD
ROW		|3030027	|3030027
=======
ROW		|3030026	|3030026
>>>>>>> fa6bf0cc
<|MERGE_RESOLUTION|>--- conflicted
+++ resolved
@@ -1457,8 +1457,5 @@
 TABLE|dbversion||
 FIELD		|mandatory	|t_integer	|'0'	|NOT NULL	|
 FIELD		|optional	|t_integer	|'0'	|NOT NULL	|
-<<<<<<< HEAD
-ROW		|3030027	|3030027
-=======
-ROW		|3030026	|3030026
->>>>>>> fa6bf0cc
+
+ROW		|3030030	|3030030