--- conflicted
+++ resolved
@@ -1976,8 +1976,4 @@
 FIELD		|dbversionid	|t_id		|	|NOT NULL	|0
 FIELD		|mandatory	|t_integer	|'0'	|NOT NULL	|
 FIELD		|optional	|t_integer	|'0'	|NOT NULL	|
-<<<<<<< HEAD
-ROW		|1		|6030001	|6030001
-=======
-ROW		|1		|6030000	|6030000
->>>>>>> 93577b06
+ROW		|1		|6030002	|6030002