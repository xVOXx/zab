--- conflicted
+++ resolved
@@ -2119,8 +2119,4 @@
 FIELD		|dbversionid	|t_id		|	|NOT NULL	|0
 FIELD		|mandatory	|t_integer	|'0'	|NOT NULL	|
 FIELD		|optional	|t_integer	|'0'	|NOT NULL	|
-<<<<<<< HEAD
-ROW		|1		|6050014	|6050014
-=======
-ROW		|1		|6050013	|6050013
->>>>>>> 88a575ac
+ROW		|1		|6050015	|6050015