--
-- Zabbix
-- Copyright (C) 2001-2021 Zabbix SIA
--
-- This program is free software; you can redistribute it and/or modify
-- it under the terms of the GNU General Public License as published by
-- the Free Software Foundation; either version 2 of the License, or
-- (at your option) any later version.
--
-- This program is distributed in the hope that it will be useful,
-- but WITHOUT ANY WARRANTY; without even the implied warranty of
-- MERCHANTABILITY or FITNESS FOR A PARTICULAR PURPOSE. See the
-- GNU General Public License for more details.
--
-- You should have received a copy of the GNU General Public License
-- along with this program; if not, write to the Free Software
-- Foundation, Inc., 51 Franklin Street, Fifth Floor, Boston, MA  02110-1301, USA.
--

--
-- Do not use spaces
-- Tables must be sorted to match referential integrity rules
--

TABLE|role|roleid|ZBX_DATA
FIELD		|roleid		|t_id		|	|NOT NULL	|0
FIELD		|name		|t_varchar(255)	|''	|NOT NULL	|0
FIELD		|type		|t_integer	|'0'	|NOT NULL	|0
FIELD		|readonly	|t_integer	|'0'	|NOT NULL	|0
UNIQUE		|1		|name

TABLE|users|userid|ZBX_DATA
FIELD		|userid		|t_id		|	|NOT NULL	|0
FIELD		|username	|t_varchar(100)	|''	|NOT NULL	|0
FIELD		|name		|t_varchar(100)	|''	|NOT NULL	|0
FIELD		|surname	|t_varchar(100)	|''	|NOT NULL	|0
FIELD		|passwd		|t_varchar(60)	|''	|NOT NULL	|0
FIELD		|url		|t_varchar(255)	|''	|NOT NULL	|0
FIELD		|autologin	|t_integer	|'0'	|NOT NULL	|0
FIELD		|autologout	|t_varchar(32)	|'15m'	|NOT NULL	|0
FIELD		|lang		|t_varchar(7)	|'default'|NOT NULL	|ZBX_NODATA
FIELD		|refresh	|t_varchar(32)	|'30s'	|NOT NULL	|0
FIELD		|theme		|t_varchar(128)	|'default'|NOT NULL	|ZBX_NODATA
FIELD		|attempt_failed	|t_integer	|0	|NOT NULL	|ZBX_NODATA
FIELD		|attempt_ip	|t_varchar(39)	|''	|NOT NULL	|ZBX_NODATA
FIELD		|attempt_clock	|t_integer	|0	|NOT NULL	|ZBX_NODATA
FIELD		|rows_per_page	|t_integer	|50	|NOT NULL	|0
FIELD		|timezone	|t_varchar(50)	|'default'|NOT NULL	|ZBX_NODATA
FIELD		|roleid		|t_id		|	|NOT NULL	|0			|1|role
UNIQUE		|1		|username

TABLE|maintenances|maintenanceid|ZBX_DATA
FIELD		|maintenanceid	|t_id		|	|NOT NULL	|0
FIELD		|name		|t_varchar(128)	|''	|NOT NULL	|0
FIELD		|maintenance_type|t_integer	|'0'	|NOT NULL	|0
FIELD		|description	|t_shorttext	|''	|NOT NULL	|0
FIELD		|active_since	|t_integer	|'0'	|NOT NULL	|0
FIELD		|active_till	|t_integer	|'0'	|NOT NULL	|0
FIELD		|tags_evaltype	|t_integer	|'0'	|NOT NULL	|0
INDEX		|1		|active_since,active_till
UNIQUE		|2		|name

TABLE|hosts|hostid|ZBX_TEMPLATE
FIELD		|hostid		|t_id		|	|NOT NULL	|0
FIELD		|proxy_hostid	|t_id		|	|NULL		|0			|1|hosts	|hostid		|RESTRICT
FIELD		|host		|t_varchar(128)	|''	|NOT NULL	|ZBX_PROXY
FIELD		|status		|t_integer	|'0'	|NOT NULL	|ZBX_PROXY
FIELD		|lastaccess	|t_integer	|'0'	|NOT NULL	|ZBX_NODATA
FIELD		|ipmi_authtype	|t_integer	|'-1'	|NOT NULL	|ZBX_PROXY
FIELD		|ipmi_privilege	|t_integer	|'2'	|NOT NULL	|ZBX_PROXY
FIELD		|ipmi_username	|t_varchar(16)	|''	|NOT NULL	|ZBX_PROXY
FIELD		|ipmi_password	|t_varchar(20)	|''	|NOT NULL	|ZBX_PROXY
FIELD		|maintenanceid	|t_id		|	|NULL		|ZBX_NODATA		|2|maintenances	|		|RESTRICT
FIELD		|maintenance_status|t_integer	|'0'	|NOT NULL	|ZBX_NODATA
FIELD		|maintenance_type|t_integer	|'0'	|NOT NULL	|ZBX_NODATA
FIELD		|maintenance_from|t_integer	|'0'	|NOT NULL	|ZBX_NODATA
FIELD		|name		|t_varchar(128)	|''	|NOT NULL	|ZBX_PROXY
FIELD		|flags		|t_integer	|'0'	|NOT NULL	|0
FIELD		|templateid	|t_id		|	|NULL		|0			|3|hosts	|hostid
FIELD		|description	|t_shorttext	|''	|NOT NULL	|0
FIELD		|tls_connect	|t_integer	|'1'	|NOT NULL	|ZBX_PROXY
FIELD		|tls_accept	|t_integer	|'1'	|NOT NULL	|ZBX_PROXY
FIELD		|tls_issuer	|t_varchar(1024)|''	|NOT NULL	|ZBX_PROXY
FIELD		|tls_subject	|t_varchar(1024)|''	|NOT NULL	|ZBX_PROXY
FIELD		|tls_psk_identity|t_varchar(128)|''	|NOT NULL	|ZBX_PROXY
FIELD		|tls_psk	|t_varchar(512)	|''	|NOT NULL	|ZBX_PROXY
FIELD		|proxy_address	|t_varchar(255)	|''	|NOT NULL	|0
FIELD		|auto_compress	|t_integer	|'1'	|NOT NULL	|0
FIELD		|discover	|t_integer	|'0'	|NOT NULL	|0
FIELD		|custom_interfaces|t_integer	|'0'	|NOT NULL	|0
FIELD		|uuid		|t_varchar(32)	|''	|NOT NULL	|0
INDEX		|1		|host
INDEX		|2		|status
INDEX		|3		|proxy_hostid
INDEX		|4		|name
INDEX		|5		|maintenanceid

TABLE|hstgrp|groupid|ZBX_DATA
FIELD		|groupid	|t_id		|	|NOT NULL	|0
FIELD		|name		|t_varchar(255)	|''	|NOT NULL	|0
FIELD		|internal	|t_integer	|'0'	|NOT NULL	|0
FIELD		|flags		|t_integer	|'0'	|NOT NULL	|0
FIELD		|uuid		|t_varchar(32)	|''	|NOT NULL	|0
INDEX		|1		|name

TABLE|group_prototype|group_prototypeid|ZBX_TEMPLATE
FIELD		|group_prototypeid|t_id		|	|NOT NULL	|0
FIELD		|hostid		|t_id		|	|NOT NULL	|0			|1|hosts
FIELD		|name		|t_varchar(255)	|''	|NOT NULL	|0
FIELD		|groupid	|t_id		|	|NULL		|0			|2|hstgrp	|		|RESTRICT
FIELD		|templateid	|t_id		|	|NULL		|0			|3|group_prototype|group_prototypeid
INDEX		|1		|hostid

TABLE|group_discovery|groupid|ZBX_TEMPLATE
FIELD		|groupid	|t_id		|	|NOT NULL	|0			|1|hstgrp
FIELD		|parent_group_prototypeid|t_id	|	|NOT NULL	|0			|2|group_prototype|group_prototypeid|RESTRICT
FIELD		|name		|t_varchar(64)	|''	|NOT NULL	|ZBX_NODATA
FIELD		|lastcheck	|t_integer	|'0'	|NOT NULL	|ZBX_NODATA
FIELD		|ts_delete	|t_time		|'0'	|NOT NULL	|ZBX_NODATA

TABLE|drules|druleid|ZBX_DATA
FIELD		|druleid	|t_id		|	|NOT NULL	|0
FIELD		|proxy_hostid	|t_id		|	|NULL		|0			|1|hosts	|hostid		|RESTRICT
FIELD		|name		|t_varchar(255)	|''	|NOT NULL	|ZBX_PROXY
FIELD		|iprange	|t_varchar(2048)|''	|NOT NULL	|ZBX_PROXY
FIELD		|delay		|t_varchar(255)	|'1h'	|NOT NULL	|ZBX_PROXY
FIELD		|nextcheck	|t_integer	|'0'	|NOT NULL	|ZBX_NODATA
FIELD		|status		|t_integer	|'0'	|NOT NULL	|0
INDEX		|1		|proxy_hostid
UNIQUE		|2		|name

TABLE|dchecks|dcheckid|ZBX_DATA
FIELD		|dcheckid	|t_id		|	|NOT NULL	|0
FIELD		|druleid	|t_id		|	|NOT NULL	|ZBX_PROXY		|1|drules
FIELD		|type		|t_integer	|'0'	|NOT NULL	|ZBX_PROXY
FIELD		|key_		|t_varchar(2048)|''	|NOT NULL	|ZBX_PROXY
FIELD		|snmp_community	|t_varchar(255)	|''	|NOT NULL	|ZBX_PROXY
FIELD		|ports		|t_varchar(255)	|'0'	|NOT NULL	|ZBX_PROXY
FIELD		|snmpv3_securityname|t_varchar(64)|''	|NOT NULL	|ZBX_PROXY
FIELD		|snmpv3_securitylevel|t_integer	|'0'	|NOT NULL	|ZBX_PROXY
FIELD		|snmpv3_authpassphrase|t_varchar(64)|''	|NOT NULL	|ZBX_PROXY
FIELD		|snmpv3_privpassphrase|t_varchar(64)|''	|NOT NULL	|ZBX_PROXY
FIELD		|uniq		|t_integer	|'0'	|NOT NULL	|ZBX_PROXY
FIELD		|snmpv3_authprotocol|t_integer	|'0'	|NOT NULL	|ZBX_PROXY
FIELD		|snmpv3_privprotocol|t_integer	|'0'	|NOT NULL	|ZBX_PROXY
FIELD		|snmpv3_contextname|t_varchar(255)|''	|NOT NULL	|ZBX_PROXY
FIELD		|host_source|t_integer	|'1'	|NOT NULL	|ZBX_PROXY
FIELD		|name_source|t_integer	|'0'	|NOT NULL	|ZBX_PROXY
INDEX		|1		|druleid,host_source,name_source

TABLE|httptest|httptestid|ZBX_TEMPLATE
FIELD		|httptestid	|t_id		|	|NOT NULL	|0
FIELD		|name		|t_varchar(64)	|''	|NOT NULL	|ZBX_PROXY
FIELD		|nextcheck	|t_integer	|'0'	|NOT NULL	|ZBX_NODATA
FIELD		|delay		|t_varchar(255)	|'1m'	|NOT NULL	|ZBX_PROXY
FIELD		|status		|t_integer	|'0'	|NOT NULL	|0
FIELD		|agent		|t_varchar(255)	|'Zabbix'|NOT NULL	|ZBX_PROXY
FIELD		|authentication	|t_integer	|'0'	|NOT NULL	|ZBX_PROXY,ZBX_NODATA
FIELD		|http_user	|t_varchar(64)	|''	|NOT NULL	|ZBX_PROXY,ZBX_NODATA
FIELD		|http_password	|t_varchar(64)	|''	|NOT NULL	|ZBX_PROXY,ZBX_NODATA
FIELD		|hostid		|t_id		|	|NOT NULL	|ZBX_PROXY		|2|hosts
FIELD		|templateid	|t_id		|	|NULL		|0			|3|httptest	|httptestid
FIELD		|http_proxy	|t_varchar(255)	|''	|NOT NULL	|ZBX_PROXY,ZBX_NODATA
FIELD		|retries	|t_integer	|'1'	|NOT NULL	|ZBX_PROXY,ZBX_NODATA
FIELD		|ssl_cert_file	|t_varchar(255)	|''	|NOT NULL	|ZBX_PROXY,ZBX_NODATA
FIELD		|ssl_key_file	|t_varchar(255)	|''	|NOT NULL	|ZBX_PROXY,ZBX_NODATA
FIELD		|ssl_key_password|t_varchar(64)	|''	|NOT NULL	|ZBX_PROXY,ZBX_NODATA
FIELD		|verify_peer	|t_integer	|'0'	|NOT NULL	|ZBX_PROXY
FIELD		|verify_host	|t_integer	|'0'	|NOT NULL	|ZBX_PROXY
FIELD		|uuid		|t_varchar(32)	|''	|NOT NULL	|0
UNIQUE		|2		|hostid,name
INDEX		|3		|status
INDEX		|4		|templateid

TABLE|httpstep|httpstepid|ZBX_TEMPLATE
FIELD		|httpstepid	|t_id		|	|NOT NULL	|0
FIELD		|httptestid	|t_id		|	|NOT NULL	|ZBX_PROXY		|1|httptest
FIELD		|name		|t_varchar(64)	|''	|NOT NULL	|ZBX_PROXY
FIELD		|no		|t_integer	|'0'	|NOT NULL	|ZBX_PROXY
FIELD		|url		|t_varchar(2048)|''	|NOT NULL	|ZBX_PROXY
FIELD		|timeout	|t_varchar(255)	|'15s'	|NOT NULL	|ZBX_PROXY
FIELD		|posts		|t_shorttext	|''	|NOT NULL	|ZBX_PROXY
FIELD		|required	|t_varchar(255)	|''	|NOT NULL	|ZBX_PROXY
FIELD		|status_codes	|t_varchar(255)	|''	|NOT NULL	|ZBX_PROXY
FIELD		|follow_redirects|t_integer	|'1'	|NOT NULL	|ZBX_PROXY
FIELD		|retrieve_mode	|t_integer	|'0'	|NOT NULL	|ZBX_PROXY
FIELD		|post_type	|t_integer	|'0'	|NOT NULL	|ZBX_PROXY
INDEX		|1		|httptestid

TABLE|interface|interfaceid|ZBX_TEMPLATE
FIELD		|interfaceid	|t_id		|	|NOT NULL	|0
FIELD		|hostid		|t_id		|	|NOT NULL	|ZBX_PROXY		|1|hosts
FIELD		|main		|t_integer	|'0'	|NOT NULL	|ZBX_PROXY
FIELD		|type		|t_integer	|'1'	|NOT NULL	|ZBX_PROXY
FIELD		|useip		|t_integer	|'1'	|NOT NULL	|ZBX_PROXY
FIELD		|ip		|t_varchar(64)	|'127.0.0.1'|NOT NULL	|ZBX_PROXY
FIELD		|dns		|t_varchar(255)	|''	|NOT NULL	|ZBX_PROXY
FIELD		|port		|t_varchar(64)	|'10050'|NOT NULL	|ZBX_PROXY
FIELD		|available	|t_integer	|'0'	|NOT NULL	|ZBX_PROXY,ZBX_NODATA
FIELD		|error		|t_varchar(2048)|''	|NOT NULL	|ZBX_NODATA
FIELD		|errors_from	|t_integer	|'0'	|NOT NULL	|ZBX_NODATA
FIELD		|disable_until	|t_integer	|'0'	|NOT NULL	|ZBX_NODATA
INDEX		|1		|hostid,type
INDEX		|2		|ip,dns
INDEX		|3		|available

TABLE|valuemap|valuemapid|ZBX_TEMPLATE
FIELD		|valuemapid	|t_id		|	|NOT NULL	|0
FIELD		|hostid		|t_id		|	|NOT NULL	|0			|1|hosts
FIELD		|name		|t_varchar(64)	|''	|NOT NULL	|0
FIELD		|uuid		|t_varchar(32)	|''	|NOT NULL	|0
UNIQUE		|1		|hostid,name

TABLE|items|itemid|ZBX_TEMPLATE
FIELD		|itemid		|t_id		|	|NOT NULL	|0
FIELD		|type		|t_integer	|'0'	|NOT NULL	|ZBX_PROXY
FIELD		|snmp_oid	|t_varchar(512)	|''	|NOT NULL	|ZBX_PROXY
FIELD		|hostid		|t_id		|	|NOT NULL	|ZBX_PROXY		|1|hosts
FIELD		|name		|t_varchar(255)	|''	|NOT NULL	|0
FIELD		|key_		|t_varchar(2048)|''	|NOT NULL	|ZBX_PROXY
FIELD		|delay		|t_varchar(1024)|'0'	|NOT NULL	|ZBX_PROXY
FIELD		|history	|t_varchar(255)	|'90d'	|NOT NULL	|ZBX_PROXY
FIELD		|trends		|t_varchar(255)	|'365d'	|NOT NULL	|0
FIELD		|status		|t_integer	|'0'	|NOT NULL	|ZBX_PROXY
FIELD		|value_type	|t_integer	|'0'	|NOT NULL	|ZBX_PROXY
FIELD		|trapper_hosts	|t_varchar(255)	|''	|NOT NULL	|ZBX_PROXY
FIELD		|units		|t_varchar(255)	|''	|NOT NULL	|0
FIELD		|formula	|t_varchar(255)	|''	|NOT NULL	|0
FIELD		|logtimefmt	|t_varchar(64)	|''	|NOT NULL	|ZBX_PROXY
FIELD		|templateid	|t_id		|	|NULL		|0			|2|items	|itemid
FIELD		|valuemapid	|t_id		|	|NULL		|0			|3|valuemap	|		|RESTRICT
FIELD		|params		|t_text		|''	|NOT NULL	|ZBX_PROXY
FIELD		|ipmi_sensor	|t_varchar(128)	|''	|NOT NULL	|ZBX_PROXY
FIELD		|authtype	|t_integer	|'0'	|NOT NULL	|ZBX_PROXY
FIELD		|username	|t_varchar(64)	|''	|NOT NULL	|ZBX_PROXY
FIELD		|password	|t_varchar(64)	|''	|NOT NULL	|ZBX_PROXY
FIELD		|publickey	|t_varchar(64)	|''	|NOT NULL	|ZBX_PROXY
FIELD		|privatekey	|t_varchar(64)	|''	|NOT NULL	|ZBX_PROXY
FIELD		|flags		|t_integer	|'0'	|NOT NULL	|ZBX_PROXY
FIELD		|interfaceid	|t_id		|	|NULL		|ZBX_PROXY		|4|interface	|		|RESTRICT
FIELD		|description	|t_text		|''	|NOT NULL	|0
FIELD		|inventory_link	|t_integer	|'0'	|NOT NULL	|ZBX_PROXY
FIELD		|lifetime	|t_varchar(255)	|'30d'	|NOT NULL	|0
FIELD		|evaltype	|t_integer	|'0'	|NOT NULL	|0
FIELD		|jmx_endpoint	|t_varchar(255)	|''	|NOT NULL	|ZBX_PROXY
FIELD		|master_itemid	|t_id		|	|NULL		|ZBX_PROXY		|5|items	|itemid
FIELD		|timeout	|t_varchar(255)	|'3s'	|NOT NULL	|ZBX_PROXY
FIELD		|url		|t_varchar(2048)|''	|NOT NULL	|ZBX_PROXY
FIELD		|query_fields	|t_varchar(2048)|''	|NOT NULL	|ZBX_PROXY
FIELD		|posts		|t_text		|''	|NOT NULL	|ZBX_PROXY
FIELD		|status_codes	|t_varchar(255)	|'200'	|NOT NULL	|ZBX_PROXY
FIELD		|follow_redirects|t_integer	|'1'	|NOT NULL	|ZBX_PROXY
FIELD		|post_type	|t_integer	|'0'	|NOT NULL	|ZBX_PROXY
FIELD		|http_proxy	|t_varchar(255)	|''	|NOT NULL	|ZBX_PROXY,ZBX_NODATA
FIELD		|headers	|t_text		|''	|NOT NULL	|ZBX_PROXY
FIELD		|retrieve_mode	|t_integer	|'0'	|NOT NULL	|ZBX_PROXY
FIELD		|request_method	|t_integer	|'0'	|NOT NULL	|ZBX_PROXY
FIELD		|output_format	|t_integer	|'0'	|NOT NULL	|ZBX_PROXY
FIELD		|ssl_cert_file	|t_varchar(255)	|''	|NOT NULL	|ZBX_PROXY,ZBX_NODATA
FIELD		|ssl_key_file	|t_varchar(255)	|''	|NOT NULL	|ZBX_PROXY,ZBX_NODATA
FIELD		|ssl_key_password|t_varchar(64)	|''	|NOT NULL	|ZBX_PROXY,ZBX_NODATA
FIELD		|verify_peer	|t_integer	|'0'	|NOT NULL	|ZBX_PROXY
FIELD		|verify_host	|t_integer	|'0'	|NOT NULL	|ZBX_PROXY
FIELD		|allow_traps	|t_integer	|'0'	|NOT NULL	|ZBX_PROXY
FIELD		|discover	|t_integer	|'0'	|NOT NULL	|0
FIELD		|uuid		|t_varchar(32)	|''	|NOT NULL	|0
INDEX		|1		|hostid,key_(1021)
INDEX		|3		|status
INDEX		|4		|templateid
INDEX		|5		|valuemapid
INDEX		|6		|interfaceid
INDEX		|7		|master_itemid
INDEX		|8		|key_(1024)

TABLE|httpstepitem|httpstepitemid|ZBX_TEMPLATE
FIELD		|httpstepitemid	|t_id		|	|NOT NULL	|0
FIELD		|httpstepid	|t_id		|	|NOT NULL	|ZBX_PROXY		|1|httpstep
FIELD		|itemid		|t_id		|	|NOT NULL	|ZBX_PROXY		|2|items
FIELD		|type		|t_integer	|'0'	|NOT NULL	|ZBX_PROXY
UNIQUE		|1		|httpstepid,itemid
INDEX		|2		|itemid

TABLE|httptestitem|httptestitemid|ZBX_TEMPLATE
FIELD		|httptestitemid	|t_id		|	|NOT NULL	|0
FIELD		|httptestid	|t_id		|	|NOT NULL	|ZBX_PROXY		|1|httptest
FIELD		|itemid		|t_id		|	|NOT NULL	|ZBX_PROXY		|2|items
FIELD		|type		|t_integer	|'0'	|NOT NULL	|ZBX_PROXY
UNIQUE		|1		|httptestid,itemid
INDEX		|2		|itemid

TABLE|media_type|mediatypeid|ZBX_DATA
FIELD		|mediatypeid	|t_id		|	|NOT NULL	|0
FIELD		|type		|t_integer	|'0'	|NOT NULL	|0
FIELD		|name		|t_varchar(100)	|''	|NOT NULL	|0
FIELD		|smtp_server	|t_varchar(255)	|''	|NOT NULL	|0
FIELD		|smtp_helo	|t_varchar(255)	|''	|NOT NULL	|0
FIELD		|smtp_email	|t_varchar(255)	|''	|NOT NULL	|0
FIELD		|exec_path	|t_varchar(255)	|''	|NOT NULL	|0
FIELD		|gsm_modem	|t_varchar(255)	|''	|NOT NULL	|0
FIELD		|username	|t_varchar(255)	|''	|NOT NULL	|0
FIELD		|passwd		|t_varchar(255)	|''	|NOT NULL	|0
FIELD		|status		|t_integer	|'0'	|NOT NULL	|0
FIELD		|smtp_port	|t_integer	|'25'	|NOT NULL	|0
FIELD		|smtp_security	|t_integer	|'0'	|NOT NULL	|0
FIELD		|smtp_verify_peer|t_integer	|'0'	|NOT NULL	|0
FIELD		|smtp_verify_host|t_integer	|'0'	|NOT NULL	|0
FIELD		|smtp_authentication|t_integer	|'0'	|NOT NULL	|0
FIELD		|exec_params	|t_varchar(255)	|''	|NOT NULL	|0
FIELD		|maxsessions	|t_integer	|'1'	|NOT NULL	|0
FIELD		|maxattempts	|t_integer	|'3'	|NOT NULL	|0
FIELD		|attempt_interval|t_varchar(32)	|'10s'	|NOT NULL	|0
FIELD		|content_type	|t_integer	|'1'	|NOT NULL	|0
FIELD		|script		|t_text		|''	|NOT NULL	|0
FIELD		|timeout	|t_varchar(32)	|'30s'	|NOT NULL	|0
FIELD		|process_tags	|t_integer	|'0'	|NOT NULL	|0
FIELD		|show_event_menu|t_integer	|'0'	|NOT NULL	|0
FIELD		|event_menu_url	|t_varchar(2048)|''	|NOT NULL	|0
FIELD		|event_menu_name|t_varchar(255)	|''	|NOT NULL	|0
FIELD		|description	|t_shorttext	|''	|NOT NULL	|0
UNIQUE		|1		|name

TABLE|media_type_param|mediatype_paramid|ZBX_DATA
FIELD		|mediatype_paramid|t_id		|	|NOT NULL	|0
FIELD		|mediatypeid	|t_id		|	|NOT NULL	|0			|1|media_type
FIELD		|name		|t_varchar(255)	|''	|NOT NULL	|0
FIELD		|value		|t_varchar(2048)|''	|NOT NULL	|0
INDEX		|1		|mediatypeid

TABLE|media_type_message|mediatype_messageid|ZBX_DATA
FIELD		|mediatype_messageid|t_id	|	|NOT NULL	|0
FIELD		|mediatypeid	|t_id		|	|NOT NULL	|0			|1|media_type
FIELD		|eventsource	|t_integer	|	|NOT NULL	|0
FIELD		|recovery	|t_integer	|	|NOT NULL	|0
FIELD		|subject	|t_varchar(255)	|''	|NOT NULL	|0
FIELD		|message	|t_text		|''	|NOT NULL	|0
UNIQUE		|1		|mediatypeid,eventsource,recovery

TABLE|usrgrp|usrgrpid|ZBX_DATA
FIELD		|usrgrpid	|t_id		|	|NOT NULL	|0
FIELD		|name		|t_varchar(64)	|''	|NOT NULL	|0
FIELD		|gui_access	|t_integer	|'0'	|NOT NULL	|0
FIELD		|users_status	|t_integer	|'0'	|NOT NULL	|0
FIELD		|debug_mode	|t_integer	|'0'	|NOT NULL	|0
UNIQUE		|1		|name

TABLE|users_groups|id|ZBX_DATA
FIELD		|id		|t_id		|	|NOT NULL	|0
FIELD		|usrgrpid	|t_id		|	|NOT NULL	|0			|1|usrgrp
FIELD		|userid		|t_id		|	|NOT NULL	|0			|2|users
UNIQUE		|1		|usrgrpid,userid
INDEX		|2		|userid

TABLE|scripts|scriptid|ZBX_DATA
FIELD		|scriptid	|t_id		|	|NOT NULL	|0
FIELD		|name		|t_varchar(255)	|''	|NOT NULL	|0
FIELD		|command	|t_text		|''	|NOT NULL	|0
FIELD		|host_access	|t_integer	|'2'	|NOT NULL	|0
FIELD		|usrgrpid	|t_id		|	|NULL		|0			|1|usrgrp	|		|RESTRICT
FIELD		|groupid	|t_id		|	|NULL		|0			|2|hstgrp	|		|RESTRICT
FIELD		|description	|t_shorttext	|''	|NOT NULL	|0
FIELD		|confirmation	|t_varchar(255)	|''	|NOT NULL	|0
FIELD		|type		|t_integer	|'5'	|NOT NULL	|0
FIELD		|execute_on	|t_integer	|'2'	|NOT NULL	|0
FIELD		|timeout	|t_varchar(32)	|'30s'	|NOT NULL	|ZBX_NODATA
FIELD		|scope		|t_integer	|'1'	|NOT NULL	|0
FIELD		|port		|t_varchar(64)	|''	|NOT NULL	|0
FIELD		|authtype	|t_integer	|'0'	|NOT NULL	|0
FIELD		|username	|t_varchar(64)	|''	|NOT NULL	|0
FIELD		|password	|t_varchar(64)	|''	|NOT NULL	|0
FIELD		|publickey	|t_varchar(64)	|''	|NOT NULL	|0
FIELD		|privatekey	|t_varchar(64)	|''	|NOT NULL	|0
FIELD		|menu_path	|t_varchar(255)	|''	|NOT NULL	|0
INDEX		|1		|usrgrpid
INDEX		|2		|groupid
UNIQUE		|3		|name

TABLE|script_param|script_paramid|ZBX_DATA
FIELD		|script_paramid	|t_id		|	|NOT NULL	|0
FIELD		|scriptid	|t_id		|	|NOT NULL	|0			|1|scripts
FIELD		|name		|t_varchar(255)	|''	|NOT NULL	|0
FIELD		|value		|t_varchar(2048)|''	|NOT NULL	|0
UNIQUE		|1		|scriptid,name

TABLE|actions|actionid|ZBX_DATA
FIELD		|actionid	|t_id		|	|NOT NULL	|0
FIELD		|name		|t_varchar(255)	|''	|NOT NULL	|0
FIELD		|eventsource	|t_integer	|'0'	|NOT NULL	|0
FIELD		|evaltype	|t_integer	|'0'	|NOT NULL	|0
FIELD		|status		|t_integer	|'0'	|NOT NULL	|0
FIELD		|esc_period	|t_varchar(255)	|'1h'	|NOT NULL	|0
FIELD		|formula	|t_varchar(255)	|''	|NOT NULL	|0
FIELD		|pause_suppressed|t_integer	|'1'	|NOT NULL	|0
INDEX		|1		|eventsource,status
UNIQUE		|2		|name

TABLE|operations|operationid|ZBX_DATA
FIELD		|operationid	|t_id		|	|NOT NULL	|0
FIELD		|actionid	|t_id		|	|NOT NULL	|0			|1|actions
FIELD		|operationtype	|t_integer	|'0'	|NOT NULL	|0
FIELD		|esc_period	|t_varchar(255)	|'0'	|NOT NULL	|0
FIELD		|esc_step_from	|t_integer	|'1'	|NOT NULL	|0
FIELD		|esc_step_to	|t_integer	|'1'	|NOT NULL	|0
FIELD		|evaltype	|t_integer	|'0'	|NOT NULL	|0
FIELD		|recovery	|t_integer	|'0'	|NOT NULL	|0
INDEX		|1		|actionid

TABLE|opmessage|operationid|ZBX_DATA
FIELD		|operationid	|t_id		|	|NOT NULL	|0			|1|operations
FIELD		|default_msg	|t_integer	|'1'	|NOT NULL	|0
FIELD		|subject	|t_varchar(255)	|''	|NOT NULL	|0
FIELD		|message	|t_shorttext	|''	|NOT NULL	|0
FIELD		|mediatypeid	|t_id		|	|NULL		|0			|2|media_type	|		|RESTRICT
INDEX		|1		|mediatypeid

TABLE|opmessage_grp|opmessage_grpid|ZBX_DATA
FIELD		|opmessage_grpid|t_id		|	|NOT NULL	|0
FIELD		|operationid	|t_id		|	|NOT NULL	|0			|1|operations
FIELD		|usrgrpid	|t_id		|	|NOT NULL	|0			|2|usrgrp	|		|RESTRICT
UNIQUE		|1		|operationid,usrgrpid
INDEX		|2		|usrgrpid

TABLE|opmessage_usr|opmessage_usrid|ZBX_DATA
FIELD		|opmessage_usrid|t_id		|	|NOT NULL	|0
FIELD		|operationid	|t_id		|	|NOT NULL	|0			|1|operations
FIELD		|userid		|t_id		|	|NOT NULL	|0			|2|users	|		|RESTRICT
UNIQUE		|1		|operationid,userid
INDEX		|2		|userid

TABLE|opcommand|operationid|ZBX_DATA
FIELD		|operationid	|t_id		|	|NOT NULL	|0			|1|operations
FIELD		|scriptid	|t_id		|	|NOT NULL	|0			|2|scripts	|		|RESTRICT
INDEX		|1		|scriptid

TABLE|opcommand_hst|opcommand_hstid|ZBX_DATA
FIELD		|opcommand_hstid|t_id		|	|NOT NULL	|0
FIELD		|operationid	|t_id		|	|NOT NULL	|0			|1|operations
FIELD		|hostid		|t_id		|	|NULL		|0			|2|hosts	|		|RESTRICT
INDEX		|1		|operationid
INDEX		|2		|hostid

TABLE|opcommand_grp|opcommand_grpid|ZBX_DATA
FIELD		|opcommand_grpid|t_id		|	|NOT NULL	|0
FIELD		|operationid	|t_id		|	|NOT NULL	|0			|1|operations
FIELD		|groupid	|t_id		|	|NOT NULL	|0			|2|hstgrp	|		|RESTRICT
INDEX		|1		|operationid
INDEX		|2		|groupid

TABLE|opgroup|opgroupid|ZBX_DATA
FIELD		|opgroupid	|t_id		|	|NOT NULL	|0
FIELD		|operationid	|t_id		|	|NOT NULL	|0			|1|operations
FIELD		|groupid	|t_id		|	|NOT NULL	|0			|2|hstgrp	|		|RESTRICT
UNIQUE		|1		|operationid,groupid
INDEX		|2		|groupid

TABLE|optemplate|optemplateid|ZBX_TEMPLATE
FIELD		|optemplateid	|t_id		|	|NOT NULL	|0
FIELD		|operationid	|t_id		|	|NOT NULL	|0			|1|operations
FIELD		|templateid	|t_id		|	|NOT NULL	|0			|2|hosts	|hostid		|RESTRICT
UNIQUE		|1		|operationid,templateid
INDEX		|2		|templateid

TABLE|opconditions|opconditionid|ZBX_DATA
FIELD		|opconditionid	|t_id		|	|NOT NULL	|0
FIELD		|operationid	|t_id		|	|NOT NULL	|0			|1|operations
FIELD		|conditiontype	|t_integer	|'0'	|NOT NULL	|0
FIELD		|operator	|t_integer	|'0'	|NOT NULL	|0
FIELD		|value		|t_varchar(255)	|''	|NOT NULL	|0
INDEX		|1		|operationid

TABLE|conditions|conditionid|ZBX_DATA
FIELD		|conditionid	|t_id		|	|NOT NULL	|0
FIELD		|actionid	|t_id		|	|NOT NULL	|0			|1|actions
FIELD		|conditiontype	|t_integer	|'0'	|NOT NULL	|0
FIELD		|operator	|t_integer	|'0'	|NOT NULL	|0
FIELD		|value		|t_varchar(255)	|''	|NOT NULL	|0
FIELD		|value2		|t_varchar(255)	|''	|NOT NULL	|0
INDEX		|1		|actionid

TABLE|config|configid|ZBX_DATA
FIELD		|configid	|t_id		|	|NOT NULL	|0
FIELD		|work_period	|t_varchar(255)	|'1-5,09:00-18:00'|NOT NULL|0
FIELD		|alert_usrgrpid	|t_id		|	|NULL		|0			|1|usrgrp	|usrgrpid	|RESTRICT
FIELD		|default_theme	|t_varchar(128)	|'blue-theme'|NOT NULL	|ZBX_NODATA
FIELD		|authentication_type|t_integer	|'0'	|NOT NULL	|ZBX_NODATA
FIELD		|ldap_host	|t_varchar(255)	|''	|NOT NULL	|ZBX_NODATA
FIELD		|ldap_port	|t_integer	|389	|NOT NULL	|ZBX_NODATA
FIELD		|ldap_base_dn	|t_varchar(255)	|''	|NOT NULL	|ZBX_NODATA
FIELD		|ldap_bind_dn	|t_varchar(255)	|''	|NOT NULL	|ZBX_NODATA
FIELD		|ldap_bind_password|t_varchar(128)|''	|NOT NULL	|ZBX_NODATA
FIELD		|ldap_search_attribute|t_varchar(128)|''|NOT NULL	|ZBX_NODATA
FIELD		|discovery_groupid|t_id		|	|NOT NULL	|ZBX_PROXY		|2|hstgrp	|groupid	|RESTRICT
FIELD		|max_in_table	|t_integer	|'50'	|NOT NULL	|ZBX_NODATA
FIELD		|search_limit	|t_integer	|'1000'	|NOT NULL	|ZBX_NODATA
FIELD		|severity_color_0|t_varchar(6)	|'97AAB3'|NOT NULL	|ZBX_NODATA
FIELD		|severity_color_1|t_varchar(6)	|'7499FF'|NOT NULL	|ZBX_NODATA
FIELD		|severity_color_2|t_varchar(6)	|'FFC859'|NOT NULL	|ZBX_NODATA
FIELD		|severity_color_3|t_varchar(6)	|'FFA059'|NOT NULL	|ZBX_NODATA
FIELD		|severity_color_4|t_varchar(6)	|'E97659'|NOT NULL	|ZBX_NODATA
FIELD		|severity_color_5|t_varchar(6)	|'E45959'|NOT NULL	|ZBX_NODATA
FIELD		|severity_name_0|t_varchar(32)	|'Not classified'|NOT NULL|ZBX_NODATA
FIELD		|severity_name_1|t_varchar(32)	|'Information'|NOT NULL	|ZBX_NODATA
FIELD		|severity_name_2|t_varchar(32)	|'Warning'|NOT NULL	|ZBX_NODATA
FIELD		|severity_name_3|t_varchar(32)	|'Average'|NOT NULL	|ZBX_NODATA
FIELD		|severity_name_4|t_varchar(32)	|'High'	|NOT NULL	|ZBX_NODATA
FIELD		|severity_name_5|t_varchar(32)	|'Disaster'|NOT NULL	|ZBX_NODATA
FIELD		|ok_period	|t_varchar(32)	|'5m'	|NOT NULL	|ZBX_NODATA
FIELD		|blink_period	|t_varchar(32)	|'2m'	|NOT NULL	|ZBX_NODATA
FIELD		|problem_unack_color|t_varchar(6)|'CC0000'|NOT NULL	|ZBX_NODATA
FIELD		|problem_ack_color|t_varchar(6)	|'CC0000'|NOT NULL	|ZBX_NODATA
FIELD		|ok_unack_color	|t_varchar(6)	|'009900'|NOT NULL	|ZBX_NODATA
FIELD		|ok_ack_color	|t_varchar(6)	|'009900'|NOT NULL	|ZBX_NODATA
FIELD		|problem_unack_style|t_integer	|'1'	|NOT NULL	|ZBX_NODATA
FIELD		|problem_ack_style|t_integer	|'1'	|NOT NULL	|ZBX_NODATA
FIELD		|ok_unack_style	|t_integer	|'1'	|NOT NULL	|ZBX_NODATA
FIELD		|ok_ack_style	|t_integer	|'1'	|NOT NULL	|ZBX_NODATA
FIELD		|snmptrap_logging|t_integer	|'1'	|NOT NULL	|ZBX_PROXY,ZBX_NODATA
FIELD		|server_check_interval|t_integer|'10'	|NOT NULL	|ZBX_NODATA
FIELD		|hk_events_mode	|t_integer	|'1'	|NOT NULL	|ZBX_NODATA
FIELD		|hk_events_trigger|t_varchar(32)|'365d'	|NOT NULL	|ZBX_NODATA
FIELD		|hk_events_internal|t_varchar(32)|'1d'	|NOT NULL	|ZBX_NODATA
FIELD		|hk_events_discovery|t_varchar(32)|'1d'	|NOT NULL	|ZBX_NODATA
FIELD		|hk_events_autoreg|t_varchar(32)|'1d'	|NOT NULL	|ZBX_NODATA
FIELD		|hk_services_mode|t_integer	|'1'	|NOT NULL	|ZBX_NODATA
FIELD		|hk_services	|t_varchar(32)	|'365d'	|NOT NULL	|ZBX_NODATA
FIELD		|hk_audit_mode	|t_integer	|'1'	|NOT NULL	|ZBX_NODATA
FIELD		|hk_audit	|t_varchar(32)	|'365d'	|NOT NULL	|ZBX_NODATA
FIELD		|hk_sessions_mode|t_integer	|'1'	|NOT NULL	|ZBX_NODATA
FIELD		|hk_sessions	|t_varchar(32)	|'365d'	|NOT NULL	|ZBX_NODATA
FIELD		|hk_history_mode|t_integer	|'1'	|NOT NULL	|ZBX_NODATA
FIELD		|hk_history_global|t_integer	|'0'	|NOT NULL	|ZBX_PROXY,ZBX_NODATA
FIELD		|hk_history	|t_varchar(32)	|'90d'	|NOT NULL	|ZBX_PROXY,ZBX_NODATA
FIELD		|hk_trends_mode	|t_integer	|'1'	|NOT NULL	|ZBX_NODATA
FIELD		|hk_trends_global|t_integer	|'0'	|NOT NULL	|ZBX_NODATA
FIELD		|hk_trends	|t_varchar(32)	|'365d'	|NOT NULL	|ZBX_NODATA
FIELD		|default_inventory_mode|t_integer|'-1'	|NOT NULL	|ZBX_NODATA
FIELD		|custom_color	|t_integer	|'0'	|NOT NULL	|ZBX_NODATA
FIELD		|http_auth_enabled	|t_integer	|'0'	|NOT NULL	|ZBX_NODATA
FIELD		|http_login_form	|t_integer	|'0'	|NOT NULL	|ZBX_NODATA
FIELD		|http_strip_domains	|t_varchar(2048)|''	|NOT NULL	|ZBX_NODATA
FIELD		|http_case_sensitive	|t_integer	|'1'	|NOT NULL	|ZBX_NODATA
FIELD		|ldap_configured		|t_integer		|'0'	|NOT NULL	|ZBX_NODATA
FIELD		|ldap_case_sensitive	|t_integer	|'1'	|NOT NULL	|ZBX_NODATA
FIELD		|db_extension	|t_varchar(32)	|''	|NOT NULL	|ZBX_NODATA
FIELD		|autoreg_tls_accept	|t_integer	|'1'	|NOT NULL	|ZBX_PROXY,ZBX_NODATA
FIELD		|compression_status	|t_integer	|'0'	|NOT NULL	|ZBX_NODATA
FIELD		|compress_older	|t_varchar(32)	|'7d'	|NOT NULL	|ZBX_NODATA
FIELD		|instanceid	|t_varchar(32)	|''	|NOT NULL	|ZBX_NODATA
FIELD		|saml_auth_enabled	|t_integer	|'0'	|NOT NULL	|ZBX_NODATA
FIELD		|saml_idp_entityid	|t_varchar(1024)|''	|NOT NULL	|ZBX_NODATA
FIELD		|saml_sso_url	|t_varchar(2048)|''	|NOT NULL	|ZBX_NODATA
FIELD		|saml_slo_url	|t_varchar(2048)|''	|NOT NULL	|ZBX_NODATA
FIELD		|saml_username_attribute|t_varchar(128)	|''	|NOT NULL	|ZBX_NODATA
FIELD		|saml_sp_entityid	|t_varchar(1024)|''	|NOT NULL	|ZBX_NODATA
FIELD		|saml_nameid_format	|t_varchar(2048)|''	|NOT NULL	|ZBX_NODATA
FIELD		|saml_sign_messages	|t_integer	|'0'	|NOT NULL	|ZBX_NODATA
FIELD		|saml_sign_assertions	|t_integer	|'0'	|NOT NULL	|ZBX_NODATA
FIELD		|saml_sign_authn_requests	|t_integer	|'0'	|NOT NULL	|ZBX_NODATA
FIELD		|saml_sign_logout_requests	|t_integer	|'0'	|NOT NULL	|ZBX_NODATA
FIELD		|saml_sign_logout_responses	|t_integer	|'0'	|NOT NULL	|ZBX_NODATA
FIELD		|saml_encrypt_nameid	|t_integer	|'0'	|NOT NULL	|ZBX_NODATA
FIELD		|saml_encrypt_assertions|t_integer	|'0'	|NOT NULL	|ZBX_NODATA
FIELD		|saml_case_sensitive	|t_integer	|'0'	|NOT NULL	|ZBX_NODATA
FIELD		|default_lang		|t_varchar(5)	|'en_US'|NOT NULL	|ZBX_NODATA
FIELD		|default_timezone	|t_varchar(50)	|'system'|NOT NULL	|ZBX_NODATA
FIELD		|login_attempts	|t_integer	|'5'	|NOT NULL	|ZBX_NODATA
FIELD		|login_block	|t_varchar(32)	|'30s'	|NOT NULL	|ZBX_NODATA
FIELD		|show_technical_errors	|t_integer	|'0'	|NOT NULL	|ZBX_NODATA
FIELD		|validate_uri_schemes	|t_integer	|'1'	|NOT NULL	|ZBX_NODATA
FIELD		|uri_valid_schemes	|t_varchar(255)	|'http,https,ftp,file,mailto,tel,ssh'	|NOT NULL	|ZBX_NODATA
FIELD		|x_frame_options	|t_varchar(255)	|'SAMEORIGIN'	|NOT NULL	|ZBX_NODATA
FIELD		|iframe_sandboxing_enabled	|t_integer	|'1'	|NOT NULL	|ZBX_NODATA
FIELD		|iframe_sandboxing_exceptions	|t_varchar(255)	|''	|NOT NULL	|ZBX_NODATA
FIELD		|max_overview_table_size	|t_integer	|'50'	|NOT NULL	|ZBX_NODATA
FIELD		|history_period	|t_varchar(32)|	'24h'	|NOT NULL	|ZBX_NODATA
FIELD		|period_default	|t_varchar(32)	|'1h'	|NOT NULL	|ZBX_NODATA
FIELD		|max_period	|t_varchar(32)	|'2y'	|NOT NULL	|ZBX_NODATA
FIELD		|socket_timeout	|t_varchar(32)	|'3s'	|NOT NULL	|ZBX_NODATA
FIELD		|connect_timeout	|t_varchar(32)	|'3s'	|NOT NULL	|ZBX_NODATA
FIELD		|media_type_test_timeout	|t_varchar(32)	|'65s'	|NOT NULL	|ZBX_NODATA
FIELD		|script_timeout	|t_varchar(32)	|'60s'	|NOT NULL	|ZBX_NODATA
FIELD		|item_test_timeout	|t_varchar(32)	|'60s'	|NOT NULL	|ZBX_NODATA
FIELD		|session_key	|t_varchar(32)|''	|NOT NULL	|ZBX_NODATA
FIELD		|url		|t_varchar(255)	|''	|NOT NULL	|ZBX_NODATA
FIELD		|report_test_timeout|t_varchar(32)|'60s'|NOT NULL	|ZBX_NODATA
FIELD		|dbversion_status	|t_varchar(1024)|''	|NOT NULL	|ZBX_NODATA
FIELD		|hk_events_service|t_varchar(32)|'1d'	|NOT NULL	|ZBX_NODATA
FIELD		|passwd_min_length	|t_integer	|'8'	|NOT NULL	|ZBX_NODATA
FIELD		|passwd_check_rules	|t_integer	|'8'	|NOT NULL	|ZBX_NODATA
FIELD		|auditlog_enabled	|t_integer	|'1'	|NOT NULL	|ZBX_NODATA
FIELD		|geomaps_tile_provider|t_varchar(255)	|''	|NOT NULL	|ZBX_NODATA
FIELD		|geomaps_tile_url	|t_varchar(1024)|''	|NOT NULL	|ZBX_NODATA
FIELD		|geomaps_max_zoom	|t_integer	|'0'	|NOT NULL	|ZBX_NODATA
FIELD		|geomaps_attribution|t_varchar(1024)|''	|NOT NULL	|ZBX_NODATA
FIELD		|ha_failover_delay	|t_varchar(32)	|'1m'	|NOT NULL	|ZBX_NODATA
INDEX		|1		|alert_usrgrpid
INDEX		|2		|discovery_groupid

TABLE|triggers|triggerid|ZBX_TEMPLATE
FIELD		|triggerid	|t_id		|	|NOT NULL	|0
FIELD		|expression	|t_varchar(2048)|''	|NOT NULL	|0
FIELD		|description	|t_shorttext	|''	|NOT NULL	|0
FIELD		|url		|t_varchar(255)	|''	|NOT NULL	|0
FIELD		|status		|t_integer	|'0'	|NOT NULL	|0
FIELD		|value		|t_integer	|'0'	|NOT NULL	|ZBX_NODATA
FIELD		|priority	|t_integer	|'0'	|NOT NULL	|0
FIELD		|lastchange	|t_integer	|'0'	|NOT NULL	|ZBX_NODATA
FIELD		|comments	|t_shorttext	|''	|NOT NULL	|0
FIELD		|error		|t_varchar(2048)|''	|NOT NULL	|ZBX_NODATA
FIELD		|templateid	|t_id		|	|NULL		|0			|1|triggers	|triggerid
FIELD		|type		|t_integer	|'0'	|NOT NULL	|0
FIELD		|state		|t_integer	|'0'	|NOT NULL	|ZBX_NODATA
FIELD		|flags		|t_integer	|'0'	|NOT NULL	|0
FIELD		|recovery_mode	|t_integer	|'0'	|NOT NULL	|0
FIELD		|recovery_expression|t_varchar(2048)|''	|NOT NULL	|0
FIELD		|correlation_mode|t_integer	|'0'	|NOT NULL	|0
FIELD		|correlation_tag|t_varchar(255)	|''	|NOT NULL	|0
FIELD		|manual_close	|t_integer	|'0'	|NOT NULL	|0
FIELD		|opdata		|t_varchar(255)	|''	|NOT NULL	|0
FIELD		|discover	|t_integer	|'0'	|NOT NULL	|0
FIELD		|event_name	|t_varchar(2048)|''	|NOT NULL	|0
FIELD		|uuid		|t_varchar(32)	|''	|NOT NULL	|0
INDEX		|1		|status
INDEX		|2		|value,lastchange
INDEX		|3		|templateid

TABLE|trigger_depends|triggerdepid|ZBX_TEMPLATE
FIELD		|triggerdepid	|t_id		|	|NOT NULL	|0
FIELD		|triggerid_down	|t_id		|	|NOT NULL	|0			|1|triggers	|triggerid
FIELD		|triggerid_up	|t_id		|	|NOT NULL	|0			|2|triggers	|triggerid
UNIQUE		|1		|triggerid_down,triggerid_up
INDEX		|2		|triggerid_up

TABLE|functions|functionid|ZBX_TEMPLATE
FIELD		|functionid	|t_id		|	|NOT NULL	|0
FIELD		|itemid		|t_id		|	|NOT NULL	|0			|1|items
FIELD		|triggerid	|t_id		|	|NOT NULL	|0			|2|triggers
FIELD		|name		|t_varchar(12)	|''	|NOT NULL	|0
FIELD		|parameter	|t_varchar(255)	|'0'	|NOT NULL	|0
INDEX		|1		|triggerid
INDEX		|2		|itemid,name,parameter

TABLE|graphs|graphid|ZBX_TEMPLATE
FIELD		|graphid	|t_id		|	|NOT NULL	|0
FIELD		|name		|t_varchar(128)	|''	|NOT NULL	|0
FIELD		|width		|t_integer	|'900'	|NOT NULL	|0
FIELD		|height		|t_integer	|'200'	|NOT NULL	|0
FIELD		|yaxismin	|t_double	|'0'	|NOT NULL	|0
FIELD		|yaxismax	|t_double	|'100'	|NOT NULL	|0
FIELD		|templateid	|t_id		|	|NULL		|0			|1|graphs	|graphid
FIELD		|show_work_period|t_integer	|'1'	|NOT NULL	|0
FIELD		|show_triggers	|t_integer	|'1'	|NOT NULL	|0
FIELD		|graphtype	|t_integer	|'0'	|NOT NULL	|0
FIELD		|show_legend	|t_integer	|'1'	|NOT NULL	|0
FIELD		|show_3d	|t_integer	|'0'	|NOT NULL	|0
FIELD		|percent_left	|t_double	|'0'	|NOT NULL	|0
FIELD		|percent_right	|t_double	|'0'	|NOT NULL	|0
FIELD		|ymin_type	|t_integer	|'0'	|NOT NULL	|0
FIELD		|ymax_type	|t_integer	|'0'	|NOT NULL	|0
FIELD		|ymin_itemid	|t_id		|	|NULL		|0			|2|items	|itemid		|RESTRICT
FIELD		|ymax_itemid	|t_id		|	|NULL		|0			|3|items	|itemid		|RESTRICT
FIELD		|flags		|t_integer	|'0'	|NOT NULL	|0
FIELD		|discover	|t_integer	|'0'	|NOT NULL	|0
FIELD		|uuid		|t_varchar(32)	|''	|NOT NULL	|0
INDEX		|1		|name
INDEX		|2		|templateid
INDEX		|3		|ymin_itemid
INDEX		|4		|ymax_itemid

TABLE|graphs_items|gitemid|ZBX_TEMPLATE
FIELD		|gitemid	|t_id		|	|NOT NULL	|0
FIELD		|graphid	|t_id		|	|NOT NULL	|0			|1|graphs
FIELD		|itemid		|t_id		|	|NOT NULL	|0			|2|items
FIELD		|drawtype	|t_integer	|'0'	|NOT NULL	|0
FIELD		|sortorder	|t_integer	|'0'	|NOT NULL	|0
FIELD		|color		|t_varchar(6)	|'009600'|NOT NULL	|0
FIELD		|yaxisside	|t_integer	|'0'	|NOT NULL	|0
FIELD		|calc_fnc	|t_integer	|'2'	|NOT NULL	|0
FIELD		|type		|t_integer	|'0'	|NOT NULL	|0
INDEX		|1		|itemid
INDEX		|2		|graphid

TABLE|graph_theme|graphthemeid|ZBX_DATA
FIELD		|graphthemeid	|t_id		|	|NOT NULL	|0
FIELD		|theme		|t_varchar(64)	|''	|NOT NULL	|0
FIELD		|backgroundcolor|t_varchar(6)	|''	|NOT NULL	|0
FIELD		|graphcolor	|t_varchar(6)	|''	|NOT NULL	|0
FIELD		|gridcolor	|t_varchar(6)	|''	|NOT NULL	|0
FIELD		|maingridcolor	|t_varchar(6)	|''	|NOT NULL	|0
FIELD		|gridbordercolor|t_varchar(6)	|''	|NOT NULL	|0
FIELD		|textcolor	|t_varchar(6)	|''	|NOT NULL	|0
FIELD		|highlightcolor	|t_varchar(6)	|''	|NOT NULL	|0
FIELD		|leftpercentilecolor|t_varchar(6)|''	|NOT NULL	|0
FIELD		|rightpercentilecolor|t_varchar(6)|''	|NOT NULL	|0
FIELD		|nonworktimecolor|t_varchar(6)	|''	|NOT NULL	|0
FIELD		|colorpalette	|t_varchar(255)	|''	|NOT NULL	|0
UNIQUE		|1		|theme

TABLE|globalmacro|globalmacroid|ZBX_DATA
FIELD		|globalmacroid	|t_id		|	|NOT NULL	|0
FIELD		|macro		|t_varchar(255)	|''	|NOT NULL	|ZBX_PROXY
FIELD		|value		|t_varchar(2048)|''	|NOT NULL	|ZBX_PROXY
FIELD		|description	|t_shorttext	|''	|NOT NULL	|0
FIELD		|type		|t_integer	|'0'	|NOT NULL	|ZBX_PROXY
UNIQUE		|1		|macro

TABLE|hostmacro|hostmacroid|ZBX_TEMPLATE
FIELD		|hostmacroid	|t_id		|	|NOT NULL	|0
FIELD		|hostid		|t_id		|	|NOT NULL	|ZBX_PROXY		|1|hosts
FIELD		|macro		|t_varchar(255)	|''	|NOT NULL	|ZBX_PROXY
FIELD		|value		|t_varchar(2048)|''	|NOT NULL	|ZBX_PROXY
FIELD		|description	|t_shorttext	|''	|NOT NULL	|0
FIELD		|type		|t_integer	|'0'	|NOT NULL	|ZBX_PROXY
UNIQUE		|1		|hostid,macro

TABLE|hosts_groups|hostgroupid|ZBX_TEMPLATE
FIELD		|hostgroupid	|t_id		|	|NOT NULL	|0
FIELD		|hostid		|t_id		|	|NOT NULL	|0			|1|hosts
FIELD		|groupid	|t_id		|	|NOT NULL	|0			|2|hstgrp
UNIQUE		|1		|hostid,groupid
INDEX		|2		|groupid

TABLE|hosts_templates|hosttemplateid|ZBX_TEMPLATE
FIELD		|hosttemplateid	|t_id		|	|NOT NULL	|0
FIELD		|hostid		|t_id		|	|NOT NULL	|ZBX_PROXY		|1|hosts
FIELD		|templateid	|t_id		|	|NOT NULL	|ZBX_PROXY		|2|hosts	|hostid
UNIQUE		|1		|hostid,templateid
INDEX		|2		|templateid

TABLE|valuemap_mapping|valuemap_mappingid|ZBX_TEMPLATE
FIELD		|valuemap_mappingid|t_id	|	|NOT NULL	|0
FIELD		|valuemapid	|t_id		|	|NOT NULL	|0			|1|valuemap
FIELD		|value		|t_varchar(64)	|''	|NOT NULL	|0
FIELD		|newvalue	|t_varchar(64)	|''	|NOT NULL	|0
FIELD		|type		|t_integer	|'0'	|NOT NULL	|0
FIELD		|sortorder	|t_integer	|'0'	|NOT NULL	|0
UNIQUE		|1		|valuemapid,value,type

TABLE|media|mediaid|ZBX_DATA
FIELD		|mediaid	|t_id		|	|NOT NULL	|0
FIELD		|userid		|t_id		|	|NOT NULL	|0			|1|users
FIELD		|mediatypeid	|t_id		|	|NOT NULL	|0			|2|media_type
FIELD		|sendto		|t_varchar(1024)|''	|NOT NULL	|0
FIELD		|active		|t_integer	|'0'	|NOT NULL	|0
FIELD		|severity	|t_integer	|'63'	|NOT NULL	|0
FIELD		|period		|t_varchar(1024)|'1-7,00:00-24:00'|NOT NULL|0
INDEX		|1		|userid
INDEX		|2		|mediatypeid

TABLE|rights|rightid|ZBX_DATA
FIELD		|rightid	|t_id		|	|NOT NULL	|0
FIELD		|groupid	|t_id		|	|NOT NULL	|0			|1|usrgrp	|usrgrpid
FIELD		|permission	|t_integer	|'0'	|NOT NULL	|0
FIELD		|id		|t_id		|	|NOT NULL	|0			|2|hstgrp	|groupid
INDEX		|1		|groupid
INDEX		|2		|id

TABLE|services|serviceid|ZBX_DATA
FIELD		|serviceid	|t_id		|	|NOT NULL	|0
FIELD		|name		|t_varchar(128)	|''	|NOT NULL	|0
FIELD		|status		|t_integer	|'-1'	|NOT NULL	|0
FIELD		|algorithm	|t_integer	|'0'	|NOT NULL	|0
FIELD		|showsla	|t_integer	|'0'	|NOT NULL	|0
FIELD		|goodsla	|t_double	|'99.9'	|NOT NULL	|0
FIELD		|sortorder	|t_integer	|'0'	|NOT NULL	|0
FIELD		|weight		|t_integer	|'0'	|NOT NULL	|0
FIELD		|propagation_rule|t_integer	|'0'	|NOT NULL	|0
FIELD		|propagation_value|t_integer	|'0'	|NOT NULL	|0

TABLE|services_links|linkid|ZBX_DATA
FIELD		|linkid		|t_id		|	|NOT NULL	|0
FIELD		|serviceupid	|t_id		|	|NOT NULL	|0			|1|services	|serviceid
FIELD		|servicedownid	|t_id		|	|NOT NULL	|0			|2|services	|serviceid
INDEX		|1		|servicedownid
UNIQUE		|2		|serviceupid,servicedownid

TABLE|services_times|timeid|ZBX_DATA
FIELD		|timeid		|t_id		|	|NOT NULL	|0
FIELD		|serviceid	|t_id		|	|NOT NULL	|0			|1|services
FIELD		|type		|t_integer	|'0'	|NOT NULL	|0
FIELD		|ts_from	|t_integer	|'0'	|NOT NULL	|0
FIELD		|ts_to		|t_integer	|'0'	|NOT NULL	|0
FIELD		|note		|t_varchar(255)	|''	|NOT NULL	|0
INDEX		|1		|serviceid,type,ts_from,ts_to

TABLE|icon_map|iconmapid|ZBX_DATA
FIELD		|iconmapid	|t_id		|	|NOT NULL	|0
FIELD		|name		|t_varchar(64)	|''	|NOT NULL	|0
FIELD		|default_iconid	|t_id		|	|NOT NULL	|0			|1|images	|imageid	|RESTRICT
UNIQUE		|1		|name
INDEX		|2		|default_iconid

TABLE|icon_mapping|iconmappingid|ZBX_DATA
FIELD		|iconmappingid	|t_id		|	|NOT NULL	|0
FIELD		|iconmapid	|t_id		|	|NOT NULL	|0			|1|icon_map
FIELD		|iconid		|t_id		|	|NOT NULL	|0			|2|images	|imageid	|RESTRICT
FIELD		|inventory_link	|t_integer	|'0'	|NOT NULL	|0
FIELD		|expression	|t_varchar(64)	|''	|NOT NULL	|0
FIELD		|sortorder	|t_integer	|'0'	|NOT NULL	|0
INDEX		|1		|iconmapid
INDEX		|2		|iconid

TABLE|sysmaps|sysmapid|ZBX_TEMPLATE
FIELD		|sysmapid	|t_id		|	|NOT NULL	|0
FIELD		|name		|t_varchar(128)	|''	|NOT NULL	|0
FIELD		|width		|t_integer	|'600'	|NOT NULL	|0
FIELD		|height		|t_integer	|'400'	|NOT NULL	|0
FIELD		|backgroundid	|t_id		|	|NULL		|0			|1|images	|imageid	|RESTRICT
FIELD		|label_type	|t_integer	|'2'	|NOT NULL	|0
FIELD		|label_location	|t_integer	|'0'	|NOT NULL	|0
FIELD		|highlight	|t_integer	|'1'	|NOT NULL	|0
FIELD		|expandproblem	|t_integer	|'1'	|NOT NULL	|0
FIELD		|markelements	|t_integer	|'0'	|NOT NULL	|0
FIELD		|show_unack	|t_integer	|'0'	|NOT NULL	|0
FIELD		|grid_size	|t_integer	|'50'	|NOT NULL	|0
FIELD		|grid_show	|t_integer	|'1'	|NOT NULL	|0
FIELD		|grid_align	|t_integer	|'1'	|NOT NULL	|0
FIELD		|label_format	|t_integer	|'0'	|NOT NULL	|0
FIELD		|label_type_host|t_integer	|'2'	|NOT NULL	|0
FIELD		|label_type_hostgroup|t_integer	|'2'	|NOT NULL	|0
FIELD		|label_type_trigger|t_integer	|'2'	|NOT NULL	|0
FIELD		|label_type_map|t_integer	|'2'	|NOT NULL	|0
FIELD		|label_type_image|t_integer	|'2'	|NOT NULL	|0
FIELD		|label_string_host|t_varchar(255)|''	|NOT NULL	|0
FIELD		|label_string_hostgroup|t_varchar(255)|''|NOT NULL	|0
FIELD		|label_string_trigger|t_varchar(255)|''	|NOT NULL	|0
FIELD		|label_string_map|t_varchar(255)|''	|NOT NULL	|0
FIELD		|label_string_image|t_varchar(255)|''	|NOT NULL	|0
FIELD		|iconmapid	|t_id		|	|NULL		|0			|2|icon_map	|		|RESTRICT
FIELD		|expand_macros	|t_integer	|'0'	|NOT NULL	|0
FIELD		|severity_min	|t_integer	|'0'	|NOT NULL	|0
FIELD		|userid		|t_id		|	|NOT NULL	|0			|3|users	|		|RESTRICT
FIELD		|private	|t_integer	|'1'	|NOT NULL	|0
FIELD		|show_suppressed|t_integer	|'0'	|NOT NULL	|0
UNIQUE		|1		|name
INDEX		|2		|backgroundid
INDEX		|3		|iconmapid

TABLE|sysmaps_elements|selementid|ZBX_TEMPLATE
FIELD		|selementid	|t_id		|	|NOT NULL	|0
FIELD		|sysmapid	|t_id		|	|NOT NULL	|0			|1|sysmaps
FIELD		|elementid	|t_id		|'0'	|NOT NULL	|0
FIELD		|elementtype	|t_integer	|'0'	|NOT NULL	|0
FIELD		|iconid_off	|t_id		|	|NULL		|0			|2|images	|imageid	|RESTRICT
FIELD		|iconid_on	|t_id		|	|NULL		|0			|3|images	|imageid	|RESTRICT
FIELD		|label		|t_varchar(2048)|''	|NOT NULL	|0
FIELD		|label_location	|t_integer	|'-1'	|NOT NULL	|0
FIELD		|x		|t_integer	|'0'	|NOT NULL	|0
FIELD		|y		|t_integer	|'0'	|NOT NULL	|0
FIELD		|iconid_disabled|t_id		|	|NULL		|0			|4|images	|imageid	|RESTRICT
FIELD		|iconid_maintenance|t_id	|	|NULL		|0			|5|images	|imageid	|RESTRICT
FIELD		|elementsubtype	|t_integer	|'0'	|NOT NULL	|0
FIELD		|areatype	|t_integer	|'0'	|NOT NULL	|0
FIELD		|width		|t_integer	|'200'	|NOT NULL	|0
FIELD		|height		|t_integer	|'200'	|NOT NULL	|0
FIELD		|viewtype	|t_integer	|'0'	|NOT NULL	|0
FIELD		|use_iconmap	|t_integer	|'1'	|NOT NULL	|0
FIELD		|evaltype	|t_integer		|'0'|NOT NULL	|0
INDEX		|1		|sysmapid
INDEX		|2		|iconid_off
INDEX		|3		|iconid_on
INDEX		|4		|iconid_disabled
INDEX		|5		|iconid_maintenance

TABLE|sysmaps_links|linkid|ZBX_TEMPLATE
FIELD		|linkid		|t_id		|	|NOT NULL	|0
FIELD		|sysmapid	|t_id		|	|NOT NULL	|0			|1|sysmaps
FIELD		|selementid1	|t_id		|	|NOT NULL	|0			|2|sysmaps_elements|selementid
FIELD		|selementid2	|t_id		|	|NOT NULL	|0			|3|sysmaps_elements|selementid
FIELD		|drawtype	|t_integer	|'0'	|NOT NULL	|0
FIELD		|color		|t_varchar(6)	|'000000'|NOT NULL	|0
FIELD		|label		|t_varchar(2048)|''	|NOT NULL	|0
INDEX		|1		|sysmapid
INDEX		|2		|selementid1
INDEX		|3		|selementid2

TABLE|sysmaps_link_triggers|linktriggerid|ZBX_TEMPLATE
FIELD		|linktriggerid	|t_id		|	|NOT NULL	|0
FIELD		|linkid		|t_id		|	|NOT NULL	|0			|1|sysmaps_links
FIELD		|triggerid	|t_id		|	|NOT NULL	|0			|2|triggers
FIELD		|drawtype	|t_integer	|'0'	|NOT NULL	|0
FIELD		|color		|t_varchar(6)	|'000000'|NOT NULL	|0
UNIQUE		|1		|linkid,triggerid
INDEX		|2		|triggerid

TABLE|sysmap_element_url|sysmapelementurlid|ZBX_TEMPLATE
FIELD		|sysmapelementurlid|t_id	|	|NOT NULL	|0
FIELD		|selementid	|t_id		|	|NOT NULL	|0			|1|sysmaps_elements
FIELD		|name		|t_varchar(255)	|	|NOT NULL	|0
FIELD		|url		|t_varchar(255)	|''	|NOT NULL	|0
UNIQUE		|1		|selementid,name

TABLE|sysmap_url|sysmapurlid|ZBX_TEMPLATE
FIELD		|sysmapurlid	|t_id		|	|NOT NULL	|0
FIELD		|sysmapid	|t_id		|	|NOT NULL	|0			|1|sysmaps
FIELD		|name		|t_varchar(255)	|	|NOT NULL	|0
FIELD		|url		|t_varchar(255)	|''	|NOT NULL	|0
FIELD		|elementtype	|t_integer	|'0'	|NOT NULL	|0
UNIQUE		|1		|sysmapid,name

TABLE|sysmap_user|sysmapuserid|ZBX_TEMPLATE
FIELD		|sysmapuserid|t_id		|	|NOT NULL	|0
FIELD		|sysmapid	|t_id		|	|NOT NULL	|0			|1|sysmaps
FIELD		|userid		|t_id		|	|NOT NULL	|0			|2|users
FIELD		|permission	|t_integer	|'2'	|NOT NULL	|0
UNIQUE		|1		|sysmapid,userid

TABLE|sysmap_usrgrp|sysmapusrgrpid|ZBX_TEMPLATE
FIELD		|sysmapusrgrpid|t_id		|	|NOT NULL	|0
FIELD		|sysmapid	|t_id		|	|NOT NULL	|0			|1|sysmaps
FIELD		|usrgrpid	|t_id		|	|NOT NULL	|0			|2|usrgrp
FIELD		|permission	|t_integer	|'2'	|NOT NULL	|0
UNIQUE		|1		|sysmapid,usrgrpid

TABLE|maintenances_hosts|maintenance_hostid|ZBX_DATA
FIELD		|maintenance_hostid|t_id	|	|NOT NULL	|0
FIELD		|maintenanceid	|t_id		|	|NOT NULL	|0			|1|maintenances
FIELD		|hostid		|t_id		|	|NOT NULL	|0			|2|hosts
UNIQUE		|1		|maintenanceid,hostid
INDEX		|2		|hostid

TABLE|maintenances_groups|maintenance_groupid|ZBX_DATA
FIELD		|maintenance_groupid|t_id	|	|NOT NULL	|0
FIELD		|maintenanceid	|t_id		|	|NOT NULL	|0			|1|maintenances
FIELD		|groupid	|t_id		|	|NOT NULL	|0			|2|hstgrp
UNIQUE		|1		|maintenanceid,groupid
INDEX		|2		|groupid

TABLE|timeperiods|timeperiodid|ZBX_DATA
FIELD		|timeperiodid	|t_id		|	|NOT NULL	|0
FIELD		|timeperiod_type|t_integer	|'0'	|NOT NULL	|0
FIELD		|every		|t_integer	|'1'	|NOT NULL	|0
FIELD		|month		|t_integer	|'0'	|NOT NULL	|0
FIELD		|dayofweek	|t_integer	|'0'	|NOT NULL	|0
FIELD		|day		|t_integer	|'0'	|NOT NULL	|0
FIELD		|start_time	|t_integer	|'0'	|NOT NULL	|0
FIELD		|period		|t_integer	|'0'	|NOT NULL	|0
FIELD		|start_date	|t_integer	|'0'	|NOT NULL	|0

TABLE|maintenances_windows|maintenance_timeperiodid|ZBX_DATA
FIELD		|maintenance_timeperiodid|t_id	|	|NOT NULL	|0
FIELD		|maintenanceid	|t_id		|	|NOT NULL	|0			|1|maintenances
FIELD		|timeperiodid	|t_id		|	|NOT NULL	|0			|2|timeperiods
UNIQUE		|1		|maintenanceid,timeperiodid
INDEX		|2		|timeperiodid

TABLE|regexps|regexpid|ZBX_DATA
FIELD		|regexpid	|t_id		|	|NOT NULL	|0
FIELD		|name		|t_varchar(128)	|''	|NOT NULL	|ZBX_PROXY
FIELD		|test_string	|t_shorttext	|''	|NOT NULL	|0
UNIQUE		|1		|name

TABLE|expressions|expressionid|ZBX_DATA
FIELD		|expressionid	|t_id		|	|NOT NULL	|0
FIELD		|regexpid	|t_id		|	|NOT NULL	|ZBX_PROXY		|1|regexps
FIELD		|expression	|t_varchar(255)	|''	|NOT NULL	|ZBX_PROXY
FIELD		|expression_type|t_integer	|'0'	|NOT NULL	|ZBX_PROXY
FIELD		|exp_delimiter	|t_varchar(1)	|''	|NOT NULL	|ZBX_PROXY
FIELD		|case_sensitive	|t_integer	|'0'	|NOT NULL	|ZBX_PROXY
INDEX		|1		|regexpid

TABLE|ids|table_name,field_name|0
FIELD		|table_name	|t_varchar(64)	|''	|NOT NULL	|0
FIELD		|field_name	|t_varchar(64)	|''	|NOT NULL	|0
FIELD		|nextid		|t_id		|	|NOT NULL	|0

-- History tables

TABLE|alerts|alertid|0
FIELD		|alertid	|t_id		|	|NOT NULL	|0
FIELD		|actionid	|t_id		|	|NOT NULL	|0			|1|actions
FIELD		|eventid	|t_id		|	|NOT NULL	|0			|2|events
FIELD		|userid		|t_id		|	|NULL		|0			|3|users
FIELD		|clock		|t_time		|'0'	|NOT NULL	|0
FIELD		|mediatypeid	|t_id		|	|NULL		|0			|4|media_type
FIELD		|sendto		|t_varchar(1024)|''	|NOT NULL	|0
FIELD		|subject	|t_varchar(255)	|''	|NOT NULL	|0
FIELD		|message	|t_text		|''	|NOT NULL	|0
FIELD		|status		|t_integer	|'0'	|NOT NULL	|0
FIELD		|retries	|t_integer	|'0'	|NOT NULL	|0
FIELD		|error		|t_varchar(2048)|''	|NOT NULL	|0
FIELD		|esc_step	|t_integer	|'0'	|NOT NULL	|0
FIELD		|alerttype	|t_integer	|'0'	|NOT NULL	|0
FIELD		|p_eventid	|t_id		|	|NULL		|0			|5|events	|eventid
FIELD		|acknowledgeid	|t_id		|	|NULL		|0			|6|acknowledges	|acknowledgeid
FIELD		|parameters	|t_shorttext	|'{}'	|NOT NULL	|0
INDEX		|1		|actionid
INDEX		|2		|clock
INDEX		|3		|eventid
INDEX		|4		|status
INDEX		|5		|mediatypeid
INDEX		|6		|userid
INDEX		|7		|p_eventid

TABLE|history|itemid,clock,ns|0
FIELD		|itemid		|t_id		|	|NOT NULL	|0			|-|items
FIELD		|clock		|t_time		|'0'	|NOT NULL	|0
FIELD		|value		|t_double	|'0.0000'|NOT NULL	|0
FIELD		|ns		|t_nanosec	|'0'	|NOT NULL	|0

TABLE|history_uint|itemid,clock,ns|0
FIELD		|itemid		|t_id		|	|NOT NULL	|0			|-|items
FIELD		|clock		|t_time		|'0'	|NOT NULL	|0
FIELD		|value		|t_bigint	|'0'	|NOT NULL	|0
FIELD		|ns		|t_nanosec	|'0'	|NOT NULL	|0

TABLE|history_str|itemid,clock,ns|0
FIELD		|itemid		|t_id		|	|NOT NULL	|0			|-|items
FIELD		|clock		|t_time		|'0'	|NOT NULL	|0
FIELD		|value		|t_varchar(255)	|''	|NOT NULL	|0
FIELD		|ns		|t_nanosec	|'0'	|NOT NULL	|0

TABLE|history_log|itemid,clock,ns|0
FIELD		|itemid		|t_id		|	|NOT NULL	|0			|-|items
FIELD		|clock		|t_time		|'0'	|NOT NULL	|0
FIELD		|timestamp	|t_time		|'0'	|NOT NULL	|0
FIELD		|source		|t_varchar(64)	|''	|NOT NULL	|0
FIELD		|severity	|t_integer	|'0'	|NOT NULL	|0
FIELD		|value		|t_text		|''	|NOT NULL	|0
FIELD		|logeventid	|t_integer	|'0'	|NOT NULL	|0
FIELD		|ns		|t_nanosec	|'0'	|NOT NULL	|0

TABLE|history_text|itemid,clock,ns|0
FIELD		|itemid		|t_id		|	|NOT NULL	|0			|-|items
FIELD		|clock		|t_time		|'0'	|NOT NULL	|0
FIELD		|value		|t_text		|''	|NOT NULL	|0
FIELD		|ns		|t_nanosec	|'0'	|NOT NULL	|0

TABLE|proxy_history|id|0
FIELD		|id		|t_serial	|	|NOT NULL	|0
FIELD		|itemid		|t_id		|	|NOT NULL	|0			|-|items
FIELD		|clock		|t_time		|'0'	|NOT NULL	|0
FIELD		|timestamp	|t_time		|'0'	|NOT NULL	|0
FIELD		|source		|t_varchar(64)	|''	|NOT NULL	|0
FIELD		|severity	|t_integer	|'0'	|NOT NULL	|0
FIELD		|value		|t_longtext	|''	|NOT NULL	|0
FIELD		|logeventid	|t_integer	|'0'	|NOT NULL	|0
FIELD		|ns		|t_nanosec	|'0'	|NOT NULL	|0
FIELD		|state		|t_integer	|'0'	|NOT NULL	|0
FIELD		|lastlogsize	|t_bigint	|'0'	|NOT NULL	|0
FIELD		|mtime		|t_integer	|'0'	|NOT NULL	|0
FIELD		|flags		|t_integer	|'0'	|NOT NULL	|0
FIELD		|write_clock	|t_time		|'0'	|NOT NULL	|0
INDEX		|1		|clock

TABLE|proxy_dhistory|id|0
FIELD		|id		|t_serial	|	|NOT NULL	|0
FIELD		|clock		|t_time		|'0'	|NOT NULL	|0
FIELD		|druleid	|t_id		|	|NOT NULL	|0			|-|drules
FIELD		|ip		|t_varchar(39)	|''	|NOT NULL	|0
FIELD		|port		|t_integer	|'0'	|NOT NULL	|0
FIELD		|value		|t_varchar(255)	|''	|NOT NULL	|0
FIELD		|status		|t_integer	|'0'	|NOT NULL	|0
FIELD		|dcheckid	|t_id		|	|NULL		|0			|-|dchecks
FIELD		|dns		|t_varchar(255)	|''	|NOT NULL	|0
INDEX		|1		|clock
INDEX		|2		|druleid

TABLE|events|eventid|0
FIELD		|eventid	|t_id		|	|NOT NULL	|0
FIELD		|source		|t_integer	|'0'	|NOT NULL	|0
FIELD		|object		|t_integer	|'0'	|NOT NULL	|0
FIELD		|objectid	|t_id		|'0'	|NOT NULL	|0
FIELD		|clock		|t_time		|'0'	|NOT NULL	|0
FIELD		|value		|t_integer	|'0'	|NOT NULL	|0
FIELD		|acknowledged	|t_integer	|'0'	|NOT NULL	|0
FIELD		|ns		|t_nanosec	|'0'	|NOT NULL	|0
FIELD		|name		|t_varchar(2048)|''	|NOT NULL	|0
FIELD		|severity	|t_integer	|'0'	|NOT NULL	|0
INDEX		|1		|source,object,objectid,clock
INDEX		|2		|source,object,clock

TABLE|trends|itemid,clock|0
FIELD		|itemid		|t_id		|	|NOT NULL	|0			|-|items
FIELD		|clock		|t_time		|'0'	|NOT NULL	|0
FIELD		|num		|t_integer	|'0'	|NOT NULL	|0
FIELD		|value_min	|t_double	|'0.0000'|NOT NULL	|0
FIELD		|value_avg	|t_double	|'0.0000'|NOT NULL	|0
FIELD		|value_max	|t_double	|'0.0000'|NOT NULL	|0

TABLE|trends_uint|itemid,clock|0
FIELD		|itemid		|t_id		|	|NOT NULL	|0			|-|items
FIELD		|clock		|t_time		|'0'	|NOT NULL	|0
FIELD		|num		|t_integer	|'0'	|NOT NULL	|0
FIELD		|value_min	|t_bigint	|'0'	|NOT NULL	|0
FIELD		|value_avg	|t_bigint	|'0'	|NOT NULL	|0
FIELD		|value_max	|t_bigint	|'0'	|NOT NULL	|0

TABLE|acknowledges|acknowledgeid|0
FIELD		|acknowledgeid	|t_id		|	|NOT NULL	|0
FIELD		|userid		|t_id		|	|NOT NULL	|0			|1|users
FIELD		|eventid	|t_id		|	|NOT NULL	|0			|2|events
FIELD		|clock		|t_time		|'0'	|NOT NULL	|0
FIELD		|message	|t_varchar(2048)|''	|NOT NULL	|0
FIELD		|action		|t_integer	|'0'	|NOT NULL	|0
FIELD		|old_severity	|t_integer	|'0'	|NOT NULL	|0
FIELD		|new_severity	|t_integer	|'0'	|NOT NULL	|0
INDEX		|1		|userid
INDEX		|2		|eventid
INDEX		|3		|clock

TABLE|auditlog|auditid|0
FIELD		|auditid	|t_cuid		|	|NOT NULL	|0
FIELD		|userid		|t_id		|	|NULL		|0
FIELD		|username	|t_varchar(100)	|''	|NOT NULL	|0
FIELD		|clock		|t_time		|'0'	|NOT NULL	|0
FIELD		|ip		|t_varchar(39)	|''	|NOT NULL	|0
FIELD		|action		|t_integer	|'0'	|NOT NULL	|0
FIELD		|resourcetype	|t_integer	|'0'	|NOT NULL	|0
FIELD		|resourceid	|t_id		|	|NULL		|0
FIELD		|resource_cuid	|t_cuid		|	|NULL		|0
FIELD		|resourcename	|t_varchar(255)	|''	|NOT NULL	|0
FIELD		|recordsetid	|t_cuid		|	|NOT NULL	|0
FIELD		|details	|t_longtext	|''	|NOT NULL	|0
INDEX		|1		|userid,clock
INDEX		|2		|clock
INDEX		|3		|resourcetype,resourceid

TABLE|service_alarms|servicealarmid|0
FIELD		|servicealarmid	|t_id		|	|NOT NULL	|0
FIELD		|serviceid	|t_id		|	|NOT NULL	|0			|1|services
FIELD		|clock		|t_time		|'0'	|NOT NULL	|0
FIELD		|value		|t_integer	|'-1'	|NOT NULL	|0
INDEX		|1		|serviceid,clock
INDEX		|2		|clock

TABLE|autoreg_host|autoreg_hostid|0
FIELD		|autoreg_hostid	|t_id		|	|NOT NULL	|0
FIELD		|proxy_hostid	|t_id		|	|NULL		|0			|1|hosts	|hostid
FIELD		|host		|t_varchar(128)	|''	|NOT NULL	|0
FIELD		|listen_ip	|t_varchar(39)	|''	|NOT NULL	|0
FIELD		|listen_port	|t_integer	|'0'	|NOT NULL	|0
FIELD		|listen_dns	|t_varchar(255)	|''	|NOT NULL	|0
FIELD		|host_metadata	|t_varchar(255)	|''	|NOT NULL	|0
FIELD		|flags		|t_integer	|'0'	|NOT NULL	|0
FIELD		|tls_accepted	|t_integer	|'1'	|NOT NULL	|0
INDEX		|1		|host
INDEX		|2		|proxy_hostid

TABLE|proxy_autoreg_host|id|0
FIELD		|id		|t_serial	|	|NOT NULL	|0
FIELD		|clock		|t_time		|'0'	|NOT NULL	|0
FIELD		|host		|t_varchar(128)	|''	|NOT NULL	|0
FIELD		|listen_ip	|t_varchar(39)	|''	|NOT NULL	|0
FIELD		|listen_port	|t_integer	|'0'	|NOT NULL	|0
FIELD		|listen_dns	|t_varchar(255)	|''	|NOT NULL	|0
FIELD		|host_metadata	|t_varchar(255)	|''	|NOT NULL	|0
FIELD		|flags		|t_integer	|'0'	|NOT NULL	|0
FIELD		|tls_accepted	|t_integer	|'1'	|NOT NULL	|0
INDEX		|1		|clock

TABLE|dhosts|dhostid|0
FIELD		|dhostid	|t_id		|	|NOT NULL	|0
FIELD		|druleid	|t_id		|	|NOT NULL	|0			|1|drules
FIELD		|status		|t_integer	|'0'	|NOT NULL	|0
FIELD		|lastup		|t_integer	|'0'	|NOT NULL	|0
FIELD		|lastdown	|t_integer	|'0'	|NOT NULL	|0
INDEX		|1		|druleid

TABLE|dservices|dserviceid|0
FIELD		|dserviceid	|t_id		|	|NOT NULL	|0
FIELD		|dhostid	|t_id		|	|NOT NULL	|0			|1|dhosts
FIELD		|value		|t_varchar(255)	|''	|NOT NULL	|0
FIELD		|port		|t_integer	|'0'	|NOT NULL	|0
FIELD		|status		|t_integer	|'0'	|NOT NULL	|0
FIELD		|lastup		|t_integer	|'0'	|NOT NULL	|0
FIELD		|lastdown	|t_integer	|'0'	|NOT NULL	|0
FIELD		|dcheckid	|t_id		|	|NOT NULL	|0			|2|dchecks
FIELD		|ip		|t_varchar(39)	|''	|NOT NULL	|0
FIELD		|dns		|t_varchar(255)	|''	|NOT NULL	|0
UNIQUE		|1		|dcheckid,ip,port
INDEX		|2		|dhostid

-- Other tables

TABLE|escalations|escalationid|0
FIELD		|escalationid	|t_id		|	|NOT NULL	|0
FIELD		|actionid	|t_id		|	|NOT NULL	|0			|-|actions
FIELD		|triggerid	|t_id		|	|NULL		|0			|-|triggers
FIELD		|eventid	|t_id		|	|NULL		|0			|-|events
FIELD		|r_eventid	|t_id		|	|NULL		|0			|-|events	|eventid
FIELD		|nextcheck	|t_time		|'0'	|NOT NULL	|0
FIELD		|esc_step	|t_integer	|'0'	|NOT NULL	|0
FIELD		|status		|t_integer	|'0'	|NOT NULL	|0
FIELD		|itemid		|t_id		|	|NULL		|0			|-|items
FIELD		|acknowledgeid	|t_id		|	|NULL		|0			|-|acknowledges
FIELD		|servicealarmid	|t_id		|	|NULL		|0			|-|service_alarms
FIELD		|serviceid	|t_id		|	|NULL		|0			|-|services
UNIQUE		|1		|triggerid,itemid,serviceid,escalationid
INDEX		|2		|eventid
INDEX		|3		|nextcheck

TABLE|globalvars|globalvarid|0
FIELD		|globalvarid	|t_id		|	|NOT NULL	|0
FIELD		|snmp_lastsize	|t_bigint	|'0'	|NOT NULL	|0

TABLE|graph_discovery|graphid|0
FIELD		|graphid	|t_id		|	|NOT NULL	|0			|1|graphs
FIELD		|parent_graphid	|t_id		|	|NOT NULL	|0			|2|graphs	|graphid	|RESTRICT
FIELD		|lastcheck	|t_integer	|'0'	|NOT NULL	|ZBX_NODATA
FIELD		|ts_delete	|t_time		|'0'	|NOT NULL	|ZBX_NODATA
INDEX		|1		|parent_graphid

TABLE|host_inventory|hostid|0
FIELD		|hostid		|t_id		|	|NOT NULL	|0			|1|hosts
FIELD		|inventory_mode	|t_integer	|'0'	|NOT NULL	|0
FIELD		|type		|t_varchar(64)	|''	|NOT NULL	|0
FIELD		|type_full	|t_varchar(64)	|''	|NOT NULL	|0
FIELD		|name		|t_varchar(128)	|''	|NOT NULL	|0
FIELD		|alias		|t_varchar(128)	|''	|NOT NULL	|0
FIELD		|os		|t_varchar(128)	|''	|NOT NULL	|0
FIELD		|os_full	|t_varchar(255)	|''	|NOT NULL	|0
FIELD		|os_short	|t_varchar(128)	|''	|NOT NULL	|0
FIELD		|serialno_a	|t_varchar(64)	|''	|NOT NULL	|0
FIELD		|serialno_b	|t_varchar(64)	|''	|NOT NULL	|0
FIELD		|tag		|t_varchar(64)	|''	|NOT NULL	|0
FIELD		|asset_tag	|t_varchar(64)	|''	|NOT NULL	|0
FIELD		|macaddress_a	|t_varchar(64)	|''	|NOT NULL	|0
FIELD		|macaddress_b	|t_varchar(64)	|''	|NOT NULL	|0
FIELD		|hardware	|t_varchar(255)	|''	|NOT NULL	|0
FIELD		|hardware_full	|t_shorttext	|''	|NOT NULL	|0
FIELD		|software	|t_varchar(255)	|''	|NOT NULL	|0
FIELD		|software_full	|t_shorttext	|''	|NOT NULL	|0
FIELD		|software_app_a	|t_varchar(64)	|''	|NOT NULL	|0
FIELD		|software_app_b	|t_varchar(64)	|''	|NOT NULL	|0
FIELD		|software_app_c	|t_varchar(64)	|''	|NOT NULL	|0
FIELD		|software_app_d	|t_varchar(64)	|''	|NOT NULL	|0
FIELD		|software_app_e	|t_varchar(64)	|''	|NOT NULL	|0
FIELD		|contact	|t_shorttext	|''	|NOT NULL	|0
FIELD		|location	|t_shorttext	|''	|NOT NULL	|0
FIELD		|location_lat	|t_varchar(16)	|''	|NOT NULL	|0
FIELD		|location_lon	|t_varchar(16)	|''	|NOT NULL	|0
FIELD		|notes		|t_shorttext	|''	|NOT NULL	|0
FIELD		|chassis	|t_varchar(64)	|''	|NOT NULL	|0
FIELD		|model		|t_varchar(64)	|''	|NOT NULL	|0
FIELD		|hw_arch	|t_varchar(32)	|''	|NOT NULL	|0
FIELD		|vendor		|t_varchar(64)	|''	|NOT NULL	|0
FIELD		|contract_number|t_varchar(64)	|''	|NOT NULL	|0
FIELD		|installer_name	|t_varchar(64)	|''	|NOT NULL	|0
FIELD		|deployment_status|t_varchar(64)|''	|NOT NULL	|0
FIELD		|url_a		|t_varchar(255)	|''	|NOT NULL	|0
FIELD		|url_b		|t_varchar(255)	|''	|NOT NULL	|0
FIELD		|url_c		|t_varchar(255)	|''	|NOT NULL	|0
FIELD		|host_networks	|t_shorttext	|''	|NOT NULL	|0
FIELD		|host_netmask	|t_varchar(39)	|''	|NOT NULL	|0
FIELD		|host_router	|t_varchar(39)	|''	|NOT NULL	|0
FIELD		|oob_ip		|t_varchar(39)	|''	|NOT NULL	|0
FIELD		|oob_netmask	|t_varchar(39)	|''	|NOT NULL	|0
FIELD		|oob_router	|t_varchar(39)	|''	|NOT NULL	|0
FIELD		|date_hw_purchase|t_varchar(64)	|''	|NOT NULL	|0
FIELD		|date_hw_install|t_varchar(64)	|''	|NOT NULL	|0
FIELD		|date_hw_expiry	|t_varchar(64)	|''	|NOT NULL	|0
FIELD		|date_hw_decomm	|t_varchar(64)	|''	|NOT NULL	|0
FIELD		|site_address_a	|t_varchar(128)	|''	|NOT NULL	|0
FIELD		|site_address_b	|t_varchar(128)	|''	|NOT NULL	|0
FIELD		|site_address_c	|t_varchar(128)	|''	|NOT NULL	|0
FIELD		|site_city	|t_varchar(128)	|''	|NOT NULL	|0
FIELD		|site_state	|t_varchar(64)	|''	|NOT NULL	|0
FIELD		|site_country	|t_varchar(64)	|''	|NOT NULL	|0
FIELD		|site_zip	|t_varchar(64)	|''	|NOT NULL	|0
FIELD		|site_rack	|t_varchar(128)	|''	|NOT NULL	|0
FIELD		|site_notes	|t_shorttext	|''	|NOT NULL	|0
FIELD		|poc_1_name	|t_varchar(128)	|''	|NOT NULL	|0
FIELD		|poc_1_email	|t_varchar(128)	|''	|NOT NULL	|0
FIELD		|poc_1_phone_a	|t_varchar(64)	|''	|NOT NULL	|0
FIELD		|poc_1_phone_b	|t_varchar(64)	|''	|NOT NULL	|0
FIELD		|poc_1_cell	|t_varchar(64)	|''	|NOT NULL	|0
FIELD		|poc_1_screen	|t_varchar(64)	|''	|NOT NULL	|0
FIELD		|poc_1_notes	|t_shorttext	|''	|NOT NULL	|0
FIELD		|poc_2_name	|t_varchar(128)	|''	|NOT NULL	|0
FIELD		|poc_2_email	|t_varchar(128)	|''	|NOT NULL	|0
FIELD		|poc_2_phone_a	|t_varchar(64)	|''	|NOT NULL	|0
FIELD		|poc_2_phone_b	|t_varchar(64)	|''	|NOT NULL	|0
FIELD		|poc_2_cell	|t_varchar(64)	|''	|NOT NULL	|0
FIELD		|poc_2_screen	|t_varchar(64)	|''	|NOT NULL	|0
FIELD		|poc_2_notes	|t_shorttext	|''	|NOT NULL	|0

TABLE|housekeeper|housekeeperid|0
FIELD		|housekeeperid	|t_id		|	|NOT NULL	|0
FIELD		|tablename	|t_varchar(64)	|''	|NOT NULL	|0
FIELD		|field		|t_varchar(64)	|''	|NOT NULL	|0
FIELD		|value		|t_id		|	|NOT NULL	|0			|-|items

TABLE|images|imageid|0
FIELD		|imageid	|t_id		|	|NOT NULL	|0
FIELD		|imagetype	|t_integer	|'0'	|NOT NULL	|0
FIELD		|name		|t_varchar(64)	|'0'	|NOT NULL	|0
FIELD		|image		|t_image	|''	|NOT NULL	|0
UNIQUE		|1		|name

TABLE|item_discovery|itemdiscoveryid|ZBX_TEMPLATE
FIELD		|itemdiscoveryid|t_id		|	|NOT NULL	|0
FIELD		|itemid		|t_id		|	|NOT NULL	|0			|1|items
FIELD		|parent_itemid	|t_id		|	|NOT NULL	|0			|2|items	|itemid
FIELD		|key_		|t_varchar(2048)|''	|NOT NULL	|ZBX_NODATA
FIELD		|lastcheck	|t_integer	|'0'	|NOT NULL	|ZBX_NODATA
FIELD		|ts_delete	|t_time		|'0'	|NOT NULL	|ZBX_NODATA
UNIQUE		|1		|itemid,parent_itemid
INDEX		|2		|parent_itemid

TABLE|host_discovery|hostid|ZBX_TEMPLATE
FIELD		|hostid		|t_id		|	|NOT NULL	|0			|1|hosts
FIELD		|parent_hostid	|t_id		|	|NULL		|0			|2|hosts	|hostid		|RESTRICT
FIELD		|parent_itemid	|t_id		|	|NULL		|0			|3|items	|itemid		|RESTRICT
FIELD		|host		|t_varchar(128)	|''	|NOT NULL	|ZBX_NODATA
FIELD		|lastcheck	|t_integer	|'0'	|NOT NULL	|ZBX_NODATA
FIELD		|ts_delete	|t_time		|'0'	|NOT NULL	|ZBX_NODATA

TABLE|interface_discovery|interfaceid|0
FIELD		|interfaceid	|t_id		|	|NOT NULL	|0			|1|interface
FIELD		|parent_interfaceid|t_id	|	|NOT NULL	|0			|2|interface	|interfaceid

TABLE|profiles|profileid|0
FIELD		|profileid	|t_id		|	|NOT NULL	|0
FIELD		|userid		|t_id		|	|NOT NULL	|0			|1|users
FIELD		|idx		|t_varchar(96)	|''	|NOT NULL	|0
FIELD		|idx2		|t_id		|'0'	|NOT NULL	|0
FIELD		|value_id	|t_id		|'0'	|NOT NULL	|0
FIELD		|value_int	|t_integer	|'0'	|NOT NULL	|0
FIELD		|value_str	|t_text		|''	|NOT NULL	|0
FIELD		|source		|t_varchar(96)	|''	|NOT NULL	|0
FIELD		|type		|t_integer	|'0'	|NOT NULL	|0
INDEX		|1		|userid,idx,idx2
INDEX		|2		|userid,profileid

TABLE|sessions|sessionid|0
FIELD		|sessionid	|t_varchar(32)	|''	|NOT NULL	|0
FIELD		|userid		|t_id		|	|NOT NULL	|0			|1|users
FIELD		|lastaccess	|t_integer	|'0'	|NOT NULL	|0
FIELD		|status		|t_integer	|'0'	|NOT NULL	|0
INDEX		|1		|userid,status,lastaccess

TABLE|trigger_discovery|triggerid|0
FIELD		|triggerid	|t_id		|	|NOT NULL	|0			|1|triggers
FIELD		|parent_triggerid|t_id		|	|NOT NULL	|0			|2|triggers	|triggerid	|RESTRICT
FIELD		|lastcheck	|t_integer	|'0'	|NOT NULL	|ZBX_NODATA
FIELD		|ts_delete	|t_time		|'0'	|NOT NULL	|ZBX_NODATA
INDEX		|1		|parent_triggerid

TABLE|item_condition|item_conditionid|ZBX_TEMPLATE
FIELD		|item_conditionid|t_id		|	|NOT NULL	|0
FIELD		|itemid		|t_id		|	|NOT NULL	|0			|1|items
FIELD		|operator	|t_integer	|'8'	|NOT NULL	|0
FIELD		|macro		|t_varchar(64)	|''	|NOT NULL	|0
FIELD		|value		|t_varchar(255)	|''	|NOT NULL	|0
INDEX		|1		|itemid

TABLE|item_rtdata|itemid|ZBX_TEMPLATE
FIELD		|itemid		|t_id		|	|NOT NULL	|0			|1|items
FIELD		|lastlogsize	|t_bigint	|'0'	|NOT NULL	|ZBX_PROXY,ZBX_NODATA
FIELD		|state		|t_integer	|'0'	|NOT NULL	|ZBX_NODATA
FIELD		|mtime		|t_integer	|'0'	|NOT NULL	|ZBX_PROXY,ZBX_NODATA
FIELD		|error		|t_varchar(2048)|''	|NOT NULL	|ZBX_NODATA

TABLE|opinventory|operationid|ZBX_DATA
FIELD		|operationid	|t_id		|	|NOT NULL	|0			|1|operations
FIELD		|inventory_mode	|t_integer	|'0'	|NOT NULL	|0

TABLE|trigger_tag|triggertagid|ZBX_TEMPLATE
FIELD		|triggertagid	|t_id		|	|NOT NULL	|0
FIELD		|triggerid	|t_id		|	|NOT NULL	|0			|1|triggers
FIELD		|tag		|t_varchar(255)	|''	|NOT NULL	|0
FIELD		|value		|t_varchar(255)	|''	|NOT NULL	|0
INDEX		|1		|triggerid

TABLE|event_tag|eventtagid|0
FIELD		|eventtagid	|t_id		|	|NOT NULL	|0
FIELD		|eventid	|t_id		|	|NOT NULL	|0			|1|events
FIELD		|tag		|t_varchar(255)	|''	|NOT NULL	|0
FIELD		|value		|t_varchar(255)	|''	|NOT NULL	|0
INDEX		|1		|eventid

TABLE|problem|eventid|0
FIELD		|eventid	|t_id		|	|NOT NULL	|0			|1|events
FIELD		|source		|t_integer	|'0'	|NOT NULL	|0
FIELD		|object		|t_integer	|'0'	|NOT NULL	|0
FIELD		|objectid	|t_id		|'0'	|NOT NULL	|0
FIELD		|clock		|t_time		|'0'	|NOT NULL	|0
FIELD		|ns		|t_nanosec	|'0'	|NOT NULL	|0
FIELD		|r_eventid	|t_id		|	|NULL		|0			|2|events	|eventid
FIELD		|r_clock	|t_time		|'0'	|NOT NULL	|0
FIELD		|r_ns		|t_nanosec	|'0'	|NOT NULL	|0
FIELD		|correlationid	|t_id		|	|NULL		|0			|-|correlation
FIELD		|userid		|t_id		|	|NULL		|0			|-|users
FIELD		|name		|t_varchar(2048)|''	|NOT NULL	|0
FIELD		|acknowledged	|t_integer	|'0'	|NOT NULL	|0
FIELD		|severity	|t_integer	|'0'	|NOT NULL	|0
INDEX		|1		|source,object,objectid
INDEX		|2		|r_clock
INDEX		|3		|r_eventid

TABLE|problem_tag|problemtagid|0
FIELD		|problemtagid	|t_id		|	|NOT NULL	|0
FIELD		|eventid	|t_id		|	|NOT NULL	|0			|1|problem
FIELD		|tag		|t_varchar(255)	|''	|NOT NULL	|0
FIELD		|value		|t_varchar(255)	|''	|NOT NULL	|0
INDEX		|1		|eventid,tag,value

TABLE|tag_filter|tag_filterid|0
FIELD		|tag_filterid	|t_id		|	|NOT NULL	|0
FIELD		|usrgrpid	|t_id		|	|NOT NULL	|0 			|1|usrgrp	|usrgrpid
FIELD		|groupid	|t_id		|	|NOT NULL	|0			|2|hstgrp	|groupid
FIELD		|tag	|t_varchar(255)	|'' |NOT NULL	|0
FIELD		|value	|t_varchar(255)	|'' |NOT NULL	|0

TABLE|event_recovery|eventid|0
FIELD		|eventid	|t_id		|	|NOT NULL	|0			|1|events
FIELD		|r_eventid	|t_id		|	|NOT NULL	|0			|2|events	|eventid
FIELD		|c_eventid	|t_id		|	|NULL		|0			|3|events	|eventid
FIELD		|correlationid	|t_id		|	|NULL		|0			|-|correlation
FIELD		|userid		|t_id		|	|NULL		|0			|-|users
INDEX		|1		|r_eventid
INDEX		|2		|c_eventid

TABLE|correlation|correlationid|ZBX_DATA
FIELD		|correlationid	|t_id		|	|NOT NULL	|0
FIELD		|name		|t_varchar(255)	|''	|NOT NULL	|0
FIELD		|description	|t_shorttext	|''	|NOT NULL	|0
FIELD		|evaltype	|t_integer	|'0'	|NOT NULL	|0
FIELD		|status		|t_integer	|'0'	|NOT NULL	|0
FIELD		|formula	|t_varchar(255)	|''	|NOT NULL	|0
INDEX		|1		|status
UNIQUE		|2		|name

TABLE|corr_condition|corr_conditionid|ZBX_DATA
FIELD		|corr_conditionid|t_id		|	|NOT NULL	|0
FIELD		|correlationid	|t_id		|	|NOT NULL	|0			|1|correlation
FIELD		|type		|t_integer	|'0'	|NOT NULL	|0
INDEX		|1		|correlationid

TABLE|corr_condition_tag|corr_conditionid|ZBX_DATA
FIELD		|corr_conditionid|t_id		|	|NOT NULL	|0			|1|corr_condition
FIELD		|tag		|t_varchar(255)	|''	|NOT NULL	|0

TABLE|corr_condition_group|corr_conditionid|ZBX_DATA
FIELD		|corr_conditionid|t_id		|	|NOT NULL	|0			|1|corr_condition
FIELD		|operator	|t_integer	|'0'	|NOT NULL	|0
FIELD		|groupid	|t_id		|	|NOT NULL	|0			|2|hstgrp	|	|RESTRICT
INDEX		|1		|groupid

TABLE|corr_condition_tagpair|corr_conditionid|ZBX_DATA
FIELD		|corr_conditionid|t_id		|	|NOT NULL	|0			|1|corr_condition
FIELD		|oldtag		|t_varchar(255)	|''	|NOT NULL	|0
FIELD		|newtag		|t_varchar(255)	|''	|NOT NULL	|0

TABLE|corr_condition_tagvalue|corr_conditionid|ZBX_DATA
FIELD		|corr_conditionid|t_id		|	|NOT NULL	|0			|1|corr_condition
FIELD		|tag		|t_varchar(255)	|''	|NOT NULL	|0
FIELD		|operator	|t_integer	|'0'	|NOT NULL	|0
FIELD		|value		|t_varchar(255)	|''	|NOT NULL	|0

TABLE|corr_operation|corr_operationid|ZBX_DATA
FIELD		|corr_operationid|t_id		|	|NOT NULL	|0
FIELD		|correlationid	|t_id		|	|NOT NULL	|0			|1|correlation
FIELD		|type		|t_integer	|'0'	|NOT NULL	|0
INDEX		|1		|correlationid

TABLE|task|taskid|0
FIELD		|taskid		|t_id		|	|NOT NULL	|0
FIELD		|type		|t_integer	|	|NOT NULL	|0
FIELD		|status		|t_integer	|'0'	|NOT NULL	|0
FIELD		|clock		|t_integer	|'0'	|NOT NULL	|0
FIELD		|ttl		|t_integer	|'0'	|NOT NULL	|0
FIELD		|proxy_hostid	|t_id		|	|NULL		|0			|1|hosts	|hostid
INDEX		|1		|status,proxy_hostid

TABLE|task_close_problem|taskid|0
FIELD		|taskid		|t_id		|	|NOT NULL	|0			|1|task
FIELD		|acknowledgeid	|t_id		|	|NOT NULL	|0			|-|acknowledges

TABLE|item_preproc|item_preprocid|ZBX_TEMPLATE
FIELD		|item_preprocid	|t_id		|	|NOT NULL	|0
FIELD		|itemid		|t_id		|	|NOT NULL	|ZBX_PROXY			|1|items
FIELD		|step		|t_integer	|'0'	|NOT NULL	|ZBX_PROXY
FIELD		|type		|t_integer	|'0'	|NOT NULL	|ZBX_PROXY
FIELD		|params		|t_text		|''	|NOT NULL	|ZBX_PROXY
FIELD		|error_handler	|t_integer	|'0'	|NOT NULL	|ZBX_PROXY
FIELD		|error_handler_params|t_varchar(255)|''	|NOT NULL	|ZBX_PROXY
INDEX		|1		|itemid,step

TABLE|task_remote_command|taskid|0
FIELD		|taskid		|t_id		|	|NOT NULL	|0			|1|task
FIELD		|command_type	|t_integer	|'0'	|NOT NULL	|0
FIELD		|execute_on	|t_integer	|'0'	|NOT NULL	|0
FIELD		|port		|t_integer	|'0'	|NOT NULL	|0
FIELD		|authtype	|t_integer	|'0'	|NOT NULL	|0
FIELD		|username	|t_varchar(64)	|''	|NOT NULL	|0
FIELD		|password	|t_varchar(64)	|''	|NOT NULL	|0
FIELD		|publickey	|t_varchar(64)	|''	|NOT NULL	|0
FIELD		|privatekey	|t_varchar(64)	|''	|NOT NULL	|0
FIELD		|command	|t_text		|''	|NOT NULL	|0
FIELD		|alertid	|t_id		|	|NULL		|0			|-|alerts
FIELD		|parent_taskid	|t_id		|	|NOT NULL	|0			|-|task		|taskid
FIELD		|hostid		|t_id		|	|NOT NULL	|0			|-|hosts

TABLE|task_remote_command_result|taskid|0
FIELD		|taskid		|t_id		|	|NOT NULL	|0			|1|task
FIELD		|status		|t_integer	|'0'	|NOT NULL	|0
FIELD		|parent_taskid	|t_id		|	|NOT NULL	|0			|-|task		|taskid
FIELD		|info		|t_shorttext	|''	|NOT NULL	|0

TABLE|task_data|taskid|0
FIELD		|taskid		|t_id		|	|NOT NULL	|0			|1|task
FIELD		|type	|t_integer	|'0'	|NOT NULL	|0
FIELD		|data	|t_text	|''	|NOT NULL	|0
FIELD		|parent_taskid	|t_id		|	|NOT NULL	|0			|-|task		|taskid

TABLE|task_result|taskid|0
FIELD		|taskid		|t_id		|	|NOT NULL	|0			|1|task
FIELD		|status		|t_integer	|'0'	|NOT NULL	|0
FIELD		|parent_taskid	|t_id		|	|NOT NULL	|0			|-|task		|taskid
FIELD		|info		|t_text		|''	|NOT NULL	|0
INDEX		|1		|parent_taskid

TABLE|task_acknowledge|taskid|0
FIELD		|taskid		|t_id		|	|NOT NULL	|0			|1|task
FIELD		|acknowledgeid	|t_id		|	|NOT NULL	|0			|-|acknowledges

TABLE|sysmap_shape|sysmap_shapeid|ZBX_TEMPLATE
FIELD		|sysmap_shapeid	|t_id		|	|NOT NULL	|0
FIELD		|sysmapid	|t_id		|	|NOT NULL	|0			|1|sysmaps
FIELD		|type		|t_integer	|'0'	|NOT NULL	|0
FIELD		|x		|t_integer	|'0'	|NOT NULL	|0
FIELD		|y		|t_integer	|'0'	|NOT NULL	|0
FIELD		|width		|t_integer	|'200'	|NOT NULL	|0
FIELD		|height		|t_integer	|'200'	|NOT NULL	|0
FIELD		|text		|t_shorttext	|''	|NOT NULL	|0
FIELD		|font		|t_integer	|'9'	|NOT NULL	|0
FIELD		|font_size	|t_integer	|'11'	|NOT NULL	|0
FIELD		|font_color	|t_varchar(6)	|'000000'|NOT NULL	|0
FIELD		|text_halign	|t_integer	|'0'	|NOT NULL	|0
FIELD		|text_valign	|t_integer	|'0'	|NOT NULL	|0
FIELD		|border_type	|t_integer	|'0'	|NOT NULL	|0
FIELD		|border_width	|t_integer	|'1'	|NOT NULL	|0
FIELD		|border_color	|t_varchar(6)	|'000000'|NOT NULL	|0
FIELD		|background_color|t_varchar(6)	|''	|NOT NULL	|0
FIELD		|zindex		|t_integer	|'0'	|NOT NULL	|0
INDEX		|1		|sysmapid

TABLE|sysmap_element_trigger|selement_triggerid|ZBX_TEMPLATE
FIELD		|selement_triggerid	|t_id	|	|NOT NULL	|0
FIELD		|selementid		|t_id	|	|NOT NULL	|0			|1|sysmaps_elements
FIELD		|triggerid		|t_id	|	|NOT NULL	|0			|2|triggers
UNIQUE		|1			|selementid,triggerid

TABLE|httptest_field|httptest_fieldid|ZBX_TEMPLATE
FIELD		|httptest_fieldid	|t_id		|	|NOT NULL	|0
FIELD		|httptestid		|t_id		|	|NOT NULL	|ZBX_PROXY	|1|httptest
FIELD		|type			|t_integer	|'0'	|NOT NULL	|ZBX_PROXY
FIELD		|name			|t_varchar(255)	|''	|NOT NULL	|ZBX_PROXY
FIELD		|value			|t_shorttext	|''	|NOT NULL	|ZBX_PROXY
INDEX		|1			|httptestid

TABLE|httpstep_field|httpstep_fieldid|ZBX_TEMPLATE
FIELD		|httpstep_fieldid	|t_id		|	|NOT NULL	|0
FIELD		|httpstepid		|t_id		|	|NOT NULL	|ZBX_PROXY	|1|httpstep
FIELD		|type			|t_integer	|'0'	|NOT NULL	|ZBX_PROXY
FIELD		|name			|t_varchar(255)	|''	|NOT NULL	|ZBX_PROXY
FIELD		|value			|t_shorttext	|''	|NOT NULL	|ZBX_PROXY
INDEX		|1			|httpstepid

TABLE|dashboard|dashboardid|ZBX_DASHBOARD
FIELD		|dashboardid	|t_id		|	|NOT NULL	|0
FIELD		|name		|t_varchar(255)	|	|NOT NULL	|0
FIELD		|userid		|t_id		|	|NULL		|0			|1|users	|	|RESTRICT
FIELD		|private	|t_integer	|'1'	|NOT NULL	|0
FIELD		|templateid	|t_id		|	|NULL		|0			|2|hosts	|hostid
FIELD		|display_period	|t_integer	|'30'	|NOT NULL	|0
FIELD		|auto_start	|t_integer	|'1'	|NOT NULL	|0
FIELD		|uuid		|t_varchar(32)	|''	|NOT NULL	|0
INDEX		|1		|userid
INDEX		|2		|templateid

TABLE|dashboard_user|dashboard_userid|ZBX_DASHBOARD
FIELD		|dashboard_userid|t_id		|	|NOT NULL	|0
FIELD		|dashboardid	|t_id		|	|NOT NULL	|0			|1|dashboard
FIELD		|userid		|t_id		|	|NOT NULL	|0			|2|users
FIELD		|permission	|t_integer	|'2'	|NOT NULL	|0
UNIQUE		|1		|dashboardid,userid

TABLE|dashboard_usrgrp|dashboard_usrgrpid|ZBX_DASHBOARD
FIELD		|dashboard_usrgrpid|t_id	|	|NOT NULL	|0
FIELD		|dashboardid	|t_id		|	|NOT NULL	|0			|1|dashboard
FIELD		|usrgrpid	|t_id		|	|NOT NULL	|0			|2|usrgrp
FIELD		|permission	|t_integer	|'2'	|NOT NULL	|0
UNIQUE		|1		|dashboardid,usrgrpid

TABLE|dashboard_page|dashboard_pageid|ZBX_DASHBOARD
FIELD		|dashboard_pageid|t_id		|	|NOT NULL	|0
FIELD		|dashboardid	|t_id		|	|NOT NULL	|0		|1|dashboard
FIELD		|name		|t_varchar(255)	|''	|NOT NULL	|0
FIELD		|display_period	|t_integer	|'0'	|NOT NULL	|0
FIELD		|sortorder	|t_integer	|'0'	|NOT NULL	|0
INDEX		|1		|dashboardid

TABLE|widget|widgetid|ZBX_DASHBOARD
FIELD		|widgetid	|t_id		|	|NOT NULL	|0
FIELD		|type		|t_varchar(255)	|''	|NOT NULL	|0
FIELD		|name		|t_varchar(255)	|''	|NOT NULL	|0
FIELD		|x		|t_integer	|'0'	|NOT NULL	|0
FIELD		|y		|t_integer	|'0'	|NOT NULL	|0
FIELD		|width		|t_integer	|'1'	|NOT NULL	|0
FIELD		|height		|t_integer	|'2'	|NOT NULL	|0
FIELD		|view_mode	|t_integer	|'0'	|NOT NULL	|0
FIELD		|dashboard_pageid|t_id		|	|NOT NULL	|0		|1|dashboard_page
INDEX		|1		|dashboard_pageid

TABLE|widget_field|widget_fieldid|ZBX_DASHBOARD
FIELD		|widget_fieldid	|t_id		|	|NOT NULL	|0
FIELD		|widgetid	|t_id		|	|NOT NULL	|0			|1|widget
FIELD		|type		|t_integer	|'0'	|NOT NULL	|0
FIELD		|name		|t_varchar(255)	|''	|NOT NULL	|0
FIELD		|value_int	|t_integer	|'0'	|NOT NULL	|0
FIELD		|value_str	|t_varchar(255)	|''	|NOT NULL	|0
FIELD		|value_groupid	|t_id		|	|NULL		|0			|2|hstgrp	|groupid
FIELD		|value_hostid	|t_id		|	|NULL		|0			|3|hosts	|hostid
FIELD		|value_itemid	|t_id		|	|NULL		|0			|4|items	|itemid
FIELD		|value_graphid	|t_id		|	|NULL		|0			|5|graphs	|graphid
FIELD		|value_sysmapid	|t_id		|	|NULL		|0			|6|sysmaps	|sysmapid
INDEX		|1		|widgetid
INDEX		|2		|value_groupid
INDEX		|3		|value_hostid
INDEX		|4		|value_itemid
INDEX		|5		|value_graphid
INDEX		|6		|value_sysmapid

TABLE|task_check_now|taskid|0
FIELD		|taskid		|t_id		|	|NOT NULL	|0			|1|task
FIELD		|itemid		|t_id		|	|NOT NULL	|0			|-|items

TABLE|event_suppress|event_suppressid|0
FIELD		|event_suppressid|t_id		|	|NOT NULL	|0
FIELD		|eventid	|t_id		|	|NOT NULL	|0			|1|events
FIELD		|maintenanceid	|t_id		|	|NULL		|0			|2|maintenances
FIELD		|suppress_until	|t_time		|'0'	|NOT NULL	|0
UNIQUE		|1		|eventid,maintenanceid
INDEX		|2		|suppress_until
INDEX		|3		|maintenanceid

TABLE|maintenance_tag|maintenancetagid|ZBX_DATA
FIELD		|maintenancetagid|t_id		|	|NOT NULL	|0
FIELD		|maintenanceid	|t_id		|	|NOT NULL	|0			|1|maintenances
FIELD		|tag		|t_varchar(255)	|''	|NOT NULL	|0
FIELD		|operator	|t_integer	|'2'	|NOT NULL	|0
FIELD		|value		|t_varchar(255)	|''	|NOT NULL	|0
INDEX		|1		|maintenanceid

TABLE|lld_macro_path|lld_macro_pathid|ZBX_TEMPLATE
FIELD		|lld_macro_pathid|t_id		|	|NOT NULL	|0
FIELD		|itemid		|t_id		|	|NOT NULL	|0			|1|items
FIELD		|lld_macro	|t_varchar(255)	|''	|NOT NULL	|0
FIELD		|path		|t_varchar(255)	|''	|NOT NULL	|0
UNIQUE		|1		|itemid,lld_macro

TABLE|host_tag|hosttagid|ZBX_TEMPLATE
FIELD		|hosttagid	|t_id		|	|NOT NULL	|0
FIELD		|hostid		|t_id		|	|NOT NULL	|0			|1|hosts
FIELD		|tag		|t_varchar(255)	|''	|NOT NULL	|0
FIELD		|value		|t_varchar(255)	|''	|NOT NULL	|0
INDEX		|1		|hostid

TABLE|config_autoreg_tls|autoreg_tlsid|ZBX_DATA
FIELD		|autoreg_tlsid	|t_id		|	|NOT NULL	|0
FIELD		|tls_psk_identity|t_varchar(128)|''	|NOT NULL	|ZBX_PROXY
FIELD		|tls_psk	|t_varchar(512)	|''	|NOT NULL	|ZBX_PROXY
UNIQUE		|1		|tls_psk_identity

TABLE|module|moduleid|
FIELD		|moduleid	|t_id		|	|NOT NULL	|0
FIELD		|id		|t_varchar(255)	|''	|NOT NULL	|0
FIELD		|relative_path	|t_varchar(255)	|''	|NOT NULL	|0
FIELD		|status		|t_integer	|'0'	|NOT NULL	|0
FIELD		|config		|t_shorttext	|''	|NOT NULL	|0

TABLE|interface_snmp|interfaceid|ZBX_TEMPLATE
FIELD		|interfaceid	|t_id		|	|NOT NULL	|0			|1|interface
FIELD		|version	|t_integer	|'2'	|NOT NULL	|ZBX_PROXY
FIELD		|bulk		|t_integer	|'1'	|NOT NULL	|ZBX_PROXY
FIELD		|community	|t_varchar(64)	|''	|NOT NULL	|ZBX_PROXY
FIELD		|securityname	|t_varchar(64)	|''	|NOT NULL	|ZBX_PROXY
FIELD		|securitylevel	|t_integer	|'0'	|NOT NULL	|ZBX_PROXY
FIELD		|authpassphrase	|t_varchar(64)	|''	|NOT NULL	|ZBX_PROXY
FIELD		|privpassphrase	|t_varchar(64)	|''	|NOT NULL	|ZBX_PROXY
FIELD		|authprotocol	|t_integer	|'0'	|NOT NULL	|ZBX_PROXY
FIELD		|privprotocol	|t_integer	|'0'	|NOT NULL	|ZBX_PROXY
FIELD		|contextname	|t_varchar(255)	|''	|NOT NULL	|ZBX_PROXY

TABLE|lld_override|lld_overrideid|ZBX_TEMPLATE
FIELD		|lld_overrideid	|t_id		|	|NOT NULL	|0
FIELD		|itemid		|t_id		|	|NOT NULL	|0	|1|items
FIELD		|name		|t_varchar(255)	|''	|NOT NULL	|0
FIELD		|step		|t_integer	|'0'	|NOT NULL	|0
FIELD		|evaltype	|t_integer	|'0'	|NOT NULL	|0
FIELD		|formula	|t_varchar(255)	|''	|NOT NULL	|0
FIELD		|stop		|t_integer	|'0'	|NOT NULL	|0
UNIQUE		|1		|itemid,name

TABLE|lld_override_condition|lld_override_conditionid|ZBX_TEMPLATE
FIELD	|lld_override_conditionid	|t_id		|	|NOT NULL	|0
FIELD	|lld_overrideid			|t_id		|	|NOT NULL	|0	|1|lld_override
FIELD	|operator			|t_integer	|'8'	|NOT NULL	|0
FIELD	|macro				|t_varchar(64)	|''	|NOT NULL	|0
FIELD	|value				|t_varchar(255)	|''	|NOT NULL	|0
INDEX	|1				|lld_overrideid

TABLE|lld_override_operation|lld_override_operationid|ZBX_TEMPLATE
FIELD	|lld_override_operationid	|t_id		|	|NOT NULL	|0
FIELD	|lld_overrideid			|t_id		|	|NOT NULL	|0	|1|lld_override
FIELD	|operationobject		|t_integer	|'0'	|NOT NULL	|0
FIELD	|operator			|t_integer	|'0'	|NOT NULL	|0
FIELD	|value				|t_varchar(255)	|''	|NOT NULL	|0
INDEX	|1				|lld_overrideid

TABLE|lld_override_opstatus|lld_override_operationid|ZBX_TEMPLATE
FIELD	|lld_override_operationid	|t_id		|	|NOT NULL	|0	|1|lld_override_operation
FIELD	|status				|t_integer	|'0'	|NOT NULL	|0

TABLE|lld_override_opdiscover|lld_override_operationid|ZBX_TEMPLATE
FIELD	|lld_override_operationid	|t_id		|	|NOT NULL	|0	|1|lld_override_operation
FIELD	|discover			|t_integer	|'0'	|NOT NULL	|0

TABLE|lld_override_opperiod|lld_override_operationid|ZBX_TEMPLATE
FIELD	|lld_override_operationid	|t_id		|	|NOT NULL	|0	|1|lld_override_operation
FIELD	|delay				|t_varchar(1024)|'0'	|NOT NULL	|0

TABLE|lld_override_ophistory|lld_override_operationid|ZBX_TEMPLATE
FIELD	|lld_override_operationid	|t_id		|	|NOT NULL	|0	|1|lld_override_operation
FIELD	|history			|t_varchar(255)	|'90d'	|NOT NULL	|0

TABLE|lld_override_optrends|lld_override_operationid|ZBX_TEMPLATE
FIELD	|lld_override_operationid	|t_id		|	|NOT NULL	|0	|1|lld_override_operation
FIELD	|trends				|t_varchar(255)	|'365d'	|NOT NULL	|0

TABLE|lld_override_opseverity|lld_override_operationid|ZBX_TEMPLATE
FIELD	|lld_override_operationid	|t_id		|	|NOT NULL	|0	|1|lld_override_operation
FIELD	|severity			|t_integer	|'0'	|NOT NULL	|0

TABLE|lld_override_optag|lld_override_optagid|ZBX_TEMPLATE
FIELD	|lld_override_optagid		|t_id		|	|NOT NULL	|0
FIELD	|lld_override_operationid	|t_id		|	|NOT NULL	|0	|1|lld_override_operation
FIELD	|tag				|t_varchar(255)	|''	|NOT NULL	|0
FIELD	|value				|t_varchar(255)	|''	|NOT NULL	|0
INDEX	|1				|lld_override_operationid

TABLE|lld_override_optemplate|lld_override_optemplateid|ZBX_TEMPLATE
FIELD	|lld_override_optemplateid	|t_id		|	|NOT NULL	|0
FIELD	|lld_override_operationid	|t_id		|	|NOT NULL	|0	|1|lld_override_operation
FIELD	|templateid			|t_id		|	|NOT NULL	|0	|2|hosts	|hostid	|RESTRICT
UNIQUE	|1				|lld_override_operationid,templateid
INDEX	|2				|templateid

TABLE|lld_override_opinventory|lld_override_operationid|ZBX_TEMPLATE
FIELD	|lld_override_operationid	|t_id		|	|NOT NULL	|0	|1|lld_override_operation
FIELD	|inventory_mode			|t_integer	|'0'	|NOT NULL	|0

TABLE|trigger_queue|trigger_queueid|0
FIELD		|trigger_queueid|t_id		|	|NOT NULL	|0
FIELD		|objectid	|t_id		|	|NOT NULL	|0
FIELD		|type		|t_integer	|'0'	|NOT NULL	|0
FIELD		|clock		|t_time		|'0'	|NOT NULL	|0
FIELD		|ns		|t_nanosec	|'0'	|NOT NULL	|0

TABLE|item_parameter|item_parameterid|ZBX_TEMPLATE
FIELD		|item_parameterid|t_id		|	|NOT NULL	|0
FIELD		|itemid		|t_id		|	|NOT NULL	|ZBX_PROXY		|1|items
FIELD		|name		|t_varchar(255)	|''	|NOT NULL	|ZBX_PROXY
FIELD		|value		|t_varchar(2048)|''	|NOT NULL	|ZBX_PROXY
INDEX		|1		|itemid

TABLE|role_rule|role_ruleid|ZBX_DATA
FIELD		|role_ruleid	|t_id		|	|NOT NULL	|0
FIELD		|roleid		|t_id		|	|NOT NULL	|0			|1|role
FIELD		|type		|t_integer	|'0'	|NOT NULL	|0
FIELD		|name		|t_varchar(255)	|''	|NOT NULL	|0
FIELD		|value_int	|t_integer	|'0'	|NOT NULL	|0
FIELD		|value_str	|t_varchar(255)	|''	|NOT NULL	|0
FIELD		|value_moduleid	|t_id		|	|NULL		|0			|2|module	|moduleid
FIELD		|value_serviceid|t_id		|	|NULL	|0			|3|services	|serviceid
INDEX		|1		|roleid
INDEX		|2		|value_moduleid
INDEX		|3		|value_serviceid

TABLE|token|tokenid|ZBX_DATA
FIELD	|tokenid	|t_id		|	|NOT NULL	|0
FIELD	|name		|t_varchar(64)	|''	|NOT NULL	|0
FIELD	|description	|t_shorttext	|''	|NOT NULL	|0
FIELD	|userid		|t_id		|	|NOT NULL	|0	|1	|users
FIELD	|token		|t_varchar(128)	|	|NULL		|0
FIELD	|lastaccess	|t_integer	|'0'	|NOT NULL	|0
FIELD	|status		|t_integer	|'0'	|NOT NULL	|0
FIELD	|expires_at	|t_time		|'0'	|NOT NULL	|0
FIELD	|created_at	|t_time		|'0'	|NOT NULL	|0
FIELD	|creator_userid	|t_id		|	|NULL		|0	|2	|users	|userid	|RESTRICT
INDEX	|1		|name
UNIQUE	|2		|userid,name
UNIQUE	|3		|token
INDEX	|4		|creator_userid

TABLE|item_tag|itemtagid|ZBX_TEMPLATE
FIELD		|itemtagid	|t_id		|	|NOT NULL	|0
FIELD		|itemid		|t_id		|	|NOT NULL	|0			|1|items
FIELD		|tag		|t_varchar(255)	|''	|NOT NULL	|0
FIELD		|value		|t_varchar(255)	|''	|NOT NULL	|0
INDEX		|1		|itemid

TABLE|httptest_tag|httptesttagid|ZBX_TEMPLATE
FIELD		|httptesttagid	|t_id		|	|NOT NULL	|0
FIELD		|httptestid	|t_id			|	|NOT NULL	|0		|1|httptest
FIELD		|tag		|t_varchar(255)	|''	|NOT NULL	|0
FIELD		|value		|t_varchar(255)	|''	|NOT NULL	|0
INDEX		|1		|httptestid

TABLE|sysmaps_element_tag|selementtagid|ZBX_TEMPLATE
FIELD		|selementtagid	|t_id		|	|NOT NULL	|0
FIELD		|selementid	|t_id			|	|NOT NULL	|0		|1|sysmaps_elements
FIELD		|tag		|t_varchar(255)	|''	|NOT NULL	|0
FIELD		|value		|t_varchar(255)	|''	|NOT NULL	|0
FIELD		|operator	|t_integer		|'0'|NOT NULL	|0
INDEX		|1		|selementid

TABLE|report|reportid|ZBX_DATA
FIELD		|reportid	|t_id		|	|NOT NULL	|0
FIELD		|userid		|t_id		|	|NOT NULL	|0		|1|users|userid
FIELD		|name		|t_varchar(255)	|''	|NOT NULL	|0
FIELD		|description	|t_varchar(2048)|''	|NOT NULL	|0
FIELD		|status		|t_integer	|'0'	|NOT NULL	|0
FIELD		|dashboardid	|t_id		|	|NOT NULL	|0		|2|dashboard|dashboardid
FIELD		|period		|t_integer	|'0'	|NOT NULL	|0
FIELD		|cycle		|t_integer	|'0'	|NOT NULL	|0
FIELD		|weekdays	|t_integer	|'0'	|NOT NULL	|0
FIELD		|start_time	|t_integer	|'0'	|NOT NULL	|0
FIELD		|active_since	|t_integer	|'0'	|NOT NULL	|0
FIELD		|active_till	|t_integer	|'0'	|NOT NULL	|0
FIELD		|state		|t_integer	|'0'	|NOT NULL	|ZBX_NODATA
FIELD		|lastsent	|t_time	|'0'		|NOT NULL	|ZBX_NODATA
FIELD		|info		|t_varchar(2048)|''	|NOT NULL	|ZBX_NODATA
UNIQUE		|1		|name

TABLE|report_param|reportparamid|ZBX_DATA
FIELD		|reportparamid	|t_id		|	|NOT NULL	|0
FIELD		|reportid	|t_id		|	|NOT NULL	|0		|1|report|reportid
FIELD		|name		|t_varchar(255)	|''	|NOT NULL	|0
FIELD		|value		|t_shorttext	|''	|NOT NULL	|0
INDEX		|1		|reportid

TABLE|report_user|reportuserid|ZBX_DATA
FIELD		|reportuserid	|t_id		|	|NOT NULL	|0
FIELD		|reportid	|t_id		|	|NOT NULL	|0		|1|report|reportid
FIELD		|userid		|t_id		|	|NOT NULL	|0		|2|users|userid
FIELD		|exclude	|t_integer	|'0'	|NOT NULL	|0
FIELD		|access_userid	|t_id		|	|NULL		|0		|3|users|userid		|RESTRICT
INDEX		|1		|reportid

TABLE|report_usrgrp|reportusrgrpid|ZBX_DATA
FIELD		|reportusrgrpid|t_id		|	|NOT NULL	|0
FIELD		|reportid	|t_id		|	|NOT NULL	|0		|1|report|reportid
FIELD		|usrgrpid	|t_id		|	|NOT NULL	|0		|2|usrgrp|usrgrpid
FIELD		|access_userid	|t_id		|	|NULL		|0		|3|users|userid		|RESTRICT
INDEX		|1		|reportid

TABLE|service_problem_tag|service_problem_tagid|ZBX_DATA
FIELD		|service_problem_tagid	|t_id		|	|NOT NULL	|0
FIELD		|serviceid		|t_id		|	|NOT NULL	|0	|1|services|serviceid
FIELD		|tag			|t_varchar(255)	|''	|NOT NULL	|0
FIELD		|operator		|t_integer	|'0'	|NOT NULL	|0
FIELD		|value			|t_varchar(255)	|''	|NOT NULL	|0
INDEX		|1			|serviceid

TABLE|service_problem|service_problemid|ZBX_DATA
FIELD		|service_problemid	|t_id		|	|NOT NULL	|0
FIELD		|eventid		|t_id		|	|NOT NULL	|0	|1|problem|eventid
FIELD		|serviceid		|t_id		|	|NOT NULL	|0	|2|services|serviceid
FIELD		|severity		|t_integer	|'0'	|NOT NULL	|0
INDEX		|1			|eventid
INDEX		|2			|serviceid

TABLE|service_tag|servicetagid|0
FIELD		|servicetagid	|t_id		|	|NOT NULL	|0
FIELD		|serviceid	|t_id		|	|NOT NULL	|0		|1|services|serviceid
FIELD		|tag		|t_varchar(255)	|''	|NOT NULL	|0
FIELD		|value		|t_varchar(255)	|''	|NOT NULL	|0
INDEX		|1		|serviceid

TABLE|service_status_rule|service_status_ruleid|ZBX_DATA
FIELD		|service_status_ruleid|t_id	|	|NOT NULL	|0
FIELD		|serviceid	|t_id		|	|NOT NULL	|0		|1|services|serviceid
FIELD		|type		|t_integer	|'0'	|NOT NULL	|0
FIELD		|limit_value	|t_integer	|'0'	|NOT NULL	|0
FIELD		|limit_status	|t_integer	|'0'	|NOT NULL	|0
FIELD		|new_status	|t_integer	|'0'	|NOT NULL	|0
INDEX		|1		|serviceid

TABLE|ha_node|ha_nodeid|ZBX_DATA
FIELD		|ha_nodeid	|t_cuid		|	|NOT NULL	|0
FIELD		|name		|t_varchar(255)	|''	|NOT NULL	|0
FIELD		|address	|t_varchar(255)	|''	|NOT NULL	|0
FIELD		|port		|t_integer	|'10051'|NOT NULL	|0
FIELD		|lastaccess	|t_integer	|'0'	|NOT NULL	|0
FIELD		|status		|t_integer	|'0'	|NOT NULL	|0
FIELD		|ha_sessionid	|t_cuid		|''	|NOT NULL	|0
UNIQUE		|1		|name
INDEX		|2		|status,lastaccess

TABLE|dbversion|mandatory,optional|
FIELD		|mandatory	|t_integer	|'0'	|NOT NULL	|
FIELD		|optional	|t_integer	|'0'	|NOT NULL	|
<<<<<<< HEAD
ROW		|5050091	|5050091
=======
ROW		|5050087	|5050087
>>>>>>> ab1328d1
<|MERGE_RESOLUTION|>--- conflicted
+++ resolved
@@ -1903,8 +1903,4 @@
 TABLE|dbversion|mandatory,optional|
 FIELD		|mandatory	|t_integer	|'0'	|NOT NULL	|
 FIELD		|optional	|t_integer	|'0'	|NOT NULL	|
-<<<<<<< HEAD
-ROW		|5050091	|5050091
-=======
-ROW		|5050087	|5050087
->>>>>>> ab1328d1
+ROW		|5050092	|5050092