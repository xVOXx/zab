--
-- Zabbix
-- Copyright (C) 2001-2023 Zabbix SIA
--
-- This program is free software; you can redistribute it and/or modify
-- it under the terms of the GNU General Public License as published by
-- the Free Software Foundation; either version 2 of the License, or
-- (at your option) any later version.
--
-- This program is distributed in the hope that it will be useful,
-- but WITHOUT ANY WARRANTY; without even the implied warranty of
-- MERCHANTABILITY or FITNESS FOR A PARTICULAR PURPOSE. See the
-- GNU General Public License for more details.
--
-- You should have received a copy of the GNU General Public License
-- along with this program; if not, write to the Free Software
-- Foundation, Inc., 51 Franklin Street, Fifth Floor, Boston, MA  02110-1301, USA.
--

--
-- Do not use spaces
-- Tables must be sorted to match referential integrity rules
--

TABLE|role|roleid|ZBX_DATA
FIELD		|roleid		|t_id		|	|NOT NULL	|0
FIELD		|name		|t_varchar(255)	|''	|NOT NULL	|0
FIELD		|type		|t_integer	|'0'	|NOT NULL	|0
FIELD		|readonly	|t_integer	|'0'	|NOT NULL	|0
UNIQUE		|1		|name

TABLE|users|userid|ZBX_DATA
FIELD		|userid		|t_id		|	|NOT NULL	|0
FIELD		|username	|t_varchar(100)	|''	|NOT NULL	|0
FIELD		|name		|t_varchar(100)	|''	|NOT NULL	|0
FIELD		|surname	|t_varchar(100)	|''	|NOT NULL	|0
FIELD		|passwd		|t_varchar(60)	|''	|NOT NULL	|0
FIELD		|url		|t_varchar(2048)|''	|NOT NULL	|0
FIELD		|autologin	|t_integer	|'0'	|NOT NULL	|0
FIELD		|autologout	|t_varchar(32)	|'15m'	|NOT NULL	|0
FIELD		|lang		|t_varchar(7)	|'default'|NOT NULL	|ZBX_NODATA
FIELD		|refresh	|t_varchar(32)	|'30s'	|NOT NULL	|0
FIELD		|theme		|t_varchar(128)	|'default'|NOT NULL	|ZBX_NODATA
FIELD		|attempt_failed	|t_integer	|0	|NOT NULL	|ZBX_NODATA
FIELD		|attempt_ip	|t_varchar(39)	|''	|NOT NULL	|ZBX_NODATA
FIELD		|attempt_clock	|t_integer	|0	|NOT NULL	|ZBX_NODATA
FIELD		|rows_per_page	|t_integer	|50	|NOT NULL	|0
FIELD		|timezone	|t_varchar(50)	|'default'|NOT NULL	|ZBX_NODATA
FIELD		|roleid		|t_id			|NULL	|NULL	|0	|1|role
FIELD		|userdirectoryid	|t_id	|NULL	|NULL	|ZBX_NODATA	|2|userdirectory	|userdirectoryid	|RESTRICT
FIELD		|ts_provisioned		|t_time	|'0'	|NOT NULL	|ZBX_NODATA
UNIQUE		|1		|username
INDEX		|2		|userdirectoryid
INDEX		|3		|roleid

TABLE|maintenances|maintenanceid|ZBX_DATA
FIELD		|maintenanceid	|t_id		|	|NOT NULL	|0
FIELD		|name		|t_varchar(128)	|''	|NOT NULL	|0
FIELD		|maintenance_type|t_integer	|'0'	|NOT NULL	|0
FIELD		|description	|t_shorttext	|''	|NOT NULL	|0
FIELD		|active_since	|t_integer	|'0'	|NOT NULL	|0
FIELD		|active_till	|t_integer	|'0'	|NOT NULL	|0
FIELD		|tags_evaltype	|t_integer	|'0'	|NOT NULL	|0
INDEX		|1		|active_since,active_till
UNIQUE		|2		|name

TABLE|hosts|hostid|ZBX_TEMPLATE
FIELD		|hostid		|t_id		|	|NOT NULL	|0
FIELD		|proxyid	|t_id		|	|NULL		|0			|1|proxy	|proxyid	|RESTRICT
FIELD		|host		|t_varchar(128)	|''	|NOT NULL	|ZBX_PROXY
FIELD		|status		|t_integer	|'0'	|NOT NULL	|ZBX_PROXY
FIELD		|ipmi_authtype	|t_integer	|'-1'	|NOT NULL	|ZBX_PROXY
FIELD		|ipmi_privilege	|t_integer	|'2'	|NOT NULL	|ZBX_PROXY
FIELD		|ipmi_username	|t_varchar(16)	|''	|NOT NULL	|ZBX_PROXY
FIELD		|ipmi_password	|t_varchar(20)	|''	|NOT NULL	|ZBX_PROXY
FIELD		|maintenanceid	|t_id		|	|NULL		|ZBX_NODATA		|2|maintenances	|		|RESTRICT
FIELD		|maintenance_status|t_integer	|'0'	|NOT NULL	|ZBX_NODATA
FIELD		|maintenance_type|t_integer	|'0'	|NOT NULL	|ZBX_NODATA
FIELD		|maintenance_from|t_integer	|'0'	|NOT NULL	|ZBX_NODATA
FIELD		|name		|t_varchar(128)	|''	|NOT NULL	|ZBX_PROXY
FIELD		|flags		|t_integer	|'0'	|NOT NULL	|0
FIELD		|templateid	|t_id		|	|NULL		|0			|3|hosts	|hostid		|RESTRICT
FIELD		|description	|t_shorttext	|''	|NOT NULL	|0
FIELD		|tls_connect	|t_integer	|'1'	|NOT NULL	|ZBX_PROXY
FIELD		|tls_accept	|t_integer	|'1'	|NOT NULL	|ZBX_PROXY
FIELD		|tls_issuer	|t_varchar(1024)|''	|NOT NULL	|ZBX_PROXY
FIELD		|tls_subject	|t_varchar(1024)|''	|NOT NULL	|ZBX_PROXY
FIELD		|tls_psk_identity|t_varchar(128)|''	|NOT NULL	|ZBX_PROXY
FIELD		|tls_psk	|t_varchar(512)	|''	|NOT NULL	|ZBX_PROXY
FIELD		|discover	|t_integer	|'0'	|NOT NULL	|0
FIELD		|custom_interfaces|t_integer	|'0'	|NOT NULL	|0
FIELD		|uuid		|t_varchar(32)	|''	|NOT NULL	|0
FIELD		|name_upper	|t_varchar(128)	|''	|NOT NULL	|0
FIELD		|vendor_name	|t_varchar(64)	|''	|NOT NULL	|0
FIELD		|vendor_version	|t_varchar(32)	|''	|NOT NULL	|0
INDEX		|1		|host
INDEX		|2		|status
INDEX		|3		|proxyid
INDEX		|4		|name
INDEX		|5		|maintenanceid
INDEX		|6		|name_upper
INDEX		|7		|templateid
CHANGELOG	|1
UPD_TRIG_FUNC	|name		|name_upper	|hostid	|upper

TABLE|hstgrp|groupid|ZBX_DATA
FIELD		|groupid	|t_id		|	|NOT NULL	|0
FIELD		|name		|t_varchar(255)	|''	|NOT NULL	|0
FIELD		|flags		|t_integer	|'0'	|NOT NULL	|0
FIELD		|uuid		|t_varchar(32)	|''	|NOT NULL	|0
FIELD		|type		|t_integer	|'0'	|NOT NULL	|0
UNIQUE		|1		|type,name

TABLE|group_prototype|group_prototypeid|ZBX_TEMPLATE
FIELD		|group_prototypeid|t_id		|	|NOT NULL	|0
FIELD		|hostid		|t_id		|	|NOT NULL	|0			|1|hosts
FIELD		|name		|t_varchar(255)	|''	|NOT NULL	|0
FIELD		|groupid	|t_id		|	|NULL		|0			|2|hstgrp	|		|RESTRICT
FIELD		|templateid	|t_id		|	|NULL		|0			|3|group_prototype|group_prototypeid
INDEX		|1		|hostid
INDEX		|2		|groupid
INDEX		|3		|templateid

TABLE|group_discovery|groupid|ZBX_TEMPLATE
FIELD		|groupid	|t_id		|	|NOT NULL	|0			|1|hstgrp
FIELD		|parent_group_prototypeid|t_id	|	|NOT NULL	|0			|2|group_prototype|group_prototypeid|RESTRICT
FIELD		|name		|t_varchar(255)	|''	|NOT NULL	|ZBX_NODATA
FIELD		|lastcheck	|t_integer	|'0'	|NOT NULL	|ZBX_NODATA
FIELD		|ts_delete	|t_time		|'0'	|NOT NULL	|ZBX_NODATA
INDEX		|1		|parent_group_prototypeid

TABLE|drules|druleid|ZBX_DATA
FIELD		|druleid	|t_id		|	|NOT NULL	|0
FIELD		|proxyid	|t_id		|	|NULL		|0			|1|proxy	|proxyid	|RESTRICT
FIELD		|name		|t_varchar(255)	|''	|NOT NULL	|ZBX_PROXY
FIELD		|iprange	|t_varchar(2048)|''	|NOT NULL	|ZBX_PROXY
FIELD		|delay		|t_varchar(255)	|'1h'	|NOT NULL	|ZBX_PROXY
FIELD		|status		|t_integer	|'0'	|NOT NULL	|0
FIELD		|concurrency_max	|t_integer	|'0'	|NOT NULL	|ZBX_PROXY
INDEX		|1		|proxyid
UNIQUE		|2		|name
CHANGELOG	|9

TABLE|dchecks|dcheckid|ZBX_DATA
FIELD		|dcheckid	|t_id		|	|NOT NULL	|0
FIELD		|druleid	|t_id		|	|NOT NULL	|ZBX_PROXY		|1|drules	|		|RESTRICT
FIELD		|type		|t_integer	|'0'	|NOT NULL	|ZBX_PROXY
FIELD		|key_		|t_varchar(2048)|''	|NOT NULL	|ZBX_PROXY
FIELD		|snmp_community	|t_varchar(255)	|''	|NOT NULL	|ZBX_PROXY
FIELD		|ports		|t_varchar(255)	|'0'	|NOT NULL	|ZBX_PROXY
FIELD		|snmpv3_securityname|t_varchar(64)|''	|NOT NULL	|ZBX_PROXY
FIELD		|snmpv3_securitylevel|t_integer	|'0'	|NOT NULL	|ZBX_PROXY
FIELD		|snmpv3_authpassphrase|t_varchar(64)|''	|NOT NULL	|ZBX_PROXY
FIELD		|snmpv3_privpassphrase|t_varchar(64)|''	|NOT NULL	|ZBX_PROXY
FIELD		|uniq		|t_integer	|'0'	|NOT NULL	|ZBX_PROXY
FIELD		|snmpv3_authprotocol|t_integer	|'0'	|NOT NULL	|ZBX_PROXY
FIELD		|snmpv3_privprotocol|t_integer	|'0'	|NOT NULL	|ZBX_PROXY
FIELD		|snmpv3_contextname|t_varchar(255)|''	|NOT NULL	|ZBX_PROXY
FIELD		|host_source|t_integer	|'1'	|NOT NULL	|ZBX_PROXY
FIELD		|name_source|t_integer	|'0'	|NOT NULL	|ZBX_PROXY
FIELD		|allow_redirect|t_integer	|'0'	|NOT NULL	|ZBX_PROXY
INDEX		|1		|druleid,host_source,name_source
CHANGELOG	|10

TABLE|httptest|httptestid|ZBX_TEMPLATE
FIELD		|httptestid	|t_id		|	|NOT NULL	|0
FIELD		|name		|t_varchar(64)	|''	|NOT NULL	|ZBX_PROXY
FIELD		|delay		|t_varchar(255)	|'1m'	|NOT NULL	|ZBX_PROXY
FIELD		|status		|t_integer	|'0'	|NOT NULL	|0
FIELD		|agent		|t_varchar(255)	|'Zabbix'|NOT NULL	|ZBX_PROXY
FIELD		|authentication	|t_integer	|'0'	|NOT NULL	|ZBX_PROXY,ZBX_NODATA
FIELD		|http_user	|t_varchar(255)	|''	|NOT NULL	|ZBX_PROXY,ZBX_NODATA
FIELD		|http_password	|t_varchar(255)	|''	|NOT NULL	|ZBX_PROXY,ZBX_NODATA
FIELD		|hostid		|t_id		|	|NOT NULL	|ZBX_PROXY		|2|hosts	|		|RESTRICT
FIELD		|templateid	|t_id		|	|NULL		|0			|3|httptest	|httptestid	|RESTRICT
FIELD		|http_proxy	|t_varchar(255)	|''	|NOT NULL	|ZBX_PROXY,ZBX_NODATA
FIELD		|retries	|t_integer	|'1'	|NOT NULL	|ZBX_PROXY,ZBX_NODATA
FIELD		|ssl_cert_file	|t_varchar(255)	|''	|NOT NULL	|ZBX_PROXY,ZBX_NODATA
FIELD		|ssl_key_file	|t_varchar(255)	|''	|NOT NULL	|ZBX_PROXY,ZBX_NODATA
FIELD		|ssl_key_password|t_varchar(64)	|''	|NOT NULL	|ZBX_PROXY,ZBX_NODATA
FIELD		|verify_peer	|t_integer	|'0'	|NOT NULL	|ZBX_PROXY
FIELD		|verify_host	|t_integer	|'0'	|NOT NULL	|ZBX_PROXY
FIELD		|uuid		|t_varchar(32)	|''	|NOT NULL	|0
UNIQUE		|2		|hostid,name
INDEX		|3		|status
INDEX		|4		|templateid
CHANGELOG	|11

TABLE|httpstep|httpstepid|ZBX_TEMPLATE
FIELD		|httpstepid	|t_id		|	|NOT NULL	|0
FIELD		|httptestid	|t_id		|	|NOT NULL	|ZBX_PROXY		|1|httptest	|		|RESTRICT
FIELD		|name		|t_varchar(64)	|''	|NOT NULL	|ZBX_PROXY
FIELD		|no		|t_integer	|'0'	|NOT NULL	|ZBX_PROXY
FIELD		|url		|t_varchar(2048)|''	|NOT NULL	|ZBX_PROXY
FIELD		|timeout	|t_varchar(255)	|'15s'	|NOT NULL	|ZBX_PROXY
FIELD		|posts		|t_shorttext	|''	|NOT NULL	|ZBX_PROXY
FIELD		|required	|t_varchar(255)	|''	|NOT NULL	|ZBX_PROXY
FIELD		|status_codes	|t_varchar(255)	|''	|NOT NULL	|ZBX_PROXY
FIELD		|follow_redirects|t_integer	|'1'	|NOT NULL	|ZBX_PROXY
FIELD		|retrieve_mode	|t_integer	|'0'	|NOT NULL	|ZBX_PROXY
FIELD		|post_type	|t_integer	|'0'	|NOT NULL	|ZBX_PROXY
INDEX		|1		|httptestid
CHANGELOG	|14

TABLE|interface|interfaceid|ZBX_TEMPLATE
FIELD		|interfaceid	|t_id		|	|NOT NULL	|0
FIELD		|hostid		|t_id		|	|NOT NULL	|ZBX_PROXY		|1|hosts
FIELD		|main		|t_integer	|'0'	|NOT NULL	|ZBX_PROXY
FIELD		|type		|t_integer	|'1'	|NOT NULL	|ZBX_PROXY
FIELD		|useip		|t_integer	|'1'	|NOT NULL	|ZBX_PROXY
FIELD		|ip		|t_varchar(64)	|'127.0.0.1'|NOT NULL	|ZBX_PROXY
FIELD		|dns		|t_varchar(255)	|''	|NOT NULL	|ZBX_PROXY
FIELD		|port		|t_varchar(64)	|'10050'|NOT NULL	|ZBX_PROXY
FIELD		|available	|t_integer	|'0'	|NOT NULL	|ZBX_PROXY,ZBX_NODATA
FIELD		|error		|t_varchar(2048)|''	|NOT NULL	|ZBX_NODATA
FIELD		|errors_from	|t_integer	|'0'	|NOT NULL	|ZBX_NODATA
FIELD		|disable_until	|t_integer	|'0'	|NOT NULL	|ZBX_NODATA
INDEX		|1		|hostid,type
INDEX		|2		|ip,dns
INDEX		|3		|available

TABLE|valuemap|valuemapid|ZBX_TEMPLATE
FIELD		|valuemapid	|t_id		|	|NOT NULL	|0
FIELD		|hostid		|t_id		|	|NOT NULL	|0			|1|hosts
FIELD		|name		|t_varchar(64)	|''	|NOT NULL	|0
FIELD		|uuid		|t_varchar(32)	|''	|NOT NULL	|0
UNIQUE		|1		|hostid,name

TABLE|items|itemid|ZBX_TEMPLATE
FIELD		|itemid		|t_id		|	|NOT NULL	|0
FIELD		|type		|t_integer	|'0'	|NOT NULL	|ZBX_PROXY
FIELD		|snmp_oid	|t_varchar(512)	|''	|NOT NULL	|ZBX_PROXY
FIELD		|hostid		|t_id		|	|NOT NULL	|ZBX_PROXY		|1|hosts	|		|RESTRICT
FIELD		|name		|t_varchar(255)	|''	|NOT NULL	|0
FIELD		|key_		|t_varchar(2048)|''	|NOT NULL	|ZBX_PROXY
FIELD		|delay		|t_varchar(1024)|'0'	|NOT NULL	|ZBX_PROXY
FIELD		|history	|t_varchar(255)	|'90d'	|NOT NULL	|ZBX_PROXY
FIELD		|trends		|t_varchar(255)	|'365d'	|NOT NULL	|0
FIELD		|status		|t_integer	|'0'	|NOT NULL	|ZBX_PROXY
FIELD		|value_type	|t_integer	|'0'	|NOT NULL	|ZBX_PROXY
FIELD		|trapper_hosts	|t_varchar(255)	|''	|NOT NULL	|ZBX_PROXY
FIELD		|units		|t_varchar(255)	|''	|NOT NULL	|0
FIELD		|formula	|t_varchar(255)	|''	|NOT NULL	|0
FIELD		|logtimefmt	|t_varchar(64)	|''	|NOT NULL	|ZBX_PROXY
FIELD		|templateid	|t_id		|	|NULL		|0			|2|items	|itemid		|RESTRICT
FIELD		|valuemapid	|t_id		|	|NULL		|0			|3|valuemap	|		|RESTRICT
FIELD		|params		|t_text		|''	|NOT NULL	|ZBX_PROXY
FIELD		|ipmi_sensor	|t_varchar(128)	|''	|NOT NULL	|ZBX_PROXY
FIELD		|authtype	|t_integer	|'0'	|NOT NULL	|ZBX_PROXY
FIELD		|username	|t_varchar(255)	|''	|NOT NULL	|ZBX_PROXY
FIELD		|password	|t_varchar(255)	|''	|NOT NULL	|ZBX_PROXY
FIELD		|publickey	|t_varchar(64)	|''	|NOT NULL	|ZBX_PROXY
FIELD		|privatekey	|t_varchar(64)	|''	|NOT NULL	|ZBX_PROXY
FIELD		|flags		|t_integer	|'0'	|NOT NULL	|ZBX_PROXY
FIELD		|interfaceid	|t_id		|	|NULL		|ZBX_PROXY		|4|interface	|		|RESTRICT
FIELD		|description	|t_text		|''	|NOT NULL	|0
FIELD		|inventory_link	|t_integer	|'0'	|NOT NULL	|ZBX_PROXY
FIELD		|lifetime	|t_varchar(255)	|'30d'	|NOT NULL	|0
FIELD		|evaltype	|t_integer	|'0'	|NOT NULL	|0
FIELD		|jmx_endpoint	|t_varchar(255)	|''	|NOT NULL	|ZBX_PROXY
FIELD		|master_itemid	|t_id		|	|NULL		|ZBX_PROXY		|5|items	|itemid		|RESTRICT
FIELD		|timeout	|t_varchar(255)	|'3s'	|NOT NULL	|ZBX_PROXY
FIELD		|url		|t_varchar(2048)|''	|NOT NULL	|ZBX_PROXY
FIELD		|query_fields	|t_varchar(2048)|''	|NOT NULL	|ZBX_PROXY
FIELD		|posts		|t_text		|''	|NOT NULL	|ZBX_PROXY
FIELD		|status_codes	|t_varchar(255)	|'200'	|NOT NULL	|ZBX_PROXY
FIELD		|follow_redirects|t_integer	|'1'	|NOT NULL	|ZBX_PROXY
FIELD		|post_type	|t_integer	|'0'	|NOT NULL	|ZBX_PROXY
FIELD		|http_proxy	|t_varchar(255)	|''	|NOT NULL	|ZBX_PROXY,ZBX_NODATA
FIELD		|headers	|t_text		|''	|NOT NULL	|ZBX_PROXY
FIELD		|retrieve_mode	|t_integer	|'0'	|NOT NULL	|ZBX_PROXY
FIELD		|request_method	|t_integer	|'0'	|NOT NULL	|ZBX_PROXY
FIELD		|output_format	|t_integer	|'0'	|NOT NULL	|ZBX_PROXY
FIELD		|ssl_cert_file	|t_varchar(255)	|''	|NOT NULL	|ZBX_PROXY,ZBX_NODATA
FIELD		|ssl_key_file	|t_varchar(255)	|''	|NOT NULL	|ZBX_PROXY,ZBX_NODATA
FIELD		|ssl_key_password|t_varchar(64)	|''	|NOT NULL	|ZBX_PROXY,ZBX_NODATA
FIELD		|verify_peer	|t_integer	|'0'	|NOT NULL	|ZBX_PROXY
FIELD		|verify_host	|t_integer	|'0'	|NOT NULL	|ZBX_PROXY
FIELD		|allow_traps	|t_integer	|'0'	|NOT NULL	|ZBX_PROXY
FIELD		|discover	|t_integer	|'0'	|NOT NULL	|0
FIELD		|uuid		|t_varchar(32)	|''	|NOT NULL	|0
FIELD		|name_upper	|t_varchar(255)	|''	|NOT NULL	|0
INDEX		|1		|hostid,key_(764)
INDEX		|3		|status
INDEX		|4		|templateid
INDEX		|5		|valuemapid
INDEX		|6		|interfaceid
INDEX		|7		|master_itemid
INDEX		|8		|key_(768)
INDEX		|9		|hostid,name_upper
CHANGELOG	|3
UPD_TRIG_FUNC	|name		|name_upper	|itemid	|upper

TABLE|httpstepitem|httpstepitemid|ZBX_TEMPLATE
FIELD		|httpstepitemid	|t_id		|	|NOT NULL	|0
FIELD		|httpstepid	|t_id		|	|NOT NULL	|ZBX_PROXY		|1|httpstep	|		|RESTRICT
FIELD		|itemid		|t_id		|	|NOT NULL	|ZBX_PROXY		|2|items	|		|RESTRICT
FIELD		|type		|t_integer	|'0'	|NOT NULL	|ZBX_PROXY
UNIQUE		|1		|httpstepid,itemid
INDEX		|2		|itemid
CHANGELOG	|16

TABLE|httptestitem|httptestitemid|ZBX_TEMPLATE
FIELD		|httptestitemid	|t_id		|	|NOT NULL	|0
FIELD		|httptestid	|t_id		|	|NOT NULL	|ZBX_PROXY		|1|httptest	|		|RESTRICT
FIELD		|itemid		|t_id		|	|NOT NULL	|ZBX_PROXY		|2|items	|		|RESTRICT
FIELD		|type		|t_integer	|'0'	|NOT NULL	|ZBX_PROXY
UNIQUE		|1		|httptestid,itemid
INDEX		|2		|itemid
CHANGELOG	|13

TABLE|media_type|mediatypeid|ZBX_DATA
FIELD		|mediatypeid	|t_id		|	|NOT NULL	|0
FIELD		|type		|t_integer	|'0'	|NOT NULL	|0
FIELD		|name		|t_varchar(100)	|''	|NOT NULL	|0
FIELD		|smtp_server	|t_varchar(255)	|''	|NOT NULL	|0
FIELD		|smtp_helo	|t_varchar(255)	|''	|NOT NULL	|0
FIELD		|smtp_email	|t_varchar(255)	|''	|NOT NULL	|0
FIELD		|exec_path	|t_varchar(255)	|''	|NOT NULL	|0
FIELD		|gsm_modem	|t_varchar(255)	|''	|NOT NULL	|0
FIELD		|username	|t_varchar(255)	|''	|NOT NULL	|0
FIELD		|passwd		|t_varchar(255)	|''	|NOT NULL	|0
FIELD		|status		|t_integer	|'1'	|NOT NULL	|ZBX_NODATA
FIELD		|smtp_port	|t_integer	|'25'	|NOT NULL	|0
FIELD		|smtp_security	|t_integer	|'0'	|NOT NULL	|0
FIELD		|smtp_verify_peer|t_integer	|'0'	|NOT NULL	|0
FIELD		|smtp_verify_host|t_integer	|'0'	|NOT NULL	|0
FIELD		|smtp_authentication|t_integer	|'0'	|NOT NULL	|0
FIELD		|maxsessions	|t_integer	|'1'	|NOT NULL	|0
FIELD		|maxattempts	|t_integer	|'3'	|NOT NULL	|0
FIELD		|attempt_interval|t_varchar(32)	|'10s'	|NOT NULL	|0
FIELD		|content_type	|t_integer	|'1'	|NOT NULL	|0
FIELD		|script		|t_text		|''	|NOT NULL	|0
FIELD		|timeout	|t_varchar(32)	|'30s'	|NOT NULL	|0
FIELD		|process_tags	|t_integer	|'0'	|NOT NULL	|0
FIELD		|show_event_menu|t_integer	|'0'	|NOT NULL	|0
FIELD		|event_menu_url	|t_varchar(2048)|''	|NOT NULL	|0
FIELD		|event_menu_name|t_varchar(255)	|''	|NOT NULL	|0
FIELD		|description	|t_shorttext	|''	|NOT NULL	|0
FIELD		|provider	|t_integer	|'0'	|NOT NULL	|0
UNIQUE		|1		|name

TABLE|media_type_param|mediatype_paramid|ZBX_DATA
FIELD		|mediatype_paramid|t_id		|	|NOT NULL	|0
FIELD		|mediatypeid	|t_id		|	|NOT NULL	|0			|1|media_type
FIELD		|name		|t_varchar(255)	|''	|NOT NULL	|0
FIELD		|value		|t_varchar(2048)|''	|NOT NULL	|0
FIELD		|sortorder	|t_integer	|'0'	|NOT NULL	|0
INDEX		|1		|mediatypeid

TABLE|media_type_message|mediatype_messageid|ZBX_DATA
FIELD		|mediatype_messageid|t_id	|	|NOT NULL	|0
FIELD		|mediatypeid	|t_id		|	|NOT NULL	|0			|1|media_type
FIELD		|eventsource	|t_integer	|	|NOT NULL	|0
FIELD		|recovery	|t_integer	|	|NOT NULL	|0
FIELD		|subject	|t_varchar(255)	|''	|NOT NULL	|0
FIELD		|message	|t_text		|''	|NOT NULL	|0
UNIQUE		|1		|mediatypeid,eventsource,recovery

TABLE|usrgrp|usrgrpid|ZBX_DATA
FIELD		|usrgrpid	|t_id		|	|NOT NULL	|0
FIELD		|name		|t_varchar(64)	|''	|NOT NULL	|0
FIELD		|gui_access	|t_integer	|'0'	|NOT NULL	|0
FIELD		|users_status	|t_integer	|'0'	|NOT NULL	|0
FIELD		|debug_mode	|t_integer	|'0'	|NOT NULL	|0
FIELD		|userdirectoryid	|t_id	|NULL	|NULL	|0 |2|userdirectory	|	|RESTRICT
UNIQUE		|1		|name
INDEX		|2	|userdirectoryid

TABLE|users_groups|id|ZBX_DATA
FIELD		|id		|t_id		|	|NOT NULL	|0
FIELD		|usrgrpid	|t_id		|	|NOT NULL	|0			|1|usrgrp
FIELD		|userid		|t_id		|	|NOT NULL	|0			|2|users
UNIQUE		|1		|usrgrpid,userid
INDEX		|2		|userid

TABLE|scripts|scriptid|ZBX_DATA
FIELD		|scriptid	|t_id		|	|NOT NULL	|0
FIELD		|name		|t_varchar(255)	|''	|NOT NULL	|0
FIELD		|command	|t_text		|''	|NOT NULL	|0
FIELD		|host_access	|t_integer	|'2'	|NOT NULL	|0
FIELD		|usrgrpid	|t_id		|	|NULL		|0			|1|usrgrp	|		|RESTRICT
FIELD		|groupid	|t_id		|	|NULL		|0			|2|hstgrp	|		|RESTRICT
FIELD		|description	|t_shorttext	|''	|NOT NULL	|0
FIELD		|confirmation	|t_varchar(255)	|''	|NOT NULL	|0
FIELD		|type		|t_integer	|'5'	|NOT NULL	|0
FIELD		|execute_on	|t_integer	|'2'	|NOT NULL	|0
FIELD		|timeout	|t_varchar(32)	|'30s'	|NOT NULL	|0
FIELD		|scope		|t_integer	|'1'	|NOT NULL	|0
FIELD		|port		|t_varchar(64)	|''	|NOT NULL	|0
FIELD		|authtype	|t_integer	|'0'	|NOT NULL	|0
FIELD		|username	|t_varchar(64)	|''	|NOT NULL	|0
FIELD		|password	|t_varchar(64)	|''	|NOT NULL	|0
FIELD		|publickey	|t_varchar(64)	|''	|NOT NULL	|0
FIELD		|privatekey	|t_varchar(64)	|''	|NOT NULL	|0
FIELD		|menu_path	|t_varchar(255)	|''	|NOT NULL	|0
FIELD		|url		|t_varchar(2048)|''	|NOT NULL	|0
FIELD		|new_window	|t_integer	|'1'	|NOT NULL	|0
INDEX		|1		|usrgrpid
INDEX		|2		|groupid
UNIQUE		|3		|name,menu_path

TABLE|script_param|script_paramid|ZBX_DATA
FIELD		|script_paramid	|t_id		|	|NOT NULL	|0
FIELD		|scriptid	|t_id		|	|NOT NULL	|0			|1|scripts
FIELD		|name		|t_varchar(255)	|''	|NOT NULL	|0
FIELD		|value		|t_varchar(2048)|''	|NOT NULL	|0
UNIQUE		|1		|scriptid,name

TABLE|actions|actionid|ZBX_DATA
FIELD		|actionid	|t_id		|	|NOT NULL	|0
FIELD		|name		|t_varchar(255)	|''	|NOT NULL	|0
FIELD		|eventsource	|t_integer	|'0'	|NOT NULL	|0
FIELD		|evaltype	|t_integer	|'0'	|NOT NULL	|0
FIELD		|status		|t_integer	|'0'	|NOT NULL	|0
FIELD		|esc_period	|t_varchar(255)	|'1h'	|NOT NULL	|0
FIELD		|formula	|t_varchar(1024)|''	|NOT NULL	|0
FIELD		|pause_suppressed|t_integer	|'1'	|NOT NULL	|0
FIELD		|notify_if_canceled|t_integer	|'1'	|NOT NULL	|0
FIELD		|pause_symptoms	|t_integer	|'1'	|NOT NULL	|0
INDEX		|1		|eventsource,status
UNIQUE		|2		|name

TABLE|operations|operationid|ZBX_DATA
FIELD		|operationid	|t_id		|	|NOT NULL	|0
FIELD		|actionid	|t_id		|	|NOT NULL	|0			|1|actions
FIELD		|operationtype	|t_integer	|'0'	|NOT NULL	|0
FIELD		|esc_period	|t_varchar(255)	|'0'	|NOT NULL	|0
FIELD		|esc_step_from	|t_integer	|'1'	|NOT NULL	|0
FIELD		|esc_step_to	|t_integer	|'1'	|NOT NULL	|0
FIELD		|evaltype	|t_integer	|'0'	|NOT NULL	|0
FIELD		|recovery	|t_integer	|'0'	|NOT NULL	|0
INDEX		|1		|actionid

TABLE|optag|optagid|ZBX_DATA
FIELD		|optagid	|t_id		|	|NOT NULL	|0
FIELD		|operationid	|t_id		|	|NOT NULL	|0			|1|operations
FIELD		|tag		|t_varchar(255)	|''	|NOT NULL	|0
FIELD		|value		|t_varchar(255)	|''	|NOT NULL	|0
INDEX		|1		|operationid

TABLE|opmessage|operationid|ZBX_DATA
FIELD		|operationid	|t_id		|	|NOT NULL	|0			|1|operations
FIELD		|default_msg	|t_integer	|'1'	|NOT NULL	|0
FIELD		|subject	|t_varchar(255)	|''	|NOT NULL	|0
FIELD		|message	|t_shorttext	|''	|NOT NULL	|0
FIELD		|mediatypeid	|t_id		|	|NULL		|0			|2|media_type	|		|RESTRICT
INDEX		|1		|mediatypeid

TABLE|opmessage_grp|opmessage_grpid|ZBX_DATA
FIELD		|opmessage_grpid|t_id		|	|NOT NULL	|0
FIELD		|operationid	|t_id		|	|NOT NULL	|0			|1|operations
FIELD		|usrgrpid	|t_id		|	|NOT NULL	|0			|2|usrgrp	|		|RESTRICT
UNIQUE		|1		|operationid,usrgrpid
INDEX		|2		|usrgrpid

TABLE|opmessage_usr|opmessage_usrid|ZBX_DATA
FIELD		|opmessage_usrid|t_id		|	|NOT NULL	|0
FIELD		|operationid	|t_id		|	|NOT NULL	|0			|1|operations
FIELD		|userid		|t_id		|	|NOT NULL	|0			|2|users	|		|RESTRICT
UNIQUE		|1		|operationid,userid
INDEX		|2		|userid

TABLE|opcommand|operationid|ZBX_DATA
FIELD		|operationid	|t_id		|	|NOT NULL	|0			|1|operations
FIELD		|scriptid	|t_id		|	|NOT NULL	|0			|2|scripts	|		|RESTRICT
INDEX		|1		|scriptid

TABLE|opcommand_hst|opcommand_hstid|ZBX_DATA
FIELD		|opcommand_hstid|t_id		|	|NOT NULL	|0
FIELD		|operationid	|t_id		|	|NOT NULL	|0			|1|operations
FIELD		|hostid		|t_id		|	|NULL		|0			|2|hosts	|		|RESTRICT
INDEX		|1		|operationid
INDEX		|2		|hostid

TABLE|opcommand_grp|opcommand_grpid|ZBX_DATA
FIELD		|opcommand_grpid|t_id		|	|NOT NULL	|0
FIELD		|operationid	|t_id		|	|NOT NULL	|0			|1|operations
FIELD		|groupid	|t_id		|	|NOT NULL	|0			|2|hstgrp	|		|RESTRICT
INDEX		|1		|operationid
INDEX		|2		|groupid

TABLE|opgroup|opgroupid|ZBX_DATA
FIELD		|opgroupid	|t_id		|	|NOT NULL	|0
FIELD		|operationid	|t_id		|	|NOT NULL	|0			|1|operations
FIELD		|groupid	|t_id		|	|NOT NULL	|0			|2|hstgrp	|		|RESTRICT
UNIQUE		|1		|operationid,groupid
INDEX		|2		|groupid

TABLE|optemplate|optemplateid|ZBX_TEMPLATE
FIELD		|optemplateid	|t_id		|	|NOT NULL	|0
FIELD		|operationid	|t_id		|	|NOT NULL	|0			|1|operations
FIELD		|templateid	|t_id		|	|NOT NULL	|0			|2|hosts	|hostid		|RESTRICT
UNIQUE		|1		|operationid,templateid
INDEX		|2		|templateid

TABLE|opconditions|opconditionid|ZBX_DATA
FIELD		|opconditionid	|t_id		|	|NOT NULL	|0
FIELD		|operationid	|t_id		|	|NOT NULL	|0			|1|operations
FIELD		|conditiontype	|t_integer	|'0'	|NOT NULL	|0
FIELD		|operator	|t_integer	|'0'	|NOT NULL	|0
FIELD		|value		|t_varchar(255)	|''	|NOT NULL	|0
INDEX		|1		|operationid

TABLE|conditions|conditionid|ZBX_DATA
FIELD		|conditionid	|t_id		|	|NOT NULL	|0
FIELD		|actionid	|t_id		|	|NOT NULL	|0			|1|actions
FIELD		|conditiontype	|t_integer	|'0'	|NOT NULL	|0
FIELD		|operator	|t_integer	|'0'	|NOT NULL	|0
FIELD		|value		|t_varchar(255)	|''	|NOT NULL	|0
FIELD		|value2		|t_varchar(255)	|''	|NOT NULL	|0
INDEX		|1		|actionid

TABLE|config|configid|ZBX_DATA
FIELD		|configid	|t_id		|	|NOT NULL	|0
FIELD		|work_period	|t_varchar(255)	|'1-5,09:00-18:00'|NOT NULL|0
FIELD		|alert_usrgrpid	|t_id		|	|NULL		|0			|1|usrgrp	|usrgrpid	|RESTRICT
FIELD		|default_theme	|t_varchar(128)	|'blue-theme'|NOT NULL	|ZBX_NODATA
FIELD		|authentication_type|t_integer	|'0'	|NOT NULL	|ZBX_NODATA
FIELD		|discovery_groupid|t_id		|	|NULL		|0			|2|hstgrp	|groupid	|RESTRICT
FIELD		|max_in_table	|t_integer	|'50'	|NOT NULL	|ZBX_NODATA
FIELD		|search_limit	|t_integer	|'1000'	|NOT NULL	|ZBX_NODATA
FIELD		|severity_color_0|t_varchar(6)	|'97AAB3'|NOT NULL	|ZBX_NODATA
FIELD		|severity_color_1|t_varchar(6)	|'7499FF'|NOT NULL	|ZBX_NODATA
FIELD		|severity_color_2|t_varchar(6)	|'FFC859'|NOT NULL	|ZBX_NODATA
FIELD		|severity_color_3|t_varchar(6)	|'FFA059'|NOT NULL	|ZBX_NODATA
FIELD		|severity_color_4|t_varchar(6)	|'E97659'|NOT NULL	|ZBX_NODATA
FIELD		|severity_color_5|t_varchar(6)	|'E45959'|NOT NULL	|ZBX_NODATA
FIELD		|severity_name_0|t_varchar(32)	|'Not classified'|NOT NULL|ZBX_NODATA
FIELD		|severity_name_1|t_varchar(32)	|'Information'|NOT NULL	|ZBX_NODATA
FIELD		|severity_name_2|t_varchar(32)	|'Warning'|NOT NULL	|ZBX_NODATA
FIELD		|severity_name_3|t_varchar(32)	|'Average'|NOT NULL	|ZBX_NODATA
FIELD		|severity_name_4|t_varchar(32)	|'High'	|NOT NULL	|ZBX_NODATA
FIELD		|severity_name_5|t_varchar(32)	|'Disaster'|NOT NULL	|ZBX_NODATA
FIELD		|ok_period	|t_varchar(32)	|'5m'	|NOT NULL	|ZBX_NODATA
FIELD		|blink_period	|t_varchar(32)	|'2m'	|NOT NULL	|ZBX_NODATA
FIELD		|problem_unack_color|t_varchar(6)|'CC0000'|NOT NULL	|ZBX_NODATA
FIELD		|problem_ack_color|t_varchar(6)	|'CC0000'|NOT NULL	|ZBX_NODATA
FIELD		|ok_unack_color	|t_varchar(6)	|'009900'|NOT NULL	|ZBX_NODATA
FIELD		|ok_ack_color	|t_varchar(6)	|'009900'|NOT NULL	|ZBX_NODATA
FIELD		|problem_unack_style|t_integer	|'1'	|NOT NULL	|ZBX_NODATA
FIELD		|problem_ack_style|t_integer	|'1'	|NOT NULL	|ZBX_NODATA
FIELD		|ok_unack_style	|t_integer	|'1'	|NOT NULL	|ZBX_NODATA
FIELD		|ok_ack_style	|t_integer	|'1'	|NOT NULL	|ZBX_NODATA
FIELD		|snmptrap_logging|t_integer	|'1'	|NOT NULL	|ZBX_PROXY,ZBX_NODATA
FIELD		|server_check_interval|t_integer|'10'	|NOT NULL	|ZBX_NODATA
FIELD		|hk_events_mode	|t_integer	|'1'	|NOT NULL	|ZBX_NODATA
FIELD		|hk_events_trigger|t_varchar(32)|'365d'	|NOT NULL	|ZBX_NODATA
FIELD		|hk_events_internal|t_varchar(32)|'1d'	|NOT NULL	|ZBX_NODATA
FIELD		|hk_events_discovery|t_varchar(32)|'1d'	|NOT NULL	|ZBX_NODATA
FIELD		|hk_events_autoreg|t_varchar(32)|'1d'	|NOT NULL	|ZBX_NODATA
FIELD		|hk_services_mode|t_integer	|'1'	|NOT NULL	|ZBX_NODATA
FIELD		|hk_services	|t_varchar(32)	|'365d'	|NOT NULL	|ZBX_NODATA
FIELD		|hk_audit_mode	|t_integer	|'1'	|NOT NULL	|ZBX_NODATA
FIELD		|hk_audit	|t_varchar(32)	|'365d'	|NOT NULL	|ZBX_NODATA
FIELD		|hk_sessions_mode|t_integer	|'1'	|NOT NULL	|ZBX_NODATA
FIELD		|hk_sessions	|t_varchar(32)	|'365d'	|NOT NULL	|ZBX_NODATA
FIELD		|hk_history_mode|t_integer	|'1'	|NOT NULL	|ZBX_NODATA
FIELD		|hk_history_global|t_integer	|'0'	|NOT NULL	|ZBX_PROXY,ZBX_NODATA
FIELD		|hk_history	|t_varchar(32)	|'90d'	|NOT NULL	|ZBX_PROXY,ZBX_NODATA
FIELD		|hk_trends_mode	|t_integer	|'1'	|NOT NULL	|ZBX_NODATA
FIELD		|hk_trends_global|t_integer	|'0'	|NOT NULL	|ZBX_NODATA
FIELD		|hk_trends	|t_varchar(32)	|'365d'	|NOT NULL	|ZBX_NODATA
FIELD		|default_inventory_mode|t_integer|'-1'	|NOT NULL	|ZBX_NODATA
FIELD		|custom_color	|t_integer	|'0'	|NOT NULL	|ZBX_NODATA
FIELD		|http_auth_enabled	|t_integer	|'0'	|NOT NULL	|ZBX_NODATA
FIELD		|http_login_form	|t_integer	|'0'	|NOT NULL	|ZBX_NODATA
FIELD		|http_strip_domains	|t_varchar(2048)|''	|NOT NULL	|ZBX_NODATA
FIELD		|http_case_sensitive	|t_integer	|'1'	|NOT NULL	|ZBX_NODATA
FIELD		|ldap_auth_enabled		|t_integer		|'0'	|NOT NULL	|ZBX_NODATA
FIELD		|ldap_case_sensitive	|t_integer	|'1'	|NOT NULL	|ZBX_NODATA
FIELD		|db_extension	|t_varchar(32)	|''	|NOT NULL	|ZBX_NODATA
FIELD		|autoreg_tls_accept	|t_integer	|'1'	|NOT NULL	|ZBX_PROXY,ZBX_NODATA
FIELD		|compression_status	|t_integer	|'0'	|NOT NULL	|ZBX_NODATA
FIELD		|compress_older	|t_varchar(32)	|'7d'	|NOT NULL	|ZBX_NODATA
FIELD		|instanceid	|t_varchar(32)	|''	|NOT NULL	|ZBX_NODATA
FIELD		|saml_auth_enabled	|t_integer	|'0'	|NOT NULL	|ZBX_NODATA
FIELD		|saml_case_sensitive	|t_integer	|'0'	|NOT NULL	|ZBX_NODATA
FIELD		|default_lang		|t_varchar(5)	|'en_US'|NOT NULL	|ZBX_NODATA
FIELD		|default_timezone	|t_varchar(50)	|'system'|NOT NULL	|ZBX_NODATA
FIELD		|login_attempts	|t_integer	|'5'	|NOT NULL	|ZBX_NODATA
FIELD		|login_block	|t_varchar(32)	|'30s'	|NOT NULL	|ZBX_NODATA
FIELD		|show_technical_errors	|t_integer	|'0'	|NOT NULL	|ZBX_NODATA
FIELD		|validate_uri_schemes	|t_integer	|'1'	|NOT NULL	|ZBX_NODATA
FIELD		|uri_valid_schemes	|t_varchar(255)	|'http,https,ftp,file,mailto,tel,ssh'	|NOT NULL	|ZBX_NODATA
FIELD		|x_frame_options	|t_varchar(255)	|'SAMEORIGIN'	|NOT NULL	|ZBX_NODATA
FIELD		|iframe_sandboxing_enabled	|t_integer	|'1'	|NOT NULL	|ZBX_NODATA
FIELD		|iframe_sandboxing_exceptions	|t_varchar(255)	|''	|NOT NULL	|ZBX_NODATA
FIELD		|max_overview_table_size	|t_integer	|'50'	|NOT NULL	|ZBX_NODATA
FIELD		|history_period	|t_varchar(32)|	'24h'	|NOT NULL	|ZBX_NODATA
FIELD		|period_default	|t_varchar(32)	|'1h'	|NOT NULL	|ZBX_NODATA
FIELD		|max_period	|t_varchar(32)	|'2y'	|NOT NULL	|ZBX_NODATA
FIELD		|socket_timeout	|t_varchar(32)	|'3s'	|NOT NULL	|ZBX_NODATA
FIELD		|connect_timeout	|t_varchar(32)	|'3s'	|NOT NULL	|ZBX_NODATA
FIELD		|media_type_test_timeout	|t_varchar(32)	|'65s'	|NOT NULL	|ZBX_NODATA
FIELD		|script_timeout	|t_varchar(32)	|'60s'	|NOT NULL	|ZBX_NODATA
FIELD		|item_test_timeout	|t_varchar(32)	|'60s'	|NOT NULL	|ZBX_NODATA
FIELD		|session_key	|t_varchar(32)|''	|NOT NULL	|ZBX_NODATA
FIELD		|url			|t_varchar(2048)|''	|NOT NULL	|ZBX_NODATA
FIELD		|report_test_timeout|t_varchar(32)|'60s'|NOT NULL	|ZBX_NODATA
FIELD		|dbversion_status	|t_shorttext|''	|NOT NULL	|ZBX_NODATA
FIELD		|hk_events_service|t_varchar(32)|'1d'	|NOT NULL	|ZBX_NODATA
FIELD		|passwd_min_length	|t_integer	|'8'	|NOT NULL	|ZBX_NODATA
FIELD		|passwd_check_rules	|t_integer	|'8'	|NOT NULL	|ZBX_NODATA
FIELD		|auditlog_enabled	|t_integer	|'1'	|NOT NULL	|ZBX_NODATA
FIELD		|ha_failover_delay	|t_varchar(32)	|'1m'	|NOT NULL	|ZBX_NODATA
FIELD		|geomaps_tile_provider|t_varchar(255)	|''	|NOT NULL	|0
FIELD		|geomaps_tile_url	|t_varchar(2048)|''	|NOT NULL	|ZBX_NODATA
FIELD		|geomaps_max_zoom	|t_integer	|'0'	|NOT NULL	|ZBX_NODATA
FIELD		|geomaps_attribution|t_varchar(1024)|''	|NOT NULL	|ZBX_NODATA
FIELD		|vault_provider	|t_integer	|'0'	|NOT NULL	|ZBX_NODATA
FIELD		|ldap_userdirectoryid	|t_id	|NULL |NULL	|0		|3|userdirectory	|userdirectoryid|RESTRICT
FIELD		|server_status		|t_shorttext	|''	|NOT NULL	|ZBX_NODATA
FIELD		|jit_provision_interval		|t_varchar(32)	|'1h'	|NOT NULL	|ZBX_NODATA
FIELD		|saml_jit_status			|t_integer		|'0'	|NOT NULL	|ZBX_NODATA
FIELD		|ldap_jit_status			|t_integer		|'0'	|NOT NULL	|ZBX_NODATA
FIELD		|disabled_usrgrpid			|t_id			|NULL	|NULL		|ZBX_NODATA	|4|usrgrp	|usrgrpid|RESTRICT
INDEX		|1		|alert_usrgrpid
INDEX		|2		|discovery_groupid
INDEX		|3		|ldap_userdirectoryid
INDEX		|4		|disabled_usrgrpid

TABLE|triggers|triggerid|ZBX_TEMPLATE
FIELD		|triggerid	|t_id		|	|NOT NULL	|0
FIELD		|expression	|t_varchar(2048)|''	|NOT NULL	|0
FIELD		|description	|t_varchar(255)	|''	|NOT NULL	|0
FIELD		|url		|t_varchar(2048)|''	|NOT NULL	|0
FIELD		|status		|t_integer	|'0'	|NOT NULL	|0
FIELD		|value		|t_integer	|'0'	|NOT NULL	|ZBX_NODATA
FIELD		|priority	|t_integer	|'0'	|NOT NULL	|0
FIELD		|lastchange	|t_integer	|'0'	|NOT NULL	|ZBX_NODATA
FIELD		|comments	|t_shorttext	|''	|NOT NULL	|0
FIELD		|error		|t_varchar(2048)|''	|NOT NULL	|ZBX_NODATA
FIELD		|templateid	|t_id		|	|NULL		|0			|1|triggers	|triggerid		|RESTRICT
FIELD		|type		|t_integer	|'0'	|NOT NULL	|0
FIELD		|state		|t_integer	|'0'	|NOT NULL	|ZBX_NODATA
FIELD		|flags		|t_integer	|'0'	|NOT NULL	|0
FIELD		|recovery_mode	|t_integer	|'0'	|NOT NULL	|0
FIELD		|recovery_expression|t_varchar(2048)|''	|NOT NULL	|0
FIELD		|correlation_mode|t_integer	|'0'	|NOT NULL	|0
FIELD		|correlation_tag|t_varchar(255)	|''	|NOT NULL	|0
FIELD		|manual_close	|t_integer	|'0'	|NOT NULL	|0
FIELD		|opdata		|t_varchar(255)	|''	|NOT NULL	|0
FIELD		|discover	|t_integer	|'0'	|NOT NULL	|0
FIELD		|event_name	|t_varchar(2048)|''	|NOT NULL	|0
FIELD		|uuid		|t_varchar(32)	|''	|NOT NULL	|0
FIELD		|url_name	|t_varchar(64)	|''	|NOT NULL	|0
INDEX		|1		|status
INDEX		|2		|value,lastchange
INDEX		|3		|templateid
CHANGELOG	|5

TABLE|trigger_depends|triggerdepid|ZBX_TEMPLATE
FIELD		|triggerdepid	|t_id		|	|NOT NULL	|0
FIELD		|triggerid_down	|t_id		|	|NOT NULL	|0			|1|triggers	|triggerid
FIELD		|triggerid_up	|t_id		|	|NOT NULL	|0			|2|triggers	|triggerid
UNIQUE		|1		|triggerid_down,triggerid_up
INDEX		|2		|triggerid_up

TABLE|functions|functionid|ZBX_TEMPLATE
FIELD		|functionid	|t_id		|	|NOT NULL	|0
FIELD		|itemid		|t_id		|	|NOT NULL	|0			|1|items	|		|RESTRICT
FIELD		|triggerid	|t_id		|	|NOT NULL	|0			|2|triggers	|		|RESTRICT
FIELD		|name		|t_varchar(12)	|''	|NOT NULL	|0
FIELD		|parameter	|t_varchar(255)	|'0'	|NOT NULL	|0
INDEX		|1		|triggerid
INDEX		|2		|itemid,name,parameter
CHANGELOG	|7

TABLE|graphs|graphid|ZBX_TEMPLATE
FIELD		|graphid	|t_id		|	|NOT NULL	|0
FIELD		|name		|t_varchar(128)	|''	|NOT NULL	|0
FIELD		|width		|t_integer	|'900'	|NOT NULL	|0
FIELD		|height		|t_integer	|'200'	|NOT NULL	|0
FIELD		|yaxismin	|t_double	|'0'	|NOT NULL	|0
FIELD		|yaxismax	|t_double	|'100'	|NOT NULL	|0
FIELD		|templateid	|t_id		|	|NULL		|0			|1|graphs	|graphid
FIELD		|show_work_period|t_integer	|'1'	|NOT NULL	|0
FIELD		|show_triggers	|t_integer	|'1'	|NOT NULL	|0
FIELD		|graphtype	|t_integer	|'0'	|NOT NULL	|0
FIELD		|show_legend	|t_integer	|'1'	|NOT NULL	|0
FIELD		|show_3d	|t_integer	|'0'	|NOT NULL	|0
FIELD		|percent_left	|t_double	|'0'	|NOT NULL	|0
FIELD		|percent_right	|t_double	|'0'	|NOT NULL	|0
FIELD		|ymin_type	|t_integer	|'0'	|NOT NULL	|0
FIELD		|ymax_type	|t_integer	|'0'	|NOT NULL	|0
FIELD		|ymin_itemid	|t_id		|	|NULL		|0			|2|items	|itemid		|RESTRICT
FIELD		|ymax_itemid	|t_id		|	|NULL		|0			|3|items	|itemid		|RESTRICT
FIELD		|flags		|t_integer	|'0'	|NOT NULL	|0
FIELD		|discover	|t_integer	|'0'	|NOT NULL	|0
FIELD		|uuid		|t_varchar(32)	|''	|NOT NULL	|0
INDEX		|1		|name
INDEX		|2		|templateid
INDEX		|3		|ymin_itemid
INDEX		|4		|ymax_itemid

TABLE|graphs_items|gitemid|ZBX_TEMPLATE
FIELD		|gitemid	|t_id		|	|NOT NULL	|0
FIELD		|graphid	|t_id		|	|NOT NULL	|0			|1|graphs
FIELD		|itemid		|t_id		|	|NOT NULL	|0			|2|items
FIELD		|drawtype	|t_integer	|'0'	|NOT NULL	|0
FIELD		|sortorder	|t_integer	|'0'	|NOT NULL	|0
FIELD		|color		|t_varchar(6)	|'009600'|NOT NULL	|0
FIELD		|yaxisside	|t_integer	|'0'	|NOT NULL	|0
FIELD		|calc_fnc	|t_integer	|'2'	|NOT NULL	|0
FIELD		|type		|t_integer	|'0'	|NOT NULL	|0
INDEX		|1		|itemid
INDEX		|2		|graphid

TABLE|graph_theme|graphthemeid|ZBX_DATA
FIELD		|graphthemeid	|t_id		|	|NOT NULL	|0
FIELD		|theme		|t_varchar(64)	|''	|NOT NULL	|0
FIELD		|backgroundcolor|t_varchar(6)	|''	|NOT NULL	|0
FIELD		|graphcolor	|t_varchar(6)	|''	|NOT NULL	|0
FIELD		|gridcolor	|t_varchar(6)	|''	|NOT NULL	|0
FIELD		|maingridcolor	|t_varchar(6)	|''	|NOT NULL	|0
FIELD		|gridbordercolor|t_varchar(6)	|''	|NOT NULL	|0
FIELD		|textcolor	|t_varchar(6)	|''	|NOT NULL	|0
FIELD		|highlightcolor	|t_varchar(6)	|''	|NOT NULL	|0
FIELD		|leftpercentilecolor|t_varchar(6)|''	|NOT NULL	|0
FIELD		|rightpercentilecolor|t_varchar(6)|''	|NOT NULL	|0
FIELD		|nonworktimecolor|t_varchar(6)	|''	|NOT NULL	|0
FIELD		|colorpalette	|t_varchar(255)	|''	|NOT NULL	|0
UNIQUE		|1		|theme

TABLE|globalmacro|globalmacroid|ZBX_DATA
FIELD		|globalmacroid	|t_id		|	|NOT NULL	|0
FIELD		|macro		|t_varchar(255)	|''	|NOT NULL	|ZBX_PROXY
FIELD		|value		|t_varchar(2048)|''	|NOT NULL	|ZBX_PROXY
FIELD		|description	|t_shorttext	|''	|NOT NULL	|0
FIELD		|type		|t_integer	|'0'	|NOT NULL	|ZBX_PROXY
UNIQUE		|1		|macro

TABLE|hostmacro|hostmacroid|ZBX_TEMPLATE
FIELD		|hostmacroid	|t_id		|	|NOT NULL	|0
FIELD		|hostid		|t_id		|	|NOT NULL	|ZBX_PROXY		|1|hosts
FIELD		|macro		|t_varchar(255)	|''	|NOT NULL	|ZBX_PROXY
FIELD		|value		|t_varchar(2048)|''	|NOT NULL	|ZBX_PROXY
FIELD		|description	|t_shorttext	|''	|NOT NULL	|0
FIELD		|type		|t_integer	|'0'	|NOT NULL	|ZBX_PROXY
FIELD		|automatic	|t_integer	|'0'	|NOT NULL	|ZBX_PROXY
UNIQUE		|1		|hostid,macro

TABLE|hosts_groups|hostgroupid|ZBX_TEMPLATE
FIELD		|hostgroupid	|t_id		|	|NOT NULL	|0
FIELD		|hostid		|t_id		|	|NOT NULL	|0			|1|hosts
FIELD		|groupid	|t_id		|	|NOT NULL	|0			|2|hstgrp
UNIQUE		|1		|hostid,groupid
INDEX		|2		|groupid

TABLE|hosts_templates|hosttemplateid|ZBX_TEMPLATE
FIELD		|hosttemplateid	|t_id		|	|NOT NULL	|0
FIELD		|hostid		|t_id		|	|NOT NULL	|ZBX_PROXY		|1|hosts
FIELD		|templateid	|t_id		|	|NOT NULL	|ZBX_PROXY		|2|hosts	|hostid
FIELD		|link_type	|t_integer	|'0'	|NOT NULL	|ZBX_PROXY
UNIQUE		|1		|hostid,templateid
INDEX		|2		|templateid

TABLE|valuemap_mapping|valuemap_mappingid|ZBX_TEMPLATE
FIELD		|valuemap_mappingid|t_id	|	|NOT NULL	|0
FIELD		|valuemapid	|t_id		|	|NOT NULL	|0			|1|valuemap
FIELD		|value		|t_varchar(64)	|''	|NOT NULL	|0
FIELD		|newvalue	|t_varchar(64)	|''	|NOT NULL	|0
FIELD		|type		|t_integer	|'0'	|NOT NULL	|0
FIELD		|sortorder	|t_integer	|'0'	|NOT NULL	|0
UNIQUE		|1		|valuemapid,value,type

TABLE|media|mediaid|ZBX_DATA
FIELD		|mediaid	|t_id		|	|NOT NULL	|0
FIELD		|userid		|t_id		|	|NOT NULL	|0			|1|users
FIELD		|mediatypeid	|t_id		|	|NOT NULL	|0			|2|media_type
FIELD		|sendto		|t_varchar(1024)|''	|NOT NULL	|0
FIELD		|active		|t_integer	|'0'	|NOT NULL	|0
FIELD		|severity	|t_integer	|'63'	|NOT NULL	|0
FIELD		|period		|t_varchar(1024)|'1-7,00:00-24:00'|NOT NULL|0
INDEX		|1		|userid
INDEX		|2		|mediatypeid

TABLE|rights|rightid|ZBX_DATA
FIELD		|rightid	|t_id		|	|NOT NULL	|0
FIELD		|groupid	|t_id		|	|NOT NULL	|0			|1|usrgrp	|usrgrpid
FIELD		|permission	|t_integer	|'0'	|NOT NULL	|0
FIELD		|id		|t_id		|	|NOT NULL	|0			|2|hstgrp	|groupid
INDEX		|1		|groupid
INDEX		|2		|id

TABLE|services|serviceid|ZBX_DATA
FIELD		|serviceid	|t_id		|	|NOT NULL	|0
FIELD		|name		|t_varchar(128)	|''	|NOT NULL	|0
FIELD		|status		|t_integer	|'-1'	|NOT NULL	|0
FIELD		|algorithm	|t_integer	|'0'	|NOT NULL	|0
FIELD		|sortorder	|t_integer	|'0'	|NOT NULL	|0
FIELD		|weight		|t_integer	|'0'	|NOT NULL	|0
FIELD		|propagation_rule|t_integer	|'0'	|NOT NULL	|0
FIELD		|propagation_value|t_integer	|'0'	|NOT NULL	|0
FIELD		|description	|t_shorttext	|''	|NOT NULL	|0
FIELD		|uuid		|t_varchar(32)	|''	|NOT NULL	|0
FIELD		|created_at	|t_integer	|'0'	|NOT NULL	|0

TABLE|services_links|linkid|ZBX_DATA
FIELD		|linkid		|t_id		|	|NOT NULL	|0
FIELD		|serviceupid	|t_id		|	|NOT NULL	|0			|1|services	|serviceid
FIELD		|servicedownid	|t_id		|	|NOT NULL	|0			|2|services	|serviceid
INDEX		|1		|servicedownid
UNIQUE		|2		|serviceupid,servicedownid

TABLE|icon_map|iconmapid|ZBX_DATA
FIELD		|iconmapid	|t_id		|	|NOT NULL	|0
FIELD		|name		|t_varchar(64)	|''	|NOT NULL	|0
FIELD		|default_iconid	|t_id		|	|NOT NULL	|0			|1|images	|imageid	|RESTRICT
UNIQUE		|1		|name
INDEX		|2		|default_iconid

TABLE|icon_mapping|iconmappingid|ZBX_DATA
FIELD		|iconmappingid	|t_id		|	|NOT NULL	|0
FIELD		|iconmapid	|t_id		|	|NOT NULL	|0			|1|icon_map
FIELD		|iconid		|t_id		|	|NOT NULL	|0			|2|images	|imageid	|RESTRICT
FIELD		|inventory_link	|t_integer	|'0'	|NOT NULL	|0
FIELD		|expression	|t_varchar(64)	|''	|NOT NULL	|0
FIELD		|sortorder	|t_integer	|'0'	|NOT NULL	|0
INDEX		|1		|iconmapid
INDEX		|2		|iconid

TABLE|sysmaps|sysmapid|ZBX_TEMPLATE
FIELD		|sysmapid	|t_id		|	|NOT NULL	|0
FIELD		|name		|t_varchar(128)	|''	|NOT NULL	|0
FIELD		|width		|t_integer	|'600'	|NOT NULL	|0
FIELD		|height		|t_integer	|'400'	|NOT NULL	|0
FIELD		|backgroundid	|t_id		|	|NULL		|0			|1|images	|imageid	|RESTRICT
FIELD		|label_type	|t_integer	|'2'	|NOT NULL	|0
FIELD		|label_location	|t_integer	|'0'	|NOT NULL	|0
FIELD		|highlight	|t_integer	|'1'	|NOT NULL	|0
FIELD		|expandproblem	|t_integer	|'1'	|NOT NULL	|0
FIELD		|markelements	|t_integer	|'0'	|NOT NULL	|0
FIELD		|show_unack	|t_integer	|'0'	|NOT NULL	|0
FIELD		|grid_size	|t_integer	|'50'	|NOT NULL	|0
FIELD		|grid_show	|t_integer	|'1'	|NOT NULL	|0
FIELD		|grid_align	|t_integer	|'1'	|NOT NULL	|0
FIELD		|label_format	|t_integer	|'0'	|NOT NULL	|0
FIELD		|label_type_host|t_integer	|'2'	|NOT NULL	|0
FIELD		|label_type_hostgroup|t_integer	|'2'	|NOT NULL	|0
FIELD		|label_type_trigger|t_integer	|'2'	|NOT NULL	|0
FIELD		|label_type_map|t_integer	|'2'	|NOT NULL	|0
FIELD		|label_type_image|t_integer	|'2'	|NOT NULL	|0
FIELD		|label_string_host|t_varchar(255)|''	|NOT NULL	|0
FIELD		|label_string_hostgroup|t_varchar(255)|''|NOT NULL	|0
FIELD		|label_string_trigger|t_varchar(255)|''	|NOT NULL	|0
FIELD		|label_string_map|t_varchar(255)|''	|NOT NULL	|0
FIELD		|label_string_image|t_varchar(255)|''	|NOT NULL	|0
FIELD		|iconmapid	|t_id		|	|NULL		|0			|2|icon_map	|		|RESTRICT
FIELD		|expand_macros	|t_integer	|'0'	|NOT NULL	|0
FIELD		|severity_min	|t_integer	|'0'	|NOT NULL	|0
FIELD		|userid		|t_id		|	|NOT NULL	|0			|3|users	|		|RESTRICT
FIELD		|private	|t_integer	|'1'	|NOT NULL	|0
FIELD		|show_suppressed|t_integer	|'0'	|NOT NULL	|0
UNIQUE		|1		|name
INDEX		|2		|backgroundid
INDEX		|3		|iconmapid
INDEX		|4		|userid

TABLE|sysmaps_elements|selementid|ZBX_TEMPLATE
FIELD		|selementid	|t_id		|	|NOT NULL	|0
FIELD		|sysmapid	|t_id		|	|NOT NULL	|0			|1|sysmaps
FIELD		|elementid	|t_id		|'0'	|NOT NULL	|0
FIELD		|elementtype	|t_integer	|'0'	|NOT NULL	|0
FIELD		|iconid_off	|t_id		|	|NULL		|0			|2|images	|imageid	|RESTRICT
FIELD		|iconid_on	|t_id		|	|NULL		|0			|3|images	|imageid	|RESTRICT
FIELD		|label		|t_varchar(2048)|''	|NOT NULL	|0
FIELD		|label_location	|t_integer	|'-1'	|NOT NULL	|0
FIELD		|x		|t_integer	|'0'	|NOT NULL	|0
FIELD		|y		|t_integer	|'0'	|NOT NULL	|0
FIELD		|iconid_disabled|t_id		|	|NULL		|0			|4|images	|imageid	|RESTRICT
FIELD		|iconid_maintenance|t_id	|	|NULL		|0			|5|images	|imageid	|RESTRICT
FIELD		|elementsubtype	|t_integer	|'0'	|NOT NULL	|0
FIELD		|areatype	|t_integer	|'0'	|NOT NULL	|0
FIELD		|width		|t_integer	|'200'	|NOT NULL	|0
FIELD		|height		|t_integer	|'200'	|NOT NULL	|0
FIELD		|viewtype	|t_integer	|'0'	|NOT NULL	|0
FIELD		|use_iconmap	|t_integer	|'1'	|NOT NULL	|0
FIELD		|evaltype	|t_integer		|'0'|NOT NULL	|0
INDEX		|1		|sysmapid
INDEX		|2		|iconid_off
INDEX		|3		|iconid_on
INDEX		|4		|iconid_disabled
INDEX		|5		|iconid_maintenance

TABLE|sysmaps_links|linkid|ZBX_TEMPLATE
FIELD		|linkid		|t_id		|	|NOT NULL	|0
FIELD		|sysmapid	|t_id		|	|NOT NULL	|0			|1|sysmaps
FIELD		|selementid1	|t_id		|	|NOT NULL	|0			|2|sysmaps_elements|selementid
FIELD		|selementid2	|t_id		|	|NOT NULL	|0			|3|sysmaps_elements|selementid
FIELD		|drawtype	|t_integer	|'0'	|NOT NULL	|0
FIELD		|color		|t_varchar(6)	|'000000'|NOT NULL	|0
FIELD		|label		|t_varchar(2048)|''	|NOT NULL	|0
INDEX		|1		|sysmapid
INDEX		|2		|selementid1
INDEX		|3		|selementid2

TABLE|sysmaps_link_triggers|linktriggerid|ZBX_TEMPLATE
FIELD		|linktriggerid	|t_id		|	|NOT NULL	|0
FIELD		|linkid		|t_id		|	|NOT NULL	|0			|1|sysmaps_links
FIELD		|triggerid	|t_id		|	|NOT NULL	|0			|2|triggers
FIELD		|drawtype	|t_integer	|'0'	|NOT NULL	|0
FIELD		|color		|t_varchar(6)	|'000000'|NOT NULL	|0
UNIQUE		|1		|linkid,triggerid
INDEX		|2		|triggerid

TABLE|sysmap_element_url|sysmapelementurlid|ZBX_TEMPLATE
FIELD		|sysmapelementurlid|t_id	|	|NOT NULL	|0
FIELD		|selementid	|t_id		|	|NOT NULL	|0			|1|sysmaps_elements
FIELD		|name		|t_varchar(255)	|	|NOT NULL	|0
FIELD		|url		|t_varchar(2048)|''	|NOT NULL	|0
UNIQUE		|1		|selementid,name

TABLE|sysmap_url|sysmapurlid|ZBX_TEMPLATE
FIELD		|sysmapurlid	|t_id		|	|NOT NULL	|0
FIELD		|sysmapid	|t_id		|	|NOT NULL	|0			|1|sysmaps
FIELD		|name		|t_varchar(255)	|	|NOT NULL	|0
FIELD		|url		|t_varchar(2048)|''	|NOT NULL	|0
FIELD		|elementtype	|t_integer	|'0'	|NOT NULL	|0
UNIQUE		|1		|sysmapid,name

TABLE|sysmap_user|sysmapuserid|ZBX_TEMPLATE
FIELD		|sysmapuserid|t_id		|	|NOT NULL	|0
FIELD		|sysmapid	|t_id		|	|NOT NULL	|0			|1|sysmaps
FIELD		|userid		|t_id		|	|NOT NULL	|0			|2|users
FIELD		|permission	|t_integer	|'2'	|NOT NULL	|0
UNIQUE		|1		|sysmapid,userid
INDEX		|2		|userid

TABLE|sysmap_usrgrp|sysmapusrgrpid|ZBX_TEMPLATE
FIELD		|sysmapusrgrpid|t_id		|	|NOT NULL	|0
FIELD		|sysmapid	|t_id		|	|NOT NULL	|0			|1|sysmaps
FIELD		|usrgrpid	|t_id		|	|NOT NULL	|0			|2|usrgrp
FIELD		|permission	|t_integer	|'2'	|NOT NULL	|0
UNIQUE		|1		|sysmapid,usrgrpid
INDEX		|2		|usrgrpid

TABLE|maintenances_hosts|maintenance_hostid|ZBX_DATA
FIELD		|maintenance_hostid|t_id	|	|NOT NULL	|0
FIELD		|maintenanceid	|t_id		|	|NOT NULL	|0			|1|maintenances
FIELD		|hostid		|t_id		|	|NOT NULL	|0			|2|hosts
UNIQUE		|1		|maintenanceid,hostid
INDEX		|2		|hostid

TABLE|maintenances_groups|maintenance_groupid|ZBX_DATA
FIELD		|maintenance_groupid|t_id	|	|NOT NULL	|0
FIELD		|maintenanceid	|t_id		|	|NOT NULL	|0			|1|maintenances
FIELD		|groupid	|t_id		|	|NOT NULL	|0			|2|hstgrp
UNIQUE		|1		|maintenanceid,groupid
INDEX		|2		|groupid

TABLE|timeperiods|timeperiodid|ZBX_DATA
FIELD		|timeperiodid	|t_id		|	|NOT NULL	|0
FIELD		|timeperiod_type|t_integer	|'0'	|NOT NULL	|0
FIELD		|every		|t_integer	|'1'	|NOT NULL	|0
FIELD		|month		|t_integer	|'0'	|NOT NULL	|0
FIELD		|dayofweek	|t_integer	|'0'	|NOT NULL	|0
FIELD		|day		|t_integer	|'0'	|NOT NULL	|0
FIELD		|start_time	|t_integer	|'0'	|NOT NULL	|0
FIELD		|period		|t_integer	|'0'	|NOT NULL	|0
FIELD		|start_date	|t_integer	|'0'	|NOT NULL	|0

TABLE|maintenances_windows|maintenance_timeperiodid|ZBX_DATA
FIELD		|maintenance_timeperiodid|t_id	|	|NOT NULL	|0
FIELD		|maintenanceid	|t_id		|	|NOT NULL	|0			|1|maintenances
FIELD		|timeperiodid	|t_id		|	|NOT NULL	|0			|2|timeperiods
UNIQUE		|1		|maintenanceid,timeperiodid
INDEX		|2		|timeperiodid

TABLE|regexps|regexpid|ZBX_DATA
FIELD		|regexpid	|t_id		|	|NOT NULL	|0
FIELD		|name		|t_varchar(128)	|''	|NOT NULL	|ZBX_PROXY
FIELD		|test_string	|t_shorttext	|''	|NOT NULL	|0
UNIQUE		|1		|name

TABLE|expressions|expressionid|ZBX_DATA
FIELD		|expressionid	|t_id		|	|NOT NULL	|0
FIELD		|regexpid	|t_id		|	|NOT NULL	|ZBX_PROXY		|1|regexps
FIELD		|expression	|t_varchar(255)	|''	|NOT NULL	|ZBX_PROXY
FIELD		|expression_type|t_integer	|'0'	|NOT NULL	|ZBX_PROXY
FIELD		|exp_delimiter	|t_varchar(1)	|''	|NOT NULL	|ZBX_PROXY
FIELD		|case_sensitive	|t_integer	|'0'	|NOT NULL	|ZBX_PROXY
INDEX		|1		|regexpid

TABLE|ids|table_name,field_name|0
FIELD		|table_name	|t_varchar(64)	|''	|NOT NULL	|0
FIELD		|field_name	|t_varchar(64)	|''	|NOT NULL	|0
FIELD		|nextid		|t_id		|	|NOT NULL	|0

-- History tables

TABLE|alerts|alertid|0
FIELD		|alertid	|t_id		|	|NOT NULL	|0
FIELD		|actionid	|t_id		|	|NOT NULL	|0			|1|actions
FIELD		|eventid	|t_id		|	|NOT NULL	|0			|2|events
FIELD		|userid		|t_id		|	|NULL		|0			|3|users
FIELD		|clock		|t_time		|'0'	|NOT NULL	|0
FIELD		|mediatypeid	|t_id		|	|NULL		|0			|4|media_type
FIELD		|sendto		|t_varchar(1024)|''	|NOT NULL	|0
FIELD		|subject	|t_varchar(255)	|''	|NOT NULL	|0
FIELD		|message	|t_text		|''	|NOT NULL	|0
FIELD		|status		|t_integer	|'0'	|NOT NULL	|0
FIELD		|retries	|t_integer	|'0'	|NOT NULL	|0
FIELD		|error		|t_varchar(2048)|''	|NOT NULL	|0
FIELD		|esc_step	|t_integer	|'0'	|NOT NULL	|0
FIELD		|alerttype	|t_integer	|'0'	|NOT NULL	|0
FIELD		|p_eventid	|t_id		|	|NULL		|0			|5|events	|eventid
FIELD		|acknowledgeid	|t_id		|	|NULL		|0			|6|acknowledges	|acknowledgeid
FIELD		|parameters	|t_text		|'{}'	|NOT NULL	|0
INDEX		|1		|actionid
INDEX		|2		|clock
INDEX		|3		|eventid
INDEX		|4		|status
INDEX		|5		|mediatypeid
INDEX		|6		|userid
INDEX		|7		|p_eventid
INDEX		|8		|acknowledgeid

TABLE|history|itemid,clock,ns|0
FIELD		|itemid		|t_id		|	|NOT NULL	|0			|-|items
FIELD		|clock		|t_time		|'0'	|NOT NULL	|0
FIELD		|value		|t_double	|'0.0000'|NOT NULL	|0
FIELD		|ns		|t_nanosec	|'0'	|NOT NULL	|0

TABLE|history_uint|itemid,clock,ns|0
FIELD		|itemid		|t_id		|	|NOT NULL	|0			|-|items
FIELD		|clock		|t_time		|'0'	|NOT NULL	|0
FIELD		|value		|t_bigint	|'0'	|NOT NULL	|0
FIELD		|ns		|t_nanosec	|'0'	|NOT NULL	|0

TABLE|history_str|itemid,clock,ns|0
FIELD		|itemid		|t_id		|	|NOT NULL	|0			|-|items
FIELD		|clock		|t_time		|'0'	|NOT NULL	|0
FIELD		|value		|t_varchar(255)	|''	|NOT NULL	|0
FIELD		|ns		|t_nanosec	|'0'	|NOT NULL	|0

TABLE|history_log|itemid,clock,ns|0
FIELD		|itemid		|t_id		|	|NOT NULL	|0			|-|items
FIELD		|clock		|t_time		|'0'	|NOT NULL	|0
FIELD		|timestamp	|t_time		|'0'	|NOT NULL	|0
FIELD		|source		|t_varchar(64)	|''	|NOT NULL	|0
FIELD		|severity	|t_integer	|'0'	|NOT NULL	|0
FIELD		|value		|t_text		|''	|NOT NULL	|0
FIELD		|logeventid	|t_integer	|'0'	|NOT NULL	|0
FIELD		|ns		|t_nanosec	|'0'	|NOT NULL	|0

TABLE|history_text|itemid,clock,ns|0
FIELD		|itemid		|t_id		|	|NOT NULL	|0			|-|items
FIELD		|clock		|t_time		|'0'	|NOT NULL	|0
FIELD		|value		|t_text		|''	|NOT NULL	|0
FIELD		|ns		|t_nanosec	|'0'	|NOT NULL	|0

TABLE|history_bin|itemid,clock,ns|0
FIELD		|itemid		|t_id		|	|NOT NULL	|0			|-|items
FIELD		|clock		|t_time		|'0'	|NOT NULL	|0
FIELD		|ns		|t_nanosec	|'0'	|NOT NULL	|0
FIELD		|value		|t_bin		|''	|NOT NULL	|0

TABLE|proxy_history|id|0
FIELD		|id		|t_id		|	|NOT NULL	|0
FIELD		|itemid		|t_id		|	|NOT NULL	|0			|-|items
FIELD		|clock		|t_time		|'0'	|NOT NULL	|0
FIELD		|timestamp	|t_time		|'0'	|NOT NULL	|0
FIELD		|source		|t_varchar(64)	|''	|NOT NULL	|0
FIELD		|severity	|t_integer	|'0'	|NOT NULL	|0
FIELD		|value		|t_longtext	|''	|NOT NULL	|0
FIELD		|logeventid	|t_integer	|'0'	|NOT NULL	|0
FIELD		|ns		|t_nanosec	|'0'	|NOT NULL	|0
FIELD		|state		|t_integer	|'0'	|NOT NULL	|0
FIELD		|lastlogsize	|t_bigint	|'0'	|NOT NULL	|0
FIELD		|mtime		|t_integer	|'0'	|NOT NULL	|0
FIELD		|flags		|t_integer	|'0'	|NOT NULL	|0
FIELD		|write_clock	|t_time		|'0'	|NOT NULL	|0
INDEX		|1		|clock

TABLE|proxy_dhistory|id|0
FIELD		|id		|t_id		|	|NOT NULL	|0
FIELD		|clock		|t_time		|'0'	|NOT NULL	|0
FIELD		|druleid	|t_id		|	|NOT NULL	|0			|-|drules
FIELD		|ip		|t_varchar(39)	|''	|NOT NULL	|0
FIELD		|port		|t_integer	|'0'	|NOT NULL	|0
FIELD		|value		|t_varchar(255)	|''	|NOT NULL	|0
FIELD		|status		|t_integer	|'0'	|NOT NULL	|0
FIELD		|dcheckid	|t_id		|	|NULL		|0			|-|dchecks
FIELD		|dns		|t_varchar(255)	|''	|NOT NULL	|0
INDEX		|1		|clock
INDEX		|2		|druleid

TABLE|events|eventid|0
FIELD		|eventid	|t_id		|	|NOT NULL	|0
FIELD		|source		|t_integer	|'0'	|NOT NULL	|0
FIELD		|object		|t_integer	|'0'	|NOT NULL	|0
FIELD		|objectid	|t_id		|'0'	|NOT NULL	|0
FIELD		|clock		|t_time		|'0'	|NOT NULL	|0
FIELD		|value		|t_integer	|'0'	|NOT NULL	|0
FIELD		|acknowledged	|t_integer	|'0'	|NOT NULL	|0
FIELD		|ns		|t_nanosec	|'0'	|NOT NULL	|0
FIELD		|name		|t_varchar(2048)|''	|NOT NULL	|0
FIELD		|severity	|t_integer	|'0'	|NOT NULL	|0
INDEX		|1		|source,object,objectid,clock
INDEX		|2		|source,object,clock

TABLE|event_symptom|eventid|0
FIELD		|eventid	|t_id		|	|NOT NULL	|0			|1|events	|eventid|
FIELD		|cause_eventid	|t_id		|	|NOT NULL	|0			|2|events	|eventid|	RESTRICT
INDEX		|1		|cause_eventid

TABLE|trends|itemid,clock|0
FIELD		|itemid		|t_id		|	|NOT NULL	|0			|-|items
FIELD		|clock		|t_time		|'0'	|NOT NULL	|0
FIELD		|num		|t_integer	|'0'	|NOT NULL	|0
FIELD		|value_min	|t_double	|'0.0000'|NOT NULL	|0
FIELD		|value_avg	|t_double	|'0.0000'|NOT NULL	|0
FIELD		|value_max	|t_double	|'0.0000'|NOT NULL	|0

TABLE|trends_uint|itemid,clock|0
FIELD		|itemid		|t_id		|	|NOT NULL	|0			|-|items
FIELD		|clock		|t_time		|'0'	|NOT NULL	|0
FIELD		|num		|t_integer	|'0'	|NOT NULL	|0
FIELD		|value_min	|t_bigint	|'0'	|NOT NULL	|0
FIELD		|value_avg	|t_bigint	|'0'	|NOT NULL	|0
FIELD		|value_max	|t_bigint	|'0'	|NOT NULL	|0

TABLE|acknowledges|acknowledgeid|0
FIELD		|acknowledgeid	|t_id		|	|NOT NULL	|0
FIELD		|userid		|t_id		|	|NOT NULL	|0			|1|users
FIELD		|eventid	|t_id		|	|NOT NULL	|0			|2|events
FIELD		|clock		|t_time		|'0'	|NOT NULL	|0
FIELD		|message	|t_varchar(2048)|''	|NOT NULL	|0
FIELD		|action		|t_integer	|'0'	|NOT NULL	|0
FIELD		|old_severity	|t_integer	|'0'	|NOT NULL	|0
FIELD		|new_severity	|t_integer	|'0'	|NOT NULL	|0
FIELD		|suppress_until	|t_time		|'0'	|NOT NULL	|0
FIELD		|taskid		|t_id		|	|NULL		|0			|-|task
INDEX		|1		|userid
INDEX		|2		|eventid
INDEX		|3		|clock

TABLE|auditlog|auditid|0
FIELD		|auditid	|t_cuid		|	|NOT NULL	|0
FIELD		|userid		|t_id		|	|NULL		|0
FIELD		|username	|t_varchar(100)	|''	|NOT NULL	|0
FIELD		|clock		|t_time		|'0'	|NOT NULL	|0
FIELD		|ip		|t_varchar(39)	|''	|NOT NULL	|0
FIELD		|action		|t_integer	|'0'	|NOT NULL	|0
FIELD		|resourcetype	|t_integer	|'0'	|NOT NULL	|0
FIELD		|resourceid	|t_id		|	|NULL		|0
FIELD		|resource_cuid	|t_cuid		|	|NULL		|0
FIELD		|resourcename	|t_varchar(255)	|''	|NOT NULL	|0
FIELD		|recordsetid	|t_cuid		|	|NOT NULL	|0
FIELD		|details	|t_longtext	|''	|NOT NULL	|0
INDEX		|1		|userid,clock
INDEX		|2		|clock
INDEX		|3		|resourcetype,resourceid

TABLE|service_alarms|servicealarmid|0
FIELD		|servicealarmid	|t_id		|	|NOT NULL	|0
FIELD		|serviceid	|t_id		|	|NOT NULL	|0			|1|services
FIELD		|clock		|t_time		|'0'	|NOT NULL	|0
FIELD		|value		|t_integer	|'-1'	|NOT NULL	|0
INDEX		|1		|serviceid,clock
INDEX		|2		|clock

TABLE|autoreg_host|autoreg_hostid|0
FIELD		|autoreg_hostid	|t_id		|	|NOT NULL	|0
FIELD		|proxyid	|t_id		|	|NULL		|0			|1|proxy	|proxyid
FIELD		|host		|t_varchar(128)	|''	|NOT NULL	|0
FIELD		|listen_ip	|t_varchar(39)	|''	|NOT NULL	|0
FIELD		|listen_port	|t_integer	|'0'	|NOT NULL	|0
FIELD		|listen_dns	|t_varchar(255)	|''	|NOT NULL	|0
FIELD		|host_metadata	|t_text		|''	|NOT NULL	|0
FIELD		|flags		|t_integer	|'0'	|NOT NULL	|0
FIELD		|tls_accepted	|t_integer	|'1'	|NOT NULL	|0
INDEX		|1		|host
INDEX		|2		|proxyid

TABLE|proxy_autoreg_host|id|0
FIELD		|id		|t_id		|	|NOT NULL	|0
FIELD		|clock		|t_time		|'0'	|NOT NULL	|0
FIELD		|host		|t_varchar(128)	|''	|NOT NULL	|0
FIELD		|listen_ip	|t_varchar(39)	|''	|NOT NULL	|0
FIELD		|listen_port	|t_integer	|'0'	|NOT NULL	|0
FIELD		|listen_dns	|t_varchar(255)	|''	|NOT NULL	|0
FIELD		|host_metadata	|t_text		|''	|NOT NULL	|0
FIELD		|flags		|t_integer	|'0'	|NOT NULL	|0
FIELD		|tls_accepted	|t_integer	|'1'	|NOT NULL	|0
INDEX		|1		|clock

TABLE|dhosts|dhostid|0
FIELD		|dhostid	|t_id		|	|NOT NULL	|0
FIELD		|druleid	|t_id		|	|NOT NULL	|0			|1|drules
FIELD		|status		|t_integer	|'0'	|NOT NULL	|0
FIELD		|lastup		|t_integer	|'0'	|NOT NULL	|0
FIELD		|lastdown	|t_integer	|'0'	|NOT NULL	|0
INDEX		|1		|druleid

TABLE|dservices|dserviceid|0
FIELD		|dserviceid	|t_id		|	|NOT NULL	|0
FIELD		|dhostid	|t_id		|	|NOT NULL	|0			|1|dhosts
FIELD		|value		|t_varchar(255)	|''	|NOT NULL	|0
FIELD		|port		|t_integer	|'0'	|NOT NULL	|0
FIELD		|status		|t_integer	|'0'	|NOT NULL	|0
FIELD		|lastup		|t_integer	|'0'	|NOT NULL	|0
FIELD		|lastdown	|t_integer	|'0'	|NOT NULL	|0
FIELD		|dcheckid	|t_id		|	|NOT NULL	|0			|2|dchecks
FIELD		|ip		|t_varchar(39)	|''	|NOT NULL	|0
FIELD		|dns		|t_varchar(255)	|''	|NOT NULL	|0
UNIQUE		|1		|dcheckid,ip,port
INDEX		|2		|dhostid

-- Other tables

TABLE|escalations|escalationid|0
FIELD		|escalationid	|t_id		|	|NOT NULL	|0
FIELD		|actionid	|t_id		|	|NOT NULL	|0			|-|actions
FIELD		|triggerid	|t_id		|	|NULL		|0			|-|triggers
FIELD		|eventid	|t_id		|	|NULL		|0			|-|events
FIELD		|r_eventid	|t_id		|	|NULL		|0			|-|events	|eventid
FIELD		|nextcheck	|t_time		|'0'	|NOT NULL	|0
FIELD		|esc_step	|t_integer	|'0'	|NOT NULL	|0
FIELD		|status		|t_integer	|'0'	|NOT NULL	|0
FIELD		|itemid		|t_id		|	|NULL		|0			|-|items
FIELD		|acknowledgeid	|t_id		|	|NULL		|0			|-|acknowledges
FIELD		|servicealarmid	|t_id		|	|NULL		|0			|-|service_alarms
FIELD		|serviceid	|t_id		|	|NULL		|0			|-|services
UNIQUE		|1		|triggerid,itemid,serviceid,escalationid
INDEX		|2		|eventid
INDEX		|3		|nextcheck

TABLE|globalvars|globalvarid|0
FIELD		|globalvarid	|t_id		|	|NOT NULL	|0
FIELD		|snmp_lastsize	|t_bigint	|'0'	|NOT NULL	|0

TABLE|graph_discovery|graphid|0
FIELD		|graphid	|t_id		|	|NOT NULL	|0			|1|graphs
FIELD		|parent_graphid	|t_id		|	|NOT NULL	|0			|2|graphs	|graphid	|RESTRICT
FIELD		|lastcheck	|t_integer	|'0'	|NOT NULL	|ZBX_NODATA
FIELD		|ts_delete	|t_time		|'0'	|NOT NULL	|ZBX_NODATA
INDEX		|1		|parent_graphid

TABLE|host_inventory|hostid|ZBX_TEMPLATE
FIELD		|hostid		|t_id		|	|NOT NULL	|0			|1|hosts
FIELD		|inventory_mode	|t_integer	|'0'	|NOT NULL	|0
FIELD		|type		|t_varchar(64)	|''	|NOT NULL	|ZBX_PROXY,ZBX_NODATA
FIELD		|type_full	|t_varchar(64)	|''	|NOT NULL	|ZBX_PROXY,ZBX_NODATA
FIELD		|name		|t_varchar(128)	|''	|NOT NULL	|ZBX_PROXY,ZBX_NODATA
FIELD		|alias		|t_varchar(128)	|''	|NOT NULL	|ZBX_PROXY,ZBX_NODATA
FIELD		|os		|t_varchar(128)	|''	|NOT NULL	|ZBX_PROXY,ZBX_NODATA
FIELD		|os_full	|t_varchar(255)	|''	|NOT NULL	|ZBX_PROXY,ZBX_NODATA
FIELD		|os_short	|t_varchar(128)	|''	|NOT NULL	|ZBX_PROXY,ZBX_NODATA
FIELD		|serialno_a	|t_varchar(64)	|''	|NOT NULL	|ZBX_PROXY,ZBX_NODATA
FIELD		|serialno_b	|t_varchar(64)	|''	|NOT NULL	|ZBX_PROXY,ZBX_NODATA
FIELD		|tag		|t_varchar(64)	|''	|NOT NULL	|ZBX_PROXY,ZBX_NODATA
FIELD		|asset_tag	|t_varchar(64)	|''	|NOT NULL	|ZBX_PROXY,ZBX_NODATA
FIELD		|macaddress_a	|t_varchar(64)	|''	|NOT NULL	|ZBX_PROXY,ZBX_NODATA
FIELD		|macaddress_b	|t_varchar(64)	|''	|NOT NULL	|ZBX_PROXY,ZBX_NODATA
FIELD		|hardware	|t_varchar(255)	|''	|NOT NULL	|ZBX_PROXY,ZBX_NODATA
FIELD		|hardware_full	|t_shorttext	|''	|NOT NULL	|ZBX_PROXY,ZBX_NODATA
FIELD		|software	|t_varchar(255)	|''	|NOT NULL	|ZBX_PROXY,ZBX_NODATA
FIELD		|software_full	|t_shorttext	|''	|NOT NULL	|ZBX_PROXY,ZBX_NODATA
FIELD		|software_app_a	|t_varchar(64)	|''	|NOT NULL	|ZBX_PROXY,ZBX_NODATA
FIELD		|software_app_b	|t_varchar(64)	|''	|NOT NULL	|ZBX_PROXY,ZBX_NODATA
FIELD		|software_app_c	|t_varchar(64)	|''	|NOT NULL	|ZBX_PROXY,ZBX_NODATA
FIELD		|software_app_d	|t_varchar(64)	|''	|NOT NULL	|ZBX_PROXY,ZBX_NODATA
FIELD		|software_app_e	|t_varchar(64)	|''	|NOT NULL	|ZBX_PROXY,ZBX_NODATA
FIELD		|contact	|t_shorttext	|''	|NOT NULL	|ZBX_PROXY,ZBX_NODATA
FIELD		|location	|t_shorttext	|''	|NOT NULL	|ZBX_PROXY,ZBX_NODATA
FIELD		|location_lat	|t_varchar(16)	|''	|NOT NULL	|ZBX_PROXY
FIELD		|location_lon	|t_varchar(16)	|''	|NOT NULL	|ZBX_PROXY
FIELD		|notes		|t_shorttext	|''	|NOT NULL	|ZBX_PROXY,ZBX_NODATA
FIELD		|chassis	|t_varchar(64)	|''	|NOT NULL	|ZBX_PROXY,ZBX_NODATA
FIELD		|model		|t_varchar(64)	|''	|NOT NULL	|ZBX_PROXY,ZBX_NODATA
FIELD		|hw_arch	|t_varchar(32)	|''	|NOT NULL	|ZBX_PROXY,ZBX_NODATA
FIELD		|vendor		|t_varchar(64)	|''	|NOT NULL	|ZBX_PROXY,ZBX_NODATA
FIELD		|contract_number|t_varchar(64)	|''	|NOT NULL	|ZBX_PROXY,ZBX_NODATA
FIELD		|installer_name	|t_varchar(64)	|''	|NOT NULL	|ZBX_PROXY,ZBX_NODATA
FIELD		|deployment_status|t_varchar(64)|''	|NOT NULL	|ZBX_PROXY,ZBX_NODATA
FIELD		|url_a		|t_varchar(2048)|''	|NOT NULL	|ZBX_PROXY,ZBX_NODATA
FIELD		|url_b		|t_varchar(2048)|''	|NOT NULL	|ZBX_PROXY,ZBX_NODATA
FIELD		|url_c		|t_varchar(2048)|''	|NOT NULL	|ZBX_PROXY,ZBX_NODATA
FIELD		|host_networks	|t_shorttext	|''	|NOT NULL	|ZBX_PROXY,ZBX_NODATA
FIELD		|host_netmask	|t_varchar(39)	|''	|NOT NULL	|ZBX_PROXY,ZBX_NODATA
FIELD		|host_router	|t_varchar(39)	|''	|NOT NULL	|ZBX_PROXY,ZBX_NODATA
FIELD		|oob_ip		|t_varchar(39)	|''	|NOT NULL	|ZBX_PROXY,ZBX_NODATA
FIELD		|oob_netmask	|t_varchar(39)	|''	|NOT NULL	|ZBX_PROXY,ZBX_NODATA
FIELD		|oob_router	|t_varchar(39)	|''	|NOT NULL	|ZBX_PROXY,ZBX_NODATA
FIELD		|date_hw_purchase|t_varchar(64)	|''	|NOT NULL	|ZBX_PROXY,ZBX_NODATA
FIELD		|date_hw_install|t_varchar(64)	|''	|NOT NULL	|ZBX_PROXY,ZBX_NODATA
FIELD		|date_hw_expiry	|t_varchar(64)	|''	|NOT NULL	|ZBX_PROXY,ZBX_NODATA
FIELD		|date_hw_decomm	|t_varchar(64)	|''	|NOT NULL	|ZBX_PROXY,ZBX_NODATA
FIELD		|site_address_a	|t_varchar(128)	|''	|NOT NULL	|ZBX_PROXY,ZBX_NODATA
FIELD		|site_address_b	|t_varchar(128)	|''	|NOT NULL	|ZBX_PROXY,ZBX_NODATA
FIELD		|site_address_c	|t_varchar(128)	|''	|NOT NULL	|ZBX_PROXY,ZBX_NODATA
FIELD		|site_city	|t_varchar(128)	|''	|NOT NULL	|ZBX_PROXY,ZBX_NODATA
FIELD		|site_state	|t_varchar(64)	|''	|NOT NULL	|ZBX_PROXY,ZBX_NODATA
FIELD		|site_country	|t_varchar(64)	|''	|NOT NULL	|ZBX_PROXY,ZBX_NODATA
FIELD		|site_zip	|t_varchar(64)	|''	|NOT NULL	|ZBX_PROXY,ZBX_NODATA
FIELD		|site_rack	|t_varchar(128)	|''	|NOT NULL	|ZBX_PROXY,ZBX_NODATA
FIELD		|site_notes	|t_shorttext	|''	|NOT NULL	|ZBX_PROXY,ZBX_NODATA
FIELD		|poc_1_name	|t_varchar(128)	|''	|NOT NULL	|ZBX_PROXY,ZBX_NODATA
FIELD		|poc_1_email	|t_varchar(128)	|''	|NOT NULL	|ZBX_PROXY,ZBX_NODATA
FIELD		|poc_1_phone_a	|t_varchar(64)	|''	|NOT NULL	|ZBX_PROXY,ZBX_NODATA
FIELD		|poc_1_phone_b	|t_varchar(64)	|''	|NOT NULL	|ZBX_PROXY,ZBX_NODATA
FIELD		|poc_1_cell	|t_varchar(64)	|''	|NOT NULL	|ZBX_PROXY,ZBX_NODATA
FIELD		|poc_1_screen	|t_varchar(64)	|''	|NOT NULL	|ZBX_PROXY,ZBX_NODATA
FIELD		|poc_1_notes	|t_shorttext	|''	|NOT NULL	|ZBX_PROXY,ZBX_NODATA
FIELD		|poc_2_name	|t_varchar(128)	|''	|NOT NULL	|ZBX_PROXY,ZBX_NODATA
FIELD		|poc_2_email	|t_varchar(128)	|''	|NOT NULL	|ZBX_PROXY,ZBX_NODATA
FIELD		|poc_2_phone_a	|t_varchar(64)	|''	|NOT NULL	|ZBX_PROXY,ZBX_NODATA
FIELD		|poc_2_phone_b	|t_varchar(64)	|''	|NOT NULL	|ZBX_PROXY,ZBX_NODATA
FIELD		|poc_2_cell	|t_varchar(64)	|''	|NOT NULL	|ZBX_PROXY,ZBX_NODATA
FIELD		|poc_2_screen	|t_varchar(64)	|''	|NOT NULL	|ZBX_PROXY,ZBX_NODATA
FIELD		|poc_2_notes	|t_shorttext	|''	|NOT NULL	|ZBX_PROXY,ZBX_NODATA

TABLE|housekeeper|housekeeperid|0
FIELD		|housekeeperid	|t_id		|	|NOT NULL	|0
FIELD		|tablename	|t_varchar(64)	|''	|NOT NULL	|0
FIELD		|field		|t_varchar(64)	|''	|NOT NULL	|0
FIELD		|value		|t_id		|	|NOT NULL	|0			|-|items

TABLE|images|imageid|0
FIELD		|imageid	|t_id		|	|NOT NULL	|0
FIELD		|imagetype	|t_integer	|'0'	|NOT NULL	|0
FIELD		|name		|t_varchar(64)	|'0'	|NOT NULL	|0
FIELD		|image		|t_image	|''	|NOT NULL	|0
UNIQUE		|1		|name

TABLE|item_discovery|itemdiscoveryid|ZBX_TEMPLATE
FIELD		|itemdiscoveryid|t_id		|	|NOT NULL	|0
FIELD		|itemid		|t_id		|	|NOT NULL	|0			|1|items
FIELD		|parent_itemid	|t_id		|	|NOT NULL	|0			|2|items	|itemid
FIELD		|key_		|t_varchar(2048)|''	|NOT NULL	|ZBX_NODATA
FIELD		|lastcheck	|t_integer	|'0'	|NOT NULL	|ZBX_NODATA
FIELD		|ts_delete	|t_time		|'0'	|NOT NULL	|ZBX_NODATA
UNIQUE		|1		|itemid,parent_itemid
INDEX		|2		|parent_itemid

TABLE|host_discovery|hostid|ZBX_TEMPLATE
FIELD		|hostid		|t_id		|	|NOT NULL	|0			|1|hosts
FIELD		|parent_hostid	|t_id		|	|NULL		|0			|2|hosts	|hostid		|RESTRICT
FIELD		|parent_itemid	|t_id		|	|NULL		|0			|3|items	|itemid		|RESTRICT
FIELD		|host		|t_varchar(128)	|''	|NOT NULL	|ZBX_NODATA
FIELD		|lastcheck	|t_integer	|'0'	|NOT NULL	|ZBX_NODATA
FIELD		|ts_delete	|t_time		|'0'	|NOT NULL	|ZBX_NODATA
INDEX		|1		|parent_hostid
INDEX		|2		|parent_itemid

TABLE|interface_discovery|interfaceid|0
FIELD		|interfaceid	|t_id		|	|NOT NULL	|0			|1|interface
FIELD		|parent_interfaceid|t_id	|	|NOT NULL	|0			|2|interface	|interfaceid
INDEX		|1		|parent_interfaceid

TABLE|profiles|profileid|0
FIELD		|profileid	|t_id		|	|NOT NULL	|0
FIELD		|userid		|t_id		|	|NOT NULL	|0			|1|users
FIELD		|idx		|t_varchar(96)	|''	|NOT NULL	|0
FIELD		|idx2		|t_id		|'0'	|NOT NULL	|0
FIELD		|value_id	|t_id		|'0'	|NOT NULL	|0
FIELD		|value_int	|t_integer	|'0'	|NOT NULL	|0
FIELD		|value_str	|t_text		|''	|NOT NULL	|0
FIELD		|source		|t_varchar(96)	|''	|NOT NULL	|0
FIELD		|type		|t_integer	|'0'	|NOT NULL	|0
INDEX		|1		|userid,idx,idx2
INDEX		|2		|userid,profileid

TABLE|sessions|sessionid|0
FIELD		|sessionid	|t_varchar(32)	|''	|NOT NULL	|0
FIELD		|userid		|t_id		|	|NOT NULL	|0			|1|users
FIELD		|lastaccess	|t_integer	|'0'	|NOT NULL	|0
FIELD		|status		|t_integer	|'0'	|NOT NULL	|0
FIELD		|secret		|t_varchar(32)	|''	|NOT NULL	|0
INDEX		|1		|userid,status,lastaccess

TABLE|trigger_discovery|triggerid|0
FIELD		|triggerid	|t_id		|	|NOT NULL	|0			|1|triggers
FIELD		|parent_triggerid|t_id		|	|NOT NULL	|0			|2|triggers	|triggerid	|RESTRICT
FIELD		|lastcheck	|t_integer	|'0'	|NOT NULL	|ZBX_NODATA
FIELD		|ts_delete	|t_time		|'0'	|NOT NULL	|ZBX_NODATA
INDEX		|1		|parent_triggerid

TABLE|item_condition|item_conditionid|ZBX_TEMPLATE
FIELD		|item_conditionid|t_id		|	|NOT NULL	|0
FIELD		|itemid		|t_id		|	|NOT NULL	|0			|1|items
FIELD		|operator	|t_integer	|'8'	|NOT NULL	|0
FIELD		|macro		|t_varchar(64)	|''	|NOT NULL	|0
FIELD		|value		|t_varchar(255)	|''	|NOT NULL	|0
INDEX		|1		|itemid

TABLE|item_rtdata|itemid|ZBX_TEMPLATE
FIELD		|itemid		|t_id		|	|NOT NULL	|0			|1|items
FIELD		|lastlogsize	|t_bigint	|'0'	|NOT NULL	|ZBX_PROXY,ZBX_NODATA
FIELD		|state		|t_integer	|'0'	|NOT NULL	|ZBX_NODATA
FIELD		|mtime		|t_integer	|'0'	|NOT NULL	|ZBX_PROXY,ZBX_NODATA
FIELD		|error		|t_varchar(2048)|''	|NOT NULL	|ZBX_NODATA

TABLE|opinventory|operationid|ZBX_DATA
FIELD		|operationid	|t_id		|	|NOT NULL	|0			|1|operations
FIELD		|inventory_mode	|t_integer	|'0'	|NOT NULL	|0

TABLE|trigger_tag|triggertagid|ZBX_TEMPLATE
FIELD		|triggertagid	|t_id		|	|NOT NULL	|0
FIELD		|triggerid	|t_id		|	|NOT NULL	|0			|1|triggers	|		|RESTRICT
FIELD		|tag		|t_varchar(255)	|''	|NOT NULL	|0
FIELD		|value		|t_varchar(255)	|''	|NOT NULL	|0
INDEX		|1		|triggerid
CHANGELOG	|6

TABLE|event_tag|eventtagid|0
FIELD		|eventtagid	|t_id		|	|NOT NULL	|0
FIELD		|eventid	|t_id		|	|NOT NULL	|0			|1|events
FIELD		|tag		|t_varchar(255)	|''	|NOT NULL	|0
FIELD		|value		|t_varchar(255)	|''	|NOT NULL	|0
INDEX		|1		|eventid

TABLE|problem|eventid|0
FIELD		|eventid	|t_id		|	|NOT NULL	|0			|1|events
FIELD		|source		|t_integer	|'0'	|NOT NULL	|0
FIELD		|object		|t_integer	|'0'	|NOT NULL	|0
FIELD		|objectid	|t_id		|'0'	|NOT NULL	|0
FIELD		|clock		|t_time		|'0'	|NOT NULL	|0
FIELD		|ns		|t_nanosec	|'0'	|NOT NULL	|0
FIELD		|r_eventid	|t_id		|	|NULL		|0			|2|events	|eventid
FIELD		|r_clock	|t_time		|'0'	|NOT NULL	|0
FIELD		|r_ns		|t_nanosec	|'0'	|NOT NULL	|0
FIELD		|correlationid	|t_id		|	|NULL		|0			|-|correlation
FIELD		|userid		|t_id		|	|NULL		|0			|-|users
FIELD		|name		|t_varchar(2048)|''	|NOT NULL	|0
FIELD		|acknowledged	|t_integer	|'0'	|NOT NULL	|0
FIELD		|severity	|t_integer	|'0'	|NOT NULL	|0
FIELD		|cause_eventid	|t_id		|	|NULL		|0			|3|events	|eventid	|RESTRICT
INDEX		|1		|source,object,objectid
INDEX		|2		|r_clock
INDEX		|3		|r_eventid
INDEX		|4		|cause_eventid

TABLE|problem_tag|problemtagid|0
FIELD		|problemtagid	|t_id		|	|NOT NULL	|0
FIELD		|eventid	|t_id		|	|NOT NULL	|0			|1|problem
FIELD		|tag		|t_varchar(255)	|''	|NOT NULL	|0
FIELD		|value		|t_varchar(255)	|''	|NOT NULL	|0
INDEX		|1		|eventid,tag,value

TABLE|tag_filter|tag_filterid|0
FIELD		|tag_filterid	|t_id		|	|NOT NULL	|0
FIELD		|usrgrpid	|t_id		|	|NOT NULL	|0 			|1|usrgrp	|usrgrpid
FIELD		|groupid	|t_id		|	|NOT NULL	|0			|2|hstgrp	|groupid
FIELD		|tag		|t_varchar(255)	|''	|NOT NULL	|0
FIELD		|value		|t_varchar(255)	|''	|NOT NULL	|0
INDEX		|1		|usrgrpid
INDEX		|2		|groupid

TABLE|event_recovery|eventid|0
FIELD		|eventid	|t_id		|	|NOT NULL	|0			|1|events
FIELD		|r_eventid	|t_id		|	|NOT NULL	|0			|2|events	|eventid
FIELD		|c_eventid	|t_id		|	|NULL		|0			|3|events	|eventid
FIELD		|correlationid	|t_id		|	|NULL		|0			|-|correlation
FIELD		|userid		|t_id		|	|NULL		|0			|-|users
INDEX		|1		|r_eventid
INDEX		|2		|c_eventid

TABLE|correlation|correlationid|ZBX_DATA
FIELD		|correlationid	|t_id		|	|NOT NULL	|0
FIELD		|name		|t_varchar(255)	|''	|NOT NULL	|0
FIELD		|description	|t_shorttext	|''	|NOT NULL	|0
FIELD		|evaltype	|t_integer	|'0'	|NOT NULL	|0
FIELD		|status		|t_integer	|'0'	|NOT NULL	|0
FIELD		|formula	|t_varchar(255)	|''	|NOT NULL	|0
INDEX		|1		|status
UNIQUE		|2		|name

TABLE|corr_condition|corr_conditionid|ZBX_DATA
FIELD		|corr_conditionid|t_id		|	|NOT NULL	|0
FIELD		|correlationid	|t_id		|	|NOT NULL	|0			|1|correlation
FIELD		|type		|t_integer	|'0'	|NOT NULL	|0
INDEX		|1		|correlationid

TABLE|corr_condition_tag|corr_conditionid|ZBX_DATA
FIELD		|corr_conditionid|t_id		|	|NOT NULL	|0			|1|corr_condition
FIELD		|tag		|t_varchar(255)	|''	|NOT NULL	|0

TABLE|corr_condition_group|corr_conditionid|ZBX_DATA
FIELD		|corr_conditionid|t_id		|	|NOT NULL	|0			|1|corr_condition
FIELD		|operator	|t_integer	|'0'	|NOT NULL	|0
FIELD		|groupid	|t_id		|	|NOT NULL	|0			|2|hstgrp	|	|RESTRICT
INDEX		|1		|groupid

TABLE|corr_condition_tagpair|corr_conditionid|ZBX_DATA
FIELD		|corr_conditionid|t_id		|	|NOT NULL	|0			|1|corr_condition
FIELD		|oldtag		|t_varchar(255)	|''	|NOT NULL	|0
FIELD		|newtag		|t_varchar(255)	|''	|NOT NULL	|0

TABLE|corr_condition_tagvalue|corr_conditionid|ZBX_DATA
FIELD		|corr_conditionid|t_id		|	|NOT NULL	|0			|1|corr_condition
FIELD		|tag		|t_varchar(255)	|''	|NOT NULL	|0
FIELD		|operator	|t_integer	|'0'	|NOT NULL	|0
FIELD		|value		|t_varchar(255)	|''	|NOT NULL	|0

TABLE|corr_operation|corr_operationid|ZBX_DATA
FIELD		|corr_operationid|t_id		|	|NOT NULL	|0
FIELD		|correlationid	|t_id		|	|NOT NULL	|0			|1|correlation
FIELD		|type		|t_integer	|'0'	|NOT NULL	|0
INDEX		|1		|correlationid

TABLE|task|taskid|0
FIELD		|taskid		|t_id		|	|NOT NULL	|0
FIELD		|type		|t_integer	|	|NOT NULL	|0
FIELD		|status		|t_integer	|'0'	|NOT NULL	|0
FIELD		|clock		|t_integer	|'0'	|NOT NULL	|0
FIELD		|ttl		|t_integer	|'0'	|NOT NULL	|0
FIELD		|proxyid	|t_id		|	|NULL		|0			|1|proxy	|proxyid
INDEX		|1		|status,proxyid
INDEX		|2		|proxyid

TABLE|task_close_problem|taskid|0
FIELD		|taskid		|t_id		|	|NOT NULL	|0			|1|task
FIELD		|acknowledgeid	|t_id		|	|NOT NULL	|0			|-|acknowledges

TABLE|item_preproc|item_preprocid|ZBX_TEMPLATE
FIELD		|item_preprocid	|t_id		|	|NOT NULL	|0
FIELD		|itemid		|t_id		|	|NOT NULL	|ZBX_PROXY			|1|items	|		|RESTRICT
FIELD		|step		|t_integer	|'0'	|NOT NULL	|ZBX_PROXY
FIELD		|type		|t_integer	|'0'	|NOT NULL	|ZBX_PROXY
FIELD		|params		|t_text		|''	|NOT NULL	|ZBX_PROXY
FIELD		|error_handler	|t_integer	|'0'	|NOT NULL	|ZBX_PROXY
FIELD		|error_handler_params|t_varchar(255)|''	|NOT NULL	|ZBX_PROXY
INDEX		|1		|itemid,step
CHANGELOG	|8

TABLE|task_remote_command|taskid|0
FIELD		|taskid		|t_id		|	|NOT NULL	|0			|1|task
FIELD		|command_type	|t_integer	|'0'	|NOT NULL	|0
FIELD		|execute_on	|t_integer	|'0'	|NOT NULL	|0
FIELD		|port		|t_integer	|'0'	|NOT NULL	|0
FIELD		|authtype	|t_integer	|'0'	|NOT NULL	|0
FIELD		|username	|t_varchar(64)	|''	|NOT NULL	|0
FIELD		|password	|t_varchar(64)	|''	|NOT NULL	|0
FIELD		|publickey	|t_varchar(64)	|''	|NOT NULL	|0
FIELD		|privatekey	|t_varchar(64)	|''	|NOT NULL	|0
FIELD		|command	|t_text		|''	|NOT NULL	|0
FIELD		|alertid	|t_id		|	|NULL		|0			|-|alerts
FIELD		|parent_taskid	|t_id		|	|NOT NULL	|0			|-|task		|taskid
FIELD		|hostid		|t_id		|	|NOT NULL	|0			|-|hosts

TABLE|task_remote_command_result|taskid|0
FIELD		|taskid		|t_id		|	|NOT NULL	|0			|1|task
FIELD		|status		|t_integer	|'0'	|NOT NULL	|0
FIELD		|parent_taskid	|t_id		|	|NOT NULL	|0			|-|task		|taskid
FIELD		|info		|t_shorttext	|''	|NOT NULL	|0

TABLE|task_data|taskid|0
FIELD		|taskid		|t_id		|	|NOT NULL	|0			|1|task
FIELD		|type		|t_integer	|'0'	|NOT NULL	|0
FIELD		|data		|t_text		|''	|NOT NULL	|0
FIELD		|parent_taskid	|t_id		|	|NULL		|0			|-|task		|taskid

TABLE|task_result|taskid|0
FIELD		|taskid		|t_id		|	|NOT NULL	|0			|1|task
FIELD		|status		|t_integer	|'0'	|NOT NULL	|0
FIELD		|parent_taskid	|t_id		|	|NOT NULL	|0			|-|task		|taskid
FIELD		|info		|t_longtext	|''	|NOT NULL	|0
INDEX		|1		|parent_taskid

TABLE|task_acknowledge|taskid|0
FIELD		|taskid		|t_id		|	|NOT NULL	|0			|1|task
FIELD		|acknowledgeid	|t_id		|	|NOT NULL	|0			|-|acknowledges

TABLE|sysmap_shape|sysmap_shapeid|ZBX_TEMPLATE
FIELD		|sysmap_shapeid	|t_id		|	|NOT NULL	|0
FIELD		|sysmapid	|t_id		|	|NOT NULL	|0			|1|sysmaps
FIELD		|type		|t_integer	|'0'	|NOT NULL	|0
FIELD		|x		|t_integer	|'0'	|NOT NULL	|0
FIELD		|y		|t_integer	|'0'	|NOT NULL	|0
FIELD		|width		|t_integer	|'200'	|NOT NULL	|0
FIELD		|height		|t_integer	|'200'	|NOT NULL	|0
FIELD		|text		|t_shorttext	|''	|NOT NULL	|0
FIELD		|font		|t_integer	|'9'	|NOT NULL	|0
FIELD		|font_size	|t_integer	|'11'	|NOT NULL	|0
FIELD		|font_color	|t_varchar(6)	|'000000'|NOT NULL	|0
FIELD		|text_halign	|t_integer	|'0'	|NOT NULL	|0
FIELD		|text_valign	|t_integer	|'0'	|NOT NULL	|0
FIELD		|border_type	|t_integer	|'0'	|NOT NULL	|0
FIELD		|border_width	|t_integer	|'1'	|NOT NULL	|0
FIELD		|border_color	|t_varchar(6)	|'000000'|NOT NULL	|0
FIELD		|background_color|t_varchar(6)	|''	|NOT NULL	|0
FIELD		|zindex		|t_integer	|'0'	|NOT NULL	|0
INDEX		|1		|sysmapid

TABLE|sysmap_element_trigger|selement_triggerid|ZBX_TEMPLATE
FIELD		|selement_triggerid	|t_id	|	|NOT NULL	|0
FIELD		|selementid		|t_id	|	|NOT NULL	|0			|1|sysmaps_elements
FIELD		|triggerid		|t_id	|	|NOT NULL	|0			|2|triggers
UNIQUE		|1			|selementid,triggerid
INDEX		|2			|triggerid

TABLE|httptest_field|httptest_fieldid|ZBX_TEMPLATE
FIELD		|httptest_fieldid	|t_id		|	|NOT NULL	|0
FIELD		|httptestid		|t_id		|	|NOT NULL	|ZBX_PROXY	|1|httptest	|		|RESTRICT
FIELD		|type			|t_integer	|'0'	|NOT NULL	|ZBX_PROXY
FIELD		|name			|t_varchar(255)	|''	|NOT NULL	|ZBX_PROXY
FIELD		|value			|t_shorttext	|''	|NOT NULL	|ZBX_PROXY
INDEX		|1			|httptestid
CHANGELOG	|12

TABLE|httpstep_field|httpstep_fieldid|ZBX_TEMPLATE
FIELD		|httpstep_fieldid	|t_id		|	|NOT NULL	|0
FIELD		|httpstepid		|t_id		|	|NOT NULL	|ZBX_PROXY	|1|httpstep	|		|RESTRICT
FIELD		|type			|t_integer	|'0'	|NOT NULL	|ZBX_PROXY
FIELD		|name			|t_varchar(255)	|''	|NOT NULL	|ZBX_PROXY
FIELD		|value			|t_shorttext	|''	|NOT NULL	|ZBX_PROXY
INDEX		|1			|httpstepid
CHANGELOG	|15

TABLE|dashboard|dashboardid|ZBX_DASHBOARD
FIELD		|dashboardid	|t_id		|	|NOT NULL	|0
FIELD		|name		|t_varchar(255)	|	|NOT NULL	|0
FIELD		|userid		|t_id		|	|NULL		|0			|1|users	|	|RESTRICT
FIELD		|private	|t_integer	|'1'	|NOT NULL	|0
FIELD		|templateid	|t_id		|	|NULL		|0			|2|hosts	|hostid
FIELD		|display_period	|t_integer	|'30'	|NOT NULL	|0
FIELD		|auto_start	|t_integer	|'1'	|NOT NULL	|0
FIELD		|uuid		|t_varchar(32)	|''	|NOT NULL	|0
INDEX		|1		|userid
INDEX		|2		|templateid

TABLE|dashboard_user|dashboard_userid|ZBX_DASHBOARD
FIELD		|dashboard_userid|t_id		|	|NOT NULL	|0
FIELD		|dashboardid	|t_id		|	|NOT NULL	|0			|1|dashboard
FIELD		|userid		|t_id		|	|NOT NULL	|0			|2|users
FIELD		|permission	|t_integer	|'2'	|NOT NULL	|0
UNIQUE		|1		|dashboardid,userid
INDEX		|2		|userid

TABLE|dashboard_usrgrp|dashboard_usrgrpid|ZBX_DASHBOARD
FIELD		|dashboard_usrgrpid|t_id	|	|NOT NULL	|0
FIELD		|dashboardid	|t_id		|	|NOT NULL	|0			|1|dashboard
FIELD		|usrgrpid	|t_id		|	|NOT NULL	|0			|2|usrgrp
FIELD		|permission	|t_integer	|'2'	|NOT NULL	|0
UNIQUE		|1		|dashboardid,usrgrpid
INDEX		|2		|usrgrpid

TABLE|dashboard_page|dashboard_pageid|ZBX_DASHBOARD
FIELD		|dashboard_pageid|t_id		|	|NOT NULL	|0
FIELD		|dashboardid	|t_id		|	|NOT NULL	|0		|1|dashboard
FIELD		|name		|t_varchar(255)	|''	|NOT NULL	|0
FIELD		|display_period	|t_integer	|'0'	|NOT NULL	|0
FIELD		|sortorder	|t_integer	|'0'	|NOT NULL	|0
INDEX		|1		|dashboardid

TABLE|widget|widgetid|ZBX_DASHBOARD
FIELD		|widgetid	|t_id		|	|NOT NULL	|0
FIELD		|type		|t_varchar(255)	|''	|NOT NULL	|0
FIELD		|name		|t_varchar(255)	|''	|NOT NULL	|0
FIELD		|x		|t_integer	|'0'	|NOT NULL	|0
FIELD		|y		|t_integer	|'0'	|NOT NULL	|0
FIELD		|width		|t_integer	|'1'	|NOT NULL	|0
FIELD		|height		|t_integer	|'2'	|NOT NULL	|0
FIELD		|view_mode	|t_integer	|'0'	|NOT NULL	|0
FIELD		|dashboard_pageid|t_id		|	|NOT NULL	|0		|1|dashboard_page
INDEX		|1		|dashboard_pageid

TABLE|widget_field|widget_fieldid|ZBX_DASHBOARD
FIELD		|widget_fieldid	|t_id		|	|NOT NULL	|0
FIELD		|widgetid	|t_id		|	|NOT NULL	|0			|1|widget
FIELD		|type		|t_integer	|'0'	|NOT NULL	|0
FIELD		|name		|t_varchar(255)	|''	|NOT NULL	|0
FIELD		|value_int	|t_integer	|'0'	|NOT NULL	|0
FIELD		|value_str	|t_varchar(2048)|''	|NOT NULL	|0
FIELD		|value_groupid	|t_id		|	|NULL		|0			|2|hstgrp	|groupid
FIELD		|value_hostid	|t_id		|	|NULL		|0			|3|hosts	|hostid
FIELD		|value_itemid	|t_id		|	|NULL		|0			|4|items	|itemid
FIELD		|value_graphid	|t_id		|	|NULL		|0			|5|graphs	|graphid
FIELD		|value_sysmapid	|t_id		|	|NULL		|0			|6|sysmaps	|sysmapid
FIELD		|value_serviceid|t_id		|	|NULL		|0			|7|services	|serviceid
FIELD		|value_slaid	|t_id		|	|NULL		|0			|8|sla		|slaid
FIELD		|value_userid	|t_id		|	|NULL		|0			|9|users	|userid
FIELD		|value_actionid	|t_id		|	|NULL		|0			|10|actions	|actionid
FIELD		|value_mediatypeid|t_id		|	|NULL		|0			|11|media_type	|mediatypeid
INDEX		|1		|widgetid
INDEX		|2		|value_groupid
INDEX		|3		|value_hostid
INDEX		|4		|value_itemid
INDEX		|5		|value_graphid
INDEX		|6		|value_sysmapid
INDEX		|7		|value_serviceid
INDEX		|8		|value_slaid
INDEX		|9		|value_userid
INDEX		|10		|value_actionid
INDEX		|11		|value_mediatypeid

TABLE|task_check_now|taskid|0
FIELD		|taskid		|t_id		|	|NOT NULL	|0			|1|task
FIELD		|itemid		|t_id		|	|NOT NULL	|0			|-|items

TABLE|event_suppress|event_suppressid|0
FIELD		|event_suppressid|t_id		|	|NOT NULL	|0
FIELD		|eventid	|t_id		|	|NOT NULL	|0			|1|events
FIELD		|maintenanceid	|t_id		|	|NULL		|0			|2|maintenances
FIELD		|suppress_until	|t_time		|'0'	|NOT NULL	|0
FIELD		|userid		|t_id		|	|NULL		|0			|3|users
UNIQUE		|1		|eventid,maintenanceid
INDEX		|2		|suppress_until
INDEX		|3		|maintenanceid
INDEX		|4		|userid

TABLE|maintenance_tag|maintenancetagid|ZBX_DATA
FIELD		|maintenancetagid|t_id		|	|NOT NULL	|0
FIELD		|maintenanceid	|t_id		|	|NOT NULL	|0			|1|maintenances
FIELD		|tag		|t_varchar(255)	|''	|NOT NULL	|0
FIELD		|operator	|t_integer	|'2'	|NOT NULL	|0
FIELD		|value		|t_varchar(255)	|''	|NOT NULL	|0
INDEX		|1		|maintenanceid

TABLE|lld_macro_path|lld_macro_pathid|ZBX_TEMPLATE
FIELD		|lld_macro_pathid|t_id		|	|NOT NULL	|0
FIELD		|itemid		|t_id		|	|NOT NULL	|0			|1|items
FIELD		|lld_macro	|t_varchar(255)	|''	|NOT NULL	|0
FIELD		|path		|t_varchar(255)	|''	|NOT NULL	|0
UNIQUE		|1		|itemid,lld_macro

TABLE|host_tag|hosttagid|ZBX_TEMPLATE
FIELD		|hosttagid	|t_id		|	|NOT NULL	|0
FIELD		|hostid		|t_id		|	|NOT NULL	|0			|1|hosts	|		|RESTRICT
FIELD		|tag		|t_varchar(255)	|''	|NOT NULL	|0
FIELD		|value		|t_varchar(255)	|''	|NOT NULL	|0
FIELD		|automatic	|t_integer	|'0'	|NOT NULL	|0
INDEX		|1		|hostid
CHANGELOG	|2

TABLE|config_autoreg_tls|autoreg_tlsid|ZBX_DATA
FIELD		|autoreg_tlsid	|t_id		|	|NOT NULL	|0
FIELD		|tls_psk_identity|t_varchar(128)|''	|NOT NULL	|ZBX_PROXY
FIELD		|tls_psk	|t_varchar(512)	|''	|NOT NULL	|ZBX_PROXY
UNIQUE		|1		|tls_psk_identity

TABLE|module|moduleid|ZBX_DATA
FIELD		|moduleid	|t_id		|	|NOT NULL	|0
FIELD		|id		|t_varchar(255)	|''	|NOT NULL	|0
FIELD		|relative_path	|t_varchar(255)	|''	|NOT NULL	|0
FIELD		|status		|t_integer	|'0'	|NOT NULL	|0
FIELD		|config		|t_shorttext	|''	|NOT NULL	|0

TABLE|interface_snmp|interfaceid|ZBX_TEMPLATE
FIELD		|interfaceid	|t_id		|	|NOT NULL	|0			|1|interface
FIELD		|version	|t_integer	|'2'	|NOT NULL	|ZBX_PROXY
FIELD		|bulk		|t_integer	|'1'	|NOT NULL	|ZBX_PROXY
FIELD		|community	|t_varchar(64)	|''	|NOT NULL	|ZBX_PROXY
FIELD		|securityname	|t_varchar(64)	|''	|NOT NULL	|ZBX_PROXY
FIELD		|securitylevel	|t_integer	|'0'	|NOT NULL	|ZBX_PROXY
FIELD		|authpassphrase	|t_varchar(64)	|''	|NOT NULL	|ZBX_PROXY
FIELD		|privpassphrase	|t_varchar(64)	|''	|NOT NULL	|ZBX_PROXY
FIELD		|authprotocol	|t_integer	|'0'	|NOT NULL	|ZBX_PROXY
FIELD		|privprotocol	|t_integer	|'0'	|NOT NULL	|ZBX_PROXY
FIELD		|contextname	|t_varchar(255)	|''	|NOT NULL	|ZBX_PROXY
FIELD		|max_repetitions|t_integer	|'10'	|NOT NULL	|ZBX_PROXY

TABLE|lld_override|lld_overrideid|ZBX_TEMPLATE
FIELD		|lld_overrideid	|t_id		|	|NOT NULL	|0
FIELD		|itemid		|t_id		|	|NOT NULL	|0	|1|items
FIELD		|name		|t_varchar(255)	|''	|NOT NULL	|0
FIELD		|step		|t_integer	|'0'	|NOT NULL	|0
FIELD		|evaltype	|t_integer	|'0'	|NOT NULL	|0
FIELD		|formula	|t_varchar(255)	|''	|NOT NULL	|0
FIELD		|stop		|t_integer	|'0'	|NOT NULL	|0
UNIQUE		|1		|itemid,name

TABLE|lld_override_condition|lld_override_conditionid|ZBX_TEMPLATE
FIELD	|lld_override_conditionid	|t_id		|	|NOT NULL	|0
FIELD	|lld_overrideid			|t_id		|	|NOT NULL	|0	|1|lld_override
FIELD	|operator			|t_integer	|'8'	|NOT NULL	|0
FIELD	|macro				|t_varchar(64)	|''	|NOT NULL	|0
FIELD	|value				|t_varchar(255)	|''	|NOT NULL	|0
INDEX	|1				|lld_overrideid

TABLE|lld_override_operation|lld_override_operationid|ZBX_TEMPLATE
FIELD	|lld_override_operationid	|t_id		|	|NOT NULL	|0
FIELD	|lld_overrideid			|t_id		|	|NOT NULL	|0	|1|lld_override
FIELD	|operationobject		|t_integer	|'0'	|NOT NULL	|0
FIELD	|operator			|t_integer	|'0'	|NOT NULL	|0
FIELD	|value				|t_varchar(255)	|''	|NOT NULL	|0
INDEX	|1				|lld_overrideid

TABLE|lld_override_opstatus|lld_override_operationid|ZBX_TEMPLATE
FIELD	|lld_override_operationid	|t_id		|	|NOT NULL	|0	|1|lld_override_operation
FIELD	|status				|t_integer	|'0'	|NOT NULL	|0

TABLE|lld_override_opdiscover|lld_override_operationid|ZBX_TEMPLATE
FIELD	|lld_override_operationid	|t_id		|	|NOT NULL	|0	|1|lld_override_operation
FIELD	|discover			|t_integer	|'0'	|NOT NULL	|0

TABLE|lld_override_opperiod|lld_override_operationid|ZBX_TEMPLATE
FIELD	|lld_override_operationid	|t_id		|	|NOT NULL	|0	|1|lld_override_operation
FIELD	|delay				|t_varchar(1024)|'0'	|NOT NULL	|0

TABLE|lld_override_ophistory|lld_override_operationid|ZBX_TEMPLATE
FIELD	|lld_override_operationid	|t_id		|	|NOT NULL	|0	|1|lld_override_operation
FIELD	|history			|t_varchar(255)	|'90d'	|NOT NULL	|0

TABLE|lld_override_optrends|lld_override_operationid|ZBX_TEMPLATE
FIELD	|lld_override_operationid	|t_id		|	|NOT NULL	|0	|1|lld_override_operation
FIELD	|trends				|t_varchar(255)	|'365d'	|NOT NULL	|0

TABLE|lld_override_opseverity|lld_override_operationid|ZBX_TEMPLATE
FIELD	|lld_override_operationid	|t_id		|	|NOT NULL	|0	|1|lld_override_operation
FIELD	|severity			|t_integer	|'0'	|NOT NULL	|0

TABLE|lld_override_optag|lld_override_optagid|ZBX_TEMPLATE
FIELD	|lld_override_optagid		|t_id		|	|NOT NULL	|0
FIELD	|lld_override_operationid	|t_id		|	|NOT NULL	|0	|1|lld_override_operation
FIELD	|tag				|t_varchar(255)	|''	|NOT NULL	|0
FIELD	|value				|t_varchar(255)	|''	|NOT NULL	|0
INDEX	|1				|lld_override_operationid

TABLE|lld_override_optemplate|lld_override_optemplateid|ZBX_TEMPLATE
FIELD	|lld_override_optemplateid	|t_id		|	|NOT NULL	|0
FIELD	|lld_override_operationid	|t_id		|	|NOT NULL	|0	|1|lld_override_operation
FIELD	|templateid			|t_id		|	|NOT NULL	|0	|2|hosts	|hostid	|RESTRICT
UNIQUE	|1				|lld_override_operationid,templateid
INDEX	|2				|templateid

TABLE|lld_override_opinventory|lld_override_operationid|ZBX_TEMPLATE
FIELD	|lld_override_operationid	|t_id		|	|NOT NULL	|0	|1|lld_override_operation
FIELD	|inventory_mode			|t_integer	|'0'	|NOT NULL	|0

TABLE|trigger_queue|trigger_queueid|0
FIELD		|trigger_queueid|t_id		|	|NOT NULL	|0
FIELD		|objectid	|t_id		|	|NOT NULL	|0
FIELD		|type		|t_integer	|'0'	|NOT NULL	|0
FIELD		|clock		|t_time		|'0'	|NOT NULL	|0
FIELD		|ns		|t_nanosec	|'0'	|NOT NULL	|0

TABLE|item_parameter|item_parameterid|ZBX_TEMPLATE
FIELD		|item_parameterid|t_id		|	|NOT NULL	|0
FIELD		|itemid		|t_id		|	|NOT NULL	|ZBX_PROXY		|1|items
FIELD		|name		|t_varchar(255)	|''	|NOT NULL	|ZBX_PROXY
FIELD		|value		|t_varchar(2048)|''	|NOT NULL	|ZBX_PROXY
INDEX		|1		|itemid

TABLE|role_rule|role_ruleid|ZBX_DATA
FIELD		|role_ruleid	|t_id		|	|NOT NULL	|0
FIELD		|roleid		|t_id		|	|NOT NULL	|0			|1|role
FIELD		|type		|t_integer	|'0'	|NOT NULL	|0
FIELD		|name		|t_varchar(255)	|''	|NOT NULL	|0
FIELD		|value_int	|t_integer	|'0'	|NOT NULL	|0
FIELD		|value_str	|t_varchar(255)	|''	|NOT NULL	|0
FIELD		|value_moduleid	|t_id		|	|NULL		|0			|2|module	|moduleid
FIELD		|value_serviceid|t_id		|	|NULL	|0			|3|services	|serviceid
INDEX		|1		|roleid
INDEX		|2		|value_moduleid
INDEX		|3		|value_serviceid

TABLE|token|tokenid|ZBX_DATA
FIELD	|tokenid	|t_id		|	|NOT NULL	|0
FIELD	|name		|t_varchar(64)	|''	|NOT NULL	|0
FIELD	|description	|t_shorttext	|''	|NOT NULL	|0
FIELD	|userid		|t_id		|	|NOT NULL	|0	|1	|users
FIELD	|token		|t_varchar(128)	|	|NULL		|0
FIELD	|lastaccess	|t_integer	|'0'	|NOT NULL	|0
FIELD	|status		|t_integer	|'0'	|NOT NULL	|0
FIELD	|expires_at	|t_time		|'0'	|NOT NULL	|0
FIELD	|created_at	|t_time		|'0'	|NOT NULL	|0
FIELD	|creator_userid	|t_id		|	|NULL		|0	|2	|users	|userid	|RESTRICT
INDEX	|1		|name
UNIQUE	|2		|userid,name
UNIQUE	|3		|token
INDEX	|4		|creator_userid

TABLE|item_tag|itemtagid|ZBX_TEMPLATE
FIELD		|itemtagid	|t_id		|	|NOT NULL	|0
FIELD		|itemid		|t_id		|	|NOT NULL	|0			|1|items	|		|RESTRICT
FIELD		|tag		|t_varchar(255)	|''	|NOT NULL	|0
FIELD		|value		|t_varchar(255)	|''	|NOT NULL	|0
INDEX		|1		|itemid
CHANGELOG	|4

TABLE|httptest_tag|httptesttagid|ZBX_TEMPLATE
FIELD		|httptesttagid	|t_id		|	|NOT NULL	|0
FIELD		|httptestid	|t_id			|	|NOT NULL	|0		|1|httptest
FIELD		|tag		|t_varchar(255)	|''	|NOT NULL	|0
FIELD		|value		|t_varchar(255)	|''	|NOT NULL	|0
INDEX		|1		|httptestid

TABLE|sysmaps_element_tag|selementtagid|ZBX_TEMPLATE
FIELD		|selementtagid	|t_id		|	|NOT NULL	|0
FIELD		|selementid	|t_id			|	|NOT NULL	|0		|1|sysmaps_elements
FIELD		|tag		|t_varchar(255)	|''	|NOT NULL	|0
FIELD		|value		|t_varchar(255)	|''	|NOT NULL	|0
FIELD		|operator	|t_integer		|'0'|NOT NULL	|0
INDEX		|1		|selementid

TABLE|report|reportid|ZBX_DATA
FIELD		|reportid	|t_id		|	|NOT NULL	|0
FIELD		|userid		|t_id		|	|NOT NULL	|0		|1|users|userid
FIELD		|name		|t_varchar(255)	|''	|NOT NULL	|0
FIELD		|description	|t_varchar(2048)|''	|NOT NULL	|0
FIELD		|status		|t_integer	|'0'	|NOT NULL	|0
FIELD		|dashboardid	|t_id		|	|NOT NULL	|0		|2|dashboard|dashboardid
FIELD		|period		|t_integer	|'0'	|NOT NULL	|0
FIELD		|cycle		|t_integer	|'0'	|NOT NULL	|0
FIELD		|weekdays	|t_integer	|'0'	|NOT NULL	|0
FIELD		|start_time	|t_integer	|'0'	|NOT NULL	|0
FIELD		|active_since	|t_integer	|'0'	|NOT NULL	|0
FIELD		|active_till	|t_integer	|'0'	|NOT NULL	|0
FIELD		|state		|t_integer	|'0'	|NOT NULL	|ZBX_NODATA
FIELD		|lastsent	|t_time	|'0'		|NOT NULL	|ZBX_NODATA
FIELD		|info		|t_varchar(2048)|''	|NOT NULL	|ZBX_NODATA
UNIQUE		|1		|name
INDEX		|2		|userid
INDEX		|3		|dashboardid

TABLE|report_param|reportparamid|ZBX_DATA
FIELD		|reportparamid	|t_id		|	|NOT NULL	|0
FIELD		|reportid	|t_id		|	|NOT NULL	|0		|1|report|reportid
FIELD		|name		|t_varchar(255)	|''	|NOT NULL	|0
FIELD		|value		|t_shorttext	|''	|NOT NULL	|0
INDEX		|1		|reportid

TABLE|report_user|reportuserid|ZBX_DATA
FIELD		|reportuserid	|t_id		|	|NOT NULL	|0
FIELD		|reportid	|t_id		|	|NOT NULL	|0		|1|report|reportid
FIELD		|userid		|t_id		|	|NOT NULL	|0		|2|users|userid
FIELD		|exclude	|t_integer	|'0'	|NOT NULL	|0
FIELD		|access_userid	|t_id		|	|NULL		|0		|3|users|userid		|RESTRICT
INDEX		|1		|reportid
INDEX		|2		|userid
INDEX		|3		|access_userid

TABLE|report_usrgrp|reportusrgrpid|ZBX_DATA
FIELD		|reportusrgrpid|t_id		|	|NOT NULL	|0
FIELD		|reportid	|t_id		|	|NOT NULL	|0		|1|report|reportid
FIELD		|usrgrpid	|t_id		|	|NOT NULL	|0		|2|usrgrp|usrgrpid
FIELD		|access_userid	|t_id		|	|NULL		|0		|3|users|userid		|RESTRICT
INDEX		|1		|reportid
INDEX		|2		|usrgrpid
INDEX		|3		|access_userid

TABLE|service_problem_tag|service_problem_tagid|ZBX_DATA
FIELD		|service_problem_tagid	|t_id		|	|NOT NULL	|0
FIELD		|serviceid		|t_id		|	|NOT NULL	|0	|1|services|serviceid
FIELD		|tag			|t_varchar(255)	|''	|NOT NULL	|0
FIELD		|operator		|t_integer	|'0'	|NOT NULL	|0
FIELD		|value			|t_varchar(255)	|''	|NOT NULL	|0
INDEX		|1			|serviceid

TABLE|service_problem|service_problemid|ZBX_DATA
FIELD		|service_problemid	|t_id		|	|NOT NULL	|0
FIELD		|eventid		|t_id		|	|NOT NULL	|0	|1|problem|eventid
FIELD		|serviceid		|t_id		|	|NOT NULL	|0	|2|services|serviceid
FIELD		|severity		|t_integer	|'0'	|NOT NULL	|0
INDEX		|1			|eventid
INDEX		|2			|serviceid

TABLE|service_tag|servicetagid|0
FIELD		|servicetagid	|t_id		|	|NOT NULL	|0
FIELD		|serviceid	|t_id		|	|NOT NULL	|0		|1|services|serviceid
FIELD		|tag		|t_varchar(255)	|''	|NOT NULL	|0
FIELD		|value		|t_varchar(255)	|''	|NOT NULL	|0
INDEX		|1		|serviceid

TABLE|service_status_rule|service_status_ruleid|ZBX_DATA
FIELD		|service_status_ruleid|t_id	|	|NOT NULL	|0
FIELD		|serviceid	|t_id		|	|NOT NULL	|0		|1|services|serviceid
FIELD		|type		|t_integer	|'0'	|NOT NULL	|0
FIELD		|limit_value	|t_integer	|'0'	|NOT NULL	|0
FIELD		|limit_status	|t_integer	|'0'	|NOT NULL	|0
FIELD		|new_status	|t_integer	|'0'	|NOT NULL	|0
INDEX		|1		|serviceid

TABLE|ha_node|ha_nodeid|ZBX_DATA
FIELD		|ha_nodeid	|t_cuid		|	|NOT NULL	|0
FIELD		|name		|t_varchar(255)	|''	|NOT NULL	|0
FIELD		|address	|t_varchar(255)	|''	|NOT NULL	|0
FIELD		|port		|t_integer	|'10051'|NOT NULL	|0
FIELD		|lastaccess	|t_integer	|'0'	|NOT NULL	|0
FIELD		|status		|t_integer	|'0'	|NOT NULL	|0
FIELD		|ha_sessionid	|t_cuid		|''	|NOT NULL	|0
UNIQUE		|1		|name
INDEX		|2		|status,lastaccess

TABLE|sla|slaid|ZBX_DATA
FIELD		|slaid		|t_id		|	|NOT NULL	|0
FIELD		|name		|t_varchar(255)	|''	|NOT NULL	|0
FIELD		|period		|t_integer	|'0'	|NOT NULL	|0
FIELD		|slo		|t_double	|'99.9'	|NOT NULL	|0
FIELD		|effective_date	|t_integer	|'0'	|NOT NULL	|0
FIELD		|timezone	|t_varchar(50)	|'UTC'	|NOT NULL	|ZBX_NODATA
FIELD		|status		|t_integer	|'1'	|NOT NULL	|0
FIELD		|description	|t_shorttext	|''	|NOT NULL	|0
UNIQUE		|1		|name

TABLE|sla_schedule|sla_scheduleid|ZBX_DATA
FIELD		|sla_scheduleid	|t_id		|	|NOT NULL	|0
FIELD		|slaid		|t_id		|	|NOT NULL	|0		|1|sla|slaid
FIELD		|period_from	|t_integer	|'0'	|NOT NULL	|0
FIELD		|period_to	|t_integer	|'0'	|NOT NULL	|0
INDEX		|1		|slaid

TABLE|sla_excluded_downtime|sla_excluded_downtimeid|ZBX_DATA
FIELD		|sla_excluded_downtimeid|t_id		|	|NOT NULL	|0
FIELD		|slaid			|t_id		|	|NOT NULL	|0	|1|sla|slaid
FIELD		|name			|t_varchar(255)	|''	|NOT NULL	|0
FIELD		|period_from		|t_integer	|'0'	|NOT NULL	|0
FIELD		|period_to		|t_integer	|'0'	|NOT NULL	|0
INDEX		|1			|slaid

TABLE|sla_service_tag|sla_service_tagid|0
FIELD		|sla_service_tagid	|t_id		|	|NOT NULL	|0
FIELD		|slaid			|t_id		|	|NOT NULL	|0	|1|sla|slaid
FIELD		|tag			|t_varchar(255)	|''	|NOT NULL	|0
FIELD		|operator		|t_integer	|'0'	|NOT NULL	|0
FIELD		|value			|t_varchar(255)	|''	|NOT NULL	|0
INDEX		|1			|slaid

TABLE|host_rtdata|hostid|ZBX_TEMPLATE
FIELD		|hostid			|t_id		|	|NOT NULL	|0	|1|hosts|hostid
FIELD		|active_available	|t_integer	|'0'	|NOT NULL	|0

TABLE|userdirectory|userdirectoryid|0
FIELD		|userdirectoryid	|t_id			|		|NOT NULL	|0
FIELD		|name				|t_varchar(128)	|''		|NOT NULL	|0
FIELD		|description		|t_shorttext	|''		|NOT NULL	|0
FIELD		|idp_type			|t_integer		|'1'	|NOT NULL	|0
FIELD		|provision_status	|t_integer		|'0'	|NOT NULL	|0
INDEX		|1			|idp_type

TABLE|userdirectory_ldap|userdirectoryid|0
FIELD		|userdirectoryid		|t_id			|		|NOT NULL	|0	|1|userdirectory
FIELD		|host					|t_varchar(255)	|''		|NOT NULL	|0
FIELD		|port					|t_integer		|'389'	|NOT NULL	|0
FIELD		|base_dn				|t_varchar(255)	|''		|NOT NULL	|0
FIELD		|search_attribute		|t_varchar(128)	|''		|NOT NULL	|0
FIELD		|bind_dn				|t_varchar(255)	|''		|NOT NULL	|0
FIELD		|bind_password			|t_varchar(128)	|''		|NOT NULL	|0
FIELD		|start_tls				|t_integer		|'0'	|NOT NULL	|0
FIELD		|search_filter			|t_varchar(255)	|''		|NOT NULL	|0
FIELD		|group_basedn			|t_varchar(255)	|''		|NOT NULL	|0
FIELD		|group_name				|t_varchar(255)	|''		|NOT NULL	|0
FIELD		|group_member			|t_varchar(255)	|''		|NOT NULL	|0
FIELD		|user_ref_attr			|t_varchar(255)	|''		|NOT NULL	|0
FIELD		|group_filter			|t_varchar(255)	|''		|NOT NULL	|0
FIELD		|group_membership		|t_varchar(255)	|''		|NOT NULL	|0
FIELD		|user_username			|t_varchar(255)	|''		|NOT NULL	|0
FIELD		|user_lastname			|t_varchar(255)	|''		|NOT NULL	|0

TABLE|userdirectory_saml|userdirectoryid|0
FIELD		|userdirectoryid		|t_id			|		|NOT NULL	|0	|1|userdirectory
FIELD		|idp_entityid			|t_varchar(1024)|''		|NOT NULL	|0
FIELD		|sso_url				|t_varchar(2048)|''		|NOT NULL	|0
FIELD		|slo_url				|t_varchar(2048)|''		|NOT NULL	|0
FIELD		|username_attribute		|t_varchar(128)	|''		|NOT NULL	|0
FIELD		|sp_entityid			|t_varchar(1024)|''		|NOT NULL	|0
FIELD		|nameid_format			|t_varchar(2048)|''		|NOT NULL	|0
FIELD		|sign_messages			|t_integer		|'0'	|NOT NULL	|0
FIELD		|sign_assertions		|t_integer		|'0'	|NOT NULL	|0
FIELD		|sign_authn_requests	|t_integer		|'0'	|NOT NULL	|0
FIELD		|sign_logout_requests	|t_integer		|'0'	|NOT NULL	|0
FIELD		|sign_logout_responses	|t_integer		|'0'	|NOT NULL	|0
FIELD		|encrypt_nameid			|t_integer		|'0'	|NOT NULL	|0
FIELD		|encrypt_assertions		|t_integer		|'0'	|NOT NULL	|0
FIELD		|group_name				|t_varchar(255)	|''		|NOT NULL	|0
FIELD		|user_username			|t_varchar(255)	|''		|NOT NULL	|0
FIELD		|user_lastname			|t_varchar(255)	|''		|NOT NULL	|0
FIELD		|scim_status			|t_integer		|'0'	|NOT NULL	|0

TABLE|userdirectory_media|userdirectory_mediaid|0
FIELD		|userdirectory_mediaid	|t_id			|	|NOT NULL	|0
FIELD		|userdirectoryid	|t_id			|	|NOT NULL	|0	|1	|userdirectory
FIELD		|mediatypeid		|t_id			|	|NOT NULL	|0	|2	|media_type
FIELD		|name				|t_varchar(64)	|''	|NOT NULL	|0
FIELD		|attribute			|t_varchar(255)	|''	|NOT NULL	|0
INDEX		|1	|userdirectoryid
INDEX		|2	|mediatypeid

TABLE|userdirectory_usrgrp|userdirectory_usrgrpid|0
FIELD		|userdirectory_usrgrpid		|t_id		|	|NOT NULL	|0
FIELD		|userdirectory_idpgroupid	|t_id		|	|NOT NULL	|0	|1	|userdirectory_idpgroup
FIELD		|usrgrpid					|t_id		|	|NOT NULL	|0	|2	|usrgrp
UNIQUE		|1	|userdirectory_idpgroupid,usrgrpid
INDEX		|2	|usrgrpid
INDEX		|3	|userdirectory_idpgroupid

TABLE|userdirectory_idpgroup|userdirectory_idpgroupid|0
FIELD		|userdirectory_idpgroupid	|t_id			|	|NOT NULL	|0
FIELD		|userdirectoryid		|t_id			|	|NOT NULL	|0	|1	|userdirectory
FIELD		|roleid					|t_id			|	|NOT NULL	|0	|2	|role
FIELD		|name					|t_varchar(255)	|''	|NOT NULL	|0
INDEX		|1	|userdirectoryid
INDEX		|2	|roleid

TABLE|changelog|changelogid|0
FIELD		|changelogid	|t_serial	|	|NOT NULL	|0
FIELD		|object		|t_integer	|'0'	|NOT NULL	|0
FIELD		|objectid	|t_id		|	|NOT NULL	|0
FIELD		|operation	|t_integer	|'0'	|NOT NULL	|0
FIELD		|clock		|t_integer	|'0'	|NOT NULL	|0
INDEX		|1		|clock

TABLE|scim_group|scim_groupid|0
FIELD		|scim_groupid	|t_id			|	|NOT NULL	|0
FIELD		|name			|t_varchar(64)	|''	|NOT NULL	|0
UNIQUE		|1		|name

TABLE|user_scim_group|user_scim_groupid|0
FIELD		|user_scim_groupid	|t_id	|	|NOT NULL	|0
FIELD		|userid				|t_id	|	|NOT NULL	|0	|1|users
FIELD		|scim_groupid		|t_id	|	|NOT NULL	|0	|2|scim_group
INDEX		|1	|userid
INDEX		|2	|scim_groupid

TABLE|connector|connectorid|ZBX_DATA
FIELD		|connectorid	|t_id		|	|NOT NULL	|0
FIELD		|name		|t_varchar(255)	|''	|NOT NULL	|0
FIELD		|protocol	|t_integer	|'0'	|NOT NULL	|0
FIELD		|data_type	|t_integer	|'0'	|NOT NULL	|0
FIELD		|url		|t_varchar(2048)|''	|NOT NULL	|0
FIELD		|max_records	|t_integer	|'0'	|NOT NULL	|0
FIELD		|max_senders	|t_integer	|'1'	|NOT NULL	|0
FIELD		|max_attempts	|t_integer	|'1'	|NOT NULL	|0
FIELD		|timeout	|t_varchar(255)	|'5s'	|NOT NULL	|0
FIELD		|http_proxy	|t_varchar(255)	|''	|NOT NULL	|0
FIELD		|authtype	|t_integer	|'0'	|NOT NULL	|0
FIELD		|username	|t_varchar(255)	|''	|NOT NULL	|0
FIELD		|password	|t_varchar(255)	|''	|NOT NULL	|0
FIELD		|token		|t_varchar(128)	|''	|NOT NULL	|0
FIELD		|verify_peer	|t_integer	|'1'	|NOT NULL	|0
FIELD		|verify_host	|t_integer	|'1'	|NOT NULL	|0
FIELD		|ssl_cert_file	|t_varchar(255)	|''	|NOT NULL	|0
FIELD		|ssl_key_file	|t_varchar(255)	|''	|NOT NULL	|0
FIELD		|ssl_key_password|t_varchar(64)	|''	|NOT NULL	|0
FIELD		|description	|t_shorttext	|''	|NOT NULL	|0
FIELD		|status		|t_integer	|'1'	|NOT NULL	|0
FIELD		|tags_evaltype	|t_integer	|'0'	|NOT NULL	|0
UNIQUE		|1		|name
CHANGELOG	|17

TABLE|connector_tag|connector_tagid|0
FIELD	|connector_tagid|t_id		|	|NOT NULL	|0
FIELD	|connectorid	|t_id		|	|NOT NULL	|0	|1|connector|	|RESTRICT
FIELD	|tag		|t_varchar(255)	|''	|NOT NULL	|0
FIELD	|operator	|t_integer	|'0'	|NOT NULL	|0
FIELD	|value		|t_varchar(255)	|''	|NOT NULL	|0
INDEX	|1		|connectorid
CHANGELOG	|18

TABLE|proxy|proxyid|0
FIELD		|proxyid		|t_id		|		|NOT NULL	|0
FIELD		|name			|t_varchar(128)	|''		|NOT NULL	|0
FIELD		|operating_mode		|t_integer	|'0'		|NOT NULL	|0
FIELD		|description		|t_shorttext	|''		|NOT NULL	|0
FIELD		|tls_connect		|t_integer	|'1'		|NOT NULL	|0
FIELD		|tls_accept		|t_integer	|'1'		|NOT NULL	|0
FIELD		|tls_issuer		|t_varchar(1024)|''		|NOT NULL	|0
FIELD		|tls_subject		|t_varchar(1024)|''		|NOT NULL	|0
FIELD		|tls_psk_identity	|t_varchar(128)	|''		|NOT NULL	|0
FIELD		|tls_psk		|t_varchar(512)	|''		|NOT NULL	|0
FIELD		|allowed_addresses	|t_varchar(255)	|''		|NOT NULL	|0
FIELD		|address		|t_varchar(255)	|'127.0.0.1'	|NOT NULL	|0
FIELD		|port			|t_varchar(64)	|'10051'	|NOT NULL	|0
UNIQUE		|1		|name
CHANGELOG	|19

TABLE|proxy_rtdata|proxyid|0
FIELD		|proxyid	|t_id		|	|NOT NULL	|0		|1|proxy|proxyid
FIELD		|lastaccess	|t_integer	|'0'	|NOT NULL	|ZBX_NODATA
FIELD		|version	|t_integer	|'0'	|NOT NULL	|ZBX_NODATA
FIELD		|compatibility	|t_integer	|'0'	|NOT NULL	|ZBX_NODATA

TABLE|dbversion|dbversionid|
FIELD		|dbversionid	|t_id		|	|NOT NULL	|0
FIELD		|mandatory	|t_integer	|'0'	|NOT NULL	|
FIELD		|optional	|t_integer	|'0'	|NOT NULL	|
<<<<<<< HEAD
ROW		|1		|6050035	|6050035
=======
ROW		|1		|6050087	|6050087
>>>>>>> 7b5ff428
<|MERGE_RESOLUTION|>--- conflicted
+++ resolved
@@ -2169,8 +2169,4 @@
 FIELD		|dbversionid	|t_id		|	|NOT NULL	|0
 FIELD		|mandatory	|t_integer	|'0'	|NOT NULL	|
 FIELD		|optional	|t_integer	|'0'	|NOT NULL	|
-<<<<<<< HEAD
-ROW		|1		|6050035	|6050035
-=======
-ROW		|1		|6050087	|6050087
->>>>>>> 7b5ff428
+ROW		|1		|6050089	|6050089