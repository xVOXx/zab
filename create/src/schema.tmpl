--
-- Zabbix
-- Copyright (C) 2001-2020 Zabbix SIA
--
-- This program is free software; you can redistribute it and/or modify
-- it under the terms of the GNU General Public License as published by
-- the Free Software Foundation; either version 2 of the License, or
-- (at your option) any later version.
--
-- This program is distributed in the hope that it will be useful,
-- but WITHOUT ANY WARRANTY; without even the implied warranty of
-- MERCHANTABILITY or FITNESS FOR A PARTICULAR PURPOSE. See the
-- GNU General Public License for more details.
--
-- You should have received a copy of the GNU General Public License
-- along with this program; if not, write to the Free Software
-- Foundation, Inc., 51 Franklin Street, Fifth Floor, Boston, MA  02110-1301, USA.
--

--
-- Do not use spaces
-- Tables must be sorted to match referential integrity rules
--

TABLE|users|userid|ZBX_DATA
FIELD		|userid		|t_id		|	|NOT NULL	|0
FIELD		|alias		|t_varchar(100)	|''	|NOT NULL	|0
FIELD		|name		|t_varchar(100)	|''	|NOT NULL	|0
FIELD		|surname	|t_varchar(100)	|''	|NOT NULL	|0
FIELD		|passwd		|t_varchar(60)	|''	|NOT NULL	|0
FIELD		|url		|t_varchar(255)	|''	|NOT NULL	|0
FIELD		|autologin	|t_integer	|'0'	|NOT NULL	|0
FIELD		|autologout	|t_varchar(32)	|'15m'	|NOT NULL	|0
FIELD		|lang		|t_varchar(5)	|'en_GB'|NOT NULL	|0
FIELD		|refresh	|t_varchar(32)	|'30s'	|NOT NULL	|0
FIELD		|type		|t_integer	|'1'	|NOT NULL	|0
FIELD		|theme		|t_varchar(128)	|'default'|NOT NULL	|0
FIELD		|attempt_failed	|t_integer	|0	|NOT NULL	|ZBX_NODATA
FIELD		|attempt_ip	|t_varchar(39)	|''	|NOT NULL	|ZBX_NODATA
FIELD		|attempt_clock	|t_integer	|0	|NOT NULL	|ZBX_NODATA
FIELD		|rows_per_page	|t_integer	|50	|NOT NULL	|0
UNIQUE		|1		|alias

TABLE|maintenances|maintenanceid|ZBX_DATA
FIELD		|maintenanceid	|t_id		|	|NOT NULL	|0
FIELD		|name		|t_varchar(128)	|''	|NOT NULL	|0
FIELD		|maintenance_type|t_integer	|'0'	|NOT NULL	|0
FIELD		|description	|t_shorttext	|''	|NOT NULL	|0
FIELD		|active_since	|t_integer	|'0'	|NOT NULL	|0
FIELD		|active_till	|t_integer	|'0'	|NOT NULL	|0
FIELD		|tags_evaltype	|t_integer	|'0'	|NOT NULL	|0
INDEX		|1		|active_since,active_till
UNIQUE		|2		|name

TABLE|hosts|hostid|ZBX_TEMPLATE
FIELD		|hostid		|t_id		|	|NOT NULL	|0
FIELD		|proxy_hostid	|t_id		|	|NULL		|0			|1|hosts	|hostid		|RESTRICT
FIELD		|host		|t_varchar(128)	|''	|NOT NULL	|ZBX_PROXY
FIELD		|status		|t_integer	|'0'	|NOT NULL	|ZBX_PROXY
FIELD		|disable_until	|t_integer	|'0'	|NOT NULL	|ZBX_NODATA
FIELD		|error		|t_varchar(2048)|''	|NOT NULL	|ZBX_NODATA
FIELD		|available	|t_integer	|'0'	|NOT NULL	|ZBX_PROXY,ZBX_NODATA
FIELD		|errors_from	|t_integer	|'0'	|NOT NULL	|ZBX_NODATA
FIELD		|lastaccess	|t_integer	|'0'	|NOT NULL	|ZBX_NODATA
FIELD		|ipmi_authtype	|t_integer	|'-1'	|NOT NULL	|ZBX_PROXY
FIELD		|ipmi_privilege	|t_integer	|'2'	|NOT NULL	|ZBX_PROXY
FIELD		|ipmi_username	|t_varchar(16)	|''	|NOT NULL	|ZBX_PROXY
FIELD		|ipmi_password	|t_varchar(20)	|''	|NOT NULL	|ZBX_PROXY
FIELD		|ipmi_disable_until|t_integer	|'0'	|NOT NULL	|ZBX_NODATA
FIELD		|ipmi_available	|t_integer	|'0'	|NOT NULL	|ZBX_PROXY,ZBX_NODATA
FIELD		|snmp_disable_until|t_integer	|'0'	|NOT NULL	|ZBX_NODATA
FIELD		|snmp_available	|t_integer	|'0'	|NOT NULL	|ZBX_PROXY,ZBX_NODATA
FIELD		|maintenanceid	|t_id		|	|NULL		|ZBX_NODATA		|2|maintenances	|		|RESTRICT
FIELD		|maintenance_status|t_integer	|'0'	|NOT NULL	|ZBX_NODATA
FIELD		|maintenance_type|t_integer	|'0'	|NOT NULL	|ZBX_NODATA
FIELD		|maintenance_from|t_integer	|'0'	|NOT NULL	|ZBX_NODATA
FIELD		|ipmi_errors_from|t_integer	|'0'	|NOT NULL	|ZBX_NODATA
FIELD		|snmp_errors_from|t_integer	|'0'	|NOT NULL	|ZBX_NODATA
FIELD		|ipmi_error	|t_varchar(2048)|''	|NOT NULL	|ZBX_NODATA
FIELD		|snmp_error	|t_varchar(2048)|''	|NOT NULL	|ZBX_NODATA
FIELD		|jmx_disable_until|t_integer	|'0'	|NOT NULL	|ZBX_NODATA
FIELD		|jmx_available	|t_integer	|'0'	|NOT NULL	|ZBX_PROXY,ZBX_NODATA
FIELD		|jmx_errors_from|t_integer	|'0'	|NOT NULL	|ZBX_NODATA
FIELD		|jmx_error	|t_varchar(2048)|''	|NOT NULL	|ZBX_NODATA
FIELD		|name		|t_varchar(128)	|''	|NOT NULL	|ZBX_PROXY
FIELD		|flags		|t_integer	|'0'	|NOT NULL	|0
FIELD		|templateid	|t_id		|	|NULL		|0			|3|hosts	|hostid
FIELD		|description	|t_shorttext	|''	|NOT NULL	|0
FIELD		|tls_connect	|t_integer	|'1'	|NOT NULL	|ZBX_PROXY
FIELD		|tls_accept	|t_integer	|'1'	|NOT NULL	|ZBX_PROXY
FIELD		|tls_issuer	|t_varchar(1024)|''	|NOT NULL	|ZBX_PROXY
FIELD		|tls_subject	|t_varchar(1024)|''	|NOT NULL	|ZBX_PROXY
FIELD		|tls_psk_identity|t_varchar(128)|''	|NOT NULL	|ZBX_PROXY
FIELD		|tls_psk	|t_varchar(512)	|''	|NOT NULL	|ZBX_PROXY
FIELD		|proxy_address	|t_varchar(255)	|''	|NOT NULL	|0
FIELD		|auto_compress	|t_integer	|'1'	|NOT NULL	|0
INDEX		|1		|host
INDEX		|2		|status
INDEX		|3		|proxy_hostid
INDEX		|4		|name
INDEX		|5		|maintenanceid

TABLE|hstgrp|groupid|ZBX_DATA
FIELD		|groupid	|t_id		|	|NOT NULL	|0
FIELD		|name		|t_varchar(255)	|''	|NOT NULL	|0
FIELD		|internal	|t_integer	|'0'	|NOT NULL	|0
FIELD		|flags		|t_integer	|'0'	|NOT NULL	|0
INDEX		|1		|name

TABLE|group_prototype|group_prototypeid|ZBX_TEMPLATE
FIELD		|group_prototypeid|t_id		|	|NOT NULL	|0
FIELD		|hostid		|t_id		|	|NOT NULL	|0			|1|hosts
FIELD		|name		|t_varchar(255)	|''	|NOT NULL	|0
FIELD		|groupid	|t_id		|	|NULL		|0			|2|hstgrp	|		|RESTRICT
FIELD		|templateid	|t_id		|	|NULL		|0			|3|group_prototype|group_prototypeid
INDEX		|1		|hostid

TABLE|group_discovery|groupid|ZBX_TEMPLATE
FIELD		|groupid	|t_id		|	|NOT NULL	|0			|1|hstgrp
FIELD		|parent_group_prototypeid|t_id	|	|NOT NULL	|0			|2|group_prototype|group_prototypeid|RESTRICT
FIELD		|name		|t_varchar(64)	|''	|NOT NULL	|ZBX_NODATA
FIELD		|lastcheck	|t_integer	|'0'	|NOT NULL	|ZBX_NODATA
FIELD		|ts_delete	|t_time		|'0'	|NOT NULL	|ZBX_NODATA

TABLE|screens|screenid|ZBX_TEMPLATE
FIELD		|screenid	|t_id		|	|NOT NULL	|0
FIELD		|name		|t_varchar(255)	|	|NOT NULL	|0
FIELD		|hsize		|t_integer	|'1'	|NOT NULL	|0
FIELD		|vsize		|t_integer	|'1'	|NOT NULL	|0
FIELD		|templateid	|t_id		|	|NULL		|0			|1|hosts	|hostid
FIELD		|userid		|t_id		|	|NULL		|0			|3|users	|		|RESTRICT
FIELD		|private	|t_integer	|'1'	|NOT NULL	|0
INDEX		|1		|templateid

TABLE|screens_items|screenitemid|ZBX_TEMPLATE
FIELD		|screenitemid	|t_id		|	|NOT NULL	|0
FIELD		|screenid	|t_id		|	|NOT NULL	|0			|1|screens
FIELD		|resourcetype	|t_integer	|'0'	|NOT NULL	|0
FIELD		|resourceid	|t_id		|'0'	|NOT NULL	|0
FIELD		|width		|t_integer	|'320'	|NOT NULL	|0
FIELD		|height		|t_integer	|'200'	|NOT NULL	|0
FIELD		|x		|t_integer	|'0'	|NOT NULL	|0
FIELD		|y		|t_integer	|'0'	|NOT NULL	|0
FIELD		|colspan	|t_integer	|'1'	|NOT NULL	|0
FIELD		|rowspan	|t_integer	|'1'	|NOT NULL	|0
FIELD		|elements	|t_integer	|'25'	|NOT NULL	|0
FIELD		|valign		|t_integer	|'0'	|NOT NULL	|0
FIELD		|halign		|t_integer	|'0'	|NOT NULL	|0
FIELD		|style		|t_integer	|'0'	|NOT NULL	|0
FIELD		|url		|t_varchar(255)	|''	|NOT NULL	|0
FIELD		|dynamic	|t_integer	|'0'	|NOT NULL	|0
FIELD		|sort_triggers	|t_integer	|'0'	|NOT NULL	|0
FIELD		|application	|t_varchar(255)	|''	|NOT NULL	|0
FIELD		|max_columns	|t_integer	|'3'	|NOT NULL	|0
INDEX		|1		|screenid

TABLE|screen_user|screenuserid|ZBX_DATA
FIELD		|screenuserid|t_id		|	|NOT NULL	|0
FIELD		|screenid	|t_id		|	|NOT NULL	|0			|1|screens
FIELD		|userid		|t_id		|	|NOT NULL	|0			|2|users
FIELD		|permission	|t_integer	|'2'	|NOT NULL	|0
UNIQUE		|1		|screenid,userid

TABLE|screen_usrgrp|screenusrgrpid|ZBX_DATA
FIELD		|screenusrgrpid|t_id		|	|NOT NULL	|0
FIELD		|screenid	|t_id		|	|NOT NULL	|0			|1|screens
FIELD		|usrgrpid	|t_id		|	|NOT NULL	|0			|2|usrgrp
FIELD		|permission	|t_integer	|'2'	|NOT NULL	|0
UNIQUE		|1		|screenid,usrgrpid

TABLE|slideshows|slideshowid|ZBX_DATA
FIELD		|slideshowid	|t_id		|	|NOT NULL	|0
FIELD		|name		|t_varchar(255)	|''	|NOT NULL	|0
FIELD		|delay		|t_varchar(32)	|'30s'	|NOT NULL	|0
FIELD		|userid		|t_id		|	|NOT NULL	|0			|3|users	|		|RESTRICT
FIELD		|private	|t_integer	|'1'	|NOT NULL	|0
UNIQUE		|1		|name

TABLE|slideshow_user|slideshowuserid|ZBX_DATA
FIELD		|slideshowuserid|t_id		|	|NOT NULL	|0
FIELD		|slideshowid	|t_id		|	|NOT NULL	|0			|1|slideshows
FIELD		|userid		|t_id		|	|NOT NULL	|0			|2|users
FIELD		|permission	|t_integer	|'2'	|NOT NULL	|0
UNIQUE		|1		|slideshowid,userid

TABLE|slideshow_usrgrp|slideshowusrgrpid|ZBX_DATA
FIELD		|slideshowusrgrpid|t_id		|	|NOT NULL	|0
FIELD		|slideshowid	|t_id		|	|NOT NULL	|0			|1|slideshows
FIELD		|usrgrpid	|t_id		|	|NOT NULL	|0			|2|usrgrp
FIELD		|permission	|t_integer	|'2'	|NOT NULL	|0
UNIQUE		|1		|slideshowid,usrgrpid

TABLE|slides|slideid|ZBX_DATA
FIELD		|slideid	|t_id		|	|NOT NULL	|0
FIELD		|slideshowid	|t_id		|	|NOT NULL	|0			|1|slideshows
FIELD		|screenid	|t_id		|	|NOT NULL	|0			|2|screens
FIELD		|step		|t_integer	|'0'	|NOT NULL	|0
FIELD		|delay		|t_varchar(32)	|'0'	|NOT NULL	|0
INDEX		|1		|slideshowid
INDEX		|2		|screenid

TABLE|drules|druleid|ZBX_DATA
FIELD		|druleid	|t_id		|	|NOT NULL	|0
FIELD		|proxy_hostid	|t_id		|	|NULL		|0			|1|hosts	|hostid		|RESTRICT
FIELD		|name		|t_varchar(255)	|''	|NOT NULL	|ZBX_PROXY
FIELD		|iprange	|t_varchar(2048)|''	|NOT NULL	|ZBX_PROXY
FIELD		|delay		|t_varchar(255)	|'1h'	|NOT NULL	|ZBX_PROXY
FIELD		|nextcheck	|t_integer	|'0'	|NOT NULL	|ZBX_NODATA
FIELD		|status		|t_integer	|'0'	|NOT NULL	|0
INDEX		|1		|proxy_hostid
UNIQUE		|2		|name

TABLE|dchecks|dcheckid|ZBX_DATA
FIELD		|dcheckid	|t_id		|	|NOT NULL	|0
FIELD		|druleid	|t_id		|	|NOT NULL	|ZBX_PROXY		|1|drules
FIELD		|type		|t_integer	|'0'	|NOT NULL	|ZBX_PROXY
FIELD		|key_		|t_varchar(2048)|''	|NOT NULL	|ZBX_PROXY
FIELD		|snmp_community	|t_varchar(255)	|''	|NOT NULL	|ZBX_PROXY
FIELD		|ports		|t_varchar(255)	|'0'	|NOT NULL	|ZBX_PROXY
FIELD		|snmpv3_securityname|t_varchar(64)|''	|NOT NULL	|ZBX_PROXY
FIELD		|snmpv3_securitylevel|t_integer	|'0'	|NOT NULL	|ZBX_PROXY
FIELD		|snmpv3_authpassphrase|t_varchar(64)|''	|NOT NULL	|ZBX_PROXY
FIELD		|snmpv3_privpassphrase|t_varchar(64)|''	|NOT NULL	|ZBX_PROXY
FIELD		|uniq		|t_integer	|'0'	|NOT NULL	|ZBX_PROXY
FIELD		|snmpv3_authprotocol|t_integer	|'0'	|NOT NULL	|ZBX_PROXY
FIELD		|snmpv3_privprotocol|t_integer	|'0'	|NOT NULL	|ZBX_PROXY
FIELD		|snmpv3_contextname|t_varchar(255)|''	|NOT NULL	|ZBX_PROXY
FIELD		|host_source|t_integer	|'1'	|NOT NULL	|ZBX_PROXY
FIELD		|name_source|t_integer	|'0'	|NOT NULL	|ZBX_PROXY
INDEX		|1		|druleid,host_source,name_source

TABLE|applications|applicationid|ZBX_TEMPLATE
FIELD		|applicationid	|t_id		|	|NOT NULL	|0
FIELD		|hostid		|t_id		|	|NOT NULL	|0			|1|hosts
FIELD		|name		|t_varchar(255)	|''	|NOT NULL	|0
FIELD		|flags		|t_integer	|'0'	|NOT NULL	|0
UNIQUE		|2		|hostid,name

TABLE|httptest|httptestid|ZBX_TEMPLATE
FIELD		|httptestid	|t_id		|	|NOT NULL	|0
FIELD		|name		|t_varchar(64)	|''	|NOT NULL	|ZBX_PROXY
FIELD		|applicationid	|t_id		|	|NULL		|0			|1|applications	|		|RESTRICT
FIELD		|nextcheck	|t_integer	|'0'	|NOT NULL	|ZBX_NODATA
FIELD		|delay		|t_varchar(255)	|'1m'	|NOT NULL	|ZBX_PROXY
FIELD		|status		|t_integer	|'0'	|NOT NULL	|0
FIELD		|agent		|t_varchar(255)	|'Zabbix'|NOT NULL	|ZBX_PROXY
FIELD		|authentication	|t_integer	|'0'	|NOT NULL	|ZBX_PROXY,ZBX_NODATA
FIELD		|http_user	|t_varchar(64)	|''	|NOT NULL	|ZBX_PROXY,ZBX_NODATA
FIELD		|http_password	|t_varchar(64)	|''	|NOT NULL	|ZBX_PROXY,ZBX_NODATA
FIELD		|hostid		|t_id		|	|NOT NULL	|ZBX_PROXY		|2|hosts
FIELD		|templateid	|t_id		|	|NULL		|0			|3|httptest	|httptestid
FIELD		|http_proxy	|t_varchar(255)	|''	|NOT NULL	|ZBX_PROXY,ZBX_NODATA
FIELD		|retries	|t_integer	|'1'	|NOT NULL	|ZBX_PROXY,ZBX_NODATA
FIELD		|ssl_cert_file	|t_varchar(255)	|''	|NOT NULL	|ZBX_PROXY,ZBX_NODATA
FIELD		|ssl_key_file	|t_varchar(255)	|''	|NOT NULL	|ZBX_PROXY,ZBX_NODATA
FIELD		|ssl_key_password|t_varchar(64)	|''	|NOT NULL	|ZBX_PROXY,ZBX_NODATA
FIELD		|verify_peer	|t_integer	|'0'	|NOT NULL	|ZBX_PROXY
FIELD		|verify_host	|t_integer	|'0'	|NOT NULL	|ZBX_PROXY
INDEX		|1		|applicationid
UNIQUE		|2		|hostid,name
INDEX		|3		|status
INDEX		|4		|templateid

TABLE|httpstep|httpstepid|ZBX_TEMPLATE
FIELD		|httpstepid	|t_id		|	|NOT NULL	|0
FIELD		|httptestid	|t_id		|	|NOT NULL	|ZBX_PROXY		|1|httptest
FIELD		|name		|t_varchar(64)	|''	|NOT NULL	|ZBX_PROXY
FIELD		|no		|t_integer	|'0'	|NOT NULL	|ZBX_PROXY
FIELD		|url		|t_varchar(2048)|''	|NOT NULL	|ZBX_PROXY
FIELD		|timeout	|t_varchar(255)	|'15s'	|NOT NULL	|ZBX_PROXY
FIELD		|posts		|t_shorttext	|''	|NOT NULL	|ZBX_PROXY
FIELD		|required	|t_varchar(255)	|''	|NOT NULL	|ZBX_PROXY
FIELD		|status_codes	|t_varchar(255)	|''	|NOT NULL	|ZBX_PROXY
FIELD		|follow_redirects|t_integer	|'1'	|NOT NULL	|ZBX_PROXY
FIELD		|retrieve_mode	|t_integer	|'0'	|NOT NULL	|ZBX_PROXY
FIELD		|post_type	|t_integer	|'0'	|NOT NULL	|ZBX_PROXY
INDEX		|1		|httptestid

TABLE|interface|interfaceid|ZBX_TEMPLATE
FIELD		|interfaceid	|t_id		|	|NOT NULL	|0
FIELD		|hostid		|t_id		|	|NOT NULL	|ZBX_PROXY		|1|hosts
FIELD		|main		|t_integer	|'0'	|NOT NULL	|ZBX_PROXY
FIELD		|type		|t_integer	|'1'	|NOT NULL	|ZBX_PROXY
FIELD		|useip		|t_integer	|'1'	|NOT NULL	|ZBX_PROXY
FIELD		|ip		|t_varchar(64)	|'127.0.0.1'|NOT NULL	|ZBX_PROXY
FIELD		|dns		|t_varchar(255)	|''	|NOT NULL	|ZBX_PROXY
FIELD		|port		|t_varchar(64)	|'10050'|NOT NULL	|ZBX_PROXY
INDEX		|1		|hostid,type
INDEX		|2		|ip,dns

TABLE|valuemaps|valuemapid|ZBX_TEMPLATE
FIELD		|valuemapid	|t_id		|	|NOT NULL	|0
FIELD		|name		|t_varchar(64)	|''	|NOT NULL	|0
UNIQUE		|1		|name

TABLE|items|itemid|ZBX_TEMPLATE
FIELD		|itemid		|t_id		|	|NOT NULL	|0
FIELD		|type		|t_integer	|'0'	|NOT NULL	|ZBX_PROXY
FIELD		|snmp_oid	|t_varchar(512)	|''	|NOT NULL	|ZBX_PROXY
FIELD		|hostid		|t_id		|	|NOT NULL	|ZBX_PROXY		|1|hosts
FIELD		|name		|t_varchar(255)	|''	|NOT NULL	|0
FIELD		|key_		|t_varchar(2048)|''	|NOT NULL	|ZBX_PROXY
FIELD		|delay		|t_varchar(1024)|'0'	|NOT NULL	|ZBX_PROXY
FIELD		|history	|t_varchar(255)	|'90d'	|NOT NULL	|0
FIELD		|trends		|t_varchar(255)	|'365d'	|NOT NULL	|0
FIELD		|status		|t_integer	|'0'	|NOT NULL	|ZBX_PROXY
FIELD		|value_type	|t_integer	|'0'	|NOT NULL	|ZBX_PROXY
FIELD		|trapper_hosts	|t_varchar(255)	|''	|NOT NULL	|ZBX_PROXY
FIELD		|units		|t_varchar(255)	|''	|NOT NULL	|0
FIELD		|formula	|t_varchar(255)	|''	|NOT NULL	|0
FIELD		|logtimefmt	|t_varchar(64)	|''	|NOT NULL	|ZBX_PROXY
FIELD		|templateid	|t_id		|	|NULL		|0			|2|items	|itemid
FIELD		|valuemapid	|t_id		|	|NULL		|0			|3|valuemaps	|		|RESTRICT
FIELD		|params		|t_shorttext	|''	|NOT NULL	|ZBX_PROXY
FIELD		|ipmi_sensor	|t_varchar(128)	|''	|NOT NULL	|ZBX_PROXY
FIELD		|authtype	|t_integer	|'0'	|NOT NULL	|ZBX_PROXY
FIELD		|username	|t_varchar(64)	|''	|NOT NULL	|ZBX_PROXY
FIELD		|password	|t_varchar(64)	|''	|NOT NULL	|ZBX_PROXY
FIELD		|publickey	|t_varchar(64)	|''	|NOT NULL	|ZBX_PROXY
FIELD		|privatekey	|t_varchar(64)	|''	|NOT NULL	|ZBX_PROXY
FIELD		|flags		|t_integer	|'0'	|NOT NULL	|ZBX_PROXY
FIELD		|interfaceid	|t_id		|	|NULL		|ZBX_PROXY		|4|interface	|		|RESTRICT
FIELD		|description	|t_shorttext	|''	|NOT NULL	|0
FIELD		|inventory_link	|t_integer	|'0'	|NOT NULL	|0
FIELD		|lifetime	|t_varchar(255)	|'30d'	|NOT NULL	|0
FIELD		|evaltype	|t_integer	|'0'	|NOT NULL	|0
FIELD		|jmx_endpoint	|t_varchar(255)	|''	|NOT NULL	|ZBX_PROXY
FIELD		|master_itemid	|t_id		|	|NULL		|ZBX_PROXY		|5|items	|itemid
FIELD		|timeout	|t_varchar(255)	|'3s'	|NOT NULL	|ZBX_PROXY
FIELD		|url		|t_varchar(2048)|''	|NOT NULL	|ZBX_PROXY
FIELD		|query_fields	|t_varchar(2048)|''	|NOT NULL	|ZBX_PROXY
FIELD		|posts		|t_shorttext	|''	|NOT NULL	|ZBX_PROXY
FIELD		|status_codes	|t_varchar(255)	|'200'	|NOT NULL	|ZBX_PROXY
FIELD		|follow_redirects|t_integer	|'1'	|NOT NULL	|ZBX_PROXY
FIELD		|post_type	|t_integer	|'0'	|NOT NULL	|ZBX_PROXY
FIELD		|http_proxy	|t_varchar(255)	|''	|NOT NULL	|ZBX_PROXY,ZBX_NODATA
FIELD		|headers	|t_shorttext	|''	|NOT NULL	|ZBX_PROXY
FIELD		|retrieve_mode	|t_integer	|'0'	|NOT NULL	|ZBX_PROXY
FIELD		|request_method	|t_integer	|'0'	|NOT NULL	|ZBX_PROXY
FIELD		|output_format	|t_integer	|'0'	|NOT NULL	|ZBX_PROXY
FIELD		|ssl_cert_file	|t_varchar(255)	|''	|NOT NULL	|ZBX_PROXY,ZBX_NODATA
FIELD		|ssl_key_file	|t_varchar(255)	|''	|NOT NULL	|ZBX_PROXY,ZBX_NODATA
FIELD		|ssl_key_password|t_varchar(64)	|''	|NOT NULL	|ZBX_PROXY,ZBX_NODATA
FIELD		|verify_peer	|t_integer	|'0'	|NOT NULL	|ZBX_PROXY
FIELD		|verify_host	|t_integer	|'0'	|NOT NULL	|ZBX_PROXY
FIELD		|allow_traps	|t_integer	|'0'	|NOT NULL	|ZBX_PROXY
INDEX		|1		|hostid,key_(1021)
INDEX		|3		|status
INDEX		|4		|templateid
INDEX		|5		|valuemapid
INDEX		|6		|interfaceid
INDEX		|7		|master_itemid

TABLE|httpstepitem|httpstepitemid|ZBX_TEMPLATE
FIELD		|httpstepitemid	|t_id		|	|NOT NULL	|0
FIELD		|httpstepid	|t_id		|	|NOT NULL	|ZBX_PROXY		|1|httpstep
FIELD		|itemid		|t_id		|	|NOT NULL	|ZBX_PROXY		|2|items
FIELD		|type		|t_integer	|'0'	|NOT NULL	|ZBX_PROXY
UNIQUE		|1		|httpstepid,itemid
INDEX		|2		|itemid

TABLE|httptestitem|httptestitemid|ZBX_TEMPLATE
FIELD		|httptestitemid	|t_id		|	|NOT NULL	|0
FIELD		|httptestid	|t_id		|	|NOT NULL	|ZBX_PROXY		|1|httptest
FIELD		|itemid		|t_id		|	|NOT NULL	|ZBX_PROXY		|2|items
FIELD		|type		|t_integer	|'0'	|NOT NULL	|ZBX_PROXY
UNIQUE		|1		|httptestid,itemid
INDEX		|2		|itemid

TABLE|media_type|mediatypeid|ZBX_DATA
FIELD		|mediatypeid	|t_id		|	|NOT NULL	|0
FIELD		|type		|t_integer	|'0'	|NOT NULL	|0
FIELD		|name		|t_varchar(100)	|''	|NOT NULL	|0
FIELD		|smtp_server	|t_varchar(255)	|''	|NOT NULL	|0
FIELD		|smtp_helo	|t_varchar(255)	|''	|NOT NULL	|0
FIELD		|smtp_email	|t_varchar(255)	|''	|NOT NULL	|0
FIELD		|exec_path	|t_varchar(255)	|''	|NOT NULL	|0
FIELD		|gsm_modem	|t_varchar(255)	|''	|NOT NULL	|0
FIELD		|username	|t_varchar(255)	|''	|NOT NULL	|0
FIELD		|passwd		|t_varchar(255)	|''	|NOT NULL	|0
FIELD		|status		|t_integer	|'0'	|NOT NULL	|0
FIELD		|smtp_port	|t_integer	|'25'	|NOT NULL	|0
FIELD		|smtp_security	|t_integer	|'0'	|NOT NULL	|0
FIELD		|smtp_verify_peer|t_integer	|'0'	|NOT NULL	|0
FIELD		|smtp_verify_host|t_integer	|'0'	|NOT NULL	|0
FIELD		|smtp_authentication|t_integer	|'0'	|NOT NULL	|0
FIELD		|exec_params	|t_varchar(255)	|''	|NOT NULL	|0
FIELD		|maxsessions	|t_integer	|'1'	|NOT NULL	|0
FIELD		|maxattempts	|t_integer	|'3'	|NOT NULL	|0
FIELD		|attempt_interval|t_varchar(32)	|'10s'	|NOT NULL	|0
FIELD		|content_type	|t_integer	|'1'	|NOT NULL	|0
FIELD		|script		|t_shorttext	|''	|NOT NULL	|0
FIELD		|timeout	|t_varchar(32)	|'30s'	|NOT NULL	|0
FIELD		|process_tags	|t_integer	|'0'	|NOT NULL	|0
FIELD		|show_event_menu|t_integer	|'0'	|NOT NULL	|0
FIELD		|event_menu_url	|t_varchar(2048)|''	|NOT NULL	|0
FIELD		|event_menu_name|t_varchar(255)	|''	|NOT NULL	|0
FIELD		|description	|t_shorttext	|''	|NOT NULL	|0
UNIQUE		|1		|name

TABLE|media_type_param|mediatype_paramid|ZBX_DATA
FIELD		|mediatype_paramid|t_id		|	|NOT NULL	|0
FIELD		|mediatypeid	|t_id		|	|NOT NULL	|0			|1|media_type
FIELD		|name		|t_varchar(255)	|''	|NOT NULL	|0
FIELD		|value		|t_varchar(2048)|''	|NOT NULL	|0
INDEX		|1		|mediatypeid

TABLE|media_type_message|mediatype_messageid|ZBX_DATA
FIELD		|mediatype_messageid|t_id	|	|NOT NULL	|0
FIELD		|mediatypeid	|t_id		|	|NOT NULL	|0			|1|media_type
FIELD		|eventsource	|t_integer	|	|NOT NULL	|0
FIELD		|recovery	|t_integer	|	|NOT NULL	|0
FIELD		|subject	|t_varchar(255)	|''	|NOT NULL	|0
FIELD		|message	|t_shorttext	|''	|NOT NULL	|0
UNIQUE		|1		|mediatypeid,eventsource,recovery

TABLE|usrgrp|usrgrpid|ZBX_DATA
FIELD		|usrgrpid	|t_id		|	|NOT NULL	|0
FIELD		|name		|t_varchar(64)	|''	|NOT NULL	|0
FIELD		|gui_access	|t_integer	|'0'	|NOT NULL	|0
FIELD		|users_status	|t_integer	|'0'	|NOT NULL	|0
FIELD		|debug_mode	|t_integer	|'0'	|NOT NULL	|0
UNIQUE		|1		|name

TABLE|users_groups|id|ZBX_DATA
FIELD		|id		|t_id		|	|NOT NULL	|0
FIELD		|usrgrpid	|t_id		|	|NOT NULL	|0			|1|usrgrp
FIELD		|userid		|t_id		|	|NOT NULL	|0			|2|users
UNIQUE		|1		|usrgrpid,userid
INDEX		|2		|userid

TABLE|scripts|scriptid|ZBX_DATA
FIELD		|scriptid	|t_id		|	|NOT NULL	|0
FIELD		|name		|t_varchar(255)	|''	|NOT NULL	|0
FIELD		|command	|t_varchar(255)	|''	|NOT NULL	|0
FIELD		|host_access	|t_integer	|'2'	|NOT NULL	|0
FIELD		|usrgrpid	|t_id		|	|NULL		|0			|1|usrgrp	|		|RESTRICT
FIELD		|groupid	|t_id		|	|NULL		|0			|2|hstgrp	|		|RESTRICT
FIELD		|description	|t_shorttext	|''	|NOT NULL	|0
FIELD		|confirmation	|t_varchar(255)	|''	|NOT NULL	|0
FIELD		|type		|t_integer	|'0'	|NOT NULL	|0
FIELD		|execute_on	|t_integer	|'2'	|NOT NULL	|0
INDEX		|1		|usrgrpid
INDEX		|2		|groupid
UNIQUE		|3		|name

TABLE|actions|actionid|ZBX_DATA
FIELD		|actionid	|t_id		|	|NOT NULL	|0
FIELD		|name		|t_varchar(255)	|''	|NOT NULL	|0
FIELD		|eventsource	|t_integer	|'0'	|NOT NULL	|0
FIELD		|evaltype	|t_integer	|'0'	|NOT NULL	|0
FIELD		|status		|t_integer	|'0'	|NOT NULL	|0
FIELD		|esc_period	|t_varchar(255)	|'1h'	|NOT NULL	|0
FIELD		|formula	|t_varchar(255)	|''	|NOT NULL	|0
FIELD		|pause_suppressed|t_integer	|'1'	|NOT NULL	|0
INDEX		|1		|eventsource,status
UNIQUE		|2		|name

TABLE|operations|operationid|ZBX_DATA
FIELD		|operationid	|t_id		|	|NOT NULL	|0
FIELD		|actionid	|t_id		|	|NOT NULL	|0			|1|actions
FIELD		|operationtype	|t_integer	|'0'	|NOT NULL	|0
FIELD		|esc_period	|t_varchar(255)	|'0'	|NOT NULL	|0
FIELD		|esc_step_from	|t_integer	|'1'	|NOT NULL	|0
FIELD		|esc_step_to	|t_integer	|'1'	|NOT NULL	|0
FIELD		|evaltype	|t_integer	|'0'	|NOT NULL	|0
FIELD		|recovery	|t_integer	|'0'	|NOT NULL	|0
INDEX		|1		|actionid

TABLE|opmessage|operationid|ZBX_DATA
FIELD		|operationid	|t_id		|	|NOT NULL	|0			|1|operations
FIELD		|default_msg	|t_integer	|'1'	|NOT NULL	|0
FIELD		|subject	|t_varchar(255)	|''	|NOT NULL	|0
FIELD		|message	|t_shorttext	|''	|NOT NULL	|0
FIELD		|mediatypeid	|t_id		|	|NULL		|0			|2|media_type	|		|RESTRICT
INDEX		|1		|mediatypeid

TABLE|opmessage_grp|opmessage_grpid|ZBX_DATA
FIELD		|opmessage_grpid|t_id		|	|NOT NULL	|0
FIELD		|operationid	|t_id		|	|NOT NULL	|0			|1|operations
FIELD		|usrgrpid	|t_id		|	|NOT NULL	|0			|2|usrgrp	|		|RESTRICT
UNIQUE		|1		|operationid,usrgrpid
INDEX		|2		|usrgrpid

TABLE|opmessage_usr|opmessage_usrid|ZBX_DATA
FIELD		|opmessage_usrid|t_id		|	|NOT NULL	|0
FIELD		|operationid	|t_id		|	|NOT NULL	|0			|1|operations
FIELD		|userid		|t_id		|	|NOT NULL	|0			|2|users	|		|RESTRICT
UNIQUE		|1		|operationid,userid
INDEX		|2		|userid

TABLE|opcommand|operationid|ZBX_DATA
FIELD		|operationid	|t_id		|	|NOT NULL	|0			|1|operations
FIELD		|type		|t_integer	|'0'	|NOT NULL	|0
FIELD		|scriptid	|t_id		|	|NULL		|0			|2|scripts	|		|RESTRICT
FIELD		|execute_on	|t_integer	|'0'	|NOT NULL	|0
FIELD		|port		|t_varchar(64)	|''	|NOT NULL	|0
FIELD		|authtype	|t_integer	|'0'	|NOT NULL	|0
FIELD		|username	|t_varchar(64)	|''	|NOT NULL	|0
FIELD		|password	|t_varchar(64)	|''	|NOT NULL	|0
FIELD		|publickey	|t_varchar(64)	|''	|NOT NULL	|0
FIELD		|privatekey	|t_varchar(64)	|''	|NOT NULL	|0
FIELD		|command	|t_shorttext	|''	|NOT NULL	|0
INDEX		|1		|scriptid

TABLE|opcommand_hst|opcommand_hstid|ZBX_DATA
FIELD		|opcommand_hstid|t_id		|	|NOT NULL	|0
FIELD		|operationid	|t_id		|	|NOT NULL	|0			|1|operations
FIELD		|hostid		|t_id		|	|NULL		|0			|2|hosts	|		|RESTRICT
INDEX		|1		|operationid
INDEX		|2		|hostid

TABLE|opcommand_grp|opcommand_grpid|ZBX_DATA
FIELD		|opcommand_grpid|t_id		|	|NOT NULL	|0
FIELD		|operationid	|t_id		|	|NOT NULL	|0			|1|operations
FIELD		|groupid	|t_id		|	|NOT NULL	|0			|2|hstgrp	|		|RESTRICT
INDEX		|1		|operationid
INDEX		|2		|groupid

TABLE|opgroup|opgroupid|ZBX_DATA
FIELD		|opgroupid	|t_id		|	|NOT NULL	|0
FIELD		|operationid	|t_id		|	|NOT NULL	|0			|1|operations
FIELD		|groupid	|t_id		|	|NOT NULL	|0			|2|hstgrp	|		|RESTRICT
UNIQUE		|1		|operationid,groupid
INDEX		|2		|groupid

TABLE|optemplate|optemplateid|ZBX_TEMPLATE
FIELD		|optemplateid	|t_id		|	|NOT NULL	|0
FIELD		|operationid	|t_id		|	|NOT NULL	|0			|1|operations
FIELD		|templateid	|t_id		|	|NOT NULL	|0			|2|hosts	|hostid		|RESTRICT
UNIQUE		|1		|operationid,templateid
INDEX		|2		|templateid

TABLE|opconditions|opconditionid|ZBX_DATA
FIELD		|opconditionid	|t_id		|	|NOT NULL	|0
FIELD		|operationid	|t_id		|	|NOT NULL	|0			|1|operations
FIELD		|conditiontype	|t_integer	|'0'	|NOT NULL	|0
FIELD		|operator	|t_integer	|'0'	|NOT NULL	|0
FIELD		|value		|t_varchar(255)	|''	|NOT NULL	|0
INDEX		|1		|operationid

TABLE|conditions|conditionid|ZBX_DATA
FIELD		|conditionid	|t_id		|	|NOT NULL	|0
FIELD		|actionid	|t_id		|	|NOT NULL	|0			|1|actions
FIELD		|conditiontype	|t_integer	|'0'	|NOT NULL	|0
FIELD		|operator	|t_integer	|'0'	|NOT NULL	|0
FIELD		|value		|t_varchar(255)	|''	|NOT NULL	|0
FIELD		|value2		|t_varchar(255)	|''	|NOT NULL	|0
INDEX		|1		|actionid

TABLE|config|configid|ZBX_DATA
FIELD		|configid	|t_id		|	|NOT NULL	|0
FIELD		|refresh_unsupported|t_varchar(32)|'10m'	|NOT NULL	|ZBX_PROXY
FIELD		|work_period	|t_varchar(255)	|'1-5,09:00-18:00'|NOT NULL|0
FIELD		|alert_usrgrpid	|t_id		|	|NULL		|0			|1|usrgrp	|usrgrpid	|RESTRICT
FIELD		|default_theme	|t_varchar(128)	|'blue-theme'|NOT NULL	|ZBX_NODATA
FIELD		|authentication_type|t_integer	|'0'	|NOT NULL	|ZBX_NODATA
FIELD		|ldap_host	|t_varchar(255)	|''	|NOT NULL	|ZBX_NODATA
FIELD		|ldap_port	|t_integer	|389	|NOT NULL	|ZBX_NODATA
FIELD		|ldap_base_dn	|t_varchar(255)	|''	|NOT NULL	|ZBX_NODATA
FIELD		|ldap_bind_dn	|t_varchar(255)	|''	|NOT NULL	|ZBX_NODATA
FIELD		|ldap_bind_password|t_varchar(128)|''	|NOT NULL	|ZBX_NODATA
FIELD		|ldap_search_attribute|t_varchar(128)|''|NOT NULL	|ZBX_NODATA
FIELD		|dropdown_first_entry|t_integer	|'1'	|NOT NULL	|ZBX_NODATA
FIELD		|dropdown_first_remember|t_integer|'1'	|NOT NULL	|ZBX_NODATA
FIELD		|discovery_groupid|t_id		|	|NOT NULL	|ZBX_PROXY		|2|hstgrp	|groupid	|RESTRICT
FIELD		|max_in_table	|t_integer	|'50'	|NOT NULL	|ZBX_NODATA
FIELD		|search_limit	|t_integer	|'1000'	|NOT NULL	|ZBX_NODATA
FIELD		|severity_color_0|t_varchar(6)	|'97AAB3'|NOT NULL	|ZBX_NODATA
FIELD		|severity_color_1|t_varchar(6)	|'7499FF'|NOT NULL	|ZBX_NODATA
FIELD		|severity_color_2|t_varchar(6)	|'FFC859'|NOT NULL	|ZBX_NODATA
FIELD		|severity_color_3|t_varchar(6)	|'FFA059'|NOT NULL	|ZBX_NODATA
FIELD		|severity_color_4|t_varchar(6)	|'E97659'|NOT NULL	|ZBX_NODATA
FIELD		|severity_color_5|t_varchar(6)	|'E45959'|NOT NULL	|ZBX_NODATA
FIELD		|severity_name_0|t_varchar(32)	|'Not classified'|NOT NULL|ZBX_NODATA
FIELD		|severity_name_1|t_varchar(32)	|'Information'|NOT NULL	|ZBX_NODATA
FIELD		|severity_name_2|t_varchar(32)	|'Warning'|NOT NULL	|ZBX_NODATA
FIELD		|severity_name_3|t_varchar(32)	|'Average'|NOT NULL	|ZBX_NODATA
FIELD		|severity_name_4|t_varchar(32)	|'High'	|NOT NULL	|ZBX_NODATA
FIELD		|severity_name_5|t_varchar(32)	|'Disaster'|NOT NULL	|ZBX_NODATA
FIELD		|ok_period	|t_varchar(32)	|'5m'	|NOT NULL	|ZBX_NODATA
FIELD		|blink_period	|t_varchar(32)	|'2m'	|NOT NULL	|ZBX_NODATA
FIELD		|problem_unack_color|t_varchar(6)|'CC0000'|NOT NULL	|ZBX_NODATA
FIELD		|problem_ack_color|t_varchar(6)	|'CC0000'|NOT NULL	|ZBX_NODATA
FIELD		|ok_unack_color	|t_varchar(6)	|'009900'|NOT NULL	|ZBX_NODATA
FIELD		|ok_ack_color	|t_varchar(6)	|'009900'|NOT NULL	|ZBX_NODATA
FIELD		|problem_unack_style|t_integer	|'1'	|NOT NULL	|ZBX_NODATA
FIELD		|problem_ack_style|t_integer	|'1'	|NOT NULL	|ZBX_NODATA
FIELD		|ok_unack_style	|t_integer	|'1'	|NOT NULL	|ZBX_NODATA
FIELD		|ok_ack_style	|t_integer	|'1'	|NOT NULL	|ZBX_NODATA
FIELD		|snmptrap_logging|t_integer	|'1'	|NOT NULL	|ZBX_PROXY,ZBX_NODATA
FIELD		|server_check_interval|t_integer|'10'	|NOT NULL	|ZBX_NODATA
FIELD		|hk_events_mode	|t_integer	|'1'	|NOT NULL	|ZBX_NODATA
FIELD		|hk_events_trigger|t_varchar(32)|'365d'	|NOT NULL	|ZBX_NODATA
FIELD		|hk_events_internal|t_varchar(32)|'1d'	|NOT NULL	|ZBX_NODATA
FIELD		|hk_events_discovery|t_varchar(32)|'1d'	|NOT NULL	|ZBX_NODATA
FIELD		|hk_events_autoreg|t_varchar(32)|'1d'	|NOT NULL	|ZBX_NODATA
FIELD		|hk_services_mode|t_integer	|'1'	|NOT NULL	|ZBX_NODATA
FIELD		|hk_services	|t_varchar(32)	|'365d'	|NOT NULL	|ZBX_NODATA
FIELD		|hk_audit_mode	|t_integer	|'1'	|NOT NULL	|ZBX_NODATA
FIELD		|hk_audit	|t_varchar(32)	|'365d'	|NOT NULL	|ZBX_NODATA
FIELD		|hk_sessions_mode|t_integer	|'1'	|NOT NULL	|ZBX_NODATA
FIELD		|hk_sessions	|t_varchar(32)	|'365d'	|NOT NULL	|ZBX_NODATA
FIELD		|hk_history_mode|t_integer	|'1'	|NOT NULL	|ZBX_NODATA
FIELD		|hk_history_global|t_integer	|'0'	|NOT NULL	|ZBX_NODATA
FIELD		|hk_history	|t_varchar(32)	|'90d'	|NOT NULL	|ZBX_NODATA
FIELD		|hk_trends_mode	|t_integer	|'1'	|NOT NULL	|ZBX_NODATA
FIELD		|hk_trends_global|t_integer	|'0'	|NOT NULL	|ZBX_NODATA
FIELD		|hk_trends	|t_varchar(32)	|'365d'	|NOT NULL	|ZBX_NODATA
FIELD		|default_inventory_mode|t_integer|'-1'	|NOT NULL	|ZBX_NODATA
FIELD		|custom_color	|t_integer	|'0'	|NOT NULL	|ZBX_NODATA
FIELD		|http_auth_enabled	|t_integer	|'0'	|NOT NULL	|ZBX_NODATA
FIELD		|http_login_form	|t_integer	|'0'	|NOT NULL	|ZBX_NODATA
FIELD		|http_strip_domains	|t_varchar(2048)|''	|NOT NULL	|ZBX_NODATA
FIELD		|http_case_sensitive	|t_integer	|'1'	|NOT NULL	|ZBX_NODATA
FIELD		|ldap_configured		|t_integer		|'0'	|NOT NULL	|ZBX_NODATA
FIELD		|ldap_case_sensitive	|t_integer	|'1'	|NOT NULL	|ZBX_NODATA
FIELD		|db_extension	|t_varchar(32)	|''	|NOT NULL	|ZBX_NODATA
FIELD		|autoreg_tls_accept	|t_integer	|'1'	|NOT NULL	|ZBX_PROXY,ZBX_NODATA
INDEX		|1		|alert_usrgrpid
INDEX		|2		|discovery_groupid

TABLE|triggers|triggerid|ZBX_TEMPLATE
FIELD		|triggerid	|t_id		|	|NOT NULL	|0
FIELD		|expression	|t_varchar(2048)|''	|NOT NULL	|0
FIELD		|description	|t_varchar(255)	|''	|NOT NULL	|0
FIELD		|url		|t_varchar(255)	|''	|NOT NULL	|0
FIELD		|status		|t_integer	|'0'	|NOT NULL	|0
FIELD		|value		|t_integer	|'0'	|NOT NULL	|ZBX_NODATA
FIELD		|priority	|t_integer	|'0'	|NOT NULL	|0
FIELD		|lastchange	|t_integer	|'0'	|NOT NULL	|ZBX_NODATA
FIELD		|comments	|t_shorttext	|''	|NOT NULL	|0
FIELD		|error		|t_varchar(2048)|''	|NOT NULL	|ZBX_NODATA
FIELD		|templateid	|t_id		|	|NULL		|0			|1|triggers	|triggerid
FIELD		|type		|t_integer	|'0'	|NOT NULL	|0
FIELD		|state		|t_integer	|'0'	|NOT NULL	|ZBX_NODATA
FIELD		|flags		|t_integer	|'0'	|NOT NULL	|0
FIELD		|recovery_mode	|t_integer	|'0'	|NOT NULL	|0
FIELD		|recovery_expression|t_varchar(2048)|''	|NOT NULL	|0
FIELD		|correlation_mode|t_integer	|'0'	|NOT NULL	|0
FIELD		|correlation_tag|t_varchar(255)	|''	|NOT NULL	|0
FIELD		|manual_close	|t_integer	|'0'	|NOT NULL	|0
FIELD		|opdata		|t_varchar(255)	|''	|NOT NULL	|0
INDEX		|1		|status
INDEX		|2		|value,lastchange
INDEX		|3		|templateid

TABLE|trigger_depends|triggerdepid|ZBX_TEMPLATE
FIELD		|triggerdepid	|t_id		|	|NOT NULL	|0
FIELD		|triggerid_down	|t_id		|	|NOT NULL	|0			|1|triggers	|triggerid
FIELD		|triggerid_up	|t_id		|	|NOT NULL	|0			|2|triggers	|triggerid
UNIQUE		|1		|triggerid_down,triggerid_up
INDEX		|2		|triggerid_up

TABLE|functions|functionid|ZBX_TEMPLATE
FIELD		|functionid	|t_id		|	|NOT NULL	|0
FIELD		|itemid		|t_id		|	|NOT NULL	|0			|1|items
FIELD		|triggerid	|t_id		|	|NOT NULL	|0			|2|triggers
FIELD		|name		|t_varchar(12)	|''	|NOT NULL	|0
FIELD		|parameter	|t_varchar(255)	|'0'	|NOT NULL	|0
INDEX		|1		|triggerid
INDEX		|2		|itemid,name,parameter

TABLE|graphs|graphid|ZBX_TEMPLATE
FIELD		|graphid	|t_id		|	|NOT NULL	|0
FIELD		|name		|t_varchar(128)	|''	|NOT NULL	|0
FIELD		|width		|t_integer	|'900'	|NOT NULL	|0
FIELD		|height		|t_integer	|'200'	|NOT NULL	|0
FIELD		|yaxismin	|t_double	|'0'	|NOT NULL	|0
FIELD		|yaxismax	|t_double	|'100'	|NOT NULL	|0
FIELD		|templateid	|t_id		|	|NULL		|0			|1|graphs	|graphid
FIELD		|show_work_period|t_integer	|'1'	|NOT NULL	|0
FIELD		|show_triggers	|t_integer	|'1'	|NOT NULL	|0
FIELD		|graphtype	|t_integer	|'0'	|NOT NULL	|0
FIELD		|show_legend	|t_integer	|'1'	|NOT NULL	|0
FIELD		|show_3d	|t_integer	|'0'	|NOT NULL	|0
FIELD		|percent_left	|t_double	|'0'	|NOT NULL	|0
FIELD		|percent_right	|t_double	|'0'	|NOT NULL	|0
FIELD		|ymin_type	|t_integer	|'0'	|NOT NULL	|0
FIELD		|ymax_type	|t_integer	|'0'	|NOT NULL	|0
FIELD		|ymin_itemid	|t_id		|	|NULL		|0			|2|items	|itemid		|RESTRICT
FIELD		|ymax_itemid	|t_id		|	|NULL		|0			|3|items	|itemid		|RESTRICT
FIELD		|flags		|t_integer	|'0'	|NOT NULL	|0
INDEX		|1		|name
INDEX		|2		|templateid
INDEX		|3		|ymin_itemid
INDEX		|4		|ymax_itemid

TABLE|graphs_items|gitemid|ZBX_TEMPLATE
FIELD		|gitemid	|t_id		|	|NOT NULL	|0
FIELD		|graphid	|t_id		|	|NOT NULL	|0			|1|graphs
FIELD		|itemid		|t_id		|	|NOT NULL	|0			|2|items
FIELD		|drawtype	|t_integer	|'0'	|NOT NULL	|0
FIELD		|sortorder	|t_integer	|'0'	|NOT NULL	|0
FIELD		|color		|t_varchar(6)	|'009600'|NOT NULL	|0
FIELD		|yaxisside	|t_integer	|'0'	|NOT NULL	|0
FIELD		|calc_fnc	|t_integer	|'2'	|NOT NULL	|0
FIELD		|type		|t_integer	|'0'	|NOT NULL	|0
INDEX		|1		|itemid
INDEX		|2		|graphid

TABLE|graph_theme|graphthemeid|ZBX_DATA
FIELD		|graphthemeid	|t_id		|	|NOT NULL	|0
FIELD		|theme		|t_varchar(64)	|''	|NOT NULL	|0
FIELD		|backgroundcolor|t_varchar(6)	|''	|NOT NULL	|0
FIELD		|graphcolor	|t_varchar(6)	|''	|NOT NULL	|0
FIELD		|gridcolor	|t_varchar(6)	|''	|NOT NULL	|0
FIELD		|maingridcolor	|t_varchar(6)	|''	|NOT NULL	|0
FIELD		|gridbordercolor|t_varchar(6)	|''	|NOT NULL	|0
FIELD		|textcolor	|t_varchar(6)	|''	|NOT NULL	|0
FIELD		|highlightcolor	|t_varchar(6)	|''	|NOT NULL	|0
FIELD		|leftpercentilecolor|t_varchar(6)|''	|NOT NULL	|0
FIELD		|rightpercentilecolor|t_varchar(6)|''	|NOT NULL	|0
FIELD		|nonworktimecolor|t_varchar(6)	|''	|NOT NULL	|0
FIELD		|colorpalette	|t_varchar(255)	|''	|NOT NULL	|0
UNIQUE		|1		|theme

TABLE|globalmacro|globalmacroid|ZBX_DATA
FIELD		|globalmacroid	|t_id		|	|NOT NULL	|0
FIELD		|macro		|t_varchar(255)	|''	|NOT NULL	|ZBX_PROXY
FIELD		|value		|t_varchar(255)	|''	|NOT NULL	|ZBX_PROXY
FIELD		|description	|t_shorttext	|''	|NOT NULL	|0
FIELD		|type		|t_integer	|'0'	|NOT NULL	|0
UNIQUE		|1		|macro

TABLE|hostmacro|hostmacroid|ZBX_TEMPLATE
FIELD		|hostmacroid	|t_id		|	|NOT NULL	|0
FIELD		|hostid		|t_id		|	|NOT NULL	|ZBX_PROXY		|1|hosts
FIELD		|macro		|t_varchar(255)	|''	|NOT NULL	|ZBX_PROXY
FIELD		|value		|t_varchar(255)	|''	|NOT NULL	|ZBX_PROXY
FIELD		|description	|t_shorttext	|''	|NOT NULL	|0
FIELD		|type		|t_integer	|'0'	|NOT NULL	|0
UNIQUE		|1		|hostid,macro

TABLE|hosts_groups|hostgroupid|ZBX_TEMPLATE
FIELD		|hostgroupid	|t_id		|	|NOT NULL	|0
FIELD		|hostid		|t_id		|	|NOT NULL	|0			|1|hosts
FIELD		|groupid	|t_id		|	|NOT NULL	|0			|2|hstgrp
UNIQUE		|1		|hostid,groupid
INDEX		|2		|groupid

TABLE|hosts_templates|hosttemplateid|ZBX_TEMPLATE
FIELD		|hosttemplateid	|t_id		|	|NOT NULL	|0
FIELD		|hostid		|t_id		|	|NOT NULL	|ZBX_PROXY		|1|hosts
FIELD		|templateid	|t_id		|	|NOT NULL	|ZBX_PROXY		|2|hosts	|hostid
UNIQUE		|1		|hostid,templateid
INDEX		|2		|templateid

TABLE|items_applications|itemappid|ZBX_TEMPLATE
FIELD		|itemappid	|t_id		|	|NOT NULL	|0
FIELD		|applicationid	|t_id		|	|NOT NULL	|0			|1|applications
FIELD		|itemid		|t_id		|	|NOT NULL	|0			|2|items
UNIQUE		|1		|applicationid,itemid
INDEX		|2		|itemid

TABLE|mappings|mappingid|ZBX_TEMPLATE
FIELD		|mappingid	|t_id		|	|NOT NULL	|0
FIELD		|valuemapid	|t_id		|	|NOT NULL	|0			|1|valuemaps
FIELD		|value		|t_varchar(64)	|''	|NOT NULL	|0
FIELD		|newvalue	|t_varchar(64)	|''	|NOT NULL	|0
INDEX		|1		|valuemapid

TABLE|media|mediaid|ZBX_DATA
FIELD		|mediaid	|t_id		|	|NOT NULL	|0
FIELD		|userid		|t_id		|	|NOT NULL	|0			|1|users
FIELD		|mediatypeid	|t_id		|	|NOT NULL	|0			|2|media_type
FIELD		|sendto		|t_varchar(1024)|''	|NOT NULL	|0
FIELD		|active		|t_integer	|'0'	|NOT NULL	|0
FIELD		|severity	|t_integer	|'63'	|NOT NULL	|0
FIELD		|period		|t_varchar(1024)|'1-7,00:00-24:00'|NOT NULL|0
INDEX		|1		|userid
INDEX		|2		|mediatypeid

TABLE|rights|rightid|ZBX_DATA
FIELD		|rightid	|t_id		|	|NOT NULL	|0
FIELD		|groupid	|t_id		|	|NOT NULL	|0			|1|usrgrp	|usrgrpid
FIELD		|permission	|t_integer	|'0'	|NOT NULL	|0
FIELD		|id		|t_id		|	|NOT NULL	|0			|2|hstgrp	|groupid
INDEX		|1		|groupid
INDEX		|2		|id

TABLE|services|serviceid|ZBX_DATA
FIELD		|serviceid	|t_id		|	|NOT NULL	|0
FIELD		|name		|t_varchar(128)	|''	|NOT NULL	|0
FIELD		|status		|t_integer	|'0'	|NOT NULL	|0
FIELD		|algorithm	|t_integer	|'0'	|NOT NULL	|0
FIELD		|triggerid	|t_id		|	|NULL		|0			|1|triggers
FIELD		|showsla	|t_integer	|'0'	|NOT NULL	|0
FIELD		|goodsla	|t_double	|'99.9'	|NOT NULL	|0
FIELD		|sortorder	|t_integer	|'0'	|NOT NULL	|0
INDEX		|1		|triggerid

TABLE|services_links|linkid|ZBX_DATA
FIELD		|linkid		|t_id		|	|NOT NULL	|0
FIELD		|serviceupid	|t_id		|	|NOT NULL	|0			|1|services	|serviceid
FIELD		|servicedownid	|t_id		|	|NOT NULL	|0			|2|services	|serviceid
FIELD		|soft		|t_integer	|'0'	|NOT NULL	|0
INDEX		|1		|servicedownid
UNIQUE		|2		|serviceupid,servicedownid

TABLE|services_times|timeid|ZBX_DATA
FIELD		|timeid		|t_id		|	|NOT NULL	|0
FIELD		|serviceid	|t_id		|	|NOT NULL	|0			|1|services
FIELD		|type		|t_integer	|'0'	|NOT NULL	|0
FIELD		|ts_from	|t_integer	|'0'	|NOT NULL	|0
FIELD		|ts_to		|t_integer	|'0'	|NOT NULL	|0
FIELD		|note		|t_varchar(255)	|''	|NOT NULL	|0
INDEX		|1		|serviceid,type,ts_from,ts_to

TABLE|icon_map|iconmapid|ZBX_DATA
FIELD		|iconmapid	|t_id		|	|NOT NULL	|0
FIELD		|name		|t_varchar(64)	|''	|NOT NULL	|0
FIELD		|default_iconid	|t_id		|	|NOT NULL	|0			|1|images	|imageid	|RESTRICT
UNIQUE		|1		|name
INDEX		|2		|default_iconid

TABLE|icon_mapping|iconmappingid|ZBX_DATA
FIELD		|iconmappingid	|t_id		|	|NOT NULL	|0
FIELD		|iconmapid	|t_id		|	|NOT NULL	|0			|1|icon_map
FIELD		|iconid		|t_id		|	|NOT NULL	|0			|2|images	|imageid	|RESTRICT
FIELD		|inventory_link	|t_integer	|'0'	|NOT NULL	|0
FIELD		|expression	|t_varchar(64)	|''	|NOT NULL	|0
FIELD		|sortorder	|t_integer	|'0'	|NOT NULL	|0
INDEX		|1		|iconmapid
INDEX		|2		|iconid

TABLE|sysmaps|sysmapid|ZBX_TEMPLATE
FIELD		|sysmapid	|t_id		|	|NOT NULL	|0
FIELD		|name		|t_varchar(128)	|''	|NOT NULL	|0
FIELD		|width		|t_integer	|'600'	|NOT NULL	|0
FIELD		|height		|t_integer	|'400'	|NOT NULL	|0
FIELD		|backgroundid	|t_id		|	|NULL		|0			|1|images	|imageid	|RESTRICT
FIELD		|label_type	|t_integer	|'2'	|NOT NULL	|0
FIELD		|label_location	|t_integer	|'0'	|NOT NULL	|0
FIELD		|highlight	|t_integer	|'1'	|NOT NULL	|0
FIELD		|expandproblem	|t_integer	|'1'	|NOT NULL	|0
FIELD		|markelements	|t_integer	|'0'	|NOT NULL	|0
FIELD		|show_unack	|t_integer	|'0'	|NOT NULL	|0
FIELD		|grid_size	|t_integer	|'50'	|NOT NULL	|0
FIELD		|grid_show	|t_integer	|'1'	|NOT NULL	|0
FIELD		|grid_align	|t_integer	|'1'	|NOT NULL	|0
FIELD		|label_format	|t_integer	|'0'	|NOT NULL	|0
FIELD		|label_type_host|t_integer	|'2'	|NOT NULL	|0
FIELD		|label_type_hostgroup|t_integer	|'2'	|NOT NULL	|0
FIELD		|label_type_trigger|t_integer	|'2'	|NOT NULL	|0
FIELD		|label_type_map|t_integer	|'2'	|NOT NULL	|0
FIELD		|label_type_image|t_integer	|'2'	|NOT NULL	|0
FIELD		|label_string_host|t_varchar(255)|''	|NOT NULL	|0
FIELD		|label_string_hostgroup|t_varchar(255)|''|NOT NULL	|0
FIELD		|label_string_trigger|t_varchar(255)|''	|NOT NULL	|0
FIELD		|label_string_map|t_varchar(255)|''	|NOT NULL	|0
FIELD		|label_string_image|t_varchar(255)|''	|NOT NULL	|0
FIELD		|iconmapid	|t_id		|	|NULL		|0			|2|icon_map	|		|RESTRICT
FIELD		|expand_macros	|t_integer	|'0'	|NOT NULL	|0
FIELD		|severity_min	|t_integer	|'0'	|NOT NULL	|0
FIELD		|userid		|t_id		|	|NOT NULL	|0			|3|users	|		|RESTRICT
FIELD		|private	|t_integer	|'1'	|NOT NULL	|0
FIELD		|show_suppressed|t_integer	|'0'	|NOT NULL	|0
UNIQUE		|1		|name
INDEX		|2		|backgroundid
INDEX		|3		|iconmapid

TABLE|sysmaps_elements|selementid|ZBX_TEMPLATE
FIELD		|selementid	|t_id		|	|NOT NULL	|0
FIELD		|sysmapid	|t_id		|	|NOT NULL	|0			|1|sysmaps
FIELD		|elementid	|t_id		|'0'	|NOT NULL	|0
FIELD		|elementtype	|t_integer	|'0'	|NOT NULL	|0
FIELD		|iconid_off	|t_id		|	|NULL		|0			|2|images	|imageid	|RESTRICT
FIELD		|iconid_on	|t_id		|	|NULL		|0			|3|images	|imageid	|RESTRICT
FIELD		|label		|t_varchar(2048)|''	|NOT NULL	|0
FIELD		|label_location	|t_integer	|'-1'	|NOT NULL	|0
FIELD		|x		|t_integer	|'0'	|NOT NULL	|0
FIELD		|y		|t_integer	|'0'	|NOT NULL	|0
FIELD		|iconid_disabled|t_id		|	|NULL		|0			|4|images	|imageid	|RESTRICT
FIELD		|iconid_maintenance|t_id	|	|NULL		|0			|5|images	|imageid	|RESTRICT
FIELD		|elementsubtype	|t_integer	|'0'	|NOT NULL	|0
FIELD		|areatype	|t_integer	|'0'	|NOT NULL	|0
FIELD		|width		|t_integer	|'200'	|NOT NULL	|0
FIELD		|height		|t_integer	|'200'	|NOT NULL	|0
FIELD		|viewtype	|t_integer	|'0'	|NOT NULL	|0
FIELD		|use_iconmap	|t_integer	|'1'	|NOT NULL	|0
FIELD		|application	|t_varchar(255)	|''	|NOT NULL	|0
INDEX		|1		|sysmapid
INDEX		|2		|iconid_off
INDEX		|3		|iconid_on
INDEX		|4		|iconid_disabled
INDEX		|5		|iconid_maintenance

TABLE|sysmaps_links|linkid|ZBX_TEMPLATE
FIELD		|linkid		|t_id		|	|NOT NULL	|0
FIELD		|sysmapid	|t_id		|	|NOT NULL	|0			|1|sysmaps
FIELD		|selementid1	|t_id		|	|NOT NULL	|0			|2|sysmaps_elements|selementid
FIELD		|selementid2	|t_id		|	|NOT NULL	|0			|3|sysmaps_elements|selementid
FIELD		|drawtype	|t_integer	|'0'	|NOT NULL	|0
FIELD		|color		|t_varchar(6)	|'000000'|NOT NULL	|0
FIELD		|label		|t_varchar(2048)|''	|NOT NULL	|0
INDEX		|1		|sysmapid
INDEX		|2		|selementid1
INDEX		|3		|selementid2

TABLE|sysmaps_link_triggers|linktriggerid|ZBX_TEMPLATE
FIELD		|linktriggerid	|t_id		|	|NOT NULL	|0
FIELD		|linkid		|t_id		|	|NOT NULL	|0			|1|sysmaps_links
FIELD		|triggerid	|t_id		|	|NOT NULL	|0			|2|triggers
FIELD		|drawtype	|t_integer	|'0'	|NOT NULL	|0
FIELD		|color		|t_varchar(6)	|'000000'|NOT NULL	|0
UNIQUE		|1		|linkid,triggerid
INDEX		|2		|triggerid

TABLE|sysmap_element_url|sysmapelementurlid|ZBX_TEMPLATE
FIELD		|sysmapelementurlid|t_id	|	|NOT NULL	|0
FIELD		|selementid	|t_id		|	|NOT NULL	|0			|1|sysmaps_elements
FIELD		|name		|t_varchar(255)	|	|NOT NULL	|0
FIELD		|url		|t_varchar(255)	|''	|NOT NULL	|0
UNIQUE		|1		|selementid,name

TABLE|sysmap_url|sysmapurlid|ZBX_TEMPLATE
FIELD		|sysmapurlid	|t_id		|	|NOT NULL	|0
FIELD		|sysmapid	|t_id		|	|NOT NULL	|0			|1|sysmaps
FIELD		|name		|t_varchar(255)	|	|NOT NULL	|0
FIELD		|url		|t_varchar(255)	|''	|NOT NULL	|0
FIELD		|elementtype	|t_integer	|'0'	|NOT NULL	|0
UNIQUE		|1		|sysmapid,name

TABLE|sysmap_user|sysmapuserid|ZBX_TEMPLATE
FIELD		|sysmapuserid|t_id		|	|NOT NULL	|0
FIELD		|sysmapid	|t_id		|	|NOT NULL	|0			|1|sysmaps
FIELD		|userid		|t_id		|	|NOT NULL	|0			|2|users
FIELD		|permission	|t_integer	|'2'	|NOT NULL	|0
UNIQUE		|1		|sysmapid,userid

TABLE|sysmap_usrgrp|sysmapusrgrpid|ZBX_TEMPLATE
FIELD		|sysmapusrgrpid|t_id		|	|NOT NULL	|0
FIELD		|sysmapid	|t_id		|	|NOT NULL	|0			|1|sysmaps
FIELD		|usrgrpid	|t_id		|	|NOT NULL	|0			|2|usrgrp
FIELD		|permission	|t_integer	|'2'	|NOT NULL	|0
UNIQUE		|1		|sysmapid,usrgrpid

TABLE|maintenances_hosts|maintenance_hostid|ZBX_DATA
FIELD		|maintenance_hostid|t_id	|	|NOT NULL	|0
FIELD		|maintenanceid	|t_id		|	|NOT NULL	|0			|1|maintenances
FIELD		|hostid		|t_id		|	|NOT NULL	|0			|2|hosts
UNIQUE		|1		|maintenanceid,hostid
INDEX		|2		|hostid

TABLE|maintenances_groups|maintenance_groupid|ZBX_DATA
FIELD		|maintenance_groupid|t_id	|	|NOT NULL	|0
FIELD		|maintenanceid	|t_id		|	|NOT NULL	|0			|1|maintenances
FIELD		|groupid	|t_id		|	|NOT NULL	|0			|2|hstgrp
UNIQUE		|1		|maintenanceid,groupid
INDEX		|2		|groupid

TABLE|timeperiods|timeperiodid|ZBX_DATA
FIELD		|timeperiodid	|t_id		|	|NOT NULL	|0
FIELD		|timeperiod_type|t_integer	|'0'	|NOT NULL	|0
FIELD		|every		|t_integer	|'1'	|NOT NULL	|0
FIELD		|month		|t_integer	|'0'	|NOT NULL	|0
FIELD		|dayofweek	|t_integer	|'0'	|NOT NULL	|0
FIELD		|day		|t_integer	|'0'	|NOT NULL	|0
FIELD		|start_time	|t_integer	|'0'	|NOT NULL	|0
FIELD		|period		|t_integer	|'0'	|NOT NULL	|0
FIELD		|start_date	|t_integer	|'0'	|NOT NULL	|0

TABLE|maintenances_windows|maintenance_timeperiodid|ZBX_DATA
FIELD		|maintenance_timeperiodid|t_id	|	|NOT NULL	|0
FIELD		|maintenanceid	|t_id		|	|NOT NULL	|0			|1|maintenances
FIELD		|timeperiodid	|t_id		|	|NOT NULL	|0			|2|timeperiods
UNIQUE		|1		|maintenanceid,timeperiodid
INDEX		|2		|timeperiodid

TABLE|regexps|regexpid|ZBX_DATA
FIELD		|regexpid	|t_id		|	|NOT NULL	|0
FIELD		|name		|t_varchar(128)	|''	|NOT NULL	|ZBX_PROXY
FIELD		|test_string	|t_shorttext	|''	|NOT NULL	|0
UNIQUE		|1		|name

TABLE|expressions|expressionid|ZBX_DATA
FIELD		|expressionid	|t_id		|	|NOT NULL	|0
FIELD		|regexpid	|t_id		|	|NOT NULL	|ZBX_PROXY		|1|regexps
FIELD		|expression	|t_varchar(255)	|''	|NOT NULL	|ZBX_PROXY
FIELD		|expression_type|t_integer	|'0'	|NOT NULL	|ZBX_PROXY
FIELD		|exp_delimiter	|t_varchar(1)	|''	|NOT NULL	|ZBX_PROXY
FIELD		|case_sensitive	|t_integer	|'0'	|NOT NULL	|ZBX_PROXY
INDEX		|1		|regexpid

TABLE|ids|table_name,field_name|0
FIELD		|table_name	|t_varchar(64)	|''	|NOT NULL	|0
FIELD		|field_name	|t_varchar(64)	|''	|NOT NULL	|0
FIELD		|nextid		|t_id		|	|NOT NULL	|0

-- History tables

TABLE|alerts|alertid|0
FIELD		|alertid	|t_id		|	|NOT NULL	|0
FIELD		|actionid	|t_id		|	|NOT NULL	|0			|1|actions
FIELD		|eventid	|t_id		|	|NOT NULL	|0			|2|events
FIELD		|userid		|t_id		|	|NULL		|0			|3|users
FIELD		|clock		|t_time		|'0'	|NOT NULL	|0
FIELD		|mediatypeid	|t_id		|	|NULL		|0			|4|media_type
FIELD		|sendto		|t_varchar(1024)|''	|NOT NULL	|0
FIELD		|subject	|t_varchar(255)	|''	|NOT NULL	|0
FIELD		|message	|t_text		|''	|NOT NULL	|0
FIELD		|status		|t_integer	|'0'	|NOT NULL	|0
FIELD		|retries	|t_integer	|'0'	|NOT NULL	|0
FIELD		|error		|t_varchar(2048)|''	|NOT NULL	|0
FIELD		|esc_step	|t_integer	|'0'	|NOT NULL	|0
FIELD		|alerttype	|t_integer	|'0'	|NOT NULL	|0
FIELD		|p_eventid	|t_id		|	|NULL		|0			|5|events	|eventid
FIELD		|acknowledgeid	|t_id		|	|NULL		|0			|6|acknowledges	|acknowledgeid
FIELD		|parameters	|t_shorttext	|'{}'	|NOT NULL	|0
INDEX		|1		|actionid
INDEX		|2		|clock
INDEX		|3		|eventid
INDEX		|4		|status
INDEX		|5		|mediatypeid
INDEX		|6		|userid
INDEX		|7		|p_eventid

TABLE|history||0
FIELD		|itemid		|t_id		|	|NOT NULL	|0			|-|items
FIELD		|clock		|t_time		|'0'	|NOT NULL	|0
FIELD		|value		|t_double	|'0.0000'|NOT NULL	|0
FIELD		|ns		|t_nanosec	|'0'	|NOT NULL	|0
INDEX		|1		|itemid,clock

TABLE|history_uint||0
FIELD		|itemid		|t_id		|	|NOT NULL	|0			|-|items
FIELD		|clock		|t_time		|'0'	|NOT NULL	|0
FIELD		|value		|t_bigint	|'0'	|NOT NULL	|0
FIELD		|ns		|t_nanosec	|'0'	|NOT NULL	|0
INDEX		|1		|itemid,clock

TABLE|history_str||0
FIELD		|itemid		|t_id		|	|NOT NULL	|0			|-|items
FIELD		|clock		|t_time		|'0'	|NOT NULL	|0
FIELD		|value		|t_varchar(255)	|''	|NOT NULL	|0
FIELD		|ns		|t_nanosec	|'0'	|NOT NULL	|0
INDEX		|1		|itemid,clock

TABLE|history_log||0
FIELD		|itemid		|t_id		|	|NOT NULL	|0			|-|items
FIELD		|clock		|t_time		|'0'	|NOT NULL	|0
FIELD		|timestamp	|t_time		|'0'	|NOT NULL	|0
FIELD		|source		|t_varchar(64)	|''	|NOT NULL	|0
FIELD		|severity	|t_integer	|'0'	|NOT NULL	|0
FIELD		|value		|t_text		|''	|NOT NULL	|0
FIELD		|logeventid	|t_integer	|'0'	|NOT NULL	|0
FIELD		|ns		|t_nanosec	|'0'	|NOT NULL	|0
INDEX		|1		|itemid,clock

TABLE|history_text||0
FIELD		|itemid		|t_id		|	|NOT NULL	|0			|-|items
FIELD		|clock		|t_time		|'0'	|NOT NULL	|0
FIELD		|value		|t_text		|''	|NOT NULL	|0
FIELD		|ns		|t_nanosec	|'0'	|NOT NULL	|0
INDEX		|1		|itemid,clock

TABLE|proxy_history|id|0
FIELD		|id		|t_serial	|	|NOT NULL	|0
FIELD		|itemid		|t_id		|	|NOT NULL	|0			|-|items
FIELD		|clock		|t_time		|'0'	|NOT NULL	|0
FIELD		|timestamp	|t_time		|'0'	|NOT NULL	|0
FIELD		|source		|t_varchar(64)	|''	|NOT NULL	|0
FIELD		|severity	|t_integer	|'0'	|NOT NULL	|0
FIELD		|value		|t_longtext	|''	|NOT NULL	|0
FIELD		|logeventid	|t_integer	|'0'	|NOT NULL	|0
FIELD		|ns		|t_nanosec	|'0'	|NOT NULL	|0
FIELD		|state		|t_integer	|'0'	|NOT NULL	|0
FIELD		|lastlogsize	|t_bigint	|'0'	|NOT NULL	|0
FIELD		|mtime		|t_integer	|'0'	|NOT NULL	|0
FIELD		|flags		|t_integer	|'0'	|NOT NULL	|0
INDEX		|1		|clock

TABLE|proxy_dhistory|id|0
FIELD		|id		|t_serial	|	|NOT NULL	|0
FIELD		|clock		|t_time		|'0'	|NOT NULL	|0
FIELD		|druleid	|t_id		|	|NOT NULL	|0			|-|drules
FIELD		|ip		|t_varchar(39)	|''	|NOT NULL	|0
FIELD		|port		|t_integer	|'0'	|NOT NULL	|0
FIELD		|value		|t_varchar(255)	|''	|NOT NULL	|0
FIELD		|status		|t_integer	|'0'	|NOT NULL	|0
FIELD		|dcheckid	|t_id		|	|NULL		|0			|-|dchecks
FIELD		|dns		|t_varchar(255)	|''	|NOT NULL	|0
INDEX		|1		|clock
INDEX		|2		|druleid

TABLE|events|eventid|0
FIELD		|eventid	|t_id		|	|NOT NULL	|0
FIELD		|source		|t_integer	|'0'	|NOT NULL	|0
FIELD		|object		|t_integer	|'0'	|NOT NULL	|0
FIELD		|objectid	|t_id		|'0'	|NOT NULL	|0
FIELD		|clock		|t_time		|'0'	|NOT NULL	|0
FIELD		|value		|t_integer	|'0'	|NOT NULL	|0
FIELD		|acknowledged	|t_integer	|'0'	|NOT NULL	|0
FIELD		|ns		|t_nanosec	|'0'	|NOT NULL	|0
FIELD		|name		|t_varchar(2048)|''	|NOT NULL	|0
FIELD		|severity	|t_integer	|'0'	|NOT NULL	|0
INDEX		|1		|source,object,objectid,clock
INDEX		|2		|source,object,clock

TABLE|trends|itemid,clock|0
FIELD		|itemid		|t_id		|	|NOT NULL	|0			|-|items
FIELD		|clock		|t_time		|'0'	|NOT NULL	|0
FIELD		|num		|t_integer	|'0'	|NOT NULL	|0
FIELD		|value_min	|t_double	|'0.0000'|NOT NULL	|0
FIELD		|value_avg	|t_double	|'0.0000'|NOT NULL	|0
FIELD		|value_max	|t_double	|'0.0000'|NOT NULL	|0

TABLE|trends_uint|itemid,clock|0
FIELD		|itemid		|t_id		|	|NOT NULL	|0			|-|items
FIELD		|clock		|t_time		|'0'	|NOT NULL	|0
FIELD		|num		|t_integer	|'0'	|NOT NULL	|0
FIELD		|value_min	|t_bigint	|'0'	|NOT NULL	|0
FIELD		|value_avg	|t_bigint	|'0'	|NOT NULL	|0
FIELD		|value_max	|t_bigint	|'0'	|NOT NULL	|0

TABLE|acknowledges|acknowledgeid|0
FIELD		|acknowledgeid	|t_id		|	|NOT NULL	|0
FIELD		|userid		|t_id		|	|NOT NULL	|0			|1|users
FIELD		|eventid	|t_id		|	|NOT NULL	|0			|2|events
FIELD		|clock		|t_time		|'0'	|NOT NULL	|0
FIELD		|message	|t_varchar(255)	|''	|NOT NULL	|0
FIELD		|action		|t_integer	|'0'	|NOT NULL	|0
FIELD		|old_severity	|t_integer	|'0'	|NOT NULL	|0
FIELD		|new_severity	|t_integer	|'0'	|NOT NULL	|0
INDEX		|1		|userid
INDEX		|2		|eventid
INDEX		|3		|clock

TABLE|auditlog|auditid|0
FIELD		|auditid	|t_id		|	|NOT NULL	|0
FIELD		|userid		|t_id		|	|NOT NULL	|0			|1|users
FIELD		|clock		|t_time		|'0'	|NOT NULL	|0
FIELD		|action		|t_integer	|'0'	|NOT NULL	|0
FIELD		|resourcetype	|t_integer	|'0'	|NOT NULL	|0
FIELD		|note		|t_varchar(128) |''	|NOT NULL	|0
FIELD		|ip		|t_varchar(39)	|''	|NOT NULL	|0
FIELD		|resourceid	|t_id		|	|NULL		|0
FIELD		|resourcename	|t_varchar(255)	|''	|NOT NULL	|0
INDEX		|1		|userid,clock
INDEX		|2		|clock
INDEX		|3		|resourcetype,resourceid

TABLE|auditlog_details|auditdetailid|0
FIELD		|auditdetailid	|t_id		|	|NOT NULL	|0
FIELD		|auditid	|t_id		|	|NOT NULL	|0			|1|auditlog
FIELD		|table_name	|t_varchar(64)	|''	|NOT NULL	|0
FIELD		|field_name	|t_varchar(64)	|''	|NOT NULL	|0
FIELD		|oldvalue	|t_shorttext	|''	|NOT NULL	|0
FIELD		|newvalue	|t_shorttext	|''	|NOT NULL	|0
INDEX		|1		|auditid

TABLE|service_alarms|servicealarmid|0
FIELD		|servicealarmid	|t_id		|	|NOT NULL	|0
FIELD		|serviceid	|t_id		|	|NOT NULL	|0			|1|services
FIELD		|clock		|t_time		|'0'	|NOT NULL	|0
FIELD		|value		|t_integer	|'0'	|NOT NULL	|0
INDEX		|1		|serviceid,clock
INDEX		|2		|clock

TABLE|autoreg_host|autoreg_hostid|0
FIELD		|autoreg_hostid	|t_id		|	|NOT NULL	|0
FIELD		|proxy_hostid	|t_id		|	|NULL		|0			|1|hosts	|hostid
FIELD		|host		|t_varchar(128)	|''	|NOT NULL	|0
FIELD		|listen_ip	|t_varchar(39)	|''	|NOT NULL	|0
FIELD		|listen_port	|t_integer	|'0'	|NOT NULL	|0
FIELD		|listen_dns	|t_varchar(255)	|''	|NOT NULL	|0
FIELD		|host_metadata	|t_varchar(255)	|''	|NOT NULL	|0
FIELD		|flags		|t_integer	|'0'	|NOT NULL	|0
FIELD		|tls_accepted	|t_integer	|'1'	|NOT NULL	|0
INDEX		|1		|host
INDEX		|2		|proxy_hostid

TABLE|proxy_autoreg_host|id|0
FIELD		|id		|t_serial	|	|NOT NULL	|0
FIELD		|clock		|t_time		|'0'	|NOT NULL	|0
FIELD		|host		|t_varchar(128)	|''	|NOT NULL	|0
FIELD		|listen_ip	|t_varchar(39)	|''	|NOT NULL	|0
FIELD		|listen_port	|t_integer	|'0'	|NOT NULL	|0
FIELD		|listen_dns	|t_varchar(255)	|''	|NOT NULL	|0
FIELD		|host_metadata	|t_varchar(255)	|''	|NOT NULL	|0
FIELD		|flags		|t_integer	|'0'	|NOT NULL	|0
FIELD		|tls_accepted	|t_integer	|'1'	|NOT NULL	|0
INDEX		|1		|clock

TABLE|dhosts|dhostid|0
FIELD		|dhostid	|t_id		|	|NOT NULL	|0
FIELD		|druleid	|t_id		|	|NOT NULL	|0			|1|drules
FIELD		|status		|t_integer	|'0'	|NOT NULL	|0
FIELD		|lastup		|t_integer	|'0'	|NOT NULL	|0
FIELD		|lastdown	|t_integer	|'0'	|NOT NULL	|0
INDEX		|1		|druleid

TABLE|dservices|dserviceid|0
FIELD		|dserviceid	|t_id		|	|NOT NULL	|0
FIELD		|dhostid	|t_id		|	|NOT NULL	|0			|1|dhosts
FIELD		|value		|t_varchar(255)	|''	|NOT NULL	|0
FIELD		|port		|t_integer	|'0'	|NOT NULL	|0
FIELD		|status		|t_integer	|'0'	|NOT NULL	|0
FIELD		|lastup		|t_integer	|'0'	|NOT NULL	|0
FIELD		|lastdown	|t_integer	|'0'	|NOT NULL	|0
FIELD		|dcheckid	|t_id		|	|NOT NULL	|0			|2|dchecks
FIELD		|ip		|t_varchar(39)	|''	|NOT NULL	|0
FIELD		|dns		|t_varchar(255)	|''	|NOT NULL	|0
UNIQUE		|1		|dcheckid,ip,port
INDEX		|2		|dhostid

-- Other tables

TABLE|escalations|escalationid|0
FIELD		|escalationid	|t_id		|	|NOT NULL	|0
FIELD		|actionid	|t_id		|	|NOT NULL	|0			|-|actions
FIELD		|triggerid	|t_id		|	|NULL		|0			|-|triggers
FIELD		|eventid	|t_id		|	|NULL		|0			|-|events
FIELD		|r_eventid	|t_id		|	|NULL		|0			|-|events	|eventid
FIELD		|nextcheck	|t_time		|'0'	|NOT NULL	|0
FIELD		|esc_step	|t_integer	|'0'	|NOT NULL	|0
FIELD		|status		|t_integer	|'0'	|NOT NULL	|0
FIELD		|itemid		|t_id		|	|NULL		|0			|-|items
FIELD		|acknowledgeid	|t_id		|	|NULL		|0			|-|acknowledges
UNIQUE		|1		|triggerid,itemid,escalationid
INDEX		|2		|eventid
INDEX		|3		|nextcheck

TABLE|globalvars|globalvarid|0
FIELD		|globalvarid	|t_id		|	|NOT NULL	|0
FIELD		|snmp_lastsize	|t_bigint	|'0'	|NOT NULL	|0

TABLE|graph_discovery|graphid|0
FIELD		|graphid	|t_id		|	|NOT NULL	|0			|1|graphs
FIELD		|parent_graphid	|t_id		|	|NOT NULL	|0			|2|graphs	|graphid	|RESTRICT
INDEX		|1		|parent_graphid

TABLE|host_inventory|hostid|0
FIELD		|hostid		|t_id		|	|NOT NULL	|0			|1|hosts
FIELD		|inventory_mode	|t_integer	|'0'	|NOT NULL	|0
FIELD		|type		|t_varchar(64)	|''	|NOT NULL	|0
FIELD		|type_full	|t_varchar(64)	|''	|NOT NULL	|0
FIELD		|name		|t_varchar(128)	|''	|NOT NULL	|0
FIELD		|alias		|t_varchar(128)	|''	|NOT NULL	|0
FIELD		|os		|t_varchar(128)	|''	|NOT NULL	|0
FIELD		|os_full	|t_varchar(255)	|''	|NOT NULL	|0
FIELD		|os_short	|t_varchar(128)	|''	|NOT NULL	|0
FIELD		|serialno_a	|t_varchar(64)	|''	|NOT NULL	|0
FIELD		|serialno_b	|t_varchar(64)	|''	|NOT NULL	|0
FIELD		|tag		|t_varchar(64)	|''	|NOT NULL	|0
FIELD		|asset_tag	|t_varchar(64)	|''	|NOT NULL	|0
FIELD		|macaddress_a	|t_varchar(64)	|''	|NOT NULL	|0
FIELD		|macaddress_b	|t_varchar(64)	|''	|NOT NULL	|0
FIELD		|hardware	|t_varchar(255)	|''	|NOT NULL	|0
FIELD		|hardware_full	|t_shorttext	|''	|NOT NULL	|0
FIELD		|software	|t_varchar(255)	|''	|NOT NULL	|0
FIELD		|software_full	|t_shorttext	|''	|NOT NULL	|0
FIELD		|software_app_a	|t_varchar(64)	|''	|NOT NULL	|0
FIELD		|software_app_b	|t_varchar(64)	|''	|NOT NULL	|0
FIELD		|software_app_c	|t_varchar(64)	|''	|NOT NULL	|0
FIELD		|software_app_d	|t_varchar(64)	|''	|NOT NULL	|0
FIELD		|software_app_e	|t_varchar(64)	|''	|NOT NULL	|0
FIELD		|contact	|t_shorttext	|''	|NOT NULL	|0
FIELD		|location	|t_shorttext	|''	|NOT NULL	|0
FIELD		|location_lat	|t_varchar(16)	|''	|NOT NULL	|0
FIELD		|location_lon	|t_varchar(16)	|''	|NOT NULL	|0
FIELD		|notes		|t_shorttext	|''	|NOT NULL	|0
FIELD		|chassis	|t_varchar(64)	|''	|NOT NULL	|0
FIELD		|model		|t_varchar(64)	|''	|NOT NULL	|0
FIELD		|hw_arch	|t_varchar(32)	|''	|NOT NULL	|0
FIELD		|vendor		|t_varchar(64)	|''	|NOT NULL	|0
FIELD		|contract_number|t_varchar(64)	|''	|NOT NULL	|0
FIELD		|installer_name	|t_varchar(64)	|''	|NOT NULL	|0
FIELD		|deployment_status|t_varchar(64)|''	|NOT NULL	|0
FIELD		|url_a		|t_varchar(255)	|''	|NOT NULL	|0
FIELD		|url_b		|t_varchar(255)	|''	|NOT NULL	|0
FIELD		|url_c		|t_varchar(255)	|''	|NOT NULL	|0
FIELD		|host_networks	|t_shorttext	|''	|NOT NULL	|0
FIELD		|host_netmask	|t_varchar(39)	|''	|NOT NULL	|0
FIELD		|host_router	|t_varchar(39)	|''	|NOT NULL	|0
FIELD		|oob_ip		|t_varchar(39)	|''	|NOT NULL	|0
FIELD		|oob_netmask	|t_varchar(39)	|''	|NOT NULL	|0
FIELD		|oob_router	|t_varchar(39)	|''	|NOT NULL	|0
FIELD		|date_hw_purchase|t_varchar(64)	|''	|NOT NULL	|0
FIELD		|date_hw_install|t_varchar(64)	|''	|NOT NULL	|0
FIELD		|date_hw_expiry	|t_varchar(64)	|''	|NOT NULL	|0
FIELD		|date_hw_decomm	|t_varchar(64)	|''	|NOT NULL	|0
FIELD		|site_address_a	|t_varchar(128)	|''	|NOT NULL	|0
FIELD		|site_address_b	|t_varchar(128)	|''	|NOT NULL	|0
FIELD		|site_address_c	|t_varchar(128)	|''	|NOT NULL	|0
FIELD		|site_city	|t_varchar(128)	|''	|NOT NULL	|0
FIELD		|site_state	|t_varchar(64)	|''	|NOT NULL	|0
FIELD		|site_country	|t_varchar(64)	|''	|NOT NULL	|0
FIELD		|site_zip	|t_varchar(64)	|''	|NOT NULL	|0
FIELD		|site_rack	|t_varchar(128)	|''	|NOT NULL	|0
FIELD		|site_notes	|t_shorttext	|''	|NOT NULL	|0
FIELD		|poc_1_name	|t_varchar(128)	|''	|NOT NULL	|0
FIELD		|poc_1_email	|t_varchar(128)	|''	|NOT NULL	|0
FIELD		|poc_1_phone_a	|t_varchar(64)	|''	|NOT NULL	|0
FIELD		|poc_1_phone_b	|t_varchar(64)	|''	|NOT NULL	|0
FIELD		|poc_1_cell	|t_varchar(64)	|''	|NOT NULL	|0
FIELD		|poc_1_screen	|t_varchar(64)	|''	|NOT NULL	|0
FIELD		|poc_1_notes	|t_shorttext	|''	|NOT NULL	|0
FIELD		|poc_2_name	|t_varchar(128)	|''	|NOT NULL	|0
FIELD		|poc_2_email	|t_varchar(128)	|''	|NOT NULL	|0
FIELD		|poc_2_phone_a	|t_varchar(64)	|''	|NOT NULL	|0
FIELD		|poc_2_phone_b	|t_varchar(64)	|''	|NOT NULL	|0
FIELD		|poc_2_cell	|t_varchar(64)	|''	|NOT NULL	|0
FIELD		|poc_2_screen	|t_varchar(64)	|''	|NOT NULL	|0
FIELD		|poc_2_notes	|t_shorttext	|''	|NOT NULL	|0

TABLE|housekeeper|housekeeperid|0
FIELD		|housekeeperid	|t_id		|	|NOT NULL	|0
FIELD		|tablename	|t_varchar(64)	|''	|NOT NULL	|0
FIELD		|field		|t_varchar(64)	|''	|NOT NULL	|0
FIELD		|value		|t_id		|	|NOT NULL	|0			|-|items

TABLE|images|imageid|0
FIELD		|imageid	|t_id		|	|NOT NULL	|0
FIELD		|imagetype	|t_integer	|'0'	|NOT NULL	|0
FIELD		|name		|t_varchar(64)	|'0'	|NOT NULL	|0
FIELD		|image		|t_image	|''	|NOT NULL	|0
UNIQUE		|1		|name

TABLE|item_discovery|itemdiscoveryid|ZBX_TEMPLATE
FIELD		|itemdiscoveryid|t_id		|	|NOT NULL	|0
FIELD		|itemid		|t_id		|	|NOT NULL	|0			|1|items
FIELD		|parent_itemid	|t_id		|	|NOT NULL	|0			|2|items	|itemid
FIELD		|key_		|t_varchar(2048)|''	|NOT NULL	|ZBX_NODATA
FIELD		|lastcheck	|t_integer	|'0'	|NOT NULL	|ZBX_NODATA
FIELD		|ts_delete	|t_time		|'0'	|NOT NULL	|ZBX_NODATA
UNIQUE		|1		|itemid,parent_itemid
INDEX		|2		|parent_itemid

TABLE|host_discovery|hostid|ZBX_TEMPLATE
FIELD		|hostid		|t_id		|	|NOT NULL	|0			|1|hosts
FIELD		|parent_hostid	|t_id		|	|NULL		|0			|2|hosts	|hostid		|RESTRICT
FIELD		|parent_itemid	|t_id		|	|NULL		|0			|3|items	|itemid		|RESTRICT
FIELD		|host		|t_varchar(128)	|''	|NOT NULL	|ZBX_NODATA
FIELD		|lastcheck	|t_integer	|'0'	|NOT NULL	|ZBX_NODATA
FIELD		|ts_delete	|t_time		|'0'	|NOT NULL	|ZBX_NODATA

TABLE|interface_discovery|interfaceid|0
FIELD		|interfaceid	|t_id		|	|NOT NULL	|0			|1|interface
FIELD		|parent_interfaceid|t_id	|	|NOT NULL	|0			|2|interface	|interfaceid

TABLE|profiles|profileid|0
FIELD		|profileid	|t_id		|	|NOT NULL	|0
FIELD		|userid		|t_id		|	|NOT NULL	|0			|1|users
FIELD		|idx		|t_varchar(96)	|''	|NOT NULL	|0
FIELD		|idx2		|t_id		|'0'	|NOT NULL	|0
FIELD		|value_id	|t_id		|'0'	|NOT NULL	|0
FIELD		|value_int	|t_integer	|'0'	|NOT NULL	|0
FIELD		|value_str	|t_varchar(255)	|''	|NOT NULL	|0
FIELD		|source		|t_varchar(96)	|''	|NOT NULL	|0
FIELD		|type		|t_integer	|'0'	|NOT NULL	|0
INDEX		|1		|userid,idx,idx2
INDEX		|2		|userid,profileid

TABLE|sessions|sessionid|0
FIELD		|sessionid	|t_varchar(32)	|''	|NOT NULL	|0
FIELD		|userid		|t_id		|	|NOT NULL	|0			|1|users
FIELD		|lastaccess	|t_integer	|'0'	|NOT NULL	|0
FIELD		|status		|t_integer	|'0'	|NOT NULL	|0
INDEX		|1		|userid,status,lastaccess

TABLE|trigger_discovery|triggerid|0
FIELD		|triggerid	|t_id		|	|NOT NULL	|0			|1|triggers
FIELD		|parent_triggerid|t_id		|	|NOT NULL	|0			|2|triggers	|triggerid	|RESTRICT
INDEX		|1		|parent_triggerid

TABLE|application_template|application_templateid|ZBX_TEMPLATE
FIELD		|application_templateid|t_id	|	|NOT NULL	|0
FIELD		|applicationid	|t_id		|	|NOT NULL	|0			|1|applications
FIELD		|templateid	|t_id		|	|NOT NULL	|0			|2|applications	|applicationid
UNIQUE		|1		|applicationid,templateid
INDEX		|2		|templateid

TABLE|item_condition|item_conditionid|ZBX_TEMPLATE
FIELD		|item_conditionid|t_id		|	|NOT NULL	|0
FIELD		|itemid		|t_id		|	|NOT NULL	|0			|1|items
FIELD		|operator	|t_integer	|'8'	|NOT NULL	|0
FIELD		|macro		|t_varchar(64)	|''	|NOT NULL	|0
FIELD		|value		|t_varchar(255)	|''	|NOT NULL	|0
INDEX		|1		|itemid

TABLE|item_rtdata|itemid|ZBX_TEMPLATE
FIELD		|itemid		|t_id		|	|NOT NULL	|0			|1|items
FIELD		|lastlogsize	|t_bigint	|'0'	|NOT NULL	|ZBX_PROXY,ZBX_NODATA
FIELD		|state		|t_integer	|'0'	|NOT NULL	|ZBX_NODATA
FIELD		|mtime		|t_integer	|'0'	|NOT NULL	|ZBX_PROXY,ZBX_NODATA
FIELD		|error		|t_varchar(2048)|''	|NOT NULL	|ZBX_NODATA

TABLE|application_prototype|application_prototypeid|ZBX_TEMPLATE
FIELD		|application_prototypeid|t_id	|	|NOT NULL	|0
FIELD		|itemid		|t_id		|	|NOT NULL	|0			|1|items
FIELD		|templateid	|t_id		|	|NULL		|0			|2|application_prototype|application_prototypeid
FIELD		|name		|t_varchar(255)	|''	|NOT NULL	|0
INDEX		|1		|itemid
INDEX		|2		|templateid

TABLE|item_application_prototype|item_application_prototypeid|ZBX_TEMPLATE
FIELD		|item_application_prototypeid|t_id|	|NOT NULL	|0
FIELD		|application_prototypeid|t_id	|	|NOT NULL	|0			|1|application_prototype
FIELD		|itemid		|t_id		|	|NOT NULL	|0			|2|items
UNIQUE		|1		|application_prototypeid,itemid
INDEX		|2		|itemid

TABLE|application_discovery|application_discoveryid|ZBX_TEMPLATE
FIELD		|application_discoveryid|t_id	|	|NOT NULL	|0
FIELD		|applicationid	|t_id		|	|NOT NULL	|0			|1|applications
FIELD		|application_prototypeid|t_id	|	|NOT NULL	|0			|2|application_prototype
FIELD		|name		|t_varchar(255)	|''	|NOT NULL	|ZBX_NODATA
FIELD		|lastcheck	|t_integer	|'0'	|NOT NULL	|ZBX_NODATA
FIELD		|ts_delete	|t_time		|'0'	|NOT NULL	|ZBX_NODATA
INDEX		|1		|applicationid
INDEX		|2		|application_prototypeid

TABLE|opinventory|operationid|ZBX_DATA
FIELD		|operationid	|t_id		|	|NOT NULL	|0			|1|operations
FIELD		|inventory_mode	|t_integer	|'0'	|NOT NULL	|0

TABLE|trigger_tag|triggertagid|ZBX_TEMPLATE
FIELD		|triggertagid	|t_id		|	|NOT NULL	|0
FIELD		|triggerid	|t_id		|	|NOT NULL	|0			|1|triggers
FIELD		|tag		|t_varchar(255)	|''	|NOT NULL	|0
FIELD		|value		|t_varchar(255)	|''	|NOT NULL	|0
INDEX		|1		|triggerid

TABLE|event_tag|eventtagid|0
FIELD		|eventtagid	|t_id		|	|NOT NULL	|0
FIELD		|eventid	|t_id		|	|NOT NULL	|0			|1|events
FIELD		|tag		|t_varchar(255)	|''	|NOT NULL	|0
FIELD		|value		|t_varchar(255)	|''	|NOT NULL	|0
INDEX		|1		|eventid

TABLE|problem|eventid|0
FIELD		|eventid	|t_id		|	|NOT NULL	|0			|1|events
FIELD		|source		|t_integer	|'0'	|NOT NULL	|0
FIELD		|object		|t_integer	|'0'	|NOT NULL	|0
FIELD		|objectid	|t_id		|'0'	|NOT NULL	|0
FIELD		|clock		|t_time		|'0'	|NOT NULL	|0
FIELD		|ns		|t_nanosec	|'0'	|NOT NULL	|0
FIELD		|r_eventid	|t_id		|	|NULL		|0			|2|events	|eventid
FIELD		|r_clock	|t_time		|'0'	|NOT NULL	|0
FIELD		|r_ns		|t_nanosec	|'0'	|NOT NULL	|0
FIELD		|correlationid	|t_id		|	|NULL		|0			|-|correlation
FIELD		|userid		|t_id		|	|NULL		|0			|-|users
FIELD		|name		|t_varchar(2048)|''	|NOT NULL	|0
FIELD		|acknowledged	|t_integer	|'0'	|NOT NULL	|0
FIELD		|severity	|t_integer	|'0'	|NOT NULL	|0
INDEX		|1		|source,object,objectid
INDEX		|2		|r_clock
INDEX		|3		|r_eventid

TABLE|problem_tag|problemtagid|0
FIELD		|problemtagid	|t_id		|	|NOT NULL	|0
FIELD		|eventid	|t_id		|	|NOT NULL	|0			|1|problem
FIELD		|tag		|t_varchar(255)	|''	|NOT NULL	|0
FIELD		|value		|t_varchar(255)	|''	|NOT NULL	|0
INDEX		|1		|eventid,tag,value

TABLE|tag_filter|tag_filterid|0
FIELD		|tag_filterid	|t_id		|	|NOT NULL	|0
FIELD		|usrgrpid	|t_id		|	|NOT NULL	|0 			|1|usrgrp	|usrgrpid
FIELD		|groupid	|t_id		|	|NOT NULL	|0			|2|hstgrp	|groupid
FIELD		|tag	|t_varchar(255)	|'' |NOT NULL	|0
FIELD		|value	|t_varchar(255)	|'' |NOT NULL	|0

TABLE|event_recovery|eventid|0
FIELD		|eventid	|t_id		|	|NOT NULL	|0			|1|events
FIELD		|r_eventid	|t_id		|	|NOT NULL	|0			|2|events	|eventid
FIELD		|c_eventid	|t_id		|	|NULL		|0			|3|events	|eventid
FIELD		|correlationid	|t_id		|	|NULL		|0			|-|correlation
FIELD		|userid		|t_id		|	|NULL		|0			|-|users
INDEX		|1		|r_eventid
INDEX		|2		|c_eventid

TABLE|correlation|correlationid|ZBX_DATA
FIELD		|correlationid	|t_id		|	|NOT NULL	|0
FIELD		|name		|t_varchar(255)	|''	|NOT NULL	|0
FIELD		|description	|t_shorttext	|''	|NOT NULL	|0
FIELD		|evaltype	|t_integer	|'0'	|NOT NULL	|0
FIELD		|status		|t_integer	|'0'	|NOT NULL	|0
FIELD		|formula	|t_varchar(255)	|''	|NOT NULL	|0
INDEX		|1		|status
UNIQUE		|2		|name

TABLE|corr_condition|corr_conditionid|ZBX_DATA
FIELD		|corr_conditionid|t_id		|	|NOT NULL	|0
FIELD		|correlationid	|t_id		|	|NOT NULL	|0			|1|correlation
FIELD		|type		|t_integer	|'0'	|NOT NULL	|0
INDEX		|1		|correlationid

TABLE|corr_condition_tag|corr_conditionid|ZBX_DATA
FIELD		|corr_conditionid|t_id		|	|NOT NULL	|0			|1|corr_condition
FIELD		|tag		|t_varchar(255)	|''	|NOT NULL	|0

TABLE|corr_condition_group|corr_conditionid|ZBX_DATA
FIELD		|corr_conditionid|t_id		|	|NOT NULL	|0			|1|corr_condition
FIELD		|operator	|t_integer	|'0'	|NOT NULL	|0
FIELD		|groupid	|t_id		|	|NOT NULL	|0			|2|hstgrp	|	|RESTRICT
INDEX		|1		|groupid

TABLE|corr_condition_tagpair|corr_conditionid|ZBX_DATA
FIELD		|corr_conditionid|t_id		|	|NOT NULL	|0			|1|corr_condition
FIELD		|oldtag		|t_varchar(255)	|''	|NOT NULL	|0
FIELD		|newtag		|t_varchar(255)	|''	|NOT NULL	|0

TABLE|corr_condition_tagvalue|corr_conditionid|ZBX_DATA
FIELD		|corr_conditionid|t_id		|	|NOT NULL	|0			|1|corr_condition
FIELD		|tag		|t_varchar(255)	|''	|NOT NULL	|0
FIELD		|operator	|t_integer	|'0'	|NOT NULL	|0
FIELD		|value		|t_varchar(255)	|''	|NOT NULL	|0

TABLE|corr_operation|corr_operationid|ZBX_DATA
FIELD		|corr_operationid|t_id		|	|NOT NULL	|0
FIELD		|correlationid	|t_id		|	|NOT NULL	|0			|1|correlation
FIELD		|type		|t_integer	|'0'	|NOT NULL	|0
INDEX		|1		|correlationid

TABLE|task|taskid|0
FIELD		|taskid		|t_id		|	|NOT NULL	|0
FIELD		|type		|t_integer	|	|NOT NULL	|0
FIELD		|status		|t_integer	|'0'	|NOT NULL	|0
FIELD		|clock		|t_integer	|'0'	|NOT NULL	|0
FIELD		|ttl		|t_integer	|'0'	|NOT NULL	|0
FIELD		|proxy_hostid	|t_id		|	|NULL		|0			|1|hosts	|hostid
INDEX		|1		|status,proxy_hostid

TABLE|task_close_problem|taskid|0
FIELD		|taskid		|t_id		|	|NOT NULL	|0			|1|task
FIELD		|acknowledgeid	|t_id		|	|NOT NULL	|0			|-|acknowledges

TABLE|item_preproc|item_preprocid|ZBX_TEMPLATE
FIELD		|item_preprocid	|t_id		|	|NOT NULL	|0
FIELD		|itemid		|t_id		|	|NOT NULL	|ZBX_PROXY			|1|items
FIELD		|step		|t_integer	|'0'	|NOT NULL	|ZBX_PROXY
FIELD		|type		|t_integer	|'0'	|NOT NULL	|ZBX_PROXY
FIELD		|params		|t_shorttext	|''	|NOT NULL	|ZBX_PROXY
FIELD		|error_handler	|t_integer	|'0'	|NOT NULL	|ZBX_PROXY
FIELD		|error_handler_params|t_varchar(255)|''	|NOT NULL	|ZBX_PROXY
INDEX		|1		|itemid,step

TABLE|task_remote_command|taskid|0
FIELD		|taskid		|t_id		|	|NOT NULL	|0			|1|task
FIELD		|command_type	|t_integer	|'0'	|NOT NULL	|0
FIELD		|execute_on	|t_integer	|'0'	|NOT NULL	|0
FIELD		|port		|t_integer	|'0'	|NOT NULL	|0
FIELD		|authtype	|t_integer	|'0'	|NOT NULL	|0
FIELD		|username	|t_varchar(64)	|''	|NOT NULL	|0
FIELD		|password	|t_varchar(64)	|''	|NOT NULL	|0
FIELD		|publickey	|t_varchar(64)	|''	|NOT NULL	|0
FIELD		|privatekey	|t_varchar(64)	|''	|NOT NULL	|0
FIELD		|command	|t_shorttext	|''	|NOT NULL	|0
FIELD		|alertid	|t_id		|	|NULL		|0			|-|alerts
FIELD		|parent_taskid	|t_id		|	|NOT NULL	|0			|-|task		|taskid
FIELD		|hostid		|t_id		|	|NOT NULL	|0			|-|hosts

TABLE|task_remote_command_result|taskid|0
FIELD		|taskid		|t_id		|	|NOT NULL	|0			|1|task
FIELD		|status		|t_integer	|'0'	|NOT NULL	|0
FIELD		|parent_taskid	|t_id		|	|NOT NULL	|0			|-|task		|taskid
FIELD		|info		|t_shorttext	|''	|NOT NULL	|0

TABLE|task_data|taskid|0
FIELD		|taskid		|t_id		|	|NOT NULL	|0			|1|task
FIELD		|type	|t_integer	|'0'	|NOT NULL	|0
FIELD		|data	|t_shorttext	|''	|NOT NULL	|0
FIELD		|parent_taskid	|t_id		|	|NOT NULL	|0			|-|task		|taskid

TABLE|task_result|taskid|0
FIELD		|taskid		|t_id		|	|NOT NULL	|0			|1|task
FIELD		|status		|t_integer	|'0'	|NOT NULL	|0
FIELD		|parent_taskid	|t_id		|	|NOT NULL	|0			|-|task		|taskid
FIELD		|info		|t_shorttext	|''	|NOT NULL	|0
INDEX		|1		|parent_taskid

TABLE|task_acknowledge|taskid|0
FIELD		|taskid		|t_id		|	|NOT NULL	|0			|1|task
FIELD		|acknowledgeid	|t_id		|	|NOT NULL	|0			|-|acknowledges

TABLE|sysmap_shape|sysmap_shapeid|ZBX_TEMPLATE
FIELD		|sysmap_shapeid	|t_id		|	|NOT NULL	|0
FIELD		|sysmapid	|t_id		|	|NOT NULL	|0			|1|sysmaps
FIELD		|type		|t_integer	|'0'	|NOT NULL	|0
FIELD		|x		|t_integer	|'0'	|NOT NULL	|0
FIELD		|y		|t_integer	|'0'	|NOT NULL	|0
FIELD		|width		|t_integer	|'200'	|NOT NULL	|0
FIELD		|height		|t_integer	|'200'	|NOT NULL	|0
FIELD		|text		|t_shorttext	|''	|NOT NULL	|0
FIELD		|font		|t_integer	|'9'	|NOT NULL	|0
FIELD		|font_size	|t_integer	|'11'	|NOT NULL	|0
FIELD		|font_color	|t_varchar(6)	|'000000'|NOT NULL	|0
FIELD		|text_halign	|t_integer	|'0'	|NOT NULL	|0
FIELD		|text_valign	|t_integer	|'0'	|NOT NULL	|0
FIELD		|border_type	|t_integer	|'0'	|NOT NULL	|0
FIELD		|border_width	|t_integer	|'1'	|NOT NULL	|0
FIELD		|border_color	|t_varchar(6)	|'000000'|NOT NULL	|0
FIELD		|background_color|t_varchar(6)	|''	|NOT NULL	|0
FIELD		|zindex		|t_integer	|'0'	|NOT NULL	|0
INDEX		|1		|sysmapid

TABLE|sysmap_element_trigger|selement_triggerid|ZBX_TEMPLATE
FIELD		|selement_triggerid	|t_id	|	|NOT NULL	|0
FIELD		|selementid		|t_id	|	|NOT NULL	|0			|1|sysmaps_elements
FIELD		|triggerid		|t_id	|	|NOT NULL	|0			|2|triggers
UNIQUE		|1			|selementid,triggerid

TABLE|httptest_field|httptest_fieldid|ZBX_TEMPLATE
FIELD		|httptest_fieldid	|t_id		|	|NOT NULL	|0
FIELD		|httptestid		|t_id		|	|NOT NULL	|ZBX_PROXY	|1|httptest
FIELD		|type			|t_integer	|'0'	|NOT NULL	|ZBX_PROXY
FIELD		|name			|t_varchar(255)	|''	|NOT NULL	|ZBX_PROXY
FIELD		|value			|t_shorttext	|''	|NOT NULL	|ZBX_PROXY
INDEX		|1			|httptestid

TABLE|httpstep_field|httpstep_fieldid|ZBX_TEMPLATE
FIELD		|httpstep_fieldid	|t_id		|	|NOT NULL	|0
FIELD		|httpstepid		|t_id		|	|NOT NULL	|ZBX_PROXY	|1|httpstep
FIELD		|type			|t_integer	|'0'	|NOT NULL	|ZBX_PROXY
FIELD		|name			|t_varchar(255)	|''	|NOT NULL	|ZBX_PROXY
FIELD		|value			|t_shorttext	|''	|NOT NULL	|ZBX_PROXY
INDEX		|1			|httpstepid

TABLE|dashboard|dashboardid|ZBX_DASHBOARD
FIELD		|dashboardid	|t_id		|	|NOT NULL	|0
FIELD		|name		|t_varchar(255)	|	|NOT NULL	|0
FIELD		|userid		|t_id		|	|NOT NULL	|0			|1|users	|		|RESTRICT
FIELD		|private	|t_integer	|'1'	|NOT NULL	|0

TABLE|dashboard_user|dashboard_userid|ZBX_DASHBOARD
FIELD		|dashboard_userid|t_id		|	|NOT NULL	|0
FIELD		|dashboardid	|t_id		|	|NOT NULL	|0			|1|dashboard
FIELD		|userid		|t_id		|	|NOT NULL	|0			|2|users
FIELD		|permission	|t_integer	|'2'	|NOT NULL	|0
UNIQUE		|1		|dashboardid,userid

TABLE|dashboard_usrgrp|dashboard_usrgrpid|ZBX_DASHBOARD
FIELD		|dashboard_usrgrpid|t_id	|	|NOT NULL	|0
FIELD		|dashboardid	|t_id		|	|NOT NULL	|0			|1|dashboard
FIELD		|usrgrpid	|t_id		|	|NOT NULL	|0			|2|usrgrp
FIELD		|permission	|t_integer	|'2'	|NOT NULL	|0
UNIQUE		|1		|dashboardid,usrgrpid

TABLE|widget|widgetid|ZBX_DASHBOARD
FIELD		|widgetid	|t_id		|	|NOT NULL	|0
FIELD		|dashboardid	|t_id		|	|NOT NULL	|0			|1|dashboard
FIELD		|type		|t_varchar(255)	|''	|NOT NULL	|0
FIELD		|name		|t_varchar(255)	|''	|NOT NULL	|0
FIELD		|x		|t_integer	|'0'	|NOT NULL	|0
FIELD		|y		|t_integer	|'0'	|NOT NULL	|0
FIELD		|width		|t_integer	|'1'	|NOT NULL	|0
FIELD		|height		|t_integer	|'2'	|NOT NULL	|0
FIELD		|view_mode	|t_integer	|'0'	|NOT NULL	|0
INDEX		|1		|dashboardid

TABLE|widget_field|widget_fieldid|ZBX_DASHBOARD
FIELD		|widget_fieldid	|t_id		|	|NOT NULL	|0
FIELD		|widgetid	|t_id		|	|NOT NULL	|0			|1|widget
FIELD		|type		|t_integer	|'0'	|NOT NULL	|0
FIELD		|name		|t_varchar(255)	|''	|NOT NULL	|0
FIELD		|value_int	|t_integer	|'0'	|NOT NULL	|0
FIELD		|value_str	|t_varchar(255)	|''	|NOT NULL	|0
FIELD		|value_groupid	|t_id		|	|NULL		|0			|2|hstgrp	|groupid
FIELD		|value_hostid	|t_id		|	|NULL		|0			|3|hosts	|hostid
FIELD		|value_itemid	|t_id		|	|NULL		|0			|4|items	|itemid
FIELD		|value_graphid	|t_id		|	|NULL		|0			|5|graphs	|graphid
FIELD		|value_sysmapid	|t_id		|	|NULL		|0			|6|sysmaps	|sysmapid
INDEX		|1		|widgetid
INDEX		|2		|value_groupid
INDEX		|3		|value_hostid
INDEX		|4		|value_itemid
INDEX		|5		|value_graphid
INDEX		|6		|value_sysmapid

TABLE|task_check_now|taskid|0
FIELD		|taskid		|t_id		|	|NOT NULL	|0			|1|task
FIELD		|itemid		|t_id		|	|NOT NULL	|0			|-|items

TABLE|event_suppress|event_suppressid|0
FIELD		|event_suppressid|t_id		|	|NOT NULL	|0
FIELD		|eventid	|t_id		|	|NOT NULL	|0			|1|events
FIELD		|maintenanceid	|t_id		|	|NULL		|0			|2|maintenances
FIELD		|suppress_until	|t_time		|'0'	|NOT NULL	|0
UNIQUE		|1		|eventid,maintenanceid
INDEX		|2		|suppress_until
INDEX		|3		|maintenanceid

TABLE|maintenance_tag|maintenancetagid|ZBX_DATA
FIELD		|maintenancetagid|t_id		|	|NOT NULL	|0
FIELD		|maintenanceid	|t_id		|	|NOT NULL	|0			|1|maintenances
FIELD		|tag		|t_varchar(255)	|''	|NOT NULL	|0
FIELD		|operator	|t_integer	|'2'	|NOT NULL	|0
FIELD		|value		|t_varchar(255)	|''	|NOT NULL	|0
INDEX		|1		|maintenanceid

TABLE|lld_macro_path|lld_macro_pathid|ZBX_TEMPLATE
FIELD		|lld_macro_pathid|t_id		|	|NOT NULL	|0
FIELD		|itemid		|t_id		|	|NOT NULL	|0			|1|items
FIELD		|lld_macro	|t_varchar(255)	|''	|NOT NULL	|0
FIELD		|path		|t_varchar(255)	|''	|NOT NULL	|0
UNIQUE		|1		|itemid,lld_macro

TABLE|host_tag|hosttagid|ZBX_TEMPLATE
FIELD		|hosttagid	|t_id		|	|NOT NULL	|0
FIELD		|hostid		|t_id		|	|NOT NULL	|0			|1|hosts
FIELD		|tag		|t_varchar(255)	|''	|NOT NULL	|0
FIELD		|value		|t_varchar(255)	|''	|NOT NULL	|0
INDEX		|1		|hostid

TABLE|config_autoreg_tls|autoreg_tlsid|ZBX_DATA
FIELD		|autoreg_tlsid	|t_id		|	|NOT NULL	|0
FIELD		|tls_psk_identity|t_varchar(128)|''	|NOT NULL	|ZBX_PROXY
FIELD		|tls_psk	|t_varchar(512)	|''	|NOT NULL	|ZBX_PROXY
UNIQUE		|1		|tls_psk_identity

TABLE|module|moduleid|
FIELD		|moduleid	|t_id		|	|NOT NULL	|0
FIELD		|id		|t_varchar(255)	|''	|NOT NULL	|0
FIELD		|relative_path	|t_varchar(255)	|''	|NOT NULL	|0
FIELD		|status		|t_integer	|'0'	|NOT NULL	|0
FIELD		|config		|t_shorttext	|''	|NOT NULL	|0

TABLE|interface_snmp|interfaceid|ZBX_TEMPLATE
FIELD		|interfaceid	|t_id		|	|NOT NULL	|0			|1|interface
FIELD		|version	|t_integer	|'2'	|NOT NULL	|ZBX_PROXY
FIELD		|bulk		|t_integer	|'1'	|NOT NULL	|ZBX_PROXY
FIELD		|community	|t_varchar(64)	|''	|NOT NULL	|ZBX_PROXY
FIELD		|securityname	|t_varchar(64)	|''	|NOT NULL	|ZBX_PROXY
FIELD		|securitylevel	|t_integer	|'0'	|NOT NULL	|ZBX_PROXY
FIELD		|authpassphrase	|t_varchar(64)	|''	|NOT NULL	|ZBX_PROXY
FIELD		|privpassphrase	|t_varchar(64)	|''	|NOT NULL	|ZBX_PROXY
FIELD		|authprotocol	|t_integer	|'0'	|NOT NULL	|ZBX_PROXY
FIELD		|privprotocol	|t_integer	|'0'	|NOT NULL	|ZBX_PROXY
FIELD		|contextname	|t_varchar(255)	|''	|NOT NULL	|ZBX_PROXY

TABLE|dbversion||
FIELD		|mandatory	|t_integer	|'0'	|NOT NULL	|
FIELD		|optional	|t_integer	|'0'	|NOT NULL	|
<<<<<<< HEAD
ROW		|4050043	|4050043
=======
ROW		|4050059	|4050059
>>>>>>> bdec8154
<|MERGE_RESOLUTION|>--- conflicted
+++ resolved
@@ -1734,8 +1734,4 @@
 TABLE|dbversion||
 FIELD		|mandatory	|t_integer	|'0'	|NOT NULL	|
 FIELD		|optional	|t_integer	|'0'	|NOT NULL	|
-<<<<<<< HEAD
-ROW		|4050043	|4050043
-=======
-ROW		|4050059	|4050059
->>>>>>> bdec8154
+ROW		|4050059	|4050060