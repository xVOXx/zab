--- conflicted
+++ resolved
@@ -1936,8 +1936,4 @@
 FIELD		|dbversionid	|t_id		|	|NOT NULL	|0
 FIELD		|mandatory	|t_integer	|'0'	|NOT NULL	|
 FIELD		|optional	|t_integer	|'0'	|NOT NULL	|
-<<<<<<< HEAD
-ROW		|1		|5050138	|5050138
-=======
-ROW		|1		|5050113	|5050113
->>>>>>> f6b9cea7
+ROW		|1		|5050140	|5050140