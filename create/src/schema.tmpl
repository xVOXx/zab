--
-- Zabbix
-- Copyright (C) 2001-2023 Zabbix SIA
--
-- This program is free software; you can redistribute it and/or modify
-- it under the terms of the GNU General Public License as published by
-- the Free Software Foundation; either version 2 of the License, or
-- (at your option) any later version.
--
-- This program is distributed in the hope that it will be useful,
-- but WITHOUT ANY WARRANTY; without even the implied warranty of
-- MERCHANTABILITY or FITNESS FOR A PARTICULAR PURPOSE. See the
-- GNU General Public License for more details.
--
-- You should have received a copy of the GNU General Public License
-- along with this program; if not, write to the Free Software
-- Foundation, Inc., 51 Franklin Street, Fifth Floor, Boston, MA  02110-1301, USA.
--

--
-- Do not use spaces
-- Tables must be sorted to match referential integrity rules
--

TABLE|role|roleid|ZBX_DATA
FIELD		|roleid		|t_id		|	|NOT NULL	|0
FIELD		|name		|t_varchar(255)	|''	|NOT NULL	|0
FIELD		|type		|t_integer	|'0'	|NOT NULL	|0
FIELD		|readonly	|t_integer	|'0'	|NOT NULL	|0
UNIQUE		|1		|name

TABLE|users|userid|ZBX_DATA
FIELD		|userid		|t_id		|	|NOT NULL	|0
FIELD		|username	|t_varchar(100)	|''	|NOT NULL	|0
FIELD		|name		|t_varchar(100)	|''	|NOT NULL	|0
FIELD		|surname	|t_varchar(100)	|''	|NOT NULL	|0
FIELD		|passwd		|t_varchar(60)	|''	|NOT NULL	|0
FIELD		|url		|t_varchar(2048)|''	|NOT NULL	|0
FIELD		|autologin	|t_integer	|'0'	|NOT NULL	|0
FIELD		|autologout	|t_varchar(32)	|'15m'	|NOT NULL	|0
FIELD		|lang		|t_varchar(7)	|'default'|NOT NULL	|ZBX_NODATA
FIELD		|refresh	|t_varchar(32)	|'30s'	|NOT NULL	|0
FIELD		|theme		|t_varchar(128)	|'default'|NOT NULL	|ZBX_NODATA
FIELD		|attempt_failed	|t_integer	|0	|NOT NULL	|ZBX_NODATA
FIELD		|attempt_ip	|t_varchar(39)	|''	|NOT NULL	|ZBX_NODATA
FIELD		|attempt_clock	|t_integer	|0	|NOT NULL	|ZBX_NODATA
FIELD		|rows_per_page	|t_integer	|50	|NOT NULL	|0
FIELD		|timezone	|t_varchar(50)	|'default'|NOT NULL	|ZBX_NODATA
FIELD		|roleid		|t_id			|NULL	|NULL	|0	|1|role
FIELD		|userdirectoryid	|t_id	|NULL	|NULL	|ZBX_NODATA	|2|userdirectory	|userdirectoryid	|RESTRICT
FIELD		|ts_provisioned		|t_time	|'0'	|NOT NULL	|ZBX_NODATA
UNIQUE		|1		|username
INDEX		|2		|userdirectoryid

TABLE|maintenances|maintenanceid|ZBX_DATA
FIELD		|maintenanceid	|t_id		|	|NOT NULL	|0
FIELD		|name		|t_varchar(128)	|''	|NOT NULL	|0
FIELD		|maintenance_type|t_integer	|'0'	|NOT NULL	|0
FIELD		|description	|t_shorttext	|''	|NOT NULL	|0
FIELD		|active_since	|t_integer	|'0'	|NOT NULL	|0
FIELD		|active_till	|t_integer	|'0'	|NOT NULL	|0
FIELD		|tags_evaltype	|t_integer	|'0'	|NOT NULL	|0
INDEX		|1		|active_since,active_till
UNIQUE		|2		|name

TABLE|hosts|hostid|ZBX_TEMPLATE
FIELD		|hostid		|t_id		|	|NOT NULL	|0
FIELD		|proxy_hostid	|t_id		|	|NULL		|0			|1|hosts	|hostid		|RESTRICT
FIELD		|host		|t_varchar(128)	|''	|NOT NULL	|ZBX_PROXY
FIELD		|status		|t_integer	|'0'	|NOT NULL	|ZBX_PROXY
FIELD		|ipmi_authtype	|t_integer	|'-1'	|NOT NULL	|ZBX_PROXY
FIELD		|ipmi_privilege	|t_integer	|'2'	|NOT NULL	|ZBX_PROXY
FIELD		|ipmi_username	|t_varchar(16)	|''	|NOT NULL	|ZBX_PROXY
FIELD		|ipmi_password	|t_varchar(20)	|''	|NOT NULL	|ZBX_PROXY
FIELD		|maintenanceid	|t_id		|	|NULL		|ZBX_NODATA		|2|maintenances	|		|RESTRICT
FIELD		|maintenance_status|t_integer	|'0'	|NOT NULL	|ZBX_NODATA
FIELD		|maintenance_type|t_integer	|'0'	|NOT NULL	|ZBX_NODATA
FIELD		|maintenance_from|t_integer	|'0'	|NOT NULL	|ZBX_NODATA
FIELD		|name		|t_varchar(128)	|''	|NOT NULL	|ZBX_PROXY
FIELD		|flags		|t_integer	|'0'	|NOT NULL	|0
FIELD		|templateid	|t_id		|	|NULL		|0			|3|hosts	|hostid		|RESTRICT
FIELD		|description	|t_shorttext	|''	|NOT NULL	|0
FIELD		|tls_connect	|t_integer	|'1'	|NOT NULL	|ZBX_PROXY
FIELD		|tls_accept	|t_integer	|'1'	|NOT NULL	|ZBX_PROXY
FIELD		|tls_issuer	|t_varchar(1024)|''	|NOT NULL	|ZBX_PROXY
FIELD		|tls_subject	|t_varchar(1024)|''	|NOT NULL	|ZBX_PROXY
FIELD		|tls_psk_identity|t_varchar(128)|''	|NOT NULL	|ZBX_PROXY
FIELD		|tls_psk	|t_varchar(512)	|''	|NOT NULL	|ZBX_PROXY
FIELD		|proxy_address	|t_varchar(255)	|''	|NOT NULL	|0
FIELD		|auto_compress	|t_integer	|'1'	|NOT NULL	|0
FIELD		|discover	|t_integer	|'0'	|NOT NULL	|0
FIELD		|custom_interfaces|t_integer	|'0'	|NOT NULL	|0
FIELD		|uuid		|t_varchar(32)	|''	|NOT NULL	|0
FIELD		|name_upper	|t_varchar(128)	|''	|NOT NULL	|0
FIELD		|vendor_name	|t_varchar(64)	|''	|NOT NULL	|0
FIELD		|vendor_version	|t_varchar(32)	|''	|NOT NULL	|0
INDEX		|1		|host
INDEX		|2		|status
INDEX		|3		|proxy_hostid
INDEX		|4		|name
INDEX		|5		|maintenanceid
INDEX		|6		|name_upper
CHANGELOG	|1
UPD_TRIG_FUNC	|name		|name_upper	|hostid	|upper

TABLE|hstgrp|groupid|ZBX_DATA
FIELD		|groupid	|t_id		|	|NOT NULL	|0
FIELD		|name		|t_varchar(255)	|''	|NOT NULL	|0
FIELD		|flags		|t_integer	|'0'	|NOT NULL	|0
FIELD		|uuid		|t_varchar(32)	|''	|NOT NULL	|0
FIELD		|type		|t_integer	|'0'	|NOT NULL	|0
UNIQUE		|1		|type,name

TABLE|group_prototype|group_prototypeid|ZBX_TEMPLATE
FIELD		|group_prototypeid|t_id		|	|NOT NULL	|0
FIELD		|hostid		|t_id		|	|NOT NULL	|0			|1|hosts
FIELD		|name		|t_varchar(255)	|''	|NOT NULL	|0
FIELD		|groupid	|t_id		|	|NULL		|0			|2|hstgrp	|		|RESTRICT
FIELD		|templateid	|t_id		|	|NULL		|0			|3|group_prototype|group_prototypeid
INDEX		|1		|hostid

TABLE|group_discovery|groupid|ZBX_TEMPLATE
FIELD		|groupid	|t_id		|	|NOT NULL	|0			|1|hstgrp
FIELD		|parent_group_prototypeid|t_id	|	|NOT NULL	|0			|2|group_prototype|group_prototypeid|RESTRICT
FIELD		|name		|t_varchar(255)	|''	|NOT NULL	|ZBX_NODATA
FIELD		|lastcheck	|t_integer	|'0'	|NOT NULL	|ZBX_NODATA
FIELD		|ts_delete	|t_time		|'0'	|NOT NULL	|ZBX_NODATA

TABLE|drules|druleid|ZBX_DATA
FIELD		|druleid	|t_id		|	|NOT NULL	|0
FIELD		|proxy_hostid	|t_id		|	|NULL		|0			|1|hosts	|hostid		|RESTRICT
FIELD		|name		|t_varchar(255)	|''	|NOT NULL	|ZBX_PROXY
FIELD		|iprange	|t_varchar(2048)|''	|NOT NULL	|ZBX_PROXY
FIELD		|delay		|t_varchar(255)	|'1h'	|NOT NULL	|ZBX_PROXY
FIELD		|status		|t_integer	|'0'	|NOT NULL	|0
INDEX		|1		|proxy_hostid
UNIQUE		|2		|name
CHANGELOG	|9

TABLE|dchecks|dcheckid|ZBX_DATA
FIELD		|dcheckid	|t_id		|	|NOT NULL	|0
FIELD		|druleid	|t_id		|	|NOT NULL	|ZBX_PROXY		|1|drules	|		|RESTRICT
FIELD		|type		|t_integer	|'0'	|NOT NULL	|ZBX_PROXY
FIELD		|key_		|t_varchar(2048)|''	|NOT NULL	|ZBX_PROXY
FIELD		|snmp_community	|t_varchar(255)	|''	|NOT NULL	|ZBX_PROXY
FIELD		|ports		|t_varchar(255)	|'0'	|NOT NULL	|ZBX_PROXY
FIELD		|snmpv3_securityname|t_varchar(64)|''	|NOT NULL	|ZBX_PROXY
FIELD		|snmpv3_securitylevel|t_integer	|'0'	|NOT NULL	|ZBX_PROXY
FIELD		|snmpv3_authpassphrase|t_varchar(64)|''	|NOT NULL	|ZBX_PROXY
FIELD		|snmpv3_privpassphrase|t_varchar(64)|''	|NOT NULL	|ZBX_PROXY
FIELD		|uniq		|t_integer	|'0'	|NOT NULL	|ZBX_PROXY
FIELD		|snmpv3_authprotocol|t_integer	|'0'	|NOT NULL	|ZBX_PROXY
FIELD		|snmpv3_privprotocol|t_integer	|'0'	|NOT NULL	|ZBX_PROXY
FIELD		|snmpv3_contextname|t_varchar(255)|''	|NOT NULL	|ZBX_PROXY
FIELD		|host_source|t_integer	|'1'	|NOT NULL	|ZBX_PROXY
FIELD		|name_source|t_integer	|'0'	|NOT NULL	|ZBX_PROXY
INDEX		|1		|druleid,host_source,name_source
CHANGELOG	|10

TABLE|httptest|httptestid|ZBX_TEMPLATE
FIELD		|httptestid	|t_id		|	|NOT NULL	|0
FIELD		|name		|t_varchar(64)	|''	|NOT NULL	|ZBX_PROXY
FIELD		|delay		|t_varchar(255)	|'1m'	|NOT NULL	|ZBX_PROXY
FIELD		|status		|t_integer	|'0'	|NOT NULL	|0
FIELD		|agent		|t_varchar(255)	|'Zabbix'|NOT NULL	|ZBX_PROXY
FIELD		|authentication	|t_integer	|'0'	|NOT NULL	|ZBX_PROXY,ZBX_NODATA
FIELD		|http_user	|t_varchar(64)	|''	|NOT NULL	|ZBX_PROXY,ZBX_NODATA
FIELD		|http_password	|t_varchar(64)	|''	|NOT NULL	|ZBX_PROXY,ZBX_NODATA
FIELD		|hostid		|t_id		|	|NOT NULL	|ZBX_PROXY		|2|hosts	|		|RESTRICT
FIELD		|templateid	|t_id		|	|NULL		|0			|3|httptest	|httptestid	|RESTRICT
FIELD		|http_proxy	|t_varchar(255)	|''	|NOT NULL	|ZBX_PROXY,ZBX_NODATA
FIELD		|retries	|t_integer	|'1'	|NOT NULL	|ZBX_PROXY,ZBX_NODATA
FIELD		|ssl_cert_file	|t_varchar(255)	|''	|NOT NULL	|ZBX_PROXY,ZBX_NODATA
FIELD		|ssl_key_file	|t_varchar(255)	|''	|NOT NULL	|ZBX_PROXY,ZBX_NODATA
FIELD		|ssl_key_password|t_varchar(64)	|''	|NOT NULL	|ZBX_PROXY,ZBX_NODATA
FIELD		|verify_peer	|t_integer	|'0'	|NOT NULL	|ZBX_PROXY
FIELD		|verify_host	|t_integer	|'0'	|NOT NULL	|ZBX_PROXY
FIELD		|uuid		|t_varchar(32)	|''	|NOT NULL	|0
UNIQUE		|2		|hostid,name
INDEX		|3		|status
INDEX		|4		|templateid
CHANGELOG	|11

TABLE|httpstep|httpstepid|ZBX_TEMPLATE
FIELD		|httpstepid	|t_id		|	|NOT NULL	|0
FIELD		|httptestid	|t_id		|	|NOT NULL	|ZBX_PROXY		|1|httptest	|		|RESTRICT
FIELD		|name		|t_varchar(64)	|''	|NOT NULL	|ZBX_PROXY
FIELD		|no		|t_integer	|'0'	|NOT NULL	|ZBX_PROXY
FIELD		|url		|t_varchar(2048)|''	|NOT NULL	|ZBX_PROXY
FIELD		|timeout	|t_varchar(255)	|'15s'	|NOT NULL	|ZBX_PROXY
FIELD		|posts		|t_shorttext	|''	|NOT NULL	|ZBX_PROXY
FIELD		|required	|t_varchar(255)	|''	|NOT NULL	|ZBX_PROXY
FIELD		|status_codes	|t_varchar(255)	|''	|NOT NULL	|ZBX_PROXY
FIELD		|follow_redirects|t_integer	|'1'	|NOT NULL	|ZBX_PROXY
FIELD		|retrieve_mode	|t_integer	|'0'	|NOT NULL	|ZBX_PROXY
FIELD		|post_type	|t_integer	|'0'	|NOT NULL	|ZBX_PROXY
INDEX		|1		|httptestid
CHANGELOG	|14

TABLE|interface|interfaceid|ZBX_TEMPLATE
FIELD		|interfaceid	|t_id		|	|NOT NULL	|0
FIELD		|hostid		|t_id		|	|NOT NULL	|ZBX_PROXY		|1|hosts
FIELD		|main		|t_integer	|'0'	|NOT NULL	|ZBX_PROXY
FIELD		|type		|t_integer	|'1'	|NOT NULL	|ZBX_PROXY
FIELD		|useip		|t_integer	|'1'	|NOT NULL	|ZBX_PROXY
FIELD		|ip		|t_varchar(64)	|'127.0.0.1'|NOT NULL	|ZBX_PROXY
FIELD		|dns		|t_varchar(255)	|''	|NOT NULL	|ZBX_PROXY
FIELD		|port		|t_varchar(64)	|'10050'|NOT NULL	|ZBX_PROXY
FIELD		|available	|t_integer	|'0'	|NOT NULL	|ZBX_PROXY,ZBX_NODATA
FIELD		|error		|t_varchar(2048)|''	|NOT NULL	|ZBX_NODATA
FIELD		|errors_from	|t_integer	|'0'	|NOT NULL	|ZBX_NODATA
FIELD		|disable_until	|t_integer	|'0'	|NOT NULL	|ZBX_NODATA
INDEX		|1		|hostid,type
INDEX		|2		|ip,dns
INDEX		|3		|available

TABLE|valuemap|valuemapid|ZBX_TEMPLATE
FIELD		|valuemapid	|t_id		|	|NOT NULL	|0
FIELD		|hostid		|t_id		|	|NOT NULL	|0			|1|hosts
FIELD		|name		|t_varchar(64)	|''	|NOT NULL	|0
FIELD		|uuid		|t_varchar(32)	|''	|NOT NULL	|0
UNIQUE		|1		|hostid,name

TABLE|items|itemid|ZBX_TEMPLATE
FIELD		|itemid		|t_id		|	|NOT NULL	|0
FIELD		|type		|t_integer	|'0'	|NOT NULL	|ZBX_PROXY
FIELD		|snmp_oid	|t_varchar(512)	|''	|NOT NULL	|ZBX_PROXY
FIELD		|hostid		|t_id		|	|NOT NULL	|ZBX_PROXY		|1|hosts	|		|RESTRICT
FIELD		|name		|t_varchar(255)	|''	|NOT NULL	|0
FIELD		|key_		|t_varchar(2048)|''	|NOT NULL	|ZBX_PROXY
FIELD		|delay		|t_varchar(1024)|'0'	|NOT NULL	|ZBX_PROXY
FIELD		|history	|t_varchar(255)	|'90d'	|NOT NULL	|ZBX_PROXY
FIELD		|trends		|t_varchar(255)	|'365d'	|NOT NULL	|0
FIELD		|status		|t_integer	|'0'	|NOT NULL	|ZBX_PROXY
FIELD		|value_type	|t_integer	|'0'	|NOT NULL	|ZBX_PROXY
FIELD		|trapper_hosts	|t_varchar(255)	|''	|NOT NULL	|ZBX_PROXY
FIELD		|units		|t_varchar(255)	|''	|NOT NULL	|0
FIELD		|formula	|t_varchar(255)	|''	|NOT NULL	|0
FIELD		|logtimefmt	|t_varchar(64)	|''	|NOT NULL	|ZBX_PROXY
FIELD		|templateid	|t_id		|	|NULL		|0			|2|items	|itemid		|RESTRICT
FIELD		|valuemapid	|t_id		|	|NULL		|0			|3|valuemap	|		|RESTRICT
FIELD		|params		|t_text		|''	|NOT NULL	|ZBX_PROXY
FIELD		|ipmi_sensor	|t_varchar(128)	|''	|NOT NULL	|ZBX_PROXY
FIELD		|authtype	|t_integer	|'0'	|NOT NULL	|ZBX_PROXY
FIELD		|username	|t_varchar(64)	|''	|NOT NULL	|ZBX_PROXY
FIELD		|password	|t_varchar(64)	|''	|NOT NULL	|ZBX_PROXY
FIELD		|publickey	|t_varchar(64)	|''	|NOT NULL	|ZBX_PROXY
FIELD		|privatekey	|t_varchar(64)	|''	|NOT NULL	|ZBX_PROXY
FIELD		|flags		|t_integer	|'0'	|NOT NULL	|ZBX_PROXY
FIELD		|interfaceid	|t_id		|	|NULL		|ZBX_PROXY		|4|interface	|		|RESTRICT
FIELD		|description	|t_text		|''	|NOT NULL	|0
FIELD		|inventory_link	|t_integer	|'0'	|NOT NULL	|ZBX_PROXY
FIELD		|lifetime	|t_varchar(255)	|'30d'	|NOT NULL	|0
FIELD		|evaltype	|t_integer	|'0'	|NOT NULL	|0
FIELD		|jmx_endpoint	|t_varchar(255)	|''	|NOT NULL	|ZBX_PROXY
FIELD		|master_itemid	|t_id		|	|NULL		|ZBX_PROXY		|5|items	|itemid		|RESTRICT
FIELD		|timeout	|t_varchar(255)	|'3s'	|NOT NULL	|ZBX_PROXY
FIELD		|url		|t_varchar(2048)|''	|NOT NULL	|ZBX_PROXY
FIELD		|query_fields	|t_varchar(2048)|''	|NOT NULL	|ZBX_PROXY
FIELD		|posts		|t_text		|''	|NOT NULL	|ZBX_PROXY
FIELD		|status_codes	|t_varchar(255)	|'200'	|NOT NULL	|ZBX_PROXY
FIELD		|follow_redirects|t_integer	|'1'	|NOT NULL	|ZBX_PROXY
FIELD		|post_type	|t_integer	|'0'	|NOT NULL	|ZBX_PROXY
FIELD		|http_proxy	|t_varchar(255)	|''	|NOT NULL	|ZBX_PROXY,ZBX_NODATA
FIELD		|headers	|t_text		|''	|NOT NULL	|ZBX_PROXY
FIELD		|retrieve_mode	|t_integer	|'0'	|NOT NULL	|ZBX_PROXY
FIELD		|request_method	|t_integer	|'0'	|NOT NULL	|ZBX_PROXY
FIELD		|output_format	|t_integer	|'0'	|NOT NULL	|ZBX_PROXY
FIELD		|ssl_cert_file	|t_varchar(255)	|''	|NOT NULL	|ZBX_PROXY,ZBX_NODATA
FIELD		|ssl_key_file	|t_varchar(255)	|''	|NOT NULL	|ZBX_PROXY,ZBX_NODATA
FIELD		|ssl_key_password|t_varchar(64)	|''	|NOT NULL	|ZBX_PROXY,ZBX_NODATA
FIELD		|verify_peer	|t_integer	|'0'	|NOT NULL	|ZBX_PROXY
FIELD		|verify_host	|t_integer	|'0'	|NOT NULL	|ZBX_PROXY
FIELD		|allow_traps	|t_integer	|'0'	|NOT NULL	|ZBX_PROXY
FIELD		|discover	|t_integer	|'0'	|NOT NULL	|0
FIELD		|uuid		|t_varchar(32)	|''	|NOT NULL	|0
FIELD		|name_upper	|t_varchar(255)	|''	|NOT NULL	|0
INDEX		|1		|hostid,key_(764)
INDEX		|3		|status
INDEX		|4		|templateid
INDEX		|5		|valuemapid
INDEX		|6		|interfaceid
INDEX		|7		|master_itemid
INDEX		|8		|key_(768)
INDEX		|9		|hostid,name_upper
CHANGELOG	|3
UPD_TRIG_FUNC	|name		|name_upper	|itemid	|upper

TABLE|httpstepitem|httpstepitemid|ZBX_TEMPLATE
FIELD		|httpstepitemid	|t_id		|	|NOT NULL	|0
FIELD		|httpstepid	|t_id		|	|NOT NULL	|ZBX_PROXY		|1|httpstep	|		|RESTRICT
FIELD		|itemid		|t_id		|	|NOT NULL	|ZBX_PROXY		|2|items	|		|RESTRICT
FIELD		|type		|t_integer	|'0'	|NOT NULL	|ZBX_PROXY
UNIQUE		|1		|httpstepid,itemid
INDEX		|2		|itemid
CHANGELOG	|16

TABLE|httptestitem|httptestitemid|ZBX_TEMPLATE
FIELD		|httptestitemid	|t_id		|	|NOT NULL	|0
FIELD		|httptestid	|t_id		|	|NOT NULL	|ZBX_PROXY		|1|httptest	|		|RESTRICT
FIELD		|itemid		|t_id		|	|NOT NULL	|ZBX_PROXY		|2|items	|		|RESTRICT
FIELD		|type		|t_integer	|'0'	|NOT NULL	|ZBX_PROXY
UNIQUE		|1		|httptestid,itemid
INDEX		|2		|itemid
CHANGELOG	|13

TABLE|media_type|mediatypeid|ZBX_DATA
FIELD		|mediatypeid	|t_id		|	|NOT NULL	|0
FIELD		|type		|t_integer	|'0'	|NOT NULL	|0
FIELD		|name		|t_varchar(100)	|''	|NOT NULL	|0
FIELD		|smtp_server	|t_varchar(255)	|''	|NOT NULL	|0
FIELD		|smtp_helo	|t_varchar(255)	|''	|NOT NULL	|0
FIELD		|smtp_email	|t_varchar(255)	|''	|NOT NULL	|0
FIELD		|exec_path	|t_varchar(255)	|''	|NOT NULL	|0
FIELD		|gsm_modem	|t_varchar(255)	|''	|NOT NULL	|0
FIELD		|username	|t_varchar(255)	|''	|NOT NULL	|0
FIELD		|passwd		|t_varchar(255)	|''	|NOT NULL	|0
FIELD		|status		|t_integer	|'1'	|NOT NULL	|ZBX_NODATA
FIELD		|smtp_port	|t_integer	|'25'	|NOT NULL	|0
FIELD		|smtp_security	|t_integer	|'0'	|NOT NULL	|0
FIELD		|smtp_verify_peer|t_integer	|'0'	|NOT NULL	|0
FIELD		|smtp_verify_host|t_integer	|'0'	|NOT NULL	|0
FIELD		|smtp_authentication|t_integer	|'0'	|NOT NULL	|0
FIELD		|maxsessions	|t_integer	|'1'	|NOT NULL	|0
FIELD		|maxattempts	|t_integer	|'3'	|NOT NULL	|0
FIELD		|attempt_interval|t_varchar(32)	|'10s'	|NOT NULL	|0
FIELD		|content_type	|t_integer	|'1'	|NOT NULL	|0
FIELD		|script		|t_text		|''	|NOT NULL	|0
FIELD		|timeout	|t_varchar(32)	|'30s'	|NOT NULL	|0
FIELD		|process_tags	|t_integer	|'0'	|NOT NULL	|0
FIELD		|show_event_menu|t_integer	|'0'	|NOT NULL	|0
FIELD		|event_menu_url	|t_varchar(2048)|''	|NOT NULL	|0
FIELD		|event_menu_name|t_varchar(255)	|''	|NOT NULL	|0
FIELD		|description	|t_shorttext	|''	|NOT NULL	|0
FIELD		|provider	|t_integer	|'0'	|NOT NULL	|0
UNIQUE		|1		|name

TABLE|media_type_param|mediatype_paramid|ZBX_DATA
FIELD		|mediatype_paramid|t_id		|	|NOT NULL	|0
FIELD		|mediatypeid	|t_id		|	|NOT NULL	|0			|1|media_type
FIELD		|name		|t_varchar(255)	|''	|NOT NULL	|0
FIELD		|value		|t_varchar(2048)|''	|NOT NULL	|0
FIELD		|sortorder	|t_integer	|'0'	|NOT NULL	|0
INDEX		|1		|mediatypeid

TABLE|media_type_message|mediatype_messageid|ZBX_DATA
FIELD		|mediatype_messageid|t_id	|	|NOT NULL	|0
FIELD		|mediatypeid	|t_id		|	|NOT NULL	|0			|1|media_type
FIELD		|eventsource	|t_integer	|	|NOT NULL	|0
FIELD		|recovery	|t_integer	|	|NOT NULL	|0
FIELD		|subject	|t_varchar(255)	|''	|NOT NULL	|0
FIELD		|message	|t_text		|''	|NOT NULL	|0
UNIQUE		|1		|mediatypeid,eventsource,recovery

TABLE|usrgrp|usrgrpid|ZBX_DATA
FIELD		|usrgrpid	|t_id		|	|NOT NULL	|0
FIELD		|name		|t_varchar(64)	|''	|NOT NULL	|0
FIELD		|gui_access	|t_integer	|'0'	|NOT NULL	|0
FIELD		|users_status	|t_integer	|'0'	|NOT NULL	|0
FIELD		|debug_mode	|t_integer	|'0'	|NOT NULL	|0
FIELD		|userdirectoryid	|t_id	|NULL	|NULL	|0 |2|userdirectory	|	|RESTRICT
UNIQUE		|1		|name
INDEX		|2	|userdirectoryid

TABLE|users_groups|id|ZBX_DATA
FIELD		|id		|t_id		|	|NOT NULL	|0
FIELD		|usrgrpid	|t_id		|	|NOT NULL	|0			|1|usrgrp
FIELD		|userid		|t_id		|	|NOT NULL	|0			|2|users
UNIQUE		|1		|usrgrpid,userid
INDEX		|2		|userid

TABLE|scripts|scriptid|ZBX_DATA
FIELD		|scriptid	|t_id		|	|NOT NULL	|0
FIELD		|name		|t_varchar(255)	|''	|NOT NULL	|0
FIELD		|command	|t_text		|''	|NOT NULL	|0
FIELD		|host_access	|t_integer	|'2'	|NOT NULL	|0
FIELD		|usrgrpid	|t_id		|	|NULL		|0			|1|usrgrp	|		|RESTRICT
FIELD		|groupid	|t_id		|	|NULL		|0			|2|hstgrp	|		|RESTRICT
FIELD		|description	|t_shorttext	|''	|NOT NULL	|0
FIELD		|confirmation	|t_varchar(255)	|''	|NOT NULL	|0
FIELD		|type		|t_integer	|'5'	|NOT NULL	|0
FIELD		|execute_on	|t_integer	|'2'	|NOT NULL	|0
FIELD		|timeout	|t_varchar(32)	|'30s'	|NOT NULL	|0
FIELD		|scope		|t_integer	|'1'	|NOT NULL	|0
FIELD		|port		|t_varchar(64)	|''	|NOT NULL	|0
FIELD		|authtype	|t_integer	|'0'	|NOT NULL	|0
FIELD		|username	|t_varchar(64)	|''	|NOT NULL	|0
FIELD		|password	|t_varchar(64)	|''	|NOT NULL	|0
FIELD		|publickey	|t_varchar(64)	|''	|NOT NULL	|0
FIELD		|privatekey	|t_varchar(64)	|''	|NOT NULL	|0
FIELD		|menu_path	|t_varchar(255)	|''	|NOT NULL	|0
FIELD		|url		|t_varchar(2048)|''	|NOT NULL	|0
FIELD		|new_window	|t_integer	|'1'	|NOT NULL	|0
INDEX		|1		|usrgrpid
INDEX		|2		|groupid
UNIQUE		|3		|name,menu_path

TABLE|script_param|script_paramid|ZBX_DATA
FIELD		|script_paramid	|t_id		|	|NOT NULL	|0
FIELD		|scriptid	|t_id		|	|NOT NULL	|0			|1|scripts
FIELD		|name		|t_varchar(255)	|''	|NOT NULL	|0
FIELD		|value		|t_varchar(2048)|''	|NOT NULL	|0
UNIQUE		|1		|scriptid,name

TABLE|actions|actionid|ZBX_DATA
FIELD		|actionid	|t_id		|	|NOT NULL	|0
FIELD		|name		|t_varchar(255)	|''	|NOT NULL	|0
FIELD		|eventsource	|t_integer	|'0'	|NOT NULL	|0
FIELD		|evaltype	|t_integer	|'0'	|NOT NULL	|0
FIELD		|status		|t_integer	|'0'	|NOT NULL	|0
FIELD		|esc_period	|t_varchar(255)	|'1h'	|NOT NULL	|0
FIELD		|formula	|t_varchar(1024)|''	|NOT NULL	|0
FIELD		|pause_suppressed|t_integer	|'1'	|NOT NULL	|0
FIELD		|notify_if_canceled|t_integer	|'1'	|NOT NULL	|0
FIELD		|pause_symptoms	|t_integer	|'1'	|NOT NULL	|0
INDEX		|1		|eventsource,status
UNIQUE		|2		|name

TABLE|operations|operationid|ZBX_DATA
FIELD		|operationid	|t_id		|	|NOT NULL	|0
FIELD		|actionid	|t_id		|	|NOT NULL	|0			|1|actions
FIELD		|operationtype	|t_integer	|'0'	|NOT NULL	|0
FIELD		|esc_period	|t_varchar(255)	|'0'	|NOT NULL	|0
FIELD		|esc_step_from	|t_integer	|'1'	|NOT NULL	|0
FIELD		|esc_step_to	|t_integer	|'1'	|NOT NULL	|0
FIELD		|evaltype	|t_integer	|'0'	|NOT NULL	|0
FIELD		|recovery	|t_integer	|'0'	|NOT NULL	|0
INDEX		|1		|actionid

TABLE|opmessage|operationid|ZBX_DATA
FIELD		|operationid	|t_id		|	|NOT NULL	|0			|1|operations
FIELD		|default_msg	|t_integer	|'1'	|NOT NULL	|0
FIELD		|subject	|t_varchar(255)	|''	|NOT NULL	|0
FIELD		|message	|t_shorttext	|''	|NOT NULL	|0
FIELD		|mediatypeid	|t_id		|	|NULL		|0			|2|media_type	|		|RESTRICT
INDEX		|1		|mediatypeid

TABLE|opmessage_grp|opmessage_grpid|ZBX_DATA
FIELD		|opmessage_grpid|t_id		|	|NOT NULL	|0
FIELD		|operationid	|t_id		|	|NOT NULL	|0			|1|operations
FIELD		|usrgrpid	|t_id		|	|NOT NULL	|0			|2|usrgrp	|		|RESTRICT
UNIQUE		|1		|operationid,usrgrpid
INDEX		|2		|usrgrpid

TABLE|opmessage_usr|opmessage_usrid|ZBX_DATA
FIELD		|opmessage_usrid|t_id		|	|NOT NULL	|0
FIELD		|operationid	|t_id		|	|NOT NULL	|0			|1|operations
FIELD		|userid		|t_id		|	|NOT NULL	|0			|2|users	|		|RESTRICT
UNIQUE		|1		|operationid,userid
INDEX		|2		|userid

TABLE|opcommand|operationid|ZBX_DATA
FIELD		|operationid	|t_id		|	|NOT NULL	|0			|1|operations
FIELD		|scriptid	|t_id		|	|NOT NULL	|0			|2|scripts	|		|RESTRICT
INDEX		|1		|scriptid

TABLE|opcommand_hst|opcommand_hstid|ZBX_DATA
FIELD		|opcommand_hstid|t_id		|	|NOT NULL	|0
FIELD		|operationid	|t_id		|	|NOT NULL	|0			|1|operations
FIELD		|hostid		|t_id		|	|NULL		|0			|2|hosts	|		|RESTRICT
INDEX		|1		|operationid
INDEX		|2		|hostid

TABLE|opcommand_grp|opcommand_grpid|ZBX_DATA
FIELD		|opcommand_grpid|t_id		|	|NOT NULL	|0
FIELD		|operationid	|t_id		|	|NOT NULL	|0			|1|operations
FIELD		|groupid	|t_id		|	|NOT NULL	|0			|2|hstgrp	|		|RESTRICT
INDEX		|1		|operationid
INDEX		|2		|groupid

TABLE|opgroup|opgroupid|ZBX_DATA
FIELD		|opgroupid	|t_id		|	|NOT NULL	|0
FIELD		|operationid	|t_id		|	|NOT NULL	|0			|1|operations
FIELD		|groupid	|t_id		|	|NOT NULL	|0			|2|hstgrp	|		|RESTRICT
UNIQUE		|1		|operationid,groupid
INDEX		|2		|groupid

TABLE|optemplate|optemplateid|ZBX_TEMPLATE
FIELD		|optemplateid	|t_id		|	|NOT NULL	|0
FIELD		|operationid	|t_id		|	|NOT NULL	|0			|1|operations
FIELD		|templateid	|t_id		|	|NOT NULL	|0			|2|hosts	|hostid		|RESTRICT
UNIQUE		|1		|operationid,templateid
INDEX		|2		|templateid

TABLE|opconditions|opconditionid|ZBX_DATA
FIELD		|opconditionid	|t_id		|	|NOT NULL	|0
FIELD		|operationid	|t_id		|	|NOT NULL	|0			|1|operations
FIELD		|conditiontype	|t_integer	|'0'	|NOT NULL	|0
FIELD		|operator	|t_integer	|'0'	|NOT NULL	|0
FIELD		|value		|t_varchar(255)	|''	|NOT NULL	|0
INDEX		|1		|operationid

TABLE|conditions|conditionid|ZBX_DATA
FIELD		|conditionid	|t_id		|	|NOT NULL	|0
FIELD		|actionid	|t_id		|	|NOT NULL	|0			|1|actions
FIELD		|conditiontype	|t_integer	|'0'	|NOT NULL	|0
FIELD		|operator	|t_integer	|'0'	|NOT NULL	|0
FIELD		|value		|t_varchar(255)	|''	|NOT NULL	|0
FIELD		|value2		|t_varchar(255)	|''	|NOT NULL	|0
INDEX		|1		|actionid

TABLE|config|configid|ZBX_DATA
FIELD		|configid	|t_id		|	|NOT NULL	|0
FIELD		|work_period	|t_varchar(255)	|'1-5,09:00-18:00'|NOT NULL|0
FIELD		|alert_usrgrpid	|t_id		|	|NULL		|0			|1|usrgrp	|usrgrpid	|RESTRICT
FIELD		|default_theme	|t_varchar(128)	|'blue-theme'|NOT NULL	|ZBX_NODATA
FIELD		|authentication_type|t_integer	|'0'	|NOT NULL	|ZBX_NODATA
FIELD		|discovery_groupid|t_id		|	|NULL		|0			|2|hstgrp	|groupid	|RESTRICT
FIELD		|max_in_table	|t_integer	|'50'	|NOT NULL	|ZBX_NODATA
FIELD		|search_limit	|t_integer	|'1000'	|NOT NULL	|ZBX_NODATA
FIELD		|severity_color_0|t_varchar(6)	|'97AAB3'|NOT NULL	|ZBX_NODATA
FIELD		|severity_color_1|t_varchar(6)	|'7499FF'|NOT NULL	|ZBX_NODATA
FIELD		|severity_color_2|t_varchar(6)	|'FFC859'|NOT NULL	|ZBX_NODATA
FIELD		|severity_color_3|t_varchar(6)	|'FFA059'|NOT NULL	|ZBX_NODATA
FIELD		|severity_color_4|t_varchar(6)	|'E97659'|NOT NULL	|ZBX_NODATA
FIELD		|severity_color_5|t_varchar(6)	|'E45959'|NOT NULL	|ZBX_NODATA
FIELD		|severity_name_0|t_varchar(32)	|'Not classified'|NOT NULL|ZBX_NODATA
FIELD		|severity_name_1|t_varchar(32)	|'Information'|NOT NULL	|ZBX_NODATA
FIELD		|severity_name_2|t_varchar(32)	|'Warning'|NOT NULL	|ZBX_NODATA
FIELD		|severity_name_3|t_varchar(32)	|'Average'|NOT NULL	|ZBX_NODATA
FIELD		|severity_name_4|t_varchar(32)	|'High'	|NOT NULL	|ZBX_NODATA
FIELD		|severity_name_5|t_varchar(32)	|'Disaster'|NOT NULL	|ZBX_NODATA
FIELD		|ok_period	|t_varchar(32)	|'5m'	|NOT NULL	|ZBX_NODATA
FIELD		|blink_period	|t_varchar(32)	|'2m'	|NOT NULL	|ZBX_NODATA
FIELD		|problem_unack_color|t_varchar(6)|'CC0000'|NOT NULL	|ZBX_NODATA
FIELD		|problem_ack_color|t_varchar(6)	|'CC0000'|NOT NULL	|ZBX_NODATA
FIELD		|ok_unack_color	|t_varchar(6)	|'009900'|NOT NULL	|ZBX_NODATA
FIELD		|ok_ack_color	|t_varchar(6)	|'009900'|NOT NULL	|ZBX_NODATA
FIELD		|problem_unack_style|t_integer	|'1'	|NOT NULL	|ZBX_NODATA
FIELD		|problem_ack_style|t_integer	|'1'	|NOT NULL	|ZBX_NODATA
FIELD		|ok_unack_style	|t_integer	|'1'	|NOT NULL	|ZBX_NODATA
FIELD		|ok_ack_style	|t_integer	|'1'	|NOT NULL	|ZBX_NODATA
FIELD		|snmptrap_logging|t_integer	|'1'	|NOT NULL	|ZBX_PROXY,ZBX_NODATA
FIELD		|server_check_interval|t_integer|'10'	|NOT NULL	|ZBX_NODATA
FIELD		|hk_events_mode	|t_integer	|'1'	|NOT NULL	|ZBX_NODATA
FIELD		|hk_events_trigger|t_varchar(32)|'365d'	|NOT NULL	|ZBX_NODATA
FIELD		|hk_events_internal|t_varchar(32)|'1d'	|NOT NULL	|ZBX_NODATA
FIELD		|hk_events_discovery|t_varchar(32)|'1d'	|NOT NULL	|ZBX_NODATA
FIELD		|hk_events_autoreg|t_varchar(32)|'1d'	|NOT NULL	|ZBX_NODATA
FIELD		|hk_services_mode|t_integer	|'1'	|NOT NULL	|ZBX_NODATA
FIELD		|hk_services	|t_varchar(32)	|'365d'	|NOT NULL	|ZBX_NODATA
FIELD		|hk_audit_mode	|t_integer	|'1'	|NOT NULL	|ZBX_NODATA
FIELD		|hk_audit	|t_varchar(32)	|'365d'	|NOT NULL	|ZBX_NODATA
FIELD		|hk_sessions_mode|t_integer	|'1'	|NOT NULL	|ZBX_NODATA
FIELD		|hk_sessions	|t_varchar(32)	|'365d'	|NOT NULL	|ZBX_NODATA
FIELD		|hk_history_mode|t_integer	|'1'	|NOT NULL	|ZBX_NODATA
FIELD		|hk_history_global|t_integer	|'0'	|NOT NULL	|ZBX_PROXY,ZBX_NODATA
FIELD		|hk_history	|t_varchar(32)	|'90d'	|NOT NULL	|ZBX_PROXY,ZBX_NODATA
FIELD		|hk_trends_mode	|t_integer	|'1'	|NOT NULL	|ZBX_NODATA
FIELD		|hk_trends_global|t_integer	|'0'	|NOT NULL	|ZBX_NODATA
FIELD		|hk_trends	|t_varchar(32)	|'365d'	|NOT NULL	|ZBX_NODATA
FIELD		|default_inventory_mode|t_integer|'-1'	|NOT NULL	|ZBX_NODATA
FIELD		|custom_color	|t_integer	|'0'	|NOT NULL	|ZBX_NODATA
FIELD		|http_auth_enabled	|t_integer	|'0'	|NOT NULL	|ZBX_NODATA
FIELD		|http_login_form	|t_integer	|'0'	|NOT NULL	|ZBX_NODATA
FIELD		|http_strip_domains	|t_varchar(2048)|''	|NOT NULL	|ZBX_NODATA
FIELD		|http_case_sensitive	|t_integer	|'1'	|NOT NULL	|ZBX_NODATA
FIELD		|ldap_auth_enabled		|t_integer		|'0'	|NOT NULL	|ZBX_NODATA
FIELD		|ldap_case_sensitive	|t_integer	|'1'	|NOT NULL	|ZBX_NODATA
FIELD		|db_extension	|t_varchar(32)	|''	|NOT NULL	|ZBX_NODATA
FIELD		|autoreg_tls_accept	|t_integer	|'1'	|NOT NULL	|ZBX_PROXY,ZBX_NODATA
FIELD		|compression_status	|t_integer	|'0'	|NOT NULL	|ZBX_NODATA
FIELD		|compress_older	|t_varchar(32)	|'7d'	|NOT NULL	|ZBX_NODATA
FIELD		|instanceid	|t_varchar(32)	|''	|NOT NULL	|ZBX_NODATA
FIELD		|saml_auth_enabled	|t_integer	|'0'	|NOT NULL	|ZBX_NODATA
FIELD		|saml_case_sensitive	|t_integer	|'0'	|NOT NULL	|ZBX_NODATA
FIELD		|default_lang		|t_varchar(5)	|'en_US'|NOT NULL	|ZBX_NODATA
FIELD		|default_timezone	|t_varchar(50)	|'system'|NOT NULL	|ZBX_NODATA
FIELD		|login_attempts	|t_integer	|'5'	|NOT NULL	|ZBX_NODATA
FIELD		|login_block	|t_varchar(32)	|'30s'	|NOT NULL	|ZBX_NODATA
FIELD		|show_technical_errors	|t_integer	|'0'	|NOT NULL	|ZBX_NODATA
FIELD		|validate_uri_schemes	|t_integer	|'1'	|NOT NULL	|ZBX_NODATA
FIELD		|uri_valid_schemes	|t_varchar(255)	|'http,https,ftp,file,mailto,tel,ssh'	|NOT NULL	|ZBX_NODATA
FIELD		|x_frame_options	|t_varchar(255)	|'SAMEORIGIN'	|NOT NULL	|ZBX_NODATA
FIELD		|iframe_sandboxing_enabled	|t_integer	|'1'	|NOT NULL	|ZBX_NODATA
FIELD		|iframe_sandboxing_exceptions	|t_varchar(255)	|''	|NOT NULL	|ZBX_NODATA
FIELD		|max_overview_table_size	|t_integer	|'50'	|NOT NULL	|ZBX_NODATA
FIELD		|history_period	|t_varchar(32)|	'24h'	|NOT NULL	|ZBX_NODATA
FIELD		|period_default	|t_varchar(32)	|'1h'	|NOT NULL	|ZBX_NODATA
FIELD		|max_period	|t_varchar(32)	|'2y'	|NOT NULL	|ZBX_NODATA
FIELD		|socket_timeout	|t_varchar(32)	|'3s'	|NOT NULL	|ZBX_NODATA
FIELD		|connect_timeout	|t_varchar(32)	|'3s'	|NOT NULL	|ZBX_NODATA
FIELD		|media_type_test_timeout	|t_varchar(32)	|'65s'	|NOT NULL	|ZBX_NODATA
FIELD		|script_timeout	|t_varchar(32)	|'60s'	|NOT NULL	|ZBX_NODATA
FIELD		|item_test_timeout	|t_varchar(32)	|'60s'	|NOT NULL	|ZBX_NODATA
FIELD		|session_key	|t_varchar(32)|''	|NOT NULL	|ZBX_NODATA
FIELD		|url			|t_varchar(2048)|''	|NOT NULL	|ZBX_NODATA
FIELD		|report_test_timeout|t_varchar(32)|'60s'|NOT NULL	|ZBX_NODATA
FIELD		|dbversion_status	|t_shorttext|''	|NOT NULL	|ZBX_NODATA
FIELD		|hk_events_service|t_varchar(32)|'1d'	|NOT NULL	|ZBX_NODATA
FIELD		|passwd_min_length	|t_integer	|'8'	|NOT NULL	|ZBX_NODATA
FIELD		|passwd_check_rules	|t_integer	|'8'	|NOT NULL	|ZBX_NODATA
FIELD		|auditlog_enabled	|t_integer	|'1'	|NOT NULL	|ZBX_NODATA
FIELD		|ha_failover_delay	|t_varchar(32)	|'1m'	|NOT NULL	|ZBX_NODATA
FIELD		|geomaps_tile_provider|t_varchar(255)	|''	|NOT NULL	|0
FIELD		|geomaps_tile_url	|t_varchar(2048)|''	|NOT NULL	|ZBX_NODATA
FIELD		|geomaps_max_zoom	|t_integer	|'0'	|NOT NULL	|ZBX_NODATA
FIELD		|geomaps_attribution|t_varchar(1024)|''	|NOT NULL	|ZBX_NODATA
FIELD		|vault_provider	|t_integer	|'0'	|NOT NULL	|ZBX_NODATA
FIELD		|ldap_userdirectoryid	|t_id	|NULL |NULL	|0		|3|userdirectory	|userdirectoryid|RESTRICT
FIELD		|server_status		|t_shorttext	|''	|NOT NULL	|ZBX_NODATA
FIELD		|jit_provision_interval		|t_varchar(32)	|'1h'	|NOT NULL	|ZBX_NODATA
FIELD		|saml_jit_status			|t_integer		|'0'	|NOT NULL	|ZBX_NODATA
FIELD		|ldap_jit_status			|t_integer		|'0'	|NOT NULL	|ZBX_NODATA
FIELD		|disabled_usrgrpid			|t_id			|NULL	|NULL		|ZBX_NODATA	|4|usrgrp	|usrgrpid|RESTRICT
INDEX		|1		|alert_usrgrpid
INDEX		|2		|discovery_groupid
INDEX		|3		|ldap_userdirectoryid
INDEX		|4		|disabled_usrgrpid

TABLE|triggers|triggerid|ZBX_TEMPLATE
FIELD		|triggerid	|t_id		|	|NOT NULL	|0
FIELD		|expression	|t_varchar(2048)|''	|NOT NULL	|0
FIELD		|description	|t_varchar(255)	|''	|NOT NULL	|0
FIELD		|url		|t_varchar(2048)|''	|NOT NULL	|0
FIELD		|status		|t_integer	|'0'	|NOT NULL	|0
FIELD		|value		|t_integer	|'0'	|NOT NULL	|ZBX_NODATA
FIELD		|priority	|t_integer	|'0'	|NOT NULL	|0
FIELD		|lastchange	|t_integer	|'0'	|NOT NULL	|ZBX_NODATA
FIELD		|comments	|t_shorttext	|''	|NOT NULL	|0
FIELD		|error		|t_varchar(2048)|''	|NOT NULL	|ZBX_NODATA
FIELD		|templateid	|t_id		|	|NULL		|0			|1|triggers	|triggerid		|RESTRICT
FIELD		|type		|t_integer	|'0'	|NOT NULL	|0
FIELD		|state		|t_integer	|'0'	|NOT NULL	|ZBX_NODATA
FIELD		|flags		|t_integer	|'0'	|NOT NULL	|0
FIELD		|recovery_mode	|t_integer	|'0'	|NOT NULL	|0
FIELD		|recovery_expression|t_varchar(2048)|''	|NOT NULL	|0
FIELD		|correlation_mode|t_integer	|'0'	|NOT NULL	|0
FIELD		|correlation_tag|t_varchar(255)	|''	|NOT NULL	|0
FIELD		|manual_close	|t_integer	|'0'	|NOT NULL	|0
FIELD		|opdata		|t_varchar(255)	|''	|NOT NULL	|0
FIELD		|discover	|t_integer	|'0'	|NOT NULL	|0
FIELD		|event_name	|t_varchar(2048)|''	|NOT NULL	|0
FIELD		|uuid		|t_varchar(32)	|''	|NOT NULL	|0
FIELD		|url_name	|t_varchar(64)	|''	|NOT NULL	|0
INDEX		|1		|status
INDEX		|2		|value,lastchange
INDEX		|3		|templateid
CHANGELOG	|5

TABLE|trigger_depends|triggerdepid|ZBX_TEMPLATE
FIELD		|triggerdepid	|t_id		|	|NOT NULL	|0
FIELD		|triggerid_down	|t_id		|	|NOT NULL	|0			|1|triggers	|triggerid
FIELD		|triggerid_up	|t_id		|	|NOT NULL	|0			|2|triggers	|triggerid
UNIQUE		|1		|triggerid_down,triggerid_up
INDEX		|2		|triggerid_up

TABLE|functions|functionid|ZBX_TEMPLATE
FIELD		|functionid	|t_id		|	|NOT NULL	|0
FIELD		|itemid		|t_id		|	|NOT NULL	|0			|1|items	|		|RESTRICT
FIELD		|triggerid	|t_id		|	|NOT NULL	|0			|2|triggers	|		|RESTRICT
FIELD		|name		|t_varchar(12)	|''	|NOT NULL	|0
FIELD		|parameter	|t_varchar(255)	|'0'	|NOT NULL	|0
INDEX		|1		|triggerid
INDEX		|2		|itemid,name,parameter
CHANGELOG	|7

TABLE|graphs|graphid|ZBX_TEMPLATE
FIELD		|graphid	|t_id		|	|NOT NULL	|0
FIELD		|name		|t_varchar(128)	|''	|NOT NULL	|0
FIELD		|width		|t_integer	|'900'	|NOT NULL	|0
FIELD		|height		|t_integer	|'200'	|NOT NULL	|0
FIELD		|yaxismin	|t_double	|'0'	|NOT NULL	|0
FIELD		|yaxismax	|t_double	|'100'	|NOT NULL	|0
FIELD		|templateid	|t_id		|	|NULL		|0			|1|graphs	|graphid
FIELD		|show_work_period|t_integer	|'1'	|NOT NULL	|0
FIELD		|show_triggers	|t_integer	|'1'	|NOT NULL	|0
FIELD		|graphtype	|t_integer	|'0'	|NOT NULL	|0
FIELD		|show_legend	|t_integer	|'1'	|NOT NULL	|0
FIELD		|show_3d	|t_integer	|'0'	|NOT NULL	|0
FIELD		|percent_left	|t_double	|'0'	|NOT NULL	|0
FIELD		|percent_right	|t_double	|'0'	|NOT NULL	|0
FIELD		|ymin_type	|t_integer	|'0'	|NOT NULL	|0
FIELD		|ymax_type	|t_integer	|'0'	|NOT NULL	|0
FIELD		|ymin_itemid	|t_id		|	|NULL		|0			|2|items	|itemid		|RESTRICT
FIELD		|ymax_itemid	|t_id		|	|NULL		|0			|3|items	|itemid		|RESTRICT
FIELD		|flags		|t_integer	|'0'	|NOT NULL	|0
FIELD		|discover	|t_integer	|'0'	|NOT NULL	|0
FIELD		|uuid		|t_varchar(32)	|''	|NOT NULL	|0
INDEX		|1		|name
INDEX		|2		|templateid
INDEX		|3		|ymin_itemid
INDEX		|4		|ymax_itemid

TABLE|graphs_items|gitemid|ZBX_TEMPLATE
FIELD		|gitemid	|t_id		|	|NOT NULL	|0
FIELD		|graphid	|t_id		|	|NOT NULL	|0			|1|graphs
FIELD		|itemid		|t_id		|	|NOT NULL	|0			|2|items
FIELD		|drawtype	|t_integer	|'0'	|NOT NULL	|0
FIELD		|sortorder	|t_integer	|'0'	|NOT NULL	|0
FIELD		|color		|t_varchar(6)	|'009600'|NOT NULL	|0
FIELD		|yaxisside	|t_integer	|'0'	|NOT NULL	|0
FIELD		|calc_fnc	|t_integer	|'2'	|NOT NULL	|0
FIELD		|type		|t_integer	|'0'	|NOT NULL	|0
INDEX		|1		|itemid
INDEX		|2		|graphid

TABLE|graph_theme|graphthemeid|ZBX_DATA
FIELD		|graphthemeid	|t_id		|	|NOT NULL	|0
FIELD		|theme		|t_varchar(64)	|''	|NOT NULL	|0
FIELD		|backgroundcolor|t_varchar(6)	|''	|NOT NULL	|0
FIELD		|graphcolor	|t_varchar(6)	|''	|NOT NULL	|0
FIELD		|gridcolor	|t_varchar(6)	|''	|NOT NULL	|0
FIELD		|maingridcolor	|t_varchar(6)	|''	|NOT NULL	|0
FIELD		|gridbordercolor|t_varchar(6)	|''	|NOT NULL	|0
FIELD		|textcolor	|t_varchar(6)	|''	|NOT NULL	|0
FIELD		|highlightcolor	|t_varchar(6)	|''	|NOT NULL	|0
FIELD		|leftpercentilecolor|t_varchar(6)|''	|NOT NULL	|0
FIELD		|rightpercentilecolor|t_varchar(6)|''	|NOT NULL	|0
FIELD		|nonworktimecolor|t_varchar(6)	|''	|NOT NULL	|0
FIELD		|colorpalette	|t_varchar(255)	|''	|NOT NULL	|0
UNIQUE		|1		|theme

TABLE|globalmacro|globalmacroid|ZBX_DATA
FIELD		|globalmacroid	|t_id		|	|NOT NULL	|0
FIELD		|macro		|t_varchar(255)	|''	|NOT NULL	|ZBX_PROXY
FIELD		|value		|t_varchar(2048)|''	|NOT NULL	|ZBX_PROXY
FIELD		|description	|t_shorttext	|''	|NOT NULL	|0
FIELD		|type		|t_integer	|'0'	|NOT NULL	|ZBX_PROXY
UNIQUE		|1		|macro

TABLE|hostmacro|hostmacroid|ZBX_TEMPLATE
FIELD		|hostmacroid	|t_id		|	|NOT NULL	|0
FIELD		|hostid		|t_id		|	|NOT NULL	|ZBX_PROXY		|1|hosts
FIELD		|macro		|t_varchar(255)	|''	|NOT NULL	|ZBX_PROXY
FIELD		|value		|t_varchar(2048)|''	|NOT NULL	|ZBX_PROXY
FIELD		|description	|t_shorttext	|''	|NOT NULL	|0
FIELD		|type		|t_integer	|'0'	|NOT NULL	|ZBX_PROXY
FIELD		|automatic	|t_integer	|'0'	|NOT NULL	|ZBX_PROXY
UNIQUE		|1		|hostid,macro

TABLE|hosts_groups|hostgroupid|ZBX_TEMPLATE
FIELD		|hostgroupid	|t_id		|	|NOT NULL	|0
FIELD		|hostid		|t_id		|	|NOT NULL	|0			|1|hosts
FIELD		|groupid	|t_id		|	|NOT NULL	|0			|2|hstgrp
UNIQUE		|1		|hostid,groupid
INDEX		|2		|groupid

TABLE|hosts_templates|hosttemplateid|ZBX_TEMPLATE
FIELD		|hosttemplateid	|t_id		|	|NOT NULL	|0
FIELD		|hostid		|t_id		|	|NOT NULL	|ZBX_PROXY		|1|hosts
FIELD		|templateid	|t_id		|	|NOT NULL	|ZBX_PROXY		|2|hosts	|hostid
FIELD		|link_type	|t_integer	|'0'	|NOT NULL	|ZBX_PROXY
UNIQUE		|1		|hostid,templateid
INDEX		|2		|templateid

TABLE|valuemap_mapping|valuemap_mappingid|ZBX_TEMPLATE
FIELD		|valuemap_mappingid|t_id	|	|NOT NULL	|0
FIELD		|valuemapid	|t_id		|	|NOT NULL	|0			|1|valuemap
FIELD		|value		|t_varchar(64)	|''	|NOT NULL	|0
FIELD		|newvalue	|t_varchar(64)	|''	|NOT NULL	|0
FIELD		|type		|t_integer	|'0'	|NOT NULL	|0
FIELD		|sortorder	|t_integer	|'0'	|NOT NULL	|0
UNIQUE		|1		|valuemapid,value,type

TABLE|media|mediaid|ZBX_DATA
FIELD		|mediaid	|t_id		|	|NOT NULL	|0
FIELD		|userid		|t_id		|	|NOT NULL	|0			|1|users
FIELD		|mediatypeid	|t_id		|	|NOT NULL	|0			|2|media_type
FIELD		|sendto		|t_varchar(1024)|''	|NOT NULL	|0
FIELD		|active		|t_integer	|'0'	|NOT NULL	|0
FIELD		|severity	|t_integer	|'63'	|NOT NULL	|0
FIELD		|period		|t_varchar(1024)|'1-7,00:00-24:00'|NOT NULL|0
INDEX		|1		|userid
INDEX		|2		|mediatypeid

TABLE|rights|rightid|ZBX_DATA
FIELD		|rightid	|t_id		|	|NOT NULL	|0
FIELD		|groupid	|t_id		|	|NOT NULL	|0			|1|usrgrp	|usrgrpid
FIELD		|permission	|t_integer	|'0'	|NOT NULL	|0
FIELD		|id		|t_id		|	|NOT NULL	|0			|2|hstgrp	|groupid
INDEX		|1		|groupid
INDEX		|2		|id

TABLE|services|serviceid|ZBX_DATA
FIELD		|serviceid	|t_id		|	|NOT NULL	|0
FIELD		|name		|t_varchar(128)	|''	|NOT NULL	|0
FIELD		|status		|t_integer	|'-1'	|NOT NULL	|0
FIELD		|algorithm	|t_integer	|'0'	|NOT NULL	|0
FIELD		|sortorder	|t_integer	|'0'	|NOT NULL	|0
FIELD		|weight		|t_integer	|'0'	|NOT NULL	|0
FIELD		|propagation_rule|t_integer	|'0'	|NOT NULL	|0
FIELD		|propagation_value|t_integer	|'0'	|NOT NULL	|0
FIELD		|description	|t_shorttext	|''	|NOT NULL	|0
FIELD		|uuid		|t_varchar(32)	|''	|NOT NULL	|0
FIELD		|created_at	|t_integer	|'0'	|NOT NULL	|0

TABLE|services_links|linkid|ZBX_DATA
FIELD		|linkid		|t_id		|	|NOT NULL	|0
FIELD		|serviceupid	|t_id		|	|NOT NULL	|0			|1|services	|serviceid
FIELD		|servicedownid	|t_id		|	|NOT NULL	|0			|2|services	|serviceid
INDEX		|1		|servicedownid
UNIQUE		|2		|serviceupid,servicedownid

TABLE|icon_map|iconmapid|ZBX_DATA
FIELD		|iconmapid	|t_id		|	|NOT NULL	|0
FIELD		|name		|t_varchar(64)	|''	|NOT NULL	|0
FIELD		|default_iconid	|t_id		|	|NOT NULL	|0			|1|images	|imageid	|RESTRICT
UNIQUE		|1		|name
INDEX		|2		|default_iconid

TABLE|icon_mapping|iconmappingid|ZBX_DATA
FIELD		|iconmappingid	|t_id		|	|NOT NULL	|0
FIELD		|iconmapid	|t_id		|	|NOT NULL	|0			|1|icon_map
FIELD		|iconid		|t_id		|	|NOT NULL	|0			|2|images	|imageid	|RESTRICT
FIELD		|inventory_link	|t_integer	|'0'	|NOT NULL	|0
FIELD		|expression	|t_varchar(64)	|''	|NOT NULL	|0
FIELD		|sortorder	|t_integer	|'0'	|NOT NULL	|0
INDEX		|1		|iconmapid
INDEX		|2		|iconid

TABLE|sysmaps|sysmapid|ZBX_TEMPLATE
FIELD		|sysmapid	|t_id		|	|NOT NULL	|0
FIELD		|name		|t_varchar(128)	|''	|NOT NULL	|0
FIELD		|width		|t_integer	|'600'	|NOT NULL	|0
FIELD		|height		|t_integer	|'400'	|NOT NULL	|0
FIELD		|backgroundid	|t_id		|	|NULL		|0			|1|images	|imageid	|RESTRICT
FIELD		|label_type	|t_integer	|'2'	|NOT NULL	|0
FIELD		|label_location	|t_integer	|'0'	|NOT NULL	|0
FIELD		|highlight	|t_integer	|'1'	|NOT NULL	|0
FIELD		|expandproblem	|t_integer	|'1'	|NOT NULL	|0
FIELD		|markelements	|t_integer	|'0'	|NOT NULL	|0
FIELD		|show_unack	|t_integer	|'0'	|NOT NULL	|0
FIELD		|grid_size	|t_integer	|'50'	|NOT NULL	|0
FIELD		|grid_show	|t_integer	|'1'	|NOT NULL	|0
FIELD		|grid_align	|t_integer	|'1'	|NOT NULL	|0
FIELD		|label_format	|t_integer	|'0'	|NOT NULL	|0
FIELD		|label_type_host|t_integer	|'2'	|NOT NULL	|0
FIELD		|label_type_hostgroup|t_integer	|'2'	|NOT NULL	|0
FIELD		|label_type_trigger|t_integer	|'2'	|NOT NULL	|0
FIELD		|label_type_map|t_integer	|'2'	|NOT NULL	|0
FIELD		|label_type_image|t_integer	|'2'	|NOT NULL	|0
FIELD		|label_string_host|t_varchar(255)|''	|NOT NULL	|0
FIELD		|label_string_hostgroup|t_varchar(255)|''|NOT NULL	|0
FIELD		|label_string_trigger|t_varchar(255)|''	|NOT NULL	|0
FIELD		|label_string_map|t_varchar(255)|''	|NOT NULL	|0
FIELD		|label_string_image|t_varchar(255)|''	|NOT NULL	|0
FIELD		|iconmapid	|t_id		|	|NULL		|0			|2|icon_map	|		|RESTRICT
FIELD		|expand_macros	|t_integer	|'0'	|NOT NULL	|0
FIELD		|severity_min	|t_integer	|'0'	|NOT NULL	|0
FIELD		|userid		|t_id		|	|NOT NULL	|0			|3|users	|		|RESTRICT
FIELD		|private	|t_integer	|'1'	|NOT NULL	|0
FIELD		|show_suppressed|t_integer	|'0'	|NOT NULL	|0
UNIQUE		|1		|name
INDEX		|2		|backgroundid
INDEX		|3		|iconmapid

TABLE|sysmaps_elements|selementid|ZBX_TEMPLATE
FIELD		|selementid	|t_id		|	|NOT NULL	|0
FIELD		|sysmapid	|t_id		|	|NOT NULL	|0			|1|sysmaps
FIELD		|elementid	|t_id		|'0'	|NOT NULL	|0
FIELD		|elementtype	|t_integer	|'0'	|NOT NULL	|0
FIELD		|iconid_off	|t_id		|	|NULL		|0			|2|images	|imageid	|RESTRICT
FIELD		|iconid_on	|t_id		|	|NULL		|0			|3|images	|imageid	|RESTRICT
FIELD		|label		|t_varchar(2048)|''	|NOT NULL	|0
FIELD		|label_location	|t_integer	|'-1'	|NOT NULL	|0
FIELD		|x		|t_integer	|'0'	|NOT NULL	|0
FIELD		|y		|t_integer	|'0'	|NOT NULL	|0
FIELD		|iconid_disabled|t_id		|	|NULL		|0			|4|images	|imageid	|RESTRICT
FIELD		|iconid_maintenance|t_id	|	|NULL		|0			|5|images	|imageid	|RESTRICT
FIELD		|elementsubtype	|t_integer	|'0'	|NOT NULL	|0
FIELD		|areatype	|t_integer	|'0'	|NOT NULL	|0
FIELD		|width		|t_integer	|'200'	|NOT NULL	|0
FIELD		|height		|t_integer	|'200'	|NOT NULL	|0
FIELD		|viewtype	|t_integer	|'0'	|NOT NULL	|0
FIELD		|use_iconmap	|t_integer	|'1'	|NOT NULL	|0
FIELD		|evaltype	|t_integer		|'0'|NOT NULL	|0
INDEX		|1		|sysmapid
INDEX		|2		|iconid_off
INDEX		|3		|iconid_on
INDEX		|4		|iconid_disabled
INDEX		|5		|iconid_maintenance

TABLE|sysmaps_links|linkid|ZBX_TEMPLATE
FIELD		|linkid		|t_id		|	|NOT NULL	|0
FIELD		|sysmapid	|t_id		|	|NOT NULL	|0			|1|sysmaps
FIELD		|selementid1	|t_id		|	|NOT NULL	|0			|2|sysmaps_elements|selementid
FIELD		|selementid2	|t_id		|	|NOT NULL	|0			|3|sysmaps_elements|selementid
FIELD		|drawtype	|t_integer	|'0'	|NOT NULL	|0
FIELD		|color		|t_varchar(6)	|'000000'|NOT NULL	|0
FIELD		|label		|t_varchar(2048)|''	|NOT NULL	|0
INDEX		|1		|sysmapid
INDEX		|2		|selementid1
INDEX		|3		|selementid2

TABLE|sysmaps_link_triggers|linktriggerid|ZBX_TEMPLATE
FIELD		|linktriggerid	|t_id		|	|NOT NULL	|0
FIELD		|linkid		|t_id		|	|NOT NULL	|0			|1|sysmaps_links
FIELD		|triggerid	|t_id		|	|NOT NULL	|0			|2|triggers
FIELD		|drawtype	|t_integer	|'0'	|NOT NULL	|0
FIELD		|color		|t_varchar(6)	|'000000'|NOT NULL	|0
UNIQUE		|1		|linkid,triggerid
INDEX		|2		|triggerid

TABLE|sysmap_element_url|sysmapelementurlid|ZBX_TEMPLATE
FIELD		|sysmapelementurlid|t_id	|	|NOT NULL	|0
FIELD		|selementid	|t_id		|	|NOT NULL	|0			|1|sysmaps_elements
FIELD		|name		|t_varchar(255)	|	|NOT NULL	|0
FIELD		|url		|t_varchar(2048)|''	|NOT NULL	|0
UNIQUE		|1		|selementid,name

TABLE|sysmap_url|sysmapurlid|ZBX_TEMPLATE
FIELD		|sysmapurlid	|t_id		|	|NOT NULL	|0
FIELD		|sysmapid	|t_id		|	|NOT NULL	|0			|1|sysmaps
FIELD		|name		|t_varchar(255)	|	|NOT NULL	|0
FIELD		|url		|t_varchar(2048)|''	|NOT NULL	|0
FIELD		|elementtype	|t_integer	|'0'	|NOT NULL	|0
UNIQUE		|1		|sysmapid,name

TABLE|sysmap_user|sysmapuserid|ZBX_TEMPLATE
FIELD		|sysmapuserid|t_id		|	|NOT NULL	|0
FIELD		|sysmapid	|t_id		|	|NOT NULL	|0			|1|sysmaps
FIELD		|userid		|t_id		|	|NOT NULL	|0			|2|users
FIELD		|permission	|t_integer	|'2'	|NOT NULL	|0
UNIQUE		|1		|sysmapid,userid

TABLE|sysmap_usrgrp|sysmapusrgrpid|ZBX_TEMPLATE
FIELD		|sysmapusrgrpid|t_id		|	|NOT NULL	|0
FIELD		|sysmapid	|t_id		|	|NOT NULL	|0			|1|sysmaps
FIELD		|usrgrpid	|t_id		|	|NOT NULL	|0			|2|usrgrp
FIELD		|permission	|t_integer	|'2'	|NOT NULL	|0
UNIQUE		|1		|sysmapid,usrgrpid

TABLE|maintenances_hosts|maintenance_hostid|ZBX_DATA
FIELD		|maintenance_hostid|t_id	|	|NOT NULL	|0
FIELD		|maintenanceid	|t_id		|	|NOT NULL	|0			|1|maintenances
FIELD		|hostid		|t_id		|	|NOT NULL	|0			|2|hosts
UNIQUE		|1		|maintenanceid,hostid
INDEX		|2		|hostid

TABLE|maintenances_groups|maintenance_groupid|ZBX_DATA
FIELD		|maintenance_groupid|t_id	|	|NOT NULL	|0
FIELD		|maintenanceid	|t_id		|	|NOT NULL	|0			|1|maintenances
FIELD		|groupid	|t_id		|	|NOT NULL	|0			|2|hstgrp
UNIQUE		|1		|maintenanceid,groupid
INDEX		|2		|groupid

TABLE|timeperiods|timeperiodid|ZBX_DATA
FIELD		|timeperiodid	|t_id		|	|NOT NULL	|0
FIELD		|timeperiod_type|t_integer	|'0'	|NOT NULL	|0
FIELD		|every		|t_integer	|'1'	|NOT NULL	|0
FIELD		|month		|t_integer	|'0'	|NOT NULL	|0
FIELD		|dayofweek	|t_integer	|'0'	|NOT NULL	|0
FIELD		|day		|t_integer	|'0'	|NOT NULL	|0
FIELD		|start_time	|t_integer	|'0'	|NOT NULL	|0
FIELD		|period		|t_integer	|'0'	|NOT NULL	|0
FIELD		|start_date	|t_integer	|'0'	|NOT NULL	|0

TABLE|maintenances_windows|maintenance_timeperiodid|ZBX_DATA
FIELD		|maintenance_timeperiodid|t_id	|	|NOT NULL	|0
FIELD		|maintenanceid	|t_id		|	|NOT NULL	|0			|1|maintenances
FIELD		|timeperiodid	|t_id		|	|NOT NULL	|0			|2|timeperiods
UNIQUE		|1		|maintenanceid,timeperiodid
INDEX		|2		|timeperiodid

TABLE|regexps|regexpid|ZBX_DATA
FIELD		|regexpid	|t_id		|	|NOT NULL	|0
FIELD		|name		|t_varchar(128)	|''	|NOT NULL	|ZBX_PROXY
FIELD		|test_string	|t_shorttext	|''	|NOT NULL	|0
UNIQUE		|1		|name

TABLE|expressions|expressionid|ZBX_DATA
FIELD		|expressionid	|t_id		|	|NOT NULL	|0
FIELD		|regexpid	|t_id		|	|NOT NULL	|ZBX_PROXY		|1|regexps
FIELD		|expression	|t_varchar(255)	|''	|NOT NULL	|ZBX_PROXY
FIELD		|expression_type|t_integer	|'0'	|NOT NULL	|ZBX_PROXY
FIELD		|exp_delimiter	|t_varchar(1)	|''	|NOT NULL	|ZBX_PROXY
FIELD		|case_sensitive	|t_integer	|'0'	|NOT NULL	|ZBX_PROXY
INDEX		|1		|regexpid

TABLE|ids|table_name,field_name|0
FIELD		|table_name	|t_varchar(64)	|''	|NOT NULL	|0
FIELD		|field_name	|t_varchar(64)	|''	|NOT NULL	|0
FIELD		|nextid		|t_id		|	|NOT NULL	|0

-- History tables

TABLE|alerts|alertid|0
FIELD		|alertid	|t_id		|	|NOT NULL	|0
FIELD		|actionid	|t_id		|	|NOT NULL	|0			|1|actions
FIELD		|eventid	|t_id		|	|NOT NULL	|0			|2|events
FIELD		|userid		|t_id		|	|NULL		|0			|3|users
FIELD		|clock		|t_time		|'0'	|NOT NULL	|0
FIELD		|mediatypeid	|t_id		|	|NULL		|0			|4|media_type
FIELD		|sendto		|t_varchar(1024)|''	|NOT NULL	|0
FIELD		|subject	|t_varchar(255)	|''	|NOT NULL	|0
FIELD		|message	|t_text		|''	|NOT NULL	|0
FIELD		|status		|t_integer	|'0'	|NOT NULL	|0
FIELD		|retries	|t_integer	|'0'	|NOT NULL	|0
FIELD		|error		|t_varchar(2048)|''	|NOT NULL	|0
FIELD		|esc_step	|t_integer	|'0'	|NOT NULL	|0
FIELD		|alerttype	|t_integer	|'0'	|NOT NULL	|0
FIELD		|p_eventid	|t_id		|	|NULL		|0			|5|events	|eventid
FIELD		|acknowledgeid	|t_id		|	|NULL		|0			|6|acknowledges	|acknowledgeid
FIELD		|parameters	|t_text		|'{}'	|NOT NULL	|0
INDEX		|1		|actionid
INDEX		|2		|clock
INDEX		|3		|eventid
INDEX		|4		|status
INDEX		|5		|mediatypeid
INDEX		|6		|userid
INDEX		|7		|p_eventid
INDEX		|8		|acknowledgeid

TABLE|history|itemid,clock,ns|0
FIELD		|itemid		|t_id		|	|NOT NULL	|0			|-|items
FIELD		|clock		|t_time		|'0'	|NOT NULL	|0
FIELD		|value		|t_double	|'0.0000'|NOT NULL	|0
FIELD		|ns		|t_nanosec	|'0'	|NOT NULL	|0

TABLE|history_uint|itemid,clock,ns|0
FIELD		|itemid		|t_id		|	|NOT NULL	|0			|-|items
FIELD		|clock		|t_time		|'0'	|NOT NULL	|0
FIELD		|value		|t_bigint	|'0'	|NOT NULL	|0
FIELD		|ns		|t_nanosec	|'0'	|NOT NULL	|0

TABLE|history_str|itemid,clock,ns|0
FIELD		|itemid		|t_id		|	|NOT NULL	|0			|-|items
FIELD		|clock		|t_time		|'0'	|NOT NULL	|0
FIELD		|value		|t_varchar(255)	|''	|NOT NULL	|0
FIELD		|ns		|t_nanosec	|'0'	|NOT NULL	|0

TABLE|history_log|itemid,clock,ns|0
FIELD		|itemid		|t_id		|	|NOT NULL	|0			|-|items
FIELD		|clock		|t_time		|'0'	|NOT NULL	|0
FIELD		|timestamp	|t_time		|'0'	|NOT NULL	|0
FIELD		|source		|t_varchar(64)	|''	|NOT NULL	|0
FIELD		|severity	|t_integer	|'0'	|NOT NULL	|0
FIELD		|value		|t_text		|''	|NOT NULL	|0
FIELD		|logeventid	|t_integer	|'0'	|NOT NULL	|0
FIELD		|ns		|t_nanosec	|'0'	|NOT NULL	|0

TABLE|history_text|itemid,clock,ns|0
FIELD		|itemid		|t_id		|	|NOT NULL	|0			|-|items
FIELD		|clock		|t_time		|'0'	|NOT NULL	|0
FIELD		|value		|t_text		|''	|NOT NULL	|0
FIELD		|ns		|t_nanosec	|'0'	|NOT NULL	|0

TABLE|proxy_history|id|0
FIELD		|id		|t_serial	|	|NOT NULL	|0
FIELD		|itemid		|t_id		|	|NOT NULL	|0			|-|items
FIELD		|clock		|t_time		|'0'	|NOT NULL	|0
FIELD		|timestamp	|t_time		|'0'	|NOT NULL	|0
FIELD		|source		|t_varchar(64)	|''	|NOT NULL	|0
FIELD		|severity	|t_integer	|'0'	|NOT NULL	|0
FIELD		|value		|t_longtext	|''	|NOT NULL	|0
FIELD		|logeventid	|t_integer	|'0'	|NOT NULL	|0
FIELD		|ns		|t_nanosec	|'0'	|NOT NULL	|0
FIELD		|state		|t_integer	|'0'	|NOT NULL	|0
FIELD		|lastlogsize	|t_bigint	|'0'	|NOT NULL	|0
FIELD		|mtime		|t_integer	|'0'	|NOT NULL	|0
FIELD		|flags		|t_integer	|'0'	|NOT NULL	|0
FIELD		|write_clock	|t_time		|'0'	|NOT NULL	|0
INDEX		|1		|clock

TABLE|proxy_dhistory|id|0
FIELD		|id		|t_serial	|	|NOT NULL	|0
FIELD		|clock		|t_time		|'0'	|NOT NULL	|0
FIELD		|druleid	|t_id		|	|NOT NULL	|0			|-|drules
FIELD		|ip		|t_varchar(39)	|''	|NOT NULL	|0
FIELD		|port		|t_integer	|'0'	|NOT NULL	|0
FIELD		|value		|t_varchar(255)	|''	|NOT NULL	|0
FIELD		|status		|t_integer	|'0'	|NOT NULL	|0
FIELD		|dcheckid	|t_id		|	|NULL		|0			|-|dchecks
FIELD		|dns		|t_varchar(255)	|''	|NOT NULL	|0
INDEX		|1		|clock
INDEX		|2		|druleid

TABLE|events|eventid|0
FIELD		|eventid	|t_id		|	|NOT NULL	|0
FIELD		|source		|t_integer	|'0'	|NOT NULL	|0
FIELD		|object		|t_integer	|'0'	|NOT NULL	|0
FIELD		|objectid	|t_id		|'0'	|NOT NULL	|0
FIELD		|clock		|t_time		|'0'	|NOT NULL	|0
FIELD		|value		|t_integer	|'0'	|NOT NULL	|0
FIELD		|acknowledged	|t_integer	|'0'	|NOT NULL	|0
FIELD		|ns		|t_nanosec	|'0'	|NOT NULL	|0
FIELD		|name		|t_varchar(2048)|''	|NOT NULL	|0
FIELD		|severity	|t_integer	|'0'	|NOT NULL	|0
INDEX		|1		|source,object,objectid,clock
INDEX		|2		|source,object,clock

TABLE|event_symptom|eventid|0
FIELD		|eventid	|t_id		|	|NOT NULL	|0			|1|events	|eventid|
FIELD		|cause_eventid	|t_id		|	|NOT NULL	|0			|2|events	|eventid|	RESTRICT
INDEX		|1		|cause_eventid

TABLE|trends|itemid,clock|0
FIELD		|itemid		|t_id		|	|NOT NULL	|0			|-|items
FIELD		|clock		|t_time		|'0'	|NOT NULL	|0
FIELD		|num		|t_integer	|'0'	|NOT NULL	|0
FIELD		|value_min	|t_double	|'0.0000'|NOT NULL	|0
FIELD		|value_avg	|t_double	|'0.0000'|NOT NULL	|0
FIELD		|value_max	|t_double	|'0.0000'|NOT NULL	|0

TABLE|trends_uint|itemid,clock|0
FIELD		|itemid		|t_id		|	|NOT NULL	|0			|-|items
FIELD		|clock		|t_time		|'0'	|NOT NULL	|0
FIELD		|num		|t_integer	|'0'	|NOT NULL	|0
FIELD		|value_min	|t_bigint	|'0'	|NOT NULL	|0
FIELD		|value_avg	|t_bigint	|'0'	|NOT NULL	|0
FIELD		|value_max	|t_bigint	|'0'	|NOT NULL	|0

TABLE|acknowledges|acknowledgeid|0
FIELD		|acknowledgeid	|t_id		|	|NOT NULL	|0
FIELD		|userid		|t_id		|	|NOT NULL	|0			|1|users
FIELD		|eventid	|t_id		|	|NOT NULL	|0			|2|events
FIELD		|clock		|t_time		|'0'	|NOT NULL	|0
FIELD		|message	|t_varchar(2048)|''	|NOT NULL	|0
FIELD		|action		|t_integer	|'0'	|NOT NULL	|0
FIELD		|old_severity	|t_integer	|'0'	|NOT NULL	|0
FIELD		|new_severity	|t_integer	|'0'	|NOT NULL	|0
FIELD		|suppress_until	|t_time		|'0'	|NOT NULL	|0
FIELD		|taskid		|t_id		|	|NULL		|0			|-|task
INDEX		|1		|userid
INDEX		|2		|eventid
INDEX		|3		|clock

TABLE|auditlog|auditid|0
FIELD		|auditid	|t_cuid		|	|NOT NULL	|0
FIELD		|userid		|t_id		|	|NULL		|0
FIELD		|username	|t_varchar(100)	|''	|NOT NULL	|0
FIELD		|clock		|t_time		|'0'	|NOT NULL	|0
FIELD		|ip		|t_varchar(39)	|''	|NOT NULL	|0
FIELD		|action		|t_integer	|'0'	|NOT NULL	|0
FIELD		|resourcetype	|t_integer	|'0'	|NOT NULL	|0
FIELD		|resourceid	|t_id		|	|NULL		|0
FIELD		|resource_cuid	|t_cuid		|	|NULL		|0
FIELD		|resourcename	|t_varchar(255)	|''	|NOT NULL	|0
FIELD		|recordsetid	|t_cuid		|	|NOT NULL	|0
FIELD		|details	|t_longtext	|''	|NOT NULL	|0
INDEX		|1		|userid,clock
INDEX		|2		|clock
INDEX		|3		|resourcetype,resourceid

TABLE|service_alarms|servicealarmid|0
FIELD		|servicealarmid	|t_id		|	|NOT NULL	|0
FIELD		|serviceid	|t_id		|	|NOT NULL	|0			|1|services
FIELD		|clock		|t_time		|'0'	|NOT NULL	|0
FIELD		|value		|t_integer	|'-1'	|NOT NULL	|0
INDEX		|1		|serviceid,clock
INDEX		|2		|clock

TABLE|autoreg_host|autoreg_hostid|0
FIELD		|autoreg_hostid	|t_id		|	|NOT NULL	|0
FIELD		|proxy_hostid	|t_id		|	|NULL		|0			|1|hosts	|hostid
FIELD		|host		|t_varchar(128)	|''	|NOT NULL	|0
FIELD		|listen_ip	|t_varchar(39)	|''	|NOT NULL	|0
FIELD		|listen_port	|t_integer	|'0'	|NOT NULL	|0
FIELD		|listen_dns	|t_varchar(255)	|''	|NOT NULL	|0
FIELD		|host_metadata	|t_text		|''	|NOT NULL	|0
FIELD		|flags		|t_integer	|'0'	|NOT NULL	|0
FIELD		|tls_accepted	|t_integer	|'1'	|NOT NULL	|0
INDEX		|1		|host
INDEX		|2		|proxy_hostid

TABLE|proxy_autoreg_host|id|0
FIELD		|id		|t_serial	|	|NOT NULL	|0
FIELD		|clock		|t_time		|'0'	|NOT NULL	|0
FIELD		|host		|t_varchar(128)	|''	|NOT NULL	|0
FIELD		|listen_ip	|t_varchar(39)	|''	|NOT NULL	|0
FIELD		|listen_port	|t_integer	|'0'	|NOT NULL	|0
FIELD		|listen_dns	|t_varchar(255)	|''	|NOT NULL	|0
FIELD		|host_metadata	|t_text		|''	|NOT NULL	|0
FIELD		|flags		|t_integer	|'0'	|NOT NULL	|0
FIELD		|tls_accepted	|t_integer	|'1'	|NOT NULL	|0
INDEX		|1		|clock

TABLE|dhosts|dhostid|0
FIELD		|dhostid	|t_id		|	|NOT NULL	|0
FIELD		|druleid	|t_id		|	|NOT NULL	|0			|1|drules
FIELD		|status		|t_integer	|'0'	|NOT NULL	|0
FIELD		|lastup		|t_integer	|'0'	|NOT NULL	|0
FIELD		|lastdown	|t_integer	|'0'	|NOT NULL	|0
INDEX		|1		|druleid

TABLE|dservices|dserviceid|0
FIELD		|dserviceid	|t_id		|	|NOT NULL	|0
FIELD		|dhostid	|t_id		|	|NOT NULL	|0			|1|dhosts
FIELD		|value		|t_varchar(255)	|''	|NOT NULL	|0
FIELD		|port		|t_integer	|'0'	|NOT NULL	|0
FIELD		|status		|t_integer	|'0'	|NOT NULL	|0
FIELD		|lastup		|t_integer	|'0'	|NOT NULL	|0
FIELD		|lastdown	|t_integer	|'0'	|NOT NULL	|0
FIELD		|dcheckid	|t_id		|	|NOT NULL	|0			|2|dchecks
FIELD		|ip		|t_varchar(39)	|''	|NOT NULL	|0
FIELD		|dns		|t_varchar(255)	|''	|NOT NULL	|0
UNIQUE		|1		|dcheckid,ip,port
INDEX		|2		|dhostid

-- Other tables

TABLE|escalations|escalationid|0
FIELD		|escalationid	|t_id		|	|NOT NULL	|0
FIELD		|actionid	|t_id		|	|NOT NULL	|0			|-|actions
FIELD		|triggerid	|t_id		|	|NULL		|0			|-|triggers
FIELD		|eventid	|t_id		|	|NULL		|0			|-|events
FIELD		|r_eventid	|t_id		|	|NULL		|0			|-|events	|eventid
FIELD		|nextcheck	|t_time		|'0'	|NOT NULL	|0
FIELD		|esc_step	|t_integer	|'0'	|NOT NULL	|0
FIELD		|status		|t_integer	|'0'	|NOT NULL	|0
FIELD		|itemid		|t_id		|	|NULL		|0			|-|items
FIELD		|acknowledgeid	|t_id		|	|NULL		|0			|-|acknowledges
FIELD		|servicealarmid	|t_id		|	|NULL		|0			|-|service_alarms
FIELD		|serviceid	|t_id		|	|NULL		|0			|-|services
UNIQUE		|1		|triggerid,itemid,serviceid,escalationid
INDEX		|2		|eventid
INDEX		|3		|nextcheck

TABLE|globalvars|globalvarid|0
FIELD		|globalvarid	|t_id		|	|NOT NULL	|0
FIELD		|snmp_lastsize	|t_bigint	|'0'	|NOT NULL	|0

TABLE|graph_discovery|graphid|0
FIELD		|graphid	|t_id		|	|NOT NULL	|0			|1|graphs
FIELD		|parent_graphid	|t_id		|	|NOT NULL	|0			|2|graphs	|graphid	|RESTRICT
FIELD		|lastcheck	|t_integer	|'0'	|NOT NULL	|ZBX_NODATA
FIELD		|ts_delete	|t_time		|'0'	|NOT NULL	|ZBX_NODATA
INDEX		|1		|parent_graphid

TABLE|host_inventory|hostid|ZBX_TEMPLATE
FIELD		|hostid		|t_id		|	|NOT NULL	|0			|1|hosts
FIELD		|inventory_mode	|t_integer	|'0'	|NOT NULL	|0
FIELD		|type		|t_varchar(64)	|''	|NOT NULL	|ZBX_PROXY,ZBX_NODATA
FIELD		|type_full	|t_varchar(64)	|''	|NOT NULL	|ZBX_PROXY,ZBX_NODATA
FIELD		|name		|t_varchar(128)	|''	|NOT NULL	|ZBX_PROXY,ZBX_NODATA
FIELD		|alias		|t_varchar(128)	|''	|NOT NULL	|ZBX_PROXY,ZBX_NODATA
FIELD		|os		|t_varchar(128)	|''	|NOT NULL	|ZBX_PROXY,ZBX_NODATA
FIELD		|os_full	|t_varchar(255)	|''	|NOT NULL	|ZBX_PROXY,ZBX_NODATA
FIELD		|os_short	|t_varchar(128)	|''	|NOT NULL	|ZBX_PROXY,ZBX_NODATA
FIELD		|serialno_a	|t_varchar(64)	|''	|NOT NULL	|ZBX_PROXY,ZBX_NODATA
FIELD		|serialno_b	|t_varchar(64)	|''	|NOT NULL	|ZBX_PROXY,ZBX_NODATA
FIELD		|tag		|t_varchar(64)	|''	|NOT NULL	|ZBX_PROXY,ZBX_NODATA
FIELD		|asset_tag	|t_varchar(64)	|''	|NOT NULL	|ZBX_PROXY,ZBX_NODATA
FIELD		|macaddress_a	|t_varchar(64)	|''	|NOT NULL	|ZBX_PROXY,ZBX_NODATA
FIELD		|macaddress_b	|t_varchar(64)	|''	|NOT NULL	|ZBX_PROXY,ZBX_NODATA
FIELD		|hardware	|t_varchar(255)	|''	|NOT NULL	|ZBX_PROXY,ZBX_NODATA
FIELD		|hardware_full	|t_shorttext	|''	|NOT NULL	|ZBX_PROXY,ZBX_NODATA
FIELD		|software	|t_varchar(255)	|''	|NOT NULL	|ZBX_PROXY,ZBX_NODATA
FIELD		|software_full	|t_shorttext	|''	|NOT NULL	|ZBX_PROXY,ZBX_NODATA
FIELD		|software_app_a	|t_varchar(64)	|''	|NOT NULL	|ZBX_PROXY,ZBX_NODATA
FIELD		|software_app_b	|t_varchar(64)	|''	|NOT NULL	|ZBX_PROXY,ZBX_NODATA
FIELD		|software_app_c	|t_varchar(64)	|''	|NOT NULL	|ZBX_PROXY,ZBX_NODATA
FIELD		|software_app_d	|t_varchar(64)	|''	|NOT NULL	|ZBX_PROXY,ZBX_NODATA
FIELD		|software_app_e	|t_varchar(64)	|''	|NOT NULL	|ZBX_PROXY,ZBX_NODATA
FIELD		|contact	|t_shorttext	|''	|NOT NULL	|ZBX_PROXY,ZBX_NODATA
FIELD		|location	|t_shorttext	|''	|NOT NULL	|ZBX_PROXY,ZBX_NODATA
FIELD		|location_lat	|t_varchar(16)	|''	|NOT NULL	|ZBX_PROXY
FIELD		|location_lon	|t_varchar(16)	|''	|NOT NULL	|ZBX_PROXY
FIELD		|notes		|t_shorttext	|''	|NOT NULL	|ZBX_PROXY,ZBX_NODATA
FIELD		|chassis	|t_varchar(64)	|''	|NOT NULL	|ZBX_PROXY,ZBX_NODATA
FIELD		|model		|t_varchar(64)	|''	|NOT NULL	|ZBX_PROXY,ZBX_NODATA
FIELD		|hw_arch	|t_varchar(32)	|''	|NOT NULL	|ZBX_PROXY,ZBX_NODATA
FIELD		|vendor		|t_varchar(64)	|''	|NOT NULL	|ZBX_PROXY,ZBX_NODATA
FIELD		|contract_number|t_varchar(64)	|''	|NOT NULL	|ZBX_PROXY,ZBX_NODATA
FIELD		|installer_name	|t_varchar(64)	|''	|NOT NULL	|ZBX_PROXY,ZBX_NODATA
FIELD		|deployment_status|t_varchar(64)|''	|NOT NULL	|ZBX_PROXY,ZBX_NODATA
FIELD		|url_a		|t_varchar(2048)|''	|NOT NULL	|ZBX_PROXY,ZBX_NODATA
FIELD		|url_b		|t_varchar(2048)|''	|NOT NULL	|ZBX_PROXY,ZBX_NODATA
FIELD		|url_c		|t_varchar(2048)|''	|NOT NULL	|ZBX_PROXY,ZBX_NODATA
FIELD		|host_networks	|t_shorttext	|''	|NOT NULL	|ZBX_PROXY,ZBX_NODATA
FIELD		|host_netmask	|t_varchar(39)	|''	|NOT NULL	|ZBX_PROXY,ZBX_NODATA
FIELD		|host_router	|t_varchar(39)	|''	|NOT NULL	|ZBX_PROXY,ZBX_NODATA
FIELD		|oob_ip		|t_varchar(39)	|''	|NOT NULL	|ZBX_PROXY,ZBX_NODATA
FIELD		|oob_netmask	|t_varchar(39)	|''	|NOT NULL	|ZBX_PROXY,ZBX_NODATA
FIELD		|oob_router	|t_varchar(39)	|''	|NOT NULL	|ZBX_PROXY,ZBX_NODATA
FIELD		|date_hw_purchase|t_varchar(64)	|''	|NOT NULL	|ZBX_PROXY,ZBX_NODATA
FIELD		|date_hw_install|t_varchar(64)	|''	|NOT NULL	|ZBX_PROXY,ZBX_NODATA
FIELD		|date_hw_expiry	|t_varchar(64)	|''	|NOT NULL	|ZBX_PROXY,ZBX_NODATA
FIELD		|date_hw_decomm	|t_varchar(64)	|''	|NOT NULL	|ZBX_PROXY,ZBX_NODATA
FIELD		|site_address_a	|t_varchar(128)	|''	|NOT NULL	|ZBX_PROXY,ZBX_NODATA
FIELD		|site_address_b	|t_varchar(128)	|''	|NOT NULL	|ZBX_PROXY,ZBX_NODATA
FIELD		|site_address_c	|t_varchar(128)	|''	|NOT NULL	|ZBX_PROXY,ZBX_NODATA
FIELD		|site_city	|t_varchar(128)	|''	|NOT NULL	|ZBX_PROXY,ZBX_NODATA
FIELD		|site_state	|t_varchar(64)	|''	|NOT NULL	|ZBX_PROXY,ZBX_NODATA
FIELD		|site_country	|t_varchar(64)	|''	|NOT NULL	|ZBX_PROXY,ZBX_NODATA
FIELD		|site_zip	|t_varchar(64)	|''	|NOT NULL	|ZBX_PROXY,ZBX_NODATA
FIELD		|site_rack	|t_varchar(128)	|''	|NOT NULL	|ZBX_PROXY,ZBX_NODATA
FIELD		|site_notes	|t_shorttext	|''	|NOT NULL	|ZBX_PROXY,ZBX_NODATA
FIELD		|poc_1_name	|t_varchar(128)	|''	|NOT NULL	|ZBX_PROXY,ZBX_NODATA
FIELD		|poc_1_email	|t_varchar(128)	|''	|NOT NULL	|ZBX_PROXY,ZBX_NODATA
FIELD		|poc_1_phone_a	|t_varchar(64)	|''	|NOT NULL	|ZBX_PROXY,ZBX_NODATA
FIELD		|poc_1_phone_b	|t_varchar(64)	|''	|NOT NULL	|ZBX_PROXY,ZBX_NODATA
FIELD		|poc_1_cell	|t_varchar(64)	|''	|NOT NULL	|ZBX_PROXY,ZBX_NODATA
FIELD		|poc_1_screen	|t_varchar(64)	|''	|NOT NULL	|ZBX_PROXY,ZBX_NODATA
FIELD		|poc_1_notes	|t_shorttext	|''	|NOT NULL	|ZBX_PROXY,ZBX_NODATA
FIELD		|poc_2_name	|t_varchar(128)	|''	|NOT NULL	|ZBX_PROXY,ZBX_NODATA
FIELD		|poc_2_email	|t_varchar(128)	|''	|NOT NULL	|ZBX_PROXY,ZBX_NODATA
FIELD		|poc_2_phone_a	|t_varchar(64)	|''	|NOT NULL	|ZBX_PROXY,ZBX_NODATA
FIELD		|poc_2_phone_b	|t_varchar(64)	|''	|NOT NULL	|ZBX_PROXY,ZBX_NODATA
FIELD		|poc_2_cell	|t_varchar(64)	|''	|NOT NULL	|ZBX_PROXY,ZBX_NODATA
FIELD		|poc_2_screen	|t_varchar(64)	|''	|NOT NULL	|ZBX_PROXY,ZBX_NODATA
FIELD		|poc_2_notes	|t_shorttext	|''	|NOT NULL	|ZBX_PROXY,ZBX_NODATA

TABLE|housekeeper|housekeeperid|0
FIELD		|housekeeperid	|t_id		|	|NOT NULL	|0
FIELD		|tablename	|t_varchar(64)	|''	|NOT NULL	|0
FIELD		|field		|t_varchar(64)	|''	|NOT NULL	|0
FIELD		|value		|t_id		|	|NOT NULL	|0			|-|items

TABLE|images|imageid|0
FIELD		|imageid	|t_id		|	|NOT NULL	|0
FIELD		|imagetype	|t_integer	|'0'	|NOT NULL	|0
FIELD		|name		|t_varchar(64)	|'0'	|NOT NULL	|0
FIELD		|image		|t_image	|''	|NOT NULL	|0
UNIQUE		|1		|name

TABLE|item_discovery|itemdiscoveryid|ZBX_TEMPLATE
FIELD		|itemdiscoveryid|t_id		|	|NOT NULL	|0
FIELD		|itemid		|t_id		|	|NOT NULL	|0			|1|items
FIELD		|parent_itemid	|t_id		|	|NOT NULL	|0			|2|items	|itemid
FIELD		|key_		|t_varchar(2048)|''	|NOT NULL	|ZBX_NODATA
FIELD		|lastcheck	|t_integer	|'0'	|NOT NULL	|ZBX_NODATA
FIELD		|ts_delete	|t_time		|'0'	|NOT NULL	|ZBX_NODATA
UNIQUE		|1		|itemid,parent_itemid
INDEX		|2		|parent_itemid

TABLE|host_discovery|hostid|ZBX_TEMPLATE
FIELD		|hostid		|t_id		|	|NOT NULL	|0			|1|hosts
FIELD		|parent_hostid	|t_id		|	|NULL		|0			|2|hosts	|hostid		|RESTRICT
FIELD		|parent_itemid	|t_id		|	|NULL		|0			|3|items	|itemid		|RESTRICT
FIELD		|host		|t_varchar(128)	|''	|NOT NULL	|ZBX_NODATA
FIELD		|lastcheck	|t_integer	|'0'	|NOT NULL	|ZBX_NODATA
FIELD		|ts_delete	|t_time		|'0'	|NOT NULL	|ZBX_NODATA

TABLE|interface_discovery|interfaceid|0
FIELD		|interfaceid	|t_id		|	|NOT NULL	|0			|1|interface
FIELD		|parent_interfaceid|t_id	|	|NOT NULL	|0			|2|interface	|interfaceid

TABLE|profiles|profileid|0
FIELD		|profileid	|t_id		|	|NOT NULL	|0
FIELD		|userid		|t_id		|	|NOT NULL	|0			|1|users
FIELD		|idx		|t_varchar(96)	|''	|NOT NULL	|0
FIELD		|idx2		|t_id		|'0'	|NOT NULL	|0
FIELD		|value_id	|t_id		|'0'	|NOT NULL	|0
FIELD		|value_int	|t_integer	|'0'	|NOT NULL	|0
FIELD		|value_str	|t_text		|''	|NOT NULL	|0
FIELD		|source		|t_varchar(96)	|''	|NOT NULL	|0
FIELD		|type		|t_integer	|'0'	|NOT NULL	|0
INDEX		|1		|userid,idx,idx2
INDEX		|2		|userid,profileid

TABLE|sessions|sessionid|0
FIELD		|sessionid	|t_varchar(32)	|''	|NOT NULL	|0
FIELD		|userid		|t_id		|	|NOT NULL	|0			|1|users
FIELD		|lastaccess	|t_integer	|'0'	|NOT NULL	|0
FIELD		|status		|t_integer	|'0'	|NOT NULL	|0
FIELD		|secret		|t_varchar(32)	|''	|NOT NULL	|0
INDEX		|1		|userid,status,lastaccess

TABLE|trigger_discovery|triggerid|0
FIELD		|triggerid	|t_id		|	|NOT NULL	|0			|1|triggers
FIELD		|parent_triggerid|t_id		|	|NOT NULL	|0			|2|triggers	|triggerid	|RESTRICT
FIELD		|lastcheck	|t_integer	|'0'	|NOT NULL	|ZBX_NODATA
FIELD		|ts_delete	|t_time		|'0'	|NOT NULL	|ZBX_NODATA
INDEX		|1		|parent_triggerid

TABLE|item_condition|item_conditionid|ZBX_TEMPLATE
FIELD		|item_conditionid|t_id		|	|NOT NULL	|0
FIELD		|itemid		|t_id		|	|NOT NULL	|0			|1|items
FIELD		|operator	|t_integer	|'8'	|NOT NULL	|0
FIELD		|macro		|t_varchar(64)	|''	|NOT NULL	|0
FIELD		|value		|t_varchar(255)	|''	|NOT NULL	|0
INDEX		|1		|itemid

TABLE|item_rtdata|itemid|ZBX_TEMPLATE
FIELD		|itemid		|t_id		|	|NOT NULL	|0			|1|items
FIELD		|lastlogsize	|t_bigint	|'0'	|NOT NULL	|ZBX_PROXY,ZBX_NODATA
FIELD		|state		|t_integer	|'0'	|NOT NULL	|ZBX_NODATA
FIELD		|mtime		|t_integer	|'0'	|NOT NULL	|ZBX_PROXY,ZBX_NODATA
FIELD		|error		|t_varchar(2048)|''	|NOT NULL	|ZBX_NODATA

TABLE|opinventory|operationid|ZBX_DATA
FIELD		|operationid	|t_id		|	|NOT NULL	|0			|1|operations
FIELD		|inventory_mode	|t_integer	|'0'	|NOT NULL	|0

TABLE|trigger_tag|triggertagid|ZBX_TEMPLATE
FIELD		|triggertagid	|t_id		|	|NOT NULL	|0
FIELD		|triggerid	|t_id		|	|NOT NULL	|0			|1|triggers	|		|RESTRICT
FIELD		|tag		|t_varchar(255)	|''	|NOT NULL	|0
FIELD		|value		|t_varchar(255)	|''	|NOT NULL	|0
INDEX		|1		|triggerid
CHANGELOG	|6

TABLE|event_tag|eventtagid|0
FIELD		|eventtagid	|t_id		|	|NOT NULL	|0
FIELD		|eventid	|t_id		|	|NOT NULL	|0			|1|events
FIELD		|tag		|t_varchar(255)	|''	|NOT NULL	|0
FIELD		|value		|t_varchar(255)	|''	|NOT NULL	|0
INDEX		|1		|eventid

TABLE|problem|eventid|0
FIELD		|eventid	|t_id		|	|NOT NULL	|0			|1|events
FIELD		|source		|t_integer	|'0'	|NOT NULL	|0
FIELD		|object		|t_integer	|'0'	|NOT NULL	|0
FIELD		|objectid	|t_id		|'0'	|NOT NULL	|0
FIELD		|clock		|t_time		|'0'	|NOT NULL	|0
FIELD		|ns		|t_nanosec	|'0'	|NOT NULL	|0
FIELD		|r_eventid	|t_id		|	|NULL		|0			|2|events	|eventid
FIELD		|r_clock	|t_time		|'0'	|NOT NULL	|0
FIELD		|r_ns		|t_nanosec	|'0'	|NOT NULL	|0
FIELD		|correlationid	|t_id		|	|NULL		|0			|-|correlation
FIELD		|userid		|t_id		|	|NULL		|0			|-|users
FIELD		|name		|t_varchar(2048)|''	|NOT NULL	|0
FIELD		|acknowledged	|t_integer	|'0'	|NOT NULL	|0
FIELD		|severity	|t_integer	|'0'	|NOT NULL	|0
FIELD		|cause_eventid	|t_id		|	|NULL		|0			|3|events	|eventid	|RESTRICT
INDEX		|1		|source,object,objectid
INDEX		|2		|r_clock
INDEX		|3		|r_eventid

TABLE|problem_tag|problemtagid|0
FIELD		|problemtagid	|t_id		|	|NOT NULL	|0
FIELD		|eventid	|t_id		|	|NOT NULL	|0			|1|problem
FIELD		|tag		|t_varchar(255)	|''	|NOT NULL	|0
FIELD		|value		|t_varchar(255)	|''	|NOT NULL	|0
INDEX		|1		|eventid,tag,value

TABLE|tag_filter|tag_filterid|0
FIELD		|tag_filterid	|t_id		|	|NOT NULL	|0
FIELD		|usrgrpid	|t_id		|	|NOT NULL	|0 			|1|usrgrp	|usrgrpid
FIELD		|groupid	|t_id		|	|NOT NULL	|0			|2|hstgrp	|groupid
FIELD		|tag	|t_varchar(255)	|'' |NOT NULL	|0
FIELD		|value	|t_varchar(255)	|'' |NOT NULL	|0

TABLE|event_recovery|eventid|0
FIELD		|eventid	|t_id		|	|NOT NULL	|0			|1|events
FIELD		|r_eventid	|t_id		|	|NOT NULL	|0			|2|events	|eventid
FIELD		|c_eventid	|t_id		|	|NULL		|0			|3|events	|eventid
FIELD		|correlationid	|t_id		|	|NULL		|0			|-|correlation
FIELD		|userid		|t_id		|	|NULL		|0			|-|users
INDEX		|1		|r_eventid
INDEX		|2		|c_eventid

TABLE|correlation|correlationid|ZBX_DATA
FIELD		|correlationid	|t_id		|	|NOT NULL	|0
FIELD		|name		|t_varchar(255)	|''	|NOT NULL	|0
FIELD		|description	|t_shorttext	|''	|NOT NULL	|0
FIELD		|evaltype	|t_integer	|'0'	|NOT NULL	|0
FIELD		|status		|t_integer	|'0'	|NOT NULL	|0
FIELD		|formula	|t_varchar(255)	|''	|NOT NULL	|0
INDEX		|1		|status
UNIQUE		|2		|name

TABLE|corr_condition|corr_conditionid|ZBX_DATA
FIELD		|corr_conditionid|t_id		|	|NOT NULL	|0
FIELD		|correlationid	|t_id		|	|NOT NULL	|0			|1|correlation
FIELD		|type		|t_integer	|'0'	|NOT NULL	|0
INDEX		|1		|correlationid

TABLE|corr_condition_tag|corr_conditionid|ZBX_DATA
FIELD		|corr_conditionid|t_id		|	|NOT NULL	|0			|1|corr_condition
FIELD		|tag		|t_varchar(255)	|''	|NOT NULL	|0

TABLE|corr_condition_group|corr_conditionid|ZBX_DATA
FIELD		|corr_conditionid|t_id		|	|NOT NULL	|0			|1|corr_condition
FIELD		|operator	|t_integer	|'0'	|NOT NULL	|0
FIELD		|groupid	|t_id		|	|NOT NULL	|0			|2|hstgrp	|	|RESTRICT
INDEX		|1		|groupid

TABLE|corr_condition_tagpair|corr_conditionid|ZBX_DATA
FIELD		|corr_conditionid|t_id		|	|NOT NULL	|0			|1|corr_condition
FIELD		|oldtag		|t_varchar(255)	|''	|NOT NULL	|0
FIELD		|newtag		|t_varchar(255)	|''	|NOT NULL	|0

TABLE|corr_condition_tagvalue|corr_conditionid|ZBX_DATA
FIELD		|corr_conditionid|t_id		|	|NOT NULL	|0			|1|corr_condition
FIELD		|tag		|t_varchar(255)	|''	|NOT NULL	|0
FIELD		|operator	|t_integer	|'0'	|NOT NULL	|0
FIELD		|value		|t_varchar(255)	|''	|NOT NULL	|0

TABLE|corr_operation|corr_operationid|ZBX_DATA
FIELD		|corr_operationid|t_id		|	|NOT NULL	|0
FIELD		|correlationid	|t_id		|	|NOT NULL	|0			|1|correlation
FIELD		|type		|t_integer	|'0'	|NOT NULL	|0
INDEX		|1		|correlationid

TABLE|task|taskid|0
FIELD		|taskid		|t_id		|	|NOT NULL	|0
FIELD		|type		|t_integer	|	|NOT NULL	|0
FIELD		|status		|t_integer	|'0'	|NOT NULL	|0
FIELD		|clock		|t_integer	|'0'	|NOT NULL	|0
FIELD		|ttl		|t_integer	|'0'	|NOT NULL	|0
FIELD		|proxy_hostid	|t_id		|	|NULL		|0			|1|hosts	|hostid
INDEX		|1		|status,proxy_hostid

TABLE|task_close_problem|taskid|0
FIELD		|taskid		|t_id		|	|NOT NULL	|0			|1|task
FIELD		|acknowledgeid	|t_id		|	|NOT NULL	|0			|-|acknowledges

TABLE|item_preproc|item_preprocid|ZBX_TEMPLATE
FIELD		|item_preprocid	|t_id		|	|NOT NULL	|0
FIELD		|itemid		|t_id		|	|NOT NULL	|ZBX_PROXY			|1|items	|		|RESTRICT
FIELD		|step		|t_integer	|'0'	|NOT NULL	|ZBX_PROXY
FIELD		|type		|t_integer	|'0'	|NOT NULL	|ZBX_PROXY
FIELD		|params		|t_text		|''	|NOT NULL	|ZBX_PROXY
FIELD		|error_handler	|t_integer	|'0'	|NOT NULL	|ZBX_PROXY
FIELD		|error_handler_params|t_varchar(255)|''	|NOT NULL	|ZBX_PROXY
INDEX		|1		|itemid,step
CHANGELOG	|8

TABLE|task_remote_command|taskid|0
FIELD		|taskid		|t_id		|	|NOT NULL	|0			|1|task
FIELD		|command_type	|t_integer	|'0'	|NOT NULL	|0
FIELD		|execute_on	|t_integer	|'0'	|NOT NULL	|0
FIELD		|port		|t_integer	|'0'	|NOT NULL	|0
FIELD		|authtype	|t_integer	|'0'	|NOT NULL	|0
FIELD		|username	|t_varchar(64)	|''	|NOT NULL	|0
FIELD		|password	|t_varchar(64)	|''	|NOT NULL	|0
FIELD		|publickey	|t_varchar(64)	|''	|NOT NULL	|0
FIELD		|privatekey	|t_varchar(64)	|''	|NOT NULL	|0
FIELD		|command	|t_text		|''	|NOT NULL	|0
FIELD		|alertid	|t_id		|	|NULL		|0			|-|alerts
FIELD		|parent_taskid	|t_id		|	|NOT NULL	|0			|-|task		|taskid
FIELD		|hostid		|t_id		|	|NOT NULL	|0			|-|hosts

TABLE|task_remote_command_result|taskid|0
FIELD		|taskid		|t_id		|	|NOT NULL	|0			|1|task
FIELD		|status		|t_integer	|'0'	|NOT NULL	|0
FIELD		|parent_taskid	|t_id		|	|NOT NULL	|0			|-|task		|taskid
FIELD		|info		|t_shorttext	|''	|NOT NULL	|0

TABLE|task_data|taskid|0
FIELD		|taskid		|t_id		|	|NOT NULL	|0			|1|task
FIELD		|type		|t_integer	|'0'	|NOT NULL	|0
FIELD		|data		|t_text		|''	|NOT NULL	|0
FIELD		|parent_taskid	|t_id		|	|NULL		|0			|-|task		|taskid

TABLE|task_result|taskid|0
FIELD		|taskid		|t_id		|	|NOT NULL	|0			|1|task
FIELD		|status		|t_integer	|'0'	|NOT NULL	|0
FIELD		|parent_taskid	|t_id		|	|NOT NULL	|0			|-|task		|taskid
FIELD		|info		|t_longtext	|''	|NOT NULL	|0
INDEX		|1		|parent_taskid

TABLE|task_acknowledge|taskid|0
FIELD		|taskid		|t_id		|	|NOT NULL	|0			|1|task
FIELD		|acknowledgeid	|t_id		|	|NOT NULL	|0			|-|acknowledges

TABLE|sysmap_shape|sysmap_shapeid|ZBX_TEMPLATE
FIELD		|sysmap_shapeid	|t_id		|	|NOT NULL	|0
FIELD		|sysmapid	|t_id		|	|NOT NULL	|0			|1|sysmaps
FIELD		|type		|t_integer	|'0'	|NOT NULL	|0
FIELD		|x		|t_integer	|'0'	|NOT NULL	|0
FIELD		|y		|t_integer	|'0'	|NOT NULL	|0
FIELD		|width		|t_integer	|'200'	|NOT NULL	|0
FIELD		|height		|t_integer	|'200'	|NOT NULL	|0
FIELD		|text		|t_shorttext	|''	|NOT NULL	|0
FIELD		|font		|t_integer	|'9'	|NOT NULL	|0
FIELD		|font_size	|t_integer	|'11'	|NOT NULL	|0
FIELD		|font_color	|t_varchar(6)	|'000000'|NOT NULL	|0
FIELD		|text_halign	|t_integer	|'0'	|NOT NULL	|0
FIELD		|text_valign	|t_integer	|'0'	|NOT NULL	|0
FIELD		|border_type	|t_integer	|'0'	|NOT NULL	|0
FIELD		|border_width	|t_integer	|'1'	|NOT NULL	|0
FIELD		|border_color	|t_varchar(6)	|'000000'|NOT NULL	|0
FIELD		|background_color|t_varchar(6)	|''	|NOT NULL	|0
FIELD		|zindex		|t_integer	|'0'	|NOT NULL	|0
INDEX		|1		|sysmapid

TABLE|sysmap_element_trigger|selement_triggerid|ZBX_TEMPLATE
FIELD		|selement_triggerid	|t_id	|	|NOT NULL	|0
FIELD		|selementid		|t_id	|	|NOT NULL	|0			|1|sysmaps_elements
FIELD		|triggerid		|t_id	|	|NOT NULL	|0			|2|triggers
UNIQUE		|1			|selementid,triggerid

TABLE|httptest_field|httptest_fieldid|ZBX_TEMPLATE
FIELD		|httptest_fieldid	|t_id		|	|NOT NULL	|0
FIELD		|httptestid		|t_id		|	|NOT NULL	|ZBX_PROXY	|1|httptest	|		|RESTRICT
FIELD		|type			|t_integer	|'0'	|NOT NULL	|ZBX_PROXY
FIELD		|name			|t_varchar(255)	|''	|NOT NULL	|ZBX_PROXY
FIELD		|value			|t_shorttext	|''	|NOT NULL	|ZBX_PROXY
INDEX		|1			|httptestid
CHANGELOG	|12

TABLE|httpstep_field|httpstep_fieldid|ZBX_TEMPLATE
FIELD		|httpstep_fieldid	|t_id		|	|NOT NULL	|0
FIELD		|httpstepid		|t_id		|	|NOT NULL	|ZBX_PROXY	|1|httpstep	|		|RESTRICT
FIELD		|type			|t_integer	|'0'	|NOT NULL	|ZBX_PROXY
FIELD		|name			|t_varchar(255)	|''	|NOT NULL	|ZBX_PROXY
FIELD		|value			|t_shorttext	|''	|NOT NULL	|ZBX_PROXY
INDEX		|1			|httpstepid
CHANGELOG	|15

TABLE|dashboard|dashboardid|ZBX_DASHBOARD
FIELD		|dashboardid	|t_id		|	|NOT NULL	|0
FIELD		|name		|t_varchar(255)	|	|NOT NULL	|0
FIELD		|userid		|t_id		|	|NULL		|0			|1|users	|	|RESTRICT
FIELD		|private	|t_integer	|'1'	|NOT NULL	|0
FIELD		|templateid	|t_id		|	|NULL		|0			|2|hosts	|hostid
FIELD		|display_period	|t_integer	|'30'	|NOT NULL	|0
FIELD		|auto_start	|t_integer	|'1'	|NOT NULL	|0
FIELD		|uuid		|t_varchar(32)	|''	|NOT NULL	|0
INDEX		|1		|userid
INDEX		|2		|templateid

TABLE|dashboard_user|dashboard_userid|ZBX_DASHBOARD
FIELD		|dashboard_userid|t_id		|	|NOT NULL	|0
FIELD		|dashboardid	|t_id		|	|NOT NULL	|0			|1|dashboard
FIELD		|userid		|t_id		|	|NOT NULL	|0			|2|users
FIELD		|permission	|t_integer	|'2'	|NOT NULL	|0
UNIQUE		|1		|dashboardid,userid

TABLE|dashboard_usrgrp|dashboard_usrgrpid|ZBX_DASHBOARD
FIELD		|dashboard_usrgrpid|t_id	|	|NOT NULL	|0
FIELD		|dashboardid	|t_id		|	|NOT NULL	|0			|1|dashboard
FIELD		|usrgrpid	|t_id		|	|NOT NULL	|0			|2|usrgrp
FIELD		|permission	|t_integer	|'2'	|NOT NULL	|0
UNIQUE		|1		|dashboardid,usrgrpid

TABLE|dashboard_page|dashboard_pageid|ZBX_DASHBOARD
FIELD		|dashboard_pageid|t_id		|	|NOT NULL	|0
FIELD		|dashboardid	|t_id		|	|NOT NULL	|0		|1|dashboard
FIELD		|name		|t_varchar(255)	|''	|NOT NULL	|0
FIELD		|display_period	|t_integer	|'0'	|NOT NULL	|0
FIELD		|sortorder	|t_integer	|'0'	|NOT NULL	|0
INDEX		|1		|dashboardid

TABLE|widget|widgetid|ZBX_DASHBOARD
FIELD		|widgetid	|t_id		|	|NOT NULL	|0
FIELD		|type		|t_varchar(255)	|''	|NOT NULL	|0
FIELD		|name		|t_varchar(255)	|''	|NOT NULL	|0
FIELD		|x		|t_integer	|'0'	|NOT NULL	|0
FIELD		|y		|t_integer	|'0'	|NOT NULL	|0
FIELD		|width		|t_integer	|'1'	|NOT NULL	|0
FIELD		|height		|t_integer	|'2'	|NOT NULL	|0
FIELD		|view_mode	|t_integer	|'0'	|NOT NULL	|0
FIELD		|dashboard_pageid|t_id		|	|NOT NULL	|0		|1|dashboard_page
INDEX		|1		|dashboard_pageid

TABLE|widget_field|widget_fieldid|ZBX_DASHBOARD
FIELD		|widget_fieldid	|t_id		|	|NOT NULL	|0
FIELD		|widgetid	|t_id		|	|NOT NULL	|0			|1|widget
FIELD		|type		|t_integer	|'0'	|NOT NULL	|0
FIELD		|name		|t_varchar(255)	|''	|NOT NULL	|0
FIELD		|value_int	|t_integer	|'0'	|NOT NULL	|0
FIELD		|value_str	|t_varchar(2048)|''	|NOT NULL	|0
FIELD		|value_groupid	|t_id		|	|NULL		|0			|2|hstgrp	|groupid
FIELD		|value_hostid	|t_id		|	|NULL		|0			|3|hosts	|hostid
FIELD		|value_itemid	|t_id		|	|NULL		|0			|4|items	|itemid
FIELD		|value_graphid	|t_id		|	|NULL		|0			|5|graphs	|graphid
FIELD		|value_sysmapid	|t_id		|	|NULL		|0			|6|sysmaps	|sysmapid
FIELD		|value_serviceid|t_id		|	|NULL		|0			|7|services	|serviceid
FIELD		|value_slaid	|t_id		|	|NULL		|0			|8|sla		|slaid
FIELD		|value_userid	|t_id		|	|NULL		|0			|9|users	|userid
FIELD		|value_actionid	|t_id		|	|NULL		|0			|10|actions	|actionid
FIELD		|value_mediatypeid|t_id		|	|NULL		|0			|11|media_type	|mediatypeid
INDEX		|1		|widgetid
INDEX		|2		|value_groupid
INDEX		|3		|value_hostid
INDEX		|4		|value_itemid
INDEX		|5		|value_graphid
INDEX		|6		|value_sysmapid
INDEX		|7		|value_serviceid
INDEX		|8		|value_slaid
INDEX		|9		|value_userid
INDEX		|10		|value_actionid
INDEX		|11		|value_mediatypeid

TABLE|task_check_now|taskid|0
FIELD		|taskid		|t_id		|	|NOT NULL	|0			|1|task
FIELD		|itemid		|t_id		|	|NOT NULL	|0			|-|items

TABLE|event_suppress|event_suppressid|0
FIELD		|event_suppressid|t_id		|	|NOT NULL	|0
FIELD		|eventid	|t_id		|	|NOT NULL	|0			|1|events
FIELD		|maintenanceid	|t_id		|	|NULL		|0			|2|maintenances
FIELD		|suppress_until	|t_time		|'0'	|NOT NULL	|0
FIELD		|userid		|t_id		|	|NULL		|0			|3|users
UNIQUE		|1		|eventid,maintenanceid
INDEX		|2		|suppress_until
INDEX		|3		|maintenanceid

TABLE|maintenance_tag|maintenancetagid|ZBX_DATA
FIELD		|maintenancetagid|t_id		|	|NOT NULL	|0
FIELD		|maintenanceid	|t_id		|	|NOT NULL	|0			|1|maintenances
FIELD		|tag		|t_varchar(255)	|''	|NOT NULL	|0
FIELD		|operator	|t_integer	|'2'	|NOT NULL	|0
FIELD		|value		|t_varchar(255)	|''	|NOT NULL	|0
INDEX		|1		|maintenanceid

TABLE|lld_macro_path|lld_macro_pathid|ZBX_TEMPLATE
FIELD		|lld_macro_pathid|t_id		|	|NOT NULL	|0
FIELD		|itemid		|t_id		|	|NOT NULL	|0			|1|items
FIELD		|lld_macro	|t_varchar(255)	|''	|NOT NULL	|0
FIELD		|path		|t_varchar(255)	|''	|NOT NULL	|0
UNIQUE		|1		|itemid,lld_macro

TABLE|host_tag|hosttagid|ZBX_TEMPLATE
FIELD		|hosttagid	|t_id		|	|NOT NULL	|0
FIELD		|hostid		|t_id		|	|NOT NULL	|0			|1|hosts	|		|RESTRICT
FIELD		|tag		|t_varchar(255)	|''	|NOT NULL	|0
FIELD		|value		|t_varchar(255)	|''	|NOT NULL	|0
FIELD		|automatic	|t_integer	|'0'	|NOT NULL	|0
INDEX		|1		|hostid
CHANGELOG	|2

TABLE|config_autoreg_tls|autoreg_tlsid|ZBX_DATA
FIELD		|autoreg_tlsid	|t_id		|	|NOT NULL	|0
FIELD		|tls_psk_identity|t_varchar(128)|''	|NOT NULL	|ZBX_PROXY
FIELD		|tls_psk	|t_varchar(512)	|''	|NOT NULL	|ZBX_PROXY
UNIQUE		|1		|tls_psk_identity

TABLE|module|moduleid|ZBX_DATA
FIELD		|moduleid	|t_id		|	|NOT NULL	|0
FIELD		|id		|t_varchar(255)	|''	|NOT NULL	|0
FIELD		|relative_path	|t_varchar(255)	|''	|NOT NULL	|0
FIELD		|status		|t_integer	|'0'	|NOT NULL	|0
FIELD		|config		|t_shorttext	|''	|NOT NULL	|0

TABLE|interface_snmp|interfaceid|ZBX_TEMPLATE
FIELD		|interfaceid	|t_id		|	|NOT NULL	|0			|1|interface
FIELD		|version	|t_integer	|'2'	|NOT NULL	|ZBX_PROXY
FIELD		|bulk		|t_integer	|'1'	|NOT NULL	|ZBX_PROXY
FIELD		|community	|t_varchar(64)	|''	|NOT NULL	|ZBX_PROXY
FIELD		|securityname	|t_varchar(64)	|''	|NOT NULL	|ZBX_PROXY
FIELD		|securitylevel	|t_integer	|'0'	|NOT NULL	|ZBX_PROXY
FIELD		|authpassphrase	|t_varchar(64)	|''	|NOT NULL	|ZBX_PROXY
FIELD		|privpassphrase	|t_varchar(64)	|''	|NOT NULL	|ZBX_PROXY
FIELD		|authprotocol	|t_integer	|'0'	|NOT NULL	|ZBX_PROXY
FIELD		|privprotocol	|t_integer	|'0'	|NOT NULL	|ZBX_PROXY
FIELD		|contextname	|t_varchar(255)	|''	|NOT NULL	|ZBX_PROXY
FIELD		|max_repetitions|t_integer	|'10'	|NOT NULL	|ZBX_PROXY

TABLE|lld_override|lld_overrideid|ZBX_TEMPLATE
FIELD		|lld_overrideid	|t_id		|	|NOT NULL	|0
FIELD		|itemid		|t_id		|	|NOT NULL	|0	|1|items
FIELD		|name		|t_varchar(255)	|''	|NOT NULL	|0
FIELD		|step		|t_integer	|'0'	|NOT NULL	|0
FIELD		|evaltype	|t_integer	|'0'	|NOT NULL	|0
FIELD		|formula	|t_varchar(255)	|''	|NOT NULL	|0
FIELD		|stop		|t_integer	|'0'	|NOT NULL	|0
UNIQUE		|1		|itemid,name

TABLE|lld_override_condition|lld_override_conditionid|ZBX_TEMPLATE
FIELD	|lld_override_conditionid	|t_id		|	|NOT NULL	|0
FIELD	|lld_overrideid			|t_id		|	|NOT NULL	|0	|1|lld_override
FIELD	|operator			|t_integer	|'8'	|NOT NULL	|0
FIELD	|macro				|t_varchar(64)	|''	|NOT NULL	|0
FIELD	|value				|t_varchar(255)	|''	|NOT NULL	|0
INDEX	|1				|lld_overrideid

TABLE|lld_override_operation|lld_override_operationid|ZBX_TEMPLATE
FIELD	|lld_override_operationid	|t_id		|	|NOT NULL	|0
FIELD	|lld_overrideid			|t_id		|	|NOT NULL	|0	|1|lld_override
FIELD	|operationobject		|t_integer	|'0'	|NOT NULL	|0
FIELD	|operator			|t_integer	|'0'	|NOT NULL	|0
FIELD	|value				|t_varchar(255)	|''	|NOT NULL	|0
INDEX	|1				|lld_overrideid

TABLE|lld_override_opstatus|lld_override_operationid|ZBX_TEMPLATE
FIELD	|lld_override_operationid	|t_id		|	|NOT NULL	|0	|1|lld_override_operation
FIELD	|status				|t_integer	|'0'	|NOT NULL	|0

TABLE|lld_override_opdiscover|lld_override_operationid|ZBX_TEMPLATE
FIELD	|lld_override_operationid	|t_id		|	|NOT NULL	|0	|1|lld_override_operation
FIELD	|discover			|t_integer	|'0'	|NOT NULL	|0

TABLE|lld_override_opperiod|lld_override_operationid|ZBX_TEMPLATE
FIELD	|lld_override_operationid	|t_id		|	|NOT NULL	|0	|1|lld_override_operation
FIELD	|delay				|t_varchar(1024)|'0'	|NOT NULL	|0

TABLE|lld_override_ophistory|lld_override_operationid|ZBX_TEMPLATE
FIELD	|lld_override_operationid	|t_id		|	|NOT NULL	|0	|1|lld_override_operation
FIELD	|history			|t_varchar(255)	|'90d'	|NOT NULL	|0

TABLE|lld_override_optrends|lld_override_operationid|ZBX_TEMPLATE
FIELD	|lld_override_operationid	|t_id		|	|NOT NULL	|0	|1|lld_override_operation
FIELD	|trends				|t_varchar(255)	|'365d'	|NOT NULL	|0

TABLE|lld_override_opseverity|lld_override_operationid|ZBX_TEMPLATE
FIELD	|lld_override_operationid	|t_id		|	|NOT NULL	|0	|1|lld_override_operation
FIELD	|severity			|t_integer	|'0'	|NOT NULL	|0

TABLE|lld_override_optag|lld_override_optagid|ZBX_TEMPLATE
FIELD	|lld_override_optagid		|t_id		|	|NOT NULL	|0
FIELD	|lld_override_operationid	|t_id		|	|NOT NULL	|0	|1|lld_override_operation
FIELD	|tag				|t_varchar(255)	|''	|NOT NULL	|0
FIELD	|value				|t_varchar(255)	|''	|NOT NULL	|0
INDEX	|1				|lld_override_operationid

TABLE|lld_override_optemplate|lld_override_optemplateid|ZBX_TEMPLATE
FIELD	|lld_override_optemplateid	|t_id		|	|NOT NULL	|0
FIELD	|lld_override_operationid	|t_id		|	|NOT NULL	|0	|1|lld_override_operation
FIELD	|templateid			|t_id		|	|NOT NULL	|0	|2|hosts	|hostid	|RESTRICT
UNIQUE	|1				|lld_override_operationid,templateid
INDEX	|2				|templateid

TABLE|lld_override_opinventory|lld_override_operationid|ZBX_TEMPLATE
FIELD	|lld_override_operationid	|t_id		|	|NOT NULL	|0	|1|lld_override_operation
FIELD	|inventory_mode			|t_integer	|'0'	|NOT NULL	|0

TABLE|trigger_queue|trigger_queueid|0
FIELD		|trigger_queueid|t_id		|	|NOT NULL	|0
FIELD		|objectid	|t_id		|	|NOT NULL	|0
FIELD		|type		|t_integer	|'0'	|NOT NULL	|0
FIELD		|clock		|t_time		|'0'	|NOT NULL	|0
FIELD		|ns		|t_nanosec	|'0'	|NOT NULL	|0

TABLE|item_parameter|item_parameterid|ZBX_TEMPLATE
FIELD		|item_parameterid|t_id		|	|NOT NULL	|0
FIELD		|itemid		|t_id		|	|NOT NULL	|ZBX_PROXY		|1|items
FIELD		|name		|t_varchar(255)	|''	|NOT NULL	|ZBX_PROXY
FIELD		|value		|t_varchar(2048)|''	|NOT NULL	|ZBX_PROXY
INDEX		|1		|itemid

TABLE|role_rule|role_ruleid|ZBX_DATA
FIELD		|role_ruleid	|t_id		|	|NOT NULL	|0
FIELD		|roleid		|t_id		|	|NOT NULL	|0			|1|role
FIELD		|type		|t_integer	|'0'	|NOT NULL	|0
FIELD		|name		|t_varchar(255)	|''	|NOT NULL	|0
FIELD		|value_int	|t_integer	|'0'	|NOT NULL	|0
FIELD		|value_str	|t_varchar(255)	|''	|NOT NULL	|0
FIELD		|value_moduleid	|t_id		|	|NULL		|0			|2|module	|moduleid
FIELD		|value_serviceid|t_id		|	|NULL	|0			|3|services	|serviceid
INDEX		|1		|roleid
INDEX		|2		|value_moduleid
INDEX		|3		|value_serviceid

TABLE|token|tokenid|ZBX_DATA
FIELD	|tokenid	|t_id		|	|NOT NULL	|0
FIELD	|name		|t_varchar(64)	|''	|NOT NULL	|0
FIELD	|description	|t_shorttext	|''	|NOT NULL	|0
FIELD	|userid		|t_id		|	|NOT NULL	|0	|1	|users
FIELD	|token		|t_varchar(128)	|	|NULL		|0
FIELD	|lastaccess	|t_integer	|'0'	|NOT NULL	|0
FIELD	|status		|t_integer	|'0'	|NOT NULL	|0
FIELD	|expires_at	|t_time		|'0'	|NOT NULL	|0
FIELD	|created_at	|t_time		|'0'	|NOT NULL	|0
FIELD	|creator_userid	|t_id		|	|NULL		|0	|2	|users	|userid	|RESTRICT
INDEX	|1		|name
UNIQUE	|2		|userid,name
UNIQUE	|3		|token
INDEX	|4		|creator_userid

TABLE|item_tag|itemtagid|ZBX_TEMPLATE
FIELD		|itemtagid	|t_id		|	|NOT NULL	|0
FIELD		|itemid		|t_id		|	|NOT NULL	|0			|1|items	|		|RESTRICT
FIELD		|tag		|t_varchar(255)	|''	|NOT NULL	|0
FIELD		|value		|t_varchar(255)	|''	|NOT NULL	|0
INDEX		|1		|itemid
CHANGELOG	|4

TABLE|httptest_tag|httptesttagid|ZBX_TEMPLATE
FIELD		|httptesttagid	|t_id		|	|NOT NULL	|0
FIELD		|httptestid	|t_id			|	|NOT NULL	|0		|1|httptest
FIELD		|tag		|t_varchar(255)	|''	|NOT NULL	|0
FIELD		|value		|t_varchar(255)	|''	|NOT NULL	|0
INDEX		|1		|httptestid

TABLE|sysmaps_element_tag|selementtagid|ZBX_TEMPLATE
FIELD		|selementtagid	|t_id		|	|NOT NULL	|0
FIELD		|selementid	|t_id			|	|NOT NULL	|0		|1|sysmaps_elements
FIELD		|tag		|t_varchar(255)	|''	|NOT NULL	|0
FIELD		|value		|t_varchar(255)	|''	|NOT NULL	|0
FIELD		|operator	|t_integer		|'0'|NOT NULL	|0
INDEX		|1		|selementid

TABLE|report|reportid|ZBX_DATA
FIELD		|reportid	|t_id		|	|NOT NULL	|0
FIELD		|userid		|t_id		|	|NOT NULL	|0		|1|users|userid
FIELD		|name		|t_varchar(255)	|''	|NOT NULL	|0
FIELD		|description	|t_varchar(2048)|''	|NOT NULL	|0
FIELD		|status		|t_integer	|'0'	|NOT NULL	|0
FIELD		|dashboardid	|t_id		|	|NOT NULL	|0		|2|dashboard|dashboardid
FIELD		|period		|t_integer	|'0'	|NOT NULL	|0
FIELD		|cycle		|t_integer	|'0'	|NOT NULL	|0
FIELD		|weekdays	|t_integer	|'0'	|NOT NULL	|0
FIELD		|start_time	|t_integer	|'0'	|NOT NULL	|0
FIELD		|active_since	|t_integer	|'0'	|NOT NULL	|0
FIELD		|active_till	|t_integer	|'0'	|NOT NULL	|0
FIELD		|state		|t_integer	|'0'	|NOT NULL	|ZBX_NODATA
FIELD		|lastsent	|t_time	|'0'		|NOT NULL	|ZBX_NODATA
FIELD		|info		|t_varchar(2048)|''	|NOT NULL	|ZBX_NODATA
UNIQUE		|1		|name

TABLE|report_param|reportparamid|ZBX_DATA
FIELD		|reportparamid	|t_id		|	|NOT NULL	|0
FIELD		|reportid	|t_id		|	|NOT NULL	|0		|1|report|reportid
FIELD		|name		|t_varchar(255)	|''	|NOT NULL	|0
FIELD		|value		|t_shorttext	|''	|NOT NULL	|0
INDEX		|1		|reportid

TABLE|report_user|reportuserid|ZBX_DATA
FIELD		|reportuserid	|t_id		|	|NOT NULL	|0
FIELD		|reportid	|t_id		|	|NOT NULL	|0		|1|report|reportid
FIELD		|userid		|t_id		|	|NOT NULL	|0		|2|users|userid
FIELD		|exclude	|t_integer	|'0'	|NOT NULL	|0
FIELD		|access_userid	|t_id		|	|NULL		|0		|3|users|userid		|RESTRICT
INDEX		|1		|reportid

TABLE|report_usrgrp|reportusrgrpid|ZBX_DATA
FIELD		|reportusrgrpid|t_id		|	|NOT NULL	|0
FIELD		|reportid	|t_id		|	|NOT NULL	|0		|1|report|reportid
FIELD		|usrgrpid	|t_id		|	|NOT NULL	|0		|2|usrgrp|usrgrpid
FIELD		|access_userid	|t_id		|	|NULL		|0		|3|users|userid		|RESTRICT
INDEX		|1		|reportid

TABLE|service_problem_tag|service_problem_tagid|ZBX_DATA
FIELD		|service_problem_tagid	|t_id		|	|NOT NULL	|0
FIELD		|serviceid		|t_id		|	|NOT NULL	|0	|1|services|serviceid
FIELD		|tag			|t_varchar(255)	|''	|NOT NULL	|0
FIELD		|operator		|t_integer	|'0'	|NOT NULL	|0
FIELD		|value			|t_varchar(255)	|''	|NOT NULL	|0
INDEX		|1			|serviceid

TABLE|service_problem|service_problemid|ZBX_DATA
FIELD		|service_problemid	|t_id		|	|NOT NULL	|0
FIELD		|eventid		|t_id		|	|NOT NULL	|0	|1|problem|eventid
FIELD		|serviceid		|t_id		|	|NOT NULL	|0	|2|services|serviceid
FIELD		|severity		|t_integer	|'0'	|NOT NULL	|0
INDEX		|1			|eventid
INDEX		|2			|serviceid

TABLE|service_tag|servicetagid|0
FIELD		|servicetagid	|t_id		|	|NOT NULL	|0
FIELD		|serviceid	|t_id		|	|NOT NULL	|0		|1|services|serviceid
FIELD		|tag		|t_varchar(255)	|''	|NOT NULL	|0
FIELD		|value		|t_varchar(255)	|''	|NOT NULL	|0
INDEX		|1		|serviceid

TABLE|service_status_rule|service_status_ruleid|ZBX_DATA
FIELD		|service_status_ruleid|t_id	|	|NOT NULL	|0
FIELD		|serviceid	|t_id		|	|NOT NULL	|0		|1|services|serviceid
FIELD		|type		|t_integer	|'0'	|NOT NULL	|0
FIELD		|limit_value	|t_integer	|'0'	|NOT NULL	|0
FIELD		|limit_status	|t_integer	|'0'	|NOT NULL	|0
FIELD		|new_status	|t_integer	|'0'	|NOT NULL	|0
INDEX		|1		|serviceid

TABLE|ha_node|ha_nodeid|ZBX_DATA
FIELD		|ha_nodeid	|t_cuid		|	|NOT NULL	|0
FIELD		|name		|t_varchar(255)	|''	|NOT NULL	|0
FIELD		|address	|t_varchar(255)	|''	|NOT NULL	|0
FIELD		|port		|t_integer	|'10051'|NOT NULL	|0
FIELD		|lastaccess	|t_integer	|'0'	|NOT NULL	|0
FIELD		|status		|t_integer	|'0'	|NOT NULL	|0
FIELD		|ha_sessionid	|t_cuid		|''	|NOT NULL	|0
UNIQUE		|1		|name
INDEX		|2		|status,lastaccess

TABLE|sla|slaid|ZBX_DATA
FIELD		|slaid		|t_id		|	|NOT NULL	|0
FIELD		|name		|t_varchar(255)	|''	|NOT NULL	|0
FIELD		|period		|t_integer	|'0'	|NOT NULL	|0
FIELD		|slo		|t_double	|'99.9'	|NOT NULL	|0
FIELD		|effective_date	|t_integer	|'0'	|NOT NULL	|0
FIELD		|timezone	|t_varchar(50)	|'UTC'	|NOT NULL	|ZBX_NODATA
FIELD		|status		|t_integer	|'1'	|NOT NULL	|0
FIELD		|description	|t_shorttext	|''	|NOT NULL	|0
UNIQUE		|1		|name

TABLE|sla_schedule|sla_scheduleid|ZBX_DATA
FIELD		|sla_scheduleid	|t_id		|	|NOT NULL	|0
FIELD		|slaid		|t_id		|	|NOT NULL	|0		|1|sla|slaid
FIELD		|period_from	|t_integer	|'0'	|NOT NULL	|0
FIELD		|period_to	|t_integer	|'0'	|NOT NULL	|0
INDEX		|1		|slaid

TABLE|sla_excluded_downtime|sla_excluded_downtimeid|ZBX_DATA
FIELD		|sla_excluded_downtimeid|t_id		|	|NOT NULL	|0
FIELD		|slaid			|t_id		|	|NOT NULL	|0	|1|sla|slaid
FIELD		|name			|t_varchar(255)	|''	|NOT NULL	|0
FIELD		|period_from		|t_integer	|'0'	|NOT NULL	|0
FIELD		|period_to		|t_integer	|'0'	|NOT NULL	|0
INDEX		|1			|slaid

TABLE|sla_service_tag|sla_service_tagid|0
FIELD		|sla_service_tagid	|t_id		|	|NOT NULL	|0
FIELD		|slaid			|t_id		|	|NOT NULL	|0	|1|sla|slaid
FIELD		|tag			|t_varchar(255)	|''	|NOT NULL	|0
FIELD		|operator		|t_integer	|'0'	|NOT NULL	|0
FIELD		|value			|t_varchar(255)	|''	|NOT NULL	|0
INDEX		|1			|slaid

TABLE|host_rtdata|hostid|ZBX_TEMPLATE
FIELD		|hostid			|t_id		|	|NOT NULL	|0	|1|hosts|hostid
FIELD		|active_available	|t_integer	|'0'	|NOT NULL	|0
FIELD		|lastaccess		|t_integer	|'0'	|NOT NULL	|ZBX_NODATA
FIELD		|version		|t_integer	|'0'	|NOT NULL	|ZBX_NODATA
FIELD		|compatibility		|t_integer	|'0'	|NOT NULL	|ZBX_NODATA

TABLE|userdirectory|userdirectoryid|0
FIELD		|userdirectoryid	|t_id			|		|NOT NULL	|0
FIELD		|name				|t_varchar(128)	|''		|NOT NULL	|0
FIELD		|description		|t_shorttext	|''		|NOT NULL	|0
FIELD		|idp_type			|t_integer		|'1'	|NOT NULL	|0
FIELD		|provision_status	|t_integer		|'0'	|NOT NULL	|0
INDEX		|1			|idp_type

TABLE|userdirectory_ldap|userdirectoryid|0
FIELD		|userdirectoryid		|t_id			|		|NOT NULL	|0	|1|userdirectory
FIELD		|host					|t_varchar(255)	|''		|NOT NULL	|0
FIELD		|port					|t_integer		|'389'	|NOT NULL	|0
FIELD		|base_dn				|t_varchar(255)	|''		|NOT NULL	|0
FIELD		|search_attribute		|t_varchar(128)	|''		|NOT NULL	|0
FIELD		|bind_dn				|t_varchar(255)	|''		|NOT NULL	|0
FIELD		|bind_password			|t_varchar(128)	|''		|NOT NULL	|0
FIELD		|start_tls				|t_integer		|'0'	|NOT NULL	|0
FIELD		|search_filter			|t_varchar(255)	|''		|NOT NULL	|0
FIELD		|group_basedn			|t_varchar(255)	|''		|NOT NULL	|0
FIELD		|group_name				|t_varchar(255)	|''		|NOT NULL	|0
FIELD		|group_member			|t_varchar(255)	|''		|NOT NULL	|0
FIELD		|user_ref_attr			|t_varchar(255)	|''		|NOT NULL	|0
FIELD		|group_filter			|t_varchar(255)	|''		|NOT NULL	|0
FIELD		|group_membership		|t_varchar(255)	|''		|NOT NULL	|0
FIELD		|user_username			|t_varchar(255)	|''		|NOT NULL	|0
FIELD		|user_lastname			|t_varchar(255)	|''		|NOT NULL	|0

TABLE|userdirectory_saml|userdirectoryid|0
FIELD		|userdirectoryid		|t_id			|		|NOT NULL	|0	|1|userdirectory
FIELD		|idp_entityid			|t_varchar(1024)|''		|NOT NULL	|0
FIELD		|sso_url				|t_varchar(2048)|''		|NOT NULL	|0
FIELD		|slo_url				|t_varchar(2048)|''		|NOT NULL	|0
FIELD		|username_attribute		|t_varchar(128)	|''		|NOT NULL	|0
FIELD		|sp_entityid			|t_varchar(1024)|''		|NOT NULL	|0
FIELD		|nameid_format			|t_varchar(2048)|''		|NOT NULL	|0
FIELD		|sign_messages			|t_integer		|'0'	|NOT NULL	|0
FIELD		|sign_assertions		|t_integer		|'0'	|NOT NULL	|0
FIELD		|sign_authn_requests	|t_integer		|'0'	|NOT NULL	|0
FIELD		|sign_logout_requests	|t_integer		|'0'	|NOT NULL	|0
FIELD		|sign_logout_responses	|t_integer		|'0'	|NOT NULL	|0
FIELD		|encrypt_nameid			|t_integer		|'0'	|NOT NULL	|0
FIELD		|encrypt_assertions		|t_integer		|'0'	|NOT NULL	|0
FIELD		|group_name				|t_varchar(255)	|''		|NOT NULL	|0
FIELD		|user_username			|t_varchar(255)	|''		|NOT NULL	|0
FIELD		|user_lastname			|t_varchar(255)	|''		|NOT NULL	|0
FIELD		|scim_status			|t_integer		|'0'	|NOT NULL	|0

TABLE|userdirectory_media|userdirectory_mediaid|0
FIELD		|userdirectory_mediaid	|t_id			|	|NOT NULL	|0
FIELD		|userdirectoryid	|t_id			|	|NOT NULL	|0	|1	|userdirectory
FIELD		|mediatypeid		|t_id			|	|NOT NULL	|0	|2	|media_type
FIELD		|name				|t_varchar(64)	|''	|NOT NULL	|0
FIELD		|attribute			|t_varchar(255)	|''	|NOT NULL	|0
INDEX		|1	|userdirectoryid
INDEX		|2	|mediatypeid

TABLE|userdirectory_usrgrp|userdirectory_usrgrpid|0
FIELD		|userdirectory_usrgrpid		|t_id		|	|NOT NULL	|0
FIELD		|userdirectory_idpgroupid	|t_id		|	|NOT NULL	|0	|1	|userdirectory_idpgroup
FIELD		|usrgrpid					|t_id		|	|NOT NULL	|0	|2	|usrgrp
UNIQUE		|1	|userdirectory_idpgroupid,usrgrpid
INDEX		|2	|usrgrpid
INDEX		|3	|userdirectory_idpgroupid

TABLE|userdirectory_idpgroup|userdirectory_idpgroupid|0
FIELD		|userdirectory_idpgroupid	|t_id			|	|NOT NULL	|0
FIELD		|userdirectoryid		|t_id			|	|NOT NULL	|0	|1	|userdirectory
FIELD		|roleid					|t_id			|	|NOT NULL	|0	|2	|role
FIELD		|name					|t_varchar(255)	|''	|NOT NULL	|0
INDEX		|1	|userdirectoryid
INDEX		|2	|roleid

TABLE|changelog|changelogid|0
FIELD		|changelogid	|t_serial	|	|NOT NULL	|0
FIELD		|object		|t_integer	|'0'	|NOT NULL	|0
FIELD		|objectid	|t_id		|	|NOT NULL	|0
FIELD		|operation	|t_integer	|'0'	|NOT NULL	|0
FIELD		|clock		|t_integer	|'0'	|NOT NULL	|0
INDEX		|1		|clock

TABLE|scim_group|scim_groupid|0
FIELD		|scim_groupid	|t_id			|	|NOT NULL	|0
FIELD		|name			|t_varchar(64)	|''	|NOT NULL	|0
UNIQUE		|1		|name

TABLE|user_scim_group|user_scim_groupid|0
FIELD		|user_scim_groupid	|t_id	|	|NOT NULL	|0
FIELD		|userid				|t_id	|	|NOT NULL	|0	|1|users
FIELD		|scim_groupid		|t_id	|	|NOT NULL	|0	|2|scim_group
INDEX		|1	|userid
INDEX		|2	|scim_groupid

TABLE|connector|connectorid|ZBX_DATA
FIELD		|connectorid	|t_id		|	|NOT NULL	|0
FIELD		|name		|t_varchar(255)	|''	|NOT NULL	|0
FIELD		|protocol	|t_integer	|'0'	|NOT NULL	|0
FIELD		|data_type	|t_integer	|'0'	|NOT NULL	|0
FIELD		|url		|t_varchar(2048)|''	|NOT NULL	|0
FIELD		|max_records	|t_integer	|'0'	|NOT NULL	|0
FIELD		|max_senders	|t_integer	|'1'	|NOT NULL	|0
FIELD		|max_attempts	|t_integer	|'1'	|NOT NULL	|0
FIELD		|timeout	|t_varchar(255)	|'5s'	|NOT NULL	|0
FIELD		|http_proxy	|t_varchar(255)	|''	|NOT NULL	|0
FIELD		|authtype	|t_integer	|'0'	|NOT NULL	|0
FIELD		|username	|t_varchar(64)	|''	|NOT NULL	|0
FIELD		|password	|t_varchar(64)	|''	|NOT NULL	|0
FIELD		|token		|t_varchar(128)	|''	|NOT NULL	|0
FIELD		|verify_peer	|t_integer	|'1'	|NOT NULL	|0
FIELD		|verify_host	|t_integer	|'1'	|NOT NULL	|0
FIELD		|ssl_cert_file	|t_varchar(255)	|''	|NOT NULL	|0
FIELD		|ssl_key_file	|t_varchar(255)	|''	|NOT NULL	|0
FIELD		|ssl_key_password|t_varchar(64)	|''	|NOT NULL	|0
FIELD		|description	|t_shorttext	|''	|NOT NULL	|0
FIELD		|status		|t_integer	|'1'	|NOT NULL	|0
FIELD		|tags_evaltype	|t_integer	|'0'	|NOT NULL	|0
UNIQUE		|1		|name
CHANGELOG	|17

TABLE|connector_tag|connector_tagid|0
FIELD	|connector_tagid|t_id		|	|NOT NULL	|0
FIELD	|connectorid	|t_id		|	|NOT NULL	|0	|1|connector|	|RESTRICT
FIELD	|tag		|t_varchar(255)	|''	|NOT NULL	|0
FIELD	|operator	|t_integer	|'0'	|NOT NULL	|0
FIELD	|value		|t_varchar(255)	|''	|NOT NULL	|0
INDEX	|1		|connectorid
CHANGELOG	|18

TABLE|dbversion|dbversionid|
FIELD		|dbversionid	|t_id		|	|NOT NULL	|0
FIELD		|mandatory	|t_integer	|'0'	|NOT NULL	|
FIELD		|optional	|t_integer	|'0'	|NOT NULL	|
<<<<<<< HEAD
ROW		|1		|6030200	|6030200
=======
ROW		|1		|6040000	|6040000
>>>>>>> 56fa20c7
<|MERGE_RESOLUTION|>--- conflicted
+++ resolved
@@ -2111,8 +2111,4 @@
 FIELD		|dbversionid	|t_id		|	|NOT NULL	|0
 FIELD		|mandatory	|t_integer	|'0'	|NOT NULL	|
 FIELD		|optional	|t_integer	|'0'	|NOT NULL	|
-<<<<<<< HEAD
-ROW		|1		|6030200	|6030200
-=======
-ROW		|1		|6040000	|6040000
->>>>>>> 56fa20c7
+ROW		|1		|6050007	|6050007