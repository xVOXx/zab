--- conflicted
+++ resolved
@@ -1882,8 +1882,4 @@
 TABLE|dbversion||
 FIELD		|mandatory	|t_integer	|'0'	|NOT NULL	|
 FIELD		|optional	|t_integer	|'0'	|NOT NULL	|
-<<<<<<< HEAD
-ROW		|5030000	|5030000
-=======
-ROW		|5030003	|5030003
->>>>>>> dcb60311
+ROW		|5030004	|5030004