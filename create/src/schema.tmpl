--- conflicted
+++ resolved
@@ -1877,8 +1877,4 @@
 TABLE|dbversion||
 FIELD		|mandatory	|t_integer	|'0'	|NOT NULL	|
 FIELD		|optional	|t_integer	|'0'	|NOT NULL	|
-<<<<<<< HEAD
-ROW		|5050003	|5050003
-=======
-ROW		|5050031	|5050031
->>>>>>> 67a016a6
+ROW		|5050034	|5050034