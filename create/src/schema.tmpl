--
-- Zabbix
-- Copyright (C) 2001-2022 Zabbix SIA
--
-- This program is free software; you can redistribute it and/or modify
-- it under the terms of the GNU General Public License as published by
-- the Free Software Foundation; either version 2 of the License, or
-- (at your option) any later version.
--
-- This program is distributed in the hope that it will be useful,
-- but WITHOUT ANY WARRANTY; without even the implied warranty of
-- MERCHANTABILITY or FITNESS FOR A PARTICULAR PURPOSE. See the
-- GNU General Public License for more details.
--
-- You should have received a copy of the GNU General Public License
-- along with this program; if not, write to the Free Software
-- Foundation, Inc., 51 Franklin Street, Fifth Floor, Boston, MA  02110-1301, USA.
--

--
-- Do not use spaces
-- Tables must be sorted to match referential integrity rules
--

TABLE|role|roleid|ZBX_DATA
FIELD		|roleid		|t_id		|	|NOT NULL	|0
FIELD		|name		|t_varchar(255)	|''	|NOT NULL	|0
FIELD		|type		|t_integer	|'0'	|NOT NULL	|0
FIELD		|readonly	|t_integer	|'0'	|NOT NULL	|0
UNIQUE		|1		|name

TABLE|users|userid|ZBX_DATA
FIELD		|userid		|t_id		|	|NOT NULL	|0
FIELD		|username	|t_varchar(100)	|''	|NOT NULL	|0
FIELD		|name		|t_varchar(100)	|''	|NOT NULL	|0
FIELD		|surname	|t_varchar(100)	|''	|NOT NULL	|0
FIELD		|passwd		|t_varchar(60)	|''	|NOT NULL	|0
FIELD		|url		|t_varchar(2048)|''	|NOT NULL	|0
FIELD		|autologin	|t_integer	|'0'	|NOT NULL	|0
FIELD		|autologout	|t_varchar(32)	|'15m'	|NOT NULL	|0
FIELD		|lang		|t_varchar(7)	|'default'|NOT NULL	|ZBX_NODATA
FIELD		|refresh	|t_varchar(32)	|'30s'	|NOT NULL	|0
FIELD		|theme		|t_varchar(128)	|'default'|NOT NULL	|ZBX_NODATA
FIELD		|attempt_failed	|t_integer	|0	|NOT NULL	|ZBX_NODATA
FIELD		|attempt_ip	|t_varchar(39)	|''	|NOT NULL	|ZBX_NODATA
FIELD		|attempt_clock	|t_integer	|0	|NOT NULL	|ZBX_NODATA
FIELD		|rows_per_page	|t_integer	|50	|NOT NULL	|0
FIELD		|timezone	|t_varchar(50)	|'default'|NOT NULL	|ZBX_NODATA
FIELD		|roleid		|t_id		|	|NOT NULL	|0			|1|role
UNIQUE		|1		|username

TABLE|maintenances|maintenanceid|ZBX_DATA
FIELD		|maintenanceid	|t_id		|	|NOT NULL	|0
FIELD		|name		|t_varchar(128)	|''	|NOT NULL	|0
FIELD		|maintenance_type|t_integer	|'0'	|NOT NULL	|0
FIELD		|description	|t_shorttext	|''	|NOT NULL	|0
FIELD		|active_since	|t_integer	|'0'	|NOT NULL	|0
FIELD		|active_till	|t_integer	|'0'	|NOT NULL	|0
FIELD		|tags_evaltype	|t_integer	|'0'	|NOT NULL	|0
INDEX		|1		|active_since,active_till
UNIQUE		|2		|name

TABLE|hosts|hostid|ZBX_TEMPLATE
FIELD		|hostid		|t_id		|	|NOT NULL	|0
FIELD		|proxy_hostid	|t_id		|	|NULL		|0			|1|hosts	|hostid		|RESTRICT
FIELD		|host		|t_varchar(128)	|''	|NOT NULL	|ZBX_PROXY
FIELD		|status		|t_integer	|'0'	|NOT NULL	|ZBX_PROXY
FIELD		|ipmi_authtype	|t_integer	|'-1'	|NOT NULL	|ZBX_PROXY
FIELD		|ipmi_privilege	|t_integer	|'2'	|NOT NULL	|ZBX_PROXY
FIELD		|ipmi_username	|t_varchar(16)	|''	|NOT NULL	|ZBX_PROXY
FIELD		|ipmi_password	|t_varchar(20)	|''	|NOT NULL	|ZBX_PROXY
FIELD		|maintenanceid	|t_id		|	|NULL		|ZBX_NODATA		|2|maintenances	|		|RESTRICT
FIELD		|maintenance_status|t_integer	|'0'	|NOT NULL	|ZBX_NODATA
FIELD		|maintenance_type|t_integer	|'0'	|NOT NULL	|ZBX_NODATA
FIELD		|maintenance_from|t_integer	|'0'	|NOT NULL	|ZBX_NODATA
FIELD		|name		|t_varchar(128)	|''	|NOT NULL	|ZBX_PROXY
FIELD		|flags		|t_integer	|'0'	|NOT NULL	|0
FIELD		|templateid	|t_id		|	|NULL		|0			|3|hosts	|hostid		|RESTRICT
FIELD		|description	|t_shorttext	|''	|NOT NULL	|0
FIELD		|tls_connect	|t_integer	|'1'	|NOT NULL	|ZBX_PROXY
FIELD		|tls_accept	|t_integer	|'1'	|NOT NULL	|ZBX_PROXY
FIELD		|tls_issuer	|t_varchar(1024)|''	|NOT NULL	|ZBX_PROXY
FIELD		|tls_subject	|t_varchar(1024)|''	|NOT NULL	|ZBX_PROXY
FIELD		|tls_psk_identity|t_varchar(128)|''	|NOT NULL	|ZBX_PROXY
FIELD		|tls_psk	|t_varchar(512)	|''	|NOT NULL	|ZBX_PROXY
FIELD		|proxy_address	|t_varchar(255)	|''	|NOT NULL	|0
FIELD		|auto_compress	|t_integer	|'1'	|NOT NULL	|0
FIELD		|discover	|t_integer	|'0'	|NOT NULL	|0
FIELD		|custom_interfaces|t_integer	|'0'	|NOT NULL	|0
FIELD		|uuid		|t_varchar(32)	|''	|NOT NULL	|0
FIELD		|name_upper	|t_varchar(128)	|''	|NOT NULL	|0
INDEX		|1		|host
INDEX		|2		|status
INDEX		|3		|proxy_hostid
INDEX		|4		|name
INDEX		|5		|maintenanceid
INDEX		|6		|name_upper
CHANGELOG	|1
UPD_TRIG_FUNC	|name		|name_upper	|hostid	|upper

TABLE|hstgrp|groupid|ZBX_DATA
FIELD		|groupid	|t_id		|	|NOT NULL	|0
FIELD		|name		|t_varchar(255)	|''	|NOT NULL	|0
FIELD		|flags		|t_integer	|'0'	|NOT NULL	|0
FIELD		|uuid		|t_varchar(32)	|''	|NOT NULL	|0
FIELD		|type		|t_integer	|'0'	|NOT NULL	|0
UNIQUE		|1		|type,name

TABLE|group_prototype|group_prototypeid|ZBX_TEMPLATE
FIELD		|group_prototypeid|t_id		|	|NOT NULL	|0
FIELD		|hostid		|t_id		|	|NOT NULL	|0			|1|hosts
FIELD		|name		|t_varchar(255)	|''	|NOT NULL	|0
FIELD		|groupid	|t_id		|	|NULL		|0			|2|hstgrp	|		|RESTRICT
FIELD		|templateid	|t_id		|	|NULL		|0			|3|group_prototype|group_prototypeid
INDEX		|1		|hostid

TABLE|group_discovery|groupid|ZBX_TEMPLATE
FIELD		|groupid	|t_id		|	|NOT NULL	|0			|1|hstgrp
FIELD		|parent_group_prototypeid|t_id	|	|NOT NULL	|0			|2|group_prototype|group_prototypeid|RESTRICT
FIELD		|name		|t_varchar(255)	|''	|NOT NULL	|ZBX_NODATA
FIELD		|lastcheck	|t_integer	|'0'	|NOT NULL	|ZBX_NODATA
FIELD		|ts_delete	|t_time		|'0'	|NOT NULL	|ZBX_NODATA

TABLE|drules|druleid|ZBX_DATA
FIELD		|druleid	|t_id		|	|NOT NULL	|0
FIELD		|proxy_hostid	|t_id		|	|NULL		|0			|1|hosts	|hostid		|RESTRICT
FIELD		|name		|t_varchar(255)	|''	|NOT NULL	|ZBX_PROXY
FIELD		|iprange	|t_varchar(2048)|''	|NOT NULL	|ZBX_PROXY
FIELD		|delay		|t_varchar(255)	|'1h'	|NOT NULL	|ZBX_PROXY
FIELD		|status		|t_integer	|'0'	|NOT NULL	|0
INDEX		|1		|proxy_hostid
UNIQUE		|2		|name
CHANGELOG	|9

TABLE|dchecks|dcheckid|ZBX_DATA
FIELD		|dcheckid	|t_id		|	|NOT NULL	|0
FIELD		|druleid	|t_id		|	|NOT NULL	|ZBX_PROXY		|1|drules	|		|RESTRICT
FIELD		|type		|t_integer	|'0'	|NOT NULL	|ZBX_PROXY
FIELD		|key_		|t_varchar(2048)|''	|NOT NULL	|ZBX_PROXY
FIELD		|snmp_community	|t_varchar(255)	|''	|NOT NULL	|ZBX_PROXY
FIELD		|ports		|t_varchar(255)	|'0'	|NOT NULL	|ZBX_PROXY
FIELD		|snmpv3_securityname|t_varchar(64)|''	|NOT NULL	|ZBX_PROXY
FIELD		|snmpv3_securitylevel|t_integer	|'0'	|NOT NULL	|ZBX_PROXY
FIELD		|snmpv3_authpassphrase|t_varchar(64)|''	|NOT NULL	|ZBX_PROXY
FIELD		|snmpv3_privpassphrase|t_varchar(64)|''	|NOT NULL	|ZBX_PROXY
FIELD		|uniq		|t_integer	|'0'	|NOT NULL	|ZBX_PROXY
FIELD		|snmpv3_authprotocol|t_integer	|'0'	|NOT NULL	|ZBX_PROXY
FIELD		|snmpv3_privprotocol|t_integer	|'0'	|NOT NULL	|ZBX_PROXY
FIELD		|snmpv3_contextname|t_varchar(255)|''	|NOT NULL	|ZBX_PROXY
FIELD		|host_source|t_integer	|'1'	|NOT NULL	|ZBX_PROXY
FIELD		|name_source|t_integer	|'0'	|NOT NULL	|ZBX_PROXY
INDEX		|1		|druleid,host_source,name_source
CHANGELOG	|10

TABLE|httptest|httptestid|ZBX_TEMPLATE
FIELD		|httptestid	|t_id		|	|NOT NULL	|0
FIELD		|name		|t_varchar(64)	|''	|NOT NULL	|ZBX_PROXY
FIELD		|delay		|t_varchar(255)	|'1m'	|NOT NULL	|ZBX_PROXY
FIELD		|status		|t_integer	|'0'	|NOT NULL	|0
FIELD		|agent		|t_varchar(255)	|'Zabbix'|NOT NULL	|ZBX_PROXY
FIELD		|authentication	|t_integer	|'0'	|NOT NULL	|ZBX_PROXY,ZBX_NODATA
FIELD		|http_user	|t_varchar(64)	|''	|NOT NULL	|ZBX_PROXY,ZBX_NODATA
FIELD		|http_password	|t_varchar(64)	|''	|NOT NULL	|ZBX_PROXY,ZBX_NODATA
FIELD		|hostid		|t_id		|	|NOT NULL	|ZBX_PROXY		|2|hosts	|		|RESTRICT
FIELD		|templateid	|t_id		|	|NULL		|0			|3|httptest	|httptestid	|RESTRICT
FIELD		|http_proxy	|t_varchar(255)	|''	|NOT NULL	|ZBX_PROXY,ZBX_NODATA
FIELD		|retries	|t_integer	|'1'	|NOT NULL	|ZBX_PROXY,ZBX_NODATA
FIELD		|ssl_cert_file	|t_varchar(255)	|''	|NOT NULL	|ZBX_PROXY,ZBX_NODATA
FIELD		|ssl_key_file	|t_varchar(255)	|''	|NOT NULL	|ZBX_PROXY,ZBX_NODATA
FIELD		|ssl_key_password|t_varchar(64)	|''	|NOT NULL	|ZBX_PROXY,ZBX_NODATA
FIELD		|verify_peer	|t_integer	|'0'	|NOT NULL	|ZBX_PROXY
FIELD		|verify_host	|t_integer	|'0'	|NOT NULL	|ZBX_PROXY
FIELD		|uuid		|t_varchar(32)	|''	|NOT NULL	|0
UNIQUE		|2		|hostid,name
INDEX		|3		|status
INDEX		|4		|templateid
CHANGELOG	|11

TABLE|httpstep|httpstepid|ZBX_TEMPLATE
FIELD		|httpstepid	|t_id		|	|NOT NULL	|0
FIELD		|httptestid	|t_id		|	|NOT NULL	|ZBX_PROXY		|1|httptest	|		|RESTRICT
FIELD		|name		|t_varchar(64)	|''	|NOT NULL	|ZBX_PROXY
FIELD		|no		|t_integer	|'0'	|NOT NULL	|ZBX_PROXY
FIELD		|url		|t_varchar(2048)|''	|NOT NULL	|ZBX_PROXY
FIELD		|timeout	|t_varchar(255)	|'15s'	|NOT NULL	|ZBX_PROXY
FIELD		|posts		|t_shorttext	|''	|NOT NULL	|ZBX_PROXY
FIELD		|required	|t_varchar(255)	|''	|NOT NULL	|ZBX_PROXY
FIELD		|status_codes	|t_varchar(255)	|''	|NOT NULL	|ZBX_PROXY
FIELD		|follow_redirects|t_integer	|'1'	|NOT NULL	|ZBX_PROXY
FIELD		|retrieve_mode	|t_integer	|'0'	|NOT NULL	|ZBX_PROXY
FIELD		|post_type	|t_integer	|'0'	|NOT NULL	|ZBX_PROXY
INDEX		|1		|httptestid
CHANGELOG	|14

TABLE|interface|interfaceid|ZBX_TEMPLATE
FIELD		|interfaceid	|t_id		|	|NOT NULL	|0
FIELD		|hostid		|t_id		|	|NOT NULL	|ZBX_PROXY		|1|hosts
FIELD		|main		|t_integer	|'0'	|NOT NULL	|ZBX_PROXY
FIELD		|type		|t_integer	|'1'	|NOT NULL	|ZBX_PROXY
FIELD		|useip		|t_integer	|'1'	|NOT NULL	|ZBX_PROXY
FIELD		|ip		|t_varchar(64)	|'127.0.0.1'|NOT NULL	|ZBX_PROXY
FIELD		|dns		|t_varchar(255)	|''	|NOT NULL	|ZBX_PROXY
FIELD		|port		|t_varchar(64)	|'10050'|NOT NULL	|ZBX_PROXY
FIELD		|available	|t_integer	|'0'	|NOT NULL	|ZBX_PROXY,ZBX_NODATA
FIELD		|error		|t_varchar(2048)|''	|NOT NULL	|ZBX_NODATA
FIELD		|errors_from	|t_integer	|'0'	|NOT NULL	|ZBX_NODATA
FIELD		|disable_until	|t_integer	|'0'	|NOT NULL	|ZBX_NODATA
INDEX		|1		|hostid,type
INDEX		|2		|ip,dns
INDEX		|3		|available

TABLE|valuemap|valuemapid|ZBX_TEMPLATE
FIELD		|valuemapid	|t_id		|	|NOT NULL	|0
FIELD		|hostid		|t_id		|	|NOT NULL	|0			|1|hosts
FIELD		|name		|t_varchar(64)	|''	|NOT NULL	|0
FIELD		|uuid		|t_varchar(32)	|''	|NOT NULL	|0
UNIQUE		|1		|hostid,name

TABLE|items|itemid|ZBX_TEMPLATE
FIELD		|itemid		|t_id		|	|NOT NULL	|0
FIELD		|type		|t_integer	|'0'	|NOT NULL	|ZBX_PROXY
FIELD		|snmp_oid	|t_varchar(512)	|''	|NOT NULL	|ZBX_PROXY
FIELD		|hostid		|t_id		|	|NOT NULL	|ZBX_PROXY		|1|hosts	|		|RESTRICT
FIELD		|name		|t_varchar(255)	|''	|NOT NULL	|0
FIELD		|key_		|t_varchar(2048)|''	|NOT NULL	|ZBX_PROXY
FIELD		|delay		|t_varchar(1024)|'0'	|NOT NULL	|ZBX_PROXY
FIELD		|history	|t_varchar(255)	|'90d'	|NOT NULL	|ZBX_PROXY
FIELD		|trends		|t_varchar(255)	|'365d'	|NOT NULL	|0
FIELD		|status		|t_integer	|'0'	|NOT NULL	|ZBX_PROXY
FIELD		|value_type	|t_integer	|'0'	|NOT NULL	|ZBX_PROXY
FIELD		|trapper_hosts	|t_varchar(255)	|''	|NOT NULL	|ZBX_PROXY
FIELD		|units		|t_varchar(255)	|''	|NOT NULL	|0
FIELD		|formula	|t_varchar(255)	|''	|NOT NULL	|0
FIELD		|logtimefmt	|t_varchar(64)	|''	|NOT NULL	|ZBX_PROXY
FIELD		|templateid	|t_id		|	|NULL		|0			|2|items	|itemid		|RESTRICT
FIELD		|valuemapid	|t_id		|	|NULL		|0			|3|valuemap	|		|RESTRICT
FIELD		|params		|t_text		|''	|NOT NULL	|ZBX_PROXY
FIELD		|ipmi_sensor	|t_varchar(128)	|''	|NOT NULL	|ZBX_PROXY
FIELD		|authtype	|t_integer	|'0'	|NOT NULL	|ZBX_PROXY
FIELD		|username	|t_varchar(64)	|''	|NOT NULL	|ZBX_PROXY
FIELD		|password	|t_varchar(64)	|''	|NOT NULL	|ZBX_PROXY
FIELD		|publickey	|t_varchar(64)	|''	|NOT NULL	|ZBX_PROXY
FIELD		|privatekey	|t_varchar(64)	|''	|NOT NULL	|ZBX_PROXY
FIELD		|flags		|t_integer	|'0'	|NOT NULL	|ZBX_PROXY
FIELD		|interfaceid	|t_id		|	|NULL		|ZBX_PROXY		|4|interface	|		|RESTRICT
FIELD		|description	|t_text		|''	|NOT NULL	|0
FIELD		|inventory_link	|t_integer	|'0'	|NOT NULL	|ZBX_PROXY
FIELD		|lifetime	|t_varchar(255)	|'30d'	|NOT NULL	|0
FIELD		|evaltype	|t_integer	|'0'	|NOT NULL	|0
FIELD		|jmx_endpoint	|t_varchar(255)	|''	|NOT NULL	|ZBX_PROXY
FIELD		|master_itemid	|t_id		|	|NULL		|ZBX_PROXY		|5|items	|itemid		|RESTRICT
FIELD		|timeout	|t_varchar(255)	|'3s'	|NOT NULL	|ZBX_PROXY
FIELD		|url		|t_varchar(2048)|''	|NOT NULL	|ZBX_PROXY
FIELD		|query_fields	|t_varchar(2048)|''	|NOT NULL	|ZBX_PROXY
FIELD		|posts		|t_text		|''	|NOT NULL	|ZBX_PROXY
FIELD		|status_codes	|t_varchar(255)	|'200'	|NOT NULL	|ZBX_PROXY
FIELD		|follow_redirects|t_integer	|'1'	|NOT NULL	|ZBX_PROXY
FIELD		|post_type	|t_integer	|'0'	|NOT NULL	|ZBX_PROXY
FIELD		|http_proxy	|t_varchar(255)	|''	|NOT NULL	|ZBX_PROXY,ZBX_NODATA
FIELD		|headers	|t_text		|''	|NOT NULL	|ZBX_PROXY
FIELD		|retrieve_mode	|t_integer	|'0'	|NOT NULL	|ZBX_PROXY
FIELD		|request_method	|t_integer	|'0'	|NOT NULL	|ZBX_PROXY
FIELD		|output_format	|t_integer	|'0'	|NOT NULL	|ZBX_PROXY
FIELD		|ssl_cert_file	|t_varchar(255)	|''	|NOT NULL	|ZBX_PROXY,ZBX_NODATA
FIELD		|ssl_key_file	|t_varchar(255)	|''	|NOT NULL	|ZBX_PROXY,ZBX_NODATA
FIELD		|ssl_key_password|t_varchar(64)	|''	|NOT NULL	|ZBX_PROXY,ZBX_NODATA
FIELD		|verify_peer	|t_integer	|'0'	|NOT NULL	|ZBX_PROXY
FIELD		|verify_host	|t_integer	|'0'	|NOT NULL	|ZBX_PROXY
FIELD		|allow_traps	|t_integer	|'0'	|NOT NULL	|ZBX_PROXY
FIELD		|discover	|t_integer	|'0'	|NOT NULL	|0
FIELD		|uuid		|t_varchar(32)	|''	|NOT NULL	|0
FIELD		|name_upper	|t_varchar(255)	|''	|NOT NULL	|0
INDEX		|1		|hostid,key_(764)
INDEX		|3		|status
INDEX		|4		|templateid
INDEX		|5		|valuemapid
INDEX		|6		|interfaceid
INDEX		|7		|master_itemid
INDEX		|8		|key_(768)
INDEX		|9		|hostid,name_upper
CHANGELOG	|3
UPD_TRIG_FUNC	|name		|name_upper	|itemid	|upper

TABLE|httpstepitem|httpstepitemid|ZBX_TEMPLATE
FIELD		|httpstepitemid	|t_id		|	|NOT NULL	|0
FIELD		|httpstepid	|t_id		|	|NOT NULL	|ZBX_PROXY		|1|httpstep	|		|RESTRICT
FIELD		|itemid		|t_id		|	|NOT NULL	|ZBX_PROXY		|2|items	|		|RESTRICT
FIELD		|type		|t_integer	|'0'	|NOT NULL	|ZBX_PROXY
UNIQUE		|1		|httpstepid,itemid
INDEX		|2		|itemid
CHANGELOG	|16

TABLE|httptestitem|httptestitemid|ZBX_TEMPLATE
FIELD		|httptestitemid	|t_id		|	|NOT NULL	|0
FIELD		|httptestid	|t_id		|	|NOT NULL	|ZBX_PROXY		|1|httptest	|		|RESTRICT
FIELD		|itemid		|t_id		|	|NOT NULL	|ZBX_PROXY		|2|items	|		|RESTRICT
FIELD		|type		|t_integer	|'0'	|NOT NULL	|ZBX_PROXY
UNIQUE		|1		|httptestid,itemid
INDEX		|2		|itemid
CHANGELOG	|13

TABLE|media_type|mediatypeid|ZBX_DATA
FIELD		|mediatypeid	|t_id		|	|NOT NULL	|0
FIELD		|type		|t_integer	|'0'	|NOT NULL	|0
FIELD		|name		|t_varchar(100)	|''	|NOT NULL	|0
FIELD		|smtp_server	|t_varchar(255)	|''	|NOT NULL	|0
FIELD		|smtp_helo	|t_varchar(255)	|''	|NOT NULL	|0
FIELD		|smtp_email	|t_varchar(255)	|''	|NOT NULL	|0
FIELD		|exec_path	|t_varchar(255)	|''	|NOT NULL	|0
FIELD		|gsm_modem	|t_varchar(255)	|''	|NOT NULL	|0
FIELD		|username	|t_varchar(255)	|''	|NOT NULL	|0
FIELD		|passwd		|t_varchar(255)	|''	|NOT NULL	|0
FIELD		|status		|t_integer	|'1'	|NOT NULL	|ZBX_NODATA
FIELD		|smtp_port	|t_integer	|'25'	|NOT NULL	|0
FIELD		|smtp_security	|t_integer	|'0'	|NOT NULL	|0
FIELD		|smtp_verify_peer|t_integer	|'0'	|NOT NULL	|0
FIELD		|smtp_verify_host|t_integer	|'0'	|NOT NULL	|0
FIELD		|smtp_authentication|t_integer	|'0'	|NOT NULL	|0
FIELD		|exec_params	|t_varchar(255)	|''	|NOT NULL	|0
FIELD		|maxsessions	|t_integer	|'1'	|NOT NULL	|0
FIELD		|maxattempts	|t_integer	|'3'	|NOT NULL	|0
FIELD		|attempt_interval|t_varchar(32)	|'10s'	|NOT NULL	|0
FIELD		|content_type	|t_integer	|'1'	|NOT NULL	|0
FIELD		|script		|t_text		|''	|NOT NULL	|0
FIELD		|timeout	|t_varchar(32)	|'30s'	|NOT NULL	|0
FIELD		|process_tags	|t_integer	|'0'	|NOT NULL	|0
FIELD		|show_event_menu|t_integer	|'0'	|NOT NULL	|0
FIELD		|event_menu_url	|t_varchar(2048)|''	|NOT NULL	|0
FIELD		|event_menu_name|t_varchar(255)	|''	|NOT NULL	|0
FIELD		|description	|t_shorttext	|''	|NOT NULL	|0
FIELD		|provider	|t_integer	|'0'	|NOT NULL	|0
UNIQUE		|1		|name

TABLE|media_type_param|mediatype_paramid|ZBX_DATA
FIELD		|mediatype_paramid|t_id		|	|NOT NULL	|0
FIELD		|mediatypeid	|t_id		|	|NOT NULL	|0			|1|media_type
FIELD		|name		|t_varchar(255)	|''	|NOT NULL	|0
FIELD		|value		|t_varchar(2048)|''	|NOT NULL	|0
INDEX		|1		|mediatypeid

TABLE|media_type_message|mediatype_messageid|ZBX_DATA
FIELD		|mediatype_messageid|t_id	|	|NOT NULL	|0
FIELD		|mediatypeid	|t_id		|	|NOT NULL	|0			|1|media_type
FIELD		|eventsource	|t_integer	|	|NOT NULL	|0
FIELD		|recovery	|t_integer	|	|NOT NULL	|0
FIELD		|subject	|t_varchar(255)	|''	|NOT NULL	|0
FIELD		|message	|t_text		|''	|NOT NULL	|0
UNIQUE		|1		|mediatypeid,eventsource,recovery

TABLE|usrgrp|usrgrpid|ZBX_DATA
FIELD		|usrgrpid	|t_id		|	|NOT NULL	|0
FIELD		|name		|t_varchar(64)	|''	|NOT NULL	|0
FIELD		|gui_access	|t_integer	|'0'	|NOT NULL	|0
FIELD		|users_status	|t_integer	|'0'	|NOT NULL	|0
FIELD		|debug_mode	|t_integer	|'0'	|NOT NULL	|0
FIELD		|userdirectoryid	|t_id	|NULL	|NULL	|0 |2|userdirectory	|	|RESTRICT
UNIQUE		|1		|name
INDEX		|2	|userdirectoryid

TABLE|users_groups|id|ZBX_DATA
FIELD		|id		|t_id		|	|NOT NULL	|0
FIELD		|usrgrpid	|t_id		|	|NOT NULL	|0			|1|usrgrp
FIELD		|userid		|t_id		|	|NOT NULL	|0			|2|users
UNIQUE		|1		|usrgrpid,userid
INDEX		|2		|userid

TABLE|scripts|scriptid|ZBX_DATA
FIELD		|scriptid	|t_id		|	|NOT NULL	|0
FIELD		|name		|t_varchar(255)	|''	|NOT NULL	|0
FIELD		|command	|t_text		|''	|NOT NULL	|0
FIELD		|host_access	|t_integer	|'2'	|NOT NULL	|0
FIELD		|usrgrpid	|t_id		|	|NULL		|0			|1|usrgrp	|		|RESTRICT
FIELD		|groupid	|t_id		|	|NULL		|0			|2|hstgrp	|		|RESTRICT
FIELD		|description	|t_shorttext	|''	|NOT NULL	|0
FIELD		|confirmation	|t_varchar(255)	|''	|NOT NULL	|0
FIELD		|type		|t_integer	|'5'	|NOT NULL	|0
FIELD		|execute_on	|t_integer	|'2'	|NOT NULL	|0
FIELD		|timeout	|t_varchar(32)	|'30s'	|NOT NULL	|0
FIELD		|scope		|t_integer	|'1'	|NOT NULL	|0
FIELD		|port		|t_varchar(64)	|''	|NOT NULL	|0
FIELD		|authtype	|t_integer	|'0'	|NOT NULL	|0
FIELD		|username	|t_varchar(64)	|''	|NOT NULL	|0
FIELD		|password	|t_varchar(64)	|''	|NOT NULL	|0
FIELD		|publickey	|t_varchar(64)	|''	|NOT NULL	|0
FIELD		|privatekey	|t_varchar(64)	|''	|NOT NULL	|0
FIELD		|menu_path	|t_varchar(255)	|''	|NOT NULL	|0
FIELD		|url		|t_varchar(2048)|''	|NOT NULL	|0
FIELD		|new_window	|t_integer	|'1'	|NOT NULL	|0
INDEX		|1		|usrgrpid
INDEX		|2		|groupid
UNIQUE		|3		|name

TABLE|script_param|script_paramid|ZBX_DATA
FIELD		|script_paramid	|t_id		|	|NOT NULL	|0
FIELD		|scriptid	|t_id		|	|NOT NULL	|0			|1|scripts
FIELD		|name		|t_varchar(255)	|''	|NOT NULL	|0
FIELD		|value		|t_varchar(2048)|''	|NOT NULL	|0
UNIQUE		|1		|scriptid,name

TABLE|actions|actionid|ZBX_DATA
FIELD		|actionid	|t_id		|	|NOT NULL	|0
FIELD		|name		|t_varchar(255)	|''	|NOT NULL	|0
FIELD		|eventsource	|t_integer	|'0'	|NOT NULL	|0
FIELD		|evaltype	|t_integer	|'0'	|NOT NULL	|0
FIELD		|status		|t_integer	|'0'	|NOT NULL	|0
FIELD		|esc_period	|t_varchar(255)	|'1h'	|NOT NULL	|0
FIELD		|formula	|t_varchar(1024)|''	|NOT NULL	|0
FIELD		|pause_suppressed|t_integer	|'1'	|NOT NULL	|0
FIELD		|notify_if_canceled|t_integer	|'1'	|NOT NULL	|0
FIELD		|pause_symptoms	|t_integer	|'1'	|NOT NULL	|0
INDEX		|1		|eventsource,status
UNIQUE		|2		|name

TABLE|operations|operationid|ZBX_DATA
FIELD		|operationid	|t_id		|	|NOT NULL	|0
FIELD		|actionid	|t_id		|	|NOT NULL	|0			|1|actions
FIELD		|operationtype	|t_integer	|'0'	|NOT NULL	|0
FIELD		|esc_period	|t_varchar(255)	|'0'	|NOT NULL	|0
FIELD		|esc_step_from	|t_integer	|'1'	|NOT NULL	|0
FIELD		|esc_step_to	|t_integer	|'1'	|NOT NULL	|0
FIELD		|evaltype	|t_integer	|'0'	|NOT NULL	|0
FIELD		|recovery	|t_integer	|'0'	|NOT NULL	|0
INDEX		|1		|actionid

TABLE|opmessage|operationid|ZBX_DATA
FIELD		|operationid	|t_id		|	|NOT NULL	|0			|1|operations
FIELD		|default_msg	|t_integer	|'1'	|NOT NULL	|0
FIELD		|subject	|t_varchar(255)	|''	|NOT NULL	|0
FIELD		|message	|t_shorttext	|''	|NOT NULL	|0
FIELD		|mediatypeid	|t_id		|	|NULL		|0			|2|media_type	|		|RESTRICT
INDEX		|1		|mediatypeid

TABLE|opmessage_grp|opmessage_grpid|ZBX_DATA
FIELD		|opmessage_grpid|t_id		|	|NOT NULL	|0
FIELD		|operationid	|t_id		|	|NOT NULL	|0			|1|operations
FIELD		|usrgrpid	|t_id		|	|NOT NULL	|0			|2|usrgrp	|		|RESTRICT
UNIQUE		|1		|operationid,usrgrpid
INDEX		|2		|usrgrpid

TABLE|opmessage_usr|opmessage_usrid|ZBX_DATA
FIELD		|opmessage_usrid|t_id		|	|NOT NULL	|0
FIELD		|operationid	|t_id		|	|NOT NULL	|0			|1|operations
FIELD		|userid		|t_id		|	|NOT NULL	|0			|2|users	|		|RESTRICT
UNIQUE		|1		|operationid,userid
INDEX		|2		|userid

TABLE|opcommand|operationid|ZBX_DATA
FIELD		|operationid	|t_id		|	|NOT NULL	|0			|1|operations
FIELD		|scriptid	|t_id		|	|NOT NULL	|0			|2|scripts	|		|RESTRICT
INDEX		|1		|scriptid

TABLE|opcommand_hst|opcommand_hstid|ZBX_DATA
FIELD		|opcommand_hstid|t_id		|	|NOT NULL	|0
FIELD		|operationid	|t_id		|	|NOT NULL	|0			|1|operations
FIELD		|hostid		|t_id		|	|NULL		|0			|2|hosts	|		|RESTRICT
INDEX		|1		|operationid
INDEX		|2		|hostid

TABLE|opcommand_grp|opcommand_grpid|ZBX_DATA
FIELD		|opcommand_grpid|t_id		|	|NOT NULL	|0
FIELD		|operationid	|t_id		|	|NOT NULL	|0			|1|operations
FIELD		|groupid	|t_id		|	|NOT NULL	|0			|2|hstgrp	|		|RESTRICT
INDEX		|1		|operationid
INDEX		|2		|groupid

TABLE|opgroup|opgroupid|ZBX_DATA
FIELD		|opgroupid	|t_id		|	|NOT NULL	|0
FIELD		|operationid	|t_id		|	|NOT NULL	|0			|1|operations
FIELD		|groupid	|t_id		|	|NOT NULL	|0			|2|hstgrp	|		|RESTRICT
UNIQUE		|1		|operationid,groupid
INDEX		|2		|groupid

TABLE|optemplate|optemplateid|ZBX_TEMPLATE
FIELD		|optemplateid	|t_id		|	|NOT NULL	|0
FIELD		|operationid	|t_id		|	|NOT NULL	|0			|1|operations
FIELD		|templateid	|t_id		|	|NOT NULL	|0			|2|hosts	|hostid		|RESTRICT
UNIQUE		|1		|operationid,templateid
INDEX		|2		|templateid

TABLE|opconditions|opconditionid|ZBX_DATA
FIELD		|opconditionid	|t_id		|	|NOT NULL	|0
FIELD		|operationid	|t_id		|	|NOT NULL	|0			|1|operations
FIELD		|conditiontype	|t_integer	|'0'	|NOT NULL	|0
FIELD		|operator	|t_integer	|'0'	|NOT NULL	|0
FIELD		|value		|t_varchar(255)	|''	|NOT NULL	|0
INDEX		|1		|operationid

TABLE|conditions|conditionid|ZBX_DATA
FIELD		|conditionid	|t_id		|	|NOT NULL	|0
FIELD		|actionid	|t_id		|	|NOT NULL	|0			|1|actions
FIELD		|conditiontype	|t_integer	|'0'	|NOT NULL	|0
FIELD		|operator	|t_integer	|'0'	|NOT NULL	|0
FIELD		|value		|t_varchar(255)	|''	|NOT NULL	|0
FIELD		|value2		|t_varchar(255)	|''	|NOT NULL	|0
INDEX		|1		|actionid

TABLE|config|configid|ZBX_DATA
FIELD		|configid	|t_id		|	|NOT NULL	|0
FIELD		|work_period	|t_varchar(255)	|'1-5,09:00-18:00'|NOT NULL|0
FIELD		|alert_usrgrpid	|t_id		|	|NULL		|0			|1|usrgrp	|usrgrpid	|RESTRICT
FIELD		|default_theme	|t_varchar(128)	|'blue-theme'|NOT NULL	|ZBX_NODATA
FIELD		|authentication_type|t_integer	|'0'	|NOT NULL	|ZBX_NODATA
FIELD		|discovery_groupid|t_id		|	|NULL		|0			|2|hstgrp	|groupid	|RESTRICT
FIELD		|max_in_table	|t_integer	|'50'	|NOT NULL	|ZBX_NODATA
FIELD		|search_limit	|t_integer	|'1000'	|NOT NULL	|ZBX_NODATA
FIELD		|severity_color_0|t_varchar(6)	|'97AAB3'|NOT NULL	|ZBX_NODATA
FIELD		|severity_color_1|t_varchar(6)	|'7499FF'|NOT NULL	|ZBX_NODATA
FIELD		|severity_color_2|t_varchar(6)	|'FFC859'|NOT NULL	|ZBX_NODATA
FIELD		|severity_color_3|t_varchar(6)	|'FFA059'|NOT NULL	|ZBX_NODATA
FIELD		|severity_color_4|t_varchar(6)	|'E97659'|NOT NULL	|ZBX_NODATA
FIELD		|severity_color_5|t_varchar(6)	|'E45959'|NOT NULL	|ZBX_NODATA
FIELD		|severity_name_0|t_varchar(32)	|'Not classified'|NOT NULL|ZBX_NODATA
FIELD		|severity_name_1|t_varchar(32)	|'Information'|NOT NULL	|ZBX_NODATA
FIELD		|severity_name_2|t_varchar(32)	|'Warning'|NOT NULL	|ZBX_NODATA
FIELD		|severity_name_3|t_varchar(32)	|'Average'|NOT NULL	|ZBX_NODATA
FIELD		|severity_name_4|t_varchar(32)	|'High'	|NOT NULL	|ZBX_NODATA
FIELD		|severity_name_5|t_varchar(32)	|'Disaster'|NOT NULL	|ZBX_NODATA
FIELD		|ok_period	|t_varchar(32)	|'5m'	|NOT NULL	|ZBX_NODATA
FIELD		|blink_period	|t_varchar(32)	|'2m'	|NOT NULL	|ZBX_NODATA
FIELD		|problem_unack_color|t_varchar(6)|'CC0000'|NOT NULL	|ZBX_NODATA
FIELD		|problem_ack_color|t_varchar(6)	|'CC0000'|NOT NULL	|ZBX_NODATA
FIELD		|ok_unack_color	|t_varchar(6)	|'009900'|NOT NULL	|ZBX_NODATA
FIELD		|ok_ack_color	|t_varchar(6)	|'009900'|NOT NULL	|ZBX_NODATA
FIELD		|problem_unack_style|t_integer	|'1'	|NOT NULL	|ZBX_NODATA
FIELD		|problem_ack_style|t_integer	|'1'	|NOT NULL	|ZBX_NODATA
FIELD		|ok_unack_style	|t_integer	|'1'	|NOT NULL	|ZBX_NODATA
FIELD		|ok_ack_style	|t_integer	|'1'	|NOT NULL	|ZBX_NODATA
FIELD		|snmptrap_logging|t_integer	|'1'	|NOT NULL	|ZBX_PROXY,ZBX_NODATA
FIELD		|server_check_interval|t_integer|'10'	|NOT NULL	|ZBX_NODATA
FIELD		|hk_events_mode	|t_integer	|'1'	|NOT NULL	|ZBX_NODATA
FIELD		|hk_events_trigger|t_varchar(32)|'365d'	|NOT NULL	|ZBX_NODATA
FIELD		|hk_events_internal|t_varchar(32)|'1d'	|NOT NULL	|ZBX_NODATA
FIELD		|hk_events_discovery|t_varchar(32)|'1d'	|NOT NULL	|ZBX_NODATA
FIELD		|hk_events_autoreg|t_varchar(32)|'1d'	|NOT NULL	|ZBX_NODATA
FIELD		|hk_services_mode|t_integer	|'1'	|NOT NULL	|ZBX_NODATA
FIELD		|hk_services	|t_varchar(32)	|'365d'	|NOT NULL	|ZBX_NODATA
FIELD		|hk_audit_mode	|t_integer	|'1'	|NOT NULL	|ZBX_NODATA
FIELD		|hk_audit	|t_varchar(32)	|'365d'	|NOT NULL	|ZBX_NODATA
FIELD		|hk_sessions_mode|t_integer	|'1'	|NOT NULL	|ZBX_NODATA
FIELD		|hk_sessions	|t_varchar(32)	|'365d'	|NOT NULL	|ZBX_NODATA
FIELD		|hk_history_mode|t_integer	|'1'	|NOT NULL	|ZBX_NODATA
FIELD		|hk_history_global|t_integer	|'0'	|NOT NULL	|ZBX_PROXY,ZBX_NODATA
FIELD		|hk_history	|t_varchar(32)	|'90d'	|NOT NULL	|ZBX_PROXY,ZBX_NODATA
FIELD		|hk_trends_mode	|t_integer	|'1'	|NOT NULL	|ZBX_NODATA
FIELD		|hk_trends_global|t_integer	|'0'	|NOT NULL	|ZBX_NODATA
FIELD		|hk_trends	|t_varchar(32)	|'365d'	|NOT NULL	|ZBX_NODATA
FIELD		|default_inventory_mode|t_integer|'-1'	|NOT NULL	|ZBX_NODATA
FIELD		|custom_color	|t_integer	|'0'	|NOT NULL	|ZBX_NODATA
FIELD		|http_auth_enabled	|t_integer	|'0'	|NOT NULL	|ZBX_NODATA
FIELD		|http_login_form	|t_integer	|'0'	|NOT NULL	|ZBX_NODATA
FIELD		|http_strip_domains	|t_varchar(2048)|''	|NOT NULL	|ZBX_NODATA
FIELD		|http_case_sensitive	|t_integer	|'1'	|NOT NULL	|ZBX_NODATA
FIELD		|ldap_configured		|t_integer		|'0'	|NOT NULL	|ZBX_NODATA
FIELD		|ldap_case_sensitive	|t_integer	|'1'	|NOT NULL	|ZBX_NODATA
FIELD		|db_extension	|t_varchar(32)	|''	|NOT NULL	|ZBX_NODATA
FIELD		|autoreg_tls_accept	|t_integer	|'1'	|NOT NULL	|ZBX_PROXY,ZBX_NODATA
FIELD		|compression_status	|t_integer	|'0'	|NOT NULL	|ZBX_NODATA
FIELD		|compress_older	|t_varchar(32)	|'7d'	|NOT NULL	|ZBX_NODATA
FIELD		|instanceid	|t_varchar(32)	|''	|NOT NULL	|ZBX_NODATA
FIELD		|saml_auth_enabled	|t_integer	|'0'	|NOT NULL	|ZBX_NODATA
FIELD		|saml_idp_entityid	|t_varchar(1024)|''	|NOT NULL	|ZBX_NODATA
FIELD		|saml_sso_url	|t_varchar(2048)|''	|NOT NULL	|ZBX_NODATA
FIELD		|saml_slo_url	|t_varchar(2048)|''	|NOT NULL	|ZBX_NODATA
FIELD		|saml_username_attribute|t_varchar(128)	|''	|NOT NULL	|ZBX_NODATA
FIELD		|saml_sp_entityid	|t_varchar(1024)|''	|NOT NULL	|ZBX_NODATA
FIELD		|saml_nameid_format	|t_varchar(2048)|''	|NOT NULL	|ZBX_NODATA
FIELD		|saml_sign_messages	|t_integer	|'0'	|NOT NULL	|ZBX_NODATA
FIELD		|saml_sign_assertions	|t_integer	|'0'	|NOT NULL	|ZBX_NODATA
FIELD		|saml_sign_authn_requests	|t_integer	|'0'	|NOT NULL	|ZBX_NODATA
FIELD		|saml_sign_logout_requests	|t_integer	|'0'	|NOT NULL	|ZBX_NODATA
FIELD		|saml_sign_logout_responses	|t_integer	|'0'	|NOT NULL	|ZBX_NODATA
FIELD		|saml_encrypt_nameid	|t_integer	|'0'	|NOT NULL	|ZBX_NODATA
FIELD		|saml_encrypt_assertions|t_integer	|'0'	|NOT NULL	|ZBX_NODATA
FIELD		|saml_case_sensitive	|t_integer	|'0'	|NOT NULL	|ZBX_NODATA
FIELD		|default_lang		|t_varchar(5)	|'en_US'|NOT NULL	|ZBX_NODATA
FIELD		|default_timezone	|t_varchar(50)	|'system'|NOT NULL	|ZBX_NODATA
FIELD		|login_attempts	|t_integer	|'5'	|NOT NULL	|ZBX_NODATA
FIELD		|login_block	|t_varchar(32)	|'30s'	|NOT NULL	|ZBX_NODATA
FIELD		|show_technical_errors	|t_integer	|'0'	|NOT NULL	|ZBX_NODATA
FIELD		|validate_uri_schemes	|t_integer	|'1'	|NOT NULL	|ZBX_NODATA
FIELD		|uri_valid_schemes	|t_varchar(255)	|'http,https,ftp,file,mailto,tel,ssh'	|NOT NULL	|ZBX_NODATA
FIELD		|x_frame_options	|t_varchar(255)	|'SAMEORIGIN'	|NOT NULL	|ZBX_NODATA
FIELD		|iframe_sandboxing_enabled	|t_integer	|'1'	|NOT NULL	|ZBX_NODATA
FIELD		|iframe_sandboxing_exceptions	|t_varchar(255)	|''	|NOT NULL	|ZBX_NODATA
FIELD		|max_overview_table_size	|t_integer	|'50'	|NOT NULL	|ZBX_NODATA
FIELD		|history_period	|t_varchar(32)|	'24h'	|NOT NULL	|ZBX_NODATA
FIELD		|period_default	|t_varchar(32)	|'1h'	|NOT NULL	|ZBX_NODATA
FIELD		|max_period	|t_varchar(32)	|'2y'	|NOT NULL	|ZBX_NODATA
FIELD		|socket_timeout	|t_varchar(32)	|'3s'	|NOT NULL	|ZBX_NODATA
FIELD		|connect_timeout	|t_varchar(32)	|'3s'	|NOT NULL	|ZBX_NODATA
FIELD		|media_type_test_timeout	|t_varchar(32)	|'65s'	|NOT NULL	|ZBX_NODATA
FIELD		|script_timeout	|t_varchar(32)	|'60s'	|NOT NULL	|ZBX_NODATA
FIELD		|item_test_timeout	|t_varchar(32)	|'60s'	|NOT NULL	|ZBX_NODATA
FIELD		|session_key	|t_varchar(32)|''	|NOT NULL	|ZBX_NODATA
FIELD		|url		|t_varchar(255)	|''	|NOT NULL	|ZBX_NODATA
FIELD		|report_test_timeout|t_varchar(32)|'60s'|NOT NULL	|ZBX_NODATA
FIELD		|dbversion_status	|t_shorttext|''	|NOT NULL	|ZBX_NODATA
FIELD		|hk_events_service|t_varchar(32)|'1d'	|NOT NULL	|ZBX_NODATA
FIELD		|passwd_min_length	|t_integer	|'8'	|NOT NULL	|ZBX_NODATA
FIELD		|passwd_check_rules	|t_integer	|'8'	|NOT NULL	|ZBX_NODATA
FIELD		|auditlog_enabled	|t_integer	|'1'	|NOT NULL	|ZBX_NODATA
FIELD		|ha_failover_delay	|t_varchar(32)	|'1m'	|NOT NULL	|ZBX_NODATA
FIELD		|geomaps_tile_provider|t_varchar(255)	|''	|NOT NULL	|0
FIELD		|geomaps_tile_url	|t_varchar(1024)|''	|NOT NULL	|ZBX_NODATA
FIELD		|geomaps_max_zoom	|t_integer	|'0'	|NOT NULL	|ZBX_NODATA
FIELD		|geomaps_attribution|t_varchar(1024)|''	|NOT NULL	|ZBX_NODATA
FIELD		|vault_provider	|t_integer	|'0'	|NOT NULL	|ZBX_NODATA
FIELD		|ldap_userdirectoryid	|t_id	|NULL |NULL	|0		|3|userdirectory	|userdirectoryid|RESTRICT
FIELD		|server_status		|t_shorttext	|''	|NOT NULL	|ZBX_NODATA
INDEX		|1		|alert_usrgrpid
INDEX		|2		|discovery_groupid
INDEX		|3		|ldap_userdirectoryid

TABLE|triggers|triggerid|ZBX_TEMPLATE
FIELD		|triggerid	|t_id		|	|NOT NULL	|0
FIELD		|expression	|t_varchar(2048)|''	|NOT NULL	|0
FIELD		|description	|t_varchar(255)	|''	|NOT NULL	|0
FIELD		|url		|t_varchar(2048)|''	|NOT NULL	|0
FIELD		|status		|t_integer	|'0'	|NOT NULL	|0
FIELD		|value		|t_integer	|'0'	|NOT NULL	|ZBX_NODATA
FIELD		|priority	|t_integer	|'0'	|NOT NULL	|0
FIELD		|lastchange	|t_integer	|'0'	|NOT NULL	|ZBX_NODATA
FIELD		|comments	|t_shorttext	|''	|NOT NULL	|0
FIELD		|error		|t_varchar(2048)|''	|NOT NULL	|ZBX_NODATA
FIELD		|templateid	|t_id		|	|NULL		|0			|1|triggers	|triggerid		|RESTRICT
FIELD		|type		|t_integer	|'0'	|NOT NULL	|0
FIELD		|state		|t_integer	|'0'	|NOT NULL	|ZBX_NODATA
FIELD		|flags		|t_integer	|'0'	|NOT NULL	|0
FIELD		|recovery_mode	|t_integer	|'0'	|NOT NULL	|0
FIELD		|recovery_expression|t_varchar(2048)|''	|NOT NULL	|0
FIELD		|correlation_mode|t_integer	|'0'	|NOT NULL	|0
FIELD		|correlation_tag|t_varchar(255)	|''	|NOT NULL	|0
FIELD		|manual_close	|t_integer	|'0'	|NOT NULL	|0
FIELD		|opdata		|t_varchar(255)	|''	|NOT NULL	|0
FIELD		|discover	|t_integer	|'0'	|NOT NULL	|0
FIELD		|event_name	|t_varchar(2048)|''	|NOT NULL	|0
FIELD		|uuid		|t_varchar(32)	|''	|NOT NULL	|0
FIELD		|url_name	|t_varchar(64)	|''	|NOT NULL	|0
INDEX		|1		|status
INDEX		|2		|value,lastchange
INDEX		|3		|templateid
CHANGELOG	|5

TABLE|trigger_depends|triggerdepid|ZBX_TEMPLATE
FIELD		|triggerdepid	|t_id		|	|NOT NULL	|0
FIELD		|triggerid_down	|t_id		|	|NOT NULL	|0			|1|triggers	|triggerid
FIELD		|triggerid_up	|t_id		|	|NOT NULL	|0			|2|triggers	|triggerid
UNIQUE		|1		|triggerid_down,triggerid_up
INDEX		|2		|triggerid_up

TABLE|functions|functionid|ZBX_TEMPLATE
FIELD		|functionid	|t_id		|	|NOT NULL	|0
FIELD		|itemid		|t_id		|	|NOT NULL	|0			|1|items	|		|RESTRICT
FIELD		|triggerid	|t_id		|	|NOT NULL	|0			|2|triggers	|		|RESTRICT
FIELD		|name		|t_varchar(12)	|''	|NOT NULL	|0
FIELD		|parameter	|t_varchar(255)	|'0'	|NOT NULL	|0
INDEX		|1		|triggerid
INDEX		|2		|itemid,name,parameter
CHANGELOG	|7

TABLE|graphs|graphid|ZBX_TEMPLATE
FIELD		|graphid	|t_id		|	|NOT NULL	|0
FIELD		|name		|t_varchar(128)	|''	|NOT NULL	|0
FIELD		|width		|t_integer	|'900'	|NOT NULL	|0
FIELD		|height		|t_integer	|'200'	|NOT NULL	|0
FIELD		|yaxismin	|t_double	|'0'	|NOT NULL	|0
FIELD		|yaxismax	|t_double	|'100'	|NOT NULL	|0
FIELD		|templateid	|t_id		|	|NULL		|0			|1|graphs	|graphid
FIELD		|show_work_period|t_integer	|'1'	|NOT NULL	|0
FIELD		|show_triggers	|t_integer	|'1'	|NOT NULL	|0
FIELD		|graphtype	|t_integer	|'0'	|NOT NULL	|0
FIELD		|show_legend	|t_integer	|'1'	|NOT NULL	|0
FIELD		|show_3d	|t_integer	|'0'	|NOT NULL	|0
FIELD		|percent_left	|t_double	|'0'	|NOT NULL	|0
FIELD		|percent_right	|t_double	|'0'	|NOT NULL	|0
FIELD		|ymin_type	|t_integer	|'0'	|NOT NULL	|0
FIELD		|ymax_type	|t_integer	|'0'	|NOT NULL	|0
FIELD		|ymin_itemid	|t_id		|	|NULL		|0			|2|items	|itemid		|RESTRICT
FIELD		|ymax_itemid	|t_id		|	|NULL		|0			|3|items	|itemid		|RESTRICT
FIELD		|flags		|t_integer	|'0'	|NOT NULL	|0
FIELD		|discover	|t_integer	|'0'	|NOT NULL	|0
FIELD		|uuid		|t_varchar(32)	|''	|NOT NULL	|0
INDEX		|1		|name
INDEX		|2		|templateid
INDEX		|3		|ymin_itemid
INDEX		|4		|ymax_itemid

TABLE|graphs_items|gitemid|ZBX_TEMPLATE
FIELD		|gitemid	|t_id		|	|NOT NULL	|0
FIELD		|graphid	|t_id		|	|NOT NULL	|0			|1|graphs
FIELD		|itemid		|t_id		|	|NOT NULL	|0			|2|items
FIELD		|drawtype	|t_integer	|'0'	|NOT NULL	|0
FIELD		|sortorder	|t_integer	|'0'	|NOT NULL	|0
FIELD		|color		|t_varchar(6)	|'009600'|NOT NULL	|0
FIELD		|yaxisside	|t_integer	|'0'	|NOT NULL	|0
FIELD		|calc_fnc	|t_integer	|'2'	|NOT NULL	|0
FIELD		|type		|t_integer	|'0'	|NOT NULL	|0
INDEX		|1		|itemid
INDEX		|2		|graphid

TABLE|graph_theme|graphthemeid|ZBX_DATA
FIELD		|graphthemeid	|t_id		|	|NOT NULL	|0
FIELD		|theme		|t_varchar(64)	|''	|NOT NULL	|0
FIELD		|backgroundcolor|t_varchar(6)	|''	|NOT NULL	|0
FIELD		|graphcolor	|t_varchar(6)	|''	|NOT NULL	|0
FIELD		|gridcolor	|t_varchar(6)	|''	|NOT NULL	|0
FIELD		|maingridcolor	|t_varchar(6)	|''	|NOT NULL	|0
FIELD		|gridbordercolor|t_varchar(6)	|''	|NOT NULL	|0
FIELD		|textcolor	|t_varchar(6)	|''	|NOT NULL	|0
FIELD		|highlightcolor	|t_varchar(6)	|''	|NOT NULL	|0
FIELD		|leftpercentilecolor|t_varchar(6)|''	|NOT NULL	|0
FIELD		|rightpercentilecolor|t_varchar(6)|''	|NOT NULL	|0
FIELD		|nonworktimecolor|t_varchar(6)	|''	|NOT NULL	|0
FIELD		|colorpalette	|t_varchar(255)	|''	|NOT NULL	|0
UNIQUE		|1		|theme

TABLE|globalmacro|globalmacroid|ZBX_DATA
FIELD		|globalmacroid	|t_id		|	|NOT NULL	|0
FIELD		|macro		|t_varchar(255)	|''	|NOT NULL	|ZBX_PROXY
FIELD		|value		|t_varchar(2048)|''	|NOT NULL	|ZBX_PROXY
FIELD		|description	|t_shorttext	|''	|NOT NULL	|0
FIELD		|type		|t_integer	|'0'	|NOT NULL	|ZBX_PROXY
UNIQUE		|1		|macro

TABLE|hostmacro|hostmacroid|ZBX_TEMPLATE
FIELD		|hostmacroid	|t_id		|	|NOT NULL	|0
FIELD		|hostid		|t_id		|	|NOT NULL	|ZBX_PROXY		|1|hosts
FIELD		|macro		|t_varchar(255)	|''	|NOT NULL	|ZBX_PROXY
FIELD		|value		|t_varchar(2048)|''	|NOT NULL	|ZBX_PROXY
FIELD		|description	|t_shorttext	|''	|NOT NULL	|0
FIELD		|type		|t_integer	|'0'	|NOT NULL	|ZBX_PROXY
FIELD		|automatic	|t_integer	|'0'	|NOT NULL	|ZBX_PROXY
UNIQUE		|1		|hostid,macro

TABLE|hosts_groups|hostgroupid|ZBX_TEMPLATE
FIELD		|hostgroupid	|t_id		|	|NOT NULL	|0
FIELD		|hostid		|t_id		|	|NOT NULL	|0			|1|hosts
FIELD		|groupid	|t_id		|	|NOT NULL	|0			|2|hstgrp
UNIQUE		|1		|hostid,groupid
INDEX		|2		|groupid

TABLE|hosts_templates|hosttemplateid|ZBX_TEMPLATE
FIELD		|hosttemplateid	|t_id		|	|NOT NULL	|0
FIELD		|hostid		|t_id		|	|NOT NULL	|ZBX_PROXY		|1|hosts
FIELD		|templateid	|t_id		|	|NOT NULL	|ZBX_PROXY		|2|hosts	|hostid
FIELD		|link_type	|t_integer	|'0'	|NOT NULL	|ZBX_PROXY
UNIQUE		|1		|hostid,templateid
INDEX		|2		|templateid

TABLE|valuemap_mapping|valuemap_mappingid|ZBX_TEMPLATE
FIELD		|valuemap_mappingid|t_id	|	|NOT NULL	|0
FIELD		|valuemapid	|t_id		|	|NOT NULL	|0			|1|valuemap
FIELD		|value		|t_varchar(64)	|''	|NOT NULL	|0
FIELD		|newvalue	|t_varchar(64)	|''	|NOT NULL	|0
FIELD		|type		|t_integer	|'0'	|NOT NULL	|0
FIELD		|sortorder	|t_integer	|'0'	|NOT NULL	|0
UNIQUE		|1		|valuemapid,value,type

TABLE|media|mediaid|ZBX_DATA
FIELD		|mediaid	|t_id		|	|NOT NULL	|0
FIELD		|userid		|t_id		|	|NOT NULL	|0			|1|users
FIELD		|mediatypeid	|t_id		|	|NOT NULL	|0			|2|media_type
FIELD		|sendto		|t_varchar(1024)|''	|NOT NULL	|0
FIELD		|active		|t_integer	|'0'	|NOT NULL	|0
FIELD		|severity	|t_integer	|'63'	|NOT NULL	|0
FIELD		|period		|t_varchar(1024)|'1-7,00:00-24:00'|NOT NULL|0
INDEX		|1		|userid
INDEX		|2		|mediatypeid

TABLE|rights|rightid|ZBX_DATA
FIELD		|rightid	|t_id		|	|NOT NULL	|0
FIELD		|groupid	|t_id		|	|NOT NULL	|0			|1|usrgrp	|usrgrpid
FIELD		|permission	|t_integer	|'0'	|NOT NULL	|0
FIELD		|id		|t_id		|	|NOT NULL	|0			|2|hstgrp	|groupid
INDEX		|1		|groupid
INDEX		|2		|id

TABLE|services|serviceid|ZBX_DATA
FIELD		|serviceid	|t_id		|	|NOT NULL	|0
FIELD		|name		|t_varchar(128)	|''	|NOT NULL	|0
FIELD		|status		|t_integer	|'-1'	|NOT NULL	|0
FIELD		|algorithm	|t_integer	|'0'	|NOT NULL	|0
FIELD		|sortorder	|t_integer	|'0'	|NOT NULL	|0
FIELD		|weight		|t_integer	|'0'	|NOT NULL	|0
FIELD		|propagation_rule|t_integer	|'0'	|NOT NULL	|0
FIELD		|propagation_value|t_integer	|'0'	|NOT NULL	|0
FIELD		|description	|t_shorttext	|''	|NOT NULL	|0
FIELD		|uuid		|t_varchar(32)	|''	|NOT NULL	|0
FIELD		|created_at	|t_integer	|'0'	|NOT NULL	|0

TABLE|services_links|linkid|ZBX_DATA
FIELD		|linkid		|t_id		|	|NOT NULL	|0
FIELD		|serviceupid	|t_id		|	|NOT NULL	|0			|1|services	|serviceid
FIELD		|servicedownid	|t_id		|	|NOT NULL	|0			|2|services	|serviceid
INDEX		|1		|servicedownid
UNIQUE		|2		|serviceupid,servicedownid

TABLE|icon_map|iconmapid|ZBX_DATA
FIELD		|iconmapid	|t_id		|	|NOT NULL	|0
FIELD		|name		|t_varchar(64)	|''	|NOT NULL	|0
FIELD		|default_iconid	|t_id		|	|NOT NULL	|0			|1|images	|imageid	|RESTRICT
UNIQUE		|1		|name
INDEX		|2		|default_iconid

TABLE|icon_mapping|iconmappingid|ZBX_DATA
FIELD		|iconmappingid	|t_id		|	|NOT NULL	|0
FIELD		|iconmapid	|t_id		|	|NOT NULL	|0			|1|icon_map
FIELD		|iconid		|t_id		|	|NOT NULL	|0			|2|images	|imageid	|RESTRICT
FIELD		|inventory_link	|t_integer	|'0'	|NOT NULL	|0
FIELD		|expression	|t_varchar(64)	|''	|NOT NULL	|0
FIELD		|sortorder	|t_integer	|'0'	|NOT NULL	|0
INDEX		|1		|iconmapid
INDEX		|2		|iconid

TABLE|sysmaps|sysmapid|ZBX_TEMPLATE
FIELD		|sysmapid	|t_id		|	|NOT NULL	|0
FIELD		|name		|t_varchar(128)	|''	|NOT NULL	|0
FIELD		|width		|t_integer	|'600'	|NOT NULL	|0
FIELD		|height		|t_integer	|'400'	|NOT NULL	|0
FIELD		|backgroundid	|t_id		|	|NULL		|0			|1|images	|imageid	|RESTRICT
FIELD		|label_type	|t_integer	|'2'	|NOT NULL	|0
FIELD		|label_location	|t_integer	|'0'	|NOT NULL	|0
FIELD		|highlight	|t_integer	|'1'	|NOT NULL	|0
FIELD		|expandproblem	|t_integer	|'1'	|NOT NULL	|0
FIELD		|markelements	|t_integer	|'0'	|NOT NULL	|0
FIELD		|show_unack	|t_integer	|'0'	|NOT NULL	|0
FIELD		|grid_size	|t_integer	|'50'	|NOT NULL	|0
FIELD		|grid_show	|t_integer	|'1'	|NOT NULL	|0
FIELD		|grid_align	|t_integer	|'1'	|NOT NULL	|0
FIELD		|label_format	|t_integer	|'0'	|NOT NULL	|0
FIELD		|label_type_host|t_integer	|'2'	|NOT NULL	|0
FIELD		|label_type_hostgroup|t_integer	|'2'	|NOT NULL	|0
FIELD		|label_type_trigger|t_integer	|'2'	|NOT NULL	|0
FIELD		|label_type_map|t_integer	|'2'	|NOT NULL	|0
FIELD		|label_type_image|t_integer	|'2'	|NOT NULL	|0
FIELD		|label_string_host|t_varchar(255)|''	|NOT NULL	|0
FIELD		|label_string_hostgroup|t_varchar(255)|''|NOT NULL	|0
FIELD		|label_string_trigger|t_varchar(255)|''	|NOT NULL	|0
FIELD		|label_string_map|t_varchar(255)|''	|NOT NULL	|0
FIELD		|label_string_image|t_varchar(255)|''	|NOT NULL	|0
FIELD		|iconmapid	|t_id		|	|NULL		|0			|2|icon_map	|		|RESTRICT
FIELD		|expand_macros	|t_integer	|'0'	|NOT NULL	|0
FIELD		|severity_min	|t_integer	|'0'	|NOT NULL	|0
FIELD		|userid		|t_id		|	|NOT NULL	|0			|3|users	|		|RESTRICT
FIELD		|private	|t_integer	|'1'	|NOT NULL	|0
FIELD		|show_suppressed|t_integer	|'0'	|NOT NULL	|0
UNIQUE		|1		|name
INDEX		|2		|backgroundid
INDEX		|3		|iconmapid

TABLE|sysmaps_elements|selementid|ZBX_TEMPLATE
FIELD		|selementid	|t_id		|	|NOT NULL	|0
FIELD		|sysmapid	|t_id		|	|NOT NULL	|0			|1|sysmaps
FIELD		|elementid	|t_id		|'0'	|NOT NULL	|0
FIELD		|elementtype	|t_integer	|'0'	|NOT NULL	|0
FIELD		|iconid_off	|t_id		|	|NULL		|0			|2|images	|imageid	|RESTRICT
FIELD		|iconid_on	|t_id		|	|NULL		|0			|3|images	|imageid	|RESTRICT
FIELD		|label		|t_varchar(2048)|''	|NOT NULL	|0
FIELD		|label_location	|t_integer	|'-1'	|NOT NULL	|0
FIELD		|x		|t_integer	|'0'	|NOT NULL	|0
FIELD		|y		|t_integer	|'0'	|NOT NULL	|0
FIELD		|iconid_disabled|t_id		|	|NULL		|0			|4|images	|imageid	|RESTRICT
FIELD		|iconid_maintenance|t_id	|	|NULL		|0			|5|images	|imageid	|RESTRICT
FIELD		|elementsubtype	|t_integer	|'0'	|NOT NULL	|0
FIELD		|areatype	|t_integer	|'0'	|NOT NULL	|0
FIELD		|width		|t_integer	|'200'	|NOT NULL	|0
FIELD		|height		|t_integer	|'200'	|NOT NULL	|0
FIELD		|viewtype	|t_integer	|'0'	|NOT NULL	|0
FIELD		|use_iconmap	|t_integer	|'1'	|NOT NULL	|0
FIELD		|evaltype	|t_integer		|'0'|NOT NULL	|0
INDEX		|1		|sysmapid
INDEX		|2		|iconid_off
INDEX		|3		|iconid_on
INDEX		|4		|iconid_disabled
INDEX		|5		|iconid_maintenance

TABLE|sysmaps_links|linkid|ZBX_TEMPLATE
FIELD		|linkid		|t_id		|	|NOT NULL	|0
FIELD		|sysmapid	|t_id		|	|NOT NULL	|0			|1|sysmaps
FIELD		|selementid1	|t_id		|	|NOT NULL	|0			|2|sysmaps_elements|selementid
FIELD		|selementid2	|t_id		|	|NOT NULL	|0			|3|sysmaps_elements|selementid
FIELD		|drawtype	|t_integer	|'0'	|NOT NULL	|0
FIELD		|color		|t_varchar(6)	|'000000'|NOT NULL	|0
FIELD		|label		|t_varchar(2048)|''	|NOT NULL	|0
INDEX		|1		|sysmapid
INDEX		|2		|selementid1
INDEX		|3		|selementid2

TABLE|sysmaps_link_triggers|linktriggerid|ZBX_TEMPLATE
FIELD		|linktriggerid	|t_id		|	|NOT NULL	|0
FIELD		|linkid		|t_id		|	|NOT NULL	|0			|1|sysmaps_links
FIELD		|triggerid	|t_id		|	|NOT NULL	|0			|2|triggers
FIELD		|drawtype	|t_integer	|'0'	|NOT NULL	|0
FIELD		|color		|t_varchar(6)	|'000000'|NOT NULL	|0
UNIQUE		|1		|linkid,triggerid
INDEX		|2		|triggerid

TABLE|sysmap_element_url|sysmapelementurlid|ZBX_TEMPLATE
FIELD		|sysmapelementurlid|t_id	|	|NOT NULL	|0
FIELD		|selementid	|t_id		|	|NOT NULL	|0			|1|sysmaps_elements
FIELD		|name		|t_varchar(255)	|	|NOT NULL	|0
FIELD		|url		|t_varchar(255)	|''	|NOT NULL	|0
UNIQUE		|1		|selementid,name

TABLE|sysmap_url|sysmapurlid|ZBX_TEMPLATE
FIELD		|sysmapurlid	|t_id		|	|NOT NULL	|0
FIELD		|sysmapid	|t_id		|	|NOT NULL	|0			|1|sysmaps
FIELD		|name		|t_varchar(255)	|	|NOT NULL	|0
FIELD		|url		|t_varchar(255)	|''	|NOT NULL	|0
FIELD		|elementtype	|t_integer	|'0'	|NOT NULL	|0
UNIQUE		|1		|sysmapid,name

TABLE|sysmap_user|sysmapuserid|ZBX_TEMPLATE
FIELD		|sysmapuserid|t_id		|	|NOT NULL	|0
FIELD		|sysmapid	|t_id		|	|NOT NULL	|0			|1|sysmaps
FIELD		|userid		|t_id		|	|NOT NULL	|0			|2|users
FIELD		|permission	|t_integer	|'2'	|NOT NULL	|0
UNIQUE		|1		|sysmapid,userid

TABLE|sysmap_usrgrp|sysmapusrgrpid|ZBX_TEMPLATE
FIELD		|sysmapusrgrpid|t_id		|	|NOT NULL	|0
FIELD		|sysmapid	|t_id		|	|NOT NULL	|0			|1|sysmaps
FIELD		|usrgrpid	|t_id		|	|NOT NULL	|0			|2|usrgrp
FIELD		|permission	|t_integer	|'2'	|NOT NULL	|0
UNIQUE		|1		|sysmapid,usrgrpid

TABLE|maintenances_hosts|maintenance_hostid|ZBX_DATA
FIELD		|maintenance_hostid|t_id	|	|NOT NULL	|0
FIELD		|maintenanceid	|t_id		|	|NOT NULL	|0			|1|maintenances
FIELD		|hostid		|t_id		|	|NOT NULL	|0			|2|hosts
UNIQUE		|1		|maintenanceid,hostid
INDEX		|2		|hostid

TABLE|maintenances_groups|maintenance_groupid|ZBX_DATA
FIELD		|maintenance_groupid|t_id	|	|NOT NULL	|0
FIELD		|maintenanceid	|t_id		|	|NOT NULL	|0			|1|maintenances
FIELD		|groupid	|t_id		|	|NOT NULL	|0			|2|hstgrp
UNIQUE		|1		|maintenanceid,groupid
INDEX		|2		|groupid

TABLE|timeperiods|timeperiodid|ZBX_DATA
FIELD		|timeperiodid	|t_id		|	|NOT NULL	|0
FIELD		|timeperiod_type|t_integer	|'0'	|NOT NULL	|0
FIELD		|every		|t_integer	|'1'	|NOT NULL	|0
FIELD		|month		|t_integer	|'0'	|NOT NULL	|0
FIELD		|dayofweek	|t_integer	|'0'	|NOT NULL	|0
FIELD		|day		|t_integer	|'0'	|NOT NULL	|0
FIELD		|start_time	|t_integer	|'0'	|NOT NULL	|0
FIELD		|period		|t_integer	|'0'	|NOT NULL	|0
FIELD		|start_date	|t_integer	|'0'	|NOT NULL	|0

TABLE|maintenances_windows|maintenance_timeperiodid|ZBX_DATA
FIELD		|maintenance_timeperiodid|t_id	|	|NOT NULL	|0
FIELD		|maintenanceid	|t_id		|	|NOT NULL	|0			|1|maintenances
FIELD		|timeperiodid	|t_id		|	|NOT NULL	|0			|2|timeperiods
UNIQUE		|1		|maintenanceid,timeperiodid
INDEX		|2		|timeperiodid

TABLE|regexps|regexpid|ZBX_DATA
FIELD		|regexpid	|t_id		|	|NOT NULL	|0
FIELD		|name		|t_varchar(128)	|''	|NOT NULL	|ZBX_PROXY
FIELD		|test_string	|t_shorttext	|''	|NOT NULL	|0
UNIQUE		|1		|name

TABLE|expressions|expressionid|ZBX_DATA
FIELD		|expressionid	|t_id		|	|NOT NULL	|0
FIELD		|regexpid	|t_id		|	|NOT NULL	|ZBX_PROXY		|1|regexps
FIELD		|expression	|t_varchar(255)	|''	|NOT NULL	|ZBX_PROXY
FIELD		|expression_type|t_integer	|'0'	|NOT NULL	|ZBX_PROXY
FIELD		|exp_delimiter	|t_varchar(1)	|''	|NOT NULL	|ZBX_PROXY
FIELD		|case_sensitive	|t_integer	|'0'	|NOT NULL	|ZBX_PROXY
INDEX		|1		|regexpid

TABLE|ids|table_name,field_name|0
FIELD		|table_name	|t_varchar(64)	|''	|NOT NULL	|0
FIELD		|field_name	|t_varchar(64)	|''	|NOT NULL	|0
FIELD		|nextid		|t_id		|	|NOT NULL	|0

-- History tables

TABLE|alerts|alertid|0
FIELD		|alertid	|t_id		|	|NOT NULL	|0
FIELD		|actionid	|t_id		|	|NOT NULL	|0			|1|actions
FIELD		|eventid	|t_id		|	|NOT NULL	|0			|2|events
FIELD		|userid		|t_id		|	|NULL		|0			|3|users
FIELD		|clock		|t_time		|'0'	|NOT NULL	|0
FIELD		|mediatypeid	|t_id		|	|NULL		|0			|4|media_type
FIELD		|sendto		|t_varchar(1024)|''	|NOT NULL	|0
FIELD		|subject	|t_varchar(255)	|''	|NOT NULL	|0
FIELD		|message	|t_text		|''	|NOT NULL	|0
FIELD		|status		|t_integer	|'0'	|NOT NULL	|0
FIELD		|retries	|t_integer	|'0'	|NOT NULL	|0
FIELD		|error		|t_varchar(2048)|''	|NOT NULL	|0
FIELD		|esc_step	|t_integer	|'0'	|NOT NULL	|0
FIELD		|alerttype	|t_integer	|'0'	|NOT NULL	|0
FIELD		|p_eventid	|t_id		|	|NULL		|0			|5|events	|eventid
FIELD		|acknowledgeid	|t_id		|	|NULL		|0			|6|acknowledges	|acknowledgeid
FIELD		|parameters	|t_text		|'{}'	|NOT NULL	|0
INDEX		|1		|actionid
INDEX		|2		|clock
INDEX		|3		|eventid
INDEX		|4		|status
INDEX		|5		|mediatypeid
INDEX		|6		|userid
INDEX		|7		|p_eventid
INDEX		|8		|acknowledgeid

TABLE|history|itemid,clock,ns|0
FIELD		|itemid		|t_id		|	|NOT NULL	|0			|-|items
FIELD		|clock		|t_time		|'0'	|NOT NULL	|0
FIELD		|value		|t_double	|'0.0000'|NOT NULL	|0
FIELD		|ns		|t_nanosec	|'0'	|NOT NULL	|0

TABLE|history_uint|itemid,clock,ns|0
FIELD		|itemid		|t_id		|	|NOT NULL	|0			|-|items
FIELD		|clock		|t_time		|'0'	|NOT NULL	|0
FIELD		|value		|t_bigint	|'0'	|NOT NULL	|0
FIELD		|ns		|t_nanosec	|'0'	|NOT NULL	|0

TABLE|history_str|itemid,clock,ns|0
FIELD		|itemid		|t_id		|	|NOT NULL	|0			|-|items
FIELD		|clock		|t_time		|'0'	|NOT NULL	|0
FIELD		|value		|t_varchar(255)	|''	|NOT NULL	|0
FIELD		|ns		|t_nanosec	|'0'	|NOT NULL	|0

TABLE|history_log|itemid,clock,ns|0
FIELD		|itemid		|t_id		|	|NOT NULL	|0			|-|items
FIELD		|clock		|t_time		|'0'	|NOT NULL	|0
FIELD		|timestamp	|t_time		|'0'	|NOT NULL	|0
FIELD		|source		|t_varchar(64)	|''	|NOT NULL	|0
FIELD		|severity	|t_integer	|'0'	|NOT NULL	|0
FIELD		|value		|t_text		|''	|NOT NULL	|0
FIELD		|logeventid	|t_integer	|'0'	|NOT NULL	|0
FIELD		|ns		|t_nanosec	|'0'	|NOT NULL	|0

TABLE|history_text|itemid,clock,ns|0
FIELD		|itemid		|t_id		|	|NOT NULL	|0			|-|items
FIELD		|clock		|t_time		|'0'	|NOT NULL	|0
FIELD		|value		|t_text		|''	|NOT NULL	|0
FIELD		|ns		|t_nanosec	|'0'	|NOT NULL	|0

TABLE|proxy_history|id|0
FIELD		|id		|t_serial	|	|NOT NULL	|0
FIELD		|itemid		|t_id		|	|NOT NULL	|0			|-|items
FIELD		|clock		|t_time		|'0'	|NOT NULL	|0
FIELD		|timestamp	|t_time		|'0'	|NOT NULL	|0
FIELD		|source		|t_varchar(64)	|''	|NOT NULL	|0
FIELD		|severity	|t_integer	|'0'	|NOT NULL	|0
FIELD		|value		|t_longtext	|''	|NOT NULL	|0
FIELD		|logeventid	|t_integer	|'0'	|NOT NULL	|0
FIELD		|ns		|t_nanosec	|'0'	|NOT NULL	|0
FIELD		|state		|t_integer	|'0'	|NOT NULL	|0
FIELD		|lastlogsize	|t_bigint	|'0'	|NOT NULL	|0
FIELD		|mtime		|t_integer	|'0'	|NOT NULL	|0
FIELD		|flags		|t_integer	|'0'	|NOT NULL	|0
FIELD		|write_clock	|t_time		|'0'	|NOT NULL	|0
INDEX		|1		|clock

TABLE|proxy_dhistory|id|0
FIELD		|id		|t_serial	|	|NOT NULL	|0
FIELD		|clock		|t_time		|'0'	|NOT NULL	|0
FIELD		|druleid	|t_id		|	|NOT NULL	|0			|-|drules
FIELD		|ip		|t_varchar(39)	|''	|NOT NULL	|0
FIELD		|port		|t_integer	|'0'	|NOT NULL	|0
FIELD		|value		|t_varchar(255)	|''	|NOT NULL	|0
FIELD		|status		|t_integer	|'0'	|NOT NULL	|0
FIELD		|dcheckid	|t_id		|	|NULL		|0			|-|dchecks
FIELD		|dns		|t_varchar(255)	|''	|NOT NULL	|0
INDEX		|1		|clock
INDEX		|2		|druleid

TABLE|events|eventid|0
FIELD		|eventid	|t_id		|	|NOT NULL	|0
FIELD		|source		|t_integer	|'0'	|NOT NULL	|0
FIELD		|object		|t_integer	|'0'	|NOT NULL	|0
FIELD		|objectid	|t_id		|'0'	|NOT NULL	|0
FIELD		|clock		|t_time		|'0'	|NOT NULL	|0
FIELD		|value		|t_integer	|'0'	|NOT NULL	|0
FIELD		|acknowledged	|t_integer	|'0'	|NOT NULL	|0
FIELD		|ns		|t_nanosec	|'0'	|NOT NULL	|0
FIELD		|name		|t_varchar(2048)|''	|NOT NULL	|0
FIELD		|severity	|t_integer	|'0'	|NOT NULL	|0
INDEX		|1		|source,object,objectid,clock
INDEX		|2		|source,object,clock

TABLE|event_symptom|eventid|0
FIELD		|eventid	|t_id		|	|NOT NULL	|0			|1|events	|eventid|
FIELD		|cause_eventid	|t_id		|	|NOT NULL	|0			|2|events	|eventid|	RESTRICT

TABLE|trends|itemid,clock|0
FIELD		|itemid		|t_id		|	|NOT NULL	|0			|-|items
FIELD		|clock		|t_time		|'0'	|NOT NULL	|0
FIELD		|num		|t_integer	|'0'	|NOT NULL	|0
FIELD		|value_min	|t_double	|'0.0000'|NOT NULL	|0
FIELD		|value_avg	|t_double	|'0.0000'|NOT NULL	|0
FIELD		|value_max	|t_double	|'0.0000'|NOT NULL	|0

TABLE|trends_uint|itemid,clock|0
FIELD		|itemid		|t_id		|	|NOT NULL	|0			|-|items
FIELD		|clock		|t_time		|'0'	|NOT NULL	|0
FIELD		|num		|t_integer	|'0'	|NOT NULL	|0
FIELD		|value_min	|t_bigint	|'0'	|NOT NULL	|0
FIELD		|value_avg	|t_bigint	|'0'	|NOT NULL	|0
FIELD		|value_max	|t_bigint	|'0'	|NOT NULL	|0

TABLE|acknowledges|acknowledgeid|0
FIELD		|acknowledgeid	|t_id		|	|NOT NULL	|0
FIELD		|userid		|t_id		|	|NOT NULL	|0			|1|users
FIELD		|eventid	|t_id		|	|NOT NULL	|0			|2|events
FIELD		|clock		|t_time		|'0'	|NOT NULL	|0
FIELD		|message	|t_varchar(2048)|''	|NOT NULL	|0
FIELD		|action		|t_integer	|'0'	|NOT NULL	|0
FIELD		|old_severity	|t_integer	|'0'	|NOT NULL	|0
FIELD		|new_severity	|t_integer	|'0'	|NOT NULL	|0
FIELD		|suppress_until	|t_time		|'0'	|NOT NULL	|0
FIELD		|taskid		|t_id		|	|NULL		|0			|-|task
INDEX		|1		|userid
INDEX		|2		|eventid
INDEX		|3		|clock

TABLE|auditlog|auditid|0
FIELD		|auditid	|t_cuid		|	|NOT NULL	|0
FIELD		|userid		|t_id		|	|NULL		|0
FIELD		|username	|t_varchar(100)	|''	|NOT NULL	|0
FIELD		|clock		|t_time		|'0'	|NOT NULL	|0
FIELD		|ip		|t_varchar(39)	|''	|NOT NULL	|0
FIELD		|action		|t_integer	|'0'	|NOT NULL	|0
FIELD		|resourcetype	|t_integer	|'0'	|NOT NULL	|0
FIELD		|resourceid	|t_id		|	|NULL		|0
FIELD		|resource_cuid	|t_cuid		|	|NULL		|0
FIELD		|resourcename	|t_varchar(255)	|''	|NOT NULL	|0
FIELD		|recordsetid	|t_cuid		|	|NOT NULL	|0
FIELD		|details	|t_longtext	|''	|NOT NULL	|0
INDEX		|1		|userid,clock
INDEX		|2		|clock
INDEX		|3		|resourcetype,resourceid

TABLE|service_alarms|servicealarmid|0
FIELD		|servicealarmid	|t_id		|	|NOT NULL	|0
FIELD		|serviceid	|t_id		|	|NOT NULL	|0			|1|services
FIELD		|clock		|t_time		|'0'	|NOT NULL	|0
FIELD		|value		|t_integer	|'-1'	|NOT NULL	|0
INDEX		|1		|serviceid,clock
INDEX		|2		|clock

TABLE|autoreg_host|autoreg_hostid|0
FIELD		|autoreg_hostid	|t_id		|	|NOT NULL	|0
FIELD		|proxy_hostid	|t_id		|	|NULL		|0			|1|hosts	|hostid
FIELD		|host		|t_varchar(128)	|''	|NOT NULL	|0
FIELD		|listen_ip	|t_varchar(39)	|''	|NOT NULL	|0
FIELD		|listen_port	|t_integer	|'0'	|NOT NULL	|0
FIELD		|listen_dns	|t_varchar(255)	|''	|NOT NULL	|0
FIELD		|host_metadata	|t_text		|''	|NOT NULL	|0
FIELD		|flags		|t_integer	|'0'	|NOT NULL	|0
FIELD		|tls_accepted	|t_integer	|'1'	|NOT NULL	|0
INDEX		|1		|host
INDEX		|2		|proxy_hostid

TABLE|proxy_autoreg_host|id|0
FIELD		|id		|t_serial	|	|NOT NULL	|0
FIELD		|clock		|t_time		|'0'	|NOT NULL	|0
FIELD		|host		|t_varchar(128)	|''	|NOT NULL	|0
FIELD		|listen_ip	|t_varchar(39)	|''	|NOT NULL	|0
FIELD		|listen_port	|t_integer	|'0'	|NOT NULL	|0
FIELD		|listen_dns	|t_varchar(255)	|''	|NOT NULL	|0
FIELD		|host_metadata	|t_text		|''	|NOT NULL	|0
FIELD		|flags		|t_integer	|'0'	|NOT NULL	|0
FIELD		|tls_accepted	|t_integer	|'1'	|NOT NULL	|0
INDEX		|1		|clock

TABLE|dhosts|dhostid|0
FIELD		|dhostid	|t_id		|	|NOT NULL	|0
FIELD		|druleid	|t_id		|	|NOT NULL	|0			|1|drules
FIELD		|status		|t_integer	|'0'	|NOT NULL	|0
FIELD		|lastup		|t_integer	|'0'	|NOT NULL	|0
FIELD		|lastdown	|t_integer	|'0'	|NOT NULL	|0
INDEX		|1		|druleid

TABLE|dservices|dserviceid|0
FIELD		|dserviceid	|t_id		|	|NOT NULL	|0
FIELD		|dhostid	|t_id		|	|NOT NULL	|0			|1|dhosts
FIELD		|value		|t_varchar(255)	|''	|NOT NULL	|0
FIELD		|port		|t_integer	|'0'	|NOT NULL	|0
FIELD		|status		|t_integer	|'0'	|NOT NULL	|0
FIELD		|lastup		|t_integer	|'0'	|NOT NULL	|0
FIELD		|lastdown	|t_integer	|'0'	|NOT NULL	|0
FIELD		|dcheckid	|t_id		|	|NOT NULL	|0			|2|dchecks
FIELD		|ip		|t_varchar(39)	|''	|NOT NULL	|0
FIELD		|dns		|t_varchar(255)	|''	|NOT NULL	|0
UNIQUE		|1		|dcheckid,ip,port
INDEX		|2		|dhostid

-- Other tables

TABLE|escalations|escalationid|0
FIELD		|escalationid	|t_id		|	|NOT NULL	|0
FIELD		|actionid	|t_id		|	|NOT NULL	|0			|-|actions
FIELD		|triggerid	|t_id		|	|NULL		|0			|-|triggers
FIELD		|eventid	|t_id		|	|NULL		|0			|-|events
FIELD		|r_eventid	|t_id		|	|NULL		|0			|-|events	|eventid
FIELD		|nextcheck	|t_time		|'0'	|NOT NULL	|0
FIELD		|esc_step	|t_integer	|'0'	|NOT NULL	|0
FIELD		|status		|t_integer	|'0'	|NOT NULL	|0
FIELD		|itemid		|t_id		|	|NULL		|0			|-|items
FIELD		|acknowledgeid	|t_id		|	|NULL		|0			|-|acknowledges
FIELD		|servicealarmid	|t_id		|	|NULL		|0			|-|service_alarms
FIELD		|serviceid	|t_id		|	|NULL		|0			|-|services
UNIQUE		|1		|triggerid,itemid,serviceid,escalationid
INDEX		|2		|eventid
INDEX		|3		|nextcheck

TABLE|globalvars|globalvarid|0
FIELD		|globalvarid	|t_id		|	|NOT NULL	|0
FIELD		|snmp_lastsize	|t_bigint	|'0'	|NOT NULL	|0

TABLE|graph_discovery|graphid|0
FIELD		|graphid	|t_id		|	|NOT NULL	|0			|1|graphs
FIELD		|parent_graphid	|t_id		|	|NOT NULL	|0			|2|graphs	|graphid	|RESTRICT
FIELD		|lastcheck	|t_integer	|'0'	|NOT NULL	|ZBX_NODATA
FIELD		|ts_delete	|t_time		|'0'	|NOT NULL	|ZBX_NODATA
INDEX		|1		|parent_graphid

TABLE|host_inventory|hostid|ZBX_TEMPLATE
FIELD		|hostid		|t_id		|	|NOT NULL	|0			|1|hosts
FIELD		|inventory_mode	|t_integer	|'0'	|NOT NULL	|0
FIELD		|type		|t_varchar(64)	|''	|NOT NULL	|ZBX_PROXY,ZBX_NODATA
FIELD		|type_full	|t_varchar(64)	|''	|NOT NULL	|ZBX_PROXY,ZBX_NODATA
FIELD		|name		|t_varchar(128)	|''	|NOT NULL	|ZBX_PROXY,ZBX_NODATA
FIELD		|alias		|t_varchar(128)	|''	|NOT NULL	|ZBX_PROXY,ZBX_NODATA
FIELD		|os		|t_varchar(128)	|''	|NOT NULL	|ZBX_PROXY,ZBX_NODATA
FIELD		|os_full	|t_varchar(255)	|''	|NOT NULL	|ZBX_PROXY,ZBX_NODATA
FIELD		|os_short	|t_varchar(128)	|''	|NOT NULL	|ZBX_PROXY,ZBX_NODATA
FIELD		|serialno_a	|t_varchar(64)	|''	|NOT NULL	|ZBX_PROXY,ZBX_NODATA
FIELD		|serialno_b	|t_varchar(64)	|''	|NOT NULL	|ZBX_PROXY,ZBX_NODATA
FIELD		|tag		|t_varchar(64)	|''	|NOT NULL	|ZBX_PROXY,ZBX_NODATA
FIELD		|asset_tag	|t_varchar(64)	|''	|NOT NULL	|ZBX_PROXY,ZBX_NODATA
FIELD		|macaddress_a	|t_varchar(64)	|''	|NOT NULL	|ZBX_PROXY,ZBX_NODATA
FIELD		|macaddress_b	|t_varchar(64)	|''	|NOT NULL	|ZBX_PROXY,ZBX_NODATA
FIELD		|hardware	|t_varchar(255)	|''	|NOT NULL	|ZBX_PROXY,ZBX_NODATA
FIELD		|hardware_full	|t_shorttext	|''	|NOT NULL	|ZBX_PROXY,ZBX_NODATA
FIELD		|software	|t_varchar(255)	|''	|NOT NULL	|ZBX_PROXY,ZBX_NODATA
FIELD		|software_full	|t_shorttext	|''	|NOT NULL	|ZBX_PROXY,ZBX_NODATA
FIELD		|software_app_a	|t_varchar(64)	|''	|NOT NULL	|ZBX_PROXY,ZBX_NODATA
FIELD		|software_app_b	|t_varchar(64)	|''	|NOT NULL	|ZBX_PROXY,ZBX_NODATA
FIELD		|software_app_c	|t_varchar(64)	|''	|NOT NULL	|ZBX_PROXY,ZBX_NODATA
FIELD		|software_app_d	|t_varchar(64)	|''	|NOT NULL	|ZBX_PROXY,ZBX_NODATA
FIELD		|software_app_e	|t_varchar(64)	|''	|NOT NULL	|ZBX_PROXY,ZBX_NODATA
FIELD		|contact	|t_shorttext	|''	|NOT NULL	|ZBX_PROXY,ZBX_NODATA
FIELD		|location	|t_shorttext	|''	|NOT NULL	|ZBX_PROXY,ZBX_NODATA
FIELD		|location_lat	|t_varchar(16)	|''	|NOT NULL	|ZBX_PROXY
FIELD		|location_lon	|t_varchar(16)	|''	|NOT NULL	|ZBX_PROXY
FIELD		|notes		|t_shorttext	|''	|NOT NULL	|ZBX_PROXY,ZBX_NODATA
FIELD		|chassis	|t_varchar(64)	|''	|NOT NULL	|ZBX_PROXY,ZBX_NODATA
FIELD		|model		|t_varchar(64)	|''	|NOT NULL	|ZBX_PROXY,ZBX_NODATA
FIELD		|hw_arch	|t_varchar(32)	|''	|NOT NULL	|ZBX_PROXY,ZBX_NODATA
FIELD		|vendor		|t_varchar(64)	|''	|NOT NULL	|ZBX_PROXY,ZBX_NODATA
FIELD		|contract_number|t_varchar(64)	|''	|NOT NULL	|ZBX_PROXY,ZBX_NODATA
FIELD		|installer_name	|t_varchar(64)	|''	|NOT NULL	|ZBX_PROXY,ZBX_NODATA
FIELD		|deployment_status|t_varchar(64)|''	|NOT NULL	|ZBX_PROXY,ZBX_NODATA
FIELD		|url_a		|t_varchar(255)	|''	|NOT NULL	|ZBX_PROXY,ZBX_NODATA
FIELD		|url_b		|t_varchar(255)	|''	|NOT NULL	|ZBX_PROXY,ZBX_NODATA
FIELD		|url_c		|t_varchar(255)	|''	|NOT NULL	|ZBX_PROXY,ZBX_NODATA
FIELD		|host_networks	|t_shorttext	|''	|NOT NULL	|ZBX_PROXY,ZBX_NODATA
FIELD		|host_netmask	|t_varchar(39)	|''	|NOT NULL	|ZBX_PROXY,ZBX_NODATA
FIELD		|host_router	|t_varchar(39)	|''	|NOT NULL	|ZBX_PROXY,ZBX_NODATA
FIELD		|oob_ip		|t_varchar(39)	|''	|NOT NULL	|ZBX_PROXY,ZBX_NODATA
FIELD		|oob_netmask	|t_varchar(39)	|''	|NOT NULL	|ZBX_PROXY,ZBX_NODATA
FIELD		|oob_router	|t_varchar(39)	|''	|NOT NULL	|ZBX_PROXY,ZBX_NODATA
FIELD		|date_hw_purchase|t_varchar(64)	|''	|NOT NULL	|ZBX_PROXY,ZBX_NODATA
FIELD		|date_hw_install|t_varchar(64)	|''	|NOT NULL	|ZBX_PROXY,ZBX_NODATA
FIELD		|date_hw_expiry	|t_varchar(64)	|''	|NOT NULL	|ZBX_PROXY,ZBX_NODATA
FIELD		|date_hw_decomm	|t_varchar(64)	|''	|NOT NULL	|ZBX_PROXY,ZBX_NODATA
FIELD		|site_address_a	|t_varchar(128)	|''	|NOT NULL	|ZBX_PROXY,ZBX_NODATA
FIELD		|site_address_b	|t_varchar(128)	|''	|NOT NULL	|ZBX_PROXY,ZBX_NODATA
FIELD		|site_address_c	|t_varchar(128)	|''	|NOT NULL	|ZBX_PROXY,ZBX_NODATA
FIELD		|site_city	|t_varchar(128)	|''	|NOT NULL	|ZBX_PROXY,ZBX_NODATA
FIELD		|site_state	|t_varchar(64)	|''	|NOT NULL	|ZBX_PROXY,ZBX_NODATA
FIELD		|site_country	|t_varchar(64)	|''	|NOT NULL	|ZBX_PROXY,ZBX_NODATA
FIELD		|site_zip	|t_varchar(64)	|''	|NOT NULL	|ZBX_PROXY,ZBX_NODATA
FIELD		|site_rack	|t_varchar(128)	|''	|NOT NULL	|ZBX_PROXY,ZBX_NODATA
FIELD		|site_notes	|t_shorttext	|''	|NOT NULL	|ZBX_PROXY,ZBX_NODATA
FIELD		|poc_1_name	|t_varchar(128)	|''	|NOT NULL	|ZBX_PROXY,ZBX_NODATA
FIELD		|poc_1_email	|t_varchar(128)	|''	|NOT NULL	|ZBX_PROXY,ZBX_NODATA
FIELD		|poc_1_phone_a	|t_varchar(64)	|''	|NOT NULL	|ZBX_PROXY,ZBX_NODATA
FIELD		|poc_1_phone_b	|t_varchar(64)	|''	|NOT NULL	|ZBX_PROXY,ZBX_NODATA
FIELD		|poc_1_cell	|t_varchar(64)	|''	|NOT NULL	|ZBX_PROXY,ZBX_NODATA
FIELD		|poc_1_screen	|t_varchar(64)	|''	|NOT NULL	|ZBX_PROXY,ZBX_NODATA
FIELD		|poc_1_notes	|t_shorttext	|''	|NOT NULL	|ZBX_PROXY,ZBX_NODATA
FIELD		|poc_2_name	|t_varchar(128)	|''	|NOT NULL	|ZBX_PROXY,ZBX_NODATA
FIELD		|poc_2_email	|t_varchar(128)	|''	|NOT NULL	|ZBX_PROXY,ZBX_NODATA
FIELD		|poc_2_phone_a	|t_varchar(64)	|''	|NOT NULL	|ZBX_PROXY,ZBX_NODATA
FIELD		|poc_2_phone_b	|t_varchar(64)	|''	|NOT NULL	|ZBX_PROXY,ZBX_NODATA
FIELD		|poc_2_cell	|t_varchar(64)	|''	|NOT NULL	|ZBX_PROXY,ZBX_NODATA
FIELD		|poc_2_screen	|t_varchar(64)	|''	|NOT NULL	|ZBX_PROXY,ZBX_NODATA
FIELD		|poc_2_notes	|t_shorttext	|''	|NOT NULL	|ZBX_PROXY,ZBX_NODATA

TABLE|housekeeper|housekeeperid|0
FIELD		|housekeeperid	|t_id		|	|NOT NULL	|0
FIELD		|tablename	|t_varchar(64)	|''	|NOT NULL	|0
FIELD		|field		|t_varchar(64)	|''	|NOT NULL	|0
FIELD		|value		|t_id		|	|NOT NULL	|0			|-|items

TABLE|images|imageid|0
FIELD		|imageid	|t_id		|	|NOT NULL	|0
FIELD		|imagetype	|t_integer	|'0'	|NOT NULL	|0
FIELD		|name		|t_varchar(64)	|'0'	|NOT NULL	|0
FIELD		|image		|t_image	|''	|NOT NULL	|0
UNIQUE		|1		|name

TABLE|item_discovery|itemdiscoveryid|ZBX_TEMPLATE
FIELD		|itemdiscoveryid|t_id		|	|NOT NULL	|0
FIELD		|itemid		|t_id		|	|NOT NULL	|0			|1|items
FIELD		|parent_itemid	|t_id		|	|NOT NULL	|0			|2|items	|itemid
FIELD		|key_		|t_varchar(2048)|''	|NOT NULL	|ZBX_NODATA
FIELD		|lastcheck	|t_integer	|'0'	|NOT NULL	|ZBX_NODATA
FIELD		|ts_delete	|t_time		|'0'	|NOT NULL	|ZBX_NODATA
UNIQUE		|1		|itemid,parent_itemid
INDEX		|2		|parent_itemid

TABLE|host_discovery|hostid|ZBX_TEMPLATE
FIELD		|hostid		|t_id		|	|NOT NULL	|0			|1|hosts
FIELD		|parent_hostid	|t_id		|	|NULL		|0			|2|hosts	|hostid		|RESTRICT
FIELD		|parent_itemid	|t_id		|	|NULL		|0			|3|items	|itemid		|RESTRICT
FIELD		|host		|t_varchar(128)	|''	|NOT NULL	|ZBX_NODATA
FIELD		|lastcheck	|t_integer	|'0'	|NOT NULL	|ZBX_NODATA
FIELD		|ts_delete	|t_time		|'0'	|NOT NULL	|ZBX_NODATA

TABLE|interface_discovery|interfaceid|0
FIELD		|interfaceid	|t_id		|	|NOT NULL	|0			|1|interface
FIELD		|parent_interfaceid|t_id	|	|NOT NULL	|0			|2|interface	|interfaceid

TABLE|profiles|profileid|0
FIELD		|profileid	|t_id		|	|NOT NULL	|0
FIELD		|userid		|t_id		|	|NOT NULL	|0			|1|users
FIELD		|idx		|t_varchar(96)	|''	|NOT NULL	|0
FIELD		|idx2		|t_id		|'0'	|NOT NULL	|0
FIELD		|value_id	|t_id		|'0'	|NOT NULL	|0
FIELD		|value_int	|t_integer	|'0'	|NOT NULL	|0
FIELD		|value_str	|t_text		|''	|NOT NULL	|0
FIELD		|source		|t_varchar(96)	|''	|NOT NULL	|0
FIELD		|type		|t_integer	|'0'	|NOT NULL	|0
INDEX		|1		|userid,idx,idx2
INDEX		|2		|userid,profileid

TABLE|sessions|sessionid|0
FIELD		|sessionid	|t_varchar(32)	|''	|NOT NULL	|0
FIELD		|userid		|t_id		|	|NOT NULL	|0			|1|users
FIELD		|lastaccess	|t_integer	|'0'	|NOT NULL	|0
FIELD		|status		|t_integer	|'0'	|NOT NULL	|0
INDEX		|1		|userid,status,lastaccess

TABLE|trigger_discovery|triggerid|0
FIELD		|triggerid	|t_id		|	|NOT NULL	|0			|1|triggers
FIELD		|parent_triggerid|t_id		|	|NOT NULL	|0			|2|triggers	|triggerid	|RESTRICT
FIELD		|lastcheck	|t_integer	|'0'	|NOT NULL	|ZBX_NODATA
FIELD		|ts_delete	|t_time		|'0'	|NOT NULL	|ZBX_NODATA
INDEX		|1		|parent_triggerid

TABLE|item_condition|item_conditionid|ZBX_TEMPLATE
FIELD		|item_conditionid|t_id		|	|NOT NULL	|0
FIELD		|itemid		|t_id		|	|NOT NULL	|0			|1|items
FIELD		|operator	|t_integer	|'8'	|NOT NULL	|0
FIELD		|macro		|t_varchar(64)	|''	|NOT NULL	|0
FIELD		|value		|t_varchar(255)	|''	|NOT NULL	|0
INDEX		|1		|itemid

TABLE|item_rtdata|itemid|ZBX_TEMPLATE
FIELD		|itemid		|t_id		|	|NOT NULL	|0			|1|items
FIELD		|lastlogsize	|t_bigint	|'0'	|NOT NULL	|ZBX_PROXY,ZBX_NODATA
FIELD		|state		|t_integer	|'0'	|NOT NULL	|ZBX_NODATA
FIELD		|mtime		|t_integer	|'0'	|NOT NULL	|ZBX_PROXY,ZBX_NODATA
FIELD		|error		|t_varchar(2048)|''	|NOT NULL	|ZBX_NODATA

TABLE|opinventory|operationid|ZBX_DATA
FIELD		|operationid	|t_id		|	|NOT NULL	|0			|1|operations
FIELD		|inventory_mode	|t_integer	|'0'	|NOT NULL	|0

TABLE|trigger_tag|triggertagid|ZBX_TEMPLATE
FIELD		|triggertagid	|t_id		|	|NOT NULL	|0
FIELD		|triggerid	|t_id		|	|NOT NULL	|0			|1|triggers	|		|RESTRICT
FIELD		|tag		|t_varchar(255)	|''	|NOT NULL	|0
FIELD		|value		|t_varchar(255)	|''	|NOT NULL	|0
INDEX		|1		|triggerid
CHANGELOG	|6

TABLE|event_tag|eventtagid|0
FIELD		|eventtagid	|t_id		|	|NOT NULL	|0
FIELD		|eventid	|t_id		|	|NOT NULL	|0			|1|events
FIELD		|tag		|t_varchar(255)	|''	|NOT NULL	|0
FIELD		|value		|t_varchar(255)	|''	|NOT NULL	|0
INDEX		|1		|eventid

TABLE|problem|eventid|0
FIELD		|eventid	|t_id		|	|NOT NULL	|0			|1|events
FIELD		|source		|t_integer	|'0'	|NOT NULL	|0
FIELD		|object		|t_integer	|'0'	|NOT NULL	|0
FIELD		|objectid	|t_id		|'0'	|NOT NULL	|0
FIELD		|clock		|t_time		|'0'	|NOT NULL	|0
FIELD		|ns		|t_nanosec	|'0'	|NOT NULL	|0
FIELD		|r_eventid	|t_id		|	|NULL		|0			|2|events	|eventid
FIELD		|r_clock	|t_time		|'0'	|NOT NULL	|0
FIELD		|r_ns		|t_nanosec	|'0'	|NOT NULL	|0
FIELD		|correlationid	|t_id		|	|NULL		|0			|-|correlation
FIELD		|userid		|t_id		|	|NULL		|0			|-|users
FIELD		|name		|t_varchar(2048)|''	|NOT NULL	|0
FIELD		|acknowledged	|t_integer	|'0'	|NOT NULL	|0
FIELD		|severity	|t_integer	|'0'	|NOT NULL	|0
FIELD		|cause_eventid	|t_id		|	|NULL		|0			|3|events	|eventid	|RESTRICT
INDEX		|1		|source,object,objectid
INDEX		|2		|r_clock
INDEX		|3		|r_eventid

TABLE|problem_tag|problemtagid|0
FIELD		|problemtagid	|t_id		|	|NOT NULL	|0
FIELD		|eventid	|t_id		|	|NOT NULL	|0			|1|problem
FIELD		|tag		|t_varchar(255)	|''	|NOT NULL	|0
FIELD		|value		|t_varchar(255)	|''	|NOT NULL	|0
INDEX		|1		|eventid,tag,value

TABLE|tag_filter|tag_filterid|0
FIELD		|tag_filterid	|t_id		|	|NOT NULL	|0
FIELD		|usrgrpid	|t_id		|	|NOT NULL	|0 			|1|usrgrp	|usrgrpid
FIELD		|groupid	|t_id		|	|NOT NULL	|0			|2|hstgrp	|groupid
FIELD		|tag	|t_varchar(255)	|'' |NOT NULL	|0
FIELD		|value	|t_varchar(255)	|'' |NOT NULL	|0

TABLE|event_recovery|eventid|0
FIELD		|eventid	|t_id		|	|NOT NULL	|0			|1|events
FIELD		|r_eventid	|t_id		|	|NOT NULL	|0			|2|events	|eventid
FIELD		|c_eventid	|t_id		|	|NULL		|0			|3|events	|eventid
FIELD		|correlationid	|t_id		|	|NULL		|0			|-|correlation
FIELD		|userid		|t_id		|	|NULL		|0			|-|users
INDEX		|1		|r_eventid
INDEX		|2		|c_eventid

TABLE|correlation|correlationid|ZBX_DATA
FIELD		|correlationid	|t_id		|	|NOT NULL	|0
FIELD		|name		|t_varchar(255)	|''	|NOT NULL	|0
FIELD		|description	|t_shorttext	|''	|NOT NULL	|0
FIELD		|evaltype	|t_integer	|'0'	|NOT NULL	|0
FIELD		|status		|t_integer	|'0'	|NOT NULL	|0
FIELD		|formula	|t_varchar(255)	|''	|NOT NULL	|0
INDEX		|1		|status
UNIQUE		|2		|name

TABLE|corr_condition|corr_conditionid|ZBX_DATA
FIELD		|corr_conditionid|t_id		|	|NOT NULL	|0
FIELD		|correlationid	|t_id		|	|NOT NULL	|0			|1|correlation
FIELD		|type		|t_integer	|'0'	|NOT NULL	|0
INDEX		|1		|correlationid

TABLE|corr_condition_tag|corr_conditionid|ZBX_DATA
FIELD		|corr_conditionid|t_id		|	|NOT NULL	|0			|1|corr_condition
FIELD		|tag		|t_varchar(255)	|''	|NOT NULL	|0

TABLE|corr_condition_group|corr_conditionid|ZBX_DATA
FIELD		|corr_conditionid|t_id		|	|NOT NULL	|0			|1|corr_condition
FIELD		|operator	|t_integer	|'0'	|NOT NULL	|0
FIELD		|groupid	|t_id		|	|NOT NULL	|0			|2|hstgrp	|	|RESTRICT
INDEX		|1		|groupid

TABLE|corr_condition_tagpair|corr_conditionid|ZBX_DATA
FIELD		|corr_conditionid|t_id		|	|NOT NULL	|0			|1|corr_condition
FIELD		|oldtag		|t_varchar(255)	|''	|NOT NULL	|0
FIELD		|newtag		|t_varchar(255)	|''	|NOT NULL	|0

TABLE|corr_condition_tagvalue|corr_conditionid|ZBX_DATA
FIELD		|corr_conditionid|t_id		|	|NOT NULL	|0			|1|corr_condition
FIELD		|tag		|t_varchar(255)	|''	|NOT NULL	|0
FIELD		|operator	|t_integer	|'0'	|NOT NULL	|0
FIELD		|value		|t_varchar(255)	|''	|NOT NULL	|0

TABLE|corr_operation|corr_operationid|ZBX_DATA
FIELD		|corr_operationid|t_id		|	|NOT NULL	|0
FIELD		|correlationid	|t_id		|	|NOT NULL	|0			|1|correlation
FIELD		|type		|t_integer	|'0'	|NOT NULL	|0
INDEX		|1		|correlationid

TABLE|task|taskid|0
FIELD		|taskid		|t_id		|	|NOT NULL	|0
FIELD		|type		|t_integer	|	|NOT NULL	|0
FIELD		|status		|t_integer	|'0'	|NOT NULL	|0
FIELD		|clock		|t_integer	|'0'	|NOT NULL	|0
FIELD		|ttl		|t_integer	|'0'	|NOT NULL	|0
FIELD		|proxy_hostid	|t_id		|	|NULL		|0			|1|hosts	|hostid
INDEX		|1		|status,proxy_hostid

TABLE|task_close_problem|taskid|0
FIELD		|taskid		|t_id		|	|NOT NULL	|0			|1|task
FIELD		|acknowledgeid	|t_id		|	|NOT NULL	|0			|-|acknowledges

TABLE|item_preproc|item_preprocid|ZBX_TEMPLATE
FIELD		|item_preprocid	|t_id		|	|NOT NULL	|0
FIELD		|itemid		|t_id		|	|NOT NULL	|ZBX_PROXY			|1|items	|		|RESTRICT
FIELD		|step		|t_integer	|'0'	|NOT NULL	|ZBX_PROXY
FIELD		|type		|t_integer	|'0'	|NOT NULL	|ZBX_PROXY
FIELD		|params		|t_text		|''	|NOT NULL	|ZBX_PROXY
FIELD		|error_handler	|t_integer	|'0'	|NOT NULL	|ZBX_PROXY
FIELD		|error_handler_params|t_varchar(255)|''	|NOT NULL	|ZBX_PROXY
INDEX		|1		|itemid,step
CHANGELOG	|8

TABLE|task_remote_command|taskid|0
FIELD		|taskid		|t_id		|	|NOT NULL	|0			|1|task
FIELD		|command_type	|t_integer	|'0'	|NOT NULL	|0
FIELD		|execute_on	|t_integer	|'0'	|NOT NULL	|0
FIELD		|port		|t_integer	|'0'	|NOT NULL	|0
FIELD		|authtype	|t_integer	|'0'	|NOT NULL	|0
FIELD		|username	|t_varchar(64)	|''	|NOT NULL	|0
FIELD		|password	|t_varchar(64)	|''	|NOT NULL	|0
FIELD		|publickey	|t_varchar(64)	|''	|NOT NULL	|0
FIELD		|privatekey	|t_varchar(64)	|''	|NOT NULL	|0
FIELD		|command	|t_text		|''	|NOT NULL	|0
FIELD		|alertid	|t_id		|	|NULL		|0			|-|alerts
FIELD		|parent_taskid	|t_id		|	|NOT NULL	|0			|-|task		|taskid
FIELD		|hostid		|t_id		|	|NOT NULL	|0			|-|hosts

TABLE|task_remote_command_result|taskid|0
FIELD		|taskid		|t_id		|	|NOT NULL	|0			|1|task
FIELD		|status		|t_integer	|'0'	|NOT NULL	|0
FIELD		|parent_taskid	|t_id		|	|NOT NULL	|0			|-|task		|taskid
FIELD		|info		|t_shorttext	|''	|NOT NULL	|0

TABLE|task_data|taskid|0
FIELD		|taskid		|t_id		|	|NOT NULL	|0			|1|task
FIELD		|type		|t_integer	|'0'	|NOT NULL	|0
FIELD		|data		|t_text		|''	|NOT NULL	|0
FIELD		|parent_taskid	|t_id		|	|NULL		|0			|-|task		|taskid

TABLE|task_result|taskid|0
FIELD		|taskid		|t_id		|	|NOT NULL	|0			|1|task
FIELD		|status		|t_integer	|'0'	|NOT NULL	|0
FIELD		|parent_taskid	|t_id		|	|NOT NULL	|0			|-|task		|taskid
FIELD		|info		|t_text		|''	|NOT NULL	|0
INDEX		|1		|parent_taskid

TABLE|task_acknowledge|taskid|0
FIELD		|taskid		|t_id		|	|NOT NULL	|0			|1|task
FIELD		|acknowledgeid	|t_id		|	|NOT NULL	|0			|-|acknowledges

TABLE|sysmap_shape|sysmap_shapeid|ZBX_TEMPLATE
FIELD		|sysmap_shapeid	|t_id		|	|NOT NULL	|0
FIELD		|sysmapid	|t_id		|	|NOT NULL	|0			|1|sysmaps
FIELD		|type		|t_integer	|'0'	|NOT NULL	|0
FIELD		|x		|t_integer	|'0'	|NOT NULL	|0
FIELD		|y		|t_integer	|'0'	|NOT NULL	|0
FIELD		|width		|t_integer	|'200'	|NOT NULL	|0
FIELD		|height		|t_integer	|'200'	|NOT NULL	|0
FIELD		|text		|t_shorttext	|''	|NOT NULL	|0
FIELD		|font		|t_integer	|'9'	|NOT NULL	|0
FIELD		|font_size	|t_integer	|'11'	|NOT NULL	|0
FIELD		|font_color	|t_varchar(6)	|'000000'|NOT NULL	|0
FIELD		|text_halign	|t_integer	|'0'	|NOT NULL	|0
FIELD		|text_valign	|t_integer	|'0'	|NOT NULL	|0
FIELD		|border_type	|t_integer	|'0'	|NOT NULL	|0
FIELD		|border_width	|t_integer	|'1'	|NOT NULL	|0
FIELD		|border_color	|t_varchar(6)	|'000000'|NOT NULL	|0
FIELD		|background_color|t_varchar(6)	|''	|NOT NULL	|0
FIELD		|zindex		|t_integer	|'0'	|NOT NULL	|0
INDEX		|1		|sysmapid

TABLE|sysmap_element_trigger|selement_triggerid|ZBX_TEMPLATE
FIELD		|selement_triggerid	|t_id	|	|NOT NULL	|0
FIELD		|selementid		|t_id	|	|NOT NULL	|0			|1|sysmaps_elements
FIELD		|triggerid		|t_id	|	|NOT NULL	|0			|2|triggers
UNIQUE		|1			|selementid,triggerid

TABLE|httptest_field|httptest_fieldid|ZBX_TEMPLATE
FIELD		|httptest_fieldid	|t_id		|	|NOT NULL	|0
FIELD		|httptestid		|t_id		|	|NOT NULL	|ZBX_PROXY	|1|httptest	|		|RESTRICT
FIELD		|type			|t_integer	|'0'	|NOT NULL	|ZBX_PROXY
FIELD		|name			|t_varchar(255)	|''	|NOT NULL	|ZBX_PROXY
FIELD		|value			|t_shorttext	|''	|NOT NULL	|ZBX_PROXY
INDEX		|1			|httptestid
CHANGELOG	|12

TABLE|httpstep_field|httpstep_fieldid|ZBX_TEMPLATE
FIELD		|httpstep_fieldid	|t_id		|	|NOT NULL	|0
FIELD		|httpstepid		|t_id		|	|NOT NULL	|ZBX_PROXY	|1|httpstep	|		|RESTRICT
FIELD		|type			|t_integer	|'0'	|NOT NULL	|ZBX_PROXY
FIELD		|name			|t_varchar(255)	|''	|NOT NULL	|ZBX_PROXY
FIELD		|value			|t_shorttext	|''	|NOT NULL	|ZBX_PROXY
INDEX		|1			|httpstepid
CHANGELOG	|15

TABLE|dashboard|dashboardid|ZBX_DASHBOARD
FIELD		|dashboardid	|t_id		|	|NOT NULL	|0
FIELD		|name		|t_varchar(255)	|	|NOT NULL	|0
FIELD		|userid		|t_id		|	|NULL		|0			|1|users	|	|RESTRICT
FIELD		|private	|t_integer	|'1'	|NOT NULL	|0
FIELD		|templateid	|t_id		|	|NULL		|0			|2|hosts	|hostid
FIELD		|display_period	|t_integer	|'30'	|NOT NULL	|0
FIELD		|auto_start	|t_integer	|'1'	|NOT NULL	|0
FIELD		|uuid		|t_varchar(32)	|''	|NOT NULL	|0
INDEX		|1		|userid
INDEX		|2		|templateid

TABLE|dashboard_user|dashboard_userid|ZBX_DASHBOARD
FIELD		|dashboard_userid|t_id		|	|NOT NULL	|0
FIELD		|dashboardid	|t_id		|	|NOT NULL	|0			|1|dashboard
FIELD		|userid		|t_id		|	|NOT NULL	|0			|2|users
FIELD		|permission	|t_integer	|'2'	|NOT NULL	|0
UNIQUE		|1		|dashboardid,userid

TABLE|dashboard_usrgrp|dashboard_usrgrpid|ZBX_DASHBOARD
FIELD		|dashboard_usrgrpid|t_id	|	|NOT NULL	|0
FIELD		|dashboardid	|t_id		|	|NOT NULL	|0			|1|dashboard
FIELD		|usrgrpid	|t_id		|	|NOT NULL	|0			|2|usrgrp
FIELD		|permission	|t_integer	|'2'	|NOT NULL	|0
UNIQUE		|1		|dashboardid,usrgrpid

TABLE|dashboard_page|dashboard_pageid|ZBX_DASHBOARD
FIELD		|dashboard_pageid|t_id		|	|NOT NULL	|0
FIELD		|dashboardid	|t_id		|	|NOT NULL	|0		|1|dashboard
FIELD		|name		|t_varchar(255)	|''	|NOT NULL	|0
FIELD		|display_period	|t_integer	|'0'	|NOT NULL	|0
FIELD		|sortorder	|t_integer	|'0'	|NOT NULL	|0
INDEX		|1		|dashboardid

TABLE|widget|widgetid|ZBX_DASHBOARD
FIELD		|widgetid	|t_id		|	|NOT NULL	|0
FIELD		|type		|t_varchar(255)	|''	|NOT NULL	|0
FIELD		|name		|t_varchar(255)	|''	|NOT NULL	|0
FIELD		|x		|t_integer	|'0'	|NOT NULL	|0
FIELD		|y		|t_integer	|'0'	|NOT NULL	|0
FIELD		|width		|t_integer	|'1'	|NOT NULL	|0
FIELD		|height		|t_integer	|'2'	|NOT NULL	|0
FIELD		|view_mode	|t_integer	|'0'	|NOT NULL	|0
FIELD		|dashboard_pageid|t_id		|	|NOT NULL	|0		|1|dashboard_page
INDEX		|1		|dashboard_pageid

TABLE|widget_field|widget_fieldid|ZBX_DASHBOARD
FIELD		|widget_fieldid	|t_id		|	|NOT NULL	|0
FIELD		|widgetid	|t_id		|	|NOT NULL	|0			|1|widget
FIELD		|type		|t_integer	|'0'	|NOT NULL	|0
FIELD		|name		|t_varchar(255)	|''	|NOT NULL	|0
FIELD		|value_int	|t_integer	|'0'	|NOT NULL	|0
FIELD		|value_str	|t_varchar(255)	|''	|NOT NULL	|0
FIELD		|value_groupid	|t_id		|	|NULL		|0			|2|hstgrp	|groupid
FIELD		|value_hostid	|t_id		|	|NULL		|0			|3|hosts	|hostid
FIELD		|value_itemid	|t_id		|	|NULL		|0			|4|items	|itemid
FIELD		|value_graphid	|t_id		|	|NULL		|0			|5|graphs	|graphid
FIELD		|value_sysmapid	|t_id		|	|NULL		|0			|6|sysmaps	|sysmapid
FIELD		|value_serviceid|t_id		|	|NULL		|0			|7|services	|serviceid
FIELD		|value_slaid	|t_id		|	|NULL		|0			|8|sla		|slaid
INDEX		|1		|widgetid
INDEX		|2		|value_groupid
INDEX		|3		|value_hostid
INDEX		|4		|value_itemid
INDEX		|5		|value_graphid
INDEX		|6		|value_sysmapid
INDEX		|7		|value_serviceid
INDEX		|8		|value_slaid

TABLE|task_check_now|taskid|0
FIELD		|taskid		|t_id		|	|NOT NULL	|0			|1|task
FIELD		|itemid		|t_id		|	|NOT NULL	|0			|-|items

TABLE|event_suppress|event_suppressid|0
FIELD		|event_suppressid|t_id		|	|NOT NULL	|0
FIELD		|eventid	|t_id		|	|NOT NULL	|0			|1|events
FIELD		|maintenanceid	|t_id		|	|NULL		|0			|2|maintenances
FIELD		|suppress_until	|t_time		|'0'	|NOT NULL	|0
FIELD		|userid		|t_id		|	|NULL		|0			|3|users
UNIQUE		|1		|eventid,maintenanceid
INDEX		|2		|suppress_until
INDEX		|3		|maintenanceid

TABLE|maintenance_tag|maintenancetagid|ZBX_DATA
FIELD		|maintenancetagid|t_id		|	|NOT NULL	|0
FIELD		|maintenanceid	|t_id		|	|NOT NULL	|0			|1|maintenances
FIELD		|tag		|t_varchar(255)	|''	|NOT NULL	|0
FIELD		|operator	|t_integer	|'2'	|NOT NULL	|0
FIELD		|value		|t_varchar(255)	|''	|NOT NULL	|0
INDEX		|1		|maintenanceid

TABLE|lld_macro_path|lld_macro_pathid|ZBX_TEMPLATE
FIELD		|lld_macro_pathid|t_id		|	|NOT NULL	|0
FIELD		|itemid		|t_id		|	|NOT NULL	|0			|1|items
FIELD		|lld_macro	|t_varchar(255)	|''	|NOT NULL	|0
FIELD		|path		|t_varchar(255)	|''	|NOT NULL	|0
UNIQUE		|1		|itemid,lld_macro

TABLE|host_tag|hosttagid|ZBX_TEMPLATE
FIELD		|hosttagid	|t_id		|	|NOT NULL	|0
FIELD		|hostid		|t_id		|	|NOT NULL	|0			|1|hosts	|		|RESTRICT
FIELD		|tag		|t_varchar(255)	|''	|NOT NULL	|0
FIELD		|value		|t_varchar(255)	|''	|NOT NULL	|0
FIELD		|automatic	|t_integer	|'0'	|NOT NULL	|0
INDEX		|1		|hostid
CHANGELOG	|2

TABLE|config_autoreg_tls|autoreg_tlsid|ZBX_DATA
FIELD		|autoreg_tlsid	|t_id		|	|NOT NULL	|0
FIELD		|tls_psk_identity|t_varchar(128)|''	|NOT NULL	|ZBX_PROXY
FIELD		|tls_psk	|t_varchar(512)	|''	|NOT NULL	|ZBX_PROXY
UNIQUE		|1		|tls_psk_identity

TABLE|module|moduleid|ZBX_DATA
FIELD		|moduleid	|t_id		|	|NOT NULL	|0
FIELD		|id		|t_varchar(255)	|''	|NOT NULL	|0
FIELD		|relative_path	|t_varchar(255)	|''	|NOT NULL	|0
FIELD		|status		|t_integer	|'0'	|NOT NULL	|0
FIELD		|config		|t_shorttext	|''	|NOT NULL	|0

TABLE|interface_snmp|interfaceid|ZBX_TEMPLATE
FIELD		|interfaceid	|t_id		|	|NOT NULL	|0			|1|interface
FIELD		|version	|t_integer	|'2'	|NOT NULL	|ZBX_PROXY
FIELD		|bulk		|t_integer	|'1'	|NOT NULL	|ZBX_PROXY
FIELD		|community	|t_varchar(64)	|''	|NOT NULL	|ZBX_PROXY
FIELD		|securityname	|t_varchar(64)	|''	|NOT NULL	|ZBX_PROXY
FIELD		|securitylevel	|t_integer	|'0'	|NOT NULL	|ZBX_PROXY
FIELD		|authpassphrase	|t_varchar(64)	|''	|NOT NULL	|ZBX_PROXY
FIELD		|privpassphrase	|t_varchar(64)	|''	|NOT NULL	|ZBX_PROXY
FIELD		|authprotocol	|t_integer	|'0'	|NOT NULL	|ZBX_PROXY
FIELD		|privprotocol	|t_integer	|'0'	|NOT NULL	|ZBX_PROXY
FIELD		|contextname	|t_varchar(255)	|''	|NOT NULL	|ZBX_PROXY

TABLE|lld_override|lld_overrideid|ZBX_TEMPLATE
FIELD		|lld_overrideid	|t_id		|	|NOT NULL	|0
FIELD		|itemid		|t_id		|	|NOT NULL	|0	|1|items
FIELD		|name		|t_varchar(255)	|''	|NOT NULL	|0
FIELD		|step		|t_integer	|'0'	|NOT NULL	|0
FIELD		|evaltype	|t_integer	|'0'	|NOT NULL	|0
FIELD		|formula	|t_varchar(255)	|''	|NOT NULL	|0
FIELD		|stop		|t_integer	|'0'	|NOT NULL	|0
UNIQUE		|1		|itemid,name

TABLE|lld_override_condition|lld_override_conditionid|ZBX_TEMPLATE
FIELD	|lld_override_conditionid	|t_id		|	|NOT NULL	|0
FIELD	|lld_overrideid			|t_id		|	|NOT NULL	|0	|1|lld_override
FIELD	|operator			|t_integer	|'8'	|NOT NULL	|0
FIELD	|macro				|t_varchar(64)	|''	|NOT NULL	|0
FIELD	|value				|t_varchar(255)	|''	|NOT NULL	|0
INDEX	|1				|lld_overrideid

TABLE|lld_override_operation|lld_override_operationid|ZBX_TEMPLATE
FIELD	|lld_override_operationid	|t_id		|	|NOT NULL	|0
FIELD	|lld_overrideid			|t_id		|	|NOT NULL	|0	|1|lld_override
FIELD	|operationobject		|t_integer	|'0'	|NOT NULL	|0
FIELD	|operator			|t_integer	|'0'	|NOT NULL	|0
FIELD	|value				|t_varchar(255)	|''	|NOT NULL	|0
INDEX	|1				|lld_overrideid

TABLE|lld_override_opstatus|lld_override_operationid|ZBX_TEMPLATE
FIELD	|lld_override_operationid	|t_id		|	|NOT NULL	|0	|1|lld_override_operation
FIELD	|status				|t_integer	|'0'	|NOT NULL	|0

TABLE|lld_override_opdiscover|lld_override_operationid|ZBX_TEMPLATE
FIELD	|lld_override_operationid	|t_id		|	|NOT NULL	|0	|1|lld_override_operation
FIELD	|discover			|t_integer	|'0'	|NOT NULL	|0

TABLE|lld_override_opperiod|lld_override_operationid|ZBX_TEMPLATE
FIELD	|lld_override_operationid	|t_id		|	|NOT NULL	|0	|1|lld_override_operation
FIELD	|delay				|t_varchar(1024)|'0'	|NOT NULL	|0

TABLE|lld_override_ophistory|lld_override_operationid|ZBX_TEMPLATE
FIELD	|lld_override_operationid	|t_id		|	|NOT NULL	|0	|1|lld_override_operation
FIELD	|history			|t_varchar(255)	|'90d'	|NOT NULL	|0

TABLE|lld_override_optrends|lld_override_operationid|ZBX_TEMPLATE
FIELD	|lld_override_operationid	|t_id		|	|NOT NULL	|0	|1|lld_override_operation
FIELD	|trends				|t_varchar(255)	|'365d'	|NOT NULL	|0

TABLE|lld_override_opseverity|lld_override_operationid|ZBX_TEMPLATE
FIELD	|lld_override_operationid	|t_id		|	|NOT NULL	|0	|1|lld_override_operation
FIELD	|severity			|t_integer	|'0'	|NOT NULL	|0

TABLE|lld_override_optag|lld_override_optagid|ZBX_TEMPLATE
FIELD	|lld_override_optagid		|t_id		|	|NOT NULL	|0
FIELD	|lld_override_operationid	|t_id		|	|NOT NULL	|0	|1|lld_override_operation
FIELD	|tag				|t_varchar(255)	|''	|NOT NULL	|0
FIELD	|value				|t_varchar(255)	|''	|NOT NULL	|0
INDEX	|1				|lld_override_operationid

TABLE|lld_override_optemplate|lld_override_optemplateid|ZBX_TEMPLATE
FIELD	|lld_override_optemplateid	|t_id		|	|NOT NULL	|0
FIELD	|lld_override_operationid	|t_id		|	|NOT NULL	|0	|1|lld_override_operation
FIELD	|templateid			|t_id		|	|NOT NULL	|0	|2|hosts	|hostid	|RESTRICT
UNIQUE	|1				|lld_override_operationid,templateid
INDEX	|2				|templateid

TABLE|lld_override_opinventory|lld_override_operationid|ZBX_TEMPLATE
FIELD	|lld_override_operationid	|t_id		|	|NOT NULL	|0	|1|lld_override_operation
FIELD	|inventory_mode			|t_integer	|'0'	|NOT NULL	|0

TABLE|trigger_queue|trigger_queueid|0
FIELD		|trigger_queueid|t_id		|	|NOT NULL	|0
FIELD		|objectid	|t_id		|	|NOT NULL	|0
FIELD		|type		|t_integer	|'0'	|NOT NULL	|0
FIELD		|clock		|t_time		|'0'	|NOT NULL	|0
FIELD		|ns		|t_nanosec	|'0'	|NOT NULL	|0

TABLE|item_parameter|item_parameterid|ZBX_TEMPLATE
FIELD		|item_parameterid|t_id		|	|NOT NULL	|0
FIELD		|itemid		|t_id		|	|NOT NULL	|ZBX_PROXY		|1|items
FIELD		|name		|t_varchar(255)	|''	|NOT NULL	|ZBX_PROXY
FIELD		|value		|t_varchar(2048)|''	|NOT NULL	|ZBX_PROXY
INDEX		|1		|itemid

TABLE|role_rule|role_ruleid|ZBX_DATA
FIELD		|role_ruleid	|t_id		|	|NOT NULL	|0
FIELD		|roleid		|t_id		|	|NOT NULL	|0			|1|role
FIELD		|type		|t_integer	|'0'	|NOT NULL	|0
FIELD		|name		|t_varchar(255)	|''	|NOT NULL	|0
FIELD		|value_int	|t_integer	|'0'	|NOT NULL	|0
FIELD		|value_str	|t_varchar(255)	|''	|NOT NULL	|0
FIELD		|value_moduleid	|t_id		|	|NULL		|0			|2|module	|moduleid
FIELD		|value_serviceid|t_id		|	|NULL	|0			|3|services	|serviceid
INDEX		|1		|roleid
INDEX		|2		|value_moduleid
INDEX		|3		|value_serviceid

TABLE|token|tokenid|ZBX_DATA
FIELD	|tokenid	|t_id		|	|NOT NULL	|0
FIELD	|name		|t_varchar(64)	|''	|NOT NULL	|0
FIELD	|description	|t_shorttext	|''	|NOT NULL	|0
FIELD	|userid		|t_id		|	|NOT NULL	|0	|1	|users
FIELD	|token		|t_varchar(128)	|	|NULL		|0
FIELD	|lastaccess	|t_integer	|'0'	|NOT NULL	|0
FIELD	|status		|t_integer	|'0'	|NOT NULL	|0
FIELD	|expires_at	|t_time		|'0'	|NOT NULL	|0
FIELD	|created_at	|t_time		|'0'	|NOT NULL	|0
FIELD	|creator_userid	|t_id		|	|NULL		|0	|2	|users	|userid	|RESTRICT
INDEX	|1		|name
UNIQUE	|2		|userid,name
UNIQUE	|3		|token
INDEX	|4		|creator_userid

TABLE|item_tag|itemtagid|ZBX_TEMPLATE
FIELD		|itemtagid	|t_id		|	|NOT NULL	|0
FIELD		|itemid		|t_id		|	|NOT NULL	|0			|1|items	|		|RESTRICT
FIELD		|tag		|t_varchar(255)	|''	|NOT NULL	|0
FIELD		|value		|t_varchar(255)	|''	|NOT NULL	|0
INDEX		|1		|itemid
CHANGELOG	|4

TABLE|httptest_tag|httptesttagid|ZBX_TEMPLATE
FIELD		|httptesttagid	|t_id		|	|NOT NULL	|0
FIELD		|httptestid	|t_id			|	|NOT NULL	|0		|1|httptest
FIELD		|tag		|t_varchar(255)	|''	|NOT NULL	|0
FIELD		|value		|t_varchar(255)	|''	|NOT NULL	|0
INDEX		|1		|httptestid

TABLE|sysmaps_element_tag|selementtagid|ZBX_TEMPLATE
FIELD		|selementtagid	|t_id		|	|NOT NULL	|0
FIELD		|selementid	|t_id			|	|NOT NULL	|0		|1|sysmaps_elements
FIELD		|tag		|t_varchar(255)	|''	|NOT NULL	|0
FIELD		|value		|t_varchar(255)	|''	|NOT NULL	|0
FIELD		|operator	|t_integer		|'0'|NOT NULL	|0
INDEX		|1		|selementid

TABLE|report|reportid|ZBX_DATA
FIELD		|reportid	|t_id		|	|NOT NULL	|0
FIELD		|userid		|t_id		|	|NOT NULL	|0		|1|users|userid
FIELD		|name		|t_varchar(255)	|''	|NOT NULL	|0
FIELD		|description	|t_varchar(2048)|''	|NOT NULL	|0
FIELD		|status		|t_integer	|'0'	|NOT NULL	|0
FIELD		|dashboardid	|t_id		|	|NOT NULL	|0		|2|dashboard|dashboardid
FIELD		|period		|t_integer	|'0'	|NOT NULL	|0
FIELD		|cycle		|t_integer	|'0'	|NOT NULL	|0
FIELD		|weekdays	|t_integer	|'0'	|NOT NULL	|0
FIELD		|start_time	|t_integer	|'0'	|NOT NULL	|0
FIELD		|active_since	|t_integer	|'0'	|NOT NULL	|0
FIELD		|active_till	|t_integer	|'0'	|NOT NULL	|0
FIELD		|state		|t_integer	|'0'	|NOT NULL	|ZBX_NODATA
FIELD		|lastsent	|t_time	|'0'		|NOT NULL	|ZBX_NODATA
FIELD		|info		|t_varchar(2048)|''	|NOT NULL	|ZBX_NODATA
UNIQUE		|1		|name

TABLE|report_param|reportparamid|ZBX_DATA
FIELD		|reportparamid	|t_id		|	|NOT NULL	|0
FIELD		|reportid	|t_id		|	|NOT NULL	|0		|1|report|reportid
FIELD		|name		|t_varchar(255)	|''	|NOT NULL	|0
FIELD		|value		|t_shorttext	|''	|NOT NULL	|0
INDEX		|1		|reportid

TABLE|report_user|reportuserid|ZBX_DATA
FIELD		|reportuserid	|t_id		|	|NOT NULL	|0
FIELD		|reportid	|t_id		|	|NOT NULL	|0		|1|report|reportid
FIELD		|userid		|t_id		|	|NOT NULL	|0		|2|users|userid
FIELD		|exclude	|t_integer	|'0'	|NOT NULL	|0
FIELD		|access_userid	|t_id		|	|NULL		|0		|3|users|userid		|RESTRICT
INDEX		|1		|reportid

TABLE|report_usrgrp|reportusrgrpid|ZBX_DATA
FIELD		|reportusrgrpid|t_id		|	|NOT NULL	|0
FIELD		|reportid	|t_id		|	|NOT NULL	|0		|1|report|reportid
FIELD		|usrgrpid	|t_id		|	|NOT NULL	|0		|2|usrgrp|usrgrpid
FIELD		|access_userid	|t_id		|	|NULL		|0		|3|users|userid		|RESTRICT
INDEX		|1		|reportid

TABLE|service_problem_tag|service_problem_tagid|ZBX_DATA
FIELD		|service_problem_tagid	|t_id		|	|NOT NULL	|0
FIELD		|serviceid		|t_id		|	|NOT NULL	|0	|1|services|serviceid
FIELD		|tag			|t_varchar(255)	|''	|NOT NULL	|0
FIELD		|operator		|t_integer	|'0'	|NOT NULL	|0
FIELD		|value			|t_varchar(255)	|''	|NOT NULL	|0
INDEX		|1			|serviceid

TABLE|service_problem|service_problemid|ZBX_DATA
FIELD		|service_problemid	|t_id		|	|NOT NULL	|0
FIELD		|eventid		|t_id		|	|NOT NULL	|0	|1|problem|eventid
FIELD		|serviceid		|t_id		|	|NOT NULL	|0	|2|services|serviceid
FIELD		|severity		|t_integer	|'0'	|NOT NULL	|0
INDEX		|1			|eventid
INDEX		|2			|serviceid

TABLE|service_tag|servicetagid|0
FIELD		|servicetagid	|t_id		|	|NOT NULL	|0
FIELD		|serviceid	|t_id		|	|NOT NULL	|0		|1|services|serviceid
FIELD		|tag		|t_varchar(255)	|''	|NOT NULL	|0
FIELD		|value		|t_varchar(255)	|''	|NOT NULL	|0
INDEX		|1		|serviceid

TABLE|service_status_rule|service_status_ruleid|ZBX_DATA
FIELD		|service_status_ruleid|t_id	|	|NOT NULL	|0
FIELD		|serviceid	|t_id		|	|NOT NULL	|0		|1|services|serviceid
FIELD		|type		|t_integer	|'0'	|NOT NULL	|0
FIELD		|limit_value	|t_integer	|'0'	|NOT NULL	|0
FIELD		|limit_status	|t_integer	|'0'	|NOT NULL	|0
FIELD		|new_status	|t_integer	|'0'	|NOT NULL	|0
INDEX		|1		|serviceid

TABLE|ha_node|ha_nodeid|ZBX_DATA
FIELD		|ha_nodeid	|t_cuid		|	|NOT NULL	|0
FIELD		|name		|t_varchar(255)	|''	|NOT NULL	|0
FIELD		|address	|t_varchar(255)	|''	|NOT NULL	|0
FIELD		|port		|t_integer	|'10051'|NOT NULL	|0
FIELD		|lastaccess	|t_integer	|'0'	|NOT NULL	|0
FIELD		|status		|t_integer	|'0'	|NOT NULL	|0
FIELD		|ha_sessionid	|t_cuid		|''	|NOT NULL	|0
UNIQUE		|1		|name
INDEX		|2		|status,lastaccess

TABLE|sla|slaid|ZBX_DATA
FIELD		|slaid		|t_id		|	|NOT NULL	|0
FIELD		|name		|t_varchar(255)	|''	|NOT NULL	|0
FIELD		|period		|t_integer	|'0'	|NOT NULL	|0
FIELD		|slo		|t_double	|'99.9'	|NOT NULL	|0
FIELD		|effective_date	|t_integer	|'0'	|NOT NULL	|0
FIELD		|timezone	|t_varchar(50)	|'UTC'	|NOT NULL	|ZBX_NODATA
FIELD		|status		|t_integer	|'1'	|NOT NULL	|0
FIELD		|description	|t_shorttext	|''	|NOT NULL	|0
UNIQUE		|1		|name

TABLE|sla_schedule|sla_scheduleid|ZBX_DATA
FIELD		|sla_scheduleid	|t_id		|	|NOT NULL	|0
FIELD		|slaid		|t_id		|	|NOT NULL	|0		|1|sla|slaid
FIELD		|period_from	|t_integer	|'0'	|NOT NULL	|0
FIELD		|period_to	|t_integer	|'0'	|NOT NULL	|0
INDEX		|1		|slaid

TABLE|sla_excluded_downtime|sla_excluded_downtimeid|ZBX_DATA
FIELD		|sla_excluded_downtimeid|t_id		|	|NOT NULL	|0
FIELD		|slaid			|t_id		|	|NOT NULL	|0	|1|sla|slaid
FIELD		|name			|t_varchar(255)	|''	|NOT NULL	|0
FIELD		|period_from		|t_integer	|'0'	|NOT NULL	|0
FIELD		|period_to		|t_integer	|'0'	|NOT NULL	|0
INDEX		|1			|slaid

TABLE|sla_service_tag|sla_service_tagid|0
FIELD		|sla_service_tagid	|t_id		|	|NOT NULL	|0
FIELD		|slaid			|t_id		|	|NOT NULL	|0	|1|sla|slaid
FIELD		|tag			|t_varchar(255)	|''	|NOT NULL	|0
FIELD		|operator		|t_integer	|'0'	|NOT NULL	|0
FIELD		|value			|t_varchar(255)	|''	|NOT NULL	|0
INDEX		|1			|slaid

TABLE|host_rtdata|hostid|ZBX_TEMPLATE
FIELD		|hostid			|t_id		|	|NOT NULL	|0	|1|hosts|hostid
FIELD		|active_available	|t_integer	|'0'	|NOT NULL	|0
FIELD		|lastaccess		|t_integer	|'0'	|NOT NULL	|ZBX_NODATA
FIELD		|version		|t_integer	|'0'	|NOT NULL	|ZBX_NODATA
FIELD		|compatibility		|t_integer	|'0'	|NOT NULL	|ZBX_NODATA


TABLE|userdirectory|userdirectoryid|0
FIELD		|userdirectoryid	|t_id			|		|NOT NULL	|0
FIELD		|name				|t_varchar(128)	|''		|NOT NULL	|0
FIELD		|description		|t_shorttext	|''		|NOT NULL	|0
FIELD		|host				|t_varchar(255)	|''		|NOT NULL	|0
FIELD		|port				|t_integer		|'389'	|NOT NULL	|0
FIELD		|base_dn			|t_varchar(255)	|''		|NOT NULL	|0
FIELD		|bind_dn			|t_varchar(255)	|''		|NOT NULL	|0
FIELD		|bind_password		|t_varchar(128)	|''		|NOT NULL	|0
FIELD		|search_attribute	|t_varchar(128)	|''		|NOT NULL	|0
FIELD		|start_tls			|t_integer		|'0'	|NOT NULL	|0
FIELD		|search_filter		|t_varchar(255)	|''		|NOT NULL	|0

TABLE|changelog|changelogid|0
FIELD		|changelogid	|t_serial	|	|NOT NULL	|0
FIELD		|object		|t_integer	|'0'	|NOT NULL	|0
FIELD		|objectid	|t_id		|	|NOT NULL	|0
FIELD		|operation	|t_integer	|'0'	|NOT NULL	|0
FIELD		|clock		|t_integer	|'0'	|NOT NULL	|0
INDEX		|1		|clock

TABLE|dbversion|dbversionid|
FIELD		|dbversionid	|t_id		|	|NOT NULL	|0
FIELD		|mandatory	|t_integer	|'0'	|NOT NULL	|
FIELD		|optional	|t_integer	|'0'	|NOT NULL	|
<<<<<<< HEAD
ROW		|1		|6030070	|6030070
=======
ROW		|1		|6030073	|6030073
>>>>>>> 98fcea1f
<|MERGE_RESOLUTION|>--- conflicted
+++ resolved
@@ -2000,8 +2000,4 @@
 FIELD		|dbversionid	|t_id		|	|NOT NULL	|0
 FIELD		|mandatory	|t_integer	|'0'	|NOT NULL	|
 FIELD		|optional	|t_integer	|'0'	|NOT NULL	|
-<<<<<<< HEAD
-ROW		|1		|6030070	|6030070
-=======
-ROW		|1		|6030073	|6030073
->>>>>>> 98fcea1f
+ROW		|1		|6030080	|6030080