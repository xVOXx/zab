--- conflicted
+++ resolved
@@ -1896,8 +1896,4 @@
 TABLE|dbversion||
 FIELD		|mandatory	|t_integer	|'0'	|NOT NULL	|
 FIELD		|optional	|t_integer	|'0'	|NOT NULL	|
-<<<<<<< HEAD
-ROW		|5030030	|5030030
-=======
-ROW		|5030032	|5030032
->>>>>>> 9e4323b8
+ROW		|5030038	|5030038