--
-- Zabbix
-- Copyright (C) 2001-2023 Zabbix SIA
--
-- This program is free software; you can redistribute it and/or modify
-- it under the terms of the GNU General Public License as published by
-- the Free Software Foundation; either version 2 of the License, or
-- (at your option) any later version.
--
-- This program is distributed in the hope that it will be useful,
-- but WITHOUT ANY WARRANTY; without even the implied warranty of
-- MERCHANTABILITY or FITNESS FOR A PARTICULAR PURPOSE. See the
-- GNU General Public License for more details.
--
-- You should have received a copy of the GNU General Public License
-- along with this program; if not, write to the Free Software
-- Foundation, Inc., 51 Franklin Street, Fifth Floor, Boston, MA  02110-1301, USA.
--

--
-- Do not use spaces
-- Tables must be sorted to match referential integrity rules
--

TABLE|role|roleid|ZBX_DATA
FIELD		|roleid		|t_id		|	|NOT NULL	|0
FIELD		|name		|t_varchar(255)	|''	|NOT NULL	|0
FIELD		|type		|t_integer	|'0'	|NOT NULL	|0
FIELD		|readonly	|t_integer	|'0'	|NOT NULL	|0
UNIQUE		|1		|name

TABLE|users|userid|ZBX_DATA
FIELD		|userid		|t_id		|	|NOT NULL	|0
FIELD		|username	|t_varchar(100)	|''	|NOT NULL	|0
FIELD		|name		|t_varchar(100)	|''	|NOT NULL	|0
FIELD		|surname	|t_varchar(100)	|''	|NOT NULL	|0
FIELD		|passwd		|t_varchar(60)	|''	|NOT NULL	|0
FIELD		|url		|t_varchar(2048)|''	|NOT NULL	|0
FIELD		|autologin	|t_integer	|'0'	|NOT NULL	|0
FIELD		|autologout	|t_varchar(32)	|'15m'	|NOT NULL	|0
FIELD		|lang		|t_varchar(7)	|'default'|NOT NULL	|ZBX_NODATA
FIELD		|refresh	|t_varchar(32)	|'30s'	|NOT NULL	|0
FIELD		|theme		|t_varchar(128)	|'default'|NOT NULL	|ZBX_NODATA
FIELD		|attempt_failed	|t_integer	|0	|NOT NULL	|ZBX_NODATA
FIELD		|attempt_ip	|t_varchar(39)	|''	|NOT NULL	|ZBX_NODATA
FIELD		|attempt_clock	|t_integer	|0	|NOT NULL	|ZBX_NODATA
FIELD		|rows_per_page	|t_integer	|50	|NOT NULL	|0
FIELD		|timezone	|t_varchar(50)	|'default'|NOT NULL	|ZBX_NODATA
FIELD		|roleid		|t_id			|NULL	|NULL	|0	|1|role
FIELD		|userdirectoryid	|t_id	|NULL	|NULL	|ZBX_NODATA	|2|userdirectory	|userdirectoryid	|RESTRICT
FIELD		|ts_provisioned		|t_time	|'0'	|NOT NULL	|ZBX_NODATA
UNIQUE		|1		|username
INDEX		|2		|userdirectoryid
INDEX		|3		|roleid

TABLE|maintenances|maintenanceid|ZBX_DATA
FIELD		|maintenanceid	|t_id		|	|NOT NULL	|0
FIELD		|name		|t_varchar(128)	|''	|NOT NULL	|0
FIELD		|maintenance_type|t_integer	|'0'	|NOT NULL	|0
FIELD		|description	|t_shorttext	|''	|NOT NULL	|0
FIELD		|active_since	|t_integer	|'0'	|NOT NULL	|0
FIELD		|active_till	|t_integer	|'0'	|NOT NULL	|0
FIELD		|tags_evaltype	|t_integer	|'0'	|NOT NULL	|0
INDEX		|1		|active_since,active_till
UNIQUE		|2		|name

TABLE|hosts|hostid|ZBX_TEMPLATE
FIELD		|hostid		|t_id		|	|NOT NULL	|0
FIELD		|proxyid	|t_id		|	|NULL		|0			|1|proxy	|proxyid	|RESTRICT
FIELD		|host		|t_varchar(128)	|''	|NOT NULL	|ZBX_PROXY
FIELD		|status		|t_integer	|'0'	|NOT NULL	|ZBX_PROXY
FIELD		|ipmi_authtype	|t_integer	|'-1'	|NOT NULL	|ZBX_PROXY
FIELD		|ipmi_privilege	|t_integer	|'2'	|NOT NULL	|ZBX_PROXY
FIELD		|ipmi_username	|t_varchar(16)	|''	|NOT NULL	|ZBX_PROXY
FIELD		|ipmi_password	|t_varchar(20)	|''	|NOT NULL	|ZBX_PROXY
FIELD		|maintenanceid	|t_id		|	|NULL		|ZBX_NODATA		|2|maintenances	|		|RESTRICT
FIELD		|maintenance_status|t_integer	|'0'	|NOT NULL	|ZBX_NODATA
FIELD		|maintenance_type|t_integer	|'0'	|NOT NULL	|ZBX_NODATA
FIELD		|maintenance_from|t_integer	|'0'	|NOT NULL	|ZBX_NODATA
FIELD		|name		|t_varchar(128)	|''	|NOT NULL	|ZBX_PROXY
FIELD		|flags		|t_integer	|'0'	|NOT NULL	|0
FIELD		|templateid	|t_id		|	|NULL		|0			|3|hosts	|hostid		|RESTRICT
FIELD		|description	|t_shorttext	|''	|NOT NULL	|0
FIELD		|tls_connect	|t_integer	|'1'	|NOT NULL	|ZBX_PROXY
FIELD		|tls_accept	|t_integer	|'1'	|NOT NULL	|ZBX_PROXY
FIELD		|tls_issuer	|t_varchar(1024)|''	|NOT NULL	|ZBX_PROXY
FIELD		|tls_subject	|t_varchar(1024)|''	|NOT NULL	|ZBX_PROXY
FIELD		|tls_psk_identity|t_varchar(128)|''	|NOT NULL	|ZBX_PROXY
FIELD		|tls_psk	|t_varchar(512)	|''	|NOT NULL	|ZBX_PROXY
FIELD		|discover	|t_integer	|'0'	|NOT NULL	|0
FIELD		|custom_interfaces|t_integer	|'0'	|NOT NULL	|0
FIELD		|uuid		|t_varchar(32)	|''	|NOT NULL	|0
FIELD		|name_upper	|t_varchar(128)	|''	|NOT NULL	|0
FIELD		|vendor_name	|t_varchar(64)	|''	|NOT NULL	|0
FIELD		|vendor_version	|t_varchar(32)	|''	|NOT NULL	|0
INDEX		|1		|host
INDEX		|2		|status
INDEX		|3		|proxyid
INDEX		|4		|name
INDEX		|5		|maintenanceid
INDEX		|6		|name_upper
INDEX		|7		|templateid
CHANGELOG	|1
UPD_TRIG_FUNC	|name		|name_upper	|hostid	|upper

TABLE|hstgrp|groupid|ZBX_DATA
FIELD		|groupid	|t_id		|	|NOT NULL	|0
FIELD		|name		|t_varchar(255)	|''	|NOT NULL	|0
FIELD		|flags		|t_integer	|'0'	|NOT NULL	|0
FIELD		|uuid		|t_varchar(32)	|''	|NOT NULL	|0
FIELD		|type		|t_integer	|'0'	|NOT NULL	|0
UNIQUE		|1		|type,name

TABLE|group_prototype|group_prototypeid|ZBX_TEMPLATE
FIELD		|group_prototypeid|t_id		|	|NOT NULL	|0
FIELD		|hostid		|t_id		|	|NOT NULL	|0			|1|hosts
FIELD		|name		|t_varchar(255)	|''	|NOT NULL	|0
FIELD		|groupid	|t_id		|	|NULL		|0			|2|hstgrp	|		|RESTRICT
FIELD		|templateid	|t_id		|	|NULL		|0			|3|group_prototype|group_prototypeid
INDEX		|1		|hostid
INDEX		|2		|groupid
INDEX		|3		|templateid

TABLE|group_discovery|groupdiscoveryid|ZBX_TEMPLATE
FIELD		|groupdiscoveryid|t_id		|	|NOT NULL	|0
FIELD		|groupid	|t_id		|	|NOT NULL	|0			|1|hstgrp
FIELD		|parent_group_prototypeid|t_id	|	|NOT NULL	|0			|2|group_prototype|group_prototypeid|RESTRICT
FIELD		|name		|t_varchar(255)	|''	|NOT NULL	|ZBX_NODATA
FIELD		|lastcheck	|t_integer	|'0'	|NOT NULL	|ZBX_NODATA
FIELD		|ts_delete	|t_time		|'0'	|NOT NULL	|ZBX_NODATA
UNIQUE		|1		|groupid,parent_group_prototypeid
INDEX		|2		|parent_group_prototypeid

TABLE|drules|druleid|ZBX_DATA
FIELD		|druleid	|t_id		|	|NOT NULL	|0
FIELD		|proxyid	|t_id		|	|NULL		|0			|1|proxy	|proxyid	|RESTRICT
FIELD		|name		|t_varchar(255)	|''	|NOT NULL	|ZBX_PROXY
FIELD		|iprange	|t_varchar(2048)|''	|NOT NULL	|ZBX_PROXY
FIELD		|delay		|t_varchar(255)	|'1h'	|NOT NULL	|ZBX_PROXY
FIELD		|status		|t_integer	|'0'	|NOT NULL	|0
FIELD		|concurrency_max	|t_integer	|'0'	|NOT NULL	|ZBX_PROXY
INDEX		|1		|proxyid
UNIQUE		|2		|name
CHANGELOG	|9

TABLE|dchecks|dcheckid|ZBX_DATA
FIELD		|dcheckid	|t_id		|	|NOT NULL	|0
FIELD		|druleid	|t_id		|	|NOT NULL	|ZBX_PROXY		|1|drules	|		|RESTRICT
FIELD		|type		|t_integer	|'0'	|NOT NULL	|ZBX_PROXY
FIELD		|key_		|t_varchar(2048)|''	|NOT NULL	|ZBX_PROXY
FIELD		|snmp_community	|t_varchar(255)	|''	|NOT NULL	|ZBX_PROXY
FIELD		|ports		|t_varchar(255)	|'0'	|NOT NULL	|ZBX_PROXY
FIELD		|snmpv3_securityname|t_varchar(64)|''	|NOT NULL	|ZBX_PROXY
FIELD		|snmpv3_securitylevel|t_integer	|'0'	|NOT NULL	|ZBX_PROXY
FIELD		|snmpv3_authpassphrase|t_varchar(64)|''	|NOT NULL	|ZBX_PROXY
FIELD		|snmpv3_privpassphrase|t_varchar(64)|''	|NOT NULL	|ZBX_PROXY
FIELD		|uniq		|t_integer	|'0'	|NOT NULL	|ZBX_PROXY
FIELD		|snmpv3_authprotocol|t_integer	|'0'	|NOT NULL	|ZBX_PROXY
FIELD		|snmpv3_privprotocol|t_integer	|'0'	|NOT NULL	|ZBX_PROXY
FIELD		|snmpv3_contextname|t_varchar(255)|''	|NOT NULL	|ZBX_PROXY
FIELD		|host_source|t_integer	|'1'	|NOT NULL	|ZBX_PROXY
FIELD		|name_source|t_integer	|'0'	|NOT NULL	|ZBX_PROXY
FIELD		|allow_redirect|t_integer	|'0'	|NOT NULL	|ZBX_PROXY
INDEX		|1		|druleid,host_source,name_source
CHANGELOG	|10

TABLE|httptest|httptestid|ZBX_TEMPLATE
FIELD		|httptestid	|t_id		|	|NOT NULL	|0
FIELD		|name		|t_varchar(64)	|''	|NOT NULL	|ZBX_PROXY
FIELD		|delay		|t_varchar(255)	|'1m'	|NOT NULL	|ZBX_PROXY
FIELD		|status		|t_integer	|'0'	|NOT NULL	|0
FIELD		|agent		|t_varchar(255)	|'Zabbix'|NOT NULL	|ZBX_PROXY
FIELD		|authentication	|t_integer	|'0'	|NOT NULL	|ZBX_PROXY,ZBX_NODATA
FIELD		|http_user	|t_varchar(255)	|''	|NOT NULL	|ZBX_PROXY,ZBX_NODATA
FIELD		|http_password	|t_varchar(255)	|''	|NOT NULL	|ZBX_PROXY,ZBX_NODATA
FIELD		|hostid		|t_id		|	|NOT NULL	|ZBX_PROXY		|2|hosts	|		|RESTRICT
FIELD		|templateid	|t_id		|	|NULL		|0			|3|httptest	|httptestid	|RESTRICT
FIELD		|http_proxy	|t_varchar(255)	|''	|NOT NULL	|ZBX_PROXY,ZBX_NODATA
FIELD		|retries	|t_integer	|'1'	|NOT NULL	|ZBX_PROXY,ZBX_NODATA
FIELD		|ssl_cert_file	|t_varchar(255)	|''	|NOT NULL	|ZBX_PROXY,ZBX_NODATA
FIELD		|ssl_key_file	|t_varchar(255)	|''	|NOT NULL	|ZBX_PROXY,ZBX_NODATA
FIELD		|ssl_key_password|t_varchar(64)	|''	|NOT NULL	|ZBX_PROXY,ZBX_NODATA
FIELD		|verify_peer	|t_integer	|'0'	|NOT NULL	|ZBX_PROXY
FIELD		|verify_host	|t_integer	|'0'	|NOT NULL	|ZBX_PROXY
FIELD		|uuid		|t_varchar(32)	|''	|NOT NULL	|0
UNIQUE		|2		|hostid,name
INDEX		|3		|status
INDEX		|4		|templateid
CHANGELOG	|11

TABLE|httpstep|httpstepid|ZBX_TEMPLATE
FIELD		|httpstepid	|t_id		|	|NOT NULL	|0
FIELD		|httptestid	|t_id		|	|NOT NULL	|ZBX_PROXY		|1|httptest	|		|RESTRICT
FIELD		|name		|t_varchar(64)	|''	|NOT NULL	|ZBX_PROXY
FIELD		|no		|t_integer	|'0'	|NOT NULL	|ZBX_PROXY
FIELD		|url		|t_varchar(2048)|''	|NOT NULL	|ZBX_PROXY
FIELD		|timeout	|t_varchar(255)	|'15s'	|NOT NULL	|ZBX_PROXY
FIELD		|posts		|t_shorttext	|''	|NOT NULL	|ZBX_PROXY
FIELD		|required	|t_varchar(255)	|''	|NOT NULL	|ZBX_PROXY
FIELD		|status_codes	|t_varchar(255)	|''	|NOT NULL	|ZBX_PROXY
FIELD		|follow_redirects|t_integer	|'1'	|NOT NULL	|ZBX_PROXY
FIELD		|retrieve_mode	|t_integer	|'0'	|NOT NULL	|ZBX_PROXY
FIELD		|post_type	|t_integer	|'0'	|NOT NULL	|ZBX_PROXY
INDEX		|1		|httptestid
CHANGELOG	|14

TABLE|interface|interfaceid|ZBX_TEMPLATE
FIELD		|interfaceid	|t_id		|	|NOT NULL	|0
FIELD		|hostid		|t_id		|	|NOT NULL	|ZBX_PROXY		|1|hosts
FIELD		|main		|t_integer	|'0'	|NOT NULL	|ZBX_PROXY
FIELD		|type		|t_integer	|'1'	|NOT NULL	|ZBX_PROXY
FIELD		|useip		|t_integer	|'1'	|NOT NULL	|ZBX_PROXY
FIELD		|ip		|t_varchar(64)	|'127.0.0.1'|NOT NULL	|ZBX_PROXY
FIELD		|dns		|t_varchar(255)	|''	|NOT NULL	|ZBX_PROXY
FIELD		|port		|t_varchar(64)	|'10050'|NOT NULL	|ZBX_PROXY
FIELD		|available	|t_integer	|'0'	|NOT NULL	|ZBX_PROXY,ZBX_NODATA
FIELD		|error		|t_varchar(2048)|''	|NOT NULL	|ZBX_NODATA
FIELD		|errors_from	|t_integer	|'0'	|NOT NULL	|ZBX_NODATA
FIELD		|disable_until	|t_integer	|'0'	|NOT NULL	|ZBX_NODATA
INDEX		|1		|hostid,type
INDEX		|2		|ip,dns
INDEX		|3		|available

TABLE|valuemap|valuemapid|ZBX_TEMPLATE
FIELD		|valuemapid	|t_id		|	|NOT NULL	|0
FIELD		|hostid		|t_id		|	|NOT NULL	|0			|1|hosts
FIELD		|name		|t_varchar(64)	|''	|NOT NULL	|0
FIELD		|uuid		|t_varchar(32)	|''	|NOT NULL	|0
UNIQUE		|1		|hostid,name

TABLE|items|itemid|ZBX_TEMPLATE
FIELD		|itemid		|t_id		|	|NOT NULL	|0
FIELD		|type		|t_integer	|'0'	|NOT NULL	|ZBX_PROXY
FIELD		|snmp_oid	|t_varchar(512)	|''	|NOT NULL	|ZBX_PROXY
FIELD		|hostid		|t_id		|	|NOT NULL	|ZBX_PROXY		|1|hosts	|		|RESTRICT
FIELD		|name		|t_varchar(255)	|''	|NOT NULL	|0
FIELD		|key_		|t_varchar(2048)|''	|NOT NULL	|ZBX_PROXY
FIELD		|delay		|t_varchar(1024)|'0'	|NOT NULL	|ZBX_PROXY
FIELD		|history	|t_varchar(255)	|'90d'	|NOT NULL	|ZBX_PROXY
FIELD		|trends		|t_varchar(255)	|'365d'	|NOT NULL	|0
FIELD		|status		|t_integer	|'0'	|NOT NULL	|ZBX_PROXY
FIELD		|value_type	|t_integer	|'0'	|NOT NULL	|ZBX_PROXY
FIELD		|trapper_hosts	|t_varchar(255)	|''	|NOT NULL	|ZBX_PROXY
FIELD		|units		|t_varchar(255)	|''	|NOT NULL	|0
FIELD		|formula	|t_varchar(255)	|''	|NOT NULL	|0
FIELD		|logtimefmt	|t_varchar(64)	|''	|NOT NULL	|ZBX_PROXY
FIELD		|templateid	|t_id		|	|NULL		|0			|2|items	|itemid		|RESTRICT
FIELD		|valuemapid	|t_id		|	|NULL		|0			|3|valuemap	|		|RESTRICT
FIELD		|params		|t_text		|''	|NOT NULL	|ZBX_PROXY
FIELD		|ipmi_sensor	|t_varchar(128)	|''	|NOT NULL	|ZBX_PROXY
FIELD		|authtype	|t_integer	|'0'	|NOT NULL	|ZBX_PROXY
FIELD		|username	|t_varchar(255)	|''	|NOT NULL	|ZBX_PROXY
FIELD		|password	|t_varchar(255)	|''	|NOT NULL	|ZBX_PROXY
FIELD		|publickey	|t_varchar(64)	|''	|NOT NULL	|ZBX_PROXY
FIELD		|privatekey	|t_varchar(64)	|''	|NOT NULL	|ZBX_PROXY
FIELD		|flags		|t_integer	|'0'	|NOT NULL	|ZBX_PROXY
FIELD		|interfaceid	|t_id		|	|NULL		|ZBX_PROXY		|4|interface	|		|RESTRICT
FIELD		|description	|t_text		|''	|NOT NULL	|0
FIELD		|inventory_link	|t_integer	|'0'	|NOT NULL	|ZBX_PROXY
FIELD		|lifetime	|t_varchar(255)	|'30d'	|NOT NULL	|0
FIELD		|evaltype	|t_integer	|'0'	|NOT NULL	|0
FIELD		|jmx_endpoint	|t_varchar(255)	|''	|NOT NULL	|ZBX_PROXY
FIELD		|master_itemid	|t_id		|	|NULL		|ZBX_PROXY		|5|items	|itemid		|RESTRICT
FIELD		|timeout	|t_varchar(255)	|''	|NOT NULL	|ZBX_PROXY
FIELD		|url		|t_varchar(2048)|''	|NOT NULL	|ZBX_PROXY
FIELD		|query_fields	|t_varchar(2048)|''	|NOT NULL	|ZBX_PROXY
FIELD		|posts		|t_text		|''	|NOT NULL	|ZBX_PROXY
FIELD		|status_codes	|t_varchar(255)	|'200'	|NOT NULL	|ZBX_PROXY
FIELD		|follow_redirects|t_integer	|'1'	|NOT NULL	|ZBX_PROXY
FIELD		|post_type	|t_integer	|'0'	|NOT NULL	|ZBX_PROXY
FIELD		|http_proxy	|t_varchar(255)	|''	|NOT NULL	|ZBX_PROXY,ZBX_NODATA
FIELD		|headers	|t_text		|''	|NOT NULL	|ZBX_PROXY
FIELD		|retrieve_mode	|t_integer	|'0'	|NOT NULL	|ZBX_PROXY
FIELD		|request_method	|t_integer	|'0'	|NOT NULL	|ZBX_PROXY
FIELD		|output_format	|t_integer	|'0'	|NOT NULL	|ZBX_PROXY
FIELD		|ssl_cert_file	|t_varchar(255)	|''	|NOT NULL	|ZBX_PROXY,ZBX_NODATA
FIELD		|ssl_key_file	|t_varchar(255)	|''	|NOT NULL	|ZBX_PROXY,ZBX_NODATA
FIELD		|ssl_key_password|t_varchar(64)	|''	|NOT NULL	|ZBX_PROXY,ZBX_NODATA
FIELD		|verify_peer	|t_integer	|'0'	|NOT NULL	|ZBX_PROXY
FIELD		|verify_host	|t_integer	|'0'	|NOT NULL	|ZBX_PROXY
FIELD		|allow_traps	|t_integer	|'0'	|NOT NULL	|ZBX_PROXY
FIELD		|discover	|t_integer	|'0'	|NOT NULL	|0
FIELD		|uuid		|t_varchar(32)	|''	|NOT NULL	|0
FIELD		|name_upper	|t_varchar(255)	|''	|NOT NULL	|0
INDEX		|1		|hostid,key_(764)
INDEX		|3		|status
INDEX		|4		|templateid
INDEX		|5		|valuemapid
INDEX		|6		|interfaceid
INDEX		|7		|master_itemid
INDEX		|8		|key_(768)
INDEX		|9		|hostid,name_upper
CHANGELOG	|3
UPD_TRIG_FUNC	|name		|name_upper	|itemid	|upper

TABLE|httpstepitem|httpstepitemid|ZBX_TEMPLATE
FIELD		|httpstepitemid	|t_id		|	|NOT NULL	|0
FIELD		|httpstepid	|t_id		|	|NOT NULL	|ZBX_PROXY		|1|httpstep	|		|RESTRICT
FIELD		|itemid		|t_id		|	|NOT NULL	|ZBX_PROXY		|2|items	|		|RESTRICT
FIELD		|type		|t_integer	|'0'	|NOT NULL	|ZBX_PROXY
UNIQUE		|1		|httpstepid,itemid
INDEX		|2		|itemid
CHANGELOG	|16

TABLE|httptestitem|httptestitemid|ZBX_TEMPLATE
FIELD		|httptestitemid	|t_id		|	|NOT NULL	|0
FIELD		|httptestid	|t_id		|	|NOT NULL	|ZBX_PROXY		|1|httptest	|		|RESTRICT
FIELD		|itemid		|t_id		|	|NOT NULL	|ZBX_PROXY		|2|items	|		|RESTRICT
FIELD		|type		|t_integer	|'0'	|NOT NULL	|ZBX_PROXY
UNIQUE		|1		|httptestid,itemid
INDEX		|2		|itemid
CHANGELOG	|13

TABLE|media_type|mediatypeid|ZBX_DATA
FIELD		|mediatypeid	|t_id		|	|NOT NULL	|0
FIELD		|type		|t_integer	|'0'	|NOT NULL	|0
FIELD		|name		|t_varchar(100)	|''	|NOT NULL	|0
FIELD		|smtp_server	|t_varchar(255)	|''	|NOT NULL	|0
FIELD		|smtp_helo	|t_varchar(255)	|''	|NOT NULL	|0
FIELD		|smtp_email	|t_varchar(255)	|''	|NOT NULL	|0
FIELD		|exec_path	|t_varchar(255)	|''	|NOT NULL	|0
FIELD		|gsm_modem	|t_varchar(255)	|''	|NOT NULL	|0
FIELD		|username	|t_varchar(255)	|''	|NOT NULL	|0
FIELD		|passwd		|t_varchar(255)	|''	|NOT NULL	|0
FIELD		|status		|t_integer	|'1'	|NOT NULL	|ZBX_NODATA
FIELD		|smtp_port	|t_integer	|'25'	|NOT NULL	|0
FIELD		|smtp_security	|t_integer	|'0'	|NOT NULL	|0
FIELD		|smtp_verify_peer|t_integer	|'0'	|NOT NULL	|0
FIELD		|smtp_verify_host|t_integer	|'0'	|NOT NULL	|0
FIELD		|smtp_authentication|t_integer	|'0'	|NOT NULL	|0
FIELD		|maxsessions	|t_integer	|'1'	|NOT NULL	|0
FIELD		|maxattempts	|t_integer	|'3'	|NOT NULL	|0
FIELD		|attempt_interval|t_varchar(32)	|'10s'	|NOT NULL	|0
FIELD		|content_type	|t_integer	|'1'	|NOT NULL	|0
FIELD		|script		|t_text		|''	|NOT NULL	|0
FIELD		|timeout	|t_varchar(32)	|'30s'	|NOT NULL	|0
FIELD		|process_tags	|t_integer	|'0'	|NOT NULL	|0
FIELD		|show_event_menu|t_integer	|'0'	|NOT NULL	|0
FIELD		|event_menu_url	|t_varchar(2048)|''	|NOT NULL	|0
FIELD		|event_menu_name|t_varchar(255)	|''	|NOT NULL	|0
FIELD		|description	|t_shorttext	|''	|NOT NULL	|0
FIELD		|provider	|t_integer	|'0'	|NOT NULL	|0
UNIQUE		|1		|name

TABLE|media_type_param|mediatype_paramid|ZBX_DATA
FIELD		|mediatype_paramid|t_id		|	|NOT NULL	|0
FIELD		|mediatypeid	|t_id		|	|NOT NULL	|0			|1|media_type
FIELD		|name		|t_varchar(255)	|''	|NOT NULL	|0
FIELD		|value		|t_varchar(2048)|''	|NOT NULL	|0
FIELD		|sortorder	|t_integer	|'0'	|NOT NULL	|0
INDEX		|1		|mediatypeid

TABLE|media_type_message|mediatype_messageid|ZBX_DATA
FIELD		|mediatype_messageid|t_id	|	|NOT NULL	|0
FIELD		|mediatypeid	|t_id		|	|NOT NULL	|0			|1|media_type
FIELD		|eventsource	|t_integer	|	|NOT NULL	|0
FIELD		|recovery	|t_integer	|	|NOT NULL	|0
FIELD		|subject	|t_varchar(255)	|''	|NOT NULL	|0
FIELD		|message	|t_text		|''	|NOT NULL	|0
UNIQUE		|1		|mediatypeid,eventsource,recovery

TABLE|usrgrp|usrgrpid|ZBX_DATA
FIELD		|usrgrpid	|t_id		|	|NOT NULL	|0
FIELD		|name		|t_varchar(64)	|''	|NOT NULL	|0
FIELD		|gui_access	|t_integer	|'0'	|NOT NULL	|0
FIELD		|users_status	|t_integer	|'0'	|NOT NULL	|0
FIELD		|debug_mode	|t_integer	|'0'	|NOT NULL	|0
FIELD		|userdirectoryid	|t_id	|NULL	|NULL	|0 |2|userdirectory	|	|RESTRICT
UNIQUE		|1		|name
INDEX		|2	|userdirectoryid

TABLE|users_groups|id|ZBX_DATA
FIELD		|id		|t_id		|	|NOT NULL	|0
FIELD		|usrgrpid	|t_id		|	|NOT NULL	|0			|1|usrgrp
FIELD		|userid		|t_id		|	|NOT NULL	|0			|2|users
UNIQUE		|1		|usrgrpid,userid
INDEX		|2		|userid

TABLE|scripts|scriptid|ZBX_DATA
FIELD		|scriptid	|t_id		|	|NOT NULL	|0
FIELD		|name		|t_varchar(255)	|''	|NOT NULL	|0
FIELD		|command	|t_text		|''	|NOT NULL	|0
FIELD		|host_access	|t_integer	|'2'	|NOT NULL	|0
FIELD		|usrgrpid	|t_id		|	|NULL		|0			|1|usrgrp	|		|RESTRICT
FIELD		|groupid	|t_id		|	|NULL		|0			|2|hstgrp	|		|RESTRICT
FIELD		|description	|t_shorttext	|''	|NOT NULL	|0
FIELD		|confirmation	|t_varchar(255)	|''	|NOT NULL	|0
FIELD		|type		|t_integer	|'5'	|NOT NULL	|0
FIELD		|execute_on	|t_integer	|'2'	|NOT NULL	|0
FIELD		|timeout	|t_varchar(32)	|'30s'	|NOT NULL	|0
FIELD		|scope		|t_integer	|'1'	|NOT NULL	|0
FIELD		|port		|t_varchar(64)	|''	|NOT NULL	|0
FIELD		|authtype	|t_integer	|'0'	|NOT NULL	|0
FIELD		|username	|t_varchar(64)	|''	|NOT NULL	|0
FIELD		|password	|t_varchar(64)	|''	|NOT NULL	|0
FIELD		|publickey	|t_varchar(64)	|''	|NOT NULL	|0
FIELD		|privatekey	|t_varchar(64)	|''	|NOT NULL	|0
FIELD		|menu_path	|t_varchar(255)	|''	|NOT NULL	|0
FIELD		|url		|t_varchar(2048)|''	|NOT NULL	|0
FIELD		|new_window	|t_integer	|'1'	|NOT NULL	|0
INDEX		|1		|usrgrpid
INDEX		|2		|groupid
UNIQUE		|3		|name,menu_path

TABLE|script_param|script_paramid|ZBX_DATA
FIELD		|script_paramid	|t_id		|	|NOT NULL	|0
FIELD		|scriptid	|t_id		|	|NOT NULL	|0			|1|scripts
FIELD		|name		|t_varchar(255)	|''	|NOT NULL	|0
FIELD		|value		|t_varchar(2048)|''	|NOT NULL	|0
UNIQUE		|1		|scriptid,name

TABLE|actions|actionid|ZBX_DATA
FIELD		|actionid	|t_id		|	|NOT NULL	|0
FIELD		|name		|t_varchar(255)	|''	|NOT NULL	|0
FIELD		|eventsource	|t_integer	|'0'	|NOT NULL	|0
FIELD		|evaltype	|t_integer	|'0'	|NOT NULL	|0
FIELD		|status		|t_integer	|'0'	|NOT NULL	|0
FIELD		|esc_period	|t_varchar(255)	|'1h'	|NOT NULL	|0
FIELD		|formula	|t_varchar(1024)|''	|NOT NULL	|0
FIELD		|pause_suppressed|t_integer	|'1'	|NOT NULL	|0
FIELD		|notify_if_canceled|t_integer	|'1'	|NOT NULL	|0
FIELD		|pause_symptoms	|t_integer	|'1'	|NOT NULL	|0
INDEX		|1		|eventsource,status
UNIQUE		|2		|name

TABLE|operations|operationid|ZBX_DATA
FIELD		|operationid	|t_id		|	|NOT NULL	|0
FIELD		|actionid	|t_id		|	|NOT NULL	|0			|1|actions
FIELD		|operationtype	|t_integer	|'0'	|NOT NULL	|0
FIELD		|esc_period	|t_varchar(255)	|'0'	|NOT NULL	|0
FIELD		|esc_step_from	|t_integer	|'1'	|NOT NULL	|0
FIELD		|esc_step_to	|t_integer	|'1'	|NOT NULL	|0
FIELD		|evaltype	|t_integer	|'0'	|NOT NULL	|0
FIELD		|recovery	|t_integer	|'0'	|NOT NULL	|0
INDEX		|1		|actionid

TABLE|optag|optagid|ZBX_DATA
FIELD		|optagid	|t_id		|	|NOT NULL	|0
FIELD		|operationid	|t_id		|	|NOT NULL	|0			|1|operations
FIELD		|tag		|t_varchar(255)	|''	|NOT NULL	|0
FIELD		|value		|t_varchar(255)	|''	|NOT NULL	|0
INDEX		|1		|operationid

TABLE|opmessage|operationid|ZBX_DATA
FIELD		|operationid	|t_id		|	|NOT NULL	|0			|1|operations
FIELD		|default_msg	|t_integer	|'1'	|NOT NULL	|0
FIELD		|subject	|t_varchar(255)	|''	|NOT NULL	|0
FIELD		|message	|t_shorttext	|''	|NOT NULL	|0
FIELD		|mediatypeid	|t_id		|	|NULL		|0			|2|media_type	|		|RESTRICT
INDEX		|1		|mediatypeid

TABLE|opmessage_grp|opmessage_grpid|ZBX_DATA
FIELD		|opmessage_grpid|t_id		|	|NOT NULL	|0
FIELD		|operationid	|t_id		|	|NOT NULL	|0			|1|operations
FIELD		|usrgrpid	|t_id		|	|NOT NULL	|0			|2|usrgrp	|		|RESTRICT
UNIQUE		|1		|operationid,usrgrpid
INDEX		|2		|usrgrpid

TABLE|opmessage_usr|opmessage_usrid|ZBX_DATA
FIELD		|opmessage_usrid|t_id		|	|NOT NULL	|0
FIELD		|operationid	|t_id		|	|NOT NULL	|0			|1|operations
FIELD		|userid		|t_id		|	|NOT NULL	|0			|2|users	|		|RESTRICT
UNIQUE		|1		|operationid,userid
INDEX		|2		|userid

TABLE|opcommand|operationid|ZBX_DATA
FIELD		|operationid	|t_id		|	|NOT NULL	|0			|1|operations
FIELD		|scriptid	|t_id		|	|NOT NULL	|0			|2|scripts	|		|RESTRICT
INDEX		|1		|scriptid

TABLE|opcommand_hst|opcommand_hstid|ZBX_DATA
FIELD		|opcommand_hstid|t_id		|	|NOT NULL	|0
FIELD		|operationid	|t_id		|	|NOT NULL	|0			|1|operations
FIELD		|hostid		|t_id		|	|NULL		|0			|2|hosts	|		|RESTRICT
INDEX		|1		|operationid
INDEX		|2		|hostid

TABLE|opcommand_grp|opcommand_grpid|ZBX_DATA
FIELD		|opcommand_grpid|t_id		|	|NOT NULL	|0
FIELD		|operationid	|t_id		|	|NOT NULL	|0			|1|operations
FIELD		|groupid	|t_id		|	|NOT NULL	|0			|2|hstgrp	|		|RESTRICT
INDEX		|1		|operationid
INDEX		|2		|groupid

TABLE|opgroup|opgroupid|ZBX_DATA
FIELD		|opgroupid	|t_id		|	|NOT NULL	|0
FIELD		|operationid	|t_id		|	|NOT NULL	|0			|1|operations
FIELD		|groupid	|t_id		|	|NOT NULL	|0			|2|hstgrp	|		|RESTRICT
UNIQUE		|1		|operationid,groupid
INDEX		|2		|groupid

TABLE|optemplate|optemplateid|ZBX_TEMPLATE
FIELD		|optemplateid	|t_id		|	|NOT NULL	|0
FIELD		|operationid	|t_id		|	|NOT NULL	|0			|1|operations
FIELD		|templateid	|t_id		|	|NOT NULL	|0			|2|hosts	|hostid		|RESTRICT
UNIQUE		|1		|operationid,templateid
INDEX		|2		|templateid

TABLE|opconditions|opconditionid|ZBX_DATA
FIELD		|opconditionid	|t_id		|	|NOT NULL	|0
FIELD		|operationid	|t_id		|	|NOT NULL	|0			|1|operations
FIELD		|conditiontype	|t_integer	|'0'	|NOT NULL	|0
FIELD		|operator	|t_integer	|'0'	|NOT NULL	|0
FIELD		|value		|t_varchar(255)	|''	|NOT NULL	|0
INDEX		|1		|operationid

TABLE|conditions|conditionid|ZBX_DATA
FIELD		|conditionid	|t_id		|	|NOT NULL	|0
FIELD		|actionid	|t_id		|	|NOT NULL	|0			|1|actions
FIELD		|conditiontype	|t_integer	|'0'	|NOT NULL	|0
FIELD		|operator	|t_integer	|'0'	|NOT NULL	|0
FIELD		|value		|t_varchar(255)	|''	|NOT NULL	|0
FIELD		|value2		|t_varchar(255)	|''	|NOT NULL	|0
INDEX		|1		|actionid

TABLE|config|configid|ZBX_DATA
FIELD		|configid	|t_id		|	|NOT NULL	|0
FIELD		|work_period	|t_varchar(255)	|'1-5,09:00-18:00'|NOT NULL|0
FIELD		|alert_usrgrpid	|t_id		|	|NULL		|0			|1|usrgrp	|usrgrpid	|RESTRICT
FIELD		|default_theme	|t_varchar(128)	|'blue-theme'|NOT NULL	|ZBX_NODATA
FIELD		|authentication_type|t_integer	|'0'	|NOT NULL	|ZBX_NODATA
FIELD		|discovery_groupid|t_id		|	|NULL		|0			|2|hstgrp	|groupid	|RESTRICT
FIELD		|max_in_table	|t_integer	|'50'	|NOT NULL	|ZBX_NODATA
FIELD		|search_limit	|t_integer	|'1000'	|NOT NULL	|ZBX_NODATA
FIELD		|severity_color_0|t_varchar(6)	|'97AAB3'|NOT NULL	|ZBX_NODATA
FIELD		|severity_color_1|t_varchar(6)	|'7499FF'|NOT NULL	|ZBX_NODATA
FIELD		|severity_color_2|t_varchar(6)	|'FFC859'|NOT NULL	|ZBX_NODATA
FIELD		|severity_color_3|t_varchar(6)	|'FFA059'|NOT NULL	|ZBX_NODATA
FIELD		|severity_color_4|t_varchar(6)	|'E97659'|NOT NULL	|ZBX_NODATA
FIELD		|severity_color_5|t_varchar(6)	|'E45959'|NOT NULL	|ZBX_NODATA
FIELD		|severity_name_0|t_varchar(32)	|'Not classified'|NOT NULL|ZBX_NODATA
FIELD		|severity_name_1|t_varchar(32)	|'Information'|NOT NULL	|ZBX_NODATA
FIELD		|severity_name_2|t_varchar(32)	|'Warning'|NOT NULL	|ZBX_NODATA
FIELD		|severity_name_3|t_varchar(32)	|'Average'|NOT NULL	|ZBX_NODATA
FIELD		|severity_name_4|t_varchar(32)	|'High'	|NOT NULL	|ZBX_NODATA
FIELD		|severity_name_5|t_varchar(32)	|'Disaster'|NOT NULL	|ZBX_NODATA
FIELD		|ok_period	|t_varchar(32)	|'5m'	|NOT NULL	|ZBX_NODATA
FIELD		|blink_period	|t_varchar(32)	|'2m'	|NOT NULL	|ZBX_NODATA
FIELD		|problem_unack_color|t_varchar(6)|'CC0000'|NOT NULL	|ZBX_NODATA
FIELD		|problem_ack_color|t_varchar(6)	|'CC0000'|NOT NULL	|ZBX_NODATA
FIELD		|ok_unack_color	|t_varchar(6)	|'009900'|NOT NULL	|ZBX_NODATA
FIELD		|ok_ack_color	|t_varchar(6)	|'009900'|NOT NULL	|ZBX_NODATA
FIELD		|problem_unack_style|t_integer	|'1'	|NOT NULL	|ZBX_NODATA
FIELD		|problem_ack_style|t_integer	|'1'	|NOT NULL	|ZBX_NODATA
FIELD		|ok_unack_style	|t_integer	|'1'	|NOT NULL	|ZBX_NODATA
FIELD		|ok_ack_style	|t_integer	|'1'	|NOT NULL	|ZBX_NODATA
FIELD		|snmptrap_logging|t_integer	|'1'	|NOT NULL	|ZBX_PROXY,ZBX_NODATA
FIELD		|server_check_interval|t_integer|'10'	|NOT NULL	|ZBX_NODATA
FIELD		|hk_events_mode	|t_integer	|'1'	|NOT NULL	|ZBX_NODATA
FIELD		|hk_events_trigger|t_varchar(32)|'365d'	|NOT NULL	|ZBX_NODATA
FIELD		|hk_events_internal|t_varchar(32)|'1d'	|NOT NULL	|ZBX_NODATA
FIELD		|hk_events_discovery|t_varchar(32)|'1d'	|NOT NULL	|ZBX_NODATA
FIELD		|hk_events_autoreg|t_varchar(32)|'1d'	|NOT NULL	|ZBX_NODATA
FIELD		|hk_services_mode|t_integer	|'1'	|NOT NULL	|ZBX_NODATA
FIELD		|hk_services	|t_varchar(32)	|'365d'	|NOT NULL	|ZBX_NODATA
FIELD		|hk_audit_mode	|t_integer	|'1'	|NOT NULL	|ZBX_NODATA
FIELD		|hk_audit	|t_varchar(32)	|'365d'	|NOT NULL	|ZBX_NODATA
FIELD		|hk_sessions_mode|t_integer	|'1'	|NOT NULL	|ZBX_NODATA
FIELD		|hk_sessions	|t_varchar(32)	|'365d'	|NOT NULL	|ZBX_NODATA
FIELD		|hk_history_mode|t_integer	|'1'	|NOT NULL	|ZBX_NODATA
FIELD		|hk_history_global|t_integer	|'0'	|NOT NULL	|ZBX_PROXY,ZBX_NODATA
FIELD		|hk_history	|t_varchar(32)	|'90d'	|NOT NULL	|ZBX_PROXY,ZBX_NODATA
FIELD		|hk_trends_mode	|t_integer	|'1'	|NOT NULL	|ZBX_NODATA
FIELD		|hk_trends_global|t_integer	|'0'	|NOT NULL	|ZBX_NODATA
FIELD		|hk_trends	|t_varchar(32)	|'365d'	|NOT NULL	|ZBX_NODATA
FIELD		|default_inventory_mode|t_integer|'-1'	|NOT NULL	|ZBX_NODATA
FIELD		|custom_color	|t_integer	|'0'	|NOT NULL	|ZBX_NODATA
FIELD		|http_auth_enabled	|t_integer	|'0'	|NOT NULL	|ZBX_NODATA
FIELD		|http_login_form	|t_integer	|'0'	|NOT NULL	|ZBX_NODATA
FIELD		|http_strip_domains	|t_varchar(2048)|''	|NOT NULL	|ZBX_NODATA
FIELD		|http_case_sensitive	|t_integer	|'1'	|NOT NULL	|ZBX_NODATA
FIELD		|ldap_auth_enabled		|t_integer		|'0'	|NOT NULL	|ZBX_NODATA
FIELD		|ldap_case_sensitive	|t_integer	|'1'	|NOT NULL	|ZBX_NODATA
FIELD		|db_extension	|t_varchar(32)	|''	|NOT NULL	|ZBX_NODATA
FIELD		|autoreg_tls_accept	|t_integer	|'1'	|NOT NULL	|ZBX_PROXY,ZBX_NODATA
FIELD		|compression_status	|t_integer	|'0'	|NOT NULL	|ZBX_NODATA
FIELD		|compress_older	|t_varchar(32)	|'7d'	|NOT NULL	|ZBX_NODATA
FIELD		|instanceid	|t_varchar(32)	|''	|NOT NULL	|ZBX_NODATA
FIELD		|saml_auth_enabled	|t_integer	|'0'	|NOT NULL	|ZBX_NODATA
FIELD		|saml_case_sensitive	|t_integer	|'0'	|NOT NULL	|ZBX_NODATA
FIELD		|default_lang		|t_varchar(5)	|'en_US'|NOT NULL	|ZBX_NODATA
FIELD		|default_timezone	|t_varchar(50)	|'system'|NOT NULL	|ZBX_NODATA
FIELD		|login_attempts	|t_integer	|'5'	|NOT NULL	|ZBX_NODATA
FIELD		|login_block	|t_varchar(32)	|'30s'	|NOT NULL	|ZBX_NODATA
FIELD		|show_technical_errors	|t_integer	|'0'	|NOT NULL	|ZBX_NODATA
FIELD		|validate_uri_schemes	|t_integer	|'1'	|NOT NULL	|ZBX_NODATA
FIELD		|uri_valid_schemes	|t_varchar(255)	|'http,https,ftp,file,mailto,tel,ssh'	|NOT NULL	|ZBX_NODATA
FIELD		|x_frame_options	|t_varchar(255)	|'SAMEORIGIN'	|NOT NULL	|ZBX_NODATA
FIELD		|iframe_sandboxing_enabled	|t_integer	|'1'	|NOT NULL	|ZBX_NODATA
FIELD		|iframe_sandboxing_exceptions	|t_varchar(255)	|''	|NOT NULL	|ZBX_NODATA
FIELD		|max_overview_table_size	|t_integer	|'50'	|NOT NULL	|ZBX_NODATA
FIELD		|history_period	|t_varchar(32)|	'24h'	|NOT NULL	|ZBX_NODATA
FIELD		|period_default	|t_varchar(32)	|'1h'	|NOT NULL	|ZBX_NODATA
FIELD		|max_period	|t_varchar(32)	|'2y'	|NOT NULL	|ZBX_NODATA
FIELD		|socket_timeout	|t_varchar(32)	|'3s'	|NOT NULL	|ZBX_NODATA
FIELD		|connect_timeout	|t_varchar(32)	|'3s'	|NOT NULL	|ZBX_NODATA
FIELD		|media_type_test_timeout	|t_varchar(32)	|'65s'	|NOT NULL	|ZBX_NODATA
FIELD		|script_timeout	|t_varchar(32)	|'60s'	|NOT NULL	|ZBX_NODATA
FIELD		|item_test_timeout	|t_varchar(32)	|'60s'	|NOT NULL	|ZBX_NODATA
FIELD		|session_key	|t_varchar(32)|''	|NOT NULL	|ZBX_NODATA
FIELD		|url			|t_varchar(2048)|''	|NOT NULL	|ZBX_NODATA
FIELD		|report_test_timeout|t_varchar(32)|'60s'|NOT NULL	|ZBX_NODATA
FIELD		|dbversion_status	|t_shorttext|''	|NOT NULL	|ZBX_NODATA
FIELD		|hk_events_service|t_varchar(32)|'1d'	|NOT NULL	|ZBX_NODATA
FIELD		|passwd_min_length	|t_integer	|'8'	|NOT NULL	|ZBX_NODATA
FIELD		|passwd_check_rules	|t_integer	|'8'	|NOT NULL	|ZBX_NODATA
FIELD		|auditlog_enabled	|t_integer	|'1'	|NOT NULL	|ZBX_NODATA
FIELD		|ha_failover_delay	|t_varchar(32)	|'1m'	|NOT NULL	|ZBX_NODATA
FIELD		|geomaps_tile_provider|t_varchar(255)	|''	|NOT NULL	|0
FIELD		|geomaps_tile_url	|t_varchar(2048)|''	|NOT NULL	|ZBX_NODATA
FIELD		|geomaps_max_zoom	|t_integer	|'0'	|NOT NULL	|ZBX_NODATA
FIELD		|geomaps_attribution|t_varchar(1024)|''	|NOT NULL	|ZBX_NODATA
FIELD		|vault_provider	|t_integer	|'0'	|NOT NULL	|ZBX_NODATA
FIELD		|ldap_userdirectoryid	|t_id	|NULL |NULL	|0		|3|userdirectory	|userdirectoryid|RESTRICT
FIELD		|server_status		|t_shorttext	|''	|NOT NULL	|ZBX_NODATA
FIELD		|jit_provision_interval		|t_varchar(32)	|'1h'	|NOT NULL	|ZBX_NODATA
FIELD		|saml_jit_status			|t_integer		|'0'	|NOT NULL	|ZBX_NODATA
FIELD		|ldap_jit_status			|t_integer		|'0'	|NOT NULL	|ZBX_NODATA
FIELD		|disabled_usrgrpid			|t_id			|NULL	|NULL		|ZBX_NODATA	|4|usrgrp	|usrgrpid|RESTRICT
FIELD		|timeout_zabbix_agent	|t_varchar(255)	|'3s'	|NOT NULL	|ZBX_PROXY,ZBX_NODATA
FIELD		|timeout_simple_check	|t_varchar(255)	|'3s'	|NOT NULL	|ZBX_PROXY,ZBX_NODATA
FIELD		|timeout_snmp_agent	|t_varchar(255)	|'3s'	|NOT NULL	|ZBX_PROXY,ZBX_NODATA
FIELD		|timeout_external_check	|t_varchar(255)	|'3s'	|NOT NULL	|ZBX_PROXY,ZBX_NODATA
FIELD		|timeout_db_monitor	|t_varchar(255)	|'3s'	|NOT NULL	|ZBX_PROXY,ZBX_NODATA
FIELD		|timeout_http_agent	|t_varchar(255)	|'3s'	|NOT NULL	|ZBX_PROXY,ZBX_NODATA
FIELD		|timeout_ssh_agent	|t_varchar(255)	|'3s'	|NOT NULL	|ZBX_PROXY,ZBX_NODATA
FIELD		|timeout_telnet_agent	|t_varchar(255)	|'3s'	|NOT NULL	|ZBX_PROXY,ZBX_NODATA
FIELD		|timeout_script		|t_varchar(255)	|'3s'	|NOT NULL	|ZBX_PROXY,ZBX_NODATA
INDEX		|1		|alert_usrgrpid
INDEX		|2		|discovery_groupid
INDEX		|3		|ldap_userdirectoryid
INDEX		|4		|disabled_usrgrpid

TABLE|triggers|triggerid|ZBX_TEMPLATE
FIELD		|triggerid	|t_id		|	|NOT NULL	|0
FIELD		|expression	|t_varchar(2048)|''	|NOT NULL	|0
FIELD		|description	|t_varchar(255)	|''	|NOT NULL	|0
FIELD		|url		|t_varchar(2048)|''	|NOT NULL	|0
FIELD		|status		|t_integer	|'0'	|NOT NULL	|0
FIELD		|value		|t_integer	|'0'	|NOT NULL	|ZBX_NODATA
FIELD		|priority	|t_integer	|'0'	|NOT NULL	|0
FIELD		|lastchange	|t_integer	|'0'	|NOT NULL	|ZBX_NODATA
FIELD		|comments	|t_shorttext	|''	|NOT NULL	|0
FIELD		|error		|t_varchar(2048)|''	|NOT NULL	|ZBX_NODATA
FIELD		|templateid	|t_id		|	|NULL		|0			|1|triggers	|triggerid		|RESTRICT
FIELD		|type		|t_integer	|'0'	|NOT NULL	|0
FIELD		|state		|t_integer	|'0'	|NOT NULL	|ZBX_NODATA
FIELD		|flags		|t_integer	|'0'	|NOT NULL	|0
FIELD		|recovery_mode	|t_integer	|'0'	|NOT NULL	|0
FIELD		|recovery_expression|t_varchar(2048)|''	|NOT NULL	|0
FIELD		|correlation_mode|t_integer	|'0'	|NOT NULL	|0
FIELD		|correlation_tag|t_varchar(255)	|''	|NOT NULL	|0
FIELD		|manual_close	|t_integer	|'0'	|NOT NULL	|0
FIELD		|opdata		|t_varchar(255)	|''	|NOT NULL	|0
FIELD		|discover	|t_integer	|'0'	|NOT NULL	|0
FIELD		|event_name	|t_varchar(2048)|''	|NOT NULL	|0
FIELD		|uuid		|t_varchar(32)	|''	|NOT NULL	|0
FIELD		|url_name	|t_varchar(64)	|''	|NOT NULL	|0
INDEX		|1		|status
INDEX		|2		|value,lastchange
INDEX		|3		|templateid
CHANGELOG	|5

TABLE|trigger_depends|triggerdepid|ZBX_TEMPLATE
FIELD		|triggerdepid	|t_id		|	|NOT NULL	|0
FIELD		|triggerid_down	|t_id		|	|NOT NULL	|0			|1|triggers	|triggerid
FIELD		|triggerid_up	|t_id		|	|NOT NULL	|0			|2|triggers	|triggerid
UNIQUE		|1		|triggerid_down,triggerid_up
INDEX		|2		|triggerid_up

TABLE|functions|functionid|ZBX_TEMPLATE
FIELD		|functionid	|t_id		|	|NOT NULL	|0
FIELD		|itemid		|t_id		|	|NOT NULL	|0			|1|items	|		|RESTRICT
FIELD		|triggerid	|t_id		|	|NOT NULL	|0			|2|triggers	|		|RESTRICT
FIELD		|name		|t_varchar(12)	|''	|NOT NULL	|0
FIELD		|parameter	|t_varchar(255)	|'0'	|NOT NULL	|0
INDEX		|1		|triggerid
INDEX		|2		|itemid,name,parameter
CHANGELOG	|7

TABLE|graphs|graphid|ZBX_TEMPLATE
FIELD		|graphid	|t_id		|	|NOT NULL	|0
FIELD		|name		|t_varchar(128)	|''	|NOT NULL	|0
FIELD		|width		|t_integer	|'900'	|NOT NULL	|0
FIELD		|height		|t_integer	|'200'	|NOT NULL	|0
FIELD		|yaxismin	|t_double	|'0'	|NOT NULL	|0
FIELD		|yaxismax	|t_double	|'100'	|NOT NULL	|0
FIELD		|templateid	|t_id		|	|NULL		|0			|1|graphs	|graphid
FIELD		|show_work_period|t_integer	|'1'	|NOT NULL	|0
FIELD		|show_triggers	|t_integer	|'1'	|NOT NULL	|0
FIELD		|graphtype	|t_integer	|'0'	|NOT NULL	|0
FIELD		|show_legend	|t_integer	|'1'	|NOT NULL	|0
FIELD		|show_3d	|t_integer	|'0'	|NOT NULL	|0
FIELD		|percent_left	|t_double	|'0'	|NOT NULL	|0
FIELD		|percent_right	|t_double	|'0'	|NOT NULL	|0
FIELD		|ymin_type	|t_integer	|'0'	|NOT NULL	|0
FIELD		|ymax_type	|t_integer	|'0'	|NOT NULL	|0
FIELD		|ymin_itemid	|t_id		|	|NULL		|0			|2|items	|itemid		|RESTRICT
FIELD		|ymax_itemid	|t_id		|	|NULL		|0			|3|items	|itemid		|RESTRICT
FIELD		|flags		|t_integer	|'0'	|NOT NULL	|0
FIELD		|discover	|t_integer	|'0'	|NOT NULL	|0
FIELD		|uuid		|t_varchar(32)	|''	|NOT NULL	|0
INDEX		|1		|name
INDEX		|2		|templateid
INDEX		|3		|ymin_itemid
INDEX		|4		|ymax_itemid

TABLE|graphs_items|gitemid|ZBX_TEMPLATE
FIELD		|gitemid	|t_id		|	|NOT NULL	|0
FIELD		|graphid	|t_id		|	|NOT NULL	|0			|1|graphs
FIELD		|itemid		|t_id		|	|NOT NULL	|0			|2|items
FIELD		|drawtype	|t_integer	|'0'	|NOT NULL	|0
FIELD		|sortorder	|t_integer	|'0'	|NOT NULL	|0
FIELD		|color		|t_varchar(6)	|'009600'|NOT NULL	|0
FIELD		|yaxisside	|t_integer	|'0'	|NOT NULL	|0
FIELD		|calc_fnc	|t_integer	|'2'	|NOT NULL	|0
FIELD		|type		|t_integer	|'0'	|NOT NULL	|0
INDEX		|1		|itemid
INDEX		|2		|graphid

TABLE|graph_theme|graphthemeid|ZBX_DATA
FIELD		|graphthemeid	|t_id		|	|NOT NULL	|0
FIELD		|theme		|t_varchar(64)	|''	|NOT NULL	|0
FIELD		|backgroundcolor|t_varchar(6)	|''	|NOT NULL	|0
FIELD		|graphcolor	|t_varchar(6)	|''	|NOT NULL	|0
FIELD		|gridcolor	|t_varchar(6)	|''	|NOT NULL	|0
FIELD		|maingridcolor	|t_varchar(6)	|''	|NOT NULL	|0
FIELD		|gridbordercolor|t_varchar(6)	|''	|NOT NULL	|0
FIELD		|textcolor	|t_varchar(6)	|''	|NOT NULL	|0
FIELD		|highlightcolor	|t_varchar(6)	|''	|NOT NULL	|0
FIELD		|leftpercentilecolor|t_varchar(6)|''	|NOT NULL	|0
FIELD		|rightpercentilecolor|t_varchar(6)|''	|NOT NULL	|0
FIELD		|nonworktimecolor|t_varchar(6)	|''	|NOT NULL	|0
FIELD		|colorpalette	|t_varchar(255)	|''	|NOT NULL	|0
UNIQUE		|1		|theme

TABLE|globalmacro|globalmacroid|ZBX_DATA
FIELD		|globalmacroid	|t_id		|	|NOT NULL	|0
FIELD		|macro		|t_varchar(255)	|''	|NOT NULL	|ZBX_PROXY
FIELD		|value		|t_varchar(2048)|''	|NOT NULL	|ZBX_PROXY
FIELD		|description	|t_shorttext	|''	|NOT NULL	|0
FIELD		|type		|t_integer	|'0'	|NOT NULL	|ZBX_PROXY
UNIQUE		|1		|macro

TABLE|hostmacro|hostmacroid|ZBX_TEMPLATE
FIELD		|hostmacroid	|t_id		|	|NOT NULL	|0
FIELD		|hostid		|t_id		|	|NOT NULL	|ZBX_PROXY		|1|hosts
FIELD		|macro		|t_varchar(255)	|''	|NOT NULL	|ZBX_PROXY
FIELD		|value		|t_varchar(2048)|''	|NOT NULL	|ZBX_PROXY
FIELD		|description	|t_shorttext	|''	|NOT NULL	|0
FIELD		|type		|t_integer	|'0'	|NOT NULL	|ZBX_PROXY
FIELD		|automatic	|t_integer	|'0'	|NOT NULL	|ZBX_PROXY
UNIQUE		|1		|hostid,macro

TABLE|hosts_groups|hostgroupid|ZBX_TEMPLATE
FIELD		|hostgroupid	|t_id		|	|NOT NULL	|0
FIELD		|hostid		|t_id		|	|NOT NULL	|0			|1|hosts
FIELD		|groupid	|t_id		|	|NOT NULL	|0			|2|hstgrp
UNIQUE		|1		|hostid,groupid
INDEX		|2		|groupid

TABLE|hosts_templates|hosttemplateid|ZBX_TEMPLATE
FIELD		|hosttemplateid	|t_id		|	|NOT NULL	|0
FIELD		|hostid		|t_id		|	|NOT NULL	|ZBX_PROXY		|1|hosts
FIELD		|templateid	|t_id		|	|NOT NULL	|ZBX_PROXY		|2|hosts	|hostid
FIELD		|link_type	|t_integer	|'0'	|NOT NULL	|ZBX_PROXY
UNIQUE		|1		|hostid,templateid
INDEX		|2		|templateid

TABLE|valuemap_mapping|valuemap_mappingid|ZBX_TEMPLATE
FIELD		|valuemap_mappingid|t_id	|	|NOT NULL	|0
FIELD		|valuemapid	|t_id		|	|NOT NULL	|0			|1|valuemap
FIELD		|value		|t_varchar(64)	|''	|NOT NULL	|0
FIELD		|newvalue	|t_varchar(64)	|''	|NOT NULL	|0
FIELD		|type		|t_integer	|'0'	|NOT NULL	|0
FIELD		|sortorder	|t_integer	|'0'	|NOT NULL	|0
UNIQUE		|1		|valuemapid,value,type

TABLE|media|mediaid|ZBX_DATA
FIELD		|mediaid	|t_id		|	|NOT NULL	|0
FIELD		|userid		|t_id		|	|NOT NULL	|0			|1|users
FIELD		|mediatypeid	|t_id		|	|NOT NULL	|0			|2|media_type
FIELD		|sendto		|t_varchar(1024)|''	|NOT NULL	|0
FIELD		|active		|t_integer	|'0'	|NOT NULL	|0
FIELD		|severity	|t_integer	|'63'	|NOT NULL	|0
FIELD		|period		|t_varchar(1024)|'1-7,00:00-24:00'|NOT NULL|0
INDEX		|1		|userid
INDEX		|2		|mediatypeid

TABLE|rights|rightid|ZBX_DATA
FIELD		|rightid	|t_id		|	|NOT NULL	|0
FIELD		|groupid	|t_id		|	|NOT NULL	|0			|1|usrgrp	|usrgrpid
FIELD		|permission	|t_integer	|'0'	|NOT NULL	|0
FIELD		|id		|t_id		|	|NOT NULL	|0			|2|hstgrp	|groupid
INDEX		|1		|groupid
INDEX		|2		|id

TABLE|services|serviceid|ZBX_DATA
FIELD		|serviceid	|t_id		|	|NOT NULL	|0
FIELD		|name		|t_varchar(128)	|''	|NOT NULL	|0
FIELD		|status		|t_integer	|'-1'	|NOT NULL	|0
FIELD		|algorithm	|t_integer	|'0'	|NOT NULL	|0
FIELD		|sortorder	|t_integer	|'0'	|NOT NULL	|0
FIELD		|weight		|t_integer	|'0'	|NOT NULL	|0
FIELD		|propagation_rule|t_integer	|'0'	|NOT NULL	|0
FIELD		|propagation_value|t_integer	|'0'	|NOT NULL	|0
FIELD		|description	|t_shorttext	|''	|NOT NULL	|0
FIELD		|uuid		|t_varchar(32)	|''	|NOT NULL	|0
FIELD		|created_at	|t_integer	|'0'	|NOT NULL	|0

TABLE|services_links|linkid|ZBX_DATA
FIELD		|linkid		|t_id		|	|NOT NULL	|0
FIELD		|serviceupid	|t_id		|	|NOT NULL	|0			|1|services	|serviceid
FIELD		|servicedownid	|t_id		|	|NOT NULL	|0			|2|services	|serviceid
INDEX		|1		|servicedownid
UNIQUE		|2		|serviceupid,servicedownid

TABLE|icon_map|iconmapid|ZBX_DATA
FIELD		|iconmapid	|t_id		|	|NOT NULL	|0
FIELD		|name		|t_varchar(64)	|''	|NOT NULL	|0
FIELD		|default_iconid	|t_id		|	|NOT NULL	|0			|1|images	|imageid	|RESTRICT
UNIQUE		|1		|name
INDEX		|2		|default_iconid

TABLE|icon_mapping|iconmappingid|ZBX_DATA
FIELD		|iconmappingid	|t_id		|	|NOT NULL	|0
FIELD		|iconmapid	|t_id		|	|NOT NULL	|0			|1|icon_map
FIELD		|iconid		|t_id		|	|NOT NULL	|0			|2|images	|imageid	|RESTRICT
FIELD		|inventory_link	|t_integer	|'0'	|NOT NULL	|0
FIELD		|expression	|t_varchar(64)	|''	|NOT NULL	|0
FIELD		|sortorder	|t_integer	|'0'	|NOT NULL	|0
INDEX		|1		|iconmapid
INDEX		|2		|iconid

TABLE|sysmaps|sysmapid|ZBX_TEMPLATE
FIELD		|sysmapid	|t_id		|	|NOT NULL	|0
FIELD		|name		|t_varchar(128)	|''	|NOT NULL	|0
FIELD		|width		|t_integer	|'600'	|NOT NULL	|0
FIELD		|height		|t_integer	|'400'	|NOT NULL	|0
FIELD		|backgroundid	|t_id		|	|NULL		|0			|1|images	|imageid	|RESTRICT
FIELD		|label_type	|t_integer	|'2'	|NOT NULL	|0
FIELD		|label_location	|t_integer	|'0'	|NOT NULL	|0
FIELD		|highlight	|t_integer	|'1'	|NOT NULL	|0
FIELD		|expandproblem	|t_integer	|'1'	|NOT NULL	|0
FIELD		|markelements	|t_integer	|'0'	|NOT NULL	|0
FIELD		|show_unack	|t_integer	|'0'	|NOT NULL	|0
FIELD		|grid_size	|t_integer	|'50'	|NOT NULL	|0
FIELD		|grid_show	|t_integer	|'1'	|NOT NULL	|0
FIELD		|grid_align	|t_integer	|'1'	|NOT NULL	|0
FIELD		|label_format	|t_integer	|'0'	|NOT NULL	|0
FIELD		|label_type_host|t_integer	|'2'	|NOT NULL	|0
FIELD		|label_type_hostgroup|t_integer	|'2'	|NOT NULL	|0
FIELD		|label_type_trigger|t_integer	|'2'	|NOT NULL	|0
FIELD		|label_type_map|t_integer	|'2'	|NOT NULL	|0
FIELD		|label_type_image|t_integer	|'2'	|NOT NULL	|0
FIELD		|label_string_host|t_varchar(255)|''	|NOT NULL	|0
FIELD		|label_string_hostgroup|t_varchar(255)|''|NOT NULL	|0
FIELD		|label_string_trigger|t_varchar(255)|''	|NOT NULL	|0
FIELD		|label_string_map|t_varchar(255)|''	|NOT NULL	|0
FIELD		|label_string_image|t_varchar(255)|''	|NOT NULL	|0
FIELD		|iconmapid	|t_id		|	|NULL		|0			|2|icon_map	|		|RESTRICT
FIELD		|expand_macros	|t_integer	|'0'	|NOT NULL	|0
FIELD		|severity_min	|t_integer	|'0'	|NOT NULL	|0
FIELD		|userid		|t_id		|	|NOT NULL	|0			|3|users	|		|RESTRICT
FIELD		|private	|t_integer	|'1'	|NOT NULL	|0
FIELD		|show_suppressed|t_integer	|'0'	|NOT NULL	|0
UNIQUE		|1		|name
INDEX		|2		|backgroundid
INDEX		|3		|iconmapid
INDEX		|4		|userid

TABLE|sysmaps_elements|selementid|ZBX_TEMPLATE
FIELD		|selementid	|t_id		|	|NOT NULL	|0
FIELD		|sysmapid	|t_id		|	|NOT NULL	|0			|1|sysmaps
FIELD		|elementid	|t_id		|'0'	|NOT NULL	|0
FIELD		|elementtype	|t_integer	|'0'	|NOT NULL	|0
FIELD		|iconid_off	|t_id		|	|NULL		|0			|2|images	|imageid	|RESTRICT
FIELD		|iconid_on	|t_id		|	|NULL		|0			|3|images	|imageid	|RESTRICT
FIELD		|label		|t_varchar(2048)|''	|NOT NULL	|0
FIELD		|label_location	|t_integer	|'-1'	|NOT NULL	|0
FIELD		|x		|t_integer	|'0'	|NOT NULL	|0
FIELD		|y		|t_integer	|'0'	|NOT NULL	|0
FIELD		|iconid_disabled|t_id		|	|NULL		|0			|4|images	|imageid	|RESTRICT
FIELD		|iconid_maintenance|t_id	|	|NULL		|0			|5|images	|imageid	|RESTRICT
FIELD		|elementsubtype	|t_integer	|'0'	|NOT NULL	|0
FIELD		|areatype	|t_integer	|'0'	|NOT NULL	|0
FIELD		|width		|t_integer	|'200'	|NOT NULL	|0
FIELD		|height		|t_integer	|'200'	|NOT NULL	|0
FIELD		|viewtype	|t_integer	|'0'	|NOT NULL	|0
FIELD		|use_iconmap	|t_integer	|'1'	|NOT NULL	|0
FIELD		|evaltype	|t_integer		|'0'|NOT NULL	|0
INDEX		|1		|sysmapid
INDEX		|2		|iconid_off
INDEX		|3		|iconid_on
INDEX		|4		|iconid_disabled
INDEX		|5		|iconid_maintenance

TABLE|sysmaps_links|linkid|ZBX_TEMPLATE
FIELD		|linkid		|t_id		|	|NOT NULL	|0
FIELD		|sysmapid	|t_id		|	|NOT NULL	|0			|1|sysmaps
FIELD		|selementid1	|t_id		|	|NOT NULL	|0			|2|sysmaps_elements|selementid
FIELD		|selementid2	|t_id		|	|NOT NULL	|0			|3|sysmaps_elements|selementid
FIELD		|drawtype	|t_integer	|'0'	|NOT NULL	|0
FIELD		|color		|t_varchar(6)	|'000000'|NOT NULL	|0
FIELD		|label		|t_varchar(2048)|''	|NOT NULL	|0
INDEX		|1		|sysmapid
INDEX		|2		|selementid1
INDEX		|3		|selementid2

TABLE|sysmaps_link_triggers|linktriggerid|ZBX_TEMPLATE
FIELD		|linktriggerid	|t_id		|	|NOT NULL	|0
FIELD		|linkid		|t_id		|	|NOT NULL	|0			|1|sysmaps_links
FIELD		|triggerid	|t_id		|	|NOT NULL	|0			|2|triggers
FIELD		|drawtype	|t_integer	|'0'	|NOT NULL	|0
FIELD		|color		|t_varchar(6)	|'000000'|NOT NULL	|0
UNIQUE		|1		|linkid,triggerid
INDEX		|2		|triggerid

TABLE|sysmap_element_url|sysmapelementurlid|ZBX_TEMPLATE
FIELD		|sysmapelementurlid|t_id	|	|NOT NULL	|0
FIELD		|selementid	|t_id		|	|NOT NULL	|0			|1|sysmaps_elements
FIELD		|name		|t_varchar(255)	|	|NOT NULL	|0
FIELD		|url		|t_varchar(2048)|''	|NOT NULL	|0
UNIQUE		|1		|selementid,name

TABLE|sysmap_url|sysmapurlid|ZBX_TEMPLATE
FIELD		|sysmapurlid	|t_id		|	|NOT NULL	|0
FIELD		|sysmapid	|t_id		|	|NOT NULL	|0			|1|sysmaps
FIELD		|name		|t_varchar(255)	|	|NOT NULL	|0
FIELD		|url		|t_varchar(2048)|''	|NOT NULL	|0
FIELD		|elementtype	|t_integer	|'0'	|NOT NULL	|0
UNIQUE		|1		|sysmapid,name

TABLE|sysmap_user|sysmapuserid|ZBX_TEMPLATE
FIELD		|sysmapuserid|t_id		|	|NOT NULL	|0
FIELD		|sysmapid	|t_id		|	|NOT NULL	|0			|1|sysmaps
FIELD		|userid		|t_id		|	|NOT NULL	|0			|2|users
FIELD		|permission	|t_integer	|'2'	|NOT NULL	|0
UNIQUE		|1		|sysmapid,userid
INDEX		|2		|userid

TABLE|sysmap_usrgrp|sysmapusrgrpid|ZBX_TEMPLATE
FIELD		|sysmapusrgrpid|t_id		|	|NOT NULL	|0
FIELD		|sysmapid	|t_id		|	|NOT NULL	|0			|1|sysmaps
FIELD		|usrgrpid	|t_id		|	|NOT NULL	|0			|2|usrgrp
FIELD		|permission	|t_integer	|'2'	|NOT NULL	|0
UNIQUE		|1		|sysmapid,usrgrpid
INDEX		|2		|usrgrpid

TABLE|maintenances_hosts|maintenance_hostid|ZBX_DATA
FIELD		|maintenance_hostid|t_id	|	|NOT NULL	|0
FIELD		|maintenanceid	|t_id		|	|NOT NULL	|0			|1|maintenances
FIELD		|hostid		|t_id		|	|NOT NULL	|0			|2|hosts
UNIQUE		|1		|maintenanceid,hostid
INDEX		|2		|hostid

TABLE|maintenances_groups|maintenance_groupid|ZBX_DATA
FIELD		|maintenance_groupid|t_id	|	|NOT NULL	|0
FIELD		|maintenanceid	|t_id		|	|NOT NULL	|0			|1|maintenances
FIELD		|groupid	|t_id		|	|NOT NULL	|0			|2|hstgrp
UNIQUE		|1		|maintenanceid,groupid
INDEX		|2		|groupid

TABLE|timeperiods|timeperiodid|ZBX_DATA
FIELD		|timeperiodid	|t_id		|	|NOT NULL	|0
FIELD		|timeperiod_type|t_integer	|'0'	|NOT NULL	|0
FIELD		|every		|t_integer	|'1'	|NOT NULL	|0
FIELD		|month		|t_integer	|'0'	|NOT NULL	|0
FIELD		|dayofweek	|t_integer	|'0'	|NOT NULL	|0
FIELD		|day		|t_integer	|'0'	|NOT NULL	|0
FIELD		|start_time	|t_integer	|'0'	|NOT NULL	|0
FIELD		|period		|t_integer	|'0'	|NOT NULL	|0
FIELD		|start_date	|t_integer	|'0'	|NOT NULL	|0

TABLE|maintenances_windows|maintenance_timeperiodid|ZBX_DATA
FIELD		|maintenance_timeperiodid|t_id	|	|NOT NULL	|0
FIELD		|maintenanceid	|t_id		|	|NOT NULL	|0			|1|maintenances
FIELD		|timeperiodid	|t_id		|	|NOT NULL	|0			|2|timeperiods
UNIQUE		|1		|maintenanceid,timeperiodid
INDEX		|2		|timeperiodid

TABLE|regexps|regexpid|ZBX_DATA
FIELD		|regexpid	|t_id		|	|NOT NULL	|0
FIELD		|name		|t_varchar(128)	|''	|NOT NULL	|ZBX_PROXY
FIELD		|test_string	|t_shorttext	|''	|NOT NULL	|0
UNIQUE		|1		|name

TABLE|expressions|expressionid|ZBX_DATA
FIELD		|expressionid	|t_id		|	|NOT NULL	|0
FIELD		|regexpid	|t_id		|	|NOT NULL	|ZBX_PROXY		|1|regexps
FIELD		|expression	|t_varchar(255)	|''	|NOT NULL	|ZBX_PROXY
FIELD		|expression_type|t_integer	|'0'	|NOT NULL	|ZBX_PROXY
FIELD		|exp_delimiter	|t_varchar(1)	|''	|NOT NULL	|ZBX_PROXY
FIELD		|case_sensitive	|t_integer	|'0'	|NOT NULL	|ZBX_PROXY
INDEX		|1		|regexpid

TABLE|ids|table_name,field_name|0
FIELD		|table_name	|t_varchar(64)	|''	|NOT NULL	|0
FIELD		|field_name	|t_varchar(64)	|''	|NOT NULL	|0
FIELD		|nextid		|t_id		|	|NOT NULL	|0

-- History tables

TABLE|alerts|alertid|0
FIELD		|alertid	|t_id		|	|NOT NULL	|0
FIELD		|actionid	|t_id		|	|NOT NULL	|0			|1|actions
FIELD		|eventid	|t_id		|	|NOT NULL	|0			|2|events
FIELD		|userid		|t_id		|	|NULL		|0			|3|users
FIELD		|clock		|t_time		|'0'	|NOT NULL	|0
FIELD		|mediatypeid	|t_id		|	|NULL		|0			|4|media_type
FIELD		|sendto		|t_varchar(1024)|''	|NOT NULL	|0
FIELD		|subject	|t_varchar(255)	|''	|NOT NULL	|0
FIELD		|message	|t_text		|''	|NOT NULL	|0
FIELD		|status		|t_integer	|'0'	|NOT NULL	|0
FIELD		|retries	|t_integer	|'0'	|NOT NULL	|0
FIELD		|error		|t_varchar(2048)|''	|NOT NULL	|0
FIELD		|esc_step	|t_integer	|'0'	|NOT NULL	|0
FIELD		|alerttype	|t_integer	|'0'	|NOT NULL	|0
FIELD		|p_eventid	|t_id		|	|NULL		|0			|5|events	|eventid
FIELD		|acknowledgeid	|t_id		|	|NULL		|0			|6|acknowledges	|acknowledgeid
FIELD		|parameters	|t_text		|'{}'	|NOT NULL	|0
INDEX		|1		|actionid
INDEX		|2		|clock
INDEX		|3		|eventid
INDEX		|4		|status
INDEX		|5		|mediatypeid
INDEX		|6		|userid
INDEX		|7		|p_eventid
INDEX		|8		|acknowledgeid

TABLE|history|itemid,clock,ns|0
FIELD		|itemid		|t_id		|	|NOT NULL	|0			|-|items
FIELD		|clock		|t_time		|'0'	|NOT NULL	|0
FIELD		|value		|t_double	|'0.0000'|NOT NULL	|0
FIELD		|ns		|t_nanosec	|'0'	|NOT NULL	|0

TABLE|history_uint|itemid,clock,ns|0
FIELD		|itemid		|t_id		|	|NOT NULL	|0			|-|items
FIELD		|clock		|t_time		|'0'	|NOT NULL	|0
FIELD		|value		|t_bigint	|'0'	|NOT NULL	|0
FIELD		|ns		|t_nanosec	|'0'	|NOT NULL	|0

TABLE|history_str|itemid,clock,ns|0
FIELD		|itemid		|t_id		|	|NOT NULL	|0			|-|items
FIELD		|clock		|t_time		|'0'	|NOT NULL	|0
FIELD		|value		|t_varchar(255)	|''	|NOT NULL	|0
FIELD		|ns		|t_nanosec	|'0'	|NOT NULL	|0

TABLE|history_log|itemid,clock,ns|0
FIELD		|itemid		|t_id		|	|NOT NULL	|0			|-|items
FIELD		|clock		|t_time		|'0'	|NOT NULL	|0
FIELD		|timestamp	|t_time		|'0'	|NOT NULL	|0
FIELD		|source		|t_varchar(64)	|''	|NOT NULL	|0
FIELD		|severity	|t_integer	|'0'	|NOT NULL	|0
FIELD		|value		|t_text		|''	|NOT NULL	|0
FIELD		|logeventid	|t_integer	|'0'	|NOT NULL	|0
FIELD		|ns		|t_nanosec	|'0'	|NOT NULL	|0

TABLE|history_text|itemid,clock,ns|0
FIELD		|itemid		|t_id		|	|NOT NULL	|0			|-|items
FIELD		|clock		|t_time		|'0'	|NOT NULL	|0
FIELD		|value		|t_text		|''	|NOT NULL	|0
FIELD		|ns		|t_nanosec	|'0'	|NOT NULL	|0

TABLE|history_bin|itemid,clock,ns|0
FIELD		|itemid		|t_id		|	|NOT NULL	|0			|-|items
FIELD		|clock		|t_time		|'0'	|NOT NULL	|0
FIELD		|ns		|t_nanosec	|'0'	|NOT NULL	|0
FIELD		|value		|t_bin		|''	|NOT NULL	|0

TABLE|proxy_history|id|0
FIELD		|id		|t_id		|	|NOT NULL	|0
FIELD		|itemid		|t_id		|	|NOT NULL	|0			|-|items
FIELD		|clock		|t_time		|'0'	|NOT NULL	|0
FIELD		|timestamp	|t_time		|'0'	|NOT NULL	|0
FIELD		|source		|t_varchar(64)	|''	|NOT NULL	|0
FIELD		|severity	|t_integer	|'0'	|NOT NULL	|0
FIELD		|value		|t_longtext	|''	|NOT NULL	|0
FIELD		|logeventid	|t_integer	|'0'	|NOT NULL	|0
FIELD		|ns		|t_nanosec	|'0'	|NOT NULL	|0
FIELD		|state		|t_integer	|'0'	|NOT NULL	|0
FIELD		|lastlogsize	|t_bigint	|'0'	|NOT NULL	|0
FIELD		|mtime		|t_integer	|'0'	|NOT NULL	|0
FIELD		|flags		|t_integer	|'0'	|NOT NULL	|0
FIELD		|write_clock	|t_time		|'0'	|NOT NULL	|0
INDEX		|1		|clock

TABLE|proxy_dhistory|id|0
FIELD		|id		|t_id		|	|NOT NULL	|0
FIELD		|clock		|t_time		|'0'	|NOT NULL	|0
FIELD		|druleid	|t_id		|	|NOT NULL	|0			|-|drules
FIELD		|ip		|t_varchar(39)	|''	|NOT NULL	|0
FIELD		|port		|t_integer	|'0'	|NOT NULL	|0
FIELD		|value		|t_varchar(255)	|''	|NOT NULL	|0
FIELD		|status		|t_integer	|'0'	|NOT NULL	|0
FIELD		|dcheckid	|t_id		|	|NULL		|0			|-|dchecks
FIELD		|dns		|t_varchar(255)	|''	|NOT NULL	|0
INDEX		|1		|clock
INDEX		|2		|druleid

TABLE|events|eventid|0
FIELD		|eventid	|t_id		|	|NOT NULL	|0
FIELD		|source		|t_integer	|'0'	|NOT NULL	|0
FIELD		|object		|t_integer	|'0'	|NOT NULL	|0
FIELD		|objectid	|t_id		|'0'	|NOT NULL	|0
FIELD		|clock		|t_time		|'0'	|NOT NULL	|0
FIELD		|value		|t_integer	|'0'	|NOT NULL	|0
FIELD		|acknowledged	|t_integer	|'0'	|NOT NULL	|0
FIELD		|ns		|t_nanosec	|'0'	|NOT NULL	|0
FIELD		|name		|t_varchar(2048)|''	|NOT NULL	|0
FIELD		|severity	|t_integer	|'0'	|NOT NULL	|0
INDEX		|1		|source,object,objectid,clock
INDEX		|2		|source,object,clock

TABLE|event_symptom|eventid|0
FIELD		|eventid	|t_id		|	|NOT NULL	|0			|1|events	|eventid|
FIELD		|cause_eventid	|t_id		|	|NOT NULL	|0			|2|events	|eventid|	RESTRICT
INDEX		|1		|cause_eventid

TABLE|trends|itemid,clock|0
FIELD		|itemid		|t_id		|	|NOT NULL	|0			|-|items
FIELD		|clock		|t_time		|'0'	|NOT NULL	|0
FIELD		|num		|t_integer	|'0'	|NOT NULL	|0
FIELD		|value_min	|t_double	|'0.0000'|NOT NULL	|0
FIELD		|value_avg	|t_double	|'0.0000'|NOT NULL	|0
FIELD		|value_max	|t_double	|'0.0000'|NOT NULL	|0

TABLE|trends_uint|itemid,clock|0
FIELD		|itemid		|t_id		|	|NOT NULL	|0			|-|items
FIELD		|clock		|t_time		|'0'	|NOT NULL	|0
FIELD		|num		|t_integer	|'0'	|NOT NULL	|0
FIELD		|value_min	|t_bigint	|'0'	|NOT NULL	|0
FIELD		|value_avg	|t_bigint	|'0'	|NOT NULL	|0
FIELD		|value_max	|t_bigint	|'0'	|NOT NULL	|0

TABLE|acknowledges|acknowledgeid|0
FIELD		|acknowledgeid	|t_id		|	|NOT NULL	|0
FIELD		|userid		|t_id		|	|NOT NULL	|0			|1|users
FIELD		|eventid	|t_id		|	|NOT NULL	|0			|2|events
FIELD		|clock		|t_time		|'0'	|NOT NULL	|0
FIELD		|message	|t_varchar(2048)|''	|NOT NULL	|0
FIELD		|action		|t_integer	|'0'	|NOT NULL	|0
FIELD		|old_severity	|t_integer	|'0'	|NOT NULL	|0
FIELD		|new_severity	|t_integer	|'0'	|NOT NULL	|0
FIELD		|suppress_until	|t_time		|'0'	|NOT NULL	|0
FIELD		|taskid		|t_id		|	|NULL		|0			|-|task
INDEX		|1		|userid
INDEX		|2		|eventid
INDEX		|3		|clock

TABLE|auditlog|auditid|0
FIELD		|auditid	|t_cuid		|	|NOT NULL	|0
FIELD		|userid		|t_id		|	|NULL		|0
FIELD		|username	|t_varchar(100)	|''	|NOT NULL	|0
FIELD		|clock		|t_time		|'0'	|NOT NULL	|0
FIELD		|ip		|t_varchar(39)	|''	|NOT NULL	|0
FIELD		|action		|t_integer	|'0'	|NOT NULL	|0
FIELD		|resourcetype	|t_integer	|'0'	|NOT NULL	|0
FIELD		|resourceid	|t_id		|	|NULL		|0
FIELD		|resource_cuid	|t_cuid		|	|NULL		|0
FIELD		|resourcename	|t_varchar(255)	|''	|NOT NULL	|0
FIELD		|recordsetid	|t_cuid		|	|NOT NULL	|0
FIELD		|details	|t_longtext	|''	|NOT NULL	|0
INDEX		|1		|userid,clock
INDEX		|2		|clock
INDEX		|3		|resourcetype,resourceid

TABLE|service_alarms|servicealarmid|0
FIELD		|servicealarmid	|t_id		|	|NOT NULL	|0
FIELD		|serviceid	|t_id		|	|NOT NULL	|0			|1|services
FIELD		|clock		|t_time		|'0'	|NOT NULL	|0
FIELD		|value		|t_integer	|'-1'	|NOT NULL	|0
INDEX		|1		|serviceid,clock
INDEX		|2		|clock

TABLE|autoreg_host|autoreg_hostid|0
FIELD		|autoreg_hostid	|t_id		|	|NOT NULL	|0
FIELD		|proxyid	|t_id		|	|NULL		|0			|1|proxy	|proxyid
FIELD		|host		|t_varchar(128)	|''	|NOT NULL	|0
FIELD		|listen_ip	|t_varchar(39)	|''	|NOT NULL	|0
FIELD		|listen_port	|t_integer	|'0'	|NOT NULL	|0
FIELD		|listen_dns	|t_varchar(255)	|''	|NOT NULL	|0
FIELD		|host_metadata	|t_text		|''	|NOT NULL	|0
FIELD		|flags		|t_integer	|'0'	|NOT NULL	|0
FIELD		|tls_accepted	|t_integer	|'1'	|NOT NULL	|0
INDEX		|1		|host
INDEX		|2		|proxyid

TABLE|proxy_autoreg_host|id|0
FIELD		|id		|t_id		|	|NOT NULL	|0
FIELD		|clock		|t_time		|'0'	|NOT NULL	|0
FIELD		|host		|t_varchar(128)	|''	|NOT NULL	|0
FIELD		|listen_ip	|t_varchar(39)	|''	|NOT NULL	|0
FIELD		|listen_port	|t_integer	|'0'	|NOT NULL	|0
FIELD		|listen_dns	|t_varchar(255)	|''	|NOT NULL	|0
FIELD		|host_metadata	|t_text		|''	|NOT NULL	|0
FIELD		|flags		|t_integer	|'0'	|NOT NULL	|0
FIELD		|tls_accepted	|t_integer	|'1'	|NOT NULL	|0
INDEX		|1		|clock

TABLE|dhosts|dhostid|0
FIELD		|dhostid	|t_id		|	|NOT NULL	|0
FIELD		|druleid	|t_id		|	|NOT NULL	|0			|1|drules
FIELD		|status		|t_integer	|'0'	|NOT NULL	|0
FIELD		|lastup		|t_integer	|'0'	|NOT NULL	|0
FIELD		|lastdown	|t_integer	|'0'	|NOT NULL	|0
INDEX		|1		|druleid

TABLE|dservices|dserviceid|0
FIELD		|dserviceid	|t_id		|	|NOT NULL	|0
FIELD		|dhostid	|t_id		|	|NOT NULL	|0			|1|dhosts
FIELD		|value		|t_varchar(255)	|''	|NOT NULL	|0
FIELD		|port		|t_integer	|'0'	|NOT NULL	|0
FIELD		|status		|t_integer	|'0'	|NOT NULL	|0
FIELD		|lastup		|t_integer	|'0'	|NOT NULL	|0
FIELD		|lastdown	|t_integer	|'0'	|NOT NULL	|0
FIELD		|dcheckid	|t_id		|	|NOT NULL	|0			|2|dchecks
FIELD		|ip		|t_varchar(39)	|''	|NOT NULL	|0
FIELD		|dns		|t_varchar(255)	|''	|NOT NULL	|0
UNIQUE		|1		|dcheckid,ip,port
INDEX		|2		|dhostid

-- Other tables

TABLE|escalations|escalationid|0
FIELD		|escalationid	|t_id		|	|NOT NULL	|0
FIELD		|actionid	|t_id		|	|NOT NULL	|0			|-|actions
FIELD		|triggerid	|t_id		|	|NULL		|0			|-|triggers
FIELD		|eventid	|t_id		|	|NULL		|0			|-|events
FIELD		|r_eventid	|t_id		|	|NULL		|0			|-|events	|eventid
FIELD		|nextcheck	|t_time		|'0'	|NOT NULL	|0
FIELD		|esc_step	|t_integer	|'0'	|NOT NULL	|0
FIELD		|status		|t_integer	|'0'	|NOT NULL	|0
FIELD		|itemid		|t_id		|	|NULL		|0			|-|items
FIELD		|acknowledgeid	|t_id		|	|NULL		|0			|-|acknowledges
FIELD		|servicealarmid	|t_id		|	|NULL		|0			|-|service_alarms
FIELD		|serviceid	|t_id		|	|NULL		|0			|-|services
UNIQUE		|1		|triggerid,itemid,serviceid,escalationid
INDEX		|2		|eventid
INDEX		|3		|nextcheck

TABLE|globalvars|globalvarid|0
FIELD		|globalvarid	|t_id		|	|NOT NULL	|0
FIELD		|snmp_lastsize	|t_bigint	|'0'	|NOT NULL	|0

TABLE|graph_discovery|graphid|0
FIELD		|graphid	|t_id		|	|NOT NULL	|0			|1|graphs
FIELD		|parent_graphid	|t_id		|	|NOT NULL	|0			|2|graphs	|graphid	|RESTRICT
FIELD		|lastcheck	|t_integer	|'0'	|NOT NULL	|ZBX_NODATA
FIELD		|ts_delete	|t_time		|'0'	|NOT NULL	|ZBX_NODATA
INDEX		|1		|parent_graphid

TABLE|host_inventory|hostid|ZBX_TEMPLATE
FIELD		|hostid		|t_id		|	|NOT NULL	|0			|1|hosts
FIELD		|inventory_mode	|t_integer	|'0'	|NOT NULL	|0
FIELD		|type		|t_varchar(64)	|''	|NOT NULL	|ZBX_PROXY,ZBX_NODATA
FIELD		|type_full	|t_varchar(64)	|''	|NOT NULL	|ZBX_PROXY,ZBX_NODATA
FIELD		|name		|t_varchar(128)	|''	|NOT NULL	|ZBX_PROXY,ZBX_NODATA
FIELD		|alias		|t_varchar(128)	|''	|NOT NULL	|ZBX_PROXY,ZBX_NODATA
FIELD		|os		|t_varchar(128)	|''	|NOT NULL	|ZBX_PROXY,ZBX_NODATA
FIELD		|os_full	|t_varchar(255)	|''	|NOT NULL	|ZBX_PROXY,ZBX_NODATA
FIELD		|os_short	|t_varchar(128)	|''	|NOT NULL	|ZBX_PROXY,ZBX_NODATA
FIELD		|serialno_a	|t_varchar(64)	|''	|NOT NULL	|ZBX_PROXY,ZBX_NODATA
FIELD		|serialno_b	|t_varchar(64)	|''	|NOT NULL	|ZBX_PROXY,ZBX_NODATA
FIELD		|tag		|t_varchar(64)	|''	|NOT NULL	|ZBX_PROXY,ZBX_NODATA
FIELD		|asset_tag	|t_varchar(64)	|''	|NOT NULL	|ZBX_PROXY,ZBX_NODATA
FIELD		|macaddress_a	|t_varchar(64)	|''	|NOT NULL	|ZBX_PROXY,ZBX_NODATA
FIELD		|macaddress_b	|t_varchar(64)	|''	|NOT NULL	|ZBX_PROXY,ZBX_NODATA
FIELD		|hardware	|t_varchar(255)	|''	|NOT NULL	|ZBX_PROXY,ZBX_NODATA
FIELD		|hardware_full	|t_shorttext	|''	|NOT NULL	|ZBX_PROXY,ZBX_NODATA
FIELD		|software	|t_varchar(255)	|''	|NOT NULL	|ZBX_PROXY,ZBX_NODATA
FIELD		|software_full	|t_shorttext	|''	|NOT NULL	|ZBX_PROXY,ZBX_NODATA
FIELD		|software_app_a	|t_varchar(64)	|''	|NOT NULL	|ZBX_PROXY,ZBX_NODATA
FIELD		|software_app_b	|t_varchar(64)	|''	|NOT NULL	|ZBX_PROXY,ZBX_NODATA
FIELD		|software_app_c	|t_varchar(64)	|''	|NOT NULL	|ZBX_PROXY,ZBX_NODATA
FIELD		|software_app_d	|t_varchar(64)	|''	|NOT NULL	|ZBX_PROXY,ZBX_NODATA
FIELD		|software_app_e	|t_varchar(64)	|''	|NOT NULL	|ZBX_PROXY,ZBX_NODATA
FIELD		|contact	|t_shorttext	|''	|NOT NULL	|ZBX_PROXY,ZBX_NODATA
FIELD		|location	|t_shorttext	|''	|NOT NULL	|ZBX_PROXY,ZBX_NODATA
FIELD		|location_lat	|t_varchar(16)	|''	|NOT NULL	|ZBX_PROXY
FIELD		|location_lon	|t_varchar(16)	|''	|NOT NULL	|ZBX_PROXY
FIELD		|notes		|t_shorttext	|''	|NOT NULL	|ZBX_PROXY,ZBX_NODATA
FIELD		|chassis	|t_varchar(64)	|''	|NOT NULL	|ZBX_PROXY,ZBX_NODATA
FIELD		|model		|t_varchar(64)	|''	|NOT NULL	|ZBX_PROXY,ZBX_NODATA
FIELD		|hw_arch	|t_varchar(32)	|''	|NOT NULL	|ZBX_PROXY,ZBX_NODATA
FIELD		|vendor		|t_varchar(64)	|''	|NOT NULL	|ZBX_PROXY,ZBX_NODATA
FIELD		|contract_number|t_varchar(64)	|''	|NOT NULL	|ZBX_PROXY,ZBX_NODATA
FIELD		|installer_name	|t_varchar(64)	|''	|NOT NULL	|ZBX_PROXY,ZBX_NODATA
FIELD		|deployment_status|t_varchar(64)|''	|NOT NULL	|ZBX_PROXY,ZBX_NODATA
FIELD		|url_a		|t_varchar(2048)|''	|NOT NULL	|ZBX_PROXY,ZBX_NODATA
FIELD		|url_b		|t_varchar(2048)|''	|NOT NULL	|ZBX_PROXY,ZBX_NODATA
FIELD		|url_c		|t_varchar(2048)|''	|NOT NULL	|ZBX_PROXY,ZBX_NODATA
FIELD		|host_networks	|t_shorttext	|''	|NOT NULL	|ZBX_PROXY,ZBX_NODATA
FIELD		|host_netmask	|t_varchar(39)	|''	|NOT NULL	|ZBX_PROXY,ZBX_NODATA
FIELD		|host_router	|t_varchar(39)	|''	|NOT NULL	|ZBX_PROXY,ZBX_NODATA
FIELD		|oob_ip		|t_varchar(39)	|''	|NOT NULL	|ZBX_PROXY,ZBX_NODATA
FIELD		|oob_netmask	|t_varchar(39)	|''	|NOT NULL	|ZBX_PROXY,ZBX_NODATA
FIELD		|oob_router	|t_varchar(39)	|''	|NOT NULL	|ZBX_PROXY,ZBX_NODATA
FIELD		|date_hw_purchase|t_varchar(64)	|''	|NOT NULL	|ZBX_PROXY,ZBX_NODATA
FIELD		|date_hw_install|t_varchar(64)	|''	|NOT NULL	|ZBX_PROXY,ZBX_NODATA
FIELD		|date_hw_expiry	|t_varchar(64)	|''	|NOT NULL	|ZBX_PROXY,ZBX_NODATA
FIELD		|date_hw_decomm	|t_varchar(64)	|''	|NOT NULL	|ZBX_PROXY,ZBX_NODATA
FIELD		|site_address_a	|t_varchar(128)	|''	|NOT NULL	|ZBX_PROXY,ZBX_NODATA
FIELD		|site_address_b	|t_varchar(128)	|''	|NOT NULL	|ZBX_PROXY,ZBX_NODATA
FIELD		|site_address_c	|t_varchar(128)	|''	|NOT NULL	|ZBX_PROXY,ZBX_NODATA
FIELD		|site_city	|t_varchar(128)	|''	|NOT NULL	|ZBX_PROXY,ZBX_NODATA
FIELD		|site_state	|t_varchar(64)	|''	|NOT NULL	|ZBX_PROXY,ZBX_NODATA
FIELD		|site_country	|t_varchar(64)	|''	|NOT NULL	|ZBX_PROXY,ZBX_NODATA
FIELD		|site_zip	|t_varchar(64)	|''	|NOT NULL	|ZBX_PROXY,ZBX_NODATA
FIELD		|site_rack	|t_varchar(128)	|''	|NOT NULL	|ZBX_PROXY,ZBX_NODATA
FIELD		|site_notes	|t_shorttext	|''	|NOT NULL	|ZBX_PROXY,ZBX_NODATA
FIELD		|poc_1_name	|t_varchar(128)	|''	|NOT NULL	|ZBX_PROXY,ZBX_NODATA
FIELD		|poc_1_email	|t_varchar(128)	|''	|NOT NULL	|ZBX_PROXY,ZBX_NODATA
FIELD		|poc_1_phone_a	|t_varchar(64)	|''	|NOT NULL	|ZBX_PROXY,ZBX_NODATA
FIELD		|poc_1_phone_b	|t_varchar(64)	|''	|NOT NULL	|ZBX_PROXY,ZBX_NODATA
FIELD		|poc_1_cell	|t_varchar(64)	|''	|NOT NULL	|ZBX_PROXY,ZBX_NODATA
FIELD		|poc_1_screen	|t_varchar(64)	|''	|NOT NULL	|ZBX_PROXY,ZBX_NODATA
FIELD		|poc_1_notes	|t_shorttext	|''	|NOT NULL	|ZBX_PROXY,ZBX_NODATA
FIELD		|poc_2_name	|t_varchar(128)	|''	|NOT NULL	|ZBX_PROXY,ZBX_NODATA
FIELD		|poc_2_email	|t_varchar(128)	|''	|NOT NULL	|ZBX_PROXY,ZBX_NODATA
FIELD		|poc_2_phone_a	|t_varchar(64)	|''	|NOT NULL	|ZBX_PROXY,ZBX_NODATA
FIELD		|poc_2_phone_b	|t_varchar(64)	|''	|NOT NULL	|ZBX_PROXY,ZBX_NODATA
FIELD		|poc_2_cell	|t_varchar(64)	|''	|NOT NULL	|ZBX_PROXY,ZBX_NODATA
FIELD		|poc_2_screen	|t_varchar(64)	|''	|NOT NULL	|ZBX_PROXY,ZBX_NODATA
FIELD		|poc_2_notes	|t_shorttext	|''	|NOT NULL	|ZBX_PROXY,ZBX_NODATA

TABLE|housekeeper|housekeeperid|0
FIELD		|housekeeperid	|t_id		|	|NOT NULL	|0
FIELD		|tablename	|t_varchar(64)	|''	|NOT NULL	|0
FIELD		|field		|t_varchar(64)	|''	|NOT NULL	|0
FIELD		|value		|t_id		|	|NOT NULL	|0			|-|items

TABLE|images|imageid|0
FIELD		|imageid	|t_id		|	|NOT NULL	|0
FIELD		|imagetype	|t_integer	|'0'	|NOT NULL	|0
FIELD		|name		|t_varchar(64)	|'0'	|NOT NULL	|0
FIELD		|image		|t_image	|''	|NOT NULL	|0
UNIQUE		|1		|name

TABLE|item_discovery|itemdiscoveryid|ZBX_TEMPLATE
FIELD		|itemdiscoveryid|t_id		|	|NOT NULL	|0
FIELD		|itemid		|t_id		|	|NOT NULL	|0			|1|items
FIELD		|parent_itemid	|t_id		|	|NOT NULL	|0			|2|items	|itemid
FIELD		|key_		|t_varchar(2048)|''	|NOT NULL	|ZBX_NODATA
FIELD		|lastcheck	|t_integer	|'0'	|NOT NULL	|ZBX_NODATA
FIELD		|ts_delete	|t_time		|'0'	|NOT NULL	|ZBX_NODATA
UNIQUE		|1		|itemid,parent_itemid
INDEX		|2		|parent_itemid

TABLE|host_discovery|hostid|ZBX_TEMPLATE
FIELD		|hostid		|t_id		|	|NOT NULL	|0			|1|hosts
FIELD		|parent_hostid	|t_id		|	|NULL		|0			|2|hosts	|hostid		|RESTRICT
FIELD		|parent_itemid	|t_id		|	|NULL		|0			|3|items	|itemid		|RESTRICT
FIELD		|host		|t_varchar(128)	|''	|NOT NULL	|ZBX_NODATA
FIELD		|lastcheck	|t_integer	|'0'	|NOT NULL	|ZBX_NODATA
FIELD		|ts_delete	|t_time		|'0'	|NOT NULL	|ZBX_NODATA
INDEX		|1		|parent_hostid
INDEX		|2		|parent_itemid

TABLE|interface_discovery|interfaceid|0
FIELD		|interfaceid	|t_id		|	|NOT NULL	|0			|1|interface
FIELD		|parent_interfaceid|t_id	|	|NOT NULL	|0			|2|interface	|interfaceid
INDEX		|1		|parent_interfaceid

TABLE|profiles|profileid|0
FIELD		|profileid	|t_id		|	|NOT NULL	|0
FIELD		|userid		|t_id		|	|NOT NULL	|0			|1|users
FIELD		|idx		|t_varchar(96)	|''	|NOT NULL	|0
FIELD		|idx2		|t_id		|'0'	|NOT NULL	|0
FIELD		|value_id	|t_id		|'0'	|NOT NULL	|0
FIELD		|value_int	|t_integer	|'0'	|NOT NULL	|0
FIELD		|value_str	|t_text		|''	|NOT NULL	|0
FIELD		|source		|t_varchar(96)	|''	|NOT NULL	|0
FIELD		|type		|t_integer	|'0'	|NOT NULL	|0
INDEX		|1		|userid,idx,idx2
INDEX		|2		|userid,profileid

TABLE|sessions|sessionid|0
FIELD		|sessionid	|t_varchar(32)	|''	|NOT NULL	|0
FIELD		|userid		|t_id		|	|NOT NULL	|0			|1|users
FIELD		|lastaccess	|t_integer	|'0'	|NOT NULL	|0
FIELD		|status		|t_integer	|'0'	|NOT NULL	|0
FIELD		|secret		|t_varchar(32)	|''	|NOT NULL	|0
INDEX		|1		|userid,status,lastaccess

TABLE|trigger_discovery|triggerid|0
FIELD		|triggerid	|t_id		|	|NOT NULL	|0			|1|triggers
FIELD		|parent_triggerid|t_id		|	|NOT NULL	|0			|2|triggers	|triggerid	|RESTRICT
FIELD		|lastcheck	|t_integer	|'0'	|NOT NULL	|ZBX_NODATA
FIELD		|ts_delete	|t_time		|'0'	|NOT NULL	|ZBX_NODATA
INDEX		|1		|parent_triggerid

TABLE|item_condition|item_conditionid|ZBX_TEMPLATE
FIELD		|item_conditionid|t_id		|	|NOT NULL	|0
FIELD		|itemid		|t_id		|	|NOT NULL	|0			|1|items
FIELD		|operator	|t_integer	|'8'	|NOT NULL	|0
FIELD		|macro		|t_varchar(64)	|''	|NOT NULL	|0
FIELD		|value		|t_varchar(255)	|''	|NOT NULL	|0
INDEX		|1		|itemid

TABLE|item_rtdata|itemid|ZBX_TEMPLATE
FIELD		|itemid		|t_id		|	|NOT NULL	|0			|1|items
FIELD		|lastlogsize	|t_bigint	|'0'	|NOT NULL	|ZBX_PROXY,ZBX_NODATA
FIELD		|state		|t_integer	|'0'	|NOT NULL	|ZBX_NODATA
FIELD		|mtime		|t_integer	|'0'	|NOT NULL	|ZBX_PROXY,ZBX_NODATA
FIELD		|error		|t_varchar(2048)|''	|NOT NULL	|ZBX_NODATA

TABLE|opinventory|operationid|ZBX_DATA
FIELD		|operationid	|t_id		|	|NOT NULL	|0			|1|operations
FIELD		|inventory_mode	|t_integer	|'0'	|NOT NULL	|0

TABLE|trigger_tag|triggertagid|ZBX_TEMPLATE
FIELD		|triggertagid	|t_id		|	|NOT NULL	|0
FIELD		|triggerid	|t_id		|	|NOT NULL	|0			|1|triggers	|		|RESTRICT
FIELD		|tag		|t_varchar(255)	|''	|NOT NULL	|0
FIELD		|value		|t_varchar(255)	|''	|NOT NULL	|0
INDEX		|1		|triggerid
CHANGELOG	|6

TABLE|event_tag|eventtagid|0
FIELD		|eventtagid	|t_id		|	|NOT NULL	|0
FIELD		|eventid	|t_id		|	|NOT NULL	|0			|1|events
FIELD		|tag		|t_varchar(255)	|''	|NOT NULL	|0
FIELD		|value		|t_varchar(255)	|''	|NOT NULL	|0
INDEX		|1		|eventid

TABLE|problem|eventid|0
FIELD		|eventid	|t_id		|	|NOT NULL	|0			|1|events
FIELD		|source		|t_integer	|'0'	|NOT NULL	|0
FIELD		|object		|t_integer	|'0'	|NOT NULL	|0
FIELD		|objectid	|t_id		|'0'	|NOT NULL	|0
FIELD		|clock		|t_time		|'0'	|NOT NULL	|0
FIELD		|ns		|t_nanosec	|'0'	|NOT NULL	|0
FIELD		|r_eventid	|t_id		|	|NULL		|0			|2|events	|eventid
FIELD		|r_clock	|t_time		|'0'	|NOT NULL	|0
FIELD		|r_ns		|t_nanosec	|'0'	|NOT NULL	|0
FIELD		|correlationid	|t_id		|	|NULL		|0			|-|correlation
FIELD		|userid		|t_id		|	|NULL		|0			|-|users
FIELD		|name		|t_varchar(2048)|''	|NOT NULL	|0
FIELD		|acknowledged	|t_integer	|'0'	|NOT NULL	|0
FIELD		|severity	|t_integer	|'0'	|NOT NULL	|0
FIELD		|cause_eventid	|t_id		|	|NULL		|0			|3|events	|eventid	|RESTRICT
INDEX		|1		|source,object,objectid
INDEX		|2		|r_clock
INDEX		|3		|r_eventid
INDEX		|4		|cause_eventid

TABLE|problem_tag|problemtagid|0
FIELD		|problemtagid	|t_id		|	|NOT NULL	|0
FIELD		|eventid	|t_id		|	|NOT NULL	|0			|1|problem
FIELD		|tag		|t_varchar(255)	|''	|NOT NULL	|0
FIELD		|value		|t_varchar(255)	|''	|NOT NULL	|0
INDEX		|1		|eventid,tag,value

TABLE|tag_filter|tag_filterid|0
FIELD		|tag_filterid	|t_id		|	|NOT NULL	|0
FIELD		|usrgrpid	|t_id		|	|NOT NULL	|0 			|1|usrgrp	|usrgrpid
FIELD		|groupid	|t_id		|	|NOT NULL	|0			|2|hstgrp	|groupid
FIELD		|tag		|t_varchar(255)	|''	|NOT NULL	|0
FIELD		|value		|t_varchar(255)	|''	|NOT NULL	|0
INDEX		|1		|usrgrpid
INDEX		|2		|groupid

TABLE|event_recovery|eventid|0
FIELD		|eventid	|t_id		|	|NOT NULL	|0			|1|events
FIELD		|r_eventid	|t_id		|	|NOT NULL	|0			|2|events	|eventid
FIELD		|c_eventid	|t_id		|	|NULL		|0			|3|events	|eventid
FIELD		|correlationid	|t_id		|	|NULL		|0			|-|correlation
FIELD		|userid		|t_id		|	|NULL		|0			|-|users
INDEX		|1		|r_eventid
INDEX		|2		|c_eventid

TABLE|correlation|correlationid|ZBX_DATA
FIELD		|correlationid	|t_id		|	|NOT NULL	|0
FIELD		|name		|t_varchar(255)	|''	|NOT NULL	|0
FIELD		|description	|t_shorttext	|''	|NOT NULL	|0
FIELD		|evaltype	|t_integer	|'0'	|NOT NULL	|0
FIELD		|status		|t_integer	|'0'	|NOT NULL	|0
FIELD		|formula	|t_varchar(255)	|''	|NOT NULL	|0
INDEX		|1		|status
UNIQUE		|2		|name

TABLE|corr_condition|corr_conditionid|ZBX_DATA
FIELD		|corr_conditionid|t_id		|	|NOT NULL	|0
FIELD		|correlationid	|t_id		|	|NOT NULL	|0			|1|correlation
FIELD		|type		|t_integer	|'0'	|NOT NULL	|0
INDEX		|1		|correlationid

TABLE|corr_condition_tag|corr_conditionid|ZBX_DATA
FIELD		|corr_conditionid|t_id		|	|NOT NULL	|0			|1|corr_condition
FIELD		|tag		|t_varchar(255)	|''	|NOT NULL	|0

TABLE|corr_condition_group|corr_conditionid|ZBX_DATA
FIELD		|corr_conditionid|t_id		|	|NOT NULL	|0			|1|corr_condition
FIELD		|operator	|t_integer	|'0'	|NOT NULL	|0
FIELD		|groupid	|t_id		|	|NOT NULL	|0			|2|hstgrp	|	|RESTRICT
INDEX		|1		|groupid

TABLE|corr_condition_tagpair|corr_conditionid|ZBX_DATA
FIELD		|corr_conditionid|t_id		|	|NOT NULL	|0			|1|corr_condition
FIELD		|oldtag		|t_varchar(255)	|''	|NOT NULL	|0
FIELD		|newtag		|t_varchar(255)	|''	|NOT NULL	|0

TABLE|corr_condition_tagvalue|corr_conditionid|ZBX_DATA
FIELD		|corr_conditionid|t_id		|	|NOT NULL	|0			|1|corr_condition
FIELD		|tag		|t_varchar(255)	|''	|NOT NULL	|0
FIELD		|operator	|t_integer	|'0'	|NOT NULL	|0
FIELD		|value		|t_varchar(255)	|''	|NOT NULL	|0

TABLE|corr_operation|corr_operationid|ZBX_DATA
FIELD		|corr_operationid|t_id		|	|NOT NULL	|0
FIELD		|correlationid	|t_id		|	|NOT NULL	|0			|1|correlation
FIELD		|type		|t_integer	|'0'	|NOT NULL	|0
INDEX		|1		|correlationid

TABLE|task|taskid|0
FIELD		|taskid		|t_id		|	|NOT NULL	|0
FIELD		|type		|t_integer	|	|NOT NULL	|0
FIELD		|status		|t_integer	|'0'	|NOT NULL	|0
FIELD		|clock		|t_integer	|'0'	|NOT NULL	|0
FIELD		|ttl		|t_integer	|'0'	|NOT NULL	|0
FIELD		|proxyid	|t_id		|	|NULL		|0			|1|proxy	|proxyid
INDEX		|1		|status,proxyid
INDEX		|2		|proxyid

TABLE|task_close_problem|taskid|0
FIELD		|taskid		|t_id		|	|NOT NULL	|0			|1|task
FIELD		|acknowledgeid	|t_id		|	|NOT NULL	|0			|-|acknowledges

TABLE|item_preproc|item_preprocid|ZBX_TEMPLATE
FIELD		|item_preprocid	|t_id		|	|NOT NULL	|0
FIELD		|itemid		|t_id		|	|NOT NULL	|ZBX_PROXY			|1|items	|		|RESTRICT
FIELD		|step		|t_integer	|'0'	|NOT NULL	|ZBX_PROXY
FIELD		|type		|t_integer	|'0'	|NOT NULL	|ZBX_PROXY
FIELD		|params		|t_text		|''	|NOT NULL	|ZBX_PROXY
FIELD		|error_handler	|t_integer	|'0'	|NOT NULL	|ZBX_PROXY
FIELD		|error_handler_params|t_varchar(255)|''	|NOT NULL	|ZBX_PROXY
INDEX		|1		|itemid,step
CHANGELOG	|8

TABLE|task_remote_command|taskid|0
FIELD		|taskid		|t_id		|	|NOT NULL	|0			|1|task
FIELD		|command_type	|t_integer	|'0'	|NOT NULL	|0
FIELD		|execute_on	|t_integer	|'0'	|NOT NULL	|0
FIELD		|port		|t_integer	|'0'	|NOT NULL	|0
FIELD		|authtype	|t_integer	|'0'	|NOT NULL	|0
FIELD		|username	|t_varchar(64)	|''	|NOT NULL	|0
FIELD		|password	|t_varchar(64)	|''	|NOT NULL	|0
FIELD		|publickey	|t_varchar(64)	|''	|NOT NULL	|0
FIELD		|privatekey	|t_varchar(64)	|''	|NOT NULL	|0
FIELD		|command	|t_text		|''	|NOT NULL	|0
FIELD		|alertid	|t_id		|	|NULL		|0			|-|alerts
FIELD		|parent_taskid	|t_id		|	|NOT NULL	|0			|-|task		|taskid
FIELD		|hostid		|t_id		|	|NOT NULL	|0			|-|hosts

TABLE|task_remote_command_result|taskid|0
FIELD		|taskid		|t_id		|	|NOT NULL	|0			|1|task
FIELD		|status		|t_integer	|'0'	|NOT NULL	|0
FIELD		|parent_taskid	|t_id		|	|NOT NULL	|0			|-|task		|taskid
FIELD		|info		|t_longtext	|''	|NOT NULL	|0

TABLE|task_data|taskid|0
FIELD		|taskid		|t_id		|	|NOT NULL	|0			|1|task
FIELD		|type		|t_integer	|'0'	|NOT NULL	|0
FIELD		|data		|t_text		|''	|NOT NULL	|0
FIELD		|parent_taskid	|t_id		|	|NULL		|0			|-|task		|taskid

TABLE|task_result|taskid|0
FIELD		|taskid		|t_id		|	|NOT NULL	|0			|1|task
FIELD		|status		|t_integer	|'0'	|NOT NULL	|0
FIELD		|parent_taskid	|t_id		|	|NOT NULL	|0			|-|task		|taskid
FIELD		|info		|t_longtext	|''	|NOT NULL	|0
INDEX		|1		|parent_taskid

TABLE|task_acknowledge|taskid|0
FIELD		|taskid		|t_id		|	|NOT NULL	|0			|1|task
FIELD		|acknowledgeid	|t_id		|	|NOT NULL	|0			|-|acknowledges

TABLE|sysmap_shape|sysmap_shapeid|ZBX_TEMPLATE
FIELD		|sysmap_shapeid	|t_id		|	|NOT NULL	|0
FIELD		|sysmapid	|t_id		|	|NOT NULL	|0			|1|sysmaps
FIELD		|type		|t_integer	|'0'	|NOT NULL	|0
FIELD		|x		|t_integer	|'0'	|NOT NULL	|0
FIELD		|y		|t_integer	|'0'	|NOT NULL	|0
FIELD		|width		|t_integer	|'200'	|NOT NULL	|0
FIELD		|height		|t_integer	|'200'	|NOT NULL	|0
FIELD		|text		|t_shorttext	|''	|NOT NULL	|0
FIELD		|font		|t_integer	|'9'	|NOT NULL	|0
FIELD		|font_size	|t_integer	|'11'	|NOT NULL	|0
FIELD		|font_color	|t_varchar(6)	|'000000'|NOT NULL	|0
FIELD		|text_halign	|t_integer	|'0'	|NOT NULL	|0
FIELD		|text_valign	|t_integer	|'0'	|NOT NULL	|0
FIELD		|border_type	|t_integer	|'0'	|NOT NULL	|0
FIELD		|border_width	|t_integer	|'1'	|NOT NULL	|0
FIELD		|border_color	|t_varchar(6)	|'000000'|NOT NULL	|0
FIELD		|background_color|t_varchar(6)	|''	|NOT NULL	|0
FIELD		|zindex		|t_integer	|'0'	|NOT NULL	|0
INDEX		|1		|sysmapid

TABLE|sysmap_element_trigger|selement_triggerid|ZBX_TEMPLATE
FIELD		|selement_triggerid	|t_id	|	|NOT NULL	|0
FIELD		|selementid		|t_id	|	|NOT NULL	|0			|1|sysmaps_elements
FIELD		|triggerid		|t_id	|	|NOT NULL	|0			|2|triggers
UNIQUE		|1			|selementid,triggerid
INDEX		|2			|triggerid

TABLE|httptest_field|httptest_fieldid|ZBX_TEMPLATE
FIELD		|httptest_fieldid	|t_id		|	|NOT NULL	|0
FIELD		|httptestid		|t_id		|	|NOT NULL	|ZBX_PROXY	|1|httptest	|		|RESTRICT
FIELD		|type			|t_integer	|'0'	|NOT NULL	|ZBX_PROXY
FIELD		|name			|t_varchar(255)	|''	|NOT NULL	|ZBX_PROXY
FIELD		|value			|t_shorttext	|''	|NOT NULL	|ZBX_PROXY
INDEX		|1			|httptestid
CHANGELOG	|12

TABLE|httpstep_field|httpstep_fieldid|ZBX_TEMPLATE
FIELD		|httpstep_fieldid	|t_id		|	|NOT NULL	|0
FIELD		|httpstepid		|t_id		|	|NOT NULL	|ZBX_PROXY	|1|httpstep	|		|RESTRICT
FIELD		|type			|t_integer	|'0'	|NOT NULL	|ZBX_PROXY
FIELD		|name			|t_varchar(255)	|''	|NOT NULL	|ZBX_PROXY
FIELD		|value			|t_shorttext	|''	|NOT NULL	|ZBX_PROXY
INDEX		|1			|httpstepid
CHANGELOG	|15

TABLE|dashboard|dashboardid|ZBX_DASHBOARD
FIELD		|dashboardid	|t_id		|	|NOT NULL	|0
FIELD		|name		|t_varchar(255)	|	|NOT NULL	|0
FIELD		|userid		|t_id		|	|NULL		|0			|1|users	|	|RESTRICT
FIELD		|private	|t_integer	|'1'	|NOT NULL	|0
FIELD		|templateid	|t_id		|	|NULL		|0			|2|hosts	|hostid
FIELD		|display_period	|t_integer	|'30'	|NOT NULL	|0
FIELD		|auto_start	|t_integer	|'1'	|NOT NULL	|0
FIELD		|uuid		|t_varchar(32)	|''	|NOT NULL	|0
INDEX		|1		|userid
INDEX		|2		|templateid

TABLE|dashboard_user|dashboard_userid|ZBX_DASHBOARD
FIELD		|dashboard_userid|t_id		|	|NOT NULL	|0
FIELD		|dashboardid	|t_id		|	|NOT NULL	|0			|1|dashboard
FIELD		|userid		|t_id		|	|NOT NULL	|0			|2|users
FIELD		|permission	|t_integer	|'2'	|NOT NULL	|0
UNIQUE		|1		|dashboardid,userid
INDEX		|2		|userid

TABLE|dashboard_usrgrp|dashboard_usrgrpid|ZBX_DASHBOARD
FIELD		|dashboard_usrgrpid|t_id	|	|NOT NULL	|0
FIELD		|dashboardid	|t_id		|	|NOT NULL	|0			|1|dashboard
FIELD		|usrgrpid	|t_id		|	|NOT NULL	|0			|2|usrgrp
FIELD		|permission	|t_integer	|'2'	|NOT NULL	|0
UNIQUE		|1		|dashboardid,usrgrpid
INDEX		|2		|usrgrpid

TABLE|dashboard_page|dashboard_pageid|ZBX_DASHBOARD
FIELD		|dashboard_pageid|t_id		|	|NOT NULL	|0
FIELD		|dashboardid	|t_id		|	|NOT NULL	|0		|1|dashboard
FIELD		|name		|t_varchar(255)	|''	|NOT NULL	|0
FIELD		|display_period	|t_integer	|'0'	|NOT NULL	|0
FIELD		|sortorder	|t_integer	|'0'	|NOT NULL	|0
INDEX		|1		|dashboardid

TABLE|widget|widgetid|ZBX_DASHBOARD
FIELD		|widgetid	|t_id		|	|NOT NULL	|0
FIELD		|type		|t_varchar(255)	|''	|NOT NULL	|0
FIELD		|name		|t_varchar(255)	|''	|NOT NULL	|0
FIELD		|x		|t_integer	|'0'	|NOT NULL	|0
FIELD		|y		|t_integer	|'0'	|NOT NULL	|0
FIELD		|width		|t_integer	|'1'	|NOT NULL	|0
FIELD		|height		|t_integer	|'2'	|NOT NULL	|0
FIELD		|view_mode	|t_integer	|'0'	|NOT NULL	|0
FIELD		|dashboard_pageid|t_id		|	|NOT NULL	|0		|1|dashboard_page
INDEX		|1		|dashboard_pageid

TABLE|widget_field|widget_fieldid|ZBX_DASHBOARD
FIELD		|widget_fieldid	|t_id		|	|NOT NULL	|0
FIELD		|widgetid	|t_id		|	|NOT NULL	|0			|1|widget
FIELD		|type		|t_integer	|'0'	|NOT NULL	|0
FIELD		|name		|t_varchar(255)	|''	|NOT NULL	|0
FIELD		|value_int	|t_integer	|'0'	|NOT NULL	|0
FIELD		|value_str	|t_varchar(2048)|''	|NOT NULL	|0
FIELD		|value_groupid	|t_id		|	|NULL		|0			|2|hstgrp	|groupid
FIELD		|value_hostid	|t_id		|	|NULL		|0			|3|hosts	|hostid
FIELD		|value_itemid	|t_id		|	|NULL		|0			|4|items	|itemid
FIELD		|value_graphid	|t_id		|	|NULL		|0			|5|graphs	|graphid
FIELD		|value_sysmapid	|t_id		|	|NULL		|0			|6|sysmaps	|sysmapid
FIELD		|value_serviceid|t_id		|	|NULL		|0			|7|services	|serviceid
FIELD		|value_slaid	|t_id		|	|NULL		|0			|8|sla		|slaid
FIELD		|value_userid	|t_id		|	|NULL		|0			|9|users	|userid
FIELD		|value_actionid	|t_id		|	|NULL		|0			|10|actions	|actionid
FIELD		|value_mediatypeid|t_id		|	|NULL		|0			|11|media_type	|mediatypeid
INDEX		|1		|widgetid
INDEX		|2		|value_groupid
INDEX		|3		|value_hostid
INDEX		|4		|value_itemid
INDEX		|5		|value_graphid
INDEX		|6		|value_sysmapid
INDEX		|7		|value_serviceid
INDEX		|8		|value_slaid
INDEX		|9		|value_userid
INDEX		|10		|value_actionid
INDEX		|11		|value_mediatypeid

TABLE|task_check_now|taskid|0
FIELD		|taskid		|t_id		|	|NOT NULL	|0			|1|task
FIELD		|itemid		|t_id		|	|NOT NULL	|0			|-|items

TABLE|event_suppress|event_suppressid|0
FIELD		|event_suppressid|t_id		|	|NOT NULL	|0
FIELD		|eventid	|t_id		|	|NOT NULL	|0			|1|events
FIELD		|maintenanceid	|t_id		|	|NULL		|0			|2|maintenances
FIELD		|suppress_until	|t_time		|'0'	|NOT NULL	|0
FIELD		|userid		|t_id		|	|NULL		|0			|3|users
UNIQUE		|1		|eventid,maintenanceid
INDEX		|2		|suppress_until
INDEX		|3		|maintenanceid
INDEX		|4		|userid

TABLE|maintenance_tag|maintenancetagid|ZBX_DATA
FIELD		|maintenancetagid|t_id		|	|NOT NULL	|0
FIELD		|maintenanceid	|t_id		|	|NOT NULL	|0			|1|maintenances
FIELD		|tag		|t_varchar(255)	|''	|NOT NULL	|0
FIELD		|operator	|t_integer	|'2'	|NOT NULL	|0
FIELD		|value		|t_varchar(255)	|''	|NOT NULL	|0
INDEX		|1		|maintenanceid

TABLE|lld_macro_path|lld_macro_pathid|ZBX_TEMPLATE
FIELD		|lld_macro_pathid|t_id		|	|NOT NULL	|0
FIELD		|itemid		|t_id		|	|NOT NULL	|0			|1|items
FIELD		|lld_macro	|t_varchar(255)	|''	|NOT NULL	|0
FIELD		|path		|t_varchar(255)	|''	|NOT NULL	|0
UNIQUE		|1		|itemid,lld_macro

TABLE|host_tag|hosttagid|ZBX_TEMPLATE
FIELD		|hosttagid	|t_id		|	|NOT NULL	|0
FIELD		|hostid		|t_id		|	|NOT NULL	|0			|1|hosts	|		|RESTRICT
FIELD		|tag		|t_varchar(255)	|''	|NOT NULL	|0
FIELD		|value		|t_varchar(255)	|''	|NOT NULL	|0
FIELD		|automatic	|t_integer	|'0'	|NOT NULL	|0
INDEX		|1		|hostid
CHANGELOG	|2

TABLE|config_autoreg_tls|autoreg_tlsid|ZBX_DATA
FIELD		|autoreg_tlsid	|t_id		|	|NOT NULL	|0
FIELD		|tls_psk_identity|t_varchar(128)|''	|NOT NULL	|ZBX_PROXY
FIELD		|tls_psk	|t_varchar(512)	|''	|NOT NULL	|ZBX_PROXY
UNIQUE		|1		|tls_psk_identity

TABLE|module|moduleid|ZBX_DATA
FIELD		|moduleid	|t_id		|	|NOT NULL	|0
FIELD		|id		|t_varchar(255)	|''	|NOT NULL	|0
FIELD		|relative_path	|t_varchar(255)	|''	|NOT NULL	|0
FIELD		|status		|t_integer	|'0'	|NOT NULL	|0
FIELD		|config		|t_shorttext	|''	|NOT NULL	|0

TABLE|interface_snmp|interfaceid|ZBX_TEMPLATE
FIELD		|interfaceid	|t_id		|	|NOT NULL	|0			|1|interface
FIELD		|version	|t_integer	|'2'	|NOT NULL	|ZBX_PROXY
FIELD		|bulk		|t_integer	|'1'	|NOT NULL	|ZBX_PROXY
FIELD		|community	|t_varchar(64)	|''	|NOT NULL	|ZBX_PROXY
FIELD		|securityname	|t_varchar(64)	|''	|NOT NULL	|ZBX_PROXY
FIELD		|securitylevel	|t_integer	|'0'	|NOT NULL	|ZBX_PROXY
FIELD		|authpassphrase	|t_varchar(64)	|''	|NOT NULL	|ZBX_PROXY
FIELD		|privpassphrase	|t_varchar(64)	|''	|NOT NULL	|ZBX_PROXY
FIELD		|authprotocol	|t_integer	|'0'	|NOT NULL	|ZBX_PROXY
FIELD		|privprotocol	|t_integer	|'0'	|NOT NULL	|ZBX_PROXY
FIELD		|contextname	|t_varchar(255)	|''	|NOT NULL	|ZBX_PROXY
FIELD		|max_repetitions|t_integer	|'10'	|NOT NULL	|ZBX_PROXY

TABLE|lld_override|lld_overrideid|ZBX_TEMPLATE
FIELD		|lld_overrideid	|t_id		|	|NOT NULL	|0
FIELD		|itemid		|t_id		|	|NOT NULL	|0	|1|items
FIELD		|name		|t_varchar(255)	|''	|NOT NULL	|0
FIELD		|step		|t_integer	|'0'	|NOT NULL	|0
FIELD		|evaltype	|t_integer	|'0'	|NOT NULL	|0
FIELD		|formula	|t_varchar(255)	|''	|NOT NULL	|0
FIELD		|stop		|t_integer	|'0'	|NOT NULL	|0
UNIQUE		|1		|itemid,name

TABLE|lld_override_condition|lld_override_conditionid|ZBX_TEMPLATE
FIELD	|lld_override_conditionid	|t_id		|	|NOT NULL	|0
FIELD	|lld_overrideid			|t_id		|	|NOT NULL	|0	|1|lld_override
FIELD	|operator			|t_integer	|'8'	|NOT NULL	|0
FIELD	|macro				|t_varchar(64)	|''	|NOT NULL	|0
FIELD	|value				|t_varchar(255)	|''	|NOT NULL	|0
INDEX	|1				|lld_overrideid

TABLE|lld_override_operation|lld_override_operationid|ZBX_TEMPLATE
FIELD	|lld_override_operationid	|t_id		|	|NOT NULL	|0
FIELD	|lld_overrideid			|t_id		|	|NOT NULL	|0	|1|lld_override
FIELD	|operationobject		|t_integer	|'0'	|NOT NULL	|0
FIELD	|operator			|t_integer	|'0'	|NOT NULL	|0
FIELD	|value				|t_varchar(255)	|''	|NOT NULL	|0
INDEX	|1				|lld_overrideid

TABLE|lld_override_opstatus|lld_override_operationid|ZBX_TEMPLATE
FIELD	|lld_override_operationid	|t_id		|	|NOT NULL	|0	|1|lld_override_operation
FIELD	|status				|t_integer	|'0'	|NOT NULL	|0

TABLE|lld_override_opdiscover|lld_override_operationid|ZBX_TEMPLATE
FIELD	|lld_override_operationid	|t_id		|	|NOT NULL	|0	|1|lld_override_operation
FIELD	|discover			|t_integer	|'0'	|NOT NULL	|0

TABLE|lld_override_opperiod|lld_override_operationid|ZBX_TEMPLATE
FIELD	|lld_override_operationid	|t_id		|	|NOT NULL	|0	|1|lld_override_operation
FIELD	|delay				|t_varchar(1024)|'0'	|NOT NULL	|0

TABLE|lld_override_ophistory|lld_override_operationid|ZBX_TEMPLATE
FIELD	|lld_override_operationid	|t_id		|	|NOT NULL	|0	|1|lld_override_operation
FIELD	|history			|t_varchar(255)	|'90d'	|NOT NULL	|0

TABLE|lld_override_optrends|lld_override_operationid|ZBX_TEMPLATE
FIELD	|lld_override_operationid	|t_id		|	|NOT NULL	|0	|1|lld_override_operation
FIELD	|trends				|t_varchar(255)	|'365d'	|NOT NULL	|0

TABLE|lld_override_opseverity|lld_override_operationid|ZBX_TEMPLATE
FIELD	|lld_override_operationid	|t_id		|	|NOT NULL	|0	|1|lld_override_operation
FIELD	|severity			|t_integer	|'0'	|NOT NULL	|0

TABLE|lld_override_optag|lld_override_optagid|ZBX_TEMPLATE
FIELD	|lld_override_optagid		|t_id		|	|NOT NULL	|0
FIELD	|lld_override_operationid	|t_id		|	|NOT NULL	|0	|1|lld_override_operation
FIELD	|tag				|t_varchar(255)	|''	|NOT NULL	|0
FIELD	|value				|t_varchar(255)	|''	|NOT NULL	|0
INDEX	|1				|lld_override_operationid

TABLE|lld_override_optemplate|lld_override_optemplateid|ZBX_TEMPLATE
FIELD	|lld_override_optemplateid	|t_id		|	|NOT NULL	|0
FIELD	|lld_override_operationid	|t_id		|	|NOT NULL	|0	|1|lld_override_operation
FIELD	|templateid			|t_id		|	|NOT NULL	|0	|2|hosts	|hostid	|RESTRICT
UNIQUE	|1				|lld_override_operationid,templateid
INDEX	|2				|templateid

TABLE|lld_override_opinventory|lld_override_operationid|ZBX_TEMPLATE
FIELD	|lld_override_operationid	|t_id		|	|NOT NULL	|0	|1|lld_override_operation
FIELD	|inventory_mode			|t_integer	|'0'	|NOT NULL	|0

TABLE|trigger_queue|trigger_queueid|0
FIELD		|trigger_queueid|t_id		|	|NOT NULL	|0
FIELD		|objectid	|t_id		|	|NOT NULL	|0
FIELD		|type		|t_integer	|'0'	|NOT NULL	|0
FIELD		|clock		|t_time		|'0'	|NOT NULL	|0
FIELD		|ns		|t_nanosec	|'0'	|NOT NULL	|0

TABLE|item_parameter|item_parameterid|ZBX_TEMPLATE
FIELD		|item_parameterid|t_id		|	|NOT NULL	|0
FIELD		|itemid		|t_id		|	|NOT NULL	|ZBX_PROXY		|1|items
FIELD		|name		|t_varchar(255)	|''	|NOT NULL	|ZBX_PROXY
FIELD		|value		|t_varchar(2048)|''	|NOT NULL	|ZBX_PROXY
INDEX		|1		|itemid

TABLE|role_rule|role_ruleid|ZBX_DATA
FIELD		|role_ruleid	|t_id		|	|NOT NULL	|0
FIELD		|roleid		|t_id		|	|NOT NULL	|0			|1|role
FIELD		|type		|t_integer	|'0'	|NOT NULL	|0
FIELD		|name		|t_varchar(255)	|''	|NOT NULL	|0
FIELD		|value_int	|t_integer	|'0'	|NOT NULL	|0
FIELD		|value_str	|t_varchar(255)	|''	|NOT NULL	|0
FIELD		|value_moduleid	|t_id		|	|NULL		|0			|2|module	|moduleid
FIELD		|value_serviceid|t_id		|	|NULL	|0			|3|services	|serviceid
INDEX		|1		|roleid
INDEX		|2		|value_moduleid
INDEX		|3		|value_serviceid

TABLE|token|tokenid|ZBX_DATA
FIELD	|tokenid	|t_id		|	|NOT NULL	|0
FIELD	|name		|t_varchar(64)	|''	|NOT NULL	|0
FIELD	|description	|t_shorttext	|''	|NOT NULL	|0
FIELD	|userid		|t_id		|	|NOT NULL	|0	|1	|users
FIELD	|token		|t_varchar(128)	|	|NULL		|0
FIELD	|lastaccess	|t_integer	|'0'	|NOT NULL	|0
FIELD	|status		|t_integer	|'0'	|NOT NULL	|0
FIELD	|expires_at	|t_time		|'0'	|NOT NULL	|0
FIELD	|created_at	|t_time		|'0'	|NOT NULL	|0
FIELD	|creator_userid	|t_id		|	|NULL		|0	|2	|users	|userid	|RESTRICT
INDEX	|1		|name
UNIQUE	|2		|userid,name
UNIQUE	|3		|token
INDEX	|4		|creator_userid

TABLE|item_tag|itemtagid|ZBX_TEMPLATE
FIELD		|itemtagid	|t_id		|	|NOT NULL	|0
FIELD		|itemid		|t_id		|	|NOT NULL	|0			|1|items	|		|RESTRICT
FIELD		|tag		|t_varchar(255)	|''	|NOT NULL	|0
FIELD		|value		|t_varchar(255)	|''	|NOT NULL	|0
INDEX		|1		|itemid
CHANGELOG	|4

TABLE|httptest_tag|httptesttagid|ZBX_TEMPLATE
FIELD		|httptesttagid	|t_id		|	|NOT NULL	|0
FIELD		|httptestid	|t_id			|	|NOT NULL	|0		|1|httptest
FIELD		|tag		|t_varchar(255)	|''	|NOT NULL	|0
FIELD		|value		|t_varchar(255)	|''	|NOT NULL	|0
INDEX		|1		|httptestid

TABLE|sysmaps_element_tag|selementtagid|ZBX_TEMPLATE
FIELD		|selementtagid	|t_id		|	|NOT NULL	|0
FIELD		|selementid	|t_id			|	|NOT NULL	|0		|1|sysmaps_elements
FIELD		|tag		|t_varchar(255)	|''	|NOT NULL	|0
FIELD		|value		|t_varchar(255)	|''	|NOT NULL	|0
FIELD		|operator	|t_integer		|'0'|NOT NULL	|0
INDEX		|1		|selementid

TABLE|report|reportid|ZBX_DATA
FIELD		|reportid	|t_id		|	|NOT NULL	|0
FIELD		|userid		|t_id		|	|NOT NULL	|0		|1|users|userid
FIELD		|name		|t_varchar(255)	|''	|NOT NULL	|0
FIELD		|description	|t_varchar(2048)|''	|NOT NULL	|0
FIELD		|status		|t_integer	|'0'	|NOT NULL	|0
FIELD		|dashboardid	|t_id		|	|NOT NULL	|0		|2|dashboard|dashboardid
FIELD		|period		|t_integer	|'0'	|NOT NULL	|0
FIELD		|cycle		|t_integer	|'0'	|NOT NULL	|0
FIELD		|weekdays	|t_integer	|'0'	|NOT NULL	|0
FIELD		|start_time	|t_integer	|'0'	|NOT NULL	|0
FIELD		|active_since	|t_integer	|'0'	|NOT NULL	|0
FIELD		|active_till	|t_integer	|'0'	|NOT NULL	|0
FIELD		|state		|t_integer	|'0'	|NOT NULL	|ZBX_NODATA
FIELD		|lastsent	|t_time	|'0'		|NOT NULL	|ZBX_NODATA
FIELD		|info		|t_varchar(2048)|''	|NOT NULL	|ZBX_NODATA
UNIQUE		|1		|name
INDEX		|2		|userid
INDEX		|3		|dashboardid

TABLE|report_param|reportparamid|ZBX_DATA
FIELD		|reportparamid	|t_id		|	|NOT NULL	|0
FIELD		|reportid	|t_id		|	|NOT NULL	|0		|1|report|reportid
FIELD		|name		|t_varchar(255)	|''	|NOT NULL	|0
FIELD		|value		|t_shorttext	|''	|NOT NULL	|0
INDEX		|1		|reportid

TABLE|report_user|reportuserid|ZBX_DATA
FIELD		|reportuserid	|t_id		|	|NOT NULL	|0
FIELD		|reportid	|t_id		|	|NOT NULL	|0		|1|report|reportid
FIELD		|userid		|t_id		|	|NOT NULL	|0		|2|users|userid
FIELD		|exclude	|t_integer	|'0'	|NOT NULL	|0
FIELD		|access_userid	|t_id		|	|NULL		|0		|3|users|userid		|RESTRICT
INDEX		|1		|reportid
INDEX		|2		|userid
INDEX		|3		|access_userid

TABLE|report_usrgrp|reportusrgrpid|ZBX_DATA
FIELD		|reportusrgrpid|t_id		|	|NOT NULL	|0
FIELD		|reportid	|t_id		|	|NOT NULL	|0		|1|report|reportid
FIELD		|usrgrpid	|t_id		|	|NOT NULL	|0		|2|usrgrp|usrgrpid
FIELD		|access_userid	|t_id		|	|NULL		|0		|3|users|userid		|RESTRICT
INDEX		|1		|reportid
INDEX		|2		|usrgrpid
INDEX		|3		|access_userid

TABLE|service_problem_tag|service_problem_tagid|ZBX_DATA
FIELD		|service_problem_tagid	|t_id		|	|NOT NULL	|0
FIELD		|serviceid		|t_id		|	|NOT NULL	|0	|1|services|serviceid
FIELD		|tag			|t_varchar(255)	|''	|NOT NULL	|0
FIELD		|operator		|t_integer	|'0'	|NOT NULL	|0
FIELD		|value			|t_varchar(255)	|''	|NOT NULL	|0
INDEX		|1			|serviceid

TABLE|service_problem|service_problemid|ZBX_DATA
FIELD		|service_problemid	|t_id		|	|NOT NULL	|0
FIELD		|eventid		|t_id		|	|NOT NULL	|0	|1|problem|eventid
FIELD		|serviceid		|t_id		|	|NOT NULL	|0	|2|services|serviceid
FIELD		|severity		|t_integer	|'0'	|NOT NULL	|0
INDEX		|1			|eventid
INDEX		|2			|serviceid

TABLE|service_tag|servicetagid|0
FIELD		|servicetagid	|t_id		|	|NOT NULL	|0
FIELD		|serviceid	|t_id		|	|NOT NULL	|0		|1|services|serviceid
FIELD		|tag		|t_varchar(255)	|''	|NOT NULL	|0
FIELD		|value		|t_varchar(255)	|''	|NOT NULL	|0
INDEX		|1		|serviceid

TABLE|service_status_rule|service_status_ruleid|ZBX_DATA
FIELD		|service_status_ruleid|t_id	|	|NOT NULL	|0
FIELD		|serviceid	|t_id		|	|NOT NULL	|0		|1|services|serviceid
FIELD		|type		|t_integer	|'0'	|NOT NULL	|0
FIELD		|limit_value	|t_integer	|'0'	|NOT NULL	|0
FIELD		|limit_status	|t_integer	|'0'	|NOT NULL	|0
FIELD		|new_status	|t_integer	|'0'	|NOT NULL	|0
INDEX		|1		|serviceid

TABLE|ha_node|ha_nodeid|ZBX_DATA
FIELD		|ha_nodeid	|t_cuid		|	|NOT NULL	|0
FIELD		|name		|t_varchar(255)	|''	|NOT NULL	|0
FIELD		|address	|t_varchar(255)	|''	|NOT NULL	|0
FIELD		|port		|t_integer	|'10051'|NOT NULL	|0
FIELD		|lastaccess	|t_integer	|'0'	|NOT NULL	|0
FIELD		|status		|t_integer	|'0'	|NOT NULL	|0
FIELD		|ha_sessionid	|t_cuid		|''	|NOT NULL	|0
UNIQUE		|1		|name
INDEX		|2		|status,lastaccess

TABLE|sla|slaid|ZBX_DATA
FIELD		|slaid		|t_id		|	|NOT NULL	|0
FIELD		|name		|t_varchar(255)	|''	|NOT NULL	|0
FIELD		|period		|t_integer	|'0'	|NOT NULL	|0
FIELD		|slo		|t_double	|'99.9'	|NOT NULL	|0
FIELD		|effective_date	|t_integer	|'0'	|NOT NULL	|0
FIELD		|timezone	|t_varchar(50)	|'UTC'	|NOT NULL	|ZBX_NODATA
FIELD		|status		|t_integer	|'1'	|NOT NULL	|0
FIELD		|description	|t_shorttext	|''	|NOT NULL	|0
UNIQUE		|1		|name

TABLE|sla_schedule|sla_scheduleid|ZBX_DATA
FIELD		|sla_scheduleid	|t_id		|	|NOT NULL	|0
FIELD		|slaid		|t_id		|	|NOT NULL	|0		|1|sla|slaid
FIELD		|period_from	|t_integer	|'0'	|NOT NULL	|0
FIELD		|period_to	|t_integer	|'0'	|NOT NULL	|0
INDEX		|1		|slaid

TABLE|sla_excluded_downtime|sla_excluded_downtimeid|ZBX_DATA
FIELD		|sla_excluded_downtimeid|t_id		|	|NOT NULL	|0
FIELD		|slaid			|t_id		|	|NOT NULL	|0	|1|sla|slaid
FIELD		|name			|t_varchar(255)	|''	|NOT NULL	|0
FIELD		|period_from		|t_integer	|'0'	|NOT NULL	|0
FIELD		|period_to		|t_integer	|'0'	|NOT NULL	|0
INDEX		|1			|slaid

TABLE|sla_service_tag|sla_service_tagid|0
FIELD		|sla_service_tagid	|t_id		|	|NOT NULL	|0
FIELD		|slaid			|t_id		|	|NOT NULL	|0	|1|sla|slaid
FIELD		|tag			|t_varchar(255)	|''	|NOT NULL	|0
FIELD		|operator		|t_integer	|'0'	|NOT NULL	|0
FIELD		|value			|t_varchar(255)	|''	|NOT NULL	|0
INDEX		|1			|slaid

TABLE|host_rtdata|hostid|ZBX_TEMPLATE
FIELD		|hostid			|t_id		|	|NOT NULL	|0	|1|hosts|hostid
FIELD		|active_available	|t_integer	|'0'	|NOT NULL	|0

TABLE|userdirectory|userdirectoryid|0
FIELD		|userdirectoryid	|t_id			|		|NOT NULL	|0
FIELD		|name				|t_varchar(128)	|''		|NOT NULL	|0
FIELD		|description		|t_shorttext	|''		|NOT NULL	|0
FIELD		|idp_type			|t_integer		|'1'	|NOT NULL	|0
FIELD		|provision_status	|t_integer		|'0'	|NOT NULL	|0
INDEX		|1			|idp_type

TABLE|userdirectory_ldap|userdirectoryid|0
FIELD		|userdirectoryid		|t_id			|		|NOT NULL	|0	|1|userdirectory
FIELD		|host					|t_varchar(255)	|''		|NOT NULL	|0
FIELD		|port					|t_integer		|'389'	|NOT NULL	|0
FIELD		|base_dn				|t_varchar(255)	|''		|NOT NULL	|0
FIELD		|search_attribute		|t_varchar(128)	|''		|NOT NULL	|0
FIELD		|bind_dn				|t_varchar(255)	|''		|NOT NULL	|0
FIELD		|bind_password			|t_varchar(128)	|''		|NOT NULL	|0
FIELD		|start_tls				|t_integer		|'0'	|NOT NULL	|0
FIELD		|search_filter			|t_varchar(255)	|''		|NOT NULL	|0
FIELD		|group_basedn			|t_varchar(255)	|''		|NOT NULL	|0
FIELD		|group_name				|t_varchar(255)	|''		|NOT NULL	|0
FIELD		|group_member			|t_varchar(255)	|''		|NOT NULL	|0
FIELD		|user_ref_attr			|t_varchar(255)	|''		|NOT NULL	|0
FIELD		|group_filter			|t_varchar(255)	|''		|NOT NULL	|0
FIELD		|group_membership		|t_varchar(255)	|''		|NOT NULL	|0
FIELD		|user_username			|t_varchar(255)	|''		|NOT NULL	|0
FIELD		|user_lastname			|t_varchar(255)	|''		|NOT NULL	|0

TABLE|userdirectory_saml|userdirectoryid|0
FIELD		|userdirectoryid		|t_id			|		|NOT NULL	|0	|1|userdirectory
FIELD		|idp_entityid			|t_varchar(1024)|''		|NOT NULL	|0
FIELD		|sso_url				|t_varchar(2048)|''		|NOT NULL	|0
FIELD		|slo_url				|t_varchar(2048)|''		|NOT NULL	|0
FIELD		|username_attribute		|t_varchar(128)	|''		|NOT NULL	|0
FIELD		|sp_entityid			|t_varchar(1024)|''		|NOT NULL	|0
FIELD		|nameid_format			|t_varchar(2048)|''		|NOT NULL	|0
FIELD		|sign_messages			|t_integer		|'0'	|NOT NULL	|0
FIELD		|sign_assertions		|t_integer		|'0'	|NOT NULL	|0
FIELD		|sign_authn_requests	|t_integer		|'0'	|NOT NULL	|0
FIELD		|sign_logout_requests	|t_integer		|'0'	|NOT NULL	|0
FIELD		|sign_logout_responses	|t_integer		|'0'	|NOT NULL	|0
FIELD		|encrypt_nameid			|t_integer		|'0'	|NOT NULL	|0
FIELD		|encrypt_assertions		|t_integer		|'0'	|NOT NULL	|0
FIELD		|group_name				|t_varchar(255)	|''		|NOT NULL	|0
FIELD		|user_username			|t_varchar(255)	|''		|NOT NULL	|0
FIELD		|user_lastname			|t_varchar(255)	|''		|NOT NULL	|0
FIELD		|scim_status			|t_integer		|'0'	|NOT NULL	|0

TABLE|userdirectory_media|userdirectory_mediaid|0
FIELD		|userdirectory_mediaid	|t_id			|	|NOT NULL	|0
FIELD		|userdirectoryid	|t_id			|	|NOT NULL	|0	|1	|userdirectory
FIELD		|mediatypeid		|t_id			|	|NOT NULL	|0	|2	|media_type
FIELD		|name				|t_varchar(64)	|''	|NOT NULL	|0
FIELD		|attribute			|t_varchar(255)	|''	|NOT NULL	|0
INDEX		|1	|userdirectoryid
INDEX		|2	|mediatypeid

TABLE|userdirectory_usrgrp|userdirectory_usrgrpid|0
FIELD		|userdirectory_usrgrpid		|t_id		|	|NOT NULL	|0
FIELD		|userdirectory_idpgroupid	|t_id		|	|NOT NULL	|0	|1	|userdirectory_idpgroup
FIELD		|usrgrpid					|t_id		|	|NOT NULL	|0	|2	|usrgrp
UNIQUE		|1	|userdirectory_idpgroupid,usrgrpid
INDEX		|2	|usrgrpid
INDEX		|3	|userdirectory_idpgroupid

TABLE|userdirectory_idpgroup|userdirectory_idpgroupid|0
FIELD		|userdirectory_idpgroupid	|t_id			|	|NOT NULL	|0
FIELD		|userdirectoryid		|t_id			|	|NOT NULL	|0	|1	|userdirectory
FIELD		|roleid					|t_id			|	|NOT NULL	|0	|2	|role
FIELD		|name					|t_varchar(255)	|''	|NOT NULL	|0
INDEX		|1	|userdirectoryid
INDEX		|2	|roleid

TABLE|changelog|changelogid|0
FIELD		|changelogid	|t_serial	|	|NOT NULL	|0
FIELD		|object		|t_integer	|'0'	|NOT NULL	|0
FIELD		|objectid	|t_id		|	|NOT NULL	|0
FIELD		|operation	|t_integer	|'0'	|NOT NULL	|0
FIELD		|clock		|t_integer	|'0'	|NOT NULL	|0
INDEX		|1		|clock

TABLE|scim_group|scim_groupid|0
FIELD		|scim_groupid	|t_id			|	|NOT NULL	|0
FIELD		|name			|t_varchar(64)	|''	|NOT NULL	|0
UNIQUE		|1		|name

TABLE|user_scim_group|user_scim_groupid|0
FIELD		|user_scim_groupid	|t_id	|	|NOT NULL	|0
FIELD		|userid				|t_id	|	|NOT NULL	|0	|1|users
FIELD		|scim_groupid		|t_id	|	|NOT NULL	|0	|2|scim_group
INDEX		|1	|userid
INDEX		|2	|scim_groupid

TABLE|connector|connectorid|ZBX_DATA
FIELD		|connectorid	|t_id		|	|NOT NULL	|0
FIELD		|name		|t_varchar(255)	|''	|NOT NULL	|0
FIELD		|protocol	|t_integer	|'0'	|NOT NULL	|0
FIELD		|data_type	|t_integer	|'0'	|NOT NULL	|0
FIELD		|url		|t_varchar(2048)|''	|NOT NULL	|0
FIELD		|max_records	|t_integer	|'0'	|NOT NULL	|0
FIELD		|max_senders	|t_integer	|'1'	|NOT NULL	|0
FIELD		|max_attempts	|t_integer	|'1'	|NOT NULL	|0
FIELD		|timeout	|t_varchar(255)	|'5s'	|NOT NULL	|0
FIELD		|http_proxy	|t_varchar(255)	|''	|NOT NULL	|0
FIELD		|authtype	|t_integer	|'0'	|NOT NULL	|0
FIELD		|username	|t_varchar(255)	|''	|NOT NULL	|0
FIELD		|password	|t_varchar(255)	|''	|NOT NULL	|0
FIELD		|token		|t_varchar(128)	|''	|NOT NULL	|0
FIELD		|verify_peer	|t_integer	|'1'	|NOT NULL	|0
FIELD		|verify_host	|t_integer	|'1'	|NOT NULL	|0
FIELD		|ssl_cert_file	|t_varchar(255)	|''	|NOT NULL	|0
FIELD		|ssl_key_file	|t_varchar(255)	|''	|NOT NULL	|0
FIELD		|ssl_key_password|t_varchar(64)	|''	|NOT NULL	|0
FIELD		|description	|t_shorttext	|''	|NOT NULL	|0
FIELD		|status		|t_integer	|'1'	|NOT NULL	|0
FIELD		|tags_evaltype	|t_integer	|'0'	|NOT NULL	|0
UNIQUE		|1		|name
CHANGELOG	|17

TABLE|connector_tag|connector_tagid|0
FIELD	|connector_tagid|t_id		|	|NOT NULL	|0
FIELD	|connectorid	|t_id		|	|NOT NULL	|0	|1|connector|	|RESTRICT
FIELD	|tag		|t_varchar(255)	|''	|NOT NULL	|0
FIELD	|operator	|t_integer	|'0'	|NOT NULL	|0
FIELD	|value		|t_varchar(255)	|''	|NOT NULL	|0
INDEX	|1		|connectorid
CHANGELOG	|18

TABLE|proxy|proxyid|0
FIELD		|proxyid		|t_id		|		|NOT NULL	|0
FIELD		|name			|t_varchar(128)	|''		|NOT NULL	|0
FIELD		|operating_mode		|t_integer	|'0'		|NOT NULL	|0
FIELD		|description		|t_shorttext	|''		|NOT NULL	|0
FIELD		|tls_connect		|t_integer	|'1'		|NOT NULL	|0
FIELD		|tls_accept		|t_integer	|'1'		|NOT NULL	|0
FIELD		|tls_issuer		|t_varchar(1024)|''		|NOT NULL	|0
FIELD		|tls_subject		|t_varchar(1024)|''		|NOT NULL	|0
FIELD		|tls_psk_identity	|t_varchar(128)	|''		|NOT NULL	|0
FIELD		|tls_psk		|t_varchar(512)	|''		|NOT NULL	|0
FIELD		|allowed_addresses	|t_varchar(255)	|''		|NOT NULL	|0
FIELD		|address		|t_varchar(255)	|'127.0.0.1'	|NOT NULL	|0
FIELD		|port			|t_varchar(64)	|'10051'	|NOT NULL	|0
FIELD		|custom_timeouts	|t_integer	|'0'		|NOT NULL	|0
FIELD		|timeout_zabbix_agent	|t_varchar(255)	|''		|NOT NULL	|0
FIELD		|timeout_simple_check	|t_varchar(255)	|''		|NOT NULL	|0
FIELD		|timeout_snmp_agent	|t_varchar(255)	|''		|NOT NULL	|0
FIELD		|timeout_external_check	|t_varchar(255)	|''		|NOT NULL	|0
FIELD		|timeout_db_monitor	|t_varchar(255)	|''		|NOT NULL	|0
FIELD		|timeout_http_agent	|t_varchar(255)	|''		|NOT NULL	|0
FIELD		|timeout_ssh_agent	|t_varchar(255)	|''		|NOT NULL	|0
FIELD		|timeout_telnet_agent	|t_varchar(255)	|''		|NOT NULL	|0
FIELD		|timeout_script		|t_varchar(255)	|''		|NOT NULL	|0
UNIQUE		|1		|name
CHANGELOG	|19

TABLE|proxy_rtdata|proxyid|0
FIELD		|proxyid	|t_id		|	|NOT NULL	|0		|1|proxy|proxyid
FIELD		|lastaccess	|t_integer	|'0'	|NOT NULL	|ZBX_NODATA
FIELD		|version	|t_integer	|'0'	|NOT NULL	|ZBX_NODATA
FIELD		|compatibility	|t_integer	|'0'	|NOT NULL	|ZBX_NODATA

TABLE|dbversion|dbversionid|
FIELD		|dbversionid	|t_id		|	|NOT NULL	|0
FIELD		|mandatory	|t_integer	|'0'	|NOT NULL	|
FIELD		|optional	|t_integer	|'0'	|NOT NULL	|
<<<<<<< HEAD
ROW		|1		|6050113	|6050113
=======
ROW		|1		|6050099	|6050099
>>>>>>> b50020b1
<|MERGE_RESOLUTION|>--- conflicted
+++ resolved
@@ -2190,8 +2190,4 @@
 FIELD		|dbversionid	|t_id		|	|NOT NULL	|0
 FIELD		|mandatory	|t_integer	|'0'	|NOT NULL	|
 FIELD		|optional	|t_integer	|'0'	|NOT NULL	|
-<<<<<<< HEAD
-ROW		|1		|6050113	|6050113
-=======
-ROW		|1		|6050099	|6050099
->>>>>>> b50020b1
+ROW		|1		|6050121	|6050121