--
-- Zabbix
-- Copyright (C) 2001-2021 Zabbix SIA
--
-- This program is free software; you can redistribute it and/or modify
-- it under the terms of the GNU General Public License as published by
-- the Free Software Foundation; either version 2 of the License, or
-- (at your option) any later version.
--
-- This program is distributed in the hope that it will be useful,
-- but WITHOUT ANY WARRANTY; without even the implied warranty of
-- MERCHANTABILITY or FITNESS FOR A PARTICULAR PURPOSE. See the
-- GNU General Public License for more details.
--
-- You should have received a copy of the GNU General Public License
-- along with this program; if not, write to the Free Software
-- Foundation, Inc., 51 Franklin Street, Fifth Floor, Boston, MA  02110-1301, USA.
--

--
-- Do not use spaces
-- Tables must be sorted to match referential integrity rules
--

TABLE|role|roleid|ZBX_DATA
FIELD		|roleid		|t_id		|	|NOT NULL	|0
FIELD		|name		|t_varchar(255)	|''	|NOT NULL	|0
FIELD		|type		|t_integer	|'0'	|NOT NULL	|0
FIELD		|readonly	|t_integer	|'0'	|NOT NULL	|0
UNIQUE		|1		|name

TABLE|users|userid|ZBX_DATA
FIELD		|userid		|t_id		|	|NOT NULL	|0
FIELD		|username	|t_varchar(100)	|''	|NOT NULL	|0
FIELD		|name		|t_varchar(100)	|''	|NOT NULL	|0
FIELD		|surname	|t_varchar(100)	|''	|NOT NULL	|0
FIELD		|passwd		|t_varchar(60)	|''	|NOT NULL	|0
FIELD		|url		|t_varchar(255)	|''	|NOT NULL	|0
FIELD		|autologin	|t_integer	|'0'	|NOT NULL	|0
FIELD		|autologout	|t_varchar(32)	|'15m'	|NOT NULL	|0
FIELD		|lang		|t_varchar(7)	|'default'|NOT NULL	|ZBX_NODATA
FIELD		|refresh	|t_varchar(32)	|'30s'	|NOT NULL	|0
FIELD		|theme		|t_varchar(128)	|'default'|NOT NULL	|ZBX_NODATA
FIELD		|attempt_failed	|t_integer	|0	|NOT NULL	|ZBX_NODATA
FIELD		|attempt_ip	|t_varchar(39)	|''	|NOT NULL	|ZBX_NODATA
FIELD		|attempt_clock	|t_integer	|0	|NOT NULL	|ZBX_NODATA
FIELD		|rows_per_page	|t_integer	|50	|NOT NULL	|0
FIELD		|timezone	|t_varchar(50)	|'default'|NOT NULL	|ZBX_NODATA
FIELD		|roleid		|t_id		|	|NOT NULL	|0			|1|role
UNIQUE		|1		|username

TABLE|maintenances|maintenanceid|ZBX_DATA
FIELD		|maintenanceid	|t_id		|	|NOT NULL	|0
FIELD		|name		|t_varchar(128)	|''	|NOT NULL	|0
FIELD		|maintenance_type|t_integer	|'0'	|NOT NULL	|0
FIELD		|description	|t_shorttext	|''	|NOT NULL	|0
FIELD		|active_since	|t_integer	|'0'	|NOT NULL	|0
FIELD		|active_till	|t_integer	|'0'	|NOT NULL	|0
FIELD		|tags_evaltype	|t_integer	|'0'	|NOT NULL	|0
INDEX		|1		|active_since,active_till
UNIQUE		|2		|name

TABLE|hosts|hostid|ZBX_TEMPLATE
FIELD		|hostid		|t_id		|	|NOT NULL	|0
FIELD		|proxy_hostid	|t_id		|	|NULL		|0			|1|hosts	|hostid		|RESTRICT
FIELD		|host		|t_varchar(128)	|''	|NOT NULL	|ZBX_PROXY
FIELD		|status		|t_integer	|'0'	|NOT NULL	|ZBX_PROXY
FIELD		|lastaccess	|t_integer	|'0'	|NOT NULL	|ZBX_NODATA
FIELD		|ipmi_authtype	|t_integer	|'-1'	|NOT NULL	|ZBX_PROXY
FIELD		|ipmi_privilege	|t_integer	|'2'	|NOT NULL	|ZBX_PROXY
FIELD		|ipmi_username	|t_varchar(16)	|''	|NOT NULL	|ZBX_PROXY
FIELD		|ipmi_password	|t_varchar(20)	|''	|NOT NULL	|ZBX_PROXY
FIELD		|maintenanceid	|t_id		|	|NULL		|ZBX_NODATA		|2|maintenances	|		|RESTRICT
FIELD		|maintenance_status|t_integer	|'0'	|NOT NULL	|ZBX_NODATA
FIELD		|maintenance_type|t_integer	|'0'	|NOT NULL	|ZBX_NODATA
FIELD		|maintenance_from|t_integer	|'0'	|NOT NULL	|ZBX_NODATA
FIELD		|name		|t_varchar(128)	|''	|NOT NULL	|ZBX_PROXY
FIELD		|flags		|t_integer	|'0'	|NOT NULL	|0
FIELD		|templateid	|t_id		|	|NULL		|0			|3|hosts	|hostid
FIELD		|description	|t_shorttext	|''	|NOT NULL	|0
FIELD		|tls_connect	|t_integer	|'1'	|NOT NULL	|ZBX_PROXY
FIELD		|tls_accept	|t_integer	|'1'	|NOT NULL	|ZBX_PROXY
FIELD		|tls_issuer	|t_varchar(1024)|''	|NOT NULL	|ZBX_PROXY
FIELD		|tls_subject	|t_varchar(1024)|''	|NOT NULL	|ZBX_PROXY
FIELD		|tls_psk_identity|t_varchar(128)|''	|NOT NULL	|ZBX_PROXY
FIELD		|tls_psk	|t_varchar(512)	|''	|NOT NULL	|ZBX_PROXY
FIELD		|proxy_address	|t_varchar(255)	|''	|NOT NULL	|0
FIELD		|auto_compress	|t_integer	|'1'	|NOT NULL	|0
FIELD		|discover	|t_integer	|'0'	|NOT NULL	|0
FIELD		|custom_interfaces|t_integer	|'0'	|NOT NULL	|0
FIELD		|uuid		|t_varchar(32)	|''	|NOT NULL	|0
INDEX		|1		|host
INDEX		|2		|status
INDEX		|3		|proxy_hostid
INDEX		|4		|name
INDEX		|5		|maintenanceid

TABLE|hstgrp|groupid|ZBX_DATA
FIELD		|groupid	|t_id		|	|NOT NULL	|0
FIELD		|name		|t_varchar(255)	|''	|NOT NULL	|0
FIELD		|internal	|t_integer	|'0'	|NOT NULL	|0
FIELD		|flags		|t_integer	|'0'	|NOT NULL	|0
FIELD		|uuid		|t_varchar(32)	|''	|NOT NULL	|0
INDEX		|1		|name

TABLE|group_prototype|group_prototypeid|ZBX_TEMPLATE
FIELD		|group_prototypeid|t_id		|	|NOT NULL	|0
FIELD		|hostid		|t_id		|	|NOT NULL	|0			|1|hosts
FIELD		|name		|t_varchar(255)	|''	|NOT NULL	|0
FIELD		|groupid	|t_id		|	|NULL		|0			|2|hstgrp	|		|RESTRICT
FIELD		|templateid	|t_id		|	|NULL		|0			|3|group_prototype|group_prototypeid
INDEX		|1		|hostid

TABLE|group_discovery|groupid|ZBX_TEMPLATE
FIELD		|groupid	|t_id		|	|NOT NULL	|0			|1|hstgrp
FIELD		|parent_group_prototypeid|t_id	|	|NOT NULL	|0			|2|group_prototype|group_prototypeid|RESTRICT
FIELD		|name		|t_varchar(64)	|''	|NOT NULL	|ZBX_NODATA
FIELD		|lastcheck	|t_integer	|'0'	|NOT NULL	|ZBX_NODATA
FIELD		|ts_delete	|t_time		|'0'	|NOT NULL	|ZBX_NODATA

TABLE|drules|druleid|ZBX_DATA
FIELD		|druleid	|t_id		|	|NOT NULL	|0
FIELD		|proxy_hostid	|t_id		|	|NULL		|0			|1|hosts	|hostid		|RESTRICT
FIELD		|name		|t_varchar(255)	|''	|NOT NULL	|ZBX_PROXY
FIELD		|iprange	|t_varchar(2048)|''	|NOT NULL	|ZBX_PROXY
FIELD		|delay		|t_varchar(255)	|'1h'	|NOT NULL	|ZBX_PROXY
FIELD		|nextcheck	|t_integer	|'0'	|NOT NULL	|ZBX_NODATA
FIELD		|status		|t_integer	|'0'	|NOT NULL	|0
INDEX		|1		|proxy_hostid
UNIQUE		|2		|name

TABLE|dchecks|dcheckid|ZBX_DATA
FIELD		|dcheckid	|t_id		|	|NOT NULL	|0
FIELD		|druleid	|t_id		|	|NOT NULL	|ZBX_PROXY		|1|drules
FIELD		|type		|t_integer	|'0'	|NOT NULL	|ZBX_PROXY
FIELD		|key_		|t_varchar(2048)|''	|NOT NULL	|ZBX_PROXY
FIELD		|snmp_community	|t_varchar(255)	|''	|NOT NULL	|ZBX_PROXY
FIELD		|ports		|t_varchar(255)	|'0'	|NOT NULL	|ZBX_PROXY
FIELD		|snmpv3_securityname|t_varchar(64)|''	|NOT NULL	|ZBX_PROXY
FIELD		|snmpv3_securitylevel|t_integer	|'0'	|NOT NULL	|ZBX_PROXY
FIELD		|snmpv3_authpassphrase|t_varchar(64)|''	|NOT NULL	|ZBX_PROXY
FIELD		|snmpv3_privpassphrase|t_varchar(64)|''	|NOT NULL	|ZBX_PROXY
FIELD		|uniq		|t_integer	|'0'	|NOT NULL	|ZBX_PROXY
FIELD		|snmpv3_authprotocol|t_integer	|'0'	|NOT NULL	|ZBX_PROXY
FIELD		|snmpv3_privprotocol|t_integer	|'0'	|NOT NULL	|ZBX_PROXY
FIELD		|snmpv3_contextname|t_varchar(255)|''	|NOT NULL	|ZBX_PROXY
FIELD		|host_source|t_integer	|'1'	|NOT NULL	|ZBX_PROXY
FIELD		|name_source|t_integer	|'0'	|NOT NULL	|ZBX_PROXY
INDEX		|1		|druleid,host_source,name_source

TABLE|httptest|httptestid|ZBX_TEMPLATE
FIELD		|httptestid	|t_id		|	|NOT NULL	|0
FIELD		|name		|t_varchar(64)	|''	|NOT NULL	|ZBX_PROXY
FIELD		|nextcheck	|t_integer	|'0'	|NOT NULL	|ZBX_NODATA
FIELD		|delay		|t_varchar(255)	|'1m'	|NOT NULL	|ZBX_PROXY
FIELD		|status		|t_integer	|'0'	|NOT NULL	|0
FIELD		|agent		|t_varchar(255)	|'Zabbix'|NOT NULL	|ZBX_PROXY
FIELD		|authentication	|t_integer	|'0'	|NOT NULL	|ZBX_PROXY,ZBX_NODATA
FIELD		|http_user	|t_varchar(64)	|''	|NOT NULL	|ZBX_PROXY,ZBX_NODATA
FIELD		|http_password	|t_varchar(64)	|''	|NOT NULL	|ZBX_PROXY,ZBX_NODATA
FIELD		|hostid		|t_id		|	|NOT NULL	|ZBX_PROXY		|2|hosts
FIELD		|templateid	|t_id		|	|NULL		|0			|3|httptest	|httptestid
FIELD		|http_proxy	|t_varchar(255)	|''	|NOT NULL	|ZBX_PROXY,ZBX_NODATA
FIELD		|retries	|t_integer	|'1'	|NOT NULL	|ZBX_PROXY,ZBX_NODATA
FIELD		|ssl_cert_file	|t_varchar(255)	|''	|NOT NULL	|ZBX_PROXY,ZBX_NODATA
FIELD		|ssl_key_file	|t_varchar(255)	|''	|NOT NULL	|ZBX_PROXY,ZBX_NODATA
FIELD		|ssl_key_password|t_varchar(64)	|''	|NOT NULL	|ZBX_PROXY,ZBX_NODATA
FIELD		|verify_peer	|t_integer	|'0'	|NOT NULL	|ZBX_PROXY
FIELD		|verify_host	|t_integer	|'0'	|NOT NULL	|ZBX_PROXY
FIELD		|uuid		|t_varchar(32)	|''	|NOT NULL	|0
UNIQUE		|2		|hostid,name
INDEX		|3		|status
INDEX		|4		|templateid

TABLE|httpstep|httpstepid|ZBX_TEMPLATE
FIELD		|httpstepid	|t_id		|	|NOT NULL	|0
FIELD		|httptestid	|t_id		|	|NOT NULL	|ZBX_PROXY		|1|httptest
FIELD		|name		|t_varchar(64)	|''	|NOT NULL	|ZBX_PROXY
FIELD		|no		|t_integer	|'0'	|NOT NULL	|ZBX_PROXY
FIELD		|url		|t_varchar(2048)|''	|NOT NULL	|ZBX_PROXY
FIELD		|timeout	|t_varchar(255)	|'15s'	|NOT NULL	|ZBX_PROXY
FIELD		|posts		|t_shorttext	|''	|NOT NULL	|ZBX_PROXY
FIELD		|required	|t_varchar(255)	|''	|NOT NULL	|ZBX_PROXY
FIELD		|status_codes	|t_varchar(255)	|''	|NOT NULL	|ZBX_PROXY
FIELD		|follow_redirects|t_integer	|'1'	|NOT NULL	|ZBX_PROXY
FIELD		|retrieve_mode	|t_integer	|'0'	|NOT NULL	|ZBX_PROXY
FIELD		|post_type	|t_integer	|'0'	|NOT NULL	|ZBX_PROXY
INDEX		|1		|httptestid

TABLE|interface|interfaceid|ZBX_TEMPLATE
FIELD		|interfaceid	|t_id		|	|NOT NULL	|0
FIELD		|hostid		|t_id		|	|NOT NULL	|ZBX_PROXY		|1|hosts
FIELD		|main		|t_integer	|'0'	|NOT NULL	|ZBX_PROXY
FIELD		|type		|t_integer	|'1'	|NOT NULL	|ZBX_PROXY
FIELD		|useip		|t_integer	|'1'	|NOT NULL	|ZBX_PROXY
FIELD		|ip		|t_varchar(64)	|'127.0.0.1'|NOT NULL	|ZBX_PROXY
FIELD		|dns		|t_varchar(255)	|''	|NOT NULL	|ZBX_PROXY
FIELD		|port		|t_varchar(64)	|'10050'|NOT NULL	|ZBX_PROXY
FIELD		|available	|t_integer	|'0'	|NOT NULL	|ZBX_PROXY,ZBX_NODATA
FIELD		|error		|t_varchar(2048)|''	|NOT NULL	|ZBX_NODATA
FIELD		|errors_from	|t_integer	|'0'	|NOT NULL	|ZBX_NODATA
FIELD		|disable_until	|t_integer	|'0'	|NOT NULL	|ZBX_NODATA
INDEX		|1		|hostid,type
INDEX		|2		|ip,dns
INDEX		|3		|available

TABLE|valuemap|valuemapid|ZBX_TEMPLATE
FIELD		|valuemapid	|t_id		|	|NOT NULL	|0
FIELD		|hostid		|t_id		|	|NOT NULL	|0			|1|hosts
FIELD		|name		|t_varchar(64)	|''	|NOT NULL	|0
FIELD		|uuid		|t_varchar(32)	|''	|NOT NULL	|0
UNIQUE		|1		|hostid,name

TABLE|items|itemid|ZBX_TEMPLATE
FIELD		|itemid		|t_id		|	|NOT NULL	|0
FIELD		|type		|t_integer	|'0'	|NOT NULL	|ZBX_PROXY
FIELD		|snmp_oid	|t_varchar(512)	|''	|NOT NULL	|ZBX_PROXY
FIELD		|hostid		|t_id		|	|NOT NULL	|ZBX_PROXY		|1|hosts
FIELD		|name		|t_varchar(255)	|''	|NOT NULL	|0
FIELD		|key_		|t_varchar(2048)|''	|NOT NULL	|ZBX_PROXY
FIELD		|delay		|t_varchar(1024)|'0'	|NOT NULL	|ZBX_PROXY
FIELD		|history	|t_varchar(255)	|'90d'	|NOT NULL	|ZBX_PROXY
FIELD		|trends		|t_varchar(255)	|'365d'	|NOT NULL	|0
FIELD		|status		|t_integer	|'0'	|NOT NULL	|ZBX_PROXY
FIELD		|value_type	|t_integer	|'0'	|NOT NULL	|ZBX_PROXY
FIELD		|trapper_hosts	|t_varchar(255)	|''	|NOT NULL	|ZBX_PROXY
FIELD		|units		|t_varchar(255)	|''	|NOT NULL	|0
FIELD		|formula	|t_varchar(255)	|''	|NOT NULL	|0
FIELD		|logtimefmt	|t_varchar(64)	|''	|NOT NULL	|ZBX_PROXY
FIELD		|templateid	|t_id		|	|NULL		|0			|2|items	|itemid
FIELD		|valuemapid	|t_id		|	|NULL		|0			|3|valuemap	|		|RESTRICT
FIELD		|params		|t_text		|''	|NOT NULL	|ZBX_PROXY
FIELD		|ipmi_sensor	|t_varchar(128)	|''	|NOT NULL	|ZBX_PROXY
FIELD		|authtype	|t_integer	|'0'	|NOT NULL	|ZBX_PROXY
FIELD		|username	|t_varchar(64)	|''	|NOT NULL	|ZBX_PROXY
FIELD		|password	|t_varchar(64)	|''	|NOT NULL	|ZBX_PROXY
FIELD		|publickey	|t_varchar(64)	|''	|NOT NULL	|ZBX_PROXY
FIELD		|privatekey	|t_varchar(64)	|''	|NOT NULL	|ZBX_PROXY
FIELD		|flags		|t_integer	|'0'	|NOT NULL	|ZBX_PROXY
FIELD		|interfaceid	|t_id		|	|NULL		|ZBX_PROXY		|4|interface	|		|RESTRICT
FIELD		|description	|t_text		|''	|NOT NULL	|0
FIELD		|inventory_link	|t_integer	|'0'	|NOT NULL	|ZBX_PROXY
FIELD		|lifetime	|t_varchar(255)	|'30d'	|NOT NULL	|0
FIELD		|evaltype	|t_integer	|'0'	|NOT NULL	|0
FIELD		|jmx_endpoint	|t_varchar(255)	|''	|NOT NULL	|ZBX_PROXY
FIELD		|master_itemid	|t_id		|	|NULL		|ZBX_PROXY		|5|items	|itemid
FIELD		|timeout	|t_varchar(255)	|'3s'	|NOT NULL	|ZBX_PROXY
FIELD		|url		|t_varchar(2048)|''	|NOT NULL	|ZBX_PROXY
FIELD		|query_fields	|t_varchar(2048)|''	|NOT NULL	|ZBX_PROXY
FIELD		|posts		|t_text		|''	|NOT NULL	|ZBX_PROXY
FIELD		|status_codes	|t_varchar(255)	|'200'	|NOT NULL	|ZBX_PROXY
FIELD		|follow_redirects|t_integer	|'1'	|NOT NULL	|ZBX_PROXY
FIELD		|post_type	|t_integer	|'0'	|NOT NULL	|ZBX_PROXY
FIELD		|http_proxy	|t_varchar(255)	|''	|NOT NULL	|ZBX_PROXY,ZBX_NODATA
FIELD		|headers	|t_text		|''	|NOT NULL	|ZBX_PROXY
FIELD		|retrieve_mode	|t_integer	|'0'	|NOT NULL	|ZBX_PROXY
FIELD		|request_method	|t_integer	|'0'	|NOT NULL	|ZBX_PROXY
FIELD		|output_format	|t_integer	|'0'	|NOT NULL	|ZBX_PROXY
FIELD		|ssl_cert_file	|t_varchar(255)	|''	|NOT NULL	|ZBX_PROXY,ZBX_NODATA
FIELD		|ssl_key_file	|t_varchar(255)	|''	|NOT NULL	|ZBX_PROXY,ZBX_NODATA
FIELD		|ssl_key_password|t_varchar(64)	|''	|NOT NULL	|ZBX_PROXY,ZBX_NODATA
FIELD		|verify_peer	|t_integer	|'0'	|NOT NULL	|ZBX_PROXY
FIELD		|verify_host	|t_integer	|'0'	|NOT NULL	|ZBX_PROXY
FIELD		|allow_traps	|t_integer	|'0'	|NOT NULL	|ZBX_PROXY
FIELD		|discover	|t_integer	|'0'	|NOT NULL	|0
FIELD		|uuid		|t_varchar(32)	|''	|NOT NULL	|0
INDEX		|1		|hostid,key_(1021)
INDEX		|3		|status
INDEX		|4		|templateid
INDEX		|5		|valuemapid
INDEX		|6		|interfaceid
INDEX		|7		|master_itemid
INDEX		|8		|key_(1024)

TABLE|httpstepitem|httpstepitemid|ZBX_TEMPLATE
FIELD		|httpstepitemid	|t_id		|	|NOT NULL	|0
FIELD		|httpstepid	|t_id		|	|NOT NULL	|ZBX_PROXY		|1|httpstep
FIELD		|itemid		|t_id		|	|NOT NULL	|ZBX_PROXY		|2|items
FIELD		|type		|t_integer	|'0'	|NOT NULL	|ZBX_PROXY
UNIQUE		|1		|httpstepid,itemid
INDEX		|2		|itemid

TABLE|httptestitem|httptestitemid|ZBX_TEMPLATE
FIELD		|httptestitemid	|t_id		|	|NOT NULL	|0
FIELD		|httptestid	|t_id		|	|NOT NULL	|ZBX_PROXY		|1|httptest
FIELD		|itemid		|t_id		|	|NOT NULL	|ZBX_PROXY		|2|items
FIELD		|type		|t_integer	|'0'	|NOT NULL	|ZBX_PROXY
UNIQUE		|1		|httptestid,itemid
INDEX		|2		|itemid

TABLE|media_type|mediatypeid|ZBX_DATA
FIELD		|mediatypeid	|t_id		|	|NOT NULL	|0
FIELD		|type		|t_integer	|'0'	|NOT NULL	|0
FIELD		|name		|t_varchar(100)	|''	|NOT NULL	|0
FIELD		|smtp_server	|t_varchar(255)	|''	|NOT NULL	|0
FIELD		|smtp_helo	|t_varchar(255)	|''	|NOT NULL	|0
FIELD		|smtp_email	|t_varchar(255)	|''	|NOT NULL	|0
FIELD		|exec_path	|t_varchar(255)	|''	|NOT NULL	|0
FIELD		|gsm_modem	|t_varchar(255)	|''	|NOT NULL	|0
FIELD		|username	|t_varchar(255)	|''	|NOT NULL	|0
FIELD		|passwd		|t_varchar(255)	|''	|NOT NULL	|0
FIELD		|status		|t_integer	|'0'	|NOT NULL	|0
FIELD		|smtp_port	|t_integer	|'25'	|NOT NULL	|0
FIELD		|smtp_security	|t_integer	|'0'	|NOT NULL	|0
FIELD		|smtp_verify_peer|t_integer	|'0'	|NOT NULL	|0
FIELD		|smtp_verify_host|t_integer	|'0'	|NOT NULL	|0
FIELD		|smtp_authentication|t_integer	|'0'	|NOT NULL	|0
FIELD		|exec_params	|t_varchar(255)	|''	|NOT NULL	|0
FIELD		|maxsessions	|t_integer	|'1'	|NOT NULL	|0
FIELD		|maxattempts	|t_integer	|'3'	|NOT NULL	|0
FIELD		|attempt_interval|t_varchar(32)	|'10s'	|NOT NULL	|0
FIELD		|content_type	|t_integer	|'1'	|NOT NULL	|0
FIELD		|script		|t_text		|''	|NOT NULL	|0
FIELD		|timeout	|t_varchar(32)	|'30s'	|NOT NULL	|0
FIELD		|process_tags	|t_integer	|'0'	|NOT NULL	|0
FIELD		|show_event_menu|t_integer	|'0'	|NOT NULL	|0
FIELD		|event_menu_url	|t_varchar(2048)|''	|NOT NULL	|0
FIELD		|event_menu_name|t_varchar(255)	|''	|NOT NULL	|0
FIELD		|description	|t_shorttext	|''	|NOT NULL	|0
UNIQUE		|1		|name

TABLE|media_type_param|mediatype_paramid|ZBX_DATA
FIELD		|mediatype_paramid|t_id		|	|NOT NULL	|0
FIELD		|mediatypeid	|t_id		|	|NOT NULL	|0			|1|media_type
FIELD		|name		|t_varchar(255)	|''	|NOT NULL	|0
FIELD		|value		|t_varchar(2048)|''	|NOT NULL	|0
INDEX		|1		|mediatypeid

TABLE|media_type_message|mediatype_messageid|ZBX_DATA
FIELD		|mediatype_messageid|t_id	|	|NOT NULL	|0
FIELD		|mediatypeid	|t_id		|	|NOT NULL	|0			|1|media_type
FIELD		|eventsource	|t_integer	|	|NOT NULL	|0
FIELD		|recovery	|t_integer	|	|NOT NULL	|0
FIELD		|subject	|t_varchar(255)	|''	|NOT NULL	|0
FIELD		|message	|t_shorttext	|''	|NOT NULL	|0
UNIQUE		|1		|mediatypeid,eventsource,recovery

TABLE|usrgrp|usrgrpid|ZBX_DATA
FIELD		|usrgrpid	|t_id		|	|NOT NULL	|0
FIELD		|name		|t_varchar(64)	|''	|NOT NULL	|0
FIELD		|gui_access	|t_integer	|'0'	|NOT NULL	|0
FIELD		|users_status	|t_integer	|'0'	|NOT NULL	|0
FIELD		|debug_mode	|t_integer	|'0'	|NOT NULL	|0
UNIQUE		|1		|name

TABLE|users_groups|id|ZBX_DATA
FIELD		|id		|t_id		|	|NOT NULL	|0
FIELD		|usrgrpid	|t_id		|	|NOT NULL	|0			|1|usrgrp
FIELD		|userid		|t_id		|	|NOT NULL	|0			|2|users
UNIQUE		|1		|usrgrpid,userid
INDEX		|2		|userid

TABLE|scripts|scriptid|ZBX_DATA
FIELD		|scriptid	|t_id		|	|NOT NULL	|0
FIELD		|name		|t_varchar(255)	|''	|NOT NULL	|0
FIELD		|command	|t_text		|''	|NOT NULL	|0
FIELD		|host_access	|t_integer	|'2'	|NOT NULL	|0
FIELD		|usrgrpid	|t_id		|	|NULL		|0			|1|usrgrp	|		|RESTRICT
FIELD		|groupid	|t_id		|	|NULL		|0			|2|hstgrp	|		|RESTRICT
FIELD		|description	|t_shorttext	|''	|NOT NULL	|0
FIELD		|confirmation	|t_varchar(255)	|''	|NOT NULL	|0
FIELD		|type		|t_integer	|'5'	|NOT NULL	|0
FIELD		|execute_on	|t_integer	|'2'	|NOT NULL	|0
FIELD		|timeout	|t_varchar(32)	|'30s'	|NOT NULL	|ZBX_NODATA
FIELD		|scope		|t_integer	|'1'	|NOT NULL	|0
FIELD		|port		|t_varchar(64)	|''	|NOT NULL	|0
FIELD		|authtype	|t_integer	|'0'	|NOT NULL	|0
FIELD		|username	|t_varchar(64)	|''	|NOT NULL	|0
FIELD		|password	|t_varchar(64)	|''	|NOT NULL	|0
FIELD		|publickey	|t_varchar(64)	|''	|NOT NULL	|0
FIELD		|privatekey	|t_varchar(64)	|''	|NOT NULL	|0
FIELD		|menu_path	|t_varchar(255)	|''	|NOT NULL	|0
INDEX		|1		|usrgrpid
INDEX		|2		|groupid
UNIQUE		|3		|name

TABLE|script_param|script_paramid|ZBX_DATA
FIELD		|script_paramid	|t_id		|	|NOT NULL	|0
FIELD		|scriptid	|t_id		|	|NOT NULL	|0			|1|scripts
FIELD		|name		|t_varchar(255)	|''	|NOT NULL	|0
FIELD		|value		|t_varchar(2048)|''	|NOT NULL	|0
UNIQUE		|1		|scriptid,name

TABLE|actions|actionid|ZBX_DATA
FIELD		|actionid	|t_id		|	|NOT NULL	|0
FIELD		|name		|t_varchar(255)	|''	|NOT NULL	|0
FIELD		|eventsource	|t_integer	|'0'	|NOT NULL	|0
FIELD		|evaltype	|t_integer	|'0'	|NOT NULL	|0
FIELD		|status		|t_integer	|'0'	|NOT NULL	|0
FIELD		|esc_period	|t_varchar(255)	|'1h'	|NOT NULL	|0
FIELD		|formula	|t_varchar(255)	|''	|NOT NULL	|0
FIELD		|pause_suppressed|t_integer	|'1'	|NOT NULL	|0
INDEX		|1		|eventsource,status
UNIQUE		|2		|name

TABLE|operations|operationid|ZBX_DATA
FIELD		|operationid	|t_id		|	|NOT NULL	|0
FIELD		|actionid	|t_id		|	|NOT NULL	|0			|1|actions
FIELD		|operationtype	|t_integer	|'0'	|NOT NULL	|0
FIELD		|esc_period	|t_varchar(255)	|'0'	|NOT NULL	|0
FIELD		|esc_step_from	|t_integer	|'1'	|NOT NULL	|0
FIELD		|esc_step_to	|t_integer	|'1'	|NOT NULL	|0
FIELD		|evaltype	|t_integer	|'0'	|NOT NULL	|0
FIELD		|recovery	|t_integer	|'0'	|NOT NULL	|0
INDEX		|1		|actionid

TABLE|opmessage|operationid|ZBX_DATA
FIELD		|operationid	|t_id		|	|NOT NULL	|0			|1|operations
FIELD		|default_msg	|t_integer	|'1'	|NOT NULL	|0
FIELD		|subject	|t_varchar(255)	|''	|NOT NULL	|0
FIELD		|message	|t_shorttext	|''	|NOT NULL	|0
FIELD		|mediatypeid	|t_id		|	|NULL		|0			|2|media_type	|		|RESTRICT
INDEX		|1		|mediatypeid

TABLE|opmessage_grp|opmessage_grpid|ZBX_DATA
FIELD		|opmessage_grpid|t_id		|	|NOT NULL	|0
FIELD		|operationid	|t_id		|	|NOT NULL	|0			|1|operations
FIELD		|usrgrpid	|t_id		|	|NOT NULL	|0			|2|usrgrp	|		|RESTRICT
UNIQUE		|1		|operationid,usrgrpid
INDEX		|2		|usrgrpid

TABLE|opmessage_usr|opmessage_usrid|ZBX_DATA
FIELD		|opmessage_usrid|t_id		|	|NOT NULL	|0
FIELD		|operationid	|t_id		|	|NOT NULL	|0			|1|operations
FIELD		|userid		|t_id		|	|NOT NULL	|0			|2|users	|		|RESTRICT
UNIQUE		|1		|operationid,userid
INDEX		|2		|userid

TABLE|opcommand|operationid|ZBX_DATA
FIELD		|operationid	|t_id		|	|NOT NULL	|0			|1|operations
FIELD		|scriptid	|t_id		|	|NOT NULL	|0			|2|scripts	|		|RESTRICT
INDEX		|1		|scriptid

TABLE|opcommand_hst|opcommand_hstid|ZBX_DATA
FIELD		|opcommand_hstid|t_id		|	|NOT NULL	|0
FIELD		|operationid	|t_id		|	|NOT NULL	|0			|1|operations
FIELD		|hostid		|t_id		|	|NULL		|0			|2|hosts	|		|RESTRICT
INDEX		|1		|operationid
INDEX		|2		|hostid

TABLE|opcommand_grp|opcommand_grpid|ZBX_DATA
FIELD		|opcommand_grpid|t_id		|	|NOT NULL	|0
FIELD		|operationid	|t_id		|	|NOT NULL	|0			|1|operations
FIELD		|groupid	|t_id		|	|NOT NULL	|0			|2|hstgrp	|		|RESTRICT
INDEX		|1		|operationid
INDEX		|2		|groupid

TABLE|opgroup|opgroupid|ZBX_DATA
FIELD		|opgroupid	|t_id		|	|NOT NULL	|0
FIELD		|operationid	|t_id		|	|NOT NULL	|0			|1|operations
FIELD		|groupid	|t_id		|	|NOT NULL	|0			|2|hstgrp	|		|RESTRICT
UNIQUE		|1		|operationid,groupid
INDEX		|2		|groupid

TABLE|optemplate|optemplateid|ZBX_TEMPLATE
FIELD		|optemplateid	|t_id		|	|NOT NULL	|0
FIELD		|operationid	|t_id		|	|NOT NULL	|0			|1|operations
FIELD		|templateid	|t_id		|	|NOT NULL	|0			|2|hosts	|hostid		|RESTRICT
UNIQUE		|1		|operationid,templateid
INDEX		|2		|templateid

TABLE|opconditions|opconditionid|ZBX_DATA
FIELD		|opconditionid	|t_id		|	|NOT NULL	|0
FIELD		|operationid	|t_id		|	|NOT NULL	|0			|1|operations
FIELD		|conditiontype	|t_integer	|'0'	|NOT NULL	|0
FIELD		|operator	|t_integer	|'0'	|NOT NULL	|0
FIELD		|value		|t_varchar(255)	|''	|NOT NULL	|0
INDEX		|1		|operationid

TABLE|conditions|conditionid|ZBX_DATA
FIELD		|conditionid	|t_id		|	|NOT NULL	|0
FIELD		|actionid	|t_id		|	|NOT NULL	|0			|1|actions
FIELD		|conditiontype	|t_integer	|'0'	|NOT NULL	|0
FIELD		|operator	|t_integer	|'0'	|NOT NULL	|0
FIELD		|value		|t_varchar(255)	|''	|NOT NULL	|0
FIELD		|value2		|t_varchar(255)	|''	|NOT NULL	|0
INDEX		|1		|actionid

TABLE|config|configid|ZBX_DATA
FIELD		|configid	|t_id		|	|NOT NULL	|0
FIELD		|work_period	|t_varchar(255)	|'1-5,09:00-18:00'|NOT NULL|0
FIELD		|alert_usrgrpid	|t_id		|	|NULL		|0			|1|usrgrp	|usrgrpid	|RESTRICT
FIELD		|default_theme	|t_varchar(128)	|'blue-theme'|NOT NULL	|ZBX_NODATA
FIELD		|authentication_type|t_integer	|'0'	|NOT NULL	|ZBX_NODATA
FIELD		|ldap_host	|t_varchar(255)	|''	|NOT NULL	|ZBX_NODATA
FIELD		|ldap_port	|t_integer	|389	|NOT NULL	|ZBX_NODATA
FIELD		|ldap_base_dn	|t_varchar(255)	|''	|NOT NULL	|ZBX_NODATA
FIELD		|ldap_bind_dn	|t_varchar(255)	|''	|NOT NULL	|ZBX_NODATA
FIELD		|ldap_bind_password|t_varchar(128)|''	|NOT NULL	|ZBX_NODATA
FIELD		|ldap_search_attribute|t_varchar(128)|''|NOT NULL	|ZBX_NODATA
FIELD		|discovery_groupid|t_id		|	|NOT NULL	|ZBX_PROXY		|2|hstgrp	|groupid	|RESTRICT
FIELD		|max_in_table	|t_integer	|'50'	|NOT NULL	|ZBX_NODATA
FIELD		|search_limit	|t_integer	|'1000'	|NOT NULL	|ZBX_NODATA
FIELD		|severity_color_0|t_varchar(6)	|'97AAB3'|NOT NULL	|ZBX_NODATA
FIELD		|severity_color_1|t_varchar(6)	|'7499FF'|NOT NULL	|ZBX_NODATA
FIELD		|severity_color_2|t_varchar(6)	|'FFC859'|NOT NULL	|ZBX_NODATA
FIELD		|severity_color_3|t_varchar(6)	|'FFA059'|NOT NULL	|ZBX_NODATA
FIELD		|severity_color_4|t_varchar(6)	|'E97659'|NOT NULL	|ZBX_NODATA
FIELD		|severity_color_5|t_varchar(6)	|'E45959'|NOT NULL	|ZBX_NODATA
FIELD		|severity_name_0|t_varchar(32)	|'Not classified'|NOT NULL|ZBX_NODATA
FIELD		|severity_name_1|t_varchar(32)	|'Information'|NOT NULL	|ZBX_NODATA
FIELD		|severity_name_2|t_varchar(32)	|'Warning'|NOT NULL	|ZBX_NODATA
FIELD		|severity_name_3|t_varchar(32)	|'Average'|NOT NULL	|ZBX_NODATA
FIELD		|severity_name_4|t_varchar(32)	|'High'	|NOT NULL	|ZBX_NODATA
FIELD		|severity_name_5|t_varchar(32)	|'Disaster'|NOT NULL	|ZBX_NODATA
FIELD		|ok_period	|t_varchar(32)	|'5m'	|NOT NULL	|ZBX_NODATA
FIELD		|blink_period	|t_varchar(32)	|'2m'	|NOT NULL	|ZBX_NODATA
FIELD		|problem_unack_color|t_varchar(6)|'CC0000'|NOT NULL	|ZBX_NODATA
FIELD		|problem_ack_color|t_varchar(6)	|'CC0000'|NOT NULL	|ZBX_NODATA
FIELD		|ok_unack_color	|t_varchar(6)	|'009900'|NOT NULL	|ZBX_NODATA
FIELD		|ok_ack_color	|t_varchar(6)	|'009900'|NOT NULL	|ZBX_NODATA
FIELD		|problem_unack_style|t_integer	|'1'	|NOT NULL	|ZBX_NODATA
FIELD		|problem_ack_style|t_integer	|'1'	|NOT NULL	|ZBX_NODATA
FIELD		|ok_unack_style	|t_integer	|'1'	|NOT NULL	|ZBX_NODATA
FIELD		|ok_ack_style	|t_integer	|'1'	|NOT NULL	|ZBX_NODATA
FIELD		|snmptrap_logging|t_integer	|'1'	|NOT NULL	|ZBX_PROXY,ZBX_NODATA
FIELD		|server_check_interval|t_integer|'10'	|NOT NULL	|ZBX_NODATA
FIELD		|hk_events_mode	|t_integer	|'1'	|NOT NULL	|ZBX_NODATA
FIELD		|hk_events_trigger|t_varchar(32)|'365d'	|NOT NULL	|ZBX_NODATA
FIELD		|hk_events_internal|t_varchar(32)|'1d'	|NOT NULL	|ZBX_NODATA
FIELD		|hk_events_discovery|t_varchar(32)|'1d'	|NOT NULL	|ZBX_NODATA
FIELD		|hk_events_autoreg|t_varchar(32)|'1d'	|NOT NULL	|ZBX_NODATA
FIELD		|hk_services_mode|t_integer	|'1'	|NOT NULL	|ZBX_NODATA
FIELD		|hk_services	|t_varchar(32)	|'365d'	|NOT NULL	|ZBX_NODATA
FIELD		|hk_audit_mode	|t_integer	|'1'	|NOT NULL	|ZBX_NODATA
FIELD		|hk_audit	|t_varchar(32)	|'365d'	|NOT NULL	|ZBX_NODATA
FIELD		|hk_sessions_mode|t_integer	|'1'	|NOT NULL	|ZBX_NODATA
FIELD		|hk_sessions	|t_varchar(32)	|'365d'	|NOT NULL	|ZBX_NODATA
FIELD		|hk_history_mode|t_integer	|'1'	|NOT NULL	|ZBX_NODATA
FIELD		|hk_history_global|t_integer	|'0'	|NOT NULL	|ZBX_PROXY,ZBX_NODATA
FIELD		|hk_history	|t_varchar(32)	|'90d'	|NOT NULL	|ZBX_PROXY,ZBX_NODATA
FIELD		|hk_trends_mode	|t_integer	|'1'	|NOT NULL	|ZBX_NODATA
FIELD		|hk_trends_global|t_integer	|'0'	|NOT NULL	|ZBX_NODATA
FIELD		|hk_trends	|t_varchar(32)	|'365d'	|NOT NULL	|ZBX_NODATA
FIELD		|default_inventory_mode|t_integer|'-1'	|NOT NULL	|ZBX_NODATA
FIELD		|custom_color	|t_integer	|'0'	|NOT NULL	|ZBX_NODATA
FIELD		|http_auth_enabled	|t_integer	|'0'	|NOT NULL	|ZBX_NODATA
FIELD		|http_login_form	|t_integer	|'0'	|NOT NULL	|ZBX_NODATA
FIELD		|http_strip_domains	|t_varchar(2048)|''	|NOT NULL	|ZBX_NODATA
FIELD		|http_case_sensitive	|t_integer	|'1'	|NOT NULL	|ZBX_NODATA
FIELD		|ldap_configured		|t_integer		|'0'	|NOT NULL	|ZBX_NODATA
FIELD		|ldap_case_sensitive	|t_integer	|'1'	|NOT NULL	|ZBX_NODATA
FIELD		|db_extension	|t_varchar(32)	|''	|NOT NULL	|ZBX_NODATA
FIELD		|autoreg_tls_accept	|t_integer	|'1'	|NOT NULL	|ZBX_PROXY,ZBX_NODATA
FIELD		|compression_status	|t_integer	|'0'	|NOT NULL	|ZBX_NODATA
FIELD		|compress_older	|t_varchar(32)	|'7d'	|NOT NULL	|ZBX_NODATA
FIELD		|instanceid	|t_varchar(32)	|''	|NOT NULL	|ZBX_NODATA
FIELD		|saml_auth_enabled	|t_integer	|'0'	|NOT NULL	|ZBX_NODATA
FIELD		|saml_idp_entityid	|t_varchar(1024)|''	|NOT NULL	|ZBX_NODATA
FIELD		|saml_sso_url	|t_varchar(2048)|''	|NOT NULL	|ZBX_NODATA
FIELD		|saml_slo_url	|t_varchar(2048)|''	|NOT NULL	|ZBX_NODATA
FIELD		|saml_username_attribute|t_varchar(128)	|''	|NOT NULL	|ZBX_NODATA
FIELD		|saml_sp_entityid	|t_varchar(1024)|''	|NOT NULL	|ZBX_NODATA
FIELD		|saml_nameid_format	|t_varchar(2048)|''	|NOT NULL	|ZBX_NODATA
FIELD		|saml_sign_messages	|t_integer	|'0'	|NOT NULL	|ZBX_NODATA
FIELD		|saml_sign_assertions	|t_integer	|'0'	|NOT NULL	|ZBX_NODATA
FIELD		|saml_sign_authn_requests	|t_integer	|'0'	|NOT NULL	|ZBX_NODATA
FIELD		|saml_sign_logout_requests	|t_integer	|'0'	|NOT NULL	|ZBX_NODATA
FIELD		|saml_sign_logout_responses	|t_integer	|'0'	|NOT NULL	|ZBX_NODATA
FIELD		|saml_encrypt_nameid	|t_integer	|'0'	|NOT NULL	|ZBX_NODATA
FIELD		|saml_encrypt_assertions|t_integer	|'0'	|NOT NULL	|ZBX_NODATA
FIELD		|saml_case_sensitive	|t_integer	|'0'	|NOT NULL	|ZBX_NODATA
FIELD		|default_lang		|t_varchar(5)	|'en_US'|NOT NULL	|ZBX_NODATA
FIELD		|default_timezone	|t_varchar(50)	|'system'|NOT NULL	|ZBX_NODATA
FIELD		|login_attempts	|t_integer	|'5'	|NOT NULL	|ZBX_NODATA
FIELD		|login_block	|t_varchar(32)	|'30s'	|NOT NULL	|ZBX_NODATA
FIELD		|show_technical_errors	|t_integer	|'0'	|NOT NULL	|ZBX_NODATA
FIELD		|validate_uri_schemes	|t_integer	|'1'	|NOT NULL	|ZBX_NODATA
FIELD		|uri_valid_schemes	|t_varchar(255)	|'http,https,ftp,file,mailto,tel,ssh'	|NOT NULL	|ZBX_NODATA
FIELD		|x_frame_options	|t_varchar(255)	|'SAMEORIGIN'	|NOT NULL	|ZBX_NODATA
FIELD		|iframe_sandboxing_enabled	|t_integer	|'1'	|NOT NULL	|ZBX_NODATA
FIELD		|iframe_sandboxing_exceptions	|t_varchar(255)	|''	|NOT NULL	|ZBX_NODATA
FIELD		|max_overview_table_size	|t_integer	|'50'	|NOT NULL	|ZBX_NODATA
FIELD		|history_period	|t_varchar(32)|	'24h'	|NOT NULL	|ZBX_NODATA
FIELD		|period_default	|t_varchar(32)	|'1h'	|NOT NULL	|ZBX_NODATA
FIELD		|max_period	|t_varchar(32)	|'2y'	|NOT NULL	|ZBX_NODATA
FIELD		|socket_timeout	|t_varchar(32)	|'3s'	|NOT NULL	|ZBX_NODATA
FIELD		|connect_timeout	|t_varchar(32)	|'3s'	|NOT NULL	|ZBX_NODATA
FIELD		|media_type_test_timeout	|t_varchar(32)	|'65s'	|NOT NULL	|ZBX_NODATA
FIELD		|script_timeout	|t_varchar(32)	|'60s'	|NOT NULL	|ZBX_NODATA
FIELD		|item_test_timeout	|t_varchar(32)	|'60s'	|NOT NULL	|ZBX_NODATA
FIELD		|session_key	|t_varchar(32)|''	|NOT NULL	|ZBX_NODATA
FIELD		|url		|t_varchar(255)	|''	|NOT NULL	|ZBX_NODATA
FIELD		|report_test_timeout|t_varchar(32)|'60s'|NOT NULL	|ZBX_NODATA
FIELD		|dbversion_status	|t_varchar(1024)|''	|NOT NULL	|ZBX_NODATA
FIELD		|hk_events_service|t_varchar(32)|'1d'	|NOT NULL	|ZBX_NODATA
FIELD		|passwd_min_length	|t_integer	|'8'	|NOT NULL	|ZBX_NODATA
FIELD		|passwd_check_rules	|t_integer	|'8'	|NOT NULL	|ZBX_NODATA
FIELD		|auditlog_enabled	|t_integer	|'1'	|NOT NULL	|ZBX_NODATA
INDEX		|1		|alert_usrgrpid
INDEX		|2		|discovery_groupid

TABLE|triggers|triggerid|ZBX_TEMPLATE
FIELD		|triggerid	|t_id		|	|NOT NULL	|0
FIELD		|expression	|t_varchar(2048)|''	|NOT NULL	|0
FIELD		|description	|t_varchar(255)	|''	|NOT NULL	|0
FIELD		|url		|t_varchar(255)	|''	|NOT NULL	|0
FIELD		|status		|t_integer	|'0'	|NOT NULL	|0
FIELD		|value		|t_integer	|'0'	|NOT NULL	|ZBX_NODATA
FIELD		|priority	|t_integer	|'0'	|NOT NULL	|0
FIELD		|lastchange	|t_integer	|'0'	|NOT NULL	|ZBX_NODATA
FIELD		|comments	|t_shorttext	|''	|NOT NULL	|0
FIELD		|error		|t_varchar(2048)|''	|NOT NULL	|ZBX_NODATA
FIELD		|templateid	|t_id		|	|NULL		|0			|1|triggers	|triggerid
FIELD		|type		|t_integer	|'0'	|NOT NULL	|0
FIELD		|state		|t_integer	|'0'	|NOT NULL	|ZBX_NODATA
FIELD		|flags		|t_integer	|'0'	|NOT NULL	|0
FIELD		|recovery_mode	|t_integer	|'0'	|NOT NULL	|0
FIELD		|recovery_expression|t_varchar(2048)|''	|NOT NULL	|0
FIELD		|correlation_mode|t_integer	|'0'	|NOT NULL	|0
FIELD		|correlation_tag|t_varchar(255)	|''	|NOT NULL	|0
FIELD		|manual_close	|t_integer	|'0'	|NOT NULL	|0
FIELD		|opdata		|t_varchar(255)	|''	|NOT NULL	|0
FIELD		|discover	|t_integer	|'0'	|NOT NULL	|0
FIELD		|event_name	|t_varchar(2048)|''	|NOT NULL	|0
FIELD		|uuid		|t_varchar(32)	|''	|NOT NULL	|0
INDEX		|1		|status
INDEX		|2		|value,lastchange
INDEX		|3		|templateid

TABLE|trigger_depends|triggerdepid|ZBX_TEMPLATE
FIELD		|triggerdepid	|t_id		|	|NOT NULL	|0
FIELD		|triggerid_down	|t_id		|	|NOT NULL	|0			|1|triggers	|triggerid
FIELD		|triggerid_up	|t_id		|	|NOT NULL	|0			|2|triggers	|triggerid
UNIQUE		|1		|triggerid_down,triggerid_up
INDEX		|2		|triggerid_up

TABLE|functions|functionid|ZBX_TEMPLATE
FIELD		|functionid	|t_id		|	|NOT NULL	|0
FIELD		|itemid		|t_id		|	|NOT NULL	|0			|1|items
FIELD		|triggerid	|t_id		|	|NOT NULL	|0			|2|triggers
FIELD		|name		|t_varchar(12)	|''	|NOT NULL	|0
FIELD		|parameter	|t_varchar(255)	|'0'	|NOT NULL	|0
INDEX		|1		|triggerid
INDEX		|2		|itemid,name,parameter

TABLE|graphs|graphid|ZBX_TEMPLATE
FIELD		|graphid	|t_id		|	|NOT NULL	|0
FIELD		|name		|t_varchar(128)	|''	|NOT NULL	|0
FIELD		|width		|t_integer	|'900'	|NOT NULL	|0
FIELD		|height		|t_integer	|'200'	|NOT NULL	|0
FIELD		|yaxismin	|t_double	|'0'	|NOT NULL	|0
FIELD		|yaxismax	|t_double	|'100'	|NOT NULL	|0
FIELD		|templateid	|t_id		|	|NULL		|0			|1|graphs	|graphid
FIELD		|show_work_period|t_integer	|'1'	|NOT NULL	|0
FIELD		|show_triggers	|t_integer	|'1'	|NOT NULL	|0
FIELD		|graphtype	|t_integer	|'0'	|NOT NULL	|0
FIELD		|show_legend	|t_integer	|'1'	|NOT NULL	|0
FIELD		|show_3d	|t_integer	|'0'	|NOT NULL	|0
FIELD		|percent_left	|t_double	|'0'	|NOT NULL	|0
FIELD		|percent_right	|t_double	|'0'	|NOT NULL	|0
FIELD		|ymin_type	|t_integer	|'0'	|NOT NULL	|0
FIELD		|ymax_type	|t_integer	|'0'	|NOT NULL	|0
FIELD		|ymin_itemid	|t_id		|	|NULL		|0			|2|items	|itemid		|RESTRICT
FIELD		|ymax_itemid	|t_id		|	|NULL		|0			|3|items	|itemid		|RESTRICT
FIELD		|flags		|t_integer	|'0'	|NOT NULL	|0
FIELD		|discover	|t_integer	|'0'	|NOT NULL	|0
FIELD		|uuid		|t_varchar(32)	|''	|NOT NULL	|0
INDEX		|1		|name
INDEX		|2		|templateid
INDEX		|3		|ymin_itemid
INDEX		|4		|ymax_itemid

TABLE|graphs_items|gitemid|ZBX_TEMPLATE
FIELD		|gitemid	|t_id		|	|NOT NULL	|0
FIELD		|graphid	|t_id		|	|NOT NULL	|0			|1|graphs
FIELD		|itemid		|t_id		|	|NOT NULL	|0			|2|items
FIELD		|drawtype	|t_integer	|'0'	|NOT NULL	|0
FIELD		|sortorder	|t_integer	|'0'	|NOT NULL	|0
FIELD		|color		|t_varchar(6)	|'009600'|NOT NULL	|0
FIELD		|yaxisside	|t_integer	|'0'	|NOT NULL	|0
FIELD		|calc_fnc	|t_integer	|'2'	|NOT NULL	|0
FIELD		|type		|t_integer	|'0'	|NOT NULL	|0
INDEX		|1		|itemid
INDEX		|2		|graphid

TABLE|graph_theme|graphthemeid|ZBX_DATA
FIELD		|graphthemeid	|t_id		|	|NOT NULL	|0
FIELD		|theme		|t_varchar(64)	|''	|NOT NULL	|0
FIELD		|backgroundcolor|t_varchar(6)	|''	|NOT NULL	|0
FIELD		|graphcolor	|t_varchar(6)	|''	|NOT NULL	|0
FIELD		|gridcolor	|t_varchar(6)	|''	|NOT NULL	|0
FIELD		|maingridcolor	|t_varchar(6)	|''	|NOT NULL	|0
FIELD		|gridbordercolor|t_varchar(6)	|''	|NOT NULL	|0
FIELD		|textcolor	|t_varchar(6)	|''	|NOT NULL	|0
FIELD		|highlightcolor	|t_varchar(6)	|''	|NOT NULL	|0
FIELD		|leftpercentilecolor|t_varchar(6)|''	|NOT NULL	|0
FIELD		|rightpercentilecolor|t_varchar(6)|''	|NOT NULL	|0
FIELD		|nonworktimecolor|t_varchar(6)	|''	|NOT NULL	|0
FIELD		|colorpalette	|t_varchar(255)	|''	|NOT NULL	|0
UNIQUE		|1		|theme

TABLE|globalmacro|globalmacroid|ZBX_DATA
FIELD		|globalmacroid	|t_id		|	|NOT NULL	|0
FIELD		|macro		|t_varchar(255)	|''	|NOT NULL	|ZBX_PROXY
FIELD		|value		|t_varchar(2048)|''	|NOT NULL	|ZBX_PROXY
FIELD		|description	|t_shorttext	|''	|NOT NULL	|0
FIELD		|type		|t_integer	|'0'	|NOT NULL	|ZBX_PROXY
UNIQUE		|1		|macro

TABLE|hostmacro|hostmacroid|ZBX_TEMPLATE
FIELD		|hostmacroid	|t_id		|	|NOT NULL	|0
FIELD		|hostid		|t_id		|	|NOT NULL	|ZBX_PROXY		|1|hosts
FIELD		|macro		|t_varchar(255)	|''	|NOT NULL	|ZBX_PROXY
FIELD		|value		|t_varchar(2048)|''	|NOT NULL	|ZBX_PROXY
FIELD		|description	|t_shorttext	|''	|NOT NULL	|0
FIELD		|type		|t_integer	|'0'	|NOT NULL	|ZBX_PROXY
UNIQUE		|1		|hostid,macro

TABLE|hosts_groups|hostgroupid|ZBX_TEMPLATE
FIELD		|hostgroupid	|t_id		|	|NOT NULL	|0
FIELD		|hostid		|t_id		|	|NOT NULL	|0			|1|hosts
FIELD		|groupid	|t_id		|	|NOT NULL	|0			|2|hstgrp
UNIQUE		|1		|hostid,groupid
INDEX		|2		|groupid

TABLE|hosts_templates|hosttemplateid|ZBX_TEMPLATE
FIELD		|hosttemplateid	|t_id		|	|NOT NULL	|0
FIELD		|hostid		|t_id		|	|NOT NULL	|ZBX_PROXY		|1|hosts
FIELD		|templateid	|t_id		|	|NOT NULL	|ZBX_PROXY		|2|hosts	|hostid
UNIQUE		|1		|hostid,templateid
INDEX		|2		|templateid

TABLE|valuemap_mapping|valuemap_mappingid|ZBX_TEMPLATE
FIELD		|valuemap_mappingid|t_id	|	|NOT NULL	|0
FIELD		|valuemapid	|t_id		|	|NOT NULL	|0			|1|valuemap
FIELD		|value		|t_varchar(64)	|''	|NOT NULL	|0
FIELD		|newvalue	|t_varchar(64)	|''	|NOT NULL	|0
FIELD		|type		|t_integer	|'0'	|NOT NULL	|0
FIELD		|sortorder	|t_integer	|'0'	|NOT NULL	|0
UNIQUE		|1		|valuemapid,value,type

TABLE|media|mediaid|ZBX_DATA
FIELD		|mediaid	|t_id		|	|NOT NULL	|0
FIELD		|userid		|t_id		|	|NOT NULL	|0			|1|users
FIELD		|mediatypeid	|t_id		|	|NOT NULL	|0			|2|media_type
FIELD		|sendto		|t_varchar(1024)|''	|NOT NULL	|0
FIELD		|active		|t_integer	|'0'	|NOT NULL	|0
FIELD		|severity	|t_integer	|'63'	|NOT NULL	|0
FIELD		|period		|t_varchar(1024)|'1-7,00:00-24:00'|NOT NULL|0
INDEX		|1		|userid
INDEX		|2		|mediatypeid

TABLE|rights|rightid|ZBX_DATA
FIELD		|rightid	|t_id		|	|NOT NULL	|0
FIELD		|groupid	|t_id		|	|NOT NULL	|0			|1|usrgrp	|usrgrpid
FIELD		|permission	|t_integer	|'0'	|NOT NULL	|0
FIELD		|id		|t_id		|	|NOT NULL	|0			|2|hstgrp	|groupid
INDEX		|1		|groupid
INDEX		|2		|id

TABLE|services|serviceid|ZBX_DATA
FIELD		|serviceid	|t_id		|	|NOT NULL	|0
FIELD		|name		|t_varchar(128)	|''	|NOT NULL	|0
FIELD		|status		|t_integer	|'-1'	|NOT NULL	|0
FIELD		|algorithm	|t_integer	|'0'	|NOT NULL	|0
FIELD		|showsla	|t_integer	|'0'	|NOT NULL	|0
FIELD		|goodsla	|t_double	|'99.9'	|NOT NULL	|0
FIELD		|sortorder	|t_integer	|'0'	|NOT NULL	|0
FIELD		|weight		|t_integer	|'0'	|NOT NULL	|0
FIELD		|propagation_rule|t_integer	|'0'	|NOT NULL	|0
FIELD		|propagation_value|t_integer	|'0'	|NOT NULL	|0

TABLE|services_links|linkid|ZBX_DATA
FIELD		|linkid		|t_id		|	|NOT NULL	|0
FIELD		|serviceupid	|t_id		|	|NOT NULL	|0			|1|services	|serviceid
FIELD		|servicedownid	|t_id		|	|NOT NULL	|0			|2|services	|serviceid
INDEX		|1		|servicedownid
UNIQUE		|2		|serviceupid,servicedownid

TABLE|services_times|timeid|ZBX_DATA
FIELD		|timeid		|t_id		|	|NOT NULL	|0
FIELD		|serviceid	|t_id		|	|NOT NULL	|0			|1|services
FIELD		|type		|t_integer	|'0'	|NOT NULL	|0
FIELD		|ts_from	|t_integer	|'0'	|NOT NULL	|0
FIELD		|ts_to		|t_integer	|'0'	|NOT NULL	|0
FIELD		|note		|t_varchar(255)	|''	|NOT NULL	|0
INDEX		|1		|serviceid,type,ts_from,ts_to

TABLE|icon_map|iconmapid|ZBX_DATA
FIELD		|iconmapid	|t_id		|	|NOT NULL	|0
FIELD		|name		|t_varchar(64)	|''	|NOT NULL	|0
FIELD		|default_iconid	|t_id		|	|NOT NULL	|0			|1|images	|imageid	|RESTRICT
UNIQUE		|1		|name
INDEX		|2		|default_iconid

TABLE|icon_mapping|iconmappingid|ZBX_DATA
FIELD		|iconmappingid	|t_id		|	|NOT NULL	|0
FIELD		|iconmapid	|t_id		|	|NOT NULL	|0			|1|icon_map
FIELD		|iconid		|t_id		|	|NOT NULL	|0			|2|images	|imageid	|RESTRICT
FIELD		|inventory_link	|t_integer	|'0'	|NOT NULL	|0
FIELD		|expression	|t_varchar(64)	|''	|NOT NULL	|0
FIELD		|sortorder	|t_integer	|'0'	|NOT NULL	|0
INDEX		|1		|iconmapid
INDEX		|2		|iconid

TABLE|sysmaps|sysmapid|ZBX_TEMPLATE
FIELD		|sysmapid	|t_id		|	|NOT NULL	|0
FIELD		|name		|t_varchar(128)	|''	|NOT NULL	|0
FIELD		|width		|t_integer	|'600'	|NOT NULL	|0
FIELD		|height		|t_integer	|'400'	|NOT NULL	|0
FIELD		|backgroundid	|t_id		|	|NULL		|0			|1|images	|imageid	|RESTRICT
FIELD		|label_type	|t_integer	|'2'	|NOT NULL	|0
FIELD		|label_location	|t_integer	|'0'	|NOT NULL	|0
FIELD		|highlight	|t_integer	|'1'	|NOT NULL	|0
FIELD		|expandproblem	|t_integer	|'1'	|NOT NULL	|0
FIELD		|markelements	|t_integer	|'0'	|NOT NULL	|0
FIELD		|show_unack	|t_integer	|'0'	|NOT NULL	|0
FIELD		|grid_size	|t_integer	|'50'	|NOT NULL	|0
FIELD		|grid_show	|t_integer	|'1'	|NOT NULL	|0
FIELD		|grid_align	|t_integer	|'1'	|NOT NULL	|0
FIELD		|label_format	|t_integer	|'0'	|NOT NULL	|0
FIELD		|label_type_host|t_integer	|'2'	|NOT NULL	|0
FIELD		|label_type_hostgroup|t_integer	|'2'	|NOT NULL	|0
FIELD		|label_type_trigger|t_integer	|'2'	|NOT NULL	|0
FIELD		|label_type_map|t_integer	|'2'	|NOT NULL	|0
FIELD		|label_type_image|t_integer	|'2'	|NOT NULL	|0
FIELD		|label_string_host|t_varchar(255)|''	|NOT NULL	|0
FIELD		|label_string_hostgroup|t_varchar(255)|''|NOT NULL	|0
FIELD		|label_string_trigger|t_varchar(255)|''	|NOT NULL	|0
FIELD		|label_string_map|t_varchar(255)|''	|NOT NULL	|0
FIELD		|label_string_image|t_varchar(255)|''	|NOT NULL	|0
FIELD		|iconmapid	|t_id		|	|NULL		|0			|2|icon_map	|		|RESTRICT
FIELD		|expand_macros	|t_integer	|'0'	|NOT NULL	|0
FIELD		|severity_min	|t_integer	|'0'	|NOT NULL	|0
FIELD		|userid		|t_id		|	|NOT NULL	|0			|3|users	|		|RESTRICT
FIELD		|private	|t_integer	|'1'	|NOT NULL	|0
FIELD		|show_suppressed|t_integer	|'0'	|NOT NULL	|0
UNIQUE		|1		|name
INDEX		|2		|backgroundid
INDEX		|3		|iconmapid

TABLE|sysmaps_elements|selementid|ZBX_TEMPLATE
FIELD		|selementid	|t_id		|	|NOT NULL	|0
FIELD		|sysmapid	|t_id		|	|NOT NULL	|0			|1|sysmaps
FIELD		|elementid	|t_id		|'0'	|NOT NULL	|0
FIELD		|elementtype	|t_integer	|'0'	|NOT NULL	|0
FIELD		|iconid_off	|t_id		|	|NULL		|0			|2|images	|imageid	|RESTRICT
FIELD		|iconid_on	|t_id		|	|NULL		|0			|3|images	|imageid	|RESTRICT
FIELD		|label		|t_varchar(2048)|''	|NOT NULL	|0
FIELD		|label_location	|t_integer	|'-1'	|NOT NULL	|0
FIELD		|x		|t_integer	|'0'	|NOT NULL	|0
FIELD		|y		|t_integer	|'0'	|NOT NULL	|0
FIELD		|iconid_disabled|t_id		|	|NULL		|0			|4|images	|imageid	|RESTRICT
FIELD		|iconid_maintenance|t_id	|	|NULL		|0			|5|images	|imageid	|RESTRICT
FIELD		|elementsubtype	|t_integer	|'0'	|NOT NULL	|0
FIELD		|areatype	|t_integer	|'0'	|NOT NULL	|0
FIELD		|width		|t_integer	|'200'	|NOT NULL	|0
FIELD		|height		|t_integer	|'200'	|NOT NULL	|0
FIELD		|viewtype	|t_integer	|'0'	|NOT NULL	|0
FIELD		|use_iconmap	|t_integer	|'1'	|NOT NULL	|0
FIELD		|evaltype	|t_integer		|'0'|NOT NULL	|0
INDEX		|1		|sysmapid
INDEX		|2		|iconid_off
INDEX		|3		|iconid_on
INDEX		|4		|iconid_disabled
INDEX		|5		|iconid_maintenance

TABLE|sysmaps_links|linkid|ZBX_TEMPLATE
FIELD		|linkid		|t_id		|	|NOT NULL	|0
FIELD		|sysmapid	|t_id		|	|NOT NULL	|0			|1|sysmaps
FIELD		|selementid1	|t_id		|	|NOT NULL	|0			|2|sysmaps_elements|selementid
FIELD		|selementid2	|t_id		|	|NOT NULL	|0			|3|sysmaps_elements|selementid
FIELD		|drawtype	|t_integer	|'0'	|NOT NULL	|0
FIELD		|color		|t_varchar(6)	|'000000'|NOT NULL	|0
FIELD		|label		|t_varchar(2048)|''	|NOT NULL	|0
INDEX		|1		|sysmapid
INDEX		|2		|selementid1
INDEX		|3		|selementid2

TABLE|sysmaps_link_triggers|linktriggerid|ZBX_TEMPLATE
FIELD		|linktriggerid	|t_id		|	|NOT NULL	|0
FIELD		|linkid		|t_id		|	|NOT NULL	|0			|1|sysmaps_links
FIELD		|triggerid	|t_id		|	|NOT NULL	|0			|2|triggers
FIELD		|drawtype	|t_integer	|'0'	|NOT NULL	|0
FIELD		|color		|t_varchar(6)	|'000000'|NOT NULL	|0
UNIQUE		|1		|linkid,triggerid
INDEX		|2		|triggerid

TABLE|sysmap_element_url|sysmapelementurlid|ZBX_TEMPLATE
FIELD		|sysmapelementurlid|t_id	|	|NOT NULL	|0
FIELD		|selementid	|t_id		|	|NOT NULL	|0			|1|sysmaps_elements
FIELD		|name		|t_varchar(255)	|	|NOT NULL	|0
FIELD		|url		|t_varchar(255)	|''	|NOT NULL	|0
UNIQUE		|1		|selementid,name

TABLE|sysmap_url|sysmapurlid|ZBX_TEMPLATE
FIELD		|sysmapurlid	|t_id		|	|NOT NULL	|0
FIELD		|sysmapid	|t_id		|	|NOT NULL	|0			|1|sysmaps
FIELD		|name		|t_varchar(255)	|	|NOT NULL	|0
FIELD		|url		|t_varchar(255)	|''	|NOT NULL	|0
FIELD		|elementtype	|t_integer	|'0'	|NOT NULL	|0
UNIQUE		|1		|sysmapid,name

TABLE|sysmap_user|sysmapuserid|ZBX_TEMPLATE
FIELD		|sysmapuserid|t_id		|	|NOT NULL	|0
FIELD		|sysmapid	|t_id		|	|NOT NULL	|0			|1|sysmaps
FIELD		|userid		|t_id		|	|NOT NULL	|0			|2|users
FIELD		|permission	|t_integer	|'2'	|NOT NULL	|0
UNIQUE		|1		|sysmapid,userid

TABLE|sysmap_usrgrp|sysmapusrgrpid|ZBX_TEMPLATE
FIELD		|sysmapusrgrpid|t_id		|	|NOT NULL	|0
FIELD		|sysmapid	|t_id		|	|NOT NULL	|0			|1|sysmaps
FIELD		|usrgrpid	|t_id		|	|NOT NULL	|0			|2|usrgrp
FIELD		|permission	|t_integer	|'2'	|NOT NULL	|0
UNIQUE		|1		|sysmapid,usrgrpid

TABLE|maintenances_hosts|maintenance_hostid|ZBX_DATA
FIELD		|maintenance_hostid|t_id	|	|NOT NULL	|0
FIELD		|maintenanceid	|t_id		|	|NOT NULL	|0			|1|maintenances
FIELD		|hostid		|t_id		|	|NOT NULL	|0			|2|hosts
UNIQUE		|1		|maintenanceid,hostid
INDEX		|2		|hostid

TABLE|maintenances_groups|maintenance_groupid|ZBX_DATA
FIELD		|maintenance_groupid|t_id	|	|NOT NULL	|0
FIELD		|maintenanceid	|t_id		|	|NOT NULL	|0			|1|maintenances
FIELD		|groupid	|t_id		|	|NOT NULL	|0			|2|hstgrp
UNIQUE		|1		|maintenanceid,groupid
INDEX		|2		|groupid

TABLE|timeperiods|timeperiodid|ZBX_DATA
FIELD		|timeperiodid	|t_id		|	|NOT NULL	|0
FIELD		|timeperiod_type|t_integer	|'0'	|NOT NULL	|0
FIELD		|every		|t_integer	|'1'	|NOT NULL	|0
FIELD		|month		|t_integer	|'0'	|NOT NULL	|0
FIELD		|dayofweek	|t_integer	|'0'	|NOT NULL	|0
FIELD		|day		|t_integer	|'0'	|NOT NULL	|0
FIELD		|start_time	|t_integer	|'0'	|NOT NULL	|0
FIELD		|period		|t_integer	|'0'	|NOT NULL	|0
FIELD		|start_date	|t_integer	|'0'	|NOT NULL	|0

TABLE|maintenances_windows|maintenance_timeperiodid|ZBX_DATA
FIELD		|maintenance_timeperiodid|t_id	|	|NOT NULL	|0
FIELD		|maintenanceid	|t_id		|	|NOT NULL	|0			|1|maintenances
FIELD		|timeperiodid	|t_id		|	|NOT NULL	|0			|2|timeperiods
UNIQUE		|1		|maintenanceid,timeperiodid
INDEX		|2		|timeperiodid

TABLE|regexps|regexpid|ZBX_DATA
FIELD		|regexpid	|t_id		|	|NOT NULL	|0
FIELD		|name		|t_varchar(128)	|''	|NOT NULL	|ZBX_PROXY
FIELD		|test_string	|t_shorttext	|''	|NOT NULL	|0
UNIQUE		|1		|name

TABLE|expressions|expressionid|ZBX_DATA
FIELD		|expressionid	|t_id		|	|NOT NULL	|0
FIELD		|regexpid	|t_id		|	|NOT NULL	|ZBX_PROXY		|1|regexps
FIELD		|expression	|t_varchar(255)	|''	|NOT NULL	|ZBX_PROXY
FIELD		|expression_type|t_integer	|'0'	|NOT NULL	|ZBX_PROXY
FIELD		|exp_delimiter	|t_varchar(1)	|''	|NOT NULL	|ZBX_PROXY
FIELD		|case_sensitive	|t_integer	|'0'	|NOT NULL	|ZBX_PROXY
INDEX		|1		|regexpid

TABLE|ids|table_name,field_name|0
FIELD		|table_name	|t_varchar(64)	|''	|NOT NULL	|0
FIELD		|field_name	|t_varchar(64)	|''	|NOT NULL	|0
FIELD		|nextid		|t_id		|	|NOT NULL	|0

-- History tables

TABLE|alerts|alertid|0
FIELD		|alertid	|t_id		|	|NOT NULL	|0
FIELD		|actionid	|t_id		|	|NOT NULL	|0			|1|actions
FIELD		|eventid	|t_id		|	|NOT NULL	|0			|2|events
FIELD		|userid		|t_id		|	|NULL		|0			|3|users
FIELD		|clock		|t_time		|'0'	|NOT NULL	|0
FIELD		|mediatypeid	|t_id		|	|NULL		|0			|4|media_type
FIELD		|sendto		|t_varchar(1024)|''	|NOT NULL	|0
FIELD		|subject	|t_varchar(255)	|''	|NOT NULL	|0
FIELD		|message	|t_text		|''	|NOT NULL	|0
FIELD		|status		|t_integer	|'0'	|NOT NULL	|0
FIELD		|retries	|t_integer	|'0'	|NOT NULL	|0
FIELD		|error		|t_varchar(2048)|''	|NOT NULL	|0
FIELD		|esc_step	|t_integer	|'0'	|NOT NULL	|0
FIELD		|alerttype	|t_integer	|'0'	|NOT NULL	|0
FIELD		|p_eventid	|t_id		|	|NULL		|0			|5|events	|eventid
FIELD		|acknowledgeid	|t_id		|	|NULL		|0			|6|acknowledges	|acknowledgeid
FIELD		|parameters	|t_shorttext	|'{}'	|NOT NULL	|0
INDEX		|1		|actionid
INDEX		|2		|clock
INDEX		|3		|eventid
INDEX		|4		|status
INDEX		|5		|mediatypeid
INDEX		|6		|userid
INDEX		|7		|p_eventid

TABLE|history||0
FIELD		|itemid		|t_id		|	|NOT NULL	|0			|-|items
FIELD		|clock		|t_time		|'0'	|NOT NULL	|0
FIELD		|value		|t_double	|'0.0000'|NOT NULL	|0
FIELD		|ns		|t_nanosec	|'0'	|NOT NULL	|0
INDEX		|1		|itemid,clock

TABLE|history_uint||0
FIELD		|itemid		|t_id		|	|NOT NULL	|0			|-|items
FIELD		|clock		|t_time		|'0'	|NOT NULL	|0
FIELD		|value		|t_bigint	|'0'	|NOT NULL	|0
FIELD		|ns		|t_nanosec	|'0'	|NOT NULL	|0
INDEX		|1		|itemid,clock

TABLE|history_str||0
FIELD		|itemid		|t_id		|	|NOT NULL	|0			|-|items
FIELD		|clock		|t_time		|'0'	|NOT NULL	|0
FIELD		|value		|t_varchar(255)	|''	|NOT NULL	|0
FIELD		|ns		|t_nanosec	|'0'	|NOT NULL	|0
INDEX		|1		|itemid,clock

TABLE|history_log||0
FIELD		|itemid		|t_id		|	|NOT NULL	|0			|-|items
FIELD		|clock		|t_time		|'0'	|NOT NULL	|0
FIELD		|timestamp	|t_time		|'0'	|NOT NULL	|0
FIELD		|source		|t_varchar(64)	|''	|NOT NULL	|0
FIELD		|severity	|t_integer	|'0'	|NOT NULL	|0
FIELD		|value		|t_text		|''	|NOT NULL	|0
FIELD		|logeventid	|t_integer	|'0'	|NOT NULL	|0
FIELD		|ns		|t_nanosec	|'0'	|NOT NULL	|0
INDEX		|1		|itemid,clock

TABLE|history_text||0
FIELD		|itemid		|t_id		|	|NOT NULL	|0			|-|items
FIELD		|clock		|t_time		|'0'	|NOT NULL	|0
FIELD		|value		|t_text		|''	|NOT NULL	|0
FIELD		|ns		|t_nanosec	|'0'	|NOT NULL	|0
INDEX		|1		|itemid,clock

TABLE|proxy_history|id|0
FIELD		|id		|t_serial	|	|NOT NULL	|0
FIELD		|itemid		|t_id		|	|NOT NULL	|0			|-|items
FIELD		|clock		|t_time		|'0'	|NOT NULL	|0
FIELD		|timestamp	|t_time		|'0'	|NOT NULL	|0
FIELD		|source		|t_varchar(64)	|''	|NOT NULL	|0
FIELD		|severity	|t_integer	|'0'	|NOT NULL	|0
FIELD		|value		|t_longtext	|''	|NOT NULL	|0
FIELD		|logeventid	|t_integer	|'0'	|NOT NULL	|0
FIELD		|ns		|t_nanosec	|'0'	|NOT NULL	|0
FIELD		|state		|t_integer	|'0'	|NOT NULL	|0
FIELD		|lastlogsize	|t_bigint	|'0'	|NOT NULL	|0
FIELD		|mtime		|t_integer	|'0'	|NOT NULL	|0
FIELD		|flags		|t_integer	|'0'	|NOT NULL	|0
FIELD		|write_clock	|t_time		|'0'	|NOT NULL	|0
INDEX		|1		|clock

TABLE|proxy_dhistory|id|0
FIELD		|id		|t_serial	|	|NOT NULL	|0
FIELD		|clock		|t_time		|'0'	|NOT NULL	|0
FIELD		|druleid	|t_id		|	|NOT NULL	|0			|-|drules
FIELD		|ip		|t_varchar(39)	|''	|NOT NULL	|0
FIELD		|port		|t_integer	|'0'	|NOT NULL	|0
FIELD		|value		|t_varchar(255)	|''	|NOT NULL	|0
FIELD		|status		|t_integer	|'0'	|NOT NULL	|0
FIELD		|dcheckid	|t_id		|	|NULL		|0			|-|dchecks
FIELD		|dns		|t_varchar(255)	|''	|NOT NULL	|0
INDEX		|1		|clock
INDEX		|2		|druleid

TABLE|events|eventid|0
FIELD		|eventid	|t_id		|	|NOT NULL	|0
FIELD		|source		|t_integer	|'0'	|NOT NULL	|0
FIELD		|object		|t_integer	|'0'	|NOT NULL	|0
FIELD		|objectid	|t_id		|'0'	|NOT NULL	|0
FIELD		|clock		|t_time		|'0'	|NOT NULL	|0
FIELD		|value		|t_integer	|'0'	|NOT NULL	|0
FIELD		|acknowledged	|t_integer	|'0'	|NOT NULL	|0
FIELD		|ns		|t_nanosec	|'0'	|NOT NULL	|0
FIELD		|name		|t_varchar(2048)|''	|NOT NULL	|0
FIELD		|severity	|t_integer	|'0'	|NOT NULL	|0
INDEX		|1		|source,object,objectid,clock
INDEX		|2		|source,object,clock

TABLE|trends|itemid,clock|0
FIELD		|itemid		|t_id		|	|NOT NULL	|0			|-|items
FIELD		|clock		|t_time		|'0'	|NOT NULL	|0
FIELD		|num		|t_integer	|'0'	|NOT NULL	|0
FIELD		|value_min	|t_double	|'0.0000'|NOT NULL	|0
FIELD		|value_avg	|t_double	|'0.0000'|NOT NULL	|0
FIELD		|value_max	|t_double	|'0.0000'|NOT NULL	|0

TABLE|trends_uint|itemid,clock|0
FIELD		|itemid		|t_id		|	|NOT NULL	|0			|-|items
FIELD		|clock		|t_time		|'0'	|NOT NULL	|0
FIELD		|num		|t_integer	|'0'	|NOT NULL	|0
FIELD		|value_min	|t_bigint	|'0'	|NOT NULL	|0
FIELD		|value_avg	|t_bigint	|'0'	|NOT NULL	|0
FIELD		|value_max	|t_bigint	|'0'	|NOT NULL	|0

TABLE|acknowledges|acknowledgeid|0
FIELD		|acknowledgeid	|t_id		|	|NOT NULL	|0
FIELD		|userid		|t_id		|	|NOT NULL	|0			|1|users
FIELD		|eventid	|t_id		|	|NOT NULL	|0			|2|events
FIELD		|clock		|t_time		|'0'	|NOT NULL	|0
FIELD		|message	|t_varchar(2048)|''	|NOT NULL	|0
FIELD		|action		|t_integer	|'0'	|NOT NULL	|0
FIELD		|old_severity	|t_integer	|'0'	|NOT NULL	|0
FIELD		|new_severity	|t_integer	|'0'	|NOT NULL	|0
INDEX		|1		|userid
INDEX		|2		|eventid
INDEX		|3		|clock

TABLE|auditlog|auditid|0
FIELD		|auditid	|t_cuid		|	|NOT NULL	|0
FIELD		|userid		|t_id		|	|NULL		|0
FIELD		|username	|t_varchar(100)	|''	|NOT NULL	|0
FIELD		|clock		|t_time		|'0'	|NOT NULL	|0
FIELD		|ip		|t_varchar(39)	|''	|NOT NULL	|0
FIELD		|action		|t_integer	|'0'	|NOT NULL	|0
FIELD		|resourcetype	|t_integer	|'0'	|NOT NULL	|0
FIELD		|resourceid	|t_id		|	|NOT NULL	|0
FIELD		|resourcename	|t_varchar(255)	|''	|NOT NULL	|0
FIELD		|recordsetid	|t_cuid		|	|NOT NULL	|0
FIELD		|details	|t_longtext	|''	|NOT NULL	|0
INDEX		|1		|userid,clock
INDEX		|2		|clock
INDEX		|3		|resourcetype,resourceid

TABLE|service_alarms|servicealarmid|0
FIELD		|servicealarmid	|t_id		|	|NOT NULL	|0
FIELD		|serviceid	|t_id		|	|NOT NULL	|0			|1|services
FIELD		|clock		|t_time		|'0'	|NOT NULL	|0
FIELD		|value		|t_integer	|'-1'	|NOT NULL	|0
INDEX		|1		|serviceid,clock
INDEX		|2		|clock

TABLE|autoreg_host|autoreg_hostid|0
FIELD		|autoreg_hostid	|t_id		|	|NOT NULL	|0
FIELD		|proxy_hostid	|t_id		|	|NULL		|0			|1|hosts	|hostid
FIELD		|host		|t_varchar(128)	|''	|NOT NULL	|0
FIELD		|listen_ip	|t_varchar(39)	|''	|NOT NULL	|0
FIELD		|listen_port	|t_integer	|'0'	|NOT NULL	|0
FIELD		|listen_dns	|t_varchar(255)	|''	|NOT NULL	|0
FIELD		|host_metadata	|t_varchar(255)	|''	|NOT NULL	|0
FIELD		|flags		|t_integer	|'0'	|NOT NULL	|0
FIELD		|tls_accepted	|t_integer	|'1'	|NOT NULL	|0
INDEX		|1		|host
INDEX		|2		|proxy_hostid

TABLE|proxy_autoreg_host|id|0
FIELD		|id		|t_serial	|	|NOT NULL	|0
FIELD		|clock		|t_time		|'0'	|NOT NULL	|0
FIELD		|host		|t_varchar(128)	|''	|NOT NULL	|0
FIELD		|listen_ip	|t_varchar(39)	|''	|NOT NULL	|0
FIELD		|listen_port	|t_integer	|'0'	|NOT NULL	|0
FIELD		|listen_dns	|t_varchar(255)	|''	|NOT NULL	|0
FIELD		|host_metadata	|t_varchar(255)	|''	|NOT NULL	|0
FIELD		|flags		|t_integer	|'0'	|NOT NULL	|0
FIELD		|tls_accepted	|t_integer	|'1'	|NOT NULL	|0
INDEX		|1		|clock

TABLE|dhosts|dhostid|0
FIELD		|dhostid	|t_id		|	|NOT NULL	|0
FIELD		|druleid	|t_id		|	|NOT NULL	|0			|1|drules
FIELD		|status		|t_integer	|'0'	|NOT NULL	|0
FIELD		|lastup		|t_integer	|'0'	|NOT NULL	|0
FIELD		|lastdown	|t_integer	|'0'	|NOT NULL	|0
INDEX		|1		|druleid

TABLE|dservices|dserviceid|0
FIELD		|dserviceid	|t_id		|	|NOT NULL	|0
FIELD		|dhostid	|t_id		|	|NOT NULL	|0			|1|dhosts
FIELD		|value		|t_varchar(255)	|''	|NOT NULL	|0
FIELD		|port		|t_integer	|'0'	|NOT NULL	|0
FIELD		|status		|t_integer	|'0'	|NOT NULL	|0
FIELD		|lastup		|t_integer	|'0'	|NOT NULL	|0
FIELD		|lastdown	|t_integer	|'0'	|NOT NULL	|0
FIELD		|dcheckid	|t_id		|	|NOT NULL	|0			|2|dchecks
FIELD		|ip		|t_varchar(39)	|''	|NOT NULL	|0
FIELD		|dns		|t_varchar(255)	|''	|NOT NULL	|0
UNIQUE		|1		|dcheckid,ip,port
INDEX		|2		|dhostid

-- Other tables

TABLE|escalations|escalationid|0
FIELD		|escalationid	|t_id		|	|NOT NULL	|0
FIELD		|actionid	|t_id		|	|NOT NULL	|0			|-|actions
FIELD		|triggerid	|t_id		|	|NULL		|0			|-|triggers
FIELD		|eventid	|t_id		|	|NULL		|0			|-|events
FIELD		|r_eventid	|t_id		|	|NULL		|0			|-|events	|eventid
FIELD		|nextcheck	|t_time		|'0'	|NOT NULL	|0
FIELD		|esc_step	|t_integer	|'0'	|NOT NULL	|0
FIELD		|status		|t_integer	|'0'	|NOT NULL	|0
FIELD		|itemid		|t_id		|	|NULL		|0			|-|items
FIELD		|acknowledgeid	|t_id		|	|NULL		|0			|-|acknowledges
FIELD		|servicealarmid	|t_id		|	|NULL		|0			|-|service_alarms
FIELD		|serviceid	|t_id		|	|NULL		|0			|-|services
UNIQUE		|1		|triggerid,itemid,serviceid,escalationid
INDEX		|2		|eventid
INDEX		|3		|nextcheck

TABLE|globalvars|globalvarid|0
FIELD		|globalvarid	|t_id		|	|NOT NULL	|0
FIELD		|snmp_lastsize	|t_bigint	|'0'	|NOT NULL	|0

TABLE|graph_discovery|graphid|0
FIELD		|graphid	|t_id		|	|NOT NULL	|0			|1|graphs
FIELD		|parent_graphid	|t_id		|	|NOT NULL	|0			|2|graphs	|graphid	|RESTRICT
FIELD		|lastcheck	|t_integer	|'0'	|NOT NULL	|ZBX_NODATA
FIELD		|ts_delete	|t_time		|'0'	|NOT NULL	|ZBX_NODATA
INDEX		|1		|parent_graphid

TABLE|host_inventory|hostid|0
FIELD		|hostid		|t_id		|	|NOT NULL	|0			|1|hosts
FIELD		|inventory_mode	|t_integer	|'0'	|NOT NULL	|0
FIELD		|type		|t_varchar(64)	|''	|NOT NULL	|0
FIELD		|type_full	|t_varchar(64)	|''	|NOT NULL	|0
FIELD		|name		|t_varchar(128)	|''	|NOT NULL	|0
FIELD		|alias		|t_varchar(128)	|''	|NOT NULL	|0
FIELD		|os		|t_varchar(128)	|''	|NOT NULL	|0
FIELD		|os_full	|t_varchar(255)	|''	|NOT NULL	|0
FIELD		|os_short	|t_varchar(128)	|''	|NOT NULL	|0
FIELD		|serialno_a	|t_varchar(64)	|''	|NOT NULL	|0
FIELD		|serialno_b	|t_varchar(64)	|''	|NOT NULL	|0
FIELD		|tag		|t_varchar(64)	|''	|NOT NULL	|0
FIELD		|asset_tag	|t_varchar(64)	|''	|NOT NULL	|0
FIELD		|macaddress_a	|t_varchar(64)	|''	|NOT NULL	|0
FIELD		|macaddress_b	|t_varchar(64)	|''	|NOT NULL	|0
FIELD		|hardware	|t_varchar(255)	|''	|NOT NULL	|0
FIELD		|hardware_full	|t_shorttext	|''	|NOT NULL	|0
FIELD		|software	|t_varchar(255)	|''	|NOT NULL	|0
FIELD		|software_full	|t_shorttext	|''	|NOT NULL	|0
FIELD		|software_app_a	|t_varchar(64)	|''	|NOT NULL	|0
FIELD		|software_app_b	|t_varchar(64)	|''	|NOT NULL	|0
FIELD		|software_app_c	|t_varchar(64)	|''	|NOT NULL	|0
FIELD		|software_app_d	|t_varchar(64)	|''	|NOT NULL	|0
FIELD		|software_app_e	|t_varchar(64)	|''	|NOT NULL	|0
FIELD		|contact	|t_shorttext	|''	|NOT NULL	|0
FIELD		|location	|t_shorttext	|''	|NOT NULL	|0
FIELD		|location_lat	|t_varchar(16)	|''	|NOT NULL	|0
FIELD		|location_lon	|t_varchar(16)	|''	|NOT NULL	|0
FIELD		|notes		|t_shorttext	|''	|NOT NULL	|0
FIELD		|chassis	|t_varchar(64)	|''	|NOT NULL	|0
FIELD		|model		|t_varchar(64)	|''	|NOT NULL	|0
FIELD		|hw_arch	|t_varchar(32)	|''	|NOT NULL	|0
FIELD		|vendor		|t_varchar(64)	|''	|NOT NULL	|0
FIELD		|contract_number|t_varchar(64)	|''	|NOT NULL	|0
FIELD		|installer_name	|t_varchar(64)	|''	|NOT NULL	|0
FIELD		|deployment_status|t_varchar(64)|''	|NOT NULL	|0
FIELD		|url_a		|t_varchar(255)	|''	|NOT NULL	|0
FIELD		|url_b		|t_varchar(255)	|''	|NOT NULL	|0
FIELD		|url_c		|t_varchar(255)	|''	|NOT NULL	|0
FIELD		|host_networks	|t_shorttext	|''	|NOT NULL	|0
FIELD		|host_netmask	|t_varchar(39)	|''	|NOT NULL	|0
FIELD		|host_router	|t_varchar(39)	|''	|NOT NULL	|0
FIELD		|oob_ip		|t_varchar(39)	|''	|NOT NULL	|0
FIELD		|oob_netmask	|t_varchar(39)	|''	|NOT NULL	|0
FIELD		|oob_router	|t_varchar(39)	|''	|NOT NULL	|0
FIELD		|date_hw_purchase|t_varchar(64)	|''	|NOT NULL	|0
FIELD		|date_hw_install|t_varchar(64)	|''	|NOT NULL	|0
FIELD		|date_hw_expiry	|t_varchar(64)	|''	|NOT NULL	|0
FIELD		|date_hw_decomm	|t_varchar(64)	|''	|NOT NULL	|0
FIELD		|site_address_a	|t_varchar(128)	|''	|NOT NULL	|0
FIELD		|site_address_b	|t_varchar(128)	|''	|NOT NULL	|0
FIELD		|site_address_c	|t_varchar(128)	|''	|NOT NULL	|0
FIELD		|site_city	|t_varchar(128)	|''	|NOT NULL	|0
FIELD		|site_state	|t_varchar(64)	|''	|NOT NULL	|0
FIELD		|site_country	|t_varchar(64)	|''	|NOT NULL	|0
FIELD		|site_zip	|t_varchar(64)	|''	|NOT NULL	|0
FIELD		|site_rack	|t_varchar(128)	|''	|NOT NULL	|0
FIELD		|site_notes	|t_shorttext	|''	|NOT NULL	|0
FIELD		|poc_1_name	|t_varchar(128)	|''	|NOT NULL	|0
FIELD		|poc_1_email	|t_varchar(128)	|''	|NOT NULL	|0
FIELD		|poc_1_phone_a	|t_varchar(64)	|''	|NOT NULL	|0
FIELD		|poc_1_phone_b	|t_varchar(64)	|''	|NOT NULL	|0
FIELD		|poc_1_cell	|t_varchar(64)	|''	|NOT NULL	|0
FIELD		|poc_1_screen	|t_varchar(64)	|''	|NOT NULL	|0
FIELD		|poc_1_notes	|t_shorttext	|''	|NOT NULL	|0
FIELD		|poc_2_name	|t_varchar(128)	|''	|NOT NULL	|0
FIELD		|poc_2_email	|t_varchar(128)	|''	|NOT NULL	|0
FIELD		|poc_2_phone_a	|t_varchar(64)	|''	|NOT NULL	|0
FIELD		|poc_2_phone_b	|t_varchar(64)	|''	|NOT NULL	|0
FIELD		|poc_2_cell	|t_varchar(64)	|''	|NOT NULL	|0
FIELD		|poc_2_screen	|t_varchar(64)	|''	|NOT NULL	|0
FIELD		|poc_2_notes	|t_shorttext	|''	|NOT NULL	|0

TABLE|housekeeper|housekeeperid|0
FIELD		|housekeeperid	|t_id		|	|NOT NULL	|0
FIELD		|tablename	|t_varchar(64)	|''	|NOT NULL	|0
FIELD		|field		|t_varchar(64)	|''	|NOT NULL	|0
FIELD		|value		|t_id		|	|NOT NULL	|0			|-|items

TABLE|images|imageid|0
FIELD		|imageid	|t_id		|	|NOT NULL	|0
FIELD		|imagetype	|t_integer	|'0'	|NOT NULL	|0
FIELD		|name		|t_varchar(64)	|'0'	|NOT NULL	|0
FIELD		|image		|t_image	|''	|NOT NULL	|0
UNIQUE		|1		|name

TABLE|item_discovery|itemdiscoveryid|ZBX_TEMPLATE
FIELD		|itemdiscoveryid|t_id		|	|NOT NULL	|0
FIELD		|itemid		|t_id		|	|NOT NULL	|0			|1|items
FIELD		|parent_itemid	|t_id		|	|NOT NULL	|0			|2|items	|itemid
FIELD		|key_		|t_varchar(2048)|''	|NOT NULL	|ZBX_NODATA
FIELD		|lastcheck	|t_integer	|'0'	|NOT NULL	|ZBX_NODATA
FIELD		|ts_delete	|t_time		|'0'	|NOT NULL	|ZBX_NODATA
UNIQUE		|1		|itemid,parent_itemid
INDEX		|2		|parent_itemid

TABLE|host_discovery|hostid|ZBX_TEMPLATE
FIELD		|hostid		|t_id		|	|NOT NULL	|0			|1|hosts
FIELD		|parent_hostid	|t_id		|	|NULL		|0			|2|hosts	|hostid		|RESTRICT
FIELD		|parent_itemid	|t_id		|	|NULL		|0			|3|items	|itemid		|RESTRICT
FIELD		|host		|t_varchar(128)	|''	|NOT NULL	|ZBX_NODATA
FIELD		|lastcheck	|t_integer	|'0'	|NOT NULL	|ZBX_NODATA
FIELD		|ts_delete	|t_time		|'0'	|NOT NULL	|ZBX_NODATA

TABLE|interface_discovery|interfaceid|0
FIELD		|interfaceid	|t_id		|	|NOT NULL	|0			|1|interface
FIELD		|parent_interfaceid|t_id	|	|NOT NULL	|0			|2|interface	|interfaceid

TABLE|profiles|profileid|0
FIELD		|profileid	|t_id		|	|NOT NULL	|0
FIELD		|userid		|t_id		|	|NOT NULL	|0			|1|users
FIELD		|idx		|t_varchar(96)	|''	|NOT NULL	|0
FIELD		|idx2		|t_id		|'0'	|NOT NULL	|0
FIELD		|value_id	|t_id		|'0'	|NOT NULL	|0
FIELD		|value_int	|t_integer	|'0'	|NOT NULL	|0
FIELD		|value_str	|t_text		|''	|NOT NULL	|0
FIELD		|source		|t_varchar(96)	|''	|NOT NULL	|0
FIELD		|type		|t_integer	|'0'	|NOT NULL	|0
INDEX		|1		|userid,idx,idx2
INDEX		|2		|userid,profileid

TABLE|sessions|sessionid|0
FIELD		|sessionid	|t_varchar(32)	|''	|NOT NULL	|0
FIELD		|userid		|t_id		|	|NOT NULL	|0			|1|users
FIELD		|lastaccess	|t_integer	|'0'	|NOT NULL	|0
FIELD		|status		|t_integer	|'0'	|NOT NULL	|0
INDEX		|1		|userid,status,lastaccess

TABLE|trigger_discovery|triggerid|0
FIELD		|triggerid	|t_id		|	|NOT NULL	|0			|1|triggers
FIELD		|parent_triggerid|t_id		|	|NOT NULL	|0			|2|triggers	|triggerid	|RESTRICT
FIELD		|lastcheck	|t_integer	|'0'	|NOT NULL	|ZBX_NODATA
FIELD		|ts_delete	|t_time		|'0'	|NOT NULL	|ZBX_NODATA
INDEX		|1		|parent_triggerid

TABLE|item_condition|item_conditionid|ZBX_TEMPLATE
FIELD		|item_conditionid|t_id		|	|NOT NULL	|0
FIELD		|itemid		|t_id		|	|NOT NULL	|0			|1|items
FIELD		|operator	|t_integer	|'8'	|NOT NULL	|0
FIELD		|macro		|t_varchar(64)	|''	|NOT NULL	|0
FIELD		|value		|t_varchar(255)	|''	|NOT NULL	|0
INDEX		|1		|itemid

TABLE|item_rtdata|itemid|ZBX_TEMPLATE
FIELD		|itemid		|t_id		|	|NOT NULL	|0			|1|items
FIELD		|lastlogsize	|t_bigint	|'0'	|NOT NULL	|ZBX_PROXY,ZBX_NODATA
FIELD		|state		|t_integer	|'0'	|NOT NULL	|ZBX_NODATA
FIELD		|mtime		|t_integer	|'0'	|NOT NULL	|ZBX_PROXY,ZBX_NODATA
FIELD		|error		|t_varchar(2048)|''	|NOT NULL	|ZBX_NODATA

TABLE|opinventory|operationid|ZBX_DATA
FIELD		|operationid	|t_id		|	|NOT NULL	|0			|1|operations
FIELD		|inventory_mode	|t_integer	|'0'	|NOT NULL	|0

TABLE|trigger_tag|triggertagid|ZBX_TEMPLATE
FIELD		|triggertagid	|t_id		|	|NOT NULL	|0
FIELD		|triggerid	|t_id		|	|NOT NULL	|0			|1|triggers
FIELD		|tag		|t_varchar(255)	|''	|NOT NULL	|0
FIELD		|value		|t_varchar(255)	|''	|NOT NULL	|0
INDEX		|1		|triggerid

TABLE|event_tag|eventtagid|0
FIELD		|eventtagid	|t_id		|	|NOT NULL	|0
FIELD		|eventid	|t_id		|	|NOT NULL	|0			|1|events
FIELD		|tag		|t_varchar(255)	|''	|NOT NULL	|0
FIELD		|value		|t_varchar(255)	|''	|NOT NULL	|0
INDEX		|1		|eventid

TABLE|problem|eventid|0
FIELD		|eventid	|t_id		|	|NOT NULL	|0			|1|events
FIELD		|source		|t_integer	|'0'	|NOT NULL	|0
FIELD		|object		|t_integer	|'0'	|NOT NULL	|0
FIELD		|objectid	|t_id		|'0'	|NOT NULL	|0
FIELD		|clock		|t_time		|'0'	|NOT NULL	|0
FIELD		|ns		|t_nanosec	|'0'	|NOT NULL	|0
FIELD		|r_eventid	|t_id		|	|NULL		|0			|2|events	|eventid
FIELD		|r_clock	|t_time		|'0'	|NOT NULL	|0
FIELD		|r_ns		|t_nanosec	|'0'	|NOT NULL	|0
FIELD		|correlationid	|t_id		|	|NULL		|0			|-|correlation
FIELD		|userid		|t_id		|	|NULL		|0			|-|users
FIELD		|name		|t_varchar(2048)|''	|NOT NULL	|0
FIELD		|acknowledged	|t_integer	|'0'	|NOT NULL	|0
FIELD		|severity	|t_integer	|'0'	|NOT NULL	|0
INDEX		|1		|source,object,objectid
INDEX		|2		|r_clock
INDEX		|3		|r_eventid

TABLE|problem_tag|problemtagid|0
FIELD		|problemtagid	|t_id		|	|NOT NULL	|0
FIELD		|eventid	|t_id		|	|NOT NULL	|0			|1|problem
FIELD		|tag		|t_varchar(255)	|''	|NOT NULL	|0
FIELD		|value		|t_varchar(255)	|''	|NOT NULL	|0
INDEX		|1		|eventid,tag,value

TABLE|tag_filter|tag_filterid|0
FIELD		|tag_filterid	|t_id		|	|NOT NULL	|0
FIELD		|usrgrpid	|t_id		|	|NOT NULL	|0 			|1|usrgrp	|usrgrpid
FIELD		|groupid	|t_id		|	|NOT NULL	|0			|2|hstgrp	|groupid
FIELD		|tag	|t_varchar(255)	|'' |NOT NULL	|0
FIELD		|value	|t_varchar(255)	|'' |NOT NULL	|0

TABLE|event_recovery|eventid|0
FIELD		|eventid	|t_id		|	|NOT NULL	|0			|1|events
FIELD		|r_eventid	|t_id		|	|NOT NULL	|0			|2|events	|eventid
FIELD		|c_eventid	|t_id		|	|NULL		|0			|3|events	|eventid
FIELD		|correlationid	|t_id		|	|NULL		|0			|-|correlation
FIELD		|userid		|t_id		|	|NULL		|0			|-|users
INDEX		|1		|r_eventid
INDEX		|2		|c_eventid

TABLE|correlation|correlationid|ZBX_DATA
FIELD		|correlationid	|t_id		|	|NOT NULL	|0
FIELD		|name		|t_varchar(255)	|''	|NOT NULL	|0
FIELD		|description	|t_shorttext	|''	|NOT NULL	|0
FIELD		|evaltype	|t_integer	|'0'	|NOT NULL	|0
FIELD		|status		|t_integer	|'0'	|NOT NULL	|0
FIELD		|formula	|t_varchar(255)	|''	|NOT NULL	|0
INDEX		|1		|status
UNIQUE		|2		|name

TABLE|corr_condition|corr_conditionid|ZBX_DATA
FIELD		|corr_conditionid|t_id		|	|NOT NULL	|0
FIELD		|correlationid	|t_id		|	|NOT NULL	|0			|1|correlation
FIELD		|type		|t_integer	|'0'	|NOT NULL	|0
INDEX		|1		|correlationid

TABLE|corr_condition_tag|corr_conditionid|ZBX_DATA
FIELD		|corr_conditionid|t_id		|	|NOT NULL	|0			|1|corr_condition
FIELD		|tag		|t_varchar(255)	|''	|NOT NULL	|0

TABLE|corr_condition_group|corr_conditionid|ZBX_DATA
FIELD		|corr_conditionid|t_id		|	|NOT NULL	|0			|1|corr_condition
FIELD		|operator	|t_integer	|'0'	|NOT NULL	|0
FIELD		|groupid	|t_id		|	|NOT NULL	|0			|2|hstgrp	|	|RESTRICT
INDEX		|1		|groupid

TABLE|corr_condition_tagpair|corr_conditionid|ZBX_DATA
FIELD		|corr_conditionid|t_id		|	|NOT NULL	|0			|1|corr_condition
FIELD		|oldtag		|t_varchar(255)	|''	|NOT NULL	|0
FIELD		|newtag		|t_varchar(255)	|''	|NOT NULL	|0

TABLE|corr_condition_tagvalue|corr_conditionid|ZBX_DATA
FIELD		|corr_conditionid|t_id		|	|NOT NULL	|0			|1|corr_condition
FIELD		|tag		|t_varchar(255)	|''	|NOT NULL	|0
FIELD		|operator	|t_integer	|'0'	|NOT NULL	|0
FIELD		|value		|t_varchar(255)	|''	|NOT NULL	|0

TABLE|corr_operation|corr_operationid|ZBX_DATA
FIELD		|corr_operationid|t_id		|	|NOT NULL	|0
FIELD		|correlationid	|t_id		|	|NOT NULL	|0			|1|correlation
FIELD		|type		|t_integer	|'0'	|NOT NULL	|0
INDEX		|1		|correlationid

TABLE|task|taskid|0
FIELD		|taskid		|t_id		|	|NOT NULL	|0
FIELD		|type		|t_integer	|	|NOT NULL	|0
FIELD		|status		|t_integer	|'0'	|NOT NULL	|0
FIELD		|clock		|t_integer	|'0'	|NOT NULL	|0
FIELD		|ttl		|t_integer	|'0'	|NOT NULL	|0
FIELD		|proxy_hostid	|t_id		|	|NULL		|0			|1|hosts	|hostid
INDEX		|1		|status,proxy_hostid

TABLE|task_close_problem|taskid|0
FIELD		|taskid		|t_id		|	|NOT NULL	|0			|1|task
FIELD		|acknowledgeid	|t_id		|	|NOT NULL	|0			|-|acknowledges

TABLE|item_preproc|item_preprocid|ZBX_TEMPLATE
FIELD		|item_preprocid	|t_id		|	|NOT NULL	|0
FIELD		|itemid		|t_id		|	|NOT NULL	|ZBX_PROXY			|1|items
FIELD		|step		|t_integer	|'0'	|NOT NULL	|ZBX_PROXY
FIELD		|type		|t_integer	|'0'	|NOT NULL	|ZBX_PROXY
FIELD		|params		|t_shorttext	|''	|NOT NULL	|ZBX_PROXY
FIELD		|error_handler	|t_integer	|'0'	|NOT NULL	|ZBX_PROXY
FIELD		|error_handler_params|t_varchar(255)|''	|NOT NULL	|ZBX_PROXY
INDEX		|1		|itemid,step

TABLE|task_remote_command|taskid|0
FIELD		|taskid		|t_id		|	|NOT NULL	|0			|1|task
FIELD		|command_type	|t_integer	|'0'	|NOT NULL	|0
FIELD		|execute_on	|t_integer	|'0'	|NOT NULL	|0
FIELD		|port		|t_integer	|'0'	|NOT NULL	|0
FIELD		|authtype	|t_integer	|'0'	|NOT NULL	|0
FIELD		|username	|t_varchar(64)	|''	|NOT NULL	|0
FIELD		|password	|t_varchar(64)	|''	|NOT NULL	|0
FIELD		|publickey	|t_varchar(64)	|''	|NOT NULL	|0
FIELD		|privatekey	|t_varchar(64)	|''	|NOT NULL	|0
FIELD		|command	|t_text		|''	|NOT NULL	|0
FIELD		|alertid	|t_id		|	|NULL		|0			|-|alerts
FIELD		|parent_taskid	|t_id		|	|NOT NULL	|0			|-|task		|taskid
FIELD		|hostid		|t_id		|	|NOT NULL	|0			|-|hosts

TABLE|task_remote_command_result|taskid|0
FIELD		|taskid		|t_id		|	|NOT NULL	|0			|1|task
FIELD		|status		|t_integer	|'0'	|NOT NULL	|0
FIELD		|parent_taskid	|t_id		|	|NOT NULL	|0			|-|task		|taskid
FIELD		|info		|t_shorttext	|''	|NOT NULL	|0

TABLE|task_data|taskid|0
FIELD		|taskid		|t_id		|	|NOT NULL	|0			|1|task
FIELD		|type	|t_integer	|'0'	|NOT NULL	|0
FIELD		|data	|t_text	|''	|NOT NULL	|0
FIELD		|parent_taskid	|t_id		|	|NOT NULL	|0			|-|task		|taskid

TABLE|task_result|taskid|0
FIELD		|taskid		|t_id		|	|NOT NULL	|0			|1|task
FIELD		|status		|t_integer	|'0'	|NOT NULL	|0
FIELD		|parent_taskid	|t_id		|	|NOT NULL	|0			|-|task		|taskid
FIELD		|info		|t_text		|''	|NOT NULL	|0
INDEX		|1		|parent_taskid

TABLE|task_acknowledge|taskid|0
FIELD		|taskid		|t_id		|	|NOT NULL	|0			|1|task
FIELD		|acknowledgeid	|t_id		|	|NOT NULL	|0			|-|acknowledges

TABLE|sysmap_shape|sysmap_shapeid|ZBX_TEMPLATE
FIELD		|sysmap_shapeid	|t_id		|	|NOT NULL	|0
FIELD		|sysmapid	|t_id		|	|NOT NULL	|0			|1|sysmaps
FIELD		|type		|t_integer	|'0'	|NOT NULL	|0
FIELD		|x		|t_integer	|'0'	|NOT NULL	|0
FIELD		|y		|t_integer	|'0'	|NOT NULL	|0
FIELD		|width		|t_integer	|'200'	|NOT NULL	|0
FIELD		|height		|t_integer	|'200'	|NOT NULL	|0
FIELD		|text		|t_shorttext	|''	|NOT NULL	|0
FIELD		|font		|t_integer	|'9'	|NOT NULL	|0
FIELD		|font_size	|t_integer	|'11'	|NOT NULL	|0
FIELD		|font_color	|t_varchar(6)	|'000000'|NOT NULL	|0
FIELD		|text_halign	|t_integer	|'0'	|NOT NULL	|0
FIELD		|text_valign	|t_integer	|'0'	|NOT NULL	|0
FIELD		|border_type	|t_integer	|'0'	|NOT NULL	|0
FIELD		|border_width	|t_integer	|'1'	|NOT NULL	|0
FIELD		|border_color	|t_varchar(6)	|'000000'|NOT NULL	|0
FIELD		|background_color|t_varchar(6)	|''	|NOT NULL	|0
FIELD		|zindex		|t_integer	|'0'	|NOT NULL	|0
INDEX		|1		|sysmapid

TABLE|sysmap_element_trigger|selement_triggerid|ZBX_TEMPLATE
FIELD		|selement_triggerid	|t_id	|	|NOT NULL	|0
FIELD		|selementid		|t_id	|	|NOT NULL	|0			|1|sysmaps_elements
FIELD		|triggerid		|t_id	|	|NOT NULL	|0			|2|triggers
UNIQUE		|1			|selementid,triggerid

TABLE|httptest_field|httptest_fieldid|ZBX_TEMPLATE
FIELD		|httptest_fieldid	|t_id		|	|NOT NULL	|0
FIELD		|httptestid		|t_id		|	|NOT NULL	|ZBX_PROXY	|1|httptest
FIELD		|type			|t_integer	|'0'	|NOT NULL	|ZBX_PROXY
FIELD		|name			|t_varchar(255)	|''	|NOT NULL	|ZBX_PROXY
FIELD		|value			|t_shorttext	|''	|NOT NULL	|ZBX_PROXY
INDEX		|1			|httptestid

TABLE|httpstep_field|httpstep_fieldid|ZBX_TEMPLATE
FIELD		|httpstep_fieldid	|t_id		|	|NOT NULL	|0
FIELD		|httpstepid		|t_id		|	|NOT NULL	|ZBX_PROXY	|1|httpstep
FIELD		|type			|t_integer	|'0'	|NOT NULL	|ZBX_PROXY
FIELD		|name			|t_varchar(255)	|''	|NOT NULL	|ZBX_PROXY
FIELD		|value			|t_shorttext	|''	|NOT NULL	|ZBX_PROXY
INDEX		|1			|httpstepid

TABLE|dashboard|dashboardid|ZBX_DASHBOARD
FIELD		|dashboardid	|t_id		|	|NOT NULL	|0
FIELD		|name		|t_varchar(255)	|	|NOT NULL	|0
FIELD		|userid		|t_id		|	|NULL		|0			|1|users	|	|RESTRICT
FIELD		|private	|t_integer	|'1'	|NOT NULL	|0
FIELD		|templateid	|t_id		|	|NULL		|0			|2|hosts	|hostid
FIELD		|display_period	|t_integer	|'30'	|NOT NULL	|0
FIELD		|auto_start	|t_integer	|'1'	|NOT NULL	|0
FIELD		|uuid		|t_varchar(32)	|''	|NOT NULL	|0
INDEX		|1		|userid
INDEX		|2		|templateid

TABLE|dashboard_user|dashboard_userid|ZBX_DASHBOARD
FIELD		|dashboard_userid|t_id		|	|NOT NULL	|0
FIELD		|dashboardid	|t_id		|	|NOT NULL	|0			|1|dashboard
FIELD		|userid		|t_id		|	|NOT NULL	|0			|2|users
FIELD		|permission	|t_integer	|'2'	|NOT NULL	|0
UNIQUE		|1		|dashboardid,userid

TABLE|dashboard_usrgrp|dashboard_usrgrpid|ZBX_DASHBOARD
FIELD		|dashboard_usrgrpid|t_id	|	|NOT NULL	|0
FIELD		|dashboardid	|t_id		|	|NOT NULL	|0			|1|dashboard
FIELD		|usrgrpid	|t_id		|	|NOT NULL	|0			|2|usrgrp
FIELD		|permission	|t_integer	|'2'	|NOT NULL	|0
UNIQUE		|1		|dashboardid,usrgrpid

TABLE|dashboard_page|dashboard_pageid|ZBX_DASHBOARD
FIELD		|dashboard_pageid|t_id		|	|NOT NULL	|0
FIELD		|dashboardid	|t_id		|	|NOT NULL	|0		|1|dashboard
FIELD		|name		|t_varchar(255)	|''	|NOT NULL	|0
FIELD		|display_period	|t_integer	|'0'	|NOT NULL	|0
FIELD		|sortorder	|t_integer	|'0'	|NOT NULL	|0
INDEX		|1		|dashboardid

TABLE|widget|widgetid|ZBX_DASHBOARD
FIELD		|widgetid	|t_id		|	|NOT NULL	|0
FIELD		|type		|t_varchar(255)	|''	|NOT NULL	|0
FIELD		|name		|t_varchar(255)	|''	|NOT NULL	|0
FIELD		|x		|t_integer	|'0'	|NOT NULL	|0
FIELD		|y		|t_integer	|'0'	|NOT NULL	|0
FIELD		|width		|t_integer	|'1'	|NOT NULL	|0
FIELD		|height		|t_integer	|'2'	|NOT NULL	|0
FIELD		|view_mode	|t_integer	|'0'	|NOT NULL	|0
FIELD		|dashboard_pageid|t_id		|	|NOT NULL	|0		|1|dashboard_page
INDEX		|1		|dashboard_pageid

TABLE|widget_field|widget_fieldid|ZBX_DASHBOARD
FIELD		|widget_fieldid	|t_id		|	|NOT NULL	|0
FIELD		|widgetid	|t_id		|	|NOT NULL	|0			|1|widget
FIELD		|type		|t_integer	|'0'	|NOT NULL	|0
FIELD		|name		|t_varchar(255)	|''	|NOT NULL	|0
FIELD		|value_int	|t_integer	|'0'	|NOT NULL	|0
FIELD		|value_str	|t_varchar(255)	|''	|NOT NULL	|0
FIELD		|value_groupid	|t_id		|	|NULL		|0			|2|hstgrp	|groupid
FIELD		|value_hostid	|t_id		|	|NULL		|0			|3|hosts	|hostid
FIELD		|value_itemid	|t_id		|	|NULL		|0			|4|items	|itemid
FIELD		|value_graphid	|t_id		|	|NULL		|0			|5|graphs	|graphid
FIELD		|value_sysmapid	|t_id		|	|NULL		|0			|6|sysmaps	|sysmapid
INDEX		|1		|widgetid
INDEX		|2		|value_groupid
INDEX		|3		|value_hostid
INDEX		|4		|value_itemid
INDEX		|5		|value_graphid
INDEX		|6		|value_sysmapid

TABLE|task_check_now|taskid|0
FIELD		|taskid		|t_id		|	|NOT NULL	|0			|1|task
FIELD		|itemid		|t_id		|	|NOT NULL	|0			|-|items

TABLE|event_suppress|event_suppressid|0
FIELD		|event_suppressid|t_id		|	|NOT NULL	|0
FIELD		|eventid	|t_id		|	|NOT NULL	|0			|1|events
FIELD		|maintenanceid	|t_id		|	|NULL		|0			|2|maintenances
FIELD		|suppress_until	|t_time		|'0'	|NOT NULL	|0
UNIQUE		|1		|eventid,maintenanceid
INDEX		|2		|suppress_until
INDEX		|3		|maintenanceid

TABLE|maintenance_tag|maintenancetagid|ZBX_DATA
FIELD		|maintenancetagid|t_id		|	|NOT NULL	|0
FIELD		|maintenanceid	|t_id		|	|NOT NULL	|0			|1|maintenances
FIELD		|tag		|t_varchar(255)	|''	|NOT NULL	|0
FIELD		|operator	|t_integer	|'2'	|NOT NULL	|0
FIELD		|value		|t_varchar(255)	|''	|NOT NULL	|0
INDEX		|1		|maintenanceid

TABLE|lld_macro_path|lld_macro_pathid|ZBX_TEMPLATE
FIELD		|lld_macro_pathid|t_id		|	|NOT NULL	|0
FIELD		|itemid		|t_id		|	|NOT NULL	|0			|1|items
FIELD		|lld_macro	|t_varchar(255)	|''	|NOT NULL	|0
FIELD		|path		|t_varchar(255)	|''	|NOT NULL	|0
UNIQUE		|1		|itemid,lld_macro

TABLE|host_tag|hosttagid|ZBX_TEMPLATE
FIELD		|hosttagid	|t_id		|	|NOT NULL	|0
FIELD		|hostid		|t_id		|	|NOT NULL	|0			|1|hosts
FIELD		|tag		|t_varchar(255)	|''	|NOT NULL	|0
FIELD		|value		|t_varchar(255)	|''	|NOT NULL	|0
INDEX		|1		|hostid

TABLE|config_autoreg_tls|autoreg_tlsid|ZBX_DATA
FIELD		|autoreg_tlsid	|t_id		|	|NOT NULL	|0
FIELD		|tls_psk_identity|t_varchar(128)|''	|NOT NULL	|ZBX_PROXY
FIELD		|tls_psk	|t_varchar(512)	|''	|NOT NULL	|ZBX_PROXY
UNIQUE		|1		|tls_psk_identity

TABLE|module|moduleid|
FIELD		|moduleid	|t_id		|	|NOT NULL	|0
FIELD		|id		|t_varchar(255)	|''	|NOT NULL	|0
FIELD		|relative_path	|t_varchar(255)	|''	|NOT NULL	|0
FIELD		|status		|t_integer	|'0'	|NOT NULL	|0
FIELD		|config		|t_shorttext	|''	|NOT NULL	|0

TABLE|interface_snmp|interfaceid|ZBX_TEMPLATE
FIELD		|interfaceid	|t_id		|	|NOT NULL	|0			|1|interface
FIELD		|version	|t_integer	|'2'	|NOT NULL	|ZBX_PROXY
FIELD		|bulk		|t_integer	|'1'	|NOT NULL	|ZBX_PROXY
FIELD		|community	|t_varchar(64)	|''	|NOT NULL	|ZBX_PROXY
FIELD		|securityname	|t_varchar(64)	|''	|NOT NULL	|ZBX_PROXY
FIELD		|securitylevel	|t_integer	|'0'	|NOT NULL	|ZBX_PROXY
FIELD		|authpassphrase	|t_varchar(64)	|''	|NOT NULL	|ZBX_PROXY
FIELD		|privpassphrase	|t_varchar(64)	|''	|NOT NULL	|ZBX_PROXY
FIELD		|authprotocol	|t_integer	|'0'	|NOT NULL	|ZBX_PROXY
FIELD		|privprotocol	|t_integer	|'0'	|NOT NULL	|ZBX_PROXY
FIELD		|contextname	|t_varchar(255)	|''	|NOT NULL	|ZBX_PROXY

TABLE|lld_override|lld_overrideid|ZBX_TEMPLATE
FIELD		|lld_overrideid	|t_id		|	|NOT NULL	|0
FIELD		|itemid		|t_id		|	|NOT NULL	|0	|1|items
FIELD		|name		|t_varchar(255)	|''	|NOT NULL	|0
FIELD		|step		|t_integer	|'0'	|NOT NULL	|0
FIELD		|evaltype	|t_integer	|'0'	|NOT NULL	|0
FIELD		|formula	|t_varchar(255)	|''	|NOT NULL	|0
FIELD		|stop		|t_integer	|'0'	|NOT NULL	|0
UNIQUE		|1		|itemid,name

TABLE|lld_override_condition|lld_override_conditionid|ZBX_TEMPLATE
FIELD	|lld_override_conditionid	|t_id		|	|NOT NULL	|0
FIELD	|lld_overrideid			|t_id		|	|NOT NULL	|0	|1|lld_override
FIELD	|operator			|t_integer	|'8'	|NOT NULL	|0
FIELD	|macro				|t_varchar(64)	|''	|NOT NULL	|0
FIELD	|value				|t_varchar(255)	|''	|NOT NULL	|0
INDEX	|1				|lld_overrideid

TABLE|lld_override_operation|lld_override_operationid|ZBX_TEMPLATE
FIELD	|lld_override_operationid	|t_id		|	|NOT NULL	|0
FIELD	|lld_overrideid			|t_id		|	|NOT NULL	|0	|1|lld_override
FIELD	|operationobject		|t_integer	|'0'	|NOT NULL	|0
FIELD	|operator			|t_integer	|'0'	|NOT NULL	|0
FIELD	|value				|t_varchar(255)	|''	|NOT NULL	|0
INDEX	|1				|lld_overrideid

TABLE|lld_override_opstatus|lld_override_operationid|ZBX_TEMPLATE
FIELD	|lld_override_operationid	|t_id		|	|NOT NULL	|0	|1|lld_override_operation
FIELD	|status				|t_integer	|'0'	|NOT NULL	|0

TABLE|lld_override_opdiscover|lld_override_operationid|ZBX_TEMPLATE
FIELD	|lld_override_operationid	|t_id		|	|NOT NULL	|0	|1|lld_override_operation
FIELD	|discover			|t_integer	|'0'	|NOT NULL	|0

TABLE|lld_override_opperiod|lld_override_operationid|ZBX_TEMPLATE
FIELD	|lld_override_operationid	|t_id		|	|NOT NULL	|0	|1|lld_override_operation
FIELD	|delay				|t_varchar(1024)|'0'	|NOT NULL	|0

TABLE|lld_override_ophistory|lld_override_operationid|ZBX_TEMPLATE
FIELD	|lld_override_operationid	|t_id		|	|NOT NULL	|0	|1|lld_override_operation
FIELD	|history			|t_varchar(255)	|'90d'	|NOT NULL	|0

TABLE|lld_override_optrends|lld_override_operationid|ZBX_TEMPLATE
FIELD	|lld_override_operationid	|t_id		|	|NOT NULL	|0	|1|lld_override_operation
FIELD	|trends				|t_varchar(255)	|'365d'	|NOT NULL	|0

TABLE|lld_override_opseverity|lld_override_operationid|ZBX_TEMPLATE
FIELD	|lld_override_operationid	|t_id		|	|NOT NULL	|0	|1|lld_override_operation
FIELD	|severity			|t_integer	|'0'	|NOT NULL	|0

TABLE|lld_override_optag|lld_override_optagid|ZBX_TEMPLATE
FIELD	|lld_override_optagid		|t_id		|	|NOT NULL	|0
FIELD	|lld_override_operationid	|t_id		|	|NOT NULL	|0	|1|lld_override_operation
FIELD	|tag				|t_varchar(255)	|''	|NOT NULL	|0
FIELD	|value				|t_varchar(255)	|''	|NOT NULL	|0
INDEX	|1				|lld_override_operationid

TABLE|lld_override_optemplate|lld_override_optemplateid|ZBX_TEMPLATE
FIELD	|lld_override_optemplateid	|t_id		|	|NOT NULL	|0
FIELD	|lld_override_operationid	|t_id		|	|NOT NULL	|0	|1|lld_override_operation
FIELD	|templateid			|t_id		|	|NOT NULL	|0	|2|hosts	|hostid	|RESTRICT
UNIQUE	|1				|lld_override_operationid,templateid
INDEX	|2				|templateid

TABLE|lld_override_opinventory|lld_override_operationid|ZBX_TEMPLATE
FIELD	|lld_override_operationid	|t_id		|	|NOT NULL	|0	|1|lld_override_operation
FIELD	|inventory_mode			|t_integer	|'0'	|NOT NULL	|0

TABLE|trigger_queue|trigger_queueid|0
FIELD		|trigger_queueid|t_id		|	|NOT NULL	|0
FIELD		|objectid	|t_id		|	|NOT NULL	|0
FIELD		|type		|t_integer	|'0'	|NOT NULL	|0
FIELD		|clock		|t_time		|'0'	|NOT NULL	|0
FIELD		|ns		|t_nanosec	|'0'	|NOT NULL	|0

TABLE|item_parameter|item_parameterid|ZBX_TEMPLATE
FIELD		|item_parameterid|t_id		|	|NOT NULL	|0
FIELD		|itemid		|t_id		|	|NOT NULL	|ZBX_PROXY		|1|items
FIELD		|name		|t_varchar(255)	|''	|NOT NULL	|ZBX_PROXY
FIELD		|value		|t_varchar(2048)|''	|NOT NULL	|ZBX_PROXY
INDEX		|1		|itemid

TABLE|role_rule|role_ruleid|ZBX_DATA
FIELD		|role_ruleid	|t_id		|	|NOT NULL	|0
FIELD		|roleid		|t_id		|	|NOT NULL	|0			|1|role
FIELD		|type		|t_integer	|'0'	|NOT NULL	|0
FIELD		|name		|t_varchar(255)	|''	|NOT NULL	|0
FIELD		|value_int	|t_integer	|'0'	|NOT NULL	|0
FIELD		|value_str	|t_varchar(255)	|''	|NOT NULL	|0
FIELD		|value_moduleid	|t_id		|	|NULL		|0			|2|module	|moduleid
FIELD		|value_serviceid|t_id		|	|NULL	|0			|3|services	|serviceid
INDEX		|1		|roleid
INDEX		|2		|value_moduleid
INDEX		|3		|value_serviceid

TABLE|token|tokenid|ZBX_DATA
FIELD	|tokenid	|t_id		|	|NOT NULL	|0
FIELD	|name		|t_varchar(64)	|''	|NOT NULL	|0
FIELD	|description	|t_shorttext	|''	|NOT NULL	|0
FIELD	|userid		|t_id		|	|NOT NULL	|0	|1	|users
FIELD	|token		|t_varchar(128)	|	|NULL		|0
FIELD	|lastaccess	|t_integer	|'0'	|NOT NULL	|0
FIELD	|status		|t_integer	|'0'	|NOT NULL	|0
FIELD	|expires_at	|t_time		|'0'	|NOT NULL	|0
FIELD	|created_at	|t_time		|'0'	|NOT NULL	|0
FIELD	|creator_userid	|t_id		|	|NULL		|0	|2	|users	|userid	|RESTRICT
INDEX	|1		|name
UNIQUE	|2		|userid,name
UNIQUE	|3		|token
INDEX	|4		|creator_userid

TABLE|item_tag|itemtagid|ZBX_TEMPLATE
FIELD		|itemtagid	|t_id		|	|NOT NULL	|0
FIELD		|itemid		|t_id		|	|NOT NULL	|0			|1|items
FIELD		|tag		|t_varchar(255)	|''	|NOT NULL	|0
FIELD		|value		|t_varchar(255)	|''	|NOT NULL	|0
INDEX		|1		|itemid

TABLE|httptest_tag|httptesttagid|ZBX_TEMPLATE
FIELD		|httptesttagid	|t_id		|	|NOT NULL	|0
FIELD		|httptestid	|t_id			|	|NOT NULL	|0		|1|httptest
FIELD		|tag		|t_varchar(255)	|''	|NOT NULL	|0
FIELD		|value		|t_varchar(255)	|''	|NOT NULL	|0
INDEX		|1		|httptestid

TABLE|sysmaps_element_tag|selementtagid|ZBX_TEMPLATE
FIELD		|selementtagid	|t_id		|	|NOT NULL	|0
FIELD		|selementid	|t_id			|	|NOT NULL	|0		|1|sysmaps_elements
FIELD		|tag		|t_varchar(255)	|''	|NOT NULL	|0
FIELD		|value		|t_varchar(255)	|''	|NOT NULL	|0
FIELD		|operator	|t_integer		|'0'|NOT NULL	|0
INDEX		|1		|selementid

TABLE|report|reportid|ZBX_DATA
FIELD		|reportid	|t_id		|	|NOT NULL	|0
FIELD		|userid		|t_id		|	|NOT NULL	|0		|1|users|userid
FIELD		|name		|t_varchar(255)	|''	|NOT NULL	|0
FIELD		|description	|t_varchar(2048)|''	|NOT NULL	|0
FIELD		|status		|t_integer	|'0'	|NOT NULL	|0
FIELD		|dashboardid	|t_id		|	|NOT NULL	|0		|2|dashboard|dashboardid
FIELD		|period		|t_integer	|'0'	|NOT NULL	|0
FIELD		|cycle		|t_integer	|'0'	|NOT NULL	|0
FIELD		|weekdays	|t_integer	|'0'	|NOT NULL	|0
FIELD		|start_time	|t_integer	|'0'	|NOT NULL	|0
FIELD		|active_since	|t_integer	|'0'	|NOT NULL	|0
FIELD		|active_till	|t_integer	|'0'	|NOT NULL	|0
FIELD		|state		|t_integer	|'0'	|NOT NULL	|ZBX_NODATA
FIELD		|lastsent	|t_time	|'0'		|NOT NULL	|ZBX_NODATA
FIELD		|info		|t_varchar(2048)|''	|NOT NULL	|ZBX_NODATA
UNIQUE		|1		|name

TABLE|report_param|reportparamid|ZBX_DATA
FIELD		|reportparamid	|t_id		|	|NOT NULL	|0
FIELD		|reportid	|t_id		|	|NOT NULL	|0		|1|report|reportid
FIELD		|name		|t_varchar(255)	|''	|NOT NULL	|0
FIELD		|value		|t_shorttext	|''	|NOT NULL	|0
INDEX		|1		|reportid

TABLE|report_user|reportuserid|ZBX_DATA
FIELD		|reportuserid	|t_id		|	|NOT NULL	|0
FIELD		|reportid	|t_id		|	|NOT NULL	|0		|1|report|reportid
FIELD		|userid		|t_id		|	|NOT NULL	|0		|2|users|userid
FIELD		|exclude	|t_integer	|'0'	|NOT NULL	|0
FIELD		|access_userid	|t_id		|	|NULL		|0		|3|users|userid		|RESTRICT
INDEX		|1		|reportid

TABLE|report_usrgrp|reportusrgrpid|ZBX_DATA
FIELD		|reportusrgrpid|t_id		|	|NOT NULL	|0
FIELD		|reportid	|t_id		|	|NOT NULL	|0		|1|report|reportid
FIELD		|usrgrpid	|t_id		|	|NOT NULL	|0		|2|usrgrp|usrgrpid
FIELD		|access_userid	|t_id		|	|NULL		|0		|3|users|userid		|RESTRICT
INDEX		|1		|reportid

TABLE|service_problem_tag|service_problem_tagid|ZBX_DATA
FIELD		|service_problem_tagid	|t_id		|	|NOT NULL	|0
FIELD		|serviceid		|t_id		|	|NOT NULL	|0	|1|services|serviceid
FIELD		|tag			|t_varchar(255)	|''	|NOT NULL	|0
FIELD		|operator		|t_integer	|'0'	|NOT NULL	|0
FIELD		|value			|t_varchar(255)	|''	|NOT NULL	|0
INDEX		|1			|serviceid

TABLE|service_problem|service_problemid|ZBX_DATA
FIELD		|service_problemid	|t_id		|	|NOT NULL	|0
FIELD		|eventid		|t_id		|	|NOT NULL	|0	|1|problem|eventid
FIELD		|serviceid		|t_id		|	|NOT NULL	|0	|2|services|serviceid
FIELD		|severity		|t_integer	|'0'	|NOT NULL	|0
INDEX		|1			|eventid
INDEX		|2			|serviceid

TABLE|service_tag|servicetagid|0
FIELD		|servicetagid	|t_id		|	|NOT NULL	|0
FIELD		|serviceid	|t_id		|	|NOT NULL	|0		|1|services|serviceid
FIELD		|tag		|t_varchar(255)	|''	|NOT NULL	|0
FIELD		|value		|t_varchar(255)	|''	|NOT NULL	|0
INDEX		|1		|serviceid

TABLE|service_status_rule|service_status_ruleid|ZBX_DATA
FIELD		|service_status_ruleid|t_id	|	|NOT NULL	|0
FIELD		|serviceid	|t_id		|	|NOT NULL	|0		|1|services|serviceid
FIELD		|type		|t_integer	|'0'	|NOT NULL	|0
FIELD		|limit_value	|t_integer	|'0'	|NOT NULL	|0
FIELD		|limit_status	|t_integer	|'0'	|NOT NULL	|0
FIELD		|new_status	|t_integer	|'0'	|NOT NULL	|0
INDEX		|1		|serviceid

TABLE|dbversion||
FIELD		|mandatory	|t_integer	|'0'	|NOT NULL	|
FIELD		|optional	|t_integer	|'0'	|NOT NULL	|
<<<<<<< HEAD
ROW		|5050044	|5050044
=======
ROW		|5050050	|5050050
>>>>>>> bbf4fcd8
<|MERGE_RESOLUTION|>--- conflicted
+++ resolved
@@ -1891,8 +1891,4 @@
 TABLE|dbversion||
 FIELD		|mandatory	|t_integer	|'0'	|NOT NULL	|
 FIELD		|optional	|t_integer	|'0'	|NOT NULL	|
-<<<<<<< HEAD
-ROW		|5050044	|5050044
-=======
-ROW		|5050050	|5050050
->>>>>>> bbf4fcd8
+ROW		|5050054	|5050054