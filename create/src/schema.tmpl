--- conflicted
+++ resolved
@@ -1858,8 +1858,4 @@
 TABLE|dbversion||
 FIELD		|mandatory	|t_integer	|'0'	|NOT NULL	|
 FIELD		|optional	|t_integer	|'0'	|NOT NULL	|
-<<<<<<< HEAD
-ROW		|5030145	|5030145
-=======
-ROW		|5040000	|5040000
->>>>>>> c927d0a0
+ROW		|5040000	|5040000