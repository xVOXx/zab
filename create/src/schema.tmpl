--- conflicted
+++ resolved
@@ -1845,8 +1845,4 @@
 TABLE|dbversion||
 FIELD		|mandatory	|t_integer	|'0'	|NOT NULL	|
 FIELD		|optional	|t_integer	|'0'	|NOT NULL	|
-<<<<<<< HEAD
-ROW		|5030161	|5030161
-=======
-ROW		|5030144	|5030144
->>>>>>> a9893797
+ROW		|5030163	|5030163