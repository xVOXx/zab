--
-- Zabbix
-- Copyright (C) 2001-2013 Zabbix SIA
--
-- This program is free software; you can redistribute it and/or modify
-- it under the terms of the GNU General Public License as published by
-- the Free Software Foundation; either version 2 of the License, or
-- (at your option) any later version.
--
-- This program is distributed in the hope that it will be useful,
-- but WITHOUT ANY WARRANTY; without even the implied warranty of
-- MERCHANTABILITY or FITNESS FOR A PARTICULAR PURPOSE. See the
-- GNU General Public License for more details.
--
-- You should have received a copy of the GNU General Public License
-- along with this program; if not, write to the Free Software
-- Foundation, Inc., 51 Franklin Street, Fifth Floor, Boston, MA  02110-1301, USA.
--

--
-- Do not use spaces
-- Tables must be sorted to match referential integrity rules
--

TABLE|maintenances|maintenanceid|ZBX_SYNC,ZBX_DATA
FIELD		|maintenanceid	|t_id		|	|NOT NULL	|0
FIELD		|name		|t_varchar(128)	|''	|NOT NULL	|ZBX_SYNC
FIELD		|maintenance_type|t_integer	|'0'	|NOT NULL	|ZBX_SYNC
FIELD		|description	|t_text		|''	|NOT NULL	|ZBX_SYNC
FIELD		|active_since	|t_integer	|'0'	|NOT NULL	|ZBX_SYNC
FIELD		|active_till	|t_integer	|'0'	|NOT NULL	|ZBX_SYNC
INDEX		|1		|active_since,active_till

TABLE|hosts|hostid|ZBX_SYNC,ZBX_DATA
FIELD		|hostid		|t_id		|	|NOT NULL	|0
FIELD		|proxy_hostid	|t_id		|	|NULL		|ZBX_SYNC		|1|hosts	|hostid		|RESTRICT
FIELD		|host		|t_varchar(64)	|''	|NOT NULL	|ZBX_SYNC,ZBX_PROXY
FIELD		|status		|t_integer	|'0'	|NOT NULL	|ZBX_SYNC,ZBX_PROXY
FIELD		|disable_until	|t_integer	|'0'	|NOT NULL	|ZBX_NODATA
FIELD		|error		|t_varchar(128)	|''	|NOT NULL	|ZBX_SYNC,ZBX_NODATA
FIELD		|available	|t_integer	|'0'	|NOT NULL	|ZBX_SYNC,ZBX_NODATA
FIELD		|errors_from	|t_integer	|'0'	|NOT NULL	|ZBX_NODATA
FIELD		|lastaccess	|t_integer	|'0'	|NOT NULL	|ZBX_SYNC,ZBX_NODATA
FIELD		|ipmi_authtype	|t_integer	|'0'	|NOT NULL	|ZBX_SYNC,ZBX_PROXY
FIELD		|ipmi_privilege	|t_integer	|'2'	|NOT NULL	|ZBX_SYNC,ZBX_PROXY
FIELD		|ipmi_username	|t_varchar(16)	|''	|NOT NULL	|ZBX_SYNC,ZBX_PROXY
FIELD		|ipmi_password	|t_varchar(20)	|''	|NOT NULL	|ZBX_SYNC,ZBX_PROXY
FIELD		|ipmi_disable_until|t_integer	|'0'	|NOT NULL	|ZBX_NODATA
FIELD		|ipmi_available	|t_integer	|'0'	|NOT NULL	|ZBX_SYNC,ZBX_NODATA
FIELD		|snmp_disable_until|t_integer	|'0'	|NOT NULL	|ZBX_NODATA
FIELD		|snmp_available	|t_integer	|'0'	|NOT NULL	|ZBX_SYNC,ZBX_NODATA
FIELD		|maintenanceid	|t_id		|	|NULL		|ZBX_SYNC,ZBX_NODATA	|2|maintenances	|		|RESTRICT
FIELD		|maintenance_status|t_integer	|'0'	|NOT NULL	|ZBX_SYNC,ZBX_NODATA
FIELD		|maintenance_type|t_integer	|'0'	|NOT NULL	|ZBX_SYNC,ZBX_NODATA
FIELD		|maintenance_from|t_integer	|'0'	|NOT NULL	|ZBX_SYNC,ZBX_NODATA
FIELD		|ipmi_errors_from|t_integer	|'0'	|NOT NULL	|ZBX_NODATA
FIELD		|snmp_errors_from|t_integer	|'0'	|NOT NULL	|ZBX_NODATA
FIELD		|ipmi_error	|t_varchar(128)	|''	|NOT NULL	|ZBX_SYNC,ZBX_NODATA
FIELD		|snmp_error	|t_varchar(128)	|''	|NOT NULL	|ZBX_SYNC,ZBX_NODATA
FIELD		|jmx_disable_until|t_integer	|'0'	|NOT NULL	|ZBX_NODATA
FIELD		|jmx_available	|t_integer	|'0'	|NOT NULL	|ZBX_SYNC,ZBX_NODATA
FIELD		|jmx_errors_from|t_integer	|'0'	|NOT NULL	|ZBX_NODATA
FIELD		|jmx_error	|t_varchar(128)	|''	|NOT NULL	|ZBX_SYNC,ZBX_NODATA
FIELD		|name		|t_varchar(64)	|''	|NOT NULL	|ZBX_SYNC,ZBX_PROXY
FIELD		|flags		|t_integer	|'0'	|NOT NULL	|ZBX_SYNC,ZBX_PROXY
FIELD		|templateid	|t_id		|	|NULL		|ZBX_SYNC		|3|hosts	|hostid
INDEX		|1		|host
INDEX		|2		|status
INDEX		|3		|proxy_hostid
INDEX		|4		|name

TABLE|groups|groupid|ZBX_SYNC,ZBX_DATA
FIELD		|groupid	|t_id		|	|NOT NULL	|0
FIELD		|name		|t_varchar(64)	|''	|NOT NULL	|ZBX_SYNC
FIELD		|internal	|t_integer	|'0'	|NOT NULL	|ZBX_SYNC
INDEX		|1		|name

TABLE|screens|screenid|ZBX_SYNC,ZBX_DATA
FIELD		|screenid	|t_id		|	|NOT NULL	|0
FIELD		|name		|t_varchar(255)	|	|NOT NULL	|ZBX_SYNC
FIELD		|hsize		|t_integer	|'1'	|NOT NULL	|ZBX_SYNC
FIELD		|vsize		|t_integer	|'1'	|NOT NULL	|ZBX_SYNC
FIELD		|templateid	|t_id		|	|NULL		|ZBX_SYNC		|1|hosts	|hostid

TABLE|screens_items|screenitemid|ZBX_SYNC,ZBX_DATA
FIELD		|screenitemid	|t_id		|	|NOT NULL	|0
FIELD		|screenid	|t_id		|	|NOT NULL	|ZBX_SYNC		|1|screens
FIELD		|resourcetype	|t_integer	|'0'	|NOT NULL	|ZBX_SYNC
FIELD		|resourceid	|t_id		|'0'	|NOT NULL	|ZBX_SYNC
FIELD		|width		|t_integer	|'320'	|NOT NULL	|ZBX_SYNC
FIELD		|height		|t_integer	|'200'	|NOT NULL	|ZBX_SYNC
FIELD		|x		|t_integer	|'0'	|NOT NULL	|ZBX_SYNC
FIELD		|y		|t_integer	|'0'	|NOT NULL	|ZBX_SYNC
FIELD		|colspan	|t_integer	|'0'	|NOT NULL	|ZBX_SYNC
FIELD		|rowspan	|t_integer	|'0'	|NOT NULL	|ZBX_SYNC
FIELD		|elements	|t_integer	|'25'	|NOT NULL	|ZBX_SYNC
FIELD		|valign		|t_integer	|'0'	|NOT NULL	|ZBX_SYNC
FIELD		|halign		|t_integer	|'0'	|NOT NULL	|ZBX_SYNC
FIELD		|style		|t_integer	|'0'	|NOT NULL	|ZBX_SYNC
FIELD		|url		|t_varchar(255)	|''	|NOT NULL	|ZBX_SYNC
FIELD		|dynamic	|t_integer	|'0'	|NOT NULL	|ZBX_SYNC
FIELD		|sort_triggers	|t_integer	|'0'	|NOT NULL	|ZBX_SYNC
FIELD		|application	|t_varchar(255)	|''	|NOT NULL	|ZBX_SYNC

TABLE|slideshows|slideshowid|ZBX_SYNC,ZBX_DATA
FIELD		|slideshowid	|t_id		|	|NOT NULL	|0
FIELD		|name		|t_varchar(255)	|''	|NOT NULL	|ZBX_SYNC
FIELD		|delay		|t_integer	|'0'	|NOT NULL	|ZBX_SYNC

TABLE|slides|slideid|ZBX_SYNC,ZBX_DATA
FIELD		|slideid	|t_id		|	|NOT NULL	|0
FIELD		|slideshowid	|t_id		|	|NOT NULL	|ZBX_SYNC		|1|slideshows
FIELD		|screenid	|t_id		|	|NOT NULL	|ZBX_SYNC		|2|screens
FIELD		|step		|t_integer	|'0'	|NOT NULL	|ZBX_SYNC
FIELD		|delay		|t_integer	|'0'	|NOT NULL	|ZBX_SYNC
INDEX		|slides_1	|slideshowid

TABLE|drules|druleid|ZBX_SYNC,ZBX_DATA
FIELD		|druleid	|t_id		|	|NOT NULL	|0
FIELD		|proxy_hostid	|t_id		|	|NULL		|ZBX_SYNC		|1|hosts	|hostid		|RESTRICT
FIELD		|name		|t_varchar(255)	|''	|NOT NULL	|ZBX_SYNC
FIELD		|iprange	|t_varchar(255)	|''	|NOT NULL	|ZBX_SYNC,ZBX_PROXY
FIELD		|delay		|t_integer	|'3600'	|NOT NULL	|ZBX_SYNC,ZBX_PROXY
FIELD		|nextcheck	|t_integer	|'0'	|NOT NULL	|ZBX_SYNC,ZBX_NODATA
FIELD		|status		|t_integer	|'0'	|NOT NULL	|ZBX_SYNC

TABLE|dchecks|dcheckid|ZBX_SYNC,ZBX_DATA
FIELD		|dcheckid	|t_id		|	|NOT NULL	|0
FIELD		|druleid	|t_id		|	|NOT NULL	|ZBX_SYNC,ZBX_PROXY	|1|drules
FIELD		|type		|t_integer	|'0'	|NOT NULL	|ZBX_SYNC,ZBX_PROXY
FIELD		|key_		|t_varchar(255)	|''	|NOT NULL	|ZBX_SYNC,ZBX_PROXY
FIELD		|snmp_community	|t_varchar(255)	|''	|NOT NULL	|ZBX_SYNC,ZBX_PROXY
FIELD		|ports		|t_varchar(255)	|'0'	|NOT NULL	|ZBX_SYNC,ZBX_PROXY
FIELD		|snmpv3_securityname|t_varchar(64)|''	|NOT NULL	|ZBX_SYNC,ZBX_PROXY
FIELD		|snmpv3_securitylevel|t_integer	|'0'	|NOT NULL	|ZBX_SYNC,ZBX_PROXY
FIELD		|snmpv3_authpassphrase|t_varchar(64)|''	|NOT NULL	|ZBX_SYNC,ZBX_PROXY
FIELD		|snmpv3_privpassphrase|t_varchar(64)|''	|NOT NULL	|ZBX_SYNC,ZBX_PROXY
FIELD		|uniq		|t_integer	|'0'	|NOT NULL	|ZBX_SYNC,ZBX_PROXY
FIELD		|snmpv3_authprotocol|t_integer	|'0'	|NOT NULL	|ZBX_SYNC,ZBX_PROXY
FIELD		|snmpv3_privprotocol|t_integer	|'0'	|NOT NULL	|ZBX_SYNC,ZBX_PROXY
INDEX		|1		|druleid

TABLE|applications|applicationid|ZBX_SYNC,ZBX_DATA
FIELD		|applicationid	|t_id		|	|NOT NULL	|0
FIELD		|hostid		|t_id		|	|NOT NULL	|ZBX_SYNC		|1|hosts
FIELD		|name		|t_varchar(255)	|''	|NOT NULL	|ZBX_SYNC
FIELD		|templateid	|t_id		|	|NULL		|ZBX_SYNC		|2|applications	|applicationid
INDEX		|1		|templateid
UNIQUE		|2		|hostid,name

TABLE|httptest|httptestid|ZBX_SYNC,ZBX_DATA
FIELD		|httptestid	|t_id		|	|NOT NULL	|0
FIELD		|name		|t_varchar(64)	|''	|NOT NULL	|ZBX_SYNC,ZBX_PROXY
FIELD		|applicationid	|t_id		|	|NULL		|ZBX_SYNC		|1|applications	|		|RESTRICT
FIELD		|nextcheck	|t_integer	|'0'	|NOT NULL	|ZBX_SYNC,ZBX_NODATA
FIELD		|delay		|t_integer	|'60'	|NOT NULL	|ZBX_SYNC,ZBX_PROXY
FIELD		|status		|t_integer	|'0'	|NOT NULL	|ZBX_SYNC
FIELD		|macros		|t_text		|''	|NOT NULL	|ZBX_SYNC,ZBX_PROXY
FIELD		|agent		|t_varchar(255)	|''	|NOT NULL	|ZBX_SYNC,ZBX_PROXY
FIELD		|authentication	|t_integer	|'0'	|NOT NULL	|ZBX_SYNC,ZBX_PROXY,ZBX_NODATA
FIELD		|http_user	|t_varchar(64)	|''	|NOT NULL	|ZBX_SYNC,ZBX_PROXY,ZBX_NODATA
FIELD		|http_password	|t_varchar(64)	|''	|NOT NULL	|ZBX_SYNC,ZBX_PROXY,ZBX_NODATA
FIELD		|hostid		|t_id		|	|NOT NULL	|ZBX_SYNC,ZBX_PROXY	|2|hosts
FIELD		|templateid	|t_id		|	|NULL		|ZBX_SYNC		|3|httptest	|httptestid
FIELD		|http_proxy	|t_varchar(255)	|''	|NOT NULL	|ZBX_SYNC,ZBX_PROXY,ZBX_NODATA
FIELD		|retries	|t_integer	|'1'	|NOT NULL	|ZBX_SYNC,ZBX_PROXY,ZBX_NODATA
INDEX		|httptest_1	|applicationid
UNIQUE		|2		|hostid,name
INDEX		|3		|status
INDEX		|4		|templateid

TABLE|httpstep|httpstepid|ZBX_SYNC,ZBX_DATA
FIELD		|httpstepid	|t_id		|	|NOT NULL	|0
FIELD		|httptestid	|t_id		|	|NOT NULL	|ZBX_SYNC,ZBX_PROXY	|1|httptest
FIELD		|name		|t_varchar(64)	|''	|NOT NULL	|ZBX_SYNC,ZBX_PROXY
FIELD		|no		|t_integer	|'0'	|NOT NULL	|ZBX_SYNC,ZBX_PROXY
FIELD		|url		|t_varchar(255)	|''	|NOT NULL	|ZBX_SYNC,ZBX_PROXY
FIELD		|timeout	|t_integer	|'30'	|NOT NULL	|ZBX_SYNC,ZBX_PROXY
FIELD		|posts		|t_text		|''	|NOT NULL	|ZBX_SYNC,ZBX_PROXY
FIELD		|required	|t_varchar(255)	|''	|NOT NULL	|ZBX_SYNC,ZBX_PROXY
FIELD		|status_codes	|t_varchar(255)	|''	|NOT NULL	|ZBX_SYNC,ZBX_PROXY
INDEX		|httpstep_1	|httptestid

TABLE|interface|interfaceid|ZBX_SYNC,ZBX_DATA
FIELD		|interfaceid	|t_id		|	|NOT NULL	|0
FIELD		|hostid		|t_id		|	|NOT NULL	|ZBX_SYNC,ZBX_PROXY	|1|hosts
FIELD		|main		|t_integer	|'0'	|NOT NULL	|ZBX_SYNC,ZBX_PROXY
FIELD		|type		|t_integer	|'0'	|NOT NULL	|ZBX_SYNC,ZBX_PROXY
FIELD		|useip		|t_integer	|'1'	|NOT NULL	|ZBX_SYNC,ZBX_PROXY
FIELD		|ip		|t_varchar(39)	|'127.0.0.1'|NOT NULL	|ZBX_SYNC,ZBX_PROXY
FIELD		|dns		|t_varchar(64)	|''	|NOT NULL	|ZBX_SYNC,ZBX_PROXY
FIELD		|port		|t_varchar(64)	|'10050'|NOT NULL	|ZBX_SYNC,ZBX_PROXY
INDEX		|1		|hostid,type
INDEX		|2		|ip,dns

TABLE|valuemaps|valuemapid|ZBX_SYNC,ZBX_DATA
FIELD		|valuemapid	|t_id		|	|NOT NULL	|0
FIELD		|name		|t_varchar(64)	|''	|NOT NULL	|ZBX_SYNC
INDEX		|1		|name

TABLE|items|itemid|ZBX_SYNC,ZBX_DATA
FIELD		|itemid		|t_id		|	|NOT NULL	|0
FIELD		|type		|t_integer	|'0'	|NOT NULL	|ZBX_SYNC,ZBX_PROXY
FIELD		|snmp_community	|t_varchar(64)	|''	|NOT NULL	|ZBX_SYNC,ZBX_PROXY
FIELD		|snmp_oid	|t_varchar(255)	|''	|NOT NULL	|ZBX_SYNC,ZBX_PROXY
FIELD		|hostid		|t_id		|	|NOT NULL	|ZBX_SYNC,ZBX_PROXY	|1|hosts
FIELD		|name		|t_varchar(255)	|''	|NOT NULL	|ZBX_SYNC
FIELD		|key_		|t_varchar(255)	|''	|NOT NULL	|ZBX_SYNC,ZBX_PROXY
FIELD		|delay		|t_integer	|'0'	|NOT NULL	|ZBX_SYNC,ZBX_PROXY
FIELD		|history	|t_integer	|'90'	|NOT NULL	|ZBX_SYNC
FIELD		|trends		|t_integer	|'365'	|NOT NULL	|ZBX_SYNC
FIELD		|lastvalue	|t_varchar(255)	|	|NULL		|ZBX_NODATA
FIELD		|lastclock	|t_time		|	|NULL		|ZBX_NODATA
FIELD		|prevvalue	|t_varchar(255)	|	|NULL		|ZBX_NODATA
FIELD		|status		|t_integer	|'0'	|NOT NULL	|ZBX_SYNC,ZBX_PROXY
FIELD		|value_type	|t_integer	|'0'	|NOT NULL	|ZBX_SYNC,ZBX_PROXY
FIELD		|trapper_hosts	|t_varchar(255)	|''	|NOT NULL	|ZBX_SYNC,ZBX_PROXY
FIELD		|units		|t_varchar(255)	|''	|NOT NULL	|ZBX_SYNC
FIELD		|multiplier	|t_integer	|'0'	|NOT NULL	|ZBX_SYNC
FIELD		|delta		|t_integer	|'0'	|NOT NULL	|ZBX_SYNC
FIELD		|prevorgvalue	|t_varchar(255)	|	|NULL		|ZBX_NODATA
FIELD		|snmpv3_securityname|t_varchar(64)|''	|NOT NULL	|ZBX_SYNC,ZBX_PROXY
FIELD		|snmpv3_securitylevel|t_integer	|'0'	|NOT NULL	|ZBX_SYNC,ZBX_PROXY
FIELD		|snmpv3_authpassphrase|t_varchar(64)|''	|NOT NULL	|ZBX_SYNC,ZBX_PROXY
FIELD		|snmpv3_privpassphrase|t_varchar(64)|''	|NOT NULL	|ZBX_SYNC,ZBX_PROXY
FIELD		|formula	|t_varchar(255)	|'1'	|NOT NULL	|ZBX_SYNC,ZBX_PROXY
FIELD		|error		|t_varchar(128)	|''	|NOT NULL	|ZBX_SYNC,ZBX_NODATA
FIELD		|lastlogsize	|t_bigint	|'0'	|NOT NULL	|ZBX_NODATA
FIELD		|logtimefmt	|t_varchar(64)	|''	|NOT NULL	|ZBX_SYNC,ZBX_PROXY
FIELD		|templateid	|t_id		|	|NULL		|ZBX_SYNC		|2|items	|itemid
FIELD		|valuemapid	|t_id		|	|NULL		|ZBX_SYNC		|3|valuemaps	|		|RESTRICT
FIELD		|delay_flex	|t_varchar(255)	|''	|NOT NULL	|ZBX_SYNC,ZBX_PROXY
FIELD		|params		|t_text		|''	|NOT NULL	|ZBX_SYNC,ZBX_PROXY
FIELD		|ipmi_sensor	|t_varchar(128)	|''	|NOT NULL	|ZBX_SYNC,ZBX_PROXY
FIELD		|data_type	|t_integer	|'0'	|NOT NULL	|ZBX_SYNC,ZBX_PROXY
FIELD		|authtype	|t_integer	|'0'	|NOT NULL	|ZBX_SYNC,ZBX_PROXY
FIELD		|username	|t_varchar(64)	|''	|NOT NULL	|ZBX_SYNC,ZBX_PROXY
FIELD		|password	|t_varchar(64)	|''	|NOT NULL	|ZBX_SYNC,ZBX_PROXY
FIELD		|publickey	|t_varchar(64)	|''	|NOT NULL	|ZBX_SYNC,ZBX_PROXY
FIELD		|privatekey	|t_varchar(64)	|''	|NOT NULL	|ZBX_SYNC,ZBX_PROXY
FIELD		|mtime		|t_integer	|'0'	|NOT NULL	|ZBX_NODATA
FIELD		|lastns		|t_nanosec	|	|NULL		|ZBX_NODATA
FIELD		|flags		|t_integer	|'0'	|NOT NULL	|ZBX_SYNC,ZBX_PROXY
FIELD		|filter		|t_varchar(255)	|''	|NOT NULL	|ZBX_SYNC,ZBX_PROXY
FIELD		|interfaceid	|t_id		|	|NULL		|ZBX_SYNC,ZBX_PROXY	|4|interface	|		|RESTRICT
FIELD		|port		|t_varchar(64)	|''	|NOT NULL	|ZBX_SYNC,ZBX_PROXY
FIELD		|description	|t_text		|''	|NOT NULL	|ZBX_SYNC
FIELD		|inventory_link	|t_integer	|'0'	|NOT NULL	|ZBX_SYNC
FIELD		|lifetime	|t_varchar(64)	|'30'	|NOT NULL	|ZBX_SYNC
FIELD		|snmpv3_authprotocol|t_integer	|'0'	|NOT NULL	|ZBX_SYNC,ZBX_PROXY
FIELD		|snmpv3_privprotocol|t_integer	|'0'	|NOT NULL	|ZBX_SYNC,ZBX_PROXY
FIELD		|state		|t_integer	|'0'	|NOT NULL	|ZBX_SYNC,ZBX_NODATA
UNIQUE		|1		|hostid,key_
INDEX		|3		|status
INDEX		|4		|templateid
INDEX		|5		|valuemapid

TABLE|httpstepitem|httpstepitemid|ZBX_SYNC,ZBX_DATA
FIELD		|httpstepitemid	|t_id		|	|NOT NULL	|0
FIELD		|httpstepid	|t_id		|	|NOT NULL	|ZBX_SYNC,ZBX_PROXY	|1|httpstep
FIELD		|itemid		|t_id		|	|NOT NULL	|ZBX_SYNC,ZBX_PROXY	|2|items
FIELD		|type		|t_integer	|'0'	|NOT NULL	|ZBX_SYNC,ZBX_PROXY
UNIQUE		|httpstepitem_1	|httpstepid,itemid

TABLE|httptestitem|httptestitemid|ZBX_SYNC,ZBX_DATA
FIELD		|httptestitemid	|t_id		|	|NOT NULL	|0
FIELD		|httptestid	|t_id		|	|NOT NULL	|ZBX_SYNC,ZBX_PROXY	|1|httptest
FIELD		|itemid		|t_id		|	|NOT NULL	|ZBX_SYNC,ZBX_PROXY	|2|items
FIELD		|type		|t_integer	|'0'	|NOT NULL	|ZBX_SYNC,ZBX_PROXY
UNIQUE		|httptestitem_1	|httptestid,itemid

TABLE|media_type|mediatypeid|ZBX_SYNC,ZBX_DATA
FIELD		|mediatypeid	|t_id		|	|NOT NULL	|0
FIELD		|type		|t_integer	|'0'	|NOT NULL	|ZBX_SYNC
FIELD		|description	|t_varchar(100)	|''	|NOT NULL	|ZBX_SYNC
FIELD		|smtp_server	|t_varchar(255)	|''	|NOT NULL	|ZBX_SYNC
FIELD		|smtp_helo	|t_varchar(255)	|''	|NOT NULL	|ZBX_SYNC
FIELD		|smtp_email	|t_varchar(255)	|''	|NOT NULL	|ZBX_SYNC
FIELD		|exec_path	|t_varchar(255)	|''	|NOT NULL	|ZBX_SYNC
FIELD		|gsm_modem	|t_varchar(255)	|''	|NOT NULL	|ZBX_SYNC
FIELD		|username	|t_varchar(255)	|''	|NOT NULL	|ZBX_SYNC
FIELD		|passwd		|t_varchar(255)	|''	|NOT NULL	|ZBX_SYNC
FIELD		|status		|t_integer	|'0'	|NOT NULL	|ZBX_SYNC

TABLE|users|userid|ZBX_SYNC,ZBX_DATA
FIELD		|userid		|t_id		|	|NOT NULL	|0
FIELD		|alias		|t_varchar(100)	|''	|NOT NULL	|ZBX_SYNC
FIELD		|name		|t_varchar(100)	|''	|NOT NULL	|ZBX_SYNC
FIELD		|surname	|t_varchar(100)	|''	|NOT NULL	|ZBX_SYNC
FIELD		|passwd		|t_char(32)	|''	|NOT NULL	|ZBX_SYNC
FIELD		|url		|t_varchar(255)	|''	|NOT NULL	|ZBX_SYNC
FIELD		|autologin	|t_integer	|'0'	|NOT NULL	|ZBX_SYNC
FIELD		|autologout	|t_integer	|'900'	|NOT NULL	|ZBX_SYNC
FIELD		|lang		|t_varchar(5)	|'en_GB'|NOT NULL	|ZBX_SYNC
FIELD		|refresh	|t_integer	|'30'	|NOT NULL	|ZBX_SYNC
FIELD		|type		|t_integer	|'1'	|NOT NULL	|ZBX_SYNC
FIELD		|theme		|t_varchar(128)	|'default'|NOT NULL	|ZBX_SYNC
FIELD		|attempt_failed	|t_integer	|0	|NOT NULL	|ZBX_SYNC,ZBX_NODATA
FIELD		|attempt_ip	|t_varchar(39)	|''	|NOT NULL	|ZBX_SYNC,ZBX_NODATA
FIELD		|attempt_clock	|t_integer	|0	|NOT NULL	|ZBX_SYNC,ZBX_NODATA
FIELD		|rows_per_page	|t_integer	|50	|NOT NULL	|ZBX_SYNC
INDEX		|1		|alias

TABLE|usrgrp|usrgrpid|ZBX_SYNC,ZBX_DATA
FIELD		|usrgrpid	|t_id		|	|NOT NULL	|0
FIELD		|name		|t_varchar(64)	|''	|NOT NULL	|ZBX_SYNC
FIELD		|gui_access	|t_integer	|'0'	|NOT NULL	|ZBX_SYNC
FIELD		|users_status	|t_integer	|'0'	|NOT NULL	|ZBX_SYNC
FIELD		|debug_mode	|t_integer	|'0'	|NOT NULL	|ZBX_SYNC
INDEX		|1		|name

TABLE|users_groups|id|ZBX_SYNC,ZBX_DATA
FIELD		|id		|t_id		|	|NOT NULL	|0
FIELD		|usrgrpid	|t_id		|	|NOT NULL	|ZBX_SYNC		|1|usrgrp
FIELD		|userid		|t_id		|	|NOT NULL	|ZBX_SYNC		|2|users
UNIQUE		|1		|usrgrpid,userid

TABLE|scripts|scriptid|ZBX_SYNC,ZBX_DATA
FIELD		|scriptid	|t_id		|	|NOT NULL	|0
FIELD		|name		|t_varchar(255)	|''	|NOT NULL	|ZBX_SYNC
FIELD		|command	|t_varchar(255)	|''	|NOT NULL	|ZBX_SYNC
FIELD		|host_access	|t_integer	|'2'	|NOT NULL	|ZBX_SYNC
FIELD		|usrgrpid	|t_id		|	|NULL		|ZBX_SYNC		|1|usrgrp	|		|RESTRICT
FIELD		|groupid	|t_id		|	|NULL		|ZBX_SYNC		|2|groups	|		|RESTRICT
FIELD		|description	|t_text		|''	|NOT NULL	|ZBX_SYNC
FIELD		|confirmation	|t_varchar(255)	|''	|NOT NULL	|ZBX_SYNC
FIELD		|type		|t_integer	|'0'	|NOT NULL	|ZBX_SYNC
FIELD		|execute_on	|t_integer	|'1'	|NOT NULL	|ZBX_SYNC

TABLE|actions|actionid|ZBX_SYNC,ZBX_DATA
FIELD		|actionid	|t_id		|	|NOT NULL	|0
FIELD		|name		|t_varchar(255)	|''	|NOT NULL	|ZBX_SYNC
FIELD		|eventsource	|t_integer	|'0'	|NOT NULL	|ZBX_SYNC
FIELD		|evaltype	|t_integer	|'0'	|NOT NULL	|ZBX_SYNC
FIELD		|status		|t_integer	|'0'	|NOT NULL	|ZBX_SYNC
FIELD		|esc_period	|t_integer	|'0'	|NOT NULL	|ZBX_SYNC
FIELD		|def_shortdata	|t_varchar(255)	|''	|NOT NULL	|ZBX_SYNC
FIELD		|def_longdata	|t_text		|''	|NOT NULL	|ZBX_SYNC
FIELD		|recovery_msg	|t_integer	|'0'	|NOT NULL	|ZBX_SYNC
FIELD		|r_shortdata	|t_varchar(255)	|''	|NOT NULL	|ZBX_SYNC
FIELD		|r_longdata	|t_text		|''	|NOT NULL	|ZBX_SYNC
INDEX		|1		|eventsource,status

TABLE|operations|operationid|ZBX_SYNC,ZBX_DATA
FIELD		|operationid	|t_id		|	|NOT NULL	|0
FIELD		|actionid	|t_id		|	|NOT NULL	|ZBX_SYNC		|1|actions
FIELD		|operationtype	|t_integer	|'0'	|NOT NULL	|ZBX_SYNC
FIELD		|esc_period	|t_integer	|'0'	|NOT NULL	|ZBX_SYNC
FIELD		|esc_step_from	|t_integer	|'1'	|NOT NULL	|ZBX_SYNC
FIELD		|esc_step_to	|t_integer	|'1'	|NOT NULL	|ZBX_SYNC
FIELD		|evaltype	|t_integer	|'0'	|NOT NULL	|ZBX_SYNC
INDEX		|1		|actionid

TABLE|opmessage|operationid|ZBX_SYNC,ZBX_DATA
FIELD		|operationid	|t_id		|	|NOT NULL	|0			|1|operations
FIELD		|default_msg	|t_integer	|'0'	|NOT NULL	|ZBX_SYNC
FIELD		|subject	|t_varchar(255)	|''	|NOT NULL	|ZBX_SYNC
FIELD		|message	|t_text		|''	|NOT NULL	|ZBX_SYNC
FIELD		|mediatypeid	|t_id		|	|NULL		|ZBX_SYNC		|2|media_type	|		|RESTRICT

TABLE|opmessage_grp|opmessage_grpid|ZBX_SYNC,ZBX_DATA
FIELD		|opmessage_grpid|t_id		|	|NOT NULL	|0
FIELD		|operationid	|t_id		|	|NOT NULL	|ZBX_SYNC		|1|operations
FIELD		|usrgrpid	|t_id		|	|NOT NULL	|ZBX_SYNC		|2|usrgrp	|		|RESTRICT
UNIQUE		|1		|operationid,usrgrpid

TABLE|opmessage_usr|opmessage_usrid|ZBX_SYNC,ZBX_DATA
FIELD		|opmessage_usrid|t_id		|	|NOT NULL	|0
FIELD		|operationid	|t_id		|	|NOT NULL	|ZBX_SYNC		|1|operations
FIELD		|userid		|t_id		|	|NOT NULL	|ZBX_SYNC		|2|users	|		|RESTRICT
UNIQUE		|1		|operationid,userid

TABLE|opcommand|operationid|ZBX_SYNC,ZBX_DATA
FIELD		|operationid	|t_id		|	|NOT NULL	|0			|1|operations
FIELD		|type		|t_integer	|'0'	|NOT NULL	|ZBX_SYNC
FIELD		|scriptid	|t_id		|	|NULL		|ZBX_SYNC		|2|scripts	|		|RESTRICT
FIELD		|execute_on	|t_integer	|'0'	|NOT NULL	|ZBX_SYNC
FIELD		|port		|t_varchar(64)	|''	|NOT NULL	|ZBX_SYNC
FIELD		|authtype	|t_integer	|'0'	|NOT NULL	|ZBX_SYNC
FIELD		|username	|t_varchar(64)	|''	|NOT NULL	|ZBX_SYNC
FIELD		|password	|t_varchar(64)	|''	|NOT NULL	|ZBX_SYNC
FIELD		|publickey	|t_varchar(64)	|''	|NOT NULL	|ZBX_SYNC
FIELD		|privatekey	|t_varchar(64)	|''	|NOT NULL	|ZBX_SYNC
FIELD		|command	|t_text		|''	|NOT NULL	|ZBX_SYNC

TABLE|opcommand_hst|opcommand_hstid|ZBX_SYNC,ZBX_DATA
FIELD		|opcommand_hstid|t_id		|	|NOT NULL	|0
FIELD		|operationid	|t_id		|	|NOT NULL	|ZBX_SYNC		|1|operations
FIELD		|hostid		|t_id		|	|NULL		|ZBX_SYNC		|2|hosts	|		|RESTRICT
INDEX		|1		|operationid

TABLE|opcommand_grp|opcommand_grpid|ZBX_SYNC,ZBX_DATA
FIELD		|opcommand_grpid|t_id		|	|NOT NULL	|0
FIELD		|operationid	|t_id		|	|NOT NULL	|ZBX_SYNC		|1|operations
FIELD		|groupid	|t_id		|	|NOT NULL	|ZBX_SYNC		|2|groups	|		|RESTRICT
INDEX		|1		|operationid

TABLE|opgroup|opgroupid|ZBX_SYNC,ZBX_DATA
FIELD		|opgroupid	|t_id		|	|NOT NULL	|0
FIELD		|operationid	|t_id		|	|NOT NULL	|ZBX_SYNC		|1|operations
FIELD		|groupid	|t_id		|	|NOT NULL	|ZBX_SYNC		|2|groups	|		|RESTRICT
UNIQUE		|1		|operationid,groupid

TABLE|optemplate|optemplateid|ZBX_SYNC,ZBX_DATA
FIELD		|optemplateid	|t_id		|	|NOT NULL	|0
FIELD		|operationid	|t_id		|	|NOT NULL	|ZBX_SYNC		|1|operations
FIELD		|templateid	|t_id		|	|NOT NULL	|ZBX_SYNC		|2|hosts	|hostid		|RESTRICT
UNIQUE		|1		|operationid,templateid

TABLE|opconditions|opconditionid|ZBX_SYNC,ZBX_DATA
FIELD		|opconditionid	|t_id		|	|NOT NULL	|0
FIELD		|operationid	|t_id		|	|NOT NULL	|ZBX_SYNC		|1|operations
FIELD		|conditiontype	|t_integer	|'0'	|NOT NULL	|ZBX_SYNC
FIELD		|operator	|t_integer	|'0'	|NOT NULL	|ZBX_SYNC
FIELD		|value		|t_varchar(255)	|''	|NOT NULL	|ZBX_SYNC
INDEX		|1		|operationid

TABLE|conditions|conditionid|ZBX_SYNC,ZBX_DATA
FIELD		|conditionid	|t_id		|	|NOT NULL	|0
FIELD		|actionid	|t_id		|	|NOT NULL	|ZBX_SYNC		|1|actions
FIELD		|conditiontype	|t_integer	|'0'	|NOT NULL	|ZBX_SYNC
FIELD		|operator	|t_integer	|'0'	|NOT NULL	|ZBX_SYNC
FIELD		|value		|t_varchar(255)	|''	|NOT NULL	|ZBX_SYNC
INDEX		|1		|actionid

TABLE|config|configid|ZBX_SYNC,ZBX_DATA
FIELD		|configid	|t_id		|	|NOT NULL	|0
FIELD		|alert_history	|t_integer	|'0'	|NOT NULL	|ZBX_SYNC
FIELD		|event_history	|t_integer	|'0'	|NOT NULL	|ZBX_SYNC
FIELD		|refresh_unsupported|t_integer	|'0'	|NOT NULL	|ZBX_SYNC,ZBX_PROXY
FIELD		|work_period	|t_varchar(100)	|'1-5,00:00-24:00'|NOT NULL|ZBX_SYNC
FIELD		|alert_usrgrpid	|t_id		|	|NULL		|ZBX_SYNC		|1|usrgrp	|usrgrpid	|RESTRICT
FIELD		|event_ack_enable|t_integer	|'1'	|NOT NULL	|ZBX_SYNC,ZBX_NODATA
FIELD		|event_expire	|t_integer	|'7'	|NOT NULL	|ZBX_SYNC,ZBX_NODATA
FIELD		|event_show_max	|t_integer	|'100'	|NOT NULL	|ZBX_SYNC,ZBX_NODATA
FIELD		|default_theme	|t_varchar(128)	|'originalblue'|NOT NULL	|ZBX_SYNC,ZBX_NODATA
FIELD		|authentication_type|t_integer	|'0'	|NOT NULL	|ZBX_SYNC,ZBX_NODATA
FIELD		|ldap_host	|t_varchar(255)	|''	|NOT NULL	|ZBX_SYNC,ZBX_NODATA
FIELD		|ldap_port	|t_integer	|389	|NOT NULL	|ZBX_SYNC,ZBX_NODATA
FIELD		|ldap_base_dn	|t_varchar(255)	|''	|NOT NULL	|ZBX_SYNC,ZBX_NODATA
FIELD		|ldap_bind_dn	|t_varchar(255)	|''	|NOT NULL	|ZBX_SYNC,ZBX_NODATA
FIELD		|ldap_bind_password|t_varchar(128)|''	|NOT NULL	|ZBX_SYNC,ZBX_NODATA
FIELD		|ldap_search_attribute|t_varchar(128)|''|NOT NULL	|ZBX_SYNC,ZBX_NODATA
FIELD		|dropdown_first_entry|t_integer	|'1'	|NOT NULL	|ZBX_SYNC,ZBX_NODATA
FIELD		|dropdown_first_remember|t_integer|'1'	|NOT NULL	|ZBX_SYNC,ZBX_NODATA
FIELD		|discovery_groupid|t_id		|	|NOT NULL	|ZBX_SYNC,ZBX_PROXY	|2|groups	|groupid	|RESTRICT
FIELD		|max_in_table	|t_integer	|'50'	|NOT NULL	|ZBX_SYNC,ZBX_NODATA
FIELD		|search_limit	|t_integer	|'1000'	|NOT NULL	|ZBX_SYNC,ZBX_NODATA
FIELD		|severity_color_0|t_varchar(6)	|'DBDBDB'|NOT NULL	|ZBX_SYNC,ZBX_NODATA
FIELD		|severity_color_1|t_varchar(6)	|'D6F6FF'|NOT NULL	|ZBX_SYNC,ZBX_NODATA
FIELD		|severity_color_2|t_varchar(6)	|'FFF6A5'|NOT NULL	|ZBX_SYNC,ZBX_NODATA
FIELD		|severity_color_3|t_varchar(6)	|'FFB689'|NOT NULL	|ZBX_SYNC,ZBX_NODATA
FIELD		|severity_color_4|t_varchar(6)	|'FF9999'|NOT NULL	|ZBX_SYNC,ZBX_NODATA
FIELD		|severity_color_5|t_varchar(6)	|'FF3838'|NOT NULL	|ZBX_SYNC,ZBX_NODATA
FIELD		|severity_name_0|t_varchar(32)	|'Not classified'|NOT NULL|ZBX_SYNC,ZBX_NODATA
FIELD		|severity_name_1|t_varchar(32)	|'Information'|NOT NULL	|ZBX_SYNC,ZBX_NODATA
FIELD		|severity_name_2|t_varchar(32)	|'Warning'|NOT NULL	|ZBX_SYNC,ZBX_NODATA
FIELD		|severity_name_3|t_varchar(32)	|'Average'|NOT NULL	|ZBX_SYNC,ZBX_NODATA
FIELD		|severity_name_4|t_varchar(32)	|'High'	|NOT NULL	|ZBX_SYNC,ZBX_NODATA
FIELD		|severity_name_5|t_varchar(32)	|'Disaster'|NOT NULL	|ZBX_SYNC,ZBX_NODATA
FIELD		|ok_period	|t_integer	|'1800'	|NOT NULL	|ZBX_SYNC,ZBX_NODATA
FIELD		|blink_period	|t_integer	|'1800'	|NOT NULL	|ZBX_SYNC,ZBX_NODATA
FIELD		|problem_unack_color|t_varchar(6)|'DC0000'|NOT NULL	|ZBX_SYNC,ZBX_NODATA
FIELD		|problem_ack_color|t_varchar(6)	|'DC0000'|NOT NULL	|ZBX_SYNC,ZBX_NODATA
FIELD		|ok_unack_color	|t_varchar(6)	|'00AA00'|NOT NULL	|ZBX_SYNC,ZBX_NODATA
FIELD		|ok_ack_color	|t_varchar(6)	|'00AA00'|NOT NULL	|ZBX_SYNC,ZBX_NODATA
FIELD		|problem_unack_style|t_integer	|'1'	|NOT NULL	|ZBX_SYNC,ZBX_NODATA
FIELD		|problem_ack_style|t_integer	|'1'	|NOT NULL	|ZBX_SYNC,ZBX_NODATA
FIELD		|ok_unack_style	|t_integer	|'1'	|NOT NULL	|ZBX_SYNC,ZBX_NODATA
FIELD		|ok_ack_style	|t_integer	|'1'	|NOT NULL	|ZBX_SYNC,ZBX_NODATA
FIELD		|snmptrap_logging|t_integer	|'1'	|NOT NULL	|ZBX_SYNC,ZBX_PROXY,ZBX_NODATA
FIELD		|server_check_interval|t_integer|'10'	|NOT NULL	|ZBX_SYNC,ZBX_NODATA

TABLE|triggers|triggerid|ZBX_SYNC,ZBX_DATA
FIELD		|triggerid	|t_id		|	|NOT NULL	|0
FIELD		|expression	|t_varchar(2048)|''	|NOT NULL	|ZBX_SYNC
FIELD		|description	|t_varchar(255)	|''	|NOT NULL	|ZBX_SYNC
FIELD		|url		|t_varchar(255)	|''	|NOT NULL	|ZBX_SYNC
FIELD		|status		|t_integer	|'0'	|NOT NULL	|ZBX_SYNC
FIELD		|value		|t_integer	|'0'	|NOT NULL	|ZBX_SYNC,ZBX_NODATA
FIELD		|priority	|t_integer	|'0'	|NOT NULL	|ZBX_SYNC
FIELD		|lastchange	|t_integer	|'0'	|NOT NULL	|ZBX_SYNC,ZBX_NODATA
FIELD		|comments	|t_text		|''	|NOT NULL	|ZBX_SYNC
FIELD		|error		|t_varchar(128)	|''	|NOT NULL	|ZBX_SYNC,ZBX_NODATA
FIELD		|templateid	|t_id		|	|NULL		|ZBX_SYNC		|1|triggers	|triggerid
FIELD		|type		|t_integer	|'0'	|NOT NULL	|ZBX_SYNC
FIELD		|state		|t_integer	|'0'	|NOT NULL	|ZBX_SYNC,ZBX_NODATA
FIELD		|flags		|t_integer	|'0'	|NOT NULL	|ZBX_SYNC
INDEX		|1		|status
INDEX		|2		|value

TABLE|trigger_depends|triggerdepid|ZBX_SYNC,ZBX_DATA
FIELD		|triggerdepid	|t_id		|	|NOT NULL	|0
FIELD		|triggerid_down	|t_id		|	|NOT NULL	|ZBX_SYNC		|1|triggers	|triggerid
FIELD		|triggerid_up	|t_id		|	|NOT NULL	|ZBX_SYNC		|2|triggers	|triggerid
UNIQUE		|1		|triggerid_down,triggerid_up
INDEX		|2		|triggerid_up

TABLE|functions|functionid|ZBX_SYNC,ZBX_DATA
FIELD		|functionid	|t_id		|	|NOT NULL	|0
FIELD		|itemid		|t_id		|	|NOT NULL	|ZBX_SYNC		|1|items
FIELD		|triggerid	|t_id		|	|NOT NULL	|ZBX_SYNC		|2|triggers
FIELD		|function	|t_varchar(12)	|''	|NOT NULL	|ZBX_SYNC
FIELD		|parameter	|t_varchar(255)	|'0'	|NOT NULL	|ZBX_SYNC
INDEX		|1		|triggerid
INDEX		|2		|itemid,function,parameter

TABLE|graphs|graphid|ZBX_SYNC,ZBX_DATA
FIELD		|graphid	|t_id		|	|NOT NULL	|0
FIELD		|name		|t_varchar(128)	|''	|NOT NULL	|ZBX_SYNC
FIELD		|width		|t_integer	|'0'	|NOT NULL	|ZBX_SYNC
FIELD		|height		|t_integer	|'0'	|NOT NULL	|ZBX_SYNC
FIELD		|yaxismin	|t_double	|'0'	|NOT NULL	|ZBX_SYNC
FIELD		|yaxismax	|t_double	|'0'	|NOT NULL	|ZBX_SYNC
FIELD		|templateid	|t_id		|	|NULL		|ZBX_SYNC		|1|graphs	|graphid
FIELD		|show_work_period|t_integer	|'1'	|NOT NULL	|ZBX_SYNC
FIELD		|show_triggers	|t_integer	|'1'	|NOT NULL	|ZBX_SYNC
FIELD		|graphtype	|t_integer	|'0'	|NOT NULL	|ZBX_SYNC
FIELD		|show_legend	|t_integer	|'1'	|NOT NULL	|ZBX_SYNC
FIELD		|show_3d	|t_integer	|'0'	|NOT NULL	|ZBX_SYNC
FIELD		|percent_left	|t_double	|'0'	|NOT NULL	|ZBX_SYNC
FIELD		|percent_right	|t_double	|'0'	|NOT NULL	|ZBX_SYNC
FIELD		|ymin_type	|t_integer	|'0'	|NOT NULL	|ZBX_SYNC
FIELD		|ymax_type	|t_integer	|'0'	|NOT NULL	|ZBX_SYNC
FIELD		|ymin_itemid	|t_id		|	|NULL		|ZBX_SYNC		|2|items	|itemid		|RESTRICT
FIELD		|ymax_itemid	|t_id		|	|NULL		|ZBX_SYNC		|3|items	|itemid		|RESTRICT
FIELD		|flags		|t_integer	|'0'	|NOT NULL	|ZBX_SYNC
INDEX		|graphs_1	|name

TABLE|graphs_items|gitemid|ZBX_SYNC,ZBX_DATA
FIELD		|gitemid	|t_id		|	|NOT NULL	|0
FIELD		|graphid	|t_id		|	|NOT NULL	|ZBX_SYNC		|1|graphs
FIELD		|itemid		|t_id		|	|NOT NULL	|ZBX_SYNC		|2|items
FIELD		|drawtype	|t_integer	|'0'	|NOT NULL	|ZBX_SYNC
FIELD		|sortorder	|t_integer	|'0'	|NOT NULL	|ZBX_SYNC
FIELD		|color		|t_varchar(6)	|'009600'|NOT NULL	|ZBX_SYNC
FIELD		|yaxisside	|t_integer	|'1'	|NOT NULL	|ZBX_SYNC
FIELD		|calc_fnc	|t_integer	|'2'	|NOT NULL	|ZBX_SYNC
FIELD		|type		|t_integer	|'0'	|NOT NULL	|ZBX_SYNC
INDEX		|1		|itemid
INDEX		|2		|graphid

TABLE|graph_theme|graphthemeid|ZBX_DATA
FIELD		|graphthemeid	|t_id		|	|NOT NULL	|0
FIELD		|description	|t_varchar(64)	|''	|NOT NULL	|0
FIELD		|theme		|t_varchar(64)	|''	|NOT NULL	|0
FIELD		|backgroundcolor|t_varchar(6)	|'F0F0F0'|NOT NULL	|0
FIELD		|graphcolor	|t_varchar(6)	|'FFFFFF'|NOT NULL	|0
FIELD		|graphbordercolor|t_varchar(6)	|'222222'|NOT NULL	|0
FIELD		|gridcolor	|t_varchar(6)	|'CCCCCC'|NOT NULL	|0
FIELD		|maingridcolor	|t_varchar(6)	|'AAAAAA'|NOT NULL	|0
FIELD		|gridbordercolor|t_varchar(6)	|'000000'|NOT NULL	|0
FIELD		|textcolor	|t_varchar(6)	|'202020'|NOT NULL	|0
FIELD		|highlightcolor	|t_varchar(6)	|'AA4444'|NOT NULL	|0
FIELD		|leftpercentilecolor|t_varchar(6)|'11CC11'|NOT NULL	|0
FIELD		|rightpercentilecolor|t_varchar(6)|'CC1111'|NOT NULL	|0
FIELD		|nonworktimecolor|t_varchar(6)	|'CCCCCC'|NOT NULL	|0
FIELD		|gridview	|t_integer	|1	|NOT NULL	|0
FIELD		|legendview	|t_integer	|1	|NOT NULL	|0
INDEX		|1		|description
INDEX		|2		|theme

TABLE|help_items|itemtype,key_|ZBX_DATA
FIELD		|itemtype	|t_integer	|'0'	|NOT NULL	|0
FIELD		|key_		|t_varchar(255)	|''	|NOT NULL	|0
FIELD		|description	|t_varchar(255)	|''	|NOT NULL	|0

TABLE|globalmacro|globalmacroid|ZBX_SYNC,ZBX_DATA
FIELD		|globalmacroid	|t_id		|	|NOT NULL	|0
FIELD		|macro		|t_varchar(64)	|''	|NOT NULL	|ZBX_SYNC,ZBX_PROXY
FIELD		|value		|t_varchar(255)	|''	|NOT NULL	|ZBX_SYNC,ZBX_PROXY
INDEX		|1		|macro

TABLE|hostmacro|hostmacroid|ZBX_SYNC,ZBX_DATA
FIELD		|hostmacroid	|t_id		|	|NOT NULL	|0
FIELD		|hostid		|t_id		|	|NOT NULL	|ZBX_SYNC,ZBX_PROXY	|1|hosts
FIELD		|macro		|t_varchar(64)	|''	|NOT NULL	|ZBX_SYNC,ZBX_PROXY
FIELD		|value		|t_varchar(255)	|''	|NOT NULL	|ZBX_SYNC,ZBX_PROXY
UNIQUE		|1		|hostid,macro

TABLE|hosts_groups|hostgroupid|ZBX_SYNC,ZBX_DATA
FIELD		|hostgroupid	|t_id		|	|NOT NULL	|0
FIELD		|hostid		|t_id		|	|NOT NULL	|ZBX_SYNC		|1|hosts
FIELD		|groupid	|t_id		|	|NOT NULL	|ZBX_SYNC		|2|groups
UNIQUE		|1		|hostid,groupid
INDEX		|2		|groupid

TABLE|hosts_templates|hosttemplateid|ZBX_SYNC,ZBX_DATA
FIELD		|hosttemplateid	|t_id		|	|NOT NULL	|0
FIELD		|hostid		|t_id		|	|NOT NULL	|ZBX_SYNC,ZBX_PROXY	|1|hosts
FIELD		|templateid	|t_id		|	|NOT NULL	|ZBX_SYNC,ZBX_PROXY	|2|hosts	|hostid
UNIQUE		|1		|hostid,templateid
INDEX		|2		|templateid

TABLE|items_applications|itemappid|ZBX_SYNC,ZBX_DATA
FIELD		|itemappid	|t_id		|	|NOT NULL	|0
FIELD		|applicationid	|t_id		|	|NOT NULL	|ZBX_SYNC		|1|applications
FIELD		|itemid		|t_id		|	|NOT NULL	|ZBX_SYNC		|2|items
UNIQUE		|1		|applicationid,itemid
INDEX		|2		|itemid

TABLE|mappings|mappingid|ZBX_SYNC,ZBX_DATA
FIELD		|mappingid	|t_id		|	|NOT NULL	|0
FIELD		|valuemapid	|t_id		|	|NOT NULL	|ZBX_SYNC		|1|valuemaps
FIELD		|value		|t_varchar(64)	|''	|NOT NULL	|ZBX_SYNC
FIELD		|newvalue	|t_varchar(64)	|''	|NOT NULL	|ZBX_SYNC
INDEX		|1		|valuemapid

TABLE|media|mediaid|ZBX_SYNC,ZBX_DATA
FIELD		|mediaid	|t_id		|	|NOT NULL	|0
FIELD		|userid		|t_id		|	|NOT NULL	|ZBX_SYNC		|1|users
FIELD		|mediatypeid	|t_id		|	|NOT NULL	|ZBX_SYNC		|2|media_type
FIELD		|sendto		|t_varchar(100)	|''	|NOT NULL	|ZBX_SYNC
FIELD		|active		|t_integer	|'0'	|NOT NULL	|ZBX_SYNC
FIELD		|severity	|t_integer	|'63'	|NOT NULL	|ZBX_SYNC
FIELD		|period		|t_varchar(100)	|'1-7,00:00-24:00'|NOT NULL|ZBX_SYNC
INDEX		|1		|userid
INDEX		|2		|mediatypeid

TABLE|rights|rightid|ZBX_SYNC,ZBX_DATA
FIELD		|rightid	|t_id		|	|NOT NULL	|0
FIELD		|groupid	|t_id		|	|NOT NULL	|ZBX_SYNC		|1|usrgrp	|usrgrpid
FIELD		|permission	|t_integer	|'0'	|NOT NULL	|ZBX_SYNC
FIELD		|id		|t_id		|	|NOT NULL	|ZBX_SYNC		|2|groups	|groupid
INDEX		|1		|groupid
INDEX		|2		|id

TABLE|services|serviceid|ZBX_SYNC,ZBX_DATA
FIELD		|serviceid	|t_id		|	|NOT NULL	|0
FIELD		|name		|t_varchar(128)	|''	|NOT NULL	|ZBX_SYNC
FIELD		|status		|t_integer	|'0'	|NOT NULL	|ZBX_SYNC
FIELD		|algorithm	|t_integer	|'0'	|NOT NULL	|ZBX_SYNC
FIELD		|triggerid	|t_id		|	|NULL		|ZBX_SYNC		|1|triggers
FIELD		|showsla	|t_integer	|'0'	|NOT NULL	|ZBX_SYNC
FIELD		|goodsla	|t_double	|'99.9'	|NOT NULL	|ZBX_SYNC
FIELD		|sortorder	|t_integer	|'0'	|NOT NULL	|ZBX_SYNC
INDEX		|1		|triggerid

TABLE|services_links|linkid|ZBX_SYNC,ZBX_DATA
FIELD		|linkid		|t_id		|	|NOT NULL	|0
FIELD		|serviceupid	|t_id		|	|NOT NULL	|ZBX_SYNC		|1|services	|serviceid
FIELD		|servicedownid	|t_id		|	|NOT NULL	|ZBX_SYNC		|2|services	|serviceid
FIELD		|soft		|t_integer	|'0'	|NOT NULL	|ZBX_SYNC
INDEX		|links_1	|servicedownid
UNIQUE		|links_2	|serviceupid,servicedownid

TABLE|services_times|timeid|ZBX_SYNC,ZBX_DATA
FIELD		|timeid		|t_id		|	|NOT NULL	|0
FIELD		|serviceid	|t_id		|	|NOT NULL	|ZBX_SYNC		|1|services
FIELD		|type		|t_integer	|'0'	|NOT NULL	|ZBX_SYNC
FIELD		|ts_from	|t_integer	|'0'	|NOT NULL	|ZBX_SYNC
FIELD		|ts_to		|t_integer	|'0'	|NOT NULL	|ZBX_SYNC
FIELD		|note		|t_varchar(255)	|''	|NOT NULL	|ZBX_SYNC
INDEX		|times_1	|serviceid,type,ts_from,ts_to

TABLE|icon_map|iconmapid|ZBX_SYNC,ZBX_DATA
FIELD		|iconmapid	|t_id		|	|NOT NULL	|0
FIELD		|name		|t_varchar(64)	|''	|NOT NULL	|ZBX_SYNC
FIELD		|default_iconid	|t_id		|	|NOT NULL	|ZBX_SYNC		|1|images	|imageid	|RESTRICT
INDEX		|1		|name

TABLE|icon_mapping|iconmappingid|ZBX_SYNC,ZBX_DATA
FIELD		|iconmappingid	|t_id		|	|NOT NULL	|0
FIELD		|iconmapid	|t_id		|	|NOT NULL	|ZBX_SYNC		|1|icon_map
FIELD		|iconid		|t_id		|	|NOT NULL	|ZBX_SYNC		|2|images	|imageid	|RESTRICT
FIELD		|inventory_link	|t_integer	|'0'	|NOT NULL	|ZBX_SYNC
FIELD		|expression	|t_varchar(64)	|''	|NOT NULL	|ZBX_SYNC
FIELD		|sortorder	|t_integer	|'0'	|NOT NULL	|ZBX_SYNC
INDEX		|1		|iconmapid

TABLE|sysmaps|sysmapid|ZBX_SYNC,ZBX_DATA
FIELD		|sysmapid	|t_id		|	|NOT NULL	|0
FIELD		|name		|t_varchar(128)	|''	|NOT NULL	|ZBX_SYNC
FIELD		|width		|t_integer	|'600'	|NOT NULL	|ZBX_SYNC
FIELD		|height		|t_integer	|'400'	|NOT NULL	|ZBX_SYNC
FIELD		|backgroundid	|t_id		|	|NULL		|ZBX_SYNC		|1|images	|imageid	|RESTRICT
FIELD		|label_type	|t_integer	|'2'	|NOT NULL	|ZBX_SYNC
FIELD		|label_location	|t_integer	|'3'	|NOT NULL	|ZBX_SYNC
FIELD		|highlight	|t_integer	|'1'	|NOT NULL	|ZBX_SYNC
FIELD		|expandproblem	|t_integer	|'1'	|NOT NULL	|ZBX_SYNC
FIELD		|markelements	|t_integer	|'0'	|NOT NULL	|ZBX_SYNC
FIELD		|show_unack	|t_integer	|'0'	|NOT NULL	|ZBX_SYNC
FIELD		|grid_size	|t_integer	|'50'	|NOT NULL	|ZBX_SYNC
FIELD		|grid_show	|t_integer	|'1'	|NOT NULL	|ZBX_SYNC
FIELD		|grid_align	|t_integer	|'1'	|NOT NULL	|ZBX_SYNC
FIELD		|label_format	|t_integer	|'0'	|NOT NULL	|ZBX_SYNC
FIELD		|label_type_host|t_integer	|'2'	|NOT NULL	|ZBX_SYNC
FIELD		|label_type_hostgroup|t_integer	|'2'	|NOT NULL	|ZBX_SYNC
FIELD		|label_type_trigger|t_integer	|'2'	|NOT NULL	|ZBX_SYNC
FIELD		|label_type_map|t_integer	|'2'	|NOT NULL	|ZBX_SYNC
FIELD		|label_type_image|t_integer	|'2'	|NOT NULL	|ZBX_SYNC
FIELD		|label_string_host|t_varchar(255)|''	|NOT NULL	|ZBX_SYNC
FIELD		|label_string_hostgroup|t_varchar(255)|''|NOT NULL	|ZBX_SYNC
FIELD		|label_string_trigger|t_varchar(255)|''	|NOT NULL	|ZBX_SYNC
FIELD		|label_string_map|t_varchar(255)|''	|NOT NULL	|ZBX_SYNC
FIELD		|label_string_image|t_varchar(255)|''	|NOT NULL	|ZBX_SYNC
FIELD		|iconmapid	|t_id		|	|NULL		|ZBX_SYNC		|2|icon_map	|		|RESTRICT
FIELD		|expand_macros	|t_integer	|'0'	|NOT NULL	|ZBX_SYNC
INDEX		|1		|name

TABLE|sysmaps_elements|selementid|ZBX_SYNC,ZBX_DATA
FIELD		|selementid	|t_id		|	|NOT NULL	|0
FIELD		|sysmapid	|t_id		|	|NOT NULL	|ZBX_SYNC		|1|sysmaps
FIELD		|elementid	|t_id		|'0'	|NOT NULL	|ZBX_SYNC
FIELD		|elementtype	|t_integer	|'0'	|NOT NULL	|ZBX_SYNC
FIELD		|iconid_off	|t_id		|	|NULL		|ZBX_SYNC		|2|images	|imageid	|RESTRICT
FIELD		|iconid_on	|t_id		|	|NULL		|ZBX_SYNC		|3|images	|imageid	|RESTRICT
FIELD		|label		|t_varchar(255)	|''	|NOT NULL	|ZBX_SYNC
FIELD		|label_location	|t_integer	|	|NULL		|ZBX_SYNC
FIELD		|x		|t_integer	|'0'	|NOT NULL	|ZBX_SYNC
FIELD		|y		|t_integer	|'0'	|NOT NULL	|ZBX_SYNC
FIELD		|iconid_disabled|t_id		|	|NULL		|ZBX_SYNC		|4|images	|imageid	|RESTRICT
FIELD		|iconid_maintenance|t_id	|	|NULL		|ZBX_SYNC		|5|images	|imageid	|RESTRICT
FIELD		|elementsubtype	|t_integer	|'0'	|NOT NULL	|ZBX_SYNC
FIELD		|areatype	|t_integer	|'0'	|NOT NULL	|ZBX_SYNC
FIELD		|width		|t_integer	|'200'	|NOT NULL	|ZBX_SYNC
FIELD		|height		|t_integer	|'200'	|NOT NULL	|ZBX_SYNC
FIELD		|viewtype	|t_integer	|'0'	|NOT NULL	|ZBX_SYNC
FIELD		|use_iconmap	|t_integer	|'1'	|NOT NULL	|ZBX_SYNC

TABLE|sysmaps_links|linkid|ZBX_SYNC,ZBX_DATA
FIELD		|linkid		|t_id		|	|NOT NULL	|0
FIELD		|sysmapid	|t_id		|	|NOT NULL	|ZBX_SYNC		|1|sysmaps
FIELD		|selementid1	|t_id		|	|NOT NULL	|ZBX_SYNC		|2|sysmaps_elements|selementid
FIELD		|selementid2	|t_id		|	|NOT NULL	|ZBX_SYNC		|3|sysmaps_elements|selementid
FIELD		|drawtype	|t_integer	|'0'	|NOT NULL	|ZBX_SYNC
FIELD		|color		|t_varchar(6)	|'000000'|NOT NULL	|ZBX_SYNC
FIELD		|label		|t_varchar(255)|''	|NOT NULL	|ZBX_SYNC

TABLE|sysmaps_link_triggers|linktriggerid|ZBX_SYNC,ZBX_DATA
FIELD		|linktriggerid	|t_id		|	|NOT NULL	|0
FIELD		|linkid		|t_id		|	|NOT NULL	|ZBX_SYNC		|1|sysmaps_links
FIELD		|triggerid	|t_id		|	|NOT NULL	|ZBX_SYNC		|2|triggers
FIELD		|drawtype	|t_integer	|'0'	|NOT NULL	|ZBX_SYNC
FIELD		|color		|t_varchar(6)	|'000000'|NOT NULL	|ZBX_SYNC
UNIQUE		|1		|linkid,triggerid

TABLE|sysmap_element_url|sysmapelementurlid|ZBX_SYNC,ZBX_DATA
FIELD		|sysmapelementurlid|t_id	|	|NOT NULL	|0
FIELD		|selementid	|t_id		|	|NOT NULL	|ZBX_SYNC		|1|sysmaps_elements
FIELD		|name		|t_varchar(255)	|	|NOT NULL	|ZBX_SYNC
FIELD		|url		|t_varchar(255)	|''	|NOT NULL	|ZBX_SYNC
UNIQUE		|1		|selementid,name

TABLE|sysmap_url|sysmapurlid|ZBX_SYNC,ZBX_DATA
FIELD		|sysmapurlid	|t_id		|	|NOT NULL	|0
FIELD		|sysmapid	|t_id		|	|NOT NULL	|ZBX_SYNC		|1|sysmaps
FIELD		|name		|t_varchar(255)	|	|NOT NULL	|ZBX_SYNC
FIELD		|url		|t_varchar(255)	|''	|NOT NULL	|ZBX_SYNC
FIELD		|elementtype	|t_integer	|'0'	|NOT NULL	|ZBX_SYNC
UNIQUE		|1		|sysmapid,name

TABLE|maintenances_hosts|maintenance_hostid|ZBX_SYNC,ZBX_DATA
FIELD		|maintenance_hostid|t_id	|	|NOT NULL	|0
FIELD		|maintenanceid	|t_id		|	|NOT NULL	|ZBX_SYNC		|1|maintenances
FIELD		|hostid		|t_id		|	|NOT NULL	|ZBX_SYNC		|2|hosts
UNIQUE		|1		|maintenanceid,hostid

TABLE|maintenances_groups|maintenance_groupid|ZBX_SYNC,ZBX_DATA
FIELD		|maintenance_groupid|t_id	|	|NOT NULL	|0
FIELD		|maintenanceid	|t_id		|	|NOT NULL	|ZBX_SYNC		|1|maintenances
FIELD		|groupid	|t_id		|	|NOT NULL	|ZBX_SYNC		|2|groups
UNIQUE		|1		|maintenanceid,groupid

TABLE|timeperiods|timeperiodid|ZBX_SYNC,ZBX_DATA
FIELD		|timeperiodid	|t_id		|	|NOT NULL	|0
FIELD		|timeperiod_type|t_integer	|'0'	|NOT NULL	|ZBX_SYNC
FIELD		|every		|t_integer	|'0'	|NOT NULL	|ZBX_SYNC
FIELD		|month		|t_integer	|'0'	|NOT NULL	|ZBX_SYNC
FIELD		|dayofweek	|t_integer	|'0'	|NOT NULL	|ZBX_SYNC
FIELD		|day		|t_integer	|'0'	|NOT NULL	|ZBX_SYNC
FIELD		|start_time	|t_integer	|'0'	|NOT NULL	|ZBX_SYNC
FIELD		|period		|t_integer	|'0'	|NOT NULL	|ZBX_SYNC
FIELD		|start_date	|t_integer	|'0'	|NOT NULL	|ZBX_SYNC

TABLE|maintenances_windows|maintenance_timeperiodid|ZBX_SYNC,ZBX_DATA
FIELD		|maintenance_timeperiodid|t_id	|	|NOT NULL	|0
FIELD		|maintenanceid	|t_id		|	|NOT NULL	|ZBX_SYNC		|1|maintenances
FIELD		|timeperiodid	|t_id		|	|NOT NULL	|ZBX_SYNC		|2|timeperiods
UNIQUE		|1		|maintenanceid,timeperiodid

TABLE|regexps|regexpid|ZBX_SYNC,ZBX_DATA
FIELD		|regexpid	|t_id		|	|NOT NULL	|0
FIELD		|name		|t_varchar(128)	|''	|NOT NULL	|ZBX_SYNC,ZBX_PROXY
FIELD		|test_string	|t_text		|''	|NOT NULL	|ZBX_SYNC
INDEX		|1		|name

TABLE|expressions|expressionid|ZBX_SYNC,ZBX_DATA
FIELD		|expressionid	|t_id		|	|NOT NULL	|0
FIELD		|regexpid	|t_id		|	|NOT NULL	|ZBX_SYNC,ZBX_PROXY	|1|regexps
FIELD		|expression	|t_varchar(255)	|''	|NOT NULL	|ZBX_SYNC,ZBX_PROXY
FIELD		|expression_type|t_integer	|'0'	|NOT NULL	|ZBX_SYNC,ZBX_PROXY
FIELD		|exp_delimiter	|t_varchar(1)	|''	|NOT NULL	|ZBX_SYNC,ZBX_PROXY
FIELD		|case_sensitive	|t_integer	|'0'	|NOT NULL	|ZBX_SYNC,ZBX_PROXY
INDEX		|1		|regexpid

TABLE|nodes|nodeid|0
FIELD		|nodeid		|t_integer	|	|NOT NULL	|0
FIELD		|name		|t_varchar(64)	|'0'	|NOT NULL	|0
FIELD		|ip		|t_varchar(39)	|''	|NOT NULL	|0
FIELD		|port		|t_integer	|'10051'|NOT NULL	|0
FIELD		|nodetype	|t_integer	|'0'	|NOT NULL	|0
FIELD		|masterid	|t_integer	|	|NULL		|0			|1|nodes	|nodeid		|RESTRICT

TABLE|node_cksum||0
FIELD		|nodeid		|t_integer	|	|NOT NULL	|0			|1|nodes
FIELD		|tablename	|t_varchar(64)	|''	|NOT NULL	|0
FIELD		|recordid	|t_id		|	|NOT NULL	|0
FIELD		|cksumtype	|t_integer	|'0'	|NOT NULL	|0
FIELD		|cksum		|t_cksum_text	|''	|NOT NULL	|0
FIELD		|sync		|t_char(128)	|''	|NOT NULL	|0
INDEX		|1		|nodeid,cksumtype,tablename,recordid

TABLE|ids|nodeid,table_name,field_name|0
FIELD		|nodeid		|t_integer	|	|NOT NULL	|0			|-|nodes
FIELD		|table_name	|t_varchar(64)	|''	|NOT NULL	|0
FIELD		|field_name	|t_varchar(64)	|''	|NOT NULL	|0
FIELD		|nextid		|t_id		|	|NOT NULL	|0

-- History tables

TABLE|alerts|alertid|ZBX_HISTORY
FIELD		|alertid	|t_id		|	|NOT NULL	|0
FIELD		|actionid	|t_id		|	|NOT NULL	|0			|1|actions
FIELD		|eventid	|t_id		|	|NOT NULL	|0			|2|events
FIELD		|userid		|t_id		|	|NULL		|0			|3|users
FIELD		|clock		|t_time		|'0'	|NOT NULL	|0
FIELD		|mediatypeid	|t_id		|	|NULL		|0			|4|media_type
FIELD		|sendto		|t_varchar(100)	|''	|NOT NULL	|0
FIELD		|subject	|t_varchar(255)	|''	|NOT NULL	|0
FIELD		|message	|t_text		|''	|NOT NULL	|0
FIELD		|status		|t_integer	|'0'	|NOT NULL	|0
FIELD		|retries	|t_integer	|'0'	|NOT NULL	|0
FIELD		|error		|t_varchar(128)	|''	|NOT NULL	|0
FIELD		|esc_step	|t_integer	|'0'	|NOT NULL	|0
FIELD		|alerttype	|t_integer	|'0'	|NOT NULL	|0
INDEX		|1		|actionid
INDEX		|2		|clock
INDEX		|3		|eventid
INDEX		|4		|status,retries
INDEX		|5		|mediatypeid
INDEX		|6		|userid

TABLE|history||0
FIELD		|itemid		|t_id		|	|NOT NULL	|0			|-|items
FIELD		|clock		|t_time		|'0'	|NOT NULL	|0
FIELD		|value		|t_double	|'0.0000'|NOT NULL	|0
FIELD		|ns		|t_nanosec	|'0'	|NOT NULL	|0
INDEX		|1		|itemid,clock

TABLE|history_sync|id|ZBX_HISTORY_SYNC
FIELD		|id		|t_serial	|	|NOT NULL	|0
FIELD		|nodeid		|t_integer	|	|NOT NULL	|0			|-|nodes
FIELD		|itemid		|t_id		|	|NOT NULL	|ZBX_HISTORY_SYNC	|-|items
FIELD		|clock		|t_time		|'0'	|NOT NULL	|ZBX_HISTORY_SYNC
FIELD		|value		|t_double	|'0.0000'|NOT NULL	|ZBX_HISTORY_SYNC
FIELD		|ns		|t_nanosec	|'0'	|NOT NULL	|ZBX_HISTORY_SYNC
INDEX		|1		|nodeid,id

TABLE|history_uint||0
FIELD		|itemid		|t_id		|	|NOT NULL	|0			|-|items
FIELD		|clock		|t_time		|'0'	|NOT NULL	|0
FIELD		|value		|t_bigint	|'0'	|NOT NULL	|0
FIELD		|ns		|t_nanosec	|'0'	|NOT NULL	|0
INDEX		|1		|itemid,clock

TABLE|history_uint_sync|id|ZBX_HISTORY_SYNC
FIELD		|id		|t_serial	|	|NOT NULL	|0
FIELD		|nodeid		|t_integer	|	|NOT NULL	|0			|-|nodes
FIELD		|itemid		|t_id		|	|NOT NULL	|ZBX_HISTORY_SYNC	|-|items
FIELD		|clock		|t_time		|'0'	|NOT NULL	|ZBX_HISTORY_SYNC
FIELD		|value		|t_bigint	|'0'	|NOT NULL	|ZBX_HISTORY_SYNC
FIELD		|ns		|t_nanosec	|'0'	|NOT NULL	|ZBX_HISTORY_SYNC
INDEX		|1		|nodeid,id

TABLE|history_str||0
FIELD		|itemid		|t_id		|	|NOT NULL	|0			|-|items
FIELD		|clock		|t_time		|'0'	|NOT NULL	|0
FIELD		|value		|t_varchar(255)	|''	|NOT NULL	|0
FIELD		|ns		|t_nanosec	|'0'	|NOT NULL	|0
INDEX		|1		|itemid,clock

TABLE|history_str_sync|id|ZBX_HISTORY_SYNC
FIELD		|id		|t_serial	|	|NOT NULL	|0
FIELD		|nodeid		|t_integer	|	|NOT NULL	|0			|-|nodes
FIELD		|itemid		|t_id		|	|NOT NULL	|ZBX_HISTORY_SYNC	|-|items
FIELD		|clock		|t_time		|'0'	|NOT NULL	|ZBX_HISTORY_SYNC
FIELD		|value		|t_varchar(255)	|''	|NOT NULL	|ZBX_HISTORY_SYNC
FIELD		|ns		|t_nanosec	|'0'	|NOT NULL	|ZBX_HISTORY_SYNC
INDEX		|1		|nodeid,id

TABLE|history_log|id|ZBX_HISTORY
FIELD		|id		|t_id		|	|NOT NULL	|0
FIELD		|itemid		|t_id		|	|NOT NULL	|0			|-|items
FIELD		|clock		|t_time		|'0'	|NOT NULL	|0
FIELD		|timestamp	|t_time		|'0'	|NOT NULL	|0
FIELD		|source		|t_varchar(64)	|''	|NOT NULL	|0
FIELD		|severity	|t_integer	|'0'	|NOT NULL	|0
FIELD		|value		|t_history_log	|''	|NOT NULL	|0
FIELD		|logeventid	|t_integer	|'0'	|NOT NULL	|0
FIELD		|ns		|t_nanosec	|'0'	|NOT NULL	|0
INDEX		|1		|itemid,clock
UNIQUE		|2		|itemid,id

TABLE|history_text|id|ZBX_HISTORY
FIELD		|id		|t_id		|	|NOT NULL	|0
FIELD		|itemid		|t_id		|	|NOT NULL	|0			|-|items
FIELD		|clock		|t_time		|'0'	|NOT NULL	|0
FIELD		|value		|t_history_text	|''	|NOT NULL	|0
FIELD		|ns		|t_nanosec	|'0'	|NOT NULL	|0
INDEX		|1		|itemid,clock
UNIQUE		|2		|itemid,id

TABLE|proxy_history|id|0
FIELD		|id		|t_serial	|	|NOT NULL	|0
FIELD		|itemid		|t_id		|	|NOT NULL	|0			|-|items
FIELD		|clock		|t_time		|'0'	|NOT NULL	|0
FIELD		|timestamp	|t_time		|'0'	|NOT NULL	|0
FIELD		|source		|t_varchar(64)	|''	|NOT NULL	|0
FIELD		|severity	|t_integer	|'0'	|NOT NULL	|0
FIELD		|value		|t_longtext	|''	|NOT NULL	|0
FIELD		|logeventid	|t_integer	|'0'	|NOT NULL	|0
FIELD		|ns		|t_nanosec	|'0'	|NOT NULL	|0
FIELD		|state		|t_integer	|'0'	|NOT NULL	|0
INDEX		|1		|clock

TABLE|proxy_dhistory|id|0
FIELD		|id		|t_serial	|	|NOT NULL	|0
FIELD		|clock		|t_time		|'0'	|NOT NULL	|0
FIELD		|druleid	|t_id		|	|NOT NULL	|0			|-|drules
FIELD		|type		|t_integer	|'0'	|NOT NULL	|0
FIELD		|ip		|t_varchar(39)	|''	|NOT NULL	|0
FIELD		|port		|t_integer	|'0'	|NOT NULL	|0
FIELD		|key_		|t_varchar(255)	|''	|NOT NULL	|0
FIELD		|value		|t_varchar(255)	|''	|NOT NULL	|0
FIELD		|status		|t_integer	|'0'	|NOT NULL	|0
FIELD		|dcheckid	|t_id		|	|NULL		|0			|-|dchecks
FIELD		|dns		|t_varchar(64)	|''	|NOT NULL	|0
INDEX		|1		|clock

TABLE|events|eventid|ZBX_HISTORY
FIELD		|eventid	|t_id		|	|NOT NULL	|0
FIELD		|source		|t_integer	|'0'	|NOT NULL	|0
FIELD		|object		|t_integer	|'0'	|NOT NULL	|0
FIELD		|objectid	|t_id		|'0'	|NOT NULL	|0
FIELD		|clock		|t_time		|'0'	|NOT NULL	|0
FIELD		|value		|t_integer	|'0'	|NOT NULL	|0
FIELD		|acknowledged	|t_integer	|'0'	|NOT NULL	|0
FIELD		|ns		|t_nanosec	|'0'	|NOT NULL	|0
UNIQUE		|1		|source,object,objectid,eventid
INDEX		|2		|clock

TABLE|trends|itemid,clock|0
FIELD		|itemid		|t_id		|	|NOT NULL	|0			|-|items
FIELD		|clock		|t_time		|'0'	|NOT NULL	|0
FIELD		|num		|t_integer	|'0'	|NOT NULL	|0
FIELD		|value_min	|t_double	|'0.0000'|NOT NULL	|0
FIELD		|value_avg	|t_double	|'0.0000'|NOT NULL	|0
FIELD		|value_max	|t_double	|'0.0000'|NOT NULL	|0

TABLE|trends_uint|itemid,clock|0
FIELD		|itemid		|t_id		|	|NOT NULL	|0			|-|items
FIELD		|clock		|t_time		|'0'	|NOT NULL	|0
FIELD		|num		|t_integer	|'0'	|NOT NULL	|0
FIELD		|value_min	|t_bigint	|'0'	|NOT NULL	|0
FIELD		|value_avg	|t_bigint	|'0'	|NOT NULL	|0
FIELD		|value_max	|t_bigint	|'0'	|NOT NULL	|0

TABLE|acknowledges|acknowledgeid|ZBX_HISTORY
FIELD		|acknowledgeid	|t_id		|	|NOT NULL	|0
FIELD		|userid		|t_id		|	|NOT NULL	|0			|1|users
FIELD		|eventid	|t_id		|	|NOT NULL	|0			|2|events
FIELD		|clock		|t_time		|'0'	|NOT NULL	|0
FIELD		|message	|t_varchar(255)	|''	|NOT NULL	|0
INDEX		|1		|userid
INDEX		|2		|eventid
INDEX		|3		|clock

TABLE|auditlog|auditid|ZBX_HISTORY
FIELD		|auditid	|t_id		|	|NOT NULL	|0
FIELD		|userid		|t_id		|	|NOT NULL	|0			|1|users
FIELD		|clock		|t_time		|'0'	|NOT NULL	|0
FIELD		|action		|t_integer	|'0'	|NOT NULL	|0
FIELD		|resourcetype	|t_integer	|'0'	|NOT NULL	|0
FIELD		|details	|t_varchar(128) |'0'	|NOT NULL	|0
FIELD		|ip		|t_varchar(39)	|''	|NOT NULL	|0
FIELD		|resourceid	|t_id		|'0'	|NOT NULL	|0
FIELD		|resourcename	|t_varchar(255)	|''	|NOT NULL	|0
INDEX		|1		|userid,clock
INDEX		|2		|clock

TABLE|auditlog_details|auditdetailid|ZBX_HISTORY
FIELD		|auditdetailid	|t_id		|	|NOT NULL	|0
FIELD		|auditid	|t_id		|	|NOT NULL	|0			|1|auditlog
FIELD		|table_name	|t_varchar(64)	|''	|NOT NULL	|0
FIELD		|field_name	|t_varchar(64)	|''	|NOT NULL	|0
FIELD		|oldvalue	|t_text		|''	|NOT NULL	|0
FIELD		|newvalue	|t_text		|''	|NOT NULL	|0
INDEX		|1		|auditid

TABLE|service_alarms|servicealarmid|ZBX_HISTORY
FIELD		|servicealarmid	|t_id		|	|NOT NULL	|0
FIELD		|serviceid	|t_id		|	|NOT NULL	|0			|1|services
FIELD		|clock		|t_time		|'0'	|NOT NULL	|0
FIELD		|value		|t_integer	|'0'	|NOT NULL	|0
INDEX		|1		|serviceid,clock
INDEX		|2		|clock

TABLE|autoreg_host|autoreg_hostid|ZBX_SYNC
FIELD		|autoreg_hostid	|t_id		|	|NOT NULL	|0
FIELD		|proxy_hostid	|t_id		|	|NULL		|ZBX_SYNC		|1|hosts	|hostid
FIELD		|host		|t_varchar(64)	|''	|NOT NULL	|ZBX_SYNC
FIELD		|listen_ip	|t_varchar(39)	|''	|NOT NULL	|ZBX_SYNC
FIELD		|listen_port	|t_integer	|'0'	|NOT NULL	|ZBX_SYNC
FIELD		|listen_dns	|t_varchar(64)	|''	|NOT NULL	|ZBX_SYNC
INDEX		|1		|proxy_hostid,host

TABLE|proxy_autoreg_host|id|0
FIELD		|id		|t_serial	|	|NOT NULL	|0
FIELD		|clock		|t_time		|'0'	|NOT NULL	|0
FIELD		|host		|t_varchar(64)	|''	|NOT NULL	|0
FIELD		|listen_ip	|t_varchar(39)	|''	|NOT NULL	|0
FIELD		|listen_port	|t_integer	|'0'	|NOT NULL	|0
FIELD		|listen_dns	|t_varchar(64)	|''	|NOT NULL	|0
INDEX		|1		|clock

TABLE|dhosts|dhostid|ZBX_SYNC
FIELD		|dhostid	|t_id		|	|NOT NULL	|0
FIELD		|druleid	|t_id		|	|NOT NULL	|ZBX_SYNC		|1|drules
FIELD		|status		|t_integer	|'0'	|NOT NULL	|ZBX_SYNC
FIELD		|lastup		|t_integer	|'0'	|NOT NULL	|ZBX_SYNC
FIELD		|lastdown	|t_integer	|'0'	|NOT NULL	|ZBX_SYNC
INDEX		|1		|druleid

TABLE|dservices|dserviceid|ZBX_SYNC
FIELD		|dserviceid	|t_id		|	|NOT NULL	|0
FIELD		|dhostid	|t_id		|	|NOT NULL	|ZBX_SYNC		|1|dhosts
FIELD		|type		|t_integer	|'0'	|NOT NULL	|ZBX_SYNC
FIELD		|key_		|t_varchar(255)	|''	|NOT NULL	|ZBX_SYNC
FIELD		|value		|t_varchar(255)	|''	|NOT NULL	|ZBX_SYNC
FIELD		|port		|t_integer	|'0'	|NOT NULL	|ZBX_SYNC
FIELD		|status		|t_integer	|'0'	|NOT NULL	|ZBX_SYNC
FIELD		|lastup		|t_integer	|'0'	|NOT NULL	|ZBX_SYNC
FIELD		|lastdown	|t_integer	|'0'	|NOT NULL	|ZBX_SYNC
FIELD		|dcheckid	|t_id		|	|NOT NULL	|ZBX_SYNC		|2|dchecks
FIELD		|ip		|t_varchar(39)	|''	|NOT NULL	|ZBX_SYNC
FIELD		|dns		|t_varchar(64)	|''	|NOT NULL	|ZBX_SYNC
UNIQUE		|1		|dcheckid,type,key_,ip,port
INDEX		|2		|dhostid

-- Other tables

TABLE|escalations|escalationid|0
FIELD		|escalationid	|t_id		|	|NOT NULL	|0
FIELD		|actionid	|t_id		|	|NOT NULL	|0			|-|actions
FIELD		|triggerid	|t_id		|	|NULL		|0			|-|triggers
FIELD		|eventid	|t_id		|	|NULL		|0			|-|events
FIELD		|r_eventid	|t_id		|	|NULL		|0			|-|events	|eventid
FIELD		|nextcheck	|t_time		|'0'	|NOT NULL	|0
FIELD		|esc_step	|t_integer	|'0'	|NOT NULL	|0
FIELD		|status		|t_integer	|'0'	|NOT NULL	|0
FIELD		|itemid		|t_id		|	|NULL		|0			|-|items
UNIQUE		|1		|actionid,triggerid,itemid,escalationid

TABLE|globalvars|globalvarid|0
FIELD		|globalvarid	|t_id		|	|NOT NULL	|0
FIELD		|snmp_lastsize	|t_integer	|'0'	|NOT NULL	|0

TABLE|graph_discovery|graphdiscoveryid|ZBX_SYNC
FIELD		|graphdiscoveryid|t_id		|	|NOT NULL	|0
FIELD		|graphid	|t_id		|	|NOT NULL	|ZBX_SYNC		|1|graphs
FIELD		|parent_graphid	|t_id		|	|NOT NULL	|ZBX_SYNC		|2|graphs	|graphid
FIELD		|name		|t_varchar(128)	|''	|NOT NULL	|0
UNIQUE		|1		|graphid,parent_graphid

TABLE|host_inventory|hostid|ZBX_SYNC
FIELD		|hostid		|t_id		|	|NOT NULL	|0			|1|hosts
FIELD		|inventory_mode	|t_integer	|'0'	|NOT NULL	|ZBX_SYNC
FIELD		|type		|t_varchar(64)	|''	|NOT NULL	|ZBX_SYNC
FIELD		|type_full	|t_varchar(64)	|''	|NOT NULL	|ZBX_SYNC
FIELD		|name		|t_varchar(64)	|''	|NOT NULL	|ZBX_SYNC
FIELD		|alias		|t_varchar(64)	|''	|NOT NULL	|ZBX_SYNC
FIELD		|os		|t_varchar(64)	|''	|NOT NULL	|ZBX_SYNC
FIELD		|os_full	|t_varchar(255)	|''	|NOT NULL	|ZBX_SYNC
FIELD		|os_short	|t_varchar(64)	|''	|NOT NULL	|ZBX_SYNC
FIELD		|serialno_a	|t_varchar(64)	|''	|NOT NULL	|ZBX_SYNC
FIELD		|serialno_b	|t_varchar(64)	|''	|NOT NULL	|ZBX_SYNC
FIELD		|tag		|t_varchar(64)	|''	|NOT NULL	|ZBX_SYNC
FIELD		|asset_tag	|t_varchar(64)	|''	|NOT NULL	|ZBX_SYNC
FIELD		|macaddress_a	|t_varchar(64)	|''	|NOT NULL	|ZBX_SYNC
FIELD		|macaddress_b	|t_varchar(64)	|''	|NOT NULL	|ZBX_SYNC
FIELD		|hardware	|t_varchar(255)	|''	|NOT NULL	|ZBX_SYNC
FIELD		|hardware_full	|t_text		|''	|NOT NULL	|ZBX_SYNC
FIELD		|software	|t_varchar(255)	|''	|NOT NULL	|ZBX_SYNC
FIELD		|software_full	|t_text		|''	|NOT NULL	|ZBX_SYNC
FIELD		|software_app_a	|t_varchar(64)	|''	|NOT NULL	|ZBX_SYNC
FIELD		|software_app_b	|t_varchar(64)	|''	|NOT NULL	|ZBX_SYNC
FIELD		|software_app_c	|t_varchar(64)	|''	|NOT NULL	|ZBX_SYNC
FIELD		|software_app_d	|t_varchar(64)	|''	|NOT NULL	|ZBX_SYNC
FIELD		|software_app_e	|t_varchar(64)	|''	|NOT NULL	|ZBX_SYNC
FIELD		|contact	|t_text		|''	|NOT NULL	|ZBX_SYNC
FIELD		|location	|t_text		|''	|NOT NULL	|ZBX_SYNC
FIELD		|location_lat	|t_varchar(16)	|''	|NOT NULL	|ZBX_SYNC
FIELD		|location_lon	|t_varchar(16)	|''	|NOT NULL	|ZBX_SYNC
FIELD		|notes		|t_text		|''	|NOT NULL	|ZBX_SYNC
FIELD		|chassis	|t_varchar(64)	|''	|NOT NULL	|ZBX_SYNC
FIELD		|model		|t_varchar(64)	|''	|NOT NULL	|ZBX_SYNC
FIELD		|hw_arch	|t_varchar(32)	|''	|NOT NULL	|ZBX_SYNC
FIELD		|vendor		|t_varchar(64)	|''	|NOT NULL	|ZBX_SYNC
FIELD		|contract_number|t_varchar(64)	|''	|NOT NULL	|ZBX_SYNC
FIELD		|installer_name	|t_varchar(64)	|''	|NOT NULL	|ZBX_SYNC
FIELD		|deployment_status|t_varchar(64)|''	|NOT NULL	|ZBX_SYNC
FIELD		|url_a		|t_varchar(255)	|''	|NOT NULL	|ZBX_SYNC
FIELD		|url_b		|t_varchar(255)	|''	|NOT NULL	|ZBX_SYNC
FIELD		|url_c		|t_varchar(255)	|''	|NOT NULL	|ZBX_SYNC
FIELD		|host_networks	|t_text		|''	|NOT NULL	|ZBX_SYNC
FIELD		|host_netmask	|t_varchar(39)	|''	|NOT NULL	|ZBX_SYNC
FIELD		|host_router	|t_varchar(39)	|''	|NOT NULL	|ZBX_SYNC
FIELD		|oob_ip		|t_varchar(39)	|''	|NOT NULL	|ZBX_SYNC
FIELD		|oob_netmask	|t_varchar(39)	|''	|NOT NULL	|ZBX_SYNC
FIELD		|oob_router	|t_varchar(39)	|''	|NOT NULL	|ZBX_SYNC
FIELD		|date_hw_purchase|t_varchar(64)	|''	|NOT NULL	|ZBX_SYNC
FIELD		|date_hw_install|t_varchar(64)	|''	|NOT NULL	|ZBX_SYNC
FIELD		|date_hw_expiry	|t_varchar(64)	|''	|NOT NULL	|ZBX_SYNC
FIELD		|date_hw_decomm	|t_varchar(64)	|''	|NOT NULL	|ZBX_SYNC
FIELD		|site_address_a	|t_varchar(128)	|''	|NOT NULL	|ZBX_SYNC
FIELD		|site_address_b	|t_varchar(128)	|''	|NOT NULL	|ZBX_SYNC
FIELD		|site_address_c	|t_varchar(128)	|''	|NOT NULL	|ZBX_SYNC
FIELD		|site_city	|t_varchar(128)	|''	|NOT NULL	|ZBX_SYNC
FIELD		|site_state	|t_varchar(64)	|''	|NOT NULL	|ZBX_SYNC
FIELD		|site_country	|t_varchar(64)	|''	|NOT NULL	|ZBX_SYNC
FIELD		|site_zip	|t_varchar(64)	|''	|NOT NULL	|ZBX_SYNC
FIELD		|site_rack	|t_varchar(128)	|''	|NOT NULL	|ZBX_SYNC
FIELD		|site_notes	|t_text		|''	|NOT NULL	|ZBX_SYNC
FIELD		|poc_1_name	|t_varchar(128)	|''	|NOT NULL	|ZBX_SYNC
FIELD		|poc_1_email	|t_varchar(128)	|''	|NOT NULL	|ZBX_SYNC
FIELD		|poc_1_phone_a	|t_varchar(64)	|''	|NOT NULL	|ZBX_SYNC
FIELD		|poc_1_phone_b	|t_varchar(64)	|''	|NOT NULL	|ZBX_SYNC
FIELD		|poc_1_cell	|t_varchar(64)	|''	|NOT NULL	|ZBX_SYNC
FIELD		|poc_1_screen	|t_varchar(64)	|''	|NOT NULL	|ZBX_SYNC
FIELD		|poc_1_notes	|t_text		|''	|NOT NULL	|ZBX_SYNC
FIELD		|poc_2_name	|t_varchar(128)	|''	|NOT NULL	|ZBX_SYNC
FIELD		|poc_2_email	|t_varchar(128)	|''	|NOT NULL	|ZBX_SYNC
FIELD		|poc_2_phone_a	|t_varchar(64)	|''	|NOT NULL	|ZBX_SYNC
FIELD		|poc_2_phone_b	|t_varchar(64)	|''	|NOT NULL	|ZBX_SYNC
FIELD		|poc_2_cell	|t_varchar(64)	|''	|NOT NULL	|ZBX_SYNC
FIELD		|poc_2_screen	|t_varchar(64)	|''	|NOT NULL	|ZBX_SYNC
FIELD		|poc_2_notes	|t_text		|''	|NOT NULL	|ZBX_SYNC

TABLE|housekeeper|housekeeperid|0
FIELD		|housekeeperid	|t_id		|	|NOT NULL	|0
FIELD		|tablename	|t_varchar(64)	|''	|NOT NULL	|ZBX_SYNC
FIELD		|field		|t_varchar(64)	|''	|NOT NULL	|ZBX_SYNC
FIELD		|value		|t_id		|	|NOT NULL	|ZBX_SYNC		|-|items

TABLE|images|imageid|ZBX_SYNC
FIELD		|imageid	|t_id		|	|NOT NULL	|0
FIELD		|imagetype	|t_integer	|'0'	|NOT NULL	|ZBX_SYNC
FIELD		|name		|t_varchar(64)	|'0'	|NOT NULL	|ZBX_SYNC
FIELD		|image		|t_image	|''	|NOT NULL	|ZBX_SYNC
INDEX		|1		|imagetype,name

TABLE|item_discovery|itemdiscoveryid|ZBX_SYNC,ZBX_DATA
FIELD		|itemdiscoveryid|t_id		|	|NOT NULL	|0
FIELD		|itemid		|t_id		|	|NOT NULL	|ZBX_SYNC		|1|items
FIELD		|parent_itemid	|t_id		|	|NOT NULL	|ZBX_SYNC		|2|items	|itemid
FIELD		|key_		|t_varchar(255)	|''	|NOT NULL	|ZBX_NODATA
FIELD		|lastcheck	|t_integer	|'0'	|NOT NULL	|ZBX_NODATA
FIELD		|ts_delete	|t_time		|'0'	|NOT NULL	|ZBX_NODATA
UNIQUE		|1		|itemid,parent_itemid

TABLE|host_discovery|hostid|ZBX_SYNC,ZBX_DATA
FIELD		|hostid		|t_id		|	|NOT NULL	|ZBX_SYNC		|1|hosts
FIELD		|parent_hostid	|t_id		|	|NULL		|ZBX_SYNC		|2|hosts	|hostid
FIELD		|parent_itemid	|t_id		|	|NULL		|ZBX_SYNC		|3|items	|itemid
FIELD		|host		|t_varchar(64)	|''	|NOT NULL	|ZBX_NODATA
FIELD		|lastcheck	|t_integer	|'0'	|NOT NULL	|ZBX_NODATA
FIELD		|ts_delete	|t_time		|'0'	|NOT NULL	|ZBX_NODATA

TABLE|interface_discovery|interfaceid|ZBX_SYNC
FIELD		|interfaceid	|t_id		|	|NOT NULL	|ZBX_SYNC		|1|interface
FIELD		|parent_interfaceid|t_id	|	|NOT NULL	|ZBX_SYNC		|2|interface	|interfaceid

TABLE|profiles|profileid|0
FIELD		|profileid	|t_id		|	|NOT NULL	|0
FIELD		|userid		|t_id		|	|NOT NULL	|0			|1|users
FIELD		|idx		|t_varchar(96)	|''	|NOT NULL	|0
FIELD		|idx2		|t_id		|'0'	|NOT NULL	|0
FIELD		|value_id	|t_id		|'0'	|NOT NULL	|0
FIELD		|value_int	|t_integer	|'0'	|NOT NULL	|0
FIELD		|value_str	|t_varchar(255)	|''	|NOT NULL	|0
FIELD		|source		|t_varchar(96)	|''	|NOT NULL	|0
FIELD		|type		|t_integer	|'0'	|NOT NULL	|0
INDEX		|1		|userid,idx,idx2
INDEX		|2		|userid,profileid

TABLE|sessions|sessionid|0
FIELD		|sessionid	|t_varchar(32)	|''	|NOT NULL	|0
FIELD		|userid		|t_id		|	|NOT NULL	|0			|1|users
FIELD		|lastaccess	|t_integer	|'0'	|NOT NULL	|0
FIELD		|status		|t_integer	|'0'	|NOT NULL	|0
INDEX		|1		|userid,status

TABLE|trigger_discovery|triggerdiscoveryid|ZBX_SYNC
FIELD		|triggerdiscoveryid|t_id	|	|NOT NULL	|0
FIELD		|triggerid	|t_id		|	|NOT NULL	|ZBX_SYNC		|1|triggers
FIELD		|parent_triggerid|t_id		|	|NOT NULL	|ZBX_SYNC		|2|triggers	|triggerid
FIELD		|name		|t_varchar(255)	|''	|NOT NULL	|0
UNIQUE		|1		|triggerid,parent_triggerid

TABLE|user_history|userhistoryid|0
FIELD		|userhistoryid	|t_id		|	|NOT NULL	|0
FIELD		|userid		|t_id		|	|NOT NULL	|0			|1|users
FIELD		|title1		|t_varchar(255)	|''	|NOT NULL	|0
FIELD		|url1		|t_varchar(255)	|''	|NOT NULL	|0
FIELD		|title2		|t_varchar(255)	|''	|NOT NULL	|0
FIELD		|url2		|t_varchar(255)	|''	|NOT NULL	|0
FIELD		|title3		|t_varchar(255)	|''	|NOT NULL	|0
FIELD		|url3		|t_varchar(255)	|''	|NOT NULL	|0
FIELD		|title4		|t_varchar(255)	|''	|NOT NULL	|0
FIELD		|url4		|t_varchar(255)	|''	|NOT NULL	|0
FIELD		|title5		|t_varchar(255)	|''	|NOT NULL	|0
FIELD		|url5		|t_varchar(255)	|''	|NOT NULL	|0
UNIQUE		|1		|userid

TABLE|dbversion||
FIELD		|mandatory	|t_integer	|'0'	|NOT NULL	|
FIELD		|optional	|t_integer	|'0'	|NOT NULL	|
<<<<<<< HEAD
ROW		|2010048	|2010048
=======
ROW		|2010047	|2010049
>>>>>>> 8910aa12
<|MERGE_RESOLUTION|>--- conflicted
+++ resolved
@@ -1226,8 +1226,4 @@
 TABLE|dbversion||
 FIELD		|mandatory	|t_integer	|'0'	|NOT NULL	|
 FIELD		|optional	|t_integer	|'0'	|NOT NULL	|
-<<<<<<< HEAD
-ROW		|2010048	|2010048
-=======
-ROW		|2010047	|2010049
->>>>>>> 8910aa12
+ROW		|2010059	|2010059