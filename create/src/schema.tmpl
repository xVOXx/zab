--
-- Zabbix
-- Copyright (C) 2001-2023 Zabbix SIA
--
-- This program is free software; you can redistribute it and/or modify
-- it under the terms of the GNU General Public License as published by
-- the Free Software Foundation; either version 2 of the License, or
-- (at your option) any later version.
--
-- This program is distributed in the hope that it will be useful,
-- but WITHOUT ANY WARRANTY; without even the implied warranty of
-- MERCHANTABILITY or FITNESS FOR A PARTICULAR PURPOSE. See the
-- GNU General Public License for more details.
--
-- You should have received a copy of the GNU General Public License
-- along with this program; if not, write to the Free Software
-- Foundation, Inc., 51 Franklin Street, Fifth Floor, Boston, MA  02110-1301, USA.
--

--
-- Do not use spaces
-- Tables must be sorted to match referential integrity rules
--

TABLE|role|roleid|ZBX_DATA
FIELD		|roleid		|t_id		|	|NOT NULL	|0
FIELD		|name		|t_varchar(255)	|''	|NOT NULL	|0
FIELD		|type		|t_integer	|'0'	|NOT NULL	|0
FIELD		|readonly	|t_integer	|'0'	|NOT NULL	|0
UNIQUE		|1		|name

TABLE|users|userid|ZBX_DATA
FIELD		|userid		|t_id		|	|NOT NULL	|0
FIELD		|username	|t_varchar(100)	|''	|NOT NULL	|0
FIELD		|name		|t_varchar(100)	|''	|NOT NULL	|0
FIELD		|surname	|t_varchar(100)	|''	|NOT NULL	|0
FIELD		|passwd		|t_varchar(60)	|''	|NOT NULL	|0
FIELD		|url		|t_varchar(2048)|''	|NOT NULL	|0
FIELD		|autologin	|t_integer	|'0'	|NOT NULL	|0
FIELD		|autologout	|t_varchar(32)	|'15m'	|NOT NULL	|0
FIELD		|lang		|t_varchar(7)	|'default'|NOT NULL	|ZBX_NODATA
FIELD		|refresh	|t_varchar(32)	|'30s'	|NOT NULL	|0
FIELD		|theme		|t_varchar(128)	|'default'|NOT NULL	|ZBX_NODATA
FIELD		|attempt_failed	|t_integer	|0	|NOT NULL	|ZBX_NODATA
FIELD		|attempt_ip	|t_varchar(39)	|''	|NOT NULL	|ZBX_NODATA
FIELD		|attempt_clock	|t_integer	|0	|NOT NULL	|ZBX_NODATA
FIELD		|rows_per_page	|t_integer	|50	|NOT NULL	|0
FIELD		|timezone	|t_varchar(50)	|'default'|NOT NULL	|ZBX_NODATA
FIELD		|roleid		|t_id			|NULL	|NULL	|0	|1|role
FIELD		|userdirectoryid	|t_id	|NULL	|NULL	|ZBX_NODATA	|2|userdirectory	|userdirectoryid	|RESTRICT
FIELD		|ts_provisioned		|t_time	|'0'	|NOT NULL	|ZBX_NODATA
UNIQUE		|1		|username
INDEX		|2		|userdirectoryid

TABLE|maintenances|maintenanceid|ZBX_DATA
FIELD		|maintenanceid	|t_id		|	|NOT NULL	|0
FIELD		|name		|t_varchar(128)	|''	|NOT NULL	|0
FIELD		|maintenance_type|t_integer	|'0'	|NOT NULL	|0
FIELD		|description	|t_shorttext	|''	|NOT NULL	|0
FIELD		|active_since	|t_integer	|'0'	|NOT NULL	|0
FIELD		|active_till	|t_integer	|'0'	|NOT NULL	|0
FIELD		|tags_evaltype	|t_integer	|'0'	|NOT NULL	|0
INDEX		|1		|active_since,active_till
UNIQUE		|2		|name

TABLE|hosts|hostid|ZBX_TEMPLATE
FIELD		|hostid		|t_id		|	|NOT NULL	|0
FIELD		|proxy_hostid	|t_id		|	|NULL		|0			|1|hosts	|hostid		|RESTRICT
FIELD		|host		|t_varchar(128)	|''	|NOT NULL	|ZBX_PROXY
FIELD		|status		|t_integer	|'0'	|NOT NULL	|ZBX_PROXY
FIELD		|ipmi_authtype	|t_integer	|'-1'	|NOT NULL	|ZBX_PROXY
FIELD		|ipmi_privilege	|t_integer	|'2'	|NOT NULL	|ZBX_PROXY
FIELD		|ipmi_username	|t_varchar(16)	|''	|NOT NULL	|ZBX_PROXY
FIELD		|ipmi_password	|t_varchar(20)	|''	|NOT NULL	|ZBX_PROXY
FIELD		|maintenanceid	|t_id		|	|NULL		|ZBX_NODATA		|2|maintenances	|		|RESTRICT
FIELD		|maintenance_status|t_integer	|'0'	|NOT NULL	|ZBX_NODATA
FIELD		|maintenance_type|t_integer	|'0'	|NOT NULL	|ZBX_NODATA
FIELD		|maintenance_from|t_integer	|'0'	|NOT NULL	|ZBX_NODATA
FIELD		|name		|t_varchar(128)	|''	|NOT NULL	|ZBX_PROXY
FIELD		|flags		|t_integer	|'0'	|NOT NULL	|0
FIELD		|templateid	|t_id		|	|NULL		|0			|3|hosts	|hostid		|RESTRICT
FIELD		|description	|t_shorttext	|''	|NOT NULL	|0
FIELD		|tls_connect	|t_integer	|'1'	|NOT NULL	|ZBX_PROXY
FIELD		|tls_accept	|t_integer	|'1'	|NOT NULL	|ZBX_PROXY
FIELD		|tls_issuer	|t_varchar(1024)|''	|NOT NULL	|ZBX_PROXY
FIELD		|tls_subject	|t_varchar(1024)|''	|NOT NULL	|ZBX_PROXY
FIELD		|tls_psk_identity|t_varchar(128)|''	|NOT NULL	|ZBX_PROXY
FIELD		|tls_psk	|t_varchar(512)	|''	|NOT NULL	|ZBX_PROXY
FIELD		|proxy_address	|t_varchar(255)	|''	|NOT NULL	|0
FIELD		|auto_compress	|t_integer	|'1'	|NOT NULL	|0
FIELD		|discover	|t_integer	|'0'	|NOT NULL	|0
FIELD		|custom_interfaces|t_integer	|'0'	|NOT NULL	|0
FIELD		|uuid		|t_varchar(32)	|''	|NOT NULL	|0
FIELD		|name_upper	|t_varchar(128)	|''	|NOT NULL	|0
FIELD		|vendor_name	|t_varchar(64)	|''	|NOT NULL	|0
FIELD		|vendor_version	|t_varchar(32)	|''	|NOT NULL	|0
INDEX		|1		|host
INDEX		|2		|status
INDEX		|3		|proxy_hostid
INDEX		|4		|name
INDEX		|5		|maintenanceid
INDEX		|6		|name_upper
CHANGELOG	|1
UPD_TRIG_FUNC	|name		|name_upper	|hostid	|upper

TABLE|hstgrp|groupid|ZBX_DATA
FIELD		|groupid	|t_id		|	|NOT NULL	|0
FIELD		|name		|t_varchar(255)	|''	|NOT NULL	|0
FIELD		|flags		|t_integer	|'0'	|NOT NULL	|0
FIELD		|uuid		|t_varchar(32)	|''	|NOT NULL	|0
FIELD		|type		|t_integer	|'0'	|NOT NULL	|0
UNIQUE		|1		|type,name

TABLE|group_prototype|group_prototypeid|ZBX_TEMPLATE
FIELD		|group_prototypeid|t_id		|	|NOT NULL	|0
FIELD		|hostid		|t_id		|	|NOT NULL	|0			|1|hosts
FIELD		|name		|t_varchar(255)	|''	|NOT NULL	|0
FIELD		|groupid	|t_id		|	|NULL		|0			|2|hstgrp	|		|RESTRICT
FIELD		|templateid	|t_id		|	|NULL		|0			|3|group_prototype|group_prototypeid
INDEX		|1		|hostid

TABLE|group_discovery|groupid|ZBX_TEMPLATE
FIELD		|groupid	|t_id		|	|NOT NULL	|0			|1|hstgrp
FIELD		|parent_group_prototypeid|t_id	|	|NOT NULL	|0			|2|group_prototype|group_prototypeid|RESTRICT
FIELD		|name		|t_varchar(255)	|''	|NOT NULL	|ZBX_NODATA
FIELD		|lastcheck	|t_integer	|'0'	|NOT NULL	|ZBX_NODATA
FIELD		|ts_delete	|t_time		|'0'	|NOT NULL	|ZBX_NODATA

TABLE|drules|druleid|ZBX_DATA
FIELD		|druleid	|t_id		|	|NOT NULL	|0
FIELD		|proxy_hostid	|t_id		|	|NULL		|0			|1|hosts	|hostid		|RESTRICT
FIELD		|name		|t_varchar(255)	|''	|NOT NULL	|ZBX_PROXY
FIELD		|iprange	|t_varchar(2048)|''	|NOT NULL	|ZBX_PROXY
FIELD		|delay		|t_varchar(255)	|'1h'	|NOT NULL	|ZBX_PROXY
FIELD		|status		|t_integer	|'0'	|NOT NULL	|0
INDEX		|1		|proxy_hostid
UNIQUE		|2		|name
CHANGELOG	|9

TABLE|dchecks|dcheckid|ZBX_DATA
FIELD		|dcheckid	|t_id		|	|NOT NULL	|0
FIELD		|druleid	|t_id		|	|NOT NULL	|ZBX_PROXY		|1|drules	|		|RESTRICT
FIELD		|type		|t_integer	|'0'	|NOT NULL	|ZBX_PROXY
FIELD		|key_		|t_varchar(2048)|''	|NOT NULL	|ZBX_PROXY
FIELD		|snmp_community	|t_varchar(255)	|''	|NOT NULL	|ZBX_PROXY
FIELD		|ports		|t_varchar(255)	|'0'	|NOT NULL	|ZBX_PROXY
FIELD		|snmpv3_securityname|t_varchar(64)|''	|NOT NULL	|ZBX_PROXY
FIELD		|snmpv3_securitylevel|t_integer	|'0'	|NOT NULL	|ZBX_PROXY
FIELD		|snmpv3_authpassphrase|t_varchar(64)|''	|NOT NULL	|ZBX_PROXY
FIELD		|snmpv3_privpassphrase|t_varchar(64)|''	|NOT NULL	|ZBX_PROXY
FIELD		|uniq		|t_integer	|'0'	|NOT NULL	|ZBX_PROXY
FIELD		|snmpv3_authprotocol|t_integer	|'0'	|NOT NULL	|ZBX_PROXY
FIELD		|snmpv3_privprotocol|t_integer	|'0'	|NOT NULL	|ZBX_PROXY
FIELD		|snmpv3_contextname|t_varchar(255)|''	|NOT NULL	|ZBX_PROXY
FIELD		|host_source|t_integer	|'1'	|NOT NULL	|ZBX_PROXY
FIELD		|name_source|t_integer	|'0'	|NOT NULL	|ZBX_PROXY
FIELD		|allow_redirect|t_integer	|'0'	|NOT NULL	|ZBX_PROXY
INDEX		|1		|druleid,host_source,name_source
CHANGELOG	|10

TABLE|httptest|httptestid|ZBX_TEMPLATE
FIELD		|httptestid	|t_id		|	|NOT NULL	|0
FIELD		|name		|t_varchar(64)	|''	|NOT NULL	|ZBX_PROXY
FIELD		|delay		|t_varchar(255)	|'1m'	|NOT NULL	|ZBX_PROXY
FIELD		|status		|t_integer	|'0'	|NOT NULL	|0
FIELD		|agent		|t_varchar(255)	|'Zabbix'|NOT NULL	|ZBX_PROXY
FIELD		|authentication	|t_integer	|'0'	|NOT NULL	|ZBX_PROXY,ZBX_NODATA
FIELD		|http_user	|t_varchar(64)	|''	|NOT NULL	|ZBX_PROXY,ZBX_NODATA
FIELD		|http_password	|t_varchar(64)	|''	|NOT NULL	|ZBX_PROXY,ZBX_NODATA
FIELD		|hostid		|t_id		|	|NOT NULL	|ZBX_PROXY		|2|hosts	|		|RESTRICT
FIELD		|templateid	|t_id		|	|NULL		|0			|3|httptest	|httptestid	|RESTRICT
FIELD		|http_proxy	|t_varchar(255)	|''	|NOT NULL	|ZBX_PROXY,ZBX_NODATA
FIELD		|retries	|t_integer	|'1'	|NOT NULL	|ZBX_PROXY,ZBX_NODATA
FIELD		|ssl_cert_file	|t_varchar(255)	|''	|NOT NULL	|ZBX_PROXY,ZBX_NODATA
FIELD		|ssl_key_file	|t_varchar(255)	|''	|NOT NULL	|ZBX_PROXY,ZBX_NODATA
FIELD		|ssl_key_password|t_varchar(64)	|''	|NOT NULL	|ZBX_PROXY,ZBX_NODATA
FIELD		|verify_peer	|t_integer	|'0'	|NOT NULL	|ZBX_PROXY
FIELD		|verify_host	|t_integer	|'0'	|NOT NULL	|ZBX_PROXY
FIELD		|uuid		|t_varchar(32)	|''	|NOT NULL	|0
UNIQUE		|2		|hostid,name
INDEX		|3		|status
INDEX		|4		|templateid
CHANGELOG	|11

TABLE|httpstep|httpstepid|ZBX_TEMPLATE
FIELD		|httpstepid	|t_id		|	|NOT NULL	|0
FIELD		|httptestid	|t_id		|	|NOT NULL	|ZBX_PROXY		|1|httptest	|		|RESTRICT
FIELD		|name		|t_varchar(64)	|''	|NOT NULL	|ZBX_PROXY
FIELD		|no		|t_integer	|'0'	|NOT NULL	|ZBX_PROXY
FIELD		|url		|t_varchar(2048)|''	|NOT NULL	|ZBX_PROXY
FIELD		|timeout	|t_varchar(255)	|'15s'	|NOT NULL	|ZBX_PROXY
FIELD		|posts		|t_shorttext	|''	|NOT NULL	|ZBX_PROXY
FIELD		|required	|t_varchar(255)	|''	|NOT NULL	|ZBX_PROXY
FIELD		|status_codes	|t_varchar(255)	|''	|NOT NULL	|ZBX_PROXY
FIELD		|follow_redirects|t_integer	|'1'	|NOT NULL	|ZBX_PROXY
FIELD		|retrieve_mode	|t_integer	|'0'	|NOT NULL	|ZBX_PROXY
FIELD		|post_type	|t_integer	|'0'	|NOT NULL	|ZBX_PROXY
INDEX		|1		|httptestid
CHANGELOG	|14

TABLE|interface|interfaceid|ZBX_TEMPLATE
FIELD		|interfaceid	|t_id		|	|NOT NULL	|0
FIELD		|hostid		|t_id		|	|NOT NULL	|ZBX_PROXY		|1|hosts
FIELD		|main		|t_integer	|'0'	|NOT NULL	|ZBX_PROXY
FIELD		|type		|t_integer	|'1'	|NOT NULL	|ZBX_PROXY
FIELD		|useip		|t_integer	|'1'	|NOT NULL	|ZBX_PROXY
FIELD		|ip		|t_varchar(64)	|'127.0.0.1'|NOT NULL	|ZBX_PROXY
FIELD		|dns		|t_varchar(255)	|''	|NOT NULL	|ZBX_PROXY
FIELD		|port		|t_varchar(64)	|'10050'|NOT NULL	|ZBX_PROXY
FIELD		|available	|t_integer	|'0'	|NOT NULL	|ZBX_PROXY,ZBX_NODATA
FIELD		|error		|t_varchar(2048)|''	|NOT NULL	|ZBX_NODATA
FIELD		|errors_from	|t_integer	|'0'	|NOT NULL	|ZBX_NODATA
FIELD		|disable_until	|t_integer	|'0'	|NOT NULL	|ZBX_NODATA
INDEX		|1		|hostid,type
INDEX		|2		|ip,dns
INDEX		|3		|available

TABLE|valuemap|valuemapid|ZBX_TEMPLATE
FIELD		|valuemapid	|t_id		|	|NOT NULL	|0
FIELD		|hostid		|t_id		|	|NOT NULL	|0			|1|hosts
FIELD		|name		|t_varchar(64)	|''	|NOT NULL	|0
FIELD		|uuid		|t_varchar(32)	|''	|NOT NULL	|0
UNIQUE		|1		|hostid,name

TABLE|items|itemid|ZBX_TEMPLATE
FIELD		|itemid		|t_id		|	|NOT NULL	|0
FIELD		|type		|t_integer	|'0'	|NOT NULL	|ZBX_PROXY
FIELD		|snmp_oid	|t_varchar(512)	|''	|NOT NULL	|ZBX_PROXY
FIELD		|hostid		|t_id		|	|NOT NULL	|ZBX_PROXY		|1|hosts	|		|RESTRICT
FIELD		|name		|t_varchar(255)	|''	|NOT NULL	|0
FIELD		|key_		|t_varchar(2048)|''	|NOT NULL	|ZBX_PROXY
FIELD		|delay		|t_varchar(1024)|'0'	|NOT NULL	|ZBX_PROXY
FIELD		|history	|t_varchar(255)	|'90d'	|NOT NULL	|ZBX_PROXY
FIELD		|trends		|t_varchar(255)	|'365d'	|NOT NULL	|0
FIELD		|status		|t_integer	|'0'	|NOT NULL	|ZBX_PROXY
FIELD		|value_type	|t_integer	|'0'	|NOT NULL	|ZBX_PROXY
FIELD		|trapper_hosts	|t_varchar(255)	|''	|NOT NULL	|ZBX_PROXY
FIELD		|units		|t_varchar(255)	|''	|NOT NULL	|0
FIELD		|formula	|t_varchar(255)	|''	|NOT NULL	|0
FIELD		|logtimefmt	|t_varchar(64)	|''	|NOT NULL	|ZBX_PROXY
FIELD		|templateid	|t_id		|	|NULL		|0			|2|items	|itemid		|RESTRICT
FIELD		|valuemapid	|t_id		|	|NULL		|0			|3|valuemap	|		|RESTRICT
FIELD		|params		|t_text		|''	|NOT NULL	|ZBX_PROXY
FIELD		|ipmi_sensor	|t_varchar(128)	|''	|NOT NULL	|ZBX_PROXY
FIELD		|authtype	|t_integer	|'0'	|NOT NULL	|ZBX_PROXY
FIELD		|username	|t_varchar(64)	|''	|NOT NULL	|ZBX_PROXY
FIELD		|password	|t_varchar(64)	|''	|NOT NULL	|ZBX_PROXY
FIELD		|publickey	|t_varchar(64)	|''	|NOT NULL	|ZBX_PROXY
FIELD		|privatekey	|t_varchar(64)	|''	|NOT NULL	|ZBX_PROXY
FIELD		|flags		|t_integer	|'0'	|NOT NULL	|ZBX_PROXY
FIELD		|interfaceid	|t_id		|	|NULL		|ZBX_PROXY		|4|interface	|		|RESTRICT
FIELD		|description	|t_text		|''	|NOT NULL	|0
FIELD		|inventory_link	|t_integer	|'0'	|NOT NULL	|ZBX_PROXY
FIELD		|lifetime	|t_varchar(255)	|'30d'	|NOT NULL	|0
FIELD		|evaltype	|t_integer	|'0'	|NOT NULL	|0
FIELD		|jmx_endpoint	|t_varchar(255)	|''	|NOT NULL	|ZBX_PROXY
FIELD		|master_itemid	|t_id		|	|NULL		|ZBX_PROXY		|5|items	|itemid		|RESTRICT
FIELD		|timeout	|t_varchar(255)	|'3s'	|NOT NULL	|ZBX_PROXY
FIELD		|url		|t_varchar(2048)|''	|NOT NULL	|ZBX_PROXY
FIELD		|query_fields	|t_varchar(2048)|''	|NOT NULL	|ZBX_PROXY
FIELD		|posts		|t_text		|''	|NOT NULL	|ZBX_PROXY
FIELD		|status_codes	|t_varchar(255)	|'200'	|NOT NULL	|ZBX_PROXY
FIELD		|follow_redirects|t_integer	|'1'	|NOT NULL	|ZBX_PROXY
FIELD		|post_type	|t_integer	|'0'	|NOT NULL	|ZBX_PROXY
FIELD		|http_proxy	|t_varchar(255)	|''	|NOT NULL	|ZBX_PROXY,ZBX_NODATA
FIELD		|headers	|t_text		|''	|NOT NULL	|ZBX_PROXY
FIELD		|retrieve_mode	|t_integer	|'0'	|NOT NULL	|ZBX_PROXY
FIELD		|request_method	|t_integer	|'0'	|NOT NULL	|ZBX_PROXY
FIELD		|output_format	|t_integer	|'0'	|NOT NULL	|ZBX_PROXY
FIELD		|ssl_cert_file	|t_varchar(255)	|''	|NOT NULL	|ZBX_PROXY,ZBX_NODATA
FIELD		|ssl_key_file	|t_varchar(255)	|''	|NOT NULL	|ZBX_PROXY,ZBX_NODATA
FIELD		|ssl_key_password|t_varchar(64)	|''	|NOT NULL	|ZBX_PROXY,ZBX_NODATA
FIELD		|verify_peer	|t_integer	|'0'	|NOT NULL	|ZBX_PROXY
FIELD		|verify_host	|t_integer	|'0'	|NOT NULL	|ZBX_PROXY
FIELD		|allow_traps	|t_integer	|'0'	|NOT NULL	|ZBX_PROXY
FIELD		|discover	|t_integer	|'0'	|NOT NULL	|0
FIELD		|uuid		|t_varchar(32)	|''	|NOT NULL	|0
FIELD		|name_upper	|t_varchar(255)	|''	|NOT NULL	|0
INDEX		|1		|hostid,key_(764)
INDEX		|3		|status
INDEX		|4		|templateid
INDEX		|5		|valuemapid
INDEX		|6		|interfaceid
INDEX		|7		|master_itemid
INDEX		|8		|key_(768)
INDEX		|9		|hostid,name_upper
CHANGELOG	|3
UPD_TRIG_FUNC	|name		|name_upper	|itemid	|upper

TABLE|httpstepitem|httpstepitemid|ZBX_TEMPLATE
FIELD		|httpstepitemid	|t_id		|	|NOT NULL	|0
FIELD		|httpstepid	|t_id		|	|NOT NULL	|ZBX_PROXY		|1|httpstep	|		|RESTRICT
FIELD		|itemid		|t_id		|	|NOT NULL	|ZBX_PROXY		|2|items	|		|RESTRICT
FIELD		|type		|t_integer	|'0'	|NOT NULL	|ZBX_PROXY
UNIQUE		|1		|httpstepid,itemid
INDEX		|2		|itemid
CHANGELOG	|16

TABLE|httptestitem|httptestitemid|ZBX_TEMPLATE
FIELD		|httptestitemid	|t_id		|	|NOT NULL	|0
FIELD		|httptestid	|t_id		|	|NOT NULL	|ZBX_PROXY		|1|httptest	|		|RESTRICT
FIELD		|itemid		|t_id		|	|NOT NULL	|ZBX_PROXY		|2|items	|		|RESTRICT
FIELD		|type		|t_integer	|'0'	|NOT NULL	|ZBX_PROXY
UNIQUE		|1		|httptestid,itemid
INDEX		|2		|itemid
CHANGELOG	|13

TABLE|media_type|mediatypeid|ZBX_DATA
FIELD		|mediatypeid	|t_id		|	|NOT NULL	|0
FIELD		|type		|t_integer	|'0'	|NOT NULL	|0
FIELD		|name		|t_varchar(100)	|''	|NOT NULL	|0
FIELD		|smtp_server	|t_varchar(255)	|''	|NOT NULL	|0
FIELD		|smtp_helo	|t_varchar(255)	|''	|NOT NULL	|0
FIELD		|smtp_email	|t_varchar(255)	|''	|NOT NULL	|0
FIELD		|exec_path	|t_varchar(255)	|''	|NOT NULL	|0
FIELD		|gsm_modem	|t_varchar(255)	|''	|NOT NULL	|0
FIELD		|username	|t_varchar(255)	|''	|NOT NULL	|0
FIELD		|passwd		|t_varchar(255)	|''	|NOT NULL	|0
FIELD		|status		|t_integer	|'1'	|NOT NULL	|ZBX_NODATA
FIELD		|smtp_port	|t_integer	|'25'	|NOT NULL	|0
FIELD		|smtp_security	|t_integer	|'0'	|NOT NULL	|0
FIELD		|smtp_verify_peer|t_integer	|'0'	|NOT NULL	|0
FIELD		|smtp_verify_host|t_integer	|'0'	|NOT NULL	|0
FIELD		|smtp_authentication|t_integer	|'0'	|NOT NULL	|0
FIELD		|maxsessions	|t_integer	|'1'	|NOT NULL	|0
FIELD		|maxattempts	|t_integer	|'3'	|NOT NULL	|0
FIELD		|attempt_interval|t_varchar(32)	|'10s'	|NOT NULL	|0
FIELD		|content_type	|t_integer	|'1'	|NOT NULL	|0
FIELD		|script		|t_text		|''	|NOT NULL	|0
FIELD		|timeout	|t_varchar(32)	|'30s'	|NOT NULL	|0
FIELD		|process_tags	|t_integer	|'0'	|NOT NULL	|0
FIELD		|show_event_menu|t_integer	|'0'	|NOT NULL	|0
FIELD		|event_menu_url	|t_varchar(2048)|''	|NOT NULL	|0
FIELD		|event_menu_name|t_varchar(255)	|''	|NOT NULL	|0
FIELD		|description	|t_shorttext	|''	|NOT NULL	|0
FIELD		|provider	|t_integer	|'0'	|NOT NULL	|0
UNIQUE		|1		|name

TABLE|media_type_param|mediatype_paramid|ZBX_DATA
FIELD		|mediatype_paramid|t_id		|	|NOT NULL	|0
FIELD		|mediatypeid	|t_id		|	|NOT NULL	|0			|1|media_type
FIELD		|name		|t_varchar(255)	|''	|NOT NULL	|0
FIELD		|value		|t_varchar(2048)|''	|NOT NULL	|0
FIELD		|sortorder	|t_integer	|'0'	|NOT NULL	|0
INDEX		|1		|mediatypeid

TABLE|media_type_message|mediatype_messageid|ZBX_DATA
FIELD		|mediatype_messageid|t_id	|	|NOT NULL	|0
FIELD		|mediatypeid	|t_id		|	|NOT NULL	|0			|1|media_type
FIELD		|eventsource	|t_integer	|	|NOT NULL	|0
FIELD		|recovery	|t_integer	|	|NOT NULL	|0
FIELD		|subject	|t_varchar(255)	|''	|NOT NULL	|0
FIELD		|message	|t_text		|''	|NOT NULL	|0
UNIQUE		|1		|mediatypeid,eventsource,recovery

TABLE|usrgrp|usrgrpid|ZBX_DATA
FIELD		|usrgrpid	|t_id		|	|NOT NULL	|0
FIELD		|name		|t_varchar(64)	|''	|NOT NULL	|0
FIELD		|gui_access	|t_integer	|'0'	|NOT NULL	|0
FIELD		|users_status	|t_integer	|'0'	|NOT NULL	|0
FIELD		|debug_mode	|t_integer	|'0'	|NOT NULL	|0
FIELD		|userdirectoryid	|t_id	|NULL	|NULL	|0 |2|userdirectory	|	|RESTRICT
UNIQUE		|1		|name
INDEX		|2	|userdirectoryid

TABLE|users_groups|id|ZBX_DATA
FIELD		|id		|t_id		|	|NOT NULL	|0
FIELD		|usrgrpid	|t_id		|	|NOT NULL	|0			|1|usrgrp
FIELD		|userid		|t_id		|	|NOT NULL	|0			|2|users
UNIQUE		|1		|usrgrpid,userid
INDEX		|2		|userid

TABLE|scripts|scriptid|ZBX_DATA
FIELD		|scriptid	|t_id		|	|NOT NULL	|0
FIELD		|name		|t_varchar(255)	|''	|NOT NULL	|0
FIELD		|command	|t_text		|''	|NOT NULL	|0
FIELD		|host_access	|t_integer	|'2'	|NOT NULL	|0
FIELD		|usrgrpid	|t_id		|	|NULL		|0			|1|usrgrp	|		|RESTRICT
FIELD		|groupid	|t_id		|	|NULL		|0			|2|hstgrp	|		|RESTRICT
FIELD		|description	|t_shorttext	|''	|NOT NULL	|0
FIELD		|confirmation	|t_varchar(255)	|''	|NOT NULL	|0
FIELD		|type		|t_integer	|'5'	|NOT NULL	|0
FIELD		|execute_on	|t_integer	|'2'	|NOT NULL	|0
FIELD		|timeout	|t_varchar(32)	|'30s'	|NOT NULL	|0
FIELD		|scope		|t_integer	|'1'	|NOT NULL	|0
FIELD		|port		|t_varchar(64)	|''	|NOT NULL	|0
FIELD		|authtype	|t_integer	|'0'	|NOT NULL	|0
FIELD		|username	|t_varchar(64)	|''	|NOT NULL	|0
FIELD		|password	|t_varchar(64)	|''	|NOT NULL	|0
FIELD		|publickey	|t_varchar(64)	|''	|NOT NULL	|0
FIELD		|privatekey	|t_varchar(64)	|''	|NOT NULL	|0
FIELD		|menu_path	|t_varchar(255)	|''	|NOT NULL	|0
FIELD		|url		|t_varchar(2048)|''	|NOT NULL	|0
FIELD		|new_window	|t_integer	|'1'	|NOT NULL	|0
INDEX		|1		|usrgrpid
INDEX		|2		|groupid
UNIQUE		|3		|name,menu_path

TABLE|script_param|script_paramid|ZBX_DATA
FIELD		|script_paramid	|t_id		|	|NOT NULL	|0
FIELD		|scriptid	|t_id		|	|NOT NULL	|0			|1|scripts
FIELD		|name		|t_varchar(255)	|''	|NOT NULL	|0
FIELD		|value		|t_varchar(2048)|''	|NOT NULL	|0
UNIQUE		|1		|scriptid,name

TABLE|actions|actionid|ZBX_DATA
FIELD		|actionid	|t_id		|	|NOT NULL	|0
FIELD		|name		|t_varchar(255)	|''	|NOT NULL	|0
FIELD		|eventsource	|t_integer	|'0'	|NOT NULL	|0
FIELD		|evaltype	|t_integer	|'0'	|NOT NULL	|0
FIELD		|status		|t_integer	|'0'	|NOT NULL	|0
FIELD		|esc_period	|t_varchar(255)	|'1h'	|NOT NULL	|0
FIELD		|formula	|t_varchar(1024)|''	|NOT NULL	|0
FIELD		|pause_suppressed|t_integer	|'1'	|NOT NULL	|0
FIELD		|notify_if_canceled|t_integer	|'1'	|NOT NULL	|0
FIELD		|pause_symptoms	|t_integer	|'1'	|NOT NULL	|0
INDEX		|1		|eventsource,status
UNIQUE		|2		|name

TABLE|operations|operationid|ZBX_DATA
FIELD		|operationid	|t_id		|	|NOT NULL	|0
FIELD		|actionid	|t_id		|	|NOT NULL	|0			|1|actions
FIELD		|operationtype	|t_integer	|'0'	|NOT NULL	|0
FIELD		|esc_period	|t_varchar(255)	|'0'	|NOT NULL	|0
FIELD		|esc_step_from	|t_integer	|'1'	|NOT NULL	|0
FIELD		|esc_step_to	|t_integer	|'1'	|NOT NULL	|0
FIELD		|evaltype	|t_integer	|'0'	|NOT NULL	|0
FIELD		|recovery	|t_integer	|'0'	|NOT NULL	|0
INDEX		|1		|actionid

TABLE|opmessage|operationid|ZBX_DATA
FIELD		|operationid	|t_id		|	|NOT NULL	|0			|1|operations
FIELD		|default_msg	|t_integer	|'1'	|NOT NULL	|0
FIELD		|subject	|t_varchar(255)	|''	|NOT NULL	|0
FIELD		|message	|t_shorttext	|''	|NOT NULL	|0
FIELD		|mediatypeid	|t_id		|	|NULL		|0			|2|media_type	|		|RESTRICT
INDEX		|1		|mediatypeid

TABLE|opmessage_grp|opmessage_grpid|ZBX_DATA
FIELD		|opmessage_grpid|t_id		|	|NOT NULL	|0
FIELD		|operationid	|t_id		|	|NOT NULL	|0			|1|operations
FIELD		|usrgrpid	|t_id		|	|NOT NULL	|0			|2|usrgrp	|		|RESTRICT
UNIQUE		|1		|operationid,usrgrpid
INDEX		|2		|usrgrpid

TABLE|opmessage_usr|opmessage_usrid|ZBX_DATA
FIELD		|opmessage_usrid|t_id		|	|NOT NULL	|0
FIELD		|operationid	|t_id		|	|NOT NULL	|0			|1|operations
FIELD		|userid		|t_id		|	|NOT NULL	|0			|2|users	|		|RESTRICT
UNIQUE		|1		|operationid,userid
INDEX		|2		|userid

TABLE|opcommand|operationid|ZBX_DATA
FIELD		|operationid	|t_id		|	|NOT NULL	|0			|1|operations
FIELD		|scriptid	|t_id		|	|NOT NULL	|0			|2|scripts	|		|RESTRICT
INDEX		|1		|scriptid

TABLE|opcommand_hst|opcommand_hstid|ZBX_DATA
FIELD		|opcommand_hstid|t_id		|	|NOT NULL	|0
FIELD		|operationid	|t_id		|	|NOT NULL	|0			|1|operations
FIELD		|hostid		|t_id		|	|NULL		|0			|2|hosts	|		|RESTRICT
INDEX		|1		|operationid
INDEX		|2		|hostid

TABLE|opcommand_grp|opcommand_grpid|ZBX_DATA
FIELD		|opcommand_grpid|t_id		|	|NOT NULL	|0
FIELD		|operationid	|t_id		|	|NOT NULL	|0			|1|operations
FIELD		|groupid	|t_id		|	|NOT NULL	|0			|2|hstgrp	|		|RESTRICT
INDEX		|1		|operationid
INDEX		|2		|groupid

TABLE|opgroup|opgroupid|ZBX_DATA
FIELD		|opgroupid	|t_id		|	|NOT NULL	|0
FIELD		|operationid	|t_id		|	|NOT NULL	|0			|1|operations
FIELD		|groupid	|t_id		|	|NOT NULL	|0			|2|hstgrp	|		|RESTRICT
UNIQUE		|1		|operationid,groupid
INDEX		|2		|groupid

TABLE|optemplate|optemplateid|ZBX_TEMPLATE
FIELD		|optemplateid	|t_id		|	|NOT NULL	|0
FIELD		|operationid	|t_id		|	|NOT NULL	|0			|1|operations
FIELD		|templateid	|t_id		|	|NOT NULL	|0			|2|hosts	|hostid		|RESTRICT
UNIQUE		|1		|operationid,templateid
INDEX		|2		|templateid

TABLE|opconditions|opconditionid|ZBX_DATA
FIELD		|opconditionid	|t_id		|	|NOT NULL	|0
FIELD		|operationid	|t_id		|	|NOT NULL	|0			|1|operations
FIELD		|conditiontype	|t_integer	|'0'	|NOT NULL	|0
FIELD		|operator	|t_integer	|'0'	|NOT NULL	|0
FIELD		|value		|t_varchar(255)	|''	|NOT NULL	|0
INDEX		|1		|operationid

TABLE|conditions|conditionid|ZBX_DATA
FIELD		|conditionid	|t_id		|	|NOT NULL	|0
FIELD		|actionid	|t_id		|	|NOT NULL	|0			|1|actions
FIELD		|conditiontype	|t_integer	|'0'	|NOT NULL	|0
FIELD		|operator	|t_integer	|'0'	|NOT NULL	|0
FIELD		|value		|t_varchar(255)	|''	|NOT NULL	|0
FIELD		|value2		|t_varchar(255)	|''	|NOT NULL	|0
INDEX		|1		|actionid

TABLE|config|configid|ZBX_DATA
FIELD		|configid	|t_id		|	|NOT NULL	|0
FIELD		|work_period	|t_varchar(255)	|'1-5,09:00-18:00'|NOT NULL|0
FIELD		|alert_usrgrpid	|t_id		|	|NULL		|0			|1|usrgrp	|usrgrpid	|RESTRICT
FIELD		|default_theme	|t_varchar(128)	|'blue-theme'|NOT NULL	|ZBX_NODATA
FIELD		|authentication_type|t_integer	|'0'	|NOT NULL	|ZBX_NODATA
FIELD		|discovery_groupid|t_id		|	|NULL		|0			|2|hstgrp	|groupid	|RESTRICT
FIELD		|max_in_table	|t_integer	|'50'	|NOT NULL	|ZBX_NODATA
FIELD		|search_limit	|t_integer	|'1000'	|NOT NULL	|ZBX_NODATA
FIELD		|severity_color_0|t_varchar(6)	|'97AAB3'|NOT NULL	|ZBX_NODATA
FIELD		|severity_color_1|t_varchar(6)	|'7499FF'|NOT NULL	|ZBX_NODATA
FIELD		|severity_color_2|t_varchar(6)	|'FFC859'|NOT NULL	|ZBX_NODATA
FIELD		|severity_color_3|t_varchar(6)	|'FFA059'|NOT NULL	|ZBX_NODATA
FIELD		|severity_color_4|t_varchar(6)	|'E97659'|NOT NULL	|ZBX_NODATA
FIELD		|severity_color_5|t_varchar(6)	|'E45959'|NOT NULL	|ZBX_NODATA
FIELD		|severity_name_0|t_varchar(32)	|'Not classified'|NOT NULL|ZBX_NODATA
FIELD		|severity_name_1|t_varchar(32)	|'Information'|NOT NULL	|ZBX_NODATA
FIELD		|severity_name_2|t_varchar(32)	|'Warning'|NOT NULL	|ZBX_NODATA
FIELD		|severity_name_3|t_varchar(32)	|'Average'|NOT NULL	|ZBX_NODATA
FIELD		|severity_name_4|t_varchar(32)	|'High'	|NOT NULL	|ZBX_NODATA
FIELD		|severity_name_5|t_varchar(32)	|'Disaster'|NOT NULL	|ZBX_NODATA
FIELD		|ok_period	|t_varchar(32)	|'5m'	|NOT NULL	|ZBX_NODATA
FIELD		|blink_period	|t_varchar(32)	|'2m'	|NOT NULL	|ZBX_NODATA
FIELD		|problem_unack_color|t_varchar(6)|'CC0000'|NOT NULL	|ZBX_NODATA
FIELD		|problem_ack_color|t_varchar(6)	|'CC0000'|NOT NULL	|ZBX_NODATA
FIELD		|ok_unack_color	|t_varchar(6)	|'009900'|NOT NULL	|ZBX_NODATA
FIELD		|ok_ack_color	|t_varchar(6)	|'009900'|NOT NULL	|ZBX_NODATA
FIELD		|problem_unack_style|t_integer	|'1'	|NOT NULL	|ZBX_NODATA
FIELD		|problem_ack_style|t_integer	|'1'	|NOT NULL	|ZBX_NODATA
FIELD		|ok_unack_style	|t_integer	|'1'	|NOT NULL	|ZBX_NODATA
FIELD		|ok_ack_style	|t_integer	|'1'	|NOT NULL	|ZBX_NODATA
FIELD		|snmptrap_logging|t_integer	|'1'	|NOT NULL	|ZBX_PROXY,ZBX_NODATA
FIELD		|server_check_interval|t_integer|'10'	|NOT NULL	|ZBX_NODATA
FIELD		|hk_events_mode	|t_integer	|'1'	|NOT NULL	|ZBX_NODATA
FIELD		|hk_events_trigger|t_varchar(32)|'365d'	|NOT NULL	|ZBX_NODATA
FIELD		|hk_events_internal|t_varchar(32)|'1d'	|NOT NULL	|ZBX_NODATA
FIELD		|hk_events_discovery|t_varchar(32)|'1d'	|NOT NULL	|ZBX_NODATA
FIELD		|hk_events_autoreg|t_varchar(32)|'1d'	|NOT NULL	|ZBX_NODATA
FIELD		|hk_services_mode|t_integer	|'1'	|NOT NULL	|ZBX_NODATA
FIELD		|hk_services	|t_varchar(32)	|'365d'	|NOT NULL	|ZBX_NODATA
FIELD		|hk_audit_mode	|t_integer	|'1'	|NOT NULL	|ZBX_NODATA
FIELD		|hk_audit	|t_varchar(32)	|'365d'	|NOT NULL	|ZBX_NODATA
FIELD		|hk_sessions_mode|t_integer	|'1'	|NOT NULL	|ZBX_NODATA
FIELD		|hk_sessions	|t_varchar(32)	|'365d'	|NOT NULL	|ZBX_NODATA
FIELD		|hk_history_mode|t_integer	|'1'	|NOT NULL	|ZBX_NODATA
FIELD		|hk_history_global|t_integer	|'0'	|NOT NULL	|ZBX_PROXY,ZBX_NODATA
FIELD		|hk_history	|t_varchar(32)	|'90d'	|NOT NULL	|ZBX_PROXY,ZBX_NODATA
FIELD		|hk_trends_mode	|t_integer	|'1'	|NOT NULL	|ZBX_NODATA
FIELD		|hk_trends_global|t_integer	|'0'	|NOT NULL	|ZBX_NODATA
FIELD		|hk_trends	|t_varchar(32)	|'365d'	|NOT NULL	|ZBX_NODATA
FIELD		|default_inventory_mode|t_integer|'-1'	|NOT NULL	|ZBX_NODATA
FIELD		|custom_color	|t_integer	|'0'	|NOT NULL	|ZBX_NODATA
FIELD		|http_auth_enabled	|t_integer	|'0'	|NOT NULL	|ZBX_NODATA
FIELD		|http_login_form	|t_integer	|'0'	|NOT NULL	|ZBX_NODATA
FIELD		|http_strip_domains	|t_varchar(2048)|''	|NOT NULL	|ZBX_NODATA
FIELD		|http_case_sensitive	|t_integer	|'1'	|NOT NULL	|ZBX_NODATA
FIELD		|ldap_auth_enabled		|t_integer		|'0'	|NOT NULL	|ZBX_NODATA
FIELD		|ldap_case_sensitive	|t_integer	|'1'	|NOT NULL	|ZBX_NODATA
FIELD		|db_extension	|t_varchar(32)	|''	|NOT NULL	|ZBX_NODATA
FIELD		|autoreg_tls_accept	|t_integer	|'1'	|NOT NULL	|ZBX_PROXY,ZBX_NODATA
FIELD		|compression_status	|t_integer	|'0'	|NOT NULL	|ZBX_NODATA
FIELD		|compress_older	|t_varchar(32)	|'7d'	|NOT NULL	|ZBX_NODATA
FIELD		|instanceid	|t_varchar(32)	|''	|NOT NULL	|ZBX_NODATA
FIELD		|saml_auth_enabled	|t_integer	|'0'	|NOT NULL	|ZBX_NODATA
FIELD		|saml_case_sensitive	|t_integer	|'0'	|NOT NULL	|ZBX_NODATA
FIELD		|default_lang		|t_varchar(5)	|'en_US'|NOT NULL	|ZBX_NODATA
FIELD		|default_timezone	|t_varchar(50)	|'system'|NOT NULL	|ZBX_NODATA
FIELD		|login_attempts	|t_integer	|'5'	|NOT NULL	|ZBX_NODATA
FIELD		|login_block	|t_varchar(32)	|'30s'	|NOT NULL	|ZBX_NODATA
FIELD		|show_technical_errors	|t_integer	|'0'	|NOT NULL	|ZBX_NODATA
FIELD		|validate_uri_schemes	|t_integer	|'1'	|NOT NULL	|ZBX_NODATA
FIELD		|uri_valid_schemes	|t_varchar(255)	|'http,https,ftp,file,mailto,tel,ssh'	|NOT NULL	|ZBX_NODATA
FIELD		|x_frame_options	|t_varchar(255)	|'SAMEORIGIN'	|NOT NULL	|ZBX_NODATA
FIELD		|iframe_sandboxing_enabled	|t_integer	|'1'	|NOT NULL	|ZBX_NODATA
FIELD		|iframe_sandboxing_exceptions	|t_varchar(255)	|''	|NOT NULL	|ZBX_NODATA
FIELD		|max_overview_table_size	|t_integer	|'50'	|NOT NULL	|ZBX_NODATA
FIELD		|history_period	|t_varchar(32)|	'24h'	|NOT NULL	|ZBX_NODATA
FIELD		|period_default	|t_varchar(32)	|'1h'	|NOT NULL	|ZBX_NODATA
FIELD		|max_period	|t_varchar(32)	|'2y'	|NOT NULL	|ZBX_NODATA
FIELD		|socket_timeout	|t_varchar(32)	|'3s'	|NOT NULL	|ZBX_NODATA
FIELD		|connect_timeout	|t_varchar(32)	|'3s'	|NOT NULL	|ZBX_NODATA
FIELD		|media_type_test_timeout	|t_varchar(32)	|'65s'	|NOT NULL	|ZBX_NODATA
FIELD		|script_timeout	|t_varchar(32)	|'60s'	|NOT NULL	|ZBX_NODATA
FIELD		|item_test_timeout	|t_varchar(32)	|'60s'	|NOT NULL	|ZBX_NODATA
FIELD		|session_key	|t_varchar(32)|''	|NOT NULL	|ZBX_NODATA
FIELD		|url			|t_varchar(2048)|''	|NOT NULL	|ZBX_NODATA
FIELD		|report_test_timeout|t_varchar(32)|'60s'|NOT NULL	|ZBX_NODATA
FIELD		|dbversion_status	|t_shorttext|''	|NOT NULL	|ZBX_NODATA
FIELD		|hk_events_service|t_varchar(32)|'1d'	|NOT NULL	|ZBX_NODATA
FIELD		|passwd_min_length	|t_integer	|'8'	|NOT NULL	|ZBX_NODATA
FIELD		|passwd_check_rules	|t_integer	|'8'	|NOT NULL	|ZBX_NODATA
FIELD		|auditlog_enabled	|t_integer	|'1'	|NOT NULL	|ZBX_NODATA
FIELD		|ha_failover_delay	|t_varchar(32)	|'1m'	|NOT NULL	|ZBX_NODATA
FIELD		|geomaps_tile_provider|t_varchar(255)	|''	|NOT NULL	|0
FIELD		|geomaps_tile_url	|t_varchar(2048)|''	|NOT NULL	|ZBX_NODATA
FIELD		|geomaps_max_zoom	|t_integer	|'0'	|NOT NULL	|ZBX_NODATA
FIELD		|geomaps_attribution|t_varchar(1024)|''	|NOT NULL	|ZBX_NODATA
FIELD		|vault_provider	|t_integer	|'0'	|NOT NULL	|ZBX_NODATA
FIELD		|ldap_userdirectoryid	|t_id	|NULL |NULL	|0		|3|userdirectory	|userdirectoryid|RESTRICT
FIELD		|server_status		|t_shorttext	|''	|NOT NULL	|ZBX_NODATA
FIELD		|jit_provision_interval		|t_varchar(32)	|'1h'	|NOT NULL	|ZBX_NODATA
FIELD		|saml_jit_status			|t_integer		|'0'	|NOT NULL	|ZBX_NODATA
FIELD		|ldap_jit_status			|t_integer		|'0'	|NOT NULL	|ZBX_NODATA
FIELD		|disabled_usrgrpid			|t_id			|NULL	|NULL		|ZBX_NODATA	|4|usrgrp	|usrgrpid|RESTRICT
INDEX		|1		|alert_usrgrpid
INDEX		|2		|discovery_groupid
INDEX		|3		|ldap_userdirectoryid
INDEX		|4		|disabled_usrgrpid

TABLE|triggers|triggerid|ZBX_TEMPLATE
FIELD		|triggerid	|t_id		|	|NOT NULL	|0
FIELD		|expression	|t_varchar(2048)|''	|NOT NULL	|0
FIELD		|description	|t_varchar(255)	|''	|NOT NULL	|0
FIELD		|url		|t_varchar(2048)|''	|NOT NULL	|0
FIELD		|status		|t_integer	|'0'	|NOT NULL	|0
FIELD		|value		|t_integer	|'0'	|NOT NULL	|ZBX_NODATA
FIELD		|priority	|t_integer	|'0'	|NOT NULL	|0
FIELD		|lastchange	|t_integer	|'0'	|NOT NULL	|ZBX_NODATA
FIELD		|comments	|t_shorttext	|''	|NOT NULL	|0
FIELD		|error		|t_varchar(2048)|''	|NOT NULL	|ZBX_NODATA
FIELD		|templateid	|t_id		|	|NULL		|0			|1|triggers	|triggerid		|RESTRICT
FIELD		|type		|t_integer	|'0'	|NOT NULL	|0
FIELD		|state		|t_integer	|'0'	|NOT NULL	|ZBX_NODATA
FIELD		|flags		|t_integer	|'0'	|NOT NULL	|0
FIELD		|recovery_mode	|t_integer	|'0'	|NOT NULL	|0
FIELD		|recovery_expression|t_varchar(2048)|''	|NOT NULL	|0
FIELD		|correlation_mode|t_integer	|'0'	|NOT NULL	|0
FIELD		|correlation_tag|t_varchar(255)	|''	|NOT NULL	|0
FIELD		|manual_close	|t_integer	|'0'	|NOT NULL	|0
FIELD		|opdata		|t_varchar(255)	|''	|NOT NULL	|0
FIELD		|discover	|t_integer	|'0'	|NOT NULL	|0
FIELD		|event_name	|t_varchar(2048)|''	|NOT NULL	|0
FIELD		|uuid		|t_varchar(32)	|''	|NOT NULL	|0
FIELD		|url_name	|t_varchar(64)	|''	|NOT NULL	|0
INDEX		|1		|status
INDEX		|2		|value,lastchange
INDEX		|3		|templateid
CHANGELOG	|5

TABLE|trigger_depends|triggerdepid|ZBX_TEMPLATE
FIELD		|triggerdepid	|t_id		|	|NOT NULL	|0
FIELD		|triggerid_down	|t_id		|	|NOT NULL	|0			|1|triggers	|triggerid
FIELD		|triggerid_up	|t_id		|	|NOT NULL	|0			|2|triggers	|triggerid
UNIQUE		|1		|triggerid_down,triggerid_up
INDEX		|2		|triggerid_up

TABLE|functions|functionid|ZBX_TEMPLATE
FIELD		|functionid	|t_id		|	|NOT NULL	|0
FIELD		|itemid		|t_id		|	|NOT NULL	|0			|1|items	|		|RESTRICT
FIELD		|triggerid	|t_id		|	|NOT NULL	|0			|2|triggers	|		|RESTRICT
FIELD		|name		|t_varchar(12)	|''	|NOT NULL	|0
FIELD		|parameter	|t_varchar(255)	|'0'	|NOT NULL	|0
INDEX		|1		|triggerid
INDEX		|2		|itemid,name,parameter
CHANGELOG	|7

TABLE|graphs|graphid|ZBX_TEMPLATE
FIELD		|graphid	|t_id		|	|NOT NULL	|0
FIELD		|name		|t_varchar(128)	|''	|NOT NULL	|0
FIELD		|width		|t_integer	|'900'	|NOT NULL	|0
FIELD		|height		|t_integer	|'200'	|NOT NULL	|0
FIELD		|yaxismin	|t_double	|'0'	|NOT NULL	|0
FIELD		|yaxismax	|t_double	|'100'	|NOT NULL	|0
FIELD		|templateid	|t_id		|	|NULL		|0			|1|graphs	|graphid
FIELD		|show_work_period|t_integer	|'1'	|NOT NULL	|0
FIELD		|show_triggers	|t_integer	|'1'	|NOT NULL	|0
FIELD		|graphtype	|t_integer	|'0'	|NOT NULL	|0
FIELD		|show_legend	|t_integer	|'1'	|NOT NULL	|0
FIELD		|show_3d	|t_integer	|'0'	|NOT NULL	|0
FIELD		|percent_left	|t_double	|'0'	|NOT NULL	|0
FIELD		|percent_right	|t_double	|'0'	|NOT NULL	|0
FIELD		|ymin_type	|t_integer	|'0'	|NOT NULL	|0
FIELD		|ymax_type	|t_integer	|'0'	|NOT NULL	|0
FIELD		|ymin_itemid	|t_id		|	|NULL		|0			|2|items	|itemid		|RESTRICT
FIELD		|ymax_itemid	|t_id		|	|NULL		|0			|3|items	|itemid		|RESTRICT
FIELD		|flags		|t_integer	|'0'	|NOT NULL	|0
FIELD		|discover	|t_integer	|'0'	|NOT NULL	|0
FIELD		|uuid		|t_varchar(32)	|''	|NOT NULL	|0
INDEX		|1		|name
INDEX		|2		|templateid
INDEX		|3		|ymin_itemid
INDEX		|4		|ymax_itemid

TABLE|graphs_items|gitemid|ZBX_TEMPLATE
FIELD		|gitemid	|t_id		|	|NOT NULL	|0
FIELD		|graphid	|t_id		|	|NOT NULL	|0			|1|graphs
FIELD		|itemid		|t_id		|	|NOT NULL	|0			|2|items
FIELD		|drawtype	|t_integer	|'0'	|NOT NULL	|0
FIELD		|sortorder	|t_integer	|'0'	|NOT NULL	|0
FIELD		|color		|t_varchar(6)	|'009600'|NOT NULL	|0
FIELD		|yaxisside	|t_integer	|'0'	|NOT NULL	|0
FIELD		|calc_fnc	|t_integer	|'2'	|NOT NULL	|0
FIELD		|type		|t_integer	|'0'	|NOT NULL	|0
INDEX		|1		|itemid
INDEX		|2		|graphid

TABLE|graph_theme|graphthemeid|ZBX_DATA
FIELD		|graphthemeid	|t_id		|	|NOT NULL	|0
FIELD		|theme		|t_varchar(64)	|''	|NOT NULL	|0
FIELD		|backgroundcolor|t_varchar(6)	|''	|NOT NULL	|0
FIELD		|graphcolor	|t_varchar(6)	|''	|NOT NULL	|0
FIELD		|gridcolor	|t_varchar(6)	|''	|NOT NULL	|0
FIELD		|maingridcolor	|t_varchar(6)	|''	|NOT NULL	|0
FIELD		|gridbordercolor|t_varchar(6)	|''	|NOT NULL	|0
FIELD		|textcolor	|t_varchar(6)	|''	|NOT NULL	|0
FIELD		|highlightcolor	|t_varchar(6)	|''	|NOT NULL	|0
FIELD		|leftpercentilecolor|t_varchar(6)|''	|NOT NULL	|0
FIELD		|rightpercentilecolor|t_varchar(6)|''	|NOT NULL	|0
FIELD		|nonworktimecolor|t_varchar(6)	|''	|NOT NULL	|0
FIELD		|colorpalette	|t_varchar(255)	|''	|NOT NULL	|0
UNIQUE		|1		|theme

TABLE|globalmacro|globalmacroid|ZBX_DATA
FIELD		|globalmacroid	|t_id		|	|NOT NULL	|0
FIELD		|macro		|t_varchar(255)	|''	|NOT NULL	|ZBX_PROXY
FIELD		|value		|t_varchar(2048)|''	|NOT NULL	|ZBX_PROXY
FIELD		|description	|t_shorttext	|''	|NOT NULL	|0
FIELD		|type		|t_integer	|'0'	|NOT NULL	|ZBX_PROXY
UNIQUE		|1		|macro

TABLE|hostmacro|hostmacroid|ZBX_TEMPLATE
FIELD		|hostmacroid	|t_id		|	|NOT NULL	|0
FIELD		|hostid		|t_id		|	|NOT NULL	|ZBX_PROXY		|1|hosts
FIELD		|macro		|t_varchar(255)	|''	|NOT NULL	|ZBX_PROXY
FIELD		|value		|t_varchar(2048)|''	|NOT NULL	|ZBX_PROXY
FIELD		|description	|t_shorttext	|''	|NOT NULL	|0
FIELD		|type		|t_integer	|'0'	|NOT NULL	|ZBX_PROXY
FIELD		|automatic	|t_integer	|'0'	|NOT NULL	|ZBX_PROXY
UNIQUE		|1		|hostid,macro

TABLE|hosts_groups|hostgroupid|ZBX_TEMPLATE
FIELD		|hostgroupid	|t_id		|	|NOT NULL	|0
FIELD		|hostid		|t_id		|	|NOT NULL	|0			|1|hosts
FIELD		|groupid	|t_id		|	|NOT NULL	|0			|2|hstgrp
UNIQUE		|1		|hostid,groupid
INDEX		|2		|groupid

TABLE|hosts_templates|hosttemplateid|ZBX_TEMPLATE
FIELD		|hosttemplateid	|t_id		|	|NOT NULL	|0
FIELD		|hostid		|t_id		|	|NOT NULL	|ZBX_PROXY		|1|hosts
FIELD		|templateid	|t_id		|	|NOT NULL	|ZBX_PROXY		|2|hosts	|hostid
FIELD		|link_type	|t_integer	|'0'	|NOT NULL	|ZBX_PROXY
UNIQUE		|1		|hostid,templateid
INDEX		|2		|templateid

TABLE|valuemap_mapping|valuemap_mappingid|ZBX_TEMPLATE
FIELD		|valuemap_mappingid|t_id	|	|NOT NULL	|0
FIELD		|valuemapid	|t_id		|	|NOT NULL	|0			|1|valuemap
FIELD		|value		|t_varchar(64)	|''	|NOT NULL	|0
FIELD		|newvalue	|t_varchar(64)	|''	|NOT NULL	|0
FIELD		|type		|t_integer	|'0'	|NOT NULL	|0
FIELD		|sortorder	|t_integer	|'0'	|NOT NULL	|0
UNIQUE		|1		|valuemapid,value,type

TABLE|media|mediaid|ZBX_DATA
FIELD		|mediaid	|t_id		|	|NOT NULL	|0
FIELD		|userid		|t_id		|	|NOT NULL	|0			|1|users
FIELD		|mediatypeid	|t_id		|	|NOT NULL	|0			|2|media_type
FIELD		|sendto		|t_varchar(1024)|''	|NOT NULL	|0
FIELD		|active		|t_integer	|'0'	|NOT NULL	|0
FIELD		|severity	|t_integer	|'63'	|NOT NULL	|0
FIELD		|period		|t_varchar(1024)|'1-7,00:00-24:00'|NOT NULL|0
INDEX		|1		|userid
INDEX		|2		|mediatypeid

TABLE|rights|rightid|ZBX_DATA
FIELD		|rightid	|t_id		|	|NOT NULL	|0
FIELD		|groupid	|t_id		|	|NOT NULL	|0			|1|usrgrp	|usrgrpid
FIELD		|permission	|t_integer	|'0'	|NOT NULL	|0
FIELD		|id		|t_id		|	|NOT NULL	|0			|2|hstgrp	|groupid
INDEX		|1		|groupid
INDEX		|2		|id

TABLE|services|serviceid|ZBX_DATA
FIELD		|serviceid	|t_id		|	|NOT NULL	|0
FIELD		|name		|t_varchar(128)	|''	|NOT NULL	|0
FIELD		|status		|t_integer	|'-1'	|NOT NULL	|0
FIELD		|algorithm	|t_integer	|'0'	|NOT NULL	|0
FIELD		|sortorder	|t_integer	|'0'	|NOT NULL	|0
FIELD		|weight		|t_integer	|'0'	|NOT NULL	|0
FIELD		|propagation_rule|t_integer	|'0'	|NOT NULL	|0
FIELD		|propagation_value|t_integer	|'0'	|NOT NULL	|0
FIELD		|description	|t_shorttext	|''	|NOT NULL	|0
FIELD		|uuid		|t_varchar(32)	|''	|NOT NULL	|0
FIELD		|created_at	|t_integer	|'0'	|NOT NULL	|0

TABLE|services_links|linkid|ZBX_DATA
FIELD		|linkid		|t_id		|	|NOT NULL	|0
FIELD		|serviceupid	|t_id		|	|NOT NULL	|0			|1|services	|serviceid
FIELD		|servicedownid	|t_id		|	|NOT NULL	|0			|2|services	|serviceid
INDEX		|1		|servicedownid
UNIQUE		|2		|serviceupid,servicedownid

TABLE|icon_map|iconmapid|ZBX_DATA
FIELD		|iconmapid	|t_id		|	|NOT NULL	|0
FIELD		|name		|t_varchar(64)	|''	|NOT NULL	|0
FIELD		|default_iconid	|t_id		|	|NOT NULL	|0			|1|images	|imageid	|RESTRICT
UNIQUE		|1		|name
INDEX		|2		|default_iconid

TABLE|icon_mapping|iconmappingid|ZBX_DATA
FIELD		|iconmappingid	|t_id		|	|NOT NULL	|0
FIELD		|iconmapid	|t_id		|	|NOT NULL	|0			|1|icon_map
FIELD		|iconid		|t_id		|	|NOT NULL	|0			|2|images	|imageid	|RESTRICT
FIELD		|inventory_link	|t_integer	|'0'	|NOT NULL	|0
FIELD		|expression	|t_varchar(64)	|''	|NOT NULL	|0
FIELD		|sortorder	|t_integer	|'0'	|NOT NULL	|0
INDEX		|1		|iconmapid
INDEX		|2		|iconid

TABLE|sysmaps|sysmapid|ZBX_TEMPLATE
FIELD		|sysmapid	|t_id		|	|NOT NULL	|0
FIELD		|name		|t_varchar(128)	|''	|NOT NULL	|0
FIELD		|width		|t_integer	|'600'	|NOT NULL	|0
FIELD		|height		|t_integer	|'400'	|NOT NULL	|0
FIELD		|backgroundid	|t_id		|	|NULL		|0			|1|images	|imageid	|RESTRICT
FIELD		|label_type	|t_integer	|'2'	|NOT NULL	|0
FIELD		|label_location	|t_integer	|'0'	|NOT NULL	|0
FIELD		|highlight	|t_integer	|'1'	|NOT NULL	|0
FIELD		|expandproblem	|t_integer	|'1'	|NOT NULL	|0
FIELD		|markelements	|t_integer	|'0'	|NOT NULL	|0
FIELD		|show_unack	|t_integer	|'0'	|NOT NULL	|0
FIELD		|grid_size	|t_integer	|'50'	|NOT NULL	|0
FIELD		|grid_show	|t_integer	|'1'	|NOT NULL	|0
FIELD		|grid_align	|t_integer	|'1'	|NOT NULL	|0
FIELD		|label_format	|t_integer	|'0'	|NOT NULL	|0
FIELD		|label_type_host|t_integer	|'2'	|NOT NULL	|0
FIELD		|label_type_hostgroup|t_integer	|'2'	|NOT NULL	|0
FIELD		|label_type_trigger|t_integer	|'2'	|NOT NULL	|0
FIELD		|label_type_map|t_integer	|'2'	|NOT NULL	|0
FIELD		|label_type_image|t_integer	|'2'	|NOT NULL	|0
FIELD		|label_string_host|t_varchar(255)|''	|NOT NULL	|0
FIELD		|label_string_hostgroup|t_varchar(255)|''|NOT NULL	|0
FIELD		|label_string_trigger|t_varchar(255)|''	|NOT NULL	|0
FIELD		|label_string_map|t_varchar(255)|''	|NOT NULL	|0
FIELD		|label_string_image|t_varchar(255)|''	|NOT NULL	|0
FIELD		|iconmapid	|t_id		|	|NULL		|0			|2|icon_map	|		|RESTRICT
FIELD		|expand_macros	|t_integer	|'0'	|NOT NULL	|0
FIELD		|severity_min	|t_integer	|'0'	|NOT NULL	|0
FIELD		|userid		|t_id		|	|NOT NULL	|0			|3|users	|		|RESTRICT
FIELD		|private	|t_integer	|'1'	|NOT NULL	|0
FIELD		|show_suppressed|t_integer	|'0'	|NOT NULL	|0
UNIQUE		|1		|name
INDEX		|2		|backgroundid
INDEX		|3		|iconmapid

TABLE|sysmaps_elements|selementid|ZBX_TEMPLATE
FIELD		|selementid	|t_id		|	|NOT NULL	|0
FIELD		|sysmapid	|t_id		|	|NOT NULL	|0			|1|sysmaps
FIELD		|elementid	|t_id		|'0'	|NOT NULL	|0
FIELD		|elementtype	|t_integer	|'0'	|NOT NULL	|0
FIELD		|iconid_off	|t_id		|	|NULL		|0			|2|images	|imageid	|RESTRICT
FIELD		|iconid_on	|t_id		|	|NULL		|0			|3|images	|imageid	|RESTRICT
FIELD		|label		|t_varchar(2048)|''	|NOT NULL	|0
FIELD		|label_location	|t_integer	|'-1'	|NOT NULL	|0
FIELD		|x		|t_integer	|'0'	|NOT NULL	|0
FIELD		|y		|t_integer	|'0'	|NOT NULL	|0
FIELD		|iconid_disabled|t_id		|	|NULL		|0			|4|images	|imageid	|RESTRICT
FIELD		|iconid_maintenance|t_id	|	|NULL		|0			|5|images	|imageid	|RESTRICT
FIELD		|elementsubtype	|t_integer	|'0'	|NOT NULL	|0
FIELD		|areatype	|t_integer	|'0'	|NOT NULL	|0
FIELD		|width		|t_integer	|'200'	|NOT NULL	|0
FIELD		|height		|t_integer	|'200'	|NOT NULL	|0
FIELD		|viewtype	|t_integer	|'0'	|NOT NULL	|0
FIELD		|use_iconmap	|t_integer	|'1'	|NOT NULL	|0
FIELD		|evaltype	|t_integer		|'0'|NOT NULL	|0
INDEX		|1		|sysmapid
INDEX		|2		|iconid_off
INDEX		|3		|iconid_on
INDEX		|4		|iconid_disabled
INDEX		|5		|iconid_maintenance

TABLE|sysmaps_links|linkid|ZBX_TEMPLATE
FIELD		|linkid		|t_id		|	|NOT NULL	|0
FIELD		|sysmapid	|t_id		|	|NOT NULL	|0			|1|sysmaps
FIELD		|selementid1	|t_id		|	|NOT NULL	|0			|2|sysmaps_elements|selementid
FIELD		|selementid2	|t_id		|	|NOT NULL	|0			|3|sysmaps_elements|selementid
FIELD		|drawtype	|t_integer	|'0'	|NOT NULL	|0
FIELD		|color		|t_varchar(6)	|'000000'|NOT NULL	|0
FIELD		|label		|t_varchar(2048)|''	|NOT NULL	|0
INDEX		|1		|sysmapid
INDEX		|2		|selementid1
INDEX		|3		|selementid2

TABLE|sysmaps_link_triggers|linktriggerid|ZBX_TEMPLATE
FIELD		|linktriggerid	|t_id		|	|NOT NULL	|0
FIELD		|linkid		|t_id		|	|NOT NULL	|0			|1|sysmaps_links
FIELD		|triggerid	|t_id		|	|NOT NULL	|0			|2|triggers
FIELD		|drawtype	|t_integer	|'0'	|NOT NULL	|0
FIELD		|color		|t_varchar(6)	|'000000'|NOT NULL	|0
UNIQUE		|1		|linkid,triggerid
INDEX		|2		|triggerid

TABLE|sysmap_element_url|sysmapelementurlid|ZBX_TEMPLATE
FIELD		|sysmapelementurlid|t_id	|	|NOT NULL	|0
FIELD		|selementid	|t_id		|	|NOT NULL	|0			|1|sysmaps_elements
FIELD		|name		|t_varchar(255)	|	|NOT NULL	|0
FIELD		|url		|t_varchar(2048)|''	|NOT NULL	|0
UNIQUE		|1		|selementid,name

TABLE|sysmap_url|sysmapurlid|ZBX_TEMPLATE
FIELD		|sysmapurlid	|t_id		|	|NOT NULL	|0
FIELD		|sysmapid	|t_id		|	|NOT NULL	|0			|1|sysmaps
FIELD		|name		|t_varchar(255)	|	|NOT NULL	|0
FIELD		|url		|t_varchar(2048)|''	|NOT NULL	|0
FIELD		|elementtype	|t_integer	|'0'	|NOT NULL	|0
UNIQUE		|1		|sysmapid,name

TABLE|sysmap_user|sysmapuserid|ZBX_TEMPLATE
FIELD		|sysmapuserid|t_id		|	|NOT NULL	|0
FIELD		|sysmapid	|t_id		|	|NOT NULL	|0			|1|sysmaps
FIELD		|userid		|t_id		|	|NOT NULL	|0			|2|users
FIELD		|permission	|t_integer	|'2'	|NOT NULL	|0
UNIQUE		|1		|sysmapid,userid

TABLE|sysmap_usrgrp|sysmapusrgrpid|ZBX_TEMPLATE
FIELD		|sysmapusrgrpid|t_id		|	|NOT NULL	|0
FIELD		|sysmapid	|t_id		|	|NOT NULL	|0			|1|sysmaps
FIELD		|usrgrpid	|t_id		|	|NOT NULL	|0			|2|usrgrp
FIELD		|permission	|t_integer	|'2'	|NOT NULL	|0
UNIQUE		|1		|sysmapid,usrgrpid

TABLE|maintenances_hosts|maintenance_hostid|ZBX_DATA
FIELD		|maintenance_hostid|t_id	|	|NOT NULL	|0
FIELD		|maintenanceid	|t_id		|	|NOT NULL	|0			|1|maintenances
FIELD		|hostid		|t_id		|	|NOT NULL	|0			|2|hosts
UNIQUE		|1		|maintenanceid,hostid
INDEX		|2		|hostid

TABLE|maintenances_groups|maintenance_groupid|ZBX_DATA
FIELD		|maintenance_groupid|t_id	|	|NOT NULL	|0
FIELD		|maintenanceid	|t_id		|	|NOT NULL	|0			|1|maintenances
FIELD		|groupid	|t_id		|	|NOT NULL	|0			|2|hstgrp
UNIQUE		|1		|maintenanceid,groupid
INDEX		|2		|groupid

TABLE|timeperiods|timeperiodid|ZBX_DATA
FIELD		|timeperiodid	|t_id		|	|NOT NULL	|0
FIELD		|timeperiod_type|t_integer	|'0'	|NOT NULL	|0
FIELD		|every		|t_integer	|'1'	|NOT NULL	|0
FIELD		|month		|t_integer	|'0'	|NOT NULL	|0
FIELD		|dayofweek	|t_integer	|'0'	|NOT NULL	|0
FIELD		|day		|t_integer	|'0'	|NOT NULL	|0
FIELD		|start_time	|t_integer	|'0'	|NOT NULL	|0
FIELD		|period		|t_integer	|'0'	|NOT NULL	|0
FIELD		|start_date	|t_integer	|'0'	|NOT NULL	|0

TABLE|maintenances_windows|maintenance_timeperiodid|ZBX_DATA
FIELD		|maintenance_timeperiodid|t_id	|	|NOT NULL	|0
FIELD		|maintenanceid	|t_id		|	|NOT NULL	|0			|1|maintenances
FIELD		|timeperiodid	|t_id		|	|NOT NULL	|0			|2|timeperiods
UNIQUE		|1		|maintenanceid,timeperiodid
INDEX		|2		|timeperiodid

TABLE|regexps|regexpid|ZBX_DATA
FIELD		|regexpid	|t_id		|	|NOT NULL	|0
FIELD		|name		|t_varchar(128)	|''	|NOT NULL	|ZBX_PROXY
FIELD		|test_string	|t_shorttext	|''	|NOT NULL	|0
UNIQUE		|1		|name

TABLE|expressions|expressionid|ZBX_DATA
FIELD		|expressionid	|t_id		|	|NOT NULL	|0
FIELD		|regexpid	|t_id		|	|NOT NULL	|ZBX_PROXY		|1|regexps
FIELD		|expression	|t_varchar(255)	|''	|NOT NULL	|ZBX_PROXY
FIELD		|expression_type|t_integer	|'0'	|NOT NULL	|ZBX_PROXY
FIELD		|exp_delimiter	|t_varchar(1)	|''	|NOT NULL	|ZBX_PROXY
FIELD		|case_sensitive	|t_integer	|'0'	|NOT NULL	|ZBX_PROXY
INDEX		|1		|regexpid

TABLE|ids|table_name,field_name|0
FIELD		|table_name	|t_varchar(64)	|''	|NOT NULL	|0
FIELD		|field_name	|t_varchar(64)	|''	|NOT NULL	|0
FIELD		|nextid		|t_id		|	|NOT NULL	|0

-- History tables

TABLE|alerts|alertid|0
FIELD		|alertid	|t_id		|	|NOT NULL	|0
FIELD		|actionid	|t_id		|	|NOT NULL	|0			|1|actions
FIELD		|eventid	|t_id		|	|NOT NULL	|0			|2|events
FIELD		|userid		|t_id		|	|NULL		|0			|3|users
FIELD		|clock		|t_time		|'0'	|NOT NULL	|0
FIELD		|mediatypeid	|t_id		|	|NULL		|0			|4|media_type
FIELD		|sendto		|t_varchar(1024)|''	|NOT NULL	|0
FIELD		|subject	|t_varchar(255)	|''	|NOT NULL	|0
FIELD		|message	|t_text		|''	|NOT NULL	|0
FIELD		|status		|t_integer	|'0'	|NOT NULL	|0
FIELD		|retries	|t_integer	|'0'	|NOT NULL	|0
FIELD		|error		|t_varchar(2048)|''	|NOT NULL	|0
FIELD		|esc_step	|t_integer	|'0'	|NOT NULL	|0
FIELD		|alerttype	|t_integer	|'0'	|NOT NULL	|0
FIELD		|p_eventid	|t_id		|	|NULL		|0			|5|events	|eventid
FIELD		|acknowledgeid	|t_id		|	|NULL		|0			|6|acknowledges	|acknowledgeid
FIELD		|parameters	|t_text		|'{}'	|NOT NULL	|0
INDEX		|1		|actionid
INDEX		|2		|clock
INDEX		|3		|eventid
INDEX		|4		|status
INDEX		|5		|mediatypeid
INDEX		|6		|userid
INDEX		|7		|p_eventid
INDEX		|8		|acknowledgeid

TABLE|history|itemid,clock,ns|0
FIELD		|itemid		|t_id		|	|NOT NULL	|0			|-|items
FIELD		|clock		|t_time		|'0'	|NOT NULL	|0
FIELD		|value		|t_double	|'0.0000'|NOT NULL	|0
FIELD		|ns		|t_nanosec	|'0'	|NOT NULL	|0

TABLE|history_uint|itemid,clock,ns|0
FIELD		|itemid		|t_id		|	|NOT NULL	|0			|-|items
FIELD		|clock		|t_time		|'0'	|NOT NULL	|0
FIELD		|value		|t_bigint	|'0'	|NOT NULL	|0
FIELD		|ns		|t_nanosec	|'0'	|NOT NULL	|0

TABLE|history_str|itemid,clock,ns|0
FIELD		|itemid		|t_id		|	|NOT NULL	|0			|-|items
FIELD		|clock		|t_time		|'0'	|NOT NULL	|0
FIELD		|value		|t_varchar(255)	|''	|NOT NULL	|0
FIELD		|ns		|t_nanosec	|'0'	|NOT NULL	|0

TABLE|history_log|itemid,clock,ns|0
FIELD		|itemid		|t_id		|	|NOT NULL	|0			|-|items
FIELD		|clock		|t_time		|'0'	|NOT NULL	|0
FIELD		|timestamp	|t_time		|'0'	|NOT NULL	|0
FIELD		|source		|t_varchar(64)	|''	|NOT NULL	|0
FIELD		|severity	|t_integer	|'0'	|NOT NULL	|0
FIELD		|value		|t_text		|''	|NOT NULL	|0
FIELD		|logeventid	|t_integer	|'0'	|NOT NULL	|0
FIELD		|ns		|t_nanosec	|'0'	|NOT NULL	|0

TABLE|history_text|itemid,clock,ns|0
FIELD		|itemid		|t_id		|	|NOT NULL	|0			|-|items
FIELD		|clock		|t_time		|'0'	|NOT NULL	|0
FIELD		|value		|t_text		|''	|NOT NULL	|0
FIELD		|ns		|t_nanosec	|'0'	|NOT NULL	|0

TABLE|proxy_history|id|0
FIELD		|id		|t_serial	|	|NOT NULL	|0
FIELD		|itemid		|t_id		|	|NOT NULL	|0			|-|items
FIELD		|clock		|t_time		|'0'	|NOT NULL	|0
FIELD		|timestamp	|t_time		|'0'	|NOT NULL	|0
FIELD		|source		|t_varchar(64)	|''	|NOT NULL	|0
FIELD		|severity	|t_integer	|'0'	|NOT NULL	|0
FIELD		|value		|t_longtext	|''	|NOT NULL	|0
FIELD		|logeventid	|t_integer	|'0'	|NOT NULL	|0
FIELD		|ns		|t_nanosec	|'0'	|NOT NULL	|0
FIELD		|state		|t_integer	|'0'	|NOT NULL	|0
FIELD		|lastlogsize	|t_bigint	|'0'	|NOT NULL	|0
FIELD		|mtime		|t_integer	|'0'	|NOT NULL	|0
FIELD		|flags		|t_integer	|'0'	|NOT NULL	|0
FIELD		|write_clock	|t_time		|'0'	|NOT NULL	|0
INDEX		|1		|clock

TABLE|proxy_dhistory|id|0
FIELD		|id		|t_serial	|	|NOT NULL	|0
FIELD		|clock		|t_time		|'0'	|NOT NULL	|0
FIELD		|druleid	|t_id		|	|NOT NULL	|0			|-|drules
FIELD		|ip		|t_varchar(39)	|''	|NOT NULL	|0
FIELD		|port		|t_integer	|'0'	|NOT NULL	|0
FIELD		|value		|t_varchar(255)	|''	|NOT NULL	|0
FIELD		|status		|t_integer	|'0'	|NOT NULL	|0
FIELD		|dcheckid	|t_id		|	|NULL		|0			|-|dchecks
FIELD		|dns		|t_varchar(255)	|''	|NOT NULL	|0
INDEX		|1		|clock
INDEX		|2		|druleid

TABLE|events|eventid|0
FIELD		|eventid	|t_id		|	|NOT NULL	|0
FIELD		|source		|t_integer	|'0'	|NOT NULL	|0
FIELD		|object		|t_integer	|'0'	|NOT NULL	|0
FIELD		|objectid	|t_id		|'0'	|NOT NULL	|0
FIELD		|clock		|t_time		|'0'	|NOT NULL	|0
FIELD		|value		|t_integer	|'0'	|NOT NULL	|0
FIELD		|acknowledged	|t_integer	|'0'	|NOT NULL	|0
FIELD		|ns		|t_nanosec	|'0'	|NOT NULL	|0
FIELD		|name		|t_varchar(2048)|''	|NOT NULL	|0
FIELD		|severity	|t_integer	|'0'	|NOT NULL	|0
INDEX		|1		|source,object,objectid,clock
INDEX		|2		|source,object,clock

TABLE|event_symptom|eventid|0
FIELD		|eventid	|t_id		|	|NOT NULL	|0			|1|events	|eventid|
FIELD		|cause_eventid	|t_id		|	|NOT NULL	|0			|2|events	|eventid|	RESTRICT
INDEX		|1		|cause_eventid

TABLE|trends|itemid,clock|0
FIELD		|itemid		|t_id		|	|NOT NULL	|0			|-|items
FIELD		|clock		|t_time		|'0'	|NOT NULL	|0
FIELD		|num		|t_integer	|'0'	|NOT NULL	|0
FIELD		|value_min	|t_double	|'0.0000'|NOT NULL	|0
FIELD		|value_avg	|t_double	|'0.0000'|NOT NULL	|0
FIELD		|value_max	|t_double	|'0.0000'|NOT NULL	|0

TABLE|trends_uint|itemid,clock|0
FIELD		|itemid		|t_id		|	|NOT NULL	|0			|-|items
FIELD		|clock		|t_time		|'0'	|NOT NULL	|0
FIELD		|num		|t_integer	|'0'	|NOT NULL	|0
FIELD		|value_min	|t_bigint	|'0'	|NOT NULL	|0
FIELD		|value_avg	|t_bigint	|'0'	|NOT NULL	|0
FIELD		|value_max	|t_bigint	|'0'	|NOT NULL	|0

TABLE|acknowledges|acknowledgeid|0
FIELD		|acknowledgeid	|t_id		|	|NOT NULL	|0
FIELD		|userid		|t_id		|	|NOT NULL	|0			|1|users
FIELD		|eventid	|t_id		|	|NOT NULL	|0			|2|events
FIELD		|clock		|t_time		|'0'	|NOT NULL	|0
FIELD		|message	|t_varchar(2048)|''	|NOT NULL	|0
FIELD		|action		|t_integer	|'0'	|NOT NULL	|0
FIELD		|old_severity	|t_integer	|'0'	|NOT NULL	|0
FIELD		|new_severity	|t_integer	|'0'	|NOT NULL	|0
FIELD		|suppress_until	|t_time		|'0'	|NOT NULL	|0
FIELD		|taskid		|t_id		|	|NULL		|0			|-|task
INDEX		|1		|userid
INDEX		|2		|eventid
INDEX		|3		|clock

TABLE|auditlog|auditid|0
FIELD		|auditid	|t_cuid		|	|NOT NULL	|0
FIELD		|userid		|t_id		|	|NULL		|0
FIELD		|username	|t_varchar(100)	|''	|NOT NULL	|0
FIELD		|clock		|t_time		|'0'	|NOT NULL	|0
FIELD		|ip		|t_varchar(39)	|''	|NOT NULL	|0
FIELD		|action		|t_integer	|'0'	|NOT NULL	|0
FIELD		|resourcetype	|t_integer	|'0'	|NOT NULL	|0
FIELD		|resourceid	|t_id		|	|NULL		|0
FIELD		|resource_cuid	|t_cuid		|	|NULL		|0
FIELD		|resourcename	|t_varchar(255)	|''	|NOT NULL	|0
FIELD		|recordsetid	|t_cuid		|	|NOT NULL	|0
FIELD		|details	|t_longtext	|''	|NOT NULL	|0
INDEX		|1		|userid,clock
INDEX		|2		|clock
INDEX		|3		|resourcetype,resourceid

TABLE|service_alarms|servicealarmid|0
FIELD		|servicealarmid	|t_id		|	|NOT NULL	|0
FIELD		|serviceid	|t_id		|	|NOT NULL	|0			|1|services
FIELD		|clock		|t_time		|'0'	|NOT NULL	|0
FIELD		|value		|t_integer	|'-1'	|NOT NULL	|0
INDEX		|1		|serviceid,clock
INDEX		|2		|clock

TABLE|autoreg_host|autoreg_hostid|0
FIELD		|autoreg_hostid	|t_id		|	|NOT NULL	|0
FIELD		|proxy_hostid	|t_id		|	|NULL		|0			|1|hosts	|hostid
FIELD		|host		|t_varchar(128)	|''	|NOT NULL	|0
FIELD		|listen_ip	|t_varchar(39)	|''	|NOT NULL	|0
FIELD		|listen_port	|t_integer	|'0'	|NOT NULL	|0
FIELD		|listen_dns	|t_varchar(255)	|''	|NOT NULL	|0
FIELD		|host_metadata	|t_text		|''	|NOT NULL	|0
FIELD		|flags		|t_integer	|'0'	|NOT NULL	|0
FIELD		|tls_accepted	|t_integer	|'1'	|NOT NULL	|0
INDEX		|1		|host
INDEX		|2		|proxy_hostid

TABLE|proxy_autoreg_host|id|0
FIELD		|id		|t_serial	|	|NOT NULL	|0
FIELD		|clock		|t_time		|'0'	|NOT NULL	|0
FIELD		|host		|t_varchar(128)	|''	|NOT NULL	|0
FIELD		|listen_ip	|t_varchar(39)	|''	|NOT NULL	|0
FIELD		|listen_port	|t_integer	|'0'	|NOT NULL	|0
FIELD		|listen_dns	|t_varchar(255)	|''	|NOT NULL	|0
FIELD		|host_metadata	|t_text		|''	|NOT NULL	|0
FIELD		|flags		|t_integer	|'0'	|NOT NULL	|0
FIELD		|tls_accepted	|t_integer	|'1'	|NOT NULL	|0
INDEX		|1		|clock

TABLE|dhosts|dhostid|0
FIELD		|dhostid	|t_id		|	|NOT NULL	|0
FIELD		|druleid	|t_id		|	|NOT NULL	|0			|1|drules
FIELD		|status		|t_integer	|'0'	|NOT NULL	|0
FIELD		|lastup		|t_integer	|'0'	|NOT NULL	|0
FIELD		|lastdown	|t_integer	|'0'	|NOT NULL	|0
INDEX		|1		|druleid

TABLE|dservices|dserviceid|0
FIELD		|dserviceid	|t_id		|	|NOT NULL	|0
FIELD		|dhostid	|t_id		|	|NOT NULL	|0			|1|dhosts
FIELD		|value		|t_varchar(255)	|''	|NOT NULL	|0
FIELD		|port		|t_integer	|'0'	|NOT NULL	|0
FIELD		|status		|t_integer	|'0'	|NOT NULL	|0
FIELD		|lastup		|t_integer	|'0'	|NOT NULL	|0
FIELD		|lastdown	|t_integer	|'0'	|NOT NULL	|0
FIELD		|dcheckid	|t_id		|	|NOT NULL	|0			|2|dchecks
FIELD		|ip		|t_varchar(39)	|''	|NOT NULL	|0
FIELD		|dns		|t_varchar(255)	|''	|NOT NULL	|0
UNIQUE		|1		|dcheckid,ip,port
INDEX		|2		|dhostid

-- Other tables

TABLE|escalations|escalationid|0
FIELD		|escalationid	|t_id		|	|NOT NULL	|0
FIELD		|actionid	|t_id		|	|NOT NULL	|0			|-|actions
FIELD		|triggerid	|t_id		|	|NULL		|0			|-|triggers
FIELD		|eventid	|t_id		|	|NULL		|0			|-|events
FIELD		|r_eventid	|t_id		|	|NULL		|0			|-|events	|eventid
FIELD		|nextcheck	|t_time		|'0'	|NOT NULL	|0
FIELD		|esc_step	|t_integer	|'0'	|NOT NULL	|0
FIELD		|status		|t_integer	|'0'	|NOT NULL	|0
FIELD		|itemid		|t_id		|	|NULL		|0			|-|items
FIELD		|acknowledgeid	|t_id		|	|NULL		|0			|-|acknowledges
FIELD		|servicealarmid	|t_id		|	|NULL		|0			|-|service_alarms
FIELD		|serviceid	|t_id		|	|NULL		|0			|-|services
UNIQUE		|1		|triggerid,itemid,serviceid,escalationid
INDEX		|2		|eventid
INDEX		|3		|nextcheck

TABLE|globalvars|globalvarid|0
FIELD		|globalvarid	|t_id		|	|NOT NULL	|0
FIELD		|snmp_lastsize	|t_bigint	|'0'	|NOT NULL	|0

TABLE|graph_discovery|graphid|0
FIELD		|graphid	|t_id		|	|NOT NULL	|0			|1|graphs
FIELD		|parent_graphid	|t_id		|	|NOT NULL	|0			|2|graphs	|graphid	|RESTRICT
FIELD		|lastcheck	|t_integer	|'0'	|NOT NULL	|ZBX_NODATA
FIELD		|ts_delete	|t_time		|'0'	|NOT NULL	|ZBX_NODATA
INDEX		|1		|parent_graphid

TABLE|host_inventory|hostid|ZBX_TEMPLATE
FIELD		|hostid		|t_id		|	|NOT NULL	|0			|1|hosts
FIELD		|inventory_mode	|t_integer	|'0'	|NOT NULL	|0
FIELD		|type		|t_varchar(64)	|''	|NOT NULL	|ZBX_PROXY,ZBX_NODATA
FIELD		|type_full	|t_varchar(64)	|''	|NOT NULL	|ZBX_PROXY,ZBX_NODATA
FIELD		|name		|t_varchar(128)	|''	|NOT NULL	|ZBX_PROXY,ZBX_NODATA
FIELD		|alias		|t_varchar(128)	|''	|NOT NULL	|ZBX_PROXY,ZBX_NODATA
FIELD		|os		|t_varchar(128)	|''	|NOT NULL	|ZBX_PROXY,ZBX_NODATA
FIELD		|os_full	|t_varchar(255)	|''	|NOT NULL	|ZBX_PROXY,ZBX_NODATA
FIELD		|os_short	|t_varchar(128)	|''	|NOT NULL	|ZBX_PROXY,ZBX_NODATA
FIELD		|serialno_a	|t_varchar(64)	|''	|NOT NULL	|ZBX_PROXY,ZBX_NODATA
FIELD		|serialno_b	|t_varchar(64)	|''	|NOT NULL	|ZBX_PROXY,ZBX_NODATA
FIELD		|tag		|t_varchar(64)	|''	|NOT NULL	|ZBX_PROXY,ZBX_NODATA
FIELD		|asset_tag	|t_varchar(64)	|''	|NOT NULL	|ZBX_PROXY,ZBX_NODATA
FIELD		|macaddress_a	|t_varchar(64)	|''	|NOT NULL	|ZBX_PROXY,ZBX_NODATA
FIELD		|macaddress_b	|t_varchar(64)	|''	|NOT NULL	|ZBX_PROXY,ZBX_NODATA
FIELD		|hardware	|t_varchar(255)	|''	|NOT NULL	|ZBX_PROXY,ZBX_NODATA
FIELD		|hardware_full	|t_shorttext	|''	|NOT NULL	|ZBX_PROXY,ZBX_NODATA
FIELD		|software	|t_varchar(255)	|''	|NOT NULL	|ZBX_PROXY,ZBX_NODATA
FIELD		|software_full	|t_shorttext	|''	|NOT NULL	|ZBX_PROXY,ZBX_NODATA
FIELD		|software_app_a	|t_varchar(64)	|''	|NOT NULL	|ZBX_PROXY,ZBX_NODATA
FIELD		|software_app_b	|t_varchar(64)	|''	|NOT NULL	|ZBX_PROXY,ZBX_NODATA
FIELD		|software_app_c	|t_varchar(64)	|''	|NOT NULL	|ZBX_PROXY,ZBX_NODATA
FIELD		|software_app_d	|t_varchar(64)	|''	|NOT NULL	|ZBX_PROXY,ZBX_NODATA
FIELD		|software_app_e	|t_varchar(64)	|''	|NOT NULL	|ZBX_PROXY,ZBX_NODATA
FIELD		|contact	|t_shorttext	|''	|NOT NULL	|ZBX_PROXY,ZBX_NODATA
FIELD		|location	|t_shorttext	|''	|NOT NULL	|ZBX_PROXY,ZBX_NODATA
FIELD		|location_lat	|t_varchar(16)	|''	|NOT NULL	|ZBX_PROXY
FIELD		|location_lon	|t_varchar(16)	|''	|NOT NULL	|ZBX_PROXY
FIELD		|notes		|t_shorttext	|''	|NOT NULL	|ZBX_PROXY,ZBX_NODATA
FIELD		|chassis	|t_varchar(64)	|''	|NOT NULL	|ZBX_PROXY,ZBX_NODATA
FIELD		|model		|t_varchar(64)	|''	|NOT NULL	|ZBX_PROXY,ZBX_NODATA
FIELD		|hw_arch	|t_varchar(32)	|''	|NOT NULL	|ZBX_PROXY,ZBX_NODATA
FIELD		|vendor		|t_varchar(64)	|''	|NOT NULL	|ZBX_PROXY,ZBX_NODATA
FIELD		|contract_number|t_varchar(64)	|''	|NOT NULL	|ZBX_PROXY,ZBX_NODATA
FIELD		|installer_name	|t_varchar(64)	|''	|NOT NULL	|ZBX_PROXY,ZBX_NODATA
FIELD		|deployment_status|t_varchar(64)|''	|NOT NULL	|ZBX_PROXY,ZBX_NODATA
FIELD		|url_a		|t_varchar(2048)|''	|NOT NULL	|ZBX_PROXY,ZBX_NODATA
FIELD		|url_b		|t_varchar(2048)|''	|NOT NULL	|ZBX_PROXY,ZBX_NODATA
FIELD		|url_c		|t_varchar(2048)|''	|NOT NULL	|ZBX_PROXY,ZBX_NODATA
FIELD		|host_networks	|t_shorttext	|''	|NOT NULL	|ZBX_PROXY,ZBX_NODATA
FIELD		|host_netmask	|t_varchar(39)	|''	|NOT NULL	|ZBX_PROXY,ZBX_NODATA
FIELD		|host_router	|t_varchar(39)	|''	|NOT NULL	|ZBX_PROXY,ZBX_NODATA
FIELD		|oob_ip		|t_varchar(39)	|''	|NOT NULL	|ZBX_PROXY,ZBX_NODATA
FIELD		|oob_netmask	|t_varchar(39)	|''	|NOT NULL	|ZBX_PROXY,ZBX_NODATA
FIELD		|oob_router	|t_varchar(39)	|''	|NOT NULL	|ZBX_PROXY,ZBX_NODATA
FIELD		|date_hw_purchase|t_varchar(64)	|''	|NOT NULL	|ZBX_PROXY,ZBX_NODATA
FIELD		|date_hw_install|t_varchar(64)	|''	|NOT NULL	|ZBX_PROXY,ZBX_NODATA
FIELD		|date_hw_expiry	|t_varchar(64)	|''	|NOT NULL	|ZBX_PROXY,ZBX_NODATA
FIELD		|date_hw_decomm	|t_varchar(64)	|''	|NOT NULL	|ZBX_PROXY,ZBX_NODATA
FIELD		|site_address_a	|t_varchar(128)	|''	|NOT NULL	|ZBX_PROXY,ZBX_NODATA
FIELD		|site_address_b	|t_varchar(128)	|''	|NOT NULL	|ZBX_PROXY,ZBX_NODATA
FIELD		|site_address_c	|t_varchar(128)	|''	|NOT NULL	|ZBX_PROXY,ZBX_NODATA
FIELD		|site_city	|t_varchar(128)	|''	|NOT NULL	|ZBX_PROXY,ZBX_NODATA
FIELD		|site_state	|t_varchar(64)	|''	|NOT NULL	|ZBX_PROXY,ZBX_NODATA
FIELD		|site_country	|t_varchar(64)	|''	|NOT NULL	|ZBX_PROXY,ZBX_NODATA
FIELD		|site_zip	|t_varchar(64)	|''	|NOT NULL	|ZBX_PROXY,ZBX_NODATA
FIELD		|site_rack	|t_varchar(128)	|''	|NOT NULL	|ZBX_PROXY,ZBX_NODATA
FIELD		|site_notes	|t_shorttext	|''	|NOT NULL	|ZBX_PROXY,ZBX_NODATA
FIELD		|poc_1_name	|t_varchar(128)	|''	|NOT NULL	|ZBX_PROXY,ZBX_NODATA
FIELD		|poc_1_email	|t_varchar(128)	|''	|NOT NULL	|ZBX_PROXY,ZBX_NODATA
FIELD		|poc_1_phone_a	|t_varchar(64)	|''	|NOT NULL	|ZBX_PROXY,ZBX_NODATA
FIELD		|poc_1_phone_b	|t_varchar(64)	|''	|NOT NULL	|ZBX_PROXY,ZBX_NODATA
FIELD		|poc_1_cell	|t_varchar(64)	|''	|NOT NULL	|ZBX_PROXY,ZBX_NODATA
FIELD		|poc_1_screen	|t_varchar(64)	|''	|NOT NULL	|ZBX_PROXY,ZBX_NODATA
FIELD		|poc_1_notes	|t_shorttext	|''	|NOT NULL	|ZBX_PROXY,ZBX_NODATA
FIELD		|poc_2_name	|t_varchar(128)	|''	|NOT NULL	|ZBX_PROXY,ZBX_NODATA
FIELD		|poc_2_email	|t_varchar(128)	|''	|NOT NULL	|ZBX_PROXY,ZBX_NODATA
FIELD		|poc_2_phone_a	|t_varchar(64)	|''	|NOT NULL	|ZBX_PROXY,ZBX_NODATA
FIELD		|poc_2_phone_b	|t_varchar(64)	|''	|NOT NULL	|ZBX_PROXY,ZBX_NODATA
FIELD		|poc_2_cell	|t_varchar(64)	|''	|NOT NULL	|ZBX_PROXY,ZBX_NODATA
FIELD		|poc_2_screen	|t_varchar(64)	|''	|NOT NULL	|ZBX_PROXY,ZBX_NODATA
FIELD		|poc_2_notes	|t_shorttext	|''	|NOT NULL	|ZBX_PROXY,ZBX_NODATA

TABLE|housekeeper|housekeeperid|0
FIELD		|housekeeperid	|t_id		|	|NOT NULL	|0
FIELD		|tablename	|t_varchar(64)	|''	|NOT NULL	|0
FIELD		|field		|t_varchar(64)	|''	|NOT NULL	|0
FIELD		|value		|t_id		|	|NOT NULL	|0			|-|items

TABLE|images|imageid|0
FIELD		|imageid	|t_id		|	|NOT NULL	|0
FIELD		|imagetype	|t_integer	|'0'	|NOT NULL	|0
FIELD		|name		|t_varchar(64)	|'0'	|NOT NULL	|0
FIELD		|image		|t_image	|''	|NOT NULL	|0
UNIQUE		|1		|name

TABLE|item_discovery|itemdiscoveryid|ZBX_TEMPLATE
FIELD		|itemdiscoveryid|t_id		|	|NOT NULL	|0
FIELD		|itemid		|t_id		|	|NOT NULL	|0			|1|items
FIELD		|parent_itemid	|t_id		|	|NOT NULL	|0			|2|items	|itemid
FIELD		|key_		|t_varchar(2048)|''	|NOT NULL	|ZBX_NODATA
FIELD		|lastcheck	|t_integer	|'0'	|NOT NULL	|ZBX_NODATA
FIELD		|ts_delete	|t_time		|'0'	|NOT NULL	|ZBX_NODATA
UNIQUE		|1		|itemid,parent_itemid
INDEX		|2		|parent_itemid

TABLE|host_discovery|hostid|ZBX_TEMPLATE
FIELD		|hostid		|t_id		|	|NOT NULL	|0			|1|hosts
FIELD		|parent_hostid	|t_id		|	|NULL		|0			|2|hosts	|hostid		|RESTRICT
FIELD		|parent_itemid	|t_id		|	|NULL		|0			|3|items	|itemid		|RESTRICT
FIELD		|host		|t_varchar(128)	|''	|NOT NULL	|ZBX_NODATA
FIELD		|lastcheck	|t_integer	|'0'	|NOT NULL	|ZBX_NODATA
FIELD		|ts_delete	|t_time		|'0'	|NOT NULL	|ZBX_NODATA

TABLE|interface_discovery|interfaceid|0
FIELD		|interfaceid	|t_id		|	|NOT NULL	|0			|1|interface
FIELD		|parent_interfaceid|t_id	|	|NOT NULL	|0			|2|interface	|interfaceid

TABLE|profiles|profileid|0
FIELD		|profileid	|t_id		|	|NOT NULL	|0
FIELD		|userid		|t_id		|	|NOT NULL	|0			|1|users
FIELD		|idx		|t_varchar(96)	|''	|NOT NULL	|0
FIELD		|idx2		|t_id		|'0'	|NOT NULL	|0
FIELD		|value_id	|t_id		|'0'	|NOT NULL	|0
FIELD		|value_int	|t_integer	|'0'	|NOT NULL	|0
FIELD		|value_str	|t_text		|''	|NOT NULL	|0
FIELD		|source		|t_varchar(96)	|''	|NOT NULL	|0
FIELD		|type		|t_integer	|'0'	|NOT NULL	|0
INDEX		|1		|userid,idx,idx2
INDEX		|2		|userid,profileid

TABLE|sessions|sessionid|0
FIELD		|sessionid	|t_varchar(32)	|''	|NOT NULL	|0
FIELD		|userid		|t_id		|	|NOT NULL	|0			|1|users
FIELD		|lastaccess	|t_integer	|'0'	|NOT NULL	|0
FIELD		|status		|t_integer	|'0'	|NOT NULL	|0
FIELD		|secret		|t_varchar(32)	|''	|NOT NULL	|0
INDEX		|1		|userid,status,lastaccess

TABLE|trigger_discovery|triggerid|0
FIELD		|triggerid	|t_id		|	|NOT NULL	|0			|1|triggers
FIELD		|parent_triggerid|t_id		|	|NOT NULL	|0			|2|triggers	|triggerid	|RESTRICT
FIELD		|lastcheck	|t_integer	|'0'	|NOT NULL	|ZBX_NODATA
FIELD		|ts_delete	|t_time		|'0'	|NOT NULL	|ZBX_NODATA
INDEX		|1		|parent_triggerid

TABLE|item_condition|item_conditionid|ZBX_TEMPLATE
FIELD		|item_conditionid|t_id		|	|NOT NULL	|0
FIELD		|itemid		|t_id		|	|NOT NULL	|0			|1|items
FIELD		|operator	|t_integer	|'8'	|NOT NULL	|0
FIELD		|macro		|t_varchar(64)	|''	|NOT NULL	|0
FIELD		|value		|t_varchar(255)	|''	|NOT NULL	|0
INDEX		|1		|itemid

TABLE|item_rtdata|itemid|ZBX_TEMPLATE
FIELD		|itemid		|t_id		|	|NOT NULL	|0			|1|items
FIELD		|lastlogsize	|t_bigint	|'0'	|NOT NULL	|ZBX_PROXY,ZBX_NODATA
FIELD		|state		|t_integer	|'0'	|NOT NULL	|ZBX_NODATA
FIELD		|mtime		|t_integer	|'0'	|NOT NULL	|ZBX_PROXY,ZBX_NODATA
FIELD		|error		|t_varchar(2048)|''	|NOT NULL	|ZBX_NODATA

TABLE|opinventory|operationid|ZBX_DATA
FIELD		|operationid	|t_id		|	|NOT NULL	|0			|1|operations
FIELD		|inventory_mode	|t_integer	|'0'	|NOT NULL	|0

TABLE|trigger_tag|triggertagid|ZBX_TEMPLATE
FIELD		|triggertagid	|t_id		|	|NOT NULL	|0
FIELD		|triggerid	|t_id		|	|NOT NULL	|0			|1|triggers	|		|RESTRICT
FIELD		|tag		|t_varchar(255)	|''	|NOT NULL	|0
FIELD		|value		|t_varchar(255)	|''	|NOT NULL	|0
INDEX		|1		|triggerid
CHANGELOG	|6

TABLE|event_tag|eventtagid|0
FIELD		|eventtagid	|t_id		|	|NOT NULL	|0
FIELD		|eventid	|t_id		|	|NOT NULL	|0			|1|events
FIELD		|tag		|t_varchar(255)	|''	|NOT NULL	|0
FIELD		|value		|t_varchar(255)	|''	|NOT NULL	|0
INDEX		|1		|eventid

TABLE|problem|eventid|0
FIELD		|eventid	|t_id		|	|NOT NULL	|0			|1|events
FIELD		|source		|t_integer	|'0'	|NOT NULL	|0
FIELD		|object		|t_integer	|'0'	|NOT NULL	|0
FIELD		|objectid	|t_id		|'0'	|NOT NULL	|0
FIELD		|clock		|t_time		|'0'	|NOT NULL	|0
FIELD		|ns		|t_nanosec	|'0'	|NOT NULL	|0
FIELD		|r_eventid	|t_id		|	|NULL		|0			|2|events	|eventid
FIELD		|r_clock	|t_time		|'0'	|NOT NULL	|0
FIELD		|r_ns		|t_nanosec	|'0'	|NOT NULL	|0
FIELD		|correlationid	|t_id		|	|NULL		|0			|-|correlation
FIELD		|userid		|t_id		|	|NULL		|0			|-|users
FIELD		|name		|t_varchar(2048)|''	|NOT NULL	|0
FIELD		|acknowledged	|t_integer	|'0'	|NOT NULL	|0
FIELD		|severity	|t_integer	|'0'	|NOT NULL	|0
FIELD		|cause_eventid	|t_id		|	|NULL		|0			|3|events	|eventid	|RESTRICT
INDEX		|1		|source,object,objectid
INDEX		|2		|r_clock
INDEX		|3		|r_eventid

TABLE|problem_tag|problemtagid|0
FIELD		|problemtagid	|t_id		|	|NOT NULL	|0
FIELD		|eventid	|t_id		|	|NOT NULL	|0			|1|problem
FIELD		|tag		|t_varchar(255)	|''	|NOT NULL	|0
FIELD		|value		|t_varchar(255)	|''	|NOT NULL	|0
INDEX		|1		|eventid,tag,value

TABLE|tag_filter|tag_filterid|0
FIELD		|tag_filterid	|t_id		|	|NOT NULL	|0
FIELD		|usrgrpid	|t_id		|	|NOT NULL	|0 			|1|usrgrp	|usrgrpid
FIELD		|groupid	|t_id		|	|NOT NULL	|0			|2|hstgrp	|groupid
FIELD		|tag	|t_varchar(255)	|'' |NOT NULL	|0
FIELD		|value	|t_varchar(255)	|'' |NOT NULL	|0

TABLE|event_recovery|eventid|0
FIELD		|eventid	|t_id		|	|NOT NULL	|0			|1|events
FIELD		|r_eventid	|t_id		|	|NOT NULL	|0			|2|events	|eventid
FIELD		|c_eventid	|t_id		|	|NULL		|0			|3|events	|eventid
FIELD		|correlationid	|t_id		|	|NULL		|0			|-|correlation
FIELD		|userid		|t_id		|	|NULL		|0			|-|users
INDEX		|1		|r_eventid
INDEX		|2		|c_eventid

TABLE|correlation|correlationid|ZBX_DATA
FIELD		|correlationid	|t_id		|	|NOT NULL	|0
FIELD		|name		|t_varchar(255)	|''	|NOT NULL	|0
FIELD		|description	|t_shorttext	|''	|NOT NULL	|0
FIELD		|evaltype	|t_integer	|'0'	|NOT NULL	|0
FIELD		|status		|t_integer	|'0'	|NOT NULL	|0
FIELD		|formula	|t_varchar(255)	|''	|NOT NULL	|0
INDEX		|1		|status
UNIQUE		|2		|name

TABLE|corr_condition|corr_conditionid|ZBX_DATA
FIELD		|corr_conditionid|t_id		|	|NOT NULL	|0
FIELD		|correlationid	|t_id		|	|NOT NULL	|0			|1|correlation
FIELD		|type		|t_integer	|'0'	|NOT NULL	|0
INDEX		|1		|correlationid

TABLE|corr_condition_tag|corr_conditionid|ZBX_DATA
FIELD		|corr_conditionid|t_id		|	|NOT NULL	|0			|1|corr_condition
FIELD		|tag		|t_varchar(255)	|''	|NOT NULL	|0

TABLE|corr_condition_group|corr_conditionid|ZBX_DATA
FIELD		|corr_conditionid|t_id		|	|NOT NULL	|0			|1|corr_condition
FIELD		|operator	|t_integer	|'0'	|NOT NULL	|0
FIELD		|groupid	|t_id		|	|NOT NULL	|0			|2|hstgrp	|	|RESTRICT
INDEX		|1		|groupid

TABLE|corr_condition_tagpair|corr_conditionid|ZBX_DATA
FIELD		|corr_conditionid|t_id		|	|NOT NULL	|0			|1|corr_condition
FIELD		|oldtag		|t_varchar(255)	|''	|NOT NULL	|0
FIELD		|newtag		|t_varchar(255)	|''	|NOT NULL	|0

TABLE|corr_condition_tagvalue|corr_conditionid|ZBX_DATA
FIELD		|corr_conditionid|t_id		|	|NOT NULL	|0			|1|corr_condition
FIELD		|tag		|t_varchar(255)	|''	|NOT NULL	|0
FIELD		|operator	|t_integer	|'0'	|NOT NULL	|0
FIELD		|value		|t_varchar(255)	|''	|NOT NULL	|0

TABLE|corr_operation|corr_operationid|ZBX_DATA
FIELD		|corr_operationid|t_id		|	|NOT NULL	|0
FIELD		|correlationid	|t_id		|	|NOT NULL	|0			|1|correlation
FIELD		|type		|t_integer	|'0'	|NOT NULL	|0
INDEX		|1		|correlationid

TABLE|task|taskid|0
FIELD		|taskid		|t_id		|	|NOT NULL	|0
FIELD		|type		|t_integer	|	|NOT NULL	|0
FIELD		|status		|t_integer	|'0'	|NOT NULL	|0
FIELD		|clock		|t_integer	|'0'	|NOT NULL	|0
FIELD		|ttl		|t_integer	|'0'	|NOT NULL	|0
FIELD		|proxy_hostid	|t_id		|	|NULL		|0			|1|hosts	|hostid
INDEX		|1		|status,proxy_hostid

TABLE|task_close_problem|taskid|0
FIELD		|taskid		|t_id		|	|NOT NULL	|0			|1|task
FIELD		|acknowledgeid	|t_id		|	|NOT NULL	|0			|-|acknowledges

TABLE|item_preproc|item_preprocid|ZBX_TEMPLATE
FIELD		|item_preprocid	|t_id		|	|NOT NULL	|0
FIELD		|itemid		|t_id		|	|NOT NULL	|ZBX_PROXY			|1|items	|		|RESTRICT
FIELD		|step		|t_integer	|'0'	|NOT NULL	|ZBX_PROXY
FIELD		|type		|t_integer	|'0'	|NOT NULL	|ZBX_PROXY
FIELD		|params		|t_text		|''	|NOT NULL	|ZBX_PROXY
FIELD		|error_handler	|t_integer	|'0'	|NOT NULL	|ZBX_PROXY
FIELD		|error_handler_params|t_varchar(255)|''	|NOT NULL	|ZBX_PROXY
INDEX		|1		|itemid,step
CHANGELOG	|8

TABLE|task_remote_command|taskid|0
FIELD		|taskid		|t_id		|	|NOT NULL	|0			|1|task
FIELD		|command_type	|t_integer	|'0'	|NOT NULL	|0
FIELD		|execute_on	|t_integer	|'0'	|NOT NULL	|0
FIELD		|port		|t_integer	|'0'	|NOT NULL	|0
FIELD		|authtype	|t_integer	|'0'	|NOT NULL	|0
FIELD		|username	|t_varchar(64)	|''	|NOT NULL	|0
FIELD		|password	|t_varchar(64)	|''	|NOT NULL	|0
FIELD		|publickey	|t_varchar(64)	|''	|NOT NULL	|0
FIELD		|privatekey	|t_varchar(64)	|''	|NOT NULL	|0
FIELD		|command	|t_text		|''	|NOT NULL	|0
FIELD		|alertid	|t_id		|	|NULL		|0			|-|alerts
FIELD		|parent_taskid	|t_id		|	|NOT NULL	|0			|-|task		|taskid
FIELD		|hostid		|t_id		|	|NOT NULL	|0			|-|hosts

TABLE|task_remote_command_result|taskid|0
FIELD		|taskid		|t_id		|	|NOT NULL	|0			|1|task
FIELD		|status		|t_integer	|'0'	|NOT NULL	|0
FIELD		|parent_taskid	|t_id		|	|NOT NULL	|0			|-|task		|taskid
FIELD		|info		|t_shorttext	|''	|NOT NULL	|0

TABLE|task_data|taskid|0
FIELD		|taskid		|t_id		|	|NOT NULL	|0			|1|task
FIELD		|type		|t_integer	|'0'	|NOT NULL	|0
FIELD		|data		|t_text		|''	|NOT NULL	|0
FIELD		|parent_taskid	|t_id		|	|NULL		|0			|-|task		|taskid

TABLE|task_result|taskid|0
FIELD		|taskid		|t_id		|	|NOT NULL	|0			|1|task
FIELD		|status		|t_integer	|'0'	|NOT NULL	|0
FIELD		|parent_taskid	|t_id		|	|NOT NULL	|0			|-|task		|taskid
FIELD		|info		|t_longtext	|''	|NOT NULL	|0
INDEX		|1		|parent_taskid

TABLE|task_acknowledge|taskid|0
FIELD		|taskid		|t_id		|	|NOT NULL	|0			|1|task
FIELD		|acknowledgeid	|t_id		|	|NOT NULL	|0			|-|acknowledges

TABLE|sysmap_shape|sysmap_shapeid|ZBX_TEMPLATE
FIELD		|sysmap_shapeid	|t_id		|	|NOT NULL	|0
FIELD		|sysmapid	|t_id		|	|NOT NULL	|0			|1|sysmaps
FIELD		|type		|t_integer	|'0'	|NOT NULL	|0
FIELD		|x		|t_integer	|'0'	|NOT NULL	|0
FIELD		|y		|t_integer	|'0'	|NOT NULL	|0
FIELD		|width		|t_integer	|'200'	|NOT NULL	|0
FIELD		|height		|t_integer	|'200'	|NOT NULL	|0
FIELD		|text		|t_shorttext	|''	|NOT NULL	|0
FIELD		|font		|t_integer	|'9'	|NOT NULL	|0
FIELD		|font_size	|t_integer	|'11'	|NOT NULL	|0
FIELD		|font_color	|t_varchar(6)	|'000000'|NOT NULL	|0
FIELD		|text_halign	|t_integer	|'0'	|NOT NULL	|0
FIELD		|text_valign	|t_integer	|'0'	|NOT NULL	|0
FIELD		|border_type	|t_integer	|'0'	|NOT NULL	|0
FIELD		|border_width	|t_integer	|'1'	|NOT NULL	|0
FIELD		|border_color	|t_varchar(6)	|'000000'|NOT NULL	|0
FIELD		|background_color|t_varchar(6)	|''	|NOT NULL	|0
FIELD		|zindex		|t_integer	|'0'	|NOT NULL	|0
INDEX		|1		|sysmapid

TABLE|sysmap_element_trigger|selement_triggerid|ZBX_TEMPLATE
FIELD		|selement_triggerid	|t_id	|	|NOT NULL	|0
FIELD		|selementid		|t_id	|	|NOT NULL	|0			|1|sysmaps_elements
FIELD		|triggerid		|t_id	|	|NOT NULL	|0			|2|triggers
UNIQUE		|1			|selementid,triggerid

TABLE|httptest_field|httptest_fieldid|ZBX_TEMPLATE
FIELD		|httptest_fieldid	|t_id		|	|NOT NULL	|0
FIELD		|httptestid		|t_id		|	|NOT NULL	|ZBX_PROXY	|1|httptest	|		|RESTRICT
FIELD		|type			|t_integer	|'0'	|NOT NULL	|ZBX_PROXY
FIELD		|name			|t_varchar(255)	|''	|NOT NULL	|ZBX_PROXY
FIELD		|value			|t_shorttext	|''	|NOT NULL	|ZBX_PROXY
INDEX		|1			|httptestid
CHANGELOG	|12

TABLE|httpstep_field|httpstep_fieldid|ZBX_TEMPLATE
FIELD		|httpstep_fieldid	|t_id		|	|NOT NULL	|0
FIELD		|httpstepid		|t_id		|	|NOT NULL	|ZBX_PROXY	|1|httpstep	|		|RESTRICT
FIELD		|type			|t_integer	|'0'	|NOT NULL	|ZBX_PROXY
FIELD		|name			|t_varchar(255)	|''	|NOT NULL	|ZBX_PROXY
FIELD		|value			|t_shorttext	|''	|NOT NULL	|ZBX_PROXY
INDEX		|1			|httpstepid
CHANGELOG	|15

TABLE|dashboard|dashboardid|ZBX_DASHBOARD
FIELD		|dashboardid	|t_id		|	|NOT NULL	|0
FIELD		|name		|t_varchar(255)	|	|NOT NULL	|0
FIELD		|userid		|t_id		|	|NULL		|0			|1|users	|	|RESTRICT
FIELD		|private	|t_integer	|'1'	|NOT NULL	|0
FIELD		|templateid	|t_id		|	|NULL		|0			|2|hosts	|hostid
FIELD		|display_period	|t_integer	|'30'	|NOT NULL	|0
FIELD		|auto_start	|t_integer	|'1'	|NOT NULL	|0
FIELD		|uuid		|t_varchar(32)	|''	|NOT NULL	|0
INDEX		|1		|userid
INDEX		|2		|templateid

TABLE|dashboard_user|dashboard_userid|ZBX_DASHBOARD
FIELD		|dashboard_userid|t_id		|	|NOT NULL	|0
FIELD		|dashboardid	|t_id		|	|NOT NULL	|0			|1|dashboard
FIELD		|userid		|t_id		|	|NOT NULL	|0			|2|users
FIELD		|permission	|t_integer	|'2'	|NOT NULL	|0
UNIQUE		|1		|dashboardid,userid

TABLE|dashboard_usrgrp|dashboard_usrgrpid|ZBX_DASHBOARD
FIELD		|dashboard_usrgrpid|t_id	|	|NOT NULL	|0
FIELD		|dashboardid	|t_id		|	|NOT NULL	|0			|1|dashboard
FIELD		|usrgrpid	|t_id		|	|NOT NULL	|0			|2|usrgrp
FIELD		|permission	|t_integer	|'2'	|NOT NULL	|0
UNIQUE		|1		|dashboardid,usrgrpid

TABLE|dashboard_page|dashboard_pageid|ZBX_DASHBOARD
FIELD		|dashboard_pageid|t_id		|	|NOT NULL	|0
FIELD		|dashboardid	|t_id		|	|NOT NULL	|0		|1|dashboard
FIELD		|name		|t_varchar(255)	|''	|NOT NULL	|0
FIELD		|display_period	|t_integer	|'0'	|NOT NULL	|0
FIELD		|sortorder	|t_integer	|'0'	|NOT NULL	|0
INDEX		|1		|dashboardid

TABLE|widget|widgetid|ZBX_DASHBOARD
FIELD		|widgetid	|t_id		|	|NOT NULL	|0
FIELD		|type		|t_varchar(255)	|''	|NOT NULL	|0
FIELD		|name		|t_varchar(255)	|''	|NOT NULL	|0
FIELD		|x		|t_integer	|'0'	|NOT NULL	|0
FIELD		|y		|t_integer	|'0'	|NOT NULL	|0
FIELD		|width		|t_integer	|'1'	|NOT NULL	|0
FIELD		|height		|t_integer	|'2'	|NOT NULL	|0
FIELD		|view_mode	|t_integer	|'0'	|NOT NULL	|0
FIELD		|dashboard_pageid|t_id		|	|NOT NULL	|0		|1|dashboard_page
INDEX		|1		|dashboard_pageid

TABLE|widget_field|widget_fieldid|ZBX_DASHBOARD
FIELD		|widget_fieldid	|t_id		|	|NOT NULL	|0
FIELD		|widgetid	|t_id		|	|NOT NULL	|0			|1|widget
FIELD		|type		|t_integer	|'0'	|NOT NULL	|0
FIELD		|name		|t_varchar(255)	|''	|NOT NULL	|0
FIELD		|value_int	|t_integer	|'0'	|NOT NULL	|0
FIELD		|value_str	|t_varchar(2048)|''	|NOT NULL	|0
FIELD		|value_groupid	|t_id		|	|NULL		|0			|2|hstgrp	|groupid
FIELD		|value_hostid	|t_id		|	|NULL		|0			|3|hosts	|hostid
FIELD		|value_itemid	|t_id		|	|NULL		|0			|4|items	|itemid
FIELD		|value_graphid	|t_id		|	|NULL		|0			|5|graphs	|graphid
FIELD		|value_sysmapid	|t_id		|	|NULL		|0			|6|sysmaps	|sysmapid
FIELD		|value_serviceid|t_id		|	|NULL		|0			|7|services	|serviceid
FIELD		|value_slaid	|t_id		|	|NULL		|0			|8|sla		|slaid
FIELD		|value_userid	|t_id		|	|NULL		|0			|9|users	|userid
FIELD		|value_actionid	|t_id		|	|NULL		|0			|10|actions	|actionid
FIELD		|value_mediatypeid|t_id		|	|NULL		|0			|11|media_type	|mediatypeid
INDEX		|1		|widgetid
INDEX		|2		|value_groupid
INDEX		|3		|value_hostid
INDEX		|4		|value_itemid
INDEX		|5		|value_graphid
INDEX		|6		|value_sysmapid
INDEX		|7		|value_serviceid
INDEX		|8		|value_slaid
INDEX		|9		|value_userid
INDEX		|10		|value_actionid
INDEX		|11		|value_mediatypeid

TABLE|task_check_now|taskid|0
FIELD		|taskid		|t_id		|	|NOT NULL	|0			|1|task
FIELD		|itemid		|t_id		|	|NOT NULL	|0			|-|items

TABLE|event_suppress|event_suppressid|0
FIELD		|event_suppressid|t_id		|	|NOT NULL	|0
FIELD		|eventid	|t_id		|	|NOT NULL	|0			|1|events
FIELD		|maintenanceid	|t_id		|	|NULL		|0			|2|maintenances
FIELD		|suppress_until	|t_time		|'0'	|NOT NULL	|0
FIELD		|userid		|t_id		|	|NULL		|0			|3|users
UNIQUE		|1		|eventid,maintenanceid
INDEX		|2		|suppress_until
INDEX		|3		|maintenanceid

TABLE|maintenance_tag|maintenancetagid|ZBX_DATA
FIELD		|maintenancetagid|t_id		|	|NOT NULL	|0
FIELD		|maintenanceid	|t_id		|	|NOT NULL	|0			|1|maintenances
FIELD		|tag		|t_varchar(255)	|''	|NOT NULL	|0
FIELD		|operator	|t_integer	|'2'	|NOT NULL	|0
FIELD		|value		|t_varchar(255)	|''	|NOT NULL	|0
INDEX		|1		|maintenanceid

TABLE|lld_macro_path|lld_macro_pathid|ZBX_TEMPLATE
FIELD		|lld_macro_pathid|t_id		|	|NOT NULL	|0
FIELD		|itemid		|t_id		|	|NOT NULL	|0			|1|items
FIELD		|lld_macro	|t_varchar(255)	|''	|NOT NULL	|0
FIELD		|path		|t_varchar(255)	|''	|NOT NULL	|0
UNIQUE		|1		|itemid,lld_macro

TABLE|host_tag|hosttagid|ZBX_TEMPLATE
FIELD		|hosttagid	|t_id		|	|NOT NULL	|0
FIELD		|hostid		|t_id		|	|NOT NULL	|0			|1|hosts	|		|RESTRICT
FIELD		|tag		|t_varchar(255)	|''	|NOT NULL	|0
FIELD		|value		|t_varchar(255)	|''	|NOT NULL	|0
FIELD		|automatic	|t_integer	|'0'	|NOT NULL	|0
INDEX		|1		|hostid
CHANGELOG	|2

TABLE|config_autoreg_tls|autoreg_tlsid|ZBX_DATA
FIELD		|autoreg_tlsid	|t_id		|	|NOT NULL	|0
FIELD		|tls_psk_identity|t_varchar(128)|''	|NOT NULL	|ZBX_PROXY
FIELD		|tls_psk	|t_varchar(512)	|''	|NOT NULL	|ZBX_PROXY
UNIQUE		|1		|tls_psk_identity

TABLE|module|moduleid|ZBX_DATA
FIELD		|moduleid	|t_id		|	|NOT NULL	|0
FIELD		|id		|t_varchar(255)	|''	|NOT NULL	|0
FIELD		|relative_path	|t_varchar(255)	|''	|NOT NULL	|0
FIELD		|status		|t_integer	|'0'	|NOT NULL	|0
FIELD		|config		|t_shorttext	|''	|NOT NULL	|0

TABLE|interface_snmp|interfaceid|ZBX_TEMPLATE
FIELD		|interfaceid	|t_id		|	|NOT NULL	|0			|1|interface
FIELD		|version	|t_integer	|'2'	|NOT NULL	|ZBX_PROXY
FIELD		|bulk		|t_integer	|'1'	|NOT NULL	|ZBX_PROXY
FIELD		|community	|t_varchar(64)	|''	|NOT NULL	|ZBX_PROXY
FIELD		|securityname	|t_varchar(64)	|''	|NOT NULL	|ZBX_PROXY
FIELD		|securitylevel	|t_integer	|'0'	|NOT NULL	|ZBX_PROXY
FIELD		|authpassphrase	|t_varchar(64)	|''	|NOT NULL	|ZBX_PROXY
FIELD		|privpassphrase	|t_varchar(64)	|''	|NOT NULL	|ZBX_PROXY
FIELD		|authprotocol	|t_integer	|'0'	|NOT NULL	|ZBX_PROXY
FIELD		|privprotocol	|t_integer	|'0'	|NOT NULL	|ZBX_PROXY
FIELD		|contextname	|t_varchar(255)	|''	|NOT NULL	|ZBX_PROXY
FIELD		|max_repetitions|t_integer	|'10'	|NOT NULL	|ZBX_PROXY

TABLE|lld_override|lld_overrideid|ZBX_TEMPLATE
FIELD		|lld_overrideid	|t_id		|	|NOT NULL	|0
FIELD		|itemid		|t_id		|	|NOT NULL	|0	|1|items
FIELD		|name		|t_varchar(255)	|''	|NOT NULL	|0
FIELD		|step		|t_integer	|'0'	|NOT NULL	|0
FIELD		|evaltype	|t_integer	|'0'	|NOT NULL	|0
FIELD		|formula	|t_varchar(255)	|''	|NOT NULL	|0
FIELD		|stop		|t_integer	|'0'	|NOT NULL	|0
UNIQUE		|1		|itemid,name

TABLE|lld_override_condition|lld_override_conditionid|ZBX_TEMPLATE
FIELD	|lld_override_conditionid	|t_id		|	|NOT NULL	|0
FIELD	|lld_overrideid			|t_id		|	|NOT NULL	|0	|1|lld_override
FIELD	|operator			|t_integer	|'8'	|NOT NULL	|0
FIELD	|macro				|t_varchar(64)	|''	|NOT NULL	|0
FIELD	|value				|t_varchar(255)	|''	|NOT NULL	|0
INDEX	|1				|lld_overrideid

TABLE|lld_override_operation|lld_override_operationid|ZBX_TEMPLATE
FIELD	|lld_override_operationid	|t_id		|	|NOT NULL	|0
FIELD	|lld_overrideid			|t_id		|	|NOT NULL	|0	|1|lld_override
FIELD	|operationobject		|t_integer	|'0'	|NOT NULL	|0
FIELD	|operator			|t_integer	|'0'	|NOT NULL	|0
FIELD	|value				|t_varchar(255)	|''	|NOT NULL	|0
INDEX	|1				|lld_overrideid

TABLE|lld_override_opstatus|lld_override_operationid|ZBX_TEMPLATE
FIELD	|lld_override_operationid	|t_id		|	|NOT NULL	|0	|1|lld_override_operation
FIELD	|status				|t_integer	|'0'	|NOT NULL	|0

TABLE|lld_override_opdiscover|lld_override_operationid|ZBX_TEMPLATE
FIELD	|lld_override_operationid	|t_id		|	|NOT NULL	|0	|1|lld_override_operation
FIELD	|discover			|t_integer	|'0'	|NOT NULL	|0

TABLE|lld_override_opperiod|lld_override_operationid|ZBX_TEMPLATE
FIELD	|lld_override_operationid	|t_id		|	|NOT NULL	|0	|1|lld_override_operation
FIELD	|delay				|t_varchar(1024)|'0'	|NOT NULL	|0

TABLE|lld_override_ophistory|lld_override_operationid|ZBX_TEMPLATE
FIELD	|lld_override_operationid	|t_id		|	|NOT NULL	|0	|1|lld_override_operation
FIELD	|history			|t_varchar(255)	|'90d'	|NOT NULL	|0

TABLE|lld_override_optrends|lld_override_operationid|ZBX_TEMPLATE
FIELD	|lld_override_operationid	|t_id		|	|NOT NULL	|0	|1|lld_override_operation
FIELD	|trends				|t_varchar(255)	|'365d'	|NOT NULL	|0

TABLE|lld_override_opseverity|lld_override_operationid|ZBX_TEMPLATE
FIELD	|lld_override_operationid	|t_id		|	|NOT NULL	|0	|1|lld_override_operation
FIELD	|severity			|t_integer	|'0'	|NOT NULL	|0

TABLE|lld_override_optag|lld_override_optagid|ZBX_TEMPLATE
FIELD	|lld_override_optagid		|t_id		|	|NOT NULL	|0
FIELD	|lld_override_operationid	|t_id		|	|NOT NULL	|0	|1|lld_override_operation
FIELD	|tag				|t_varchar(255)	|''	|NOT NULL	|0
FIELD	|value				|t_varchar(255)	|''	|NOT NULL	|0
INDEX	|1				|lld_override_operationid

TABLE|lld_override_optemplate|lld_override_optemplateid|ZBX_TEMPLATE
FIELD	|lld_override_optemplateid	|t_id		|	|NOT NULL	|0
FIELD	|lld_override_operationid	|t_id		|	|NOT NULL	|0	|1|lld_override_operation
FIELD	|templateid			|t_id		|	|NOT NULL	|0	|2|hosts	|hostid	|RESTRICT
UNIQUE	|1				|lld_override_operationid,templateid
INDEX	|2				|templateid

TABLE|lld_override_opinventory|lld_override_operationid|ZBX_TEMPLATE
FIELD	|lld_override_operationid	|t_id		|	|NOT NULL	|0	|1|lld_override_operation
FIELD	|inventory_mode			|t_integer	|'0'	|NOT NULL	|0

TABLE|trigger_queue|trigger_queueid|0
FIELD		|trigger_queueid|t_id		|	|NOT NULL	|0
FIELD		|objectid	|t_id		|	|NOT NULL	|0
FIELD		|type		|t_integer	|'0'	|NOT NULL	|0
FIELD		|clock		|t_time		|'0'	|NOT NULL	|0
FIELD		|ns		|t_nanosec	|'0'	|NOT NULL	|0

TABLE|item_parameter|item_parameterid|ZBX_TEMPLATE
FIELD		|item_parameterid|t_id		|	|NOT NULL	|0
FIELD		|itemid		|t_id		|	|NOT NULL	|ZBX_PROXY		|1|items
FIELD		|name		|t_varchar(255)	|''	|NOT NULL	|ZBX_PROXY
FIELD		|value		|t_varchar(2048)|''	|NOT NULL	|ZBX_PROXY
INDEX		|1		|itemid

TABLE|role_rule|role_ruleid|ZBX_DATA
FIELD		|role_ruleid	|t_id		|	|NOT NULL	|0
FIELD		|roleid		|t_id		|	|NOT NULL	|0			|1|role
FIELD		|type		|t_integer	|'0'	|NOT NULL	|0
FIELD		|name		|t_varchar(255)	|''	|NOT NULL	|0
FIELD		|value_int	|t_integer	|'0'	|NOT NULL	|0
FIELD		|value_str	|t_varchar(255)	|''	|NOT NULL	|0
FIELD		|value_moduleid	|t_id		|	|NULL		|0			|2|module	|moduleid
FIELD		|value_serviceid|t_id		|	|NULL	|0			|3|services	|serviceid
INDEX		|1		|roleid
INDEX		|2		|value_moduleid
INDEX		|3		|value_serviceid

TABLE|token|tokenid|ZBX_DATA
FIELD	|tokenid	|t_id		|	|NOT NULL	|0
FIELD	|name		|t_varchar(64)	|''	|NOT NULL	|0
FIELD	|description	|t_shorttext	|''	|NOT NULL	|0
FIELD	|userid		|t_id		|	|NOT NULL	|0	|1	|users
FIELD	|token		|t_varchar(128)	|	|NULL		|0
FIELD	|lastaccess	|t_integer	|'0'	|NOT NULL	|0
FIELD	|status		|t_integer	|'0'	|NOT NULL	|0
FIELD	|expires_at	|t_time		|'0'	|NOT NULL	|0
FIELD	|created_at	|t_time		|'0'	|NOT NULL	|0
FIELD	|creator_userid	|t_id		|	|NULL		|0	|2	|users	|userid	|RESTRICT
INDEX	|1		|name
UNIQUE	|2		|userid,name
UNIQUE	|3		|token
INDEX	|4		|creator_userid

TABLE|item_tag|itemtagid|ZBX_TEMPLATE
FIELD		|itemtagid	|t_id		|	|NOT NULL	|0
FIELD		|itemid		|t_id		|	|NOT NULL	|0			|1|items	|		|RESTRICT
FIELD		|tag		|t_varchar(255)	|''	|NOT NULL	|0
FIELD		|value		|t_varchar(255)	|''	|NOT NULL	|0
INDEX		|1		|itemid
CHANGELOG	|4

TABLE|httptest_tag|httptesttagid|ZBX_TEMPLATE
FIELD		|httptesttagid	|t_id		|	|NOT NULL	|0
FIELD		|httptestid	|t_id			|	|NOT NULL	|0		|1|httptest
FIELD		|tag		|t_varchar(255)	|''	|NOT NULL	|0
FIELD		|value		|t_varchar(255)	|''	|NOT NULL	|0
INDEX		|1		|httptestid

TABLE|sysmaps_element_tag|selementtagid|ZBX_TEMPLATE
FIELD		|selementtagid	|t_id		|	|NOT NULL	|0
FIELD		|selementid	|t_id			|	|NOT NULL	|0		|1|sysmaps_elements
FIELD		|tag		|t_varchar(255)	|''	|NOT NULL	|0
FIELD		|value		|t_varchar(255)	|''	|NOT NULL	|0
FIELD		|operator	|t_integer		|'0'|NOT NULL	|0
INDEX		|1		|selementid

TABLE|report|reportid|ZBX_DATA
FIELD		|reportid	|t_id		|	|NOT NULL	|0
FIELD		|userid		|t_id		|	|NOT NULL	|0		|1|users|userid
FIELD		|name		|t_varchar(255)	|''	|NOT NULL	|0
FIELD		|description	|t_varchar(2048)|''	|NOT NULL	|0
FIELD		|status		|t_integer	|'0'	|NOT NULL	|0
FIELD		|dashboardid	|t_id		|	|NOT NULL	|0		|2|dashboard|dashboardid
FIELD		|period		|t_integer	|'0'	|NOT NULL	|0
FIELD		|cycle		|t_integer	|'0'	|NOT NULL	|0
FIELD		|weekdays	|t_integer	|'0'	|NOT NULL	|0
FIELD		|start_time	|t_integer	|'0'	|NOT NULL	|0
FIELD		|active_since	|t_integer	|'0'	|NOT NULL	|0
FIELD		|active_till	|t_integer	|'0'	|NOT NULL	|0
FIELD		|state		|t_integer	|'0'	|NOT NULL	|ZBX_NODATA
FIELD		|lastsent	|t_time	|'0'		|NOT NULL	|ZBX_NODATA
FIELD		|info		|t_varchar(2048)|''	|NOT NULL	|ZBX_NODATA
UNIQUE		|1		|name

TABLE|report_param|reportparamid|ZBX_DATA
FIELD		|reportparamid	|t_id		|	|NOT NULL	|0
FIELD		|reportid	|t_id		|	|NOT NULL	|0		|1|report|reportid
FIELD		|name		|t_varchar(255)	|''	|NOT NULL	|0
FIELD		|value		|t_shorttext	|''	|NOT NULL	|0
INDEX		|1		|reportid

TABLE|report_user|reportuserid|ZBX_DATA
FIELD		|reportuserid	|t_id		|	|NOT NULL	|0
FIELD		|reportid	|t_id		|	|NOT NULL	|0		|1|report|reportid
FIELD		|userid		|t_id		|	|NOT NULL	|0		|2|users|userid
FIELD		|exclude	|t_integer	|'0'	|NOT NULL	|0
FIELD		|access_userid	|t_id		|	|NULL		|0		|3|users|userid		|RESTRICT
INDEX		|1		|reportid

TABLE|report_usrgrp|reportusrgrpid|ZBX_DATA
FIELD		|reportusrgrpid|t_id		|	|NOT NULL	|0
FIELD		|reportid	|t_id		|	|NOT NULL	|0		|1|report|reportid
FIELD		|usrgrpid	|t_id		|	|NOT NULL	|0		|2|usrgrp|usrgrpid
FIELD		|access_userid	|t_id		|	|NULL		|0		|3|users|userid		|RESTRICT
INDEX		|1		|reportid

TABLE|service_problem_tag|service_problem_tagid|ZBX_DATA
FIELD		|service_problem_tagid	|t_id		|	|NOT NULL	|0
FIELD		|serviceid		|t_id		|	|NOT NULL	|0	|1|services|serviceid
FIELD		|tag			|t_varchar(255)	|''	|NOT NULL	|0
FIELD		|operator		|t_integer	|'0'	|NOT NULL	|0
FIELD		|value			|t_varchar(255)	|''	|NOT NULL	|0
INDEX		|1			|serviceid

TABLE|service_problem|service_problemid|ZBX_DATA
FIELD		|service_problemid	|t_id		|	|NOT NULL	|0
FIELD		|eventid		|t_id		|	|NOT NULL	|0	|1|problem|eventid
FIELD		|serviceid		|t_id		|	|NOT NULL	|0	|2|services|serviceid
FIELD		|severity		|t_integer	|'0'	|NOT NULL	|0
INDEX		|1			|eventid
INDEX		|2			|serviceid

TABLE|service_tag|servicetagid|0
FIELD		|servicetagid	|t_id		|	|NOT NULL	|0
FIELD		|serviceid	|t_id		|	|NOT NULL	|0		|1|services|serviceid
FIELD		|tag		|t_varchar(255)	|''	|NOT NULL	|0
FIELD		|value		|t_varchar(255)	|''	|NOT NULL	|0
INDEX		|1		|serviceid

TABLE|service_status_rule|service_status_ruleid|ZBX_DATA
FIELD		|service_status_ruleid|t_id	|	|NOT NULL	|0
FIELD		|serviceid	|t_id		|	|NOT NULL	|0		|1|services|serviceid
FIELD		|type		|t_integer	|'0'	|NOT NULL	|0
FIELD		|limit_value	|t_integer	|'0'	|NOT NULL	|0
FIELD		|limit_status	|t_integer	|'0'	|NOT NULL	|0
FIELD		|new_status	|t_integer	|'0'	|NOT NULL	|0
INDEX		|1		|serviceid

TABLE|ha_node|ha_nodeid|ZBX_DATA
FIELD		|ha_nodeid	|t_cuid		|	|NOT NULL	|0
FIELD		|name		|t_varchar(255)	|''	|NOT NULL	|0
FIELD		|address	|t_varchar(255)	|''	|NOT NULL	|0
FIELD		|port		|t_integer	|'10051'|NOT NULL	|0
FIELD		|lastaccess	|t_integer	|'0'	|NOT NULL	|0
FIELD		|status		|t_integer	|'0'	|NOT NULL	|0
FIELD		|ha_sessionid	|t_cuid		|''	|NOT NULL	|0
UNIQUE		|1		|name
INDEX		|2		|status,lastaccess

TABLE|sla|slaid|ZBX_DATA
FIELD		|slaid		|t_id		|	|NOT NULL	|0
FIELD		|name		|t_varchar(255)	|''	|NOT NULL	|0
FIELD		|period		|t_integer	|'0'	|NOT NULL	|0
FIELD		|slo		|t_double	|'99.9'	|NOT NULL	|0
FIELD		|effective_date	|t_integer	|'0'	|NOT NULL	|0
FIELD		|timezone	|t_varchar(50)	|'UTC'	|NOT NULL	|ZBX_NODATA
FIELD		|status		|t_integer	|'1'	|NOT NULL	|0
FIELD		|description	|t_shorttext	|''	|NOT NULL	|0
UNIQUE		|1		|name

TABLE|sla_schedule|sla_scheduleid|ZBX_DATA
FIELD		|sla_scheduleid	|t_id		|	|NOT NULL	|0
FIELD		|slaid		|t_id		|	|NOT NULL	|0		|1|sla|slaid
FIELD		|period_from	|t_integer	|'0'	|NOT NULL	|0
FIELD		|period_to	|t_integer	|'0'	|NOT NULL	|0
INDEX		|1		|slaid

TABLE|sla_excluded_downtime|sla_excluded_downtimeid|ZBX_DATA
FIELD		|sla_excluded_downtimeid|t_id		|	|NOT NULL	|0
FIELD		|slaid			|t_id		|	|NOT NULL	|0	|1|sla|slaid
FIELD		|name			|t_varchar(255)	|''	|NOT NULL	|0
FIELD		|period_from		|t_integer	|'0'	|NOT NULL	|0
FIELD		|period_to		|t_integer	|'0'	|NOT NULL	|0
INDEX		|1			|slaid

TABLE|sla_service_tag|sla_service_tagid|0
FIELD		|sla_service_tagid	|t_id		|	|NOT NULL	|0
FIELD		|slaid			|t_id		|	|NOT NULL	|0	|1|sla|slaid
FIELD		|tag			|t_varchar(255)	|''	|NOT NULL	|0
FIELD		|operator		|t_integer	|'0'	|NOT NULL	|0
FIELD		|value			|t_varchar(255)	|''	|NOT NULL	|0
INDEX		|1			|slaid

TABLE|host_rtdata|hostid|ZBX_TEMPLATE
FIELD		|hostid			|t_id		|	|NOT NULL	|0	|1|hosts|hostid
FIELD		|active_available	|t_integer	|'0'	|NOT NULL	|0
FIELD		|lastaccess		|t_integer	|'0'	|NOT NULL	|ZBX_NODATA
FIELD		|version		|t_integer	|'0'	|NOT NULL	|ZBX_NODATA
FIELD		|compatibility		|t_integer	|'0'	|NOT NULL	|ZBX_NODATA

TABLE|userdirectory|userdirectoryid|0
FIELD		|userdirectoryid	|t_id			|		|NOT NULL	|0
FIELD		|name				|t_varchar(128)	|''		|NOT NULL	|0
FIELD		|description		|t_shorttext	|''		|NOT NULL	|0
FIELD		|idp_type			|t_integer		|'1'	|NOT NULL	|0
FIELD		|provision_status	|t_integer		|'0'	|NOT NULL	|0
INDEX		|1			|idp_type

TABLE|userdirectory_ldap|userdirectoryid|0
FIELD		|userdirectoryid		|t_id			|		|NOT NULL	|0	|1|userdirectory
FIELD		|host					|t_varchar(255)	|''		|NOT NULL	|0
FIELD		|port					|t_integer		|'389'	|NOT NULL	|0
FIELD		|base_dn				|t_varchar(255)	|''		|NOT NULL	|0
FIELD		|search_attribute		|t_varchar(128)	|''		|NOT NULL	|0
FIELD		|bind_dn				|t_varchar(255)	|''		|NOT NULL	|0
FIELD		|bind_password			|t_varchar(128)	|''		|NOT NULL	|0
FIELD		|start_tls				|t_integer		|'0'	|NOT NULL	|0
FIELD		|search_filter			|t_varchar(255)	|''		|NOT NULL	|0
FIELD		|group_basedn			|t_varchar(255)	|''		|NOT NULL	|0
FIELD		|group_name				|t_varchar(255)	|''		|NOT NULL	|0
FIELD		|group_member			|t_varchar(255)	|''		|NOT NULL	|0
FIELD		|user_ref_attr			|t_varchar(255)	|''		|NOT NULL	|0
FIELD		|group_filter			|t_varchar(255)	|''		|NOT NULL	|0
FIELD		|group_membership		|t_varchar(255)	|''		|NOT NULL	|0
FIELD		|user_username			|t_varchar(255)	|''		|NOT NULL	|0
FIELD		|user_lastname			|t_varchar(255)	|''		|NOT NULL	|0

TABLE|userdirectory_saml|userdirectoryid|0
FIELD		|userdirectoryid		|t_id			|		|NOT NULL	|0	|1|userdirectory
FIELD		|idp_entityid			|t_varchar(1024)|''		|NOT NULL	|0
FIELD		|sso_url				|t_varchar(2048)|''		|NOT NULL	|0
FIELD		|slo_url				|t_varchar(2048)|''		|NOT NULL	|0
FIELD		|username_attribute		|t_varchar(128)	|''		|NOT NULL	|0
FIELD		|sp_entityid			|t_varchar(1024)|''		|NOT NULL	|0
FIELD		|nameid_format			|t_varchar(2048)|''		|NOT NULL	|0
FIELD		|sign_messages			|t_integer		|'0'	|NOT NULL	|0
FIELD		|sign_assertions		|t_integer		|'0'	|NOT NULL	|0
FIELD		|sign_authn_requests	|t_integer		|'0'	|NOT NULL	|0
FIELD		|sign_logout_requests	|t_integer		|'0'	|NOT NULL	|0
FIELD		|sign_logout_responses	|t_integer		|'0'	|NOT NULL	|0
FIELD		|encrypt_nameid			|t_integer		|'0'	|NOT NULL	|0
FIELD		|encrypt_assertions		|t_integer		|'0'	|NOT NULL	|0
FIELD		|group_name				|t_varchar(255)	|''		|NOT NULL	|0
FIELD		|user_username			|t_varchar(255)	|''		|NOT NULL	|0
FIELD		|user_lastname			|t_varchar(255)	|''		|NOT NULL	|0
FIELD		|scim_status			|t_integer		|'0'	|NOT NULL	|0

TABLE|userdirectory_media|userdirectory_mediaid|0
FIELD		|userdirectory_mediaid	|t_id			|	|NOT NULL	|0
FIELD		|userdirectoryid	|t_id			|	|NOT NULL	|0	|1	|userdirectory
FIELD		|mediatypeid		|t_id			|	|NOT NULL	|0	|2	|media_type
FIELD		|name				|t_varchar(64)	|''	|NOT NULL	|0
FIELD		|attribute			|t_varchar(255)	|''	|NOT NULL	|0
INDEX		|1	|userdirectoryid
INDEX		|2	|mediatypeid

TABLE|userdirectory_usrgrp|userdirectory_usrgrpid|0
FIELD		|userdirectory_usrgrpid		|t_id		|	|NOT NULL	|0
FIELD		|userdirectory_idpgroupid	|t_id		|	|NOT NULL	|0	|1	|userdirectory_idpgroup
FIELD		|usrgrpid					|t_id		|	|NOT NULL	|0	|2	|usrgrp
UNIQUE		|1	|userdirectory_idpgroupid,usrgrpid
INDEX		|2	|usrgrpid
INDEX		|3	|userdirectory_idpgroupid

TABLE|userdirectory_idpgroup|userdirectory_idpgroupid|0
FIELD		|userdirectory_idpgroupid	|t_id			|	|NOT NULL	|0
FIELD		|userdirectoryid		|t_id			|	|NOT NULL	|0	|1	|userdirectory
FIELD		|roleid					|t_id			|	|NOT NULL	|0	|2	|role
FIELD		|name					|t_varchar(255)	|''	|NOT NULL	|0
INDEX		|1	|userdirectoryid
INDEX		|2	|roleid

TABLE|changelog|changelogid|0
FIELD		|changelogid	|t_serial	|	|NOT NULL	|0
FIELD		|object		|t_integer	|'0'	|NOT NULL	|0
FIELD		|objectid	|t_id		|	|NOT NULL	|0
FIELD		|operation	|t_integer	|'0'	|NOT NULL	|0
FIELD		|clock		|t_integer	|'0'	|NOT NULL	|0
INDEX		|1		|clock

TABLE|scim_group|scim_groupid|0
FIELD		|scim_groupid	|t_id			|	|NOT NULL	|0
FIELD		|name			|t_varchar(64)	|''	|NOT NULL	|0
UNIQUE		|1		|name

TABLE|user_scim_group|user_scim_groupid|0
FIELD		|user_scim_groupid	|t_id	|	|NOT NULL	|0
FIELD		|userid				|t_id	|	|NOT NULL	|0	|1|users
FIELD		|scim_groupid		|t_id	|	|NOT NULL	|0	|2|scim_group
INDEX		|1	|userid
INDEX		|2	|scim_groupid

TABLE|connector|connectorid|ZBX_DATA
FIELD		|connectorid	|t_id		|	|NOT NULL	|0
FIELD		|name		|t_varchar(255)	|''	|NOT NULL	|0
FIELD		|protocol	|t_integer	|'0'	|NOT NULL	|0
FIELD		|data_type	|t_integer	|'0'	|NOT NULL	|0
FIELD		|url		|t_varchar(2048)|''	|NOT NULL	|0
FIELD		|max_records	|t_integer	|'0'	|NOT NULL	|0
FIELD		|max_senders	|t_integer	|'1'	|NOT NULL	|0
FIELD		|max_attempts	|t_integer	|'1'	|NOT NULL	|0
FIELD		|timeout	|t_varchar(255)	|'5s'	|NOT NULL	|0
FIELD		|http_proxy	|t_varchar(255)	|''	|NOT NULL	|0
FIELD		|authtype	|t_integer	|'0'	|NOT NULL	|0
FIELD		|username	|t_varchar(64)	|''	|NOT NULL	|0
FIELD		|password	|t_varchar(64)	|''	|NOT NULL	|0
FIELD		|token		|t_varchar(128)	|''	|NOT NULL	|0
FIELD		|verify_peer	|t_integer	|'1'	|NOT NULL	|0
FIELD		|verify_host	|t_integer	|'1'	|NOT NULL	|0
FIELD		|ssl_cert_file	|t_varchar(255)	|''	|NOT NULL	|0
FIELD		|ssl_key_file	|t_varchar(255)	|''	|NOT NULL	|0
FIELD		|ssl_key_password|t_varchar(64)	|''	|NOT NULL	|0
FIELD		|description	|t_shorttext	|''	|NOT NULL	|0
FIELD		|status		|t_integer	|'1'	|NOT NULL	|0
FIELD		|tags_evaltype	|t_integer	|'0'	|NOT NULL	|0
UNIQUE		|1		|name
CHANGELOG	|17

TABLE|connector_tag|connector_tagid|0
FIELD	|connector_tagid|t_id		|	|NOT NULL	|0
FIELD	|connectorid	|t_id		|	|NOT NULL	|0	|1|connector|	|RESTRICT
FIELD	|tag		|t_varchar(255)	|''	|NOT NULL	|0
FIELD	|operator	|t_integer	|'0'	|NOT NULL	|0
FIELD	|value		|t_varchar(255)	|''	|NOT NULL	|0
INDEX	|1		|connectorid
CHANGELOG	|18

TABLE|dbversion|dbversionid|
FIELD		|dbversionid	|t_id		|	|NOT NULL	|0
FIELD		|mandatory	|t_integer	|'0'	|NOT NULL	|
FIELD		|optional	|t_integer	|'0'	|NOT NULL	|
<<<<<<< HEAD
ROW		|1		|6050000	|6050000
=======
ROW		|1		|6050007	|6050007
>>>>>>> 51c84a93
<|MERGE_RESOLUTION|>--- conflicted
+++ resolved
@@ -2112,8 +2112,4 @@
 FIELD		|dbversionid	|t_id		|	|NOT NULL	|0
 FIELD		|mandatory	|t_integer	|'0'	|NOT NULL	|
 FIELD		|optional	|t_integer	|'0'	|NOT NULL	|
-<<<<<<< HEAD
-ROW		|1		|6050000	|6050000
-=======
-ROW		|1		|6050007	|6050007
->>>>>>> 51c84a93
+ROW		|1		|6050008	|6050008