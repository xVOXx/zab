--- conflicted
+++ resolved
@@ -2119,8 +2119,4 @@
 FIELD		|dbversionid	|t_id		|	|NOT NULL	|0
 FIELD		|mandatory	|t_integer	|'0'	|NOT NULL	|
 FIELD		|optional	|t_integer	|'0'	|NOT NULL	|
-<<<<<<< HEAD
-ROW		|1		|6050016	|6050016
-=======
-ROW		|1		|6050020	|6050020
->>>>>>> b16880bd
+ROW		|1		|6050022	|6050022