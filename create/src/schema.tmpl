--
-- Zabbix
-- Copyright (C) 2001-2024 Zabbix SIA
--
-- This program is free software; you can redistribute it and/or modify
-- it under the terms of the GNU General Public License as published by
-- the Free Software Foundation; either version 2 of the License, or
-- (at your option) any later version.
--
-- This program is distributed in the hope that it will be useful,
-- but WITHOUT ANY WARRANTY; without even the implied warranty of
-- MERCHANTABILITY or FITNESS FOR A PARTICULAR PURPOSE. See the
-- GNU General Public License for more details.
--
-- You should have received a copy of the GNU General Public License
-- along with this program; if not, write to the Free Software
-- Foundation, Inc., 51 Franklin Street, Fifth Floor, Boston, MA  02110-1301, USA.
--

--
-- Do not use spaces
-- Tables must be sorted to match referential integrity rules
--

TABLE|role|roleid|ZBX_DATA
FIELD		|roleid		|t_id		|	|NOT NULL	|0
FIELD		|name		|t_varchar(255)	|''	|NOT NULL	|0
FIELD		|type		|t_integer	|'0'	|NOT NULL	|0
FIELD		|readonly	|t_integer	|'0'	|NOT NULL	|0
UNIQUE		|1		|name

TABLE|ugset|ugsetid|ZBX_DATA
FIELD		|ugsetid	|t_id		|	|NOT NULL	|0
FIELD		|hash		|t_varchar(64)	|''	|NOT NULL	|0
INDEX		|1		|hash

TABLE|users|userid|ZBX_DATA
FIELD		|userid		|t_id		|	|NOT NULL	|0
FIELD		|username	|t_varchar(100)	|''	|NOT NULL	|0
FIELD		|name		|t_varchar(100)	|''	|NOT NULL	|0
FIELD		|surname	|t_varchar(100)	|''	|NOT NULL	|0
FIELD		|passwd		|t_varchar(60)	|''	|NOT NULL	|0
FIELD		|url		|t_varchar(2048)|''	|NOT NULL	|0
FIELD		|autologin	|t_integer	|'0'	|NOT NULL	|0
FIELD		|autologout	|t_varchar(32)	|'15m'	|NOT NULL	|0
FIELD		|lang		|t_varchar(7)	|'default'|NOT NULL	|ZBX_NODATA
FIELD		|refresh	|t_varchar(32)	|'30s'	|NOT NULL	|0
FIELD		|theme		|t_varchar(128)	|'default'|NOT NULL	|ZBX_NODATA
FIELD		|attempt_failed	|t_integer	|0	|NOT NULL	|ZBX_NODATA
FIELD		|attempt_ip	|t_varchar(39)	|''	|NOT NULL	|ZBX_NODATA
FIELD		|attempt_clock	|t_integer	|0	|NOT NULL	|ZBX_NODATA
FIELD		|rows_per_page	|t_integer	|50	|NOT NULL	|0
FIELD		|timezone	|t_varchar(50)	|'default'|NOT NULL	|ZBX_NODATA
FIELD		|roleid		|t_id			|NULL	|NULL	|0	|1|role
FIELD		|userdirectoryid	|t_id	|NULL	|NULL	|ZBX_NODATA	|2|userdirectory	|userdirectoryid	|RESTRICT
FIELD		|ts_provisioned		|t_time	|'0'	|NOT NULL	|ZBX_NODATA
UNIQUE		|1		|username
INDEX		|2		|userdirectoryid
INDEX		|3		|roleid

TABLE|maintenances|maintenanceid|ZBX_DATA
FIELD		|maintenanceid	|t_id		|	|NOT NULL	|0
FIELD		|name		|t_varchar(128)	|''	|NOT NULL	|0
FIELD		|maintenance_type|t_integer	|'0'	|NOT NULL	|0
FIELD		|description	|t_shorttext	|''	|NOT NULL	|0
FIELD		|active_since	|t_integer	|'0'	|NOT NULL	|0
FIELD		|active_till	|t_integer	|'0'	|NOT NULL	|0
FIELD		|tags_evaltype	|t_integer	|'0'	|NOT NULL	|0
INDEX		|1		|active_since,active_till
UNIQUE		|2		|name

TABLE|hgset|hgsetid|ZBX_TEMPLATE
FIELD		|hgsetid	|t_id		|	|NOT NULL	|0
FIELD		|hash		|t_varchar(64)	|''	|NOT NULL	|0
INDEX		|1		|hash

TABLE|hosts|hostid|ZBX_TEMPLATE
FIELD		|hostid		|t_id		|	|NOT NULL	|0
FIELD		|proxyid	|t_id		|	|NULL		|0			|1|proxy	|proxyid	|RESTRICT
FIELD		|host		|t_varchar(128)	|''	|NOT NULL	|ZBX_PROXY
FIELD		|status		|t_integer	|'0'	|NOT NULL	|ZBX_PROXY
FIELD		|ipmi_authtype	|t_integer	|'-1'	|NOT NULL	|ZBX_PROXY
FIELD		|ipmi_privilege	|t_integer	|'2'	|NOT NULL	|ZBX_PROXY
FIELD		|ipmi_username	|t_varchar(16)	|''	|NOT NULL	|ZBX_PROXY
FIELD		|ipmi_password	|t_varchar(20)	|''	|NOT NULL	|ZBX_PROXY
FIELD		|maintenanceid	|t_id		|	|NULL		|ZBX_NODATA		|2|maintenances	|		|RESTRICT
FIELD		|maintenance_status|t_integer	|'0'	|NOT NULL	|ZBX_NODATA
FIELD		|maintenance_type|t_integer	|'0'	|NOT NULL	|ZBX_NODATA
FIELD		|maintenance_from|t_integer	|'0'	|NOT NULL	|ZBX_NODATA
FIELD		|name		|t_varchar(128)	|''	|NOT NULL	|ZBX_PROXY
FIELD		|flags		|t_integer	|'0'	|NOT NULL	|0
FIELD		|templateid	|t_id		|	|NULL		|0			|3|hosts	|hostid		|RESTRICT
FIELD		|description	|t_shorttext	|''	|NOT NULL	|0
FIELD		|tls_connect	|t_integer	|'1'	|NOT NULL	|ZBX_PROXY
FIELD		|tls_accept	|t_integer	|'1'	|NOT NULL	|ZBX_PROXY
FIELD		|tls_issuer	|t_varchar(1024)|''	|NOT NULL	|ZBX_PROXY
FIELD		|tls_subject	|t_varchar(1024)|''	|NOT NULL	|ZBX_PROXY
FIELD		|tls_psk_identity|t_varchar(128)|''	|NOT NULL	|ZBX_PROXY
FIELD		|tls_psk	|t_varchar(512)	|''	|NOT NULL	|ZBX_PROXY
FIELD		|discover	|t_integer	|'0'	|NOT NULL	|0
FIELD		|custom_interfaces|t_integer	|'0'	|NOT NULL	|0
FIELD		|uuid		|t_varchar(32)	|''	|NOT NULL	|0
FIELD		|name_upper	|t_varchar(128)	|''	|NOT NULL	|0
FIELD		|vendor_name	|t_varchar(64)	|''	|NOT NULL	|0
FIELD		|vendor_version	|t_varchar(32)	|''	|NOT NULL	|0
INDEX		|1		|host
INDEX		|2		|status
INDEX		|3		|proxyid
INDEX		|4		|name
INDEX		|5		|maintenanceid
INDEX		|6		|name_upper
INDEX		|7		|templateid
CHANGELOG	|1
UPD_TRIG_FUNC	|name		|name_upper	|hostid	|upper

TABLE|hstgrp|groupid|ZBX_DATA
FIELD		|groupid	|t_id		|	|NOT NULL	|0
FIELD		|name		|t_varchar(255)	|''	|NOT NULL	|0
FIELD		|flags		|t_integer	|'0'	|NOT NULL	|0
FIELD		|uuid		|t_varchar(32)	|''	|NOT NULL	|0
FIELD		|type		|t_integer	|'0'	|NOT NULL	|0
UNIQUE		|1		|type,name

TABLE|hgset_group|hgsetid,groupid|ZBX_TEMPLATE
FIELD		|hgsetid	|t_id		|	|NOT NULL	|0			|1|hgset
FIELD		|groupid	|t_id		|	|NOT NULL	|0			|2|hstgrp	|		|RESTRICT
INDEX		|1		|groupid

TABLE|host_hgset|hostid|ZBX_TEMPLATE
FIELD		|hostid		|t_id		|	|NOT NULL	|0			|1|hosts
FIELD		|hgsetid	|t_id		|	|NOT NULL	|0			|2|hgset	|		|RESTRICT
INDEX		|1		|hgsetid

TABLE|group_prototype|group_prototypeid|ZBX_TEMPLATE
FIELD		|group_prototypeid|t_id		|	|NOT NULL	|0
FIELD		|hostid		|t_id		|	|NOT NULL	|0			|1|hosts
FIELD		|name		|t_varchar(255)	|''	|NOT NULL	|0
FIELD		|groupid	|t_id		|	|NULL		|0			|2|hstgrp	|		|RESTRICT
FIELD		|templateid	|t_id		|	|NULL		|0			|3|group_prototype|group_prototypeid
INDEX		|1		|hostid
INDEX		|2		|groupid
INDEX		|3		|templateid

TABLE|group_discovery|groupdiscoveryid|ZBX_TEMPLATE
FIELD		|groupdiscoveryid|t_id		|	|NOT NULL	|0
FIELD		|groupid	|t_id		|	|NOT NULL	|0			|1|hstgrp
FIELD		|parent_group_prototypeid|t_id	|	|NOT NULL	|0			|2|group_prototype|group_prototypeid|RESTRICT
FIELD		|name		|t_varchar(255)	|''	|NOT NULL	|ZBX_NODATA
FIELD		|lastcheck	|t_integer	|'0'	|NOT NULL	|ZBX_NODATA
FIELD		|ts_delete	|t_time		|'0'	|NOT NULL	|ZBX_NODATA
UNIQUE		|1		|groupid,parent_group_prototypeid
INDEX		|2		|parent_group_prototypeid

TABLE|drules|druleid|ZBX_DATA
FIELD		|druleid	|t_id		|	|NOT NULL	|0
FIELD		|proxyid	|t_id		|	|NULL		|0			|1|proxy	|proxyid	|RESTRICT
FIELD		|name		|t_varchar(255)	|''	|NOT NULL	|ZBX_PROXY
FIELD		|iprange	|t_varchar(2048)|''	|NOT NULL	|ZBX_PROXY
FIELD		|delay		|t_varchar(255)	|'1h'	|NOT NULL	|ZBX_PROXY
FIELD		|status		|t_integer	|'0'	|NOT NULL	|0
FIELD		|concurrency_max	|t_integer	|'0'	|NOT NULL	|ZBX_PROXY
INDEX		|1		|proxyid
UNIQUE		|2		|name
CHANGELOG	|9

TABLE|dchecks|dcheckid|ZBX_DATA
FIELD		|dcheckid	|t_id		|	|NOT NULL	|0
FIELD		|druleid	|t_id		|	|NOT NULL	|ZBX_PROXY		|1|drules	|		|RESTRICT
FIELD		|type		|t_integer	|'0'	|NOT NULL	|ZBX_PROXY
FIELD		|key_		|t_varchar(2048)|''	|NOT NULL	|ZBX_PROXY
FIELD		|snmp_community	|t_varchar(255)	|''	|NOT NULL	|ZBX_PROXY
FIELD		|ports		|t_varchar(255)	|'0'	|NOT NULL	|ZBX_PROXY
FIELD		|snmpv3_securityname|t_varchar(64)|''	|NOT NULL	|ZBX_PROXY
FIELD		|snmpv3_securitylevel|t_integer	|'0'	|NOT NULL	|ZBX_PROXY
FIELD		|snmpv3_authpassphrase|t_varchar(64)|''	|NOT NULL	|ZBX_PROXY
FIELD		|snmpv3_privpassphrase|t_varchar(64)|''	|NOT NULL	|ZBX_PROXY
FIELD		|uniq		|t_integer	|'0'	|NOT NULL	|ZBX_PROXY
FIELD		|snmpv3_authprotocol|t_integer	|'0'	|NOT NULL	|ZBX_PROXY
FIELD		|snmpv3_privprotocol|t_integer	|'0'	|NOT NULL	|ZBX_PROXY
FIELD		|snmpv3_contextname|t_varchar(255)|''	|NOT NULL	|ZBX_PROXY
FIELD		|host_source|t_integer	|'1'	|NOT NULL	|ZBX_PROXY
FIELD		|name_source|t_integer	|'0'	|NOT NULL	|ZBX_PROXY
FIELD		|allow_redirect|t_integer	|'0'	|NOT NULL	|ZBX_PROXY
INDEX		|1		|druleid,host_source,name_source
CHANGELOG	|10

TABLE|httptest|httptestid|ZBX_TEMPLATE
FIELD		|httptestid	|t_id		|	|NOT NULL	|0
FIELD		|name		|t_varchar(64)	|''	|NOT NULL	|ZBX_PROXY
FIELD		|delay		|t_varchar(255)	|'1m'	|NOT NULL	|ZBX_PROXY
FIELD		|status		|t_integer	|'0'	|NOT NULL	|0
FIELD		|agent		|t_varchar(255)	|'Zabbix'|NOT NULL	|ZBX_PROXY
FIELD		|authentication	|t_integer	|'0'	|NOT NULL	|ZBX_PROXY,ZBX_NODATA
FIELD		|http_user	|t_varchar(255)	|''	|NOT NULL	|ZBX_PROXY,ZBX_NODATA
FIELD		|http_password	|t_varchar(255)	|''	|NOT NULL	|ZBX_PROXY,ZBX_NODATA
FIELD		|hostid		|t_id		|	|NOT NULL	|ZBX_PROXY		|2|hosts	|		|RESTRICT
FIELD		|templateid	|t_id		|	|NULL		|0			|3|httptest	|httptestid	|RESTRICT
FIELD		|http_proxy	|t_varchar(255)	|''	|NOT NULL	|ZBX_PROXY,ZBX_NODATA
FIELD		|retries	|t_integer	|'1'	|NOT NULL	|ZBX_PROXY,ZBX_NODATA
FIELD		|ssl_cert_file	|t_varchar(255)	|''	|NOT NULL	|ZBX_PROXY,ZBX_NODATA
FIELD		|ssl_key_file	|t_varchar(255)	|''	|NOT NULL	|ZBX_PROXY,ZBX_NODATA
FIELD		|ssl_key_password|t_varchar(64)	|''	|NOT NULL	|ZBX_PROXY,ZBX_NODATA
FIELD		|verify_peer	|t_integer	|'0'	|NOT NULL	|ZBX_PROXY
FIELD		|verify_host	|t_integer	|'0'	|NOT NULL	|ZBX_PROXY
FIELD		|uuid		|t_varchar(32)	|''	|NOT NULL	|0
UNIQUE		|2		|hostid,name
INDEX		|3		|status
INDEX		|4		|templateid
CHANGELOG	|11

TABLE|httpstep|httpstepid|ZBX_TEMPLATE
FIELD		|httpstepid	|t_id		|	|NOT NULL	|0
FIELD		|httptestid	|t_id		|	|NOT NULL	|ZBX_PROXY		|1|httptest	|		|RESTRICT
FIELD		|name		|t_varchar(64)	|''	|NOT NULL	|ZBX_PROXY
FIELD		|no		|t_integer	|'0'	|NOT NULL	|ZBX_PROXY
FIELD		|url		|t_varchar(2048)|''	|NOT NULL	|ZBX_PROXY
FIELD		|timeout	|t_varchar(255)	|'15s'	|NOT NULL	|ZBX_PROXY
FIELD		|posts		|t_shorttext	|''	|NOT NULL	|ZBX_PROXY
FIELD		|required	|t_varchar(255)	|''	|NOT NULL	|ZBX_PROXY
FIELD		|status_codes	|t_varchar(255)	|''	|NOT NULL	|ZBX_PROXY
FIELD		|follow_redirects|t_integer	|'1'	|NOT NULL	|ZBX_PROXY
FIELD		|retrieve_mode	|t_integer	|'0'	|NOT NULL	|ZBX_PROXY
FIELD		|post_type	|t_integer	|'0'	|NOT NULL	|ZBX_PROXY
INDEX		|1		|httptestid
CHANGELOG	|14

TABLE|interface|interfaceid|ZBX_TEMPLATE
FIELD		|interfaceid	|t_id		|	|NOT NULL	|0
FIELD		|hostid		|t_id		|	|NOT NULL	|ZBX_PROXY		|1|hosts
FIELD		|main		|t_integer	|'0'	|NOT NULL	|ZBX_PROXY
FIELD		|type		|t_integer	|'1'	|NOT NULL	|ZBX_PROXY
FIELD		|useip		|t_integer	|'1'	|NOT NULL	|ZBX_PROXY
FIELD		|ip		|t_varchar(64)	|'127.0.0.1'|NOT NULL	|ZBX_PROXY
FIELD		|dns		|t_varchar(255)	|''	|NOT NULL	|ZBX_PROXY
FIELD		|port		|t_varchar(64)	|'10050'|NOT NULL	|ZBX_PROXY
FIELD		|available	|t_integer	|'0'	|NOT NULL	|ZBX_PROXY,ZBX_NODATA
FIELD		|error		|t_varchar(2048)|''	|NOT NULL	|ZBX_NODATA
FIELD		|errors_from	|t_integer	|'0'	|NOT NULL	|ZBX_NODATA
FIELD		|disable_until	|t_integer	|'0'	|NOT NULL	|ZBX_NODATA
INDEX		|1		|hostid,type
INDEX		|2		|ip,dns
INDEX		|3		|available

TABLE|valuemap|valuemapid|ZBX_TEMPLATE
FIELD		|valuemapid	|t_id		|	|NOT NULL	|0
FIELD		|hostid		|t_id		|	|NOT NULL	|0			|1|hosts
FIELD		|name		|t_varchar(64)	|''	|NOT NULL	|0
FIELD		|uuid		|t_varchar(32)	|''	|NOT NULL	|0
UNIQUE		|1		|hostid,name

TABLE|items|itemid|ZBX_TEMPLATE
FIELD		|itemid		|t_id		|	|NOT NULL	|0
FIELD		|type		|t_integer	|'0'	|NOT NULL	|ZBX_PROXY
FIELD		|snmp_oid	|t_varchar(512)	|''	|NOT NULL	|ZBX_PROXY
FIELD		|hostid		|t_id		|	|NOT NULL	|ZBX_PROXY		|1|hosts	|		|RESTRICT
FIELD		|name		|t_varchar(255)	|''	|NOT NULL	|0
FIELD		|key_		|t_varchar(2048)|''	|NOT NULL	|ZBX_PROXY
FIELD		|delay		|t_varchar(1024)|'0'	|NOT NULL	|ZBX_PROXY
FIELD		|history	|t_varchar(255)	|'90d'	|NOT NULL	|ZBX_PROXY
FIELD		|trends		|t_varchar(255)	|'365d'	|NOT NULL	|0
FIELD		|status		|t_integer	|'0'	|NOT NULL	|ZBX_PROXY
FIELD		|value_type	|t_integer	|'0'	|NOT NULL	|ZBX_PROXY
FIELD		|trapper_hosts	|t_varchar(255)	|''	|NOT NULL	|ZBX_PROXY
FIELD		|units		|t_varchar(255)	|''	|NOT NULL	|0
FIELD		|formula	|t_varchar(255)	|''	|NOT NULL	|0
FIELD		|logtimefmt	|t_varchar(64)	|''	|NOT NULL	|ZBX_PROXY
FIELD		|templateid	|t_id		|	|NULL		|0			|2|items	|itemid		|RESTRICT
FIELD		|valuemapid	|t_id		|	|NULL		|0			|3|valuemap	|		|RESTRICT
FIELD		|params		|t_text		|''	|NOT NULL	|ZBX_PROXY
FIELD		|ipmi_sensor	|t_varchar(128)	|''	|NOT NULL	|ZBX_PROXY
FIELD		|authtype	|t_integer	|'0'	|NOT NULL	|ZBX_PROXY
FIELD		|username	|t_varchar(255)	|''	|NOT NULL	|ZBX_PROXY
FIELD		|password	|t_varchar(255)	|''	|NOT NULL	|ZBX_PROXY
FIELD		|publickey	|t_varchar(64)	|''	|NOT NULL	|ZBX_PROXY
FIELD		|privatekey	|t_varchar(64)	|''	|NOT NULL	|ZBX_PROXY
FIELD		|flags		|t_integer	|'0'	|NOT NULL	|ZBX_PROXY
FIELD		|interfaceid	|t_id		|	|NULL		|ZBX_PROXY		|4|interface	|		|RESTRICT
FIELD		|description	|t_text		|''	|NOT NULL	|0
FIELD		|inventory_link	|t_integer	|'0'	|NOT NULL	|ZBX_PROXY
FIELD		|lifetime	|t_varchar(255)	|'30d'	|NOT NULL	|0
FIELD		|evaltype	|t_integer	|'0'	|NOT NULL	|0
FIELD		|jmx_endpoint	|t_varchar(255)	|''	|NOT NULL	|ZBX_PROXY
FIELD		|master_itemid	|t_id		|	|NULL		|ZBX_PROXY		|5|items	|itemid		|RESTRICT
FIELD		|timeout	|t_varchar(255)	|''	|NOT NULL	|ZBX_PROXY
FIELD		|url		|t_varchar(2048)|''	|NOT NULL	|ZBX_PROXY
FIELD		|query_fields	|t_text		|''	|NOT NULL	|ZBX_PROXY
FIELD		|posts		|t_text		|''	|NOT NULL	|ZBX_PROXY
FIELD		|status_codes	|t_varchar(255)	|'200'	|NOT NULL	|ZBX_PROXY
FIELD		|follow_redirects|t_integer	|'1'	|NOT NULL	|ZBX_PROXY
FIELD		|post_type	|t_integer	|'0'	|NOT NULL	|ZBX_PROXY
FIELD		|http_proxy	|t_varchar(255)	|''	|NOT NULL	|ZBX_PROXY,ZBX_NODATA
FIELD		|headers	|t_text		|''	|NOT NULL	|ZBX_PROXY
FIELD		|retrieve_mode	|t_integer	|'0'	|NOT NULL	|ZBX_PROXY
FIELD		|request_method	|t_integer	|'0'	|NOT NULL	|ZBX_PROXY
FIELD		|output_format	|t_integer	|'0'	|NOT NULL	|ZBX_PROXY
FIELD		|ssl_cert_file	|t_varchar(255)	|''	|NOT NULL	|ZBX_PROXY,ZBX_NODATA
FIELD		|ssl_key_file	|t_varchar(255)	|''	|NOT NULL	|ZBX_PROXY,ZBX_NODATA
FIELD		|ssl_key_password|t_varchar(64)	|''	|NOT NULL	|ZBX_PROXY,ZBX_NODATA
FIELD		|verify_peer	|t_integer	|'0'	|NOT NULL	|ZBX_PROXY
FIELD		|verify_host	|t_integer	|'0'	|NOT NULL	|ZBX_PROXY
FIELD		|allow_traps	|t_integer	|'0'	|NOT NULL	|ZBX_PROXY
FIELD		|discover	|t_integer	|'0'	|NOT NULL	|0
FIELD		|uuid		|t_varchar(32)	|''	|NOT NULL	|0
INDEX		|1		|hostid,key_(764)
INDEX		|3		|status
INDEX		|4		|templateid
INDEX		|5		|valuemapid
INDEX		|6		|interfaceid
INDEX		|7		|master_itemid
INDEX		|8		|key_(768)
CHANGELOG	|3

TABLE|httpstepitem|httpstepitemid|ZBX_TEMPLATE
FIELD		|httpstepitemid	|t_id		|	|NOT NULL	|0
FIELD		|httpstepid	|t_id		|	|NOT NULL	|ZBX_PROXY		|1|httpstep	|		|RESTRICT
FIELD		|itemid		|t_id		|	|NOT NULL	|ZBX_PROXY		|2|items	|		|RESTRICT
FIELD		|type		|t_integer	|'0'	|NOT NULL	|ZBX_PROXY
UNIQUE		|1		|httpstepid,itemid
INDEX		|2		|itemid
CHANGELOG	|16

TABLE|httptestitem|httptestitemid|ZBX_TEMPLATE
FIELD		|httptestitemid	|t_id		|	|NOT NULL	|0
FIELD		|httptestid	|t_id		|	|NOT NULL	|ZBX_PROXY		|1|httptest	|		|RESTRICT
FIELD		|itemid		|t_id		|	|NOT NULL	|ZBX_PROXY		|2|items	|		|RESTRICT
FIELD		|type		|t_integer	|'0'	|NOT NULL	|ZBX_PROXY
UNIQUE		|1		|httptestid,itemid
INDEX		|2		|itemid
CHANGELOG	|13

TABLE|media_type|mediatypeid|ZBX_DATA
FIELD		|mediatypeid	|t_id		|	|NOT NULL	|0
FIELD		|type		|t_integer	|'0'	|NOT NULL	|0
FIELD		|name		|t_varchar(100)	|''	|NOT NULL	|0
FIELD		|smtp_server	|t_varchar(255)	|''	|NOT NULL	|0
FIELD		|smtp_helo	|t_varchar(255)	|''	|NOT NULL	|0
FIELD		|smtp_email	|t_varchar(255)	|''	|NOT NULL	|0
FIELD		|exec_path	|t_varchar(255)	|''	|NOT NULL	|0
FIELD		|gsm_modem	|t_varchar(255)	|''	|NOT NULL	|0
FIELD		|username	|t_varchar(255)	|''	|NOT NULL	|0
FIELD		|passwd		|t_varchar(255)	|''	|NOT NULL	|0
FIELD		|status		|t_integer	|'1'	|NOT NULL	|ZBX_NODATA
FIELD		|smtp_port	|t_integer	|'25'	|NOT NULL	|0
FIELD		|smtp_security	|t_integer	|'0'	|NOT NULL	|0
FIELD		|smtp_verify_peer|t_integer	|'0'	|NOT NULL	|0
FIELD		|smtp_verify_host|t_integer	|'0'	|NOT NULL	|0
FIELD		|smtp_authentication|t_integer	|'0'	|NOT NULL	|0
FIELD		|maxsessions	|t_integer	|'1'	|NOT NULL	|0
FIELD		|maxattempts	|t_integer	|'3'	|NOT NULL	|0
FIELD		|attempt_interval|t_varchar(32)	|'10s'	|NOT NULL	|0
FIELD		|content_type	|t_integer	|'1'	|NOT NULL	|0
FIELD		|script		|t_text		|''	|NOT NULL	|0
FIELD		|timeout	|t_varchar(32)	|'30s'	|NOT NULL	|0
FIELD		|process_tags	|t_integer	|'0'	|NOT NULL	|0
FIELD		|show_event_menu|t_integer	|'0'	|NOT NULL	|0
FIELD		|event_menu_url	|t_varchar(2048)|''	|NOT NULL	|0
FIELD		|event_menu_name|t_varchar(255)	|''	|NOT NULL	|0
FIELD		|description	|t_shorttext	|''	|NOT NULL	|0
FIELD		|provider	|t_integer	|'0'	|NOT NULL	|0
UNIQUE		|1		|name

TABLE|media_type_param|mediatype_paramid|ZBX_DATA
FIELD		|mediatype_paramid|t_id		|	|NOT NULL	|0
FIELD		|mediatypeid	|t_id		|	|NOT NULL	|0			|1|media_type
FIELD		|name		|t_varchar(255)	|''	|NOT NULL	|0
FIELD		|value		|t_varchar(2048)|''	|NOT NULL	|0
FIELD		|sortorder	|t_integer	|'0'	|NOT NULL	|0
INDEX		|1		|mediatypeid

TABLE|media_type_message|mediatype_messageid|ZBX_DATA
FIELD		|mediatype_messageid|t_id	|	|NOT NULL	|0
FIELD		|mediatypeid	|t_id		|	|NOT NULL	|0			|1|media_type
FIELD		|eventsource	|t_integer	|	|NOT NULL	|0
FIELD		|recovery	|t_integer	|	|NOT NULL	|0
FIELD		|subject	|t_varchar(255)	|''	|NOT NULL	|0
FIELD		|message	|t_text		|''	|NOT NULL	|0
UNIQUE		|1		|mediatypeid,eventsource,recovery

TABLE|usrgrp|usrgrpid|ZBX_DATA
FIELD		|usrgrpid	|t_id		|	|NOT NULL	|0
FIELD		|name		|t_varchar(64)	|''	|NOT NULL	|0
FIELD		|gui_access	|t_integer	|'0'	|NOT NULL	|0
FIELD		|users_status	|t_integer	|'0'	|NOT NULL	|0
FIELD		|debug_mode	|t_integer	|'0'	|NOT NULL	|0
FIELD		|userdirectoryid|t_id		|NULL	|NULL		|0			|2|userdirectory	|	|RESTRICT
FIELD		|mfaid		|t_id	|NULL	|NULL	|0 |3|mfa	|	|RESTRICT
FIELD		|mfa_status	|t_integer	|'0'	|NOT NULL	|0
UNIQUE		|1		|name
INDEX		|2		|userdirectoryid
INDEX		|3		|mfaid

TABLE|users_groups|id|ZBX_DATA
FIELD		|id		|t_id		|	|NOT NULL	|0
FIELD		|usrgrpid	|t_id		|	|NOT NULL	|0			|1|usrgrp
FIELD		|userid		|t_id		|	|NOT NULL	|0			|2|users
UNIQUE		|1		|usrgrpid,userid
INDEX		|2		|userid

TABLE|ugset_group|ugsetid,usrgrpid|ZBX_DATA
FIELD		|ugsetid	|t_id		|	|NOT NULL	|0			|1|ugset
FIELD		|usrgrpid	|t_id		|	|NOT NULL	|0			|2|usrgrp	|		|RESTRICT
INDEX		|1		|usrgrpid

TABLE|user_ugset|userid|ZBX_DATA
FIELD		|userid		|t_id		|	|NOT NULL	|0			|1|users
FIELD		|ugsetid	|t_id		|	|NOT NULL	|0			|2|ugset	|		|RESTRICT
INDEX		|1		|ugsetid

TABLE|scripts|scriptid|ZBX_DATA
FIELD		|scriptid			|t_id		|	|NOT NULL	|0
FIELD		|name				|t_varchar(255)	|''	|NOT NULL	|0
FIELD		|command			|t_text		|''	|NOT NULL	|0
FIELD		|host_access			|t_integer	|'2'	|NOT NULL	|0
FIELD		|usrgrpid			|t_id		|	|NULL		|0			|1|usrgrp	|		|RESTRICT
FIELD		|groupid			|t_id		|	|NULL		|0			|2|hstgrp	|		|RESTRICT
FIELD		|description			|t_shorttext	|''	|NOT NULL	|0
FIELD		|confirmation			|t_varchar(255)	|''	|NOT NULL	|0
FIELD		|type				|t_integer	|'5'	|NOT NULL	|0
FIELD		|execute_on			|t_integer	|'2'	|NOT NULL	|0
FIELD		|timeout			|t_varchar(32)	|'30s'	|NOT NULL	|0
FIELD		|scope				|t_integer	|'1'	|NOT NULL	|0
FIELD		|port				|t_varchar(64)	|''	|NOT NULL	|0
FIELD		|authtype			|t_integer	|'0'	|NOT NULL	|0
FIELD		|username			|t_varchar(64)	|''	|NOT NULL	|0
FIELD		|password			|t_varchar(64)	|''	|NOT NULL	|0
FIELD		|publickey			|t_varchar(64)	|''	|NOT NULL	|0
FIELD		|privatekey			|t_varchar(64)	|''	|NOT NULL	|0
FIELD		|menu_path			|t_varchar(255)	|''	|NOT NULL	|0
FIELD		|url				|t_varchar(2048)|''	|NOT NULL	|0
FIELD		|new_window			|t_integer	|'1'	|NOT NULL	|0
FIELD		|manualinput			|t_integer	|'0'	|NOT NULL	|0
FIELD		|manualinput_prompt		|t_varchar(255)	|''	|NOT NULL	|0
FIELD		|manualinput_validator		|t_varchar(2048)|''	|NOT NULL	|0
FIELD		|manualinput_validator_type	|t_integer	|'0'	|NOT NULL	|0
FIELD		|manualinput_default_value	|t_varchar(255)	|''	|NOT NULL	|0
INDEX		|1				|usrgrpid
INDEX		|2				|groupid
UNIQUE		|3				|name,menu_path

TABLE|script_param|script_paramid|ZBX_DATA
FIELD		|script_paramid	|t_id		|	|NOT NULL	|0
FIELD		|scriptid	|t_id		|	|NOT NULL	|0			|1|scripts
FIELD		|name		|t_varchar(255)	|''	|NOT NULL	|0
FIELD		|value		|t_varchar(2048)|''	|NOT NULL	|0
UNIQUE		|1		|scriptid,name

TABLE|actions|actionid|ZBX_DATA
FIELD		|actionid	|t_id		|	|NOT NULL	|0
FIELD		|name		|t_varchar(255)	|''	|NOT NULL	|0
FIELD		|eventsource	|t_integer	|'0'	|NOT NULL	|0
FIELD		|evaltype	|t_integer	|'0'	|NOT NULL	|0
FIELD		|status		|t_integer	|'0'	|NOT NULL	|0
FIELD		|esc_period	|t_varchar(255)	|'1h'	|NOT NULL	|0
FIELD		|formula	|t_varchar(1024)|''	|NOT NULL	|0
FIELD		|pause_suppressed|t_integer	|'1'	|NOT NULL	|0
FIELD		|notify_if_canceled|t_integer	|'1'	|NOT NULL	|0
FIELD		|pause_symptoms	|t_integer	|'1'	|NOT NULL	|0
INDEX		|1		|eventsource,status
UNIQUE		|2		|name

TABLE|operations|operationid|ZBX_DATA
FIELD		|operationid	|t_id		|	|NOT NULL	|0
FIELD		|actionid	|t_id		|	|NOT NULL	|0			|1|actions
FIELD		|operationtype	|t_integer	|'0'	|NOT NULL	|0
FIELD		|esc_period	|t_varchar(255)	|'0'	|NOT NULL	|0
FIELD		|esc_step_from	|t_integer	|'1'	|NOT NULL	|0
FIELD		|esc_step_to	|t_integer	|'1'	|NOT NULL	|0
FIELD		|evaltype	|t_integer	|'0'	|NOT NULL	|0
FIELD		|recovery	|t_integer	|'0'	|NOT NULL	|0
INDEX		|1		|actionid

TABLE|optag|optagid|ZBX_DATA
FIELD		|optagid	|t_id		|	|NOT NULL	|0
FIELD		|operationid	|t_id		|	|NOT NULL	|0			|1|operations
FIELD		|tag		|t_varchar(255)	|''	|NOT NULL	|0
FIELD		|value		|t_varchar(255)	|''	|NOT NULL	|0
INDEX		|1		|operationid

TABLE|opmessage|operationid|ZBX_DATA
FIELD		|operationid	|t_id		|	|NOT NULL	|0			|1|operations
FIELD		|default_msg	|t_integer	|'1'	|NOT NULL	|0
FIELD		|subject	|t_varchar(255)	|''	|NOT NULL	|0
FIELD		|message	|t_shorttext	|''	|NOT NULL	|0
FIELD		|mediatypeid	|t_id		|	|NULL		|0			|2|media_type	|		|RESTRICT
INDEX		|1		|mediatypeid

TABLE|opmessage_grp|opmessage_grpid|ZBX_DATA
FIELD		|opmessage_grpid|t_id		|	|NOT NULL	|0
FIELD		|operationid	|t_id		|	|NOT NULL	|0			|1|operations
FIELD		|usrgrpid	|t_id		|	|NOT NULL	|0			|2|usrgrp	|		|RESTRICT
UNIQUE		|1		|operationid,usrgrpid
INDEX		|2		|usrgrpid

TABLE|opmessage_usr|opmessage_usrid|ZBX_DATA
FIELD		|opmessage_usrid|t_id		|	|NOT NULL	|0
FIELD		|operationid	|t_id		|	|NOT NULL	|0			|1|operations
FIELD		|userid		|t_id		|	|NOT NULL	|0			|2|users	|		|RESTRICT
UNIQUE		|1		|operationid,userid
INDEX		|2		|userid

TABLE|opcommand|operationid|ZBX_DATA
FIELD		|operationid	|t_id		|	|NOT NULL	|0			|1|operations
FIELD		|scriptid	|t_id		|	|NOT NULL	|0			|2|scripts	|		|RESTRICT
INDEX		|1		|scriptid

TABLE|opcommand_hst|opcommand_hstid|ZBX_DATA
FIELD		|opcommand_hstid|t_id		|	|NOT NULL	|0
FIELD		|operationid	|t_id		|	|NOT NULL	|0			|1|operations
FIELD		|hostid		|t_id		|	|NULL		|0			|2|hosts	|		|RESTRICT
INDEX		|1		|operationid
INDEX		|2		|hostid

TABLE|opcommand_grp|opcommand_grpid|ZBX_DATA
FIELD		|opcommand_grpid|t_id		|	|NOT NULL	|0
FIELD		|operationid	|t_id		|	|NOT NULL	|0			|1|operations
FIELD		|groupid	|t_id		|	|NOT NULL	|0			|2|hstgrp	|		|RESTRICT
INDEX		|1		|operationid
INDEX		|2		|groupid

TABLE|opgroup|opgroupid|ZBX_DATA
FIELD		|opgroupid	|t_id		|	|NOT NULL	|0
FIELD		|operationid	|t_id		|	|NOT NULL	|0			|1|operations
FIELD		|groupid	|t_id		|	|NOT NULL	|0			|2|hstgrp	|		|RESTRICT
UNIQUE		|1		|operationid,groupid
INDEX		|2		|groupid

TABLE|optemplate|optemplateid|ZBX_TEMPLATE
FIELD		|optemplateid	|t_id		|	|NOT NULL	|0
FIELD		|operationid	|t_id		|	|NOT NULL	|0			|1|operations
FIELD		|templateid	|t_id		|	|NOT NULL	|0			|2|hosts	|hostid		|RESTRICT
UNIQUE		|1		|operationid,templateid
INDEX		|2		|templateid

TABLE|opconditions|opconditionid|ZBX_DATA
FIELD		|opconditionid	|t_id		|	|NOT NULL	|0
FIELD		|operationid	|t_id		|	|NOT NULL	|0			|1|operations
FIELD		|conditiontype	|t_integer	|'0'	|NOT NULL	|0
FIELD		|operator	|t_integer	|'0'	|NOT NULL	|0
FIELD		|value		|t_varchar(255)	|''	|NOT NULL	|0
INDEX		|1		|operationid

TABLE|conditions|conditionid|ZBX_DATA
FIELD		|conditionid	|t_id		|	|NOT NULL	|0
FIELD		|actionid	|t_id		|	|NOT NULL	|0			|1|actions
FIELD		|conditiontype	|t_integer	|'0'	|NOT NULL	|0
FIELD		|operator	|t_integer	|'0'	|NOT NULL	|0
FIELD		|value		|t_varchar(255)	|''	|NOT NULL	|0
FIELD		|value2		|t_varchar(255)	|''	|NOT NULL	|0
INDEX		|1		|actionid

TABLE|config|configid|ZBX_DATA
FIELD		|configid	|t_id		|	|NOT NULL	|0
FIELD		|work_period	|t_varchar(255)	|'1-5,09:00-18:00'|NOT NULL|0
FIELD		|alert_usrgrpid	|t_id		|	|NULL		|0			|1|usrgrp	|usrgrpid	|RESTRICT
FIELD		|default_theme	|t_varchar(128)	|'blue-theme'|NOT NULL	|ZBX_NODATA
FIELD		|authentication_type|t_integer	|'0'	|NOT NULL	|ZBX_NODATA
FIELD		|discovery_groupid|t_id		|	|NULL		|0			|2|hstgrp	|groupid	|RESTRICT
FIELD		|max_in_table	|t_integer	|'50'	|NOT NULL	|ZBX_NODATA
FIELD		|search_limit	|t_integer	|'1000'	|NOT NULL	|ZBX_NODATA
FIELD		|severity_color_0|t_varchar(6)	|'97AAB3'|NOT NULL	|ZBX_NODATA
FIELD		|severity_color_1|t_varchar(6)	|'7499FF'|NOT NULL	|ZBX_NODATA
FIELD		|severity_color_2|t_varchar(6)	|'FFC859'|NOT NULL	|ZBX_NODATA
FIELD		|severity_color_3|t_varchar(6)	|'FFA059'|NOT NULL	|ZBX_NODATA
FIELD		|severity_color_4|t_varchar(6)	|'E97659'|NOT NULL	|ZBX_NODATA
FIELD		|severity_color_5|t_varchar(6)	|'E45959'|NOT NULL	|ZBX_NODATA
FIELD		|severity_name_0|t_varchar(32)	|'Not classified'|NOT NULL|ZBX_NODATA
FIELD		|severity_name_1|t_varchar(32)	|'Information'|NOT NULL	|ZBX_NODATA
FIELD		|severity_name_2|t_varchar(32)	|'Warning'|NOT NULL	|ZBX_NODATA
FIELD		|severity_name_3|t_varchar(32)	|'Average'|NOT NULL	|ZBX_NODATA
FIELD		|severity_name_4|t_varchar(32)	|'High'	|NOT NULL	|ZBX_NODATA
FIELD		|severity_name_5|t_varchar(32)	|'Disaster'|NOT NULL	|ZBX_NODATA
FIELD		|ok_period	|t_varchar(32)	|'5m'	|NOT NULL	|ZBX_NODATA
FIELD		|blink_period	|t_varchar(32)	|'2m'	|NOT NULL	|ZBX_NODATA
FIELD		|problem_unack_color|t_varchar(6)|'CC0000'|NOT NULL	|ZBX_NODATA
FIELD		|problem_ack_color|t_varchar(6)	|'CC0000'|NOT NULL	|ZBX_NODATA
FIELD		|ok_unack_color	|t_varchar(6)	|'009900'|NOT NULL	|ZBX_NODATA
FIELD		|ok_ack_color	|t_varchar(6)	|'009900'|NOT NULL	|ZBX_NODATA
FIELD		|problem_unack_style|t_integer	|'1'	|NOT NULL	|ZBX_NODATA
FIELD		|problem_ack_style|t_integer	|'1'	|NOT NULL	|ZBX_NODATA
FIELD		|ok_unack_style	|t_integer	|'1'	|NOT NULL	|ZBX_NODATA
FIELD		|ok_ack_style	|t_integer	|'1'	|NOT NULL	|ZBX_NODATA
FIELD		|snmptrap_logging|t_integer	|'1'	|NOT NULL	|ZBX_PROXY,ZBX_NODATA
FIELD		|server_check_interval|t_integer|'10'	|NOT NULL	|ZBX_NODATA
FIELD		|hk_events_mode	|t_integer	|'1'	|NOT NULL	|ZBX_NODATA
FIELD		|hk_events_trigger|t_varchar(32)|'365d'	|NOT NULL	|ZBX_NODATA
FIELD		|hk_events_internal|t_varchar(32)|'1d'	|NOT NULL	|ZBX_NODATA
FIELD		|hk_events_discovery|t_varchar(32)|'1d'	|NOT NULL	|ZBX_NODATA
FIELD		|hk_events_autoreg|t_varchar(32)|'1d'	|NOT NULL	|ZBX_NODATA
FIELD		|hk_services_mode|t_integer	|'1'	|NOT NULL	|ZBX_NODATA
FIELD		|hk_services	|t_varchar(32)	|'365d'	|NOT NULL	|ZBX_NODATA
FIELD		|hk_audit_mode	|t_integer	|'1'	|NOT NULL	|ZBX_NODATA
FIELD		|hk_audit	|t_varchar(32)	|'31d'	|NOT NULL	|ZBX_NODATA
FIELD		|hk_sessions_mode|t_integer	|'1'	|NOT NULL	|ZBX_NODATA
FIELD		|hk_sessions	|t_varchar(32)	|'365d'	|NOT NULL	|ZBX_NODATA
FIELD		|hk_history_mode|t_integer	|'1'	|NOT NULL	|ZBX_NODATA
FIELD		|hk_history_global|t_integer	|'0'	|NOT NULL	|ZBX_PROXY,ZBX_NODATA
FIELD		|hk_history	|t_varchar(32)	|'31d'	|NOT NULL	|ZBX_PROXY,ZBX_NODATA
FIELD		|hk_trends_mode	|t_integer	|'1'	|NOT NULL	|ZBX_NODATA
FIELD		|hk_trends_global|t_integer	|'0'	|NOT NULL	|ZBX_NODATA
FIELD		|hk_trends	|t_varchar(32)	|'365d'	|NOT NULL	|ZBX_NODATA
FIELD		|default_inventory_mode|t_integer|'-1'	|NOT NULL	|ZBX_NODATA
FIELD		|custom_color	|t_integer	|'0'	|NOT NULL	|ZBX_NODATA
FIELD		|http_auth_enabled	|t_integer	|'0'	|NOT NULL	|ZBX_NODATA
FIELD		|http_login_form	|t_integer	|'0'	|NOT NULL	|ZBX_NODATA
FIELD		|http_strip_domains	|t_varchar(2048)|''	|NOT NULL	|ZBX_NODATA
FIELD		|http_case_sensitive	|t_integer	|'1'	|NOT NULL	|ZBX_NODATA
FIELD		|ldap_auth_enabled		|t_integer		|'0'	|NOT NULL	|ZBX_NODATA
FIELD		|ldap_case_sensitive	|t_integer	|'1'	|NOT NULL	|ZBX_NODATA
FIELD		|db_extension	|t_varchar(32)	|''	|NOT NULL	|ZBX_NODATA
FIELD		|autoreg_tls_accept	|t_integer	|'1'	|NOT NULL	|ZBX_PROXY,ZBX_NODATA
FIELD		|compression_status	|t_integer	|'0'	|NOT NULL	|ZBX_NODATA
FIELD		|compress_older	|t_varchar(32)	|'7d'	|NOT NULL	|ZBX_NODATA
FIELD		|instanceid	|t_varchar(32)	|''	|NOT NULL	|ZBX_NODATA
FIELD		|saml_auth_enabled	|t_integer	|'0'	|NOT NULL	|ZBX_NODATA
FIELD		|saml_case_sensitive	|t_integer	|'0'	|NOT NULL	|ZBX_NODATA
FIELD		|default_lang		|t_varchar(5)	|'en_US'|NOT NULL	|ZBX_NODATA
FIELD		|default_timezone	|t_varchar(50)	|'system'|NOT NULL	|ZBX_NODATA
FIELD		|login_attempts	|t_integer	|'5'	|NOT NULL	|ZBX_NODATA
FIELD		|login_block	|t_varchar(32)	|'30s'	|NOT NULL	|ZBX_NODATA
FIELD		|show_technical_errors	|t_integer	|'0'	|NOT NULL	|ZBX_NODATA
FIELD		|validate_uri_schemes	|t_integer	|'1'	|NOT NULL	|ZBX_NODATA
FIELD		|uri_valid_schemes	|t_varchar(255)	|'http,https,ftp,file,mailto,tel,ssh'	|NOT NULL	|ZBX_NODATA
FIELD		|x_frame_options	|t_varchar(255)	|'SAMEORIGIN'	|NOT NULL	|ZBX_NODATA
FIELD		|iframe_sandboxing_enabled	|t_integer	|'1'	|NOT NULL	|ZBX_NODATA
FIELD		|iframe_sandboxing_exceptions	|t_varchar(255)	|''	|NOT NULL	|ZBX_NODATA
FIELD		|max_overview_table_size	|t_integer	|'50'	|NOT NULL	|ZBX_NODATA
FIELD		|history_period	|t_varchar(32)|	'24h'	|NOT NULL	|ZBX_NODATA
FIELD		|period_default	|t_varchar(32)	|'1h'	|NOT NULL	|ZBX_NODATA
FIELD		|max_period	|t_varchar(32)	|'2y'	|NOT NULL	|ZBX_NODATA
FIELD		|socket_timeout	|t_varchar(32)	|'3s'	|NOT NULL	|ZBX_NODATA
FIELD		|connect_timeout	|t_varchar(32)	|'3s'	|NOT NULL	|ZBX_NODATA
FIELD		|media_type_test_timeout	|t_varchar(32)	|'65s'	|NOT NULL	|ZBX_NODATA
FIELD		|script_timeout	|t_varchar(32)	|'60s'	|NOT NULL	|ZBX_NODATA
FIELD		|item_test_timeout	|t_varchar(32)	|'60s'	|NOT NULL	|ZBX_NODATA
FIELD		|session_key	|t_varchar(32)|''	|NOT NULL	|ZBX_NODATA
FIELD		|url			|t_varchar(2048)|''	|NOT NULL	|ZBX_NODATA
FIELD		|report_test_timeout|t_varchar(32)|'60s'|NOT NULL	|ZBX_NODATA
FIELD		|dbversion_status	|t_shorttext|''	|NOT NULL	|ZBX_NODATA
FIELD		|hk_events_service|t_varchar(32)|'1d'	|NOT NULL	|ZBX_NODATA
FIELD		|passwd_min_length	|t_integer	|'8'	|NOT NULL	|ZBX_NODATA
FIELD		|passwd_check_rules	|t_integer	|'8'	|NOT NULL	|ZBX_NODATA
FIELD		|auditlog_enabled	|t_integer	|'1'	|NOT NULL	|ZBX_NODATA
FIELD		|ha_failover_delay	|t_varchar(32)	|'1m'	|NOT NULL	|ZBX_NODATA
FIELD		|geomaps_tile_provider|t_varchar(255)	|''	|NOT NULL	|0
FIELD		|geomaps_tile_url	|t_varchar(2048)|''	|NOT NULL	|ZBX_NODATA
FIELD		|geomaps_max_zoom	|t_integer	|'0'	|NOT NULL	|ZBX_NODATA
FIELD		|geomaps_attribution|t_varchar(1024)|''	|NOT NULL	|ZBX_NODATA
FIELD		|vault_provider	|t_integer	|'0'	|NOT NULL	|ZBX_NODATA
FIELD		|ldap_userdirectoryid	|t_id	|NULL |NULL	|0		|3|userdirectory	|userdirectoryid|RESTRICT
FIELD		|server_status		|t_shorttext	|''	|NOT NULL	|ZBX_NODATA
FIELD		|jit_provision_interval		|t_varchar(32)	|'1h'	|NOT NULL	|ZBX_NODATA
FIELD		|saml_jit_status			|t_integer		|'0'	|NOT NULL	|ZBX_NODATA
FIELD		|ldap_jit_status			|t_integer		|'0'	|NOT NULL	|ZBX_NODATA
FIELD		|disabled_usrgrpid			|t_id			|NULL	|NULL		|ZBX_NODATA	|4|usrgrp	|usrgrpid|RESTRICT
FIELD		|timeout_zabbix_agent	|t_varchar(255)	|'3s'	|NOT NULL	|ZBX_PROXY,ZBX_NODATA
FIELD		|timeout_simple_check	|t_varchar(255)	|'3s'	|NOT NULL	|ZBX_PROXY,ZBX_NODATA
FIELD		|timeout_snmp_agent	|t_varchar(255)	|'3s'	|NOT NULL	|ZBX_PROXY,ZBX_NODATA
FIELD		|timeout_external_check	|t_varchar(255)	|'3s'	|NOT NULL	|ZBX_PROXY,ZBX_NODATA
FIELD		|timeout_db_monitor	|t_varchar(255)	|'3s'	|NOT NULL	|ZBX_PROXY,ZBX_NODATA
FIELD		|timeout_http_agent	|t_varchar(255)	|'3s'	|NOT NULL	|ZBX_PROXY,ZBX_NODATA
FIELD		|timeout_ssh_agent	|t_varchar(255)	|'3s'	|NOT NULL	|ZBX_PROXY,ZBX_NODATA
FIELD		|timeout_telnet_agent	|t_varchar(255)	|'3s'	|NOT NULL	|ZBX_PROXY,ZBX_NODATA
FIELD		|timeout_script		|t_varchar(255)	|'3s'	|NOT NULL	|ZBX_PROXY,ZBX_NODATA
<<<<<<< HEAD
FIELD		|mfa_status		|t_integer	|'0'	|NOT NULL	|ZBX_NODATA
FIELD		|mfaid			|t_id		|NULL	|NULL		|0		|5|mfa	|	|RESTRICT
=======
FIELD		|auditlog_mode	|t_integer	|'1'	|NOT NULL	|ZBX_NODATA
>>>>>>> a73d1e5b
INDEX		|1		|alert_usrgrpid
INDEX		|2		|discovery_groupid
INDEX		|3		|ldap_userdirectoryid
INDEX		|4		|disabled_usrgrpid
INDEX		|5		|mfaid

TABLE|triggers|triggerid|ZBX_TEMPLATE
FIELD		|triggerid	|t_id		|	|NOT NULL	|0
FIELD		|expression	|t_varchar(2048)|''	|NOT NULL	|0
FIELD		|description	|t_varchar(255)	|''	|NOT NULL	|0
FIELD		|url		|t_varchar(2048)|''	|NOT NULL	|0
FIELD		|status		|t_integer	|'0'	|NOT NULL	|0
FIELD		|value		|t_integer	|'0'	|NOT NULL	|ZBX_NODATA
FIELD		|priority	|t_integer	|'0'	|NOT NULL	|0
FIELD		|lastchange	|t_integer	|'0'	|NOT NULL	|ZBX_NODATA
FIELD		|comments	|t_shorttext	|''	|NOT NULL	|0
FIELD		|error		|t_varchar(2048)|''	|NOT NULL	|ZBX_NODATA
FIELD		|templateid	|t_id		|	|NULL		|0			|1|triggers	|triggerid		|RESTRICT
FIELD		|type		|t_integer	|'0'	|NOT NULL	|0
FIELD		|state		|t_integer	|'0'	|NOT NULL	|ZBX_NODATA
FIELD		|flags		|t_integer	|'0'	|NOT NULL	|0
FIELD		|recovery_mode	|t_integer	|'0'	|NOT NULL	|0
FIELD		|recovery_expression|t_varchar(2048)|''	|NOT NULL	|0
FIELD		|correlation_mode|t_integer	|'0'	|NOT NULL	|0
FIELD		|correlation_tag|t_varchar(255)	|''	|NOT NULL	|0
FIELD		|manual_close	|t_integer	|'0'	|NOT NULL	|0
FIELD		|opdata		|t_varchar(255)	|''	|NOT NULL	|0
FIELD		|discover	|t_integer	|'0'	|NOT NULL	|0
FIELD		|event_name	|t_varchar(2048)|''	|NOT NULL	|0
FIELD		|uuid		|t_varchar(32)	|''	|NOT NULL	|0
FIELD		|url_name	|t_varchar(64)	|''	|NOT NULL	|0
INDEX		|1		|status
INDEX		|2		|value,lastchange
INDEX		|3		|templateid
CHANGELOG	|5

TABLE|trigger_depends|triggerdepid|ZBX_TEMPLATE
FIELD		|triggerdepid	|t_id		|	|NOT NULL	|0
FIELD		|triggerid_down	|t_id		|	|NOT NULL	|0			|1|triggers	|triggerid
FIELD		|triggerid_up	|t_id		|	|NOT NULL	|0			|2|triggers	|triggerid
UNIQUE		|1		|triggerid_down,triggerid_up
INDEX		|2		|triggerid_up

TABLE|functions|functionid|ZBX_TEMPLATE
FIELD		|functionid	|t_id		|	|NOT NULL	|0
FIELD		|itemid		|t_id		|	|NOT NULL	|0			|1|items	|		|RESTRICT
FIELD		|triggerid	|t_id		|	|NOT NULL	|0			|2|triggers	|		|RESTRICT
FIELD		|name		|t_varchar(12)	|''	|NOT NULL	|0
FIELD		|parameter	|t_varchar(255)	|'0'	|NOT NULL	|0
INDEX		|1		|triggerid
INDEX		|2		|itemid,name,parameter
CHANGELOG	|7

TABLE|graphs|graphid|ZBX_TEMPLATE
FIELD		|graphid	|t_id		|	|NOT NULL	|0
FIELD		|name		|t_varchar(128)	|''	|NOT NULL	|0
FIELD		|width		|t_integer	|'900'	|NOT NULL	|0
FIELD		|height		|t_integer	|'200'	|NOT NULL	|0
FIELD		|yaxismin	|t_double	|'0'	|NOT NULL	|0
FIELD		|yaxismax	|t_double	|'100'	|NOT NULL	|0
FIELD		|templateid	|t_id		|	|NULL		|0			|1|graphs	|graphid
FIELD		|show_work_period|t_integer	|'1'	|NOT NULL	|0
FIELD		|show_triggers	|t_integer	|'1'	|NOT NULL	|0
FIELD		|graphtype	|t_integer	|'0'	|NOT NULL	|0
FIELD		|show_legend	|t_integer	|'1'	|NOT NULL	|0
FIELD		|show_3d	|t_integer	|'0'	|NOT NULL	|0
FIELD		|percent_left	|t_double	|'0'	|NOT NULL	|0
FIELD		|percent_right	|t_double	|'0'	|NOT NULL	|0
FIELD		|ymin_type	|t_integer	|'0'	|NOT NULL	|0
FIELD		|ymax_type	|t_integer	|'0'	|NOT NULL	|0
FIELD		|ymin_itemid	|t_id		|	|NULL		|0			|2|items	|itemid		|RESTRICT
FIELD		|ymax_itemid	|t_id		|	|NULL		|0			|3|items	|itemid		|RESTRICT
FIELD		|flags		|t_integer	|'0'	|NOT NULL	|0
FIELD		|discover	|t_integer	|'0'	|NOT NULL	|0
FIELD		|uuid		|t_varchar(32)	|''	|NOT NULL	|0
INDEX		|1		|name
INDEX		|2		|templateid
INDEX		|3		|ymin_itemid
INDEX		|4		|ymax_itemid

TABLE|graphs_items|gitemid|ZBX_TEMPLATE
FIELD		|gitemid	|t_id		|	|NOT NULL	|0
FIELD		|graphid	|t_id		|	|NOT NULL	|0			|1|graphs
FIELD		|itemid		|t_id		|	|NOT NULL	|0			|2|items
FIELD		|drawtype	|t_integer	|'0'	|NOT NULL	|0
FIELD		|sortorder	|t_integer	|'0'	|NOT NULL	|0
FIELD		|color		|t_varchar(6)	|'009600'|NOT NULL	|0
FIELD		|yaxisside	|t_integer	|'0'	|NOT NULL	|0
FIELD		|calc_fnc	|t_integer	|'2'	|NOT NULL	|0
FIELD		|type		|t_integer	|'0'	|NOT NULL	|0
INDEX		|1		|itemid
INDEX		|2		|graphid

TABLE|graph_theme|graphthemeid|ZBX_DATA
FIELD		|graphthemeid	|t_id		|	|NOT NULL	|0
FIELD		|theme		|t_varchar(64)	|''	|NOT NULL	|0
FIELD		|backgroundcolor|t_varchar(6)	|''	|NOT NULL	|0
FIELD		|graphcolor	|t_varchar(6)	|''	|NOT NULL	|0
FIELD		|gridcolor	|t_varchar(6)	|''	|NOT NULL	|0
FIELD		|maingridcolor	|t_varchar(6)	|''	|NOT NULL	|0
FIELD		|gridbordercolor|t_varchar(6)	|''	|NOT NULL	|0
FIELD		|textcolor	|t_varchar(6)	|''	|NOT NULL	|0
FIELD		|highlightcolor	|t_varchar(6)	|''	|NOT NULL	|0
FIELD		|leftpercentilecolor|t_varchar(6)|''	|NOT NULL	|0
FIELD		|rightpercentilecolor|t_varchar(6)|''	|NOT NULL	|0
FIELD		|nonworktimecolor|t_varchar(6)	|''	|NOT NULL	|0
FIELD		|colorpalette	|t_varchar(255)	|''	|NOT NULL	|0
UNIQUE		|1		|theme

TABLE|globalmacro|globalmacroid|ZBX_DATA
FIELD		|globalmacroid	|t_id		|	|NOT NULL	|0
FIELD		|macro		|t_varchar(255)	|''	|NOT NULL	|ZBX_PROXY
FIELD		|value		|t_varchar(2048)|''	|NOT NULL	|ZBX_PROXY
FIELD		|description	|t_shorttext	|''	|NOT NULL	|0
FIELD		|type		|t_integer	|'0'	|NOT NULL	|ZBX_PROXY
UNIQUE		|1		|macro

TABLE|hostmacro|hostmacroid|ZBX_TEMPLATE
FIELD		|hostmacroid	|t_id		|	|NOT NULL	|0
FIELD		|hostid		|t_id		|	|NOT NULL	|ZBX_PROXY		|1|hosts
FIELD		|macro		|t_varchar(255)	|''	|NOT NULL	|ZBX_PROXY
FIELD		|value		|t_varchar(2048)|''	|NOT NULL	|ZBX_PROXY
FIELD		|description	|t_shorttext	|''	|NOT NULL	|0
FIELD		|type		|t_integer	|'0'	|NOT NULL	|ZBX_PROXY
FIELD		|automatic	|t_integer	|'0'	|NOT NULL	|ZBX_PROXY
UNIQUE		|1		|hostid,macro

TABLE|hosts_groups|hostgroupid|ZBX_TEMPLATE
FIELD		|hostgroupid	|t_id		|	|NOT NULL	|0
FIELD		|hostid		|t_id		|	|NOT NULL	|0			|1|hosts
FIELD		|groupid	|t_id		|	|NOT NULL	|0			|2|hstgrp
UNIQUE		|1		|hostid,groupid
INDEX		|2		|groupid

TABLE|hosts_templates|hosttemplateid|ZBX_TEMPLATE
FIELD		|hosttemplateid	|t_id		|	|NOT NULL	|0
FIELD		|hostid		|t_id		|	|NOT NULL	|ZBX_PROXY		|1|hosts
FIELD		|templateid	|t_id		|	|NOT NULL	|ZBX_PROXY		|2|hosts	|hostid
FIELD		|link_type	|t_integer	|'0'	|NOT NULL	|ZBX_PROXY
UNIQUE		|1		|hostid,templateid
INDEX		|2		|templateid

TABLE|valuemap_mapping|valuemap_mappingid|ZBX_TEMPLATE
FIELD		|valuemap_mappingid|t_id	|	|NOT NULL	|0
FIELD		|valuemapid	|t_id		|	|NOT NULL	|0			|1|valuemap
FIELD		|value		|t_varchar(64)	|''	|NOT NULL	|0
FIELD		|newvalue	|t_varchar(64)	|''	|NOT NULL	|0
FIELD		|type		|t_integer	|'0'	|NOT NULL	|0
FIELD		|sortorder	|t_integer	|'0'	|NOT NULL	|0
UNIQUE		|1		|valuemapid,value,type

TABLE|media|mediaid|ZBX_DATA
FIELD		|mediaid	|t_id		|	|NOT NULL	|0
FIELD		|userid		|t_id		|	|NOT NULL	|0			|1|users
FIELD		|mediatypeid	|t_id		|	|NOT NULL	|0			|2|media_type
FIELD		|sendto		|t_varchar(1024)|''	|NOT NULL	|0
FIELD		|active		|t_integer	|'0'	|NOT NULL	|0
FIELD		|severity	|t_integer	|'63'	|NOT NULL	|0
FIELD		|period		|t_varchar(1024)|'1-7,00:00-24:00'|NOT NULL|0
INDEX		|1		|userid
INDEX		|2		|mediatypeid

TABLE|rights|rightid|ZBX_DATA
FIELD		|rightid	|t_id		|	|NOT NULL	|0
FIELD		|groupid	|t_id		|	|NOT NULL	|0			|1|usrgrp	|usrgrpid
FIELD		|permission	|t_integer	|'0'	|NOT NULL	|0
FIELD		|id		|t_id		|	|NOT NULL	|0			|2|hstgrp	|groupid
INDEX		|1		|groupid
INDEX		|2		|id

TABLE|permission|ugsetid,hgsetid|ZBX_DATA
FIELD		|ugsetid	|t_id		|	|NOT NULL	|0			|1|ugset
FIELD		|hgsetid	|t_id		|	|NOT NULL	|0			|2|hgset
FIELD		|permission	|t_integer	|'2'	|NOT NULL	|0
INDEX		|1		|hgsetid

TABLE|services|serviceid|ZBX_DATA
FIELD		|serviceid	|t_id		|	|NOT NULL	|0
FIELD		|name		|t_varchar(128)	|''	|NOT NULL	|0
FIELD		|status		|t_integer	|'-1'	|NOT NULL	|0
FIELD		|algorithm	|t_integer	|'0'	|NOT NULL	|0
FIELD		|sortorder	|t_integer	|'0'	|NOT NULL	|0
FIELD		|weight		|t_integer	|'0'	|NOT NULL	|0
FIELD		|propagation_rule|t_integer	|'0'	|NOT NULL	|0
FIELD		|propagation_value|t_integer	|'0'	|NOT NULL	|0
FIELD		|description	|t_shorttext	|''	|NOT NULL	|0
FIELD		|uuid		|t_varchar(32)	|''	|NOT NULL	|0
FIELD		|created_at	|t_integer	|'0'	|NOT NULL	|0

TABLE|services_links|linkid|ZBX_DATA
FIELD		|linkid		|t_id		|	|NOT NULL	|0
FIELD		|serviceupid	|t_id		|	|NOT NULL	|0			|1|services	|serviceid
FIELD		|servicedownid	|t_id		|	|NOT NULL	|0			|2|services	|serviceid
INDEX		|1		|servicedownid
UNIQUE		|2		|serviceupid,servicedownid

TABLE|icon_map|iconmapid|ZBX_DATA
FIELD		|iconmapid	|t_id		|	|NOT NULL	|0
FIELD		|name		|t_varchar(64)	|''	|NOT NULL	|0
FIELD		|default_iconid	|t_id		|	|NOT NULL	|0			|1|images	|imageid	|RESTRICT
UNIQUE		|1		|name
INDEX		|2		|default_iconid

TABLE|icon_mapping|iconmappingid|ZBX_DATA
FIELD		|iconmappingid	|t_id		|	|NOT NULL	|0
FIELD		|iconmapid	|t_id		|	|NOT NULL	|0			|1|icon_map
FIELD		|iconid		|t_id		|	|NOT NULL	|0			|2|images	|imageid	|RESTRICT
FIELD		|inventory_link	|t_integer	|'0'	|NOT NULL	|0
FIELD		|expression	|t_varchar(64)	|''	|NOT NULL	|0
FIELD		|sortorder	|t_integer	|'0'	|NOT NULL	|0
INDEX		|1		|iconmapid
INDEX		|2		|iconid

TABLE|sysmaps|sysmapid|ZBX_TEMPLATE
FIELD		|sysmapid	|t_id		|	|NOT NULL	|0
FIELD		|name		|t_varchar(128)	|''	|NOT NULL	|0
FIELD		|width		|t_integer	|'600'	|NOT NULL	|0
FIELD		|height		|t_integer	|'400'	|NOT NULL	|0
FIELD		|backgroundid	|t_id		|	|NULL		|0			|1|images	|imageid	|RESTRICT
FIELD		|label_type	|t_integer	|'2'	|NOT NULL	|0
FIELD		|label_location	|t_integer	|'0'	|NOT NULL	|0
FIELD		|highlight	|t_integer	|'1'	|NOT NULL	|0
FIELD		|expandproblem	|t_integer	|'1'	|NOT NULL	|0
FIELD		|markelements	|t_integer	|'0'	|NOT NULL	|0
FIELD		|show_unack	|t_integer	|'0'	|NOT NULL	|0
FIELD		|grid_size	|t_integer	|'50'	|NOT NULL	|0
FIELD		|grid_show	|t_integer	|'1'	|NOT NULL	|0
FIELD		|grid_align	|t_integer	|'1'	|NOT NULL	|0
FIELD		|label_format	|t_integer	|'0'	|NOT NULL	|0
FIELD		|label_type_host|t_integer	|'2'	|NOT NULL	|0
FIELD		|label_type_hostgroup|t_integer	|'2'	|NOT NULL	|0
FIELD		|label_type_trigger|t_integer	|'2'	|NOT NULL	|0
FIELD		|label_type_map|t_integer	|'2'	|NOT NULL	|0
FIELD		|label_type_image|t_integer	|'2'	|NOT NULL	|0
FIELD		|label_string_host|t_varchar(255)|''	|NOT NULL	|0
FIELD		|label_string_hostgroup|t_varchar(255)|''|NOT NULL	|0
FIELD		|label_string_trigger|t_varchar(255)|''	|NOT NULL	|0
FIELD		|label_string_map|t_varchar(255)|''	|NOT NULL	|0
FIELD		|label_string_image|t_varchar(255)|''	|NOT NULL	|0
FIELD		|iconmapid	|t_id		|	|NULL		|0			|2|icon_map	|		|RESTRICT
FIELD		|expand_macros	|t_integer	|'0'	|NOT NULL	|0
FIELD		|severity_min	|t_integer	|'0'	|NOT NULL	|0
FIELD		|userid		|t_id		|	|NOT NULL	|0			|3|users	|		|RESTRICT
FIELD		|private	|t_integer	|'1'	|NOT NULL	|0
FIELD		|show_suppressed|t_integer	|'0'	|NOT NULL	|0
UNIQUE		|1		|name
INDEX		|2		|backgroundid
INDEX		|3		|iconmapid
INDEX		|4		|userid

TABLE|sysmaps_elements|selementid|ZBX_TEMPLATE
FIELD		|selementid	|t_id		|	|NOT NULL	|0
FIELD		|sysmapid	|t_id		|	|NOT NULL	|0			|1|sysmaps
FIELD		|elementid	|t_id		|'0'	|NOT NULL	|0
FIELD		|elementtype	|t_integer	|'0'	|NOT NULL	|0
FIELD		|iconid_off	|t_id		|	|NULL		|0			|2|images	|imageid	|RESTRICT
FIELD		|iconid_on	|t_id		|	|NULL		|0			|3|images	|imageid	|RESTRICT
FIELD		|label		|t_varchar(2048)|''	|NOT NULL	|0
FIELD		|label_location	|t_integer	|'-1'	|NOT NULL	|0
FIELD		|x		|t_integer	|'0'	|NOT NULL	|0
FIELD		|y		|t_integer	|'0'	|NOT NULL	|0
FIELD		|iconid_disabled|t_id		|	|NULL		|0			|4|images	|imageid	|RESTRICT
FIELD		|iconid_maintenance|t_id	|	|NULL		|0			|5|images	|imageid	|RESTRICT
FIELD		|elementsubtype	|t_integer	|'0'	|NOT NULL	|0
FIELD		|areatype	|t_integer	|'0'	|NOT NULL	|0
FIELD		|width		|t_integer	|'200'	|NOT NULL	|0
FIELD		|height		|t_integer	|'200'	|NOT NULL	|0
FIELD		|viewtype	|t_integer	|'0'	|NOT NULL	|0
FIELD		|use_iconmap	|t_integer	|'1'	|NOT NULL	|0
FIELD		|evaltype	|t_integer		|'0'|NOT NULL	|0
INDEX		|1		|sysmapid
INDEX		|2		|iconid_off
INDEX		|3		|iconid_on
INDEX		|4		|iconid_disabled
INDEX		|5		|iconid_maintenance

TABLE|sysmaps_links|linkid|ZBX_TEMPLATE
FIELD		|linkid		|t_id		|	|NOT NULL	|0
FIELD		|sysmapid	|t_id		|	|NOT NULL	|0			|1|sysmaps
FIELD		|selementid1	|t_id		|	|NOT NULL	|0			|2|sysmaps_elements|selementid
FIELD		|selementid2	|t_id		|	|NOT NULL	|0			|3|sysmaps_elements|selementid
FIELD		|drawtype	|t_integer	|'0'	|NOT NULL	|0
FIELD		|color		|t_varchar(6)	|'000000'|NOT NULL	|0
FIELD		|label		|t_varchar(2048)|''	|NOT NULL	|0
INDEX		|1		|sysmapid
INDEX		|2		|selementid1
INDEX		|3		|selementid2

TABLE|sysmaps_link_triggers|linktriggerid|ZBX_TEMPLATE
FIELD		|linktriggerid	|t_id		|	|NOT NULL	|0
FIELD		|linkid		|t_id		|	|NOT NULL	|0			|1|sysmaps_links
FIELD		|triggerid	|t_id		|	|NOT NULL	|0			|2|triggers
FIELD		|drawtype	|t_integer	|'0'	|NOT NULL	|0
FIELD		|color		|t_varchar(6)	|'000000'|NOT NULL	|0
UNIQUE		|1		|linkid,triggerid
INDEX		|2		|triggerid

TABLE|sysmap_element_url|sysmapelementurlid|ZBX_TEMPLATE
FIELD		|sysmapelementurlid|t_id	|	|NOT NULL	|0
FIELD		|selementid	|t_id		|	|NOT NULL	|0			|1|sysmaps_elements
FIELD		|name		|t_varchar(255)	|	|NOT NULL	|0
FIELD		|url		|t_varchar(2048)|''	|NOT NULL	|0
UNIQUE		|1		|selementid,name

TABLE|sysmap_url|sysmapurlid|ZBX_TEMPLATE
FIELD		|sysmapurlid	|t_id		|	|NOT NULL	|0
FIELD		|sysmapid	|t_id		|	|NOT NULL	|0			|1|sysmaps
FIELD		|name		|t_varchar(255)	|	|NOT NULL	|0
FIELD		|url		|t_varchar(2048)|''	|NOT NULL	|0
FIELD		|elementtype	|t_integer	|'0'	|NOT NULL	|0
UNIQUE		|1		|sysmapid,name

TABLE|sysmap_user|sysmapuserid|ZBX_TEMPLATE
FIELD		|sysmapuserid|t_id		|	|NOT NULL	|0
FIELD		|sysmapid	|t_id		|	|NOT NULL	|0			|1|sysmaps
FIELD		|userid		|t_id		|	|NOT NULL	|0			|2|users
FIELD		|permission	|t_integer	|'2'	|NOT NULL	|0
UNIQUE		|1		|sysmapid,userid
INDEX		|2		|userid

TABLE|sysmap_usrgrp|sysmapusrgrpid|ZBX_TEMPLATE
FIELD		|sysmapusrgrpid|t_id		|	|NOT NULL	|0
FIELD		|sysmapid	|t_id		|	|NOT NULL	|0			|1|sysmaps
FIELD		|usrgrpid	|t_id		|	|NOT NULL	|0			|2|usrgrp
FIELD		|permission	|t_integer	|'2'	|NOT NULL	|0
UNIQUE		|1		|sysmapid,usrgrpid
INDEX		|2		|usrgrpid

TABLE|maintenances_hosts|maintenance_hostid|ZBX_DATA
FIELD		|maintenance_hostid|t_id	|	|NOT NULL	|0
FIELD		|maintenanceid	|t_id		|	|NOT NULL	|0			|1|maintenances
FIELD		|hostid		|t_id		|	|NOT NULL	|0			|2|hosts
UNIQUE		|1		|maintenanceid,hostid
INDEX		|2		|hostid

TABLE|maintenances_groups|maintenance_groupid|ZBX_DATA
FIELD		|maintenance_groupid|t_id	|	|NOT NULL	|0
FIELD		|maintenanceid	|t_id		|	|NOT NULL	|0			|1|maintenances
FIELD		|groupid	|t_id		|	|NOT NULL	|0			|2|hstgrp
UNIQUE		|1		|maintenanceid,groupid
INDEX		|2		|groupid

TABLE|timeperiods|timeperiodid|ZBX_DATA
FIELD		|timeperiodid	|t_id		|	|NOT NULL	|0
FIELD		|timeperiod_type|t_integer	|'0'	|NOT NULL	|0
FIELD		|every		|t_integer	|'1'	|NOT NULL	|0
FIELD		|month		|t_integer	|'0'	|NOT NULL	|0
FIELD		|dayofweek	|t_integer	|'0'	|NOT NULL	|0
FIELD		|day		|t_integer	|'0'	|NOT NULL	|0
FIELD		|start_time	|t_integer	|'0'	|NOT NULL	|0
FIELD		|period		|t_integer	|'0'	|NOT NULL	|0
FIELD		|start_date	|t_integer	|'0'	|NOT NULL	|0

TABLE|maintenances_windows|maintenance_timeperiodid|ZBX_DATA
FIELD		|maintenance_timeperiodid|t_id	|	|NOT NULL	|0
FIELD		|maintenanceid	|t_id		|	|NOT NULL	|0			|1|maintenances
FIELD		|timeperiodid	|t_id		|	|NOT NULL	|0			|2|timeperiods
UNIQUE		|1		|maintenanceid,timeperiodid
INDEX		|2		|timeperiodid

TABLE|regexps|regexpid|ZBX_DATA
FIELD		|regexpid	|t_id		|	|NOT NULL	|0
FIELD		|name		|t_varchar(128)	|''	|NOT NULL	|ZBX_PROXY
FIELD		|test_string	|t_shorttext	|''	|NOT NULL	|0
UNIQUE		|1		|name

TABLE|expressions|expressionid|ZBX_DATA
FIELD		|expressionid	|t_id		|	|NOT NULL	|0
FIELD		|regexpid	|t_id		|	|NOT NULL	|ZBX_PROXY		|1|regexps
FIELD		|expression	|t_varchar(255)	|''	|NOT NULL	|ZBX_PROXY
FIELD		|expression_type|t_integer	|'0'	|NOT NULL	|ZBX_PROXY
FIELD		|exp_delimiter	|t_varchar(1)	|''	|NOT NULL	|ZBX_PROXY
FIELD		|case_sensitive	|t_integer	|'0'	|NOT NULL	|ZBX_PROXY
INDEX		|1		|regexpid

TABLE|ids|table_name,field_name|0
FIELD		|table_name	|t_varchar(64)	|''	|NOT NULL	|0
FIELD		|field_name	|t_varchar(64)	|''	|NOT NULL	|0
FIELD		|nextid		|t_id		|	|NOT NULL	|0

-- History tables

TABLE|alerts|alertid|0
FIELD		|alertid	|t_id		|	|NOT NULL	|0
FIELD		|actionid	|t_id		|	|NOT NULL	|0			|1|actions
FIELD		|eventid	|t_id		|	|NOT NULL	|0			|2|events
FIELD		|userid		|t_id		|	|NULL		|0			|3|users
FIELD		|clock		|t_time		|'0'	|NOT NULL	|0
FIELD		|mediatypeid	|t_id		|	|NULL		|0			|4|media_type
FIELD		|sendto		|t_varchar(1024)|''	|NOT NULL	|0
FIELD		|subject	|t_varchar(255)	|''	|NOT NULL	|0
FIELD		|message	|t_text		|''	|NOT NULL	|0
FIELD		|status		|t_integer	|'0'	|NOT NULL	|0
FIELD		|retries	|t_integer	|'0'	|NOT NULL	|0
FIELD		|error		|t_varchar(2048)|''	|NOT NULL	|0
FIELD		|esc_step	|t_integer	|'0'	|NOT NULL	|0
FIELD		|alerttype	|t_integer	|'0'	|NOT NULL	|0
FIELD		|p_eventid	|t_id		|	|NULL		|0			|5|events	|eventid
FIELD		|acknowledgeid	|t_id		|	|NULL		|0			|6|acknowledges	|acknowledgeid
FIELD		|parameters	|t_text		|'{}'	|NOT NULL	|0
INDEX		|1		|actionid
INDEX		|2		|clock
INDEX		|3		|eventid
INDEX		|4		|status
INDEX		|5		|mediatypeid
INDEX		|6		|userid
INDEX		|7		|p_eventid
INDEX		|8		|acknowledgeid

TABLE|history|itemid,clock,ns|0
FIELD		|itemid		|t_id		|	|NOT NULL	|0			|-|items
FIELD		|clock		|t_time		|'0'	|NOT NULL	|0
FIELD		|value		|t_double	|'0.0000'|NOT NULL	|0
FIELD		|ns		|t_nanosec	|'0'	|NOT NULL	|0

TABLE|history_uint|itemid,clock,ns|0
FIELD		|itemid		|t_id		|	|NOT NULL	|0			|-|items
FIELD		|clock		|t_time		|'0'	|NOT NULL	|0
FIELD		|value		|t_bigint	|'0'	|NOT NULL	|0
FIELD		|ns		|t_nanosec	|'0'	|NOT NULL	|0

TABLE|history_str|itemid,clock,ns|0
FIELD		|itemid		|t_id		|	|NOT NULL	|0			|-|items
FIELD		|clock		|t_time		|'0'	|NOT NULL	|0
FIELD		|value		|t_varchar(255)	|''	|NOT NULL	|0
FIELD		|ns		|t_nanosec	|'0'	|NOT NULL	|0

TABLE|history_log|itemid,clock,ns|0
FIELD		|itemid		|t_id		|	|NOT NULL	|0			|-|items
FIELD		|clock		|t_time		|'0'	|NOT NULL	|0
FIELD		|timestamp	|t_time		|'0'	|NOT NULL	|0
FIELD		|source		|t_varchar(64)	|''	|NOT NULL	|0
FIELD		|severity	|t_integer	|'0'	|NOT NULL	|0
FIELD		|value		|t_text		|''	|NOT NULL	|0
FIELD		|logeventid	|t_integer	|'0'	|NOT NULL	|0
FIELD		|ns		|t_nanosec	|'0'	|NOT NULL	|0

TABLE|history_text|itemid,clock,ns|0
FIELD		|itemid		|t_id		|	|NOT NULL	|0			|-|items
FIELD		|clock		|t_time		|'0'	|NOT NULL	|0
FIELD		|value		|t_text		|''	|NOT NULL	|0
FIELD		|ns		|t_nanosec	|'0'	|NOT NULL	|0

TABLE|history_bin|itemid,clock,ns|0
FIELD		|itemid		|t_id		|	|NOT NULL	|0			|-|items
FIELD		|clock		|t_time		|'0'	|NOT NULL	|0
FIELD		|ns		|t_nanosec	|'0'	|NOT NULL	|0
FIELD		|value		|t_bin		|''	|NOT NULL	|0

TABLE|proxy_history|id|0
FIELD		|id		|t_id		|	|NOT NULL	|0
FIELD		|itemid		|t_id		|	|NOT NULL	|0			|-|items
FIELD		|clock		|t_time		|'0'	|NOT NULL	|0
FIELD		|timestamp	|t_time		|'0'	|NOT NULL	|0
FIELD		|source		|t_varchar(64)	|''	|NOT NULL	|0
FIELD		|severity	|t_integer	|'0'	|NOT NULL	|0
FIELD		|value		|t_longtext	|''	|NOT NULL	|0
FIELD		|logeventid	|t_integer	|'0'	|NOT NULL	|0
FIELD		|ns		|t_nanosec	|'0'	|NOT NULL	|0
FIELD		|state		|t_integer	|'0'	|NOT NULL	|0
FIELD		|lastlogsize	|t_bigint	|'0'	|NOT NULL	|0
FIELD		|mtime		|t_integer	|'0'	|NOT NULL	|0
FIELD		|flags		|t_integer	|'0'	|NOT NULL	|0
FIELD		|write_clock	|t_time		|'0'	|NOT NULL	|0
INDEX		|1		|clock

TABLE|proxy_dhistory|id|0
FIELD		|id		|t_id		|	|NOT NULL	|0
FIELD		|clock		|t_time		|'0'	|NOT NULL	|0
FIELD		|druleid	|t_id		|	|NOT NULL	|0			|-|drules
FIELD		|ip		|t_varchar(39)	|''	|NOT NULL	|0
FIELD		|port		|t_integer	|'0'	|NOT NULL	|0
FIELD		|value		|t_varchar(255)	|''	|NOT NULL	|0
FIELD		|status		|t_integer	|'0'	|NOT NULL	|0
FIELD		|dcheckid	|t_id		|	|NULL		|0			|-|dchecks
FIELD		|dns		|t_varchar(255)	|''	|NOT NULL	|0
INDEX		|1		|clock
INDEX		|2		|druleid

TABLE|events|eventid|0
FIELD		|eventid	|t_id		|	|NOT NULL	|0
FIELD		|source		|t_integer	|'0'	|NOT NULL	|0
FIELD		|object		|t_integer	|'0'	|NOT NULL	|0
FIELD		|objectid	|t_id		|'0'	|NOT NULL	|0
FIELD		|clock		|t_time		|'0'	|NOT NULL	|0
FIELD		|value		|t_integer	|'0'	|NOT NULL	|0
FIELD		|acknowledged	|t_integer	|'0'	|NOT NULL	|0
FIELD		|ns		|t_nanosec	|'0'	|NOT NULL	|0
FIELD		|name		|t_varchar(2048)|''	|NOT NULL	|0
FIELD		|severity	|t_integer	|'0'	|NOT NULL	|0
INDEX		|1		|source,object,objectid,clock
INDEX		|2		|source,object,clock

TABLE|event_symptom|eventid|0
FIELD		|eventid	|t_id		|	|NOT NULL	|0			|1|events	|eventid|
FIELD		|cause_eventid	|t_id		|	|NOT NULL	|0			|2|events	|eventid|	RESTRICT
INDEX		|1		|cause_eventid

TABLE|trends|itemid,clock|0
FIELD		|itemid		|t_id		|	|NOT NULL	|0			|-|items
FIELD		|clock		|t_time		|'0'	|NOT NULL	|0
FIELD		|num		|t_integer	|'0'	|NOT NULL	|0
FIELD		|value_min	|t_double	|'0.0000'|NOT NULL	|0
FIELD		|value_avg	|t_double	|'0.0000'|NOT NULL	|0
FIELD		|value_max	|t_double	|'0.0000'|NOT NULL	|0

TABLE|trends_uint|itemid,clock|0
FIELD		|itemid		|t_id		|	|NOT NULL	|0			|-|items
FIELD		|clock		|t_time		|'0'	|NOT NULL	|0
FIELD		|num		|t_integer	|'0'	|NOT NULL	|0
FIELD		|value_min	|t_bigint	|'0'	|NOT NULL	|0
FIELD		|value_avg	|t_bigint	|'0'	|NOT NULL	|0
FIELD		|value_max	|t_bigint	|'0'	|NOT NULL	|0

TABLE|acknowledges|acknowledgeid|0
FIELD		|acknowledgeid	|t_id		|	|NOT NULL	|0
FIELD		|userid		|t_id		|	|NOT NULL	|0			|1|users
FIELD		|eventid	|t_id		|	|NOT NULL	|0			|2|events
FIELD		|clock		|t_time		|'0'	|NOT NULL	|0
FIELD		|message	|t_varchar(2048)|''	|NOT NULL	|0
FIELD		|action		|t_integer	|'0'	|NOT NULL	|0
FIELD		|old_severity	|t_integer	|'0'	|NOT NULL	|0
FIELD		|new_severity	|t_integer	|'0'	|NOT NULL	|0
FIELD		|suppress_until	|t_time		|'0'	|NOT NULL	|0
FIELD		|taskid		|t_id		|	|NULL		|0			|-|task
INDEX		|1		|userid
INDEX		|2		|eventid
INDEX		|3		|clock

TABLE|auditlog|auditid|0
FIELD		|auditid	|t_cuid		|	|NOT NULL	|0
FIELD		|userid		|t_id		|	|NULL		|0
FIELD		|username	|t_varchar(100)	|''	|NOT NULL	|0
FIELD		|clock		|t_time		|'0'	|NOT NULL	|0
FIELD		|ip		|t_varchar(39)	|''	|NOT NULL	|0
FIELD		|action		|t_integer	|'0'	|NOT NULL	|0
FIELD		|resourcetype	|t_integer	|'0'	|NOT NULL	|0
FIELD		|resourceid	|t_id		|	|NULL		|0
FIELD		|resource_cuid	|t_cuid		|	|NULL		|0
FIELD		|resourcename	|t_varchar(255)	|''	|NOT NULL	|0
FIELD		|recordsetid	|t_cuid		|	|NOT NULL	|0
FIELD		|details	|t_longtext	|''	|NOT NULL	|0
INDEX		|1		|userid,clock
INDEX		|2		|clock
INDEX		|3		|resourcetype,resourceid

TABLE|service_alarms|servicealarmid|0
FIELD		|servicealarmid	|t_id		|	|NOT NULL	|0
FIELD		|serviceid	|t_id		|	|NOT NULL	|0			|1|services
FIELD		|clock		|t_time		|'0'	|NOT NULL	|0
FIELD		|value		|t_integer	|'-1'	|NOT NULL	|0
INDEX		|1		|serviceid,clock
INDEX		|2		|clock

TABLE|autoreg_host|autoreg_hostid|0
FIELD		|autoreg_hostid	|t_id		|	|NOT NULL	|0
FIELD		|proxyid	|t_id		|	|NULL		|0			|1|proxy	|proxyid
FIELD		|host		|t_varchar(128)	|''	|NOT NULL	|0
FIELD		|listen_ip	|t_varchar(39)	|''	|NOT NULL	|0
FIELD		|listen_port	|t_integer	|'0'	|NOT NULL	|0
FIELD		|listen_dns	|t_varchar(255)	|''	|NOT NULL	|0
FIELD		|host_metadata	|t_text		|''	|NOT NULL	|0
FIELD		|flags		|t_integer	|'0'	|NOT NULL	|0
FIELD		|tls_accepted	|t_integer	|'1'	|NOT NULL	|0
INDEX		|1		|host
INDEX		|2		|proxyid

TABLE|proxy_autoreg_host|id|0
FIELD		|id		|t_id		|	|NOT NULL	|0
FIELD		|clock		|t_time		|'0'	|NOT NULL	|0
FIELD		|host		|t_varchar(128)	|''	|NOT NULL	|0
FIELD		|listen_ip	|t_varchar(39)	|''	|NOT NULL	|0
FIELD		|listen_port	|t_integer	|'0'	|NOT NULL	|0
FIELD		|listen_dns	|t_varchar(255)	|''	|NOT NULL	|0
FIELD		|host_metadata	|t_text		|''	|NOT NULL	|0
FIELD		|flags		|t_integer	|'0'	|NOT NULL	|0
FIELD		|tls_accepted	|t_integer	|'1'	|NOT NULL	|0
INDEX		|1		|clock

TABLE|dhosts|dhostid|0
FIELD		|dhostid	|t_id		|	|NOT NULL	|0
FIELD		|druleid	|t_id		|	|NOT NULL	|0			|1|drules
FIELD		|status		|t_integer	|'0'	|NOT NULL	|0
FIELD		|lastup		|t_integer	|'0'	|NOT NULL	|0
FIELD		|lastdown	|t_integer	|'0'	|NOT NULL	|0
INDEX		|1		|druleid

TABLE|dservices|dserviceid|0
FIELD		|dserviceid	|t_id		|	|NOT NULL	|0
FIELD		|dhostid	|t_id		|	|NOT NULL	|0			|1|dhosts
FIELD		|value		|t_varchar(255)	|''	|NOT NULL	|0
FIELD		|port		|t_integer	|'0'	|NOT NULL	|0
FIELD		|status		|t_integer	|'0'	|NOT NULL	|0
FIELD		|lastup		|t_integer	|'0'	|NOT NULL	|0
FIELD		|lastdown	|t_integer	|'0'	|NOT NULL	|0
FIELD		|dcheckid	|t_id		|	|NOT NULL	|0			|2|dchecks
FIELD		|ip		|t_varchar(39)	|''	|NOT NULL	|0
FIELD		|dns		|t_varchar(255)	|''	|NOT NULL	|0
UNIQUE		|1		|dcheckid,ip,port
INDEX		|2		|dhostid

-- Other tables

TABLE|escalations|escalationid|0
FIELD		|escalationid	|t_id		|	|NOT NULL	|0
FIELD		|actionid	|t_id		|	|NOT NULL	|0			|-|actions
FIELD		|triggerid	|t_id		|	|NULL		|0			|-|triggers
FIELD		|eventid	|t_id		|	|NULL		|0			|-|events
FIELD		|r_eventid	|t_id		|	|NULL		|0			|-|events	|eventid
FIELD		|nextcheck	|t_time		|'0'	|NOT NULL	|0
FIELD		|esc_step	|t_integer	|'0'	|NOT NULL	|0
FIELD		|status		|t_integer	|'0'	|NOT NULL	|0
FIELD		|itemid		|t_id		|	|NULL		|0			|-|items
FIELD		|acknowledgeid	|t_id		|	|NULL		|0			|-|acknowledges
FIELD		|servicealarmid	|t_id		|	|NULL		|0			|-|service_alarms
FIELD		|serviceid	|t_id		|	|NULL		|0			|-|services
UNIQUE		|1		|triggerid,itemid,serviceid,escalationid
INDEX		|2		|eventid
INDEX		|3		|nextcheck

TABLE|globalvars|name|0
FIELD		|name	|t_varchar(64)		|''	|NOT NULL	|0
FIELD		|value	|t_varchar(2048)	|''	|NOT NULL	|0

TABLE|graph_discovery|graphid|0
FIELD		|graphid	|t_id		|	|NOT NULL	|0			|1|graphs
FIELD		|parent_graphid	|t_id		|	|NOT NULL	|0			|2|graphs	|graphid	|RESTRICT
FIELD		|lastcheck	|t_integer	|'0'	|NOT NULL	|ZBX_NODATA
FIELD		|ts_delete	|t_time		|'0'	|NOT NULL	|ZBX_NODATA
INDEX		|1		|parent_graphid

TABLE|host_inventory|hostid|ZBX_TEMPLATE
FIELD		|hostid		|t_id		|	|NOT NULL	|0			|1|hosts
FIELD		|inventory_mode	|t_integer	|'0'	|NOT NULL	|0
FIELD		|type		|t_varchar(64)	|''	|NOT NULL	|ZBX_PROXY,ZBX_NODATA
FIELD		|type_full	|t_varchar(64)	|''	|NOT NULL	|ZBX_PROXY,ZBX_NODATA
FIELD		|name		|t_varchar(128)	|''	|NOT NULL	|ZBX_PROXY,ZBX_NODATA
FIELD		|alias		|t_varchar(128)	|''	|NOT NULL	|ZBX_PROXY,ZBX_NODATA
FIELD		|os		|t_varchar(128)	|''	|NOT NULL	|ZBX_PROXY,ZBX_NODATA
FIELD		|os_full	|t_varchar(255)	|''	|NOT NULL	|ZBX_PROXY,ZBX_NODATA
FIELD		|os_short	|t_varchar(128)	|''	|NOT NULL	|ZBX_PROXY,ZBX_NODATA
FIELD		|serialno_a	|t_varchar(64)	|''	|NOT NULL	|ZBX_PROXY,ZBX_NODATA
FIELD		|serialno_b	|t_varchar(64)	|''	|NOT NULL	|ZBX_PROXY,ZBX_NODATA
FIELD		|tag		|t_varchar(64)	|''	|NOT NULL	|ZBX_PROXY,ZBX_NODATA
FIELD		|asset_tag	|t_varchar(64)	|''	|NOT NULL	|ZBX_PROXY,ZBX_NODATA
FIELD		|macaddress_a	|t_varchar(64)	|''	|NOT NULL	|ZBX_PROXY,ZBX_NODATA
FIELD		|macaddress_b	|t_varchar(64)	|''	|NOT NULL	|ZBX_PROXY,ZBX_NODATA
FIELD		|hardware	|t_varchar(255)	|''	|NOT NULL	|ZBX_PROXY,ZBX_NODATA
FIELD		|hardware_full	|t_shorttext	|''	|NOT NULL	|ZBX_PROXY,ZBX_NODATA
FIELD		|software	|t_varchar(255)	|''	|NOT NULL	|ZBX_PROXY,ZBX_NODATA
FIELD		|software_full	|t_shorttext	|''	|NOT NULL	|ZBX_PROXY,ZBX_NODATA
FIELD		|software_app_a	|t_varchar(64)	|''	|NOT NULL	|ZBX_PROXY,ZBX_NODATA
FIELD		|software_app_b	|t_varchar(64)	|''	|NOT NULL	|ZBX_PROXY,ZBX_NODATA
FIELD		|software_app_c	|t_varchar(64)	|''	|NOT NULL	|ZBX_PROXY,ZBX_NODATA
FIELD		|software_app_d	|t_varchar(64)	|''	|NOT NULL	|ZBX_PROXY,ZBX_NODATA
FIELD		|software_app_e	|t_varchar(64)	|''	|NOT NULL	|ZBX_PROXY,ZBX_NODATA
FIELD		|contact	|t_shorttext	|''	|NOT NULL	|ZBX_PROXY,ZBX_NODATA
FIELD		|location	|t_shorttext	|''	|NOT NULL	|ZBX_PROXY,ZBX_NODATA
FIELD		|location_lat	|t_varchar(16)	|''	|NOT NULL	|ZBX_PROXY
FIELD		|location_lon	|t_varchar(16)	|''	|NOT NULL	|ZBX_PROXY
FIELD		|notes		|t_shorttext	|''	|NOT NULL	|ZBX_PROXY,ZBX_NODATA
FIELD		|chassis	|t_varchar(64)	|''	|NOT NULL	|ZBX_PROXY,ZBX_NODATA
FIELD		|model		|t_varchar(64)	|''	|NOT NULL	|ZBX_PROXY,ZBX_NODATA
FIELD		|hw_arch	|t_varchar(32)	|''	|NOT NULL	|ZBX_PROXY,ZBX_NODATA
FIELD		|vendor		|t_varchar(64)	|''	|NOT NULL	|ZBX_PROXY,ZBX_NODATA
FIELD		|contract_number|t_varchar(64)	|''	|NOT NULL	|ZBX_PROXY,ZBX_NODATA
FIELD		|installer_name	|t_varchar(64)	|''	|NOT NULL	|ZBX_PROXY,ZBX_NODATA
FIELD		|deployment_status|t_varchar(64)|''	|NOT NULL	|ZBX_PROXY,ZBX_NODATA
FIELD		|url_a		|t_varchar(2048)|''	|NOT NULL	|ZBX_PROXY,ZBX_NODATA
FIELD		|url_b		|t_varchar(2048)|''	|NOT NULL	|ZBX_PROXY,ZBX_NODATA
FIELD		|url_c		|t_varchar(2048)|''	|NOT NULL	|ZBX_PROXY,ZBX_NODATA
FIELD		|host_networks	|t_shorttext	|''	|NOT NULL	|ZBX_PROXY,ZBX_NODATA
FIELD		|host_netmask	|t_varchar(39)	|''	|NOT NULL	|ZBX_PROXY,ZBX_NODATA
FIELD		|host_router	|t_varchar(39)	|''	|NOT NULL	|ZBX_PROXY,ZBX_NODATA
FIELD		|oob_ip		|t_varchar(39)	|''	|NOT NULL	|ZBX_PROXY,ZBX_NODATA
FIELD		|oob_netmask	|t_varchar(39)	|''	|NOT NULL	|ZBX_PROXY,ZBX_NODATA
FIELD		|oob_router	|t_varchar(39)	|''	|NOT NULL	|ZBX_PROXY,ZBX_NODATA
FIELD		|date_hw_purchase|t_varchar(64)	|''	|NOT NULL	|ZBX_PROXY,ZBX_NODATA
FIELD		|date_hw_install|t_varchar(64)	|''	|NOT NULL	|ZBX_PROXY,ZBX_NODATA
FIELD		|date_hw_expiry	|t_varchar(64)	|''	|NOT NULL	|ZBX_PROXY,ZBX_NODATA
FIELD		|date_hw_decomm	|t_varchar(64)	|''	|NOT NULL	|ZBX_PROXY,ZBX_NODATA
FIELD		|site_address_a	|t_varchar(128)	|''	|NOT NULL	|ZBX_PROXY,ZBX_NODATA
FIELD		|site_address_b	|t_varchar(128)	|''	|NOT NULL	|ZBX_PROXY,ZBX_NODATA
FIELD		|site_address_c	|t_varchar(128)	|''	|NOT NULL	|ZBX_PROXY,ZBX_NODATA
FIELD		|site_city	|t_varchar(128)	|''	|NOT NULL	|ZBX_PROXY,ZBX_NODATA
FIELD		|site_state	|t_varchar(64)	|''	|NOT NULL	|ZBX_PROXY,ZBX_NODATA
FIELD		|site_country	|t_varchar(64)	|''	|NOT NULL	|ZBX_PROXY,ZBX_NODATA
FIELD		|site_zip	|t_varchar(64)	|''	|NOT NULL	|ZBX_PROXY,ZBX_NODATA
FIELD		|site_rack	|t_varchar(128)	|''	|NOT NULL	|ZBX_PROXY,ZBX_NODATA
FIELD		|site_notes	|t_shorttext	|''	|NOT NULL	|ZBX_PROXY,ZBX_NODATA
FIELD		|poc_1_name	|t_varchar(128)	|''	|NOT NULL	|ZBX_PROXY,ZBX_NODATA
FIELD		|poc_1_email	|t_varchar(128)	|''	|NOT NULL	|ZBX_PROXY,ZBX_NODATA
FIELD		|poc_1_phone_a	|t_varchar(64)	|''	|NOT NULL	|ZBX_PROXY,ZBX_NODATA
FIELD		|poc_1_phone_b	|t_varchar(64)	|''	|NOT NULL	|ZBX_PROXY,ZBX_NODATA
FIELD		|poc_1_cell	|t_varchar(64)	|''	|NOT NULL	|ZBX_PROXY,ZBX_NODATA
FIELD		|poc_1_screen	|t_varchar(64)	|''	|NOT NULL	|ZBX_PROXY,ZBX_NODATA
FIELD		|poc_1_notes	|t_shorttext	|''	|NOT NULL	|ZBX_PROXY,ZBX_NODATA
FIELD		|poc_2_name	|t_varchar(128)	|''	|NOT NULL	|ZBX_PROXY,ZBX_NODATA
FIELD		|poc_2_email	|t_varchar(128)	|''	|NOT NULL	|ZBX_PROXY,ZBX_NODATA
FIELD		|poc_2_phone_a	|t_varchar(64)	|''	|NOT NULL	|ZBX_PROXY,ZBX_NODATA
FIELD		|poc_2_phone_b	|t_varchar(64)	|''	|NOT NULL	|ZBX_PROXY,ZBX_NODATA
FIELD		|poc_2_cell	|t_varchar(64)	|''	|NOT NULL	|ZBX_PROXY,ZBX_NODATA
FIELD		|poc_2_screen	|t_varchar(64)	|''	|NOT NULL	|ZBX_PROXY,ZBX_NODATA
FIELD		|poc_2_notes	|t_shorttext	|''	|NOT NULL	|ZBX_PROXY,ZBX_NODATA

TABLE|housekeeper|housekeeperid|0
FIELD		|housekeeperid	|t_id		|	|NOT NULL	|0
FIELD		|tablename	|t_varchar(64)	|''	|NOT NULL	|0
FIELD		|field		|t_varchar(64)	|''	|NOT NULL	|0
FIELD		|value		|t_id		|	|NOT NULL	|0			|-|items

TABLE|images|imageid|0
FIELD		|imageid	|t_id		|	|NOT NULL	|0
FIELD		|imagetype	|t_integer	|'0'	|NOT NULL	|0
FIELD		|name		|t_varchar(64)	|'0'	|NOT NULL	|0
FIELD		|image		|t_image	|''	|NOT NULL	|0
UNIQUE		|1		|name

TABLE|item_discovery|itemdiscoveryid|ZBX_TEMPLATE
FIELD		|itemdiscoveryid|t_id		|	|NOT NULL	|0
FIELD		|itemid		|t_id		|	|NOT NULL	|0			|1|items
FIELD		|parent_itemid	|t_id		|	|NOT NULL	|0			|2|items	|itemid
FIELD		|key_		|t_varchar(2048)|''	|NOT NULL	|ZBX_NODATA
FIELD		|lastcheck	|t_integer	|'0'	|NOT NULL	|ZBX_NODATA
FIELD		|ts_delete	|t_time		|'0'	|NOT NULL	|ZBX_NODATA
UNIQUE		|1		|itemid,parent_itemid
INDEX		|2		|parent_itemid

TABLE|host_discovery|hostid|ZBX_TEMPLATE
FIELD		|hostid		|t_id		|	|NOT NULL	|0			|1|hosts
FIELD		|parent_hostid	|t_id		|	|NULL		|0			|2|hosts	|hostid		|RESTRICT
FIELD		|parent_itemid	|t_id		|	|NULL		|0			|3|items	|itemid		|RESTRICT
FIELD		|host		|t_varchar(128)	|''	|NOT NULL	|ZBX_NODATA
FIELD		|lastcheck	|t_integer	|'0'	|NOT NULL	|ZBX_NODATA
FIELD		|ts_delete	|t_time		|'0'	|NOT NULL	|ZBX_NODATA
INDEX		|1		|parent_hostid
INDEX		|2		|parent_itemid

TABLE|interface_discovery|interfaceid|0
FIELD		|interfaceid	|t_id		|	|NOT NULL	|0			|1|interface
FIELD		|parent_interfaceid|t_id	|	|NOT NULL	|0			|2|interface	|interfaceid
INDEX		|1		|parent_interfaceid

TABLE|profiles|profileid|0
FIELD		|profileid	|t_id		|	|NOT NULL	|0
FIELD		|userid		|t_id		|	|NOT NULL	|0			|1|users
FIELD		|idx		|t_varchar(96)	|''	|NOT NULL	|0
FIELD		|idx2		|t_id		|'0'	|NOT NULL	|0
FIELD		|value_id	|t_id		|'0'	|NOT NULL	|0
FIELD		|value_int	|t_integer	|'0'	|NOT NULL	|0
FIELD		|value_str	|t_text		|''	|NOT NULL	|0
FIELD		|source		|t_varchar(96)	|''	|NOT NULL	|0
FIELD		|type		|t_integer	|'0'	|NOT NULL	|0
INDEX		|1		|userid,idx,idx2
INDEX		|2		|userid,profileid

TABLE|sessions|sessionid|0
FIELD		|sessionid	|t_varchar(32)	|''	|NOT NULL	|0
FIELD		|userid		|t_id		|	|NOT NULL	|0			|1|users
FIELD		|lastaccess	|t_integer	|'0'	|NOT NULL	|0
FIELD		|status		|t_integer	|'0'	|NOT NULL	|0
FIELD		|secret		|t_varchar(32)	|''	|NOT NULL	|0
INDEX		|1		|userid,status,lastaccess

TABLE|trigger_discovery|triggerid|0
FIELD		|triggerid	|t_id		|	|NOT NULL	|0			|1|triggers
FIELD		|parent_triggerid|t_id		|	|NOT NULL	|0			|2|triggers	|triggerid	|RESTRICT
FIELD		|lastcheck	|t_integer	|'0'	|NOT NULL	|ZBX_NODATA
FIELD		|ts_delete	|t_time		|'0'	|NOT NULL	|ZBX_NODATA
INDEX		|1		|parent_triggerid

TABLE|item_condition|item_conditionid|ZBX_TEMPLATE
FIELD		|item_conditionid|t_id		|	|NOT NULL	|0
FIELD		|itemid		|t_id		|	|NOT NULL	|0			|1|items
FIELD		|operator	|t_integer	|'8'	|NOT NULL	|0
FIELD		|macro		|t_varchar(64)	|''	|NOT NULL	|0
FIELD		|value		|t_varchar(255)	|''	|NOT NULL	|0
INDEX		|1		|itemid

TABLE|item_rtdata|itemid|ZBX_TEMPLATE
FIELD		|itemid		|t_id		|	|NOT NULL	|0			|1|items
FIELD		|lastlogsize	|t_bigint	|'0'	|NOT NULL	|ZBX_PROXY,ZBX_NODATA
FIELD		|state		|t_integer	|'0'	|NOT NULL	|ZBX_NODATA
FIELD		|mtime		|t_integer	|'0'	|NOT NULL	|ZBX_PROXY,ZBX_NODATA
FIELD		|error		|t_varchar(2048)|''	|NOT NULL	|ZBX_NODATA

TABLE|item_rtname|itemid|ZBX_TEMPLATE
FIELD		|itemid		|t_id		|	|NOT NULL	|0			|1|items
FIELD		|name_resolved	|t_varchar(2048)	|''	|NOT NULL	|0
FIELD		|name_resolved_upper|t_varchar(2048)	|''	|NOT NULL	|ZBX_UPPER

TABLE|opinventory|operationid|ZBX_DATA
FIELD		|operationid	|t_id		|	|NOT NULL	|0			|1|operations
FIELD		|inventory_mode	|t_integer	|'0'	|NOT NULL	|0

TABLE|trigger_tag|triggertagid|ZBX_TEMPLATE
FIELD		|triggertagid	|t_id		|	|NOT NULL	|0
FIELD		|triggerid	|t_id		|	|NOT NULL	|0			|1|triggers	|		|RESTRICT
FIELD		|tag		|t_varchar(255)	|''	|NOT NULL	|0
FIELD		|value		|t_varchar(255)	|''	|NOT NULL	|0
INDEX		|1		|triggerid
CHANGELOG	|6

TABLE|event_tag|eventtagid|0
FIELD		|eventtagid	|t_id		|	|NOT NULL	|0
FIELD		|eventid	|t_id		|	|NOT NULL	|0			|1|events
FIELD		|tag		|t_varchar(255)	|''	|NOT NULL	|0
FIELD		|value		|t_varchar(255)	|''	|NOT NULL	|0
INDEX		|1		|eventid

TABLE|problem|eventid|0
FIELD		|eventid	|t_id		|	|NOT NULL	|0			|1|events
FIELD		|source		|t_integer	|'0'	|NOT NULL	|0
FIELD		|object		|t_integer	|'0'	|NOT NULL	|0
FIELD		|objectid	|t_id		|'0'	|NOT NULL	|0
FIELD		|clock		|t_time		|'0'	|NOT NULL	|0
FIELD		|ns		|t_nanosec	|'0'	|NOT NULL	|0
FIELD		|r_eventid	|t_id		|	|NULL		|0			|2|events	|eventid
FIELD		|r_clock	|t_time		|'0'	|NOT NULL	|0
FIELD		|r_ns		|t_nanosec	|'0'	|NOT NULL	|0
FIELD		|correlationid	|t_id		|	|NULL		|0			|-|correlation
FIELD		|userid		|t_id		|	|NULL		|0			|-|users
FIELD		|name		|t_varchar(2048)|''	|NOT NULL	|0
FIELD		|acknowledged	|t_integer	|'0'	|NOT NULL	|0
FIELD		|severity	|t_integer	|'0'	|NOT NULL	|0
FIELD		|cause_eventid	|t_id		|	|NULL		|0			|3|events	|eventid	|RESTRICT
INDEX		|1		|source,object,objectid
INDEX		|2		|r_clock
INDEX		|3		|r_eventid
INDEX		|4		|cause_eventid

TABLE|problem_tag|problemtagid|0
FIELD		|problemtagid	|t_id		|	|NOT NULL	|0
FIELD		|eventid	|t_id		|	|NOT NULL	|0			|1|problem
FIELD		|tag		|t_varchar(255)	|''	|NOT NULL	|0
FIELD		|value		|t_varchar(255)	|''	|NOT NULL	|0
INDEX		|1		|eventid,tag,value

TABLE|tag_filter|tag_filterid|0
FIELD		|tag_filterid	|t_id		|	|NOT NULL	|0
FIELD		|usrgrpid	|t_id		|	|NOT NULL	|0 			|1|usrgrp	|usrgrpid
FIELD		|groupid	|t_id		|	|NOT NULL	|0			|2|hstgrp	|groupid
FIELD		|tag		|t_varchar(255)	|''	|NOT NULL	|0
FIELD		|value		|t_varchar(255)	|''	|NOT NULL	|0
INDEX		|1		|usrgrpid
INDEX		|2		|groupid

TABLE|event_recovery|eventid|0
FIELD		|eventid	|t_id		|	|NOT NULL	|0			|1|events
FIELD		|r_eventid	|t_id		|	|NOT NULL	|0			|2|events	|eventid
FIELD		|c_eventid	|t_id		|	|NULL		|0			|3|events	|eventid
FIELD		|correlationid	|t_id		|	|NULL		|0			|-|correlation
FIELD		|userid		|t_id		|	|NULL		|0			|-|users
INDEX		|1		|r_eventid
INDEX		|2		|c_eventid

TABLE|correlation|correlationid|ZBX_DATA
FIELD		|correlationid	|t_id		|	|NOT NULL	|0
FIELD		|name		|t_varchar(255)	|''	|NOT NULL	|0
FIELD		|description	|t_shorttext	|''	|NOT NULL	|0
FIELD		|evaltype	|t_integer	|'0'	|NOT NULL	|0
FIELD		|status		|t_integer	|'0'	|NOT NULL	|0
FIELD		|formula	|t_varchar(255)	|''	|NOT NULL	|0
INDEX		|1		|status
UNIQUE		|2		|name

TABLE|corr_condition|corr_conditionid|ZBX_DATA
FIELD		|corr_conditionid|t_id		|	|NOT NULL	|0
FIELD		|correlationid	|t_id		|	|NOT NULL	|0			|1|correlation
FIELD		|type		|t_integer	|'0'	|NOT NULL	|0
INDEX		|1		|correlationid

TABLE|corr_condition_tag|corr_conditionid|ZBX_DATA
FIELD		|corr_conditionid|t_id		|	|NOT NULL	|0			|1|corr_condition
FIELD		|tag		|t_varchar(255)	|''	|NOT NULL	|0

TABLE|corr_condition_group|corr_conditionid|ZBX_DATA
FIELD		|corr_conditionid|t_id		|	|NOT NULL	|0			|1|corr_condition
FIELD		|operator	|t_integer	|'0'	|NOT NULL	|0
FIELD		|groupid	|t_id		|	|NOT NULL	|0			|2|hstgrp	|	|RESTRICT
INDEX		|1		|groupid

TABLE|corr_condition_tagpair|corr_conditionid|ZBX_DATA
FIELD		|corr_conditionid|t_id		|	|NOT NULL	|0			|1|corr_condition
FIELD		|oldtag		|t_varchar(255)	|''	|NOT NULL	|0
FIELD		|newtag		|t_varchar(255)	|''	|NOT NULL	|0

TABLE|corr_condition_tagvalue|corr_conditionid|ZBX_DATA
FIELD		|corr_conditionid|t_id		|	|NOT NULL	|0			|1|corr_condition
FIELD		|tag		|t_varchar(255)	|''	|NOT NULL	|0
FIELD		|operator	|t_integer	|'0'	|NOT NULL	|0
FIELD		|value		|t_varchar(255)	|''	|NOT NULL	|0

TABLE|corr_operation|corr_operationid|ZBX_DATA
FIELD		|corr_operationid|t_id		|	|NOT NULL	|0
FIELD		|correlationid	|t_id		|	|NOT NULL	|0			|1|correlation
FIELD		|type		|t_integer	|'0'	|NOT NULL	|0
INDEX		|1		|correlationid

TABLE|task|taskid|0
FIELD		|taskid		|t_id		|	|NOT NULL	|0
FIELD		|type		|t_integer	|	|NOT NULL	|0
FIELD		|status		|t_integer	|'0'	|NOT NULL	|0
FIELD		|clock		|t_integer	|'0'	|NOT NULL	|0
FIELD		|ttl		|t_integer	|'0'	|NOT NULL	|0
FIELD		|proxyid	|t_id		|	|NULL		|0			|1|proxy	|proxyid
INDEX		|1		|status,proxyid
INDEX		|2		|proxyid

TABLE|task_close_problem|taskid|0
FIELD		|taskid		|t_id		|	|NOT NULL	|0			|1|task
FIELD		|acknowledgeid	|t_id		|	|NOT NULL	|0			|-|acknowledges

TABLE|item_preproc|item_preprocid|ZBX_TEMPLATE
FIELD		|item_preprocid	|t_id		|	|NOT NULL	|0
FIELD		|itemid		|t_id		|	|NOT NULL	|ZBX_PROXY			|1|items	|		|RESTRICT
FIELD		|step		|t_integer	|'0'	|NOT NULL	|ZBX_PROXY
FIELD		|type		|t_integer	|'0'	|NOT NULL	|ZBX_PROXY
FIELD		|params		|t_text		|''	|NOT NULL	|ZBX_PROXY
FIELD		|error_handler	|t_integer	|'0'	|NOT NULL	|ZBX_PROXY
FIELD		|error_handler_params|t_varchar(255)|''	|NOT NULL	|ZBX_PROXY
INDEX		|1		|itemid,step
CHANGELOG	|8

TABLE|task_remote_command|taskid|0
FIELD		|taskid		|t_id		|	|NOT NULL	|0			|1|task
FIELD		|command_type	|t_integer	|'0'	|NOT NULL	|0
FIELD		|execute_on	|t_integer	|'0'	|NOT NULL	|0
FIELD		|port		|t_integer	|'0'	|NOT NULL	|0
FIELD		|authtype	|t_integer	|'0'	|NOT NULL	|0
FIELD		|username	|t_varchar(64)	|''	|NOT NULL	|0
FIELD		|password	|t_varchar(64)	|''	|NOT NULL	|0
FIELD		|publickey	|t_varchar(64)	|''	|NOT NULL	|0
FIELD		|privatekey	|t_varchar(64)	|''	|NOT NULL	|0
FIELD		|command	|t_text		|''	|NOT NULL	|0
FIELD		|alertid	|t_id		|	|NULL		|0			|-|alerts
FIELD		|parent_taskid	|t_id		|	|NOT NULL	|0			|-|task		|taskid
FIELD		|hostid		|t_id		|	|NOT NULL	|0			|-|hosts

TABLE|task_remote_command_result|taskid|0
FIELD		|taskid		|t_id		|	|NOT NULL	|0			|1|task
FIELD		|status		|t_integer	|'0'	|NOT NULL	|0
FIELD		|parent_taskid	|t_id		|	|NOT NULL	|0			|-|task		|taskid
FIELD		|info		|t_longtext	|''	|NOT NULL	|0

TABLE|task_data|taskid|0
FIELD		|taskid		|t_id		|	|NOT NULL	|0			|1|task
FIELD		|type		|t_integer	|'0'	|NOT NULL	|0
FIELD		|data		|t_text		|''	|NOT NULL	|0
FIELD		|parent_taskid	|t_id		|	|NULL		|0			|-|task		|taskid

TABLE|task_result|taskid|0
FIELD		|taskid		|t_id		|	|NOT NULL	|0			|1|task
FIELD		|status		|t_integer	|'0'	|NOT NULL	|0
FIELD		|parent_taskid	|t_id		|	|NOT NULL	|0			|-|task		|taskid
FIELD		|info		|t_longtext	|''	|NOT NULL	|0
INDEX		|1		|parent_taskid

TABLE|task_acknowledge|taskid|0
FIELD		|taskid		|t_id		|	|NOT NULL	|0			|1|task
FIELD		|acknowledgeid	|t_id		|	|NOT NULL	|0			|-|acknowledges

TABLE|sysmap_shape|sysmap_shapeid|ZBX_TEMPLATE
FIELD		|sysmap_shapeid	|t_id		|	|NOT NULL	|0
FIELD		|sysmapid	|t_id		|	|NOT NULL	|0			|1|sysmaps
FIELD		|type		|t_integer	|'0'	|NOT NULL	|0
FIELD		|x		|t_integer	|'0'	|NOT NULL	|0
FIELD		|y		|t_integer	|'0'	|NOT NULL	|0
FIELD		|width		|t_integer	|'200'	|NOT NULL	|0
FIELD		|height		|t_integer	|'200'	|NOT NULL	|0
FIELD		|text		|t_shorttext	|''	|NOT NULL	|0
FIELD		|font		|t_integer	|'9'	|NOT NULL	|0
FIELD		|font_size	|t_integer	|'11'	|NOT NULL	|0
FIELD		|font_color	|t_varchar(6)	|'000000'|NOT NULL	|0
FIELD		|text_halign	|t_integer	|'0'	|NOT NULL	|0
FIELD		|text_valign	|t_integer	|'0'	|NOT NULL	|0
FIELD		|border_type	|t_integer	|'0'	|NOT NULL	|0
FIELD		|border_width	|t_integer	|'1'	|NOT NULL	|0
FIELD		|border_color	|t_varchar(6)	|'000000'|NOT NULL	|0
FIELD		|background_color|t_varchar(6)	|''	|NOT NULL	|0
FIELD		|zindex		|t_integer	|'0'	|NOT NULL	|0
INDEX		|1		|sysmapid

TABLE|sysmap_element_trigger|selement_triggerid|ZBX_TEMPLATE
FIELD		|selement_triggerid	|t_id	|	|NOT NULL	|0
FIELD		|selementid		|t_id	|	|NOT NULL	|0			|1|sysmaps_elements
FIELD		|triggerid		|t_id	|	|NOT NULL	|0			|2|triggers
UNIQUE		|1			|selementid,triggerid
INDEX		|2			|triggerid

TABLE|httptest_field|httptest_fieldid|ZBX_TEMPLATE
FIELD		|httptest_fieldid	|t_id		|	|NOT NULL	|0
FIELD		|httptestid		|t_id		|	|NOT NULL	|ZBX_PROXY	|1|httptest	|		|RESTRICT
FIELD		|type			|t_integer	|'0'	|NOT NULL	|ZBX_PROXY
FIELD		|name			|t_varchar(255)	|''	|NOT NULL	|ZBX_PROXY
FIELD		|value			|t_shorttext	|''	|NOT NULL	|ZBX_PROXY
INDEX		|1			|httptestid
CHANGELOG	|12

TABLE|httpstep_field|httpstep_fieldid|ZBX_TEMPLATE
FIELD		|httpstep_fieldid	|t_id		|	|NOT NULL	|0
FIELD		|httpstepid		|t_id		|	|NOT NULL	|ZBX_PROXY	|1|httpstep	|		|RESTRICT
FIELD		|type			|t_integer	|'0'	|NOT NULL	|ZBX_PROXY
FIELD		|name			|t_varchar(255)	|''	|NOT NULL	|ZBX_PROXY
FIELD		|value			|t_shorttext	|''	|NOT NULL	|ZBX_PROXY
INDEX		|1			|httpstepid
CHANGELOG	|15

TABLE|dashboard|dashboardid|ZBX_DASHBOARD
FIELD		|dashboardid	|t_id		|	|NOT NULL	|0
FIELD		|name		|t_varchar(255)	|	|NOT NULL	|0
FIELD		|userid		|t_id		|	|NULL		|0			|1|users	|	|RESTRICT
FIELD		|private	|t_integer	|'1'	|NOT NULL	|0
FIELD		|templateid	|t_id		|	|NULL		|0			|2|hosts	|hostid
FIELD		|display_period	|t_integer	|'30'	|NOT NULL	|0
FIELD		|auto_start	|t_integer	|'1'	|NOT NULL	|0
FIELD		|uuid		|t_varchar(32)	|''	|NOT NULL	|0
INDEX		|1		|userid
INDEX		|2		|templateid

TABLE|dashboard_user|dashboard_userid|ZBX_DASHBOARD
FIELD		|dashboard_userid|t_id		|	|NOT NULL	|0
FIELD		|dashboardid	|t_id		|	|NOT NULL	|0			|1|dashboard
FIELD		|userid		|t_id		|	|NOT NULL	|0			|2|users
FIELD		|permission	|t_integer	|'2'	|NOT NULL	|0
UNIQUE		|1		|dashboardid,userid
INDEX		|2		|userid

TABLE|dashboard_usrgrp|dashboard_usrgrpid|ZBX_DASHBOARD
FIELD		|dashboard_usrgrpid|t_id	|	|NOT NULL	|0
FIELD		|dashboardid	|t_id		|	|NOT NULL	|0			|1|dashboard
FIELD		|usrgrpid	|t_id		|	|NOT NULL	|0			|2|usrgrp
FIELD		|permission	|t_integer	|'2'	|NOT NULL	|0
UNIQUE		|1		|dashboardid,usrgrpid
INDEX		|2		|usrgrpid

TABLE|dashboard_page|dashboard_pageid|ZBX_DASHBOARD
FIELD		|dashboard_pageid|t_id		|	|NOT NULL	|0
FIELD		|dashboardid	|t_id		|	|NOT NULL	|0		|1|dashboard
FIELD		|name		|t_varchar(255)	|''	|NOT NULL	|0
FIELD		|display_period	|t_integer	|'0'	|NOT NULL	|0
FIELD		|sortorder	|t_integer	|'0'	|NOT NULL	|0
INDEX		|1		|dashboardid

TABLE|widget|widgetid|ZBX_DASHBOARD
FIELD		|widgetid	|t_id		|	|NOT NULL	|0
FIELD		|type		|t_varchar(255)	|''	|NOT NULL	|0
FIELD		|name		|t_varchar(255)	|''	|NOT NULL	|0
FIELD		|x		|t_integer	|'0'	|NOT NULL	|0
FIELD		|y		|t_integer	|'0'	|NOT NULL	|0
FIELD		|width		|t_integer	|'1'	|NOT NULL	|0
FIELD		|height		|t_integer	|'2'	|NOT NULL	|0
FIELD		|view_mode	|t_integer	|'0'	|NOT NULL	|0
FIELD		|dashboard_pageid|t_id		|	|NOT NULL	|0		|1|dashboard_page
INDEX		|1		|dashboard_pageid

TABLE|widget_field|widget_fieldid|ZBX_DASHBOARD
FIELD		|widget_fieldid	|t_id		|	|NOT NULL	|0
FIELD		|widgetid	|t_id		|	|NOT NULL	|0			|1|widget
FIELD		|type		|t_integer	|'0'	|NOT NULL	|0
FIELD		|name		|t_varchar(255)	|''	|NOT NULL	|0
FIELD		|value_int	|t_integer	|'0'	|NOT NULL	|0
FIELD		|value_str	|t_varchar(2048)|''	|NOT NULL	|0
FIELD		|value_groupid	|t_id		|	|NULL		|0			|2|hstgrp	|groupid
FIELD		|value_hostid	|t_id		|	|NULL		|0			|3|hosts	|hostid
FIELD		|value_itemid	|t_id		|	|NULL		|0			|4|items	|itemid
FIELD		|value_graphid	|t_id		|	|NULL		|0			|5|graphs	|graphid
FIELD		|value_sysmapid	|t_id		|	|NULL		|0			|6|sysmaps	|sysmapid
FIELD		|value_serviceid|t_id		|	|NULL		|0			|7|services	|serviceid
FIELD		|value_slaid	|t_id		|	|NULL		|0			|8|sla		|slaid
FIELD		|value_userid	|t_id		|	|NULL		|0			|9|users	|userid
FIELD		|value_actionid	|t_id		|	|NULL		|0			|10|actions	|actionid
FIELD		|value_mediatypeid|t_id		|	|NULL		|0			|11|media_type	|mediatypeid
INDEX		|1		|widgetid
INDEX		|2		|value_groupid
INDEX		|3		|value_hostid
INDEX		|4		|value_itemid
INDEX		|5		|value_graphid
INDEX		|6		|value_sysmapid
INDEX		|7		|value_serviceid
INDEX		|8		|value_slaid
INDEX		|9		|value_userid
INDEX		|10		|value_actionid
INDEX		|11		|value_mediatypeid

TABLE|task_check_now|taskid|0
FIELD		|taskid		|t_id		|	|NOT NULL	|0			|1|task
FIELD		|itemid		|t_id		|	|NOT NULL	|0			|-|items

TABLE|event_suppress|event_suppressid|0
FIELD		|event_suppressid|t_id		|	|NOT NULL	|0
FIELD		|eventid	|t_id		|	|NOT NULL	|0			|1|events
FIELD		|maintenanceid	|t_id		|	|NULL		|0			|2|maintenances
FIELD		|suppress_until	|t_time		|'0'	|NOT NULL	|0
FIELD		|userid		|t_id		|	|NULL		|0			|3|users
UNIQUE		|1		|eventid,maintenanceid
INDEX		|2		|suppress_until
INDEX		|3		|maintenanceid
INDEX		|4		|userid

TABLE|maintenance_tag|maintenancetagid|ZBX_DATA
FIELD		|maintenancetagid|t_id		|	|NOT NULL	|0
FIELD		|maintenanceid	|t_id		|	|NOT NULL	|0			|1|maintenances
FIELD		|tag		|t_varchar(255)	|''	|NOT NULL	|0
FIELD		|operator	|t_integer	|'2'	|NOT NULL	|0
FIELD		|value		|t_varchar(255)	|''	|NOT NULL	|0
INDEX		|1		|maintenanceid

TABLE|lld_macro_path|lld_macro_pathid|ZBX_TEMPLATE
FIELD		|lld_macro_pathid|t_id		|	|NOT NULL	|0
FIELD		|itemid		|t_id		|	|NOT NULL	|0			|1|items
FIELD		|lld_macro	|t_varchar(255)	|''	|NOT NULL	|0
FIELD		|path		|t_varchar(255)	|''	|NOT NULL	|0
UNIQUE		|1		|itemid,lld_macro

TABLE|host_tag|hosttagid|ZBX_TEMPLATE
FIELD		|hosttagid	|t_id		|	|NOT NULL	|0
FIELD		|hostid		|t_id		|	|NOT NULL	|0			|1|hosts	|		|RESTRICT
FIELD		|tag		|t_varchar(255)	|''	|NOT NULL	|0
FIELD		|value		|t_varchar(255)	|''	|NOT NULL	|0
FIELD		|automatic	|t_integer	|'0'	|NOT NULL	|0
INDEX		|1		|hostid
CHANGELOG	|2

TABLE|config_autoreg_tls|autoreg_tlsid|ZBX_DATA
FIELD		|autoreg_tlsid	|t_id		|	|NOT NULL	|0
FIELD		|tls_psk_identity|t_varchar(128)|''	|NOT NULL	|ZBX_PROXY
FIELD		|tls_psk	|t_varchar(512)	|''	|NOT NULL	|ZBX_PROXY
UNIQUE		|1		|tls_psk_identity

TABLE|module|moduleid|ZBX_DATA
FIELD		|moduleid	|t_id		|	|NOT NULL	|0
FIELD		|id		|t_varchar(255)	|''	|NOT NULL	|0
FIELD		|relative_path	|t_varchar(255)	|''	|NOT NULL	|0
FIELD		|status		|t_integer	|'0'	|NOT NULL	|0
FIELD		|config		|t_shorttext	|''	|NOT NULL	|0

TABLE|interface_snmp|interfaceid|ZBX_TEMPLATE
FIELD		|interfaceid	|t_id		|	|NOT NULL	|0			|1|interface
FIELD		|version	|t_integer	|'2'	|NOT NULL	|ZBX_PROXY
FIELD		|bulk		|t_integer	|'1'	|NOT NULL	|ZBX_PROXY
FIELD		|community	|t_varchar(64)	|''	|NOT NULL	|ZBX_PROXY
FIELD		|securityname	|t_varchar(64)	|''	|NOT NULL	|ZBX_PROXY
FIELD		|securitylevel	|t_integer	|'0'	|NOT NULL	|ZBX_PROXY
FIELD		|authpassphrase	|t_varchar(64)	|''	|NOT NULL	|ZBX_PROXY
FIELD		|privpassphrase	|t_varchar(64)	|''	|NOT NULL	|ZBX_PROXY
FIELD		|authprotocol	|t_integer	|'0'	|NOT NULL	|ZBX_PROXY
FIELD		|privprotocol	|t_integer	|'0'	|NOT NULL	|ZBX_PROXY
FIELD		|contextname	|t_varchar(255)	|''	|NOT NULL	|ZBX_PROXY
FIELD		|max_repetitions|t_integer	|'10'	|NOT NULL	|ZBX_PROXY

TABLE|lld_override|lld_overrideid|ZBX_TEMPLATE
FIELD		|lld_overrideid	|t_id		|	|NOT NULL	|0
FIELD		|itemid		|t_id		|	|NOT NULL	|0	|1|items
FIELD		|name		|t_varchar(255)	|''	|NOT NULL	|0
FIELD		|step		|t_integer	|'0'	|NOT NULL	|0
FIELD		|evaltype	|t_integer	|'0'	|NOT NULL	|0
FIELD		|formula	|t_varchar(255)	|''	|NOT NULL	|0
FIELD		|stop		|t_integer	|'0'	|NOT NULL	|0
UNIQUE		|1		|itemid,name

TABLE|lld_override_condition|lld_override_conditionid|ZBX_TEMPLATE
FIELD	|lld_override_conditionid	|t_id		|	|NOT NULL	|0
FIELD	|lld_overrideid			|t_id		|	|NOT NULL	|0	|1|lld_override
FIELD	|operator			|t_integer	|'8'	|NOT NULL	|0
FIELD	|macro				|t_varchar(64)	|''	|NOT NULL	|0
FIELD	|value				|t_varchar(255)	|''	|NOT NULL	|0
INDEX	|1				|lld_overrideid

TABLE|lld_override_operation|lld_override_operationid|ZBX_TEMPLATE
FIELD	|lld_override_operationid	|t_id		|	|NOT NULL	|0
FIELD	|lld_overrideid			|t_id		|	|NOT NULL	|0	|1|lld_override
FIELD	|operationobject		|t_integer	|'0'	|NOT NULL	|0
FIELD	|operator			|t_integer	|'0'	|NOT NULL	|0
FIELD	|value				|t_varchar(255)	|''	|NOT NULL	|0
INDEX	|1				|lld_overrideid

TABLE|lld_override_opstatus|lld_override_operationid|ZBX_TEMPLATE
FIELD	|lld_override_operationid	|t_id		|	|NOT NULL	|0	|1|lld_override_operation
FIELD	|status				|t_integer	|'0'	|NOT NULL	|0

TABLE|lld_override_opdiscover|lld_override_operationid|ZBX_TEMPLATE
FIELD	|lld_override_operationid	|t_id		|	|NOT NULL	|0	|1|lld_override_operation
FIELD	|discover			|t_integer	|'0'	|NOT NULL	|0

TABLE|lld_override_opperiod|lld_override_operationid|ZBX_TEMPLATE
FIELD	|lld_override_operationid	|t_id		|	|NOT NULL	|0	|1|lld_override_operation
FIELD	|delay				|t_varchar(1024)|'0'	|NOT NULL	|0

TABLE|lld_override_ophistory|lld_override_operationid|ZBX_TEMPLATE
FIELD	|lld_override_operationid	|t_id		|	|NOT NULL	|0	|1|lld_override_operation
FIELD	|history			|t_varchar(255)	|'90d'	|NOT NULL	|0

TABLE|lld_override_optrends|lld_override_operationid|ZBX_TEMPLATE
FIELD	|lld_override_operationid	|t_id		|	|NOT NULL	|0	|1|lld_override_operation
FIELD	|trends				|t_varchar(255)	|'365d'	|NOT NULL	|0

TABLE|lld_override_opseverity|lld_override_operationid|ZBX_TEMPLATE
FIELD	|lld_override_operationid	|t_id		|	|NOT NULL	|0	|1|lld_override_operation
FIELD	|severity			|t_integer	|'0'	|NOT NULL	|0

TABLE|lld_override_optag|lld_override_optagid|ZBX_TEMPLATE
FIELD	|lld_override_optagid		|t_id		|	|NOT NULL	|0
FIELD	|lld_override_operationid	|t_id		|	|NOT NULL	|0	|1|lld_override_operation
FIELD	|tag				|t_varchar(255)	|''	|NOT NULL	|0
FIELD	|value				|t_varchar(255)	|''	|NOT NULL	|0
INDEX	|1				|lld_override_operationid

TABLE|lld_override_optemplate|lld_override_optemplateid|ZBX_TEMPLATE
FIELD	|lld_override_optemplateid	|t_id		|	|NOT NULL	|0
FIELD	|lld_override_operationid	|t_id		|	|NOT NULL	|0	|1|lld_override_operation
FIELD	|templateid			|t_id		|	|NOT NULL	|0	|2|hosts	|hostid	|RESTRICT
UNIQUE	|1				|lld_override_operationid,templateid
INDEX	|2				|templateid

TABLE|lld_override_opinventory|lld_override_operationid|ZBX_TEMPLATE
FIELD	|lld_override_operationid	|t_id		|	|NOT NULL	|0	|1|lld_override_operation
FIELD	|inventory_mode			|t_integer	|'0'	|NOT NULL	|0

TABLE|trigger_queue|trigger_queueid|0
FIELD		|trigger_queueid|t_id		|	|NOT NULL	|0
FIELD		|objectid	|t_id		|	|NOT NULL	|0
FIELD		|type		|t_integer	|'0'	|NOT NULL	|0
FIELD		|clock		|t_time		|'0'	|NOT NULL	|0
FIELD		|ns		|t_nanosec	|'0'	|NOT NULL	|0

TABLE|item_parameter|item_parameterid|ZBX_TEMPLATE
FIELD		|item_parameterid|t_id		|	|NOT NULL	|0
FIELD		|itemid		|t_id		|	|NOT NULL	|ZBX_PROXY		|1|items
FIELD		|name		|t_varchar(255)	|''	|NOT NULL	|ZBX_PROXY
FIELD		|value		|t_varchar(2048)|''	|NOT NULL	|ZBX_PROXY
INDEX		|1		|itemid

TABLE|role_rule|role_ruleid|ZBX_DATA
FIELD		|role_ruleid	|t_id		|	|NOT NULL	|0
FIELD		|roleid		|t_id		|	|NOT NULL	|0			|1|role
FIELD		|type		|t_integer	|'0'	|NOT NULL	|0
FIELD		|name		|t_varchar(255)	|''	|NOT NULL	|0
FIELD		|value_int	|t_integer	|'0'	|NOT NULL	|0
FIELD		|value_str	|t_varchar(255)	|''	|NOT NULL	|0
FIELD		|value_moduleid	|t_id		|	|NULL		|0			|2|module	|moduleid
FIELD		|value_serviceid|t_id		|	|NULL	|0			|3|services	|serviceid
INDEX		|1		|roleid
INDEX		|2		|value_moduleid
INDEX		|3		|value_serviceid

TABLE|token|tokenid|ZBX_DATA
FIELD	|tokenid	|t_id		|	|NOT NULL	|0
FIELD	|name		|t_varchar(64)	|''	|NOT NULL	|0
FIELD	|description	|t_shorttext	|''	|NOT NULL	|0
FIELD	|userid		|t_id		|	|NOT NULL	|0	|1	|users
FIELD	|token		|t_varchar(128)	|	|NULL		|0
FIELD	|lastaccess	|t_integer	|'0'	|NOT NULL	|0
FIELD	|status		|t_integer	|'0'	|NOT NULL	|0
FIELD	|expires_at	|t_time		|'0'	|NOT NULL	|0
FIELD	|created_at	|t_time		|'0'	|NOT NULL	|0
FIELD	|creator_userid	|t_id		|	|NULL		|0	|2	|users	|userid	|RESTRICT
INDEX	|1		|name
UNIQUE	|2		|userid,name
UNIQUE	|3		|token
INDEX	|4		|creator_userid

TABLE|item_tag|itemtagid|ZBX_TEMPLATE
FIELD		|itemtagid	|t_id		|	|NOT NULL	|0
FIELD		|itemid		|t_id		|	|NOT NULL	|0			|1|items	|		|RESTRICT
FIELD		|tag		|t_varchar(255)	|''	|NOT NULL	|0
FIELD		|value		|t_varchar(255)	|''	|NOT NULL	|0
INDEX		|1		|itemid
CHANGELOG	|4

TABLE|httptest_tag|httptesttagid|ZBX_TEMPLATE
FIELD		|httptesttagid	|t_id		|	|NOT NULL	|0
FIELD		|httptestid	|t_id			|	|NOT NULL	|0		|1|httptest
FIELD		|tag		|t_varchar(255)	|''	|NOT NULL	|0
FIELD		|value		|t_varchar(255)	|''	|NOT NULL	|0
INDEX		|1		|httptestid

TABLE|sysmaps_element_tag|selementtagid|ZBX_TEMPLATE
FIELD		|selementtagid	|t_id		|	|NOT NULL	|0
FIELD		|selementid	|t_id			|	|NOT NULL	|0		|1|sysmaps_elements
FIELD		|tag		|t_varchar(255)	|''	|NOT NULL	|0
FIELD		|value		|t_varchar(255)	|''	|NOT NULL	|0
FIELD		|operator	|t_integer		|'0'|NOT NULL	|0
INDEX		|1		|selementid

TABLE|report|reportid|ZBX_DATA
FIELD		|reportid	|t_id		|	|NOT NULL	|0
FIELD		|userid		|t_id		|	|NOT NULL	|0		|1|users|userid
FIELD		|name		|t_varchar(255)	|''	|NOT NULL	|0
FIELD		|description	|t_varchar(2048)|''	|NOT NULL	|0
FIELD		|status		|t_integer	|'0'	|NOT NULL	|0
FIELD		|dashboardid	|t_id		|	|NOT NULL	|0		|2|dashboard|dashboardid
FIELD		|period		|t_integer	|'0'	|NOT NULL	|0
FIELD		|cycle		|t_integer	|'0'	|NOT NULL	|0
FIELD		|weekdays	|t_integer	|'0'	|NOT NULL	|0
FIELD		|start_time	|t_integer	|'0'	|NOT NULL	|0
FIELD		|active_since	|t_integer	|'0'	|NOT NULL	|0
FIELD		|active_till	|t_integer	|'0'	|NOT NULL	|0
FIELD		|state		|t_integer	|'0'	|NOT NULL	|ZBX_NODATA
FIELD		|lastsent	|t_time	|'0'		|NOT NULL	|ZBX_NODATA
FIELD		|info		|t_varchar(2048)|''	|NOT NULL	|ZBX_NODATA
UNIQUE		|1		|name
INDEX		|2		|userid
INDEX		|3		|dashboardid

TABLE|report_param|reportparamid|ZBX_DATA
FIELD		|reportparamid	|t_id		|	|NOT NULL	|0
FIELD		|reportid	|t_id		|	|NOT NULL	|0		|1|report|reportid
FIELD		|name		|t_varchar(255)	|''	|NOT NULL	|0
FIELD		|value		|t_shorttext	|''	|NOT NULL	|0
INDEX		|1		|reportid

TABLE|report_user|reportuserid|ZBX_DATA
FIELD		|reportuserid	|t_id		|	|NOT NULL	|0
FIELD		|reportid	|t_id		|	|NOT NULL	|0		|1|report|reportid
FIELD		|userid		|t_id		|	|NOT NULL	|0		|2|users|userid
FIELD		|exclude	|t_integer	|'0'	|NOT NULL	|0
FIELD		|access_userid	|t_id		|	|NULL		|0		|3|users|userid		|RESTRICT
INDEX		|1		|reportid
INDEX		|2		|userid
INDEX		|3		|access_userid

TABLE|report_usrgrp|reportusrgrpid|ZBX_DATA
FIELD		|reportusrgrpid|t_id		|	|NOT NULL	|0
FIELD		|reportid	|t_id		|	|NOT NULL	|0		|1|report|reportid
FIELD		|usrgrpid	|t_id		|	|NOT NULL	|0		|2|usrgrp|usrgrpid
FIELD		|access_userid	|t_id		|	|NULL		|0		|3|users|userid		|RESTRICT
INDEX		|1		|reportid
INDEX		|2		|usrgrpid
INDEX		|3		|access_userid

TABLE|service_problem_tag|service_problem_tagid|ZBX_DATA
FIELD		|service_problem_tagid	|t_id		|	|NOT NULL	|0
FIELD		|serviceid		|t_id		|	|NOT NULL	|0	|1|services|serviceid
FIELD		|tag			|t_varchar(255)	|''	|NOT NULL	|0
FIELD		|operator		|t_integer	|'0'	|NOT NULL	|0
FIELD		|value			|t_varchar(255)	|''	|NOT NULL	|0
INDEX		|1			|serviceid

TABLE|service_problem|service_problemid|ZBX_DATA
FIELD		|service_problemid	|t_id		|	|NOT NULL	|0
FIELD		|eventid		|t_id		|	|NOT NULL	|0	|1|problem|eventid
FIELD		|serviceid		|t_id		|	|NOT NULL	|0	|2|services|serviceid
FIELD		|severity		|t_integer	|'0'	|NOT NULL	|0
INDEX		|1			|eventid
INDEX		|2			|serviceid

TABLE|service_tag|servicetagid|0
FIELD		|servicetagid	|t_id		|	|NOT NULL	|0
FIELD		|serviceid	|t_id		|	|NOT NULL	|0		|1|services|serviceid
FIELD		|tag		|t_varchar(255)	|''	|NOT NULL	|0
FIELD		|value		|t_varchar(255)	|''	|NOT NULL	|0
INDEX		|1		|serviceid

TABLE|service_status_rule|service_status_ruleid|ZBX_DATA
FIELD		|service_status_ruleid|t_id	|	|NOT NULL	|0
FIELD		|serviceid	|t_id		|	|NOT NULL	|0		|1|services|serviceid
FIELD		|type		|t_integer	|'0'	|NOT NULL	|0
FIELD		|limit_value	|t_integer	|'0'	|NOT NULL	|0
FIELD		|limit_status	|t_integer	|'0'	|NOT NULL	|0
FIELD		|new_status	|t_integer	|'0'	|NOT NULL	|0
INDEX		|1		|serviceid

TABLE|ha_node|ha_nodeid|ZBX_DATA
FIELD		|ha_nodeid	|t_cuid		|	|NOT NULL	|0
FIELD		|name		|t_varchar(255)	|''	|NOT NULL	|0
FIELD		|address	|t_varchar(255)	|''	|NOT NULL	|0
FIELD		|port		|t_integer	|'10051'|NOT NULL	|0
FIELD		|lastaccess	|t_integer	|'0'	|NOT NULL	|0
FIELD		|status		|t_integer	|'0'	|NOT NULL	|0
FIELD		|ha_sessionid	|t_cuid		|''	|NOT NULL	|0
UNIQUE		|1		|name
INDEX		|2		|status,lastaccess

TABLE|sla|slaid|ZBX_DATA
FIELD		|slaid		|t_id		|	|NOT NULL	|0
FIELD		|name		|t_varchar(255)	|''	|NOT NULL	|0
FIELD		|period		|t_integer	|'0'	|NOT NULL	|0
FIELD		|slo		|t_double	|'99.9'	|NOT NULL	|0
FIELD		|effective_date	|t_integer	|'0'	|NOT NULL	|0
FIELD		|timezone	|t_varchar(50)	|'UTC'	|NOT NULL	|ZBX_NODATA
FIELD		|status		|t_integer	|'1'	|NOT NULL	|0
FIELD		|description	|t_shorttext	|''	|NOT NULL	|0
UNIQUE		|1		|name

TABLE|sla_schedule|sla_scheduleid|ZBX_DATA
FIELD		|sla_scheduleid	|t_id		|	|NOT NULL	|0
FIELD		|slaid		|t_id		|	|NOT NULL	|0		|1|sla|slaid
FIELD		|period_from	|t_integer	|'0'	|NOT NULL	|0
FIELD		|period_to	|t_integer	|'0'	|NOT NULL	|0
INDEX		|1		|slaid

TABLE|sla_excluded_downtime|sla_excluded_downtimeid|ZBX_DATA
FIELD		|sla_excluded_downtimeid|t_id		|	|NOT NULL	|0
FIELD		|slaid			|t_id		|	|NOT NULL	|0	|1|sla|slaid
FIELD		|name			|t_varchar(255)	|''	|NOT NULL	|0
FIELD		|period_from		|t_integer	|'0'	|NOT NULL	|0
FIELD		|period_to		|t_integer	|'0'	|NOT NULL	|0
INDEX		|1			|slaid

TABLE|sla_service_tag|sla_service_tagid|0
FIELD		|sla_service_tagid	|t_id		|	|NOT NULL	|0
FIELD		|slaid			|t_id		|	|NOT NULL	|0	|1|sla|slaid
FIELD		|tag			|t_varchar(255)	|''	|NOT NULL	|0
FIELD		|operator		|t_integer	|'0'	|NOT NULL	|0
FIELD		|value			|t_varchar(255)	|''	|NOT NULL	|0
INDEX		|1			|slaid

TABLE|host_rtdata|hostid|ZBX_TEMPLATE
FIELD		|hostid			|t_id		|	|NOT NULL	|0	|1|hosts|hostid
FIELD		|active_available	|t_integer	|'0'	|NOT NULL	|0

TABLE|userdirectory|userdirectoryid|0
FIELD		|userdirectoryid	|t_id			|		|NOT NULL	|0
FIELD		|name				|t_varchar(128)	|''		|NOT NULL	|0
FIELD		|description		|t_shorttext	|''		|NOT NULL	|0
FIELD		|idp_type			|t_integer		|'1'	|NOT NULL	|0
FIELD		|provision_status	|t_integer		|'0'	|NOT NULL	|0
INDEX		|1			|idp_type

TABLE|userdirectory_ldap|userdirectoryid|0
FIELD		|userdirectoryid		|t_id			|		|NOT NULL	|0	|1|userdirectory
FIELD		|host					|t_varchar(255)	|''		|NOT NULL	|0
FIELD		|port					|t_integer		|'389'	|NOT NULL	|0
FIELD		|base_dn				|t_varchar(255)	|''		|NOT NULL	|0
FIELD		|search_attribute		|t_varchar(128)	|''		|NOT NULL	|0
FIELD		|bind_dn				|t_varchar(255)	|''		|NOT NULL	|0
FIELD		|bind_password			|t_varchar(128)	|''		|NOT NULL	|0
FIELD		|start_tls				|t_integer		|'0'	|NOT NULL	|0
FIELD		|search_filter			|t_varchar(255)	|''		|NOT NULL	|0
FIELD		|group_basedn			|t_varchar(255)	|''		|NOT NULL	|0
FIELD		|group_name				|t_varchar(255)	|''		|NOT NULL	|0
FIELD		|group_member			|t_varchar(255)	|''		|NOT NULL	|0
FIELD		|user_ref_attr			|t_varchar(255)	|''		|NOT NULL	|0
FIELD		|group_filter			|t_varchar(255)	|''		|NOT NULL	|0
FIELD		|group_membership		|t_varchar(255)	|''		|NOT NULL	|0
FIELD		|user_username			|t_varchar(255)	|''		|NOT NULL	|0
FIELD		|user_lastname			|t_varchar(255)	|''		|NOT NULL	|0

TABLE|userdirectory_saml|userdirectoryid|0
FIELD		|userdirectoryid		|t_id			|		|NOT NULL	|0	|1|userdirectory
FIELD		|idp_entityid			|t_varchar(1024)|''		|NOT NULL	|0
FIELD		|sso_url				|t_varchar(2048)|''		|NOT NULL	|0
FIELD		|slo_url				|t_varchar(2048)|''		|NOT NULL	|0
FIELD		|username_attribute		|t_varchar(128)	|''		|NOT NULL	|0
FIELD		|sp_entityid			|t_varchar(1024)|''		|NOT NULL	|0
FIELD		|nameid_format			|t_varchar(2048)|''		|NOT NULL	|0
FIELD		|sign_messages			|t_integer		|'0'	|NOT NULL	|0
FIELD		|sign_assertions		|t_integer		|'0'	|NOT NULL	|0
FIELD		|sign_authn_requests	|t_integer		|'0'	|NOT NULL	|0
FIELD		|sign_logout_requests	|t_integer		|'0'	|NOT NULL	|0
FIELD		|sign_logout_responses	|t_integer		|'0'	|NOT NULL	|0
FIELD		|encrypt_nameid			|t_integer		|'0'	|NOT NULL	|0
FIELD		|encrypt_assertions		|t_integer		|'0'	|NOT NULL	|0
FIELD		|group_name				|t_varchar(255)	|''		|NOT NULL	|0
FIELD		|user_username			|t_varchar(255)	|''		|NOT NULL	|0
FIELD		|user_lastname			|t_varchar(255)	|''		|NOT NULL	|0
FIELD		|scim_status			|t_integer		|'0'	|NOT NULL	|0

TABLE|userdirectory_media|userdirectory_mediaid|0
FIELD		|userdirectory_mediaid	|t_id			|	|NOT NULL	|0
FIELD		|userdirectoryid	|t_id			|	|NOT NULL	|0	|1	|userdirectory
FIELD		|mediatypeid		|t_id			|	|NOT NULL	|0	|2	|media_type
FIELD		|name				|t_varchar(64)	|''	|NOT NULL	|0
FIELD		|attribute			|t_varchar(255)	|''	|NOT NULL	|0
INDEX		|1	|userdirectoryid
INDEX		|2	|mediatypeid

TABLE|userdirectory_usrgrp|userdirectory_usrgrpid|0
FIELD		|userdirectory_usrgrpid		|t_id		|	|NOT NULL	|0
FIELD		|userdirectory_idpgroupid	|t_id		|	|NOT NULL	|0	|1	|userdirectory_idpgroup
FIELD		|usrgrpid					|t_id		|	|NOT NULL	|0	|2	|usrgrp
UNIQUE		|1	|userdirectory_idpgroupid,usrgrpid
INDEX		|2	|usrgrpid
INDEX		|3	|userdirectory_idpgroupid

TABLE|userdirectory_idpgroup|userdirectory_idpgroupid|0
FIELD		|userdirectory_idpgroupid	|t_id			|	|NOT NULL	|0
FIELD		|userdirectoryid		|t_id			|	|NOT NULL	|0	|1	|userdirectory
FIELD		|roleid					|t_id			|	|NOT NULL	|0	|2	|role
FIELD		|name					|t_varchar(255)	|''	|NOT NULL	|0
INDEX		|1	|userdirectoryid
INDEX		|2	|roleid

TABLE|changelog|changelogid|0
FIELD		|changelogid	|t_serial	|	|NOT NULL	|0
FIELD		|object		|t_integer	|'0'	|NOT NULL	|0
FIELD		|objectid	|t_id		|	|NOT NULL	|0
FIELD		|operation	|t_integer	|'0'	|NOT NULL	|0
FIELD		|clock		|t_integer	|'0'	|NOT NULL	|0
INDEX		|1		|clock

TABLE|scim_group|scim_groupid|0
FIELD		|scim_groupid	|t_id			|	|NOT NULL	|0
FIELD		|name			|t_varchar(64)	|''	|NOT NULL	|0
UNIQUE		|1		|name

TABLE|user_scim_group|user_scim_groupid|0
FIELD		|user_scim_groupid	|t_id	|	|NOT NULL	|0
FIELD		|userid				|t_id	|	|NOT NULL	|0	|1|users
FIELD		|scim_groupid		|t_id	|	|NOT NULL	|0	|2|scim_group
INDEX		|1	|userid
INDEX		|2	|scim_groupid

TABLE|connector|connectorid|ZBX_DATA
FIELD		|connectorid	|t_id		|	|NOT NULL	|0
FIELD		|name		|t_varchar(255)	|''	|NOT NULL	|0
FIELD		|protocol	|t_integer	|'0'	|NOT NULL	|0
FIELD		|data_type	|t_integer	|'0'	|NOT NULL	|0
FIELD		|url		|t_varchar(2048)|''	|NOT NULL	|0
FIELD		|max_records	|t_integer	|'0'	|NOT NULL	|0
FIELD		|max_senders	|t_integer	|'1'	|NOT NULL	|0
FIELD		|max_attempts	|t_integer	|'1'	|NOT NULL	|0
FIELD		|timeout	|t_varchar(255)	|'5s'	|NOT NULL	|0
FIELD		|http_proxy	|t_varchar(255)	|''	|NOT NULL	|0
FIELD		|authtype	|t_integer	|'0'	|NOT NULL	|0
FIELD		|username	|t_varchar(255)	|''	|NOT NULL	|0
FIELD		|password	|t_varchar(255)	|''	|NOT NULL	|0
FIELD		|token		|t_varchar(128)	|''	|NOT NULL	|0
FIELD		|verify_peer	|t_integer	|'1'	|NOT NULL	|0
FIELD		|verify_host	|t_integer	|'1'	|NOT NULL	|0
FIELD		|ssl_cert_file	|t_varchar(255)	|''	|NOT NULL	|0
FIELD		|ssl_key_file	|t_varchar(255)	|''	|NOT NULL	|0
FIELD		|ssl_key_password|t_varchar(64)	|''	|NOT NULL	|0
FIELD		|description	|t_shorttext	|''	|NOT NULL	|0
FIELD		|status		|t_integer	|'1'	|NOT NULL	|0
FIELD		|tags_evaltype	|t_integer	|'0'	|NOT NULL	|0
FIELD		|item_value_type|t_integer	|'31'	|NOT NULL	|0
FIELD		|attempt_interval|t_varchar(32)	|'5s'	|NOT NULL	|0
UNIQUE		|1		|name
CHANGELOG	|17

TABLE|connector_tag|connector_tagid|0
FIELD	|connector_tagid|t_id		|	|NOT NULL	|0
FIELD	|connectorid	|t_id		|	|NOT NULL	|0	|1|connector|	|RESTRICT
FIELD	|tag		|t_varchar(255)	|''	|NOT NULL	|0
FIELD	|operator	|t_integer	|'0'	|NOT NULL	|0
FIELD	|value		|t_varchar(255)	|''	|NOT NULL	|0
INDEX	|1		|connectorid
CHANGELOG	|18

TABLE|proxy|proxyid|0
FIELD		|proxyid		|t_id		|		|NOT NULL	|0
FIELD		|name			|t_varchar(128)	|''		|NOT NULL	|0
FIELD		|operating_mode		|t_integer	|'0'		|NOT NULL	|0
FIELD		|description		|t_shorttext	|''		|NOT NULL	|0
FIELD		|tls_connect		|t_integer	|'1'		|NOT NULL	|0
FIELD		|tls_accept		|t_integer	|'1'		|NOT NULL	|0
FIELD		|tls_issuer		|t_varchar(1024)|''		|NOT NULL	|0
FIELD		|tls_subject		|t_varchar(1024)|''		|NOT NULL	|0
FIELD		|tls_psk_identity	|t_varchar(128)	|''		|NOT NULL	|0
FIELD		|tls_psk		|t_varchar(512)	|''		|NOT NULL	|0
FIELD		|allowed_addresses	|t_varchar(255)	|''		|NOT NULL	|0
FIELD		|address		|t_varchar(255)	|'127.0.0.1'	|NOT NULL	|0
FIELD		|port			|t_varchar(64)	|'10051'	|NOT NULL	|0
FIELD		|custom_timeouts	|t_integer	|'0'		|NOT NULL	|0
FIELD		|timeout_zabbix_agent	|t_varchar(255)	|''		|NOT NULL	|0
FIELD		|timeout_simple_check	|t_varchar(255)	|''		|NOT NULL	|0
FIELD		|timeout_snmp_agent	|t_varchar(255)	|''		|NOT NULL	|0
FIELD		|timeout_external_check	|t_varchar(255)	|''		|NOT NULL	|0
FIELD		|timeout_db_monitor	|t_varchar(255)	|''		|NOT NULL	|0
FIELD		|timeout_http_agent	|t_varchar(255)	|''		|NOT NULL	|0
FIELD		|timeout_ssh_agent	|t_varchar(255)	|''		|NOT NULL	|0
FIELD		|timeout_telnet_agent	|t_varchar(255)	|''		|NOT NULL	|0
FIELD		|timeout_script		|t_varchar(255)	|''		|NOT NULL	|0
UNIQUE		|1		|name
CHANGELOG	|19

TABLE|proxy_rtdata|proxyid|0
FIELD		|proxyid	|t_id		|	|NOT NULL	|0		|1|proxy|proxyid
FIELD		|lastaccess	|t_integer	|'0'	|NOT NULL	|ZBX_NODATA
FIELD		|version	|t_integer	|'0'	|NOT NULL	|ZBX_NODATA
FIELD		|compatibility	|t_integer	|'0'	|NOT NULL	|ZBX_NODATA

TABLE|mfa|mfaid|ZBX_DATA
FIELD		|mfaid		|t_id		|	|NOT NULL	|0
FIELD		|type		|t_integer	|'0'	|NOT NULL	|0
FIELD		|name		|t_varchar(128)	|''	|NOT NULL	|0
FIELD		|hash_function	|t_integer	|'1'	|NULL		|0
FIELD		|code_length	|t_integer	|'6'	|NULL		|0
FIELD		|api_hostname	|t_varchar(1024)|''	|NULL		|0
FIELD		|clientid	|t_varchar(32)	|''	|NULL		|0
FIELD		|client_secret	|t_varchar(64)	|''	|NULL		|0
UNIQUE		|1		|name

TABLE|mfa_totp_secret|mfa_totp_secretid|ZBX_DATA
FIELD		|mfa_totp_secretid	|t_id		|	|NOT NULL	|0
FIELD		|mfaid			|t_id		|	|NOT NULL	|0	|1|mfa	|mfaid
FIELD		|userid			|t_id		|	|NOT NULL	|0	|2|users|userid
FIELD		|totp_secret		|t_varchar(32)	|''	|NULL		|0
INDEX		|1			|mfaid
INDEX		|2			|userid

TABLE|dbversion|dbversionid|
FIELD		|dbversionid	|t_id		|	|NOT NULL	|0
FIELD		|mandatory	|t_integer	|'0'	|NOT NULL	|
FIELD		|optional	|t_integer	|'0'	|NOT NULL	|
<<<<<<< HEAD
ROW		|1		|6050218	|6050218
=======
ROW		|1		|6050209	|6050209
>>>>>>> a73d1e5b
<|MERGE_RESOLUTION|>--- conflicted
+++ resolved
@@ -661,12 +661,9 @@
 FIELD		|timeout_ssh_agent	|t_varchar(255)	|'3s'	|NOT NULL	|ZBX_PROXY,ZBX_NODATA
 FIELD		|timeout_telnet_agent	|t_varchar(255)	|'3s'	|NOT NULL	|ZBX_PROXY,ZBX_NODATA
 FIELD		|timeout_script		|t_varchar(255)	|'3s'	|NOT NULL	|ZBX_PROXY,ZBX_NODATA
-<<<<<<< HEAD
-FIELD		|mfa_status		|t_integer	|'0'	|NOT NULL	|ZBX_NODATA
-FIELD		|mfaid			|t_id		|NULL	|NULL		|0		|5|mfa	|	|RESTRICT
-=======
 FIELD		|auditlog_mode	|t_integer	|'1'	|NOT NULL	|ZBX_NODATA
->>>>>>> a73d1e5b
+FIELD		|mfaid		|t_id	|NULL	|NULL	|0 |3|mfa	|	|RESTRICT
+FIELD		|mfa_status	|t_integer	|'0'	|NOT NULL	|0
 INDEX		|1		|alert_usrgrpid
 INDEX		|2		|discovery_groupid
 INDEX		|3		|ldap_userdirectoryid
@@ -2264,8 +2261,4 @@
 FIELD		|dbversionid	|t_id		|	|NOT NULL	|0
 FIELD		|mandatory	|t_integer	|'0'	|NOT NULL	|
 FIELD		|optional	|t_integer	|'0'	|NOT NULL	|
-<<<<<<< HEAD
-ROW		|1		|6050218	|6050218
-=======
-ROW		|1		|6050209	|6050209
->>>>>>> a73d1e5b
+ROW		|1		|6050224	|6050224