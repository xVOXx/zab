--
-- Zabbix
-- Copyright (C) 2001-2015 Zabbix SIA
--
-- This program is free software; you can redistribute it and/or modify
-- it under the terms of the GNU General Public License as published by
-- the Free Software Foundation; either version 2 of the License, or
-- (at your option) any later version.
--
-- This program is distributed in the hope that it will be useful,
-- but WITHOUT ANY WARRANTY; without even the implied warranty of
-- MERCHANTABILITY or FITNESS FOR A PARTICULAR PURPOSE. See the
-- GNU General Public License for more details.
--
-- You should have received a copy of the GNU General Public License
-- along with this program; if not, write to the Free Software
-- Foundation, Inc., 51 Franklin Street, Fifth Floor, Boston, MA  02110-1301, USA.
--

--
-- Do not use spaces
-- Tables must be sorted to match referential integrity rules
--

TABLE|maintenances|maintenanceid|ZBX_DATA
FIELD		|maintenanceid	|t_id		|	|NOT NULL	|0
FIELD		|name		|t_varchar(128)	|''	|NOT NULL	|0
FIELD		|maintenance_type|t_integer	|'0'	|NOT NULL	|0
FIELD		|description	|t_shorttext	|''	|NOT NULL	|0
FIELD		|active_since	|t_integer	|'0'	|NOT NULL	|0
FIELD		|active_till	|t_integer	|'0'	|NOT NULL	|0
INDEX		|1		|active_since,active_till
UNIQUE		|2		|name

TABLE|hosts|hostid|ZBX_DATA
FIELD		|hostid		|t_id		|	|NOT NULL	|0
FIELD		|proxy_hostid	|t_id		|	|NULL		|0			|1|hosts	|hostid		|RESTRICT
FIELD		|host		|t_varchar(128)	|''	|NOT NULL	|ZBX_PROXY
FIELD		|status		|t_integer	|'0'	|NOT NULL	|ZBX_PROXY
FIELD		|disable_until	|t_integer	|'0'	|NOT NULL	|ZBX_NODATA
FIELD		|error		|t_varchar(2048)|''	|NOT NULL	|ZBX_NODATA
FIELD		|available	|t_integer	|'0'	|NOT NULL	|ZBX_NODATA
FIELD		|errors_from	|t_integer	|'0'	|NOT NULL	|ZBX_NODATA
FIELD		|lastaccess	|t_integer	|'0'	|NOT NULL	|ZBX_NODATA
FIELD		|ipmi_authtype	|t_integer	|'0'	|NOT NULL	|ZBX_PROXY
FIELD		|ipmi_privilege	|t_integer	|'2'	|NOT NULL	|ZBX_PROXY
FIELD		|ipmi_username	|t_varchar(16)	|''	|NOT NULL	|ZBX_PROXY
FIELD		|ipmi_password	|t_varchar(20)	|''	|NOT NULL	|ZBX_PROXY
FIELD		|ipmi_disable_until|t_integer	|'0'	|NOT NULL	|ZBX_NODATA
FIELD		|ipmi_available	|t_integer	|'0'	|NOT NULL	|ZBX_NODATA
FIELD		|snmp_disable_until|t_integer	|'0'	|NOT NULL	|ZBX_NODATA
FIELD		|snmp_available	|t_integer	|'0'	|NOT NULL	|ZBX_NODATA
FIELD		|maintenanceid	|t_id		|	|NULL		|ZBX_NODATA		|2|maintenances	|		|RESTRICT
FIELD		|maintenance_status|t_integer	|'0'	|NOT NULL	|ZBX_NODATA
FIELD		|maintenance_type|t_integer	|'0'	|NOT NULL	|ZBX_NODATA
FIELD		|maintenance_from|t_integer	|'0'	|NOT NULL	|ZBX_NODATA
FIELD		|ipmi_errors_from|t_integer	|'0'	|NOT NULL	|ZBX_NODATA
FIELD		|snmp_errors_from|t_integer	|'0'	|NOT NULL	|ZBX_NODATA
FIELD		|ipmi_error	|t_varchar(2048)|''	|NOT NULL	|ZBX_NODATA
FIELD		|snmp_error	|t_varchar(2048)|''	|NOT NULL	|ZBX_NODATA
FIELD		|jmx_disable_until|t_integer	|'0'	|NOT NULL	|ZBX_NODATA
FIELD		|jmx_available	|t_integer	|'0'	|NOT NULL	|ZBX_NODATA
FIELD		|jmx_errors_from|t_integer	|'0'	|NOT NULL	|ZBX_NODATA
FIELD		|jmx_error	|t_varchar(2048)|''	|NOT NULL	|ZBX_NODATA
FIELD		|name		|t_varchar(128)	|''	|NOT NULL	|ZBX_PROXY
FIELD		|flags		|t_integer	|'0'	|NOT NULL	|0
FIELD		|templateid	|t_id		|	|NULL		|0			|3|hosts	|hostid
FIELD		|description	|t_shorttext	|''	|NOT NULL	|0
INDEX		|1		|host
INDEX		|2		|status
INDEX		|3		|proxy_hostid
INDEX		|4		|name
INDEX		|5		|maintenanceid

TABLE|groups|groupid|ZBX_DATA
FIELD		|groupid	|t_id		|	|NOT NULL	|0
FIELD		|name		|t_varchar(64)	|''	|NOT NULL	|0
FIELD		|internal	|t_integer	|'0'	|NOT NULL	|0
FIELD		|flags		|t_integer	|'0'	|NOT NULL	|0
INDEX		|1		|name

TABLE|group_prototype|group_prototypeid|ZBX_DATA
FIELD		|group_prototypeid|t_id		|	|NOT NULL	|0
FIELD		|hostid		|t_id		|	|NOT NULL	|0			|1|hosts
FIELD		|name		|t_varchar(64)	|''	|NOT NULL	|0
FIELD		|groupid	|t_id		|	|NULL		|0			|2|groups	|		|RESTRICT
FIELD		|templateid	|t_id		|	|NULL		|0			|3|group_prototype|group_prototypeid
INDEX		|1		|hostid

TABLE|group_discovery|groupid|ZBX_DATA
FIELD		|groupid	|t_id		|	|NOT NULL	|0			|1|groups
FIELD		|parent_group_prototypeid|t_id	|	|NOT NULL	|0			|2|group_prototype|group_prototypeid|RESTRICT
FIELD		|name		|t_varchar(64)	|''	|NOT NULL	|ZBX_NODATA
FIELD		|lastcheck	|t_integer	|'0'	|NOT NULL	|ZBX_NODATA
FIELD		|ts_delete	|t_time		|'0'	|NOT NULL	|ZBX_NODATA

TABLE|screens|screenid|ZBX_DATA
FIELD		|screenid	|t_id		|	|NOT NULL	|0
FIELD		|name		|t_varchar(255)	|	|NOT NULL	|0
FIELD		|hsize		|t_integer	|'1'	|NOT NULL	|0
FIELD		|vsize		|t_integer	|'1'	|NOT NULL	|0
FIELD		|templateid	|t_id		|	|NULL		|0			|1|hosts	|hostid
INDEX		|1		|templateid

TABLE|screens_items|screenitemid|ZBX_DATA
FIELD		|screenitemid	|t_id		|	|NOT NULL	|0
FIELD		|screenid	|t_id		|	|NOT NULL	|0			|1|screens
FIELD		|resourcetype	|t_integer	|'0'	|NOT NULL	|0
FIELD		|resourceid	|t_id		|'0'	|NOT NULL	|0
FIELD		|width		|t_integer	|'320'	|NOT NULL	|0
FIELD		|height		|t_integer	|'200'	|NOT NULL	|0
FIELD		|x		|t_integer	|'0'	|NOT NULL	|0
FIELD		|y		|t_integer	|'0'	|NOT NULL	|0
FIELD		|colspan	|t_integer	|'1'	|NOT NULL	|0
FIELD		|rowspan	|t_integer	|'1'	|NOT NULL	|0
FIELD		|elements	|t_integer	|'25'	|NOT NULL	|0
FIELD		|valign		|t_integer	|'0'	|NOT NULL	|0
FIELD		|halign		|t_integer	|'0'	|NOT NULL	|0
FIELD		|style		|t_integer	|'0'	|NOT NULL	|0
FIELD		|url		|t_varchar(255)	|''	|NOT NULL	|0
FIELD		|dynamic	|t_integer	|'0'	|NOT NULL	|0
FIELD		|sort_triggers	|t_integer	|'0'	|NOT NULL	|0
FIELD		|application	|t_varchar(255)	|''	|NOT NULL	|0
FIELD		|max_columns	|t_integer	|'3'	|NOT NULL	|0
INDEX		|1		|screenid

TABLE|slideshows|slideshowid|ZBX_DATA
FIELD		|slideshowid	|t_id		|	|NOT NULL	|0
FIELD		|name		|t_varchar(255)	|''	|NOT NULL	|0
FIELD		|delay		|t_integer	|'0'	|NOT NULL	|0
UNIQUE		|1		|name

TABLE|slides|slideid|ZBX_DATA
FIELD		|slideid	|t_id		|	|NOT NULL	|0
FIELD		|slideshowid	|t_id		|	|NOT NULL	|0			|1|slideshows
FIELD		|screenid	|t_id		|	|NOT NULL	|0			|2|screens
FIELD		|step		|t_integer	|'0'	|NOT NULL	|0
FIELD		|delay		|t_integer	|'0'	|NOT NULL	|0
INDEX		|1		|slideshowid
INDEX		|2		|screenid

TABLE|drules|druleid|ZBX_DATA
FIELD		|druleid	|t_id		|	|NOT NULL	|0
FIELD		|proxy_hostid	|t_id		|	|NULL		|0			|1|hosts	|hostid		|RESTRICT
FIELD		|name		|t_varchar(255)	|''	|NOT NULL	|ZBX_PROXY
FIELD		|iprange	|t_varchar(255)	|''	|NOT NULL	|ZBX_PROXY
FIELD		|delay		|t_integer	|'3600'	|NOT NULL	|ZBX_PROXY
FIELD		|nextcheck	|t_integer	|'0'	|NOT NULL	|ZBX_NODATA
FIELD		|status		|t_integer	|'0'	|NOT NULL	|0
INDEX		|1		|proxy_hostid
UNIQUE		|2		|name

TABLE|dchecks|dcheckid|ZBX_DATA
FIELD		|dcheckid	|t_id		|	|NOT NULL	|0
FIELD		|druleid	|t_id		|	|NOT NULL	|ZBX_PROXY		|1|drules
FIELD		|type		|t_integer	|'0'	|NOT NULL	|ZBX_PROXY
FIELD		|key_		|t_varchar(255)	|''	|NOT NULL	|ZBX_PROXY
FIELD		|snmp_community	|t_varchar(255)	|''	|NOT NULL	|ZBX_PROXY
FIELD		|ports		|t_varchar(255)	|'0'	|NOT NULL	|ZBX_PROXY
FIELD		|snmpv3_securityname|t_varchar(64)|''	|NOT NULL	|ZBX_PROXY
FIELD		|snmpv3_securitylevel|t_integer	|'0'	|NOT NULL	|ZBX_PROXY
FIELD		|snmpv3_authpassphrase|t_varchar(64)|''	|NOT NULL	|ZBX_PROXY
FIELD		|snmpv3_privpassphrase|t_varchar(64)|''	|NOT NULL	|ZBX_PROXY
FIELD		|uniq		|t_integer	|'0'	|NOT NULL	|ZBX_PROXY
FIELD		|snmpv3_authprotocol|t_integer	|'0'	|NOT NULL	|ZBX_PROXY
FIELD		|snmpv3_privprotocol|t_integer	|'0'	|NOT NULL	|ZBX_PROXY
FIELD		|snmpv3_contextname|t_varchar(255)|''	|NOT NULL	|ZBX_PROXY
INDEX		|1		|druleid

TABLE|applications|applicationid|ZBX_DATA
FIELD		|applicationid	|t_id		|	|NOT NULL	|0
FIELD		|hostid		|t_id		|	|NOT NULL	|0			|1|hosts
FIELD		|name		|t_varchar(255)	|''	|NOT NULL	|0
FIELD		|flags		|t_integer	|'0'	|NOT NULL	|0
UNIQUE		|2		|hostid,name

TABLE|httptest|httptestid|ZBX_DATA
FIELD		|httptestid	|t_id		|	|NOT NULL	|0
FIELD		|name		|t_varchar(64)	|''	|NOT NULL	|ZBX_PROXY
FIELD		|applicationid	|t_id		|	|NULL		|0			|1|applications	|		|RESTRICT
FIELD		|nextcheck	|t_integer	|'0'	|NOT NULL	|ZBX_NODATA
FIELD		|delay		|t_integer	|'60'	|NOT NULL	|ZBX_PROXY
FIELD		|status		|t_integer	|'0'	|NOT NULL	|0
FIELD		|variables	|t_shorttext	|''	|NOT NULL	|ZBX_PROXY
FIELD		|agent		|t_varchar(255)	|'Zabbix'|NOT NULL	|ZBX_PROXY
FIELD		|authentication	|t_integer	|'0'	|NOT NULL	|ZBX_PROXY,ZBX_NODATA
FIELD		|http_user	|t_varchar(64)	|''	|NOT NULL	|ZBX_PROXY,ZBX_NODATA
FIELD		|http_password	|t_varchar(64)	|''	|NOT NULL	|ZBX_PROXY,ZBX_NODATA
FIELD		|hostid		|t_id		|	|NOT NULL	|ZBX_PROXY		|2|hosts
FIELD		|templateid	|t_id		|	|NULL		|0			|3|httptest	|httptestid
FIELD		|http_proxy	|t_varchar(255)	|''	|NOT NULL	|ZBX_PROXY,ZBX_NODATA
FIELD		|retries	|t_integer	|'1'	|NOT NULL	|ZBX_PROXY,ZBX_NODATA
FIELD		|ssl_cert_file	|t_varchar(255)	|''	|NOT NULL	|ZBX_PROXY,ZBX_NODATA
FIELD		|ssl_key_file	|t_varchar(255)	|''	|NOT NULL	|ZBX_PROXY,ZBX_NODATA
FIELD		|ssl_key_password|t_varchar(64)	|''	|NOT NULL	|ZBX_PROXY,ZBX_NODATA
FIELD		|verify_peer	|t_integer	|'0'	|NOT NULL	|ZBX_PROXY
FIELD		|verify_host	|t_integer	|'0'	|NOT NULL	|ZBX_PROXY
FIELD		|headers	|t_shorttext	|''	|NOT NULL	|ZBX_PROXY
INDEX		|1		|applicationid
UNIQUE		|2		|hostid,name
INDEX		|3		|status
INDEX		|4		|templateid

TABLE|httpstep|httpstepid|ZBX_DATA
FIELD		|httpstepid	|t_id		|	|NOT NULL	|0
FIELD		|httptestid	|t_id		|	|NOT NULL	|ZBX_PROXY		|1|httptest
FIELD		|name		|t_varchar(64)	|''	|NOT NULL	|ZBX_PROXY
FIELD		|no		|t_integer	|'0'	|NOT NULL	|ZBX_PROXY
FIELD		|url		|t_varchar(2048)|''	|NOT NULL	|ZBX_PROXY
FIELD		|timeout	|t_integer	|'15'	|NOT NULL	|ZBX_PROXY
FIELD		|posts		|t_shorttext	|''	|NOT NULL	|ZBX_PROXY
FIELD		|required	|t_varchar(255)	|''	|NOT NULL	|ZBX_PROXY
FIELD		|status_codes	|t_varchar(255)	|''	|NOT NULL	|ZBX_PROXY
FIELD		|variables	|t_shorttext	|''	|NOT NULL	|ZBX_PROXY
FIELD		|follow_redirects|t_integer	|'1'	|NOT NULL	|ZBX_PROXY
FIELD		|retrieve_mode	|t_integer	|'0'	|NOT NULL	|ZBX_PROXY
FIELD		|headers	|t_shorttext	|''	|NOT NULL	|ZBX_PROXY
INDEX		|1		|httptestid

TABLE|interface|interfaceid|ZBX_DATA
FIELD		|interfaceid	|t_id		|	|NOT NULL	|0
FIELD		|hostid		|t_id		|	|NOT NULL	|ZBX_PROXY		|1|hosts
FIELD		|main		|t_integer	|'0'	|NOT NULL	|ZBX_PROXY
FIELD		|type		|t_integer	|'0'	|NOT NULL	|ZBX_PROXY
FIELD		|useip		|t_integer	|'1'	|NOT NULL	|ZBX_PROXY
FIELD		|ip		|t_varchar(64)	|'127.0.0.1'|NOT NULL	|ZBX_PROXY
FIELD		|dns		|t_varchar(64)	|''	|NOT NULL	|ZBX_PROXY
FIELD		|port		|t_varchar(64)	|'10050'|NOT NULL	|ZBX_PROXY
FIELD		|bulk		|t_integer	|'1'	|NOT NULL	|ZBX_PROXY
INDEX		|1		|hostid,type
INDEX		|2		|ip,dns

TABLE|valuemaps|valuemapid|ZBX_DATA
FIELD		|valuemapid	|t_id		|	|NOT NULL	|0
FIELD		|name		|t_varchar(64)	|''	|NOT NULL	|0
UNIQUE		|1		|name

TABLE|items|itemid|ZBX_DATA
FIELD		|itemid		|t_id		|	|NOT NULL	|0
FIELD		|type		|t_integer	|'0'	|NOT NULL	|ZBX_PROXY
FIELD		|snmp_community	|t_varchar(64)	|''	|NOT NULL	|ZBX_PROXY
FIELD		|snmp_oid	|t_varchar(255)	|''	|NOT NULL	|ZBX_PROXY
FIELD		|hostid		|t_id		|	|NOT NULL	|ZBX_PROXY		|1|hosts
FIELD		|name		|t_varchar(255)	|''	|NOT NULL	|0
FIELD		|key_		|t_varchar(255)	|''	|NOT NULL	|ZBX_PROXY
FIELD		|delay		|t_integer	|'0'	|NOT NULL	|ZBX_PROXY
FIELD		|history	|t_integer	|'90'	|NOT NULL	|0
FIELD		|trends		|t_integer	|'365'	|NOT NULL	|0
FIELD		|status		|t_integer	|'0'	|NOT NULL	|ZBX_PROXY
FIELD		|value_type	|t_integer	|'0'	|NOT NULL	|ZBX_PROXY
FIELD		|trapper_hosts	|t_varchar(255)	|''	|NOT NULL	|ZBX_PROXY
FIELD		|units		|t_varchar(255)	|''	|NOT NULL	|0
FIELD		|multiplier	|t_integer	|'0'	|NOT NULL	|0
FIELD		|delta		|t_integer	|'0'	|NOT NULL	|0
FIELD		|snmpv3_securityname|t_varchar(64)|''	|NOT NULL	|ZBX_PROXY
FIELD		|snmpv3_securitylevel|t_integer	|'0'	|NOT NULL	|ZBX_PROXY
FIELD		|snmpv3_authpassphrase|t_varchar(64)|''	|NOT NULL	|ZBX_PROXY
FIELD		|snmpv3_privpassphrase|t_varchar(64)|''	|NOT NULL	|ZBX_PROXY
FIELD		|formula	|t_varchar(255)	|''	|NOT NULL	|0
FIELD		|error		|t_varchar(2048)|''	|NOT NULL	|ZBX_NODATA
FIELD		|lastlogsize	|t_bigint	|'0'	|NOT NULL	|ZBX_PROXY,ZBX_NODATA
FIELD		|logtimefmt	|t_varchar(64)	|''	|NOT NULL	|ZBX_PROXY
FIELD		|templateid	|t_id		|	|NULL		|0			|2|items	|itemid
FIELD		|valuemapid	|t_id		|	|NULL		|0			|3|valuemaps	|		|RESTRICT
FIELD		|delay_flex	|t_varchar(255)	|''	|NOT NULL	|ZBX_PROXY
FIELD		|params		|t_shorttext	|''	|NOT NULL	|ZBX_PROXY
FIELD		|ipmi_sensor	|t_varchar(128)	|''	|NOT NULL	|ZBX_PROXY
FIELD		|data_type	|t_integer	|'0'	|NOT NULL	|ZBX_PROXY
FIELD		|authtype	|t_integer	|'0'	|NOT NULL	|ZBX_PROXY
FIELD		|username	|t_varchar(64)	|''	|NOT NULL	|ZBX_PROXY
FIELD		|password	|t_varchar(64)	|''	|NOT NULL	|ZBX_PROXY
FIELD		|publickey	|t_varchar(64)	|''	|NOT NULL	|ZBX_PROXY
FIELD		|privatekey	|t_varchar(64)	|''	|NOT NULL	|ZBX_PROXY
FIELD		|mtime		|t_integer	|'0'	|NOT NULL	|ZBX_PROXY,ZBX_NODATA
FIELD		|flags		|t_integer	|'0'	|NOT NULL	|ZBX_PROXY
FIELD		|interfaceid	|t_id		|	|NULL		|ZBX_PROXY		|4|interface	|		|RESTRICT
FIELD		|port		|t_varchar(64)	|''	|NOT NULL	|ZBX_PROXY
FIELD		|description	|t_shorttext	|''	|NOT NULL	|0
FIELD		|inventory_link	|t_integer	|'0'	|NOT NULL	|0
FIELD		|lifetime	|t_varchar(64)	|'30'	|NOT NULL	|0
FIELD		|snmpv3_authprotocol|t_integer	|'0'	|NOT NULL	|ZBX_PROXY
FIELD		|snmpv3_privprotocol|t_integer	|'0'	|NOT NULL	|ZBX_PROXY
FIELD		|state		|t_integer	|'0'	|NOT NULL	|ZBX_NODATA
FIELD		|snmpv3_contextname|t_varchar(255)|''	|NOT NULL	|ZBX_PROXY
FIELD		|evaltype	|t_integer	|'0'	|NOT NULL	|0
UNIQUE		|1		|hostid,key_
INDEX		|3		|status
INDEX		|4		|templateid
INDEX		|5		|valuemapid
INDEX		|6		|interfaceid

TABLE|httpstepitem|httpstepitemid|ZBX_DATA
FIELD		|httpstepitemid	|t_id		|	|NOT NULL	|0
FIELD		|httpstepid	|t_id		|	|NOT NULL	|ZBX_PROXY		|1|httpstep
FIELD		|itemid		|t_id		|	|NOT NULL	|ZBX_PROXY		|2|items
FIELD		|type		|t_integer	|'0'	|NOT NULL	|ZBX_PROXY
UNIQUE		|1		|httpstepid,itemid
INDEX		|2		|itemid

TABLE|httptestitem|httptestitemid|ZBX_DATA
FIELD		|httptestitemid	|t_id		|	|NOT NULL	|0
FIELD		|httptestid	|t_id		|	|NOT NULL	|ZBX_PROXY		|1|httptest
FIELD		|itemid		|t_id		|	|NOT NULL	|ZBX_PROXY		|2|items
FIELD		|type		|t_integer	|'0'	|NOT NULL	|ZBX_PROXY
UNIQUE		|1		|httptestid,itemid
INDEX		|2		|itemid

TABLE|media_type|mediatypeid|ZBX_DATA
FIELD		|mediatypeid	|t_id		|	|NOT NULL	|0
FIELD		|type		|t_integer	|'0'	|NOT NULL	|0
FIELD		|description	|t_varchar(100)	|''	|NOT NULL	|0
FIELD		|smtp_server	|t_varchar(255)	|''	|NOT NULL	|0
FIELD		|smtp_helo	|t_varchar(255)	|''	|NOT NULL	|0
FIELD		|smtp_email	|t_varchar(255)	|''	|NOT NULL	|0
FIELD		|exec_path	|t_varchar(255)	|''	|NOT NULL	|0
FIELD		|gsm_modem	|t_varchar(255)	|''	|NOT NULL	|0
FIELD		|username	|t_varchar(255)	|''	|NOT NULL	|0
FIELD		|passwd		|t_varchar(255)	|''	|NOT NULL	|0
FIELD		|status		|t_integer	|'0'	|NOT NULL	|0
UNIQUE		|1		|description

TABLE|users|userid|ZBX_DATA
FIELD		|userid		|t_id		|	|NOT NULL	|0
FIELD		|alias		|t_varchar(100)	|''	|NOT NULL	|0
FIELD		|name		|t_varchar(100)	|''	|NOT NULL	|0
FIELD		|surname	|t_varchar(100)	|''	|NOT NULL	|0
FIELD		|passwd		|t_char(32)	|''	|NOT NULL	|0
FIELD		|url		|t_varchar(255)	|''	|NOT NULL	|0
FIELD		|autologin	|t_integer	|'0'	|NOT NULL	|0
FIELD		|autologout	|t_integer	|'900'	|NOT NULL	|0
FIELD		|lang		|t_varchar(5)	|'en_GB'|NOT NULL	|0
FIELD		|refresh	|t_integer	|'30'	|NOT NULL	|0
FIELD		|type		|t_integer	|'1'	|NOT NULL	|0
FIELD		|theme		|t_varchar(128)	|'default'|NOT NULL	|0
FIELD		|attempt_failed	|t_integer	|0	|NOT NULL	|ZBX_NODATA
FIELD		|attempt_ip	|t_varchar(39)	|''	|NOT NULL	|ZBX_NODATA
FIELD		|attempt_clock	|t_integer	|0	|NOT NULL	|ZBX_NODATA
FIELD		|rows_per_page	|t_integer	|50	|NOT NULL	|0
UNIQUE		|1		|alias

TABLE|usrgrp|usrgrpid|ZBX_DATA
FIELD		|usrgrpid	|t_id		|	|NOT NULL	|0
FIELD		|name		|t_varchar(64)	|''	|NOT NULL	|0
FIELD		|gui_access	|t_integer	|'0'	|NOT NULL	|0
FIELD		|users_status	|t_integer	|'0'	|NOT NULL	|0
FIELD		|debug_mode	|t_integer	|'0'	|NOT NULL	|0
UNIQUE		|1		|name

TABLE|users_groups|id|ZBX_DATA
FIELD		|id		|t_id		|	|NOT NULL	|0
FIELD		|usrgrpid	|t_id		|	|NOT NULL	|0			|1|usrgrp
FIELD		|userid		|t_id		|	|NOT NULL	|0			|2|users
UNIQUE		|1		|usrgrpid,userid
INDEX		|2		|userid

TABLE|scripts|scriptid|ZBX_DATA
FIELD		|scriptid	|t_id		|	|NOT NULL	|0
FIELD		|name		|t_varchar(255)	|''	|NOT NULL	|0
FIELD		|command	|t_varchar(255)	|''	|NOT NULL	|0
FIELD		|host_access	|t_integer	|'2'	|NOT NULL	|0
FIELD		|usrgrpid	|t_id		|	|NULL		|0			|1|usrgrp	|		|RESTRICT
FIELD		|groupid	|t_id		|	|NULL		|0			|2|groups	|		|RESTRICT
FIELD		|description	|t_shorttext	|''	|NOT NULL	|0
FIELD		|confirmation	|t_varchar(255)	|''	|NOT NULL	|0
FIELD		|type		|t_integer	|'0'	|NOT NULL	|0
FIELD		|execute_on	|t_integer	|'1'	|NOT NULL	|0
INDEX		|1		|usrgrpid
INDEX		|2		|groupid
UNIQUE		|3		|name

TABLE|actions|actionid|ZBX_DATA
FIELD		|actionid	|t_id		|	|NOT NULL	|0
FIELD		|name		|t_varchar(255)	|''	|NOT NULL	|0
FIELD		|eventsource	|t_integer	|'0'	|NOT NULL	|0
FIELD		|evaltype	|t_integer	|'0'	|NOT NULL	|0
FIELD		|status		|t_integer	|'0'	|NOT NULL	|0
FIELD		|esc_period	|t_integer	|'0'	|NOT NULL	|0
FIELD		|def_shortdata	|t_varchar(255)	|''	|NOT NULL	|0
FIELD		|def_longdata	|t_shorttext	|''	|NOT NULL	|0
FIELD		|recovery_msg	|t_integer	|'0'	|NOT NULL	|0
FIELD		|r_shortdata	|t_varchar(255)	|''	|NOT NULL	|0
FIELD		|r_longdata	|t_shorttext	|''	|NOT NULL	|0
FIELD		|formula	|t_varchar(255)	|''	|NOT NULL	|0
INDEX		|1		|eventsource,status
UNIQUE		|2		|name

TABLE|operations|operationid|ZBX_DATA
FIELD		|operationid	|t_id		|	|NOT NULL	|0
FIELD		|actionid	|t_id		|	|NOT NULL	|0			|1|actions
FIELD		|operationtype	|t_integer	|'0'	|NOT NULL	|0
FIELD		|esc_period	|t_integer	|'0'	|NOT NULL	|0
FIELD		|esc_step_from	|t_integer	|'1'	|NOT NULL	|0
FIELD		|esc_step_to	|t_integer	|'1'	|NOT NULL	|0
FIELD		|evaltype	|t_integer	|'0'	|NOT NULL	|0
INDEX		|1		|actionid

TABLE|opmessage|operationid|ZBX_DATA
FIELD		|operationid	|t_id		|	|NOT NULL	|0			|1|operations
FIELD		|default_msg	|t_integer	|'0'	|NOT NULL	|0
FIELD		|subject	|t_varchar(255)	|''	|NOT NULL	|0
FIELD		|message	|t_shorttext	|''	|NOT NULL	|0
FIELD		|mediatypeid	|t_id		|	|NULL		|0			|2|media_type	|		|RESTRICT
INDEX		|1		|mediatypeid

TABLE|opmessage_grp|opmessage_grpid|ZBX_DATA
FIELD		|opmessage_grpid|t_id		|	|NOT NULL	|0
FIELD		|operationid	|t_id		|	|NOT NULL	|0			|1|operations
FIELD		|usrgrpid	|t_id		|	|NOT NULL	|0			|2|usrgrp	|		|RESTRICT
UNIQUE		|1		|operationid,usrgrpid
INDEX		|2		|usrgrpid

TABLE|opmessage_usr|opmessage_usrid|ZBX_DATA
FIELD		|opmessage_usrid|t_id		|	|NOT NULL	|0
FIELD		|operationid	|t_id		|	|NOT NULL	|0			|1|operations
FIELD		|userid		|t_id		|	|NOT NULL	|0			|2|users	|		|RESTRICT
UNIQUE		|1		|operationid,userid
INDEX		|2		|userid

TABLE|opcommand|operationid|ZBX_DATA
FIELD		|operationid	|t_id		|	|NOT NULL	|0			|1|operations
FIELD		|type		|t_integer	|'0'	|NOT NULL	|0
FIELD		|scriptid	|t_id		|	|NULL		|0			|2|scripts	|		|RESTRICT
FIELD		|execute_on	|t_integer	|'0'	|NOT NULL	|0
FIELD		|port		|t_varchar(64)	|''	|NOT NULL	|0
FIELD		|authtype	|t_integer	|'0'	|NOT NULL	|0
FIELD		|username	|t_varchar(64)	|''	|NOT NULL	|0
FIELD		|password	|t_varchar(64)	|''	|NOT NULL	|0
FIELD		|publickey	|t_varchar(64)	|''	|NOT NULL	|0
FIELD		|privatekey	|t_varchar(64)	|''	|NOT NULL	|0
FIELD		|command	|t_shorttext	|''	|NOT NULL	|0
INDEX		|1		|scriptid

TABLE|opcommand_hst|opcommand_hstid|ZBX_DATA
FIELD		|opcommand_hstid|t_id		|	|NOT NULL	|0
FIELD		|operationid	|t_id		|	|NOT NULL	|0			|1|operations
FIELD		|hostid		|t_id		|	|NULL		|0			|2|hosts	|		|RESTRICT
INDEX		|1		|operationid
INDEX		|2		|hostid

TABLE|opcommand_grp|opcommand_grpid|ZBX_DATA
FIELD		|opcommand_grpid|t_id		|	|NOT NULL	|0
FIELD		|operationid	|t_id		|	|NOT NULL	|0			|1|operations
FIELD		|groupid	|t_id		|	|NOT NULL	|0			|2|groups	|		|RESTRICT
INDEX		|1		|operationid
INDEX		|2		|groupid

TABLE|opgroup|opgroupid|ZBX_DATA
FIELD		|opgroupid	|t_id		|	|NOT NULL	|0
FIELD		|operationid	|t_id		|	|NOT NULL	|0			|1|operations
FIELD		|groupid	|t_id		|	|NOT NULL	|0			|2|groups	|		|RESTRICT
UNIQUE		|1		|operationid,groupid
INDEX		|2		|groupid

TABLE|optemplate|optemplateid|ZBX_DATA
FIELD		|optemplateid	|t_id		|	|NOT NULL	|0
FIELD		|operationid	|t_id		|	|NOT NULL	|0			|1|operations
FIELD		|templateid	|t_id		|	|NOT NULL	|0			|2|hosts	|hostid		|RESTRICT
UNIQUE		|1		|operationid,templateid
INDEX		|2		|templateid

TABLE|opconditions|opconditionid|ZBX_DATA
FIELD		|opconditionid	|t_id		|	|NOT NULL	|0
FIELD		|operationid	|t_id		|	|NOT NULL	|0			|1|operations
FIELD		|conditiontype	|t_integer	|'0'	|NOT NULL	|0
FIELD		|operator	|t_integer	|'0'	|NOT NULL	|0
FIELD		|value		|t_varchar(255)	|''	|NOT NULL	|0
INDEX		|1		|operationid

TABLE|conditions|conditionid|ZBX_DATA
FIELD		|conditionid	|t_id		|	|NOT NULL	|0
FIELD		|actionid	|t_id		|	|NOT NULL	|0			|1|actions
FIELD		|conditiontype	|t_integer	|'0'	|NOT NULL	|0
FIELD		|operator	|t_integer	|'0'	|NOT NULL	|0
FIELD		|value		|t_varchar(255)	|''	|NOT NULL	|0
INDEX		|1		|actionid

TABLE|config|configid|ZBX_DATA
FIELD		|configid	|t_id		|	|NOT NULL	|0
FIELD		|refresh_unsupported|t_integer	|'0'	|NOT NULL	|ZBX_PROXY
FIELD		|work_period	|t_varchar(100)	|'1-5,00:00-24:00'|NOT NULL|0
FIELD		|alert_usrgrpid	|t_id		|	|NULL		|0			|1|usrgrp	|usrgrpid	|RESTRICT
FIELD		|event_ack_enable|t_integer	|'1'	|NOT NULL	|ZBX_NODATA
FIELD		|event_expire	|t_integer	|'7'	|NOT NULL	|ZBX_NODATA
FIELD		|event_show_max	|t_integer	|'100'	|NOT NULL	|ZBX_NODATA
FIELD		|default_theme	|t_varchar(128)	|'originalblue'|NOT NULL	|ZBX_NODATA
FIELD		|authentication_type|t_integer	|'0'	|NOT NULL	|ZBX_NODATA
FIELD		|ldap_host	|t_varchar(255)	|''	|NOT NULL	|ZBX_NODATA
FIELD		|ldap_port	|t_integer	|389	|NOT NULL	|ZBX_NODATA
FIELD		|ldap_base_dn	|t_varchar(255)	|''	|NOT NULL	|ZBX_NODATA
FIELD		|ldap_bind_dn	|t_varchar(255)	|''	|NOT NULL	|ZBX_NODATA
FIELD		|ldap_bind_password|t_varchar(128)|''	|NOT NULL	|ZBX_NODATA
FIELD		|ldap_search_attribute|t_varchar(128)|''|NOT NULL	|ZBX_NODATA
FIELD		|dropdown_first_entry|t_integer	|'1'	|NOT NULL	|ZBX_NODATA
FIELD		|dropdown_first_remember|t_integer|'1'	|NOT NULL	|ZBX_NODATA
FIELD		|discovery_groupid|t_id		|	|NOT NULL	|ZBX_PROXY		|2|groups	|groupid	|RESTRICT
FIELD		|max_in_table	|t_integer	|'50'	|NOT NULL	|ZBX_NODATA
FIELD		|search_limit	|t_integer	|'1000'	|NOT NULL	|ZBX_NODATA
FIELD		|severity_color_0|t_varchar(6)	|'DBDBDB'|NOT NULL	|ZBX_NODATA
FIELD		|severity_color_1|t_varchar(6)	|'D6F6FF'|NOT NULL	|ZBX_NODATA
FIELD		|severity_color_2|t_varchar(6)	|'FFF6A5'|NOT NULL	|ZBX_NODATA
FIELD		|severity_color_3|t_varchar(6)	|'FFB689'|NOT NULL	|ZBX_NODATA
FIELD		|severity_color_4|t_varchar(6)	|'FF9999'|NOT NULL	|ZBX_NODATA
FIELD		|severity_color_5|t_varchar(6)	|'FF3838'|NOT NULL	|ZBX_NODATA
FIELD		|severity_name_0|t_varchar(32)	|'Not classified'|NOT NULL|ZBX_NODATA
FIELD		|severity_name_1|t_varchar(32)	|'Information'|NOT NULL	|ZBX_NODATA
FIELD		|severity_name_2|t_varchar(32)	|'Warning'|NOT NULL	|ZBX_NODATA
FIELD		|severity_name_3|t_varchar(32)	|'Average'|NOT NULL	|ZBX_NODATA
FIELD		|severity_name_4|t_varchar(32)	|'High'	|NOT NULL	|ZBX_NODATA
FIELD		|severity_name_5|t_varchar(32)	|'Disaster'|NOT NULL	|ZBX_NODATA
FIELD		|ok_period	|t_integer	|'1800'	|NOT NULL	|ZBX_NODATA
FIELD		|blink_period	|t_integer	|'1800'	|NOT NULL	|ZBX_NODATA
FIELD		|problem_unack_color|t_varchar(6)|'DC0000'|NOT NULL	|ZBX_NODATA
FIELD		|problem_ack_color|t_varchar(6)	|'DC0000'|NOT NULL	|ZBX_NODATA
FIELD		|ok_unack_color	|t_varchar(6)	|'00AA00'|NOT NULL	|ZBX_NODATA
FIELD		|ok_ack_color	|t_varchar(6)	|'00AA00'|NOT NULL	|ZBX_NODATA
FIELD		|problem_unack_style|t_integer	|'1'	|NOT NULL	|ZBX_NODATA
FIELD		|problem_ack_style|t_integer	|'1'	|NOT NULL	|ZBX_NODATA
FIELD		|ok_unack_style	|t_integer	|'1'	|NOT NULL	|ZBX_NODATA
FIELD		|ok_ack_style	|t_integer	|'1'	|NOT NULL	|ZBX_NODATA
FIELD		|snmptrap_logging|t_integer	|'1'	|NOT NULL	|ZBX_PROXY,ZBX_NODATA
FIELD		|server_check_interval|t_integer|'10'	|NOT NULL	|ZBX_NODATA
FIELD		|hk_events_mode	|t_integer	|'1'	|NOT NULL	|ZBX_NODATA
FIELD		|hk_events_trigger|t_integer	|'365'	|NOT NULL	|ZBX_NODATA
FIELD		|hk_events_internal|t_integer	|'365'	|NOT NULL	|ZBX_NODATA
FIELD		|hk_events_discovery|t_integer	|'365'	|NOT NULL	|ZBX_NODATA
FIELD		|hk_events_autoreg|t_integer	|'365'	|NOT NULL	|ZBX_NODATA
FIELD		|hk_services_mode|t_integer	|'1'	|NOT NULL	|ZBX_NODATA
FIELD		|hk_services	|t_integer	|'365'	|NOT NULL	|ZBX_NODATA
FIELD		|hk_audit_mode	|t_integer	|'1'	|NOT NULL	|ZBX_NODATA
FIELD		|hk_audit	|t_integer	|'365'	|NOT NULL	|ZBX_NODATA
FIELD		|hk_sessions_mode|t_integer	|'1'	|NOT NULL	|ZBX_NODATA
FIELD		|hk_sessions	|t_integer	|'365'	|NOT NULL	|ZBX_NODATA
FIELD		|hk_history_mode|t_integer	|'1'	|NOT NULL	|ZBX_NODATA
FIELD		|hk_history_global|t_integer	|'0'	|NOT NULL	|ZBX_NODATA
FIELD		|hk_history	|t_integer	|'90'	|NOT NULL	|ZBX_NODATA
FIELD		|hk_trends_mode	|t_integer	|'1'	|NOT NULL	|ZBX_NODATA
FIELD		|hk_trends_global|t_integer	|'0'	|NOT NULL	|ZBX_NODATA
FIELD		|hk_trends	|t_integer	|'365'	|NOT NULL	|ZBX_NODATA
INDEX		|1		|alert_usrgrpid
INDEX		|2		|discovery_groupid

TABLE|triggers|triggerid|ZBX_DATA
FIELD		|triggerid	|t_id		|	|NOT NULL	|0
FIELD		|expression	|t_varchar(2048)|''	|NOT NULL	|0
FIELD		|description	|t_varchar(255)	|''	|NOT NULL	|0
FIELD		|url		|t_varchar(255)	|''	|NOT NULL	|0
FIELD		|status		|t_integer	|'0'	|NOT NULL	|0
FIELD		|value		|t_integer	|'0'	|NOT NULL	|ZBX_NODATA
FIELD		|priority	|t_integer	|'0'	|NOT NULL	|0
FIELD		|lastchange	|t_integer	|'0'	|NOT NULL	|ZBX_NODATA
FIELD		|comments	|t_shorttext	|''	|NOT NULL	|0
FIELD		|error		|t_varchar(128)	|''	|NOT NULL	|ZBX_NODATA
FIELD		|templateid	|t_id		|	|NULL		|0			|1|triggers	|triggerid
FIELD		|type		|t_integer	|'0'	|NOT NULL	|0
FIELD		|state		|t_integer	|'0'	|NOT NULL	|ZBX_NODATA
FIELD		|flags		|t_integer	|'0'	|NOT NULL	|0
INDEX		|1		|status
INDEX		|2		|value,lastchange
INDEX		|3		|templateid

TABLE|trigger_depends|triggerdepid|ZBX_DATA
FIELD		|triggerdepid	|t_id		|	|NOT NULL	|0
FIELD		|triggerid_down	|t_id		|	|NOT NULL	|0			|1|triggers	|triggerid
FIELD		|triggerid_up	|t_id		|	|NOT NULL	|0			|2|triggers	|triggerid
UNIQUE		|1		|triggerid_down,triggerid_up
INDEX		|2		|triggerid_up

TABLE|functions|functionid|ZBX_DATA
FIELD		|functionid	|t_id		|	|NOT NULL	|0
FIELD		|itemid		|t_id		|	|NOT NULL	|0			|1|items
FIELD		|triggerid	|t_id		|	|NOT NULL	|0			|2|triggers
FIELD		|function	|t_varchar(12)	|''	|NOT NULL	|0
FIELD		|parameter	|t_varchar(255)	|'0'	|NOT NULL	|0
INDEX		|1		|triggerid
INDEX		|2		|itemid,function,parameter

TABLE|graphs|graphid|ZBX_DATA
FIELD		|graphid	|t_id		|	|NOT NULL	|0
FIELD		|name		|t_varchar(128)	|''	|NOT NULL	|0
FIELD		|width		|t_integer	|'900'	|NOT NULL	|0
FIELD		|height		|t_integer	|'200'	|NOT NULL	|0
FIELD		|yaxismin	|t_double	|'0'	|NOT NULL	|0
FIELD		|yaxismax	|t_double	|'100'	|NOT NULL	|0
FIELD		|templateid	|t_id		|	|NULL		|0			|1|graphs	|graphid
FIELD		|show_work_period|t_integer	|'1'	|NOT NULL	|0
FIELD		|show_triggers	|t_integer	|'1'	|NOT NULL	|0
FIELD		|graphtype	|t_integer	|'0'	|NOT NULL	|0
FIELD		|show_legend	|t_integer	|'1'	|NOT NULL	|0
FIELD		|show_3d	|t_integer	|'0'	|NOT NULL	|0
FIELD		|percent_left	|t_double	|'0'	|NOT NULL	|0
FIELD		|percent_right	|t_double	|'0'	|NOT NULL	|0
FIELD		|ymin_type	|t_integer	|'0'	|NOT NULL	|0
FIELD		|ymax_type	|t_integer	|'0'	|NOT NULL	|0
FIELD		|ymin_itemid	|t_id		|	|NULL		|0			|2|items	|itemid		|RESTRICT
FIELD		|ymax_itemid	|t_id		|	|NULL		|0			|3|items	|itemid		|RESTRICT
FIELD		|flags		|t_integer	|'0'	|NOT NULL	|0
INDEX		|1		|name
INDEX		|2		|templateid
INDEX		|3		|ymin_itemid
INDEX		|4		|ymax_itemid

TABLE|graphs_items|gitemid|ZBX_DATA
FIELD		|gitemid	|t_id		|	|NOT NULL	|0
FIELD		|graphid	|t_id		|	|NOT NULL	|0			|1|graphs
FIELD		|itemid		|t_id		|	|NOT NULL	|0			|2|items
FIELD		|drawtype	|t_integer	|'0'	|NOT NULL	|0
FIELD		|sortorder	|t_integer	|'0'	|NOT NULL	|0
FIELD		|color		|t_varchar(6)	|'009600'|NOT NULL	|0
FIELD		|yaxisside	|t_integer	|'0'	|NOT NULL	|0
FIELD		|calc_fnc	|t_integer	|'2'	|NOT NULL	|0
FIELD		|type		|t_integer	|'0'	|NOT NULL	|0
INDEX		|1		|itemid
INDEX		|2		|graphid

TABLE|graph_theme|graphthemeid|ZBX_DATA
FIELD		|graphthemeid	|t_id		|	|NOT NULL	|0
FIELD		|description	|t_varchar(64)	|''	|NOT NULL	|0
FIELD		|theme		|t_varchar(64)	|''	|NOT NULL	|0
FIELD		|backgroundcolor|t_varchar(6)	|'F0F0F0'|NOT NULL	|0
FIELD		|graphcolor	|t_varchar(6)	|'FFFFFF'|NOT NULL	|0
FIELD		|graphbordercolor|t_varchar(6)	|'222222'|NOT NULL	|0
FIELD		|gridcolor	|t_varchar(6)	|'CCCCCC'|NOT NULL	|0
FIELD		|maingridcolor	|t_varchar(6)	|'AAAAAA'|NOT NULL	|0
FIELD		|gridbordercolor|t_varchar(6)	|'000000'|NOT NULL	|0
FIELD		|textcolor	|t_varchar(6)	|'202020'|NOT NULL	|0
FIELD		|highlightcolor	|t_varchar(6)	|'AA4444'|NOT NULL	|0
FIELD		|leftpercentilecolor|t_varchar(6)|'11CC11'|NOT NULL	|0
FIELD		|rightpercentilecolor|t_varchar(6)|'CC1111'|NOT NULL	|0
FIELD		|nonworktimecolor|t_varchar(6)	|'CCCCCC'|NOT NULL	|0
FIELD		|gridview	|t_integer	|1	|NOT NULL	|0
FIELD		|legendview	|t_integer	|1	|NOT NULL	|0
UNIQUE		|1		|description
INDEX		|2		|theme

TABLE|globalmacro|globalmacroid|ZBX_DATA
FIELD		|globalmacroid	|t_id		|	|NOT NULL	|0
FIELD		|macro		|t_varchar(64)	|''	|NOT NULL	|ZBX_PROXY
FIELD		|value		|t_varchar(255)	|''	|NOT NULL	|ZBX_PROXY
UNIQUE		|1		|macro

TABLE|hostmacro|hostmacroid|ZBX_DATA
FIELD		|hostmacroid	|t_id		|	|NOT NULL	|0
FIELD		|hostid		|t_id		|	|NOT NULL	|ZBX_PROXY		|1|hosts
FIELD		|macro		|t_varchar(64)	|''	|NOT NULL	|ZBX_PROXY
FIELD		|value		|t_varchar(255)	|''	|NOT NULL	|ZBX_PROXY
UNIQUE		|1		|hostid,macro

TABLE|hosts_groups|hostgroupid|ZBX_DATA
FIELD		|hostgroupid	|t_id		|	|NOT NULL	|0
FIELD		|hostid		|t_id		|	|NOT NULL	|0			|1|hosts
FIELD		|groupid	|t_id		|	|NOT NULL	|0			|2|groups
UNIQUE		|1		|hostid,groupid
INDEX		|2		|groupid

TABLE|hosts_templates|hosttemplateid|ZBX_DATA
FIELD		|hosttemplateid	|t_id		|	|NOT NULL	|0
FIELD		|hostid		|t_id		|	|NOT NULL	|ZBX_PROXY		|1|hosts
FIELD		|templateid	|t_id		|	|NOT NULL	|ZBX_PROXY		|2|hosts	|hostid
UNIQUE		|1		|hostid,templateid
INDEX		|2		|templateid

TABLE|items_applications|itemappid|ZBX_DATA
FIELD		|itemappid	|t_id		|	|NOT NULL	|0
FIELD		|applicationid	|t_id		|	|NOT NULL	|0			|1|applications
FIELD		|itemid		|t_id		|	|NOT NULL	|0			|2|items
UNIQUE		|1		|applicationid,itemid
INDEX		|2		|itemid

TABLE|mappings|mappingid|ZBX_DATA
FIELD		|mappingid	|t_id		|	|NOT NULL	|0
FIELD		|valuemapid	|t_id		|	|NOT NULL	|0			|1|valuemaps
FIELD		|value		|t_varchar(64)	|''	|NOT NULL	|0
FIELD		|newvalue	|t_varchar(64)	|''	|NOT NULL	|0
INDEX		|1		|valuemapid

TABLE|media|mediaid|ZBX_DATA
FIELD		|mediaid	|t_id		|	|NOT NULL	|0
FIELD		|userid		|t_id		|	|NOT NULL	|0			|1|users
FIELD		|mediatypeid	|t_id		|	|NOT NULL	|0			|2|media_type
FIELD		|sendto		|t_varchar(100)	|''	|NOT NULL	|0
FIELD		|active		|t_integer	|'0'	|NOT NULL	|0
FIELD		|severity	|t_integer	|'63'	|NOT NULL	|0
FIELD		|period		|t_varchar(100)	|'1-7,00:00-24:00'|NOT NULL|0
INDEX		|1		|userid
INDEX		|2		|mediatypeid

TABLE|rights|rightid|ZBX_DATA
FIELD		|rightid	|t_id		|	|NOT NULL	|0
FIELD		|groupid	|t_id		|	|NOT NULL	|0			|1|usrgrp	|usrgrpid
FIELD		|permission	|t_integer	|'0'	|NOT NULL	|0
FIELD		|id		|t_id		|	|NOT NULL	|0			|2|groups	|groupid
INDEX		|1		|groupid
INDEX		|2		|id

TABLE|services|serviceid|ZBX_DATA
FIELD		|serviceid	|t_id		|	|NOT NULL	|0
FIELD		|name		|t_varchar(128)	|''	|NOT NULL	|0
FIELD		|status		|t_integer	|'0'	|NOT NULL	|0
FIELD		|algorithm	|t_integer	|'0'	|NOT NULL	|0
FIELD		|triggerid	|t_id		|	|NULL		|0			|1|triggers
FIELD		|showsla	|t_integer	|'0'	|NOT NULL	|0
FIELD		|goodsla	|t_double	|'99.9'	|NOT NULL	|0
FIELD		|sortorder	|t_integer	|'0'	|NOT NULL	|0
INDEX		|1		|triggerid

TABLE|services_links|linkid|ZBX_DATA
FIELD		|linkid		|t_id		|	|NOT NULL	|0
FIELD		|serviceupid	|t_id		|	|NOT NULL	|0			|1|services	|serviceid
FIELD		|servicedownid	|t_id		|	|NOT NULL	|0			|2|services	|serviceid
FIELD		|soft		|t_integer	|'0'	|NOT NULL	|0
INDEX		|1		|servicedownid
UNIQUE		|2		|serviceupid,servicedownid

TABLE|services_times|timeid|ZBX_DATA
FIELD		|timeid		|t_id		|	|NOT NULL	|0
FIELD		|serviceid	|t_id		|	|NOT NULL	|0			|1|services
FIELD		|type		|t_integer	|'0'	|NOT NULL	|0
FIELD		|ts_from	|t_integer	|'0'	|NOT NULL	|0
FIELD		|ts_to		|t_integer	|'0'	|NOT NULL	|0
FIELD		|note		|t_varchar(255)	|''	|NOT NULL	|0
INDEX		|1		|serviceid,type,ts_from,ts_to

TABLE|icon_map|iconmapid|ZBX_DATA
FIELD		|iconmapid	|t_id		|	|NOT NULL	|0
FIELD		|name		|t_varchar(64)	|''	|NOT NULL	|0
FIELD		|default_iconid	|t_id		|	|NOT NULL	|0			|1|images	|imageid	|RESTRICT
UNIQUE		|1		|name
INDEX		|2		|default_iconid

TABLE|icon_mapping|iconmappingid|ZBX_DATA
FIELD		|iconmappingid	|t_id		|	|NOT NULL	|0
FIELD		|iconmapid	|t_id		|	|NOT NULL	|0			|1|icon_map
FIELD		|iconid		|t_id		|	|NOT NULL	|0			|2|images	|imageid	|RESTRICT
FIELD		|inventory_link	|t_integer	|'0'	|NOT NULL	|0
FIELD		|expression	|t_varchar(64)	|''	|NOT NULL	|0
FIELD		|sortorder	|t_integer	|'0'	|NOT NULL	|0
INDEX		|1		|iconmapid
INDEX		|2		|iconid

TABLE|sysmaps|sysmapid|ZBX_DATA
FIELD		|sysmapid	|t_id		|	|NOT NULL	|0
FIELD		|name		|t_varchar(128)	|''	|NOT NULL	|0
FIELD		|width		|t_integer	|'600'	|NOT NULL	|0
FIELD		|height		|t_integer	|'400'	|NOT NULL	|0
FIELD		|backgroundid	|t_id		|	|NULL		|0			|1|images	|imageid	|RESTRICT
FIELD		|label_type	|t_integer	|'2'	|NOT NULL	|0
FIELD		|label_location	|t_integer	|'0'	|NOT NULL	|0
FIELD		|highlight	|t_integer	|'1'	|NOT NULL	|0
FIELD		|expandproblem	|t_integer	|'1'	|NOT NULL	|0
FIELD		|markelements	|t_integer	|'0'	|NOT NULL	|0
FIELD		|show_unack	|t_integer	|'0'	|NOT NULL	|0
FIELD		|grid_size	|t_integer	|'50'	|NOT NULL	|0
FIELD		|grid_show	|t_integer	|'1'	|NOT NULL	|0
FIELD		|grid_align	|t_integer	|'1'	|NOT NULL	|0
FIELD		|label_format	|t_integer	|'0'	|NOT NULL	|0
FIELD		|label_type_host|t_integer	|'2'	|NOT NULL	|0
FIELD		|label_type_hostgroup|t_integer	|'2'	|NOT NULL	|0
FIELD		|label_type_trigger|t_integer	|'2'	|NOT NULL	|0
FIELD		|label_type_map|t_integer	|'2'	|NOT NULL	|0
FIELD		|label_type_image|t_integer	|'2'	|NOT NULL	|0
FIELD		|label_string_host|t_varchar(255)|''	|NOT NULL	|0
FIELD		|label_string_hostgroup|t_varchar(255)|''|NOT NULL	|0
FIELD		|label_string_trigger|t_varchar(255)|''	|NOT NULL	|0
FIELD		|label_string_map|t_varchar(255)|''	|NOT NULL	|0
FIELD		|label_string_image|t_varchar(255)|''	|NOT NULL	|0
FIELD		|iconmapid	|t_id		|	|NULL		|0			|2|icon_map	|		|RESTRICT
FIELD		|expand_macros	|t_integer	|'0'	|NOT NULL	|0
FIELD		|severity_min	|t_integer	|'0'	|NOT NULL	|0
UNIQUE		|1		|name
INDEX		|2		|backgroundid
INDEX		|3		|iconmapid

TABLE|sysmaps_elements|selementid|ZBX_DATA
FIELD		|selementid	|t_id		|	|NOT NULL	|0
FIELD		|sysmapid	|t_id		|	|NOT NULL	|0			|1|sysmaps
FIELD		|elementid	|t_id		|'0'	|NOT NULL	|0
FIELD		|elementtype	|t_integer	|'0'	|NOT NULL	|0
FIELD		|iconid_off	|t_id		|	|NULL		|0			|2|images	|imageid	|RESTRICT
FIELD		|iconid_on	|t_id		|	|NULL		|0			|3|images	|imageid	|RESTRICT
FIELD		|label		|t_varchar(2048)|''	|NOT NULL	|0
FIELD		|label_location	|t_integer	|'-1'	|NOT NULL	|0
FIELD		|x		|t_integer	|'0'	|NOT NULL	|0
FIELD		|y		|t_integer	|'0'	|NOT NULL	|0
FIELD		|iconid_disabled|t_id		|	|NULL		|0			|4|images	|imageid	|RESTRICT
FIELD		|iconid_maintenance|t_id	|	|NULL		|0			|5|images	|imageid	|RESTRICT
FIELD		|elementsubtype	|t_integer	|'0'	|NOT NULL	|0
FIELD		|areatype	|t_integer	|'0'	|NOT NULL	|0
FIELD		|width		|t_integer	|'200'	|NOT NULL	|0
FIELD		|height		|t_integer	|'200'	|NOT NULL	|0
FIELD		|viewtype	|t_integer	|'0'	|NOT NULL	|0
FIELD		|use_iconmap	|t_integer	|'1'	|NOT NULL	|0
FIELD		|application	|t_varchar(255)	|''	|NOT NULL	|0
INDEX		|1		|sysmapid
INDEX		|2		|iconid_off
INDEX		|3		|iconid_on
INDEX		|4		|iconid_disabled
INDEX		|5		|iconid_maintenance

TABLE|sysmaps_links|linkid|ZBX_DATA
FIELD		|linkid		|t_id		|	|NOT NULL	|0
FIELD		|sysmapid	|t_id		|	|NOT NULL	|0			|1|sysmaps
FIELD		|selementid1	|t_id		|	|NOT NULL	|0			|2|sysmaps_elements|selementid
FIELD		|selementid2	|t_id		|	|NOT NULL	|0			|3|sysmaps_elements|selementid
FIELD		|drawtype	|t_integer	|'0'	|NOT NULL	|0
FIELD		|color		|t_varchar(6)	|'000000'|NOT NULL	|0
FIELD		|label		|t_varchar(2048)|''	|NOT NULL	|0
INDEX		|1		|sysmapid
INDEX		|2		|selementid1
INDEX		|3		|selementid2

TABLE|sysmaps_link_triggers|linktriggerid|ZBX_DATA
FIELD		|linktriggerid	|t_id		|	|NOT NULL	|0
FIELD		|linkid		|t_id		|	|NOT NULL	|0			|1|sysmaps_links
FIELD		|triggerid	|t_id		|	|NOT NULL	|0			|2|triggers
FIELD		|drawtype	|t_integer	|'0'	|NOT NULL	|0
FIELD		|color		|t_varchar(6)	|'000000'|NOT NULL	|0
UNIQUE		|1		|linkid,triggerid
INDEX		|2		|triggerid

TABLE|sysmap_element_url|sysmapelementurlid|ZBX_DATA
FIELD		|sysmapelementurlid|t_id	|	|NOT NULL	|0
FIELD		|selementid	|t_id		|	|NOT NULL	|0			|1|sysmaps_elements
FIELD		|name		|t_varchar(255)	|	|NOT NULL	|0
FIELD		|url		|t_varchar(255)	|''	|NOT NULL	|0
UNIQUE		|1		|selementid,name

TABLE|sysmap_url|sysmapurlid|ZBX_DATA
FIELD		|sysmapurlid	|t_id		|	|NOT NULL	|0
FIELD		|sysmapid	|t_id		|	|NOT NULL	|0			|1|sysmaps
FIELD		|name		|t_varchar(255)	|	|NOT NULL	|0
FIELD		|url		|t_varchar(255)	|''	|NOT NULL	|0
FIELD		|elementtype	|t_integer	|'0'	|NOT NULL	|0
UNIQUE		|1		|sysmapid,name

TABLE|maintenances_hosts|maintenance_hostid|ZBX_DATA
FIELD		|maintenance_hostid|t_id	|	|NOT NULL	|0
FIELD		|maintenanceid	|t_id		|	|NOT NULL	|0			|1|maintenances
FIELD		|hostid		|t_id		|	|NOT NULL	|0			|2|hosts
UNIQUE		|1		|maintenanceid,hostid
INDEX		|2		|hostid

TABLE|maintenances_groups|maintenance_groupid|ZBX_DATA
FIELD		|maintenance_groupid|t_id	|	|NOT NULL	|0
FIELD		|maintenanceid	|t_id		|	|NOT NULL	|0			|1|maintenances
FIELD		|groupid	|t_id		|	|NOT NULL	|0			|2|groups
UNIQUE		|1		|maintenanceid,groupid
INDEX		|2		|groupid

TABLE|timeperiods|timeperiodid|ZBX_DATA
FIELD		|timeperiodid	|t_id		|	|NOT NULL	|0
FIELD		|timeperiod_type|t_integer	|'0'	|NOT NULL	|0
FIELD		|every		|t_integer	|'1'	|NOT NULL	|0
FIELD		|month		|t_integer	|'0'	|NOT NULL	|0
FIELD		|dayofweek	|t_integer	|'0'	|NOT NULL	|0
FIELD		|day		|t_integer	|'0'	|NOT NULL	|0
FIELD		|start_time	|t_integer	|'0'	|NOT NULL	|0
FIELD		|period		|t_integer	|'0'	|NOT NULL	|0
FIELD		|start_date	|t_integer	|'0'	|NOT NULL	|0

TABLE|maintenances_windows|maintenance_timeperiodid|ZBX_DATA
FIELD		|maintenance_timeperiodid|t_id	|	|NOT NULL	|0
FIELD		|maintenanceid	|t_id		|	|NOT NULL	|0			|1|maintenances
FIELD		|timeperiodid	|t_id		|	|NOT NULL	|0			|2|timeperiods
UNIQUE		|1		|maintenanceid,timeperiodid
INDEX		|2		|timeperiodid

TABLE|regexps|regexpid|ZBX_DATA
FIELD		|regexpid	|t_id		|	|NOT NULL	|0
FIELD		|name		|t_varchar(128)	|''	|NOT NULL	|ZBX_PROXY
FIELD		|test_string	|t_shorttext	|''	|NOT NULL	|0
UNIQUE		|1		|name

TABLE|expressions|expressionid|ZBX_DATA
FIELD		|expressionid	|t_id		|	|NOT NULL	|0
FIELD		|regexpid	|t_id		|	|NOT NULL	|ZBX_PROXY		|1|regexps
FIELD		|expression	|t_varchar(255)	|''	|NOT NULL	|ZBX_PROXY
FIELD		|expression_type|t_integer	|'0'	|NOT NULL	|ZBX_PROXY
FIELD		|exp_delimiter	|t_varchar(1)	|''	|NOT NULL	|ZBX_PROXY
FIELD		|case_sensitive	|t_integer	|'0'	|NOT NULL	|ZBX_PROXY
INDEX		|1		|regexpid

TABLE|ids|table_name,field_name|0
FIELD		|table_name	|t_varchar(64)	|''	|NOT NULL	|0
FIELD		|field_name	|t_varchar(64)	|''	|NOT NULL	|0
FIELD		|nextid		|t_id		|	|NOT NULL	|0

-- History tables

TABLE|alerts|alertid|0
FIELD		|alertid	|t_id		|	|NOT NULL	|0
FIELD		|actionid	|t_id		|	|NOT NULL	|0			|1|actions
FIELD		|eventid	|t_id		|	|NOT NULL	|0			|2|events
FIELD		|userid		|t_id		|	|NULL		|0			|3|users
FIELD		|clock		|t_time		|'0'	|NOT NULL	|0
FIELD		|mediatypeid	|t_id		|	|NULL		|0			|4|media_type
FIELD		|sendto		|t_varchar(100)	|''	|NOT NULL	|0
FIELD		|subject	|t_varchar(255)	|''	|NOT NULL	|0
FIELD		|message	|t_text		|''	|NOT NULL	|0
FIELD		|status		|t_integer	|'0'	|NOT NULL	|0
FIELD		|retries	|t_integer	|'0'	|NOT NULL	|0
FIELD		|error		|t_varchar(128)	|''	|NOT NULL	|0
FIELD		|esc_step	|t_integer	|'0'	|NOT NULL	|0
FIELD		|alerttype	|t_integer	|'0'	|NOT NULL	|0
INDEX		|1		|actionid
INDEX		|2		|clock
INDEX		|3		|eventid
INDEX		|4		|status,retries
INDEX		|5		|mediatypeid
INDEX		|6		|userid

TABLE|history||0
FIELD		|itemid		|t_id		|	|NOT NULL	|0			|-|items
FIELD		|clock		|t_time		|'0'	|NOT NULL	|0
FIELD		|value		|t_double	|'0.0000'|NOT NULL	|0
FIELD		|ns		|t_nanosec	|'0'	|NOT NULL	|0
INDEX		|1		|itemid,clock

TABLE|history_uint||0
FIELD		|itemid		|t_id		|	|NOT NULL	|0			|-|items
FIELD		|clock		|t_time		|'0'	|NOT NULL	|0
FIELD		|value		|t_bigint	|'0'	|NOT NULL	|0
FIELD		|ns		|t_nanosec	|'0'	|NOT NULL	|0
INDEX		|1		|itemid,clock

TABLE|history_str||0
FIELD		|itemid		|t_id		|	|NOT NULL	|0			|-|items
FIELD		|clock		|t_time		|'0'	|NOT NULL	|0
FIELD		|value		|t_varchar(255)	|''	|NOT NULL	|0
FIELD		|ns		|t_nanosec	|'0'	|NOT NULL	|0
INDEX		|1		|itemid,clock

TABLE|history_log|id|0
FIELD		|id		|t_id		|	|NOT NULL	|0
FIELD		|itemid		|t_id		|	|NOT NULL	|0			|-|items
FIELD		|clock		|t_time		|'0'	|NOT NULL	|0
FIELD		|timestamp	|t_time		|'0'	|NOT NULL	|0
FIELD		|source		|t_varchar(64)	|''	|NOT NULL	|0
FIELD		|severity	|t_integer	|'0'	|NOT NULL	|0
FIELD		|value		|t_text		|''	|NOT NULL	|0
FIELD		|logeventid	|t_integer	|'0'	|NOT NULL	|0
FIELD		|ns		|t_nanosec	|'0'	|NOT NULL	|0
INDEX		|1		|itemid,clock
UNIQUE		|2		|itemid,id

TABLE|history_text|id|0
FIELD		|id		|t_id		|	|NOT NULL	|0
FIELD		|itemid		|t_id		|	|NOT NULL	|0			|-|items
FIELD		|clock		|t_time		|'0'	|NOT NULL	|0
FIELD		|value		|t_text		|''	|NOT NULL	|0
FIELD		|ns		|t_nanosec	|'0'	|NOT NULL	|0
INDEX		|1		|itemid,clock
UNIQUE		|2		|itemid,id

TABLE|proxy_history|id|0
FIELD		|id		|t_serial	|	|NOT NULL	|0
FIELD		|itemid		|t_id		|	|NOT NULL	|0			|-|items
FIELD		|clock		|t_time		|'0'	|NOT NULL	|0
FIELD		|timestamp	|t_time		|'0'	|NOT NULL	|0
FIELD		|source		|t_varchar(64)	|''	|NOT NULL	|0
FIELD		|severity	|t_integer	|'0'	|NOT NULL	|0
FIELD		|value		|t_longtext	|''	|NOT NULL	|0
FIELD		|logeventid	|t_integer	|'0'	|NOT NULL	|0
FIELD		|ns		|t_nanosec	|'0'	|NOT NULL	|0
FIELD		|state		|t_integer	|'0'	|NOT NULL	|0
FIELD		|lastlogsize	|t_bigint	|'0'	|NOT NULL	|0
FIELD		|mtime		|t_integer	|'0'	|NOT NULL	|0
FIELD		|meta		|t_integer	|'0'	|NOT NULL	|0
INDEX		|1		|clock

TABLE|proxy_dhistory|id|0
FIELD		|id		|t_serial	|	|NOT NULL	|0
FIELD		|clock		|t_time		|'0'	|NOT NULL	|0
FIELD		|druleid	|t_id		|	|NOT NULL	|0			|-|drules
FIELD		|type		|t_integer	|'0'	|NOT NULL	|0
FIELD		|ip		|t_varchar(39)	|''	|NOT NULL	|0
FIELD		|port		|t_integer	|'0'	|NOT NULL	|0
FIELD		|key_		|t_varchar(255)	|''	|NOT NULL	|0
FIELD		|value		|t_varchar(255)	|''	|NOT NULL	|0
FIELD		|status		|t_integer	|'0'	|NOT NULL	|0
FIELD		|dcheckid	|t_id		|	|NULL		|0			|-|dchecks
FIELD		|dns		|t_varchar(64)	|''	|NOT NULL	|0
INDEX		|1		|clock

TABLE|events|eventid|0
FIELD		|eventid	|t_id		|	|NOT NULL	|0
FIELD		|source		|t_integer	|'0'	|NOT NULL	|0
FIELD		|object		|t_integer	|'0'	|NOT NULL	|0
FIELD		|objectid	|t_id		|'0'	|NOT NULL	|0
FIELD		|clock		|t_time		|'0'	|NOT NULL	|0
FIELD		|value		|t_integer	|'0'	|NOT NULL	|0
FIELD		|acknowledged	|t_integer	|'0'	|NOT NULL	|0
FIELD		|ns		|t_nanosec	|'0'	|NOT NULL	|0
INDEX		|1		|source,object,objectid,clock
INDEX		|2		|source,object,clock

TABLE|trends|itemid,clock|0
FIELD		|itemid		|t_id		|	|NOT NULL	|0			|-|items
FIELD		|clock		|t_time		|'0'	|NOT NULL	|0
FIELD		|num		|t_integer	|'0'	|NOT NULL	|0
FIELD		|value_min	|t_double	|'0.0000'|NOT NULL	|0
FIELD		|value_avg	|t_double	|'0.0000'|NOT NULL	|0
FIELD		|value_max	|t_double	|'0.0000'|NOT NULL	|0

TABLE|trends_uint|itemid,clock|0
FIELD		|itemid		|t_id		|	|NOT NULL	|0			|-|items
FIELD		|clock		|t_time		|'0'	|NOT NULL	|0
FIELD		|num		|t_integer	|'0'	|NOT NULL	|0
FIELD		|value_min	|t_bigint	|'0'	|NOT NULL	|0
FIELD		|value_avg	|t_bigint	|'0'	|NOT NULL	|0
FIELD		|value_max	|t_bigint	|'0'	|NOT NULL	|0

TABLE|acknowledges|acknowledgeid|0
FIELD		|acknowledgeid	|t_id		|	|NOT NULL	|0
FIELD		|userid		|t_id		|	|NOT NULL	|0			|1|users
FIELD		|eventid	|t_id		|	|NOT NULL	|0			|2|events
FIELD		|clock		|t_time		|'0'	|NOT NULL	|0
FIELD		|message	|t_varchar(255)	|''	|NOT NULL	|0
INDEX		|1		|userid
INDEX		|2		|eventid
INDEX		|3		|clock

TABLE|auditlog|auditid|0
FIELD		|auditid	|t_id		|	|NOT NULL	|0
FIELD		|userid		|t_id		|	|NOT NULL	|0			|1|users
FIELD		|clock		|t_time		|'0'	|NOT NULL	|0
FIELD		|action		|t_integer	|'0'	|NOT NULL	|0
FIELD		|resourcetype	|t_integer	|'0'	|NOT NULL	|0
FIELD		|details	|t_varchar(128) |'0'	|NOT NULL	|0
FIELD		|ip		|t_varchar(39)	|''	|NOT NULL	|0
FIELD		|resourceid	|t_id		|'0'	|NOT NULL	|0
FIELD		|resourcename	|t_varchar(255)	|''	|NOT NULL	|0
INDEX		|1		|userid,clock
INDEX		|2		|clock

TABLE|auditlog_details|auditdetailid|0
FIELD		|auditdetailid	|t_id		|	|NOT NULL	|0
FIELD		|auditid	|t_id		|	|NOT NULL	|0			|1|auditlog
FIELD		|table_name	|t_varchar(64)	|''	|NOT NULL	|0
FIELD		|field_name	|t_varchar(64)	|''	|NOT NULL	|0
FIELD		|oldvalue	|t_shorttext	|''	|NOT NULL	|0
FIELD		|newvalue	|t_shorttext	|''	|NOT NULL	|0
INDEX		|1		|auditid

TABLE|service_alarms|servicealarmid|0
FIELD		|servicealarmid	|t_id		|	|NOT NULL	|0
FIELD		|serviceid	|t_id		|	|NOT NULL	|0			|1|services
FIELD		|clock		|t_time		|'0'	|NOT NULL	|0
FIELD		|value		|t_integer	|'0'	|NOT NULL	|0
INDEX		|1		|serviceid,clock
INDEX		|2		|clock

TABLE|autoreg_host|autoreg_hostid|0
FIELD		|autoreg_hostid	|t_id		|	|NOT NULL	|0
FIELD		|proxy_hostid	|t_id		|	|NULL		|0			|1|hosts	|hostid
FIELD		|host		|t_varchar(64)	|''	|NOT NULL	|0
FIELD		|listen_ip	|t_varchar(39)	|''	|NOT NULL	|0
FIELD		|listen_port	|t_integer	|'0'	|NOT NULL	|0
FIELD		|listen_dns	|t_varchar(64)	|''	|NOT NULL	|0
FIELD		|host_metadata	|t_varchar(255)	|''	|NOT NULL	|0
INDEX		|1		|proxy_hostid,host

TABLE|proxy_autoreg_host|id|0
FIELD		|id		|t_serial	|	|NOT NULL	|0
FIELD		|clock		|t_time		|'0'	|NOT NULL	|0
FIELD		|host		|t_varchar(64)	|''	|NOT NULL	|0
FIELD		|listen_ip	|t_varchar(39)	|''	|NOT NULL	|0
FIELD		|listen_port	|t_integer	|'0'	|NOT NULL	|0
FIELD		|listen_dns	|t_varchar(64)	|''	|NOT NULL	|0
FIELD		|host_metadata	|t_varchar(255)	|''	|NOT NULL	|0
INDEX		|1		|clock

TABLE|dhosts|dhostid|0
FIELD		|dhostid	|t_id		|	|NOT NULL	|0
FIELD		|druleid	|t_id		|	|NOT NULL	|0			|1|drules
FIELD		|status		|t_integer	|'0'	|NOT NULL	|0
FIELD		|lastup		|t_integer	|'0'	|NOT NULL	|0
FIELD		|lastdown	|t_integer	|'0'	|NOT NULL	|0
INDEX		|1		|druleid

TABLE|dservices|dserviceid|0
FIELD		|dserviceid	|t_id		|	|NOT NULL	|0
FIELD		|dhostid	|t_id		|	|NOT NULL	|0			|1|dhosts
FIELD		|type		|t_integer	|'0'	|NOT NULL	|0
FIELD		|key_		|t_varchar(255)	|''	|NOT NULL	|0
FIELD		|value		|t_varchar(255)	|''	|NOT NULL	|0
FIELD		|port		|t_integer	|'0'	|NOT NULL	|0
FIELD		|status		|t_integer	|'0'	|NOT NULL	|0
FIELD		|lastup		|t_integer	|'0'	|NOT NULL	|0
FIELD		|lastdown	|t_integer	|'0'	|NOT NULL	|0
FIELD		|dcheckid	|t_id		|	|NOT NULL	|0			|2|dchecks
FIELD		|ip		|t_varchar(39)	|''	|NOT NULL	|0
FIELD		|dns		|t_varchar(64)	|''	|NOT NULL	|0
UNIQUE		|1		|dcheckid,type,key_,ip,port
INDEX		|2		|dhostid

-- Other tables

TABLE|escalations|escalationid|0
FIELD		|escalationid	|t_id		|	|NOT NULL	|0
FIELD		|actionid	|t_id		|	|NOT NULL	|0			|-|actions
FIELD		|triggerid	|t_id		|	|NULL		|0			|-|triggers
FIELD		|eventid	|t_id		|	|NULL		|0			|-|events
FIELD		|r_eventid	|t_id		|	|NULL		|0			|-|events	|eventid
FIELD		|nextcheck	|t_time		|'0'	|NOT NULL	|0
FIELD		|esc_step	|t_integer	|'0'	|NOT NULL	|0
FIELD		|status		|t_integer	|'0'	|NOT NULL	|0
FIELD		|itemid		|t_id		|	|NULL		|0			|-|items
UNIQUE		|1		|actionid,triggerid,itemid,escalationid

TABLE|globalvars|globalvarid|0
FIELD		|globalvarid	|t_id		|	|NOT NULL	|0
FIELD		|snmp_lastsize	|t_integer	|'0'	|NOT NULL	|0

TABLE|graph_discovery|graphid|0
FIELD		|graphid	|t_id		|	|NOT NULL	|0			|1|graphs
FIELD		|parent_graphid	|t_id		|	|NOT NULL	|0			|2|graphs	|graphid	|RESTRICT
INDEX		|1		|parent_graphid

TABLE|host_inventory|hostid|0
FIELD		|hostid		|t_id		|	|NOT NULL	|0			|1|hosts
FIELD		|inventory_mode	|t_integer	|'0'	|NOT NULL	|0
FIELD		|type		|t_varchar(64)	|''	|NOT NULL	|0
FIELD		|type_full	|t_varchar(64)	|''	|NOT NULL	|0
FIELD		|name		|t_varchar(64)	|''	|NOT NULL	|0
FIELD		|alias		|t_varchar(64)	|''	|NOT NULL	|0
FIELD		|os		|t_varchar(64)	|''	|NOT NULL	|0
FIELD		|os_full	|t_varchar(255)	|''	|NOT NULL	|0
FIELD		|os_short	|t_varchar(64)	|''	|NOT NULL	|0
FIELD		|serialno_a	|t_varchar(64)	|''	|NOT NULL	|0
FIELD		|serialno_b	|t_varchar(64)	|''	|NOT NULL	|0
FIELD		|tag		|t_varchar(64)	|''	|NOT NULL	|0
FIELD		|asset_tag	|t_varchar(64)	|''	|NOT NULL	|0
FIELD		|macaddress_a	|t_varchar(64)	|''	|NOT NULL	|0
FIELD		|macaddress_b	|t_varchar(64)	|''	|NOT NULL	|0
FIELD		|hardware	|t_varchar(255)	|''	|NOT NULL	|0
FIELD		|hardware_full	|t_shorttext	|''	|NOT NULL	|0
FIELD		|software	|t_varchar(255)	|''	|NOT NULL	|0
FIELD		|software_full	|t_shorttext	|''	|NOT NULL	|0
FIELD		|software_app_a	|t_varchar(64)	|''	|NOT NULL	|0
FIELD		|software_app_b	|t_varchar(64)	|''	|NOT NULL	|0
FIELD		|software_app_c	|t_varchar(64)	|''	|NOT NULL	|0
FIELD		|software_app_d	|t_varchar(64)	|''	|NOT NULL	|0
FIELD		|software_app_e	|t_varchar(64)	|''	|NOT NULL	|0
FIELD		|contact	|t_shorttext	|''	|NOT NULL	|0
FIELD		|location	|t_shorttext	|''	|NOT NULL	|0
FIELD		|location_lat	|t_varchar(16)	|''	|NOT NULL	|0
FIELD		|location_lon	|t_varchar(16)	|''	|NOT NULL	|0
FIELD		|notes		|t_shorttext	|''	|NOT NULL	|0
FIELD		|chassis	|t_varchar(64)	|''	|NOT NULL	|0
FIELD		|model		|t_varchar(64)	|''	|NOT NULL	|0
FIELD		|hw_arch	|t_varchar(32)	|''	|NOT NULL	|0
FIELD		|vendor		|t_varchar(64)	|''	|NOT NULL	|0
FIELD		|contract_number|t_varchar(64)	|''	|NOT NULL	|0
FIELD		|installer_name	|t_varchar(64)	|''	|NOT NULL	|0
FIELD		|deployment_status|t_varchar(64)|''	|NOT NULL	|0
FIELD		|url_a		|t_varchar(255)	|''	|NOT NULL	|0
FIELD		|url_b		|t_varchar(255)	|''	|NOT NULL	|0
FIELD		|url_c		|t_varchar(255)	|''	|NOT NULL	|0
FIELD		|host_networks	|t_shorttext	|''	|NOT NULL	|0
FIELD		|host_netmask	|t_varchar(39)	|''	|NOT NULL	|0
FIELD		|host_router	|t_varchar(39)	|''	|NOT NULL	|0
FIELD		|oob_ip		|t_varchar(39)	|''	|NOT NULL	|0
FIELD		|oob_netmask	|t_varchar(39)	|''	|NOT NULL	|0
FIELD		|oob_router	|t_varchar(39)	|''	|NOT NULL	|0
FIELD		|date_hw_purchase|t_varchar(64)	|''	|NOT NULL	|0
FIELD		|date_hw_install|t_varchar(64)	|''	|NOT NULL	|0
FIELD		|date_hw_expiry	|t_varchar(64)	|''	|NOT NULL	|0
FIELD		|date_hw_decomm	|t_varchar(64)	|''	|NOT NULL	|0
FIELD		|site_address_a	|t_varchar(128)	|''	|NOT NULL	|0
FIELD		|site_address_b	|t_varchar(128)	|''	|NOT NULL	|0
FIELD		|site_address_c	|t_varchar(128)	|''	|NOT NULL	|0
FIELD		|site_city	|t_varchar(128)	|''	|NOT NULL	|0
FIELD		|site_state	|t_varchar(64)	|''	|NOT NULL	|0
FIELD		|site_country	|t_varchar(64)	|''	|NOT NULL	|0
FIELD		|site_zip	|t_varchar(64)	|''	|NOT NULL	|0
FIELD		|site_rack	|t_varchar(128)	|''	|NOT NULL	|0
FIELD		|site_notes	|t_shorttext	|''	|NOT NULL	|0
FIELD		|poc_1_name	|t_varchar(128)	|''	|NOT NULL	|0
FIELD		|poc_1_email	|t_varchar(128)	|''	|NOT NULL	|0
FIELD		|poc_1_phone_a	|t_varchar(64)	|''	|NOT NULL	|0
FIELD		|poc_1_phone_b	|t_varchar(64)	|''	|NOT NULL	|0
FIELD		|poc_1_cell	|t_varchar(64)	|''	|NOT NULL	|0
FIELD		|poc_1_screen	|t_varchar(64)	|''	|NOT NULL	|0
FIELD		|poc_1_notes	|t_shorttext	|''	|NOT NULL	|0
FIELD		|poc_2_name	|t_varchar(128)	|''	|NOT NULL	|0
FIELD		|poc_2_email	|t_varchar(128)	|''	|NOT NULL	|0
FIELD		|poc_2_phone_a	|t_varchar(64)	|''	|NOT NULL	|0
FIELD		|poc_2_phone_b	|t_varchar(64)	|''	|NOT NULL	|0
FIELD		|poc_2_cell	|t_varchar(64)	|''	|NOT NULL	|0
FIELD		|poc_2_screen	|t_varchar(64)	|''	|NOT NULL	|0
FIELD		|poc_2_notes	|t_shorttext	|''	|NOT NULL	|0

TABLE|housekeeper|housekeeperid|0
FIELD		|housekeeperid	|t_id		|	|NOT NULL	|0
FIELD		|tablename	|t_varchar(64)	|''	|NOT NULL	|0
FIELD		|field		|t_varchar(64)	|''	|NOT NULL	|0
FIELD		|value		|t_id		|	|NOT NULL	|0			|-|items

TABLE|images|imageid|0
FIELD		|imageid	|t_id		|	|NOT NULL	|0
FIELD		|imagetype	|t_integer	|'0'	|NOT NULL	|0
FIELD		|name		|t_varchar(64)	|'0'	|NOT NULL	|0
FIELD		|image		|t_image	|''	|NOT NULL	|0
UNIQUE		|1		|name

TABLE|item_discovery|itemdiscoveryid|ZBX_DATA
FIELD		|itemdiscoveryid|t_id		|	|NOT NULL	|0
FIELD		|itemid		|t_id		|	|NOT NULL	|0			|1|items
FIELD		|parent_itemid	|t_id		|	|NOT NULL	|0			|2|items	|itemid
FIELD		|key_		|t_varchar(255)	|''	|NOT NULL	|ZBX_NODATA
FIELD		|lastcheck	|t_integer	|'0'	|NOT NULL	|ZBX_NODATA
FIELD		|ts_delete	|t_time		|'0'	|NOT NULL	|ZBX_NODATA
UNIQUE		|1		|itemid,parent_itemid
INDEX		|2		|parent_itemid

TABLE|host_discovery|hostid|ZBX_DATA
FIELD		|hostid		|t_id		|	|NOT NULL	|0			|1|hosts
FIELD		|parent_hostid	|t_id		|	|NULL		|0			|2|hosts	|hostid		|RESTRICT
FIELD		|parent_itemid	|t_id		|	|NULL		|0			|3|items	|itemid		|RESTRICT
FIELD		|host		|t_varchar(64)	|''	|NOT NULL	|ZBX_NODATA
FIELD		|lastcheck	|t_integer	|'0'	|NOT NULL	|ZBX_NODATA
FIELD		|ts_delete	|t_time		|'0'	|NOT NULL	|ZBX_NODATA

TABLE|interface_discovery|interfaceid|0
FIELD		|interfaceid	|t_id		|	|NOT NULL	|0			|1|interface
FIELD		|parent_interfaceid|t_id	|	|NOT NULL	|0			|2|interface	|interfaceid

TABLE|profiles|profileid|0
FIELD		|profileid	|t_id		|	|NOT NULL	|0
FIELD		|userid		|t_id		|	|NOT NULL	|0			|1|users
FIELD		|idx		|t_varchar(96)	|''	|NOT NULL	|0
FIELD		|idx2		|t_id		|'0'	|NOT NULL	|0
FIELD		|value_id	|t_id		|'0'	|NOT NULL	|0
FIELD		|value_int	|t_integer	|'0'	|NOT NULL	|0
FIELD		|value_str	|t_varchar(255)	|''	|NOT NULL	|0
FIELD		|source		|t_varchar(96)	|''	|NOT NULL	|0
FIELD		|type		|t_integer	|'0'	|NOT NULL	|0
INDEX		|1		|userid,idx,idx2
INDEX		|2		|userid,profileid

TABLE|sessions|sessionid|0
FIELD		|sessionid	|t_varchar(32)	|''	|NOT NULL	|0
FIELD		|userid		|t_id		|	|NOT NULL	|0			|1|users
FIELD		|lastaccess	|t_integer	|'0'	|NOT NULL	|0
FIELD		|status		|t_integer	|'0'	|NOT NULL	|0
INDEX		|1		|userid,status

TABLE|trigger_discovery|triggerid|0
FIELD		|triggerid	|t_id		|	|NOT NULL	|0			|1|triggers
FIELD		|parent_triggerid|t_id		|	|NOT NULL	|0			|2|triggers	|triggerid	|RESTRICT
INDEX		|1		|parent_triggerid

TABLE|user_history|userhistoryid|0
FIELD		|userhistoryid	|t_id		|	|NOT NULL	|0
FIELD		|userid		|t_id		|	|NOT NULL	|0			|1|users
FIELD		|title1		|t_varchar(255)	|''	|NOT NULL	|0
FIELD		|url1		|t_varchar(255)	|''	|NOT NULL	|0
FIELD		|title2		|t_varchar(255)	|''	|NOT NULL	|0
FIELD		|url2		|t_varchar(255)	|''	|NOT NULL	|0
FIELD		|title3		|t_varchar(255)	|''	|NOT NULL	|0
FIELD		|url3		|t_varchar(255)	|''	|NOT NULL	|0
FIELD		|title4		|t_varchar(255)	|''	|NOT NULL	|0
FIELD		|url4		|t_varchar(255)	|''	|NOT NULL	|0
FIELD		|title5		|t_varchar(255)	|''	|NOT NULL	|0
FIELD		|url5		|t_varchar(255)	|''	|NOT NULL	|0
UNIQUE		|1		|userid

TABLE|application_template|application_templateid|ZBX_DATA
FIELD		|application_templateid|t_id	|	|NOT NULL	|0
FIELD		|applicationid	|t_id		|	|NOT NULL	|0			|1|applications
FIELD		|templateid	|t_id		|	|NOT NULL	|0			|2|applications	|applicationid
UNIQUE		|1		|applicationid,templateid
INDEX		|2		|templateid

TABLE|item_condition|item_conditionid|ZBX_DATA
FIELD		|item_conditionid|t_id		|	|NOT NULL	|0
FIELD		|itemid		|t_id		|	|NOT NULL	|0			|1|items
FIELD		|operator	|t_integer	|'8'	|NOT NULL	|0
FIELD		|macro		|t_varchar(64)	|''	|NOT NULL	|0
FIELD		|value		|t_varchar(255)	|''	|NOT NULL	|0
INDEX		|1		|itemid

TABLE|application_prototype|application_prototypeid|ZBX_DATA
FIELD		|application_prototypeid	|t_id		|	|NOT NULL	|0
FIELD		|itemid				|t_id		|	|NOT NULL	|0	|1|items
FIELD		|templateid			|t_id		|	|NULL		|0	|2|application_prototype|application_prototypeid
FIELD		|name				|t_varchar(255)	|''	|NOT NULL	|0
INDEX		|1				|itemid
INDEX		|2				|templateid

TABLE|item_application_prototype|item_application_prototypeid|ZBX_DATA
FIELD		|item_application_prototypeid	|t_id	|	|NOT NULL	|0
FIELD		|application_prototypeid	|t_id	|	|NOT NULL	|0	|1|application_prototype
FIELD		|itemid				|t_id	|	|NOT NULL	|0	|2|items
UNIQUE		|1				|application_prototypeid,itemid
INDEX		|2				|itemid

TABLE|application_discovery|application_discoveryid|ZBX_DATA
FIELD		|application_discoveryid	|t_id		|	|NOT NULL	|0
FIELD		|applicationid			|t_id		|	|NOT NULL	|0	|1|applications
FIELD		|application_prototypeid	|t_id		|	|NOT NULL	|0	|2|application_prototype
FIELD		|name				|t_varchar(255)	|''	|NOT NULL	|ZBX_NODATA
FIELD		|lastcheck			|t_integer	|'0'	|NOT NULL	|ZBX_NODATA
FIELD		|ts_delete			|t_time		|'0'	|NOT NULL	|ZBX_NODATA
INDEX		|1				|applicationid
INDEX		|2				|application_prototypeid

TABLE|dbversion||
FIELD		|mandatory	|t_integer	|'0'	|NOT NULL	|
FIELD		|optional	|t_integer	|'0'	|NOT NULL	|
<<<<<<< HEAD
ROW		|2050026	|2050026
=======
ROW		|2050012	|2050012
>>>>>>> d4560bb4
<|MERGE_RESOLUTION|>--- conflicted
+++ resolved
@@ -1308,8 +1308,4 @@
 TABLE|dbversion||
 FIELD		|mandatory	|t_integer	|'0'	|NOT NULL	|
 FIELD		|optional	|t_integer	|'0'	|NOT NULL	|
-<<<<<<< HEAD
-ROW		|2050026	|2050026
-=======
-ROW		|2050012	|2050012
->>>>>>> d4560bb4
+ROW		|2050028	|2050028