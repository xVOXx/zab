--
-- Zabbix
-- Copyright (C) 2001-2015 Zabbix SIA
--
-- This program is free software; you can redistribute it and/or modify
-- it under the terms of the GNU General Public License as published by
-- the Free Software Foundation; either version 2 of the License, or
-- (at your option) any later version.
--
-- This program is distributed in the hope that it will be useful,
-- but WITHOUT ANY WARRANTY; without even the implied warranty of
-- MERCHANTABILITY or FITNESS FOR A PARTICULAR PURPOSE. See the
-- GNU General Public License for more details.
--
-- You should have received a copy of the GNU General Public License
-- along with this program; if not, write to the Free Software
-- Foundation, Inc., 51 Franklin Street, Fifth Floor, Boston, MA  02110-1301, USA.
--

--
-- Do not use spaces
-- Tables must be sorted to match referential integrity rules
--

TABLE|maintenances|maintenanceid|ZBX_DATA
FIELD		|maintenanceid	|t_id		|	|NOT NULL	|0
FIELD		|name		|t_varchar(128)	|''	|NOT NULL	|0
FIELD		|maintenance_type|t_integer	|'0'	|NOT NULL	|0
FIELD		|description	|t_shorttext	|''	|NOT NULL	|0
FIELD		|active_since	|t_integer	|'0'	|NOT NULL	|0
FIELD		|active_till	|t_integer	|'0'	|NOT NULL	|0
INDEX		|1		|active_since,active_till
UNIQUE		|2		|name

TABLE|hosts|hostid|ZBX_DATA
FIELD		|hostid		|t_id		|	|NOT NULL	|0
FIELD		|proxy_hostid	|t_id		|	|NULL		|0			|1|hosts	|hostid		|RESTRICT
FIELD		|host		|t_varchar(128)	|''	|NOT NULL	|ZBX_PROXY
FIELD		|status		|t_integer	|'0'	|NOT NULL	|ZBX_PROXY
FIELD		|disable_until	|t_integer	|'0'	|NOT NULL	|ZBX_NODATA
FIELD		|error		|t_varchar(2048)|''	|NOT NULL	|ZBX_NODATA
FIELD		|available	|t_integer	|'0'	|NOT NULL	|ZBX_NODATA
FIELD		|errors_from	|t_integer	|'0'	|NOT NULL	|ZBX_NODATA
FIELD		|lastaccess	|t_integer	|'0'	|NOT NULL	|ZBX_NODATA
FIELD		|ipmi_authtype	|t_integer	|'0'	|NOT NULL	|ZBX_PROXY
FIELD		|ipmi_privilege	|t_integer	|'2'	|NOT NULL	|ZBX_PROXY
FIELD		|ipmi_username	|t_varchar(16)	|''	|NOT NULL	|ZBX_PROXY
FIELD		|ipmi_password	|t_varchar(20)	|''	|NOT NULL	|ZBX_PROXY
FIELD		|ipmi_disable_until|t_integer	|'0'	|NOT NULL	|ZBX_NODATA
FIELD		|ipmi_available	|t_integer	|'0'	|NOT NULL	|ZBX_NODATA
FIELD		|snmp_disable_until|t_integer	|'0'	|NOT NULL	|ZBX_NODATA
FIELD		|snmp_available	|t_integer	|'0'	|NOT NULL	|ZBX_NODATA
FIELD		|maintenanceid	|t_id		|	|NULL		|ZBX_NODATA		|2|maintenances	|		|RESTRICT
FIELD		|maintenance_status|t_integer	|'0'	|NOT NULL	|ZBX_NODATA
FIELD		|maintenance_type|t_integer	|'0'	|NOT NULL	|ZBX_NODATA
FIELD		|maintenance_from|t_integer	|'0'	|NOT NULL	|ZBX_NODATA
FIELD		|ipmi_errors_from|t_integer	|'0'	|NOT NULL	|ZBX_NODATA
FIELD		|snmp_errors_from|t_integer	|'0'	|NOT NULL	|ZBX_NODATA
FIELD		|ipmi_error	|t_varchar(2048)|''	|NOT NULL	|ZBX_NODATA
FIELD		|snmp_error	|t_varchar(2048)|''	|NOT NULL	|ZBX_NODATA
FIELD		|jmx_disable_until|t_integer	|'0'	|NOT NULL	|ZBX_NODATA
FIELD		|jmx_available	|t_integer	|'0'	|NOT NULL	|ZBX_NODATA
FIELD		|jmx_errors_from|t_integer	|'0'	|NOT NULL	|ZBX_NODATA
FIELD		|jmx_error	|t_varchar(2048)|''	|NOT NULL	|ZBX_NODATA
FIELD		|name		|t_varchar(128)	|''	|NOT NULL	|ZBX_PROXY
FIELD		|flags		|t_integer	|'0'	|NOT NULL	|0
FIELD		|templateid	|t_id		|	|NULL		|0			|3|hosts	|hostid
FIELD		|description	|t_shorttext	|''	|NOT NULL	|0
INDEX		|1		|host
INDEX		|2		|status
INDEX		|3		|proxy_hostid
INDEX		|4		|name
INDEX		|5		|maintenanceid

TABLE|groups|groupid|ZBX_DATA
FIELD		|groupid	|t_id		|	|NOT NULL	|0
FIELD		|name		|t_varchar(64)	|''	|NOT NULL	|0
FIELD		|internal	|t_integer	|'0'	|NOT NULL	|0
FIELD		|flags		|t_integer	|'0'	|NOT NULL	|0
INDEX		|1		|name

TABLE|group_prototype|group_prototypeid|ZBX_DATA
FIELD		|group_prototypeid|t_id		|	|NOT NULL	|0
FIELD		|hostid		|t_id		|	|NOT NULL	|0			|1|hosts
FIELD		|name		|t_varchar(64)	|''	|NOT NULL	|0
FIELD		|groupid	|t_id		|	|NULL		|0			|2|groups	|		|RESTRICT
FIELD		|templateid	|t_id		|	|NULL		|0			|3|group_prototype|group_prototypeid
INDEX		|1		|hostid

TABLE|group_discovery|groupid|ZBX_DATA
FIELD		|groupid	|t_id		|	|NOT NULL	|0			|1|groups
FIELD		|parent_group_prototypeid|t_id	|	|NOT NULL	|0			|2|group_prototype|group_prototypeid|RESTRICT
FIELD		|name		|t_varchar(64)	|''	|NOT NULL	|ZBX_NODATA
FIELD		|lastcheck	|t_integer	|'0'	|NOT NULL	|ZBX_NODATA
FIELD		|ts_delete	|t_time		|'0'	|NOT NULL	|ZBX_NODATA

TABLE|screens|screenid|ZBX_DATA
FIELD		|screenid	|t_id		|	|NOT NULL	|0
FIELD		|name		|t_varchar(255)	|	|NOT NULL	|0
FIELD		|hsize		|t_integer	|'1'	|NOT NULL	|0
FIELD		|vsize		|t_integer	|'1'	|NOT NULL	|0
FIELD		|templateid	|t_id		|	|NULL		|0			|1|hosts	|hostid
INDEX		|1		|templateid

TABLE|screens_items|screenitemid|ZBX_DATA
FIELD		|screenitemid	|t_id		|	|NOT NULL	|0
FIELD		|screenid	|t_id		|	|NOT NULL	|0			|1|screens
FIELD		|resourcetype	|t_integer	|'0'	|NOT NULL	|0
FIELD		|resourceid	|t_id		|'0'	|NOT NULL	|0
FIELD		|width		|t_integer	|'320'	|NOT NULL	|0
FIELD		|height		|t_integer	|'200'	|NOT NULL	|0
FIELD		|x		|t_integer	|'0'	|NOT NULL	|0
FIELD		|y		|t_integer	|'0'	|NOT NULL	|0
FIELD		|colspan	|t_integer	|'1'	|NOT NULL	|0
FIELD		|rowspan	|t_integer	|'1'	|NOT NULL	|0
FIELD		|elements	|t_integer	|'25'	|NOT NULL	|0
FIELD		|valign		|t_integer	|'0'	|NOT NULL	|0
FIELD		|halign		|t_integer	|'0'	|NOT NULL	|0
FIELD		|style		|t_integer	|'0'	|NOT NULL	|0
FIELD		|url		|t_varchar(255)	|''	|NOT NULL	|0
FIELD		|dynamic	|t_integer	|'0'	|NOT NULL	|0
FIELD		|sort_triggers	|t_integer	|'0'	|NOT NULL	|0
FIELD		|application	|t_varchar(255)	|''	|NOT NULL	|0
FIELD		|max_columns	|t_integer	|'3'	|NOT NULL	|0
INDEX		|1		|screenid

TABLE|slideshows|slideshowid|ZBX_DATA
FIELD		|slideshowid	|t_id		|	|NOT NULL	|0
FIELD		|name		|t_varchar(255)	|''	|NOT NULL	|0
FIELD		|delay		|t_integer	|'0'	|NOT NULL	|0
UNIQUE		|1		|name

TABLE|slides|slideid|ZBX_DATA
FIELD		|slideid	|t_id		|	|NOT NULL	|0
FIELD		|slideshowid	|t_id		|	|NOT NULL	|0			|1|slideshows
FIELD		|screenid	|t_id		|	|NOT NULL	|0			|2|screens
FIELD		|step		|t_integer	|'0'	|NOT NULL	|0
FIELD		|delay		|t_integer	|'0'	|NOT NULL	|0
INDEX		|1		|slideshowid
INDEX		|2		|screenid

TABLE|drules|druleid|ZBX_DATA
FIELD		|druleid	|t_id		|	|NOT NULL	|0
FIELD		|proxy_hostid	|t_id		|	|NULL		|0			|1|hosts	|hostid		|RESTRICT
FIELD		|name		|t_varchar(255)	|''	|NOT NULL	|ZBX_PROXY
FIELD		|iprange	|t_varchar(255)	|''	|NOT NULL	|ZBX_PROXY
FIELD		|delay		|t_integer	|'3600'	|NOT NULL	|ZBX_PROXY
FIELD		|nextcheck	|t_integer	|'0'	|NOT NULL	|ZBX_NODATA
FIELD		|status		|t_integer	|'0'	|NOT NULL	|0
INDEX		|1		|proxy_hostid
UNIQUE		|2		|name

TABLE|dchecks|dcheckid|ZBX_DATA
FIELD		|dcheckid	|t_id		|	|NOT NULL	|0
FIELD		|druleid	|t_id		|	|NOT NULL	|ZBX_PROXY		|1|drules
FIELD		|type		|t_integer	|'0'	|NOT NULL	|ZBX_PROXY
FIELD		|key_		|t_varchar(255)	|''	|NOT NULL	|ZBX_PROXY
FIELD		|snmp_community	|t_varchar(255)	|''	|NOT NULL	|ZBX_PROXY
FIELD		|ports		|t_varchar(255)	|'0'	|NOT NULL	|ZBX_PROXY
FIELD		|snmpv3_securityname|t_varchar(64)|''	|NOT NULL	|ZBX_PROXY
FIELD		|snmpv3_securitylevel|t_integer	|'0'	|NOT NULL	|ZBX_PROXY
FIELD		|snmpv3_authpassphrase|t_varchar(64)|''	|NOT NULL	|ZBX_PROXY
FIELD		|snmpv3_privpassphrase|t_varchar(64)|''	|NOT NULL	|ZBX_PROXY
FIELD		|uniq		|t_integer	|'0'	|NOT NULL	|ZBX_PROXY
FIELD		|snmpv3_authprotocol|t_integer	|'0'	|NOT NULL	|ZBX_PROXY
FIELD		|snmpv3_privprotocol|t_integer	|'0'	|NOT NULL	|ZBX_PROXY
FIELD		|snmpv3_contextname|t_varchar(255)|''	|NOT NULL	|ZBX_PROXY
INDEX		|1		|druleid

TABLE|applications|applicationid|ZBX_DATA
FIELD		|applicationid	|t_id		|	|NOT NULL	|0
FIELD		|hostid		|t_id		|	|NOT NULL	|0			|1|hosts
FIELD		|name		|t_varchar(255)	|''	|NOT NULL	|0
FIELD		|flags		|t_integer	|'0'	|NOT NULL	|0
UNIQUE		|2		|hostid,name

TABLE|httptest|httptestid|ZBX_DATA
FIELD		|httptestid	|t_id		|	|NOT NULL	|0
FIELD		|name		|t_varchar(64)	|''	|NOT NULL	|ZBX_PROXY
FIELD		|applicationid	|t_id		|	|NULL		|0			|1|applications	|		|RESTRICT
FIELD		|nextcheck	|t_integer	|'0'	|NOT NULL	|ZBX_NODATA
FIELD		|delay		|t_integer	|'60'	|NOT NULL	|ZBX_PROXY
FIELD		|status		|t_integer	|'0'	|NOT NULL	|0
FIELD		|variables	|t_shorttext	|''	|NOT NULL	|ZBX_PROXY
FIELD		|agent		|t_varchar(255)	|'Zabbix'|NOT NULL	|ZBX_PROXY
FIELD		|authentication	|t_integer	|'0'	|NOT NULL	|ZBX_PROXY,ZBX_NODATA
FIELD		|http_user	|t_varchar(64)	|''	|NOT NULL	|ZBX_PROXY,ZBX_NODATA
FIELD		|http_password	|t_varchar(64)	|''	|NOT NULL	|ZBX_PROXY,ZBX_NODATA
FIELD		|hostid		|t_id		|	|NOT NULL	|ZBX_PROXY		|2|hosts
FIELD		|templateid	|t_id		|	|NULL		|0			|3|httptest	|httptestid
FIELD		|http_proxy	|t_varchar(255)	|''	|NOT NULL	|ZBX_PROXY,ZBX_NODATA
FIELD		|retries	|t_integer	|'1'	|NOT NULL	|ZBX_PROXY,ZBX_NODATA
FIELD		|ssl_cert_file	|t_varchar(255)	|''	|NOT NULL	|ZBX_PROXY,ZBX_NODATA
FIELD		|ssl_key_file	|t_varchar(255)	|''	|NOT NULL	|ZBX_PROXY,ZBX_NODATA
FIELD		|ssl_key_password|t_varchar(64)	|''	|NOT NULL	|ZBX_PROXY,ZBX_NODATA
FIELD		|verify_peer	|t_integer	|'0'	|NOT NULL	|ZBX_PROXY
FIELD		|verify_host	|t_integer	|'0'	|NOT NULL	|ZBX_PROXY
FIELD		|headers	|t_shorttext	|''	|NOT NULL	|ZBX_PROXY
INDEX		|1		|applicationid
UNIQUE		|2		|hostid,name
INDEX		|3		|status
INDEX		|4		|templateid

TABLE|httpstep|httpstepid|ZBX_DATA
FIELD		|httpstepid	|t_id		|	|NOT NULL	|0
FIELD		|httptestid	|t_id		|	|NOT NULL	|ZBX_PROXY		|1|httptest
FIELD		|name		|t_varchar(64)	|''	|NOT NULL	|ZBX_PROXY
FIELD		|no		|t_integer	|'0'	|NOT NULL	|ZBX_PROXY
FIELD		|url		|t_varchar(2048)|''	|NOT NULL	|ZBX_PROXY
FIELD		|timeout	|t_integer	|'15'	|NOT NULL	|ZBX_PROXY
FIELD		|posts		|t_shorttext	|''	|NOT NULL	|ZBX_PROXY
FIELD		|required	|t_varchar(255)	|''	|NOT NULL	|ZBX_PROXY
FIELD		|status_codes	|t_varchar(255)	|''	|NOT NULL	|ZBX_PROXY
FIELD		|variables	|t_shorttext	|''	|NOT NULL	|ZBX_PROXY
FIELD		|follow_redirects|t_integer	|'1'	|NOT NULL	|ZBX_PROXY
FIELD		|retrieve_mode	|t_integer	|'0'	|NOT NULL	|ZBX_PROXY
FIELD		|headers	|t_shorttext	|''	|NOT NULL	|ZBX_PROXY
INDEX		|1		|httptestid

TABLE|interface|interfaceid|ZBX_DATA
FIELD		|interfaceid	|t_id		|	|NOT NULL	|0
FIELD		|hostid		|t_id		|	|NOT NULL	|ZBX_PROXY		|1|hosts
FIELD		|main		|t_integer	|'0'	|NOT NULL	|ZBX_PROXY
FIELD		|type		|t_integer	|'0'	|NOT NULL	|ZBX_PROXY
FIELD		|useip		|t_integer	|'1'	|NOT NULL	|ZBX_PROXY
FIELD		|ip		|t_varchar(64)	|'127.0.0.1'|NOT NULL	|ZBX_PROXY
FIELD		|dns		|t_varchar(64)	|''	|NOT NULL	|ZBX_PROXY
FIELD		|port		|t_varchar(64)	|'10050'|NOT NULL	|ZBX_PROXY
FIELD		|bulk		|t_integer	|'1'	|NOT NULL	|ZBX_PROXY
INDEX		|1		|hostid,type
INDEX		|2		|ip,dns

TABLE|valuemaps|valuemapid|ZBX_DATA
FIELD		|valuemapid	|t_id		|	|NOT NULL	|0
FIELD		|name		|t_varchar(64)	|''	|NOT NULL	|0
UNIQUE		|1		|name

TABLE|items|itemid|ZBX_DATA
FIELD		|itemid		|t_id		|	|NOT NULL	|0
FIELD		|type		|t_integer	|'0'	|NOT NULL	|ZBX_PROXY
FIELD		|snmp_community	|t_varchar(64)	|''	|NOT NULL	|ZBX_PROXY
FIELD		|snmp_oid	|t_varchar(255)	|''	|NOT NULL	|ZBX_PROXY
FIELD		|hostid		|t_id		|	|NOT NULL	|ZBX_PROXY		|1|hosts
FIELD		|name		|t_varchar(255)	|''	|NOT NULL	|0
FIELD		|key_		|t_varchar(255)	|''	|NOT NULL	|ZBX_PROXY
FIELD		|delay		|t_integer	|'0'	|NOT NULL	|ZBX_PROXY
FIELD		|history	|t_integer	|'90'	|NOT NULL	|0
FIELD		|trends		|t_integer	|'365'	|NOT NULL	|0
FIELD		|status		|t_integer	|'0'	|NOT NULL	|ZBX_PROXY
FIELD		|value_type	|t_integer	|'0'	|NOT NULL	|ZBX_PROXY
FIELD		|trapper_hosts	|t_varchar(255)	|''	|NOT NULL	|ZBX_PROXY
FIELD		|units		|t_varchar(255)	|''	|NOT NULL	|0
FIELD		|multiplier	|t_integer	|'0'	|NOT NULL	|0
FIELD		|delta		|t_integer	|'0'	|NOT NULL	|0
FIELD		|snmpv3_securityname|t_varchar(64)|''	|NOT NULL	|ZBX_PROXY
FIELD		|snmpv3_securitylevel|t_integer	|'0'	|NOT NULL	|ZBX_PROXY
FIELD		|snmpv3_authpassphrase|t_varchar(64)|''	|NOT NULL	|ZBX_PROXY
FIELD		|snmpv3_privpassphrase|t_varchar(64)|''	|NOT NULL	|ZBX_PROXY
FIELD		|formula	|t_varchar(255)	|''	|NOT NULL	|0
FIELD		|error		|t_varchar(2048)|''	|NOT NULL	|ZBX_NODATA
FIELD		|lastlogsize	|t_bigint	|'0'	|NOT NULL	|ZBX_PROXY,ZBX_NODATA
FIELD		|logtimefmt	|t_varchar(64)	|''	|NOT NULL	|ZBX_PROXY
FIELD		|templateid	|t_id		|	|NULL		|0			|2|items	|itemid
FIELD		|valuemapid	|t_id		|	|NULL		|0			|3|valuemaps	|		|RESTRICT
FIELD		|delay_flex	|t_varchar(255)	|''	|NOT NULL	|ZBX_PROXY
FIELD		|params		|t_shorttext	|''	|NOT NULL	|ZBX_PROXY
FIELD		|ipmi_sensor	|t_varchar(128)	|''	|NOT NULL	|ZBX_PROXY
FIELD		|data_type	|t_integer	|'0'	|NOT NULL	|ZBX_PROXY
FIELD		|authtype	|t_integer	|'0'	|NOT NULL	|ZBX_PROXY
FIELD		|username	|t_varchar(64)	|''	|NOT NULL	|ZBX_PROXY
FIELD		|password	|t_varchar(64)	|''	|NOT NULL	|ZBX_PROXY
FIELD		|publickey	|t_varchar(64)	|''	|NOT NULL	|ZBX_PROXY
FIELD		|privatekey	|t_varchar(64)	|''	|NOT NULL	|ZBX_PROXY
FIELD		|mtime		|t_integer	|'0'	|NOT NULL	|ZBX_PROXY,ZBX_NODATA
FIELD		|flags		|t_integer	|'0'	|NOT NULL	|ZBX_PROXY
FIELD		|interfaceid	|t_id		|	|NULL		|ZBX_PROXY		|4|interface	|		|RESTRICT
FIELD		|port		|t_varchar(64)	|''	|NOT NULL	|ZBX_PROXY
FIELD		|description	|t_shorttext	|''	|NOT NULL	|0
FIELD		|inventory_link	|t_integer	|'0'	|NOT NULL	|0
FIELD		|lifetime	|t_varchar(64)	|'30'	|NOT NULL	|0
FIELD		|snmpv3_authprotocol|t_integer	|'0'	|NOT NULL	|ZBX_PROXY
FIELD		|snmpv3_privprotocol|t_integer	|'0'	|NOT NULL	|ZBX_PROXY
FIELD		|state		|t_integer	|'0'	|NOT NULL	|ZBX_NODATA
FIELD		|snmpv3_contextname|t_varchar(255)|''	|NOT NULL	|ZBX_PROXY
FIELD		|evaltype	|t_integer	|'0'	|NOT NULL	|0
UNIQUE		|1		|hostid,key_
INDEX		|3		|status
INDEX		|4		|templateid
INDEX		|5		|valuemapid
INDEX		|6		|interfaceid

TABLE|httpstepitem|httpstepitemid|ZBX_DATA
FIELD		|httpstepitemid	|t_id		|	|NOT NULL	|0
FIELD		|httpstepid	|t_id		|	|NOT NULL	|ZBX_PROXY		|1|httpstep
FIELD		|itemid		|t_id		|	|NOT NULL	|ZBX_PROXY		|2|items
FIELD		|type		|t_integer	|'0'	|NOT NULL	|ZBX_PROXY
UNIQUE		|1		|httpstepid,itemid
INDEX		|2		|itemid

TABLE|httptestitem|httptestitemid|ZBX_DATA
FIELD		|httptestitemid	|t_id		|	|NOT NULL	|0
FIELD		|httptestid	|t_id		|	|NOT NULL	|ZBX_PROXY		|1|httptest
FIELD		|itemid		|t_id		|	|NOT NULL	|ZBX_PROXY		|2|items
FIELD		|type		|t_integer	|'0'	|NOT NULL	|ZBX_PROXY
UNIQUE		|1		|httptestid,itemid
INDEX		|2		|itemid

TABLE|media_type|mediatypeid|ZBX_DATA
FIELD		|mediatypeid	|t_id		|	|NOT NULL	|0
FIELD		|type		|t_integer	|'0'	|NOT NULL	|0
FIELD		|description	|t_varchar(100)	|''	|NOT NULL	|0
FIELD		|smtp_server	|t_varchar(255)	|''	|NOT NULL	|0
FIELD		|smtp_helo	|t_varchar(255)	|''	|NOT NULL	|0
FIELD		|smtp_email	|t_varchar(255)	|''	|NOT NULL	|0
FIELD		|exec_path	|t_varchar(255)	|''	|NOT NULL	|0
FIELD		|gsm_modem	|t_varchar(255)	|''	|NOT NULL	|0
FIELD		|username	|t_varchar(255)	|''	|NOT NULL	|0
FIELD		|passwd		|t_varchar(255)	|''	|NOT NULL	|0
FIELD		|status		|t_integer	|'0'	|NOT NULL	|0
FIELD		|smtp_port	|t_integer	|'25'	|NOT NULL	|0
FIELD		|smtp_security	|t_integer	|'0'	|NOT NULL	|0
FIELD		|smtp_verify_peer|t_integer	|'0'	|NOT NULL	|0
FIELD		|smtp_verify_host|t_integer	|'0'	|NOT NULL	|0
FIELD		|smtp_authentication|t_integer	|'0'	|NOT NULL	|0
UNIQUE		|1		|description

TABLE|users|userid|ZBX_DATA
FIELD		|userid		|t_id		|	|NOT NULL	|0
FIELD		|alias		|t_varchar(100)	|''	|NOT NULL	|0
FIELD		|name		|t_varchar(100)	|''	|NOT NULL	|0
FIELD		|surname	|t_varchar(100)	|''	|NOT NULL	|0
FIELD		|passwd		|t_char(32)	|''	|NOT NULL	|0
FIELD		|url		|t_varchar(255)	|''	|NOT NULL	|0
FIELD		|autologin	|t_integer	|'0'	|NOT NULL	|0
FIELD		|autologout	|t_integer	|'900'	|NOT NULL	|0
FIELD		|lang		|t_varchar(5)	|'en_GB'|NOT NULL	|0
FIELD		|refresh	|t_integer	|'30'	|NOT NULL	|0
FIELD		|type		|t_integer	|'1'	|NOT NULL	|0
FIELD		|theme		|t_varchar(128)	|'default'|NOT NULL	|0
FIELD		|attempt_failed	|t_integer	|0	|NOT NULL	|ZBX_NODATA
FIELD		|attempt_ip	|t_varchar(39)	|''	|NOT NULL	|ZBX_NODATA
FIELD		|attempt_clock	|t_integer	|0	|NOT NULL	|ZBX_NODATA
FIELD		|rows_per_page	|t_integer	|50	|NOT NULL	|0
UNIQUE		|1		|alias

TABLE|usrgrp|usrgrpid|ZBX_DATA
FIELD		|usrgrpid	|t_id		|	|NOT NULL	|0
FIELD		|name		|t_varchar(64)	|''	|NOT NULL	|0
FIELD		|gui_access	|t_integer	|'0'	|NOT NULL	|0
FIELD		|users_status	|t_integer	|'0'	|NOT NULL	|0
FIELD		|debug_mode	|t_integer	|'0'	|NOT NULL	|0
UNIQUE		|1		|name

TABLE|users_groups|id|ZBX_DATA
FIELD		|id		|t_id		|	|NOT NULL	|0
FIELD		|usrgrpid	|t_id		|	|NOT NULL	|0			|1|usrgrp
FIELD		|userid		|t_id		|	|NOT NULL	|0			|2|users
UNIQUE		|1		|usrgrpid,userid
INDEX		|2		|userid

TABLE|scripts|scriptid|ZBX_DATA
FIELD		|scriptid	|t_id		|	|NOT NULL	|0
FIELD		|name		|t_varchar(255)	|''	|NOT NULL	|0
FIELD		|command	|t_varchar(255)	|''	|NOT NULL	|0
FIELD		|host_access	|t_integer	|'2'	|NOT NULL	|0
FIELD		|usrgrpid	|t_id		|	|NULL		|0			|1|usrgrp	|		|RESTRICT
FIELD		|groupid	|t_id		|	|NULL		|0			|2|groups	|		|RESTRICT
FIELD		|description	|t_shorttext	|''	|NOT NULL	|0
FIELD		|confirmation	|t_varchar(255)	|''	|NOT NULL	|0
FIELD		|type		|t_integer	|'0'	|NOT NULL	|0
FIELD		|execute_on	|t_integer	|'1'	|NOT NULL	|0
INDEX		|1		|usrgrpid
INDEX		|2		|groupid
UNIQUE		|3		|name

TABLE|actions|actionid|ZBX_DATA
FIELD		|actionid	|t_id		|	|NOT NULL	|0
FIELD		|name		|t_varchar(255)	|''	|NOT NULL	|0
FIELD		|eventsource	|t_integer	|'0'	|NOT NULL	|0
FIELD		|evaltype	|t_integer	|'0'	|NOT NULL	|0
FIELD		|status		|t_integer	|'0'	|NOT NULL	|0
FIELD		|esc_period	|t_integer	|'0'	|NOT NULL	|0
FIELD		|def_shortdata	|t_varchar(255)	|''	|NOT NULL	|0
FIELD		|def_longdata	|t_shorttext	|''	|NOT NULL	|0
FIELD		|recovery_msg	|t_integer	|'0'	|NOT NULL	|0
FIELD		|r_shortdata	|t_varchar(255)	|''	|NOT NULL	|0
FIELD		|r_longdata	|t_shorttext	|''	|NOT NULL	|0
FIELD		|formula	|t_varchar(255)	|''	|NOT NULL	|0
INDEX		|1		|eventsource,status
UNIQUE		|2		|name

TABLE|operations|operationid|ZBX_DATA
FIELD		|operationid	|t_id		|	|NOT NULL	|0
FIELD		|actionid	|t_id		|	|NOT NULL	|0			|1|actions
FIELD		|operationtype	|t_integer	|'0'	|NOT NULL	|0
FIELD		|esc_period	|t_integer	|'0'	|NOT NULL	|0
FIELD		|esc_step_from	|t_integer	|'1'	|NOT NULL	|0
FIELD		|esc_step_to	|t_integer	|'1'	|NOT NULL	|0
FIELD		|evaltype	|t_integer	|'0'	|NOT NULL	|0
INDEX		|1		|actionid

TABLE|opmessage|operationid|ZBX_DATA
FIELD		|operationid	|t_id		|	|NOT NULL	|0			|1|operations
FIELD		|default_msg	|t_integer	|'0'	|NOT NULL	|0
FIELD		|subject	|t_varchar(255)	|''	|NOT NULL	|0
FIELD		|message	|t_shorttext	|''	|NOT NULL	|0
FIELD		|mediatypeid	|t_id		|	|NULL		|0			|2|media_type	|		|RESTRICT
INDEX		|1		|mediatypeid

TABLE|opmessage_grp|opmessage_grpid|ZBX_DATA
FIELD		|opmessage_grpid|t_id		|	|NOT NULL	|0
FIELD		|operationid	|t_id		|	|NOT NULL	|0			|1|operations
FIELD		|usrgrpid	|t_id		|	|NOT NULL	|0			|2|usrgrp	|		|RESTRICT
UNIQUE		|1		|operationid,usrgrpid
INDEX		|2		|usrgrpid

TABLE|opmessage_usr|opmessage_usrid|ZBX_DATA
FIELD		|opmessage_usrid|t_id		|	|NOT NULL	|0
FIELD		|operationid	|t_id		|	|NOT NULL	|0			|1|operations
FIELD		|userid		|t_id		|	|NOT NULL	|0			|2|users	|		|RESTRICT
UNIQUE		|1		|operationid,userid
INDEX		|2		|userid

TABLE|opcommand|operationid|ZBX_DATA
FIELD		|operationid	|t_id		|	|NOT NULL	|0			|1|operations
FIELD		|type		|t_integer	|'0'	|NOT NULL	|0
FIELD		|scriptid	|t_id		|	|NULL		|0			|2|scripts	|		|RESTRICT
FIELD		|execute_on	|t_integer	|'0'	|NOT NULL	|0
FIELD		|port		|t_varchar(64)	|''	|NOT NULL	|0
FIELD		|authtype	|t_integer	|'0'	|NOT NULL	|0
FIELD		|username	|t_varchar(64)	|''	|NOT NULL	|0
FIELD		|password	|t_varchar(64)	|''	|NOT NULL	|0
FIELD		|publickey	|t_varchar(64)	|''	|NOT NULL	|0
FIELD		|privatekey	|t_varchar(64)	|''	|NOT NULL	|0
FIELD		|command	|t_shorttext	|''	|NOT NULL	|0
INDEX		|1		|scriptid

TABLE|opcommand_hst|opcommand_hstid|ZBX_DATA
FIELD		|opcommand_hstid|t_id		|	|NOT NULL	|0
FIELD		|operationid	|t_id		|	|NOT NULL	|0			|1|operations
FIELD		|hostid		|t_id		|	|NULL		|0			|2|hosts	|		|RESTRICT
INDEX		|1		|operationid
INDEX		|2		|hostid

TABLE|opcommand_grp|opcommand_grpid|ZBX_DATA
FIELD		|opcommand_grpid|t_id		|	|NOT NULL	|0
FIELD		|operationid	|t_id		|	|NOT NULL	|0			|1|operations
FIELD		|groupid	|t_id		|	|NOT NULL	|0			|2|groups	|		|RESTRICT
INDEX		|1		|operationid
INDEX		|2		|groupid

TABLE|opgroup|opgroupid|ZBX_DATA
FIELD		|opgroupid	|t_id		|	|NOT NULL	|0
FIELD		|operationid	|t_id		|	|NOT NULL	|0			|1|operations
FIELD		|groupid	|t_id		|	|NOT NULL	|0			|2|groups	|		|RESTRICT
UNIQUE		|1		|operationid,groupid
INDEX		|2		|groupid

TABLE|optemplate|optemplateid|ZBX_DATA
FIELD		|optemplateid	|t_id		|	|NOT NULL	|0
FIELD		|operationid	|t_id		|	|NOT NULL	|0			|1|operations
FIELD		|templateid	|t_id		|	|NOT NULL	|0			|2|hosts	|hostid		|RESTRICT
UNIQUE		|1		|operationid,templateid
INDEX		|2		|templateid

TABLE|opconditions|opconditionid|ZBX_DATA
FIELD		|opconditionid	|t_id		|	|NOT NULL	|0
FIELD		|operationid	|t_id		|	|NOT NULL	|0			|1|operations
FIELD		|conditiontype	|t_integer	|'0'	|NOT NULL	|0
FIELD		|operator	|t_integer	|'0'	|NOT NULL	|0
FIELD		|value		|t_varchar(255)	|''	|NOT NULL	|0
INDEX		|1		|operationid

TABLE|conditions|conditionid|ZBX_DATA
FIELD		|conditionid	|t_id		|	|NOT NULL	|0
FIELD		|actionid	|t_id		|	|NOT NULL	|0			|1|actions
FIELD		|conditiontype	|t_integer	|'0'	|NOT NULL	|0
FIELD		|operator	|t_integer	|'0'	|NOT NULL	|0
FIELD		|value		|t_varchar(255)	|''	|NOT NULL	|0
INDEX		|1		|actionid

TABLE|config|configid|ZBX_DATA
FIELD		|configid	|t_id		|	|NOT NULL	|0
FIELD		|refresh_unsupported|t_integer	|'0'	|NOT NULL	|ZBX_PROXY
FIELD		|work_period	|t_varchar(100)	|'1-5,00:00-24:00'|NOT NULL|0
FIELD		|alert_usrgrpid	|t_id		|	|NULL		|0			|1|usrgrp	|usrgrpid	|RESTRICT
FIELD		|event_ack_enable|t_integer	|'1'	|NOT NULL	|ZBX_NODATA
FIELD		|event_expire	|t_integer	|'7'	|NOT NULL	|ZBX_NODATA
FIELD		|event_show_max	|t_integer	|'100'	|NOT NULL	|ZBX_NODATA
FIELD		|default_theme	|t_varchar(128)	|'blue-theme'|NOT NULL	|ZBX_NODATA
FIELD		|authentication_type|t_integer	|'0'	|NOT NULL	|ZBX_NODATA
FIELD		|ldap_host	|t_varchar(255)	|''	|NOT NULL	|ZBX_NODATA
FIELD		|ldap_port	|t_integer	|389	|NOT NULL	|ZBX_NODATA
FIELD		|ldap_base_dn	|t_varchar(255)	|''	|NOT NULL	|ZBX_NODATA
FIELD		|ldap_bind_dn	|t_varchar(255)	|''	|NOT NULL	|ZBX_NODATA
FIELD		|ldap_bind_password|t_varchar(128)|''	|NOT NULL	|ZBX_NODATA
FIELD		|ldap_search_attribute|t_varchar(128)|''|NOT NULL	|ZBX_NODATA
FIELD		|dropdown_first_entry|t_integer	|'1'	|NOT NULL	|ZBX_NODATA
FIELD		|dropdown_first_remember|t_integer|'1'	|NOT NULL	|ZBX_NODATA
FIELD		|discovery_groupid|t_id		|	|NOT NULL	|ZBX_PROXY		|2|groups	|groupid	|RESTRICT
FIELD		|max_in_table	|t_integer	|'50'	|NOT NULL	|ZBX_NODATA
FIELD		|search_limit	|t_integer	|'1000'	|NOT NULL	|ZBX_NODATA
FIELD		|severity_color_0|t_varchar(6)	|'DBDBDB'|NOT NULL	|ZBX_NODATA
FIELD		|severity_color_1|t_varchar(6)	|'D6F6FF'|NOT NULL	|ZBX_NODATA
FIELD		|severity_color_2|t_varchar(6)	|'FFF6A5'|NOT NULL	|ZBX_NODATA
FIELD		|severity_color_3|t_varchar(6)	|'FFB689'|NOT NULL	|ZBX_NODATA
FIELD		|severity_color_4|t_varchar(6)	|'FF9999'|NOT NULL	|ZBX_NODATA
FIELD		|severity_color_5|t_varchar(6)	|'FF3838'|NOT NULL	|ZBX_NODATA
FIELD		|severity_name_0|t_varchar(32)	|'Not classified'|NOT NULL|ZBX_NODATA
FIELD		|severity_name_1|t_varchar(32)	|'Information'|NOT NULL	|ZBX_NODATA
FIELD		|severity_name_2|t_varchar(32)	|'Warning'|NOT NULL	|ZBX_NODATA
FIELD		|severity_name_3|t_varchar(32)	|'Average'|NOT NULL	|ZBX_NODATA
FIELD		|severity_name_4|t_varchar(32)	|'High'	|NOT NULL	|ZBX_NODATA
FIELD		|severity_name_5|t_varchar(32)	|'Disaster'|NOT NULL	|ZBX_NODATA
FIELD		|ok_period	|t_integer	|'1800'	|NOT NULL	|ZBX_NODATA
FIELD		|blink_period	|t_integer	|'1800'	|NOT NULL	|ZBX_NODATA
FIELD		|problem_unack_color|t_varchar(6)|'DC0000'|NOT NULL	|ZBX_NODATA
FIELD		|problem_ack_color|t_varchar(6)	|'DC0000'|NOT NULL	|ZBX_NODATA
FIELD		|ok_unack_color	|t_varchar(6)	|'00AA00'|NOT NULL	|ZBX_NODATA
FIELD		|ok_ack_color	|t_varchar(6)	|'00AA00'|NOT NULL	|ZBX_NODATA
FIELD		|problem_unack_style|t_integer	|'1'	|NOT NULL	|ZBX_NODATA
FIELD		|problem_ack_style|t_integer	|'1'	|NOT NULL	|ZBX_NODATA
FIELD		|ok_unack_style	|t_integer	|'1'	|NOT NULL	|ZBX_NODATA
FIELD		|ok_ack_style	|t_integer	|'1'	|NOT NULL	|ZBX_NODATA
FIELD		|snmptrap_logging|t_integer	|'1'	|NOT NULL	|ZBX_PROXY,ZBX_NODATA
FIELD		|server_check_interval|t_integer|'10'	|NOT NULL	|ZBX_NODATA
FIELD		|hk_events_mode	|t_integer	|'1'	|NOT NULL	|ZBX_NODATA
FIELD		|hk_events_trigger|t_integer	|'365'	|NOT NULL	|ZBX_NODATA
FIELD		|hk_events_internal|t_integer	|'365'	|NOT NULL	|ZBX_NODATA
FIELD		|hk_events_discovery|t_integer	|'365'	|NOT NULL	|ZBX_NODATA
FIELD		|hk_events_autoreg|t_integer	|'365'	|NOT NULL	|ZBX_NODATA
FIELD		|hk_services_mode|t_integer	|'1'	|NOT NULL	|ZBX_NODATA
FIELD		|hk_services	|t_integer	|'365'	|NOT NULL	|ZBX_NODATA
FIELD		|hk_audit_mode	|t_integer	|'1'	|NOT NULL	|ZBX_NODATA
FIELD		|hk_audit	|t_integer	|'365'	|NOT NULL	|ZBX_NODATA
FIELD		|hk_sessions_mode|t_integer	|'1'	|NOT NULL	|ZBX_NODATA
FIELD		|hk_sessions	|t_integer	|'365'	|NOT NULL	|ZBX_NODATA
FIELD		|hk_history_mode|t_integer	|'1'	|NOT NULL	|ZBX_NODATA
FIELD		|hk_history_global|t_integer	|'0'	|NOT NULL	|ZBX_NODATA
FIELD		|hk_history	|t_integer	|'90'	|NOT NULL	|ZBX_NODATA
FIELD		|hk_trends_mode	|t_integer	|'1'	|NOT NULL	|ZBX_NODATA
FIELD		|hk_trends_global|t_integer	|'0'	|NOT NULL	|ZBX_NODATA
FIELD		|hk_trends	|t_integer	|'365'	|NOT NULL	|ZBX_NODATA
INDEX		|1		|alert_usrgrpid
INDEX		|2		|discovery_groupid

TABLE|triggers|triggerid|ZBX_DATA
FIELD		|triggerid	|t_id		|	|NOT NULL	|0
FIELD		|expression	|t_varchar(2048)|''	|NOT NULL	|0
FIELD		|description	|t_varchar(255)	|''	|NOT NULL	|0
FIELD		|url		|t_varchar(255)	|''	|NOT NULL	|0
FIELD		|status		|t_integer	|'0'	|NOT NULL	|0
FIELD		|value		|t_integer	|'0'	|NOT NULL	|ZBX_NODATA
FIELD		|priority	|t_integer	|'0'	|NOT NULL	|0
FIELD		|lastchange	|t_integer	|'0'	|NOT NULL	|ZBX_NODATA
FIELD		|comments	|t_shorttext	|''	|NOT NULL	|0
FIELD		|error		|t_varchar(128)	|''	|NOT NULL	|ZBX_NODATA
FIELD		|templateid	|t_id		|	|NULL		|0			|1|triggers	|triggerid
FIELD		|type		|t_integer	|'0'	|NOT NULL	|0
FIELD		|state		|t_integer	|'0'	|NOT NULL	|ZBX_NODATA
FIELD		|flags		|t_integer	|'0'	|NOT NULL	|0
INDEX		|1		|status
INDEX		|2		|value,lastchange
INDEX		|3		|templateid

TABLE|trigger_depends|triggerdepid|ZBX_DATA
FIELD		|triggerdepid	|t_id		|	|NOT NULL	|0
FIELD		|triggerid_down	|t_id		|	|NOT NULL	|0			|1|triggers	|triggerid
FIELD		|triggerid_up	|t_id		|	|NOT NULL	|0			|2|triggers	|triggerid
UNIQUE		|1		|triggerid_down,triggerid_up
INDEX		|2		|triggerid_up

TABLE|functions|functionid|ZBX_DATA
FIELD		|functionid	|t_id		|	|NOT NULL	|0
FIELD		|itemid		|t_id		|	|NOT NULL	|0			|1|items
FIELD		|triggerid	|t_id		|	|NOT NULL	|0			|2|triggers
FIELD		|function	|t_varchar(12)	|''	|NOT NULL	|0
FIELD		|parameter	|t_varchar(255)	|'0'	|NOT NULL	|0
INDEX		|1		|triggerid
INDEX		|2		|itemid,function,parameter

TABLE|graphs|graphid|ZBX_DATA
FIELD		|graphid	|t_id		|	|NOT NULL	|0
FIELD		|name		|t_varchar(128)	|''	|NOT NULL	|0
FIELD		|width		|t_integer	|'900'	|NOT NULL	|0
FIELD		|height		|t_integer	|'200'	|NOT NULL	|0
FIELD		|yaxismin	|t_double	|'0'	|NOT NULL	|0
FIELD		|yaxismax	|t_double	|'100'	|NOT NULL	|0
FIELD		|templateid	|t_id		|	|NULL		|0			|1|graphs	|graphid
FIELD		|show_work_period|t_integer	|'1'	|NOT NULL	|0
FIELD		|show_triggers	|t_integer	|'1'	|NOT NULL	|0
FIELD		|graphtype	|t_integer	|'0'	|NOT NULL	|0
FIELD		|show_legend	|t_integer	|'1'	|NOT NULL	|0
FIELD		|show_3d	|t_integer	|'0'	|NOT NULL	|0
FIELD		|percent_left	|t_double	|'0'	|NOT NULL	|0
FIELD		|percent_right	|t_double	|'0'	|NOT NULL	|0
FIELD		|ymin_type	|t_integer	|'0'	|NOT NULL	|0
FIELD		|ymax_type	|t_integer	|'0'	|NOT NULL	|0
FIELD		|ymin_itemid	|t_id		|	|NULL		|0			|2|items	|itemid		|RESTRICT
FIELD		|ymax_itemid	|t_id		|	|NULL		|0			|3|items	|itemid		|RESTRICT
FIELD		|flags		|t_integer	|'0'	|NOT NULL	|0
INDEX		|1		|name
INDEX		|2		|templateid
INDEX		|3		|ymin_itemid
INDEX		|4		|ymax_itemid

TABLE|graphs_items|gitemid|ZBX_DATA
FIELD		|gitemid	|t_id		|	|NOT NULL	|0
FIELD		|graphid	|t_id		|	|NOT NULL	|0			|1|graphs
FIELD		|itemid		|t_id		|	|NOT NULL	|0			|2|items
FIELD		|drawtype	|t_integer	|'0'	|NOT NULL	|0
FIELD		|sortorder	|t_integer	|'0'	|NOT NULL	|0
FIELD		|color		|t_varchar(6)	|'009600'|NOT NULL	|0
FIELD		|yaxisside	|t_integer	|'0'	|NOT NULL	|0
FIELD		|calc_fnc	|t_integer	|'2'	|NOT NULL	|0
FIELD		|type		|t_integer	|'0'	|NOT NULL	|0
INDEX		|1		|itemid
INDEX		|2		|graphid

TABLE|graph_theme|graphthemeid|ZBX_DATA
FIELD		|graphthemeid	|t_id		|	|NOT NULL	|0
FIELD		|theme		|t_varchar(64)	|''	|NOT NULL	|0
FIELD		|backgroundcolor|t_varchar(6)	|''	|NOT NULL	|0
FIELD		|graphcolor	|t_varchar(6)	|''	|NOT NULL	|0
FIELD		|gridcolor	|t_varchar(6)	|''	|NOT NULL	|0
FIELD		|maingridcolor	|t_varchar(6)	|''	|NOT NULL	|0
FIELD		|gridbordercolor|t_varchar(6)	|''	|NOT NULL	|0
FIELD		|textcolor	|t_varchar(6)	|''	|NOT NULL	|0
FIELD		|highlightcolor	|t_varchar(6)	|''	|NOT NULL	|0
FIELD		|leftpercentilecolor|t_varchar(6)|''	|NOT NULL	|0
FIELD		|rightpercentilecolor|t_varchar(6)|''	|NOT NULL	|0
FIELD		|nonworktimecolor|t_varchar(6)	|''	|NOT NULL	|0
FIELD		|gridview	|t_integer	|'1'	|NOT NULL	|0
FIELD		|legendview	|t_integer	|'1'	|NOT NULL	|0
UNIQUE		|1		|theme

TABLE|globalmacro|globalmacroid|ZBX_DATA
FIELD		|globalmacroid	|t_id		|	|NOT NULL	|0
FIELD		|macro		|t_varchar(255)	|''	|NOT NULL	|ZBX_PROXY
FIELD		|value		|t_varchar(255)	|''	|NOT NULL	|ZBX_PROXY
UNIQUE		|1		|macro

TABLE|hostmacro|hostmacroid|ZBX_DATA
FIELD		|hostmacroid	|t_id		|	|NOT NULL	|0
FIELD		|hostid		|t_id		|	|NOT NULL	|ZBX_PROXY		|1|hosts
FIELD		|macro		|t_varchar(255)	|''	|NOT NULL	|ZBX_PROXY
FIELD		|value		|t_varchar(255)	|''	|NOT NULL	|ZBX_PROXY
UNIQUE		|1		|hostid,macro

TABLE|hosts_groups|hostgroupid|ZBX_DATA
FIELD		|hostgroupid	|t_id		|	|NOT NULL	|0
FIELD		|hostid		|t_id		|	|NOT NULL	|0			|1|hosts
FIELD		|groupid	|t_id		|	|NOT NULL	|0			|2|groups
UNIQUE		|1		|hostid,groupid
INDEX		|2		|groupid

TABLE|hosts_templates|hosttemplateid|ZBX_DATA
FIELD		|hosttemplateid	|t_id		|	|NOT NULL	|0
FIELD		|hostid		|t_id		|	|NOT NULL	|ZBX_PROXY		|1|hosts
FIELD		|templateid	|t_id		|	|NOT NULL	|ZBX_PROXY		|2|hosts	|hostid
UNIQUE		|1		|hostid,templateid
INDEX		|2		|templateid

TABLE|items_applications|itemappid|ZBX_DATA
FIELD		|itemappid	|t_id		|	|NOT NULL	|0
FIELD		|applicationid	|t_id		|	|NOT NULL	|0			|1|applications
FIELD		|itemid		|t_id		|	|NOT NULL	|0			|2|items
UNIQUE		|1		|applicationid,itemid
INDEX		|2		|itemid

TABLE|mappings|mappingid|ZBX_DATA
FIELD		|mappingid	|t_id		|	|NOT NULL	|0
FIELD		|valuemapid	|t_id		|	|NOT NULL	|0			|1|valuemaps
FIELD		|value		|t_varchar(64)	|''	|NOT NULL	|0
FIELD		|newvalue	|t_varchar(64)	|''	|NOT NULL	|0
INDEX		|1		|valuemapid

TABLE|media|mediaid|ZBX_DATA
FIELD		|mediaid	|t_id		|	|NOT NULL	|0
FIELD		|userid		|t_id		|	|NOT NULL	|0			|1|users
FIELD		|mediatypeid	|t_id		|	|NOT NULL	|0			|2|media_type
FIELD		|sendto		|t_varchar(100)	|''	|NOT NULL	|0
FIELD		|active		|t_integer	|'0'	|NOT NULL	|0
FIELD		|severity	|t_integer	|'63'	|NOT NULL	|0
FIELD		|period		|t_varchar(100)	|'1-7,00:00-24:00'|NOT NULL|0
INDEX		|1		|userid
INDEX		|2		|mediatypeid

TABLE|rights|rightid|ZBX_DATA
FIELD		|rightid	|t_id		|	|NOT NULL	|0
FIELD		|groupid	|t_id		|	|NOT NULL	|0			|1|usrgrp	|usrgrpid
FIELD		|permission	|t_integer	|'0'	|NOT NULL	|0
FIELD		|id		|t_id		|	|NOT NULL	|0			|2|groups	|groupid
INDEX		|1		|groupid
INDEX		|2		|id

TABLE|services|serviceid|ZBX_DATA
FIELD		|serviceid	|t_id		|	|NOT NULL	|0
FIELD		|name		|t_varchar(128)	|''	|NOT NULL	|0
FIELD		|status		|t_integer	|'0'	|NOT NULL	|0
FIELD		|algorithm	|t_integer	|'0'	|NOT NULL	|0
FIELD		|triggerid	|t_id		|	|NULL		|0			|1|triggers
FIELD		|showsla	|t_integer	|'0'	|NOT NULL	|0
FIELD		|goodsla	|t_double	|'99.9'	|NOT NULL	|0
FIELD		|sortorder	|t_integer	|'0'	|NOT NULL	|0
INDEX		|1		|triggerid

TABLE|services_links|linkid|ZBX_DATA
FIELD		|linkid		|t_id		|	|NOT NULL	|0
FIELD		|serviceupid	|t_id		|	|NOT NULL	|0			|1|services	|serviceid
FIELD		|servicedownid	|t_id		|	|NOT NULL	|0			|2|services	|serviceid
FIELD		|soft		|t_integer	|'0'	|NOT NULL	|0
INDEX		|1		|servicedownid
UNIQUE		|2		|serviceupid,servicedownid

TABLE|services_times|timeid|ZBX_DATA
FIELD		|timeid		|t_id		|	|NOT NULL	|0
FIELD		|serviceid	|t_id		|	|NOT NULL	|0			|1|services
FIELD		|type		|t_integer	|'0'	|NOT NULL	|0
FIELD		|ts_from	|t_integer	|'0'	|NOT NULL	|0
FIELD		|ts_to		|t_integer	|'0'	|NOT NULL	|0
FIELD		|note		|t_varchar(255)	|''	|NOT NULL	|0
INDEX		|1		|serviceid,type,ts_from,ts_to

TABLE|icon_map|iconmapid|ZBX_DATA
FIELD		|iconmapid	|t_id		|	|NOT NULL	|0
FIELD		|name		|t_varchar(64)	|''	|NOT NULL	|0
FIELD		|default_iconid	|t_id		|	|NOT NULL	|0			|1|images	|imageid	|RESTRICT
UNIQUE		|1		|name
INDEX		|2		|default_iconid

TABLE|icon_mapping|iconmappingid|ZBX_DATA
FIELD		|iconmappingid	|t_id		|	|NOT NULL	|0
FIELD		|iconmapid	|t_id		|	|NOT NULL	|0			|1|icon_map
FIELD		|iconid		|t_id		|	|NOT NULL	|0			|2|images	|imageid	|RESTRICT
FIELD		|inventory_link	|t_integer	|'0'	|NOT NULL	|0
FIELD		|expression	|t_varchar(64)	|''	|NOT NULL	|0
FIELD		|sortorder	|t_integer	|'0'	|NOT NULL	|0
INDEX		|1		|iconmapid
INDEX		|2		|iconid

TABLE|sysmaps|sysmapid|ZBX_DATA
FIELD		|sysmapid	|t_id		|	|NOT NULL	|0
FIELD		|name		|t_varchar(128)	|''	|NOT NULL	|0
FIELD		|width		|t_integer	|'600'	|NOT NULL	|0
FIELD		|height		|t_integer	|'400'	|NOT NULL	|0
FIELD		|backgroundid	|t_id		|	|NULL		|0			|1|images	|imageid	|RESTRICT
FIELD		|label_type	|t_integer	|'2'	|NOT NULL	|0
FIELD		|label_location	|t_integer	|'0'	|NOT NULL	|0
FIELD		|highlight	|t_integer	|'1'	|NOT NULL	|0
FIELD		|expandproblem	|t_integer	|'1'	|NOT NULL	|0
FIELD		|markelements	|t_integer	|'0'	|NOT NULL	|0
FIELD		|show_unack	|t_integer	|'0'	|NOT NULL	|0
FIELD		|grid_size	|t_integer	|'50'	|NOT NULL	|0
FIELD		|grid_show	|t_integer	|'1'	|NOT NULL	|0
FIELD		|grid_align	|t_integer	|'1'	|NOT NULL	|0
FIELD		|label_format	|t_integer	|'0'	|NOT NULL	|0
FIELD		|label_type_host|t_integer	|'2'	|NOT NULL	|0
FIELD		|label_type_hostgroup|t_integer	|'2'	|NOT NULL	|0
FIELD		|label_type_trigger|t_integer	|'2'	|NOT NULL	|0
FIELD		|label_type_map|t_integer	|'2'	|NOT NULL	|0
FIELD		|label_type_image|t_integer	|'2'	|NOT NULL	|0
FIELD		|label_string_host|t_varchar(255)|''	|NOT NULL	|0
FIELD		|label_string_hostgroup|t_varchar(255)|''|NOT NULL	|0
FIELD		|label_string_trigger|t_varchar(255)|''	|NOT NULL	|0
FIELD		|label_string_map|t_varchar(255)|''	|NOT NULL	|0
FIELD		|label_string_image|t_varchar(255)|''	|NOT NULL	|0
FIELD		|iconmapid	|t_id		|	|NULL		|0			|2|icon_map	|		|RESTRICT
FIELD		|expand_macros	|t_integer	|'0'	|NOT NULL	|0
FIELD		|severity_min	|t_integer	|'0'	|NOT NULL	|0
UNIQUE		|1		|name
INDEX		|2		|backgroundid
INDEX		|3		|iconmapid

TABLE|sysmaps_elements|selementid|ZBX_DATA
FIELD		|selementid	|t_id		|	|NOT NULL	|0
FIELD		|sysmapid	|t_id		|	|NOT NULL	|0			|1|sysmaps
FIELD		|elementid	|t_id		|'0'	|NOT NULL	|0
FIELD		|elementtype	|t_integer	|'0'	|NOT NULL	|0
FIELD		|iconid_off	|t_id		|	|NULL		|0			|2|images	|imageid	|RESTRICT
FIELD		|iconid_on	|t_id		|	|NULL		|0			|3|images	|imageid	|RESTRICT
FIELD		|label		|t_varchar(2048)|''	|NOT NULL	|0
FIELD		|label_location	|t_integer	|'-1'	|NOT NULL	|0
FIELD		|x		|t_integer	|'0'	|NOT NULL	|0
FIELD		|y		|t_integer	|'0'	|NOT NULL	|0
FIELD		|iconid_disabled|t_id		|	|NULL		|0			|4|images	|imageid	|RESTRICT
FIELD		|iconid_maintenance|t_id	|	|NULL		|0			|5|images	|imageid	|RESTRICT
FIELD		|elementsubtype	|t_integer	|'0'	|NOT NULL	|0
FIELD		|areatype	|t_integer	|'0'	|NOT NULL	|0
FIELD		|width		|t_integer	|'200'	|NOT NULL	|0
FIELD		|height		|t_integer	|'200'	|NOT NULL	|0
FIELD		|viewtype	|t_integer	|'0'	|NOT NULL	|0
FIELD		|use_iconmap	|t_integer	|'1'	|NOT NULL	|0
FIELD		|application	|t_varchar(255)	|''	|NOT NULL	|0
INDEX		|1		|sysmapid
INDEX		|2		|iconid_off
INDEX		|3		|iconid_on
INDEX		|4		|iconid_disabled
INDEX		|5		|iconid_maintenance

TABLE|sysmaps_links|linkid|ZBX_DATA
FIELD		|linkid		|t_id		|	|NOT NULL	|0
FIELD		|sysmapid	|t_id		|	|NOT NULL	|0			|1|sysmaps
FIELD		|selementid1	|t_id		|	|NOT NULL	|0			|2|sysmaps_elements|selementid
FIELD		|selementid2	|t_id		|	|NOT NULL	|0			|3|sysmaps_elements|selementid
FIELD		|drawtype	|t_integer	|'0'	|NOT NULL	|0
FIELD		|color		|t_varchar(6)	|'000000'|NOT NULL	|0
FIELD		|label		|t_varchar(2048)|''	|NOT NULL	|0
INDEX		|1		|sysmapid
INDEX		|2		|selementid1
INDEX		|3		|selementid2

TABLE|sysmaps_link_triggers|linktriggerid|ZBX_DATA
FIELD		|linktriggerid	|t_id		|	|NOT NULL	|0
FIELD		|linkid		|t_id		|	|NOT NULL	|0			|1|sysmaps_links
FIELD		|triggerid	|t_id		|	|NOT NULL	|0			|2|triggers
FIELD		|drawtype	|t_integer	|'0'	|NOT NULL	|0
FIELD		|color		|t_varchar(6)	|'000000'|NOT NULL	|0
UNIQUE		|1		|linkid,triggerid
INDEX		|2		|triggerid

TABLE|sysmap_element_url|sysmapelementurlid|ZBX_DATA
FIELD		|sysmapelementurlid|t_id	|	|NOT NULL	|0
FIELD		|selementid	|t_id		|	|NOT NULL	|0			|1|sysmaps_elements
FIELD		|name		|t_varchar(255)	|	|NOT NULL	|0
FIELD		|url		|t_varchar(255)	|''	|NOT NULL	|0
UNIQUE		|1		|selementid,name

TABLE|sysmap_url|sysmapurlid|ZBX_DATA
FIELD		|sysmapurlid	|t_id		|	|NOT NULL	|0
FIELD		|sysmapid	|t_id		|	|NOT NULL	|0			|1|sysmaps
FIELD		|name		|t_varchar(255)	|	|NOT NULL	|0
FIELD		|url		|t_varchar(255)	|''	|NOT NULL	|0
FIELD		|elementtype	|t_integer	|'0'	|NOT NULL	|0
UNIQUE		|1		|sysmapid,name

TABLE|maintenances_hosts|maintenance_hostid|ZBX_DATA
FIELD		|maintenance_hostid|t_id	|	|NOT NULL	|0
FIELD		|maintenanceid	|t_id		|	|NOT NULL	|0			|1|maintenances
FIELD		|hostid		|t_id		|	|NOT NULL	|0			|2|hosts
UNIQUE		|1		|maintenanceid,hostid
INDEX		|2		|hostid

TABLE|maintenances_groups|maintenance_groupid|ZBX_DATA
FIELD		|maintenance_groupid|t_id	|	|NOT NULL	|0
FIELD		|maintenanceid	|t_id		|	|NOT NULL	|0			|1|maintenances
FIELD		|groupid	|t_id		|	|NOT NULL	|0			|2|groups
UNIQUE		|1		|maintenanceid,groupid
INDEX		|2		|groupid

TABLE|timeperiods|timeperiodid|ZBX_DATA
FIELD		|timeperiodid	|t_id		|	|NOT NULL	|0
FIELD		|timeperiod_type|t_integer	|'0'	|NOT NULL	|0
FIELD		|every		|t_integer	|'1'	|NOT NULL	|0
FIELD		|month		|t_integer	|'0'	|NOT NULL	|0
FIELD		|dayofweek	|t_integer	|'0'	|NOT NULL	|0
FIELD		|day		|t_integer	|'0'	|NOT NULL	|0
FIELD		|start_time	|t_integer	|'0'	|NOT NULL	|0
FIELD		|period		|t_integer	|'0'	|NOT NULL	|0
FIELD		|start_date	|t_integer	|'0'	|NOT NULL	|0

TABLE|maintenances_windows|maintenance_timeperiodid|ZBX_DATA
FIELD		|maintenance_timeperiodid|t_id	|	|NOT NULL	|0
FIELD		|maintenanceid	|t_id		|	|NOT NULL	|0			|1|maintenances
FIELD		|timeperiodid	|t_id		|	|NOT NULL	|0			|2|timeperiods
UNIQUE		|1		|maintenanceid,timeperiodid
INDEX		|2		|timeperiodid

TABLE|regexps|regexpid|ZBX_DATA
FIELD		|regexpid	|t_id		|	|NOT NULL	|0
FIELD		|name		|t_varchar(128)	|''	|NOT NULL	|ZBX_PROXY
FIELD		|test_string	|t_shorttext	|''	|NOT NULL	|0
UNIQUE		|1		|name

TABLE|expressions|expressionid|ZBX_DATA
FIELD		|expressionid	|t_id		|	|NOT NULL	|0
FIELD		|regexpid	|t_id		|	|NOT NULL	|ZBX_PROXY		|1|regexps
FIELD		|expression	|t_varchar(255)	|''	|NOT NULL	|ZBX_PROXY
FIELD		|expression_type|t_integer	|'0'	|NOT NULL	|ZBX_PROXY
FIELD		|exp_delimiter	|t_varchar(1)	|''	|NOT NULL	|ZBX_PROXY
FIELD		|case_sensitive	|t_integer	|'0'	|NOT NULL	|ZBX_PROXY
INDEX		|1		|regexpid

TABLE|ids|table_name,field_name|0
FIELD		|table_name	|t_varchar(64)	|''	|NOT NULL	|0
FIELD		|field_name	|t_varchar(64)	|''	|NOT NULL	|0
FIELD		|nextid		|t_id		|	|NOT NULL	|0

-- History tables

TABLE|alerts|alertid|0
FIELD		|alertid	|t_id		|	|NOT NULL	|0
FIELD		|actionid	|t_id		|	|NOT NULL	|0			|1|actions
FIELD		|eventid	|t_id		|	|NOT NULL	|0			|2|events
FIELD		|userid		|t_id		|	|NULL		|0			|3|users
FIELD		|clock		|t_time		|'0'	|NOT NULL	|0
FIELD		|mediatypeid	|t_id		|	|NULL		|0			|4|media_type
FIELD		|sendto		|t_varchar(100)	|''	|NOT NULL	|0
FIELD		|subject	|t_varchar(255)	|''	|NOT NULL	|0
FIELD		|message	|t_text		|''	|NOT NULL	|0
FIELD		|status		|t_integer	|'0'	|NOT NULL	|0
FIELD		|retries	|t_integer	|'0'	|NOT NULL	|0
FIELD		|error		|t_varchar(128)	|''	|NOT NULL	|0
FIELD		|esc_step	|t_integer	|'0'	|NOT NULL	|0
FIELD		|alerttype	|t_integer	|'0'	|NOT NULL	|0
INDEX		|1		|actionid
INDEX		|2		|clock
INDEX		|3		|eventid
INDEX		|4		|status,retries
INDEX		|5		|mediatypeid
INDEX		|6		|userid

TABLE|history||0
FIELD		|itemid		|t_id		|	|NOT NULL	|0			|-|items
FIELD		|clock		|t_time		|'0'	|NOT NULL	|0
FIELD		|value		|t_double	|'0.0000'|NOT NULL	|0
FIELD		|ns		|t_nanosec	|'0'	|NOT NULL	|0
INDEX		|1		|itemid,clock

TABLE|history_uint||0
FIELD		|itemid		|t_id		|	|NOT NULL	|0			|-|items
FIELD		|clock		|t_time		|'0'	|NOT NULL	|0
FIELD		|value		|t_bigint	|'0'	|NOT NULL	|0
FIELD		|ns		|t_nanosec	|'0'	|NOT NULL	|0
INDEX		|1		|itemid,clock

TABLE|history_str||0
FIELD		|itemid		|t_id		|	|NOT NULL	|0			|-|items
FIELD		|clock		|t_time		|'0'	|NOT NULL	|0
FIELD		|value		|t_varchar(255)	|''	|NOT NULL	|0
FIELD		|ns		|t_nanosec	|'0'	|NOT NULL	|0
INDEX		|1		|itemid,clock

TABLE|history_log|id|0
FIELD		|id		|t_id		|	|NOT NULL	|0
FIELD		|itemid		|t_id		|	|NOT NULL	|0			|-|items
FIELD		|clock		|t_time		|'0'	|NOT NULL	|0
FIELD		|timestamp	|t_time		|'0'	|NOT NULL	|0
FIELD		|source		|t_varchar(64)	|''	|NOT NULL	|0
FIELD		|severity	|t_integer	|'0'	|NOT NULL	|0
FIELD		|value		|t_text		|''	|NOT NULL	|0
FIELD		|logeventid	|t_integer	|'0'	|NOT NULL	|0
FIELD		|ns		|t_nanosec	|'0'	|NOT NULL	|0
INDEX		|1		|itemid,clock
UNIQUE		|2		|itemid,id

TABLE|history_text|id|0
FIELD		|id		|t_id		|	|NOT NULL	|0
FIELD		|itemid		|t_id		|	|NOT NULL	|0			|-|items
FIELD		|clock		|t_time		|'0'	|NOT NULL	|0
FIELD		|value		|t_text		|''	|NOT NULL	|0
FIELD		|ns		|t_nanosec	|'0'	|NOT NULL	|0
INDEX		|1		|itemid,clock
UNIQUE		|2		|itemid,id

TABLE|proxy_history|id|0
FIELD		|id		|t_serial	|	|NOT NULL	|0
FIELD		|itemid		|t_id		|	|NOT NULL	|0			|-|items
FIELD		|clock		|t_time		|'0'	|NOT NULL	|0
FIELD		|timestamp	|t_time		|'0'	|NOT NULL	|0
FIELD		|source		|t_varchar(64)	|''	|NOT NULL	|0
FIELD		|severity	|t_integer	|'0'	|NOT NULL	|0
FIELD		|value		|t_longtext	|''	|NOT NULL	|0
FIELD		|logeventid	|t_integer	|'0'	|NOT NULL	|0
FIELD		|ns		|t_nanosec	|'0'	|NOT NULL	|0
FIELD		|state		|t_integer	|'0'	|NOT NULL	|0
FIELD		|lastlogsize	|t_bigint	|'0'	|NOT NULL	|0
FIELD		|mtime		|t_integer	|'0'	|NOT NULL	|0
FIELD		|meta		|t_integer	|'0'	|NOT NULL	|0
INDEX		|1		|clock

TABLE|proxy_dhistory|id|0
FIELD		|id		|t_serial	|	|NOT NULL	|0
FIELD		|clock		|t_time		|'0'	|NOT NULL	|0
FIELD		|druleid	|t_id		|	|NOT NULL	|0			|-|drules
FIELD		|type		|t_integer	|'0'	|NOT NULL	|0
FIELD		|ip		|t_varchar(39)	|''	|NOT NULL	|0
FIELD		|port		|t_integer	|'0'	|NOT NULL	|0
FIELD		|key_		|t_varchar(255)	|''	|NOT NULL	|0
FIELD		|value		|t_varchar(255)	|''	|NOT NULL	|0
FIELD		|status		|t_integer	|'0'	|NOT NULL	|0
FIELD		|dcheckid	|t_id		|	|NULL		|0			|-|dchecks
FIELD		|dns		|t_varchar(64)	|''	|NOT NULL	|0
INDEX		|1		|clock

TABLE|events|eventid|0
FIELD		|eventid	|t_id		|	|NOT NULL	|0
FIELD		|source		|t_integer	|'0'	|NOT NULL	|0
FIELD		|object		|t_integer	|'0'	|NOT NULL	|0
FIELD		|objectid	|t_id		|'0'	|NOT NULL	|0
FIELD		|clock		|t_time		|'0'	|NOT NULL	|0
FIELD		|value		|t_integer	|'0'	|NOT NULL	|0
FIELD		|acknowledged	|t_integer	|'0'	|NOT NULL	|0
FIELD		|ns		|t_nanosec	|'0'	|NOT NULL	|0
INDEX		|1		|source,object,objectid,clock
INDEX		|2		|source,object,clock

TABLE|trends|itemid,clock|0
FIELD		|itemid		|t_id		|	|NOT NULL	|0			|-|items
FIELD		|clock		|t_time		|'0'	|NOT NULL	|0
FIELD		|num		|t_integer	|'0'	|NOT NULL	|0
FIELD		|value_min	|t_double	|'0.0000'|NOT NULL	|0
FIELD		|value_avg	|t_double	|'0.0000'|NOT NULL	|0
FIELD		|value_max	|t_double	|'0.0000'|NOT NULL	|0

TABLE|trends_uint|itemid,clock|0
FIELD		|itemid		|t_id		|	|NOT NULL	|0			|-|items
FIELD		|clock		|t_time		|'0'	|NOT NULL	|0
FIELD		|num		|t_integer	|'0'	|NOT NULL	|0
FIELD		|value_min	|t_bigint	|'0'	|NOT NULL	|0
FIELD		|value_avg	|t_bigint	|'0'	|NOT NULL	|0
FIELD		|value_max	|t_bigint	|'0'	|NOT NULL	|0

TABLE|acknowledges|acknowledgeid|0
FIELD		|acknowledgeid	|t_id		|	|NOT NULL	|0
FIELD		|userid		|t_id		|	|NOT NULL	|0			|1|users
FIELD		|eventid	|t_id		|	|NOT NULL	|0			|2|events
FIELD		|clock		|t_time		|'0'	|NOT NULL	|0
FIELD		|message	|t_varchar(255)	|''	|NOT NULL	|0
INDEX		|1		|userid
INDEX		|2		|eventid
INDEX		|3		|clock

TABLE|auditlog|auditid|0
FIELD		|auditid	|t_id		|	|NOT NULL	|0
FIELD		|userid		|t_id		|	|NOT NULL	|0			|1|users
FIELD		|clock		|t_time		|'0'	|NOT NULL	|0
FIELD		|action		|t_integer	|'0'	|NOT NULL	|0
FIELD		|resourcetype	|t_integer	|'0'	|NOT NULL	|0
FIELD		|details	|t_varchar(128) |'0'	|NOT NULL	|0
FIELD		|ip		|t_varchar(39)	|''	|NOT NULL	|0
FIELD		|resourceid	|t_id		|'0'	|NOT NULL	|0
FIELD		|resourcename	|t_varchar(255)	|''	|NOT NULL	|0
INDEX		|1		|userid,clock
INDEX		|2		|clock

TABLE|auditlog_details|auditdetailid|0
FIELD		|auditdetailid	|t_id		|	|NOT NULL	|0
FIELD		|auditid	|t_id		|	|NOT NULL	|0			|1|auditlog
FIELD		|table_name	|t_varchar(64)	|''	|NOT NULL	|0
FIELD		|field_name	|t_varchar(64)	|''	|NOT NULL	|0
FIELD		|oldvalue	|t_shorttext	|''	|NOT NULL	|0
FIELD		|newvalue	|t_shorttext	|''	|NOT NULL	|0
INDEX		|1		|auditid

TABLE|service_alarms|servicealarmid|0
FIELD		|servicealarmid	|t_id		|	|NOT NULL	|0
FIELD		|serviceid	|t_id		|	|NOT NULL	|0			|1|services
FIELD		|clock		|t_time		|'0'	|NOT NULL	|0
FIELD		|value		|t_integer	|'0'	|NOT NULL	|0
INDEX		|1		|serviceid,clock
INDEX		|2		|clock

TABLE|autoreg_host|autoreg_hostid|0
FIELD		|autoreg_hostid	|t_id		|	|NOT NULL	|0
FIELD		|proxy_hostid	|t_id		|	|NULL		|0			|1|hosts	|hostid
FIELD		|host		|t_varchar(64)	|''	|NOT NULL	|0
FIELD		|listen_ip	|t_varchar(39)	|''	|NOT NULL	|0
FIELD		|listen_port	|t_integer	|'0'	|NOT NULL	|0
FIELD		|listen_dns	|t_varchar(64)	|''	|NOT NULL	|0
FIELD		|host_metadata	|t_varchar(255)	|''	|NOT NULL	|0
INDEX		|1		|proxy_hostid,host

TABLE|proxy_autoreg_host|id|0
FIELD		|id		|t_serial	|	|NOT NULL	|0
FIELD		|clock		|t_time		|'0'	|NOT NULL	|0
FIELD		|host		|t_varchar(64)	|''	|NOT NULL	|0
FIELD		|listen_ip	|t_varchar(39)	|''	|NOT NULL	|0
FIELD		|listen_port	|t_integer	|'0'	|NOT NULL	|0
FIELD		|listen_dns	|t_varchar(64)	|''	|NOT NULL	|0
FIELD		|host_metadata	|t_varchar(255)	|''	|NOT NULL	|0
INDEX		|1		|clock

TABLE|dhosts|dhostid|0
FIELD		|dhostid	|t_id		|	|NOT NULL	|0
FIELD		|druleid	|t_id		|	|NOT NULL	|0			|1|drules
FIELD		|status		|t_integer	|'0'	|NOT NULL	|0
FIELD		|lastup		|t_integer	|'0'	|NOT NULL	|0
FIELD		|lastdown	|t_integer	|'0'	|NOT NULL	|0
INDEX		|1		|druleid

TABLE|dservices|dserviceid|0
FIELD		|dserviceid	|t_id		|	|NOT NULL	|0
FIELD		|dhostid	|t_id		|	|NOT NULL	|0			|1|dhosts
FIELD		|type		|t_integer	|'0'	|NOT NULL	|0
FIELD		|key_		|t_varchar(255)	|''	|NOT NULL	|0
FIELD		|value		|t_varchar(255)	|''	|NOT NULL	|0
FIELD		|port		|t_integer	|'0'	|NOT NULL	|0
FIELD		|status		|t_integer	|'0'	|NOT NULL	|0
FIELD		|lastup		|t_integer	|'0'	|NOT NULL	|0
FIELD		|lastdown	|t_integer	|'0'	|NOT NULL	|0
FIELD		|dcheckid	|t_id		|	|NOT NULL	|0			|2|dchecks
FIELD		|ip		|t_varchar(39)	|''	|NOT NULL	|0
FIELD		|dns		|t_varchar(64)	|''	|NOT NULL	|0
UNIQUE		|1		|dcheckid,type,key_,ip,port
INDEX		|2		|dhostid

-- Other tables

TABLE|escalations|escalationid|0
FIELD		|escalationid	|t_id		|	|NOT NULL	|0
FIELD		|actionid	|t_id		|	|NOT NULL	|0			|-|actions
FIELD		|triggerid	|t_id		|	|NULL		|0			|-|triggers
FIELD		|eventid	|t_id		|	|NULL		|0			|-|events
FIELD		|r_eventid	|t_id		|	|NULL		|0			|-|events	|eventid
FIELD		|nextcheck	|t_time		|'0'	|NOT NULL	|0
FIELD		|esc_step	|t_integer	|'0'	|NOT NULL	|0
FIELD		|status		|t_integer	|'0'	|NOT NULL	|0
FIELD		|itemid		|t_id		|	|NULL		|0			|-|items
UNIQUE		|1		|actionid,triggerid,itemid,escalationid

TABLE|globalvars|globalvarid|0
FIELD		|globalvarid	|t_id		|	|NOT NULL	|0
FIELD		|snmp_lastsize	|t_integer	|'0'	|NOT NULL	|0

TABLE|graph_discovery|graphid|0
FIELD		|graphid	|t_id		|	|NOT NULL	|0			|1|graphs
FIELD		|parent_graphid	|t_id		|	|NOT NULL	|0			|2|graphs	|graphid	|RESTRICT
INDEX		|1		|parent_graphid

TABLE|host_inventory|hostid|0
FIELD		|hostid		|t_id		|	|NOT NULL	|0			|1|hosts
FIELD		|inventory_mode	|t_integer	|'0'	|NOT NULL	|0
FIELD		|type		|t_varchar(64)	|''	|NOT NULL	|0
FIELD		|type_full	|t_varchar(64)	|''	|NOT NULL	|0
FIELD		|name		|t_varchar(64)	|''	|NOT NULL	|0
FIELD		|alias		|t_varchar(64)	|''	|NOT NULL	|0
FIELD		|os		|t_varchar(64)	|''	|NOT NULL	|0
FIELD		|os_full	|t_varchar(255)	|''	|NOT NULL	|0
FIELD		|os_short	|t_varchar(64)	|''	|NOT NULL	|0
FIELD		|serialno_a	|t_varchar(64)	|''	|NOT NULL	|0
FIELD		|serialno_b	|t_varchar(64)	|''	|NOT NULL	|0
FIELD		|tag		|t_varchar(64)	|''	|NOT NULL	|0
FIELD		|asset_tag	|t_varchar(64)	|''	|NOT NULL	|0
FIELD		|macaddress_a	|t_varchar(64)	|''	|NOT NULL	|0
FIELD		|macaddress_b	|t_varchar(64)	|''	|NOT NULL	|0
FIELD		|hardware	|t_varchar(255)	|''	|NOT NULL	|0
FIELD		|hardware_full	|t_shorttext	|''	|NOT NULL	|0
FIELD		|software	|t_varchar(255)	|''	|NOT NULL	|0
FIELD		|software_full	|t_shorttext	|''	|NOT NULL	|0
FIELD		|software_app_a	|t_varchar(64)	|''	|NOT NULL	|0
FIELD		|software_app_b	|t_varchar(64)	|''	|NOT NULL	|0
FIELD		|software_app_c	|t_varchar(64)	|''	|NOT NULL	|0
FIELD		|software_app_d	|t_varchar(64)	|''	|NOT NULL	|0
FIELD		|software_app_e	|t_varchar(64)	|''	|NOT NULL	|0
FIELD		|contact	|t_shorttext	|''	|NOT NULL	|0
FIELD		|location	|t_shorttext	|''	|NOT NULL	|0
FIELD		|location_lat	|t_varchar(16)	|''	|NOT NULL	|0
FIELD		|location_lon	|t_varchar(16)	|''	|NOT NULL	|0
FIELD		|notes		|t_shorttext	|''	|NOT NULL	|0
FIELD		|chassis	|t_varchar(64)	|''	|NOT NULL	|0
FIELD		|model		|t_varchar(64)	|''	|NOT NULL	|0
FIELD		|hw_arch	|t_varchar(32)	|''	|NOT NULL	|0
FIELD		|vendor		|t_varchar(64)	|''	|NOT NULL	|0
FIELD		|contract_number|t_varchar(64)	|''	|NOT NULL	|0
FIELD		|installer_name	|t_varchar(64)	|''	|NOT NULL	|0
FIELD		|deployment_status|t_varchar(64)|''	|NOT NULL	|0
FIELD		|url_a		|t_varchar(255)	|''	|NOT NULL	|0
FIELD		|url_b		|t_varchar(255)	|''	|NOT NULL	|0
FIELD		|url_c		|t_varchar(255)	|''	|NOT NULL	|0
FIELD		|host_networks	|t_shorttext	|''	|NOT NULL	|0
FIELD		|host_netmask	|t_varchar(39)	|''	|NOT NULL	|0
FIELD		|host_router	|t_varchar(39)	|''	|NOT NULL	|0
FIELD		|oob_ip		|t_varchar(39)	|''	|NOT NULL	|0
FIELD		|oob_netmask	|t_varchar(39)	|''	|NOT NULL	|0
FIELD		|oob_router	|t_varchar(39)	|''	|NOT NULL	|0
FIELD		|date_hw_purchase|t_varchar(64)	|''	|NOT NULL	|0
FIELD		|date_hw_install|t_varchar(64)	|''	|NOT NULL	|0
FIELD		|date_hw_expiry	|t_varchar(64)	|''	|NOT NULL	|0
FIELD		|date_hw_decomm	|t_varchar(64)	|''	|NOT NULL	|0
FIELD		|site_address_a	|t_varchar(128)	|''	|NOT NULL	|0
FIELD		|site_address_b	|t_varchar(128)	|''	|NOT NULL	|0
FIELD		|site_address_c	|t_varchar(128)	|''	|NOT NULL	|0
FIELD		|site_city	|t_varchar(128)	|''	|NOT NULL	|0
FIELD		|site_state	|t_varchar(64)	|''	|NOT NULL	|0
FIELD		|site_country	|t_varchar(64)	|''	|NOT NULL	|0
FIELD		|site_zip	|t_varchar(64)	|''	|NOT NULL	|0
FIELD		|site_rack	|t_varchar(128)	|''	|NOT NULL	|0
FIELD		|site_notes	|t_shorttext	|''	|NOT NULL	|0
FIELD		|poc_1_name	|t_varchar(128)	|''	|NOT NULL	|0
FIELD		|poc_1_email	|t_varchar(128)	|''	|NOT NULL	|0
FIELD		|poc_1_phone_a	|t_varchar(64)	|''	|NOT NULL	|0
FIELD		|poc_1_phone_b	|t_varchar(64)	|''	|NOT NULL	|0
FIELD		|poc_1_cell	|t_varchar(64)	|''	|NOT NULL	|0
FIELD		|poc_1_screen	|t_varchar(64)	|''	|NOT NULL	|0
FIELD		|poc_1_notes	|t_shorttext	|''	|NOT NULL	|0
FIELD		|poc_2_name	|t_varchar(128)	|''	|NOT NULL	|0
FIELD		|poc_2_email	|t_varchar(128)	|''	|NOT NULL	|0
FIELD		|poc_2_phone_a	|t_varchar(64)	|''	|NOT NULL	|0
FIELD		|poc_2_phone_b	|t_varchar(64)	|''	|NOT NULL	|0
FIELD		|poc_2_cell	|t_varchar(64)	|''	|NOT NULL	|0
FIELD		|poc_2_screen	|t_varchar(64)	|''	|NOT NULL	|0
FIELD		|poc_2_notes	|t_shorttext	|''	|NOT NULL	|0

TABLE|housekeeper|housekeeperid|0
FIELD		|housekeeperid	|t_id		|	|NOT NULL	|0
FIELD		|tablename	|t_varchar(64)	|''	|NOT NULL	|0
FIELD		|field		|t_varchar(64)	|''	|NOT NULL	|0
FIELD		|value		|t_id		|	|NOT NULL	|0			|-|items

TABLE|images|imageid|0
FIELD		|imageid	|t_id		|	|NOT NULL	|0
FIELD		|imagetype	|t_integer	|'0'	|NOT NULL	|0
FIELD		|name		|t_varchar(64)	|'0'	|NOT NULL	|0
FIELD		|image		|t_image	|''	|NOT NULL	|0
UNIQUE		|1		|name

TABLE|item_discovery|itemdiscoveryid|ZBX_DATA
FIELD		|itemdiscoveryid|t_id		|	|NOT NULL	|0
FIELD		|itemid		|t_id		|	|NOT NULL	|0			|1|items
FIELD		|parent_itemid	|t_id		|	|NOT NULL	|0			|2|items	|itemid
FIELD		|key_		|t_varchar(255)	|''	|NOT NULL	|ZBX_NODATA
FIELD		|lastcheck	|t_integer	|'0'	|NOT NULL	|ZBX_NODATA
FIELD		|ts_delete	|t_time		|'0'	|NOT NULL	|ZBX_NODATA
UNIQUE		|1		|itemid,parent_itemid
INDEX		|2		|parent_itemid

TABLE|host_discovery|hostid|ZBX_DATA
FIELD		|hostid		|t_id		|	|NOT NULL	|0			|1|hosts
FIELD		|parent_hostid	|t_id		|	|NULL		|0			|2|hosts	|hostid		|RESTRICT
FIELD		|parent_itemid	|t_id		|	|NULL		|0			|3|items	|itemid		|RESTRICT
FIELD		|host		|t_varchar(64)	|''	|NOT NULL	|ZBX_NODATA
FIELD		|lastcheck	|t_integer	|'0'	|NOT NULL	|ZBX_NODATA
FIELD		|ts_delete	|t_time		|'0'	|NOT NULL	|ZBX_NODATA

TABLE|interface_discovery|interfaceid|0
FIELD		|interfaceid	|t_id		|	|NOT NULL	|0			|1|interface
FIELD		|parent_interfaceid|t_id	|	|NOT NULL	|0			|2|interface	|interfaceid

TABLE|profiles|profileid|0
FIELD		|profileid	|t_id		|	|NOT NULL	|0
FIELD		|userid		|t_id		|	|NOT NULL	|0			|1|users
FIELD		|idx		|t_varchar(96)	|''	|NOT NULL	|0
FIELD		|idx2		|t_id		|'0'	|NOT NULL	|0
FIELD		|value_id	|t_id		|'0'	|NOT NULL	|0
FIELD		|value_int	|t_integer	|'0'	|NOT NULL	|0
FIELD		|value_str	|t_varchar(255)	|''	|NOT NULL	|0
FIELD		|source		|t_varchar(96)	|''	|NOT NULL	|0
FIELD		|type		|t_integer	|'0'	|NOT NULL	|0
INDEX		|1		|userid,idx,idx2
INDEX		|2		|userid,profileid

TABLE|sessions|sessionid|0
FIELD		|sessionid	|t_varchar(32)	|''	|NOT NULL	|0
FIELD		|userid		|t_id		|	|NOT NULL	|0			|1|users
FIELD		|lastaccess	|t_integer	|'0'	|NOT NULL	|0
FIELD		|status		|t_integer	|'0'	|NOT NULL	|0
INDEX		|1		|userid,status

TABLE|trigger_discovery|triggerid|0
FIELD		|triggerid	|t_id		|	|NOT NULL	|0			|1|triggers
FIELD		|parent_triggerid|t_id		|	|NOT NULL	|0			|2|triggers	|triggerid	|RESTRICT
INDEX		|1		|parent_triggerid

TABLE|application_template|application_templateid|ZBX_DATA
FIELD		|application_templateid|t_id	|	|NOT NULL	|0
FIELD		|applicationid	|t_id		|	|NOT NULL	|0			|1|applications
FIELD		|templateid	|t_id		|	|NOT NULL	|0			|2|applications	|applicationid
UNIQUE		|1		|applicationid,templateid
INDEX		|2		|templateid

TABLE|item_condition|item_conditionid|ZBX_DATA
FIELD		|item_conditionid|t_id		|	|NOT NULL	|0
FIELD		|itemid		|t_id		|	|NOT NULL	|0			|1|items
FIELD		|operator	|t_integer	|'8'	|NOT NULL	|0
FIELD		|macro		|t_varchar(64)	|''	|NOT NULL	|0
FIELD		|value		|t_varchar(255)	|''	|NOT NULL	|0
INDEX		|1		|itemid

TABLE|application_prototype|application_prototypeid|ZBX_DATA
FIELD		|application_prototypeid|t_id	|	|NOT NULL	|0
FIELD		|itemid		|t_id		|	|NOT NULL	|0			|1|items
FIELD		|templateid	|t_id		|	|NULL		|0			|2|application_prototype|application_prototypeid
FIELD		|name		|t_varchar(255)	|''	|NOT NULL	|0
INDEX		|1		|itemid
INDEX		|2		|templateid

TABLE|item_application_prototype|item_application_prototypeid|ZBX_DATA
FIELD		|item_application_prototypeid|t_id|	|NOT NULL	|0
FIELD		|application_prototypeid|t_id	|	|NOT NULL	|0			|1|application_prototype
FIELD		|itemid		|t_id		|	|NOT NULL	|0			|2|items
UNIQUE		|1		|application_prototypeid,itemid
INDEX		|2		|itemid

TABLE|application_discovery|application_discoveryid|ZBX_DATA
FIELD		|application_discoveryid|t_id	|	|NOT NULL	|0
FIELD		|applicationid	|t_id		|	|NOT NULL	|0			|1|applications
FIELD		|application_prototypeid|t_id	|	|NOT NULL	|0			|2|application_prototype
FIELD		|name		|t_varchar(255)	|''	|NOT NULL	|ZBX_NODATA
FIELD		|lastcheck	|t_integer	|'0'	|NOT NULL	|ZBX_NODATA
FIELD		|ts_delete	|t_time		|'0'	|NOT NULL	|ZBX_NODATA
INDEX		|1		|applicationid
INDEX		|2		|application_prototypeid

TABLE|dbversion||
FIELD		|mandatory	|t_integer	|'0'	|NOT NULL	|
FIELD		|optional	|t_integer	|'0'	|NOT NULL	|
<<<<<<< HEAD
ROW		|2050031	|2050031
=======
ROW		|2050050	|2050050
>>>>>>> f08ef1a7
<|MERGE_RESOLUTION|>--- conflicted
+++ resolved
@@ -1295,8 +1295,4 @@
 TABLE|dbversion||
 FIELD		|mandatory	|t_integer	|'0'	|NOT NULL	|
 FIELD		|optional	|t_integer	|'0'	|NOT NULL	|
-<<<<<<< HEAD
-ROW		|2050031	|2050031
-=======
-ROW		|2050050	|2050050
->>>>>>> f08ef1a7
+ROW		|2050052	|2050052