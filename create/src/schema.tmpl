--- conflicted
+++ resolved
@@ -1953,8 +1953,4 @@
 FIELD		|dbversionid	|t_id		|	|NOT NULL	|0
 FIELD		|mandatory	|t_integer	|'0'	|NOT NULL	|
 FIELD		|optional	|t_integer	|'0'	|NOT NULL	|
-<<<<<<< HEAD
-ROW		|1		|6010010	|6010010
-=======
-ROW		|1		|6010005	|6010005
->>>>>>> d6070eeb
+ROW		|1		|6010012	|6010012