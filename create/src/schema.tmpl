--
-- Zabbix
-- Copyright (C) 2001-2022 Zabbix SIA
--
-- This program is free software; you can redistribute it and/or modify
-- it under the terms of the GNU General Public License as published by
-- the Free Software Foundation; either version 2 of the License, or
-- (at your option) any later version.
--
-- This program is distributed in the hope that it will be useful,
-- but WITHOUT ANY WARRANTY; without even the implied warranty of
-- MERCHANTABILITY or FITNESS FOR A PARTICULAR PURPOSE. See the
-- GNU General Public License for more details.
--
-- You should have received a copy of the GNU General Public License
-- along with this program; if not, write to the Free Software
-- Foundation, Inc., 51 Franklin Street, Fifth Floor, Boston, MA  02110-1301, USA.
--

--
-- Do not use spaces
-- Tables must be sorted to match referential integrity rules
--

TABLE|role|roleid|ZBX_DATA
FIELD		|roleid		|t_id		|	|NOT NULL	|0
FIELD		|name		|t_varchar(255)	|''	|NOT NULL	|0
FIELD		|type		|t_integer	|'0'	|NOT NULL	|0
FIELD		|readonly	|t_integer	|'0'	|NOT NULL	|0
UNIQUE		|1		|name

TABLE|users|userid|ZBX_DATA
FIELD		|userid		|t_id		|	|NOT NULL	|0
FIELD		|username	|t_varchar(100)	|''	|NOT NULL	|0
FIELD		|name		|t_varchar(100)	|''	|NOT NULL	|0
FIELD		|surname	|t_varchar(100)	|''	|NOT NULL	|0
FIELD		|passwd		|t_varchar(60)	|''	|NOT NULL	|0
FIELD		|url		|t_varchar(2048)|''	|NOT NULL	|0
FIELD		|autologin	|t_integer	|'0'	|NOT NULL	|0
FIELD		|autologout	|t_varchar(32)	|'15m'	|NOT NULL	|0
FIELD		|lang		|t_varchar(7)	|'default'|NOT NULL	|ZBX_NODATA
FIELD		|refresh	|t_varchar(32)	|'30s'	|NOT NULL	|0
FIELD		|theme		|t_varchar(128)	|'default'|NOT NULL	|ZBX_NODATA
FIELD		|attempt_failed	|t_integer	|0	|NOT NULL	|ZBX_NODATA
FIELD		|attempt_ip	|t_varchar(39)	|''	|NOT NULL	|ZBX_NODATA
FIELD		|attempt_clock	|t_integer	|0	|NOT NULL	|ZBX_NODATA
FIELD		|rows_per_page	|t_integer	|50	|NOT NULL	|0
FIELD		|timezone	|t_varchar(50)	|'default'|NOT NULL	|ZBX_NODATA
FIELD		|roleid		|t_id			|NULL	|NULL	|0	|1|role
FIELD		|userdirectoryid	|t_id	|NULL	|NULL	|0	|2|userdirectory	|userdirectoryid	|RESTRICT
FIELD		|ts_provisioned		|t_time	|'0'	|NOT NULL	|0
UNIQUE		|1		|username
INDEX		|2		|userdirectoryid

TABLE|maintenances|maintenanceid|ZBX_DATA
FIELD		|maintenanceid	|t_id		|	|NOT NULL	|0
FIELD		|name		|t_varchar(128)	|''	|NOT NULL	|0
FIELD		|maintenance_type|t_integer	|'0'	|NOT NULL	|0
FIELD		|description	|t_shorttext	|''	|NOT NULL	|0
FIELD		|active_since	|t_integer	|'0'	|NOT NULL	|0
FIELD		|active_till	|t_integer	|'0'	|NOT NULL	|0
FIELD		|tags_evaltype	|t_integer	|'0'	|NOT NULL	|0
INDEX		|1		|active_since,active_till
UNIQUE		|2		|name

TABLE|hosts|hostid|ZBX_TEMPLATE
FIELD		|hostid		|t_id		|	|NOT NULL	|0
FIELD		|proxy_hostid	|t_id		|	|NULL		|0			|1|hosts	|hostid		|RESTRICT
FIELD		|host		|t_varchar(128)	|''	|NOT NULL	|ZBX_PROXY
FIELD		|status		|t_integer	|'0'	|NOT NULL	|ZBX_PROXY
FIELD		|ipmi_authtype	|t_integer	|'-1'	|NOT NULL	|ZBX_PROXY
FIELD		|ipmi_privilege	|t_integer	|'2'	|NOT NULL	|ZBX_PROXY
FIELD		|ipmi_username	|t_varchar(16)	|''	|NOT NULL	|ZBX_PROXY
FIELD		|ipmi_password	|t_varchar(20)	|''	|NOT NULL	|ZBX_PROXY
FIELD		|maintenanceid	|t_id		|	|NULL		|ZBX_NODATA		|2|maintenances	|		|RESTRICT
FIELD		|maintenance_status|t_integer	|'0'	|NOT NULL	|ZBX_NODATA
FIELD		|maintenance_type|t_integer	|'0'	|NOT NULL	|ZBX_NODATA
FIELD		|maintenance_from|t_integer	|'0'	|NOT NULL	|ZBX_NODATA
FIELD		|name		|t_varchar(128)	|''	|NOT NULL	|ZBX_PROXY
FIELD		|flags		|t_integer	|'0'	|NOT NULL	|0
FIELD		|templateid	|t_id		|	|NULL		|0			|3|hosts	|hostid		|RESTRICT
FIELD		|description	|t_shorttext	|''	|NOT NULL	|0
FIELD		|tls_connect	|t_integer	|'1'	|NOT NULL	|ZBX_PROXY
FIELD		|tls_accept	|t_integer	|'1'	|NOT NULL	|ZBX_PROXY
FIELD		|tls_issuer	|t_varchar(1024)|''	|NOT NULL	|ZBX_PROXY
FIELD		|tls_subject	|t_varchar(1024)|''	|NOT NULL	|ZBX_PROXY
FIELD		|tls_psk_identity|t_varchar(128)|''	|NOT NULL	|ZBX_PROXY
FIELD		|tls_psk	|t_varchar(512)	|''	|NOT NULL	|ZBX_PROXY
FIELD		|proxy_address	|t_varchar(255)	|''	|NOT NULL	|0
FIELD		|auto_compress	|t_integer	|'1'	|NOT NULL	|0
FIELD		|discover	|t_integer	|'0'	|NOT NULL	|0
FIELD		|custom_interfaces|t_integer	|'0'	|NOT NULL	|0
FIELD		|uuid		|t_varchar(32)	|''	|NOT NULL	|0
FIELD		|name_upper	|t_varchar(128)	|''	|NOT NULL	|0
INDEX		|1		|host
INDEX		|2		|status
INDEX		|3		|proxy_hostid
INDEX		|4		|name
INDEX		|5		|maintenanceid
INDEX		|6		|name_upper
CHANGELOG	|1
UPD_TRIG_FUNC	|name		|name_upper	|hostid	|upper

TABLE|hstgrp|groupid|ZBX_DATA
FIELD		|groupid	|t_id		|	|NOT NULL	|0
FIELD		|name		|t_varchar(255)	|''	|NOT NULL	|0
FIELD		|flags		|t_integer	|'0'	|NOT NULL	|0
FIELD		|uuid		|t_varchar(32)	|''	|NOT NULL	|0
FIELD		|type		|t_integer	|'0'	|NOT NULL	|0
UNIQUE		|1		|type,name

TABLE|group_prototype|group_prototypeid|ZBX_TEMPLATE
FIELD		|group_prototypeid|t_id		|	|NOT NULL	|0
FIELD		|hostid		|t_id		|	|NOT NULL	|0			|1|hosts
FIELD		|name		|t_varchar(255)	|''	|NOT NULL	|0
FIELD		|groupid	|t_id		|	|NULL		|0			|2|hstgrp	|		|RESTRICT
FIELD		|templateid	|t_id		|	|NULL		|0			|3|group_prototype|group_prototypeid
INDEX		|1		|hostid

TABLE|group_discovery|groupid|ZBX_TEMPLATE
FIELD		|groupid	|t_id		|	|NOT NULL	|0			|1|hstgrp
FIELD		|parent_group_prototypeid|t_id	|	|NOT NULL	|0			|2|group_prototype|group_prototypeid|RESTRICT
FIELD		|name		|t_varchar(255)	|''	|NOT NULL	|ZBX_NODATA
FIELD		|lastcheck	|t_integer	|'0'	|NOT NULL	|ZBX_NODATA
FIELD		|ts_delete	|t_time		|'0'	|NOT NULL	|ZBX_NODATA

TABLE|drules|druleid|ZBX_DATA
FIELD		|druleid	|t_id		|	|NOT NULL	|0
FIELD		|proxy_hostid	|t_id		|	|NULL		|0			|1|hosts	|hostid		|RESTRICT
FIELD		|name		|t_varchar(255)	|''	|NOT NULL	|ZBX_PROXY
FIELD		|iprange	|t_varchar(2048)|''	|NOT NULL	|ZBX_PROXY
FIELD		|delay		|t_varchar(255)	|'1h'	|NOT NULL	|ZBX_PROXY
FIELD		|status		|t_integer	|'0'	|NOT NULL	|0
INDEX		|1		|proxy_hostid
UNIQUE		|2		|name
CHANGELOG	|9

TABLE|dchecks|dcheckid|ZBX_DATA
FIELD		|dcheckid	|t_id		|	|NOT NULL	|0
FIELD		|druleid	|t_id		|	|NOT NULL	|ZBX_PROXY		|1|drules	|		|RESTRICT
FIELD		|type		|t_integer	|'0'	|NOT NULL	|ZBX_PROXY
FIELD		|key_		|t_varchar(2048)|''	|NOT NULL	|ZBX_PROXY
FIELD		|snmp_community	|t_varchar(255)	|''	|NOT NULL	|ZBX_PROXY
FIELD		|ports		|t_varchar(255)	|'0'	|NOT NULL	|ZBX_PROXY
FIELD		|snmpv3_securityname|t_varchar(64)|''	|NOT NULL	|ZBX_PROXY
FIELD		|snmpv3_securitylevel|t_integer	|'0'	|NOT NULL	|ZBX_PROXY
FIELD		|snmpv3_authpassphrase|t_varchar(64)|''	|NOT NULL	|ZBX_PROXY
FIELD		|snmpv3_privpassphrase|t_varchar(64)|''	|NOT NULL	|ZBX_PROXY
FIELD		|uniq		|t_integer	|'0'	|NOT NULL	|ZBX_PROXY
FIELD		|snmpv3_authprotocol|t_integer	|'0'	|NOT NULL	|ZBX_PROXY
FIELD		|snmpv3_privprotocol|t_integer	|'0'	|NOT NULL	|ZBX_PROXY
FIELD		|snmpv3_contextname|t_varchar(255)|''	|NOT NULL	|ZBX_PROXY
FIELD		|host_source|t_integer	|'1'	|NOT NULL	|ZBX_PROXY
FIELD		|name_source|t_integer	|'0'	|NOT NULL	|ZBX_PROXY
INDEX		|1		|druleid,host_source,name_source
CHANGELOG	|10

TABLE|httptest|httptestid|ZBX_TEMPLATE
FIELD		|httptestid	|t_id		|	|NOT NULL	|0
FIELD		|name		|t_varchar(64)	|''	|NOT NULL	|ZBX_PROXY
FIELD		|delay		|t_varchar(255)	|'1m'	|NOT NULL	|ZBX_PROXY
FIELD		|status		|t_integer	|'0'	|NOT NULL	|0
FIELD		|agent		|t_varchar(255)	|'Zabbix'|NOT NULL	|ZBX_PROXY
FIELD		|authentication	|t_integer	|'0'	|NOT NULL	|ZBX_PROXY,ZBX_NODATA
FIELD		|http_user	|t_varchar(64)	|''	|NOT NULL	|ZBX_PROXY,ZBX_NODATA
FIELD		|http_password	|t_varchar(64)	|''	|NOT NULL	|ZBX_PROXY,ZBX_NODATA
FIELD		|hostid		|t_id		|	|NOT NULL	|ZBX_PROXY		|2|hosts	|		|RESTRICT
FIELD		|templateid	|t_id		|	|NULL		|0			|3|httptest	|httptestid	|RESTRICT
FIELD		|http_proxy	|t_varchar(255)	|''	|NOT NULL	|ZBX_PROXY,ZBX_NODATA
FIELD		|retries	|t_integer	|'1'	|NOT NULL	|ZBX_PROXY,ZBX_NODATA
FIELD		|ssl_cert_file	|t_varchar(255)	|''	|NOT NULL	|ZBX_PROXY,ZBX_NODATA
FIELD		|ssl_key_file	|t_varchar(255)	|''	|NOT NULL	|ZBX_PROXY,ZBX_NODATA
FIELD		|ssl_key_password|t_varchar(64)	|''	|NOT NULL	|ZBX_PROXY,ZBX_NODATA
FIELD		|verify_peer	|t_integer	|'0'	|NOT NULL	|ZBX_PROXY
FIELD		|verify_host	|t_integer	|'0'	|NOT NULL	|ZBX_PROXY
FIELD		|uuid		|t_varchar(32)	|''	|NOT NULL	|0
UNIQUE		|2		|hostid,name
INDEX		|3		|status
INDEX		|4		|templateid
CHANGELOG	|11

TABLE|httpstep|httpstepid|ZBX_TEMPLATE
FIELD		|httpstepid	|t_id		|	|NOT NULL	|0
FIELD		|httptestid	|t_id		|	|NOT NULL	|ZBX_PROXY		|1|httptest	|		|RESTRICT
FIELD		|name		|t_varchar(64)	|''	|NOT NULL	|ZBX_PROXY
FIELD		|no		|t_integer	|'0'	|NOT NULL	|ZBX_PROXY
FIELD		|url		|t_varchar(2048)|''	|NOT NULL	|ZBX_PROXY
FIELD		|timeout	|t_varchar(255)	|'15s'	|NOT NULL	|ZBX_PROXY
FIELD		|posts		|t_shorttext	|''	|NOT NULL	|ZBX_PROXY
FIELD		|required	|t_varchar(255)	|''	|NOT NULL	|ZBX_PROXY
FIELD		|status_codes	|t_varchar(255)	|''	|NOT NULL	|ZBX_PROXY
FIELD		|follow_redirects|t_integer	|'1'	|NOT NULL	|ZBX_PROXY
FIELD		|retrieve_mode	|t_integer	|'0'	|NOT NULL	|ZBX_PROXY
FIELD		|post_type	|t_integer	|'0'	|NOT NULL	|ZBX_PROXY
INDEX		|1		|httptestid
CHANGELOG	|14

TABLE|interface|interfaceid|ZBX_TEMPLATE
FIELD		|interfaceid	|t_id		|	|NOT NULL	|0
FIELD		|hostid		|t_id		|	|NOT NULL	|ZBX_PROXY		|1|hosts
FIELD		|main		|t_integer	|'0'	|NOT NULL	|ZBX_PROXY
FIELD		|type		|t_integer	|'1'	|NOT NULL	|ZBX_PROXY
FIELD		|useip		|t_integer	|'1'	|NOT NULL	|ZBX_PROXY
FIELD		|ip		|t_varchar(64)	|'127.0.0.1'|NOT NULL	|ZBX_PROXY
FIELD		|dns		|t_varchar(255)	|''	|NOT NULL	|ZBX_PROXY
FIELD		|port		|t_varchar(64)	|'10050'|NOT NULL	|ZBX_PROXY
FIELD		|available	|t_integer	|'0'	|NOT NULL	|ZBX_PROXY,ZBX_NODATA
FIELD		|error		|t_varchar(2048)|''	|NOT NULL	|ZBX_NODATA
FIELD		|errors_from	|t_integer	|'0'	|NOT NULL	|ZBX_NODATA
FIELD		|disable_until	|t_integer	|'0'	|NOT NULL	|ZBX_NODATA
INDEX		|1		|hostid,type
INDEX		|2		|ip,dns
INDEX		|3		|available

TABLE|valuemap|valuemapid|ZBX_TEMPLATE
FIELD		|valuemapid	|t_id		|	|NOT NULL	|0
FIELD		|hostid		|t_id		|	|NOT NULL	|0			|1|hosts
FIELD		|name		|t_varchar(64)	|''	|NOT NULL	|0
FIELD		|uuid		|t_varchar(32)	|''	|NOT NULL	|0
UNIQUE		|1		|hostid,name

TABLE|items|itemid|ZBX_TEMPLATE
FIELD		|itemid		|t_id		|	|NOT NULL	|0
FIELD		|type		|t_integer	|'0'	|NOT NULL	|ZBX_PROXY
FIELD		|snmp_oid	|t_varchar(512)	|''	|NOT NULL	|ZBX_PROXY
FIELD		|hostid		|t_id		|	|NOT NULL	|ZBX_PROXY		|1|hosts	|		|RESTRICT
FIELD		|name		|t_varchar(255)	|''	|NOT NULL	|0
FIELD		|key_		|t_varchar(2048)|''	|NOT NULL	|ZBX_PROXY
FIELD		|delay		|t_varchar(1024)|'0'	|NOT NULL	|ZBX_PROXY
FIELD		|history	|t_varchar(255)	|'90d'	|NOT NULL	|ZBX_PROXY
FIELD		|trends		|t_varchar(255)	|'365d'	|NOT NULL	|0
FIELD		|status		|t_integer	|'0'	|NOT NULL	|ZBX_PROXY
FIELD		|value_type	|t_integer	|'0'	|NOT NULL	|ZBX_PROXY
FIELD		|trapper_hosts	|t_varchar(255)	|''	|NOT NULL	|ZBX_PROXY
FIELD		|units		|t_varchar(255)	|''	|NOT NULL	|0
FIELD		|formula	|t_varchar(255)	|''	|NOT NULL	|0
FIELD		|logtimefmt	|t_varchar(64)	|''	|NOT NULL	|ZBX_PROXY
FIELD		|templateid	|t_id		|	|NULL		|0			|2|items	|itemid		|RESTRICT
FIELD		|valuemapid	|t_id		|	|NULL		|0			|3|valuemap	|		|RESTRICT
FIELD		|params		|t_text		|''	|NOT NULL	|ZBX_PROXY
FIELD		|ipmi_sensor	|t_varchar(128)	|''	|NOT NULL	|ZBX_PROXY
FIELD		|authtype	|t_integer	|'0'	|NOT NULL	|ZBX_PROXY
FIELD		|username	|t_varchar(64)	|''	|NOT NULL	|ZBX_PROXY
FIELD		|password	|t_varchar(64)	|''	|NOT NULL	|ZBX_PROXY
FIELD		|publickey	|t_varchar(64)	|''	|NOT NULL	|ZBX_PROXY
FIELD		|privatekey	|t_varchar(64)	|''	|NOT NULL	|ZBX_PROXY
FIELD		|flags		|t_integer	|'0'	|NOT NULL	|ZBX_PROXY
FIELD		|interfaceid	|t_id		|	|NULL		|ZBX_PROXY		|4|interface	|		|RESTRICT
FIELD		|description	|t_text		|''	|NOT NULL	|0
FIELD		|inventory_link	|t_integer	|'0'	|NOT NULL	|ZBX_PROXY
FIELD		|lifetime	|t_varchar(255)	|'30d'	|NOT NULL	|0
FIELD		|evaltype	|t_integer	|'0'	|NOT NULL	|0
FIELD		|jmx_endpoint	|t_varchar(255)	|''	|NOT NULL	|ZBX_PROXY
FIELD		|master_itemid	|t_id		|	|NULL		|ZBX_PROXY		|5|items	|itemid		|RESTRICT
FIELD		|timeout	|t_varchar(255)	|'3s'	|NOT NULL	|ZBX_PROXY
FIELD		|url		|t_varchar(2048)|''	|NOT NULL	|ZBX_PROXY
FIELD		|query_fields	|t_varchar(2048)|''	|NOT NULL	|ZBX_PROXY
FIELD		|posts		|t_text		|''	|NOT NULL	|ZBX_PROXY
FIELD		|status_codes	|t_varchar(255)	|'200'	|NOT NULL	|ZBX_PROXY
FIELD		|follow_redirects|t_integer	|'1'	|NOT NULL	|ZBX_PROXY
FIELD		|post_type	|t_integer	|'0'	|NOT NULL	|ZBX_PROXY
FIELD		|http_proxy	|t_varchar(255)	|''	|NOT NULL	|ZBX_PROXY,ZBX_NODATA
FIELD		|headers	|t_text		|''	|NOT NULL	|ZBX_PROXY
FIELD		|retrieve_mode	|t_integer	|'0'	|NOT NULL	|ZBX_PROXY
FIELD		|request_method	|t_integer	|'0'	|NOT NULL	|ZBX_PROXY
FIELD		|output_format	|t_integer	|'0'	|NOT NULL	|ZBX_PROXY
FIELD		|ssl_cert_file	|t_varchar(255)	|''	|NOT NULL	|ZBX_PROXY,ZBX_NODATA
FIELD		|ssl_key_file	|t_varchar(255)	|''	|NOT NULL	|ZBX_PROXY,ZBX_NODATA
FIELD		|ssl_key_password|t_varchar(64)	|''	|NOT NULL	|ZBX_PROXY,ZBX_NODATA
FIELD		|verify_peer	|t_integer	|'0'	|NOT NULL	|ZBX_PROXY
FIELD		|verify_host	|t_integer	|'0'	|NOT NULL	|ZBX_PROXY
FIELD		|allow_traps	|t_integer	|'0'	|NOT NULL	|ZBX_PROXY
FIELD		|discover	|t_integer	|'0'	|NOT NULL	|0
FIELD		|uuid		|t_varchar(32)	|''	|NOT NULL	|0
FIELD		|name_upper	|t_varchar(255)	|''	|NOT NULL	|0
INDEX		|1		|hostid,key_(764)
INDEX		|3		|status
INDEX		|4		|templateid
INDEX		|5		|valuemapid
INDEX		|6		|interfaceid
INDEX		|7		|master_itemid
INDEX		|8		|key_(768)
INDEX		|9		|hostid,name_upper
CHANGELOG	|3
UPD_TRIG_FUNC	|name		|name_upper	|itemid	|upper

TABLE|httpstepitem|httpstepitemid|ZBX_TEMPLATE
FIELD		|httpstepitemid	|t_id		|	|NOT NULL	|0
FIELD		|httpstepid	|t_id		|	|NOT NULL	|ZBX_PROXY		|1|httpstep	|		|RESTRICT
FIELD		|itemid		|t_id		|	|NOT NULL	|ZBX_PROXY		|2|items	|		|RESTRICT
FIELD		|type		|t_integer	|'0'	|NOT NULL	|ZBX_PROXY
UNIQUE		|1		|httpstepid,itemid
INDEX		|2		|itemid
CHANGELOG	|16

TABLE|httptestitem|httptestitemid|ZBX_TEMPLATE
FIELD		|httptestitemid	|t_id		|	|NOT NULL	|0
FIELD		|httptestid	|t_id		|	|NOT NULL	|ZBX_PROXY		|1|httptest	|		|RESTRICT
FIELD		|itemid		|t_id		|	|NOT NULL	|ZBX_PROXY		|2|items	|		|RESTRICT
FIELD		|type		|t_integer	|'0'	|NOT NULL	|ZBX_PROXY
UNIQUE		|1		|httptestid,itemid
INDEX		|2		|itemid
CHANGELOG	|13

TABLE|media_type|mediatypeid|ZBX_DATA
FIELD		|mediatypeid	|t_id		|	|NOT NULL	|0
FIELD		|type		|t_integer	|'0'	|NOT NULL	|0
FIELD		|name		|t_varchar(100)	|''	|NOT NULL	|0
FIELD		|smtp_server	|t_varchar(255)	|''	|NOT NULL	|0
FIELD		|smtp_helo	|t_varchar(255)	|''	|NOT NULL	|0
FIELD		|smtp_email	|t_varchar(255)	|''	|NOT NULL	|0
FIELD		|exec_path	|t_varchar(255)	|''	|NOT NULL	|0
FIELD		|gsm_modem	|t_varchar(255)	|''	|NOT NULL	|0
FIELD		|username	|t_varchar(255)	|''	|NOT NULL	|0
FIELD		|passwd		|t_varchar(255)	|''	|NOT NULL	|0
FIELD		|status		|t_integer	|'1'	|NOT NULL	|ZBX_NODATA
FIELD		|smtp_port	|t_integer	|'25'	|NOT NULL	|0
FIELD		|smtp_security	|t_integer	|'0'	|NOT NULL	|0
FIELD		|smtp_verify_peer|t_integer	|'0'	|NOT NULL	|0
FIELD		|smtp_verify_host|t_integer	|'0'	|NOT NULL	|0
FIELD		|smtp_authentication|t_integer	|'0'	|NOT NULL	|0
FIELD		|exec_params	|t_varchar(255)	|''	|NOT NULL	|0
FIELD		|maxsessions	|t_integer	|'1'	|NOT NULL	|0
FIELD		|maxattempts	|t_integer	|'3'	|NOT NULL	|0
FIELD		|attempt_interval|t_varchar(32)	|'10s'	|NOT NULL	|0
FIELD		|content_type	|t_integer	|'1'	|NOT NULL	|0
FIELD		|script		|t_text		|''	|NOT NULL	|0
FIELD		|timeout	|t_varchar(32)	|'30s'	|NOT NULL	|0
FIELD		|process_tags	|t_integer	|'0'	|NOT NULL	|0
FIELD		|show_event_menu|t_integer	|'0'	|NOT NULL	|0
FIELD		|event_menu_url	|t_varchar(2048)|''	|NOT NULL	|0
FIELD		|event_menu_name|t_varchar(255)	|''	|NOT NULL	|0
FIELD		|description	|t_shorttext	|''	|NOT NULL	|0
FIELD		|provider	|t_integer	|'0'	|NOT NULL	|0
UNIQUE		|1		|name

TABLE|media_type_param|mediatype_paramid|ZBX_DATA
FIELD		|mediatype_paramid|t_id		|	|NOT NULL	|0
FIELD		|mediatypeid	|t_id		|	|NOT NULL	|0			|1|media_type
FIELD		|name		|t_varchar(255)	|''	|NOT NULL	|0
FIELD		|value		|t_varchar(2048)|''	|NOT NULL	|0
INDEX		|1		|mediatypeid

TABLE|media_type_message|mediatype_messageid|ZBX_DATA
FIELD		|mediatype_messageid|t_id	|	|NOT NULL	|0
FIELD		|mediatypeid	|t_id		|	|NOT NULL	|0			|1|media_type
FIELD		|eventsource	|t_integer	|	|NOT NULL	|0
FIELD		|recovery	|t_integer	|	|NOT NULL	|0
FIELD		|subject	|t_varchar(255)	|''	|NOT NULL	|0
FIELD		|message	|t_text		|''	|NOT NULL	|0
UNIQUE		|1		|mediatypeid,eventsource,recovery

TABLE|usrgrp|usrgrpid|ZBX_DATA
FIELD		|usrgrpid	|t_id		|	|NOT NULL	|0
FIELD		|name		|t_varchar(64)	|''	|NOT NULL	|0
FIELD		|gui_access	|t_integer	|'0'	|NOT NULL	|0
FIELD		|users_status	|t_integer	|'0'	|NOT NULL	|0
FIELD		|debug_mode	|t_integer	|'0'	|NOT NULL	|0
FIELD		|userdirectoryid	|t_id	|NULL	|NULL	|0 |2|userdirectory	|	|RESTRICT
UNIQUE		|1		|name
INDEX		|2	|userdirectoryid

TABLE|users_groups|id|ZBX_DATA
FIELD		|id		|t_id		|	|NOT NULL	|0
FIELD		|usrgrpid	|t_id		|	|NOT NULL	|0			|1|usrgrp
FIELD		|userid		|t_id		|	|NOT NULL	|0			|2|users
UNIQUE		|1		|usrgrpid,userid
INDEX		|2		|userid

TABLE|scripts|scriptid|ZBX_DATA
FIELD		|scriptid	|t_id		|	|NOT NULL	|0
FIELD		|name		|t_varchar(255)	|''	|NOT NULL	|0
FIELD		|command	|t_text		|''	|NOT NULL	|0
FIELD		|host_access	|t_integer	|'2'	|NOT NULL	|0
FIELD		|usrgrpid	|t_id		|	|NULL		|0			|1|usrgrp	|		|RESTRICT
FIELD		|groupid	|t_id		|	|NULL		|0			|2|hstgrp	|		|RESTRICT
FIELD		|description	|t_shorttext	|''	|NOT NULL	|0
FIELD		|confirmation	|t_varchar(255)	|''	|NOT NULL	|0
FIELD		|type		|t_integer	|'5'	|NOT NULL	|0
FIELD		|execute_on	|t_integer	|'2'	|NOT NULL	|0
FIELD		|timeout	|t_varchar(32)	|'30s'	|NOT NULL	|0
FIELD		|scope		|t_integer	|'1'	|NOT NULL	|0
FIELD		|port		|t_varchar(64)	|''	|NOT NULL	|0
FIELD		|authtype	|t_integer	|'0'	|NOT NULL	|0
FIELD		|username	|t_varchar(64)	|''	|NOT NULL	|0
FIELD		|password	|t_varchar(64)	|''	|NOT NULL	|0
FIELD		|publickey	|t_varchar(64)	|''	|NOT NULL	|0
FIELD		|privatekey	|t_varchar(64)	|''	|NOT NULL	|0
FIELD		|menu_path	|t_varchar(255)	|''	|NOT NULL	|0
FIELD		|url		|t_varchar(2048)|''	|NOT NULL	|0
FIELD		|new_window	|t_integer	|'1'	|NOT NULL	|0
INDEX		|1		|usrgrpid
INDEX		|2		|groupid
UNIQUE		|3		|name

TABLE|script_param|script_paramid|ZBX_DATA
FIELD		|script_paramid	|t_id		|	|NOT NULL	|0
FIELD		|scriptid	|t_id		|	|NOT NULL	|0			|1|scripts
FIELD		|name		|t_varchar(255)	|''	|NOT NULL	|0
FIELD		|value		|t_varchar(2048)|''	|NOT NULL	|0
UNIQUE		|1		|scriptid,name

TABLE|actions|actionid|ZBX_DATA
FIELD		|actionid	|t_id		|	|NOT NULL	|0
FIELD		|name		|t_varchar(255)	|''	|NOT NULL	|0
FIELD		|eventsource	|t_integer	|'0'	|NOT NULL	|0
FIELD		|evaltype	|t_integer	|'0'	|NOT NULL	|0
FIELD		|status		|t_integer	|'0'	|NOT NULL	|0
FIELD		|esc_period	|t_varchar(255)	|'1h'	|NOT NULL	|0
FIELD		|formula	|t_varchar(1024)|''	|NOT NULL	|0
FIELD		|pause_suppressed|t_integer	|'1'	|NOT NULL	|0
FIELD		|notify_if_canceled|t_integer	|'1'	|NOT NULL	|0
INDEX		|1		|eventsource,status
UNIQUE		|2		|name

TABLE|operations|operationid|ZBX_DATA
FIELD		|operationid	|t_id		|	|NOT NULL	|0
FIELD		|actionid	|t_id		|	|NOT NULL	|0			|1|actions
FIELD		|operationtype	|t_integer	|'0'	|NOT NULL	|0
FIELD		|esc_period	|t_varchar(255)	|'0'	|NOT NULL	|0
FIELD		|esc_step_from	|t_integer	|'1'	|NOT NULL	|0
FIELD		|esc_step_to	|t_integer	|'1'	|NOT NULL	|0
FIELD		|evaltype	|t_integer	|'0'	|NOT NULL	|0
FIELD		|recovery	|t_integer	|'0'	|NOT NULL	|0
INDEX		|1		|actionid

TABLE|opmessage|operationid|ZBX_DATA
FIELD		|operationid	|t_id		|	|NOT NULL	|0			|1|operations
FIELD		|default_msg	|t_integer	|'1'	|NOT NULL	|0
FIELD		|subject	|t_varchar(255)	|''	|NOT NULL	|0
FIELD		|message	|t_shorttext	|''	|NOT NULL	|0
FIELD		|mediatypeid	|t_id		|	|NULL		|0			|2|media_type	|		|RESTRICT
INDEX		|1		|mediatypeid

TABLE|opmessage_grp|opmessage_grpid|ZBX_DATA
FIELD		|opmessage_grpid|t_id		|	|NOT NULL	|0
FIELD		|operationid	|t_id		|	|NOT NULL	|0			|1|operations
FIELD		|usrgrpid	|t_id		|	|NOT NULL	|0			|2|usrgrp	|		|RESTRICT
UNIQUE		|1		|operationid,usrgrpid
INDEX		|2		|usrgrpid

TABLE|opmessage_usr|opmessage_usrid|ZBX_DATA
FIELD		|opmessage_usrid|t_id		|	|NOT NULL	|0
FIELD		|operationid	|t_id		|	|NOT NULL	|0			|1|operations
FIELD		|userid		|t_id		|	|NOT NULL	|0			|2|users	|		|RESTRICT
UNIQUE		|1		|operationid,userid
INDEX		|2		|userid

TABLE|opcommand|operationid|ZBX_DATA
FIELD		|operationid	|t_id		|	|NOT NULL	|0			|1|operations
FIELD		|scriptid	|t_id		|	|NOT NULL	|0			|2|scripts	|		|RESTRICT
INDEX		|1		|scriptid

TABLE|opcommand_hst|opcommand_hstid|ZBX_DATA
FIELD		|opcommand_hstid|t_id		|	|NOT NULL	|0
FIELD		|operationid	|t_id		|	|NOT NULL	|0			|1|operations
FIELD		|hostid		|t_id		|	|NULL		|0			|2|hosts	|		|RESTRICT
INDEX		|1		|operationid
INDEX		|2		|hostid

TABLE|opcommand_grp|opcommand_grpid|ZBX_DATA
FIELD		|opcommand_grpid|t_id		|	|NOT NULL	|0
FIELD		|operationid	|t_id		|	|NOT NULL	|0			|1|operations
FIELD		|groupid	|t_id		|	|NOT NULL	|0			|2|hstgrp	|		|RESTRICT
INDEX		|1		|operationid
INDEX		|2		|groupid

TABLE|opgroup|opgroupid|ZBX_DATA
FIELD		|opgroupid	|t_id		|	|NOT NULL	|0
FIELD		|operationid	|t_id		|	|NOT NULL	|0			|1|operations
FIELD		|groupid	|t_id		|	|NOT NULL	|0			|2|hstgrp	|		|RESTRICT
UNIQUE		|1		|operationid,groupid
INDEX		|2		|groupid

TABLE|optemplate|optemplateid|ZBX_TEMPLATE
FIELD		|optemplateid	|t_id		|	|NOT NULL	|0
FIELD		|operationid	|t_id		|	|NOT NULL	|0			|1|operations
FIELD		|templateid	|t_id		|	|NOT NULL	|0			|2|hosts	|hostid		|RESTRICT
UNIQUE		|1		|operationid,templateid
INDEX		|2		|templateid

TABLE|opconditions|opconditionid|ZBX_DATA
FIELD		|opconditionid	|t_id		|	|NOT NULL	|0
FIELD		|operationid	|t_id		|	|NOT NULL	|0			|1|operations
FIELD		|conditiontype	|t_integer	|'0'	|NOT NULL	|0
FIELD		|operator	|t_integer	|'0'	|NOT NULL	|0
FIELD		|value		|t_varchar(255)	|''	|NOT NULL	|0
INDEX		|1		|operationid

TABLE|conditions|conditionid|ZBX_DATA
FIELD		|conditionid	|t_id		|	|NOT NULL	|0
FIELD		|actionid	|t_id		|	|NOT NULL	|0			|1|actions
FIELD		|conditiontype	|t_integer	|'0'	|NOT NULL	|0
FIELD		|operator	|t_integer	|'0'	|NOT NULL	|0
FIELD		|value		|t_varchar(255)	|''	|NOT NULL	|0
FIELD		|value2		|t_varchar(255)	|''	|NOT NULL	|0
INDEX		|1		|actionid

TABLE|config|configid|ZBX_DATA
FIELD		|configid	|t_id		|	|NOT NULL	|0
FIELD		|work_period	|t_varchar(255)	|'1-5,09:00-18:00'|NOT NULL|0
FIELD		|alert_usrgrpid	|t_id		|	|NULL		|0			|1|usrgrp	|usrgrpid	|RESTRICT
FIELD		|default_theme	|t_varchar(128)	|'blue-theme'|NOT NULL	|ZBX_NODATA
FIELD		|authentication_type|t_integer	|'0'	|NOT NULL	|ZBX_NODATA
FIELD		|discovery_groupid|t_id		|	|NULL		|0			|2|hstgrp	|groupid	|RESTRICT
FIELD		|max_in_table	|t_integer	|'50'	|NOT NULL	|ZBX_NODATA
FIELD		|search_limit	|t_integer	|'1000'	|NOT NULL	|ZBX_NODATA
FIELD		|severity_color_0|t_varchar(6)	|'97AAB3'|NOT NULL	|ZBX_NODATA
FIELD		|severity_color_1|t_varchar(6)	|'7499FF'|NOT NULL	|ZBX_NODATA
FIELD		|severity_color_2|t_varchar(6)	|'FFC859'|NOT NULL	|ZBX_NODATA
FIELD		|severity_color_3|t_varchar(6)	|'FFA059'|NOT NULL	|ZBX_NODATA
FIELD		|severity_color_4|t_varchar(6)	|'E97659'|NOT NULL	|ZBX_NODATA
FIELD		|severity_color_5|t_varchar(6)	|'E45959'|NOT NULL	|ZBX_NODATA
FIELD		|severity_name_0|t_varchar(32)	|'Not classified'|NOT NULL|ZBX_NODATA
FIELD		|severity_name_1|t_varchar(32)	|'Information'|NOT NULL	|ZBX_NODATA
FIELD		|severity_name_2|t_varchar(32)	|'Warning'|NOT NULL	|ZBX_NODATA
FIELD		|severity_name_3|t_varchar(32)	|'Average'|NOT NULL	|ZBX_NODATA
FIELD		|severity_name_4|t_varchar(32)	|'High'	|NOT NULL	|ZBX_NODATA
FIELD		|severity_name_5|t_varchar(32)	|'Disaster'|NOT NULL	|ZBX_NODATA
FIELD		|ok_period	|t_varchar(32)	|'5m'	|NOT NULL	|ZBX_NODATA
FIELD		|blink_period	|t_varchar(32)	|'2m'	|NOT NULL	|ZBX_NODATA
FIELD		|problem_unack_color|t_varchar(6)|'CC0000'|NOT NULL	|ZBX_NODATA
FIELD		|problem_ack_color|t_varchar(6)	|'CC0000'|NOT NULL	|ZBX_NODATA
FIELD		|ok_unack_color	|t_varchar(6)	|'009900'|NOT NULL	|ZBX_NODATA
FIELD		|ok_ack_color	|t_varchar(6)	|'009900'|NOT NULL	|ZBX_NODATA
FIELD		|problem_unack_style|t_integer	|'1'	|NOT NULL	|ZBX_NODATA
FIELD		|problem_ack_style|t_integer	|'1'	|NOT NULL	|ZBX_NODATA
FIELD		|ok_unack_style	|t_integer	|'1'	|NOT NULL	|ZBX_NODATA
FIELD		|ok_ack_style	|t_integer	|'1'	|NOT NULL	|ZBX_NODATA
FIELD		|snmptrap_logging|t_integer	|'1'	|NOT NULL	|ZBX_PROXY,ZBX_NODATA
FIELD		|server_check_interval|t_integer|'10'	|NOT NULL	|ZBX_NODATA
FIELD		|hk_events_mode	|t_integer	|'1'	|NOT NULL	|ZBX_NODATA
FIELD		|hk_events_trigger|t_varchar(32)|'365d'	|NOT NULL	|ZBX_NODATA
FIELD		|hk_events_internal|t_varchar(32)|'1d'	|NOT NULL	|ZBX_NODATA
FIELD		|hk_events_discovery|t_varchar(32)|'1d'	|NOT NULL	|ZBX_NODATA
FIELD		|hk_events_autoreg|t_varchar(32)|'1d'	|NOT NULL	|ZBX_NODATA
FIELD		|hk_services_mode|t_integer	|'1'	|NOT NULL	|ZBX_NODATA
FIELD		|hk_services	|t_varchar(32)	|'365d'	|NOT NULL	|ZBX_NODATA
FIELD		|hk_audit_mode	|t_integer	|'1'	|NOT NULL	|ZBX_NODATA
FIELD		|hk_audit	|t_varchar(32)	|'365d'	|NOT NULL	|ZBX_NODATA
FIELD		|hk_sessions_mode|t_integer	|'1'	|NOT NULL	|ZBX_NODATA
FIELD		|hk_sessions	|t_varchar(32)	|'365d'	|NOT NULL	|ZBX_NODATA
FIELD		|hk_history_mode|t_integer	|'1'	|NOT NULL	|ZBX_NODATA
FIELD		|hk_history_global|t_integer	|'0'	|NOT NULL	|ZBX_PROXY,ZBX_NODATA
FIELD		|hk_history	|t_varchar(32)	|'90d'	|NOT NULL	|ZBX_PROXY,ZBX_NODATA
FIELD		|hk_trends_mode	|t_integer	|'1'	|NOT NULL	|ZBX_NODATA
FIELD		|hk_trends_global|t_integer	|'0'	|NOT NULL	|ZBX_NODATA
FIELD		|hk_trends	|t_varchar(32)	|'365d'	|NOT NULL	|ZBX_NODATA
FIELD		|default_inventory_mode|t_integer|'-1'	|NOT NULL	|ZBX_NODATA
FIELD		|custom_color	|t_integer	|'0'	|NOT NULL	|ZBX_NODATA
FIELD		|http_auth_enabled	|t_integer	|'0'	|NOT NULL	|ZBX_NODATA
FIELD		|http_login_form	|t_integer	|'0'	|NOT NULL	|ZBX_NODATA
FIELD		|http_strip_domains	|t_varchar(2048)|''	|NOT NULL	|ZBX_NODATA
FIELD		|http_case_sensitive	|t_integer	|'1'	|NOT NULL	|ZBX_NODATA
FIELD		|ldap_auth_enabled		|t_integer		|'0'	|NOT NULL	|ZBX_NODATA
FIELD		|ldap_case_sensitive	|t_integer	|'1'	|NOT NULL	|ZBX_NODATA
FIELD		|db_extension	|t_varchar(32)	|''	|NOT NULL	|ZBX_NODATA
FIELD		|autoreg_tls_accept	|t_integer	|'1'	|NOT NULL	|ZBX_PROXY,ZBX_NODATA
FIELD		|compression_status	|t_integer	|'0'	|NOT NULL	|ZBX_NODATA
FIELD		|compress_older	|t_varchar(32)	|'7d'	|NOT NULL	|ZBX_NODATA
FIELD		|instanceid	|t_varchar(32)	|''	|NOT NULL	|ZBX_NODATA
FIELD		|saml_auth_enabled	|t_integer	|'0'	|NOT NULL	|ZBX_NODATA
FIELD		|saml_case_sensitive	|t_integer	|'0'	|NOT NULL	|ZBX_NODATA
FIELD		|default_lang		|t_varchar(5)	|'en_US'|NOT NULL	|ZBX_NODATA
FIELD		|default_timezone	|t_varchar(50)	|'system'|NOT NULL	|ZBX_NODATA
FIELD		|login_attempts	|t_integer	|'5'	|NOT NULL	|ZBX_NODATA
FIELD		|login_block	|t_varchar(32)	|'30s'	|NOT NULL	|ZBX_NODATA
FIELD		|show_technical_errors	|t_integer	|'0'	|NOT NULL	|ZBX_NODATA
FIELD		|validate_uri_schemes	|t_integer	|'1'	|NOT NULL	|ZBX_NODATA
FIELD		|uri_valid_schemes	|t_varchar(255)	|'http,https,ftp,file,mailto,tel,ssh'	|NOT NULL	|ZBX_NODATA
FIELD		|x_frame_options	|t_varchar(255)	|'SAMEORIGIN'	|NOT NULL	|ZBX_NODATA
FIELD		|iframe_sandboxing_enabled	|t_integer	|'1'	|NOT NULL	|ZBX_NODATA
FIELD		|iframe_sandboxing_exceptions	|t_varchar(255)	|''	|NOT NULL	|ZBX_NODATA
FIELD		|max_overview_table_size	|t_integer	|'50'	|NOT NULL	|ZBX_NODATA
FIELD		|history_period	|t_varchar(32)|	'24h'	|NOT NULL	|ZBX_NODATA
FIELD		|period_default	|t_varchar(32)	|'1h'	|NOT NULL	|ZBX_NODATA
FIELD		|max_period	|t_varchar(32)	|'2y'	|NOT NULL	|ZBX_NODATA
FIELD		|socket_timeout	|t_varchar(32)	|'3s'	|NOT NULL	|ZBX_NODATA
FIELD		|connect_timeout	|t_varchar(32)	|'3s'	|NOT NULL	|ZBX_NODATA
FIELD		|media_type_test_timeout	|t_varchar(32)	|'65s'	|NOT NULL	|ZBX_NODATA
FIELD		|script_timeout	|t_varchar(32)	|'60s'	|NOT NULL	|ZBX_NODATA
FIELD		|item_test_timeout	|t_varchar(32)	|'60s'	|NOT NULL	|ZBX_NODATA
FIELD		|session_key	|t_varchar(32)|''	|NOT NULL	|ZBX_NODATA
FIELD		|url		|t_varchar(255)	|''	|NOT NULL	|ZBX_NODATA
FIELD		|report_test_timeout|t_varchar(32)|'60s'|NOT NULL	|ZBX_NODATA
FIELD		|dbversion_status	|t_shorttext|''	|NOT NULL	|ZBX_NODATA
FIELD		|hk_events_service|t_varchar(32)|'1d'	|NOT NULL	|ZBX_NODATA
FIELD		|passwd_min_length	|t_integer	|'8'	|NOT NULL	|ZBX_NODATA
FIELD		|passwd_check_rules	|t_integer	|'8'	|NOT NULL	|ZBX_NODATA
FIELD		|auditlog_enabled	|t_integer	|'1'	|NOT NULL	|ZBX_NODATA
FIELD		|ha_failover_delay	|t_varchar(32)	|'1m'	|NOT NULL	|ZBX_NODATA
FIELD		|geomaps_tile_provider|t_varchar(255)	|''	|NOT NULL	|0
FIELD		|geomaps_tile_url	|t_varchar(1024)|''	|NOT NULL	|ZBX_NODATA
FIELD		|geomaps_max_zoom	|t_integer	|'0'	|NOT NULL	|ZBX_NODATA
FIELD		|geomaps_attribution|t_varchar(1024)|''	|NOT NULL	|ZBX_NODATA
FIELD		|vault_provider	|t_integer	|'0'	|NOT NULL	|ZBX_NODATA
FIELD		|ldap_userdirectoryid	|t_id	|NULL |NULL	|0		|3|userdirectory	|userdirectoryid|RESTRICT
FIELD		|server_status		|t_shorttext	|''	|NOT NULL	|ZBX_NODATA
FIELD		|jit_provision_interval		|t_varchar(32)	|'1h'	|NOT NULL	|0
FIELD		|saml_jit_status			|t_integer		|'0'	|NOT NULL	|0
FIELD		|ldap_jit_status			|t_integer		|'0'	|NOT NULL	|0
FIELD		|disabled_usrgrpid			|t_id			|NULL	|NULL		|0	|4|usrgrp	|usrgrpid|RESTRICT
INDEX		|1		|alert_usrgrpid
INDEX		|2		|discovery_groupid
INDEX		|3		|ldap_userdirectoryid
INDEX		|4		|disabled_usrgrpid

TABLE|triggers|triggerid|ZBX_TEMPLATE
FIELD		|triggerid	|t_id		|	|NOT NULL	|0
FIELD		|expression	|t_varchar(2048)|''	|NOT NULL	|0
FIELD		|description	|t_varchar(255)	|''	|NOT NULL	|0
FIELD		|url		|t_varchar(2048)|''	|NOT NULL	|0
FIELD		|status		|t_integer	|'0'	|NOT NULL	|0
FIELD		|value		|t_integer	|'0'	|NOT NULL	|ZBX_NODATA
FIELD		|priority	|t_integer	|'0'	|NOT NULL	|0
FIELD		|lastchange	|t_integer	|'0'	|NOT NULL	|ZBX_NODATA
FIELD		|comments	|t_shorttext	|''	|NOT NULL	|0
FIELD		|error		|t_varchar(2048)|''	|NOT NULL	|ZBX_NODATA
FIELD		|templateid	|t_id		|	|NULL		|0			|1|triggers	|triggerid		|RESTRICT
FIELD		|type		|t_integer	|'0'	|NOT NULL	|0
FIELD		|state		|t_integer	|'0'	|NOT NULL	|ZBX_NODATA
FIELD		|flags		|t_integer	|'0'	|NOT NULL	|0
FIELD		|recovery_mode	|t_integer	|'0'	|NOT NULL	|0
FIELD		|recovery_expression|t_varchar(2048)|''	|NOT NULL	|0
FIELD		|correlation_mode|t_integer	|'0'	|NOT NULL	|0
FIELD		|correlation_tag|t_varchar(255)	|''	|NOT NULL	|0
FIELD		|manual_close	|t_integer	|'0'	|NOT NULL	|0
FIELD		|opdata		|t_varchar(255)	|''	|NOT NULL	|0
FIELD		|discover	|t_integer	|'0'	|NOT NULL	|0
FIELD		|event_name	|t_varchar(2048)|''	|NOT NULL	|0
FIELD		|uuid		|t_varchar(32)	|''	|NOT NULL	|0
FIELD		|url_name	|t_varchar(64)	|''	|NOT NULL	|0
INDEX		|1		|status
INDEX		|2		|value,lastchange
INDEX		|3		|templateid
CHANGELOG	|5

TABLE|trigger_depends|triggerdepid|ZBX_TEMPLATE
FIELD		|triggerdepid	|t_id		|	|NOT NULL	|0
FIELD		|triggerid_down	|t_id		|	|NOT NULL	|0			|1|triggers	|triggerid
FIELD		|triggerid_up	|t_id		|	|NOT NULL	|0			|2|triggers	|triggerid
UNIQUE		|1		|triggerid_down,triggerid_up
INDEX		|2		|triggerid_up

TABLE|functions|functionid|ZBX_TEMPLATE
FIELD		|functionid	|t_id		|	|NOT NULL	|0
FIELD		|itemid		|t_id		|	|NOT NULL	|0			|1|items	|		|RESTRICT
FIELD		|triggerid	|t_id		|	|NOT NULL	|0			|2|triggers	|		|RESTRICT
FIELD		|name		|t_varchar(12)	|''	|NOT NULL	|0
FIELD		|parameter	|t_varchar(255)	|'0'	|NOT NULL	|0
INDEX		|1		|triggerid
INDEX		|2		|itemid,name,parameter
CHANGELOG	|7

TABLE|graphs|graphid|ZBX_TEMPLATE
FIELD		|graphid	|t_id		|	|NOT NULL	|0
FIELD		|name		|t_varchar(128)	|''	|NOT NULL	|0
FIELD		|width		|t_integer	|'900'	|NOT NULL	|0
FIELD		|height		|t_integer	|'200'	|NOT NULL	|0
FIELD		|yaxismin	|t_double	|'0'	|NOT NULL	|0
FIELD		|yaxismax	|t_double	|'100'	|NOT NULL	|0
FIELD		|templateid	|t_id		|	|NULL		|0			|1|graphs	|graphid
FIELD		|show_work_period|t_integer	|'1'	|NOT NULL	|0
FIELD		|show_triggers	|t_integer	|'1'	|NOT NULL	|0
FIELD		|graphtype	|t_integer	|'0'	|NOT NULL	|0
FIELD		|show_legend	|t_integer	|'1'	|NOT NULL	|0
FIELD		|show_3d	|t_integer	|'0'	|NOT NULL	|0
FIELD		|percent_left	|t_double	|'0'	|NOT NULL	|0
FIELD		|percent_right	|t_double	|'0'	|NOT NULL	|0
FIELD		|ymin_type	|t_integer	|'0'	|NOT NULL	|0
FIELD		|ymax_type	|t_integer	|'0'	|NOT NULL	|0
FIELD		|ymin_itemid	|t_id		|	|NULL		|0			|2|items	|itemid		|RESTRICT
FIELD		|ymax_itemid	|t_id		|	|NULL		|0			|3|items	|itemid		|RESTRICT
FIELD		|flags		|t_integer	|'0'	|NOT NULL	|0
FIELD		|discover	|t_integer	|'0'	|NOT NULL	|0
FIELD		|uuid		|t_varchar(32)	|''	|NOT NULL	|0
INDEX		|1		|name
INDEX		|2		|templateid
INDEX		|3		|ymin_itemid
INDEX		|4		|ymax_itemid

TABLE|graphs_items|gitemid|ZBX_TEMPLATE
FIELD		|gitemid	|t_id		|	|NOT NULL	|0
FIELD		|graphid	|t_id		|	|NOT NULL	|0			|1|graphs
FIELD		|itemid		|t_id		|	|NOT NULL	|0			|2|items
FIELD		|drawtype	|t_integer	|'0'	|NOT NULL	|0
FIELD		|sortorder	|t_integer	|'0'	|NOT NULL	|0
FIELD		|color		|t_varchar(6)	|'009600'|NOT NULL	|0
FIELD		|yaxisside	|t_integer	|'0'	|NOT NULL	|0
FIELD		|calc_fnc	|t_integer	|'2'	|NOT NULL	|0
FIELD		|type		|t_integer	|'0'	|NOT NULL	|0
INDEX		|1		|itemid
INDEX		|2		|graphid

TABLE|graph_theme|graphthemeid|ZBX_DATA
FIELD		|graphthemeid	|t_id		|	|NOT NULL	|0
FIELD		|theme		|t_varchar(64)	|''	|NOT NULL	|0
FIELD		|backgroundcolor|t_varchar(6)	|''	|NOT NULL	|0
FIELD		|graphcolor	|t_varchar(6)	|''	|NOT NULL	|0
FIELD		|gridcolor	|t_varchar(6)	|''	|NOT NULL	|0
FIELD		|maingridcolor	|t_varchar(6)	|''	|NOT NULL	|0
FIELD		|gridbordercolor|t_varchar(6)	|''	|NOT NULL	|0
FIELD		|textcolor	|t_varchar(6)	|''	|NOT NULL	|0
FIELD		|highlightcolor	|t_varchar(6)	|''	|NOT NULL	|0
FIELD		|leftpercentilecolor|t_varchar(6)|''	|NOT NULL	|0
FIELD		|rightpercentilecolor|t_varchar(6)|''	|NOT NULL	|0
FIELD		|nonworktimecolor|t_varchar(6)	|''	|NOT NULL	|0
FIELD		|colorpalette	|t_varchar(255)	|''	|NOT NULL	|0
UNIQUE		|1		|theme

TABLE|globalmacro|globalmacroid|ZBX_DATA
FIELD		|globalmacroid	|t_id		|	|NOT NULL	|0
FIELD		|macro		|t_varchar(255)	|''	|NOT NULL	|ZBX_PROXY
FIELD		|value		|t_varchar(2048)|''	|NOT NULL	|ZBX_PROXY
FIELD		|description	|t_shorttext	|''	|NOT NULL	|0
FIELD		|type		|t_integer	|'0'	|NOT NULL	|ZBX_PROXY
UNIQUE		|1		|macro

TABLE|hostmacro|hostmacroid|ZBX_TEMPLATE
FIELD		|hostmacroid	|t_id		|	|NOT NULL	|0
FIELD		|hostid		|t_id		|	|NOT NULL	|ZBX_PROXY		|1|hosts
FIELD		|macro		|t_varchar(255)	|''	|NOT NULL	|ZBX_PROXY
FIELD		|value		|t_varchar(2048)|''	|NOT NULL	|ZBX_PROXY
FIELD		|description	|t_shorttext	|''	|NOT NULL	|0
FIELD		|type		|t_integer	|'0'	|NOT NULL	|ZBX_PROXY
FIELD		|automatic	|t_integer	|'0'	|NOT NULL	|ZBX_PROXY
UNIQUE		|1		|hostid,macro

TABLE|hosts_groups|hostgroupid|ZBX_TEMPLATE
FIELD		|hostgroupid	|t_id		|	|NOT NULL	|0
FIELD		|hostid		|t_id		|	|NOT NULL	|0			|1|hosts
FIELD		|groupid	|t_id		|	|NOT NULL	|0			|2|hstgrp
UNIQUE		|1		|hostid,groupid
INDEX		|2		|groupid

TABLE|hosts_templates|hosttemplateid|ZBX_TEMPLATE
FIELD		|hosttemplateid	|t_id		|	|NOT NULL	|0
FIELD		|hostid		|t_id		|	|NOT NULL	|ZBX_PROXY		|1|hosts
FIELD		|templateid	|t_id		|	|NOT NULL	|ZBX_PROXY		|2|hosts	|hostid
FIELD		|link_type	|t_integer	|'0'	|NOT NULL	|ZBX_PROXY
UNIQUE		|1		|hostid,templateid
INDEX		|2		|templateid

TABLE|valuemap_mapping|valuemap_mappingid|ZBX_TEMPLATE
FIELD		|valuemap_mappingid|t_id	|	|NOT NULL	|0
FIELD		|valuemapid	|t_id		|	|NOT NULL	|0			|1|valuemap
FIELD		|value		|t_varchar(64)	|''	|NOT NULL	|0
FIELD		|newvalue	|t_varchar(64)	|''	|NOT NULL	|0
FIELD		|type		|t_integer	|'0'	|NOT NULL	|0
FIELD		|sortorder	|t_integer	|'0'	|NOT NULL	|0
UNIQUE		|1		|valuemapid,value,type

TABLE|media|mediaid|ZBX_DATA
FIELD		|mediaid	|t_id		|	|NOT NULL	|0
FIELD		|userid		|t_id		|	|NOT NULL	|0			|1|users
FIELD		|mediatypeid	|t_id		|	|NOT NULL	|0			|2|media_type
FIELD		|sendto		|t_varchar(1024)|''	|NOT NULL	|0
FIELD		|active		|t_integer	|'0'	|NOT NULL	|0
FIELD		|severity	|t_integer	|'63'	|NOT NULL	|0
FIELD		|period		|t_varchar(1024)|'1-7,00:00-24:00'|NOT NULL|0
INDEX		|1		|userid
INDEX		|2		|mediatypeid

TABLE|rights|rightid|ZBX_DATA
FIELD		|rightid	|t_id		|	|NOT NULL	|0
FIELD		|groupid	|t_id		|	|NOT NULL	|0			|1|usrgrp	|usrgrpid
FIELD		|permission	|t_integer	|'0'	|NOT NULL	|0
FIELD		|id		|t_id		|	|NOT NULL	|0			|2|hstgrp	|groupid
INDEX		|1		|groupid
INDEX		|2		|id

TABLE|services|serviceid|ZBX_DATA
FIELD		|serviceid	|t_id		|	|NOT NULL	|0
FIELD		|name		|t_varchar(128)	|''	|NOT NULL	|0
FIELD		|status		|t_integer	|'-1'	|NOT NULL	|0
FIELD		|algorithm	|t_integer	|'0'	|NOT NULL	|0
FIELD		|sortorder	|t_integer	|'0'	|NOT NULL	|0
FIELD		|weight		|t_integer	|'0'	|NOT NULL	|0
FIELD		|propagation_rule|t_integer	|'0'	|NOT NULL	|0
FIELD		|propagation_value|t_integer	|'0'	|NOT NULL	|0
FIELD		|description	|t_shorttext	|''	|NOT NULL	|0
FIELD		|uuid		|t_varchar(32)	|''	|NOT NULL	|0
FIELD		|created_at	|t_integer	|'0'	|NOT NULL	|0

TABLE|services_links|linkid|ZBX_DATA
FIELD		|linkid		|t_id		|	|NOT NULL	|0
FIELD		|serviceupid	|t_id		|	|NOT NULL	|0			|1|services	|serviceid
FIELD		|servicedownid	|t_id		|	|NOT NULL	|0			|2|services	|serviceid
INDEX		|1		|servicedownid
UNIQUE		|2		|serviceupid,servicedownid

TABLE|icon_map|iconmapid|ZBX_DATA
FIELD		|iconmapid	|t_id		|	|NOT NULL	|0
FIELD		|name		|t_varchar(64)	|''	|NOT NULL	|0
FIELD		|default_iconid	|t_id		|	|NOT NULL	|0			|1|images	|imageid	|RESTRICT
UNIQUE		|1		|name
INDEX		|2		|default_iconid

TABLE|icon_mapping|iconmappingid|ZBX_DATA
FIELD		|iconmappingid	|t_id		|	|NOT NULL	|0
FIELD		|iconmapid	|t_id		|	|NOT NULL	|0			|1|icon_map
FIELD		|iconid		|t_id		|	|NOT NULL	|0			|2|images	|imageid	|RESTRICT
FIELD		|inventory_link	|t_integer	|'0'	|NOT NULL	|0
FIELD		|expression	|t_varchar(64)	|''	|NOT NULL	|0
FIELD		|sortorder	|t_integer	|'0'	|NOT NULL	|0
INDEX		|1		|iconmapid
INDEX		|2		|iconid

TABLE|sysmaps|sysmapid|ZBX_TEMPLATE
FIELD		|sysmapid	|t_id		|	|NOT NULL	|0
FIELD		|name		|t_varchar(128)	|''	|NOT NULL	|0
FIELD		|width		|t_integer	|'600'	|NOT NULL	|0
FIELD		|height		|t_integer	|'400'	|NOT NULL	|0
FIELD		|backgroundid	|t_id		|	|NULL		|0			|1|images	|imageid	|RESTRICT
FIELD		|label_type	|t_integer	|'2'	|NOT NULL	|0
FIELD		|label_location	|t_integer	|'0'	|NOT NULL	|0
FIELD		|highlight	|t_integer	|'1'	|NOT NULL	|0
FIELD		|expandproblem	|t_integer	|'1'	|NOT NULL	|0
FIELD		|markelements	|t_integer	|'0'	|NOT NULL	|0
FIELD		|show_unack	|t_integer	|'0'	|NOT NULL	|0
FIELD		|grid_size	|t_integer	|'50'	|NOT NULL	|0
FIELD		|grid_show	|t_integer	|'1'	|NOT NULL	|0
FIELD		|grid_align	|t_integer	|'1'	|NOT NULL	|0
FIELD		|label_format	|t_integer	|'0'	|NOT NULL	|0
FIELD		|label_type_host|t_integer	|'2'	|NOT NULL	|0
FIELD		|label_type_hostgroup|t_integer	|'2'	|NOT NULL	|0
FIELD		|label_type_trigger|t_integer	|'2'	|NOT NULL	|0
FIELD		|label_type_map|t_integer	|'2'	|NOT NULL	|0
FIELD		|label_type_image|t_integer	|'2'	|NOT NULL	|0
FIELD		|label_string_host|t_varchar(255)|''	|NOT NULL	|0
FIELD		|label_string_hostgroup|t_varchar(255)|''|NOT NULL	|0
FIELD		|label_string_trigger|t_varchar(255)|''	|NOT NULL	|0
FIELD		|label_string_map|t_varchar(255)|''	|NOT NULL	|0
FIELD		|label_string_image|t_varchar(255)|''	|NOT NULL	|0
FIELD		|iconmapid	|t_id		|	|NULL		|0			|2|icon_map	|		|RESTRICT
FIELD		|expand_macros	|t_integer	|'0'	|NOT NULL	|0
FIELD		|severity_min	|t_integer	|'0'	|NOT NULL	|0
FIELD		|userid		|t_id		|	|NOT NULL	|0			|3|users	|		|RESTRICT
FIELD		|private	|t_integer	|'1'	|NOT NULL	|0
FIELD		|show_suppressed|t_integer	|'0'	|NOT NULL	|0
UNIQUE		|1		|name
INDEX		|2		|backgroundid
INDEX		|3		|iconmapid

TABLE|sysmaps_elements|selementid|ZBX_TEMPLATE
FIELD		|selementid	|t_id		|	|NOT NULL	|0
FIELD		|sysmapid	|t_id		|	|NOT NULL	|0			|1|sysmaps
FIELD		|elementid	|t_id		|'0'	|NOT NULL	|0
FIELD		|elementtype	|t_integer	|'0'	|NOT NULL	|0
FIELD		|iconid_off	|t_id		|	|NULL		|0			|2|images	|imageid	|RESTRICT
FIELD		|iconid_on	|t_id		|	|NULL		|0			|3|images	|imageid	|RESTRICT
FIELD		|label		|t_varchar(2048)|''	|NOT NULL	|0
FIELD		|label_location	|t_integer	|'-1'	|NOT NULL	|0
FIELD		|x		|t_integer	|'0'	|NOT NULL	|0
FIELD		|y		|t_integer	|'0'	|NOT NULL	|0
FIELD		|iconid_disabled|t_id		|	|NULL		|0			|4|images	|imageid	|RESTRICT
FIELD		|iconid_maintenance|t_id	|	|NULL		|0			|5|images	|imageid	|RESTRICT
FIELD		|elementsubtype	|t_integer	|'0'	|NOT NULL	|0
FIELD		|areatype	|t_integer	|'0'	|NOT NULL	|0
FIELD		|width		|t_integer	|'200'	|NOT NULL	|0
FIELD		|height		|t_integer	|'200'	|NOT NULL	|0
FIELD		|viewtype	|t_integer	|'0'	|NOT NULL	|0
FIELD		|use_iconmap	|t_integer	|'1'	|NOT NULL	|0
FIELD		|evaltype	|t_integer		|'0'|NOT NULL	|0
INDEX		|1		|sysmapid
INDEX		|2		|iconid_off
INDEX		|3		|iconid_on
INDEX		|4		|iconid_disabled
INDEX		|5		|iconid_maintenance

TABLE|sysmaps_links|linkid|ZBX_TEMPLATE
FIELD		|linkid		|t_id		|	|NOT NULL	|0
FIELD		|sysmapid	|t_id		|	|NOT NULL	|0			|1|sysmaps
FIELD		|selementid1	|t_id		|	|NOT NULL	|0			|2|sysmaps_elements|selementid
FIELD		|selementid2	|t_id		|	|NOT NULL	|0			|3|sysmaps_elements|selementid
FIELD		|drawtype	|t_integer	|'0'	|NOT NULL	|0
FIELD		|color		|t_varchar(6)	|'000000'|NOT NULL	|0
FIELD		|label		|t_varchar(2048)|''	|NOT NULL	|0
INDEX		|1		|sysmapid
INDEX		|2		|selementid1
INDEX		|3		|selementid2

TABLE|sysmaps_link_triggers|linktriggerid|ZBX_TEMPLATE
FIELD		|linktriggerid	|t_id		|	|NOT NULL	|0
FIELD		|linkid		|t_id		|	|NOT NULL	|0			|1|sysmaps_links
FIELD		|triggerid	|t_id		|	|NOT NULL	|0			|2|triggers
FIELD		|drawtype	|t_integer	|'0'	|NOT NULL	|0
FIELD		|color		|t_varchar(6)	|'000000'|NOT NULL	|0
UNIQUE		|1		|linkid,triggerid
INDEX		|2		|triggerid

TABLE|sysmap_element_url|sysmapelementurlid|ZBX_TEMPLATE
FIELD		|sysmapelementurlid|t_id	|	|NOT NULL	|0
FIELD		|selementid	|t_id		|	|NOT NULL	|0			|1|sysmaps_elements
FIELD		|name		|t_varchar(255)	|	|NOT NULL	|0
FIELD		|url		|t_varchar(255)	|''	|NOT NULL	|0
UNIQUE		|1		|selementid,name

TABLE|sysmap_url|sysmapurlid|ZBX_TEMPLATE
FIELD		|sysmapurlid	|t_id		|	|NOT NULL	|0
FIELD		|sysmapid	|t_id		|	|NOT NULL	|0			|1|sysmaps
FIELD		|name		|t_varchar(255)	|	|NOT NULL	|0
FIELD		|url		|t_varchar(255)	|''	|NOT NULL	|0
FIELD		|elementtype	|t_integer	|'0'	|NOT NULL	|0
UNIQUE		|1		|sysmapid,name

TABLE|sysmap_user|sysmapuserid|ZBX_TEMPLATE
FIELD		|sysmapuserid|t_id		|	|NOT NULL	|0
FIELD		|sysmapid	|t_id		|	|NOT NULL	|0			|1|sysmaps
FIELD		|userid		|t_id		|	|NOT NULL	|0			|2|users
FIELD		|permission	|t_integer	|'2'	|NOT NULL	|0
UNIQUE		|1		|sysmapid,userid

TABLE|sysmap_usrgrp|sysmapusrgrpid|ZBX_TEMPLATE
FIELD		|sysmapusrgrpid|t_id		|	|NOT NULL	|0
FIELD		|sysmapid	|t_id		|	|NOT NULL	|0			|1|sysmaps
FIELD		|usrgrpid	|t_id		|	|NOT NULL	|0			|2|usrgrp
FIELD		|permission	|t_integer	|'2'	|NOT NULL	|0
UNIQUE		|1		|sysmapid,usrgrpid

TABLE|maintenances_hosts|maintenance_hostid|ZBX_DATA
FIELD		|maintenance_hostid|t_id	|	|NOT NULL	|0
FIELD		|maintenanceid	|t_id		|	|NOT NULL	|0			|1|maintenances
FIELD		|hostid		|t_id		|	|NOT NULL	|0			|2|hosts
UNIQUE		|1		|maintenanceid,hostid
INDEX		|2		|hostid

TABLE|maintenances_groups|maintenance_groupid|ZBX_DATA
FIELD		|maintenance_groupid|t_id	|	|NOT NULL	|0
FIELD		|maintenanceid	|t_id		|	|NOT NULL	|0			|1|maintenances
FIELD		|groupid	|t_id		|	|NOT NULL	|0			|2|hstgrp
UNIQUE		|1		|maintenanceid,groupid
INDEX		|2		|groupid

TABLE|timeperiods|timeperiodid|ZBX_DATA
FIELD		|timeperiodid	|t_id		|	|NOT NULL	|0
FIELD		|timeperiod_type|t_integer	|'0'	|NOT NULL	|0
FIELD		|every		|t_integer	|'1'	|NOT NULL	|0
FIELD		|month		|t_integer	|'0'	|NOT NULL	|0
FIELD		|dayofweek	|t_integer	|'0'	|NOT NULL	|0
FIELD		|day		|t_integer	|'0'	|NOT NULL	|0
FIELD		|start_time	|t_integer	|'0'	|NOT NULL	|0
FIELD		|period		|t_integer	|'0'	|NOT NULL	|0
FIELD		|start_date	|t_integer	|'0'	|NOT NULL	|0

TABLE|maintenances_windows|maintenance_timeperiodid|ZBX_DATA
FIELD		|maintenance_timeperiodid|t_id	|	|NOT NULL	|0
FIELD		|maintenanceid	|t_id		|	|NOT NULL	|0			|1|maintenances
FIELD		|timeperiodid	|t_id		|	|NOT NULL	|0			|2|timeperiods
UNIQUE		|1		|maintenanceid,timeperiodid
INDEX		|2		|timeperiodid

TABLE|regexps|regexpid|ZBX_DATA
FIELD		|regexpid	|t_id		|	|NOT NULL	|0
FIELD		|name		|t_varchar(128)	|''	|NOT NULL	|ZBX_PROXY
FIELD		|test_string	|t_shorttext	|''	|NOT NULL	|0
UNIQUE		|1		|name

TABLE|expressions|expressionid|ZBX_DATA
FIELD		|expressionid	|t_id		|	|NOT NULL	|0
FIELD		|regexpid	|t_id		|	|NOT NULL	|ZBX_PROXY		|1|regexps
FIELD		|expression	|t_varchar(255)	|''	|NOT NULL	|ZBX_PROXY
FIELD		|expression_type|t_integer	|'0'	|NOT NULL	|ZBX_PROXY
FIELD		|exp_delimiter	|t_varchar(1)	|''	|NOT NULL	|ZBX_PROXY
FIELD		|case_sensitive	|t_integer	|'0'	|NOT NULL	|ZBX_PROXY
INDEX		|1		|regexpid

TABLE|ids|table_name,field_name|0
FIELD		|table_name	|t_varchar(64)	|''	|NOT NULL	|0
FIELD		|field_name	|t_varchar(64)	|''	|NOT NULL	|0
FIELD		|nextid		|t_id		|	|NOT NULL	|0

-- History tables

TABLE|alerts|alertid|0
FIELD		|alertid	|t_id		|	|NOT NULL	|0
FIELD		|actionid	|t_id		|	|NOT NULL	|0			|1|actions
FIELD		|eventid	|t_id		|	|NOT NULL	|0			|2|events
FIELD		|userid		|t_id		|	|NULL		|0			|3|users
FIELD		|clock		|t_time		|'0'	|NOT NULL	|0
FIELD		|mediatypeid	|t_id		|	|NULL		|0			|4|media_type
FIELD		|sendto		|t_varchar(1024)|''	|NOT NULL	|0
FIELD		|subject	|t_varchar(255)	|''	|NOT NULL	|0
FIELD		|message	|t_text		|''	|NOT NULL	|0
FIELD		|status		|t_integer	|'0'	|NOT NULL	|0
FIELD		|retries	|t_integer	|'0'	|NOT NULL	|0
FIELD		|error		|t_varchar(2048)|''	|NOT NULL	|0
FIELD		|esc_step	|t_integer	|'0'	|NOT NULL	|0
FIELD		|alerttype	|t_integer	|'0'	|NOT NULL	|0
FIELD		|p_eventid	|t_id		|	|NULL		|0			|5|events	|eventid
FIELD		|acknowledgeid	|t_id		|	|NULL		|0			|6|acknowledges	|acknowledgeid
FIELD		|parameters	|t_text		|'{}'	|NOT NULL	|0
INDEX		|1		|actionid
INDEX		|2		|clock
INDEX		|3		|eventid
INDEX		|4		|status
INDEX		|5		|mediatypeid
INDEX		|6		|userid
INDEX		|7		|p_eventid
INDEX		|8		|acknowledgeid

TABLE|history|itemid,clock,ns|0
FIELD		|itemid		|t_id		|	|NOT NULL	|0			|-|items
FIELD		|clock		|t_time		|'0'	|NOT NULL	|0
FIELD		|value		|t_double	|'0.0000'|NOT NULL	|0
FIELD		|ns		|t_nanosec	|'0'	|NOT NULL	|0

TABLE|history_uint|itemid,clock,ns|0
FIELD		|itemid		|t_id		|	|NOT NULL	|0			|-|items
FIELD		|clock		|t_time		|'0'	|NOT NULL	|0
FIELD		|value		|t_bigint	|'0'	|NOT NULL	|0
FIELD		|ns		|t_nanosec	|'0'	|NOT NULL	|0

TABLE|history_str|itemid,clock,ns|0
FIELD		|itemid		|t_id		|	|NOT NULL	|0			|-|items
FIELD		|clock		|t_time		|'0'	|NOT NULL	|0
FIELD		|value		|t_varchar(255)	|''	|NOT NULL	|0
FIELD		|ns		|t_nanosec	|'0'	|NOT NULL	|0

TABLE|history_log|itemid,clock,ns|0
FIELD		|itemid		|t_id		|	|NOT NULL	|0			|-|items
FIELD		|clock		|t_time		|'0'	|NOT NULL	|0
FIELD		|timestamp	|t_time		|'0'	|NOT NULL	|0
FIELD		|source		|t_varchar(64)	|''	|NOT NULL	|0
FIELD		|severity	|t_integer	|'0'	|NOT NULL	|0
FIELD		|value		|t_text		|''	|NOT NULL	|0
FIELD		|logeventid	|t_integer	|'0'	|NOT NULL	|0
FIELD		|ns		|t_nanosec	|'0'	|NOT NULL	|0

TABLE|history_text|itemid,clock,ns|0
FIELD		|itemid		|t_id		|	|NOT NULL	|0			|-|items
FIELD		|clock		|t_time		|'0'	|NOT NULL	|0
FIELD		|value		|t_text		|''	|NOT NULL	|0
FIELD		|ns		|t_nanosec	|'0'	|NOT NULL	|0

TABLE|proxy_history|id|0
FIELD		|id		|t_serial	|	|NOT NULL	|0
FIELD		|itemid		|t_id		|	|NOT NULL	|0			|-|items
FIELD		|clock		|t_time		|'0'	|NOT NULL	|0
FIELD		|timestamp	|t_time		|'0'	|NOT NULL	|0
FIELD		|source		|t_varchar(64)	|''	|NOT NULL	|0
FIELD		|severity	|t_integer	|'0'	|NOT NULL	|0
FIELD		|value		|t_longtext	|''	|NOT NULL	|0
FIELD		|logeventid	|t_integer	|'0'	|NOT NULL	|0
FIELD		|ns		|t_nanosec	|'0'	|NOT NULL	|0
FIELD		|state		|t_integer	|'0'	|NOT NULL	|0
FIELD		|lastlogsize	|t_bigint	|'0'	|NOT NULL	|0
FIELD		|mtime		|t_integer	|'0'	|NOT NULL	|0
FIELD		|flags		|t_integer	|'0'	|NOT NULL	|0
FIELD		|write_clock	|t_time		|'0'	|NOT NULL	|0
INDEX		|1		|clock

TABLE|proxy_dhistory|id|0
FIELD		|id		|t_serial	|	|NOT NULL	|0
FIELD		|clock		|t_time		|'0'	|NOT NULL	|0
FIELD		|druleid	|t_id		|	|NOT NULL	|0			|-|drules
FIELD		|ip		|t_varchar(39)	|''	|NOT NULL	|0
FIELD		|port		|t_integer	|'0'	|NOT NULL	|0
FIELD		|value		|t_varchar(255)	|''	|NOT NULL	|0
FIELD		|status		|t_integer	|'0'	|NOT NULL	|0
FIELD		|dcheckid	|t_id		|	|NULL		|0			|-|dchecks
FIELD		|dns		|t_varchar(255)	|''	|NOT NULL	|0
INDEX		|1		|clock
INDEX		|2		|druleid

TABLE|events|eventid|0
FIELD		|eventid	|t_id		|	|NOT NULL	|0
FIELD		|source		|t_integer	|'0'	|NOT NULL	|0
FIELD		|object		|t_integer	|'0'	|NOT NULL	|0
FIELD		|objectid	|t_id		|'0'	|NOT NULL	|0
FIELD		|clock		|t_time		|'0'	|NOT NULL	|0
FIELD		|value		|t_integer	|'0'	|NOT NULL	|0
FIELD		|acknowledged	|t_integer	|'0'	|NOT NULL	|0
FIELD		|ns		|t_nanosec	|'0'	|NOT NULL	|0
FIELD		|name		|t_varchar(2048)|''	|NOT NULL	|0
FIELD		|severity	|t_integer	|'0'	|NOT NULL	|0
INDEX		|1		|source,object,objectid,clock
INDEX		|2		|source,object,clock

TABLE|trends|itemid,clock|0
FIELD		|itemid		|t_id		|	|NOT NULL	|0			|-|items
FIELD		|clock		|t_time		|'0'	|NOT NULL	|0
FIELD		|num		|t_integer	|'0'	|NOT NULL	|0
FIELD		|value_min	|t_double	|'0.0000'|NOT NULL	|0
FIELD		|value_avg	|t_double	|'0.0000'|NOT NULL	|0
FIELD		|value_max	|t_double	|'0.0000'|NOT NULL	|0

TABLE|trends_uint|itemid,clock|0
FIELD		|itemid		|t_id		|	|NOT NULL	|0			|-|items
FIELD		|clock		|t_time		|'0'	|NOT NULL	|0
FIELD		|num		|t_integer	|'0'	|NOT NULL	|0
FIELD		|value_min	|t_bigint	|'0'	|NOT NULL	|0
FIELD		|value_avg	|t_bigint	|'0'	|NOT NULL	|0
FIELD		|value_max	|t_bigint	|'0'	|NOT NULL	|0

TABLE|acknowledges|acknowledgeid|0
FIELD		|acknowledgeid	|t_id		|	|NOT NULL	|0
FIELD		|userid		|t_id		|	|NOT NULL	|0			|1|users
FIELD		|eventid	|t_id		|	|NOT NULL	|0			|2|events
FIELD		|clock		|t_time		|'0'	|NOT NULL	|0
FIELD		|message	|t_varchar(2048)|''	|NOT NULL	|0
FIELD		|action		|t_integer	|'0'	|NOT NULL	|0
FIELD		|old_severity	|t_integer	|'0'	|NOT NULL	|0
FIELD		|new_severity	|t_integer	|'0'	|NOT NULL	|0
FIELD		|suppress_until	|t_time		|'0'	|NOT NULL	|0
INDEX		|1		|userid
INDEX		|2		|eventid
INDEX		|3		|clock

TABLE|auditlog|auditid|0
FIELD		|auditid	|t_cuid		|	|NOT NULL	|0
FIELD		|userid		|t_id		|	|NULL		|0
FIELD		|username	|t_varchar(100)	|''	|NOT NULL	|0
FIELD		|clock		|t_time		|'0'	|NOT NULL	|0
FIELD		|ip		|t_varchar(39)	|''	|NOT NULL	|0
FIELD		|action		|t_integer	|'0'	|NOT NULL	|0
FIELD		|resourcetype	|t_integer	|'0'	|NOT NULL	|0
FIELD		|resourceid	|t_id		|	|NULL		|0
FIELD		|resource_cuid	|t_cuid		|	|NULL		|0
FIELD		|resourcename	|t_varchar(255)	|''	|NOT NULL	|0
FIELD		|recordsetid	|t_cuid		|	|NOT NULL	|0
FIELD		|details	|t_longtext	|''	|NOT NULL	|0
INDEX		|1		|userid,clock
INDEX		|2		|clock
INDEX		|3		|resourcetype,resourceid

TABLE|service_alarms|servicealarmid|0
FIELD		|servicealarmid	|t_id		|	|NOT NULL	|0
FIELD		|serviceid	|t_id		|	|NOT NULL	|0			|1|services
FIELD		|clock		|t_time		|'0'	|NOT NULL	|0
FIELD		|value		|t_integer	|'-1'	|NOT NULL	|0
INDEX		|1		|serviceid,clock
INDEX		|2		|clock

TABLE|autoreg_host|autoreg_hostid|0
FIELD		|autoreg_hostid	|t_id		|	|NOT NULL	|0
FIELD		|proxy_hostid	|t_id		|	|NULL		|0			|1|hosts	|hostid
FIELD		|host		|t_varchar(128)	|''	|NOT NULL	|0
FIELD		|listen_ip	|t_varchar(39)	|''	|NOT NULL	|0
FIELD		|listen_port	|t_integer	|'0'	|NOT NULL	|0
FIELD		|listen_dns	|t_varchar(255)	|''	|NOT NULL	|0
FIELD		|host_metadata	|t_text		|''	|NOT NULL	|0
FIELD		|flags		|t_integer	|'0'	|NOT NULL	|0
FIELD		|tls_accepted	|t_integer	|'1'	|NOT NULL	|0
INDEX		|1		|host
INDEX		|2		|proxy_hostid

TABLE|proxy_autoreg_host|id|0
FIELD		|id		|t_serial	|	|NOT NULL	|0
FIELD		|clock		|t_time		|'0'	|NOT NULL	|0
FIELD		|host		|t_varchar(128)	|''	|NOT NULL	|0
FIELD		|listen_ip	|t_varchar(39)	|''	|NOT NULL	|0
FIELD		|listen_port	|t_integer	|'0'	|NOT NULL	|0
FIELD		|listen_dns	|t_varchar(255)	|''	|NOT NULL	|0
FIELD		|host_metadata	|t_text		|''	|NOT NULL	|0
FIELD		|flags		|t_integer	|'0'	|NOT NULL	|0
FIELD		|tls_accepted	|t_integer	|'1'	|NOT NULL	|0
INDEX		|1		|clock

TABLE|dhosts|dhostid|0
FIELD		|dhostid	|t_id		|	|NOT NULL	|0
FIELD		|druleid	|t_id		|	|NOT NULL	|0			|1|drules
FIELD		|status		|t_integer	|'0'	|NOT NULL	|0
FIELD		|lastup		|t_integer	|'0'	|NOT NULL	|0
FIELD		|lastdown	|t_integer	|'0'	|NOT NULL	|0
INDEX		|1		|druleid

TABLE|dservices|dserviceid|0
FIELD		|dserviceid	|t_id		|	|NOT NULL	|0
FIELD		|dhostid	|t_id		|	|NOT NULL	|0			|1|dhosts
FIELD		|value		|t_varchar(255)	|''	|NOT NULL	|0
FIELD		|port		|t_integer	|'0'	|NOT NULL	|0
FIELD		|status		|t_integer	|'0'	|NOT NULL	|0
FIELD		|lastup		|t_integer	|'0'	|NOT NULL	|0
FIELD		|lastdown	|t_integer	|'0'	|NOT NULL	|0
FIELD		|dcheckid	|t_id		|	|NOT NULL	|0			|2|dchecks
FIELD		|ip		|t_varchar(39)	|''	|NOT NULL	|0
FIELD		|dns		|t_varchar(255)	|''	|NOT NULL	|0
UNIQUE		|1		|dcheckid,ip,port
INDEX		|2		|dhostid

-- Other tables

TABLE|escalations|escalationid|0
FIELD		|escalationid	|t_id		|	|NOT NULL	|0
FIELD		|actionid	|t_id		|	|NOT NULL	|0			|-|actions
FIELD		|triggerid	|t_id		|	|NULL		|0			|-|triggers
FIELD		|eventid	|t_id		|	|NULL		|0			|-|events
FIELD		|r_eventid	|t_id		|	|NULL		|0			|-|events	|eventid
FIELD		|nextcheck	|t_time		|'0'	|NOT NULL	|0
FIELD		|esc_step	|t_integer	|'0'	|NOT NULL	|0
FIELD		|status		|t_integer	|'0'	|NOT NULL	|0
FIELD		|itemid		|t_id		|	|NULL		|0			|-|items
FIELD		|acknowledgeid	|t_id		|	|NULL		|0			|-|acknowledges
FIELD		|servicealarmid	|t_id		|	|NULL		|0			|-|service_alarms
FIELD		|serviceid	|t_id		|	|NULL		|0			|-|services
UNIQUE		|1		|triggerid,itemid,serviceid,escalationid
INDEX		|2		|eventid
INDEX		|3		|nextcheck

TABLE|globalvars|globalvarid|0
FIELD		|globalvarid	|t_id		|	|NOT NULL	|0
FIELD		|snmp_lastsize	|t_bigint	|'0'	|NOT NULL	|0

TABLE|graph_discovery|graphid|0
FIELD		|graphid	|t_id		|	|NOT NULL	|0			|1|graphs
FIELD		|parent_graphid	|t_id		|	|NOT NULL	|0			|2|graphs	|graphid	|RESTRICT
FIELD		|lastcheck	|t_integer	|'0'	|NOT NULL	|ZBX_NODATA
FIELD		|ts_delete	|t_time		|'0'	|NOT NULL	|ZBX_NODATA
INDEX		|1		|parent_graphid

TABLE|host_inventory|hostid|ZBX_TEMPLATE
FIELD		|hostid		|t_id		|	|NOT NULL	|0			|1|hosts
FIELD		|inventory_mode	|t_integer	|'0'	|NOT NULL	|0
FIELD		|type		|t_varchar(64)	|''	|NOT NULL	|ZBX_PROXY,ZBX_NODATA
FIELD		|type_full	|t_varchar(64)	|''	|NOT NULL	|ZBX_PROXY,ZBX_NODATA
FIELD		|name		|t_varchar(128)	|''	|NOT NULL	|ZBX_PROXY,ZBX_NODATA
FIELD		|alias		|t_varchar(128)	|''	|NOT NULL	|ZBX_PROXY,ZBX_NODATA
FIELD		|os		|t_varchar(128)	|''	|NOT NULL	|ZBX_PROXY,ZBX_NODATA
FIELD		|os_full	|t_varchar(255)	|''	|NOT NULL	|ZBX_PROXY,ZBX_NODATA
FIELD		|os_short	|t_varchar(128)	|''	|NOT NULL	|ZBX_PROXY,ZBX_NODATA
FIELD		|serialno_a	|t_varchar(64)	|''	|NOT NULL	|ZBX_PROXY,ZBX_NODATA
FIELD		|serialno_b	|t_varchar(64)	|''	|NOT NULL	|ZBX_PROXY,ZBX_NODATA
FIELD		|tag		|t_varchar(64)	|''	|NOT NULL	|ZBX_PROXY,ZBX_NODATA
FIELD		|asset_tag	|t_varchar(64)	|''	|NOT NULL	|ZBX_PROXY,ZBX_NODATA
FIELD		|macaddress_a	|t_varchar(64)	|''	|NOT NULL	|ZBX_PROXY,ZBX_NODATA
FIELD		|macaddress_b	|t_varchar(64)	|''	|NOT NULL	|ZBX_PROXY,ZBX_NODATA
FIELD		|hardware	|t_varchar(255)	|''	|NOT NULL	|ZBX_PROXY,ZBX_NODATA
FIELD		|hardware_full	|t_shorttext	|''	|NOT NULL	|ZBX_PROXY,ZBX_NODATA
FIELD		|software	|t_varchar(255)	|''	|NOT NULL	|ZBX_PROXY,ZBX_NODATA
FIELD		|software_full	|t_shorttext	|''	|NOT NULL	|ZBX_PROXY,ZBX_NODATA
FIELD		|software_app_a	|t_varchar(64)	|''	|NOT NULL	|ZBX_PROXY,ZBX_NODATA
FIELD		|software_app_b	|t_varchar(64)	|''	|NOT NULL	|ZBX_PROXY,ZBX_NODATA
FIELD		|software_app_c	|t_varchar(64)	|''	|NOT NULL	|ZBX_PROXY,ZBX_NODATA
FIELD		|software_app_d	|t_varchar(64)	|''	|NOT NULL	|ZBX_PROXY,ZBX_NODATA
FIELD		|software_app_e	|t_varchar(64)	|''	|NOT NULL	|ZBX_PROXY,ZBX_NODATA
FIELD		|contact	|t_shorttext	|''	|NOT NULL	|ZBX_PROXY,ZBX_NODATA
FIELD		|location	|t_shorttext	|''	|NOT NULL	|ZBX_PROXY,ZBX_NODATA
FIELD		|location_lat	|t_varchar(16)	|''	|NOT NULL	|ZBX_PROXY
FIELD		|location_lon	|t_varchar(16)	|''	|NOT NULL	|ZBX_PROXY
FIELD		|notes		|t_shorttext	|''	|NOT NULL	|ZBX_PROXY,ZBX_NODATA
FIELD		|chassis	|t_varchar(64)	|''	|NOT NULL	|ZBX_PROXY,ZBX_NODATA
FIELD		|model		|t_varchar(64)	|''	|NOT NULL	|ZBX_PROXY,ZBX_NODATA
FIELD		|hw_arch	|t_varchar(32)	|''	|NOT NULL	|ZBX_PROXY,ZBX_NODATA
FIELD		|vendor		|t_varchar(64)	|''	|NOT NULL	|ZBX_PROXY,ZBX_NODATA
FIELD		|contract_number|t_varchar(64)	|''	|NOT NULL	|ZBX_PROXY,ZBX_NODATA
FIELD		|installer_name	|t_varchar(64)	|''	|NOT NULL	|ZBX_PROXY,ZBX_NODATA
FIELD		|deployment_status|t_varchar(64)|''	|NOT NULL	|ZBX_PROXY,ZBX_NODATA
FIELD		|url_a		|t_varchar(255)	|''	|NOT NULL	|ZBX_PROXY,ZBX_NODATA
FIELD		|url_b		|t_varchar(255)	|''	|NOT NULL	|ZBX_PROXY,ZBX_NODATA
FIELD		|url_c		|t_varchar(255)	|''	|NOT NULL	|ZBX_PROXY,ZBX_NODATA
FIELD		|host_networks	|t_shorttext	|''	|NOT NULL	|ZBX_PROXY,ZBX_NODATA
FIELD		|host_netmask	|t_varchar(39)	|''	|NOT NULL	|ZBX_PROXY,ZBX_NODATA
FIELD		|host_router	|t_varchar(39)	|''	|NOT NULL	|ZBX_PROXY,ZBX_NODATA
FIELD		|oob_ip		|t_varchar(39)	|''	|NOT NULL	|ZBX_PROXY,ZBX_NODATA
FIELD		|oob_netmask	|t_varchar(39)	|''	|NOT NULL	|ZBX_PROXY,ZBX_NODATA
FIELD		|oob_router	|t_varchar(39)	|''	|NOT NULL	|ZBX_PROXY,ZBX_NODATA
FIELD		|date_hw_purchase|t_varchar(64)	|''	|NOT NULL	|ZBX_PROXY,ZBX_NODATA
FIELD		|date_hw_install|t_varchar(64)	|''	|NOT NULL	|ZBX_PROXY,ZBX_NODATA
FIELD		|date_hw_expiry	|t_varchar(64)	|''	|NOT NULL	|ZBX_PROXY,ZBX_NODATA
FIELD		|date_hw_decomm	|t_varchar(64)	|''	|NOT NULL	|ZBX_PROXY,ZBX_NODATA
FIELD		|site_address_a	|t_varchar(128)	|''	|NOT NULL	|ZBX_PROXY,ZBX_NODATA
FIELD		|site_address_b	|t_varchar(128)	|''	|NOT NULL	|ZBX_PROXY,ZBX_NODATA
FIELD		|site_address_c	|t_varchar(128)	|''	|NOT NULL	|ZBX_PROXY,ZBX_NODATA
FIELD		|site_city	|t_varchar(128)	|''	|NOT NULL	|ZBX_PROXY,ZBX_NODATA
FIELD		|site_state	|t_varchar(64)	|''	|NOT NULL	|ZBX_PROXY,ZBX_NODATA
FIELD		|site_country	|t_varchar(64)	|''	|NOT NULL	|ZBX_PROXY,ZBX_NODATA
FIELD		|site_zip	|t_varchar(64)	|''	|NOT NULL	|ZBX_PROXY,ZBX_NODATA
FIELD		|site_rack	|t_varchar(128)	|''	|NOT NULL	|ZBX_PROXY,ZBX_NODATA
FIELD		|site_notes	|t_shorttext	|''	|NOT NULL	|ZBX_PROXY,ZBX_NODATA
FIELD		|poc_1_name	|t_varchar(128)	|''	|NOT NULL	|ZBX_PROXY,ZBX_NODATA
FIELD		|poc_1_email	|t_varchar(128)	|''	|NOT NULL	|ZBX_PROXY,ZBX_NODATA
FIELD		|poc_1_phone_a	|t_varchar(64)	|''	|NOT NULL	|ZBX_PROXY,ZBX_NODATA
FIELD		|poc_1_phone_b	|t_varchar(64)	|''	|NOT NULL	|ZBX_PROXY,ZBX_NODATA
FIELD		|poc_1_cell	|t_varchar(64)	|''	|NOT NULL	|ZBX_PROXY,ZBX_NODATA
FIELD		|poc_1_screen	|t_varchar(64)	|''	|NOT NULL	|ZBX_PROXY,ZBX_NODATA
FIELD		|poc_1_notes	|t_shorttext	|''	|NOT NULL	|ZBX_PROXY,ZBX_NODATA
FIELD		|poc_2_name	|t_varchar(128)	|''	|NOT NULL	|ZBX_PROXY,ZBX_NODATA
FIELD		|poc_2_email	|t_varchar(128)	|''	|NOT NULL	|ZBX_PROXY,ZBX_NODATA
FIELD		|poc_2_phone_a	|t_varchar(64)	|''	|NOT NULL	|ZBX_PROXY,ZBX_NODATA
FIELD		|poc_2_phone_b	|t_varchar(64)	|''	|NOT NULL	|ZBX_PROXY,ZBX_NODATA
FIELD		|poc_2_cell	|t_varchar(64)	|''	|NOT NULL	|ZBX_PROXY,ZBX_NODATA
FIELD		|poc_2_screen	|t_varchar(64)	|''	|NOT NULL	|ZBX_PROXY,ZBX_NODATA
FIELD		|poc_2_notes	|t_shorttext	|''	|NOT NULL	|ZBX_PROXY,ZBX_NODATA

TABLE|housekeeper|housekeeperid|0
FIELD		|housekeeperid	|t_id		|	|NOT NULL	|0
FIELD		|tablename	|t_varchar(64)	|''	|NOT NULL	|0
FIELD		|field		|t_varchar(64)	|''	|NOT NULL	|0
FIELD		|value		|t_id		|	|NOT NULL	|0			|-|items

TABLE|images|imageid|0
FIELD		|imageid	|t_id		|	|NOT NULL	|0
FIELD		|imagetype	|t_integer	|'0'	|NOT NULL	|0
FIELD		|name		|t_varchar(64)	|'0'	|NOT NULL	|0
FIELD		|image		|t_image	|''	|NOT NULL	|0
UNIQUE		|1		|name

TABLE|item_discovery|itemdiscoveryid|ZBX_TEMPLATE
FIELD		|itemdiscoveryid|t_id		|	|NOT NULL	|0
FIELD		|itemid		|t_id		|	|NOT NULL	|0			|1|items
FIELD		|parent_itemid	|t_id		|	|NOT NULL	|0			|2|items	|itemid
FIELD		|key_		|t_varchar(2048)|''	|NOT NULL	|ZBX_NODATA
FIELD		|lastcheck	|t_integer	|'0'	|NOT NULL	|ZBX_NODATA
FIELD		|ts_delete	|t_time		|'0'	|NOT NULL	|ZBX_NODATA
UNIQUE		|1		|itemid,parent_itemid
INDEX		|2		|parent_itemid

TABLE|host_discovery|hostid|ZBX_TEMPLATE
FIELD		|hostid		|t_id		|	|NOT NULL	|0			|1|hosts
FIELD		|parent_hostid	|t_id		|	|NULL		|0			|2|hosts	|hostid		|RESTRICT
FIELD		|parent_itemid	|t_id		|	|NULL		|0			|3|items	|itemid		|RESTRICT
FIELD		|host		|t_varchar(128)	|''	|NOT NULL	|ZBX_NODATA
FIELD		|lastcheck	|t_integer	|'0'	|NOT NULL	|ZBX_NODATA
FIELD		|ts_delete	|t_time		|'0'	|NOT NULL	|ZBX_NODATA

TABLE|interface_discovery|interfaceid|0
FIELD		|interfaceid	|t_id		|	|NOT NULL	|0			|1|interface
FIELD		|parent_interfaceid|t_id	|	|NOT NULL	|0			|2|interface	|interfaceid

TABLE|profiles|profileid|0
FIELD		|profileid	|t_id		|	|NOT NULL	|0
FIELD		|userid		|t_id		|	|NOT NULL	|0			|1|users
FIELD		|idx		|t_varchar(96)	|''	|NOT NULL	|0
FIELD		|idx2		|t_id		|'0'	|NOT NULL	|0
FIELD		|value_id	|t_id		|'0'	|NOT NULL	|0
FIELD		|value_int	|t_integer	|'0'	|NOT NULL	|0
FIELD		|value_str	|t_text		|''	|NOT NULL	|0
FIELD		|source		|t_varchar(96)	|''	|NOT NULL	|0
FIELD		|type		|t_integer	|'0'	|NOT NULL	|0
INDEX		|1		|userid,idx,idx2
INDEX		|2		|userid,profileid

TABLE|sessions|sessionid|0
FIELD		|sessionid	|t_varchar(32)	|''	|NOT NULL	|0
FIELD		|userid		|t_id		|	|NOT NULL	|0			|1|users
FIELD		|lastaccess	|t_integer	|'0'	|NOT NULL	|0
FIELD		|status		|t_integer	|'0'	|NOT NULL	|0
INDEX		|1		|userid,status,lastaccess

TABLE|trigger_discovery|triggerid|0
FIELD		|triggerid	|t_id		|	|NOT NULL	|0			|1|triggers
FIELD		|parent_triggerid|t_id		|	|NOT NULL	|0			|2|triggers	|triggerid	|RESTRICT
FIELD		|lastcheck	|t_integer	|'0'	|NOT NULL	|ZBX_NODATA
FIELD		|ts_delete	|t_time		|'0'	|NOT NULL	|ZBX_NODATA
INDEX		|1		|parent_triggerid

TABLE|item_condition|item_conditionid|ZBX_TEMPLATE
FIELD		|item_conditionid|t_id		|	|NOT NULL	|0
FIELD		|itemid		|t_id		|	|NOT NULL	|0			|1|items
FIELD		|operator	|t_integer	|'8'	|NOT NULL	|0
FIELD		|macro		|t_varchar(64)	|''	|NOT NULL	|0
FIELD		|value		|t_varchar(255)	|''	|NOT NULL	|0
INDEX		|1		|itemid

TABLE|item_rtdata|itemid|ZBX_TEMPLATE
FIELD		|itemid		|t_id		|	|NOT NULL	|0			|1|items
FIELD		|lastlogsize	|t_bigint	|'0'	|NOT NULL	|ZBX_PROXY,ZBX_NODATA
FIELD		|state		|t_integer	|'0'	|NOT NULL	|ZBX_NODATA
FIELD		|mtime		|t_integer	|'0'	|NOT NULL	|ZBX_PROXY,ZBX_NODATA
FIELD		|error		|t_varchar(2048)|''	|NOT NULL	|ZBX_NODATA

TABLE|opinventory|operationid|ZBX_DATA
FIELD		|operationid	|t_id		|	|NOT NULL	|0			|1|operations
FIELD		|inventory_mode	|t_integer	|'0'	|NOT NULL	|0

TABLE|trigger_tag|triggertagid|ZBX_TEMPLATE
FIELD		|triggertagid	|t_id		|	|NOT NULL	|0
FIELD		|triggerid	|t_id		|	|NOT NULL	|0			|1|triggers	|		|RESTRICT
FIELD		|tag		|t_varchar(255)	|''	|NOT NULL	|0
FIELD		|value		|t_varchar(255)	|''	|NOT NULL	|0
INDEX		|1		|triggerid
CHANGELOG	|6

TABLE|event_tag|eventtagid|0
FIELD		|eventtagid	|t_id		|	|NOT NULL	|0
FIELD		|eventid	|t_id		|	|NOT NULL	|0			|1|events
FIELD		|tag		|t_varchar(255)	|''	|NOT NULL	|0
FIELD		|value		|t_varchar(255)	|''	|NOT NULL	|0
INDEX		|1		|eventid

TABLE|problem|eventid|0
FIELD		|eventid	|t_id		|	|NOT NULL	|0			|1|events
FIELD		|source		|t_integer	|'0'	|NOT NULL	|0
FIELD		|object		|t_integer	|'0'	|NOT NULL	|0
FIELD		|objectid	|t_id		|'0'	|NOT NULL	|0
FIELD		|clock		|t_time		|'0'	|NOT NULL	|0
FIELD		|ns		|t_nanosec	|'0'	|NOT NULL	|0
FIELD		|r_eventid	|t_id		|	|NULL		|0			|2|events	|eventid
FIELD		|r_clock	|t_time		|'0'	|NOT NULL	|0
FIELD		|r_ns		|t_nanosec	|'0'	|NOT NULL	|0
FIELD		|correlationid	|t_id		|	|NULL		|0			|-|correlation
FIELD		|userid		|t_id		|	|NULL		|0			|-|users
FIELD		|name		|t_varchar(2048)|''	|NOT NULL	|0
FIELD		|acknowledged	|t_integer	|'0'	|NOT NULL	|0
FIELD		|severity	|t_integer	|'0'	|NOT NULL	|0
INDEX		|1		|source,object,objectid
INDEX		|2		|r_clock
INDEX		|3		|r_eventid

TABLE|problem_tag|problemtagid|0
FIELD		|problemtagid	|t_id		|	|NOT NULL	|0
FIELD		|eventid	|t_id		|	|NOT NULL	|0			|1|problem
FIELD		|tag		|t_varchar(255)	|''	|NOT NULL	|0
FIELD		|value		|t_varchar(255)	|''	|NOT NULL	|0
INDEX		|1		|eventid,tag,value

TABLE|tag_filter|tag_filterid|0
FIELD		|tag_filterid	|t_id		|	|NOT NULL	|0
FIELD		|usrgrpid	|t_id		|	|NOT NULL	|0 			|1|usrgrp	|usrgrpid
FIELD		|groupid	|t_id		|	|NOT NULL	|0			|2|hstgrp	|groupid
FIELD		|tag	|t_varchar(255)	|'' |NOT NULL	|0
FIELD		|value	|t_varchar(255)	|'' |NOT NULL	|0

TABLE|event_recovery|eventid|0
FIELD		|eventid	|t_id		|	|NOT NULL	|0			|1|events
FIELD		|r_eventid	|t_id		|	|NOT NULL	|0			|2|events	|eventid
FIELD		|c_eventid	|t_id		|	|NULL		|0			|3|events	|eventid
FIELD		|correlationid	|t_id		|	|NULL		|0			|-|correlation
FIELD		|userid		|t_id		|	|NULL		|0			|-|users
INDEX		|1		|r_eventid
INDEX		|2		|c_eventid

TABLE|correlation|correlationid|ZBX_DATA
FIELD		|correlationid	|t_id		|	|NOT NULL	|0
FIELD		|name		|t_varchar(255)	|''	|NOT NULL	|0
FIELD		|description	|t_shorttext	|''	|NOT NULL	|0
FIELD		|evaltype	|t_integer	|'0'	|NOT NULL	|0
FIELD		|status		|t_integer	|'0'	|NOT NULL	|0
FIELD		|formula	|t_varchar(255)	|''	|NOT NULL	|0
INDEX		|1		|status
UNIQUE		|2		|name

TABLE|corr_condition|corr_conditionid|ZBX_DATA
FIELD		|corr_conditionid|t_id		|	|NOT NULL	|0
FIELD		|correlationid	|t_id		|	|NOT NULL	|0			|1|correlation
FIELD		|type		|t_integer	|'0'	|NOT NULL	|0
INDEX		|1		|correlationid

TABLE|corr_condition_tag|corr_conditionid|ZBX_DATA
FIELD		|corr_conditionid|t_id		|	|NOT NULL	|0			|1|corr_condition
FIELD		|tag		|t_varchar(255)	|''	|NOT NULL	|0

TABLE|corr_condition_group|corr_conditionid|ZBX_DATA
FIELD		|corr_conditionid|t_id		|	|NOT NULL	|0			|1|corr_condition
FIELD		|operator	|t_integer	|'0'	|NOT NULL	|0
FIELD		|groupid	|t_id		|	|NOT NULL	|0			|2|hstgrp	|	|RESTRICT
INDEX		|1		|groupid

TABLE|corr_condition_tagpair|corr_conditionid|ZBX_DATA
FIELD		|corr_conditionid|t_id		|	|NOT NULL	|0			|1|corr_condition
FIELD		|oldtag		|t_varchar(255)	|''	|NOT NULL	|0
FIELD		|newtag		|t_varchar(255)	|''	|NOT NULL	|0

TABLE|corr_condition_tagvalue|corr_conditionid|ZBX_DATA
FIELD		|corr_conditionid|t_id		|	|NOT NULL	|0			|1|corr_condition
FIELD		|tag		|t_varchar(255)	|''	|NOT NULL	|0
FIELD		|operator	|t_integer	|'0'	|NOT NULL	|0
FIELD		|value		|t_varchar(255)	|''	|NOT NULL	|0

TABLE|corr_operation|corr_operationid|ZBX_DATA
FIELD		|corr_operationid|t_id		|	|NOT NULL	|0
FIELD		|correlationid	|t_id		|	|NOT NULL	|0			|1|correlation
FIELD		|type		|t_integer	|'0'	|NOT NULL	|0
INDEX		|1		|correlationid

TABLE|task|taskid|0
FIELD		|taskid		|t_id		|	|NOT NULL	|0
FIELD		|type		|t_integer	|	|NOT NULL	|0
FIELD		|status		|t_integer	|'0'	|NOT NULL	|0
FIELD		|clock		|t_integer	|'0'	|NOT NULL	|0
FIELD		|ttl		|t_integer	|'0'	|NOT NULL	|0
FIELD		|proxy_hostid	|t_id		|	|NULL		|0			|1|hosts	|hostid
INDEX		|1		|status,proxy_hostid

TABLE|task_close_problem|taskid|0
FIELD		|taskid		|t_id		|	|NOT NULL	|0			|1|task
FIELD		|acknowledgeid	|t_id		|	|NOT NULL	|0			|-|acknowledges

TABLE|item_preproc|item_preprocid|ZBX_TEMPLATE
FIELD		|item_preprocid	|t_id		|	|NOT NULL	|0
FIELD		|itemid		|t_id		|	|NOT NULL	|ZBX_PROXY			|1|items	|		|RESTRICT
FIELD		|step		|t_integer	|'0'	|NOT NULL	|ZBX_PROXY
FIELD		|type		|t_integer	|'0'	|NOT NULL	|ZBX_PROXY
FIELD		|params		|t_text		|''	|NOT NULL	|ZBX_PROXY
FIELD		|error_handler	|t_integer	|'0'	|NOT NULL	|ZBX_PROXY
FIELD		|error_handler_params|t_varchar(255)|''	|NOT NULL	|ZBX_PROXY
INDEX		|1		|itemid,step
CHANGELOG	|8

TABLE|task_remote_command|taskid|0
FIELD		|taskid		|t_id		|	|NOT NULL	|0			|1|task
FIELD		|command_type	|t_integer	|'0'	|NOT NULL	|0
FIELD		|execute_on	|t_integer	|'0'	|NOT NULL	|0
FIELD		|port		|t_integer	|'0'	|NOT NULL	|0
FIELD		|authtype	|t_integer	|'0'	|NOT NULL	|0
FIELD		|username	|t_varchar(64)	|''	|NOT NULL	|0
FIELD		|password	|t_varchar(64)	|''	|NOT NULL	|0
FIELD		|publickey	|t_varchar(64)	|''	|NOT NULL	|0
FIELD		|privatekey	|t_varchar(64)	|''	|NOT NULL	|0
FIELD		|command	|t_text		|''	|NOT NULL	|0
FIELD		|alertid	|t_id		|	|NULL		|0			|-|alerts
FIELD		|parent_taskid	|t_id		|	|NOT NULL	|0			|-|task		|taskid
FIELD		|hostid		|t_id		|	|NOT NULL	|0			|-|hosts

TABLE|task_remote_command_result|taskid|0
FIELD		|taskid		|t_id		|	|NOT NULL	|0			|1|task
FIELD		|status		|t_integer	|'0'	|NOT NULL	|0
FIELD		|parent_taskid	|t_id		|	|NOT NULL	|0			|-|task		|taskid
FIELD		|info		|t_shorttext	|''	|NOT NULL	|0

TABLE|task_data|taskid|0
FIELD		|taskid		|t_id		|	|NOT NULL	|0			|1|task
FIELD		|type		|t_integer	|'0'	|NOT NULL	|0
FIELD		|data		|t_text		|''	|NOT NULL	|0
FIELD		|parent_taskid	|t_id		|	|NULL		|0			|-|task		|taskid

TABLE|task_result|taskid|0
FIELD		|taskid		|t_id		|	|NOT NULL	|0			|1|task
FIELD		|status		|t_integer	|'0'	|NOT NULL	|0
FIELD		|parent_taskid	|t_id		|	|NOT NULL	|0			|-|task		|taskid
FIELD		|info		|t_text		|''	|NOT NULL	|0
INDEX		|1		|parent_taskid

TABLE|task_acknowledge|taskid|0
FIELD		|taskid		|t_id		|	|NOT NULL	|0			|1|task
FIELD		|acknowledgeid	|t_id		|	|NOT NULL	|0			|-|acknowledges

TABLE|sysmap_shape|sysmap_shapeid|ZBX_TEMPLATE
FIELD		|sysmap_shapeid	|t_id		|	|NOT NULL	|0
FIELD		|sysmapid	|t_id		|	|NOT NULL	|0			|1|sysmaps
FIELD		|type		|t_integer	|'0'	|NOT NULL	|0
FIELD		|x		|t_integer	|'0'	|NOT NULL	|0
FIELD		|y		|t_integer	|'0'	|NOT NULL	|0
FIELD		|width		|t_integer	|'200'	|NOT NULL	|0
FIELD		|height		|t_integer	|'200'	|NOT NULL	|0
FIELD		|text		|t_shorttext	|''	|NOT NULL	|0
FIELD		|font		|t_integer	|'9'	|NOT NULL	|0
FIELD		|font_size	|t_integer	|'11'	|NOT NULL	|0
FIELD		|font_color	|t_varchar(6)	|'000000'|NOT NULL	|0
FIELD		|text_halign	|t_integer	|'0'	|NOT NULL	|0
FIELD		|text_valign	|t_integer	|'0'	|NOT NULL	|0
FIELD		|border_type	|t_integer	|'0'	|NOT NULL	|0
FIELD		|border_width	|t_integer	|'1'	|NOT NULL	|0
FIELD		|border_color	|t_varchar(6)	|'000000'|NOT NULL	|0
FIELD		|background_color|t_varchar(6)	|''	|NOT NULL	|0
FIELD		|zindex		|t_integer	|'0'	|NOT NULL	|0
INDEX		|1		|sysmapid

TABLE|sysmap_element_trigger|selement_triggerid|ZBX_TEMPLATE
FIELD		|selement_triggerid	|t_id	|	|NOT NULL	|0
FIELD		|selementid		|t_id	|	|NOT NULL	|0			|1|sysmaps_elements
FIELD		|triggerid		|t_id	|	|NOT NULL	|0			|2|triggers
UNIQUE		|1			|selementid,triggerid

TABLE|httptest_field|httptest_fieldid|ZBX_TEMPLATE
FIELD		|httptest_fieldid	|t_id		|	|NOT NULL	|0
FIELD		|httptestid		|t_id		|	|NOT NULL	|ZBX_PROXY	|1|httptest	|		|RESTRICT
FIELD		|type			|t_integer	|'0'	|NOT NULL	|ZBX_PROXY
FIELD		|name			|t_varchar(255)	|''	|NOT NULL	|ZBX_PROXY
FIELD		|value			|t_shorttext	|''	|NOT NULL	|ZBX_PROXY
INDEX		|1			|httptestid
CHANGELOG	|12

TABLE|httpstep_field|httpstep_fieldid|ZBX_TEMPLATE
FIELD		|httpstep_fieldid	|t_id		|	|NOT NULL	|0
FIELD		|httpstepid		|t_id		|	|NOT NULL	|ZBX_PROXY	|1|httpstep	|		|RESTRICT
FIELD		|type			|t_integer	|'0'	|NOT NULL	|ZBX_PROXY
FIELD		|name			|t_varchar(255)	|''	|NOT NULL	|ZBX_PROXY
FIELD		|value			|t_shorttext	|''	|NOT NULL	|ZBX_PROXY
INDEX		|1			|httpstepid
CHANGELOG	|15

TABLE|dashboard|dashboardid|ZBX_DASHBOARD
FIELD		|dashboardid	|t_id		|	|NOT NULL	|0
FIELD		|name		|t_varchar(255)	|	|NOT NULL	|0
FIELD		|userid		|t_id		|	|NULL		|0			|1|users	|	|RESTRICT
FIELD		|private	|t_integer	|'1'	|NOT NULL	|0
FIELD		|templateid	|t_id		|	|NULL		|0			|2|hosts	|hostid
FIELD		|display_period	|t_integer	|'30'	|NOT NULL	|0
FIELD		|auto_start	|t_integer	|'1'	|NOT NULL	|0
FIELD		|uuid		|t_varchar(32)	|''	|NOT NULL	|0
INDEX		|1		|userid
INDEX		|2		|templateid

TABLE|dashboard_user|dashboard_userid|ZBX_DASHBOARD
FIELD		|dashboard_userid|t_id		|	|NOT NULL	|0
FIELD		|dashboardid	|t_id		|	|NOT NULL	|0			|1|dashboard
FIELD		|userid		|t_id		|	|NOT NULL	|0			|2|users
FIELD		|permission	|t_integer	|'2'	|NOT NULL	|0
UNIQUE		|1		|dashboardid,userid

TABLE|dashboard_usrgrp|dashboard_usrgrpid|ZBX_DASHBOARD
FIELD		|dashboard_usrgrpid|t_id	|	|NOT NULL	|0
FIELD		|dashboardid	|t_id		|	|NOT NULL	|0			|1|dashboard
FIELD		|usrgrpid	|t_id		|	|NOT NULL	|0			|2|usrgrp
FIELD		|permission	|t_integer	|'2'	|NOT NULL	|0
UNIQUE		|1		|dashboardid,usrgrpid

TABLE|dashboard_page|dashboard_pageid|ZBX_DASHBOARD
FIELD		|dashboard_pageid|t_id		|	|NOT NULL	|0
FIELD		|dashboardid	|t_id		|	|NOT NULL	|0		|1|dashboard
FIELD		|name		|t_varchar(255)	|''	|NOT NULL	|0
FIELD		|display_period	|t_integer	|'0'	|NOT NULL	|0
FIELD		|sortorder	|t_integer	|'0'	|NOT NULL	|0
INDEX		|1		|dashboardid

TABLE|widget|widgetid|ZBX_DASHBOARD
FIELD		|widgetid	|t_id		|	|NOT NULL	|0
FIELD		|type		|t_varchar(255)	|''	|NOT NULL	|0
FIELD		|name		|t_varchar(255)	|''	|NOT NULL	|0
FIELD		|x		|t_integer	|'0'	|NOT NULL	|0
FIELD		|y		|t_integer	|'0'	|NOT NULL	|0
FIELD		|width		|t_integer	|'1'	|NOT NULL	|0
FIELD		|height		|t_integer	|'2'	|NOT NULL	|0
FIELD		|view_mode	|t_integer	|'0'	|NOT NULL	|0
FIELD		|dashboard_pageid|t_id		|	|NOT NULL	|0		|1|dashboard_page
INDEX		|1		|dashboard_pageid

TABLE|widget_field|widget_fieldid|ZBX_DASHBOARD
FIELD		|widget_fieldid	|t_id		|	|NOT NULL	|0
FIELD		|widgetid	|t_id		|	|NOT NULL	|0			|1|widget
FIELD		|type		|t_integer	|'0'	|NOT NULL	|0
FIELD		|name		|t_varchar(255)	|''	|NOT NULL	|0
FIELD		|value_int	|t_integer	|'0'	|NOT NULL	|0
FIELD		|value_str	|t_varchar(255)	|''	|NOT NULL	|0
FIELD		|value_groupid	|t_id		|	|NULL		|0			|2|hstgrp	|groupid
FIELD		|value_hostid	|t_id		|	|NULL		|0			|3|hosts	|hostid
FIELD		|value_itemid	|t_id		|	|NULL		|0			|4|items	|itemid
FIELD		|value_graphid	|t_id		|	|NULL		|0			|5|graphs	|graphid
FIELD		|value_sysmapid	|t_id		|	|NULL		|0			|6|sysmaps	|sysmapid
FIELD		|value_serviceid|t_id		|	|NULL		|0			|7|services	|serviceid
FIELD		|value_slaid	|t_id		|	|NULL		|0			|8|sla		|slaid
INDEX		|1		|widgetid
INDEX		|2		|value_groupid
INDEX		|3		|value_hostid
INDEX		|4		|value_itemid
INDEX		|5		|value_graphid
INDEX		|6		|value_sysmapid
INDEX		|7		|value_serviceid
INDEX		|8		|value_slaid

TABLE|task_check_now|taskid|0
FIELD		|taskid		|t_id		|	|NOT NULL	|0			|1|task
FIELD		|itemid		|t_id		|	|NOT NULL	|0			|-|items

TABLE|event_suppress|event_suppressid|0
FIELD		|event_suppressid|t_id		|	|NOT NULL	|0
FIELD		|eventid	|t_id		|	|NOT NULL	|0			|1|events
FIELD		|maintenanceid	|t_id		|	|NULL		|0			|2|maintenances
FIELD		|suppress_until	|t_time		|'0'	|NOT NULL	|0
FIELD		|userid		|t_id		|	|NULL		|0			|3|users
UNIQUE		|1		|eventid,maintenanceid
INDEX		|2		|suppress_until
INDEX		|3		|maintenanceid

TABLE|maintenance_tag|maintenancetagid|ZBX_DATA
FIELD		|maintenancetagid|t_id		|	|NOT NULL	|0
FIELD		|maintenanceid	|t_id		|	|NOT NULL	|0			|1|maintenances
FIELD		|tag		|t_varchar(255)	|''	|NOT NULL	|0
FIELD		|operator	|t_integer	|'2'	|NOT NULL	|0
FIELD		|value		|t_varchar(255)	|''	|NOT NULL	|0
INDEX		|1		|maintenanceid

TABLE|lld_macro_path|lld_macro_pathid|ZBX_TEMPLATE
FIELD		|lld_macro_pathid|t_id		|	|NOT NULL	|0
FIELD		|itemid		|t_id		|	|NOT NULL	|0			|1|items
FIELD		|lld_macro	|t_varchar(255)	|''	|NOT NULL	|0
FIELD		|path		|t_varchar(255)	|''	|NOT NULL	|0
UNIQUE		|1		|itemid,lld_macro

TABLE|host_tag|hosttagid|ZBX_TEMPLATE
FIELD		|hosttagid	|t_id		|	|NOT NULL	|0
FIELD		|hostid		|t_id		|	|NOT NULL	|0			|1|hosts	|		|RESTRICT
FIELD		|tag		|t_varchar(255)	|''	|NOT NULL	|0
FIELD		|value		|t_varchar(255)	|''	|NOT NULL	|0
FIELD		|automatic	|t_integer	|'0'	|NOT NULL	|0
INDEX		|1		|hostid
CHANGELOG	|2

TABLE|config_autoreg_tls|autoreg_tlsid|ZBX_DATA
FIELD		|autoreg_tlsid	|t_id		|	|NOT NULL	|0
FIELD		|tls_psk_identity|t_varchar(128)|''	|NOT NULL	|ZBX_PROXY
FIELD		|tls_psk	|t_varchar(512)	|''	|NOT NULL	|ZBX_PROXY
UNIQUE		|1		|tls_psk_identity

TABLE|module|moduleid|ZBX_DATA
FIELD		|moduleid	|t_id		|	|NOT NULL	|0
FIELD		|id		|t_varchar(255)	|''	|NOT NULL	|0
FIELD		|relative_path	|t_varchar(255)	|''	|NOT NULL	|0
FIELD		|status		|t_integer	|'0'	|NOT NULL	|0
FIELD		|config		|t_shorttext	|''	|NOT NULL	|0

TABLE|interface_snmp|interfaceid|ZBX_TEMPLATE
FIELD		|interfaceid	|t_id		|	|NOT NULL	|0			|1|interface
FIELD		|version	|t_integer	|'2'	|NOT NULL	|ZBX_PROXY
FIELD		|bulk		|t_integer	|'1'	|NOT NULL	|ZBX_PROXY
FIELD		|community	|t_varchar(64)	|''	|NOT NULL	|ZBX_PROXY
FIELD		|securityname	|t_varchar(64)	|''	|NOT NULL	|ZBX_PROXY
FIELD		|securitylevel	|t_integer	|'0'	|NOT NULL	|ZBX_PROXY
FIELD		|authpassphrase	|t_varchar(64)	|''	|NOT NULL	|ZBX_PROXY
FIELD		|privpassphrase	|t_varchar(64)	|''	|NOT NULL	|ZBX_PROXY
FIELD		|authprotocol	|t_integer	|'0'	|NOT NULL	|ZBX_PROXY
FIELD		|privprotocol	|t_integer	|'0'	|NOT NULL	|ZBX_PROXY
FIELD		|contextname	|t_varchar(255)	|''	|NOT NULL	|ZBX_PROXY

TABLE|lld_override|lld_overrideid|ZBX_TEMPLATE
FIELD		|lld_overrideid	|t_id		|	|NOT NULL	|0
FIELD		|itemid		|t_id		|	|NOT NULL	|0	|1|items
FIELD		|name		|t_varchar(255)	|''	|NOT NULL	|0
FIELD		|step		|t_integer	|'0'	|NOT NULL	|0
FIELD		|evaltype	|t_integer	|'0'	|NOT NULL	|0
FIELD		|formula	|t_varchar(255)	|''	|NOT NULL	|0
FIELD		|stop		|t_integer	|'0'	|NOT NULL	|0
UNIQUE		|1		|itemid,name

TABLE|lld_override_condition|lld_override_conditionid|ZBX_TEMPLATE
FIELD	|lld_override_conditionid	|t_id		|	|NOT NULL	|0
FIELD	|lld_overrideid			|t_id		|	|NOT NULL	|0	|1|lld_override
FIELD	|operator			|t_integer	|'8'	|NOT NULL	|0
FIELD	|macro				|t_varchar(64)	|''	|NOT NULL	|0
FIELD	|value				|t_varchar(255)	|''	|NOT NULL	|0
INDEX	|1				|lld_overrideid

TABLE|lld_override_operation|lld_override_operationid|ZBX_TEMPLATE
FIELD	|lld_override_operationid	|t_id		|	|NOT NULL	|0
FIELD	|lld_overrideid			|t_id		|	|NOT NULL	|0	|1|lld_override
FIELD	|operationobject		|t_integer	|'0'	|NOT NULL	|0
FIELD	|operator			|t_integer	|'0'	|NOT NULL	|0
FIELD	|value				|t_varchar(255)	|''	|NOT NULL	|0
INDEX	|1				|lld_overrideid

TABLE|lld_override_opstatus|lld_override_operationid|ZBX_TEMPLATE
FIELD	|lld_override_operationid	|t_id		|	|NOT NULL	|0	|1|lld_override_operation
FIELD	|status				|t_integer	|'0'	|NOT NULL	|0

TABLE|lld_override_opdiscover|lld_override_operationid|ZBX_TEMPLATE
FIELD	|lld_override_operationid	|t_id		|	|NOT NULL	|0	|1|lld_override_operation
FIELD	|discover			|t_integer	|'0'	|NOT NULL	|0

TABLE|lld_override_opperiod|lld_override_operationid|ZBX_TEMPLATE
FIELD	|lld_override_operationid	|t_id		|	|NOT NULL	|0	|1|lld_override_operation
FIELD	|delay				|t_varchar(1024)|'0'	|NOT NULL	|0

TABLE|lld_override_ophistory|lld_override_operationid|ZBX_TEMPLATE
FIELD	|lld_override_operationid	|t_id		|	|NOT NULL	|0	|1|lld_override_operation
FIELD	|history			|t_varchar(255)	|'90d'	|NOT NULL	|0

TABLE|lld_override_optrends|lld_override_operationid|ZBX_TEMPLATE
FIELD	|lld_override_operationid	|t_id		|	|NOT NULL	|0	|1|lld_override_operation
FIELD	|trends				|t_varchar(255)	|'365d'	|NOT NULL	|0

TABLE|lld_override_opseverity|lld_override_operationid|ZBX_TEMPLATE
FIELD	|lld_override_operationid	|t_id		|	|NOT NULL	|0	|1|lld_override_operation
FIELD	|severity			|t_integer	|'0'	|NOT NULL	|0

TABLE|lld_override_optag|lld_override_optagid|ZBX_TEMPLATE
FIELD	|lld_override_optagid		|t_id		|	|NOT NULL	|0
FIELD	|lld_override_operationid	|t_id		|	|NOT NULL	|0	|1|lld_override_operation
FIELD	|tag				|t_varchar(255)	|''	|NOT NULL	|0
FIELD	|value				|t_varchar(255)	|''	|NOT NULL	|0
INDEX	|1				|lld_override_operationid

TABLE|lld_override_optemplate|lld_override_optemplateid|ZBX_TEMPLATE
FIELD	|lld_override_optemplateid	|t_id		|	|NOT NULL	|0
FIELD	|lld_override_operationid	|t_id		|	|NOT NULL	|0	|1|lld_override_operation
FIELD	|templateid			|t_id		|	|NOT NULL	|0	|2|hosts	|hostid	|RESTRICT
UNIQUE	|1				|lld_override_operationid,templateid
INDEX	|2				|templateid

TABLE|lld_override_opinventory|lld_override_operationid|ZBX_TEMPLATE
FIELD	|lld_override_operationid	|t_id		|	|NOT NULL	|0	|1|lld_override_operation
FIELD	|inventory_mode			|t_integer	|'0'	|NOT NULL	|0

TABLE|trigger_queue|trigger_queueid|0
FIELD		|trigger_queueid|t_id		|	|NOT NULL	|0
FIELD		|objectid	|t_id		|	|NOT NULL	|0
FIELD		|type		|t_integer	|'0'	|NOT NULL	|0
FIELD		|clock		|t_time		|'0'	|NOT NULL	|0
FIELD		|ns		|t_nanosec	|'0'	|NOT NULL	|0

TABLE|item_parameter|item_parameterid|ZBX_TEMPLATE
FIELD		|item_parameterid|t_id		|	|NOT NULL	|0
FIELD		|itemid		|t_id		|	|NOT NULL	|ZBX_PROXY		|1|items
FIELD		|name		|t_varchar(255)	|''	|NOT NULL	|ZBX_PROXY
FIELD		|value		|t_varchar(2048)|''	|NOT NULL	|ZBX_PROXY
INDEX		|1		|itemid

TABLE|role_rule|role_ruleid|ZBX_DATA
FIELD		|role_ruleid	|t_id		|	|NOT NULL	|0
FIELD		|roleid		|t_id		|	|NOT NULL	|0			|1|role
FIELD		|type		|t_integer	|'0'	|NOT NULL	|0
FIELD		|name		|t_varchar(255)	|''	|NOT NULL	|0
FIELD		|value_int	|t_integer	|'0'	|NOT NULL	|0
FIELD		|value_str	|t_varchar(255)	|''	|NOT NULL	|0
FIELD		|value_moduleid	|t_id		|	|NULL		|0			|2|module	|moduleid
FIELD		|value_serviceid|t_id		|	|NULL	|0			|3|services	|serviceid
INDEX		|1		|roleid
INDEX		|2		|value_moduleid
INDEX		|3		|value_serviceid

TABLE|token|tokenid|ZBX_DATA
FIELD	|tokenid	|t_id		|	|NOT NULL	|0
FIELD	|name		|t_varchar(64)	|''	|NOT NULL	|0
FIELD	|description	|t_shorttext	|''	|NOT NULL	|0
FIELD	|userid		|t_id		|	|NOT NULL	|0	|1	|users
FIELD	|token		|t_varchar(128)	|	|NULL		|0
FIELD	|lastaccess	|t_integer	|'0'	|NOT NULL	|0
FIELD	|status		|t_integer	|'0'	|NOT NULL	|0
FIELD	|expires_at	|t_time		|'0'	|NOT NULL	|0
FIELD	|created_at	|t_time		|'0'	|NOT NULL	|0
FIELD	|creator_userid	|t_id		|	|NULL		|0	|2	|users	|userid	|RESTRICT
INDEX	|1		|name
UNIQUE	|2		|userid,name
UNIQUE	|3		|token
INDEX	|4		|creator_userid

TABLE|item_tag|itemtagid|ZBX_TEMPLATE
FIELD		|itemtagid	|t_id		|	|NOT NULL	|0
FIELD		|itemid		|t_id		|	|NOT NULL	|0			|1|items	|		|RESTRICT
FIELD		|tag		|t_varchar(255)	|''	|NOT NULL	|0
FIELD		|value		|t_varchar(255)	|''	|NOT NULL	|0
INDEX		|1		|itemid
CHANGELOG	|4

TABLE|httptest_tag|httptesttagid|ZBX_TEMPLATE
FIELD		|httptesttagid	|t_id		|	|NOT NULL	|0
FIELD		|httptestid	|t_id			|	|NOT NULL	|0		|1|httptest
FIELD		|tag		|t_varchar(255)	|''	|NOT NULL	|0
FIELD		|value		|t_varchar(255)	|''	|NOT NULL	|0
INDEX		|1		|httptestid

TABLE|sysmaps_element_tag|selementtagid|ZBX_TEMPLATE
FIELD		|selementtagid	|t_id		|	|NOT NULL	|0
FIELD		|selementid	|t_id			|	|NOT NULL	|0		|1|sysmaps_elements
FIELD		|tag		|t_varchar(255)	|''	|NOT NULL	|0
FIELD		|value		|t_varchar(255)	|''	|NOT NULL	|0
FIELD		|operator	|t_integer		|'0'|NOT NULL	|0
INDEX		|1		|selementid

TABLE|report|reportid|ZBX_DATA
FIELD		|reportid	|t_id		|	|NOT NULL	|0
FIELD		|userid		|t_id		|	|NOT NULL	|0		|1|users|userid
FIELD		|name		|t_varchar(255)	|''	|NOT NULL	|0
FIELD		|description	|t_varchar(2048)|''	|NOT NULL	|0
FIELD		|status		|t_integer	|'0'	|NOT NULL	|0
FIELD		|dashboardid	|t_id		|	|NOT NULL	|0		|2|dashboard|dashboardid
FIELD		|period		|t_integer	|'0'	|NOT NULL	|0
FIELD		|cycle		|t_integer	|'0'	|NOT NULL	|0
FIELD		|weekdays	|t_integer	|'0'	|NOT NULL	|0
FIELD		|start_time	|t_integer	|'0'	|NOT NULL	|0
FIELD		|active_since	|t_integer	|'0'	|NOT NULL	|0
FIELD		|active_till	|t_integer	|'0'	|NOT NULL	|0
FIELD		|state		|t_integer	|'0'	|NOT NULL	|ZBX_NODATA
FIELD		|lastsent	|t_time	|'0'		|NOT NULL	|ZBX_NODATA
FIELD		|info		|t_varchar(2048)|''	|NOT NULL	|ZBX_NODATA
UNIQUE		|1		|name

TABLE|report_param|reportparamid|ZBX_DATA
FIELD		|reportparamid	|t_id		|	|NOT NULL	|0
FIELD		|reportid	|t_id		|	|NOT NULL	|0		|1|report|reportid
FIELD		|name		|t_varchar(255)	|''	|NOT NULL	|0
FIELD		|value		|t_shorttext	|''	|NOT NULL	|0
INDEX		|1		|reportid

TABLE|report_user|reportuserid|ZBX_DATA
FIELD		|reportuserid	|t_id		|	|NOT NULL	|0
FIELD		|reportid	|t_id		|	|NOT NULL	|0		|1|report|reportid
FIELD		|userid		|t_id		|	|NOT NULL	|0		|2|users|userid
FIELD		|exclude	|t_integer	|'0'	|NOT NULL	|0
FIELD		|access_userid	|t_id		|	|NULL		|0		|3|users|userid		|RESTRICT
INDEX		|1		|reportid

TABLE|report_usrgrp|reportusrgrpid|ZBX_DATA
FIELD		|reportusrgrpid|t_id		|	|NOT NULL	|0
FIELD		|reportid	|t_id		|	|NOT NULL	|0		|1|report|reportid
FIELD		|usrgrpid	|t_id		|	|NOT NULL	|0		|2|usrgrp|usrgrpid
FIELD		|access_userid	|t_id		|	|NULL		|0		|3|users|userid		|RESTRICT
INDEX		|1		|reportid

TABLE|service_problem_tag|service_problem_tagid|ZBX_DATA
FIELD		|service_problem_tagid	|t_id		|	|NOT NULL	|0
FIELD		|serviceid		|t_id		|	|NOT NULL	|0	|1|services|serviceid
FIELD		|tag			|t_varchar(255)	|''	|NOT NULL	|0
FIELD		|operator		|t_integer	|'0'	|NOT NULL	|0
FIELD		|value			|t_varchar(255)	|''	|NOT NULL	|0
INDEX		|1			|serviceid

TABLE|service_problem|service_problemid|ZBX_DATA
FIELD		|service_problemid	|t_id		|	|NOT NULL	|0
FIELD		|eventid		|t_id		|	|NOT NULL	|0	|1|problem|eventid
FIELD		|serviceid		|t_id		|	|NOT NULL	|0	|2|services|serviceid
FIELD		|severity		|t_integer	|'0'	|NOT NULL	|0
INDEX		|1			|eventid
INDEX		|2			|serviceid

TABLE|service_tag|servicetagid|0
FIELD		|servicetagid	|t_id		|	|NOT NULL	|0
FIELD		|serviceid	|t_id		|	|NOT NULL	|0		|1|services|serviceid
FIELD		|tag		|t_varchar(255)	|''	|NOT NULL	|0
FIELD		|value		|t_varchar(255)	|''	|NOT NULL	|0
INDEX		|1		|serviceid

TABLE|service_status_rule|service_status_ruleid|ZBX_DATA
FIELD		|service_status_ruleid|t_id	|	|NOT NULL	|0
FIELD		|serviceid	|t_id		|	|NOT NULL	|0		|1|services|serviceid
FIELD		|type		|t_integer	|'0'	|NOT NULL	|0
FIELD		|limit_value	|t_integer	|'0'	|NOT NULL	|0
FIELD		|limit_status	|t_integer	|'0'	|NOT NULL	|0
FIELD		|new_status	|t_integer	|'0'	|NOT NULL	|0
INDEX		|1		|serviceid

TABLE|ha_node|ha_nodeid|ZBX_DATA
FIELD		|ha_nodeid	|t_cuid		|	|NOT NULL	|0
FIELD		|name		|t_varchar(255)	|''	|NOT NULL	|0
FIELD		|address	|t_varchar(255)	|''	|NOT NULL	|0
FIELD		|port		|t_integer	|'10051'|NOT NULL	|0
FIELD		|lastaccess	|t_integer	|'0'	|NOT NULL	|0
FIELD		|status		|t_integer	|'0'	|NOT NULL	|0
FIELD		|ha_sessionid	|t_cuid		|''	|NOT NULL	|0
UNIQUE		|1		|name
INDEX		|2		|status,lastaccess

TABLE|sla|slaid|ZBX_DATA
FIELD		|slaid		|t_id		|	|NOT NULL	|0
FIELD		|name		|t_varchar(255)	|''	|NOT NULL	|0
FIELD		|period		|t_integer	|'0'	|NOT NULL	|0
FIELD		|slo		|t_double	|'99.9'	|NOT NULL	|0
FIELD		|effective_date	|t_integer	|'0'	|NOT NULL	|0
FIELD		|timezone	|t_varchar(50)	|'UTC'	|NOT NULL	|ZBX_NODATA
FIELD		|status		|t_integer	|'1'	|NOT NULL	|0
FIELD		|description	|t_shorttext	|''	|NOT NULL	|0
UNIQUE		|1		|name

TABLE|sla_schedule|sla_scheduleid|ZBX_DATA
FIELD		|sla_scheduleid	|t_id		|	|NOT NULL	|0
FIELD		|slaid		|t_id		|	|NOT NULL	|0		|1|sla|slaid
FIELD		|period_from	|t_integer	|'0'	|NOT NULL	|0
FIELD		|period_to	|t_integer	|'0'	|NOT NULL	|0
INDEX		|1		|slaid

TABLE|sla_excluded_downtime|sla_excluded_downtimeid|ZBX_DATA
FIELD		|sla_excluded_downtimeid|t_id		|	|NOT NULL	|0
FIELD		|slaid			|t_id		|	|NOT NULL	|0	|1|sla|slaid
FIELD		|name			|t_varchar(255)	|''	|NOT NULL	|0
FIELD		|period_from		|t_integer	|'0'	|NOT NULL	|0
FIELD		|period_to		|t_integer	|'0'	|NOT NULL	|0
INDEX		|1			|slaid

TABLE|sla_service_tag|sla_service_tagid|0
FIELD		|sla_service_tagid	|t_id		|	|NOT NULL	|0
FIELD		|slaid			|t_id		|	|NOT NULL	|0	|1|sla|slaid
FIELD		|tag			|t_varchar(255)	|''	|NOT NULL	|0
FIELD		|operator		|t_integer	|'0'	|NOT NULL	|0
FIELD		|value			|t_varchar(255)	|''	|NOT NULL	|0
INDEX		|1			|slaid

TABLE|host_rtdata|hostid|ZBX_TEMPLATE
FIELD		|hostid			|t_id		|	|NOT NULL	|0	|1|hosts|hostid
FIELD		|active_available	|t_integer	|'0'	|NOT NULL	|0
FIELD		|lastaccess		|t_integer	|'0'	|NOT NULL	|ZBX_NODATA
FIELD		|version		|t_integer	|'0'	|NOT NULL	|ZBX_NODATA
FIELD		|compatibility		|t_integer	|'0'	|NOT NULL	|ZBX_NODATA

TABLE|userdirectory|userdirectoryid|0
FIELD		|userdirectoryid	|t_id			|		|NOT NULL	|0
FIELD		|name				|t_varchar(128)	|''		|NOT NULL	|0
FIELD		|description		|t_shorttext	|''		|NOT NULL	|0
FIELD		|idp_type			|t_integer		|'1'	|NOT NULL	|0
FIELD		|provision_status	|t_integer		|'0'	|NOT NULL	|0
INDEX		|1			|idp_type

TABLE|userdirectory_ldap|userdirectoryid|0
FIELD		|userdirectoryid		|t_id			|		|NOT NULL	|0	|1|userdirectory
FIELD		|host					|t_varchar(255)	|''		|NOT NULL	|0
FIELD		|port					|t_integer		|'389'	|NOT NULL	|0
FIELD		|base_dn				|t_varchar(255)	|''		|NOT NULL	|0
FIELD		|search_attribute		|t_varchar(128)	|''		|NOT NULL	|0
FIELD		|bind_dn				|t_varchar(255)	|''		|NOT NULL	|0
FIELD		|bind_password			|t_varchar(128)	|''		|NOT NULL	|0
FIELD		|start_tls				|t_integer		|'0'	|NOT NULL	|0
FIELD		|search_filter			|t_varchar(255)	|''		|NOT NULL	|0
FIELD		|group_basedn			|t_varchar(255)	|''		|NOT NULL	|0
FIELD		|group_name				|t_varchar(255)	|''		|NOT NULL	|0
FIELD		|group_member			|t_varchar(255)	|''		|NOT NULL	|0
FIELD		|user_ref_attr			|t_varchar(255)	|''		|NOT NULL	|0
FIELD		|group_filter			|t_varchar(255)	|''		|NOT NULL	|0
FIELD		|group_membership		|t_varchar(255)	|''		|NOT NULL	|0
FIELD		|user_username			|t_varchar(255)	|''		|NOT NULL	|0
FIELD		|user_lastname			|t_varchar(255)	|''		|NOT NULL	|0

TABLE|userdirectory_saml|userdirectoryid|0
FIELD		|userdirectoryid		|t_id			|		|NOT NULL	|0	|1|userdirectory
FIELD		|idp_entityid			|t_varchar(1024)|''		|NOT NULL	|0
FIELD		|sso_url				|t_varchar(2048)|''		|NOT NULL	|0
FIELD		|slo_url				|t_varchar(2048)|''		|NOT NULL	|0
FIELD		|username_attribute		|t_varchar(128)	|''		|NOT NULL	|0
FIELD		|sp_entityid			|t_varchar(1024)|''		|NOT NULL	|0
FIELD		|nameid_format			|t_varchar(2048)|''		|NOT NULL	|0
FIELD		|sign_messages			|t_integer		|'0'	|NOT NULL	|0
FIELD		|sign_assertions		|t_integer		|'0'	|NOT NULL	|0
FIELD		|sign_authn_requests	|t_integer		|'0'	|NOT NULL	|0
FIELD		|sign_logout_requests	|t_integer		|'0'	|NOT NULL	|0
FIELD		|sign_logout_responses	|t_integer		|'0'	|NOT NULL	|0
FIELD		|encrypt_nameid			|t_integer		|'0'	|NOT NULL	|0
FIELD		|encrypt_assertions		|t_integer		|'0'	|NOT NULL	|0
FIELD		|group_name				|t_varchar(255)	|''		|NOT NULL	|0
FIELD		|user_username			|t_varchar(255)	|''		|NOT NULL	|0
FIELD		|user_lastname			|t_varchar(255)	|''		|NOT NULL	|0
FIELD		|scim_status			|t_integer		|'0'	|NOT NULL	|0

TABLE|userdirectory_media|userdirectory_mediaid|0
FIELD		|userdirectory_mediaid	|t_id			|	|NOT NULL	|0
FIELD		|userdirectoryid	|t_id			|	|NOT NULL	|0	|1	|userdirectory
FIELD		|mediatypeid		|t_id			|	|NOT NULL	|0	|2	|media_type
FIELD		|name				|t_varchar(64)	|''	|NOT NULL	|0
FIELD		|attribute			|t_varchar(255)	|''	|NOT NULL	|0
INDEX		|1	|userdirectoryid
INDEX		|2	|mediatypeid

TABLE|userdirectory_usrgrp|userdirectory_usrgrpid|0
FIELD		|userdirectory_usrgrpid		|t_id		|	|NOT NULL	|0
FIELD		|userdirectory_idpgroupid	|t_id		|	|NOT NULL	|0	|1	|userdirectory_idpgroup
FIELD		|usrgrpid					|t_id		|	|NOT NULL	|0	|2	|usrgrp
UNIQUE		|1	|userdirectory_idpgroupid,usrgrpid
INDEX		|2	|usrgrpid
INDEX		|3	|userdirectory_idpgroupid

TABLE|userdirectory_idpgroup|userdirectory_idpgroupid|0
FIELD		|userdirectory_idpgroupid	|t_id			|	|NOT NULL	|0
FIELD		|userdirectoryid		|t_id			|	|NOT NULL	|0	|1	|userdirectory
FIELD		|roleid					|t_id			|	|NOT NULL	|0	|2	|role
FIELD		|name					|t_varchar(255)	|''	|NOT NULL	|0
INDEX		|1	|userdirectoryid
INDEX		|2	|roleid

TABLE|changelog|changelogid|0
FIELD		|changelogid	|t_serial	|	|NOT NULL	|0
FIELD		|object		|t_integer	|'0'	|NOT NULL	|0
FIELD		|objectid	|t_id		|	|NOT NULL	|0
FIELD		|operation	|t_integer	|'0'	|NOT NULL	|0
FIELD		|clock		|t_integer	|'0'	|NOT NULL	|0
INDEX		|1		|clock

TABLE|scim_group|scim_groupid|0
FIELD		|scim_groupid	|t_id			|	|NOT NULL	|0
FIELD		|name			|t_varchar(64)	|''	|NOT NULL	|0
UNIQUE		|1		|name

TABLE|user_scim_group|user_scim_groupid|0
FIELD		|user_scim_groupid	|t_id	|	|NOT NULL	|0
FIELD		|userid				|t_id	|	|NOT NULL	|0	|1|users
FIELD		|scim_groupid		|t_id	|	|NOT NULL	|0	|2|scim_group
INDEX		|1	|userid
INDEX		|2	|scim_groupid

TABLE|dbversion|dbversionid|
FIELD		|dbversionid	|t_id		|	|NOT NULL	|0
FIELD		|mandatory	|t_integer	|'0'	|NOT NULL	|
FIELD		|optional	|t_integer	|'0'	|NOT NULL	|
<<<<<<< HEAD
ROW		|1		|6030128	|6030128
=======
ROW		|1		|6030073	|6030073
>>>>>>> 2b8667dd
<|MERGE_RESOLUTION|>--- conflicted
+++ resolved
@@ -2058,8 +2058,4 @@
 FIELD		|dbversionid	|t_id		|	|NOT NULL	|0
 FIELD		|mandatory	|t_integer	|'0'	|NOT NULL	|
 FIELD		|optional	|t_integer	|'0'	|NOT NULL	|
-<<<<<<< HEAD
-ROW		|1		|6030128	|6030128
-=======
-ROW		|1		|6030073	|6030073
->>>>>>> 2b8667dd
+ROW		|1		|6030128	|6030138