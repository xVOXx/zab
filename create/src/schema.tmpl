--
-- Zabbix
-- Copyright (C) 2001-2017 Zabbix SIA
--
-- This program is free software; you can redistribute it and/or modify
-- it under the terms of the GNU General Public License as published by
-- the Free Software Foundation; either version 2 of the License, or
-- (at your option) any later version.
--
-- This program is distributed in the hope that it will be useful,
-- but WITHOUT ANY WARRANTY; without even the implied warranty of
-- MERCHANTABILITY or FITNESS FOR A PARTICULAR PURPOSE. See the
-- GNU General Public License for more details.
--
-- You should have received a copy of the GNU General Public License
-- along with this program; if not, write to the Free Software
-- Foundation, Inc., 51 Franklin Street, Fifth Floor, Boston, MA  02110-1301, USA.
--

--
-- Do not use spaces
-- Tables must be sorted to match referential integrity rules
--

TABLE|users|userid|ZBX_DATA
FIELD		|userid		|t_id		|	|NOT NULL	|0
FIELD		|alias		|t_varchar(100)	|''	|NOT NULL	|0
FIELD		|name		|t_varchar(100)	|''	|NOT NULL	|0
FIELD		|surname	|t_varchar(100)	|''	|NOT NULL	|0
FIELD		|passwd		|t_char(32)	|''	|NOT NULL	|0
FIELD		|url		|t_varchar(255)	|''	|NOT NULL	|0
FIELD		|autologin	|t_integer	|'0'	|NOT NULL	|0
FIELD		|autologout	|t_integer	|'900'	|NOT NULL	|0
FIELD		|lang		|t_varchar(5)	|'en_GB'|NOT NULL	|0
FIELD		|refresh	|t_integer	|'30'	|NOT NULL	|0
FIELD		|type		|t_integer	|'1'	|NOT NULL	|0
FIELD		|theme		|t_varchar(128)	|'default'|NOT NULL	|0
FIELD		|attempt_failed	|t_integer	|0	|NOT NULL	|ZBX_NODATA
FIELD		|attempt_ip	|t_varchar(39)	|''	|NOT NULL	|ZBX_NODATA
FIELD		|attempt_clock	|t_integer	|0	|NOT NULL	|ZBX_NODATA
FIELD		|rows_per_page	|t_integer	|50	|NOT NULL	|0
UNIQUE		|1		|alias

TABLE|maintenances|maintenanceid|ZBX_DATA
FIELD		|maintenanceid	|t_id		|	|NOT NULL	|0
FIELD		|name		|t_varchar(128)	|''	|NOT NULL	|0
FIELD		|maintenance_type|t_integer	|'0'	|NOT NULL	|0
FIELD		|description	|t_shorttext	|''	|NOT NULL	|0
FIELD		|active_since	|t_integer	|'0'	|NOT NULL	|0
FIELD		|active_till	|t_integer	|'0'	|NOT NULL	|0
INDEX		|1		|active_since,active_till
UNIQUE		|2		|name

TABLE|hosts|hostid|ZBX_DATA
FIELD		|hostid		|t_id		|	|NOT NULL	|0
FIELD		|proxy_hostid	|t_id		|	|NULL		|0			|1|hosts	|hostid		|RESTRICT
FIELD		|host		|t_varchar(128)	|''	|NOT NULL	|ZBX_PROXY
FIELD		|status		|t_integer	|'0'	|NOT NULL	|ZBX_PROXY
FIELD		|disable_until	|t_integer	|'0'	|NOT NULL	|ZBX_NODATA
FIELD		|error		|t_varchar(2048)|''	|NOT NULL	|ZBX_NODATA
FIELD		|available	|t_integer	|'0'	|NOT NULL	|ZBX_NODATA
FIELD		|errors_from	|t_integer	|'0'	|NOT NULL	|ZBX_NODATA
FIELD		|lastaccess	|t_integer	|'0'	|NOT NULL	|ZBX_NODATA
FIELD		|ipmi_authtype	|t_integer	|'-1'	|NOT NULL	|ZBX_PROXY
FIELD		|ipmi_privilege	|t_integer	|'2'	|NOT NULL	|ZBX_PROXY
FIELD		|ipmi_username	|t_varchar(16)	|''	|NOT NULL	|ZBX_PROXY
FIELD		|ipmi_password	|t_varchar(20)	|''	|NOT NULL	|ZBX_PROXY
FIELD		|ipmi_disable_until|t_integer	|'0'	|NOT NULL	|ZBX_NODATA
FIELD		|ipmi_available	|t_integer	|'0'	|NOT NULL	|ZBX_NODATA
FIELD		|snmp_disable_until|t_integer	|'0'	|NOT NULL	|ZBX_NODATA
FIELD		|snmp_available	|t_integer	|'0'	|NOT NULL	|ZBX_NODATA
FIELD		|maintenanceid	|t_id		|	|NULL		|ZBX_NODATA		|2|maintenances	|		|RESTRICT
FIELD		|maintenance_status|t_integer	|'0'	|NOT NULL	|ZBX_NODATA
FIELD		|maintenance_type|t_integer	|'0'	|NOT NULL	|ZBX_NODATA
FIELD		|maintenance_from|t_integer	|'0'	|NOT NULL	|ZBX_NODATA
FIELD		|ipmi_errors_from|t_integer	|'0'	|NOT NULL	|ZBX_NODATA
FIELD		|snmp_errors_from|t_integer	|'0'	|NOT NULL	|ZBX_NODATA
FIELD		|ipmi_error	|t_varchar(2048)|''	|NOT NULL	|ZBX_NODATA
FIELD		|snmp_error	|t_varchar(2048)|''	|NOT NULL	|ZBX_NODATA
FIELD		|jmx_disable_until|t_integer	|'0'	|NOT NULL	|ZBX_NODATA
FIELD		|jmx_available	|t_integer	|'0'	|NOT NULL	|ZBX_NODATA
FIELD		|jmx_errors_from|t_integer	|'0'	|NOT NULL	|ZBX_NODATA
FIELD		|jmx_error	|t_varchar(2048)|''	|NOT NULL	|ZBX_NODATA
FIELD		|name		|t_varchar(128)	|''	|NOT NULL	|ZBX_PROXY
FIELD		|flags		|t_integer	|'0'	|NOT NULL	|0
FIELD		|templateid	|t_id		|	|NULL		|0			|3|hosts	|hostid
FIELD		|description	|t_shorttext	|''	|NOT NULL	|0
FIELD		|tls_connect	|t_integer	|'1'	|NOT NULL	|ZBX_PROXY
FIELD		|tls_accept	|t_integer	|'1'	|NOT NULL	|ZBX_PROXY
FIELD		|tls_issuer	|t_varchar(1024)|''	|NOT NULL	|ZBX_PROXY
FIELD		|tls_subject	|t_varchar(1024)|''	|NOT NULL	|ZBX_PROXY
FIELD		|tls_psk_identity|t_varchar(128)|''	|NOT NULL	|ZBX_PROXY
FIELD		|tls_psk	|t_varchar(512)	|''	|NOT NULL	|ZBX_PROXY
INDEX		|1		|host
INDEX		|2		|status
INDEX		|3		|proxy_hostid
INDEX		|4		|name
INDEX		|5		|maintenanceid

TABLE|groups|groupid|ZBX_DATA
FIELD		|groupid	|t_id		|	|NOT NULL	|0
FIELD		|name		|t_varchar(255)	|''	|NOT NULL	|0
FIELD		|internal	|t_integer	|'0'	|NOT NULL	|0
FIELD		|flags		|t_integer	|'0'	|NOT NULL	|0
INDEX		|1		|name

TABLE|group_prototype|group_prototypeid|ZBX_DATA
FIELD		|group_prototypeid|t_id		|	|NOT NULL	|0
FIELD		|hostid		|t_id		|	|NOT NULL	|0			|1|hosts
FIELD		|name		|t_varchar(255)	|''	|NOT NULL	|0
FIELD		|groupid	|t_id		|	|NULL		|0			|2|groups	|		|RESTRICT
FIELD		|templateid	|t_id		|	|NULL		|0			|3|group_prototype|group_prototypeid
INDEX		|1		|hostid

TABLE|group_discovery|groupid|ZBX_DATA
FIELD		|groupid	|t_id		|	|NOT NULL	|0			|1|groups
FIELD		|parent_group_prototypeid|t_id	|	|NOT NULL	|0			|2|group_prototype|group_prototypeid|RESTRICT
FIELD		|name		|t_varchar(64)	|''	|NOT NULL	|ZBX_NODATA
FIELD		|lastcheck	|t_integer	|'0'	|NOT NULL	|ZBX_NODATA
FIELD		|ts_delete	|t_time		|'0'	|NOT NULL	|ZBX_NODATA

TABLE|screens|screenid|ZBX_DATA
FIELD		|screenid	|t_id		|	|NOT NULL	|0
FIELD		|name		|t_varchar(255)	|	|NOT NULL	|0
FIELD		|hsize		|t_integer	|'1'	|NOT NULL	|0
FIELD		|vsize		|t_integer	|'1'	|NOT NULL	|0
FIELD		|templateid	|t_id		|	|NULL		|0			|1|hosts	|hostid
FIELD		|userid		|t_id		|	|NULL		|0			|3|users	|		|RESTRICT
FIELD		|private	|t_integer	|'1'	|NOT NULL	|0
INDEX		|1		|templateid

TABLE|screens_items|screenitemid|ZBX_DATA
FIELD		|screenitemid	|t_id		|	|NOT NULL	|0
FIELD		|screenid	|t_id		|	|NOT NULL	|0			|1|screens
FIELD		|resourcetype	|t_integer	|'0'	|NOT NULL	|0
FIELD		|resourceid	|t_id		|'0'	|NOT NULL	|0
FIELD		|width		|t_integer	|'320'	|NOT NULL	|0
FIELD		|height		|t_integer	|'200'	|NOT NULL	|0
FIELD		|x		|t_integer	|'0'	|NOT NULL	|0
FIELD		|y		|t_integer	|'0'	|NOT NULL	|0
FIELD		|colspan	|t_integer	|'1'	|NOT NULL	|0
FIELD		|rowspan	|t_integer	|'1'	|NOT NULL	|0
FIELD		|elements	|t_integer	|'25'	|NOT NULL	|0
FIELD		|valign		|t_integer	|'0'	|NOT NULL	|0
FIELD		|halign		|t_integer	|'0'	|NOT NULL	|0
FIELD		|style		|t_integer	|'0'	|NOT NULL	|0
FIELD		|url		|t_varchar(255)	|''	|NOT NULL	|0
FIELD		|dynamic	|t_integer	|'0'	|NOT NULL	|0
FIELD		|sort_triggers	|t_integer	|'0'	|NOT NULL	|0
FIELD		|application	|t_varchar(255)	|''	|NOT NULL	|0
FIELD		|max_columns	|t_integer	|'3'	|NOT NULL	|0
INDEX		|1		|screenid

TABLE|screen_user|screenuserid|ZBX_DATA
FIELD		|screenuserid|t_id		|	|NOT NULL	|0
FIELD		|screenid	|t_id		|	|NOT NULL	|0			|1|screens
FIELD		|userid		|t_id		|	|NOT NULL	|0			|2|users
FIELD		|permission	|t_integer	|'2'	|NOT NULL	|0
UNIQUE		|1		|screenid,userid

TABLE|screen_usrgrp|screenusrgrpid|ZBX_DATA
FIELD		|screenusrgrpid|t_id		|	|NOT NULL	|0
FIELD		|screenid	|t_id		|	|NOT NULL	|0			|1|screens
FIELD		|usrgrpid	|t_id		|	|NOT NULL	|0			|2|usrgrp
FIELD		|permission	|t_integer	|'2'	|NOT NULL	|0
UNIQUE		|1		|screenid,usrgrpid

TABLE|slideshows|slideshowid|ZBX_DATA
FIELD		|slideshowid	|t_id		|	|NOT NULL	|0
FIELD		|name		|t_varchar(255)	|''	|NOT NULL	|0
FIELD		|delay		|t_integer	|'0'	|NOT NULL	|0
FIELD		|userid		|t_id		|	|NOT NULL	|0			|3|users	|		|RESTRICT
FIELD		|private	|t_integer	|'1'	|NOT NULL	|0
UNIQUE		|1		|name

TABLE|slideshow_user|slideshowuserid|ZBX_DATA
FIELD		|slideshowuserid|t_id		|	|NOT NULL	|0
FIELD		|slideshowid	|t_id		|	|NOT NULL	|0			|1|slideshows
FIELD		|userid		|t_id		|	|NOT NULL	|0			|2|users
FIELD		|permission	|t_integer	|'2'	|NOT NULL	|0
UNIQUE		|1		|slideshowid,userid

TABLE|slideshow_usrgrp|slideshowusrgrpid|ZBX_DATA
FIELD		|slideshowusrgrpid|t_id		|	|NOT NULL	|0
FIELD		|slideshowid	|t_id		|	|NOT NULL	|0			|1|slideshows
FIELD		|usrgrpid	|t_id		|	|NOT NULL	|0			|2|usrgrp
FIELD		|permission	|t_integer	|'2'	|NOT NULL	|0
UNIQUE		|1		|slideshowid,usrgrpid

TABLE|slides|slideid|ZBX_DATA
FIELD		|slideid	|t_id		|	|NOT NULL	|0
FIELD		|slideshowid	|t_id		|	|NOT NULL	|0			|1|slideshows
FIELD		|screenid	|t_id		|	|NOT NULL	|0			|2|screens
FIELD		|step		|t_integer	|'0'	|NOT NULL	|0
FIELD		|delay		|t_integer	|'0'	|NOT NULL	|0
INDEX		|1		|slideshowid
INDEX		|2		|screenid

TABLE|drules|druleid|ZBX_DATA
FIELD		|druleid	|t_id		|	|NOT NULL	|0
FIELD		|proxy_hostid	|t_id		|	|NULL		|0			|1|hosts	|hostid		|RESTRICT
FIELD		|name		|t_varchar(255)	|''	|NOT NULL	|ZBX_PROXY
FIELD		|iprange	|t_varchar(2048)|''	|NOT NULL	|ZBX_PROXY
FIELD		|delay		|t_integer	|'3600'	|NOT NULL	|ZBX_PROXY
FIELD		|nextcheck	|t_integer	|'0'	|NOT NULL	|ZBX_NODATA
FIELD		|status		|t_integer	|'0'	|NOT NULL	|0
INDEX		|1		|proxy_hostid
UNIQUE		|2		|name

TABLE|dchecks|dcheckid|ZBX_DATA
FIELD		|dcheckid	|t_id		|	|NOT NULL	|0
FIELD		|druleid	|t_id		|	|NOT NULL	|ZBX_PROXY		|1|drules
FIELD		|type		|t_integer	|'0'	|NOT NULL	|ZBX_PROXY
FIELD		|key_		|t_varchar(512)	|''	|NOT NULL	|ZBX_PROXY
FIELD		|snmp_community	|t_varchar(255)	|''	|NOT NULL	|ZBX_PROXY
FIELD		|ports		|t_varchar(255)	|'0'	|NOT NULL	|ZBX_PROXY
FIELD		|snmpv3_securityname|t_varchar(64)|''	|NOT NULL	|ZBX_PROXY
FIELD		|snmpv3_securitylevel|t_integer	|'0'	|NOT NULL	|ZBX_PROXY
FIELD		|snmpv3_authpassphrase|t_varchar(64)|''	|NOT NULL	|ZBX_PROXY
FIELD		|snmpv3_privpassphrase|t_varchar(64)|''	|NOT NULL	|ZBX_PROXY
FIELD		|uniq		|t_integer	|'0'	|NOT NULL	|ZBX_PROXY
FIELD		|snmpv3_authprotocol|t_integer	|'0'	|NOT NULL	|ZBX_PROXY
FIELD		|snmpv3_privprotocol|t_integer	|'0'	|NOT NULL	|ZBX_PROXY
FIELD		|snmpv3_contextname|t_varchar(255)|''	|NOT NULL	|ZBX_PROXY
INDEX		|1		|druleid

TABLE|applications|applicationid|ZBX_DATA
FIELD		|applicationid	|t_id		|	|NOT NULL	|0
FIELD		|hostid		|t_id		|	|NOT NULL	|0			|1|hosts
FIELD		|name		|t_varchar(255)	|''	|NOT NULL	|0
FIELD		|flags		|t_integer	|'0'	|NOT NULL	|0
UNIQUE		|2		|hostid,name

TABLE|httptest|httptestid|ZBX_DATA
FIELD		|httptestid	|t_id		|	|NOT NULL	|0
FIELD		|name		|t_varchar(64)	|''	|NOT NULL	|ZBX_PROXY
FIELD		|applicationid	|t_id		|	|NULL		|0			|1|applications	|		|RESTRICT
FIELD		|nextcheck	|t_integer	|'0'	|NOT NULL	|ZBX_NODATA
FIELD		|delay		|t_integer	|'60'	|NOT NULL	|ZBX_PROXY
FIELD		|status		|t_integer	|'0'	|NOT NULL	|0
FIELD		|variables	|t_shorttext	|''	|NOT NULL	|ZBX_PROXY
FIELD		|agent		|t_varchar(255)	|'Zabbix'|NOT NULL	|ZBX_PROXY
FIELD		|authentication	|t_integer	|'0'	|NOT NULL	|ZBX_PROXY,ZBX_NODATA
FIELD		|http_user	|t_varchar(64)	|''	|NOT NULL	|ZBX_PROXY,ZBX_NODATA
FIELD		|http_password	|t_varchar(64)	|''	|NOT NULL	|ZBX_PROXY,ZBX_NODATA
FIELD		|hostid		|t_id		|	|NOT NULL	|ZBX_PROXY		|2|hosts
FIELD		|templateid	|t_id		|	|NULL		|0			|3|httptest	|httptestid
FIELD		|http_proxy	|t_varchar(255)	|''	|NOT NULL	|ZBX_PROXY,ZBX_NODATA
FIELD		|retries	|t_integer	|'1'	|NOT NULL	|ZBX_PROXY,ZBX_NODATA
FIELD		|ssl_cert_file	|t_varchar(255)	|''	|NOT NULL	|ZBX_PROXY,ZBX_NODATA
FIELD		|ssl_key_file	|t_varchar(255)	|''	|NOT NULL	|ZBX_PROXY,ZBX_NODATA
FIELD		|ssl_key_password|t_varchar(64)	|''	|NOT NULL	|ZBX_PROXY,ZBX_NODATA
FIELD		|verify_peer	|t_integer	|'0'	|NOT NULL	|ZBX_PROXY
FIELD		|verify_host	|t_integer	|'0'	|NOT NULL	|ZBX_PROXY
FIELD		|headers	|t_shorttext	|''	|NOT NULL	|ZBX_PROXY
INDEX		|1		|applicationid
UNIQUE		|2		|hostid,name
INDEX		|3		|status
INDEX		|4		|templateid

TABLE|httpstep|httpstepid|ZBX_DATA
FIELD		|httpstepid	|t_id		|	|NOT NULL	|0
FIELD		|httptestid	|t_id		|	|NOT NULL	|ZBX_PROXY		|1|httptest
FIELD		|name		|t_varchar(64)	|''	|NOT NULL	|ZBX_PROXY
FIELD		|no		|t_integer	|'0'	|NOT NULL	|ZBX_PROXY
FIELD		|url		|t_varchar(2048)|''	|NOT NULL	|ZBX_PROXY
FIELD		|timeout	|t_integer	|'15'	|NOT NULL	|ZBX_PROXY
FIELD		|posts		|t_shorttext	|''	|NOT NULL	|ZBX_PROXY
FIELD		|required	|t_varchar(255)	|''	|NOT NULL	|ZBX_PROXY
FIELD		|status_codes	|t_varchar(255)	|''	|NOT NULL	|ZBX_PROXY
FIELD		|variables	|t_shorttext	|''	|NOT NULL	|ZBX_PROXY
FIELD		|follow_redirects|t_integer	|'1'	|NOT NULL	|ZBX_PROXY
FIELD		|retrieve_mode	|t_integer	|'0'	|NOT NULL	|ZBX_PROXY
FIELD		|headers	|t_shorttext	|''	|NOT NULL	|ZBX_PROXY
INDEX		|1		|httptestid

TABLE|interface|interfaceid|ZBX_DATA
FIELD		|interfaceid	|t_id		|	|NOT NULL	|0
FIELD		|hostid		|t_id		|	|NOT NULL	|ZBX_PROXY		|1|hosts
FIELD		|main		|t_integer	|'0'	|NOT NULL	|ZBX_PROXY
FIELD		|type		|t_integer	|'0'	|NOT NULL	|ZBX_PROXY
FIELD		|useip		|t_integer	|'1'	|NOT NULL	|ZBX_PROXY
FIELD		|ip		|t_varchar(64)	|'127.0.0.1'|NOT NULL	|ZBX_PROXY
FIELD		|dns		|t_varchar(64)	|''	|NOT NULL	|ZBX_PROXY
FIELD		|port		|t_varchar(64)	|'10050'|NOT NULL	|ZBX_PROXY
FIELD		|bulk		|t_integer	|'1'	|NOT NULL	|ZBX_PROXY
INDEX		|1		|hostid,type
INDEX		|2		|ip,dns

TABLE|valuemaps|valuemapid|ZBX_DATA
FIELD		|valuemapid	|t_id		|	|NOT NULL	|0
FIELD		|name		|t_varchar(64)	|''	|NOT NULL	|0
UNIQUE		|1		|name

TABLE|items|itemid|ZBX_DATA
FIELD		|itemid		|t_id		|	|NOT NULL	|0
FIELD		|type		|t_integer	|'0'	|NOT NULL	|ZBX_PROXY
FIELD		|snmp_community	|t_varchar(64)	|''	|NOT NULL	|ZBX_PROXY
FIELD		|snmp_oid	|t_varchar(512)	|''	|NOT NULL	|ZBX_PROXY
FIELD		|hostid		|t_id		|	|NOT NULL	|ZBX_PROXY		|1|hosts
FIELD		|name		|t_varchar(255)	|''	|NOT NULL	|0
FIELD		|key_		|t_varchar(255)	|''	|NOT NULL	|ZBX_PROXY
FIELD		|delay		|t_integer	|'0'	|NOT NULL	|ZBX_PROXY
FIELD		|history	|t_integer	|'90'	|NOT NULL	|0
FIELD		|trends		|t_integer	|'365'	|NOT NULL	|0
FIELD		|status		|t_integer	|'0'	|NOT NULL	|ZBX_PROXY
FIELD		|value_type	|t_integer	|'0'	|NOT NULL	|ZBX_PROXY
FIELD		|trapper_hosts	|t_varchar(255)	|''	|NOT NULL	|ZBX_PROXY
FIELD		|units		|t_varchar(255)	|''	|NOT NULL	|0
FIELD		|snmpv3_securityname|t_varchar(64)|''	|NOT NULL	|ZBX_PROXY
FIELD		|snmpv3_securitylevel|t_integer	|'0'	|NOT NULL	|ZBX_PROXY
FIELD		|snmpv3_authpassphrase|t_varchar(64)|''	|NOT NULL	|ZBX_PROXY
FIELD		|snmpv3_privpassphrase|t_varchar(64)|''	|NOT NULL	|ZBX_PROXY
FIELD		|formula	|t_varchar(255)	|''	|NOT NULL	|0
FIELD		|error		|t_varchar(2048)|''	|NOT NULL	|ZBX_NODATA
FIELD		|lastlogsize	|t_bigint	|'0'	|NOT NULL	|ZBX_PROXY,ZBX_NODATA
FIELD		|logtimefmt	|t_varchar(64)	|''	|NOT NULL	|ZBX_PROXY
FIELD		|templateid	|t_id		|	|NULL		|0			|2|items	|itemid
FIELD		|valuemapid	|t_id		|	|NULL		|0			|3|valuemaps	|		|RESTRICT
FIELD		|delay_flex	|t_varchar(1024)|''	|NOT NULL	|ZBX_PROXY
FIELD		|params		|t_shorttext	|''	|NOT NULL	|ZBX_PROXY
FIELD		|ipmi_sensor	|t_varchar(128)	|''	|NOT NULL	|ZBX_PROXY
FIELD		|authtype	|t_integer	|'0'	|NOT NULL	|ZBX_PROXY
FIELD		|username	|t_varchar(64)	|''	|NOT NULL	|ZBX_PROXY
FIELD		|password	|t_varchar(64)	|''	|NOT NULL	|ZBX_PROXY
FIELD		|publickey	|t_varchar(64)	|''	|NOT NULL	|ZBX_PROXY
FIELD		|privatekey	|t_varchar(64)	|''	|NOT NULL	|ZBX_PROXY
FIELD		|mtime		|t_integer	|'0'	|NOT NULL	|ZBX_PROXY,ZBX_NODATA
FIELD		|flags		|t_integer	|'0'	|NOT NULL	|ZBX_PROXY
FIELD		|interfaceid	|t_id		|	|NULL		|ZBX_PROXY		|4|interface	|		|RESTRICT
FIELD		|port		|t_varchar(64)	|''	|NOT NULL	|ZBX_PROXY
FIELD		|description	|t_shorttext	|''	|NOT NULL	|0
FIELD		|inventory_link	|t_integer	|'0'	|NOT NULL	|0
FIELD		|lifetime	|t_varchar(64)	|'30'	|NOT NULL	|0
FIELD		|snmpv3_authprotocol|t_integer	|'0'	|NOT NULL	|ZBX_PROXY
FIELD		|snmpv3_privprotocol|t_integer	|'0'	|NOT NULL	|ZBX_PROXY
FIELD		|state		|t_integer	|'0'	|NOT NULL	|ZBX_NODATA
FIELD		|snmpv3_contextname|t_varchar(255)|''	|NOT NULL	|ZBX_PROXY
FIELD		|evaltype	|t_integer	|'0'	|NOT NULL	|0
UNIQUE		|1		|hostid,key_
INDEX		|3		|status
INDEX		|4		|templateid
INDEX		|5		|valuemapid
INDEX		|6		|interfaceid

TABLE|httpstepitem|httpstepitemid|ZBX_DATA
FIELD		|httpstepitemid	|t_id		|	|NOT NULL	|0
FIELD		|httpstepid	|t_id		|	|NOT NULL	|ZBX_PROXY		|1|httpstep
FIELD		|itemid		|t_id		|	|NOT NULL	|ZBX_PROXY		|2|items
FIELD		|type		|t_integer	|'0'	|NOT NULL	|ZBX_PROXY
UNIQUE		|1		|httpstepid,itemid
INDEX		|2		|itemid

TABLE|httptestitem|httptestitemid|ZBX_DATA
FIELD		|httptestitemid	|t_id		|	|NOT NULL	|0
FIELD		|httptestid	|t_id		|	|NOT NULL	|ZBX_PROXY		|1|httptest
FIELD		|itemid		|t_id		|	|NOT NULL	|ZBX_PROXY		|2|items
FIELD		|type		|t_integer	|'0'	|NOT NULL	|ZBX_PROXY
UNIQUE		|1		|httptestid,itemid
INDEX		|2		|itemid

TABLE|media_type|mediatypeid|ZBX_DATA
FIELD		|mediatypeid	|t_id		|	|NOT NULL	|0
FIELD		|type		|t_integer	|'0'	|NOT NULL	|0
FIELD		|description	|t_varchar(100)	|''	|NOT NULL	|0
FIELD		|smtp_server	|t_varchar(255)	|''	|NOT NULL	|0
FIELD		|smtp_helo	|t_varchar(255)	|''	|NOT NULL	|0
FIELD		|smtp_email	|t_varchar(255)	|''	|NOT NULL	|0
FIELD		|exec_path	|t_varchar(255)	|''	|NOT NULL	|0
FIELD		|gsm_modem	|t_varchar(255)	|''	|NOT NULL	|0
FIELD		|username	|t_varchar(255)	|''	|NOT NULL	|0
FIELD		|passwd		|t_varchar(255)	|''	|NOT NULL	|0
FIELD		|status		|t_integer	|'0'	|NOT NULL	|0
FIELD		|smtp_port	|t_integer	|'25'	|NOT NULL	|0
FIELD		|smtp_security	|t_integer	|'0'	|NOT NULL	|0
FIELD		|smtp_verify_peer|t_integer	|'0'	|NOT NULL	|0
FIELD		|smtp_verify_host|t_integer	|'0'	|NOT NULL	|0
FIELD		|smtp_authentication|t_integer	|'0'	|NOT NULL	|0
FIELD		|exec_params	|t_varchar(255)	|''	|NOT NULL	|0
UNIQUE		|1		|description

TABLE|usrgrp|usrgrpid|ZBX_DATA
FIELD		|usrgrpid	|t_id		|	|NOT NULL	|0
FIELD		|name		|t_varchar(64)	|''	|NOT NULL	|0
FIELD		|gui_access	|t_integer	|'0'	|NOT NULL	|0
FIELD		|users_status	|t_integer	|'0'	|NOT NULL	|0
FIELD		|debug_mode	|t_integer	|'0'	|NOT NULL	|0
UNIQUE		|1		|name

TABLE|users_groups|id|ZBX_DATA
FIELD		|id		|t_id		|	|NOT NULL	|0
FIELD		|usrgrpid	|t_id		|	|NOT NULL	|0			|1|usrgrp
FIELD		|userid		|t_id		|	|NOT NULL	|0			|2|users
UNIQUE		|1		|usrgrpid,userid
INDEX		|2		|userid

TABLE|scripts|scriptid|ZBX_DATA
FIELD		|scriptid	|t_id		|	|NOT NULL	|0
FIELD		|name		|t_varchar(255)	|''	|NOT NULL	|0
FIELD		|command	|t_varchar(255)	|''	|NOT NULL	|0
FIELD		|host_access	|t_integer	|'2'	|NOT NULL	|0
FIELD		|usrgrpid	|t_id		|	|NULL		|0			|1|usrgrp	|		|RESTRICT
FIELD		|groupid	|t_id		|	|NULL		|0			|2|groups	|		|RESTRICT
FIELD		|description	|t_shorttext	|''	|NOT NULL	|0
FIELD		|confirmation	|t_varchar(255)	|''	|NOT NULL	|0
FIELD		|type		|t_integer	|'0'	|NOT NULL	|0
FIELD		|execute_on	|t_integer	|'2'	|NOT NULL	|0
INDEX		|1		|usrgrpid
INDEX		|2		|groupid
UNIQUE		|3		|name

TABLE|actions|actionid|ZBX_DATA
FIELD		|actionid	|t_id		|	|NOT NULL	|0
FIELD		|name		|t_varchar(255)	|''	|NOT NULL	|0
FIELD		|eventsource	|t_integer	|'0'	|NOT NULL	|0
FIELD		|evaltype	|t_integer	|'0'	|NOT NULL	|0
FIELD		|status		|t_integer	|'0'	|NOT NULL	|0
FIELD		|esc_period	|t_integer	|'0'	|NOT NULL	|0
FIELD		|def_shortdata	|t_varchar(255)	|''	|NOT NULL	|0
FIELD		|def_longdata	|t_shorttext	|''	|NOT NULL	|0
FIELD		|r_shortdata	|t_varchar(255)	|''	|NOT NULL	|0
FIELD		|r_longdata	|t_shorttext	|''	|NOT NULL	|0
FIELD		|formula	|t_varchar(255)	|''	|NOT NULL	|0
FIELD		|maintenance_mode|t_integer	|'1'	|NOT NULL	|0
INDEX		|1		|eventsource,status
UNIQUE		|2		|name

TABLE|operations|operationid|ZBX_DATA
FIELD		|operationid	|t_id		|	|NOT NULL	|0
FIELD		|actionid	|t_id		|	|NOT NULL	|0			|1|actions
FIELD		|operationtype	|t_integer	|'0'	|NOT NULL	|0
FIELD		|esc_period	|t_integer	|'0'	|NOT NULL	|0
FIELD		|esc_step_from	|t_integer	|'1'	|NOT NULL	|0
FIELD		|esc_step_to	|t_integer	|'1'	|NOT NULL	|0
FIELD		|evaltype	|t_integer	|'0'	|NOT NULL	|0
FIELD		|recovery	|t_integer	|'0'	|NOT NULL	|0
INDEX		|1		|actionid

TABLE|opmessage|operationid|ZBX_DATA
FIELD		|operationid	|t_id		|	|NOT NULL	|0			|1|operations
FIELD		|default_msg	|t_integer	|'0'	|NOT NULL	|0
FIELD		|subject	|t_varchar(255)	|''	|NOT NULL	|0
FIELD		|message	|t_shorttext	|''	|NOT NULL	|0
FIELD		|mediatypeid	|t_id		|	|NULL		|0			|2|media_type	|		|RESTRICT
INDEX		|1		|mediatypeid

TABLE|opmessage_grp|opmessage_grpid|ZBX_DATA
FIELD		|opmessage_grpid|t_id		|	|NOT NULL	|0
FIELD		|operationid	|t_id		|	|NOT NULL	|0			|1|operations
FIELD		|usrgrpid	|t_id		|	|NOT NULL	|0			|2|usrgrp	|		|RESTRICT
UNIQUE		|1		|operationid,usrgrpid
INDEX		|2		|usrgrpid

TABLE|opmessage_usr|opmessage_usrid|ZBX_DATA
FIELD		|opmessage_usrid|t_id		|	|NOT NULL	|0
FIELD		|operationid	|t_id		|	|NOT NULL	|0			|1|operations
FIELD		|userid		|t_id		|	|NOT NULL	|0			|2|users	|		|RESTRICT
UNIQUE		|1		|operationid,userid
INDEX		|2		|userid

TABLE|opcommand|operationid|ZBX_DATA
FIELD		|operationid	|t_id		|	|NOT NULL	|0			|1|operations
FIELD		|type		|t_integer	|'0'	|NOT NULL	|0
FIELD		|scriptid	|t_id		|	|NULL		|0			|2|scripts	|		|RESTRICT
FIELD		|execute_on	|t_integer	|'0'	|NOT NULL	|0
FIELD		|port		|t_varchar(64)	|''	|NOT NULL	|0
FIELD		|authtype	|t_integer	|'0'	|NOT NULL	|0
FIELD		|username	|t_varchar(64)	|''	|NOT NULL	|0
FIELD		|password	|t_varchar(64)	|''	|NOT NULL	|0
FIELD		|publickey	|t_varchar(64)	|''	|NOT NULL	|0
FIELD		|privatekey	|t_varchar(64)	|''	|NOT NULL	|0
FIELD		|command	|t_shorttext	|''	|NOT NULL	|0
INDEX		|1		|scriptid

TABLE|opcommand_hst|opcommand_hstid|ZBX_DATA
FIELD		|opcommand_hstid|t_id		|	|NOT NULL	|0
FIELD		|operationid	|t_id		|	|NOT NULL	|0			|1|operations
FIELD		|hostid		|t_id		|	|NULL		|0			|2|hosts	|		|RESTRICT
INDEX		|1		|operationid
INDEX		|2		|hostid

TABLE|opcommand_grp|opcommand_grpid|ZBX_DATA
FIELD		|opcommand_grpid|t_id		|	|NOT NULL	|0
FIELD		|operationid	|t_id		|	|NOT NULL	|0			|1|operations
FIELD		|groupid	|t_id		|	|NOT NULL	|0			|2|groups	|		|RESTRICT
INDEX		|1		|operationid
INDEX		|2		|groupid

TABLE|opgroup|opgroupid|ZBX_DATA
FIELD		|opgroupid	|t_id		|	|NOT NULL	|0
FIELD		|operationid	|t_id		|	|NOT NULL	|0			|1|operations
FIELD		|groupid	|t_id		|	|NOT NULL	|0			|2|groups	|		|RESTRICT
UNIQUE		|1		|operationid,groupid
INDEX		|2		|groupid

TABLE|optemplate|optemplateid|ZBX_DATA
FIELD		|optemplateid	|t_id		|	|NOT NULL	|0
FIELD		|operationid	|t_id		|	|NOT NULL	|0			|1|operations
FIELD		|templateid	|t_id		|	|NOT NULL	|0			|2|hosts	|hostid		|RESTRICT
UNIQUE		|1		|operationid,templateid
INDEX		|2		|templateid

TABLE|opconditions|opconditionid|ZBX_DATA
FIELD		|opconditionid	|t_id		|	|NOT NULL	|0
FIELD		|operationid	|t_id		|	|NOT NULL	|0			|1|operations
FIELD		|conditiontype	|t_integer	|'0'	|NOT NULL	|0
FIELD		|operator	|t_integer	|'0'	|NOT NULL	|0
FIELD		|value		|t_varchar(255)	|''	|NOT NULL	|0
INDEX		|1		|operationid

TABLE|conditions|conditionid|ZBX_DATA
FIELD		|conditionid	|t_id		|	|NOT NULL	|0
FIELD		|actionid	|t_id		|	|NOT NULL	|0			|1|actions
FIELD		|conditiontype	|t_integer	|'0'	|NOT NULL	|0
FIELD		|operator	|t_integer	|'0'	|NOT NULL	|0
FIELD		|value		|t_varchar(255)	|''	|NOT NULL	|0
FIELD		|value2		|t_varchar(255)	|''	|NOT NULL	|0
INDEX		|1		|actionid

TABLE|config|configid|ZBX_DATA
FIELD		|configid	|t_id		|	|NOT NULL	|0
FIELD		|refresh_unsupported|t_integer	|'0'	|NOT NULL	|ZBX_PROXY
FIELD		|work_period	|t_varchar(100)	|'1-5,00:00-24:00'|NOT NULL|0
FIELD		|alert_usrgrpid	|t_id		|	|NULL		|0			|1|usrgrp	|usrgrpid	|RESTRICT
FIELD		|event_ack_enable|t_integer	|'1'	|NOT NULL	|ZBX_NODATA
FIELD		|event_expire	|t_integer	|'7'	|NOT NULL	|ZBX_NODATA
FIELD		|event_show_max	|t_integer	|'100'	|NOT NULL	|ZBX_NODATA
FIELD		|default_theme	|t_varchar(128)	|'blue-theme'|NOT NULL	|ZBX_NODATA
FIELD		|authentication_type|t_integer	|'0'	|NOT NULL	|ZBX_NODATA
FIELD		|ldap_host	|t_varchar(255)	|''	|NOT NULL	|ZBX_NODATA
FIELD		|ldap_port	|t_integer	|389	|NOT NULL	|ZBX_NODATA
FIELD		|ldap_base_dn	|t_varchar(255)	|''	|NOT NULL	|ZBX_NODATA
FIELD		|ldap_bind_dn	|t_varchar(255)	|''	|NOT NULL	|ZBX_NODATA
FIELD		|ldap_bind_password|t_varchar(128)|''	|NOT NULL	|ZBX_NODATA
FIELD		|ldap_search_attribute|t_varchar(128)|''|NOT NULL	|ZBX_NODATA
FIELD		|dropdown_first_entry|t_integer	|'1'	|NOT NULL	|ZBX_NODATA
FIELD		|dropdown_first_remember|t_integer|'1'	|NOT NULL	|ZBX_NODATA
FIELD		|discovery_groupid|t_id		|	|NOT NULL	|ZBX_PROXY		|2|groups	|groupid	|RESTRICT
FIELD		|max_in_table	|t_integer	|'50'	|NOT NULL	|ZBX_NODATA
FIELD		|search_limit	|t_integer	|'1000'	|NOT NULL	|ZBX_NODATA
FIELD		|severity_color_0|t_varchar(6)	|'97AAB3'|NOT NULL	|ZBX_NODATA
FIELD		|severity_color_1|t_varchar(6)	|'7499FF'|NOT NULL	|ZBX_NODATA
FIELD		|severity_color_2|t_varchar(6)	|'FFC859'|NOT NULL	|ZBX_NODATA
FIELD		|severity_color_3|t_varchar(6)	|'FFA059'|NOT NULL	|ZBX_NODATA
FIELD		|severity_color_4|t_varchar(6)	|'E97659'|NOT NULL	|ZBX_NODATA
FIELD		|severity_color_5|t_varchar(6)	|'E45959'|NOT NULL	|ZBX_NODATA
FIELD		|severity_name_0|t_varchar(32)	|'Not classified'|NOT NULL|ZBX_NODATA
FIELD		|severity_name_1|t_varchar(32)	|'Information'|NOT NULL	|ZBX_NODATA
FIELD		|severity_name_2|t_varchar(32)	|'Warning'|NOT NULL	|ZBX_NODATA
FIELD		|severity_name_3|t_varchar(32)	|'Average'|NOT NULL	|ZBX_NODATA
FIELD		|severity_name_4|t_varchar(32)	|'High'	|NOT NULL	|ZBX_NODATA
FIELD		|severity_name_5|t_varchar(32)	|'Disaster'|NOT NULL	|ZBX_NODATA
FIELD		|ok_period	|t_integer	|'1800'	|NOT NULL	|ZBX_NODATA
FIELD		|blink_period	|t_integer	|'1800'	|NOT NULL	|ZBX_NODATA
FIELD		|problem_unack_color|t_varchar(6)|'DC0000'|NOT NULL	|ZBX_NODATA
FIELD		|problem_ack_color|t_varchar(6)	|'DC0000'|NOT NULL	|ZBX_NODATA
FIELD		|ok_unack_color	|t_varchar(6)	|'00AA00'|NOT NULL	|ZBX_NODATA
FIELD		|ok_ack_color	|t_varchar(6)	|'00AA00'|NOT NULL	|ZBX_NODATA
FIELD		|problem_unack_style|t_integer	|'1'	|NOT NULL	|ZBX_NODATA
FIELD		|problem_ack_style|t_integer	|'1'	|NOT NULL	|ZBX_NODATA
FIELD		|ok_unack_style	|t_integer	|'1'	|NOT NULL	|ZBX_NODATA
FIELD		|ok_ack_style	|t_integer	|'1'	|NOT NULL	|ZBX_NODATA
FIELD		|snmptrap_logging|t_integer	|'1'	|NOT NULL	|ZBX_PROXY,ZBX_NODATA
FIELD		|server_check_interval|t_integer|'10'	|NOT NULL	|ZBX_NODATA
FIELD		|hk_events_mode	|t_integer	|'1'	|NOT NULL	|ZBX_NODATA
FIELD		|hk_events_trigger|t_integer	|'365'	|NOT NULL	|ZBX_NODATA
FIELD		|hk_events_internal|t_integer	|'1'	|NOT NULL	|ZBX_NODATA
FIELD		|hk_events_discovery|t_integer	|'1'	|NOT NULL	|ZBX_NODATA
FIELD		|hk_events_autoreg|t_integer	|'1'	|NOT NULL	|ZBX_NODATA
FIELD		|hk_services_mode|t_integer	|'1'	|NOT NULL	|ZBX_NODATA
FIELD		|hk_services	|t_integer	|'365'	|NOT NULL	|ZBX_NODATA
FIELD		|hk_audit_mode	|t_integer	|'1'	|NOT NULL	|ZBX_NODATA
FIELD		|hk_audit	|t_integer	|'365'	|NOT NULL	|ZBX_NODATA
FIELD		|hk_sessions_mode|t_integer	|'1'	|NOT NULL	|ZBX_NODATA
FIELD		|hk_sessions	|t_integer	|'365'	|NOT NULL	|ZBX_NODATA
FIELD		|hk_history_mode|t_integer	|'1'	|NOT NULL	|ZBX_NODATA
FIELD		|hk_history_global|t_integer	|'0'	|NOT NULL	|ZBX_NODATA
FIELD		|hk_history	|t_integer	|'90'	|NOT NULL	|ZBX_NODATA
FIELD		|hk_trends_mode	|t_integer	|'1'	|NOT NULL	|ZBX_NODATA
FIELD		|hk_trends_global|t_integer	|'0'	|NOT NULL	|ZBX_NODATA
FIELD		|hk_trends	|t_integer	|'365'	|NOT NULL	|ZBX_NODATA
FIELD		|default_inventory_mode|t_integer|'-1'	|NOT NULL	|ZBX_NODATA
INDEX		|1		|alert_usrgrpid
INDEX		|2		|discovery_groupid

TABLE|triggers|triggerid|ZBX_DATA
FIELD		|triggerid	|t_id		|	|NOT NULL	|0
FIELD		|expression	|t_varchar(2048)|''	|NOT NULL	|0
FIELD		|description	|t_varchar(255)	|''	|NOT NULL	|0
FIELD		|url		|t_varchar(255)	|''	|NOT NULL	|0
FIELD		|status		|t_integer	|'0'	|NOT NULL	|0
FIELD		|value		|t_integer	|'0'	|NOT NULL	|ZBX_NODATA
FIELD		|priority	|t_integer	|'0'	|NOT NULL	|0
FIELD		|lastchange	|t_integer	|'0'	|NOT NULL	|ZBX_NODATA
FIELD		|comments	|t_shorttext	|''	|NOT NULL	|0
FIELD		|error		|t_varchar(2048)|''	|NOT NULL	|ZBX_NODATA
FIELD		|templateid	|t_id		|	|NULL		|0			|1|triggers	|triggerid
FIELD		|type		|t_integer	|'0'	|NOT NULL	|0
FIELD		|state		|t_integer	|'0'	|NOT NULL	|ZBX_NODATA
FIELD		|flags		|t_integer	|'0'	|NOT NULL	|0
FIELD		|recovery_mode	|t_integer	|'0'	|NOT NULL	|0
FIELD		|recovery_expression|t_varchar(2048)|''	|NOT NULL	|0
FIELD		|correlation_mode|t_integer	|'0'	|NOT NULL	|0
FIELD		|correlation_tag|t_varchar(255)	|''	|NOT NULL	|0
FIELD		|manual_close	|t_integer	|'0'	|NOT NULL	|0
INDEX		|1		|status
INDEX		|2		|value,lastchange
INDEX		|3		|templateid

TABLE|trigger_depends|triggerdepid|ZBX_DATA
FIELD		|triggerdepid	|t_id		|	|NOT NULL	|0
FIELD		|triggerid_down	|t_id		|	|NOT NULL	|0			|1|triggers	|triggerid
FIELD		|triggerid_up	|t_id		|	|NOT NULL	|0			|2|triggers	|triggerid
UNIQUE		|1		|triggerid_down,triggerid_up
INDEX		|2		|triggerid_up

TABLE|functions|functionid|ZBX_DATA
FIELD		|functionid	|t_id		|	|NOT NULL	|0
FIELD		|itemid		|t_id		|	|NOT NULL	|0			|1|items
FIELD		|triggerid	|t_id		|	|NOT NULL	|0			|2|triggers
FIELD		|function	|t_varchar(12)	|''	|NOT NULL	|0
FIELD		|parameter	|t_varchar(255)	|'0'	|NOT NULL	|0
INDEX		|1		|triggerid
INDEX		|2		|itemid,function,parameter

TABLE|graphs|graphid|ZBX_DATA
FIELD		|graphid	|t_id		|	|NOT NULL	|0
FIELD		|name		|t_varchar(128)	|''	|NOT NULL	|0
FIELD		|width		|t_integer	|'900'	|NOT NULL	|0
FIELD		|height		|t_integer	|'200'	|NOT NULL	|0
FIELD		|yaxismin	|t_double	|'0'	|NOT NULL	|0
FIELD		|yaxismax	|t_double	|'100'	|NOT NULL	|0
FIELD		|templateid	|t_id		|	|NULL		|0			|1|graphs	|graphid
FIELD		|show_work_period|t_integer	|'1'	|NOT NULL	|0
FIELD		|show_triggers	|t_integer	|'1'	|NOT NULL	|0
FIELD		|graphtype	|t_integer	|'0'	|NOT NULL	|0
FIELD		|show_legend	|t_integer	|'1'	|NOT NULL	|0
FIELD		|show_3d	|t_integer	|'0'	|NOT NULL	|0
FIELD		|percent_left	|t_double	|'0'	|NOT NULL	|0
FIELD		|percent_right	|t_double	|'0'	|NOT NULL	|0
FIELD		|ymin_type	|t_integer	|'0'	|NOT NULL	|0
FIELD		|ymax_type	|t_integer	|'0'	|NOT NULL	|0
FIELD		|ymin_itemid	|t_id		|	|NULL		|0			|2|items	|itemid		|RESTRICT
FIELD		|ymax_itemid	|t_id		|	|NULL		|0			|3|items	|itemid		|RESTRICT
FIELD		|flags		|t_integer	|'0'	|NOT NULL	|0
INDEX		|1		|name
INDEX		|2		|templateid
INDEX		|3		|ymin_itemid
INDEX		|4		|ymax_itemid

TABLE|graphs_items|gitemid|ZBX_DATA
FIELD		|gitemid	|t_id		|	|NOT NULL	|0
FIELD		|graphid	|t_id		|	|NOT NULL	|0			|1|graphs
FIELD		|itemid		|t_id		|	|NOT NULL	|0			|2|items
FIELD		|drawtype	|t_integer	|'0'	|NOT NULL	|0
FIELD		|sortorder	|t_integer	|'0'	|NOT NULL	|0
FIELD		|color		|t_varchar(6)	|'009600'|NOT NULL	|0
FIELD		|yaxisside	|t_integer	|'0'	|NOT NULL	|0
FIELD		|calc_fnc	|t_integer	|'2'	|NOT NULL	|0
FIELD		|type		|t_integer	|'0'	|NOT NULL	|0
INDEX		|1		|itemid
INDEX		|2		|graphid

TABLE|graph_theme|graphthemeid|ZBX_DATA
FIELD		|graphthemeid	|t_id		|	|NOT NULL	|0
FIELD		|theme		|t_varchar(64)	|''	|NOT NULL	|0
FIELD		|backgroundcolor|t_varchar(6)	|''	|NOT NULL	|0
FIELD		|graphcolor	|t_varchar(6)	|''	|NOT NULL	|0
FIELD		|gridcolor	|t_varchar(6)	|''	|NOT NULL	|0
FIELD		|maingridcolor	|t_varchar(6)	|''	|NOT NULL	|0
FIELD		|gridbordercolor|t_varchar(6)	|''	|NOT NULL	|0
FIELD		|textcolor	|t_varchar(6)	|''	|NOT NULL	|0
FIELD		|highlightcolor	|t_varchar(6)	|''	|NOT NULL	|0
FIELD		|leftpercentilecolor|t_varchar(6)|''	|NOT NULL	|0
FIELD		|rightpercentilecolor|t_varchar(6)|''	|NOT NULL	|0
FIELD		|nonworktimecolor|t_varchar(6)	|''	|NOT NULL	|0
UNIQUE		|1		|theme

TABLE|globalmacro|globalmacroid|ZBX_DATA
FIELD		|globalmacroid	|t_id		|	|NOT NULL	|0
FIELD		|macro		|t_varchar(255)	|''	|NOT NULL	|ZBX_PROXY
FIELD		|value		|t_varchar(255)	|''	|NOT NULL	|ZBX_PROXY
UNIQUE		|1		|macro

TABLE|hostmacro|hostmacroid|ZBX_DATA
FIELD		|hostmacroid	|t_id		|	|NOT NULL	|0
FIELD		|hostid		|t_id		|	|NOT NULL	|ZBX_PROXY		|1|hosts
FIELD		|macro		|t_varchar(255)	|''	|NOT NULL	|ZBX_PROXY
FIELD		|value		|t_varchar(255)	|''	|NOT NULL	|ZBX_PROXY
UNIQUE		|1		|hostid,macro

TABLE|hosts_groups|hostgroupid|ZBX_DATA
FIELD		|hostgroupid	|t_id		|	|NOT NULL	|0
FIELD		|hostid		|t_id		|	|NOT NULL	|0			|1|hosts
FIELD		|groupid	|t_id		|	|NOT NULL	|0			|2|groups
UNIQUE		|1		|hostid,groupid
INDEX		|2		|groupid

TABLE|hosts_templates|hosttemplateid|ZBX_DATA
FIELD		|hosttemplateid	|t_id		|	|NOT NULL	|0
FIELD		|hostid		|t_id		|	|NOT NULL	|ZBX_PROXY		|1|hosts
FIELD		|templateid	|t_id		|	|NOT NULL	|ZBX_PROXY		|2|hosts	|hostid
UNIQUE		|1		|hostid,templateid
INDEX		|2		|templateid

TABLE|items_applications|itemappid|ZBX_DATA
FIELD		|itemappid	|t_id		|	|NOT NULL	|0
FIELD		|applicationid	|t_id		|	|NOT NULL	|0			|1|applications
FIELD		|itemid		|t_id		|	|NOT NULL	|0			|2|items
UNIQUE		|1		|applicationid,itemid
INDEX		|2		|itemid

TABLE|mappings|mappingid|ZBX_DATA
FIELD		|mappingid	|t_id		|	|NOT NULL	|0
FIELD		|valuemapid	|t_id		|	|NOT NULL	|0			|1|valuemaps
FIELD		|value		|t_varchar(64)	|''	|NOT NULL	|0
FIELD		|newvalue	|t_varchar(64)	|''	|NOT NULL	|0
INDEX		|1		|valuemapid

TABLE|media|mediaid|ZBX_DATA
FIELD		|mediaid	|t_id		|	|NOT NULL	|0
FIELD		|userid		|t_id		|	|NOT NULL	|0			|1|users
FIELD		|mediatypeid	|t_id		|	|NOT NULL	|0			|2|media_type
FIELD		|sendto		|t_varchar(100)	|''	|NOT NULL	|0
FIELD		|active		|t_integer	|'0'	|NOT NULL	|0
FIELD		|severity	|t_integer	|'63'	|NOT NULL	|0
FIELD		|period		|t_varchar(1024)|'1-7,00:00-24:00'|NOT NULL|0
INDEX		|1		|userid
INDEX		|2		|mediatypeid

TABLE|rights|rightid|ZBX_DATA
FIELD		|rightid	|t_id		|	|NOT NULL	|0
FIELD		|groupid	|t_id		|	|NOT NULL	|0			|1|usrgrp	|usrgrpid
FIELD		|permission	|t_integer	|'0'	|NOT NULL	|0
FIELD		|id		|t_id		|	|NOT NULL	|0			|2|groups	|groupid
INDEX		|1		|groupid
INDEX		|2		|id

TABLE|services|serviceid|ZBX_DATA
FIELD		|serviceid	|t_id		|	|NOT NULL	|0
FIELD		|name		|t_varchar(128)	|''	|NOT NULL	|0
FIELD		|status		|t_integer	|'0'	|NOT NULL	|0
FIELD		|algorithm	|t_integer	|'0'	|NOT NULL	|0
FIELD		|triggerid	|t_id		|	|NULL		|0			|1|triggers
FIELD		|showsla	|t_integer	|'0'	|NOT NULL	|0
FIELD		|goodsla	|t_double	|'99.9'	|NOT NULL	|0
FIELD		|sortorder	|t_integer	|'0'	|NOT NULL	|0
INDEX		|1		|triggerid

TABLE|services_links|linkid|ZBX_DATA
FIELD		|linkid		|t_id		|	|NOT NULL	|0
FIELD		|serviceupid	|t_id		|	|NOT NULL	|0			|1|services	|serviceid
FIELD		|servicedownid	|t_id		|	|NOT NULL	|0			|2|services	|serviceid
FIELD		|soft		|t_integer	|'0'	|NOT NULL	|0
INDEX		|1		|servicedownid
UNIQUE		|2		|serviceupid,servicedownid

TABLE|services_times|timeid|ZBX_DATA
FIELD		|timeid		|t_id		|	|NOT NULL	|0
FIELD		|serviceid	|t_id		|	|NOT NULL	|0			|1|services
FIELD		|type		|t_integer	|'0'	|NOT NULL	|0
FIELD		|ts_from	|t_integer	|'0'	|NOT NULL	|0
FIELD		|ts_to		|t_integer	|'0'	|NOT NULL	|0
FIELD		|note		|t_varchar(255)	|''	|NOT NULL	|0
INDEX		|1		|serviceid,type,ts_from,ts_to

TABLE|icon_map|iconmapid|ZBX_DATA
FIELD		|iconmapid	|t_id		|	|NOT NULL	|0
FIELD		|name		|t_varchar(64)	|''	|NOT NULL	|0
FIELD		|default_iconid	|t_id		|	|NOT NULL	|0			|1|images	|imageid	|RESTRICT
UNIQUE		|1		|name
INDEX		|2		|default_iconid

TABLE|icon_mapping|iconmappingid|ZBX_DATA
FIELD		|iconmappingid	|t_id		|	|NOT NULL	|0
FIELD		|iconmapid	|t_id		|	|NOT NULL	|0			|1|icon_map
FIELD		|iconid		|t_id		|	|NOT NULL	|0			|2|images	|imageid	|RESTRICT
FIELD		|inventory_link	|t_integer	|'0'	|NOT NULL	|0
FIELD		|expression	|t_varchar(64)	|''	|NOT NULL	|0
FIELD		|sortorder	|t_integer	|'0'	|NOT NULL	|0
INDEX		|1		|iconmapid
INDEX		|2		|iconid

TABLE|sysmaps|sysmapid|ZBX_DATA
FIELD		|sysmapid	|t_id		|	|NOT NULL	|0
FIELD		|name		|t_varchar(128)	|''	|NOT NULL	|0
FIELD		|width		|t_integer	|'600'	|NOT NULL	|0
FIELD		|height		|t_integer	|'400'	|NOT NULL	|0
FIELD		|backgroundid	|t_id		|	|NULL		|0			|1|images	|imageid	|RESTRICT
FIELD		|label_type	|t_integer	|'2'	|NOT NULL	|0
FIELD		|label_location	|t_integer	|'0'	|NOT NULL	|0
FIELD		|highlight	|t_integer	|'1'	|NOT NULL	|0
FIELD		|expandproblem	|t_integer	|'1'	|NOT NULL	|0
FIELD		|markelements	|t_integer	|'0'	|NOT NULL	|0
FIELD		|show_unack	|t_integer	|'0'	|NOT NULL	|0
FIELD		|grid_size	|t_integer	|'50'	|NOT NULL	|0
FIELD		|grid_show	|t_integer	|'1'	|NOT NULL	|0
FIELD		|grid_align	|t_integer	|'1'	|NOT NULL	|0
FIELD		|label_format	|t_integer	|'0'	|NOT NULL	|0
FIELD		|label_type_host|t_integer	|'2'	|NOT NULL	|0
FIELD		|label_type_hostgroup|t_integer	|'2'	|NOT NULL	|0
FIELD		|label_type_trigger|t_integer	|'2'	|NOT NULL	|0
FIELD		|label_type_map|t_integer	|'2'	|NOT NULL	|0
FIELD		|label_type_image|t_integer	|'2'	|NOT NULL	|0
FIELD		|label_string_host|t_varchar(255)|''	|NOT NULL	|0
FIELD		|label_string_hostgroup|t_varchar(255)|''|NOT NULL	|0
FIELD		|label_string_trigger|t_varchar(255)|''	|NOT NULL	|0
FIELD		|label_string_map|t_varchar(255)|''	|NOT NULL	|0
FIELD		|label_string_image|t_varchar(255)|''	|NOT NULL	|0
FIELD		|iconmapid	|t_id		|	|NULL		|0			|2|icon_map	|		|RESTRICT
FIELD		|expand_macros	|t_integer	|'0'	|NOT NULL	|0
FIELD		|severity_min	|t_integer	|'0'	|NOT NULL	|0
FIELD		|userid		|t_id		|	|NOT NULL	|0			|3|users	|		|RESTRICT
FIELD		|private	|t_integer	|'1'	|NOT NULL	|0
UNIQUE		|1		|name
INDEX		|2		|backgroundid
INDEX		|3		|iconmapid

TABLE|sysmaps_elements|selementid|ZBX_DATA
FIELD		|selementid	|t_id		|	|NOT NULL	|0
FIELD		|sysmapid	|t_id		|	|NOT NULL	|0			|1|sysmaps
FIELD		|elementid	|t_id		|'0'	|NOT NULL	|0
FIELD		|elementtype	|t_integer	|'0'	|NOT NULL	|0
FIELD		|iconid_off	|t_id		|	|NULL		|0			|2|images	|imageid	|RESTRICT
FIELD		|iconid_on	|t_id		|	|NULL		|0			|3|images	|imageid	|RESTRICT
FIELD		|label		|t_varchar(2048)|''	|NOT NULL	|0
FIELD		|label_location	|t_integer	|'-1'	|NOT NULL	|0
FIELD		|x		|t_integer	|'0'	|NOT NULL	|0
FIELD		|y		|t_integer	|'0'	|NOT NULL	|0
FIELD		|iconid_disabled|t_id		|	|NULL		|0			|4|images	|imageid	|RESTRICT
FIELD		|iconid_maintenance|t_id	|	|NULL		|0			|5|images	|imageid	|RESTRICT
FIELD		|elementsubtype	|t_integer	|'0'	|NOT NULL	|0
FIELD		|areatype	|t_integer	|'0'	|NOT NULL	|0
FIELD		|width		|t_integer	|'200'	|NOT NULL	|0
FIELD		|height		|t_integer	|'200'	|NOT NULL	|0
FIELD		|viewtype	|t_integer	|'0'	|NOT NULL	|0
FIELD		|use_iconmap	|t_integer	|'1'	|NOT NULL	|0
FIELD		|application	|t_varchar(255)	|''	|NOT NULL	|0
INDEX		|1		|sysmapid
INDEX		|2		|iconid_off
INDEX		|3		|iconid_on
INDEX		|4		|iconid_disabled
INDEX		|5		|iconid_maintenance

TABLE|sysmaps_links|linkid|ZBX_DATA
FIELD		|linkid		|t_id		|	|NOT NULL	|0
FIELD		|sysmapid	|t_id		|	|NOT NULL	|0			|1|sysmaps
FIELD		|selementid1	|t_id		|	|NOT NULL	|0			|2|sysmaps_elements|selementid
FIELD		|selementid2	|t_id		|	|NOT NULL	|0			|3|sysmaps_elements|selementid
FIELD		|drawtype	|t_integer	|'0'	|NOT NULL	|0
FIELD		|color		|t_varchar(6)	|'000000'|NOT NULL	|0
FIELD		|label		|t_varchar(2048)|''	|NOT NULL	|0
INDEX		|1		|sysmapid
INDEX		|2		|selementid1
INDEX		|3		|selementid2

TABLE|sysmaps_link_triggers|linktriggerid|ZBX_DATA
FIELD		|linktriggerid	|t_id		|	|NOT NULL	|0
FIELD		|linkid		|t_id		|	|NOT NULL	|0			|1|sysmaps_links
FIELD		|triggerid	|t_id		|	|NOT NULL	|0			|2|triggers
FIELD		|drawtype	|t_integer	|'0'	|NOT NULL	|0
FIELD		|color		|t_varchar(6)	|'000000'|NOT NULL	|0
UNIQUE		|1		|linkid,triggerid
INDEX		|2		|triggerid

TABLE|sysmap_element_url|sysmapelementurlid|ZBX_DATA
FIELD		|sysmapelementurlid|t_id	|	|NOT NULL	|0
FIELD		|selementid	|t_id		|	|NOT NULL	|0			|1|sysmaps_elements
FIELD		|name		|t_varchar(255)	|	|NOT NULL	|0
FIELD		|url		|t_varchar(255)	|''	|NOT NULL	|0
UNIQUE		|1		|selementid,name

TABLE|sysmap_url|sysmapurlid|ZBX_DATA
FIELD		|sysmapurlid	|t_id		|	|NOT NULL	|0
FIELD		|sysmapid	|t_id		|	|NOT NULL	|0			|1|sysmaps
FIELD		|name		|t_varchar(255)	|	|NOT NULL	|0
FIELD		|url		|t_varchar(255)	|''	|NOT NULL	|0
FIELD		|elementtype	|t_integer	|'0'	|NOT NULL	|0
UNIQUE		|1		|sysmapid,name

TABLE|sysmap_user|sysmapuserid|ZBX_DATA
FIELD		|sysmapuserid|t_id		|	|NOT NULL	|0
FIELD		|sysmapid	|t_id		|	|NOT NULL	|0			|1|sysmaps
FIELD		|userid		|t_id		|	|NOT NULL	|0			|2|users
FIELD		|permission	|t_integer	|'2'	|NOT NULL	|0
UNIQUE		|1		|sysmapid,userid

TABLE|sysmap_usrgrp|sysmapusrgrpid|ZBX_DATA
FIELD		|sysmapusrgrpid|t_id		|	|NOT NULL	|0
FIELD		|sysmapid	|t_id		|	|NOT NULL	|0			|1|sysmaps
FIELD		|usrgrpid	|t_id		|	|NOT NULL	|0			|2|usrgrp
FIELD		|permission	|t_integer	|'2'	|NOT NULL	|0
UNIQUE		|1		|sysmapid,usrgrpid

TABLE|maintenances_hosts|maintenance_hostid|ZBX_DATA
FIELD		|maintenance_hostid|t_id	|	|NOT NULL	|0
FIELD		|maintenanceid	|t_id		|	|NOT NULL	|0			|1|maintenances
FIELD		|hostid		|t_id		|	|NOT NULL	|0			|2|hosts
UNIQUE		|1		|maintenanceid,hostid
INDEX		|2		|hostid

TABLE|maintenances_groups|maintenance_groupid|ZBX_DATA
FIELD		|maintenance_groupid|t_id	|	|NOT NULL	|0
FIELD		|maintenanceid	|t_id		|	|NOT NULL	|0			|1|maintenances
FIELD		|groupid	|t_id		|	|NOT NULL	|0			|2|groups
UNIQUE		|1		|maintenanceid,groupid
INDEX		|2		|groupid

TABLE|timeperiods|timeperiodid|ZBX_DATA
FIELD		|timeperiodid	|t_id		|	|NOT NULL	|0
FIELD		|timeperiod_type|t_integer	|'0'	|NOT NULL	|0
FIELD		|every		|t_integer	|'1'	|NOT NULL	|0
FIELD		|month		|t_integer	|'0'	|NOT NULL	|0
FIELD		|dayofweek	|t_integer	|'0'	|NOT NULL	|0
FIELD		|day		|t_integer	|'0'	|NOT NULL	|0
FIELD		|start_time	|t_integer	|'0'	|NOT NULL	|0
FIELD		|period		|t_integer	|'0'	|NOT NULL	|0
FIELD		|start_date	|t_integer	|'0'	|NOT NULL	|0

TABLE|maintenances_windows|maintenance_timeperiodid|ZBX_DATA
FIELD		|maintenance_timeperiodid|t_id	|	|NOT NULL	|0
FIELD		|maintenanceid	|t_id		|	|NOT NULL	|0			|1|maintenances
FIELD		|timeperiodid	|t_id		|	|NOT NULL	|0			|2|timeperiods
UNIQUE		|1		|maintenanceid,timeperiodid
INDEX		|2		|timeperiodid

TABLE|regexps|regexpid|ZBX_DATA
FIELD		|regexpid	|t_id		|	|NOT NULL	|0
FIELD		|name		|t_varchar(128)	|''	|NOT NULL	|ZBX_PROXY
FIELD		|test_string	|t_shorttext	|''	|NOT NULL	|0
UNIQUE		|1		|name

TABLE|expressions|expressionid|ZBX_DATA
FIELD		|expressionid	|t_id		|	|NOT NULL	|0
FIELD		|regexpid	|t_id		|	|NOT NULL	|ZBX_PROXY		|1|regexps
FIELD		|expression	|t_varchar(255)	|''	|NOT NULL	|ZBX_PROXY
FIELD		|expression_type|t_integer	|'0'	|NOT NULL	|ZBX_PROXY
FIELD		|exp_delimiter	|t_varchar(1)	|''	|NOT NULL	|ZBX_PROXY
FIELD		|case_sensitive	|t_integer	|'0'	|NOT NULL	|ZBX_PROXY
INDEX		|1		|regexpid

TABLE|ids|table_name,field_name|0
FIELD		|table_name	|t_varchar(64)	|''	|NOT NULL	|0
FIELD		|field_name	|t_varchar(64)	|''	|NOT NULL	|0
FIELD		|nextid		|t_id		|	|NOT NULL	|0

-- History tables

TABLE|alerts|alertid|0
FIELD		|alertid	|t_id		|	|NOT NULL	|0
FIELD		|actionid	|t_id		|	|NOT NULL	|0			|1|actions
FIELD		|eventid	|t_id		|	|NOT NULL	|0			|2|events
FIELD		|userid		|t_id		|	|NULL		|0			|3|users
FIELD		|clock		|t_time		|'0'	|NOT NULL	|0
FIELD		|mediatypeid	|t_id		|	|NULL		|0			|4|media_type
FIELD		|sendto		|t_varchar(100)	|''	|NOT NULL	|0
FIELD		|subject	|t_varchar(255)	|''	|NOT NULL	|0
FIELD		|message	|t_text		|''	|NOT NULL	|0
FIELD		|status		|t_integer	|'0'	|NOT NULL	|0
FIELD		|retries	|t_integer	|'0'	|NOT NULL	|0
FIELD		|error		|t_varchar(2048)|''	|NOT NULL	|0
FIELD		|esc_step	|t_integer	|'0'	|NOT NULL	|0
FIELD		|alerttype	|t_integer	|'0'	|NOT NULL	|0
FIELD		|p_eventid	|t_id		|	|NULL		|0			|5|events	|eventid
INDEX		|1		|actionid
INDEX		|2		|clock
INDEX		|3		|eventid
INDEX		|4		|status,retries
INDEX		|5		|mediatypeid
INDEX		|6		|userid
INDEX		|7		|p_eventid

TABLE|history||0
FIELD		|itemid		|t_id		|	|NOT NULL	|0			|-|items
FIELD		|clock		|t_time		|'0'	|NOT NULL	|0
FIELD		|value		|t_double	|'0.0000'|NOT NULL	|0
FIELD		|ns		|t_nanosec	|'0'	|NOT NULL	|0
INDEX		|1		|itemid,clock

TABLE|history_uint||0
FIELD		|itemid		|t_id		|	|NOT NULL	|0			|-|items
FIELD		|clock		|t_time		|'0'	|NOT NULL	|0
FIELD		|value		|t_bigint	|'0'	|NOT NULL	|0
FIELD		|ns		|t_nanosec	|'0'	|NOT NULL	|0
INDEX		|1		|itemid,clock

TABLE|history_str||0
FIELD		|itemid		|t_id		|	|NOT NULL	|0			|-|items
FIELD		|clock		|t_time		|'0'	|NOT NULL	|0
FIELD		|value		|t_varchar(255)	|''	|NOT NULL	|0
FIELD		|ns		|t_nanosec	|'0'	|NOT NULL	|0
INDEX		|1		|itemid,clock

TABLE|history_log||0
FIELD		|itemid		|t_id		|	|NOT NULL	|0			|-|items
FIELD		|clock		|t_time		|'0'	|NOT NULL	|0
FIELD		|timestamp	|t_time		|'0'	|NOT NULL	|0
FIELD		|source		|t_varchar(64)	|''	|NOT NULL	|0
FIELD		|severity	|t_integer	|'0'	|NOT NULL	|0
FIELD		|value		|t_text		|''	|NOT NULL	|0
FIELD		|logeventid	|t_integer	|'0'	|NOT NULL	|0
FIELD		|ns		|t_nanosec	|'0'	|NOT NULL	|0
INDEX		|1		|itemid,clock

TABLE|history_text||0
FIELD		|itemid		|t_id		|	|NOT NULL	|0			|-|items
FIELD		|clock		|t_time		|'0'	|NOT NULL	|0
FIELD		|value		|t_text		|''	|NOT NULL	|0
FIELD		|ns		|t_nanosec	|'0'	|NOT NULL	|0
INDEX		|1		|itemid,clock

TABLE|proxy_history|id|0
FIELD		|id		|t_serial	|	|NOT NULL	|0
FIELD		|itemid		|t_id		|	|NOT NULL	|0			|-|items
FIELD		|clock		|t_time		|'0'	|NOT NULL	|0
FIELD		|timestamp	|t_time		|'0'	|NOT NULL	|0
FIELD		|source		|t_varchar(64)	|''	|NOT NULL	|0
FIELD		|severity	|t_integer	|'0'	|NOT NULL	|0
FIELD		|value		|t_longtext	|''	|NOT NULL	|0
FIELD		|logeventid	|t_integer	|'0'	|NOT NULL	|0
FIELD		|ns		|t_nanosec	|'0'	|NOT NULL	|0
FIELD		|state		|t_integer	|'0'	|NOT NULL	|0
FIELD		|lastlogsize	|t_bigint	|'0'	|NOT NULL	|0
FIELD		|mtime		|t_integer	|'0'	|NOT NULL	|0
FIELD		|flags		|t_integer	|'0'	|NOT NULL	|0
INDEX		|1		|clock

TABLE|proxy_dhistory|id|0
FIELD		|id		|t_serial	|	|NOT NULL	|0
FIELD		|clock		|t_time		|'0'	|NOT NULL	|0
FIELD		|druleid	|t_id		|	|NOT NULL	|0			|-|drules
FIELD		|ip		|t_varchar(39)	|''	|NOT NULL	|0
FIELD		|port		|t_integer	|'0'	|NOT NULL	|0
FIELD		|value		|t_varchar(255)	|''	|NOT NULL	|0
FIELD		|status		|t_integer	|'0'	|NOT NULL	|0
FIELD		|dcheckid	|t_id		|	|NULL		|0			|-|dchecks
FIELD		|dns		|t_varchar(64)	|''	|NOT NULL	|0
INDEX		|1		|clock

TABLE|events|eventid|0
FIELD		|eventid	|t_id		|	|NOT NULL	|0
FIELD		|source		|t_integer	|'0'	|NOT NULL	|0
FIELD		|object		|t_integer	|'0'	|NOT NULL	|0
FIELD		|objectid	|t_id		|'0'	|NOT NULL	|0
FIELD		|clock		|t_time		|'0'	|NOT NULL	|0
FIELD		|value		|t_integer	|'0'	|NOT NULL	|0
FIELD		|acknowledged	|t_integer	|'0'	|NOT NULL	|0
FIELD		|ns		|t_nanosec	|'0'	|NOT NULL	|0
INDEX		|1		|source,object,objectid,clock
INDEX		|2		|source,object,clock

TABLE|trends|itemid,clock|0
FIELD		|itemid		|t_id		|	|NOT NULL	|0			|-|items
FIELD		|clock		|t_time		|'0'	|NOT NULL	|0
FIELD		|num		|t_integer	|'0'	|NOT NULL	|0
FIELD		|value_min	|t_double	|'0.0000'|NOT NULL	|0
FIELD		|value_avg	|t_double	|'0.0000'|NOT NULL	|0
FIELD		|value_max	|t_double	|'0.0000'|NOT NULL	|0

TABLE|trends_uint|itemid,clock|0
FIELD		|itemid		|t_id		|	|NOT NULL	|0			|-|items
FIELD		|clock		|t_time		|'0'	|NOT NULL	|0
FIELD		|num		|t_integer	|'0'	|NOT NULL	|0
FIELD		|value_min	|t_bigint	|'0'	|NOT NULL	|0
FIELD		|value_avg	|t_bigint	|'0'	|NOT NULL	|0
FIELD		|value_max	|t_bigint	|'0'	|NOT NULL	|0

TABLE|acknowledges|acknowledgeid|0
FIELD		|acknowledgeid	|t_id		|	|NOT NULL	|0
FIELD		|userid		|t_id		|	|NOT NULL	|0			|1|users
FIELD		|eventid	|t_id		|	|NOT NULL	|0			|2|events
FIELD		|clock		|t_time		|'0'	|NOT NULL	|0
FIELD		|message	|t_varchar(255)	|''	|NOT NULL	|0
FIELD		|action		|t_integer	|'0'	|NOT NULL	|0
INDEX		|1		|userid
INDEX		|2		|eventid
INDEX		|3		|clock

TABLE|auditlog|auditid|0
FIELD		|auditid	|t_id		|	|NOT NULL	|0
FIELD		|userid		|t_id		|	|NOT NULL	|0			|1|users
FIELD		|clock		|t_time		|'0'	|NOT NULL	|0
FIELD		|action		|t_integer	|'0'	|NOT NULL	|0
FIELD		|resourcetype	|t_integer	|'0'	|NOT NULL	|0
FIELD		|details	|t_varchar(128) |'0'	|NOT NULL	|0
FIELD		|ip		|t_varchar(39)	|''	|NOT NULL	|0
FIELD		|resourceid	|t_id		|'0'	|NOT NULL	|0
FIELD		|resourcename	|t_varchar(255)	|''	|NOT NULL	|0
INDEX		|1		|userid,clock
INDEX		|2		|clock

TABLE|auditlog_details|auditdetailid|0
FIELD		|auditdetailid	|t_id		|	|NOT NULL	|0
FIELD		|auditid	|t_id		|	|NOT NULL	|0			|1|auditlog
FIELD		|table_name	|t_varchar(64)	|''	|NOT NULL	|0
FIELD		|field_name	|t_varchar(64)	|''	|NOT NULL	|0
FIELD		|oldvalue	|t_shorttext	|''	|NOT NULL	|0
FIELD		|newvalue	|t_shorttext	|''	|NOT NULL	|0
INDEX		|1		|auditid

TABLE|service_alarms|servicealarmid|0
FIELD		|servicealarmid	|t_id		|	|NOT NULL	|0
FIELD		|serviceid	|t_id		|	|NOT NULL	|0			|1|services
FIELD		|clock		|t_time		|'0'	|NOT NULL	|0
FIELD		|value		|t_integer	|'0'	|NOT NULL	|0
INDEX		|1		|serviceid,clock
INDEX		|2		|clock

TABLE|autoreg_host|autoreg_hostid|0
FIELD		|autoreg_hostid	|t_id		|	|NOT NULL	|0
FIELD		|proxy_hostid	|t_id		|	|NULL		|0			|1|hosts	|hostid
FIELD		|host		|t_varchar(64)	|''	|NOT NULL	|0
FIELD		|listen_ip	|t_varchar(39)	|''	|NOT NULL	|0
FIELD		|listen_port	|t_integer	|'0'	|NOT NULL	|0
FIELD		|listen_dns	|t_varchar(64)	|''	|NOT NULL	|0
FIELD		|host_metadata	|t_varchar(255)	|''	|NOT NULL	|0
INDEX		|1		|proxy_hostid,host

TABLE|proxy_autoreg_host|id|0
FIELD		|id		|t_serial	|	|NOT NULL	|0
FIELD		|clock		|t_time		|'0'	|NOT NULL	|0
FIELD		|host		|t_varchar(64)	|''	|NOT NULL	|0
FIELD		|listen_ip	|t_varchar(39)	|''	|NOT NULL	|0
FIELD		|listen_port	|t_integer	|'0'	|NOT NULL	|0
FIELD		|listen_dns	|t_varchar(64)	|''	|NOT NULL	|0
FIELD		|host_metadata	|t_varchar(255)	|''	|NOT NULL	|0
INDEX		|1		|clock

TABLE|dhosts|dhostid|0
FIELD		|dhostid	|t_id		|	|NOT NULL	|0
FIELD		|druleid	|t_id		|	|NOT NULL	|0			|1|drules
FIELD		|status		|t_integer	|'0'	|NOT NULL	|0
FIELD		|lastup		|t_integer	|'0'	|NOT NULL	|0
FIELD		|lastdown	|t_integer	|'0'	|NOT NULL	|0
INDEX		|1		|druleid

TABLE|dservices|dserviceid|0
FIELD		|dserviceid	|t_id		|	|NOT NULL	|0
FIELD		|dhostid	|t_id		|	|NOT NULL	|0			|1|dhosts
FIELD		|value		|t_varchar(255)	|''	|NOT NULL	|0
FIELD		|port		|t_integer	|'0'	|NOT NULL	|0
FIELD		|status		|t_integer	|'0'	|NOT NULL	|0
FIELD		|lastup		|t_integer	|'0'	|NOT NULL	|0
FIELD		|lastdown	|t_integer	|'0'	|NOT NULL	|0
FIELD		|dcheckid	|t_id		|	|NOT NULL	|0			|2|dchecks
FIELD		|ip		|t_varchar(39)	|''	|NOT NULL	|0
FIELD		|dns		|t_varchar(64)	|''	|NOT NULL	|0
UNIQUE		|1		|dcheckid,ip,port
INDEX		|2		|dhostid

-- Other tables

TABLE|escalations|escalationid|0
FIELD		|escalationid	|t_id		|	|NOT NULL	|0
FIELD		|actionid	|t_id		|	|NOT NULL	|0			|-|actions
FIELD		|triggerid	|t_id		|	|NULL		|0			|-|triggers
FIELD		|eventid	|t_id		|	|NULL		|0			|-|events
FIELD		|r_eventid	|t_id		|	|NULL		|0			|-|events	|eventid
FIELD		|nextcheck	|t_time		|'0'	|NOT NULL	|0
FIELD		|esc_step	|t_integer	|'0'	|NOT NULL	|0
FIELD		|status		|t_integer	|'0'	|NOT NULL	|0
FIELD		|itemid		|t_id		|	|NULL		|0			|-|items
UNIQUE		|1		|actionid,triggerid,itemid,escalationid

TABLE|globalvars|globalvarid|0
FIELD		|globalvarid	|t_id		|	|NOT NULL	|0
FIELD		|snmp_lastsize	|t_bigint	|'0'	|NOT NULL	|0

TABLE|graph_discovery|graphid|0
FIELD		|graphid	|t_id		|	|NOT NULL	|0			|1|graphs
FIELD		|parent_graphid	|t_id		|	|NOT NULL	|0			|2|graphs	|graphid	|RESTRICT
INDEX		|1		|parent_graphid

TABLE|host_inventory|hostid|0
FIELD		|hostid		|t_id		|	|NOT NULL	|0			|1|hosts
FIELD		|inventory_mode	|t_integer	|'0'	|NOT NULL	|0
FIELD		|type		|t_varchar(64)	|''	|NOT NULL	|0
FIELD		|type_full	|t_varchar(64)	|''	|NOT NULL	|0
FIELD		|name		|t_varchar(64)	|''	|NOT NULL	|0
FIELD		|alias		|t_varchar(64)	|''	|NOT NULL	|0
FIELD		|os		|t_varchar(64)	|''	|NOT NULL	|0
FIELD		|os_full	|t_varchar(255)	|''	|NOT NULL	|0
FIELD		|os_short	|t_varchar(64)	|''	|NOT NULL	|0
FIELD		|serialno_a	|t_varchar(64)	|''	|NOT NULL	|0
FIELD		|serialno_b	|t_varchar(64)	|''	|NOT NULL	|0
FIELD		|tag		|t_varchar(64)	|''	|NOT NULL	|0
FIELD		|asset_tag	|t_varchar(64)	|''	|NOT NULL	|0
FIELD		|macaddress_a	|t_varchar(64)	|''	|NOT NULL	|0
FIELD		|macaddress_b	|t_varchar(64)	|''	|NOT NULL	|0
FIELD		|hardware	|t_varchar(255)	|''	|NOT NULL	|0
FIELD		|hardware_full	|t_shorttext	|''	|NOT NULL	|0
FIELD		|software	|t_varchar(255)	|''	|NOT NULL	|0
FIELD		|software_full	|t_shorttext	|''	|NOT NULL	|0
FIELD		|software_app_a	|t_varchar(64)	|''	|NOT NULL	|0
FIELD		|software_app_b	|t_varchar(64)	|''	|NOT NULL	|0
FIELD		|software_app_c	|t_varchar(64)	|''	|NOT NULL	|0
FIELD		|software_app_d	|t_varchar(64)	|''	|NOT NULL	|0
FIELD		|software_app_e	|t_varchar(64)	|''	|NOT NULL	|0
FIELD		|contact	|t_shorttext	|''	|NOT NULL	|0
FIELD		|location	|t_shorttext	|''	|NOT NULL	|0
FIELD		|location_lat	|t_varchar(16)	|''	|NOT NULL	|0
FIELD		|location_lon	|t_varchar(16)	|''	|NOT NULL	|0
FIELD		|notes		|t_shorttext	|''	|NOT NULL	|0
FIELD		|chassis	|t_varchar(64)	|''	|NOT NULL	|0
FIELD		|model		|t_varchar(64)	|''	|NOT NULL	|0
FIELD		|hw_arch	|t_varchar(32)	|''	|NOT NULL	|0
FIELD		|vendor		|t_varchar(64)	|''	|NOT NULL	|0
FIELD		|contract_number|t_varchar(64)	|''	|NOT NULL	|0
FIELD		|installer_name	|t_varchar(64)	|''	|NOT NULL	|0
FIELD		|deployment_status|t_varchar(64)|''	|NOT NULL	|0
FIELD		|url_a		|t_varchar(255)	|''	|NOT NULL	|0
FIELD		|url_b		|t_varchar(255)	|''	|NOT NULL	|0
FIELD		|url_c		|t_varchar(255)	|''	|NOT NULL	|0
FIELD		|host_networks	|t_shorttext	|''	|NOT NULL	|0
FIELD		|host_netmask	|t_varchar(39)	|''	|NOT NULL	|0
FIELD		|host_router	|t_varchar(39)	|''	|NOT NULL	|0
FIELD		|oob_ip		|t_varchar(39)	|''	|NOT NULL	|0
FIELD		|oob_netmask	|t_varchar(39)	|''	|NOT NULL	|0
FIELD		|oob_router	|t_varchar(39)	|''	|NOT NULL	|0
FIELD		|date_hw_purchase|t_varchar(64)	|''	|NOT NULL	|0
FIELD		|date_hw_install|t_varchar(64)	|''	|NOT NULL	|0
FIELD		|date_hw_expiry	|t_varchar(64)	|''	|NOT NULL	|0
FIELD		|date_hw_decomm	|t_varchar(64)	|''	|NOT NULL	|0
FIELD		|site_address_a	|t_varchar(128)	|''	|NOT NULL	|0
FIELD		|site_address_b	|t_varchar(128)	|''	|NOT NULL	|0
FIELD		|site_address_c	|t_varchar(128)	|''	|NOT NULL	|0
FIELD		|site_city	|t_varchar(128)	|''	|NOT NULL	|0
FIELD		|site_state	|t_varchar(64)	|''	|NOT NULL	|0
FIELD		|site_country	|t_varchar(64)	|''	|NOT NULL	|0
FIELD		|site_zip	|t_varchar(64)	|''	|NOT NULL	|0
FIELD		|site_rack	|t_varchar(128)	|''	|NOT NULL	|0
FIELD		|site_notes	|t_shorttext	|''	|NOT NULL	|0
FIELD		|poc_1_name	|t_varchar(128)	|''	|NOT NULL	|0
FIELD		|poc_1_email	|t_varchar(128)	|''	|NOT NULL	|0
FIELD		|poc_1_phone_a	|t_varchar(64)	|''	|NOT NULL	|0
FIELD		|poc_1_phone_b	|t_varchar(64)	|''	|NOT NULL	|0
FIELD		|poc_1_cell	|t_varchar(64)	|''	|NOT NULL	|0
FIELD		|poc_1_screen	|t_varchar(64)	|''	|NOT NULL	|0
FIELD		|poc_1_notes	|t_shorttext	|''	|NOT NULL	|0
FIELD		|poc_2_name	|t_varchar(128)	|''	|NOT NULL	|0
FIELD		|poc_2_email	|t_varchar(128)	|''	|NOT NULL	|0
FIELD		|poc_2_phone_a	|t_varchar(64)	|''	|NOT NULL	|0
FIELD		|poc_2_phone_b	|t_varchar(64)	|''	|NOT NULL	|0
FIELD		|poc_2_cell	|t_varchar(64)	|''	|NOT NULL	|0
FIELD		|poc_2_screen	|t_varchar(64)	|''	|NOT NULL	|0
FIELD		|poc_2_notes	|t_shorttext	|''	|NOT NULL	|0

TABLE|housekeeper|housekeeperid|0
FIELD		|housekeeperid	|t_id		|	|NOT NULL	|0
FIELD		|tablename	|t_varchar(64)	|''	|NOT NULL	|0
FIELD		|field		|t_varchar(64)	|''	|NOT NULL	|0
FIELD		|value		|t_id		|	|NOT NULL	|0			|-|items

TABLE|images|imageid|0
FIELD		|imageid	|t_id		|	|NOT NULL	|0
FIELD		|imagetype	|t_integer	|'0'	|NOT NULL	|0
FIELD		|name		|t_varchar(64)	|'0'	|NOT NULL	|0
FIELD		|image		|t_image	|''	|NOT NULL	|0
UNIQUE		|1		|name

TABLE|item_discovery|itemdiscoveryid|ZBX_DATA
FIELD		|itemdiscoveryid|t_id		|	|NOT NULL	|0
FIELD		|itemid		|t_id		|	|NOT NULL	|0			|1|items
FIELD		|parent_itemid	|t_id		|	|NOT NULL	|0			|2|items	|itemid
FIELD		|key_		|t_varchar(255)	|''	|NOT NULL	|ZBX_NODATA
FIELD		|lastcheck	|t_integer	|'0'	|NOT NULL	|ZBX_NODATA
FIELD		|ts_delete	|t_time		|'0'	|NOT NULL	|ZBX_NODATA
UNIQUE		|1		|itemid,parent_itemid
INDEX		|2		|parent_itemid

TABLE|host_discovery|hostid|ZBX_DATA
FIELD		|hostid		|t_id		|	|NOT NULL	|0			|1|hosts
FIELD		|parent_hostid	|t_id		|	|NULL		|0			|2|hosts	|hostid		|RESTRICT
FIELD		|parent_itemid	|t_id		|	|NULL		|0			|3|items	|itemid		|RESTRICT
FIELD		|host		|t_varchar(64)	|''	|NOT NULL	|ZBX_NODATA
FIELD		|lastcheck	|t_integer	|'0'	|NOT NULL	|ZBX_NODATA
FIELD		|ts_delete	|t_time		|'0'	|NOT NULL	|ZBX_NODATA

TABLE|interface_discovery|interfaceid|0
FIELD		|interfaceid	|t_id		|	|NOT NULL	|0			|1|interface
FIELD		|parent_interfaceid|t_id	|	|NOT NULL	|0			|2|interface	|interfaceid

TABLE|profiles|profileid|0
FIELD		|profileid	|t_id		|	|NOT NULL	|0
FIELD		|userid		|t_id		|	|NOT NULL	|0			|1|users
FIELD		|idx		|t_varchar(96)	|''	|NOT NULL	|0
FIELD		|idx2		|t_id		|'0'	|NOT NULL	|0
FIELD		|value_id	|t_id		|'0'	|NOT NULL	|0
FIELD		|value_int	|t_integer	|'0'	|NOT NULL	|0
FIELD		|value_str	|t_varchar(255)	|''	|NOT NULL	|0
FIELD		|source		|t_varchar(96)	|''	|NOT NULL	|0
FIELD		|type		|t_integer	|'0'	|NOT NULL	|0
INDEX		|1		|userid,idx,idx2
INDEX		|2		|userid,profileid

TABLE|sessions|sessionid|0
FIELD		|sessionid	|t_varchar(32)	|''	|NOT NULL	|0
FIELD		|userid		|t_id		|	|NOT NULL	|0			|1|users
FIELD		|lastaccess	|t_integer	|'0'	|NOT NULL	|0
FIELD		|status		|t_integer	|'0'	|NOT NULL	|0
INDEX		|1		|userid,status

TABLE|trigger_discovery|triggerid|0
FIELD		|triggerid	|t_id		|	|NOT NULL	|0			|1|triggers
FIELD		|parent_triggerid|t_id		|	|NOT NULL	|0			|2|triggers	|triggerid	|RESTRICT
INDEX		|1		|parent_triggerid

TABLE|application_template|application_templateid|ZBX_DATA
FIELD		|application_templateid|t_id	|	|NOT NULL	|0
FIELD		|applicationid	|t_id		|	|NOT NULL	|0			|1|applications
FIELD		|templateid	|t_id		|	|NOT NULL	|0			|2|applications	|applicationid
UNIQUE		|1		|applicationid,templateid
INDEX		|2		|templateid

TABLE|item_condition|item_conditionid|ZBX_DATA
FIELD		|item_conditionid|t_id		|	|NOT NULL	|0
FIELD		|itemid		|t_id		|	|NOT NULL	|0			|1|items
FIELD		|operator	|t_integer	|'8'	|NOT NULL	|0
FIELD		|macro		|t_varchar(64)	|''	|NOT NULL	|0
FIELD		|value		|t_varchar(255)	|''	|NOT NULL	|0
INDEX		|1		|itemid

TABLE|application_prototype|application_prototypeid|ZBX_DATA
FIELD		|application_prototypeid|t_id	|	|NOT NULL	|0
FIELD		|itemid		|t_id		|	|NOT NULL	|0			|1|items
FIELD		|templateid	|t_id		|	|NULL		|0			|2|application_prototype|application_prototypeid
FIELD		|name		|t_varchar(255)	|''	|NOT NULL	|0
INDEX		|1		|itemid
INDEX		|2		|templateid

TABLE|item_application_prototype|item_application_prototypeid|ZBX_DATA
FIELD		|item_application_prototypeid|t_id|	|NOT NULL	|0
FIELD		|application_prototypeid|t_id	|	|NOT NULL	|0			|1|application_prototype
FIELD		|itemid		|t_id		|	|NOT NULL	|0			|2|items
UNIQUE		|1		|application_prototypeid,itemid
INDEX		|2		|itemid

TABLE|application_discovery|application_discoveryid|ZBX_DATA
FIELD		|application_discoveryid|t_id	|	|NOT NULL	|0
FIELD		|applicationid	|t_id		|	|NOT NULL	|0			|1|applications
FIELD		|application_prototypeid|t_id	|	|NOT NULL	|0			|2|application_prototype
FIELD		|name		|t_varchar(255)	|''	|NOT NULL	|ZBX_NODATA
FIELD		|lastcheck	|t_integer	|'0'	|NOT NULL	|ZBX_NODATA
FIELD		|ts_delete	|t_time		|'0'	|NOT NULL	|ZBX_NODATA
INDEX		|1		|applicationid
INDEX		|2		|application_prototypeid

TABLE|opinventory|operationid|ZBX_DATA
FIELD		|operationid	|t_id		|	|NOT NULL	|0			|1|operations
FIELD		|inventory_mode	|t_integer	|'0'	|NOT NULL	|0

TABLE|trigger_tag|triggertagid|ZBX_DATA
FIELD		|triggertagid	|t_id		|	|NOT NULL	|0
FIELD		|triggerid	|t_id		|	|NOT NULL	|0			|1|triggers
FIELD		|tag		|t_varchar(255)	|''	|NOT NULL	|0
FIELD		|value		|t_varchar(255)	|''	|NOT NULL	|0
INDEX		|1		|triggerid

TABLE|event_tag|eventtagid|0
FIELD		|eventtagid	|t_id		|	|NOT NULL	|0
FIELD		|eventid	|t_id		|	|NOT NULL	|0			|1|events
FIELD		|tag		|t_varchar(255)	|''	|NOT NULL	|0
FIELD		|value		|t_varchar(255)	|''	|NOT NULL	|0
INDEX		|1		|eventid

TABLE|problem|eventid|0
FIELD		|eventid	|t_id		|	|NOT NULL	|0			|1|events
FIELD		|source		|t_integer	|'0'	|NOT NULL	|0
FIELD		|object		|t_integer	|'0'	|NOT NULL	|0
FIELD		|objectid	|t_id		|'0'	|NOT NULL	|0
FIELD		|clock		|t_time		|'0'	|NOT NULL	|0
FIELD		|ns		|t_nanosec	|'0'	|NOT NULL	|0
FIELD		|r_eventid	|t_id		|	|NULL		|0			|2|events	|eventid
FIELD		|r_clock	|t_time		|'0'	|NOT NULL	|0
FIELD		|r_ns		|t_nanosec	|'0'	|NOT NULL	|0
FIELD		|correlationid	|t_id		|	|NULL		|0			|-|correlation
FIELD		|userid		|t_id		|	|NULL		|0			|-|users
INDEX		|1		|source,object,objectid
INDEX		|2		|r_clock

TABLE|problem_tag|problemtagid|0
FIELD		|problemtagid	|t_id		|	|NOT NULL	|0
FIELD		|eventid	|t_id		|	|NOT NULL	|0			|1|problem
FIELD		|tag		|t_varchar(255)	|''	|NOT NULL	|0
FIELD		|value		|t_varchar(255)	|''	|NOT NULL	|0
INDEX		|1		|eventid
INDEX		|2		|tag,value

TABLE|event_recovery|eventid|0
FIELD		|eventid	|t_id		|	|NOT NULL	|0			|1|events
FIELD		|r_eventid	|t_id		|	|NOT NULL	|0			|2|events	|eventid
FIELD		|c_eventid	|t_id		|	|NULL		|0			|3|events	|eventid
FIELD		|correlationid	|t_id		|	|NULL		|0			|-|correlation
FIELD		|userid		|t_id		|	|NULL		|0			|-|users
INDEX		|1		|r_eventid
INDEX		|2		|c_eventid

TABLE|correlation|correlationid|ZBX_DATA
FIELD		|correlationid	|t_id		|	|NOT NULL	|0
FIELD		|name		|t_varchar(255)	|''	|NOT NULL	|0
FIELD		|description	|t_shorttext	|''	|NOT NULL	|0
FIELD		|evaltype	|t_integer	|'0'	|NOT NULL	|0
FIELD		|status		|t_integer	|'0'	|NOT NULL	|0
FIELD		|formula	|t_varchar(255)	|''	|NOT NULL	|0
INDEX		|1		|status
UNIQUE		|2		|name

TABLE|corr_condition|corr_conditionid|ZBX_DATA
FIELD		|corr_conditionid|t_id		|	|NOT NULL	|0
FIELD		|correlationid	|t_id		|	|NOT NULL	|0			|1|correlation
FIELD		|type		|t_integer	|'0'	|NOT NULL	|0
INDEX		|1		|correlationid

TABLE|corr_condition_tag|corr_conditionid|ZBX_DATA
FIELD		|corr_conditionid|t_id		|	|NOT NULL	|0			|1|corr_condition
FIELD		|tag		|t_varchar(255)	|''	|NOT NULL	|0

TABLE|corr_condition_group|corr_conditionid|ZBX_DATA
FIELD		|corr_conditionid|t_id		|	|NOT NULL	|0			|1|corr_condition
FIELD		|operator	|t_integer	|'0'	|NOT NULL	|0
FIELD		|groupid	|t_id		|	|NOT NULL	|0			|2|groups	|	|RESTRICT
INDEX		|1		|groupid

TABLE|corr_condition_tagpair|corr_conditionid|ZBX_DATA
FIELD		|corr_conditionid|t_id		|	|NOT NULL	|0			|1|corr_condition
FIELD		|oldtag		|t_varchar(255)	|''	|NOT NULL	|0
FIELD		|newtag		|t_varchar(255)	|''	|NOT NULL	|0

TABLE|corr_condition_tagvalue|corr_conditionid|ZBX_DATA
FIELD		|corr_conditionid|t_id		|	|NOT NULL	|0			|1|corr_condition
FIELD		|tag		|t_varchar(255)	|''	|NOT NULL	|0
FIELD		|operator	|t_integer	|'0'	|NOT NULL	|0
FIELD		|value		|t_varchar(255)	|''	|NOT NULL	|0

TABLE|corr_operation|corr_operationid|ZBX_DATA
FIELD		|corr_operationid|t_id		|	|NOT NULL	|0
FIELD		|correlationid	|t_id		|	|NOT NULL	|0			|1|correlation
FIELD		|type		|t_integer	|'0'	|NOT NULL	|0
INDEX		|1		|correlationid

TABLE|task|taskid|0
FIELD		|taskid		|t_id		|	|NOT NULL	|0
FIELD		|type		|t_integer	|	|NOT NULL	|0
FIELD		|status		|t_integer	|'0'	|NOT NULL	|0
FIELD		|clock		|t_integer	|'0'	|NOT NULL	|0
FIELD		|ttl		|t_integer	|'0'	|NOT NULL	|0
FIELD		|proxy_hostid	|t_id		|	|NULL		|0			|1|hosts	|hostid
INDEX		|1		|status,proxy_hostid

TABLE|task_close_problem|taskid|0
FIELD		|taskid		|t_id		|	|NOT NULL	|0			|1|task
FIELD		|acknowledgeid	|t_id		|	|NOT NULL	|0			|-|acknowledges

TABLE|item_preproc|item_preprocid|ZBX_DATA
FIELD		|item_preprocid	|t_id		|	|NOT NULL	|0
FIELD		|itemid		|t_id		|	|NOT NULL	|0			|1|items
FIELD		|step		|t_integer	|'0'	|NOT NULL	|0
FIELD		|type		|t_integer	|'0'	|NOT NULL	|0
FIELD		|params		|t_varchar(255)	|''	|NOT NULL	|0
INDEX		|1		|itemid,step

TABLE|task_remote_command|taskid|0
FIELD		|taskid		|t_id		|	|NOT NULL	|0			|1|task
FIELD		|command_type	|t_integer	|'0'	|NOT NULL	|0
FIELD		|execute_on	|t_integer	|'0'	|NOT NULL	|0
FIELD		|port		|t_integer	|'0'	|NOT NULL	|0
FIELD		|authtype	|t_integer	|'0'	|NOT NULL	|0
FIELD		|username	|t_varchar(64)	|''	|NOT NULL	|0
FIELD		|password	|t_varchar(64)	|''	|NOT NULL	|0
FIELD		|publickey	|t_varchar(64)	|''	|NOT NULL	|0
FIELD		|privatekey	|t_varchar(64)	|''	|NOT NULL	|0
FIELD		|command	|t_shorttext	|''	|NOT NULL	|0
FIELD		|alertid	|t_id		|	|NULL		|0			|-|alerts
FIELD		|parent_taskid	|t_id		|	|NOT NULL	|0			|-|task		|taskid
FIELD		|hostid		|t_id		|	|NOT NULL	|0			|-|hosts

TABLE|task_remote_command_result|taskid|0
FIELD		|taskid		|t_id		|	|NOT NULL	|0			|1|task
FIELD		|status		|t_integer	|'0'	|NOT NULL	|0
FIELD		|parent_taskid	|t_id		|	|NOT NULL	|0			|-|task		|taskid
FIELD		|info		|t_shorttext	|''	|NOT NULL	|0

TABLE|sysmap_shape|shapeid|ZBX_DATA
FIELD		|shapeid	|t_id		|	|NOT NULL	|0
FIELD		|sysmapid	|t_id		|	|NOT NULL	|0			|1|sysmaps
FIELD		|type		|t_integer	|'0'	|NOT NULL	|0
FIELD		|x		|t_integer	|'0'	|NOT NULL	|0
FIELD		|y		|t_integer	|'0'	|NOT NULL	|0
FIELD		|width		|t_integer	|'200'	|NOT NULL	|0
FIELD		|height		|t_integer	|'200'	|NOT NULL	|0
FIELD		|text		|t_shorttext	|''	|NOT NULL	|0
FIELD		|font		|t_integer	|'9'	|NOT NULL	|0
FIELD		|font_size	|t_integer	|'11'	|NOT NULL	|0
FIELD		|font_color	|t_varchar(6)	|'000000'|NOT NULL	|0
FIELD		|text_halign	|t_integer	|'-1'	|NOT NULL	|0
FIELD		|text_valign	|t_integer	|'-1'	|NOT NULL	|0
FIELD		|border_type	|t_integer	|'-1'	|NOT NULL	|0
FIELD		|border_width	|t_integer	|'1'	|NOT NULL	|0
FIELD		|border_color	|t_varchar(6)	|'000000'|NOT NULL	|0
FIELD		|background_color|t_varchar(6)	|''	|NOT NULL	|0
FIELD		|zindex		|t_integer	|'-1'	|NOT NULL	|0
INDEX		|1		|sysmapid

TABLE|dbversion||
FIELD		|mandatory	|t_integer	|'0'	|NOT NULL	|
FIELD		|optional	|t_integer	|'0'	|NOT NULL	|
<<<<<<< HEAD
ROW		|3030032	|3030032
=======
ROW		|3030046	|3030046
>>>>>>> 323bfc01
<|MERGE_RESOLUTION|>--- conflicted
+++ resolved
@@ -1504,8 +1504,4 @@
 TABLE|dbversion||
 FIELD		|mandatory	|t_integer	|'0'	|NOT NULL	|
 FIELD		|optional	|t_integer	|'0'	|NOT NULL	|
-<<<<<<< HEAD
-ROW		|3030032	|3030032
-=======
-ROW		|3030046	|3030046
->>>>>>> 323bfc01
+ROW		|3030048	|3030048
