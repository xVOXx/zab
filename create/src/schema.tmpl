--
-- Zabbix
-- Copyright (C) 2001-2015 Zabbix SIA
--
-- This program is free software; you can redistribute it and/or modify
-- it under the terms of the GNU General Public License as published by
-- the Free Software Foundation; either version 2 of the License, or
-- (at your option) any later version.
--
-- This program is distributed in the hope that it will be useful,
-- but WITHOUT ANY WARRANTY; without even the implied warranty of
-- MERCHANTABILITY or FITNESS FOR A PARTICULAR PURPOSE. See the
-- GNU General Public License for more details.
--
-- You should have received a copy of the GNU General Public License
-- along with this program; if not, write to the Free Software
-- Foundation, Inc., 51 Franklin Street, Fifth Floor, Boston, MA  02110-1301, USA.
--

--
-- Do not use spaces
-- Tables must be sorted to match referential integrity rules
--

TABLE|maintenances|maintenanceid|ZBX_DATA
FIELD		|maintenanceid	|t_id		|	|NOT NULL	|0
FIELD		|name		|t_varchar(128)	|''	|NOT NULL	|0
FIELD		|maintenance_type|t_integer	|'0'	|NOT NULL	|0
FIELD		|description	|t_shorttext	|''	|NOT NULL	|0
FIELD		|active_since	|t_integer	|'0'	|NOT NULL	|0
FIELD		|active_till	|t_integer	|'0'	|NOT NULL	|0
INDEX		|1		|active_since,active_till
UNIQUE		|2		|name

TABLE|hosts|hostid|ZBX_DATA
FIELD		|hostid		|t_id		|	|NOT NULL	|0
FIELD		|proxy_hostid	|t_id		|	|NULL		|0			|1|hosts	|hostid		|RESTRICT
FIELD		|host		|t_varchar(128)	|''	|NOT NULL	|ZBX_PROXY
FIELD		|status		|t_integer	|'0'	|NOT NULL	|ZBX_PROXY
FIELD		|disable_until	|t_integer	|'0'	|NOT NULL	|ZBX_NODATA
FIELD		|error		|t_varchar(2048)|''	|NOT NULL	|ZBX_NODATA
FIELD		|available	|t_integer	|'0'	|NOT NULL	|ZBX_NODATA
FIELD		|errors_from	|t_integer	|'0'	|NOT NULL	|ZBX_NODATA
FIELD		|lastaccess	|t_integer	|'0'	|NOT NULL	|ZBX_NODATA
FIELD		|ipmi_authtype	|t_integer	|'0'	|NOT NULL	|ZBX_PROXY
FIELD		|ipmi_privilege	|t_integer	|'2'	|NOT NULL	|ZBX_PROXY
FIELD		|ipmi_username	|t_varchar(16)	|''	|NOT NULL	|ZBX_PROXY
FIELD		|ipmi_password	|t_varchar(20)	|''	|NOT NULL	|ZBX_PROXY
FIELD		|ipmi_disable_until|t_integer	|'0'	|NOT NULL	|ZBX_NODATA
FIELD		|ipmi_available	|t_integer	|'0'	|NOT NULL	|ZBX_NODATA
FIELD		|snmp_disable_until|t_integer	|'0'	|NOT NULL	|ZBX_NODATA
FIELD		|snmp_available	|t_integer	|'0'	|NOT NULL	|ZBX_NODATA
FIELD		|maintenanceid	|t_id		|	|NULL		|ZBX_NODATA		|2|maintenances	|		|RESTRICT
FIELD		|maintenance_status|t_integer	|'0'	|NOT NULL	|ZBX_NODATA
FIELD		|maintenance_type|t_integer	|'0'	|NOT NULL	|ZBX_NODATA
FIELD		|maintenance_from|t_integer	|'0'	|NOT NULL	|ZBX_NODATA
FIELD		|ipmi_errors_from|t_integer	|'0'	|NOT NULL	|ZBX_NODATA
FIELD		|snmp_errors_from|t_integer	|'0'	|NOT NULL	|ZBX_NODATA
FIELD		|ipmi_error	|t_varchar(2048)|''	|NOT NULL	|ZBX_NODATA
FIELD		|snmp_error	|t_varchar(2048)|''	|NOT NULL	|ZBX_NODATA
FIELD		|jmx_disable_until|t_integer	|'0'	|NOT NULL	|ZBX_NODATA
FIELD		|jmx_available	|t_integer	|'0'	|NOT NULL	|ZBX_NODATA
FIELD		|jmx_errors_from|t_integer	|'0'	|NOT NULL	|ZBX_NODATA
FIELD		|jmx_error	|t_varchar(2048)|''	|NOT NULL	|ZBX_NODATA
FIELD		|name		|t_varchar(128)	|''	|NOT NULL	|ZBX_PROXY
FIELD		|flags		|t_integer	|'0'	|NOT NULL	|0
FIELD		|templateid	|t_id		|	|NULL		|0			|3|hosts	|hostid
FIELD		|description	|t_shorttext	|''	|NOT NULL	|0
FIELD		|tls_connect	|t_integer	|'1'	|NOT NULL	|ZBX_PROXY
FIELD		|tls_accept	|t_integer	|'1'	|NOT NULL	|ZBX_PROXY
FIELD		|tls_issuer	|t_varchar(1024)|''	|NOT NULL	|ZBX_PROXY
FIELD		|tls_subject	|t_varchar(1024)|''	|NOT NULL	|ZBX_PROXY
FIELD		|tls_psk_identity|t_varchar(128)|''	|NOT NULL	|ZBX_PROXY
FIELD		|tls_psk	|t_varchar(512)	|''	|NOT NULL	|ZBX_PROXY
INDEX		|1		|host
INDEX		|2		|status
INDEX		|3		|proxy_hostid
INDEX		|4		|name
INDEX		|5		|maintenanceid

TABLE|groups|groupid|ZBX_DATA
FIELD		|groupid	|t_id		|	|NOT NULL	|0
FIELD		|name		|t_varchar(64)	|''	|NOT NULL	|0
FIELD		|internal	|t_integer	|'0'	|NOT NULL	|0
FIELD		|flags		|t_integer	|'0'	|NOT NULL	|0
INDEX		|1		|name

TABLE|group_prototype|group_prototypeid|ZBX_DATA
FIELD		|group_prototypeid|t_id		|	|NOT NULL	|0
FIELD		|hostid		|t_id		|	|NOT NULL	|0			|1|hosts
FIELD		|name		|t_varchar(64)	|''	|NOT NULL	|0
FIELD		|groupid	|t_id		|	|NULL		|0			|2|groups	|		|RESTRICT
FIELD		|templateid	|t_id		|	|NULL		|0			|3|group_prototype|group_prototypeid
INDEX		|1		|hostid

TABLE|group_discovery|groupid|ZBX_DATA
FIELD		|groupid	|t_id		|	|NOT NULL	|0			|1|groups
FIELD		|parent_group_prototypeid|t_id	|	|NOT NULL	|0			|2|group_prototype|group_prototypeid|RESTRICT
FIELD		|name		|t_varchar(64)	|''	|NOT NULL	|ZBX_NODATA
FIELD		|lastcheck	|t_integer	|'0'	|NOT NULL	|ZBX_NODATA
FIELD		|ts_delete	|t_time		|'0'	|NOT NULL	|ZBX_NODATA

TABLE|screens|screenid|ZBX_DATA
FIELD		|screenid	|t_id		|	|NOT NULL	|0
FIELD		|name		|t_varchar(255)	|	|NOT NULL	|0
FIELD		|hsize		|t_integer	|'1'	|NOT NULL	|0
FIELD		|vsize		|t_integer	|'1'	|NOT NULL	|0
FIELD		|templateid	|t_id		|	|NULL		|0			|1|hosts	|hostid
INDEX		|1		|templateid

TABLE|screens_items|screenitemid|ZBX_DATA
FIELD		|screenitemid	|t_id		|	|NOT NULL	|0
FIELD		|screenid	|t_id		|	|NOT NULL	|0			|1|screens
FIELD		|resourcetype	|t_integer	|'0'	|NOT NULL	|0
FIELD		|resourceid	|t_id		|'0'	|NOT NULL	|0
FIELD		|width		|t_integer	|'320'	|NOT NULL	|0
FIELD		|height		|t_integer	|'200'	|NOT NULL	|0
FIELD		|x		|t_integer	|'0'	|NOT NULL	|0
FIELD		|y		|t_integer	|'0'	|NOT NULL	|0
FIELD		|colspan	|t_integer	|'1'	|NOT NULL	|0
FIELD		|rowspan	|t_integer	|'1'	|NOT NULL	|0
FIELD		|elements	|t_integer	|'25'	|NOT NULL	|0
FIELD		|valign		|t_integer	|'0'	|NOT NULL	|0
FIELD		|halign		|t_integer	|'0'	|NOT NULL	|0
FIELD		|style		|t_integer	|'0'	|NOT NULL	|0
FIELD		|url		|t_varchar(255)	|''	|NOT NULL	|0
FIELD		|dynamic	|t_integer	|'0'	|NOT NULL	|0
FIELD		|sort_triggers	|t_integer	|'0'	|NOT NULL	|0
FIELD		|application	|t_varchar(255)	|''	|NOT NULL	|0
FIELD		|max_columns	|t_integer	|'3'	|NOT NULL	|0
INDEX		|1		|screenid

TABLE|slideshows|slideshowid|ZBX_DATA
FIELD		|slideshowid	|t_id		|	|NOT NULL	|0
FIELD		|name		|t_varchar(255)	|''	|NOT NULL	|0
FIELD		|delay		|t_integer	|'0'	|NOT NULL	|0
UNIQUE		|1		|name

TABLE|slides|slideid|ZBX_DATA
FIELD		|slideid	|t_id		|	|NOT NULL	|0
FIELD		|slideshowid	|t_id		|	|NOT NULL	|0			|1|slideshows
FIELD		|screenid	|t_id		|	|NOT NULL	|0			|2|screens
FIELD		|step		|t_integer	|'0'	|NOT NULL	|0
FIELD		|delay		|t_integer	|'0'	|NOT NULL	|0
INDEX		|1		|slideshowid
INDEX		|2		|screenid

TABLE|drules|druleid|ZBX_DATA
FIELD		|druleid	|t_id		|	|NOT NULL	|0
FIELD		|proxy_hostid	|t_id		|	|NULL		|0			|1|hosts	|hostid		|RESTRICT
FIELD		|name		|t_varchar(255)	|''	|NOT NULL	|ZBX_PROXY
FIELD		|iprange	|t_varchar(255)	|''	|NOT NULL	|ZBX_PROXY
FIELD		|delay		|t_integer	|'3600'	|NOT NULL	|ZBX_PROXY
FIELD		|nextcheck	|t_integer	|'0'	|NOT NULL	|ZBX_NODATA
FIELD		|status		|t_integer	|'0'	|NOT NULL	|0
INDEX		|1		|proxy_hostid
UNIQUE		|2		|name

TABLE|dchecks|dcheckid|ZBX_DATA
FIELD		|dcheckid	|t_id		|	|NOT NULL	|0
FIELD		|druleid	|t_id		|	|NOT NULL	|ZBX_PROXY		|1|drules
FIELD		|type		|t_integer	|'0'	|NOT NULL	|ZBX_PROXY
FIELD		|key_		|t_varchar(255)	|''	|NOT NULL	|ZBX_PROXY
FIELD		|snmp_community	|t_varchar(255)	|''	|NOT NULL	|ZBX_PROXY
FIELD		|ports		|t_varchar(255)	|'0'	|NOT NULL	|ZBX_PROXY
FIELD		|snmpv3_securityname|t_varchar(64)|''	|NOT NULL	|ZBX_PROXY
FIELD		|snmpv3_securitylevel|t_integer	|'0'	|NOT NULL	|ZBX_PROXY
FIELD		|snmpv3_authpassphrase|t_varchar(64)|''	|NOT NULL	|ZBX_PROXY
FIELD		|snmpv3_privpassphrase|t_varchar(64)|''	|NOT NULL	|ZBX_PROXY
FIELD		|uniq		|t_integer	|'0'	|NOT NULL	|ZBX_PROXY
FIELD		|snmpv3_authprotocol|t_integer	|'0'	|NOT NULL	|ZBX_PROXY
FIELD		|snmpv3_privprotocol|t_integer	|'0'	|NOT NULL	|ZBX_PROXY
FIELD		|snmpv3_contextname|t_varchar(255)|''	|NOT NULL	|ZBX_PROXY
INDEX		|1		|druleid

TABLE|applications|applicationid|ZBX_DATA
FIELD		|applicationid	|t_id		|	|NOT NULL	|0
FIELD		|hostid		|t_id		|	|NOT NULL	|0			|1|hosts
FIELD		|name		|t_varchar(255)	|''	|NOT NULL	|0
UNIQUE		|2		|hostid,name

TABLE|httptest|httptestid|ZBX_DATA
FIELD		|httptestid	|t_id		|	|NOT NULL	|0
FIELD		|name		|t_varchar(64)	|''	|NOT NULL	|ZBX_PROXY
FIELD		|applicationid	|t_id		|	|NULL		|0			|1|applications	|		|RESTRICT
FIELD		|nextcheck	|t_integer	|'0'	|NOT NULL	|ZBX_NODATA
FIELD		|delay		|t_integer	|'60'	|NOT NULL	|ZBX_PROXY
FIELD		|status		|t_integer	|'0'	|NOT NULL	|0
FIELD		|variables	|t_shorttext	|''	|NOT NULL	|ZBX_PROXY
FIELD		|agent		|t_varchar(255)	|'Zabbix'|NOT NULL	|ZBX_PROXY
FIELD		|authentication	|t_integer	|'0'	|NOT NULL	|ZBX_PROXY,ZBX_NODATA
FIELD		|http_user	|t_varchar(64)	|''	|NOT NULL	|ZBX_PROXY,ZBX_NODATA
FIELD		|http_password	|t_varchar(64)	|''	|NOT NULL	|ZBX_PROXY,ZBX_NODATA
FIELD		|hostid		|t_id		|	|NOT NULL	|ZBX_PROXY		|2|hosts
FIELD		|templateid	|t_id		|	|NULL		|0			|3|httptest	|httptestid
FIELD		|http_proxy	|t_varchar(255)	|''	|NOT NULL	|ZBX_PROXY,ZBX_NODATA
FIELD		|retries	|t_integer	|'1'	|NOT NULL	|ZBX_PROXY,ZBX_NODATA
FIELD		|ssl_cert_file	|t_varchar(255)	|''	|NOT NULL	|ZBX_PROXY,ZBX_NODATA
FIELD		|ssl_key_file	|t_varchar(255)	|''	|NOT NULL	|ZBX_PROXY,ZBX_NODATA
FIELD		|ssl_key_password|t_varchar(64)	|''	|NOT NULL	|ZBX_PROXY,ZBX_NODATA
FIELD		|verify_peer	|t_integer	|'0'	|NOT NULL	|ZBX_PROXY
FIELD		|verify_host	|t_integer	|'0'	|NOT NULL	|ZBX_PROXY
FIELD		|headers	|t_shorttext	|''	|NOT NULL	|ZBX_PROXY
INDEX		|1		|applicationid
UNIQUE		|2		|hostid,name
INDEX		|3		|status
INDEX		|4		|templateid

TABLE|httpstep|httpstepid|ZBX_DATA
FIELD		|httpstepid	|t_id		|	|NOT NULL	|0
FIELD		|httptestid	|t_id		|	|NOT NULL	|ZBX_PROXY		|1|httptest
FIELD		|name		|t_varchar(64)	|''	|NOT NULL	|ZBX_PROXY
FIELD		|no		|t_integer	|'0'	|NOT NULL	|ZBX_PROXY
FIELD		|url		|t_varchar(2048)|''	|NOT NULL	|ZBX_PROXY
FIELD		|timeout	|t_integer	|'15'	|NOT NULL	|ZBX_PROXY
FIELD		|posts		|t_shorttext	|''	|NOT NULL	|ZBX_PROXY
FIELD		|required	|t_varchar(255)	|''	|NOT NULL	|ZBX_PROXY
FIELD		|status_codes	|t_varchar(255)	|''	|NOT NULL	|ZBX_PROXY
FIELD		|variables	|t_shorttext	|''	|NOT NULL	|ZBX_PROXY
FIELD		|follow_redirects|t_integer	|'1'	|NOT NULL	|ZBX_PROXY
FIELD		|retrieve_mode	|t_integer	|'0'	|NOT NULL	|ZBX_PROXY
FIELD		|headers	|t_shorttext	|''	|NOT NULL	|ZBX_PROXY
INDEX		|1		|httptestid

TABLE|interface|interfaceid|ZBX_DATA
FIELD		|interfaceid	|t_id		|	|NOT NULL	|0
FIELD		|hostid		|t_id		|	|NOT NULL	|ZBX_PROXY		|1|hosts
FIELD		|main		|t_integer	|'0'	|NOT NULL	|ZBX_PROXY
FIELD		|type		|t_integer	|'0'	|NOT NULL	|ZBX_PROXY
FIELD		|useip		|t_integer	|'1'	|NOT NULL	|ZBX_PROXY
FIELD		|ip		|t_varchar(64)	|'127.0.0.1'|NOT NULL	|ZBX_PROXY
FIELD		|dns		|t_varchar(64)	|''	|NOT NULL	|ZBX_PROXY
FIELD		|port		|t_varchar(64)	|'10050'|NOT NULL	|ZBX_PROXY
FIELD		|bulk		|t_integer	|'1'	|NOT NULL	|ZBX_PROXY
INDEX		|1		|hostid,type
INDEX		|2		|ip,dns

TABLE|valuemaps|valuemapid|ZBX_DATA
FIELD		|valuemapid	|t_id		|	|NOT NULL	|0
FIELD		|name		|t_varchar(64)	|''	|NOT NULL	|0
UNIQUE		|1		|name

TABLE|items|itemid|ZBX_DATA
FIELD		|itemid		|t_id		|	|NOT NULL	|0
FIELD		|type		|t_integer	|'0'	|NOT NULL	|ZBX_PROXY
FIELD		|snmp_community	|t_varchar(64)	|''	|NOT NULL	|ZBX_PROXY
FIELD		|snmp_oid	|t_varchar(255)	|''	|NOT NULL	|ZBX_PROXY
FIELD		|hostid		|t_id		|	|NOT NULL	|ZBX_PROXY		|1|hosts
FIELD		|name		|t_varchar(255)	|''	|NOT NULL	|0
FIELD		|key_		|t_varchar(255)	|''	|NOT NULL	|ZBX_PROXY
FIELD		|delay		|t_integer	|'0'	|NOT NULL	|ZBX_PROXY
FIELD		|history	|t_integer	|'90'	|NOT NULL	|0
FIELD		|trends		|t_integer	|'365'	|NOT NULL	|0
FIELD		|status		|t_integer	|'0'	|NOT NULL	|ZBX_PROXY
FIELD		|value_type	|t_integer	|'0'	|NOT NULL	|ZBX_PROXY
FIELD		|trapper_hosts	|t_varchar(255)	|''	|NOT NULL	|ZBX_PROXY
FIELD		|units		|t_varchar(255)	|''	|NOT NULL	|0
FIELD		|multiplier	|t_integer	|'0'	|NOT NULL	|0
FIELD		|delta		|t_integer	|'0'	|NOT NULL	|0
FIELD		|snmpv3_securityname|t_varchar(64)|''	|NOT NULL	|ZBX_PROXY
FIELD		|snmpv3_securitylevel|t_integer	|'0'	|NOT NULL	|ZBX_PROXY
FIELD		|snmpv3_authpassphrase|t_varchar(64)|''	|NOT NULL	|ZBX_PROXY
FIELD		|snmpv3_privpassphrase|t_varchar(64)|''	|NOT NULL	|ZBX_PROXY
FIELD		|formula	|t_varchar(255)	|''	|NOT NULL	|0
FIELD		|error		|t_varchar(2048)|''	|NOT NULL	|ZBX_NODATA
FIELD		|lastlogsize	|t_bigint	|'0'	|NOT NULL	|ZBX_PROXY,ZBX_NODATA
FIELD		|logtimefmt	|t_varchar(64)	|''	|NOT NULL	|ZBX_PROXY
FIELD		|templateid	|t_id		|	|NULL		|0			|2|items	|itemid
FIELD		|valuemapid	|t_id		|	|NULL		|0			|3|valuemaps	|		|RESTRICT
FIELD		|delay_flex	|t_varchar(255)	|''	|NOT NULL	|ZBX_PROXY
FIELD		|params		|t_shorttext	|''	|NOT NULL	|ZBX_PROXY
FIELD		|ipmi_sensor	|t_varchar(128)	|''	|NOT NULL	|ZBX_PROXY
FIELD		|data_type	|t_integer	|'0'	|NOT NULL	|ZBX_PROXY
FIELD		|authtype	|t_integer	|'0'	|NOT NULL	|ZBX_PROXY
FIELD		|username	|t_varchar(64)	|''	|NOT NULL	|ZBX_PROXY
FIELD		|password	|t_varchar(64)	|''	|NOT NULL	|ZBX_PROXY
FIELD		|publickey	|t_varchar(64)	|''	|NOT NULL	|ZBX_PROXY
FIELD		|privatekey	|t_varchar(64)	|''	|NOT NULL	|ZBX_PROXY
FIELD		|mtime		|t_integer	|'0'	|NOT NULL	|ZBX_PROXY,ZBX_NODATA
FIELD		|flags		|t_integer	|'0'	|NOT NULL	|ZBX_PROXY
FIELD		|interfaceid	|t_id		|	|NULL		|ZBX_PROXY		|4|interface	|		|RESTRICT
FIELD		|port		|t_varchar(64)	|''	|NOT NULL	|ZBX_PROXY
FIELD		|description	|t_shorttext	|''	|NOT NULL	|0
FIELD		|inventory_link	|t_integer	|'0'	|NOT NULL	|0
FIELD		|lifetime	|t_varchar(64)	|'30'	|NOT NULL	|0
FIELD		|snmpv3_authprotocol|t_integer	|'0'	|NOT NULL	|ZBX_PROXY
FIELD		|snmpv3_privprotocol|t_integer	|'0'	|NOT NULL	|ZBX_PROXY
FIELD		|state		|t_integer	|'0'	|NOT NULL	|ZBX_NODATA
FIELD		|snmpv3_contextname|t_varchar(255)|''	|NOT NULL	|ZBX_PROXY
FIELD		|evaltype	|t_integer	|'0'	|NOT NULL	|0
UNIQUE		|1		|hostid,key_
INDEX		|3		|status
INDEX		|4		|templateid
INDEX		|5		|valuemapid
INDEX		|6		|interfaceid

TABLE|httpstepitem|httpstepitemid|ZBX_DATA
FIELD		|httpstepitemid	|t_id		|	|NOT NULL	|0
FIELD		|httpstepid	|t_id		|	|NOT NULL	|ZBX_PROXY		|1|httpstep
FIELD		|itemid		|t_id		|	|NOT NULL	|ZBX_PROXY		|2|items
FIELD		|type		|t_integer	|'0'	|NOT NULL	|ZBX_PROXY
UNIQUE		|1		|httpstepid,itemid
INDEX		|2		|itemid

TABLE|httptestitem|httptestitemid|ZBX_DATA
FIELD		|httptestitemid	|t_id		|	|NOT NULL	|0
FIELD		|httptestid	|t_id		|	|NOT NULL	|ZBX_PROXY		|1|httptest
FIELD		|itemid		|t_id		|	|NOT NULL	|ZBX_PROXY		|2|items
FIELD		|type		|t_integer	|'0'	|NOT NULL	|ZBX_PROXY
UNIQUE		|1		|httptestid,itemid
INDEX		|2		|itemid

TABLE|media_type|mediatypeid|ZBX_DATA
FIELD		|mediatypeid	|t_id		|	|NOT NULL	|0
FIELD		|type		|t_integer	|'0'	|NOT NULL	|0
FIELD		|description	|t_varchar(100)	|''	|NOT NULL	|0
FIELD		|smtp_server	|t_varchar(255)	|''	|NOT NULL	|0
FIELD		|smtp_helo	|t_varchar(255)	|''	|NOT NULL	|0
FIELD		|smtp_email	|t_varchar(255)	|''	|NOT NULL	|0
FIELD		|exec_path	|t_varchar(255)	|''	|NOT NULL	|0
FIELD		|gsm_modem	|t_varchar(255)	|''	|NOT NULL	|0
FIELD		|username	|t_varchar(255)	|''	|NOT NULL	|0
FIELD		|passwd		|t_varchar(255)	|''	|NOT NULL	|0
FIELD		|status		|t_integer	|'0'	|NOT NULL	|0
UNIQUE		|1		|description

TABLE|users|userid|ZBX_DATA
FIELD		|userid		|t_id		|	|NOT NULL	|0
FIELD		|alias		|t_varchar(100)	|''	|NOT NULL	|0
FIELD		|name		|t_varchar(100)	|''	|NOT NULL	|0
FIELD		|surname	|t_varchar(100)	|''	|NOT NULL	|0
FIELD		|passwd		|t_char(32)	|''	|NOT NULL	|0
FIELD		|url		|t_varchar(255)	|''	|NOT NULL	|0
FIELD		|autologin	|t_integer	|'0'	|NOT NULL	|0
FIELD		|autologout	|t_integer	|'900'	|NOT NULL	|0
FIELD		|lang		|t_varchar(5)	|'en_GB'|NOT NULL	|0
FIELD		|refresh	|t_integer	|'30'	|NOT NULL	|0
FIELD		|type		|t_integer	|'1'	|NOT NULL	|0
FIELD		|theme		|t_varchar(128)	|'default'|NOT NULL	|0
FIELD		|attempt_failed	|t_integer	|0	|NOT NULL	|ZBX_NODATA
FIELD		|attempt_ip	|t_varchar(39)	|''	|NOT NULL	|ZBX_NODATA
FIELD		|attempt_clock	|t_integer	|0	|NOT NULL	|ZBX_NODATA
FIELD		|rows_per_page	|t_integer	|50	|NOT NULL	|0
UNIQUE		|1		|alias

TABLE|usrgrp|usrgrpid|ZBX_DATA
FIELD		|usrgrpid	|t_id		|	|NOT NULL	|0
FIELD		|name		|t_varchar(64)	|''	|NOT NULL	|0
FIELD		|gui_access	|t_integer	|'0'	|NOT NULL	|0
FIELD		|users_status	|t_integer	|'0'	|NOT NULL	|0
FIELD		|debug_mode	|t_integer	|'0'	|NOT NULL	|0
UNIQUE		|1		|name

TABLE|users_groups|id|ZBX_DATA
FIELD		|id		|t_id		|	|NOT NULL	|0
FIELD		|usrgrpid	|t_id		|	|NOT NULL	|0			|1|usrgrp
FIELD		|userid		|t_id		|	|NOT NULL	|0			|2|users
UNIQUE		|1		|usrgrpid,userid
INDEX		|2		|userid

TABLE|scripts|scriptid|ZBX_DATA
FIELD		|scriptid	|t_id		|	|NOT NULL	|0
FIELD		|name		|t_varchar(255)	|''	|NOT NULL	|0
FIELD		|command	|t_varchar(255)	|''	|NOT NULL	|0
FIELD		|host_access	|t_integer	|'2'	|NOT NULL	|0
FIELD		|usrgrpid	|t_id		|	|NULL		|0			|1|usrgrp	|		|RESTRICT
FIELD		|groupid	|t_id		|	|NULL		|0			|2|groups	|		|RESTRICT
FIELD		|description	|t_shorttext	|''	|NOT NULL	|0
FIELD		|confirmation	|t_varchar(255)	|''	|NOT NULL	|0
FIELD		|type		|t_integer	|'0'	|NOT NULL	|0
FIELD		|execute_on	|t_integer	|'1'	|NOT NULL	|0
INDEX		|1		|usrgrpid
INDEX		|2		|groupid
UNIQUE		|3		|name

TABLE|actions|actionid|ZBX_DATA
FIELD		|actionid	|t_id		|	|NOT NULL	|0
FIELD		|name		|t_varchar(255)	|''	|NOT NULL	|0
FIELD		|eventsource	|t_integer	|'0'	|NOT NULL	|0
FIELD		|evaltype	|t_integer	|'0'	|NOT NULL	|0
FIELD		|status		|t_integer	|'0'	|NOT NULL	|0
FIELD		|esc_period	|t_integer	|'0'	|NOT NULL	|0
FIELD		|def_shortdata	|t_varchar(255)	|''	|NOT NULL	|0
FIELD		|def_longdata	|t_shorttext	|''	|NOT NULL	|0
FIELD		|recovery_msg	|t_integer	|'0'	|NOT NULL	|0
FIELD		|r_shortdata	|t_varchar(255)	|''	|NOT NULL	|0
FIELD		|r_longdata	|t_shorttext	|''	|NOT NULL	|0
FIELD		|formula	|t_varchar(255)	|''	|NOT NULL	|0
INDEX		|1		|eventsource,status
UNIQUE		|2		|name

TABLE|operations|operationid|ZBX_DATA
FIELD		|operationid	|t_id		|	|NOT NULL	|0
FIELD		|actionid	|t_id		|	|NOT NULL	|0			|1|actions
FIELD		|operationtype	|t_integer	|'0'	|NOT NULL	|0
FIELD		|esc_period	|t_integer	|'0'	|NOT NULL	|0
FIELD		|esc_step_from	|t_integer	|'1'	|NOT NULL	|0
FIELD		|esc_step_to	|t_integer	|'1'	|NOT NULL	|0
FIELD		|evaltype	|t_integer	|'0'	|NOT NULL	|0
INDEX		|1		|actionid

TABLE|opmessage|operationid|ZBX_DATA
FIELD		|operationid	|t_id		|	|NOT NULL	|0			|1|operations
FIELD		|default_msg	|t_integer	|'0'	|NOT NULL	|0
FIELD		|subject	|t_varchar(255)	|''	|NOT NULL	|0
FIELD		|message	|t_shorttext	|''	|NOT NULL	|0
FIELD		|mediatypeid	|t_id		|	|NULL		|0			|2|media_type	|		|RESTRICT
INDEX		|1		|mediatypeid

TABLE|opmessage_grp|opmessage_grpid|ZBX_DATA
FIELD		|opmessage_grpid|t_id		|	|NOT NULL	|0
FIELD		|operationid	|t_id		|	|NOT NULL	|0			|1|operations
FIELD		|usrgrpid	|t_id		|	|NOT NULL	|0			|2|usrgrp	|		|RESTRICT
UNIQUE		|1		|operationid,usrgrpid
INDEX		|2		|usrgrpid

TABLE|opmessage_usr|opmessage_usrid|ZBX_DATA
FIELD		|opmessage_usrid|t_id		|	|NOT NULL	|0
FIELD		|operationid	|t_id		|	|NOT NULL	|0			|1|operations
FIELD		|userid		|t_id		|	|NOT NULL	|0			|2|users	|		|RESTRICT
UNIQUE		|1		|operationid,userid
INDEX		|2		|userid

TABLE|opcommand|operationid|ZBX_DATA
FIELD		|operationid	|t_id		|	|NOT NULL	|0			|1|operations
FIELD		|type		|t_integer	|'0'	|NOT NULL	|0
FIELD		|scriptid	|t_id		|	|NULL		|0			|2|scripts	|		|RESTRICT
FIELD		|execute_on	|t_integer	|'0'	|NOT NULL	|0
FIELD		|port		|t_varchar(64)	|''	|NOT NULL	|0
FIELD		|authtype	|t_integer	|'0'	|NOT NULL	|0
FIELD		|username	|t_varchar(64)	|''	|NOT NULL	|0
FIELD		|password	|t_varchar(64)	|''	|NOT NULL	|0
FIELD		|publickey	|t_varchar(64)	|''	|NOT NULL	|0
FIELD		|privatekey	|t_varchar(64)	|''	|NOT NULL	|0
FIELD		|command	|t_shorttext	|''	|NOT NULL	|0
INDEX		|1		|scriptid

TABLE|opcommand_hst|opcommand_hstid|ZBX_DATA
FIELD		|opcommand_hstid|t_id		|	|NOT NULL	|0
FIELD		|operationid	|t_id		|	|NOT NULL	|0			|1|operations
FIELD		|hostid		|t_id		|	|NULL		|0			|2|hosts	|		|RESTRICT
INDEX		|1		|operationid
INDEX		|2		|hostid

TABLE|opcommand_grp|opcommand_grpid|ZBX_DATA
FIELD		|opcommand_grpid|t_id		|	|NOT NULL	|0
FIELD		|operationid	|t_id		|	|NOT NULL	|0			|1|operations
FIELD		|groupid	|t_id		|	|NOT NULL	|0			|2|groups	|		|RESTRICT
INDEX		|1		|operationid
INDEX		|2		|groupid

TABLE|opgroup|opgroupid|ZBX_DATA
FIELD		|opgroupid	|t_id		|	|NOT NULL	|0
FIELD		|operationid	|t_id		|	|NOT NULL	|0			|1|operations
FIELD		|groupid	|t_id		|	|NOT NULL	|0			|2|groups	|		|RESTRICT
UNIQUE		|1		|operationid,groupid
INDEX		|2		|groupid

TABLE|optemplate|optemplateid|ZBX_DATA
FIELD		|optemplateid	|t_id		|	|NOT NULL	|0
FIELD		|operationid	|t_id		|	|NOT NULL	|0			|1|operations
FIELD		|templateid	|t_id		|	|NOT NULL	|0			|2|hosts	|hostid		|RESTRICT
UNIQUE		|1		|operationid,templateid
INDEX		|2		|templateid

TABLE|opconditions|opconditionid|ZBX_DATA
FIELD		|opconditionid	|t_id		|	|NOT NULL	|0
FIELD		|operationid	|t_id		|	|NOT NULL	|0			|1|operations
FIELD		|conditiontype	|t_integer	|'0'	|NOT NULL	|0
FIELD		|operator	|t_integer	|'0'	|NOT NULL	|0
FIELD		|value		|t_varchar(255)	|''	|NOT NULL	|0
INDEX		|1		|operationid

TABLE|conditions|conditionid|ZBX_DATA
FIELD		|conditionid	|t_id		|	|NOT NULL	|0
FIELD		|actionid	|t_id		|	|NOT NULL	|0			|1|actions
FIELD		|conditiontype	|t_integer	|'0'	|NOT NULL	|0
FIELD		|operator	|t_integer	|'0'	|NOT NULL	|0
FIELD		|value		|t_varchar(255)	|''	|NOT NULL	|0
INDEX		|1		|actionid

TABLE|config|configid|ZBX_DATA
FIELD		|configid	|t_id		|	|NOT NULL	|0
FIELD		|refresh_unsupported|t_integer	|'0'	|NOT NULL	|ZBX_PROXY
FIELD		|work_period	|t_varchar(100)	|'1-5,00:00-24:00'|NOT NULL|0
FIELD		|alert_usrgrpid	|t_id		|	|NULL		|0			|1|usrgrp	|usrgrpid	|RESTRICT
FIELD		|event_ack_enable|t_integer	|'1'	|NOT NULL	|ZBX_NODATA
FIELD		|event_expire	|t_integer	|'7'	|NOT NULL	|ZBX_NODATA
FIELD		|event_show_max	|t_integer	|'100'	|NOT NULL	|ZBX_NODATA
FIELD		|default_theme	|t_varchar(128)	|'originalblue'|NOT NULL	|ZBX_NODATA
FIELD		|authentication_type|t_integer	|'0'	|NOT NULL	|ZBX_NODATA
FIELD		|ldap_host	|t_varchar(255)	|''	|NOT NULL	|ZBX_NODATA
FIELD		|ldap_port	|t_integer	|389	|NOT NULL	|ZBX_NODATA
FIELD		|ldap_base_dn	|t_varchar(255)	|''	|NOT NULL	|ZBX_NODATA
FIELD		|ldap_bind_dn	|t_varchar(255)	|''	|NOT NULL	|ZBX_NODATA
FIELD		|ldap_bind_password|t_varchar(128)|''	|NOT NULL	|ZBX_NODATA
FIELD		|ldap_search_attribute|t_varchar(128)|''|NOT NULL	|ZBX_NODATA
FIELD		|dropdown_first_entry|t_integer	|'1'	|NOT NULL	|ZBX_NODATA
FIELD		|dropdown_first_remember|t_integer|'1'	|NOT NULL	|ZBX_NODATA
FIELD		|discovery_groupid|t_id		|	|NOT NULL	|ZBX_PROXY		|2|groups	|groupid	|RESTRICT
FIELD		|max_in_table	|t_integer	|'50'	|NOT NULL	|ZBX_NODATA
FIELD		|search_limit	|t_integer	|'1000'	|NOT NULL	|ZBX_NODATA
FIELD		|severity_color_0|t_varchar(6)	|'DBDBDB'|NOT NULL	|ZBX_NODATA
FIELD		|severity_color_1|t_varchar(6)	|'D6F6FF'|NOT NULL	|ZBX_NODATA
FIELD		|severity_color_2|t_varchar(6)	|'FFF6A5'|NOT NULL	|ZBX_NODATA
FIELD		|severity_color_3|t_varchar(6)	|'FFB689'|NOT NULL	|ZBX_NODATA
FIELD		|severity_color_4|t_varchar(6)	|'FF9999'|NOT NULL	|ZBX_NODATA
FIELD		|severity_color_5|t_varchar(6)	|'FF3838'|NOT NULL	|ZBX_NODATA
FIELD		|severity_name_0|t_varchar(32)	|'Not classified'|NOT NULL|ZBX_NODATA
FIELD		|severity_name_1|t_varchar(32)	|'Information'|NOT NULL	|ZBX_NODATA
FIELD		|severity_name_2|t_varchar(32)	|'Warning'|NOT NULL	|ZBX_NODATA
FIELD		|severity_name_3|t_varchar(32)	|'Average'|NOT NULL	|ZBX_NODATA
FIELD		|severity_name_4|t_varchar(32)	|'High'	|NOT NULL	|ZBX_NODATA
FIELD		|severity_name_5|t_varchar(32)	|'Disaster'|NOT NULL	|ZBX_NODATA
FIELD		|ok_period	|t_integer	|'1800'	|NOT NULL	|ZBX_NODATA
FIELD		|blink_period	|t_integer	|'1800'	|NOT NULL	|ZBX_NODATA
FIELD		|problem_unack_color|t_varchar(6)|'DC0000'|NOT NULL	|ZBX_NODATA
FIELD		|problem_ack_color|t_varchar(6)	|'DC0000'|NOT NULL	|ZBX_NODATA
FIELD		|ok_unack_color	|t_varchar(6)	|'00AA00'|NOT NULL	|ZBX_NODATA
FIELD		|ok_ack_color	|t_varchar(6)	|'00AA00'|NOT NULL	|ZBX_NODATA
FIELD		|problem_unack_style|t_integer	|'1'	|NOT NULL	|ZBX_NODATA
FIELD		|problem_ack_style|t_integer	|'1'	|NOT NULL	|ZBX_NODATA
FIELD		|ok_unack_style	|t_integer	|'1'	|NOT NULL	|ZBX_NODATA
FIELD		|ok_ack_style	|t_integer	|'1'	|NOT NULL	|ZBX_NODATA
FIELD		|snmptrap_logging|t_integer	|'1'	|NOT NULL	|ZBX_PROXY,ZBX_NODATA
FIELD		|server_check_interval|t_integer|'10'	|NOT NULL	|ZBX_NODATA
FIELD		|hk_events_mode	|t_integer	|'1'	|NOT NULL	|ZBX_NODATA
FIELD		|hk_events_trigger|t_integer	|'365'	|NOT NULL	|ZBX_NODATA
FIELD		|hk_events_internal|t_integer	|'365'	|NOT NULL	|ZBX_NODATA
FIELD		|hk_events_discovery|t_integer	|'365'	|NOT NULL	|ZBX_NODATA
FIELD		|hk_events_autoreg|t_integer	|'365'	|NOT NULL	|ZBX_NODATA
FIELD		|hk_services_mode|t_integer	|'1'	|NOT NULL	|ZBX_NODATA
FIELD		|hk_services	|t_integer	|'365'	|NOT NULL	|ZBX_NODATA
FIELD		|hk_audit_mode	|t_integer	|'1'	|NOT NULL	|ZBX_NODATA
FIELD		|hk_audit	|t_integer	|'365'	|NOT NULL	|ZBX_NODATA
FIELD		|hk_sessions_mode|t_integer	|'1'	|NOT NULL	|ZBX_NODATA
FIELD		|hk_sessions	|t_integer	|'365'	|NOT NULL	|ZBX_NODATA
FIELD		|hk_history_mode|t_integer	|'1'	|NOT NULL	|ZBX_NODATA
FIELD		|hk_history_global|t_integer	|'0'	|NOT NULL	|ZBX_NODATA
FIELD		|hk_history	|t_integer	|'90'	|NOT NULL	|ZBX_NODATA
FIELD		|hk_trends_mode	|t_integer	|'1'	|NOT NULL	|ZBX_NODATA
FIELD		|hk_trends_global|t_integer	|'0'	|NOT NULL	|ZBX_NODATA
FIELD		|hk_trends	|t_integer	|'365'	|NOT NULL	|ZBX_NODATA
INDEX		|1		|alert_usrgrpid
INDEX		|2		|discovery_groupid

TABLE|triggers|triggerid|ZBX_DATA
FIELD		|triggerid	|t_id		|	|NOT NULL	|0
FIELD		|expression	|t_varchar(2048)|''	|NOT NULL	|0
FIELD		|description	|t_varchar(255)	|''	|NOT NULL	|0
FIELD		|url		|t_varchar(255)	|''	|NOT NULL	|0
FIELD		|status		|t_integer	|'0'	|NOT NULL	|0
FIELD		|value		|t_integer	|'0'	|NOT NULL	|ZBX_NODATA
FIELD		|priority	|t_integer	|'0'	|NOT NULL	|0
FIELD		|lastchange	|t_integer	|'0'	|NOT NULL	|ZBX_NODATA
FIELD		|comments	|t_shorttext	|''	|NOT NULL	|0
FIELD		|error		|t_varchar(128)	|''	|NOT NULL	|ZBX_NODATA
FIELD		|templateid	|t_id		|	|NULL		|0			|1|triggers	|triggerid
FIELD		|type		|t_integer	|'0'	|NOT NULL	|0
FIELD		|state		|t_integer	|'0'	|NOT NULL	|ZBX_NODATA
FIELD		|flags		|t_integer	|'0'	|NOT NULL	|0
INDEX		|1		|status
INDEX		|2		|value,lastchange
INDEX		|3		|templateid

TABLE|trigger_depends|triggerdepid|ZBX_DATA
FIELD		|triggerdepid	|t_id		|	|NOT NULL	|0
FIELD		|triggerid_down	|t_id		|	|NOT NULL	|0			|1|triggers	|triggerid
FIELD		|triggerid_up	|t_id		|	|NOT NULL	|0			|2|triggers	|triggerid
UNIQUE		|1		|triggerid_down,triggerid_up
INDEX		|2		|triggerid_up

TABLE|functions|functionid|ZBX_DATA
FIELD		|functionid	|t_id		|	|NOT NULL	|0
FIELD		|itemid		|t_id		|	|NOT NULL	|0			|1|items
FIELD		|triggerid	|t_id		|	|NOT NULL	|0			|2|triggers
FIELD		|function	|t_varchar(12)	|''	|NOT NULL	|0
FIELD		|parameter	|t_varchar(255)	|'0'	|NOT NULL	|0
INDEX		|1		|triggerid
INDEX		|2		|itemid,function,parameter

TABLE|graphs|graphid|ZBX_DATA
FIELD		|graphid	|t_id		|	|NOT NULL	|0
FIELD		|name		|t_varchar(128)	|''	|NOT NULL	|0
FIELD		|width		|t_integer	|'900'	|NOT NULL	|0
FIELD		|height		|t_integer	|'200'	|NOT NULL	|0
FIELD		|yaxismin	|t_double	|'0'	|NOT NULL	|0
FIELD		|yaxismax	|t_double	|'100'	|NOT NULL	|0
FIELD		|templateid	|t_id		|	|NULL		|0			|1|graphs	|graphid
FIELD		|show_work_period|t_integer	|'1'	|NOT NULL	|0
FIELD		|show_triggers	|t_integer	|'1'	|NOT NULL	|0
FIELD		|graphtype	|t_integer	|'0'	|NOT NULL	|0
FIELD		|show_legend	|t_integer	|'1'	|NOT NULL	|0
FIELD		|show_3d	|t_integer	|'0'	|NOT NULL	|0
FIELD		|percent_left	|t_double	|'0'	|NOT NULL	|0
FIELD		|percent_right	|t_double	|'0'	|NOT NULL	|0
FIELD		|ymin_type	|t_integer	|'0'	|NOT NULL	|0
FIELD		|ymax_type	|t_integer	|'0'	|NOT NULL	|0
FIELD		|ymin_itemid	|t_id		|	|NULL		|0			|2|items	|itemid		|RESTRICT
FIELD		|ymax_itemid	|t_id		|	|NULL		|0			|3|items	|itemid		|RESTRICT
FIELD		|flags		|t_integer	|'0'	|NOT NULL	|0
INDEX		|1		|name
INDEX		|2		|templateid
INDEX		|3		|ymin_itemid
INDEX		|4		|ymax_itemid

TABLE|graphs_items|gitemid|ZBX_DATA
FIELD		|gitemid	|t_id		|	|NOT NULL	|0
FIELD		|graphid	|t_id		|	|NOT NULL	|0			|1|graphs
FIELD		|itemid		|t_id		|	|NOT NULL	|0			|2|items
FIELD		|drawtype	|t_integer	|'0'	|NOT NULL	|0
FIELD		|sortorder	|t_integer	|'0'	|NOT NULL	|0
FIELD		|color		|t_varchar(6)	|'009600'|NOT NULL	|0
FIELD		|yaxisside	|t_integer	|'0'	|NOT NULL	|0
FIELD		|calc_fnc	|t_integer	|'2'	|NOT NULL	|0
FIELD		|type		|t_integer	|'0'	|NOT NULL	|0
INDEX		|1		|itemid
INDEX		|2		|graphid

TABLE|graph_theme|graphthemeid|ZBX_DATA
FIELD		|graphthemeid	|t_id		|	|NOT NULL	|0
FIELD		|description	|t_varchar(64)	|''	|NOT NULL	|0
FIELD		|theme		|t_varchar(64)	|''	|NOT NULL	|0
FIELD		|backgroundcolor|t_varchar(6)	|'F0F0F0'|NOT NULL	|0
FIELD		|graphcolor	|t_varchar(6)	|'FFFFFF'|NOT NULL	|0
FIELD		|graphbordercolor|t_varchar(6)	|'222222'|NOT NULL	|0
FIELD		|gridcolor	|t_varchar(6)	|'CCCCCC'|NOT NULL	|0
FIELD		|maingridcolor	|t_varchar(6)	|'AAAAAA'|NOT NULL	|0
FIELD		|gridbordercolor|t_varchar(6)	|'000000'|NOT NULL	|0
FIELD		|textcolor	|t_varchar(6)	|'202020'|NOT NULL	|0
FIELD		|highlightcolor	|t_varchar(6)	|'AA4444'|NOT NULL	|0
FIELD		|leftpercentilecolor|t_varchar(6)|'11CC11'|NOT NULL	|0
FIELD		|rightpercentilecolor|t_varchar(6)|'CC1111'|NOT NULL	|0
FIELD		|nonworktimecolor|t_varchar(6)	|'CCCCCC'|NOT NULL	|0
FIELD		|gridview	|t_integer	|1	|NOT NULL	|0
FIELD		|legendview	|t_integer	|1	|NOT NULL	|0
UNIQUE		|1		|description
INDEX		|2		|theme

TABLE|globalmacro|globalmacroid|ZBX_DATA
FIELD		|globalmacroid	|t_id		|	|NOT NULL	|0
FIELD		|macro		|t_varchar(64)	|''	|NOT NULL	|ZBX_PROXY
FIELD		|value		|t_varchar(255)	|''	|NOT NULL	|ZBX_PROXY
UNIQUE		|1		|macro

TABLE|hostmacro|hostmacroid|ZBX_DATA
FIELD		|hostmacroid	|t_id		|	|NOT NULL	|0
FIELD		|hostid		|t_id		|	|NOT NULL	|ZBX_PROXY		|1|hosts
FIELD		|macro		|t_varchar(64)	|''	|NOT NULL	|ZBX_PROXY
FIELD		|value		|t_varchar(255)	|''	|NOT NULL	|ZBX_PROXY
UNIQUE		|1		|hostid,macro

TABLE|hosts_groups|hostgroupid|ZBX_DATA
FIELD		|hostgroupid	|t_id		|	|NOT NULL	|0
FIELD		|hostid		|t_id		|	|NOT NULL	|0			|1|hosts
FIELD		|groupid	|t_id		|	|NOT NULL	|0			|2|groups
UNIQUE		|1		|hostid,groupid
INDEX		|2		|groupid

TABLE|hosts_templates|hosttemplateid|ZBX_DATA
FIELD		|hosttemplateid	|t_id		|	|NOT NULL	|0
FIELD		|hostid		|t_id		|	|NOT NULL	|ZBX_PROXY		|1|hosts
FIELD		|templateid	|t_id		|	|NOT NULL	|ZBX_PROXY		|2|hosts	|hostid
UNIQUE		|1		|hostid,templateid
INDEX		|2		|templateid

TABLE|items_applications|itemappid|ZBX_DATA
FIELD		|itemappid	|t_id		|	|NOT NULL	|0
FIELD		|applicationid	|t_id		|	|NOT NULL	|0			|1|applications
FIELD		|itemid		|t_id		|	|NOT NULL	|0			|2|items
UNIQUE		|1		|applicationid,itemid
INDEX		|2		|itemid

TABLE|mappings|mappingid|ZBX_DATA
FIELD		|mappingid	|t_id		|	|NOT NULL	|0
FIELD		|valuemapid	|t_id		|	|NOT NULL	|0			|1|valuemaps
FIELD		|value		|t_varchar(64)	|''	|NOT NULL	|0
FIELD		|newvalue	|t_varchar(64)	|''	|NOT NULL	|0
INDEX		|1		|valuemapid

TABLE|media|mediaid|ZBX_DATA
FIELD		|mediaid	|t_id		|	|NOT NULL	|0
FIELD		|userid		|t_id		|	|NOT NULL	|0			|1|users
FIELD		|mediatypeid	|t_id		|	|NOT NULL	|0			|2|media_type
FIELD		|sendto		|t_varchar(100)	|''	|NOT NULL	|0
FIELD		|active		|t_integer	|'0'	|NOT NULL	|0
FIELD		|severity	|t_integer	|'63'	|NOT NULL	|0
FIELD		|period		|t_varchar(100)	|'1-7,00:00-24:00'|NOT NULL|0
INDEX		|1		|userid
INDEX		|2		|mediatypeid

TABLE|rights|rightid|ZBX_DATA
FIELD		|rightid	|t_id		|	|NOT NULL	|0
FIELD		|groupid	|t_id		|	|NOT NULL	|0			|1|usrgrp	|usrgrpid
FIELD		|permission	|t_integer	|'0'	|NOT NULL	|0
FIELD		|id		|t_id		|	|NOT NULL	|0			|2|groups	|groupid
INDEX		|1		|groupid
INDEX		|2		|id

TABLE|services|serviceid|ZBX_DATA
FIELD		|serviceid	|t_id		|	|NOT NULL	|0
FIELD		|name		|t_varchar(128)	|''	|NOT NULL	|0
FIELD		|status		|t_integer	|'0'	|NOT NULL	|0
FIELD		|algorithm	|t_integer	|'0'	|NOT NULL	|0
FIELD		|triggerid	|t_id		|	|NULL		|0			|1|triggers
FIELD		|showsla	|t_integer	|'0'	|NOT NULL	|0
FIELD		|goodsla	|t_double	|'99.9'	|NOT NULL	|0
FIELD		|sortorder	|t_integer	|'0'	|NOT NULL	|0
INDEX		|1		|triggerid

TABLE|services_links|linkid|ZBX_DATA
FIELD		|linkid		|t_id		|	|NOT NULL	|0
FIELD		|serviceupid	|t_id		|	|NOT NULL	|0			|1|services	|serviceid
FIELD		|servicedownid	|t_id		|	|NOT NULL	|0			|2|services	|serviceid
FIELD		|soft		|t_integer	|'0'	|NOT NULL	|0
INDEX		|1		|servicedownid
UNIQUE		|2		|serviceupid,servicedownid

TABLE|services_times|timeid|ZBX_DATA
FIELD		|timeid		|t_id		|	|NOT NULL	|0
FIELD		|serviceid	|t_id		|	|NOT NULL	|0			|1|services
FIELD		|type		|t_integer	|'0'	|NOT NULL	|0
FIELD		|ts_from	|t_integer	|'0'	|NOT NULL	|0
FIELD		|ts_to		|t_integer	|'0'	|NOT NULL	|0
FIELD		|note		|t_varchar(255)	|''	|NOT NULL	|0
INDEX		|1		|serviceid,type,ts_from,ts_to

TABLE|icon_map|iconmapid|ZBX_DATA
FIELD		|iconmapid	|t_id		|	|NOT NULL	|0
FIELD		|name		|t_varchar(64)	|''	|NOT NULL	|0
FIELD		|default_iconid	|t_id		|	|NOT NULL	|0			|1|images	|imageid	|RESTRICT
UNIQUE		|1		|name
INDEX		|2		|default_iconid

TABLE|icon_mapping|iconmappingid|ZBX_DATA
FIELD		|iconmappingid	|t_id		|	|NOT NULL	|0
FIELD		|iconmapid	|t_id		|	|NOT NULL	|0			|1|icon_map
FIELD		|iconid		|t_id		|	|NOT NULL	|0			|2|images	|imageid	|RESTRICT
FIELD		|inventory_link	|t_integer	|'0'	|NOT NULL	|0
FIELD		|expression	|t_varchar(64)	|''	|NOT NULL	|0
FIELD		|sortorder	|t_integer	|'0'	|NOT NULL	|0
INDEX		|1		|iconmapid
INDEX		|2		|iconid

TABLE|sysmaps|sysmapid|ZBX_DATA
FIELD		|sysmapid	|t_id		|	|NOT NULL	|0
FIELD		|name		|t_varchar(128)	|''	|NOT NULL	|0
FIELD		|width		|t_integer	|'600'	|NOT NULL	|0
FIELD		|height		|t_integer	|'400'	|NOT NULL	|0
FIELD		|backgroundid	|t_id		|	|NULL		|0			|1|images	|imageid	|RESTRICT
FIELD		|label_type	|t_integer	|'2'	|NOT NULL	|0
FIELD		|label_location	|t_integer	|'0'	|NOT NULL	|0
FIELD		|highlight	|t_integer	|'1'	|NOT NULL	|0
FIELD		|expandproblem	|t_integer	|'1'	|NOT NULL	|0
FIELD		|markelements	|t_integer	|'0'	|NOT NULL	|0
FIELD		|show_unack	|t_integer	|'0'	|NOT NULL	|0
FIELD		|grid_size	|t_integer	|'50'	|NOT NULL	|0
FIELD		|grid_show	|t_integer	|'1'	|NOT NULL	|0
FIELD		|grid_align	|t_integer	|'1'	|NOT NULL	|0
FIELD		|label_format	|t_integer	|'0'	|NOT NULL	|0
FIELD		|label_type_host|t_integer	|'2'	|NOT NULL	|0
FIELD		|label_type_hostgroup|t_integer	|'2'	|NOT NULL	|0
FIELD		|label_type_trigger|t_integer	|'2'	|NOT NULL	|0
FIELD		|label_type_map|t_integer	|'2'	|NOT NULL	|0
FIELD		|label_type_image|t_integer	|'2'	|NOT NULL	|0
FIELD		|label_string_host|t_varchar(255)|''	|NOT NULL	|0
FIELD		|label_string_hostgroup|t_varchar(255)|''|NOT NULL	|0
FIELD		|label_string_trigger|t_varchar(255)|''	|NOT NULL	|0
FIELD		|label_string_map|t_varchar(255)|''	|NOT NULL	|0
FIELD		|label_string_image|t_varchar(255)|''	|NOT NULL	|0
FIELD		|iconmapid	|t_id		|	|NULL		|0			|2|icon_map	|		|RESTRICT
FIELD		|expand_macros	|t_integer	|'0'	|NOT NULL	|0
FIELD		|severity_min	|t_integer	|'0'	|NOT NULL	|0
UNIQUE		|1		|name
INDEX		|2		|backgroundid
INDEX		|3		|iconmapid

TABLE|sysmaps_elements|selementid|ZBX_DATA
FIELD		|selementid	|t_id		|	|NOT NULL	|0
FIELD		|sysmapid	|t_id		|	|NOT NULL	|0			|1|sysmaps
FIELD		|elementid	|t_id		|'0'	|NOT NULL	|0
FIELD		|elementtype	|t_integer	|'0'	|NOT NULL	|0
FIELD		|iconid_off	|t_id		|	|NULL		|0			|2|images	|imageid	|RESTRICT
FIELD		|iconid_on	|t_id		|	|NULL		|0			|3|images	|imageid	|RESTRICT
FIELD		|label		|t_varchar(2048)|''	|NOT NULL	|0
FIELD		|label_location	|t_integer	|'-1'	|NOT NULL	|0
FIELD		|x		|t_integer	|'0'	|NOT NULL	|0
FIELD		|y		|t_integer	|'0'	|NOT NULL	|0
FIELD		|iconid_disabled|t_id		|	|NULL		|0			|4|images	|imageid	|RESTRICT
FIELD		|iconid_maintenance|t_id	|	|NULL		|0			|5|images	|imageid	|RESTRICT
FIELD		|elementsubtype	|t_integer	|'0'	|NOT NULL	|0
FIELD		|areatype	|t_integer	|'0'	|NOT NULL	|0
FIELD		|width		|t_integer	|'200'	|NOT NULL	|0
FIELD		|height		|t_integer	|'200'	|NOT NULL	|0
FIELD		|viewtype	|t_integer	|'0'	|NOT NULL	|0
FIELD		|use_iconmap	|t_integer	|'1'	|NOT NULL	|0
FIELD		|application	|t_varchar(255)	|''	|NOT NULL	|0
INDEX		|1		|sysmapid
INDEX		|2		|iconid_off
INDEX		|3		|iconid_on
INDEX		|4		|iconid_disabled
INDEX		|5		|iconid_maintenance

TABLE|sysmaps_links|linkid|ZBX_DATA
FIELD		|linkid		|t_id		|	|NOT NULL	|0
FIELD		|sysmapid	|t_id		|	|NOT NULL	|0			|1|sysmaps
FIELD		|selementid1	|t_id		|	|NOT NULL	|0			|2|sysmaps_elements|selementid
FIELD		|selementid2	|t_id		|	|NOT NULL	|0			|3|sysmaps_elements|selementid
FIELD		|drawtype	|t_integer	|'0'	|NOT NULL	|0
FIELD		|color		|t_varchar(6)	|'000000'|NOT NULL	|0
FIELD		|label		|t_varchar(2048)|''	|NOT NULL	|0
INDEX		|1		|sysmapid
INDEX		|2		|selementid1
INDEX		|3		|selementid2

TABLE|sysmaps_link_triggers|linktriggerid|ZBX_DATA
FIELD		|linktriggerid	|t_id		|	|NOT NULL	|0
FIELD		|linkid		|t_id		|	|NOT NULL	|0			|1|sysmaps_links
FIELD		|triggerid	|t_id		|	|NOT NULL	|0			|2|triggers
FIELD		|drawtype	|t_integer	|'0'	|NOT NULL	|0
FIELD		|color		|t_varchar(6)	|'000000'|NOT NULL	|0
UNIQUE		|1		|linkid,triggerid
INDEX		|2		|triggerid

TABLE|sysmap_element_url|sysmapelementurlid|ZBX_DATA
FIELD		|sysmapelementurlid|t_id	|	|NOT NULL	|0
FIELD		|selementid	|t_id		|	|NOT NULL	|0			|1|sysmaps_elements
FIELD		|name		|t_varchar(255)	|	|NOT NULL	|0
FIELD		|url		|t_varchar(255)	|''	|NOT NULL	|0
UNIQUE		|1		|selementid,name

TABLE|sysmap_url|sysmapurlid|ZBX_DATA
FIELD		|sysmapurlid	|t_id		|	|NOT NULL	|0
FIELD		|sysmapid	|t_id		|	|NOT NULL	|0			|1|sysmaps
FIELD		|name		|t_varchar(255)	|	|NOT NULL	|0
FIELD		|url		|t_varchar(255)	|''	|NOT NULL	|0
FIELD		|elementtype	|t_integer	|'0'	|NOT NULL	|0
UNIQUE		|1		|sysmapid,name

TABLE|maintenances_hosts|maintenance_hostid|ZBX_DATA
FIELD		|maintenance_hostid|t_id	|	|NOT NULL	|0
FIELD		|maintenanceid	|t_id		|	|NOT NULL	|0			|1|maintenances
FIELD		|hostid		|t_id		|	|NOT NULL	|0			|2|hosts
UNIQUE		|1		|maintenanceid,hostid
INDEX		|2		|hostid

TABLE|maintenances_groups|maintenance_groupid|ZBX_DATA
FIELD		|maintenance_groupid|t_id	|	|NOT NULL	|0
FIELD		|maintenanceid	|t_id		|	|NOT NULL	|0			|1|maintenances
FIELD		|groupid	|t_id		|	|NOT NULL	|0			|2|groups
UNIQUE		|1		|maintenanceid,groupid
INDEX		|2		|groupid

TABLE|timeperiods|timeperiodid|ZBX_DATA
FIELD		|timeperiodid	|t_id		|	|NOT NULL	|0
FIELD		|timeperiod_type|t_integer	|'0'	|NOT NULL	|0
FIELD		|every		|t_integer	|'1'	|NOT NULL	|0
FIELD		|month		|t_integer	|'0'	|NOT NULL	|0
FIELD		|dayofweek	|t_integer	|'0'	|NOT NULL	|0
FIELD		|day		|t_integer	|'0'	|NOT NULL	|0
FIELD		|start_time	|t_integer	|'0'	|NOT NULL	|0
FIELD		|period		|t_integer	|'0'	|NOT NULL	|0
FIELD		|start_date	|t_integer	|'0'	|NOT NULL	|0

TABLE|maintenances_windows|maintenance_timeperiodid|ZBX_DATA
FIELD		|maintenance_timeperiodid|t_id	|	|NOT NULL	|0
FIELD		|maintenanceid	|t_id		|	|NOT NULL	|0			|1|maintenances
FIELD		|timeperiodid	|t_id		|	|NOT NULL	|0			|2|timeperiods
UNIQUE		|1		|maintenanceid,timeperiodid
INDEX		|2		|timeperiodid

TABLE|regexps|regexpid|ZBX_DATA
FIELD		|regexpid	|t_id		|	|NOT NULL	|0
FIELD		|name		|t_varchar(128)	|''	|NOT NULL	|ZBX_PROXY
FIELD		|test_string	|t_shorttext	|''	|NOT NULL	|0
UNIQUE		|1		|name

TABLE|expressions|expressionid|ZBX_DATA
FIELD		|expressionid	|t_id		|	|NOT NULL	|0
FIELD		|regexpid	|t_id		|	|NOT NULL	|ZBX_PROXY		|1|regexps
FIELD		|expression	|t_varchar(255)	|''	|NOT NULL	|ZBX_PROXY
FIELD		|expression_type|t_integer	|'0'	|NOT NULL	|ZBX_PROXY
FIELD		|exp_delimiter	|t_varchar(1)	|''	|NOT NULL	|ZBX_PROXY
FIELD		|case_sensitive	|t_integer	|'0'	|NOT NULL	|ZBX_PROXY
INDEX		|1		|regexpid

TABLE|ids|table_name,field_name|0
FIELD		|table_name	|t_varchar(64)	|''	|NOT NULL	|0
FIELD		|field_name	|t_varchar(64)	|''	|NOT NULL	|0
FIELD		|nextid		|t_id		|	|NOT NULL	|0

-- History tables

TABLE|alerts|alertid|0
FIELD		|alertid	|t_id		|	|NOT NULL	|0
FIELD		|actionid	|t_id		|	|NOT NULL	|0			|1|actions
FIELD		|eventid	|t_id		|	|NOT NULL	|0			|2|events
FIELD		|userid		|t_id		|	|NULL		|0			|3|users
FIELD		|clock		|t_time		|'0'	|NOT NULL	|0
FIELD		|mediatypeid	|t_id		|	|NULL		|0			|4|media_type
FIELD		|sendto		|t_varchar(100)	|''	|NOT NULL	|0
FIELD		|subject	|t_varchar(255)	|''	|NOT NULL	|0
FIELD		|message	|t_text		|''	|NOT NULL	|0
FIELD		|status		|t_integer	|'0'	|NOT NULL	|0
FIELD		|retries	|t_integer	|'0'	|NOT NULL	|0
FIELD		|error		|t_varchar(128)	|''	|NOT NULL	|0
FIELD		|esc_step	|t_integer	|'0'	|NOT NULL	|0
FIELD		|alerttype	|t_integer	|'0'	|NOT NULL	|0
INDEX		|1		|actionid
INDEX		|2		|clock
INDEX		|3		|eventid
INDEX		|4		|status,retries
INDEX		|5		|mediatypeid
INDEX		|6		|userid

TABLE|history||0
FIELD		|itemid		|t_id		|	|NOT NULL	|0			|-|items
FIELD		|clock		|t_time		|'0'	|NOT NULL	|0
FIELD		|value		|t_double	|'0.0000'|NOT NULL	|0
FIELD		|ns		|t_nanosec	|'0'	|NOT NULL	|0
INDEX		|1		|itemid,clock

TABLE|history_uint||0
FIELD		|itemid		|t_id		|	|NOT NULL	|0			|-|items
FIELD		|clock		|t_time		|'0'	|NOT NULL	|0
FIELD		|value		|t_bigint	|'0'	|NOT NULL	|0
FIELD		|ns		|t_nanosec	|'0'	|NOT NULL	|0
INDEX		|1		|itemid,clock

TABLE|history_str||0
FIELD		|itemid		|t_id		|	|NOT NULL	|0			|-|items
FIELD		|clock		|t_time		|'0'	|NOT NULL	|0
FIELD		|value		|t_varchar(255)	|''	|NOT NULL	|0
FIELD		|ns		|t_nanosec	|'0'	|NOT NULL	|0
INDEX		|1		|itemid,clock

TABLE|history_log|id|0
FIELD		|id		|t_id		|	|NOT NULL	|0
FIELD		|itemid		|t_id		|	|NOT NULL	|0			|-|items
FIELD		|clock		|t_time		|'0'	|NOT NULL	|0
FIELD		|timestamp	|t_time		|'0'	|NOT NULL	|0
FIELD		|source		|t_varchar(64)	|''	|NOT NULL	|0
FIELD		|severity	|t_integer	|'0'	|NOT NULL	|0
FIELD		|value		|t_text		|''	|NOT NULL	|0
FIELD		|logeventid	|t_integer	|'0'	|NOT NULL	|0
FIELD		|ns		|t_nanosec	|'0'	|NOT NULL	|0
INDEX		|1		|itemid,clock
UNIQUE		|2		|itemid,id

TABLE|history_text|id|0
FIELD		|id		|t_id		|	|NOT NULL	|0
FIELD		|itemid		|t_id		|	|NOT NULL	|0			|-|items
FIELD		|clock		|t_time		|'0'	|NOT NULL	|0
FIELD		|value		|t_text		|''	|NOT NULL	|0
FIELD		|ns		|t_nanosec	|'0'	|NOT NULL	|0
INDEX		|1		|itemid,clock
UNIQUE		|2		|itemid,id

TABLE|proxy_history|id|0
FIELD		|id		|t_serial	|	|NOT NULL	|0
FIELD		|itemid		|t_id		|	|NOT NULL	|0			|-|items
FIELD		|clock		|t_time		|'0'	|NOT NULL	|0
FIELD		|timestamp	|t_time		|'0'	|NOT NULL	|0
FIELD		|source		|t_varchar(64)	|''	|NOT NULL	|0
FIELD		|severity	|t_integer	|'0'	|NOT NULL	|0
FIELD		|value		|t_longtext	|''	|NOT NULL	|0
FIELD		|logeventid	|t_integer	|'0'	|NOT NULL	|0
FIELD		|ns		|t_nanosec	|'0'	|NOT NULL	|0
FIELD		|state		|t_integer	|'0'	|NOT NULL	|0
FIELD		|lastlogsize	|t_bigint	|'0'	|NOT NULL	|0
FIELD		|mtime		|t_integer	|'0'	|NOT NULL	|0
FIELD		|meta		|t_integer	|'0'	|NOT NULL	|0
INDEX		|1		|clock

TABLE|proxy_dhistory|id|0
FIELD		|id		|t_serial	|	|NOT NULL	|0
FIELD		|clock		|t_time		|'0'	|NOT NULL	|0
FIELD		|druleid	|t_id		|	|NOT NULL	|0			|-|drules
FIELD		|type		|t_integer	|'0'	|NOT NULL	|0
FIELD		|ip		|t_varchar(39)	|''	|NOT NULL	|0
FIELD		|port		|t_integer	|'0'	|NOT NULL	|0
FIELD		|key_		|t_varchar(255)	|''	|NOT NULL	|0
FIELD		|value		|t_varchar(255)	|''	|NOT NULL	|0
FIELD		|status		|t_integer	|'0'	|NOT NULL	|0
FIELD		|dcheckid	|t_id		|	|NULL		|0			|-|dchecks
FIELD		|dns		|t_varchar(64)	|''	|NOT NULL	|0
INDEX		|1		|clock

TABLE|events|eventid|0
FIELD		|eventid	|t_id		|	|NOT NULL	|0
FIELD		|source		|t_integer	|'0'	|NOT NULL	|0
FIELD		|object		|t_integer	|'0'	|NOT NULL	|0
FIELD		|objectid	|t_id		|'0'	|NOT NULL	|0
FIELD		|clock		|t_time		|'0'	|NOT NULL	|0
FIELD		|value		|t_integer	|'0'	|NOT NULL	|0
FIELD		|acknowledged	|t_integer	|'0'	|NOT NULL	|0
FIELD		|ns		|t_nanosec	|'0'	|NOT NULL	|0
INDEX		|1		|source,object,objectid,clock
INDEX		|2		|source,object,clock

TABLE|trends|itemid,clock|0
FIELD		|itemid		|t_id		|	|NOT NULL	|0			|-|items
FIELD		|clock		|t_time		|'0'	|NOT NULL	|0
FIELD		|num		|t_integer	|'0'	|NOT NULL	|0
FIELD		|value_min	|t_double	|'0.0000'|NOT NULL	|0
FIELD		|value_avg	|t_double	|'0.0000'|NOT NULL	|0
FIELD		|value_max	|t_double	|'0.0000'|NOT NULL	|0

TABLE|trends_uint|itemid,clock|0
FIELD		|itemid		|t_id		|	|NOT NULL	|0			|-|items
FIELD		|clock		|t_time		|'0'	|NOT NULL	|0
FIELD		|num		|t_integer	|'0'	|NOT NULL	|0
FIELD		|value_min	|t_bigint	|'0'	|NOT NULL	|0
FIELD		|value_avg	|t_bigint	|'0'	|NOT NULL	|0
FIELD		|value_max	|t_bigint	|'0'	|NOT NULL	|0

TABLE|acknowledges|acknowledgeid|0
FIELD		|acknowledgeid	|t_id		|	|NOT NULL	|0
FIELD		|userid		|t_id		|	|NOT NULL	|0			|1|users
FIELD		|eventid	|t_id		|	|NOT NULL	|0			|2|events
FIELD		|clock		|t_time		|'0'	|NOT NULL	|0
FIELD		|message	|t_varchar(255)	|''	|NOT NULL	|0
INDEX		|1		|userid
INDEX		|2		|eventid
INDEX		|3		|clock

TABLE|auditlog|auditid|0
FIELD		|auditid	|t_id		|	|NOT NULL	|0
FIELD		|userid		|t_id		|	|NOT NULL	|0			|1|users
FIELD		|clock		|t_time		|'0'	|NOT NULL	|0
FIELD		|action		|t_integer	|'0'	|NOT NULL	|0
FIELD		|resourcetype	|t_integer	|'0'	|NOT NULL	|0
FIELD		|details	|t_varchar(128) |'0'	|NOT NULL	|0
FIELD		|ip		|t_varchar(39)	|''	|NOT NULL	|0
FIELD		|resourceid	|t_id		|'0'	|NOT NULL	|0
FIELD		|resourcename	|t_varchar(255)	|''	|NOT NULL	|0
INDEX		|1		|userid,clock
INDEX		|2		|clock

TABLE|auditlog_details|auditdetailid|0
FIELD		|auditdetailid	|t_id		|	|NOT NULL	|0
FIELD		|auditid	|t_id		|	|NOT NULL	|0			|1|auditlog
FIELD		|table_name	|t_varchar(64)	|''	|NOT NULL	|0
FIELD		|field_name	|t_varchar(64)	|''	|NOT NULL	|0
FIELD		|oldvalue	|t_shorttext	|''	|NOT NULL	|0
FIELD		|newvalue	|t_shorttext	|''	|NOT NULL	|0
INDEX		|1		|auditid

TABLE|service_alarms|servicealarmid|0
FIELD		|servicealarmid	|t_id		|	|NOT NULL	|0
FIELD		|serviceid	|t_id		|	|NOT NULL	|0			|1|services
FIELD		|clock		|t_time		|'0'	|NOT NULL	|0
FIELD		|value		|t_integer	|'0'	|NOT NULL	|0
INDEX		|1		|serviceid,clock
INDEX		|2		|clock

TABLE|autoreg_host|autoreg_hostid|0
FIELD		|autoreg_hostid	|t_id		|	|NOT NULL	|0
FIELD		|proxy_hostid	|t_id		|	|NULL		|0			|1|hosts	|hostid
FIELD		|host		|t_varchar(64)	|''	|NOT NULL	|0
FIELD		|listen_ip	|t_varchar(39)	|''	|NOT NULL	|0
FIELD		|listen_port	|t_integer	|'0'	|NOT NULL	|0
FIELD		|listen_dns	|t_varchar(64)	|''	|NOT NULL	|0
FIELD		|host_metadata	|t_varchar(255)	|''	|NOT NULL	|0
INDEX		|1		|proxy_hostid,host

TABLE|proxy_autoreg_host|id|0
FIELD		|id		|t_serial	|	|NOT NULL	|0
FIELD		|clock		|t_time		|'0'	|NOT NULL	|0
FIELD		|host		|t_varchar(64)	|''	|NOT NULL	|0
FIELD		|listen_ip	|t_varchar(39)	|''	|NOT NULL	|0
FIELD		|listen_port	|t_integer	|'0'	|NOT NULL	|0
FIELD		|listen_dns	|t_varchar(64)	|''	|NOT NULL	|0
FIELD		|host_metadata	|t_varchar(255)	|''	|NOT NULL	|0
INDEX		|1		|clock

TABLE|dhosts|dhostid|0
FIELD		|dhostid	|t_id		|	|NOT NULL	|0
FIELD		|druleid	|t_id		|	|NOT NULL	|0			|1|drules
FIELD		|status		|t_integer	|'0'	|NOT NULL	|0
FIELD		|lastup		|t_integer	|'0'	|NOT NULL	|0
FIELD		|lastdown	|t_integer	|'0'	|NOT NULL	|0
INDEX		|1		|druleid

TABLE|dservices|dserviceid|0
FIELD		|dserviceid	|t_id		|	|NOT NULL	|0
FIELD		|dhostid	|t_id		|	|NOT NULL	|0			|1|dhosts
FIELD		|type		|t_integer	|'0'	|NOT NULL	|0
FIELD		|key_		|t_varchar(255)	|''	|NOT NULL	|0
FIELD		|value		|t_varchar(255)	|''	|NOT NULL	|0
FIELD		|port		|t_integer	|'0'	|NOT NULL	|0
FIELD		|status		|t_integer	|'0'	|NOT NULL	|0
FIELD		|lastup		|t_integer	|'0'	|NOT NULL	|0
FIELD		|lastdown	|t_integer	|'0'	|NOT NULL	|0
FIELD		|dcheckid	|t_id		|	|NOT NULL	|0			|2|dchecks
FIELD		|ip		|t_varchar(39)	|''	|NOT NULL	|0
FIELD		|dns		|t_varchar(64)	|''	|NOT NULL	|0
UNIQUE		|1		|dcheckid,type,key_,ip,port
INDEX		|2		|dhostid

-- Other tables

TABLE|escalations|escalationid|0
FIELD		|escalationid	|t_id		|	|NOT NULL	|0
FIELD		|actionid	|t_id		|	|NOT NULL	|0			|-|actions
FIELD		|triggerid	|t_id		|	|NULL		|0			|-|triggers
FIELD		|eventid	|t_id		|	|NULL		|0			|-|events
FIELD		|r_eventid	|t_id		|	|NULL		|0			|-|events	|eventid
FIELD		|nextcheck	|t_time		|'0'	|NOT NULL	|0
FIELD		|esc_step	|t_integer	|'0'	|NOT NULL	|0
FIELD		|status		|t_integer	|'0'	|NOT NULL	|0
FIELD		|itemid		|t_id		|	|NULL		|0			|-|items
UNIQUE		|1		|actionid,triggerid,itemid,escalationid

TABLE|globalvars|globalvarid|0
FIELD		|globalvarid	|t_id		|	|NOT NULL	|0
FIELD		|snmp_lastsize	|t_integer	|'0'	|NOT NULL	|0

TABLE|graph_discovery|graphid|0
FIELD		|graphid	|t_id		|	|NOT NULL	|0			|1|graphs
FIELD		|parent_graphid	|t_id		|	|NOT NULL	|0			|2|graphs	|graphid	|RESTRICT
INDEX		|1		|parent_graphid

TABLE|host_inventory|hostid|0
FIELD		|hostid		|t_id		|	|NOT NULL	|0			|1|hosts
FIELD		|inventory_mode	|t_integer	|'0'	|NOT NULL	|0
FIELD		|type		|t_varchar(64)	|''	|NOT NULL	|0
FIELD		|type_full	|t_varchar(64)	|''	|NOT NULL	|0
FIELD		|name		|t_varchar(64)	|''	|NOT NULL	|0
FIELD		|alias		|t_varchar(64)	|''	|NOT NULL	|0
FIELD		|os		|t_varchar(64)	|''	|NOT NULL	|0
FIELD		|os_full	|t_varchar(255)	|''	|NOT NULL	|0
FIELD		|os_short	|t_varchar(64)	|''	|NOT NULL	|0
FIELD		|serialno_a	|t_varchar(64)	|''	|NOT NULL	|0
FIELD		|serialno_b	|t_varchar(64)	|''	|NOT NULL	|0
FIELD		|tag		|t_varchar(64)	|''	|NOT NULL	|0
FIELD		|asset_tag	|t_varchar(64)	|''	|NOT NULL	|0
FIELD		|macaddress_a	|t_varchar(64)	|''	|NOT NULL	|0
FIELD		|macaddress_b	|t_varchar(64)	|''	|NOT NULL	|0
FIELD		|hardware	|t_varchar(255)	|''	|NOT NULL	|0
FIELD		|hardware_full	|t_shorttext	|''	|NOT NULL	|0
FIELD		|software	|t_varchar(255)	|''	|NOT NULL	|0
FIELD		|software_full	|t_shorttext	|''	|NOT NULL	|0
FIELD		|software_app_a	|t_varchar(64)	|''	|NOT NULL	|0
FIELD		|software_app_b	|t_varchar(64)	|''	|NOT NULL	|0
FIELD		|software_app_c	|t_varchar(64)	|''	|NOT NULL	|0
FIELD		|software_app_d	|t_varchar(64)	|''	|NOT NULL	|0
FIELD		|software_app_e	|t_varchar(64)	|''	|NOT NULL	|0
FIELD		|contact	|t_shorttext	|''	|NOT NULL	|0
FIELD		|location	|t_shorttext	|''	|NOT NULL	|0
FIELD		|location_lat	|t_varchar(16)	|''	|NOT NULL	|0
FIELD		|location_lon	|t_varchar(16)	|''	|NOT NULL	|0
FIELD		|notes		|t_shorttext	|''	|NOT NULL	|0
FIELD		|chassis	|t_varchar(64)	|''	|NOT NULL	|0
FIELD		|model		|t_varchar(64)	|''	|NOT NULL	|0
FIELD		|hw_arch	|t_varchar(32)	|''	|NOT NULL	|0
FIELD		|vendor		|t_varchar(64)	|''	|NOT NULL	|0
FIELD		|contract_number|t_varchar(64)	|''	|NOT NULL	|0
FIELD		|installer_name	|t_varchar(64)	|''	|NOT NULL	|0
FIELD		|deployment_status|t_varchar(64)|''	|NOT NULL	|0
FIELD		|url_a		|t_varchar(255)	|''	|NOT NULL	|0
FIELD		|url_b		|t_varchar(255)	|''	|NOT NULL	|0
FIELD		|url_c		|t_varchar(255)	|''	|NOT NULL	|0
FIELD		|host_networks	|t_shorttext	|''	|NOT NULL	|0
FIELD		|host_netmask	|t_varchar(39)	|''	|NOT NULL	|0
FIELD		|host_router	|t_varchar(39)	|''	|NOT NULL	|0
FIELD		|oob_ip		|t_varchar(39)	|''	|NOT NULL	|0
FIELD		|oob_netmask	|t_varchar(39)	|''	|NOT NULL	|0
FIELD		|oob_router	|t_varchar(39)	|''	|NOT NULL	|0
FIELD		|date_hw_purchase|t_varchar(64)	|''	|NOT NULL	|0
FIELD		|date_hw_install|t_varchar(64)	|''	|NOT NULL	|0
FIELD		|date_hw_expiry	|t_varchar(64)	|''	|NOT NULL	|0
FIELD		|date_hw_decomm	|t_varchar(64)	|''	|NOT NULL	|0
FIELD		|site_address_a	|t_varchar(128)	|''	|NOT NULL	|0
FIELD		|site_address_b	|t_varchar(128)	|''	|NOT NULL	|0
FIELD		|site_address_c	|t_varchar(128)	|''	|NOT NULL	|0
FIELD		|site_city	|t_varchar(128)	|''	|NOT NULL	|0
FIELD		|site_state	|t_varchar(64)	|''	|NOT NULL	|0
FIELD		|site_country	|t_varchar(64)	|''	|NOT NULL	|0
FIELD		|site_zip	|t_varchar(64)	|''	|NOT NULL	|0
FIELD		|site_rack	|t_varchar(128)	|''	|NOT NULL	|0
FIELD		|site_notes	|t_shorttext	|''	|NOT NULL	|0
FIELD		|poc_1_name	|t_varchar(128)	|''	|NOT NULL	|0
FIELD		|poc_1_email	|t_varchar(128)	|''	|NOT NULL	|0
FIELD		|poc_1_phone_a	|t_varchar(64)	|''	|NOT NULL	|0
FIELD		|poc_1_phone_b	|t_varchar(64)	|''	|NOT NULL	|0
FIELD		|poc_1_cell	|t_varchar(64)	|''	|NOT NULL	|0
FIELD		|poc_1_screen	|t_varchar(64)	|''	|NOT NULL	|0
FIELD		|poc_1_notes	|t_shorttext	|''	|NOT NULL	|0
FIELD		|poc_2_name	|t_varchar(128)	|''	|NOT NULL	|0
FIELD		|poc_2_email	|t_varchar(128)	|''	|NOT NULL	|0
FIELD		|poc_2_phone_a	|t_varchar(64)	|''	|NOT NULL	|0
FIELD		|poc_2_phone_b	|t_varchar(64)	|''	|NOT NULL	|0
FIELD		|poc_2_cell	|t_varchar(64)	|''	|NOT NULL	|0
FIELD		|poc_2_screen	|t_varchar(64)	|''	|NOT NULL	|0
FIELD		|poc_2_notes	|t_shorttext	|''	|NOT NULL	|0

TABLE|housekeeper|housekeeperid|0
FIELD		|housekeeperid	|t_id		|	|NOT NULL	|0
FIELD		|tablename	|t_varchar(64)	|''	|NOT NULL	|0
FIELD		|field		|t_varchar(64)	|''	|NOT NULL	|0
FIELD		|value		|t_id		|	|NOT NULL	|0			|-|items

TABLE|images|imageid|0
FIELD		|imageid	|t_id		|	|NOT NULL	|0
FIELD		|imagetype	|t_integer	|'0'	|NOT NULL	|0
FIELD		|name		|t_varchar(64)	|'0'	|NOT NULL	|0
FIELD		|image		|t_image	|''	|NOT NULL	|0
UNIQUE		|1		|name

TABLE|item_discovery|itemdiscoveryid|ZBX_DATA
FIELD		|itemdiscoveryid|t_id		|	|NOT NULL	|0
FIELD		|itemid		|t_id		|	|NOT NULL	|0			|1|items
FIELD		|parent_itemid	|t_id		|	|NOT NULL	|0			|2|items	|itemid
FIELD		|key_		|t_varchar(255)	|''	|NOT NULL	|ZBX_NODATA
FIELD		|lastcheck	|t_integer	|'0'	|NOT NULL	|ZBX_NODATA
FIELD		|ts_delete	|t_time		|'0'	|NOT NULL	|ZBX_NODATA
UNIQUE		|1		|itemid,parent_itemid
INDEX		|2		|parent_itemid

TABLE|host_discovery|hostid|ZBX_DATA
FIELD		|hostid		|t_id		|	|NOT NULL	|0			|1|hosts
FIELD		|parent_hostid	|t_id		|	|NULL		|0			|2|hosts	|hostid		|RESTRICT
FIELD		|parent_itemid	|t_id		|	|NULL		|0			|3|items	|itemid		|RESTRICT
FIELD		|host		|t_varchar(64)	|''	|NOT NULL	|ZBX_NODATA
FIELD		|lastcheck	|t_integer	|'0'	|NOT NULL	|ZBX_NODATA
FIELD		|ts_delete	|t_time		|'0'	|NOT NULL	|ZBX_NODATA

TABLE|interface_discovery|interfaceid|0
FIELD		|interfaceid	|t_id		|	|NOT NULL	|0			|1|interface
FIELD		|parent_interfaceid|t_id	|	|NOT NULL	|0			|2|interface	|interfaceid

TABLE|profiles|profileid|0
FIELD		|profileid	|t_id		|	|NOT NULL	|0
FIELD		|userid		|t_id		|	|NOT NULL	|0			|1|users
FIELD		|idx		|t_varchar(96)	|''	|NOT NULL	|0
FIELD		|idx2		|t_id		|'0'	|NOT NULL	|0
FIELD		|value_id	|t_id		|'0'	|NOT NULL	|0
FIELD		|value_int	|t_integer	|'0'	|NOT NULL	|0
FIELD		|value_str	|t_varchar(255)	|''	|NOT NULL	|0
FIELD		|source		|t_varchar(96)	|''	|NOT NULL	|0
FIELD		|type		|t_integer	|'0'	|NOT NULL	|0
INDEX		|1		|userid,idx,idx2
INDEX		|2		|userid,profileid

TABLE|sessions|sessionid|0
FIELD		|sessionid	|t_varchar(32)	|''	|NOT NULL	|0
FIELD		|userid		|t_id		|	|NOT NULL	|0			|1|users
FIELD		|lastaccess	|t_integer	|'0'	|NOT NULL	|0
FIELD		|status		|t_integer	|'0'	|NOT NULL	|0
INDEX		|1		|userid,status

TABLE|trigger_discovery|triggerid|0
FIELD		|triggerid	|t_id		|	|NOT NULL	|0			|1|triggers
FIELD		|parent_triggerid|t_id		|	|NOT NULL	|0			|2|triggers	|triggerid	|RESTRICT
INDEX		|1		|parent_triggerid

TABLE|user_history|userhistoryid|0
FIELD		|userhistoryid	|t_id		|	|NOT NULL	|0
FIELD		|userid		|t_id		|	|NOT NULL	|0			|1|users
FIELD		|title1		|t_varchar(255)	|''	|NOT NULL	|0
FIELD		|url1		|t_varchar(255)	|''	|NOT NULL	|0
FIELD		|title2		|t_varchar(255)	|''	|NOT NULL	|0
FIELD		|url2		|t_varchar(255)	|''	|NOT NULL	|0
FIELD		|title3		|t_varchar(255)	|''	|NOT NULL	|0
FIELD		|url3		|t_varchar(255)	|''	|NOT NULL	|0
FIELD		|title4		|t_varchar(255)	|''	|NOT NULL	|0
FIELD		|url4		|t_varchar(255)	|''	|NOT NULL	|0
FIELD		|title5		|t_varchar(255)	|''	|NOT NULL	|0
FIELD		|url5		|t_varchar(255)	|''	|NOT NULL	|0
UNIQUE		|1		|userid

TABLE|application_template|application_templateid|ZBX_DATA
FIELD		|application_templateid|t_id	|	|NOT NULL	|0
FIELD		|applicationid	|t_id		|	|NOT NULL	|0			|1|applications
FIELD		|templateid	|t_id		|	|NOT NULL	|0			|2|applications	|applicationid
UNIQUE		|1		|applicationid,templateid
INDEX		|2		|templateid

TABLE|item_condition|item_conditionid|ZBX_DATA
FIELD		|item_conditionid|t_id		|	|NOT NULL	|0
FIELD		|itemid		|t_id		|	|NOT NULL	|0			|1|items
FIELD		|operator	|t_integer	|'8'	|NOT NULL	|0
FIELD		|macro		|t_varchar(64)	|''	|NOT NULL	|0
FIELD		|value		|t_varchar(255)	|''	|NOT NULL	|0
INDEX		|1		|itemid

TABLE|dbversion||
FIELD		|mandatory	|t_integer	|'0'	|NOT NULL	|
FIELD		|optional	|t_integer	|'0'	|NOT NULL	|
<<<<<<< HEAD
ROW		|2050017	|2050017
=======
ROW		|2050012	|2050012
>>>>>>> ac3dece1
<|MERGE_RESOLUTION|>--- conflicted
+++ resolved
@@ -1288,8 +1288,4 @@
 TABLE|dbversion||
 FIELD		|mandatory	|t_integer	|'0'	|NOT NULL	|
 FIELD		|optional	|t_integer	|'0'	|NOT NULL	|
-<<<<<<< HEAD
-ROW		|2050017	|2050017
-=======
-ROW		|2050012	|2050012
->>>>>>> ac3dece1
+ROW		|2050018	|2050018