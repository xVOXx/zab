--
-- Zabbix
-- Copyright (C) 2001-2021 Zabbix SIA
--
-- This program is free software; you can redistribute it and/or modify
-- it under the terms of the GNU General Public License as published by
-- the Free Software Foundation; either version 2 of the License, or
-- (at your option) any later version.
--
-- This program is distributed in the hope that it will be useful,
-- but WITHOUT ANY WARRANTY; without even the implied warranty of
-- MERCHANTABILITY or FITNESS FOR A PARTICULAR PURPOSE. See the
-- GNU General Public License for more details.
--
-- You should have received a copy of the GNU General Public License
-- along with this program; if not, write to the Free Software
-- Foundation, Inc., 51 Franklin Street, Fifth Floor, Boston, MA  02110-1301, USA.
--

--
-- Do not use spaces
-- Tables must be sorted to match referential integrity rules
--

TABLE|role|roleid|ZBX_DATA
FIELD		|roleid		|t_id		|	|NOT NULL	|0
FIELD		|name		|t_varchar(255)	|''	|NOT NULL	|0
FIELD		|type		|t_integer	|'0'	|NOT NULL	|0
FIELD		|readonly	|t_integer	|'0'	|NOT NULL	|0
UNIQUE		|1		|name

TABLE|users|userid|ZBX_DATA
FIELD		|userid		|t_id		|	|NOT NULL	|0
FIELD		|username	|t_varchar(100)	|''	|NOT NULL	|0
FIELD		|name		|t_varchar(100)	|''	|NOT NULL	|0
FIELD		|surname	|t_varchar(100)	|''	|NOT NULL	|0
FIELD		|passwd		|t_varchar(60)	|''	|NOT NULL	|0
FIELD		|url		|t_varchar(255)	|''	|NOT NULL	|0
FIELD		|autologin	|t_integer	|'0'	|NOT NULL	|0
FIELD		|autologout	|t_varchar(32)	|'15m'	|NOT NULL	|0
FIELD		|lang		|t_varchar(7)	|'default'|NOT NULL	|ZBX_NODATA
FIELD		|refresh	|t_varchar(32)	|'30s'	|NOT NULL	|0
FIELD		|theme		|t_varchar(128)	|'default'|NOT NULL	|ZBX_NODATA
FIELD		|attempt_failed	|t_integer	|0	|NOT NULL	|ZBX_NODATA
FIELD		|attempt_ip	|t_varchar(39)	|''	|NOT NULL	|ZBX_NODATA
FIELD		|attempt_clock	|t_integer	|0	|NOT NULL	|ZBX_NODATA
FIELD		|rows_per_page	|t_integer	|50	|NOT NULL	|0
FIELD		|timezone	|t_varchar(50)	|'default'|NOT NULL	|ZBX_NODATA
FIELD		|roleid		|t_id		|	|NOT NULL	|0			|1|role
UNIQUE		|1		|username

TABLE|maintenances|maintenanceid|ZBX_DATA
FIELD		|maintenanceid	|t_id		|	|NOT NULL	|0
FIELD		|name		|t_varchar(128)	|''	|NOT NULL	|0
FIELD		|maintenance_type|t_integer	|'0'	|NOT NULL	|0
FIELD		|description	|t_shorttext	|''	|NOT NULL	|0
FIELD		|active_since	|t_integer	|'0'	|NOT NULL	|0
FIELD		|active_till	|t_integer	|'0'	|NOT NULL	|0
FIELD		|tags_evaltype	|t_integer	|'0'	|NOT NULL	|0
INDEX		|1		|active_since,active_till
UNIQUE		|2		|name

TABLE|hosts|hostid|ZBX_TEMPLATE
FIELD		|hostid		|t_id		|	|NOT NULL	|0
FIELD		|proxy_hostid	|t_id		|	|NULL		|0			|1|hosts	|hostid		|RESTRICT
FIELD		|host		|t_varchar(128)	|''	|NOT NULL	|ZBX_PROXY
FIELD		|status		|t_integer	|'0'	|NOT NULL	|ZBX_PROXY
FIELD		|lastaccess	|t_integer	|'0'	|NOT NULL	|ZBX_NODATA
FIELD		|ipmi_authtype	|t_integer	|'-1'	|NOT NULL	|ZBX_PROXY
FIELD		|ipmi_privilege	|t_integer	|'2'	|NOT NULL	|ZBX_PROXY
FIELD		|ipmi_username	|t_varchar(16)	|''	|NOT NULL	|ZBX_PROXY
FIELD		|ipmi_password	|t_varchar(20)	|''	|NOT NULL	|ZBX_PROXY
FIELD		|maintenanceid	|t_id		|	|NULL		|ZBX_NODATA		|2|maintenances	|		|RESTRICT
FIELD		|maintenance_status|t_integer	|'0'	|NOT NULL	|ZBX_NODATA
FIELD		|maintenance_type|t_integer	|'0'	|NOT NULL	|ZBX_NODATA
FIELD		|maintenance_from|t_integer	|'0'	|NOT NULL	|ZBX_NODATA
FIELD		|name		|t_varchar(128)	|''	|NOT NULL	|ZBX_PROXY
FIELD		|flags		|t_integer	|'0'	|NOT NULL	|0
FIELD		|templateid	|t_id		|	|NULL		|0			|3|hosts	|hostid
FIELD		|description	|t_shorttext	|''	|NOT NULL	|0
FIELD		|tls_connect	|t_integer	|'1'	|NOT NULL	|ZBX_PROXY
FIELD		|tls_accept	|t_integer	|'1'	|NOT NULL	|ZBX_PROXY
FIELD		|tls_issuer	|t_varchar(1024)|''	|NOT NULL	|ZBX_PROXY
FIELD		|tls_subject	|t_varchar(1024)|''	|NOT NULL	|ZBX_PROXY
FIELD		|tls_psk_identity|t_varchar(128)|''	|NOT NULL	|ZBX_PROXY
FIELD		|tls_psk	|t_varchar(512)	|''	|NOT NULL	|ZBX_PROXY
FIELD		|proxy_address	|t_varchar(255)	|''	|NOT NULL	|0
FIELD		|auto_compress	|t_integer	|'1'	|NOT NULL	|0
FIELD		|discover	|t_integer	|'0'	|NOT NULL	|0
FIELD		|custom_interfaces|t_integer	|'0'	|NOT NULL	|0
FIELD		|uuid		|t_varchar(32)	|''	|NOT NULL	|0
INDEX		|1		|host
INDEX		|2		|status
INDEX		|3		|proxy_hostid
INDEX		|4		|name
INDEX		|5		|maintenanceid

TABLE|hstgrp|groupid|ZBX_DATA
FIELD		|groupid	|t_id		|	|NOT NULL	|0
FIELD		|name		|t_varchar(255)	|''	|NOT NULL	|0
FIELD		|internal	|t_integer	|'0'	|NOT NULL	|0
FIELD		|flags		|t_integer	|'0'	|NOT NULL	|0
FIELD		|uuid		|t_varchar(32)	|''	|NOT NULL	|0
INDEX		|1		|name

TABLE|group_prototype|group_prototypeid|ZBX_TEMPLATE
FIELD		|group_prototypeid|t_id		|	|NOT NULL	|0
FIELD		|hostid		|t_id		|	|NOT NULL	|0			|1|hosts
FIELD		|name		|t_varchar(255)	|''	|NOT NULL	|0
FIELD		|groupid	|t_id		|	|NULL		|0			|2|hstgrp	|		|RESTRICT
FIELD		|templateid	|t_id		|	|NULL		|0			|3|group_prototype|group_prototypeid
INDEX		|1		|hostid

TABLE|group_discovery|groupid|ZBX_TEMPLATE
FIELD		|groupid	|t_id		|	|NOT NULL	|0			|1|hstgrp
FIELD		|parent_group_prototypeid|t_id	|	|NOT NULL	|0			|2|group_prototype|group_prototypeid|RESTRICT
FIELD		|name		|t_varchar(64)	|''	|NOT NULL	|ZBX_NODATA
FIELD		|lastcheck	|t_integer	|'0'	|NOT NULL	|ZBX_NODATA
FIELD		|ts_delete	|t_time		|'0'	|NOT NULL	|ZBX_NODATA

TABLE|drules|druleid|ZBX_DATA
FIELD		|druleid	|t_id		|	|NOT NULL	|0
FIELD		|proxy_hostid	|t_id		|	|NULL		|0			|1|hosts	|hostid		|RESTRICT
FIELD		|name		|t_varchar(255)	|''	|NOT NULL	|ZBX_PROXY
FIELD		|iprange	|t_varchar(2048)|''	|NOT NULL	|ZBX_PROXY
FIELD		|delay		|t_varchar(255)	|'1h'	|NOT NULL	|ZBX_PROXY
FIELD		|nextcheck	|t_integer	|'0'	|NOT NULL	|ZBX_NODATA
FIELD		|status		|t_integer	|'0'	|NOT NULL	|0
INDEX		|1		|proxy_hostid
UNIQUE		|2		|name

TABLE|dchecks|dcheckid|ZBX_DATA
FIELD		|dcheckid	|t_id		|	|NOT NULL	|0
FIELD		|druleid	|t_id		|	|NOT NULL	|ZBX_PROXY		|1|drules
FIELD		|type		|t_integer	|'0'	|NOT NULL	|ZBX_PROXY
FIELD		|key_		|t_varchar(2048)|''	|NOT NULL	|ZBX_PROXY
FIELD		|snmp_community	|t_varchar(255)	|''	|NOT NULL	|ZBX_PROXY
FIELD		|ports		|t_varchar(255)	|'0'	|NOT NULL	|ZBX_PROXY
FIELD		|snmpv3_securityname|t_varchar(64)|''	|NOT NULL	|ZBX_PROXY
FIELD		|snmpv3_securitylevel|t_integer	|'0'	|NOT NULL	|ZBX_PROXY
FIELD		|snmpv3_authpassphrase|t_varchar(64)|''	|NOT NULL	|ZBX_PROXY
FIELD		|snmpv3_privpassphrase|t_varchar(64)|''	|NOT NULL	|ZBX_PROXY
FIELD		|uniq		|t_integer	|'0'	|NOT NULL	|ZBX_PROXY
FIELD		|snmpv3_authprotocol|t_integer	|'0'	|NOT NULL	|ZBX_PROXY
FIELD		|snmpv3_privprotocol|t_integer	|'0'	|NOT NULL	|ZBX_PROXY
FIELD		|snmpv3_contextname|t_varchar(255)|''	|NOT NULL	|ZBX_PROXY
FIELD		|host_source|t_integer	|'1'	|NOT NULL	|ZBX_PROXY
FIELD		|name_source|t_integer	|'0'	|NOT NULL	|ZBX_PROXY
INDEX		|1		|druleid,host_source,name_source

TABLE|httptest|httptestid|ZBX_TEMPLATE
FIELD		|httptestid	|t_id		|	|NOT NULL	|0
FIELD		|name		|t_varchar(64)	|''	|NOT NULL	|ZBX_PROXY
FIELD		|nextcheck	|t_integer	|'0'	|NOT NULL	|ZBX_NODATA
FIELD		|delay		|t_varchar(255)	|'1m'	|NOT NULL	|ZBX_PROXY
FIELD		|status		|t_integer	|'0'	|NOT NULL	|0
FIELD		|agent		|t_varchar(255)	|'Zabbix'|NOT NULL	|ZBX_PROXY
FIELD		|authentication	|t_integer	|'0'	|NOT NULL	|ZBX_PROXY,ZBX_NODATA
FIELD		|http_user	|t_varchar(64)	|''	|NOT NULL	|ZBX_PROXY,ZBX_NODATA
FIELD		|http_password	|t_varchar(64)	|''	|NOT NULL	|ZBX_PROXY,ZBX_NODATA
FIELD		|hostid		|t_id		|	|NOT NULL	|ZBX_PROXY		|2|hosts
FIELD		|templateid	|t_id		|	|NULL		|0			|3|httptest	|httptestid
FIELD		|http_proxy	|t_varchar(255)	|''	|NOT NULL	|ZBX_PROXY,ZBX_NODATA
FIELD		|retries	|t_integer	|'1'	|NOT NULL	|ZBX_PROXY,ZBX_NODATA
FIELD		|ssl_cert_file	|t_varchar(255)	|''	|NOT NULL	|ZBX_PROXY,ZBX_NODATA
FIELD		|ssl_key_file	|t_varchar(255)	|''	|NOT NULL	|ZBX_PROXY,ZBX_NODATA
FIELD		|ssl_key_password|t_varchar(64)	|''	|NOT NULL	|ZBX_PROXY,ZBX_NODATA
FIELD		|verify_peer	|t_integer	|'0'	|NOT NULL	|ZBX_PROXY
FIELD		|verify_host	|t_integer	|'0'	|NOT NULL	|ZBX_PROXY
FIELD		|uuid		|t_varchar(32)	|''	|NOT NULL	|0
UNIQUE		|2		|hostid,name
INDEX		|3		|status
INDEX		|4		|templateid

TABLE|httpstep|httpstepid|ZBX_TEMPLATE
FIELD		|httpstepid	|t_id		|	|NOT NULL	|0
FIELD		|httptestid	|t_id		|	|NOT NULL	|ZBX_PROXY		|1|httptest
FIELD		|name		|t_varchar(64)	|''	|NOT NULL	|ZBX_PROXY
FIELD		|no		|t_integer	|'0'	|NOT NULL	|ZBX_PROXY
FIELD		|url		|t_varchar(2048)|''	|NOT NULL	|ZBX_PROXY
FIELD		|timeout	|t_varchar(255)	|'15s'	|NOT NULL	|ZBX_PROXY
FIELD		|posts		|t_shorttext	|''	|NOT NULL	|ZBX_PROXY
FIELD		|required	|t_varchar(255)	|''	|NOT NULL	|ZBX_PROXY
FIELD		|status_codes	|t_varchar(255)	|''	|NOT NULL	|ZBX_PROXY
FIELD		|follow_redirects|t_integer	|'1'	|NOT NULL	|ZBX_PROXY
FIELD		|retrieve_mode	|t_integer	|'0'	|NOT NULL	|ZBX_PROXY
FIELD		|post_type	|t_integer	|'0'	|NOT NULL	|ZBX_PROXY
INDEX		|1		|httptestid

TABLE|interface|interfaceid|ZBX_TEMPLATE
FIELD		|interfaceid	|t_id		|	|NOT NULL	|0
FIELD		|hostid		|t_id		|	|NOT NULL	|ZBX_PROXY		|1|hosts
FIELD		|main		|t_integer	|'0'	|NOT NULL	|ZBX_PROXY
FIELD		|type		|t_integer	|'1'	|NOT NULL	|ZBX_PROXY
FIELD		|useip		|t_integer	|'1'	|NOT NULL	|ZBX_PROXY
FIELD		|ip		|t_varchar(64)	|'127.0.0.1'|NOT NULL	|ZBX_PROXY
FIELD		|dns		|t_varchar(255)	|''	|NOT NULL	|ZBX_PROXY
FIELD		|port		|t_varchar(64)	|'10050'|NOT NULL	|ZBX_PROXY
FIELD		|available	|t_integer	|'0'	|NOT NULL	|ZBX_PROXY,ZBX_NODATA
FIELD		|error		|t_varchar(2048)|''	|NOT NULL	|ZBX_NODATA
FIELD		|errors_from	|t_integer	|'0'	|NOT NULL	|ZBX_NODATA
FIELD		|disable_until	|t_integer	|'0'	|NOT NULL	|ZBX_NODATA
INDEX		|1		|hostid,type
INDEX		|2		|ip,dns
INDEX		|3		|available

TABLE|valuemap|valuemapid|ZBX_TEMPLATE
FIELD		|valuemapid	|t_id		|	|NOT NULL	|0
FIELD		|hostid		|t_id		|	|NOT NULL	|0			|1|hosts
FIELD		|name		|t_varchar(64)	|''	|NOT NULL	|0
FIELD		|uuid		|t_varchar(32)	|''	|NOT NULL	|0
UNIQUE		|1		|hostid,name

TABLE|items|itemid|ZBX_TEMPLATE
FIELD		|itemid		|t_id		|	|NOT NULL	|0
FIELD		|type		|t_integer	|'0'	|NOT NULL	|ZBX_PROXY
FIELD		|snmp_oid	|t_varchar(512)	|''	|NOT NULL	|ZBX_PROXY
FIELD		|hostid		|t_id		|	|NOT NULL	|ZBX_PROXY		|1|hosts
FIELD		|name		|t_varchar(255)	|''	|NOT NULL	|0
FIELD		|key_		|t_varchar(2048)|''	|NOT NULL	|ZBX_PROXY
FIELD		|delay		|t_varchar(1024)|'0'	|NOT NULL	|ZBX_PROXY
FIELD		|history	|t_varchar(255)	|'90d'	|NOT NULL	|ZBX_PROXY
FIELD		|trends		|t_varchar(255)	|'365d'	|NOT NULL	|0
FIELD		|status		|t_integer	|'0'	|NOT NULL	|ZBX_PROXY
FIELD		|value_type	|t_integer	|'0'	|NOT NULL	|ZBX_PROXY
FIELD		|trapper_hosts	|t_varchar(255)	|''	|NOT NULL	|ZBX_PROXY
FIELD		|units		|t_varchar(255)	|''	|NOT NULL	|0
FIELD		|formula	|t_varchar(255)	|''	|NOT NULL	|0
FIELD		|logtimefmt	|t_varchar(64)	|''	|NOT NULL	|ZBX_PROXY
FIELD		|templateid	|t_id		|	|NULL		|0			|2|items	|itemid
FIELD		|valuemapid	|t_id		|	|NULL		|0			|3|valuemap	|		|RESTRICT
FIELD		|params		|t_text		|''	|NOT NULL	|ZBX_PROXY
FIELD		|ipmi_sensor	|t_varchar(128)	|''	|NOT NULL	|ZBX_PROXY
FIELD		|authtype	|t_integer	|'0'	|NOT NULL	|ZBX_PROXY
FIELD		|username	|t_varchar(64)	|''	|NOT NULL	|ZBX_PROXY
FIELD		|password	|t_varchar(64)	|''	|NOT NULL	|ZBX_PROXY
FIELD		|publickey	|t_varchar(64)	|''	|NOT NULL	|ZBX_PROXY
FIELD		|privatekey	|t_varchar(64)	|''	|NOT NULL	|ZBX_PROXY
FIELD		|flags		|t_integer	|'0'	|NOT NULL	|ZBX_PROXY
FIELD		|interfaceid	|t_id		|	|NULL		|ZBX_PROXY		|4|interface	|		|RESTRICT
FIELD		|description	|t_text		|''	|NOT NULL	|0
FIELD		|inventory_link	|t_integer	|'0'	|NOT NULL	|ZBX_PROXY
FIELD		|lifetime	|t_varchar(255)	|'30d'	|NOT NULL	|0
FIELD		|evaltype	|t_integer	|'0'	|NOT NULL	|0
FIELD		|jmx_endpoint	|t_varchar(255)	|''	|NOT NULL	|ZBX_PROXY
FIELD		|master_itemid	|t_id		|	|NULL		|ZBX_PROXY		|5|items	|itemid
FIELD		|timeout	|t_varchar(255)	|'3s'	|NOT NULL	|ZBX_PROXY
FIELD		|url		|t_varchar(2048)|''	|NOT NULL	|ZBX_PROXY
FIELD		|query_fields	|t_varchar(2048)|''	|NOT NULL	|ZBX_PROXY
FIELD		|posts		|t_text		|''	|NOT NULL	|ZBX_PROXY
FIELD		|status_codes	|t_varchar(255)	|'200'	|NOT NULL	|ZBX_PROXY
FIELD		|follow_redirects|t_integer	|'1'	|NOT NULL	|ZBX_PROXY
FIELD		|post_type	|t_integer	|'0'	|NOT NULL	|ZBX_PROXY
FIELD		|http_proxy	|t_varchar(255)	|''	|NOT NULL	|ZBX_PROXY,ZBX_NODATA
FIELD		|headers	|t_text		|''	|NOT NULL	|ZBX_PROXY
FIELD		|retrieve_mode	|t_integer	|'0'	|NOT NULL	|ZBX_PROXY
FIELD		|request_method	|t_integer	|'0'	|NOT NULL	|ZBX_PROXY
FIELD		|output_format	|t_integer	|'0'	|NOT NULL	|ZBX_PROXY
FIELD		|ssl_cert_file	|t_varchar(255)	|''	|NOT NULL	|ZBX_PROXY,ZBX_NODATA
FIELD		|ssl_key_file	|t_varchar(255)	|''	|NOT NULL	|ZBX_PROXY,ZBX_NODATA
FIELD		|ssl_key_password|t_varchar(64)	|''	|NOT NULL	|ZBX_PROXY,ZBX_NODATA
FIELD		|verify_peer	|t_integer	|'0'	|NOT NULL	|ZBX_PROXY
FIELD		|verify_host	|t_integer	|'0'	|NOT NULL	|ZBX_PROXY
FIELD		|allow_traps	|t_integer	|'0'	|NOT NULL	|ZBX_PROXY
FIELD		|discover	|t_integer	|'0'	|NOT NULL	|0
FIELD		|uuid		|t_varchar(32)	|''	|NOT NULL	|0
INDEX		|1		|hostid,key_(1021)
INDEX		|3		|status
INDEX		|4		|templateid
INDEX		|5		|valuemapid
INDEX		|6		|interfaceid
INDEX		|7		|master_itemid
INDEX		|8		|key_(1024)

TABLE|httpstepitem|httpstepitemid|ZBX_TEMPLATE
FIELD		|httpstepitemid	|t_id		|	|NOT NULL	|0
FIELD		|httpstepid	|t_id		|	|NOT NULL	|ZBX_PROXY		|1|httpstep
FIELD		|itemid		|t_id		|	|NOT NULL	|ZBX_PROXY		|2|items
FIELD		|type		|t_integer	|'0'	|NOT NULL	|ZBX_PROXY
UNIQUE		|1		|httpstepid,itemid
INDEX		|2		|itemid

TABLE|httptestitem|httptestitemid|ZBX_TEMPLATE
FIELD		|httptestitemid	|t_id		|	|NOT NULL	|0
FIELD		|httptestid	|t_id		|	|NOT NULL	|ZBX_PROXY		|1|httptest
FIELD		|itemid		|t_id		|	|NOT NULL	|ZBX_PROXY		|2|items
FIELD		|type		|t_integer	|'0'	|NOT NULL	|ZBX_PROXY
UNIQUE		|1		|httptestid,itemid
INDEX		|2		|itemid

TABLE|media_type|mediatypeid|ZBX_DATA
FIELD		|mediatypeid	|t_id		|	|NOT NULL	|0
FIELD		|type		|t_integer	|'0'	|NOT NULL	|0
FIELD		|name		|t_varchar(100)	|''	|NOT NULL	|0
FIELD		|smtp_server	|t_varchar(255)	|''	|NOT NULL	|0
FIELD		|smtp_helo	|t_varchar(255)	|''	|NOT NULL	|0
FIELD		|smtp_email	|t_varchar(255)	|''	|NOT NULL	|0
FIELD		|exec_path	|t_varchar(255)	|''	|NOT NULL	|0
FIELD		|gsm_modem	|t_varchar(255)	|''	|NOT NULL	|0
FIELD		|username	|t_varchar(255)	|''	|NOT NULL	|0
FIELD		|passwd		|t_varchar(255)	|''	|NOT NULL	|0
FIELD		|status		|t_integer	|'0'	|NOT NULL	|0
FIELD		|smtp_port	|t_integer	|'25'	|NOT NULL	|0
FIELD		|smtp_security	|t_integer	|'0'	|NOT NULL	|0
FIELD		|smtp_verify_peer|t_integer	|'0'	|NOT NULL	|0
FIELD		|smtp_verify_host|t_integer	|'0'	|NOT NULL	|0
FIELD		|smtp_authentication|t_integer	|'0'	|NOT NULL	|0
FIELD		|exec_params	|t_varchar(255)	|''	|NOT NULL	|0
FIELD		|maxsessions	|t_integer	|'1'	|NOT NULL	|0
FIELD		|maxattempts	|t_integer	|'3'	|NOT NULL	|0
FIELD		|attempt_interval|t_varchar(32)	|'10s'	|NOT NULL	|0
FIELD		|content_type	|t_integer	|'1'	|NOT NULL	|0
FIELD		|script		|t_text		|''	|NOT NULL	|0
FIELD		|timeout	|t_varchar(32)	|'30s'	|NOT NULL	|0
FIELD		|process_tags	|t_integer	|'0'	|NOT NULL	|0
FIELD		|show_event_menu|t_integer	|'0'	|NOT NULL	|0
FIELD		|event_menu_url	|t_varchar(2048)|''	|NOT NULL	|0
FIELD		|event_menu_name|t_varchar(255)	|''	|NOT NULL	|0
FIELD		|description	|t_shorttext	|''	|NOT NULL	|0
UNIQUE		|1		|name

TABLE|media_type_param|mediatype_paramid|ZBX_DATA
FIELD		|mediatype_paramid|t_id		|	|NOT NULL	|0
FIELD		|mediatypeid	|t_id		|	|NOT NULL	|0			|1|media_type
FIELD		|name		|t_varchar(255)	|''	|NOT NULL	|0
FIELD		|value		|t_varchar(2048)|''	|NOT NULL	|0
INDEX		|1		|mediatypeid

TABLE|media_type_message|mediatype_messageid|ZBX_DATA
FIELD		|mediatype_messageid|t_id	|	|NOT NULL	|0
FIELD		|mediatypeid	|t_id		|	|NOT NULL	|0			|1|media_type
FIELD		|eventsource	|t_integer	|	|NOT NULL	|0
FIELD		|recovery	|t_integer	|	|NOT NULL	|0
FIELD		|subject	|t_varchar(255)	|''	|NOT NULL	|0
FIELD		|message	|t_shorttext	|''	|NOT NULL	|0
UNIQUE		|1		|mediatypeid,eventsource,recovery

TABLE|usrgrp|usrgrpid|ZBX_DATA
FIELD		|usrgrpid	|t_id		|	|NOT NULL	|0
FIELD		|name		|t_varchar(64)	|''	|NOT NULL	|0
FIELD		|gui_access	|t_integer	|'0'	|NOT NULL	|0
FIELD		|users_status	|t_integer	|'0'	|NOT NULL	|0
FIELD		|debug_mode	|t_integer	|'0'	|NOT NULL	|0
UNIQUE		|1		|name

TABLE|users_groups|id|ZBX_DATA
FIELD		|id		|t_id		|	|NOT NULL	|0
FIELD		|usrgrpid	|t_id		|	|NOT NULL	|0			|1|usrgrp
FIELD		|userid		|t_id		|	|NOT NULL	|0			|2|users
UNIQUE		|1		|usrgrpid,userid
INDEX		|2		|userid

TABLE|scripts|scriptid|ZBX_DATA
FIELD		|scriptid	|t_id		|	|NOT NULL	|0
FIELD		|name		|t_varchar(255)	|''	|NOT NULL	|0
FIELD		|command	|t_text		|''	|NOT NULL	|0
FIELD		|host_access	|t_integer	|'2'	|NOT NULL	|0
FIELD		|usrgrpid	|t_id		|	|NULL		|0			|1|usrgrp	|		|RESTRICT
FIELD		|groupid	|t_id		|	|NULL		|0			|2|hstgrp	|		|RESTRICT
FIELD		|description	|t_shorttext	|''	|NOT NULL	|0
FIELD		|confirmation	|t_varchar(255)	|''	|NOT NULL	|0
FIELD		|type		|t_integer	|'5'	|NOT NULL	|0
FIELD		|execute_on	|t_integer	|'2'	|NOT NULL	|0
FIELD		|timeout	|t_varchar(32)	|'30s'	|NOT NULL	|ZBX_NODATA
FIELD		|scope		|t_integer	|'1'	|NOT NULL	|0
FIELD		|port		|t_varchar(64)	|''	|NOT NULL	|0
FIELD		|authtype	|t_integer	|'0'	|NOT NULL	|0
FIELD		|username	|t_varchar(64)	|''	|NOT NULL	|0
FIELD		|password	|t_varchar(64)	|''	|NOT NULL	|0
FIELD		|publickey	|t_varchar(64)	|''	|NOT NULL	|0
FIELD		|privatekey	|t_varchar(64)	|''	|NOT NULL	|0
FIELD		|menu_path	|t_varchar(255)	|''	|NOT NULL	|0
INDEX		|1		|usrgrpid
INDEX		|2		|groupid
UNIQUE		|3		|name

TABLE|script_param|script_paramid|ZBX_DATA
FIELD		|script_paramid	|t_id		|	|NOT NULL	|0
FIELD		|scriptid	|t_id		|	|NOT NULL	|0			|1|scripts
FIELD		|name		|t_varchar(255)	|''	|NOT NULL	|0
FIELD		|value		|t_varchar(2048)|''	|NOT NULL	|0
UNIQUE		|1		|scriptid,name

TABLE|actions|actionid|ZBX_DATA
FIELD		|actionid	|t_id		|	|NOT NULL	|0
FIELD		|name		|t_varchar(255)	|''	|NOT NULL	|0
FIELD		|eventsource	|t_integer	|'0'	|NOT NULL	|0
FIELD		|evaltype	|t_integer	|'0'	|NOT NULL	|0
FIELD		|status		|t_integer	|'0'	|NOT NULL	|0
FIELD		|esc_period	|t_varchar(255)	|'1h'	|NOT NULL	|0
FIELD		|formula	|t_varchar(255)	|''	|NOT NULL	|0
FIELD		|pause_suppressed|t_integer	|'1'	|NOT NULL	|0
INDEX		|1		|eventsource,status
UNIQUE		|2		|name

TABLE|operations|operationid|ZBX_DATA
FIELD		|operationid	|t_id		|	|NOT NULL	|0
FIELD		|actionid	|t_id		|	|NOT NULL	|0			|1|actions
FIELD		|operationtype	|t_integer	|'0'	|NOT NULL	|0
FIELD		|esc_period	|t_varchar(255)	|'0'	|NOT NULL	|0
FIELD		|esc_step_from	|t_integer	|'1'	|NOT NULL	|0
FIELD		|esc_step_to	|t_integer	|'1'	|NOT NULL	|0
FIELD		|evaltype	|t_integer	|'0'	|NOT NULL	|0
FIELD		|recovery	|t_integer	|'0'	|NOT NULL	|0
INDEX		|1		|actionid

TABLE|opmessage|operationid|ZBX_DATA
FIELD		|operationid	|t_id		|	|NOT NULL	|0			|1|operations
FIELD		|default_msg	|t_integer	|'1'	|NOT NULL	|0
FIELD		|subject	|t_varchar(255)	|''	|NOT NULL	|0
FIELD		|message	|t_shorttext	|''	|NOT NULL	|0
FIELD		|mediatypeid	|t_id		|	|NULL		|0			|2|media_type	|		|RESTRICT
INDEX		|1		|mediatypeid

TABLE|opmessage_grp|opmessage_grpid|ZBX_DATA
FIELD		|opmessage_grpid|t_id		|	|NOT NULL	|0
FIELD		|operationid	|t_id		|	|NOT NULL	|0			|1|operations
FIELD		|usrgrpid	|t_id		|	|NOT NULL	|0			|2|usrgrp	|		|RESTRICT
UNIQUE		|1		|operationid,usrgrpid
INDEX		|2		|usrgrpid

TABLE|opmessage_usr|opmessage_usrid|ZBX_DATA
FIELD		|opmessage_usrid|t_id		|	|NOT NULL	|0
FIELD		|operationid	|t_id		|	|NOT NULL	|0			|1|operations
FIELD		|userid		|t_id		|	|NOT NULL	|0			|2|users	|		|RESTRICT
UNIQUE		|1		|operationid,userid
INDEX		|2		|userid

TABLE|opcommand|operationid|ZBX_DATA
FIELD		|operationid	|t_id		|	|NOT NULL	|0			|1|operations
FIELD		|scriptid	|t_id		|	|NOT NULL	|0			|2|scripts	|		|RESTRICT
INDEX		|1		|scriptid

TABLE|opcommand_hst|opcommand_hstid|ZBX_DATA
FIELD		|opcommand_hstid|t_id		|	|NOT NULL	|0
FIELD		|operationid	|t_id		|	|NOT NULL	|0			|1|operations
FIELD		|hostid		|t_id		|	|NULL		|0			|2|hosts	|		|RESTRICT
INDEX		|1		|operationid
INDEX		|2		|hostid

TABLE|opcommand_grp|opcommand_grpid|ZBX_DATA
FIELD		|opcommand_grpid|t_id		|	|NOT NULL	|0
FIELD		|operationid	|t_id		|	|NOT NULL	|0			|1|operations
FIELD		|groupid	|t_id		|	|NOT NULL	|0			|2|hstgrp	|		|RESTRICT
INDEX		|1		|operationid
INDEX		|2		|groupid

TABLE|opgroup|opgroupid|ZBX_DATA
FIELD		|opgroupid	|t_id		|	|NOT NULL	|0
FIELD		|operationid	|t_id		|	|NOT NULL	|0			|1|operations
FIELD		|groupid	|t_id		|	|NOT NULL	|0			|2|hstgrp	|		|RESTRICT
UNIQUE		|1		|operationid,groupid
INDEX		|2		|groupid

TABLE|optemplate|optemplateid|ZBX_TEMPLATE
FIELD		|optemplateid	|t_id		|	|NOT NULL	|0
FIELD		|operationid	|t_id		|	|NOT NULL	|0			|1|operations
FIELD		|templateid	|t_id		|	|NOT NULL	|0			|2|hosts	|hostid		|RESTRICT
UNIQUE		|1		|operationid,templateid
INDEX		|2		|templateid

TABLE|opconditions|opconditionid|ZBX_DATA
FIELD		|opconditionid	|t_id		|	|NOT NULL	|0
FIELD		|operationid	|t_id		|	|NOT NULL	|0			|1|operations
FIELD		|conditiontype	|t_integer	|'0'	|NOT NULL	|0
FIELD		|operator	|t_integer	|'0'	|NOT NULL	|0
FIELD		|value		|t_varchar(255)	|''	|NOT NULL	|0
INDEX		|1		|operationid

TABLE|conditions|conditionid|ZBX_DATA
FIELD		|conditionid	|t_id		|	|NOT NULL	|0
FIELD		|actionid	|t_id		|	|NOT NULL	|0			|1|actions
FIELD		|conditiontype	|t_integer	|'0'	|NOT NULL	|0
FIELD		|operator	|t_integer	|'0'	|NOT NULL	|0
FIELD		|value		|t_varchar(255)	|''	|NOT NULL	|0
FIELD		|value2		|t_varchar(255)	|''	|NOT NULL	|0
INDEX		|1		|actionid

TABLE|config|configid|ZBX_DATA
FIELD		|configid	|t_id		|	|NOT NULL	|0
FIELD		|work_period	|t_varchar(255)	|'1-5,09:00-18:00'|NOT NULL|0
FIELD		|alert_usrgrpid	|t_id		|	|NULL		|0			|1|usrgrp	|usrgrpid	|RESTRICT
FIELD		|default_theme	|t_varchar(128)	|'blue-theme'|NOT NULL	|ZBX_NODATA
FIELD		|authentication_type|t_integer	|'0'	|NOT NULL	|ZBX_NODATA
FIELD		|ldap_host	|t_varchar(255)	|''	|NOT NULL	|ZBX_NODATA
FIELD		|ldap_port	|t_integer	|389	|NOT NULL	|ZBX_NODATA
FIELD		|ldap_base_dn	|t_varchar(255)	|''	|NOT NULL	|ZBX_NODATA
FIELD		|ldap_bind_dn	|t_varchar(255)	|''	|NOT NULL	|ZBX_NODATA
FIELD		|ldap_bind_password|t_varchar(128)|''	|NOT NULL	|ZBX_NODATA
FIELD		|ldap_search_attribute|t_varchar(128)|''|NOT NULL	|ZBX_NODATA
FIELD		|discovery_groupid|t_id		|	|NOT NULL	|ZBX_PROXY		|2|hstgrp	|groupid	|RESTRICT
FIELD		|max_in_table	|t_integer	|'50'	|NOT NULL	|ZBX_NODATA
FIELD		|search_limit	|t_integer	|'1000'	|NOT NULL	|ZBX_NODATA
FIELD		|severity_color_0|t_varchar(6)	|'97AAB3'|NOT NULL	|ZBX_NODATA
FIELD		|severity_color_1|t_varchar(6)	|'7499FF'|NOT NULL	|ZBX_NODATA
FIELD		|severity_color_2|t_varchar(6)	|'FFC859'|NOT NULL	|ZBX_NODATA
FIELD		|severity_color_3|t_varchar(6)	|'FFA059'|NOT NULL	|ZBX_NODATA
FIELD		|severity_color_4|t_varchar(6)	|'E97659'|NOT NULL	|ZBX_NODATA
FIELD		|severity_color_5|t_varchar(6)	|'E45959'|NOT NULL	|ZBX_NODATA
FIELD		|severity_name_0|t_varchar(32)	|'Not classified'|NOT NULL|ZBX_NODATA
FIELD		|severity_name_1|t_varchar(32)	|'Information'|NOT NULL	|ZBX_NODATA
FIELD		|severity_name_2|t_varchar(32)	|'Warning'|NOT NULL	|ZBX_NODATA
FIELD		|severity_name_3|t_varchar(32)	|'Average'|NOT NULL	|ZBX_NODATA
FIELD		|severity_name_4|t_varchar(32)	|'High'	|NOT NULL	|ZBX_NODATA
FIELD		|severity_name_5|t_varchar(32)	|'Disaster'|NOT NULL	|ZBX_NODATA
FIELD		|ok_period	|t_varchar(32)	|'5m'	|NOT NULL	|ZBX_NODATA
FIELD		|blink_period	|t_varchar(32)	|'2m'	|NOT NULL	|ZBX_NODATA
FIELD		|problem_unack_color|t_varchar(6)|'CC0000'|NOT NULL	|ZBX_NODATA
FIELD		|problem_ack_color|t_varchar(6)	|'CC0000'|NOT NULL	|ZBX_NODATA
FIELD		|ok_unack_color	|t_varchar(6)	|'009900'|NOT NULL	|ZBX_NODATA
FIELD		|ok_ack_color	|t_varchar(6)	|'009900'|NOT NULL	|ZBX_NODATA
FIELD		|problem_unack_style|t_integer	|'1'	|NOT NULL	|ZBX_NODATA
FIELD		|problem_ack_style|t_integer	|'1'	|NOT NULL	|ZBX_NODATA
FIELD		|ok_unack_style	|t_integer	|'1'	|NOT NULL	|ZBX_NODATA
FIELD		|ok_ack_style	|t_integer	|'1'	|NOT NULL	|ZBX_NODATA
FIELD		|snmptrap_logging|t_integer	|'1'	|NOT NULL	|ZBX_PROXY,ZBX_NODATA
FIELD		|server_check_interval|t_integer|'10'	|NOT NULL	|ZBX_NODATA
FIELD		|hk_events_mode	|t_integer	|'1'	|NOT NULL	|ZBX_NODATA
FIELD		|hk_events_trigger|t_varchar(32)|'365d'	|NOT NULL	|ZBX_NODATA
FIELD		|hk_events_internal|t_varchar(32)|'1d'	|NOT NULL	|ZBX_NODATA
FIELD		|hk_events_discovery|t_varchar(32)|'1d'	|NOT NULL	|ZBX_NODATA
FIELD		|hk_events_autoreg|t_varchar(32)|'1d'	|NOT NULL	|ZBX_NODATA
FIELD		|hk_services_mode|t_integer	|'1'	|NOT NULL	|ZBX_NODATA
FIELD		|hk_services	|t_varchar(32)	|'365d'	|NOT NULL	|ZBX_NODATA
FIELD		|hk_audit_mode	|t_integer	|'1'	|NOT NULL	|ZBX_NODATA
FIELD		|hk_audit	|t_varchar(32)	|'365d'	|NOT NULL	|ZBX_NODATA
FIELD		|hk_sessions_mode|t_integer	|'1'	|NOT NULL	|ZBX_NODATA
FIELD		|hk_sessions	|t_varchar(32)	|'365d'	|NOT NULL	|ZBX_NODATA
FIELD		|hk_history_mode|t_integer	|'1'	|NOT NULL	|ZBX_NODATA
FIELD		|hk_history_global|t_integer	|'0'	|NOT NULL	|ZBX_PROXY,ZBX_NODATA
FIELD		|hk_history	|t_varchar(32)	|'90d'	|NOT NULL	|ZBX_PROXY,ZBX_NODATA
FIELD		|hk_trends_mode	|t_integer	|'1'	|NOT NULL	|ZBX_NODATA
FIELD		|hk_trends_global|t_integer	|'0'	|NOT NULL	|ZBX_NODATA
FIELD		|hk_trends	|t_varchar(32)	|'365d'	|NOT NULL	|ZBX_NODATA
FIELD		|default_inventory_mode|t_integer|'-1'	|NOT NULL	|ZBX_NODATA
FIELD		|custom_color	|t_integer	|'0'	|NOT NULL	|ZBX_NODATA
FIELD		|http_auth_enabled	|t_integer	|'0'	|NOT NULL	|ZBX_NODATA
FIELD		|http_login_form	|t_integer	|'0'	|NOT NULL	|ZBX_NODATA
FIELD		|http_strip_domains	|t_varchar(2048)|''	|NOT NULL	|ZBX_NODATA
FIELD		|http_case_sensitive	|t_integer	|'1'	|NOT NULL	|ZBX_NODATA
FIELD		|ldap_configured		|t_integer		|'0'	|NOT NULL	|ZBX_NODATA
FIELD		|ldap_case_sensitive	|t_integer	|'1'	|NOT NULL	|ZBX_NODATA
FIELD		|db_extension	|t_varchar(32)	|''	|NOT NULL	|ZBX_NODATA
FIELD		|autoreg_tls_accept	|t_integer	|'1'	|NOT NULL	|ZBX_PROXY,ZBX_NODATA
FIELD		|compression_status	|t_integer	|'0'	|NOT NULL	|ZBX_NODATA
FIELD		|compress_older	|t_varchar(32)	|'7d'	|NOT NULL	|ZBX_NODATA
FIELD		|instanceid	|t_varchar(32)	|''	|NOT NULL	|ZBX_NODATA
FIELD		|saml_auth_enabled	|t_integer	|'0'	|NOT NULL	|ZBX_NODATA
FIELD		|saml_idp_entityid	|t_varchar(1024)|''	|NOT NULL	|ZBX_NODATA
FIELD		|saml_sso_url	|t_varchar(2048)|''	|NOT NULL	|ZBX_NODATA
FIELD		|saml_slo_url	|t_varchar(2048)|''	|NOT NULL	|ZBX_NODATA
FIELD		|saml_username_attribute|t_varchar(128)	|''	|NOT NULL	|ZBX_NODATA
FIELD		|saml_sp_entityid	|t_varchar(1024)|''	|NOT NULL	|ZBX_NODATA
FIELD		|saml_nameid_format	|t_varchar(2048)|''	|NOT NULL	|ZBX_NODATA
FIELD		|saml_sign_messages	|t_integer	|'0'	|NOT NULL	|ZBX_NODATA
FIELD		|saml_sign_assertions	|t_integer	|'0'	|NOT NULL	|ZBX_NODATA
FIELD		|saml_sign_authn_requests	|t_integer	|'0'	|NOT NULL	|ZBX_NODATA
FIELD		|saml_sign_logout_requests	|t_integer	|'0'	|NOT NULL	|ZBX_NODATA
FIELD		|saml_sign_logout_responses	|t_integer	|'0'	|NOT NULL	|ZBX_NODATA
FIELD		|saml_encrypt_nameid	|t_integer	|'0'	|NOT NULL	|ZBX_NODATA
FIELD		|saml_encrypt_assertions|t_integer	|'0'	|NOT NULL	|ZBX_NODATA
FIELD		|saml_case_sensitive	|t_integer	|'0'	|NOT NULL	|ZBX_NODATA
FIELD		|default_lang		|t_varchar(5)	|'en_GB'|NOT NULL	|ZBX_NODATA
FIELD		|default_timezone	|t_varchar(50)	|'system'|NOT NULL	|ZBX_NODATA
FIELD		|login_attempts	|t_integer	|'5'	|NOT NULL	|ZBX_NODATA
FIELD		|login_block	|t_varchar(32)	|'30s'	|NOT NULL	|ZBX_NODATA
FIELD		|show_technical_errors	|t_integer	|'0'	|NOT NULL	|ZBX_NODATA
FIELD		|validate_uri_schemes	|t_integer	|'1'	|NOT NULL	|ZBX_NODATA
FIELD		|uri_valid_schemes	|t_varchar(255)	|'http,https,ftp,file,mailto,tel,ssh'	|NOT NULL	|ZBX_NODATA
FIELD		|x_frame_options	|t_varchar(255)	|'SAMEORIGIN'	|NOT NULL	|ZBX_NODATA
FIELD		|iframe_sandboxing_enabled	|t_integer	|'1'	|NOT NULL	|ZBX_NODATA
FIELD		|iframe_sandboxing_exceptions	|t_varchar(255)	|''	|NOT NULL	|ZBX_NODATA
FIELD		|max_overview_table_size	|t_integer	|'50'	|NOT NULL	|ZBX_NODATA
FIELD		|history_period	|t_varchar(32)|	'24h'	|NOT NULL	|ZBX_NODATA
FIELD		|period_default	|t_varchar(32)	|'1h'	|NOT NULL	|ZBX_NODATA
FIELD		|max_period	|t_varchar(32)	|'2y'	|NOT NULL	|ZBX_NODATA
FIELD		|socket_timeout	|t_varchar(32)	|'3s'	|NOT NULL	|ZBX_NODATA
FIELD		|connect_timeout	|t_varchar(32)	|'3s'	|NOT NULL	|ZBX_NODATA
FIELD		|media_type_test_timeout	|t_varchar(32)	|'65s'	|NOT NULL	|ZBX_NODATA
FIELD		|script_timeout	|t_varchar(32)	|'60s'	|NOT NULL	|ZBX_NODATA
FIELD		|item_test_timeout	|t_varchar(32)	|'60s'	|NOT NULL	|ZBX_NODATA
FIELD		|session_key	|t_varchar(32)|''	|NOT NULL	|ZBX_NODATA
FIELD		|url		|t_varchar(255)	|''	|NOT NULL	|ZBX_NODATA
FIELD		|report_test_timeout|t_varchar(32)|'60s'|NOT NULL	|ZBX_NODATA
FIELD		|dbversion_status	|t_varchar(1024)|''	|NOT NULL	|ZBX_NODATA
FIELD		|hk_events_service|t_varchar(32)|'1d'	|NOT NULL	|ZBX_NODATA
<<<<<<< HEAD
FIELD		|auditlog_enabled	|t_integer	|'1'	|NOT NULL	|ZBX_NODATA
=======
FIELD		|passwd_min_length	|t_integer	|'8'	|NOT NULL	|ZBX_NODATA
FIELD		|passwd_check_rules	|t_integer	|'8'	|NOT NULL	|ZBX_NODATA
>>>>>>> d953b9ac
INDEX		|1		|alert_usrgrpid
INDEX		|2		|discovery_groupid

TABLE|triggers|triggerid|ZBX_TEMPLATE
FIELD		|triggerid	|t_id		|	|NOT NULL	|0
FIELD		|expression	|t_varchar(2048)|''	|NOT NULL	|0
FIELD		|description	|t_varchar(255)	|''	|NOT NULL	|0
FIELD		|url		|t_varchar(255)	|''	|NOT NULL	|0
FIELD		|status		|t_integer	|'0'	|NOT NULL	|0
FIELD		|value		|t_integer	|'0'	|NOT NULL	|ZBX_NODATA
FIELD		|priority	|t_integer	|'0'	|NOT NULL	|0
FIELD		|lastchange	|t_integer	|'0'	|NOT NULL	|ZBX_NODATA
FIELD		|comments	|t_shorttext	|''	|NOT NULL	|0
FIELD		|error		|t_varchar(2048)|''	|NOT NULL	|ZBX_NODATA
FIELD		|templateid	|t_id		|	|NULL		|0			|1|triggers	|triggerid
FIELD		|type		|t_integer	|'0'	|NOT NULL	|0
FIELD		|state		|t_integer	|'0'	|NOT NULL	|ZBX_NODATA
FIELD		|flags		|t_integer	|'0'	|NOT NULL	|0
FIELD		|recovery_mode	|t_integer	|'0'	|NOT NULL	|0
FIELD		|recovery_expression|t_varchar(2048)|''	|NOT NULL	|0
FIELD		|correlation_mode|t_integer	|'0'	|NOT NULL	|0
FIELD		|correlation_tag|t_varchar(255)	|''	|NOT NULL	|0
FIELD		|manual_close	|t_integer	|'0'	|NOT NULL	|0
FIELD		|opdata		|t_varchar(255)	|''	|NOT NULL	|0
FIELD		|discover	|t_integer	|'0'	|NOT NULL	|0
FIELD		|event_name	|t_varchar(2048)|''	|NOT NULL	|0
FIELD		|uuid		|t_varchar(32)	|''	|NOT NULL	|0
INDEX		|1		|status
INDEX		|2		|value,lastchange
INDEX		|3		|templateid

TABLE|trigger_depends|triggerdepid|ZBX_TEMPLATE
FIELD		|triggerdepid	|t_id		|	|NOT NULL	|0
FIELD		|triggerid_down	|t_id		|	|NOT NULL	|0			|1|triggers	|triggerid
FIELD		|triggerid_up	|t_id		|	|NOT NULL	|0			|2|triggers	|triggerid
UNIQUE		|1		|triggerid_down,triggerid_up
INDEX		|2		|triggerid_up

TABLE|functions|functionid|ZBX_TEMPLATE
FIELD		|functionid	|t_id		|	|NOT NULL	|0
FIELD		|itemid		|t_id		|	|NOT NULL	|0			|1|items
FIELD		|triggerid	|t_id		|	|NOT NULL	|0			|2|triggers
FIELD		|name		|t_varchar(12)	|''	|NOT NULL	|0
FIELD		|parameter	|t_varchar(255)	|'0'	|NOT NULL	|0
INDEX		|1		|triggerid
INDEX		|2		|itemid,name,parameter

TABLE|graphs|graphid|ZBX_TEMPLATE
FIELD		|graphid	|t_id		|	|NOT NULL	|0
FIELD		|name		|t_varchar(128)	|''	|NOT NULL	|0
FIELD		|width		|t_integer	|'900'	|NOT NULL	|0
FIELD		|height		|t_integer	|'200'	|NOT NULL	|0
FIELD		|yaxismin	|t_double	|'0'	|NOT NULL	|0
FIELD		|yaxismax	|t_double	|'100'	|NOT NULL	|0
FIELD		|templateid	|t_id		|	|NULL		|0			|1|graphs	|graphid
FIELD		|show_work_period|t_integer	|'1'	|NOT NULL	|0
FIELD		|show_triggers	|t_integer	|'1'	|NOT NULL	|0
FIELD		|graphtype	|t_integer	|'0'	|NOT NULL	|0
FIELD		|show_legend	|t_integer	|'1'	|NOT NULL	|0
FIELD		|show_3d	|t_integer	|'0'	|NOT NULL	|0
FIELD		|percent_left	|t_double	|'0'	|NOT NULL	|0
FIELD		|percent_right	|t_double	|'0'	|NOT NULL	|0
FIELD		|ymin_type	|t_integer	|'0'	|NOT NULL	|0
FIELD		|ymax_type	|t_integer	|'0'	|NOT NULL	|0
FIELD		|ymin_itemid	|t_id		|	|NULL		|0			|2|items	|itemid		|RESTRICT
FIELD		|ymax_itemid	|t_id		|	|NULL		|0			|3|items	|itemid		|RESTRICT
FIELD		|flags		|t_integer	|'0'	|NOT NULL	|0
FIELD		|discover	|t_integer	|'0'	|NOT NULL	|0
FIELD		|uuid		|t_varchar(32)	|''	|NOT NULL	|0
INDEX		|1		|name
INDEX		|2		|templateid
INDEX		|3		|ymin_itemid
INDEX		|4		|ymax_itemid

TABLE|graphs_items|gitemid|ZBX_TEMPLATE
FIELD		|gitemid	|t_id		|	|NOT NULL	|0
FIELD		|graphid	|t_id		|	|NOT NULL	|0			|1|graphs
FIELD		|itemid		|t_id		|	|NOT NULL	|0			|2|items
FIELD		|drawtype	|t_integer	|'0'	|NOT NULL	|0
FIELD		|sortorder	|t_integer	|'0'	|NOT NULL	|0
FIELD		|color		|t_varchar(6)	|'009600'|NOT NULL	|0
FIELD		|yaxisside	|t_integer	|'0'	|NOT NULL	|0
FIELD		|calc_fnc	|t_integer	|'2'	|NOT NULL	|0
FIELD		|type		|t_integer	|'0'	|NOT NULL	|0
INDEX		|1		|itemid
INDEX		|2		|graphid

TABLE|graph_theme|graphthemeid|ZBX_DATA
FIELD		|graphthemeid	|t_id		|	|NOT NULL	|0
FIELD		|theme		|t_varchar(64)	|''	|NOT NULL	|0
FIELD		|backgroundcolor|t_varchar(6)	|''	|NOT NULL	|0
FIELD		|graphcolor	|t_varchar(6)	|''	|NOT NULL	|0
FIELD		|gridcolor	|t_varchar(6)	|''	|NOT NULL	|0
FIELD		|maingridcolor	|t_varchar(6)	|''	|NOT NULL	|0
FIELD		|gridbordercolor|t_varchar(6)	|''	|NOT NULL	|0
FIELD		|textcolor	|t_varchar(6)	|''	|NOT NULL	|0
FIELD		|highlightcolor	|t_varchar(6)	|''	|NOT NULL	|0
FIELD		|leftpercentilecolor|t_varchar(6)|''	|NOT NULL	|0
FIELD		|rightpercentilecolor|t_varchar(6)|''	|NOT NULL	|0
FIELD		|nonworktimecolor|t_varchar(6)	|''	|NOT NULL	|0
FIELD		|colorpalette	|t_varchar(255)	|''	|NOT NULL	|0
UNIQUE		|1		|theme

TABLE|globalmacro|globalmacroid|ZBX_DATA
FIELD		|globalmacroid	|t_id		|	|NOT NULL	|0
FIELD		|macro		|t_varchar(255)	|''	|NOT NULL	|ZBX_PROXY
FIELD		|value		|t_varchar(2048)|''	|NOT NULL	|ZBX_PROXY
FIELD		|description	|t_shorttext	|''	|NOT NULL	|0
FIELD		|type		|t_integer	|'0'	|NOT NULL	|ZBX_PROXY
UNIQUE		|1		|macro

TABLE|hostmacro|hostmacroid|ZBX_TEMPLATE
FIELD		|hostmacroid	|t_id		|	|NOT NULL	|0
FIELD		|hostid		|t_id		|	|NOT NULL	|ZBX_PROXY		|1|hosts
FIELD		|macro		|t_varchar(255)	|''	|NOT NULL	|ZBX_PROXY
FIELD		|value		|t_varchar(2048)|''	|NOT NULL	|ZBX_PROXY
FIELD		|description	|t_shorttext	|''	|NOT NULL	|0
FIELD		|type		|t_integer	|'0'	|NOT NULL	|ZBX_PROXY
UNIQUE		|1		|hostid,macro

TABLE|hosts_groups|hostgroupid|ZBX_TEMPLATE
FIELD		|hostgroupid	|t_id		|	|NOT NULL	|0
FIELD		|hostid		|t_id		|	|NOT NULL	|0			|1|hosts
FIELD		|groupid	|t_id		|	|NOT NULL	|0			|2|hstgrp
UNIQUE		|1		|hostid,groupid
INDEX		|2		|groupid

TABLE|hosts_templates|hosttemplateid|ZBX_TEMPLATE
FIELD		|hosttemplateid	|t_id		|	|NOT NULL	|0
FIELD		|hostid		|t_id		|	|NOT NULL	|ZBX_PROXY		|1|hosts
FIELD		|templateid	|t_id		|	|NOT NULL	|ZBX_PROXY		|2|hosts	|hostid
UNIQUE		|1		|hostid,templateid
INDEX		|2		|templateid

TABLE|valuemap_mapping|valuemap_mappingid|ZBX_TEMPLATE
FIELD		|valuemap_mappingid|t_id	|	|NOT NULL	|0
FIELD		|valuemapid	|t_id		|	|NOT NULL	|0			|1|valuemap
FIELD		|value		|t_varchar(64)	|''	|NOT NULL	|0
FIELD		|newvalue	|t_varchar(64)	|''	|NOT NULL	|0
FIELD		|type		|t_integer	|'0'	|NOT NULL	|0
FIELD		|sortorder	|t_integer	|'0'	|NOT NULL	|0
UNIQUE		|1		|valuemapid,value,type

TABLE|media|mediaid|ZBX_DATA
FIELD		|mediaid	|t_id		|	|NOT NULL	|0
FIELD		|userid		|t_id		|	|NOT NULL	|0			|1|users
FIELD		|mediatypeid	|t_id		|	|NOT NULL	|0			|2|media_type
FIELD		|sendto		|t_varchar(1024)|''	|NOT NULL	|0
FIELD		|active		|t_integer	|'0'	|NOT NULL	|0
FIELD		|severity	|t_integer	|'63'	|NOT NULL	|0
FIELD		|period		|t_varchar(1024)|'1-7,00:00-24:00'|NOT NULL|0
INDEX		|1		|userid
INDEX		|2		|mediatypeid

TABLE|rights|rightid|ZBX_DATA
FIELD		|rightid	|t_id		|	|NOT NULL	|0
FIELD		|groupid	|t_id		|	|NOT NULL	|0			|1|usrgrp	|usrgrpid
FIELD		|permission	|t_integer	|'0'	|NOT NULL	|0
FIELD		|id		|t_id		|	|NOT NULL	|0			|2|hstgrp	|groupid
INDEX		|1		|groupid
INDEX		|2		|id

TABLE|services|serviceid|ZBX_DATA
FIELD		|serviceid	|t_id		|	|NOT NULL	|0
FIELD		|name		|t_varchar(128)	|''	|NOT NULL	|0
FIELD		|status		|t_integer	|'0'	|NOT NULL	|0
FIELD		|algorithm	|t_integer	|'0'	|NOT NULL	|0
FIELD		|showsla	|t_integer	|'0'	|NOT NULL	|0
FIELD		|goodsla	|t_double	|'99.9'	|NOT NULL	|0
FIELD		|sortorder	|t_integer	|'0'	|NOT NULL	|0

TABLE|services_links|linkid|ZBX_DATA
FIELD		|linkid		|t_id		|	|NOT NULL	|0
FIELD		|serviceupid	|t_id		|	|NOT NULL	|0			|1|services	|serviceid
FIELD		|servicedownid	|t_id		|	|NOT NULL	|0			|2|services	|serviceid
INDEX		|1		|servicedownid
UNIQUE		|2		|serviceupid,servicedownid

TABLE|services_times|timeid|ZBX_DATA
FIELD		|timeid		|t_id		|	|NOT NULL	|0
FIELD		|serviceid	|t_id		|	|NOT NULL	|0			|1|services
FIELD		|type		|t_integer	|'0'	|NOT NULL	|0
FIELD		|ts_from	|t_integer	|'0'	|NOT NULL	|0
FIELD		|ts_to		|t_integer	|'0'	|NOT NULL	|0
FIELD		|note		|t_varchar(255)	|''	|NOT NULL	|0
INDEX		|1		|serviceid,type,ts_from,ts_to

TABLE|icon_map|iconmapid|ZBX_DATA
FIELD		|iconmapid	|t_id		|	|NOT NULL	|0
FIELD		|name		|t_varchar(64)	|''	|NOT NULL	|0
FIELD		|default_iconid	|t_id		|	|NOT NULL	|0			|1|images	|imageid	|RESTRICT
UNIQUE		|1		|name
INDEX		|2		|default_iconid

TABLE|icon_mapping|iconmappingid|ZBX_DATA
FIELD		|iconmappingid	|t_id		|	|NOT NULL	|0
FIELD		|iconmapid	|t_id		|	|NOT NULL	|0			|1|icon_map
FIELD		|iconid		|t_id		|	|NOT NULL	|0			|2|images	|imageid	|RESTRICT
FIELD		|inventory_link	|t_integer	|'0'	|NOT NULL	|0
FIELD		|expression	|t_varchar(64)	|''	|NOT NULL	|0
FIELD		|sortorder	|t_integer	|'0'	|NOT NULL	|0
INDEX		|1		|iconmapid
INDEX		|2		|iconid

TABLE|sysmaps|sysmapid|ZBX_TEMPLATE
FIELD		|sysmapid	|t_id		|	|NOT NULL	|0
FIELD		|name		|t_varchar(128)	|''	|NOT NULL	|0
FIELD		|width		|t_integer	|'600'	|NOT NULL	|0
FIELD		|height		|t_integer	|'400'	|NOT NULL	|0
FIELD		|backgroundid	|t_id		|	|NULL		|0			|1|images	|imageid	|RESTRICT
FIELD		|label_type	|t_integer	|'2'	|NOT NULL	|0
FIELD		|label_location	|t_integer	|'0'	|NOT NULL	|0
FIELD		|highlight	|t_integer	|'1'	|NOT NULL	|0
FIELD		|expandproblem	|t_integer	|'1'	|NOT NULL	|0
FIELD		|markelements	|t_integer	|'0'	|NOT NULL	|0
FIELD		|show_unack	|t_integer	|'0'	|NOT NULL	|0
FIELD		|grid_size	|t_integer	|'50'	|NOT NULL	|0
FIELD		|grid_show	|t_integer	|'1'	|NOT NULL	|0
FIELD		|grid_align	|t_integer	|'1'	|NOT NULL	|0
FIELD		|label_format	|t_integer	|'0'	|NOT NULL	|0
FIELD		|label_type_host|t_integer	|'2'	|NOT NULL	|0
FIELD		|label_type_hostgroup|t_integer	|'2'	|NOT NULL	|0
FIELD		|label_type_trigger|t_integer	|'2'	|NOT NULL	|0
FIELD		|label_type_map|t_integer	|'2'	|NOT NULL	|0
FIELD		|label_type_image|t_integer	|'2'	|NOT NULL	|0
FIELD		|label_string_host|t_varchar(255)|''	|NOT NULL	|0
FIELD		|label_string_hostgroup|t_varchar(255)|''|NOT NULL	|0
FIELD		|label_string_trigger|t_varchar(255)|''	|NOT NULL	|0
FIELD		|label_string_map|t_varchar(255)|''	|NOT NULL	|0
FIELD		|label_string_image|t_varchar(255)|''	|NOT NULL	|0
FIELD		|iconmapid	|t_id		|	|NULL		|0			|2|icon_map	|		|RESTRICT
FIELD		|expand_macros	|t_integer	|'0'	|NOT NULL	|0
FIELD		|severity_min	|t_integer	|'0'	|NOT NULL	|0
FIELD		|userid		|t_id		|	|NOT NULL	|0			|3|users	|		|RESTRICT
FIELD		|private	|t_integer	|'1'	|NOT NULL	|0
FIELD		|show_suppressed|t_integer	|'0'	|NOT NULL	|0
UNIQUE		|1		|name
INDEX		|2		|backgroundid
INDEX		|3		|iconmapid

TABLE|sysmaps_elements|selementid|ZBX_TEMPLATE
FIELD		|selementid	|t_id		|	|NOT NULL	|0
FIELD		|sysmapid	|t_id		|	|NOT NULL	|0			|1|sysmaps
FIELD		|elementid	|t_id		|'0'	|NOT NULL	|0
FIELD		|elementtype	|t_integer	|'0'	|NOT NULL	|0
FIELD		|iconid_off	|t_id		|	|NULL		|0			|2|images	|imageid	|RESTRICT
FIELD		|iconid_on	|t_id		|	|NULL		|0			|3|images	|imageid	|RESTRICT
FIELD		|label		|t_varchar(2048)|''	|NOT NULL	|0
FIELD		|label_location	|t_integer	|'-1'	|NOT NULL	|0
FIELD		|x		|t_integer	|'0'	|NOT NULL	|0
FIELD		|y		|t_integer	|'0'	|NOT NULL	|0
FIELD		|iconid_disabled|t_id		|	|NULL		|0			|4|images	|imageid	|RESTRICT
FIELD		|iconid_maintenance|t_id	|	|NULL		|0			|5|images	|imageid	|RESTRICT
FIELD		|elementsubtype	|t_integer	|'0'	|NOT NULL	|0
FIELD		|areatype	|t_integer	|'0'	|NOT NULL	|0
FIELD		|width		|t_integer	|'200'	|NOT NULL	|0
FIELD		|height		|t_integer	|'200'	|NOT NULL	|0
FIELD		|viewtype	|t_integer	|'0'	|NOT NULL	|0
FIELD		|use_iconmap	|t_integer	|'1'	|NOT NULL	|0
FIELD		|evaltype	|t_integer		|'0'|NOT NULL	|0
INDEX		|1		|sysmapid
INDEX		|2		|iconid_off
INDEX		|3		|iconid_on
INDEX		|4		|iconid_disabled
INDEX		|5		|iconid_maintenance

TABLE|sysmaps_links|linkid|ZBX_TEMPLATE
FIELD		|linkid		|t_id		|	|NOT NULL	|0
FIELD		|sysmapid	|t_id		|	|NOT NULL	|0			|1|sysmaps
FIELD		|selementid1	|t_id		|	|NOT NULL	|0			|2|sysmaps_elements|selementid
FIELD		|selementid2	|t_id		|	|NOT NULL	|0			|3|sysmaps_elements|selementid
FIELD		|drawtype	|t_integer	|'0'	|NOT NULL	|0
FIELD		|color		|t_varchar(6)	|'000000'|NOT NULL	|0
FIELD		|label		|t_varchar(2048)|''	|NOT NULL	|0
INDEX		|1		|sysmapid
INDEX		|2		|selementid1
INDEX		|3		|selementid2

TABLE|sysmaps_link_triggers|linktriggerid|ZBX_TEMPLATE
FIELD		|linktriggerid	|t_id		|	|NOT NULL	|0
FIELD		|linkid		|t_id		|	|NOT NULL	|0			|1|sysmaps_links
FIELD		|triggerid	|t_id		|	|NOT NULL	|0			|2|triggers
FIELD		|drawtype	|t_integer	|'0'	|NOT NULL	|0
FIELD		|color		|t_varchar(6)	|'000000'|NOT NULL	|0
UNIQUE		|1		|linkid,triggerid
INDEX		|2		|triggerid

TABLE|sysmap_element_url|sysmapelementurlid|ZBX_TEMPLATE
FIELD		|sysmapelementurlid|t_id	|	|NOT NULL	|0
FIELD		|selementid	|t_id		|	|NOT NULL	|0			|1|sysmaps_elements
FIELD		|name		|t_varchar(255)	|	|NOT NULL	|0
FIELD		|url		|t_varchar(255)	|''	|NOT NULL	|0
UNIQUE		|1		|selementid,name

TABLE|sysmap_url|sysmapurlid|ZBX_TEMPLATE
FIELD		|sysmapurlid	|t_id		|	|NOT NULL	|0
FIELD		|sysmapid	|t_id		|	|NOT NULL	|0			|1|sysmaps
FIELD		|name		|t_varchar(255)	|	|NOT NULL	|0
FIELD		|url		|t_varchar(255)	|''	|NOT NULL	|0
FIELD		|elementtype	|t_integer	|'0'	|NOT NULL	|0
UNIQUE		|1		|sysmapid,name

TABLE|sysmap_user|sysmapuserid|ZBX_TEMPLATE
FIELD		|sysmapuserid|t_id		|	|NOT NULL	|0
FIELD		|sysmapid	|t_id		|	|NOT NULL	|0			|1|sysmaps
FIELD		|userid		|t_id		|	|NOT NULL	|0			|2|users
FIELD		|permission	|t_integer	|'2'	|NOT NULL	|0
UNIQUE		|1		|sysmapid,userid

TABLE|sysmap_usrgrp|sysmapusrgrpid|ZBX_TEMPLATE
FIELD		|sysmapusrgrpid|t_id		|	|NOT NULL	|0
FIELD		|sysmapid	|t_id		|	|NOT NULL	|0			|1|sysmaps
FIELD		|usrgrpid	|t_id		|	|NOT NULL	|0			|2|usrgrp
FIELD		|permission	|t_integer	|'2'	|NOT NULL	|0
UNIQUE		|1		|sysmapid,usrgrpid

TABLE|maintenances_hosts|maintenance_hostid|ZBX_DATA
FIELD		|maintenance_hostid|t_id	|	|NOT NULL	|0
FIELD		|maintenanceid	|t_id		|	|NOT NULL	|0			|1|maintenances
FIELD		|hostid		|t_id		|	|NOT NULL	|0			|2|hosts
UNIQUE		|1		|maintenanceid,hostid
INDEX		|2		|hostid

TABLE|maintenances_groups|maintenance_groupid|ZBX_DATA
FIELD		|maintenance_groupid|t_id	|	|NOT NULL	|0
FIELD		|maintenanceid	|t_id		|	|NOT NULL	|0			|1|maintenances
FIELD		|groupid	|t_id		|	|NOT NULL	|0			|2|hstgrp
UNIQUE		|1		|maintenanceid,groupid
INDEX		|2		|groupid

TABLE|timeperiods|timeperiodid|ZBX_DATA
FIELD		|timeperiodid	|t_id		|	|NOT NULL	|0
FIELD		|timeperiod_type|t_integer	|'0'	|NOT NULL	|0
FIELD		|every		|t_integer	|'1'	|NOT NULL	|0
FIELD		|month		|t_integer	|'0'	|NOT NULL	|0
FIELD		|dayofweek	|t_integer	|'0'	|NOT NULL	|0
FIELD		|day		|t_integer	|'0'	|NOT NULL	|0
FIELD		|start_time	|t_integer	|'0'	|NOT NULL	|0
FIELD		|period		|t_integer	|'0'	|NOT NULL	|0
FIELD		|start_date	|t_integer	|'0'	|NOT NULL	|0

TABLE|maintenances_windows|maintenance_timeperiodid|ZBX_DATA
FIELD		|maintenance_timeperiodid|t_id	|	|NOT NULL	|0
FIELD		|maintenanceid	|t_id		|	|NOT NULL	|0			|1|maintenances
FIELD		|timeperiodid	|t_id		|	|NOT NULL	|0			|2|timeperiods
UNIQUE		|1		|maintenanceid,timeperiodid
INDEX		|2		|timeperiodid

TABLE|regexps|regexpid|ZBX_DATA
FIELD		|regexpid	|t_id		|	|NOT NULL	|0
FIELD		|name		|t_varchar(128)	|''	|NOT NULL	|ZBX_PROXY
FIELD		|test_string	|t_shorttext	|''	|NOT NULL	|0
UNIQUE		|1		|name

TABLE|expressions|expressionid|ZBX_DATA
FIELD		|expressionid	|t_id		|	|NOT NULL	|0
FIELD		|regexpid	|t_id		|	|NOT NULL	|ZBX_PROXY		|1|regexps
FIELD		|expression	|t_varchar(255)	|''	|NOT NULL	|ZBX_PROXY
FIELD		|expression_type|t_integer	|'0'	|NOT NULL	|ZBX_PROXY
FIELD		|exp_delimiter	|t_varchar(1)	|''	|NOT NULL	|ZBX_PROXY
FIELD		|case_sensitive	|t_integer	|'0'	|NOT NULL	|ZBX_PROXY
INDEX		|1		|regexpid

TABLE|ids|table_name,field_name|0
FIELD		|table_name	|t_varchar(64)	|''	|NOT NULL	|0
FIELD		|field_name	|t_varchar(64)	|''	|NOT NULL	|0
FIELD		|nextid		|t_id		|	|NOT NULL	|0

-- History tables

TABLE|alerts|alertid|0
FIELD		|alertid	|t_id		|	|NOT NULL	|0
FIELD		|actionid	|t_id		|	|NOT NULL	|0			|1|actions
FIELD		|eventid	|t_id		|	|NOT NULL	|0			|2|events
FIELD		|userid		|t_id		|	|NULL		|0			|3|users
FIELD		|clock		|t_time		|'0'	|NOT NULL	|0
FIELD		|mediatypeid	|t_id		|	|NULL		|0			|4|media_type
FIELD		|sendto		|t_varchar(1024)|''	|NOT NULL	|0
FIELD		|subject	|t_varchar(255)	|''	|NOT NULL	|0
FIELD		|message	|t_text		|''	|NOT NULL	|0
FIELD		|status		|t_integer	|'0'	|NOT NULL	|0
FIELD		|retries	|t_integer	|'0'	|NOT NULL	|0
FIELD		|error		|t_varchar(2048)|''	|NOT NULL	|0
FIELD		|esc_step	|t_integer	|'0'	|NOT NULL	|0
FIELD		|alerttype	|t_integer	|'0'	|NOT NULL	|0
FIELD		|p_eventid	|t_id		|	|NULL		|0			|5|events	|eventid
FIELD		|acknowledgeid	|t_id		|	|NULL		|0			|6|acknowledges	|acknowledgeid
FIELD		|parameters	|t_shorttext	|'{}'	|NOT NULL	|0
INDEX		|1		|actionid
INDEX		|2		|clock
INDEX		|3		|eventid
INDEX		|4		|status
INDEX		|5		|mediatypeid
INDEX		|6		|userid
INDEX		|7		|p_eventid

TABLE|history||0
FIELD		|itemid		|t_id		|	|NOT NULL	|0			|-|items
FIELD		|clock		|t_time		|'0'	|NOT NULL	|0
FIELD		|value		|t_double	|'0.0000'|NOT NULL	|0
FIELD		|ns		|t_nanosec	|'0'	|NOT NULL	|0
INDEX		|1		|itemid,clock

TABLE|history_uint||0
FIELD		|itemid		|t_id		|	|NOT NULL	|0			|-|items
FIELD		|clock		|t_time		|'0'	|NOT NULL	|0
FIELD		|value		|t_bigint	|'0'	|NOT NULL	|0
FIELD		|ns		|t_nanosec	|'0'	|NOT NULL	|0
INDEX		|1		|itemid,clock

TABLE|history_str||0
FIELD		|itemid		|t_id		|	|NOT NULL	|0			|-|items
FIELD		|clock		|t_time		|'0'	|NOT NULL	|0
FIELD		|value		|t_varchar(255)	|''	|NOT NULL	|0
FIELD		|ns		|t_nanosec	|'0'	|NOT NULL	|0
INDEX		|1		|itemid,clock

TABLE|history_log||0
FIELD		|itemid		|t_id		|	|NOT NULL	|0			|-|items
FIELD		|clock		|t_time		|'0'	|NOT NULL	|0
FIELD		|timestamp	|t_time		|'0'	|NOT NULL	|0
FIELD		|source		|t_varchar(64)	|''	|NOT NULL	|0
FIELD		|severity	|t_integer	|'0'	|NOT NULL	|0
FIELD		|value		|t_text		|''	|NOT NULL	|0
FIELD		|logeventid	|t_integer	|'0'	|NOT NULL	|0
FIELD		|ns		|t_nanosec	|'0'	|NOT NULL	|0
INDEX		|1		|itemid,clock

TABLE|history_text||0
FIELD		|itemid		|t_id		|	|NOT NULL	|0			|-|items
FIELD		|clock		|t_time		|'0'	|NOT NULL	|0
FIELD		|value		|t_text		|''	|NOT NULL	|0
FIELD		|ns		|t_nanosec	|'0'	|NOT NULL	|0
INDEX		|1		|itemid,clock

TABLE|proxy_history|id|0
FIELD		|id		|t_serial	|	|NOT NULL	|0
FIELD		|itemid		|t_id		|	|NOT NULL	|0			|-|items
FIELD		|clock		|t_time		|'0'	|NOT NULL	|0
FIELD		|timestamp	|t_time		|'0'	|NOT NULL	|0
FIELD		|source		|t_varchar(64)	|''	|NOT NULL	|0
FIELD		|severity	|t_integer	|'0'	|NOT NULL	|0
FIELD		|value		|t_longtext	|''	|NOT NULL	|0
FIELD		|logeventid	|t_integer	|'0'	|NOT NULL	|0
FIELD		|ns		|t_nanosec	|'0'	|NOT NULL	|0
FIELD		|state		|t_integer	|'0'	|NOT NULL	|0
FIELD		|lastlogsize	|t_bigint	|'0'	|NOT NULL	|0
FIELD		|mtime		|t_integer	|'0'	|NOT NULL	|0
FIELD		|flags		|t_integer	|'0'	|NOT NULL	|0
FIELD		|write_clock	|t_time		|'0'	|NOT NULL	|0
INDEX		|1		|clock

TABLE|proxy_dhistory|id|0
FIELD		|id		|t_serial	|	|NOT NULL	|0
FIELD		|clock		|t_time		|'0'	|NOT NULL	|0
FIELD		|druleid	|t_id		|	|NOT NULL	|0			|-|drules
FIELD		|ip		|t_varchar(39)	|''	|NOT NULL	|0
FIELD		|port		|t_integer	|'0'	|NOT NULL	|0
FIELD		|value		|t_varchar(255)	|''	|NOT NULL	|0
FIELD		|status		|t_integer	|'0'	|NOT NULL	|0
FIELD		|dcheckid	|t_id		|	|NULL		|0			|-|dchecks
FIELD		|dns		|t_varchar(255)	|''	|NOT NULL	|0
INDEX		|1		|clock
INDEX		|2		|druleid

TABLE|events|eventid|0
FIELD		|eventid	|t_id		|	|NOT NULL	|0
FIELD		|source		|t_integer	|'0'	|NOT NULL	|0
FIELD		|object		|t_integer	|'0'	|NOT NULL	|0
FIELD		|objectid	|t_id		|'0'	|NOT NULL	|0
FIELD		|clock		|t_time		|'0'	|NOT NULL	|0
FIELD		|value		|t_integer	|'0'	|NOT NULL	|0
FIELD		|acknowledged	|t_integer	|'0'	|NOT NULL	|0
FIELD		|ns		|t_nanosec	|'0'	|NOT NULL	|0
FIELD		|name		|t_varchar(2048)|''	|NOT NULL	|0
FIELD		|severity	|t_integer	|'0'	|NOT NULL	|0
INDEX		|1		|source,object,objectid,clock
INDEX		|2		|source,object,clock

TABLE|trends|itemid,clock|0
FIELD		|itemid		|t_id		|	|NOT NULL	|0			|-|items
FIELD		|clock		|t_time		|'0'	|NOT NULL	|0
FIELD		|num		|t_integer	|'0'	|NOT NULL	|0
FIELD		|value_min	|t_double	|'0.0000'|NOT NULL	|0
FIELD		|value_avg	|t_double	|'0.0000'|NOT NULL	|0
FIELD		|value_max	|t_double	|'0.0000'|NOT NULL	|0

TABLE|trends_uint|itemid,clock|0
FIELD		|itemid		|t_id		|	|NOT NULL	|0			|-|items
FIELD		|clock		|t_time		|'0'	|NOT NULL	|0
FIELD		|num		|t_integer	|'0'	|NOT NULL	|0
FIELD		|value_min	|t_bigint	|'0'	|NOT NULL	|0
FIELD		|value_avg	|t_bigint	|'0'	|NOT NULL	|0
FIELD		|value_max	|t_bigint	|'0'	|NOT NULL	|0

TABLE|acknowledges|acknowledgeid|0
FIELD		|acknowledgeid	|t_id		|	|NOT NULL	|0
FIELD		|userid		|t_id		|	|NOT NULL	|0			|1|users
FIELD		|eventid	|t_id		|	|NOT NULL	|0			|2|events
FIELD		|clock		|t_time		|'0'	|NOT NULL	|0
FIELD		|message	|t_varchar(2048)|''	|NOT NULL	|0
FIELD		|action		|t_integer	|'0'	|NOT NULL	|0
FIELD		|old_severity	|t_integer	|'0'	|NOT NULL	|0
FIELD		|new_severity	|t_integer	|'0'	|NOT NULL	|0
INDEX		|1		|userid
INDEX		|2		|eventid
INDEX		|3		|clock

TABLE|auditlog|auditid|0
FIELD		|auditid	|t_cuid		|	|NOT NULL	|0
FIELD		|userid		|t_id		|	|NULL		|0
FIELD		|username	|t_varchar(100)	|''	|NOT NULL	|0
FIELD		|clock		|t_time		|'0'	|NOT NULL	|0
FIELD		|ip		|t_varchar(39)	|''	|NOT NULL	|0
FIELD		|action		|t_integer	|'0'	|NOT NULL	|0
FIELD		|resourcetype	|t_integer	|'0'	|NOT NULL	|0
FIELD		|resourceid	|t_id		|	|NOT NULL	|0
FIELD		|resourcename	|t_varchar(255)	|''	|NOT NULL	|0
FIELD		|recordsetid	|t_cuid		|	|NOT NULL	|0
FIELD		|details	|t_text		|''	|NOT NULL	|0
INDEX		|1		|userid,clock
INDEX		|2		|clock
INDEX		|3		|resourcetype,resourceid

TABLE|service_alarms|servicealarmid|0
FIELD		|servicealarmid	|t_id		|	|NOT NULL	|0
FIELD		|serviceid	|t_id		|	|NOT NULL	|0			|1|services
FIELD		|clock		|t_time		|'0'	|NOT NULL	|0
FIELD		|value		|t_integer	|'0'	|NOT NULL	|0
INDEX		|1		|serviceid,clock
INDEX		|2		|clock

TABLE|autoreg_host|autoreg_hostid|0
FIELD		|autoreg_hostid	|t_id		|	|NOT NULL	|0
FIELD		|proxy_hostid	|t_id		|	|NULL		|0			|1|hosts	|hostid
FIELD		|host		|t_varchar(128)	|''	|NOT NULL	|0
FIELD		|listen_ip	|t_varchar(39)	|''	|NOT NULL	|0
FIELD		|listen_port	|t_integer	|'0'	|NOT NULL	|0
FIELD		|listen_dns	|t_varchar(255)	|''	|NOT NULL	|0
FIELD		|host_metadata	|t_varchar(255)	|''	|NOT NULL	|0
FIELD		|flags		|t_integer	|'0'	|NOT NULL	|0
FIELD		|tls_accepted	|t_integer	|'1'	|NOT NULL	|0
INDEX		|1		|host
INDEX		|2		|proxy_hostid

TABLE|proxy_autoreg_host|id|0
FIELD		|id		|t_serial	|	|NOT NULL	|0
FIELD		|clock		|t_time		|'0'	|NOT NULL	|0
FIELD		|host		|t_varchar(128)	|''	|NOT NULL	|0
FIELD		|listen_ip	|t_varchar(39)	|''	|NOT NULL	|0
FIELD		|listen_port	|t_integer	|'0'	|NOT NULL	|0
FIELD		|listen_dns	|t_varchar(255)	|''	|NOT NULL	|0
FIELD		|host_metadata	|t_varchar(255)	|''	|NOT NULL	|0
FIELD		|flags		|t_integer	|'0'	|NOT NULL	|0
FIELD		|tls_accepted	|t_integer	|'1'	|NOT NULL	|0
INDEX		|1		|clock

TABLE|dhosts|dhostid|0
FIELD		|dhostid	|t_id		|	|NOT NULL	|0
FIELD		|druleid	|t_id		|	|NOT NULL	|0			|1|drules
FIELD		|status		|t_integer	|'0'	|NOT NULL	|0
FIELD		|lastup		|t_integer	|'0'	|NOT NULL	|0
FIELD		|lastdown	|t_integer	|'0'	|NOT NULL	|0
INDEX		|1		|druleid

TABLE|dservices|dserviceid|0
FIELD		|dserviceid	|t_id		|	|NOT NULL	|0
FIELD		|dhostid	|t_id		|	|NOT NULL	|0			|1|dhosts
FIELD		|value		|t_varchar(255)	|''	|NOT NULL	|0
FIELD		|port		|t_integer	|'0'	|NOT NULL	|0
FIELD		|status		|t_integer	|'0'	|NOT NULL	|0
FIELD		|lastup		|t_integer	|'0'	|NOT NULL	|0
FIELD		|lastdown	|t_integer	|'0'	|NOT NULL	|0
FIELD		|dcheckid	|t_id		|	|NOT NULL	|0			|2|dchecks
FIELD		|ip		|t_varchar(39)	|''	|NOT NULL	|0
FIELD		|dns		|t_varchar(255)	|''	|NOT NULL	|0
UNIQUE		|1		|dcheckid,ip,port
INDEX		|2		|dhostid

-- Other tables

TABLE|escalations|escalationid|0
FIELD		|escalationid	|t_id		|	|NOT NULL	|0
FIELD		|actionid	|t_id		|	|NOT NULL	|0			|-|actions
FIELD		|triggerid	|t_id		|	|NULL		|0			|-|triggers
FIELD		|eventid	|t_id		|	|NULL		|0			|-|events
FIELD		|r_eventid	|t_id		|	|NULL		|0			|-|events	|eventid
FIELD		|nextcheck	|t_time		|'0'	|NOT NULL	|0
FIELD		|esc_step	|t_integer	|'0'	|NOT NULL	|0
FIELD		|status		|t_integer	|'0'	|NOT NULL	|0
FIELD		|itemid		|t_id		|	|NULL		|0			|-|items
FIELD		|acknowledgeid	|t_id		|	|NULL		|0			|-|acknowledges
FIELD		|servicealarmid	|t_id		|	|NULL		|0			|-|service_alarms
FIELD		|serviceid	|t_id		|	|NULL		|0			|-|services
UNIQUE		|1		|triggerid,itemid,serviceid,escalationid
INDEX		|2		|eventid
INDEX		|3		|nextcheck

TABLE|globalvars|globalvarid|0
FIELD		|globalvarid	|t_id		|	|NOT NULL	|0
FIELD		|snmp_lastsize	|t_bigint	|'0'	|NOT NULL	|0

TABLE|graph_discovery|graphid|0
FIELD		|graphid	|t_id		|	|NOT NULL	|0			|1|graphs
FIELD		|parent_graphid	|t_id		|	|NOT NULL	|0			|2|graphs	|graphid	|RESTRICT
FIELD		|lastcheck	|t_integer	|'0'	|NOT NULL	|ZBX_NODATA
FIELD		|ts_delete	|t_time		|'0'	|NOT NULL	|ZBX_NODATA
INDEX		|1		|parent_graphid

TABLE|host_inventory|hostid|0
FIELD		|hostid		|t_id		|	|NOT NULL	|0			|1|hosts
FIELD		|inventory_mode	|t_integer	|'0'	|NOT NULL	|0
FIELD		|type		|t_varchar(64)	|''	|NOT NULL	|0
FIELD		|type_full	|t_varchar(64)	|''	|NOT NULL	|0
FIELD		|name		|t_varchar(128)	|''	|NOT NULL	|0
FIELD		|alias		|t_varchar(128)	|''	|NOT NULL	|0
FIELD		|os		|t_varchar(128)	|''	|NOT NULL	|0
FIELD		|os_full	|t_varchar(255)	|''	|NOT NULL	|0
FIELD		|os_short	|t_varchar(128)	|''	|NOT NULL	|0
FIELD		|serialno_a	|t_varchar(64)	|''	|NOT NULL	|0
FIELD		|serialno_b	|t_varchar(64)	|''	|NOT NULL	|0
FIELD		|tag		|t_varchar(64)	|''	|NOT NULL	|0
FIELD		|asset_tag	|t_varchar(64)	|''	|NOT NULL	|0
FIELD		|macaddress_a	|t_varchar(64)	|''	|NOT NULL	|0
FIELD		|macaddress_b	|t_varchar(64)	|''	|NOT NULL	|0
FIELD		|hardware	|t_varchar(255)	|''	|NOT NULL	|0
FIELD		|hardware_full	|t_shorttext	|''	|NOT NULL	|0
FIELD		|software	|t_varchar(255)	|''	|NOT NULL	|0
FIELD		|software_full	|t_shorttext	|''	|NOT NULL	|0
FIELD		|software_app_a	|t_varchar(64)	|''	|NOT NULL	|0
FIELD		|software_app_b	|t_varchar(64)	|''	|NOT NULL	|0
FIELD		|software_app_c	|t_varchar(64)	|''	|NOT NULL	|0
FIELD		|software_app_d	|t_varchar(64)	|''	|NOT NULL	|0
FIELD		|software_app_e	|t_varchar(64)	|''	|NOT NULL	|0
FIELD		|contact	|t_shorttext	|''	|NOT NULL	|0
FIELD		|location	|t_shorttext	|''	|NOT NULL	|0
FIELD		|location_lat	|t_varchar(16)	|''	|NOT NULL	|0
FIELD		|location_lon	|t_varchar(16)	|''	|NOT NULL	|0
FIELD		|notes		|t_shorttext	|''	|NOT NULL	|0
FIELD		|chassis	|t_varchar(64)	|''	|NOT NULL	|0
FIELD		|model		|t_varchar(64)	|''	|NOT NULL	|0
FIELD		|hw_arch	|t_varchar(32)	|''	|NOT NULL	|0
FIELD		|vendor		|t_varchar(64)	|''	|NOT NULL	|0
FIELD		|contract_number|t_varchar(64)	|''	|NOT NULL	|0
FIELD		|installer_name	|t_varchar(64)	|''	|NOT NULL	|0
FIELD		|deployment_status|t_varchar(64)|''	|NOT NULL	|0
FIELD		|url_a		|t_varchar(255)	|''	|NOT NULL	|0
FIELD		|url_b		|t_varchar(255)	|''	|NOT NULL	|0
FIELD		|url_c		|t_varchar(255)	|''	|NOT NULL	|0
FIELD		|host_networks	|t_shorttext	|''	|NOT NULL	|0
FIELD		|host_netmask	|t_varchar(39)	|''	|NOT NULL	|0
FIELD		|host_router	|t_varchar(39)	|''	|NOT NULL	|0
FIELD		|oob_ip		|t_varchar(39)	|''	|NOT NULL	|0
FIELD		|oob_netmask	|t_varchar(39)	|''	|NOT NULL	|0
FIELD		|oob_router	|t_varchar(39)	|''	|NOT NULL	|0
FIELD		|date_hw_purchase|t_varchar(64)	|''	|NOT NULL	|0
FIELD		|date_hw_install|t_varchar(64)	|''	|NOT NULL	|0
FIELD		|date_hw_expiry	|t_varchar(64)	|''	|NOT NULL	|0
FIELD		|date_hw_decomm	|t_varchar(64)	|''	|NOT NULL	|0
FIELD		|site_address_a	|t_varchar(128)	|''	|NOT NULL	|0
FIELD		|site_address_b	|t_varchar(128)	|''	|NOT NULL	|0
FIELD		|site_address_c	|t_varchar(128)	|''	|NOT NULL	|0
FIELD		|site_city	|t_varchar(128)	|''	|NOT NULL	|0
FIELD		|site_state	|t_varchar(64)	|''	|NOT NULL	|0
FIELD		|site_country	|t_varchar(64)	|''	|NOT NULL	|0
FIELD		|site_zip	|t_varchar(64)	|''	|NOT NULL	|0
FIELD		|site_rack	|t_varchar(128)	|''	|NOT NULL	|0
FIELD		|site_notes	|t_shorttext	|''	|NOT NULL	|0
FIELD		|poc_1_name	|t_varchar(128)	|''	|NOT NULL	|0
FIELD		|poc_1_email	|t_varchar(128)	|''	|NOT NULL	|0
FIELD		|poc_1_phone_a	|t_varchar(64)	|''	|NOT NULL	|0
FIELD		|poc_1_phone_b	|t_varchar(64)	|''	|NOT NULL	|0
FIELD		|poc_1_cell	|t_varchar(64)	|''	|NOT NULL	|0
FIELD		|poc_1_screen	|t_varchar(64)	|''	|NOT NULL	|0
FIELD		|poc_1_notes	|t_shorttext	|''	|NOT NULL	|0
FIELD		|poc_2_name	|t_varchar(128)	|''	|NOT NULL	|0
FIELD		|poc_2_email	|t_varchar(128)	|''	|NOT NULL	|0
FIELD		|poc_2_phone_a	|t_varchar(64)	|''	|NOT NULL	|0
FIELD		|poc_2_phone_b	|t_varchar(64)	|''	|NOT NULL	|0
FIELD		|poc_2_cell	|t_varchar(64)	|''	|NOT NULL	|0
FIELD		|poc_2_screen	|t_varchar(64)	|''	|NOT NULL	|0
FIELD		|poc_2_notes	|t_shorttext	|''	|NOT NULL	|0

TABLE|housekeeper|housekeeperid|0
FIELD		|housekeeperid	|t_id		|	|NOT NULL	|0
FIELD		|tablename	|t_varchar(64)	|''	|NOT NULL	|0
FIELD		|field		|t_varchar(64)	|''	|NOT NULL	|0
FIELD		|value		|t_id		|	|NOT NULL	|0			|-|items

TABLE|images|imageid|0
FIELD		|imageid	|t_id		|	|NOT NULL	|0
FIELD		|imagetype	|t_integer	|'0'	|NOT NULL	|0
FIELD		|name		|t_varchar(64)	|'0'	|NOT NULL	|0
FIELD		|image		|t_image	|''	|NOT NULL	|0
UNIQUE		|1		|name

TABLE|item_discovery|itemdiscoveryid|ZBX_TEMPLATE
FIELD		|itemdiscoveryid|t_id		|	|NOT NULL	|0
FIELD		|itemid		|t_id		|	|NOT NULL	|0			|1|items
FIELD		|parent_itemid	|t_id		|	|NOT NULL	|0			|2|items	|itemid
FIELD		|key_		|t_varchar(2048)|''	|NOT NULL	|ZBX_NODATA
FIELD		|lastcheck	|t_integer	|'0'	|NOT NULL	|ZBX_NODATA
FIELD		|ts_delete	|t_time		|'0'	|NOT NULL	|ZBX_NODATA
UNIQUE		|1		|itemid,parent_itemid
INDEX		|2		|parent_itemid

TABLE|host_discovery|hostid|ZBX_TEMPLATE
FIELD		|hostid		|t_id		|	|NOT NULL	|0			|1|hosts
FIELD		|parent_hostid	|t_id		|	|NULL		|0			|2|hosts	|hostid		|RESTRICT
FIELD		|parent_itemid	|t_id		|	|NULL		|0			|3|items	|itemid		|RESTRICT
FIELD		|host		|t_varchar(128)	|''	|NOT NULL	|ZBX_NODATA
FIELD		|lastcheck	|t_integer	|'0'	|NOT NULL	|ZBX_NODATA
FIELD		|ts_delete	|t_time		|'0'	|NOT NULL	|ZBX_NODATA

TABLE|interface_discovery|interfaceid|0
FIELD		|interfaceid	|t_id		|	|NOT NULL	|0			|1|interface
FIELD		|parent_interfaceid|t_id	|	|NOT NULL	|0			|2|interface	|interfaceid

TABLE|profiles|profileid|0
FIELD		|profileid	|t_id		|	|NOT NULL	|0
FIELD		|userid		|t_id		|	|NOT NULL	|0			|1|users
FIELD		|idx		|t_varchar(96)	|''	|NOT NULL	|0
FIELD		|idx2		|t_id		|'0'	|NOT NULL	|0
FIELD		|value_id	|t_id		|'0'	|NOT NULL	|0
FIELD		|value_int	|t_integer	|'0'	|NOT NULL	|0
FIELD		|value_str	|t_text	|''	|NOT NULL	|0
FIELD		|source		|t_varchar(96)	|''	|NOT NULL	|0
FIELD		|type		|t_integer	|'0'	|NOT NULL	|0
INDEX		|1		|userid,idx,idx2
INDEX		|2		|userid,profileid

TABLE|sessions|sessionid|0
FIELD		|sessionid	|t_varchar(32)	|''	|NOT NULL	|0
FIELD		|userid		|t_id		|	|NOT NULL	|0			|1|users
FIELD		|lastaccess	|t_integer	|'0'	|NOT NULL	|0
FIELD		|status		|t_integer	|'0'	|NOT NULL	|0
INDEX		|1		|userid,status,lastaccess

TABLE|trigger_discovery|triggerid|0
FIELD		|triggerid	|t_id		|	|NOT NULL	|0			|1|triggers
FIELD		|parent_triggerid|t_id		|	|NOT NULL	|0			|2|triggers	|triggerid	|RESTRICT
FIELD		|lastcheck	|t_integer	|'0'	|NOT NULL	|ZBX_NODATA
FIELD		|ts_delete	|t_time		|'0'	|NOT NULL	|ZBX_NODATA
INDEX		|1		|parent_triggerid

TABLE|item_condition|item_conditionid|ZBX_TEMPLATE
FIELD		|item_conditionid|t_id		|	|NOT NULL	|0
FIELD		|itemid		|t_id		|	|NOT NULL	|0			|1|items
FIELD		|operator	|t_integer	|'8'	|NOT NULL	|0
FIELD		|macro		|t_varchar(64)	|''	|NOT NULL	|0
FIELD		|value		|t_varchar(255)	|''	|NOT NULL	|0
INDEX		|1		|itemid

TABLE|item_rtdata|itemid|ZBX_TEMPLATE
FIELD		|itemid		|t_id		|	|NOT NULL	|0			|1|items
FIELD		|lastlogsize	|t_bigint	|'0'	|NOT NULL	|ZBX_PROXY,ZBX_NODATA
FIELD		|state		|t_integer	|'0'	|NOT NULL	|ZBX_NODATA
FIELD		|mtime		|t_integer	|'0'	|NOT NULL	|ZBX_PROXY,ZBX_NODATA
FIELD		|error		|t_varchar(2048)|''	|NOT NULL	|ZBX_NODATA

TABLE|opinventory|operationid|ZBX_DATA
FIELD		|operationid	|t_id		|	|NOT NULL	|0			|1|operations
FIELD		|inventory_mode	|t_integer	|'0'	|NOT NULL	|0

TABLE|trigger_tag|triggertagid|ZBX_TEMPLATE
FIELD		|triggertagid	|t_id		|	|NOT NULL	|0
FIELD		|triggerid	|t_id		|	|NOT NULL	|0			|1|triggers
FIELD		|tag		|t_varchar(255)	|''	|NOT NULL	|0
FIELD		|value		|t_varchar(255)	|''	|NOT NULL	|0
INDEX		|1		|triggerid

TABLE|event_tag|eventtagid|0
FIELD		|eventtagid	|t_id		|	|NOT NULL	|0
FIELD		|eventid	|t_id		|	|NOT NULL	|0			|1|events
FIELD		|tag		|t_varchar(255)	|''	|NOT NULL	|0
FIELD		|value		|t_varchar(255)	|''	|NOT NULL	|0
INDEX		|1		|eventid

TABLE|problem|eventid|0
FIELD		|eventid	|t_id		|	|NOT NULL	|0			|1|events
FIELD		|source		|t_integer	|'0'	|NOT NULL	|0
FIELD		|object		|t_integer	|'0'	|NOT NULL	|0
FIELD		|objectid	|t_id		|'0'	|NOT NULL	|0
FIELD		|clock		|t_time		|'0'	|NOT NULL	|0
FIELD		|ns		|t_nanosec	|'0'	|NOT NULL	|0
FIELD		|r_eventid	|t_id		|	|NULL		|0			|2|events	|eventid
FIELD		|r_clock	|t_time		|'0'	|NOT NULL	|0
FIELD		|r_ns		|t_nanosec	|'0'	|NOT NULL	|0
FIELD		|correlationid	|t_id		|	|NULL		|0			|-|correlation
FIELD		|userid		|t_id		|	|NULL		|0			|-|users
FIELD		|name		|t_varchar(2048)|''	|NOT NULL	|0
FIELD		|acknowledged	|t_integer	|'0'	|NOT NULL	|0
FIELD		|severity	|t_integer	|'0'	|NOT NULL	|0
INDEX		|1		|source,object,objectid
INDEX		|2		|r_clock
INDEX		|3		|r_eventid

TABLE|problem_tag|problemtagid|0
FIELD		|problemtagid	|t_id		|	|NOT NULL	|0
FIELD		|eventid	|t_id		|	|NOT NULL	|0			|1|problem
FIELD		|tag		|t_varchar(255)	|''	|NOT NULL	|0
FIELD		|value		|t_varchar(255)	|''	|NOT NULL	|0
INDEX		|1		|eventid,tag,value

TABLE|tag_filter|tag_filterid|0
FIELD		|tag_filterid	|t_id		|	|NOT NULL	|0
FIELD		|usrgrpid	|t_id		|	|NOT NULL	|0 			|1|usrgrp	|usrgrpid
FIELD		|groupid	|t_id		|	|NOT NULL	|0			|2|hstgrp	|groupid
FIELD		|tag	|t_varchar(255)	|'' |NOT NULL	|0
FIELD		|value	|t_varchar(255)	|'' |NOT NULL	|0

TABLE|event_recovery|eventid|0
FIELD		|eventid	|t_id		|	|NOT NULL	|0			|1|events
FIELD		|r_eventid	|t_id		|	|NOT NULL	|0			|2|events	|eventid
FIELD		|c_eventid	|t_id		|	|NULL		|0			|3|events	|eventid
FIELD		|correlationid	|t_id		|	|NULL		|0			|-|correlation
FIELD		|userid		|t_id		|	|NULL		|0			|-|users
INDEX		|1		|r_eventid
INDEX		|2		|c_eventid

TABLE|correlation|correlationid|ZBX_DATA
FIELD		|correlationid	|t_id		|	|NOT NULL	|0
FIELD		|name		|t_varchar(255)	|''	|NOT NULL	|0
FIELD		|description	|t_shorttext	|''	|NOT NULL	|0
FIELD		|evaltype	|t_integer	|'0'	|NOT NULL	|0
FIELD		|status		|t_integer	|'0'	|NOT NULL	|0
FIELD		|formula	|t_varchar(255)	|''	|NOT NULL	|0
INDEX		|1		|status
UNIQUE		|2		|name

TABLE|corr_condition|corr_conditionid|ZBX_DATA
FIELD		|corr_conditionid|t_id		|	|NOT NULL	|0
FIELD		|correlationid	|t_id		|	|NOT NULL	|0			|1|correlation
FIELD		|type		|t_integer	|'0'	|NOT NULL	|0
INDEX		|1		|correlationid

TABLE|corr_condition_tag|corr_conditionid|ZBX_DATA
FIELD		|corr_conditionid|t_id		|	|NOT NULL	|0			|1|corr_condition
FIELD		|tag		|t_varchar(255)	|''	|NOT NULL	|0

TABLE|corr_condition_group|corr_conditionid|ZBX_DATA
FIELD		|corr_conditionid|t_id		|	|NOT NULL	|0			|1|corr_condition
FIELD		|operator	|t_integer	|'0'	|NOT NULL	|0
FIELD		|groupid	|t_id		|	|NOT NULL	|0			|2|hstgrp	|	|RESTRICT
INDEX		|1		|groupid

TABLE|corr_condition_tagpair|corr_conditionid|ZBX_DATA
FIELD		|corr_conditionid|t_id		|	|NOT NULL	|0			|1|corr_condition
FIELD		|oldtag		|t_varchar(255)	|''	|NOT NULL	|0
FIELD		|newtag		|t_varchar(255)	|''	|NOT NULL	|0

TABLE|corr_condition_tagvalue|corr_conditionid|ZBX_DATA
FIELD		|corr_conditionid|t_id		|	|NOT NULL	|0			|1|corr_condition
FIELD		|tag		|t_varchar(255)	|''	|NOT NULL	|0
FIELD		|operator	|t_integer	|'0'	|NOT NULL	|0
FIELD		|value		|t_varchar(255)	|''	|NOT NULL	|0

TABLE|corr_operation|corr_operationid|ZBX_DATA
FIELD		|corr_operationid|t_id		|	|NOT NULL	|0
FIELD		|correlationid	|t_id		|	|NOT NULL	|0			|1|correlation
FIELD		|type		|t_integer	|'0'	|NOT NULL	|0
INDEX		|1		|correlationid

TABLE|task|taskid|0
FIELD		|taskid		|t_id		|	|NOT NULL	|0
FIELD		|type		|t_integer	|	|NOT NULL	|0
FIELD		|status		|t_integer	|'0'	|NOT NULL	|0
FIELD		|clock		|t_integer	|'0'	|NOT NULL	|0
FIELD		|ttl		|t_integer	|'0'	|NOT NULL	|0
FIELD		|proxy_hostid	|t_id		|	|NULL		|0			|1|hosts	|hostid
INDEX		|1		|status,proxy_hostid

TABLE|task_close_problem|taskid|0
FIELD		|taskid		|t_id		|	|NOT NULL	|0			|1|task
FIELD		|acknowledgeid	|t_id		|	|NOT NULL	|0			|-|acknowledges

TABLE|item_preproc|item_preprocid|ZBX_TEMPLATE
FIELD		|item_preprocid	|t_id		|	|NOT NULL	|0
FIELD		|itemid		|t_id		|	|NOT NULL	|ZBX_PROXY			|1|items
FIELD		|step		|t_integer	|'0'	|NOT NULL	|ZBX_PROXY
FIELD		|type		|t_integer	|'0'	|NOT NULL	|ZBX_PROXY
FIELD		|params		|t_shorttext	|''	|NOT NULL	|ZBX_PROXY
FIELD		|error_handler	|t_integer	|'0'	|NOT NULL	|ZBX_PROXY
FIELD		|error_handler_params|t_varchar(255)|''	|NOT NULL	|ZBX_PROXY
INDEX		|1		|itemid,step

TABLE|task_remote_command|taskid|0
FIELD		|taskid		|t_id		|	|NOT NULL	|0			|1|task
FIELD		|command_type	|t_integer	|'0'	|NOT NULL	|0
FIELD		|execute_on	|t_integer	|'0'	|NOT NULL	|0
FIELD		|port		|t_integer	|'0'	|NOT NULL	|0
FIELD		|authtype	|t_integer	|'0'	|NOT NULL	|0
FIELD		|username	|t_varchar(64)	|''	|NOT NULL	|0
FIELD		|password	|t_varchar(64)	|''	|NOT NULL	|0
FIELD		|publickey	|t_varchar(64)	|''	|NOT NULL	|0
FIELD		|privatekey	|t_varchar(64)	|''	|NOT NULL	|0
FIELD		|command	|t_text		|''	|NOT NULL	|0
FIELD		|alertid	|t_id		|	|NULL		|0			|-|alerts
FIELD		|parent_taskid	|t_id		|	|NOT NULL	|0			|-|task		|taskid
FIELD		|hostid		|t_id		|	|NOT NULL	|0			|-|hosts

TABLE|task_remote_command_result|taskid|0
FIELD		|taskid		|t_id		|	|NOT NULL	|0			|1|task
FIELD		|status		|t_integer	|'0'	|NOT NULL	|0
FIELD		|parent_taskid	|t_id		|	|NOT NULL	|0			|-|task		|taskid
FIELD		|info		|t_shorttext	|''	|NOT NULL	|0

TABLE|task_data|taskid|0
FIELD		|taskid		|t_id		|	|NOT NULL	|0			|1|task
FIELD		|type	|t_integer	|'0'	|NOT NULL	|0
FIELD		|data	|t_text	|''	|NOT NULL	|0
FIELD		|parent_taskid	|t_id		|	|NOT NULL	|0			|-|task		|taskid

TABLE|task_result|taskid|0
FIELD		|taskid		|t_id		|	|NOT NULL	|0			|1|task
FIELD		|status		|t_integer	|'0'	|NOT NULL	|0
FIELD		|parent_taskid	|t_id		|	|NOT NULL	|0			|-|task		|taskid
FIELD		|info		|t_text		|''	|NOT NULL	|0
INDEX		|1		|parent_taskid

TABLE|task_acknowledge|taskid|0
FIELD		|taskid		|t_id		|	|NOT NULL	|0			|1|task
FIELD		|acknowledgeid	|t_id		|	|NOT NULL	|0			|-|acknowledges

TABLE|sysmap_shape|sysmap_shapeid|ZBX_TEMPLATE
FIELD		|sysmap_shapeid	|t_id		|	|NOT NULL	|0
FIELD		|sysmapid	|t_id		|	|NOT NULL	|0			|1|sysmaps
FIELD		|type		|t_integer	|'0'	|NOT NULL	|0
FIELD		|x		|t_integer	|'0'	|NOT NULL	|0
FIELD		|y		|t_integer	|'0'	|NOT NULL	|0
FIELD		|width		|t_integer	|'200'	|NOT NULL	|0
FIELD		|height		|t_integer	|'200'	|NOT NULL	|0
FIELD		|text		|t_shorttext	|''	|NOT NULL	|0
FIELD		|font		|t_integer	|'9'	|NOT NULL	|0
FIELD		|font_size	|t_integer	|'11'	|NOT NULL	|0
FIELD		|font_color	|t_varchar(6)	|'000000'|NOT NULL	|0
FIELD		|text_halign	|t_integer	|'0'	|NOT NULL	|0
FIELD		|text_valign	|t_integer	|'0'	|NOT NULL	|0
FIELD		|border_type	|t_integer	|'0'	|NOT NULL	|0
FIELD		|border_width	|t_integer	|'1'	|NOT NULL	|0
FIELD		|border_color	|t_varchar(6)	|'000000'|NOT NULL	|0
FIELD		|background_color|t_varchar(6)	|''	|NOT NULL	|0
FIELD		|zindex		|t_integer	|'0'	|NOT NULL	|0
INDEX		|1		|sysmapid

TABLE|sysmap_element_trigger|selement_triggerid|ZBX_TEMPLATE
FIELD		|selement_triggerid	|t_id	|	|NOT NULL	|0
FIELD		|selementid		|t_id	|	|NOT NULL	|0			|1|sysmaps_elements
FIELD		|triggerid		|t_id	|	|NOT NULL	|0			|2|triggers
UNIQUE		|1			|selementid,triggerid

TABLE|httptest_field|httptest_fieldid|ZBX_TEMPLATE
FIELD		|httptest_fieldid	|t_id		|	|NOT NULL	|0
FIELD		|httptestid		|t_id		|	|NOT NULL	|ZBX_PROXY	|1|httptest
FIELD		|type			|t_integer	|'0'	|NOT NULL	|ZBX_PROXY
FIELD		|name			|t_varchar(255)	|''	|NOT NULL	|ZBX_PROXY
FIELD		|value			|t_shorttext	|''	|NOT NULL	|ZBX_PROXY
INDEX		|1			|httptestid

TABLE|httpstep_field|httpstep_fieldid|ZBX_TEMPLATE
FIELD		|httpstep_fieldid	|t_id		|	|NOT NULL	|0
FIELD		|httpstepid		|t_id		|	|NOT NULL	|ZBX_PROXY	|1|httpstep
FIELD		|type			|t_integer	|'0'	|NOT NULL	|ZBX_PROXY
FIELD		|name			|t_varchar(255)	|''	|NOT NULL	|ZBX_PROXY
FIELD		|value			|t_shorttext	|''	|NOT NULL	|ZBX_PROXY
INDEX		|1			|httpstepid

TABLE|dashboard|dashboardid|ZBX_DASHBOARD
FIELD		|dashboardid	|t_id		|	|NOT NULL	|0
FIELD		|name		|t_varchar(255)	|	|NOT NULL	|0
FIELD		|userid		|t_id		|	|NULL		|0			|1|users	|	|RESTRICT
FIELD		|private	|t_integer	|'1'	|NOT NULL	|0
FIELD		|templateid	|t_id		|	|NULL		|0			|2|hosts	|hostid
FIELD		|display_period	|t_integer	|'30'	|NOT NULL	|0
FIELD		|auto_start	|t_integer	|'1'	|NOT NULL	|0
FIELD		|uuid		|t_varchar(32)	|''	|NOT NULL	|0
INDEX		|1		|userid
INDEX		|2		|templateid

TABLE|dashboard_user|dashboard_userid|ZBX_DASHBOARD
FIELD		|dashboard_userid|t_id		|	|NOT NULL	|0
FIELD		|dashboardid	|t_id		|	|NOT NULL	|0			|1|dashboard
FIELD		|userid		|t_id		|	|NOT NULL	|0			|2|users
FIELD		|permission	|t_integer	|'2'	|NOT NULL	|0
UNIQUE		|1		|dashboardid,userid

TABLE|dashboard_usrgrp|dashboard_usrgrpid|ZBX_DASHBOARD
FIELD		|dashboard_usrgrpid|t_id	|	|NOT NULL	|0
FIELD		|dashboardid	|t_id		|	|NOT NULL	|0			|1|dashboard
FIELD		|usrgrpid	|t_id		|	|NOT NULL	|0			|2|usrgrp
FIELD		|permission	|t_integer	|'2'	|NOT NULL	|0
UNIQUE		|1		|dashboardid,usrgrpid

TABLE|dashboard_page|dashboard_pageid|ZBX_DASHBOARD
FIELD		|dashboard_pageid|t_id		|	|NOT NULL	|0
FIELD		|dashboardid	|t_id		|	|NOT NULL	|0		|1|dashboard
FIELD		|name		|t_varchar(255)	|''	|NOT NULL	|0
FIELD		|display_period	|t_integer	|'0'	|NOT NULL	|0
FIELD		|sortorder	|t_integer	|'0'	|NOT NULL	|0
INDEX		|1		|dashboardid

TABLE|widget|widgetid|ZBX_DASHBOARD
FIELD		|widgetid	|t_id		|	|NOT NULL	|0
FIELD		|type		|t_varchar(255)	|''	|NOT NULL	|0
FIELD		|name		|t_varchar(255)	|''	|NOT NULL	|0
FIELD		|x		|t_integer	|'0'	|NOT NULL	|0
FIELD		|y		|t_integer	|'0'	|NOT NULL	|0
FIELD		|width		|t_integer	|'1'	|NOT NULL	|0
FIELD		|height		|t_integer	|'2'	|NOT NULL	|0
FIELD		|view_mode	|t_integer	|'0'	|NOT NULL	|0
FIELD		|dashboard_pageid|t_id		|	|NOT NULL	|0		|1|dashboard_page
INDEX		|1		|dashboard_pageid

TABLE|widget_field|widget_fieldid|ZBX_DASHBOARD
FIELD		|widget_fieldid	|t_id		|	|NOT NULL	|0
FIELD		|widgetid	|t_id		|	|NOT NULL	|0			|1|widget
FIELD		|type		|t_integer	|'0'	|NOT NULL	|0
FIELD		|name		|t_varchar(255)	|''	|NOT NULL	|0
FIELD		|value_int	|t_integer	|'0'	|NOT NULL	|0
FIELD		|value_str	|t_varchar(255)	|''	|NOT NULL	|0
FIELD		|value_groupid	|t_id		|	|NULL		|0			|2|hstgrp	|groupid
FIELD		|value_hostid	|t_id		|	|NULL		|0			|3|hosts	|hostid
FIELD		|value_itemid	|t_id		|	|NULL		|0			|4|items	|itemid
FIELD		|value_graphid	|t_id		|	|NULL		|0			|5|graphs	|graphid
FIELD		|value_sysmapid	|t_id		|	|NULL		|0			|6|sysmaps	|sysmapid
INDEX		|1		|widgetid
INDEX		|2		|value_groupid
INDEX		|3		|value_hostid
INDEX		|4		|value_itemid
INDEX		|5		|value_graphid
INDEX		|6		|value_sysmapid

TABLE|task_check_now|taskid|0
FIELD		|taskid		|t_id		|	|NOT NULL	|0			|1|task
FIELD		|itemid		|t_id		|	|NOT NULL	|0			|-|items

TABLE|event_suppress|event_suppressid|0
FIELD		|event_suppressid|t_id		|	|NOT NULL	|0
FIELD		|eventid	|t_id		|	|NOT NULL	|0			|1|events
FIELD		|maintenanceid	|t_id		|	|NULL		|0			|2|maintenances
FIELD		|suppress_until	|t_time		|'0'	|NOT NULL	|0
UNIQUE		|1		|eventid,maintenanceid
INDEX		|2		|suppress_until
INDEX		|3		|maintenanceid

TABLE|maintenance_tag|maintenancetagid|ZBX_DATA
FIELD		|maintenancetagid|t_id		|	|NOT NULL	|0
FIELD		|maintenanceid	|t_id		|	|NOT NULL	|0			|1|maintenances
FIELD		|tag		|t_varchar(255)	|''	|NOT NULL	|0
FIELD		|operator	|t_integer	|'2'	|NOT NULL	|0
FIELD		|value		|t_varchar(255)	|''	|NOT NULL	|0
INDEX		|1		|maintenanceid

TABLE|lld_macro_path|lld_macro_pathid|ZBX_TEMPLATE
FIELD		|lld_macro_pathid|t_id		|	|NOT NULL	|0
FIELD		|itemid		|t_id		|	|NOT NULL	|0			|1|items
FIELD		|lld_macro	|t_varchar(255)	|''	|NOT NULL	|0
FIELD		|path		|t_varchar(255)	|''	|NOT NULL	|0
UNIQUE		|1		|itemid,lld_macro

TABLE|host_tag|hosttagid|ZBX_TEMPLATE
FIELD		|hosttagid	|t_id		|	|NOT NULL	|0
FIELD		|hostid		|t_id		|	|NOT NULL	|0			|1|hosts
FIELD		|tag		|t_varchar(255)	|''	|NOT NULL	|0
FIELD		|value		|t_varchar(255)	|''	|NOT NULL	|0
INDEX		|1		|hostid

TABLE|config_autoreg_tls|autoreg_tlsid|ZBX_DATA
FIELD		|autoreg_tlsid	|t_id		|	|NOT NULL	|0
FIELD		|tls_psk_identity|t_varchar(128)|''	|NOT NULL	|ZBX_PROXY
FIELD		|tls_psk	|t_varchar(512)	|''	|NOT NULL	|ZBX_PROXY
UNIQUE		|1		|tls_psk_identity

TABLE|module|moduleid|
FIELD		|moduleid	|t_id		|	|NOT NULL	|0
FIELD		|id		|t_varchar(255)	|''	|NOT NULL	|0
FIELD		|relative_path	|t_varchar(255)	|''	|NOT NULL	|0
FIELD		|status		|t_integer	|'0'	|NOT NULL	|0
FIELD		|config		|t_shorttext	|''	|NOT NULL	|0

TABLE|interface_snmp|interfaceid|ZBX_TEMPLATE
FIELD		|interfaceid	|t_id		|	|NOT NULL	|0			|1|interface
FIELD		|version	|t_integer	|'2'	|NOT NULL	|ZBX_PROXY
FIELD		|bulk		|t_integer	|'1'	|NOT NULL	|ZBX_PROXY
FIELD		|community	|t_varchar(64)	|''	|NOT NULL	|ZBX_PROXY
FIELD		|securityname	|t_varchar(64)	|''	|NOT NULL	|ZBX_PROXY
FIELD		|securitylevel	|t_integer	|'0'	|NOT NULL	|ZBX_PROXY
FIELD		|authpassphrase	|t_varchar(64)	|''	|NOT NULL	|ZBX_PROXY
FIELD		|privpassphrase	|t_varchar(64)	|''	|NOT NULL	|ZBX_PROXY
FIELD		|authprotocol	|t_integer	|'0'	|NOT NULL	|ZBX_PROXY
FIELD		|privprotocol	|t_integer	|'0'	|NOT NULL	|ZBX_PROXY
FIELD		|contextname	|t_varchar(255)	|''	|NOT NULL	|ZBX_PROXY

TABLE|lld_override|lld_overrideid|ZBX_TEMPLATE
FIELD		|lld_overrideid	|t_id		|	|NOT NULL	|0
FIELD		|itemid		|t_id		|	|NOT NULL	|0	|1|items
FIELD		|name		|t_varchar(255)	|''	|NOT NULL	|0
FIELD		|step		|t_integer	|'0'	|NOT NULL	|0
FIELD		|evaltype	|t_integer	|'0'	|NOT NULL	|0
FIELD		|formula	|t_varchar(255)	|''	|NOT NULL	|0
FIELD		|stop		|t_integer	|'0'	|NOT NULL	|0
UNIQUE		|1		|itemid,name

TABLE|lld_override_condition|lld_override_conditionid|ZBX_TEMPLATE
FIELD	|lld_override_conditionid	|t_id		|	|NOT NULL	|0
FIELD	|lld_overrideid			|t_id		|	|NOT NULL	|0	|1|lld_override
FIELD	|operator			|t_integer	|'8'	|NOT NULL	|0
FIELD	|macro				|t_varchar(64)	|''	|NOT NULL	|0
FIELD	|value				|t_varchar(255)	|''	|NOT NULL	|0
INDEX	|1				|lld_overrideid

TABLE|lld_override_operation|lld_override_operationid|ZBX_TEMPLATE
FIELD	|lld_override_operationid	|t_id		|	|NOT NULL	|0
FIELD	|lld_overrideid			|t_id		|	|NOT NULL	|0	|1|lld_override
FIELD	|operationobject		|t_integer	|'0'	|NOT NULL	|0
FIELD	|operator			|t_integer	|'0'	|NOT NULL	|0
FIELD	|value				|t_varchar(255)	|''	|NOT NULL	|0
INDEX	|1				|lld_overrideid

TABLE|lld_override_opstatus|lld_override_operationid|ZBX_TEMPLATE
FIELD	|lld_override_operationid	|t_id		|	|NOT NULL	|0	|1|lld_override_operation
FIELD	|status				|t_integer	|'0'	|NOT NULL	|0

TABLE|lld_override_opdiscover|lld_override_operationid|ZBX_TEMPLATE
FIELD	|lld_override_operationid	|t_id		|	|NOT NULL	|0	|1|lld_override_operation
FIELD	|discover			|t_integer	|'0'	|NOT NULL	|0

TABLE|lld_override_opperiod|lld_override_operationid|ZBX_TEMPLATE
FIELD	|lld_override_operationid	|t_id		|	|NOT NULL	|0	|1|lld_override_operation
FIELD	|delay				|t_varchar(1024)|'0'	|NOT NULL	|0

TABLE|lld_override_ophistory|lld_override_operationid|ZBX_TEMPLATE
FIELD	|lld_override_operationid	|t_id		|	|NOT NULL	|0	|1|lld_override_operation
FIELD	|history			|t_varchar(255)	|'90d'	|NOT NULL	|0

TABLE|lld_override_optrends|lld_override_operationid|ZBX_TEMPLATE
FIELD	|lld_override_operationid	|t_id		|	|NOT NULL	|0	|1|lld_override_operation
FIELD	|trends				|t_varchar(255)	|'365d'	|NOT NULL	|0

TABLE|lld_override_opseverity|lld_override_operationid|ZBX_TEMPLATE
FIELD	|lld_override_operationid	|t_id		|	|NOT NULL	|0	|1|lld_override_operation
FIELD	|severity			|t_integer	|'0'	|NOT NULL	|0

TABLE|lld_override_optag|lld_override_optagid|ZBX_TEMPLATE
FIELD	|lld_override_optagid		|t_id		|	|NOT NULL	|0
FIELD	|lld_override_operationid	|t_id		|	|NOT NULL	|0	|1|lld_override_operation
FIELD	|tag				|t_varchar(255)	|''	|NOT NULL	|0
FIELD	|value				|t_varchar(255)	|''	|NOT NULL	|0
INDEX	|1				|lld_override_operationid

TABLE|lld_override_optemplate|lld_override_optemplateid|ZBX_TEMPLATE
FIELD	|lld_override_optemplateid	|t_id		|	|NOT NULL	|0
FIELD	|lld_override_operationid	|t_id		|	|NOT NULL	|0	|1|lld_override_operation
FIELD	|templateid			|t_id		|	|NOT NULL	|0	|2|hosts	|hostid	|RESTRICT
UNIQUE	|1				|lld_override_operationid,templateid
INDEX	|2				|templateid

TABLE|lld_override_opinventory|lld_override_operationid|ZBX_TEMPLATE
FIELD	|lld_override_operationid	|t_id		|	|NOT NULL	|0	|1|lld_override_operation
FIELD	|inventory_mode			|t_integer	|'0'	|NOT NULL	|0

TABLE|trigger_queue|trigger_queueid|0
FIELD		|trigger_queueid|t_id		|	|NOT NULL	|0
FIELD		|objectid	|t_id		|	|NOT NULL	|0
FIELD		|type		|t_integer	|'0'	|NOT NULL	|0
FIELD		|clock		|t_time		|'0'	|NOT NULL	|0
FIELD		|ns		|t_nanosec	|'0'	|NOT NULL	|0

TABLE|item_parameter|item_parameterid|ZBX_TEMPLATE
FIELD		|item_parameterid|t_id		|	|NOT NULL	|0
FIELD		|itemid		|t_id		|	|NOT NULL	|ZBX_PROXY		|1|items
FIELD		|name		|t_varchar(255)	|''	|NOT NULL	|ZBX_PROXY
FIELD		|value		|t_varchar(2048)|''	|NOT NULL	|ZBX_PROXY
INDEX		|1		|itemid

TABLE|role_rule|role_ruleid|ZBX_DATA
FIELD		|role_ruleid	|t_id		|	|NOT NULL	|0
FIELD		|roleid		|t_id		|	|NOT NULL	|0			|1|role
FIELD		|type		|t_integer	|'0'	|NOT NULL	|0
FIELD		|name		|t_varchar(255)	|''	|NOT NULL	|0
FIELD		|value_int	|t_integer	|'0'	|NOT NULL	|0
FIELD		|value_str	|t_varchar(255)	|''	|NOT NULL	|0
FIELD		|value_moduleid	|t_id		|	|NULL		|0			|2|module	|moduleid
INDEX		|1		|roleid
INDEX		|2		|value_moduleid

TABLE|token|tokenid|ZBX_DATA
FIELD	|tokenid	|t_id		|	|NOT NULL	|0
FIELD	|name		|t_varchar(64)	|''	|NOT NULL	|0
FIELD	|description	|t_shorttext	|''	|NOT NULL	|0
FIELD	|userid		|t_id		|	|NOT NULL	|0	|1	|users
FIELD	|token		|t_varchar(128)	|	|NULL		|0
FIELD	|lastaccess	|t_integer	|'0'	|NOT NULL	|0
FIELD	|status		|t_integer	|'0'	|NOT NULL	|0
FIELD	|expires_at	|t_time		|'0'	|NOT NULL	|0
FIELD	|created_at	|t_time		|'0'	|NOT NULL	|0
FIELD	|creator_userid	|t_id		|	|NULL		|0	|2	|users	|userid	|RESTRICT
INDEX	|1		|name
UNIQUE	|2		|userid,name
UNIQUE	|3		|token
INDEX	|4		|creator_userid

TABLE|item_tag|itemtagid|ZBX_TEMPLATE
FIELD		|itemtagid	|t_id		|	|NOT NULL	|0
FIELD		|itemid		|t_id		|	|NOT NULL	|0			|1|items
FIELD		|tag		|t_varchar(255)	|''	|NOT NULL	|0
FIELD		|value		|t_varchar(255)	|''	|NOT NULL	|0
INDEX		|1		|itemid

TABLE|httptest_tag|httptesttagid|ZBX_TEMPLATE
FIELD		|httptesttagid	|t_id		|	|NOT NULL	|0
FIELD		|httptestid	|t_id			|	|NOT NULL	|0		|1|httptest
FIELD		|tag		|t_varchar(255)	|''	|NOT NULL	|0
FIELD		|value		|t_varchar(255)	|''	|NOT NULL	|0
INDEX		|1		|httptestid

TABLE|sysmaps_element_tag|selementtagid|ZBX_TEMPLATE
FIELD		|selementtagid	|t_id		|	|NOT NULL	|0
FIELD		|selementid	|t_id			|	|NOT NULL	|0		|1|sysmaps_elements
FIELD		|tag		|t_varchar(255)	|''	|NOT NULL	|0
FIELD		|value		|t_varchar(255)	|''	|NOT NULL	|0
FIELD		|operator	|t_integer		|'0'|NOT NULL	|0
INDEX		|1		|selementid

TABLE|report|reportid|ZBX_DATA
FIELD		|reportid	|t_id		|	|NOT NULL	|0
FIELD		|userid		|t_id		|	|NOT NULL	|0		|1|users|userid
FIELD		|name		|t_varchar(255)	|''	|NOT NULL	|0
FIELD		|description	|t_varchar(2048)|''	|NOT NULL	|0
FIELD		|status		|t_integer	|'0'	|NOT NULL	|0
FIELD		|dashboardid	|t_id		|	|NOT NULL	|0		|2|dashboard|dashboardid
FIELD		|period		|t_integer	|'0'	|NOT NULL	|0
FIELD		|cycle		|t_integer	|'0'	|NOT NULL	|0
FIELD		|weekdays	|t_integer	|'0'	|NOT NULL	|0
FIELD		|start_time	|t_integer	|'0'	|NOT NULL	|0
FIELD		|active_since	|t_integer	|'0'	|NOT NULL	|0
FIELD		|active_till	|t_integer	|'0'	|NOT NULL	|0
FIELD		|state		|t_integer	|'0'	|NOT NULL	|ZBX_NODATA
FIELD		|lastsent	|t_time	|'0'		|NOT NULL	|ZBX_NODATA
FIELD		|info		|t_varchar(2048)|''	|NOT NULL	|ZBX_NODATA
UNIQUE		|1		|name

TABLE|report_param|reportparamid|ZBX_DATA
FIELD		|reportparamid	|t_id		|	|NOT NULL	|0
FIELD		|reportid	|t_id		|	|NOT NULL	|0		|1|report|reportid
FIELD		|name		|t_varchar(255)	|''	|NOT NULL	|0
FIELD		|value		|t_shorttext	|''	|NOT NULL	|0
INDEX		|1		|reportid

TABLE|report_user|reportuserid|ZBX_DATA
FIELD		|reportuserid	|t_id		|	|NOT NULL	|0
FIELD		|reportid	|t_id		|	|NOT NULL	|0		|1|report|reportid
FIELD		|userid		|t_id		|	|NOT NULL	|0		|2|users|userid
FIELD		|exclude	|t_integer	|'0'	|NOT NULL	|0
FIELD		|access_userid	|t_id		|	|NULL		|0		|3|users|userid		|RESTRICT
INDEX		|1		|reportid

TABLE|report_usrgrp|reportusrgrpid|ZBX_DATA
FIELD		|reportusrgrpid|t_id		|	|NOT NULL	|0
FIELD		|reportid	|t_id		|	|NOT NULL	|0		|1|report|reportid
FIELD		|usrgrpid	|t_id		|	|NOT NULL	|0		|2|usrgrp|usrgrpid
FIELD		|access_userid	|t_id		|	|NULL		|0		|3|users|userid		|RESTRICT
INDEX		|1		|reportid

TABLE|service_problem_tag|service_problem_tagid|ZBX_DATA
FIELD		|service_problem_tagid	|t_id		|	|NOT NULL	|0
FIELD		|serviceid		|t_id		|	|NOT NULL	|0	|1|services|serviceid
FIELD		|tag			|t_varchar(255)	|''	|NOT NULL	|0
FIELD		|operator		|t_integer	|'0'	|NOT NULL	|0
FIELD		|value			|t_varchar(255)	|''	|NOT NULL	|0
INDEX		|1			|serviceid

TABLE|service_problem|service_problemid|ZBX_DATA
FIELD		|service_problemid	|t_id		|	|NOT NULL	|0
FIELD		|eventid		|t_id		|	|NOT NULL	|0	|1|problem|eventid
FIELD		|serviceid		|t_id		|	|NOT NULL	|0	|2|services|serviceid
FIELD		|severity		|t_integer	|'0'	|NOT NULL	|0
INDEX		|1			|eventid
INDEX		|2			|serviceid

TABLE|service_tag|servicetagid|0
FIELD		|servicetagid	|t_id		|	|NOT NULL	|0
FIELD		|serviceid	|t_id		|	|NOT NULL	|0		|1|services|serviceid
FIELD		|tag		|t_varchar(255)	|''	|NOT NULL	|0
FIELD		|value		|t_varchar(255)	|''	|NOT NULL	|0
INDEX		|1		|serviceid

TABLE|dbversion||
FIELD		|mandatory	|t_integer	|'0'	|NOT NULL	|
FIELD		|optional	|t_integer	|'0'	|NOT NULL	|
<<<<<<< HEAD
ROW		|5050029	|5050029
=======
ROW		|5050023	|5050023
>>>>>>> d953b9ac
<|MERGE_RESOLUTION|>--- conflicted
+++ resolved
@@ -584,12 +584,9 @@
 FIELD		|report_test_timeout|t_varchar(32)|'60s'|NOT NULL	|ZBX_NODATA
 FIELD		|dbversion_status	|t_varchar(1024)|''	|NOT NULL	|ZBX_NODATA
 FIELD		|hk_events_service|t_varchar(32)|'1d'	|NOT NULL	|ZBX_NODATA
-<<<<<<< HEAD
-FIELD		|auditlog_enabled	|t_integer	|'1'	|NOT NULL	|ZBX_NODATA
-=======
 FIELD		|passwd_min_length	|t_integer	|'8'	|NOT NULL	|ZBX_NODATA
 FIELD		|passwd_check_rules	|t_integer	|'8'	|NOT NULL	|ZBX_NODATA
->>>>>>> d953b9ac
+FIELD		|auditlog_enabled	|t_integer	|'1'	|NOT NULL	|ZBX_NODATA
 INDEX		|1		|alert_usrgrpid
 INDEX		|2		|discovery_groupid
 
@@ -1880,8 +1877,4 @@
 TABLE|dbversion||
 FIELD		|mandatory	|t_integer	|'0'	|NOT NULL	|
 FIELD		|optional	|t_integer	|'0'	|NOT NULL	|
-<<<<<<< HEAD
-ROW		|5050029	|5050029
-=======
-ROW		|5050023	|5050023
->>>>>>> d953b9ac
+ROW		|5050031	|5050031