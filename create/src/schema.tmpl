--- conflicted
+++ resolved
@@ -1891,8 +1891,4 @@
 TABLE|dbversion||
 FIELD		|mandatory	|t_integer	|'0'	|NOT NULL	|
 FIELD		|optional	|t_integer	|'0'	|NOT NULL	|
-<<<<<<< HEAD
-ROW		|5050037	|5050037
-=======
-ROW		|5050068	|5050068
->>>>>>> 9404e401
+ROW		|5050071	|5050071