--- conflicted
+++ resolved
@@ -1800,8 +1800,5 @@
 TABLE|dbversion||
 FIELD		|mandatory	|t_integer	|'0'	|NOT NULL	|
 FIELD		|optional	|t_integer	|'0'	|NOT NULL	|
-<<<<<<< HEAD
 ROW		|4050098	|4050098
-=======
-ROW		|4050077	|4050077
->>>>>>> 810c6238
+ROW		|4050111	|4050111