--
-- Zabbix
-- Copyright (C) 2001-2014 Zabbix SIA
--
-- This program is free software; you can redistribute it and/or modify
-- it under the terms of the GNU General Public License as published by
-- the Free Software Foundation; either version 2 of the License, or
-- (at your option) any later version.
--
-- This program is distributed in the hope that it will be useful,
-- but WITHOUT ANY WARRANTY; without even the implied warranty of
-- MERCHANTABILITY or FITNESS FOR A PARTICULAR PURPOSE. See the
-- GNU General Public License for more details.
--
-- You should have received a copy of the GNU General Public License
-- along with this program; if not, write to the Free Software
-- Foundation, Inc., 51 Franklin Street, Fifth Floor, Boston, MA  02110-1301, USA.
--

--
-- Do not use spaces
-- Tables must be sorted to match referential integrity rules
--

TABLE|maintenances|maintenanceid|ZBX_SYNC,ZBX_DATA
FIELD		|maintenanceid	|t_id		|	|NOT NULL	|0
FIELD		|name		|t_varchar(128)	|''	|NOT NULL	|ZBX_SYNC
FIELD		|maintenance_type|t_integer	|'0'	|NOT NULL	|ZBX_SYNC
FIELD		|description	|t_shorttext	|''	|NOT NULL	|ZBX_SYNC
FIELD		|active_since	|t_integer	|'0'	|NOT NULL	|ZBX_SYNC
FIELD		|active_till	|t_integer	|'0'	|NOT NULL	|ZBX_SYNC
INDEX		|1		|active_since,active_till

TABLE|hosts|hostid|ZBX_SYNC,ZBX_DATA
FIELD		|hostid		|t_id		|	|NOT NULL	|0
FIELD		|proxy_hostid	|t_id		|	|NULL		|ZBX_SYNC		|1|hosts	|hostid		|RESTRICT
FIELD		|host		|t_varchar(64)	|''	|NOT NULL	|ZBX_SYNC,ZBX_PROXY
FIELD		|status		|t_integer	|'0'	|NOT NULL	|ZBX_SYNC,ZBX_PROXY
FIELD		|disable_until	|t_integer	|'0'	|NOT NULL	|ZBX_NODATA
FIELD		|error		|t_varchar(128)	|''	|NOT NULL	|ZBX_SYNC,ZBX_NODATA
FIELD		|available	|t_integer	|'0'	|NOT NULL	|ZBX_SYNC,ZBX_NODATA
FIELD		|errors_from	|t_integer	|'0'	|NOT NULL	|ZBX_NODATA
FIELD		|lastaccess	|t_integer	|'0'	|NOT NULL	|ZBX_SYNC,ZBX_NODATA
FIELD		|ipmi_authtype	|t_integer	|'0'	|NOT NULL	|ZBX_SYNC,ZBX_PROXY
FIELD		|ipmi_privilege	|t_integer	|'2'	|NOT NULL	|ZBX_SYNC,ZBX_PROXY
FIELD		|ipmi_username	|t_varchar(16)	|''	|NOT NULL	|ZBX_SYNC,ZBX_PROXY
FIELD		|ipmi_password	|t_varchar(20)	|''	|NOT NULL	|ZBX_SYNC,ZBX_PROXY
FIELD		|ipmi_disable_until|t_integer	|'0'	|NOT NULL	|ZBX_NODATA
FIELD		|ipmi_available	|t_integer	|'0'	|NOT NULL	|ZBX_SYNC,ZBX_NODATA
FIELD		|snmp_disable_until|t_integer	|'0'	|NOT NULL	|ZBX_NODATA
FIELD		|snmp_available	|t_integer	|'0'	|NOT NULL	|ZBX_SYNC,ZBX_NODATA
FIELD		|maintenanceid	|t_id		|	|NULL		|ZBX_SYNC,ZBX_NODATA	|2|maintenances	|		|RESTRICT
FIELD		|maintenance_status|t_integer	|'0'	|NOT NULL	|ZBX_SYNC,ZBX_NODATA
FIELD		|maintenance_type|t_integer	|'0'	|NOT NULL	|ZBX_SYNC,ZBX_NODATA
FIELD		|maintenance_from|t_integer	|'0'	|NOT NULL	|ZBX_SYNC,ZBX_NODATA
FIELD		|ipmi_errors_from|t_integer	|'0'	|NOT NULL	|ZBX_NODATA
FIELD		|snmp_errors_from|t_integer	|'0'	|NOT NULL	|ZBX_NODATA
FIELD		|ipmi_error	|t_varchar(128)	|''	|NOT NULL	|ZBX_SYNC,ZBX_NODATA
FIELD		|snmp_error	|t_varchar(128)	|''	|NOT NULL	|ZBX_SYNC,ZBX_NODATA
FIELD		|jmx_disable_until|t_integer	|'0'	|NOT NULL	|ZBX_NODATA
FIELD		|jmx_available	|t_integer	|'0'	|NOT NULL	|ZBX_SYNC,ZBX_NODATA
FIELD		|jmx_errors_from|t_integer	|'0'	|NOT NULL	|ZBX_NODATA
FIELD		|jmx_error	|t_varchar(128)	|''	|NOT NULL	|ZBX_SYNC,ZBX_NODATA
FIELD		|name		|t_varchar(64)	|''	|NOT NULL	|ZBX_SYNC,ZBX_PROXY
FIELD		|flags		|t_integer	|'0'	|NOT NULL	|ZBX_SYNC
FIELD		|templateid	|t_id		|	|NULL		|ZBX_SYNC		|3|hosts	|hostid
INDEX		|1		|host
INDEX		|2		|status
INDEX		|3		|proxy_hostid
INDEX		|4		|name
INDEX		|5		|maintenanceid

TABLE|groups|groupid|ZBX_SYNC,ZBX_DATA
FIELD		|groupid	|t_id		|	|NOT NULL	|0
FIELD		|name		|t_varchar(64)	|''	|NOT NULL	|ZBX_SYNC
FIELD		|internal	|t_integer	|'0'	|NOT NULL	|ZBX_SYNC
FIELD		|flags		|t_integer	|'0'	|NOT NULL	|ZBX_SYNC
INDEX		|1		|name

TABLE|group_prototype|group_prototypeid|ZBX_SYNC,ZBX_DATA
FIELD		|group_prototypeid|t_id		|	|NOT NULL	|0
FIELD		|hostid		|t_id		|	|NOT NULL	|ZBX_SYNC		|1|hosts
FIELD		|name		|t_varchar(64)	|''	|NOT NULL	|ZBX_SYNC
FIELD		|groupid	|t_id		|	|NULL		|ZBX_SYNC		|2|groups	|		|RESTRICT
FIELD		|templateid	|t_id		|	|NULL		|ZBX_SYNC		|3|group_prototype|group_prototypeid
INDEX		|1		|hostid

TABLE|group_discovery|groupid|ZBX_SYNC,ZBX_DATA
FIELD		|groupid	|t_id		|	|NOT NULL	|ZBX_SYNC		|1|groups
FIELD		|parent_group_prototypeid|t_id	|	|NOT NULL	|ZBX_SYNC		|2|group_prototype|group_prototypeid|RESTRICT
FIELD		|name		|t_varchar(64)	|''	|NOT NULL	|ZBX_NODATA
FIELD		|lastcheck	|t_integer	|'0'	|NOT NULL	|ZBX_NODATA
FIELD		|ts_delete	|t_time		|'0'	|NOT NULL	|ZBX_NODATA

TABLE|screens|screenid|ZBX_SYNC,ZBX_DATA
FIELD		|screenid	|t_id		|	|NOT NULL	|0
FIELD		|name		|t_varchar(255)	|	|NOT NULL	|ZBX_SYNC
FIELD		|hsize		|t_integer	|'1'	|NOT NULL	|ZBX_SYNC
FIELD		|vsize		|t_integer	|'1'	|NOT NULL	|ZBX_SYNC
FIELD		|templateid	|t_id		|	|NULL		|ZBX_SYNC		|1|hosts	|hostid
INDEX		|1		|templateid

TABLE|screens_items|screenitemid|ZBX_SYNC,ZBX_DATA
FIELD		|screenitemid	|t_id		|	|NOT NULL	|0
FIELD		|screenid	|t_id		|	|NOT NULL	|ZBX_SYNC		|1|screens
FIELD		|resourcetype	|t_integer	|'0'	|NOT NULL	|ZBX_SYNC
FIELD		|resourceid	|t_id		|'0'	|NOT NULL	|ZBX_SYNC
FIELD		|width		|t_integer	|'320'	|NOT NULL	|ZBX_SYNC
FIELD		|height		|t_integer	|'200'	|NOT NULL	|ZBX_SYNC
FIELD		|x		|t_integer	|'0'	|NOT NULL	|ZBX_SYNC
FIELD		|y		|t_integer	|'0'	|NOT NULL	|ZBX_SYNC
FIELD		|colspan	|t_integer	|'0'	|NOT NULL	|ZBX_SYNC
FIELD		|rowspan	|t_integer	|'0'	|NOT NULL	|ZBX_SYNC
FIELD		|elements	|t_integer	|'25'	|NOT NULL	|ZBX_SYNC
FIELD		|valign		|t_integer	|'0'	|NOT NULL	|ZBX_SYNC
FIELD		|halign		|t_integer	|'0'	|NOT NULL	|ZBX_SYNC
FIELD		|style		|t_integer	|'0'	|NOT NULL	|ZBX_SYNC
FIELD		|url		|t_varchar(255)	|''	|NOT NULL	|ZBX_SYNC
FIELD		|dynamic	|t_integer	|'0'	|NOT NULL	|ZBX_SYNC
FIELD		|sort_triggers	|t_integer	|'0'	|NOT NULL	|ZBX_SYNC
FIELD		|application	|t_varchar(255)	|''	|NOT NULL	|ZBX_SYNC
INDEX		|1		|screenid

TABLE|slideshows|slideshowid|ZBX_SYNC,ZBX_DATA
FIELD		|slideshowid	|t_id		|	|NOT NULL	|0
FIELD		|name		|t_varchar(255)	|''	|NOT NULL	|ZBX_SYNC
FIELD		|delay		|t_integer	|'0'	|NOT NULL	|ZBX_SYNC

TABLE|slides|slideid|ZBX_SYNC,ZBX_DATA
FIELD		|slideid	|t_id		|	|NOT NULL	|0
FIELD		|slideshowid	|t_id		|	|NOT NULL	|ZBX_SYNC		|1|slideshows
FIELD		|screenid	|t_id		|	|NOT NULL	|ZBX_SYNC		|2|screens
FIELD		|step		|t_integer	|'0'	|NOT NULL	|ZBX_SYNC
FIELD		|delay		|t_integer	|'0'	|NOT NULL	|ZBX_SYNC
INDEX		|1		|slideshowid
INDEX		|2		|screenid

TABLE|drules|druleid|ZBX_SYNC,ZBX_DATA
FIELD		|druleid	|t_id		|	|NOT NULL	|0
FIELD		|proxy_hostid	|t_id		|	|NULL		|ZBX_SYNC		|1|hosts	|hostid		|RESTRICT
FIELD		|name		|t_varchar(255)	|''	|NOT NULL	|ZBX_SYNC
FIELD		|iprange	|t_varchar(255)	|''	|NOT NULL	|ZBX_SYNC,ZBX_PROXY
FIELD		|delay		|t_integer	|'3600'	|NOT NULL	|ZBX_SYNC,ZBX_PROXY
FIELD		|nextcheck	|t_integer	|'0'	|NOT NULL	|ZBX_SYNC,ZBX_NODATA
FIELD		|status		|t_integer	|'0'	|NOT NULL	|ZBX_SYNC
INDEX		|1		|proxy_hostid

TABLE|dchecks|dcheckid|ZBX_SYNC,ZBX_DATA
FIELD		|dcheckid	|t_id		|	|NOT NULL	|0
FIELD		|druleid	|t_id		|	|NOT NULL	|ZBX_SYNC,ZBX_PROXY	|1|drules
FIELD		|type		|t_integer	|'0'	|NOT NULL	|ZBX_SYNC,ZBX_PROXY
FIELD		|key_		|t_varchar(255)	|''	|NOT NULL	|ZBX_SYNC,ZBX_PROXY
FIELD		|snmp_community	|t_varchar(255)	|''	|NOT NULL	|ZBX_SYNC,ZBX_PROXY
FIELD		|ports		|t_varchar(255)	|'0'	|NOT NULL	|ZBX_SYNC,ZBX_PROXY
FIELD		|snmpv3_securityname|t_varchar(64)|''	|NOT NULL	|ZBX_SYNC,ZBX_PROXY
FIELD		|snmpv3_securitylevel|t_integer	|'0'	|NOT NULL	|ZBX_SYNC,ZBX_PROXY
FIELD		|snmpv3_authpassphrase|t_varchar(64)|''	|NOT NULL	|ZBX_SYNC,ZBX_PROXY
FIELD		|snmpv3_privpassphrase|t_varchar(64)|''	|NOT NULL	|ZBX_SYNC,ZBX_PROXY
FIELD		|uniq		|t_integer	|'0'	|NOT NULL	|ZBX_SYNC,ZBX_PROXY
FIELD		|snmpv3_authprotocol|t_integer	|'0'	|NOT NULL	|ZBX_SYNC,ZBX_PROXY
FIELD		|snmpv3_privprotocol|t_integer	|'0'	|NOT NULL	|ZBX_SYNC,ZBX_PROXY
FIELD		|snmpv3_contextname|t_varchar(255)|''	|NOT NULL	|ZBX_SYNC,ZBX_PROXY
INDEX		|1		|druleid

TABLE|applications|applicationid|ZBX_SYNC,ZBX_DATA
FIELD		|applicationid	|t_id		|	|NOT NULL	|0
FIELD		|hostid		|t_id		|	|NOT NULL	|ZBX_SYNC		|1|hosts
FIELD		|name		|t_varchar(255)	|''	|NOT NULL	|ZBX_SYNC
UNIQUE		|2		|hostid,name

TABLE|httptest|httptestid|ZBX_SYNC,ZBX_DATA
FIELD		|httptestid	|t_id		|	|NOT NULL	|0
FIELD		|name		|t_varchar(64)	|''	|NOT NULL	|ZBX_SYNC,ZBX_PROXY
FIELD		|applicationid	|t_id		|	|NULL		|ZBX_SYNC		|1|applications	|		|RESTRICT
FIELD		|nextcheck	|t_integer	|'0'	|NOT NULL	|ZBX_SYNC,ZBX_NODATA
FIELD		|delay		|t_integer	|'60'	|NOT NULL	|ZBX_SYNC,ZBX_PROXY
FIELD		|status		|t_integer	|'0'	|NOT NULL	|ZBX_SYNC
FIELD		|variables	|t_shorttext	|''	|NOT NULL	|ZBX_SYNC,ZBX_PROXY
FIELD		|agent		|t_varchar(255)	|''	|NOT NULL	|ZBX_SYNC,ZBX_PROXY
FIELD		|authentication	|t_integer	|'0'	|NOT NULL	|ZBX_SYNC,ZBX_PROXY,ZBX_NODATA
FIELD		|http_user	|t_varchar(64)	|''	|NOT NULL	|ZBX_SYNC,ZBX_PROXY,ZBX_NODATA
FIELD		|http_password	|t_varchar(64)	|''	|NOT NULL	|ZBX_SYNC,ZBX_PROXY,ZBX_NODATA
FIELD		|hostid		|t_id		|	|NOT NULL	|ZBX_SYNC,ZBX_PROXY	|2|hosts
FIELD		|templateid	|t_id		|	|NULL		|ZBX_SYNC		|3|httptest	|httptestid
FIELD		|http_proxy	|t_varchar(255)	|''	|NOT NULL	|ZBX_SYNC,ZBX_PROXY,ZBX_NODATA
FIELD		|retries	|t_integer	|'1'	|NOT NULL	|ZBX_SYNC,ZBX_PROXY,ZBX_NODATA
INDEX		|1		|applicationid
UNIQUE		|2		|hostid,name
INDEX		|3		|status
INDEX		|4		|templateid

TABLE|httpstep|httpstepid|ZBX_SYNC,ZBX_DATA
FIELD		|httpstepid	|t_id		|	|NOT NULL	|0
FIELD		|httptestid	|t_id		|	|NOT NULL	|ZBX_SYNC,ZBX_PROXY	|1|httptest
FIELD		|name		|t_varchar(64)	|''	|NOT NULL	|ZBX_SYNC,ZBX_PROXY
FIELD		|no		|t_integer	|'0'	|NOT NULL	|ZBX_SYNC,ZBX_PROXY
FIELD		|url		|t_varchar(255)	|''	|NOT NULL	|ZBX_SYNC,ZBX_PROXY
FIELD		|timeout	|t_integer	|'30'	|NOT NULL	|ZBX_SYNC,ZBX_PROXY
FIELD		|posts		|t_shorttext	|''	|NOT NULL	|ZBX_SYNC,ZBX_PROXY
FIELD		|required	|t_varchar(255)	|''	|NOT NULL	|ZBX_SYNC,ZBX_PROXY
FIELD		|status_codes	|t_varchar(255)	|''	|NOT NULL	|ZBX_SYNC,ZBX_PROXY
FIELD		|variables	|t_shorttext	|''	|NOT NULL	|ZBX_SYNC,ZBX_PROXY
INDEX		|1		|httptestid

TABLE|interface|interfaceid|ZBX_SYNC,ZBX_DATA
FIELD		|interfaceid	|t_id		|	|NOT NULL	|0
FIELD		|hostid		|t_id		|	|NOT NULL	|ZBX_SYNC,ZBX_PROXY	|1|hosts
FIELD		|main		|t_integer	|'0'	|NOT NULL	|ZBX_SYNC,ZBX_PROXY
FIELD		|type		|t_integer	|'0'	|NOT NULL	|ZBX_SYNC,ZBX_PROXY
FIELD		|useip		|t_integer	|'1'	|NOT NULL	|ZBX_SYNC,ZBX_PROXY
FIELD		|ip		|t_varchar(64)	|'127.0.0.1'|NOT NULL	|ZBX_SYNC,ZBX_PROXY
FIELD		|dns		|t_varchar(64)	|''	|NOT NULL	|ZBX_SYNC,ZBX_PROXY
FIELD		|port		|t_varchar(64)	|'10050'|NOT NULL	|ZBX_SYNC,ZBX_PROXY
INDEX		|1		|hostid,type
INDEX		|2		|ip,dns

TABLE|valuemaps|valuemapid|ZBX_SYNC,ZBX_DATA
FIELD		|valuemapid	|t_id		|	|NOT NULL	|0
FIELD		|name		|t_varchar(64)	|''	|NOT NULL	|ZBX_SYNC
INDEX		|1		|name

TABLE|items|itemid|ZBX_SYNC,ZBX_DATA
FIELD		|itemid		|t_id		|	|NOT NULL	|0
FIELD		|type		|t_integer	|'0'	|NOT NULL	|ZBX_SYNC,ZBX_PROXY
FIELD		|snmp_community	|t_varchar(64)	|''	|NOT NULL	|ZBX_SYNC,ZBX_PROXY
FIELD		|snmp_oid	|t_varchar(255)	|''	|NOT NULL	|ZBX_SYNC,ZBX_PROXY
FIELD		|hostid		|t_id		|	|NOT NULL	|ZBX_SYNC,ZBX_PROXY	|1|hosts
FIELD		|name		|t_varchar(255)	|''	|NOT NULL	|ZBX_SYNC
FIELD		|key_		|t_varchar(255)	|''	|NOT NULL	|ZBX_SYNC,ZBX_PROXY
FIELD		|delay		|t_integer	|'0'	|NOT NULL	|ZBX_SYNC,ZBX_PROXY
FIELD		|history	|t_integer	|'90'	|NOT NULL	|ZBX_SYNC
FIELD		|trends		|t_integer	|'365'	|NOT NULL	|ZBX_SYNC
FIELD		|status		|t_integer	|'0'	|NOT NULL	|ZBX_SYNC,ZBX_PROXY
FIELD		|value_type	|t_integer	|'0'	|NOT NULL	|ZBX_SYNC,ZBX_PROXY
FIELD		|trapper_hosts	|t_varchar(255)	|''	|NOT NULL	|ZBX_SYNC,ZBX_PROXY
FIELD		|units		|t_varchar(255)	|''	|NOT NULL	|ZBX_SYNC
FIELD		|multiplier	|t_integer	|'0'	|NOT NULL	|ZBX_SYNC
FIELD		|delta		|t_integer	|'0'	|NOT NULL	|ZBX_SYNC
FIELD		|snmpv3_securityname|t_varchar(64)|''	|NOT NULL	|ZBX_SYNC,ZBX_PROXY
FIELD		|snmpv3_securitylevel|t_integer	|'0'	|NOT NULL	|ZBX_SYNC,ZBX_PROXY
FIELD		|snmpv3_authpassphrase|t_varchar(64)|''	|NOT NULL	|ZBX_SYNC,ZBX_PROXY
FIELD		|snmpv3_privpassphrase|t_varchar(64)|''	|NOT NULL	|ZBX_SYNC,ZBX_PROXY
FIELD		|formula	|t_varchar(255)	|''	|NOT NULL	|ZBX_SYNC
FIELD		|error		|t_varchar(128)	|''	|NOT NULL	|ZBX_SYNC,ZBX_NODATA
FIELD		|lastlogsize	|t_bigint	|'0'	|NOT NULL	|ZBX_NODATA
FIELD		|logtimefmt	|t_varchar(64)	|''	|NOT NULL	|ZBX_SYNC,ZBX_PROXY
FIELD		|templateid	|t_id		|	|NULL		|ZBX_SYNC		|2|items	|itemid
FIELD		|valuemapid	|t_id		|	|NULL		|ZBX_SYNC		|3|valuemaps	|		|RESTRICT
FIELD		|delay_flex	|t_varchar(255)	|''	|NOT NULL	|ZBX_SYNC,ZBX_PROXY
FIELD		|params		|t_shorttext	|''	|NOT NULL	|ZBX_SYNC,ZBX_PROXY
FIELD		|ipmi_sensor	|t_varchar(128)	|''	|NOT NULL	|ZBX_SYNC,ZBX_PROXY
FIELD		|data_type	|t_integer	|'0'	|NOT NULL	|ZBX_SYNC,ZBX_PROXY
FIELD		|authtype	|t_integer	|'0'	|NOT NULL	|ZBX_SYNC,ZBX_PROXY
FIELD		|username	|t_varchar(64)	|''	|NOT NULL	|ZBX_SYNC,ZBX_PROXY
FIELD		|password	|t_varchar(64)	|''	|NOT NULL	|ZBX_SYNC,ZBX_PROXY
FIELD		|publickey	|t_varchar(64)	|''	|NOT NULL	|ZBX_SYNC,ZBX_PROXY
FIELD		|privatekey	|t_varchar(64)	|''	|NOT NULL	|ZBX_SYNC,ZBX_PROXY
FIELD		|mtime		|t_integer	|'0'	|NOT NULL	|ZBX_NODATA
FIELD		|flags		|t_integer	|'0'	|NOT NULL	|ZBX_SYNC,ZBX_PROXY
FIELD		|interfaceid	|t_id		|	|NULL		|ZBX_SYNC,ZBX_PROXY	|4|interface	|		|RESTRICT
FIELD		|port		|t_varchar(64)	|''	|NOT NULL	|ZBX_SYNC,ZBX_PROXY
FIELD		|description	|t_shorttext	|''	|NOT NULL	|ZBX_SYNC
FIELD		|inventory_link	|t_integer	|'0'	|NOT NULL	|ZBX_SYNC
FIELD		|lifetime	|t_varchar(64)	|'30'	|NOT NULL	|ZBX_SYNC
FIELD		|snmpv3_authprotocol|t_integer	|'0'	|NOT NULL	|ZBX_SYNC,ZBX_PROXY
FIELD		|snmpv3_privprotocol|t_integer	|'0'	|NOT NULL	|ZBX_SYNC,ZBX_PROXY
FIELD		|state		|t_integer	|'0'	|NOT NULL	|ZBX_SYNC,ZBX_NODATA
FIELD		|snmpv3_contextname|t_varchar(255)|''	|NOT NULL	|ZBX_SYNC,ZBX_PROXY
FIELD		|evaltype	|t_integer	|'0'	|NOT NULL	|ZBX_SYNC
UNIQUE		|1		|hostid,key_
INDEX		|3		|status
INDEX		|4		|templateid
INDEX		|5		|valuemapid
INDEX		|6		|interfaceid

TABLE|httpstepitem|httpstepitemid|ZBX_SYNC,ZBX_DATA
FIELD		|httpstepitemid	|t_id		|	|NOT NULL	|0
FIELD		|httpstepid	|t_id		|	|NOT NULL	|ZBX_SYNC,ZBX_PROXY	|1|httpstep
FIELD		|itemid		|t_id		|	|NOT NULL	|ZBX_SYNC,ZBX_PROXY	|2|items
FIELD		|type		|t_integer	|'0'	|NOT NULL	|ZBX_SYNC,ZBX_PROXY
UNIQUE		|1		|httpstepid,itemid
INDEX		|2		|itemid

TABLE|httptestitem|httptestitemid|ZBX_SYNC,ZBX_DATA
FIELD		|httptestitemid	|t_id		|	|NOT NULL	|0
FIELD		|httptestid	|t_id		|	|NOT NULL	|ZBX_SYNC,ZBX_PROXY	|1|httptest
FIELD		|itemid		|t_id		|	|NOT NULL	|ZBX_SYNC,ZBX_PROXY	|2|items
FIELD		|type		|t_integer	|'0'	|NOT NULL	|ZBX_SYNC,ZBX_PROXY
UNIQUE		|1		|httptestid,itemid
INDEX		|2		|itemid

TABLE|media_type|mediatypeid|ZBX_SYNC,ZBX_DATA
FIELD		|mediatypeid	|t_id		|	|NOT NULL	|0
FIELD		|type		|t_integer	|'0'	|NOT NULL	|ZBX_SYNC
FIELD		|description	|t_varchar(100)	|''	|NOT NULL	|ZBX_SYNC
FIELD		|smtp_server	|t_varchar(255)	|''	|NOT NULL	|ZBX_SYNC
FIELD		|smtp_helo	|t_varchar(255)	|''	|NOT NULL	|ZBX_SYNC
FIELD		|smtp_email	|t_varchar(255)	|''	|NOT NULL	|ZBX_SYNC
FIELD		|exec_path	|t_varchar(255)	|''	|NOT NULL	|ZBX_SYNC
FIELD		|gsm_modem	|t_varchar(255)	|''	|NOT NULL	|ZBX_SYNC
FIELD		|username	|t_varchar(255)	|''	|NOT NULL	|ZBX_SYNC
FIELD		|passwd		|t_varchar(255)	|''	|NOT NULL	|ZBX_SYNC
FIELD		|status		|t_integer	|'0'	|NOT NULL	|ZBX_SYNC

TABLE|users|userid|ZBX_SYNC,ZBX_DATA
FIELD		|userid		|t_id		|	|NOT NULL	|0
FIELD		|alias		|t_varchar(100)	|''	|NOT NULL	|ZBX_SYNC
FIELD		|name		|t_varchar(100)	|''	|NOT NULL	|ZBX_SYNC
FIELD		|surname	|t_varchar(100)	|''	|NOT NULL	|ZBX_SYNC
FIELD		|passwd		|t_char(32)	|''	|NOT NULL	|ZBX_SYNC
FIELD		|url		|t_varchar(255)	|''	|NOT NULL	|ZBX_SYNC
FIELD		|autologin	|t_integer	|'0'	|NOT NULL	|ZBX_SYNC
FIELD		|autologout	|t_integer	|'900'	|NOT NULL	|ZBX_SYNC
FIELD		|lang		|t_varchar(5)	|'en_GB'|NOT NULL	|ZBX_SYNC
FIELD		|refresh	|t_integer	|'30'	|NOT NULL	|ZBX_SYNC
FIELD		|type		|t_integer	|'1'	|NOT NULL	|ZBX_SYNC
FIELD		|theme		|t_varchar(128)	|'default'|NOT NULL	|ZBX_SYNC
FIELD		|attempt_failed	|t_integer	|0	|NOT NULL	|ZBX_SYNC,ZBX_NODATA
FIELD		|attempt_ip	|t_varchar(39)	|''	|NOT NULL	|ZBX_SYNC,ZBX_NODATA
FIELD		|attempt_clock	|t_integer	|0	|NOT NULL	|ZBX_SYNC,ZBX_NODATA
FIELD		|rows_per_page	|t_integer	|50	|NOT NULL	|ZBX_SYNC
INDEX		|1		|alias

TABLE|usrgrp|usrgrpid|ZBX_SYNC,ZBX_DATA
FIELD		|usrgrpid	|t_id		|	|NOT NULL	|0
FIELD		|name		|t_varchar(64)	|''	|NOT NULL	|ZBX_SYNC
FIELD		|gui_access	|t_integer	|'0'	|NOT NULL	|ZBX_SYNC
FIELD		|users_status	|t_integer	|'0'	|NOT NULL	|ZBX_SYNC
FIELD		|debug_mode	|t_integer	|'0'	|NOT NULL	|ZBX_SYNC
INDEX		|1		|name

TABLE|users_groups|id|ZBX_SYNC,ZBX_DATA
FIELD		|id		|t_id		|	|NOT NULL	|0
FIELD		|usrgrpid	|t_id		|	|NOT NULL	|ZBX_SYNC		|1|usrgrp
FIELD		|userid		|t_id		|	|NOT NULL	|ZBX_SYNC		|2|users
UNIQUE		|1		|usrgrpid,userid
INDEX		|2		|userid

TABLE|scripts|scriptid|ZBX_SYNC,ZBX_DATA
FIELD		|scriptid	|t_id		|	|NOT NULL	|0
FIELD		|name		|t_varchar(255)	|''	|NOT NULL	|ZBX_SYNC
FIELD		|command	|t_varchar(255)	|''	|NOT NULL	|ZBX_SYNC
FIELD		|host_access	|t_integer	|'2'	|NOT NULL	|ZBX_SYNC
FIELD		|usrgrpid	|t_id		|	|NULL		|ZBX_SYNC		|1|usrgrp	|		|RESTRICT
FIELD		|groupid	|t_id		|	|NULL		|ZBX_SYNC		|2|groups	|		|RESTRICT
FIELD		|description	|t_shorttext	|''	|NOT NULL	|ZBX_SYNC
FIELD		|confirmation	|t_varchar(255)	|''	|NOT NULL	|ZBX_SYNC
FIELD		|type		|t_integer	|'0'	|NOT NULL	|ZBX_SYNC
FIELD		|execute_on	|t_integer	|'1'	|NOT NULL	|ZBX_SYNC
INDEX		|1		|usrgrpid
INDEX		|2		|groupid

TABLE|actions|actionid|ZBX_SYNC,ZBX_DATA
FIELD		|actionid	|t_id		|	|NOT NULL	|0
FIELD		|name		|t_varchar(255)	|''	|NOT NULL	|ZBX_SYNC
FIELD		|eventsource	|t_integer	|'0'	|NOT NULL	|ZBX_SYNC
FIELD		|evaltype	|t_integer	|'0'	|NOT NULL	|ZBX_SYNC
FIELD		|status		|t_integer	|'0'	|NOT NULL	|ZBX_SYNC
FIELD		|esc_period	|t_integer	|'0'	|NOT NULL	|ZBX_SYNC
FIELD		|def_shortdata	|t_varchar(255)	|''	|NOT NULL	|ZBX_SYNC
FIELD		|def_longdata	|t_shorttext	|''	|NOT NULL	|ZBX_SYNC
FIELD		|recovery_msg	|t_integer	|'0'	|NOT NULL	|ZBX_SYNC
FIELD		|r_shortdata	|t_varchar(255)	|''	|NOT NULL	|ZBX_SYNC
FIELD		|r_longdata	|t_shorttext	|''	|NOT NULL	|ZBX_SYNC
INDEX		|1		|eventsource,status

TABLE|operations|operationid|ZBX_SYNC,ZBX_DATA
FIELD		|operationid	|t_id		|	|NOT NULL	|0
FIELD		|actionid	|t_id		|	|NOT NULL	|ZBX_SYNC		|1|actions
FIELD		|operationtype	|t_integer	|'0'	|NOT NULL	|ZBX_SYNC
FIELD		|esc_period	|t_integer	|'0'	|NOT NULL	|ZBX_SYNC
FIELD		|esc_step_from	|t_integer	|'1'	|NOT NULL	|ZBX_SYNC
FIELD		|esc_step_to	|t_integer	|'1'	|NOT NULL	|ZBX_SYNC
FIELD		|evaltype	|t_integer	|'0'	|NOT NULL	|ZBX_SYNC
INDEX		|1		|actionid

TABLE|opmessage|operationid|ZBX_SYNC,ZBX_DATA
FIELD		|operationid	|t_id		|	|NOT NULL	|0			|1|operations
FIELD		|default_msg	|t_integer	|'0'	|NOT NULL	|ZBX_SYNC
FIELD		|subject	|t_varchar(255)	|''	|NOT NULL	|ZBX_SYNC
FIELD		|message	|t_shorttext	|''	|NOT NULL	|ZBX_SYNC
FIELD		|mediatypeid	|t_id		|	|NULL		|ZBX_SYNC		|2|media_type	|		|RESTRICT
INDEX		|1		|mediatypeid

TABLE|opmessage_grp|opmessage_grpid|ZBX_SYNC,ZBX_DATA
FIELD		|opmessage_grpid|t_id		|	|NOT NULL	|0
FIELD		|operationid	|t_id		|	|NOT NULL	|ZBX_SYNC		|1|operations
FIELD		|usrgrpid	|t_id		|	|NOT NULL	|ZBX_SYNC		|2|usrgrp	|		|RESTRICT
UNIQUE		|1		|operationid,usrgrpid
INDEX		|2		|usrgrpid

TABLE|opmessage_usr|opmessage_usrid|ZBX_SYNC,ZBX_DATA
FIELD		|opmessage_usrid|t_id		|	|NOT NULL	|0
FIELD		|operationid	|t_id		|	|NOT NULL	|ZBX_SYNC		|1|operations
FIELD		|userid		|t_id		|	|NOT NULL	|ZBX_SYNC		|2|users	|		|RESTRICT
UNIQUE		|1		|operationid,userid
INDEX		|2		|userid

TABLE|opcommand|operationid|ZBX_SYNC,ZBX_DATA
FIELD		|operationid	|t_id		|	|NOT NULL	|0			|1|operations
FIELD		|type		|t_integer	|'0'	|NOT NULL	|ZBX_SYNC
FIELD		|scriptid	|t_id		|	|NULL		|ZBX_SYNC		|2|scripts	|		|RESTRICT
FIELD		|execute_on	|t_integer	|'0'	|NOT NULL	|ZBX_SYNC
FIELD		|port		|t_varchar(64)	|''	|NOT NULL	|ZBX_SYNC
FIELD		|authtype	|t_integer	|'0'	|NOT NULL	|ZBX_SYNC
FIELD		|username	|t_varchar(64)	|''	|NOT NULL	|ZBX_SYNC
FIELD		|password	|t_varchar(64)	|''	|NOT NULL	|ZBX_SYNC
FIELD		|publickey	|t_varchar(64)	|''	|NOT NULL	|ZBX_SYNC
FIELD		|privatekey	|t_varchar(64)	|''	|NOT NULL	|ZBX_SYNC
FIELD		|command	|t_shorttext	|''	|NOT NULL	|ZBX_SYNC
INDEX		|1		|scriptid

TABLE|opcommand_hst|opcommand_hstid|ZBX_SYNC,ZBX_DATA
FIELD		|opcommand_hstid|t_id		|	|NOT NULL	|0
FIELD		|operationid	|t_id		|	|NOT NULL	|ZBX_SYNC		|1|operations
FIELD		|hostid		|t_id		|	|NULL		|ZBX_SYNC		|2|hosts	|		|RESTRICT
INDEX		|1		|operationid
INDEX		|2		|hostid

TABLE|opcommand_grp|opcommand_grpid|ZBX_SYNC,ZBX_DATA
FIELD		|opcommand_grpid|t_id		|	|NOT NULL	|0
FIELD		|operationid	|t_id		|	|NOT NULL	|ZBX_SYNC		|1|operations
FIELD		|groupid	|t_id		|	|NOT NULL	|ZBX_SYNC		|2|groups	|		|RESTRICT
INDEX		|1		|operationid
INDEX		|2		|groupid

TABLE|opgroup|opgroupid|ZBX_SYNC,ZBX_DATA
FIELD		|opgroupid	|t_id		|	|NOT NULL	|0
FIELD		|operationid	|t_id		|	|NOT NULL	|ZBX_SYNC		|1|operations
FIELD		|groupid	|t_id		|	|NOT NULL	|ZBX_SYNC		|2|groups	|		|RESTRICT
UNIQUE		|1		|operationid,groupid
INDEX		|2		|groupid

TABLE|optemplate|optemplateid|ZBX_SYNC,ZBX_DATA
FIELD		|optemplateid	|t_id		|	|NOT NULL	|0
FIELD		|operationid	|t_id		|	|NOT NULL	|ZBX_SYNC		|1|operations
FIELD		|templateid	|t_id		|	|NOT NULL	|ZBX_SYNC		|2|hosts	|hostid		|RESTRICT
UNIQUE		|1		|operationid,templateid
INDEX		|2		|templateid

TABLE|opconditions|opconditionid|ZBX_SYNC,ZBX_DATA
FIELD		|opconditionid	|t_id		|	|NOT NULL	|0
FIELD		|operationid	|t_id		|	|NOT NULL	|ZBX_SYNC		|1|operations
FIELD		|conditiontype	|t_integer	|'0'	|NOT NULL	|ZBX_SYNC
FIELD		|operator	|t_integer	|'0'	|NOT NULL	|ZBX_SYNC
FIELD		|value		|t_varchar(255)	|''	|NOT NULL	|ZBX_SYNC
INDEX		|1		|operationid

TABLE|conditions|conditionid|ZBX_SYNC,ZBX_DATA
FIELD		|conditionid	|t_id		|	|NOT NULL	|0
FIELD		|actionid	|t_id		|	|NOT NULL	|ZBX_SYNC		|1|actions
FIELD		|conditiontype	|t_integer	|'0'	|NOT NULL	|ZBX_SYNC
FIELD		|operator	|t_integer	|'0'	|NOT NULL	|ZBX_SYNC
FIELD		|value		|t_varchar(255)	|''	|NOT NULL	|ZBX_SYNC
INDEX		|1		|actionid

TABLE|config|configid|ZBX_SYNC,ZBX_DATA
FIELD		|configid	|t_id		|	|NOT NULL	|0
FIELD		|refresh_unsupported|t_integer	|'0'	|NOT NULL	|ZBX_SYNC,ZBX_PROXY
FIELD		|work_period	|t_varchar(100)	|'1-5,00:00-24:00'|NOT NULL|ZBX_SYNC
FIELD		|alert_usrgrpid	|t_id		|	|NULL		|ZBX_SYNC		|1|usrgrp	|usrgrpid	|RESTRICT
FIELD		|event_ack_enable|t_integer	|'1'	|NOT NULL	|ZBX_SYNC,ZBX_NODATA
FIELD		|event_expire	|t_integer	|'7'	|NOT NULL	|ZBX_SYNC,ZBX_NODATA
FIELD		|event_show_max	|t_integer	|'100'	|NOT NULL	|ZBX_SYNC,ZBX_NODATA
FIELD		|default_theme	|t_varchar(128)	|'originalblue'|NOT NULL	|ZBX_SYNC,ZBX_NODATA
FIELD		|authentication_type|t_integer	|'0'	|NOT NULL	|ZBX_SYNC,ZBX_NODATA
FIELD		|ldap_host	|t_varchar(255)	|''	|NOT NULL	|ZBX_SYNC,ZBX_NODATA
FIELD		|ldap_port	|t_integer	|389	|NOT NULL	|ZBX_SYNC,ZBX_NODATA
FIELD		|ldap_base_dn	|t_varchar(255)	|''	|NOT NULL	|ZBX_SYNC,ZBX_NODATA
FIELD		|ldap_bind_dn	|t_varchar(255)	|''	|NOT NULL	|ZBX_SYNC,ZBX_NODATA
FIELD		|ldap_bind_password|t_varchar(128)|''	|NOT NULL	|ZBX_SYNC,ZBX_NODATA
FIELD		|ldap_search_attribute|t_varchar(128)|''|NOT NULL	|ZBX_SYNC,ZBX_NODATA
FIELD		|dropdown_first_entry|t_integer	|'1'	|NOT NULL	|ZBX_SYNC,ZBX_NODATA
FIELD		|dropdown_first_remember|t_integer|'1'	|NOT NULL	|ZBX_SYNC,ZBX_NODATA
FIELD		|discovery_groupid|t_id		|	|NOT NULL	|ZBX_SYNC,ZBX_PROXY	|2|groups	|groupid	|RESTRICT
FIELD		|max_in_table	|t_integer	|'50'	|NOT NULL	|ZBX_SYNC,ZBX_NODATA
FIELD		|search_limit	|t_integer	|'1000'	|NOT NULL	|ZBX_SYNC,ZBX_NODATA
FIELD		|severity_color_0|t_varchar(6)	|'DBDBDB'|NOT NULL	|ZBX_SYNC,ZBX_NODATA
FIELD		|severity_color_1|t_varchar(6)	|'D6F6FF'|NOT NULL	|ZBX_SYNC,ZBX_NODATA
FIELD		|severity_color_2|t_varchar(6)	|'FFF6A5'|NOT NULL	|ZBX_SYNC,ZBX_NODATA
FIELD		|severity_color_3|t_varchar(6)	|'FFB689'|NOT NULL	|ZBX_SYNC,ZBX_NODATA
FIELD		|severity_color_4|t_varchar(6)	|'FF9999'|NOT NULL	|ZBX_SYNC,ZBX_NODATA
FIELD		|severity_color_5|t_varchar(6)	|'FF3838'|NOT NULL	|ZBX_SYNC,ZBX_NODATA
FIELD		|severity_name_0|t_varchar(32)	|'Not classified'|NOT NULL|ZBX_SYNC,ZBX_NODATA
FIELD		|severity_name_1|t_varchar(32)	|'Information'|NOT NULL	|ZBX_SYNC,ZBX_NODATA
FIELD		|severity_name_2|t_varchar(32)	|'Warning'|NOT NULL	|ZBX_SYNC,ZBX_NODATA
FIELD		|severity_name_3|t_varchar(32)	|'Average'|NOT NULL	|ZBX_SYNC,ZBX_NODATA
FIELD		|severity_name_4|t_varchar(32)	|'High'	|NOT NULL	|ZBX_SYNC,ZBX_NODATA
FIELD		|severity_name_5|t_varchar(32)	|'Disaster'|NOT NULL	|ZBX_SYNC,ZBX_NODATA
FIELD		|ok_period	|t_integer	|'1800'	|NOT NULL	|ZBX_SYNC,ZBX_NODATA
FIELD		|blink_period	|t_integer	|'1800'	|NOT NULL	|ZBX_SYNC,ZBX_NODATA
FIELD		|problem_unack_color|t_varchar(6)|'DC0000'|NOT NULL	|ZBX_SYNC,ZBX_NODATA
FIELD		|problem_ack_color|t_varchar(6)	|'DC0000'|NOT NULL	|ZBX_SYNC,ZBX_NODATA
FIELD		|ok_unack_color	|t_varchar(6)	|'00AA00'|NOT NULL	|ZBX_SYNC,ZBX_NODATA
FIELD		|ok_ack_color	|t_varchar(6)	|'00AA00'|NOT NULL	|ZBX_SYNC,ZBX_NODATA
FIELD		|problem_unack_style|t_integer	|'1'	|NOT NULL	|ZBX_SYNC,ZBX_NODATA
FIELD		|problem_ack_style|t_integer	|'1'	|NOT NULL	|ZBX_SYNC,ZBX_NODATA
FIELD		|ok_unack_style	|t_integer	|'1'	|NOT NULL	|ZBX_SYNC,ZBX_NODATA
FIELD		|ok_ack_style	|t_integer	|'1'	|NOT NULL	|ZBX_SYNC,ZBX_NODATA
FIELD		|snmptrap_logging|t_integer	|'1'	|NOT NULL	|ZBX_SYNC,ZBX_PROXY,ZBX_NODATA
FIELD		|server_check_interval|t_integer|'10'	|NOT NULL	|ZBX_SYNC,ZBX_NODATA
FIELD		|hk_events_mode	|t_integer	|'1'	|NOT NULL	|ZBX_SYNC,ZBX_NODATA
FIELD		|hk_events_trigger|t_integer	|'365'	|NOT NULL	|ZBX_SYNC,ZBX_NODATA
FIELD		|hk_events_internal|t_integer	|'365'	|NOT NULL	|ZBX_SYNC,ZBX_NODATA
FIELD		|hk_events_discovery|t_integer	|'365'	|NOT NULL	|ZBX_SYNC,ZBX_NODATA
FIELD		|hk_events_autoreg|t_integer	|'365'	|NOT NULL	|ZBX_SYNC,ZBX_NODATA
FIELD		|hk_services_mode|t_integer	|'1'	|NOT NULL	|ZBX_SYNC,ZBX_NODATA
FIELD		|hk_services	|t_integer	|'365'	|NOT NULL	|ZBX_SYNC,ZBX_NODATA
FIELD		|hk_audit_mode	|t_integer	|'1'	|NOT NULL	|ZBX_SYNC,ZBX_NODATA
FIELD		|hk_audit	|t_integer	|'365'	|NOT NULL	|ZBX_SYNC,ZBX_NODATA
FIELD		|hk_sessions_mode|t_integer	|'1'	|NOT NULL	|ZBX_SYNC,ZBX_NODATA
FIELD		|hk_sessions	|t_integer	|'365'	|NOT NULL	|ZBX_SYNC,ZBX_NODATA
FIELD		|hk_history_mode|t_integer	|'1'	|NOT NULL	|ZBX_SYNC,ZBX_NODATA
FIELD		|hk_history_global|t_integer	|'0'	|NOT NULL	|ZBX_SYNC,ZBX_NODATA
FIELD		|hk_history	|t_integer	|'90'	|NOT NULL	|ZBX_SYNC,ZBX_NODATA
FIELD		|hk_trends_mode	|t_integer	|'1'	|NOT NULL	|ZBX_SYNC,ZBX_NODATA
FIELD		|hk_trends_global|t_integer	|'0'	|NOT NULL	|ZBX_SYNC,ZBX_NODATA
FIELD		|hk_trends	|t_integer	|'365'	|NOT NULL	|ZBX_SYNC,ZBX_NODATA
INDEX		|1		|alert_usrgrpid
INDEX		|2		|discovery_groupid

TABLE|triggers|triggerid|ZBX_SYNC,ZBX_DATA
FIELD		|triggerid	|t_id		|	|NOT NULL	|0
FIELD		|expression	|t_varchar(2048)|''	|NOT NULL	|ZBX_SYNC
FIELD		|description	|t_varchar(255)	|''	|NOT NULL	|ZBX_SYNC
FIELD		|url		|t_varchar(255)	|''	|NOT NULL	|ZBX_SYNC
FIELD		|status		|t_integer	|'0'	|NOT NULL	|ZBX_SYNC
FIELD		|value		|t_integer	|'0'	|NOT NULL	|ZBX_SYNC,ZBX_NODATA
FIELD		|priority	|t_integer	|'0'	|NOT NULL	|ZBX_SYNC
FIELD		|lastchange	|t_integer	|'0'	|NOT NULL	|ZBX_SYNC,ZBX_NODATA
FIELD		|comments	|t_shorttext	|''	|NOT NULL	|ZBX_SYNC
FIELD		|error		|t_varchar(128)	|''	|NOT NULL	|ZBX_SYNC,ZBX_NODATA
FIELD		|templateid	|t_id		|	|NULL		|ZBX_SYNC		|1|triggers	|triggerid
FIELD		|type		|t_integer	|'0'	|NOT NULL	|ZBX_SYNC
FIELD		|state		|t_integer	|'0'	|NOT NULL	|ZBX_SYNC,ZBX_NODATA
FIELD		|flags		|t_integer	|'0'	|NOT NULL	|ZBX_SYNC
INDEX		|1		|status
INDEX		|2		|value
INDEX		|3		|templateid

TABLE|trigger_depends|triggerdepid|ZBX_SYNC,ZBX_DATA
FIELD		|triggerdepid	|t_id		|	|NOT NULL	|0
FIELD		|triggerid_down	|t_id		|	|NOT NULL	|ZBX_SYNC		|1|triggers	|triggerid
FIELD		|triggerid_up	|t_id		|	|NOT NULL	|ZBX_SYNC		|2|triggers	|triggerid
UNIQUE		|1		|triggerid_down,triggerid_up
INDEX		|2		|triggerid_up

TABLE|functions|functionid|ZBX_SYNC,ZBX_DATA
FIELD		|functionid	|t_id		|	|NOT NULL	|0
FIELD		|itemid		|t_id		|	|NOT NULL	|ZBX_SYNC		|1|items
FIELD		|triggerid	|t_id		|	|NOT NULL	|ZBX_SYNC		|2|triggers
FIELD		|function	|t_varchar(12)	|''	|NOT NULL	|ZBX_SYNC
FIELD		|parameter	|t_varchar(255)	|'0'	|NOT NULL	|ZBX_SYNC
INDEX		|1		|triggerid
INDEX		|2		|itemid,function,parameter

TABLE|graphs|graphid|ZBX_SYNC,ZBX_DATA
FIELD		|graphid	|t_id		|	|NOT NULL	|0
FIELD		|name		|t_varchar(128)	|''	|NOT NULL	|ZBX_SYNC
FIELD		|width		|t_integer	|'900'	|NOT NULL	|ZBX_SYNC
FIELD		|height		|t_integer	|'200'	|NOT NULL	|ZBX_SYNC
FIELD		|yaxismin	|t_double	|'0'	|NOT NULL	|ZBX_SYNC
FIELD		|yaxismax	|t_double	|'100'	|NOT NULL	|ZBX_SYNC
FIELD		|templateid	|t_id		|	|NULL		|ZBX_SYNC		|1|graphs	|graphid
FIELD		|show_work_period|t_integer	|'1'	|NOT NULL	|ZBX_SYNC
FIELD		|show_triggers	|t_integer	|'1'	|NOT NULL	|ZBX_SYNC
FIELD		|graphtype	|t_integer	|'0'	|NOT NULL	|ZBX_SYNC
FIELD		|show_legend	|t_integer	|'1'	|NOT NULL	|ZBX_SYNC
FIELD		|show_3d	|t_integer	|'0'	|NOT NULL	|ZBX_SYNC
FIELD		|percent_left	|t_double	|'0'	|NOT NULL	|ZBX_SYNC
FIELD		|percent_right	|t_double	|'0'	|NOT NULL	|ZBX_SYNC
FIELD		|ymin_type	|t_integer	|'0'	|NOT NULL	|ZBX_SYNC
FIELD		|ymax_type	|t_integer	|'0'	|NOT NULL	|ZBX_SYNC
FIELD		|ymin_itemid	|t_id		|	|NULL		|ZBX_SYNC		|2|items	|itemid		|RESTRICT
FIELD		|ymax_itemid	|t_id		|	|NULL		|ZBX_SYNC		|3|items	|itemid		|RESTRICT
FIELD		|flags		|t_integer	|'0'	|NOT NULL	|ZBX_SYNC
INDEX		|1		|name
INDEX		|2		|templateid
INDEX		|3		|ymin_itemid
INDEX		|4		|ymax_itemid

TABLE|graphs_items|gitemid|ZBX_SYNC,ZBX_DATA
FIELD		|gitemid	|t_id		|	|NOT NULL	|0
FIELD		|graphid	|t_id		|	|NOT NULL	|ZBX_SYNC		|1|graphs
FIELD		|itemid		|t_id		|	|NOT NULL	|ZBX_SYNC		|2|items
FIELD		|drawtype	|t_integer	|'0'	|NOT NULL	|ZBX_SYNC
FIELD		|sortorder	|t_integer	|'0'	|NOT NULL	|ZBX_SYNC
FIELD		|color		|t_varchar(6)	|'009600'|NOT NULL	|ZBX_SYNC
FIELD		|yaxisside	|t_integer	|'0'	|NOT NULL	|ZBX_SYNC
FIELD		|calc_fnc	|t_integer	|'2'	|NOT NULL	|ZBX_SYNC
FIELD		|type		|t_integer	|'0'	|NOT NULL	|ZBX_SYNC
INDEX		|1		|itemid
INDEX		|2		|graphid

TABLE|graph_theme|graphthemeid|ZBX_DATA
FIELD		|graphthemeid	|t_id		|	|NOT NULL	|0
FIELD		|description	|t_varchar(64)	|''	|NOT NULL	|0
FIELD		|theme		|t_varchar(64)	|''	|NOT NULL	|0
FIELD		|backgroundcolor|t_varchar(6)	|'F0F0F0'|NOT NULL	|0
FIELD		|graphcolor	|t_varchar(6)	|'FFFFFF'|NOT NULL	|0
FIELD		|graphbordercolor|t_varchar(6)	|'222222'|NOT NULL	|0
FIELD		|gridcolor	|t_varchar(6)	|'CCCCCC'|NOT NULL	|0
FIELD		|maingridcolor	|t_varchar(6)	|'AAAAAA'|NOT NULL	|0
FIELD		|gridbordercolor|t_varchar(6)	|'000000'|NOT NULL	|0
FIELD		|textcolor	|t_varchar(6)	|'202020'|NOT NULL	|0
FIELD		|highlightcolor	|t_varchar(6)	|'AA4444'|NOT NULL	|0
FIELD		|leftpercentilecolor|t_varchar(6)|'11CC11'|NOT NULL	|0
FIELD		|rightpercentilecolor|t_varchar(6)|'CC1111'|NOT NULL	|0
FIELD		|nonworktimecolor|t_varchar(6)	|'CCCCCC'|NOT NULL	|0
FIELD		|gridview	|t_integer	|1	|NOT NULL	|0
FIELD		|legendview	|t_integer	|1	|NOT NULL	|0
INDEX		|1		|description
INDEX		|2		|theme

TABLE|globalmacro|globalmacroid|ZBX_SYNC,ZBX_DATA
FIELD		|globalmacroid	|t_id		|	|NOT NULL	|0
FIELD		|macro		|t_varchar(64)	|''	|NOT NULL	|ZBX_SYNC,ZBX_PROXY
FIELD		|value		|t_varchar(255)	|''	|NOT NULL	|ZBX_SYNC,ZBX_PROXY
INDEX		|1		|macro

TABLE|hostmacro|hostmacroid|ZBX_SYNC,ZBX_DATA
FIELD		|hostmacroid	|t_id		|	|NOT NULL	|0
FIELD		|hostid		|t_id		|	|NOT NULL	|ZBX_SYNC,ZBX_PROXY	|1|hosts
FIELD		|macro		|t_varchar(64)	|''	|NOT NULL	|ZBX_SYNC,ZBX_PROXY
FIELD		|value		|t_varchar(255)	|''	|NOT NULL	|ZBX_SYNC,ZBX_PROXY
UNIQUE		|1		|hostid,macro

TABLE|hosts_groups|hostgroupid|ZBX_SYNC,ZBX_DATA
FIELD		|hostgroupid	|t_id		|	|NOT NULL	|0
FIELD		|hostid		|t_id		|	|NOT NULL	|ZBX_SYNC		|1|hosts
FIELD		|groupid	|t_id		|	|NOT NULL	|ZBX_SYNC		|2|groups
UNIQUE		|1		|hostid,groupid
INDEX		|2		|groupid

TABLE|hosts_templates|hosttemplateid|ZBX_SYNC,ZBX_DATA
FIELD		|hosttemplateid	|t_id		|	|NOT NULL	|0
FIELD		|hostid		|t_id		|	|NOT NULL	|ZBX_SYNC,ZBX_PROXY	|1|hosts
FIELD		|templateid	|t_id		|	|NOT NULL	|ZBX_SYNC,ZBX_PROXY	|2|hosts	|hostid
UNIQUE		|1		|hostid,templateid
INDEX		|2		|templateid

TABLE|items_applications|itemappid|ZBX_SYNC,ZBX_DATA
FIELD		|itemappid	|t_id		|	|NOT NULL	|0
FIELD		|applicationid	|t_id		|	|NOT NULL	|ZBX_SYNC		|1|applications
FIELD		|itemid		|t_id		|	|NOT NULL	|ZBX_SYNC		|2|items
UNIQUE		|1		|applicationid,itemid
INDEX		|2		|itemid

TABLE|mappings|mappingid|ZBX_SYNC,ZBX_DATA
FIELD		|mappingid	|t_id		|	|NOT NULL	|0
FIELD		|valuemapid	|t_id		|	|NOT NULL	|ZBX_SYNC		|1|valuemaps
FIELD		|value		|t_varchar(64)	|''	|NOT NULL	|ZBX_SYNC
FIELD		|newvalue	|t_varchar(64)	|''	|NOT NULL	|ZBX_SYNC
INDEX		|1		|valuemapid

TABLE|media|mediaid|ZBX_SYNC,ZBX_DATA
FIELD		|mediaid	|t_id		|	|NOT NULL	|0
FIELD		|userid		|t_id		|	|NOT NULL	|ZBX_SYNC		|1|users
FIELD		|mediatypeid	|t_id		|	|NOT NULL	|ZBX_SYNC		|2|media_type
FIELD		|sendto		|t_varchar(100)	|''	|NOT NULL	|ZBX_SYNC
FIELD		|active		|t_integer	|'0'	|NOT NULL	|ZBX_SYNC
FIELD		|severity	|t_integer	|'63'	|NOT NULL	|ZBX_SYNC
FIELD		|period		|t_varchar(100)	|'1-7,00:00-24:00'|NOT NULL|ZBX_SYNC
INDEX		|1		|userid
INDEX		|2		|mediatypeid

TABLE|rights|rightid|ZBX_SYNC,ZBX_DATA
FIELD		|rightid	|t_id		|	|NOT NULL	|0
FIELD		|groupid	|t_id		|	|NOT NULL	|ZBX_SYNC		|1|usrgrp	|usrgrpid
FIELD		|permission	|t_integer	|'0'	|NOT NULL	|ZBX_SYNC
FIELD		|id		|t_id		|	|NOT NULL	|ZBX_SYNC		|2|groups	|groupid
INDEX		|1		|groupid
INDEX		|2		|id

TABLE|services|serviceid|ZBX_SYNC,ZBX_DATA
FIELD		|serviceid	|t_id		|	|NOT NULL	|0
FIELD		|name		|t_varchar(128)	|''	|NOT NULL	|ZBX_SYNC
FIELD		|status		|t_integer	|'0'	|NOT NULL	|ZBX_SYNC
FIELD		|algorithm	|t_integer	|'0'	|NOT NULL	|ZBX_SYNC
FIELD		|triggerid	|t_id		|	|NULL		|ZBX_SYNC		|1|triggers
FIELD		|showsla	|t_integer	|'0'	|NOT NULL	|ZBX_SYNC
FIELD		|goodsla	|t_double	|'99.9'	|NOT NULL	|ZBX_SYNC
FIELD		|sortorder	|t_integer	|'0'	|NOT NULL	|ZBX_SYNC
INDEX		|1		|triggerid

TABLE|services_links|linkid|ZBX_SYNC,ZBX_DATA
FIELD		|linkid		|t_id		|	|NOT NULL	|0
FIELD		|serviceupid	|t_id		|	|NOT NULL	|ZBX_SYNC		|1|services	|serviceid
FIELD		|servicedownid	|t_id		|	|NOT NULL	|ZBX_SYNC		|2|services	|serviceid
FIELD		|soft		|t_integer	|'0'	|NOT NULL	|ZBX_SYNC
INDEX		|1		|servicedownid
UNIQUE		|2		|serviceupid,servicedownid

TABLE|services_times|timeid|ZBX_SYNC,ZBX_DATA
FIELD		|timeid		|t_id		|	|NOT NULL	|0
FIELD		|serviceid	|t_id		|	|NOT NULL	|ZBX_SYNC		|1|services
FIELD		|type		|t_integer	|'0'	|NOT NULL	|ZBX_SYNC
FIELD		|ts_from	|t_integer	|'0'	|NOT NULL	|ZBX_SYNC
FIELD		|ts_to		|t_integer	|'0'	|NOT NULL	|ZBX_SYNC
FIELD		|note		|t_varchar(255)	|''	|NOT NULL	|ZBX_SYNC
INDEX		|1		|serviceid,type,ts_from,ts_to

TABLE|icon_map|iconmapid|ZBX_SYNC,ZBX_DATA
FIELD		|iconmapid	|t_id		|	|NOT NULL	|0
FIELD		|name		|t_varchar(64)	|''	|NOT NULL	|ZBX_SYNC
FIELD		|default_iconid	|t_id		|	|NOT NULL	|ZBX_SYNC		|1|images	|imageid	|RESTRICT
INDEX		|1		|name
INDEX		|2		|default_iconid

TABLE|icon_mapping|iconmappingid|ZBX_SYNC,ZBX_DATA
FIELD		|iconmappingid	|t_id		|	|NOT NULL	|0
FIELD		|iconmapid	|t_id		|	|NOT NULL	|ZBX_SYNC		|1|icon_map
FIELD		|iconid		|t_id		|	|NOT NULL	|ZBX_SYNC		|2|images	|imageid	|RESTRICT
FIELD		|inventory_link	|t_integer	|'0'	|NOT NULL	|ZBX_SYNC
FIELD		|expression	|t_varchar(64)	|''	|NOT NULL	|ZBX_SYNC
FIELD		|sortorder	|t_integer	|'0'	|NOT NULL	|ZBX_SYNC
INDEX		|1		|iconmapid
INDEX		|2		|iconid

TABLE|sysmaps|sysmapid|ZBX_SYNC,ZBX_DATA
FIELD		|sysmapid	|t_id		|	|NOT NULL	|0
FIELD		|name		|t_varchar(128)	|''	|NOT NULL	|ZBX_SYNC
FIELD		|width		|t_integer	|'600'	|NOT NULL	|ZBX_SYNC
FIELD		|height		|t_integer	|'400'	|NOT NULL	|ZBX_SYNC
FIELD		|backgroundid	|t_id		|	|NULL		|ZBX_SYNC		|1|images	|imageid	|RESTRICT
FIELD		|label_type	|t_integer	|'2'	|NOT NULL	|ZBX_SYNC
FIELD		|label_location	|t_integer	|'0'	|NOT NULL	|ZBX_SYNC
FIELD		|highlight	|t_integer	|'1'	|NOT NULL	|ZBX_SYNC
FIELD		|expandproblem	|t_integer	|'1'	|NOT NULL	|ZBX_SYNC
FIELD		|markelements	|t_integer	|'0'	|NOT NULL	|ZBX_SYNC
FIELD		|show_unack	|t_integer	|'0'	|NOT NULL	|ZBX_SYNC
FIELD		|grid_size	|t_integer	|'50'	|NOT NULL	|ZBX_SYNC
FIELD		|grid_show	|t_integer	|'1'	|NOT NULL	|ZBX_SYNC
FIELD		|grid_align	|t_integer	|'1'	|NOT NULL	|ZBX_SYNC
FIELD		|label_format	|t_integer	|'0'	|NOT NULL	|ZBX_SYNC
FIELD		|label_type_host|t_integer	|'2'	|NOT NULL	|ZBX_SYNC
FIELD		|label_type_hostgroup|t_integer	|'2'	|NOT NULL	|ZBX_SYNC
FIELD		|label_type_trigger|t_integer	|'2'	|NOT NULL	|ZBX_SYNC
FIELD		|label_type_map|t_integer	|'2'	|NOT NULL	|ZBX_SYNC
FIELD		|label_type_image|t_integer	|'2'	|NOT NULL	|ZBX_SYNC
FIELD		|label_string_host|t_varchar(255)|''	|NOT NULL	|ZBX_SYNC
FIELD		|label_string_hostgroup|t_varchar(255)|''|NOT NULL	|ZBX_SYNC
FIELD		|label_string_trigger|t_varchar(255)|''	|NOT NULL	|ZBX_SYNC
FIELD		|label_string_map|t_varchar(255)|''	|NOT NULL	|ZBX_SYNC
FIELD		|label_string_image|t_varchar(255)|''	|NOT NULL	|ZBX_SYNC
FIELD		|iconmapid	|t_id		|	|NULL		|ZBX_SYNC		|2|icon_map	|		|RESTRICT
FIELD		|expand_macros	|t_integer	|'0'	|NOT NULL	|ZBX_SYNC
FIELD		|severity_min	|t_integer	|'0'	|NOT NULL	|ZBX_SYNC
INDEX		|1		|name
INDEX		|2		|backgroundid
INDEX		|3		|iconmapid

TABLE|sysmaps_elements|selementid|ZBX_SYNC,ZBX_DATA
FIELD		|selementid	|t_id		|	|NOT NULL	|0
FIELD		|sysmapid	|t_id		|	|NOT NULL	|ZBX_SYNC		|1|sysmaps
FIELD		|elementid	|t_id		|'0'	|NOT NULL	|ZBX_SYNC
FIELD		|elementtype	|t_integer	|'0'	|NOT NULL	|ZBX_SYNC
FIELD		|iconid_off	|t_id		|	|NULL		|ZBX_SYNC		|2|images	|imageid	|RESTRICT
FIELD		|iconid_on	|t_id		|	|NULL		|ZBX_SYNC		|3|images	|imageid	|RESTRICT
FIELD		|label		|t_varchar(2048)|''	|NOT NULL	|ZBX_SYNC
FIELD		|label_location	|t_integer	|'-1'	|NOT NULL	|ZBX_SYNC
FIELD		|x		|t_integer	|'0'	|NOT NULL	|ZBX_SYNC
FIELD		|y		|t_integer	|'0'	|NOT NULL	|ZBX_SYNC
FIELD		|iconid_disabled|t_id		|	|NULL		|ZBX_SYNC		|4|images	|imageid	|RESTRICT
FIELD		|iconid_maintenance|t_id	|	|NULL		|ZBX_SYNC		|5|images	|imageid	|RESTRICT
FIELD		|elementsubtype	|t_integer	|'0'	|NOT NULL	|ZBX_SYNC
FIELD		|areatype	|t_integer	|'0'	|NOT NULL	|ZBX_SYNC
FIELD		|width		|t_integer	|'200'	|NOT NULL	|ZBX_SYNC
FIELD		|height		|t_integer	|'200'	|NOT NULL	|ZBX_SYNC
FIELD		|viewtype	|t_integer	|'0'	|NOT NULL	|ZBX_SYNC
FIELD		|use_iconmap	|t_integer	|'1'	|NOT NULL	|ZBX_SYNC
FIELD		|application	|t_varchar(255)	|''	|NOT NULL	|ZBX_SYNC
INDEX		|1		|sysmapid
INDEX		|2		|iconid_off
INDEX		|3		|iconid_on
INDEX		|4		|iconid_disabled
INDEX		|5		|iconid_maintenance

TABLE|sysmaps_links|linkid|ZBX_SYNC,ZBX_DATA
FIELD		|linkid		|t_id		|	|NOT NULL	|0
FIELD		|sysmapid	|t_id		|	|NOT NULL	|ZBX_SYNC		|1|sysmaps
FIELD		|selementid1	|t_id		|	|NOT NULL	|ZBX_SYNC		|2|sysmaps_elements|selementid
FIELD		|selementid2	|t_id		|	|NOT NULL	|ZBX_SYNC		|3|sysmaps_elements|selementid
FIELD		|drawtype	|t_integer	|'0'	|NOT NULL	|ZBX_SYNC
FIELD		|color		|t_varchar(6)	|'000000'|NOT NULL	|ZBX_SYNC
FIELD		|label		|t_varchar(2048)|''	|NOT NULL	|ZBX_SYNC
INDEX		|1		|sysmapid
INDEX		|2		|selementid1
INDEX		|3		|selementid2

TABLE|sysmaps_link_triggers|linktriggerid|ZBX_SYNC,ZBX_DATA
FIELD		|linktriggerid	|t_id		|	|NOT NULL	|0
FIELD		|linkid		|t_id		|	|NOT NULL	|ZBX_SYNC		|1|sysmaps_links
FIELD		|triggerid	|t_id		|	|NOT NULL	|ZBX_SYNC		|2|triggers
FIELD		|drawtype	|t_integer	|'0'	|NOT NULL	|ZBX_SYNC
FIELD		|color		|t_varchar(6)	|'000000'|NOT NULL	|ZBX_SYNC
UNIQUE		|1		|linkid,triggerid
INDEX		|2		|triggerid

TABLE|sysmap_element_url|sysmapelementurlid|ZBX_SYNC,ZBX_DATA
FIELD		|sysmapelementurlid|t_id	|	|NOT NULL	|0
FIELD		|selementid	|t_id		|	|NOT NULL	|ZBX_SYNC		|1|sysmaps_elements
FIELD		|name		|t_varchar(255)	|	|NOT NULL	|ZBX_SYNC
FIELD		|url		|t_varchar(255)	|''	|NOT NULL	|ZBX_SYNC
UNIQUE		|1		|selementid,name

TABLE|sysmap_url|sysmapurlid|ZBX_SYNC,ZBX_DATA
FIELD		|sysmapurlid	|t_id		|	|NOT NULL	|0
FIELD		|sysmapid	|t_id		|	|NOT NULL	|ZBX_SYNC		|1|sysmaps
FIELD		|name		|t_varchar(255)	|	|NOT NULL	|ZBX_SYNC
FIELD		|url		|t_varchar(255)	|''	|NOT NULL	|ZBX_SYNC
FIELD		|elementtype	|t_integer	|'0'	|NOT NULL	|ZBX_SYNC
UNIQUE		|1		|sysmapid,name

TABLE|maintenances_hosts|maintenance_hostid|ZBX_SYNC,ZBX_DATA
FIELD		|maintenance_hostid|t_id	|	|NOT NULL	|0
FIELD		|maintenanceid	|t_id		|	|NOT NULL	|ZBX_SYNC		|1|maintenances
FIELD		|hostid		|t_id		|	|NOT NULL	|ZBX_SYNC		|2|hosts
UNIQUE		|1		|maintenanceid,hostid
INDEX		|2		|hostid

TABLE|maintenances_groups|maintenance_groupid|ZBX_SYNC,ZBX_DATA
FIELD		|maintenance_groupid|t_id	|	|NOT NULL	|0
FIELD		|maintenanceid	|t_id		|	|NOT NULL	|ZBX_SYNC		|1|maintenances
FIELD		|groupid	|t_id		|	|NOT NULL	|ZBX_SYNC		|2|groups
UNIQUE		|1		|maintenanceid,groupid
INDEX		|2		|groupid

TABLE|timeperiods|timeperiodid|ZBX_SYNC,ZBX_DATA
FIELD		|timeperiodid	|t_id		|	|NOT NULL	|0
FIELD		|timeperiod_type|t_integer	|'0'	|NOT NULL	|ZBX_SYNC
FIELD		|every		|t_integer	|'1'	|NOT NULL	|ZBX_SYNC
FIELD		|month		|t_integer	|'0'	|NOT NULL	|ZBX_SYNC
FIELD		|dayofweek	|t_integer	|'0'	|NOT NULL	|ZBX_SYNC
FIELD		|day		|t_integer	|'0'	|NOT NULL	|ZBX_SYNC
FIELD		|start_time	|t_integer	|'0'	|NOT NULL	|ZBX_SYNC
FIELD		|period		|t_integer	|'0'	|NOT NULL	|ZBX_SYNC
FIELD		|start_date	|t_integer	|'0'	|NOT NULL	|ZBX_SYNC

TABLE|maintenances_windows|maintenance_timeperiodid|ZBX_SYNC,ZBX_DATA
FIELD		|maintenance_timeperiodid|t_id	|	|NOT NULL	|0
FIELD		|maintenanceid	|t_id		|	|NOT NULL	|ZBX_SYNC		|1|maintenances
FIELD		|timeperiodid	|t_id		|	|NOT NULL	|ZBX_SYNC		|2|timeperiods
UNIQUE		|1		|maintenanceid,timeperiodid
INDEX		|2		|timeperiodid

TABLE|regexps|regexpid|ZBX_SYNC,ZBX_DATA
FIELD		|regexpid	|t_id		|	|NOT NULL	|0
FIELD		|name		|t_varchar(128)	|''	|NOT NULL	|ZBX_SYNC,ZBX_PROXY
FIELD		|test_string	|t_shorttext	|''	|NOT NULL	|ZBX_SYNC
INDEX		|1		|name

TABLE|expressions|expressionid|ZBX_SYNC,ZBX_DATA
FIELD		|expressionid	|t_id		|	|NOT NULL	|0
FIELD		|regexpid	|t_id		|	|NOT NULL	|ZBX_SYNC,ZBX_PROXY	|1|regexps
FIELD		|expression	|t_varchar(255)	|''	|NOT NULL	|ZBX_SYNC,ZBX_PROXY
FIELD		|expression_type|t_integer	|'0'	|NOT NULL	|ZBX_SYNC,ZBX_PROXY
FIELD		|exp_delimiter	|t_varchar(1)	|''	|NOT NULL	|ZBX_SYNC,ZBX_PROXY
FIELD		|case_sensitive	|t_integer	|'0'	|NOT NULL	|ZBX_SYNC,ZBX_PROXY
INDEX		|1		|regexpid

TABLE|nodes|nodeid|0
FIELD		|nodeid		|t_integer	|	|NOT NULL	|0
FIELD		|name		|t_varchar(64)	|'0'	|NOT NULL	|0
FIELD		|ip		|t_varchar(39)	|''	|NOT NULL	|0
FIELD		|port		|t_integer	|'10051'|NOT NULL	|0
FIELD		|nodetype	|t_integer	|'0'	|NOT NULL	|0
FIELD		|masterid	|t_integer	|	|NULL		|0			|1|nodes	|nodeid		|RESTRICT
INDEX		|1		|masterid

TABLE|node_cksum||0
FIELD		|nodeid		|t_integer	|	|NOT NULL	|0			|1|nodes
FIELD		|tablename	|t_varchar(64)	|''	|NOT NULL	|0
FIELD		|recordid	|t_id		|	|NOT NULL	|0
FIELD		|cksumtype	|t_integer	|'0'	|NOT NULL	|0
FIELD		|cksum		|t_text		|''	|NOT NULL	|0
FIELD		|sync		|t_char(128)	|''	|NOT NULL	|0
INDEX		|1		|nodeid,cksumtype,tablename,recordid

TABLE|ids|nodeid,table_name,field_name|0
FIELD		|nodeid		|t_integer	|	|NOT NULL	|0			|-|nodes
FIELD		|table_name	|t_varchar(64)	|''	|NOT NULL	|0
FIELD		|field_name	|t_varchar(64)	|''	|NOT NULL	|0
FIELD		|nextid		|t_id		|	|NOT NULL	|0

-- History tables

TABLE|alerts|alertid|ZBX_HISTORY
FIELD		|alertid	|t_id		|	|NOT NULL	|0
FIELD		|actionid	|t_id		|	|NOT NULL	|0			|1|actions
FIELD		|eventid	|t_id		|	|NOT NULL	|0			|2|events
FIELD		|userid		|t_id		|	|NULL		|0			|3|users
FIELD		|clock		|t_time		|'0'	|NOT NULL	|0
FIELD		|mediatypeid	|t_id		|	|NULL		|0			|4|media_type
FIELD		|sendto		|t_varchar(100)	|''	|NOT NULL	|0
FIELD		|subject	|t_varchar(255)	|''	|NOT NULL	|0
FIELD		|message	|t_text		|''	|NOT NULL	|0
FIELD		|status		|t_integer	|'0'	|NOT NULL	|0
FIELD		|retries	|t_integer	|'0'	|NOT NULL	|0
FIELD		|error		|t_varchar(128)	|''	|NOT NULL	|0
FIELD		|esc_step	|t_integer	|'0'	|NOT NULL	|0
FIELD		|alerttype	|t_integer	|'0'	|NOT NULL	|0
INDEX		|1		|actionid
INDEX		|2		|clock
INDEX		|3		|eventid
INDEX		|4		|status,retries
INDEX		|5		|mediatypeid
INDEX		|6		|userid

TABLE|history||0
FIELD		|itemid		|t_id		|	|NOT NULL	|0			|-|items
FIELD		|clock		|t_time		|'0'	|NOT NULL	|0
FIELD		|value		|t_double	|'0.0000'|NOT NULL	|0
FIELD		|ns		|t_nanosec	|'0'	|NOT NULL	|0
INDEX		|1		|itemid,clock

TABLE|history_sync|id|ZBX_HISTORY_SYNC
FIELD		|id		|t_serial	|	|NOT NULL	|0
FIELD		|nodeid		|t_integer	|	|NOT NULL	|0			|-|nodes
FIELD		|itemid		|t_id		|	|NOT NULL	|ZBX_HISTORY_SYNC	|-|items
FIELD		|clock		|t_time		|'0'	|NOT NULL	|ZBX_HISTORY_SYNC
FIELD		|value		|t_double	|'0.0000'|NOT NULL	|ZBX_HISTORY_SYNC
FIELD		|ns		|t_nanosec	|'0'	|NOT NULL	|ZBX_HISTORY_SYNC
INDEX		|1		|nodeid,id

TABLE|history_uint||0
FIELD		|itemid		|t_id		|	|NOT NULL	|0			|-|items
FIELD		|clock		|t_time		|'0'	|NOT NULL	|0
FIELD		|value		|t_bigint	|'0'	|NOT NULL	|0
FIELD		|ns		|t_nanosec	|'0'	|NOT NULL	|0
INDEX		|1		|itemid,clock

TABLE|history_uint_sync|id|ZBX_HISTORY_SYNC
FIELD		|id		|t_serial	|	|NOT NULL	|0
FIELD		|nodeid		|t_integer	|	|NOT NULL	|0			|-|nodes
FIELD		|itemid		|t_id		|	|NOT NULL	|ZBX_HISTORY_SYNC	|-|items
FIELD		|clock		|t_time		|'0'	|NOT NULL	|ZBX_HISTORY_SYNC
FIELD		|value		|t_bigint	|'0'	|NOT NULL	|ZBX_HISTORY_SYNC
FIELD		|ns		|t_nanosec	|'0'	|NOT NULL	|ZBX_HISTORY_SYNC
INDEX		|1		|nodeid,id

TABLE|history_str||0
FIELD		|itemid		|t_id		|	|NOT NULL	|0			|-|items
FIELD		|clock		|t_time		|'0'	|NOT NULL	|0
FIELD		|value		|t_varchar(255)	|''	|NOT NULL	|0
FIELD		|ns		|t_nanosec	|'0'	|NOT NULL	|0
INDEX		|1		|itemid,clock

TABLE|history_str_sync|id|ZBX_HISTORY_SYNC
FIELD		|id		|t_serial	|	|NOT NULL	|0
FIELD		|nodeid		|t_integer	|	|NOT NULL	|0			|-|nodes
FIELD		|itemid		|t_id		|	|NOT NULL	|ZBX_HISTORY_SYNC	|-|items
FIELD		|clock		|t_time		|'0'	|NOT NULL	|ZBX_HISTORY_SYNC
FIELD		|value		|t_varchar(255)	|''	|NOT NULL	|ZBX_HISTORY_SYNC
FIELD		|ns		|t_nanosec	|'0'	|NOT NULL	|ZBX_HISTORY_SYNC
INDEX		|1		|nodeid,id

TABLE|history_log|id|ZBX_HISTORY
FIELD		|id		|t_id		|	|NOT NULL	|0
FIELD		|itemid		|t_id		|	|NOT NULL	|0			|-|items
FIELD		|clock		|t_time		|'0'	|NOT NULL	|0
FIELD		|timestamp	|t_time		|'0'	|NOT NULL	|0
FIELD		|source		|t_varchar(64)	|''	|NOT NULL	|0
FIELD		|severity	|t_integer	|'0'	|NOT NULL	|0
FIELD		|value		|t_text		|''	|NOT NULL	|0
FIELD		|logeventid	|t_integer	|'0'	|NOT NULL	|0
FIELD		|ns		|t_nanosec	|'0'	|NOT NULL	|0
INDEX		|1		|itemid,clock
UNIQUE		|2		|itemid,id

TABLE|history_text|id|ZBX_HISTORY
FIELD		|id		|t_id		|	|NOT NULL	|0
FIELD		|itemid		|t_id		|	|NOT NULL	|0			|-|items
FIELD		|clock		|t_time		|'0'	|NOT NULL	|0
FIELD		|value		|t_text		|''	|NOT NULL	|0
FIELD		|ns		|t_nanosec	|'0'	|NOT NULL	|0
INDEX		|1		|itemid,clock
UNIQUE		|2		|itemid,id

TABLE|proxy_history|id|0
FIELD		|id		|t_serial	|	|NOT NULL	|0
FIELD		|itemid		|t_id		|	|NOT NULL	|0			|-|items
FIELD		|clock		|t_time		|'0'	|NOT NULL	|0
FIELD		|timestamp	|t_time		|'0'	|NOT NULL	|0
FIELD		|source		|t_varchar(64)	|''	|NOT NULL	|0
FIELD		|severity	|t_integer	|'0'	|NOT NULL	|0
FIELD		|value		|t_longtext	|''	|NOT NULL	|0
FIELD		|logeventid	|t_integer	|'0'	|NOT NULL	|0
FIELD		|ns		|t_nanosec	|'0'	|NOT NULL	|0
FIELD		|state		|t_integer	|'0'	|NOT NULL	|0
INDEX		|1		|clock

TABLE|proxy_dhistory|id|0
FIELD		|id		|t_serial	|	|NOT NULL	|0
FIELD		|clock		|t_time		|'0'	|NOT NULL	|0
FIELD		|druleid	|t_id		|	|NOT NULL	|0			|-|drules
FIELD		|type		|t_integer	|'0'	|NOT NULL	|0
FIELD		|ip		|t_varchar(39)	|''	|NOT NULL	|0
FIELD		|port		|t_integer	|'0'	|NOT NULL	|0
FIELD		|key_		|t_varchar(255)	|''	|NOT NULL	|0
FIELD		|value		|t_varchar(255)	|''	|NOT NULL	|0
FIELD		|status		|t_integer	|'0'	|NOT NULL	|0
FIELD		|dcheckid	|t_id		|	|NULL		|0			|-|dchecks
FIELD		|dns		|t_varchar(64)	|''	|NOT NULL	|0
INDEX		|1		|clock

TABLE|events|eventid|ZBX_HISTORY
FIELD		|eventid	|t_id		|	|NOT NULL	|0
FIELD		|source		|t_integer	|'0'	|NOT NULL	|0
FIELD		|object		|t_integer	|'0'	|NOT NULL	|0
FIELD		|objectid	|t_id		|'0'	|NOT NULL	|0
FIELD		|clock		|t_time		|'0'	|NOT NULL	|0
FIELD		|value		|t_integer	|'0'	|NOT NULL	|0
FIELD		|acknowledged	|t_integer	|'0'	|NOT NULL	|0
FIELD		|ns		|t_nanosec	|'0'	|NOT NULL	|0
INDEX		|1		|source,object,objectid,clock
INDEX		|2		|source,object,clock

TABLE|trends|itemid,clock|0
FIELD		|itemid		|t_id		|	|NOT NULL	|0			|-|items
FIELD		|clock		|t_time		|'0'	|NOT NULL	|0
FIELD		|num		|t_integer	|'0'	|NOT NULL	|0
FIELD		|value_min	|t_double	|'0.0000'|NOT NULL	|0
FIELD		|value_avg	|t_double	|'0.0000'|NOT NULL	|0
FIELD		|value_max	|t_double	|'0.0000'|NOT NULL	|0

TABLE|trends_uint|itemid,clock|0
FIELD		|itemid		|t_id		|	|NOT NULL	|0			|-|items
FIELD		|clock		|t_time		|'0'	|NOT NULL	|0
FIELD		|num		|t_integer	|'0'	|NOT NULL	|0
FIELD		|value_min	|t_bigint	|'0'	|NOT NULL	|0
FIELD		|value_avg	|t_bigint	|'0'	|NOT NULL	|0
FIELD		|value_max	|t_bigint	|'0'	|NOT NULL	|0

TABLE|acknowledges|acknowledgeid|ZBX_HISTORY
FIELD		|acknowledgeid	|t_id		|	|NOT NULL	|0
FIELD		|userid		|t_id		|	|NOT NULL	|0			|1|users
FIELD		|eventid	|t_id		|	|NOT NULL	|0			|2|events
FIELD		|clock		|t_time		|'0'	|NOT NULL	|0
FIELD		|message	|t_varchar(255)	|''	|NOT NULL	|0
INDEX		|1		|userid
INDEX		|2		|eventid
INDEX		|3		|clock

TABLE|auditlog|auditid|ZBX_HISTORY
FIELD		|auditid	|t_id		|	|NOT NULL	|0
FIELD		|userid		|t_id		|	|NOT NULL	|0			|1|users
FIELD		|clock		|t_time		|'0'	|NOT NULL	|0
FIELD		|action		|t_integer	|'0'	|NOT NULL	|0
FIELD		|resourcetype	|t_integer	|'0'	|NOT NULL	|0
FIELD		|details	|t_varchar(128) |'0'	|NOT NULL	|0
FIELD		|ip		|t_varchar(39)	|''	|NOT NULL	|0
FIELD		|resourceid	|t_id		|'0'	|NOT NULL	|0
FIELD		|resourcename	|t_varchar(255)	|''	|NOT NULL	|0
INDEX		|1		|userid,clock
INDEX		|2		|clock

TABLE|auditlog_details|auditdetailid|ZBX_HISTORY
FIELD		|auditdetailid	|t_id		|	|NOT NULL	|0
FIELD		|auditid	|t_id		|	|NOT NULL	|0			|1|auditlog
FIELD		|table_name	|t_varchar(64)	|''	|NOT NULL	|0
FIELD		|field_name	|t_varchar(64)	|''	|NOT NULL	|0
FIELD		|oldvalue	|t_shorttext	|''	|NOT NULL	|0
FIELD		|newvalue	|t_shorttext	|''	|NOT NULL	|0
INDEX		|1		|auditid

TABLE|service_alarms|servicealarmid|ZBX_HISTORY
FIELD		|servicealarmid	|t_id		|	|NOT NULL	|0
FIELD		|serviceid	|t_id		|	|NOT NULL	|0			|1|services
FIELD		|clock		|t_time		|'0'	|NOT NULL	|0
FIELD		|value		|t_integer	|'0'	|NOT NULL	|0
INDEX		|1		|serviceid,clock
INDEX		|2		|clock

TABLE|autoreg_host|autoreg_hostid|ZBX_SYNC
FIELD		|autoreg_hostid	|t_id		|	|NOT NULL	|0
FIELD		|proxy_hostid	|t_id		|	|NULL		|ZBX_SYNC		|1|hosts	|hostid
FIELD		|host		|t_varchar(64)	|''	|NOT NULL	|ZBX_SYNC
FIELD		|listen_ip	|t_varchar(39)	|''	|NOT NULL	|ZBX_SYNC
FIELD		|listen_port	|t_integer	|'0'	|NOT NULL	|ZBX_SYNC
FIELD		|listen_dns	|t_varchar(64)	|''	|NOT NULL	|ZBX_SYNC
FIELD		|host_metadata	|t_varchar(255)	|''	|NOT NULL	|ZBX_SYNC
INDEX		|1		|proxy_hostid,host

TABLE|proxy_autoreg_host|id|0
FIELD		|id		|t_serial	|	|NOT NULL	|0
FIELD		|clock		|t_time		|'0'	|NOT NULL	|0
FIELD		|host		|t_varchar(64)	|''	|NOT NULL	|0
FIELD		|listen_ip	|t_varchar(39)	|''	|NOT NULL	|0
FIELD		|listen_port	|t_integer	|'0'	|NOT NULL	|0
FIELD		|listen_dns	|t_varchar(64)	|''	|NOT NULL	|0
FIELD		|host_metadata	|t_varchar(255)	|''	|NOT NULL	|0
INDEX		|1		|clock

TABLE|dhosts|dhostid|ZBX_SYNC
FIELD		|dhostid	|t_id		|	|NOT NULL	|0
FIELD		|druleid	|t_id		|	|NOT NULL	|ZBX_SYNC		|1|drules
FIELD		|status		|t_integer	|'0'	|NOT NULL	|ZBX_SYNC
FIELD		|lastup		|t_integer	|'0'	|NOT NULL	|ZBX_SYNC
FIELD		|lastdown	|t_integer	|'0'	|NOT NULL	|ZBX_SYNC
INDEX		|1		|druleid

TABLE|dservices|dserviceid|ZBX_SYNC
FIELD		|dserviceid	|t_id		|	|NOT NULL	|0
FIELD		|dhostid	|t_id		|	|NOT NULL	|ZBX_SYNC		|1|dhosts
FIELD		|type		|t_integer	|'0'	|NOT NULL	|ZBX_SYNC
FIELD		|key_		|t_varchar(255)	|''	|NOT NULL	|ZBX_SYNC
FIELD		|value		|t_varchar(255)	|''	|NOT NULL	|ZBX_SYNC
FIELD		|port		|t_integer	|'0'	|NOT NULL	|ZBX_SYNC
FIELD		|status		|t_integer	|'0'	|NOT NULL	|ZBX_SYNC
FIELD		|lastup		|t_integer	|'0'	|NOT NULL	|ZBX_SYNC
FIELD		|lastdown	|t_integer	|'0'	|NOT NULL	|ZBX_SYNC
FIELD		|dcheckid	|t_id		|	|NOT NULL	|ZBX_SYNC		|2|dchecks
FIELD		|ip		|t_varchar(39)	|''	|NOT NULL	|ZBX_SYNC
FIELD		|dns		|t_varchar(64)	|''	|NOT NULL	|ZBX_SYNC
UNIQUE		|1		|dcheckid,type,key_,ip,port
INDEX		|2		|dhostid

-- Other tables

TABLE|escalations|escalationid|0
FIELD		|escalationid	|t_id		|	|NOT NULL	|0
FIELD		|actionid	|t_id		|	|NOT NULL	|0			|-|actions
FIELD		|triggerid	|t_id		|	|NULL		|0			|-|triggers
FIELD		|eventid	|t_id		|	|NULL		|0			|-|events
FIELD		|r_eventid	|t_id		|	|NULL		|0			|-|events	|eventid
FIELD		|nextcheck	|t_time		|'0'	|NOT NULL	|0
FIELD		|esc_step	|t_integer	|'0'	|NOT NULL	|0
FIELD		|status		|t_integer	|'0'	|NOT NULL	|0
FIELD		|itemid		|t_id		|	|NULL		|0			|-|items
UNIQUE		|1		|actionid,triggerid,itemid,escalationid

TABLE|globalvars|globalvarid|0
FIELD		|globalvarid	|t_id		|	|NOT NULL	|0
FIELD		|snmp_lastsize	|t_integer	|'0'	|NOT NULL	|0

TABLE|graph_discovery|graphdiscoveryid|ZBX_SYNC
FIELD		|graphdiscoveryid|t_id		|	|NOT NULL	|0
FIELD		|graphid	|t_id		|	|NOT NULL	|ZBX_SYNC		|1|graphs
FIELD		|parent_graphid	|t_id		|	|NOT NULL	|ZBX_SYNC		|2|graphs	|graphid
FIELD		|name		|t_varchar(128)	|''	|NOT NULL	|0
UNIQUE		|1		|graphid,parent_graphid
INDEX		|2		|parent_graphid

TABLE|host_inventory|hostid|ZBX_SYNC
FIELD		|hostid		|t_id		|	|NOT NULL	|0			|1|hosts
FIELD		|inventory_mode	|t_integer	|'0'	|NOT NULL	|ZBX_SYNC
FIELD		|type		|t_varchar(64)	|''	|NOT NULL	|ZBX_SYNC
FIELD		|type_full	|t_varchar(64)	|''	|NOT NULL	|ZBX_SYNC
FIELD		|name		|t_varchar(64)	|''	|NOT NULL	|ZBX_SYNC
FIELD		|alias		|t_varchar(64)	|''	|NOT NULL	|ZBX_SYNC
FIELD		|os		|t_varchar(64)	|''	|NOT NULL	|ZBX_SYNC
FIELD		|os_full	|t_varchar(255)	|''	|NOT NULL	|ZBX_SYNC
FIELD		|os_short	|t_varchar(64)	|''	|NOT NULL	|ZBX_SYNC
FIELD		|serialno_a	|t_varchar(64)	|''	|NOT NULL	|ZBX_SYNC
FIELD		|serialno_b	|t_varchar(64)	|''	|NOT NULL	|ZBX_SYNC
FIELD		|tag		|t_varchar(64)	|''	|NOT NULL	|ZBX_SYNC
FIELD		|asset_tag	|t_varchar(64)	|''	|NOT NULL	|ZBX_SYNC
FIELD		|macaddress_a	|t_varchar(64)	|''	|NOT NULL	|ZBX_SYNC
FIELD		|macaddress_b	|t_varchar(64)	|''	|NOT NULL	|ZBX_SYNC
FIELD		|hardware	|t_varchar(255)	|''	|NOT NULL	|ZBX_SYNC
FIELD		|hardware_full	|t_shorttext	|''	|NOT NULL	|ZBX_SYNC
FIELD		|software	|t_varchar(255)	|''	|NOT NULL	|ZBX_SYNC
FIELD		|software_full	|t_shorttext	|''	|NOT NULL	|ZBX_SYNC
FIELD		|software_app_a	|t_varchar(64)	|''	|NOT NULL	|ZBX_SYNC
FIELD		|software_app_b	|t_varchar(64)	|''	|NOT NULL	|ZBX_SYNC
FIELD		|software_app_c	|t_varchar(64)	|''	|NOT NULL	|ZBX_SYNC
FIELD		|software_app_d	|t_varchar(64)	|''	|NOT NULL	|ZBX_SYNC
FIELD		|software_app_e	|t_varchar(64)	|''	|NOT NULL	|ZBX_SYNC
FIELD		|contact	|t_shorttext	|''	|NOT NULL	|ZBX_SYNC
FIELD		|location	|t_shorttext	|''	|NOT NULL	|ZBX_SYNC
FIELD		|location_lat	|t_varchar(16)	|''	|NOT NULL	|ZBX_SYNC
FIELD		|location_lon	|t_varchar(16)	|''	|NOT NULL	|ZBX_SYNC
FIELD		|notes		|t_shorttext	|''	|NOT NULL	|ZBX_SYNC
FIELD		|chassis	|t_varchar(64)	|''	|NOT NULL	|ZBX_SYNC
FIELD		|model		|t_varchar(64)	|''	|NOT NULL	|ZBX_SYNC
FIELD		|hw_arch	|t_varchar(32)	|''	|NOT NULL	|ZBX_SYNC
FIELD		|vendor		|t_varchar(64)	|''	|NOT NULL	|ZBX_SYNC
FIELD		|contract_number|t_varchar(64)	|''	|NOT NULL	|ZBX_SYNC
FIELD		|installer_name	|t_varchar(64)	|''	|NOT NULL	|ZBX_SYNC
FIELD		|deployment_status|t_varchar(64)|''	|NOT NULL	|ZBX_SYNC
FIELD		|url_a		|t_varchar(255)	|''	|NOT NULL	|ZBX_SYNC
FIELD		|url_b		|t_varchar(255)	|''	|NOT NULL	|ZBX_SYNC
FIELD		|url_c		|t_varchar(255)	|''	|NOT NULL	|ZBX_SYNC
FIELD		|host_networks	|t_shorttext	|''	|NOT NULL	|ZBX_SYNC
FIELD		|host_netmask	|t_varchar(39)	|''	|NOT NULL	|ZBX_SYNC
FIELD		|host_router	|t_varchar(39)	|''	|NOT NULL	|ZBX_SYNC
FIELD		|oob_ip		|t_varchar(39)	|''	|NOT NULL	|ZBX_SYNC
FIELD		|oob_netmask	|t_varchar(39)	|''	|NOT NULL	|ZBX_SYNC
FIELD		|oob_router	|t_varchar(39)	|''	|NOT NULL	|ZBX_SYNC
FIELD		|date_hw_purchase|t_varchar(64)	|''	|NOT NULL	|ZBX_SYNC
FIELD		|date_hw_install|t_varchar(64)	|''	|NOT NULL	|ZBX_SYNC
FIELD		|date_hw_expiry	|t_varchar(64)	|''	|NOT NULL	|ZBX_SYNC
FIELD		|date_hw_decomm	|t_varchar(64)	|''	|NOT NULL	|ZBX_SYNC
FIELD		|site_address_a	|t_varchar(128)	|''	|NOT NULL	|ZBX_SYNC
FIELD		|site_address_b	|t_varchar(128)	|''	|NOT NULL	|ZBX_SYNC
FIELD		|site_address_c	|t_varchar(128)	|''	|NOT NULL	|ZBX_SYNC
FIELD		|site_city	|t_varchar(128)	|''	|NOT NULL	|ZBX_SYNC
FIELD		|site_state	|t_varchar(64)	|''	|NOT NULL	|ZBX_SYNC
FIELD		|site_country	|t_varchar(64)	|''	|NOT NULL	|ZBX_SYNC
FIELD		|site_zip	|t_varchar(64)	|''	|NOT NULL	|ZBX_SYNC
FIELD		|site_rack	|t_varchar(128)	|''	|NOT NULL	|ZBX_SYNC
FIELD		|site_notes	|t_shorttext	|''	|NOT NULL	|ZBX_SYNC
FIELD		|poc_1_name	|t_varchar(128)	|''	|NOT NULL	|ZBX_SYNC
FIELD		|poc_1_email	|t_varchar(128)	|''	|NOT NULL	|ZBX_SYNC
FIELD		|poc_1_phone_a	|t_varchar(64)	|''	|NOT NULL	|ZBX_SYNC
FIELD		|poc_1_phone_b	|t_varchar(64)	|''	|NOT NULL	|ZBX_SYNC
FIELD		|poc_1_cell	|t_varchar(64)	|''	|NOT NULL	|ZBX_SYNC
FIELD		|poc_1_screen	|t_varchar(64)	|''	|NOT NULL	|ZBX_SYNC
FIELD		|poc_1_notes	|t_shorttext	|''	|NOT NULL	|ZBX_SYNC
FIELD		|poc_2_name	|t_varchar(128)	|''	|NOT NULL	|ZBX_SYNC
FIELD		|poc_2_email	|t_varchar(128)	|''	|NOT NULL	|ZBX_SYNC
FIELD		|poc_2_phone_a	|t_varchar(64)	|''	|NOT NULL	|ZBX_SYNC
FIELD		|poc_2_phone_b	|t_varchar(64)	|''	|NOT NULL	|ZBX_SYNC
FIELD		|poc_2_cell	|t_varchar(64)	|''	|NOT NULL	|ZBX_SYNC
FIELD		|poc_2_screen	|t_varchar(64)	|''	|NOT NULL	|ZBX_SYNC
FIELD		|poc_2_notes	|t_shorttext	|''	|NOT NULL	|ZBX_SYNC

TABLE|housekeeper|housekeeperid|0
FIELD		|housekeeperid	|t_id		|	|NOT NULL	|0
FIELD		|tablename	|t_varchar(64)	|''	|NOT NULL	|ZBX_SYNC
FIELD		|field		|t_varchar(64)	|''	|NOT NULL	|ZBX_SYNC
FIELD		|value		|t_id		|	|NOT NULL	|ZBX_SYNC		|-|items

TABLE|images|imageid|ZBX_SYNC
FIELD		|imageid	|t_id		|	|NOT NULL	|0
FIELD		|imagetype	|t_integer	|'0'	|NOT NULL	|ZBX_SYNC
FIELD		|name		|t_varchar(64)	|'0'	|NOT NULL	|ZBX_SYNC
FIELD		|image		|t_image	|''	|NOT NULL	|ZBX_SYNC
INDEX		|1		|imagetype,name

TABLE|item_discovery|itemdiscoveryid|ZBX_SYNC,ZBX_DATA
FIELD		|itemdiscoveryid|t_id		|	|NOT NULL	|0
FIELD		|itemid		|t_id		|	|NOT NULL	|ZBX_SYNC		|1|items
FIELD		|parent_itemid	|t_id		|	|NOT NULL	|ZBX_SYNC		|2|items	|itemid
FIELD		|key_		|t_varchar(255)	|''	|NOT NULL	|ZBX_NODATA
FIELD		|lastcheck	|t_integer	|'0'	|NOT NULL	|ZBX_NODATA
FIELD		|ts_delete	|t_time		|'0'	|NOT NULL	|ZBX_NODATA
UNIQUE		|1		|itemid,parent_itemid
INDEX		|2		|parent_itemid

TABLE|host_discovery|hostid|ZBX_SYNC,ZBX_DATA
FIELD		|hostid		|t_id		|	|NOT NULL	|0			|1|hosts
FIELD		|parent_hostid	|t_id		|	|NULL		|ZBX_SYNC		|2|hosts	|hostid		|RESTRICT
FIELD		|parent_itemid	|t_id		|	|NULL		|ZBX_SYNC		|3|items	|itemid		|RESTRICT
FIELD		|host		|t_varchar(64)	|''	|NOT NULL	|ZBX_NODATA
FIELD		|lastcheck	|t_integer	|'0'	|NOT NULL	|ZBX_NODATA
FIELD		|ts_delete	|t_time		|'0'	|NOT NULL	|ZBX_NODATA

TABLE|interface_discovery|interfaceid|ZBX_SYNC
FIELD		|interfaceid	|t_id		|	|NOT NULL	|ZBX_SYNC		|1|interface
FIELD		|parent_interfaceid|t_id	|	|NOT NULL	|ZBX_SYNC		|2|interface	|interfaceid

TABLE|profiles|profileid|0
FIELD		|profileid	|t_id		|	|NOT NULL	|0
FIELD		|userid		|t_id		|	|NOT NULL	|0			|1|users
FIELD		|idx		|t_varchar(96)	|''	|NOT NULL	|0
FIELD		|idx2		|t_id		|'0'	|NOT NULL	|0
FIELD		|value_id	|t_id		|'0'	|NOT NULL	|0
FIELD		|value_int	|t_integer	|'0'	|NOT NULL	|0
FIELD		|value_str	|t_varchar(255)	|''	|NOT NULL	|0
FIELD		|source		|t_varchar(96)	|''	|NOT NULL	|0
FIELD		|type		|t_integer	|'0'	|NOT NULL	|0
INDEX		|1		|userid,idx,idx2
INDEX		|2		|userid,profileid

TABLE|sessions|sessionid|0
FIELD		|sessionid	|t_varchar(32)	|''	|NOT NULL	|0
FIELD		|userid		|t_id		|	|NOT NULL	|0			|1|users
FIELD		|lastaccess	|t_integer	|'0'	|NOT NULL	|0
FIELD		|status		|t_integer	|'0'	|NOT NULL	|0
INDEX		|1		|userid,status

TABLE|trigger_discovery|triggerid|ZBX_SYNC
FIELD		|triggerid	|t_id		|	|NOT NULL	|ZBX_SYNC		|1|triggers
FIELD		|parent_triggerid|t_id		|	|NOT NULL	|ZBX_SYNC		|2|triggers	|triggerid	|RESTRICT
INDEX		|1		|parent_triggerid

TABLE|user_history|userhistoryid|0
FIELD		|userhistoryid	|t_id		|	|NOT NULL	|0
FIELD		|userid		|t_id		|	|NOT NULL	|0			|1|users
FIELD		|title1		|t_varchar(255)	|''	|NOT NULL	|0
FIELD		|url1		|t_varchar(255)	|''	|NOT NULL	|0
FIELD		|title2		|t_varchar(255)	|''	|NOT NULL	|0
FIELD		|url2		|t_varchar(255)	|''	|NOT NULL	|0
FIELD		|title3		|t_varchar(255)	|''	|NOT NULL	|0
FIELD		|url3		|t_varchar(255)	|''	|NOT NULL	|0
FIELD		|title4		|t_varchar(255)	|''	|NOT NULL	|0
FIELD		|url4		|t_varchar(255)	|''	|NOT NULL	|0
FIELD		|title5		|t_varchar(255)	|''	|NOT NULL	|0
FIELD		|url5		|t_varchar(255)	|''	|NOT NULL	|0
UNIQUE		|1		|userid

TABLE|application_template|application_templateid|ZBX_SYNC,ZBX_DATA
FIELD		|application_templateid|t_id	|	|NOT NULL	|0
FIELD		|applicationid	|t_id		|	|NOT NULL	|ZBX_SYNC		|1|applications
FIELD		|templateid	|t_id		|	|NOT NULL	|ZBX_SYNC		|2|applications	|applicationid
UNIQUE		|1		|applicationid,templateid
INDEX		|2		|templateid

TABLE|item_condition|item_conditionid|ZBX_SYNC,ZBX_DATA
FIELD		|item_conditionid|t_id		|	|NOT NULL	|0
FIELD		|itemid		|t_id		|	|NOT NULL	|ZBX_SYNC		|1|items
FIELD		|operator	|t_integer	|'8'	|NOT NULL	|ZBX_SYNC
FIELD		|macro		|t_varchar(64)	|''	|NOT NULL	|ZBX_SYNC
FIELD		|value		|t_varchar(255)	|''	|NOT NULL	|ZBX_SYNC
INDEX		|1		|itemid

TABLE|dbversion||
FIELD		|mandatory	|t_integer	|'0'	|NOT NULL	|
FIELD		|optional	|t_integer	|'0'	|NOT NULL	|
<<<<<<< HEAD
ROW		|2030008	|2030008
=======
ROW		|2030011	|2030011
>>>>>>> dcb41353
<|MERGE_RESOLUTION|>--- conflicted
+++ resolved
@@ -1309,8 +1309,4 @@
 TABLE|dbversion||
 FIELD		|mandatory	|t_integer	|'0'	|NOT NULL	|
 FIELD		|optional	|t_integer	|'0'	|NOT NULL	|
-<<<<<<< HEAD
-ROW		|2030008	|2030008
-=======
-ROW		|2030011	|2030011
->>>>>>> dcb41353
+ROW		|2030019	|2030019