--- conflicted
+++ resolved
@@ -2223,8 +2223,4 @@
 FIELD		|dbversionid	|t_id		|	|NOT NULL	|0
 FIELD		|mandatory	|t_integer	|'0'	|NOT NULL	|
 FIELD		|optional	|t_integer	|'0'	|NOT NULL	|
-<<<<<<< HEAD
-ROW		|1		|6050173	|6050173
-=======
-ROW		|1		|6050175	|6050175
->>>>>>> cf7483ce
+ROW		|1		|6050189	|6050189