--
-- Zabbix
-- Copyright (C) 2001-2017 Zabbix SIA
--
-- This program is free software; you can redistribute it and/or modify
-- it under the terms of the GNU General Public License as published by
-- the Free Software Foundation; either version 2 of the License, or
-- (at your option) any later version.
--
-- This program is distributed in the hope that it will be useful,
-- but WITHOUT ANY WARRANTY; without even the implied warranty of
-- MERCHANTABILITY or FITNESS FOR A PARTICULAR PURPOSE. See the
-- GNU General Public License for more details.
--
-- You should have received a copy of the GNU General Public License
-- along with this program; if not, write to the Free Software
-- Foundation, Inc., 51 Franklin Street, Fifth Floor, Boston, MA  02110-1301, USA.
--

--
-- Do not use spaces
-- Tables must be sorted to match referential integrity rules
--

TABLE|users|userid|ZBX_DATA
FIELD		|userid		|t_id		|	|NOT NULL	|0
FIELD		|alias		|t_varchar(100)	|''	|NOT NULL	|0
FIELD		|name		|t_varchar(100)	|''	|NOT NULL	|0
FIELD		|surname	|t_varchar(100)	|''	|NOT NULL	|0
FIELD		|passwd		|t_char(32)	|''	|NOT NULL	|0
FIELD		|url		|t_varchar(255)	|''	|NOT NULL	|0
FIELD		|autologin	|t_integer	|'0'	|NOT NULL	|0
FIELD		|autologout	|t_varchar(32)	|'15m'	|NOT NULL	|0
FIELD		|lang		|t_varchar(5)	|'en_GB'|NOT NULL	|0
FIELD		|refresh	|t_varchar(32)	|'30s'	|NOT NULL	|0
FIELD		|type		|t_integer	|'1'	|NOT NULL	|0
FIELD		|theme		|t_varchar(128)	|'default'|NOT NULL	|0
FIELD		|attempt_failed	|t_integer	|0	|NOT NULL	|ZBX_NODATA
FIELD		|attempt_ip	|t_varchar(39)	|''	|NOT NULL	|ZBX_NODATA
FIELD		|attempt_clock	|t_integer	|0	|NOT NULL	|ZBX_NODATA
FIELD		|rows_per_page	|t_integer	|50	|NOT NULL	|0
UNIQUE		|1		|alias

TABLE|maintenances|maintenanceid|ZBX_DATA
FIELD		|maintenanceid	|t_id		|	|NOT NULL	|0
FIELD		|name		|t_varchar(128)	|''	|NOT NULL	|0
FIELD		|maintenance_type|t_integer	|'0'	|NOT NULL	|0
FIELD		|description	|t_shorttext	|''	|NOT NULL	|0
FIELD		|active_since	|t_integer	|'0'	|NOT NULL	|0
FIELD		|active_till	|t_integer	|'0'	|NOT NULL	|0
INDEX		|1		|active_since,active_till
UNIQUE		|2		|name

TABLE|hosts|hostid|ZBX_TEMPLATE
FIELD		|hostid		|t_id		|	|NOT NULL	|0
FIELD		|proxy_hostid	|t_id		|	|NULL		|0			|1|hosts	|hostid		|RESTRICT
FIELD		|host		|t_varchar(128)	|''	|NOT NULL	|ZBX_PROXY
FIELD		|status		|t_integer	|'0'	|NOT NULL	|ZBX_PROXY
FIELD		|disable_until	|t_integer	|'0'	|NOT NULL	|ZBX_NODATA
FIELD		|error		|t_varchar(2048)|''	|NOT NULL	|ZBX_NODATA
FIELD		|available	|t_integer	|'0'	|NOT NULL	|ZBX_NODATA
FIELD		|errors_from	|t_integer	|'0'	|NOT NULL	|ZBX_NODATA
FIELD		|lastaccess	|t_integer	|'0'	|NOT NULL	|ZBX_NODATA
FIELD		|ipmi_authtype	|t_integer	|'-1'	|NOT NULL	|ZBX_PROXY
FIELD		|ipmi_privilege	|t_integer	|'2'	|NOT NULL	|ZBX_PROXY
FIELD		|ipmi_username	|t_varchar(16)	|''	|NOT NULL	|ZBX_PROXY
FIELD		|ipmi_password	|t_varchar(20)	|''	|NOT NULL	|ZBX_PROXY
FIELD		|ipmi_disable_until|t_integer	|'0'	|NOT NULL	|ZBX_NODATA
FIELD		|ipmi_available	|t_integer	|'0'	|NOT NULL	|ZBX_NODATA
FIELD		|snmp_disable_until|t_integer	|'0'	|NOT NULL	|ZBX_NODATA
FIELD		|snmp_available	|t_integer	|'0'	|NOT NULL	|ZBX_NODATA
FIELD		|maintenanceid	|t_id		|	|NULL		|ZBX_NODATA		|2|maintenances	|		|RESTRICT
FIELD		|maintenance_status|t_integer	|'0'	|NOT NULL	|ZBX_NODATA
FIELD		|maintenance_type|t_integer	|'0'	|NOT NULL	|ZBX_NODATA
FIELD		|maintenance_from|t_integer	|'0'	|NOT NULL	|ZBX_NODATA
FIELD		|ipmi_errors_from|t_integer	|'0'	|NOT NULL	|ZBX_NODATA
FIELD		|snmp_errors_from|t_integer	|'0'	|NOT NULL	|ZBX_NODATA
FIELD		|ipmi_error	|t_varchar(2048)|''	|NOT NULL	|ZBX_NODATA
FIELD		|snmp_error	|t_varchar(2048)|''	|NOT NULL	|ZBX_NODATA
FIELD		|jmx_disable_until|t_integer	|'0'	|NOT NULL	|ZBX_NODATA
FIELD		|jmx_available	|t_integer	|'0'	|NOT NULL	|ZBX_NODATA
FIELD		|jmx_errors_from|t_integer	|'0'	|NOT NULL	|ZBX_NODATA
FIELD		|jmx_error	|t_varchar(2048)|''	|NOT NULL	|ZBX_NODATA
FIELD		|name		|t_varchar(128)	|''	|NOT NULL	|ZBX_PROXY
FIELD		|flags		|t_integer	|'0'	|NOT NULL	|0
FIELD		|templateid	|t_id		|	|NULL		|0			|3|hosts	|hostid
FIELD		|description	|t_shorttext	|''	|NOT NULL	|0
FIELD		|tls_connect	|t_integer	|'1'	|NOT NULL	|ZBX_PROXY
FIELD		|tls_accept	|t_integer	|'1'	|NOT NULL	|ZBX_PROXY
FIELD		|tls_issuer	|t_varchar(1024)|''	|NOT NULL	|ZBX_PROXY
FIELD		|tls_subject	|t_varchar(1024)|''	|NOT NULL	|ZBX_PROXY
FIELD		|tls_psk_identity|t_varchar(128)|''	|NOT NULL	|ZBX_PROXY
FIELD		|tls_psk	|t_varchar(512)	|''	|NOT NULL	|ZBX_PROXY
FIELD		|proxy_address	|t_varchar(255)	|''	|NOT NULL	|0
INDEX		|1		|host
INDEX		|2		|status
INDEX		|3		|proxy_hostid
INDEX		|4		|name
INDEX		|5		|maintenanceid

TABLE|groups|groupid|ZBX_DATA
FIELD		|groupid	|t_id		|	|NOT NULL	|0
FIELD		|name		|t_varchar(255)	|''	|NOT NULL	|0
FIELD		|internal	|t_integer	|'0'	|NOT NULL	|0
FIELD		|flags		|t_integer	|'0'	|NOT NULL	|0
INDEX		|1		|name

TABLE|group_prototype|group_prototypeid|ZBX_TEMPLATE
FIELD		|group_prototypeid|t_id		|	|NOT NULL	|0
FIELD		|hostid		|t_id		|	|NOT NULL	|0			|1|hosts
FIELD		|name		|t_varchar(255)	|''	|NOT NULL	|0
FIELD		|groupid	|t_id		|	|NULL		|0			|2|groups	|		|RESTRICT
FIELD		|templateid	|t_id		|	|NULL		|0			|3|group_prototype|group_prototypeid
INDEX		|1		|hostid

TABLE|group_discovery|groupid|ZBX_TEMPLATE
FIELD		|groupid	|t_id		|	|NOT NULL	|0			|1|groups
FIELD		|parent_group_prototypeid|t_id	|	|NOT NULL	|0			|2|group_prototype|group_prototypeid|RESTRICT
FIELD		|name		|t_varchar(64)	|''	|NOT NULL	|ZBX_NODATA
FIELD		|lastcheck	|t_integer	|'0'	|NOT NULL	|ZBX_NODATA
FIELD		|ts_delete	|t_time		|'0'	|NOT NULL	|ZBX_NODATA

TABLE|screens|screenid|ZBX_TEMPLATE
FIELD		|screenid	|t_id		|	|NOT NULL	|0
FIELD		|name		|t_varchar(255)	|	|NOT NULL	|0
FIELD		|hsize		|t_integer	|'1'	|NOT NULL	|0
FIELD		|vsize		|t_integer	|'1'	|NOT NULL	|0
FIELD		|templateid	|t_id		|	|NULL		|0			|1|hosts	|hostid
FIELD		|userid		|t_id		|	|NULL		|0			|3|users	|		|RESTRICT
FIELD		|private	|t_integer	|'1'	|NOT NULL	|0
INDEX		|1		|templateid

TABLE|screens_items|screenitemid|ZBX_TEMPLATE
FIELD		|screenitemid	|t_id		|	|NOT NULL	|0
FIELD		|screenid	|t_id		|	|NOT NULL	|0			|1|screens
FIELD		|resourcetype	|t_integer	|'0'	|NOT NULL	|0
FIELD		|resourceid	|t_id		|'0'	|NOT NULL	|0
FIELD		|width		|t_integer	|'320'	|NOT NULL	|0
FIELD		|height		|t_integer	|'200'	|NOT NULL	|0
FIELD		|x		|t_integer	|'0'	|NOT NULL	|0
FIELD		|y		|t_integer	|'0'	|NOT NULL	|0
FIELD		|colspan	|t_integer	|'1'	|NOT NULL	|0
FIELD		|rowspan	|t_integer	|'1'	|NOT NULL	|0
FIELD		|elements	|t_integer	|'25'	|NOT NULL	|0
FIELD		|valign		|t_integer	|'0'	|NOT NULL	|0
FIELD		|halign		|t_integer	|'0'	|NOT NULL	|0
FIELD		|style		|t_integer	|'0'	|NOT NULL	|0
FIELD		|url		|t_varchar(255)	|''	|NOT NULL	|0
FIELD		|dynamic	|t_integer	|'0'	|NOT NULL	|0
FIELD		|sort_triggers	|t_integer	|'0'	|NOT NULL	|0
FIELD		|application	|t_varchar(255)	|''	|NOT NULL	|0
FIELD		|max_columns	|t_integer	|'3'	|NOT NULL	|0
INDEX		|1		|screenid

TABLE|screen_user|screenuserid|ZBX_DATA
FIELD		|screenuserid|t_id		|	|NOT NULL	|0
FIELD		|screenid	|t_id		|	|NOT NULL	|0			|1|screens
FIELD		|userid		|t_id		|	|NOT NULL	|0			|2|users
FIELD		|permission	|t_integer	|'2'	|NOT NULL	|0
UNIQUE		|1		|screenid,userid

TABLE|screen_usrgrp|screenusrgrpid|ZBX_DATA
FIELD		|screenusrgrpid|t_id		|	|NOT NULL	|0
FIELD		|screenid	|t_id		|	|NOT NULL	|0			|1|screens
FIELD		|usrgrpid	|t_id		|	|NOT NULL	|0			|2|usrgrp
FIELD		|permission	|t_integer	|'2'	|NOT NULL	|0
UNIQUE		|1		|screenid,usrgrpid

TABLE|slideshows|slideshowid|ZBX_DATA
FIELD		|slideshowid	|t_id		|	|NOT NULL	|0
FIELD		|name		|t_varchar(255)	|''	|NOT NULL	|0
FIELD		|delay		|t_varchar(32)	|'30s'	|NOT NULL	|0
FIELD		|userid		|t_id		|	|NOT NULL	|0			|3|users	|		|RESTRICT
FIELD		|private	|t_integer	|'1'	|NOT NULL	|0
UNIQUE		|1		|name

TABLE|slideshow_user|slideshowuserid|ZBX_DATA
FIELD		|slideshowuserid|t_id		|	|NOT NULL	|0
FIELD		|slideshowid	|t_id		|	|NOT NULL	|0			|1|slideshows
FIELD		|userid		|t_id		|	|NOT NULL	|0			|2|users
FIELD		|permission	|t_integer	|'2'	|NOT NULL	|0
UNIQUE		|1		|slideshowid,userid

TABLE|slideshow_usrgrp|slideshowusrgrpid|ZBX_DATA
FIELD		|slideshowusrgrpid|t_id		|	|NOT NULL	|0
FIELD		|slideshowid	|t_id		|	|NOT NULL	|0			|1|slideshows
FIELD		|usrgrpid	|t_id		|	|NOT NULL	|0			|2|usrgrp
FIELD		|permission	|t_integer	|'2'	|NOT NULL	|0
UNIQUE		|1		|slideshowid,usrgrpid

TABLE|slides|slideid|ZBX_DATA
FIELD		|slideid	|t_id		|	|NOT NULL	|0
FIELD		|slideshowid	|t_id		|	|NOT NULL	|0			|1|slideshows
FIELD		|screenid	|t_id		|	|NOT NULL	|0			|2|screens
FIELD		|step		|t_integer	|'0'	|NOT NULL	|0
FIELD		|delay		|t_varchar(32)	|'0'	|NOT NULL	|0
INDEX		|1		|slideshowid
INDEX		|2		|screenid

TABLE|drules|druleid|ZBX_DATA
FIELD		|druleid	|t_id		|	|NOT NULL	|0
FIELD		|proxy_hostid	|t_id		|	|NULL		|0			|1|hosts	|hostid		|RESTRICT
FIELD		|name		|t_varchar(255)	|''	|NOT NULL	|ZBX_PROXY
FIELD		|iprange	|t_varchar(2048)|''	|NOT NULL	|ZBX_PROXY
FIELD		|delay		|t_varchar(255)	|'1h'	|NOT NULL	|ZBX_PROXY
FIELD		|nextcheck	|t_integer	|'0'	|NOT NULL	|ZBX_NODATA
FIELD		|status		|t_integer	|'0'	|NOT NULL	|0
INDEX		|1		|proxy_hostid
UNIQUE		|2		|name

TABLE|dchecks|dcheckid|ZBX_DATA
FIELD		|dcheckid	|t_id		|	|NOT NULL	|0
FIELD		|druleid	|t_id		|	|NOT NULL	|ZBX_PROXY		|1|drules
FIELD		|type		|t_integer	|'0'	|NOT NULL	|ZBX_PROXY
FIELD		|key_		|t_varchar(512)	|''	|NOT NULL	|ZBX_PROXY
FIELD		|snmp_community	|t_varchar(255)	|''	|NOT NULL	|ZBX_PROXY
FIELD		|ports		|t_varchar(255)	|'0'	|NOT NULL	|ZBX_PROXY
FIELD		|snmpv3_securityname|t_varchar(64)|''	|NOT NULL	|ZBX_PROXY
FIELD		|snmpv3_securitylevel|t_integer	|'0'	|NOT NULL	|ZBX_PROXY
FIELD		|snmpv3_authpassphrase|t_varchar(64)|''	|NOT NULL	|ZBX_PROXY
FIELD		|snmpv3_privpassphrase|t_varchar(64)|''	|NOT NULL	|ZBX_PROXY
FIELD		|uniq		|t_integer	|'0'	|NOT NULL	|ZBX_PROXY
FIELD		|snmpv3_authprotocol|t_integer	|'0'	|NOT NULL	|ZBX_PROXY
FIELD		|snmpv3_privprotocol|t_integer	|'0'	|NOT NULL	|ZBX_PROXY
FIELD		|snmpv3_contextname|t_varchar(255)|''	|NOT NULL	|ZBX_PROXY
INDEX		|1		|druleid

TABLE|applications|applicationid|ZBX_TEMPLATE
FIELD		|applicationid	|t_id		|	|NOT NULL	|0
FIELD		|hostid		|t_id		|	|NOT NULL	|0			|1|hosts
FIELD		|name		|t_varchar(255)	|''	|NOT NULL	|0
FIELD		|flags		|t_integer	|'0'	|NOT NULL	|0
UNIQUE		|2		|hostid,name

TABLE|httptest|httptestid|ZBX_TEMPLATE
FIELD		|httptestid	|t_id		|	|NOT NULL	|0
FIELD		|name		|t_varchar(64)	|''	|NOT NULL	|ZBX_PROXY
FIELD		|applicationid	|t_id		|	|NULL		|0			|1|applications	|		|RESTRICT
FIELD		|nextcheck	|t_integer	|'0'	|NOT NULL	|ZBX_NODATA
FIELD		|delay		|t_varchar(255)	|'1m'	|NOT NULL	|ZBX_PROXY
FIELD		|status		|t_integer	|'0'	|NOT NULL	|0
FIELD		|agent		|t_varchar(255)	|'Zabbix'|NOT NULL	|ZBX_PROXY
FIELD		|authentication	|t_integer	|'0'	|NOT NULL	|ZBX_PROXY,ZBX_NODATA
FIELD		|http_user	|t_varchar(64)	|''	|NOT NULL	|ZBX_PROXY,ZBX_NODATA
FIELD		|http_password	|t_varchar(64)	|''	|NOT NULL	|ZBX_PROXY,ZBX_NODATA
FIELD		|hostid		|t_id		|	|NOT NULL	|ZBX_PROXY		|2|hosts
FIELD		|templateid	|t_id		|	|NULL		|0			|3|httptest	|httptestid
FIELD		|http_proxy	|t_varchar(255)	|''	|NOT NULL	|ZBX_PROXY,ZBX_NODATA
FIELD		|retries	|t_integer	|'1'	|NOT NULL	|ZBX_PROXY,ZBX_NODATA
FIELD		|ssl_cert_file	|t_varchar(255)	|''	|NOT NULL	|ZBX_PROXY,ZBX_NODATA
FIELD		|ssl_key_file	|t_varchar(255)	|''	|NOT NULL	|ZBX_PROXY,ZBX_NODATA
FIELD		|ssl_key_password|t_varchar(64)	|''	|NOT NULL	|ZBX_PROXY,ZBX_NODATA
FIELD		|verify_peer	|t_integer	|'0'	|NOT NULL	|ZBX_PROXY
FIELD		|verify_host	|t_integer	|'0'	|NOT NULL	|ZBX_PROXY
INDEX		|1		|applicationid
UNIQUE		|2		|hostid,name
INDEX		|3		|status
INDEX		|4		|templateid

TABLE|httpstep|httpstepid|ZBX_TEMPLATE
FIELD		|httpstepid	|t_id		|	|NOT NULL	|0
FIELD		|httptestid	|t_id		|	|NOT NULL	|ZBX_PROXY		|1|httptest
FIELD		|name		|t_varchar(64)	|''	|NOT NULL	|ZBX_PROXY
FIELD		|no		|t_integer	|'0'	|NOT NULL	|ZBX_PROXY
FIELD		|url		|t_varchar(2048)|''	|NOT NULL	|ZBX_PROXY
FIELD		|timeout	|t_varchar(255)	|'15s'	|NOT NULL	|ZBX_PROXY
FIELD		|posts		|t_shorttext	|''	|NOT NULL	|ZBX_PROXY
FIELD		|required	|t_varchar(255)	|''	|NOT NULL	|ZBX_PROXY
FIELD		|status_codes	|t_varchar(255)	|''	|NOT NULL	|ZBX_PROXY
FIELD		|follow_redirects|t_integer	|'1'	|NOT NULL	|ZBX_PROXY
FIELD		|retrieve_mode	|t_integer	|'0'	|NOT NULL	|ZBX_PROXY
FIELD		|post_type	|t_integer	|'0'	|NOT NULL	|ZBX_PROXY
INDEX		|1		|httptestid

TABLE|interface|interfaceid|ZBX_TEMPLATE
FIELD		|interfaceid	|t_id		|	|NOT NULL	|0
FIELD		|hostid		|t_id		|	|NOT NULL	|ZBX_PROXY		|1|hosts
FIELD		|main		|t_integer	|'0'	|NOT NULL	|ZBX_PROXY
FIELD		|type		|t_integer	|'0'	|NOT NULL	|ZBX_PROXY
FIELD		|useip		|t_integer	|'1'	|NOT NULL	|ZBX_PROXY
FIELD		|ip		|t_varchar(64)	|'127.0.0.1'|NOT NULL	|ZBX_PROXY
FIELD		|dns		|t_varchar(64)	|''	|NOT NULL	|ZBX_PROXY
FIELD		|port		|t_varchar(64)	|'10050'|NOT NULL	|ZBX_PROXY
FIELD		|bulk		|t_integer	|'1'	|NOT NULL	|ZBX_PROXY
INDEX		|1		|hostid,type
INDEX		|2		|ip,dns

TABLE|valuemaps|valuemapid|ZBX_TEMPLATE
FIELD		|valuemapid	|t_id		|	|NOT NULL	|0
FIELD		|name		|t_varchar(64)	|''	|NOT NULL	|0
UNIQUE		|1		|name

TABLE|items|itemid|ZBX_TEMPLATE
FIELD		|itemid		|t_id		|	|NOT NULL	|0
FIELD		|type		|t_integer	|'0'	|NOT NULL	|ZBX_PROXY
FIELD		|snmp_community	|t_varchar(64)	|''	|NOT NULL	|ZBX_PROXY
FIELD		|snmp_oid	|t_varchar(512)	|''	|NOT NULL	|ZBX_PROXY
FIELD		|hostid		|t_id		|	|NOT NULL	|ZBX_PROXY		|1|hosts
FIELD		|name		|t_varchar(255)	|''	|NOT NULL	|0
FIELD		|key_		|t_varchar(255)	|''	|NOT NULL	|ZBX_PROXY
FIELD		|delay		|t_varchar(1024)|'0'	|NOT NULL	|ZBX_PROXY
FIELD		|history	|t_varchar(255)	|'90d'	|NOT NULL	|0
FIELD		|trends		|t_varchar(255)	|'365d'	|NOT NULL	|0
FIELD		|status		|t_integer	|'0'	|NOT NULL	|ZBX_PROXY
FIELD		|value_type	|t_integer	|'0'	|NOT NULL	|ZBX_PROXY
FIELD		|trapper_hosts	|t_varchar(255)	|''	|NOT NULL	|ZBX_PROXY
FIELD		|units		|t_varchar(255)	|''	|NOT NULL	|0
FIELD		|snmpv3_securityname|t_varchar(64)|''	|NOT NULL	|ZBX_PROXY
FIELD		|snmpv3_securitylevel|t_integer	|'0'	|NOT NULL	|ZBX_PROXY
FIELD		|snmpv3_authpassphrase|t_varchar(64)|''	|NOT NULL	|ZBX_PROXY
FIELD		|snmpv3_privpassphrase|t_varchar(64)|''	|NOT NULL	|ZBX_PROXY
FIELD		|formula	|t_varchar(255)	|''	|NOT NULL	|0
FIELD		|error		|t_varchar(2048)|''	|NOT NULL	|ZBX_NODATA
FIELD		|lastlogsize	|t_bigint	|'0'	|NOT NULL	|ZBX_PROXY,ZBX_NODATA
FIELD		|logtimefmt	|t_varchar(64)	|''	|NOT NULL	|ZBX_PROXY
FIELD		|templateid	|t_id		|	|NULL		|0			|2|items	|itemid
FIELD		|valuemapid	|t_id		|	|NULL		|0			|3|valuemaps	|		|RESTRICT
FIELD		|params		|t_shorttext	|''	|NOT NULL	|ZBX_PROXY
FIELD		|ipmi_sensor	|t_varchar(128)	|''	|NOT NULL	|ZBX_PROXY
FIELD		|authtype	|t_integer	|'0'	|NOT NULL	|ZBX_PROXY
FIELD		|username	|t_varchar(64)	|''	|NOT NULL	|ZBX_PROXY
FIELD		|password	|t_varchar(64)	|''	|NOT NULL	|ZBX_PROXY
FIELD		|publickey	|t_varchar(64)	|''	|NOT NULL	|ZBX_PROXY
FIELD		|privatekey	|t_varchar(64)	|''	|NOT NULL	|ZBX_PROXY
FIELD		|mtime		|t_integer	|'0'	|NOT NULL	|ZBX_PROXY,ZBX_NODATA
FIELD		|flags		|t_integer	|'0'	|NOT NULL	|ZBX_PROXY
FIELD		|interfaceid	|t_id		|	|NULL		|ZBX_PROXY		|4|interface	|		|RESTRICT
FIELD		|port		|t_varchar(64)	|''	|NOT NULL	|ZBX_PROXY
FIELD		|description	|t_shorttext	|''	|NOT NULL	|0
FIELD		|inventory_link	|t_integer	|'0'	|NOT NULL	|0
FIELD		|lifetime	|t_varchar(255)	|'30d'	|NOT NULL	|0
FIELD		|snmpv3_authprotocol|t_integer	|'0'	|NOT NULL	|ZBX_PROXY
FIELD		|snmpv3_privprotocol|t_integer	|'0'	|NOT NULL	|ZBX_PROXY
FIELD		|state		|t_integer	|'0'	|NOT NULL	|ZBX_NODATA
FIELD		|snmpv3_contextname|t_varchar(255)|''	|NOT NULL	|ZBX_PROXY
FIELD		|evaltype	|t_integer	|'0'	|NOT NULL	|0
FIELD		|jmx_endpoint	|t_varchar(255)	|''	|NOT NULL	|ZBX_PROXY
FIELD		|master_itemid	|t_id		|	|NULL		|0			|5|items	|itemid
UNIQUE		|1		|hostid,key_
INDEX		|3		|status
INDEX		|4		|templateid
INDEX		|5		|valuemapid
INDEX		|6		|interfaceid
INDEX		|7		|master_itemid

TABLE|httpstepitem|httpstepitemid|ZBX_TEMPLATE
FIELD		|httpstepitemid	|t_id		|	|NOT NULL	|0
FIELD		|httpstepid	|t_id		|	|NOT NULL	|ZBX_PROXY		|1|httpstep
FIELD		|itemid		|t_id		|	|NOT NULL	|ZBX_PROXY		|2|items
FIELD		|type		|t_integer	|'0'	|NOT NULL	|ZBX_PROXY
UNIQUE		|1		|httpstepid,itemid
INDEX		|2		|itemid

TABLE|httptestitem|httptestitemid|ZBX_TEMPLATE
FIELD		|httptestitemid	|t_id		|	|NOT NULL	|0
FIELD		|httptestid	|t_id		|	|NOT NULL	|ZBX_PROXY		|1|httptest
FIELD		|itemid		|t_id		|	|NOT NULL	|ZBX_PROXY		|2|items
FIELD		|type		|t_integer	|'0'	|NOT NULL	|ZBX_PROXY
UNIQUE		|1		|httptestid,itemid
INDEX		|2		|itemid

TABLE|media_type|mediatypeid|ZBX_DATA
FIELD		|mediatypeid	|t_id		|	|NOT NULL	|0
FIELD		|type		|t_integer	|'0'	|NOT NULL	|0
FIELD		|description	|t_varchar(100)	|''	|NOT NULL	|0
FIELD		|smtp_server	|t_varchar(255)	|''	|NOT NULL	|0
FIELD		|smtp_helo	|t_varchar(255)	|''	|NOT NULL	|0
FIELD		|smtp_email	|t_varchar(255)	|''	|NOT NULL	|0
FIELD		|exec_path	|t_varchar(255)	|''	|NOT NULL	|0
FIELD		|gsm_modem	|t_varchar(255)	|''	|NOT NULL	|0
FIELD		|username	|t_varchar(255)	|''	|NOT NULL	|0
FIELD		|passwd		|t_varchar(255)	|''	|NOT NULL	|0
FIELD		|status		|t_integer	|'0'	|NOT NULL	|0
FIELD		|smtp_port	|t_integer	|'25'	|NOT NULL	|0
FIELD		|smtp_security	|t_integer	|'0'	|NOT NULL	|0
FIELD		|smtp_verify_peer|t_integer	|'0'	|NOT NULL	|0
FIELD		|smtp_verify_host|t_integer	|'0'	|NOT NULL	|0
FIELD		|smtp_authentication|t_integer	|'0'	|NOT NULL	|0
FIELD		|exec_params	|t_varchar(255)	|''	|NOT NULL	|0
FIELD		|maxsessions	|t_integer	|'1'	|NOT NULL	|0
FIELD		|maxattempts	|t_integer	|'3'	|NOT NULL	|0
FIELD		|attempt_interval|t_varchar(32)	|'10s'	|NOT NULL	|0
UNIQUE		|1		|description

TABLE|usrgrp|usrgrpid|ZBX_DATA
FIELD		|usrgrpid	|t_id		|	|NOT NULL	|0
FIELD		|name		|t_varchar(64)	|''	|NOT NULL	|0
FIELD		|gui_access	|t_integer	|'0'	|NOT NULL	|0
FIELD		|users_status	|t_integer	|'0'	|NOT NULL	|0
FIELD		|debug_mode	|t_integer	|'0'	|NOT NULL	|0
UNIQUE		|1		|name

TABLE|users_groups|id|ZBX_DATA
FIELD		|id		|t_id		|	|NOT NULL	|0
FIELD		|usrgrpid	|t_id		|	|NOT NULL	|0			|1|usrgrp
FIELD		|userid		|t_id		|	|NOT NULL	|0			|2|users
UNIQUE		|1		|usrgrpid,userid
INDEX		|2		|userid

TABLE|scripts|scriptid|ZBX_DATA
FIELD		|scriptid	|t_id		|	|NOT NULL	|0
FIELD		|name		|t_varchar(255)	|''	|NOT NULL	|0
FIELD		|command	|t_varchar(255)	|''	|NOT NULL	|0
FIELD		|host_access	|t_integer	|'2'	|NOT NULL	|0
FIELD		|usrgrpid	|t_id		|	|NULL		|0			|1|usrgrp	|		|RESTRICT
FIELD		|groupid	|t_id		|	|NULL		|0			|2|groups	|		|RESTRICT
FIELD		|description	|t_shorttext	|''	|NOT NULL	|0
FIELD		|confirmation	|t_varchar(255)	|''	|NOT NULL	|0
FIELD		|type		|t_integer	|'0'	|NOT NULL	|0
FIELD		|execute_on	|t_integer	|'2'	|NOT NULL	|0
INDEX		|1		|usrgrpid
INDEX		|2		|groupid
UNIQUE		|3		|name

TABLE|actions|actionid|ZBX_DATA
FIELD		|actionid	|t_id		|	|NOT NULL	|0
FIELD		|name		|t_varchar(255)	|''	|NOT NULL	|0
FIELD		|eventsource	|t_integer	|'0'	|NOT NULL	|0
FIELD		|evaltype	|t_integer	|'0'	|NOT NULL	|0
FIELD		|status		|t_integer	|'0'	|NOT NULL	|0
FIELD		|esc_period	|t_varchar(255)	|'1h'	|NOT NULL	|0
FIELD		|def_shortdata	|t_varchar(255)	|''	|NOT NULL	|0
FIELD		|def_longdata	|t_shorttext	|''	|NOT NULL	|0
FIELD		|r_shortdata	|t_varchar(255)	|''	|NOT NULL	|0
FIELD		|r_longdata	|t_shorttext	|''	|NOT NULL	|0
FIELD		|formula	|t_varchar(255)	|''	|NOT NULL	|0
FIELD		|maintenance_mode|t_integer	|'1'	|NOT NULL	|0
FIELD		|ack_shortdata	|t_varchar(255)	|''	|NOT NULL	|0
FIELD		|ack_longdata	|t_shorttext	|''	|NOT NULL	|0
INDEX		|1		|eventsource,status
UNIQUE		|2		|name

TABLE|operations|operationid|ZBX_DATA
FIELD		|operationid	|t_id		|	|NOT NULL	|0
FIELD		|actionid	|t_id		|	|NOT NULL	|0			|1|actions
FIELD		|operationtype	|t_integer	|'0'	|NOT NULL	|0
FIELD		|esc_period	|t_varchar(255)	|'0'	|NOT NULL	|0
FIELD		|esc_step_from	|t_integer	|'1'	|NOT NULL	|0
FIELD		|esc_step_to	|t_integer	|'1'	|NOT NULL	|0
FIELD		|evaltype	|t_integer	|'0'	|NOT NULL	|0
FIELD		|recovery	|t_integer	|'0'	|NOT NULL	|0
INDEX		|1		|actionid

TABLE|opmessage|operationid|ZBX_DATA
FIELD		|operationid	|t_id		|	|NOT NULL	|0			|1|operations
FIELD		|default_msg	|t_integer	|'0'	|NOT NULL	|0
FIELD		|subject	|t_varchar(255)	|''	|NOT NULL	|0
FIELD		|message	|t_shorttext	|''	|NOT NULL	|0
FIELD		|mediatypeid	|t_id		|	|NULL		|0			|2|media_type	|		|RESTRICT
INDEX		|1		|mediatypeid

TABLE|opmessage_grp|opmessage_grpid|ZBX_DATA
FIELD		|opmessage_grpid|t_id		|	|NOT NULL	|0
FIELD		|operationid	|t_id		|	|NOT NULL	|0			|1|operations
FIELD		|usrgrpid	|t_id		|	|NOT NULL	|0			|2|usrgrp	|		|RESTRICT
UNIQUE		|1		|operationid,usrgrpid
INDEX		|2		|usrgrpid

TABLE|opmessage_usr|opmessage_usrid|ZBX_DATA
FIELD		|opmessage_usrid|t_id		|	|NOT NULL	|0
FIELD		|operationid	|t_id		|	|NOT NULL	|0			|1|operations
FIELD		|userid		|t_id		|	|NOT NULL	|0			|2|users	|		|RESTRICT
UNIQUE		|1		|operationid,userid
INDEX		|2		|userid

TABLE|opcommand|operationid|ZBX_DATA
FIELD		|operationid	|t_id		|	|NOT NULL	|0			|1|operations
FIELD		|type		|t_integer	|'0'	|NOT NULL	|0
FIELD		|scriptid	|t_id		|	|NULL		|0			|2|scripts	|		|RESTRICT
FIELD		|execute_on	|t_integer	|'0'	|NOT NULL	|0
FIELD		|port		|t_varchar(64)	|''	|NOT NULL	|0
FIELD		|authtype	|t_integer	|'0'	|NOT NULL	|0
FIELD		|username	|t_varchar(64)	|''	|NOT NULL	|0
FIELD		|password	|t_varchar(64)	|''	|NOT NULL	|0
FIELD		|publickey	|t_varchar(64)	|''	|NOT NULL	|0
FIELD		|privatekey	|t_varchar(64)	|''	|NOT NULL	|0
FIELD		|command	|t_shorttext	|''	|NOT NULL	|0
INDEX		|1		|scriptid

TABLE|opcommand_hst|opcommand_hstid|ZBX_DATA
FIELD		|opcommand_hstid|t_id		|	|NOT NULL	|0
FIELD		|operationid	|t_id		|	|NOT NULL	|0			|1|operations
FIELD		|hostid		|t_id		|	|NULL		|0			|2|hosts	|		|RESTRICT
INDEX		|1		|operationid
INDEX		|2		|hostid

TABLE|opcommand_grp|opcommand_grpid|ZBX_DATA
FIELD		|opcommand_grpid|t_id		|	|NOT NULL	|0
FIELD		|operationid	|t_id		|	|NOT NULL	|0			|1|operations
FIELD		|groupid	|t_id		|	|NOT NULL	|0			|2|groups	|		|RESTRICT
INDEX		|1		|operationid
INDEX		|2		|groupid

TABLE|opgroup|opgroupid|ZBX_DATA
FIELD		|opgroupid	|t_id		|	|NOT NULL	|0
FIELD		|operationid	|t_id		|	|NOT NULL	|0			|1|operations
FIELD		|groupid	|t_id		|	|NOT NULL	|0			|2|groups	|		|RESTRICT
UNIQUE		|1		|operationid,groupid
INDEX		|2		|groupid

TABLE|optemplate|optemplateid|ZBX_TEMPLATE
FIELD		|optemplateid	|t_id		|	|NOT NULL	|0
FIELD		|operationid	|t_id		|	|NOT NULL	|0			|1|operations
FIELD		|templateid	|t_id		|	|NOT NULL	|0			|2|hosts	|hostid		|RESTRICT
UNIQUE		|1		|operationid,templateid
INDEX		|2		|templateid

TABLE|opconditions|opconditionid|ZBX_DATA
FIELD		|opconditionid	|t_id		|	|NOT NULL	|0
FIELD		|operationid	|t_id		|	|NOT NULL	|0			|1|operations
FIELD		|conditiontype	|t_integer	|'0'	|NOT NULL	|0
FIELD		|operator	|t_integer	|'0'	|NOT NULL	|0
FIELD		|value		|t_varchar(255)	|''	|NOT NULL	|0
INDEX		|1		|operationid

TABLE|conditions|conditionid|ZBX_DATA
FIELD		|conditionid	|t_id		|	|NOT NULL	|0
FIELD		|actionid	|t_id		|	|NOT NULL	|0			|1|actions
FIELD		|conditiontype	|t_integer	|'0'	|NOT NULL	|0
FIELD		|operator	|t_integer	|'0'	|NOT NULL	|0
FIELD		|value		|t_varchar(255)	|''	|NOT NULL	|0
FIELD		|value2		|t_varchar(255)	|''	|NOT NULL	|0
INDEX		|1		|actionid

TABLE|config|configid|ZBX_DATA
FIELD		|configid	|t_id		|	|NOT NULL	|0
FIELD		|refresh_unsupported|t_varchar(32)|'10m'	|NOT NULL	|ZBX_PROXY
FIELD		|work_period	|t_varchar(255)	|'1-5,09:00-18:00'|NOT NULL|0
FIELD		|alert_usrgrpid	|t_id		|	|NULL		|0			|1|usrgrp	|usrgrpid	|RESTRICT
FIELD		|event_ack_enable|t_integer	|'1'	|NOT NULL	|ZBX_NODATA
FIELD		|event_expire	|t_varchar(32)	|'1w'	|NOT NULL	|ZBX_NODATA
FIELD		|event_show_max	|t_integer	|'100'	|NOT NULL	|ZBX_NODATA
FIELD		|default_theme	|t_varchar(128)	|'blue-theme'|NOT NULL	|ZBX_NODATA
FIELD		|authentication_type|t_integer	|'0'	|NOT NULL	|ZBX_NODATA
FIELD		|ldap_host	|t_varchar(255)	|''	|NOT NULL	|ZBX_NODATA
FIELD		|ldap_port	|t_integer	|389	|NOT NULL	|ZBX_NODATA
FIELD		|ldap_base_dn	|t_varchar(255)	|''	|NOT NULL	|ZBX_NODATA
FIELD		|ldap_bind_dn	|t_varchar(255)	|''	|NOT NULL	|ZBX_NODATA
FIELD		|ldap_bind_password|t_varchar(128)|''	|NOT NULL	|ZBX_NODATA
FIELD		|ldap_search_attribute|t_varchar(128)|''|NOT NULL	|ZBX_NODATA
FIELD		|dropdown_first_entry|t_integer	|'1'	|NOT NULL	|ZBX_NODATA
FIELD		|dropdown_first_remember|t_integer|'1'	|NOT NULL	|ZBX_NODATA
FIELD		|discovery_groupid|t_id		|	|NOT NULL	|ZBX_PROXY		|2|groups	|groupid	|RESTRICT
FIELD		|max_in_table	|t_integer	|'50'	|NOT NULL	|ZBX_NODATA
FIELD		|search_limit	|t_integer	|'1000'	|NOT NULL	|ZBX_NODATA
FIELD		|severity_color_0|t_varchar(6)	|'97AAB3'|NOT NULL	|ZBX_NODATA
FIELD		|severity_color_1|t_varchar(6)	|'7499FF'|NOT NULL	|ZBX_NODATA
FIELD		|severity_color_2|t_varchar(6)	|'FFC859'|NOT NULL	|ZBX_NODATA
FIELD		|severity_color_3|t_varchar(6)	|'FFA059'|NOT NULL	|ZBX_NODATA
FIELD		|severity_color_4|t_varchar(6)	|'E97659'|NOT NULL	|ZBX_NODATA
FIELD		|severity_color_5|t_varchar(6)	|'E45959'|NOT NULL	|ZBX_NODATA
FIELD		|severity_name_0|t_varchar(32)	|'Not classified'|NOT NULL|ZBX_NODATA
FIELD		|severity_name_1|t_varchar(32)	|'Information'|NOT NULL	|ZBX_NODATA
FIELD		|severity_name_2|t_varchar(32)	|'Warning'|NOT NULL	|ZBX_NODATA
FIELD		|severity_name_3|t_varchar(32)	|'Average'|NOT NULL	|ZBX_NODATA
FIELD		|severity_name_4|t_varchar(32)	|'High'	|NOT NULL	|ZBX_NODATA
FIELD		|severity_name_5|t_varchar(32)	|'Disaster'|NOT NULL	|ZBX_NODATA
FIELD		|ok_period	|t_varchar(32)	|'30m'	|NOT NULL	|ZBX_NODATA
FIELD		|blink_period	|t_varchar(32)	|'30m'	|NOT NULL	|ZBX_NODATA
FIELD		|problem_unack_color|t_varchar(6)|'DC0000'|NOT NULL	|ZBX_NODATA
FIELD		|problem_ack_color|t_varchar(6)	|'DC0000'|NOT NULL	|ZBX_NODATA
FIELD		|ok_unack_color	|t_varchar(6)	|'00AA00'|NOT NULL	|ZBX_NODATA
FIELD		|ok_ack_color	|t_varchar(6)	|'00AA00'|NOT NULL	|ZBX_NODATA
FIELD		|problem_unack_style|t_integer	|'1'	|NOT NULL	|ZBX_NODATA
FIELD		|problem_ack_style|t_integer	|'1'	|NOT NULL	|ZBX_NODATA
FIELD		|ok_unack_style	|t_integer	|'1'	|NOT NULL	|ZBX_NODATA
FIELD		|ok_ack_style	|t_integer	|'1'	|NOT NULL	|ZBX_NODATA
FIELD		|snmptrap_logging|t_integer	|'1'	|NOT NULL	|ZBX_PROXY,ZBX_NODATA
FIELD		|server_check_interval|t_integer|'10'	|NOT NULL	|ZBX_NODATA
FIELD		|hk_events_mode	|t_integer	|'1'	|NOT NULL	|ZBX_NODATA
FIELD		|hk_events_trigger|t_varchar(32)|'365d'	|NOT NULL	|ZBX_NODATA
FIELD		|hk_events_internal|t_varchar(32)|'1d'|NOT NULL	|ZBX_NODATA
FIELD		|hk_events_discovery|t_varchar(32)|'1d'|NOT NULL	|ZBX_NODATA
FIELD		|hk_events_autoreg|t_varchar(32)|'1d'	|NOT NULL	|ZBX_NODATA
FIELD		|hk_services_mode|t_integer	|'1'	|NOT NULL	|ZBX_NODATA
FIELD		|hk_services	|t_varchar(32)	|'365d'	|NOT NULL	|ZBX_NODATA
FIELD		|hk_audit_mode	|t_integer	|'1'	|NOT NULL	|ZBX_NODATA
FIELD		|hk_audit	|t_varchar(32)	|'365d'	|NOT NULL	|ZBX_NODATA
FIELD		|hk_sessions_mode|t_integer	|'1'	|NOT NULL	|ZBX_NODATA
FIELD		|hk_sessions	|t_varchar(32)	|'365d'	|NOT NULL	|ZBX_NODATA
FIELD		|hk_history_mode|t_integer	|'1'	|NOT NULL	|ZBX_NODATA
FIELD		|hk_history_global|t_integer	|'0'	|NOT NULL	|ZBX_NODATA
FIELD		|hk_history	|t_varchar(32)	|'90d'	|NOT NULL	|ZBX_NODATA
FIELD		|hk_trends_mode	|t_integer	|'1'	|NOT NULL	|ZBX_NODATA
FIELD		|hk_trends_global|t_integer	|'0'	|NOT NULL	|ZBX_NODATA
FIELD		|hk_trends	|t_varchar(32)	|'365d'	|NOT NULL	|ZBX_NODATA
FIELD		|default_inventory_mode|t_integer|'-1'	|NOT NULL	|ZBX_NODATA
INDEX		|1		|alert_usrgrpid
INDEX		|2		|discovery_groupid

TABLE|triggers|triggerid|ZBX_TEMPLATE
FIELD		|triggerid	|t_id		|	|NOT NULL	|0
FIELD		|expression	|t_varchar(2048)|''	|NOT NULL	|0
FIELD		|description	|t_varchar(255)	|''	|NOT NULL	|0
FIELD		|url		|t_varchar(255)	|''	|NOT NULL	|0
FIELD		|status		|t_integer	|'0'	|NOT NULL	|0
FIELD		|value		|t_integer	|'0'	|NOT NULL	|ZBX_NODATA
FIELD		|priority	|t_integer	|'0'	|NOT NULL	|0
FIELD		|lastchange	|t_integer	|'0'	|NOT NULL	|ZBX_NODATA
FIELD		|comments	|t_shorttext	|''	|NOT NULL	|0
FIELD		|error		|t_varchar(2048)|''	|NOT NULL	|ZBX_NODATA
FIELD		|templateid	|t_id		|	|NULL		|0			|1|triggers	|triggerid
FIELD		|type		|t_integer	|'0'	|NOT NULL	|0
FIELD		|state		|t_integer	|'0'	|NOT NULL	|ZBX_NODATA
FIELD		|flags		|t_integer	|'0'	|NOT NULL	|0
FIELD		|recovery_mode	|t_integer	|'0'	|NOT NULL	|0
FIELD		|recovery_expression|t_varchar(2048)|''	|NOT NULL	|0
FIELD		|correlation_mode|t_integer	|'0'	|NOT NULL	|0
FIELD		|correlation_tag|t_varchar(255)	|''	|NOT NULL	|0
FIELD		|manual_close	|t_integer	|'0'	|NOT NULL	|0
INDEX		|1		|status
INDEX		|2		|value,lastchange
INDEX		|3		|templateid

TABLE|trigger_depends|triggerdepid|ZBX_TEMPLATE
FIELD		|triggerdepid	|t_id		|	|NOT NULL	|0
FIELD		|triggerid_down	|t_id		|	|NOT NULL	|0			|1|triggers	|triggerid
FIELD		|triggerid_up	|t_id		|	|NOT NULL	|0			|2|triggers	|triggerid
UNIQUE		|1		|triggerid_down,triggerid_up
INDEX		|2		|triggerid_up

TABLE|functions|functionid|ZBX_TEMPLATE
FIELD		|functionid	|t_id		|	|NOT NULL	|0
FIELD		|itemid		|t_id		|	|NOT NULL	|0			|1|items
FIELD		|triggerid	|t_id		|	|NOT NULL	|0			|2|triggers
FIELD		|function	|t_varchar(12)	|''	|NOT NULL	|0
FIELD		|parameter	|t_varchar(255)	|'0'	|NOT NULL	|0
INDEX		|1		|triggerid
INDEX		|2		|itemid,function,parameter

TABLE|graphs|graphid|ZBX_TEMPLATE
FIELD		|graphid	|t_id		|	|NOT NULL	|0
FIELD		|name		|t_varchar(128)	|''	|NOT NULL	|0
FIELD		|width		|t_integer	|'900'	|NOT NULL	|0
FIELD		|height		|t_integer	|'200'	|NOT NULL	|0
FIELD		|yaxismin	|t_double	|'0'	|NOT NULL	|0
FIELD		|yaxismax	|t_double	|'100'	|NOT NULL	|0
FIELD		|templateid	|t_id		|	|NULL		|0			|1|graphs	|graphid
FIELD		|show_work_period|t_integer	|'1'	|NOT NULL	|0
FIELD		|show_triggers	|t_integer	|'1'	|NOT NULL	|0
FIELD		|graphtype	|t_integer	|'0'	|NOT NULL	|0
FIELD		|show_legend	|t_integer	|'1'	|NOT NULL	|0
FIELD		|show_3d	|t_integer	|'0'	|NOT NULL	|0
FIELD		|percent_left	|t_double	|'0'	|NOT NULL	|0
FIELD		|percent_right	|t_double	|'0'	|NOT NULL	|0
FIELD		|ymin_type	|t_integer	|'0'	|NOT NULL	|0
FIELD		|ymax_type	|t_integer	|'0'	|NOT NULL	|0
FIELD		|ymin_itemid	|t_id		|	|NULL		|0			|2|items	|itemid		|RESTRICT
FIELD		|ymax_itemid	|t_id		|	|NULL		|0			|3|items	|itemid		|RESTRICT
FIELD		|flags		|t_integer	|'0'	|NOT NULL	|0
INDEX		|1		|name
INDEX		|2		|templateid
INDEX		|3		|ymin_itemid
INDEX		|4		|ymax_itemid

TABLE|graphs_items|gitemid|ZBX_TEMPLATE
FIELD		|gitemid	|t_id		|	|NOT NULL	|0
FIELD		|graphid	|t_id		|	|NOT NULL	|0			|1|graphs
FIELD		|itemid		|t_id		|	|NOT NULL	|0			|2|items
FIELD		|drawtype	|t_integer	|'0'	|NOT NULL	|0
FIELD		|sortorder	|t_integer	|'0'	|NOT NULL	|0
FIELD		|color		|t_varchar(6)	|'009600'|NOT NULL	|0
FIELD		|yaxisside	|t_integer	|'0'	|NOT NULL	|0
FIELD		|calc_fnc	|t_integer	|'2'	|NOT NULL	|0
FIELD		|type		|t_integer	|'0'	|NOT NULL	|0
INDEX		|1		|itemid
INDEX		|2		|graphid

TABLE|graph_theme|graphthemeid|ZBX_DATA
FIELD		|graphthemeid	|t_id		|	|NOT NULL	|0
FIELD		|theme		|t_varchar(64)	|''	|NOT NULL	|0
FIELD		|backgroundcolor|t_varchar(6)	|''	|NOT NULL	|0
FIELD		|graphcolor	|t_varchar(6)	|''	|NOT NULL	|0
FIELD		|gridcolor	|t_varchar(6)	|''	|NOT NULL	|0
FIELD		|maingridcolor	|t_varchar(6)	|''	|NOT NULL	|0
FIELD		|gridbordercolor|t_varchar(6)	|''	|NOT NULL	|0
FIELD		|textcolor	|t_varchar(6)	|''	|NOT NULL	|0
FIELD		|highlightcolor	|t_varchar(6)	|''	|NOT NULL	|0
FIELD		|leftpercentilecolor|t_varchar(6)|''	|NOT NULL	|0
FIELD		|rightpercentilecolor|t_varchar(6)|''	|NOT NULL	|0
FIELD		|nonworktimecolor|t_varchar(6)	|''	|NOT NULL	|0
UNIQUE		|1		|theme

TABLE|globalmacro|globalmacroid|ZBX_DATA
FIELD		|globalmacroid	|t_id		|	|NOT NULL	|0
FIELD		|macro		|t_varchar(255)	|''	|NOT NULL	|ZBX_PROXY
FIELD		|value		|t_varchar(255)	|''	|NOT NULL	|ZBX_PROXY
UNIQUE		|1		|macro

TABLE|hostmacro|hostmacroid|ZBX_TEMPLATE
FIELD		|hostmacroid	|t_id		|	|NOT NULL	|0
FIELD		|hostid		|t_id		|	|NOT NULL	|ZBX_PROXY		|1|hosts
FIELD		|macro		|t_varchar(255)	|''	|NOT NULL	|ZBX_PROXY
FIELD		|value		|t_varchar(255)	|''	|NOT NULL	|ZBX_PROXY
UNIQUE		|1		|hostid,macro

TABLE|hosts_groups|hostgroupid|ZBX_TEMPLATE
FIELD		|hostgroupid	|t_id		|	|NOT NULL	|0
FIELD		|hostid		|t_id		|	|NOT NULL	|0			|1|hosts
FIELD		|groupid	|t_id		|	|NOT NULL	|0			|2|groups
UNIQUE		|1		|hostid,groupid
INDEX		|2		|groupid

TABLE|hosts_templates|hosttemplateid|ZBX_TEMPLATE
FIELD		|hosttemplateid	|t_id		|	|NOT NULL	|0
FIELD		|hostid		|t_id		|	|NOT NULL	|ZBX_PROXY		|1|hosts
FIELD		|templateid	|t_id		|	|NOT NULL	|ZBX_PROXY		|2|hosts	|hostid
UNIQUE		|1		|hostid,templateid
INDEX		|2		|templateid

TABLE|items_applications|itemappid|ZBX_TEMPLATE
FIELD		|itemappid	|t_id		|	|NOT NULL	|0
FIELD		|applicationid	|t_id		|	|NOT NULL	|0			|1|applications
FIELD		|itemid		|t_id		|	|NOT NULL	|0			|2|items
UNIQUE		|1		|applicationid,itemid
INDEX		|2		|itemid

TABLE|mappings|mappingid|ZBX_TEMPLATE
FIELD		|mappingid	|t_id		|	|NOT NULL	|0
FIELD		|valuemapid	|t_id		|	|NOT NULL	|0			|1|valuemaps
FIELD		|value		|t_varchar(64)	|''	|NOT NULL	|0
FIELD		|newvalue	|t_varchar(64)	|''	|NOT NULL	|0
INDEX		|1		|valuemapid

TABLE|media|mediaid|ZBX_DATA
FIELD		|mediaid	|t_id		|	|NOT NULL	|0
FIELD		|userid		|t_id		|	|NOT NULL	|0			|1|users
FIELD		|mediatypeid	|t_id		|	|NOT NULL	|0			|2|media_type
FIELD		|sendto		|t_varchar(100)	|''	|NOT NULL	|0
FIELD		|active		|t_integer	|'0'	|NOT NULL	|0
FIELD		|severity	|t_integer	|'63'	|NOT NULL	|0
FIELD		|period		|t_varchar(1024)|'1-7,00:00-24:00'|NOT NULL|0
INDEX		|1		|userid
INDEX		|2		|mediatypeid

TABLE|rights|rightid|ZBX_DATA
FIELD		|rightid	|t_id		|	|NOT NULL	|0
FIELD		|groupid	|t_id		|	|NOT NULL	|0			|1|usrgrp	|usrgrpid
FIELD		|permission	|t_integer	|'0'	|NOT NULL	|0
FIELD		|id		|t_id		|	|NOT NULL	|0			|2|groups	|groupid
INDEX		|1		|groupid
INDEX		|2		|id

TABLE|services|serviceid|ZBX_DATA
FIELD		|serviceid	|t_id		|	|NOT NULL	|0
FIELD		|name		|t_varchar(128)	|''	|NOT NULL	|0
FIELD		|status		|t_integer	|'0'	|NOT NULL	|0
FIELD		|algorithm	|t_integer	|'0'	|NOT NULL	|0
FIELD		|triggerid	|t_id		|	|NULL		|0			|1|triggers
FIELD		|showsla	|t_integer	|'0'	|NOT NULL	|0
FIELD		|goodsla	|t_double	|'99.9'	|NOT NULL	|0
FIELD		|sortorder	|t_integer	|'0'	|NOT NULL	|0
INDEX		|1		|triggerid

TABLE|services_links|linkid|ZBX_DATA
FIELD		|linkid		|t_id		|	|NOT NULL	|0
FIELD		|serviceupid	|t_id		|	|NOT NULL	|0			|1|services	|serviceid
FIELD		|servicedownid	|t_id		|	|NOT NULL	|0			|2|services	|serviceid
FIELD		|soft		|t_integer	|'0'	|NOT NULL	|0
INDEX		|1		|servicedownid
UNIQUE		|2		|serviceupid,servicedownid

TABLE|services_times|timeid|ZBX_DATA
FIELD		|timeid		|t_id		|	|NOT NULL	|0
FIELD		|serviceid	|t_id		|	|NOT NULL	|0			|1|services
FIELD		|type		|t_integer	|'0'	|NOT NULL	|0
FIELD		|ts_from	|t_integer	|'0'	|NOT NULL	|0
FIELD		|ts_to		|t_integer	|'0'	|NOT NULL	|0
FIELD		|note		|t_varchar(255)	|''	|NOT NULL	|0
INDEX		|1		|serviceid,type,ts_from,ts_to

TABLE|icon_map|iconmapid|ZBX_DATA
FIELD		|iconmapid	|t_id		|	|NOT NULL	|0
FIELD		|name		|t_varchar(64)	|''	|NOT NULL	|0
FIELD		|default_iconid	|t_id		|	|NOT NULL	|0			|1|images	|imageid	|RESTRICT
UNIQUE		|1		|name
INDEX		|2		|default_iconid

TABLE|icon_mapping|iconmappingid|ZBX_DATA
FIELD		|iconmappingid	|t_id		|	|NOT NULL	|0
FIELD		|iconmapid	|t_id		|	|NOT NULL	|0			|1|icon_map
FIELD		|iconid		|t_id		|	|NOT NULL	|0			|2|images	|imageid	|RESTRICT
FIELD		|inventory_link	|t_integer	|'0'	|NOT NULL	|0
FIELD		|expression	|t_varchar(64)	|''	|NOT NULL	|0
FIELD		|sortorder	|t_integer	|'0'	|NOT NULL	|0
INDEX		|1		|iconmapid
INDEX		|2		|iconid

TABLE|sysmaps|sysmapid|ZBX_TEMPLATE
FIELD		|sysmapid	|t_id		|	|NOT NULL	|0
FIELD		|name		|t_varchar(128)	|''	|NOT NULL	|0
FIELD		|width		|t_integer	|'600'	|NOT NULL	|0
FIELD		|height		|t_integer	|'400'	|NOT NULL	|0
FIELD		|backgroundid	|t_id		|	|NULL		|0			|1|images	|imageid	|RESTRICT
FIELD		|label_type	|t_integer	|'2'	|NOT NULL	|0
FIELD		|label_location	|t_integer	|'0'	|NOT NULL	|0
FIELD		|highlight	|t_integer	|'1'	|NOT NULL	|0
FIELD		|expandproblem	|t_integer	|'1'	|NOT NULL	|0
FIELD		|markelements	|t_integer	|'0'	|NOT NULL	|0
FIELD		|show_unack	|t_integer	|'0'	|NOT NULL	|0
FIELD		|grid_size	|t_integer	|'50'	|NOT NULL	|0
FIELD		|grid_show	|t_integer	|'1'	|NOT NULL	|0
FIELD		|grid_align	|t_integer	|'1'	|NOT NULL	|0
FIELD		|label_format	|t_integer	|'0'	|NOT NULL	|0
FIELD		|label_type_host|t_integer	|'2'	|NOT NULL	|0
FIELD		|label_type_hostgroup|t_integer	|'2'	|NOT NULL	|0
FIELD		|label_type_trigger|t_integer	|'2'	|NOT NULL	|0
FIELD		|label_type_map|t_integer	|'2'	|NOT NULL	|0
FIELD		|label_type_image|t_integer	|'2'	|NOT NULL	|0
FIELD		|label_string_host|t_varchar(255)|''	|NOT NULL	|0
FIELD		|label_string_hostgroup|t_varchar(255)|''|NOT NULL	|0
FIELD		|label_string_trigger|t_varchar(255)|''	|NOT NULL	|0
FIELD		|label_string_map|t_varchar(255)|''	|NOT NULL	|0
FIELD		|label_string_image|t_varchar(255)|''	|NOT NULL	|0
FIELD		|iconmapid	|t_id		|	|NULL		|0			|2|icon_map	|		|RESTRICT
FIELD		|expand_macros	|t_integer	|'0'	|NOT NULL	|0
FIELD		|severity_min	|t_integer	|'0'	|NOT NULL	|0
FIELD		|userid		|t_id		|	|NOT NULL	|0			|3|users	|		|RESTRICT
FIELD		|private	|t_integer	|'1'	|NOT NULL	|0
UNIQUE		|1		|name
INDEX		|2		|backgroundid
INDEX		|3		|iconmapid

TABLE|sysmaps_elements|selementid|ZBX_TEMPLATE
FIELD		|selementid	|t_id		|	|NOT NULL	|0
FIELD		|sysmapid	|t_id		|	|NOT NULL	|0			|1|sysmaps
FIELD		|elementid	|t_id		|'0'	|NOT NULL	|0
FIELD		|elementtype	|t_integer	|'0'	|NOT NULL	|0
FIELD		|iconid_off	|t_id		|	|NULL		|0			|2|images	|imageid	|RESTRICT
FIELD		|iconid_on	|t_id		|	|NULL		|0			|3|images	|imageid	|RESTRICT
FIELD		|label		|t_varchar(2048)|''	|NOT NULL	|0
FIELD		|label_location	|t_integer	|'-1'	|NOT NULL	|0
FIELD		|x		|t_integer	|'0'	|NOT NULL	|0
FIELD		|y		|t_integer	|'0'	|NOT NULL	|0
FIELD		|iconid_disabled|t_id		|	|NULL		|0			|4|images	|imageid	|RESTRICT
FIELD		|iconid_maintenance|t_id	|	|NULL		|0			|5|images	|imageid	|RESTRICT
FIELD		|elementsubtype	|t_integer	|'0'	|NOT NULL	|0
FIELD		|areatype	|t_integer	|'0'	|NOT NULL	|0
FIELD		|width		|t_integer	|'200'	|NOT NULL	|0
FIELD		|height		|t_integer	|'200'	|NOT NULL	|0
FIELD		|viewtype	|t_integer	|'0'	|NOT NULL	|0
FIELD		|use_iconmap	|t_integer	|'1'	|NOT NULL	|0
FIELD		|application	|t_varchar(255)	|''	|NOT NULL	|0
INDEX		|1		|sysmapid
INDEX		|2		|iconid_off
INDEX		|3		|iconid_on
INDEX		|4		|iconid_disabled
INDEX		|5		|iconid_maintenance

TABLE|sysmaps_links|linkid|ZBX_TEMPLATE
FIELD		|linkid		|t_id		|	|NOT NULL	|0
FIELD		|sysmapid	|t_id		|	|NOT NULL	|0			|1|sysmaps
FIELD		|selementid1	|t_id		|	|NOT NULL	|0			|2|sysmaps_elements|selementid
FIELD		|selementid2	|t_id		|	|NOT NULL	|0			|3|sysmaps_elements|selementid
FIELD		|drawtype	|t_integer	|'0'	|NOT NULL	|0
FIELD		|color		|t_varchar(6)	|'000000'|NOT NULL	|0
FIELD		|label		|t_varchar(2048)|''	|NOT NULL	|0
INDEX		|1		|sysmapid
INDEX		|2		|selementid1
INDEX		|3		|selementid2

TABLE|sysmaps_link_triggers|linktriggerid|ZBX_TEMPLATE
FIELD		|linktriggerid	|t_id		|	|NOT NULL	|0
FIELD		|linkid		|t_id		|	|NOT NULL	|0			|1|sysmaps_links
FIELD		|triggerid	|t_id		|	|NOT NULL	|0			|2|triggers
FIELD		|drawtype	|t_integer	|'0'	|NOT NULL	|0
FIELD		|color		|t_varchar(6)	|'000000'|NOT NULL	|0
UNIQUE		|1		|linkid,triggerid
INDEX		|2		|triggerid

TABLE|sysmap_element_url|sysmapelementurlid|ZBX_TEMPLATE
FIELD		|sysmapelementurlid|t_id	|	|NOT NULL	|0
FIELD		|selementid	|t_id		|	|NOT NULL	|0			|1|sysmaps_elements
FIELD		|name		|t_varchar(255)	|	|NOT NULL	|0
FIELD		|url		|t_varchar(255)	|''	|NOT NULL	|0
UNIQUE		|1		|selementid,name

TABLE|sysmap_url|sysmapurlid|ZBX_TEMPLATE
FIELD		|sysmapurlid	|t_id		|	|NOT NULL	|0
FIELD		|sysmapid	|t_id		|	|NOT NULL	|0			|1|sysmaps
FIELD		|name		|t_varchar(255)	|	|NOT NULL	|0
FIELD		|url		|t_varchar(255)	|''	|NOT NULL	|0
FIELD		|elementtype	|t_integer	|'0'	|NOT NULL	|0
UNIQUE		|1		|sysmapid,name

TABLE|sysmap_user|sysmapuserid|ZBX_TEMPLATE
FIELD		|sysmapuserid|t_id		|	|NOT NULL	|0
FIELD		|sysmapid	|t_id		|	|NOT NULL	|0			|1|sysmaps
FIELD		|userid		|t_id		|	|NOT NULL	|0			|2|users
FIELD		|permission	|t_integer	|'2'	|NOT NULL	|0
UNIQUE		|1		|sysmapid,userid

TABLE|sysmap_usrgrp|sysmapusrgrpid|ZBX_TEMPLATE
FIELD		|sysmapusrgrpid|t_id		|	|NOT NULL	|0
FIELD		|sysmapid	|t_id		|	|NOT NULL	|0			|1|sysmaps
FIELD		|usrgrpid	|t_id		|	|NOT NULL	|0			|2|usrgrp
FIELD		|permission	|t_integer	|'2'	|NOT NULL	|0
UNIQUE		|1		|sysmapid,usrgrpid

TABLE|maintenances_hosts|maintenance_hostid|ZBX_DATA
FIELD		|maintenance_hostid|t_id	|	|NOT NULL	|0
FIELD		|maintenanceid	|t_id		|	|NOT NULL	|0			|1|maintenances
FIELD		|hostid		|t_id		|	|NOT NULL	|0			|2|hosts
UNIQUE		|1		|maintenanceid,hostid
INDEX		|2		|hostid

TABLE|maintenances_groups|maintenance_groupid|ZBX_DATA
FIELD		|maintenance_groupid|t_id	|	|NOT NULL	|0
FIELD		|maintenanceid	|t_id		|	|NOT NULL	|0			|1|maintenances
FIELD		|groupid	|t_id		|	|NOT NULL	|0			|2|groups
UNIQUE		|1		|maintenanceid,groupid
INDEX		|2		|groupid

TABLE|timeperiods|timeperiodid|ZBX_DATA
FIELD		|timeperiodid	|t_id		|	|NOT NULL	|0
FIELD		|timeperiod_type|t_integer	|'0'	|NOT NULL	|0
FIELD		|every		|t_integer	|'1'	|NOT NULL	|0
FIELD		|month		|t_integer	|'0'	|NOT NULL	|0
FIELD		|dayofweek	|t_integer	|'0'	|NOT NULL	|0
FIELD		|day		|t_integer	|'0'	|NOT NULL	|0
FIELD		|start_time	|t_integer	|'0'	|NOT NULL	|0
FIELD		|period		|t_integer	|'0'	|NOT NULL	|0
FIELD		|start_date	|t_integer	|'0'	|NOT NULL	|0

TABLE|maintenances_windows|maintenance_timeperiodid|ZBX_DATA
FIELD		|maintenance_timeperiodid|t_id	|	|NOT NULL	|0
FIELD		|maintenanceid	|t_id		|	|NOT NULL	|0			|1|maintenances
FIELD		|timeperiodid	|t_id		|	|NOT NULL	|0			|2|timeperiods
UNIQUE		|1		|maintenanceid,timeperiodid
INDEX		|2		|timeperiodid

TABLE|regexps|regexpid|ZBX_DATA
FIELD		|regexpid	|t_id		|	|NOT NULL	|0
FIELD		|name		|t_varchar(128)	|''	|NOT NULL	|ZBX_PROXY
FIELD		|test_string	|t_shorttext	|''	|NOT NULL	|0
UNIQUE		|1		|name

TABLE|expressions|expressionid|ZBX_DATA
FIELD		|expressionid	|t_id		|	|NOT NULL	|0
FIELD		|regexpid	|t_id		|	|NOT NULL	|ZBX_PROXY		|1|regexps
FIELD		|expression	|t_varchar(255)	|''	|NOT NULL	|ZBX_PROXY
FIELD		|expression_type|t_integer	|'0'	|NOT NULL	|ZBX_PROXY
FIELD		|exp_delimiter	|t_varchar(1)	|''	|NOT NULL	|ZBX_PROXY
FIELD		|case_sensitive	|t_integer	|'0'	|NOT NULL	|ZBX_PROXY
INDEX		|1		|regexpid

TABLE|ids|table_name,field_name|0
FIELD		|table_name	|t_varchar(64)	|''	|NOT NULL	|0
FIELD		|field_name	|t_varchar(64)	|''	|NOT NULL	|0
FIELD		|nextid		|t_id		|	|NOT NULL	|0

-- History tables

TABLE|alerts|alertid|0
FIELD		|alertid	|t_id		|	|NOT NULL	|0
FIELD		|actionid	|t_id		|	|NOT NULL	|0			|1|actions
FIELD		|eventid	|t_id		|	|NOT NULL	|0			|2|events
FIELD		|userid		|t_id		|	|NULL		|0			|3|users
FIELD		|clock		|t_time		|'0'	|NOT NULL	|0
FIELD		|mediatypeid	|t_id		|	|NULL		|0			|4|media_type
FIELD		|sendto		|t_varchar(100)	|''	|NOT NULL	|0
FIELD		|subject	|t_varchar(255)	|''	|NOT NULL	|0
FIELD		|message	|t_text		|''	|NOT NULL	|0
FIELD		|status		|t_integer	|'0'	|NOT NULL	|0
FIELD		|retries	|t_integer	|'0'	|NOT NULL	|0
FIELD		|error		|t_varchar(2048)|''	|NOT NULL	|0
FIELD		|esc_step	|t_integer	|'0'	|NOT NULL	|0
FIELD		|alerttype	|t_integer	|'0'	|NOT NULL	|0
FIELD		|p_eventid	|t_id		|	|NULL		|0			|5|events	|eventid
FIELD		|acknowledgeid	|t_id		|	|NULL		|0			|6|acknowledges	|acknowledgeid
INDEX		|1		|actionid
INDEX		|2		|clock
INDEX		|3		|eventid
INDEX		|4		|status
INDEX		|5		|mediatypeid
INDEX		|6		|userid
INDEX		|7		|p_eventid

TABLE|history||0
FIELD		|itemid		|t_id		|	|NOT NULL	|0			|-|items
FIELD		|clock		|t_time		|'0'	|NOT NULL	|0
FIELD		|value		|t_double	|'0.0000'|NOT NULL	|0
FIELD		|ns		|t_nanosec	|'0'	|NOT NULL	|0
INDEX		|1		|itemid,clock

TABLE|history_uint||0
FIELD		|itemid		|t_id		|	|NOT NULL	|0			|-|items
FIELD		|clock		|t_time		|'0'	|NOT NULL	|0
FIELD		|value		|t_bigint	|'0'	|NOT NULL	|0
FIELD		|ns		|t_nanosec	|'0'	|NOT NULL	|0
INDEX		|1		|itemid,clock

TABLE|history_str||0
FIELD		|itemid		|t_id		|	|NOT NULL	|0			|-|items
FIELD		|clock		|t_time		|'0'	|NOT NULL	|0
FIELD		|value		|t_varchar(255)	|''	|NOT NULL	|0
FIELD		|ns		|t_nanosec	|'0'	|NOT NULL	|0
INDEX		|1		|itemid,clock

TABLE|history_log||0
FIELD		|itemid		|t_id		|	|NOT NULL	|0			|-|items
FIELD		|clock		|t_time		|'0'	|NOT NULL	|0
FIELD		|timestamp	|t_time		|'0'	|NOT NULL	|0
FIELD		|source		|t_varchar(64)	|''	|NOT NULL	|0
FIELD		|severity	|t_integer	|'0'	|NOT NULL	|0
FIELD		|value		|t_text		|''	|NOT NULL	|0
FIELD		|logeventid	|t_integer	|'0'	|NOT NULL	|0
FIELD		|ns		|t_nanosec	|'0'	|NOT NULL	|0
INDEX		|1		|itemid,clock

TABLE|history_text||0
FIELD		|itemid		|t_id		|	|NOT NULL	|0			|-|items
FIELD		|clock		|t_time		|'0'	|NOT NULL	|0
FIELD		|value		|t_text		|''	|NOT NULL	|0
FIELD		|ns		|t_nanosec	|'0'	|NOT NULL	|0
INDEX		|1		|itemid,clock

TABLE|proxy_history|id|0
FIELD		|id		|t_serial	|	|NOT NULL	|0
FIELD		|itemid		|t_id		|	|NOT NULL	|0			|-|items
FIELD		|clock		|t_time		|'0'	|NOT NULL	|0
FIELD		|timestamp	|t_time		|'0'	|NOT NULL	|0
FIELD		|source		|t_varchar(64)	|''	|NOT NULL	|0
FIELD		|severity	|t_integer	|'0'	|NOT NULL	|0
FIELD		|value		|t_longtext	|''	|NOT NULL	|0
FIELD		|logeventid	|t_integer	|'0'	|NOT NULL	|0
FIELD		|ns		|t_nanosec	|'0'	|NOT NULL	|0
FIELD		|state		|t_integer	|'0'	|NOT NULL	|0
FIELD		|lastlogsize	|t_bigint	|'0'	|NOT NULL	|0
FIELD		|mtime		|t_integer	|'0'	|NOT NULL	|0
FIELD		|flags		|t_integer	|'0'	|NOT NULL	|0
INDEX		|1		|clock

TABLE|proxy_dhistory|id|0
FIELD		|id		|t_serial	|	|NOT NULL	|0
FIELD		|clock		|t_time		|'0'	|NOT NULL	|0
FIELD		|druleid	|t_id		|	|NOT NULL	|0			|-|drules
FIELD		|ip		|t_varchar(39)	|''	|NOT NULL	|0
FIELD		|port		|t_integer	|'0'	|NOT NULL	|0
FIELD		|value		|t_varchar(255)	|''	|NOT NULL	|0
FIELD		|status		|t_integer	|'0'	|NOT NULL	|0
FIELD		|dcheckid	|t_id		|	|NULL		|0			|-|dchecks
FIELD		|dns		|t_varchar(64)	|''	|NOT NULL	|0
INDEX		|1		|clock

TABLE|events|eventid|0
FIELD		|eventid	|t_id		|	|NOT NULL	|0
FIELD		|source		|t_integer	|'0'	|NOT NULL	|0
FIELD		|object		|t_integer	|'0'	|NOT NULL	|0
FIELD		|objectid	|t_id		|'0'	|NOT NULL	|0
FIELD		|clock		|t_time		|'0'	|NOT NULL	|0
FIELD		|value		|t_integer	|'0'	|NOT NULL	|0
FIELD		|acknowledged	|t_integer	|'0'	|NOT NULL	|0
FIELD		|ns		|t_nanosec	|'0'	|NOT NULL	|0
INDEX		|1		|source,object,objectid,clock
INDEX		|2		|source,object,clock

TABLE|trends|itemid,clock|0
FIELD		|itemid		|t_id		|	|NOT NULL	|0			|-|items
FIELD		|clock		|t_time		|'0'	|NOT NULL	|0
FIELD		|num		|t_integer	|'0'	|NOT NULL	|0
FIELD		|value_min	|t_double	|'0.0000'|NOT NULL	|0
FIELD		|value_avg	|t_double	|'0.0000'|NOT NULL	|0
FIELD		|value_max	|t_double	|'0.0000'|NOT NULL	|0

TABLE|trends_uint|itemid,clock|0
FIELD		|itemid		|t_id		|	|NOT NULL	|0			|-|items
FIELD		|clock		|t_time		|'0'	|NOT NULL	|0
FIELD		|num		|t_integer	|'0'	|NOT NULL	|0
FIELD		|value_min	|t_bigint	|'0'	|NOT NULL	|0
FIELD		|value_avg	|t_bigint	|'0'	|NOT NULL	|0
FIELD		|value_max	|t_bigint	|'0'	|NOT NULL	|0

TABLE|acknowledges|acknowledgeid|0
FIELD		|acknowledgeid	|t_id		|	|NOT NULL	|0
FIELD		|userid		|t_id		|	|NOT NULL	|0			|1|users
FIELD		|eventid	|t_id		|	|NOT NULL	|0			|2|events
FIELD		|clock		|t_time		|'0'	|NOT NULL	|0
FIELD		|message	|t_varchar(255)	|''	|NOT NULL	|0
FIELD		|action		|t_integer	|'0'	|NOT NULL	|0
INDEX		|1		|userid
INDEX		|2		|eventid
INDEX		|3		|clock

TABLE|auditlog|auditid|0
FIELD		|auditid	|t_id		|	|NOT NULL	|0
FIELD		|userid		|t_id		|	|NOT NULL	|0			|1|users
FIELD		|clock		|t_time		|'0'	|NOT NULL	|0
FIELD		|action		|t_integer	|'0'	|NOT NULL	|0
FIELD		|resourcetype	|t_integer	|'0'	|NOT NULL	|0
FIELD		|details	|t_varchar(128) |'0'	|NOT NULL	|0
FIELD		|ip		|t_varchar(39)	|''	|NOT NULL	|0
FIELD		|resourceid	|t_id		|'0'	|NOT NULL	|0
FIELD		|resourcename	|t_varchar(255)	|''	|NOT NULL	|0
INDEX		|1		|userid,clock
INDEX		|2		|clock

TABLE|auditlog_details|auditdetailid|0
FIELD		|auditdetailid	|t_id		|	|NOT NULL	|0
FIELD		|auditid	|t_id		|	|NOT NULL	|0			|1|auditlog
FIELD		|table_name	|t_varchar(64)	|''	|NOT NULL	|0
FIELD		|field_name	|t_varchar(64)	|''	|NOT NULL	|0
FIELD		|oldvalue	|t_shorttext	|''	|NOT NULL	|0
FIELD		|newvalue	|t_shorttext	|''	|NOT NULL	|0
INDEX		|1		|auditid

TABLE|service_alarms|servicealarmid|0
FIELD		|servicealarmid	|t_id		|	|NOT NULL	|0
FIELD		|serviceid	|t_id		|	|NOT NULL	|0			|1|services
FIELD		|clock		|t_time		|'0'	|NOT NULL	|0
FIELD		|value		|t_integer	|'0'	|NOT NULL	|0
INDEX		|1		|serviceid,clock
INDEX		|2		|clock

TABLE|autoreg_host|autoreg_hostid|0
FIELD		|autoreg_hostid	|t_id		|	|NOT NULL	|0
FIELD		|proxy_hostid	|t_id		|	|NULL		|0			|1|hosts	|hostid
FIELD		|host		|t_varchar(64)	|''	|NOT NULL	|0
FIELD		|listen_ip	|t_varchar(39)	|''	|NOT NULL	|0
FIELD		|listen_port	|t_integer	|'0'	|NOT NULL	|0
FIELD		|listen_dns	|t_varchar(64)	|''	|NOT NULL	|0
FIELD		|host_metadata	|t_varchar(255)	|''	|NOT NULL	|0
INDEX		|1		|proxy_hostid,host

TABLE|proxy_autoreg_host|id|0
FIELD		|id		|t_serial	|	|NOT NULL	|0
FIELD		|clock		|t_time		|'0'	|NOT NULL	|0
FIELD		|host		|t_varchar(64)	|''	|NOT NULL	|0
FIELD		|listen_ip	|t_varchar(39)	|''	|NOT NULL	|0
FIELD		|listen_port	|t_integer	|'0'	|NOT NULL	|0
FIELD		|listen_dns	|t_varchar(64)	|''	|NOT NULL	|0
FIELD		|host_metadata	|t_varchar(255)	|''	|NOT NULL	|0
INDEX		|1		|clock

TABLE|dhosts|dhostid|0
FIELD		|dhostid	|t_id		|	|NOT NULL	|0
FIELD		|druleid	|t_id		|	|NOT NULL	|0			|1|drules
FIELD		|status		|t_integer	|'0'	|NOT NULL	|0
FIELD		|lastup		|t_integer	|'0'	|NOT NULL	|0
FIELD		|lastdown	|t_integer	|'0'	|NOT NULL	|0
INDEX		|1		|druleid

TABLE|dservices|dserviceid|0
FIELD		|dserviceid	|t_id		|	|NOT NULL	|0
FIELD		|dhostid	|t_id		|	|NOT NULL	|0			|1|dhosts
FIELD		|value		|t_varchar(255)	|''	|NOT NULL	|0
FIELD		|port		|t_integer	|'0'	|NOT NULL	|0
FIELD		|status		|t_integer	|'0'	|NOT NULL	|0
FIELD		|lastup		|t_integer	|'0'	|NOT NULL	|0
FIELD		|lastdown	|t_integer	|'0'	|NOT NULL	|0
FIELD		|dcheckid	|t_id		|	|NOT NULL	|0			|2|dchecks
FIELD		|ip		|t_varchar(39)	|''	|NOT NULL	|0
FIELD		|dns		|t_varchar(64)	|''	|NOT NULL	|0
UNIQUE		|1		|dcheckid,ip,port
INDEX		|2		|dhostid

-- Other tables

TABLE|escalations|escalationid|0
FIELD		|escalationid	|t_id		|	|NOT NULL	|0
FIELD		|actionid	|t_id		|	|NOT NULL	|0			|-|actions
FIELD		|triggerid	|t_id		|	|NULL		|0			|-|triggers
FIELD		|eventid	|t_id		|	|NULL		|0			|-|events
FIELD		|r_eventid	|t_id		|	|NULL		|0			|-|events	|eventid
FIELD		|nextcheck	|t_time		|'0'	|NOT NULL	|0
FIELD		|esc_step	|t_integer	|'0'	|NOT NULL	|0
FIELD		|status		|t_integer	|'0'	|NOT NULL	|0
FIELD		|itemid		|t_id		|	|NULL		|0			|-|items
FIELD		|acknowledgeid	|t_id		|	|NULL		|0			|-|acknowledges
UNIQUE		|1		|actionid,triggerid,itemid,escalationid

TABLE|globalvars|globalvarid|0
FIELD		|globalvarid	|t_id		|	|NOT NULL	|0
FIELD		|snmp_lastsize	|t_bigint	|'0'	|NOT NULL	|0

TABLE|graph_discovery|graphid|0
FIELD		|graphid	|t_id		|	|NOT NULL	|0			|1|graphs
FIELD		|parent_graphid	|t_id		|	|NOT NULL	|0			|2|graphs	|graphid	|RESTRICT
INDEX		|1		|parent_graphid

TABLE|host_inventory|hostid|0
FIELD		|hostid		|t_id		|	|NOT NULL	|0			|1|hosts
FIELD		|inventory_mode	|t_integer	|'0'	|NOT NULL	|0
FIELD		|type		|t_varchar(64)	|''	|NOT NULL	|0
FIELD		|type_full	|t_varchar(64)	|''	|NOT NULL	|0
FIELD		|name		|t_varchar(64)	|''	|NOT NULL	|0
FIELD		|alias		|t_varchar(64)	|''	|NOT NULL	|0
FIELD		|os		|t_varchar(64)	|''	|NOT NULL	|0
FIELD		|os_full	|t_varchar(255)	|''	|NOT NULL	|0
FIELD		|os_short	|t_varchar(64)	|''	|NOT NULL	|0
FIELD		|serialno_a	|t_varchar(64)	|''	|NOT NULL	|0
FIELD		|serialno_b	|t_varchar(64)	|''	|NOT NULL	|0
FIELD		|tag		|t_varchar(64)	|''	|NOT NULL	|0
FIELD		|asset_tag	|t_varchar(64)	|''	|NOT NULL	|0
FIELD		|macaddress_a	|t_varchar(64)	|''	|NOT NULL	|0
FIELD		|macaddress_b	|t_varchar(64)	|''	|NOT NULL	|0
FIELD		|hardware	|t_varchar(255)	|''	|NOT NULL	|0
FIELD		|hardware_full	|t_shorttext	|''	|NOT NULL	|0
FIELD		|software	|t_varchar(255)	|''	|NOT NULL	|0
FIELD		|software_full	|t_shorttext	|''	|NOT NULL	|0
FIELD		|software_app_a	|t_varchar(64)	|''	|NOT NULL	|0
FIELD		|software_app_b	|t_varchar(64)	|''	|NOT NULL	|0
FIELD		|software_app_c	|t_varchar(64)	|''	|NOT NULL	|0
FIELD		|software_app_d	|t_varchar(64)	|''	|NOT NULL	|0
FIELD		|software_app_e	|t_varchar(64)	|''	|NOT NULL	|0
FIELD		|contact	|t_shorttext	|''	|NOT NULL	|0
FIELD		|location	|t_shorttext	|''	|NOT NULL	|0
FIELD		|location_lat	|t_varchar(16)	|''	|NOT NULL	|0
FIELD		|location_lon	|t_varchar(16)	|''	|NOT NULL	|0
FIELD		|notes		|t_shorttext	|''	|NOT NULL	|0
FIELD		|chassis	|t_varchar(64)	|''	|NOT NULL	|0
FIELD		|model		|t_varchar(64)	|''	|NOT NULL	|0
FIELD		|hw_arch	|t_varchar(32)	|''	|NOT NULL	|0
FIELD		|vendor		|t_varchar(64)	|''	|NOT NULL	|0
FIELD		|contract_number|t_varchar(64)	|''	|NOT NULL	|0
FIELD		|installer_name	|t_varchar(64)	|''	|NOT NULL	|0
FIELD		|deployment_status|t_varchar(64)|''	|NOT NULL	|0
FIELD		|url_a		|t_varchar(255)	|''	|NOT NULL	|0
FIELD		|url_b		|t_varchar(255)	|''	|NOT NULL	|0
FIELD		|url_c		|t_varchar(255)	|''	|NOT NULL	|0
FIELD		|host_networks	|t_shorttext	|''	|NOT NULL	|0
FIELD		|host_netmask	|t_varchar(39)	|''	|NOT NULL	|0
FIELD		|host_router	|t_varchar(39)	|''	|NOT NULL	|0
FIELD		|oob_ip		|t_varchar(39)	|''	|NOT NULL	|0
FIELD		|oob_netmask	|t_varchar(39)	|''	|NOT NULL	|0
FIELD		|oob_router	|t_varchar(39)	|''	|NOT NULL	|0
FIELD		|date_hw_purchase|t_varchar(64)	|''	|NOT NULL	|0
FIELD		|date_hw_install|t_varchar(64)	|''	|NOT NULL	|0
FIELD		|date_hw_expiry	|t_varchar(64)	|''	|NOT NULL	|0
FIELD		|date_hw_decomm	|t_varchar(64)	|''	|NOT NULL	|0
FIELD		|site_address_a	|t_varchar(128)	|''	|NOT NULL	|0
FIELD		|site_address_b	|t_varchar(128)	|''	|NOT NULL	|0
FIELD		|site_address_c	|t_varchar(128)	|''	|NOT NULL	|0
FIELD		|site_city	|t_varchar(128)	|''	|NOT NULL	|0
FIELD		|site_state	|t_varchar(64)	|''	|NOT NULL	|0
FIELD		|site_country	|t_varchar(64)	|''	|NOT NULL	|0
FIELD		|site_zip	|t_varchar(64)	|''	|NOT NULL	|0
FIELD		|site_rack	|t_varchar(128)	|''	|NOT NULL	|0
FIELD		|site_notes	|t_shorttext	|''	|NOT NULL	|0
FIELD		|poc_1_name	|t_varchar(128)	|''	|NOT NULL	|0
FIELD		|poc_1_email	|t_varchar(128)	|''	|NOT NULL	|0
FIELD		|poc_1_phone_a	|t_varchar(64)	|''	|NOT NULL	|0
FIELD		|poc_1_phone_b	|t_varchar(64)	|''	|NOT NULL	|0
FIELD		|poc_1_cell	|t_varchar(64)	|''	|NOT NULL	|0
FIELD		|poc_1_screen	|t_varchar(64)	|''	|NOT NULL	|0
FIELD		|poc_1_notes	|t_shorttext	|''	|NOT NULL	|0
FIELD		|poc_2_name	|t_varchar(128)	|''	|NOT NULL	|0
FIELD		|poc_2_email	|t_varchar(128)	|''	|NOT NULL	|0
FIELD		|poc_2_phone_a	|t_varchar(64)	|''	|NOT NULL	|0
FIELD		|poc_2_phone_b	|t_varchar(64)	|''	|NOT NULL	|0
FIELD		|poc_2_cell	|t_varchar(64)	|''	|NOT NULL	|0
FIELD		|poc_2_screen	|t_varchar(64)	|''	|NOT NULL	|0
FIELD		|poc_2_notes	|t_shorttext	|''	|NOT NULL	|0

TABLE|housekeeper|housekeeperid|0
FIELD		|housekeeperid	|t_id		|	|NOT NULL	|0
FIELD		|tablename	|t_varchar(64)	|''	|NOT NULL	|0
FIELD		|field		|t_varchar(64)	|''	|NOT NULL	|0
FIELD		|value		|t_id		|	|NOT NULL	|0			|-|items

TABLE|images|imageid|0
FIELD		|imageid	|t_id		|	|NOT NULL	|0
FIELD		|imagetype	|t_integer	|'0'	|NOT NULL	|0
FIELD		|name		|t_varchar(64)	|'0'	|NOT NULL	|0
FIELD		|image		|t_image	|''	|NOT NULL	|0
UNIQUE		|1		|name

TABLE|item_discovery|itemdiscoveryid|ZBX_TEMPLATE
FIELD		|itemdiscoveryid|t_id		|	|NOT NULL	|0
FIELD		|itemid		|t_id		|	|NOT NULL	|0			|1|items
FIELD		|parent_itemid	|t_id		|	|NOT NULL	|0			|2|items	|itemid
FIELD		|key_		|t_varchar(255)	|''	|NOT NULL	|ZBX_NODATA
FIELD		|lastcheck	|t_integer	|'0'	|NOT NULL	|ZBX_NODATA
FIELD		|ts_delete	|t_time		|'0'	|NOT NULL	|ZBX_NODATA
UNIQUE		|1		|itemid,parent_itemid
INDEX		|2		|parent_itemid

TABLE|host_discovery|hostid|ZBX_TEMPLATE
FIELD		|hostid		|t_id		|	|NOT NULL	|0			|1|hosts
FIELD		|parent_hostid	|t_id		|	|NULL		|0			|2|hosts	|hostid		|RESTRICT
FIELD		|parent_itemid	|t_id		|	|NULL		|0			|3|items	|itemid		|RESTRICT
FIELD		|host		|t_varchar(64)	|''	|NOT NULL	|ZBX_NODATA
FIELD		|lastcheck	|t_integer	|'0'	|NOT NULL	|ZBX_NODATA
FIELD		|ts_delete	|t_time		|'0'	|NOT NULL	|ZBX_NODATA

TABLE|interface_discovery|interfaceid|0
FIELD		|interfaceid	|t_id		|	|NOT NULL	|0			|1|interface
FIELD		|parent_interfaceid|t_id	|	|NOT NULL	|0			|2|interface	|interfaceid

TABLE|profiles|profileid|0
FIELD		|profileid	|t_id		|	|NOT NULL	|0
FIELD		|userid		|t_id		|	|NOT NULL	|0			|1|users
FIELD		|idx		|t_varchar(96)	|''	|NOT NULL	|0
FIELD		|idx2		|t_id		|'0'	|NOT NULL	|0
FIELD		|value_id	|t_id		|'0'	|NOT NULL	|0
FIELD		|value_int	|t_integer	|'0'	|NOT NULL	|0
FIELD		|value_str	|t_varchar(255)	|''	|NOT NULL	|0
FIELD		|source		|t_varchar(96)	|''	|NOT NULL	|0
FIELD		|type		|t_integer	|'0'	|NOT NULL	|0
INDEX		|1		|userid,idx,idx2
INDEX		|2		|userid,profileid

TABLE|sessions|sessionid|0
FIELD		|sessionid	|t_varchar(32)	|''	|NOT NULL	|0
FIELD		|userid		|t_id		|	|NOT NULL	|0			|1|users
FIELD		|lastaccess	|t_integer	|'0'	|NOT NULL	|0
FIELD		|status		|t_integer	|'0'	|NOT NULL	|0
INDEX		|1		|userid,status,lastaccess

TABLE|trigger_discovery|triggerid|0
FIELD		|triggerid	|t_id		|	|NOT NULL	|0			|1|triggers
FIELD		|parent_triggerid|t_id		|	|NOT NULL	|0			|2|triggers	|triggerid	|RESTRICT
INDEX		|1		|parent_triggerid

TABLE|application_template|application_templateid|ZBX_TEMPLATE
FIELD		|application_templateid|t_id	|	|NOT NULL	|0
FIELD		|applicationid	|t_id		|	|NOT NULL	|0			|1|applications
FIELD		|templateid	|t_id		|	|NOT NULL	|0			|2|applications	|applicationid
UNIQUE		|1		|applicationid,templateid
INDEX		|2		|templateid

TABLE|item_condition|item_conditionid|ZBX_TEMPLATE
FIELD		|item_conditionid|t_id		|	|NOT NULL	|0
FIELD		|itemid		|t_id		|	|NOT NULL	|0			|1|items
FIELD		|operator	|t_integer	|'8'	|NOT NULL	|0
FIELD		|macro		|t_varchar(64)	|''	|NOT NULL	|0
FIELD		|value		|t_varchar(255)	|''	|NOT NULL	|0
INDEX		|1		|itemid

TABLE|application_prototype|application_prototypeid|ZBX_TEMPLATE
FIELD		|application_prototypeid|t_id	|	|NOT NULL	|0
FIELD		|itemid		|t_id		|	|NOT NULL	|0			|1|items
FIELD		|templateid	|t_id		|	|NULL		|0			|2|application_prototype|application_prototypeid
FIELD		|name		|t_varchar(255)	|''	|NOT NULL	|0
INDEX		|1		|itemid
INDEX		|2		|templateid

TABLE|item_application_prototype|item_application_prototypeid|ZBX_TEMPLATE
FIELD		|item_application_prototypeid|t_id|	|NOT NULL	|0
FIELD		|application_prototypeid|t_id	|	|NOT NULL	|0			|1|application_prototype
FIELD		|itemid		|t_id		|	|NOT NULL	|0			|2|items
UNIQUE		|1		|application_prototypeid,itemid
INDEX		|2		|itemid

TABLE|application_discovery|application_discoveryid|ZBX_TEMPLATE
FIELD		|application_discoveryid|t_id	|	|NOT NULL	|0
FIELD		|applicationid	|t_id		|	|NOT NULL	|0			|1|applications
FIELD		|application_prototypeid|t_id	|	|NOT NULL	|0			|2|application_prototype
FIELD		|name		|t_varchar(255)	|''	|NOT NULL	|ZBX_NODATA
FIELD		|lastcheck	|t_integer	|'0'	|NOT NULL	|ZBX_NODATA
FIELD		|ts_delete	|t_time		|'0'	|NOT NULL	|ZBX_NODATA
INDEX		|1		|applicationid
INDEX		|2		|application_prototypeid

TABLE|opinventory|operationid|ZBX_DATA
FIELD		|operationid	|t_id		|	|NOT NULL	|0			|1|operations
FIELD		|inventory_mode	|t_integer	|'0'	|NOT NULL	|0

TABLE|trigger_tag|triggertagid|ZBX_TEMPLATE
FIELD		|triggertagid	|t_id		|	|NOT NULL	|0
FIELD		|triggerid	|t_id		|	|NOT NULL	|0			|1|triggers
FIELD		|tag		|t_varchar(255)	|''	|NOT NULL	|0
FIELD		|value		|t_varchar(255)	|''	|NOT NULL	|0
INDEX		|1		|triggerid

TABLE|event_tag|eventtagid|0
FIELD		|eventtagid	|t_id		|	|NOT NULL	|0
FIELD		|eventid	|t_id		|	|NOT NULL	|0			|1|events
FIELD		|tag		|t_varchar(255)	|''	|NOT NULL	|0
FIELD		|value		|t_varchar(255)	|''	|NOT NULL	|0
INDEX		|1		|eventid

TABLE|problem|eventid|0
FIELD		|eventid	|t_id		|	|NOT NULL	|0			|1|events
FIELD		|source		|t_integer	|'0'	|NOT NULL	|0
FIELD		|object		|t_integer	|'0'	|NOT NULL	|0
FIELD		|objectid	|t_id		|'0'	|NOT NULL	|0
FIELD		|clock		|t_time		|'0'	|NOT NULL	|0
FIELD		|ns		|t_nanosec	|'0'	|NOT NULL	|0
FIELD		|r_eventid	|t_id		|	|NULL		|0			|2|events	|eventid
FIELD		|r_clock	|t_time		|'0'	|NOT NULL	|0
FIELD		|r_ns		|t_nanosec	|'0'	|NOT NULL	|0
FIELD		|correlationid	|t_id		|	|NULL		|0			|-|correlation
FIELD		|userid		|t_id		|	|NULL		|0			|-|users
INDEX		|1		|source,object,objectid
INDEX		|2		|r_clock

TABLE|problem_tag|problemtagid|0
FIELD		|problemtagid	|t_id		|	|NOT NULL	|0
FIELD		|eventid	|t_id		|	|NOT NULL	|0			|1|problem
FIELD		|tag		|t_varchar(255)	|''	|NOT NULL	|0
FIELD		|value		|t_varchar(255)	|''	|NOT NULL	|0
INDEX		|1		|eventid
INDEX		|2		|tag,value

TABLE|event_recovery|eventid|0
FIELD		|eventid	|t_id		|	|NOT NULL	|0			|1|events
FIELD		|r_eventid	|t_id		|	|NOT NULL	|0			|2|events	|eventid
FIELD		|c_eventid	|t_id		|	|NULL		|0			|3|events	|eventid
FIELD		|correlationid	|t_id		|	|NULL		|0			|-|correlation
FIELD		|userid		|t_id		|	|NULL		|0			|-|users
INDEX		|1		|r_eventid
INDEX		|2		|c_eventid

TABLE|correlation|correlationid|ZBX_DATA
FIELD		|correlationid	|t_id		|	|NOT NULL	|0
FIELD		|name		|t_varchar(255)	|''	|NOT NULL	|0
FIELD		|description	|t_shorttext	|''	|NOT NULL	|0
FIELD		|evaltype	|t_integer	|'0'	|NOT NULL	|0
FIELD		|status		|t_integer	|'0'	|NOT NULL	|0
FIELD		|formula	|t_varchar(255)	|''	|NOT NULL	|0
INDEX		|1		|status
UNIQUE		|2		|name

TABLE|corr_condition|corr_conditionid|ZBX_DATA
FIELD		|corr_conditionid|t_id		|	|NOT NULL	|0
FIELD		|correlationid	|t_id		|	|NOT NULL	|0			|1|correlation
FIELD		|type		|t_integer	|'0'	|NOT NULL	|0
INDEX		|1		|correlationid

TABLE|corr_condition_tag|corr_conditionid|ZBX_DATA
FIELD		|corr_conditionid|t_id		|	|NOT NULL	|0			|1|corr_condition
FIELD		|tag		|t_varchar(255)	|''	|NOT NULL	|0

TABLE|corr_condition_group|corr_conditionid|ZBX_DATA
FIELD		|corr_conditionid|t_id		|	|NOT NULL	|0			|1|corr_condition
FIELD		|operator	|t_integer	|'0'	|NOT NULL	|0
FIELD		|groupid	|t_id		|	|NOT NULL	|0			|2|groups	|	|RESTRICT
INDEX		|1		|groupid

TABLE|corr_condition_tagpair|corr_conditionid|ZBX_DATA
FIELD		|corr_conditionid|t_id		|	|NOT NULL	|0			|1|corr_condition
FIELD		|oldtag		|t_varchar(255)	|''	|NOT NULL	|0
FIELD		|newtag		|t_varchar(255)	|''	|NOT NULL	|0

TABLE|corr_condition_tagvalue|corr_conditionid|ZBX_DATA
FIELD		|corr_conditionid|t_id		|	|NOT NULL	|0			|1|corr_condition
FIELD		|tag		|t_varchar(255)	|''	|NOT NULL	|0
FIELD		|operator	|t_integer	|'0'	|NOT NULL	|0
FIELD		|value		|t_varchar(255)	|''	|NOT NULL	|0

TABLE|corr_operation|corr_operationid|ZBX_DATA
FIELD		|corr_operationid|t_id		|	|NOT NULL	|0
FIELD		|correlationid	|t_id		|	|NOT NULL	|0			|1|correlation
FIELD		|type		|t_integer	|'0'	|NOT NULL	|0
INDEX		|1		|correlationid

TABLE|task|taskid|0
FIELD		|taskid		|t_id		|	|NOT NULL	|0
FIELD		|type		|t_integer	|	|NOT NULL	|0
FIELD		|status		|t_integer	|'0'	|NOT NULL	|0
FIELD		|clock		|t_integer	|'0'	|NOT NULL	|0
FIELD		|ttl		|t_integer	|'0'	|NOT NULL	|0
FIELD		|proxy_hostid	|t_id		|	|NULL		|0			|1|hosts	|hostid
INDEX		|1		|status,proxy_hostid

TABLE|task_close_problem|taskid|0
FIELD		|taskid		|t_id		|	|NOT NULL	|0			|1|task
FIELD		|acknowledgeid	|t_id		|	|NOT NULL	|0			|-|acknowledges

TABLE|item_preproc|item_preprocid|ZBX_TEMPLATE
FIELD		|item_preprocid	|t_id		|	|NOT NULL	|0
FIELD		|itemid		|t_id		|	|NOT NULL	|0			|1|items
FIELD		|step		|t_integer	|'0'	|NOT NULL	|0
FIELD		|type		|t_integer	|'0'	|NOT NULL	|0
FIELD		|params		|t_varchar(255)	|''	|NOT NULL	|0
INDEX		|1		|itemid,step

TABLE|task_remote_command|taskid|0
FIELD		|taskid		|t_id		|	|NOT NULL	|0			|1|task
FIELD		|command_type	|t_integer	|'0'	|NOT NULL	|0
FIELD		|execute_on	|t_integer	|'0'	|NOT NULL	|0
FIELD		|port		|t_integer	|'0'	|NOT NULL	|0
FIELD		|authtype	|t_integer	|'0'	|NOT NULL	|0
FIELD		|username	|t_varchar(64)	|''	|NOT NULL	|0
FIELD		|password	|t_varchar(64)	|''	|NOT NULL	|0
FIELD		|publickey	|t_varchar(64)	|''	|NOT NULL	|0
FIELD		|privatekey	|t_varchar(64)	|''	|NOT NULL	|0
FIELD		|command	|t_shorttext	|''	|NOT NULL	|0
FIELD		|alertid	|t_id		|	|NULL		|0			|-|alerts
FIELD		|parent_taskid	|t_id		|	|NOT NULL	|0			|-|task		|taskid
FIELD		|hostid		|t_id		|	|NOT NULL	|0			|-|hosts

TABLE|task_remote_command_result|taskid|0
FIELD		|taskid		|t_id		|	|NOT NULL	|0			|1|task
FIELD		|status		|t_integer	|'0'	|NOT NULL	|0
FIELD		|parent_taskid	|t_id		|	|NOT NULL	|0			|-|task		|taskid
FIELD		|info		|t_shorttext	|''	|NOT NULL	|0

TABLE|task_acknowledge|taskid|0
FIELD		|taskid		|t_id		|	|NOT NULL	|0			|1|task
FIELD		|acknowledgeid	|t_id		|	|NOT NULL	|0			|-|acknowledges

TABLE|sysmap_shape|sysmap_shapeid|ZBX_TEMPLATE
FIELD		|sysmap_shapeid	|t_id		|	|NOT NULL	|0
FIELD		|sysmapid	|t_id		|	|NOT NULL	|0			|1|sysmaps
FIELD		|type		|t_integer	|'0'	|NOT NULL	|0
FIELD		|x		|t_integer	|'0'	|NOT NULL	|0
FIELD		|y		|t_integer	|'0'	|NOT NULL	|0
FIELD		|width		|t_integer	|'200'	|NOT NULL	|0
FIELD		|height		|t_integer	|'200'	|NOT NULL	|0
FIELD		|text		|t_shorttext	|''	|NOT NULL	|0
FIELD		|font		|t_integer	|'9'	|NOT NULL	|0
FIELD		|font_size	|t_integer	|'11'	|NOT NULL	|0
FIELD		|font_color	|t_varchar(6)	|'000000'|NOT NULL	|0
FIELD		|text_halign	|t_integer	|'0'	|NOT NULL	|0
FIELD		|text_valign	|t_integer	|'0'	|NOT NULL	|0
FIELD		|border_type	|t_integer	|'0'	|NOT NULL	|0
FIELD		|border_width	|t_integer	|'1'	|NOT NULL	|0
FIELD		|border_color	|t_varchar(6)	|'000000'|NOT NULL	|0
FIELD		|background_color|t_varchar(6)	|''	|NOT NULL	|0
FIELD		|zindex		|t_integer	|'0'	|NOT NULL	|0
INDEX		|1		|sysmapid

TABLE|sysmap_element_trigger|selement_triggerid|ZBX_TEMPLATE
FIELD		|selement_triggerid	|t_id	|	|NOT NULL	|0
FIELD		|selementid		|t_id	|	|NOT NULL	|0			|1|sysmaps_elements
FIELD		|triggerid		|t_id	|	|NOT NULL	|0			|2|triggers
UNIQUE		|1			|selementid,triggerid

TABLE|httptest_field|httptest_fieldid|ZBX_TEMPLATE
FIELD		|httptest_fieldid	|t_id		|	|NOT NULL	|0
FIELD		|httptestid		|t_id		|	|NOT NULL	|ZBX_PROXY	|1|httptest
FIELD		|type			|t_integer	|'0'	|NOT NULL	|ZBX_PROXY
FIELD		|name			|t_varchar(255)	|''	|NOT NULL	|ZBX_PROXY
FIELD		|value			|t_shorttext	|''	|NOT NULL	|ZBX_PROXY
INDEX		|1			|httptestid

TABLE|httpstep_field|httpstep_fieldid|ZBX_TEMPLATE
FIELD		|httpstep_fieldid	|t_id		|	|NOT NULL	|0
FIELD		|httpstepid		|t_id		|	|NOT NULL	|ZBX_PROXY	|1|httpstep
FIELD		|type			|t_integer	|'0'	|NOT NULL	|ZBX_PROXY
FIELD		|name			|t_varchar(255)	|''	|NOT NULL	|ZBX_PROXY
FIELD		|value			|t_shorttext	|''	|NOT NULL	|ZBX_PROXY
INDEX		|1			|httpstepid

TABLE|dashboard|dashboardid|ZBX_DATA
FIELD		|dashboardid	|t_id		|	|NOT NULL	|0
FIELD		|name		|t_varchar(255)	|	|NOT NULL	|0
FIELD		|userid		|t_id		|	|NOT NULL	|0			|1|users	|		|RESTRICT
FIELD		|private	|t_integer	|'1'	|NOT NULL	|0

TABLE|dashboard_user|dashboard_userid|ZBX_DATA
FIELD		|dashboard_userid|t_id		|	|NOT NULL	|0
FIELD		|dashboardid	|t_id		|	|NOT NULL	|0			|1|dashboard
FIELD		|userid		|t_id		|	|NOT NULL	|0			|2|users
FIELD		|permission	|t_integer	|'2'	|NOT NULL	|0
UNIQUE		|1		|dashboardid,userid

TABLE|dashboard_usrgrp|dashboard_usrgrpid|ZBX_DATA
FIELD		|dashboard_usrgrpid|t_id	|	|NOT NULL	|0
FIELD		|dashboardid	|t_id		|	|NOT NULL	|0			|1|dashboard
FIELD		|usrgrpid	|t_id		|	|NOT NULL	|0			|2|usrgrp
FIELD		|permission	|t_integer	|'2'	|NOT NULL	|0
UNIQUE		|1		|dashboardid,usrgrpid

TABLE|widget|widgetid|ZBX_DATA
FIELD		|widgetid	|t_id		|	|NOT NULL	|0
FIELD		|dashboardid	|t_id		|	|NOT NULL	|0			|1|dashboard
FIELD		|type		|t_varchar(255)	|''	|NOT NULL	|0
FIELD		|name		|t_varchar(255)	|''	|NOT NULL	|0
FIELD		|x		|t_integer	|'0'	|NOT NULL	|0
FIELD		|y		|t_integer	|'0'	|NOT NULL	|0
FIELD		|width		|t_integer	|'1'	|NOT NULL	|0
FIELD		|height		|t_integer	|'1'	|NOT NULL	|0
INDEX		|1		|dashboardid

TABLE|widget_field|widget_fieldid|ZBX_DATA
FIELD		|widget_fieldid	|t_id		|	|NOT NULL	|0
FIELD		|widgetid	|t_id		|	|NOT NULL	|0			|1|widget
FIELD		|type		|t_integer	|'0'	|NOT NULL	|0
FIELD		|name		|t_varchar(255)	|''	|NOT NULL	|0
FIELD		|value_int	|t_integer	|'0'	|NOT NULL	|0
FIELD		|value_str	|t_varchar(255)	|''	|NOT NULL	|0
FIELD		|value_groupid	|t_id		|	|NULL		|0			|2|groups	|groupid
FIELD		|value_hostid	|t_id		|	|NULL		|0			|3|hosts	|hostid
FIELD		|value_itemid	|t_id		|	|NULL		|0			|4|items	|itemid
FIELD		|value_graphid	|t_id		|	|NULL		|0			|5|graphs	|graphid
FIELD		|value_sysmapid	|t_id		|	|NULL		|0			|6|sysmaps	|sysmapid
INDEX		|1		|widgetid
INDEX		|2		|value_groupid
INDEX		|3		|value_hostid
INDEX		|4		|value_itemid
INDEX		|5		|value_graphid
INDEX		|6		|value_sysmapid

TABLE|dbversion||
FIELD		|mandatory	|t_integer	|'0'	|NOT NULL	|
FIELD		|optional	|t_integer	|'0'	|NOT NULL	|
<<<<<<< HEAD
ROW		|3050000	|3050000
=======
ROW		|3040000	|3040005
>>>>>>> b57b4b9a
<|MERGE_RESOLUTION|>--- conflicted
+++ resolved
@@ -1587,8 +1587,4 @@
 TABLE|dbversion||
 FIELD		|mandatory	|t_integer	|'0'	|NOT NULL	|
 FIELD		|optional	|t_integer	|'0'	|NOT NULL	|
-<<<<<<< HEAD
-ROW		|3050000	|3050000
-=======
-ROW		|3040000	|3040005
->>>>>>> b57b4b9a
+ROW		|3050000	|3050000