--
-- Zabbix
-- Copyright (C) 2001-2023 Zabbix SIA
--
-- This program is free software; you can redistribute it and/or modify
-- it under the terms of the GNU General Public License as published by
-- the Free Software Foundation; either version 2 of the License, or
-- (at your option) any later version.
--
-- This program is distributed in the hope that it will be useful,
-- but WITHOUT ANY WARRANTY; without even the implied warranty of
-- MERCHANTABILITY or FITNESS FOR A PARTICULAR PURPOSE. See the
-- GNU General Public License for more details.
--
-- You should have received a copy of the GNU General Public License
-- along with this program; if not, write to the Free Software
-- Foundation, Inc., 51 Franklin Street, Fifth Floor, Boston, MA  02110-1301, USA.
--

--
-- Do not use spaces
-- Tables must be sorted to match referential integrity rules
--

TABLE|role|roleid|ZBX_DATA
FIELD		|roleid		|t_id		|	|NOT NULL	|0
FIELD		|name		|t_varchar(255)	|''	|NOT NULL	|0
FIELD		|type		|t_integer	|'0'	|NOT NULL	|0
FIELD		|readonly	|t_integer	|'0'	|NOT NULL	|0
UNIQUE		|1		|name

TABLE|users|userid|ZBX_DATA
FIELD		|userid		|t_id		|	|NOT NULL	|0
FIELD		|username	|t_varchar(100)	|''	|NOT NULL	|0
FIELD		|name		|t_varchar(100)	|''	|NOT NULL	|0
FIELD		|surname	|t_varchar(100)	|''	|NOT NULL	|0
FIELD		|passwd		|t_varchar(60)	|''	|NOT NULL	|0
FIELD		|url		|t_varchar(2048)|''	|NOT NULL	|0
FIELD		|autologin	|t_integer	|'0'	|NOT NULL	|0
FIELD		|autologout	|t_varchar(32)	|'15m'	|NOT NULL	|0
FIELD		|lang		|t_varchar(7)	|'default'|NOT NULL	|ZBX_NODATA
FIELD		|refresh	|t_varchar(32)	|'30s'	|NOT NULL	|0
FIELD		|theme		|t_varchar(128)	|'default'|NOT NULL	|ZBX_NODATA
FIELD		|attempt_failed	|t_integer	|0	|NOT NULL	|ZBX_NODATA
FIELD		|attempt_ip	|t_varchar(39)	|''	|NOT NULL	|ZBX_NODATA
FIELD		|attempt_clock	|t_integer	|0	|NOT NULL	|ZBX_NODATA
FIELD		|rows_per_page	|t_integer	|50	|NOT NULL	|0
FIELD		|timezone	|t_varchar(50)	|'default'|NOT NULL	|ZBX_NODATA
FIELD		|roleid		|t_id			|NULL	|NULL	|0	|1|role
FIELD		|userdirectoryid	|t_id	|NULL	|NULL	|ZBX_NODATA	|2|userdirectory	|userdirectoryid	|RESTRICT
FIELD		|ts_provisioned		|t_time	|'0'	|NOT NULL	|ZBX_NODATA
UNIQUE		|1		|username
INDEX		|2		|userdirectoryid

TABLE|maintenances|maintenanceid|ZBX_DATA
FIELD		|maintenanceid	|t_id		|	|NOT NULL	|0
FIELD		|name		|t_varchar(128)	|''	|NOT NULL	|0
FIELD		|maintenance_type|t_integer	|'0'	|NOT NULL	|0
FIELD		|description	|t_shorttext	|''	|NOT NULL	|0
FIELD		|active_since	|t_integer	|'0'	|NOT NULL	|0
FIELD		|active_till	|t_integer	|'0'	|NOT NULL	|0
FIELD		|tags_evaltype	|t_integer	|'0'	|NOT NULL	|0
INDEX		|1		|active_since,active_till
UNIQUE		|2		|name

TABLE|hosts|hostid|ZBX_TEMPLATE
FIELD		|hostid		|t_id		|	|NOT NULL	|0
FIELD		|proxy_hostid	|t_id		|	|NULL		|0			|1|hosts	|hostid		|RESTRICT
FIELD		|host		|t_varchar(128)	|''	|NOT NULL	|ZBX_PROXY
FIELD		|status		|t_integer	|'0'	|NOT NULL	|ZBX_PROXY
FIELD		|ipmi_authtype	|t_integer	|'-1'	|NOT NULL	|ZBX_PROXY
FIELD		|ipmi_privilege	|t_integer	|'2'	|NOT NULL	|ZBX_PROXY
FIELD		|ipmi_username	|t_varchar(16)	|''	|NOT NULL	|ZBX_PROXY
FIELD		|ipmi_password	|t_varchar(20)	|''	|NOT NULL	|ZBX_PROXY
FIELD		|maintenanceid	|t_id		|	|NULL		|ZBX_NODATA		|2|maintenances	|		|RESTRICT
FIELD		|maintenance_status|t_integer	|'0'	|NOT NULL	|ZBX_NODATA
FIELD		|maintenance_type|t_integer	|'0'	|NOT NULL	|ZBX_NODATA
FIELD		|maintenance_from|t_integer	|'0'	|NOT NULL	|ZBX_NODATA
FIELD		|name		|t_varchar(128)	|''	|NOT NULL	|ZBX_PROXY
FIELD		|flags		|t_integer	|'0'	|NOT NULL	|0
FIELD		|templateid	|t_id		|	|NULL		|0			|3|hosts	|hostid		|RESTRICT
FIELD		|description	|t_shorttext	|''	|NOT NULL	|0
FIELD		|tls_connect	|t_integer	|'1'	|NOT NULL	|ZBX_PROXY
FIELD		|tls_accept	|t_integer	|'1'	|NOT NULL	|ZBX_PROXY
FIELD		|tls_issuer	|t_varchar(1024)|''	|NOT NULL	|ZBX_PROXY
FIELD		|tls_subject	|t_varchar(1024)|''	|NOT NULL	|ZBX_PROXY
FIELD		|tls_psk_identity|t_varchar(128)|''	|NOT NULL	|ZBX_PROXY
FIELD		|tls_psk	|t_varchar(512)	|''	|NOT NULL	|ZBX_PROXY
FIELD		|proxy_address	|t_varchar(255)	|''	|NOT NULL	|0
FIELD		|auto_compress	|t_integer	|'1'	|NOT NULL	|0
FIELD		|discover	|t_integer	|'0'	|NOT NULL	|0
FIELD		|custom_interfaces|t_integer	|'0'	|NOT NULL	|0
FIELD		|uuid		|t_varchar(32)	|''	|NOT NULL	|0
FIELD		|name_upper	|t_varchar(128)	|''	|NOT NULL	|0
FIELD		|vendor_name	|t_varchar(64)	|''	|NOT NULL	|0
FIELD		|vendor_version	|t_varchar(32)	|''	|NOT NULL	|0
INDEX		|1		|host
INDEX		|2		|status
INDEX		|3		|proxy_hostid
INDEX		|4		|name
INDEX		|5		|maintenanceid
INDEX		|6		|name_upper
CHANGELOG	|1
UPD_TRIG_FUNC	|name		|name_upper	|hostid	|upper

TABLE|hstgrp|groupid|ZBX_DATA
FIELD		|groupid	|t_id		|	|NOT NULL	|0
FIELD		|name		|t_varchar(255)	|''	|NOT NULL	|0
FIELD		|flags		|t_integer	|'0'	|NOT NULL	|0
FIELD		|uuid		|t_varchar(32)	|''	|NOT NULL	|0
FIELD		|type		|t_integer	|'0'	|NOT NULL	|0
UNIQUE		|1		|type,name

TABLE|group_prototype|group_prototypeid|ZBX_TEMPLATE
FIELD		|group_prototypeid|t_id		|	|NOT NULL	|0
FIELD		|hostid		|t_id		|	|NOT NULL	|0			|1|hosts
FIELD		|name		|t_varchar(255)	|''	|NOT NULL	|0
FIELD		|groupid	|t_id		|	|NULL		|0			|2|hstgrp	|		|RESTRICT
FIELD		|templateid	|t_id		|	|NULL		|0			|3|group_prototype|group_prototypeid
INDEX		|1		|hostid

TABLE|group_discovery|groupid|ZBX_TEMPLATE
FIELD		|groupid	|t_id		|	|NOT NULL	|0			|1|hstgrp
FIELD		|parent_group_prototypeid|t_id	|	|NOT NULL	|0			|2|group_prototype|group_prototypeid|RESTRICT
FIELD		|name		|t_varchar(255)	|''	|NOT NULL	|ZBX_NODATA
FIELD		|lastcheck	|t_integer	|'0'	|NOT NULL	|ZBX_NODATA
FIELD		|ts_delete	|t_time		|'0'	|NOT NULL	|ZBX_NODATA

TABLE|drules|druleid|ZBX_DATA
FIELD		|druleid	|t_id		|	|NOT NULL	|0
FIELD		|proxy_hostid	|t_id		|	|NULL		|0			|1|hosts	|hostid		|RESTRICT
FIELD		|name		|t_varchar(255)	|''	|NOT NULL	|ZBX_PROXY
FIELD		|iprange	|t_varchar(2048)|''	|NOT NULL	|ZBX_PROXY
FIELD		|delay		|t_varchar(255)	|'1h'	|NOT NULL	|ZBX_PROXY
FIELD		|status		|t_integer	|'0'	|NOT NULL	|0
INDEX		|1		|proxy_hostid
UNIQUE		|2		|name
CHANGELOG	|9

TABLE|dchecks|dcheckid|ZBX_DATA
FIELD		|dcheckid	|t_id		|	|NOT NULL	|0
FIELD		|druleid	|t_id		|	|NOT NULL	|ZBX_PROXY		|1|drules	|		|RESTRICT
FIELD		|type		|t_integer	|'0'	|NOT NULL	|ZBX_PROXY
FIELD		|key_		|t_varchar(2048)|''	|NOT NULL	|ZBX_PROXY
FIELD		|snmp_community	|t_varchar(255)	|''	|NOT NULL	|ZBX_PROXY
FIELD		|ports		|t_varchar(255)	|'0'	|NOT NULL	|ZBX_PROXY
FIELD		|snmpv3_securityname|t_varchar(64)|''	|NOT NULL	|ZBX_PROXY
FIELD		|snmpv3_securitylevel|t_integer	|'0'	|NOT NULL	|ZBX_PROXY
FIELD		|snmpv3_authpassphrase|t_varchar(64)|''	|NOT NULL	|ZBX_PROXY
FIELD		|snmpv3_privpassphrase|t_varchar(64)|''	|NOT NULL	|ZBX_PROXY
FIELD		|uniq		|t_integer	|'0'	|NOT NULL	|ZBX_PROXY
FIELD		|snmpv3_authprotocol|t_integer	|'0'	|NOT NULL	|ZBX_PROXY
FIELD		|snmpv3_privprotocol|t_integer	|'0'	|NOT NULL	|ZBX_PROXY
FIELD		|snmpv3_contextname|t_varchar(255)|''	|NOT NULL	|ZBX_PROXY
FIELD		|host_source|t_integer	|'1'	|NOT NULL	|ZBX_PROXY
FIELD		|name_source|t_integer	|'0'	|NOT NULL	|ZBX_PROXY
INDEX		|1		|druleid,host_source,name_source
CHANGELOG	|10

TABLE|httptest|httptestid|ZBX_TEMPLATE
FIELD		|httptestid	|t_id		|	|NOT NULL	|0
FIELD		|name		|t_varchar(64)	|''	|NOT NULL	|ZBX_PROXY
FIELD		|delay		|t_varchar(255)	|'1m'	|NOT NULL	|ZBX_PROXY
FIELD		|status		|t_integer	|'0'	|NOT NULL	|0
FIELD		|agent		|t_varchar(255)	|'Zabbix'|NOT NULL	|ZBX_PROXY
FIELD		|authentication	|t_integer	|'0'	|NOT NULL	|ZBX_PROXY,ZBX_NODATA
FIELD		|http_user	|t_varchar(64)	|''	|NOT NULL	|ZBX_PROXY,ZBX_NODATA
FIELD		|http_password	|t_varchar(64)	|''	|NOT NULL	|ZBX_PROXY,ZBX_NODATA
FIELD		|hostid		|t_id		|	|NOT NULL	|ZBX_PROXY		|2|hosts	|		|RESTRICT
FIELD		|templateid	|t_id		|	|NULL		|0			|3|httptest	|httptestid	|RESTRICT
FIELD		|http_proxy	|t_varchar(255)	|''	|NOT NULL	|ZBX_PROXY,ZBX_NODATA
FIELD		|retries	|t_integer	|'1'	|NOT NULL	|ZBX_PROXY,ZBX_NODATA
FIELD		|ssl_cert_file	|t_varchar(255)	|''	|NOT NULL	|ZBX_PROXY,ZBX_NODATA
FIELD		|ssl_key_file	|t_varchar(255)	|''	|NOT NULL	|ZBX_PROXY,ZBX_NODATA
FIELD		|ssl_key_password|t_varchar(64)	|''	|NOT NULL	|ZBX_PROXY,ZBX_NODATA
FIELD		|verify_peer	|t_integer	|'0'	|NOT NULL	|ZBX_PROXY
FIELD		|verify_host	|t_integer	|'0'	|NOT NULL	|ZBX_PROXY
FIELD		|uuid		|t_varchar(32)	|''	|NOT NULL	|0
UNIQUE		|2		|hostid,name
INDEX		|3		|status
INDEX		|4		|templateid
CHANGELOG	|11

TABLE|httpstep|httpstepid|ZBX_TEMPLATE
FIELD		|httpstepid	|t_id		|	|NOT NULL	|0
FIELD		|httptestid	|t_id		|	|NOT NULL	|ZBX_PROXY		|1|httptest	|		|RESTRICT
FIELD		|name		|t_varchar(64)	|''	|NOT NULL	|ZBX_PROXY
FIELD		|no		|t_integer	|'0'	|NOT NULL	|ZBX_PROXY
FIELD		|url		|t_varchar(2048)|''	|NOT NULL	|ZBX_PROXY
FIELD		|timeout	|t_varchar(255)	|'15s'	|NOT NULL	|ZBX_PROXY
FIELD		|posts		|t_shorttext	|''	|NOT NULL	|ZBX_PROXY
FIELD		|required	|t_varchar(255)	|''	|NOT NULL	|ZBX_PROXY
FIELD		|status_codes	|t_varchar(255)	|''	|NOT NULL	|ZBX_PROXY
FIELD		|follow_redirects|t_integer	|'1'	|NOT NULL	|ZBX_PROXY
FIELD		|retrieve_mode	|t_integer	|'0'	|NOT NULL	|ZBX_PROXY
FIELD		|post_type	|t_integer	|'0'	|NOT NULL	|ZBX_PROXY
INDEX		|1		|httptestid
CHANGELOG	|14

TABLE|interface|interfaceid|ZBX_TEMPLATE
FIELD		|interfaceid	|t_id		|	|NOT NULL	|0
FIELD		|hostid		|t_id		|	|NOT NULL	|ZBX_PROXY		|1|hosts
FIELD		|main		|t_integer	|'0'	|NOT NULL	|ZBX_PROXY
FIELD		|type		|t_integer	|'1'	|NOT NULL	|ZBX_PROXY
FIELD		|useip		|t_integer	|'1'	|NOT NULL	|ZBX_PROXY
FIELD		|ip		|t_varchar(64)	|'127.0.0.1'|NOT NULL	|ZBX_PROXY
FIELD		|dns		|t_varchar(255)	|''	|NOT NULL	|ZBX_PROXY
FIELD		|port		|t_varchar(64)	|'10050'|NOT NULL	|ZBX_PROXY
FIELD		|available	|t_integer	|'0'	|NOT NULL	|ZBX_PROXY,ZBX_NODATA
FIELD		|error		|t_varchar(2048)|''	|NOT NULL	|ZBX_NODATA
FIELD		|errors_from	|t_integer	|'0'	|NOT NULL	|ZBX_NODATA
FIELD		|disable_until	|t_integer	|'0'	|NOT NULL	|ZBX_NODATA
INDEX		|1		|hostid,type
INDEX		|2		|ip,dns
INDEX		|3		|available

TABLE|valuemap|valuemapid|ZBX_TEMPLATE
FIELD		|valuemapid	|t_id		|	|NOT NULL	|0
FIELD		|hostid		|t_id		|	|NOT NULL	|0			|1|hosts
FIELD		|name		|t_varchar(64)	|''	|NOT NULL	|0
FIELD		|uuid		|t_varchar(32)	|''	|NOT NULL	|0
UNIQUE		|1		|hostid,name

TABLE|items|itemid|ZBX_TEMPLATE
FIELD		|itemid		|t_id		|	|NOT NULL	|0
FIELD		|type		|t_integer	|'0'	|NOT NULL	|ZBX_PROXY
FIELD		|snmp_oid	|t_varchar(512)	|''	|NOT NULL	|ZBX_PROXY
FIELD		|hostid		|t_id		|	|NOT NULL	|ZBX_PROXY		|1|hosts	|		|RESTRICT
FIELD		|name		|t_varchar(255)	|''	|NOT NULL	|0
FIELD		|key_		|t_varchar(2048)|''	|NOT NULL	|ZBX_PROXY
FIELD		|delay		|t_varchar(1024)|'0'	|NOT NULL	|ZBX_PROXY
FIELD		|history	|t_varchar(255)	|'90d'	|NOT NULL	|ZBX_PROXY
FIELD		|trends		|t_varchar(255)	|'365d'	|NOT NULL	|0
FIELD		|status		|t_integer	|'0'	|NOT NULL	|ZBX_PROXY
FIELD		|value_type	|t_integer	|'0'	|NOT NULL	|ZBX_PROXY
FIELD		|trapper_hosts	|t_varchar(255)	|''	|NOT NULL	|ZBX_PROXY
FIELD		|units		|t_varchar(255)	|''	|NOT NULL	|0
FIELD		|formula	|t_varchar(255)	|''	|NOT NULL	|0
FIELD		|logtimefmt	|t_varchar(64)	|''	|NOT NULL	|ZBX_PROXY
FIELD		|templateid	|t_id		|	|NULL		|0			|2|items	|itemid		|RESTRICT
FIELD		|valuemapid	|t_id		|	|NULL		|0			|3|valuemap	|		|RESTRICT
FIELD		|params		|t_text		|''	|NOT NULL	|ZBX_PROXY
FIELD		|ipmi_sensor	|t_varchar(128)	|''	|NOT NULL	|ZBX_PROXY
FIELD		|authtype	|t_integer	|'0'	|NOT NULL	|ZBX_PROXY
FIELD		|username	|t_varchar(64)	|''	|NOT NULL	|ZBX_PROXY
FIELD		|password	|t_varchar(64)	|''	|NOT NULL	|ZBX_PROXY
FIELD		|publickey	|t_varchar(64)	|''	|NOT NULL	|ZBX_PROXY
FIELD		|privatekey	|t_varchar(64)	|''	|NOT NULL	|ZBX_PROXY
FIELD		|flags		|t_integer	|'0'	|NOT NULL	|ZBX_PROXY
FIELD		|interfaceid	|t_id		|	|NULL		|ZBX_PROXY		|4|interface	|		|RESTRICT
FIELD		|description	|t_text		|''	|NOT NULL	|0
FIELD		|inventory_link	|t_integer	|'0'	|NOT NULL	|ZBX_PROXY
FIELD		|lifetime	|t_varchar(255)	|'30d'	|NOT NULL	|0
FIELD		|evaltype	|t_integer	|'0'	|NOT NULL	|0
FIELD		|jmx_endpoint	|t_varchar(255)	|''	|NOT NULL	|ZBX_PROXY
FIELD		|master_itemid	|t_id		|	|NULL		|ZBX_PROXY		|5|items	|itemid		|RESTRICT
FIELD		|timeout	|t_varchar(255)	|'3s'	|NOT NULL	|ZBX_PROXY
FIELD		|url		|t_varchar(2048)|''	|NOT NULL	|ZBX_PROXY
FIELD		|query_fields	|t_varchar(2048)|''	|NOT NULL	|ZBX_PROXY
FIELD		|posts		|t_text		|''	|NOT NULL	|ZBX_PROXY
FIELD		|status_codes	|t_varchar(255)	|'200'	|NOT NULL	|ZBX_PROXY
FIELD		|follow_redirects|t_integer	|'1'	|NOT NULL	|ZBX_PROXY
FIELD		|post_type	|t_integer	|'0'	|NOT NULL	|ZBX_PROXY
FIELD		|http_proxy	|t_varchar(255)	|''	|NOT NULL	|ZBX_PROXY,ZBX_NODATA
FIELD		|headers	|t_text		|''	|NOT NULL	|ZBX_PROXY
FIELD		|retrieve_mode	|t_integer	|'0'	|NOT NULL	|ZBX_PROXY
FIELD		|request_method	|t_integer	|'0'	|NOT NULL	|ZBX_PROXY
FIELD		|output_format	|t_integer	|'0'	|NOT NULL	|ZBX_PROXY
FIELD		|ssl_cert_file	|t_varchar(255)	|''	|NOT NULL	|ZBX_PROXY,ZBX_NODATA
FIELD		|ssl_key_file	|t_varchar(255)	|''	|NOT NULL	|ZBX_PROXY,ZBX_NODATA
FIELD		|ssl_key_password|t_varchar(64)	|''	|NOT NULL	|ZBX_PROXY,ZBX_NODATA
FIELD		|verify_peer	|t_integer	|'0'	|NOT NULL	|ZBX_PROXY
FIELD		|verify_host	|t_integer	|'0'	|NOT NULL	|ZBX_PROXY
FIELD		|allow_traps	|t_integer	|'0'	|NOT NULL	|ZBX_PROXY
FIELD		|discover	|t_integer	|'0'	|NOT NULL	|0
FIELD		|uuid		|t_varchar(32)	|''	|NOT NULL	|0
FIELD		|name_upper	|t_varchar(255)	|''	|NOT NULL	|0
INDEX		|1		|hostid,key_(764)
INDEX		|3		|status
INDEX		|4		|templateid
INDEX		|5		|valuemapid
INDEX		|6		|interfaceid
INDEX		|7		|master_itemid
INDEX		|8		|key_(768)
INDEX		|9		|hostid,name_upper
CHANGELOG	|3
UPD_TRIG_FUNC	|name		|name_upper	|itemid	|upper

TABLE|httpstepitem|httpstepitemid|ZBX_TEMPLATE
FIELD		|httpstepitemid	|t_id		|	|NOT NULL	|0
FIELD		|httpstepid	|t_id		|	|NOT NULL	|ZBX_PROXY		|1|httpstep	|		|RESTRICT
FIELD		|itemid		|t_id		|	|NOT NULL	|ZBX_PROXY		|2|items	|		|RESTRICT
FIELD		|type		|t_integer	|'0'	|NOT NULL	|ZBX_PROXY
UNIQUE		|1		|httpstepid,itemid
INDEX		|2		|itemid
CHANGELOG	|16

TABLE|httptestitem|httptestitemid|ZBX_TEMPLATE
FIELD		|httptestitemid	|t_id		|	|NOT NULL	|0
FIELD		|httptestid	|t_id		|	|NOT NULL	|ZBX_PROXY		|1|httptest	|		|RESTRICT
FIELD		|itemid		|t_id		|	|NOT NULL	|ZBX_PROXY		|2|items	|		|RESTRICT
FIELD		|type		|t_integer	|'0'	|NOT NULL	|ZBX_PROXY
UNIQUE		|1		|httptestid,itemid
INDEX		|2		|itemid
CHANGELOG	|13

TABLE|media_type|mediatypeid|ZBX_DATA
FIELD		|mediatypeid	|t_id		|	|NOT NULL	|0
FIELD		|type		|t_integer	|'0'	|NOT NULL	|0
FIELD		|name		|t_varchar(100)	|''	|NOT NULL	|0
FIELD		|smtp_server	|t_varchar(255)	|''	|NOT NULL	|0
FIELD		|smtp_helo	|t_varchar(255)	|''	|NOT NULL	|0
FIELD		|smtp_email	|t_varchar(255)	|''	|NOT NULL	|0
FIELD		|exec_path	|t_varchar(255)	|''	|NOT NULL	|0
FIELD		|gsm_modem	|t_varchar(255)	|''	|NOT NULL	|0
FIELD		|username	|t_varchar(255)	|''	|NOT NULL	|0
FIELD		|passwd		|t_varchar(255)	|''	|NOT NULL	|0
FIELD		|status		|t_integer	|'1'	|NOT NULL	|ZBX_NODATA
FIELD		|smtp_port	|t_integer	|'25'	|NOT NULL	|0
FIELD		|smtp_security	|t_integer	|'0'	|NOT NULL	|0
FIELD		|smtp_verify_peer|t_integer	|'0'	|NOT NULL	|0
FIELD		|smtp_verify_host|t_integer	|'0'	|NOT NULL	|0
FIELD		|smtp_authentication|t_integer	|'0'	|NOT NULL	|0
FIELD		|maxsessions	|t_integer	|'1'	|NOT NULL	|0
FIELD		|maxattempts	|t_integer	|'3'	|NOT NULL	|0
FIELD		|attempt_interval|t_varchar(32)	|'10s'	|NOT NULL	|0
FIELD		|content_type	|t_integer	|'1'	|NOT NULL	|0
FIELD		|script		|t_text		|''	|NOT NULL	|0
FIELD		|timeout	|t_varchar(32)	|'30s'	|NOT NULL	|0
FIELD		|process_tags	|t_integer	|'0'	|NOT NULL	|0
FIELD		|show_event_menu|t_integer	|'0'	|NOT NULL	|0
FIELD		|event_menu_url	|t_varchar(2048)|''	|NOT NULL	|0
FIELD		|event_menu_name|t_varchar(255)	|''	|NOT NULL	|0
FIELD		|description	|t_shorttext	|''	|NOT NULL	|0
FIELD		|provider	|t_integer	|'0'	|NOT NULL	|0
UNIQUE		|1		|name

TABLE|media_type_param|mediatype_paramid|ZBX_DATA
FIELD		|mediatype_paramid|t_id		|	|NOT NULL	|0
FIELD		|mediatypeid	|t_id		|	|NOT NULL	|0			|1|media_type
FIELD		|name		|t_varchar(255)	|''	|NOT NULL	|0
FIELD		|value		|t_varchar(2048)|''	|NOT NULL	|0
FIELD		|sortorder	|t_integer	|'0'	|NOT NULL	|0
INDEX		|1		|mediatypeid

TABLE|media_type_message|mediatype_messageid|ZBX_DATA
FIELD		|mediatype_messageid|t_id	|	|NOT NULL	|0
FIELD		|mediatypeid	|t_id		|	|NOT NULL	|0			|1|media_type
FIELD		|eventsource	|t_integer	|	|NOT NULL	|0
FIELD		|recovery	|t_integer	|	|NOT NULL	|0
FIELD		|subject	|t_varchar(255)	|''	|NOT NULL	|0
FIELD		|message	|t_text		|''	|NOT NULL	|0
UNIQUE		|1		|mediatypeid,eventsource,recovery

TABLE|usrgrp|usrgrpid|ZBX_DATA
FIELD		|usrgrpid	|t_id		|	|NOT NULL	|0
FIELD		|name		|t_varchar(64)	|''	|NOT NULL	|0
FIELD		|gui_access	|t_integer	|'0'	|NOT NULL	|0
FIELD		|users_status	|t_integer	|'0'	|NOT NULL	|0
FIELD		|debug_mode	|t_integer	|'0'	|NOT NULL	|0
FIELD		|userdirectoryid	|t_id	|NULL	|NULL	|0 |2|userdirectory	|	|RESTRICT
UNIQUE		|1		|name
INDEX		|2	|userdirectoryid

TABLE|users_groups|id|ZBX_DATA
FIELD		|id		|t_id		|	|NOT NULL	|0
FIELD		|usrgrpid	|t_id		|	|NOT NULL	|0			|1|usrgrp
FIELD		|userid		|t_id		|	|NOT NULL	|0			|2|users
UNIQUE		|1		|usrgrpid,userid
INDEX		|2		|userid

TABLE|scripts|scriptid|ZBX_DATA
FIELD		|scriptid	|t_id		|	|NOT NULL	|0
FIELD		|name		|t_varchar(255)	|''	|NOT NULL	|0
FIELD		|command	|t_text		|''	|NOT NULL	|0
FIELD		|host_access	|t_integer	|'2'	|NOT NULL	|0
FIELD		|usrgrpid	|t_id		|	|NULL		|0			|1|usrgrp	|		|RESTRICT
FIELD		|groupid	|t_id		|	|NULL		|0			|2|hstgrp	|		|RESTRICT
FIELD		|description	|t_shorttext	|''	|NOT NULL	|0
FIELD		|confirmation	|t_varchar(255)	|''	|NOT NULL	|0
FIELD		|type		|t_integer	|'5'	|NOT NULL	|0
FIELD		|execute_on	|t_integer	|'2'	|NOT NULL	|0
FIELD		|timeout	|t_varchar(32)	|'30s'	|NOT NULL	|0
FIELD		|scope		|t_integer	|'1'	|NOT NULL	|0
FIELD		|port		|t_varchar(64)	|''	|NOT NULL	|0
FIELD		|authtype	|t_integer	|'0'	|NOT NULL	|0
FIELD		|username	|t_varchar(64)	|''	|NOT NULL	|0
FIELD		|password	|t_varchar(64)	|''	|NOT NULL	|0
FIELD		|publickey	|t_varchar(64)	|''	|NOT NULL	|0
FIELD		|privatekey	|t_varchar(64)	|''	|NOT NULL	|0
FIELD		|menu_path	|t_varchar(255)	|''	|NOT NULL	|0
FIELD		|url		|t_varchar(2048)|''	|NOT NULL	|0
FIELD		|new_window	|t_integer	|'1'	|NOT NULL	|0
INDEX		|1		|usrgrpid
INDEX		|2		|groupid
UNIQUE		|3		|name,menu_path

TABLE|script_param|script_paramid|ZBX_DATA
FIELD		|script_paramid	|t_id		|	|NOT NULL	|0
FIELD		|scriptid	|t_id		|	|NOT NULL	|0			|1|scripts
FIELD		|name		|t_varchar(255)	|''	|NOT NULL	|0
FIELD		|value		|t_varchar(2048)|''	|NOT NULL	|0
UNIQUE		|1		|scriptid,name

TABLE|actions|actionid|ZBX_DATA
FIELD		|actionid	|t_id		|	|NOT NULL	|0
FIELD		|name		|t_varchar(255)	|''	|NOT NULL	|0
FIELD		|eventsource	|t_integer	|'0'	|NOT NULL	|0
FIELD		|evaltype	|t_integer	|'0'	|NOT NULL	|0
FIELD		|status		|t_integer	|'0'	|NOT NULL	|0
FIELD		|esc_period	|t_varchar(255)	|'1h'	|NOT NULL	|0
FIELD		|formula	|t_varchar(1024)|''	|NOT NULL	|0
FIELD		|pause_suppressed|t_integer	|'1'	|NOT NULL	|0
FIELD		|notify_if_canceled|t_integer	|'1'	|NOT NULL	|0
FIELD		|pause_symptoms	|t_integer	|'1'	|NOT NULL	|0
INDEX		|1		|eventsource,status
UNIQUE		|2		|name

TABLE|operations|operationid|ZBX_DATA
FIELD		|operationid	|t_id		|	|NOT NULL	|0
FIELD		|actionid	|t_id		|	|NOT NULL	|0			|1|actions
FIELD		|operationtype	|t_integer	|'0'	|NOT NULL	|0
FIELD		|esc_period	|t_varchar(255)	|'0'	|NOT NULL	|0
FIELD		|esc_step_from	|t_integer	|'1'	|NOT NULL	|0
FIELD		|esc_step_to	|t_integer	|'1'	|NOT NULL	|0
FIELD		|evaltype	|t_integer	|'0'	|NOT NULL	|0
FIELD		|recovery	|t_integer	|'0'	|NOT NULL	|0
INDEX		|1		|actionid

TABLE|opmessage|operationid|ZBX_DATA
FIELD		|operationid	|t_id		|	|NOT NULL	|0			|1|operations
FIELD		|default_msg	|t_integer	|'1'	|NOT NULL	|0
FIELD		|subject	|t_varchar(255)	|''	|NOT NULL	|0
FIELD		|message	|t_shorttext	|''	|NOT NULL	|0
FIELD		|mediatypeid	|t_id		|	|NULL		|0			|2|media_type	|		|RESTRICT
INDEX		|1		|mediatypeid

TABLE|opmessage_grp|opmessage_grpid|ZBX_DATA
FIELD		|opmessage_grpid|t_id		|	|NOT NULL	|0
FIELD		|operationid	|t_id		|	|NOT NULL	|0			|1|operations
FIELD		|usrgrpid	|t_id		|	|NOT NULL	|0			|2|usrgrp	|		|RESTRICT
UNIQUE		|1		|operationid,usrgrpid
INDEX		|2		|usrgrpid

TABLE|opmessage_usr|opmessage_usrid|ZBX_DATA
FIELD		|opmessage_usrid|t_id		|	|NOT NULL	|0
FIELD		|operationid	|t_id		|	|NOT NULL	|0			|1|operations
FIELD		|userid		|t_id		|	|NOT NULL	|0			|2|users	|		|RESTRICT
UNIQUE		|1		|operationid,userid
INDEX		|2		|userid

TABLE|opcommand|operationid|ZBX_DATA
FIELD		|operationid	|t_id		|	|NOT NULL	|0			|1|operations
FIELD		|scriptid	|t_id		|	|NOT NULL	|0			|2|scripts	|		|RESTRICT
INDEX		|1		|scriptid

TABLE|opcommand_hst|opcommand_hstid|ZBX_DATA
FIELD		|opcommand_hstid|t_id		|	|NOT NULL	|0
FIELD		|operationid	|t_id		|	|NOT NULL	|0			|1|operations
FIELD		|hostid		|t_id		|	|NULL		|0			|2|hosts	|		|RESTRICT
INDEX		|1		|operationid
INDEX		|2		|hostid

TABLE|opcommand_grp|opcommand_grpid|ZBX_DATA
FIELD		|opcommand_grpid|t_id		|	|NOT NULL	|0
FIELD		|operationid	|t_id		|	|NOT NULL	|0			|1|operations
FIELD		|groupid	|t_id		|	|NOT NULL	|0			|2|hstgrp	|		|RESTRICT
INDEX		|1		|operationid
INDEX		|2		|groupid

TABLE|opgroup|opgroupid|ZBX_DATA
FIELD		|opgroupid	|t_id		|	|NOT NULL	|0
FIELD		|operationid	|t_id		|	|NOT NULL	|0			|1|operations
FIELD		|groupid	|t_id		|	|NOT NULL	|0			|2|hstgrp	|		|RESTRICT
UNIQUE		|1		|operationid,groupid
INDEX		|2		|groupid

TABLE|optemplate|optemplateid|ZBX_TEMPLATE
FIELD		|optemplateid	|t_id		|	|NOT NULL	|0
FIELD		|operationid	|t_id		|	|NOT NULL	|0			|1|operations
FIELD		|templateid	|t_id		|	|NOT NULL	|0			|2|hosts	|hostid		|RESTRICT
UNIQUE		|1		|operationid,templateid
INDEX		|2		|templateid

TABLE|opconditions|opconditionid|ZBX_DATA
FIELD		|opconditionid	|t_id		|	|NOT NULL	|0
FIELD		|operationid	|t_id		|	|NOT NULL	|0			|1|operations
FIELD		|conditiontype	|t_integer	|'0'	|NOT NULL	|0
FIELD		|operator	|t_integer	|'0'	|NOT NULL	|0
FIELD		|value		|t_varchar(255)	|''	|NOT NULL	|0
INDEX		|1		|operationid

TABLE|conditions|conditionid|ZBX_DATA
FIELD		|conditionid	|t_id		|	|NOT NULL	|0
FIELD		|actionid	|t_id		|	|NOT NULL	|0			|1|actions
FIELD		|conditiontype	|t_integer	|'0'	|NOT NULL	|0
FIELD		|operator	|t_integer	|'0'	|NOT NULL	|0
FIELD		|value		|t_varchar(255)	|''	|NOT NULL	|0
FIELD		|value2		|t_varchar(255)	|''	|NOT NULL	|0
INDEX		|1		|actionid

TABLE|config|configid|ZBX_DATA
FIELD		|configid	|t_id		|	|NOT NULL	|0
FIELD		|work_period	|t_varchar(255)	|'1-5,09:00-18:00'|NOT NULL|0
FIELD		|alert_usrgrpid	|t_id		|	|NULL		|0			|1|usrgrp	|usrgrpid	|RESTRICT
FIELD		|default_theme	|t_varchar(128)	|'blue-theme'|NOT NULL	|ZBX_NODATA
FIELD		|authentication_type|t_integer	|'0'	|NOT NULL	|ZBX_NODATA
FIELD		|discovery_groupid|t_id		|	|NULL		|0			|2|hstgrp	|groupid	|RESTRICT
FIELD		|max_in_table	|t_integer	|'50'	|NOT NULL	|ZBX_NODATA
FIELD		|search_limit	|t_integer	|'1000'	|NOT NULL	|ZBX_NODATA
FIELD		|severity_color_0|t_varchar(6)	|'97AAB3'|NOT NULL	|ZBX_NODATA
FIELD		|severity_color_1|t_varchar(6)	|'7499FF'|NOT NULL	|ZBX_NODATA
FIELD		|severity_color_2|t_varchar(6)	|'FFC859'|NOT NULL	|ZBX_NODATA
FIELD		|severity_color_3|t_varchar(6)	|'FFA059'|NOT NULL	|ZBX_NODATA
FIELD		|severity_color_4|t_varchar(6)	|'E97659'|NOT NULL	|ZBX_NODATA
FIELD		|severity_color_5|t_varchar(6)	|'E45959'|NOT NULL	|ZBX_NODATA
FIELD		|severity_name_0|t_varchar(32)	|'Not classified'|NOT NULL|ZBX_NODATA
FIELD		|severity_name_1|t_varchar(32)	|'Information'|NOT NULL	|ZBX_NODATA
FIELD		|severity_name_2|t_varchar(32)	|'Warning'|NOT NULL	|ZBX_NODATA
FIELD		|severity_name_3|t_varchar(32)	|'Average'|NOT NULL	|ZBX_NODATA
FIELD		|severity_name_4|t_varchar(32)	|'High'	|NOT NULL	|ZBX_NODATA
FIELD		|severity_name_5|t_varchar(32)	|'Disaster'|NOT NULL	|ZBX_NODATA
FIELD		|ok_period	|t_varchar(32)	|'5m'	|NOT NULL	|ZBX_NODATA
FIELD		|blink_period	|t_varchar(32)	|'2m'	|NOT NULL	|ZBX_NODATA
FIELD		|problem_unack_color|t_varchar(6)|'CC0000'|NOT NULL	|ZBX_NODATA
FIELD		|problem_ack_color|t_varchar(6)	|'CC0000'|NOT NULL	|ZBX_NODATA
FIELD		|ok_unack_color	|t_varchar(6)	|'009900'|NOT NULL	|ZBX_NODATA
FIELD		|ok_ack_color	|t_varchar(6)	|'009900'|NOT NULL	|ZBX_NODATA
FIELD		|problem_unack_style|t_integer	|'1'	|NOT NULL	|ZBX_NODATA
FIELD		|problem_ack_style|t_integer	|'1'	|NOT NULL	|ZBX_NODATA
FIELD		|ok_unack_style	|t_integer	|'1'	|NOT NULL	|ZBX_NODATA
FIELD		|ok_ack_style	|t_integer	|'1'	|NOT NULL	|ZBX_NODATA
FIELD		|snmptrap_logging|t_integer	|'1'	|NOT NULL	|ZBX_PROXY,ZBX_NODATA
FIELD		|server_check_interval|t_integer|'10'	|NOT NULL	|ZBX_NODATA
FIELD		|hk_events_mode	|t_integer	|'1'	|NOT NULL	|ZBX_NODATA
FIELD		|hk_events_trigger|t_varchar(32)|'365d'	|NOT NULL	|ZBX_NODATA
FIELD		|hk_events_internal|t_varchar(32)|'1d'	|NOT NULL	|ZBX_NODATA
FIELD		|hk_events_discovery|t_varchar(32)|'1d'	|NOT NULL	|ZBX_NODATA
FIELD		|hk_events_autoreg|t_varchar(32)|'1d'	|NOT NULL	|ZBX_NODATA
FIELD		|hk_services_mode|t_integer	|'1'	|NOT NULL	|ZBX_NODATA
FIELD		|hk_services	|t_varchar(32)	|'365d'	|NOT NULL	|ZBX_NODATA
FIELD		|hk_audit_mode	|t_integer	|'1'	|NOT NULL	|ZBX_NODATA
FIELD		|hk_audit	|t_varchar(32)	|'365d'	|NOT NULL	|ZBX_NODATA
FIELD		|hk_sessions_mode|t_integer	|'1'	|NOT NULL	|ZBX_NODATA
FIELD		|hk_sessions	|t_varchar(32)	|'365d'	|NOT NULL	|ZBX_NODATA
FIELD		|hk_history_mode|t_integer	|'1'	|NOT NULL	|ZBX_NODATA
FIELD		|hk_history_global|t_integer	|'0'	|NOT NULL	|ZBX_PROXY,ZBX_NODATA
FIELD		|hk_history	|t_varchar(32)	|'90d'	|NOT NULL	|ZBX_PROXY,ZBX_NODATA
FIELD		|hk_trends_mode	|t_integer	|'1'	|NOT NULL	|ZBX_NODATA
FIELD		|hk_trends_global|t_integer	|'0'	|NOT NULL	|ZBX_NODATA
FIELD		|hk_trends	|t_varchar(32)	|'365d'	|NOT NULL	|ZBX_NODATA
FIELD		|default_inventory_mode|t_integer|'-1'	|NOT NULL	|ZBX_NODATA
FIELD		|custom_color	|t_integer	|'0'	|NOT NULL	|ZBX_NODATA
FIELD		|http_auth_enabled	|t_integer	|'0'	|NOT NULL	|ZBX_NODATA
FIELD		|http_login_form	|t_integer	|'0'	|NOT NULL	|ZBX_NODATA
FIELD		|http_strip_domains	|t_varchar(2048)|''	|NOT NULL	|ZBX_NODATA
FIELD		|http_case_sensitive	|t_integer	|'1'	|NOT NULL	|ZBX_NODATA
FIELD		|ldap_auth_enabled		|t_integer		|'0'	|NOT NULL	|ZBX_NODATA
FIELD		|ldap_case_sensitive	|t_integer	|'1'	|NOT NULL	|ZBX_NODATA
FIELD		|db_extension	|t_varchar(32)	|''	|NOT NULL	|ZBX_NODATA
FIELD		|autoreg_tls_accept	|t_integer	|'1'	|NOT NULL	|ZBX_PROXY,ZBX_NODATA
FIELD		|compression_status	|t_integer	|'0'	|NOT NULL	|ZBX_NODATA
FIELD		|compress_older	|t_varchar(32)	|'7d'	|NOT NULL	|ZBX_NODATA
FIELD		|instanceid	|t_varchar(32)	|''	|NOT NULL	|ZBX_NODATA
FIELD		|saml_auth_enabled	|t_integer	|'0'	|NOT NULL	|ZBX_NODATA
FIELD		|saml_case_sensitive	|t_integer	|'0'	|NOT NULL	|ZBX_NODATA
FIELD		|default_lang		|t_varchar(5)	|'en_US'|NOT NULL	|ZBX_NODATA
FIELD		|default_timezone	|t_varchar(50)	|'system'|NOT NULL	|ZBX_NODATA
FIELD		|login_attempts	|t_integer	|'5'	|NOT NULL	|ZBX_NODATA
FIELD		|login_block	|t_varchar(32)	|'30s'	|NOT NULL	|ZBX_NODATA
FIELD		|show_technical_errors	|t_integer	|'0'	|NOT NULL	|ZBX_NODATA
FIELD		|validate_uri_schemes	|t_integer	|'1'	|NOT NULL	|ZBX_NODATA
FIELD		|uri_valid_schemes	|t_varchar(255)	|'http,https,ftp,file,mailto,tel,ssh'	|NOT NULL	|ZBX_NODATA
FIELD		|x_frame_options	|t_varchar(255)	|'SAMEORIGIN'	|NOT NULL	|ZBX_NODATA
FIELD		|iframe_sandboxing_enabled	|t_integer	|'1'	|NOT NULL	|ZBX_NODATA
FIELD		|iframe_sandboxing_exceptions	|t_varchar(255)	|''	|NOT NULL	|ZBX_NODATA
FIELD		|max_overview_table_size	|t_integer	|'50'	|NOT NULL	|ZBX_NODATA
FIELD		|history_period	|t_varchar(32)|	'24h'	|NOT NULL	|ZBX_NODATA
FIELD		|period_default	|t_varchar(32)	|'1h'	|NOT NULL	|ZBX_NODATA
FIELD		|max_period	|t_varchar(32)	|'2y'	|NOT NULL	|ZBX_NODATA
FIELD		|socket_timeout	|t_varchar(32)	|'3s'	|NOT NULL	|ZBX_NODATA
FIELD		|connect_timeout	|t_varchar(32)	|'3s'	|NOT NULL	|ZBX_NODATA
FIELD		|media_type_test_timeout	|t_varchar(32)	|'65s'	|NOT NULL	|ZBX_NODATA
FIELD		|script_timeout	|t_varchar(32)	|'60s'	|NOT NULL	|ZBX_NODATA
FIELD		|item_test_timeout	|t_varchar(32)	|'60s'	|NOT NULL	|ZBX_NODATA
FIELD		|session_key	|t_varchar(32)|''	|NOT NULL	|ZBX_NODATA
FIELD		|url			|t_varchar(2048)|''	|NOT NULL	|ZBX_NODATA
FIELD		|report_test_timeout|t_varchar(32)|'60s'|NOT NULL	|ZBX_NODATA
FIELD		|dbversion_status	|t_shorttext|''	|NOT NULL	|ZBX_NODATA
FIELD		|hk_events_service|t_varchar(32)|'1d'	|NOT NULL	|ZBX_NODATA
FIELD		|passwd_min_length	|t_integer	|'8'	|NOT NULL	|ZBX_NODATA
FIELD		|passwd_check_rules	|t_integer	|'8'	|NOT NULL	|ZBX_NODATA
FIELD		|auditlog_enabled	|t_integer	|'1'	|NOT NULL	|ZBX_NODATA
FIELD		|ha_failover_delay	|t_varchar(32)	|'1m'	|NOT NULL	|ZBX_NODATA
FIELD		|geomaps_tile_provider|t_varchar(255)	|''	|NOT NULL	|0
FIELD		|geomaps_tile_url	|t_varchar(2048)|''	|NOT NULL	|ZBX_NODATA
FIELD		|geomaps_max_zoom	|t_integer	|'0'	|NOT NULL	|ZBX_NODATA
FIELD		|geomaps_attribution|t_varchar(1024)|''	|NOT NULL	|ZBX_NODATA
FIELD		|vault_provider	|t_integer	|'0'	|NOT NULL	|ZBX_NODATA
FIELD		|ldap_userdirectoryid	|t_id	|NULL |NULL	|0		|3|userdirectory	|userdirectoryid|RESTRICT
FIELD		|server_status		|t_shorttext	|''	|NOT NULL	|ZBX_NODATA
FIELD		|jit_provision_interval		|t_varchar(32)	|'1h'	|NOT NULL	|ZBX_NODATA
FIELD		|saml_jit_status			|t_integer		|'0'	|NOT NULL	|ZBX_NODATA
FIELD		|ldap_jit_status			|t_integer		|'0'	|NOT NULL	|ZBX_NODATA
FIELD		|disabled_usrgrpid			|t_id			|NULL	|NULL		|ZBX_NODATA	|4|usrgrp	|usrgrpid|RESTRICT
INDEX		|1		|alert_usrgrpid
INDEX		|2		|discovery_groupid
INDEX		|3		|ldap_userdirectoryid
INDEX		|4		|disabled_usrgrpid

TABLE|triggers|triggerid|ZBX_TEMPLATE
FIELD		|triggerid	|t_id		|	|NOT NULL	|0
FIELD		|expression	|t_varchar(2048)|''	|NOT NULL	|0
FIELD		|description	|t_varchar(255)	|''	|NOT NULL	|0
FIELD		|url		|t_varchar(2048)|''	|NOT NULL	|0
FIELD		|status		|t_integer	|'0'	|NOT NULL	|0
FIELD		|value		|t_integer	|'0'	|NOT NULL	|ZBX_NODATA
FIELD		|priority	|t_integer	|'0'	|NOT NULL	|0
FIELD		|lastchange	|t_integer	|'0'	|NOT NULL	|ZBX_NODATA
FIELD		|comments	|t_shorttext	|''	|NOT NULL	|0
FIELD		|error		|t_varchar(2048)|''	|NOT NULL	|ZBX_NODATA
FIELD		|templateid	|t_id		|	|NULL		|0			|1|triggers	|triggerid		|RESTRICT
FIELD		|type		|t_integer	|'0'	|NOT NULL	|0
FIELD		|state		|t_integer	|'0'	|NOT NULL	|ZBX_NODATA
FIELD		|flags		|t_integer	|'0'	|NOT NULL	|0
FIELD		|recovery_mode	|t_integer	|'0'	|NOT NULL	|0
FIELD		|recovery_expression|t_varchar(2048)|''	|NOT NULL	|0
FIELD		|correlation_mode|t_integer	|'0'	|NOT NULL	|0
FIELD		|correlation_tag|t_varchar(255)	|''	|NOT NULL	|0
FIELD		|manual_close	|t_integer	|'0'	|NOT NULL	|0
FIELD		|opdata		|t_varchar(255)	|''	|NOT NULL	|0
FIELD		|discover	|t_integer	|'0'	|NOT NULL	|0
FIELD		|event_name	|t_varchar(2048)|''	|NOT NULL	|0
FIELD		|uuid		|t_varchar(32)	|''	|NOT NULL	|0
FIELD		|url_name	|t_varchar(64)	|''	|NOT NULL	|0
INDEX		|1		|status
INDEX		|2		|value,lastchange
INDEX		|3		|templateid
CHANGELOG	|5

TABLE|trigger_depends|triggerdepid|ZBX_TEMPLATE
FIELD		|triggerdepid	|t_id		|	|NOT NULL	|0
FIELD		|triggerid_down	|t_id		|	|NOT NULL	|0			|1|triggers	|triggerid
FIELD		|triggerid_up	|t_id		|	|NOT NULL	|0			|2|triggers	|triggerid
UNIQUE		|1		|triggerid_down,triggerid_up
INDEX		|2		|triggerid_up

TABLE|functions|functionid|ZBX_TEMPLATE
FIELD		|functionid	|t_id		|	|NOT NULL	|0
FIELD		|itemid		|t_id		|	|NOT NULL	|0			|1|items	|		|RESTRICT
FIELD		|triggerid	|t_id		|	|NOT NULL	|0			|2|triggers	|		|RESTRICT
FIELD		|name		|t_varchar(12)	|''	|NOT NULL	|0
FIELD		|parameter	|t_varchar(255)	|'0'	|NOT NULL	|0
INDEX		|1		|triggerid
INDEX		|2		|itemid,name,parameter
CHANGELOG	|7

TABLE|graphs|graphid|ZBX_TEMPLATE
FIELD		|graphid	|t_id		|	|NOT NULL	|0
FIELD		|name		|t_varchar(128)	|''	|NOT NULL	|0
FIELD		|width		|t_integer	|'900'	|NOT NULL	|0
FIELD		|height		|t_integer	|'200'	|NOT NULL	|0
FIELD		|yaxismin	|t_double	|'0'	|NOT NULL	|0
FIELD		|yaxismax	|t_double	|'100'	|NOT NULL	|0
FIELD		|templateid	|t_id		|	|NULL		|0			|1|graphs	|graphid
FIELD		|show_work_period|t_integer	|'1'	|NOT NULL	|0
FIELD		|show_triggers	|t_integer	|'1'	|NOT NULL	|0
FIELD		|graphtype	|t_integer	|'0'	|NOT NULL	|0
FIELD		|show_legend	|t_integer	|'1'	|NOT NULL	|0
FIELD		|show_3d	|t_integer	|'0'	|NOT NULL	|0
FIELD		|percent_left	|t_double	|'0'	|NOT NULL	|0
FIELD		|percent_right	|t_double	|'0'	|NOT NULL	|0
FIELD		|ymin_type	|t_integer	|'0'	|NOT NULL	|0
FIELD		|ymax_type	|t_integer	|'0'	|NOT NULL	|0
FIELD		|ymin_itemid	|t_id		|	|NULL		|0			|2|items	|itemid		|RESTRICT
FIELD		|ymax_itemid	|t_id		|	|NULL		|0			|3|items	|itemid		|RESTRICT
FIELD		|flags		|t_integer	|'0'	|NOT NULL	|0
FIELD		|discover	|t_integer	|'0'	|NOT NULL	|0
FIELD		|uuid		|t_varchar(32)	|''	|NOT NULL	|0
INDEX		|1		|name
INDEX		|2		|templateid
INDEX		|3		|ymin_itemid
INDEX		|4		|ymax_itemid

TABLE|graphs_items|gitemid|ZBX_TEMPLATE
FIELD		|gitemid	|t_id		|	|NOT NULL	|0
FIELD		|graphid	|t_id		|	|NOT NULL	|0			|1|graphs
FIELD		|itemid		|t_id		|	|NOT NULL	|0			|2|items
FIELD		|drawtype	|t_integer	|'0'	|NOT NULL	|0
FIELD		|sortorder	|t_integer	|'0'	|NOT NULL	|0
FIELD		|color		|t_varchar(6)	|'009600'|NOT NULL	|0
FIELD		|yaxisside	|t_integer	|'0'	|NOT NULL	|0
FIELD		|calc_fnc	|t_integer	|'2'	|NOT NULL	|0
FIELD		|type		|t_integer	|'0'	|NOT NULL	|0
INDEX		|1		|itemid
INDEX		|2		|graphid

TABLE|graph_theme|graphthemeid|ZBX_DATA
FIELD		|graphthemeid	|t_id		|	|NOT NULL	|0
FIELD		|theme		|t_varchar(64)	|''	|NOT NULL	|0
FIELD		|backgroundcolor|t_varchar(6)	|''	|NOT NULL	|0
FIELD		|graphcolor	|t_varchar(6)	|''	|NOT NULL	|0
FIELD		|gridcolor	|t_varchar(6)	|''	|NOT NULL	|0
FIELD		|maingridcolor	|t_varchar(6)	|''	|NOT NULL	|0
FIELD		|gridbordercolor|t_varchar(6)	|''	|NOT NULL	|0
FIELD		|textcolor	|t_varchar(6)	|''	|NOT NULL	|0
FIELD		|highlightcolor	|t_varchar(6)	|''	|NOT NULL	|0
FIELD		|leftpercentilecolor|t_varchar(6)|''	|NOT NULL	|0
FIELD		|rightpercentilecolor|t_varchar(6)|''	|NOT NULL	|0
FIELD		|nonworktimecolor|t_varchar(6)	|''	|NOT NULL	|0
FIELD		|colorpalette	|t_varchar(255)	|''	|NOT NULL	|0
UNIQUE		|1		|theme

TABLE|globalmacro|globalmacroid|ZBX_DATA
FIELD		|globalmacroid	|t_id		|	|NOT NULL	|0
FIELD		|macro		|t_varchar(255)	|''	|NOT NULL	|ZBX_PROXY
FIELD		|value		|t_varchar(2048)|''	|NOT NULL	|ZBX_PROXY
FIELD		|description	|t_shorttext	|''	|NOT NULL	|0
FIELD		|type		|t_integer	|'0'	|NOT NULL	|ZBX_PROXY
UNIQUE		|1		|macro

TABLE|hostmacro|hostmacroid|ZBX_TEMPLATE
FIELD		|hostmacroid	|t_id		|	|NOT NULL	|0
FIELD		|hostid		|t_id		|	|NOT NULL	|ZBX_PROXY		|1|hosts
FIELD		|macro		|t_varchar(255)	|''	|NOT NULL	|ZBX_PROXY
FIELD		|value		|t_varchar(2048)|''	|NOT NULL	|ZBX_PROXY
FIELD		|description	|t_shorttext	|''	|NOT NULL	|0
FIELD		|type		|t_integer	|'0'	|NOT NULL	|ZBX_PROXY
FIELD		|automatic	|t_integer	|'0'	|NOT NULL	|ZBX_PROXY
UNIQUE		|1		|hostid,macro

TABLE|hosts_groups|hostgroupid|ZBX_TEMPLATE
FIELD		|hostgroupid	|t_id		|	|NOT NULL	|0
FIELD		|hostid		|t_id		|	|NOT NULL	|0			|1|hosts
FIELD		|groupid	|t_id		|	|NOT NULL	|0			|2|hstgrp
UNIQUE		|1		|hostid,groupid
INDEX		|2		|groupid

TABLE|hosts_templates|hosttemplateid|ZBX_TEMPLATE
FIELD		|hosttemplateid	|t_id		|	|NOT NULL	|0
FIELD		|hostid		|t_id		|	|NOT NULL	|ZBX_PROXY		|1|hosts
FIELD		|templateid	|t_id		|	|NOT NULL	|ZBX_PROXY		|2|hosts	|hostid
FIELD		|link_type	|t_integer	|'0'	|NOT NULL	|ZBX_PROXY
UNIQUE		|1		|hostid,templateid
INDEX		|2		|templateid

TABLE|valuemap_mapping|valuemap_mappingid|ZBX_TEMPLATE
FIELD		|valuemap_mappingid|t_id	|	|NOT NULL	|0
FIELD		|valuemapid	|t_id		|	|NOT NULL	|0			|1|valuemap
FIELD		|value		|t_varchar(64)	|''	|NOT NULL	|0
FIELD		|newvalue	|t_varchar(64)	|''	|NOT NULL	|0
FIELD		|type		|t_integer	|'0'	|NOT NULL	|0
FIELD		|sortorder	|t_integer	|'0'	|NOT NULL	|0
UNIQUE		|1		|valuemapid,value,type

TABLE|media|mediaid|ZBX_DATA
FIELD		|mediaid	|t_id		|	|NOT NULL	|0
FIELD		|userid		|t_id		|	|NOT NULL	|0			|1|users
FIELD		|mediatypeid	|t_id		|	|NOT NULL	|0			|2|media_type
FIELD		|sendto		|t_varchar(1024)|''	|NOT NULL	|0
FIELD		|active		|t_integer	|'0'	|NOT NULL	|0
FIELD		|severity	|t_integer	|'63'	|NOT NULL	|0
FIELD		|period		|t_varchar(1024)|'1-7,00:00-24:00'|NOT NULL|0
INDEX		|1		|userid
INDEX		|2		|mediatypeid

TABLE|rights|rightid|ZBX_DATA
FIELD		|rightid	|t_id		|	|NOT NULL	|0
FIELD		|groupid	|t_id		|	|NOT NULL	|0			|1|usrgrp	|usrgrpid
FIELD		|permission	|t_integer	|'0'	|NOT NULL	|0
FIELD		|id		|t_id		|	|NOT NULL	|0			|2|hstgrp	|groupid
INDEX		|1		|groupid
INDEX		|2		|id

TABLE|services|serviceid|ZBX_DATA
FIELD		|serviceid	|t_id		|	|NOT NULL	|0
FIELD		|name		|t_varchar(128)	|''	|NOT NULL	|0
FIELD		|status		|t_integer	|'-1'	|NOT NULL	|0
FIELD		|algorithm	|t_integer	|'0'	|NOT NULL	|0
FIELD		|sortorder	|t_integer	|'0'	|NOT NULL	|0
FIELD		|weight		|t_integer	|'0'	|NOT NULL	|0
FIELD		|propagation_rule|t_integer	|'0'	|NOT NULL	|0
FIELD		|propagation_value|t_integer	|'0'	|NOT NULL	|0
FIELD		|description	|t_shorttext	|''	|NOT NULL	|0
FIELD		|uuid		|t_varchar(32)	|''	|NOT NULL	|0
FIELD		|created_at	|t_integer	|'0'	|NOT NULL	|0

TABLE|services_links|linkid|ZBX_DATA
FIELD		|linkid		|t_id		|	|NOT NULL	|0
FIELD		|serviceupid	|t_id		|	|NOT NULL	|0			|1|services	|serviceid
FIELD		|servicedownid	|t_id		|	|NOT NULL	|0			|2|services	|serviceid
INDEX		|1		|servicedownid
UNIQUE		|2		|serviceupid,servicedownid

TABLE|icon_map|iconmapid|ZBX_DATA
FIELD		|iconmapid	|t_id		|	|NOT NULL	|0
FIELD		|name		|t_varchar(64)	|''	|NOT NULL	|0
FIELD		|default_iconid	|t_id		|	|NOT NULL	|0			|1|images	|imageid	|RESTRICT
UNIQUE		|1		|name
INDEX		|2		|default_iconid

TABLE|icon_mapping|iconmappingid|ZBX_DATA
FIELD		|iconmappingid	|t_id		|	|NOT NULL	|0
FIELD		|iconmapid	|t_id		|	|NOT NULL	|0			|1|icon_map
FIELD		|iconid		|t_id		|	|NOT NULL	|0			|2|images	|imageid	|RESTRICT
FIELD		|inventory_link	|t_integer	|'0'	|NOT NULL	|0
FIELD		|expression	|t_varchar(64)	|''	|NOT NULL	|0
FIELD		|sortorder	|t_integer	|'0'	|NOT NULL	|0
INDEX		|1		|iconmapid
INDEX		|2		|iconid

TABLE|sysmaps|sysmapid|ZBX_TEMPLATE
FIELD		|sysmapid	|t_id		|	|NOT NULL	|0
FIELD		|name		|t_varchar(128)	|''	|NOT NULL	|0
FIELD		|width		|t_integer	|'600'	|NOT NULL	|0
FIELD		|height		|t_integer	|'400'	|NOT NULL	|0
FIELD		|backgroundid	|t_id		|	|NULL		|0			|1|images	|imageid	|RESTRICT
FIELD		|label_type	|t_integer	|'2'	|NOT NULL	|0
FIELD		|label_location	|t_integer	|'0'	|NOT NULL	|0
FIELD		|highlight	|t_integer	|'1'	|NOT NULL	|0
FIELD		|expandproblem	|t_integer	|'1'	|NOT NULL	|0
FIELD		|markelements	|t_integer	|'0'	|NOT NULL	|0
FIELD		|show_unack	|t_integer	|'0'	|NOT NULL	|0
FIELD		|grid_size	|t_integer	|'50'	|NOT NULL	|0
FIELD		|grid_show	|t_integer	|'1'	|NOT NULL	|0
FIELD		|grid_align	|t_integer	|'1'	|NOT NULL	|0
FIELD		|label_format	|t_integer	|'0'	|NOT NULL	|0
FIELD		|label_type_host|t_integer	|'2'	|NOT NULL	|0
FIELD		|label_type_hostgroup|t_integer	|'2'	|NOT NULL	|0
FIELD		|label_type_trigger|t_integer	|'2'	|NOT NULL	|0
FIELD		|label_type_map|t_integer	|'2'	|NOT NULL	|0
FIELD		|label_type_image|t_integer	|'2'	|NOT NULL	|0
FIELD		|label_string_host|t_varchar(255)|''	|NOT NULL	|0
FIELD		|label_string_hostgroup|t_varchar(255)|''|NOT NULL	|0
FIELD		|label_string_trigger|t_varchar(255)|''	|NOT NULL	|0
FIELD		|label_string_map|t_varchar(255)|''	|NOT NULL	|0
FIELD		|label_string_image|t_varchar(255)|''	|NOT NULL	|0
FIELD		|iconmapid	|t_id		|	|NULL		|0			|2|icon_map	|		|RESTRICT
FIELD		|expand_macros	|t_integer	|'0'	|NOT NULL	|0
FIELD		|severity_min	|t_integer	|'0'	|NOT NULL	|0
FIELD		|userid		|t_id		|	|NOT NULL	|0			|3|users	|		|RESTRICT
FIELD		|private	|t_integer	|'1'	|NOT NULL	|0
FIELD		|show_suppressed|t_integer	|'0'	|NOT NULL	|0
UNIQUE		|1		|name
INDEX		|2		|backgroundid
INDEX		|3		|iconmapid

TABLE|sysmaps_elements|selementid|ZBX_TEMPLATE
FIELD		|selementid	|t_id		|	|NOT NULL	|0
FIELD		|sysmapid	|t_id		|	|NOT NULL	|0			|1|sysmaps
FIELD		|elementid	|t_id		|'0'	|NOT NULL	|0
FIELD		|elementtype	|t_integer	|'0'	|NOT NULL	|0
FIELD		|iconid_off	|t_id		|	|NULL		|0			|2|images	|imageid	|RESTRICT
FIELD		|iconid_on	|t_id		|	|NULL		|0			|3|images	|imageid	|RESTRICT
FIELD		|label		|t_varchar(2048)|''	|NOT NULL	|0
FIELD		|label_location	|t_integer	|'-1'	|NOT NULL	|0
FIELD		|x		|t_integer	|'0'	|NOT NULL	|0
FIELD		|y		|t_integer	|'0'	|NOT NULL	|0
FIELD		|iconid_disabled|t_id		|	|NULL		|0			|4|images	|imageid	|RESTRICT
FIELD		|iconid_maintenance|t_id	|	|NULL		|0			|5|images	|imageid	|RESTRICT
FIELD		|elementsubtype	|t_integer	|'0'	|NOT NULL	|0
FIELD		|areatype	|t_integer	|'0'	|NOT NULL	|0
FIELD		|width		|t_integer	|'200'	|NOT NULL	|0
FIELD		|height		|t_integer	|'200'	|NOT NULL	|0
FIELD		|viewtype	|t_integer	|'0'	|NOT NULL	|0
FIELD		|use_iconmap	|t_integer	|'1'	|NOT NULL	|0
FIELD		|evaltype	|t_integer		|'0'|NOT NULL	|0
INDEX		|1		|sysmapid
INDEX		|2		|iconid_off
INDEX		|3		|iconid_on
INDEX		|4		|iconid_disabled
INDEX		|5		|iconid_maintenance

TABLE|sysmaps_links|linkid|ZBX_TEMPLATE
FIELD		|linkid		|t_id		|	|NOT NULL	|0
FIELD		|sysmapid	|t_id		|	|NOT NULL	|0			|1|sysmaps
FIELD		|selementid1	|t_id		|	|NOT NULL	|0			|2|sysmaps_elements|selementid
FIELD		|selementid2	|t_id		|	|NOT NULL	|0			|3|sysmaps_elements|selementid
FIELD		|drawtype	|t_integer	|'0'	|NOT NULL	|0
FIELD		|color		|t_varchar(6)	|'000000'|NOT NULL	|0
FIELD		|label		|t_varchar(2048)|''	|NOT NULL	|0
INDEX		|1		|sysmapid
INDEX		|2		|selementid1
INDEX		|3		|selementid2

TABLE|sysmaps_link_triggers|linktriggerid|ZBX_TEMPLATE
FIELD		|linktriggerid	|t_id		|	|NOT NULL	|0
FIELD		|linkid		|t_id		|	|NOT NULL	|0			|1|sysmaps_links
FIELD		|triggerid	|t_id		|	|NOT NULL	|0			|2|triggers
FIELD		|drawtype	|t_integer	|'0'	|NOT NULL	|0
FIELD		|color		|t_varchar(6)	|'000000'|NOT NULL	|0
UNIQUE		|1		|linkid,triggerid
INDEX		|2		|triggerid

TABLE|sysmap_element_url|sysmapelementurlid|ZBX_TEMPLATE
FIELD		|sysmapelementurlid|t_id	|	|NOT NULL	|0
FIELD		|selementid	|t_id		|	|NOT NULL	|0			|1|sysmaps_elements
FIELD		|name		|t_varchar(255)	|	|NOT NULL	|0
FIELD		|url		|t_varchar(2048)|''	|NOT NULL	|0
UNIQUE		|1		|selementid,name

TABLE|sysmap_url|sysmapurlid|ZBX_TEMPLATE
FIELD		|sysmapurlid	|t_id		|	|NOT NULL	|0
FIELD		|sysmapid	|t_id		|	|NOT NULL	|0			|1|sysmaps
FIELD		|name		|t_varchar(255)	|	|NOT NULL	|0
FIELD		|url		|t_varchar(2048)|''	|NOT NULL	|0
FIELD		|elementtype	|t_integer	|'0'	|NOT NULL	|0
UNIQUE		|1		|sysmapid,name

TABLE|sysmap_user|sysmapuserid|ZBX_TEMPLATE
FIELD		|sysmapuserid|t_id		|	|NOT NULL	|0
FIELD		|sysmapid	|t_id		|	|NOT NULL	|0			|1|sysmaps
FIELD		|userid		|t_id		|	|NOT NULL	|0			|2|users
FIELD		|permission	|t_integer	|'2'	|NOT NULL	|0
UNIQUE		|1		|sysmapid,userid

TABLE|sysmap_usrgrp|sysmapusrgrpid|ZBX_TEMPLATE
FIELD		|sysmapusrgrpid|t_id		|	|NOT NULL	|0
FIELD		|sysmapid	|t_id		|	|NOT NULL	|0			|1|sysmaps
FIELD		|usrgrpid	|t_id		|	|NOT NULL	|0			|2|usrgrp
FIELD		|permission	|t_integer	|'2'	|NOT NULL	|0
UNIQUE		|1		|sysmapid,usrgrpid

TABLE|maintenances_hosts|maintenance_hostid|ZBX_DATA
FIELD		|maintenance_hostid|t_id	|	|NOT NULL	|0
FIELD		|maintenanceid	|t_id		|	|NOT NULL	|0			|1|maintenances
FIELD		|hostid		|t_id		|	|NOT NULL	|0			|2|hosts
UNIQUE		|1		|maintenanceid,hostid
INDEX		|2		|hostid

TABLE|maintenances_groups|maintenance_groupid|ZBX_DATA
FIELD		|maintenance_groupid|t_id	|	|NOT NULL	|0
FIELD		|maintenanceid	|t_id		|	|NOT NULL	|0			|1|maintenances
FIELD		|groupid	|t_id		|	|NOT NULL	|0			|2|hstgrp
UNIQUE		|1		|maintenanceid,groupid
INDEX		|2		|groupid

TABLE|timeperiods|timeperiodid|ZBX_DATA
FIELD		|timeperiodid	|t_id		|	|NOT NULL	|0
FIELD		|timeperiod_type|t_integer	|'0'	|NOT NULL	|0
FIELD		|every		|t_integer	|'1'	|NOT NULL	|0
FIELD		|month		|t_integer	|'0'	|NOT NULL	|0
FIELD		|dayofweek	|t_integer	|'0'	|NOT NULL	|0
FIELD		|day		|t_integer	|'0'	|NOT NULL	|0
FIELD		|start_time	|t_integer	|'0'	|NOT NULL	|0
FIELD		|period		|t_integer	|'0'	|NOT NULL	|0
FIELD		|start_date	|t_integer	|'0'	|NOT NULL	|0

TABLE|maintenances_windows|maintenance_timeperiodid|ZBX_DATA
FIELD		|maintenance_timeperiodid|t_id	|	|NOT NULL	|0
FIELD		|maintenanceid	|t_id		|	|NOT NULL	|0			|1|maintenances
FIELD		|timeperiodid	|t_id		|	|NOT NULL	|0			|2|timeperiods
UNIQUE		|1		|maintenanceid,timeperiodid
INDEX		|2		|timeperiodid

TABLE|regexps|regexpid|ZBX_DATA
FIELD		|regexpid	|t_id		|	|NOT NULL	|0
FIELD		|name		|t_varchar(128)	|''	|NOT NULL	|ZBX_PROXY
FIELD		|test_string	|t_shorttext	|''	|NOT NULL	|0
UNIQUE		|1		|name

TABLE|expressions|expressionid|ZBX_DATA
FIELD		|expressionid	|t_id		|	|NOT NULL	|0
FIELD		|regexpid	|t_id		|	|NOT NULL	|ZBX_PROXY		|1|regexps
FIELD		|expression	|t_varchar(255)	|''	|NOT NULL	|ZBX_PROXY
FIELD		|expression_type|t_integer	|'0'	|NOT NULL	|ZBX_PROXY
FIELD		|exp_delimiter	|t_varchar(1)	|''	|NOT NULL	|ZBX_PROXY
FIELD		|case_sensitive	|t_integer	|'0'	|NOT NULL	|ZBX_PROXY
INDEX		|1		|regexpid

TABLE|ids|table_name,field_name|0
FIELD		|table_name	|t_varchar(64)	|''	|NOT NULL	|0
FIELD		|field_name	|t_varchar(64)	|''	|NOT NULL	|0
FIELD		|nextid		|t_id		|	|NOT NULL	|0

-- History tables

TABLE|alerts|alertid|0
FIELD		|alertid	|t_id		|	|NOT NULL	|0
FIELD		|actionid	|t_id		|	|NOT NULL	|0			|1|actions
FIELD		|eventid	|t_id		|	|NOT NULL	|0			|2|events
FIELD		|userid		|t_id		|	|NULL		|0			|3|users
FIELD		|clock		|t_time		|'0'	|NOT NULL	|0
FIELD		|mediatypeid	|t_id		|	|NULL		|0			|4|media_type
FIELD		|sendto		|t_varchar(1024)|''	|NOT NULL	|0
FIELD		|subject	|t_varchar(255)	|''	|NOT NULL	|0
FIELD		|message	|t_text		|''	|NOT NULL	|0
FIELD		|status		|t_integer	|'0'	|NOT NULL	|0
FIELD		|retries	|t_integer	|'0'	|NOT NULL	|0
FIELD		|error		|t_varchar(2048)|''	|NOT NULL	|0
FIELD		|esc_step	|t_integer	|'0'	|NOT NULL	|0
FIELD		|alerttype	|t_integer	|'0'	|NOT NULL	|0
FIELD		|p_eventid	|t_id		|	|NULL		|0			|5|events	|eventid
FIELD		|acknowledgeid	|t_id		|	|NULL		|0			|6|acknowledges	|acknowledgeid
FIELD		|parameters	|t_text		|'{}'	|NOT NULL	|0
INDEX		|1		|actionid
INDEX		|2		|clock
INDEX		|3		|eventid
INDEX		|4		|status
INDEX		|5		|mediatypeid
INDEX		|6		|userid
INDEX		|7		|p_eventid
INDEX		|8		|acknowledgeid

TABLE|history|itemid,clock,ns|0
FIELD		|itemid		|t_id		|	|NOT NULL	|0			|-|items
FIELD		|clock		|t_time		|'0'	|NOT NULL	|0
FIELD		|value		|t_double	|'0.0000'|NOT NULL	|0
FIELD		|ns		|t_nanosec	|'0'	|NOT NULL	|0

TABLE|history_uint|itemid,clock,ns|0
FIELD		|itemid		|t_id		|	|NOT NULL	|0			|-|items
FIELD		|clock		|t_time		|'0'	|NOT NULL	|0
FIELD		|value		|t_bigint	|'0'	|NOT NULL	|0
FIELD		|ns		|t_nanosec	|'0'	|NOT NULL	|0

TABLE|history_str|itemid,clock,ns|0
FIELD		|itemid		|t_id		|	|NOT NULL	|0			|-|items
FIELD		|clock		|t_time		|'0'	|NOT NULL	|0
FIELD		|value		|t_varchar(255)	|''	|NOT NULL	|0
FIELD		|ns		|t_nanosec	|'0'	|NOT NULL	|0

TABLE|history_log|itemid,clock,ns|0
FIELD		|itemid		|t_id		|	|NOT NULL	|0			|-|items
FIELD		|clock		|t_time		|'0'	|NOT NULL	|0
FIELD		|timestamp	|t_time		|'0'	|NOT NULL	|0
FIELD		|source		|t_varchar(64)	|''	|NOT NULL	|0
FIELD		|severity	|t_integer	|'0'	|NOT NULL	|0
FIELD		|value		|t_text		|''	|NOT NULL	|0
FIELD		|logeventid	|t_integer	|'0'	|NOT NULL	|0
FIELD		|ns		|t_nanosec	|'0'	|NOT NULL	|0

TABLE|history_text|itemid,clock,ns|0
FIELD		|itemid		|t_id		|	|NOT NULL	|0			|-|items
FIELD		|clock		|t_time		|'0'	|NOT NULL	|0
FIELD		|value		|t_text		|''	|NOT NULL	|0
FIELD		|ns		|t_nanosec	|'0'	|NOT NULL	|0

TABLE|proxy_history|id|0
FIELD		|id		|t_serial	|	|NOT NULL	|0
FIELD		|itemid		|t_id		|	|NOT NULL	|0			|-|items
FIELD		|clock		|t_time		|'0'	|NOT NULL	|0
FIELD		|timestamp	|t_time		|'0'	|NOT NULL	|0
FIELD		|source		|t_varchar(64)	|''	|NOT NULL	|0
FIELD		|severity	|t_integer	|'0'	|NOT NULL	|0
FIELD		|value		|t_longtext	|''	|NOT NULL	|0
FIELD		|logeventid	|t_integer	|'0'	|NOT NULL	|0
FIELD		|ns		|t_nanosec	|'0'	|NOT NULL	|0
FIELD		|state		|t_integer	|'0'	|NOT NULL	|0
FIELD		|lastlogsize	|t_bigint	|'0'	|NOT NULL	|0
FIELD		|mtime		|t_integer	|'0'	|NOT NULL	|0
FIELD		|flags		|t_integer	|'0'	|NOT NULL	|0
FIELD		|write_clock	|t_time		|'0'	|NOT NULL	|0
INDEX		|1		|clock

TABLE|proxy_dhistory|id|0
FIELD		|id		|t_serial	|	|NOT NULL	|0
FIELD		|clock		|t_time		|'0'	|NOT NULL	|0
FIELD		|druleid	|t_id		|	|NOT NULL	|0			|-|drules
FIELD		|ip		|t_varchar(39)	|''	|NOT NULL	|0
FIELD		|port		|t_integer	|'0'	|NOT NULL	|0
FIELD		|value		|t_varchar(255)	|''	|NOT NULL	|0
FIELD		|status		|t_integer	|'0'	|NOT NULL	|0
FIELD		|dcheckid	|t_id		|	|NULL		|0			|-|dchecks
FIELD		|dns		|t_varchar(255)	|''	|NOT NULL	|0
INDEX		|1		|clock
INDEX		|2		|druleid

TABLE|events|eventid|0
FIELD		|eventid	|t_id		|	|NOT NULL	|0
FIELD		|source		|t_integer	|'0'	|NOT NULL	|0
FIELD		|object		|t_integer	|'0'	|NOT NULL	|0
FIELD		|objectid	|t_id		|'0'	|NOT NULL	|0
FIELD		|clock		|t_time		|'0'	|NOT NULL	|0
FIELD		|value		|t_integer	|'0'	|NOT NULL	|0
FIELD		|acknowledged	|t_integer	|'0'	|NOT NULL	|0
FIELD		|ns		|t_nanosec	|'0'	|NOT NULL	|0
FIELD		|name		|t_varchar(2048)|''	|NOT NULL	|0
FIELD		|severity	|t_integer	|'0'	|NOT NULL	|0
INDEX		|1		|source,object,objectid,clock
INDEX		|2		|source,object,clock

TABLE|event_symptom|eventid|0
FIELD		|eventid	|t_id		|	|NOT NULL	|0			|1|events	|eventid|
FIELD		|cause_eventid	|t_id		|	|NOT NULL	|0			|2|events	|eventid|	RESTRICT
INDEX		|1		|cause_eventid

TABLE|trends|itemid,clock|0
FIELD		|itemid		|t_id		|	|NOT NULL	|0			|-|items
FIELD		|clock		|t_time		|'0'	|NOT NULL	|0
FIELD		|num		|t_integer	|'0'	|NOT NULL	|0
FIELD		|value_min	|t_double	|'0.0000'|NOT NULL	|0
FIELD		|value_avg	|t_double	|'0.0000'|NOT NULL	|0
FIELD		|value_max	|t_double	|'0.0000'|NOT NULL	|0

TABLE|trends_uint|itemid,clock|0
FIELD		|itemid		|t_id		|	|NOT NULL	|0			|-|items
FIELD		|clock		|t_time		|'0'	|NOT NULL	|0
FIELD		|num		|t_integer	|'0'	|NOT NULL	|0
FIELD		|value_min	|t_bigint	|'0'	|NOT NULL	|0
FIELD		|value_avg	|t_bigint	|'0'	|NOT NULL	|0
FIELD		|value_max	|t_bigint	|'0'	|NOT NULL	|0

TABLE|acknowledges|acknowledgeid|0
FIELD		|acknowledgeid	|t_id		|	|NOT NULL	|0
FIELD		|userid		|t_id		|	|NOT NULL	|0			|1|users
FIELD		|eventid	|t_id		|	|NOT NULL	|0			|2|events
FIELD		|clock		|t_time		|'0'	|NOT NULL	|0
FIELD		|message	|t_varchar(2048)|''	|NOT NULL	|0
FIELD		|action		|t_integer	|'0'	|NOT NULL	|0
FIELD		|old_severity	|t_integer	|'0'	|NOT NULL	|0
FIELD		|new_severity	|t_integer	|'0'	|NOT NULL	|0
FIELD		|suppress_until	|t_time		|'0'	|NOT NULL	|0
FIELD		|taskid		|t_id		|	|NULL		|0			|-|task
INDEX		|1		|userid
INDEX		|2		|eventid
INDEX		|3		|clock

TABLE|auditlog|auditid|0
FIELD		|auditid	|t_cuid		|	|NOT NULL	|0
FIELD		|userid		|t_id		|	|NULL		|0
FIELD		|username	|t_varchar(100)	|''	|NOT NULL	|0
FIELD		|clock		|t_time		|'0'	|NOT NULL	|0
FIELD		|ip		|t_varchar(39)	|''	|NOT NULL	|0
FIELD		|action		|t_integer	|'0'	|NOT NULL	|0
FIELD		|resourcetype	|t_integer	|'0'	|NOT NULL	|0
FIELD		|resourceid	|t_id		|	|NULL		|0
FIELD		|resource_cuid	|t_cuid		|	|NULL		|0
FIELD		|resourcename	|t_varchar(255)	|''	|NOT NULL	|0
FIELD		|recordsetid	|t_cuid		|	|NOT NULL	|0
FIELD		|details	|t_longtext	|''	|NOT NULL	|0
INDEX		|1		|userid,clock
INDEX		|2		|clock
INDEX		|3		|resourcetype,resourceid

TABLE|service_alarms|servicealarmid|0
FIELD		|servicealarmid	|t_id		|	|NOT NULL	|0
FIELD		|serviceid	|t_id		|	|NOT NULL	|0			|1|services
FIELD		|clock		|t_time		|'0'	|NOT NULL	|0
FIELD		|value		|t_integer	|'-1'	|NOT NULL	|0
INDEX		|1		|serviceid,clock
INDEX		|2		|clock

TABLE|autoreg_host|autoreg_hostid|0
FIELD		|autoreg_hostid	|t_id		|	|NOT NULL	|0
FIELD		|proxy_hostid	|t_id		|	|NULL		|0			|1|hosts	|hostid
FIELD		|host		|t_varchar(128)	|''	|NOT NULL	|0
FIELD		|listen_ip	|t_varchar(39)	|''	|NOT NULL	|0
FIELD		|listen_port	|t_integer	|'0'	|NOT NULL	|0
FIELD		|listen_dns	|t_varchar(255)	|''	|NOT NULL	|0
FIELD		|host_metadata	|t_text		|''	|NOT NULL	|0
FIELD		|flags		|t_integer	|'0'	|NOT NULL	|0
FIELD		|tls_accepted	|t_integer	|'1'	|NOT NULL	|0
INDEX		|1		|host
INDEX		|2		|proxy_hostid

TABLE|proxy_autoreg_host|id|0
FIELD		|id		|t_serial	|	|NOT NULL	|0
FIELD		|clock		|t_time		|'0'	|NOT NULL	|0
FIELD		|host		|t_varchar(128)	|''	|NOT NULL	|0
FIELD		|listen_ip	|t_varchar(39)	|''	|NOT NULL	|0
FIELD		|listen_port	|t_integer	|'0'	|NOT NULL	|0
FIELD		|listen_dns	|t_varchar(255)	|''	|NOT NULL	|0
FIELD		|host_metadata	|t_text		|''	|NOT NULL	|0
FIELD		|flags		|t_integer	|'0'	|NOT NULL	|0
FIELD		|tls_accepted	|t_integer	|'1'	|NOT NULL	|0
INDEX		|1		|clock

TABLE|dhosts|dhostid|0
FIELD		|dhostid	|t_id		|	|NOT NULL	|0
FIELD		|druleid	|t_id		|	|NOT NULL	|0			|1|drules
FIELD		|status		|t_integer	|'0'	|NOT NULL	|0
FIELD		|lastup		|t_integer	|'0'	|NOT NULL	|0
FIELD		|lastdown	|t_integer	|'0'	|NOT NULL	|0
INDEX		|1		|druleid

TABLE|dservices|dserviceid|0
FIELD		|dserviceid	|t_id		|	|NOT NULL	|0
FIELD		|dhostid	|t_id		|	|NOT NULL	|0			|1|dhosts
FIELD		|value		|t_varchar(255)	|''	|NOT NULL	|0
FIELD		|port		|t_integer	|'0'	|NOT NULL	|0
FIELD		|status		|t_integer	|'0'	|NOT NULL	|0
FIELD		|lastup		|t_integer	|'0'	|NOT NULL	|0
FIELD		|lastdown	|t_integer	|'0'	|NOT NULL	|0
FIELD		|dcheckid	|t_id		|	|NOT NULL	|0			|2|dchecks
FIELD		|ip		|t_varchar(39)	|''	|NOT NULL	|0
FIELD		|dns		|t_varchar(255)	|''	|NOT NULL	|0
UNIQUE		|1		|dcheckid,ip,port
INDEX		|2		|dhostid

-- Other tables

TABLE|escalations|escalationid|0
FIELD		|escalationid	|t_id		|	|NOT NULL	|0
FIELD		|actionid	|t_id		|	|NOT NULL	|0			|-|actions
FIELD		|triggerid	|t_id		|	|NULL		|0			|-|triggers
FIELD		|eventid	|t_id		|	|NULL		|0			|-|events
FIELD		|r_eventid	|t_id		|	|NULL		|0			|-|events	|eventid
FIELD		|nextcheck	|t_time		|'0'	|NOT NULL	|0
FIELD		|esc_step	|t_integer	|'0'	|NOT NULL	|0
FIELD		|status		|t_integer	|'0'	|NOT NULL	|0
FIELD		|itemid		|t_id		|	|NULL		|0			|-|items
FIELD		|acknowledgeid	|t_id		|	|NULL		|0			|-|acknowledges
FIELD		|servicealarmid	|t_id		|	|NULL		|0			|-|service_alarms
FIELD		|serviceid	|t_id		|	|NULL		|0			|-|services
UNIQUE		|1		|triggerid,itemid,serviceid,escalationid
INDEX		|2		|eventid
INDEX		|3		|nextcheck

TABLE|globalvars|globalvarid|0
FIELD		|globalvarid	|t_id		|	|NOT NULL	|0
FIELD		|snmp_lastsize	|t_bigint	|'0'	|NOT NULL	|0

TABLE|graph_discovery|graphid|0
FIELD		|graphid	|t_id		|	|NOT NULL	|0			|1|graphs
FIELD		|parent_graphid	|t_id		|	|NOT NULL	|0			|2|graphs	|graphid	|RESTRICT
FIELD		|lastcheck	|t_integer	|'0'	|NOT NULL	|ZBX_NODATA
FIELD		|ts_delete	|t_time		|'0'	|NOT NULL	|ZBX_NODATA
INDEX		|1		|parent_graphid

TABLE|host_inventory|hostid|ZBX_TEMPLATE
FIELD		|hostid		|t_id		|	|NOT NULL	|0			|1|hosts
FIELD		|inventory_mode	|t_integer	|'0'	|NOT NULL	|0
FIELD		|type		|t_varchar(64)	|''	|NOT NULL	|ZBX_PROXY,ZBX_NODATA
FIELD		|type_full	|t_varchar(64)	|''	|NOT NULL	|ZBX_PROXY,ZBX_NODATA
FIELD		|name		|t_varchar(128)	|''	|NOT NULL	|ZBX_PROXY,ZBX_NODATA
FIELD		|alias		|t_varchar(128)	|''	|NOT NULL	|ZBX_PROXY,ZBX_NODATA
FIELD		|os		|t_varchar(128)	|''	|NOT NULL	|ZBX_PROXY,ZBX_NODATA
FIELD		|os_full	|t_varchar(255)	|''	|NOT NULL	|ZBX_PROXY,ZBX_NODATA
FIELD		|os_short	|t_varchar(128)	|''	|NOT NULL	|ZBX_PROXY,ZBX_NODATA
FIELD		|serialno_a	|t_varchar(64)	|''	|NOT NULL	|ZBX_PROXY,ZBX_NODATA
FIELD		|serialno_b	|t_varchar(64)	|''	|NOT NULL	|ZBX_PROXY,ZBX_NODATA
FIELD		|tag		|t_varchar(64)	|''	|NOT NULL	|ZBX_PROXY,ZBX_NODATA
FIELD		|asset_tag	|t_varchar(64)	|''	|NOT NULL	|ZBX_PROXY,ZBX_NODATA
FIELD		|macaddress_a	|t_varchar(64)	|''	|NOT NULL	|ZBX_PROXY,ZBX_NODATA
FIELD		|macaddress_b	|t_varchar(64)	|''	|NOT NULL	|ZBX_PROXY,ZBX_NODATA
FIELD		|hardware	|t_varchar(255)	|''	|NOT NULL	|ZBX_PROXY,ZBX_NODATA
FIELD		|hardware_full	|t_shorttext	|''	|NOT NULL	|ZBX_PROXY,ZBX_NODATA
FIELD		|software	|t_varchar(255)	|''	|NOT NULL	|ZBX_PROXY,ZBX_NODATA
FIELD		|software_full	|t_shorttext	|''	|NOT NULL	|ZBX_PROXY,ZBX_NODATA
FIELD		|software_app_a	|t_varchar(64)	|''	|NOT NULL	|ZBX_PROXY,ZBX_NODATA
FIELD		|software_app_b	|t_varchar(64)	|''	|NOT NULL	|ZBX_PROXY,ZBX_NODATA
FIELD		|software_app_c	|t_varchar(64)	|''	|NOT NULL	|ZBX_PROXY,ZBX_NODATA
FIELD		|software_app_d	|t_varchar(64)	|''	|NOT NULL	|ZBX_PROXY,ZBX_NODATA
FIELD		|software_app_e	|t_varchar(64)	|''	|NOT NULL	|ZBX_PROXY,ZBX_NODATA
FIELD		|contact	|t_shorttext	|''	|NOT NULL	|ZBX_PROXY,ZBX_NODATA
FIELD		|location	|t_shorttext	|''	|NOT NULL	|ZBX_PROXY,ZBX_NODATA
FIELD		|location_lat	|t_varchar(16)	|''	|NOT NULL	|ZBX_PROXY
FIELD		|location_lon	|t_varchar(16)	|''	|NOT NULL	|ZBX_PROXY
FIELD		|notes		|t_shorttext	|''	|NOT NULL	|ZBX_PROXY,ZBX_NODATA
FIELD		|chassis	|t_varchar(64)	|''	|NOT NULL	|ZBX_PROXY,ZBX_NODATA
FIELD		|model		|t_varchar(64)	|''	|NOT NULL	|ZBX_PROXY,ZBX_NODATA
FIELD		|hw_arch	|t_varchar(32)	|''	|NOT NULL	|ZBX_PROXY,ZBX_NODATA
FIELD		|vendor		|t_varchar(64)	|''	|NOT NULL	|ZBX_PROXY,ZBX_NODATA
FIELD		|contract_number|t_varchar(64)	|''	|NOT NULL	|ZBX_PROXY,ZBX_NODATA
FIELD		|installer_name	|t_varchar(64)	|''	|NOT NULL	|ZBX_PROXY,ZBX_NODATA
FIELD		|deployment_status|t_varchar(64)|''	|NOT NULL	|ZBX_PROXY,ZBX_NODATA
FIELD		|url_a		|t_varchar(2048)|''	|NOT NULL	|ZBX_PROXY,ZBX_NODATA
FIELD		|url_b		|t_varchar(2048)|''	|NOT NULL	|ZBX_PROXY,ZBX_NODATA
FIELD		|url_c		|t_varchar(2048)|''	|NOT NULL	|ZBX_PROXY,ZBX_NODATA
FIELD		|host_networks	|t_shorttext	|''	|NOT NULL	|ZBX_PROXY,ZBX_NODATA
FIELD		|host_netmask	|t_varchar(39)	|''	|NOT NULL	|ZBX_PROXY,ZBX_NODATA
FIELD		|host_router	|t_varchar(39)	|''	|NOT NULL	|ZBX_PROXY,ZBX_NODATA
FIELD		|oob_ip		|t_varchar(39)	|''	|NOT NULL	|ZBX_PROXY,ZBX_NODATA
FIELD		|oob_netmask	|t_varchar(39)	|''	|NOT NULL	|ZBX_PROXY,ZBX_NODATA
FIELD		|oob_router	|t_varchar(39)	|''	|NOT NULL	|ZBX_PROXY,ZBX_NODATA
FIELD		|date_hw_purchase|t_varchar(64)	|''	|NOT NULL	|ZBX_PROXY,ZBX_NODATA
FIELD		|date_hw_install|t_varchar(64)	|''	|NOT NULL	|ZBX_PROXY,ZBX_NODATA
FIELD		|date_hw_expiry	|t_varchar(64)	|''	|NOT NULL	|ZBX_PROXY,ZBX_NODATA
FIELD		|date_hw_decomm	|t_varchar(64)	|''	|NOT NULL	|ZBX_PROXY,ZBX_NODATA
FIELD		|site_address_a	|t_varchar(128)	|''	|NOT NULL	|ZBX_PROXY,ZBX_NODATA
FIELD		|site_address_b	|t_varchar(128)	|''	|NOT NULL	|ZBX_PROXY,ZBX_NODATA
FIELD		|site_address_c	|t_varchar(128)	|''	|NOT NULL	|ZBX_PROXY,ZBX_NODATA
FIELD		|site_city	|t_varchar(128)	|''	|NOT NULL	|ZBX_PROXY,ZBX_NODATA
FIELD		|site_state	|t_varchar(64)	|''	|NOT NULL	|ZBX_PROXY,ZBX_NODATA
FIELD		|site_country	|t_varchar(64)	|''	|NOT NULL	|ZBX_PROXY,ZBX_NODATA
FIELD		|site_zip	|t_varchar(64)	|''	|NOT NULL	|ZBX_PROXY,ZBX_NODATA
FIELD		|site_rack	|t_varchar(128)	|''	|NOT NULL	|ZBX_PROXY,ZBX_NODATA
FIELD		|site_notes	|t_shorttext	|''	|NOT NULL	|ZBX_PROXY,ZBX_NODATA
FIELD		|poc_1_name	|t_varchar(128)	|''	|NOT NULL	|ZBX_PROXY,ZBX_NODATA
FIELD		|poc_1_email	|t_varchar(128)	|''	|NOT NULL	|ZBX_PROXY,ZBX_NODATA
FIELD		|poc_1_phone_a	|t_varchar(64)	|''	|NOT NULL	|ZBX_PROXY,ZBX_NODATA
FIELD		|poc_1_phone_b	|t_varchar(64)	|''	|NOT NULL	|ZBX_PROXY,ZBX_NODATA
FIELD		|poc_1_cell	|t_varchar(64)	|''	|NOT NULL	|ZBX_PROXY,ZBX_NODATA
FIELD		|poc_1_screen	|t_varchar(64)	|''	|NOT NULL	|ZBX_PROXY,ZBX_NODATA
FIELD		|poc_1_notes	|t_shorttext	|''	|NOT NULL	|ZBX_PROXY,ZBX_NODATA
FIELD		|poc_2_name	|t_varchar(128)	|''	|NOT NULL	|ZBX_PROXY,ZBX_NODATA
FIELD		|poc_2_email	|t_varchar(128)	|''	|NOT NULL	|ZBX_PROXY,ZBX_NODATA
FIELD		|poc_2_phone_a	|t_varchar(64)	|''	|NOT NULL	|ZBX_PROXY,ZBX_NODATA
FIELD		|poc_2_phone_b	|t_varchar(64)	|''	|NOT NULL	|ZBX_PROXY,ZBX_NODATA
FIELD		|poc_2_cell	|t_varchar(64)	|''	|NOT NULL	|ZBX_PROXY,ZBX_NODATA
FIELD		|poc_2_screen	|t_varchar(64)	|''	|NOT NULL	|ZBX_PROXY,ZBX_NODATA
FIELD		|poc_2_notes	|t_shorttext	|''	|NOT NULL	|ZBX_PROXY,ZBX_NODATA

TABLE|housekeeper|housekeeperid|0
FIELD		|housekeeperid	|t_id		|	|NOT NULL	|0
FIELD		|tablename	|t_varchar(64)	|''	|NOT NULL	|0
FIELD		|field		|t_varchar(64)	|''	|NOT NULL	|0
FIELD		|value		|t_id		|	|NOT NULL	|0			|-|items

TABLE|images|imageid|0
FIELD		|imageid	|t_id		|	|NOT NULL	|0
FIELD		|imagetype	|t_integer	|'0'	|NOT NULL	|0
FIELD		|name		|t_varchar(64)	|'0'	|NOT NULL	|0
FIELD		|image		|t_image	|''	|NOT NULL	|0
UNIQUE		|1		|name

TABLE|item_discovery|itemdiscoveryid|ZBX_TEMPLATE
FIELD		|itemdiscoveryid|t_id		|	|NOT NULL	|0
FIELD		|itemid		|t_id		|	|NOT NULL	|0			|1|items
FIELD		|parent_itemid	|t_id		|	|NOT NULL	|0			|2|items	|itemid
FIELD		|key_		|t_varchar(2048)|''	|NOT NULL	|ZBX_NODATA
FIELD		|lastcheck	|t_integer	|'0'	|NOT NULL	|ZBX_NODATA
FIELD		|ts_delete	|t_time		|'0'	|NOT NULL	|ZBX_NODATA
UNIQUE		|1		|itemid,parent_itemid
INDEX		|2		|parent_itemid

TABLE|host_discovery|hostid|ZBX_TEMPLATE
FIELD		|hostid		|t_id		|	|NOT NULL	|0			|1|hosts
FIELD		|parent_hostid	|t_id		|	|NULL		|0			|2|hosts	|hostid		|RESTRICT
FIELD		|parent_itemid	|t_id		|	|NULL		|0			|3|items	|itemid		|RESTRICT
FIELD		|host		|t_varchar(128)	|''	|NOT NULL	|ZBX_NODATA
FIELD		|lastcheck	|t_integer	|'0'	|NOT NULL	|ZBX_NODATA
FIELD		|ts_delete	|t_time		|'0'	|NOT NULL	|ZBX_NODATA

TABLE|interface_discovery|interfaceid|0
FIELD		|interfaceid	|t_id		|	|NOT NULL	|0			|1|interface
FIELD		|parent_interfaceid|t_id	|	|NOT NULL	|0			|2|interface	|interfaceid

TABLE|profiles|profileid|0
FIELD		|profileid	|t_id		|	|NOT NULL	|0
FIELD		|userid		|t_id		|	|NOT NULL	|0			|1|users
FIELD		|idx		|t_varchar(96)	|''	|NOT NULL	|0
FIELD		|idx2		|t_id		|'0'	|NOT NULL	|0
FIELD		|value_id	|t_id		|'0'	|NOT NULL	|0
FIELD		|value_int	|t_integer	|'0'	|NOT NULL	|0
FIELD		|value_str	|t_text		|''	|NOT NULL	|0
FIELD		|source		|t_varchar(96)	|''	|NOT NULL	|0
FIELD		|type		|t_integer	|'0'	|NOT NULL	|0
INDEX		|1		|userid,idx,idx2
INDEX		|2		|userid,profileid

TABLE|sessions|sessionid|0
FIELD		|sessionid	|t_varchar(32)	|''	|NOT NULL	|0
FIELD		|userid		|t_id		|	|NOT NULL	|0			|1|users
FIELD		|lastaccess	|t_integer	|'0'	|NOT NULL	|0
FIELD		|status		|t_integer	|'0'	|NOT NULL	|0
FIELD		|secret		|t_varchar(32)	|''	|NOT NULL	|0
INDEX		|1		|userid,status,lastaccess

TABLE|trigger_discovery|triggerid|0
FIELD		|triggerid	|t_id		|	|NOT NULL	|0			|1|triggers
FIELD		|parent_triggerid|t_id		|	|NOT NULL	|0			|2|triggers	|triggerid	|RESTRICT
FIELD		|lastcheck	|t_integer	|'0'	|NOT NULL	|ZBX_NODATA
FIELD		|ts_delete	|t_time		|'0'	|NOT NULL	|ZBX_NODATA
INDEX		|1		|parent_triggerid

TABLE|item_condition|item_conditionid|ZBX_TEMPLATE
FIELD		|item_conditionid|t_id		|	|NOT NULL	|0
FIELD		|itemid		|t_id		|	|NOT NULL	|0			|1|items
FIELD		|operator	|t_integer	|'8'	|NOT NULL	|0
FIELD		|macro		|t_varchar(64)	|''	|NOT NULL	|0
FIELD		|value		|t_varchar(255)	|''	|NOT NULL	|0
INDEX		|1		|itemid

TABLE|item_rtdata|itemid|ZBX_TEMPLATE
FIELD		|itemid		|t_id		|	|NOT NULL	|0			|1|items
FIELD		|lastlogsize	|t_bigint	|'0'	|NOT NULL	|ZBX_PROXY,ZBX_NODATA
FIELD		|state		|t_integer	|'0'	|NOT NULL	|ZBX_NODATA
FIELD		|mtime		|t_integer	|'0'	|NOT NULL	|ZBX_PROXY,ZBX_NODATA
FIELD		|error		|t_varchar(2048)|''	|NOT NULL	|ZBX_NODATA

TABLE|opinventory|operationid|ZBX_DATA
FIELD		|operationid	|t_id		|	|NOT NULL	|0			|1|operations
FIELD		|inventory_mode	|t_integer	|'0'	|NOT NULL	|0

TABLE|trigger_tag|triggertagid|ZBX_TEMPLATE
FIELD		|triggertagid	|t_id		|	|NOT NULL	|0
FIELD		|triggerid	|t_id		|	|NOT NULL	|0			|1|triggers	|		|RESTRICT
FIELD		|tag		|t_varchar(255)	|''	|NOT NULL	|0
FIELD		|value		|t_varchar(255)	|''	|NOT NULL	|0
INDEX		|1		|triggerid
CHANGELOG	|6

TABLE|event_tag|eventtagid|0
FIELD		|eventtagid	|t_id		|	|NOT NULL	|0
FIELD		|eventid	|t_id		|	|NOT NULL	|0			|1|events
FIELD		|tag		|t_varchar(255)	|''	|NOT NULL	|0
FIELD		|value		|t_varchar(255)	|''	|NOT NULL	|0
INDEX		|1		|eventid

TABLE|problem|eventid|0
FIELD		|eventid	|t_id		|	|NOT NULL	|0			|1|events
FIELD		|source		|t_integer	|'0'	|NOT NULL	|0
FIELD		|object		|t_integer	|'0'	|NOT NULL	|0
FIELD		|objectid	|t_id		|'0'	|NOT NULL	|0
FIELD		|clock		|t_time		|'0'	|NOT NULL	|0
FIELD		|ns		|t_nanosec	|'0'	|NOT NULL	|0
FIELD		|r_eventid	|t_id		|	|NULL		|0			|2|events	|eventid
FIELD		|r_clock	|t_time		|'0'	|NOT NULL	|0
FIELD		|r_ns		|t_nanosec	|'0'	|NOT NULL	|0
FIELD		|correlationid	|t_id		|	|NULL		|0			|-|correlation
FIELD		|userid		|t_id		|	|NULL		|0			|-|users
FIELD		|name		|t_varchar(2048)|''	|NOT NULL	|0
FIELD		|acknowledged	|t_integer	|'0'	|NOT NULL	|0
FIELD		|severity	|t_integer	|'0'	|NOT NULL	|0
FIELD		|cause_eventid	|t_id		|	|NULL		|0			|3|events	|eventid	|RESTRICT
INDEX		|1		|source,object,objectid
INDEX		|2		|r_clock
INDEX		|3		|r_eventid

TABLE|problem_tag|problemtagid|0
FIELD		|problemtagid	|t_id		|	|NOT NULL	|0
FIELD		|eventid	|t_id		|	|NOT NULL	|0			|1|problem
FIELD		|tag		|t_varchar(255)	|''	|NOT NULL	|0
FIELD		|value		|t_varchar(255)	|''	|NOT NULL	|0
INDEX		|1		|eventid,tag,value

TABLE|tag_filter|tag_filterid|0
FIELD		|tag_filterid	|t_id		|	|NOT NULL	|0
FIELD		|usrgrpid	|t_id		|	|NOT NULL	|0 			|1|usrgrp	|usrgrpid
FIELD		|groupid	|t_id		|	|NOT NULL	|0			|2|hstgrp	|groupid
FIELD		|tag	|t_varchar(255)	|'' |NOT NULL	|0
FIELD		|value	|t_varchar(255)	|'' |NOT NULL	|0

TABLE|event_recovery|eventid|0
FIELD		|eventid	|t_id		|	|NOT NULL	|0			|1|events
FIELD		|r_eventid	|t_id		|	|NOT NULL	|0			|2|events	|eventid
FIELD		|c_eventid	|t_id		|	|NULL		|0			|3|events	|eventid
FIELD		|correlationid	|t_id		|	|NULL		|0			|-|correlation
FIELD		|userid		|t_id		|	|NULL		|0			|-|users
INDEX		|1		|r_eventid
INDEX		|2		|c_eventid

TABLE|correlation|correlationid|ZBX_DATA
FIELD		|correlationid	|t_id		|	|NOT NULL	|0
FIELD		|name		|t_varchar(255)	|''	|NOT NULL	|0
FIELD		|description	|t_shorttext	|''	|NOT NULL	|0
FIELD		|evaltype	|t_integer	|'0'	|NOT NULL	|0
FIELD		|status		|t_integer	|'0'	|NOT NULL	|0
FIELD		|formula	|t_varchar(255)	|''	|NOT NULL	|0
INDEX		|1		|status
UNIQUE		|2		|name

TABLE|corr_condition|corr_conditionid|ZBX_DATA
FIELD		|corr_conditionid|t_id		|	|NOT NULL	|0
FIELD		|correlationid	|t_id		|	|NOT NULL	|0			|1|correlation
FIELD		|type		|t_integer	|'0'	|NOT NULL	|0
INDEX		|1		|correlationid

TABLE|corr_condition_tag|corr_conditionid|ZBX_DATA
FIELD		|corr_conditionid|t_id		|	|NOT NULL	|0			|1|corr_condition
FIELD		|tag		|t_varchar(255)	|''	|NOT NULL	|0

TABLE|corr_condition_group|corr_conditionid|ZBX_DATA
FIELD		|corr_conditionid|t_id		|	|NOT NULL	|0			|1|corr_condition
FIELD		|operator	|t_integer	|'0'	|NOT NULL	|0
FIELD		|groupid	|t_id		|	|NOT NULL	|0			|2|hstgrp	|	|RESTRICT
INDEX		|1		|groupid

TABLE|corr_condition_tagpair|corr_conditionid|ZBX_DATA
FIELD		|corr_conditionid|t_id		|	|NOT NULL	|0			|1|corr_condition
FIELD		|oldtag		|t_varchar(255)	|''	|NOT NULL	|0
FIELD		|newtag		|t_varchar(255)	|''	|NOT NULL	|0

TABLE|corr_condition_tagvalue|corr_conditionid|ZBX_DATA
FIELD		|corr_conditionid|t_id		|	|NOT NULL	|0			|1|corr_condition
FIELD		|tag		|t_varchar(255)	|''	|NOT NULL	|0
FIELD		|operator	|t_integer	|'0'	|NOT NULL	|0
FIELD		|value		|t_varchar(255)	|''	|NOT NULL	|0

TABLE|corr_operation|corr_operationid|ZBX_DATA
FIELD		|corr_operationid|t_id		|	|NOT NULL	|0
FIELD		|correlationid	|t_id		|	|NOT NULL	|0			|1|correlation
FIELD		|type		|t_integer	|'0'	|NOT NULL	|0
INDEX		|1		|correlationid

TABLE|task|taskid|0
FIELD		|taskid		|t_id		|	|NOT NULL	|0
FIELD		|type		|t_integer	|	|NOT NULL	|0
FIELD		|status		|t_integer	|'0'	|NOT NULL	|0
FIELD		|clock		|t_integer	|'0'	|NOT NULL	|0
FIELD		|ttl		|t_integer	|'0'	|NOT NULL	|0
FIELD		|proxy_hostid	|t_id		|	|NULL		|0			|1|hosts	|hostid
INDEX		|1		|status,proxy_hostid

TABLE|task_close_problem|taskid|0
FIELD		|taskid		|t_id		|	|NOT NULL	|0			|1|task
FIELD		|acknowledgeid	|t_id		|	|NOT NULL	|0			|-|acknowledges

TABLE|item_preproc|item_preprocid|ZBX_TEMPLATE
FIELD		|item_preprocid	|t_id		|	|NOT NULL	|0
FIELD		|itemid		|t_id		|	|NOT NULL	|ZBX_PROXY			|1|items	|		|RESTRICT
FIELD		|step		|t_integer	|'0'	|NOT NULL	|ZBX_PROXY
FIELD		|type		|t_integer	|'0'	|NOT NULL	|ZBX_PROXY
FIELD		|params		|t_text		|''	|NOT NULL	|ZBX_PROXY
FIELD		|error_handler	|t_integer	|'0'	|NOT NULL	|ZBX_PROXY
FIELD		|error_handler_params|t_varchar(255)|''	|NOT NULL	|ZBX_PROXY
INDEX		|1		|itemid,step
CHANGELOG	|8

TABLE|task_remote_command|taskid|0
FIELD		|taskid		|t_id		|	|NOT NULL	|0			|1|task
FIELD		|command_type	|t_integer	|'0'	|NOT NULL	|0
FIELD		|execute_on	|t_integer	|'0'	|NOT NULL	|0
FIELD		|port		|t_integer	|'0'	|NOT NULL	|0
FIELD		|authtype	|t_integer	|'0'	|NOT NULL	|0
FIELD		|username	|t_varchar(64)	|''	|NOT NULL	|0
FIELD		|password	|t_varchar(64)	|''	|NOT NULL	|0
FIELD		|publickey	|t_varchar(64)	|''	|NOT NULL	|0
FIELD		|privatekey	|t_varchar(64)	|''	|NOT NULL	|0
FIELD		|command	|t_text		|''	|NOT NULL	|0
FIELD		|alertid	|t_id		|	|NULL		|0			|-|alerts
FIELD		|parent_taskid	|t_id		|	|NOT NULL	|0			|-|task		|taskid
FIELD		|hostid		|t_id		|	|NOT NULL	|0			|-|hosts

TABLE|task_remote_command_result|taskid|0
FIELD		|taskid		|t_id		|	|NOT NULL	|0			|1|task
FIELD		|status		|t_integer	|'0'	|NOT NULL	|0
FIELD		|parent_taskid	|t_id		|	|NOT NULL	|0			|-|task		|taskid
FIELD		|info		|t_shorttext	|''	|NOT NULL	|0

TABLE|task_data|taskid|0
FIELD		|taskid		|t_id		|	|NOT NULL	|0			|1|task
FIELD		|type		|t_integer	|'0'	|NOT NULL	|0
FIELD		|data		|t_text		|''	|NOT NULL	|0
FIELD		|parent_taskid	|t_id		|	|NULL		|0			|-|task		|taskid

TABLE|task_result|taskid|0
FIELD		|taskid		|t_id		|	|NOT NULL	|0			|1|task
FIELD		|status		|t_integer	|'0'	|NOT NULL	|0
FIELD		|parent_taskid	|t_id		|	|NOT NULL	|0			|-|task		|taskid
FIELD		|info		|t_longtext	|''	|NOT NULL	|0
INDEX		|1		|parent_taskid

TABLE|task_acknowledge|taskid|0
FIELD		|taskid		|t_id		|	|NOT NULL	|0			|1|task
FIELD		|acknowledgeid	|t_id		|	|NOT NULL	|0			|-|acknowledges

TABLE|sysmap_shape|sysmap_shapeid|ZBX_TEMPLATE
FIELD		|sysmap_shapeid	|t_id		|	|NOT NULL	|0
FIELD		|sysmapid	|t_id		|	|NOT NULL	|0			|1|sysmaps
FIELD		|type		|t_integer	|'0'	|NOT NULL	|0
FIELD		|x		|t_integer	|'0'	|NOT NULL	|0
FIELD		|y		|t_integer	|'0'	|NOT NULL	|0
FIELD		|width		|t_integer	|'200'	|NOT NULL	|0
FIELD		|height		|t_integer	|'200'	|NOT NULL	|0
FIELD		|text		|t_shorttext	|''	|NOT NULL	|0
FIELD		|font		|t_integer	|'9'	|NOT NULL	|0
FIELD		|font_size	|t_integer	|'11'	|NOT NULL	|0
FIELD		|font_color	|t_varchar(6)	|'000000'|NOT NULL	|0
FIELD		|text_halign	|t_integer	|'0'	|NOT NULL	|0
FIELD		|text_valign	|t_integer	|'0'	|NOT NULL	|0
FIELD		|border_type	|t_integer	|'0'	|NOT NULL	|0
FIELD		|border_width	|t_integer	|'1'	|NOT NULL	|0
FIELD		|border_color	|t_varchar(6)	|'000000'|NOT NULL	|0
FIELD		|background_color|t_varchar(6)	|''	|NOT NULL	|0
FIELD		|zindex		|t_integer	|'0'	|NOT NULL	|0
INDEX		|1		|sysmapid

TABLE|sysmap_element_trigger|selement_triggerid|ZBX_TEMPLATE
FIELD		|selement_triggerid	|t_id	|	|NOT NULL	|0
FIELD		|selementid		|t_id	|	|NOT NULL	|0			|1|sysmaps_elements
FIELD		|triggerid		|t_id	|	|NOT NULL	|0			|2|triggers
UNIQUE		|1			|selementid,triggerid

TABLE|httptest_field|httptest_fieldid|ZBX_TEMPLATE
FIELD		|httptest_fieldid	|t_id		|	|NOT NULL	|0
FIELD		|httptestid		|t_id		|	|NOT NULL	|ZBX_PROXY	|1|httptest	|		|RESTRICT
FIELD		|type			|t_integer	|'0'	|NOT NULL	|ZBX_PROXY
FIELD		|name			|t_varchar(255)	|''	|NOT NULL	|ZBX_PROXY
FIELD		|value			|t_shorttext	|''	|NOT NULL	|ZBX_PROXY
INDEX		|1			|httptestid
CHANGELOG	|12

TABLE|httpstep_field|httpstep_fieldid|ZBX_TEMPLATE
FIELD		|httpstep_fieldid	|t_id		|	|NOT NULL	|0
FIELD		|httpstepid		|t_id		|	|NOT NULL	|ZBX_PROXY	|1|httpstep	|		|RESTRICT
FIELD		|type			|t_integer	|'0'	|NOT NULL	|ZBX_PROXY
FIELD		|name			|t_varchar(255)	|''	|NOT NULL	|ZBX_PROXY
FIELD		|value			|t_shorttext	|''	|NOT NULL	|ZBX_PROXY
INDEX		|1			|httpstepid
CHANGELOG	|15

TABLE|dashboard|dashboardid|ZBX_DASHBOARD
FIELD		|dashboardid	|t_id		|	|NOT NULL	|0
FIELD		|name		|t_varchar(255)	|	|NOT NULL	|0
FIELD		|userid		|t_id		|	|NULL		|0			|1|users	|	|RESTRICT
FIELD		|private	|t_integer	|'1'	|NOT NULL	|0
FIELD		|templateid	|t_id		|	|NULL		|0			|2|hosts	|hostid
FIELD		|display_period	|t_integer	|'30'	|NOT NULL	|0
FIELD		|auto_start	|t_integer	|'1'	|NOT NULL	|0
FIELD		|uuid		|t_varchar(32)	|''	|NOT NULL	|0
INDEX		|1		|userid
INDEX		|2		|templateid

TABLE|dashboard_user|dashboard_userid|ZBX_DASHBOARD
FIELD		|dashboard_userid|t_id		|	|NOT NULL	|0
FIELD		|dashboardid	|t_id		|	|NOT NULL	|0			|1|dashboard
FIELD		|userid		|t_id		|	|NOT NULL	|0			|2|users
FIELD		|permission	|t_integer	|'2'	|NOT NULL	|0
UNIQUE		|1		|dashboardid,userid

TABLE|dashboard_usrgrp|dashboard_usrgrpid|ZBX_DASHBOARD
FIELD		|dashboard_usrgrpid|t_id	|	|NOT NULL	|0
FIELD		|dashboardid	|t_id		|	|NOT NULL	|0			|1|dashboard
FIELD		|usrgrpid	|t_id		|	|NOT NULL	|0			|2|usrgrp
FIELD		|permission	|t_integer	|'2'	|NOT NULL	|0
UNIQUE		|1		|dashboardid,usrgrpid

TABLE|dashboard_page|dashboard_pageid|ZBX_DASHBOARD
FIELD		|dashboard_pageid|t_id		|	|NOT NULL	|0
FIELD		|dashboardid	|t_id		|	|NOT NULL	|0		|1|dashboard
FIELD		|name		|t_varchar(255)	|''	|NOT NULL	|0
FIELD		|display_period	|t_integer	|'0'	|NOT NULL	|0
FIELD		|sortorder	|t_integer	|'0'	|NOT NULL	|0
INDEX		|1		|dashboardid

TABLE|widget|widgetid|ZBX_DASHBOARD
FIELD		|widgetid	|t_id		|	|NOT NULL	|0
FIELD		|type		|t_varchar(255)	|''	|NOT NULL	|0
FIELD		|name		|t_varchar(255)	|''	|NOT NULL	|0
FIELD		|x		|t_integer	|'0'	|NOT NULL	|0
FIELD		|y		|t_integer	|'0'	|NOT NULL	|0
FIELD		|width		|t_integer	|'1'	|NOT NULL	|0
FIELD		|height		|t_integer	|'2'	|NOT NULL	|0
FIELD		|view_mode	|t_integer	|'0'	|NOT NULL	|0
FIELD		|dashboard_pageid|t_id		|	|NOT NULL	|0		|1|dashboard_page
INDEX		|1		|dashboard_pageid

TABLE|widget_field|widget_fieldid|ZBX_DASHBOARD
FIELD		|widget_fieldid	|t_id		|	|NOT NULL	|0
FIELD		|widgetid	|t_id		|	|NOT NULL	|0			|1|widget
FIELD		|type		|t_integer	|'0'	|NOT NULL	|0
FIELD		|name		|t_varchar(255)	|''	|NOT NULL	|0
FIELD		|value_int	|t_integer	|'0'	|NOT NULL	|0
FIELD		|value_str	|t_varchar(2048)|''	|NOT NULL	|0
FIELD		|value_groupid	|t_id		|	|NULL		|0			|2|hstgrp	|groupid
FIELD		|value_hostid	|t_id		|	|NULL		|0			|3|hosts	|hostid
FIELD		|value_itemid	|t_id		|	|NULL		|0			|4|items	|itemid
FIELD		|value_graphid	|t_id		|	|NULL		|0			|5|graphs	|graphid
FIELD		|value_sysmapid	|t_id		|	|NULL		|0			|6|sysmaps	|sysmapid
FIELD		|value_serviceid|t_id		|	|NULL		|0			|7|services	|serviceid
FIELD		|value_slaid	|t_id		|	|NULL		|0			|8|sla		|slaid
FIELD		|value_userid	|t_id		|	|NULL		|0			|9|users	|userid
FIELD		|value_actionid	|t_id		|	|NULL		|0			|10|actions	|actionid
FIELD		|value_mediatypeid|t_id		|	|NULL		|0			|11|media_type	|mediatypeid
INDEX		|1		|widgetid
INDEX		|2		|value_groupid
INDEX		|3		|value_hostid
INDEX		|4		|value_itemid
INDEX		|5		|value_graphid
INDEX		|6		|value_sysmapid
INDEX		|7		|value_serviceid
INDEX		|8		|value_slaid
INDEX		|9		|value_userid
INDEX		|10		|value_actionid
INDEX		|11		|value_mediatypeid

TABLE|task_check_now|taskid|0
FIELD		|taskid		|t_id		|	|NOT NULL	|0			|1|task
FIELD		|itemid		|t_id		|	|NOT NULL	|0			|-|items

TABLE|event_suppress|event_suppressid|0
FIELD		|event_suppressid|t_id		|	|NOT NULL	|0
FIELD		|eventid	|t_id		|	|NOT NULL	|0			|1|events
FIELD		|maintenanceid	|t_id		|	|NULL		|0			|2|maintenances
FIELD		|suppress_until	|t_time		|'0'	|NOT NULL	|0
FIELD		|userid		|t_id		|	|NULL		|0			|3|users
UNIQUE		|1		|eventid,maintenanceid
INDEX		|2		|suppress_until
INDEX		|3		|maintenanceid

TABLE|maintenance_tag|maintenancetagid|ZBX_DATA
FIELD		|maintenancetagid|t_id		|	|NOT NULL	|0
FIELD		|maintenanceid	|t_id		|	|NOT NULL	|0			|1|maintenances
FIELD		|tag		|t_varchar(255)	|''	|NOT NULL	|0
FIELD		|operator	|t_integer	|'2'	|NOT NULL	|0
FIELD		|value		|t_varchar(255)	|''	|NOT NULL	|0
INDEX		|1		|maintenanceid

TABLE|lld_macro_path|lld_macro_pathid|ZBX_TEMPLATE
FIELD		|lld_macro_pathid|t_id		|	|NOT NULL	|0
FIELD		|itemid		|t_id		|	|NOT NULL	|0			|1|items
FIELD		|lld_macro	|t_varchar(255)	|''	|NOT NULL	|0
FIELD		|path		|t_varchar(255)	|''	|NOT NULL	|0
UNIQUE		|1		|itemid,lld_macro

TABLE|host_tag|hosttagid|ZBX_TEMPLATE
FIELD		|hosttagid	|t_id		|	|NOT NULL	|0
FIELD		|hostid		|t_id		|	|NOT NULL	|0			|1|hosts	|		|RESTRICT
FIELD		|tag		|t_varchar(255)	|''	|NOT NULL	|0
FIELD		|value		|t_varchar(255)	|''	|NOT NULL	|0
FIELD		|automatic	|t_integer	|'0'	|NOT NULL	|0
INDEX		|1		|hostid
CHANGELOG	|2

TABLE|config_autoreg_tls|autoreg_tlsid|ZBX_DATA
FIELD		|autoreg_tlsid	|t_id		|	|NOT NULL	|0
FIELD		|tls_psk_identity|t_varchar(128)|''	|NOT NULL	|ZBX_PROXY
FIELD		|tls_psk	|t_varchar(512)	|''	|NOT NULL	|ZBX_PROXY
UNIQUE		|1		|tls_psk_identity

TABLE|module|moduleid|ZBX_DATA
FIELD		|moduleid	|t_id		|	|NOT NULL	|0
FIELD		|id		|t_varchar(255)	|''	|NOT NULL	|0
FIELD		|relative_path	|t_varchar(255)	|''	|NOT NULL	|0
FIELD		|status		|t_integer	|'0'	|NOT NULL	|0
FIELD		|config		|t_shorttext	|''	|NOT NULL	|0

TABLE|interface_snmp|interfaceid|ZBX_TEMPLATE
FIELD		|interfaceid	|t_id		|	|NOT NULL	|0			|1|interface
FIELD		|version	|t_integer	|'2'	|NOT NULL	|ZBX_PROXY
FIELD		|bulk		|t_integer	|'1'	|NOT NULL	|ZBX_PROXY
FIELD		|community	|t_varchar(64)	|''	|NOT NULL	|ZBX_PROXY
FIELD		|securityname	|t_varchar(64)	|''	|NOT NULL	|ZBX_PROXY
FIELD		|securitylevel	|t_integer	|'0'	|NOT NULL	|ZBX_PROXY
FIELD		|authpassphrase	|t_varchar(64)	|''	|NOT NULL	|ZBX_PROXY
FIELD		|privpassphrase	|t_varchar(64)	|''	|NOT NULL	|ZBX_PROXY
FIELD		|authprotocol	|t_integer	|'0'	|NOT NULL	|ZBX_PROXY
FIELD		|privprotocol	|t_integer	|'0'	|NOT NULL	|ZBX_PROXY
FIELD		|contextname	|t_varchar(255)	|''	|NOT NULL	|ZBX_PROXY
FIELD		|max_repetitions|t_integer	|'10'	|NOT NULL	|ZBX_PROXY

TABLE|lld_override|lld_overrideid|ZBX_TEMPLATE
FIELD		|lld_overrideid	|t_id		|	|NOT NULL	|0
FIELD		|itemid		|t_id		|	|NOT NULL	|0	|1|items
FIELD		|name		|t_varchar(255)	|''	|NOT NULL	|0
FIELD		|step		|t_integer	|'0'	|NOT NULL	|0
FIELD		|evaltype	|t_integer	|'0'	|NOT NULL	|0
FIELD		|formula	|t_varchar(255)	|''	|NOT NULL	|0
FIELD		|stop		|t_integer	|'0'	|NOT NULL	|0
UNIQUE		|1		|itemid,name

TABLE|lld_override_condition|lld_override_conditionid|ZBX_TEMPLATE
FIELD	|lld_override_conditionid	|t_id		|	|NOT NULL	|0
FIELD	|lld_overrideid			|t_id		|	|NOT NULL	|0	|1|lld_override
FIELD	|operator			|t_integer	|'8'	|NOT NULL	|0
FIELD	|macro				|t_varchar(64)	|''	|NOT NULL	|0
FIELD	|value				|t_varchar(255)	|''	|NOT NULL	|0
INDEX	|1				|lld_overrideid

TABLE|lld_override_operation|lld_override_operationid|ZBX_TEMPLATE
FIELD	|lld_override_operationid	|t_id		|	|NOT NULL	|0
FIELD	|lld_overrideid			|t_id		|	|NOT NULL	|0	|1|lld_override
FIELD	|operationobject		|t_integer	|'0'	|NOT NULL	|0
FIELD	|operator			|t_integer	|'0'	|NOT NULL	|0
FIELD	|value				|t_varchar(255)	|''	|NOT NULL	|0
INDEX	|1				|lld_overrideid

TABLE|lld_override_opstatus|lld_override_operationid|ZBX_TEMPLATE
FIELD	|lld_override_operationid	|t_id		|	|NOT NULL	|0	|1|lld_override_operation
FIELD	|status				|t_integer	|'0'	|NOT NULL	|0

TABLE|lld_override_opdiscover|lld_override_operationid|ZBX_TEMPLATE
FIELD	|lld_override_operationid	|t_id		|	|NOT NULL	|0	|1|lld_override_operation
FIELD	|discover			|t_integer	|'0'	|NOT NULL	|0

TABLE|lld_override_opperiod|lld_override_operationid|ZBX_TEMPLATE
FIELD	|lld_override_operationid	|t_id		|	|NOT NULL	|0	|1|lld_override_operation
FIELD	|delay				|t_varchar(1024)|'0'	|NOT NULL	|0

TABLE|lld_override_ophistory|lld_override_operationid|ZBX_TEMPLATE
FIELD	|lld_override_operationid	|t_id		|	|NOT NULL	|0	|1|lld_override_operation
FIELD	|history			|t_varchar(255)	|'90d'	|NOT NULL	|0

TABLE|lld_override_optrends|lld_override_operationid|ZBX_TEMPLATE
FIELD	|lld_override_operationid	|t_id		|	|NOT NULL	|0	|1|lld_override_operation
FIELD	|trends				|t_varchar(255)	|'365d'	|NOT NULL	|0

TABLE|lld_override_opseverity|lld_override_operationid|ZBX_TEMPLATE
FIELD	|lld_override_operationid	|t_id		|	|NOT NULL	|0	|1|lld_override_operation
FIELD	|severity			|t_integer	|'0'	|NOT NULL	|0

TABLE|lld_override_optag|lld_override_optagid|ZBX_TEMPLATE
FIELD	|lld_override_optagid		|t_id		|	|NOT NULL	|0
FIELD	|lld_override_operationid	|t_id		|	|NOT NULL	|0	|1|lld_override_operation
FIELD	|tag				|t_varchar(255)	|''	|NOT NULL	|0
FIELD	|value				|t_varchar(255)	|''	|NOT NULL	|0
INDEX	|1				|lld_override_operationid

TABLE|lld_override_optemplate|lld_override_optemplateid|ZBX_TEMPLATE
FIELD	|lld_override_optemplateid	|t_id		|	|NOT NULL	|0
FIELD	|lld_override_operationid	|t_id		|	|NOT NULL	|0	|1|lld_override_operation
FIELD	|templateid			|t_id		|	|NOT NULL	|0	|2|hosts	|hostid	|RESTRICT
UNIQUE	|1				|lld_override_operationid,templateid
INDEX	|2				|templateid

TABLE|lld_override_opinventory|lld_override_operationid|ZBX_TEMPLATE
FIELD	|lld_override_operationid	|t_id		|	|NOT NULL	|0	|1|lld_override_operation
FIELD	|inventory_mode			|t_integer	|'0'	|NOT NULL	|0

TABLE|trigger_queue|trigger_queueid|0
FIELD		|trigger_queueid|t_id		|	|NOT NULL	|0
FIELD		|objectid	|t_id		|	|NOT NULL	|0
FIELD		|type		|t_integer	|'0'	|NOT NULL	|0
FIELD		|clock		|t_time		|'0'	|NOT NULL	|0
FIELD		|ns		|t_nanosec	|'0'	|NOT NULL	|0

TABLE|item_parameter|item_parameterid|ZBX_TEMPLATE
FIELD		|item_parameterid|t_id		|	|NOT NULL	|0
FIELD		|itemid		|t_id		|	|NOT NULL	|ZBX_PROXY		|1|items
FIELD		|name		|t_varchar(255)	|''	|NOT NULL	|ZBX_PROXY
FIELD		|value		|t_varchar(2048)|''	|NOT NULL	|ZBX_PROXY
INDEX		|1		|itemid

TABLE|role_rule|role_ruleid|ZBX_DATA
FIELD		|role_ruleid	|t_id		|	|NOT NULL	|0
FIELD		|roleid		|t_id		|	|NOT NULL	|0			|1|role
FIELD		|type		|t_integer	|'0'	|NOT NULL	|0
FIELD		|name		|t_varchar(255)	|''	|NOT NULL	|0
FIELD		|value_int	|t_integer	|'0'	|NOT NULL	|0
FIELD		|value_str	|t_varchar(255)	|''	|NOT NULL	|0
FIELD		|value_moduleid	|t_id		|	|NULL		|0			|2|module	|moduleid
FIELD		|value_serviceid|t_id		|	|NULL	|0			|3|services	|serviceid
INDEX		|1		|roleid
INDEX		|2		|value_moduleid
INDEX		|3		|value_serviceid

TABLE|token|tokenid|ZBX_DATA
FIELD	|tokenid	|t_id		|	|NOT NULL	|0
FIELD	|name		|t_varchar(64)	|''	|NOT NULL	|0
FIELD	|description	|t_shorttext	|''	|NOT NULL	|0
FIELD	|userid		|t_id		|	|NOT NULL	|0	|1	|users
FIELD	|token		|t_varchar(128)	|	|NULL		|0
FIELD	|lastaccess	|t_integer	|'0'	|NOT NULL	|0
FIELD	|status		|t_integer	|'0'	|NOT NULL	|0
FIELD	|expires_at	|t_time		|'0'	|NOT NULL	|0
FIELD	|created_at	|t_time		|'0'	|NOT NULL	|0
FIELD	|creator_userid	|t_id		|	|NULL		|0	|2	|users	|userid	|RESTRICT
INDEX	|1		|name
UNIQUE	|2		|userid,name
UNIQUE	|3		|token
INDEX	|4		|creator_userid

TABLE|item_tag|itemtagid|ZBX_TEMPLATE
FIELD		|itemtagid	|t_id		|	|NOT NULL	|0
FIELD		|itemid		|t_id		|	|NOT NULL	|0			|1|items	|		|RESTRICT
FIELD		|tag		|t_varchar(255)	|''	|NOT NULL	|0
FIELD		|value		|t_varchar(255)	|''	|NOT NULL	|0
INDEX		|1		|itemid
CHANGELOG	|4

TABLE|httptest_tag|httptesttagid|ZBX_TEMPLATE
FIELD		|httptesttagid	|t_id		|	|NOT NULL	|0
FIELD		|httptestid	|t_id			|	|NOT NULL	|0		|1|httptest
FIELD		|tag		|t_varchar(255)	|''	|NOT NULL	|0
FIELD		|value		|t_varchar(255)	|''	|NOT NULL	|0
INDEX		|1		|httptestid

TABLE|sysmaps_element_tag|selementtagid|ZBX_TEMPLATE
FIELD		|selementtagid	|t_id		|	|NOT NULL	|0
FIELD		|selementid	|t_id			|	|NOT NULL	|0		|1|sysmaps_elements
FIELD		|tag		|t_varchar(255)	|''	|NOT NULL	|0
FIELD		|value		|t_varchar(255)	|''	|NOT NULL	|0
FIELD		|operator	|t_integer		|'0'|NOT NULL	|0
INDEX		|1		|selementid

TABLE|report|reportid|ZBX_DATA
FIELD		|reportid	|t_id		|	|NOT NULL	|0
FIELD		|userid		|t_id		|	|NOT NULL	|0		|1|users|userid
FIELD		|name		|t_varchar(255)	|''	|NOT NULL	|0
FIELD		|description	|t_varchar(2048)|''	|NOT NULL	|0
FIELD		|status		|t_integer	|'0'	|NOT NULL	|0
FIELD		|dashboardid	|t_id		|	|NOT NULL	|0		|2|dashboard|dashboardid
FIELD		|period		|t_integer	|'0'	|NOT NULL	|0
FIELD		|cycle		|t_integer	|'0'	|NOT NULL	|0
FIELD		|weekdays	|t_integer	|'0'	|NOT NULL	|0
FIELD		|start_time	|t_integer	|'0'	|NOT NULL	|0
FIELD		|active_since	|t_integer	|'0'	|NOT NULL	|0
FIELD		|active_till	|t_integer	|'0'	|NOT NULL	|0
FIELD		|state		|t_integer	|'0'	|NOT NULL	|ZBX_NODATA
FIELD		|lastsent	|t_time	|'0'		|NOT NULL	|ZBX_NODATA
FIELD		|info		|t_varchar(2048)|''	|NOT NULL	|ZBX_NODATA
UNIQUE		|1		|name

TABLE|report_param|reportparamid|ZBX_DATA
FIELD		|reportparamid	|t_id		|	|NOT NULL	|0
FIELD		|reportid	|t_id		|	|NOT NULL	|0		|1|report|reportid
FIELD		|name		|t_varchar(255)	|''	|NOT NULL	|0
FIELD		|value		|t_shorttext	|''	|NOT NULL	|0
INDEX		|1		|reportid

TABLE|report_user|reportuserid|ZBX_DATA
FIELD		|reportuserid	|t_id		|	|NOT NULL	|0
FIELD		|reportid	|t_id		|	|NOT NULL	|0		|1|report|reportid
FIELD		|userid		|t_id		|	|NOT NULL	|0		|2|users|userid
FIELD		|exclude	|t_integer	|'0'	|NOT NULL	|0
FIELD		|access_userid	|t_id		|	|NULL		|0		|3|users|userid		|RESTRICT
INDEX		|1		|reportid

TABLE|report_usrgrp|reportusrgrpid|ZBX_DATA
FIELD		|reportusrgrpid|t_id		|	|NOT NULL	|0
FIELD		|reportid	|t_id		|	|NOT NULL	|0		|1|report|reportid
FIELD		|usrgrpid	|t_id		|	|NOT NULL	|0		|2|usrgrp|usrgrpid
FIELD		|access_userid	|t_id		|	|NULL		|0		|3|users|userid		|RESTRICT
INDEX		|1		|reportid

TABLE|service_problem_tag|service_problem_tagid|ZBX_DATA
FIELD		|service_problem_tagid	|t_id		|	|NOT NULL	|0
FIELD		|serviceid		|t_id		|	|NOT NULL	|0	|1|services|serviceid
FIELD		|tag			|t_varchar(255)	|''	|NOT NULL	|0
FIELD		|operator		|t_integer	|'0'	|NOT NULL	|0
FIELD		|value			|t_varchar(255)	|''	|NOT NULL	|0
INDEX		|1			|serviceid

TABLE|service_problem|service_problemid|ZBX_DATA
FIELD		|service_problemid	|t_id		|	|NOT NULL	|0
FIELD		|eventid		|t_id		|	|NOT NULL	|0	|1|problem|eventid
FIELD		|serviceid		|t_id		|	|NOT NULL	|0	|2|services|serviceid
FIELD		|severity		|t_integer	|'0'	|NOT NULL	|0
INDEX		|1			|eventid
INDEX		|2			|serviceid

TABLE|service_tag|servicetagid|0
FIELD		|servicetagid	|t_id		|	|NOT NULL	|0
FIELD		|serviceid	|t_id		|	|NOT NULL	|0		|1|services|serviceid
FIELD		|tag		|t_varchar(255)	|''	|NOT NULL	|0
FIELD		|value		|t_varchar(255)	|''	|NOT NULL	|0
INDEX		|1		|serviceid

TABLE|service_status_rule|service_status_ruleid|ZBX_DATA
FIELD		|service_status_ruleid|t_id	|	|NOT NULL	|0
FIELD		|serviceid	|t_id		|	|NOT NULL	|0		|1|services|serviceid
FIELD		|type		|t_integer	|'0'	|NOT NULL	|0
FIELD		|limit_value	|t_integer	|'0'	|NOT NULL	|0
FIELD		|limit_status	|t_integer	|'0'	|NOT NULL	|0
FIELD		|new_status	|t_integer	|'0'	|NOT NULL	|0
INDEX		|1		|serviceid

TABLE|ha_node|ha_nodeid|ZBX_DATA
FIELD		|ha_nodeid	|t_cuid		|	|NOT NULL	|0
FIELD		|name		|t_varchar(255)	|''	|NOT NULL	|0
FIELD		|address	|t_varchar(255)	|''	|NOT NULL	|0
FIELD		|port		|t_integer	|'10051'|NOT NULL	|0
FIELD		|lastaccess	|t_integer	|'0'	|NOT NULL	|0
FIELD		|status		|t_integer	|'0'	|NOT NULL	|0
FIELD		|ha_sessionid	|t_cuid		|''	|NOT NULL	|0
UNIQUE		|1		|name
INDEX		|2		|status,lastaccess

TABLE|sla|slaid|ZBX_DATA
FIELD		|slaid		|t_id		|	|NOT NULL	|0
FIELD		|name		|t_varchar(255)	|''	|NOT NULL	|0
FIELD		|period		|t_integer	|'0'	|NOT NULL	|0
FIELD		|slo		|t_double	|'99.9'	|NOT NULL	|0
FIELD		|effective_date	|t_integer	|'0'	|NOT NULL	|0
FIELD		|timezone	|t_varchar(50)	|'UTC'	|NOT NULL	|ZBX_NODATA
FIELD		|status		|t_integer	|'1'	|NOT NULL	|0
FIELD		|description	|t_shorttext	|''	|NOT NULL	|0
UNIQUE		|1		|name

TABLE|sla_schedule|sla_scheduleid|ZBX_DATA
FIELD		|sla_scheduleid	|t_id		|	|NOT NULL	|0
FIELD		|slaid		|t_id		|	|NOT NULL	|0		|1|sla|slaid
FIELD		|period_from	|t_integer	|'0'	|NOT NULL	|0
FIELD		|period_to	|t_integer	|'0'	|NOT NULL	|0
INDEX		|1		|slaid

TABLE|sla_excluded_downtime|sla_excluded_downtimeid|ZBX_DATA
FIELD		|sla_excluded_downtimeid|t_id		|	|NOT NULL	|0
FIELD		|slaid			|t_id		|	|NOT NULL	|0	|1|sla|slaid
FIELD		|name			|t_varchar(255)	|''	|NOT NULL	|0
FIELD		|period_from		|t_integer	|'0'	|NOT NULL	|0
FIELD		|period_to		|t_integer	|'0'	|NOT NULL	|0
INDEX		|1			|slaid

TABLE|sla_service_tag|sla_service_tagid|0
FIELD		|sla_service_tagid	|t_id		|	|NOT NULL	|0
FIELD		|slaid			|t_id		|	|NOT NULL	|0	|1|sla|slaid
FIELD		|tag			|t_varchar(255)	|''	|NOT NULL	|0
FIELD		|operator		|t_integer	|'0'	|NOT NULL	|0
FIELD		|value			|t_varchar(255)	|''	|NOT NULL	|0
INDEX		|1			|slaid

TABLE|host_rtdata|hostid|ZBX_TEMPLATE
FIELD		|hostid			|t_id		|	|NOT NULL	|0	|1|hosts|hostid
FIELD		|active_available	|t_integer	|'0'	|NOT NULL	|0
FIELD		|lastaccess		|t_integer	|'0'	|NOT NULL	|ZBX_NODATA
FIELD		|version		|t_integer	|'0'	|NOT NULL	|ZBX_NODATA
FIELD		|compatibility		|t_integer	|'0'	|NOT NULL	|ZBX_NODATA

TABLE|userdirectory|userdirectoryid|0
FIELD		|userdirectoryid	|t_id			|		|NOT NULL	|0
FIELD		|name				|t_varchar(128)	|''		|NOT NULL	|0
FIELD		|description		|t_shorttext	|''		|NOT NULL	|0
FIELD		|idp_type			|t_integer		|'1'	|NOT NULL	|0
FIELD		|provision_status	|t_integer		|'0'	|NOT NULL	|0
INDEX		|1			|idp_type

TABLE|userdirectory_ldap|userdirectoryid|0
FIELD		|userdirectoryid		|t_id			|		|NOT NULL	|0	|1|userdirectory
FIELD		|host					|t_varchar(255)	|''		|NOT NULL	|0
FIELD		|port					|t_integer		|'389'	|NOT NULL	|0
FIELD		|base_dn				|t_varchar(255)	|''		|NOT NULL	|0
FIELD		|search_attribute		|t_varchar(128)	|''		|NOT NULL	|0
FIELD		|bind_dn				|t_varchar(255)	|''		|NOT NULL	|0
FIELD		|bind_password			|t_varchar(128)	|''		|NOT NULL	|0
FIELD		|start_tls				|t_integer		|'0'	|NOT NULL	|0
FIELD		|search_filter			|t_varchar(255)	|''		|NOT NULL	|0
FIELD		|group_basedn			|t_varchar(255)	|''		|NOT NULL	|0
FIELD		|group_name				|t_varchar(255)	|''		|NOT NULL	|0
FIELD		|group_member			|t_varchar(255)	|''		|NOT NULL	|0
FIELD		|user_ref_attr			|t_varchar(255)	|''		|NOT NULL	|0
FIELD		|group_filter			|t_varchar(255)	|''		|NOT NULL	|0
FIELD		|group_membership		|t_varchar(255)	|''		|NOT NULL	|0
FIELD		|user_username			|t_varchar(255)	|''		|NOT NULL	|0
FIELD		|user_lastname			|t_varchar(255)	|''		|NOT NULL	|0

TABLE|userdirectory_saml|userdirectoryid|0
FIELD		|userdirectoryid		|t_id			|		|NOT NULL	|0	|1|userdirectory
FIELD		|idp_entityid			|t_varchar(1024)|''		|NOT NULL	|0
FIELD		|sso_url				|t_varchar(2048)|''		|NOT NULL	|0
FIELD		|slo_url				|t_varchar(2048)|''		|NOT NULL	|0
FIELD		|username_attribute		|t_varchar(128)	|''		|NOT NULL	|0
FIELD		|sp_entityid			|t_varchar(1024)|''		|NOT NULL	|0
FIELD		|nameid_format			|t_varchar(2048)|''		|NOT NULL	|0
FIELD		|sign_messages			|t_integer		|'0'	|NOT NULL	|0
FIELD		|sign_assertions		|t_integer		|'0'	|NOT NULL	|0
FIELD		|sign_authn_requests	|t_integer		|'0'	|NOT NULL	|0
FIELD		|sign_logout_requests	|t_integer		|'0'	|NOT NULL	|0
FIELD		|sign_logout_responses	|t_integer		|'0'	|NOT NULL	|0
FIELD		|encrypt_nameid			|t_integer		|'0'	|NOT NULL	|0
FIELD		|encrypt_assertions		|t_integer		|'0'	|NOT NULL	|0
FIELD		|group_name				|t_varchar(255)	|''		|NOT NULL	|0
FIELD		|user_username			|t_varchar(255)	|''		|NOT NULL	|0
FIELD		|user_lastname			|t_varchar(255)	|''		|NOT NULL	|0
FIELD		|scim_status			|t_integer		|'0'	|NOT NULL	|0

TABLE|userdirectory_media|userdirectory_mediaid|0
FIELD		|userdirectory_mediaid	|t_id			|	|NOT NULL	|0
FIELD		|userdirectoryid	|t_id			|	|NOT NULL	|0	|1	|userdirectory
FIELD		|mediatypeid		|t_id			|	|NOT NULL	|0	|2	|media_type
FIELD		|name				|t_varchar(64)	|''	|NOT NULL	|0
FIELD		|attribute			|t_varchar(255)	|''	|NOT NULL	|0
INDEX		|1	|userdirectoryid
INDEX		|2	|mediatypeid

TABLE|userdirectory_usrgrp|userdirectory_usrgrpid|0
FIELD		|userdirectory_usrgrpid		|t_id		|	|NOT NULL	|0
FIELD		|userdirectory_idpgroupid	|t_id		|	|NOT NULL	|0	|1	|userdirectory_idpgroup
FIELD		|usrgrpid					|t_id		|	|NOT NULL	|0	|2	|usrgrp
UNIQUE		|1	|userdirectory_idpgroupid,usrgrpid
INDEX		|2	|usrgrpid
INDEX		|3	|userdirectory_idpgroupid

TABLE|userdirectory_idpgroup|userdirectory_idpgroupid|0
FIELD		|userdirectory_idpgroupid	|t_id			|	|NOT NULL	|0
FIELD		|userdirectoryid		|t_id			|	|NOT NULL	|0	|1	|userdirectory
FIELD		|roleid					|t_id			|	|NOT NULL	|0	|2	|role
FIELD		|name					|t_varchar(255)	|''	|NOT NULL	|0
INDEX		|1	|userdirectoryid
INDEX		|2	|roleid

TABLE|changelog|changelogid|0
FIELD		|changelogid	|t_serial	|	|NOT NULL	|0
FIELD		|object		|t_integer	|'0'	|NOT NULL	|0
FIELD		|objectid	|t_id		|	|NOT NULL	|0
FIELD		|operation	|t_integer	|'0'	|NOT NULL	|0
FIELD		|clock		|t_integer	|'0'	|NOT NULL	|0
INDEX		|1		|clock

TABLE|scim_group|scim_groupid|0
FIELD		|scim_groupid	|t_id			|	|NOT NULL	|0
FIELD		|name			|t_varchar(64)	|''	|NOT NULL	|0
UNIQUE		|1		|name

TABLE|user_scim_group|user_scim_groupid|0
FIELD		|user_scim_groupid	|t_id	|	|NOT NULL	|0
FIELD		|userid				|t_id	|	|NOT NULL	|0	|1|users
FIELD		|scim_groupid		|t_id	|	|NOT NULL	|0	|2|scim_group
INDEX		|1	|userid
INDEX		|2	|scim_groupid

TABLE|connector|connectorid|ZBX_DATA
FIELD		|connectorid	|t_id		|	|NOT NULL	|0
FIELD		|name		|t_varchar(255)	|''	|NOT NULL	|0
FIELD		|protocol	|t_integer	|'0'	|NOT NULL	|0
FIELD		|data_type	|t_integer	|'0'	|NOT NULL	|0
FIELD		|url		|t_varchar(2048)|''	|NOT NULL	|0
FIELD		|max_records	|t_integer	|'0'	|NOT NULL	|0
FIELD		|max_senders	|t_integer	|'1'	|NOT NULL	|0
FIELD		|max_attempts	|t_integer	|'1'	|NOT NULL	|0
FIELD		|timeout	|t_varchar(255)	|'5s'	|NOT NULL	|0
FIELD		|http_proxy	|t_varchar(255)	|''	|NOT NULL	|0
FIELD		|authtype	|t_integer	|'0'	|NOT NULL	|0
FIELD		|username	|t_varchar(64)	|''	|NOT NULL	|0
FIELD		|password	|t_varchar(64)	|''	|NOT NULL	|0
FIELD		|token		|t_varchar(128)	|''	|NOT NULL	|0
FIELD		|verify_peer	|t_integer	|'1'	|NOT NULL	|0
FIELD		|verify_host	|t_integer	|'1'	|NOT NULL	|0
FIELD		|ssl_cert_file	|t_varchar(255)	|''	|NOT NULL	|0
FIELD		|ssl_key_file	|t_varchar(255)	|''	|NOT NULL	|0
FIELD		|ssl_key_password|t_varchar(64)	|''	|NOT NULL	|0
FIELD		|description	|t_shorttext	|''	|NOT NULL	|0
FIELD		|status		|t_integer	|'1'	|NOT NULL	|0
FIELD		|tags_evaltype	|t_integer	|'0'	|NOT NULL	|0
UNIQUE		|1		|name
CHANGELOG	|17

TABLE|connector_tag|connector_tagid|0
FIELD	|connector_tagid|t_id		|	|NOT NULL	|0
FIELD	|connectorid	|t_id		|	|NOT NULL	|0	|1|connector|	|RESTRICT
FIELD	|tag		|t_varchar(255)	|''	|NOT NULL	|0
FIELD	|operator	|t_integer	|'0'	|NOT NULL	|0
FIELD	|value		|t_varchar(255)	|''	|NOT NULL	|0
INDEX	|1		|connectorid
CHANGELOG	|18

TABLE|dbversion|dbversionid|
FIELD		|dbversionid	|t_id		|	|NOT NULL	|0
FIELD		|mandatory	|t_integer	|'0'	|NOT NULL	|
FIELD		|optional	|t_integer	|'0'	|NOT NULL	|
<<<<<<< HEAD
ROW		|1		|6050009	|6050009
=======
ROW		|1		|6050011	|6050011
>>>>>>> 85440422
<|MERGE_RESOLUTION|>--- conflicted
+++ resolved
@@ -2111,8 +2111,4 @@
 FIELD		|dbversionid	|t_id		|	|NOT NULL	|0
 FIELD		|mandatory	|t_integer	|'0'	|NOT NULL	|
 FIELD		|optional	|t_integer	|'0'	|NOT NULL	|
-<<<<<<< HEAD
-ROW		|1		|6050009	|6050009
-=======
-ROW		|1		|6050011	|6050011
->>>>>>> 85440422
+ROW		|1		|6050011	|6050013