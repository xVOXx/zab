--
-- Zabbix
-- Copyright (C) 2001-2023 Zabbix SIA
--
-- This program is free software; you can redistribute it and/or modify
-- it under the terms of the GNU General Public License as published by
-- the Free Software Foundation; either version 2 of the License, or
-- (at your option) any later version.
--
-- This program is distributed in the hope that it will be useful,
-- but WITHOUT ANY WARRANTY; without even the implied warranty of
-- MERCHANTABILITY or FITNESS FOR A PARTICULAR PURPOSE. See the
-- GNU General Public License for more details.
--
-- You should have received a copy of the GNU General Public License
-- along with this program; if not, write to the Free Software
-- Foundation, Inc., 51 Franklin Street, Fifth Floor, Boston, MA  02110-1301, USA.
--

--
-- Do not use spaces
-- Tables must be sorted to match referential integrity rules
--

TABLE|role|roleid|ZBX_DATA
FIELD		|roleid		|t_id		|	|NOT NULL	|0
FIELD		|name		|t_varchar(255)	|''	|NOT NULL	|0
FIELD		|type		|t_integer	|'0'	|NOT NULL	|0
FIELD		|readonly	|t_integer	|'0'	|NOT NULL	|0
UNIQUE		|1		|name

TABLE|users|userid|ZBX_DATA
FIELD		|userid		|t_id		|	|NOT NULL	|0
FIELD		|username	|t_varchar(100)	|''	|NOT NULL	|0
FIELD		|name		|t_varchar(100)	|''	|NOT NULL	|0
FIELD		|surname	|t_varchar(100)	|''	|NOT NULL	|0
FIELD		|passwd		|t_varchar(60)	|''	|NOT NULL	|0
FIELD		|url		|t_varchar(2048)|''	|NOT NULL	|0
FIELD		|autologin	|t_integer	|'0'	|NOT NULL	|0
FIELD		|autologout	|t_varchar(32)	|'15m'	|NOT NULL	|0
FIELD		|lang		|t_varchar(7)	|'default'|NOT NULL	|ZBX_NODATA
FIELD		|refresh	|t_varchar(32)	|'30s'	|NOT NULL	|0
FIELD		|theme		|t_varchar(128)	|'default'|NOT NULL	|ZBX_NODATA
FIELD		|attempt_failed	|t_integer	|0	|NOT NULL	|ZBX_NODATA
FIELD		|attempt_ip	|t_varchar(39)	|''	|NOT NULL	|ZBX_NODATA
FIELD		|attempt_clock	|t_integer	|0	|NOT NULL	|ZBX_NODATA
FIELD		|rows_per_page	|t_integer	|50	|NOT NULL	|0
FIELD		|timezone	|t_varchar(50)	|'default'|NOT NULL	|ZBX_NODATA
FIELD		|roleid		|t_id			|NULL	|NULL	|0	|1|role
FIELD		|userdirectoryid	|t_id	|NULL	|NULL	|ZBX_NODATA	|2|userdirectory	|userdirectoryid	|RESTRICT
FIELD		|ts_provisioned		|t_time	|'0'	|NOT NULL	|ZBX_NODATA
UNIQUE		|1		|username
INDEX		|2		|userdirectoryid

TABLE|maintenances|maintenanceid|ZBX_DATA
FIELD		|maintenanceid	|t_id		|	|NOT NULL	|0
FIELD		|name		|t_varchar(128)	|''	|NOT NULL	|0
FIELD		|maintenance_type|t_integer	|'0'	|NOT NULL	|0
FIELD		|description	|t_shorttext	|''	|NOT NULL	|0
FIELD		|active_since	|t_integer	|'0'	|NOT NULL	|0
FIELD		|active_till	|t_integer	|'0'	|NOT NULL	|0
FIELD		|tags_evaltype	|t_integer	|'0'	|NOT NULL	|0
INDEX		|1		|active_since,active_till
UNIQUE		|2		|name

TABLE|hosts|hostid|ZBX_TEMPLATE
FIELD		|hostid		|t_id		|	|NOT NULL	|0
FIELD		|proxy_hostid	|t_id		|	|NULL		|0			|1|hosts	|hostid		|RESTRICT
FIELD		|host		|t_varchar(128)	|''	|NOT NULL	|ZBX_PROXY
FIELD		|status		|t_integer	|'0'	|NOT NULL	|ZBX_PROXY
FIELD		|ipmi_authtype	|t_integer	|'-1'	|NOT NULL	|ZBX_PROXY
FIELD		|ipmi_privilege	|t_integer	|'2'	|NOT NULL	|ZBX_PROXY
FIELD		|ipmi_username	|t_varchar(16)	|''	|NOT NULL	|ZBX_PROXY
FIELD		|ipmi_password	|t_varchar(20)	|''	|NOT NULL	|ZBX_PROXY
FIELD		|maintenanceid	|t_id		|	|NULL		|ZBX_NODATA		|2|maintenances	|		|RESTRICT
FIELD		|maintenance_status|t_integer	|'0'	|NOT NULL	|ZBX_NODATA
FIELD		|maintenance_type|t_integer	|'0'	|NOT NULL	|ZBX_NODATA
FIELD		|maintenance_from|t_integer	|'0'	|NOT NULL	|ZBX_NODATA
FIELD		|name		|t_varchar(128)	|''	|NOT NULL	|ZBX_PROXY
FIELD		|flags		|t_integer	|'0'	|NOT NULL	|0
FIELD		|templateid	|t_id		|	|NULL		|0			|3|hosts	|hostid		|RESTRICT
FIELD		|description	|t_shorttext	|''	|NOT NULL	|0
FIELD		|tls_connect	|t_integer	|'1'	|NOT NULL	|ZBX_PROXY
FIELD		|tls_accept	|t_integer	|'1'	|NOT NULL	|ZBX_PROXY
FIELD		|tls_issuer	|t_varchar(1024)|''	|NOT NULL	|ZBX_PROXY
FIELD		|tls_subject	|t_varchar(1024)|''	|NOT NULL	|ZBX_PROXY
FIELD		|tls_psk_identity|t_varchar(128)|''	|NOT NULL	|ZBX_PROXY
FIELD		|tls_psk	|t_varchar(512)	|''	|NOT NULL	|ZBX_PROXY
FIELD		|proxy_address	|t_varchar(255)	|''	|NOT NULL	|0
FIELD		|auto_compress	|t_integer	|'1'	|NOT NULL	|0
FIELD		|discover	|t_integer	|'0'	|NOT NULL	|0
FIELD		|custom_interfaces|t_integer	|'0'	|NOT NULL	|0
FIELD		|uuid		|t_varchar(32)	|''	|NOT NULL	|0
FIELD		|name_upper	|t_varchar(128)	|''	|NOT NULL	|0
FIELD		|vendor_name	|t_varchar(64)	|''	|NOT NULL	|0
FIELD		|vendor_version	|t_varchar(32)	|''	|NOT NULL	|0
INDEX		|1		|host
INDEX		|2		|status
INDEX		|3		|proxy_hostid
INDEX		|4		|name
INDEX		|5		|maintenanceid
INDEX		|6		|name_upper
CHANGELOG	|1
UPD_TRIG_FUNC	|name		|name_upper	|hostid	|upper

TABLE|hstgrp|groupid|ZBX_DATA
FIELD		|groupid	|t_id		|	|NOT NULL	|0
FIELD		|name		|t_varchar(255)	|''	|NOT NULL	|0
FIELD		|flags		|t_integer	|'0'	|NOT NULL	|0
FIELD		|uuid		|t_varchar(32)	|''	|NOT NULL	|0
FIELD		|type		|t_integer	|'0'	|NOT NULL	|0
UNIQUE		|1		|type,name

TABLE|group_prototype|group_prototypeid|ZBX_TEMPLATE
FIELD		|group_prototypeid|t_id		|	|NOT NULL	|0
FIELD		|hostid		|t_id		|	|NOT NULL	|0			|1|hosts
FIELD		|name		|t_varchar(255)	|''	|NOT NULL	|0
FIELD		|groupid	|t_id		|	|NULL		|0			|2|hstgrp	|		|RESTRICT
FIELD		|templateid	|t_id		|	|NULL		|0			|3|group_prototype|group_prototypeid
INDEX		|1		|hostid

TABLE|group_discovery|groupid|ZBX_TEMPLATE
FIELD		|groupid	|t_id		|	|NOT NULL	|0			|1|hstgrp
FIELD		|parent_group_prototypeid|t_id	|	|NOT NULL	|0			|2|group_prototype|group_prototypeid|RESTRICT
FIELD		|name		|t_varchar(255)	|''	|NOT NULL	|ZBX_NODATA
FIELD		|lastcheck	|t_integer	|'0'	|NOT NULL	|ZBX_NODATA
FIELD		|ts_delete	|t_time		|'0'	|NOT NULL	|ZBX_NODATA

TABLE|drules|druleid|ZBX_DATA
FIELD		|druleid	|t_id		|	|NOT NULL	|0
FIELD		|proxy_hostid	|t_id		|	|NULL		|0			|1|hosts	|hostid		|RESTRICT
FIELD		|name		|t_varchar(255)	|''	|NOT NULL	|ZBX_PROXY
FIELD		|iprange	|t_varchar(2048)|''	|NOT NULL	|ZBX_PROXY
FIELD		|delay		|t_varchar(255)	|'1h'	|NOT NULL	|ZBX_PROXY
FIELD		|status		|t_integer	|'0'	|NOT NULL	|0
INDEX		|1		|proxy_hostid
UNIQUE		|2		|name
CHANGELOG	|9

TABLE|dchecks|dcheckid|ZBX_DATA
FIELD		|dcheckid	|t_id		|	|NOT NULL	|0
FIELD		|druleid	|t_id		|	|NOT NULL	|ZBX_PROXY		|1|drules	|		|RESTRICT
FIELD		|type		|t_integer	|'0'	|NOT NULL	|ZBX_PROXY
FIELD		|key_		|t_varchar(2048)|''	|NOT NULL	|ZBX_PROXY
FIELD		|snmp_community	|t_varchar(255)	|''	|NOT NULL	|ZBX_PROXY
FIELD		|ports		|t_varchar(255)	|'0'	|NOT NULL	|ZBX_PROXY
FIELD		|snmpv3_securityname|t_varchar(64)|''	|NOT NULL	|ZBX_PROXY
FIELD		|snmpv3_securitylevel|t_integer	|'0'	|NOT NULL	|ZBX_PROXY
FIELD		|snmpv3_authpassphrase|t_varchar(64)|''	|NOT NULL	|ZBX_PROXY
FIELD		|snmpv3_privpassphrase|t_varchar(64)|''	|NOT NULL	|ZBX_PROXY
FIELD		|uniq		|t_integer	|'0'	|NOT NULL	|ZBX_PROXY
FIELD		|snmpv3_authprotocol|t_integer	|'0'	|NOT NULL	|ZBX_PROXY
FIELD		|snmpv3_privprotocol|t_integer	|'0'	|NOT NULL	|ZBX_PROXY
FIELD		|snmpv3_contextname|t_varchar(255)|''	|NOT NULL	|ZBX_PROXY
FIELD		|host_source|t_integer	|'1'	|NOT NULL	|ZBX_PROXY
FIELD		|name_source|t_integer	|'0'	|NOT NULL	|ZBX_PROXY
FIELD		|allow_redirect|t_integer	|'0'	|NOT NULL	|ZBX_PROXY
INDEX		|1		|druleid,host_source,name_source
CHANGELOG	|10

TABLE|httptest|httptestid|ZBX_TEMPLATE
FIELD		|httptestid	|t_id		|	|NOT NULL	|0
FIELD		|name		|t_varchar(64)	|''	|NOT NULL	|ZBX_PROXY
FIELD		|delay		|t_varchar(255)	|'1m'	|NOT NULL	|ZBX_PROXY
FIELD		|status		|t_integer	|'0'	|NOT NULL	|0
FIELD		|agent		|t_varchar(255)	|'Zabbix'|NOT NULL	|ZBX_PROXY
FIELD		|authentication	|t_integer	|'0'	|NOT NULL	|ZBX_PROXY,ZBX_NODATA
FIELD		|http_user	|t_varchar(255)	|''	|NOT NULL	|ZBX_PROXY,ZBX_NODATA
FIELD		|http_password	|t_varchar(255)	|''	|NOT NULL	|ZBX_PROXY,ZBX_NODATA
FIELD		|hostid		|t_id		|	|NOT NULL	|ZBX_PROXY		|2|hosts	|		|RESTRICT
FIELD		|templateid	|t_id		|	|NULL		|0			|3|httptest	|httptestid	|RESTRICT
FIELD		|http_proxy	|t_varchar(255)	|''	|NOT NULL	|ZBX_PROXY,ZBX_NODATA
FIELD		|retries	|t_integer	|'1'	|NOT NULL	|ZBX_PROXY,ZBX_NODATA
FIELD		|ssl_cert_file	|t_varchar(255)	|''	|NOT NULL	|ZBX_PROXY,ZBX_NODATA
FIELD		|ssl_key_file	|t_varchar(255)	|''	|NOT NULL	|ZBX_PROXY,ZBX_NODATA
FIELD		|ssl_key_password|t_varchar(64)	|''	|NOT NULL	|ZBX_PROXY,ZBX_NODATA
FIELD		|verify_peer	|t_integer	|'0'	|NOT NULL	|ZBX_PROXY
FIELD		|verify_host	|t_integer	|'0'	|NOT NULL	|ZBX_PROXY
FIELD		|uuid		|t_varchar(32)	|''	|NOT NULL	|0
UNIQUE		|2		|hostid,name
INDEX		|3		|status
INDEX		|4		|templateid
CHANGELOG	|11

TABLE|httpstep|httpstepid|ZBX_TEMPLATE
FIELD		|httpstepid	|t_id		|	|NOT NULL	|0
FIELD		|httptestid	|t_id		|	|NOT NULL	|ZBX_PROXY		|1|httptest	|		|RESTRICT
FIELD		|name		|t_varchar(64)	|''	|NOT NULL	|ZBX_PROXY
FIELD		|no		|t_integer	|'0'	|NOT NULL	|ZBX_PROXY
FIELD		|url		|t_varchar(2048)|''	|NOT NULL	|ZBX_PROXY
FIELD		|timeout	|t_varchar(255)	|'15s'	|NOT NULL	|ZBX_PROXY
FIELD		|posts		|t_shorttext	|''	|NOT NULL	|ZBX_PROXY
FIELD		|required	|t_varchar(255)	|''	|NOT NULL	|ZBX_PROXY
FIELD		|status_codes	|t_varchar(255)	|''	|NOT NULL	|ZBX_PROXY
FIELD		|follow_redirects|t_integer	|'1'	|NOT NULL	|ZBX_PROXY
FIELD		|retrieve_mode	|t_integer	|'0'	|NOT NULL	|ZBX_PROXY
FIELD		|post_type	|t_integer	|'0'	|NOT NULL	|ZBX_PROXY
INDEX		|1		|httptestid
CHANGELOG	|14

TABLE|interface|interfaceid|ZBX_TEMPLATE
FIELD		|interfaceid	|t_id		|	|NOT NULL	|0
FIELD		|hostid		|t_id		|	|NOT NULL	|ZBX_PROXY		|1|hosts
FIELD		|main		|t_integer	|'0'	|NOT NULL	|ZBX_PROXY
FIELD		|type		|t_integer	|'1'	|NOT NULL	|ZBX_PROXY
FIELD		|useip		|t_integer	|'1'	|NOT NULL	|ZBX_PROXY
FIELD		|ip		|t_varchar(64)	|'127.0.0.1'|NOT NULL	|ZBX_PROXY
FIELD		|dns		|t_varchar(255)	|''	|NOT NULL	|ZBX_PROXY
FIELD		|port		|t_varchar(64)	|'10050'|NOT NULL	|ZBX_PROXY
FIELD		|available	|t_integer	|'0'	|NOT NULL	|ZBX_PROXY,ZBX_NODATA
FIELD		|error		|t_varchar(2048)|''	|NOT NULL	|ZBX_NODATA
FIELD		|errors_from	|t_integer	|'0'	|NOT NULL	|ZBX_NODATA
FIELD		|disable_until	|t_integer	|'0'	|NOT NULL	|ZBX_NODATA
INDEX		|1		|hostid,type
INDEX		|2		|ip,dns
INDEX		|3		|available

TABLE|valuemap|valuemapid|ZBX_TEMPLATE
FIELD		|valuemapid	|t_id		|	|NOT NULL	|0
FIELD		|hostid		|t_id		|	|NOT NULL	|0			|1|hosts
FIELD		|name		|t_varchar(64)	|''	|NOT NULL	|0
FIELD		|uuid		|t_varchar(32)	|''	|NOT NULL	|0
UNIQUE		|1		|hostid,name

TABLE|items|itemid|ZBX_TEMPLATE
FIELD		|itemid		|t_id		|	|NOT NULL	|0
FIELD		|type		|t_integer	|'0'	|NOT NULL	|ZBX_PROXY
FIELD		|snmp_oid	|t_varchar(512)	|''	|NOT NULL	|ZBX_PROXY
FIELD		|hostid		|t_id		|	|NOT NULL	|ZBX_PROXY		|1|hosts	|		|RESTRICT
FIELD		|name		|t_varchar(255)	|''	|NOT NULL	|0
FIELD		|key_		|t_varchar(2048)|''	|NOT NULL	|ZBX_PROXY
FIELD		|delay		|t_varchar(1024)|'0'	|NOT NULL	|ZBX_PROXY
FIELD		|history	|t_varchar(255)	|'90d'	|NOT NULL	|ZBX_PROXY
FIELD		|trends		|t_varchar(255)	|'365d'	|NOT NULL	|0
FIELD		|status		|t_integer	|'0'	|NOT NULL	|ZBX_PROXY
FIELD		|value_type	|t_integer	|'0'	|NOT NULL	|ZBX_PROXY
FIELD		|trapper_hosts	|t_varchar(255)	|''	|NOT NULL	|ZBX_PROXY
FIELD		|units		|t_varchar(255)	|''	|NOT NULL	|0
FIELD		|formula	|t_varchar(255)	|''	|NOT NULL	|0
FIELD		|logtimefmt	|t_varchar(64)	|''	|NOT NULL	|ZBX_PROXY
FIELD		|templateid	|t_id		|	|NULL		|0			|2|items	|itemid		|RESTRICT
FIELD		|valuemapid	|t_id		|	|NULL		|0			|3|valuemap	|		|RESTRICT
FIELD		|params		|t_text		|''	|NOT NULL	|ZBX_PROXY
FIELD		|ipmi_sensor	|t_varchar(128)	|''	|NOT NULL	|ZBX_PROXY
FIELD		|authtype	|t_integer	|'0'	|NOT NULL	|ZBX_PROXY
FIELD		|username	|t_varchar(255)	|''	|NOT NULL	|ZBX_PROXY
FIELD		|password	|t_varchar(255)	|''	|NOT NULL	|ZBX_PROXY
FIELD		|publickey	|t_varchar(64)	|''	|NOT NULL	|ZBX_PROXY
FIELD		|privatekey	|t_varchar(64)	|''	|NOT NULL	|ZBX_PROXY
FIELD		|flags		|t_integer	|'0'	|NOT NULL	|ZBX_PROXY
FIELD		|interfaceid	|t_id		|	|NULL		|ZBX_PROXY		|4|interface	|		|RESTRICT
FIELD		|description	|t_text		|''	|NOT NULL	|0
FIELD		|inventory_link	|t_integer	|'0'	|NOT NULL	|ZBX_PROXY
FIELD		|lifetime	|t_varchar(255)	|'30d'	|NOT NULL	|0
FIELD		|evaltype	|t_integer	|'0'	|NOT NULL	|0
FIELD		|jmx_endpoint	|t_varchar(255)	|''	|NOT NULL	|ZBX_PROXY
FIELD		|master_itemid	|t_id		|	|NULL		|ZBX_PROXY		|5|items	|itemid		|RESTRICT
FIELD		|timeout	|t_varchar(255)	|'3s'	|NOT NULL	|ZBX_PROXY
FIELD		|url		|t_varchar(2048)|''	|NOT NULL	|ZBX_PROXY
FIELD		|query_fields	|t_varchar(2048)|''	|NOT NULL	|ZBX_PROXY
FIELD		|posts		|t_text		|''	|NOT NULL	|ZBX_PROXY
FIELD		|status_codes	|t_varchar(255)	|'200'	|NOT NULL	|ZBX_PROXY
FIELD		|follow_redirects|t_integer	|'1'	|NOT NULL	|ZBX_PROXY
FIELD		|post_type	|t_integer	|'0'	|NOT NULL	|ZBX_PROXY
FIELD		|http_proxy	|t_varchar(255)	|''	|NOT NULL	|ZBX_PROXY,ZBX_NODATA
FIELD		|headers	|t_text		|''	|NOT NULL	|ZBX_PROXY
FIELD		|retrieve_mode	|t_integer	|'0'	|NOT NULL	|ZBX_PROXY
FIELD		|request_method	|t_integer	|'0'	|NOT NULL	|ZBX_PROXY
FIELD		|output_format	|t_integer	|'0'	|NOT NULL	|ZBX_PROXY
FIELD		|ssl_cert_file	|t_varchar(255)	|''	|NOT NULL	|ZBX_PROXY,ZBX_NODATA
FIELD		|ssl_key_file	|t_varchar(255)	|''	|NOT NULL	|ZBX_PROXY,ZBX_NODATA
FIELD		|ssl_key_password|t_varchar(64)	|''	|NOT NULL	|ZBX_PROXY,ZBX_NODATA
FIELD		|verify_peer	|t_integer	|'0'	|NOT NULL	|ZBX_PROXY
FIELD		|verify_host	|t_integer	|'0'	|NOT NULL	|ZBX_PROXY
FIELD		|allow_traps	|t_integer	|'0'	|NOT NULL	|ZBX_PROXY
FIELD		|discover	|t_integer	|'0'	|NOT NULL	|0
FIELD		|uuid		|t_varchar(32)	|''	|NOT NULL	|0
FIELD		|name_upper	|t_varchar(255)	|''	|NOT NULL	|0
INDEX		|1		|hostid,key_(764)
INDEX		|3		|status
INDEX		|4		|templateid
INDEX		|5		|valuemapid
INDEX		|6		|interfaceid
INDEX		|7		|master_itemid
INDEX		|8		|key_(768)
INDEX		|9		|hostid,name_upper
CHANGELOG	|3
UPD_TRIG_FUNC	|name		|name_upper	|itemid	|upper

TABLE|httpstepitem|httpstepitemid|ZBX_TEMPLATE
FIELD		|httpstepitemid	|t_id		|	|NOT NULL	|0
FIELD		|httpstepid	|t_id		|	|NOT NULL	|ZBX_PROXY		|1|httpstep	|		|RESTRICT
FIELD		|itemid		|t_id		|	|NOT NULL	|ZBX_PROXY		|2|items	|		|RESTRICT
FIELD		|type		|t_integer	|'0'	|NOT NULL	|ZBX_PROXY
UNIQUE		|1		|httpstepid,itemid
INDEX		|2		|itemid
CHANGELOG	|16

TABLE|httptestitem|httptestitemid|ZBX_TEMPLATE
FIELD		|httptestitemid	|t_id		|	|NOT NULL	|0
FIELD		|httptestid	|t_id		|	|NOT NULL	|ZBX_PROXY		|1|httptest	|		|RESTRICT
FIELD		|itemid		|t_id		|	|NOT NULL	|ZBX_PROXY		|2|items	|		|RESTRICT
FIELD		|type		|t_integer	|'0'	|NOT NULL	|ZBX_PROXY
UNIQUE		|1		|httptestid,itemid
INDEX		|2		|itemid
CHANGELOG	|13

TABLE|media_type|mediatypeid|ZBX_DATA
FIELD		|mediatypeid	|t_id		|	|NOT NULL	|0
FIELD		|type		|t_integer	|'0'	|NOT NULL	|0
FIELD		|name		|t_varchar(100)	|''	|NOT NULL	|0
FIELD		|smtp_server	|t_varchar(255)	|''	|NOT NULL	|0
FIELD		|smtp_helo	|t_varchar(255)	|''	|NOT NULL	|0
FIELD		|smtp_email	|t_varchar(255)	|''	|NOT NULL	|0
FIELD		|exec_path	|t_varchar(255)	|''	|NOT NULL	|0
FIELD		|gsm_modem	|t_varchar(255)	|''	|NOT NULL	|0
FIELD		|username	|t_varchar(255)	|''	|NOT NULL	|0
FIELD		|passwd		|t_varchar(255)	|''	|NOT NULL	|0
FIELD		|status		|t_integer	|'1'	|NOT NULL	|ZBX_NODATA
FIELD		|smtp_port	|t_integer	|'25'	|NOT NULL	|0
FIELD		|smtp_security	|t_integer	|'0'	|NOT NULL	|0
FIELD		|smtp_verify_peer|t_integer	|'0'	|NOT NULL	|0
FIELD		|smtp_verify_host|t_integer	|'0'	|NOT NULL	|0
FIELD		|smtp_authentication|t_integer	|'0'	|NOT NULL	|0
FIELD		|maxsessions	|t_integer	|'1'	|NOT NULL	|0
FIELD		|maxattempts	|t_integer	|'3'	|NOT NULL	|0
FIELD		|attempt_interval|t_varchar(32)	|'10s'	|NOT NULL	|0
FIELD		|content_type	|t_integer	|'1'	|NOT NULL	|0
FIELD		|script		|t_text		|''	|NOT NULL	|0
FIELD		|timeout	|t_varchar(32)	|'30s'	|NOT NULL	|0
FIELD		|process_tags	|t_integer	|'0'	|NOT NULL	|0
FIELD		|show_event_menu|t_integer	|'0'	|NOT NULL	|0
FIELD		|event_menu_url	|t_varchar(2048)|''	|NOT NULL	|0
FIELD		|event_menu_name|t_varchar(255)	|''	|NOT NULL	|0
FIELD		|description	|t_shorttext	|''	|NOT NULL	|0
FIELD		|provider	|t_integer	|'0'	|NOT NULL	|0
UNIQUE		|1		|name

TABLE|media_type_param|mediatype_paramid|ZBX_DATA
FIELD		|mediatype_paramid|t_id		|	|NOT NULL	|0
FIELD		|mediatypeid	|t_id		|	|NOT NULL	|0			|1|media_type
FIELD		|name		|t_varchar(255)	|''	|NOT NULL	|0
FIELD		|value		|t_varchar(2048)|''	|NOT NULL	|0
FIELD		|sortorder	|t_integer	|'0'	|NOT NULL	|0
INDEX		|1		|mediatypeid

TABLE|media_type_message|mediatype_messageid|ZBX_DATA
FIELD		|mediatype_messageid|t_id	|	|NOT NULL	|0
FIELD		|mediatypeid	|t_id		|	|NOT NULL	|0			|1|media_type
FIELD		|eventsource	|t_integer	|	|NOT NULL	|0
FIELD		|recovery	|t_integer	|	|NOT NULL	|0
FIELD		|subject	|t_varchar(255)	|''	|NOT NULL	|0
FIELD		|message	|t_text		|''	|NOT NULL	|0
UNIQUE		|1		|mediatypeid,eventsource,recovery

TABLE|usrgrp|usrgrpid|ZBX_DATA
FIELD		|usrgrpid	|t_id		|	|NOT NULL	|0
FIELD		|name		|t_varchar(64)	|''	|NOT NULL	|0
FIELD		|gui_access	|t_integer	|'0'	|NOT NULL	|0
FIELD		|users_status	|t_integer	|'0'	|NOT NULL	|0
FIELD		|debug_mode	|t_integer	|'0'	|NOT NULL	|0
FIELD		|userdirectoryid	|t_id	|NULL	|NULL	|0 |2|userdirectory	|	|RESTRICT
UNIQUE		|1		|name
INDEX		|2	|userdirectoryid

TABLE|users_groups|id|ZBX_DATA
FIELD		|id		|t_id		|	|NOT NULL	|0
FIELD		|usrgrpid	|t_id		|	|NOT NULL	|0			|1|usrgrp
FIELD		|userid		|t_id		|	|NOT NULL	|0			|2|users
UNIQUE		|1		|usrgrpid,userid
INDEX		|2		|userid

TABLE|scripts|scriptid|ZBX_DATA
FIELD		|scriptid	|t_id		|	|NOT NULL	|0
FIELD		|name		|t_varchar(255)	|''	|NOT NULL	|0
FIELD		|command	|t_text		|''	|NOT NULL	|0
FIELD		|host_access	|t_integer	|'2'	|NOT NULL	|0
FIELD		|usrgrpid	|t_id		|	|NULL		|0			|1|usrgrp	|		|RESTRICT
FIELD		|groupid	|t_id		|	|NULL		|0			|2|hstgrp	|		|RESTRICT
FIELD		|description	|t_shorttext	|''	|NOT NULL	|0
FIELD		|confirmation	|t_varchar(255)	|''	|NOT NULL	|0
FIELD		|type		|t_integer	|'5'	|NOT NULL	|0
FIELD		|execute_on	|t_integer	|'2'	|NOT NULL	|0
FIELD		|timeout	|t_varchar(32)	|'30s'	|NOT NULL	|0
FIELD		|scope		|t_integer	|'1'	|NOT NULL	|0
FIELD		|port		|t_varchar(64)	|''	|NOT NULL	|0
FIELD		|authtype	|t_integer	|'0'	|NOT NULL	|0
FIELD		|username	|t_varchar(64)	|''	|NOT NULL	|0
FIELD		|password	|t_varchar(64)	|''	|NOT NULL	|0
FIELD		|publickey	|t_varchar(64)	|''	|NOT NULL	|0
FIELD		|privatekey	|t_varchar(64)	|''	|NOT NULL	|0
FIELD		|menu_path	|t_varchar(255)	|''	|NOT NULL	|0
FIELD		|url		|t_varchar(2048)|''	|NOT NULL	|0
FIELD		|new_window	|t_integer	|'1'	|NOT NULL	|0
INDEX		|1		|usrgrpid
INDEX		|2		|groupid
UNIQUE		|3		|name,menu_path

TABLE|script_param|script_paramid|ZBX_DATA
FIELD		|script_paramid	|t_id		|	|NOT NULL	|0
FIELD		|scriptid	|t_id		|	|NOT NULL	|0			|1|scripts
FIELD		|name		|t_varchar(255)	|''	|NOT NULL	|0
FIELD		|value		|t_varchar(2048)|''	|NOT NULL	|0
UNIQUE		|1		|scriptid,name

TABLE|actions|actionid|ZBX_DATA
FIELD		|actionid	|t_id		|	|NOT NULL	|0
FIELD		|name		|t_varchar(255)	|''	|NOT NULL	|0
FIELD		|eventsource	|t_integer	|'0'	|NOT NULL	|0
FIELD		|evaltype	|t_integer	|'0'	|NOT NULL	|0
FIELD		|status		|t_integer	|'0'	|NOT NULL	|0
FIELD		|esc_period	|t_varchar(255)	|'1h'	|NOT NULL	|0
FIELD		|formula	|t_varchar(1024)|''	|NOT NULL	|0
FIELD		|pause_suppressed|t_integer	|'1'	|NOT NULL	|0
FIELD		|notify_if_canceled|t_integer	|'1'	|NOT NULL	|0
FIELD		|pause_symptoms	|t_integer	|'1'	|NOT NULL	|0
INDEX		|1		|eventsource,status
UNIQUE		|2		|name

TABLE|operations|operationid|ZBX_DATA
FIELD		|operationid	|t_id		|	|NOT NULL	|0
FIELD		|actionid	|t_id		|	|NOT NULL	|0			|1|actions
FIELD		|operationtype	|t_integer	|'0'	|NOT NULL	|0
FIELD		|esc_period	|t_varchar(255)	|'0'	|NOT NULL	|0
FIELD		|esc_step_from	|t_integer	|'1'	|NOT NULL	|0
FIELD		|esc_step_to	|t_integer	|'1'	|NOT NULL	|0
FIELD		|evaltype	|t_integer	|'0'	|NOT NULL	|0
FIELD		|recovery	|t_integer	|'0'	|NOT NULL	|0
INDEX		|1		|actionid

TABLE|opmessage|operationid|ZBX_DATA
FIELD		|operationid	|t_id		|	|NOT NULL	|0			|1|operations
FIELD		|default_msg	|t_integer	|'1'	|NOT NULL	|0
FIELD		|subject	|t_varchar(255)	|''	|NOT NULL	|0
FIELD		|message	|t_shorttext	|''	|NOT NULL	|0
FIELD		|mediatypeid	|t_id		|	|NULL		|0			|2|media_type	|		|RESTRICT
INDEX		|1		|mediatypeid

TABLE|opmessage_grp|opmessage_grpid|ZBX_DATA
FIELD		|opmessage_grpid|t_id		|	|NOT NULL	|0
FIELD		|operationid	|t_id		|	|NOT NULL	|0			|1|operations
FIELD		|usrgrpid	|t_id		|	|NOT NULL	|0			|2|usrgrp	|		|RESTRICT
UNIQUE		|1		|operationid,usrgrpid
INDEX		|2		|usrgrpid

TABLE|opmessage_usr|opmessage_usrid|ZBX_DATA
FIELD		|opmessage_usrid|t_id		|	|NOT NULL	|0
FIELD		|operationid	|t_id		|	|NOT NULL	|0			|1|operations
FIELD		|userid		|t_id		|	|NOT NULL	|0			|2|users	|		|RESTRICT
UNIQUE		|1		|operationid,userid
INDEX		|2		|userid

TABLE|opcommand|operationid|ZBX_DATA
FIELD		|operationid	|t_id		|	|NOT NULL	|0			|1|operations
FIELD		|scriptid	|t_id		|	|NOT NULL	|0			|2|scripts	|		|RESTRICT
INDEX		|1		|scriptid

TABLE|opcommand_hst|opcommand_hstid|ZBX_DATA
FIELD		|opcommand_hstid|t_id		|	|NOT NULL	|0
FIELD		|operationid	|t_id		|	|NOT NULL	|0			|1|operations
FIELD		|hostid		|t_id		|	|NULL		|0			|2|hosts	|		|RESTRICT
INDEX		|1		|operationid
INDEX		|2		|hostid

TABLE|opcommand_grp|opcommand_grpid|ZBX_DATA
FIELD		|opcommand_grpid|t_id		|	|NOT NULL	|0
FIELD		|operationid	|t_id		|	|NOT NULL	|0			|1|operations
FIELD		|groupid	|t_id		|	|NOT NULL	|0			|2|hstgrp	|		|RESTRICT
INDEX		|1		|operationid
INDEX		|2		|groupid

TABLE|opgroup|opgroupid|ZBX_DATA
FIELD		|opgroupid	|t_id		|	|NOT NULL	|0
FIELD		|operationid	|t_id		|	|NOT NULL	|0			|1|operations
FIELD		|groupid	|t_id		|	|NOT NULL	|0			|2|hstgrp	|		|RESTRICT
UNIQUE		|1		|operationid,groupid
INDEX		|2		|groupid

TABLE|optemplate|optemplateid|ZBX_TEMPLATE
FIELD		|optemplateid	|t_id		|	|NOT NULL	|0
FIELD		|operationid	|t_id		|	|NOT NULL	|0			|1|operations
FIELD		|templateid	|t_id		|	|NOT NULL	|0			|2|hosts	|hostid		|RESTRICT
UNIQUE		|1		|operationid,templateid
INDEX		|2		|templateid

TABLE|opconditions|opconditionid|ZBX_DATA
FIELD		|opconditionid	|t_id		|	|NOT NULL	|0
FIELD		|operationid	|t_id		|	|NOT NULL	|0			|1|operations
FIELD		|conditiontype	|t_integer	|'0'	|NOT NULL	|0
FIELD		|operator	|t_integer	|'0'	|NOT NULL	|0
FIELD		|value		|t_varchar(255)	|''	|NOT NULL	|0
INDEX		|1		|operationid

TABLE|conditions|conditionid|ZBX_DATA
FIELD		|conditionid	|t_id		|	|NOT NULL	|0
FIELD		|actionid	|t_id		|	|NOT NULL	|0			|1|actions
FIELD		|conditiontype	|t_integer	|'0'	|NOT NULL	|0
FIELD		|operator	|t_integer	|'0'	|NOT NULL	|0
FIELD		|value		|t_varchar(255)	|''	|NOT NULL	|0
FIELD		|value2		|t_varchar(255)	|''	|NOT NULL	|0
INDEX		|1		|actionid

TABLE|config|configid|ZBX_DATA
FIELD		|configid	|t_id		|	|NOT NULL	|0
FIELD		|work_period	|t_varchar(255)	|'1-5,09:00-18:00'|NOT NULL|0
FIELD		|alert_usrgrpid	|t_id		|	|NULL		|0			|1|usrgrp	|usrgrpid	|RESTRICT
FIELD		|default_theme	|t_varchar(128)	|'blue-theme'|NOT NULL	|ZBX_NODATA
FIELD		|authentication_type|t_integer	|'0'	|NOT NULL	|ZBX_NODATA
FIELD		|discovery_groupid|t_id		|	|NULL		|0			|2|hstgrp	|groupid	|RESTRICT
FIELD		|max_in_table	|t_integer	|'50'	|NOT NULL	|ZBX_NODATA
FIELD		|search_limit	|t_integer	|'1000'	|NOT NULL	|ZBX_NODATA
FIELD		|severity_color_0|t_varchar(6)	|'97AAB3'|NOT NULL	|ZBX_NODATA
FIELD		|severity_color_1|t_varchar(6)	|'7499FF'|NOT NULL	|ZBX_NODATA
FIELD		|severity_color_2|t_varchar(6)	|'FFC859'|NOT NULL	|ZBX_NODATA
FIELD		|severity_color_3|t_varchar(6)	|'FFA059'|NOT NULL	|ZBX_NODATA
FIELD		|severity_color_4|t_varchar(6)	|'E97659'|NOT NULL	|ZBX_NODATA
FIELD		|severity_color_5|t_varchar(6)	|'E45959'|NOT NULL	|ZBX_NODATA
FIELD		|severity_name_0|t_varchar(32)	|'Not classified'|NOT NULL|ZBX_NODATA
FIELD		|severity_name_1|t_varchar(32)	|'Information'|NOT NULL	|ZBX_NODATA
FIELD		|severity_name_2|t_varchar(32)	|'Warning'|NOT NULL	|ZBX_NODATA
FIELD		|severity_name_3|t_varchar(32)	|'Average'|NOT NULL	|ZBX_NODATA
FIELD		|severity_name_4|t_varchar(32)	|'High'	|NOT NULL	|ZBX_NODATA
FIELD		|severity_name_5|t_varchar(32)	|'Disaster'|NOT NULL	|ZBX_NODATA
FIELD		|ok_period	|t_varchar(32)	|'5m'	|NOT NULL	|ZBX_NODATA
FIELD		|blink_period	|t_varchar(32)	|'2m'	|NOT NULL	|ZBX_NODATA
FIELD		|problem_unack_color|t_varchar(6)|'CC0000'|NOT NULL	|ZBX_NODATA
FIELD		|problem_ack_color|t_varchar(6)	|'CC0000'|NOT NULL	|ZBX_NODATA
FIELD		|ok_unack_color	|t_varchar(6)	|'009900'|NOT NULL	|ZBX_NODATA
FIELD		|ok_ack_color	|t_varchar(6)	|'009900'|NOT NULL	|ZBX_NODATA
FIELD		|problem_unack_style|t_integer	|'1'	|NOT NULL	|ZBX_NODATA
FIELD		|problem_ack_style|t_integer	|'1'	|NOT NULL	|ZBX_NODATA
FIELD		|ok_unack_style	|t_integer	|'1'	|NOT NULL	|ZBX_NODATA
FIELD		|ok_ack_style	|t_integer	|'1'	|NOT NULL	|ZBX_NODATA
FIELD		|snmptrap_logging|t_integer	|'1'	|NOT NULL	|ZBX_PROXY,ZBX_NODATA
FIELD		|server_check_interval|t_integer|'10'	|NOT NULL	|ZBX_NODATA
FIELD		|hk_events_mode	|t_integer	|'1'	|NOT NULL	|ZBX_NODATA
FIELD		|hk_events_trigger|t_varchar(32)|'365d'	|NOT NULL	|ZBX_NODATA
FIELD		|hk_events_internal|t_varchar(32)|'1d'	|NOT NULL	|ZBX_NODATA
FIELD		|hk_events_discovery|t_varchar(32)|'1d'	|NOT NULL	|ZBX_NODATA
FIELD		|hk_events_autoreg|t_varchar(32)|'1d'	|NOT NULL	|ZBX_NODATA
FIELD		|hk_services_mode|t_integer	|'1'	|NOT NULL	|ZBX_NODATA
FIELD		|hk_services	|t_varchar(32)	|'365d'	|NOT NULL	|ZBX_NODATA
FIELD		|hk_audit_mode	|t_integer	|'1'	|NOT NULL	|ZBX_NODATA
FIELD		|hk_audit	|t_varchar(32)	|'365d'	|NOT NULL	|ZBX_NODATA
FIELD		|hk_sessions_mode|t_integer	|'1'	|NOT NULL	|ZBX_NODATA
FIELD		|hk_sessions	|t_varchar(32)	|'365d'	|NOT NULL	|ZBX_NODATA
FIELD		|hk_history_mode|t_integer	|'1'	|NOT NULL	|ZBX_NODATA
FIELD		|hk_history_global|t_integer	|'0'	|NOT NULL	|ZBX_PROXY,ZBX_NODATA
FIELD		|hk_history	|t_varchar(32)	|'90d'	|NOT NULL	|ZBX_PROXY,ZBX_NODATA
FIELD		|hk_trends_mode	|t_integer	|'1'	|NOT NULL	|ZBX_NODATA
FIELD		|hk_trends_global|t_integer	|'0'	|NOT NULL	|ZBX_NODATA
FIELD		|hk_trends	|t_varchar(32)	|'365d'	|NOT NULL	|ZBX_NODATA
FIELD		|default_inventory_mode|t_integer|'-1'	|NOT NULL	|ZBX_NODATA
FIELD		|custom_color	|t_integer	|'0'	|NOT NULL	|ZBX_NODATA
FIELD		|http_auth_enabled	|t_integer	|'0'	|NOT NULL	|ZBX_NODATA
FIELD		|http_login_form	|t_integer	|'0'	|NOT NULL	|ZBX_NODATA
FIELD		|http_strip_domains	|t_varchar(2048)|''	|NOT NULL	|ZBX_NODATA
FIELD		|http_case_sensitive	|t_integer	|'1'	|NOT NULL	|ZBX_NODATA
FIELD		|ldap_auth_enabled		|t_integer		|'0'	|NOT NULL	|ZBX_NODATA
FIELD		|ldap_case_sensitive	|t_integer	|'1'	|NOT NULL	|ZBX_NODATA
FIELD		|db_extension	|t_varchar(32)	|''	|NOT NULL	|ZBX_NODATA
FIELD		|autoreg_tls_accept	|t_integer	|'1'	|NOT NULL	|ZBX_PROXY,ZBX_NODATA
FIELD		|compression_status	|t_integer	|'0'	|NOT NULL	|ZBX_NODATA
FIELD		|compress_older	|t_varchar(32)	|'7d'	|NOT NULL	|ZBX_NODATA
FIELD		|instanceid	|t_varchar(32)	|''	|NOT NULL	|ZBX_NODATA
FIELD		|saml_auth_enabled	|t_integer	|'0'	|NOT NULL	|ZBX_NODATA
FIELD		|saml_case_sensitive	|t_integer	|'0'	|NOT NULL	|ZBX_NODATA
FIELD		|default_lang		|t_varchar(5)	|'en_US'|NOT NULL	|ZBX_NODATA
FIELD		|default_timezone	|t_varchar(50)	|'system'|NOT NULL	|ZBX_NODATA
FIELD		|login_attempts	|t_integer	|'5'	|NOT NULL	|ZBX_NODATA
FIELD		|login_block	|t_varchar(32)	|'30s'	|NOT NULL	|ZBX_NODATA
FIELD		|show_technical_errors	|t_integer	|'0'	|NOT NULL	|ZBX_NODATA
FIELD		|validate_uri_schemes	|t_integer	|'1'	|NOT NULL	|ZBX_NODATA
FIELD		|uri_valid_schemes	|t_varchar(255)	|'http,https,ftp,file,mailto,tel,ssh'	|NOT NULL	|ZBX_NODATA
FIELD		|x_frame_options	|t_varchar(255)	|'SAMEORIGIN'	|NOT NULL	|ZBX_NODATA
FIELD		|iframe_sandboxing_enabled	|t_integer	|'1'	|NOT NULL	|ZBX_NODATA
FIELD		|iframe_sandboxing_exceptions	|t_varchar(255)	|''	|NOT NULL	|ZBX_NODATA
FIELD		|max_overview_table_size	|t_integer	|'50'	|NOT NULL	|ZBX_NODATA
FIELD		|history_period	|t_varchar(32)|	'24h'	|NOT NULL	|ZBX_NODATA
FIELD		|period_default	|t_varchar(32)	|'1h'	|NOT NULL	|ZBX_NODATA
FIELD		|max_period	|t_varchar(32)	|'2y'	|NOT NULL	|ZBX_NODATA
FIELD		|socket_timeout	|t_varchar(32)	|'3s'	|NOT NULL	|ZBX_NODATA
FIELD		|connect_timeout	|t_varchar(32)	|'3s'	|NOT NULL	|ZBX_NODATA
FIELD		|media_type_test_timeout	|t_varchar(32)	|'65s'	|NOT NULL	|ZBX_NODATA
FIELD		|script_timeout	|t_varchar(32)	|'60s'	|NOT NULL	|ZBX_NODATA
FIELD		|item_test_timeout	|t_varchar(32)	|'60s'	|NOT NULL	|ZBX_NODATA
FIELD		|session_key	|t_varchar(32)|''	|NOT NULL	|ZBX_NODATA
FIELD		|url			|t_varchar(2048)|''	|NOT NULL	|ZBX_NODATA
FIELD		|report_test_timeout|t_varchar(32)|'60s'|NOT NULL	|ZBX_NODATA
FIELD		|dbversion_status	|t_shorttext|''	|NOT NULL	|ZBX_NODATA
FIELD		|hk_events_service|t_varchar(32)|'1d'	|NOT NULL	|ZBX_NODATA
FIELD		|passwd_min_length	|t_integer	|'8'	|NOT NULL	|ZBX_NODATA
FIELD		|passwd_check_rules	|t_integer	|'8'	|NOT NULL	|ZBX_NODATA
FIELD		|auditlog_enabled	|t_integer	|'1'	|NOT NULL	|ZBX_NODATA
FIELD		|ha_failover_delay	|t_varchar(32)	|'1m'	|NOT NULL	|ZBX_NODATA
FIELD		|geomaps_tile_provider|t_varchar(255)	|''	|NOT NULL	|0
FIELD		|geomaps_tile_url	|t_varchar(2048)|''	|NOT NULL	|ZBX_NODATA
FIELD		|geomaps_max_zoom	|t_integer	|'0'	|NOT NULL	|ZBX_NODATA
FIELD		|geomaps_attribution|t_varchar(1024)|''	|NOT NULL	|ZBX_NODATA
FIELD		|vault_provider	|t_integer	|'0'	|NOT NULL	|ZBX_NODATA
FIELD		|ldap_userdirectoryid	|t_id	|NULL |NULL	|0		|3|userdirectory	|userdirectoryid|RESTRICT
FIELD		|server_status		|t_shorttext	|''	|NOT NULL	|ZBX_NODATA
FIELD		|jit_provision_interval		|t_varchar(32)	|'1h'	|NOT NULL	|ZBX_NODATA
FIELD		|saml_jit_status			|t_integer		|'0'	|NOT NULL	|ZBX_NODATA
FIELD		|ldap_jit_status			|t_integer		|'0'	|NOT NULL	|ZBX_NODATA
FIELD		|disabled_usrgrpid			|t_id			|NULL	|NULL		|ZBX_NODATA	|4|usrgrp	|usrgrpid|RESTRICT
INDEX		|1		|alert_usrgrpid
INDEX		|2		|discovery_groupid
INDEX		|3		|ldap_userdirectoryid
INDEX		|4		|disabled_usrgrpid

TABLE|triggers|triggerid|ZBX_TEMPLATE
FIELD		|triggerid	|t_id		|	|NOT NULL	|0
FIELD		|expression	|t_varchar(2048)|''	|NOT NULL	|0
FIELD		|description	|t_varchar(255)	|''	|NOT NULL	|0
FIELD		|url		|t_varchar(2048)|''	|NOT NULL	|0
FIELD		|status		|t_integer	|'0'	|NOT NULL	|0
FIELD		|value		|t_integer	|'0'	|NOT NULL	|ZBX_NODATA
FIELD		|priority	|t_integer	|'0'	|NOT NULL	|0
FIELD		|lastchange	|t_integer	|'0'	|NOT NULL	|ZBX_NODATA
FIELD		|comments	|t_shorttext	|''	|NOT NULL	|0
FIELD		|error		|t_varchar(2048)|''	|NOT NULL	|ZBX_NODATA
FIELD		|templateid	|t_id		|	|NULL		|0			|1|triggers	|triggerid		|RESTRICT
FIELD		|type		|t_integer	|'0'	|NOT NULL	|0
FIELD		|state		|t_integer	|'0'	|NOT NULL	|ZBX_NODATA
FIELD		|flags		|t_integer	|'0'	|NOT NULL	|0
FIELD		|recovery_mode	|t_integer	|'0'	|NOT NULL	|0
FIELD		|recovery_expression|t_varchar(2048)|''	|NOT NULL	|0
FIELD		|correlation_mode|t_integer	|'0'	|NOT NULL	|0
FIELD		|correlation_tag|t_varchar(255)	|''	|NOT NULL	|0
FIELD		|manual_close	|t_integer	|'0'	|NOT NULL	|0
FIELD		|opdata		|t_varchar(255)	|''	|NOT NULL	|0
FIELD		|discover	|t_integer	|'0'	|NOT NULL	|0
FIELD		|event_name	|t_varchar(2048)|''	|NOT NULL	|0
FIELD		|uuid		|t_varchar(32)	|''	|NOT NULL	|0
FIELD		|url_name	|t_varchar(64)	|''	|NOT NULL	|0
INDEX		|1		|status
INDEX		|2		|value,lastchange
INDEX		|3		|templateid
CHANGELOG	|5

TABLE|trigger_depends|triggerdepid|ZBX_TEMPLATE
FIELD		|triggerdepid	|t_id		|	|NOT NULL	|0
FIELD		|triggerid_down	|t_id		|	|NOT NULL	|0			|1|triggers	|triggerid
FIELD		|triggerid_up	|t_id		|	|NOT NULL	|0			|2|triggers	|triggerid
UNIQUE		|1		|triggerid_down,triggerid_up
INDEX		|2		|triggerid_up

TABLE|functions|functionid|ZBX_TEMPLATE
FIELD		|functionid	|t_id		|	|NOT NULL	|0
FIELD		|itemid		|t_id		|	|NOT NULL	|0			|1|items	|		|RESTRICT
FIELD		|triggerid	|t_id		|	|NOT NULL	|0			|2|triggers	|		|RESTRICT
FIELD		|name		|t_varchar(12)	|''	|NOT NULL	|0
FIELD		|parameter	|t_varchar(255)	|'0'	|NOT NULL	|0
INDEX		|1		|triggerid
INDEX		|2		|itemid,name,parameter
CHANGELOG	|7

TABLE|graphs|graphid|ZBX_TEMPLATE
FIELD		|graphid	|t_id		|	|NOT NULL	|0
FIELD		|name		|t_varchar(128)	|''	|NOT NULL	|0
FIELD		|width		|t_integer	|'900'	|NOT NULL	|0
FIELD		|height		|t_integer	|'200'	|NOT NULL	|0
FIELD		|yaxismin	|t_double	|'0'	|NOT NULL	|0
FIELD		|yaxismax	|t_double	|'100'	|NOT NULL	|0
FIELD		|templateid	|t_id		|	|NULL		|0			|1|graphs	|graphid
FIELD		|show_work_period|t_integer	|'1'	|NOT NULL	|0
FIELD		|show_triggers	|t_integer	|'1'	|NOT NULL	|0
FIELD		|graphtype	|t_integer	|'0'	|NOT NULL	|0
FIELD		|show_legend	|t_integer	|'1'	|NOT NULL	|0
FIELD		|show_3d	|t_integer	|'0'	|NOT NULL	|0
FIELD		|percent_left	|t_double	|'0'	|NOT NULL	|0
FIELD		|percent_right	|t_double	|'0'	|NOT NULL	|0
FIELD		|ymin_type	|t_integer	|'0'	|NOT NULL	|0
FIELD		|ymax_type	|t_integer	|'0'	|NOT NULL	|0
FIELD		|ymin_itemid	|t_id		|	|NULL		|0			|2|items	|itemid		|RESTRICT
FIELD		|ymax_itemid	|t_id		|	|NULL		|0			|3|items	|itemid		|RESTRICT
FIELD		|flags		|t_integer	|'0'	|NOT NULL	|0
FIELD		|discover	|t_integer	|'0'	|NOT NULL	|0
FIELD		|uuid		|t_varchar(32)	|''	|NOT NULL	|0
INDEX		|1		|name
INDEX		|2		|templateid
INDEX		|3		|ymin_itemid
INDEX		|4		|ymax_itemid

TABLE|graphs_items|gitemid|ZBX_TEMPLATE
FIELD		|gitemid	|t_id		|	|NOT NULL	|0
FIELD		|graphid	|t_id		|	|NOT NULL	|0			|1|graphs
FIELD		|itemid		|t_id		|	|NOT NULL	|0			|2|items
FIELD		|drawtype	|t_integer	|'0'	|NOT NULL	|0
FIELD		|sortorder	|t_integer	|'0'	|NOT NULL	|0
FIELD		|color		|t_varchar(6)	|'009600'|NOT NULL	|0
FIELD		|yaxisside	|t_integer	|'0'	|NOT NULL	|0
FIELD		|calc_fnc	|t_integer	|'2'	|NOT NULL	|0
FIELD		|type		|t_integer	|'0'	|NOT NULL	|0
INDEX		|1		|itemid
INDEX		|2		|graphid

TABLE|graph_theme|graphthemeid|ZBX_DATA
FIELD		|graphthemeid	|t_id		|	|NOT NULL	|0
FIELD		|theme		|t_varchar(64)	|''	|NOT NULL	|0
FIELD		|backgroundcolor|t_varchar(6)	|''	|NOT NULL	|0
FIELD		|graphcolor	|t_varchar(6)	|''	|NOT NULL	|0
FIELD		|gridcolor	|t_varchar(6)	|''	|NOT NULL	|0
FIELD		|maingridcolor	|t_varchar(6)	|''	|NOT NULL	|0
FIELD		|gridbordercolor|t_varchar(6)	|''	|NOT NULL	|0
FIELD		|textcolor	|t_varchar(6)	|''	|NOT NULL	|0
FIELD		|highlightcolor	|t_varchar(6)	|''	|NOT NULL	|0
FIELD		|leftpercentilecolor|t_varchar(6)|''	|NOT NULL	|0
FIELD		|rightpercentilecolor|t_varchar(6)|''	|NOT NULL	|0
FIELD		|nonworktimecolor|t_varchar(6)	|''	|NOT NULL	|0
FIELD		|colorpalette	|t_varchar(255)	|''	|NOT NULL	|0
UNIQUE		|1		|theme

TABLE|globalmacro|globalmacroid|ZBX_DATA
FIELD		|globalmacroid	|t_id		|	|NOT NULL	|0
FIELD		|macro		|t_varchar(255)	|''	|NOT NULL	|ZBX_PROXY
FIELD		|value		|t_varchar(2048)|''	|NOT NULL	|ZBX_PROXY
FIELD		|description	|t_shorttext	|''	|NOT NULL	|0
FIELD		|type		|t_integer	|'0'	|NOT NULL	|ZBX_PROXY
UNIQUE		|1		|macro

TABLE|hostmacro|hostmacroid|ZBX_TEMPLATE
FIELD		|hostmacroid	|t_id		|	|NOT NULL	|0
FIELD		|hostid		|t_id		|	|NOT NULL	|ZBX_PROXY		|1|hosts
FIELD		|macro		|t_varchar(255)	|''	|NOT NULL	|ZBX_PROXY
FIELD		|value		|t_varchar(2048)|''	|NOT NULL	|ZBX_PROXY
FIELD		|description	|t_shorttext	|''	|NOT NULL	|0
FIELD		|type		|t_integer	|'0'	|NOT NULL	|ZBX_PROXY
FIELD		|automatic	|t_integer	|'0'	|NOT NULL	|ZBX_PROXY
UNIQUE		|1		|hostid,macro

TABLE|hosts_groups|hostgroupid|ZBX_TEMPLATE
FIELD		|hostgroupid	|t_id		|	|NOT NULL	|0
FIELD		|hostid		|t_id		|	|NOT NULL	|0			|1|hosts
FIELD		|groupid	|t_id		|	|NOT NULL	|0			|2|hstgrp
UNIQUE		|1		|hostid,groupid
INDEX		|2		|groupid

TABLE|hosts_templates|hosttemplateid|ZBX_TEMPLATE
FIELD		|hosttemplateid	|t_id		|	|NOT NULL	|0
FIELD		|hostid		|t_id		|	|NOT NULL	|ZBX_PROXY		|1|hosts
FIELD		|templateid	|t_id		|	|NOT NULL	|ZBX_PROXY		|2|hosts	|hostid
FIELD		|link_type	|t_integer	|'0'	|NOT NULL	|ZBX_PROXY
UNIQUE		|1		|hostid,templateid
INDEX		|2		|templateid

TABLE|valuemap_mapping|valuemap_mappingid|ZBX_TEMPLATE
FIELD		|valuemap_mappingid|t_id	|	|NOT NULL	|0
FIELD		|valuemapid	|t_id		|	|NOT NULL	|0			|1|valuemap
FIELD		|value		|t_varchar(64)	|''	|NOT NULL	|0
FIELD		|newvalue	|t_varchar(64)	|''	|NOT NULL	|0
FIELD		|type		|t_integer	|'0'	|NOT NULL	|0
FIELD		|sortorder	|t_integer	|'0'	|NOT NULL	|0
UNIQUE		|1		|valuemapid,value,type

TABLE|media|mediaid|ZBX_DATA
FIELD		|mediaid	|t_id		|	|NOT NULL	|0
FIELD		|userid		|t_id		|	|NOT NULL	|0			|1|users
FIELD		|mediatypeid	|t_id		|	|NOT NULL	|0			|2|media_type
FIELD		|sendto		|t_varchar(1024)|''	|NOT NULL	|0
FIELD		|active		|t_integer	|'0'	|NOT NULL	|0
FIELD		|severity	|t_integer	|'63'	|NOT NULL	|0
FIELD		|period		|t_varchar(1024)|'1-7,00:00-24:00'|NOT NULL|0
INDEX		|1		|userid
INDEX		|2		|mediatypeid

TABLE|rights|rightid|ZBX_DATA
FIELD		|rightid	|t_id		|	|NOT NULL	|0
FIELD		|groupid	|t_id		|	|NOT NULL	|0			|1|usrgrp	|usrgrpid
FIELD		|permission	|t_integer	|'0'	|NOT NULL	|0
FIELD		|id		|t_id		|	|NOT NULL	|0			|2|hstgrp	|groupid
INDEX		|1		|groupid
INDEX		|2		|id

TABLE|services|serviceid|ZBX_DATA
FIELD		|serviceid	|t_id		|	|NOT NULL	|0
FIELD		|name		|t_varchar(128)	|''	|NOT NULL	|0
FIELD		|status		|t_integer	|'-1'	|NOT NULL	|0
FIELD		|algorithm	|t_integer	|'0'	|NOT NULL	|0
FIELD		|sortorder	|t_integer	|'0'	|NOT NULL	|0
FIELD		|weight		|t_integer	|'0'	|NOT NULL	|0
FIELD		|propagation_rule|t_integer	|'0'	|NOT NULL	|0
FIELD		|propagation_value|t_integer	|'0'	|NOT NULL	|0
FIELD		|description	|t_shorttext	|''	|NOT NULL	|0
FIELD		|uuid		|t_varchar(32)	|''	|NOT NULL	|0
FIELD		|created_at	|t_integer	|'0'	|NOT NULL	|0

TABLE|services_links|linkid|ZBX_DATA
FIELD		|linkid		|t_id		|	|NOT NULL	|0
FIELD		|serviceupid	|t_id		|	|NOT NULL	|0			|1|services	|serviceid
FIELD		|servicedownid	|t_id		|	|NOT NULL	|0			|2|services	|serviceid
INDEX		|1		|servicedownid
UNIQUE		|2		|serviceupid,servicedownid

TABLE|icon_map|iconmapid|ZBX_DATA
FIELD		|iconmapid	|t_id		|	|NOT NULL	|0
FIELD		|name		|t_varchar(64)	|''	|NOT NULL	|0
FIELD		|default_iconid	|t_id		|	|NOT NULL	|0			|1|images	|imageid	|RESTRICT
UNIQUE		|1		|name
INDEX		|2		|default_iconid

TABLE|icon_mapping|iconmappingid|ZBX_DATA
FIELD		|iconmappingid	|t_id		|	|NOT NULL	|0
FIELD		|iconmapid	|t_id		|	|NOT NULL	|0			|1|icon_map
FIELD		|iconid		|t_id		|	|NOT NULL	|0			|2|images	|imageid	|RESTRICT
FIELD		|inventory_link	|t_integer	|'0'	|NOT NULL	|0
FIELD		|expression	|t_varchar(64)	|''	|NOT NULL	|0
FIELD		|sortorder	|t_integer	|'0'	|NOT NULL	|0
INDEX		|1		|iconmapid
INDEX		|2		|iconid

TABLE|sysmaps|sysmapid|ZBX_TEMPLATE
FIELD		|sysmapid	|t_id		|	|NOT NULL	|0
FIELD		|name		|t_varchar(128)	|''	|NOT NULL	|0
FIELD		|width		|t_integer	|'600'	|NOT NULL	|0
FIELD		|height		|t_integer	|'400'	|NOT NULL	|0
FIELD		|backgroundid	|t_id		|	|NULL		|0			|1|images	|imageid	|RESTRICT
FIELD		|label_type	|t_integer	|'2'	|NOT NULL	|0
FIELD		|label_location	|t_integer	|'0'	|NOT NULL	|0
FIELD		|highlight	|t_integer	|'1'	|NOT NULL	|0
FIELD		|expandproblem	|t_integer	|'1'	|NOT NULL	|0
FIELD		|markelements	|t_integer	|'0'	|NOT NULL	|0
FIELD		|show_unack	|t_integer	|'0'	|NOT NULL	|0
FIELD		|grid_size	|t_integer	|'50'	|NOT NULL	|0
FIELD		|grid_show	|t_integer	|'1'	|NOT NULL	|0
FIELD		|grid_align	|t_integer	|'1'	|NOT NULL	|0
FIELD		|label_format	|t_integer	|'0'	|NOT NULL	|0
FIELD		|label_type_host|t_integer	|'2'	|NOT NULL	|0
FIELD		|label_type_hostgroup|t_integer	|'2'	|NOT NULL	|0
FIELD		|label_type_trigger|t_integer	|'2'	|NOT NULL	|0
FIELD		|label_type_map|t_integer	|'2'	|NOT NULL	|0
FIELD		|label_type_image|t_integer	|'2'	|NOT NULL	|0
FIELD		|label_string_host|t_varchar(255)|''	|NOT NULL	|0
FIELD		|label_string_hostgroup|t_varchar(255)|''|NOT NULL	|0
FIELD		|label_string_trigger|t_varchar(255)|''	|NOT NULL	|0
FIELD		|label_string_map|t_varchar(255)|''	|NOT NULL	|0
FIELD		|label_string_image|t_varchar(255)|''	|NOT NULL	|0
FIELD		|iconmapid	|t_id		|	|NULL		|0			|2|icon_map	|		|RESTRICT
FIELD		|expand_macros	|t_integer	|'0'	|NOT NULL	|0
FIELD		|severity_min	|t_integer	|'0'	|NOT NULL	|0
FIELD		|userid		|t_id		|	|NOT NULL	|0			|3|users	|		|RESTRICT
FIELD		|private	|t_integer	|'1'	|NOT NULL	|0
FIELD		|show_suppressed|t_integer	|'0'	|NOT NULL	|0
UNIQUE		|1		|name
INDEX		|2		|backgroundid
INDEX		|3		|iconmapid

TABLE|sysmaps_elements|selementid|ZBX_TEMPLATE
FIELD		|selementid	|t_id		|	|NOT NULL	|0
FIELD		|sysmapid	|t_id		|	|NOT NULL	|0			|1|sysmaps
FIELD		|elementid	|t_id		|'0'	|NOT NULL	|0
FIELD		|elementtype	|t_integer	|'0'	|NOT NULL	|0
FIELD		|iconid_off	|t_id		|	|NULL		|0			|2|images	|imageid	|RESTRICT
FIELD		|iconid_on	|t_id		|	|NULL		|0			|3|images	|imageid	|RESTRICT
FIELD		|label		|t_varchar(2048)|''	|NOT NULL	|0
FIELD		|label_location	|t_integer	|'-1'	|NOT NULL	|0
FIELD		|x		|t_integer	|'0'	|NOT NULL	|0
FIELD		|y		|t_integer	|'0'	|NOT NULL	|0
FIELD		|iconid_disabled|t_id		|	|NULL		|0			|4|images	|imageid	|RESTRICT
FIELD		|iconid_maintenance|t_id	|	|NULL		|0			|5|images	|imageid	|RESTRICT
FIELD		|elementsubtype	|t_integer	|'0'	|NOT NULL	|0
FIELD		|areatype	|t_integer	|'0'	|NOT NULL	|0
FIELD		|width		|t_integer	|'200'	|NOT NULL	|0
FIELD		|height		|t_integer	|'200'	|NOT NULL	|0
FIELD		|viewtype	|t_integer	|'0'	|NOT NULL	|0
FIELD		|use_iconmap	|t_integer	|'1'	|NOT NULL	|0
FIELD		|evaltype	|t_integer		|'0'|NOT NULL	|0
INDEX		|1		|sysmapid
INDEX		|2		|iconid_off
INDEX		|3		|iconid_on
INDEX		|4		|iconid_disabled
INDEX		|5		|iconid_maintenance

TABLE|sysmaps_links|linkid|ZBX_TEMPLATE
FIELD		|linkid		|t_id		|	|NOT NULL	|0
FIELD		|sysmapid	|t_id		|	|NOT NULL	|0			|1|sysmaps
FIELD		|selementid1	|t_id		|	|NOT NULL	|0			|2|sysmaps_elements|selementid
FIELD		|selementid2	|t_id		|	|NOT NULL	|0			|3|sysmaps_elements|selementid
FIELD		|drawtype	|t_integer	|'0'	|NOT NULL	|0
FIELD		|color		|t_varchar(6)	|'000000'|NOT NULL	|0
FIELD		|label		|t_varchar(2048)|''	|NOT NULL	|0
INDEX		|1		|sysmapid
INDEX		|2		|selementid1
INDEX		|3		|selementid2

TABLE|sysmaps_link_triggers|linktriggerid|ZBX_TEMPLATE
FIELD		|linktriggerid	|t_id		|	|NOT NULL	|0
FIELD		|linkid		|t_id		|	|NOT NULL	|0			|1|sysmaps_links
FIELD		|triggerid	|t_id		|	|NOT NULL	|0			|2|triggers
FIELD		|drawtype	|t_integer	|'0'	|NOT NULL	|0
FIELD		|color		|t_varchar(6)	|'000000'|NOT NULL	|0
UNIQUE		|1		|linkid,triggerid
INDEX		|2		|triggerid

TABLE|sysmap_element_url|sysmapelementurlid|ZBX_TEMPLATE
FIELD		|sysmapelementurlid|t_id	|	|NOT NULL	|0
FIELD		|selementid	|t_id		|	|NOT NULL	|0			|1|sysmaps_elements
FIELD		|name		|t_varchar(255)	|	|NOT NULL	|0
FIELD		|url		|t_varchar(2048)|''	|NOT NULL	|0
UNIQUE		|1		|selementid,name

TABLE|sysmap_url|sysmapurlid|ZBX_TEMPLATE
FIELD		|sysmapurlid	|t_id		|	|NOT NULL	|0
FIELD		|sysmapid	|t_id		|	|NOT NULL	|0			|1|sysmaps
FIELD		|name		|t_varchar(255)	|	|NOT NULL	|0
FIELD		|url		|t_varchar(2048)|''	|NOT NULL	|0
FIELD		|elementtype	|t_integer	|'0'	|NOT NULL	|0
UNIQUE		|1		|sysmapid,name

TABLE|sysmap_user|sysmapuserid|ZBX_TEMPLATE
FIELD		|sysmapuserid|t_id		|	|NOT NULL	|0
FIELD		|sysmapid	|t_id		|	|NOT NULL	|0			|1|sysmaps
FIELD		|userid		|t_id		|	|NOT NULL	|0			|2|users
FIELD		|permission	|t_integer	|'2'	|NOT NULL	|0
UNIQUE		|1		|sysmapid,userid

TABLE|sysmap_usrgrp|sysmapusrgrpid|ZBX_TEMPLATE
FIELD		|sysmapusrgrpid|t_id		|	|NOT NULL	|0
FIELD		|sysmapid	|t_id		|	|NOT NULL	|0			|1|sysmaps
FIELD		|usrgrpid	|t_id		|	|NOT NULL	|0			|2|usrgrp
FIELD		|permission	|t_integer	|'2'	|NOT NULL	|0
UNIQUE		|1		|sysmapid,usrgrpid

TABLE|maintenances_hosts|maintenance_hostid|ZBX_DATA
FIELD		|maintenance_hostid|t_id	|	|NOT NULL	|0
FIELD		|maintenanceid	|t_id		|	|NOT NULL	|0			|1|maintenances
FIELD		|hostid		|t_id		|	|NOT NULL	|0			|2|hosts
UNIQUE		|1		|maintenanceid,hostid
INDEX		|2		|hostid

TABLE|maintenances_groups|maintenance_groupid|ZBX_DATA
FIELD		|maintenance_groupid|t_id	|	|NOT NULL	|0
FIELD		|maintenanceid	|t_id		|	|NOT NULL	|0			|1|maintenances
FIELD		|groupid	|t_id		|	|NOT NULL	|0			|2|hstgrp
UNIQUE		|1		|maintenanceid,groupid
INDEX		|2		|groupid

TABLE|timeperiods|timeperiodid|ZBX_DATA
FIELD		|timeperiodid	|t_id		|	|NOT NULL	|0
FIELD		|timeperiod_type|t_integer	|'0'	|NOT NULL	|0
FIELD		|every		|t_integer	|'1'	|NOT NULL	|0
FIELD		|month		|t_integer	|'0'	|NOT NULL	|0
FIELD		|dayofweek	|t_integer	|'0'	|NOT NULL	|0
FIELD		|day		|t_integer	|'0'	|NOT NULL	|0
FIELD		|start_time	|t_integer	|'0'	|NOT NULL	|0
FIELD		|period		|t_integer	|'0'	|NOT NULL	|0
FIELD		|start_date	|t_integer	|'0'	|NOT NULL	|0

TABLE|maintenances_windows|maintenance_timeperiodid|ZBX_DATA
FIELD		|maintenance_timeperiodid|t_id	|	|NOT NULL	|0
FIELD		|maintenanceid	|t_id		|	|NOT NULL	|0			|1|maintenances
FIELD		|timeperiodid	|t_id		|	|NOT NULL	|0			|2|timeperiods
UNIQUE		|1		|maintenanceid,timeperiodid
INDEX		|2		|timeperiodid

TABLE|regexps|regexpid|ZBX_DATA
FIELD		|regexpid	|t_id		|	|NOT NULL	|0
FIELD		|name		|t_varchar(128)	|''	|NOT NULL	|ZBX_PROXY
FIELD		|test_string	|t_shorttext	|''	|NOT NULL	|0
UNIQUE		|1		|name

TABLE|expressions|expressionid|ZBX_DATA
FIELD		|expressionid	|t_id		|	|NOT NULL	|0
FIELD		|regexpid	|t_id		|	|NOT NULL	|ZBX_PROXY		|1|regexps
FIELD		|expression	|t_varchar(255)	|''	|NOT NULL	|ZBX_PROXY
FIELD		|expression_type|t_integer	|'0'	|NOT NULL	|ZBX_PROXY
FIELD		|exp_delimiter	|t_varchar(1)	|''	|NOT NULL	|ZBX_PROXY
FIELD		|case_sensitive	|t_integer	|'0'	|NOT NULL	|ZBX_PROXY
INDEX		|1		|regexpid

TABLE|ids|table_name,field_name|0
FIELD		|table_name	|t_varchar(64)	|''	|NOT NULL	|0
FIELD		|field_name	|t_varchar(64)	|''	|NOT NULL	|0
FIELD		|nextid		|t_id		|	|NOT NULL	|0

-- History tables

TABLE|alerts|alertid|0
FIELD		|alertid	|t_id		|	|NOT NULL	|0
FIELD		|actionid	|t_id		|	|NOT NULL	|0			|1|actions
FIELD		|eventid	|t_id		|	|NOT NULL	|0			|2|events
FIELD		|userid		|t_id		|	|NULL		|0			|3|users
FIELD		|clock		|t_time		|'0'	|NOT NULL	|0
FIELD		|mediatypeid	|t_id		|	|NULL		|0			|4|media_type
FIELD		|sendto		|t_varchar(1024)|''	|NOT NULL	|0
FIELD		|subject	|t_varchar(255)	|''	|NOT NULL	|0
FIELD		|message	|t_text		|''	|NOT NULL	|0
FIELD		|status		|t_integer	|'0'	|NOT NULL	|0
FIELD		|retries	|t_integer	|'0'	|NOT NULL	|0
FIELD		|error		|t_varchar(2048)|''	|NOT NULL	|0
FIELD		|esc_step	|t_integer	|'0'	|NOT NULL	|0
FIELD		|alerttype	|t_integer	|'0'	|NOT NULL	|0
FIELD		|p_eventid	|t_id		|	|NULL		|0			|5|events	|eventid
FIELD		|acknowledgeid	|t_id		|	|NULL		|0			|6|acknowledges	|acknowledgeid
FIELD		|parameters	|t_text		|'{}'	|NOT NULL	|0
INDEX		|1		|actionid
INDEX		|2		|clock
INDEX		|3		|eventid
INDEX		|4		|status
INDEX		|5		|mediatypeid
INDEX		|6		|userid
INDEX		|7		|p_eventid
INDEX		|8		|acknowledgeid

TABLE|history|itemid,clock,ns|0
FIELD		|itemid		|t_id		|	|NOT NULL	|0			|-|items
FIELD		|clock		|t_time		|'0'	|NOT NULL	|0
FIELD		|value		|t_double	|'0.0000'|NOT NULL	|0
FIELD		|ns		|t_nanosec	|'0'	|NOT NULL	|0

TABLE|history_uint|itemid,clock,ns|0
FIELD		|itemid		|t_id		|	|NOT NULL	|0			|-|items
FIELD		|clock		|t_time		|'0'	|NOT NULL	|0
FIELD		|value		|t_bigint	|'0'	|NOT NULL	|0
FIELD		|ns		|t_nanosec	|'0'	|NOT NULL	|0

TABLE|history_str|itemid,clock,ns|0
FIELD		|itemid		|t_id		|	|NOT NULL	|0			|-|items
FIELD		|clock		|t_time		|'0'	|NOT NULL	|0
FIELD		|value		|t_varchar(255)	|''	|NOT NULL	|0
FIELD		|ns		|t_nanosec	|'0'	|NOT NULL	|0

TABLE|history_log|itemid,clock,ns|0
FIELD		|itemid		|t_id		|	|NOT NULL	|0			|-|items
FIELD		|clock		|t_time		|'0'	|NOT NULL	|0
FIELD		|timestamp	|t_time		|'0'	|NOT NULL	|0
FIELD		|source		|t_varchar(64)	|''	|NOT NULL	|0
FIELD		|severity	|t_integer	|'0'	|NOT NULL	|0
FIELD		|value		|t_text		|''	|NOT NULL	|0
FIELD		|logeventid	|t_integer	|'0'	|NOT NULL	|0
FIELD		|ns		|t_nanosec	|'0'	|NOT NULL	|0

TABLE|history_text|itemid,clock,ns|0
FIELD		|itemid		|t_id		|	|NOT NULL	|0			|-|items
FIELD		|clock		|t_time		|'0'	|NOT NULL	|0
FIELD		|value		|t_text		|''	|NOT NULL	|0
FIELD		|ns		|t_nanosec	|'0'	|NOT NULL	|0

TABLE|history_bin|itemid,clock,ns|0
FIELD		|itemid		|t_id		|	|NOT NULL	|0			|-|items
FIELD		|clock		|t_time		|'0'	|NOT NULL	|0
FIELD		|ns		|t_nanosec	|'0'	|NOT NULL	|0
FIELD		|value		|t_bin		|''	|NOT NULL	|0

TABLE|proxy_history|id|0
FIELD		|id		|t_serial	|	|NOT NULL	|0
FIELD		|itemid		|t_id		|	|NOT NULL	|0			|-|items
FIELD		|clock		|t_time		|'0'	|NOT NULL	|0
FIELD		|timestamp	|t_time		|'0'	|NOT NULL	|0
FIELD		|source		|t_varchar(64)	|''	|NOT NULL	|0
FIELD		|severity	|t_integer	|'0'	|NOT NULL	|0
FIELD		|value		|t_longtext	|''	|NOT NULL	|0
FIELD		|logeventid	|t_integer	|'0'	|NOT NULL	|0
FIELD		|ns		|t_nanosec	|'0'	|NOT NULL	|0
FIELD		|state		|t_integer	|'0'	|NOT NULL	|0
FIELD		|lastlogsize	|t_bigint	|'0'	|NOT NULL	|0
FIELD		|mtime		|t_integer	|'0'	|NOT NULL	|0
FIELD		|flags		|t_integer	|'0'	|NOT NULL	|0
FIELD		|write_clock	|t_time		|'0'	|NOT NULL	|0
INDEX		|1		|clock

TABLE|proxy_dhistory|id|0
FIELD		|id		|t_serial	|	|NOT NULL	|0
FIELD		|clock		|t_time		|'0'	|NOT NULL	|0
FIELD		|druleid	|t_id		|	|NOT NULL	|0			|-|drules
FIELD		|ip		|t_varchar(39)	|''	|NOT NULL	|0
FIELD		|port		|t_integer	|'0'	|NOT NULL	|0
FIELD		|value		|t_varchar(255)	|''	|NOT NULL	|0
FIELD		|status		|t_integer	|'0'	|NOT NULL	|0
FIELD		|dcheckid	|t_id		|	|NULL		|0			|-|dchecks
FIELD		|dns		|t_varchar(255)	|''	|NOT NULL	|0
INDEX		|1		|clock
INDEX		|2		|druleid

TABLE|events|eventid|0
FIELD		|eventid	|t_id		|	|NOT NULL	|0
FIELD		|source		|t_integer	|'0'	|NOT NULL	|0
FIELD		|object		|t_integer	|'0'	|NOT NULL	|0
FIELD		|objectid	|t_id		|'0'	|NOT NULL	|0
FIELD		|clock		|t_time		|'0'	|NOT NULL	|0
FIELD		|value		|t_integer	|'0'	|NOT NULL	|0
FIELD		|acknowledged	|t_integer	|'0'	|NOT NULL	|0
FIELD		|ns		|t_nanosec	|'0'	|NOT NULL	|0
FIELD		|name		|t_varchar(2048)|''	|NOT NULL	|0
FIELD		|severity	|t_integer	|'0'	|NOT NULL	|0
INDEX		|1		|source,object,objectid,clock
INDEX		|2		|source,object,clock

TABLE|event_symptom|eventid|0
FIELD		|eventid	|t_id		|	|NOT NULL	|0			|1|events	|eventid|
FIELD		|cause_eventid	|t_id		|	|NOT NULL	|0			|2|events	|eventid|	RESTRICT
INDEX		|1		|cause_eventid

TABLE|trends|itemid,clock|0
FIELD		|itemid		|t_id		|	|NOT NULL	|0			|-|items
FIELD		|clock		|t_time		|'0'	|NOT NULL	|0
FIELD		|num		|t_integer	|'0'	|NOT NULL	|0
FIELD		|value_min	|t_double	|'0.0000'|NOT NULL	|0
FIELD		|value_avg	|t_double	|'0.0000'|NOT NULL	|0
FIELD		|value_max	|t_double	|'0.0000'|NOT NULL	|0

TABLE|trends_uint|itemid,clock|0
FIELD		|itemid		|t_id		|	|NOT NULL	|0			|-|items
FIELD		|clock		|t_time		|'0'	|NOT NULL	|0
FIELD		|num		|t_integer	|'0'	|NOT NULL	|0
FIELD		|value_min	|t_bigint	|'0'	|NOT NULL	|0
FIELD		|value_avg	|t_bigint	|'0'	|NOT NULL	|0
FIELD		|value_max	|t_bigint	|'0'	|NOT NULL	|0

TABLE|acknowledges|acknowledgeid|0
FIELD		|acknowledgeid	|t_id		|	|NOT NULL	|0
FIELD		|userid		|t_id		|	|NOT NULL	|0			|1|users
FIELD		|eventid	|t_id		|	|NOT NULL	|0			|2|events
FIELD		|clock		|t_time		|'0'	|NOT NULL	|0
FIELD		|message	|t_varchar(2048)|''	|NOT NULL	|0
FIELD		|action		|t_integer	|'0'	|NOT NULL	|0
FIELD		|old_severity	|t_integer	|'0'	|NOT NULL	|0
FIELD		|new_severity	|t_integer	|'0'	|NOT NULL	|0
FIELD		|suppress_until	|t_time		|'0'	|NOT NULL	|0
FIELD		|taskid		|t_id		|	|NULL		|0			|-|task
INDEX		|1		|userid
INDEX		|2		|eventid
INDEX		|3		|clock

TABLE|auditlog|auditid|0
FIELD		|auditid	|t_cuid		|	|NOT NULL	|0
FIELD		|userid		|t_id		|	|NULL		|0
FIELD		|username	|t_varchar(100)	|''	|NOT NULL	|0
FIELD		|clock		|t_time		|'0'	|NOT NULL	|0
FIELD		|ip		|t_varchar(39)	|''	|NOT NULL	|0
FIELD		|action		|t_integer	|'0'	|NOT NULL	|0
FIELD		|resourcetype	|t_integer	|'0'	|NOT NULL	|0
FIELD		|resourceid	|t_id		|	|NULL		|0
FIELD		|resource_cuid	|t_cuid		|	|NULL		|0
FIELD		|resourcename	|t_varchar(255)	|''	|NOT NULL	|0
FIELD		|recordsetid	|t_cuid		|	|NOT NULL	|0
FIELD		|details	|t_longtext	|''	|NOT NULL	|0
INDEX		|1		|userid,clock
INDEX		|2		|clock
INDEX		|3		|resourcetype,resourceid

TABLE|service_alarms|servicealarmid|0
FIELD		|servicealarmid	|t_id		|	|NOT NULL	|0
FIELD		|serviceid	|t_id		|	|NOT NULL	|0			|1|services
FIELD		|clock		|t_time		|'0'	|NOT NULL	|0
FIELD		|value		|t_integer	|'-1'	|NOT NULL	|0
INDEX		|1		|serviceid,clock
INDEX		|2		|clock

TABLE|autoreg_host|autoreg_hostid|0
FIELD		|autoreg_hostid	|t_id		|	|NOT NULL	|0
FIELD		|proxy_hostid	|t_id		|	|NULL		|0			|1|hosts	|hostid
FIELD		|host		|t_varchar(128)	|''	|NOT NULL	|0
FIELD		|listen_ip	|t_varchar(39)	|''	|NOT NULL	|0
FIELD		|listen_port	|t_integer	|'0'	|NOT NULL	|0
FIELD		|listen_dns	|t_varchar(255)	|''	|NOT NULL	|0
FIELD		|host_metadata	|t_text		|''	|NOT NULL	|0
FIELD		|flags		|t_integer	|'0'	|NOT NULL	|0
FIELD		|tls_accepted	|t_integer	|'1'	|NOT NULL	|0
INDEX		|1		|host
INDEX		|2		|proxy_hostid

TABLE|proxy_autoreg_host|id|0
FIELD		|id		|t_serial	|	|NOT NULL	|0
FIELD		|clock		|t_time		|'0'	|NOT NULL	|0
FIELD		|host		|t_varchar(128)	|''	|NOT NULL	|0
FIELD		|listen_ip	|t_varchar(39)	|''	|NOT NULL	|0
FIELD		|listen_port	|t_integer	|'0'	|NOT NULL	|0
FIELD		|listen_dns	|t_varchar(255)	|''	|NOT NULL	|0
FIELD		|host_metadata	|t_text		|''	|NOT NULL	|0
FIELD		|flags		|t_integer	|'0'	|NOT NULL	|0
FIELD		|tls_accepted	|t_integer	|'1'	|NOT NULL	|0
INDEX		|1		|clock

TABLE|dhosts|dhostid|0
FIELD		|dhostid	|t_id		|	|NOT NULL	|0
FIELD		|druleid	|t_id		|	|NOT NULL	|0			|1|drules
FIELD		|status		|t_integer	|'0'	|NOT NULL	|0
FIELD		|lastup		|t_integer	|'0'	|NOT NULL	|0
FIELD		|lastdown	|t_integer	|'0'	|NOT NULL	|0
INDEX		|1		|druleid

TABLE|dservices|dserviceid|0
FIELD		|dserviceid	|t_id		|	|NOT NULL	|0
FIELD		|dhostid	|t_id		|	|NOT NULL	|0			|1|dhosts
FIELD		|value		|t_varchar(255)	|''	|NOT NULL	|0
FIELD		|port		|t_integer	|'0'	|NOT NULL	|0
FIELD		|status		|t_integer	|'0'	|NOT NULL	|0
FIELD		|lastup		|t_integer	|'0'	|NOT NULL	|0
FIELD		|lastdown	|t_integer	|'0'	|NOT NULL	|0
FIELD		|dcheckid	|t_id		|	|NOT NULL	|0			|2|dchecks
FIELD		|ip		|t_varchar(39)	|''	|NOT NULL	|0
FIELD		|dns		|t_varchar(255)	|''	|NOT NULL	|0
UNIQUE		|1		|dcheckid,ip,port
INDEX		|2		|dhostid

-- Other tables

TABLE|escalations|escalationid|0
FIELD		|escalationid	|t_id		|	|NOT NULL	|0
FIELD		|actionid	|t_id		|	|NOT NULL	|0			|-|actions
FIELD		|triggerid	|t_id		|	|NULL		|0			|-|triggers
FIELD		|eventid	|t_id		|	|NULL		|0			|-|events
FIELD		|r_eventid	|t_id		|	|NULL		|0			|-|events	|eventid
FIELD		|nextcheck	|t_time		|'0'	|NOT NULL	|0
FIELD		|esc_step	|t_integer	|'0'	|NOT NULL	|0
FIELD		|status		|t_integer	|'0'	|NOT NULL	|0
FIELD		|itemid		|t_id		|	|NULL		|0			|-|items
FIELD		|acknowledgeid	|t_id		|	|NULL		|0			|-|acknowledges
FIELD		|servicealarmid	|t_id		|	|NULL		|0			|-|service_alarms
FIELD		|serviceid	|t_id		|	|NULL		|0			|-|services
UNIQUE		|1		|triggerid,itemid,serviceid,escalationid
INDEX		|2		|eventid
INDEX		|3		|nextcheck

TABLE|globalvars|globalvarid|0
FIELD		|globalvarid	|t_id		|	|NOT NULL	|0
FIELD		|snmp_lastsize	|t_bigint	|'0'	|NOT NULL	|0

TABLE|graph_discovery|graphid|0
FIELD		|graphid	|t_id		|	|NOT NULL	|0			|1|graphs
FIELD		|parent_graphid	|t_id		|	|NOT NULL	|0			|2|graphs	|graphid	|RESTRICT
FIELD		|lastcheck	|t_integer	|'0'	|NOT NULL	|ZBX_NODATA
FIELD		|ts_delete	|t_time		|'0'	|NOT NULL	|ZBX_NODATA
INDEX		|1		|parent_graphid

TABLE|host_inventory|hostid|ZBX_TEMPLATE
FIELD		|hostid		|t_id		|	|NOT NULL	|0			|1|hosts
FIELD		|inventory_mode	|t_integer	|'0'	|NOT NULL	|0
FIELD		|type		|t_varchar(64)	|''	|NOT NULL	|ZBX_PROXY,ZBX_NODATA
FIELD		|type_full	|t_varchar(64)	|''	|NOT NULL	|ZBX_PROXY,ZBX_NODATA
FIELD		|name		|t_varchar(128)	|''	|NOT NULL	|ZBX_PROXY,ZBX_NODATA
FIELD		|alias		|t_varchar(128)	|''	|NOT NULL	|ZBX_PROXY,ZBX_NODATA
FIELD		|os		|t_varchar(128)	|''	|NOT NULL	|ZBX_PROXY,ZBX_NODATA
FIELD		|os_full	|t_varchar(255)	|''	|NOT NULL	|ZBX_PROXY,ZBX_NODATA
FIELD		|os_short	|t_varchar(128)	|''	|NOT NULL	|ZBX_PROXY,ZBX_NODATA
FIELD		|serialno_a	|t_varchar(64)	|''	|NOT NULL	|ZBX_PROXY,ZBX_NODATA
FIELD		|serialno_b	|t_varchar(64)	|''	|NOT NULL	|ZBX_PROXY,ZBX_NODATA
FIELD		|tag		|t_varchar(64)	|''	|NOT NULL	|ZBX_PROXY,ZBX_NODATA
FIELD		|asset_tag	|t_varchar(64)	|''	|NOT NULL	|ZBX_PROXY,ZBX_NODATA
FIELD		|macaddress_a	|t_varchar(64)	|''	|NOT NULL	|ZBX_PROXY,ZBX_NODATA
FIELD		|macaddress_b	|t_varchar(64)	|''	|NOT NULL	|ZBX_PROXY,ZBX_NODATA
FIELD		|hardware	|t_varchar(255)	|''	|NOT NULL	|ZBX_PROXY,ZBX_NODATA
FIELD		|hardware_full	|t_shorttext	|''	|NOT NULL	|ZBX_PROXY,ZBX_NODATA
FIELD		|software	|t_varchar(255)	|''	|NOT NULL	|ZBX_PROXY,ZBX_NODATA
FIELD		|software_full	|t_shorttext	|''	|NOT NULL	|ZBX_PROXY,ZBX_NODATA
FIELD		|software_app_a	|t_varchar(64)	|''	|NOT NULL	|ZBX_PROXY,ZBX_NODATA
FIELD		|software_app_b	|t_varchar(64)	|''	|NOT NULL	|ZBX_PROXY,ZBX_NODATA
FIELD		|software_app_c	|t_varchar(64)	|''	|NOT NULL	|ZBX_PROXY,ZBX_NODATA
FIELD		|software_app_d	|t_varchar(64)	|''	|NOT NULL	|ZBX_PROXY,ZBX_NODATA
FIELD		|software_app_e	|t_varchar(64)	|''	|NOT NULL	|ZBX_PROXY,ZBX_NODATA
FIELD		|contact	|t_shorttext	|''	|NOT NULL	|ZBX_PROXY,ZBX_NODATA
FIELD		|location	|t_shorttext	|''	|NOT NULL	|ZBX_PROXY,ZBX_NODATA
FIELD		|location_lat	|t_varchar(16)	|''	|NOT NULL	|ZBX_PROXY
FIELD		|location_lon	|t_varchar(16)	|''	|NOT NULL	|ZBX_PROXY
FIELD		|notes		|t_shorttext	|''	|NOT NULL	|ZBX_PROXY,ZBX_NODATA
FIELD		|chassis	|t_varchar(64)	|''	|NOT NULL	|ZBX_PROXY,ZBX_NODATA
FIELD		|model		|t_varchar(64)	|''	|NOT NULL	|ZBX_PROXY,ZBX_NODATA
FIELD		|hw_arch	|t_varchar(32)	|''	|NOT NULL	|ZBX_PROXY,ZBX_NODATA
FIELD		|vendor		|t_varchar(64)	|''	|NOT NULL	|ZBX_PROXY,ZBX_NODATA
FIELD		|contract_number|t_varchar(64)	|''	|NOT NULL	|ZBX_PROXY,ZBX_NODATA
FIELD		|installer_name	|t_varchar(64)	|''	|NOT NULL	|ZBX_PROXY,ZBX_NODATA
FIELD		|deployment_status|t_varchar(64)|''	|NOT NULL	|ZBX_PROXY,ZBX_NODATA
FIELD		|url_a		|t_varchar(2048)|''	|NOT NULL	|ZBX_PROXY,ZBX_NODATA
FIELD		|url_b		|t_varchar(2048)|''	|NOT NULL	|ZBX_PROXY,ZBX_NODATA
FIELD		|url_c		|t_varchar(2048)|''	|NOT NULL	|ZBX_PROXY,ZBX_NODATA
FIELD		|host_networks	|t_shorttext	|''	|NOT NULL	|ZBX_PROXY,ZBX_NODATA
FIELD		|host_netmask	|t_varchar(39)	|''	|NOT NULL	|ZBX_PROXY,ZBX_NODATA
FIELD		|host_router	|t_varchar(39)	|''	|NOT NULL	|ZBX_PROXY,ZBX_NODATA
FIELD		|oob_ip		|t_varchar(39)	|''	|NOT NULL	|ZBX_PROXY,ZBX_NODATA
FIELD		|oob_netmask	|t_varchar(39)	|''	|NOT NULL	|ZBX_PROXY,ZBX_NODATA
FIELD		|oob_router	|t_varchar(39)	|''	|NOT NULL	|ZBX_PROXY,ZBX_NODATA
FIELD		|date_hw_purchase|t_varchar(64)	|''	|NOT NULL	|ZBX_PROXY,ZBX_NODATA
FIELD		|date_hw_install|t_varchar(64)	|''	|NOT NULL	|ZBX_PROXY,ZBX_NODATA
FIELD		|date_hw_expiry	|t_varchar(64)	|''	|NOT NULL	|ZBX_PROXY,ZBX_NODATA
FIELD		|date_hw_decomm	|t_varchar(64)	|''	|NOT NULL	|ZBX_PROXY,ZBX_NODATA
FIELD		|site_address_a	|t_varchar(128)	|''	|NOT NULL	|ZBX_PROXY,ZBX_NODATA
FIELD		|site_address_b	|t_varchar(128)	|''	|NOT NULL	|ZBX_PROXY,ZBX_NODATA
FIELD		|site_address_c	|t_varchar(128)	|''	|NOT NULL	|ZBX_PROXY,ZBX_NODATA
FIELD		|site_city	|t_varchar(128)	|''	|NOT NULL	|ZBX_PROXY,ZBX_NODATA
FIELD		|site_state	|t_varchar(64)	|''	|NOT NULL	|ZBX_PROXY,ZBX_NODATA
FIELD		|site_country	|t_varchar(64)	|''	|NOT NULL	|ZBX_PROXY,ZBX_NODATA
FIELD		|site_zip	|t_varchar(64)	|''	|NOT NULL	|ZBX_PROXY,ZBX_NODATA
FIELD		|site_rack	|t_varchar(128)	|''	|NOT NULL	|ZBX_PROXY,ZBX_NODATA
FIELD		|site_notes	|t_shorttext	|''	|NOT NULL	|ZBX_PROXY,ZBX_NODATA
FIELD		|poc_1_name	|t_varchar(128)	|''	|NOT NULL	|ZBX_PROXY,ZBX_NODATA
FIELD		|poc_1_email	|t_varchar(128)	|''	|NOT NULL	|ZBX_PROXY,ZBX_NODATA
FIELD		|poc_1_phone_a	|t_varchar(64)	|''	|NOT NULL	|ZBX_PROXY,ZBX_NODATA
FIELD		|poc_1_phone_b	|t_varchar(64)	|''	|NOT NULL	|ZBX_PROXY,ZBX_NODATA
FIELD		|poc_1_cell	|t_varchar(64)	|''	|NOT NULL	|ZBX_PROXY,ZBX_NODATA
FIELD		|poc_1_screen	|t_varchar(64)	|''	|NOT NULL	|ZBX_PROXY,ZBX_NODATA
FIELD		|poc_1_notes	|t_shorttext	|''	|NOT NULL	|ZBX_PROXY,ZBX_NODATA
FIELD		|poc_2_name	|t_varchar(128)	|''	|NOT NULL	|ZBX_PROXY,ZBX_NODATA
FIELD		|poc_2_email	|t_varchar(128)	|''	|NOT NULL	|ZBX_PROXY,ZBX_NODATA
FIELD		|poc_2_phone_a	|t_varchar(64)	|''	|NOT NULL	|ZBX_PROXY,ZBX_NODATA
FIELD		|poc_2_phone_b	|t_varchar(64)	|''	|NOT NULL	|ZBX_PROXY,ZBX_NODATA
FIELD		|poc_2_cell	|t_varchar(64)	|''	|NOT NULL	|ZBX_PROXY,ZBX_NODATA
FIELD		|poc_2_screen	|t_varchar(64)	|''	|NOT NULL	|ZBX_PROXY,ZBX_NODATA
FIELD		|poc_2_notes	|t_shorttext	|''	|NOT NULL	|ZBX_PROXY,ZBX_NODATA

TABLE|housekeeper|housekeeperid|0
FIELD		|housekeeperid	|t_id		|	|NOT NULL	|0
FIELD		|tablename	|t_varchar(64)	|''	|NOT NULL	|0
FIELD		|field		|t_varchar(64)	|''	|NOT NULL	|0
FIELD		|value		|t_id		|	|NOT NULL	|0			|-|items

TABLE|images|imageid|0
FIELD		|imageid	|t_id		|	|NOT NULL	|0
FIELD		|imagetype	|t_integer	|'0'	|NOT NULL	|0
FIELD		|name		|t_varchar(64)	|'0'	|NOT NULL	|0
FIELD		|image		|t_image	|''	|NOT NULL	|0
UNIQUE		|1		|name

TABLE|item_discovery|itemdiscoveryid|ZBX_TEMPLATE
FIELD		|itemdiscoveryid|t_id		|	|NOT NULL	|0
FIELD		|itemid		|t_id		|	|NOT NULL	|0			|1|items
FIELD		|parent_itemid	|t_id		|	|NOT NULL	|0			|2|items	|itemid
FIELD		|key_		|t_varchar(2048)|''	|NOT NULL	|ZBX_NODATA
FIELD		|lastcheck	|t_integer	|'0'	|NOT NULL	|ZBX_NODATA
FIELD		|ts_delete	|t_time		|'0'	|NOT NULL	|ZBX_NODATA
UNIQUE		|1		|itemid,parent_itemid
INDEX		|2		|parent_itemid

TABLE|host_discovery|hostid|ZBX_TEMPLATE
FIELD		|hostid		|t_id		|	|NOT NULL	|0			|1|hosts
FIELD		|parent_hostid	|t_id		|	|NULL		|0			|2|hosts	|hostid		|RESTRICT
FIELD		|parent_itemid	|t_id		|	|NULL		|0			|3|items	|itemid		|RESTRICT
FIELD		|host		|t_varchar(128)	|''	|NOT NULL	|ZBX_NODATA
FIELD		|lastcheck	|t_integer	|'0'	|NOT NULL	|ZBX_NODATA
FIELD		|ts_delete	|t_time		|'0'	|NOT NULL	|ZBX_NODATA

TABLE|interface_discovery|interfaceid|0
FIELD		|interfaceid	|t_id		|	|NOT NULL	|0			|1|interface
FIELD		|parent_interfaceid|t_id	|	|NOT NULL	|0			|2|interface	|interfaceid

TABLE|profiles|profileid|0
FIELD		|profileid	|t_id		|	|NOT NULL	|0
FIELD		|userid		|t_id		|	|NOT NULL	|0			|1|users
FIELD		|idx		|t_varchar(96)	|''	|NOT NULL	|0
FIELD		|idx2		|t_id		|'0'	|NOT NULL	|0
FIELD		|value_id	|t_id		|'0'	|NOT NULL	|0
FIELD		|value_int	|t_integer	|'0'	|NOT NULL	|0
FIELD		|value_str	|t_text		|''	|NOT NULL	|0
FIELD		|source		|t_varchar(96)	|''	|NOT NULL	|0
FIELD		|type		|t_integer	|'0'	|NOT NULL	|0
INDEX		|1		|userid,idx,idx2
INDEX		|2		|userid,profileid

TABLE|sessions|sessionid|0
FIELD		|sessionid	|t_varchar(32)	|''	|NOT NULL	|0
FIELD		|userid		|t_id		|	|NOT NULL	|0			|1|users
FIELD		|lastaccess	|t_integer	|'0'	|NOT NULL	|0
FIELD		|status		|t_integer	|'0'	|NOT NULL	|0
FIELD		|secret		|t_varchar(32)	|''	|NOT NULL	|0
INDEX		|1		|userid,status,lastaccess

TABLE|trigger_discovery|triggerid|0
FIELD		|triggerid	|t_id		|	|NOT NULL	|0			|1|triggers
FIELD		|parent_triggerid|t_id		|	|NOT NULL	|0			|2|triggers	|triggerid	|RESTRICT
FIELD		|lastcheck	|t_integer	|'0'	|NOT NULL	|ZBX_NODATA
FIELD		|ts_delete	|t_time		|'0'	|NOT NULL	|ZBX_NODATA
INDEX		|1		|parent_triggerid

TABLE|item_condition|item_conditionid|ZBX_TEMPLATE
FIELD		|item_conditionid|t_id		|	|NOT NULL	|0
FIELD		|itemid		|t_id		|	|NOT NULL	|0			|1|items
FIELD		|operator	|t_integer	|'8'	|NOT NULL	|0
FIELD		|macro		|t_varchar(64)	|''	|NOT NULL	|0
FIELD		|value		|t_varchar(255)	|''	|NOT NULL	|0
INDEX		|1		|itemid

TABLE|item_rtdata|itemid|ZBX_TEMPLATE
FIELD		|itemid		|t_id		|	|NOT NULL	|0			|1|items
FIELD		|lastlogsize	|t_bigint	|'0'	|NOT NULL	|ZBX_PROXY,ZBX_NODATA
FIELD		|state		|t_integer	|'0'	|NOT NULL	|ZBX_NODATA
FIELD		|mtime		|t_integer	|'0'	|NOT NULL	|ZBX_PROXY,ZBX_NODATA
FIELD		|error		|t_varchar(2048)|''	|NOT NULL	|ZBX_NODATA

TABLE|opinventory|operationid|ZBX_DATA
FIELD		|operationid	|t_id		|	|NOT NULL	|0			|1|operations
FIELD		|inventory_mode	|t_integer	|'0'	|NOT NULL	|0

TABLE|trigger_tag|triggertagid|ZBX_TEMPLATE
FIELD		|triggertagid	|t_id		|	|NOT NULL	|0
FIELD		|triggerid	|t_id		|	|NOT NULL	|0			|1|triggers	|		|RESTRICT
FIELD		|tag		|t_varchar(255)	|''	|NOT NULL	|0
FIELD		|value		|t_varchar(255)	|''	|NOT NULL	|0
INDEX		|1		|triggerid
CHANGELOG	|6

TABLE|event_tag|eventtagid|0
FIELD		|eventtagid	|t_id		|	|NOT NULL	|0
FIELD		|eventid	|t_id		|	|NOT NULL	|0			|1|events
FIELD		|tag		|t_varchar(255)	|''	|NOT NULL	|0
FIELD		|value		|t_varchar(255)	|''	|NOT NULL	|0
INDEX		|1		|eventid

TABLE|problem|eventid|0
FIELD		|eventid	|t_id		|	|NOT NULL	|0			|1|events
FIELD		|source		|t_integer	|'0'	|NOT NULL	|0
FIELD		|object		|t_integer	|'0'	|NOT NULL	|0
FIELD		|objectid	|t_id		|'0'	|NOT NULL	|0
FIELD		|clock		|t_time		|'0'	|NOT NULL	|0
FIELD		|ns		|t_nanosec	|'0'	|NOT NULL	|0
FIELD		|r_eventid	|t_id		|	|NULL		|0			|2|events	|eventid
FIELD		|r_clock	|t_time		|'0'	|NOT NULL	|0
FIELD		|r_ns		|t_nanosec	|'0'	|NOT NULL	|0
FIELD		|correlationid	|t_id		|	|NULL		|0			|-|correlation
FIELD		|userid		|t_id		|	|NULL		|0			|-|users
FIELD		|name		|t_varchar(2048)|''	|NOT NULL	|0
FIELD		|acknowledged	|t_integer	|'0'	|NOT NULL	|0
FIELD		|severity	|t_integer	|'0'	|NOT NULL	|0
FIELD		|cause_eventid	|t_id		|	|NULL		|0			|3|events	|eventid	|RESTRICT
INDEX		|1		|source,object,objectid
INDEX		|2		|r_clock
INDEX		|3		|r_eventid

TABLE|problem_tag|problemtagid|0
FIELD		|problemtagid	|t_id		|	|NOT NULL	|0
FIELD		|eventid	|t_id		|	|NOT NULL	|0			|1|problem
FIELD		|tag		|t_varchar(255)	|''	|NOT NULL	|0
FIELD		|value		|t_varchar(255)	|''	|NOT NULL	|0
INDEX		|1		|eventid,tag,value

TABLE|tag_filter|tag_filterid|0
FIELD		|tag_filterid	|t_id		|	|NOT NULL	|0
FIELD		|usrgrpid	|t_id		|	|NOT NULL	|0 			|1|usrgrp	|usrgrpid
FIELD		|groupid	|t_id		|	|NOT NULL	|0			|2|hstgrp	|groupid
FIELD		|tag	|t_varchar(255)	|'' |NOT NULL	|0
FIELD		|value	|t_varchar(255)	|'' |NOT NULL	|0

TABLE|event_recovery|eventid|0
FIELD		|eventid	|t_id		|	|NOT NULL	|0			|1|events
FIELD		|r_eventid	|t_id		|	|NOT NULL	|0			|2|events	|eventid
FIELD		|c_eventid	|t_id		|	|NULL		|0			|3|events	|eventid
FIELD		|correlationid	|t_id		|	|NULL		|0			|-|correlation
FIELD		|userid		|t_id		|	|NULL		|0			|-|users
INDEX		|1		|r_eventid
INDEX		|2		|c_eventid

TABLE|correlation|correlationid|ZBX_DATA
FIELD		|correlationid	|t_id		|	|NOT NULL	|0
FIELD		|name		|t_varchar(255)	|''	|NOT NULL	|0
FIELD		|description	|t_shorttext	|''	|NOT NULL	|0
FIELD		|evaltype	|t_integer	|'0'	|NOT NULL	|0
FIELD		|status		|t_integer	|'0'	|NOT NULL	|0
FIELD		|formula	|t_varchar(255)	|''	|NOT NULL	|0
INDEX		|1		|status
UNIQUE		|2		|name

TABLE|corr_condition|corr_conditionid|ZBX_DATA
FIELD		|corr_conditionid|t_id		|	|NOT NULL	|0
FIELD		|correlationid	|t_id		|	|NOT NULL	|0			|1|correlation
FIELD		|type		|t_integer	|'0'	|NOT NULL	|0
INDEX		|1		|correlationid

TABLE|corr_condition_tag|corr_conditionid|ZBX_DATA
FIELD		|corr_conditionid|t_id		|	|NOT NULL	|0			|1|corr_condition
FIELD		|tag		|t_varchar(255)	|''	|NOT NULL	|0

TABLE|corr_condition_group|corr_conditionid|ZBX_DATA
FIELD		|corr_conditionid|t_id		|	|NOT NULL	|0			|1|corr_condition
FIELD		|operator	|t_integer	|'0'	|NOT NULL	|0
FIELD		|groupid	|t_id		|	|NOT NULL	|0			|2|hstgrp	|	|RESTRICT
INDEX		|1		|groupid

TABLE|corr_condition_tagpair|corr_conditionid|ZBX_DATA
FIELD		|corr_conditionid|t_id		|	|NOT NULL	|0			|1|corr_condition
FIELD		|oldtag		|t_varchar(255)	|''	|NOT NULL	|0
FIELD		|newtag		|t_varchar(255)	|''	|NOT NULL	|0

TABLE|corr_condition_tagvalue|corr_conditionid|ZBX_DATA
FIELD		|corr_conditionid|t_id		|	|NOT NULL	|0			|1|corr_condition
FIELD		|tag		|t_varchar(255)	|''	|NOT NULL	|0
FIELD		|operator	|t_integer	|'0'	|NOT NULL	|0
FIELD		|value		|t_varchar(255)	|''	|NOT NULL	|0

TABLE|corr_operation|corr_operationid|ZBX_DATA
FIELD		|corr_operationid|t_id		|	|NOT NULL	|0
FIELD		|correlationid	|t_id		|	|NOT NULL	|0			|1|correlation
FIELD		|type		|t_integer	|'0'	|NOT NULL	|0
INDEX		|1		|correlationid

TABLE|task|taskid|0
FIELD		|taskid		|t_id		|	|NOT NULL	|0
FIELD		|type		|t_integer	|	|NOT NULL	|0
FIELD		|status		|t_integer	|'0'	|NOT NULL	|0
FIELD		|clock		|t_integer	|'0'	|NOT NULL	|0
FIELD		|ttl		|t_integer	|'0'	|NOT NULL	|0
FIELD		|proxy_hostid	|t_id		|	|NULL		|0			|1|hosts	|hostid
INDEX		|1		|status,proxy_hostid

TABLE|task_close_problem|taskid|0
FIELD		|taskid		|t_id		|	|NOT NULL	|0			|1|task
FIELD		|acknowledgeid	|t_id		|	|NOT NULL	|0			|-|acknowledges

TABLE|item_preproc|item_preprocid|ZBX_TEMPLATE
FIELD		|item_preprocid	|t_id		|	|NOT NULL	|0
FIELD		|itemid		|t_id		|	|NOT NULL	|ZBX_PROXY			|1|items	|		|RESTRICT
FIELD		|step		|t_integer	|'0'	|NOT NULL	|ZBX_PROXY
FIELD		|type		|t_integer	|'0'	|NOT NULL	|ZBX_PROXY
FIELD		|params		|t_text		|''	|NOT NULL	|ZBX_PROXY
FIELD		|error_handler	|t_integer	|'0'	|NOT NULL	|ZBX_PROXY
FIELD		|error_handler_params|t_varchar(255)|''	|NOT NULL	|ZBX_PROXY
INDEX		|1		|itemid,step
CHANGELOG	|8

TABLE|task_remote_command|taskid|0
FIELD		|taskid		|t_id		|	|NOT NULL	|0			|1|task
FIELD		|command_type	|t_integer	|'0'	|NOT NULL	|0
FIELD		|execute_on	|t_integer	|'0'	|NOT NULL	|0
FIELD		|port		|t_integer	|'0'	|NOT NULL	|0
FIELD		|authtype	|t_integer	|'0'	|NOT NULL	|0
FIELD		|username	|t_varchar(64)	|''	|NOT NULL	|0
FIELD		|password	|t_varchar(64)	|''	|NOT NULL	|0
FIELD		|publickey	|t_varchar(64)	|''	|NOT NULL	|0
FIELD		|privatekey	|t_varchar(64)	|''	|NOT NULL	|0
FIELD		|command	|t_text		|''	|NOT NULL	|0
FIELD		|alertid	|t_id		|	|NULL		|0			|-|alerts
FIELD		|parent_taskid	|t_id		|	|NOT NULL	|0			|-|task		|taskid
FIELD		|hostid		|t_id		|	|NOT NULL	|0			|-|hosts

TABLE|task_remote_command_result|taskid|0
FIELD		|taskid		|t_id		|	|NOT NULL	|0			|1|task
FIELD		|status		|t_integer	|'0'	|NOT NULL	|0
FIELD		|parent_taskid	|t_id		|	|NOT NULL	|0			|-|task		|taskid
FIELD		|info		|t_shorttext	|''	|NOT NULL	|0

TABLE|task_data|taskid|0
FIELD		|taskid		|t_id		|	|NOT NULL	|0			|1|task
FIELD		|type		|t_integer	|'0'	|NOT NULL	|0
FIELD		|data		|t_text		|''	|NOT NULL	|0
FIELD		|parent_taskid	|t_id		|	|NULL		|0			|-|task		|taskid

TABLE|task_result|taskid|0
FIELD		|taskid		|t_id		|	|NOT NULL	|0			|1|task
FIELD		|status		|t_integer	|'0'	|NOT NULL	|0
FIELD		|parent_taskid	|t_id		|	|NOT NULL	|0			|-|task		|taskid
FIELD		|info		|t_longtext	|''	|NOT NULL	|0
INDEX		|1		|parent_taskid

TABLE|task_acknowledge|taskid|0
FIELD		|taskid		|t_id		|	|NOT NULL	|0			|1|task
FIELD		|acknowledgeid	|t_id		|	|NOT NULL	|0			|-|acknowledges

TABLE|sysmap_shape|sysmap_shapeid|ZBX_TEMPLATE
FIELD		|sysmap_shapeid	|t_id		|	|NOT NULL	|0
FIELD		|sysmapid	|t_id		|	|NOT NULL	|0			|1|sysmaps
FIELD		|type		|t_integer	|'0'	|NOT NULL	|0
FIELD		|x		|t_integer	|'0'	|NOT NULL	|0
FIELD		|y		|t_integer	|'0'	|NOT NULL	|0
FIELD		|width		|t_integer	|'200'	|NOT NULL	|0
FIELD		|height		|t_integer	|'200'	|NOT NULL	|0
FIELD		|text		|t_shorttext	|''	|NOT NULL	|0
FIELD		|font		|t_integer	|'9'	|NOT NULL	|0
FIELD		|font_size	|t_integer	|'11'	|NOT NULL	|0
FIELD		|font_color	|t_varchar(6)	|'000000'|NOT NULL	|0
FIELD		|text_halign	|t_integer	|'0'	|NOT NULL	|0
FIELD		|text_valign	|t_integer	|'0'	|NOT NULL	|0
FIELD		|border_type	|t_integer	|'0'	|NOT NULL	|0
FIELD		|border_width	|t_integer	|'1'	|NOT NULL	|0
FIELD		|border_color	|t_varchar(6)	|'000000'|NOT NULL	|0
FIELD		|background_color|t_varchar(6)	|''	|NOT NULL	|0
FIELD		|zindex		|t_integer	|'0'	|NOT NULL	|0
INDEX		|1		|sysmapid

TABLE|sysmap_element_trigger|selement_triggerid|ZBX_TEMPLATE
FIELD		|selement_triggerid	|t_id	|	|NOT NULL	|0
FIELD		|selementid		|t_id	|	|NOT NULL	|0			|1|sysmaps_elements
FIELD		|triggerid		|t_id	|	|NOT NULL	|0			|2|triggers
UNIQUE		|1			|selementid,triggerid

TABLE|httptest_field|httptest_fieldid|ZBX_TEMPLATE
FIELD		|httptest_fieldid	|t_id		|	|NOT NULL	|0
FIELD		|httptestid		|t_id		|	|NOT NULL	|ZBX_PROXY	|1|httptest	|		|RESTRICT
FIELD		|type			|t_integer	|'0'	|NOT NULL	|ZBX_PROXY
FIELD		|name			|t_varchar(255)	|''	|NOT NULL	|ZBX_PROXY
FIELD		|value			|t_shorttext	|''	|NOT NULL	|ZBX_PROXY
INDEX		|1			|httptestid
CHANGELOG	|12

TABLE|httpstep_field|httpstep_fieldid|ZBX_TEMPLATE
FIELD		|httpstep_fieldid	|t_id		|	|NOT NULL	|0
FIELD		|httpstepid		|t_id		|	|NOT NULL	|ZBX_PROXY	|1|httpstep	|		|RESTRICT
FIELD		|type			|t_integer	|'0'	|NOT NULL	|ZBX_PROXY
FIELD		|name			|t_varchar(255)	|''	|NOT NULL	|ZBX_PROXY
FIELD		|value			|t_shorttext	|''	|NOT NULL	|ZBX_PROXY
INDEX		|1			|httpstepid
CHANGELOG	|15

TABLE|dashboard|dashboardid|ZBX_DASHBOARD
FIELD		|dashboardid	|t_id		|	|NOT NULL	|0
FIELD		|name		|t_varchar(255)	|	|NOT NULL	|0
FIELD		|userid		|t_id		|	|NULL		|0			|1|users	|	|RESTRICT
FIELD		|private	|t_integer	|'1'	|NOT NULL	|0
FIELD		|templateid	|t_id		|	|NULL		|0			|2|hosts	|hostid
FIELD		|display_period	|t_integer	|'30'	|NOT NULL	|0
FIELD		|auto_start	|t_integer	|'1'	|NOT NULL	|0
FIELD		|uuid		|t_varchar(32)	|''	|NOT NULL	|0
INDEX		|1		|userid
INDEX		|2		|templateid

TABLE|dashboard_user|dashboard_userid|ZBX_DASHBOARD
FIELD		|dashboard_userid|t_id		|	|NOT NULL	|0
FIELD		|dashboardid	|t_id		|	|NOT NULL	|0			|1|dashboard
FIELD		|userid		|t_id		|	|NOT NULL	|0			|2|users
FIELD		|permission	|t_integer	|'2'	|NOT NULL	|0
UNIQUE		|1		|dashboardid,userid

TABLE|dashboard_usrgrp|dashboard_usrgrpid|ZBX_DASHBOARD
FIELD		|dashboard_usrgrpid|t_id	|	|NOT NULL	|0
FIELD		|dashboardid	|t_id		|	|NOT NULL	|0			|1|dashboard
FIELD		|usrgrpid	|t_id		|	|NOT NULL	|0			|2|usrgrp
FIELD		|permission	|t_integer	|'2'	|NOT NULL	|0
UNIQUE		|1		|dashboardid,usrgrpid

TABLE|dashboard_page|dashboard_pageid|ZBX_DASHBOARD
FIELD		|dashboard_pageid|t_id		|	|NOT NULL	|0
FIELD		|dashboardid	|t_id		|	|NOT NULL	|0		|1|dashboard
FIELD		|name		|t_varchar(255)	|''	|NOT NULL	|0
FIELD		|display_period	|t_integer	|'0'	|NOT NULL	|0
FIELD		|sortorder	|t_integer	|'0'	|NOT NULL	|0
INDEX		|1		|dashboardid

TABLE|widget|widgetid|ZBX_DASHBOARD
FIELD		|widgetid	|t_id		|	|NOT NULL	|0
FIELD		|type		|t_varchar(255)	|''	|NOT NULL	|0
FIELD		|name		|t_varchar(255)	|''	|NOT NULL	|0
FIELD		|x		|t_integer	|'0'	|NOT NULL	|0
FIELD		|y		|t_integer	|'0'	|NOT NULL	|0
FIELD		|width		|t_integer	|'1'	|NOT NULL	|0
FIELD		|height		|t_integer	|'2'	|NOT NULL	|0
FIELD		|view_mode	|t_integer	|'0'	|NOT NULL	|0
FIELD		|dashboard_pageid|t_id		|	|NOT NULL	|0		|1|dashboard_page
INDEX		|1		|dashboard_pageid

TABLE|widget_field|widget_fieldid|ZBX_DASHBOARD
FIELD		|widget_fieldid	|t_id		|	|NOT NULL	|0
FIELD		|widgetid	|t_id		|	|NOT NULL	|0			|1|widget
FIELD		|type		|t_integer	|'0'	|NOT NULL	|0
FIELD		|name		|t_varchar(255)	|''	|NOT NULL	|0
FIELD		|value_int	|t_integer	|'0'	|NOT NULL	|0
FIELD		|value_str	|t_varchar(2048)|''	|NOT NULL	|0
FIELD		|value_groupid	|t_id		|	|NULL		|0			|2|hstgrp	|groupid
FIELD		|value_hostid	|t_id		|	|NULL		|0			|3|hosts	|hostid
FIELD		|value_itemid	|t_id		|	|NULL		|0			|4|items	|itemid
FIELD		|value_graphid	|t_id		|	|NULL		|0			|5|graphs	|graphid
FIELD		|value_sysmapid	|t_id		|	|NULL		|0			|6|sysmaps	|sysmapid
FIELD		|value_serviceid|t_id		|	|NULL		|0			|7|services	|serviceid
FIELD		|value_slaid	|t_id		|	|NULL		|0			|8|sla		|slaid
FIELD		|value_userid	|t_id		|	|NULL		|0			|9|users	|userid
FIELD		|value_actionid	|t_id		|	|NULL		|0			|10|actions	|actionid
FIELD		|value_mediatypeid|t_id		|	|NULL		|0			|11|media_type	|mediatypeid
INDEX		|1		|widgetid
INDEX		|2		|value_groupid
INDEX		|3		|value_hostid
INDEX		|4		|value_itemid
INDEX		|5		|value_graphid
INDEX		|6		|value_sysmapid
INDEX		|7		|value_serviceid
INDEX		|8		|value_slaid
INDEX		|9		|value_userid
INDEX		|10		|value_actionid
INDEX		|11		|value_mediatypeid

TABLE|task_check_now|taskid|0
FIELD		|taskid		|t_id		|	|NOT NULL	|0			|1|task
FIELD		|itemid		|t_id		|	|NOT NULL	|0			|-|items

TABLE|event_suppress|event_suppressid|0
FIELD		|event_suppressid|t_id		|	|NOT NULL	|0
FIELD		|eventid	|t_id		|	|NOT NULL	|0			|1|events
FIELD		|maintenanceid	|t_id		|	|NULL		|0			|2|maintenances
FIELD		|suppress_until	|t_time		|'0'	|NOT NULL	|0
FIELD		|userid		|t_id		|	|NULL		|0			|3|users
UNIQUE		|1		|eventid,maintenanceid
INDEX		|2		|suppress_until
INDEX		|3		|maintenanceid

TABLE|maintenance_tag|maintenancetagid|ZBX_DATA
FIELD		|maintenancetagid|t_id		|	|NOT NULL	|0
FIELD		|maintenanceid	|t_id		|	|NOT NULL	|0			|1|maintenances
FIELD		|tag		|t_varchar(255)	|''	|NOT NULL	|0
FIELD		|operator	|t_integer	|'2'	|NOT NULL	|0
FIELD		|value		|t_varchar(255)	|''	|NOT NULL	|0
INDEX		|1		|maintenanceid

TABLE|lld_macro_path|lld_macro_pathid|ZBX_TEMPLATE
FIELD		|lld_macro_pathid|t_id		|	|NOT NULL	|0
FIELD		|itemid		|t_id		|	|NOT NULL	|0			|1|items
FIELD		|lld_macro	|t_varchar(255)	|''	|NOT NULL	|0
FIELD		|path		|t_varchar(255)	|''	|NOT NULL	|0
UNIQUE		|1		|itemid,lld_macro

TABLE|host_tag|hosttagid|ZBX_TEMPLATE
FIELD		|hosttagid	|t_id		|	|NOT NULL	|0
FIELD		|hostid		|t_id		|	|NOT NULL	|0			|1|hosts	|		|RESTRICT
FIELD		|tag		|t_varchar(255)	|''	|NOT NULL	|0
FIELD		|value		|t_varchar(255)	|''	|NOT NULL	|0
FIELD		|automatic	|t_integer	|'0'	|NOT NULL	|0
INDEX		|1		|hostid
CHANGELOG	|2

TABLE|config_autoreg_tls|autoreg_tlsid|ZBX_DATA
FIELD		|autoreg_tlsid	|t_id		|	|NOT NULL	|0
FIELD		|tls_psk_identity|t_varchar(128)|''	|NOT NULL	|ZBX_PROXY
FIELD		|tls_psk	|t_varchar(512)	|''	|NOT NULL	|ZBX_PROXY
UNIQUE		|1		|tls_psk_identity

TABLE|module|moduleid|ZBX_DATA
FIELD		|moduleid	|t_id		|	|NOT NULL	|0
FIELD		|id		|t_varchar(255)	|''	|NOT NULL	|0
FIELD		|relative_path	|t_varchar(255)	|''	|NOT NULL	|0
FIELD		|status		|t_integer	|'0'	|NOT NULL	|0
FIELD		|config		|t_shorttext	|''	|NOT NULL	|0

TABLE|interface_snmp|interfaceid|ZBX_TEMPLATE
FIELD		|interfaceid	|t_id		|	|NOT NULL	|0			|1|interface
FIELD		|version	|t_integer	|'2'	|NOT NULL	|ZBX_PROXY
FIELD		|bulk		|t_integer	|'1'	|NOT NULL	|ZBX_PROXY
FIELD		|community	|t_varchar(64)	|''	|NOT NULL	|ZBX_PROXY
FIELD		|securityname	|t_varchar(64)	|''	|NOT NULL	|ZBX_PROXY
FIELD		|securitylevel	|t_integer	|'0'	|NOT NULL	|ZBX_PROXY
FIELD		|authpassphrase	|t_varchar(64)	|''	|NOT NULL	|ZBX_PROXY
FIELD		|privpassphrase	|t_varchar(64)	|''	|NOT NULL	|ZBX_PROXY
FIELD		|authprotocol	|t_integer	|'0'	|NOT NULL	|ZBX_PROXY
FIELD		|privprotocol	|t_integer	|'0'	|NOT NULL	|ZBX_PROXY
FIELD		|contextname	|t_varchar(255)	|''	|NOT NULL	|ZBX_PROXY
FIELD		|max_repetitions|t_integer	|'10'	|NOT NULL	|ZBX_PROXY

TABLE|lld_override|lld_overrideid|ZBX_TEMPLATE
FIELD		|lld_overrideid	|t_id		|	|NOT NULL	|0
FIELD		|itemid		|t_id		|	|NOT NULL	|0	|1|items
FIELD		|name		|t_varchar(255)	|''	|NOT NULL	|0
FIELD		|step		|t_integer	|'0'	|NOT NULL	|0
FIELD		|evaltype	|t_integer	|'0'	|NOT NULL	|0
FIELD		|formula	|t_varchar(255)	|''	|NOT NULL	|0
FIELD		|stop		|t_integer	|'0'	|NOT NULL	|0
UNIQUE		|1		|itemid,name

TABLE|lld_override_condition|lld_override_conditionid|ZBX_TEMPLATE
FIELD	|lld_override_conditionid	|t_id		|	|NOT NULL	|0
FIELD	|lld_overrideid			|t_id		|	|NOT NULL	|0	|1|lld_override
FIELD	|operator			|t_integer	|'8'	|NOT NULL	|0
FIELD	|macro				|t_varchar(64)	|''	|NOT NULL	|0
FIELD	|value				|t_varchar(255)	|''	|NOT NULL	|0
INDEX	|1				|lld_overrideid

TABLE|lld_override_operation|lld_override_operationid|ZBX_TEMPLATE
FIELD	|lld_override_operationid	|t_id		|	|NOT NULL	|0
FIELD	|lld_overrideid			|t_id		|	|NOT NULL	|0	|1|lld_override
FIELD	|operationobject		|t_integer	|'0'	|NOT NULL	|0
FIELD	|operator			|t_integer	|'0'	|NOT NULL	|0
FIELD	|value				|t_varchar(255)	|''	|NOT NULL	|0
INDEX	|1				|lld_overrideid

TABLE|lld_override_opstatus|lld_override_operationid|ZBX_TEMPLATE
FIELD	|lld_override_operationid	|t_id		|	|NOT NULL	|0	|1|lld_override_operation
FIELD	|status				|t_integer	|'0'	|NOT NULL	|0

TABLE|lld_override_opdiscover|lld_override_operationid|ZBX_TEMPLATE
FIELD	|lld_override_operationid	|t_id		|	|NOT NULL	|0	|1|lld_override_operation
FIELD	|discover			|t_integer	|'0'	|NOT NULL	|0

TABLE|lld_override_opperiod|lld_override_operationid|ZBX_TEMPLATE
FIELD	|lld_override_operationid	|t_id		|	|NOT NULL	|0	|1|lld_override_operation
FIELD	|delay				|t_varchar(1024)|'0'	|NOT NULL	|0

TABLE|lld_override_ophistory|lld_override_operationid|ZBX_TEMPLATE
FIELD	|lld_override_operationid	|t_id		|	|NOT NULL	|0	|1|lld_override_operation
FIELD	|history			|t_varchar(255)	|'90d'	|NOT NULL	|0

TABLE|lld_override_optrends|lld_override_operationid|ZBX_TEMPLATE
FIELD	|lld_override_operationid	|t_id		|	|NOT NULL	|0	|1|lld_override_operation
FIELD	|trends				|t_varchar(255)	|'365d'	|NOT NULL	|0

TABLE|lld_override_opseverity|lld_override_operationid|ZBX_TEMPLATE
FIELD	|lld_override_operationid	|t_id		|	|NOT NULL	|0	|1|lld_override_operation
FIELD	|severity			|t_integer	|'0'	|NOT NULL	|0

TABLE|lld_override_optag|lld_override_optagid|ZBX_TEMPLATE
FIELD	|lld_override_optagid		|t_id		|	|NOT NULL	|0
FIELD	|lld_override_operationid	|t_id		|	|NOT NULL	|0	|1|lld_override_operation
FIELD	|tag				|t_varchar(255)	|''	|NOT NULL	|0
FIELD	|value				|t_varchar(255)	|''	|NOT NULL	|0
INDEX	|1				|lld_override_operationid

TABLE|lld_override_optemplate|lld_override_optemplateid|ZBX_TEMPLATE
FIELD	|lld_override_optemplateid	|t_id		|	|NOT NULL	|0
FIELD	|lld_override_operationid	|t_id		|	|NOT NULL	|0	|1|lld_override_operation
FIELD	|templateid			|t_id		|	|NOT NULL	|0	|2|hosts	|hostid	|RESTRICT
UNIQUE	|1				|lld_override_operationid,templateid
INDEX	|2				|templateid

TABLE|lld_override_opinventory|lld_override_operationid|ZBX_TEMPLATE
FIELD	|lld_override_operationid	|t_id		|	|NOT NULL	|0	|1|lld_override_operation
FIELD	|inventory_mode			|t_integer	|'0'	|NOT NULL	|0

TABLE|trigger_queue|trigger_queueid|0
FIELD		|trigger_queueid|t_id		|	|NOT NULL	|0
FIELD		|objectid	|t_id		|	|NOT NULL	|0
FIELD		|type		|t_integer	|'0'	|NOT NULL	|0
FIELD		|clock		|t_time		|'0'	|NOT NULL	|0
FIELD		|ns		|t_nanosec	|'0'	|NOT NULL	|0

TABLE|item_parameter|item_parameterid|ZBX_TEMPLATE
FIELD		|item_parameterid|t_id		|	|NOT NULL	|0
FIELD		|itemid		|t_id		|	|NOT NULL	|ZBX_PROXY		|1|items
FIELD		|name		|t_varchar(255)	|''	|NOT NULL	|ZBX_PROXY
FIELD		|value		|t_varchar(2048)|''	|NOT NULL	|ZBX_PROXY
INDEX		|1		|itemid

TABLE|role_rule|role_ruleid|ZBX_DATA
FIELD		|role_ruleid	|t_id		|	|NOT NULL	|0
FIELD		|roleid		|t_id		|	|NOT NULL	|0			|1|role
FIELD		|type		|t_integer	|'0'	|NOT NULL	|0
FIELD		|name		|t_varchar(255)	|''	|NOT NULL	|0
FIELD		|value_int	|t_integer	|'0'	|NOT NULL	|0
FIELD		|value_str	|t_varchar(255)	|''	|NOT NULL	|0
FIELD		|value_moduleid	|t_id		|	|NULL		|0			|2|module	|moduleid
FIELD		|value_serviceid|t_id		|	|NULL	|0			|3|services	|serviceid
INDEX		|1		|roleid
INDEX		|2		|value_moduleid
INDEX		|3		|value_serviceid

TABLE|token|tokenid|ZBX_DATA
FIELD	|tokenid	|t_id		|	|NOT NULL	|0
FIELD	|name		|t_varchar(64)	|''	|NOT NULL	|0
FIELD	|description	|t_shorttext	|''	|NOT NULL	|0
FIELD	|userid		|t_id		|	|NOT NULL	|0	|1	|users
FIELD	|token		|t_varchar(128)	|	|NULL		|0
FIELD	|lastaccess	|t_integer	|'0'	|NOT NULL	|0
FIELD	|status		|t_integer	|'0'	|NOT NULL	|0
FIELD	|expires_at	|t_time		|'0'	|NOT NULL	|0
FIELD	|created_at	|t_time		|'0'	|NOT NULL	|0
FIELD	|creator_userid	|t_id		|	|NULL		|0	|2	|users	|userid	|RESTRICT
INDEX	|1		|name
UNIQUE	|2		|userid,name
UNIQUE	|3		|token
INDEX	|4		|creator_userid

TABLE|item_tag|itemtagid|ZBX_TEMPLATE
FIELD		|itemtagid	|t_id		|	|NOT NULL	|0
FIELD		|itemid		|t_id		|	|NOT NULL	|0			|1|items	|		|RESTRICT
FIELD		|tag		|t_varchar(255)	|''	|NOT NULL	|0
FIELD		|value		|t_varchar(255)	|''	|NOT NULL	|0
INDEX		|1		|itemid
CHANGELOG	|4

TABLE|httptest_tag|httptesttagid|ZBX_TEMPLATE
FIELD		|httptesttagid	|t_id		|	|NOT NULL	|0
FIELD		|httptestid	|t_id			|	|NOT NULL	|0		|1|httptest
FIELD		|tag		|t_varchar(255)	|''	|NOT NULL	|0
FIELD		|value		|t_varchar(255)	|''	|NOT NULL	|0
INDEX		|1		|httptestid

TABLE|sysmaps_element_tag|selementtagid|ZBX_TEMPLATE
FIELD		|selementtagid	|t_id		|	|NOT NULL	|0
FIELD		|selementid	|t_id			|	|NOT NULL	|0		|1|sysmaps_elements
FIELD		|tag		|t_varchar(255)	|''	|NOT NULL	|0
FIELD		|value		|t_varchar(255)	|''	|NOT NULL	|0
FIELD		|operator	|t_integer		|'0'|NOT NULL	|0
INDEX		|1		|selementid

TABLE|report|reportid|ZBX_DATA
FIELD		|reportid	|t_id		|	|NOT NULL	|0
FIELD		|userid		|t_id		|	|NOT NULL	|0		|1|users|userid
FIELD		|name		|t_varchar(255)	|''	|NOT NULL	|0
FIELD		|description	|t_varchar(2048)|''	|NOT NULL	|0
FIELD		|status		|t_integer	|'0'	|NOT NULL	|0
FIELD		|dashboardid	|t_id		|	|NOT NULL	|0		|2|dashboard|dashboardid
FIELD		|period		|t_integer	|'0'	|NOT NULL	|0
FIELD		|cycle		|t_integer	|'0'	|NOT NULL	|0
FIELD		|weekdays	|t_integer	|'0'	|NOT NULL	|0
FIELD		|start_time	|t_integer	|'0'	|NOT NULL	|0
FIELD		|active_since	|t_integer	|'0'	|NOT NULL	|0
FIELD		|active_till	|t_integer	|'0'	|NOT NULL	|0
FIELD		|state		|t_integer	|'0'	|NOT NULL	|ZBX_NODATA
FIELD		|lastsent	|t_time	|'0'		|NOT NULL	|ZBX_NODATA
FIELD		|info		|t_varchar(2048)|''	|NOT NULL	|ZBX_NODATA
UNIQUE		|1		|name

TABLE|report_param|reportparamid|ZBX_DATA
FIELD		|reportparamid	|t_id		|	|NOT NULL	|0
FIELD		|reportid	|t_id		|	|NOT NULL	|0		|1|report|reportid
FIELD		|name		|t_varchar(255)	|''	|NOT NULL	|0
FIELD		|value		|t_shorttext	|''	|NOT NULL	|0
INDEX		|1		|reportid

TABLE|report_user|reportuserid|ZBX_DATA
FIELD		|reportuserid	|t_id		|	|NOT NULL	|0
FIELD		|reportid	|t_id		|	|NOT NULL	|0		|1|report|reportid
FIELD		|userid		|t_id		|	|NOT NULL	|0		|2|users|userid
FIELD		|exclude	|t_integer	|'0'	|NOT NULL	|0
FIELD		|access_userid	|t_id		|	|NULL		|0		|3|users|userid		|RESTRICT
INDEX		|1		|reportid

TABLE|report_usrgrp|reportusrgrpid|ZBX_DATA
FIELD		|reportusrgrpid|t_id		|	|NOT NULL	|0
FIELD		|reportid	|t_id		|	|NOT NULL	|0		|1|report|reportid
FIELD		|usrgrpid	|t_id		|	|NOT NULL	|0		|2|usrgrp|usrgrpid
FIELD		|access_userid	|t_id		|	|NULL		|0		|3|users|userid		|RESTRICT
INDEX		|1		|reportid

TABLE|service_problem_tag|service_problem_tagid|ZBX_DATA
FIELD		|service_problem_tagid	|t_id		|	|NOT NULL	|0
FIELD		|serviceid		|t_id		|	|NOT NULL	|0	|1|services|serviceid
FIELD		|tag			|t_varchar(255)	|''	|NOT NULL	|0
FIELD		|operator		|t_integer	|'0'	|NOT NULL	|0
FIELD		|value			|t_varchar(255)	|''	|NOT NULL	|0
INDEX		|1			|serviceid

TABLE|service_problem|service_problemid|ZBX_DATA
FIELD		|service_problemid	|t_id		|	|NOT NULL	|0
FIELD		|eventid		|t_id		|	|NOT NULL	|0	|1|problem|eventid
FIELD		|serviceid		|t_id		|	|NOT NULL	|0	|2|services|serviceid
FIELD		|severity		|t_integer	|'0'	|NOT NULL	|0
INDEX		|1			|eventid
INDEX		|2			|serviceid

TABLE|service_tag|servicetagid|0
FIELD		|servicetagid	|t_id		|	|NOT NULL	|0
FIELD		|serviceid	|t_id		|	|NOT NULL	|0		|1|services|serviceid
FIELD		|tag		|t_varchar(255)	|''	|NOT NULL	|0
FIELD		|value		|t_varchar(255)	|''	|NOT NULL	|0
INDEX		|1		|serviceid

TABLE|service_status_rule|service_status_ruleid|ZBX_DATA
FIELD		|service_status_ruleid|t_id	|	|NOT NULL	|0
FIELD		|serviceid	|t_id		|	|NOT NULL	|0		|1|services|serviceid
FIELD		|type		|t_integer	|'0'	|NOT NULL	|0
FIELD		|limit_value	|t_integer	|'0'	|NOT NULL	|0
FIELD		|limit_status	|t_integer	|'0'	|NOT NULL	|0
FIELD		|new_status	|t_integer	|'0'	|NOT NULL	|0
INDEX		|1		|serviceid

TABLE|ha_node|ha_nodeid|ZBX_DATA
FIELD		|ha_nodeid	|t_cuid		|	|NOT NULL	|0
FIELD		|name		|t_varchar(255)	|''	|NOT NULL	|0
FIELD		|address	|t_varchar(255)	|''	|NOT NULL	|0
FIELD		|port		|t_integer	|'10051'|NOT NULL	|0
FIELD		|lastaccess	|t_integer	|'0'	|NOT NULL	|0
FIELD		|status		|t_integer	|'0'	|NOT NULL	|0
FIELD		|ha_sessionid	|t_cuid		|''	|NOT NULL	|0
UNIQUE		|1		|name
INDEX		|2		|status,lastaccess

TABLE|sla|slaid|ZBX_DATA
FIELD		|slaid		|t_id		|	|NOT NULL	|0
FIELD		|name		|t_varchar(255)	|''	|NOT NULL	|0
FIELD		|period		|t_integer	|'0'	|NOT NULL	|0
FIELD		|slo		|t_double	|'99.9'	|NOT NULL	|0
FIELD		|effective_date	|t_integer	|'0'	|NOT NULL	|0
FIELD		|timezone	|t_varchar(50)	|'UTC'	|NOT NULL	|ZBX_NODATA
FIELD		|status		|t_integer	|'1'	|NOT NULL	|0
FIELD		|description	|t_shorttext	|''	|NOT NULL	|0
UNIQUE		|1		|name

TABLE|sla_schedule|sla_scheduleid|ZBX_DATA
FIELD		|sla_scheduleid	|t_id		|	|NOT NULL	|0
FIELD		|slaid		|t_id		|	|NOT NULL	|0		|1|sla|slaid
FIELD		|period_from	|t_integer	|'0'	|NOT NULL	|0
FIELD		|period_to	|t_integer	|'0'	|NOT NULL	|0
INDEX		|1		|slaid

TABLE|sla_excluded_downtime|sla_excluded_downtimeid|ZBX_DATA
FIELD		|sla_excluded_downtimeid|t_id		|	|NOT NULL	|0
FIELD		|slaid			|t_id		|	|NOT NULL	|0	|1|sla|slaid
FIELD		|name			|t_varchar(255)	|''	|NOT NULL	|0
FIELD		|period_from		|t_integer	|'0'	|NOT NULL	|0
FIELD		|period_to		|t_integer	|'0'	|NOT NULL	|0
INDEX		|1			|slaid

TABLE|sla_service_tag|sla_service_tagid|0
FIELD		|sla_service_tagid	|t_id		|	|NOT NULL	|0
FIELD		|slaid			|t_id		|	|NOT NULL	|0	|1|sla|slaid
FIELD		|tag			|t_varchar(255)	|''	|NOT NULL	|0
FIELD		|operator		|t_integer	|'0'	|NOT NULL	|0
FIELD		|value			|t_varchar(255)	|''	|NOT NULL	|0
INDEX		|1			|slaid

TABLE|host_rtdata|hostid|ZBX_TEMPLATE
FIELD		|hostid			|t_id		|	|NOT NULL	|0	|1|hosts|hostid
FIELD		|active_available	|t_integer	|'0'	|NOT NULL	|0
FIELD		|lastaccess		|t_integer	|'0'	|NOT NULL	|ZBX_NODATA
FIELD		|version		|t_integer	|'0'	|NOT NULL	|ZBX_NODATA
FIELD		|compatibility		|t_integer	|'0'	|NOT NULL	|ZBX_NODATA

TABLE|userdirectory|userdirectoryid|0
FIELD		|userdirectoryid	|t_id			|		|NOT NULL	|0
FIELD		|name				|t_varchar(128)	|''		|NOT NULL	|0
FIELD		|description		|t_shorttext	|''		|NOT NULL	|0
FIELD		|idp_type			|t_integer		|'1'	|NOT NULL	|0
FIELD		|provision_status	|t_integer		|'0'	|NOT NULL	|0
INDEX		|1			|idp_type

TABLE|userdirectory_ldap|userdirectoryid|0
FIELD		|userdirectoryid		|t_id			|		|NOT NULL	|0	|1|userdirectory
FIELD		|host					|t_varchar(255)	|''		|NOT NULL	|0
FIELD		|port					|t_integer		|'389'	|NOT NULL	|0
FIELD		|base_dn				|t_varchar(255)	|''		|NOT NULL	|0
FIELD		|search_attribute		|t_varchar(128)	|''		|NOT NULL	|0
FIELD		|bind_dn				|t_varchar(255)	|''		|NOT NULL	|0
FIELD		|bind_password			|t_varchar(128)	|''		|NOT NULL	|0
FIELD		|start_tls				|t_integer		|'0'	|NOT NULL	|0
FIELD		|search_filter			|t_varchar(255)	|''		|NOT NULL	|0
FIELD		|group_basedn			|t_varchar(255)	|''		|NOT NULL	|0
FIELD		|group_name				|t_varchar(255)	|''		|NOT NULL	|0
FIELD		|group_member			|t_varchar(255)	|''		|NOT NULL	|0
FIELD		|user_ref_attr			|t_varchar(255)	|''		|NOT NULL	|0
FIELD		|group_filter			|t_varchar(255)	|''		|NOT NULL	|0
FIELD		|group_membership		|t_varchar(255)	|''		|NOT NULL	|0
FIELD		|user_username			|t_varchar(255)	|''		|NOT NULL	|0
FIELD		|user_lastname			|t_varchar(255)	|''		|NOT NULL	|0

TABLE|userdirectory_saml|userdirectoryid|0
FIELD		|userdirectoryid		|t_id			|		|NOT NULL	|0	|1|userdirectory
FIELD		|idp_entityid			|t_varchar(1024)|''		|NOT NULL	|0
FIELD		|sso_url				|t_varchar(2048)|''		|NOT NULL	|0
FIELD		|slo_url				|t_varchar(2048)|''		|NOT NULL	|0
FIELD		|username_attribute		|t_varchar(128)	|''		|NOT NULL	|0
FIELD		|sp_entityid			|t_varchar(1024)|''		|NOT NULL	|0
FIELD		|nameid_format			|t_varchar(2048)|''		|NOT NULL	|0
FIELD		|sign_messages			|t_integer		|'0'	|NOT NULL	|0
FIELD		|sign_assertions		|t_integer		|'0'	|NOT NULL	|0
FIELD		|sign_authn_requests	|t_integer		|'0'	|NOT NULL	|0
FIELD		|sign_logout_requests	|t_integer		|'0'	|NOT NULL	|0
FIELD		|sign_logout_responses	|t_integer		|'0'	|NOT NULL	|0
FIELD		|encrypt_nameid			|t_integer		|'0'	|NOT NULL	|0
FIELD		|encrypt_assertions		|t_integer		|'0'	|NOT NULL	|0
FIELD		|group_name				|t_varchar(255)	|''		|NOT NULL	|0
FIELD		|user_username			|t_varchar(255)	|''		|NOT NULL	|0
FIELD		|user_lastname			|t_varchar(255)	|''		|NOT NULL	|0
FIELD		|scim_status			|t_integer		|'0'	|NOT NULL	|0

TABLE|userdirectory_media|userdirectory_mediaid|0
FIELD		|userdirectory_mediaid	|t_id			|	|NOT NULL	|0
FIELD		|userdirectoryid	|t_id			|	|NOT NULL	|0	|1	|userdirectory
FIELD		|mediatypeid		|t_id			|	|NOT NULL	|0	|2	|media_type
FIELD		|name				|t_varchar(64)	|''	|NOT NULL	|0
FIELD		|attribute			|t_varchar(255)	|''	|NOT NULL	|0
INDEX		|1	|userdirectoryid
INDEX		|2	|mediatypeid

TABLE|userdirectory_usrgrp|userdirectory_usrgrpid|0
FIELD		|userdirectory_usrgrpid		|t_id		|	|NOT NULL	|0
FIELD		|userdirectory_idpgroupid	|t_id		|	|NOT NULL	|0	|1	|userdirectory_idpgroup
FIELD		|usrgrpid					|t_id		|	|NOT NULL	|0	|2	|usrgrp
UNIQUE		|1	|userdirectory_idpgroupid,usrgrpid
INDEX		|2	|usrgrpid
INDEX		|3	|userdirectory_idpgroupid

TABLE|userdirectory_idpgroup|userdirectory_idpgroupid|0
FIELD		|userdirectory_idpgroupid	|t_id			|	|NOT NULL	|0
FIELD		|userdirectoryid		|t_id			|	|NOT NULL	|0	|1	|userdirectory
FIELD		|roleid					|t_id			|	|NOT NULL	|0	|2	|role
FIELD		|name					|t_varchar(255)	|''	|NOT NULL	|0
INDEX		|1	|userdirectoryid
INDEX		|2	|roleid

TABLE|changelog|changelogid|0
FIELD		|changelogid	|t_serial	|	|NOT NULL	|0
FIELD		|object		|t_integer	|'0'	|NOT NULL	|0
FIELD		|objectid	|t_id		|	|NOT NULL	|0
FIELD		|operation	|t_integer	|'0'	|NOT NULL	|0
FIELD		|clock		|t_integer	|'0'	|NOT NULL	|0
INDEX		|1		|clock

TABLE|scim_group|scim_groupid|0
FIELD		|scim_groupid	|t_id			|	|NOT NULL	|0
FIELD		|name			|t_varchar(64)	|''	|NOT NULL	|0
UNIQUE		|1		|name

TABLE|user_scim_group|user_scim_groupid|0
FIELD		|user_scim_groupid	|t_id	|	|NOT NULL	|0
FIELD		|userid				|t_id	|	|NOT NULL	|0	|1|users
FIELD		|scim_groupid		|t_id	|	|NOT NULL	|0	|2|scim_group
INDEX		|1	|userid
INDEX		|2	|scim_groupid

TABLE|connector|connectorid|ZBX_DATA
FIELD		|connectorid	|t_id		|	|NOT NULL	|0
FIELD		|name		|t_varchar(255)	|''	|NOT NULL	|0
FIELD		|protocol	|t_integer	|'0'	|NOT NULL	|0
FIELD		|data_type	|t_integer	|'0'	|NOT NULL	|0
FIELD		|url		|t_varchar(2048)|''	|NOT NULL	|0
FIELD		|max_records	|t_integer	|'0'	|NOT NULL	|0
FIELD		|max_senders	|t_integer	|'1'	|NOT NULL	|0
FIELD		|max_attempts	|t_integer	|'1'	|NOT NULL	|0
FIELD		|timeout	|t_varchar(255)	|'5s'	|NOT NULL	|0
FIELD		|http_proxy	|t_varchar(255)	|''	|NOT NULL	|0
FIELD		|authtype	|t_integer	|'0'	|NOT NULL	|0
FIELD		|username	|t_varchar(255)	|''	|NOT NULL	|0
FIELD		|password	|t_varchar(255)	|''	|NOT NULL	|0
FIELD		|token		|t_varchar(128)	|''	|NOT NULL	|0
FIELD		|verify_peer	|t_integer	|'1'	|NOT NULL	|0
FIELD		|verify_host	|t_integer	|'1'	|NOT NULL	|0
FIELD		|ssl_cert_file	|t_varchar(255)	|''	|NOT NULL	|0
FIELD		|ssl_key_file	|t_varchar(255)	|''	|NOT NULL	|0
FIELD		|ssl_key_password|t_varchar(64)	|''	|NOT NULL	|0
FIELD		|description	|t_shorttext	|''	|NOT NULL	|0
FIELD		|status		|t_integer	|'1'	|NOT NULL	|0
FIELD		|tags_evaltype	|t_integer	|'0'	|NOT NULL	|0
UNIQUE		|1		|name
CHANGELOG	|17

TABLE|connector_tag|connector_tagid|0
FIELD	|connector_tagid|t_id		|	|NOT NULL	|0
FIELD	|connectorid	|t_id		|	|NOT NULL	|0	|1|connector|	|RESTRICT
FIELD	|tag		|t_varchar(255)	|''	|NOT NULL	|0
FIELD	|operator	|t_integer	|'0'	|NOT NULL	|0
FIELD	|value		|t_varchar(255)	|''	|NOT NULL	|0
INDEX	|1		|connectorid
CHANGELOG	|18

TABLE|dbversion|dbversionid|
FIELD		|dbversionid	|t_id		|	|NOT NULL	|0
FIELD		|mandatory	|t_integer	|'0'	|NOT NULL	|
FIELD		|optional	|t_integer	|'0'	|NOT NULL	|
<<<<<<< HEAD
ROW		|1		|6050019	|6050019
=======
ROW		|1		|6050014	|6050014
>>>>>>> 43a22cd4
<|MERGE_RESOLUTION|>--- conflicted
+++ resolved
@@ -2118,8 +2118,4 @@
 FIELD		|dbversionid	|t_id		|	|NOT NULL	|0
 FIELD		|mandatory	|t_integer	|'0'	|NOT NULL	|
 FIELD		|optional	|t_integer	|'0'	|NOT NULL	|
-<<<<<<< HEAD
-ROW		|1		|6050019	|6050019
-=======
-ROW		|1		|6050014	|6050014
->>>>>>> 43a22cd4
+ROW		|1		|6050020	|6050020