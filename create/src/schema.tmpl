--- conflicted
+++ resolved
@@ -2236,8 +2236,4 @@
 FIELD		|dbversionid	|t_id		|	|NOT NULL	|0
 FIELD		|mandatory	|t_integer	|'0'	|NOT NULL	|
 FIELD		|optional	|t_integer	|'0'	|NOT NULL	|
-<<<<<<< HEAD
-ROW		|1		|6050204	|6050204
-=======
-ROW		|1		|6050208	|6050208
->>>>>>> b362c814
+ROW		|1		|6050209	|6050209