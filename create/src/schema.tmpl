--- conflicted
+++ resolved
@@ -1,6 +1,6 @@
 --
 -- Zabbix
--- Copyright (C) 2001-2024 Zabbix SIA
+-- Copyright (C) 2001-2023 Zabbix SIA
 --
 -- This program is free software; you can redistribute it and/or modify
 -- it under the terms of the GNU General Public License as published by
@@ -28,11 +28,6 @@
 FIELD		|type		|t_integer	|'0'	|NOT NULL	|0
 FIELD		|readonly	|t_integer	|'0'	|NOT NULL	|0
 UNIQUE		|1		|name
-
-TABLE|ugset|ugsetid|ZBX_DATA
-FIELD		|ugsetid	|t_id		|	|NOT NULL	|0
-FIELD		|hash		|t_varchar(64)	|''	|NOT NULL	|0
-INDEX		|1		|hash
 
 TABLE|users|userid|ZBX_DATA
 FIELD		|userid		|t_id		|	|NOT NULL	|0
@@ -68,11 +63,6 @@
 FIELD		|tags_evaltype	|t_integer	|'0'	|NOT NULL	|0
 INDEX		|1		|active_since,active_till
 UNIQUE		|2		|name
-
-TABLE|hgset|hgsetid|ZBX_TEMPLATE
-FIELD		|hgsetid	|t_id		|	|NOT NULL	|0
-FIELD		|hash		|t_varchar(64)	|''	|NOT NULL	|0
-INDEX		|1		|hash
 
 TABLE|hosts|hostid|ZBX_TEMPLATE
 FIELD		|hostid		|t_id		|	|NOT NULL	|0
@@ -122,16 +112,6 @@
 FIELD		|uuid		|t_varchar(32)	|''	|NOT NULL	|0
 FIELD		|type		|t_integer	|'0'	|NOT NULL	|0
 UNIQUE		|1		|type,name
-
-TABLE|hgset_group|hgsetid,groupid|ZBX_TEMPLATE
-FIELD		|hgsetid	|t_id		|	|NOT NULL	|0			|1|hgset
-FIELD		|groupid	|t_id		|	|NOT NULL	|0			|2|hstgrp	|		|RESTRICT
-INDEX		|1		|groupid
-
-TABLE|host_hgset|hostid|ZBX_TEMPLATE
-FIELD		|hostid		|t_id		|	|NOT NULL	|0			|1|hosts
-FIELD		|hgsetid	|t_id		|	|NOT NULL	|0			|2|hgset	|		|RESTRICT
-INDEX		|1		|hgsetid
 
 TABLE|group_prototype|group_prototypeid|ZBX_TEMPLATE
 FIELD		|group_prototypeid|t_id		|	|NOT NULL	|0
@@ -384,9 +364,9 @@
 FIELD		|gui_access	|t_integer	|'0'	|NOT NULL	|0
 FIELD		|users_status	|t_integer	|'0'	|NOT NULL	|0
 FIELD		|debug_mode	|t_integer	|'0'	|NOT NULL	|0
-FIELD		|userdirectoryid|t_id		|NULL	|NULL		|0			|2|userdirectory	|	|RESTRICT
+FIELD		|userdirectoryid	|t_id	|NULL	|NULL	|0 |2|userdirectory	|	|RESTRICT
 UNIQUE		|1		|name
-INDEX		|2		|userdirectoryid
+INDEX		|2	|userdirectoryid
 
 TABLE|users_groups|id|ZBX_DATA
 FIELD		|id		|t_id		|	|NOT NULL	|0
@@ -394,16 +374,6 @@
 FIELD		|userid		|t_id		|	|NOT NULL	|0			|2|users
 UNIQUE		|1		|usrgrpid,userid
 INDEX		|2		|userid
-
-TABLE|ugset_group|ugsetid,usrgrpid|ZBX_DATA
-FIELD		|ugsetid	|t_id		|	|NOT NULL	|0			|1|ugset
-FIELD		|usrgrpid	|t_id		|	|NOT NULL	|0			|2|usrgrp	|		|RESTRICT
-INDEX		|1		|usrgrpid
-
-TABLE|user_ugset|userid|ZBX_DATA
-FIELD		|userid		|t_id		|	|NOT NULL	|0			|1|users
-FIELD		|ugsetid	|t_id		|	|NOT NULL	|0			|2|ugset	|		|RESTRICT
-INDEX		|1		|ugsetid
 
 TABLE|scripts|scriptid|ZBX_DATA
 FIELD		|scriptid			|t_id		|	|NOT NULL	|0
@@ -829,12 +799,6 @@
 INDEX		|1		|groupid
 INDEX		|2		|id
 
-TABLE|permission|ugsetid,hgsetid|ZBX_DATA
-FIELD		|ugsetid	|t_id		|	|NOT NULL	|0			|1|ugset
-FIELD		|hgsetid	|t_id		|	|NOT NULL	|0			|2|hgset
-FIELD		|permission	|t_integer	|'2'	|NOT NULL	|0
-INDEX		|1		|hgsetid
-
 TABLE|services|serviceid|ZBX_DATA
 FIELD		|serviceid	|t_id		|	|NOT NULL	|0
 FIELD		|name		|t_varchar(128)	|''	|NOT NULL	|0
@@ -2262,8 +2226,4 @@
 FIELD		|dbversionid	|t_id		|	|NOT NULL	|0
 FIELD		|mandatory	|t_integer	|'0'	|NOT NULL	|
 FIELD		|optional	|t_integer	|'0'	|NOT NULL	|
-<<<<<<< HEAD
-ROW		|1		|6050186	|6050186
-=======
-ROW		|1		|6050203	|6050203
->>>>>>> 9ba0796f
+ROW		|1		|6050225	|6050225