--- conflicted
+++ resolved
@@ -2235,8 +2235,4 @@
 FIELD		|dbversionid	|t_id		|	|NOT NULL	|0
 FIELD		|mandatory	|t_integer	|'0'	|NOT NULL	|
 FIELD		|optional	|t_integer	|'0'	|NOT NULL	|
-<<<<<<< HEAD
-ROW		|1		|6050186	|6050186
-=======
-ROW		|1		|6050175	|6050175
->>>>>>> b7493cf3
+ROW		|1		|6050202	|6050202