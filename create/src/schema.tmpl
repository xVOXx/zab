--
-- Zabbix
-- Copyright (C) 2001-2022 Zabbix SIA
--
-- This program is free software; you can redistribute it and/or modify
-- it under the terms of the GNU General Public License as published by
-- the Free Software Foundation; either version 2 of the License, or
-- (at your option) any later version.
--
-- This program is distributed in the hope that it will be useful,
-- but WITHOUT ANY WARRANTY; without even the implied warranty of
-- MERCHANTABILITY or FITNESS FOR A PARTICULAR PURPOSE. See the
-- GNU General Public License for more details.
--
-- You should have received a copy of the GNU General Public License
-- along with this program; if not, write to the Free Software
-- Foundation, Inc., 51 Franklin Street, Fifth Floor, Boston, MA  02110-1301, USA.
--

--
-- Do not use spaces
-- Tables must be sorted to match referential integrity rules
--

TABLE|role|roleid|ZBX_DATA
FIELD		|roleid		|t_id		|	|NOT NULL	|0
FIELD		|name		|t_varchar(255)	|''	|NOT NULL	|0
FIELD		|type		|t_integer	|'0'	|NOT NULL	|0
FIELD		|readonly	|t_integer	|'0'	|NOT NULL	|0
UNIQUE		|1		|name

TABLE|users|userid|ZBX_DATA
FIELD		|userid		|t_id		|	|NOT NULL	|0
FIELD		|username	|t_varchar(100)	|''	|NOT NULL	|0
FIELD		|name		|t_varchar(100)	|''	|NOT NULL	|0
FIELD		|surname	|t_varchar(100)	|''	|NOT NULL	|0
FIELD		|passwd		|t_varchar(60)	|''	|NOT NULL	|0
FIELD		|url		|t_varchar(2048)|''	|NOT NULL	|0
FIELD		|autologin	|t_integer	|'0'	|NOT NULL	|0
FIELD		|autologout	|t_varchar(32)	|'15m'	|NOT NULL	|0
FIELD		|lang		|t_varchar(7)	|'default'|NOT NULL	|ZBX_NODATA
FIELD		|refresh	|t_varchar(32)	|'30s'	|NOT NULL	|0
FIELD		|theme		|t_varchar(128)	|'default'|NOT NULL	|ZBX_NODATA
FIELD		|attempt_failed	|t_integer	|0	|NOT NULL	|ZBX_NODATA
FIELD		|attempt_ip	|t_varchar(39)	|''	|NOT NULL	|ZBX_NODATA
FIELD		|attempt_clock	|t_integer	|0	|NOT NULL	|ZBX_NODATA
FIELD		|rows_per_page	|t_integer	|50	|NOT NULL	|0
FIELD		|timezone	|t_varchar(50)	|'default'|NOT NULL	|ZBX_NODATA
FIELD		|roleid		|t_id			|NULL	|NULL	|0	|1|role
FIELD		|userdirectoryid	|t_id	|NULL	|NULL	|0	|2|userdirectory	|userdirectoryid	|RESTRICT
FIELD		|ts_provisioned		|t_time	|'0'	|NOT NULL	|0
UNIQUE		|1		|username
INDEX		|2		|userdirectoryid

TABLE|maintenances|maintenanceid|ZBX_DATA
FIELD		|maintenanceid	|t_id		|	|NOT NULL	|0
FIELD		|name		|t_varchar(128)	|''	|NOT NULL	|0
FIELD		|maintenance_type|t_integer	|'0'	|NOT NULL	|0
FIELD		|description	|t_shorttext	|''	|NOT NULL	|0
FIELD		|active_since	|t_integer	|'0'	|NOT NULL	|0
FIELD		|active_till	|t_integer	|'0'	|NOT NULL	|0
FIELD		|tags_evaltype	|t_integer	|'0'	|NOT NULL	|0
INDEX		|1		|active_since,active_till
UNIQUE		|2		|name

TABLE|hosts|hostid|ZBX_TEMPLATE
FIELD		|hostid		|t_id		|	|NOT NULL	|0
FIELD		|proxy_hostid	|t_id		|	|NULL		|0			|1|hosts	|hostid		|RESTRICT
FIELD		|host		|t_varchar(128)	|''	|NOT NULL	|ZBX_PROXY
FIELD		|status		|t_integer	|'0'	|NOT NULL	|ZBX_PROXY
FIELD		|ipmi_authtype	|t_integer	|'-1'	|NOT NULL	|ZBX_PROXY
FIELD		|ipmi_privilege	|t_integer	|'2'	|NOT NULL	|ZBX_PROXY
FIELD		|ipmi_username	|t_varchar(16)	|''	|NOT NULL	|ZBX_PROXY
FIELD		|ipmi_password	|t_varchar(20)	|''	|NOT NULL	|ZBX_PROXY
FIELD		|maintenanceid	|t_id		|	|NULL		|ZBX_NODATA		|2|maintenances	|		|RESTRICT
FIELD		|maintenance_status|t_integer	|'0'	|NOT NULL	|ZBX_NODATA
FIELD		|maintenance_type|t_integer	|'0'	|NOT NULL	|ZBX_NODATA
FIELD		|maintenance_from|t_integer	|'0'	|NOT NULL	|ZBX_NODATA
FIELD		|name		|t_varchar(128)	|''	|NOT NULL	|ZBX_PROXY
FIELD		|flags		|t_integer	|'0'	|NOT NULL	|0
FIELD		|templateid	|t_id		|	|NULL		|0			|3|hosts	|hostid		|RESTRICT
FIELD		|description	|t_shorttext	|''	|NOT NULL	|0
FIELD		|tls_connect	|t_integer	|'1'	|NOT NULL	|ZBX_PROXY
FIELD		|tls_accept	|t_integer	|'1'	|NOT NULL	|ZBX_PROXY
FIELD		|tls_issuer	|t_varchar(1024)|''	|NOT NULL	|ZBX_PROXY
FIELD		|tls_subject	|t_varchar(1024)|''	|NOT NULL	|ZBX_PROXY
FIELD		|tls_psk_identity|t_varchar(128)|''	|NOT NULL	|ZBX_PROXY
FIELD		|tls_psk	|t_varchar(512)	|''	|NOT NULL	|ZBX_PROXY
FIELD		|proxy_address	|t_varchar(255)	|''	|NOT NULL	|0
FIELD		|auto_compress	|t_integer	|'1'	|NOT NULL	|0
FIELD		|discover	|t_integer	|'0'	|NOT NULL	|0
FIELD		|custom_interfaces|t_integer	|'0'	|NOT NULL	|0
FIELD		|uuid		|t_varchar(32)	|''	|NOT NULL	|0
INDEX		|1		|host
INDEX		|2		|status
INDEX		|3		|proxy_hostid
INDEX		|4		|name
INDEX		|5		|maintenanceid
CHANGELOG	|1

TABLE|hstgrp|groupid|ZBX_DATA
FIELD		|groupid	|t_id		|	|NOT NULL	|0
FIELD		|name		|t_varchar(255)	|''	|NOT NULL	|0
FIELD		|flags		|t_integer	|'0'	|NOT NULL	|0
FIELD		|uuid		|t_varchar(32)	|''	|NOT NULL	|0
FIELD		|type		|t_integer	|'0'	|NOT NULL	|0
UNIQUE		|1		|type,name

TABLE|group_prototype|group_prototypeid|ZBX_TEMPLATE
FIELD		|group_prototypeid|t_id		|	|NOT NULL	|0
FIELD		|hostid		|t_id		|	|NOT NULL	|0			|1|hosts
FIELD		|name		|t_varchar(255)	|''	|NOT NULL	|0
FIELD		|groupid	|t_id		|	|NULL		|0			|2|hstgrp	|		|RESTRICT
FIELD		|templateid	|t_id		|	|NULL		|0			|3|group_prototype|group_prototypeid
INDEX		|1		|hostid

TABLE|group_discovery|groupid|ZBX_TEMPLATE
FIELD		|groupid	|t_id		|	|NOT NULL	|0			|1|hstgrp
FIELD		|parent_group_prototypeid|t_id	|	|NOT NULL	|0			|2|group_prototype|group_prototypeid|RESTRICT
FIELD		|name		|t_varchar(255)	|''	|NOT NULL	|ZBX_NODATA
FIELD		|lastcheck	|t_integer	|'0'	|NOT NULL	|ZBX_NODATA
FIELD		|ts_delete	|t_time		|'0'	|NOT NULL	|ZBX_NODATA

TABLE|drules|druleid|ZBX_DATA
FIELD		|druleid	|t_id		|	|NOT NULL	|0
FIELD		|proxy_hostid	|t_id		|	|NULL		|0			|1|hosts	|hostid		|RESTRICT
FIELD		|name		|t_varchar(255)	|''	|NOT NULL	|ZBX_PROXY
FIELD		|iprange	|t_varchar(2048)|''	|NOT NULL	|ZBX_PROXY
FIELD		|delay		|t_varchar(255)	|'1h'	|NOT NULL	|ZBX_PROXY
FIELD		|status		|t_integer	|'0'	|NOT NULL	|0
INDEX		|1		|proxy_hostid
UNIQUE		|2		|name
CHANGELOG	|9

TABLE|dchecks|dcheckid|ZBX_DATA
FIELD		|dcheckid	|t_id		|	|NOT NULL	|0
FIELD		|druleid	|t_id		|	|NOT NULL	|ZBX_PROXY		|1|drules	|		|RESTRICT
FIELD		|type		|t_integer	|'0'	|NOT NULL	|ZBX_PROXY
FIELD		|key_		|t_varchar(2048)|''	|NOT NULL	|ZBX_PROXY
FIELD		|snmp_community	|t_varchar(255)	|''	|NOT NULL	|ZBX_PROXY
FIELD		|ports		|t_varchar(255)	|'0'	|NOT NULL	|ZBX_PROXY
FIELD		|snmpv3_securityname|t_varchar(64)|''	|NOT NULL	|ZBX_PROXY
FIELD		|snmpv3_securitylevel|t_integer	|'0'	|NOT NULL	|ZBX_PROXY
FIELD		|snmpv3_authpassphrase|t_varchar(64)|''	|NOT NULL	|ZBX_PROXY
FIELD		|snmpv3_privpassphrase|t_varchar(64)|''	|NOT NULL	|ZBX_PROXY
FIELD		|uniq		|t_integer	|'0'	|NOT NULL	|ZBX_PROXY
FIELD		|snmpv3_authprotocol|t_integer	|'0'	|NOT NULL	|ZBX_PROXY
FIELD		|snmpv3_privprotocol|t_integer	|'0'	|NOT NULL	|ZBX_PROXY
FIELD		|snmpv3_contextname|t_varchar(255)|''	|NOT NULL	|ZBX_PROXY
FIELD		|host_source|t_integer	|'1'	|NOT NULL	|ZBX_PROXY
FIELD		|name_source|t_integer	|'0'	|NOT NULL	|ZBX_PROXY
INDEX		|1		|druleid,host_source,name_source
CHANGELOG	|10

TABLE|httptest|httptestid|ZBX_TEMPLATE
FIELD		|httptestid	|t_id		|	|NOT NULL	|0
FIELD		|name		|t_varchar(64)	|''	|NOT NULL	|ZBX_PROXY
FIELD		|delay		|t_varchar(255)	|'1m'	|NOT NULL	|ZBX_PROXY
FIELD		|status		|t_integer	|'0'	|NOT NULL	|0
FIELD		|agent		|t_varchar(255)	|'Zabbix'|NOT NULL	|ZBX_PROXY
FIELD		|authentication	|t_integer	|'0'	|NOT NULL	|ZBX_PROXY,ZBX_NODATA
FIELD		|http_user	|t_varchar(64)	|''	|NOT NULL	|ZBX_PROXY,ZBX_NODATA
FIELD		|http_password	|t_varchar(64)	|''	|NOT NULL	|ZBX_PROXY,ZBX_NODATA
FIELD		|hostid		|t_id		|	|NOT NULL	|ZBX_PROXY		|2|hosts	|		|RESTRICT
FIELD		|templateid	|t_id		|	|NULL		|0			|3|httptest	|httptestid	|RESTRICT
FIELD		|http_proxy	|t_varchar(255)	|''	|NOT NULL	|ZBX_PROXY,ZBX_NODATA
FIELD		|retries	|t_integer	|'1'	|NOT NULL	|ZBX_PROXY,ZBX_NODATA
FIELD		|ssl_cert_file	|t_varchar(255)	|''	|NOT NULL	|ZBX_PROXY,ZBX_NODATA
FIELD		|ssl_key_file	|t_varchar(255)	|''	|NOT NULL	|ZBX_PROXY,ZBX_NODATA
FIELD		|ssl_key_password|t_varchar(64)	|''	|NOT NULL	|ZBX_PROXY,ZBX_NODATA
FIELD		|verify_peer	|t_integer	|'0'	|NOT NULL	|ZBX_PROXY
FIELD		|verify_host	|t_integer	|'0'	|NOT NULL	|ZBX_PROXY
FIELD		|uuid		|t_varchar(32)	|''	|NOT NULL	|0
UNIQUE		|2		|hostid,name
INDEX		|3		|status
INDEX		|4		|templateid
CHANGELOG	|11

TABLE|httpstep|httpstepid|ZBX_TEMPLATE
FIELD		|httpstepid	|t_id		|	|NOT NULL	|0
FIELD		|httptestid	|t_id		|	|NOT NULL	|ZBX_PROXY		|1|httptest	|		|RESTRICT
FIELD		|name		|t_varchar(64)	|''	|NOT NULL	|ZBX_PROXY
FIELD		|no		|t_integer	|'0'	|NOT NULL	|ZBX_PROXY
FIELD		|url		|t_varchar(2048)|''	|NOT NULL	|ZBX_PROXY
FIELD		|timeout	|t_varchar(255)	|'15s'	|NOT NULL	|ZBX_PROXY
FIELD		|posts		|t_shorttext	|''	|NOT NULL	|ZBX_PROXY
FIELD		|required	|t_varchar(255)	|''	|NOT NULL	|ZBX_PROXY
FIELD		|status_codes	|t_varchar(255)	|''	|NOT NULL	|ZBX_PROXY
FIELD		|follow_redirects|t_integer	|'1'	|NOT NULL	|ZBX_PROXY
FIELD		|retrieve_mode	|t_integer	|'0'	|NOT NULL	|ZBX_PROXY
FIELD		|post_type	|t_integer	|'0'	|NOT NULL	|ZBX_PROXY
INDEX		|1		|httptestid
CHANGELOG	|14

TABLE|interface|interfaceid|ZBX_TEMPLATE
FIELD		|interfaceid	|t_id		|	|NOT NULL	|0
FIELD		|hostid		|t_id		|	|NOT NULL	|ZBX_PROXY		|1|hosts
FIELD		|main		|t_integer	|'0'	|NOT NULL	|ZBX_PROXY
FIELD		|type		|t_integer	|'1'	|NOT NULL	|ZBX_PROXY
FIELD		|useip		|t_integer	|'1'	|NOT NULL	|ZBX_PROXY
FIELD		|ip		|t_varchar(64)	|'127.0.0.1'|NOT NULL	|ZBX_PROXY
FIELD		|dns		|t_varchar(255)	|''	|NOT NULL	|ZBX_PROXY
FIELD		|port		|t_varchar(64)	|'10050'|NOT NULL	|ZBX_PROXY
FIELD		|available	|t_integer	|'0'	|NOT NULL	|ZBX_PROXY,ZBX_NODATA
FIELD		|error		|t_varchar(2048)|''	|NOT NULL	|ZBX_NODATA
FIELD		|errors_from	|t_integer	|'0'	|NOT NULL	|ZBX_NODATA
FIELD		|disable_until	|t_integer	|'0'	|NOT NULL	|ZBX_NODATA
INDEX		|1		|hostid,type
INDEX		|2		|ip,dns
INDEX		|3		|available

TABLE|valuemap|valuemapid|ZBX_TEMPLATE
FIELD		|valuemapid	|t_id		|	|NOT NULL	|0
FIELD		|hostid		|t_id		|	|NOT NULL	|0			|1|hosts
FIELD		|name		|t_varchar(64)	|''	|NOT NULL	|0
FIELD		|uuid		|t_varchar(32)	|''	|NOT NULL	|0
UNIQUE		|1		|hostid,name

TABLE|items|itemid|ZBX_TEMPLATE
FIELD		|itemid		|t_id		|	|NOT NULL	|0
FIELD		|type		|t_integer	|'0'	|NOT NULL	|ZBX_PROXY
FIELD		|snmp_oid	|t_varchar(512)	|''	|NOT NULL	|ZBX_PROXY
FIELD		|hostid		|t_id		|	|NOT NULL	|ZBX_PROXY		|1|hosts	|		|RESTRICT
FIELD		|name		|t_varchar(255)	|''	|NOT NULL	|0
FIELD		|key_		|t_varchar(2048)|''	|NOT NULL	|ZBX_PROXY
FIELD		|delay		|t_varchar(1024)|'0'	|NOT NULL	|ZBX_PROXY
FIELD		|history	|t_varchar(255)	|'90d'	|NOT NULL	|ZBX_PROXY
FIELD		|trends		|t_varchar(255)	|'365d'	|NOT NULL	|0
FIELD		|status		|t_integer	|'0'	|NOT NULL	|ZBX_PROXY
FIELD		|value_type	|t_integer	|'0'	|NOT NULL	|ZBX_PROXY
FIELD		|trapper_hosts	|t_varchar(255)	|''	|NOT NULL	|ZBX_PROXY
FIELD		|units		|t_varchar(255)	|''	|NOT NULL	|0
FIELD		|formula	|t_varchar(255)	|''	|NOT NULL	|0
FIELD		|logtimefmt	|t_varchar(64)	|''	|NOT NULL	|ZBX_PROXY
FIELD		|templateid	|t_id		|	|NULL		|0			|2|items	|itemid		|RESTRICT
FIELD		|valuemapid	|t_id		|	|NULL		|0			|3|valuemap	|		|RESTRICT
FIELD		|params		|t_text		|''	|NOT NULL	|ZBX_PROXY
FIELD		|ipmi_sensor	|t_varchar(128)	|''	|NOT NULL	|ZBX_PROXY
FIELD		|authtype	|t_integer	|'0'	|NOT NULL	|ZBX_PROXY
FIELD		|username	|t_varchar(64)	|''	|NOT NULL	|ZBX_PROXY
FIELD		|password	|t_varchar(64)	|''	|NOT NULL	|ZBX_PROXY
FIELD		|publickey	|t_varchar(64)	|''	|NOT NULL	|ZBX_PROXY
FIELD		|privatekey	|t_varchar(64)	|''	|NOT NULL	|ZBX_PROXY
FIELD		|flags		|t_integer	|'0'	|NOT NULL	|ZBX_PROXY
FIELD		|interfaceid	|t_id		|	|NULL		|ZBX_PROXY		|4|interface	|		|RESTRICT
FIELD		|description	|t_text		|''	|NOT NULL	|0
FIELD		|inventory_link	|t_integer	|'0'	|NOT NULL	|ZBX_PROXY
FIELD		|lifetime	|t_varchar(255)	|'30d'	|NOT NULL	|0
FIELD		|evaltype	|t_integer	|'0'	|NOT NULL	|0
FIELD		|jmx_endpoint	|t_varchar(255)	|''	|NOT NULL	|ZBX_PROXY
FIELD		|master_itemid	|t_id		|	|NULL		|ZBX_PROXY		|5|items	|itemid		|RESTRICT
FIELD		|timeout	|t_varchar(255)	|'3s'	|NOT NULL	|ZBX_PROXY
FIELD		|url		|t_varchar(2048)|''	|NOT NULL	|ZBX_PROXY
FIELD		|query_fields	|t_varchar(2048)|''	|NOT NULL	|ZBX_PROXY
FIELD		|posts		|t_text		|''	|NOT NULL	|ZBX_PROXY
FIELD		|status_codes	|t_varchar(255)	|'200'	|NOT NULL	|ZBX_PROXY
FIELD		|follow_redirects|t_integer	|'1'	|NOT NULL	|ZBX_PROXY
FIELD		|post_type	|t_integer	|'0'	|NOT NULL	|ZBX_PROXY
FIELD		|http_proxy	|t_varchar(255)	|''	|NOT NULL	|ZBX_PROXY,ZBX_NODATA
FIELD		|headers	|t_text		|''	|NOT NULL	|ZBX_PROXY
FIELD		|retrieve_mode	|t_integer	|'0'	|NOT NULL	|ZBX_PROXY
FIELD		|request_method	|t_integer	|'0'	|NOT NULL	|ZBX_PROXY
FIELD		|output_format	|t_integer	|'0'	|NOT NULL	|ZBX_PROXY
FIELD		|ssl_cert_file	|t_varchar(255)	|''	|NOT NULL	|ZBX_PROXY,ZBX_NODATA
FIELD		|ssl_key_file	|t_varchar(255)	|''	|NOT NULL	|ZBX_PROXY,ZBX_NODATA
FIELD		|ssl_key_password|t_varchar(64)	|''	|NOT NULL	|ZBX_PROXY,ZBX_NODATA
FIELD		|verify_peer	|t_integer	|'0'	|NOT NULL	|ZBX_PROXY
FIELD		|verify_host	|t_integer	|'0'	|NOT NULL	|ZBX_PROXY
FIELD		|allow_traps	|t_integer	|'0'	|NOT NULL	|ZBX_PROXY
FIELD		|discover	|t_integer	|'0'	|NOT NULL	|0
FIELD		|uuid		|t_varchar(32)	|''	|NOT NULL	|0
INDEX		|1		|hostid,key_(764)
INDEX		|3		|status
INDEX		|4		|templateid
INDEX		|5		|valuemapid
INDEX		|6		|interfaceid
INDEX		|7		|master_itemid
INDEX		|8		|key_(768)
CHANGELOG	|3

TABLE|httpstepitem|httpstepitemid|ZBX_TEMPLATE
FIELD		|httpstepitemid	|t_id		|	|NOT NULL	|0
FIELD		|httpstepid	|t_id		|	|NOT NULL	|ZBX_PROXY		|1|httpstep	|		|RESTRICT
FIELD		|itemid		|t_id		|	|NOT NULL	|ZBX_PROXY		|2|items	|		|RESTRICT
FIELD		|type		|t_integer	|'0'	|NOT NULL	|ZBX_PROXY
UNIQUE		|1		|httpstepid,itemid
INDEX		|2		|itemid
CHANGELOG	|16

TABLE|httptestitem|httptestitemid|ZBX_TEMPLATE
FIELD		|httptestitemid	|t_id		|	|NOT NULL	|0
FIELD		|httptestid	|t_id		|	|NOT NULL	|ZBX_PROXY		|1|httptest	|		|RESTRICT
FIELD		|itemid		|t_id		|	|NOT NULL	|ZBX_PROXY		|2|items	|		|RESTRICT
FIELD		|type		|t_integer	|'0'	|NOT NULL	|ZBX_PROXY
UNIQUE		|1		|httptestid,itemid
INDEX		|2		|itemid
CHANGELOG	|13

TABLE|media_type|mediatypeid|ZBX_DATA
FIELD		|mediatypeid	|t_id		|	|NOT NULL	|0
FIELD		|type		|t_integer	|'0'	|NOT NULL	|0
FIELD		|name		|t_varchar(100)	|''	|NOT NULL	|0
FIELD		|smtp_server	|t_varchar(255)	|''	|NOT NULL	|0
FIELD		|smtp_helo	|t_varchar(255)	|''	|NOT NULL	|0
FIELD		|smtp_email	|t_varchar(255)	|''	|NOT NULL	|0
FIELD		|exec_path	|t_varchar(255)	|''	|NOT NULL	|0
FIELD		|gsm_modem	|t_varchar(255)	|''	|NOT NULL	|0
FIELD		|username	|t_varchar(255)	|''	|NOT NULL	|0
FIELD		|passwd		|t_varchar(255)	|''	|NOT NULL	|0
FIELD		|status		|t_integer	|'1'	|NOT NULL	|ZBX_NODATA
FIELD		|smtp_port	|t_integer	|'25'	|NOT NULL	|0
FIELD		|smtp_security	|t_integer	|'0'	|NOT NULL	|0
FIELD		|smtp_verify_peer|t_integer	|'0'	|NOT NULL	|0
FIELD		|smtp_verify_host|t_integer	|'0'	|NOT NULL	|0
FIELD		|smtp_authentication|t_integer	|'0'	|NOT NULL	|0
FIELD		|exec_params	|t_varchar(255)	|''	|NOT NULL	|0
FIELD		|maxsessions	|t_integer	|'1'	|NOT NULL	|0
FIELD		|maxattempts	|t_integer	|'3'	|NOT NULL	|0
FIELD		|attempt_interval|t_varchar(32)	|'10s'	|NOT NULL	|0
FIELD		|content_type	|t_integer	|'1'	|NOT NULL	|0
FIELD		|script		|t_text		|''	|NOT NULL	|0
FIELD		|timeout	|t_varchar(32)	|'30s'	|NOT NULL	|0
FIELD		|process_tags	|t_integer	|'0'	|NOT NULL	|0
FIELD		|show_event_menu|t_integer	|'0'	|NOT NULL	|0
FIELD		|event_menu_url	|t_varchar(2048)|''	|NOT NULL	|0
FIELD		|event_menu_name|t_varchar(255)	|''	|NOT NULL	|0
FIELD		|description	|t_shorttext	|''	|NOT NULL	|0
FIELD		|provider	|t_integer	|'0'	|NOT NULL	|0
UNIQUE		|1		|name

TABLE|media_type_param|mediatype_paramid|ZBX_DATA
FIELD		|mediatype_paramid|t_id		|	|NOT NULL	|0
FIELD		|mediatypeid	|t_id		|	|NOT NULL	|0			|1|media_type
FIELD		|name		|t_varchar(255)	|''	|NOT NULL	|0
FIELD		|value		|t_varchar(2048)|''	|NOT NULL	|0
INDEX		|1		|mediatypeid

TABLE|media_type_message|mediatype_messageid|ZBX_DATA
FIELD		|mediatype_messageid|t_id	|	|NOT NULL	|0
FIELD		|mediatypeid	|t_id		|	|NOT NULL	|0			|1|media_type
FIELD		|eventsource	|t_integer	|	|NOT NULL	|0
FIELD		|recovery	|t_integer	|	|NOT NULL	|0
FIELD		|subject	|t_varchar(255)	|''	|NOT NULL	|0
FIELD		|message	|t_text		|''	|NOT NULL	|0
UNIQUE		|1		|mediatypeid,eventsource,recovery

TABLE|usrgrp|usrgrpid|ZBX_DATA
FIELD		|usrgrpid	|t_id		|	|NOT NULL	|0
FIELD		|name		|t_varchar(64)	|''	|NOT NULL	|0
FIELD		|gui_access	|t_integer	|'0'	|NOT NULL	|0
FIELD		|users_status	|t_integer	|'0'	|NOT NULL	|0
FIELD		|debug_mode	|t_integer	|'0'	|NOT NULL	|0
FIELD		|userdirectoryid	|t_id	|NULL	|NULL	|0 |2|userdirectory	|	|RESTRICT
UNIQUE		|1		|name
INDEX		|2	|userdirectoryid

TABLE|users_groups|id|ZBX_DATA
FIELD		|id		|t_id		|	|NOT NULL	|0
FIELD		|usrgrpid	|t_id		|	|NOT NULL	|0			|1|usrgrp
FIELD		|userid		|t_id		|	|NOT NULL	|0			|2|users
UNIQUE		|1		|usrgrpid,userid
INDEX		|2		|userid

TABLE|scripts|scriptid|ZBX_DATA
FIELD		|scriptid	|t_id		|	|NOT NULL	|0
FIELD		|name		|t_varchar(255)	|''	|NOT NULL	|0
FIELD		|command	|t_text		|''	|NOT NULL	|0
FIELD		|host_access	|t_integer	|'2'	|NOT NULL	|0
FIELD		|usrgrpid	|t_id		|	|NULL		|0			|1|usrgrp	|		|RESTRICT
FIELD		|groupid	|t_id		|	|NULL		|0			|2|hstgrp	|		|RESTRICT
FIELD		|description	|t_shorttext	|''	|NOT NULL	|0
FIELD		|confirmation	|t_varchar(255)	|''	|NOT NULL	|0
FIELD		|type		|t_integer	|'5'	|NOT NULL	|0
FIELD		|execute_on	|t_integer	|'2'	|NOT NULL	|0
FIELD		|timeout	|t_varchar(32)	|'30s'	|NOT NULL	|0
FIELD		|scope		|t_integer	|'1'	|NOT NULL	|0
FIELD		|port		|t_varchar(64)	|''	|NOT NULL	|0
FIELD		|authtype	|t_integer	|'0'	|NOT NULL	|0
FIELD		|username	|t_varchar(64)	|''	|NOT NULL	|0
FIELD		|password	|t_varchar(64)	|''	|NOT NULL	|0
FIELD		|publickey	|t_varchar(64)	|''	|NOT NULL	|0
FIELD		|privatekey	|t_varchar(64)	|''	|NOT NULL	|0
FIELD		|menu_path	|t_varchar(255)	|''	|NOT NULL	|0
FIELD		|url		|t_varchar(2048)|''	|NOT NULL	|0
FIELD		|new_window	|t_integer	|'1'	|NOT NULL	|0
INDEX		|1		|usrgrpid
INDEX		|2		|groupid
UNIQUE		|3		|name

TABLE|script_param|script_paramid|ZBX_DATA
FIELD		|script_paramid	|t_id		|	|NOT NULL	|0
FIELD		|scriptid	|t_id		|	|NOT NULL	|0			|1|scripts
FIELD		|name		|t_varchar(255)	|''	|NOT NULL	|0
FIELD		|value		|t_varchar(2048)|''	|NOT NULL	|0
UNIQUE		|1		|scriptid,name

TABLE|actions|actionid|ZBX_DATA
FIELD		|actionid	|t_id		|	|NOT NULL	|0
FIELD		|name		|t_varchar(255)	|''	|NOT NULL	|0
FIELD		|eventsource	|t_integer	|'0'	|NOT NULL	|0
FIELD		|evaltype	|t_integer	|'0'	|NOT NULL	|0
FIELD		|status		|t_integer	|'0'	|NOT NULL	|0
FIELD		|esc_period	|t_varchar(255)	|'1h'	|NOT NULL	|0
FIELD		|formula	|t_varchar(1024)|''	|NOT NULL	|0
FIELD		|pause_suppressed|t_integer	|'1'	|NOT NULL	|0
FIELD		|notify_if_canceled|t_integer	|'1'	|NOT NULL	|0
INDEX		|1		|eventsource,status
UNIQUE		|2		|name

TABLE|operations|operationid|ZBX_DATA
FIELD		|operationid	|t_id		|	|NOT NULL	|0
FIELD		|actionid	|t_id		|	|NOT NULL	|0			|1|actions
FIELD		|operationtype	|t_integer	|'0'	|NOT NULL	|0
FIELD		|esc_period	|t_varchar(255)	|'0'	|NOT NULL	|0
FIELD		|esc_step_from	|t_integer	|'1'	|NOT NULL	|0
FIELD		|esc_step_to	|t_integer	|'1'	|NOT NULL	|0
FIELD		|evaltype	|t_integer	|'0'	|NOT NULL	|0
FIELD		|recovery	|t_integer	|'0'	|NOT NULL	|0
INDEX		|1		|actionid

TABLE|opmessage|operationid|ZBX_DATA
FIELD		|operationid	|t_id		|	|NOT NULL	|0			|1|operations
FIELD		|default_msg	|t_integer	|'1'	|NOT NULL	|0
FIELD		|subject	|t_varchar(255)	|''	|NOT NULL	|0
FIELD		|message	|t_shorttext	|''	|NOT NULL	|0
FIELD		|mediatypeid	|t_id		|	|NULL		|0			|2|media_type	|		|RESTRICT
INDEX		|1		|mediatypeid

TABLE|opmessage_grp|opmessage_grpid|ZBX_DATA
FIELD		|opmessage_grpid|t_id		|	|NOT NULL	|0
FIELD		|operationid	|t_id		|	|NOT NULL	|0			|1|operations
FIELD		|usrgrpid	|t_id		|	|NOT NULL	|0			|2|usrgrp	|		|RESTRICT
UNIQUE		|1		|operationid,usrgrpid
INDEX		|2		|usrgrpid

TABLE|opmessage_usr|opmessage_usrid|ZBX_DATA
FIELD		|opmessage_usrid|t_id		|	|NOT NULL	|0
FIELD		|operationid	|t_id		|	|NOT NULL	|0			|1|operations
FIELD		|userid		|t_id		|	|NOT NULL	|0			|2|users	|		|RESTRICT
UNIQUE		|1		|operationid,userid
INDEX		|2		|userid

TABLE|opcommand|operationid|ZBX_DATA
FIELD		|operationid	|t_id		|	|NOT NULL	|0			|1|operations
FIELD		|scriptid	|t_id		|	|NOT NULL	|0			|2|scripts	|		|RESTRICT
INDEX		|1		|scriptid

TABLE|opcommand_hst|opcommand_hstid|ZBX_DATA
FIELD		|opcommand_hstid|t_id		|	|NOT NULL	|0
FIELD		|operationid	|t_id		|	|NOT NULL	|0			|1|operations
FIELD		|hostid		|t_id		|	|NULL		|0			|2|hosts	|		|RESTRICT
INDEX		|1		|operationid
INDEX		|2		|hostid

TABLE|opcommand_grp|opcommand_grpid|ZBX_DATA
FIELD		|opcommand_grpid|t_id		|	|NOT NULL	|0
FIELD		|operationid	|t_id		|	|NOT NULL	|0			|1|operations
FIELD		|groupid	|t_id		|	|NOT NULL	|0			|2|hstgrp	|		|RESTRICT
INDEX		|1		|operationid
INDEX		|2		|groupid

TABLE|opgroup|opgroupid|ZBX_DATA
FIELD		|opgroupid	|t_id		|	|NOT NULL	|0
FIELD		|operationid	|t_id		|	|NOT NULL	|0			|1|operations
FIELD		|groupid	|t_id		|	|NOT NULL	|0			|2|hstgrp	|		|RESTRICT
UNIQUE		|1		|operationid,groupid
INDEX		|2		|groupid

TABLE|optemplate|optemplateid|ZBX_TEMPLATE
FIELD		|optemplateid	|t_id		|	|NOT NULL	|0
FIELD		|operationid	|t_id		|	|NOT NULL	|0			|1|operations
FIELD		|templateid	|t_id		|	|NOT NULL	|0			|2|hosts	|hostid		|RESTRICT
UNIQUE		|1		|operationid,templateid
INDEX		|2		|templateid

TABLE|opconditions|opconditionid|ZBX_DATA
FIELD		|opconditionid	|t_id		|	|NOT NULL	|0
FIELD		|operationid	|t_id		|	|NOT NULL	|0			|1|operations
FIELD		|conditiontype	|t_integer	|'0'	|NOT NULL	|0
FIELD		|operator	|t_integer	|'0'	|NOT NULL	|0
FIELD		|value		|t_varchar(255)	|''	|NOT NULL	|0
INDEX		|1		|operationid

TABLE|conditions|conditionid|ZBX_DATA
FIELD		|conditionid	|t_id		|	|NOT NULL	|0
FIELD		|actionid	|t_id		|	|NOT NULL	|0			|1|actions
FIELD		|conditiontype	|t_integer	|'0'	|NOT NULL	|0
FIELD		|operator	|t_integer	|'0'	|NOT NULL	|0
FIELD		|value		|t_varchar(255)	|''	|NOT NULL	|0
FIELD		|value2		|t_varchar(255)	|''	|NOT NULL	|0
INDEX		|1		|actionid

TABLE|config|configid|ZBX_DATA
FIELD		|configid	|t_id		|	|NOT NULL	|0
FIELD		|work_period	|t_varchar(255)	|'1-5,09:00-18:00'|NOT NULL|0
FIELD		|alert_usrgrpid	|t_id		|	|NULL		|0			|1|usrgrp	|usrgrpid	|RESTRICT
FIELD		|default_theme	|t_varchar(128)	|'blue-theme'|NOT NULL	|ZBX_NODATA
FIELD		|authentication_type|t_integer	|'0'	|NOT NULL	|ZBX_NODATA
FIELD		|discovery_groupid|t_id		|	|NULL		|0			|2|hstgrp	|groupid	|RESTRICT
FIELD		|max_in_table	|t_integer	|'50'	|NOT NULL	|ZBX_NODATA
FIELD		|search_limit	|t_integer	|'1000'	|NOT NULL	|ZBX_NODATA
FIELD		|severity_color_0|t_varchar(6)	|'97AAB3'|NOT NULL	|ZBX_NODATA
FIELD		|severity_color_1|t_varchar(6)	|'7499FF'|NOT NULL	|ZBX_NODATA
FIELD		|severity_color_2|t_varchar(6)	|'FFC859'|NOT NULL	|ZBX_NODATA
FIELD		|severity_color_3|t_varchar(6)	|'FFA059'|NOT NULL	|ZBX_NODATA
FIELD		|severity_color_4|t_varchar(6)	|'E97659'|NOT NULL	|ZBX_NODATA
FIELD		|severity_color_5|t_varchar(6)	|'E45959'|NOT NULL	|ZBX_NODATA
FIELD		|severity_name_0|t_varchar(32)	|'Not classified'|NOT NULL|ZBX_NODATA
FIELD		|severity_name_1|t_varchar(32)	|'Information'|NOT NULL	|ZBX_NODATA
FIELD		|severity_name_2|t_varchar(32)	|'Warning'|NOT NULL	|ZBX_NODATA
FIELD		|severity_name_3|t_varchar(32)	|'Average'|NOT NULL	|ZBX_NODATA
FIELD		|severity_name_4|t_varchar(32)	|'High'	|NOT NULL	|ZBX_NODATA
FIELD		|severity_name_5|t_varchar(32)	|'Disaster'|NOT NULL	|ZBX_NODATA
FIELD		|ok_period	|t_varchar(32)	|'5m'	|NOT NULL	|ZBX_NODATA
FIELD		|blink_period	|t_varchar(32)	|'2m'	|NOT NULL	|ZBX_NODATA
FIELD		|problem_unack_color|t_varchar(6)|'CC0000'|NOT NULL	|ZBX_NODATA
FIELD		|problem_ack_color|t_varchar(6)	|'CC0000'|NOT NULL	|ZBX_NODATA
FIELD		|ok_unack_color	|t_varchar(6)	|'009900'|NOT NULL	|ZBX_NODATA
FIELD		|ok_ack_color	|t_varchar(6)	|'009900'|NOT NULL	|ZBX_NODATA
FIELD		|problem_unack_style|t_integer	|'1'	|NOT NULL	|ZBX_NODATA
FIELD		|problem_ack_style|t_integer	|'1'	|NOT NULL	|ZBX_NODATA
FIELD		|ok_unack_style	|t_integer	|'1'	|NOT NULL	|ZBX_NODATA
FIELD		|ok_ack_style	|t_integer	|'1'	|NOT NULL	|ZBX_NODATA
FIELD		|snmptrap_logging|t_integer	|'1'	|NOT NULL	|ZBX_PROXY,ZBX_NODATA
FIELD		|server_check_interval|t_integer|'10'	|NOT NULL	|ZBX_NODATA
FIELD		|hk_events_mode	|t_integer	|'1'	|NOT NULL	|ZBX_NODATA
FIELD		|hk_events_trigger|t_varchar(32)|'365d'	|NOT NULL	|ZBX_NODATA
FIELD		|hk_events_internal|t_varchar(32)|'1d'	|NOT NULL	|ZBX_NODATA
FIELD		|hk_events_discovery|t_varchar(32)|'1d'	|NOT NULL	|ZBX_NODATA
FIELD		|hk_events_autoreg|t_varchar(32)|'1d'	|NOT NULL	|ZBX_NODATA
FIELD		|hk_services_mode|t_integer	|'1'	|NOT NULL	|ZBX_NODATA
FIELD		|hk_services	|t_varchar(32)	|'365d'	|NOT NULL	|ZBX_NODATA
FIELD		|hk_audit_mode	|t_integer	|'1'	|NOT NULL	|ZBX_NODATA
FIELD		|hk_audit	|t_varchar(32)	|'365d'	|NOT NULL	|ZBX_NODATA
FIELD		|hk_sessions_mode|t_integer	|'1'	|NOT NULL	|ZBX_NODATA
FIELD		|hk_sessions	|t_varchar(32)	|'365d'	|NOT NULL	|ZBX_NODATA
FIELD		|hk_history_mode|t_integer	|'1'	|NOT NULL	|ZBX_NODATA
FIELD		|hk_history_global|t_integer	|'0'	|NOT NULL	|ZBX_PROXY,ZBX_NODATA
FIELD		|hk_history	|t_varchar(32)	|'90d'	|NOT NULL	|ZBX_PROXY,ZBX_NODATA
FIELD		|hk_trends_mode	|t_integer	|'1'	|NOT NULL	|ZBX_NODATA
FIELD		|hk_trends_global|t_integer	|'0'	|NOT NULL	|ZBX_NODATA
FIELD		|hk_trends	|t_varchar(32)	|'365d'	|NOT NULL	|ZBX_NODATA
FIELD		|default_inventory_mode|t_integer|'-1'	|NOT NULL	|ZBX_NODATA
FIELD		|custom_color	|t_integer	|'0'	|NOT NULL	|ZBX_NODATA
FIELD		|http_auth_enabled	|t_integer	|'0'	|NOT NULL	|ZBX_NODATA
FIELD		|http_login_form	|t_integer	|'0'	|NOT NULL	|ZBX_NODATA
FIELD		|http_strip_domains	|t_varchar(2048)|''	|NOT NULL	|ZBX_NODATA
FIELD		|http_case_sensitive	|t_integer	|'1'	|NOT NULL	|ZBX_NODATA
FIELD		|ldap_auth_enabled		|t_integer		|'0'	|NOT NULL	|ZBX_NODATA
FIELD		|ldap_case_sensitive	|t_integer	|'1'	|NOT NULL	|ZBX_NODATA
FIELD		|db_extension	|t_varchar(32)	|''	|NOT NULL	|ZBX_NODATA
FIELD		|autoreg_tls_accept	|t_integer	|'1'	|NOT NULL	|ZBX_PROXY,ZBX_NODATA
FIELD		|compression_status	|t_integer	|'0'	|NOT NULL	|ZBX_NODATA
FIELD		|compress_older	|t_varchar(32)	|'7d'	|NOT NULL	|ZBX_NODATA
FIELD		|instanceid	|t_varchar(32)	|''	|NOT NULL	|ZBX_NODATA
FIELD		|saml_auth_enabled	|t_integer	|'0'	|NOT NULL	|ZBX_NODATA
FIELD		|saml_case_sensitive	|t_integer	|'0'	|NOT NULL	|ZBX_NODATA
FIELD		|default_lang		|t_varchar(5)	|'en_US'|NOT NULL	|ZBX_NODATA
FIELD		|default_timezone	|t_varchar(50)	|'system'|NOT NULL	|ZBX_NODATA
FIELD		|login_attempts	|t_integer	|'5'	|NOT NULL	|ZBX_NODATA
FIELD		|login_block	|t_varchar(32)	|'30s'	|NOT NULL	|ZBX_NODATA
FIELD		|show_technical_errors	|t_integer	|'0'	|NOT NULL	|ZBX_NODATA
FIELD		|validate_uri_schemes	|t_integer	|'1'	|NOT NULL	|ZBX_NODATA
FIELD		|uri_valid_schemes	|t_varchar(255)	|'http,https,ftp,file,mailto,tel,ssh'	|NOT NULL	|ZBX_NODATA
FIELD		|x_frame_options	|t_varchar(255)	|'SAMEORIGIN'	|NOT NULL	|ZBX_NODATA
FIELD		|iframe_sandboxing_enabled	|t_integer	|'1'	|NOT NULL	|ZBX_NODATA
FIELD		|iframe_sandboxing_exceptions	|t_varchar(255)	|''	|NOT NULL	|ZBX_NODATA
FIELD		|max_overview_table_size	|t_integer	|'50'	|NOT NULL	|ZBX_NODATA
FIELD		|history_period	|t_varchar(32)|	'24h'	|NOT NULL	|ZBX_NODATA
FIELD		|period_default	|t_varchar(32)	|'1h'	|NOT NULL	|ZBX_NODATA
FIELD		|max_period	|t_varchar(32)	|'2y'	|NOT NULL	|ZBX_NODATA
FIELD		|socket_timeout	|t_varchar(32)	|'3s'	|NOT NULL	|ZBX_NODATA
FIELD		|connect_timeout	|t_varchar(32)	|'3s'	|NOT NULL	|ZBX_NODATA
FIELD		|media_type_test_timeout	|t_varchar(32)	|'65s'	|NOT NULL	|ZBX_NODATA
FIELD		|script_timeout	|t_varchar(32)	|'60s'	|NOT NULL	|ZBX_NODATA
FIELD		|item_test_timeout	|t_varchar(32)	|'60s'	|NOT NULL	|ZBX_NODATA
FIELD		|session_key	|t_varchar(32)|''	|NOT NULL	|ZBX_NODATA
FIELD		|url		|t_varchar(255)	|''	|NOT NULL	|ZBX_NODATA
FIELD		|report_test_timeout|t_varchar(32)|'60s'|NOT NULL	|ZBX_NODATA
FIELD		|dbversion_status	|t_shorttext|''	|NOT NULL	|ZBX_NODATA
FIELD		|hk_events_service|t_varchar(32)|'1d'	|NOT NULL	|ZBX_NODATA
FIELD		|passwd_min_length	|t_integer	|'8'	|NOT NULL	|ZBX_NODATA
FIELD		|passwd_check_rules	|t_integer	|'8'	|NOT NULL	|ZBX_NODATA
FIELD		|auditlog_enabled	|t_integer	|'1'	|NOT NULL	|ZBX_NODATA
FIELD		|ha_failover_delay	|t_varchar(32)	|'1m'	|NOT NULL	|ZBX_NODATA
FIELD		|geomaps_tile_provider|t_varchar(255)	|''	|NOT NULL	|0
FIELD		|geomaps_tile_url	|t_varchar(1024)|''	|NOT NULL	|ZBX_NODATA
FIELD		|geomaps_max_zoom	|t_integer	|'0'	|NOT NULL	|ZBX_NODATA
FIELD		|geomaps_attribution|t_varchar(1024)|''	|NOT NULL	|ZBX_NODATA
FIELD		|vault_provider	|t_integer	|'0'	|NOT NULL	|ZBX_NODATA
FIELD		|ldap_userdirectoryid	|t_id	|NULL |NULL	|0		|3|userdirectory	|userdirectoryid|RESTRICT
<<<<<<< HEAD
FIELD		|jit_provision_interval		|t_varchar(32)	|'1h'	|NOT NULL	|0
FIELD		|saml_jit_status			|t_integer		|'0'	|NOT NULL	|0
FIELD		|ldap_jit_status			|t_integer		|'0'	|NOT NULL	|0
FIELD		|deprovisioned_groupid		|t_id			|NULL	|NULL		|0	|4|usrgrp	|usrgrpid|RESTRICT
=======
FIELD		|server_status		|t_shorttext	|''	|NOT NULL	|ZBX_NODATA
>>>>>>> 1878c29a
INDEX		|1		|alert_usrgrpid
INDEX		|2		|discovery_groupid
INDEX		|3		|ldap_userdirectoryid

TABLE|triggers|triggerid|ZBX_TEMPLATE
FIELD		|triggerid	|t_id		|	|NOT NULL	|0
FIELD		|expression	|t_varchar(2048)|''	|NOT NULL	|0
FIELD		|description	|t_varchar(255)	|''	|NOT NULL	|0
FIELD		|url		|t_varchar(255)	|''	|NOT NULL	|0
FIELD		|status		|t_integer	|'0'	|NOT NULL	|0
FIELD		|value		|t_integer	|'0'	|NOT NULL	|ZBX_NODATA
FIELD		|priority	|t_integer	|'0'	|NOT NULL	|0
FIELD		|lastchange	|t_integer	|'0'	|NOT NULL	|ZBX_NODATA
FIELD		|comments	|t_shorttext	|''	|NOT NULL	|0
FIELD		|error		|t_varchar(2048)|''	|NOT NULL	|ZBX_NODATA
FIELD		|templateid	|t_id		|	|NULL		|0			|1|triggers	|triggerid		|RESTRICT
FIELD		|type		|t_integer	|'0'	|NOT NULL	|0
FIELD		|state		|t_integer	|'0'	|NOT NULL	|ZBX_NODATA
FIELD		|flags		|t_integer	|'0'	|NOT NULL	|0
FIELD		|recovery_mode	|t_integer	|'0'	|NOT NULL	|0
FIELD		|recovery_expression|t_varchar(2048)|''	|NOT NULL	|0
FIELD		|correlation_mode|t_integer	|'0'	|NOT NULL	|0
FIELD		|correlation_tag|t_varchar(255)	|''	|NOT NULL	|0
FIELD		|manual_close	|t_integer	|'0'	|NOT NULL	|0
FIELD		|opdata		|t_varchar(255)	|''	|NOT NULL	|0
FIELD		|discover	|t_integer	|'0'	|NOT NULL	|0
FIELD		|event_name	|t_varchar(2048)|''	|NOT NULL	|0
FIELD		|uuid		|t_varchar(32)	|''	|NOT NULL	|0
INDEX		|1		|status
INDEX		|2		|value,lastchange
INDEX		|3		|templateid
CHANGELOG	|5

TABLE|trigger_depends|triggerdepid|ZBX_TEMPLATE
FIELD		|triggerdepid	|t_id		|	|NOT NULL	|0
FIELD		|triggerid_down	|t_id		|	|NOT NULL	|0			|1|triggers	|triggerid
FIELD		|triggerid_up	|t_id		|	|NOT NULL	|0			|2|triggers	|triggerid
UNIQUE		|1		|triggerid_down,triggerid_up
INDEX		|2		|triggerid_up

TABLE|functions|functionid|ZBX_TEMPLATE
FIELD		|functionid	|t_id		|	|NOT NULL	|0
FIELD		|itemid		|t_id		|	|NOT NULL	|0			|1|items	|		|RESTRICT
FIELD		|triggerid	|t_id		|	|NOT NULL	|0			|2|triggers	|		|RESTRICT
FIELD		|name		|t_varchar(12)	|''	|NOT NULL	|0
FIELD		|parameter	|t_varchar(255)	|'0'	|NOT NULL	|0
INDEX		|1		|triggerid
INDEX		|2		|itemid,name,parameter
CHANGELOG	|7

TABLE|graphs|graphid|ZBX_TEMPLATE
FIELD		|graphid	|t_id		|	|NOT NULL	|0
FIELD		|name		|t_varchar(128)	|''	|NOT NULL	|0
FIELD		|width		|t_integer	|'900'	|NOT NULL	|0
FIELD		|height		|t_integer	|'200'	|NOT NULL	|0
FIELD		|yaxismin	|t_double	|'0'	|NOT NULL	|0
FIELD		|yaxismax	|t_double	|'100'	|NOT NULL	|0
FIELD		|templateid	|t_id		|	|NULL		|0			|1|graphs	|graphid
FIELD		|show_work_period|t_integer	|'1'	|NOT NULL	|0
FIELD		|show_triggers	|t_integer	|'1'	|NOT NULL	|0
FIELD		|graphtype	|t_integer	|'0'	|NOT NULL	|0
FIELD		|show_legend	|t_integer	|'1'	|NOT NULL	|0
FIELD		|show_3d	|t_integer	|'0'	|NOT NULL	|0
FIELD		|percent_left	|t_double	|'0'	|NOT NULL	|0
FIELD		|percent_right	|t_double	|'0'	|NOT NULL	|0
FIELD		|ymin_type	|t_integer	|'0'	|NOT NULL	|0
FIELD		|ymax_type	|t_integer	|'0'	|NOT NULL	|0
FIELD		|ymin_itemid	|t_id		|	|NULL		|0			|2|items	|itemid		|RESTRICT
FIELD		|ymax_itemid	|t_id		|	|NULL		|0			|3|items	|itemid		|RESTRICT
FIELD		|flags		|t_integer	|'0'	|NOT NULL	|0
FIELD		|discover	|t_integer	|'0'	|NOT NULL	|0
FIELD		|uuid		|t_varchar(32)	|''	|NOT NULL	|0
INDEX		|1		|name
INDEX		|2		|templateid
INDEX		|3		|ymin_itemid
INDEX		|4		|ymax_itemid

TABLE|graphs_items|gitemid|ZBX_TEMPLATE
FIELD		|gitemid	|t_id		|	|NOT NULL	|0
FIELD		|graphid	|t_id		|	|NOT NULL	|0			|1|graphs
FIELD		|itemid		|t_id		|	|NOT NULL	|0			|2|items
FIELD		|drawtype	|t_integer	|'0'	|NOT NULL	|0
FIELD		|sortorder	|t_integer	|'0'	|NOT NULL	|0
FIELD		|color		|t_varchar(6)	|'009600'|NOT NULL	|0
FIELD		|yaxisside	|t_integer	|'0'	|NOT NULL	|0
FIELD		|calc_fnc	|t_integer	|'2'	|NOT NULL	|0
FIELD		|type		|t_integer	|'0'	|NOT NULL	|0
INDEX		|1		|itemid
INDEX		|2		|graphid

TABLE|graph_theme|graphthemeid|ZBX_DATA
FIELD		|graphthemeid	|t_id		|	|NOT NULL	|0
FIELD		|theme		|t_varchar(64)	|''	|NOT NULL	|0
FIELD		|backgroundcolor|t_varchar(6)	|''	|NOT NULL	|0
FIELD		|graphcolor	|t_varchar(6)	|''	|NOT NULL	|0
FIELD		|gridcolor	|t_varchar(6)	|''	|NOT NULL	|0
FIELD		|maingridcolor	|t_varchar(6)	|''	|NOT NULL	|0
FIELD		|gridbordercolor|t_varchar(6)	|''	|NOT NULL	|0
FIELD		|textcolor	|t_varchar(6)	|''	|NOT NULL	|0
FIELD		|highlightcolor	|t_varchar(6)	|''	|NOT NULL	|0
FIELD		|leftpercentilecolor|t_varchar(6)|''	|NOT NULL	|0
FIELD		|rightpercentilecolor|t_varchar(6)|''	|NOT NULL	|0
FIELD		|nonworktimecolor|t_varchar(6)	|''	|NOT NULL	|0
FIELD		|colorpalette	|t_varchar(255)	|''	|NOT NULL	|0
UNIQUE		|1		|theme

TABLE|globalmacro|globalmacroid|ZBX_DATA
FIELD		|globalmacroid	|t_id		|	|NOT NULL	|0
FIELD		|macro		|t_varchar(255)	|''	|NOT NULL	|ZBX_PROXY
FIELD		|value		|t_varchar(2048)|''	|NOT NULL	|ZBX_PROXY
FIELD		|description	|t_shorttext	|''	|NOT NULL	|0
FIELD		|type		|t_integer	|'0'	|NOT NULL	|ZBX_PROXY
UNIQUE		|1		|macro

TABLE|hostmacro|hostmacroid|ZBX_TEMPLATE
FIELD		|hostmacroid	|t_id		|	|NOT NULL	|0
FIELD		|hostid		|t_id		|	|NOT NULL	|ZBX_PROXY		|1|hosts
FIELD		|macro		|t_varchar(255)	|''	|NOT NULL	|ZBX_PROXY
FIELD		|value		|t_varchar(2048)|''	|NOT NULL	|ZBX_PROXY
FIELD		|description	|t_shorttext	|''	|NOT NULL	|0
FIELD		|type		|t_integer	|'0'	|NOT NULL	|ZBX_PROXY
FIELD		|automatic	|t_integer	|'0'	|NOT NULL	|ZBX_PROXY
UNIQUE		|1		|hostid,macro

TABLE|hosts_groups|hostgroupid|ZBX_TEMPLATE
FIELD		|hostgroupid	|t_id		|	|NOT NULL	|0
FIELD		|hostid		|t_id		|	|NOT NULL	|0			|1|hosts
FIELD		|groupid	|t_id		|	|NOT NULL	|0			|2|hstgrp
UNIQUE		|1		|hostid,groupid
INDEX		|2		|groupid

TABLE|hosts_templates|hosttemplateid|ZBX_TEMPLATE
FIELD		|hosttemplateid	|t_id		|	|NOT NULL	|0
FIELD		|hostid		|t_id		|	|NOT NULL	|ZBX_PROXY		|1|hosts
FIELD		|templateid	|t_id		|	|NOT NULL	|ZBX_PROXY		|2|hosts	|hostid
FIELD		|link_type	|t_integer	|'0'	|NOT NULL	|ZBX_PROXY
UNIQUE		|1		|hostid,templateid
INDEX		|2		|templateid

TABLE|valuemap_mapping|valuemap_mappingid|ZBX_TEMPLATE
FIELD		|valuemap_mappingid|t_id	|	|NOT NULL	|0
FIELD		|valuemapid	|t_id		|	|NOT NULL	|0			|1|valuemap
FIELD		|value		|t_varchar(64)	|''	|NOT NULL	|0
FIELD		|newvalue	|t_varchar(64)	|''	|NOT NULL	|0
FIELD		|type		|t_integer	|'0'	|NOT NULL	|0
FIELD		|sortorder	|t_integer	|'0'	|NOT NULL	|0
UNIQUE		|1		|valuemapid,value,type

TABLE|media|mediaid|ZBX_DATA
FIELD		|mediaid	|t_id		|	|NOT NULL	|0
FIELD		|userid		|t_id		|	|NOT NULL	|0			|1|users
FIELD		|mediatypeid	|t_id		|	|NOT NULL	|0			|2|media_type
FIELD		|sendto		|t_varchar(1024)|''	|NOT NULL	|0
FIELD		|active		|t_integer	|'0'	|NOT NULL	|0
FIELD		|severity	|t_integer	|'63'	|NOT NULL	|0
FIELD		|period		|t_varchar(1024)|'1-7,00:00-24:00'|NOT NULL|0
INDEX		|1		|userid
INDEX		|2		|mediatypeid

TABLE|rights|rightid|ZBX_DATA
FIELD		|rightid	|t_id		|	|NOT NULL	|0
FIELD		|groupid	|t_id		|	|NOT NULL	|0			|1|usrgrp	|usrgrpid
FIELD		|permission	|t_integer	|'0'	|NOT NULL	|0
FIELD		|id		|t_id		|	|NOT NULL	|0			|2|hstgrp	|groupid
INDEX		|1		|groupid
INDEX		|2		|id

TABLE|services|serviceid|ZBX_DATA
FIELD		|serviceid	|t_id		|	|NOT NULL	|0
FIELD		|name		|t_varchar(128)	|''	|NOT NULL	|0
FIELD		|status		|t_integer	|'-1'	|NOT NULL	|0
FIELD		|algorithm	|t_integer	|'0'	|NOT NULL	|0
FIELD		|sortorder	|t_integer	|'0'	|NOT NULL	|0
FIELD		|weight		|t_integer	|'0'	|NOT NULL	|0
FIELD		|propagation_rule|t_integer	|'0'	|NOT NULL	|0
FIELD		|propagation_value|t_integer	|'0'	|NOT NULL	|0
FIELD		|description	|t_shorttext	|''	|NOT NULL	|0
FIELD		|uuid		|t_varchar(32)	|''	|NOT NULL	|0
FIELD		|created_at	|t_integer	|'0'	|NOT NULL	|0

TABLE|services_links|linkid|ZBX_DATA
FIELD		|linkid		|t_id		|	|NOT NULL	|0
FIELD		|serviceupid	|t_id		|	|NOT NULL	|0			|1|services	|serviceid
FIELD		|servicedownid	|t_id		|	|NOT NULL	|0			|2|services	|serviceid
INDEX		|1		|servicedownid
UNIQUE		|2		|serviceupid,servicedownid

TABLE|icon_map|iconmapid|ZBX_DATA
FIELD		|iconmapid	|t_id		|	|NOT NULL	|0
FIELD		|name		|t_varchar(64)	|''	|NOT NULL	|0
FIELD		|default_iconid	|t_id		|	|NOT NULL	|0			|1|images	|imageid	|RESTRICT
UNIQUE		|1		|name
INDEX		|2		|default_iconid

TABLE|icon_mapping|iconmappingid|ZBX_DATA
FIELD		|iconmappingid	|t_id		|	|NOT NULL	|0
FIELD		|iconmapid	|t_id		|	|NOT NULL	|0			|1|icon_map
FIELD		|iconid		|t_id		|	|NOT NULL	|0			|2|images	|imageid	|RESTRICT
FIELD		|inventory_link	|t_integer	|'0'	|NOT NULL	|0
FIELD		|expression	|t_varchar(64)	|''	|NOT NULL	|0
FIELD		|sortorder	|t_integer	|'0'	|NOT NULL	|0
INDEX		|1		|iconmapid
INDEX		|2		|iconid

TABLE|sysmaps|sysmapid|ZBX_TEMPLATE
FIELD		|sysmapid	|t_id		|	|NOT NULL	|0
FIELD		|name		|t_varchar(128)	|''	|NOT NULL	|0
FIELD		|width		|t_integer	|'600'	|NOT NULL	|0
FIELD		|height		|t_integer	|'400'	|NOT NULL	|0
FIELD		|backgroundid	|t_id		|	|NULL		|0			|1|images	|imageid	|RESTRICT
FIELD		|label_type	|t_integer	|'2'	|NOT NULL	|0
FIELD		|label_location	|t_integer	|'0'	|NOT NULL	|0
FIELD		|highlight	|t_integer	|'1'	|NOT NULL	|0
FIELD		|expandproblem	|t_integer	|'1'	|NOT NULL	|0
FIELD		|markelements	|t_integer	|'0'	|NOT NULL	|0
FIELD		|show_unack	|t_integer	|'0'	|NOT NULL	|0
FIELD		|grid_size	|t_integer	|'50'	|NOT NULL	|0
FIELD		|grid_show	|t_integer	|'1'	|NOT NULL	|0
FIELD		|grid_align	|t_integer	|'1'	|NOT NULL	|0
FIELD		|label_format	|t_integer	|'0'	|NOT NULL	|0
FIELD		|label_type_host|t_integer	|'2'	|NOT NULL	|0
FIELD		|label_type_hostgroup|t_integer	|'2'	|NOT NULL	|0
FIELD		|label_type_trigger|t_integer	|'2'	|NOT NULL	|0
FIELD		|label_type_map|t_integer	|'2'	|NOT NULL	|0
FIELD		|label_type_image|t_integer	|'2'	|NOT NULL	|0
FIELD		|label_string_host|t_varchar(255)|''	|NOT NULL	|0
FIELD		|label_string_hostgroup|t_varchar(255)|''|NOT NULL	|0
FIELD		|label_string_trigger|t_varchar(255)|''	|NOT NULL	|0
FIELD		|label_string_map|t_varchar(255)|''	|NOT NULL	|0
FIELD		|label_string_image|t_varchar(255)|''	|NOT NULL	|0
FIELD		|iconmapid	|t_id		|	|NULL		|0			|2|icon_map	|		|RESTRICT
FIELD		|expand_macros	|t_integer	|'0'	|NOT NULL	|0
FIELD		|severity_min	|t_integer	|'0'	|NOT NULL	|0
FIELD		|userid		|t_id		|	|NOT NULL	|0			|3|users	|		|RESTRICT
FIELD		|private	|t_integer	|'1'	|NOT NULL	|0
FIELD		|show_suppressed|t_integer	|'0'	|NOT NULL	|0
UNIQUE		|1		|name
INDEX		|2		|backgroundid
INDEX		|3		|iconmapid

TABLE|sysmaps_elements|selementid|ZBX_TEMPLATE
FIELD		|selementid	|t_id		|	|NOT NULL	|0
FIELD		|sysmapid	|t_id		|	|NOT NULL	|0			|1|sysmaps
FIELD		|elementid	|t_id		|'0'	|NOT NULL	|0
FIELD		|elementtype	|t_integer	|'0'	|NOT NULL	|0
FIELD		|iconid_off	|t_id		|	|NULL		|0			|2|images	|imageid	|RESTRICT
FIELD		|iconid_on	|t_id		|	|NULL		|0			|3|images	|imageid	|RESTRICT
FIELD		|label		|t_varchar(2048)|''	|NOT NULL	|0
FIELD		|label_location	|t_integer	|'-1'	|NOT NULL	|0
FIELD		|x		|t_integer	|'0'	|NOT NULL	|0
FIELD		|y		|t_integer	|'0'	|NOT NULL	|0
FIELD		|iconid_disabled|t_id		|	|NULL		|0			|4|images	|imageid	|RESTRICT
FIELD		|iconid_maintenance|t_id	|	|NULL		|0			|5|images	|imageid	|RESTRICT
FIELD		|elementsubtype	|t_integer	|'0'	|NOT NULL	|0
FIELD		|areatype	|t_integer	|'0'	|NOT NULL	|0
FIELD		|width		|t_integer	|'200'	|NOT NULL	|0
FIELD		|height		|t_integer	|'200'	|NOT NULL	|0
FIELD		|viewtype	|t_integer	|'0'	|NOT NULL	|0
FIELD		|use_iconmap	|t_integer	|'1'	|NOT NULL	|0
FIELD		|evaltype	|t_integer		|'0'|NOT NULL	|0
INDEX		|1		|sysmapid
INDEX		|2		|iconid_off
INDEX		|3		|iconid_on
INDEX		|4		|iconid_disabled
INDEX		|5		|iconid_maintenance

TABLE|sysmaps_links|linkid|ZBX_TEMPLATE
FIELD		|linkid		|t_id		|	|NOT NULL	|0
FIELD		|sysmapid	|t_id		|	|NOT NULL	|0			|1|sysmaps
FIELD		|selementid1	|t_id		|	|NOT NULL	|0			|2|sysmaps_elements|selementid
FIELD		|selementid2	|t_id		|	|NOT NULL	|0			|3|sysmaps_elements|selementid
FIELD		|drawtype	|t_integer	|'0'	|NOT NULL	|0
FIELD		|color		|t_varchar(6)	|'000000'|NOT NULL	|0
FIELD		|label		|t_varchar(2048)|''	|NOT NULL	|0
INDEX		|1		|sysmapid
INDEX		|2		|selementid1
INDEX		|3		|selementid2

TABLE|sysmaps_link_triggers|linktriggerid|ZBX_TEMPLATE
FIELD		|linktriggerid	|t_id		|	|NOT NULL	|0
FIELD		|linkid		|t_id		|	|NOT NULL	|0			|1|sysmaps_links
FIELD		|triggerid	|t_id		|	|NOT NULL	|0			|2|triggers
FIELD		|drawtype	|t_integer	|'0'	|NOT NULL	|0
FIELD		|color		|t_varchar(6)	|'000000'|NOT NULL	|0
UNIQUE		|1		|linkid,triggerid
INDEX		|2		|triggerid

TABLE|sysmap_element_url|sysmapelementurlid|ZBX_TEMPLATE
FIELD		|sysmapelementurlid|t_id	|	|NOT NULL	|0
FIELD		|selementid	|t_id		|	|NOT NULL	|0			|1|sysmaps_elements
FIELD		|name		|t_varchar(255)	|	|NOT NULL	|0
FIELD		|url		|t_varchar(255)	|''	|NOT NULL	|0
UNIQUE		|1		|selementid,name

TABLE|sysmap_url|sysmapurlid|ZBX_TEMPLATE
FIELD		|sysmapurlid	|t_id		|	|NOT NULL	|0
FIELD		|sysmapid	|t_id		|	|NOT NULL	|0			|1|sysmaps
FIELD		|name		|t_varchar(255)	|	|NOT NULL	|0
FIELD		|url		|t_varchar(255)	|''	|NOT NULL	|0
FIELD		|elementtype	|t_integer	|'0'	|NOT NULL	|0
UNIQUE		|1		|sysmapid,name

TABLE|sysmap_user|sysmapuserid|ZBX_TEMPLATE
FIELD		|sysmapuserid|t_id		|	|NOT NULL	|0
FIELD		|sysmapid	|t_id		|	|NOT NULL	|0			|1|sysmaps
FIELD		|userid		|t_id		|	|NOT NULL	|0			|2|users
FIELD		|permission	|t_integer	|'2'	|NOT NULL	|0
UNIQUE		|1		|sysmapid,userid

TABLE|sysmap_usrgrp|sysmapusrgrpid|ZBX_TEMPLATE
FIELD		|sysmapusrgrpid|t_id		|	|NOT NULL	|0
FIELD		|sysmapid	|t_id		|	|NOT NULL	|0			|1|sysmaps
FIELD		|usrgrpid	|t_id		|	|NOT NULL	|0			|2|usrgrp
FIELD		|permission	|t_integer	|'2'	|NOT NULL	|0
UNIQUE		|1		|sysmapid,usrgrpid

TABLE|maintenances_hosts|maintenance_hostid|ZBX_DATA
FIELD		|maintenance_hostid|t_id	|	|NOT NULL	|0
FIELD		|maintenanceid	|t_id		|	|NOT NULL	|0			|1|maintenances
FIELD		|hostid		|t_id		|	|NOT NULL	|0			|2|hosts
UNIQUE		|1		|maintenanceid,hostid
INDEX		|2		|hostid

TABLE|maintenances_groups|maintenance_groupid|ZBX_DATA
FIELD		|maintenance_groupid|t_id	|	|NOT NULL	|0
FIELD		|maintenanceid	|t_id		|	|NOT NULL	|0			|1|maintenances
FIELD		|groupid	|t_id		|	|NOT NULL	|0			|2|hstgrp
UNIQUE		|1		|maintenanceid,groupid
INDEX		|2		|groupid

TABLE|timeperiods|timeperiodid|ZBX_DATA
FIELD		|timeperiodid	|t_id		|	|NOT NULL	|0
FIELD		|timeperiod_type|t_integer	|'0'	|NOT NULL	|0
FIELD		|every		|t_integer	|'1'	|NOT NULL	|0
FIELD		|month		|t_integer	|'0'	|NOT NULL	|0
FIELD		|dayofweek	|t_integer	|'0'	|NOT NULL	|0
FIELD		|day		|t_integer	|'0'	|NOT NULL	|0
FIELD		|start_time	|t_integer	|'0'	|NOT NULL	|0
FIELD		|period		|t_integer	|'0'	|NOT NULL	|0
FIELD		|start_date	|t_integer	|'0'	|NOT NULL	|0

TABLE|maintenances_windows|maintenance_timeperiodid|ZBX_DATA
FIELD		|maintenance_timeperiodid|t_id	|	|NOT NULL	|0
FIELD		|maintenanceid	|t_id		|	|NOT NULL	|0			|1|maintenances
FIELD		|timeperiodid	|t_id		|	|NOT NULL	|0			|2|timeperiods
UNIQUE		|1		|maintenanceid,timeperiodid
INDEX		|2		|timeperiodid

TABLE|regexps|regexpid|ZBX_DATA
FIELD		|regexpid	|t_id		|	|NOT NULL	|0
FIELD		|name		|t_varchar(128)	|''	|NOT NULL	|ZBX_PROXY
FIELD		|test_string	|t_shorttext	|''	|NOT NULL	|0
UNIQUE		|1		|name

TABLE|expressions|expressionid|ZBX_DATA
FIELD		|expressionid	|t_id		|	|NOT NULL	|0
FIELD		|regexpid	|t_id		|	|NOT NULL	|ZBX_PROXY		|1|regexps
FIELD		|expression	|t_varchar(255)	|''	|NOT NULL	|ZBX_PROXY
FIELD		|expression_type|t_integer	|'0'	|NOT NULL	|ZBX_PROXY
FIELD		|exp_delimiter	|t_varchar(1)	|''	|NOT NULL	|ZBX_PROXY
FIELD		|case_sensitive	|t_integer	|'0'	|NOT NULL	|ZBX_PROXY
INDEX		|1		|regexpid

TABLE|ids|table_name,field_name|0
FIELD		|table_name	|t_varchar(64)	|''	|NOT NULL	|0
FIELD		|field_name	|t_varchar(64)	|''	|NOT NULL	|0
FIELD		|nextid		|t_id		|	|NOT NULL	|0

-- History tables

TABLE|alerts|alertid|0
FIELD		|alertid	|t_id		|	|NOT NULL	|0
FIELD		|actionid	|t_id		|	|NOT NULL	|0			|1|actions
FIELD		|eventid	|t_id		|	|NOT NULL	|0			|2|events
FIELD		|userid		|t_id		|	|NULL		|0			|3|users
FIELD		|clock		|t_time		|'0'	|NOT NULL	|0
FIELD		|mediatypeid	|t_id		|	|NULL		|0			|4|media_type
FIELD		|sendto		|t_varchar(1024)|''	|NOT NULL	|0
FIELD		|subject	|t_varchar(255)	|''	|NOT NULL	|0
FIELD		|message	|t_text		|''	|NOT NULL	|0
FIELD		|status		|t_integer	|'0'	|NOT NULL	|0
FIELD		|retries	|t_integer	|'0'	|NOT NULL	|0
FIELD		|error		|t_varchar(2048)|''	|NOT NULL	|0
FIELD		|esc_step	|t_integer	|'0'	|NOT NULL	|0
FIELD		|alerttype	|t_integer	|'0'	|NOT NULL	|0
FIELD		|p_eventid	|t_id		|	|NULL		|0			|5|events	|eventid
FIELD		|acknowledgeid	|t_id		|	|NULL		|0			|6|acknowledges	|acknowledgeid
FIELD		|parameters	|t_text		|'{}'	|NOT NULL	|0
INDEX		|1		|actionid
INDEX		|2		|clock
INDEX		|3		|eventid
INDEX		|4		|status
INDEX		|5		|mediatypeid
INDEX		|6		|userid
INDEX		|7		|p_eventid
INDEX		|8		|acknowledgeid

TABLE|history|itemid,clock,ns|0
FIELD		|itemid		|t_id		|	|NOT NULL	|0			|-|items
FIELD		|clock		|t_time		|'0'	|NOT NULL	|0
FIELD		|value		|t_double	|'0.0000'|NOT NULL	|0
FIELD		|ns		|t_nanosec	|'0'	|NOT NULL	|0

TABLE|history_uint|itemid,clock,ns|0
FIELD		|itemid		|t_id		|	|NOT NULL	|0			|-|items
FIELD		|clock		|t_time		|'0'	|NOT NULL	|0
FIELD		|value		|t_bigint	|'0'	|NOT NULL	|0
FIELD		|ns		|t_nanosec	|'0'	|NOT NULL	|0

TABLE|history_str|itemid,clock,ns|0
FIELD		|itemid		|t_id		|	|NOT NULL	|0			|-|items
FIELD		|clock		|t_time		|'0'	|NOT NULL	|0
FIELD		|value		|t_varchar(255)	|''	|NOT NULL	|0
FIELD		|ns		|t_nanosec	|'0'	|NOT NULL	|0

TABLE|history_log|itemid,clock,ns|0
FIELD		|itemid		|t_id		|	|NOT NULL	|0			|-|items
FIELD		|clock		|t_time		|'0'	|NOT NULL	|0
FIELD		|timestamp	|t_time		|'0'	|NOT NULL	|0
FIELD		|source		|t_varchar(64)	|''	|NOT NULL	|0
FIELD		|severity	|t_integer	|'0'	|NOT NULL	|0
FIELD		|value		|t_text		|''	|NOT NULL	|0
FIELD		|logeventid	|t_integer	|'0'	|NOT NULL	|0
FIELD		|ns		|t_nanosec	|'0'	|NOT NULL	|0

TABLE|history_text|itemid,clock,ns|0
FIELD		|itemid		|t_id		|	|NOT NULL	|0			|-|items
FIELD		|clock		|t_time		|'0'	|NOT NULL	|0
FIELD		|value		|t_text		|''	|NOT NULL	|0
FIELD		|ns		|t_nanosec	|'0'	|NOT NULL	|0

TABLE|proxy_history|id|0
FIELD		|id		|t_serial	|	|NOT NULL	|0
FIELD		|itemid		|t_id		|	|NOT NULL	|0			|-|items
FIELD		|clock		|t_time		|'0'	|NOT NULL	|0
FIELD		|timestamp	|t_time		|'0'	|NOT NULL	|0
FIELD		|source		|t_varchar(64)	|''	|NOT NULL	|0
FIELD		|severity	|t_integer	|'0'	|NOT NULL	|0
FIELD		|value		|t_longtext	|''	|NOT NULL	|0
FIELD		|logeventid	|t_integer	|'0'	|NOT NULL	|0
FIELD		|ns		|t_nanosec	|'0'	|NOT NULL	|0
FIELD		|state		|t_integer	|'0'	|NOT NULL	|0
FIELD		|lastlogsize	|t_bigint	|'0'	|NOT NULL	|0
FIELD		|mtime		|t_integer	|'0'	|NOT NULL	|0
FIELD		|flags		|t_integer	|'0'	|NOT NULL	|0
FIELD		|write_clock	|t_time		|'0'	|NOT NULL	|0
INDEX		|1		|clock

TABLE|proxy_dhistory|id|0
FIELD		|id		|t_serial	|	|NOT NULL	|0
FIELD		|clock		|t_time		|'0'	|NOT NULL	|0
FIELD		|druleid	|t_id		|	|NOT NULL	|0			|-|drules
FIELD		|ip		|t_varchar(39)	|''	|NOT NULL	|0
FIELD		|port		|t_integer	|'0'	|NOT NULL	|0
FIELD		|value		|t_varchar(255)	|''	|NOT NULL	|0
FIELD		|status		|t_integer	|'0'	|NOT NULL	|0
FIELD		|dcheckid	|t_id		|	|NULL		|0			|-|dchecks
FIELD		|dns		|t_varchar(255)	|''	|NOT NULL	|0
INDEX		|1		|clock
INDEX		|2		|druleid

TABLE|events|eventid|0
FIELD		|eventid	|t_id		|	|NOT NULL	|0
FIELD		|source		|t_integer	|'0'	|NOT NULL	|0
FIELD		|object		|t_integer	|'0'	|NOT NULL	|0
FIELD		|objectid	|t_id		|'0'	|NOT NULL	|0
FIELD		|clock		|t_time		|'0'	|NOT NULL	|0
FIELD		|value		|t_integer	|'0'	|NOT NULL	|0
FIELD		|acknowledged	|t_integer	|'0'	|NOT NULL	|0
FIELD		|ns		|t_nanosec	|'0'	|NOT NULL	|0
FIELD		|name		|t_varchar(2048)|''	|NOT NULL	|0
FIELD		|severity	|t_integer	|'0'	|NOT NULL	|0
INDEX		|1		|source,object,objectid,clock
INDEX		|2		|source,object,clock

TABLE|trends|itemid,clock|0
FIELD		|itemid		|t_id		|	|NOT NULL	|0			|-|items
FIELD		|clock		|t_time		|'0'	|NOT NULL	|0
FIELD		|num		|t_integer	|'0'	|NOT NULL	|0
FIELD		|value_min	|t_double	|'0.0000'|NOT NULL	|0
FIELD		|value_avg	|t_double	|'0.0000'|NOT NULL	|0
FIELD		|value_max	|t_double	|'0.0000'|NOT NULL	|0

TABLE|trends_uint|itemid,clock|0
FIELD		|itemid		|t_id		|	|NOT NULL	|0			|-|items
FIELD		|clock		|t_time		|'0'	|NOT NULL	|0
FIELD		|num		|t_integer	|'0'	|NOT NULL	|0
FIELD		|value_min	|t_bigint	|'0'	|NOT NULL	|0
FIELD		|value_avg	|t_bigint	|'0'	|NOT NULL	|0
FIELD		|value_max	|t_bigint	|'0'	|NOT NULL	|0

TABLE|acknowledges|acknowledgeid|0
FIELD		|acknowledgeid	|t_id		|	|NOT NULL	|0
FIELD		|userid		|t_id		|	|NOT NULL	|0			|1|users
FIELD		|eventid	|t_id		|	|NOT NULL	|0			|2|events
FIELD		|clock		|t_time		|'0'	|NOT NULL	|0
FIELD		|message	|t_varchar(2048)|''	|NOT NULL	|0
FIELD		|action		|t_integer	|'0'	|NOT NULL	|0
FIELD		|old_severity	|t_integer	|'0'	|NOT NULL	|0
FIELD		|new_severity	|t_integer	|'0'	|NOT NULL	|0
FIELD		|suppress_until	|t_time		|'0'	|NOT NULL	|0
INDEX		|1		|userid
INDEX		|2		|eventid
INDEX		|3		|clock

TABLE|auditlog|auditid|0
FIELD		|auditid	|t_cuid		|	|NOT NULL	|0
FIELD		|userid		|t_id		|	|NULL		|0
FIELD		|username	|t_varchar(100)	|''	|NOT NULL	|0
FIELD		|clock		|t_time		|'0'	|NOT NULL	|0
FIELD		|ip		|t_varchar(39)	|''	|NOT NULL	|0
FIELD		|action		|t_integer	|'0'	|NOT NULL	|0
FIELD		|resourcetype	|t_integer	|'0'	|NOT NULL	|0
FIELD		|resourceid	|t_id		|	|NULL		|0
FIELD		|resource_cuid	|t_cuid		|	|NULL		|0
FIELD		|resourcename	|t_varchar(255)	|''	|NOT NULL	|0
FIELD		|recordsetid	|t_cuid		|	|NOT NULL	|0
FIELD		|details	|t_longtext	|''	|NOT NULL	|0
INDEX		|1		|userid,clock
INDEX		|2		|clock
INDEX		|3		|resourcetype,resourceid

TABLE|service_alarms|servicealarmid|0
FIELD		|servicealarmid	|t_id		|	|NOT NULL	|0
FIELD		|serviceid	|t_id		|	|NOT NULL	|0			|1|services
FIELD		|clock		|t_time		|'0'	|NOT NULL	|0
FIELD		|value		|t_integer	|'-1'	|NOT NULL	|0
INDEX		|1		|serviceid,clock
INDEX		|2		|clock

TABLE|autoreg_host|autoreg_hostid|0
FIELD		|autoreg_hostid	|t_id		|	|NOT NULL	|0
FIELD		|proxy_hostid	|t_id		|	|NULL		|0			|1|hosts	|hostid
FIELD		|host		|t_varchar(128)	|''	|NOT NULL	|0
FIELD		|listen_ip	|t_varchar(39)	|''	|NOT NULL	|0
FIELD		|listen_port	|t_integer	|'0'	|NOT NULL	|0
FIELD		|listen_dns	|t_varchar(255)	|''	|NOT NULL	|0
FIELD		|host_metadata	|t_text		|''	|NOT NULL	|0
FIELD		|flags		|t_integer	|'0'	|NOT NULL	|0
FIELD		|tls_accepted	|t_integer	|'1'	|NOT NULL	|0
INDEX		|1		|host
INDEX		|2		|proxy_hostid

TABLE|proxy_autoreg_host|id|0
FIELD		|id		|t_serial	|	|NOT NULL	|0
FIELD		|clock		|t_time		|'0'	|NOT NULL	|0
FIELD		|host		|t_varchar(128)	|''	|NOT NULL	|0
FIELD		|listen_ip	|t_varchar(39)	|''	|NOT NULL	|0
FIELD		|listen_port	|t_integer	|'0'	|NOT NULL	|0
FIELD		|listen_dns	|t_varchar(255)	|''	|NOT NULL	|0
FIELD		|host_metadata	|t_text		|''	|NOT NULL	|0
FIELD		|flags		|t_integer	|'0'	|NOT NULL	|0
FIELD		|tls_accepted	|t_integer	|'1'	|NOT NULL	|0
INDEX		|1		|clock

TABLE|dhosts|dhostid|0
FIELD		|dhostid	|t_id		|	|NOT NULL	|0
FIELD		|druleid	|t_id		|	|NOT NULL	|0			|1|drules
FIELD		|status		|t_integer	|'0'	|NOT NULL	|0
FIELD		|lastup		|t_integer	|'0'	|NOT NULL	|0
FIELD		|lastdown	|t_integer	|'0'	|NOT NULL	|0
INDEX		|1		|druleid

TABLE|dservices|dserviceid|0
FIELD		|dserviceid	|t_id		|	|NOT NULL	|0
FIELD		|dhostid	|t_id		|	|NOT NULL	|0			|1|dhosts
FIELD		|value		|t_varchar(255)	|''	|NOT NULL	|0
FIELD		|port		|t_integer	|'0'	|NOT NULL	|0
FIELD		|status		|t_integer	|'0'	|NOT NULL	|0
FIELD		|lastup		|t_integer	|'0'	|NOT NULL	|0
FIELD		|lastdown	|t_integer	|'0'	|NOT NULL	|0
FIELD		|dcheckid	|t_id		|	|NOT NULL	|0			|2|dchecks
FIELD		|ip		|t_varchar(39)	|''	|NOT NULL	|0
FIELD		|dns		|t_varchar(255)	|''	|NOT NULL	|0
UNIQUE		|1		|dcheckid,ip,port
INDEX		|2		|dhostid

-- Other tables

TABLE|escalations|escalationid|0
FIELD		|escalationid	|t_id		|	|NOT NULL	|0
FIELD		|actionid	|t_id		|	|NOT NULL	|0			|-|actions
FIELD		|triggerid	|t_id		|	|NULL		|0			|-|triggers
FIELD		|eventid	|t_id		|	|NULL		|0			|-|events
FIELD		|r_eventid	|t_id		|	|NULL		|0			|-|events	|eventid
FIELD		|nextcheck	|t_time		|'0'	|NOT NULL	|0
FIELD		|esc_step	|t_integer	|'0'	|NOT NULL	|0
FIELD		|status		|t_integer	|'0'	|NOT NULL	|0
FIELD		|itemid		|t_id		|	|NULL		|0			|-|items
FIELD		|acknowledgeid	|t_id		|	|NULL		|0			|-|acknowledges
FIELD		|servicealarmid	|t_id		|	|NULL		|0			|-|service_alarms
FIELD		|serviceid	|t_id		|	|NULL		|0			|-|services
UNIQUE		|1		|triggerid,itemid,serviceid,escalationid
INDEX		|2		|eventid
INDEX		|3		|nextcheck

TABLE|globalvars|globalvarid|0
FIELD		|globalvarid	|t_id		|	|NOT NULL	|0
FIELD		|snmp_lastsize	|t_bigint	|'0'	|NOT NULL	|0

TABLE|graph_discovery|graphid|0
FIELD		|graphid	|t_id		|	|NOT NULL	|0			|1|graphs
FIELD		|parent_graphid	|t_id		|	|NOT NULL	|0			|2|graphs	|graphid	|RESTRICT
FIELD		|lastcheck	|t_integer	|'0'	|NOT NULL	|ZBX_NODATA
FIELD		|ts_delete	|t_time		|'0'	|NOT NULL	|ZBX_NODATA
INDEX		|1		|parent_graphid

TABLE|host_inventory|hostid|ZBX_TEMPLATE
FIELD		|hostid		|t_id		|	|NOT NULL	|0			|1|hosts
FIELD		|inventory_mode	|t_integer	|'0'	|NOT NULL	|0
FIELD		|type		|t_varchar(64)	|''	|NOT NULL	|ZBX_PROXY,ZBX_NODATA
FIELD		|type_full	|t_varchar(64)	|''	|NOT NULL	|ZBX_PROXY,ZBX_NODATA
FIELD		|name		|t_varchar(128)	|''	|NOT NULL	|ZBX_PROXY,ZBX_NODATA
FIELD		|alias		|t_varchar(128)	|''	|NOT NULL	|ZBX_PROXY,ZBX_NODATA
FIELD		|os		|t_varchar(128)	|''	|NOT NULL	|ZBX_PROXY,ZBX_NODATA
FIELD		|os_full	|t_varchar(255)	|''	|NOT NULL	|ZBX_PROXY,ZBX_NODATA
FIELD		|os_short	|t_varchar(128)	|''	|NOT NULL	|ZBX_PROXY,ZBX_NODATA
FIELD		|serialno_a	|t_varchar(64)	|''	|NOT NULL	|ZBX_PROXY,ZBX_NODATA
FIELD		|serialno_b	|t_varchar(64)	|''	|NOT NULL	|ZBX_PROXY,ZBX_NODATA
FIELD		|tag		|t_varchar(64)	|''	|NOT NULL	|ZBX_PROXY,ZBX_NODATA
FIELD		|asset_tag	|t_varchar(64)	|''	|NOT NULL	|ZBX_PROXY,ZBX_NODATA
FIELD		|macaddress_a	|t_varchar(64)	|''	|NOT NULL	|ZBX_PROXY,ZBX_NODATA
FIELD		|macaddress_b	|t_varchar(64)	|''	|NOT NULL	|ZBX_PROXY,ZBX_NODATA
FIELD		|hardware	|t_varchar(255)	|''	|NOT NULL	|ZBX_PROXY,ZBX_NODATA
FIELD		|hardware_full	|t_shorttext	|''	|NOT NULL	|ZBX_PROXY,ZBX_NODATA
FIELD		|software	|t_varchar(255)	|''	|NOT NULL	|ZBX_PROXY,ZBX_NODATA
FIELD		|software_full	|t_shorttext	|''	|NOT NULL	|ZBX_PROXY,ZBX_NODATA
FIELD		|software_app_a	|t_varchar(64)	|''	|NOT NULL	|ZBX_PROXY,ZBX_NODATA
FIELD		|software_app_b	|t_varchar(64)	|''	|NOT NULL	|ZBX_PROXY,ZBX_NODATA
FIELD		|software_app_c	|t_varchar(64)	|''	|NOT NULL	|ZBX_PROXY,ZBX_NODATA
FIELD		|software_app_d	|t_varchar(64)	|''	|NOT NULL	|ZBX_PROXY,ZBX_NODATA
FIELD		|software_app_e	|t_varchar(64)	|''	|NOT NULL	|ZBX_PROXY,ZBX_NODATA
FIELD		|contact	|t_shorttext	|''	|NOT NULL	|ZBX_PROXY,ZBX_NODATA
FIELD		|location	|t_shorttext	|''	|NOT NULL	|ZBX_PROXY,ZBX_NODATA
FIELD		|location_lat	|t_varchar(16)	|''	|NOT NULL	|ZBX_PROXY
FIELD		|location_lon	|t_varchar(16)	|''	|NOT NULL	|ZBX_PROXY
FIELD		|notes		|t_shorttext	|''	|NOT NULL	|ZBX_PROXY,ZBX_NODATA
FIELD		|chassis	|t_varchar(64)	|''	|NOT NULL	|ZBX_PROXY,ZBX_NODATA
FIELD		|model		|t_varchar(64)	|''	|NOT NULL	|ZBX_PROXY,ZBX_NODATA
FIELD		|hw_arch	|t_varchar(32)	|''	|NOT NULL	|ZBX_PROXY,ZBX_NODATA
FIELD		|vendor		|t_varchar(64)	|''	|NOT NULL	|ZBX_PROXY,ZBX_NODATA
FIELD		|contract_number|t_varchar(64)	|''	|NOT NULL	|ZBX_PROXY,ZBX_NODATA
FIELD		|installer_name	|t_varchar(64)	|''	|NOT NULL	|ZBX_PROXY,ZBX_NODATA
FIELD		|deployment_status|t_varchar(64)|''	|NOT NULL	|ZBX_PROXY,ZBX_NODATA
FIELD		|url_a		|t_varchar(255)	|''	|NOT NULL	|ZBX_PROXY,ZBX_NODATA
FIELD		|url_b		|t_varchar(255)	|''	|NOT NULL	|ZBX_PROXY,ZBX_NODATA
FIELD		|url_c		|t_varchar(255)	|''	|NOT NULL	|ZBX_PROXY,ZBX_NODATA
FIELD		|host_networks	|t_shorttext	|''	|NOT NULL	|ZBX_PROXY,ZBX_NODATA
FIELD		|host_netmask	|t_varchar(39)	|''	|NOT NULL	|ZBX_PROXY,ZBX_NODATA
FIELD		|host_router	|t_varchar(39)	|''	|NOT NULL	|ZBX_PROXY,ZBX_NODATA
FIELD		|oob_ip		|t_varchar(39)	|''	|NOT NULL	|ZBX_PROXY,ZBX_NODATA
FIELD		|oob_netmask	|t_varchar(39)	|''	|NOT NULL	|ZBX_PROXY,ZBX_NODATA
FIELD		|oob_router	|t_varchar(39)	|''	|NOT NULL	|ZBX_PROXY,ZBX_NODATA
FIELD		|date_hw_purchase|t_varchar(64)	|''	|NOT NULL	|ZBX_PROXY,ZBX_NODATA
FIELD		|date_hw_install|t_varchar(64)	|''	|NOT NULL	|ZBX_PROXY,ZBX_NODATA
FIELD		|date_hw_expiry	|t_varchar(64)	|''	|NOT NULL	|ZBX_PROXY,ZBX_NODATA
FIELD		|date_hw_decomm	|t_varchar(64)	|''	|NOT NULL	|ZBX_PROXY,ZBX_NODATA
FIELD		|site_address_a	|t_varchar(128)	|''	|NOT NULL	|ZBX_PROXY,ZBX_NODATA
FIELD		|site_address_b	|t_varchar(128)	|''	|NOT NULL	|ZBX_PROXY,ZBX_NODATA
FIELD		|site_address_c	|t_varchar(128)	|''	|NOT NULL	|ZBX_PROXY,ZBX_NODATA
FIELD		|site_city	|t_varchar(128)	|''	|NOT NULL	|ZBX_PROXY,ZBX_NODATA
FIELD		|site_state	|t_varchar(64)	|''	|NOT NULL	|ZBX_PROXY,ZBX_NODATA
FIELD		|site_country	|t_varchar(64)	|''	|NOT NULL	|ZBX_PROXY,ZBX_NODATA
FIELD		|site_zip	|t_varchar(64)	|''	|NOT NULL	|ZBX_PROXY,ZBX_NODATA
FIELD		|site_rack	|t_varchar(128)	|''	|NOT NULL	|ZBX_PROXY,ZBX_NODATA
FIELD		|site_notes	|t_shorttext	|''	|NOT NULL	|ZBX_PROXY,ZBX_NODATA
FIELD		|poc_1_name	|t_varchar(128)	|''	|NOT NULL	|ZBX_PROXY,ZBX_NODATA
FIELD		|poc_1_email	|t_varchar(128)	|''	|NOT NULL	|ZBX_PROXY,ZBX_NODATA
FIELD		|poc_1_phone_a	|t_varchar(64)	|''	|NOT NULL	|ZBX_PROXY,ZBX_NODATA
FIELD		|poc_1_phone_b	|t_varchar(64)	|''	|NOT NULL	|ZBX_PROXY,ZBX_NODATA
FIELD		|poc_1_cell	|t_varchar(64)	|''	|NOT NULL	|ZBX_PROXY,ZBX_NODATA
FIELD		|poc_1_screen	|t_varchar(64)	|''	|NOT NULL	|ZBX_PROXY,ZBX_NODATA
FIELD		|poc_1_notes	|t_shorttext	|''	|NOT NULL	|ZBX_PROXY,ZBX_NODATA
FIELD		|poc_2_name	|t_varchar(128)	|''	|NOT NULL	|ZBX_PROXY,ZBX_NODATA
FIELD		|poc_2_email	|t_varchar(128)	|''	|NOT NULL	|ZBX_PROXY,ZBX_NODATA
FIELD		|poc_2_phone_a	|t_varchar(64)	|''	|NOT NULL	|ZBX_PROXY,ZBX_NODATA
FIELD		|poc_2_phone_b	|t_varchar(64)	|''	|NOT NULL	|ZBX_PROXY,ZBX_NODATA
FIELD		|poc_2_cell	|t_varchar(64)	|''	|NOT NULL	|ZBX_PROXY,ZBX_NODATA
FIELD		|poc_2_screen	|t_varchar(64)	|''	|NOT NULL	|ZBX_PROXY,ZBX_NODATA
FIELD		|poc_2_notes	|t_shorttext	|''	|NOT NULL	|ZBX_PROXY,ZBX_NODATA

TABLE|housekeeper|housekeeperid|0
FIELD		|housekeeperid	|t_id		|	|NOT NULL	|0
FIELD		|tablename	|t_varchar(64)	|''	|NOT NULL	|0
FIELD		|field		|t_varchar(64)	|''	|NOT NULL	|0
FIELD		|value		|t_id		|	|NOT NULL	|0			|-|items

TABLE|images|imageid|0
FIELD		|imageid	|t_id		|	|NOT NULL	|0
FIELD		|imagetype	|t_integer	|'0'	|NOT NULL	|0
FIELD		|name		|t_varchar(64)	|'0'	|NOT NULL	|0
FIELD		|image		|t_image	|''	|NOT NULL	|0
UNIQUE		|1		|name

TABLE|item_discovery|itemdiscoveryid|ZBX_TEMPLATE
FIELD		|itemdiscoveryid|t_id		|	|NOT NULL	|0
FIELD		|itemid		|t_id		|	|NOT NULL	|0			|1|items
FIELD		|parent_itemid	|t_id		|	|NOT NULL	|0			|2|items	|itemid
FIELD		|key_		|t_varchar(2048)|''	|NOT NULL	|ZBX_NODATA
FIELD		|lastcheck	|t_integer	|'0'	|NOT NULL	|ZBX_NODATA
FIELD		|ts_delete	|t_time		|'0'	|NOT NULL	|ZBX_NODATA
UNIQUE		|1		|itemid,parent_itemid
INDEX		|2		|parent_itemid

TABLE|host_discovery|hostid|ZBX_TEMPLATE
FIELD		|hostid		|t_id		|	|NOT NULL	|0			|1|hosts
FIELD		|parent_hostid	|t_id		|	|NULL		|0			|2|hosts	|hostid		|RESTRICT
FIELD		|parent_itemid	|t_id		|	|NULL		|0			|3|items	|itemid		|RESTRICT
FIELD		|host		|t_varchar(128)	|''	|NOT NULL	|ZBX_NODATA
FIELD		|lastcheck	|t_integer	|'0'	|NOT NULL	|ZBX_NODATA
FIELD		|ts_delete	|t_time		|'0'	|NOT NULL	|ZBX_NODATA

TABLE|interface_discovery|interfaceid|0
FIELD		|interfaceid	|t_id		|	|NOT NULL	|0			|1|interface
FIELD		|parent_interfaceid|t_id	|	|NOT NULL	|0			|2|interface	|interfaceid

TABLE|profiles|profileid|0
FIELD		|profileid	|t_id		|	|NOT NULL	|0
FIELD		|userid		|t_id		|	|NOT NULL	|0			|1|users
FIELD		|idx		|t_varchar(96)	|''	|NOT NULL	|0
FIELD		|idx2		|t_id		|'0'	|NOT NULL	|0
FIELD		|value_id	|t_id		|'0'	|NOT NULL	|0
FIELD		|value_int	|t_integer	|'0'	|NOT NULL	|0
FIELD		|value_str	|t_text		|''	|NOT NULL	|0
FIELD		|source		|t_varchar(96)	|''	|NOT NULL	|0
FIELD		|type		|t_integer	|'0'	|NOT NULL	|0
INDEX		|1		|userid,idx,idx2
INDEX		|2		|userid,profileid

TABLE|sessions|sessionid|0
FIELD		|sessionid	|t_varchar(32)	|''	|NOT NULL	|0
FIELD		|userid		|t_id		|	|NOT NULL	|0			|1|users
FIELD		|lastaccess	|t_integer	|'0'	|NOT NULL	|0
FIELD		|status		|t_integer	|'0'	|NOT NULL	|0
INDEX		|1		|userid,status,lastaccess

TABLE|trigger_discovery|triggerid|0
FIELD		|triggerid	|t_id		|	|NOT NULL	|0			|1|triggers
FIELD		|parent_triggerid|t_id		|	|NOT NULL	|0			|2|triggers	|triggerid	|RESTRICT
FIELD		|lastcheck	|t_integer	|'0'	|NOT NULL	|ZBX_NODATA
FIELD		|ts_delete	|t_time		|'0'	|NOT NULL	|ZBX_NODATA
INDEX		|1		|parent_triggerid

TABLE|item_condition|item_conditionid|ZBX_TEMPLATE
FIELD		|item_conditionid|t_id		|	|NOT NULL	|0
FIELD		|itemid		|t_id		|	|NOT NULL	|0			|1|items
FIELD		|operator	|t_integer	|'8'	|NOT NULL	|0
FIELD		|macro		|t_varchar(64)	|''	|NOT NULL	|0
FIELD		|value		|t_varchar(255)	|''	|NOT NULL	|0
INDEX		|1		|itemid

TABLE|item_rtdata|itemid|ZBX_TEMPLATE
FIELD		|itemid		|t_id		|	|NOT NULL	|0			|1|items
FIELD		|lastlogsize	|t_bigint	|'0'	|NOT NULL	|ZBX_PROXY,ZBX_NODATA
FIELD		|state		|t_integer	|'0'	|NOT NULL	|ZBX_NODATA
FIELD		|mtime		|t_integer	|'0'	|NOT NULL	|ZBX_PROXY,ZBX_NODATA
FIELD		|error		|t_varchar(2048)|''	|NOT NULL	|ZBX_NODATA

TABLE|opinventory|operationid|ZBX_DATA
FIELD		|operationid	|t_id		|	|NOT NULL	|0			|1|operations
FIELD		|inventory_mode	|t_integer	|'0'	|NOT NULL	|0

TABLE|trigger_tag|triggertagid|ZBX_TEMPLATE
FIELD		|triggertagid	|t_id		|	|NOT NULL	|0
FIELD		|triggerid	|t_id		|	|NOT NULL	|0			|1|triggers	|		|RESTRICT
FIELD		|tag		|t_varchar(255)	|''	|NOT NULL	|0
FIELD		|value		|t_varchar(255)	|''	|NOT NULL	|0
INDEX		|1		|triggerid
CHANGELOG	|6

TABLE|event_tag|eventtagid|0
FIELD		|eventtagid	|t_id		|	|NOT NULL	|0
FIELD		|eventid	|t_id		|	|NOT NULL	|0			|1|events
FIELD		|tag		|t_varchar(255)	|''	|NOT NULL	|0
FIELD		|value		|t_varchar(255)	|''	|NOT NULL	|0
INDEX		|1		|eventid

TABLE|problem|eventid|0
FIELD		|eventid	|t_id		|	|NOT NULL	|0			|1|events
FIELD		|source		|t_integer	|'0'	|NOT NULL	|0
FIELD		|object		|t_integer	|'0'	|NOT NULL	|0
FIELD		|objectid	|t_id		|'0'	|NOT NULL	|0
FIELD		|clock		|t_time		|'0'	|NOT NULL	|0
FIELD		|ns		|t_nanosec	|'0'	|NOT NULL	|0
FIELD		|r_eventid	|t_id		|	|NULL		|0			|2|events	|eventid
FIELD		|r_clock	|t_time		|'0'	|NOT NULL	|0
FIELD		|r_ns		|t_nanosec	|'0'	|NOT NULL	|0
FIELD		|correlationid	|t_id		|	|NULL		|0			|-|correlation
FIELD		|userid		|t_id		|	|NULL		|0			|-|users
FIELD		|name		|t_varchar(2048)|''	|NOT NULL	|0
FIELD		|acknowledged	|t_integer	|'0'	|NOT NULL	|0
FIELD		|severity	|t_integer	|'0'	|NOT NULL	|0
INDEX		|1		|source,object,objectid
INDEX		|2		|r_clock
INDEX		|3		|r_eventid

TABLE|problem_tag|problemtagid|0
FIELD		|problemtagid	|t_id		|	|NOT NULL	|0
FIELD		|eventid	|t_id		|	|NOT NULL	|0			|1|problem
FIELD		|tag		|t_varchar(255)	|''	|NOT NULL	|0
FIELD		|value		|t_varchar(255)	|''	|NOT NULL	|0
INDEX		|1		|eventid,tag,value

TABLE|tag_filter|tag_filterid|0
FIELD		|tag_filterid	|t_id		|	|NOT NULL	|0
FIELD		|usrgrpid	|t_id		|	|NOT NULL	|0 			|1|usrgrp	|usrgrpid
FIELD		|groupid	|t_id		|	|NOT NULL	|0			|2|hstgrp	|groupid
FIELD		|tag	|t_varchar(255)	|'' |NOT NULL	|0
FIELD		|value	|t_varchar(255)	|'' |NOT NULL	|0

TABLE|event_recovery|eventid|0
FIELD		|eventid	|t_id		|	|NOT NULL	|0			|1|events
FIELD		|r_eventid	|t_id		|	|NOT NULL	|0			|2|events	|eventid
FIELD		|c_eventid	|t_id		|	|NULL		|0			|3|events	|eventid
FIELD		|correlationid	|t_id		|	|NULL		|0			|-|correlation
FIELD		|userid		|t_id		|	|NULL		|0			|-|users
INDEX		|1		|r_eventid
INDEX		|2		|c_eventid

TABLE|correlation|correlationid|ZBX_DATA
FIELD		|correlationid	|t_id		|	|NOT NULL	|0
FIELD		|name		|t_varchar(255)	|''	|NOT NULL	|0
FIELD		|description	|t_shorttext	|''	|NOT NULL	|0
FIELD		|evaltype	|t_integer	|'0'	|NOT NULL	|0
FIELD		|status		|t_integer	|'0'	|NOT NULL	|0
FIELD		|formula	|t_varchar(255)	|''	|NOT NULL	|0
INDEX		|1		|status
UNIQUE		|2		|name

TABLE|corr_condition|corr_conditionid|ZBX_DATA
FIELD		|corr_conditionid|t_id		|	|NOT NULL	|0
FIELD		|correlationid	|t_id		|	|NOT NULL	|0			|1|correlation
FIELD		|type		|t_integer	|'0'	|NOT NULL	|0
INDEX		|1		|correlationid

TABLE|corr_condition_tag|corr_conditionid|ZBX_DATA
FIELD		|corr_conditionid|t_id		|	|NOT NULL	|0			|1|corr_condition
FIELD		|tag		|t_varchar(255)	|''	|NOT NULL	|0

TABLE|corr_condition_group|corr_conditionid|ZBX_DATA
FIELD		|corr_conditionid|t_id		|	|NOT NULL	|0			|1|corr_condition
FIELD		|operator	|t_integer	|'0'	|NOT NULL	|0
FIELD		|groupid	|t_id		|	|NOT NULL	|0			|2|hstgrp	|	|RESTRICT
INDEX		|1		|groupid

TABLE|corr_condition_tagpair|corr_conditionid|ZBX_DATA
FIELD		|corr_conditionid|t_id		|	|NOT NULL	|0			|1|corr_condition
FIELD		|oldtag		|t_varchar(255)	|''	|NOT NULL	|0
FIELD		|newtag		|t_varchar(255)	|''	|NOT NULL	|0

TABLE|corr_condition_tagvalue|corr_conditionid|ZBX_DATA
FIELD		|corr_conditionid|t_id		|	|NOT NULL	|0			|1|corr_condition
FIELD		|tag		|t_varchar(255)	|''	|NOT NULL	|0
FIELD		|operator	|t_integer	|'0'	|NOT NULL	|0
FIELD		|value		|t_varchar(255)	|''	|NOT NULL	|0

TABLE|corr_operation|corr_operationid|ZBX_DATA
FIELD		|corr_operationid|t_id		|	|NOT NULL	|0
FIELD		|correlationid	|t_id		|	|NOT NULL	|0			|1|correlation
FIELD		|type		|t_integer	|'0'	|NOT NULL	|0
INDEX		|1		|correlationid

TABLE|task|taskid|0
FIELD		|taskid		|t_id		|	|NOT NULL	|0
FIELD		|type		|t_integer	|	|NOT NULL	|0
FIELD		|status		|t_integer	|'0'	|NOT NULL	|0
FIELD		|clock		|t_integer	|'0'	|NOT NULL	|0
FIELD		|ttl		|t_integer	|'0'	|NOT NULL	|0
FIELD		|proxy_hostid	|t_id		|	|NULL		|0			|1|hosts	|hostid
INDEX		|1		|status,proxy_hostid

TABLE|task_close_problem|taskid|0
FIELD		|taskid		|t_id		|	|NOT NULL	|0			|1|task
FIELD		|acknowledgeid	|t_id		|	|NOT NULL	|0			|-|acknowledges

TABLE|item_preproc|item_preprocid|ZBX_TEMPLATE
FIELD		|item_preprocid	|t_id		|	|NOT NULL	|0
FIELD		|itemid		|t_id		|	|NOT NULL	|ZBX_PROXY			|1|items	|		|RESTRICT
FIELD		|step		|t_integer	|'0'	|NOT NULL	|ZBX_PROXY
FIELD		|type		|t_integer	|'0'	|NOT NULL	|ZBX_PROXY
FIELD		|params		|t_text		|''	|NOT NULL	|ZBX_PROXY
FIELD		|error_handler	|t_integer	|'0'	|NOT NULL	|ZBX_PROXY
FIELD		|error_handler_params|t_varchar(255)|''	|NOT NULL	|ZBX_PROXY
INDEX		|1		|itemid,step
CHANGELOG	|8

TABLE|task_remote_command|taskid|0
FIELD		|taskid		|t_id		|	|NOT NULL	|0			|1|task
FIELD		|command_type	|t_integer	|'0'	|NOT NULL	|0
FIELD		|execute_on	|t_integer	|'0'	|NOT NULL	|0
FIELD		|port		|t_integer	|'0'	|NOT NULL	|0
FIELD		|authtype	|t_integer	|'0'	|NOT NULL	|0
FIELD		|username	|t_varchar(64)	|''	|NOT NULL	|0
FIELD		|password	|t_varchar(64)	|''	|NOT NULL	|0
FIELD		|publickey	|t_varchar(64)	|''	|NOT NULL	|0
FIELD		|privatekey	|t_varchar(64)	|''	|NOT NULL	|0
FIELD		|command	|t_text		|''	|NOT NULL	|0
FIELD		|alertid	|t_id		|	|NULL		|0			|-|alerts
FIELD		|parent_taskid	|t_id		|	|NOT NULL	|0			|-|task		|taskid
FIELD		|hostid		|t_id		|	|NOT NULL	|0			|-|hosts

TABLE|task_remote_command_result|taskid|0
FIELD		|taskid		|t_id		|	|NOT NULL	|0			|1|task
FIELD		|status		|t_integer	|'0'	|NOT NULL	|0
FIELD		|parent_taskid	|t_id		|	|NOT NULL	|0			|-|task		|taskid
FIELD		|info		|t_shorttext	|''	|NOT NULL	|0

TABLE|task_data|taskid|0
FIELD		|taskid		|t_id		|	|NOT NULL	|0			|1|task
FIELD		|type		|t_integer	|'0'	|NOT NULL	|0
FIELD		|data		|t_text		|''	|NOT NULL	|0
FIELD		|parent_taskid	|t_id		|	|NULL		|0			|-|task		|taskid

TABLE|task_result|taskid|0
FIELD		|taskid		|t_id		|	|NOT NULL	|0			|1|task
FIELD		|status		|t_integer	|'0'	|NOT NULL	|0
FIELD		|parent_taskid	|t_id		|	|NOT NULL	|0			|-|task		|taskid
FIELD		|info		|t_text		|''	|NOT NULL	|0
INDEX		|1		|parent_taskid

TABLE|task_acknowledge|taskid|0
FIELD		|taskid		|t_id		|	|NOT NULL	|0			|1|task
FIELD		|acknowledgeid	|t_id		|	|NOT NULL	|0			|-|acknowledges

TABLE|sysmap_shape|sysmap_shapeid|ZBX_TEMPLATE
FIELD		|sysmap_shapeid	|t_id		|	|NOT NULL	|0
FIELD		|sysmapid	|t_id		|	|NOT NULL	|0			|1|sysmaps
FIELD		|type		|t_integer	|'0'	|NOT NULL	|0
FIELD		|x		|t_integer	|'0'	|NOT NULL	|0
FIELD		|y		|t_integer	|'0'	|NOT NULL	|0
FIELD		|width		|t_integer	|'200'	|NOT NULL	|0
FIELD		|height		|t_integer	|'200'	|NOT NULL	|0
FIELD		|text		|t_shorttext	|''	|NOT NULL	|0
FIELD		|font		|t_integer	|'9'	|NOT NULL	|0
FIELD		|font_size	|t_integer	|'11'	|NOT NULL	|0
FIELD		|font_color	|t_varchar(6)	|'000000'|NOT NULL	|0
FIELD		|text_halign	|t_integer	|'0'	|NOT NULL	|0
FIELD		|text_valign	|t_integer	|'0'	|NOT NULL	|0
FIELD		|border_type	|t_integer	|'0'	|NOT NULL	|0
FIELD		|border_width	|t_integer	|'1'	|NOT NULL	|0
FIELD		|border_color	|t_varchar(6)	|'000000'|NOT NULL	|0
FIELD		|background_color|t_varchar(6)	|''	|NOT NULL	|0
FIELD		|zindex		|t_integer	|'0'	|NOT NULL	|0
INDEX		|1		|sysmapid

TABLE|sysmap_element_trigger|selement_triggerid|ZBX_TEMPLATE
FIELD		|selement_triggerid	|t_id	|	|NOT NULL	|0
FIELD		|selementid		|t_id	|	|NOT NULL	|0			|1|sysmaps_elements
FIELD		|triggerid		|t_id	|	|NOT NULL	|0			|2|triggers
UNIQUE		|1			|selementid,triggerid

TABLE|httptest_field|httptest_fieldid|ZBX_TEMPLATE
FIELD		|httptest_fieldid	|t_id		|	|NOT NULL	|0
FIELD		|httptestid		|t_id		|	|NOT NULL	|ZBX_PROXY	|1|httptest	|		|RESTRICT
FIELD		|type			|t_integer	|'0'	|NOT NULL	|ZBX_PROXY
FIELD		|name			|t_varchar(255)	|''	|NOT NULL	|ZBX_PROXY
FIELD		|value			|t_shorttext	|''	|NOT NULL	|ZBX_PROXY
INDEX		|1			|httptestid
CHANGELOG	|12

TABLE|httpstep_field|httpstep_fieldid|ZBX_TEMPLATE
FIELD		|httpstep_fieldid	|t_id		|	|NOT NULL	|0
FIELD		|httpstepid		|t_id		|	|NOT NULL	|ZBX_PROXY	|1|httpstep	|		|RESTRICT
FIELD		|type			|t_integer	|'0'	|NOT NULL	|ZBX_PROXY
FIELD		|name			|t_varchar(255)	|''	|NOT NULL	|ZBX_PROXY
FIELD		|value			|t_shorttext	|''	|NOT NULL	|ZBX_PROXY
INDEX		|1			|httpstepid
CHANGELOG	|15

TABLE|dashboard|dashboardid|ZBX_DASHBOARD
FIELD		|dashboardid	|t_id		|	|NOT NULL	|0
FIELD		|name		|t_varchar(255)	|	|NOT NULL	|0
FIELD		|userid		|t_id		|	|NULL		|0			|1|users	|	|RESTRICT
FIELD		|private	|t_integer	|'1'	|NOT NULL	|0
FIELD		|templateid	|t_id		|	|NULL		|0			|2|hosts	|hostid
FIELD		|display_period	|t_integer	|'30'	|NOT NULL	|0
FIELD		|auto_start	|t_integer	|'1'	|NOT NULL	|0
FIELD		|uuid		|t_varchar(32)	|''	|NOT NULL	|0
INDEX		|1		|userid
INDEX		|2		|templateid

TABLE|dashboard_user|dashboard_userid|ZBX_DASHBOARD
FIELD		|dashboard_userid|t_id		|	|NOT NULL	|0
FIELD		|dashboardid	|t_id		|	|NOT NULL	|0			|1|dashboard
FIELD		|userid		|t_id		|	|NOT NULL	|0			|2|users
FIELD		|permission	|t_integer	|'2'	|NOT NULL	|0
UNIQUE		|1		|dashboardid,userid

TABLE|dashboard_usrgrp|dashboard_usrgrpid|ZBX_DASHBOARD
FIELD		|dashboard_usrgrpid|t_id	|	|NOT NULL	|0
FIELD		|dashboardid	|t_id		|	|NOT NULL	|0			|1|dashboard
FIELD		|usrgrpid	|t_id		|	|NOT NULL	|0			|2|usrgrp
FIELD		|permission	|t_integer	|'2'	|NOT NULL	|0
UNIQUE		|1		|dashboardid,usrgrpid

TABLE|dashboard_page|dashboard_pageid|ZBX_DASHBOARD
FIELD		|dashboard_pageid|t_id		|	|NOT NULL	|0
FIELD		|dashboardid	|t_id		|	|NOT NULL	|0		|1|dashboard
FIELD		|name		|t_varchar(255)	|''	|NOT NULL	|0
FIELD		|display_period	|t_integer	|'0'	|NOT NULL	|0
FIELD		|sortorder	|t_integer	|'0'	|NOT NULL	|0
INDEX		|1		|dashboardid

TABLE|widget|widgetid|ZBX_DASHBOARD
FIELD		|widgetid	|t_id		|	|NOT NULL	|0
FIELD		|type		|t_varchar(255)	|''	|NOT NULL	|0
FIELD		|name		|t_varchar(255)	|''	|NOT NULL	|0
FIELD		|x		|t_integer	|'0'	|NOT NULL	|0
FIELD		|y		|t_integer	|'0'	|NOT NULL	|0
FIELD		|width		|t_integer	|'1'	|NOT NULL	|0
FIELD		|height		|t_integer	|'2'	|NOT NULL	|0
FIELD		|view_mode	|t_integer	|'0'	|NOT NULL	|0
FIELD		|dashboard_pageid|t_id		|	|NOT NULL	|0		|1|dashboard_page
INDEX		|1		|dashboard_pageid

TABLE|widget_field|widget_fieldid|ZBX_DASHBOARD
FIELD		|widget_fieldid	|t_id		|	|NOT NULL	|0
FIELD		|widgetid	|t_id		|	|NOT NULL	|0			|1|widget
FIELD		|type		|t_integer	|'0'	|NOT NULL	|0
FIELD		|name		|t_varchar(255)	|''	|NOT NULL	|0
FIELD		|value_int	|t_integer	|'0'	|NOT NULL	|0
FIELD		|value_str	|t_varchar(255)	|''	|NOT NULL	|0
FIELD		|value_groupid	|t_id		|	|NULL		|0			|2|hstgrp	|groupid
FIELD		|value_hostid	|t_id		|	|NULL		|0			|3|hosts	|hostid
FIELD		|value_itemid	|t_id		|	|NULL		|0			|4|items	|itemid
FIELD		|value_graphid	|t_id		|	|NULL		|0			|5|graphs	|graphid
FIELD		|value_sysmapid	|t_id		|	|NULL		|0			|6|sysmaps	|sysmapid
FIELD		|value_serviceid|t_id		|	|NULL		|0			|7|services	|serviceid
FIELD		|value_slaid	|t_id		|	|NULL		|0			|8|sla		|slaid
INDEX		|1		|widgetid
INDEX		|2		|value_groupid
INDEX		|3		|value_hostid
INDEX		|4		|value_itemid
INDEX		|5		|value_graphid
INDEX		|6		|value_sysmapid
INDEX		|7		|value_serviceid
INDEX		|8		|value_slaid

TABLE|task_check_now|taskid|0
FIELD		|taskid		|t_id		|	|NOT NULL	|0			|1|task
FIELD		|itemid		|t_id		|	|NOT NULL	|0			|-|items

TABLE|event_suppress|event_suppressid|0
FIELD		|event_suppressid|t_id		|	|NOT NULL	|0
FIELD		|eventid	|t_id		|	|NOT NULL	|0			|1|events
FIELD		|maintenanceid	|t_id		|	|NULL		|0			|2|maintenances
FIELD		|suppress_until	|t_time		|'0'	|NOT NULL	|0
FIELD		|userid		|t_id		|	|NULL		|0			|3|users
UNIQUE		|1		|eventid,maintenanceid
INDEX		|2		|suppress_until
INDEX		|3		|maintenanceid

TABLE|maintenance_tag|maintenancetagid|ZBX_DATA
FIELD		|maintenancetagid|t_id		|	|NOT NULL	|0
FIELD		|maintenanceid	|t_id		|	|NOT NULL	|0			|1|maintenances
FIELD		|tag		|t_varchar(255)	|''	|NOT NULL	|0
FIELD		|operator	|t_integer	|'2'	|NOT NULL	|0
FIELD		|value		|t_varchar(255)	|''	|NOT NULL	|0
INDEX		|1		|maintenanceid

TABLE|lld_macro_path|lld_macro_pathid|ZBX_TEMPLATE
FIELD		|lld_macro_pathid|t_id		|	|NOT NULL	|0
FIELD		|itemid		|t_id		|	|NOT NULL	|0			|1|items
FIELD		|lld_macro	|t_varchar(255)	|''	|NOT NULL	|0
FIELD		|path		|t_varchar(255)	|''	|NOT NULL	|0
UNIQUE		|1		|itemid,lld_macro

TABLE|host_tag|hosttagid|ZBX_TEMPLATE
FIELD		|hosttagid	|t_id		|	|NOT NULL	|0
FIELD		|hostid		|t_id		|	|NOT NULL	|0			|1|hosts	|		|RESTRICT
FIELD		|tag		|t_varchar(255)	|''	|NOT NULL	|0
FIELD		|value		|t_varchar(255)	|''	|NOT NULL	|0
FIELD		|automatic	|t_integer	|'0'	|NOT NULL	|0
INDEX		|1		|hostid
CHANGELOG	|2

TABLE|config_autoreg_tls|autoreg_tlsid|ZBX_DATA
FIELD		|autoreg_tlsid	|t_id		|	|NOT NULL	|0
FIELD		|tls_psk_identity|t_varchar(128)|''	|NOT NULL	|ZBX_PROXY
FIELD		|tls_psk	|t_varchar(512)	|''	|NOT NULL	|ZBX_PROXY
UNIQUE		|1		|tls_psk_identity

TABLE|module|moduleid|
FIELD		|moduleid	|t_id		|	|NOT NULL	|0
FIELD		|id		|t_varchar(255)	|''	|NOT NULL	|0
FIELD		|relative_path	|t_varchar(255)	|''	|NOT NULL	|0
FIELD		|status		|t_integer	|'0'	|NOT NULL	|0
FIELD		|config		|t_shorttext	|''	|NOT NULL	|0

TABLE|interface_snmp|interfaceid|ZBX_TEMPLATE
FIELD		|interfaceid	|t_id		|	|NOT NULL	|0			|1|interface
FIELD		|version	|t_integer	|'2'	|NOT NULL	|ZBX_PROXY
FIELD		|bulk		|t_integer	|'1'	|NOT NULL	|ZBX_PROXY
FIELD		|community	|t_varchar(64)	|''	|NOT NULL	|ZBX_PROXY
FIELD		|securityname	|t_varchar(64)	|''	|NOT NULL	|ZBX_PROXY
FIELD		|securitylevel	|t_integer	|'0'	|NOT NULL	|ZBX_PROXY
FIELD		|authpassphrase	|t_varchar(64)	|''	|NOT NULL	|ZBX_PROXY
FIELD		|privpassphrase	|t_varchar(64)	|''	|NOT NULL	|ZBX_PROXY
FIELD		|authprotocol	|t_integer	|'0'	|NOT NULL	|ZBX_PROXY
FIELD		|privprotocol	|t_integer	|'0'	|NOT NULL	|ZBX_PROXY
FIELD		|contextname	|t_varchar(255)	|''	|NOT NULL	|ZBX_PROXY

TABLE|lld_override|lld_overrideid|ZBX_TEMPLATE
FIELD		|lld_overrideid	|t_id		|	|NOT NULL	|0
FIELD		|itemid		|t_id		|	|NOT NULL	|0	|1|items
FIELD		|name		|t_varchar(255)	|''	|NOT NULL	|0
FIELD		|step		|t_integer	|'0'	|NOT NULL	|0
FIELD		|evaltype	|t_integer	|'0'	|NOT NULL	|0
FIELD		|formula	|t_varchar(255)	|''	|NOT NULL	|0
FIELD		|stop		|t_integer	|'0'	|NOT NULL	|0
UNIQUE		|1		|itemid,name

TABLE|lld_override_condition|lld_override_conditionid|ZBX_TEMPLATE
FIELD	|lld_override_conditionid	|t_id		|	|NOT NULL	|0
FIELD	|lld_overrideid			|t_id		|	|NOT NULL	|0	|1|lld_override
FIELD	|operator			|t_integer	|'8'	|NOT NULL	|0
FIELD	|macro				|t_varchar(64)	|''	|NOT NULL	|0
FIELD	|value				|t_varchar(255)	|''	|NOT NULL	|0
INDEX	|1				|lld_overrideid

TABLE|lld_override_operation|lld_override_operationid|ZBX_TEMPLATE
FIELD	|lld_override_operationid	|t_id		|	|NOT NULL	|0
FIELD	|lld_overrideid			|t_id		|	|NOT NULL	|0	|1|lld_override
FIELD	|operationobject		|t_integer	|'0'	|NOT NULL	|0
FIELD	|operator			|t_integer	|'0'	|NOT NULL	|0
FIELD	|value				|t_varchar(255)	|''	|NOT NULL	|0
INDEX	|1				|lld_overrideid

TABLE|lld_override_opstatus|lld_override_operationid|ZBX_TEMPLATE
FIELD	|lld_override_operationid	|t_id		|	|NOT NULL	|0	|1|lld_override_operation
FIELD	|status				|t_integer	|'0'	|NOT NULL	|0

TABLE|lld_override_opdiscover|lld_override_operationid|ZBX_TEMPLATE
FIELD	|lld_override_operationid	|t_id		|	|NOT NULL	|0	|1|lld_override_operation
FIELD	|discover			|t_integer	|'0'	|NOT NULL	|0

TABLE|lld_override_opperiod|lld_override_operationid|ZBX_TEMPLATE
FIELD	|lld_override_operationid	|t_id		|	|NOT NULL	|0	|1|lld_override_operation
FIELD	|delay				|t_varchar(1024)|'0'	|NOT NULL	|0

TABLE|lld_override_ophistory|lld_override_operationid|ZBX_TEMPLATE
FIELD	|lld_override_operationid	|t_id		|	|NOT NULL	|0	|1|lld_override_operation
FIELD	|history			|t_varchar(255)	|'90d'	|NOT NULL	|0

TABLE|lld_override_optrends|lld_override_operationid|ZBX_TEMPLATE
FIELD	|lld_override_operationid	|t_id		|	|NOT NULL	|0	|1|lld_override_operation
FIELD	|trends				|t_varchar(255)	|'365d'	|NOT NULL	|0

TABLE|lld_override_opseverity|lld_override_operationid|ZBX_TEMPLATE
FIELD	|lld_override_operationid	|t_id		|	|NOT NULL	|0	|1|lld_override_operation
FIELD	|severity			|t_integer	|'0'	|NOT NULL	|0

TABLE|lld_override_optag|lld_override_optagid|ZBX_TEMPLATE
FIELD	|lld_override_optagid		|t_id		|	|NOT NULL	|0
FIELD	|lld_override_operationid	|t_id		|	|NOT NULL	|0	|1|lld_override_operation
FIELD	|tag				|t_varchar(255)	|''	|NOT NULL	|0
FIELD	|value				|t_varchar(255)	|''	|NOT NULL	|0
INDEX	|1				|lld_override_operationid

TABLE|lld_override_optemplate|lld_override_optemplateid|ZBX_TEMPLATE
FIELD	|lld_override_optemplateid	|t_id		|	|NOT NULL	|0
FIELD	|lld_override_operationid	|t_id		|	|NOT NULL	|0	|1|lld_override_operation
FIELD	|templateid			|t_id		|	|NOT NULL	|0	|2|hosts	|hostid	|RESTRICT
UNIQUE	|1				|lld_override_operationid,templateid
INDEX	|2				|templateid

TABLE|lld_override_opinventory|lld_override_operationid|ZBX_TEMPLATE
FIELD	|lld_override_operationid	|t_id		|	|NOT NULL	|0	|1|lld_override_operation
FIELD	|inventory_mode			|t_integer	|'0'	|NOT NULL	|0

TABLE|trigger_queue|trigger_queueid|0
FIELD		|trigger_queueid|t_id		|	|NOT NULL	|0
FIELD		|objectid	|t_id		|	|NOT NULL	|0
FIELD		|type		|t_integer	|'0'	|NOT NULL	|0
FIELD		|clock		|t_time		|'0'	|NOT NULL	|0
FIELD		|ns		|t_nanosec	|'0'	|NOT NULL	|0

TABLE|item_parameter|item_parameterid|ZBX_TEMPLATE
FIELD		|item_parameterid|t_id		|	|NOT NULL	|0
FIELD		|itemid		|t_id		|	|NOT NULL	|ZBX_PROXY		|1|items
FIELD		|name		|t_varchar(255)	|''	|NOT NULL	|ZBX_PROXY
FIELD		|value		|t_varchar(2048)|''	|NOT NULL	|ZBX_PROXY
INDEX		|1		|itemid

TABLE|role_rule|role_ruleid|ZBX_DATA
FIELD		|role_ruleid	|t_id		|	|NOT NULL	|0
FIELD		|roleid		|t_id		|	|NOT NULL	|0			|1|role
FIELD		|type		|t_integer	|'0'	|NOT NULL	|0
FIELD		|name		|t_varchar(255)	|''	|NOT NULL	|0
FIELD		|value_int	|t_integer	|'0'	|NOT NULL	|0
FIELD		|value_str	|t_varchar(255)	|''	|NOT NULL	|0
FIELD		|value_moduleid	|t_id		|	|NULL		|0			|2|module	|moduleid
FIELD		|value_serviceid|t_id		|	|NULL	|0			|3|services	|serviceid
INDEX		|1		|roleid
INDEX		|2		|value_moduleid
INDEX		|3		|value_serviceid

TABLE|token|tokenid|ZBX_DATA
FIELD	|tokenid	|t_id		|	|NOT NULL	|0
FIELD	|name		|t_varchar(64)	|''	|NOT NULL	|0
FIELD	|description	|t_shorttext	|''	|NOT NULL	|0
FIELD	|userid		|t_id		|	|NOT NULL	|0	|1	|users
FIELD	|token		|t_varchar(128)	|	|NULL		|0
FIELD	|lastaccess	|t_integer	|'0'	|NOT NULL	|0
FIELD	|status		|t_integer	|'0'	|NOT NULL	|0
FIELD	|expires_at	|t_time		|'0'	|NOT NULL	|0
FIELD	|created_at	|t_time		|'0'	|NOT NULL	|0
FIELD	|creator_userid	|t_id		|	|NULL		|0	|2	|users	|userid	|RESTRICT
INDEX	|1		|name
UNIQUE	|2		|userid,name
UNIQUE	|3		|token
INDEX	|4		|creator_userid

TABLE|item_tag|itemtagid|ZBX_TEMPLATE
FIELD		|itemtagid	|t_id		|	|NOT NULL	|0
FIELD		|itemid		|t_id		|	|NOT NULL	|0			|1|items	|		|RESTRICT
FIELD		|tag		|t_varchar(255)	|''	|NOT NULL	|0
FIELD		|value		|t_varchar(255)	|''	|NOT NULL	|0
INDEX		|1		|itemid
CHANGELOG	|4

TABLE|httptest_tag|httptesttagid|ZBX_TEMPLATE
FIELD		|httptesttagid	|t_id		|	|NOT NULL	|0
FIELD		|httptestid	|t_id			|	|NOT NULL	|0		|1|httptest
FIELD		|tag		|t_varchar(255)	|''	|NOT NULL	|0
FIELD		|value		|t_varchar(255)	|''	|NOT NULL	|0
INDEX		|1		|httptestid

TABLE|sysmaps_element_tag|selementtagid|ZBX_TEMPLATE
FIELD		|selementtagid	|t_id		|	|NOT NULL	|0
FIELD		|selementid	|t_id			|	|NOT NULL	|0		|1|sysmaps_elements
FIELD		|tag		|t_varchar(255)	|''	|NOT NULL	|0
FIELD		|value		|t_varchar(255)	|''	|NOT NULL	|0
FIELD		|operator	|t_integer		|'0'|NOT NULL	|0
INDEX		|1		|selementid

TABLE|report|reportid|ZBX_DATA
FIELD		|reportid	|t_id		|	|NOT NULL	|0
FIELD		|userid		|t_id		|	|NOT NULL	|0		|1|users|userid
FIELD		|name		|t_varchar(255)	|''	|NOT NULL	|0
FIELD		|description	|t_varchar(2048)|''	|NOT NULL	|0
FIELD		|status		|t_integer	|'0'	|NOT NULL	|0
FIELD		|dashboardid	|t_id		|	|NOT NULL	|0		|2|dashboard|dashboardid
FIELD		|period		|t_integer	|'0'	|NOT NULL	|0
FIELD		|cycle		|t_integer	|'0'	|NOT NULL	|0
FIELD		|weekdays	|t_integer	|'0'	|NOT NULL	|0
FIELD		|start_time	|t_integer	|'0'	|NOT NULL	|0
FIELD		|active_since	|t_integer	|'0'	|NOT NULL	|0
FIELD		|active_till	|t_integer	|'0'	|NOT NULL	|0
FIELD		|state		|t_integer	|'0'	|NOT NULL	|ZBX_NODATA
FIELD		|lastsent	|t_time	|'0'		|NOT NULL	|ZBX_NODATA
FIELD		|info		|t_varchar(2048)|''	|NOT NULL	|ZBX_NODATA
UNIQUE		|1		|name

TABLE|report_param|reportparamid|ZBX_DATA
FIELD		|reportparamid	|t_id		|	|NOT NULL	|0
FIELD		|reportid	|t_id		|	|NOT NULL	|0		|1|report|reportid
FIELD		|name		|t_varchar(255)	|''	|NOT NULL	|0
FIELD		|value		|t_shorttext	|''	|NOT NULL	|0
INDEX		|1		|reportid

TABLE|report_user|reportuserid|ZBX_DATA
FIELD		|reportuserid	|t_id		|	|NOT NULL	|0
FIELD		|reportid	|t_id		|	|NOT NULL	|0		|1|report|reportid
FIELD		|userid		|t_id		|	|NOT NULL	|0		|2|users|userid
FIELD		|exclude	|t_integer	|'0'	|NOT NULL	|0
FIELD		|access_userid	|t_id		|	|NULL		|0		|3|users|userid		|RESTRICT
INDEX		|1		|reportid

TABLE|report_usrgrp|reportusrgrpid|ZBX_DATA
FIELD		|reportusrgrpid|t_id		|	|NOT NULL	|0
FIELD		|reportid	|t_id		|	|NOT NULL	|0		|1|report|reportid
FIELD		|usrgrpid	|t_id		|	|NOT NULL	|0		|2|usrgrp|usrgrpid
FIELD		|access_userid	|t_id		|	|NULL		|0		|3|users|userid		|RESTRICT
INDEX		|1		|reportid

TABLE|service_problem_tag|service_problem_tagid|ZBX_DATA
FIELD		|service_problem_tagid	|t_id		|	|NOT NULL	|0
FIELD		|serviceid		|t_id		|	|NOT NULL	|0	|1|services|serviceid
FIELD		|tag			|t_varchar(255)	|''	|NOT NULL	|0
FIELD		|operator		|t_integer	|'0'	|NOT NULL	|0
FIELD		|value			|t_varchar(255)	|''	|NOT NULL	|0
INDEX		|1			|serviceid

TABLE|service_problem|service_problemid|ZBX_DATA
FIELD		|service_problemid	|t_id		|	|NOT NULL	|0
FIELD		|eventid		|t_id		|	|NOT NULL	|0	|1|problem|eventid
FIELD		|serviceid		|t_id		|	|NOT NULL	|0	|2|services|serviceid
FIELD		|severity		|t_integer	|'0'	|NOT NULL	|0
INDEX		|1			|eventid
INDEX		|2			|serviceid

TABLE|service_tag|servicetagid|0
FIELD		|servicetagid	|t_id		|	|NOT NULL	|0
FIELD		|serviceid	|t_id		|	|NOT NULL	|0		|1|services|serviceid
FIELD		|tag		|t_varchar(255)	|''	|NOT NULL	|0
FIELD		|value		|t_varchar(255)	|''	|NOT NULL	|0
INDEX		|1		|serviceid

TABLE|service_status_rule|service_status_ruleid|ZBX_DATA
FIELD		|service_status_ruleid|t_id	|	|NOT NULL	|0
FIELD		|serviceid	|t_id		|	|NOT NULL	|0		|1|services|serviceid
FIELD		|type		|t_integer	|'0'	|NOT NULL	|0
FIELD		|limit_value	|t_integer	|'0'	|NOT NULL	|0
FIELD		|limit_status	|t_integer	|'0'	|NOT NULL	|0
FIELD		|new_status	|t_integer	|'0'	|NOT NULL	|0
INDEX		|1		|serviceid

TABLE|ha_node|ha_nodeid|ZBX_DATA
FIELD		|ha_nodeid	|t_cuid		|	|NOT NULL	|0
FIELD		|name		|t_varchar(255)	|''	|NOT NULL	|0
FIELD		|address	|t_varchar(255)	|''	|NOT NULL	|0
FIELD		|port		|t_integer	|'10051'|NOT NULL	|0
FIELD		|lastaccess	|t_integer	|'0'	|NOT NULL	|0
FIELD		|status		|t_integer	|'0'	|NOT NULL	|0
FIELD		|ha_sessionid	|t_cuid		|''	|NOT NULL	|0
UNIQUE		|1		|name
INDEX		|2		|status,lastaccess

TABLE|sla|slaid|ZBX_DATA
FIELD		|slaid		|t_id		|	|NOT NULL	|0
FIELD		|name		|t_varchar(255)	|''	|NOT NULL	|0
FIELD		|period		|t_integer	|'0'	|NOT NULL	|0
FIELD		|slo		|t_double	|'99.9'	|NOT NULL	|0
FIELD		|effective_date	|t_integer	|'0'	|NOT NULL	|0
FIELD		|timezone	|t_varchar(50)	|'UTC'	|NOT NULL	|ZBX_NODATA
FIELD		|status		|t_integer	|'1'	|NOT NULL	|0
FIELD		|description	|t_shorttext	|''	|NOT NULL	|0
UNIQUE		|1		|name

TABLE|sla_schedule|sla_scheduleid|ZBX_DATA
FIELD		|sla_scheduleid	|t_id		|	|NOT NULL	|0
FIELD		|slaid		|t_id		|	|NOT NULL	|0		|1|sla|slaid
FIELD		|period_from	|t_integer	|'0'	|NOT NULL	|0
FIELD		|period_to	|t_integer	|'0'	|NOT NULL	|0
INDEX		|1		|slaid

TABLE|sla_excluded_downtime|sla_excluded_downtimeid|ZBX_DATA
FIELD		|sla_excluded_downtimeid|t_id		|	|NOT NULL	|0
FIELD		|slaid			|t_id		|	|NOT NULL	|0	|1|sla|slaid
FIELD		|name			|t_varchar(255)	|''	|NOT NULL	|0
FIELD		|period_from		|t_integer	|'0'	|NOT NULL	|0
FIELD		|period_to		|t_integer	|'0'	|NOT NULL	|0
INDEX		|1			|slaid

TABLE|sla_service_tag|sla_service_tagid|0
FIELD		|sla_service_tagid	|t_id		|	|NOT NULL	|0
FIELD		|slaid			|t_id		|	|NOT NULL	|0	|1|sla|slaid
FIELD		|tag			|t_varchar(255)	|''	|NOT NULL	|0
FIELD		|operator		|t_integer	|'0'	|NOT NULL	|0
FIELD		|value			|t_varchar(255)	|''	|NOT NULL	|0
INDEX		|1			|slaid

TABLE|host_rtdata|hostid|ZBX_TEMPLATE
FIELD		|hostid			|t_id		|	|NOT NULL	|0	|1|hosts|hostid
FIELD		|active_available	|t_integer	|'0'	|NOT NULL	|0
FIELD		|lastaccess		|t_integer	|'0'	|NOT NULL	|ZBX_NODATA
FIELD		|version		|t_integer	|'0'	|NOT NULL	|ZBX_NODATA
FIELD		|compatibility		|t_integer	|'0'	|NOT NULL	|ZBX_NODATA

TABLE|userdirectory|userdirectoryid|0
FIELD		|userdirectoryid	|t_id			|		|NOT NULL	|0
FIELD		|name				|t_varchar(128)	|''		|NOT NULL	|0
FIELD		|description		|t_shorttext	|''		|NOT NULL	|0
FIELD		|idp_type			|t_integer		|'1'	|NOT NULL	|0
FIELD		|provision_status	|t_integer		|'0'	|NOT NULL	|0
INDEX		|1			|idp_type

TABLE|userdirectory_ldap|userdirectory_ldapid|0
FIELD		|userdirectory_ldapid	|t_id			|		|NOT NULL	|0
FIELD		|userdirectoryid		|t_id			|NULL	|NULL		|0	|1|userdirectory
FIELD		|host					|t_varchar(255)	|''		|NOT NULL	|0
FIELD		|port					|t_integer		|'389'	|NOT NULL	|0
FIELD		|base_dn				|t_varchar(255)	|''		|NOT NULL	|0
FIELD		|search_attribute		|t_varchar(128)	|''		|NOT NULL	|0
FIELD		|bind_dn				|t_varchar(255)	|''		|NOT NULL	|0
FIELD		|bind_password			|t_varchar(128)	|''		|NOT NULL	|0
FIELD		|start_tls				|t_integer		|'0'	|NOT NULL	|0
FIELD		|search_filter			|t_varchar(255)	|''		|NOT NULL	|0
FIELD		|group_basedn			|t_varchar(255)	|''		|NOT NULL	|0
FIELD		|group_name				|t_varchar(255)	|''		|NOT NULL	|0
FIELD		|group_member			|t_varchar(255)	|''		|NOT NULL	|0
FIELD		|group_filter			|t_varchar(255)	|''		|NOT NULL	|0
FIELD		|group_membership		|t_varchar(255)	|''		|NOT NULL	|0
FIELD		|user_username			|t_varchar(255)	|''		|NOT NULL	|0
FIELD		|user_lastname			|t_varchar(255)	|''		|NOT NULL	|0
INDEX		|1	|userdirectoryid

TABLE|userdirectory_saml|userdirectory_samlid|0
FIELD		|userdirectory_samlid	|t_id			|		|NOT NULL	|0
FIELD		|userdirectoryid		|t_id			|NULL	|NULL		|0	|1|userdirectory
FIELD		|idp_entityid			|t_varchar(1024)|''		|NOT NULL	|0
FIELD		|sso_url				|t_varchar(2048)|''		|NOT NULL	|0
FIELD		|slo_url				|t_varchar(2048)|''		|NOT NULL	|0
FIELD		|username_attribute		|t_varchar(128)	|''		|NOT NULL	|0
FIELD		|sp_entityid			|t_varchar(1024)|''		|NOT NULL	|0
FIELD		|nameid_format			|t_varchar(2048)|''		|NOT NULL	|0
FIELD		|sign_messages			|t_integer		|'0'	|NOT NULL	|0
FIELD		|sign_assertions		|t_integer		|'0'	|NOT NULL	|0
FIELD		|sign_authn_requests	|t_integer		|'0'	|NOT NULL	|0
FIELD		|sign_logout_requests	|t_integer		|'0'	|NOT NULL	|0
FIELD		|sign_logout_responses	|t_integer		|'0'	|NOT NULL	|0
FIELD		|encrypt_nameid			|t_integer		|'0'	|NOT NULL	|0
FIELD		|encrypt_assertions		|t_integer		|'0'	|NOT NULL	|0
FIELD		|group_name				|t_varchar(255)	|''		|NOT NULL	|0
FIELD		|user_username			|t_varchar(255)	|''		|NOT NULL	|0
FIELD		|user_lastname			|t_varchar(255)	|''		|NOT NULL	|0
FIELD		|scim_status			|t_integer		|'0'	|NOT NULL	|0
INDEX		|1	|userdirectoryid

TABLE|userdirectory_media|userdirectory_mediaid|0
FIELD		|userdirectory_mediaid	|t_id			|	|NOT NULL	|0
FIELD		|userdirectoryid	|t_id			|	|NOT NULL	|0	|1	|userdirectory
FIELD		|mediatypeid		|t_id			|	|NOT NULL	|0	|2	|media_type
FIELD		|name				|t_varchar(64)	|''	|NOT NULL	|0
FIELD		|attribute			|t_varchar(255)	|''	|NOT NULL	|0
INDEX		|1	|userdirectoryid
INDEX		|2	|mediatypeid

TABLE|userdirectory_usrgrp|userdirectory_usrgrpid|0
FIELD		|userdirectory_usrgrpid		|t_id		|	|NOT NULL	|0
FIELD		|userdirectory_idpgroupid	|t_id		|	|NOT NULL	|0	|1	|userdirectory_idpgroup
FIELD		|usrgrpid					|t_id		|	|NOT NULL	|0	|2	|usrgrp
UNIQUE		|1	|userdirectory_idpgroupid,usrgrpid
INDEX		|2	|usrgrpid
INDEX		|3	|userdirectory_idpgroupid

TABLE|userdirectory_idpgroup|userdirectory_idpgroupid|0
FIELD		|userdirectory_idpgroupid	|t_id			|	|NOT NULL	|0
FIELD		|userdirectoryid		|t_id			|	|NOT NULL	|0	|1	|userdirectory
FIELD		|roleid					|t_id			|	|NOT NULL	|0	|2	|role
FIELD		|name					|t_varchar(255)	|''	|NOT NULL	|0
FIELD		|sortorder				|t_integer	|0	|NOT NULL	|0
INDEX		|1	|userdirectoryid
INDEX		|2	|roleid

TABLE|changelog|changelogid|0
FIELD		|changelogid	|t_serial	|	|NOT NULL	|0
FIELD		|object		|t_integer	|'0'	|NOT NULL	|0
FIELD		|objectid	|t_id		|	|NOT NULL	|0
FIELD		|operation	|t_integer	|'0'	|NOT NULL	|0
FIELD		|clock		|t_integer	|'0'	|NOT NULL	|0
INDEX		|1		|clock

TABLE|scim_groups|scim_groupid|0
FIELD		|scim_groupid	|t_id			|	|NOT NULL	|0
FIELD		|name			|t_varchar(64)	|''	|NOT NULL	|0
UNIQUE		|1		|name

TABLE|users_scim_groups|users_scim_groupid|0
FIELD		|users_scim_groupid	|t_id	|	|NOT NULL	|0
FIELD		|userid				|t_id	|	|NOT NULL	|0	|1|users
FIELD		|scim_groupid		|t_id	|	|NOT NULL	|0	|2|scim_groups
INDEX		|1	|userid
INDEX		|2	|scim_groupid

TABLE|dbversion|dbversionid|
FIELD		|dbversionid	|t_id		|	|NOT NULL	|0
FIELD		|mandatory	|t_integer	|'0'	|NOT NULL	|
FIELD		|optional	|t_integer	|'0'	|NOT NULL	|
ROW		|1		|6030059	|6030059<|MERGE_RESOLUTION|>--- conflicted
+++ resolved
@@ -589,14 +589,11 @@
 FIELD		|geomaps_attribution|t_varchar(1024)|''	|NOT NULL	|ZBX_NODATA
 FIELD		|vault_provider	|t_integer	|'0'	|NOT NULL	|ZBX_NODATA
 FIELD		|ldap_userdirectoryid	|t_id	|NULL |NULL	|0		|3|userdirectory	|userdirectoryid|RESTRICT
-<<<<<<< HEAD
 FIELD		|jit_provision_interval		|t_varchar(32)	|'1h'	|NOT NULL	|0
 FIELD		|saml_jit_status			|t_integer		|'0'	|NOT NULL	|0
 FIELD		|ldap_jit_status			|t_integer		|'0'	|NOT NULL	|0
 FIELD		|deprovisioned_groupid		|t_id			|NULL	|NULL		|0	|4|usrgrp	|usrgrpid|RESTRICT
-=======
 FIELD		|server_status		|t_shorttext	|''	|NOT NULL	|ZBX_NODATA
->>>>>>> 1878c29a
 INDEX		|1		|alert_usrgrpid
 INDEX		|2		|discovery_groupid
 INDEX		|3		|ldap_userdirectoryid
