--- conflicted
+++ resolved
@@ -1523,8 +1523,4 @@
 TABLE|dbversion||
 FIELD		|mandatory	|t_integer	|'0'	|NOT NULL	|
 FIELD		|optional	|t_integer	|'0'	|NOT NULL	|
-<<<<<<< HEAD
-ROW		|3030070	|3030070
-=======
-ROW		|3030140	|3030140
->>>>>>> eec77e54
+ROW		|3030142	|3030142