--
-- Zabbix
-- Copyright (C) 2001-2021 Zabbix SIA
--
-- This program is free software; you can redistribute it and/or modify
-- it under the terms of the GNU General Public License as published by
-- the Free Software Foundation; either version 2 of the License, or
-- (at your option) any later version.
--
-- This program is distributed in the hope that it will be useful,
-- but WITHOUT ANY WARRANTY; without even the implied warranty of
-- MERCHANTABILITY or FITNESS FOR A PARTICULAR PURPOSE. See the
-- GNU General Public License for more details.
--
-- You should have received a copy of the GNU General Public License
-- along with this program; if not, write to the Free Software
-- Foundation, Inc., 51 Franklin Street, Fifth Floor, Boston, MA  02110-1301, USA.
--

--
-- Do not use spaces
-- Tables must be sorted to match referential integrity rules
--

TABLE|role|roleid|ZBX_DATA
FIELD		|roleid		|t_id		|	|NOT NULL	|0
FIELD		|name		|t_varchar(255)	|''	|NOT NULL	|0
FIELD		|type		|t_integer	|'0'	|NOT NULL	|0
FIELD		|readonly	|t_integer	|'0'	|NOT NULL	|0
UNIQUE		|1		|name

TABLE|users|userid|ZBX_DATA
FIELD		|userid		|t_id		|	|NOT NULL	|0
FIELD		|username	|t_varchar(100)	|''	|NOT NULL	|0
FIELD		|name		|t_varchar(100)	|''	|NOT NULL	|0
FIELD		|surname	|t_varchar(100)	|''	|NOT NULL	|0
FIELD		|passwd		|t_varchar(60)	|''	|NOT NULL	|0
FIELD		|url		|t_varchar(255)	|''	|NOT NULL	|0
FIELD		|autologin	|t_integer	|'0'	|NOT NULL	|0
FIELD		|autologout	|t_varchar(32)	|'15m'	|NOT NULL	|0
FIELD		|lang		|t_varchar(7)	|'default'|NOT NULL	|ZBX_NODATA
FIELD		|refresh	|t_varchar(32)	|'30s'	|NOT NULL	|0
FIELD		|theme		|t_varchar(128)	|'default'|NOT NULL	|ZBX_NODATA
FIELD		|attempt_failed	|t_integer	|0	|NOT NULL	|ZBX_NODATA
FIELD		|attempt_ip	|t_varchar(39)	|''	|NOT NULL	|ZBX_NODATA
FIELD		|attempt_clock	|t_integer	|0	|NOT NULL	|ZBX_NODATA
FIELD		|rows_per_page	|t_integer	|50	|NOT NULL	|0
FIELD		|timezone	|t_varchar(50)	|'default'|NOT NULL	|ZBX_NODATA
FIELD		|roleid		|t_id		|	|NOT NULL	|0			|1|role
UNIQUE		|1		|username

TABLE|maintenances|maintenanceid|ZBX_DATA
FIELD		|maintenanceid	|t_id		|	|NOT NULL	|0
FIELD		|name		|t_varchar(128)	|''	|NOT NULL	|0
FIELD		|maintenance_type|t_integer	|'0'	|NOT NULL	|0
FIELD		|description	|t_shorttext	|''	|NOT NULL	|0
FIELD		|active_since	|t_integer	|'0'	|NOT NULL	|0
FIELD		|active_till	|t_integer	|'0'	|NOT NULL	|0
FIELD		|tags_evaltype	|t_integer	|'0'	|NOT NULL	|0
INDEX		|1		|active_since,active_till
UNIQUE		|2		|name

TABLE|hosts|hostid|ZBX_TEMPLATE
FIELD		|hostid		|t_id		|	|NOT NULL	|0
FIELD		|proxy_hostid	|t_id		|	|NULL		|0			|1|hosts	|hostid		|RESTRICT
FIELD		|host		|t_varchar(128)	|''	|NOT NULL	|ZBX_PROXY
FIELD		|status		|t_integer	|'0'	|NOT NULL	|ZBX_PROXY
FIELD		|lastaccess	|t_integer	|'0'	|NOT NULL	|ZBX_NODATA
FIELD		|ipmi_authtype	|t_integer	|'-1'	|NOT NULL	|ZBX_PROXY
FIELD		|ipmi_privilege	|t_integer	|'2'	|NOT NULL	|ZBX_PROXY
FIELD		|ipmi_username	|t_varchar(16)	|''	|NOT NULL	|ZBX_PROXY
FIELD		|ipmi_password	|t_varchar(20)	|''	|NOT NULL	|ZBX_PROXY
FIELD		|maintenanceid	|t_id		|	|NULL		|ZBX_NODATA		|2|maintenances	|		|RESTRICT
FIELD		|maintenance_status|t_integer	|'0'	|NOT NULL	|ZBX_NODATA
FIELD		|maintenance_type|t_integer	|'0'	|NOT NULL	|ZBX_NODATA
FIELD		|maintenance_from|t_integer	|'0'	|NOT NULL	|ZBX_NODATA
FIELD		|name		|t_varchar(128)	|''	|NOT NULL	|ZBX_PROXY
FIELD		|flags		|t_integer	|'0'	|NOT NULL	|0
FIELD		|templateid	|t_id		|	|NULL		|0			|3|hosts	|hostid
FIELD		|description	|t_shorttext	|''	|NOT NULL	|0
FIELD		|tls_connect	|t_integer	|'1'	|NOT NULL	|ZBX_PROXY
FIELD		|tls_accept	|t_integer	|'1'	|NOT NULL	|ZBX_PROXY
FIELD		|tls_issuer	|t_varchar(1024)|''	|NOT NULL	|ZBX_PROXY
FIELD		|tls_subject	|t_varchar(1024)|''	|NOT NULL	|ZBX_PROXY
FIELD		|tls_psk_identity|t_varchar(128)|''	|NOT NULL	|ZBX_PROXY
FIELD		|tls_psk	|t_varchar(512)	|''	|NOT NULL	|ZBX_PROXY
FIELD		|proxy_address	|t_varchar(255)	|''	|NOT NULL	|0
FIELD		|auto_compress	|t_integer	|'1'	|NOT NULL	|0
FIELD		|discover	|t_integer	|'0'	|NOT NULL	|0
FIELD		|custom_interfaces|t_integer	|'0'	|NOT NULL	|0
INDEX		|1		|host
INDEX		|2		|status
INDEX		|3		|proxy_hostid
INDEX		|4		|name
INDEX		|5		|maintenanceid

TABLE|hstgrp|groupid|ZBX_DATA
FIELD		|groupid	|t_id		|	|NOT NULL	|0
FIELD		|name		|t_varchar(255)	|''	|NOT NULL	|0
FIELD		|internal	|t_integer	|'0'	|NOT NULL	|0
FIELD		|flags		|t_integer	|'0'	|NOT NULL	|0
INDEX		|1		|name

TABLE|group_prototype|group_prototypeid|ZBX_TEMPLATE
FIELD		|group_prototypeid|t_id		|	|NOT NULL	|0
FIELD		|hostid		|t_id		|	|NOT NULL	|0			|1|hosts
FIELD		|name		|t_varchar(255)	|''	|NOT NULL	|0
FIELD		|groupid	|t_id		|	|NULL		|0			|2|hstgrp	|		|RESTRICT
FIELD		|templateid	|t_id		|	|NULL		|0			|3|group_prototype|group_prototypeid
INDEX		|1		|hostid

TABLE|group_discovery|groupid|ZBX_TEMPLATE
FIELD		|groupid	|t_id		|	|NOT NULL	|0			|1|hstgrp
FIELD		|parent_group_prototypeid|t_id	|	|NOT NULL	|0			|2|group_prototype|group_prototypeid|RESTRICT
FIELD		|name		|t_varchar(64)	|''	|NOT NULL	|ZBX_NODATA
FIELD		|lastcheck	|t_integer	|'0'	|NOT NULL	|ZBX_NODATA
FIELD		|ts_delete	|t_time		|'0'	|NOT NULL	|ZBX_NODATA

TABLE|drules|druleid|ZBX_DATA
FIELD		|druleid	|t_id		|	|NOT NULL	|0
FIELD		|proxy_hostid	|t_id		|	|NULL		|0			|1|hosts	|hostid		|RESTRICT
FIELD		|name		|t_varchar(255)	|''	|NOT NULL	|ZBX_PROXY
FIELD		|iprange	|t_varchar(2048)|''	|NOT NULL	|ZBX_PROXY
FIELD		|delay		|t_varchar(255)	|'1h'	|NOT NULL	|ZBX_PROXY
FIELD		|nextcheck	|t_integer	|'0'	|NOT NULL	|ZBX_NODATA
FIELD		|status		|t_integer	|'0'	|NOT NULL	|0
INDEX		|1		|proxy_hostid
UNIQUE		|2		|name

TABLE|dchecks|dcheckid|ZBX_DATA
FIELD		|dcheckid	|t_id		|	|NOT NULL	|0
FIELD		|druleid	|t_id		|	|NOT NULL	|ZBX_PROXY		|1|drules
FIELD		|type		|t_integer	|'0'	|NOT NULL	|ZBX_PROXY
FIELD		|key_		|t_varchar(2048)|''	|NOT NULL	|ZBX_PROXY
FIELD		|snmp_community	|t_varchar(255)	|''	|NOT NULL	|ZBX_PROXY
FIELD		|ports		|t_varchar(255)	|'0'	|NOT NULL	|ZBX_PROXY
FIELD		|snmpv3_securityname|t_varchar(64)|''	|NOT NULL	|ZBX_PROXY
FIELD		|snmpv3_securitylevel|t_integer	|'0'	|NOT NULL	|ZBX_PROXY
FIELD		|snmpv3_authpassphrase|t_varchar(64)|''	|NOT NULL	|ZBX_PROXY
FIELD		|snmpv3_privpassphrase|t_varchar(64)|''	|NOT NULL	|ZBX_PROXY
FIELD		|uniq		|t_integer	|'0'	|NOT NULL	|ZBX_PROXY
FIELD		|snmpv3_authprotocol|t_integer	|'0'	|NOT NULL	|ZBX_PROXY
FIELD		|snmpv3_privprotocol|t_integer	|'0'	|NOT NULL	|ZBX_PROXY
FIELD		|snmpv3_contextname|t_varchar(255)|''	|NOT NULL	|ZBX_PROXY
FIELD		|host_source|t_integer	|'1'	|NOT NULL	|ZBX_PROXY
FIELD		|name_source|t_integer	|'0'	|NOT NULL	|ZBX_PROXY
INDEX		|1		|druleid,host_source,name_source

TABLE|httptest|httptestid|ZBX_TEMPLATE
FIELD		|httptestid	|t_id		|	|NOT NULL	|0
FIELD		|name		|t_varchar(64)	|''	|NOT NULL	|ZBX_PROXY
FIELD		|nextcheck	|t_integer	|'0'	|NOT NULL	|ZBX_NODATA
FIELD		|delay		|t_varchar(255)	|'1m'	|NOT NULL	|ZBX_PROXY
FIELD		|status		|t_integer	|'0'	|NOT NULL	|0
FIELD		|agent		|t_varchar(255)	|'Zabbix'|NOT NULL	|ZBX_PROXY
FIELD		|authentication	|t_integer	|'0'	|NOT NULL	|ZBX_PROXY,ZBX_NODATA
FIELD		|http_user	|t_varchar(64)	|''	|NOT NULL	|ZBX_PROXY,ZBX_NODATA
FIELD		|http_password	|t_varchar(64)	|''	|NOT NULL	|ZBX_PROXY,ZBX_NODATA
FIELD		|hostid		|t_id		|	|NOT NULL	|ZBX_PROXY		|2|hosts
FIELD		|templateid	|t_id		|	|NULL		|0			|3|httptest	|httptestid
FIELD		|http_proxy	|t_varchar(255)	|''	|NOT NULL	|ZBX_PROXY,ZBX_NODATA
FIELD		|retries	|t_integer	|'1'	|NOT NULL	|ZBX_PROXY,ZBX_NODATA
FIELD		|ssl_cert_file	|t_varchar(255)	|''	|NOT NULL	|ZBX_PROXY,ZBX_NODATA
FIELD		|ssl_key_file	|t_varchar(255)	|''	|NOT NULL	|ZBX_PROXY,ZBX_NODATA
FIELD		|ssl_key_password|t_varchar(64)	|''	|NOT NULL	|ZBX_PROXY,ZBX_NODATA
FIELD		|verify_peer	|t_integer	|'0'	|NOT NULL	|ZBX_PROXY
FIELD		|verify_host	|t_integer	|'0'	|NOT NULL	|ZBX_PROXY
UNIQUE		|2		|hostid,name
INDEX		|3		|status
INDEX		|4		|templateid

TABLE|httpstep|httpstepid|ZBX_TEMPLATE
FIELD		|httpstepid	|t_id		|	|NOT NULL	|0
FIELD		|httptestid	|t_id		|	|NOT NULL	|ZBX_PROXY		|1|httptest
FIELD		|name		|t_varchar(64)	|''	|NOT NULL	|ZBX_PROXY
FIELD		|no		|t_integer	|'0'	|NOT NULL	|ZBX_PROXY
FIELD		|url		|t_varchar(2048)|''	|NOT NULL	|ZBX_PROXY
FIELD		|timeout	|t_varchar(255)	|'15s'	|NOT NULL	|ZBX_PROXY
FIELD		|posts		|t_shorttext	|''	|NOT NULL	|ZBX_PROXY
FIELD		|required	|t_varchar(255)	|''	|NOT NULL	|ZBX_PROXY
FIELD		|status_codes	|t_varchar(255)	|''	|NOT NULL	|ZBX_PROXY
FIELD		|follow_redirects|t_integer	|'1'	|NOT NULL	|ZBX_PROXY
FIELD		|retrieve_mode	|t_integer	|'0'	|NOT NULL	|ZBX_PROXY
FIELD		|post_type	|t_integer	|'0'	|NOT NULL	|ZBX_PROXY
INDEX		|1		|httptestid

TABLE|interface|interfaceid|ZBX_TEMPLATE
FIELD		|interfaceid	|t_id		|	|NOT NULL	|0
FIELD		|hostid		|t_id		|	|NOT NULL	|ZBX_PROXY		|1|hosts
FIELD		|main		|t_integer	|'0'	|NOT NULL	|ZBX_PROXY
FIELD		|type		|t_integer	|'1'	|NOT NULL	|ZBX_PROXY
FIELD		|useip		|t_integer	|'1'	|NOT NULL	|ZBX_PROXY
FIELD		|ip		|t_varchar(64)	|'127.0.0.1'|NOT NULL	|ZBX_PROXY
FIELD		|dns		|t_varchar(255)	|''	|NOT NULL	|ZBX_PROXY
FIELD		|port		|t_varchar(64)	|'10050'|NOT NULL	|ZBX_PROXY
FIELD		|available	|t_integer	|'0'	|NOT NULL	|ZBX_PROXY,ZBX_NODATA
FIELD		|error		|t_varchar(2048)|''	|NOT NULL	|ZBX_NODATA
FIELD		|errors_from	|t_integer	|'0'	|NOT NULL	|ZBX_NODATA
FIELD		|disable_until	|t_integer	|'0'	|NOT NULL	|ZBX_NODATA
INDEX		|1		|hostid,type
INDEX		|2		|ip,dns
INDEX		|3		|available

TABLE|valuemap|valuemapid|ZBX_TEMPLATE
FIELD		|valuemapid	|t_id		|	|NOT NULL	|0
FIELD		|hostid		|t_id		|	|NOT NULL	|0			|1|hosts
FIELD		|name		|t_varchar(64)	|''	|NOT NULL	|0
UNIQUE		|1		|hostid,name

TABLE|items|itemid|ZBX_TEMPLATE
FIELD		|itemid		|t_id		|	|NOT NULL	|0
FIELD		|type		|t_integer	|'0'	|NOT NULL	|ZBX_PROXY
FIELD		|snmp_oid	|t_varchar(512)	|''	|NOT NULL	|ZBX_PROXY
FIELD		|hostid		|t_id		|	|NOT NULL	|ZBX_PROXY		|1|hosts
FIELD		|name		|t_varchar(255)	|''	|NOT NULL	|0
FIELD		|key_		|t_varchar(2048)|''	|NOT NULL	|ZBX_PROXY
FIELD		|delay		|t_varchar(1024)|'0'	|NOT NULL	|ZBX_PROXY
FIELD		|history	|t_varchar(255)	|'90d'	|NOT NULL	|ZBX_PROXY
FIELD		|trends		|t_varchar(255)	|'365d'	|NOT NULL	|0
FIELD		|status		|t_integer	|'0'	|NOT NULL	|ZBX_PROXY
FIELD		|value_type	|t_integer	|'0'	|NOT NULL	|ZBX_PROXY
FIELD		|trapper_hosts	|t_varchar(255)	|''	|NOT NULL	|ZBX_PROXY
FIELD		|units		|t_varchar(255)	|''	|NOT NULL	|0
FIELD		|formula	|t_varchar(255)	|''	|NOT NULL	|0
FIELD		|logtimefmt	|t_varchar(64)	|''	|NOT NULL	|ZBX_PROXY
FIELD		|templateid	|t_id		|	|NULL		|0			|2|items	|itemid
FIELD		|valuemapid	|t_id		|	|NULL		|0			|3|valuemap	|		|RESTRICT
FIELD		|params		|t_text		|''	|NOT NULL	|ZBX_PROXY
FIELD		|ipmi_sensor	|t_varchar(128)	|''	|NOT NULL	|ZBX_PROXY
FIELD		|authtype	|t_integer	|'0'	|NOT NULL	|ZBX_PROXY
FIELD		|username	|t_varchar(64)	|''	|NOT NULL	|ZBX_PROXY
FIELD		|password	|t_varchar(64)	|''	|NOT NULL	|ZBX_PROXY
FIELD		|publickey	|t_varchar(64)	|''	|NOT NULL	|ZBX_PROXY
FIELD		|privatekey	|t_varchar(64)	|''	|NOT NULL	|ZBX_PROXY
FIELD		|flags		|t_integer	|'0'	|NOT NULL	|ZBX_PROXY
FIELD		|interfaceid	|t_id		|	|NULL		|ZBX_PROXY		|4|interface	|		|RESTRICT
FIELD		|description	|t_text		|''	|NOT NULL	|0
FIELD		|inventory_link	|t_integer	|'0'	|NOT NULL	|ZBX_PROXY
FIELD		|lifetime	|t_varchar(255)	|'30d'	|NOT NULL	|0
FIELD		|evaltype	|t_integer	|'0'	|NOT NULL	|0
FIELD		|jmx_endpoint	|t_varchar(255)	|''	|NOT NULL	|ZBX_PROXY
FIELD		|master_itemid	|t_id		|	|NULL		|ZBX_PROXY		|5|items	|itemid
FIELD		|timeout	|t_varchar(255)	|'3s'	|NOT NULL	|ZBX_PROXY
FIELD		|url		|t_varchar(2048)|''	|NOT NULL	|ZBX_PROXY
FIELD		|query_fields	|t_varchar(2048)|''	|NOT NULL	|ZBX_PROXY
FIELD		|posts		|t_text		|''	|NOT NULL	|ZBX_PROXY
FIELD		|status_codes	|t_varchar(255)	|'200'	|NOT NULL	|ZBX_PROXY
FIELD		|follow_redirects|t_integer	|'1'	|NOT NULL	|ZBX_PROXY
FIELD		|post_type	|t_integer	|'0'	|NOT NULL	|ZBX_PROXY
FIELD		|http_proxy	|t_varchar(255)	|''	|NOT NULL	|ZBX_PROXY,ZBX_NODATA
FIELD		|headers	|t_text		|''	|NOT NULL	|ZBX_PROXY
FIELD		|retrieve_mode	|t_integer	|'0'	|NOT NULL	|ZBX_PROXY
FIELD		|request_method	|t_integer	|'0'	|NOT NULL	|ZBX_PROXY
FIELD		|output_format	|t_integer	|'0'	|NOT NULL	|ZBX_PROXY
FIELD		|ssl_cert_file	|t_varchar(255)	|''	|NOT NULL	|ZBX_PROXY,ZBX_NODATA
FIELD		|ssl_key_file	|t_varchar(255)	|''	|NOT NULL	|ZBX_PROXY,ZBX_NODATA
FIELD		|ssl_key_password|t_varchar(64)	|''	|NOT NULL	|ZBX_PROXY,ZBX_NODATA
FIELD		|verify_peer	|t_integer	|'0'	|NOT NULL	|ZBX_PROXY
FIELD		|verify_host	|t_integer	|'0'	|NOT NULL	|ZBX_PROXY
FIELD		|allow_traps	|t_integer	|'0'	|NOT NULL	|ZBX_PROXY
FIELD		|discover	|t_integer	|'0'	|NOT NULL	|0
INDEX		|1		|hostid,key_(1021)
INDEX		|3		|status
INDEX		|4		|templateid
INDEX		|5		|valuemapid
INDEX		|6		|interfaceid
INDEX		|7		|master_itemid

TABLE|httpstepitem|httpstepitemid|ZBX_TEMPLATE
FIELD		|httpstepitemid	|t_id		|	|NOT NULL	|0
FIELD		|httpstepid	|t_id		|	|NOT NULL	|ZBX_PROXY		|1|httpstep
FIELD		|itemid		|t_id		|	|NOT NULL	|ZBX_PROXY		|2|items
FIELD		|type		|t_integer	|'0'	|NOT NULL	|ZBX_PROXY
UNIQUE		|1		|httpstepid,itemid
INDEX		|2		|itemid

TABLE|httptestitem|httptestitemid|ZBX_TEMPLATE
FIELD		|httptestitemid	|t_id		|	|NOT NULL	|0
FIELD		|httptestid	|t_id		|	|NOT NULL	|ZBX_PROXY		|1|httptest
FIELD		|itemid		|t_id		|	|NOT NULL	|ZBX_PROXY		|2|items
FIELD		|type		|t_integer	|'0'	|NOT NULL	|ZBX_PROXY
UNIQUE		|1		|httptestid,itemid
INDEX		|2		|itemid

TABLE|media_type|mediatypeid|ZBX_DATA
FIELD		|mediatypeid	|t_id		|	|NOT NULL	|0
FIELD		|type		|t_integer	|'0'	|NOT NULL	|0
FIELD		|name		|t_varchar(100)	|''	|NOT NULL	|0
FIELD		|smtp_server	|t_varchar(255)	|''	|NOT NULL	|0
FIELD		|smtp_helo	|t_varchar(255)	|''	|NOT NULL	|0
FIELD		|smtp_email	|t_varchar(255)	|''	|NOT NULL	|0
FIELD		|exec_path	|t_varchar(255)	|''	|NOT NULL	|0
FIELD		|gsm_modem	|t_varchar(255)	|''	|NOT NULL	|0
FIELD		|username	|t_varchar(255)	|''	|NOT NULL	|0
FIELD		|passwd		|t_varchar(255)	|''	|NOT NULL	|0
FIELD		|status		|t_integer	|'0'	|NOT NULL	|0
FIELD		|smtp_port	|t_integer	|'25'	|NOT NULL	|0
FIELD		|smtp_security	|t_integer	|'0'	|NOT NULL	|0
FIELD		|smtp_verify_peer|t_integer	|'0'	|NOT NULL	|0
FIELD		|smtp_verify_host|t_integer	|'0'	|NOT NULL	|0
FIELD		|smtp_authentication|t_integer	|'0'	|NOT NULL	|0
FIELD		|exec_params	|t_varchar(255)	|''	|NOT NULL	|0
FIELD		|maxsessions	|t_integer	|'1'	|NOT NULL	|0
FIELD		|maxattempts	|t_integer	|'3'	|NOT NULL	|0
FIELD		|attempt_interval|t_varchar(32)	|'10s'	|NOT NULL	|0
FIELD		|content_type	|t_integer	|'1'	|NOT NULL	|0
FIELD		|script		|t_text		|''	|NOT NULL	|0
FIELD		|timeout	|t_varchar(32)	|'30s'	|NOT NULL	|0
FIELD		|process_tags	|t_integer	|'0'	|NOT NULL	|0
FIELD		|show_event_menu|t_integer	|'0'	|NOT NULL	|0
FIELD		|event_menu_url	|t_varchar(2048)|''	|NOT NULL	|0
FIELD		|event_menu_name|t_varchar(255)	|''	|NOT NULL	|0
FIELD		|description	|t_shorttext	|''	|NOT NULL	|0
UNIQUE		|1		|name

TABLE|media_type_param|mediatype_paramid|ZBX_DATA
FIELD		|mediatype_paramid|t_id		|	|NOT NULL	|0
FIELD		|mediatypeid	|t_id		|	|NOT NULL	|0			|1|media_type
FIELD		|name		|t_varchar(255)	|''	|NOT NULL	|0
FIELD		|value		|t_varchar(2048)|''	|NOT NULL	|0
INDEX		|1		|mediatypeid

TABLE|media_type_message|mediatype_messageid|ZBX_DATA
FIELD		|mediatype_messageid|t_id	|	|NOT NULL	|0
FIELD		|mediatypeid	|t_id		|	|NOT NULL	|0			|1|media_type
FIELD		|eventsource	|t_integer	|	|NOT NULL	|0
FIELD		|recovery	|t_integer	|	|NOT NULL	|0
FIELD		|subject	|t_varchar(255)	|''	|NOT NULL	|0
FIELD		|message	|t_shorttext	|''	|NOT NULL	|0
UNIQUE		|1		|mediatypeid,eventsource,recovery

TABLE|usrgrp|usrgrpid|ZBX_DATA
FIELD		|usrgrpid	|t_id		|	|NOT NULL	|0
FIELD		|name		|t_varchar(64)	|''	|NOT NULL	|0
FIELD		|gui_access	|t_integer	|'0'	|NOT NULL	|0
FIELD		|users_status	|t_integer	|'0'	|NOT NULL	|0
FIELD		|debug_mode	|t_integer	|'0'	|NOT NULL	|0
UNIQUE		|1		|name

TABLE|users_groups|id|ZBX_DATA
FIELD		|id		|t_id		|	|NOT NULL	|0
FIELD		|usrgrpid	|t_id		|	|NOT NULL	|0			|1|usrgrp
FIELD		|userid		|t_id		|	|NOT NULL	|0			|2|users
UNIQUE		|1		|usrgrpid,userid
INDEX		|2		|userid

TABLE|scripts|scriptid|ZBX_DATA
FIELD		|scriptid	|t_id		|	|NOT NULL	|0
FIELD		|name		|t_varchar(255)	|''	|NOT NULL	|0
FIELD		|command	|t_text		|''	|NOT NULL	|0
FIELD		|host_access	|t_integer	|'2'	|NOT NULL	|0
FIELD		|usrgrpid	|t_id		|	|NULL		|0			|1|usrgrp	|		|RESTRICT
FIELD		|groupid	|t_id		|	|NULL		|0			|2|hstgrp	|		|RESTRICT
FIELD		|description	|t_shorttext	|''	|NOT NULL	|0
FIELD		|confirmation	|t_varchar(255)	|''	|NOT NULL	|0
FIELD		|type		|t_integer	|'5'	|NOT NULL	|0
FIELD		|execute_on	|t_integer	|'2'	|NOT NULL	|0
FIELD		|timeout	|t_varchar(32)	|'30s'	|NOT NULL	|ZBX_NODATA
FIELD		|scope		|t_integer	|'1'	|NOT NULL	|0
FIELD		|port		|t_varchar(64)	|''	|NOT NULL	|0
FIELD		|authtype	|t_integer	|'0'	|NOT NULL	|0
FIELD		|username	|t_varchar(64)	|''	|NOT NULL	|0
FIELD		|password	|t_varchar(64)	|''	|NOT NULL	|0
FIELD		|publickey	|t_varchar(64)	|''	|NOT NULL	|0
FIELD		|privatekey	|t_varchar(64)	|''	|NOT NULL	|0
FIELD		|menu_path	|t_varchar(255)	|''	|NOT NULL	|0
INDEX		|1		|usrgrpid
INDEX		|2		|groupid
UNIQUE		|3		|name

TABLE|script_param|script_paramid|ZBX_DATA
FIELD		|script_paramid	|t_id		|	|NOT NULL	|0
FIELD		|scriptid	|t_id		|	|NOT NULL	|0			|1|scripts
FIELD		|name		|t_varchar(255)	|''	|NOT NULL	|0
FIELD		|value		|t_varchar(2048)|''	|NOT NULL	|0
UNIQUE		|1		|scriptid,name

TABLE|actions|actionid|ZBX_DATA
FIELD		|actionid	|t_id		|	|NOT NULL	|0
FIELD		|name		|t_varchar(255)	|''	|NOT NULL	|0
FIELD		|eventsource	|t_integer	|'0'	|NOT NULL	|0
FIELD		|evaltype	|t_integer	|'0'	|NOT NULL	|0
FIELD		|status		|t_integer	|'0'	|NOT NULL	|0
FIELD		|esc_period	|t_varchar(255)	|'1h'	|NOT NULL	|0
FIELD		|formula	|t_varchar(255)	|''	|NOT NULL	|0
FIELD		|pause_suppressed|t_integer	|'1'	|NOT NULL	|0
INDEX		|1		|eventsource,status
UNIQUE		|2		|name

TABLE|operations|operationid|ZBX_DATA
FIELD		|operationid	|t_id		|	|NOT NULL	|0
FIELD		|actionid	|t_id		|	|NOT NULL	|0			|1|actions
FIELD		|operationtype	|t_integer	|'0'	|NOT NULL	|0
FIELD		|esc_period	|t_varchar(255)	|'0'	|NOT NULL	|0
FIELD		|esc_step_from	|t_integer	|'1'	|NOT NULL	|0
FIELD		|esc_step_to	|t_integer	|'1'	|NOT NULL	|0
FIELD		|evaltype	|t_integer	|'0'	|NOT NULL	|0
FIELD		|recovery	|t_integer	|'0'	|NOT NULL	|0
INDEX		|1		|actionid

TABLE|opmessage|operationid|ZBX_DATA
FIELD		|operationid	|t_id		|	|NOT NULL	|0			|1|operations
FIELD		|default_msg	|t_integer	|'1'	|NOT NULL	|0
FIELD		|subject	|t_varchar(255)	|''	|NOT NULL	|0
FIELD		|message	|t_shorttext	|''	|NOT NULL	|0
FIELD		|mediatypeid	|t_id		|	|NULL		|0			|2|media_type	|		|RESTRICT
INDEX		|1		|mediatypeid

TABLE|opmessage_grp|opmessage_grpid|ZBX_DATA
FIELD		|opmessage_grpid|t_id		|	|NOT NULL	|0
FIELD		|operationid	|t_id		|	|NOT NULL	|0			|1|operations
FIELD		|usrgrpid	|t_id		|	|NOT NULL	|0			|2|usrgrp	|		|RESTRICT
UNIQUE		|1		|operationid,usrgrpid
INDEX		|2		|usrgrpid

TABLE|opmessage_usr|opmessage_usrid|ZBX_DATA
FIELD		|opmessage_usrid|t_id		|	|NOT NULL	|0
FIELD		|operationid	|t_id		|	|NOT NULL	|0			|1|operations
FIELD		|userid		|t_id		|	|NOT NULL	|0			|2|users	|		|RESTRICT
UNIQUE		|1		|operationid,userid
INDEX		|2		|userid

TABLE|opcommand|operationid|ZBX_DATA
FIELD		|operationid	|t_id		|	|NOT NULL	|0			|1|operations
FIELD		|scriptid	|t_id		|	|NOT NULL	|0			|2|scripts	|		|RESTRICT
INDEX		|1		|scriptid

TABLE|opcommand_hst|opcommand_hstid|ZBX_DATA
FIELD		|opcommand_hstid|t_id		|	|NOT NULL	|0
FIELD		|operationid	|t_id		|	|NOT NULL	|0			|1|operations
FIELD		|hostid		|t_id		|	|NULL		|0			|2|hosts	|		|RESTRICT
INDEX		|1		|operationid
INDEX		|2		|hostid

TABLE|opcommand_grp|opcommand_grpid|ZBX_DATA
FIELD		|opcommand_grpid|t_id		|	|NOT NULL	|0
FIELD		|operationid	|t_id		|	|NOT NULL	|0			|1|operations
FIELD		|groupid	|t_id		|	|NOT NULL	|0			|2|hstgrp	|		|RESTRICT
INDEX		|1		|operationid
INDEX		|2		|groupid

TABLE|opgroup|opgroupid|ZBX_DATA
FIELD		|opgroupid	|t_id		|	|NOT NULL	|0
FIELD		|operationid	|t_id		|	|NOT NULL	|0			|1|operations
FIELD		|groupid	|t_id		|	|NOT NULL	|0			|2|hstgrp	|		|RESTRICT
UNIQUE		|1		|operationid,groupid
INDEX		|2		|groupid

TABLE|optemplate|optemplateid|ZBX_TEMPLATE
FIELD		|optemplateid	|t_id		|	|NOT NULL	|0
FIELD		|operationid	|t_id		|	|NOT NULL	|0			|1|operations
FIELD		|templateid	|t_id		|	|NOT NULL	|0			|2|hosts	|hostid		|RESTRICT
UNIQUE		|1		|operationid,templateid
INDEX		|2		|templateid

TABLE|opconditions|opconditionid|ZBX_DATA
FIELD		|opconditionid	|t_id		|	|NOT NULL	|0
FIELD		|operationid	|t_id		|	|NOT NULL	|0			|1|operations
FIELD		|conditiontype	|t_integer	|'0'	|NOT NULL	|0
FIELD		|operator	|t_integer	|'0'	|NOT NULL	|0
FIELD		|value		|t_varchar(255)	|''	|NOT NULL	|0
INDEX		|1		|operationid

TABLE|conditions|conditionid|ZBX_DATA
FIELD		|conditionid	|t_id		|	|NOT NULL	|0
FIELD		|actionid	|t_id		|	|NOT NULL	|0			|1|actions
FIELD		|conditiontype	|t_integer	|'0'	|NOT NULL	|0
FIELD		|operator	|t_integer	|'0'	|NOT NULL	|0
FIELD		|value		|t_varchar(255)	|''	|NOT NULL	|0
FIELD		|value2		|t_varchar(255)	|''	|NOT NULL	|0
INDEX		|1		|actionid

TABLE|config|configid|ZBX_DATA
FIELD		|configid	|t_id		|	|NOT NULL	|0
FIELD		|work_period	|t_varchar(255)	|'1-5,09:00-18:00'|NOT NULL|0
FIELD		|alert_usrgrpid	|t_id		|	|NULL		|0			|1|usrgrp	|usrgrpid	|RESTRICT
FIELD		|default_theme	|t_varchar(128)	|'blue-theme'|NOT NULL	|ZBX_NODATA
FIELD		|authentication_type|t_integer	|'0'	|NOT NULL	|ZBX_NODATA
FIELD		|ldap_host	|t_varchar(255)	|''	|NOT NULL	|ZBX_NODATA
FIELD		|ldap_port	|t_integer	|389	|NOT NULL	|ZBX_NODATA
FIELD		|ldap_base_dn	|t_varchar(255)	|''	|NOT NULL	|ZBX_NODATA
FIELD		|ldap_bind_dn	|t_varchar(255)	|''	|NOT NULL	|ZBX_NODATA
FIELD		|ldap_bind_password|t_varchar(128)|''	|NOT NULL	|ZBX_NODATA
FIELD		|ldap_search_attribute|t_varchar(128)|''|NOT NULL	|ZBX_NODATA
FIELD		|discovery_groupid|t_id		|	|NOT NULL	|ZBX_PROXY		|2|hstgrp	|groupid	|RESTRICT
FIELD		|max_in_table	|t_integer	|'50'	|NOT NULL	|ZBX_NODATA
FIELD		|search_limit	|t_integer	|'1000'	|NOT NULL	|ZBX_NODATA
FIELD		|severity_color_0|t_varchar(6)	|'97AAB3'|NOT NULL	|ZBX_NODATA
FIELD		|severity_color_1|t_varchar(6)	|'7499FF'|NOT NULL	|ZBX_NODATA
FIELD		|severity_color_2|t_varchar(6)	|'FFC859'|NOT NULL	|ZBX_NODATA
FIELD		|severity_color_3|t_varchar(6)	|'FFA059'|NOT NULL	|ZBX_NODATA
FIELD		|severity_color_4|t_varchar(6)	|'E97659'|NOT NULL	|ZBX_NODATA
FIELD		|severity_color_5|t_varchar(6)	|'E45959'|NOT NULL	|ZBX_NODATA
FIELD		|severity_name_0|t_varchar(32)	|'Not classified'|NOT NULL|ZBX_NODATA
FIELD		|severity_name_1|t_varchar(32)	|'Information'|NOT NULL	|ZBX_NODATA
FIELD		|severity_name_2|t_varchar(32)	|'Warning'|NOT NULL	|ZBX_NODATA
FIELD		|severity_name_3|t_varchar(32)	|'Average'|NOT NULL	|ZBX_NODATA
FIELD		|severity_name_4|t_varchar(32)	|'High'	|NOT NULL	|ZBX_NODATA
FIELD		|severity_name_5|t_varchar(32)	|'Disaster'|NOT NULL	|ZBX_NODATA
FIELD		|ok_period	|t_varchar(32)	|'5m'	|NOT NULL	|ZBX_NODATA
FIELD		|blink_period	|t_varchar(32)	|'2m'	|NOT NULL	|ZBX_NODATA
FIELD		|problem_unack_color|t_varchar(6)|'CC0000'|NOT NULL	|ZBX_NODATA
FIELD		|problem_ack_color|t_varchar(6)	|'CC0000'|NOT NULL	|ZBX_NODATA
FIELD		|ok_unack_color	|t_varchar(6)	|'009900'|NOT NULL	|ZBX_NODATA
FIELD		|ok_ack_color	|t_varchar(6)	|'009900'|NOT NULL	|ZBX_NODATA
FIELD		|problem_unack_style|t_integer	|'1'	|NOT NULL	|ZBX_NODATA
FIELD		|problem_ack_style|t_integer	|'1'	|NOT NULL	|ZBX_NODATA
FIELD		|ok_unack_style	|t_integer	|'1'	|NOT NULL	|ZBX_NODATA
FIELD		|ok_ack_style	|t_integer	|'1'	|NOT NULL	|ZBX_NODATA
FIELD		|snmptrap_logging|t_integer	|'1'	|NOT NULL	|ZBX_PROXY,ZBX_NODATA
FIELD		|server_check_interval|t_integer|'10'	|NOT NULL	|ZBX_NODATA
FIELD		|hk_events_mode	|t_integer	|'1'	|NOT NULL	|ZBX_NODATA
FIELD		|hk_events_trigger|t_varchar(32)|'365d'	|NOT NULL	|ZBX_NODATA
FIELD		|hk_events_internal|t_varchar(32)|'1d'	|NOT NULL	|ZBX_NODATA
FIELD		|hk_events_discovery|t_varchar(32)|'1d'	|NOT NULL	|ZBX_NODATA
FIELD		|hk_events_autoreg|t_varchar(32)|'1d'	|NOT NULL	|ZBX_NODATA
FIELD		|hk_services_mode|t_integer	|'1'	|NOT NULL	|ZBX_NODATA
FIELD		|hk_services	|t_varchar(32)	|'365d'	|NOT NULL	|ZBX_NODATA
FIELD		|hk_audit_mode	|t_integer	|'1'	|NOT NULL	|ZBX_NODATA
FIELD		|hk_audit	|t_varchar(32)	|'365d'	|NOT NULL	|ZBX_NODATA
FIELD		|hk_sessions_mode|t_integer	|'1'	|NOT NULL	|ZBX_NODATA
FIELD		|hk_sessions	|t_varchar(32)	|'365d'	|NOT NULL	|ZBX_NODATA
FIELD		|hk_history_mode|t_integer	|'1'	|NOT NULL	|ZBX_NODATA
FIELD		|hk_history_global|t_integer	|'0'	|NOT NULL	|ZBX_PROXY,ZBX_NODATA
FIELD		|hk_history	|t_varchar(32)	|'90d'	|NOT NULL	|ZBX_PROXY,ZBX_NODATA
FIELD		|hk_trends_mode	|t_integer	|'1'	|NOT NULL	|ZBX_NODATA
FIELD		|hk_trends_global|t_integer	|'0'	|NOT NULL	|ZBX_NODATA
FIELD		|hk_trends	|t_varchar(32)	|'365d'	|NOT NULL	|ZBX_NODATA
FIELD		|default_inventory_mode|t_integer|'-1'	|NOT NULL	|ZBX_NODATA
FIELD		|custom_color	|t_integer	|'0'	|NOT NULL	|ZBX_NODATA
FIELD		|http_auth_enabled	|t_integer	|'0'	|NOT NULL	|ZBX_NODATA
FIELD		|http_login_form	|t_integer	|'0'	|NOT NULL	|ZBX_NODATA
FIELD		|http_strip_domains	|t_varchar(2048)|''	|NOT NULL	|ZBX_NODATA
FIELD		|http_case_sensitive	|t_integer	|'1'	|NOT NULL	|ZBX_NODATA
FIELD		|ldap_configured		|t_integer		|'0'	|NOT NULL	|ZBX_NODATA
FIELD		|ldap_case_sensitive	|t_integer	|'1'	|NOT NULL	|ZBX_NODATA
FIELD		|db_extension	|t_varchar(32)	|''	|NOT NULL	|ZBX_NODATA
FIELD		|autoreg_tls_accept	|t_integer	|'1'	|NOT NULL	|ZBX_PROXY,ZBX_NODATA
FIELD		|compression_status	|t_integer	|'0'	|NOT NULL	|ZBX_NODATA
FIELD		|compress_older	|t_varchar(32)	|'7d'	|NOT NULL	|ZBX_NODATA
FIELD		|instanceid	|t_varchar(32)	|''	|NOT NULL	|ZBX_NODATA
FIELD		|saml_auth_enabled	|t_integer	|'0'	|NOT NULL	|ZBX_NODATA
FIELD		|saml_idp_entityid	|t_varchar(1024)|''	|NOT NULL	|ZBX_NODATA
FIELD		|saml_sso_url	|t_varchar(2048)|''	|NOT NULL	|ZBX_NODATA
FIELD		|saml_slo_url	|t_varchar(2048)|''	|NOT NULL	|ZBX_NODATA
FIELD		|saml_username_attribute|t_varchar(128)	|''	|NOT NULL	|ZBX_NODATA
FIELD		|saml_sp_entityid	|t_varchar(1024)|''	|NOT NULL	|ZBX_NODATA
FIELD		|saml_nameid_format	|t_varchar(2048)|''	|NOT NULL	|ZBX_NODATA
FIELD		|saml_sign_messages	|t_integer	|'0'	|NOT NULL	|ZBX_NODATA
FIELD		|saml_sign_assertions	|t_integer	|'0'	|NOT NULL	|ZBX_NODATA
FIELD		|saml_sign_authn_requests	|t_integer	|'0'	|NOT NULL	|ZBX_NODATA
FIELD		|saml_sign_logout_requests	|t_integer	|'0'	|NOT NULL	|ZBX_NODATA
FIELD		|saml_sign_logout_responses	|t_integer	|'0'	|NOT NULL	|ZBX_NODATA
FIELD		|saml_encrypt_nameid	|t_integer	|'0'	|NOT NULL	|ZBX_NODATA
FIELD		|saml_encrypt_assertions|t_integer	|'0'	|NOT NULL	|ZBX_NODATA
FIELD		|saml_case_sensitive	|t_integer	|'0'	|NOT NULL	|ZBX_NODATA
FIELD		|default_lang		|t_varchar(5)	|'en_GB'|NOT NULL	|ZBX_NODATA
FIELD		|default_timezone	|t_varchar(50)	|'system'|NOT NULL	|ZBX_NODATA
FIELD		|login_attempts	|t_integer	|'5'	|NOT NULL	|ZBX_NODATA
FIELD		|login_block	|t_varchar(32)	|'30s'	|NOT NULL	|ZBX_NODATA
FIELD		|show_technical_errors	|t_integer	|'0'	|NOT NULL	|ZBX_NODATA
FIELD		|validate_uri_schemes	|t_integer	|'1'	|NOT NULL	|ZBX_NODATA
FIELD		|uri_valid_schemes	|t_varchar(255)	|'http,https,ftp,file,mailto,tel,ssh'	|NOT NULL	|ZBX_NODATA
FIELD		|x_frame_options	|t_varchar(255)	|'SAMEORIGIN'	|NOT NULL	|ZBX_NODATA
FIELD		|iframe_sandboxing_enabled	|t_integer	|'1'	|NOT NULL	|ZBX_NODATA
FIELD		|iframe_sandboxing_exceptions	|t_varchar(255)	|''	|NOT NULL	|ZBX_NODATA
FIELD		|max_overview_table_size	|t_integer	|'50'	|NOT NULL	|ZBX_NODATA
FIELD		|history_period	|t_varchar(32)|	'24h'	|NOT NULL	|ZBX_NODATA
FIELD		|period_default	|t_varchar(32)	|'1h'	|NOT NULL	|ZBX_NODATA
FIELD		|max_period	|t_varchar(32)	|'2y'	|NOT NULL	|ZBX_NODATA
FIELD		|socket_timeout	|t_varchar(32)	|'3s'	|NOT NULL	|ZBX_NODATA
FIELD		|connect_timeout	|t_varchar(32)	|'3s'	|NOT NULL	|ZBX_NODATA
FIELD		|media_type_test_timeout	|t_varchar(32)	|'65s'	|NOT NULL	|ZBX_NODATA
FIELD		|script_timeout	|t_varchar(32)	|'60s'	|NOT NULL	|ZBX_NODATA
FIELD		|item_test_timeout	|t_varchar(32)	|'60s'	|NOT NULL	|ZBX_NODATA
FIELD		|session_key	|t_varchar(32)|''	|NOT NULL	|ZBX_NODATA
FIELD		|url		|t_varchar(255)	|''	|NOT NULL	|ZBX_NODATA
FIELD		|report_test_timeout|t_varchar(32)|'60s'|NOT NULL	|ZBX_NODATA
INDEX		|1		|alert_usrgrpid
INDEX		|2		|discovery_groupid

TABLE|triggers|triggerid|ZBX_TEMPLATE
FIELD		|triggerid	|t_id		|	|NOT NULL	|0
FIELD		|expression	|t_varchar(2048)|''	|NOT NULL	|0
FIELD		|description	|t_varchar(255)	|''	|NOT NULL	|0
FIELD		|url		|t_varchar(255)	|''	|NOT NULL	|0
FIELD		|status		|t_integer	|'0'	|NOT NULL	|0
FIELD		|value		|t_integer	|'0'	|NOT NULL	|ZBX_NODATA
FIELD		|priority	|t_integer	|'0'	|NOT NULL	|0
FIELD		|lastchange	|t_integer	|'0'	|NOT NULL	|ZBX_NODATA
FIELD		|comments	|t_shorttext	|''	|NOT NULL	|0
FIELD		|error		|t_varchar(2048)|''	|NOT NULL	|ZBX_NODATA
FIELD		|templateid	|t_id		|	|NULL		|0			|1|triggers	|triggerid
FIELD		|type		|t_integer	|'0'	|NOT NULL	|0
FIELD		|state		|t_integer	|'0'	|NOT NULL	|ZBX_NODATA
FIELD		|flags		|t_integer	|'0'	|NOT NULL	|0
FIELD		|recovery_mode	|t_integer	|'0'	|NOT NULL	|0
FIELD		|recovery_expression|t_varchar(2048)|''	|NOT NULL	|0
FIELD		|correlation_mode|t_integer	|'0'	|NOT NULL	|0
FIELD		|correlation_tag|t_varchar(255)	|''	|NOT NULL	|0
FIELD		|manual_close	|t_integer	|'0'	|NOT NULL	|0
FIELD		|opdata		|t_varchar(255)	|''	|NOT NULL	|0
FIELD		|discover	|t_integer	|'0'	|NOT NULL	|0
FIELD		|event_name	|t_varchar(2048)|''	|NOT NULL	|0
INDEX		|1		|status
INDEX		|2		|value,lastchange
INDEX		|3		|templateid

TABLE|trigger_depends|triggerdepid|ZBX_TEMPLATE
FIELD		|triggerdepid	|t_id		|	|NOT NULL	|0
FIELD		|triggerid_down	|t_id		|	|NOT NULL	|0			|1|triggers	|triggerid
FIELD		|triggerid_up	|t_id		|	|NOT NULL	|0			|2|triggers	|triggerid
UNIQUE		|1		|triggerid_down,triggerid_up
INDEX		|2		|triggerid_up

TABLE|functions|functionid|ZBX_TEMPLATE
FIELD		|functionid	|t_id		|	|NOT NULL	|0
FIELD		|itemid		|t_id		|	|NOT NULL	|0			|1|items
FIELD		|triggerid	|t_id		|	|NOT NULL	|0			|2|triggers
FIELD		|name		|t_varchar(12)	|''	|NOT NULL	|0
FIELD		|parameter	|t_varchar(255)	|'0'	|NOT NULL	|0
INDEX		|1		|triggerid
INDEX		|2		|itemid,name,parameter

TABLE|graphs|graphid|ZBX_TEMPLATE
FIELD		|graphid	|t_id		|	|NOT NULL	|0
FIELD		|name		|t_varchar(128)	|''	|NOT NULL	|0
FIELD		|width		|t_integer	|'900'	|NOT NULL	|0
FIELD		|height		|t_integer	|'200'	|NOT NULL	|0
FIELD		|yaxismin	|t_double	|'0'	|NOT NULL	|0
FIELD		|yaxismax	|t_double	|'100'	|NOT NULL	|0
FIELD		|templateid	|t_id		|	|NULL		|0			|1|graphs	|graphid
FIELD		|show_work_period|t_integer	|'1'	|NOT NULL	|0
FIELD		|show_triggers	|t_integer	|'1'	|NOT NULL	|0
FIELD		|graphtype	|t_integer	|'0'	|NOT NULL	|0
FIELD		|show_legend	|t_integer	|'1'	|NOT NULL	|0
FIELD		|show_3d	|t_integer	|'0'	|NOT NULL	|0
FIELD		|percent_left	|t_double	|'0'	|NOT NULL	|0
FIELD		|percent_right	|t_double	|'0'	|NOT NULL	|0
FIELD		|ymin_type	|t_integer	|'0'	|NOT NULL	|0
FIELD		|ymax_type	|t_integer	|'0'	|NOT NULL	|0
FIELD		|ymin_itemid	|t_id		|	|NULL		|0			|2|items	|itemid		|RESTRICT
FIELD		|ymax_itemid	|t_id		|	|NULL		|0			|3|items	|itemid		|RESTRICT
FIELD		|flags		|t_integer	|'0'	|NOT NULL	|0
FIELD		|discover	|t_integer	|'0'	|NOT NULL	|0
INDEX		|1		|name
INDEX		|2		|templateid
INDEX		|3		|ymin_itemid
INDEX		|4		|ymax_itemid

TABLE|graphs_items|gitemid|ZBX_TEMPLATE
FIELD		|gitemid	|t_id		|	|NOT NULL	|0
FIELD		|graphid	|t_id		|	|NOT NULL	|0			|1|graphs
FIELD		|itemid		|t_id		|	|NOT NULL	|0			|2|items
FIELD		|drawtype	|t_integer	|'0'	|NOT NULL	|0
FIELD		|sortorder	|t_integer	|'0'	|NOT NULL	|0
FIELD		|color		|t_varchar(6)	|'009600'|NOT NULL	|0
FIELD		|yaxisside	|t_integer	|'0'	|NOT NULL	|0
FIELD		|calc_fnc	|t_integer	|'2'	|NOT NULL	|0
FIELD		|type		|t_integer	|'0'	|NOT NULL	|0
INDEX		|1		|itemid
INDEX		|2		|graphid

TABLE|graph_theme|graphthemeid|ZBX_DATA
FIELD		|graphthemeid	|t_id		|	|NOT NULL	|0
FIELD		|theme		|t_varchar(64)	|''	|NOT NULL	|0
FIELD		|backgroundcolor|t_varchar(6)	|''	|NOT NULL	|0
FIELD		|graphcolor	|t_varchar(6)	|''	|NOT NULL	|0
FIELD		|gridcolor	|t_varchar(6)	|''	|NOT NULL	|0
FIELD		|maingridcolor	|t_varchar(6)	|''	|NOT NULL	|0
FIELD		|gridbordercolor|t_varchar(6)	|''	|NOT NULL	|0
FIELD		|textcolor	|t_varchar(6)	|''	|NOT NULL	|0
FIELD		|highlightcolor	|t_varchar(6)	|''	|NOT NULL	|0
FIELD		|leftpercentilecolor|t_varchar(6)|''	|NOT NULL	|0
FIELD		|rightpercentilecolor|t_varchar(6)|''	|NOT NULL	|0
FIELD		|nonworktimecolor|t_varchar(6)	|''	|NOT NULL	|0
FIELD		|colorpalette	|t_varchar(255)	|''	|NOT NULL	|0
UNIQUE		|1		|theme

TABLE|globalmacro|globalmacroid|ZBX_DATA
FIELD		|globalmacroid	|t_id		|	|NOT NULL	|0
FIELD		|macro		|t_varchar(255)	|''	|NOT NULL	|ZBX_PROXY
FIELD		|value		|t_varchar(2048)|''	|NOT NULL	|ZBX_PROXY
FIELD		|description	|t_shorttext	|''	|NOT NULL	|0
FIELD		|type		|t_integer	|'0'	|NOT NULL	|ZBX_PROXY
UNIQUE		|1		|macro

TABLE|hostmacro|hostmacroid|ZBX_TEMPLATE
FIELD		|hostmacroid	|t_id		|	|NOT NULL	|0
FIELD		|hostid		|t_id		|	|NOT NULL	|ZBX_PROXY		|1|hosts
FIELD		|macro		|t_varchar(255)	|''	|NOT NULL	|ZBX_PROXY
FIELD		|value		|t_varchar(2048)|''	|NOT NULL	|ZBX_PROXY
FIELD		|description	|t_shorttext	|''	|NOT NULL	|0
FIELD		|type		|t_integer	|'0'	|NOT NULL	|ZBX_PROXY
UNIQUE		|1		|hostid,macro

TABLE|hosts_groups|hostgroupid|ZBX_TEMPLATE
FIELD		|hostgroupid	|t_id		|	|NOT NULL	|0
FIELD		|hostid		|t_id		|	|NOT NULL	|0			|1|hosts
FIELD		|groupid	|t_id		|	|NOT NULL	|0			|2|hstgrp
UNIQUE		|1		|hostid,groupid
INDEX		|2		|groupid

TABLE|hosts_templates|hosttemplateid|ZBX_TEMPLATE
FIELD		|hosttemplateid	|t_id		|	|NOT NULL	|0
FIELD		|hostid		|t_id		|	|NOT NULL	|ZBX_PROXY		|1|hosts
FIELD		|templateid	|t_id		|	|NOT NULL	|ZBX_PROXY		|2|hosts	|hostid
UNIQUE		|1		|hostid,templateid
INDEX		|2		|templateid

TABLE|valuemap_mapping|valuemap_mappingid|ZBX_TEMPLATE
FIELD		|valuemap_mappingid|t_id	|	|NOT NULL	|0
FIELD		|valuemapid	|t_id		|	|NOT NULL	|0			|1|valuemap
FIELD		|value		|t_varchar(64)	|''	|NOT NULL	|0
FIELD		|newvalue	|t_varchar(64)	|''	|NOT NULL	|0
UNIQUE		|1		|valuemapid,value

TABLE|media|mediaid|ZBX_DATA
FIELD		|mediaid	|t_id		|	|NOT NULL	|0
FIELD		|userid		|t_id		|	|NOT NULL	|0			|1|users
FIELD		|mediatypeid	|t_id		|	|NOT NULL	|0			|2|media_type
FIELD		|sendto		|t_varchar(1024)|''	|NOT NULL	|0
FIELD		|active		|t_integer	|'0'	|NOT NULL	|0
FIELD		|severity	|t_integer	|'63'	|NOT NULL	|0
FIELD		|period		|t_varchar(1024)|'1-7,00:00-24:00'|NOT NULL|0
INDEX		|1		|userid
INDEX		|2		|mediatypeid

TABLE|rights|rightid|ZBX_DATA
FIELD		|rightid	|t_id		|	|NOT NULL	|0
FIELD		|groupid	|t_id		|	|NOT NULL	|0			|1|usrgrp	|usrgrpid
FIELD		|permission	|t_integer	|'0'	|NOT NULL	|0
FIELD		|id		|t_id		|	|NOT NULL	|0			|2|hstgrp	|groupid
INDEX		|1		|groupid
INDEX		|2		|id

TABLE|services|serviceid|ZBX_DATA
FIELD		|serviceid	|t_id		|	|NOT NULL	|0
FIELD		|name		|t_varchar(128)	|''	|NOT NULL	|0
FIELD		|status		|t_integer	|'0'	|NOT NULL	|0
FIELD		|algorithm	|t_integer	|'0'	|NOT NULL	|0
FIELD		|triggerid	|t_id		|	|NULL		|0			|1|triggers
FIELD		|showsla	|t_integer	|'0'	|NOT NULL	|0
FIELD		|goodsla	|t_double	|'99.9'	|NOT NULL	|0
FIELD		|sortorder	|t_integer	|'0'	|NOT NULL	|0
INDEX		|1		|triggerid

TABLE|services_links|linkid|ZBX_DATA
FIELD		|linkid		|t_id		|	|NOT NULL	|0
FIELD		|serviceupid	|t_id		|	|NOT NULL	|0			|1|services	|serviceid
FIELD		|servicedownid	|t_id		|	|NOT NULL	|0			|2|services	|serviceid
FIELD		|soft		|t_integer	|'0'	|NOT NULL	|0
INDEX		|1		|servicedownid
UNIQUE		|2		|serviceupid,servicedownid

TABLE|services_times|timeid|ZBX_DATA
FIELD		|timeid		|t_id		|	|NOT NULL	|0
FIELD		|serviceid	|t_id		|	|NOT NULL	|0			|1|services
FIELD		|type		|t_integer	|'0'	|NOT NULL	|0
FIELD		|ts_from	|t_integer	|'0'	|NOT NULL	|0
FIELD		|ts_to		|t_integer	|'0'	|NOT NULL	|0
FIELD		|note		|t_varchar(255)	|''	|NOT NULL	|0
INDEX		|1		|serviceid,type,ts_from,ts_to

TABLE|icon_map|iconmapid|ZBX_DATA
FIELD		|iconmapid	|t_id		|	|NOT NULL	|0
FIELD		|name		|t_varchar(64)	|''	|NOT NULL	|0
FIELD		|default_iconid	|t_id		|	|NOT NULL	|0			|1|images	|imageid	|RESTRICT
UNIQUE		|1		|name
INDEX		|2		|default_iconid

TABLE|icon_mapping|iconmappingid|ZBX_DATA
FIELD		|iconmappingid	|t_id		|	|NOT NULL	|0
FIELD		|iconmapid	|t_id		|	|NOT NULL	|0			|1|icon_map
FIELD		|iconid		|t_id		|	|NOT NULL	|0			|2|images	|imageid	|RESTRICT
FIELD		|inventory_link	|t_integer	|'0'	|NOT NULL	|0
FIELD		|expression	|t_varchar(64)	|''	|NOT NULL	|0
FIELD		|sortorder	|t_integer	|'0'	|NOT NULL	|0
INDEX		|1		|iconmapid
INDEX		|2		|iconid

TABLE|sysmaps|sysmapid|ZBX_TEMPLATE
FIELD		|sysmapid	|t_id		|	|NOT NULL	|0
FIELD		|name		|t_varchar(128)	|''	|NOT NULL	|0
FIELD		|width		|t_integer	|'600'	|NOT NULL	|0
FIELD		|height		|t_integer	|'400'	|NOT NULL	|0
FIELD		|backgroundid	|t_id		|	|NULL		|0			|1|images	|imageid	|RESTRICT
FIELD		|label_type	|t_integer	|'2'	|NOT NULL	|0
FIELD		|label_location	|t_integer	|'0'	|NOT NULL	|0
FIELD		|highlight	|t_integer	|'1'	|NOT NULL	|0
FIELD		|expandproblem	|t_integer	|'1'	|NOT NULL	|0
FIELD		|markelements	|t_integer	|'0'	|NOT NULL	|0
FIELD		|show_unack	|t_integer	|'0'	|NOT NULL	|0
FIELD		|grid_size	|t_integer	|'50'	|NOT NULL	|0
FIELD		|grid_show	|t_integer	|'1'	|NOT NULL	|0
FIELD		|grid_align	|t_integer	|'1'	|NOT NULL	|0
FIELD		|label_format	|t_integer	|'0'	|NOT NULL	|0
FIELD		|label_type_host|t_integer	|'2'	|NOT NULL	|0
FIELD		|label_type_hostgroup|t_integer	|'2'	|NOT NULL	|0
FIELD		|label_type_trigger|t_integer	|'2'	|NOT NULL	|0
FIELD		|label_type_map|t_integer	|'2'	|NOT NULL	|0
FIELD		|label_type_image|t_integer	|'2'	|NOT NULL	|0
FIELD		|label_string_host|t_varchar(255)|''	|NOT NULL	|0
FIELD		|label_string_hostgroup|t_varchar(255)|''|NOT NULL	|0
FIELD		|label_string_trigger|t_varchar(255)|''	|NOT NULL	|0
FIELD		|label_string_map|t_varchar(255)|''	|NOT NULL	|0
FIELD		|label_string_image|t_varchar(255)|''	|NOT NULL	|0
FIELD		|iconmapid	|t_id		|	|NULL		|0			|2|icon_map	|		|RESTRICT
FIELD		|expand_macros	|t_integer	|'0'	|NOT NULL	|0
FIELD		|severity_min	|t_integer	|'0'	|NOT NULL	|0
FIELD		|userid		|t_id		|	|NOT NULL	|0			|3|users	|		|RESTRICT
FIELD		|private	|t_integer	|'1'	|NOT NULL	|0
FIELD		|show_suppressed|t_integer	|'0'	|NOT NULL	|0
UNIQUE		|1		|name
INDEX		|2		|backgroundid
INDEX		|3		|iconmapid

TABLE|sysmaps_elements|selementid|ZBX_TEMPLATE
FIELD		|selementid	|t_id		|	|NOT NULL	|0
FIELD		|sysmapid	|t_id		|	|NOT NULL	|0			|1|sysmaps
FIELD		|elementid	|t_id		|'0'	|NOT NULL	|0
FIELD		|elementtype	|t_integer	|'0'	|NOT NULL	|0
FIELD		|iconid_off	|t_id		|	|NULL		|0			|2|images	|imageid	|RESTRICT
FIELD		|iconid_on	|t_id		|	|NULL		|0			|3|images	|imageid	|RESTRICT
FIELD		|label		|t_varchar(2048)|''	|NOT NULL	|0
FIELD		|label_location	|t_integer	|'-1'	|NOT NULL	|0
FIELD		|x		|t_integer	|'0'	|NOT NULL	|0
FIELD		|y		|t_integer	|'0'	|NOT NULL	|0
FIELD		|iconid_disabled|t_id		|	|NULL		|0			|4|images	|imageid	|RESTRICT
FIELD		|iconid_maintenance|t_id	|	|NULL		|0			|5|images	|imageid	|RESTRICT
FIELD		|elementsubtype	|t_integer	|'0'	|NOT NULL	|0
FIELD		|areatype	|t_integer	|'0'	|NOT NULL	|0
FIELD		|width		|t_integer	|'200'	|NOT NULL	|0
FIELD		|height		|t_integer	|'200'	|NOT NULL	|0
FIELD		|viewtype	|t_integer	|'0'	|NOT NULL	|0
FIELD		|use_iconmap	|t_integer	|'1'	|NOT NULL	|0
FIELD		|evaltype	|t_integer		|'0'|NOT NULL	|0
INDEX		|1		|sysmapid
INDEX		|2		|iconid_off
INDEX		|3		|iconid_on
INDEX		|4		|iconid_disabled
INDEX		|5		|iconid_maintenance

TABLE|sysmaps_links|linkid|ZBX_TEMPLATE
FIELD		|linkid		|t_id		|	|NOT NULL	|0
FIELD		|sysmapid	|t_id		|	|NOT NULL	|0			|1|sysmaps
FIELD		|selementid1	|t_id		|	|NOT NULL	|0			|2|sysmaps_elements|selementid
FIELD		|selementid2	|t_id		|	|NOT NULL	|0			|3|sysmaps_elements|selementid
FIELD		|drawtype	|t_integer	|'0'	|NOT NULL	|0
FIELD		|color		|t_varchar(6)	|'000000'|NOT NULL	|0
FIELD		|label		|t_varchar(2048)|''	|NOT NULL	|0
INDEX		|1		|sysmapid
INDEX		|2		|selementid1
INDEX		|3		|selementid2

TABLE|sysmaps_link_triggers|linktriggerid|ZBX_TEMPLATE
FIELD		|linktriggerid	|t_id		|	|NOT NULL	|0
FIELD		|linkid		|t_id		|	|NOT NULL	|0			|1|sysmaps_links
FIELD		|triggerid	|t_id		|	|NOT NULL	|0			|2|triggers
FIELD		|drawtype	|t_integer	|'0'	|NOT NULL	|0
FIELD		|color		|t_varchar(6)	|'000000'|NOT NULL	|0
UNIQUE		|1		|linkid,triggerid
INDEX		|2		|triggerid

TABLE|sysmap_element_url|sysmapelementurlid|ZBX_TEMPLATE
FIELD		|sysmapelementurlid|t_id	|	|NOT NULL	|0
FIELD		|selementid	|t_id		|	|NOT NULL	|0			|1|sysmaps_elements
FIELD		|name		|t_varchar(255)	|	|NOT NULL	|0
FIELD		|url		|t_varchar(255)	|''	|NOT NULL	|0
UNIQUE		|1		|selementid,name

TABLE|sysmap_url|sysmapurlid|ZBX_TEMPLATE
FIELD		|sysmapurlid	|t_id		|	|NOT NULL	|0
FIELD		|sysmapid	|t_id		|	|NOT NULL	|0			|1|sysmaps
FIELD		|name		|t_varchar(255)	|	|NOT NULL	|0
FIELD		|url		|t_varchar(255)	|''	|NOT NULL	|0
FIELD		|elementtype	|t_integer	|'0'	|NOT NULL	|0
UNIQUE		|1		|sysmapid,name

TABLE|sysmap_user|sysmapuserid|ZBX_TEMPLATE
FIELD		|sysmapuserid|t_id		|	|NOT NULL	|0
FIELD		|sysmapid	|t_id		|	|NOT NULL	|0			|1|sysmaps
FIELD		|userid		|t_id		|	|NOT NULL	|0			|2|users
FIELD		|permission	|t_integer	|'2'	|NOT NULL	|0
UNIQUE		|1		|sysmapid,userid

TABLE|sysmap_usrgrp|sysmapusrgrpid|ZBX_TEMPLATE
FIELD		|sysmapusrgrpid|t_id		|	|NOT NULL	|0
FIELD		|sysmapid	|t_id		|	|NOT NULL	|0			|1|sysmaps
FIELD		|usrgrpid	|t_id		|	|NOT NULL	|0			|2|usrgrp
FIELD		|permission	|t_integer	|'2'	|NOT NULL	|0
UNIQUE		|1		|sysmapid,usrgrpid

TABLE|maintenances_hosts|maintenance_hostid|ZBX_DATA
FIELD		|maintenance_hostid|t_id	|	|NOT NULL	|0
FIELD		|maintenanceid	|t_id		|	|NOT NULL	|0			|1|maintenances
FIELD		|hostid		|t_id		|	|NOT NULL	|0			|2|hosts
UNIQUE		|1		|maintenanceid,hostid
INDEX		|2		|hostid

TABLE|maintenances_groups|maintenance_groupid|ZBX_DATA
FIELD		|maintenance_groupid|t_id	|	|NOT NULL	|0
FIELD		|maintenanceid	|t_id		|	|NOT NULL	|0			|1|maintenances
FIELD		|groupid	|t_id		|	|NOT NULL	|0			|2|hstgrp
UNIQUE		|1		|maintenanceid,groupid
INDEX		|2		|groupid

TABLE|timeperiods|timeperiodid|ZBX_DATA
FIELD		|timeperiodid	|t_id		|	|NOT NULL	|0
FIELD		|timeperiod_type|t_integer	|'0'	|NOT NULL	|0
FIELD		|every		|t_integer	|'1'	|NOT NULL	|0
FIELD		|month		|t_integer	|'0'	|NOT NULL	|0
FIELD		|dayofweek	|t_integer	|'0'	|NOT NULL	|0
FIELD		|day		|t_integer	|'0'	|NOT NULL	|0
FIELD		|start_time	|t_integer	|'0'	|NOT NULL	|0
FIELD		|period		|t_integer	|'0'	|NOT NULL	|0
FIELD		|start_date	|t_integer	|'0'	|NOT NULL	|0

TABLE|maintenances_windows|maintenance_timeperiodid|ZBX_DATA
FIELD		|maintenance_timeperiodid|t_id	|	|NOT NULL	|0
FIELD		|maintenanceid	|t_id		|	|NOT NULL	|0			|1|maintenances
FIELD		|timeperiodid	|t_id		|	|NOT NULL	|0			|2|timeperiods
UNIQUE		|1		|maintenanceid,timeperiodid
INDEX		|2		|timeperiodid

TABLE|regexps|regexpid|ZBX_DATA
FIELD		|regexpid	|t_id		|	|NOT NULL	|0
FIELD		|name		|t_varchar(128)	|''	|NOT NULL	|ZBX_PROXY
FIELD		|test_string	|t_shorttext	|''	|NOT NULL	|0
UNIQUE		|1		|name

TABLE|expressions|expressionid|ZBX_DATA
FIELD		|expressionid	|t_id		|	|NOT NULL	|0
FIELD		|regexpid	|t_id		|	|NOT NULL	|ZBX_PROXY		|1|regexps
FIELD		|expression	|t_varchar(255)	|''	|NOT NULL	|ZBX_PROXY
FIELD		|expression_type|t_integer	|'0'	|NOT NULL	|ZBX_PROXY
FIELD		|exp_delimiter	|t_varchar(1)	|''	|NOT NULL	|ZBX_PROXY
FIELD		|case_sensitive	|t_integer	|'0'	|NOT NULL	|ZBX_PROXY
INDEX		|1		|regexpid

TABLE|ids|table_name,field_name|0
FIELD		|table_name	|t_varchar(64)	|''	|NOT NULL	|0
FIELD		|field_name	|t_varchar(64)	|''	|NOT NULL	|0
FIELD		|nextid		|t_id		|	|NOT NULL	|0

-- History tables

TABLE|alerts|alertid|0
FIELD		|alertid	|t_id		|	|NOT NULL	|0
FIELD		|actionid	|t_id		|	|NOT NULL	|0			|1|actions
FIELD		|eventid	|t_id		|	|NOT NULL	|0			|2|events
FIELD		|userid		|t_id		|	|NULL		|0			|3|users
FIELD		|clock		|t_time		|'0'	|NOT NULL	|0
FIELD		|mediatypeid	|t_id		|	|NULL		|0			|4|media_type
FIELD		|sendto		|t_varchar(1024)|''	|NOT NULL	|0
FIELD		|subject	|t_varchar(255)	|''	|NOT NULL	|0
FIELD		|message	|t_text		|''	|NOT NULL	|0
FIELD		|status		|t_integer	|'0'	|NOT NULL	|0
FIELD		|retries	|t_integer	|'0'	|NOT NULL	|0
FIELD		|error		|t_varchar(2048)|''	|NOT NULL	|0
FIELD		|esc_step	|t_integer	|'0'	|NOT NULL	|0
FIELD		|alerttype	|t_integer	|'0'	|NOT NULL	|0
FIELD		|p_eventid	|t_id		|	|NULL		|0			|5|events	|eventid
FIELD		|acknowledgeid	|t_id		|	|NULL		|0			|6|acknowledges	|acknowledgeid
FIELD		|parameters	|t_shorttext	|'{}'	|NOT NULL	|0
INDEX		|1		|actionid
INDEX		|2		|clock
INDEX		|3		|eventid
INDEX		|4		|status
INDEX		|5		|mediatypeid
INDEX		|6		|userid
INDEX		|7		|p_eventid

TABLE|history||0
FIELD		|itemid		|t_id		|	|NOT NULL	|0			|-|items
FIELD		|clock		|t_time		|'0'	|NOT NULL	|0
FIELD		|value		|t_double	|'0.0000'|NOT NULL	|0
FIELD		|ns		|t_nanosec	|'0'	|NOT NULL	|0
INDEX		|1		|itemid,clock

TABLE|history_uint||0
FIELD		|itemid		|t_id		|	|NOT NULL	|0			|-|items
FIELD		|clock		|t_time		|'0'	|NOT NULL	|0
FIELD		|value		|t_bigint	|'0'	|NOT NULL	|0
FIELD		|ns		|t_nanosec	|'0'	|NOT NULL	|0
INDEX		|1		|itemid,clock

TABLE|history_str||0
FIELD		|itemid		|t_id		|	|NOT NULL	|0			|-|items
FIELD		|clock		|t_time		|'0'	|NOT NULL	|0
FIELD		|value		|t_varchar(255)	|''	|NOT NULL	|0
FIELD		|ns		|t_nanosec	|'0'	|NOT NULL	|0
INDEX		|1		|itemid,clock

TABLE|history_log||0
FIELD		|itemid		|t_id		|	|NOT NULL	|0			|-|items
FIELD		|clock		|t_time		|'0'	|NOT NULL	|0
FIELD		|timestamp	|t_time		|'0'	|NOT NULL	|0
FIELD		|source		|t_varchar(64)	|''	|NOT NULL	|0
FIELD		|severity	|t_integer	|'0'	|NOT NULL	|0
FIELD		|value		|t_text		|''	|NOT NULL	|0
FIELD		|logeventid	|t_integer	|'0'	|NOT NULL	|0
FIELD		|ns		|t_nanosec	|'0'	|NOT NULL	|0
INDEX		|1		|itemid,clock

TABLE|history_text||0
FIELD		|itemid		|t_id		|	|NOT NULL	|0			|-|items
FIELD		|clock		|t_time		|'0'	|NOT NULL	|0
FIELD		|value		|t_text		|''	|NOT NULL	|0
FIELD		|ns		|t_nanosec	|'0'	|NOT NULL	|0
INDEX		|1		|itemid,clock

TABLE|proxy_history|id|0
FIELD		|id		|t_serial	|	|NOT NULL	|0
FIELD		|itemid		|t_id		|	|NOT NULL	|0			|-|items
FIELD		|clock		|t_time		|'0'	|NOT NULL	|0
FIELD		|timestamp	|t_time		|'0'	|NOT NULL	|0
FIELD		|source		|t_varchar(64)	|''	|NOT NULL	|0
FIELD		|severity	|t_integer	|'0'	|NOT NULL	|0
FIELD		|value		|t_longtext	|''	|NOT NULL	|0
FIELD		|logeventid	|t_integer	|'0'	|NOT NULL	|0
FIELD		|ns		|t_nanosec	|'0'	|NOT NULL	|0
FIELD		|state		|t_integer	|'0'	|NOT NULL	|0
FIELD		|lastlogsize	|t_bigint	|'0'	|NOT NULL	|0
FIELD		|mtime		|t_integer	|'0'	|NOT NULL	|0
FIELD		|flags		|t_integer	|'0'	|NOT NULL	|0
FIELD		|write_clock	|t_time		|'0'	|NOT NULL	|0
INDEX		|1		|clock

TABLE|proxy_dhistory|id|0
FIELD		|id		|t_serial	|	|NOT NULL	|0
FIELD		|clock		|t_time		|'0'	|NOT NULL	|0
FIELD		|druleid	|t_id		|	|NOT NULL	|0			|-|drules
FIELD		|ip		|t_varchar(39)	|''	|NOT NULL	|0
FIELD		|port		|t_integer	|'0'	|NOT NULL	|0
FIELD		|value		|t_varchar(255)	|''	|NOT NULL	|0
FIELD		|status		|t_integer	|'0'	|NOT NULL	|0
FIELD		|dcheckid	|t_id		|	|NULL		|0			|-|dchecks
FIELD		|dns		|t_varchar(255)	|''	|NOT NULL	|0
INDEX		|1		|clock
INDEX		|2		|druleid

TABLE|events|eventid|0
FIELD		|eventid	|t_id		|	|NOT NULL	|0
FIELD		|source		|t_integer	|'0'	|NOT NULL	|0
FIELD		|object		|t_integer	|'0'	|NOT NULL	|0
FIELD		|objectid	|t_id		|'0'	|NOT NULL	|0
FIELD		|clock		|t_time		|'0'	|NOT NULL	|0
FIELD		|value		|t_integer	|'0'	|NOT NULL	|0
FIELD		|acknowledged	|t_integer	|'0'	|NOT NULL	|0
FIELD		|ns		|t_nanosec	|'0'	|NOT NULL	|0
FIELD		|name		|t_varchar(2048)|''	|NOT NULL	|0
FIELD		|severity	|t_integer	|'0'	|NOT NULL	|0
INDEX		|1		|source,object,objectid,clock
INDEX		|2		|source,object,clock

TABLE|trends|itemid,clock|0
FIELD		|itemid		|t_id		|	|NOT NULL	|0			|-|items
FIELD		|clock		|t_time		|'0'	|NOT NULL	|0
FIELD		|num		|t_integer	|'0'	|NOT NULL	|0
FIELD		|value_min	|t_double	|'0.0000'|NOT NULL	|0
FIELD		|value_avg	|t_double	|'0.0000'|NOT NULL	|0
FIELD		|value_max	|t_double	|'0.0000'|NOT NULL	|0

TABLE|trends_uint|itemid,clock|0
FIELD		|itemid		|t_id		|	|NOT NULL	|0			|-|items
FIELD		|clock		|t_time		|'0'	|NOT NULL	|0
FIELD		|num		|t_integer	|'0'	|NOT NULL	|0
FIELD		|value_min	|t_bigint	|'0'	|NOT NULL	|0
FIELD		|value_avg	|t_bigint	|'0'	|NOT NULL	|0
FIELD		|value_max	|t_bigint	|'0'	|NOT NULL	|0

TABLE|acknowledges|acknowledgeid|0
FIELD		|acknowledgeid	|t_id		|	|NOT NULL	|0
FIELD		|userid		|t_id		|	|NOT NULL	|0			|1|users
FIELD		|eventid	|t_id		|	|NOT NULL	|0			|2|events
FIELD		|clock		|t_time		|'0'	|NOT NULL	|0
FIELD		|message	|t_varchar(2048)|''	|NOT NULL	|0
FIELD		|action		|t_integer	|'0'	|NOT NULL	|0
FIELD		|old_severity	|t_integer	|'0'	|NOT NULL	|0
FIELD		|new_severity	|t_integer	|'0'	|NOT NULL	|0
INDEX		|1		|userid
INDEX		|2		|eventid
INDEX		|3		|clock

TABLE|auditlog|auditid|0
FIELD		|auditid	|t_id		|	|NOT NULL	|0
FIELD		|userid		|t_id		|	|NOT NULL	|0			|1|users
FIELD		|clock		|t_time		|'0'	|NOT NULL	|0
FIELD		|action		|t_integer	|'0'	|NOT NULL	|0
FIELD		|resourcetype	|t_integer	|'0'	|NOT NULL	|0
FIELD		|note		|t_varchar(128) |''	|NOT NULL	|0
FIELD		|ip		|t_varchar(39)	|''	|NOT NULL	|0
FIELD		|resourceid	|t_id		|	|NULL		|0
FIELD		|resourcename	|t_varchar(255)	|''	|NOT NULL	|0
INDEX		|1		|userid,clock
INDEX		|2		|clock
INDEX		|3		|resourcetype,resourceid

TABLE|auditlog_details|auditdetailid|0
FIELD		|auditdetailid	|t_id		|	|NOT NULL	|0
FIELD		|auditid	|t_id		|	|NOT NULL	|0			|1|auditlog
FIELD		|table_name	|t_varchar(64)	|''	|NOT NULL	|0
FIELD		|field_name	|t_varchar(64)	|''	|NOT NULL	|0
FIELD		|oldvalue	|t_text		|''	|NOT NULL	|0
FIELD		|newvalue	|t_text		|''	|NOT NULL	|0
INDEX		|1		|auditid

TABLE|service_alarms|servicealarmid|0
FIELD		|servicealarmid	|t_id		|	|NOT NULL	|0
FIELD		|serviceid	|t_id		|	|NOT NULL	|0			|1|services
FIELD		|clock		|t_time		|'0'	|NOT NULL	|0
FIELD		|value		|t_integer	|'0'	|NOT NULL	|0
INDEX		|1		|serviceid,clock
INDEX		|2		|clock

TABLE|autoreg_host|autoreg_hostid|0
FIELD		|autoreg_hostid	|t_id		|	|NOT NULL	|0
FIELD		|proxy_hostid	|t_id		|	|NULL		|0			|1|hosts	|hostid
FIELD		|host		|t_varchar(128)	|''	|NOT NULL	|0
FIELD		|listen_ip	|t_varchar(39)	|''	|NOT NULL	|0
FIELD		|listen_port	|t_integer	|'0'	|NOT NULL	|0
FIELD		|listen_dns	|t_varchar(255)	|''	|NOT NULL	|0
FIELD		|host_metadata	|t_varchar(255)	|''	|NOT NULL	|0
FIELD		|flags		|t_integer	|'0'	|NOT NULL	|0
FIELD		|tls_accepted	|t_integer	|'1'	|NOT NULL	|0
INDEX		|1		|host
INDEX		|2		|proxy_hostid

TABLE|proxy_autoreg_host|id|0
FIELD		|id		|t_serial	|	|NOT NULL	|0
FIELD		|clock		|t_time		|'0'	|NOT NULL	|0
FIELD		|host		|t_varchar(128)	|''	|NOT NULL	|0
FIELD		|listen_ip	|t_varchar(39)	|''	|NOT NULL	|0
FIELD		|listen_port	|t_integer	|'0'	|NOT NULL	|0
FIELD		|listen_dns	|t_varchar(255)	|''	|NOT NULL	|0
FIELD		|host_metadata	|t_varchar(255)	|''	|NOT NULL	|0
FIELD		|flags		|t_integer	|'0'	|NOT NULL	|0
FIELD		|tls_accepted	|t_integer	|'1'	|NOT NULL	|0
INDEX		|1		|clock

TABLE|dhosts|dhostid|0
FIELD		|dhostid	|t_id		|	|NOT NULL	|0
FIELD		|druleid	|t_id		|	|NOT NULL	|0			|1|drules
FIELD		|status		|t_integer	|'0'	|NOT NULL	|0
FIELD		|lastup		|t_integer	|'0'	|NOT NULL	|0
FIELD		|lastdown	|t_integer	|'0'	|NOT NULL	|0
INDEX		|1		|druleid

TABLE|dservices|dserviceid|0
FIELD		|dserviceid	|t_id		|	|NOT NULL	|0
FIELD		|dhostid	|t_id		|	|NOT NULL	|0			|1|dhosts
FIELD		|value		|t_varchar(255)	|''	|NOT NULL	|0
FIELD		|port		|t_integer	|'0'	|NOT NULL	|0
FIELD		|status		|t_integer	|'0'	|NOT NULL	|0
FIELD		|lastup		|t_integer	|'0'	|NOT NULL	|0
FIELD		|lastdown	|t_integer	|'0'	|NOT NULL	|0
FIELD		|dcheckid	|t_id		|	|NOT NULL	|0			|2|dchecks
FIELD		|ip		|t_varchar(39)	|''	|NOT NULL	|0
FIELD		|dns		|t_varchar(255)	|''	|NOT NULL	|0
UNIQUE		|1		|dcheckid,ip,port
INDEX		|2		|dhostid

-- Other tables

TABLE|escalations|escalationid|0
FIELD		|escalationid	|t_id		|	|NOT NULL	|0
FIELD		|actionid	|t_id		|	|NOT NULL	|0			|-|actions
FIELD		|triggerid	|t_id		|	|NULL		|0			|-|triggers
FIELD		|eventid	|t_id		|	|NULL		|0			|-|events
FIELD		|r_eventid	|t_id		|	|NULL		|0			|-|events	|eventid
FIELD		|nextcheck	|t_time		|'0'	|NOT NULL	|0
FIELD		|esc_step	|t_integer	|'0'	|NOT NULL	|0
FIELD		|status		|t_integer	|'0'	|NOT NULL	|0
FIELD		|itemid		|t_id		|	|NULL		|0			|-|items
FIELD		|acknowledgeid	|t_id		|	|NULL		|0			|-|acknowledges
UNIQUE		|1		|triggerid,itemid,escalationid
INDEX		|2		|eventid
INDEX		|3		|nextcheck

TABLE|globalvars|globalvarid|0
FIELD		|globalvarid	|t_id		|	|NOT NULL	|0
FIELD		|snmp_lastsize	|t_bigint	|'0'	|NOT NULL	|0

TABLE|graph_discovery|graphid|0
FIELD		|graphid	|t_id		|	|NOT NULL	|0			|1|graphs
FIELD		|parent_graphid	|t_id		|	|NOT NULL	|0			|2|graphs	|graphid	|RESTRICT
FIELD		|lastcheck	|t_integer	|'0'	|NOT NULL	|ZBX_NODATA
FIELD		|ts_delete	|t_time		|'0'	|NOT NULL	|ZBX_NODATA
INDEX		|1		|parent_graphid

TABLE|host_inventory|hostid|0
FIELD		|hostid		|t_id		|	|NOT NULL	|0			|1|hosts
FIELD		|inventory_mode	|t_integer	|'0'	|NOT NULL	|0
FIELD		|type		|t_varchar(64)	|''	|NOT NULL	|0
FIELD		|type_full	|t_varchar(64)	|''	|NOT NULL	|0
FIELD		|name		|t_varchar(128)	|''	|NOT NULL	|0
FIELD		|alias		|t_varchar(128)	|''	|NOT NULL	|0
FIELD		|os		|t_varchar(128)	|''	|NOT NULL	|0
FIELD		|os_full	|t_varchar(255)	|''	|NOT NULL	|0
FIELD		|os_short	|t_varchar(128)	|''	|NOT NULL	|0
FIELD		|serialno_a	|t_varchar(64)	|''	|NOT NULL	|0
FIELD		|serialno_b	|t_varchar(64)	|''	|NOT NULL	|0
FIELD		|tag		|t_varchar(64)	|''	|NOT NULL	|0
FIELD		|asset_tag	|t_varchar(64)	|''	|NOT NULL	|0
FIELD		|macaddress_a	|t_varchar(64)	|''	|NOT NULL	|0
FIELD		|macaddress_b	|t_varchar(64)	|''	|NOT NULL	|0
FIELD		|hardware	|t_varchar(255)	|''	|NOT NULL	|0
FIELD		|hardware_full	|t_shorttext	|''	|NOT NULL	|0
FIELD		|software	|t_varchar(255)	|''	|NOT NULL	|0
FIELD		|software_full	|t_shorttext	|''	|NOT NULL	|0
FIELD		|software_app_a	|t_varchar(64)	|''	|NOT NULL	|0
FIELD		|software_app_b	|t_varchar(64)	|''	|NOT NULL	|0
FIELD		|software_app_c	|t_varchar(64)	|''	|NOT NULL	|0
FIELD		|software_app_d	|t_varchar(64)	|''	|NOT NULL	|0
FIELD		|software_app_e	|t_varchar(64)	|''	|NOT NULL	|0
FIELD		|contact	|t_shorttext	|''	|NOT NULL	|0
FIELD		|location	|t_shorttext	|''	|NOT NULL	|0
FIELD		|location_lat	|t_varchar(16)	|''	|NOT NULL	|0
FIELD		|location_lon	|t_varchar(16)	|''	|NOT NULL	|0
FIELD		|notes		|t_shorttext	|''	|NOT NULL	|0
FIELD		|chassis	|t_varchar(64)	|''	|NOT NULL	|0
FIELD		|model		|t_varchar(64)	|''	|NOT NULL	|0
FIELD		|hw_arch	|t_varchar(32)	|''	|NOT NULL	|0
FIELD		|vendor		|t_varchar(64)	|''	|NOT NULL	|0
FIELD		|contract_number|t_varchar(64)	|''	|NOT NULL	|0
FIELD		|installer_name	|t_varchar(64)	|''	|NOT NULL	|0
FIELD		|deployment_status|t_varchar(64)|''	|NOT NULL	|0
FIELD		|url_a		|t_varchar(255)	|''	|NOT NULL	|0
FIELD		|url_b		|t_varchar(255)	|''	|NOT NULL	|0
FIELD		|url_c		|t_varchar(255)	|''	|NOT NULL	|0
FIELD		|host_networks	|t_shorttext	|''	|NOT NULL	|0
FIELD		|host_netmask	|t_varchar(39)	|''	|NOT NULL	|0
FIELD		|host_router	|t_varchar(39)	|''	|NOT NULL	|0
FIELD		|oob_ip		|t_varchar(39)	|''	|NOT NULL	|0
FIELD		|oob_netmask	|t_varchar(39)	|''	|NOT NULL	|0
FIELD		|oob_router	|t_varchar(39)	|''	|NOT NULL	|0
FIELD		|date_hw_purchase|t_varchar(64)	|''	|NOT NULL	|0
FIELD		|date_hw_install|t_varchar(64)	|''	|NOT NULL	|0
FIELD		|date_hw_expiry	|t_varchar(64)	|''	|NOT NULL	|0
FIELD		|date_hw_decomm	|t_varchar(64)	|''	|NOT NULL	|0
FIELD		|site_address_a	|t_varchar(128)	|''	|NOT NULL	|0
FIELD		|site_address_b	|t_varchar(128)	|''	|NOT NULL	|0
FIELD		|site_address_c	|t_varchar(128)	|''	|NOT NULL	|0
FIELD		|site_city	|t_varchar(128)	|''	|NOT NULL	|0
FIELD		|site_state	|t_varchar(64)	|''	|NOT NULL	|0
FIELD		|site_country	|t_varchar(64)	|''	|NOT NULL	|0
FIELD		|site_zip	|t_varchar(64)	|''	|NOT NULL	|0
FIELD		|site_rack	|t_varchar(128)	|''	|NOT NULL	|0
FIELD		|site_notes	|t_shorttext	|''	|NOT NULL	|0
FIELD		|poc_1_name	|t_varchar(128)	|''	|NOT NULL	|0
FIELD		|poc_1_email	|t_varchar(128)	|''	|NOT NULL	|0
FIELD		|poc_1_phone_a	|t_varchar(64)	|''	|NOT NULL	|0
FIELD		|poc_1_phone_b	|t_varchar(64)	|''	|NOT NULL	|0
FIELD		|poc_1_cell	|t_varchar(64)	|''	|NOT NULL	|0
FIELD		|poc_1_screen	|t_varchar(64)	|''	|NOT NULL	|0
FIELD		|poc_1_notes	|t_shorttext	|''	|NOT NULL	|0
FIELD		|poc_2_name	|t_varchar(128)	|''	|NOT NULL	|0
FIELD		|poc_2_email	|t_varchar(128)	|''	|NOT NULL	|0
FIELD		|poc_2_phone_a	|t_varchar(64)	|''	|NOT NULL	|0
FIELD		|poc_2_phone_b	|t_varchar(64)	|''	|NOT NULL	|0
FIELD		|poc_2_cell	|t_varchar(64)	|''	|NOT NULL	|0
FIELD		|poc_2_screen	|t_varchar(64)	|''	|NOT NULL	|0
FIELD		|poc_2_notes	|t_shorttext	|''	|NOT NULL	|0

TABLE|housekeeper|housekeeperid|0
FIELD		|housekeeperid	|t_id		|	|NOT NULL	|0
FIELD		|tablename	|t_varchar(64)	|''	|NOT NULL	|0
FIELD		|field		|t_varchar(64)	|''	|NOT NULL	|0
FIELD		|value		|t_id		|	|NOT NULL	|0			|-|items

TABLE|images|imageid|0
FIELD		|imageid	|t_id		|	|NOT NULL	|0
FIELD		|imagetype	|t_integer	|'0'	|NOT NULL	|0
FIELD		|name		|t_varchar(64)	|'0'	|NOT NULL	|0
FIELD		|image		|t_image	|''	|NOT NULL	|0
UNIQUE		|1		|name

TABLE|item_discovery|itemdiscoveryid|ZBX_TEMPLATE
FIELD		|itemdiscoveryid|t_id		|	|NOT NULL	|0
FIELD		|itemid		|t_id		|	|NOT NULL	|0			|1|items
FIELD		|parent_itemid	|t_id		|	|NOT NULL	|0			|2|items	|itemid
FIELD		|key_		|t_varchar(2048)|''	|NOT NULL	|ZBX_NODATA
FIELD		|lastcheck	|t_integer	|'0'	|NOT NULL	|ZBX_NODATA
FIELD		|ts_delete	|t_time		|'0'	|NOT NULL	|ZBX_NODATA
UNIQUE		|1		|itemid,parent_itemid
INDEX		|2		|parent_itemid

TABLE|host_discovery|hostid|ZBX_TEMPLATE
FIELD		|hostid		|t_id		|	|NOT NULL	|0			|1|hosts
FIELD		|parent_hostid	|t_id		|	|NULL		|0			|2|hosts	|hostid		|RESTRICT
FIELD		|parent_itemid	|t_id		|	|NULL		|0			|3|items	|itemid		|RESTRICT
FIELD		|host		|t_varchar(128)	|''	|NOT NULL	|ZBX_NODATA
FIELD		|lastcheck	|t_integer	|'0'	|NOT NULL	|ZBX_NODATA
FIELD		|ts_delete	|t_time		|'0'	|NOT NULL	|ZBX_NODATA

TABLE|interface_discovery|interfaceid|0
FIELD		|interfaceid	|t_id		|	|NOT NULL	|0			|1|interface
FIELD		|parent_interfaceid|t_id	|	|NOT NULL	|0			|2|interface	|interfaceid

TABLE|profiles|profileid|0
FIELD		|profileid	|t_id		|	|NOT NULL	|0
FIELD		|userid		|t_id		|	|NOT NULL	|0			|1|users
FIELD		|idx		|t_varchar(96)	|''	|NOT NULL	|0
FIELD		|idx2		|t_id		|'0'	|NOT NULL	|0
FIELD		|value_id	|t_id		|'0'	|NOT NULL	|0
FIELD		|value_int	|t_integer	|'0'	|NOT NULL	|0
FIELD		|value_str	|t_text	|''	|NOT NULL	|0
FIELD		|source		|t_varchar(96)	|''	|NOT NULL	|0
FIELD		|type		|t_integer	|'0'	|NOT NULL	|0
INDEX		|1		|userid,idx,idx2
INDEX		|2		|userid,profileid

TABLE|sessions|sessionid|0
FIELD		|sessionid	|t_varchar(32)	|''	|NOT NULL	|0
FIELD		|userid		|t_id		|	|NOT NULL	|0			|1|users
FIELD		|lastaccess	|t_integer	|'0'	|NOT NULL	|0
FIELD		|status		|t_integer	|'0'	|NOT NULL	|0
INDEX		|1		|userid,status,lastaccess

TABLE|trigger_discovery|triggerid|0
FIELD		|triggerid	|t_id		|	|NOT NULL	|0			|1|triggers
FIELD		|parent_triggerid|t_id		|	|NOT NULL	|0			|2|triggers	|triggerid	|RESTRICT
FIELD		|lastcheck	|t_integer	|'0'	|NOT NULL	|ZBX_NODATA
FIELD		|ts_delete	|t_time		|'0'	|NOT NULL	|ZBX_NODATA
INDEX		|1		|parent_triggerid

TABLE|item_condition|item_conditionid|ZBX_TEMPLATE
FIELD		|item_conditionid|t_id		|	|NOT NULL	|0
FIELD		|itemid		|t_id		|	|NOT NULL	|0			|1|items
FIELD		|operator	|t_integer	|'8'	|NOT NULL	|0
FIELD		|macro		|t_varchar(64)	|''	|NOT NULL	|0
FIELD		|value		|t_varchar(255)	|''	|NOT NULL	|0
INDEX		|1		|itemid

TABLE|item_rtdata|itemid|ZBX_TEMPLATE
FIELD		|itemid		|t_id		|	|NOT NULL	|0			|1|items
FIELD		|lastlogsize	|t_bigint	|'0'	|NOT NULL	|ZBX_PROXY,ZBX_NODATA
FIELD		|state		|t_integer	|'0'	|NOT NULL	|ZBX_NODATA
FIELD		|mtime		|t_integer	|'0'	|NOT NULL	|ZBX_PROXY,ZBX_NODATA
FIELD		|error		|t_varchar(2048)|''	|NOT NULL	|ZBX_NODATA

TABLE|opinventory|operationid|ZBX_DATA
FIELD		|operationid	|t_id		|	|NOT NULL	|0			|1|operations
FIELD		|inventory_mode	|t_integer	|'0'	|NOT NULL	|0

TABLE|trigger_tag|triggertagid|ZBX_TEMPLATE
FIELD		|triggertagid	|t_id		|	|NOT NULL	|0
FIELD		|triggerid	|t_id		|	|NOT NULL	|0			|1|triggers
FIELD		|tag		|t_varchar(255)	|''	|NOT NULL	|0
FIELD		|value		|t_varchar(255)	|''	|NOT NULL	|0
INDEX		|1		|triggerid

TABLE|event_tag|eventtagid|0
FIELD		|eventtagid	|t_id		|	|NOT NULL	|0
FIELD		|eventid	|t_id		|	|NOT NULL	|0			|1|events
FIELD		|tag		|t_varchar(255)	|''	|NOT NULL	|0
FIELD		|value		|t_varchar(255)	|''	|NOT NULL	|0
INDEX		|1		|eventid

TABLE|problem|eventid|0
FIELD		|eventid	|t_id		|	|NOT NULL	|0			|1|events
FIELD		|source		|t_integer	|'0'	|NOT NULL	|0
FIELD		|object		|t_integer	|'0'	|NOT NULL	|0
FIELD		|objectid	|t_id		|'0'	|NOT NULL	|0
FIELD		|clock		|t_time		|'0'	|NOT NULL	|0
FIELD		|ns		|t_nanosec	|'0'	|NOT NULL	|0
FIELD		|r_eventid	|t_id		|	|NULL		|0			|2|events	|eventid
FIELD		|r_clock	|t_time		|'0'	|NOT NULL	|0
FIELD		|r_ns		|t_nanosec	|'0'	|NOT NULL	|0
FIELD		|correlationid	|t_id		|	|NULL		|0			|-|correlation
FIELD		|userid		|t_id		|	|NULL		|0			|-|users
FIELD		|name		|t_varchar(2048)|''	|NOT NULL	|0
FIELD		|acknowledged	|t_integer	|'0'	|NOT NULL	|0
FIELD		|severity	|t_integer	|'0'	|NOT NULL	|0
INDEX		|1		|source,object,objectid
INDEX		|2		|r_clock
INDEX		|3		|r_eventid

TABLE|problem_tag|problemtagid|0
FIELD		|problemtagid	|t_id		|	|NOT NULL	|0
FIELD		|eventid	|t_id		|	|NOT NULL	|0			|1|problem
FIELD		|tag		|t_varchar(255)	|''	|NOT NULL	|0
FIELD		|value		|t_varchar(255)	|''	|NOT NULL	|0
INDEX		|1		|eventid,tag,value

TABLE|tag_filter|tag_filterid|0
FIELD		|tag_filterid	|t_id		|	|NOT NULL	|0
FIELD		|usrgrpid	|t_id		|	|NOT NULL	|0 			|1|usrgrp	|usrgrpid
FIELD		|groupid	|t_id		|	|NOT NULL	|0			|2|hstgrp	|groupid
FIELD		|tag	|t_varchar(255)	|'' |NOT NULL	|0
FIELD		|value	|t_varchar(255)	|'' |NOT NULL	|0

TABLE|event_recovery|eventid|0
FIELD		|eventid	|t_id		|	|NOT NULL	|0			|1|events
FIELD		|r_eventid	|t_id		|	|NOT NULL	|0			|2|events	|eventid
FIELD		|c_eventid	|t_id		|	|NULL		|0			|3|events	|eventid
FIELD		|correlationid	|t_id		|	|NULL		|0			|-|correlation
FIELD		|userid		|t_id		|	|NULL		|0			|-|users
INDEX		|1		|r_eventid
INDEX		|2		|c_eventid

TABLE|correlation|correlationid|ZBX_DATA
FIELD		|correlationid	|t_id		|	|NOT NULL	|0
FIELD		|name		|t_varchar(255)	|''	|NOT NULL	|0
FIELD		|description	|t_shorttext	|''	|NOT NULL	|0
FIELD		|evaltype	|t_integer	|'0'	|NOT NULL	|0
FIELD		|status		|t_integer	|'0'	|NOT NULL	|0
FIELD		|formula	|t_varchar(255)	|''	|NOT NULL	|0
INDEX		|1		|status
UNIQUE		|2		|name

TABLE|corr_condition|corr_conditionid|ZBX_DATA
FIELD		|corr_conditionid|t_id		|	|NOT NULL	|0
FIELD		|correlationid	|t_id		|	|NOT NULL	|0			|1|correlation
FIELD		|type		|t_integer	|'0'	|NOT NULL	|0
INDEX		|1		|correlationid

TABLE|corr_condition_tag|corr_conditionid|ZBX_DATA
FIELD		|corr_conditionid|t_id		|	|NOT NULL	|0			|1|corr_condition
FIELD		|tag		|t_varchar(255)	|''	|NOT NULL	|0

TABLE|corr_condition_group|corr_conditionid|ZBX_DATA
FIELD		|corr_conditionid|t_id		|	|NOT NULL	|0			|1|corr_condition
FIELD		|operator	|t_integer	|'0'	|NOT NULL	|0
FIELD		|groupid	|t_id		|	|NOT NULL	|0			|2|hstgrp	|	|RESTRICT
INDEX		|1		|groupid

TABLE|corr_condition_tagpair|corr_conditionid|ZBX_DATA
FIELD		|corr_conditionid|t_id		|	|NOT NULL	|0			|1|corr_condition
FIELD		|oldtag		|t_varchar(255)	|''	|NOT NULL	|0
FIELD		|newtag		|t_varchar(255)	|''	|NOT NULL	|0

TABLE|corr_condition_tagvalue|corr_conditionid|ZBX_DATA
FIELD		|corr_conditionid|t_id		|	|NOT NULL	|0			|1|corr_condition
FIELD		|tag		|t_varchar(255)	|''	|NOT NULL	|0
FIELD		|operator	|t_integer	|'0'	|NOT NULL	|0
FIELD		|value		|t_varchar(255)	|''	|NOT NULL	|0

TABLE|corr_operation|corr_operationid|ZBX_DATA
FIELD		|corr_operationid|t_id		|	|NOT NULL	|0
FIELD		|correlationid	|t_id		|	|NOT NULL	|0			|1|correlation
FIELD		|type		|t_integer	|'0'	|NOT NULL	|0
INDEX		|1		|correlationid

TABLE|task|taskid|0
FIELD		|taskid		|t_id		|	|NOT NULL	|0
FIELD		|type		|t_integer	|	|NOT NULL	|0
FIELD		|status		|t_integer	|'0'	|NOT NULL	|0
FIELD		|clock		|t_integer	|'0'	|NOT NULL	|0
FIELD		|ttl		|t_integer	|'0'	|NOT NULL	|0
FIELD		|proxy_hostid	|t_id		|	|NULL		|0			|1|hosts	|hostid
INDEX		|1		|status,proxy_hostid

TABLE|task_close_problem|taskid|0
FIELD		|taskid		|t_id		|	|NOT NULL	|0			|1|task
FIELD		|acknowledgeid	|t_id		|	|NOT NULL	|0			|-|acknowledges

TABLE|item_preproc|item_preprocid|ZBX_TEMPLATE
FIELD		|item_preprocid	|t_id		|	|NOT NULL	|0
FIELD		|itemid		|t_id		|	|NOT NULL	|ZBX_PROXY			|1|items
FIELD		|step		|t_integer	|'0'	|NOT NULL	|ZBX_PROXY
FIELD		|type		|t_integer	|'0'	|NOT NULL	|ZBX_PROXY
FIELD		|params		|t_shorttext	|''	|NOT NULL	|ZBX_PROXY
FIELD		|error_handler	|t_integer	|'0'	|NOT NULL	|ZBX_PROXY
FIELD		|error_handler_params|t_varchar(255)|''	|NOT NULL	|ZBX_PROXY
INDEX		|1		|itemid,step

TABLE|task_remote_command|taskid|0
FIELD		|taskid		|t_id		|	|NOT NULL	|0			|1|task
FIELD		|command_type	|t_integer	|'0'	|NOT NULL	|0
FIELD		|execute_on	|t_integer	|'0'	|NOT NULL	|0
FIELD		|port		|t_integer	|'0'	|NOT NULL	|0
FIELD		|authtype	|t_integer	|'0'	|NOT NULL	|0
FIELD		|username	|t_varchar(64)	|''	|NOT NULL	|0
FIELD		|password	|t_varchar(64)	|''	|NOT NULL	|0
FIELD		|publickey	|t_varchar(64)	|''	|NOT NULL	|0
FIELD		|privatekey	|t_varchar(64)	|''	|NOT NULL	|0
FIELD		|command	|t_text		|''	|NOT NULL	|0
FIELD		|alertid	|t_id		|	|NULL		|0			|-|alerts
FIELD		|parent_taskid	|t_id		|	|NOT NULL	|0			|-|task		|taskid
FIELD		|hostid		|t_id		|	|NOT NULL	|0			|-|hosts

TABLE|task_remote_command_result|taskid|0
FIELD		|taskid		|t_id		|	|NOT NULL	|0			|1|task
FIELD		|status		|t_integer	|'0'	|NOT NULL	|0
FIELD		|parent_taskid	|t_id		|	|NOT NULL	|0			|-|task		|taskid
FIELD		|info		|t_shorttext	|''	|NOT NULL	|0

TABLE|task_data|taskid|0
FIELD		|taskid		|t_id		|	|NOT NULL	|0			|1|task
FIELD		|type	|t_integer	|'0'	|NOT NULL	|0
FIELD		|data	|t_text	|''	|NOT NULL	|0
FIELD		|parent_taskid	|t_id		|	|NOT NULL	|0			|-|task		|taskid

TABLE|task_result|taskid|0
FIELD		|taskid		|t_id		|	|NOT NULL	|0			|1|task
FIELD		|status		|t_integer	|'0'	|NOT NULL	|0
FIELD		|parent_taskid	|t_id		|	|NOT NULL	|0			|-|task		|taskid
FIELD		|info		|t_text		|''	|NOT NULL	|0
INDEX		|1		|parent_taskid

TABLE|task_acknowledge|taskid|0
FIELD		|taskid		|t_id		|	|NOT NULL	|0			|1|task
FIELD		|acknowledgeid	|t_id		|	|NOT NULL	|0			|-|acknowledges

TABLE|sysmap_shape|sysmap_shapeid|ZBX_TEMPLATE
FIELD		|sysmap_shapeid	|t_id		|	|NOT NULL	|0
FIELD		|sysmapid	|t_id		|	|NOT NULL	|0			|1|sysmaps
FIELD		|type		|t_integer	|'0'	|NOT NULL	|0
FIELD		|x		|t_integer	|'0'	|NOT NULL	|0
FIELD		|y		|t_integer	|'0'	|NOT NULL	|0
FIELD		|width		|t_integer	|'200'	|NOT NULL	|0
FIELD		|height		|t_integer	|'200'	|NOT NULL	|0
FIELD		|text		|t_shorttext	|''	|NOT NULL	|0
FIELD		|font		|t_integer	|'9'	|NOT NULL	|0
FIELD		|font_size	|t_integer	|'11'	|NOT NULL	|0
FIELD		|font_color	|t_varchar(6)	|'000000'|NOT NULL	|0
FIELD		|text_halign	|t_integer	|'0'	|NOT NULL	|0
FIELD		|text_valign	|t_integer	|'0'	|NOT NULL	|0
FIELD		|border_type	|t_integer	|'0'	|NOT NULL	|0
FIELD		|border_width	|t_integer	|'1'	|NOT NULL	|0
FIELD		|border_color	|t_varchar(6)	|'000000'|NOT NULL	|0
FIELD		|background_color|t_varchar(6)	|''	|NOT NULL	|0
FIELD		|zindex		|t_integer	|'0'	|NOT NULL	|0
INDEX		|1		|sysmapid

TABLE|sysmap_element_trigger|selement_triggerid|ZBX_TEMPLATE
FIELD		|selement_triggerid	|t_id	|	|NOT NULL	|0
FIELD		|selementid		|t_id	|	|NOT NULL	|0			|1|sysmaps_elements
FIELD		|triggerid		|t_id	|	|NOT NULL	|0			|2|triggers
UNIQUE		|1			|selementid,triggerid

TABLE|httptest_field|httptest_fieldid|ZBX_TEMPLATE
FIELD		|httptest_fieldid	|t_id		|	|NOT NULL	|0
FIELD		|httptestid		|t_id		|	|NOT NULL	|ZBX_PROXY	|1|httptest
FIELD		|type			|t_integer	|'0'	|NOT NULL	|ZBX_PROXY
FIELD		|name			|t_varchar(255)	|''	|NOT NULL	|ZBX_PROXY
FIELD		|value			|t_shorttext	|''	|NOT NULL	|ZBX_PROXY
INDEX		|1			|httptestid

TABLE|httpstep_field|httpstep_fieldid|ZBX_TEMPLATE
FIELD		|httpstep_fieldid	|t_id		|	|NOT NULL	|0
FIELD		|httpstepid		|t_id		|	|NOT NULL	|ZBX_PROXY	|1|httpstep
FIELD		|type			|t_integer	|'0'	|NOT NULL	|ZBX_PROXY
FIELD		|name			|t_varchar(255)	|''	|NOT NULL	|ZBX_PROXY
FIELD		|value			|t_shorttext	|''	|NOT NULL	|ZBX_PROXY
INDEX		|1			|httpstepid

TABLE|dashboard|dashboardid|ZBX_DASHBOARD
FIELD		|dashboardid	|t_id		|	|NOT NULL	|0
FIELD		|name		|t_varchar(255)	|	|NOT NULL	|0
FIELD		|userid		|t_id		|	|NULL		|0			|1|users	|	|RESTRICT
FIELD		|private	|t_integer	|'1'	|NOT NULL	|0
FIELD		|templateid	|t_id		|	|NULL		|0			|2|hosts	|hostid
FIELD		|display_period	|t_integer	|'30'	|NOT NULL	|0
FIELD		|auto_start	|t_integer	|'1'	|NOT NULL	|0
INDEX		|1		|userid
INDEX		|2		|templateid

TABLE|dashboard_user|dashboard_userid|ZBX_DASHBOARD
FIELD		|dashboard_userid|t_id		|	|NOT NULL	|0
FIELD		|dashboardid	|t_id		|	|NOT NULL	|0			|1|dashboard
FIELD		|userid		|t_id		|	|NOT NULL	|0			|2|users
FIELD		|permission	|t_integer	|'2'	|NOT NULL	|0
UNIQUE		|1		|dashboardid,userid

TABLE|dashboard_usrgrp|dashboard_usrgrpid|ZBX_DASHBOARD
FIELD		|dashboard_usrgrpid|t_id	|	|NOT NULL	|0
FIELD		|dashboardid	|t_id		|	|NOT NULL	|0			|1|dashboard
FIELD		|usrgrpid	|t_id		|	|NOT NULL	|0			|2|usrgrp
FIELD		|permission	|t_integer	|'2'	|NOT NULL	|0
UNIQUE		|1		|dashboardid,usrgrpid

TABLE|dashboard_page|dashboard_pageid|ZBX_DASHBOARD
FIELD		|dashboard_pageid|t_id		|	|NOT NULL	|0
FIELD		|dashboardid	|t_id		|	|NOT NULL	|0		|1|dashboard
FIELD		|name		|t_varchar(255)	|''	|NOT NULL	|0
FIELD		|display_period	|t_integer	|'0'	|NOT NULL	|0
FIELD		|sortorder	|t_integer	|'0'	|NOT NULL	|0
INDEX		|1		|dashboardid

TABLE|widget|widgetid|ZBX_DASHBOARD
FIELD		|widgetid	|t_id		|	|NOT NULL	|0
FIELD		|type		|t_varchar(255)	|''	|NOT NULL	|0
FIELD		|name		|t_varchar(255)	|''	|NOT NULL	|0
FIELD		|x		|t_integer	|'0'	|NOT NULL	|0
FIELD		|y		|t_integer	|'0'	|NOT NULL	|0
FIELD		|width		|t_integer	|'1'	|NOT NULL	|0
FIELD		|height		|t_integer	|'2'	|NOT NULL	|0
FIELD		|view_mode	|t_integer	|'0'	|NOT NULL	|0
FIELD		|dashboard_pageid|t_id		|	|NOT NULL	|0		|1|dashboard_page
INDEX		|1		|dashboard_pageid

TABLE|widget_field|widget_fieldid|ZBX_DASHBOARD
FIELD		|widget_fieldid	|t_id		|	|NOT NULL	|0
FIELD		|widgetid	|t_id		|	|NOT NULL	|0			|1|widget
FIELD		|type		|t_integer	|'0'	|NOT NULL	|0
FIELD		|name		|t_varchar(255)	|''	|NOT NULL	|0
FIELD		|value_int	|t_integer	|'0'	|NOT NULL	|0
FIELD		|value_str	|t_varchar(255)	|''	|NOT NULL	|0
FIELD		|value_groupid	|t_id		|	|NULL		|0			|2|hstgrp	|groupid
FIELD		|value_hostid	|t_id		|	|NULL		|0			|3|hosts	|hostid
FIELD		|value_itemid	|t_id		|	|NULL		|0			|4|items	|itemid
FIELD		|value_graphid	|t_id		|	|NULL		|0			|5|graphs	|graphid
FIELD		|value_sysmapid	|t_id		|	|NULL		|0			|6|sysmaps	|sysmapid
INDEX		|1		|widgetid
INDEX		|2		|value_groupid
INDEX		|3		|value_hostid
INDEX		|4		|value_itemid
INDEX		|5		|value_graphid
INDEX		|6		|value_sysmapid

TABLE|task_check_now|taskid|0
FIELD		|taskid		|t_id		|	|NOT NULL	|0			|1|task
FIELD		|itemid		|t_id		|	|NOT NULL	|0			|-|items

TABLE|event_suppress|event_suppressid|0
FIELD		|event_suppressid|t_id		|	|NOT NULL	|0
FIELD		|eventid	|t_id		|	|NOT NULL	|0			|1|events
FIELD		|maintenanceid	|t_id		|	|NULL		|0			|2|maintenances
FIELD		|suppress_until	|t_time		|'0'	|NOT NULL	|0
UNIQUE		|1		|eventid,maintenanceid
INDEX		|2		|suppress_until
INDEX		|3		|maintenanceid

TABLE|maintenance_tag|maintenancetagid|ZBX_DATA
FIELD		|maintenancetagid|t_id		|	|NOT NULL	|0
FIELD		|maintenanceid	|t_id		|	|NOT NULL	|0			|1|maintenances
FIELD		|tag		|t_varchar(255)	|''	|NOT NULL	|0
FIELD		|operator	|t_integer	|'2'	|NOT NULL	|0
FIELD		|value		|t_varchar(255)	|''	|NOT NULL	|0
INDEX		|1		|maintenanceid

TABLE|lld_macro_path|lld_macro_pathid|ZBX_TEMPLATE
FIELD		|lld_macro_pathid|t_id		|	|NOT NULL	|0
FIELD		|itemid		|t_id		|	|NOT NULL	|0			|1|items
FIELD		|lld_macro	|t_varchar(255)	|''	|NOT NULL	|0
FIELD		|path		|t_varchar(255)	|''	|NOT NULL	|0
UNIQUE		|1		|itemid,lld_macro

TABLE|host_tag|hosttagid|ZBX_TEMPLATE
FIELD		|hosttagid	|t_id		|	|NOT NULL	|0
FIELD		|hostid		|t_id		|	|NOT NULL	|0			|1|hosts
FIELD		|tag		|t_varchar(255)	|''	|NOT NULL	|0
FIELD		|value		|t_varchar(255)	|''	|NOT NULL	|0
INDEX		|1		|hostid

TABLE|config_autoreg_tls|autoreg_tlsid|ZBX_DATA
FIELD		|autoreg_tlsid	|t_id		|	|NOT NULL	|0
FIELD		|tls_psk_identity|t_varchar(128)|''	|NOT NULL	|ZBX_PROXY
FIELD		|tls_psk	|t_varchar(512)	|''	|NOT NULL	|ZBX_PROXY
UNIQUE		|1		|tls_psk_identity

TABLE|module|moduleid|
FIELD		|moduleid	|t_id		|	|NOT NULL	|0
FIELD		|id		|t_varchar(255)	|''	|NOT NULL	|0
FIELD		|relative_path	|t_varchar(255)	|''	|NOT NULL	|0
FIELD		|status		|t_integer	|'0'	|NOT NULL	|0
FIELD		|config		|t_shorttext	|''	|NOT NULL	|0

TABLE|interface_snmp|interfaceid|ZBX_TEMPLATE
FIELD		|interfaceid	|t_id		|	|NOT NULL	|0			|1|interface
FIELD		|version	|t_integer	|'2'	|NOT NULL	|ZBX_PROXY
FIELD		|bulk		|t_integer	|'1'	|NOT NULL	|ZBX_PROXY
FIELD		|community	|t_varchar(64)	|''	|NOT NULL	|ZBX_PROXY
FIELD		|securityname	|t_varchar(64)	|''	|NOT NULL	|ZBX_PROXY
FIELD		|securitylevel	|t_integer	|'0'	|NOT NULL	|ZBX_PROXY
FIELD		|authpassphrase	|t_varchar(64)	|''	|NOT NULL	|ZBX_PROXY
FIELD		|privpassphrase	|t_varchar(64)	|''	|NOT NULL	|ZBX_PROXY
FIELD		|authprotocol	|t_integer	|'0'	|NOT NULL	|ZBX_PROXY
FIELD		|privprotocol	|t_integer	|'0'	|NOT NULL	|ZBX_PROXY
FIELD		|contextname	|t_varchar(255)	|''	|NOT NULL	|ZBX_PROXY

TABLE|lld_override|lld_overrideid|ZBX_TEMPLATE
FIELD		|lld_overrideid	|t_id		|	|NOT NULL	|0
FIELD		|itemid		|t_id		|	|NOT NULL	|0	|1|items
FIELD		|name		|t_varchar(255)	|''	|NOT NULL	|0
FIELD		|step		|t_integer	|'0'	|NOT NULL	|0
FIELD		|evaltype	|t_integer	|'0'	|NOT NULL	|0
FIELD		|formula	|t_varchar(255)	|''	|NOT NULL	|0
FIELD		|stop		|t_integer	|'0'	|NOT NULL	|0
UNIQUE		|1		|itemid,name

TABLE|lld_override_condition|lld_override_conditionid|ZBX_TEMPLATE
FIELD	|lld_override_conditionid	|t_id		|	|NOT NULL	|0
FIELD	|lld_overrideid			|t_id		|	|NOT NULL	|0	|1|lld_override
FIELD	|operator			|t_integer	|'8'	|NOT NULL	|0
FIELD	|macro				|t_varchar(64)	|''	|NOT NULL	|0
FIELD	|value				|t_varchar(255)	|''	|NOT NULL	|0
INDEX	|1				|lld_overrideid

TABLE|lld_override_operation|lld_override_operationid|ZBX_TEMPLATE
FIELD	|lld_override_operationid	|t_id		|	|NOT NULL	|0
FIELD	|lld_overrideid			|t_id		|	|NOT NULL	|0	|1|lld_override
FIELD	|operationobject		|t_integer	|'0'	|NOT NULL	|0
FIELD	|operator			|t_integer	|'0'	|NOT NULL	|0
FIELD	|value				|t_varchar(255)	|''	|NOT NULL	|0
INDEX	|1				|lld_overrideid

TABLE|lld_override_opstatus|lld_override_operationid|ZBX_TEMPLATE
FIELD	|lld_override_operationid	|t_id		|	|NOT NULL	|0	|1|lld_override_operation
FIELD	|status				|t_integer	|'0'	|NOT NULL	|0

TABLE|lld_override_opdiscover|lld_override_operationid|ZBX_TEMPLATE
FIELD	|lld_override_operationid	|t_id		|	|NOT NULL	|0	|1|lld_override_operation
FIELD	|discover			|t_integer	|'0'	|NOT NULL	|0

TABLE|lld_override_opperiod|lld_override_operationid|ZBX_TEMPLATE
FIELD	|lld_override_operationid	|t_id		|	|NOT NULL	|0	|1|lld_override_operation
FIELD	|delay				|t_varchar(1024)|'0'	|NOT NULL	|0

TABLE|lld_override_ophistory|lld_override_operationid|ZBX_TEMPLATE
FIELD	|lld_override_operationid	|t_id		|	|NOT NULL	|0	|1|lld_override_operation
FIELD	|history			|t_varchar(255)	|'90d'	|NOT NULL	|0

TABLE|lld_override_optrends|lld_override_operationid|ZBX_TEMPLATE
FIELD	|lld_override_operationid	|t_id		|	|NOT NULL	|0	|1|lld_override_operation
FIELD	|trends				|t_varchar(255)	|'365d'	|NOT NULL	|0

TABLE|lld_override_opseverity|lld_override_operationid|ZBX_TEMPLATE
FIELD	|lld_override_operationid	|t_id		|	|NOT NULL	|0	|1|lld_override_operation
FIELD	|severity			|t_integer	|'0'	|NOT NULL	|0

TABLE|lld_override_optag|lld_override_optagid|ZBX_TEMPLATE
FIELD	|lld_override_optagid		|t_id		|	|NOT NULL	|0
FIELD	|lld_override_operationid	|t_id		|	|NOT NULL	|0	|1|lld_override_operation
FIELD	|tag				|t_varchar(255)	|''	|NOT NULL	|0
FIELD	|value				|t_varchar(255)	|''	|NOT NULL	|0
INDEX	|1				|lld_override_operationid

TABLE|lld_override_optemplate|lld_override_optemplateid|ZBX_TEMPLATE
FIELD	|lld_override_optemplateid	|t_id		|	|NOT NULL	|0
FIELD	|lld_override_operationid	|t_id		|	|NOT NULL	|0	|1|lld_override_operation
FIELD	|templateid			|t_id		|	|NOT NULL	|0	|2|hosts	|hostid	|RESTRICT
UNIQUE	|1				|lld_override_operationid,templateid
INDEX	|2				|templateid

TABLE|lld_override_opinventory|lld_override_operationid|ZBX_TEMPLATE
FIELD	|lld_override_operationid	|t_id		|	|NOT NULL	|0	|1|lld_override_operation
FIELD	|inventory_mode			|t_integer	|'0'	|NOT NULL	|0

TABLE|trigger_queue||0
FIELD		|objectid	|t_id		|	|NOT NULL	|0
FIELD		|type		|t_integer	|'0'	|NOT NULL	|0
FIELD		|clock		|t_time		|'0'	|NOT NULL	|0
FIELD		|ns		|t_nanosec	|'0'	|NOT NULL	|0

TABLE|item_parameter|item_parameterid|ZBX_TEMPLATE
FIELD		|item_parameterid|t_id		|	|NOT NULL	|0
FIELD		|itemid		|t_id		|	|NOT NULL	|ZBX_PROXY		|1|items
FIELD		|name		|t_varchar(255)	|''	|NOT NULL	|ZBX_PROXY
FIELD		|value		|t_varchar(2048)|''	|NOT NULL	|ZBX_PROXY
INDEX		|1		|itemid

TABLE|role_rule|role_ruleid|ZBX_DATA
FIELD		|role_ruleid	|t_id		|	|NOT NULL	|0
FIELD		|roleid		|t_id		|	|NOT NULL	|0			|1|role
FIELD		|type		|t_integer	|'0'	|NOT NULL	|0
FIELD		|name		|t_varchar(255)	|''	|NOT NULL	|0
FIELD		|value_int	|t_integer	|'0'	|NOT NULL	|0
FIELD		|value_str	|t_varchar(255)	|''	|NOT NULL	|0
FIELD		|value_moduleid	|t_id		|	|NULL		|0			|2|module	|moduleid
INDEX		|1		|roleid
INDEX		|2		|value_moduleid

TABLE|token|tokenid|ZBX_DATA
FIELD	|tokenid	|t_id		|	|NOT NULL	|0
FIELD	|name		|t_varchar(64)	|''	|NOT NULL	|0
FIELD	|description	|t_shorttext	|''	|NOT NULL	|0
FIELD	|userid		|t_id		|	|NOT NULL	|0	|1	|users
FIELD	|token		|t_varchar(128)	|	|NULL		|0
FIELD	|lastaccess	|t_integer	|'0'	|NOT NULL	|0
FIELD	|status		|t_integer	|'0'	|NOT NULL	|0
FIELD	|expires_at	|t_time		|'0'	|NOT NULL	|0
FIELD	|created_at	|t_time		|'0'	|NOT NULL	|0
FIELD	|creator_userid	|t_id		|	|NULL		|0	|2	|users	|userid	|RESTRICT
INDEX	|1		|name
UNIQUE	|2		|userid,name
UNIQUE	|3		|token
INDEX	|4		|creator_userid

<<<<<<< HEAD
TABLE|report|reportid|ZBX_DATA
FIELD		|reportid	|t_id		|	|NOT NULL	|0
FIELD		|userid		|t_id		|	|NOT NULL	|0		|1|users|userid
FIELD		|name		|t_varchar(255)	|''	|NOT NULL	|0
FIELD		|description	|t_varchar(2048)|''	|NOT NULL	|0
FIELD		|status		|t_integer	|'0'	|NOT NULL	|0
FIELD		|dashboardid	|t_id		|	|NOT NULL	|0		|2|dashboard|dashboardid
FIELD		|period		|t_integer	|'0'	|NOT NULL	|0
FIELD		|cycle		|t_integer	|'0'	|NOT NULL	|0
FIELD		|weekdays	|t_integer	|'0'	|NOT NULL	|0
FIELD		|start_time	|t_integer	|'0'	|NOT NULL	|0
FIELD		|active_since	|t_integer	|'0'	|NOT NULL	|0
FIELD		|active_till	|t_integer	|'0'	|NOT NULL	|0
FIELD		|state		|t_integer	|'0'	|NOT NULL	|ZBX_NODATA
FIELD		|lastsent	|t_time	|'0'		|NOT NULL	|ZBX_NODATA
FIELD		|info		|t_varchar(2048)|''	|NOT NULL	|ZBX_NODATA
UNIQUE		|1		|name

TABLE|report_param|reportparamid|ZBX_DATA
FIELD		|reportparamid	|t_id		|	|NOT NULL	|0
FIELD		|reportid	|t_id		|	|NOT NULL	|0		|1|report|reportid
FIELD		|name		|t_varchar(255)	|''	|NOT NULL	|0
FIELD		|value		|t_shorttext	|''	|NOT NULL	|0
INDEX		|1		|reportid

TABLE|report_user|reportuserid|ZBX_DATA
FIELD		|reportuserid	|t_id		|	|NOT NULL	|0
FIELD		|reportid	|t_id		|	|NOT NULL	|0		|1|report|reportid
FIELD		|userid		|t_id		|	|NOT NULL	|0		|2|users|userid
FIELD		|exclude	|t_integer	|'0'	|NOT NULL	|0
FIELD		|access_userid	|t_id		|	|NULL		|0		|3|users|userid		|RESTRICT
INDEX		|1		|reportid

TABLE|report_usrgrp|reportusrgrpid|ZBX_DATA
FIELD		|reportusrgrpid|t_id		|	|NOT NULL	|0
FIELD		|reportid	|t_id		|	|NOT NULL	|0		|1|report|reportid
FIELD		|usrgrpid	|t_id		|	|NOT NULL	|0		|2|usrgrp|usrgrpid
FIELD		|access_userid	|t_id		|	|NULL		|0		|3|users|userid		|RESTRICT
INDEX		|1		|reportid
=======
TABLE|item_tag|itemtagid|ZBX_TEMPLATE
FIELD		|itemtagid	|t_id		|	|NOT NULL	|0
FIELD		|itemid		|t_id		|	|NOT NULL	|0			|1|items
FIELD		|tag		|t_varchar(255)	|''	|NOT NULL	|0
FIELD		|value		|t_varchar(255)	|''	|NOT NULL	|0
INDEX		|1		|itemid

TABLE|httptest_tag|httptesttagid|ZBX_TEMPLATE
FIELD		|httptesttagid	|t_id		|	|NOT NULL	|0
FIELD		|httptestid	|t_id			|	|NOT NULL	|0		|1|httptest
FIELD		|tag		|t_varchar(255)	|''	|NOT NULL	|0
FIELD		|value		|t_varchar(255)	|''	|NOT NULL	|0
INDEX		|1		|httptestid

TABLE|sysmaps_element_tag|selementtagid|ZBX_TEMPLATE
FIELD		|selementtagid	|t_id		|	|NOT NULL	|0
FIELD		|selementid	|t_id			|	|NOT NULL	|0		|1|sysmaps_elements
FIELD		|tag		|t_varchar(255)	|''	|NOT NULL	|0
FIELD		|value		|t_varchar(255)	|''	|NOT NULL	|0
FIELD		|operator	|t_integer		|'0'|NOT NULL	|0
INDEX		|1		|selementid
>>>>>>> 3c11d9b6

TABLE|dbversion||
FIELD		|mandatory	|t_integer	|'0'	|NOT NULL	|
FIELD		|optional	|t_integer	|'0'	|NOT NULL	|
<<<<<<< HEAD
ROW		|5030128	|5030128
=======
ROW		|5030142	|5030142
>>>>>>> 3c11d9b6
<|MERGE_RESOLUTION|>--- conflicted
+++ resolved
@@ -1780,7 +1780,28 @@
 UNIQUE	|3		|token
 INDEX	|4		|creator_userid
 
-<<<<<<< HEAD
+TABLE|item_tag|itemtagid|ZBX_TEMPLATE
+FIELD		|itemtagid	|t_id		|	|NOT NULL	|0
+FIELD		|itemid		|t_id		|	|NOT NULL	|0			|1|items
+FIELD		|tag		|t_varchar(255)	|''	|NOT NULL	|0
+FIELD		|value		|t_varchar(255)	|''	|NOT NULL	|0
+INDEX		|1		|itemid
+
+TABLE|httptest_tag|httptesttagid|ZBX_TEMPLATE
+FIELD		|httptesttagid	|t_id		|	|NOT NULL	|0
+FIELD		|httptestid	|t_id			|	|NOT NULL	|0		|1|httptest
+FIELD		|tag		|t_varchar(255)	|''	|NOT NULL	|0
+FIELD		|value		|t_varchar(255)	|''	|NOT NULL	|0
+INDEX		|1		|httptestid
+
+TABLE|sysmaps_element_tag|selementtagid|ZBX_TEMPLATE
+FIELD		|selementtagid	|t_id		|	|NOT NULL	|0
+FIELD		|selementid	|t_id			|	|NOT NULL	|0		|1|sysmaps_elements
+FIELD		|tag		|t_varchar(255)	|''	|NOT NULL	|0
+FIELD		|value		|t_varchar(255)	|''	|NOT NULL	|0
+FIELD		|operator	|t_integer		|'0'|NOT NULL	|0
+INDEX		|1		|selementid
+
 TABLE|report|reportid|ZBX_DATA
 FIELD		|reportid	|t_id		|	|NOT NULL	|0
 FIELD		|userid		|t_id		|	|NOT NULL	|0		|1|users|userid
@@ -1820,35 +1841,8 @@
 FIELD		|usrgrpid	|t_id		|	|NOT NULL	|0		|2|usrgrp|usrgrpid
 FIELD		|access_userid	|t_id		|	|NULL		|0		|3|users|userid		|RESTRICT
 INDEX		|1		|reportid
-=======
-TABLE|item_tag|itemtagid|ZBX_TEMPLATE
-FIELD		|itemtagid	|t_id		|	|NOT NULL	|0
-FIELD		|itemid		|t_id		|	|NOT NULL	|0			|1|items
-FIELD		|tag		|t_varchar(255)	|''	|NOT NULL	|0
-FIELD		|value		|t_varchar(255)	|''	|NOT NULL	|0
-INDEX		|1		|itemid
-
-TABLE|httptest_tag|httptesttagid|ZBX_TEMPLATE
-FIELD		|httptesttagid	|t_id		|	|NOT NULL	|0
-FIELD		|httptestid	|t_id			|	|NOT NULL	|0		|1|httptest
-FIELD		|tag		|t_varchar(255)	|''	|NOT NULL	|0
-FIELD		|value		|t_varchar(255)	|''	|NOT NULL	|0
-INDEX		|1		|httptestid
-
-TABLE|sysmaps_element_tag|selementtagid|ZBX_TEMPLATE
-FIELD		|selementtagid	|t_id		|	|NOT NULL	|0
-FIELD		|selementid	|t_id			|	|NOT NULL	|0		|1|sysmaps_elements
-FIELD		|tag		|t_varchar(255)	|''	|NOT NULL	|0
-FIELD		|value		|t_varchar(255)	|''	|NOT NULL	|0
-FIELD		|operator	|t_integer		|'0'|NOT NULL	|0
-INDEX		|1		|selementid
->>>>>>> 3c11d9b6
 
 TABLE|dbversion||
 FIELD		|mandatory	|t_integer	|'0'	|NOT NULL	|
 FIELD		|optional	|t_integer	|'0'	|NOT NULL	|
-<<<<<<< HEAD
-ROW		|5030128	|5030128
-=======
-ROW		|5030142	|5030142
->>>>>>> 3c11d9b6
+ROW		|5030161	|5030161