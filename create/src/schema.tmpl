--
-- Zabbix
-- Copyright (C) 2001-2021 Zabbix SIA
--
-- This program is free software; you can redistribute it and/or modify
-- it under the terms of the GNU General Public License as published by
-- the Free Software Foundation; either version 2 of the License, or
-- (at your option) any later version.
--
-- This program is distributed in the hope that it will be useful,
-- but WITHOUT ANY WARRANTY; without even the implied warranty of
-- MERCHANTABILITY or FITNESS FOR A PARTICULAR PURPOSE. See the
-- GNU General Public License for more details.
--
-- You should have received a copy of the GNU General Public License
-- along with this program; if not, write to the Free Software
-- Foundation, Inc., 51 Franklin Street, Fifth Floor, Boston, MA  02110-1301, USA.
--

--
-- Do not use spaces
-- Tables must be sorted to match referential integrity rules
--

TABLE|role|roleid|ZBX_DATA
FIELD		|roleid		|t_id		|	|NOT NULL	|0
FIELD		|name		|t_varchar(255)	|''	|NOT NULL	|0
FIELD		|type		|t_integer	|'0'	|NOT NULL	|0
FIELD		|readonly	|t_integer	|'0'	|NOT NULL	|0
UNIQUE		|1		|name

TABLE|users|userid|ZBX_DATA
FIELD		|userid		|t_id		|	|NOT NULL	|0
FIELD		|username	|t_varchar(100)	|''	|NOT NULL	|0
FIELD		|name		|t_varchar(100)	|''	|NOT NULL	|0
FIELD		|surname	|t_varchar(100)	|''	|NOT NULL	|0
FIELD		|passwd		|t_varchar(60)	|''	|NOT NULL	|0
FIELD		|url		|t_varchar(255)	|''	|NOT NULL	|0
FIELD		|autologin	|t_integer	|'0'	|NOT NULL	|0
FIELD		|autologout	|t_varchar(32)	|'15m'	|NOT NULL	|0
FIELD		|lang		|t_varchar(7)	|'default'|NOT NULL	|ZBX_NODATA
FIELD		|refresh	|t_varchar(32)	|'30s'	|NOT NULL	|0
FIELD		|theme		|t_varchar(128)	|'default'|NOT NULL	|ZBX_NODATA
FIELD		|attempt_failed	|t_integer	|0	|NOT NULL	|ZBX_NODATA
FIELD		|attempt_ip	|t_varchar(39)	|''	|NOT NULL	|ZBX_NODATA
FIELD		|attempt_clock	|t_integer	|0	|NOT NULL	|ZBX_NODATA
FIELD		|rows_per_page	|t_integer	|50	|NOT NULL	|0
FIELD		|timezone	|t_varchar(50)	|'default'|NOT NULL	|ZBX_NODATA
FIELD		|roleid		|t_id		|	|NOT NULL	|0			|1|role
UNIQUE		|1		|username

TABLE|maintenances|maintenanceid|ZBX_DATA
FIELD		|maintenanceid	|t_id		|	|NOT NULL	|0
FIELD		|name		|t_varchar(128)	|''	|NOT NULL	|0
FIELD		|maintenance_type|t_integer	|'0'	|NOT NULL	|0
FIELD		|description	|t_shorttext	|''	|NOT NULL	|0
FIELD		|active_since	|t_integer	|'0'	|NOT NULL	|0
FIELD		|active_till	|t_integer	|'0'	|NOT NULL	|0
FIELD		|tags_evaltype	|t_integer	|'0'	|NOT NULL	|0
INDEX		|1		|active_since,active_till
UNIQUE		|2		|name

TABLE|hosts|hostid|ZBX_TEMPLATE
FIELD		|hostid		|t_id		|	|NOT NULL	|0
FIELD		|proxy_hostid	|t_id		|	|NULL		|0			|1|hosts	|hostid		|RESTRICT
FIELD		|host		|t_varchar(128)	|''	|NOT NULL	|ZBX_PROXY
FIELD		|status		|t_integer	|'0'	|NOT NULL	|ZBX_PROXY
FIELD		|lastaccess	|t_integer	|'0'	|NOT NULL	|ZBX_NODATA
FIELD		|ipmi_authtype	|t_integer	|'-1'	|NOT NULL	|ZBX_PROXY
FIELD		|ipmi_privilege	|t_integer	|'2'	|NOT NULL	|ZBX_PROXY
FIELD		|ipmi_username	|t_varchar(16)	|''	|NOT NULL	|ZBX_PROXY
FIELD		|ipmi_password	|t_varchar(20)	|''	|NOT NULL	|ZBX_PROXY
FIELD		|maintenanceid	|t_id		|	|NULL		|ZBX_NODATA		|2|maintenances	|		|RESTRICT
FIELD		|maintenance_status|t_integer	|'0'	|NOT NULL	|ZBX_NODATA
FIELD		|maintenance_type|t_integer	|'0'	|NOT NULL	|ZBX_NODATA
FIELD		|maintenance_from|t_integer	|'0'	|NOT NULL	|ZBX_NODATA
FIELD		|name		|t_varchar(128)	|''	|NOT NULL	|ZBX_PROXY
FIELD		|flags		|t_integer	|'0'	|NOT NULL	|0
FIELD		|templateid	|t_id		|	|NULL		|0			|3|hosts	|hostid
FIELD		|description	|t_shorttext	|''	|NOT NULL	|0
FIELD		|tls_connect	|t_integer	|'1'	|NOT NULL	|ZBX_PROXY
FIELD		|tls_accept	|t_integer	|'1'	|NOT NULL	|ZBX_PROXY
FIELD		|tls_issuer	|t_varchar(1024)|''	|NOT NULL	|ZBX_PROXY
FIELD		|tls_subject	|t_varchar(1024)|''	|NOT NULL	|ZBX_PROXY
FIELD		|tls_psk_identity|t_varchar(128)|''	|NOT NULL	|ZBX_PROXY
FIELD		|tls_psk	|t_varchar(512)	|''	|NOT NULL	|ZBX_PROXY
FIELD		|proxy_address	|t_varchar(255)	|''	|NOT NULL	|0
FIELD		|auto_compress	|t_integer	|'1'	|NOT NULL	|0
FIELD		|discover	|t_integer	|'0'	|NOT NULL	|0
FIELD		|custom_interfaces|t_integer	|'0'	|NOT NULL	|0
INDEX		|1		|host
INDEX		|2		|status
INDEX		|3		|proxy_hostid
INDEX		|4		|name
INDEX		|5		|maintenanceid

TABLE|hstgrp|groupid|ZBX_DATA
FIELD		|groupid	|t_id		|	|NOT NULL	|0
FIELD		|name		|t_varchar(255)	|''	|NOT NULL	|0
FIELD		|internal	|t_integer	|'0'	|NOT NULL	|0
FIELD		|flags		|t_integer	|'0'	|NOT NULL	|0
INDEX		|1		|name

TABLE|group_prototype|group_prototypeid|ZBX_TEMPLATE
FIELD		|group_prototypeid|t_id		|	|NOT NULL	|0
FIELD		|hostid		|t_id		|	|NOT NULL	|0			|1|hosts
FIELD		|name		|t_varchar(255)	|''	|NOT NULL	|0
FIELD		|groupid	|t_id		|	|NULL		|0			|2|hstgrp	|		|RESTRICT
FIELD		|templateid	|t_id		|	|NULL		|0			|3|group_prototype|group_prototypeid
INDEX		|1		|hostid

TABLE|group_discovery|groupid|ZBX_TEMPLATE
FIELD		|groupid	|t_id		|	|NOT NULL	|0			|1|hstgrp
FIELD		|parent_group_prototypeid|t_id	|	|NOT NULL	|0			|2|group_prototype|group_prototypeid|RESTRICT
FIELD		|name		|t_varchar(64)	|''	|NOT NULL	|ZBX_NODATA
FIELD		|lastcheck	|t_integer	|'0'	|NOT NULL	|ZBX_NODATA
FIELD		|ts_delete	|t_time		|'0'	|NOT NULL	|ZBX_NODATA

TABLE|screens|screenid|ZBX_TEMPLATE
FIELD		|screenid	|t_id		|	|NOT NULL	|0
FIELD		|name		|t_varchar(255)	|	|NOT NULL	|0
FIELD		|hsize		|t_integer	|'1'	|NOT NULL	|0
FIELD		|vsize		|t_integer	|'1'	|NOT NULL	|0
FIELD		|userid		|t_id		|	|NULL		|0			|3|users	|		|RESTRICT
FIELD		|private	|t_integer	|'1'	|NOT NULL	|0
INDEX		|1		|userid

TABLE|screens_items|screenitemid|ZBX_TEMPLATE
FIELD		|screenitemid	|t_id		|	|NOT NULL	|0
FIELD		|screenid	|t_id		|	|NOT NULL	|0			|1|screens
FIELD		|resourcetype	|t_integer	|'0'	|NOT NULL	|0
FIELD		|resourceid	|t_id		|'0'	|NOT NULL	|0
FIELD		|width		|t_integer	|'320'	|NOT NULL	|0
FIELD		|height		|t_integer	|'200'	|NOT NULL	|0
FIELD		|x		|t_integer	|'0'	|NOT NULL	|0
FIELD		|y		|t_integer	|'0'	|NOT NULL	|0
FIELD		|colspan	|t_integer	|'1'	|NOT NULL	|0
FIELD		|rowspan	|t_integer	|'1'	|NOT NULL	|0
FIELD		|elements	|t_integer	|'25'	|NOT NULL	|0
FIELD		|valign		|t_integer	|'0'	|NOT NULL	|0
FIELD		|halign		|t_integer	|'0'	|NOT NULL	|0
FIELD		|style		|t_integer	|'0'	|NOT NULL	|0
FIELD		|url		|t_varchar(255)	|''	|NOT NULL	|0
FIELD		|dynamic	|t_integer	|'0'	|NOT NULL	|0
FIELD		|sort_triggers	|t_integer	|'0'	|NOT NULL	|0
FIELD		|application	|t_varchar(255)	|''	|NOT NULL	|0
FIELD		|max_columns	|t_integer	|'3'	|NOT NULL	|0
INDEX		|1		|screenid

TABLE|screen_user|screenuserid|ZBX_DATA
FIELD		|screenuserid|t_id		|	|NOT NULL	|0
FIELD		|screenid	|t_id		|	|NOT NULL	|0			|1|screens
FIELD		|userid		|t_id		|	|NOT NULL	|0			|2|users
FIELD		|permission	|t_integer	|'2'	|NOT NULL	|0
UNIQUE		|1		|screenid,userid

TABLE|screen_usrgrp|screenusrgrpid|ZBX_DATA
FIELD		|screenusrgrpid|t_id		|	|NOT NULL	|0
FIELD		|screenid	|t_id		|	|NOT NULL	|0			|1|screens
FIELD		|usrgrpid	|t_id		|	|NOT NULL	|0			|2|usrgrp
FIELD		|permission	|t_integer	|'2'	|NOT NULL	|0
UNIQUE		|1		|screenid,usrgrpid

TABLE|slideshows|slideshowid|ZBX_DATA
FIELD		|slideshowid	|t_id		|	|NOT NULL	|0
FIELD		|name		|t_varchar(255)	|''	|NOT NULL	|0
FIELD		|delay		|t_varchar(32)	|'30s'	|NOT NULL	|0
FIELD		|userid		|t_id		|	|NOT NULL	|0			|3|users	|		|RESTRICT
FIELD		|private	|t_integer	|'1'	|NOT NULL	|0
UNIQUE		|1		|name

TABLE|slideshow_user|slideshowuserid|ZBX_DATA
FIELD		|slideshowuserid|t_id		|	|NOT NULL	|0
FIELD		|slideshowid	|t_id		|	|NOT NULL	|0			|1|slideshows
FIELD		|userid		|t_id		|	|NOT NULL	|0			|2|users
FIELD		|permission	|t_integer	|'2'	|NOT NULL	|0
UNIQUE		|1		|slideshowid,userid

TABLE|slideshow_usrgrp|slideshowusrgrpid|ZBX_DATA
FIELD		|slideshowusrgrpid|t_id		|	|NOT NULL	|0
FIELD		|slideshowid	|t_id		|	|NOT NULL	|0			|1|slideshows
FIELD		|usrgrpid	|t_id		|	|NOT NULL	|0			|2|usrgrp
FIELD		|permission	|t_integer	|'2'	|NOT NULL	|0
UNIQUE		|1		|slideshowid,usrgrpid

TABLE|slides|slideid|ZBX_DATA
FIELD		|slideid	|t_id		|	|NOT NULL	|0
FIELD		|slideshowid	|t_id		|	|NOT NULL	|0			|1|slideshows
FIELD		|screenid	|t_id		|	|NOT NULL	|0			|2|screens
FIELD		|step		|t_integer	|'0'	|NOT NULL	|0
FIELD		|delay		|t_varchar(32)	|'0'	|NOT NULL	|0
INDEX		|1		|slideshowid
INDEX		|2		|screenid

TABLE|drules|druleid|ZBX_DATA
FIELD		|druleid	|t_id		|	|NOT NULL	|0
FIELD		|proxy_hostid	|t_id		|	|NULL		|0			|1|hosts	|hostid		|RESTRICT
FIELD		|name		|t_varchar(255)	|''	|NOT NULL	|ZBX_PROXY
FIELD		|iprange	|t_varchar(2048)|''	|NOT NULL	|ZBX_PROXY
FIELD		|delay		|t_varchar(255)	|'1h'	|NOT NULL	|ZBX_PROXY
FIELD		|nextcheck	|t_integer	|'0'	|NOT NULL	|ZBX_NODATA
FIELD		|status		|t_integer	|'0'	|NOT NULL	|0
INDEX		|1		|proxy_hostid
UNIQUE		|2		|name

TABLE|dchecks|dcheckid|ZBX_DATA
FIELD		|dcheckid	|t_id		|	|NOT NULL	|0
FIELD		|druleid	|t_id		|	|NOT NULL	|ZBX_PROXY		|1|drules
FIELD		|type		|t_integer	|'0'	|NOT NULL	|ZBX_PROXY
FIELD		|key_		|t_varchar(2048)|''	|NOT NULL	|ZBX_PROXY
FIELD		|snmp_community	|t_varchar(255)	|''	|NOT NULL	|ZBX_PROXY
FIELD		|ports		|t_varchar(255)	|'0'	|NOT NULL	|ZBX_PROXY
FIELD		|snmpv3_securityname|t_varchar(64)|''	|NOT NULL	|ZBX_PROXY
FIELD		|snmpv3_securitylevel|t_integer	|'0'	|NOT NULL	|ZBX_PROXY
FIELD		|snmpv3_authpassphrase|t_varchar(64)|''	|NOT NULL	|ZBX_PROXY
FIELD		|snmpv3_privpassphrase|t_varchar(64)|''	|NOT NULL	|ZBX_PROXY
FIELD		|uniq		|t_integer	|'0'	|NOT NULL	|ZBX_PROXY
FIELD		|snmpv3_authprotocol|t_integer	|'0'	|NOT NULL	|ZBX_PROXY
FIELD		|snmpv3_privprotocol|t_integer	|'0'	|NOT NULL	|ZBX_PROXY
FIELD		|snmpv3_contextname|t_varchar(255)|''	|NOT NULL	|ZBX_PROXY
FIELD		|host_source|t_integer	|'1'	|NOT NULL	|ZBX_PROXY
FIELD		|name_source|t_integer	|'0'	|NOT NULL	|ZBX_PROXY
INDEX		|1		|druleid,host_source,name_source

TABLE|applications|applicationid|ZBX_TEMPLATE
FIELD		|applicationid	|t_id		|	|NOT NULL	|0
FIELD		|hostid		|t_id		|	|NOT NULL	|0			|1|hosts
FIELD		|name		|t_varchar(255)	|''	|NOT NULL	|0
FIELD		|flags		|t_integer	|'0'	|NOT NULL	|0
UNIQUE		|2		|hostid,name

TABLE|httptest|httptestid|ZBX_TEMPLATE
FIELD		|httptestid	|t_id		|	|NOT NULL	|0
FIELD		|name		|t_varchar(64)	|''	|NOT NULL	|ZBX_PROXY
FIELD		|applicationid	|t_id		|	|NULL		|0			|1|applications	|		|RESTRICT
FIELD		|nextcheck	|t_integer	|'0'	|NOT NULL	|ZBX_NODATA
FIELD		|delay		|t_varchar(255)	|'1m'	|NOT NULL	|ZBX_PROXY
FIELD		|status		|t_integer	|'0'	|NOT NULL	|0
FIELD		|agent		|t_varchar(255)	|'Zabbix'|NOT NULL	|ZBX_PROXY
FIELD		|authentication	|t_integer	|'0'	|NOT NULL	|ZBX_PROXY,ZBX_NODATA
FIELD		|http_user	|t_varchar(64)	|''	|NOT NULL	|ZBX_PROXY,ZBX_NODATA
FIELD		|http_password	|t_varchar(64)	|''	|NOT NULL	|ZBX_PROXY,ZBX_NODATA
FIELD		|hostid		|t_id		|	|NOT NULL	|ZBX_PROXY		|2|hosts
FIELD		|templateid	|t_id		|	|NULL		|0			|3|httptest	|httptestid
FIELD		|http_proxy	|t_varchar(255)	|''	|NOT NULL	|ZBX_PROXY,ZBX_NODATA
FIELD		|retries	|t_integer	|'1'	|NOT NULL	|ZBX_PROXY,ZBX_NODATA
FIELD		|ssl_cert_file	|t_varchar(255)	|''	|NOT NULL	|ZBX_PROXY,ZBX_NODATA
FIELD		|ssl_key_file	|t_varchar(255)	|''	|NOT NULL	|ZBX_PROXY,ZBX_NODATA
FIELD		|ssl_key_password|t_varchar(64)	|''	|NOT NULL	|ZBX_PROXY,ZBX_NODATA
FIELD		|verify_peer	|t_integer	|'0'	|NOT NULL	|ZBX_PROXY
FIELD		|verify_host	|t_integer	|'0'	|NOT NULL	|ZBX_PROXY
INDEX		|1		|applicationid
UNIQUE		|2		|hostid,name
INDEX		|3		|status
INDEX		|4		|templateid

TABLE|httpstep|httpstepid|ZBX_TEMPLATE
FIELD		|httpstepid	|t_id		|	|NOT NULL	|0
FIELD		|httptestid	|t_id		|	|NOT NULL	|ZBX_PROXY		|1|httptest
FIELD		|name		|t_varchar(64)	|''	|NOT NULL	|ZBX_PROXY
FIELD		|no		|t_integer	|'0'	|NOT NULL	|ZBX_PROXY
FIELD		|url		|t_varchar(2048)|''	|NOT NULL	|ZBX_PROXY
FIELD		|timeout	|t_varchar(255)	|'15s'	|NOT NULL	|ZBX_PROXY
FIELD		|posts		|t_shorttext	|''	|NOT NULL	|ZBX_PROXY
FIELD		|required	|t_varchar(255)	|''	|NOT NULL	|ZBX_PROXY
FIELD		|status_codes	|t_varchar(255)	|''	|NOT NULL	|ZBX_PROXY
FIELD		|follow_redirects|t_integer	|'1'	|NOT NULL	|ZBX_PROXY
FIELD		|retrieve_mode	|t_integer	|'0'	|NOT NULL	|ZBX_PROXY
FIELD		|post_type	|t_integer	|'0'	|NOT NULL	|ZBX_PROXY
INDEX		|1		|httptestid

TABLE|interface|interfaceid|ZBX_TEMPLATE
FIELD		|interfaceid	|t_id		|	|NOT NULL	|0
FIELD		|hostid		|t_id		|	|NOT NULL	|ZBX_PROXY		|1|hosts
FIELD		|main		|t_integer	|'0'	|NOT NULL	|ZBX_PROXY
FIELD		|type		|t_integer	|'1'	|NOT NULL	|ZBX_PROXY
FIELD		|useip		|t_integer	|'1'	|NOT NULL	|ZBX_PROXY
FIELD		|ip		|t_varchar(64)	|'127.0.0.1'|NOT NULL	|ZBX_PROXY
FIELD		|dns		|t_varchar(255)	|''	|NOT NULL	|ZBX_PROXY
FIELD		|port		|t_varchar(64)	|'10050'|NOT NULL	|ZBX_PROXY
FIELD		|available	|t_integer	|'0'	|NOT NULL	|ZBX_PROXY,ZBX_NODATA
FIELD		|error		|t_varchar(2048)|''	|NOT NULL	|ZBX_NODATA
FIELD		|errors_from	|t_integer	|'0'	|NOT NULL	|ZBX_NODATA
FIELD		|disable_until	|t_integer	|'0'	|NOT NULL	|ZBX_NODATA
INDEX		|1		|hostid,type
INDEX		|2		|ip,dns
INDEX		|3		|available

TABLE|valuemap|valuemapid|ZBX_TEMPLATE
FIELD		|valuemapid	|t_id		|	|NOT NULL	|0
FIELD		|hostid		|t_id		|	|NOT NULL	|0			|1|hosts
FIELD		|name		|t_varchar(64)	|''	|NOT NULL	|0
UNIQUE		|1		|hostid,name

TABLE|items|itemid|ZBX_TEMPLATE
FIELD		|itemid		|t_id		|	|NOT NULL	|0
FIELD		|type		|t_integer	|'0'	|NOT NULL	|ZBX_PROXY
FIELD		|snmp_oid	|t_varchar(512)	|''	|NOT NULL	|ZBX_PROXY
FIELD		|hostid		|t_id		|	|NOT NULL	|ZBX_PROXY		|1|hosts
FIELD		|name		|t_varchar(255)	|''	|NOT NULL	|0
FIELD		|key_		|t_varchar(2048)|''	|NOT NULL	|ZBX_PROXY
FIELD		|delay		|t_varchar(1024)|'0'	|NOT NULL	|ZBX_PROXY
FIELD		|history	|t_varchar(255)	|'90d'	|NOT NULL	|ZBX_PROXY
FIELD		|trends		|t_varchar(255)	|'365d'	|NOT NULL	|0
FIELD		|status		|t_integer	|'0'	|NOT NULL	|ZBX_PROXY
FIELD		|value_type	|t_integer	|'0'	|NOT NULL	|ZBX_PROXY
FIELD		|trapper_hosts	|t_varchar(255)	|''	|NOT NULL	|ZBX_PROXY
FIELD		|units		|t_varchar(255)	|''	|NOT NULL	|0
FIELD		|formula	|t_varchar(255)	|''	|NOT NULL	|0
FIELD		|logtimefmt	|t_varchar(64)	|''	|NOT NULL	|ZBX_PROXY
FIELD		|templateid	|t_id		|	|NULL		|0			|2|items	|itemid
FIELD		|valuemapid	|t_id		|	|NULL		|0			|3|valuemap	|		|RESTRICT
FIELD		|params		|t_text		|''	|NOT NULL	|ZBX_PROXY
FIELD		|ipmi_sensor	|t_varchar(128)	|''	|NOT NULL	|ZBX_PROXY
FIELD		|authtype	|t_integer	|'0'	|NOT NULL	|ZBX_PROXY
FIELD		|username	|t_varchar(64)	|''	|NOT NULL	|ZBX_PROXY
FIELD		|password	|t_varchar(64)	|''	|NOT NULL	|ZBX_PROXY
FIELD		|publickey	|t_varchar(64)	|''	|NOT NULL	|ZBX_PROXY
FIELD		|privatekey	|t_varchar(64)	|''	|NOT NULL	|ZBX_PROXY
FIELD		|flags		|t_integer	|'0'	|NOT NULL	|ZBX_PROXY
FIELD		|interfaceid	|t_id		|	|NULL		|ZBX_PROXY		|4|interface	|		|RESTRICT
FIELD		|description	|t_text		|''	|NOT NULL	|0
FIELD		|inventory_link	|t_integer	|'0'	|NOT NULL	|ZBX_PROXY
FIELD		|lifetime	|t_varchar(255)	|'30d'	|NOT NULL	|0
FIELD		|evaltype	|t_integer	|'0'	|NOT NULL	|0
FIELD		|jmx_endpoint	|t_varchar(255)	|''	|NOT NULL	|ZBX_PROXY
FIELD		|master_itemid	|t_id		|	|NULL		|ZBX_PROXY		|5|items	|itemid
FIELD		|timeout	|t_varchar(255)	|'3s'	|NOT NULL	|ZBX_PROXY
FIELD		|url		|t_varchar(2048)|''	|NOT NULL	|ZBX_PROXY
FIELD		|query_fields	|t_varchar(2048)|''	|NOT NULL	|ZBX_PROXY
FIELD		|posts		|t_text		|''	|NOT NULL	|ZBX_PROXY
FIELD		|status_codes	|t_varchar(255)	|'200'	|NOT NULL	|ZBX_PROXY
FIELD		|follow_redirects|t_integer	|'1'	|NOT NULL	|ZBX_PROXY
FIELD		|post_type	|t_integer	|'0'	|NOT NULL	|ZBX_PROXY
FIELD		|http_proxy	|t_varchar(255)	|''	|NOT NULL	|ZBX_PROXY,ZBX_NODATA
FIELD		|headers	|t_text		|''	|NOT NULL	|ZBX_PROXY
FIELD		|retrieve_mode	|t_integer	|'0'	|NOT NULL	|ZBX_PROXY
FIELD		|request_method	|t_integer	|'0'	|NOT NULL	|ZBX_PROXY
FIELD		|output_format	|t_integer	|'0'	|NOT NULL	|ZBX_PROXY
FIELD		|ssl_cert_file	|t_varchar(255)	|''	|NOT NULL	|ZBX_PROXY,ZBX_NODATA
FIELD		|ssl_key_file	|t_varchar(255)	|''	|NOT NULL	|ZBX_PROXY,ZBX_NODATA
FIELD		|ssl_key_password|t_varchar(64)	|''	|NOT NULL	|ZBX_PROXY,ZBX_NODATA
FIELD		|verify_peer	|t_integer	|'0'	|NOT NULL	|ZBX_PROXY
FIELD		|verify_host	|t_integer	|'0'	|NOT NULL	|ZBX_PROXY
FIELD		|allow_traps	|t_integer	|'0'	|NOT NULL	|ZBX_PROXY
FIELD		|discover	|t_integer	|'0'	|NOT NULL	|0
INDEX		|1		|hostid,key_(1021)
INDEX		|3		|status
INDEX		|4		|templateid
INDEX		|5		|valuemapid
INDEX		|6		|interfaceid
INDEX		|7		|master_itemid

TABLE|httpstepitem|httpstepitemid|ZBX_TEMPLATE
FIELD		|httpstepitemid	|t_id		|	|NOT NULL	|0
FIELD		|httpstepid	|t_id		|	|NOT NULL	|ZBX_PROXY		|1|httpstep
FIELD		|itemid		|t_id		|	|NOT NULL	|ZBX_PROXY		|2|items
FIELD		|type		|t_integer	|'0'	|NOT NULL	|ZBX_PROXY
UNIQUE		|1		|httpstepid,itemid
INDEX		|2		|itemid

TABLE|httptestitem|httptestitemid|ZBX_TEMPLATE
FIELD		|httptestitemid	|t_id		|	|NOT NULL	|0
FIELD		|httptestid	|t_id		|	|NOT NULL	|ZBX_PROXY		|1|httptest
FIELD		|itemid		|t_id		|	|NOT NULL	|ZBX_PROXY		|2|items
FIELD		|type		|t_integer	|'0'	|NOT NULL	|ZBX_PROXY
UNIQUE		|1		|httptestid,itemid
INDEX		|2		|itemid

TABLE|media_type|mediatypeid|ZBX_DATA
FIELD		|mediatypeid	|t_id		|	|NOT NULL	|0
FIELD		|type		|t_integer	|'0'	|NOT NULL	|0
FIELD		|name		|t_varchar(100)	|''	|NOT NULL	|0
FIELD		|smtp_server	|t_varchar(255)	|''	|NOT NULL	|0
FIELD		|smtp_helo	|t_varchar(255)	|''	|NOT NULL	|0
FIELD		|smtp_email	|t_varchar(255)	|''	|NOT NULL	|0
FIELD		|exec_path	|t_varchar(255)	|''	|NOT NULL	|0
FIELD		|gsm_modem	|t_varchar(255)	|''	|NOT NULL	|0
FIELD		|username	|t_varchar(255)	|''	|NOT NULL	|0
FIELD		|passwd		|t_varchar(255)	|''	|NOT NULL	|0
FIELD		|status		|t_integer	|'0'	|NOT NULL	|0
FIELD		|smtp_port	|t_integer	|'25'	|NOT NULL	|0
FIELD		|smtp_security	|t_integer	|'0'	|NOT NULL	|0
FIELD		|smtp_verify_peer|t_integer	|'0'	|NOT NULL	|0
FIELD		|smtp_verify_host|t_integer	|'0'	|NOT NULL	|0
FIELD		|smtp_authentication|t_integer	|'0'	|NOT NULL	|0
FIELD		|exec_params	|t_varchar(255)	|''	|NOT NULL	|0
FIELD		|maxsessions	|t_integer	|'1'	|NOT NULL	|0
FIELD		|maxattempts	|t_integer	|'3'	|NOT NULL	|0
FIELD		|attempt_interval|t_varchar(32)	|'10s'	|NOT NULL	|0
FIELD		|content_type	|t_integer	|'1'	|NOT NULL	|0
FIELD		|script		|t_text		|''	|NOT NULL	|0
FIELD		|timeout	|t_varchar(32)	|'30s'	|NOT NULL	|0
FIELD		|process_tags	|t_integer	|'0'	|NOT NULL	|0
FIELD		|show_event_menu|t_integer	|'0'	|NOT NULL	|0
FIELD		|event_menu_url	|t_varchar(2048)|''	|NOT NULL	|0
FIELD		|event_menu_name|t_varchar(255)	|''	|NOT NULL	|0
FIELD		|description	|t_shorttext	|''	|NOT NULL	|0
UNIQUE		|1		|name

TABLE|media_type_param|mediatype_paramid|ZBX_DATA
FIELD		|mediatype_paramid|t_id		|	|NOT NULL	|0
FIELD		|mediatypeid	|t_id		|	|NOT NULL	|0			|1|media_type
FIELD		|name		|t_varchar(255)	|''	|NOT NULL	|0
FIELD		|value		|t_varchar(2048)|''	|NOT NULL	|0
INDEX		|1		|mediatypeid

TABLE|media_type_message|mediatype_messageid|ZBX_DATA
FIELD		|mediatype_messageid|t_id	|	|NOT NULL	|0
FIELD		|mediatypeid	|t_id		|	|NOT NULL	|0			|1|media_type
FIELD		|eventsource	|t_integer	|	|NOT NULL	|0
FIELD		|recovery	|t_integer	|	|NOT NULL	|0
FIELD		|subject	|t_varchar(255)	|''	|NOT NULL	|0
FIELD		|message	|t_shorttext	|''	|NOT NULL	|0
UNIQUE		|1		|mediatypeid,eventsource,recovery

TABLE|usrgrp|usrgrpid|ZBX_DATA
FIELD		|usrgrpid	|t_id		|	|NOT NULL	|0
FIELD		|name		|t_varchar(64)	|''	|NOT NULL	|0
FIELD		|gui_access	|t_integer	|'0'	|NOT NULL	|0
FIELD		|users_status	|t_integer	|'0'	|NOT NULL	|0
FIELD		|debug_mode	|t_integer	|'0'	|NOT NULL	|0
UNIQUE		|1		|name

TABLE|users_groups|id|ZBX_DATA
FIELD		|id		|t_id		|	|NOT NULL	|0
FIELD		|usrgrpid	|t_id		|	|NOT NULL	|0			|1|usrgrp
FIELD		|userid		|t_id		|	|NOT NULL	|0			|2|users
UNIQUE		|1		|usrgrpid,userid
INDEX		|2		|userid

TABLE|scripts|scriptid|ZBX_DATA
FIELD		|scriptid	|t_id		|	|NOT NULL	|0
FIELD		|name		|t_varchar(255)	|''	|NOT NULL	|0
FIELD		|command	|t_text		|''	|NOT NULL	|0
FIELD		|host_access	|t_integer	|'2'	|NOT NULL	|0
FIELD		|usrgrpid	|t_id		|	|NULL		|0			|1|usrgrp	|		|RESTRICT
FIELD		|groupid	|t_id		|	|NULL		|0			|2|hstgrp	|		|RESTRICT
FIELD		|description	|t_shorttext	|''	|NOT NULL	|0
FIELD		|confirmation	|t_varchar(255)	|''	|NOT NULL	|0
FIELD		|type		|t_integer	|'5'	|NOT NULL	|0
FIELD		|execute_on	|t_integer	|'2'	|NOT NULL	|0
FIELD		|timeout	|t_varchar(32)	|'30s'	|NOT NULL	|ZBX_NODATA
INDEX		|1		|usrgrpid
INDEX		|2		|groupid
UNIQUE		|3		|name

TABLE|script_param|script_paramid|ZBX_DATA
FIELD		|script_paramid	|t_id		|	|NOT NULL	|0
FIELD		|scriptid	|t_id		|	|NOT NULL	|0			|1|scripts
FIELD		|name		|t_varchar(255)	|''	|NOT NULL	|0
FIELD		|value		|t_varchar(2048)|''	|NOT NULL	|0
UNIQUE		|1		|scriptid,name

TABLE|actions|actionid|ZBX_DATA
FIELD		|actionid	|t_id		|	|NOT NULL	|0
FIELD		|name		|t_varchar(255)	|''	|NOT NULL	|0
FIELD		|eventsource	|t_integer	|'0'	|NOT NULL	|0
FIELD		|evaltype	|t_integer	|'0'	|NOT NULL	|0
FIELD		|status		|t_integer	|'0'	|NOT NULL	|0
FIELD		|esc_period	|t_varchar(255)	|'1h'	|NOT NULL	|0
FIELD		|formula	|t_varchar(255)	|''	|NOT NULL	|0
FIELD		|pause_suppressed|t_integer	|'1'	|NOT NULL	|0
INDEX		|1		|eventsource,status
UNIQUE		|2		|name

TABLE|operations|operationid|ZBX_DATA
FIELD		|operationid	|t_id		|	|NOT NULL	|0
FIELD		|actionid	|t_id		|	|NOT NULL	|0			|1|actions
FIELD		|operationtype	|t_integer	|'0'	|NOT NULL	|0
FIELD		|esc_period	|t_varchar(255)	|'0'	|NOT NULL	|0
FIELD		|esc_step_from	|t_integer	|'1'	|NOT NULL	|0
FIELD		|esc_step_to	|t_integer	|'1'	|NOT NULL	|0
FIELD		|evaltype	|t_integer	|'0'	|NOT NULL	|0
FIELD		|recovery	|t_integer	|'0'	|NOT NULL	|0
INDEX		|1		|actionid

TABLE|opmessage|operationid|ZBX_DATA
FIELD		|operationid	|t_id		|	|NOT NULL	|0			|1|operations
FIELD		|default_msg	|t_integer	|'1'	|NOT NULL	|0
FIELD		|subject	|t_varchar(255)	|''	|NOT NULL	|0
FIELD		|message	|t_shorttext	|''	|NOT NULL	|0
FIELD		|mediatypeid	|t_id		|	|NULL		|0			|2|media_type	|		|RESTRICT
INDEX		|1		|mediatypeid

TABLE|opmessage_grp|opmessage_grpid|ZBX_DATA
FIELD		|opmessage_grpid|t_id		|	|NOT NULL	|0
FIELD		|operationid	|t_id		|	|NOT NULL	|0			|1|operations
FIELD		|usrgrpid	|t_id		|	|NOT NULL	|0			|2|usrgrp	|		|RESTRICT
UNIQUE		|1		|operationid,usrgrpid
INDEX		|2		|usrgrpid

TABLE|opmessage_usr|opmessage_usrid|ZBX_DATA
FIELD		|opmessage_usrid|t_id		|	|NOT NULL	|0
FIELD		|operationid	|t_id		|	|NOT NULL	|0			|1|operations
FIELD		|userid		|t_id		|	|NOT NULL	|0			|2|users	|		|RESTRICT
UNIQUE		|1		|operationid,userid
INDEX		|2		|userid

TABLE|opcommand|operationid|ZBX_DATA
FIELD		|operationid	|t_id		|	|NOT NULL	|0			|1|operations
FIELD		|type		|t_integer	|'0'	|NOT NULL	|0
FIELD		|scriptid	|t_id		|	|NULL		|0			|2|scripts	|		|RESTRICT
FIELD		|execute_on	|t_integer	|'0'	|NOT NULL	|0
FIELD		|port		|t_varchar(64)	|''	|NOT NULL	|0
FIELD		|authtype	|t_integer	|'0'	|NOT NULL	|0
FIELD		|username	|t_varchar(64)	|''	|NOT NULL	|0
FIELD		|password	|t_varchar(64)	|''	|NOT NULL	|0
FIELD		|publickey	|t_varchar(64)	|''	|NOT NULL	|0
FIELD		|privatekey	|t_varchar(64)	|''	|NOT NULL	|0
FIELD		|command	|t_shorttext	|''	|NOT NULL	|0
INDEX		|1		|scriptid

TABLE|opcommand_hst|opcommand_hstid|ZBX_DATA
FIELD		|opcommand_hstid|t_id		|	|NOT NULL	|0
FIELD		|operationid	|t_id		|	|NOT NULL	|0			|1|operations
FIELD		|hostid		|t_id		|	|NULL		|0			|2|hosts	|		|RESTRICT
INDEX		|1		|operationid
INDEX		|2		|hostid

TABLE|opcommand_grp|opcommand_grpid|ZBX_DATA
FIELD		|opcommand_grpid|t_id		|	|NOT NULL	|0
FIELD		|operationid	|t_id		|	|NOT NULL	|0			|1|operations
FIELD		|groupid	|t_id		|	|NOT NULL	|0			|2|hstgrp	|		|RESTRICT
INDEX		|1		|operationid
INDEX		|2		|groupid

TABLE|opgroup|opgroupid|ZBX_DATA
FIELD		|opgroupid	|t_id		|	|NOT NULL	|0
FIELD		|operationid	|t_id		|	|NOT NULL	|0			|1|operations
FIELD		|groupid	|t_id		|	|NOT NULL	|0			|2|hstgrp	|		|RESTRICT
UNIQUE		|1		|operationid,groupid
INDEX		|2		|groupid

TABLE|optemplate|optemplateid|ZBX_TEMPLATE
FIELD		|optemplateid	|t_id		|	|NOT NULL	|0
FIELD		|operationid	|t_id		|	|NOT NULL	|0			|1|operations
FIELD		|templateid	|t_id		|	|NOT NULL	|0			|2|hosts	|hostid		|RESTRICT
UNIQUE		|1		|operationid,templateid
INDEX		|2		|templateid

TABLE|opconditions|opconditionid|ZBX_DATA
FIELD		|opconditionid	|t_id		|	|NOT NULL	|0
FIELD		|operationid	|t_id		|	|NOT NULL	|0			|1|operations
FIELD		|conditiontype	|t_integer	|'0'	|NOT NULL	|0
FIELD		|operator	|t_integer	|'0'	|NOT NULL	|0
FIELD		|value		|t_varchar(255)	|''	|NOT NULL	|0
INDEX		|1		|operationid

TABLE|conditions|conditionid|ZBX_DATA
FIELD		|conditionid	|t_id		|	|NOT NULL	|0
FIELD		|actionid	|t_id		|	|NOT NULL	|0			|1|actions
FIELD		|conditiontype	|t_integer	|'0'	|NOT NULL	|0
FIELD		|operator	|t_integer	|'0'	|NOT NULL	|0
FIELD		|value		|t_varchar(255)	|''	|NOT NULL	|0
FIELD		|value2		|t_varchar(255)	|''	|NOT NULL	|0
INDEX		|1		|actionid

TABLE|config|configid|ZBX_DATA
FIELD		|configid	|t_id		|	|NOT NULL	|0
FIELD		|work_period	|t_varchar(255)	|'1-5,09:00-18:00'|NOT NULL|0
FIELD		|alert_usrgrpid	|t_id		|	|NULL		|0			|1|usrgrp	|usrgrpid	|RESTRICT
FIELD		|default_theme	|t_varchar(128)	|'blue-theme'|NOT NULL	|ZBX_NODATA
FIELD		|authentication_type|t_integer	|'0'	|NOT NULL	|ZBX_NODATA
FIELD		|ldap_host	|t_varchar(255)	|''	|NOT NULL	|ZBX_NODATA
FIELD		|ldap_port	|t_integer	|389	|NOT NULL	|ZBX_NODATA
FIELD		|ldap_base_dn	|t_varchar(255)	|''	|NOT NULL	|ZBX_NODATA
FIELD		|ldap_bind_dn	|t_varchar(255)	|''	|NOT NULL	|ZBX_NODATA
FIELD		|ldap_bind_password|t_varchar(128)|''	|NOT NULL	|ZBX_NODATA
FIELD		|ldap_search_attribute|t_varchar(128)|''|NOT NULL	|ZBX_NODATA
FIELD		|discovery_groupid|t_id		|	|NOT NULL	|ZBX_PROXY		|2|hstgrp	|groupid	|RESTRICT
FIELD		|max_in_table	|t_integer	|'50'	|NOT NULL	|ZBX_NODATA
FIELD		|search_limit	|t_integer	|'1000'	|NOT NULL	|ZBX_NODATA
FIELD		|severity_color_0|t_varchar(6)	|'97AAB3'|NOT NULL	|ZBX_NODATA
FIELD		|severity_color_1|t_varchar(6)	|'7499FF'|NOT NULL	|ZBX_NODATA
FIELD		|severity_color_2|t_varchar(6)	|'FFC859'|NOT NULL	|ZBX_NODATA
FIELD		|severity_color_3|t_varchar(6)	|'FFA059'|NOT NULL	|ZBX_NODATA
FIELD		|severity_color_4|t_varchar(6)	|'E97659'|NOT NULL	|ZBX_NODATA
FIELD		|severity_color_5|t_varchar(6)	|'E45959'|NOT NULL	|ZBX_NODATA
FIELD		|severity_name_0|t_varchar(32)	|'Not classified'|NOT NULL|ZBX_NODATA
FIELD		|severity_name_1|t_varchar(32)	|'Information'|NOT NULL	|ZBX_NODATA
FIELD		|severity_name_2|t_varchar(32)	|'Warning'|NOT NULL	|ZBX_NODATA
FIELD		|severity_name_3|t_varchar(32)	|'Average'|NOT NULL	|ZBX_NODATA
FIELD		|severity_name_4|t_varchar(32)	|'High'	|NOT NULL	|ZBX_NODATA
FIELD		|severity_name_5|t_varchar(32)	|'Disaster'|NOT NULL	|ZBX_NODATA
FIELD		|ok_period	|t_varchar(32)	|'5m'	|NOT NULL	|ZBX_NODATA
FIELD		|blink_period	|t_varchar(32)	|'2m'	|NOT NULL	|ZBX_NODATA
FIELD		|problem_unack_color|t_varchar(6)|'CC0000'|NOT NULL	|ZBX_NODATA
FIELD		|problem_ack_color|t_varchar(6)	|'CC0000'|NOT NULL	|ZBX_NODATA
FIELD		|ok_unack_color	|t_varchar(6)	|'009900'|NOT NULL	|ZBX_NODATA
FIELD		|ok_ack_color	|t_varchar(6)	|'009900'|NOT NULL	|ZBX_NODATA
FIELD		|problem_unack_style|t_integer	|'1'	|NOT NULL	|ZBX_NODATA
FIELD		|problem_ack_style|t_integer	|'1'	|NOT NULL	|ZBX_NODATA
FIELD		|ok_unack_style	|t_integer	|'1'	|NOT NULL	|ZBX_NODATA
FIELD		|ok_ack_style	|t_integer	|'1'	|NOT NULL	|ZBX_NODATA
FIELD		|snmptrap_logging|t_integer	|'1'	|NOT NULL	|ZBX_PROXY,ZBX_NODATA
FIELD		|server_check_interval|t_integer|'10'	|NOT NULL	|ZBX_NODATA
FIELD		|hk_events_mode	|t_integer	|'1'	|NOT NULL	|ZBX_NODATA
FIELD		|hk_events_trigger|t_varchar(32)|'365d'	|NOT NULL	|ZBX_NODATA
FIELD		|hk_events_internal|t_varchar(32)|'1d'	|NOT NULL	|ZBX_NODATA
FIELD		|hk_events_discovery|t_varchar(32)|'1d'	|NOT NULL	|ZBX_NODATA
FIELD		|hk_events_autoreg|t_varchar(32)|'1d'	|NOT NULL	|ZBX_NODATA
FIELD		|hk_services_mode|t_integer	|'1'	|NOT NULL	|ZBX_NODATA
FIELD		|hk_services	|t_varchar(32)	|'365d'	|NOT NULL	|ZBX_NODATA
FIELD		|hk_audit_mode	|t_integer	|'1'	|NOT NULL	|ZBX_NODATA
FIELD		|hk_audit	|t_varchar(32)	|'365d'	|NOT NULL	|ZBX_NODATA
FIELD		|hk_sessions_mode|t_integer	|'1'	|NOT NULL	|ZBX_NODATA
FIELD		|hk_sessions	|t_varchar(32)	|'365d'	|NOT NULL	|ZBX_NODATA
FIELD		|hk_history_mode|t_integer	|'1'	|NOT NULL	|ZBX_NODATA
FIELD		|hk_history_global|t_integer	|'0'	|NOT NULL	|ZBX_PROXY,ZBX_NODATA
FIELD		|hk_history	|t_varchar(32)	|'90d'	|NOT NULL	|ZBX_PROXY,ZBX_NODATA
FIELD		|hk_trends_mode	|t_integer	|'1'	|NOT NULL	|ZBX_NODATA
FIELD		|hk_trends_global|t_integer	|'0'	|NOT NULL	|ZBX_NODATA
FIELD		|hk_trends	|t_varchar(32)	|'365d'	|NOT NULL	|ZBX_NODATA
FIELD		|default_inventory_mode|t_integer|'-1'	|NOT NULL	|ZBX_NODATA
FIELD		|custom_color	|t_integer	|'0'	|NOT NULL	|ZBX_NODATA
FIELD		|http_auth_enabled	|t_integer	|'0'	|NOT NULL	|ZBX_NODATA
FIELD		|http_login_form	|t_integer	|'0'	|NOT NULL	|ZBX_NODATA
FIELD		|http_strip_domains	|t_varchar(2048)|''	|NOT NULL	|ZBX_NODATA
FIELD		|http_case_sensitive	|t_integer	|'1'	|NOT NULL	|ZBX_NODATA
FIELD		|ldap_configured		|t_integer		|'0'	|NOT NULL	|ZBX_NODATA
FIELD		|ldap_case_sensitive	|t_integer	|'1'	|NOT NULL	|ZBX_NODATA
FIELD		|db_extension	|t_varchar(32)	|''	|NOT NULL	|ZBX_NODATA
FIELD		|autoreg_tls_accept	|t_integer	|'1'	|NOT NULL	|ZBX_PROXY,ZBX_NODATA
FIELD		|compression_status	|t_integer	|'0'	|NOT NULL	|ZBX_NODATA
FIELD		|compress_older	|t_varchar(32)	|'7d'	|NOT NULL	|ZBX_NODATA
FIELD		|instanceid	|t_varchar(32)	|''	|NOT NULL	|ZBX_NODATA
FIELD		|saml_auth_enabled	|t_integer	|'0'	|NOT NULL	|ZBX_NODATA
FIELD		|saml_idp_entityid	|t_varchar(1024)|''	|NOT NULL	|ZBX_NODATA
FIELD		|saml_sso_url	|t_varchar(2048)|''	|NOT NULL	|ZBX_NODATA
FIELD		|saml_slo_url	|t_varchar(2048)|''	|NOT NULL	|ZBX_NODATA
FIELD		|saml_username_attribute|t_varchar(128)	|''	|NOT NULL	|ZBX_NODATA
FIELD		|saml_sp_entityid	|t_varchar(1024)|''	|NOT NULL	|ZBX_NODATA
FIELD		|saml_nameid_format	|t_varchar(2048)|''	|NOT NULL	|ZBX_NODATA
FIELD		|saml_sign_messages	|t_integer	|'0'	|NOT NULL	|ZBX_NODATA
FIELD		|saml_sign_assertions	|t_integer	|'0'	|NOT NULL	|ZBX_NODATA
FIELD		|saml_sign_authn_requests	|t_integer	|'0'	|NOT NULL	|ZBX_NODATA
FIELD		|saml_sign_logout_requests	|t_integer	|'0'	|NOT NULL	|ZBX_NODATA
FIELD		|saml_sign_logout_responses	|t_integer	|'0'	|NOT NULL	|ZBX_NODATA
FIELD		|saml_encrypt_nameid	|t_integer	|'0'	|NOT NULL	|ZBX_NODATA
FIELD		|saml_encrypt_assertions|t_integer	|'0'	|NOT NULL	|ZBX_NODATA
FIELD		|saml_case_sensitive	|t_integer	|'0'	|NOT NULL	|ZBX_NODATA
FIELD		|default_lang		|t_varchar(5)	|'en_GB'|NOT NULL	|ZBX_NODATA
FIELD		|default_timezone	|t_varchar(50)	|'system'|NOT NULL	|ZBX_NODATA
FIELD		|login_attempts	|t_integer	|'5'	|NOT NULL	|ZBX_NODATA
FIELD		|login_block	|t_varchar(32)	|'30s'	|NOT NULL	|ZBX_NODATA
FIELD		|show_technical_errors	|t_integer	|'0'	|NOT NULL	|ZBX_NODATA
FIELD		|validate_uri_schemes	|t_integer	|'1'	|NOT NULL	|ZBX_NODATA
FIELD		|uri_valid_schemes	|t_varchar(255)	|'http,https,ftp,file,mailto,tel,ssh'	|NOT NULL	|ZBX_NODATA
FIELD		|x_frame_options	|t_varchar(255)	|'SAMEORIGIN'	|NOT NULL	|ZBX_NODATA
FIELD		|iframe_sandboxing_enabled	|t_integer	|'1'	|NOT NULL	|ZBX_NODATA
FIELD		|iframe_sandboxing_exceptions	|t_varchar(255)	|''	|NOT NULL	|ZBX_NODATA
FIELD		|max_overview_table_size	|t_integer	|'50'	|NOT NULL	|ZBX_NODATA
FIELD		|history_period	|t_varchar(32)|	'24h'	|NOT NULL	|ZBX_NODATA
FIELD		|period_default	|t_varchar(32)	|'1h'	|NOT NULL	|ZBX_NODATA
FIELD		|max_period	|t_varchar(32)	|'2y'	|NOT NULL	|ZBX_NODATA
FIELD		|socket_timeout	|t_varchar(32)	|'3s'	|NOT NULL	|ZBX_NODATA
FIELD		|connect_timeout	|t_varchar(32)	|'3s'	|NOT NULL	|ZBX_NODATA
FIELD		|media_type_test_timeout	|t_varchar(32)	|'65s'	|NOT NULL	|ZBX_NODATA
FIELD		|script_timeout	|t_varchar(32)	|'60s'	|NOT NULL	|ZBX_NODATA
FIELD		|item_test_timeout	|t_varchar(32)	|'60s'	|NOT NULL	|ZBX_NODATA
FIELD		|session_key	|t_varchar(32)|''	|NOT NULL	|ZBX_NODATA
INDEX		|1		|alert_usrgrpid
INDEX		|2		|discovery_groupid

TABLE|triggers|triggerid|ZBX_TEMPLATE
FIELD		|triggerid	|t_id		|	|NOT NULL	|0
FIELD		|expression	|t_varchar(2048)|''	|NOT NULL	|0
FIELD		|description	|t_varchar(255)	|''	|NOT NULL	|0
FIELD		|url		|t_varchar(255)	|''	|NOT NULL	|0
FIELD		|status		|t_integer	|'0'	|NOT NULL	|0
FIELD		|value		|t_integer	|'0'	|NOT NULL	|ZBX_NODATA
FIELD		|priority	|t_integer	|'0'	|NOT NULL	|0
FIELD		|lastchange	|t_integer	|'0'	|NOT NULL	|ZBX_NODATA
FIELD		|comments	|t_shorttext	|''	|NOT NULL	|0
FIELD		|error		|t_varchar(2048)|''	|NOT NULL	|ZBX_NODATA
FIELD		|templateid	|t_id		|	|NULL		|0			|1|triggers	|triggerid
FIELD		|type		|t_integer	|'0'	|NOT NULL	|0
FIELD		|state		|t_integer	|'0'	|NOT NULL	|ZBX_NODATA
FIELD		|flags		|t_integer	|'0'	|NOT NULL	|0
FIELD		|recovery_mode	|t_integer	|'0'	|NOT NULL	|0
FIELD		|recovery_expression|t_varchar(2048)|''	|NOT NULL	|0
FIELD		|correlation_mode|t_integer	|'0'	|NOT NULL	|0
FIELD		|correlation_tag|t_varchar(255)	|''	|NOT NULL	|0
FIELD		|manual_close	|t_integer	|'0'	|NOT NULL	|0
FIELD		|opdata		|t_varchar(255)	|''	|NOT NULL	|0
FIELD		|discover	|t_integer	|'0'	|NOT NULL	|0
FIELD		|event_name	|t_varchar(2048)|''	|NOT NULL	|0
INDEX		|1		|status
INDEX		|2		|value,lastchange
INDEX		|3		|templateid

TABLE|trigger_depends|triggerdepid|ZBX_TEMPLATE
FIELD		|triggerdepid	|t_id		|	|NOT NULL	|0
FIELD		|triggerid_down	|t_id		|	|NOT NULL	|0			|1|triggers	|triggerid
FIELD		|triggerid_up	|t_id		|	|NOT NULL	|0			|2|triggers	|triggerid
UNIQUE		|1		|triggerid_down,triggerid_up
INDEX		|2		|triggerid_up

TABLE|functions|functionid|ZBX_TEMPLATE
FIELD		|functionid	|t_id		|	|NOT NULL	|0
FIELD		|itemid		|t_id		|	|NOT NULL	|0			|1|items
FIELD		|triggerid	|t_id		|	|NOT NULL	|0			|2|triggers
FIELD		|name		|t_varchar(12)	|''	|NOT NULL	|0
FIELD		|parameter	|t_varchar(255)	|'0'	|NOT NULL	|0
INDEX		|1		|triggerid
INDEX		|2		|itemid,name,parameter

TABLE|graphs|graphid|ZBX_TEMPLATE
FIELD		|graphid	|t_id		|	|NOT NULL	|0
FIELD		|name		|t_varchar(128)	|''	|NOT NULL	|0
FIELD		|width		|t_integer	|'900'	|NOT NULL	|0
FIELD		|height		|t_integer	|'200'	|NOT NULL	|0
FIELD		|yaxismin	|t_double	|'0'	|NOT NULL	|0
FIELD		|yaxismax	|t_double	|'100'	|NOT NULL	|0
FIELD		|templateid	|t_id		|	|NULL		|0			|1|graphs	|graphid
FIELD		|show_work_period|t_integer	|'1'	|NOT NULL	|0
FIELD		|show_triggers	|t_integer	|'1'	|NOT NULL	|0
FIELD		|graphtype	|t_integer	|'0'	|NOT NULL	|0
FIELD		|show_legend	|t_integer	|'1'	|NOT NULL	|0
FIELD		|show_3d	|t_integer	|'0'	|NOT NULL	|0
FIELD		|percent_left	|t_double	|'0'	|NOT NULL	|0
FIELD		|percent_right	|t_double	|'0'	|NOT NULL	|0
FIELD		|ymin_type	|t_integer	|'0'	|NOT NULL	|0
FIELD		|ymax_type	|t_integer	|'0'	|NOT NULL	|0
FIELD		|ymin_itemid	|t_id		|	|NULL		|0			|2|items	|itemid		|RESTRICT
FIELD		|ymax_itemid	|t_id		|	|NULL		|0			|3|items	|itemid		|RESTRICT
FIELD		|flags		|t_integer	|'0'	|NOT NULL	|0
FIELD		|discover	|t_integer	|'0'	|NOT NULL	|0
INDEX		|1		|name
INDEX		|2		|templateid
INDEX		|3		|ymin_itemid
INDEX		|4		|ymax_itemid

TABLE|graphs_items|gitemid|ZBX_TEMPLATE
FIELD		|gitemid	|t_id		|	|NOT NULL	|0
FIELD		|graphid	|t_id		|	|NOT NULL	|0			|1|graphs
FIELD		|itemid		|t_id		|	|NOT NULL	|0			|2|items
FIELD		|drawtype	|t_integer	|'0'	|NOT NULL	|0
FIELD		|sortorder	|t_integer	|'0'	|NOT NULL	|0
FIELD		|color		|t_varchar(6)	|'009600'|NOT NULL	|0
FIELD		|yaxisside	|t_integer	|'0'	|NOT NULL	|0
FIELD		|calc_fnc	|t_integer	|'2'	|NOT NULL	|0
FIELD		|type		|t_integer	|'0'	|NOT NULL	|0
INDEX		|1		|itemid
INDEX		|2		|graphid

TABLE|graph_theme|graphthemeid|ZBX_DATA
FIELD		|graphthemeid	|t_id		|	|NOT NULL	|0
FIELD		|theme		|t_varchar(64)	|''	|NOT NULL	|0
FIELD		|backgroundcolor|t_varchar(6)	|''	|NOT NULL	|0
FIELD		|graphcolor	|t_varchar(6)	|''	|NOT NULL	|0
FIELD		|gridcolor	|t_varchar(6)	|''	|NOT NULL	|0
FIELD		|maingridcolor	|t_varchar(6)	|''	|NOT NULL	|0
FIELD		|gridbordercolor|t_varchar(6)	|''	|NOT NULL	|0
FIELD		|textcolor	|t_varchar(6)	|''	|NOT NULL	|0
FIELD		|highlightcolor	|t_varchar(6)	|''	|NOT NULL	|0
FIELD		|leftpercentilecolor|t_varchar(6)|''	|NOT NULL	|0
FIELD		|rightpercentilecolor|t_varchar(6)|''	|NOT NULL	|0
FIELD		|nonworktimecolor|t_varchar(6)	|''	|NOT NULL	|0
FIELD		|colorpalette	|t_varchar(255)	|''	|NOT NULL	|0
UNIQUE		|1		|theme

TABLE|globalmacro|globalmacroid|ZBX_DATA
FIELD		|globalmacroid	|t_id		|	|NOT NULL	|0
FIELD		|macro		|t_varchar(255)	|''	|NOT NULL	|ZBX_PROXY
FIELD		|value		|t_varchar(2048)|''	|NOT NULL	|ZBX_PROXY
FIELD		|description	|t_shorttext	|''	|NOT NULL	|0
FIELD		|type		|t_integer	|'0'	|NOT NULL	|ZBX_PROXY
UNIQUE		|1		|macro

TABLE|hostmacro|hostmacroid|ZBX_TEMPLATE
FIELD		|hostmacroid	|t_id		|	|NOT NULL	|0
FIELD		|hostid		|t_id		|	|NOT NULL	|ZBX_PROXY		|1|hosts
FIELD		|macro		|t_varchar(255)	|''	|NOT NULL	|ZBX_PROXY
FIELD		|value		|t_varchar(2048)|''	|NOT NULL	|ZBX_PROXY
FIELD		|description	|t_shorttext	|''	|NOT NULL	|0
FIELD		|type		|t_integer	|'0'	|NOT NULL	|ZBX_PROXY
UNIQUE		|1		|hostid,macro

TABLE|hosts_groups|hostgroupid|ZBX_TEMPLATE
FIELD		|hostgroupid	|t_id		|	|NOT NULL	|0
FIELD		|hostid		|t_id		|	|NOT NULL	|0			|1|hosts
FIELD		|groupid	|t_id		|	|NOT NULL	|0			|2|hstgrp
UNIQUE		|1		|hostid,groupid
INDEX		|2		|groupid

TABLE|hosts_templates|hosttemplateid|ZBX_TEMPLATE
FIELD		|hosttemplateid	|t_id		|	|NOT NULL	|0
FIELD		|hostid		|t_id		|	|NOT NULL	|ZBX_PROXY		|1|hosts
FIELD		|templateid	|t_id		|	|NOT NULL	|ZBX_PROXY		|2|hosts	|hostid
UNIQUE		|1		|hostid,templateid
INDEX		|2		|templateid

TABLE|items_applications|itemappid|ZBX_TEMPLATE
FIELD		|itemappid	|t_id		|	|NOT NULL	|0
FIELD		|applicationid	|t_id		|	|NOT NULL	|0			|1|applications
FIELD		|itemid		|t_id		|	|NOT NULL	|0			|2|items
UNIQUE		|1		|applicationid,itemid
INDEX		|2		|itemid

TABLE|valuemap_mapping|valuemap_mappingid|ZBX_TEMPLATE
FIELD		|valuemap_mappingid|t_id	|	|NOT NULL	|0
FIELD		|valuemapid	|t_id		|	|NOT NULL	|0			|1|valuemap
FIELD		|value		|t_varchar(64)	|''	|NOT NULL	|0
FIELD		|newvalue	|t_varchar(64)	|''	|NOT NULL	|0
UNIQUE		|1		|valuemapid,value

TABLE|media|mediaid|ZBX_DATA
FIELD		|mediaid	|t_id		|	|NOT NULL	|0
FIELD		|userid		|t_id		|	|NOT NULL	|0			|1|users
FIELD		|mediatypeid	|t_id		|	|NOT NULL	|0			|2|media_type
FIELD		|sendto		|t_varchar(1024)|''	|NOT NULL	|0
FIELD		|active		|t_integer	|'0'	|NOT NULL	|0
FIELD		|severity	|t_integer	|'63'	|NOT NULL	|0
FIELD		|period		|t_varchar(1024)|'1-7,00:00-24:00'|NOT NULL|0
INDEX		|1		|userid
INDEX		|2		|mediatypeid

TABLE|rights|rightid|ZBX_DATA
FIELD		|rightid	|t_id		|	|NOT NULL	|0
FIELD		|groupid	|t_id		|	|NOT NULL	|0			|1|usrgrp	|usrgrpid
FIELD		|permission	|t_integer	|'0'	|NOT NULL	|0
FIELD		|id		|t_id		|	|NOT NULL	|0			|2|hstgrp	|groupid
INDEX		|1		|groupid
INDEX		|2		|id

TABLE|services|serviceid|ZBX_DATA
FIELD		|serviceid	|t_id		|	|NOT NULL	|0
FIELD		|name		|t_varchar(128)	|''	|NOT NULL	|0
FIELD		|status		|t_integer	|'0'	|NOT NULL	|0
FIELD		|algorithm	|t_integer	|'0'	|NOT NULL	|0
FIELD		|triggerid	|t_id		|	|NULL		|0			|1|triggers
FIELD		|showsla	|t_integer	|'0'	|NOT NULL	|0
FIELD		|goodsla	|t_double	|'99.9'	|NOT NULL	|0
FIELD		|sortorder	|t_integer	|'0'	|NOT NULL	|0
INDEX		|1		|triggerid

TABLE|services_links|linkid|ZBX_DATA
FIELD		|linkid		|t_id		|	|NOT NULL	|0
FIELD		|serviceupid	|t_id		|	|NOT NULL	|0			|1|services	|serviceid
FIELD		|servicedownid	|t_id		|	|NOT NULL	|0			|2|services	|serviceid
FIELD		|soft		|t_integer	|'0'	|NOT NULL	|0
INDEX		|1		|servicedownid
UNIQUE		|2		|serviceupid,servicedownid

TABLE|services_times|timeid|ZBX_DATA
FIELD		|timeid		|t_id		|	|NOT NULL	|0
FIELD		|serviceid	|t_id		|	|NOT NULL	|0			|1|services
FIELD		|type		|t_integer	|'0'	|NOT NULL	|0
FIELD		|ts_from	|t_integer	|'0'	|NOT NULL	|0
FIELD		|ts_to		|t_integer	|'0'	|NOT NULL	|0
FIELD		|note		|t_varchar(255)	|''	|NOT NULL	|0
INDEX		|1		|serviceid,type,ts_from,ts_to

TABLE|icon_map|iconmapid|ZBX_DATA
FIELD		|iconmapid	|t_id		|	|NOT NULL	|0
FIELD		|name		|t_varchar(64)	|''	|NOT NULL	|0
FIELD		|default_iconid	|t_id		|	|NOT NULL	|0			|1|images	|imageid	|RESTRICT
UNIQUE		|1		|name
INDEX		|2		|default_iconid

TABLE|icon_mapping|iconmappingid|ZBX_DATA
FIELD		|iconmappingid	|t_id		|	|NOT NULL	|0
FIELD		|iconmapid	|t_id		|	|NOT NULL	|0			|1|icon_map
FIELD		|iconid		|t_id		|	|NOT NULL	|0			|2|images	|imageid	|RESTRICT
FIELD		|inventory_link	|t_integer	|'0'	|NOT NULL	|0
FIELD		|expression	|t_varchar(64)	|''	|NOT NULL	|0
FIELD		|sortorder	|t_integer	|'0'	|NOT NULL	|0
INDEX		|1		|iconmapid
INDEX		|2		|iconid

TABLE|sysmaps|sysmapid|ZBX_TEMPLATE
FIELD		|sysmapid	|t_id		|	|NOT NULL	|0
FIELD		|name		|t_varchar(128)	|''	|NOT NULL	|0
FIELD		|width		|t_integer	|'600'	|NOT NULL	|0
FIELD		|height		|t_integer	|'400'	|NOT NULL	|0
FIELD		|backgroundid	|t_id		|	|NULL		|0			|1|images	|imageid	|RESTRICT
FIELD		|label_type	|t_integer	|'2'	|NOT NULL	|0
FIELD		|label_location	|t_integer	|'0'	|NOT NULL	|0
FIELD		|highlight	|t_integer	|'1'	|NOT NULL	|0
FIELD		|expandproblem	|t_integer	|'1'	|NOT NULL	|0
FIELD		|markelements	|t_integer	|'0'	|NOT NULL	|0
FIELD		|show_unack	|t_integer	|'0'	|NOT NULL	|0
FIELD		|grid_size	|t_integer	|'50'	|NOT NULL	|0
FIELD		|grid_show	|t_integer	|'1'	|NOT NULL	|0
FIELD		|grid_align	|t_integer	|'1'	|NOT NULL	|0
FIELD		|label_format	|t_integer	|'0'	|NOT NULL	|0
FIELD		|label_type_host|t_integer	|'2'	|NOT NULL	|0
FIELD		|label_type_hostgroup|t_integer	|'2'	|NOT NULL	|0
FIELD		|label_type_trigger|t_integer	|'2'	|NOT NULL	|0
FIELD		|label_type_map|t_integer	|'2'	|NOT NULL	|0
FIELD		|label_type_image|t_integer	|'2'	|NOT NULL	|0
FIELD		|label_string_host|t_varchar(255)|''	|NOT NULL	|0
FIELD		|label_string_hostgroup|t_varchar(255)|''|NOT NULL	|0
FIELD		|label_string_trigger|t_varchar(255)|''	|NOT NULL	|0
FIELD		|label_string_map|t_varchar(255)|''	|NOT NULL	|0
FIELD		|label_string_image|t_varchar(255)|''	|NOT NULL	|0
FIELD		|iconmapid	|t_id		|	|NULL		|0			|2|icon_map	|		|RESTRICT
FIELD		|expand_macros	|t_integer	|'0'	|NOT NULL	|0
FIELD		|severity_min	|t_integer	|'0'	|NOT NULL	|0
FIELD		|userid		|t_id		|	|NOT NULL	|0			|3|users	|		|RESTRICT
FIELD		|private	|t_integer	|'1'	|NOT NULL	|0
FIELD		|show_suppressed|t_integer	|'0'	|NOT NULL	|0
UNIQUE		|1		|name
INDEX		|2		|backgroundid
INDEX		|3		|iconmapid

TABLE|sysmaps_elements|selementid|ZBX_TEMPLATE
FIELD		|selementid	|t_id		|	|NOT NULL	|0
FIELD		|sysmapid	|t_id		|	|NOT NULL	|0			|1|sysmaps
FIELD		|elementid	|t_id		|'0'	|NOT NULL	|0
FIELD		|elementtype	|t_integer	|'0'	|NOT NULL	|0
FIELD		|iconid_off	|t_id		|	|NULL		|0			|2|images	|imageid	|RESTRICT
FIELD		|iconid_on	|t_id		|	|NULL		|0			|3|images	|imageid	|RESTRICT
FIELD		|label		|t_varchar(2048)|''	|NOT NULL	|0
FIELD		|label_location	|t_integer	|'-1'	|NOT NULL	|0
FIELD		|x		|t_integer	|'0'	|NOT NULL	|0
FIELD		|y		|t_integer	|'0'	|NOT NULL	|0
FIELD		|iconid_disabled|t_id		|	|NULL		|0			|4|images	|imageid	|RESTRICT
FIELD		|iconid_maintenance|t_id	|	|NULL		|0			|5|images	|imageid	|RESTRICT
FIELD		|elementsubtype	|t_integer	|'0'	|NOT NULL	|0
FIELD		|areatype	|t_integer	|'0'	|NOT NULL	|0
FIELD		|width		|t_integer	|'200'	|NOT NULL	|0
FIELD		|height		|t_integer	|'200'	|NOT NULL	|0
FIELD		|viewtype	|t_integer	|'0'	|NOT NULL	|0
FIELD		|use_iconmap	|t_integer	|'1'	|NOT NULL	|0
FIELD		|application	|t_varchar(255)	|''	|NOT NULL	|0
INDEX		|1		|sysmapid
INDEX		|2		|iconid_off
INDEX		|3		|iconid_on
INDEX		|4		|iconid_disabled
INDEX		|5		|iconid_maintenance

TABLE|sysmaps_links|linkid|ZBX_TEMPLATE
FIELD		|linkid		|t_id		|	|NOT NULL	|0
FIELD		|sysmapid	|t_id		|	|NOT NULL	|0			|1|sysmaps
FIELD		|selementid1	|t_id		|	|NOT NULL	|0			|2|sysmaps_elements|selementid
FIELD		|selementid2	|t_id		|	|NOT NULL	|0			|3|sysmaps_elements|selementid
FIELD		|drawtype	|t_integer	|'0'	|NOT NULL	|0
FIELD		|color		|t_varchar(6)	|'000000'|NOT NULL	|0
FIELD		|label		|t_varchar(2048)|''	|NOT NULL	|0
INDEX		|1		|sysmapid
INDEX		|2		|selementid1
INDEX		|3		|selementid2

TABLE|sysmaps_link_triggers|linktriggerid|ZBX_TEMPLATE
FIELD		|linktriggerid	|t_id		|	|NOT NULL	|0
FIELD		|linkid		|t_id		|	|NOT NULL	|0			|1|sysmaps_links
FIELD		|triggerid	|t_id		|	|NOT NULL	|0			|2|triggers
FIELD		|drawtype	|t_integer	|'0'	|NOT NULL	|0
FIELD		|color		|t_varchar(6)	|'000000'|NOT NULL	|0
UNIQUE		|1		|linkid,triggerid
INDEX		|2		|triggerid

TABLE|sysmap_element_url|sysmapelementurlid|ZBX_TEMPLATE
FIELD		|sysmapelementurlid|t_id	|	|NOT NULL	|0
FIELD		|selementid	|t_id		|	|NOT NULL	|0			|1|sysmaps_elements
FIELD		|name		|t_varchar(255)	|	|NOT NULL	|0
FIELD		|url		|t_varchar(255)	|''	|NOT NULL	|0
UNIQUE		|1		|selementid,name

TABLE|sysmap_url|sysmapurlid|ZBX_TEMPLATE
FIELD		|sysmapurlid	|t_id		|	|NOT NULL	|0
FIELD		|sysmapid	|t_id		|	|NOT NULL	|0			|1|sysmaps
FIELD		|name		|t_varchar(255)	|	|NOT NULL	|0
FIELD		|url		|t_varchar(255)	|''	|NOT NULL	|0
FIELD		|elementtype	|t_integer	|'0'	|NOT NULL	|0
UNIQUE		|1		|sysmapid,name

TABLE|sysmap_user|sysmapuserid|ZBX_TEMPLATE
FIELD		|sysmapuserid|t_id		|	|NOT NULL	|0
FIELD		|sysmapid	|t_id		|	|NOT NULL	|0			|1|sysmaps
FIELD		|userid		|t_id		|	|NOT NULL	|0			|2|users
FIELD		|permission	|t_integer	|'2'	|NOT NULL	|0
UNIQUE		|1		|sysmapid,userid

TABLE|sysmap_usrgrp|sysmapusrgrpid|ZBX_TEMPLATE
FIELD		|sysmapusrgrpid|t_id		|	|NOT NULL	|0
FIELD		|sysmapid	|t_id		|	|NOT NULL	|0			|1|sysmaps
FIELD		|usrgrpid	|t_id		|	|NOT NULL	|0			|2|usrgrp
FIELD		|permission	|t_integer	|'2'	|NOT NULL	|0
UNIQUE		|1		|sysmapid,usrgrpid

TABLE|maintenances_hosts|maintenance_hostid|ZBX_DATA
FIELD		|maintenance_hostid|t_id	|	|NOT NULL	|0
FIELD		|maintenanceid	|t_id		|	|NOT NULL	|0			|1|maintenances
FIELD		|hostid		|t_id		|	|NOT NULL	|0			|2|hosts
UNIQUE		|1		|maintenanceid,hostid
INDEX		|2		|hostid

TABLE|maintenances_groups|maintenance_groupid|ZBX_DATA
FIELD		|maintenance_groupid|t_id	|	|NOT NULL	|0
FIELD		|maintenanceid	|t_id		|	|NOT NULL	|0			|1|maintenances
FIELD		|groupid	|t_id		|	|NOT NULL	|0			|2|hstgrp
UNIQUE		|1		|maintenanceid,groupid
INDEX		|2		|groupid

TABLE|timeperiods|timeperiodid|ZBX_DATA
FIELD		|timeperiodid	|t_id		|	|NOT NULL	|0
FIELD		|timeperiod_type|t_integer	|'0'	|NOT NULL	|0
FIELD		|every		|t_integer	|'1'	|NOT NULL	|0
FIELD		|month		|t_integer	|'0'	|NOT NULL	|0
FIELD		|dayofweek	|t_integer	|'0'	|NOT NULL	|0
FIELD		|day		|t_integer	|'0'	|NOT NULL	|0
FIELD		|start_time	|t_integer	|'0'	|NOT NULL	|0
FIELD		|period		|t_integer	|'0'	|NOT NULL	|0
FIELD		|start_date	|t_integer	|'0'	|NOT NULL	|0

TABLE|maintenances_windows|maintenance_timeperiodid|ZBX_DATA
FIELD		|maintenance_timeperiodid|t_id	|	|NOT NULL	|0
FIELD		|maintenanceid	|t_id		|	|NOT NULL	|0			|1|maintenances
FIELD		|timeperiodid	|t_id		|	|NOT NULL	|0			|2|timeperiods
UNIQUE		|1		|maintenanceid,timeperiodid
INDEX		|2		|timeperiodid

TABLE|regexps|regexpid|ZBX_DATA
FIELD		|regexpid	|t_id		|	|NOT NULL	|0
FIELD		|name		|t_varchar(128)	|''	|NOT NULL	|ZBX_PROXY
FIELD		|test_string	|t_shorttext	|''	|NOT NULL	|0
UNIQUE		|1		|name

TABLE|expressions|expressionid|ZBX_DATA
FIELD		|expressionid	|t_id		|	|NOT NULL	|0
FIELD		|regexpid	|t_id		|	|NOT NULL	|ZBX_PROXY		|1|regexps
FIELD		|expression	|t_varchar(255)	|''	|NOT NULL	|ZBX_PROXY
FIELD		|expression_type|t_integer	|'0'	|NOT NULL	|ZBX_PROXY
FIELD		|exp_delimiter	|t_varchar(1)	|''	|NOT NULL	|ZBX_PROXY
FIELD		|case_sensitive	|t_integer	|'0'	|NOT NULL	|ZBX_PROXY
INDEX		|1		|regexpid

TABLE|ids|table_name,field_name|0
FIELD		|table_name	|t_varchar(64)	|''	|NOT NULL	|0
FIELD		|field_name	|t_varchar(64)	|''	|NOT NULL	|0
FIELD		|nextid		|t_id		|	|NOT NULL	|0

-- History tables

TABLE|alerts|alertid|0
FIELD		|alertid	|t_id		|	|NOT NULL	|0
FIELD		|actionid	|t_id		|	|NOT NULL	|0			|1|actions
FIELD		|eventid	|t_id		|	|NOT NULL	|0			|2|events
FIELD		|userid		|t_id		|	|NULL		|0			|3|users
FIELD		|clock		|t_time		|'0'	|NOT NULL	|0
FIELD		|mediatypeid	|t_id		|	|NULL		|0			|4|media_type
FIELD		|sendto		|t_varchar(1024)|''	|NOT NULL	|0
FIELD		|subject	|t_varchar(255)	|''	|NOT NULL	|0
FIELD		|message	|t_text		|''	|NOT NULL	|0
FIELD		|status		|t_integer	|'0'	|NOT NULL	|0
FIELD		|retries	|t_integer	|'0'	|NOT NULL	|0
FIELD		|error		|t_varchar(2048)|''	|NOT NULL	|0
FIELD		|esc_step	|t_integer	|'0'	|NOT NULL	|0
FIELD		|alerttype	|t_integer	|'0'	|NOT NULL	|0
FIELD		|p_eventid	|t_id		|	|NULL		|0			|5|events	|eventid
FIELD		|acknowledgeid	|t_id		|	|NULL		|0			|6|acknowledges	|acknowledgeid
FIELD		|parameters	|t_shorttext	|'{}'	|NOT NULL	|0
INDEX		|1		|actionid
INDEX		|2		|clock
INDEX		|3		|eventid
INDEX		|4		|status
INDEX		|5		|mediatypeid
INDEX		|6		|userid
INDEX		|7		|p_eventid

TABLE|history||0
FIELD		|itemid		|t_id		|	|NOT NULL	|0			|-|items
FIELD		|clock		|t_time		|'0'	|NOT NULL	|0
FIELD		|value		|t_double	|'0.0000'|NOT NULL	|0
FIELD		|ns		|t_nanosec	|'0'	|NOT NULL	|0
INDEX		|1		|itemid,clock

TABLE|history_uint||0
FIELD		|itemid		|t_id		|	|NOT NULL	|0			|-|items
FIELD		|clock		|t_time		|'0'	|NOT NULL	|0
FIELD		|value		|t_bigint	|'0'	|NOT NULL	|0
FIELD		|ns		|t_nanosec	|'0'	|NOT NULL	|0
INDEX		|1		|itemid,clock

TABLE|history_str||0
FIELD		|itemid		|t_id		|	|NOT NULL	|0			|-|items
FIELD		|clock		|t_time		|'0'	|NOT NULL	|0
FIELD		|value		|t_varchar(255)	|''	|NOT NULL	|0
FIELD		|ns		|t_nanosec	|'0'	|NOT NULL	|0
INDEX		|1		|itemid,clock

TABLE|history_log||0
FIELD		|itemid		|t_id		|	|NOT NULL	|0			|-|items
FIELD		|clock		|t_time		|'0'	|NOT NULL	|0
FIELD		|timestamp	|t_time		|'0'	|NOT NULL	|0
FIELD		|source		|t_varchar(64)	|''	|NOT NULL	|0
FIELD		|severity	|t_integer	|'0'	|NOT NULL	|0
FIELD		|value		|t_text		|''	|NOT NULL	|0
FIELD		|logeventid	|t_integer	|'0'	|NOT NULL	|0
FIELD		|ns		|t_nanosec	|'0'	|NOT NULL	|0
INDEX		|1		|itemid,clock

TABLE|history_text||0
FIELD		|itemid		|t_id		|	|NOT NULL	|0			|-|items
FIELD		|clock		|t_time		|'0'	|NOT NULL	|0
FIELD		|value		|t_text		|''	|NOT NULL	|0
FIELD		|ns		|t_nanosec	|'0'	|NOT NULL	|0
INDEX		|1		|itemid,clock

TABLE|proxy_history|id|0
FIELD		|id		|t_serial	|	|NOT NULL	|0
FIELD		|itemid		|t_id		|	|NOT NULL	|0			|-|items
FIELD		|clock		|t_time		|'0'	|NOT NULL	|0
FIELD		|timestamp	|t_time		|'0'	|NOT NULL	|0
FIELD		|source		|t_varchar(64)	|''	|NOT NULL	|0
FIELD		|severity	|t_integer	|'0'	|NOT NULL	|0
FIELD		|value		|t_longtext	|''	|NOT NULL	|0
FIELD		|logeventid	|t_integer	|'0'	|NOT NULL	|0
FIELD		|ns		|t_nanosec	|'0'	|NOT NULL	|0
FIELD		|state		|t_integer	|'0'	|NOT NULL	|0
FIELD		|lastlogsize	|t_bigint	|'0'	|NOT NULL	|0
FIELD		|mtime		|t_integer	|'0'	|NOT NULL	|0
FIELD		|flags		|t_integer	|'0'	|NOT NULL	|0
FIELD		|write_clock	|t_time		|'0'	|NOT NULL	|0
INDEX		|1		|clock

TABLE|proxy_dhistory|id|0
FIELD		|id		|t_serial	|	|NOT NULL	|0
FIELD		|clock		|t_time		|'0'	|NOT NULL	|0
FIELD		|druleid	|t_id		|	|NOT NULL	|0			|-|drules
FIELD		|ip		|t_varchar(39)	|''	|NOT NULL	|0
FIELD		|port		|t_integer	|'0'	|NOT NULL	|0
FIELD		|value		|t_varchar(255)	|''	|NOT NULL	|0
FIELD		|status		|t_integer	|'0'	|NOT NULL	|0
FIELD		|dcheckid	|t_id		|	|NULL		|0			|-|dchecks
FIELD		|dns		|t_varchar(255)	|''	|NOT NULL	|0
INDEX		|1		|clock
INDEX		|2		|druleid

TABLE|events|eventid|0
FIELD		|eventid	|t_id		|	|NOT NULL	|0
FIELD		|source		|t_integer	|'0'	|NOT NULL	|0
FIELD		|object		|t_integer	|'0'	|NOT NULL	|0
FIELD		|objectid	|t_id		|'0'	|NOT NULL	|0
FIELD		|clock		|t_time		|'0'	|NOT NULL	|0
FIELD		|value		|t_integer	|'0'	|NOT NULL	|0
FIELD		|acknowledged	|t_integer	|'0'	|NOT NULL	|0
FIELD		|ns		|t_nanosec	|'0'	|NOT NULL	|0
FIELD		|name		|t_varchar(2048)|''	|NOT NULL	|0
FIELD		|severity	|t_integer	|'0'	|NOT NULL	|0
INDEX		|1		|source,object,objectid,clock
INDEX		|2		|source,object,clock

TABLE|trends|itemid,clock|0
FIELD		|itemid		|t_id		|	|NOT NULL	|0			|-|items
FIELD		|clock		|t_time		|'0'	|NOT NULL	|0
FIELD		|num		|t_integer	|'0'	|NOT NULL	|0
FIELD		|value_min	|t_double	|'0.0000'|NOT NULL	|0
FIELD		|value_avg	|t_double	|'0.0000'|NOT NULL	|0
FIELD		|value_max	|t_double	|'0.0000'|NOT NULL	|0

TABLE|trends_uint|itemid,clock|0
FIELD		|itemid		|t_id		|	|NOT NULL	|0			|-|items
FIELD		|clock		|t_time		|'0'	|NOT NULL	|0
FIELD		|num		|t_integer	|'0'	|NOT NULL	|0
FIELD		|value_min	|t_bigint	|'0'	|NOT NULL	|0
FIELD		|value_avg	|t_bigint	|'0'	|NOT NULL	|0
FIELD		|value_max	|t_bigint	|'0'	|NOT NULL	|0

TABLE|acknowledges|acknowledgeid|0
FIELD		|acknowledgeid	|t_id		|	|NOT NULL	|0
FIELD		|userid		|t_id		|	|NOT NULL	|0			|1|users
FIELD		|eventid	|t_id		|	|NOT NULL	|0			|2|events
FIELD		|clock		|t_time		|'0'	|NOT NULL	|0
FIELD		|message	|t_varchar(2048)|''	|NOT NULL	|0
FIELD		|action		|t_integer	|'0'	|NOT NULL	|0
FIELD		|old_severity	|t_integer	|'0'	|NOT NULL	|0
FIELD		|new_severity	|t_integer	|'0'	|NOT NULL	|0
INDEX		|1		|userid
INDEX		|2		|eventid
INDEX		|3		|clock

TABLE|auditlog|auditid|0
FIELD		|auditid	|t_id		|	|NOT NULL	|0
FIELD		|userid		|t_id		|	|NOT NULL	|0			|1|users
FIELD		|clock		|t_time		|'0'	|NOT NULL	|0
FIELD		|action		|t_integer	|'0'	|NOT NULL	|0
FIELD		|resourcetype	|t_integer	|'0'	|NOT NULL	|0
FIELD		|note		|t_varchar(128) |''	|NOT NULL	|0
FIELD		|ip		|t_varchar(39)	|''	|NOT NULL	|0
FIELD		|resourceid	|t_id		|	|NULL		|0
FIELD		|resourcename	|t_varchar(255)	|''	|NOT NULL	|0
INDEX		|1		|userid,clock
INDEX		|2		|clock
INDEX		|3		|resourcetype,resourceid

TABLE|auditlog_details|auditdetailid|0
FIELD		|auditdetailid	|t_id		|	|NOT NULL	|0
FIELD		|auditid	|t_id		|	|NOT NULL	|0			|1|auditlog
FIELD		|table_name	|t_varchar(64)	|''	|NOT NULL	|0
FIELD		|field_name	|t_varchar(64)	|''	|NOT NULL	|0
FIELD		|oldvalue	|t_text		|''	|NOT NULL	|0
FIELD		|newvalue	|t_text		|''	|NOT NULL	|0
INDEX		|1		|auditid

TABLE|service_alarms|servicealarmid|0
FIELD		|servicealarmid	|t_id		|	|NOT NULL	|0
FIELD		|serviceid	|t_id		|	|NOT NULL	|0			|1|services
FIELD		|clock		|t_time		|'0'	|NOT NULL	|0
FIELD		|value		|t_integer	|'0'	|NOT NULL	|0
INDEX		|1		|serviceid,clock
INDEX		|2		|clock

TABLE|autoreg_host|autoreg_hostid|0
FIELD		|autoreg_hostid	|t_id		|	|NOT NULL	|0
FIELD		|proxy_hostid	|t_id		|	|NULL		|0			|1|hosts	|hostid
FIELD		|host		|t_varchar(128)	|''	|NOT NULL	|0
FIELD		|listen_ip	|t_varchar(39)	|''	|NOT NULL	|0
FIELD		|listen_port	|t_integer	|'0'	|NOT NULL	|0
FIELD		|listen_dns	|t_varchar(255)	|''	|NOT NULL	|0
FIELD		|host_metadata	|t_varchar(255)	|''	|NOT NULL	|0
FIELD		|flags		|t_integer	|'0'	|NOT NULL	|0
FIELD		|tls_accepted	|t_integer	|'1'	|NOT NULL	|0
INDEX		|1		|host
INDEX		|2		|proxy_hostid

TABLE|proxy_autoreg_host|id|0
FIELD		|id		|t_serial	|	|NOT NULL	|0
FIELD		|clock		|t_time		|'0'	|NOT NULL	|0
FIELD		|host		|t_varchar(128)	|''	|NOT NULL	|0
FIELD		|listen_ip	|t_varchar(39)	|''	|NOT NULL	|0
FIELD		|listen_port	|t_integer	|'0'	|NOT NULL	|0
FIELD		|listen_dns	|t_varchar(255)	|''	|NOT NULL	|0
FIELD		|host_metadata	|t_varchar(255)	|''	|NOT NULL	|0
FIELD		|flags		|t_integer	|'0'	|NOT NULL	|0
FIELD		|tls_accepted	|t_integer	|'1'	|NOT NULL	|0
INDEX		|1		|clock

TABLE|dhosts|dhostid|0
FIELD		|dhostid	|t_id		|	|NOT NULL	|0
FIELD		|druleid	|t_id		|	|NOT NULL	|0			|1|drules
FIELD		|status		|t_integer	|'0'	|NOT NULL	|0
FIELD		|lastup		|t_integer	|'0'	|NOT NULL	|0
FIELD		|lastdown	|t_integer	|'0'	|NOT NULL	|0
INDEX		|1		|druleid

TABLE|dservices|dserviceid|0
FIELD		|dserviceid	|t_id		|	|NOT NULL	|0
FIELD		|dhostid	|t_id		|	|NOT NULL	|0			|1|dhosts
FIELD		|value		|t_varchar(255)	|''	|NOT NULL	|0
FIELD		|port		|t_integer	|'0'	|NOT NULL	|0
FIELD		|status		|t_integer	|'0'	|NOT NULL	|0
FIELD		|lastup		|t_integer	|'0'	|NOT NULL	|0
FIELD		|lastdown	|t_integer	|'0'	|NOT NULL	|0
FIELD		|dcheckid	|t_id		|	|NOT NULL	|0			|2|dchecks
FIELD		|ip		|t_varchar(39)	|''	|NOT NULL	|0
FIELD		|dns		|t_varchar(255)	|''	|NOT NULL	|0
UNIQUE		|1		|dcheckid,ip,port
INDEX		|2		|dhostid

-- Other tables

TABLE|escalations|escalationid|0
FIELD		|escalationid	|t_id		|	|NOT NULL	|0
FIELD		|actionid	|t_id		|	|NOT NULL	|0			|-|actions
FIELD		|triggerid	|t_id		|	|NULL		|0			|-|triggers
FIELD		|eventid	|t_id		|	|NULL		|0			|-|events
FIELD		|r_eventid	|t_id		|	|NULL		|0			|-|events	|eventid
FIELD		|nextcheck	|t_time		|'0'	|NOT NULL	|0
FIELD		|esc_step	|t_integer	|'0'	|NOT NULL	|0
FIELD		|status		|t_integer	|'0'	|NOT NULL	|0
FIELD		|itemid		|t_id		|	|NULL		|0			|-|items
FIELD		|acknowledgeid	|t_id		|	|NULL		|0			|-|acknowledges
UNIQUE		|1		|triggerid,itemid,escalationid
INDEX		|2		|eventid
INDEX		|3		|nextcheck

TABLE|globalvars|globalvarid|0
FIELD		|globalvarid	|t_id		|	|NOT NULL	|0
FIELD		|snmp_lastsize	|t_bigint	|'0'	|NOT NULL	|0

TABLE|graph_discovery|graphid|0
FIELD		|graphid	|t_id		|	|NOT NULL	|0			|1|graphs
FIELD		|parent_graphid	|t_id		|	|NOT NULL	|0			|2|graphs	|graphid	|RESTRICT
FIELD		|lastcheck	|t_integer	|'0'	|NOT NULL	|ZBX_NODATA
FIELD		|ts_delete	|t_time		|'0'	|NOT NULL	|ZBX_NODATA
INDEX		|1		|parent_graphid

TABLE|host_inventory|hostid|0
FIELD		|hostid		|t_id		|	|NOT NULL	|0			|1|hosts
FIELD		|inventory_mode	|t_integer	|'0'	|NOT NULL	|0
FIELD		|type		|t_varchar(64)	|''	|NOT NULL	|0
FIELD		|type_full	|t_varchar(64)	|''	|NOT NULL	|0
FIELD		|name		|t_varchar(128)	|''	|NOT NULL	|0
FIELD		|alias		|t_varchar(128)	|''	|NOT NULL	|0
FIELD		|os		|t_varchar(128)	|''	|NOT NULL	|0
FIELD		|os_full	|t_varchar(255)	|''	|NOT NULL	|0
FIELD		|os_short	|t_varchar(128)	|''	|NOT NULL	|0
FIELD		|serialno_a	|t_varchar(64)	|''	|NOT NULL	|0
FIELD		|serialno_b	|t_varchar(64)	|''	|NOT NULL	|0
FIELD		|tag		|t_varchar(64)	|''	|NOT NULL	|0
FIELD		|asset_tag	|t_varchar(64)	|''	|NOT NULL	|0
FIELD		|macaddress_a	|t_varchar(64)	|''	|NOT NULL	|0
FIELD		|macaddress_b	|t_varchar(64)	|''	|NOT NULL	|0
FIELD		|hardware	|t_varchar(255)	|''	|NOT NULL	|0
FIELD		|hardware_full	|t_shorttext	|''	|NOT NULL	|0
FIELD		|software	|t_varchar(255)	|''	|NOT NULL	|0
FIELD		|software_full	|t_shorttext	|''	|NOT NULL	|0
FIELD		|software_app_a	|t_varchar(64)	|''	|NOT NULL	|0
FIELD		|software_app_b	|t_varchar(64)	|''	|NOT NULL	|0
FIELD		|software_app_c	|t_varchar(64)	|''	|NOT NULL	|0
FIELD		|software_app_d	|t_varchar(64)	|''	|NOT NULL	|0
FIELD		|software_app_e	|t_varchar(64)	|''	|NOT NULL	|0
FIELD		|contact	|t_shorttext	|''	|NOT NULL	|0
FIELD		|location	|t_shorttext	|''	|NOT NULL	|0
FIELD		|location_lat	|t_varchar(16)	|''	|NOT NULL	|0
FIELD		|location_lon	|t_varchar(16)	|''	|NOT NULL	|0
FIELD		|notes		|t_shorttext	|''	|NOT NULL	|0
FIELD		|chassis	|t_varchar(64)	|''	|NOT NULL	|0
FIELD		|model		|t_varchar(64)	|''	|NOT NULL	|0
FIELD		|hw_arch	|t_varchar(32)	|''	|NOT NULL	|0
FIELD		|vendor		|t_varchar(64)	|''	|NOT NULL	|0
FIELD		|contract_number|t_varchar(64)	|''	|NOT NULL	|0
FIELD		|installer_name	|t_varchar(64)	|''	|NOT NULL	|0
FIELD		|deployment_status|t_varchar(64)|''	|NOT NULL	|0
FIELD		|url_a		|t_varchar(255)	|''	|NOT NULL	|0
FIELD		|url_b		|t_varchar(255)	|''	|NOT NULL	|0
FIELD		|url_c		|t_varchar(255)	|''	|NOT NULL	|0
FIELD		|host_networks	|t_shorttext	|''	|NOT NULL	|0
FIELD		|host_netmask	|t_varchar(39)	|''	|NOT NULL	|0
FIELD		|host_router	|t_varchar(39)	|''	|NOT NULL	|0
FIELD		|oob_ip		|t_varchar(39)	|''	|NOT NULL	|0
FIELD		|oob_netmask	|t_varchar(39)	|''	|NOT NULL	|0
FIELD		|oob_router	|t_varchar(39)	|''	|NOT NULL	|0
FIELD		|date_hw_purchase|t_varchar(64)	|''	|NOT NULL	|0
FIELD		|date_hw_install|t_varchar(64)	|''	|NOT NULL	|0
FIELD		|date_hw_expiry	|t_varchar(64)	|''	|NOT NULL	|0
FIELD		|date_hw_decomm	|t_varchar(64)	|''	|NOT NULL	|0
FIELD		|site_address_a	|t_varchar(128)	|''	|NOT NULL	|0
FIELD		|site_address_b	|t_varchar(128)	|''	|NOT NULL	|0
FIELD		|site_address_c	|t_varchar(128)	|''	|NOT NULL	|0
FIELD		|site_city	|t_varchar(128)	|''	|NOT NULL	|0
FIELD		|site_state	|t_varchar(64)	|''	|NOT NULL	|0
FIELD		|site_country	|t_varchar(64)	|''	|NOT NULL	|0
FIELD		|site_zip	|t_varchar(64)	|''	|NOT NULL	|0
FIELD		|site_rack	|t_varchar(128)	|''	|NOT NULL	|0
FIELD		|site_notes	|t_shorttext	|''	|NOT NULL	|0
FIELD		|poc_1_name	|t_varchar(128)	|''	|NOT NULL	|0
FIELD		|poc_1_email	|t_varchar(128)	|''	|NOT NULL	|0
FIELD		|poc_1_phone_a	|t_varchar(64)	|''	|NOT NULL	|0
FIELD		|poc_1_phone_b	|t_varchar(64)	|''	|NOT NULL	|0
FIELD		|poc_1_cell	|t_varchar(64)	|''	|NOT NULL	|0
FIELD		|poc_1_screen	|t_varchar(64)	|''	|NOT NULL	|0
FIELD		|poc_1_notes	|t_shorttext	|''	|NOT NULL	|0
FIELD		|poc_2_name	|t_varchar(128)	|''	|NOT NULL	|0
FIELD		|poc_2_email	|t_varchar(128)	|''	|NOT NULL	|0
FIELD		|poc_2_phone_a	|t_varchar(64)	|''	|NOT NULL	|0
FIELD		|poc_2_phone_b	|t_varchar(64)	|''	|NOT NULL	|0
FIELD		|poc_2_cell	|t_varchar(64)	|''	|NOT NULL	|0
FIELD		|poc_2_screen	|t_varchar(64)	|''	|NOT NULL	|0
FIELD		|poc_2_notes	|t_shorttext	|''	|NOT NULL	|0

TABLE|housekeeper|housekeeperid|0
FIELD		|housekeeperid	|t_id		|	|NOT NULL	|0
FIELD		|tablename	|t_varchar(64)	|''	|NOT NULL	|0
FIELD		|field		|t_varchar(64)	|''	|NOT NULL	|0
FIELD		|value		|t_id		|	|NOT NULL	|0			|-|items

TABLE|images|imageid|0
FIELD		|imageid	|t_id		|	|NOT NULL	|0
FIELD		|imagetype	|t_integer	|'0'	|NOT NULL	|0
FIELD		|name		|t_varchar(64)	|'0'	|NOT NULL	|0
FIELD		|image		|t_image	|''	|NOT NULL	|0
UNIQUE		|1		|name

TABLE|item_discovery|itemdiscoveryid|ZBX_TEMPLATE
FIELD		|itemdiscoveryid|t_id		|	|NOT NULL	|0
FIELD		|itemid		|t_id		|	|NOT NULL	|0			|1|items
FIELD		|parent_itemid	|t_id		|	|NOT NULL	|0			|2|items	|itemid
FIELD		|key_		|t_varchar(2048)|''	|NOT NULL	|ZBX_NODATA
FIELD		|lastcheck	|t_integer	|'0'	|NOT NULL	|ZBX_NODATA
FIELD		|ts_delete	|t_time		|'0'	|NOT NULL	|ZBX_NODATA
UNIQUE		|1		|itemid,parent_itemid
INDEX		|2		|parent_itemid

TABLE|host_discovery|hostid|ZBX_TEMPLATE
FIELD		|hostid		|t_id		|	|NOT NULL	|0			|1|hosts
FIELD		|parent_hostid	|t_id		|	|NULL		|0			|2|hosts	|hostid		|RESTRICT
FIELD		|parent_itemid	|t_id		|	|NULL		|0			|3|items	|itemid		|RESTRICT
FIELD		|host		|t_varchar(128)	|''	|NOT NULL	|ZBX_NODATA
FIELD		|lastcheck	|t_integer	|'0'	|NOT NULL	|ZBX_NODATA
FIELD		|ts_delete	|t_time		|'0'	|NOT NULL	|ZBX_NODATA

TABLE|interface_discovery|interfaceid|0
FIELD		|interfaceid	|t_id		|	|NOT NULL	|0			|1|interface
FIELD		|parent_interfaceid|t_id	|	|NOT NULL	|0			|2|interface	|interfaceid

TABLE|profiles|profileid|0
FIELD		|profileid	|t_id		|	|NOT NULL	|0
FIELD		|userid		|t_id		|	|NOT NULL	|0			|1|users
FIELD		|idx		|t_varchar(96)	|''	|NOT NULL	|0
FIELD		|idx2		|t_id		|'0'	|NOT NULL	|0
FIELD		|value_id	|t_id		|'0'	|NOT NULL	|0
FIELD		|value_int	|t_integer	|'0'	|NOT NULL	|0
FIELD		|value_str	|t_text	|''	|NOT NULL	|0
FIELD		|source		|t_varchar(96)	|''	|NOT NULL	|0
FIELD		|type		|t_integer	|'0'	|NOT NULL	|0
INDEX		|1		|userid,idx,idx2
INDEX		|2		|userid,profileid

TABLE|sessions|sessionid|0
FIELD		|sessionid	|t_varchar(32)	|''	|NOT NULL	|0
FIELD		|userid		|t_id		|	|NOT NULL	|0			|1|users
FIELD		|lastaccess	|t_integer	|'0'	|NOT NULL	|0
FIELD		|status		|t_integer	|'0'	|NOT NULL	|0
INDEX		|1		|userid,status,lastaccess

TABLE|trigger_discovery|triggerid|0
FIELD		|triggerid	|t_id		|	|NOT NULL	|0			|1|triggers
FIELD		|parent_triggerid|t_id		|	|NOT NULL	|0			|2|triggers	|triggerid	|RESTRICT
FIELD		|lastcheck	|t_integer	|'0'	|NOT NULL	|ZBX_NODATA
FIELD		|ts_delete	|t_time		|'0'	|NOT NULL	|ZBX_NODATA
INDEX		|1		|parent_triggerid

TABLE|application_template|application_templateid|ZBX_TEMPLATE
FIELD		|application_templateid|t_id	|	|NOT NULL	|0
FIELD		|applicationid	|t_id		|	|NOT NULL	|0			|1|applications
FIELD		|templateid	|t_id		|	|NOT NULL	|0			|2|applications	|applicationid
UNIQUE		|1		|applicationid,templateid
INDEX		|2		|templateid

TABLE|item_condition|item_conditionid|ZBX_TEMPLATE
FIELD		|item_conditionid|t_id		|	|NOT NULL	|0
FIELD		|itemid		|t_id		|	|NOT NULL	|0			|1|items
FIELD		|operator	|t_integer	|'8'	|NOT NULL	|0
FIELD		|macro		|t_varchar(64)	|''	|NOT NULL	|0
FIELD		|value		|t_varchar(255)	|''	|NOT NULL	|0
INDEX		|1		|itemid

TABLE|item_rtdata|itemid|ZBX_TEMPLATE
FIELD		|itemid		|t_id		|	|NOT NULL	|0			|1|items
FIELD		|lastlogsize	|t_bigint	|'0'	|NOT NULL	|ZBX_PROXY,ZBX_NODATA
FIELD		|state		|t_integer	|'0'	|NOT NULL	|ZBX_NODATA
FIELD		|mtime		|t_integer	|'0'	|NOT NULL	|ZBX_PROXY,ZBX_NODATA
FIELD		|error		|t_varchar(2048)|''	|NOT NULL	|ZBX_NODATA

TABLE|application_prototype|application_prototypeid|ZBX_TEMPLATE
FIELD		|application_prototypeid|t_id	|	|NOT NULL	|0
FIELD		|itemid		|t_id		|	|NOT NULL	|0			|1|items
FIELD		|templateid	|t_id		|	|NULL		|0			|2|application_prototype|application_prototypeid
FIELD		|name		|t_varchar(255)	|''	|NOT NULL	|0
INDEX		|1		|itemid
INDEX		|2		|templateid

TABLE|item_application_prototype|item_application_prototypeid|ZBX_TEMPLATE
FIELD		|item_application_prototypeid|t_id|	|NOT NULL	|0
FIELD		|application_prototypeid|t_id	|	|NOT NULL	|0			|1|application_prototype
FIELD		|itemid		|t_id		|	|NOT NULL	|0			|2|items
UNIQUE		|1		|application_prototypeid,itemid
INDEX		|2		|itemid

TABLE|application_discovery|application_discoveryid|ZBX_TEMPLATE
FIELD		|application_discoveryid|t_id	|	|NOT NULL	|0
FIELD		|applicationid	|t_id		|	|NOT NULL	|0			|1|applications
FIELD		|application_prototypeid|t_id	|	|NOT NULL	|0			|2|application_prototype
FIELD		|name		|t_varchar(255)	|''	|NOT NULL	|ZBX_NODATA
FIELD		|lastcheck	|t_integer	|'0'	|NOT NULL	|ZBX_NODATA
FIELD		|ts_delete	|t_time		|'0'	|NOT NULL	|ZBX_NODATA
INDEX		|1		|applicationid
INDEX		|2		|application_prototypeid

TABLE|opinventory|operationid|ZBX_DATA
FIELD		|operationid	|t_id		|	|NOT NULL	|0			|1|operations
FIELD		|inventory_mode	|t_integer	|'0'	|NOT NULL	|0

TABLE|trigger_tag|triggertagid|ZBX_TEMPLATE
FIELD		|triggertagid	|t_id		|	|NOT NULL	|0
FIELD		|triggerid	|t_id		|	|NOT NULL	|0			|1|triggers
FIELD		|tag		|t_varchar(255)	|''	|NOT NULL	|0
FIELD		|value		|t_varchar(255)	|''	|NOT NULL	|0
INDEX		|1		|triggerid

TABLE|event_tag|eventtagid|0
FIELD		|eventtagid	|t_id		|	|NOT NULL	|0
FIELD		|eventid	|t_id		|	|NOT NULL	|0			|1|events
FIELD		|tag		|t_varchar(255)	|''	|NOT NULL	|0
FIELD		|value		|t_varchar(255)	|''	|NOT NULL	|0
INDEX		|1		|eventid

TABLE|problem|eventid|0
FIELD		|eventid	|t_id		|	|NOT NULL	|0			|1|events
FIELD		|source		|t_integer	|'0'	|NOT NULL	|0
FIELD		|object		|t_integer	|'0'	|NOT NULL	|0
FIELD		|objectid	|t_id		|'0'	|NOT NULL	|0
FIELD		|clock		|t_time		|'0'	|NOT NULL	|0
FIELD		|ns		|t_nanosec	|'0'	|NOT NULL	|0
FIELD		|r_eventid	|t_id		|	|NULL		|0			|2|events	|eventid
FIELD		|r_clock	|t_time		|'0'	|NOT NULL	|0
FIELD		|r_ns		|t_nanosec	|'0'	|NOT NULL	|0
FIELD		|correlationid	|t_id		|	|NULL		|0			|-|correlation
FIELD		|userid		|t_id		|	|NULL		|0			|-|users
FIELD		|name		|t_varchar(2048)|''	|NOT NULL	|0
FIELD		|acknowledged	|t_integer	|'0'	|NOT NULL	|0
FIELD		|severity	|t_integer	|'0'	|NOT NULL	|0
INDEX		|1		|source,object,objectid
INDEX		|2		|r_clock
INDEX		|3		|r_eventid

TABLE|problem_tag|problemtagid|0
FIELD		|problemtagid	|t_id		|	|NOT NULL	|0
FIELD		|eventid	|t_id		|	|NOT NULL	|0			|1|problem
FIELD		|tag		|t_varchar(255)	|''	|NOT NULL	|0
FIELD		|value		|t_varchar(255)	|''	|NOT NULL	|0
INDEX		|1		|eventid,tag,value

TABLE|tag_filter|tag_filterid|0
FIELD		|tag_filterid	|t_id		|	|NOT NULL	|0
FIELD		|usrgrpid	|t_id		|	|NOT NULL	|0 			|1|usrgrp	|usrgrpid
FIELD		|groupid	|t_id		|	|NOT NULL	|0			|2|hstgrp	|groupid
FIELD		|tag	|t_varchar(255)	|'' |NOT NULL	|0
FIELD		|value	|t_varchar(255)	|'' |NOT NULL	|0

TABLE|event_recovery|eventid|0
FIELD		|eventid	|t_id		|	|NOT NULL	|0			|1|events
FIELD		|r_eventid	|t_id		|	|NOT NULL	|0			|2|events	|eventid
FIELD		|c_eventid	|t_id		|	|NULL		|0			|3|events	|eventid
FIELD		|correlationid	|t_id		|	|NULL		|0			|-|correlation
FIELD		|userid		|t_id		|	|NULL		|0			|-|users
INDEX		|1		|r_eventid
INDEX		|2		|c_eventid

TABLE|correlation|correlationid|ZBX_DATA
FIELD		|correlationid	|t_id		|	|NOT NULL	|0
FIELD		|name		|t_varchar(255)	|''	|NOT NULL	|0
FIELD		|description	|t_shorttext	|''	|NOT NULL	|0
FIELD		|evaltype	|t_integer	|'0'	|NOT NULL	|0
FIELD		|status		|t_integer	|'0'	|NOT NULL	|0
FIELD		|formula	|t_varchar(255)	|''	|NOT NULL	|0
INDEX		|1		|status
UNIQUE		|2		|name

TABLE|corr_condition|corr_conditionid|ZBX_DATA
FIELD		|corr_conditionid|t_id		|	|NOT NULL	|0
FIELD		|correlationid	|t_id		|	|NOT NULL	|0			|1|correlation
FIELD		|type		|t_integer	|'0'	|NOT NULL	|0
INDEX		|1		|correlationid

TABLE|corr_condition_tag|corr_conditionid|ZBX_DATA
FIELD		|corr_conditionid|t_id		|	|NOT NULL	|0			|1|corr_condition
FIELD		|tag		|t_varchar(255)	|''	|NOT NULL	|0

TABLE|corr_condition_group|corr_conditionid|ZBX_DATA
FIELD		|corr_conditionid|t_id		|	|NOT NULL	|0			|1|corr_condition
FIELD		|operator	|t_integer	|'0'	|NOT NULL	|0
FIELD		|groupid	|t_id		|	|NOT NULL	|0			|2|hstgrp	|	|RESTRICT
INDEX		|1		|groupid

TABLE|corr_condition_tagpair|corr_conditionid|ZBX_DATA
FIELD		|corr_conditionid|t_id		|	|NOT NULL	|0			|1|corr_condition
FIELD		|oldtag		|t_varchar(255)	|''	|NOT NULL	|0
FIELD		|newtag		|t_varchar(255)	|''	|NOT NULL	|0

TABLE|corr_condition_tagvalue|corr_conditionid|ZBX_DATA
FIELD		|corr_conditionid|t_id		|	|NOT NULL	|0			|1|corr_condition
FIELD		|tag		|t_varchar(255)	|''	|NOT NULL	|0
FIELD		|operator	|t_integer	|'0'	|NOT NULL	|0
FIELD		|value		|t_varchar(255)	|''	|NOT NULL	|0

TABLE|corr_operation|corr_operationid|ZBX_DATA
FIELD		|corr_operationid|t_id		|	|NOT NULL	|0
FIELD		|correlationid	|t_id		|	|NOT NULL	|0			|1|correlation
FIELD		|type		|t_integer	|'0'	|NOT NULL	|0
INDEX		|1		|correlationid

TABLE|task|taskid|0
FIELD		|taskid		|t_id		|	|NOT NULL	|0
FIELD		|type		|t_integer	|	|NOT NULL	|0
FIELD		|status		|t_integer	|'0'	|NOT NULL	|0
FIELD		|clock		|t_integer	|'0'	|NOT NULL	|0
FIELD		|ttl		|t_integer	|'0'	|NOT NULL	|0
FIELD		|proxy_hostid	|t_id		|	|NULL		|0			|1|hosts	|hostid
INDEX		|1		|status,proxy_hostid

TABLE|task_close_problem|taskid|0
FIELD		|taskid		|t_id		|	|NOT NULL	|0			|1|task
FIELD		|acknowledgeid	|t_id		|	|NOT NULL	|0			|-|acknowledges

TABLE|item_preproc|item_preprocid|ZBX_TEMPLATE
FIELD		|item_preprocid	|t_id		|	|NOT NULL	|0
FIELD		|itemid		|t_id		|	|NOT NULL	|ZBX_PROXY			|1|items
FIELD		|step		|t_integer	|'0'	|NOT NULL	|ZBX_PROXY
FIELD		|type		|t_integer	|'0'	|NOT NULL	|ZBX_PROXY
FIELD		|params		|t_shorttext	|''	|NOT NULL	|ZBX_PROXY
FIELD		|error_handler	|t_integer	|'0'	|NOT NULL	|ZBX_PROXY
FIELD		|error_handler_params|t_varchar(255)|''	|NOT NULL	|ZBX_PROXY
INDEX		|1		|itemid,step

TABLE|task_remote_command|taskid|0
FIELD		|taskid		|t_id		|	|NOT NULL	|0			|1|task
FIELD		|command_type	|t_integer	|'0'	|NOT NULL	|0
FIELD		|execute_on	|t_integer	|'0'	|NOT NULL	|0
FIELD		|port		|t_integer	|'0'	|NOT NULL	|0
FIELD		|authtype	|t_integer	|'0'	|NOT NULL	|0
FIELD		|username	|t_varchar(64)	|''	|NOT NULL	|0
FIELD		|password	|t_varchar(64)	|''	|NOT NULL	|0
FIELD		|publickey	|t_varchar(64)	|''	|NOT NULL	|0
FIELD		|privatekey	|t_varchar(64)	|''	|NOT NULL	|0
FIELD		|command	|t_shorttext	|''	|NOT NULL	|0
FIELD		|alertid	|t_id		|	|NULL		|0			|-|alerts
FIELD		|parent_taskid	|t_id		|	|NOT NULL	|0			|-|task		|taskid
FIELD		|hostid		|t_id		|	|NOT NULL	|0			|-|hosts

TABLE|task_remote_command_result|taskid|0
FIELD		|taskid		|t_id		|	|NOT NULL	|0			|1|task
FIELD		|status		|t_integer	|'0'	|NOT NULL	|0
FIELD		|parent_taskid	|t_id		|	|NOT NULL	|0			|-|task		|taskid
FIELD		|info		|t_shorttext	|''	|NOT NULL	|0

TABLE|task_data|taskid|0
FIELD		|taskid		|t_id		|	|NOT NULL	|0			|1|task
FIELD		|type	|t_integer	|'0'	|NOT NULL	|0
FIELD		|data	|t_text	|''	|NOT NULL	|0
FIELD		|parent_taskid	|t_id		|	|NOT NULL	|0			|-|task		|taskid

TABLE|task_result|taskid|0
FIELD		|taskid		|t_id		|	|NOT NULL	|0			|1|task
FIELD		|status		|t_integer	|'0'	|NOT NULL	|0
FIELD		|parent_taskid	|t_id		|	|NOT NULL	|0			|-|task		|taskid
FIELD		|info		|t_text		|''	|NOT NULL	|0
INDEX		|1		|parent_taskid

TABLE|task_acknowledge|taskid|0
FIELD		|taskid		|t_id		|	|NOT NULL	|0			|1|task
FIELD		|acknowledgeid	|t_id		|	|NOT NULL	|0			|-|acknowledges

TABLE|sysmap_shape|sysmap_shapeid|ZBX_TEMPLATE
FIELD		|sysmap_shapeid	|t_id		|	|NOT NULL	|0
FIELD		|sysmapid	|t_id		|	|NOT NULL	|0			|1|sysmaps
FIELD		|type		|t_integer	|'0'	|NOT NULL	|0
FIELD		|x		|t_integer	|'0'	|NOT NULL	|0
FIELD		|y		|t_integer	|'0'	|NOT NULL	|0
FIELD		|width		|t_integer	|'200'	|NOT NULL	|0
FIELD		|height		|t_integer	|'200'	|NOT NULL	|0
FIELD		|text		|t_shorttext	|''	|NOT NULL	|0
FIELD		|font		|t_integer	|'9'	|NOT NULL	|0
FIELD		|font_size	|t_integer	|'11'	|NOT NULL	|0
FIELD		|font_color	|t_varchar(6)	|'000000'|NOT NULL	|0
FIELD		|text_halign	|t_integer	|'0'	|NOT NULL	|0
FIELD		|text_valign	|t_integer	|'0'	|NOT NULL	|0
FIELD		|border_type	|t_integer	|'0'	|NOT NULL	|0
FIELD		|border_width	|t_integer	|'1'	|NOT NULL	|0
FIELD		|border_color	|t_varchar(6)	|'000000'|NOT NULL	|0
FIELD		|background_color|t_varchar(6)	|''	|NOT NULL	|0
FIELD		|zindex		|t_integer	|'0'	|NOT NULL	|0
INDEX		|1		|sysmapid

TABLE|sysmap_element_trigger|selement_triggerid|ZBX_TEMPLATE
FIELD		|selement_triggerid	|t_id	|	|NOT NULL	|0
FIELD		|selementid		|t_id	|	|NOT NULL	|0			|1|sysmaps_elements
FIELD		|triggerid		|t_id	|	|NOT NULL	|0			|2|triggers
UNIQUE		|1			|selementid,triggerid

TABLE|httptest_field|httptest_fieldid|ZBX_TEMPLATE
FIELD		|httptest_fieldid	|t_id		|	|NOT NULL	|0
FIELD		|httptestid		|t_id		|	|NOT NULL	|ZBX_PROXY	|1|httptest
FIELD		|type			|t_integer	|'0'	|NOT NULL	|ZBX_PROXY
FIELD		|name			|t_varchar(255)	|''	|NOT NULL	|ZBX_PROXY
FIELD		|value			|t_shorttext	|''	|NOT NULL	|ZBX_PROXY
INDEX		|1			|httptestid

TABLE|httpstep_field|httpstep_fieldid|ZBX_TEMPLATE
FIELD		|httpstep_fieldid	|t_id		|	|NOT NULL	|0
FIELD		|httpstepid		|t_id		|	|NOT NULL	|ZBX_PROXY	|1|httpstep
FIELD		|type			|t_integer	|'0'	|NOT NULL	|ZBX_PROXY
FIELD		|name			|t_varchar(255)	|''	|NOT NULL	|ZBX_PROXY
FIELD		|value			|t_shorttext	|''	|NOT NULL	|ZBX_PROXY
INDEX		|1			|httpstepid

TABLE|dashboard|dashboardid|ZBX_DASHBOARD
FIELD		|dashboardid	|t_id		|	|NOT NULL	|0
FIELD		|name		|t_varchar(255)	|	|NOT NULL	|0
FIELD		|userid		|t_id		|	|NULL		|0			|1|users	|	|RESTRICT
FIELD		|private	|t_integer	|'1'	|NOT NULL	|0
FIELD		|templateid	|t_id		|	|NULL		|0			|2|hosts	|hostid
INDEX		|1		|userid
INDEX		|2		|templateid

TABLE|dashboard_user|dashboard_userid|ZBX_DASHBOARD
FIELD		|dashboard_userid|t_id		|	|NOT NULL	|0
FIELD		|dashboardid	|t_id		|	|NOT NULL	|0			|1|dashboard
FIELD		|userid		|t_id		|	|NOT NULL	|0			|2|users
FIELD		|permission	|t_integer	|'2'	|NOT NULL	|0
UNIQUE		|1		|dashboardid,userid

TABLE|dashboard_usrgrp|dashboard_usrgrpid|ZBX_DASHBOARD
FIELD		|dashboard_usrgrpid|t_id	|	|NOT NULL	|0
FIELD		|dashboardid	|t_id		|	|NOT NULL	|0			|1|dashboard
FIELD		|usrgrpid	|t_id		|	|NOT NULL	|0			|2|usrgrp
FIELD		|permission	|t_integer	|'2'	|NOT NULL	|0
UNIQUE		|1		|dashboardid,usrgrpid

TABLE|widget|widgetid|ZBX_DASHBOARD
FIELD		|widgetid	|t_id		|	|NOT NULL	|0
FIELD		|dashboardid	|t_id		|	|NOT NULL	|0			|1|dashboard
FIELD		|type		|t_varchar(255)	|''	|NOT NULL	|0
FIELD		|name		|t_varchar(255)	|''	|NOT NULL	|0
FIELD		|x		|t_integer	|'0'	|NOT NULL	|0
FIELD		|y		|t_integer	|'0'	|NOT NULL	|0
FIELD		|width		|t_integer	|'1'	|NOT NULL	|0
FIELD		|height		|t_integer	|'2'	|NOT NULL	|0
FIELD		|view_mode	|t_integer	|'0'	|NOT NULL	|0
INDEX		|1		|dashboardid

TABLE|widget_field|widget_fieldid|ZBX_DASHBOARD
FIELD		|widget_fieldid	|t_id		|	|NOT NULL	|0
FIELD		|widgetid	|t_id		|	|NOT NULL	|0			|1|widget
FIELD		|type		|t_integer	|'0'	|NOT NULL	|0
FIELD		|name		|t_varchar(255)	|''	|NOT NULL	|0
FIELD		|value_int	|t_integer	|'0'	|NOT NULL	|0
FIELD		|value_str	|t_varchar(255)	|''	|NOT NULL	|0
FIELD		|value_groupid	|t_id		|	|NULL		|0			|2|hstgrp	|groupid
FIELD		|value_hostid	|t_id		|	|NULL		|0			|3|hosts	|hostid
FIELD		|value_itemid	|t_id		|	|NULL		|0			|4|items	|itemid
FIELD		|value_graphid	|t_id		|	|NULL		|0			|5|graphs	|graphid
FIELD		|value_sysmapid	|t_id		|	|NULL		|0			|6|sysmaps	|sysmapid
INDEX		|1		|widgetid
INDEX		|2		|value_groupid
INDEX		|3		|value_hostid
INDEX		|4		|value_itemid
INDEX		|5		|value_graphid
INDEX		|6		|value_sysmapid

TABLE|task_check_now|taskid|0
FIELD		|taskid		|t_id		|	|NOT NULL	|0			|1|task
FIELD		|itemid		|t_id		|	|NOT NULL	|0			|-|items

TABLE|event_suppress|event_suppressid|0
FIELD		|event_suppressid|t_id		|	|NOT NULL	|0
FIELD		|eventid	|t_id		|	|NOT NULL	|0			|1|events
FIELD		|maintenanceid	|t_id		|	|NULL		|0			|2|maintenances
FIELD		|suppress_until	|t_time		|'0'	|NOT NULL	|0
UNIQUE		|1		|eventid,maintenanceid
INDEX		|2		|suppress_until
INDEX		|3		|maintenanceid

TABLE|maintenance_tag|maintenancetagid|ZBX_DATA
FIELD		|maintenancetagid|t_id		|	|NOT NULL	|0
FIELD		|maintenanceid	|t_id		|	|NOT NULL	|0			|1|maintenances
FIELD		|tag		|t_varchar(255)	|''	|NOT NULL	|0
FIELD		|operator	|t_integer	|'2'	|NOT NULL	|0
FIELD		|value		|t_varchar(255)	|''	|NOT NULL	|0
INDEX		|1		|maintenanceid

TABLE|lld_macro_path|lld_macro_pathid|ZBX_TEMPLATE
FIELD		|lld_macro_pathid|t_id		|	|NOT NULL	|0
FIELD		|itemid		|t_id		|	|NOT NULL	|0			|1|items
FIELD		|lld_macro	|t_varchar(255)	|''	|NOT NULL	|0
FIELD		|path		|t_varchar(255)	|''	|NOT NULL	|0
UNIQUE		|1		|itemid,lld_macro

TABLE|host_tag|hosttagid|ZBX_TEMPLATE
FIELD		|hosttagid	|t_id		|	|NOT NULL	|0
FIELD		|hostid		|t_id		|	|NOT NULL	|0			|1|hosts
FIELD		|tag		|t_varchar(255)	|''	|NOT NULL	|0
FIELD		|value		|t_varchar(255)	|''	|NOT NULL	|0
INDEX		|1		|hostid

TABLE|config_autoreg_tls|autoreg_tlsid|ZBX_DATA
FIELD		|autoreg_tlsid	|t_id		|	|NOT NULL	|0
FIELD		|tls_psk_identity|t_varchar(128)|''	|NOT NULL	|ZBX_PROXY
FIELD		|tls_psk	|t_varchar(512)	|''	|NOT NULL	|ZBX_PROXY
UNIQUE		|1		|tls_psk_identity

TABLE|module|moduleid|
FIELD		|moduleid	|t_id		|	|NOT NULL	|0
FIELD		|id		|t_varchar(255)	|''	|NOT NULL	|0
FIELD		|relative_path	|t_varchar(255)	|''	|NOT NULL	|0
FIELD		|status		|t_integer	|'0'	|NOT NULL	|0
FIELD		|config		|t_shorttext	|''	|NOT NULL	|0

TABLE|interface_snmp|interfaceid|ZBX_TEMPLATE
FIELD		|interfaceid	|t_id		|	|NOT NULL	|0			|1|interface
FIELD		|version	|t_integer	|'2'	|NOT NULL	|ZBX_PROXY
FIELD		|bulk		|t_integer	|'1'	|NOT NULL	|ZBX_PROXY
FIELD		|community	|t_varchar(64)	|''	|NOT NULL	|ZBX_PROXY
FIELD		|securityname	|t_varchar(64)	|''	|NOT NULL	|ZBX_PROXY
FIELD		|securitylevel	|t_integer	|'0'	|NOT NULL	|ZBX_PROXY
FIELD		|authpassphrase	|t_varchar(64)	|''	|NOT NULL	|ZBX_PROXY
FIELD		|privpassphrase	|t_varchar(64)	|''	|NOT NULL	|ZBX_PROXY
FIELD		|authprotocol	|t_integer	|'0'	|NOT NULL	|ZBX_PROXY
FIELD		|privprotocol	|t_integer	|'0'	|NOT NULL	|ZBX_PROXY
FIELD		|contextname	|t_varchar(255)	|''	|NOT NULL	|ZBX_PROXY

TABLE|lld_override|lld_overrideid|ZBX_TEMPLATE
FIELD		|lld_overrideid	|t_id		|	|NOT NULL	|0
FIELD		|itemid		|t_id		|	|NOT NULL	|0	|1|items
FIELD		|name		|t_varchar(255)	|''	|NOT NULL	|0
FIELD		|step		|t_integer	|'0'	|NOT NULL	|0
FIELD		|evaltype	|t_integer	|'0'	|NOT NULL	|0
FIELD		|formula	|t_varchar(255)	|''	|NOT NULL	|0
FIELD		|stop		|t_integer	|'0'	|NOT NULL	|0
UNIQUE		|1		|itemid,name

TABLE|lld_override_condition|lld_override_conditionid|ZBX_TEMPLATE
FIELD	|lld_override_conditionid	|t_id		|	|NOT NULL	|0
FIELD	|lld_overrideid			|t_id		|	|NOT NULL	|0	|1|lld_override
FIELD	|operator			|t_integer	|'8'	|NOT NULL	|0
FIELD	|macro				|t_varchar(64)	|''	|NOT NULL	|0
FIELD	|value				|t_varchar(255)	|''	|NOT NULL	|0
INDEX	|1				|lld_overrideid

TABLE|lld_override_operation|lld_override_operationid|ZBX_TEMPLATE
FIELD	|lld_override_operationid	|t_id		|	|NOT NULL	|0
FIELD	|lld_overrideid			|t_id		|	|NOT NULL	|0	|1|lld_override
FIELD	|operationobject		|t_integer	|'0'	|NOT NULL	|0
FIELD	|operator			|t_integer	|'0'	|NOT NULL	|0
FIELD	|value				|t_varchar(255)	|''	|NOT NULL	|0
INDEX	|1				|lld_overrideid

TABLE|lld_override_opstatus|lld_override_operationid|ZBX_TEMPLATE
FIELD	|lld_override_operationid	|t_id		|	|NOT NULL	|0	|1|lld_override_operation
FIELD	|status				|t_integer	|'0'	|NOT NULL	|0

TABLE|lld_override_opdiscover|lld_override_operationid|ZBX_TEMPLATE
FIELD	|lld_override_operationid	|t_id		|	|NOT NULL	|0	|1|lld_override_operation
FIELD	|discover			|t_integer	|'0'	|NOT NULL	|0

TABLE|lld_override_opperiod|lld_override_operationid|ZBX_TEMPLATE
FIELD	|lld_override_operationid	|t_id		|	|NOT NULL	|0	|1|lld_override_operation
FIELD	|delay				|t_varchar(1024)|'0'	|NOT NULL	|0

TABLE|lld_override_ophistory|lld_override_operationid|ZBX_TEMPLATE
FIELD	|lld_override_operationid	|t_id		|	|NOT NULL	|0	|1|lld_override_operation
FIELD	|history			|t_varchar(255)	|'90d'	|NOT NULL	|0

TABLE|lld_override_optrends|lld_override_operationid|ZBX_TEMPLATE
FIELD	|lld_override_operationid	|t_id		|	|NOT NULL	|0	|1|lld_override_operation
FIELD	|trends				|t_varchar(255)	|'365d'	|NOT NULL	|0

TABLE|lld_override_opseverity|lld_override_operationid|ZBX_TEMPLATE
FIELD	|lld_override_operationid	|t_id		|	|NOT NULL	|0	|1|lld_override_operation
FIELD	|severity			|t_integer	|'0'	|NOT NULL	|0

TABLE|lld_override_optag|lld_override_optagid|ZBX_TEMPLATE
FIELD	|lld_override_optagid		|t_id		|	|NOT NULL	|0
FIELD	|lld_override_operationid	|t_id		|	|NOT NULL	|0	|1|lld_override_operation
FIELD	|tag				|t_varchar(255)	|''	|NOT NULL	|0
FIELD	|value				|t_varchar(255)	|''	|NOT NULL	|0
INDEX	|1				|lld_override_operationid

TABLE|lld_override_optemplate|lld_override_optemplateid|ZBX_TEMPLATE
FIELD	|lld_override_optemplateid	|t_id		|	|NOT NULL	|0
FIELD	|lld_override_operationid	|t_id		|	|NOT NULL	|0	|1|lld_override_operation
FIELD	|templateid			|t_id		|	|NOT NULL	|0	|2|hosts	|hostid	|RESTRICT
UNIQUE	|1				|lld_override_operationid,templateid
INDEX	|2				|templateid

TABLE|lld_override_opinventory|lld_override_operationid|ZBX_TEMPLATE
FIELD	|lld_override_operationid	|t_id		|	|NOT NULL	|0	|1|lld_override_operation
FIELD	|inventory_mode			|t_integer	|'0'	|NOT NULL	|0

TABLE|trigger_queue||0
FIELD		|objectid	|t_id		|	|NOT NULL	|0
FIELD		|type		|t_integer	|'0'	|NOT NULL	|0
FIELD		|clock		|t_time		|'0'	|NOT NULL	|0
FIELD		|ns		|t_nanosec	|'0'	|NOT NULL	|0

TABLE|item_parameter|item_parameterid|ZBX_TEMPLATE
FIELD		|item_parameterid|t_id		|	|NOT NULL	|0
FIELD		|itemid		|t_id		|	|NOT NULL	|ZBX_PROXY		|1|items
FIELD		|name		|t_varchar(255)	|''	|NOT NULL	|ZBX_PROXY
FIELD		|value		|t_varchar(2048)|''	|NOT NULL	|ZBX_PROXY
INDEX		|1		|itemid

TABLE|role_rule|role_ruleid|ZBX_DATA
FIELD		|role_ruleid	|t_id		|	|NOT NULL	|0
FIELD		|roleid		|t_id		|	|NOT NULL	|0			|1|role
FIELD		|type		|t_integer	|'0'	|NOT NULL	|0
FIELD		|name		|t_varchar(255)	|''	|NOT NULL	|0
FIELD		|value_int	|t_integer	|'0'	|NOT NULL	|0
FIELD		|value_str	|t_varchar(255)	|''	|NOT NULL	|0
FIELD		|value_moduleid	|t_id		|	|NULL		|0			|2|module	|moduleid
INDEX		|1		|roleid
INDEX		|2		|value_moduleid

TABLE|token|tokenid|ZBX_DATA
FIELD	|tokenid	|t_id		|	|NOT NULL	|0
FIELD	|name		|t_varchar(64)	|''	|NOT NULL	|0
FIELD	|description	|t_shorttext	|''	|NOT NULL	|0
FIELD	|userid		|t_id		|	|NOT NULL	|0	|1	|users
FIELD	|token		|t_varchar(128)	|	|NULL		|0
FIELD	|lastaccess	|t_integer	|'0'	|NOT NULL	|0
FIELD	|status		|t_integer	|'0'	|NOT NULL	|0
FIELD	|expires_at	|t_time		|'0'	|NOT NULL	|0
FIELD	|created_at	|t_time		|'0'	|NOT NULL	|0
FIELD	|creator_userid	|t_id		|	|NULL		|0	|2	|users	|userid	|RESTRICT
INDEX	|1		|name
UNIQUE	|2		|userid,name
UNIQUE	|3		|token
INDEX	|4		|creator_userid

TABLE|dbversion||
FIELD		|mandatory	|t_integer	|'0'	|NOT NULL	|
FIELD		|optional	|t_integer	|'0'	|NOT NULL	|
<<<<<<< HEAD
ROW		|5030043	|5030043
=======
ROW		|5030051	|5030051
>>>>>>> c44275c1
<|MERGE_RESOLUTION|>--- conflicted
+++ resolved
@@ -1896,8 +1896,4 @@
 TABLE|dbversion||
 FIELD		|mandatory	|t_integer	|'0'	|NOT NULL	|
 FIELD		|optional	|t_integer	|'0'	|NOT NULL	|
-<<<<<<< HEAD
-ROW		|5030043	|5030043
-=======
-ROW		|5030051	|5030051
->>>>>>> c44275c1
+ROW		|5030056	|5030056