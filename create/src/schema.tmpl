--- conflicted
+++ resolved
@@ -2064,8 +2064,4 @@
 FIELD		|dbversionid	|t_id		|	|NOT NULL	|0
 FIELD		|mandatory	|t_integer	|'0'	|NOT NULL	|
 FIELD		|optional	|t_integer	|'0'	|NOT NULL	|
-<<<<<<< HEAD
-ROW		|1		|6030084	|6030084
-=======
-ROW		|1		|6030148	|6030148
->>>>>>> e265f00e
+ROW		|1		|6030149	|6030149