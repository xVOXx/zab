--
-- Zabbix
-- Copyright (C) 2001-2024 Zabbix SIA
--
-- This program is free software; you can redistribute it and/or modify
-- it under the terms of the GNU General Public License as published by
-- the Free Software Foundation; either version 2 of the License, or
-- (at your option) any later version.
--
-- This program is distributed in the hope that it will be useful,
-- but WITHOUT ANY WARRANTY; without even the implied warranty of
-- MERCHANTABILITY or FITNESS FOR A PARTICULAR PURPOSE. See the
-- GNU General Public License for more details.
--
-- You should have received a copy of the GNU General Public License
-- along with this program; if not, write to the Free Software
-- Foundation, Inc., 51 Franklin Street, Fifth Floor, Boston, MA  02110-1301, USA.
--

--
-- Do not use spaces
-- Tables must be sorted to match referential integrity rules
--

TABLE|role|roleid|ZBX_DATA
FIELD		|roleid		|t_id		|	|NOT NULL	|0
FIELD		|name		|t_varchar(255)	|''	|NOT NULL	|0
FIELD		|type		|t_integer	|'0'	|NOT NULL	|0
FIELD		|readonly	|t_integer	|'0'	|NOT NULL	|0
UNIQUE		|1		|name

TABLE|ugset|ugsetid|ZBX_DATA
FIELD		|ugsetid	|t_id		|	|NOT NULL	|0
FIELD		|hash		|t_varchar(64)	|''	|NOT NULL	|0
INDEX		|1		|hash

TABLE|users|userid|ZBX_DATA
FIELD		|userid		|t_id		|	|NOT NULL	|0
FIELD		|username	|t_varchar(100)	|''	|NOT NULL	|0
FIELD		|name		|t_varchar(100)	|''	|NOT NULL	|0
FIELD		|surname	|t_varchar(100)	|''	|NOT NULL	|0
FIELD		|passwd		|t_varchar(60)	|''	|NOT NULL	|0
FIELD		|url		|t_varchar(2048)|''	|NOT NULL	|0
FIELD		|autologin	|t_integer	|'0'	|NOT NULL	|0
FIELD		|autologout	|t_varchar(32)	|'15m'	|NOT NULL	|0
FIELD		|lang		|t_varchar(7)	|'default'|NOT NULL	|ZBX_NODATA
FIELD		|refresh	|t_varchar(32)	|'30s'	|NOT NULL	|0
FIELD		|theme		|t_varchar(128)	|'default'|NOT NULL	|ZBX_NODATA
FIELD		|attempt_failed	|t_integer	|0	|NOT NULL	|ZBX_NODATA
FIELD		|attempt_ip	|t_varchar(39)	|''	|NOT NULL	|ZBX_NODATA
FIELD		|attempt_clock	|t_integer	|0	|NOT NULL	|ZBX_NODATA
FIELD		|rows_per_page	|t_integer	|50	|NOT NULL	|0
FIELD		|timezone	|t_varchar(50)	|'default'|NOT NULL	|ZBX_NODATA
FIELD		|roleid		|t_id			|NULL	|NULL	|0	|1|role
FIELD		|userdirectoryid	|t_id	|NULL	|NULL	|ZBX_NODATA	|2|userdirectory	|userdirectoryid	|RESTRICT
FIELD		|ts_provisioned		|t_time	|'0'	|NOT NULL	|ZBX_NODATA
UNIQUE		|1		|username
INDEX		|2		|userdirectoryid
INDEX		|3		|roleid

TABLE|maintenances|maintenanceid|ZBX_DATA
FIELD		|maintenanceid	|t_id		|	|NOT NULL	|0
FIELD		|name		|t_varchar(128)	|''	|NOT NULL	|0
FIELD		|maintenance_type|t_integer	|'0'	|NOT NULL	|0
FIELD		|description	|t_shorttext	|''	|NOT NULL	|0
FIELD		|active_since	|t_integer	|'0'	|NOT NULL	|0
FIELD		|active_till	|t_integer	|'0'	|NOT NULL	|0
FIELD		|tags_evaltype	|t_integer	|'0'	|NOT NULL	|0
INDEX		|1		|active_since,active_till
UNIQUE		|2		|name

TABLE|hgset|hgsetid|ZBX_TEMPLATE
FIELD		|hgsetid	|t_id		|	|NOT NULL	|0
FIELD		|hash		|t_varchar(64)	|''	|NOT NULL	|0
INDEX		|1		|hash

TABLE|hosts|hostid|ZBX_TEMPLATE
FIELD		|hostid		|t_id		|	|NOT NULL	|0
FIELD		|proxyid	|t_id		|	|NULL		|0			|1|proxy	|proxyid	|RESTRICT
FIELD		|host		|t_varchar(128)	|''	|NOT NULL	|ZBX_PROXY
FIELD		|status		|t_integer	|'0'	|NOT NULL	|ZBX_PROXY
FIELD		|ipmi_authtype	|t_integer	|'-1'	|NOT NULL	|ZBX_PROXY
FIELD		|ipmi_privilege	|t_integer	|'2'	|NOT NULL	|ZBX_PROXY
FIELD		|ipmi_username	|t_varchar(16)	|''	|NOT NULL	|ZBX_PROXY
FIELD		|ipmi_password	|t_varchar(20)	|''	|NOT NULL	|ZBX_PROXY
FIELD		|maintenanceid	|t_id		|	|NULL		|ZBX_NODATA		|2|maintenances	|		|RESTRICT
FIELD		|maintenance_status|t_integer	|'0'	|NOT NULL	|ZBX_NODATA
FIELD		|maintenance_type|t_integer	|'0'	|NOT NULL	|ZBX_NODATA
FIELD		|maintenance_from|t_integer	|'0'	|NOT NULL	|ZBX_NODATA
FIELD		|name		|t_varchar(128)	|''	|NOT NULL	|ZBX_PROXY
FIELD		|flags		|t_integer	|'0'	|NOT NULL	|0
FIELD		|templateid	|t_id		|	|NULL		|0			|3|hosts	|hostid		|RESTRICT
FIELD		|description	|t_shorttext	|''	|NOT NULL	|0
FIELD		|tls_connect	|t_integer	|'1'	|NOT NULL	|ZBX_PROXY
FIELD		|tls_accept	|t_integer	|'1'	|NOT NULL	|ZBX_PROXY
FIELD		|tls_issuer	|t_varchar(1024)|''	|NOT NULL	|ZBX_PROXY
FIELD		|tls_subject	|t_varchar(1024)|''	|NOT NULL	|ZBX_PROXY
FIELD		|tls_psk_identity|t_varchar(128)|''	|NOT NULL	|ZBX_PROXY
FIELD		|tls_psk	|t_varchar(512)	|''	|NOT NULL	|ZBX_PROXY
FIELD		|discover	|t_integer	|'0'	|NOT NULL	|0
FIELD		|custom_interfaces|t_integer	|'0'	|NOT NULL	|0
FIELD		|uuid		|t_varchar(32)	|''	|NOT NULL	|0
FIELD		|name_upper	|t_varchar(128)	|''	|NOT NULL	|0
FIELD		|vendor_name	|t_varchar(64)	|''	|NOT NULL	|0
FIELD		|vendor_version	|t_varchar(32)	|''	|NOT NULL	|0
INDEX		|1		|host
INDEX		|2		|status
INDEX		|3		|proxyid
INDEX		|4		|name
INDEX		|5		|maintenanceid
INDEX		|6		|name_upper
INDEX		|7		|templateid
CHANGELOG	|1
UPD_TRIG_FUNC	|name		|name_upper	|hostid	|upper

TABLE|hstgrp|groupid|ZBX_DATA
FIELD		|groupid	|t_id		|	|NOT NULL	|0
FIELD		|name		|t_varchar(255)	|''	|NOT NULL	|0
FIELD		|flags		|t_integer	|'0'	|NOT NULL	|0
FIELD		|uuid		|t_varchar(32)	|''	|NOT NULL	|0
FIELD		|type		|t_integer	|'0'	|NOT NULL	|0
UNIQUE		|1		|type,name

TABLE|hgset_group|hgsetid,groupid|ZBX_TEMPLATE
FIELD		|hgsetid	|t_id		|	|NOT NULL	|0			|1|hgset
FIELD		|groupid	|t_id		|	|NOT NULL	|0			|2|hstgrp	|		|RESTRICT
INDEX		|1		|groupid

TABLE|host_hgset|hostid|ZBX_TEMPLATE
FIELD		|hostid		|t_id		|	|NOT NULL	|0			|1|hosts
FIELD		|hgsetid	|t_id		|	|NOT NULL	|0			|2|hgset	|		|RESTRICT
INDEX		|1		|hgsetid

TABLE|group_prototype|group_prototypeid|ZBX_TEMPLATE
FIELD		|group_prototypeid|t_id		|	|NOT NULL	|0
FIELD		|hostid		|t_id		|	|NOT NULL	|0			|1|hosts
FIELD		|name		|t_varchar(255)	|''	|NOT NULL	|0
FIELD		|groupid	|t_id		|	|NULL		|0			|2|hstgrp	|		|RESTRICT
FIELD		|templateid	|t_id		|	|NULL		|0			|3|group_prototype|group_prototypeid
INDEX		|1		|hostid
INDEX		|2		|groupid
INDEX		|3		|templateid

TABLE|group_discovery|groupdiscoveryid|ZBX_TEMPLATE
FIELD		|groupdiscoveryid|t_id		|	|NOT NULL	|0
FIELD		|groupid	|t_id		|	|NOT NULL	|0			|1|hstgrp
FIELD		|parent_group_prototypeid|t_id	|	|NOT NULL	|0			|2|group_prototype|group_prototypeid|RESTRICT
FIELD		|name		|t_varchar(255)	|''	|NOT NULL	|ZBX_NODATA
FIELD		|lastcheck	|t_integer	|'0'	|NOT NULL	|ZBX_NODATA
FIELD		|ts_delete	|t_time		|'0'	|NOT NULL	|ZBX_NODATA
UNIQUE		|1		|groupid,parent_group_prototypeid
INDEX		|2		|parent_group_prototypeid

TABLE|drules|druleid|ZBX_DATA
FIELD		|druleid	|t_id		|	|NOT NULL	|0
FIELD		|proxyid	|t_id		|	|NULL		|0			|1|proxy	|proxyid	|RESTRICT
FIELD		|name		|t_varchar(255)	|''	|NOT NULL	|ZBX_PROXY
FIELD		|iprange	|t_varchar(2048)|''	|NOT NULL	|ZBX_PROXY
FIELD		|delay		|t_varchar(255)	|'1h'	|NOT NULL	|ZBX_PROXY
FIELD		|status		|t_integer	|'0'	|NOT NULL	|0
FIELD		|concurrency_max|t_integer	|'0'	|NOT NULL	|ZBX_PROXY
FIELD		|error		|t_varchar(2048)|''	|NOT NULL	|ZBX_NODATA
INDEX		|1		|proxyid
UNIQUE		|2		|name
CHANGELOG	|9

TABLE|dchecks|dcheckid|ZBX_DATA
FIELD		|dcheckid	|t_id		|	|NOT NULL	|0
FIELD		|druleid	|t_id		|	|NOT NULL	|ZBX_PROXY		|1|drules	|		|RESTRICT
FIELD		|type		|t_integer	|'0'	|NOT NULL	|ZBX_PROXY
FIELD		|key_		|t_varchar(2048)|''	|NOT NULL	|ZBX_PROXY
FIELD		|snmp_community	|t_varchar(255)	|''	|NOT NULL	|ZBX_PROXY
FIELD		|ports		|t_varchar(255)	|'0'	|NOT NULL	|ZBX_PROXY
FIELD		|snmpv3_securityname|t_varchar(64)|''	|NOT NULL	|ZBX_PROXY
FIELD		|snmpv3_securitylevel|t_integer	|'0'	|NOT NULL	|ZBX_PROXY
FIELD		|snmpv3_authpassphrase|t_varchar(64)|''	|NOT NULL	|ZBX_PROXY
FIELD		|snmpv3_privpassphrase|t_varchar(64)|''	|NOT NULL	|ZBX_PROXY
FIELD		|uniq		|t_integer	|'0'	|NOT NULL	|ZBX_PROXY
FIELD		|snmpv3_authprotocol|t_integer	|'0'	|NOT NULL	|ZBX_PROXY
FIELD		|snmpv3_privprotocol|t_integer	|'0'	|NOT NULL	|ZBX_PROXY
FIELD		|snmpv3_contextname|t_varchar(255)|''	|NOT NULL	|ZBX_PROXY
FIELD		|host_source|t_integer	|'1'	|NOT NULL	|ZBX_PROXY
FIELD		|name_source|t_integer	|'0'	|NOT NULL	|ZBX_PROXY
FIELD		|allow_redirect|t_integer	|'0'	|NOT NULL	|ZBX_PROXY
INDEX		|1		|druleid,host_source,name_source
CHANGELOG	|10

TABLE|httptest|httptestid|ZBX_TEMPLATE
FIELD		|httptestid	|t_id		|	|NOT NULL	|0
FIELD		|name		|t_varchar(64)	|''	|NOT NULL	|ZBX_PROXY
FIELD		|delay		|t_varchar(255)	|'1m'	|NOT NULL	|ZBX_PROXY
FIELD		|status		|t_integer	|'0'	|NOT NULL	|ZBX_PROXY
FIELD		|agent		|t_varchar(255)	|'Zabbix'|NOT NULL	|ZBX_PROXY
FIELD		|authentication	|t_integer	|'0'	|NOT NULL	|ZBX_PROXY,ZBX_NODATA
FIELD		|http_user	|t_varchar(255)	|''	|NOT NULL	|ZBX_PROXY,ZBX_NODATA
FIELD		|http_password	|t_varchar(255)	|''	|NOT NULL	|ZBX_PROXY,ZBX_NODATA
FIELD		|hostid		|t_id		|	|NOT NULL	|ZBX_PROXY		|2|hosts	|		|RESTRICT
FIELD		|templateid	|t_id		|	|NULL		|0			|3|httptest	|httptestid	|RESTRICT
FIELD		|http_proxy	|t_varchar(255)	|''	|NOT NULL	|ZBX_PROXY,ZBX_NODATA
FIELD		|retries	|t_integer	|'1'	|NOT NULL	|ZBX_PROXY,ZBX_NODATA
FIELD		|ssl_cert_file	|t_varchar(255)	|''	|NOT NULL	|ZBX_PROXY,ZBX_NODATA
FIELD		|ssl_key_file	|t_varchar(255)	|''	|NOT NULL	|ZBX_PROXY,ZBX_NODATA
FIELD		|ssl_key_password|t_varchar(64)	|''	|NOT NULL	|ZBX_PROXY,ZBX_NODATA
FIELD		|verify_peer	|t_integer	|'0'	|NOT NULL	|ZBX_PROXY
FIELD		|verify_host	|t_integer	|'0'	|NOT NULL	|ZBX_PROXY
FIELD		|uuid		|t_varchar(32)	|''	|NOT NULL	|0
UNIQUE		|2		|hostid,name
INDEX		|3		|status
INDEX		|4		|templateid
CHANGELOG	|11

TABLE|httpstep|httpstepid|ZBX_TEMPLATE
FIELD		|httpstepid	|t_id		|	|NOT NULL	|0
FIELD		|httptestid	|t_id		|	|NOT NULL	|ZBX_PROXY		|1|httptest	|		|RESTRICT
FIELD		|name		|t_varchar(64)	|''	|NOT NULL	|ZBX_PROXY
FIELD		|no		|t_integer	|'0'	|NOT NULL	|ZBX_PROXY
FIELD		|url		|t_varchar(2048)|''	|NOT NULL	|ZBX_PROXY
FIELD		|timeout	|t_varchar(255)	|'15s'	|NOT NULL	|ZBX_PROXY
FIELD		|posts		|t_shorttext	|''	|NOT NULL	|ZBX_PROXY
FIELD		|required	|t_varchar(255)	|''	|NOT NULL	|ZBX_PROXY
FIELD		|status_codes	|t_varchar(255)	|''	|NOT NULL	|ZBX_PROXY
FIELD		|follow_redirects|t_integer	|'1'	|NOT NULL	|ZBX_PROXY
FIELD		|retrieve_mode	|t_integer	|'0'	|NOT NULL	|ZBX_PROXY
FIELD		|post_type	|t_integer	|'0'	|NOT NULL	|ZBX_PROXY
INDEX		|1		|httptestid
CHANGELOG	|14

TABLE|interface|interfaceid|ZBX_TEMPLATE
FIELD		|interfaceid	|t_id		|	|NOT NULL	|0
FIELD		|hostid		|t_id		|	|NOT NULL	|ZBX_PROXY		|1|hosts
FIELD		|main		|t_integer	|'0'	|NOT NULL	|ZBX_PROXY
FIELD		|type		|t_integer	|'1'	|NOT NULL	|ZBX_PROXY
FIELD		|useip		|t_integer	|'1'	|NOT NULL	|ZBX_PROXY
FIELD		|ip		|t_varchar(64)	|'127.0.0.1'|NOT NULL	|ZBX_PROXY
FIELD		|dns		|t_varchar(255)	|''	|NOT NULL	|ZBX_PROXY
FIELD		|port		|t_varchar(64)	|'10050'|NOT NULL	|ZBX_PROXY
FIELD		|available	|t_integer	|'0'	|NOT NULL	|ZBX_PROXY,ZBX_NODATA
FIELD		|error		|t_varchar(2048)|''	|NOT NULL	|ZBX_NODATA
FIELD		|errors_from	|t_integer	|'0'	|NOT NULL	|ZBX_NODATA
FIELD		|disable_until	|t_integer	|'0'	|NOT NULL	|ZBX_NODATA
INDEX		|1		|hostid,type
INDEX		|2		|ip,dns
INDEX		|3		|available

TABLE|valuemap|valuemapid|ZBX_TEMPLATE
FIELD		|valuemapid	|t_id		|	|NOT NULL	|0
FIELD		|hostid		|t_id		|	|NOT NULL	|0			|1|hosts
FIELD		|name		|t_varchar(64)	|''	|NOT NULL	|0
FIELD		|uuid		|t_varchar(32)	|''	|NOT NULL	|0
UNIQUE		|1		|hostid,name

TABLE|items|itemid|ZBX_TEMPLATE
FIELD		|itemid		|t_id		|	|NOT NULL	|0
FIELD		|type		|t_integer	|'0'	|NOT NULL	|ZBX_PROXY
FIELD		|snmp_oid	|t_varchar(512)	|''	|NOT NULL	|ZBX_PROXY
FIELD		|hostid		|t_id		|	|NOT NULL	|ZBX_PROXY		|1|hosts	|		|RESTRICT
FIELD		|name		|t_varchar(255)	|''	|NOT NULL	|0
FIELD		|key_		|t_varchar(2048)|''	|NOT NULL	|ZBX_PROXY
FIELD		|delay		|t_varchar(1024)|'0'	|NOT NULL	|ZBX_PROXY
FIELD		|history	|t_varchar(255)	|'31d'	|NOT NULL	|ZBX_PROXY
FIELD		|trends		|t_varchar(255)	|'365d'	|NOT NULL	|0
FIELD		|status		|t_integer	|'0'	|NOT NULL	|ZBX_PROXY
FIELD		|value_type	|t_integer	|'0'	|NOT NULL	|ZBX_PROXY
FIELD		|trapper_hosts	|t_varchar(255)	|''	|NOT NULL	|ZBX_PROXY
FIELD		|units		|t_varchar(255)	|''	|NOT NULL	|0
FIELD		|formula	|t_varchar(255)	|''	|NOT NULL	|0
FIELD		|logtimefmt	|t_varchar(64)	|''	|NOT NULL	|ZBX_PROXY
FIELD		|templateid	|t_id		|	|NULL		|0			|2|items	|itemid		|RESTRICT
FIELD		|valuemapid	|t_id		|	|NULL		|0			|3|valuemap	|		|RESTRICT
FIELD		|params		|t_text		|''	|NOT NULL	|ZBX_PROXY
FIELD		|ipmi_sensor	|t_varchar(128)	|''	|NOT NULL	|ZBX_PROXY
FIELD		|authtype	|t_integer	|'0'	|NOT NULL	|ZBX_PROXY
FIELD		|username	|t_varchar(255)	|''	|NOT NULL	|ZBX_PROXY
FIELD		|password	|t_varchar(255)	|''	|NOT NULL	|ZBX_PROXY
FIELD		|publickey	|t_varchar(64)	|''	|NOT NULL	|ZBX_PROXY
FIELD		|privatekey	|t_varchar(64)	|''	|NOT NULL	|ZBX_PROXY
FIELD		|flags		|t_integer	|'0'	|NOT NULL	|ZBX_PROXY
FIELD		|interfaceid	|t_id		|	|NULL		|ZBX_PROXY		|4|interface	|		|RESTRICT
FIELD		|description	|t_text		|''	|NOT NULL	|0
FIELD		|inventory_link	|t_integer	|'0'	|NOT NULL	|ZBX_PROXY
FIELD		|lifetime	|t_varchar(255)	|'30d'	|NOT NULL	|0
FIELD		|evaltype	|t_integer	|'0'	|NOT NULL	|0
FIELD		|jmx_endpoint	|t_varchar(255)	|''	|NOT NULL	|ZBX_PROXY
FIELD		|master_itemid	|t_id		|	|NULL		|ZBX_PROXY		|5|items	|itemid		|RESTRICT
FIELD		|timeout	|t_varchar(255)	|''	|NOT NULL	|ZBX_PROXY
FIELD		|url		|t_varchar(2048)|''	|NOT NULL	|ZBX_PROXY
FIELD		|query_fields	|t_text		|''	|NOT NULL	|ZBX_PROXY
FIELD		|posts		|t_text		|''	|NOT NULL	|ZBX_PROXY
FIELD		|status_codes	|t_varchar(255)	|'200'	|NOT NULL	|ZBX_PROXY
FIELD		|follow_redirects|t_integer	|'1'	|NOT NULL	|ZBX_PROXY
FIELD		|post_type	|t_integer	|'0'	|NOT NULL	|ZBX_PROXY
FIELD		|http_proxy	|t_varchar(255)	|''	|NOT NULL	|ZBX_PROXY,ZBX_NODATA
FIELD		|headers	|t_text		|''	|NOT NULL	|ZBX_PROXY
FIELD		|retrieve_mode	|t_integer	|'0'	|NOT NULL	|ZBX_PROXY
FIELD		|request_method	|t_integer	|'0'	|NOT NULL	|ZBX_PROXY
FIELD		|output_format	|t_integer	|'0'	|NOT NULL	|ZBX_PROXY
FIELD		|ssl_cert_file	|t_varchar(255)	|''	|NOT NULL	|ZBX_PROXY,ZBX_NODATA
FIELD		|ssl_key_file	|t_varchar(255)	|''	|NOT NULL	|ZBX_PROXY,ZBX_NODATA
FIELD		|ssl_key_password|t_varchar(64)	|''	|NOT NULL	|ZBX_PROXY,ZBX_NODATA
FIELD		|verify_peer	|t_integer	|'0'	|NOT NULL	|ZBX_PROXY
FIELD		|verify_host	|t_integer	|'0'	|NOT NULL	|ZBX_PROXY
FIELD		|allow_traps	|t_integer	|'0'	|NOT NULL	|ZBX_PROXY
FIELD		|discover	|t_integer	|'0'	|NOT NULL	|0
FIELD		|uuid		|t_varchar(32)	|''	|NOT NULL	|0
INDEX		|1		|hostid,key_(764)
INDEX		|3		|status
INDEX		|4		|templateid
INDEX		|5		|valuemapid
INDEX		|6		|interfaceid
INDEX		|7		|master_itemid
INDEX		|8		|key_(768)
CHANGELOG	|3

TABLE|httpstepitem|httpstepitemid|ZBX_TEMPLATE
FIELD		|httpstepitemid	|t_id		|	|NOT NULL	|0
FIELD		|httpstepid	|t_id		|	|NOT NULL	|ZBX_PROXY		|1|httpstep	|		|RESTRICT
FIELD		|itemid		|t_id		|	|NOT NULL	|ZBX_PROXY		|2|items	|		|RESTRICT
FIELD		|type		|t_integer	|'0'	|NOT NULL	|ZBX_PROXY
UNIQUE		|1		|httpstepid,itemid
INDEX		|2		|itemid
CHANGELOG	|16

TABLE|httptestitem|httptestitemid|ZBX_TEMPLATE
FIELD		|httptestitemid	|t_id		|	|NOT NULL	|0
FIELD		|httptestid	|t_id		|	|NOT NULL	|ZBX_PROXY		|1|httptest	|		|RESTRICT
FIELD		|itemid		|t_id		|	|NOT NULL	|ZBX_PROXY		|2|items	|		|RESTRICT
FIELD		|type		|t_integer	|'0'	|NOT NULL	|ZBX_PROXY
UNIQUE		|1		|httptestid,itemid
INDEX		|2		|itemid
CHANGELOG	|13

TABLE|media_type|mediatypeid|ZBX_DATA
FIELD		|mediatypeid	|t_id		|	|NOT NULL	|0
FIELD		|type		|t_integer	|'0'	|NOT NULL	|0
FIELD		|name		|t_varchar(100)	|''	|NOT NULL	|0
FIELD		|smtp_server	|t_varchar(255)	|''	|NOT NULL	|0
FIELD		|smtp_helo	|t_varchar(255)	|''	|NOT NULL	|0
FIELD		|smtp_email	|t_varchar(255)	|''	|NOT NULL	|0
FIELD		|exec_path	|t_varchar(255)	|''	|NOT NULL	|0
FIELD		|gsm_modem	|t_varchar(255)	|''	|NOT NULL	|0
FIELD		|username	|t_varchar(255)	|''	|NOT NULL	|0
FIELD		|passwd		|t_varchar(255)	|''	|NOT NULL	|0
FIELD		|status		|t_integer	|'1'	|NOT NULL	|ZBX_NODATA
FIELD		|smtp_port	|t_integer	|'25'	|NOT NULL	|0
FIELD		|smtp_security	|t_integer	|'0'	|NOT NULL	|0
FIELD		|smtp_verify_peer|t_integer	|'0'	|NOT NULL	|0
FIELD		|smtp_verify_host|t_integer	|'0'	|NOT NULL	|0
FIELD		|smtp_authentication|t_integer	|'0'	|NOT NULL	|0
FIELD		|maxsessions	|t_integer	|'1'	|NOT NULL	|0
FIELD		|maxattempts	|t_integer	|'3'	|NOT NULL	|0
FIELD		|attempt_interval|t_varchar(32)	|'10s'	|NOT NULL	|0
FIELD		|content_type	|t_integer	|'1'	|NOT NULL	|0
FIELD		|script		|t_text		|''	|NOT NULL	|0
FIELD		|timeout	|t_varchar(32)	|'30s'	|NOT NULL	|0
FIELD		|process_tags	|t_integer	|'0'	|NOT NULL	|0
FIELD		|show_event_menu|t_integer	|'0'	|NOT NULL	|0
FIELD		|event_menu_url	|t_varchar(2048)|''	|NOT NULL	|0
FIELD		|event_menu_name|t_varchar(255)	|''	|NOT NULL	|0
FIELD		|description	|t_shorttext	|''	|NOT NULL	|0
FIELD		|provider	|t_integer	|'0'	|NOT NULL	|0
UNIQUE		|1		|name

TABLE|media_type_param|mediatype_paramid|ZBX_DATA
FIELD		|mediatype_paramid|t_id		|	|NOT NULL	|0
FIELD		|mediatypeid	|t_id		|	|NOT NULL	|0			|1|media_type
FIELD		|name		|t_varchar(255)	|''	|NOT NULL	|0
FIELD		|value		|t_varchar(2048)|''	|NOT NULL	|0
FIELD		|sortorder	|t_integer	|'0'	|NOT NULL	|0
INDEX		|1		|mediatypeid

TABLE|media_type_message|mediatype_messageid|ZBX_DATA
FIELD		|mediatype_messageid|t_id	|	|NOT NULL	|0
FIELD		|mediatypeid	|t_id		|	|NOT NULL	|0			|1|media_type
FIELD		|eventsource	|t_integer	|	|NOT NULL	|0
FIELD		|recovery	|t_integer	|	|NOT NULL	|0
FIELD		|subject	|t_varchar(255)	|''	|NOT NULL	|0
FIELD		|message	|t_text		|''	|NOT NULL	|0
UNIQUE		|1		|mediatypeid,eventsource,recovery

TABLE|usrgrp|usrgrpid|ZBX_DATA
FIELD		|usrgrpid	|t_id		|	|NOT NULL	|0
FIELD		|name		|t_varchar(64)	|''	|NOT NULL	|0
FIELD		|gui_access	|t_integer	|'0'	|NOT NULL	|0
FIELD		|users_status	|t_integer	|'0'	|NOT NULL	|0
FIELD		|debug_mode	|t_integer	|'0'	|NOT NULL	|0
FIELD		|userdirectoryid|t_id		|NULL	|NULL		|0			|2|userdirectory	|	|RESTRICT
FIELD		|mfa_status	|t_integer	|'0'	|NOT NULL	|0
FIELD		|mfaid		|t_id	|	|NULL	|0 |3|mfa	|	|RESTRICT
UNIQUE		|1		|name
INDEX		|2		|userdirectoryid
INDEX		|3		|mfaid

TABLE|users_groups|id|ZBX_DATA
FIELD		|id		|t_id		|	|NOT NULL	|0
FIELD		|usrgrpid	|t_id		|	|NOT NULL	|0			|1|usrgrp
FIELD		|userid		|t_id		|	|NOT NULL	|0			|2|users
UNIQUE		|1		|usrgrpid,userid
INDEX		|2		|userid

TABLE|ugset_group|ugsetid,usrgrpid|ZBX_DATA
FIELD		|ugsetid	|t_id		|	|NOT NULL	|0			|1|ugset
FIELD		|usrgrpid	|t_id		|	|NOT NULL	|0			|2|usrgrp	|		|RESTRICT
INDEX		|1		|usrgrpid

TABLE|user_ugset|userid|ZBX_DATA
FIELD		|userid		|t_id		|	|NOT NULL	|0			|1|users
FIELD		|ugsetid	|t_id		|	|NOT NULL	|0			|2|ugset	|		|RESTRICT
INDEX		|1		|ugsetid

TABLE|scripts|scriptid|ZBX_DATA
FIELD		|scriptid			|t_id		|	|NOT NULL	|0
FIELD		|name				|t_varchar(255)	|''	|NOT NULL	|0
FIELD		|command			|t_text		|''	|NOT NULL	|0
FIELD		|host_access			|t_integer	|'2'	|NOT NULL	|0
FIELD		|usrgrpid			|t_id		|	|NULL		|0			|1|usrgrp	|		|RESTRICT
FIELD		|groupid			|t_id		|	|NULL		|0			|2|hstgrp	|		|RESTRICT
FIELD		|description			|t_shorttext	|''	|NOT NULL	|0
FIELD		|confirmation			|t_varchar(255)	|''	|NOT NULL	|0
FIELD		|type				|t_integer	|'5'	|NOT NULL	|0
FIELD		|execute_on			|t_integer	|'2'	|NOT NULL	|0
FIELD		|timeout			|t_varchar(32)	|'30s'	|NOT NULL	|0
FIELD		|scope				|t_integer	|'1'	|NOT NULL	|0
FIELD		|port				|t_varchar(64)	|''	|NOT NULL	|0
FIELD		|authtype			|t_integer	|'0'	|NOT NULL	|0
FIELD		|username			|t_varchar(64)	|''	|NOT NULL	|0
FIELD		|password			|t_varchar(64)	|''	|NOT NULL	|0
FIELD		|publickey			|t_varchar(64)	|''	|NOT NULL	|0
FIELD		|privatekey			|t_varchar(64)	|''	|NOT NULL	|0
FIELD		|menu_path			|t_varchar(255)	|''	|NOT NULL	|0
FIELD		|url				|t_varchar(2048)|''	|NOT NULL	|0
FIELD		|new_window			|t_integer	|'1'	|NOT NULL	|0
FIELD		|manualinput			|t_integer	|'0'	|NOT NULL	|0
FIELD		|manualinput_prompt		|t_varchar(255)	|''	|NOT NULL	|0
FIELD		|manualinput_validator		|t_varchar(2048)|''	|NOT NULL	|0
FIELD		|manualinput_validator_type	|t_integer	|'0'	|NOT NULL	|0
FIELD		|manualinput_default_value	|t_varchar(255)	|''	|NOT NULL	|0
INDEX		|1				|usrgrpid
INDEX		|2				|groupid
UNIQUE		|3				|name,menu_path

TABLE|script_param|script_paramid|ZBX_DATA
FIELD		|script_paramid	|t_id		|	|NOT NULL	|0
FIELD		|scriptid	|t_id		|	|NOT NULL	|0			|1|scripts
FIELD		|name		|t_varchar(255)	|''	|NOT NULL	|0
FIELD		|value		|t_varchar(2048)|''	|NOT NULL	|0
UNIQUE		|1		|scriptid,name

TABLE|actions|actionid|ZBX_DATA
FIELD		|actionid	|t_id		|	|NOT NULL	|0
FIELD		|name		|t_varchar(255)	|''	|NOT NULL	|0
FIELD		|eventsource	|t_integer	|'0'	|NOT NULL	|0
FIELD		|evaltype	|t_integer	|'0'	|NOT NULL	|0
FIELD		|status		|t_integer	|'0'	|NOT NULL	|0
FIELD		|esc_period	|t_varchar(255)	|'1h'	|NOT NULL	|0
FIELD		|formula	|t_varchar(1024)|''	|NOT NULL	|0
FIELD		|pause_suppressed|t_integer	|'1'	|NOT NULL	|0
FIELD		|notify_if_canceled|t_integer	|'1'	|NOT NULL	|0
FIELD		|pause_symptoms	|t_integer	|'1'	|NOT NULL	|0
INDEX		|1		|eventsource,status
UNIQUE		|2		|name

TABLE|operations|operationid|ZBX_DATA
FIELD		|operationid	|t_id		|	|NOT NULL	|0
FIELD		|actionid	|t_id		|	|NOT NULL	|0			|1|actions
FIELD		|operationtype	|t_integer	|'0'	|NOT NULL	|0
FIELD		|esc_period	|t_varchar(255)	|'0'	|NOT NULL	|0
FIELD		|esc_step_from	|t_integer	|'1'	|NOT NULL	|0
FIELD		|esc_step_to	|t_integer	|'1'	|NOT NULL	|0
FIELD		|evaltype	|t_integer	|'0'	|NOT NULL	|0
FIELD		|recovery	|t_integer	|'0'	|NOT NULL	|0
INDEX		|1		|actionid

TABLE|optag|optagid|ZBX_DATA
FIELD		|optagid	|t_id		|	|NOT NULL	|0
FIELD		|operationid	|t_id		|	|NOT NULL	|0			|1|operations
FIELD		|tag		|t_varchar(255)	|''	|NOT NULL	|0
FIELD		|value		|t_varchar(255)	|''	|NOT NULL	|0
INDEX		|1		|operationid

TABLE|opmessage|operationid|ZBX_DATA
FIELD		|operationid	|t_id		|	|NOT NULL	|0			|1|operations
FIELD		|default_msg	|t_integer	|'1'	|NOT NULL	|0
FIELD		|subject	|t_varchar(255)	|''	|NOT NULL	|0
FIELD		|message	|t_shorttext	|''	|NOT NULL	|0
FIELD		|mediatypeid	|t_id		|	|NULL		|0			|2|media_type	|		|RESTRICT
INDEX		|1		|mediatypeid

TABLE|opmessage_grp|opmessage_grpid|ZBX_DATA
FIELD		|opmessage_grpid|t_id		|	|NOT NULL	|0
FIELD		|operationid	|t_id		|	|NOT NULL	|0			|1|operations
FIELD		|usrgrpid	|t_id		|	|NOT NULL	|0			|2|usrgrp	|		|RESTRICT
UNIQUE		|1		|operationid,usrgrpid
INDEX		|2		|usrgrpid

TABLE|opmessage_usr|opmessage_usrid|ZBX_DATA
FIELD		|opmessage_usrid|t_id		|	|NOT NULL	|0
FIELD		|operationid	|t_id		|	|NOT NULL	|0			|1|operations
FIELD		|userid		|t_id		|	|NOT NULL	|0			|2|users	|		|RESTRICT
UNIQUE		|1		|operationid,userid
INDEX		|2		|userid

TABLE|opcommand|operationid|ZBX_DATA
FIELD		|operationid	|t_id		|	|NOT NULL	|0			|1|operations
FIELD		|scriptid	|t_id		|	|NOT NULL	|0			|2|scripts	|		|RESTRICT
INDEX		|1		|scriptid

TABLE|opcommand_hst|opcommand_hstid|ZBX_DATA
FIELD		|opcommand_hstid|t_id		|	|NOT NULL	|0
FIELD		|operationid	|t_id		|	|NOT NULL	|0			|1|operations
FIELD		|hostid		|t_id		|	|NULL		|0			|2|hosts	|		|RESTRICT
INDEX		|1		|operationid
INDEX		|2		|hostid

TABLE|opcommand_grp|opcommand_grpid|ZBX_DATA
FIELD		|opcommand_grpid|t_id		|	|NOT NULL	|0
FIELD		|operationid	|t_id		|	|NOT NULL	|0			|1|operations
FIELD		|groupid	|t_id		|	|NOT NULL	|0			|2|hstgrp	|		|RESTRICT
INDEX		|1		|operationid
INDEX		|2		|groupid

TABLE|opgroup|opgroupid|ZBX_DATA
FIELD		|opgroupid	|t_id		|	|NOT NULL	|0
FIELD		|operationid	|t_id		|	|NOT NULL	|0			|1|operations
FIELD		|groupid	|t_id		|	|NOT NULL	|0			|2|hstgrp	|		|RESTRICT
UNIQUE		|1		|operationid,groupid
INDEX		|2		|groupid

TABLE|optemplate|optemplateid|ZBX_TEMPLATE
FIELD		|optemplateid	|t_id		|	|NOT NULL	|0
FIELD		|operationid	|t_id		|	|NOT NULL	|0			|1|operations
FIELD		|templateid	|t_id		|	|NOT NULL	|0			|2|hosts	|hostid		|RESTRICT
UNIQUE		|1		|operationid,templateid
INDEX		|2		|templateid

TABLE|opconditions|opconditionid|ZBX_DATA
FIELD		|opconditionid	|t_id		|	|NOT NULL	|0
FIELD		|operationid	|t_id		|	|NOT NULL	|0			|1|operations
FIELD		|conditiontype	|t_integer	|'0'	|NOT NULL	|0
FIELD		|operator	|t_integer	|'0'	|NOT NULL	|0
FIELD		|value		|t_varchar(255)	|''	|NOT NULL	|0
INDEX		|1		|operationid

TABLE|conditions|conditionid|ZBX_DATA
FIELD		|conditionid	|t_id		|	|NOT NULL	|0
FIELD		|actionid	|t_id		|	|NOT NULL	|0			|1|actions
FIELD		|conditiontype	|t_integer	|'0'	|NOT NULL	|0
FIELD		|operator	|t_integer	|'0'	|NOT NULL	|0
FIELD		|value		|t_varchar(255)	|''	|NOT NULL	|0
FIELD		|value2		|t_varchar(255)	|''	|NOT NULL	|0
INDEX		|1		|actionid

TABLE|config|configid|ZBX_DATA
FIELD		|configid	|t_id		|	|NOT NULL	|0
FIELD		|work_period	|t_varchar(255)	|'1-5,09:00-18:00'|NOT NULL|0
FIELD		|alert_usrgrpid	|t_id		|	|NULL		|0			|1|usrgrp	|usrgrpid	|RESTRICT
FIELD		|default_theme	|t_varchar(128)	|'blue-theme'|NOT NULL	|ZBX_NODATA
FIELD		|authentication_type|t_integer	|'0'	|NOT NULL	|ZBX_NODATA
FIELD		|discovery_groupid|t_id		|	|NULL		|0			|2|hstgrp	|groupid	|RESTRICT
FIELD		|max_in_table	|t_integer	|'50'	|NOT NULL	|ZBX_NODATA
FIELD		|search_limit	|t_integer	|'1000'	|NOT NULL	|ZBX_NODATA
FIELD		|severity_color_0|t_varchar(6)	|'97AAB3'|NOT NULL	|ZBX_NODATA
FIELD		|severity_color_1|t_varchar(6)	|'7499FF'|NOT NULL	|ZBX_NODATA
FIELD		|severity_color_2|t_varchar(6)	|'FFC859'|NOT NULL	|ZBX_NODATA
FIELD		|severity_color_3|t_varchar(6)	|'FFA059'|NOT NULL	|ZBX_NODATA
FIELD		|severity_color_4|t_varchar(6)	|'E97659'|NOT NULL	|ZBX_NODATA
FIELD		|severity_color_5|t_varchar(6)	|'E45959'|NOT NULL	|ZBX_NODATA
FIELD		|severity_name_0|t_varchar(32)	|'Not classified'|NOT NULL|ZBX_NODATA
FIELD		|severity_name_1|t_varchar(32)	|'Information'|NOT NULL	|ZBX_NODATA
FIELD		|severity_name_2|t_varchar(32)	|'Warning'|NOT NULL	|ZBX_NODATA
FIELD		|severity_name_3|t_varchar(32)	|'Average'|NOT NULL	|ZBX_NODATA
FIELD		|severity_name_4|t_varchar(32)	|'High'	|NOT NULL	|ZBX_NODATA
FIELD		|severity_name_5|t_varchar(32)	|'Disaster'|NOT NULL	|ZBX_NODATA
FIELD		|ok_period	|t_varchar(32)	|'5m'	|NOT NULL	|ZBX_NODATA
FIELD		|blink_period	|t_varchar(32)	|'2m'	|NOT NULL	|ZBX_NODATA
FIELD		|problem_unack_color|t_varchar(6)|'CC0000'|NOT NULL	|ZBX_NODATA
FIELD		|problem_ack_color|t_varchar(6)	|'CC0000'|NOT NULL	|ZBX_NODATA
FIELD		|ok_unack_color	|t_varchar(6)	|'009900'|NOT NULL	|ZBX_NODATA
FIELD		|ok_ack_color	|t_varchar(6)	|'009900'|NOT NULL	|ZBX_NODATA
FIELD		|problem_unack_style|t_integer	|'1'	|NOT NULL	|ZBX_NODATA
FIELD		|problem_ack_style|t_integer	|'1'	|NOT NULL	|ZBX_NODATA
FIELD		|ok_unack_style	|t_integer	|'1'	|NOT NULL	|ZBX_NODATA
FIELD		|ok_ack_style	|t_integer	|'1'	|NOT NULL	|ZBX_NODATA
FIELD		|snmptrap_logging|t_integer	|'1'	|NOT NULL	|ZBX_PROXY,ZBX_NODATA
FIELD		|server_check_interval|t_integer|'10'	|NOT NULL	|ZBX_NODATA
FIELD		|hk_events_mode	|t_integer	|'1'	|NOT NULL	|ZBX_NODATA
FIELD		|hk_events_trigger|t_varchar(32)|'365d'	|NOT NULL	|ZBX_NODATA
FIELD		|hk_events_internal|t_varchar(32)|'1d'	|NOT NULL	|ZBX_NODATA
FIELD		|hk_events_discovery|t_varchar(32)|'1d'	|NOT NULL	|ZBX_NODATA
FIELD		|hk_events_autoreg|t_varchar(32)|'1d'	|NOT NULL	|ZBX_NODATA
FIELD		|hk_services_mode|t_integer	|'1'	|NOT NULL	|ZBX_NODATA
FIELD		|hk_services	|t_varchar(32)	|'365d'	|NOT NULL	|ZBX_NODATA
FIELD		|hk_audit_mode	|t_integer	|'1'	|NOT NULL	|ZBX_NODATA
FIELD		|hk_audit	|t_varchar(32)	|'31d'	|NOT NULL	|ZBX_NODATA
FIELD		|hk_sessions_mode|t_integer	|'1'	|NOT NULL	|ZBX_NODATA
FIELD		|hk_sessions	|t_varchar(32)	|'365d'	|NOT NULL	|ZBX_NODATA
FIELD		|hk_history_mode|t_integer	|'1'	|NOT NULL	|ZBX_NODATA
FIELD		|hk_history_global|t_integer	|'0'	|NOT NULL	|ZBX_PROXY,ZBX_NODATA
FIELD		|hk_history	|t_varchar(32)	|'31d'	|NOT NULL	|ZBX_PROXY,ZBX_NODATA
FIELD		|hk_trends_mode	|t_integer	|'1'	|NOT NULL	|ZBX_NODATA
FIELD		|hk_trends_global|t_integer	|'0'	|NOT NULL	|ZBX_NODATA
FIELD		|hk_trends	|t_varchar(32)	|'365d'	|NOT NULL	|ZBX_NODATA
FIELD		|default_inventory_mode|t_integer|'-1'	|NOT NULL	|ZBX_NODATA
FIELD		|custom_color	|t_integer	|'0'	|NOT NULL	|ZBX_NODATA
FIELD		|http_auth_enabled	|t_integer	|'0'	|NOT NULL	|ZBX_NODATA
FIELD		|http_login_form	|t_integer	|'0'	|NOT NULL	|ZBX_NODATA
FIELD		|http_strip_domains	|t_varchar(2048)|''	|NOT NULL	|ZBX_NODATA
FIELD		|http_case_sensitive	|t_integer	|'1'	|NOT NULL	|ZBX_NODATA
FIELD		|ldap_auth_enabled		|t_integer		|'0'	|NOT NULL	|ZBX_NODATA
FIELD		|ldap_case_sensitive	|t_integer	|'1'	|NOT NULL	|ZBX_NODATA
FIELD		|db_extension	|t_varchar(32)	|''	|NOT NULL	|ZBX_NODATA
FIELD		|autoreg_tls_accept	|t_integer	|'1'	|NOT NULL	|ZBX_PROXY,ZBX_NODATA
FIELD		|compression_status	|t_integer	|'0'	|NOT NULL	|ZBX_NODATA
FIELD		|compress_older	|t_varchar(32)	|'7d'	|NOT NULL	|ZBX_NODATA
FIELD		|instanceid	|t_varchar(32)	|''	|NOT NULL	|ZBX_NODATA
FIELD		|saml_auth_enabled	|t_integer	|'0'	|NOT NULL	|ZBX_NODATA
FIELD		|saml_case_sensitive	|t_integer	|'0'	|NOT NULL	|ZBX_NODATA
FIELD		|default_lang		|t_varchar(5)	|'en_US'|NOT NULL	|ZBX_NODATA
FIELD		|default_timezone	|t_varchar(50)	|'system'|NOT NULL	|ZBX_NODATA
FIELD		|login_attempts	|t_integer	|'5'	|NOT NULL	|ZBX_NODATA
FIELD		|login_block	|t_varchar(32)	|'30s'	|NOT NULL	|ZBX_NODATA
FIELD		|show_technical_errors	|t_integer	|'0'	|NOT NULL	|ZBX_NODATA
FIELD		|validate_uri_schemes	|t_integer	|'1'	|NOT NULL	|ZBX_NODATA
FIELD		|uri_valid_schemes	|t_varchar(255)	|'http,https,ftp,file,mailto,tel,ssh'	|NOT NULL	|ZBX_NODATA
FIELD		|x_frame_options	|t_varchar(255)	|'SAMEORIGIN'	|NOT NULL	|ZBX_NODATA
FIELD		|iframe_sandboxing_enabled	|t_integer	|'1'	|NOT NULL	|ZBX_NODATA
FIELD		|iframe_sandboxing_exceptions	|t_varchar(255)	|''	|NOT NULL	|ZBX_NODATA
FIELD		|max_overview_table_size	|t_integer	|'50'	|NOT NULL	|ZBX_NODATA
FIELD		|history_period	|t_varchar(32)|	'24h'	|NOT NULL	|ZBX_NODATA
FIELD		|period_default	|t_varchar(32)	|'1h'	|NOT NULL	|ZBX_NODATA
FIELD		|max_period	|t_varchar(32)	|'2y'	|NOT NULL	|ZBX_NODATA
FIELD		|socket_timeout	|t_varchar(32)	|'3s'	|NOT NULL	|ZBX_NODATA
FIELD		|connect_timeout	|t_varchar(32)	|'3s'	|NOT NULL	|ZBX_NODATA
FIELD		|media_type_test_timeout	|t_varchar(32)	|'65s'	|NOT NULL	|ZBX_NODATA
FIELD		|script_timeout	|t_varchar(32)	|'60s'	|NOT NULL	|ZBX_NODATA
FIELD		|item_test_timeout	|t_varchar(32)	|'60s'	|NOT NULL	|ZBX_NODATA
FIELD		|session_key	|t_varchar(32)|''	|NOT NULL	|ZBX_NODATA
FIELD		|url			|t_varchar(2048)|''	|NOT NULL	|ZBX_NODATA
FIELD		|report_test_timeout|t_varchar(32)|'60s'|NOT NULL	|ZBX_NODATA
FIELD		|dbversion_status	|t_shorttext|''	|NOT NULL	|ZBX_NODATA
FIELD		|hk_events_service|t_varchar(32)|'1d'	|NOT NULL	|ZBX_NODATA
FIELD		|passwd_min_length	|t_integer	|'8'	|NOT NULL	|ZBX_NODATA
FIELD		|passwd_check_rules	|t_integer	|'8'	|NOT NULL	|ZBX_NODATA
FIELD		|auditlog_enabled	|t_integer	|'1'	|NOT NULL	|ZBX_NODATA
FIELD		|ha_failover_delay	|t_varchar(32)	|'1m'	|NOT NULL	|ZBX_NODATA
FIELD		|geomaps_tile_provider|t_varchar(255)	|''	|NOT NULL	|0
FIELD		|geomaps_tile_url	|t_varchar(2048)|''	|NOT NULL	|ZBX_NODATA
FIELD		|geomaps_max_zoom	|t_integer	|'0'	|NOT NULL	|ZBX_NODATA
FIELD		|geomaps_attribution|t_varchar(1024)|''	|NOT NULL	|ZBX_NODATA
FIELD		|vault_provider	|t_integer	|'0'	|NOT NULL	|ZBX_NODATA
FIELD		|ldap_userdirectoryid	|t_id	|NULL |NULL	|0		|3|userdirectory	|userdirectoryid|RESTRICT
FIELD		|server_status		|t_shorttext	|''	|NOT NULL	|ZBX_NODATA
FIELD		|jit_provision_interval		|t_varchar(32)	|'1h'	|NOT NULL	|ZBX_NODATA
FIELD		|saml_jit_status			|t_integer		|'0'	|NOT NULL	|ZBX_NODATA
FIELD		|ldap_jit_status			|t_integer		|'0'	|NOT NULL	|ZBX_NODATA
FIELD		|disabled_usrgrpid			|t_id			|NULL	|NULL		|ZBX_NODATA	|4|usrgrp	|usrgrpid|RESTRICT
FIELD		|timeout_zabbix_agent	|t_varchar(255)	|'3s'	|NOT NULL	|ZBX_PROXY,ZBX_NODATA
FIELD		|timeout_simple_check	|t_varchar(255)	|'3s'	|NOT NULL	|ZBX_PROXY,ZBX_NODATA
FIELD		|timeout_snmp_agent	|t_varchar(255)	|'3s'	|NOT NULL	|ZBX_PROXY,ZBX_NODATA
FIELD		|timeout_external_check	|t_varchar(255)	|'3s'	|NOT NULL	|ZBX_PROXY,ZBX_NODATA
FIELD		|timeout_db_monitor	|t_varchar(255)	|'3s'	|NOT NULL	|ZBX_PROXY,ZBX_NODATA
FIELD		|timeout_http_agent	|t_varchar(255)	|'3s'	|NOT NULL	|ZBX_PROXY,ZBX_NODATA
FIELD		|timeout_ssh_agent	|t_varchar(255)	|'3s'	|NOT NULL	|ZBX_PROXY,ZBX_NODATA
FIELD		|timeout_telnet_agent	|t_varchar(255)	|'3s'	|NOT NULL	|ZBX_PROXY,ZBX_NODATA
FIELD		|timeout_script		|t_varchar(255)	|'3s'	|NOT NULL	|ZBX_PROXY,ZBX_NODATA
FIELD		|auditlog_mode	|t_integer	|'1'	|NOT NULL	|ZBX_NODATA
FIELD		|mfa_status		|t_integer	|'0'	|NOT NULL	|ZBX_NODATA
FIELD		|mfaid			|t_id		|	|NULL		|0		|5|mfa	|	|RESTRICT
INDEX		|1		|alert_usrgrpid
INDEX		|2		|discovery_groupid
INDEX		|3		|ldap_userdirectoryid
INDEX		|4		|disabled_usrgrpid
INDEX		|5		|mfaid

TABLE|triggers|triggerid|ZBX_TEMPLATE
FIELD		|triggerid	|t_id		|	|NOT NULL	|0
FIELD		|expression	|t_varchar(2048)|''	|NOT NULL	|0
FIELD		|description	|t_varchar(255)	|''	|NOT NULL	|0
FIELD		|url		|t_varchar(2048)|''	|NOT NULL	|0
FIELD		|status		|t_integer	|'0'	|NOT NULL	|0
FIELD		|value		|t_integer	|'0'	|NOT NULL	|ZBX_NODATA
FIELD		|priority	|t_integer	|'0'	|NOT NULL	|0
FIELD		|lastchange	|t_integer	|'0'	|NOT NULL	|ZBX_NODATA
FIELD		|comments	|t_shorttext	|''	|NOT NULL	|0
FIELD		|error		|t_varchar(2048)|''	|NOT NULL	|ZBX_NODATA
FIELD		|templateid	|t_id		|	|NULL		|0			|1|triggers	|triggerid		|RESTRICT
FIELD		|type		|t_integer	|'0'	|NOT NULL	|0
FIELD		|state		|t_integer	|'0'	|NOT NULL	|ZBX_NODATA
FIELD		|flags		|t_integer	|'0'	|NOT NULL	|0
FIELD		|recovery_mode	|t_integer	|'0'	|NOT NULL	|0
FIELD		|recovery_expression|t_varchar(2048)|''	|NOT NULL	|0
FIELD		|correlation_mode|t_integer	|'0'	|NOT NULL	|0
FIELD		|correlation_tag|t_varchar(255)	|''	|NOT NULL	|0
FIELD		|manual_close	|t_integer	|'0'	|NOT NULL	|0
FIELD		|opdata		|t_varchar(255)	|''	|NOT NULL	|0
FIELD		|discover	|t_integer	|'0'	|NOT NULL	|0
FIELD		|event_name	|t_varchar(2048)|''	|NOT NULL	|0
FIELD		|uuid		|t_varchar(32)	|''	|NOT NULL	|0
FIELD		|url_name	|t_varchar(64)	|''	|NOT NULL	|0
INDEX		|1		|status
INDEX		|2		|value,lastchange
INDEX		|3		|templateid
CHANGELOG	|5

TABLE|trigger_depends|triggerdepid|ZBX_TEMPLATE
FIELD		|triggerdepid	|t_id		|	|NOT NULL	|0
FIELD		|triggerid_down	|t_id		|	|NOT NULL	|0			|1|triggers	|triggerid
FIELD		|triggerid_up	|t_id		|	|NOT NULL	|0			|2|triggers	|triggerid
UNIQUE		|1		|triggerid_down,triggerid_up
INDEX		|2		|triggerid_up

TABLE|functions|functionid|ZBX_TEMPLATE
FIELD		|functionid	|t_id		|	|NOT NULL	|0
FIELD		|itemid		|t_id		|	|NOT NULL	|0			|1|items	|		|RESTRICT
FIELD		|triggerid	|t_id		|	|NOT NULL	|0			|2|triggers	|		|RESTRICT
FIELD		|name		|t_varchar(12)	|''	|NOT NULL	|0
FIELD		|parameter	|t_varchar(255)	|'0'	|NOT NULL	|0
INDEX		|1		|triggerid
INDEX		|2		|itemid,name,parameter
CHANGELOG	|7

TABLE|graphs|graphid|ZBX_TEMPLATE
FIELD		|graphid	|t_id		|	|NOT NULL	|0
FIELD		|name		|t_varchar(128)	|''	|NOT NULL	|0
FIELD		|width		|t_integer	|'900'	|NOT NULL	|0
FIELD		|height		|t_integer	|'200'	|NOT NULL	|0
FIELD		|yaxismin	|t_double	|'0'	|NOT NULL	|0
FIELD		|yaxismax	|t_double	|'100'	|NOT NULL	|0
FIELD		|templateid	|t_id		|	|NULL		|0			|1|graphs	|graphid
FIELD		|show_work_period|t_integer	|'1'	|NOT NULL	|0
FIELD		|show_triggers	|t_integer	|'1'	|NOT NULL	|0
FIELD		|graphtype	|t_integer	|'0'	|NOT NULL	|0
FIELD		|show_legend	|t_integer	|'1'	|NOT NULL	|0
FIELD		|show_3d	|t_integer	|'0'	|NOT NULL	|0
FIELD		|percent_left	|t_double	|'0'	|NOT NULL	|0
FIELD		|percent_right	|t_double	|'0'	|NOT NULL	|0
FIELD		|ymin_type	|t_integer	|'0'	|NOT NULL	|0
FIELD		|ymax_type	|t_integer	|'0'	|NOT NULL	|0
FIELD		|ymin_itemid	|t_id		|	|NULL		|0			|2|items	|itemid		|RESTRICT
FIELD		|ymax_itemid	|t_id		|	|NULL		|0			|3|items	|itemid		|RESTRICT
FIELD		|flags		|t_integer	|'0'	|NOT NULL	|0
FIELD		|discover	|t_integer	|'0'	|NOT NULL	|0
FIELD		|uuid		|t_varchar(32)	|''	|NOT NULL	|0
INDEX		|1		|name
INDEX		|2		|templateid
INDEX		|3		|ymin_itemid
INDEX		|4		|ymax_itemid

TABLE|graphs_items|gitemid|ZBX_TEMPLATE
FIELD		|gitemid	|t_id		|	|NOT NULL	|0
FIELD		|graphid	|t_id		|	|NOT NULL	|0			|1|graphs
FIELD		|itemid		|t_id		|	|NOT NULL	|0			|2|items
FIELD		|drawtype	|t_integer	|'0'	|NOT NULL	|0
FIELD		|sortorder	|t_integer	|'0'	|NOT NULL	|0
FIELD		|color		|t_varchar(6)	|'009600'|NOT NULL	|0
FIELD		|yaxisside	|t_integer	|'0'	|NOT NULL	|0
FIELD		|calc_fnc	|t_integer	|'2'	|NOT NULL	|0
FIELD		|type		|t_integer	|'0'	|NOT NULL	|0
INDEX		|1		|itemid
INDEX		|2		|graphid

TABLE|graph_theme|graphthemeid|ZBX_DATA
FIELD		|graphthemeid	|t_id		|	|NOT NULL	|0
FIELD		|theme		|t_varchar(64)	|''	|NOT NULL	|0
FIELD		|backgroundcolor|t_varchar(6)	|''	|NOT NULL	|0
FIELD		|graphcolor	|t_varchar(6)	|''	|NOT NULL	|0
FIELD		|gridcolor	|t_varchar(6)	|''	|NOT NULL	|0
FIELD		|maingridcolor	|t_varchar(6)	|''	|NOT NULL	|0
FIELD		|gridbordercolor|t_varchar(6)	|''	|NOT NULL	|0
FIELD		|textcolor	|t_varchar(6)	|''	|NOT NULL	|0
FIELD		|highlightcolor	|t_varchar(6)	|''	|NOT NULL	|0
FIELD		|leftpercentilecolor|t_varchar(6)|''	|NOT NULL	|0
FIELD		|rightpercentilecolor|t_varchar(6)|''	|NOT NULL	|0
FIELD		|nonworktimecolor|t_varchar(6)	|''	|NOT NULL	|0
FIELD		|colorpalette	|t_varchar(255)	|''	|NOT NULL	|0
UNIQUE		|1		|theme

TABLE|globalmacro|globalmacroid|ZBX_DATA
FIELD		|globalmacroid	|t_id		|	|NOT NULL	|0
FIELD		|macro		|t_varchar(255)	|''	|NOT NULL	|ZBX_PROXY
FIELD		|value		|t_varchar(2048)|''	|NOT NULL	|ZBX_PROXY
FIELD		|description	|t_shorttext	|''	|NOT NULL	|0
FIELD		|type		|t_integer	|'0'	|NOT NULL	|ZBX_PROXY
UNIQUE		|1		|macro

TABLE|hostmacro|hostmacroid|ZBX_TEMPLATE
FIELD		|hostmacroid	|t_id		|	|NOT NULL	|0
FIELD		|hostid		|t_id		|	|NOT NULL	|ZBX_PROXY		|1|hosts
FIELD		|macro		|t_varchar(255)	|''	|NOT NULL	|ZBX_PROXY
FIELD		|value		|t_varchar(2048)|''	|NOT NULL	|ZBX_PROXY
FIELD		|description	|t_shorttext	|''	|NOT NULL	|0
FIELD		|type		|t_integer	|'0'	|NOT NULL	|ZBX_PROXY
FIELD		|automatic	|t_integer	|'0'	|NOT NULL	|ZBX_PROXY
UNIQUE		|1		|hostid,macro

TABLE|hosts_groups|hostgroupid|ZBX_TEMPLATE
FIELD		|hostgroupid	|t_id		|	|NOT NULL	|0
FIELD		|hostid		|t_id		|	|NOT NULL	|0			|1|hosts
FIELD		|groupid	|t_id		|	|NOT NULL	|0			|2|hstgrp
UNIQUE		|1		|hostid,groupid
INDEX		|2		|groupid

TABLE|hosts_templates|hosttemplateid|ZBX_TEMPLATE
FIELD		|hosttemplateid	|t_id		|	|NOT NULL	|0
FIELD		|hostid		|t_id		|	|NOT NULL	|ZBX_PROXY		|1|hosts
FIELD		|templateid	|t_id		|	|NOT NULL	|ZBX_PROXY		|2|hosts	|hostid
FIELD		|link_type	|t_integer	|'0'	|NOT NULL	|ZBX_PROXY
UNIQUE		|1		|hostid,templateid
INDEX		|2		|templateid

TABLE|valuemap_mapping|valuemap_mappingid|ZBX_TEMPLATE
FIELD		|valuemap_mappingid|t_id	|	|NOT NULL	|0
FIELD		|valuemapid	|t_id		|	|NOT NULL	|0			|1|valuemap
FIELD		|value		|t_varchar(64)	|''	|NOT NULL	|0
FIELD		|newvalue	|t_varchar(64)	|''	|NOT NULL	|0
FIELD		|type		|t_integer	|'0'	|NOT NULL	|0
FIELD		|sortorder	|t_integer	|'0'	|NOT NULL	|0
UNIQUE		|1		|valuemapid,value,type

TABLE|media|mediaid|ZBX_DATA
FIELD		|mediaid	|t_id		|	|NOT NULL	|0
FIELD		|userid		|t_id		|	|NOT NULL	|0			|1|users
FIELD		|mediatypeid	|t_id		|	|NOT NULL	|0			|2|media_type
FIELD		|sendto		|t_varchar(1024)|''	|NOT NULL	|0
FIELD		|active		|t_integer	|'0'	|NOT NULL	|0
FIELD		|severity	|t_integer	|'63'	|NOT NULL	|0
FIELD		|period		|t_varchar(1024)|'1-7,00:00-24:00'|NOT NULL|0
FIELD		|userdirectory_mediaid	|t_id	|NULL	|NULL		|ZBX_NODATA		|3|userdirectory_media	|userdirectory_mediaid
INDEX		|1		|userid
INDEX		|2		|mediatypeid
INDEX		|3		|userdirectory_mediaid

TABLE|rights|rightid|ZBX_DATA
FIELD		|rightid	|t_id		|	|NOT NULL	|0
FIELD		|groupid	|t_id		|	|NOT NULL	|0			|1|usrgrp	|usrgrpid
FIELD		|permission	|t_integer	|'0'	|NOT NULL	|0
FIELD		|id		|t_id		|	|NOT NULL	|0			|2|hstgrp	|groupid
INDEX		|1		|groupid
INDEX		|2		|id

TABLE|permission|ugsetid,hgsetid|ZBX_DATA
FIELD		|ugsetid	|t_id		|	|NOT NULL	|0			|1|ugset
FIELD		|hgsetid	|t_id		|	|NOT NULL	|0			|2|hgset
FIELD		|permission	|t_integer	|'2'	|NOT NULL	|0
INDEX		|1		|hgsetid

TABLE|services|serviceid|ZBX_DATA
FIELD		|serviceid	|t_id		|	|NOT NULL	|0
FIELD		|name		|t_varchar(128)	|''	|NOT NULL	|0
FIELD		|status		|t_integer	|'-1'	|NOT NULL	|0
FIELD		|algorithm	|t_integer	|'0'	|NOT NULL	|0
FIELD		|sortorder	|t_integer	|'0'	|NOT NULL	|0
FIELD		|weight		|t_integer	|'0'	|NOT NULL	|0
FIELD		|propagation_rule|t_integer	|'0'	|NOT NULL	|0
FIELD		|propagation_value|t_integer	|'0'	|NOT NULL	|0
FIELD		|description	|t_shorttext	|''	|NOT NULL	|0
FIELD		|uuid		|t_varchar(32)	|''	|NOT NULL	|0
FIELD		|created_at	|t_integer	|'0'	|NOT NULL	|0

TABLE|services_links|linkid|ZBX_DATA
FIELD		|linkid		|t_id		|	|NOT NULL	|0
FIELD		|serviceupid	|t_id		|	|NOT NULL	|0			|1|services	|serviceid
FIELD		|servicedownid	|t_id		|	|NOT NULL	|0			|2|services	|serviceid
INDEX		|1		|servicedownid
UNIQUE		|2		|serviceupid,servicedownid

TABLE|icon_map|iconmapid|ZBX_DATA
FIELD		|iconmapid	|t_id		|	|NOT NULL	|0
FIELD		|name		|t_varchar(64)	|''	|NOT NULL	|0
FIELD		|default_iconid	|t_id		|	|NOT NULL	|0			|1|images	|imageid	|RESTRICT
UNIQUE		|1		|name
INDEX		|2		|default_iconid

TABLE|icon_mapping|iconmappingid|ZBX_DATA
FIELD		|iconmappingid	|t_id		|	|NOT NULL	|0
FIELD		|iconmapid	|t_id		|	|NOT NULL	|0			|1|icon_map
FIELD		|iconid		|t_id		|	|NOT NULL	|0			|2|images	|imageid	|RESTRICT
FIELD		|inventory_link	|t_integer	|'0'	|NOT NULL	|0
FIELD		|expression	|t_varchar(64)	|''	|NOT NULL	|0
FIELD		|sortorder	|t_integer	|'0'	|NOT NULL	|0
INDEX		|1		|iconmapid
INDEX		|2		|iconid

TABLE|sysmaps|sysmapid|ZBX_TEMPLATE
FIELD		|sysmapid	|t_id		|	|NOT NULL	|0
FIELD		|name		|t_varchar(128)	|''	|NOT NULL	|0
FIELD		|width		|t_integer	|'600'	|NOT NULL	|0
FIELD		|height		|t_integer	|'400'	|NOT NULL	|0
FIELD		|backgroundid	|t_id		|	|NULL		|0			|1|images	|imageid	|RESTRICT
FIELD		|label_type	|t_integer	|'2'	|NOT NULL	|0
FIELD		|label_location	|t_integer	|'0'	|NOT NULL	|0
FIELD		|highlight	|t_integer	|'1'	|NOT NULL	|0
FIELD		|expandproblem	|t_integer	|'1'	|NOT NULL	|0
FIELD		|markelements	|t_integer	|'0'	|NOT NULL	|0
FIELD		|show_unack	|t_integer	|'0'	|NOT NULL	|0
FIELD		|grid_size	|t_integer	|'50'	|NOT NULL	|0
FIELD		|grid_show	|t_integer	|'1'	|NOT NULL	|0
FIELD		|grid_align	|t_integer	|'1'	|NOT NULL	|0
FIELD		|label_format	|t_integer	|'0'	|NOT NULL	|0
FIELD		|label_type_host|t_integer	|'2'	|NOT NULL	|0
FIELD		|label_type_hostgroup|t_integer	|'2'	|NOT NULL	|0
FIELD		|label_type_trigger|t_integer	|'2'	|NOT NULL	|0
FIELD		|label_type_map|t_integer	|'2'	|NOT NULL	|0
FIELD		|label_type_image|t_integer	|'2'	|NOT NULL	|0
FIELD		|label_string_host|t_varchar(255)|''	|NOT NULL	|0
FIELD		|label_string_hostgroup|t_varchar(255)|''|NOT NULL	|0
FIELD		|label_string_trigger|t_varchar(255)|''	|NOT NULL	|0
FIELD		|label_string_map|t_varchar(255)|''	|NOT NULL	|0
FIELD		|label_string_image|t_varchar(255)|''	|NOT NULL	|0
FIELD		|iconmapid	|t_id		|	|NULL		|0			|2|icon_map	|		|RESTRICT
FIELD		|expand_macros	|t_integer	|'0'	|NOT NULL	|0
FIELD		|severity_min	|t_integer	|'0'	|NOT NULL	|0
FIELD		|userid		|t_id		|	|NOT NULL	|0			|3|users	|		|RESTRICT
FIELD		|private	|t_integer	|'1'	|NOT NULL	|0
FIELD		|show_suppressed|t_integer	|'0'	|NOT NULL	|0
UNIQUE		|1		|name
INDEX		|2		|backgroundid
INDEX		|3		|iconmapid
INDEX		|4		|userid

TABLE|sysmaps_elements|selementid|ZBX_TEMPLATE
FIELD		|selementid	|t_id		|	|NOT NULL	|0
FIELD		|sysmapid	|t_id		|	|NOT NULL	|0			|1|sysmaps
FIELD		|elementid	|t_id		|'0'	|NOT NULL	|0
FIELD		|elementtype	|t_integer	|'0'	|NOT NULL	|0
FIELD		|iconid_off	|t_id		|	|NULL		|0			|2|images	|imageid	|RESTRICT
FIELD		|iconid_on	|t_id		|	|NULL		|0			|3|images	|imageid	|RESTRICT
FIELD		|label		|t_varchar(2048)|''	|NOT NULL	|0
FIELD		|label_location	|t_integer	|'-1'	|NOT NULL	|0
FIELD		|x		|t_integer	|'0'	|NOT NULL	|0
FIELD		|y		|t_integer	|'0'	|NOT NULL	|0
FIELD		|iconid_disabled|t_id		|	|NULL		|0			|4|images	|imageid	|RESTRICT
FIELD		|iconid_maintenance|t_id	|	|NULL		|0			|5|images	|imageid	|RESTRICT
FIELD		|elementsubtype	|t_integer	|'0'	|NOT NULL	|0
FIELD		|areatype	|t_integer	|'0'	|NOT NULL	|0
FIELD		|width		|t_integer	|'200'	|NOT NULL	|0
FIELD		|height		|t_integer	|'200'	|NOT NULL	|0
FIELD		|viewtype	|t_integer	|'0'	|NOT NULL	|0
FIELD		|use_iconmap	|t_integer	|'1'	|NOT NULL	|0
FIELD		|evaltype	|t_integer		|'0'|NOT NULL	|0
INDEX		|1		|sysmapid
INDEX		|2		|iconid_off
INDEX		|3		|iconid_on
INDEX		|4		|iconid_disabled
INDEX		|5		|iconid_maintenance

TABLE|sysmaps_links|linkid|ZBX_TEMPLATE
FIELD		|linkid		|t_id		|	|NOT NULL	|0
FIELD		|sysmapid	|t_id		|	|NOT NULL	|0			|1|sysmaps
FIELD		|selementid1	|t_id		|	|NOT NULL	|0			|2|sysmaps_elements|selementid
FIELD		|selementid2	|t_id		|	|NOT NULL	|0			|3|sysmaps_elements|selementid
FIELD		|drawtype	|t_integer	|'0'	|NOT NULL	|0
FIELD		|color		|t_varchar(6)	|'000000'|NOT NULL	|0
FIELD		|label		|t_varchar(2048)|''	|NOT NULL	|0
INDEX		|1		|sysmapid
INDEX		|2		|selementid1
INDEX		|3		|selementid2

TABLE|sysmaps_link_triggers|linktriggerid|ZBX_TEMPLATE
FIELD		|linktriggerid	|t_id		|	|NOT NULL	|0
FIELD		|linkid		|t_id		|	|NOT NULL	|0			|1|sysmaps_links
FIELD		|triggerid	|t_id		|	|NOT NULL	|0			|2|triggers
FIELD		|drawtype	|t_integer	|'0'	|NOT NULL	|0
FIELD		|color		|t_varchar(6)	|'000000'|NOT NULL	|0
UNIQUE		|1		|linkid,triggerid
INDEX		|2		|triggerid

TABLE|sysmap_element_url|sysmapelementurlid|ZBX_TEMPLATE
FIELD		|sysmapelementurlid|t_id	|	|NOT NULL	|0
FIELD		|selementid	|t_id		|	|NOT NULL	|0			|1|sysmaps_elements
FIELD		|name		|t_varchar(255)	|	|NOT NULL	|0
FIELD		|url		|t_varchar(2048)|''	|NOT NULL	|0
UNIQUE		|1		|selementid,name

TABLE|sysmap_url|sysmapurlid|ZBX_TEMPLATE
FIELD		|sysmapurlid	|t_id		|	|NOT NULL	|0
FIELD		|sysmapid	|t_id		|	|NOT NULL	|0			|1|sysmaps
FIELD		|name		|t_varchar(255)	|	|NOT NULL	|0
FIELD		|url		|t_varchar(2048)|''	|NOT NULL	|0
FIELD		|elementtype	|t_integer	|'0'	|NOT NULL	|0
UNIQUE		|1		|sysmapid,name

TABLE|sysmap_user|sysmapuserid|ZBX_TEMPLATE
FIELD		|sysmapuserid|t_id		|	|NOT NULL	|0
FIELD		|sysmapid	|t_id		|	|NOT NULL	|0			|1|sysmaps
FIELD		|userid		|t_id		|	|NOT NULL	|0			|2|users
FIELD		|permission	|t_integer	|'2'	|NOT NULL	|0
UNIQUE		|1		|sysmapid,userid
INDEX		|2		|userid

TABLE|sysmap_usrgrp|sysmapusrgrpid|ZBX_TEMPLATE
FIELD		|sysmapusrgrpid|t_id		|	|NOT NULL	|0
FIELD		|sysmapid	|t_id		|	|NOT NULL	|0			|1|sysmaps
FIELD		|usrgrpid	|t_id		|	|NOT NULL	|0			|2|usrgrp
FIELD		|permission	|t_integer	|'2'	|NOT NULL	|0
UNIQUE		|1		|sysmapid,usrgrpid
INDEX		|2		|usrgrpid

TABLE|maintenances_hosts|maintenance_hostid|ZBX_DATA
FIELD		|maintenance_hostid|t_id	|	|NOT NULL	|0
FIELD		|maintenanceid	|t_id		|	|NOT NULL	|0			|1|maintenances
FIELD		|hostid		|t_id		|	|NOT NULL	|0			|2|hosts
UNIQUE		|1		|maintenanceid,hostid
INDEX		|2		|hostid

TABLE|maintenances_groups|maintenance_groupid|ZBX_DATA
FIELD		|maintenance_groupid|t_id	|	|NOT NULL	|0
FIELD		|maintenanceid	|t_id		|	|NOT NULL	|0			|1|maintenances
FIELD		|groupid	|t_id		|	|NOT NULL	|0			|2|hstgrp
UNIQUE		|1		|maintenanceid,groupid
INDEX		|2		|groupid

TABLE|timeperiods|timeperiodid|ZBX_DATA
FIELD		|timeperiodid	|t_id		|	|NOT NULL	|0
FIELD		|timeperiod_type|t_integer	|'0'	|NOT NULL	|0
FIELD		|every		|t_integer	|'1'	|NOT NULL	|0
FIELD		|month		|t_integer	|'0'	|NOT NULL	|0
FIELD		|dayofweek	|t_integer	|'0'	|NOT NULL	|0
FIELD		|day		|t_integer	|'0'	|NOT NULL	|0
FIELD		|start_time	|t_integer	|'0'	|NOT NULL	|0
FIELD		|period		|t_integer	|'0'	|NOT NULL	|0
FIELD		|start_date	|t_integer	|'0'	|NOT NULL	|0

TABLE|maintenances_windows|maintenance_timeperiodid|ZBX_DATA
FIELD		|maintenance_timeperiodid|t_id	|	|NOT NULL	|0
FIELD		|maintenanceid	|t_id		|	|NOT NULL	|0			|1|maintenances
FIELD		|timeperiodid	|t_id		|	|NOT NULL	|0			|2|timeperiods
UNIQUE		|1		|maintenanceid,timeperiodid
INDEX		|2		|timeperiodid

TABLE|regexps|regexpid|ZBX_DATA
FIELD		|regexpid	|t_id		|	|NOT NULL	|0
FIELD		|name		|t_varchar(128)	|''	|NOT NULL	|ZBX_PROXY
FIELD		|test_string	|t_shorttext	|''	|NOT NULL	|0
UNIQUE		|1		|name

TABLE|expressions|expressionid|ZBX_DATA
FIELD		|expressionid	|t_id		|	|NOT NULL	|0
FIELD		|regexpid	|t_id		|	|NOT NULL	|ZBX_PROXY		|1|regexps
FIELD		|expression	|t_varchar(255)	|''	|NOT NULL	|ZBX_PROXY
FIELD		|expression_type|t_integer	|'0'	|NOT NULL	|ZBX_PROXY
FIELD		|exp_delimiter	|t_varchar(1)	|''	|NOT NULL	|ZBX_PROXY
FIELD		|case_sensitive	|t_integer	|'0'	|NOT NULL	|ZBX_PROXY
INDEX		|1		|regexpid

TABLE|ids|table_name,field_name|0
FIELD		|table_name	|t_varchar(64)	|''	|NOT NULL	|0
FIELD		|field_name	|t_varchar(64)	|''	|NOT NULL	|0
FIELD		|nextid		|t_id		|	|NOT NULL	|0

-- History tables

TABLE|alerts|alertid|0
FIELD		|alertid	|t_id		|	|NOT NULL	|0
FIELD		|actionid	|t_id		|	|NOT NULL	|0			|1|actions
FIELD		|eventid	|t_id		|	|NOT NULL	|0			|2|events
FIELD		|userid		|t_id		|	|NULL		|0			|3|users
FIELD		|clock		|t_time		|'0'	|NOT NULL	|0
FIELD		|mediatypeid	|t_id		|	|NULL		|0			|4|media_type
FIELD		|sendto		|t_varchar(1024)|''	|NOT NULL	|0
FIELD		|subject	|t_varchar(255)	|''	|NOT NULL	|0
FIELD		|message	|t_text		|''	|NOT NULL	|0
FIELD		|status		|t_integer	|'0'	|NOT NULL	|0
FIELD		|retries	|t_integer	|'0'	|NOT NULL	|0
FIELD		|error		|t_varchar(2048)|''	|NOT NULL	|0
FIELD		|esc_step	|t_integer	|'0'	|NOT NULL	|0
FIELD		|alerttype	|t_integer	|'0'	|NOT NULL	|0
FIELD		|p_eventid	|t_id		|	|NULL		|0			|5|events	|eventid
FIELD		|acknowledgeid	|t_id		|	|NULL		|0			|6|acknowledges	|acknowledgeid
FIELD		|parameters	|t_text		|'{}'	|NOT NULL	|0
INDEX		|1		|actionid
INDEX		|2		|clock
INDEX		|3		|eventid
INDEX		|4		|status
INDEX		|5		|mediatypeid
INDEX		|6		|userid
INDEX		|7		|p_eventid
INDEX		|8		|acknowledgeid

TABLE|history|itemid,clock,ns|0
FIELD		|itemid		|t_id		|	|NOT NULL	|0			|-|items
FIELD		|clock		|t_time		|'0'	|NOT NULL	|0
FIELD		|value		|t_double	|'0.0000'|NOT NULL	|0
FIELD		|ns		|t_nanosec	|'0'	|NOT NULL	|0

TABLE|history_uint|itemid,clock,ns|0
FIELD		|itemid		|t_id		|	|NOT NULL	|0			|-|items
FIELD		|clock		|t_time		|'0'	|NOT NULL	|0
FIELD		|value		|t_bigint	|'0'	|NOT NULL	|0
FIELD		|ns		|t_nanosec	|'0'	|NOT NULL	|0

TABLE|history_str|itemid,clock,ns|0
FIELD		|itemid		|t_id		|	|NOT NULL	|0			|-|items
FIELD		|clock		|t_time		|'0'	|NOT NULL	|0
FIELD		|value		|t_varchar(255)	|''	|NOT NULL	|0
FIELD		|ns		|t_nanosec	|'0'	|NOT NULL	|0

TABLE|history_log|itemid,clock,ns|0
FIELD		|itemid		|t_id		|	|NOT NULL	|0			|-|items
FIELD		|clock		|t_time		|'0'	|NOT NULL	|0
FIELD		|timestamp	|t_time		|'0'	|NOT NULL	|0
FIELD		|source		|t_varchar(64)	|''	|NOT NULL	|0
FIELD		|severity	|t_integer	|'0'	|NOT NULL	|0
FIELD		|value		|t_text		|''	|NOT NULL	|0
FIELD		|logeventid	|t_integer	|'0'	|NOT NULL	|0
FIELD		|ns		|t_nanosec	|'0'	|NOT NULL	|0

TABLE|history_text|itemid,clock,ns|0
FIELD		|itemid		|t_id		|	|NOT NULL	|0			|-|items
FIELD		|clock		|t_time		|'0'	|NOT NULL	|0
FIELD		|value		|t_text		|''	|NOT NULL	|0
FIELD		|ns		|t_nanosec	|'0'	|NOT NULL	|0

TABLE|history_bin|itemid,clock,ns|0
FIELD		|itemid		|t_id		|	|NOT NULL	|0			|-|items
FIELD		|clock		|t_time		|'0'	|NOT NULL	|0
FIELD		|ns		|t_nanosec	|'0'	|NOT NULL	|0
FIELD		|value		|t_bin		|''	|NOT NULL	|0

TABLE|proxy_history|id|0
FIELD		|id		|t_id		|	|NOT NULL	|0
FIELD		|itemid		|t_id		|	|NOT NULL	|0			|-|items
FIELD		|clock		|t_time		|'0'	|NOT NULL	|0
FIELD		|timestamp	|t_time		|'0'	|NOT NULL	|0
FIELD		|source		|t_varchar(64)	|''	|NOT NULL	|0
FIELD		|severity	|t_integer	|'0'	|NOT NULL	|0
FIELD		|value		|t_longtext	|''	|NOT NULL	|0
FIELD		|logeventid	|t_integer	|'0'	|NOT NULL	|0
FIELD		|ns		|t_nanosec	|'0'	|NOT NULL	|0
FIELD		|state		|t_integer	|'0'	|NOT NULL	|0
FIELD		|lastlogsize	|t_bigint	|'0'	|NOT NULL	|0
FIELD		|mtime		|t_integer	|'0'	|NOT NULL	|0
FIELD		|flags		|t_integer	|'0'	|NOT NULL	|0
FIELD		|write_clock	|t_time		|'0'	|NOT NULL	|0
INDEX		|1		|clock

TABLE|proxy_dhistory|id|0
FIELD		|id		|t_id		|	|NOT NULL	|0
FIELD		|clock		|t_time		|'0'	|NOT NULL	|0
FIELD		|druleid	|t_id		|	|NOT NULL	|0			|-|drules
FIELD		|ip		|t_varchar(39)	|''	|NOT NULL	|0
FIELD		|port		|t_integer	|'0'	|NOT NULL	|0
FIELD		|value		|t_varchar(255)	|''	|NOT NULL	|0
FIELD		|status		|t_integer	|'0'	|NOT NULL	|0
FIELD		|dcheckid	|t_id		|	|NULL		|0			|-|dchecks
FIELD		|dns		|t_varchar(255)	|''	|NOT NULL	|0
FIELD		|error		|t_varchar(2048)|''	|NOT NULL	|0
INDEX		|1		|clock
INDEX		|2		|druleid

TABLE|events|eventid|0
FIELD		|eventid	|t_id		|	|NOT NULL	|0
FIELD		|source		|t_integer	|'0'	|NOT NULL	|0
FIELD		|object		|t_integer	|'0'	|NOT NULL	|0
FIELD		|objectid	|t_id		|'0'	|NOT NULL	|0
FIELD		|clock		|t_time		|'0'	|NOT NULL	|0
FIELD		|value		|t_integer	|'0'	|NOT NULL	|0
FIELD		|acknowledged	|t_integer	|'0'	|NOT NULL	|0
FIELD		|ns		|t_nanosec	|'0'	|NOT NULL	|0
FIELD		|name		|t_varchar(2048)|''	|NOT NULL	|0
FIELD		|severity	|t_integer	|'0'	|NOT NULL	|0
INDEX		|1		|source,object,objectid,clock
INDEX		|2		|source,object,clock

TABLE|event_symptom|eventid|0
FIELD		|eventid	|t_id		|	|NOT NULL	|0			|1|events	|eventid|
FIELD		|cause_eventid	|t_id		|	|NOT NULL	|0			|2|events	|eventid|	RESTRICT
INDEX		|1		|cause_eventid

TABLE|trends|itemid,clock|0
FIELD		|itemid		|t_id		|	|NOT NULL	|0			|-|items
FIELD		|clock		|t_time		|'0'	|NOT NULL	|0
FIELD		|num		|t_integer	|'0'	|NOT NULL	|0
FIELD		|value_min	|t_double	|'0.0000'|NOT NULL	|0
FIELD		|value_avg	|t_double	|'0.0000'|NOT NULL	|0
FIELD		|value_max	|t_double	|'0.0000'|NOT NULL	|0

TABLE|trends_uint|itemid,clock|0
FIELD		|itemid		|t_id		|	|NOT NULL	|0			|-|items
FIELD		|clock		|t_time		|'0'	|NOT NULL	|0
FIELD		|num		|t_integer	|'0'	|NOT NULL	|0
FIELD		|value_min	|t_bigint	|'0'	|NOT NULL	|0
FIELD		|value_avg	|t_bigint	|'0'	|NOT NULL	|0
FIELD		|value_max	|t_bigint	|'0'	|NOT NULL	|0

TABLE|acknowledges|acknowledgeid|0
FIELD		|acknowledgeid	|t_id		|	|NOT NULL	|0
FIELD		|userid		|t_id		|	|NOT NULL	|0			|1|users
FIELD		|eventid	|t_id		|	|NOT NULL	|0			|2|events
FIELD		|clock		|t_time		|'0'	|NOT NULL	|0
FIELD		|message	|t_varchar(2048)|''	|NOT NULL	|0
FIELD		|action		|t_integer	|'0'	|NOT NULL	|0
FIELD		|old_severity	|t_integer	|'0'	|NOT NULL	|0
FIELD		|new_severity	|t_integer	|'0'	|NOT NULL	|0
FIELD		|suppress_until	|t_time		|'0'	|NOT NULL	|0
FIELD		|taskid		|t_id		|	|NULL		|0			|-|task
INDEX		|1		|userid
INDEX		|2		|eventid
INDEX		|3		|clock

TABLE|auditlog|auditid|0
FIELD		|auditid	|t_cuid		|	|NOT NULL	|0
FIELD		|userid		|t_id		|	|NULL		|0
FIELD		|username	|t_varchar(100)	|''	|NOT NULL	|0
FIELD		|clock		|t_time		|'0'	|NOT NULL	|0
FIELD		|ip		|t_varchar(39)	|''	|NOT NULL	|0
FIELD		|action		|t_integer	|'0'	|NOT NULL	|0
FIELD		|resourcetype	|t_integer	|'0'	|NOT NULL	|0
FIELD		|resourceid	|t_id		|	|NULL		|0
FIELD		|resource_cuid	|t_cuid		|	|NULL		|0
FIELD		|resourcename	|t_varchar(255)	|''	|NOT NULL	|0
FIELD		|recordsetid	|t_cuid		|	|NOT NULL	|0
FIELD		|details	|t_longtext	|''	|NOT NULL	|0
INDEX		|1		|userid,clock
INDEX		|2		|clock
INDEX		|3		|resourcetype,resourceid

TABLE|service_alarms|servicealarmid|0
FIELD		|servicealarmid	|t_id		|	|NOT NULL	|0
FIELD		|serviceid	|t_id		|	|NOT NULL	|0			|1|services
FIELD		|clock		|t_time		|'0'	|NOT NULL	|0
FIELD		|value		|t_integer	|'-1'	|NOT NULL	|0
INDEX		|1		|serviceid,clock
INDEX		|2		|clock

TABLE|autoreg_host|autoreg_hostid|0
FIELD		|autoreg_hostid	|t_id		|	|NOT NULL	|0
FIELD		|proxyid	|t_id		|	|NULL		|0			|1|proxy	|proxyid
FIELD		|host		|t_varchar(128)	|''	|NOT NULL	|0
FIELD		|listen_ip	|t_varchar(39)	|''	|NOT NULL	|0
FIELD		|listen_port	|t_integer	|'0'	|NOT NULL	|0
FIELD		|listen_dns	|t_varchar(255)	|''	|NOT NULL	|0
FIELD		|host_metadata	|t_text		|''	|NOT NULL	|0
FIELD		|flags		|t_integer	|'0'	|NOT NULL	|0
FIELD		|tls_accepted	|t_integer	|'1'	|NOT NULL	|0
INDEX		|1		|host
INDEX		|2		|proxyid

TABLE|proxy_autoreg_host|id|0
FIELD		|id		|t_id		|	|NOT NULL	|0
FIELD		|clock		|t_time		|'0'	|NOT NULL	|0
FIELD		|host		|t_varchar(128)	|''	|NOT NULL	|0
FIELD		|listen_ip	|t_varchar(39)	|''	|NOT NULL	|0
FIELD		|listen_port	|t_integer	|'0'	|NOT NULL	|0
FIELD		|listen_dns	|t_varchar(255)	|''	|NOT NULL	|0
FIELD		|host_metadata	|t_text		|''	|NOT NULL	|0
FIELD		|flags		|t_integer	|'0'	|NOT NULL	|0
FIELD		|tls_accepted	|t_integer	|'1'	|NOT NULL	|0
INDEX		|1		|clock

TABLE|dhosts|dhostid|0
FIELD		|dhostid	|t_id		|	|NOT NULL	|0
FIELD		|druleid	|t_id		|	|NOT NULL	|0			|1|drules
FIELD		|status		|t_integer	|'0'	|NOT NULL	|0
FIELD		|lastup		|t_integer	|'0'	|NOT NULL	|0
FIELD		|lastdown	|t_integer	|'0'	|NOT NULL	|0
INDEX		|1		|druleid

TABLE|dservices|dserviceid|0
FIELD		|dserviceid	|t_id		|	|NOT NULL	|0
FIELD		|dhostid	|t_id		|	|NOT NULL	|0			|1|dhosts
FIELD		|value		|t_varchar(255)	|''	|NOT NULL	|0
FIELD		|port		|t_integer	|'0'	|NOT NULL	|0
FIELD		|status		|t_integer	|'0'	|NOT NULL	|0
FIELD		|lastup		|t_integer	|'0'	|NOT NULL	|0
FIELD		|lastdown	|t_integer	|'0'	|NOT NULL	|0
FIELD		|dcheckid	|t_id		|	|NOT NULL	|0			|2|dchecks
FIELD		|ip		|t_varchar(39)	|''	|NOT NULL	|0
FIELD		|dns		|t_varchar(255)	|''	|NOT NULL	|0
UNIQUE		|1		|dcheckid,ip,port
INDEX		|2		|dhostid

-- Other tables

TABLE|escalations|escalationid|0
FIELD		|escalationid	|t_id		|	|NOT NULL	|0
FIELD		|actionid	|t_id		|	|NOT NULL	|0			|-|actions
FIELD		|triggerid	|t_id		|	|NULL		|0			|-|triggers
FIELD		|eventid	|t_id		|	|NULL		|0			|-|events
FIELD		|r_eventid	|t_id		|	|NULL		|0			|-|events	|eventid
FIELD		|nextcheck	|t_time		|'0'	|NOT NULL	|0
FIELD		|esc_step	|t_integer	|'0'	|NOT NULL	|0
FIELD		|status		|t_integer	|'0'	|NOT NULL	|0
FIELD		|itemid		|t_id		|	|NULL		|0			|-|items
FIELD		|acknowledgeid	|t_id		|	|NULL		|0			|-|acknowledges
FIELD		|servicealarmid	|t_id		|	|NULL		|0			|-|service_alarms
FIELD		|serviceid	|t_id		|	|NULL		|0			|-|services
UNIQUE		|1		|triggerid,itemid,serviceid,escalationid
INDEX		|2		|eventid
INDEX		|3		|nextcheck

TABLE|globalvars|name|0
FIELD		|name	|t_varchar(64)		|''	|NOT NULL	|0
FIELD		|value	|t_varchar(2048)	|''	|NOT NULL	|0

TABLE|graph_discovery|graphid|0
FIELD		|graphid	|t_id		|	|NOT NULL	|0			|1|graphs
FIELD		|parent_graphid	|t_id		|	|NOT NULL	|0			|2|graphs	|graphid	|RESTRICT
FIELD		|lastcheck	|t_integer	|'0'	|NOT NULL	|ZBX_NODATA
FIELD		|ts_delete	|t_time		|'0'	|NOT NULL	|ZBX_NODATA
INDEX		|1		|parent_graphid

TABLE|host_inventory|hostid|ZBX_TEMPLATE
FIELD		|hostid		|t_id		|	|NOT NULL	|0			|1|hosts
FIELD		|inventory_mode	|t_integer	|'0'	|NOT NULL	|0
FIELD		|type		|t_varchar(64)	|''	|NOT NULL	|ZBX_PROXY,ZBX_NODATA
FIELD		|type_full	|t_varchar(64)	|''	|NOT NULL	|ZBX_PROXY,ZBX_NODATA
FIELD		|name		|t_varchar(128)	|''	|NOT NULL	|ZBX_PROXY,ZBX_NODATA
FIELD		|alias		|t_varchar(128)	|''	|NOT NULL	|ZBX_PROXY,ZBX_NODATA
FIELD		|os		|t_varchar(128)	|''	|NOT NULL	|ZBX_PROXY,ZBX_NODATA
FIELD		|os_full	|t_varchar(255)	|''	|NOT NULL	|ZBX_PROXY,ZBX_NODATA
FIELD		|os_short	|t_varchar(128)	|''	|NOT NULL	|ZBX_PROXY,ZBX_NODATA
FIELD		|serialno_a	|t_varchar(64)	|''	|NOT NULL	|ZBX_PROXY,ZBX_NODATA
FIELD		|serialno_b	|t_varchar(64)	|''	|NOT NULL	|ZBX_PROXY,ZBX_NODATA
FIELD		|tag		|t_varchar(64)	|''	|NOT NULL	|ZBX_PROXY,ZBX_NODATA
FIELD		|asset_tag	|t_varchar(64)	|''	|NOT NULL	|ZBX_PROXY,ZBX_NODATA
FIELD		|macaddress_a	|t_varchar(64)	|''	|NOT NULL	|ZBX_PROXY,ZBX_NODATA
FIELD		|macaddress_b	|t_varchar(64)	|''	|NOT NULL	|ZBX_PROXY,ZBX_NODATA
FIELD		|hardware	|t_varchar(255)	|''	|NOT NULL	|ZBX_PROXY,ZBX_NODATA
FIELD		|hardware_full	|t_shorttext	|''	|NOT NULL	|ZBX_PROXY,ZBX_NODATA
FIELD		|software	|t_varchar(255)	|''	|NOT NULL	|ZBX_PROXY,ZBX_NODATA
FIELD		|software_full	|t_shorttext	|''	|NOT NULL	|ZBX_PROXY,ZBX_NODATA
FIELD		|software_app_a	|t_varchar(64)	|''	|NOT NULL	|ZBX_PROXY,ZBX_NODATA
FIELD		|software_app_b	|t_varchar(64)	|''	|NOT NULL	|ZBX_PROXY,ZBX_NODATA
FIELD		|software_app_c	|t_varchar(64)	|''	|NOT NULL	|ZBX_PROXY,ZBX_NODATA
FIELD		|software_app_d	|t_varchar(64)	|''	|NOT NULL	|ZBX_PROXY,ZBX_NODATA
FIELD		|software_app_e	|t_varchar(64)	|''	|NOT NULL	|ZBX_PROXY,ZBX_NODATA
FIELD		|contact	|t_shorttext	|''	|NOT NULL	|ZBX_PROXY,ZBX_NODATA
FIELD		|location	|t_shorttext	|''	|NOT NULL	|ZBX_PROXY,ZBX_NODATA
FIELD		|location_lat	|t_varchar(16)	|''	|NOT NULL	|ZBX_PROXY
FIELD		|location_lon	|t_varchar(16)	|''	|NOT NULL	|ZBX_PROXY
FIELD		|notes		|t_shorttext	|''	|NOT NULL	|ZBX_PROXY,ZBX_NODATA
FIELD		|chassis	|t_varchar(64)	|''	|NOT NULL	|ZBX_PROXY,ZBX_NODATA
FIELD		|model		|t_varchar(64)	|''	|NOT NULL	|ZBX_PROXY,ZBX_NODATA
FIELD		|hw_arch	|t_varchar(32)	|''	|NOT NULL	|ZBX_PROXY,ZBX_NODATA
FIELD		|vendor		|t_varchar(64)	|''	|NOT NULL	|ZBX_PROXY,ZBX_NODATA
FIELD		|contract_number|t_varchar(64)	|''	|NOT NULL	|ZBX_PROXY,ZBX_NODATA
FIELD		|installer_name	|t_varchar(64)	|''	|NOT NULL	|ZBX_PROXY,ZBX_NODATA
FIELD		|deployment_status|t_varchar(64)|''	|NOT NULL	|ZBX_PROXY,ZBX_NODATA
FIELD		|url_a		|t_varchar(2048)|''	|NOT NULL	|ZBX_PROXY,ZBX_NODATA
FIELD		|url_b		|t_varchar(2048)|''	|NOT NULL	|ZBX_PROXY,ZBX_NODATA
FIELD		|url_c		|t_varchar(2048)|''	|NOT NULL	|ZBX_PROXY,ZBX_NODATA
FIELD		|host_networks	|t_shorttext	|''	|NOT NULL	|ZBX_PROXY,ZBX_NODATA
FIELD		|host_netmask	|t_varchar(39)	|''	|NOT NULL	|ZBX_PROXY,ZBX_NODATA
FIELD		|host_router	|t_varchar(39)	|''	|NOT NULL	|ZBX_PROXY,ZBX_NODATA
FIELD		|oob_ip		|t_varchar(39)	|''	|NOT NULL	|ZBX_PROXY,ZBX_NODATA
FIELD		|oob_netmask	|t_varchar(39)	|''	|NOT NULL	|ZBX_PROXY,ZBX_NODATA
FIELD		|oob_router	|t_varchar(39)	|''	|NOT NULL	|ZBX_PROXY,ZBX_NODATA
FIELD		|date_hw_purchase|t_varchar(64)	|''	|NOT NULL	|ZBX_PROXY,ZBX_NODATA
FIELD		|date_hw_install|t_varchar(64)	|''	|NOT NULL	|ZBX_PROXY,ZBX_NODATA
FIELD		|date_hw_expiry	|t_varchar(64)	|''	|NOT NULL	|ZBX_PROXY,ZBX_NODATA
FIELD		|date_hw_decomm	|t_varchar(64)	|''	|NOT NULL	|ZBX_PROXY,ZBX_NODATA
FIELD		|site_address_a	|t_varchar(128)	|''	|NOT NULL	|ZBX_PROXY,ZBX_NODATA
FIELD		|site_address_b	|t_varchar(128)	|''	|NOT NULL	|ZBX_PROXY,ZBX_NODATA
FIELD		|site_address_c	|t_varchar(128)	|''	|NOT NULL	|ZBX_PROXY,ZBX_NODATA
FIELD		|site_city	|t_varchar(128)	|''	|NOT NULL	|ZBX_PROXY,ZBX_NODATA
FIELD		|site_state	|t_varchar(64)	|''	|NOT NULL	|ZBX_PROXY,ZBX_NODATA
FIELD		|site_country	|t_varchar(64)	|''	|NOT NULL	|ZBX_PROXY,ZBX_NODATA
FIELD		|site_zip	|t_varchar(64)	|''	|NOT NULL	|ZBX_PROXY,ZBX_NODATA
FIELD		|site_rack	|t_varchar(128)	|''	|NOT NULL	|ZBX_PROXY,ZBX_NODATA
FIELD		|site_notes	|t_shorttext	|''	|NOT NULL	|ZBX_PROXY,ZBX_NODATA
FIELD		|poc_1_name	|t_varchar(128)	|''	|NOT NULL	|ZBX_PROXY,ZBX_NODATA
FIELD		|poc_1_email	|t_varchar(128)	|''	|NOT NULL	|ZBX_PROXY,ZBX_NODATA
FIELD		|poc_1_phone_a	|t_varchar(64)	|''	|NOT NULL	|ZBX_PROXY,ZBX_NODATA
FIELD		|poc_1_phone_b	|t_varchar(64)	|''	|NOT NULL	|ZBX_PROXY,ZBX_NODATA
FIELD		|poc_1_cell	|t_varchar(64)	|''	|NOT NULL	|ZBX_PROXY,ZBX_NODATA
FIELD		|poc_1_screen	|t_varchar(64)	|''	|NOT NULL	|ZBX_PROXY,ZBX_NODATA
FIELD		|poc_1_notes	|t_shorttext	|''	|NOT NULL	|ZBX_PROXY,ZBX_NODATA
FIELD		|poc_2_name	|t_varchar(128)	|''	|NOT NULL	|ZBX_PROXY,ZBX_NODATA
FIELD		|poc_2_email	|t_varchar(128)	|''	|NOT NULL	|ZBX_PROXY,ZBX_NODATA
FIELD		|poc_2_phone_a	|t_varchar(64)	|''	|NOT NULL	|ZBX_PROXY,ZBX_NODATA
FIELD		|poc_2_phone_b	|t_varchar(64)	|''	|NOT NULL	|ZBX_PROXY,ZBX_NODATA
FIELD		|poc_2_cell	|t_varchar(64)	|''	|NOT NULL	|ZBX_PROXY,ZBX_NODATA
FIELD		|poc_2_screen	|t_varchar(64)	|''	|NOT NULL	|ZBX_PROXY,ZBX_NODATA
FIELD		|poc_2_notes	|t_shorttext	|''	|NOT NULL	|ZBX_PROXY,ZBX_NODATA

TABLE|housekeeper|housekeeperid|0
FIELD		|housekeeperid	|t_id		|	|NOT NULL	|0
FIELD		|tablename	|t_varchar(64)	|''	|NOT NULL	|0
FIELD		|field		|t_varchar(64)	|''	|NOT NULL	|0
FIELD		|value		|t_id		|	|NOT NULL	|0			|-|items

TABLE|images|imageid|0
FIELD		|imageid	|t_id		|	|NOT NULL	|0
FIELD		|imagetype	|t_integer	|'0'	|NOT NULL	|0
FIELD		|name		|t_varchar(64)	|'0'	|NOT NULL	|0
FIELD		|image		|t_image	|''	|NOT NULL	|0
UNIQUE		|1		|name

TABLE|item_discovery|itemdiscoveryid|ZBX_TEMPLATE
FIELD		|itemdiscoveryid|t_id		|	|NOT NULL	|0
FIELD		|itemid		|t_id		|	|NOT NULL	|0			|1|items
FIELD		|parent_itemid	|t_id		|	|NOT NULL	|0			|2|items	|itemid
FIELD		|key_		|t_varchar(2048)|''	|NOT NULL	|ZBX_NODATA
FIELD		|lastcheck	|t_integer	|'0'	|NOT NULL	|ZBX_NODATA
FIELD		|ts_delete	|t_time		|'0'	|NOT NULL	|ZBX_NODATA
UNIQUE		|1		|itemid,parent_itemid
INDEX		|2		|parent_itemid

TABLE|host_discovery|hostid|ZBX_TEMPLATE
FIELD		|hostid		|t_id		|	|NOT NULL	|0			|1|hosts
FIELD		|parent_hostid	|t_id		|	|NULL		|0			|2|hosts	|hostid		|RESTRICT
FIELD		|parent_itemid	|t_id		|	|NULL		|0			|3|items	|itemid		|RESTRICT
FIELD		|host		|t_varchar(128)	|''	|NOT NULL	|ZBX_NODATA
FIELD		|lastcheck	|t_integer	|'0'	|NOT NULL	|ZBX_NODATA
FIELD		|ts_delete	|t_time		|'0'	|NOT NULL	|ZBX_NODATA
INDEX		|1		|parent_hostid
INDEX		|2		|parent_itemid

TABLE|interface_discovery|interfaceid|0
FIELD		|interfaceid	|t_id		|	|NOT NULL	|0			|1|interface
FIELD		|parent_interfaceid|t_id	|	|NOT NULL	|0			|2|interface	|interfaceid
INDEX		|1		|parent_interfaceid

TABLE|profiles|profileid|0
FIELD		|profileid	|t_id		|	|NOT NULL	|0
FIELD		|userid		|t_id		|	|NOT NULL	|0			|1|users
FIELD		|idx		|t_varchar(96)	|''	|NOT NULL	|0
FIELD		|idx2		|t_id		|'0'	|NOT NULL	|0
FIELD		|value_id	|t_id		|'0'	|NOT NULL	|0
FIELD		|value_int	|t_integer	|'0'	|NOT NULL	|0
FIELD		|value_str	|t_text		|''	|NOT NULL	|0
FIELD		|source		|t_varchar(96)	|''	|NOT NULL	|0
FIELD		|type		|t_integer	|'0'	|NOT NULL	|0
INDEX		|1		|userid,idx,idx2
INDEX		|2		|userid,profileid

TABLE|sessions|sessionid|0
FIELD		|sessionid	|t_varchar(32)	|''	|NOT NULL	|0
FIELD		|userid		|t_id		|	|NOT NULL	|0			|1|users
FIELD		|lastaccess	|t_integer	|'0'	|NOT NULL	|0
FIELD		|status		|t_integer	|'0'	|NOT NULL	|0
FIELD		|secret		|t_varchar(32)	|''	|NOT NULL	|0
INDEX		|1		|userid,status,lastaccess

TABLE|trigger_discovery|triggerid|0
FIELD		|triggerid	|t_id		|	|NOT NULL	|0			|1|triggers
FIELD		|parent_triggerid|t_id		|	|NOT NULL	|0			|2|triggers	|triggerid	|RESTRICT
FIELD		|lastcheck	|t_integer	|'0'	|NOT NULL	|ZBX_NODATA
FIELD		|ts_delete	|t_time		|'0'	|NOT NULL	|ZBX_NODATA
INDEX		|1		|parent_triggerid

TABLE|item_condition|item_conditionid|ZBX_TEMPLATE
FIELD		|item_conditionid|t_id		|	|NOT NULL	|0
FIELD		|itemid		|t_id		|	|NOT NULL	|0			|1|items
FIELD		|operator	|t_integer	|'8'	|NOT NULL	|0
FIELD		|macro		|t_varchar(64)	|''	|NOT NULL	|0
FIELD		|value		|t_varchar(255)	|''	|NOT NULL	|0
INDEX		|1		|itemid

TABLE|item_rtdata|itemid|ZBX_TEMPLATE
FIELD		|itemid		|t_id		|	|NOT NULL	|0			|1|items
FIELD		|lastlogsize	|t_bigint	|'0'	|NOT NULL	|ZBX_PROXY,ZBX_NODATA
FIELD		|state		|t_integer	|'0'	|NOT NULL	|ZBX_NODATA
FIELD		|mtime		|t_integer	|'0'	|NOT NULL	|ZBX_PROXY,ZBX_NODATA
FIELD		|error		|t_varchar(2048)|''	|NOT NULL	|ZBX_NODATA

TABLE|item_rtname|itemid|ZBX_TEMPLATE
FIELD		|itemid		|t_id		|	|NOT NULL	|0			|1|items
FIELD		|name_resolved	|t_varchar(2048)	|''	|NOT NULL	|0
FIELD		|name_resolved_upper|t_varchar(2048)	|''	|NOT NULL	|ZBX_UPPER

TABLE|opinventory|operationid|ZBX_DATA
FIELD		|operationid	|t_id		|	|NOT NULL	|0			|1|operations
FIELD		|inventory_mode	|t_integer	|'0'	|NOT NULL	|0

TABLE|trigger_tag|triggertagid|ZBX_TEMPLATE
FIELD		|triggertagid	|t_id		|	|NOT NULL	|0
FIELD		|triggerid	|t_id		|	|NOT NULL	|0			|1|triggers	|		|RESTRICT
FIELD		|tag		|t_varchar(255)	|''	|NOT NULL	|0
FIELD		|value		|t_varchar(255)	|''	|NOT NULL	|0
INDEX		|1		|triggerid
CHANGELOG	|6

TABLE|event_tag|eventtagid|0
FIELD		|eventtagid	|t_id		|	|NOT NULL	|0
FIELD		|eventid	|t_id		|	|NOT NULL	|0			|1|events
FIELD		|tag		|t_varchar(255)	|''	|NOT NULL	|0
FIELD		|value		|t_varchar(255)	|''	|NOT NULL	|0
INDEX		|1		|eventid

TABLE|problem|eventid|0
FIELD		|eventid	|t_id		|	|NOT NULL	|0			|1|events
FIELD		|source		|t_integer	|'0'	|NOT NULL	|0
FIELD		|object		|t_integer	|'0'	|NOT NULL	|0
FIELD		|objectid	|t_id		|'0'	|NOT NULL	|0
FIELD		|clock		|t_time		|'0'	|NOT NULL	|0
FIELD		|ns		|t_nanosec	|'0'	|NOT NULL	|0
FIELD		|r_eventid	|t_id		|	|NULL		|0			|2|events	|eventid
FIELD		|r_clock	|t_time		|'0'	|NOT NULL	|0
FIELD		|r_ns		|t_nanosec	|'0'	|NOT NULL	|0
FIELD		|correlationid	|t_id		|	|NULL		|0			|-|correlation
FIELD		|userid		|t_id		|	|NULL		|0			|-|users
FIELD		|name		|t_varchar(2048)|''	|NOT NULL	|0
FIELD		|acknowledged	|t_integer	|'0'	|NOT NULL	|0
FIELD		|severity	|t_integer	|'0'	|NOT NULL	|0
FIELD		|cause_eventid	|t_id		|	|NULL		|0			|3|events	|eventid	|RESTRICT
INDEX		|1		|source,object,objectid
INDEX		|2		|r_clock
INDEX		|3		|r_eventid
INDEX		|4		|cause_eventid

TABLE|problem_tag|problemtagid|0
FIELD		|problemtagid	|t_id		|	|NOT NULL	|0
FIELD		|eventid	|t_id		|	|NOT NULL	|0			|1|problem
FIELD		|tag		|t_varchar(255)	|''	|NOT NULL	|0
FIELD		|value		|t_varchar(255)	|''	|NOT NULL	|0
INDEX		|1		|eventid,tag,value

TABLE|tag_filter|tag_filterid|0
FIELD		|tag_filterid	|t_id		|	|NOT NULL	|0
FIELD		|usrgrpid	|t_id		|	|NOT NULL	|0 			|1|usrgrp	|usrgrpid
FIELD		|groupid	|t_id		|	|NOT NULL	|0			|2|hstgrp	|groupid
FIELD		|tag		|t_varchar(255)	|''	|NOT NULL	|0
FIELD		|value		|t_varchar(255)	|''	|NOT NULL	|0
INDEX		|1		|usrgrpid
INDEX		|2		|groupid

TABLE|event_recovery|eventid|0
FIELD		|eventid	|t_id		|	|NOT NULL	|0			|1|events
FIELD		|r_eventid	|t_id		|	|NOT NULL	|0			|2|events	|eventid
FIELD		|c_eventid	|t_id		|	|NULL		|0			|3|events	|eventid
FIELD		|correlationid	|t_id		|	|NULL		|0			|-|correlation
FIELD		|userid		|t_id		|	|NULL		|0			|-|users
INDEX		|1		|r_eventid
INDEX		|2		|c_eventid

TABLE|correlation|correlationid|ZBX_DATA
FIELD		|correlationid	|t_id		|	|NOT NULL	|0
FIELD		|name		|t_varchar(255)	|''	|NOT NULL	|0
FIELD		|description	|t_shorttext	|''	|NOT NULL	|0
FIELD		|evaltype	|t_integer	|'0'	|NOT NULL	|0
FIELD		|status		|t_integer	|'0'	|NOT NULL	|0
FIELD		|formula	|t_varchar(255)	|''	|NOT NULL	|0
INDEX		|1		|status
UNIQUE		|2		|name

TABLE|corr_condition|corr_conditionid|ZBX_DATA
FIELD		|corr_conditionid|t_id		|	|NOT NULL	|0
FIELD		|correlationid	|t_id		|	|NOT NULL	|0			|1|correlation
FIELD		|type		|t_integer	|'0'	|NOT NULL	|0
INDEX		|1		|correlationid

TABLE|corr_condition_tag|corr_conditionid|ZBX_DATA
FIELD		|corr_conditionid|t_id		|	|NOT NULL	|0			|1|corr_condition
FIELD		|tag		|t_varchar(255)	|''	|NOT NULL	|0

TABLE|corr_condition_group|corr_conditionid|ZBX_DATA
FIELD		|corr_conditionid|t_id		|	|NOT NULL	|0			|1|corr_condition
FIELD		|operator	|t_integer	|'0'	|NOT NULL	|0
FIELD		|groupid	|t_id		|	|NOT NULL	|0			|2|hstgrp	|	|RESTRICT
INDEX		|1		|groupid

TABLE|corr_condition_tagpair|corr_conditionid|ZBX_DATA
FIELD		|corr_conditionid|t_id		|	|NOT NULL	|0			|1|corr_condition
FIELD		|oldtag		|t_varchar(255)	|''	|NOT NULL	|0
FIELD		|newtag		|t_varchar(255)	|''	|NOT NULL	|0

TABLE|corr_condition_tagvalue|corr_conditionid|ZBX_DATA
FIELD		|corr_conditionid|t_id		|	|NOT NULL	|0			|1|corr_condition
FIELD		|tag		|t_varchar(255)	|''	|NOT NULL	|0
FIELD		|operator	|t_integer	|'0'	|NOT NULL	|0
FIELD		|value		|t_varchar(255)	|''	|NOT NULL	|0

TABLE|corr_operation|corr_operationid|ZBX_DATA
FIELD		|corr_operationid|t_id		|	|NOT NULL	|0
FIELD		|correlationid	|t_id		|	|NOT NULL	|0			|1|correlation
FIELD		|type		|t_integer	|'0'	|NOT NULL	|0
INDEX		|1		|correlationid

TABLE|task|taskid|0
FIELD		|taskid		|t_id		|	|NOT NULL	|0
FIELD		|type		|t_integer	|	|NOT NULL	|0
FIELD		|status		|t_integer	|'0'	|NOT NULL	|0
FIELD		|clock		|t_integer	|'0'	|NOT NULL	|0
FIELD		|ttl		|t_integer	|'0'	|NOT NULL	|0
FIELD		|proxyid	|t_id		|	|NULL		|0			|1|proxy	|proxyid
INDEX		|1		|status,proxyid
INDEX		|2		|proxyid

TABLE|task_close_problem|taskid|0
FIELD		|taskid		|t_id		|	|NOT NULL	|0			|1|task
FIELD		|acknowledgeid	|t_id		|	|NOT NULL	|0			|-|acknowledges

TABLE|item_preproc|item_preprocid|ZBX_TEMPLATE
FIELD		|item_preprocid	|t_id		|	|NOT NULL	|0
FIELD		|itemid		|t_id		|	|NOT NULL	|ZBX_PROXY			|1|items	|		|RESTRICT
FIELD		|step		|t_integer	|'0'	|NOT NULL	|ZBX_PROXY
FIELD		|type		|t_integer	|'0'	|NOT NULL	|ZBX_PROXY
FIELD		|params		|t_text		|''	|NOT NULL	|ZBX_PROXY
FIELD		|error_handler	|t_integer	|'0'	|NOT NULL	|ZBX_PROXY
FIELD		|error_handler_params|t_varchar(255)|''	|NOT NULL	|ZBX_PROXY
INDEX		|1		|itemid,step
CHANGELOG	|8

TABLE|task_remote_command|taskid|0
FIELD		|taskid		|t_id		|	|NOT NULL	|0			|1|task
FIELD		|command_type	|t_integer	|'0'	|NOT NULL	|0
FIELD		|execute_on	|t_integer	|'0'	|NOT NULL	|0
FIELD		|port		|t_integer	|'0'	|NOT NULL	|0
FIELD		|authtype	|t_integer	|'0'	|NOT NULL	|0
FIELD		|username	|t_varchar(64)	|''	|NOT NULL	|0
FIELD		|password	|t_varchar(64)	|''	|NOT NULL	|0
FIELD		|publickey	|t_varchar(64)	|''	|NOT NULL	|0
FIELD		|privatekey	|t_varchar(64)	|''	|NOT NULL	|0
FIELD		|command	|t_text		|''	|NOT NULL	|0
FIELD		|alertid	|t_id		|	|NULL		|0			|-|alerts
FIELD		|parent_taskid	|t_id		|	|NOT NULL	|0			|-|task		|taskid
FIELD		|hostid		|t_id		|	|NOT NULL	|0			|-|hosts

TABLE|task_remote_command_result|taskid|0
FIELD		|taskid		|t_id		|	|NOT NULL	|0			|1|task
FIELD		|status		|t_integer	|'0'	|NOT NULL	|0
FIELD		|parent_taskid	|t_id		|	|NOT NULL	|0			|-|task		|taskid
FIELD		|info		|t_longtext	|''	|NOT NULL	|0

TABLE|task_data|taskid|0
FIELD		|taskid		|t_id		|	|NOT NULL	|0			|1|task
FIELD		|type		|t_integer	|'0'	|NOT NULL	|0
FIELD		|data		|t_text		|''	|NOT NULL	|0
FIELD		|parent_taskid	|t_id		|	|NULL		|0			|-|task		|taskid

TABLE|task_result|taskid|0
FIELD		|taskid		|t_id		|	|NOT NULL	|0			|1|task
FIELD		|status		|t_integer	|'0'	|NOT NULL	|0
FIELD		|parent_taskid	|t_id		|	|NOT NULL	|0			|-|task		|taskid
FIELD		|info		|t_longtext	|''	|NOT NULL	|0
INDEX		|1		|parent_taskid

TABLE|task_acknowledge|taskid|0
FIELD		|taskid		|t_id		|	|NOT NULL	|0			|1|task
FIELD		|acknowledgeid	|t_id		|	|NOT NULL	|0			|-|acknowledges

TABLE|sysmap_shape|sysmap_shapeid|ZBX_TEMPLATE
FIELD		|sysmap_shapeid	|t_id		|	|NOT NULL	|0
FIELD		|sysmapid	|t_id		|	|NOT NULL	|0			|1|sysmaps
FIELD		|type		|t_integer	|'0'	|NOT NULL	|0
FIELD		|x		|t_integer	|'0'	|NOT NULL	|0
FIELD		|y		|t_integer	|'0'	|NOT NULL	|0
FIELD		|width		|t_integer	|'200'	|NOT NULL	|0
FIELD		|height		|t_integer	|'200'	|NOT NULL	|0
FIELD		|text		|t_shorttext	|''	|NOT NULL	|0
FIELD		|font		|t_integer	|'9'	|NOT NULL	|0
FIELD		|font_size	|t_integer	|'11'	|NOT NULL	|0
FIELD		|font_color	|t_varchar(6)	|'000000'|NOT NULL	|0
FIELD		|text_halign	|t_integer	|'0'	|NOT NULL	|0
FIELD		|text_valign	|t_integer	|'0'	|NOT NULL	|0
FIELD		|border_type	|t_integer	|'0'	|NOT NULL	|0
FIELD		|border_width	|t_integer	|'1'	|NOT NULL	|0
FIELD		|border_color	|t_varchar(6)	|'000000'|NOT NULL	|0
FIELD		|background_color|t_varchar(6)	|''	|NOT NULL	|0
FIELD		|zindex		|t_integer	|'0'	|NOT NULL	|0
INDEX		|1		|sysmapid

TABLE|sysmap_element_trigger|selement_triggerid|ZBX_TEMPLATE
FIELD		|selement_triggerid	|t_id	|	|NOT NULL	|0
FIELD		|selementid		|t_id	|	|NOT NULL	|0			|1|sysmaps_elements
FIELD		|triggerid		|t_id	|	|NOT NULL	|0			|2|triggers
UNIQUE		|1			|selementid,triggerid
INDEX		|2			|triggerid

TABLE|httptest_field|httptest_fieldid|ZBX_TEMPLATE
FIELD		|httptest_fieldid	|t_id		|	|NOT NULL	|0
FIELD		|httptestid		|t_id		|	|NOT NULL	|ZBX_PROXY	|1|httptest	|		|RESTRICT
FIELD		|type			|t_integer	|'0'	|NOT NULL	|ZBX_PROXY
FIELD		|name			|t_varchar(255)	|''	|NOT NULL	|ZBX_PROXY
FIELD		|value			|t_shorttext	|''	|NOT NULL	|ZBX_PROXY
INDEX		|1			|httptestid
CHANGELOG	|12

TABLE|httpstep_field|httpstep_fieldid|ZBX_TEMPLATE
FIELD		|httpstep_fieldid	|t_id		|	|NOT NULL	|0
FIELD		|httpstepid		|t_id		|	|NOT NULL	|ZBX_PROXY	|1|httpstep	|		|RESTRICT
FIELD		|type			|t_integer	|'0'	|NOT NULL	|ZBX_PROXY
FIELD		|name			|t_varchar(255)	|''	|NOT NULL	|ZBX_PROXY
FIELD		|value			|t_shorttext	|''	|NOT NULL	|ZBX_PROXY
INDEX		|1			|httpstepid
CHANGELOG	|15

TABLE|dashboard|dashboardid|ZBX_DASHBOARD
FIELD		|dashboardid	|t_id		|	|NOT NULL	|0
FIELD		|name		|t_varchar(255)	|	|NOT NULL	|0
FIELD		|userid		|t_id		|	|NULL		|0			|1|users	|	|RESTRICT
FIELD		|private	|t_integer	|'1'	|NOT NULL	|0
FIELD		|templateid	|t_id		|	|NULL		|0			|2|hosts	|hostid
FIELD		|display_period	|t_integer	|'30'	|NOT NULL	|0
FIELD		|auto_start	|t_integer	|'1'	|NOT NULL	|0
FIELD		|uuid		|t_varchar(32)	|''	|NOT NULL	|0
INDEX		|1		|userid
INDEX		|2		|templateid

TABLE|dashboard_user|dashboard_userid|ZBX_DASHBOARD
FIELD		|dashboard_userid|t_id		|	|NOT NULL	|0
FIELD		|dashboardid	|t_id		|	|NOT NULL	|0			|1|dashboard
FIELD		|userid		|t_id		|	|NOT NULL	|0			|2|users
FIELD		|permission	|t_integer	|'2'	|NOT NULL	|0
UNIQUE		|1		|dashboardid,userid
INDEX		|2		|userid

TABLE|dashboard_usrgrp|dashboard_usrgrpid|ZBX_DASHBOARD
FIELD		|dashboard_usrgrpid|t_id	|	|NOT NULL	|0
FIELD		|dashboardid	|t_id		|	|NOT NULL	|0			|1|dashboard
FIELD		|usrgrpid	|t_id		|	|NOT NULL	|0			|2|usrgrp
FIELD		|permission	|t_integer	|'2'	|NOT NULL	|0
UNIQUE		|1		|dashboardid,usrgrpid
INDEX		|2		|usrgrpid

TABLE|dashboard_page|dashboard_pageid|ZBX_DASHBOARD
FIELD		|dashboard_pageid|t_id		|	|NOT NULL	|0
FIELD		|dashboardid	|t_id		|	|NOT NULL	|0		|1|dashboard
FIELD		|name		|t_varchar(255)	|''	|NOT NULL	|0
FIELD		|display_period	|t_integer	|'0'	|NOT NULL	|0
FIELD		|sortorder	|t_integer	|'0'	|NOT NULL	|0
INDEX		|1		|dashboardid

TABLE|widget|widgetid|ZBX_DASHBOARD
FIELD		|widgetid	|t_id		|	|NOT NULL	|0
FIELD		|type		|t_varchar(255)	|''	|NOT NULL	|0
FIELD		|name		|t_varchar(255)	|''	|NOT NULL	|0
FIELD		|x		|t_integer	|'0'	|NOT NULL	|0
FIELD		|y		|t_integer	|'0'	|NOT NULL	|0
FIELD		|width		|t_integer	|'1'	|NOT NULL	|0
FIELD		|height		|t_integer	|'2'	|NOT NULL	|0
FIELD		|view_mode	|t_integer	|'0'	|NOT NULL	|0
FIELD		|dashboard_pageid|t_id		|	|NOT NULL	|0		|1|dashboard_page
INDEX		|1		|dashboard_pageid

TABLE|widget_field|widget_fieldid|ZBX_DASHBOARD
FIELD		|widget_fieldid	|t_id		|	|NOT NULL	|0
FIELD		|widgetid	|t_id		|	|NOT NULL	|0			|1|widget
FIELD		|type		|t_integer	|'0'	|NOT NULL	|0
FIELD		|name		|t_varchar(255)	|''	|NOT NULL	|0
FIELD		|value_int	|t_integer	|'0'	|NOT NULL	|0
FIELD		|value_str	|t_varchar(2048)|''	|NOT NULL	|0
FIELD		|value_groupid	|t_id		|	|NULL		|0			|2|hstgrp	|groupid
FIELD		|value_hostid	|t_id		|	|NULL		|0			|3|hosts	|hostid
FIELD		|value_itemid	|t_id		|	|NULL		|0			|4|items	|itemid
FIELD		|value_graphid	|t_id		|	|NULL		|0			|5|graphs	|graphid
FIELD		|value_sysmapid	|t_id		|	|NULL		|0			|6|sysmaps	|sysmapid
FIELD		|value_serviceid|t_id		|	|NULL		|0			|7|services	|serviceid
FIELD		|value_slaid	|t_id		|	|NULL		|0			|8|sla		|slaid
FIELD		|value_userid	|t_id		|	|NULL		|0			|9|users	|userid
FIELD		|value_actionid	|t_id		|	|NULL		|0			|10|actions	|actionid
FIELD		|value_mediatypeid|t_id		|	|NULL		|0			|11|media_type	|mediatypeid
INDEX		|1		|widgetid
INDEX		|2		|value_groupid
INDEX		|3		|value_hostid
INDEX		|4		|value_itemid
INDEX		|5		|value_graphid
INDEX		|6		|value_sysmapid
INDEX		|7		|value_serviceid
INDEX		|8		|value_slaid
INDEX		|9		|value_userid
INDEX		|10		|value_actionid
INDEX		|11		|value_mediatypeid

TABLE|task_check_now|taskid|0
FIELD		|taskid		|t_id		|	|NOT NULL	|0			|1|task
FIELD		|itemid		|t_id		|	|NOT NULL	|0			|-|items

TABLE|event_suppress|event_suppressid|0
FIELD		|event_suppressid|t_id		|	|NOT NULL	|0
FIELD		|eventid	|t_id		|	|NOT NULL	|0			|1|events
FIELD		|maintenanceid	|t_id		|	|NULL		|0			|2|maintenances
FIELD		|suppress_until	|t_time		|'0'	|NOT NULL	|0
FIELD		|userid		|t_id		|	|NULL		|0			|3|users
UNIQUE		|1		|eventid,maintenanceid
INDEX		|2		|suppress_until
INDEX		|3		|maintenanceid
INDEX		|4		|userid

TABLE|maintenance_tag|maintenancetagid|ZBX_DATA
FIELD		|maintenancetagid|t_id		|	|NOT NULL	|0
FIELD		|maintenanceid	|t_id		|	|NOT NULL	|0			|1|maintenances
FIELD		|tag		|t_varchar(255)	|''	|NOT NULL	|0
FIELD		|operator	|t_integer	|'2'	|NOT NULL	|0
FIELD		|value		|t_varchar(255)	|''	|NOT NULL	|0
INDEX		|1		|maintenanceid

TABLE|lld_macro_path|lld_macro_pathid|ZBX_TEMPLATE
FIELD		|lld_macro_pathid|t_id		|	|NOT NULL	|0
FIELD		|itemid		|t_id		|	|NOT NULL	|0			|1|items
FIELD		|lld_macro	|t_varchar(255)	|''	|NOT NULL	|0
FIELD		|path		|t_varchar(255)	|''	|NOT NULL	|0
UNIQUE		|1		|itemid,lld_macro

TABLE|host_tag|hosttagid|ZBX_TEMPLATE
FIELD		|hosttagid	|t_id		|	|NOT NULL	|0
FIELD		|hostid		|t_id		|	|NOT NULL	|0			|1|hosts	|		|RESTRICT
FIELD		|tag		|t_varchar(255)	|''	|NOT NULL	|0
FIELD		|value		|t_varchar(255)	|''	|NOT NULL	|0
FIELD		|automatic	|t_integer	|'0'	|NOT NULL	|0
INDEX		|1		|hostid
CHANGELOG	|2

TABLE|config_autoreg_tls|autoreg_tlsid|ZBX_DATA
FIELD		|autoreg_tlsid	|t_id		|	|NOT NULL	|0
FIELD		|tls_psk_identity|t_varchar(128)|''	|NOT NULL	|ZBX_PROXY
FIELD		|tls_psk	|t_varchar(512)	|''	|NOT NULL	|ZBX_PROXY
UNIQUE		|1		|tls_psk_identity

TABLE|module|moduleid|ZBX_DATA
FIELD		|moduleid	|t_id		|	|NOT NULL	|0
FIELD		|id		|t_varchar(255)	|''	|NOT NULL	|0
FIELD		|relative_path	|t_varchar(255)	|''	|NOT NULL	|0
FIELD		|status		|t_integer	|'0'	|NOT NULL	|0
FIELD		|config		|t_shorttext	|''	|NOT NULL	|0

TABLE|interface_snmp|interfaceid|ZBX_TEMPLATE
FIELD		|interfaceid	|t_id		|	|NOT NULL	|0			|1|interface
FIELD		|version	|t_integer	|'2'	|NOT NULL	|ZBX_PROXY
FIELD		|bulk		|t_integer	|'1'	|NOT NULL	|ZBX_PROXY
FIELD		|community	|t_varchar(64)	|''	|NOT NULL	|ZBX_PROXY
FIELD		|securityname	|t_varchar(64)	|''	|NOT NULL	|ZBX_PROXY
FIELD		|securitylevel	|t_integer	|'0'	|NOT NULL	|ZBX_PROXY
FIELD		|authpassphrase	|t_varchar(64)	|''	|NOT NULL	|ZBX_PROXY
FIELD		|privpassphrase	|t_varchar(64)	|''	|NOT NULL	|ZBX_PROXY
FIELD		|authprotocol	|t_integer	|'0'	|NOT NULL	|ZBX_PROXY
FIELD		|privprotocol	|t_integer	|'0'	|NOT NULL	|ZBX_PROXY
FIELD		|contextname	|t_varchar(255)	|''	|NOT NULL	|ZBX_PROXY
FIELD		|max_repetitions|t_integer	|'10'	|NOT NULL	|ZBX_PROXY

TABLE|lld_override|lld_overrideid|ZBX_TEMPLATE
FIELD		|lld_overrideid	|t_id		|	|NOT NULL	|0
FIELD		|itemid		|t_id		|	|NOT NULL	|0	|1|items
FIELD		|name		|t_varchar(255)	|''	|NOT NULL	|0
FIELD		|step		|t_integer	|'0'	|NOT NULL	|0
FIELD		|evaltype	|t_integer	|'0'	|NOT NULL	|0
FIELD		|formula	|t_varchar(255)	|''	|NOT NULL	|0
FIELD		|stop		|t_integer	|'0'	|NOT NULL	|0
UNIQUE		|1		|itemid,name

TABLE|lld_override_condition|lld_override_conditionid|ZBX_TEMPLATE
FIELD	|lld_override_conditionid	|t_id		|	|NOT NULL	|0
FIELD	|lld_overrideid			|t_id		|	|NOT NULL	|0	|1|lld_override
FIELD	|operator			|t_integer	|'8'	|NOT NULL	|0
FIELD	|macro				|t_varchar(64)	|''	|NOT NULL	|0
FIELD	|value				|t_varchar(255)	|''	|NOT NULL	|0
INDEX	|1				|lld_overrideid

TABLE|lld_override_operation|lld_override_operationid|ZBX_TEMPLATE
FIELD	|lld_override_operationid	|t_id		|	|NOT NULL	|0
FIELD	|lld_overrideid			|t_id		|	|NOT NULL	|0	|1|lld_override
FIELD	|operationobject		|t_integer	|'0'	|NOT NULL	|0
FIELD	|operator			|t_integer	|'0'	|NOT NULL	|0
FIELD	|value				|t_varchar(255)	|''	|NOT NULL	|0
INDEX	|1				|lld_overrideid

TABLE|lld_override_opstatus|lld_override_operationid|ZBX_TEMPLATE
FIELD	|lld_override_operationid	|t_id		|	|NOT NULL	|0	|1|lld_override_operation
FIELD	|status				|t_integer	|'0'	|NOT NULL	|0

TABLE|lld_override_opdiscover|lld_override_operationid|ZBX_TEMPLATE
FIELD	|lld_override_operationid	|t_id		|	|NOT NULL	|0	|1|lld_override_operation
FIELD	|discover			|t_integer	|'0'	|NOT NULL	|0

TABLE|lld_override_opperiod|lld_override_operationid|ZBX_TEMPLATE
FIELD	|lld_override_operationid	|t_id		|	|NOT NULL	|0	|1|lld_override_operation
FIELD	|delay				|t_varchar(1024)|'0'	|NOT NULL	|0

TABLE|lld_override_ophistory|lld_override_operationid|ZBX_TEMPLATE
FIELD	|lld_override_operationid	|t_id		|	|NOT NULL	|0	|1|lld_override_operation
FIELD	|history			|t_varchar(255)	|'31d'	|NOT NULL	|0

TABLE|lld_override_optrends|lld_override_operationid|ZBX_TEMPLATE
FIELD	|lld_override_operationid	|t_id		|	|NOT NULL	|0	|1|lld_override_operation
FIELD	|trends				|t_varchar(255)	|'365d'	|NOT NULL	|0

TABLE|lld_override_opseverity|lld_override_operationid|ZBX_TEMPLATE
FIELD	|lld_override_operationid	|t_id		|	|NOT NULL	|0	|1|lld_override_operation
FIELD	|severity			|t_integer	|'0'	|NOT NULL	|0

TABLE|lld_override_optag|lld_override_optagid|ZBX_TEMPLATE
FIELD	|lld_override_optagid		|t_id		|	|NOT NULL	|0
FIELD	|lld_override_operationid	|t_id		|	|NOT NULL	|0	|1|lld_override_operation
FIELD	|tag				|t_varchar(255)	|''	|NOT NULL	|0
FIELD	|value				|t_varchar(255)	|''	|NOT NULL	|0
INDEX	|1				|lld_override_operationid

TABLE|lld_override_optemplate|lld_override_optemplateid|ZBX_TEMPLATE
FIELD	|lld_override_optemplateid	|t_id		|	|NOT NULL	|0
FIELD	|lld_override_operationid	|t_id		|	|NOT NULL	|0	|1|lld_override_operation
FIELD	|templateid			|t_id		|	|NOT NULL	|0	|2|hosts	|hostid	|RESTRICT
UNIQUE	|1				|lld_override_operationid,templateid
INDEX	|2				|templateid

TABLE|lld_override_opinventory|lld_override_operationid|ZBX_TEMPLATE
FIELD	|lld_override_operationid	|t_id		|	|NOT NULL	|0	|1|lld_override_operation
FIELD	|inventory_mode			|t_integer	|'0'	|NOT NULL	|0

TABLE|trigger_queue|trigger_queueid|0
FIELD		|trigger_queueid|t_id		|	|NOT NULL	|0
FIELD		|objectid	|t_id		|	|NOT NULL	|0
FIELD		|type		|t_integer	|'0'	|NOT NULL	|0
FIELD		|clock		|t_time		|'0'	|NOT NULL	|0
FIELD		|ns		|t_nanosec	|'0'	|NOT NULL	|0

TABLE|item_parameter|item_parameterid|ZBX_TEMPLATE
FIELD		|item_parameterid|t_id		|	|NOT NULL	|0
FIELD		|itemid		|t_id		|	|NOT NULL	|ZBX_PROXY		|1|items
FIELD		|name		|t_varchar(255)	|''	|NOT NULL	|ZBX_PROXY
FIELD		|value		|t_varchar(2048)|''	|NOT NULL	|ZBX_PROXY
INDEX		|1		|itemid

TABLE|role_rule|role_ruleid|ZBX_DATA
FIELD		|role_ruleid	|t_id		|	|NOT NULL	|0
FIELD		|roleid		|t_id		|	|NOT NULL	|0			|1|role
FIELD		|type		|t_integer	|'0'	|NOT NULL	|0
FIELD		|name		|t_varchar(255)	|''	|NOT NULL	|0
FIELD		|value_int	|t_integer	|'0'	|NOT NULL	|0
FIELD		|value_str	|t_varchar(255)	|''	|NOT NULL	|0
FIELD		|value_moduleid	|t_id		|	|NULL		|0			|2|module	|moduleid
FIELD		|value_serviceid|t_id		|	|NULL	|0			|3|services	|serviceid
INDEX		|1		|roleid
INDEX		|2		|value_moduleid
INDEX		|3		|value_serviceid

TABLE|token|tokenid|ZBX_DATA
FIELD	|tokenid	|t_id		|	|NOT NULL	|0
FIELD	|name		|t_varchar(64)	|''	|NOT NULL	|0
FIELD	|description	|t_shorttext	|''	|NOT NULL	|0
FIELD	|userid		|t_id		|	|NOT NULL	|0	|1	|users
FIELD	|token		|t_varchar(128)	|	|NULL		|0
FIELD	|lastaccess	|t_integer	|'0'	|NOT NULL	|0
FIELD	|status		|t_integer	|'0'	|NOT NULL	|0
FIELD	|expires_at	|t_time		|'0'	|NOT NULL	|0
FIELD	|created_at	|t_time		|'0'	|NOT NULL	|0
FIELD	|creator_userid	|t_id		|	|NULL		|0	|2	|users	|userid	|RESTRICT
INDEX	|1		|name
UNIQUE	|2		|userid,name
UNIQUE	|3		|token
INDEX	|4		|creator_userid

TABLE|item_tag|itemtagid|ZBX_TEMPLATE
FIELD		|itemtagid	|t_id		|	|NOT NULL	|0
FIELD		|itemid		|t_id		|	|NOT NULL	|0			|1|items	|		|RESTRICT
FIELD		|tag		|t_varchar(255)	|''	|NOT NULL	|0
FIELD		|value		|t_varchar(255)	|''	|NOT NULL	|0
INDEX		|1		|itemid
CHANGELOG	|4

TABLE|httptest_tag|httptesttagid|ZBX_TEMPLATE
FIELD		|httptesttagid	|t_id		|	|NOT NULL	|0
FIELD		|httptestid	|t_id			|	|NOT NULL	|0		|1|httptest
FIELD		|tag		|t_varchar(255)	|''	|NOT NULL	|0
FIELD		|value		|t_varchar(255)	|''	|NOT NULL	|0
INDEX		|1		|httptestid

TABLE|sysmaps_element_tag|selementtagid|ZBX_TEMPLATE
FIELD		|selementtagid	|t_id		|	|NOT NULL	|0
FIELD		|selementid	|t_id			|	|NOT NULL	|0		|1|sysmaps_elements
FIELD		|tag		|t_varchar(255)	|''	|NOT NULL	|0
FIELD		|value		|t_varchar(255)	|''	|NOT NULL	|0
FIELD		|operator	|t_integer		|'0'|NOT NULL	|0
INDEX		|1		|selementid

TABLE|report|reportid|ZBX_DATA
FIELD		|reportid	|t_id		|	|NOT NULL	|0
FIELD		|userid		|t_id		|	|NOT NULL	|0		|1|users|userid
FIELD		|name		|t_varchar(255)	|''	|NOT NULL	|0
FIELD		|description	|t_varchar(2048)|''	|NOT NULL	|0
FIELD		|status		|t_integer	|'0'	|NOT NULL	|0
FIELD		|dashboardid	|t_id		|	|NOT NULL	|0		|2|dashboard|dashboardid
FIELD		|period		|t_integer	|'0'	|NOT NULL	|0
FIELD		|cycle		|t_integer	|'0'	|NOT NULL	|0
FIELD		|weekdays	|t_integer	|'0'	|NOT NULL	|0
FIELD		|start_time	|t_integer	|'0'	|NOT NULL	|0
FIELD		|active_since	|t_integer	|'0'	|NOT NULL	|0
FIELD		|active_till	|t_integer	|'0'	|NOT NULL	|0
FIELD		|state		|t_integer	|'0'	|NOT NULL	|ZBX_NODATA
FIELD		|lastsent	|t_time	|'0'		|NOT NULL	|ZBX_NODATA
FIELD		|info		|t_varchar(2048)|''	|NOT NULL	|ZBX_NODATA
UNIQUE		|1		|name
INDEX		|2		|userid
INDEX		|3		|dashboardid

TABLE|report_param|reportparamid|ZBX_DATA
FIELD		|reportparamid	|t_id		|	|NOT NULL	|0
FIELD		|reportid	|t_id		|	|NOT NULL	|0		|1|report|reportid
FIELD		|name		|t_varchar(255)	|''	|NOT NULL	|0
FIELD		|value		|t_shorttext	|''	|NOT NULL	|0
INDEX		|1		|reportid

TABLE|report_user|reportuserid|ZBX_DATA
FIELD		|reportuserid	|t_id		|	|NOT NULL	|0
FIELD		|reportid	|t_id		|	|NOT NULL	|0		|1|report|reportid
FIELD		|userid		|t_id		|	|NOT NULL	|0		|2|users|userid
FIELD		|exclude	|t_integer	|'0'	|NOT NULL	|0
FIELD		|access_userid	|t_id		|	|NULL		|0		|3|users|userid		|RESTRICT
INDEX		|1		|reportid
INDEX		|2		|userid
INDEX		|3		|access_userid

TABLE|report_usrgrp|reportusrgrpid|ZBX_DATA
FIELD		|reportusrgrpid|t_id		|	|NOT NULL	|0
FIELD		|reportid	|t_id		|	|NOT NULL	|0		|1|report|reportid
FIELD		|usrgrpid	|t_id		|	|NOT NULL	|0		|2|usrgrp|usrgrpid
FIELD		|access_userid	|t_id		|	|NULL		|0		|3|users|userid		|RESTRICT
INDEX		|1		|reportid
INDEX		|2		|usrgrpid
INDEX		|3		|access_userid

TABLE|service_problem_tag|service_problem_tagid|ZBX_DATA
FIELD		|service_problem_tagid	|t_id		|	|NOT NULL	|0
FIELD		|serviceid		|t_id		|	|NOT NULL	|0	|1|services|serviceid
FIELD		|tag			|t_varchar(255)	|''	|NOT NULL	|0
FIELD		|operator		|t_integer	|'0'	|NOT NULL	|0
FIELD		|value			|t_varchar(255)	|''	|NOT NULL	|0
INDEX		|1			|serviceid

TABLE|service_problem|service_problemid|ZBX_DATA
FIELD		|service_problemid	|t_id		|	|NOT NULL	|0
FIELD		|eventid		|t_id		|	|NOT NULL	|0	|1|problem|eventid
FIELD		|serviceid		|t_id		|	|NOT NULL	|0	|2|services|serviceid
FIELD		|severity		|t_integer	|'0'	|NOT NULL	|0
INDEX		|1			|eventid
INDEX		|2			|serviceid

TABLE|service_tag|servicetagid|0
FIELD		|servicetagid	|t_id		|	|NOT NULL	|0
FIELD		|serviceid	|t_id		|	|NOT NULL	|0		|1|services|serviceid
FIELD		|tag		|t_varchar(255)	|''	|NOT NULL	|0
FIELD		|value		|t_varchar(255)	|''	|NOT NULL	|0
INDEX		|1		|serviceid

TABLE|service_status_rule|service_status_ruleid|ZBX_DATA
FIELD		|service_status_ruleid|t_id	|	|NOT NULL	|0
FIELD		|serviceid	|t_id		|	|NOT NULL	|0		|1|services|serviceid
FIELD		|type		|t_integer	|'0'	|NOT NULL	|0
FIELD		|limit_value	|t_integer	|'0'	|NOT NULL	|0
FIELD		|limit_status	|t_integer	|'0'	|NOT NULL	|0
FIELD		|new_status	|t_integer	|'0'	|NOT NULL	|0
INDEX		|1		|serviceid

TABLE|ha_node|ha_nodeid|ZBX_DATA
FIELD		|ha_nodeid	|t_cuid		|	|NOT NULL	|0
FIELD		|name		|t_varchar(255)	|''	|NOT NULL	|0
FIELD		|address	|t_varchar(255)	|''	|NOT NULL	|0
FIELD		|port		|t_integer	|'10051'|NOT NULL	|0
FIELD		|lastaccess	|t_integer	|'0'	|NOT NULL	|0
FIELD		|status		|t_integer	|'0'	|NOT NULL	|0
FIELD		|ha_sessionid	|t_cuid		|''	|NOT NULL	|0
UNIQUE		|1		|name
INDEX		|2		|status,lastaccess

TABLE|sla|slaid|ZBX_DATA
FIELD		|slaid		|t_id		|	|NOT NULL	|0
FIELD		|name		|t_varchar(255)	|''	|NOT NULL	|0
FIELD		|period		|t_integer	|'0'	|NOT NULL	|0
FIELD		|slo		|t_double	|'99.9'	|NOT NULL	|0
FIELD		|effective_date	|t_integer	|'0'	|NOT NULL	|0
FIELD		|timezone	|t_varchar(50)	|'UTC'	|NOT NULL	|ZBX_NODATA
FIELD		|status		|t_integer	|'1'	|NOT NULL	|0
FIELD		|description	|t_shorttext	|''	|NOT NULL	|0
UNIQUE		|1		|name

TABLE|sla_schedule|sla_scheduleid|ZBX_DATA
FIELD		|sla_scheduleid	|t_id		|	|NOT NULL	|0
FIELD		|slaid		|t_id		|	|NOT NULL	|0		|1|sla|slaid
FIELD		|period_from	|t_integer	|'0'	|NOT NULL	|0
FIELD		|period_to	|t_integer	|'0'	|NOT NULL	|0
INDEX		|1		|slaid

TABLE|sla_excluded_downtime|sla_excluded_downtimeid|ZBX_DATA
FIELD		|sla_excluded_downtimeid|t_id		|	|NOT NULL	|0
FIELD		|slaid			|t_id		|	|NOT NULL	|0	|1|sla|slaid
FIELD		|name			|t_varchar(255)	|''	|NOT NULL	|0
FIELD		|period_from		|t_integer	|'0'	|NOT NULL	|0
FIELD		|period_to		|t_integer	|'0'	|NOT NULL	|0
INDEX		|1			|slaid

TABLE|sla_service_tag|sla_service_tagid|0
FIELD		|sla_service_tagid	|t_id		|	|NOT NULL	|0
FIELD		|slaid			|t_id		|	|NOT NULL	|0	|1|sla|slaid
FIELD		|tag			|t_varchar(255)	|''	|NOT NULL	|0
FIELD		|operator		|t_integer	|'0'	|NOT NULL	|0
FIELD		|value			|t_varchar(255)	|''	|NOT NULL	|0
INDEX		|1			|slaid

TABLE|host_rtdata|hostid|ZBX_TEMPLATE
FIELD		|hostid			|t_id		|	|NOT NULL	|0	|1|hosts|hostid
FIELD		|active_available	|t_integer	|'0'	|NOT NULL	|0

TABLE|userdirectory|userdirectoryid|0
FIELD		|userdirectoryid	|t_id			|		|NOT NULL	|0
FIELD		|name				|t_varchar(128)	|''		|NOT NULL	|0
FIELD		|description		|t_shorttext	|''		|NOT NULL	|0
FIELD		|idp_type			|t_integer		|'1'	|NOT NULL	|0
FIELD		|provision_status	|t_integer		|'0'	|NOT NULL	|0
INDEX		|1			|idp_type

TABLE|userdirectory_ldap|userdirectoryid|0
FIELD		|userdirectoryid		|t_id			|		|NOT NULL	|0	|1|userdirectory
FIELD		|host					|t_varchar(255)	|''		|NOT NULL	|0
FIELD		|port					|t_integer		|'389'	|NOT NULL	|0
FIELD		|base_dn				|t_varchar(255)	|''		|NOT NULL	|0
FIELD		|search_attribute		|t_varchar(128)	|''		|NOT NULL	|0
FIELD		|bind_dn				|t_varchar(255)	|''		|NOT NULL	|0
FIELD		|bind_password			|t_varchar(128)	|''		|NOT NULL	|0
FIELD		|start_tls				|t_integer		|'0'	|NOT NULL	|0
FIELD		|search_filter			|t_varchar(255)	|''		|NOT NULL	|0
FIELD		|group_basedn			|t_varchar(255)	|''		|NOT NULL	|0
FIELD		|group_name				|t_varchar(255)	|''		|NOT NULL	|0
FIELD		|group_member			|t_varchar(255)	|''		|NOT NULL	|0
FIELD		|user_ref_attr			|t_varchar(255)	|''		|NOT NULL	|0
FIELD		|group_filter			|t_varchar(255)	|''		|NOT NULL	|0
FIELD		|group_membership		|t_varchar(255)	|''		|NOT NULL	|0
FIELD		|user_username			|t_varchar(255)	|''		|NOT NULL	|0
FIELD		|user_lastname			|t_varchar(255)	|''		|NOT NULL	|0

TABLE|userdirectory_saml|userdirectoryid|0
FIELD		|userdirectoryid		|t_id			|		|NOT NULL	|0	|1|userdirectory
FIELD		|idp_entityid			|t_varchar(1024)|''		|NOT NULL	|0
FIELD		|sso_url				|t_varchar(2048)|''		|NOT NULL	|0
FIELD		|slo_url				|t_varchar(2048)|''		|NOT NULL	|0
FIELD		|username_attribute		|t_varchar(128)	|''		|NOT NULL	|0
FIELD		|sp_entityid			|t_varchar(1024)|''		|NOT NULL	|0
FIELD		|nameid_format			|t_varchar(2048)|''		|NOT NULL	|0
FIELD		|sign_messages			|t_integer		|'0'	|NOT NULL	|0
FIELD		|sign_assertions		|t_integer		|'0'	|NOT NULL	|0
FIELD		|sign_authn_requests	|t_integer		|'0'	|NOT NULL	|0
FIELD		|sign_logout_requests	|t_integer		|'0'	|NOT NULL	|0
FIELD		|sign_logout_responses	|t_integer		|'0'	|NOT NULL	|0
FIELD		|encrypt_nameid			|t_integer		|'0'	|NOT NULL	|0
FIELD		|encrypt_assertions		|t_integer		|'0'	|NOT NULL	|0
FIELD		|group_name				|t_varchar(255)	|''		|NOT NULL	|0
FIELD		|user_username			|t_varchar(255)	|''		|NOT NULL	|0
FIELD		|user_lastname			|t_varchar(255)	|''		|NOT NULL	|0
FIELD		|scim_status			|t_integer		|'0'	|NOT NULL	|0

TABLE|userdirectory_media|userdirectory_mediaid|0
FIELD		|userdirectory_mediaid	|t_id			|	|NOT NULL	|0
FIELD		|userdirectoryid	|t_id			|	|NOT NULL	|0	|1	|userdirectory
FIELD		|mediatypeid		|t_id			|	|NOT NULL	|0	|2	|media_type
FIELD		|name				|t_varchar(64)	|''	|NOT NULL	|0
FIELD		|attribute			|t_varchar(255)	|''	|NOT NULL	|0
FIELD		|active			|t_integer		|'0'	|NOT NULL	|0
FIELD		|severity		|t_integer		|'63'	|NOT NULL	|0
FIELD		|period			|t_varchar(1024)	|'1-7,00:00-24:00'|NOT NULL|0
INDEX		|1	|userdirectoryid
INDEX		|2	|mediatypeid

TABLE|userdirectory_usrgrp|userdirectory_usrgrpid|0
FIELD		|userdirectory_usrgrpid		|t_id		|	|NOT NULL	|0
FIELD		|userdirectory_idpgroupid	|t_id		|	|NOT NULL	|0	|1	|userdirectory_idpgroup
FIELD		|usrgrpid					|t_id		|	|NOT NULL	|0	|2	|usrgrp
UNIQUE		|1	|userdirectory_idpgroupid,usrgrpid
INDEX		|2	|usrgrpid
INDEX		|3	|userdirectory_idpgroupid

TABLE|userdirectory_idpgroup|userdirectory_idpgroupid|0
FIELD		|userdirectory_idpgroupid	|t_id			|	|NOT NULL	|0
FIELD		|userdirectoryid		|t_id			|	|NOT NULL	|0	|1	|userdirectory
FIELD		|roleid					|t_id			|	|NOT NULL	|0	|2	|role
FIELD		|name					|t_varchar(255)	|''	|NOT NULL	|0
INDEX		|1	|userdirectoryid
INDEX		|2	|roleid

TABLE|changelog|changelogid|0
FIELD		|changelogid	|t_serial	|	|NOT NULL	|0
FIELD		|object		|t_integer	|'0'	|NOT NULL	|0
FIELD		|objectid	|t_id		|	|NOT NULL	|0
FIELD		|operation	|t_integer	|'0'	|NOT NULL	|0
FIELD		|clock		|t_integer	|'0'	|NOT NULL	|0
INDEX		|1		|clock

TABLE|scim_group|scim_groupid|0
FIELD		|scim_groupid	|t_id			|	|NOT NULL	|0
FIELD		|name			|t_varchar(64)	|''	|NOT NULL	|0
UNIQUE		|1		|name

TABLE|user_scim_group|user_scim_groupid|0
FIELD		|user_scim_groupid	|t_id	|	|NOT NULL	|0
FIELD		|userid				|t_id	|	|NOT NULL	|0	|1|users
FIELD		|scim_groupid		|t_id	|	|NOT NULL	|0	|2|scim_group
INDEX		|1	|userid
INDEX		|2	|scim_groupid

TABLE|connector|connectorid|ZBX_DATA
FIELD		|connectorid	|t_id		|	|NOT NULL	|0
FIELD		|name		|t_varchar(255)	|''	|NOT NULL	|0
FIELD		|protocol	|t_integer	|'0'	|NOT NULL	|0
FIELD		|data_type	|t_integer	|'0'	|NOT NULL	|0
FIELD		|url		|t_varchar(2048)|''	|NOT NULL	|0
FIELD		|max_records	|t_integer	|'0'	|NOT NULL	|0
FIELD		|max_senders	|t_integer	|'1'	|NOT NULL	|0
FIELD		|max_attempts	|t_integer	|'1'	|NOT NULL	|0
FIELD		|timeout	|t_varchar(255)	|'5s'	|NOT NULL	|0
FIELD		|http_proxy	|t_varchar(255)	|''	|NOT NULL	|0
FIELD		|authtype	|t_integer	|'0'	|NOT NULL	|0
FIELD		|username	|t_varchar(255)	|''	|NOT NULL	|0
FIELD		|password	|t_varchar(255)	|''	|NOT NULL	|0
FIELD		|token		|t_varchar(128)	|''	|NOT NULL	|0
FIELD		|verify_peer	|t_integer	|'1'	|NOT NULL	|0
FIELD		|verify_host	|t_integer	|'1'	|NOT NULL	|0
FIELD		|ssl_cert_file	|t_varchar(255)	|''	|NOT NULL	|0
FIELD		|ssl_key_file	|t_varchar(255)	|''	|NOT NULL	|0
FIELD		|ssl_key_password|t_varchar(64)	|''	|NOT NULL	|0
FIELD		|description	|t_shorttext	|''	|NOT NULL	|0
FIELD		|status		|t_integer	|'1'	|NOT NULL	|0
FIELD		|tags_evaltype	|t_integer	|'0'	|NOT NULL	|0
FIELD		|item_value_type|t_integer	|'31'	|NOT NULL	|0
FIELD		|attempt_interval|t_varchar(32)	|'5s'	|NOT NULL	|0
UNIQUE		|1		|name
CHANGELOG	|17

TABLE|connector_tag|connector_tagid|0
FIELD	|connector_tagid|t_id		|	|NOT NULL	|0
FIELD	|connectorid	|t_id		|	|NOT NULL	|0	|1|connector|	|RESTRICT
FIELD	|tag		|t_varchar(255)	|''	|NOT NULL	|0
FIELD	|operator	|t_integer	|'0'	|NOT NULL	|0
FIELD	|value		|t_varchar(255)	|''	|NOT NULL	|0
INDEX	|1		|connectorid
CHANGELOG	|18

TABLE|proxy|proxyid|0
FIELD		|proxyid		|t_id		|		|NOT NULL	|0
FIELD		|name			|t_varchar(128)	|''		|NOT NULL	|0
FIELD		|operating_mode		|t_integer	|'0'		|NOT NULL	|0
FIELD		|description		|t_shorttext	|''		|NOT NULL	|0
FIELD		|tls_connect		|t_integer	|'1'		|NOT NULL	|0
FIELD		|tls_accept		|t_integer	|'1'		|NOT NULL	|0
FIELD		|tls_issuer		|t_varchar(1024)|''		|NOT NULL	|0
FIELD		|tls_subject		|t_varchar(1024)|''		|NOT NULL	|0
FIELD		|tls_psk_identity	|t_varchar(128)	|''		|NOT NULL	|0
FIELD		|tls_psk		|t_varchar(512)	|''		|NOT NULL	|0
FIELD		|allowed_addresses	|t_varchar(255)	|''		|NOT NULL	|0
FIELD		|address		|t_varchar(255)	|'127.0.0.1'	|NOT NULL	|0
FIELD		|port			|t_varchar(64)	|'10051'	|NOT NULL	|0
FIELD		|custom_timeouts	|t_integer	|'0'		|NOT NULL	|0
FIELD		|timeout_zabbix_agent	|t_varchar(255)	|''		|NOT NULL	|0
FIELD		|timeout_simple_check	|t_varchar(255)	|''		|NOT NULL	|0
FIELD		|timeout_snmp_agent	|t_varchar(255)	|''		|NOT NULL	|0
FIELD		|timeout_external_check	|t_varchar(255)	|''		|NOT NULL	|0
FIELD		|timeout_db_monitor	|t_varchar(255)	|''		|NOT NULL	|0
FIELD		|timeout_http_agent	|t_varchar(255)	|''		|NOT NULL	|0
FIELD		|timeout_ssh_agent	|t_varchar(255)	|''		|NOT NULL	|0
FIELD		|timeout_telnet_agent	|t_varchar(255)	|''		|NOT NULL	|0
FIELD		|timeout_script		|t_varchar(255)	|''		|NOT NULL	|0
UNIQUE		|1		|name
CHANGELOG	|19

TABLE|proxy_rtdata|proxyid|0
FIELD		|proxyid	|t_id		|	|NOT NULL	|0		|1|proxy|proxyid
FIELD		|lastaccess	|t_integer	|'0'	|NOT NULL	|ZBX_NODATA
FIELD		|version	|t_integer	|'0'	|NOT NULL	|ZBX_NODATA
FIELD		|compatibility	|t_integer	|'0'	|NOT NULL	|ZBX_NODATA

TABLE|mfa|mfaid|ZBX_DATA
FIELD		|mfaid		|t_id		|	|NOT NULL	|0
FIELD		|type		|t_integer	|'0'	|NOT NULL	|0
FIELD		|name		|t_varchar(128)	|''	|NOT NULL	|0
FIELD		|hash_function	|t_integer	|'1'	|NULL		|0
FIELD		|code_length	|t_integer	|'6'	|NULL		|0
FIELD		|api_hostname	|t_varchar(1024)|''	|NULL		|0
FIELD		|clientid	|t_varchar(32)	|''	|NULL		|0
FIELD		|client_secret	|t_varchar(64)	|''	|NULL		|0
UNIQUE		|1		|name

TABLE|mfa_totp_secret|mfa_totp_secretid|ZBX_DATA
FIELD		|mfa_totp_secretid	|t_id		|	|NOT NULL	|0
FIELD		|mfaid			|t_id		|	|NOT NULL	|0	|1|mfa	|mfaid
FIELD		|userid			|t_id		|	|NOT NULL	|0	|2|users|userid
FIELD		|totp_secret		|t_varchar(32)	|''	|NULL		|0
INDEX		|1			|mfaid
INDEX		|2			|userid

TABLE|dbversion|dbversionid|
FIELD		|dbversionid	|t_id		|	|NOT NULL	|0
FIELD		|mandatory	|t_integer	|'0'	|NOT NULL	|
FIELD		|optional	|t_integer	|'0'	|NOT NULL	|
<<<<<<< HEAD
ROW		|1		|6050234	|6050234
=======
ROW		|1		|6050229	|6050229
>>>>>>> 2ece7509
<|MERGE_RESOLUTION|>--- conflicted
+++ resolved
@@ -2268,8 +2268,4 @@
 FIELD		|dbversionid	|t_id		|	|NOT NULL	|0
 FIELD		|mandatory	|t_integer	|'0'	|NOT NULL	|
 FIELD		|optional	|t_integer	|'0'	|NOT NULL	|
-<<<<<<< HEAD
-ROW		|1		|6050234	|6050234
-=======
-ROW		|1		|6050229	|6050229
->>>>>>> 2ece7509
+ROW		|1		|6050236	|6050236