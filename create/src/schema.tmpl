--- conflicted
+++ resolved
@@ -1262,8 +1262,4 @@
 TABLE|dbversion||
 FIELD		|mandatory	|t_integer	|'0'	|NOT NULL	|
 FIELD		|optional	|t_integer	|'0'	|NOT NULL	|
-<<<<<<< HEAD
-ROW		|2010112	|2010112
-=======
-ROW		|2010094	|2010094
->>>>>>> 649e64c6
+ROW		|2010113	|2010113