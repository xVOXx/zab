--
-- Zabbix
-- Copyright (C) 2001-2021 Zabbix SIA
--
-- This program is free software; you can redistribute it and/or modify
-- it under the terms of the GNU General Public License as published by
-- the Free Software Foundation; either version 2 of the License, or
-- (at your option) any later version.
--
-- This program is distributed in the hope that it will be useful,
-- but WITHOUT ANY WARRANTY; without even the implied warranty of
-- MERCHANTABILITY or FITNESS FOR A PARTICULAR PURPOSE. See the
-- GNU General Public License for more details.
--
-- You should have received a copy of the GNU General Public License
-- along with this program; if not, write to the Free Software
-- Foundation, Inc., 51 Franklin Street, Fifth Floor, Boston, MA  02110-1301, USA.
--

--
-- Do not use spaces
-- Tables must be sorted to match referential integrity rules
--

TABLE|role|roleid|ZBX_DATA
FIELD		|roleid		|t_id		|	|NOT NULL	|0
FIELD		|name		|t_varchar(255)	|''	|NOT NULL	|0
FIELD		|type		|t_integer	|'0'	|NOT NULL	|0
FIELD		|readonly	|t_integer	|'0'	|NOT NULL	|0
UNIQUE		|1		|name

TABLE|users|userid|ZBX_DATA
FIELD		|userid		|t_id		|	|NOT NULL	|0
FIELD		|username	|t_varchar(100)	|''	|NOT NULL	|0
FIELD		|name		|t_varchar(100)	|''	|NOT NULL	|0
FIELD		|surname	|t_varchar(100)	|''	|NOT NULL	|0
FIELD		|passwd		|t_varchar(60)	|''	|NOT NULL	|0
FIELD		|url		|t_varchar(255)	|''	|NOT NULL	|0
FIELD		|autologin	|t_integer	|'0'	|NOT NULL	|0
FIELD		|autologout	|t_varchar(32)	|'15m'	|NOT NULL	|0
FIELD		|lang		|t_varchar(7)	|'default'|NOT NULL	|ZBX_NODATA
FIELD		|refresh	|t_varchar(32)	|'30s'	|NOT NULL	|0
FIELD		|theme		|t_varchar(128)	|'default'|NOT NULL	|ZBX_NODATA
FIELD		|attempt_failed	|t_integer	|0	|NOT NULL	|ZBX_NODATA
FIELD		|attempt_ip	|t_varchar(39)	|''	|NOT NULL	|ZBX_NODATA
FIELD		|attempt_clock	|t_integer	|0	|NOT NULL	|ZBX_NODATA
FIELD		|rows_per_page	|t_integer	|50	|NOT NULL	|0
FIELD		|timezone	|t_varchar(50)	|'default'|NOT NULL	|ZBX_NODATA
FIELD		|roleid		|t_id		|	|NOT NULL	|0			|1|role
UNIQUE		|1		|username

TABLE|maintenances|maintenanceid|ZBX_DATA
FIELD		|maintenanceid	|t_id		|	|NOT NULL	|0
FIELD		|name		|t_varchar(128)	|''	|NOT NULL	|0
FIELD		|maintenance_type|t_integer	|'0'	|NOT NULL	|0
FIELD		|description	|t_shorttext	|''	|NOT NULL	|0
FIELD		|active_since	|t_integer	|'0'	|NOT NULL	|0
FIELD		|active_till	|t_integer	|'0'	|NOT NULL	|0
FIELD		|tags_evaltype	|t_integer	|'0'	|NOT NULL	|0
INDEX		|1		|active_since,active_till
UNIQUE		|2		|name

TABLE|hosts|hostid|ZBX_TEMPLATE
FIELD		|hostid		|t_id		|	|NOT NULL	|0
FIELD		|proxy_hostid	|t_id		|	|NULL		|0			|1|hosts	|hostid		|RESTRICT
FIELD		|host		|t_varchar(128)	|''	|NOT NULL	|ZBX_PROXY
FIELD		|status		|t_integer	|'0'	|NOT NULL	|ZBX_PROXY
FIELD		|lastaccess	|t_integer	|'0'	|NOT NULL	|ZBX_NODATA
FIELD		|ipmi_authtype	|t_integer	|'-1'	|NOT NULL	|ZBX_PROXY
FIELD		|ipmi_privilege	|t_integer	|'2'	|NOT NULL	|ZBX_PROXY
FIELD		|ipmi_username	|t_varchar(16)	|''	|NOT NULL	|ZBX_PROXY
FIELD		|ipmi_password	|t_varchar(20)	|''	|NOT NULL	|ZBX_PROXY
FIELD		|maintenanceid	|t_id		|	|NULL		|ZBX_NODATA		|2|maintenances	|		|RESTRICT
FIELD		|maintenance_status|t_integer	|'0'	|NOT NULL	|ZBX_NODATA
FIELD		|maintenance_type|t_integer	|'0'	|NOT NULL	|ZBX_NODATA
FIELD		|maintenance_from|t_integer	|'0'	|NOT NULL	|ZBX_NODATA
FIELD		|name		|t_varchar(128)	|''	|NOT NULL	|ZBX_PROXY
FIELD		|flags		|t_integer	|'0'	|NOT NULL	|0
FIELD		|templateid	|t_id		|	|NULL		|0			|3|hosts	|hostid
FIELD		|description	|t_shorttext	|''	|NOT NULL	|0
FIELD		|tls_connect	|t_integer	|'1'	|NOT NULL	|ZBX_PROXY
FIELD		|tls_accept	|t_integer	|'1'	|NOT NULL	|ZBX_PROXY
FIELD		|tls_issuer	|t_varchar(1024)|''	|NOT NULL	|ZBX_PROXY
FIELD		|tls_subject	|t_varchar(1024)|''	|NOT NULL	|ZBX_PROXY
FIELD		|tls_psk_identity|t_varchar(128)|''	|NOT NULL	|ZBX_PROXY
FIELD		|tls_psk	|t_varchar(512)	|''	|NOT NULL	|ZBX_PROXY
FIELD		|proxy_address	|t_varchar(255)	|''	|NOT NULL	|0
FIELD		|auto_compress	|t_integer	|'1'	|NOT NULL	|0
FIELD		|discover	|t_integer	|'0'	|NOT NULL	|0
FIELD		|custom_interfaces|t_integer	|'0'	|NOT NULL	|0
FIELD		|uuid		|t_varchar(32)	|''	|NOT NULL	|0
INDEX		|1		|host
INDEX		|2		|status
INDEX		|3		|proxy_hostid
INDEX		|4		|name
INDEX		|5		|maintenanceid

TABLE|hstgrp|groupid|ZBX_DATA
FIELD		|groupid	|t_id		|	|NOT NULL	|0
FIELD		|name		|t_varchar(255)	|''	|NOT NULL	|0
FIELD		|internal	|t_integer	|'0'	|NOT NULL	|0
FIELD		|flags		|t_integer	|'0'	|NOT NULL	|0
FIELD		|uuid		|t_varchar(32)	|''	|NOT NULL	|0
INDEX		|1		|name

TABLE|group_prototype|group_prototypeid|ZBX_TEMPLATE
FIELD		|group_prototypeid|t_id		|	|NOT NULL	|0
FIELD		|hostid		|t_id		|	|NOT NULL	|0			|1|hosts
FIELD		|name		|t_varchar(255)	|''	|NOT NULL	|0
FIELD		|groupid	|t_id		|	|NULL		|0			|2|hstgrp	|		|RESTRICT
FIELD		|templateid	|t_id		|	|NULL		|0			|3|group_prototype|group_prototypeid
INDEX		|1		|hostid

TABLE|group_discovery|groupid|ZBX_TEMPLATE
FIELD		|groupid	|t_id		|	|NOT NULL	|0			|1|hstgrp
FIELD		|parent_group_prototypeid|t_id	|	|NOT NULL	|0			|2|group_prototype|group_prototypeid|RESTRICT
FIELD		|name		|t_varchar(64)	|''	|NOT NULL	|ZBX_NODATA
FIELD		|lastcheck	|t_integer	|'0'	|NOT NULL	|ZBX_NODATA
FIELD		|ts_delete	|t_time		|'0'	|NOT NULL	|ZBX_NODATA

TABLE|drules|druleid|ZBX_DATA
FIELD		|druleid	|t_id		|	|NOT NULL	|0
FIELD		|proxy_hostid	|t_id		|	|NULL		|0			|1|hosts	|hostid		|RESTRICT
FIELD		|name		|t_varchar(255)	|''	|NOT NULL	|ZBX_PROXY
FIELD		|iprange	|t_varchar(2048)|''	|NOT NULL	|ZBX_PROXY
FIELD		|delay		|t_varchar(255)	|'1h'	|NOT NULL	|ZBX_PROXY
FIELD		|nextcheck	|t_integer	|'0'	|NOT NULL	|ZBX_NODATA
FIELD		|status		|t_integer	|'0'	|NOT NULL	|0
INDEX		|1		|proxy_hostid
UNIQUE		|2		|name

TABLE|dchecks|dcheckid|ZBX_DATA
FIELD		|dcheckid	|t_id		|	|NOT NULL	|0
FIELD		|druleid	|t_id		|	|NOT NULL	|ZBX_PROXY		|1|drules
FIELD		|type		|t_integer	|'0'	|NOT NULL	|ZBX_PROXY
FIELD		|key_		|t_varchar(2048)|''	|NOT NULL	|ZBX_PROXY
FIELD		|snmp_community	|t_varchar(255)	|''	|NOT NULL	|ZBX_PROXY
FIELD		|ports		|t_varchar(255)	|'0'	|NOT NULL	|ZBX_PROXY
FIELD		|snmpv3_securityname|t_varchar(64)|''	|NOT NULL	|ZBX_PROXY
FIELD		|snmpv3_securitylevel|t_integer	|'0'	|NOT NULL	|ZBX_PROXY
FIELD		|snmpv3_authpassphrase|t_varchar(64)|''	|NOT NULL	|ZBX_PROXY
FIELD		|snmpv3_privpassphrase|t_varchar(64)|''	|NOT NULL	|ZBX_PROXY
FIELD		|uniq		|t_integer	|'0'	|NOT NULL	|ZBX_PROXY
FIELD		|snmpv3_authprotocol|t_integer	|'0'	|NOT NULL	|ZBX_PROXY
FIELD		|snmpv3_privprotocol|t_integer	|'0'	|NOT NULL	|ZBX_PROXY
FIELD		|snmpv3_contextname|t_varchar(255)|''	|NOT NULL	|ZBX_PROXY
FIELD		|host_source|t_integer	|'1'	|NOT NULL	|ZBX_PROXY
FIELD		|name_source|t_integer	|'0'	|NOT NULL	|ZBX_PROXY
INDEX		|1		|druleid,host_source,name_source

TABLE|httptest|httptestid|ZBX_TEMPLATE
FIELD		|httptestid	|t_id		|	|NOT NULL	|0
FIELD		|name		|t_varchar(64)	|''	|NOT NULL	|ZBX_PROXY
FIELD		|nextcheck	|t_integer	|'0'	|NOT NULL	|ZBX_NODATA
FIELD		|delay		|t_varchar(255)	|'1m'	|NOT NULL	|ZBX_PROXY
FIELD		|status		|t_integer	|'0'	|NOT NULL	|0
FIELD		|agent		|t_varchar(255)	|'Zabbix'|NOT NULL	|ZBX_PROXY
FIELD		|authentication	|t_integer	|'0'	|NOT NULL	|ZBX_PROXY,ZBX_NODATA
FIELD		|http_user	|t_varchar(64)	|''	|NOT NULL	|ZBX_PROXY,ZBX_NODATA
FIELD		|http_password	|t_varchar(64)	|''	|NOT NULL	|ZBX_PROXY,ZBX_NODATA
FIELD		|hostid		|t_id		|	|NOT NULL	|ZBX_PROXY		|2|hosts
FIELD		|templateid	|t_id		|	|NULL		|0			|3|httptest	|httptestid
FIELD		|http_proxy	|t_varchar(255)	|''	|NOT NULL	|ZBX_PROXY,ZBX_NODATA
FIELD		|retries	|t_integer	|'1'	|NOT NULL	|ZBX_PROXY,ZBX_NODATA
FIELD		|ssl_cert_file	|t_varchar(255)	|''	|NOT NULL	|ZBX_PROXY,ZBX_NODATA
FIELD		|ssl_key_file	|t_varchar(255)	|''	|NOT NULL	|ZBX_PROXY,ZBX_NODATA
FIELD		|ssl_key_password|t_varchar(64)	|''	|NOT NULL	|ZBX_PROXY,ZBX_NODATA
FIELD		|verify_peer	|t_integer	|'0'	|NOT NULL	|ZBX_PROXY
FIELD		|verify_host	|t_integer	|'0'	|NOT NULL	|ZBX_PROXY
FIELD		|uuid		|t_varchar(32)	|''	|NOT NULL	|0
UNIQUE		|2		|hostid,name
INDEX		|3		|status
INDEX		|4		|templateid

TABLE|httpstep|httpstepid|ZBX_TEMPLATE
FIELD		|httpstepid	|t_id		|	|NOT NULL	|0
FIELD		|httptestid	|t_id		|	|NOT NULL	|ZBX_PROXY		|1|httptest
FIELD		|name		|t_varchar(64)	|''	|NOT NULL	|ZBX_PROXY
FIELD		|no		|t_integer	|'0'	|NOT NULL	|ZBX_PROXY
FIELD		|url		|t_varchar(2048)|''	|NOT NULL	|ZBX_PROXY
FIELD		|timeout	|t_varchar(255)	|'15s'	|NOT NULL	|ZBX_PROXY
FIELD		|posts		|t_shorttext	|''	|NOT NULL	|ZBX_PROXY
FIELD		|required	|t_varchar(255)	|''	|NOT NULL	|ZBX_PROXY
FIELD		|status_codes	|t_varchar(255)	|''	|NOT NULL	|ZBX_PROXY
FIELD		|follow_redirects|t_integer	|'1'	|NOT NULL	|ZBX_PROXY
FIELD		|retrieve_mode	|t_integer	|'0'	|NOT NULL	|ZBX_PROXY
FIELD		|post_type	|t_integer	|'0'	|NOT NULL	|ZBX_PROXY
INDEX		|1		|httptestid

TABLE|interface|interfaceid|ZBX_TEMPLATE
FIELD		|interfaceid	|t_id		|	|NOT NULL	|0
FIELD		|hostid		|t_id		|	|NOT NULL	|ZBX_PROXY		|1|hosts
FIELD		|main		|t_integer	|'0'	|NOT NULL	|ZBX_PROXY
FIELD		|type		|t_integer	|'1'	|NOT NULL	|ZBX_PROXY
FIELD		|useip		|t_integer	|'1'	|NOT NULL	|ZBX_PROXY
FIELD		|ip		|t_varchar(64)	|'127.0.0.1'|NOT NULL	|ZBX_PROXY
FIELD		|dns		|t_varchar(255)	|''	|NOT NULL	|ZBX_PROXY
FIELD		|port		|t_varchar(64)	|'10050'|NOT NULL	|ZBX_PROXY
FIELD		|available	|t_integer	|'0'	|NOT NULL	|ZBX_PROXY,ZBX_NODATA
FIELD		|error		|t_varchar(2048)|''	|NOT NULL	|ZBX_NODATA
FIELD		|errors_from	|t_integer	|'0'	|NOT NULL	|ZBX_NODATA
FIELD		|disable_until	|t_integer	|'0'	|NOT NULL	|ZBX_NODATA
INDEX		|1		|hostid,type
INDEX		|2		|ip,dns
INDEX		|3		|available

TABLE|valuemap|valuemapid|ZBX_TEMPLATE
FIELD		|valuemapid	|t_id		|	|NOT NULL	|0
FIELD		|hostid		|t_id		|	|NOT NULL	|0			|1|hosts
FIELD		|name		|t_varchar(64)	|''	|NOT NULL	|0
FIELD		|uuid		|t_varchar(32)	|''	|NOT NULL	|0
UNIQUE		|1		|hostid,name

TABLE|items|itemid|ZBX_TEMPLATE
FIELD		|itemid		|t_id		|	|NOT NULL	|0
FIELD		|type		|t_integer	|'0'	|NOT NULL	|ZBX_PROXY
FIELD		|snmp_oid	|t_varchar(512)	|''	|NOT NULL	|ZBX_PROXY
FIELD		|hostid		|t_id		|	|NOT NULL	|ZBX_PROXY		|1|hosts
FIELD		|name		|t_varchar(255)	|''	|NOT NULL	|0
FIELD		|key_		|t_varchar(2048)|''	|NOT NULL	|ZBX_PROXY
FIELD		|delay		|t_varchar(1024)|'0'	|NOT NULL	|ZBX_PROXY
FIELD		|history	|t_varchar(255)	|'90d'	|NOT NULL	|ZBX_PROXY
FIELD		|trends		|t_varchar(255)	|'365d'	|NOT NULL	|0
FIELD		|status		|t_integer	|'0'	|NOT NULL	|ZBX_PROXY
FIELD		|value_type	|t_integer	|'0'	|NOT NULL	|ZBX_PROXY
FIELD		|trapper_hosts	|t_varchar(255)	|''	|NOT NULL	|ZBX_PROXY
FIELD		|units		|t_varchar(255)	|''	|NOT NULL	|0
FIELD		|formula	|t_varchar(255)	|''	|NOT NULL	|0
FIELD		|logtimefmt	|t_varchar(64)	|''	|NOT NULL	|ZBX_PROXY
FIELD		|templateid	|t_id		|	|NULL		|0			|2|items	|itemid
FIELD		|valuemapid	|t_id		|	|NULL		|0			|3|valuemap	|		|RESTRICT
FIELD		|params		|t_text		|''	|NOT NULL	|ZBX_PROXY
FIELD		|ipmi_sensor	|t_varchar(128)	|''	|NOT NULL	|ZBX_PROXY
FIELD		|authtype	|t_integer	|'0'	|NOT NULL	|ZBX_PROXY
FIELD		|username	|t_varchar(64)	|''	|NOT NULL	|ZBX_PROXY
FIELD		|password	|t_varchar(64)	|''	|NOT NULL	|ZBX_PROXY
FIELD		|publickey	|t_varchar(64)	|''	|NOT NULL	|ZBX_PROXY
FIELD		|privatekey	|t_varchar(64)	|''	|NOT NULL	|ZBX_PROXY
FIELD		|flags		|t_integer	|'0'	|NOT NULL	|ZBX_PROXY
FIELD		|interfaceid	|t_id		|	|NULL		|ZBX_PROXY		|4|interface	|		|RESTRICT
FIELD		|description	|t_text		|''	|NOT NULL	|0
FIELD		|inventory_link	|t_integer	|'0'	|NOT NULL	|ZBX_PROXY
FIELD		|lifetime	|t_varchar(255)	|'30d'	|NOT NULL	|0
FIELD		|evaltype	|t_integer	|'0'	|NOT NULL	|0
FIELD		|jmx_endpoint	|t_varchar(255)	|''	|NOT NULL	|ZBX_PROXY
FIELD		|master_itemid	|t_id		|	|NULL		|ZBX_PROXY		|5|items	|itemid
FIELD		|timeout	|t_varchar(255)	|'3s'	|NOT NULL	|ZBX_PROXY
FIELD		|url		|t_varchar(2048)|''	|NOT NULL	|ZBX_PROXY
FIELD		|query_fields	|t_varchar(2048)|''	|NOT NULL	|ZBX_PROXY
FIELD		|posts		|t_text		|''	|NOT NULL	|ZBX_PROXY
FIELD		|status_codes	|t_varchar(255)	|'200'	|NOT NULL	|ZBX_PROXY
FIELD		|follow_redirects|t_integer	|'1'	|NOT NULL	|ZBX_PROXY
FIELD		|post_type	|t_integer	|'0'	|NOT NULL	|ZBX_PROXY
FIELD		|http_proxy	|t_varchar(255)	|''	|NOT NULL	|ZBX_PROXY,ZBX_NODATA
FIELD		|headers	|t_text		|''	|NOT NULL	|ZBX_PROXY
FIELD		|retrieve_mode	|t_integer	|'0'	|NOT NULL	|ZBX_PROXY
FIELD		|request_method	|t_integer	|'0'	|NOT NULL	|ZBX_PROXY
FIELD		|output_format	|t_integer	|'0'	|NOT NULL	|ZBX_PROXY
FIELD		|ssl_cert_file	|t_varchar(255)	|''	|NOT NULL	|ZBX_PROXY,ZBX_NODATA
FIELD		|ssl_key_file	|t_varchar(255)	|''	|NOT NULL	|ZBX_PROXY,ZBX_NODATA
FIELD		|ssl_key_password|t_varchar(64)	|''	|NOT NULL	|ZBX_PROXY,ZBX_NODATA
FIELD		|verify_peer	|t_integer	|'0'	|NOT NULL	|ZBX_PROXY
FIELD		|verify_host	|t_integer	|'0'	|NOT NULL	|ZBX_PROXY
FIELD		|allow_traps	|t_integer	|'0'	|NOT NULL	|ZBX_PROXY
FIELD		|discover	|t_integer	|'0'	|NOT NULL	|0
FIELD		|uuid		|t_varchar(32)	|''	|NOT NULL	|0
INDEX		|1		|hostid,key_(1021)
INDEX		|3		|status
INDEX		|4		|templateid
INDEX		|5		|valuemapid
INDEX		|6		|interfaceid
INDEX		|7		|master_itemid
INDEX		|8		|key_(1024)

TABLE|httpstepitem|httpstepitemid|ZBX_TEMPLATE
FIELD		|httpstepitemid	|t_id		|	|NOT NULL	|0
FIELD		|httpstepid	|t_id		|	|NOT NULL	|ZBX_PROXY		|1|httpstep
FIELD		|itemid		|t_id		|	|NOT NULL	|ZBX_PROXY		|2|items
FIELD		|type		|t_integer	|'0'	|NOT NULL	|ZBX_PROXY
UNIQUE		|1		|httpstepid,itemid
INDEX		|2		|itemid

TABLE|httptestitem|httptestitemid|ZBX_TEMPLATE
FIELD		|httptestitemid	|t_id		|	|NOT NULL	|0
FIELD		|httptestid	|t_id		|	|NOT NULL	|ZBX_PROXY		|1|httptest
FIELD		|itemid		|t_id		|	|NOT NULL	|ZBX_PROXY		|2|items
FIELD		|type		|t_integer	|'0'	|NOT NULL	|ZBX_PROXY
UNIQUE		|1		|httptestid,itemid
INDEX		|2		|itemid

TABLE|media_type|mediatypeid|ZBX_DATA
FIELD		|mediatypeid	|t_id		|	|NOT NULL	|0
FIELD		|type		|t_integer	|'0'	|NOT NULL	|0
FIELD		|name		|t_varchar(100)	|''	|NOT NULL	|0
FIELD		|smtp_server	|t_varchar(255)	|''	|NOT NULL	|0
FIELD		|smtp_helo	|t_varchar(255)	|''	|NOT NULL	|0
FIELD		|smtp_email	|t_varchar(255)	|''	|NOT NULL	|0
FIELD		|exec_path	|t_varchar(255)	|''	|NOT NULL	|0
FIELD		|gsm_modem	|t_varchar(255)	|''	|NOT NULL	|0
FIELD		|username	|t_varchar(255)	|''	|NOT NULL	|0
FIELD		|passwd		|t_varchar(255)	|''	|NOT NULL	|0
FIELD		|status		|t_integer	|'0'	|NOT NULL	|0
FIELD		|smtp_port	|t_integer	|'25'	|NOT NULL	|0
FIELD		|smtp_security	|t_integer	|'0'	|NOT NULL	|0
FIELD		|smtp_verify_peer|t_integer	|'0'	|NOT NULL	|0
FIELD		|smtp_verify_host|t_integer	|'0'	|NOT NULL	|0
FIELD		|smtp_authentication|t_integer	|'0'	|NOT NULL	|0
FIELD		|exec_params	|t_varchar(255)	|''	|NOT NULL	|0
FIELD		|maxsessions	|t_integer	|'1'	|NOT NULL	|0
FIELD		|maxattempts	|t_integer	|'3'	|NOT NULL	|0
FIELD		|attempt_interval|t_varchar(32)	|'10s'	|NOT NULL	|0
FIELD		|content_type	|t_integer	|'1'	|NOT NULL	|0
FIELD		|script		|t_text		|''	|NOT NULL	|0
FIELD		|timeout	|t_varchar(32)	|'30s'	|NOT NULL	|0
FIELD		|process_tags	|t_integer	|'0'	|NOT NULL	|0
FIELD		|show_event_menu|t_integer	|'0'	|NOT NULL	|0
FIELD		|event_menu_url	|t_varchar(2048)|''	|NOT NULL	|0
FIELD		|event_menu_name|t_varchar(255)	|''	|NOT NULL	|0
FIELD		|description	|t_shorttext	|''	|NOT NULL	|0
UNIQUE		|1		|name

TABLE|media_type_param|mediatype_paramid|ZBX_DATA
FIELD		|mediatype_paramid|t_id		|	|NOT NULL	|0
FIELD		|mediatypeid	|t_id		|	|NOT NULL	|0			|1|media_type
FIELD		|name		|t_varchar(255)	|''	|NOT NULL	|0
FIELD		|value		|t_varchar(2048)|''	|NOT NULL	|0
INDEX		|1		|mediatypeid

TABLE|media_type_message|mediatype_messageid|ZBX_DATA
FIELD		|mediatype_messageid|t_id	|	|NOT NULL	|0
FIELD		|mediatypeid	|t_id		|	|NOT NULL	|0			|1|media_type
FIELD		|eventsource	|t_integer	|	|NOT NULL	|0
FIELD		|recovery	|t_integer	|	|NOT NULL	|0
FIELD		|subject	|t_varchar(255)	|''	|NOT NULL	|0
FIELD		|message	|t_shorttext	|''	|NOT NULL	|0
UNIQUE		|1		|mediatypeid,eventsource,recovery

TABLE|usrgrp|usrgrpid|ZBX_DATA
FIELD		|usrgrpid	|t_id		|	|NOT NULL	|0
FIELD		|name		|t_varchar(64)	|''	|NOT NULL	|0
FIELD		|gui_access	|t_integer	|'0'	|NOT NULL	|0
FIELD		|users_status	|t_integer	|'0'	|NOT NULL	|0
FIELD		|debug_mode	|t_integer	|'0'	|NOT NULL	|0
UNIQUE		|1		|name

TABLE|users_groups|id|ZBX_DATA
FIELD		|id		|t_id		|	|NOT NULL	|0
FIELD		|usrgrpid	|t_id		|	|NOT NULL	|0			|1|usrgrp
FIELD		|userid		|t_id		|	|NOT NULL	|0			|2|users
UNIQUE		|1		|usrgrpid,userid
INDEX		|2		|userid

TABLE|scripts|scriptid|ZBX_DATA
FIELD		|scriptid	|t_id		|	|NOT NULL	|0
FIELD		|name		|t_varchar(255)	|''	|NOT NULL	|0
FIELD		|command	|t_text		|''	|NOT NULL	|0
FIELD		|host_access	|t_integer	|'2'	|NOT NULL	|0
FIELD		|usrgrpid	|t_id		|	|NULL		|0			|1|usrgrp	|		|RESTRICT
FIELD		|groupid	|t_id		|	|NULL		|0			|2|hstgrp	|		|RESTRICT
FIELD		|description	|t_shorttext	|''	|NOT NULL	|0
FIELD		|confirmation	|t_varchar(255)	|''	|NOT NULL	|0
FIELD		|type		|t_integer	|'5'	|NOT NULL	|0
FIELD		|execute_on	|t_integer	|'2'	|NOT NULL	|0
FIELD		|timeout	|t_varchar(32)	|'30s'	|NOT NULL	|ZBX_NODATA
FIELD		|scope		|t_integer	|'1'	|NOT NULL	|0
FIELD		|port		|t_varchar(64)	|''	|NOT NULL	|0
FIELD		|authtype	|t_integer	|'0'	|NOT NULL	|0
FIELD		|username	|t_varchar(64)	|''	|NOT NULL	|0
FIELD		|password	|t_varchar(64)	|''	|NOT NULL	|0
FIELD		|publickey	|t_varchar(64)	|''	|NOT NULL	|0
FIELD		|privatekey	|t_varchar(64)	|''	|NOT NULL	|0
FIELD		|menu_path	|t_varchar(255)	|''	|NOT NULL	|0
INDEX		|1		|usrgrpid
INDEX		|2		|groupid
UNIQUE		|3		|name

TABLE|script_param|script_paramid|ZBX_DATA
FIELD		|script_paramid	|t_id		|	|NOT NULL	|0
FIELD		|scriptid	|t_id		|	|NOT NULL	|0			|1|scripts
FIELD		|name		|t_varchar(255)	|''	|NOT NULL	|0
FIELD		|value		|t_varchar(2048)|''	|NOT NULL	|0
UNIQUE		|1		|scriptid,name

TABLE|actions|actionid|ZBX_DATA
FIELD		|actionid	|t_id		|	|NOT NULL	|0
FIELD		|name		|t_varchar(255)	|''	|NOT NULL	|0
FIELD		|eventsource	|t_integer	|'0'	|NOT NULL	|0
FIELD		|evaltype	|t_integer	|'0'	|NOT NULL	|0
FIELD		|status		|t_integer	|'0'	|NOT NULL	|0
FIELD		|esc_period	|t_varchar(255)	|'1h'	|NOT NULL	|0
FIELD		|formula	|t_varchar(255)	|''	|NOT NULL	|0
FIELD		|pause_suppressed|t_integer	|'1'	|NOT NULL	|0
INDEX		|1		|eventsource,status
UNIQUE		|2		|name

TABLE|operations|operationid|ZBX_DATA
FIELD		|operationid	|t_id		|	|NOT NULL	|0
FIELD		|actionid	|t_id		|	|NOT NULL	|0			|1|actions
FIELD		|operationtype	|t_integer	|'0'	|NOT NULL	|0
FIELD		|esc_period	|t_varchar(255)	|'0'	|NOT NULL	|0
FIELD		|esc_step_from	|t_integer	|'1'	|NOT NULL	|0
FIELD		|esc_step_to	|t_integer	|'1'	|NOT NULL	|0
FIELD		|evaltype	|t_integer	|'0'	|NOT NULL	|0
FIELD		|recovery	|t_integer	|'0'	|NOT NULL	|0
INDEX		|1		|actionid

TABLE|opmessage|operationid|ZBX_DATA
FIELD		|operationid	|t_id		|	|NOT NULL	|0			|1|operations
FIELD		|default_msg	|t_integer	|'1'	|NOT NULL	|0
FIELD		|subject	|t_varchar(255)	|''	|NOT NULL	|0
FIELD		|message	|t_shorttext	|''	|NOT NULL	|0
FIELD		|mediatypeid	|t_id		|	|NULL		|0			|2|media_type	|		|RESTRICT
INDEX		|1		|mediatypeid

TABLE|opmessage_grp|opmessage_grpid|ZBX_DATA
FIELD		|opmessage_grpid|t_id		|	|NOT NULL	|0
FIELD		|operationid	|t_id		|	|NOT NULL	|0			|1|operations
FIELD		|usrgrpid	|t_id		|	|NOT NULL	|0			|2|usrgrp	|		|RESTRICT
UNIQUE		|1		|operationid,usrgrpid
INDEX		|2		|usrgrpid

TABLE|opmessage_usr|opmessage_usrid|ZBX_DATA
FIELD		|opmessage_usrid|t_id		|	|NOT NULL	|0
FIELD		|operationid	|t_id		|	|NOT NULL	|0			|1|operations
FIELD		|userid		|t_id		|	|NOT NULL	|0			|2|users	|		|RESTRICT
UNIQUE		|1		|operationid,userid
INDEX		|2		|userid

TABLE|opcommand|operationid|ZBX_DATA
FIELD		|operationid	|t_id		|	|NOT NULL	|0			|1|operations
FIELD		|scriptid	|t_id		|	|NOT NULL	|0			|2|scripts	|		|RESTRICT
INDEX		|1		|scriptid

TABLE|opcommand_hst|opcommand_hstid|ZBX_DATA
FIELD		|opcommand_hstid|t_id		|	|NOT NULL	|0
FIELD		|operationid	|t_id		|	|NOT NULL	|0			|1|operations
FIELD		|hostid		|t_id		|	|NULL		|0			|2|hosts	|		|RESTRICT
INDEX		|1		|operationid
INDEX		|2		|hostid

TABLE|opcommand_grp|opcommand_grpid|ZBX_DATA
FIELD		|opcommand_grpid|t_id		|	|NOT NULL	|0
FIELD		|operationid	|t_id		|	|NOT NULL	|0			|1|operations
FIELD		|groupid	|t_id		|	|NOT NULL	|0			|2|hstgrp	|		|RESTRICT
INDEX		|1		|operationid
INDEX		|2		|groupid

TABLE|opgroup|opgroupid|ZBX_DATA
FIELD		|opgroupid	|t_id		|	|NOT NULL	|0
FIELD		|operationid	|t_id		|	|NOT NULL	|0			|1|operations
FIELD		|groupid	|t_id		|	|NOT NULL	|0			|2|hstgrp	|		|RESTRICT
UNIQUE		|1		|operationid,groupid
INDEX		|2		|groupid

TABLE|optemplate|optemplateid|ZBX_TEMPLATE
FIELD		|optemplateid	|t_id		|	|NOT NULL	|0
FIELD		|operationid	|t_id		|	|NOT NULL	|0			|1|operations
FIELD		|templateid	|t_id		|	|NOT NULL	|0			|2|hosts	|hostid		|RESTRICT
UNIQUE		|1		|operationid,templateid
INDEX		|2		|templateid

TABLE|opconditions|opconditionid|ZBX_DATA
FIELD		|opconditionid	|t_id		|	|NOT NULL	|0
FIELD		|operationid	|t_id		|	|NOT NULL	|0			|1|operations
FIELD		|conditiontype	|t_integer	|'0'	|NOT NULL	|0
FIELD		|operator	|t_integer	|'0'	|NOT NULL	|0
FIELD		|value		|t_varchar(255)	|''	|NOT NULL	|0
INDEX		|1		|operationid

TABLE|conditions|conditionid|ZBX_DATA
FIELD		|conditionid	|t_id		|	|NOT NULL	|0
FIELD		|actionid	|t_id		|	|NOT NULL	|0			|1|actions
FIELD		|conditiontype	|t_integer	|'0'	|NOT NULL	|0
FIELD		|operator	|t_integer	|'0'	|NOT NULL	|0
FIELD		|value		|t_varchar(255)	|''	|NOT NULL	|0
FIELD		|value2		|t_varchar(255)	|''	|NOT NULL	|0
INDEX		|1		|actionid

TABLE|config|configid|ZBX_DATA
FIELD		|configid	|t_id		|	|NOT NULL	|0
FIELD		|work_period	|t_varchar(255)	|'1-5,09:00-18:00'|NOT NULL|0
FIELD		|alert_usrgrpid	|t_id		|	|NULL		|0			|1|usrgrp	|usrgrpid	|RESTRICT
FIELD		|default_theme	|t_varchar(128)	|'blue-theme'|NOT NULL	|ZBX_NODATA
FIELD		|authentication_type|t_integer	|'0'	|NOT NULL	|ZBX_NODATA
FIELD		|ldap_host	|t_varchar(255)	|''	|NOT NULL	|ZBX_NODATA
FIELD		|ldap_port	|t_integer	|389	|NOT NULL	|ZBX_NODATA
FIELD		|ldap_base_dn	|t_varchar(255)	|''	|NOT NULL	|ZBX_NODATA
FIELD		|ldap_bind_dn	|t_varchar(255)	|''	|NOT NULL	|ZBX_NODATA
FIELD		|ldap_bind_password|t_varchar(128)|''	|NOT NULL	|ZBX_NODATA
FIELD		|ldap_search_attribute|t_varchar(128)|''|NOT NULL	|ZBX_NODATA
FIELD		|discovery_groupid|t_id		|	|NOT NULL	|ZBX_PROXY		|2|hstgrp	|groupid	|RESTRICT
FIELD		|max_in_table	|t_integer	|'50'	|NOT NULL	|ZBX_NODATA
FIELD		|search_limit	|t_integer	|'1000'	|NOT NULL	|ZBX_NODATA
FIELD		|severity_color_0|t_varchar(6)	|'97AAB3'|NOT NULL	|ZBX_NODATA
FIELD		|severity_color_1|t_varchar(6)	|'7499FF'|NOT NULL	|ZBX_NODATA
FIELD		|severity_color_2|t_varchar(6)	|'FFC859'|NOT NULL	|ZBX_NODATA
FIELD		|severity_color_3|t_varchar(6)	|'FFA059'|NOT NULL	|ZBX_NODATA
FIELD		|severity_color_4|t_varchar(6)	|'E97659'|NOT NULL	|ZBX_NODATA
FIELD		|severity_color_5|t_varchar(6)	|'E45959'|NOT NULL	|ZBX_NODATA
FIELD		|severity_name_0|t_varchar(32)	|'Not classified'|NOT NULL|ZBX_NODATA
FIELD		|severity_name_1|t_varchar(32)	|'Information'|NOT NULL	|ZBX_NODATA
FIELD		|severity_name_2|t_varchar(32)	|'Warning'|NOT NULL	|ZBX_NODATA
FIELD		|severity_name_3|t_varchar(32)	|'Average'|NOT NULL	|ZBX_NODATA
FIELD		|severity_name_4|t_varchar(32)	|'High'	|NOT NULL	|ZBX_NODATA
FIELD		|severity_name_5|t_varchar(32)	|'Disaster'|NOT NULL	|ZBX_NODATA
FIELD		|ok_period	|t_varchar(32)	|'5m'	|NOT NULL	|ZBX_NODATA
FIELD		|blink_period	|t_varchar(32)	|'2m'	|NOT NULL	|ZBX_NODATA
FIELD		|problem_unack_color|t_varchar(6)|'CC0000'|NOT NULL	|ZBX_NODATA
FIELD		|problem_ack_color|t_varchar(6)	|'CC0000'|NOT NULL	|ZBX_NODATA
FIELD		|ok_unack_color	|t_varchar(6)	|'009900'|NOT NULL	|ZBX_NODATA
FIELD		|ok_ack_color	|t_varchar(6)	|'009900'|NOT NULL	|ZBX_NODATA
FIELD		|problem_unack_style|t_integer	|'1'	|NOT NULL	|ZBX_NODATA
FIELD		|problem_ack_style|t_integer	|'1'	|NOT NULL	|ZBX_NODATA
FIELD		|ok_unack_style	|t_integer	|'1'	|NOT NULL	|ZBX_NODATA
FIELD		|ok_ack_style	|t_integer	|'1'	|NOT NULL	|ZBX_NODATA
FIELD		|snmptrap_logging|t_integer	|'1'	|NOT NULL	|ZBX_PROXY,ZBX_NODATA
FIELD		|server_check_interval|t_integer|'10'	|NOT NULL	|ZBX_NODATA
FIELD		|hk_events_mode	|t_integer	|'1'	|NOT NULL	|ZBX_NODATA
FIELD		|hk_events_trigger|t_varchar(32)|'365d'	|NOT NULL	|ZBX_NODATA
FIELD		|hk_events_internal|t_varchar(32)|'1d'	|NOT NULL	|ZBX_NODATA
FIELD		|hk_events_discovery|t_varchar(32)|'1d'	|NOT NULL	|ZBX_NODATA
FIELD		|hk_events_autoreg|t_varchar(32)|'1d'	|NOT NULL	|ZBX_NODATA
FIELD		|hk_services_mode|t_integer	|'1'	|NOT NULL	|ZBX_NODATA
FIELD		|hk_services	|t_varchar(32)	|'365d'	|NOT NULL	|ZBX_NODATA
FIELD		|hk_audit_mode	|t_integer	|'1'	|NOT NULL	|ZBX_NODATA
FIELD		|hk_audit	|t_varchar(32)	|'365d'	|NOT NULL	|ZBX_NODATA
FIELD		|hk_sessions_mode|t_integer	|'1'	|NOT NULL	|ZBX_NODATA
FIELD		|hk_sessions	|t_varchar(32)	|'365d'	|NOT NULL	|ZBX_NODATA
FIELD		|hk_history_mode|t_integer	|'1'	|NOT NULL	|ZBX_NODATA
FIELD		|hk_history_global|t_integer	|'0'	|NOT NULL	|ZBX_PROXY,ZBX_NODATA
FIELD		|hk_history	|t_varchar(32)	|'90d'	|NOT NULL	|ZBX_PROXY,ZBX_NODATA
FIELD		|hk_trends_mode	|t_integer	|'1'	|NOT NULL	|ZBX_NODATA
FIELD		|hk_trends_global|t_integer	|'0'	|NOT NULL	|ZBX_NODATA
FIELD		|hk_trends	|t_varchar(32)	|'365d'	|NOT NULL	|ZBX_NODATA
FIELD		|default_inventory_mode|t_integer|'-1'	|NOT NULL	|ZBX_NODATA
FIELD		|custom_color	|t_integer	|'0'	|NOT NULL	|ZBX_NODATA
FIELD		|http_auth_enabled	|t_integer	|'0'	|NOT NULL	|ZBX_NODATA
FIELD		|http_login_form	|t_integer	|'0'	|NOT NULL	|ZBX_NODATA
FIELD		|http_strip_domains	|t_varchar(2048)|''	|NOT NULL	|ZBX_NODATA
FIELD		|http_case_sensitive	|t_integer	|'1'	|NOT NULL	|ZBX_NODATA
FIELD		|ldap_configured		|t_integer		|'0'	|NOT NULL	|ZBX_NODATA
FIELD		|ldap_case_sensitive	|t_integer	|'1'	|NOT NULL	|ZBX_NODATA
FIELD		|db_extension	|t_varchar(32)	|''	|NOT NULL	|ZBX_NODATA
FIELD		|autoreg_tls_accept	|t_integer	|'1'	|NOT NULL	|ZBX_PROXY,ZBX_NODATA
FIELD		|compression_status	|t_integer	|'0'	|NOT NULL	|ZBX_NODATA
FIELD		|compress_older	|t_varchar(32)	|'7d'	|NOT NULL	|ZBX_NODATA
FIELD		|instanceid	|t_varchar(32)	|''	|NOT NULL	|ZBX_NODATA
FIELD		|saml_auth_enabled	|t_integer	|'0'	|NOT NULL	|ZBX_NODATA
FIELD		|saml_idp_entityid	|t_varchar(1024)|''	|NOT NULL	|ZBX_NODATA
FIELD		|saml_sso_url	|t_varchar(2048)|''	|NOT NULL	|ZBX_NODATA
FIELD		|saml_slo_url	|t_varchar(2048)|''	|NOT NULL	|ZBX_NODATA
FIELD		|saml_username_attribute|t_varchar(128)	|''	|NOT NULL	|ZBX_NODATA
FIELD		|saml_sp_entityid	|t_varchar(1024)|''	|NOT NULL	|ZBX_NODATA
FIELD		|saml_nameid_format	|t_varchar(2048)|''	|NOT NULL	|ZBX_NODATA
FIELD		|saml_sign_messages	|t_integer	|'0'	|NOT NULL	|ZBX_NODATA
FIELD		|saml_sign_assertions	|t_integer	|'0'	|NOT NULL	|ZBX_NODATA
FIELD		|saml_sign_authn_requests	|t_integer	|'0'	|NOT NULL	|ZBX_NODATA
FIELD		|saml_sign_logout_requests	|t_integer	|'0'	|NOT NULL	|ZBX_NODATA
FIELD		|saml_sign_logout_responses	|t_integer	|'0'	|NOT NULL	|ZBX_NODATA
FIELD		|saml_encrypt_nameid	|t_integer	|'0'	|NOT NULL	|ZBX_NODATA
FIELD		|saml_encrypt_assertions|t_integer	|'0'	|NOT NULL	|ZBX_NODATA
FIELD		|saml_case_sensitive	|t_integer	|'0'	|NOT NULL	|ZBX_NODATA
FIELD		|default_lang		|t_varchar(5)	|'en_US'|NOT NULL	|ZBX_NODATA
FIELD		|default_timezone	|t_varchar(50)	|'system'|NOT NULL	|ZBX_NODATA
FIELD		|login_attempts	|t_integer	|'5'	|NOT NULL	|ZBX_NODATA
FIELD		|login_block	|t_varchar(32)	|'30s'	|NOT NULL	|ZBX_NODATA
FIELD		|show_technical_errors	|t_integer	|'0'	|NOT NULL	|ZBX_NODATA
FIELD		|validate_uri_schemes	|t_integer	|'1'	|NOT NULL	|ZBX_NODATA
FIELD		|uri_valid_schemes	|t_varchar(255)	|'http,https,ftp,file,mailto,tel,ssh'	|NOT NULL	|ZBX_NODATA
FIELD		|x_frame_options	|t_varchar(255)	|'SAMEORIGIN'	|NOT NULL	|ZBX_NODATA
FIELD		|iframe_sandboxing_enabled	|t_integer	|'1'	|NOT NULL	|ZBX_NODATA
FIELD		|iframe_sandboxing_exceptions	|t_varchar(255)	|''	|NOT NULL	|ZBX_NODATA
FIELD		|max_overview_table_size	|t_integer	|'50'	|NOT NULL	|ZBX_NODATA
FIELD		|history_period	|t_varchar(32)|	'24h'	|NOT NULL	|ZBX_NODATA
FIELD		|period_default	|t_varchar(32)	|'1h'	|NOT NULL	|ZBX_NODATA
FIELD		|max_period	|t_varchar(32)	|'2y'	|NOT NULL	|ZBX_NODATA
FIELD		|socket_timeout	|t_varchar(32)	|'3s'	|NOT NULL	|ZBX_NODATA
FIELD		|connect_timeout	|t_varchar(32)	|'3s'	|NOT NULL	|ZBX_NODATA
FIELD		|media_type_test_timeout	|t_varchar(32)	|'65s'	|NOT NULL	|ZBX_NODATA
FIELD		|script_timeout	|t_varchar(32)	|'60s'	|NOT NULL	|ZBX_NODATA
FIELD		|item_test_timeout	|t_varchar(32)	|'60s'	|NOT NULL	|ZBX_NODATA
FIELD		|session_key	|t_varchar(32)|''	|NOT NULL	|ZBX_NODATA
FIELD		|url		|t_varchar(255)	|''	|NOT NULL	|ZBX_NODATA
FIELD		|report_test_timeout|t_varchar(32)|'60s'|NOT NULL	|ZBX_NODATA
FIELD		|dbversion_status	|t_varchar(1024)|''	|NOT NULL	|ZBX_NODATA
FIELD		|hk_events_service|t_varchar(32)|'1d'	|NOT NULL	|ZBX_NODATA
FIELD		|passwd_min_length	|t_integer	|'8'	|NOT NULL	|ZBX_NODATA
FIELD		|passwd_check_rules	|t_integer	|'8'	|NOT NULL	|ZBX_NODATA
FIELD		|auditlog_enabled	|t_integer	|'1'	|NOT NULL	|ZBX_NODATA
INDEX		|1		|alert_usrgrpid
INDEX		|2		|discovery_groupid

TABLE|triggers|triggerid|ZBX_TEMPLATE
FIELD		|triggerid	|t_id		|	|NOT NULL	|0
FIELD		|expression	|t_varchar(2048)|''	|NOT NULL	|0
FIELD		|description	|t_varchar(255)	|''	|NOT NULL	|0
FIELD		|url		|t_varchar(255)	|''	|NOT NULL	|0
FIELD		|status		|t_integer	|'0'	|NOT NULL	|0
FIELD		|value		|t_integer	|'0'	|NOT NULL	|ZBX_NODATA
FIELD		|priority	|t_integer	|'0'	|NOT NULL	|0
FIELD		|lastchange	|t_integer	|'0'	|NOT NULL	|ZBX_NODATA
FIELD		|comments	|t_shorttext	|''	|NOT NULL	|0
FIELD		|error		|t_varchar(2048)|''	|NOT NULL	|ZBX_NODATA
FIELD		|templateid	|t_id		|	|NULL		|0			|1|triggers	|triggerid
FIELD		|type		|t_integer	|'0'	|NOT NULL	|0
FIELD		|state		|t_integer	|'0'	|NOT NULL	|ZBX_NODATA
FIELD		|flags		|t_integer	|'0'	|NOT NULL	|0
FIELD		|recovery_mode	|t_integer	|'0'	|NOT NULL	|0
FIELD		|recovery_expression|t_varchar(2048)|''	|NOT NULL	|0
FIELD		|correlation_mode|t_integer	|'0'	|NOT NULL	|0
FIELD		|correlation_tag|t_varchar(255)	|''	|NOT NULL	|0
FIELD		|manual_close	|t_integer	|'0'	|NOT NULL	|0
FIELD		|opdata		|t_varchar(255)	|''	|NOT NULL	|0
FIELD		|discover	|t_integer	|'0'	|NOT NULL	|0
FIELD		|event_name	|t_varchar(2048)|''	|NOT NULL	|0
FIELD		|uuid		|t_varchar(32)	|''	|NOT NULL	|0
INDEX		|1		|status
INDEX		|2		|value,lastchange
INDEX		|3		|templateid

TABLE|trigger_depends|triggerdepid|ZBX_TEMPLATE
FIELD		|triggerdepid	|t_id		|	|NOT NULL	|0
FIELD		|triggerid_down	|t_id		|	|NOT NULL	|0			|1|triggers	|triggerid
FIELD		|triggerid_up	|t_id		|	|NOT NULL	|0			|2|triggers	|triggerid
UNIQUE		|1		|triggerid_down,triggerid_up
INDEX		|2		|triggerid_up

TABLE|functions|functionid|ZBX_TEMPLATE
FIELD		|functionid	|t_id		|	|NOT NULL	|0
FIELD		|itemid		|t_id		|	|NOT NULL	|0			|1|items
FIELD		|triggerid	|t_id		|	|NOT NULL	|0			|2|triggers
FIELD		|name		|t_varchar(12)	|''	|NOT NULL	|0
FIELD		|parameter	|t_varchar(255)	|'0'	|NOT NULL	|0
INDEX		|1		|triggerid
INDEX		|2		|itemid,name,parameter

TABLE|graphs|graphid|ZBX_TEMPLATE
FIELD		|graphid	|t_id		|	|NOT NULL	|0
FIELD		|name		|t_varchar(128)	|''	|NOT NULL	|0
FIELD		|width		|t_integer	|'900'	|NOT NULL	|0
FIELD		|height		|t_integer	|'200'	|NOT NULL	|0
FIELD		|yaxismin	|t_double	|'0'	|NOT NULL	|0
FIELD		|yaxismax	|t_double	|'100'	|NOT NULL	|0
FIELD		|templateid	|t_id		|	|NULL		|0			|1|graphs	|graphid
FIELD		|show_work_period|t_integer	|'1'	|NOT NULL	|0
FIELD		|show_triggers	|t_integer	|'1'	|NOT NULL	|0
FIELD		|graphtype	|t_integer	|'0'	|NOT NULL	|0
FIELD		|show_legend	|t_integer	|'1'	|NOT NULL	|0
FIELD		|show_3d	|t_integer	|'0'	|NOT NULL	|0
FIELD		|percent_left	|t_double	|'0'	|NOT NULL	|0
FIELD		|percent_right	|t_double	|'0'	|NOT NULL	|0
FIELD		|ymin_type	|t_integer	|'0'	|NOT NULL	|0
FIELD		|ymax_type	|t_integer	|'0'	|NOT NULL	|0
FIELD		|ymin_itemid	|t_id		|	|NULL		|0			|2|items	|itemid		|RESTRICT
FIELD		|ymax_itemid	|t_id		|	|NULL		|0			|3|items	|itemid		|RESTRICT
FIELD		|flags		|t_integer	|'0'	|NOT NULL	|0
FIELD		|discover	|t_integer	|'0'	|NOT NULL	|0
FIELD		|uuid		|t_varchar(32)	|''	|NOT NULL	|0
INDEX		|1		|name
INDEX		|2		|templateid
INDEX		|3		|ymin_itemid
INDEX		|4		|ymax_itemid

TABLE|graphs_items|gitemid|ZBX_TEMPLATE
FIELD		|gitemid	|t_id		|	|NOT NULL	|0
FIELD		|graphid	|t_id		|	|NOT NULL	|0			|1|graphs
FIELD		|itemid		|t_id		|	|NOT NULL	|0			|2|items
FIELD		|drawtype	|t_integer	|'0'	|NOT NULL	|0
FIELD		|sortorder	|t_integer	|'0'	|NOT NULL	|0
FIELD		|color		|t_varchar(6)	|'009600'|NOT NULL	|0
FIELD		|yaxisside	|t_integer	|'0'	|NOT NULL	|0
FIELD		|calc_fnc	|t_integer	|'2'	|NOT NULL	|0
FIELD		|type		|t_integer	|'0'	|NOT NULL	|0
INDEX		|1		|itemid
INDEX		|2		|graphid

TABLE|graph_theme|graphthemeid|ZBX_DATA
FIELD		|graphthemeid	|t_id		|	|NOT NULL	|0
FIELD		|theme		|t_varchar(64)	|''	|NOT NULL	|0
FIELD		|backgroundcolor|t_varchar(6)	|''	|NOT NULL	|0
FIELD		|graphcolor	|t_varchar(6)	|''	|NOT NULL	|0
FIELD		|gridcolor	|t_varchar(6)	|''	|NOT NULL	|0
FIELD		|maingridcolor	|t_varchar(6)	|''	|NOT NULL	|0
FIELD		|gridbordercolor|t_varchar(6)	|''	|NOT NULL	|0
FIELD		|textcolor	|t_varchar(6)	|''	|NOT NULL	|0
FIELD		|highlightcolor	|t_varchar(6)	|''	|NOT NULL	|0
FIELD		|leftpercentilecolor|t_varchar(6)|''	|NOT NULL	|0
FIELD		|rightpercentilecolor|t_varchar(6)|''	|NOT NULL	|0
FIELD		|nonworktimecolor|t_varchar(6)	|''	|NOT NULL	|0
FIELD		|colorpalette	|t_varchar(255)	|''	|NOT NULL	|0
UNIQUE		|1		|theme

TABLE|globalmacro|globalmacroid|ZBX_DATA
FIELD		|globalmacroid	|t_id		|	|NOT NULL	|0
FIELD		|macro		|t_varchar(255)	|''	|NOT NULL	|ZBX_PROXY
FIELD		|value		|t_varchar(2048)|''	|NOT NULL	|ZBX_PROXY
FIELD		|description	|t_shorttext	|''	|NOT NULL	|0
FIELD		|type		|t_integer	|'0'	|NOT NULL	|ZBX_PROXY
UNIQUE		|1		|macro

TABLE|hostmacro|hostmacroid|ZBX_TEMPLATE
FIELD		|hostmacroid	|t_id		|	|NOT NULL	|0
FIELD		|hostid		|t_id		|	|NOT NULL	|ZBX_PROXY		|1|hosts
FIELD		|macro		|t_varchar(255)	|''	|NOT NULL	|ZBX_PROXY
FIELD		|value		|t_varchar(2048)|''	|NOT NULL	|ZBX_PROXY
FIELD		|description	|t_shorttext	|''	|NOT NULL	|0
FIELD		|type		|t_integer	|'0'	|NOT NULL	|ZBX_PROXY
UNIQUE		|1		|hostid,macro

TABLE|hosts_groups|hostgroupid|ZBX_TEMPLATE
FIELD		|hostgroupid	|t_id		|	|NOT NULL	|0
FIELD		|hostid		|t_id		|	|NOT NULL	|0			|1|hosts
FIELD		|groupid	|t_id		|	|NOT NULL	|0			|2|hstgrp
UNIQUE		|1		|hostid,groupid
INDEX		|2		|groupid

TABLE|hosts_templates|hosttemplateid|ZBX_TEMPLATE
FIELD		|hosttemplateid	|t_id		|	|NOT NULL	|0
FIELD		|hostid		|t_id		|	|NOT NULL	|ZBX_PROXY		|1|hosts
FIELD		|templateid	|t_id		|	|NOT NULL	|ZBX_PROXY		|2|hosts	|hostid
UNIQUE		|1		|hostid,templateid
INDEX		|2		|templateid

TABLE|valuemap_mapping|valuemap_mappingid|ZBX_TEMPLATE
FIELD		|valuemap_mappingid|t_id	|	|NOT NULL	|0
FIELD		|valuemapid	|t_id		|	|NOT NULL	|0			|1|valuemap
FIELD		|value		|t_varchar(64)	|''	|NOT NULL	|0
FIELD		|newvalue	|t_varchar(64)	|''	|NOT NULL	|0
FIELD		|type		|t_integer	|'0'	|NOT NULL	|0
FIELD		|sortorder	|t_integer	|'0'	|NOT NULL	|0
UNIQUE		|1		|valuemapid,value,type

TABLE|media|mediaid|ZBX_DATA
FIELD		|mediaid	|t_id		|	|NOT NULL	|0
FIELD		|userid		|t_id		|	|NOT NULL	|0			|1|users
FIELD		|mediatypeid	|t_id		|	|NOT NULL	|0			|2|media_type
FIELD		|sendto		|t_varchar(1024)|''	|NOT NULL	|0
FIELD		|active		|t_integer	|'0'	|NOT NULL	|0
FIELD		|severity	|t_integer	|'63'	|NOT NULL	|0
FIELD		|period		|t_varchar(1024)|'1-7,00:00-24:00'|NOT NULL|0
INDEX		|1		|userid
INDEX		|2		|mediatypeid

TABLE|rights|rightid|ZBX_DATA
FIELD		|rightid	|t_id		|	|NOT NULL	|0
FIELD		|groupid	|t_id		|	|NOT NULL	|0			|1|usrgrp	|usrgrpid
FIELD		|permission	|t_integer	|'0'	|NOT NULL	|0
FIELD		|id		|t_id		|	|NOT NULL	|0			|2|hstgrp	|groupid
INDEX		|1		|groupid
INDEX		|2		|id

TABLE|services|serviceid|ZBX_DATA
FIELD		|serviceid	|t_id		|	|NOT NULL	|0
FIELD		|name		|t_varchar(128)	|''	|NOT NULL	|0
FIELD		|status		|t_integer	|'-1'	|NOT NULL	|0
FIELD		|algorithm	|t_integer	|'0'	|NOT NULL	|0
FIELD		|showsla	|t_integer	|'0'	|NOT NULL	|0
FIELD		|goodsla	|t_double	|'99.9'	|NOT NULL	|0
FIELD		|sortorder	|t_integer	|'0'	|NOT NULL	|0
FIELD		|weight		|t_integer	|'0'	|NOT NULL	|0
FIELD		|propagation_rule|t_integer	|'0'	|NOT NULL	|0
FIELD		|propagation_value|t_integer	|'0'	|NOT NULL	|0

TABLE|services_links|linkid|ZBX_DATA
FIELD		|linkid		|t_id		|	|NOT NULL	|0
FIELD		|serviceupid	|t_id		|	|NOT NULL	|0			|1|services	|serviceid
FIELD		|servicedownid	|t_id		|	|NOT NULL	|0			|2|services	|serviceid
INDEX		|1		|servicedownid
UNIQUE		|2		|serviceupid,servicedownid

TABLE|services_times|timeid|ZBX_DATA
FIELD		|timeid		|t_id		|	|NOT NULL	|0
FIELD		|serviceid	|t_id		|	|NOT NULL	|0			|1|services
FIELD		|type		|t_integer	|'0'	|NOT NULL	|0
FIELD		|ts_from	|t_integer	|'0'	|NOT NULL	|0
FIELD		|ts_to		|t_integer	|'0'	|NOT NULL	|0
FIELD		|note		|t_varchar(255)	|''	|NOT NULL	|0
INDEX		|1		|serviceid,type,ts_from,ts_to

TABLE|icon_map|iconmapid|ZBX_DATA
FIELD		|iconmapid	|t_id		|	|NOT NULL	|0
FIELD		|name		|t_varchar(64)	|''	|NOT NULL	|0
FIELD		|default_iconid	|t_id		|	|NOT NULL	|0			|1|images	|imageid	|RESTRICT
UNIQUE		|1		|name
INDEX		|2		|default_iconid

TABLE|icon_mapping|iconmappingid|ZBX_DATA
FIELD		|iconmappingid	|t_id		|	|NOT NULL	|0
FIELD		|iconmapid	|t_id		|	|NOT NULL	|0			|1|icon_map
FIELD		|iconid		|t_id		|	|NOT NULL	|0			|2|images	|imageid	|RESTRICT
FIELD		|inventory_link	|t_integer	|'0'	|NOT NULL	|0
FIELD		|expression	|t_varchar(64)	|''	|NOT NULL	|0
FIELD		|sortorder	|t_integer	|'0'	|NOT NULL	|0
INDEX		|1		|iconmapid
INDEX		|2		|iconid

TABLE|sysmaps|sysmapid|ZBX_TEMPLATE
FIELD		|sysmapid	|t_id		|	|NOT NULL	|0
FIELD		|name		|t_varchar(128)	|''	|NOT NULL	|0
FIELD		|width		|t_integer	|'600'	|NOT NULL	|0
FIELD		|height		|t_integer	|'400'	|NOT NULL	|0
FIELD		|backgroundid	|t_id		|	|NULL		|0			|1|images	|imageid	|RESTRICT
FIELD		|label_type	|t_integer	|'2'	|NOT NULL	|0
FIELD		|label_location	|t_integer	|'0'	|NOT NULL	|0
FIELD		|highlight	|t_integer	|'1'	|NOT NULL	|0
FIELD		|expandproblem	|t_integer	|'1'	|NOT NULL	|0
FIELD		|markelements	|t_integer	|'0'	|NOT NULL	|0
FIELD		|show_unack	|t_integer	|'0'	|NOT NULL	|0
FIELD		|grid_size	|t_integer	|'50'	|NOT NULL	|0
FIELD		|grid_show	|t_integer	|'1'	|NOT NULL	|0
FIELD		|grid_align	|t_integer	|'1'	|NOT NULL	|0
FIELD		|label_format	|t_integer	|'0'	|NOT NULL	|0
FIELD		|label_type_host|t_integer	|'2'	|NOT NULL	|0
FIELD		|label_type_hostgroup|t_integer	|'2'	|NOT NULL	|0
FIELD		|label_type_trigger|t_integer	|'2'	|NOT NULL	|0
FIELD		|label_type_map|t_integer	|'2'	|NOT NULL	|0
FIELD		|label_type_image|t_integer	|'2'	|NOT NULL	|0
FIELD		|label_string_host|t_varchar(255)|''	|NOT NULL	|0
FIELD		|label_string_hostgroup|t_varchar(255)|''|NOT NULL	|0
FIELD		|label_string_trigger|t_varchar(255)|''	|NOT NULL	|0
FIELD		|label_string_map|t_varchar(255)|''	|NOT NULL	|0
FIELD		|label_string_image|t_varchar(255)|''	|NOT NULL	|0
FIELD		|iconmapid	|t_id		|	|NULL		|0			|2|icon_map	|		|RESTRICT
FIELD		|expand_macros	|t_integer	|'0'	|NOT NULL	|0
FIELD		|severity_min	|t_integer	|'0'	|NOT NULL	|0
FIELD		|userid		|t_id		|	|NOT NULL	|0			|3|users	|		|RESTRICT
FIELD		|private	|t_integer	|'1'	|NOT NULL	|0
FIELD		|show_suppressed|t_integer	|'0'	|NOT NULL	|0
UNIQUE		|1		|name
INDEX		|2		|backgroundid
INDEX		|3		|iconmapid

TABLE|sysmaps_elements|selementid|ZBX_TEMPLATE
FIELD		|selementid	|t_id		|	|NOT NULL	|0
FIELD		|sysmapid	|t_id		|	|NOT NULL	|0			|1|sysmaps
FIELD		|elementid	|t_id		|'0'	|NOT NULL	|0
FIELD		|elementtype	|t_integer	|'0'	|NOT NULL	|0
FIELD		|iconid_off	|t_id		|	|NULL		|0			|2|images	|imageid	|RESTRICT
FIELD		|iconid_on	|t_id		|	|NULL		|0			|3|images	|imageid	|RESTRICT
FIELD		|label		|t_varchar(2048)|''	|NOT NULL	|0
FIELD		|label_location	|t_integer	|'-1'	|NOT NULL	|0
FIELD		|x		|t_integer	|'0'	|NOT NULL	|0
FIELD		|y		|t_integer	|'0'	|NOT NULL	|0
FIELD		|iconid_disabled|t_id		|	|NULL		|0			|4|images	|imageid	|RESTRICT
FIELD		|iconid_maintenance|t_id	|	|NULL		|0			|5|images	|imageid	|RESTRICT
FIELD		|elementsubtype	|t_integer	|'0'	|NOT NULL	|0
FIELD		|areatype	|t_integer	|'0'	|NOT NULL	|0
FIELD		|width		|t_integer	|'200'	|NOT NULL	|0
FIELD		|height		|t_integer	|'200'	|NOT NULL	|0
FIELD		|viewtype	|t_integer	|'0'	|NOT NULL	|0
FIELD		|use_iconmap	|t_integer	|'1'	|NOT NULL	|0
FIELD		|evaltype	|t_integer		|'0'|NOT NULL	|0
INDEX		|1		|sysmapid
INDEX		|2		|iconid_off
INDEX		|3		|iconid_on
INDEX		|4		|iconid_disabled
INDEX		|5		|iconid_maintenance

TABLE|sysmaps_links|linkid|ZBX_TEMPLATE
FIELD		|linkid		|t_id		|	|NOT NULL	|0
FIELD		|sysmapid	|t_id		|	|NOT NULL	|0			|1|sysmaps
FIELD		|selementid1	|t_id		|	|NOT NULL	|0			|2|sysmaps_elements|selementid
FIELD		|selementid2	|t_id		|	|NOT NULL	|0			|3|sysmaps_elements|selementid
FIELD		|drawtype	|t_integer	|'0'	|NOT NULL	|0
FIELD		|color		|t_varchar(6)	|'000000'|NOT NULL	|0
FIELD		|label		|t_varchar(2048)|''	|NOT NULL	|0
INDEX		|1		|sysmapid
INDEX		|2		|selementid1
INDEX		|3		|selementid2

TABLE|sysmaps_link_triggers|linktriggerid|ZBX_TEMPLATE
FIELD		|linktriggerid	|t_id		|	|NOT NULL	|0
FIELD		|linkid		|t_id		|	|NOT NULL	|0			|1|sysmaps_links
FIELD		|triggerid	|t_id		|	|NOT NULL	|0			|2|triggers
FIELD		|drawtype	|t_integer	|'0'	|NOT NULL	|0
FIELD		|color		|t_varchar(6)	|'000000'|NOT NULL	|0
UNIQUE		|1		|linkid,triggerid
INDEX		|2		|triggerid

TABLE|sysmap_element_url|sysmapelementurlid|ZBX_TEMPLATE
FIELD		|sysmapelementurlid|t_id	|	|NOT NULL	|0
FIELD		|selementid	|t_id		|	|NOT NULL	|0			|1|sysmaps_elements
FIELD		|name		|t_varchar(255)	|	|NOT NULL	|0
FIELD		|url		|t_varchar(255)	|''	|NOT NULL	|0
UNIQUE		|1		|selementid,name

TABLE|sysmap_url|sysmapurlid|ZBX_TEMPLATE
FIELD		|sysmapurlid	|t_id		|	|NOT NULL	|0
FIELD		|sysmapid	|t_id		|	|NOT NULL	|0			|1|sysmaps
FIELD		|name		|t_varchar(255)	|	|NOT NULL	|0
FIELD		|url		|t_varchar(255)	|''	|NOT NULL	|0
FIELD		|elementtype	|t_integer	|'0'	|NOT NULL	|0
UNIQUE		|1		|sysmapid,name

TABLE|sysmap_user|sysmapuserid|ZBX_TEMPLATE
FIELD		|sysmapuserid|t_id		|	|NOT NULL	|0
FIELD		|sysmapid	|t_id		|	|NOT NULL	|0			|1|sysmaps
FIELD		|userid		|t_id		|	|NOT NULL	|0			|2|users
FIELD		|permission	|t_integer	|'2'	|NOT NULL	|0
UNIQUE		|1		|sysmapid,userid

TABLE|sysmap_usrgrp|sysmapusrgrpid|ZBX_TEMPLATE
FIELD		|sysmapusrgrpid|t_id		|	|NOT NULL	|0
FIELD		|sysmapid	|t_id		|	|NOT NULL	|0			|1|sysmaps
FIELD		|usrgrpid	|t_id		|	|NOT NULL	|0			|2|usrgrp
FIELD		|permission	|t_integer	|'2'	|NOT NULL	|0
UNIQUE		|1		|sysmapid,usrgrpid

TABLE|maintenances_hosts|maintenance_hostid|ZBX_DATA
FIELD		|maintenance_hostid|t_id	|	|NOT NULL	|0
FIELD		|maintenanceid	|t_id		|	|NOT NULL	|0			|1|maintenances
FIELD		|hostid		|t_id		|	|NOT NULL	|0			|2|hosts
UNIQUE		|1		|maintenanceid,hostid
INDEX		|2		|hostid

TABLE|maintenances_groups|maintenance_groupid|ZBX_DATA
FIELD		|maintenance_groupid|t_id	|	|NOT NULL	|0
FIELD		|maintenanceid	|t_id		|	|NOT NULL	|0			|1|maintenances
FIELD		|groupid	|t_id		|	|NOT NULL	|0			|2|hstgrp
UNIQUE		|1		|maintenanceid,groupid
INDEX		|2		|groupid

TABLE|timeperiods|timeperiodid|ZBX_DATA
FIELD		|timeperiodid	|t_id		|	|NOT NULL	|0
FIELD		|timeperiod_type|t_integer	|'0'	|NOT NULL	|0
FIELD		|every		|t_integer	|'1'	|NOT NULL	|0
FIELD		|month		|t_integer	|'0'	|NOT NULL	|0
FIELD		|dayofweek	|t_integer	|'0'	|NOT NULL	|0
FIELD		|day		|t_integer	|'0'	|NOT NULL	|0
FIELD		|start_time	|t_integer	|'0'	|NOT NULL	|0
FIELD		|period		|t_integer	|'0'	|NOT NULL	|0
FIELD		|start_date	|t_integer	|'0'	|NOT NULL	|0

TABLE|maintenances_windows|maintenance_timeperiodid|ZBX_DATA
FIELD		|maintenance_timeperiodid|t_id	|	|NOT NULL	|0
FIELD		|maintenanceid	|t_id		|	|NOT NULL	|0			|1|maintenances
FIELD		|timeperiodid	|t_id		|	|NOT NULL	|0			|2|timeperiods
UNIQUE		|1		|maintenanceid,timeperiodid
INDEX		|2		|timeperiodid

TABLE|regexps|regexpid|ZBX_DATA
FIELD		|regexpid	|t_id		|	|NOT NULL	|0
FIELD		|name		|t_varchar(128)	|''	|NOT NULL	|ZBX_PROXY
FIELD		|test_string	|t_shorttext	|''	|NOT NULL	|0
UNIQUE		|1		|name

TABLE|expressions|expressionid|ZBX_DATA
FIELD		|expressionid	|t_id		|	|NOT NULL	|0
FIELD		|regexpid	|t_id		|	|NOT NULL	|ZBX_PROXY		|1|regexps
FIELD		|expression	|t_varchar(255)	|''	|NOT NULL	|ZBX_PROXY
FIELD		|expression_type|t_integer	|'0'	|NOT NULL	|ZBX_PROXY
FIELD		|exp_delimiter	|t_varchar(1)	|''	|NOT NULL	|ZBX_PROXY
FIELD		|case_sensitive	|t_integer	|'0'	|NOT NULL	|ZBX_PROXY
INDEX		|1		|regexpid

TABLE|ids|table_name,field_name|0
FIELD		|table_name	|t_varchar(64)	|''	|NOT NULL	|0
FIELD		|field_name	|t_varchar(64)	|''	|NOT NULL	|0
FIELD		|nextid		|t_id		|	|NOT NULL	|0

-- History tables

TABLE|alerts|alertid|0
FIELD		|alertid	|t_id		|	|NOT NULL	|0
FIELD		|actionid	|t_id		|	|NOT NULL	|0			|1|actions
FIELD		|eventid	|t_id		|	|NOT NULL	|0			|2|events
FIELD		|userid		|t_id		|	|NULL		|0			|3|users
FIELD		|clock		|t_time		|'0'	|NOT NULL	|0
FIELD		|mediatypeid	|t_id		|	|NULL		|0			|4|media_type
FIELD		|sendto		|t_varchar(1024)|''	|NOT NULL	|0
FIELD		|subject	|t_varchar(255)	|''	|NOT NULL	|0
FIELD		|message	|t_text		|''	|NOT NULL	|0
FIELD		|status		|t_integer	|'0'	|NOT NULL	|0
FIELD		|retries	|t_integer	|'0'	|NOT NULL	|0
FIELD		|error		|t_varchar(2048)|''	|NOT NULL	|0
FIELD		|esc_step	|t_integer	|'0'	|NOT NULL	|0
FIELD		|alerttype	|t_integer	|'0'	|NOT NULL	|0
FIELD		|p_eventid	|t_id		|	|NULL		|0			|5|events	|eventid
FIELD		|acknowledgeid	|t_id		|	|NULL		|0			|6|acknowledges	|acknowledgeid
FIELD		|parameters	|t_shorttext	|'{}'	|NOT NULL	|0
INDEX		|1		|actionid
INDEX		|2		|clock
INDEX		|3		|eventid
INDEX		|4		|status
INDEX		|5		|mediatypeid
INDEX		|6		|userid
INDEX		|7		|p_eventid

TABLE|history||0
FIELD		|itemid		|t_id		|	|NOT NULL	|0			|-|items
FIELD		|clock		|t_time		|'0'	|NOT NULL	|0
FIELD		|value		|t_double	|'0.0000'|NOT NULL	|0
FIELD		|ns		|t_nanosec	|'0'	|NOT NULL	|0
INDEX		|1		|itemid,clock

TABLE|history_uint||0
FIELD		|itemid		|t_id		|	|NOT NULL	|0			|-|items
FIELD		|clock		|t_time		|'0'	|NOT NULL	|0
FIELD		|value		|t_bigint	|'0'	|NOT NULL	|0
FIELD		|ns		|t_nanosec	|'0'	|NOT NULL	|0
INDEX		|1		|itemid,clock

TABLE|history_str||0
FIELD		|itemid		|t_id		|	|NOT NULL	|0			|-|items
FIELD		|clock		|t_time		|'0'	|NOT NULL	|0
FIELD		|value		|t_varchar(255)	|''	|NOT NULL	|0
FIELD		|ns		|t_nanosec	|'0'	|NOT NULL	|0
INDEX		|1		|itemid,clock

TABLE|history_log||0
FIELD		|itemid		|t_id		|	|NOT NULL	|0			|-|items
FIELD		|clock		|t_time		|'0'	|NOT NULL	|0
FIELD		|timestamp	|t_time		|'0'	|NOT NULL	|0
FIELD		|source		|t_varchar(64)	|''	|NOT NULL	|0
FIELD		|severity	|t_integer	|'0'	|NOT NULL	|0
FIELD		|value		|t_text		|''	|NOT NULL	|0
FIELD		|logeventid	|t_integer	|'0'	|NOT NULL	|0
FIELD		|ns		|t_nanosec	|'0'	|NOT NULL	|0
INDEX		|1		|itemid,clock

TABLE|history_text||0
FIELD		|itemid		|t_id		|	|NOT NULL	|0			|-|items
FIELD		|clock		|t_time		|'0'	|NOT NULL	|0
FIELD		|value		|t_text		|''	|NOT NULL	|0
FIELD		|ns		|t_nanosec	|'0'	|NOT NULL	|0
INDEX		|1		|itemid,clock

TABLE|proxy_history|id|0
FIELD		|id		|t_serial	|	|NOT NULL	|0
FIELD		|itemid		|t_id		|	|NOT NULL	|0			|-|items
FIELD		|clock		|t_time		|'0'	|NOT NULL	|0
FIELD		|timestamp	|t_time		|'0'	|NOT NULL	|0
FIELD		|source		|t_varchar(64)	|''	|NOT NULL	|0
FIELD		|severity	|t_integer	|'0'	|NOT NULL	|0
FIELD		|value		|t_longtext	|''	|NOT NULL	|0
FIELD		|logeventid	|t_integer	|'0'	|NOT NULL	|0
FIELD		|ns		|t_nanosec	|'0'	|NOT NULL	|0
FIELD		|state		|t_integer	|'0'	|NOT NULL	|0
FIELD		|lastlogsize	|t_bigint	|'0'	|NOT NULL	|0
FIELD		|mtime		|t_integer	|'0'	|NOT NULL	|0
FIELD		|flags		|t_integer	|'0'	|NOT NULL	|0
FIELD		|write_clock	|t_time		|'0'	|NOT NULL	|0
INDEX		|1		|clock

TABLE|proxy_dhistory|id|0
FIELD		|id		|t_serial	|	|NOT NULL	|0
FIELD		|clock		|t_time		|'0'	|NOT NULL	|0
FIELD		|druleid	|t_id		|	|NOT NULL	|0			|-|drules
FIELD		|ip		|t_varchar(39)	|''	|NOT NULL	|0
FIELD		|port		|t_integer	|'0'	|NOT NULL	|0
FIELD		|value		|t_varchar(255)	|''	|NOT NULL	|0
FIELD		|status		|t_integer	|'0'	|NOT NULL	|0
FIELD		|dcheckid	|t_id		|	|NULL		|0			|-|dchecks
FIELD		|dns		|t_varchar(255)	|''	|NOT NULL	|0
INDEX		|1		|clock
INDEX		|2		|druleid

TABLE|events|eventid|0
FIELD		|eventid	|t_id		|	|NOT NULL	|0
FIELD		|source		|t_integer	|'0'	|NOT NULL	|0
FIELD		|object		|t_integer	|'0'	|NOT NULL	|0
FIELD		|objectid	|t_id		|'0'	|NOT NULL	|0
FIELD		|clock		|t_time		|'0'	|NOT NULL	|0
FIELD		|value		|t_integer	|'0'	|NOT NULL	|0
FIELD		|acknowledged	|t_integer	|'0'	|NOT NULL	|0
FIELD		|ns		|t_nanosec	|'0'	|NOT NULL	|0
FIELD		|name		|t_varchar(2048)|''	|NOT NULL	|0
FIELD		|severity	|t_integer	|'0'	|NOT NULL	|0
INDEX		|1		|source,object,objectid,clock
INDEX		|2		|source,object,clock

TABLE|trends|itemid,clock|0
FIELD		|itemid		|t_id		|	|NOT NULL	|0			|-|items
FIELD		|clock		|t_time		|'0'	|NOT NULL	|0
FIELD		|num		|t_integer	|'0'	|NOT NULL	|0
FIELD		|value_min	|t_double	|'0.0000'|NOT NULL	|0
FIELD		|value_avg	|t_double	|'0.0000'|NOT NULL	|0
FIELD		|value_max	|t_double	|'0.0000'|NOT NULL	|0

TABLE|trends_uint|itemid,clock|0
FIELD		|itemid		|t_id		|	|NOT NULL	|0			|-|items
FIELD		|clock		|t_time		|'0'	|NOT NULL	|0
FIELD		|num		|t_integer	|'0'	|NOT NULL	|0
FIELD		|value_min	|t_bigint	|'0'	|NOT NULL	|0
FIELD		|value_avg	|t_bigint	|'0'	|NOT NULL	|0
FIELD		|value_max	|t_bigint	|'0'	|NOT NULL	|0

TABLE|acknowledges|acknowledgeid|0
FIELD		|acknowledgeid	|t_id		|	|NOT NULL	|0
FIELD		|userid		|t_id		|	|NOT NULL	|0			|1|users
FIELD		|eventid	|t_id		|	|NOT NULL	|0			|2|events
FIELD		|clock		|t_time		|'0'	|NOT NULL	|0
FIELD		|message	|t_varchar(2048)|''	|NOT NULL	|0
FIELD		|action		|t_integer	|'0'	|NOT NULL	|0
FIELD		|old_severity	|t_integer	|'0'	|NOT NULL	|0
FIELD		|new_severity	|t_integer	|'0'	|NOT NULL	|0
INDEX		|1		|userid
INDEX		|2		|eventid
INDEX		|3		|clock

TABLE|auditlog|auditid|0
FIELD		|auditid	|t_cuid		|	|NOT NULL	|0
FIELD		|userid		|t_id		|	|NULL		|0
FIELD		|username	|t_varchar(100)	|''	|NOT NULL	|0
FIELD		|clock		|t_time		|'0'	|NOT NULL	|0
FIELD		|ip		|t_varchar(39)	|''	|NOT NULL	|0
FIELD		|action		|t_integer	|'0'	|NOT NULL	|0
FIELD		|resourcetype	|t_integer	|'0'	|NOT NULL	|0
FIELD		|resourceid	|t_id		|	|NULL		|0
FIELD		|resourcename	|t_varchar(255)	|''	|NOT NULL	|0
FIELD		|recordsetid	|t_cuid		|	|NOT NULL	|0
FIELD		|details	|t_longtext	|''	|NOT NULL	|0
INDEX		|1		|userid,clock
INDEX		|2		|clock
INDEX		|3		|resourcetype,resourceid

TABLE|service_alarms|servicealarmid|0
FIELD		|servicealarmid	|t_id		|	|NOT NULL	|0
FIELD		|serviceid	|t_id		|	|NOT NULL	|0			|1|services
FIELD		|clock		|t_time		|'0'	|NOT NULL	|0
FIELD		|value		|t_integer	|'-1'	|NOT NULL	|0
INDEX		|1		|serviceid,clock
INDEX		|2		|clock

TABLE|autoreg_host|autoreg_hostid|0
FIELD		|autoreg_hostid	|t_id		|	|NOT NULL	|0
FIELD		|proxy_hostid	|t_id		|	|NULL		|0			|1|hosts	|hostid
FIELD		|host		|t_varchar(128)	|''	|NOT NULL	|0
FIELD		|listen_ip	|t_varchar(39)	|''	|NOT NULL	|0
FIELD		|listen_port	|t_integer	|'0'	|NOT NULL	|0
FIELD		|listen_dns	|t_varchar(255)	|''	|NOT NULL	|0
FIELD		|host_metadata	|t_varchar(255)	|''	|NOT NULL	|0
FIELD		|flags		|t_integer	|'0'	|NOT NULL	|0
FIELD		|tls_accepted	|t_integer	|'1'	|NOT NULL	|0
INDEX		|1		|host
INDEX		|2		|proxy_hostid

TABLE|proxy_autoreg_host|id|0
FIELD		|id		|t_serial	|	|NOT NULL	|0
FIELD		|clock		|t_time		|'0'	|NOT NULL	|0
FIELD		|host		|t_varchar(128)	|''	|NOT NULL	|0
FIELD		|listen_ip	|t_varchar(39)	|''	|NOT NULL	|0
FIELD		|listen_port	|t_integer	|'0'	|NOT NULL	|0
FIELD		|listen_dns	|t_varchar(255)	|''	|NOT NULL	|0
FIELD		|host_metadata	|t_varchar(255)	|''	|NOT NULL	|0
FIELD		|flags		|t_integer	|'0'	|NOT NULL	|0
FIELD		|tls_accepted	|t_integer	|'1'	|NOT NULL	|0
INDEX		|1		|clock

TABLE|dhosts|dhostid|0
FIELD		|dhostid	|t_id		|	|NOT NULL	|0
FIELD		|druleid	|t_id		|	|NOT NULL	|0			|1|drules
FIELD		|status		|t_integer	|'0'	|NOT NULL	|0
FIELD		|lastup		|t_integer	|'0'	|NOT NULL	|0
FIELD		|lastdown	|t_integer	|'0'	|NOT NULL	|0
INDEX		|1		|druleid

TABLE|dservices|dserviceid|0
FIELD		|dserviceid	|t_id		|	|NOT NULL	|0
FIELD		|dhostid	|t_id		|	|NOT NULL	|0			|1|dhosts
FIELD		|value		|t_varchar(255)	|''	|NOT NULL	|0
FIELD		|port		|t_integer	|'0'	|NOT NULL	|0
FIELD		|status		|t_integer	|'0'	|NOT NULL	|0
FIELD		|lastup		|t_integer	|'0'	|NOT NULL	|0
FIELD		|lastdown	|t_integer	|'0'	|NOT NULL	|0
FIELD		|dcheckid	|t_id		|	|NOT NULL	|0			|2|dchecks
FIELD		|ip		|t_varchar(39)	|''	|NOT NULL	|0
FIELD		|dns		|t_varchar(255)	|''	|NOT NULL	|0
UNIQUE		|1		|dcheckid,ip,port
INDEX		|2		|dhostid

-- Other tables

TABLE|escalations|escalationid|0
FIELD		|escalationid	|t_id		|	|NOT NULL	|0
FIELD		|actionid	|t_id		|	|NOT NULL	|0			|-|actions
FIELD		|triggerid	|t_id		|	|NULL		|0			|-|triggers
FIELD		|eventid	|t_id		|	|NULL		|0			|-|events
FIELD		|r_eventid	|t_id		|	|NULL		|0			|-|events	|eventid
FIELD		|nextcheck	|t_time		|'0'	|NOT NULL	|0
FIELD		|esc_step	|t_integer	|'0'	|NOT NULL	|0
FIELD		|status		|t_integer	|'0'	|NOT NULL	|0
FIELD		|itemid		|t_id		|	|NULL		|0			|-|items
FIELD		|acknowledgeid	|t_id		|	|NULL		|0			|-|acknowledges
FIELD		|servicealarmid	|t_id		|	|NULL		|0			|-|service_alarms
FIELD		|serviceid	|t_id		|	|NULL		|0			|-|services
UNIQUE		|1		|triggerid,itemid,serviceid,escalationid
INDEX		|2		|eventid
INDEX		|3		|nextcheck

TABLE|globalvars|globalvarid|0
FIELD		|globalvarid	|t_id		|	|NOT NULL	|0
FIELD		|snmp_lastsize	|t_bigint	|'0'	|NOT NULL	|0

TABLE|graph_discovery|graphid|0
FIELD		|graphid	|t_id		|	|NOT NULL	|0			|1|graphs
FIELD		|parent_graphid	|t_id		|	|NOT NULL	|0			|2|graphs	|graphid	|RESTRICT
FIELD		|lastcheck	|t_integer	|'0'	|NOT NULL	|ZBX_NODATA
FIELD		|ts_delete	|t_time		|'0'	|NOT NULL	|ZBX_NODATA
INDEX		|1		|parent_graphid

TABLE|host_inventory|hostid|0
FIELD		|hostid		|t_id		|	|NOT NULL	|0			|1|hosts
FIELD		|inventory_mode	|t_integer	|'0'	|NOT NULL	|0
FIELD		|type		|t_varchar(64)	|''	|NOT NULL	|0
FIELD		|type_full	|t_varchar(64)	|''	|NOT NULL	|0
FIELD		|name		|t_varchar(128)	|''	|NOT NULL	|0
FIELD		|alias		|t_varchar(128)	|''	|NOT NULL	|0
FIELD		|os		|t_varchar(128)	|''	|NOT NULL	|0
FIELD		|os_full	|t_varchar(255)	|''	|NOT NULL	|0
FIELD		|os_short	|t_varchar(128)	|''	|NOT NULL	|0
FIELD		|serialno_a	|t_varchar(64)	|''	|NOT NULL	|0
FIELD		|serialno_b	|t_varchar(64)	|''	|NOT NULL	|0
FIELD		|tag		|t_varchar(64)	|''	|NOT NULL	|0
FIELD		|asset_tag	|t_varchar(64)	|''	|NOT NULL	|0
FIELD		|macaddress_a	|t_varchar(64)	|''	|NOT NULL	|0
FIELD		|macaddress_b	|t_varchar(64)	|''	|NOT NULL	|0
FIELD		|hardware	|t_varchar(255)	|''	|NOT NULL	|0
FIELD		|hardware_full	|t_shorttext	|''	|NOT NULL	|0
FIELD		|software	|t_varchar(255)	|''	|NOT NULL	|0
FIELD		|software_full	|t_shorttext	|''	|NOT NULL	|0
FIELD		|software_app_a	|t_varchar(64)	|''	|NOT NULL	|0
FIELD		|software_app_b	|t_varchar(64)	|''	|NOT NULL	|0
FIELD		|software_app_c	|t_varchar(64)	|''	|NOT NULL	|0
FIELD		|software_app_d	|t_varchar(64)	|''	|NOT NULL	|0
FIELD		|software_app_e	|t_varchar(64)	|''	|NOT NULL	|0
FIELD		|contact	|t_shorttext	|''	|NOT NULL	|0
FIELD		|location	|t_shorttext	|''	|NOT NULL	|0
FIELD		|location_lat	|t_varchar(16)	|''	|NOT NULL	|0
FIELD		|location_lon	|t_varchar(16)	|''	|NOT NULL	|0
FIELD		|notes		|t_shorttext	|''	|NOT NULL	|0
FIELD		|chassis	|t_varchar(64)	|''	|NOT NULL	|0
FIELD		|model		|t_varchar(64)	|''	|NOT NULL	|0
FIELD		|hw_arch	|t_varchar(32)	|''	|NOT NULL	|0
FIELD		|vendor		|t_varchar(64)	|''	|NOT NULL	|0
FIELD		|contract_number|t_varchar(64)	|''	|NOT NULL	|0
FIELD		|installer_name	|t_varchar(64)	|''	|NOT NULL	|0
FIELD		|deployment_status|t_varchar(64)|''	|NOT NULL	|0
FIELD		|url_a		|t_varchar(255)	|''	|NOT NULL	|0
FIELD		|url_b		|t_varchar(255)	|''	|NOT NULL	|0
FIELD		|url_c		|t_varchar(255)	|''	|NOT NULL	|0
FIELD		|host_networks	|t_shorttext	|''	|NOT NULL	|0
FIELD		|host_netmask	|t_varchar(39)	|''	|NOT NULL	|0
FIELD		|host_router	|t_varchar(39)	|''	|NOT NULL	|0
FIELD		|oob_ip		|t_varchar(39)	|''	|NOT NULL	|0
FIELD		|oob_netmask	|t_varchar(39)	|''	|NOT NULL	|0
FIELD		|oob_router	|t_varchar(39)	|''	|NOT NULL	|0
FIELD		|date_hw_purchase|t_varchar(64)	|''	|NOT NULL	|0
FIELD		|date_hw_install|t_varchar(64)	|''	|NOT NULL	|0
FIELD		|date_hw_expiry	|t_varchar(64)	|''	|NOT NULL	|0
FIELD		|date_hw_decomm	|t_varchar(64)	|''	|NOT NULL	|0
FIELD		|site_address_a	|t_varchar(128)	|''	|NOT NULL	|0
FIELD		|site_address_b	|t_varchar(128)	|''	|NOT NULL	|0
FIELD		|site_address_c	|t_varchar(128)	|''	|NOT NULL	|0
FIELD		|site_city	|t_varchar(128)	|''	|NOT NULL	|0
FIELD		|site_state	|t_varchar(64)	|''	|NOT NULL	|0
FIELD		|site_country	|t_varchar(64)	|''	|NOT NULL	|0
FIELD		|site_zip	|t_varchar(64)	|''	|NOT NULL	|0
FIELD		|site_rack	|t_varchar(128)	|''	|NOT NULL	|0
FIELD		|site_notes	|t_shorttext	|''	|NOT NULL	|0
FIELD		|poc_1_name	|t_varchar(128)	|''	|NOT NULL	|0
FIELD		|poc_1_email	|t_varchar(128)	|''	|NOT NULL	|0
FIELD		|poc_1_phone_a	|t_varchar(64)	|''	|NOT NULL	|0
FIELD		|poc_1_phone_b	|t_varchar(64)	|''	|NOT NULL	|0
FIELD		|poc_1_cell	|t_varchar(64)	|''	|NOT NULL	|0
FIELD		|poc_1_screen	|t_varchar(64)	|''	|NOT NULL	|0
FIELD		|poc_1_notes	|t_shorttext	|''	|NOT NULL	|0
FIELD		|poc_2_name	|t_varchar(128)	|''	|NOT NULL	|0
FIELD		|poc_2_email	|t_varchar(128)	|''	|NOT NULL	|0
FIELD		|poc_2_phone_a	|t_varchar(64)	|''	|NOT NULL	|0
FIELD		|poc_2_phone_b	|t_varchar(64)	|''	|NOT NULL	|0
FIELD		|poc_2_cell	|t_varchar(64)	|''	|NOT NULL	|0
FIELD		|poc_2_screen	|t_varchar(64)	|''	|NOT NULL	|0
FIELD		|poc_2_notes	|t_shorttext	|''	|NOT NULL	|0

TABLE|housekeeper|housekeeperid|0
FIELD		|housekeeperid	|t_id		|	|NOT NULL	|0
FIELD		|tablename	|t_varchar(64)	|''	|NOT NULL	|0
FIELD		|field		|t_varchar(64)	|''	|NOT NULL	|0
FIELD		|value		|t_id		|	|NOT NULL	|0			|-|items

TABLE|images|imageid|0
FIELD		|imageid	|t_id		|	|NOT NULL	|0
FIELD		|imagetype	|t_integer	|'0'	|NOT NULL	|0
FIELD		|name		|t_varchar(64)	|'0'	|NOT NULL	|0
FIELD		|image		|t_image	|''	|NOT NULL	|0
UNIQUE		|1		|name

TABLE|item_discovery|itemdiscoveryid|ZBX_TEMPLATE
FIELD		|itemdiscoveryid|t_id		|	|NOT NULL	|0
FIELD		|itemid		|t_id		|	|NOT NULL	|0			|1|items
FIELD		|parent_itemid	|t_id		|	|NOT NULL	|0			|2|items	|itemid
FIELD		|key_		|t_varchar(2048)|''	|NOT NULL	|ZBX_NODATA
FIELD		|lastcheck	|t_integer	|'0'	|NOT NULL	|ZBX_NODATA
FIELD		|ts_delete	|t_time		|'0'	|NOT NULL	|ZBX_NODATA
UNIQUE		|1		|itemid,parent_itemid
INDEX		|2		|parent_itemid

TABLE|host_discovery|hostid|ZBX_TEMPLATE
FIELD		|hostid		|t_id		|	|NOT NULL	|0			|1|hosts
FIELD		|parent_hostid	|t_id		|	|NULL		|0			|2|hosts	|hostid		|RESTRICT
FIELD		|parent_itemid	|t_id		|	|NULL		|0			|3|items	|itemid		|RESTRICT
FIELD		|host		|t_varchar(128)	|''	|NOT NULL	|ZBX_NODATA
FIELD		|lastcheck	|t_integer	|'0'	|NOT NULL	|ZBX_NODATA
FIELD		|ts_delete	|t_time		|'0'	|NOT NULL	|ZBX_NODATA

TABLE|interface_discovery|interfaceid|0
FIELD		|interfaceid	|t_id		|	|NOT NULL	|0			|1|interface
FIELD		|parent_interfaceid|t_id	|	|NOT NULL	|0			|2|interface	|interfaceid

TABLE|profiles|profileid|0
FIELD		|profileid	|t_id		|	|NOT NULL	|0
FIELD		|userid		|t_id		|	|NOT NULL	|0			|1|users
FIELD		|idx		|t_varchar(96)	|''	|NOT NULL	|0
FIELD		|idx2		|t_id		|'0'	|NOT NULL	|0
FIELD		|value_id	|t_id		|'0'	|NOT NULL	|0
FIELD		|value_int	|t_integer	|'0'	|NOT NULL	|0
FIELD		|value_str	|t_text		|''	|NOT NULL	|0
FIELD		|source		|t_varchar(96)	|''	|NOT NULL	|0
FIELD		|type		|t_integer	|'0'	|NOT NULL	|0
INDEX		|1		|userid,idx,idx2
INDEX		|2		|userid,profileid

TABLE|sessions|sessionid|0
FIELD		|sessionid	|t_varchar(32)	|''	|NOT NULL	|0
FIELD		|userid		|t_id		|	|NOT NULL	|0			|1|users
FIELD		|lastaccess	|t_integer	|'0'	|NOT NULL	|0
FIELD		|status		|t_integer	|'0'	|NOT NULL	|0
INDEX		|1		|userid,status,lastaccess

TABLE|trigger_discovery|triggerid|0
FIELD		|triggerid	|t_id		|	|NOT NULL	|0			|1|triggers
FIELD		|parent_triggerid|t_id		|	|NOT NULL	|0			|2|triggers	|triggerid	|RESTRICT
FIELD		|lastcheck	|t_integer	|'0'	|NOT NULL	|ZBX_NODATA
FIELD		|ts_delete	|t_time		|'0'	|NOT NULL	|ZBX_NODATA
INDEX		|1		|parent_triggerid

TABLE|item_condition|item_conditionid|ZBX_TEMPLATE
FIELD		|item_conditionid|t_id		|	|NOT NULL	|0
FIELD		|itemid		|t_id		|	|NOT NULL	|0			|1|items
FIELD		|operator	|t_integer	|'8'	|NOT NULL	|0
FIELD		|macro		|t_varchar(64)	|''	|NOT NULL	|0
FIELD		|value		|t_varchar(255)	|''	|NOT NULL	|0
INDEX		|1		|itemid

TABLE|item_rtdata|itemid|ZBX_TEMPLATE
FIELD		|itemid		|t_id		|	|NOT NULL	|0			|1|items
FIELD		|lastlogsize	|t_bigint	|'0'	|NOT NULL	|ZBX_PROXY,ZBX_NODATA
FIELD		|state		|t_integer	|'0'	|NOT NULL	|ZBX_NODATA
FIELD		|mtime		|t_integer	|'0'	|NOT NULL	|ZBX_PROXY,ZBX_NODATA
FIELD		|error		|t_varchar(2048)|''	|NOT NULL	|ZBX_NODATA

TABLE|opinventory|operationid|ZBX_DATA
FIELD		|operationid	|t_id		|	|NOT NULL	|0			|1|operations
FIELD		|inventory_mode	|t_integer	|'0'	|NOT NULL	|0

TABLE|trigger_tag|triggertagid|ZBX_TEMPLATE
FIELD		|triggertagid	|t_id		|	|NOT NULL	|0
FIELD		|triggerid	|t_id		|	|NOT NULL	|0			|1|triggers
FIELD		|tag		|t_varchar(255)	|''	|NOT NULL	|0
FIELD		|value		|t_varchar(255)	|''	|NOT NULL	|0
INDEX		|1		|triggerid

TABLE|event_tag|eventtagid|0
FIELD		|eventtagid	|t_id		|	|NOT NULL	|0
FIELD		|eventid	|t_id		|	|NOT NULL	|0			|1|events
FIELD		|tag		|t_varchar(255)	|''	|NOT NULL	|0
FIELD		|value		|t_varchar(255)	|''	|NOT NULL	|0
INDEX		|1		|eventid

TABLE|problem|eventid|0
FIELD		|eventid	|t_id		|	|NOT NULL	|0			|1|events
FIELD		|source		|t_integer	|'0'	|NOT NULL	|0
FIELD		|object		|t_integer	|'0'	|NOT NULL	|0
FIELD		|objectid	|t_id		|'0'	|NOT NULL	|0
FIELD		|clock		|t_time		|'0'	|NOT NULL	|0
FIELD		|ns		|t_nanosec	|'0'	|NOT NULL	|0
FIELD		|r_eventid	|t_id		|	|NULL		|0			|2|events	|eventid
FIELD		|r_clock	|t_time		|'0'	|NOT NULL	|0
FIELD		|r_ns		|t_nanosec	|'0'	|NOT NULL	|0
FIELD		|correlationid	|t_id		|	|NULL		|0			|-|correlation
FIELD		|userid		|t_id		|	|NULL		|0			|-|users
FIELD		|name		|t_varchar(2048)|''	|NOT NULL	|0
FIELD		|acknowledged	|t_integer	|'0'	|NOT NULL	|0
FIELD		|severity	|t_integer	|'0'	|NOT NULL	|0
INDEX		|1		|source,object,objectid
INDEX		|2		|r_clock
INDEX		|3		|r_eventid

TABLE|problem_tag|problemtagid|0
FIELD		|problemtagid	|t_id		|	|NOT NULL	|0
FIELD		|eventid	|t_id		|	|NOT NULL	|0			|1|problem
FIELD		|tag		|t_varchar(255)	|''	|NOT NULL	|0
FIELD		|value		|t_varchar(255)	|''	|NOT NULL	|0
INDEX		|1		|eventid,tag,value

TABLE|tag_filter|tag_filterid|0
FIELD		|tag_filterid	|t_id		|	|NOT NULL	|0
FIELD		|usrgrpid	|t_id		|	|NOT NULL	|0 			|1|usrgrp	|usrgrpid
FIELD		|groupid	|t_id		|	|NOT NULL	|0			|2|hstgrp	|groupid
FIELD		|tag	|t_varchar(255)	|'' |NOT NULL	|0
FIELD		|value	|t_varchar(255)	|'' |NOT NULL	|0

TABLE|event_recovery|eventid|0
FIELD		|eventid	|t_id		|	|NOT NULL	|0			|1|events
FIELD		|r_eventid	|t_id		|	|NOT NULL	|0			|2|events	|eventid
FIELD		|c_eventid	|t_id		|	|NULL		|0			|3|events	|eventid
FIELD		|correlationid	|t_id		|	|NULL		|0			|-|correlation
FIELD		|userid		|t_id		|	|NULL		|0			|-|users
INDEX		|1		|r_eventid
INDEX		|2		|c_eventid

TABLE|correlation|correlationid|ZBX_DATA
FIELD		|correlationid	|t_id		|	|NOT NULL	|0
FIELD		|name		|t_varchar(255)	|''	|NOT NULL	|0
FIELD		|description	|t_shorttext	|''	|NOT NULL	|0
FIELD		|evaltype	|t_integer	|'0'	|NOT NULL	|0
FIELD		|status		|t_integer	|'0'	|NOT NULL	|0
FIELD		|formula	|t_varchar(255)	|''	|NOT NULL	|0
INDEX		|1		|status
UNIQUE		|2		|name

TABLE|corr_condition|corr_conditionid|ZBX_DATA
FIELD		|corr_conditionid|t_id		|	|NOT NULL	|0
FIELD		|correlationid	|t_id		|	|NOT NULL	|0			|1|correlation
FIELD		|type		|t_integer	|'0'	|NOT NULL	|0
INDEX		|1		|correlationid

TABLE|corr_condition_tag|corr_conditionid|ZBX_DATA
FIELD		|corr_conditionid|t_id		|	|NOT NULL	|0			|1|corr_condition
FIELD		|tag		|t_varchar(255)	|''	|NOT NULL	|0

TABLE|corr_condition_group|corr_conditionid|ZBX_DATA
FIELD		|corr_conditionid|t_id		|	|NOT NULL	|0			|1|corr_condition
FIELD		|operator	|t_integer	|'0'	|NOT NULL	|0
FIELD		|groupid	|t_id		|	|NOT NULL	|0			|2|hstgrp	|	|RESTRICT
INDEX		|1		|groupid

TABLE|corr_condition_tagpair|corr_conditionid|ZBX_DATA
FIELD		|corr_conditionid|t_id		|	|NOT NULL	|0			|1|corr_condition
FIELD		|oldtag		|t_varchar(255)	|''	|NOT NULL	|0
FIELD		|newtag		|t_varchar(255)	|''	|NOT NULL	|0

TABLE|corr_condition_tagvalue|corr_conditionid|ZBX_DATA
FIELD		|corr_conditionid|t_id		|	|NOT NULL	|0			|1|corr_condition
FIELD		|tag		|t_varchar(255)	|''	|NOT NULL	|0
FIELD		|operator	|t_integer	|'0'	|NOT NULL	|0
FIELD		|value		|t_varchar(255)	|''	|NOT NULL	|0

TABLE|corr_operation|corr_operationid|ZBX_DATA
FIELD		|corr_operationid|t_id		|	|NOT NULL	|0
FIELD		|correlationid	|t_id		|	|NOT NULL	|0			|1|correlation
FIELD		|type		|t_integer	|'0'	|NOT NULL	|0
INDEX		|1		|correlationid

TABLE|task|taskid|0
FIELD		|taskid		|t_id		|	|NOT NULL	|0
FIELD		|type		|t_integer	|	|NOT NULL	|0
FIELD		|status		|t_integer	|'0'	|NOT NULL	|0
FIELD		|clock		|t_integer	|'0'	|NOT NULL	|0
FIELD		|ttl		|t_integer	|'0'	|NOT NULL	|0
FIELD		|proxy_hostid	|t_id		|	|NULL		|0			|1|hosts	|hostid
INDEX		|1		|status,proxy_hostid

TABLE|task_close_problem|taskid|0
FIELD		|taskid		|t_id		|	|NOT NULL	|0			|1|task
FIELD		|acknowledgeid	|t_id		|	|NOT NULL	|0			|-|acknowledges

TABLE|item_preproc|item_preprocid|ZBX_TEMPLATE
FIELD		|item_preprocid	|t_id		|	|NOT NULL	|0
FIELD		|itemid		|t_id		|	|NOT NULL	|ZBX_PROXY			|1|items
FIELD		|step		|t_integer	|'0'	|NOT NULL	|ZBX_PROXY
FIELD		|type		|t_integer	|'0'	|NOT NULL	|ZBX_PROXY
FIELD		|params		|t_shorttext	|''	|NOT NULL	|ZBX_PROXY
FIELD		|error_handler	|t_integer	|'0'	|NOT NULL	|ZBX_PROXY
FIELD		|error_handler_params|t_varchar(255)|''	|NOT NULL	|ZBX_PROXY
INDEX		|1		|itemid,step

TABLE|task_remote_command|taskid|0
FIELD		|taskid		|t_id		|	|NOT NULL	|0			|1|task
FIELD		|command_type	|t_integer	|'0'	|NOT NULL	|0
FIELD		|execute_on	|t_integer	|'0'	|NOT NULL	|0
FIELD		|port		|t_integer	|'0'	|NOT NULL	|0
FIELD		|authtype	|t_integer	|'0'	|NOT NULL	|0
FIELD		|username	|t_varchar(64)	|''	|NOT NULL	|0
FIELD		|password	|t_varchar(64)	|''	|NOT NULL	|0
FIELD		|publickey	|t_varchar(64)	|''	|NOT NULL	|0
FIELD		|privatekey	|t_varchar(64)	|''	|NOT NULL	|0
FIELD		|command	|t_text		|''	|NOT NULL	|0
FIELD		|alertid	|t_id		|	|NULL		|0			|-|alerts
FIELD		|parent_taskid	|t_id		|	|NOT NULL	|0			|-|task		|taskid
FIELD		|hostid		|t_id		|	|NOT NULL	|0			|-|hosts

TABLE|task_remote_command_result|taskid|0
FIELD		|taskid		|t_id		|	|NOT NULL	|0			|1|task
FIELD		|status		|t_integer	|'0'	|NOT NULL	|0
FIELD		|parent_taskid	|t_id		|	|NOT NULL	|0			|-|task		|taskid
FIELD		|info		|t_shorttext	|''	|NOT NULL	|0

TABLE|task_data|taskid|0
FIELD		|taskid		|t_id		|	|NOT NULL	|0			|1|task
FIELD		|type	|t_integer	|'0'	|NOT NULL	|0
FIELD		|data	|t_text	|''	|NOT NULL	|0
FIELD		|parent_taskid	|t_id		|	|NOT NULL	|0			|-|task		|taskid

TABLE|task_result|taskid|0
FIELD		|taskid		|t_id		|	|NOT NULL	|0			|1|task
FIELD		|status		|t_integer	|'0'	|NOT NULL	|0
FIELD		|parent_taskid	|t_id		|	|NOT NULL	|0			|-|task		|taskid
FIELD		|info		|t_text		|''	|NOT NULL	|0
INDEX		|1		|parent_taskid

TABLE|task_acknowledge|taskid|0
FIELD		|taskid		|t_id		|	|NOT NULL	|0			|1|task
FIELD		|acknowledgeid	|t_id		|	|NOT NULL	|0			|-|acknowledges

TABLE|sysmap_shape|sysmap_shapeid|ZBX_TEMPLATE
FIELD		|sysmap_shapeid	|t_id		|	|NOT NULL	|0
FIELD		|sysmapid	|t_id		|	|NOT NULL	|0			|1|sysmaps
FIELD		|type		|t_integer	|'0'	|NOT NULL	|0
FIELD		|x		|t_integer	|'0'	|NOT NULL	|0
FIELD		|y		|t_integer	|'0'	|NOT NULL	|0
FIELD		|width		|t_integer	|'200'	|NOT NULL	|0
FIELD		|height		|t_integer	|'200'	|NOT NULL	|0
FIELD		|text		|t_shorttext	|''	|NOT NULL	|0
FIELD		|font		|t_integer	|'9'	|NOT NULL	|0
FIELD		|font_size	|t_integer	|'11'	|NOT NULL	|0
FIELD		|font_color	|t_varchar(6)	|'000000'|NOT NULL	|0
FIELD		|text_halign	|t_integer	|'0'	|NOT NULL	|0
FIELD		|text_valign	|t_integer	|'0'	|NOT NULL	|0
FIELD		|border_type	|t_integer	|'0'	|NOT NULL	|0
FIELD		|border_width	|t_integer	|'1'	|NOT NULL	|0
FIELD		|border_color	|t_varchar(6)	|'000000'|NOT NULL	|0
FIELD		|background_color|t_varchar(6)	|''	|NOT NULL	|0
FIELD		|zindex		|t_integer	|'0'	|NOT NULL	|0
INDEX		|1		|sysmapid

TABLE|sysmap_element_trigger|selement_triggerid|ZBX_TEMPLATE
FIELD		|selement_triggerid	|t_id	|	|NOT NULL	|0
FIELD		|selementid		|t_id	|	|NOT NULL	|0			|1|sysmaps_elements
FIELD		|triggerid		|t_id	|	|NOT NULL	|0			|2|triggers
UNIQUE		|1			|selementid,triggerid

TABLE|httptest_field|httptest_fieldid|ZBX_TEMPLATE
FIELD		|httptest_fieldid	|t_id		|	|NOT NULL	|0
FIELD		|httptestid		|t_id		|	|NOT NULL	|ZBX_PROXY	|1|httptest
FIELD		|type			|t_integer	|'0'	|NOT NULL	|ZBX_PROXY
FIELD		|name			|t_varchar(255)	|''	|NOT NULL	|ZBX_PROXY
FIELD		|value			|t_shorttext	|''	|NOT NULL	|ZBX_PROXY
INDEX		|1			|httptestid

TABLE|httpstep_field|httpstep_fieldid|ZBX_TEMPLATE
FIELD		|httpstep_fieldid	|t_id		|	|NOT NULL	|0
FIELD		|httpstepid		|t_id		|	|NOT NULL	|ZBX_PROXY	|1|httpstep
FIELD		|type			|t_integer	|'0'	|NOT NULL	|ZBX_PROXY
FIELD		|name			|t_varchar(255)	|''	|NOT NULL	|ZBX_PROXY
FIELD		|value			|t_shorttext	|''	|NOT NULL	|ZBX_PROXY
INDEX		|1			|httpstepid

TABLE|dashboard|dashboardid|ZBX_DASHBOARD
FIELD		|dashboardid	|t_id		|	|NOT NULL	|0
FIELD		|name		|t_varchar(255)	|	|NOT NULL	|0
FIELD		|userid		|t_id		|	|NULL		|0			|1|users	|	|RESTRICT
FIELD		|private	|t_integer	|'1'	|NOT NULL	|0
FIELD		|templateid	|t_id		|	|NULL		|0			|2|hosts	|hostid
FIELD		|display_period	|t_integer	|'30'	|NOT NULL	|0
FIELD		|auto_start	|t_integer	|'1'	|NOT NULL	|0
FIELD		|uuid		|t_varchar(32)	|''	|NOT NULL	|0
INDEX		|1		|userid
INDEX		|2		|templateid

TABLE|dashboard_user|dashboard_userid|ZBX_DASHBOARD
FIELD		|dashboard_userid|t_id		|	|NOT NULL	|0
FIELD		|dashboardid	|t_id		|	|NOT NULL	|0			|1|dashboard
FIELD		|userid		|t_id		|	|NOT NULL	|0			|2|users
FIELD		|permission	|t_integer	|'2'	|NOT NULL	|0
UNIQUE		|1		|dashboardid,userid

TABLE|dashboard_usrgrp|dashboard_usrgrpid|ZBX_DASHBOARD
FIELD		|dashboard_usrgrpid|t_id	|	|NOT NULL	|0
FIELD		|dashboardid	|t_id		|	|NOT NULL	|0			|1|dashboard
FIELD		|usrgrpid	|t_id		|	|NOT NULL	|0			|2|usrgrp
FIELD		|permission	|t_integer	|'2'	|NOT NULL	|0
UNIQUE		|1		|dashboardid,usrgrpid

TABLE|dashboard_page|dashboard_pageid|ZBX_DASHBOARD
FIELD		|dashboard_pageid|t_id		|	|NOT NULL	|0
FIELD		|dashboardid	|t_id		|	|NOT NULL	|0		|1|dashboard
FIELD		|name		|t_varchar(255)	|''	|NOT NULL	|0
FIELD		|display_period	|t_integer	|'0'	|NOT NULL	|0
FIELD		|sortorder	|t_integer	|'0'	|NOT NULL	|0
INDEX		|1		|dashboardid

TABLE|widget|widgetid|ZBX_DASHBOARD
FIELD		|widgetid	|t_id		|	|NOT NULL	|0
FIELD		|type		|t_varchar(255)	|''	|NOT NULL	|0
FIELD		|name		|t_varchar(255)	|''	|NOT NULL	|0
FIELD		|x		|t_integer	|'0'	|NOT NULL	|0
FIELD		|y		|t_integer	|'0'	|NOT NULL	|0
FIELD		|width		|t_integer	|'1'	|NOT NULL	|0
FIELD		|height		|t_integer	|'2'	|NOT NULL	|0
FIELD		|view_mode	|t_integer	|'0'	|NOT NULL	|0
FIELD		|dashboard_pageid|t_id		|	|NOT NULL	|0		|1|dashboard_page
INDEX		|1		|dashboard_pageid

TABLE|widget_field|widget_fieldid|ZBX_DASHBOARD
FIELD		|widget_fieldid	|t_id		|	|NOT NULL	|0
FIELD		|widgetid	|t_id		|	|NOT NULL	|0			|1|widget
FIELD		|type		|t_integer	|'0'	|NOT NULL	|0
FIELD		|name		|t_varchar(255)	|''	|NOT NULL	|0
FIELD		|value_int	|t_integer	|'0'	|NOT NULL	|0
FIELD		|value_str	|t_varchar(255)	|''	|NOT NULL	|0
FIELD		|value_groupid	|t_id		|	|NULL		|0			|2|hstgrp	|groupid
FIELD		|value_hostid	|t_id		|	|NULL		|0			|3|hosts	|hostid
FIELD		|value_itemid	|t_id		|	|NULL		|0			|4|items	|itemid
FIELD		|value_graphid	|t_id		|	|NULL		|0			|5|graphs	|graphid
FIELD		|value_sysmapid	|t_id		|	|NULL		|0			|6|sysmaps	|sysmapid
INDEX		|1		|widgetid
INDEX		|2		|value_groupid
INDEX		|3		|value_hostid
INDEX		|4		|value_itemid
INDEX		|5		|value_graphid
INDEX		|6		|value_sysmapid

TABLE|task_check_now|taskid|0
FIELD		|taskid		|t_id		|	|NOT NULL	|0			|1|task
FIELD		|itemid		|t_id		|	|NOT NULL	|0			|-|items

TABLE|event_suppress|event_suppressid|0
FIELD		|event_suppressid|t_id		|	|NOT NULL	|0
FIELD		|eventid	|t_id		|	|NOT NULL	|0			|1|events
FIELD		|maintenanceid	|t_id		|	|NULL		|0			|2|maintenances
FIELD		|suppress_until	|t_time		|'0'	|NOT NULL	|0
UNIQUE		|1		|eventid,maintenanceid
INDEX		|2		|suppress_until
INDEX		|3		|maintenanceid

TABLE|maintenance_tag|maintenancetagid|ZBX_DATA
FIELD		|maintenancetagid|t_id		|	|NOT NULL	|0
FIELD		|maintenanceid	|t_id		|	|NOT NULL	|0			|1|maintenances
FIELD		|tag		|t_varchar(255)	|''	|NOT NULL	|0
FIELD		|operator	|t_integer	|'2'	|NOT NULL	|0
FIELD		|value		|t_varchar(255)	|''	|NOT NULL	|0
INDEX		|1		|maintenanceid

TABLE|lld_macro_path|lld_macro_pathid|ZBX_TEMPLATE
FIELD		|lld_macro_pathid|t_id		|	|NOT NULL	|0
FIELD		|itemid		|t_id		|	|NOT NULL	|0			|1|items
FIELD		|lld_macro	|t_varchar(255)	|''	|NOT NULL	|0
FIELD		|path		|t_varchar(255)	|''	|NOT NULL	|0
UNIQUE		|1		|itemid,lld_macro

TABLE|host_tag|hosttagid|ZBX_TEMPLATE
FIELD		|hosttagid	|t_id		|	|NOT NULL	|0
FIELD		|hostid		|t_id		|	|NOT NULL	|0			|1|hosts
FIELD		|tag		|t_varchar(255)	|''	|NOT NULL	|0
FIELD		|value		|t_varchar(255)	|''	|NOT NULL	|0
INDEX		|1		|hostid

TABLE|config_autoreg_tls|autoreg_tlsid|ZBX_DATA
FIELD		|autoreg_tlsid	|t_id		|	|NOT NULL	|0
FIELD		|tls_psk_identity|t_varchar(128)|''	|NOT NULL	|ZBX_PROXY
FIELD		|tls_psk	|t_varchar(512)	|''	|NOT NULL	|ZBX_PROXY
UNIQUE		|1		|tls_psk_identity

TABLE|module|moduleid|
FIELD		|moduleid	|t_id		|	|NOT NULL	|0
FIELD		|id		|t_varchar(255)	|''	|NOT NULL	|0
FIELD		|relative_path	|t_varchar(255)	|''	|NOT NULL	|0
FIELD		|status		|t_integer	|'0'	|NOT NULL	|0
FIELD		|config		|t_shorttext	|''	|NOT NULL	|0

TABLE|interface_snmp|interfaceid|ZBX_TEMPLATE
FIELD		|interfaceid	|t_id		|	|NOT NULL	|0			|1|interface
FIELD		|version	|t_integer	|'2'	|NOT NULL	|ZBX_PROXY
FIELD		|bulk		|t_integer	|'1'	|NOT NULL	|ZBX_PROXY
FIELD		|community	|t_varchar(64)	|''	|NOT NULL	|ZBX_PROXY
FIELD		|securityname	|t_varchar(64)	|''	|NOT NULL	|ZBX_PROXY
FIELD		|securitylevel	|t_integer	|'0'	|NOT NULL	|ZBX_PROXY
FIELD		|authpassphrase	|t_varchar(64)	|''	|NOT NULL	|ZBX_PROXY
FIELD		|privpassphrase	|t_varchar(64)	|''	|NOT NULL	|ZBX_PROXY
FIELD		|authprotocol	|t_integer	|'0'	|NOT NULL	|ZBX_PROXY
FIELD		|privprotocol	|t_integer	|'0'	|NOT NULL	|ZBX_PROXY
FIELD		|contextname	|t_varchar(255)	|''	|NOT NULL	|ZBX_PROXY

TABLE|lld_override|lld_overrideid|ZBX_TEMPLATE
FIELD		|lld_overrideid	|t_id		|	|NOT NULL	|0
FIELD		|itemid		|t_id		|	|NOT NULL	|0	|1|items
FIELD		|name		|t_varchar(255)	|''	|NOT NULL	|0
FIELD		|step		|t_integer	|'0'	|NOT NULL	|0
FIELD		|evaltype	|t_integer	|'0'	|NOT NULL	|0
FIELD		|formula	|t_varchar(255)	|''	|NOT NULL	|0
FIELD		|stop		|t_integer	|'0'	|NOT NULL	|0
UNIQUE		|1		|itemid,name

TABLE|lld_override_condition|lld_override_conditionid|ZBX_TEMPLATE
FIELD	|lld_override_conditionid	|t_id		|	|NOT NULL	|0
FIELD	|lld_overrideid			|t_id		|	|NOT NULL	|0	|1|lld_override
FIELD	|operator			|t_integer	|'8'	|NOT NULL	|0
FIELD	|macro				|t_varchar(64)	|''	|NOT NULL	|0
FIELD	|value				|t_varchar(255)	|''	|NOT NULL	|0
INDEX	|1				|lld_overrideid

TABLE|lld_override_operation|lld_override_operationid|ZBX_TEMPLATE
FIELD	|lld_override_operationid	|t_id		|	|NOT NULL	|0
FIELD	|lld_overrideid			|t_id		|	|NOT NULL	|0	|1|lld_override
FIELD	|operationobject		|t_integer	|'0'	|NOT NULL	|0
FIELD	|operator			|t_integer	|'0'	|NOT NULL	|0
FIELD	|value				|t_varchar(255)	|''	|NOT NULL	|0
INDEX	|1				|lld_overrideid

TABLE|lld_override_opstatus|lld_override_operationid|ZBX_TEMPLATE
FIELD	|lld_override_operationid	|t_id		|	|NOT NULL	|0	|1|lld_override_operation
FIELD	|status				|t_integer	|'0'	|NOT NULL	|0

TABLE|lld_override_opdiscover|lld_override_operationid|ZBX_TEMPLATE
FIELD	|lld_override_operationid	|t_id		|	|NOT NULL	|0	|1|lld_override_operation
FIELD	|discover			|t_integer	|'0'	|NOT NULL	|0

TABLE|lld_override_opperiod|lld_override_operationid|ZBX_TEMPLATE
FIELD	|lld_override_operationid	|t_id		|	|NOT NULL	|0	|1|lld_override_operation
FIELD	|delay				|t_varchar(1024)|'0'	|NOT NULL	|0

TABLE|lld_override_ophistory|lld_override_operationid|ZBX_TEMPLATE
FIELD	|lld_override_operationid	|t_id		|	|NOT NULL	|0	|1|lld_override_operation
FIELD	|history			|t_varchar(255)	|'90d'	|NOT NULL	|0

TABLE|lld_override_optrends|lld_override_operationid|ZBX_TEMPLATE
FIELD	|lld_override_operationid	|t_id		|	|NOT NULL	|0	|1|lld_override_operation
FIELD	|trends				|t_varchar(255)	|'365d'	|NOT NULL	|0

TABLE|lld_override_opseverity|lld_override_operationid|ZBX_TEMPLATE
FIELD	|lld_override_operationid	|t_id		|	|NOT NULL	|0	|1|lld_override_operation
FIELD	|severity			|t_integer	|'0'	|NOT NULL	|0

TABLE|lld_override_optag|lld_override_optagid|ZBX_TEMPLATE
FIELD	|lld_override_optagid		|t_id		|	|NOT NULL	|0
FIELD	|lld_override_operationid	|t_id		|	|NOT NULL	|0	|1|lld_override_operation
FIELD	|tag				|t_varchar(255)	|''	|NOT NULL	|0
FIELD	|value				|t_varchar(255)	|''	|NOT NULL	|0
INDEX	|1				|lld_override_operationid

TABLE|lld_override_optemplate|lld_override_optemplateid|ZBX_TEMPLATE
FIELD	|lld_override_optemplateid	|t_id		|	|NOT NULL	|0
FIELD	|lld_override_operationid	|t_id		|	|NOT NULL	|0	|1|lld_override_operation
FIELD	|templateid			|t_id		|	|NOT NULL	|0	|2|hosts	|hostid	|RESTRICT
UNIQUE	|1				|lld_override_operationid,templateid
INDEX	|2				|templateid

TABLE|lld_override_opinventory|lld_override_operationid|ZBX_TEMPLATE
FIELD	|lld_override_operationid	|t_id		|	|NOT NULL	|0	|1|lld_override_operation
FIELD	|inventory_mode			|t_integer	|'0'	|NOT NULL	|0

TABLE|trigger_queue|trigger_queueid|0
FIELD		|trigger_queueid|t_id		|	|NOT NULL	|0
FIELD		|objectid	|t_id		|	|NOT NULL	|0
FIELD		|type		|t_integer	|'0'	|NOT NULL	|0
FIELD		|clock		|t_time		|'0'	|NOT NULL	|0
FIELD		|ns		|t_nanosec	|'0'	|NOT NULL	|0

TABLE|item_parameter|item_parameterid|ZBX_TEMPLATE
FIELD		|item_parameterid|t_id		|	|NOT NULL	|0
FIELD		|itemid		|t_id		|	|NOT NULL	|ZBX_PROXY		|1|items
FIELD		|name		|t_varchar(255)	|''	|NOT NULL	|ZBX_PROXY
FIELD		|value		|t_varchar(2048)|''	|NOT NULL	|ZBX_PROXY
INDEX		|1		|itemid

TABLE|role_rule|role_ruleid|ZBX_DATA
FIELD		|role_ruleid	|t_id		|	|NOT NULL	|0
FIELD		|roleid		|t_id		|	|NOT NULL	|0			|1|role
FIELD		|type		|t_integer	|'0'	|NOT NULL	|0
FIELD		|name		|t_varchar(255)	|''	|NOT NULL	|0
FIELD		|value_int	|t_integer	|'0'	|NOT NULL	|0
FIELD		|value_str	|t_varchar(255)	|''	|NOT NULL	|0
FIELD		|value_moduleid	|t_id		|	|NULL		|0			|2|module	|moduleid
FIELD		|value_serviceid|t_id		|	|NULL	|0			|3|services	|serviceid
INDEX		|1		|roleid
INDEX		|2		|value_moduleid
INDEX		|3		|value_serviceid

TABLE|token|tokenid|ZBX_DATA
FIELD	|tokenid	|t_id		|	|NOT NULL	|0
FIELD	|name		|t_varchar(64)	|''	|NOT NULL	|0
FIELD	|description	|t_shorttext	|''	|NOT NULL	|0
FIELD	|userid		|t_id		|	|NOT NULL	|0	|1	|users
FIELD	|token		|t_varchar(128)	|	|NULL		|0
FIELD	|lastaccess	|t_integer	|'0'	|NOT NULL	|0
FIELD	|status		|t_integer	|'0'	|NOT NULL	|0
FIELD	|expires_at	|t_time		|'0'	|NOT NULL	|0
FIELD	|created_at	|t_time		|'0'	|NOT NULL	|0
FIELD	|creator_userid	|t_id		|	|NULL		|0	|2	|users	|userid	|RESTRICT
INDEX	|1		|name
UNIQUE	|2		|userid,name
UNIQUE	|3		|token
INDEX	|4		|creator_userid

TABLE|item_tag|itemtagid|ZBX_TEMPLATE
FIELD		|itemtagid	|t_id		|	|NOT NULL	|0
FIELD		|itemid		|t_id		|	|NOT NULL	|0			|1|items
FIELD		|tag		|t_varchar(255)	|''	|NOT NULL	|0
FIELD		|value		|t_varchar(255)	|''	|NOT NULL	|0
INDEX		|1		|itemid

TABLE|httptest_tag|httptesttagid|ZBX_TEMPLATE
FIELD		|httptesttagid	|t_id		|	|NOT NULL	|0
FIELD		|httptestid	|t_id			|	|NOT NULL	|0		|1|httptest
FIELD		|tag		|t_varchar(255)	|''	|NOT NULL	|0
FIELD		|value		|t_varchar(255)	|''	|NOT NULL	|0
INDEX		|1		|httptestid

TABLE|sysmaps_element_tag|selementtagid|ZBX_TEMPLATE
FIELD		|selementtagid	|t_id		|	|NOT NULL	|0
FIELD		|selementid	|t_id			|	|NOT NULL	|0		|1|sysmaps_elements
FIELD		|tag		|t_varchar(255)	|''	|NOT NULL	|0
FIELD		|value		|t_varchar(255)	|''	|NOT NULL	|0
FIELD		|operator	|t_integer		|'0'|NOT NULL	|0
INDEX		|1		|selementid

TABLE|report|reportid|ZBX_DATA
FIELD		|reportid	|t_id		|	|NOT NULL	|0
FIELD		|userid		|t_id		|	|NOT NULL	|0		|1|users|userid
FIELD		|name		|t_varchar(255)	|''	|NOT NULL	|0
FIELD		|description	|t_varchar(2048)|''	|NOT NULL	|0
FIELD		|status		|t_integer	|'0'	|NOT NULL	|0
FIELD		|dashboardid	|t_id		|	|NOT NULL	|0		|2|dashboard|dashboardid
FIELD		|period		|t_integer	|'0'	|NOT NULL	|0
FIELD		|cycle		|t_integer	|'0'	|NOT NULL	|0
FIELD		|weekdays	|t_integer	|'0'	|NOT NULL	|0
FIELD		|start_time	|t_integer	|'0'	|NOT NULL	|0
FIELD		|active_since	|t_integer	|'0'	|NOT NULL	|0
FIELD		|active_till	|t_integer	|'0'	|NOT NULL	|0
FIELD		|state		|t_integer	|'0'	|NOT NULL	|ZBX_NODATA
FIELD		|lastsent	|t_time	|'0'		|NOT NULL	|ZBX_NODATA
FIELD		|info		|t_varchar(2048)|''	|NOT NULL	|ZBX_NODATA
UNIQUE		|1		|name

TABLE|report_param|reportparamid|ZBX_DATA
FIELD		|reportparamid	|t_id		|	|NOT NULL	|0
FIELD		|reportid	|t_id		|	|NOT NULL	|0		|1|report|reportid
FIELD		|name		|t_varchar(255)	|''	|NOT NULL	|0
FIELD		|value		|t_shorttext	|''	|NOT NULL	|0
INDEX		|1		|reportid

TABLE|report_user|reportuserid|ZBX_DATA
FIELD		|reportuserid	|t_id		|	|NOT NULL	|0
FIELD		|reportid	|t_id		|	|NOT NULL	|0		|1|report|reportid
FIELD		|userid		|t_id		|	|NOT NULL	|0		|2|users|userid
FIELD		|exclude	|t_integer	|'0'	|NOT NULL	|0
FIELD		|access_userid	|t_id		|	|NULL		|0		|3|users|userid		|RESTRICT
INDEX		|1		|reportid

TABLE|report_usrgrp|reportusrgrpid|ZBX_DATA
FIELD		|reportusrgrpid|t_id		|	|NOT NULL	|0
FIELD		|reportid	|t_id		|	|NOT NULL	|0		|1|report|reportid
FIELD		|usrgrpid	|t_id		|	|NOT NULL	|0		|2|usrgrp|usrgrpid
FIELD		|access_userid	|t_id		|	|NULL		|0		|3|users|userid		|RESTRICT
INDEX		|1		|reportid

TABLE|service_problem_tag|service_problem_tagid|ZBX_DATA
FIELD		|service_problem_tagid	|t_id		|	|NOT NULL	|0
FIELD		|serviceid		|t_id		|	|NOT NULL	|0	|1|services|serviceid
FIELD		|tag			|t_varchar(255)	|''	|NOT NULL	|0
FIELD		|operator		|t_integer	|'0'	|NOT NULL	|0
FIELD		|value			|t_varchar(255)	|''	|NOT NULL	|0
INDEX		|1			|serviceid

TABLE|service_problem|service_problemid|ZBX_DATA
FIELD		|service_problemid	|t_id		|	|NOT NULL	|0
FIELD		|eventid		|t_id		|	|NOT NULL	|0	|1|problem|eventid
FIELD		|serviceid		|t_id		|	|NOT NULL	|0	|2|services|serviceid
FIELD		|severity		|t_integer	|'0'	|NOT NULL	|0
INDEX		|1			|eventid
INDEX		|2			|serviceid

TABLE|service_tag|servicetagid|0
FIELD		|servicetagid	|t_id		|	|NOT NULL	|0
FIELD		|serviceid	|t_id		|	|NOT NULL	|0		|1|services|serviceid
FIELD		|tag		|t_varchar(255)	|''	|NOT NULL	|0
FIELD		|value		|t_varchar(255)	|''	|NOT NULL	|0
INDEX		|1		|serviceid

TABLE|service_status_rule|service_status_ruleid|ZBX_DATA
FIELD		|service_status_ruleid|t_id	|	|NOT NULL	|0
FIELD		|serviceid	|t_id		|	|NOT NULL	|0		|1|services|serviceid
FIELD		|type		|t_integer	|'0'	|NOT NULL	|0
FIELD		|limit_value	|t_integer	|'0'	|NOT NULL	|0
FIELD		|limit_status	|t_integer	|'0'	|NOT NULL	|0
FIELD		|new_status	|t_integer	|'0'	|NOT NULL	|0
INDEX		|1		|serviceid

TABLE|dbversion||
FIELD		|mandatory	|t_integer	|'0'	|NOT NULL	|
FIELD		|optional	|t_integer	|'0'	|NOT NULL	|
<<<<<<< HEAD
ROW		|5050071	|5050071
=======
ROW		|5050069	|5050069
>>>>>>> bbc1cf41
<|MERGE_RESOLUTION|>--- conflicted
+++ resolved
@@ -1891,8 +1891,4 @@
 TABLE|dbversion||
 FIELD		|mandatory	|t_integer	|'0'	|NOT NULL	|
 FIELD		|optional	|t_integer	|'0'	|NOT NULL	|
-<<<<<<< HEAD
-ROW		|5050071	|5050071
-=======
-ROW		|5050069	|5050069
->>>>>>> bbc1cf41
+ROW		|5050072	|5050072