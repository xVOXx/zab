--
-- Zabbix
-- Copyright (C) 2001-2019 Zabbix SIA
--
-- This program is free software; you can redistribute it and/or modify
-- it under the terms of the GNU General Public License as published by
-- the Free Software Foundation; either version 2 of the License, or
-- (at your option) any later version.
--
-- This program is distributed in the hope that it will be useful,
-- but WITHOUT ANY WARRANTY; without even the implied warranty of
-- MERCHANTABILITY or FITNESS FOR A PARTICULAR PURPOSE. See the
-- GNU General Public License for more details.
--
-- You should have received a copy of the GNU General Public License
-- along with this program; if not, write to the Free Software
-- Foundation, Inc., 51 Franklin Street, Fifth Floor, Boston, MA  02110-1301, USA.
--

--
-- Do not use spaces
-- Tables must be sorted to match referential integrity rules
--

TABLE|users|userid|ZBX_DATA
FIELD		|userid		|t_id		|	|NOT NULL	|0
FIELD		|alias		|t_varchar(100)	|''	|NOT NULL	|0
FIELD		|name		|t_varchar(100)	|''	|NOT NULL	|0
FIELD		|surname	|t_varchar(100)	|''	|NOT NULL	|0
FIELD		|passwd		|t_varchar(32)	|''	|NOT NULL	|0
FIELD		|url		|t_varchar(255)	|''	|NOT NULL	|0
FIELD		|autologin	|t_integer	|'0'	|NOT NULL	|0
FIELD		|autologout	|t_varchar(32)	|'15m'	|NOT NULL	|0
FIELD		|lang		|t_varchar(5)	|'en_GB'|NOT NULL	|0
FIELD		|refresh	|t_varchar(32)	|'30s'	|NOT NULL	|0
FIELD		|type		|t_integer	|'1'	|NOT NULL	|0
FIELD		|theme		|t_varchar(128)	|'default'|NOT NULL	|0
FIELD		|attempt_failed	|t_integer	|0	|NOT NULL	|ZBX_NODATA
FIELD		|attempt_ip	|t_varchar(39)	|''	|NOT NULL	|ZBX_NODATA
FIELD		|attempt_clock	|t_integer	|0	|NOT NULL	|ZBX_NODATA
FIELD		|rows_per_page	|t_integer	|50	|NOT NULL	|0
UNIQUE		|1		|alias

TABLE|maintenances|maintenanceid|ZBX_DATA
FIELD		|maintenanceid	|t_id		|	|NOT NULL	|0
FIELD		|name		|t_varchar(128)	|''	|NOT NULL	|0
FIELD		|maintenance_type|t_integer	|'0'	|NOT NULL	|0
FIELD		|description	|t_shorttext	|''	|NOT NULL	|0
FIELD		|active_since	|t_integer	|'0'	|NOT NULL	|0
FIELD		|active_till	|t_integer	|'0'	|NOT NULL	|0
FIELD		|tags_evaltype	|t_integer	|'0'	|NOT NULL	|0
INDEX		|1		|active_since,active_till
UNIQUE		|2		|name

TABLE|hosts|hostid|ZBX_TEMPLATE
FIELD		|hostid		|t_id		|	|NOT NULL	|0
FIELD		|proxy_hostid	|t_id		|	|NULL		|0			|1|hosts	|hostid		|RESTRICT
FIELD		|host		|t_varchar(128)	|''	|NOT NULL	|ZBX_PROXY
FIELD		|status		|t_integer	|'0'	|NOT NULL	|ZBX_PROXY
FIELD		|disable_until	|t_integer	|'0'	|NOT NULL	|ZBX_NODATA
FIELD		|error		|t_varchar(2048)|''	|NOT NULL	|ZBX_NODATA
FIELD		|available	|t_integer	|'0'	|NOT NULL	|ZBX_PROXY,ZBX_NODATA
FIELD		|errors_from	|t_integer	|'0'	|NOT NULL	|ZBX_NODATA
FIELD		|lastaccess	|t_integer	|'0'	|NOT NULL	|ZBX_NODATA
FIELD		|ipmi_authtype	|t_integer	|'-1'	|NOT NULL	|ZBX_PROXY
FIELD		|ipmi_privilege	|t_integer	|'2'	|NOT NULL	|ZBX_PROXY
FIELD		|ipmi_username	|t_varchar(16)	|''	|NOT NULL	|ZBX_PROXY
FIELD		|ipmi_password	|t_varchar(20)	|''	|NOT NULL	|ZBX_PROXY
FIELD		|ipmi_disable_until|t_integer	|'0'	|NOT NULL	|ZBX_NODATA
FIELD		|ipmi_available	|t_integer	|'0'	|NOT NULL	|ZBX_PROXY,ZBX_NODATA
FIELD		|snmp_disable_until|t_integer	|'0'	|NOT NULL	|ZBX_NODATA
FIELD		|snmp_available	|t_integer	|'0'	|NOT NULL	|ZBX_PROXY,ZBX_NODATA
FIELD		|maintenanceid	|t_id		|	|NULL		|ZBX_NODATA		|2|maintenances	|		|RESTRICT
FIELD		|maintenance_status|t_integer	|'0'	|NOT NULL	|ZBX_NODATA
FIELD		|maintenance_type|t_integer	|'0'	|NOT NULL	|ZBX_NODATA
FIELD		|maintenance_from|t_integer	|'0'	|NOT NULL	|ZBX_NODATA
FIELD		|ipmi_errors_from|t_integer	|'0'	|NOT NULL	|ZBX_NODATA
FIELD		|snmp_errors_from|t_integer	|'0'	|NOT NULL	|ZBX_NODATA
FIELD		|ipmi_error	|t_varchar(2048)|''	|NOT NULL	|ZBX_NODATA
FIELD		|snmp_error	|t_varchar(2048)|''	|NOT NULL	|ZBX_NODATA
FIELD		|jmx_disable_until|t_integer	|'0'	|NOT NULL	|ZBX_NODATA
FIELD		|jmx_available	|t_integer	|'0'	|NOT NULL	|ZBX_PROXY,ZBX_NODATA
FIELD		|jmx_errors_from|t_integer	|'0'	|NOT NULL	|ZBX_NODATA
FIELD		|jmx_error	|t_varchar(2048)|''	|NOT NULL	|ZBX_NODATA
FIELD		|name		|t_varchar(128)	|''	|NOT NULL	|ZBX_PROXY
FIELD		|flags		|t_integer	|'0'	|NOT NULL	|0
FIELD		|templateid	|t_id		|	|NULL		|0			|3|hosts	|hostid
FIELD		|description	|t_shorttext	|''	|NOT NULL	|0
FIELD		|tls_connect	|t_integer	|'1'	|NOT NULL	|ZBX_PROXY
FIELD		|tls_accept	|t_integer	|'1'	|NOT NULL	|ZBX_PROXY
FIELD		|tls_issuer	|t_varchar(1024)|''	|NOT NULL	|ZBX_PROXY
FIELD		|tls_subject	|t_varchar(1024)|''	|NOT NULL	|ZBX_PROXY
FIELD		|tls_psk_identity|t_varchar(128)|''	|NOT NULL	|ZBX_PROXY
FIELD		|tls_psk	|t_varchar(512)	|''	|NOT NULL	|ZBX_PROXY
FIELD		|proxy_address	|t_varchar(255)	|''	|NOT NULL	|0
FIELD		|auto_compress	|t_integer	|'1'	|NOT NULL	|0
INDEX		|1		|host
INDEX		|2		|status
INDEX		|3		|proxy_hostid
INDEX		|4		|name
INDEX		|5		|maintenanceid

TABLE|hstgrp|groupid|ZBX_DATA
FIELD		|groupid	|t_id		|	|NOT NULL	|0
FIELD		|name		|t_varchar(255)	|''	|NOT NULL	|0
FIELD		|internal	|t_integer	|'0'	|NOT NULL	|0
FIELD		|flags		|t_integer	|'0'	|NOT NULL	|0
INDEX		|1		|name

TABLE|group_prototype|group_prototypeid|ZBX_TEMPLATE
FIELD		|group_prototypeid|t_id		|	|NOT NULL	|0
FIELD		|hostid		|t_id		|	|NOT NULL	|0			|1|hosts
FIELD		|name		|t_varchar(255)	|''	|NOT NULL	|0
FIELD		|groupid	|t_id		|	|NULL		|0			|2|hstgrp	|		|RESTRICT
FIELD		|templateid	|t_id		|	|NULL		|0			|3|group_prototype|group_prototypeid
INDEX		|1		|hostid

TABLE|group_discovery|groupid|ZBX_TEMPLATE
FIELD		|groupid	|t_id		|	|NOT NULL	|0			|1|hstgrp
FIELD		|parent_group_prototypeid|t_id	|	|NOT NULL	|0			|2|group_prototype|group_prototypeid|RESTRICT
FIELD		|name		|t_varchar(64)	|''	|NOT NULL	|ZBX_NODATA
FIELD		|lastcheck	|t_integer	|'0'	|NOT NULL	|ZBX_NODATA
FIELD		|ts_delete	|t_time		|'0'	|NOT NULL	|ZBX_NODATA

TABLE|screens|screenid|ZBX_TEMPLATE
FIELD		|screenid	|t_id		|	|NOT NULL	|0
FIELD		|name		|t_varchar(255)	|	|NOT NULL	|0
FIELD		|hsize		|t_integer	|'1'	|NOT NULL	|0
FIELD		|vsize		|t_integer	|'1'	|NOT NULL	|0
FIELD		|templateid	|t_id		|	|NULL		|0			|1|hosts	|hostid
FIELD		|userid		|t_id		|	|NULL		|0			|3|users	|		|RESTRICT
FIELD		|private	|t_integer	|'1'	|NOT NULL	|0
INDEX		|1		|templateid

TABLE|screens_items|screenitemid|ZBX_TEMPLATE
FIELD		|screenitemid	|t_id		|	|NOT NULL	|0
FIELD		|screenid	|t_id		|	|NOT NULL	|0			|1|screens
FIELD		|resourcetype	|t_integer	|'0'	|NOT NULL	|0
FIELD		|resourceid	|t_id		|'0'	|NOT NULL	|0
FIELD		|width		|t_integer	|'320'	|NOT NULL	|0
FIELD		|height		|t_integer	|'200'	|NOT NULL	|0
FIELD		|x		|t_integer	|'0'	|NOT NULL	|0
FIELD		|y		|t_integer	|'0'	|NOT NULL	|0
FIELD		|colspan	|t_integer	|'1'	|NOT NULL	|0
FIELD		|rowspan	|t_integer	|'1'	|NOT NULL	|0
FIELD		|elements	|t_integer	|'25'	|NOT NULL	|0
FIELD		|valign		|t_integer	|'0'	|NOT NULL	|0
FIELD		|halign		|t_integer	|'0'	|NOT NULL	|0
FIELD		|style		|t_integer	|'0'	|NOT NULL	|0
FIELD		|url		|t_varchar(255)	|''	|NOT NULL	|0
FIELD		|dynamic	|t_integer	|'0'	|NOT NULL	|0
FIELD		|sort_triggers	|t_integer	|'0'	|NOT NULL	|0
FIELD		|application	|t_varchar(255)	|''	|NOT NULL	|0
FIELD		|max_columns	|t_integer	|'3'	|NOT NULL	|0
INDEX		|1		|screenid

TABLE|screen_user|screenuserid|ZBX_DATA
FIELD		|screenuserid|t_id		|	|NOT NULL	|0
FIELD		|screenid	|t_id		|	|NOT NULL	|0			|1|screens
FIELD		|userid		|t_id		|	|NOT NULL	|0			|2|users
FIELD		|permission	|t_integer	|'2'	|NOT NULL	|0
UNIQUE		|1		|screenid,userid

TABLE|screen_usrgrp|screenusrgrpid|ZBX_DATA
FIELD		|screenusrgrpid|t_id		|	|NOT NULL	|0
FIELD		|screenid	|t_id		|	|NOT NULL	|0			|1|screens
FIELD		|usrgrpid	|t_id		|	|NOT NULL	|0			|2|usrgrp
FIELD		|permission	|t_integer	|'2'	|NOT NULL	|0
UNIQUE		|1		|screenid,usrgrpid

TABLE|slideshows|slideshowid|ZBX_DATA
FIELD		|slideshowid	|t_id		|	|NOT NULL	|0
FIELD		|name		|t_varchar(255)	|''	|NOT NULL	|0
FIELD		|delay		|t_varchar(32)	|'30s'	|NOT NULL	|0
FIELD		|userid		|t_id		|	|NOT NULL	|0			|3|users	|		|RESTRICT
FIELD		|private	|t_integer	|'1'	|NOT NULL	|0
UNIQUE		|1		|name

TABLE|slideshow_user|slideshowuserid|ZBX_DATA
FIELD		|slideshowuserid|t_id		|	|NOT NULL	|0
FIELD		|slideshowid	|t_id		|	|NOT NULL	|0			|1|slideshows
FIELD		|userid		|t_id		|	|NOT NULL	|0			|2|users
FIELD		|permission	|t_integer	|'2'	|NOT NULL	|0
UNIQUE		|1		|slideshowid,userid

TABLE|slideshow_usrgrp|slideshowusrgrpid|ZBX_DATA
FIELD		|slideshowusrgrpid|t_id		|	|NOT NULL	|0
FIELD		|slideshowid	|t_id		|	|NOT NULL	|0			|1|slideshows
FIELD		|usrgrpid	|t_id		|	|NOT NULL	|0			|2|usrgrp
FIELD		|permission	|t_integer	|'2'	|NOT NULL	|0
UNIQUE		|1		|slideshowid,usrgrpid

TABLE|slides|slideid|ZBX_DATA
FIELD		|slideid	|t_id		|	|NOT NULL	|0
FIELD		|slideshowid	|t_id		|	|NOT NULL	|0			|1|slideshows
FIELD		|screenid	|t_id		|	|NOT NULL	|0			|2|screens
FIELD		|step		|t_integer	|'0'	|NOT NULL	|0
FIELD		|delay		|t_varchar(32)	|'0'	|NOT NULL	|0
INDEX		|1		|slideshowid
INDEX		|2		|screenid

TABLE|drules|druleid|ZBX_DATA
FIELD		|druleid	|t_id		|	|NOT NULL	|0
FIELD		|proxy_hostid	|t_id		|	|NULL		|0			|1|hosts	|hostid		|RESTRICT
FIELD		|name		|t_varchar(255)	|''	|NOT NULL	|ZBX_PROXY
FIELD		|iprange	|t_varchar(2048)|''	|NOT NULL	|ZBX_PROXY
FIELD		|delay		|t_varchar(255)	|'1h'	|NOT NULL	|ZBX_PROXY
FIELD		|nextcheck	|t_integer	|'0'	|NOT NULL	|ZBX_NODATA
FIELD		|status		|t_integer	|'0'	|NOT NULL	|0
INDEX		|1		|proxy_hostid
UNIQUE		|2		|name

TABLE|dchecks|dcheckid|ZBX_DATA
FIELD		|dcheckid	|t_id		|	|NOT NULL	|0
FIELD		|druleid	|t_id		|	|NOT NULL	|ZBX_PROXY		|1|drules
FIELD		|type		|t_integer	|'0'	|NOT NULL	|ZBX_PROXY
FIELD		|key_		|t_varchar(2048)|''	|NOT NULL	|ZBX_PROXY
FIELD		|snmp_community	|t_varchar(255)	|''	|NOT NULL	|ZBX_PROXY
FIELD		|ports		|t_varchar(255)	|'0'	|NOT NULL	|ZBX_PROXY
FIELD		|snmpv3_securityname|t_varchar(64)|''	|NOT NULL	|ZBX_PROXY
FIELD		|snmpv3_securitylevel|t_integer	|'0'	|NOT NULL	|ZBX_PROXY
FIELD		|snmpv3_authpassphrase|t_varchar(64)|''	|NOT NULL	|ZBX_PROXY
FIELD		|snmpv3_privpassphrase|t_varchar(64)|''	|NOT NULL	|ZBX_PROXY
FIELD		|uniq		|t_integer	|'0'	|NOT NULL	|ZBX_PROXY
FIELD		|snmpv3_authprotocol|t_integer	|'0'	|NOT NULL	|ZBX_PROXY
FIELD		|snmpv3_privprotocol|t_integer	|'0'	|NOT NULL	|ZBX_PROXY
FIELD		|snmpv3_contextname|t_varchar(255)|''	|NOT NULL	|ZBX_PROXY
FIELD		|host_source|t_integer	|'1'	|NOT NULL	|ZBX_PROXY
FIELD		|name_source|t_integer	|'0'	|NOT NULL	|ZBX_PROXY
INDEX		|1		|druleid,host_source,name_source

TABLE|applications|applicationid|ZBX_TEMPLATE
FIELD		|applicationid	|t_id		|	|NOT NULL	|0
FIELD		|hostid		|t_id		|	|NOT NULL	|0			|1|hosts
FIELD		|name		|t_varchar(255)	|''	|NOT NULL	|0
FIELD		|flags		|t_integer	|'0'	|NOT NULL	|0
UNIQUE		|2		|hostid,name

TABLE|httptest|httptestid|ZBX_TEMPLATE
FIELD		|httptestid	|t_id		|	|NOT NULL	|0
FIELD		|name		|t_varchar(64)	|''	|NOT NULL	|ZBX_PROXY
FIELD		|applicationid	|t_id		|	|NULL		|0			|1|applications	|		|RESTRICT
FIELD		|nextcheck	|t_integer	|'0'	|NOT NULL	|ZBX_NODATA
FIELD		|delay		|t_varchar(255)	|'1m'	|NOT NULL	|ZBX_PROXY
FIELD		|status		|t_integer	|'0'	|NOT NULL	|0
FIELD		|agent		|t_varchar(255)	|'Zabbix'|NOT NULL	|ZBX_PROXY
FIELD		|authentication	|t_integer	|'0'	|NOT NULL	|ZBX_PROXY,ZBX_NODATA
FIELD		|http_user	|t_varchar(64)	|''	|NOT NULL	|ZBX_PROXY,ZBX_NODATA
FIELD		|http_password	|t_varchar(64)	|''	|NOT NULL	|ZBX_PROXY,ZBX_NODATA
FIELD		|hostid		|t_id		|	|NOT NULL	|ZBX_PROXY		|2|hosts
FIELD		|templateid	|t_id		|	|NULL		|0			|3|httptest	|httptestid
FIELD		|http_proxy	|t_varchar(255)	|''	|NOT NULL	|ZBX_PROXY,ZBX_NODATA
FIELD		|retries	|t_integer	|'1'	|NOT NULL	|ZBX_PROXY,ZBX_NODATA
FIELD		|ssl_cert_file	|t_varchar(255)	|''	|NOT NULL	|ZBX_PROXY,ZBX_NODATA
FIELD		|ssl_key_file	|t_varchar(255)	|''	|NOT NULL	|ZBX_PROXY,ZBX_NODATA
FIELD		|ssl_key_password|t_varchar(64)	|''	|NOT NULL	|ZBX_PROXY,ZBX_NODATA
FIELD		|verify_peer	|t_integer	|'0'	|NOT NULL	|ZBX_PROXY
FIELD		|verify_host	|t_integer	|'0'	|NOT NULL	|ZBX_PROXY
INDEX		|1		|applicationid
UNIQUE		|2		|hostid,name
INDEX		|3		|status
INDEX		|4		|templateid

TABLE|httpstep|httpstepid|ZBX_TEMPLATE
FIELD		|httpstepid	|t_id		|	|NOT NULL	|0
FIELD		|httptestid	|t_id		|	|NOT NULL	|ZBX_PROXY		|1|httptest
FIELD		|name		|t_varchar(64)	|''	|NOT NULL	|ZBX_PROXY
FIELD		|no		|t_integer	|'0'	|NOT NULL	|ZBX_PROXY
FIELD		|url		|t_varchar(2048)|''	|NOT NULL	|ZBX_PROXY
FIELD		|timeout	|t_varchar(255)	|'15s'	|NOT NULL	|ZBX_PROXY
FIELD		|posts		|t_shorttext	|''	|NOT NULL	|ZBX_PROXY
FIELD		|required	|t_varchar(255)	|''	|NOT NULL	|ZBX_PROXY
FIELD		|status_codes	|t_varchar(255)	|''	|NOT NULL	|ZBX_PROXY
FIELD		|follow_redirects|t_integer	|'1'	|NOT NULL	|ZBX_PROXY
FIELD		|retrieve_mode	|t_integer	|'0'	|NOT NULL	|ZBX_PROXY
FIELD		|post_type	|t_integer	|'0'	|NOT NULL	|ZBX_PROXY
INDEX		|1		|httptestid

TABLE|interface|interfaceid|ZBX_TEMPLATE
FIELD		|interfaceid	|t_id		|	|NOT NULL	|0
FIELD		|hostid		|t_id		|	|NOT NULL	|ZBX_PROXY		|1|hosts
FIELD		|main		|t_integer	|'0'	|NOT NULL	|ZBX_PROXY
FIELD		|type		|t_integer	|'1'	|NOT NULL	|ZBX_PROXY
FIELD		|useip		|t_integer	|'1'	|NOT NULL	|ZBX_PROXY
FIELD		|ip		|t_varchar(64)	|'127.0.0.1'|NOT NULL	|ZBX_PROXY
FIELD		|dns		|t_varchar(255)	|''	|NOT NULL	|ZBX_PROXY
FIELD		|port		|t_varchar(64)	|'10050'|NOT NULL	|ZBX_PROXY
FIELD		|bulk		|t_integer	|'1'	|NOT NULL	|ZBX_PROXY
INDEX		|1		|hostid,type
INDEX		|2		|ip,dns

TABLE|valuemaps|valuemapid|ZBX_TEMPLATE
FIELD		|valuemapid	|t_id		|	|NOT NULL	|0
FIELD		|name		|t_varchar(64)	|''	|NOT NULL	|0
UNIQUE		|1		|name

TABLE|items|itemid|ZBX_TEMPLATE
FIELD		|itemid		|t_id		|	|NOT NULL	|0
FIELD		|type		|t_integer	|'0'	|NOT NULL	|ZBX_PROXY
FIELD		|snmp_community	|t_varchar(64)	|''	|NOT NULL	|ZBX_PROXY
FIELD		|snmp_oid	|t_varchar(512)	|''	|NOT NULL	|ZBX_PROXY
FIELD		|hostid		|t_id		|	|NOT NULL	|ZBX_PROXY		|1|hosts
FIELD		|name		|t_varchar(255)	|''	|NOT NULL	|0
FIELD		|key_		|t_varchar(2048)|''	|NOT NULL	|ZBX_PROXY
FIELD		|delay		|t_varchar(1024)|'0'	|NOT NULL	|ZBX_PROXY
FIELD		|history	|t_varchar(255)	|'90d'	|NOT NULL	|0
FIELD		|trends		|t_varchar(255)	|'365d'	|NOT NULL	|0
FIELD		|status		|t_integer	|'0'	|NOT NULL	|ZBX_PROXY
FIELD		|value_type	|t_integer	|'0'	|NOT NULL	|ZBX_PROXY
FIELD		|trapper_hosts	|t_varchar(255)	|''	|NOT NULL	|ZBX_PROXY
FIELD		|units		|t_varchar(255)	|''	|NOT NULL	|0
FIELD		|snmpv3_securityname|t_varchar(64)|''	|NOT NULL	|ZBX_PROXY
FIELD		|snmpv3_securitylevel|t_integer	|'0'	|NOT NULL	|ZBX_PROXY
FIELD		|snmpv3_authpassphrase|t_varchar(64)|''	|NOT NULL	|ZBX_PROXY
FIELD		|snmpv3_privpassphrase|t_varchar(64)|''	|NOT NULL	|ZBX_PROXY
FIELD		|formula	|t_varchar(255)	|''	|NOT NULL	|0
FIELD		|logtimefmt	|t_varchar(64)	|''	|NOT NULL	|ZBX_PROXY
FIELD		|templateid	|t_id		|	|NULL		|0			|2|items	|itemid
FIELD		|valuemapid	|t_id		|	|NULL		|0			|3|valuemaps	|		|RESTRICT
FIELD		|params		|t_shorttext	|''	|NOT NULL	|ZBX_PROXY
FIELD		|ipmi_sensor	|t_varchar(128)	|''	|NOT NULL	|ZBX_PROXY
FIELD		|authtype	|t_integer	|'0'	|NOT NULL	|ZBX_PROXY
FIELD		|username	|t_varchar(64)	|''	|NOT NULL	|ZBX_PROXY
FIELD		|password	|t_varchar(64)	|''	|NOT NULL	|ZBX_PROXY
FIELD		|publickey	|t_varchar(64)	|''	|NOT NULL	|ZBX_PROXY
FIELD		|privatekey	|t_varchar(64)	|''	|NOT NULL	|ZBX_PROXY
FIELD		|flags		|t_integer	|'0'	|NOT NULL	|ZBX_PROXY
FIELD		|interfaceid	|t_id		|	|NULL		|ZBX_PROXY		|4|interface	|		|RESTRICT
FIELD		|port		|t_varchar(64)	|''	|NOT NULL	|ZBX_PROXY
FIELD		|description	|t_shorttext	|''	|NOT NULL	|0
FIELD		|inventory_link	|t_integer	|'0'	|NOT NULL	|0
FIELD		|lifetime	|t_varchar(255)	|'30d'	|NOT NULL	|0
FIELD		|snmpv3_authprotocol|t_integer	|'0'	|NOT NULL	|ZBX_PROXY
FIELD		|snmpv3_privprotocol|t_integer	|'0'	|NOT NULL	|ZBX_PROXY
FIELD		|snmpv3_contextname|t_varchar(255)|''	|NOT NULL	|ZBX_PROXY
FIELD		|evaltype	|t_integer	|'0'	|NOT NULL	|0
FIELD		|jmx_endpoint	|t_varchar(255)	|''	|NOT NULL	|ZBX_PROXY
FIELD		|master_itemid	|t_id		|	|NULL		|ZBX_PROXY		|5|items	|itemid
FIELD		|timeout	|t_varchar(255)	|'3s'	|NOT NULL	|ZBX_PROXY
FIELD		|url		|t_varchar(2048)|''	|NOT NULL	|ZBX_PROXY
FIELD		|query_fields	|t_varchar(2048)|''	|NOT NULL	|ZBX_PROXY
FIELD		|posts		|t_shorttext	|''	|NOT NULL	|ZBX_PROXY
FIELD		|status_codes	|t_varchar(255)	|'200'	|NOT NULL	|ZBX_PROXY
FIELD		|follow_redirects|t_integer	|'1'	|NOT NULL	|ZBX_PROXY
FIELD		|post_type	|t_integer	|'0'	|NOT NULL	|ZBX_PROXY
FIELD		|http_proxy	|t_varchar(255)	|''	|NOT NULL	|ZBX_PROXY,ZBX_NODATA
FIELD		|headers	|t_shorttext	|''	|NOT NULL	|ZBX_PROXY
FIELD		|retrieve_mode	|t_integer	|'0'	|NOT NULL	|ZBX_PROXY
FIELD		|request_method	|t_integer	|'0'	|NOT NULL	|ZBX_PROXY
FIELD		|output_format	|t_integer	|'0'	|NOT NULL	|ZBX_PROXY
FIELD		|ssl_cert_file	|t_varchar(255)	|''	|NOT NULL	|ZBX_PROXY,ZBX_NODATA
FIELD		|ssl_key_file	|t_varchar(255)	|''	|NOT NULL	|ZBX_PROXY,ZBX_NODATA
FIELD		|ssl_key_password|t_varchar(64)	|''	|NOT NULL	|ZBX_PROXY,ZBX_NODATA
FIELD		|verify_peer	|t_integer	|'0'	|NOT NULL	|ZBX_PROXY
FIELD		|verify_host	|t_integer	|'0'	|NOT NULL	|ZBX_PROXY
FIELD		|allow_traps	|t_integer	|'0'	|NOT NULL	|ZBX_PROXY
INDEX		|1		|hostid,key_(1021)
INDEX		|3		|status
INDEX		|4		|templateid
INDEX		|5		|valuemapid
INDEX		|6		|interfaceid
INDEX		|7		|master_itemid

TABLE|httpstepitem|httpstepitemid|ZBX_TEMPLATE
FIELD		|httpstepitemid	|t_id		|	|NOT NULL	|0
FIELD		|httpstepid	|t_id		|	|NOT NULL	|ZBX_PROXY		|1|httpstep
FIELD		|itemid		|t_id		|	|NOT NULL	|ZBX_PROXY		|2|items
FIELD		|type		|t_integer	|'0'	|NOT NULL	|ZBX_PROXY
UNIQUE		|1		|httpstepid,itemid
INDEX		|2		|itemid

TABLE|httptestitem|httptestitemid|ZBX_TEMPLATE
FIELD		|httptestitemid	|t_id		|	|NOT NULL	|0
FIELD		|httptestid	|t_id		|	|NOT NULL	|ZBX_PROXY		|1|httptest
FIELD		|itemid		|t_id		|	|NOT NULL	|ZBX_PROXY		|2|items
FIELD		|type		|t_integer	|'0'	|NOT NULL	|ZBX_PROXY
UNIQUE		|1		|httptestid,itemid
INDEX		|2		|itemid

TABLE|media_type|mediatypeid|ZBX_DATA
FIELD		|mediatypeid	|t_id		|	|NOT NULL	|0
FIELD		|type		|t_integer	|'0'	|NOT NULL	|0
FIELD		|name		|t_varchar(100)	|''	|NOT NULL	|0
FIELD		|smtp_server	|t_varchar(255)	|''	|NOT NULL	|0
FIELD		|smtp_helo	|t_varchar(255)	|''	|NOT NULL	|0
FIELD		|smtp_email	|t_varchar(255)	|''	|NOT NULL	|0
FIELD		|exec_path	|t_varchar(255)	|''	|NOT NULL	|0
FIELD		|gsm_modem	|t_varchar(255)	|''	|NOT NULL	|0
FIELD		|username	|t_varchar(255)	|''	|NOT NULL	|0
FIELD		|passwd		|t_varchar(255)	|''	|NOT NULL	|0
FIELD		|status		|t_integer	|'0'	|NOT NULL	|0
FIELD		|smtp_port	|t_integer	|'25'	|NOT NULL	|0
FIELD		|smtp_security	|t_integer	|'0'	|NOT NULL	|0
FIELD		|smtp_verify_peer|t_integer	|'0'	|NOT NULL	|0
FIELD		|smtp_verify_host|t_integer	|'0'	|NOT NULL	|0
FIELD		|smtp_authentication|t_integer	|'0'	|NOT NULL	|0
FIELD		|exec_params	|t_varchar(255)	|''	|NOT NULL	|0
FIELD		|maxsessions	|t_integer	|'1'	|NOT NULL	|0
FIELD		|maxattempts	|t_integer	|'3'	|NOT NULL	|0
FIELD		|attempt_interval|t_varchar(32)	|'10s'	|NOT NULL	|0
FIELD		|content_type	|t_integer	|'1'	|NOT NULL	|0
FIELD		|script		|t_shorttext	|''	|NOT NULL	|0
FIELD		|timeout	|t_varchar(32)	|'30s'	|NOT NULL	|0
FIELD		|process_tags	|t_integer	|'0'	|NOT NULL	|0
FIELD		|show_event_menu|t_integer	|'0'	|NOT NULL	|0
FIELD		|event_menu_url	|t_varchar(2048)|''	|NOT NULL	|0
FIELD		|event_menu_name|t_varchar(255)	|''	|NOT NULL	|0
FIELD		|description	|t_shorttext	|''	|NOT NULL	|0
UNIQUE		|1		|name

TABLE|media_type_param|mediatype_paramid|ZBX_DATA
FIELD		|mediatype_paramid|t_id		|	|NOT NULL	|0
FIELD		|mediatypeid	|t_id		|	|NOT NULL	|0			|1|media_type
FIELD		|name		|t_varchar(255)	|''	|NOT NULL	|0
FIELD		|value		|t_varchar(2048)|''	|NOT NULL	|0
INDEX		|1		|mediatypeid

TABLE|usrgrp|usrgrpid|ZBX_DATA
FIELD		|usrgrpid	|t_id		|	|NOT NULL	|0
FIELD		|name		|t_varchar(64)	|''	|NOT NULL	|0
FIELD		|gui_access	|t_integer	|'0'	|NOT NULL	|0
FIELD		|users_status	|t_integer	|'0'	|NOT NULL	|0
FIELD		|debug_mode	|t_integer	|'0'	|NOT NULL	|0
UNIQUE		|1		|name

TABLE|users_groups|id|ZBX_DATA
FIELD		|id		|t_id		|	|NOT NULL	|0
FIELD		|usrgrpid	|t_id		|	|NOT NULL	|0			|1|usrgrp
FIELD		|userid		|t_id		|	|NOT NULL	|0			|2|users
UNIQUE		|1		|usrgrpid,userid
INDEX		|2		|userid

TABLE|scripts|scriptid|ZBX_DATA
FIELD		|scriptid	|t_id		|	|NOT NULL	|0
FIELD		|name		|t_varchar(255)	|''	|NOT NULL	|0
FIELD		|command	|t_varchar(255)	|''	|NOT NULL	|0
FIELD		|host_access	|t_integer	|'2'	|NOT NULL	|0
FIELD		|usrgrpid	|t_id		|	|NULL		|0			|1|usrgrp	|		|RESTRICT
FIELD		|groupid	|t_id		|	|NULL		|0			|2|hstgrp	|		|RESTRICT
FIELD		|description	|t_shorttext	|''	|NOT NULL	|0
FIELD		|confirmation	|t_varchar(255)	|''	|NOT NULL	|0
FIELD		|type		|t_integer	|'0'	|NOT NULL	|0
FIELD		|execute_on	|t_integer	|'2'	|NOT NULL	|0
INDEX		|1		|usrgrpid
INDEX		|2		|groupid
UNIQUE		|3		|name

TABLE|actions|actionid|ZBX_DATA
FIELD		|actionid	|t_id		|	|NOT NULL	|0
FIELD		|name		|t_varchar(255)	|''	|NOT NULL	|0
FIELD		|eventsource	|t_integer	|'0'	|NOT NULL	|0
FIELD		|evaltype	|t_integer	|'0'	|NOT NULL	|0
FIELD		|status		|t_integer	|'0'	|NOT NULL	|0
FIELD		|esc_period	|t_varchar(255)	|'1h'	|NOT NULL	|0
FIELD		|def_shortdata	|t_varchar(255)	|''	|NOT NULL	|0
FIELD		|def_longdata	|t_shorttext	|''	|NOT NULL	|0
FIELD		|r_shortdata	|t_varchar(255)	|''	|NOT NULL	|0
FIELD		|r_longdata	|t_shorttext	|''	|NOT NULL	|0
FIELD		|formula	|t_varchar(255)	|''	|NOT NULL	|0
FIELD		|pause_suppressed|t_integer	|'1'	|NOT NULL	|0
FIELD		|ack_shortdata	|t_varchar(255)	|''	|NOT NULL	|0
FIELD		|ack_longdata	|t_shorttext	|''	|NOT NULL	|0
INDEX		|1		|eventsource,status
UNIQUE		|2		|name

TABLE|operations|operationid|ZBX_DATA
FIELD		|operationid	|t_id		|	|NOT NULL	|0
FIELD		|actionid	|t_id		|	|NOT NULL	|0			|1|actions
FIELD		|operationtype	|t_integer	|'0'	|NOT NULL	|0
FIELD		|esc_period	|t_varchar(255)	|'0'	|NOT NULL	|0
FIELD		|esc_step_from	|t_integer	|'1'	|NOT NULL	|0
FIELD		|esc_step_to	|t_integer	|'1'	|NOT NULL	|0
FIELD		|evaltype	|t_integer	|'0'	|NOT NULL	|0
FIELD		|recovery	|t_integer	|'0'	|NOT NULL	|0
INDEX		|1		|actionid

TABLE|opmessage|operationid|ZBX_DATA
FIELD		|operationid	|t_id		|	|NOT NULL	|0			|1|operations
FIELD		|default_msg	|t_integer	|'0'	|NOT NULL	|0
FIELD		|subject	|t_varchar(255)	|''	|NOT NULL	|0
FIELD		|message	|t_shorttext	|''	|NOT NULL	|0
FIELD		|mediatypeid	|t_id		|	|NULL		|0			|2|media_type	|		|RESTRICT
INDEX		|1		|mediatypeid

TABLE|opmessage_grp|opmessage_grpid|ZBX_DATA
FIELD		|opmessage_grpid|t_id		|	|NOT NULL	|0
FIELD		|operationid	|t_id		|	|NOT NULL	|0			|1|operations
FIELD		|usrgrpid	|t_id		|	|NOT NULL	|0			|2|usrgrp	|		|RESTRICT
UNIQUE		|1		|operationid,usrgrpid
INDEX		|2		|usrgrpid

TABLE|opmessage_usr|opmessage_usrid|ZBX_DATA
FIELD		|opmessage_usrid|t_id		|	|NOT NULL	|0
FIELD		|operationid	|t_id		|	|NOT NULL	|0			|1|operations
FIELD		|userid		|t_id		|	|NOT NULL	|0			|2|users	|		|RESTRICT
UNIQUE		|1		|operationid,userid
INDEX		|2		|userid

TABLE|opcommand|operationid|ZBX_DATA
FIELD		|operationid	|t_id		|	|NOT NULL	|0			|1|operations
FIELD		|type		|t_integer	|'0'	|NOT NULL	|0
FIELD		|scriptid	|t_id		|	|NULL		|0			|2|scripts	|		|RESTRICT
FIELD		|execute_on	|t_integer	|'0'	|NOT NULL	|0
FIELD		|port		|t_varchar(64)	|''	|NOT NULL	|0
FIELD		|authtype	|t_integer	|'0'	|NOT NULL	|0
FIELD		|username	|t_varchar(64)	|''	|NOT NULL	|0
FIELD		|password	|t_varchar(64)	|''	|NOT NULL	|0
FIELD		|publickey	|t_varchar(64)	|''	|NOT NULL	|0
FIELD		|privatekey	|t_varchar(64)	|''	|NOT NULL	|0
FIELD		|command	|t_shorttext	|''	|NOT NULL	|0
INDEX		|1		|scriptid

TABLE|opcommand_hst|opcommand_hstid|ZBX_DATA
FIELD		|opcommand_hstid|t_id		|	|NOT NULL	|0
FIELD		|operationid	|t_id		|	|NOT NULL	|0			|1|operations
FIELD		|hostid		|t_id		|	|NULL		|0			|2|hosts	|		|RESTRICT
INDEX		|1		|operationid
INDEX		|2		|hostid

TABLE|opcommand_grp|opcommand_grpid|ZBX_DATA
FIELD		|opcommand_grpid|t_id		|	|NOT NULL	|0
FIELD		|operationid	|t_id		|	|NOT NULL	|0			|1|operations
FIELD		|groupid	|t_id		|	|NOT NULL	|0			|2|hstgrp	|		|RESTRICT
INDEX		|1		|operationid
INDEX		|2		|groupid

TABLE|opgroup|opgroupid|ZBX_DATA
FIELD		|opgroupid	|t_id		|	|NOT NULL	|0
FIELD		|operationid	|t_id		|	|NOT NULL	|0			|1|operations
FIELD		|groupid	|t_id		|	|NOT NULL	|0			|2|hstgrp	|		|RESTRICT
UNIQUE		|1		|operationid,groupid
INDEX		|2		|groupid

TABLE|optemplate|optemplateid|ZBX_TEMPLATE
FIELD		|optemplateid	|t_id		|	|NOT NULL	|0
FIELD		|operationid	|t_id		|	|NOT NULL	|0			|1|operations
FIELD		|templateid	|t_id		|	|NOT NULL	|0			|2|hosts	|hostid		|RESTRICT
UNIQUE		|1		|operationid,templateid
INDEX		|2		|templateid

TABLE|opconditions|opconditionid|ZBX_DATA
FIELD		|opconditionid	|t_id		|	|NOT NULL	|0
FIELD		|operationid	|t_id		|	|NOT NULL	|0			|1|operations
FIELD		|conditiontype	|t_integer	|'0'	|NOT NULL	|0
FIELD		|operator	|t_integer	|'0'	|NOT NULL	|0
FIELD		|value		|t_varchar(255)	|''	|NOT NULL	|0
INDEX		|1		|operationid

TABLE|conditions|conditionid|ZBX_DATA
FIELD		|conditionid	|t_id		|	|NOT NULL	|0
FIELD		|actionid	|t_id		|	|NOT NULL	|0			|1|actions
FIELD		|conditiontype	|t_integer	|'0'	|NOT NULL	|0
FIELD		|operator	|t_integer	|'0'	|NOT NULL	|0
FIELD		|value		|t_varchar(255)	|''	|NOT NULL	|0
FIELD		|value2		|t_varchar(255)	|''	|NOT NULL	|0
INDEX		|1		|actionid

TABLE|config|configid|ZBX_DATA
FIELD		|configid	|t_id		|	|NOT NULL	|0
FIELD		|refresh_unsupported|t_varchar(32)|'10m'	|NOT NULL	|ZBX_PROXY
FIELD		|work_period	|t_varchar(255)	|'1-5,09:00-18:00'|NOT NULL|0
FIELD		|alert_usrgrpid	|t_id		|	|NULL		|0			|1|usrgrp	|usrgrpid	|RESTRICT
FIELD		|default_theme	|t_varchar(128)	|'blue-theme'|NOT NULL	|ZBX_NODATA
FIELD		|authentication_type|t_integer	|'0'	|NOT NULL	|ZBX_NODATA
FIELD		|ldap_host	|t_varchar(255)	|''	|NOT NULL	|ZBX_NODATA
FIELD		|ldap_port	|t_integer	|389	|NOT NULL	|ZBX_NODATA
FIELD		|ldap_base_dn	|t_varchar(255)	|''	|NOT NULL	|ZBX_NODATA
FIELD		|ldap_bind_dn	|t_varchar(255)	|''	|NOT NULL	|ZBX_NODATA
FIELD		|ldap_bind_password|t_varchar(128)|''	|NOT NULL	|ZBX_NODATA
FIELD		|ldap_search_attribute|t_varchar(128)|''|NOT NULL	|ZBX_NODATA
FIELD		|dropdown_first_entry|t_integer	|'1'	|NOT NULL	|ZBX_NODATA
FIELD		|dropdown_first_remember|t_integer|'1'	|NOT NULL	|ZBX_NODATA
FIELD		|discovery_groupid|t_id		|	|NOT NULL	|ZBX_PROXY		|2|hstgrp	|groupid	|RESTRICT
FIELD		|max_in_table	|t_integer	|'50'	|NOT NULL	|ZBX_NODATA
FIELD		|search_limit	|t_integer	|'1000'	|NOT NULL	|ZBX_NODATA
FIELD		|severity_color_0|t_varchar(6)	|'97AAB3'|NOT NULL	|ZBX_NODATA
FIELD		|severity_color_1|t_varchar(6)	|'7499FF'|NOT NULL	|ZBX_NODATA
FIELD		|severity_color_2|t_varchar(6)	|'FFC859'|NOT NULL	|ZBX_NODATA
FIELD		|severity_color_3|t_varchar(6)	|'FFA059'|NOT NULL	|ZBX_NODATA
FIELD		|severity_color_4|t_varchar(6)	|'E97659'|NOT NULL	|ZBX_NODATA
FIELD		|severity_color_5|t_varchar(6)	|'E45959'|NOT NULL	|ZBX_NODATA
FIELD		|severity_name_0|t_varchar(32)	|'Not classified'|NOT NULL|ZBX_NODATA
FIELD		|severity_name_1|t_varchar(32)	|'Information'|NOT NULL	|ZBX_NODATA
FIELD		|severity_name_2|t_varchar(32)	|'Warning'|NOT NULL	|ZBX_NODATA
FIELD		|severity_name_3|t_varchar(32)	|'Average'|NOT NULL	|ZBX_NODATA
FIELD		|severity_name_4|t_varchar(32)	|'High'	|NOT NULL	|ZBX_NODATA
FIELD		|severity_name_5|t_varchar(32)	|'Disaster'|NOT NULL	|ZBX_NODATA
FIELD		|ok_period	|t_varchar(32)	|'5m'	|NOT NULL	|ZBX_NODATA
FIELD		|blink_period	|t_varchar(32)	|'2m'	|NOT NULL	|ZBX_NODATA
FIELD		|problem_unack_color|t_varchar(6)|'CC0000'|NOT NULL	|ZBX_NODATA
FIELD		|problem_ack_color|t_varchar(6)	|'CC0000'|NOT NULL	|ZBX_NODATA
FIELD		|ok_unack_color	|t_varchar(6)	|'009900'|NOT NULL	|ZBX_NODATA
FIELD		|ok_ack_color	|t_varchar(6)	|'009900'|NOT NULL	|ZBX_NODATA
FIELD		|problem_unack_style|t_integer	|'1'	|NOT NULL	|ZBX_NODATA
FIELD		|problem_ack_style|t_integer	|'1'	|NOT NULL	|ZBX_NODATA
FIELD		|ok_unack_style	|t_integer	|'1'	|NOT NULL	|ZBX_NODATA
FIELD		|ok_ack_style	|t_integer	|'1'	|NOT NULL	|ZBX_NODATA
FIELD		|snmptrap_logging|t_integer	|'1'	|NOT NULL	|ZBX_PROXY,ZBX_NODATA
FIELD		|server_check_interval|t_integer|'10'	|NOT NULL	|ZBX_NODATA
FIELD		|hk_events_mode	|t_integer	|'1'	|NOT NULL	|ZBX_NODATA
FIELD		|hk_events_trigger|t_varchar(32)|'365d'	|NOT NULL	|ZBX_NODATA
FIELD		|hk_events_internal|t_varchar(32)|'1d'	|NOT NULL	|ZBX_NODATA
FIELD		|hk_events_discovery|t_varchar(32)|'1d'	|NOT NULL	|ZBX_NODATA
FIELD		|hk_events_autoreg|t_varchar(32)|'1d'	|NOT NULL	|ZBX_NODATA
FIELD		|hk_services_mode|t_integer	|'1'	|NOT NULL	|ZBX_NODATA
FIELD		|hk_services	|t_varchar(32)	|'365d'	|NOT NULL	|ZBX_NODATA
FIELD		|hk_audit_mode	|t_integer	|'1'	|NOT NULL	|ZBX_NODATA
FIELD		|hk_audit	|t_varchar(32)	|'365d'	|NOT NULL	|ZBX_NODATA
FIELD		|hk_sessions_mode|t_integer	|'1'	|NOT NULL	|ZBX_NODATA
FIELD		|hk_sessions	|t_varchar(32)	|'365d'	|NOT NULL	|ZBX_NODATA
FIELD		|hk_history_mode|t_integer	|'1'	|NOT NULL	|ZBX_NODATA
FIELD		|hk_history_global|t_integer	|'0'	|NOT NULL	|ZBX_NODATA
FIELD		|hk_history	|t_varchar(32)	|'90d'	|NOT NULL	|ZBX_NODATA
FIELD		|hk_trends_mode	|t_integer	|'1'	|NOT NULL	|ZBX_NODATA
FIELD		|hk_trends_global|t_integer	|'0'	|NOT NULL	|ZBX_NODATA
FIELD		|hk_trends	|t_varchar(32)	|'365d'	|NOT NULL	|ZBX_NODATA
FIELD		|default_inventory_mode|t_integer|'-1'	|NOT NULL	|ZBX_NODATA
FIELD		|custom_color	|t_integer	|'0'	|NOT NULL	|ZBX_NODATA
FIELD		|http_auth_enabled	|t_integer	|'0'	|NOT NULL	|ZBX_NODATA
FIELD		|http_login_form	|t_integer	|'0'	|NOT NULL	|ZBX_NODATA
FIELD		|http_strip_domains	|t_varchar(2048)|''	|NOT NULL	|ZBX_NODATA
FIELD		|http_case_sensitive	|t_integer	|'1'	|NOT NULL	|ZBX_NODATA
FIELD		|ldap_configured		|t_integer		|'0'	|NOT NULL	|ZBX_NODATA
FIELD		|ldap_case_sensitive	|t_integer	|'1'	|NOT NULL	|ZBX_NODATA
FIELD		|db_extension	|t_varchar(32)	|''	|NOT NULL	|ZBX_NODATA
FIELD		|autoreg_tls_accept	|t_integer	|'1'	|NOT NULL	|ZBX_PROXY,ZBX_NODATA
INDEX		|1		|alert_usrgrpid
INDEX		|2		|discovery_groupid

TABLE|triggers|triggerid|ZBX_TEMPLATE
FIELD		|triggerid	|t_id		|	|NOT NULL	|0
FIELD		|expression	|t_varchar(2048)|''	|NOT NULL	|0
FIELD		|description	|t_varchar(255)	|''	|NOT NULL	|0
FIELD		|url		|t_varchar(255)	|''	|NOT NULL	|0
FIELD		|status		|t_integer	|'0'	|NOT NULL	|0
FIELD		|value		|t_integer	|'0'	|NOT NULL	|ZBX_NODATA
FIELD		|priority	|t_integer	|'0'	|NOT NULL	|0
FIELD		|lastchange	|t_integer	|'0'	|NOT NULL	|ZBX_NODATA
FIELD		|comments	|t_shorttext	|''	|NOT NULL	|0
FIELD		|error		|t_varchar(2048)|''	|NOT NULL	|ZBX_NODATA
FIELD		|templateid	|t_id		|	|NULL		|0			|1|triggers	|triggerid
FIELD		|type		|t_integer	|'0'	|NOT NULL	|0
FIELD		|state		|t_integer	|'0'	|NOT NULL	|ZBX_NODATA
FIELD		|flags		|t_integer	|'0'	|NOT NULL	|0
FIELD		|recovery_mode	|t_integer	|'0'	|NOT NULL	|0
FIELD		|recovery_expression|t_varchar(2048)|''	|NOT NULL	|0
FIELD		|correlation_mode|t_integer	|'0'	|NOT NULL	|0
FIELD		|correlation_tag|t_varchar(255)	|''	|NOT NULL	|0
FIELD		|manual_close	|t_integer	|'0'	|NOT NULL	|0
FIELD		|opdata		|t_varchar(255)	|''	|NOT NULL	|0
INDEX		|1		|status
INDEX		|2		|value,lastchange
INDEX		|3		|templateid

TABLE|trigger_depends|triggerdepid|ZBX_TEMPLATE
FIELD		|triggerdepid	|t_id		|	|NOT NULL	|0
FIELD		|triggerid_down	|t_id		|	|NOT NULL	|0			|1|triggers	|triggerid
FIELD		|triggerid_up	|t_id		|	|NOT NULL	|0			|2|triggers	|triggerid
UNIQUE		|1		|triggerid_down,triggerid_up
INDEX		|2		|triggerid_up

TABLE|functions|functionid|ZBX_TEMPLATE
FIELD		|functionid	|t_id		|	|NOT NULL	|0
FIELD		|itemid		|t_id		|	|NOT NULL	|0			|1|items
FIELD		|triggerid	|t_id		|	|NOT NULL	|0			|2|triggers
FIELD		|name		|t_varchar(12)	|''	|NOT NULL	|0
FIELD		|parameter	|t_varchar(255)	|'0'	|NOT NULL	|0
INDEX		|1		|triggerid
INDEX		|2		|itemid,name,parameter

TABLE|graphs|graphid|ZBX_TEMPLATE
FIELD		|graphid	|t_id		|	|NOT NULL	|0
FIELD		|name		|t_varchar(128)	|''	|NOT NULL	|0
FIELD		|width		|t_integer	|'900'	|NOT NULL	|0
FIELD		|height		|t_integer	|'200'	|NOT NULL	|0
FIELD		|yaxismin	|t_double	|'0'	|NOT NULL	|0
FIELD		|yaxismax	|t_double	|'100'	|NOT NULL	|0
FIELD		|templateid	|t_id		|	|NULL		|0			|1|graphs	|graphid
FIELD		|show_work_period|t_integer	|'1'	|NOT NULL	|0
FIELD		|show_triggers	|t_integer	|'1'	|NOT NULL	|0
FIELD		|graphtype	|t_integer	|'0'	|NOT NULL	|0
FIELD		|show_legend	|t_integer	|'1'	|NOT NULL	|0
FIELD		|show_3d	|t_integer	|'0'	|NOT NULL	|0
FIELD		|percent_left	|t_double	|'0'	|NOT NULL	|0
FIELD		|percent_right	|t_double	|'0'	|NOT NULL	|0
FIELD		|ymin_type	|t_integer	|'0'	|NOT NULL	|0
FIELD		|ymax_type	|t_integer	|'0'	|NOT NULL	|0
FIELD		|ymin_itemid	|t_id		|	|NULL		|0			|2|items	|itemid		|RESTRICT
FIELD		|ymax_itemid	|t_id		|	|NULL		|0			|3|items	|itemid		|RESTRICT
FIELD		|flags		|t_integer	|'0'	|NOT NULL	|0
INDEX		|1		|name
INDEX		|2		|templateid
INDEX		|3		|ymin_itemid
INDEX		|4		|ymax_itemid

TABLE|graphs_items|gitemid|ZBX_TEMPLATE
FIELD		|gitemid	|t_id		|	|NOT NULL	|0
FIELD		|graphid	|t_id		|	|NOT NULL	|0			|1|graphs
FIELD		|itemid		|t_id		|	|NOT NULL	|0			|2|items
FIELD		|drawtype	|t_integer	|'0'	|NOT NULL	|0
FIELD		|sortorder	|t_integer	|'0'	|NOT NULL	|0
FIELD		|color		|t_varchar(6)	|'009600'|NOT NULL	|0
FIELD		|yaxisside	|t_integer	|'0'	|NOT NULL	|0
FIELD		|calc_fnc	|t_integer	|'2'	|NOT NULL	|0
FIELD		|type		|t_integer	|'0'	|NOT NULL	|0
INDEX		|1		|itemid
INDEX		|2		|graphid

TABLE|graph_theme|graphthemeid|ZBX_DATA
FIELD		|graphthemeid	|t_id		|	|NOT NULL	|0
FIELD		|theme		|t_varchar(64)	|''	|NOT NULL	|0
FIELD		|backgroundcolor|t_varchar(6)	|''	|NOT NULL	|0
FIELD		|graphcolor	|t_varchar(6)	|''	|NOT NULL	|0
FIELD		|gridcolor	|t_varchar(6)	|''	|NOT NULL	|0
FIELD		|maingridcolor	|t_varchar(6)	|''	|NOT NULL	|0
FIELD		|gridbordercolor|t_varchar(6)	|''	|NOT NULL	|0
FIELD		|textcolor	|t_varchar(6)	|''	|NOT NULL	|0
FIELD		|highlightcolor	|t_varchar(6)	|''	|NOT NULL	|0
FIELD		|leftpercentilecolor|t_varchar(6)|''	|NOT NULL	|0
FIELD		|rightpercentilecolor|t_varchar(6)|''	|NOT NULL	|0
FIELD		|nonworktimecolor|t_varchar(6)	|''	|NOT NULL	|0
FIELD		|colorpalette	|t_varchar(255)	|''	|NOT NULL	|0
UNIQUE		|1		|theme

TABLE|globalmacro|globalmacroid|ZBX_DATA
FIELD		|globalmacroid	|t_id		|	|NOT NULL	|0
FIELD		|macro		|t_varchar(255)	|''	|NOT NULL	|ZBX_PROXY
FIELD		|value		|t_varchar(255)	|''	|NOT NULL	|ZBX_PROXY
FIELD		|description	|t_shorttext	|''	|NOT NULL	|0
UNIQUE		|1		|macro

TABLE|hostmacro|hostmacroid|ZBX_TEMPLATE
FIELD		|hostmacroid	|t_id		|	|NOT NULL	|0
FIELD		|hostid		|t_id		|	|NOT NULL	|ZBX_PROXY		|1|hosts
FIELD		|macro		|t_varchar(255)	|''	|NOT NULL	|ZBX_PROXY
FIELD		|value		|t_varchar(255)	|''	|NOT NULL	|ZBX_PROXY
FIELD		|description	|t_shorttext	|''	|NOT NULL	|0
UNIQUE		|1		|hostid,macro

TABLE|hosts_groups|hostgroupid|ZBX_TEMPLATE
FIELD		|hostgroupid	|t_id		|	|NOT NULL	|0
FIELD		|hostid		|t_id		|	|NOT NULL	|0			|1|hosts
FIELD		|groupid	|t_id		|	|NOT NULL	|0			|2|hstgrp
UNIQUE		|1		|hostid,groupid
INDEX		|2		|groupid

TABLE|hosts_templates|hosttemplateid|ZBX_TEMPLATE
FIELD		|hosttemplateid	|t_id		|	|NOT NULL	|0
FIELD		|hostid		|t_id		|	|NOT NULL	|ZBX_PROXY		|1|hosts
FIELD		|templateid	|t_id		|	|NOT NULL	|ZBX_PROXY		|2|hosts	|hostid
UNIQUE		|1		|hostid,templateid
INDEX		|2		|templateid

TABLE|items_applications|itemappid|ZBX_TEMPLATE
FIELD		|itemappid	|t_id		|	|NOT NULL	|0
FIELD		|applicationid	|t_id		|	|NOT NULL	|0			|1|applications
FIELD		|itemid		|t_id		|	|NOT NULL	|0			|2|items
UNIQUE		|1		|applicationid,itemid
INDEX		|2		|itemid

TABLE|mappings|mappingid|ZBX_TEMPLATE
FIELD		|mappingid	|t_id		|	|NOT NULL	|0
FIELD		|valuemapid	|t_id		|	|NOT NULL	|0			|1|valuemaps
FIELD		|value		|t_varchar(64)	|''	|NOT NULL	|0
FIELD		|newvalue	|t_varchar(64)	|''	|NOT NULL	|0
INDEX		|1		|valuemapid

TABLE|media|mediaid|ZBX_DATA
FIELD		|mediaid	|t_id		|	|NOT NULL	|0
FIELD		|userid		|t_id		|	|NOT NULL	|0			|1|users
FIELD		|mediatypeid	|t_id		|	|NOT NULL	|0			|2|media_type
FIELD		|sendto		|t_varchar(1024)|''	|NOT NULL	|0
FIELD		|active		|t_integer	|'0'	|NOT NULL	|0
FIELD		|severity	|t_integer	|'63'	|NOT NULL	|0
FIELD		|period		|t_varchar(1024)|'1-7,00:00-24:00'|NOT NULL|0
INDEX		|1		|userid
INDEX		|2		|mediatypeid

TABLE|rights|rightid|ZBX_DATA
FIELD		|rightid	|t_id		|	|NOT NULL	|0
FIELD		|groupid	|t_id		|	|NOT NULL	|0			|1|usrgrp	|usrgrpid
FIELD		|permission	|t_integer	|'0'	|NOT NULL	|0
FIELD		|id		|t_id		|	|NOT NULL	|0			|2|hstgrp	|groupid
INDEX		|1		|groupid
INDEX		|2		|id

TABLE|services|serviceid|ZBX_DATA
FIELD		|serviceid	|t_id		|	|NOT NULL	|0
FIELD		|name		|t_varchar(128)	|''	|NOT NULL	|0
FIELD		|status		|t_integer	|'0'	|NOT NULL	|0
FIELD		|algorithm	|t_integer	|'0'	|NOT NULL	|0
FIELD		|triggerid	|t_id		|	|NULL		|0			|1|triggers
FIELD		|showsla	|t_integer	|'0'	|NOT NULL	|0
FIELD		|goodsla	|t_double	|'99.9'	|NOT NULL	|0
FIELD		|sortorder	|t_integer	|'0'	|NOT NULL	|0
INDEX		|1		|triggerid

TABLE|services_links|linkid|ZBX_DATA
FIELD		|linkid		|t_id		|	|NOT NULL	|0
FIELD		|serviceupid	|t_id		|	|NOT NULL	|0			|1|services	|serviceid
FIELD		|servicedownid	|t_id		|	|NOT NULL	|0			|2|services	|serviceid
FIELD		|soft		|t_integer	|'0'	|NOT NULL	|0
INDEX		|1		|servicedownid
UNIQUE		|2		|serviceupid,servicedownid

TABLE|services_times|timeid|ZBX_DATA
FIELD		|timeid		|t_id		|	|NOT NULL	|0
FIELD		|serviceid	|t_id		|	|NOT NULL	|0			|1|services
FIELD		|type		|t_integer	|'0'	|NOT NULL	|0
FIELD		|ts_from	|t_integer	|'0'	|NOT NULL	|0
FIELD		|ts_to		|t_integer	|'0'	|NOT NULL	|0
FIELD		|note		|t_varchar(255)	|''	|NOT NULL	|0
INDEX		|1		|serviceid,type,ts_from,ts_to

TABLE|icon_map|iconmapid|ZBX_DATA
FIELD		|iconmapid	|t_id		|	|NOT NULL	|0
FIELD		|name		|t_varchar(64)	|''	|NOT NULL	|0
FIELD		|default_iconid	|t_id		|	|NOT NULL	|0			|1|images	|imageid	|RESTRICT
UNIQUE		|1		|name
INDEX		|2		|default_iconid

TABLE|icon_mapping|iconmappingid|ZBX_DATA
FIELD		|iconmappingid	|t_id		|	|NOT NULL	|0
FIELD		|iconmapid	|t_id		|	|NOT NULL	|0			|1|icon_map
FIELD		|iconid		|t_id		|	|NOT NULL	|0			|2|images	|imageid	|RESTRICT
FIELD		|inventory_link	|t_integer	|'0'	|NOT NULL	|0
FIELD		|expression	|t_varchar(64)	|''	|NOT NULL	|0
FIELD		|sortorder	|t_integer	|'0'	|NOT NULL	|0
INDEX		|1		|iconmapid
INDEX		|2		|iconid

TABLE|sysmaps|sysmapid|ZBX_TEMPLATE
FIELD		|sysmapid	|t_id		|	|NOT NULL	|0
FIELD		|name		|t_varchar(128)	|''	|NOT NULL	|0
FIELD		|width		|t_integer	|'600'	|NOT NULL	|0
FIELD		|height		|t_integer	|'400'	|NOT NULL	|0
FIELD		|backgroundid	|t_id		|	|NULL		|0			|1|images	|imageid	|RESTRICT
FIELD		|label_type	|t_integer	|'2'	|NOT NULL	|0
FIELD		|label_location	|t_integer	|'0'	|NOT NULL	|0
FIELD		|highlight	|t_integer	|'1'	|NOT NULL	|0
FIELD		|expandproblem	|t_integer	|'1'	|NOT NULL	|0
FIELD		|markelements	|t_integer	|'0'	|NOT NULL	|0
FIELD		|show_unack	|t_integer	|'0'	|NOT NULL	|0
FIELD		|grid_size	|t_integer	|'50'	|NOT NULL	|0
FIELD		|grid_show	|t_integer	|'1'	|NOT NULL	|0
FIELD		|grid_align	|t_integer	|'1'	|NOT NULL	|0
FIELD		|label_format	|t_integer	|'0'	|NOT NULL	|0
FIELD		|label_type_host|t_integer	|'2'	|NOT NULL	|0
FIELD		|label_type_hostgroup|t_integer	|'2'	|NOT NULL	|0
FIELD		|label_type_trigger|t_integer	|'2'	|NOT NULL	|0
FIELD		|label_type_map|t_integer	|'2'	|NOT NULL	|0
FIELD		|label_type_image|t_integer	|'2'	|NOT NULL	|0
FIELD		|label_string_host|t_varchar(255)|''	|NOT NULL	|0
FIELD		|label_string_hostgroup|t_varchar(255)|''|NOT NULL	|0
FIELD		|label_string_trigger|t_varchar(255)|''	|NOT NULL	|0
FIELD		|label_string_map|t_varchar(255)|''	|NOT NULL	|0
FIELD		|label_string_image|t_varchar(255)|''	|NOT NULL	|0
FIELD		|iconmapid	|t_id		|	|NULL		|0			|2|icon_map	|		|RESTRICT
FIELD		|expand_macros	|t_integer	|'0'	|NOT NULL	|0
FIELD		|severity_min	|t_integer	|'0'	|NOT NULL	|0
FIELD		|userid		|t_id		|	|NOT NULL	|0			|3|users	|		|RESTRICT
FIELD		|private	|t_integer	|'1'	|NOT NULL	|0
FIELD		|show_suppressed|t_integer	|'0'	|NOT NULL	|0
UNIQUE		|1		|name
INDEX		|2		|backgroundid
INDEX		|3		|iconmapid

TABLE|sysmaps_elements|selementid|ZBX_TEMPLATE
FIELD		|selementid	|t_id		|	|NOT NULL	|0
FIELD		|sysmapid	|t_id		|	|NOT NULL	|0			|1|sysmaps
FIELD		|elementid	|t_id		|'0'	|NOT NULL	|0
FIELD		|elementtype	|t_integer	|'0'	|NOT NULL	|0
FIELD		|iconid_off	|t_id		|	|NULL		|0			|2|images	|imageid	|RESTRICT
FIELD		|iconid_on	|t_id		|	|NULL		|0			|3|images	|imageid	|RESTRICT
FIELD		|label		|t_varchar(2048)|''	|NOT NULL	|0
FIELD		|label_location	|t_integer	|'-1'	|NOT NULL	|0
FIELD		|x		|t_integer	|'0'	|NOT NULL	|0
FIELD		|y		|t_integer	|'0'	|NOT NULL	|0
FIELD		|iconid_disabled|t_id		|	|NULL		|0			|4|images	|imageid	|RESTRICT
FIELD		|iconid_maintenance|t_id	|	|NULL		|0			|5|images	|imageid	|RESTRICT
FIELD		|elementsubtype	|t_integer	|'0'	|NOT NULL	|0
FIELD		|areatype	|t_integer	|'0'	|NOT NULL	|0
FIELD		|width		|t_integer	|'200'	|NOT NULL	|0
FIELD		|height		|t_integer	|'200'	|NOT NULL	|0
FIELD		|viewtype	|t_integer	|'0'	|NOT NULL	|0
FIELD		|use_iconmap	|t_integer	|'1'	|NOT NULL	|0
FIELD		|application	|t_varchar(255)	|''	|NOT NULL	|0
INDEX		|1		|sysmapid
INDEX		|2		|iconid_off
INDEX		|3		|iconid_on
INDEX		|4		|iconid_disabled
INDEX		|5		|iconid_maintenance

TABLE|sysmaps_links|linkid|ZBX_TEMPLATE
FIELD		|linkid		|t_id		|	|NOT NULL	|0
FIELD		|sysmapid	|t_id		|	|NOT NULL	|0			|1|sysmaps
FIELD		|selementid1	|t_id		|	|NOT NULL	|0			|2|sysmaps_elements|selementid
FIELD		|selementid2	|t_id		|	|NOT NULL	|0			|3|sysmaps_elements|selementid
FIELD		|drawtype	|t_integer	|'0'	|NOT NULL	|0
FIELD		|color		|t_varchar(6)	|'000000'|NOT NULL	|0
FIELD		|label		|t_varchar(2048)|''	|NOT NULL	|0
INDEX		|1		|sysmapid
INDEX		|2		|selementid1
INDEX		|3		|selementid2

TABLE|sysmaps_link_triggers|linktriggerid|ZBX_TEMPLATE
FIELD		|linktriggerid	|t_id		|	|NOT NULL	|0
FIELD		|linkid		|t_id		|	|NOT NULL	|0			|1|sysmaps_links
FIELD		|triggerid	|t_id		|	|NOT NULL	|0			|2|triggers
FIELD		|drawtype	|t_integer	|'0'	|NOT NULL	|0
FIELD		|color		|t_varchar(6)	|'000000'|NOT NULL	|0
UNIQUE		|1		|linkid,triggerid
INDEX		|2		|triggerid

TABLE|sysmap_element_url|sysmapelementurlid|ZBX_TEMPLATE
FIELD		|sysmapelementurlid|t_id	|	|NOT NULL	|0
FIELD		|selementid	|t_id		|	|NOT NULL	|0			|1|sysmaps_elements
FIELD		|name		|t_varchar(255)	|	|NOT NULL	|0
FIELD		|url		|t_varchar(255)	|''	|NOT NULL	|0
UNIQUE		|1		|selementid,name

TABLE|sysmap_url|sysmapurlid|ZBX_TEMPLATE
FIELD		|sysmapurlid	|t_id		|	|NOT NULL	|0
FIELD		|sysmapid	|t_id		|	|NOT NULL	|0			|1|sysmaps
FIELD		|name		|t_varchar(255)	|	|NOT NULL	|0
FIELD		|url		|t_varchar(255)	|''	|NOT NULL	|0
FIELD		|elementtype	|t_integer	|'0'	|NOT NULL	|0
UNIQUE		|1		|sysmapid,name

TABLE|sysmap_user|sysmapuserid|ZBX_TEMPLATE
FIELD		|sysmapuserid|t_id		|	|NOT NULL	|0
FIELD		|sysmapid	|t_id		|	|NOT NULL	|0			|1|sysmaps
FIELD		|userid		|t_id		|	|NOT NULL	|0			|2|users
FIELD		|permission	|t_integer	|'2'	|NOT NULL	|0
UNIQUE		|1		|sysmapid,userid

TABLE|sysmap_usrgrp|sysmapusrgrpid|ZBX_TEMPLATE
FIELD		|sysmapusrgrpid|t_id		|	|NOT NULL	|0
FIELD		|sysmapid	|t_id		|	|NOT NULL	|0			|1|sysmaps
FIELD		|usrgrpid	|t_id		|	|NOT NULL	|0			|2|usrgrp
FIELD		|permission	|t_integer	|'2'	|NOT NULL	|0
UNIQUE		|1		|sysmapid,usrgrpid

TABLE|maintenances_hosts|maintenance_hostid|ZBX_DATA
FIELD		|maintenance_hostid|t_id	|	|NOT NULL	|0
FIELD		|maintenanceid	|t_id		|	|NOT NULL	|0			|1|maintenances
FIELD		|hostid		|t_id		|	|NOT NULL	|0			|2|hosts
UNIQUE		|1		|maintenanceid,hostid
INDEX		|2		|hostid

TABLE|maintenances_groups|maintenance_groupid|ZBX_DATA
FIELD		|maintenance_groupid|t_id	|	|NOT NULL	|0
FIELD		|maintenanceid	|t_id		|	|NOT NULL	|0			|1|maintenances
FIELD		|groupid	|t_id		|	|NOT NULL	|0			|2|hstgrp
UNIQUE		|1		|maintenanceid,groupid
INDEX		|2		|groupid

TABLE|timeperiods|timeperiodid|ZBX_DATA
FIELD		|timeperiodid	|t_id		|	|NOT NULL	|0
FIELD		|timeperiod_type|t_integer	|'0'	|NOT NULL	|0
FIELD		|every		|t_integer	|'1'	|NOT NULL	|0
FIELD		|month		|t_integer	|'0'	|NOT NULL	|0
FIELD		|dayofweek	|t_integer	|'0'	|NOT NULL	|0
FIELD		|day		|t_integer	|'0'	|NOT NULL	|0
FIELD		|start_time	|t_integer	|'0'	|NOT NULL	|0
FIELD		|period		|t_integer	|'0'	|NOT NULL	|0
FIELD		|start_date	|t_integer	|'0'	|NOT NULL	|0

TABLE|maintenances_windows|maintenance_timeperiodid|ZBX_DATA
FIELD		|maintenance_timeperiodid|t_id	|	|NOT NULL	|0
FIELD		|maintenanceid	|t_id		|	|NOT NULL	|0			|1|maintenances
FIELD		|timeperiodid	|t_id		|	|NOT NULL	|0			|2|timeperiods
UNIQUE		|1		|maintenanceid,timeperiodid
INDEX		|2		|timeperiodid

TABLE|regexps|regexpid|ZBX_DATA
FIELD		|regexpid	|t_id		|	|NOT NULL	|0
FIELD		|name		|t_varchar(128)	|''	|NOT NULL	|ZBX_PROXY
FIELD		|test_string	|t_shorttext	|''	|NOT NULL	|0
UNIQUE		|1		|name

TABLE|expressions|expressionid|ZBX_DATA
FIELD		|expressionid	|t_id		|	|NOT NULL	|0
FIELD		|regexpid	|t_id		|	|NOT NULL	|ZBX_PROXY		|1|regexps
FIELD		|expression	|t_varchar(255)	|''	|NOT NULL	|ZBX_PROXY
FIELD		|expression_type|t_integer	|'0'	|NOT NULL	|ZBX_PROXY
FIELD		|exp_delimiter	|t_varchar(1)	|''	|NOT NULL	|ZBX_PROXY
FIELD		|case_sensitive	|t_integer	|'0'	|NOT NULL	|ZBX_PROXY
INDEX		|1		|regexpid

TABLE|ids|table_name,field_name|0
FIELD		|table_name	|t_varchar(64)	|''	|NOT NULL	|0
FIELD		|field_name	|t_varchar(64)	|''	|NOT NULL	|0
FIELD		|nextid		|t_id		|	|NOT NULL	|0

-- History tables

TABLE|alerts|alertid|0
FIELD		|alertid	|t_id		|	|NOT NULL	|0
FIELD		|actionid	|t_id		|	|NOT NULL	|0			|1|actions
FIELD		|eventid	|t_id		|	|NOT NULL	|0			|2|events
FIELD		|userid		|t_id		|	|NULL		|0			|3|users
FIELD		|clock		|t_time		|'0'	|NOT NULL	|0
FIELD		|mediatypeid	|t_id		|	|NULL		|0			|4|media_type
FIELD		|sendto		|t_varchar(1024)|''	|NOT NULL	|0
FIELD		|subject	|t_varchar(255)	|''	|NOT NULL	|0
FIELD		|message	|t_text		|''	|NOT NULL	|0
FIELD		|status		|t_integer	|'0'	|NOT NULL	|0
FIELD		|retries	|t_integer	|'0'	|NOT NULL	|0
FIELD		|error		|t_varchar(2048)|''	|NOT NULL	|0
FIELD		|esc_step	|t_integer	|'0'	|NOT NULL	|0
FIELD		|alerttype	|t_integer	|'0'	|NOT NULL	|0
FIELD		|p_eventid	|t_id		|	|NULL		|0			|5|events	|eventid
FIELD		|acknowledgeid	|t_id		|	|NULL		|0			|6|acknowledges	|acknowledgeid
FIELD		|parameters	|t_shorttext	|'{}'	|NOT NULL	|0
INDEX		|1		|actionid
INDEX		|2		|clock
INDEX		|3		|eventid
INDEX		|4		|status
INDEX		|5		|mediatypeid
INDEX		|6		|userid
INDEX		|7		|p_eventid

TABLE|history||0
FIELD		|itemid		|t_id		|	|NOT NULL	|0			|-|items
FIELD		|clock		|t_time		|'0'	|NOT NULL	|0
FIELD		|value		|t_double	|'0.0000'|NOT NULL	|0
FIELD		|ns		|t_nanosec	|'0'	|NOT NULL	|0
INDEX		|1		|itemid,clock

TABLE|history_uint||0
FIELD		|itemid		|t_id		|	|NOT NULL	|0			|-|items
FIELD		|clock		|t_time		|'0'	|NOT NULL	|0
FIELD		|value		|t_bigint	|'0'	|NOT NULL	|0
FIELD		|ns		|t_nanosec	|'0'	|NOT NULL	|0
INDEX		|1		|itemid,clock

TABLE|history_str||0
FIELD		|itemid		|t_id		|	|NOT NULL	|0			|-|items
FIELD		|clock		|t_time		|'0'	|NOT NULL	|0
FIELD		|value		|t_varchar(255)	|''	|NOT NULL	|0
FIELD		|ns		|t_nanosec	|'0'	|NOT NULL	|0
INDEX		|1		|itemid,clock

TABLE|history_log||0
FIELD		|itemid		|t_id		|	|NOT NULL	|0			|-|items
FIELD		|clock		|t_time		|'0'	|NOT NULL	|0
FIELD		|timestamp	|t_time		|'0'	|NOT NULL	|0
FIELD		|source		|t_varchar(64)	|''	|NOT NULL	|0
FIELD		|severity	|t_integer	|'0'	|NOT NULL	|0
FIELD		|value		|t_text		|''	|NOT NULL	|0
FIELD		|logeventid	|t_integer	|'0'	|NOT NULL	|0
FIELD		|ns		|t_nanosec	|'0'	|NOT NULL	|0
INDEX		|1		|itemid,clock

TABLE|history_text||0
FIELD		|itemid		|t_id		|	|NOT NULL	|0			|-|items
FIELD		|clock		|t_time		|'0'	|NOT NULL	|0
FIELD		|value		|t_text		|''	|NOT NULL	|0
FIELD		|ns		|t_nanosec	|'0'	|NOT NULL	|0
INDEX		|1		|itemid,clock

TABLE|proxy_history|id|0
FIELD		|id		|t_serial	|	|NOT NULL	|0
FIELD		|itemid		|t_id		|	|NOT NULL	|0			|-|items
FIELD		|clock		|t_time		|'0'	|NOT NULL	|0
FIELD		|timestamp	|t_time		|'0'	|NOT NULL	|0
FIELD		|source		|t_varchar(64)	|''	|NOT NULL	|0
FIELD		|severity	|t_integer	|'0'	|NOT NULL	|0
FIELD		|value		|t_longtext	|''	|NOT NULL	|0
FIELD		|logeventid	|t_integer	|'0'	|NOT NULL	|0
FIELD		|ns		|t_nanosec	|'0'	|NOT NULL	|0
FIELD		|state		|t_integer	|'0'	|NOT NULL	|0
FIELD		|lastlogsize	|t_bigint	|'0'	|NOT NULL	|0
FIELD		|mtime		|t_integer	|'0'	|NOT NULL	|0
FIELD		|flags		|t_integer	|'0'	|NOT NULL	|0
INDEX		|1		|clock

TABLE|proxy_dhistory|id|0
FIELD		|id		|t_serial	|	|NOT NULL	|0
FIELD		|clock		|t_time		|'0'	|NOT NULL	|0
FIELD		|druleid	|t_id		|	|NOT NULL	|0			|-|drules
FIELD		|ip		|t_varchar(39)	|''	|NOT NULL	|0
FIELD		|port		|t_integer	|'0'	|NOT NULL	|0
FIELD		|value		|t_varchar(255)	|''	|NOT NULL	|0
FIELD		|status		|t_integer	|'0'	|NOT NULL	|0
FIELD		|dcheckid	|t_id		|	|NULL		|0			|-|dchecks
FIELD		|dns		|t_varchar(255)	|''	|NOT NULL	|0
INDEX		|1		|clock
INDEX		|2		|druleid

TABLE|events|eventid|0
FIELD		|eventid	|t_id		|	|NOT NULL	|0
FIELD		|source		|t_integer	|'0'	|NOT NULL	|0
FIELD		|object		|t_integer	|'0'	|NOT NULL	|0
FIELD		|objectid	|t_id		|'0'	|NOT NULL	|0
FIELD		|clock		|t_time		|'0'	|NOT NULL	|0
FIELD		|value		|t_integer	|'0'	|NOT NULL	|0
FIELD		|acknowledged	|t_integer	|'0'	|NOT NULL	|0
FIELD		|ns		|t_nanosec	|'0'	|NOT NULL	|0
FIELD		|name		|t_varchar(2048)|''	|NOT NULL	|0
FIELD		|severity	|t_integer	|'0'	|NOT NULL	|0
INDEX		|1		|source,object,objectid,clock
INDEX		|2		|source,object,clock

TABLE|trends|itemid,clock|0
FIELD		|itemid		|t_id		|	|NOT NULL	|0			|-|items
FIELD		|clock		|t_time		|'0'	|NOT NULL	|0
FIELD		|num		|t_integer	|'0'	|NOT NULL	|0
FIELD		|value_min	|t_double	|'0.0000'|NOT NULL	|0
FIELD		|value_avg	|t_double	|'0.0000'|NOT NULL	|0
FIELD		|value_max	|t_double	|'0.0000'|NOT NULL	|0

TABLE|trends_uint|itemid,clock|0
FIELD		|itemid		|t_id		|	|NOT NULL	|0			|-|items
FIELD		|clock		|t_time		|'0'	|NOT NULL	|0
FIELD		|num		|t_integer	|'0'	|NOT NULL	|0
FIELD		|value_min	|t_bigint	|'0'	|NOT NULL	|0
FIELD		|value_avg	|t_bigint	|'0'	|NOT NULL	|0
FIELD		|value_max	|t_bigint	|'0'	|NOT NULL	|0

TABLE|acknowledges|acknowledgeid|0
FIELD		|acknowledgeid	|t_id		|	|NOT NULL	|0
FIELD		|userid		|t_id		|	|NOT NULL	|0			|1|users
FIELD		|eventid	|t_id		|	|NOT NULL	|0			|2|events
FIELD		|clock		|t_time		|'0'	|NOT NULL	|0
FIELD		|message	|t_varchar(255)	|''	|NOT NULL	|0
FIELD		|action		|t_integer	|'0'	|NOT NULL	|0
FIELD		|old_severity	|t_integer	|'0'	|NOT NULL	|0
FIELD		|new_severity	|t_integer	|'0'	|NOT NULL	|0
INDEX		|1		|userid
INDEX		|2		|eventid
INDEX		|3		|clock

TABLE|auditlog|auditid|0
FIELD		|auditid	|t_id		|	|NOT NULL	|0
FIELD		|userid		|t_id		|	|NOT NULL	|0			|1|users
FIELD		|clock		|t_time		|'0'	|NOT NULL	|0
FIELD		|action		|t_integer	|'0'	|NOT NULL	|0
FIELD		|resourcetype	|t_integer	|'0'	|NOT NULL	|0
FIELD		|details	|t_varchar(128) |'0'	|NOT NULL	|0
FIELD		|ip		|t_varchar(39)	|''	|NOT NULL	|0
FIELD		|resourceid	|t_id		|'0'	|NOT NULL	|0
FIELD		|resourcename	|t_varchar(255)	|''	|NOT NULL	|0
INDEX		|1		|userid,clock
INDEX		|2		|clock

TABLE|auditlog_details|auditdetailid|0
FIELD		|auditdetailid	|t_id		|	|NOT NULL	|0
FIELD		|auditid	|t_id		|	|NOT NULL	|0			|1|auditlog
FIELD		|table_name	|t_varchar(64)	|''	|NOT NULL	|0
FIELD		|field_name	|t_varchar(64)	|''	|NOT NULL	|0
FIELD		|oldvalue	|t_shorttext	|''	|NOT NULL	|0
FIELD		|newvalue	|t_shorttext	|''	|NOT NULL	|0
INDEX		|1		|auditid

TABLE|service_alarms|servicealarmid|0
FIELD		|servicealarmid	|t_id		|	|NOT NULL	|0
FIELD		|serviceid	|t_id		|	|NOT NULL	|0			|1|services
FIELD		|clock		|t_time		|'0'	|NOT NULL	|0
FIELD		|value		|t_integer	|'0'	|NOT NULL	|0
INDEX		|1		|serviceid,clock
INDEX		|2		|clock

TABLE|autoreg_host|autoreg_hostid|0
FIELD		|autoreg_hostid	|t_id		|	|NOT NULL	|0
FIELD		|proxy_hostid	|t_id		|	|NULL		|0			|1|hosts	|hostid
FIELD		|host		|t_varchar(128)	|''	|NOT NULL	|0
FIELD		|listen_ip	|t_varchar(39)	|''	|NOT NULL	|0
FIELD		|listen_port	|t_integer	|'0'	|NOT NULL	|0
FIELD		|listen_dns	|t_varchar(255)	|''	|NOT NULL	|0
FIELD		|host_metadata	|t_varchar(255)	|''	|NOT NULL	|0
FIELD		|flags		|t_integer	|'0'	|NOT NULL	|0
FIELD		|tls_accepted	|t_integer	|'1'	|NOT NULL	|0
INDEX		|1		|host
INDEX		|2		|proxy_hostid

TABLE|proxy_autoreg_host|id|0
FIELD		|id		|t_serial	|	|NOT NULL	|0
FIELD		|clock		|t_time		|'0'	|NOT NULL	|0
FIELD		|host		|t_varchar(128)	|''	|NOT NULL	|0
FIELD		|listen_ip	|t_varchar(39)	|''	|NOT NULL	|0
FIELD		|listen_port	|t_integer	|'0'	|NOT NULL	|0
FIELD		|listen_dns	|t_varchar(255)	|''	|NOT NULL	|0
FIELD		|host_metadata	|t_varchar(255)	|''	|NOT NULL	|0
FIELD		|flags		|t_integer	|'0'	|NOT NULL	|0
FIELD		|tls_accepted	|t_integer	|'1'	|NOT NULL	|0
INDEX		|1		|clock

TABLE|dhosts|dhostid|0
FIELD		|dhostid	|t_id		|	|NOT NULL	|0
FIELD		|druleid	|t_id		|	|NOT NULL	|0			|1|drules
FIELD		|status		|t_integer	|'0'	|NOT NULL	|0
FIELD		|lastup		|t_integer	|'0'	|NOT NULL	|0
FIELD		|lastdown	|t_integer	|'0'	|NOT NULL	|0
INDEX		|1		|druleid

TABLE|dservices|dserviceid|0
FIELD		|dserviceid	|t_id		|	|NOT NULL	|0
FIELD		|dhostid	|t_id		|	|NOT NULL	|0			|1|dhosts
FIELD		|value		|t_varchar(255)	|''	|NOT NULL	|0
FIELD		|port		|t_integer	|'0'	|NOT NULL	|0
FIELD		|status		|t_integer	|'0'	|NOT NULL	|0
FIELD		|lastup		|t_integer	|'0'	|NOT NULL	|0
FIELD		|lastdown	|t_integer	|'0'	|NOT NULL	|0
FIELD		|dcheckid	|t_id		|	|NOT NULL	|0			|2|dchecks
FIELD		|ip		|t_varchar(39)	|''	|NOT NULL	|0
FIELD		|dns		|t_varchar(255)	|''	|NOT NULL	|0
UNIQUE		|1		|dcheckid,ip,port
INDEX		|2		|dhostid

-- Other tables

TABLE|escalations|escalationid|0
FIELD		|escalationid	|t_id		|	|NOT NULL	|0
FIELD		|actionid	|t_id		|	|NOT NULL	|0			|-|actions
FIELD		|triggerid	|t_id		|	|NULL		|0			|-|triggers
FIELD		|eventid	|t_id		|	|NULL		|0			|-|events
FIELD		|r_eventid	|t_id		|	|NULL		|0			|-|events	|eventid
FIELD		|nextcheck	|t_time		|'0'	|NOT NULL	|0
FIELD		|esc_step	|t_integer	|'0'	|NOT NULL	|0
FIELD		|status		|t_integer	|'0'	|NOT NULL	|0
FIELD		|itemid		|t_id		|	|NULL		|0			|-|items
FIELD		|acknowledgeid	|t_id		|	|NULL		|0			|-|acknowledges
UNIQUE		|1		|triggerid,itemid,escalationid
INDEX		|2		|eventid
INDEX		|3		|nextcheck

TABLE|globalvars|globalvarid|0
FIELD		|globalvarid	|t_id		|	|NOT NULL	|0
FIELD		|snmp_lastsize	|t_bigint	|'0'	|NOT NULL	|0

TABLE|graph_discovery|graphid|0
FIELD		|graphid	|t_id		|	|NOT NULL	|0			|1|graphs
FIELD		|parent_graphid	|t_id		|	|NOT NULL	|0			|2|graphs	|graphid	|RESTRICT
INDEX		|1		|parent_graphid

TABLE|host_inventory|hostid|0
FIELD		|hostid		|t_id		|	|NOT NULL	|0			|1|hosts
FIELD		|inventory_mode	|t_integer	|'0'	|NOT NULL	|0
FIELD		|type		|t_varchar(64)	|''	|NOT NULL	|0
FIELD		|type_full	|t_varchar(64)	|''	|NOT NULL	|0
FIELD		|name		|t_varchar(128)	|''	|NOT NULL	|0
FIELD		|alias		|t_varchar(128)	|''	|NOT NULL	|0
FIELD		|os		|t_varchar(128)	|''	|NOT NULL	|0
FIELD		|os_full	|t_varchar(255)	|''	|NOT NULL	|0
FIELD		|os_short	|t_varchar(128)	|''	|NOT NULL	|0
FIELD		|serialno_a	|t_varchar(64)	|''	|NOT NULL	|0
FIELD		|serialno_b	|t_varchar(64)	|''	|NOT NULL	|0
FIELD		|tag		|t_varchar(64)	|''	|NOT NULL	|0
FIELD		|asset_tag	|t_varchar(64)	|''	|NOT NULL	|0
FIELD		|macaddress_a	|t_varchar(64)	|''	|NOT NULL	|0
FIELD		|macaddress_b	|t_varchar(64)	|''	|NOT NULL	|0
FIELD		|hardware	|t_varchar(255)	|''	|NOT NULL	|0
FIELD		|hardware_full	|t_shorttext	|''	|NOT NULL	|0
FIELD		|software	|t_varchar(255)	|''	|NOT NULL	|0
FIELD		|software_full	|t_shorttext	|''	|NOT NULL	|0
FIELD		|software_app_a	|t_varchar(64)	|''	|NOT NULL	|0
FIELD		|software_app_b	|t_varchar(64)	|''	|NOT NULL	|0
FIELD		|software_app_c	|t_varchar(64)	|''	|NOT NULL	|0
FIELD		|software_app_d	|t_varchar(64)	|''	|NOT NULL	|0
FIELD		|software_app_e	|t_varchar(64)	|''	|NOT NULL	|0
FIELD		|contact	|t_shorttext	|''	|NOT NULL	|0
FIELD		|location	|t_shorttext	|''	|NOT NULL	|0
FIELD		|location_lat	|t_varchar(16)	|''	|NOT NULL	|0
FIELD		|location_lon	|t_varchar(16)	|''	|NOT NULL	|0
FIELD		|notes		|t_shorttext	|''	|NOT NULL	|0
FIELD		|chassis	|t_varchar(64)	|''	|NOT NULL	|0
FIELD		|model		|t_varchar(64)	|''	|NOT NULL	|0
FIELD		|hw_arch	|t_varchar(32)	|''	|NOT NULL	|0
FIELD		|vendor		|t_varchar(64)	|''	|NOT NULL	|0
FIELD		|contract_number|t_varchar(64)	|''	|NOT NULL	|0
FIELD		|installer_name	|t_varchar(64)	|''	|NOT NULL	|0
FIELD		|deployment_status|t_varchar(64)|''	|NOT NULL	|0
FIELD		|url_a		|t_varchar(255)	|''	|NOT NULL	|0
FIELD		|url_b		|t_varchar(255)	|''	|NOT NULL	|0
FIELD		|url_c		|t_varchar(255)	|''	|NOT NULL	|0
FIELD		|host_networks	|t_shorttext	|''	|NOT NULL	|0
FIELD		|host_netmask	|t_varchar(39)	|''	|NOT NULL	|0
FIELD		|host_router	|t_varchar(39)	|''	|NOT NULL	|0
FIELD		|oob_ip		|t_varchar(39)	|''	|NOT NULL	|0
FIELD		|oob_netmask	|t_varchar(39)	|''	|NOT NULL	|0
FIELD		|oob_router	|t_varchar(39)	|''	|NOT NULL	|0
FIELD		|date_hw_purchase|t_varchar(64)	|''	|NOT NULL	|0
FIELD		|date_hw_install|t_varchar(64)	|''	|NOT NULL	|0
FIELD		|date_hw_expiry	|t_varchar(64)	|''	|NOT NULL	|0
FIELD		|date_hw_decomm	|t_varchar(64)	|''	|NOT NULL	|0
FIELD		|site_address_a	|t_varchar(128)	|''	|NOT NULL	|0
FIELD		|site_address_b	|t_varchar(128)	|''	|NOT NULL	|0
FIELD		|site_address_c	|t_varchar(128)	|''	|NOT NULL	|0
FIELD		|site_city	|t_varchar(128)	|''	|NOT NULL	|0
FIELD		|site_state	|t_varchar(64)	|''	|NOT NULL	|0
FIELD		|site_country	|t_varchar(64)	|''	|NOT NULL	|0
FIELD		|site_zip	|t_varchar(64)	|''	|NOT NULL	|0
FIELD		|site_rack	|t_varchar(128)	|''	|NOT NULL	|0
FIELD		|site_notes	|t_shorttext	|''	|NOT NULL	|0
FIELD		|poc_1_name	|t_varchar(128)	|''	|NOT NULL	|0
FIELD		|poc_1_email	|t_varchar(128)	|''	|NOT NULL	|0
FIELD		|poc_1_phone_a	|t_varchar(64)	|''	|NOT NULL	|0
FIELD		|poc_1_phone_b	|t_varchar(64)	|''	|NOT NULL	|0
FIELD		|poc_1_cell	|t_varchar(64)	|''	|NOT NULL	|0
FIELD		|poc_1_screen	|t_varchar(64)	|''	|NOT NULL	|0
FIELD		|poc_1_notes	|t_shorttext	|''	|NOT NULL	|0
FIELD		|poc_2_name	|t_varchar(128)	|''	|NOT NULL	|0
FIELD		|poc_2_email	|t_varchar(128)	|''	|NOT NULL	|0
FIELD		|poc_2_phone_a	|t_varchar(64)	|''	|NOT NULL	|0
FIELD		|poc_2_phone_b	|t_varchar(64)	|''	|NOT NULL	|0
FIELD		|poc_2_cell	|t_varchar(64)	|''	|NOT NULL	|0
FIELD		|poc_2_screen	|t_varchar(64)	|''	|NOT NULL	|0
FIELD		|poc_2_notes	|t_shorttext	|''	|NOT NULL	|0

TABLE|housekeeper|housekeeperid|0
FIELD		|housekeeperid	|t_id		|	|NOT NULL	|0
FIELD		|tablename	|t_varchar(64)	|''	|NOT NULL	|0
FIELD		|field		|t_varchar(64)	|''	|NOT NULL	|0
FIELD		|value		|t_id		|	|NOT NULL	|0			|-|items

TABLE|images|imageid|0
FIELD		|imageid	|t_id		|	|NOT NULL	|0
FIELD		|imagetype	|t_integer	|'0'	|NOT NULL	|0
FIELD		|name		|t_varchar(64)	|'0'	|NOT NULL	|0
FIELD		|image		|t_image	|''	|NOT NULL	|0
UNIQUE		|1		|name

TABLE|item_discovery|itemdiscoveryid|ZBX_TEMPLATE
FIELD		|itemdiscoveryid|t_id		|	|NOT NULL	|0
FIELD		|itemid		|t_id		|	|NOT NULL	|0			|1|items
FIELD		|parent_itemid	|t_id		|	|NOT NULL	|0			|2|items	|itemid
FIELD		|key_		|t_varchar(2048)|''	|NOT NULL	|ZBX_NODATA
FIELD		|lastcheck	|t_integer	|'0'	|NOT NULL	|ZBX_NODATA
FIELD		|ts_delete	|t_time		|'0'	|NOT NULL	|ZBX_NODATA
UNIQUE		|1		|itemid,parent_itemid
INDEX		|2		|parent_itemid

TABLE|host_discovery|hostid|ZBX_TEMPLATE
FIELD		|hostid		|t_id		|	|NOT NULL	|0			|1|hosts
FIELD		|parent_hostid	|t_id		|	|NULL		|0			|2|hosts	|hostid		|RESTRICT
FIELD		|parent_itemid	|t_id		|	|NULL		|0			|3|items	|itemid		|RESTRICT
FIELD		|host		|t_varchar(128)	|''	|NOT NULL	|ZBX_NODATA
FIELD		|lastcheck	|t_integer	|'0'	|NOT NULL	|ZBX_NODATA
FIELD		|ts_delete	|t_time		|'0'	|NOT NULL	|ZBX_NODATA

TABLE|interface_discovery|interfaceid|0
FIELD		|interfaceid	|t_id		|	|NOT NULL	|0			|1|interface
FIELD		|parent_interfaceid|t_id	|	|NOT NULL	|0			|2|interface	|interfaceid

TABLE|profiles|profileid|0
FIELD		|profileid	|t_id		|	|NOT NULL	|0
FIELD		|userid		|t_id		|	|NOT NULL	|0			|1|users
FIELD		|idx		|t_varchar(96)	|''	|NOT NULL	|0
FIELD		|idx2		|t_id		|'0'	|NOT NULL	|0
FIELD		|value_id	|t_id		|'0'	|NOT NULL	|0
FIELD		|value_int	|t_integer	|'0'	|NOT NULL	|0
FIELD		|value_str	|t_varchar(255)	|''	|NOT NULL	|0
FIELD		|source		|t_varchar(96)	|''	|NOT NULL	|0
FIELD		|type		|t_integer	|'0'	|NOT NULL	|0
INDEX		|1		|userid,idx,idx2
INDEX		|2		|userid,profileid

TABLE|sessions|sessionid|0
FIELD		|sessionid	|t_varchar(32)	|''	|NOT NULL	|0
FIELD		|userid		|t_id		|	|NOT NULL	|0			|1|users
FIELD		|lastaccess	|t_integer	|'0'	|NOT NULL	|0
FIELD		|status		|t_integer	|'0'	|NOT NULL	|0
INDEX		|1		|userid,status,lastaccess

TABLE|trigger_discovery|triggerid|0
FIELD		|triggerid	|t_id		|	|NOT NULL	|0			|1|triggers
FIELD		|parent_triggerid|t_id		|	|NOT NULL	|0			|2|triggers	|triggerid	|RESTRICT
INDEX		|1		|parent_triggerid

TABLE|application_template|application_templateid|ZBX_TEMPLATE
FIELD		|application_templateid|t_id	|	|NOT NULL	|0
FIELD		|applicationid	|t_id		|	|NOT NULL	|0			|1|applications
FIELD		|templateid	|t_id		|	|NOT NULL	|0			|2|applications	|applicationid
UNIQUE		|1		|applicationid,templateid
INDEX		|2		|templateid

TABLE|item_condition|item_conditionid|ZBX_TEMPLATE
FIELD		|item_conditionid|t_id		|	|NOT NULL	|0
FIELD		|itemid		|t_id		|	|NOT NULL	|0			|1|items
FIELD		|operator	|t_integer	|'8'	|NOT NULL	|0
FIELD		|macro		|t_varchar(64)	|''	|NOT NULL	|0
FIELD		|value		|t_varchar(255)	|''	|NOT NULL	|0
INDEX		|1		|itemid

TABLE|item_rtdata|itemid|ZBX_TEMPLATE
FIELD		|itemid		|t_id		|	|NOT NULL	|0			|1|items
FIELD		|lastlogsize	|t_bigint	|'0'	|NOT NULL	|ZBX_PROXY,ZBX_NODATA
FIELD		|state		|t_integer	|'0'	|NOT NULL	|ZBX_NODATA
FIELD		|mtime		|t_integer	|'0'	|NOT NULL	|ZBX_PROXY,ZBX_NODATA
FIELD		|error		|t_varchar(2048)|''	|NOT NULL	|ZBX_NODATA

TABLE|application_prototype|application_prototypeid|ZBX_TEMPLATE
FIELD		|application_prototypeid|t_id	|	|NOT NULL	|0
FIELD		|itemid		|t_id		|	|NOT NULL	|0			|1|items
FIELD		|templateid	|t_id		|	|NULL		|0			|2|application_prototype|application_prototypeid
FIELD		|name		|t_varchar(255)	|''	|NOT NULL	|0
INDEX		|1		|itemid
INDEX		|2		|templateid

TABLE|item_application_prototype|item_application_prototypeid|ZBX_TEMPLATE
FIELD		|item_application_prototypeid|t_id|	|NOT NULL	|0
FIELD		|application_prototypeid|t_id	|	|NOT NULL	|0			|1|application_prototype
FIELD		|itemid		|t_id		|	|NOT NULL	|0			|2|items
UNIQUE		|1		|application_prototypeid,itemid
INDEX		|2		|itemid

TABLE|application_discovery|application_discoveryid|ZBX_TEMPLATE
FIELD		|application_discoveryid|t_id	|	|NOT NULL	|0
FIELD		|applicationid	|t_id		|	|NOT NULL	|0			|1|applications
FIELD		|application_prototypeid|t_id	|	|NOT NULL	|0			|2|application_prototype
FIELD		|name		|t_varchar(255)	|''	|NOT NULL	|ZBX_NODATA
FIELD		|lastcheck	|t_integer	|'0'	|NOT NULL	|ZBX_NODATA
FIELD		|ts_delete	|t_time		|'0'	|NOT NULL	|ZBX_NODATA
INDEX		|1		|applicationid
INDEX		|2		|application_prototypeid

TABLE|opinventory|operationid|ZBX_DATA
FIELD		|operationid	|t_id		|	|NOT NULL	|0			|1|operations
FIELD		|inventory_mode	|t_integer	|'0'	|NOT NULL	|0

TABLE|trigger_tag|triggertagid|ZBX_TEMPLATE
FIELD		|triggertagid	|t_id		|	|NOT NULL	|0
FIELD		|triggerid	|t_id		|	|NOT NULL	|0			|1|triggers
FIELD		|tag		|t_varchar(255)	|''	|NOT NULL	|0
FIELD		|value		|t_varchar(255)	|''	|NOT NULL	|0
INDEX		|1		|triggerid

TABLE|event_tag|eventtagid|0
FIELD		|eventtagid	|t_id		|	|NOT NULL	|0
FIELD		|eventid	|t_id		|	|NOT NULL	|0			|1|events
FIELD		|tag		|t_varchar(255)	|''	|NOT NULL	|0
FIELD		|value		|t_varchar(255)	|''	|NOT NULL	|0
INDEX		|1		|eventid

TABLE|problem|eventid|0
FIELD		|eventid	|t_id		|	|NOT NULL	|0			|1|events
FIELD		|source		|t_integer	|'0'	|NOT NULL	|0
FIELD		|object		|t_integer	|'0'	|NOT NULL	|0
FIELD		|objectid	|t_id		|'0'	|NOT NULL	|0
FIELD		|clock		|t_time		|'0'	|NOT NULL	|0
FIELD		|ns		|t_nanosec	|'0'	|NOT NULL	|0
FIELD		|r_eventid	|t_id		|	|NULL		|0			|2|events	|eventid
FIELD		|r_clock	|t_time		|'0'	|NOT NULL	|0
FIELD		|r_ns		|t_nanosec	|'0'	|NOT NULL	|0
FIELD		|correlationid	|t_id		|	|NULL		|0			|-|correlation
FIELD		|userid		|t_id		|	|NULL		|0			|-|users
FIELD		|name		|t_varchar(2048)|''	|NOT NULL	|0
FIELD		|acknowledged	|t_integer	|'0'	|NOT NULL	|0
FIELD		|severity	|t_integer	|'0'	|NOT NULL	|0
INDEX		|1		|source,object,objectid
INDEX		|2		|r_clock
INDEX		|3		|r_eventid

TABLE|problem_tag|problemtagid|0
FIELD		|problemtagid	|t_id		|	|NOT NULL	|0
FIELD		|eventid	|t_id		|	|NOT NULL	|0			|1|problem
FIELD		|tag		|t_varchar(255)	|''	|NOT NULL	|0
FIELD		|value		|t_varchar(255)	|''	|NOT NULL	|0
INDEX		|1		|eventid,tag,value

TABLE|tag_filter|tag_filterid|0
FIELD		|tag_filterid	|t_id		|	|NOT NULL	|0
FIELD		|usrgrpid	|t_id		|	|NOT NULL	|0 			|1|usrgrp	|usrgrpid
FIELD		|groupid	|t_id		|	|NOT NULL	|0			|2|hstgrp	|groupid
FIELD		|tag	|t_varchar(255)	|'' |NOT NULL	|0
FIELD		|value	|t_varchar(255)	|'' |NOT NULL	|0

TABLE|event_recovery|eventid|0
FIELD		|eventid	|t_id		|	|NOT NULL	|0			|1|events
FIELD		|r_eventid	|t_id		|	|NOT NULL	|0			|2|events	|eventid
FIELD		|c_eventid	|t_id		|	|NULL		|0			|3|events	|eventid
FIELD		|correlationid	|t_id		|	|NULL		|0			|-|correlation
FIELD		|userid		|t_id		|	|NULL		|0			|-|users
INDEX		|1		|r_eventid
INDEX		|2		|c_eventid

TABLE|correlation|correlationid|ZBX_DATA
FIELD		|correlationid	|t_id		|	|NOT NULL	|0
FIELD		|name		|t_varchar(255)	|''	|NOT NULL	|0
FIELD		|description	|t_shorttext	|''	|NOT NULL	|0
FIELD		|evaltype	|t_integer	|'0'	|NOT NULL	|0
FIELD		|status		|t_integer	|'0'	|NOT NULL	|0
FIELD		|formula	|t_varchar(255)	|''	|NOT NULL	|0
INDEX		|1		|status
UNIQUE		|2		|name

TABLE|corr_condition|corr_conditionid|ZBX_DATA
FIELD		|corr_conditionid|t_id		|	|NOT NULL	|0
FIELD		|correlationid	|t_id		|	|NOT NULL	|0			|1|correlation
FIELD		|type		|t_integer	|'0'	|NOT NULL	|0
INDEX		|1		|correlationid

TABLE|corr_condition_tag|corr_conditionid|ZBX_DATA
FIELD		|corr_conditionid|t_id		|	|NOT NULL	|0			|1|corr_condition
FIELD		|tag		|t_varchar(255)	|''	|NOT NULL	|0

TABLE|corr_condition_group|corr_conditionid|ZBX_DATA
FIELD		|corr_conditionid|t_id		|	|NOT NULL	|0			|1|corr_condition
FIELD		|operator	|t_integer	|'0'	|NOT NULL	|0
FIELD		|groupid	|t_id		|	|NOT NULL	|0			|2|hstgrp	|	|RESTRICT
INDEX		|1		|groupid

TABLE|corr_condition_tagpair|corr_conditionid|ZBX_DATA
FIELD		|corr_conditionid|t_id		|	|NOT NULL	|0			|1|corr_condition
FIELD		|oldtag		|t_varchar(255)	|''	|NOT NULL	|0
FIELD		|newtag		|t_varchar(255)	|''	|NOT NULL	|0

TABLE|corr_condition_tagvalue|corr_conditionid|ZBX_DATA
FIELD		|corr_conditionid|t_id		|	|NOT NULL	|0			|1|corr_condition
FIELD		|tag		|t_varchar(255)	|''	|NOT NULL	|0
FIELD		|operator	|t_integer	|'0'	|NOT NULL	|0
FIELD		|value		|t_varchar(255)	|''	|NOT NULL	|0

TABLE|corr_operation|corr_operationid|ZBX_DATA
FIELD		|corr_operationid|t_id		|	|NOT NULL	|0
FIELD		|correlationid	|t_id		|	|NOT NULL	|0			|1|correlation
FIELD		|type		|t_integer	|'0'	|NOT NULL	|0
INDEX		|1		|correlationid

TABLE|task|taskid|0
FIELD		|taskid		|t_id		|	|NOT NULL	|0
FIELD		|type		|t_integer	|	|NOT NULL	|0
FIELD		|status		|t_integer	|'0'	|NOT NULL	|0
FIELD		|clock		|t_integer	|'0'	|NOT NULL	|0
FIELD		|ttl		|t_integer	|'0'	|NOT NULL	|0
FIELD		|proxy_hostid	|t_id		|	|NULL		|0			|1|hosts	|hostid
INDEX		|1		|status,proxy_hostid

TABLE|task_close_problem|taskid|0
FIELD		|taskid		|t_id		|	|NOT NULL	|0			|1|task
FIELD		|acknowledgeid	|t_id		|	|NOT NULL	|0			|-|acknowledges

TABLE|item_preproc|item_preprocid|ZBX_TEMPLATE
FIELD		|item_preprocid	|t_id		|	|NOT NULL	|0
FIELD		|itemid		|t_id		|	|NOT NULL	|ZBX_PROXY			|1|items
FIELD		|step		|t_integer	|'0'	|NOT NULL	|ZBX_PROXY
FIELD		|type		|t_integer	|'0'	|NOT NULL	|ZBX_PROXY
FIELD		|params		|t_shorttext	|''	|NOT NULL	|ZBX_PROXY
FIELD		|error_handler	|t_integer	|'0'	|NOT NULL	|ZBX_PROXY
FIELD		|error_handler_params|t_varchar(255)|''	|NOT NULL	|ZBX_PROXY
INDEX		|1		|itemid,step

TABLE|task_remote_command|taskid|0
FIELD		|taskid		|t_id		|	|NOT NULL	|0			|1|task
FIELD		|command_type	|t_integer	|'0'	|NOT NULL	|0
FIELD		|execute_on	|t_integer	|'0'	|NOT NULL	|0
FIELD		|port		|t_integer	|'0'	|NOT NULL	|0
FIELD		|authtype	|t_integer	|'0'	|NOT NULL	|0
FIELD		|username	|t_varchar(64)	|''	|NOT NULL	|0
FIELD		|password	|t_varchar(64)	|''	|NOT NULL	|0
FIELD		|publickey	|t_varchar(64)	|''	|NOT NULL	|0
FIELD		|privatekey	|t_varchar(64)	|''	|NOT NULL	|0
FIELD		|command	|t_shorttext	|''	|NOT NULL	|0
FIELD		|alertid	|t_id		|	|NULL		|0			|-|alerts
FIELD		|parent_taskid	|t_id		|	|NOT NULL	|0			|-|task		|taskid
FIELD		|hostid		|t_id		|	|NOT NULL	|0			|-|hosts

TABLE|task_remote_command_result|taskid|0
FIELD		|taskid		|t_id		|	|NOT NULL	|0			|1|task
FIELD		|status		|t_integer	|'0'	|NOT NULL	|0
FIELD		|parent_taskid	|t_id		|	|NOT NULL	|0			|-|task		|taskid
FIELD		|info		|t_shorttext	|''	|NOT NULL	|0

TABLE|task_data|taskid|0
FIELD		|taskid		|t_id		|	|NOT NULL	|0			|1|task
FIELD		|type	|t_integer	|'0'	|NOT NULL	|0
FIELD		|data	|t_shorttext	|''	|NOT NULL	|0

TABLE|task_result|taskid|0
FIELD		|taskid		|t_id		|	|NOT NULL	|0			|1|task
FIELD		|status		|t_integer	|'0'	|NOT NULL	|0
FIELD		|parent_taskid	|t_id		|	|NOT NULL	|0			|-|task		|taskid
FIELD		|info		|t_shorttext	|''	|NOT NULL	|0
INDEX		|1		|parent_taskid

TABLE|task_acknowledge|taskid|0
FIELD		|taskid		|t_id		|	|NOT NULL	|0			|1|task
FIELD		|acknowledgeid	|t_id		|	|NOT NULL	|0			|-|acknowledges

TABLE|sysmap_shape|sysmap_shapeid|ZBX_TEMPLATE
FIELD		|sysmap_shapeid	|t_id		|	|NOT NULL	|0
FIELD		|sysmapid	|t_id		|	|NOT NULL	|0			|1|sysmaps
FIELD		|type		|t_integer	|'0'	|NOT NULL	|0
FIELD		|x		|t_integer	|'0'	|NOT NULL	|0
FIELD		|y		|t_integer	|'0'	|NOT NULL	|0
FIELD		|width		|t_integer	|'200'	|NOT NULL	|0
FIELD		|height		|t_integer	|'200'	|NOT NULL	|0
FIELD		|text		|t_shorttext	|''	|NOT NULL	|0
FIELD		|font		|t_integer	|'9'	|NOT NULL	|0
FIELD		|font_size	|t_integer	|'11'	|NOT NULL	|0
FIELD		|font_color	|t_varchar(6)	|'000000'|NOT NULL	|0
FIELD		|text_halign	|t_integer	|'0'	|NOT NULL	|0
FIELD		|text_valign	|t_integer	|'0'	|NOT NULL	|0
FIELD		|border_type	|t_integer	|'0'	|NOT NULL	|0
FIELD		|border_width	|t_integer	|'1'	|NOT NULL	|0
FIELD		|border_color	|t_varchar(6)	|'000000'|NOT NULL	|0
FIELD		|background_color|t_varchar(6)	|''	|NOT NULL	|0
FIELD		|zindex		|t_integer	|'0'	|NOT NULL	|0
INDEX		|1		|sysmapid

TABLE|sysmap_element_trigger|selement_triggerid|ZBX_TEMPLATE
FIELD		|selement_triggerid	|t_id	|	|NOT NULL	|0
FIELD		|selementid		|t_id	|	|NOT NULL	|0			|1|sysmaps_elements
FIELD		|triggerid		|t_id	|	|NOT NULL	|0			|2|triggers
UNIQUE		|1			|selementid,triggerid

TABLE|httptest_field|httptest_fieldid|ZBX_TEMPLATE
FIELD		|httptest_fieldid	|t_id		|	|NOT NULL	|0
FIELD		|httptestid		|t_id		|	|NOT NULL	|ZBX_PROXY	|1|httptest
FIELD		|type			|t_integer	|'0'	|NOT NULL	|ZBX_PROXY
FIELD		|name			|t_varchar(255)	|''	|NOT NULL	|ZBX_PROXY
FIELD		|value			|t_shorttext	|''	|NOT NULL	|ZBX_PROXY
INDEX		|1			|httptestid

TABLE|httpstep_field|httpstep_fieldid|ZBX_TEMPLATE
FIELD		|httpstep_fieldid	|t_id		|	|NOT NULL	|0
FIELD		|httpstepid		|t_id		|	|NOT NULL	|ZBX_PROXY	|1|httpstep
FIELD		|type			|t_integer	|'0'	|NOT NULL	|ZBX_PROXY
FIELD		|name			|t_varchar(255)	|''	|NOT NULL	|ZBX_PROXY
FIELD		|value			|t_shorttext	|''	|NOT NULL	|ZBX_PROXY
INDEX		|1			|httpstepid

TABLE|dashboard|dashboardid|ZBX_DASHBOARD
FIELD		|dashboardid	|t_id		|	|NOT NULL	|0
FIELD		|name		|t_varchar(255)	|	|NOT NULL	|0
FIELD		|userid		|t_id		|	|NOT NULL	|0			|1|users	|		|RESTRICT
FIELD		|private	|t_integer	|'1'	|NOT NULL	|0

TABLE|dashboard_user|dashboard_userid|ZBX_DASHBOARD
FIELD		|dashboard_userid|t_id		|	|NOT NULL	|0
FIELD		|dashboardid	|t_id		|	|NOT NULL	|0			|1|dashboard
FIELD		|userid		|t_id		|	|NOT NULL	|0			|2|users
FIELD		|permission	|t_integer	|'2'	|NOT NULL	|0
UNIQUE		|1		|dashboardid,userid

TABLE|dashboard_usrgrp|dashboard_usrgrpid|ZBX_DASHBOARD
FIELD		|dashboard_usrgrpid|t_id	|	|NOT NULL	|0
FIELD		|dashboardid	|t_id		|	|NOT NULL	|0			|1|dashboard
FIELD		|usrgrpid	|t_id		|	|NOT NULL	|0			|2|usrgrp
FIELD		|permission	|t_integer	|'2'	|NOT NULL	|0
UNIQUE		|1		|dashboardid,usrgrpid

TABLE|widget|widgetid|ZBX_DASHBOARD
FIELD		|widgetid	|t_id		|	|NOT NULL	|0
FIELD		|dashboardid	|t_id		|	|NOT NULL	|0			|1|dashboard
FIELD		|type		|t_varchar(255)	|''	|NOT NULL	|0
FIELD		|name		|t_varchar(255)	|''	|NOT NULL	|0
FIELD		|x		|t_integer	|'0'	|NOT NULL	|0
FIELD		|y		|t_integer	|'0'	|NOT NULL	|0
FIELD		|width		|t_integer	|'1'	|NOT NULL	|0
FIELD		|height		|t_integer	|'2'	|NOT NULL	|0
FIELD		|view_mode	|t_integer	|'0'	|NOT NULL	|0
INDEX		|1		|dashboardid

TABLE|widget_field|widget_fieldid|ZBX_DASHBOARD
FIELD		|widget_fieldid	|t_id		|	|NOT NULL	|0
FIELD		|widgetid	|t_id		|	|NOT NULL	|0			|1|widget
FIELD		|type		|t_integer	|'0'	|NOT NULL	|0
FIELD		|name		|t_varchar(255)	|''	|NOT NULL	|0
FIELD		|value_int	|t_integer	|'0'	|NOT NULL	|0
FIELD		|value_str	|t_varchar(255)	|''	|NOT NULL	|0
FIELD		|value_groupid	|t_id		|	|NULL		|0			|2|hstgrp	|groupid
FIELD		|value_hostid	|t_id		|	|NULL		|0			|3|hosts	|hostid
FIELD		|value_itemid	|t_id		|	|NULL		|0			|4|items	|itemid
FIELD		|value_graphid	|t_id		|	|NULL		|0			|5|graphs	|graphid
FIELD		|value_sysmapid	|t_id		|	|NULL		|0			|6|sysmaps	|sysmapid
INDEX		|1		|widgetid
INDEX		|2		|value_groupid
INDEX		|3		|value_hostid
INDEX		|4		|value_itemid
INDEX		|5		|value_graphid
INDEX		|6		|value_sysmapid

TABLE|task_check_now|taskid|0
FIELD		|taskid		|t_id		|	|NOT NULL	|0			|1|task
FIELD		|itemid		|t_id		|	|NOT NULL	|0			|-|items

TABLE|event_suppress|event_suppressid|0
FIELD		|event_suppressid|t_id		|	|NOT NULL	|0
FIELD		|eventid	|t_id		|	|NOT NULL	|0			|1|events
FIELD		|maintenanceid	|t_id		|	|NULL		|0			|2|maintenances
FIELD		|suppress_until	|t_time		|'0'	|NOT NULL	|0
UNIQUE		|1		|eventid,maintenanceid
INDEX		|2		|suppress_until
INDEX		|3		|maintenanceid

TABLE|maintenance_tag|maintenancetagid|ZBX_DATA
FIELD		|maintenancetagid|t_id		|	|NOT NULL	|0
FIELD		|maintenanceid	|t_id		|	|NOT NULL	|0			|1|maintenances
FIELD		|tag		|t_varchar(255)	|''	|NOT NULL	|0
FIELD		|operator	|t_integer	|'2'	|NOT NULL	|0
FIELD		|value		|t_varchar(255)	|''	|NOT NULL	|0
INDEX		|1		|maintenanceid

TABLE|lld_macro_path|lld_macro_pathid|ZBX_TEMPLATE
FIELD		|lld_macro_pathid|t_id		|	|NOT NULL	|0
FIELD		|itemid		|t_id		|	|NOT NULL	|0			|1|items
FIELD		|lld_macro	|t_varchar(255)	|''	|NOT NULL	|0
FIELD		|path		|t_varchar(255)	|''	|NOT NULL	|0
UNIQUE		|1		|itemid,lld_macro

TABLE|host_tag|hosttagid|ZBX_TEMPLATE
FIELD		|hosttagid	|t_id		|	|NOT NULL	|0
FIELD		|hostid		|t_id		|	|NOT NULL	|0			|1|hosts
FIELD		|tag		|t_varchar(255)	|''	|NOT NULL	|0
FIELD		|value		|t_varchar(255)	|''	|NOT NULL	|0
INDEX		|1		|hostid

TABLE|config_autoreg_tls|autoreg_tlsid|ZBX_DATA
FIELD		|autoreg_tlsid	|t_id		|	|NOT NULL	|0
FIELD		|tls_psk_identity|t_varchar(128)|''	|NOT NULL	|ZBX_PROXY
FIELD		|tls_psk	|t_varchar(512)	|''	|NOT NULL	|ZBX_PROXY
UNIQUE		|1		|tls_psk_identity

TABLE|dbversion||
FIELD		|mandatory	|t_integer	|'0'	|NOT NULL	|
FIELD		|optional	|t_integer	|'0'	|NOT NULL	|
<<<<<<< HEAD
ROW		|4050014	|4050014
=======
ROW		|4050011	|4050011
>>>>>>> aec04e40
<|MERGE_RESOLUTION|>--- conflicted
+++ resolved
@@ -1717,8 +1717,4 @@
 TABLE|dbversion||
 FIELD		|mandatory	|t_integer	|'0'	|NOT NULL	|
 FIELD		|optional	|t_integer	|'0'	|NOT NULL	|
-<<<<<<< HEAD
-ROW		|4050014	|4050014
-=======
-ROW		|4050011	|4050011
->>>>>>> aec04e40
+ROW		|4050016	|4050016