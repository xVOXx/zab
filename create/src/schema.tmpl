--
-- Zabbix
-- Copyright (C) 2001-2021 Zabbix SIA
--
-- This program is free software; you can redistribute it and/or modify
-- it under the terms of the GNU General Public License as published by
-- the Free Software Foundation; either version 2 of the License, or
-- (at your option) any later version.
--
-- This program is distributed in the hope that it will be useful,
-- but WITHOUT ANY WARRANTY; without even the implied warranty of
-- MERCHANTABILITY or FITNESS FOR A PARTICULAR PURPOSE. See the
-- GNU General Public License for more details.
--
-- You should have received a copy of the GNU General Public License
-- along with this program; if not, write to the Free Software
-- Foundation, Inc., 51 Franklin Street, Fifth Floor, Boston, MA  02110-1301, USA.
--

--
-- Do not use spaces
-- Tables must be sorted to match referential integrity rules
--

TABLE|role|roleid|ZBX_DATA
FIELD		|roleid		|t_id		|	|NOT NULL	|0
FIELD		|name		|t_varchar(255)	|''	|NOT NULL	|0
FIELD		|type		|t_integer	|'0'	|NOT NULL	|0
FIELD		|readonly	|t_integer	|'0'	|NOT NULL	|0
UNIQUE		|1		|name

TABLE|users|userid|ZBX_DATA
FIELD		|userid		|t_id		|	|NOT NULL	|0
FIELD		|username	|t_varchar(100)	|''	|NOT NULL	|0
FIELD		|name		|t_varchar(100)	|''	|NOT NULL	|0
FIELD		|surname	|t_varchar(100)	|''	|NOT NULL	|0
FIELD		|passwd		|t_varchar(60)	|''	|NOT NULL	|0
FIELD		|url		|t_varchar(255)	|''	|NOT NULL	|0
FIELD		|autologin	|t_integer	|'0'	|NOT NULL	|0
FIELD		|autologout	|t_varchar(32)	|'15m'	|NOT NULL	|0
FIELD		|lang		|t_varchar(7)	|'default'|NOT NULL	|ZBX_NODATA
FIELD		|refresh	|t_varchar(32)	|'30s'	|NOT NULL	|0
FIELD		|theme		|t_varchar(128)	|'default'|NOT NULL	|ZBX_NODATA
FIELD		|attempt_failed	|t_integer	|0	|NOT NULL	|ZBX_NODATA
FIELD		|attempt_ip	|t_varchar(39)	|''	|NOT NULL	|ZBX_NODATA
FIELD		|attempt_clock	|t_integer	|0	|NOT NULL	|ZBX_NODATA
FIELD		|rows_per_page	|t_integer	|50	|NOT NULL	|0
FIELD		|timezone	|t_varchar(50)	|'default'|NOT NULL	|ZBX_NODATA
FIELD		|roleid		|t_id		|	|NOT NULL	|0			|1|role
UNIQUE		|1		|username

TABLE|maintenances|maintenanceid|ZBX_DATA
FIELD		|maintenanceid	|t_id		|	|NOT NULL	|0
FIELD		|name		|t_varchar(128)	|''	|NOT NULL	|0
FIELD		|maintenance_type|t_integer	|'0'	|NOT NULL	|0
FIELD		|description	|t_shorttext	|''	|NOT NULL	|0
FIELD		|active_since	|t_integer	|'0'	|NOT NULL	|0
FIELD		|active_till	|t_integer	|'0'	|NOT NULL	|0
FIELD		|tags_evaltype	|t_integer	|'0'	|NOT NULL	|0
INDEX		|1		|active_since,active_till
UNIQUE		|2		|name

TABLE|hosts|hostid|ZBX_TEMPLATE
FIELD		|hostid		|t_id		|	|NOT NULL	|0
FIELD		|proxy_hostid	|t_id		|	|NULL		|0			|1|hosts	|hostid		|RESTRICT
FIELD		|host		|t_varchar(128)	|''	|NOT NULL	|ZBX_PROXY
FIELD		|status		|t_integer	|'0'	|NOT NULL	|ZBX_PROXY
FIELD		|lastaccess	|t_integer	|'0'	|NOT NULL	|ZBX_NODATA
FIELD		|ipmi_authtype	|t_integer	|'-1'	|NOT NULL	|ZBX_PROXY
FIELD		|ipmi_privilege	|t_integer	|'2'	|NOT NULL	|ZBX_PROXY
FIELD		|ipmi_username	|t_varchar(16)	|''	|NOT NULL	|ZBX_PROXY
FIELD		|ipmi_password	|t_varchar(20)	|''	|NOT NULL	|ZBX_PROXY
FIELD		|maintenanceid	|t_id		|	|NULL		|ZBX_NODATA		|2|maintenances	|		|RESTRICT
FIELD		|maintenance_status|t_integer	|'0'	|NOT NULL	|ZBX_NODATA
FIELD		|maintenance_type|t_integer	|'0'	|NOT NULL	|ZBX_NODATA
FIELD		|maintenance_from|t_integer	|'0'	|NOT NULL	|ZBX_NODATA
FIELD		|name		|t_varchar(128)	|''	|NOT NULL	|ZBX_PROXY
FIELD		|flags		|t_integer	|'0'	|NOT NULL	|0
FIELD		|templateid	|t_id		|	|NULL		|0			|3|hosts	|hostid
FIELD		|description	|t_shorttext	|''	|NOT NULL	|0
FIELD		|tls_connect	|t_integer	|'1'	|NOT NULL	|ZBX_PROXY
FIELD		|tls_accept	|t_integer	|'1'	|NOT NULL	|ZBX_PROXY
FIELD		|tls_issuer	|t_varchar(1024)|''	|NOT NULL	|ZBX_PROXY
FIELD		|tls_subject	|t_varchar(1024)|''	|NOT NULL	|ZBX_PROXY
FIELD		|tls_psk_identity|t_varchar(128)|''	|NOT NULL	|ZBX_PROXY
FIELD		|tls_psk	|t_varchar(512)	|''	|NOT NULL	|ZBX_PROXY
FIELD		|proxy_address	|t_varchar(255)	|''	|NOT NULL	|0
FIELD		|auto_compress	|t_integer	|'1'	|NOT NULL	|0
FIELD		|discover	|t_integer	|'0'	|NOT NULL	|0
FIELD		|custom_interfaces|t_integer	|'0'	|NOT NULL	|0
FIELD		|uuid		|t_varchar(32)	|''	|NOT NULL	|0
INDEX		|1		|host
INDEX		|2		|status
INDEX		|3		|proxy_hostid
INDEX		|4		|name
INDEX		|5		|maintenanceid

TABLE|hstgrp|groupid|ZBX_DATA
FIELD		|groupid	|t_id		|	|NOT NULL	|0
FIELD		|name		|t_varchar(255)	|''	|NOT NULL	|0
FIELD		|internal	|t_integer	|'0'	|NOT NULL	|0
FIELD		|flags		|t_integer	|'0'	|NOT NULL	|0
FIELD		|uuid		|t_varchar(32)	|''	|NOT NULL	|0
INDEX		|1		|name

TABLE|group_prototype|group_prototypeid|ZBX_TEMPLATE
FIELD		|group_prototypeid|t_id		|	|NOT NULL	|0
FIELD		|hostid		|t_id		|	|NOT NULL	|0			|1|hosts
FIELD		|name		|t_varchar(255)	|''	|NOT NULL	|0
FIELD		|groupid	|t_id		|	|NULL		|0			|2|hstgrp	|		|RESTRICT
FIELD		|templateid	|t_id		|	|NULL		|0			|3|group_prototype|group_prototypeid
INDEX		|1		|hostid

TABLE|group_discovery|groupid|ZBX_TEMPLATE
FIELD		|groupid	|t_id		|	|NOT NULL	|0			|1|hstgrp
FIELD		|parent_group_prototypeid|t_id	|	|NOT NULL	|0			|2|group_prototype|group_prototypeid|RESTRICT
FIELD		|name		|t_varchar(64)	|''	|NOT NULL	|ZBX_NODATA
FIELD		|lastcheck	|t_integer	|'0'	|NOT NULL	|ZBX_NODATA
FIELD		|ts_delete	|t_time		|'0'	|NOT NULL	|ZBX_NODATA

TABLE|drules|druleid|ZBX_DATA
FIELD		|druleid	|t_id		|	|NOT NULL	|0
FIELD		|proxy_hostid	|t_id		|	|NULL		|0			|1|hosts	|hostid		|RESTRICT
FIELD		|name		|t_varchar(255)	|''	|NOT NULL	|ZBX_PROXY
FIELD		|iprange	|t_varchar(2048)|''	|NOT NULL	|ZBX_PROXY
FIELD		|delay		|t_varchar(255)	|'1h'	|NOT NULL	|ZBX_PROXY
FIELD		|nextcheck	|t_integer	|'0'	|NOT NULL	|ZBX_NODATA
FIELD		|status		|t_integer	|'0'	|NOT NULL	|0
INDEX		|1		|proxy_hostid
UNIQUE		|2		|name

TABLE|dchecks|dcheckid|ZBX_DATA
FIELD		|dcheckid	|t_id		|	|NOT NULL	|0
FIELD		|druleid	|t_id		|	|NOT NULL	|ZBX_PROXY		|1|drules
FIELD		|type		|t_integer	|'0'	|NOT NULL	|ZBX_PROXY
FIELD		|key_		|t_varchar(2048)|''	|NOT NULL	|ZBX_PROXY
FIELD		|snmp_community	|t_varchar(255)	|''	|NOT NULL	|ZBX_PROXY
FIELD		|ports		|t_varchar(255)	|'0'	|NOT NULL	|ZBX_PROXY
FIELD		|snmpv3_securityname|t_varchar(64)|''	|NOT NULL	|ZBX_PROXY
FIELD		|snmpv3_securitylevel|t_integer	|'0'	|NOT NULL	|ZBX_PROXY
FIELD		|snmpv3_authpassphrase|t_varchar(64)|''	|NOT NULL	|ZBX_PROXY
FIELD		|snmpv3_privpassphrase|t_varchar(64)|''	|NOT NULL	|ZBX_PROXY
FIELD		|uniq		|t_integer	|'0'	|NOT NULL	|ZBX_PROXY
FIELD		|snmpv3_authprotocol|t_integer	|'0'	|NOT NULL	|ZBX_PROXY
FIELD		|snmpv3_privprotocol|t_integer	|'0'	|NOT NULL	|ZBX_PROXY
FIELD		|snmpv3_contextname|t_varchar(255)|''	|NOT NULL	|ZBX_PROXY
FIELD		|host_source|t_integer	|'1'	|NOT NULL	|ZBX_PROXY
FIELD		|name_source|t_integer	|'0'	|NOT NULL	|ZBX_PROXY
INDEX		|1		|druleid,host_source,name_source

TABLE|httptest|httptestid|ZBX_TEMPLATE
FIELD		|httptestid	|t_id		|	|NOT NULL	|0
FIELD		|name		|t_varchar(64)	|''	|NOT NULL	|ZBX_PROXY
FIELD		|nextcheck	|t_integer	|'0'	|NOT NULL	|ZBX_NODATA
FIELD		|delay		|t_varchar(255)	|'1m'	|NOT NULL	|ZBX_PROXY
FIELD		|status		|t_integer	|'0'	|NOT NULL	|0
FIELD		|agent		|t_varchar(255)	|'Zabbix'|NOT NULL	|ZBX_PROXY
FIELD		|authentication	|t_integer	|'0'	|NOT NULL	|ZBX_PROXY,ZBX_NODATA
FIELD		|http_user	|t_varchar(64)	|''	|NOT NULL	|ZBX_PROXY,ZBX_NODATA
FIELD		|http_password	|t_varchar(64)	|''	|NOT NULL	|ZBX_PROXY,ZBX_NODATA
FIELD		|hostid		|t_id		|	|NOT NULL	|ZBX_PROXY		|2|hosts
FIELD		|templateid	|t_id		|	|NULL		|0			|3|httptest	|httptestid
FIELD		|http_proxy	|t_varchar(255)	|''	|NOT NULL	|ZBX_PROXY,ZBX_NODATA
FIELD		|retries	|t_integer	|'1'	|NOT NULL	|ZBX_PROXY,ZBX_NODATA
FIELD		|ssl_cert_file	|t_varchar(255)	|''	|NOT NULL	|ZBX_PROXY,ZBX_NODATA
FIELD		|ssl_key_file	|t_varchar(255)	|''	|NOT NULL	|ZBX_PROXY,ZBX_NODATA
FIELD		|ssl_key_password|t_varchar(64)	|''	|NOT NULL	|ZBX_PROXY,ZBX_NODATA
FIELD		|verify_peer	|t_integer	|'0'	|NOT NULL	|ZBX_PROXY
FIELD		|verify_host	|t_integer	|'0'	|NOT NULL	|ZBX_PROXY
FIELD		|uuid		|t_varchar(32)	|''	|NOT NULL	|0
UNIQUE		|2		|hostid,name
INDEX		|3		|status
INDEX		|4		|templateid

TABLE|httpstep|httpstepid|ZBX_TEMPLATE
FIELD		|httpstepid	|t_id		|	|NOT NULL	|0
FIELD		|httptestid	|t_id		|	|NOT NULL	|ZBX_PROXY		|1|httptest
FIELD		|name		|t_varchar(64)	|''	|NOT NULL	|ZBX_PROXY
FIELD		|no		|t_integer	|'0'	|NOT NULL	|ZBX_PROXY
FIELD		|url		|t_varchar(2048)|''	|NOT NULL	|ZBX_PROXY
FIELD		|timeout	|t_varchar(255)	|'15s'	|NOT NULL	|ZBX_PROXY
FIELD		|posts		|t_shorttext	|''	|NOT NULL	|ZBX_PROXY
FIELD		|required	|t_varchar(255)	|''	|NOT NULL	|ZBX_PROXY
FIELD		|status_codes	|t_varchar(255)	|''	|NOT NULL	|ZBX_PROXY
FIELD		|follow_redirects|t_integer	|'1'	|NOT NULL	|ZBX_PROXY
FIELD		|retrieve_mode	|t_integer	|'0'	|NOT NULL	|ZBX_PROXY
FIELD		|post_type	|t_integer	|'0'	|NOT NULL	|ZBX_PROXY
INDEX		|1		|httptestid

TABLE|interface|interfaceid|ZBX_TEMPLATE
FIELD		|interfaceid	|t_id		|	|NOT NULL	|0
FIELD		|hostid		|t_id		|	|NOT NULL	|ZBX_PROXY		|1|hosts
FIELD		|main		|t_integer	|'0'	|NOT NULL	|ZBX_PROXY
FIELD		|type		|t_integer	|'1'	|NOT NULL	|ZBX_PROXY
FIELD		|useip		|t_integer	|'1'	|NOT NULL	|ZBX_PROXY
FIELD		|ip		|t_varchar(64)	|'127.0.0.1'|NOT NULL	|ZBX_PROXY
FIELD		|dns		|t_varchar(255)	|''	|NOT NULL	|ZBX_PROXY
FIELD		|port		|t_varchar(64)	|'10050'|NOT NULL	|ZBX_PROXY
FIELD		|available	|t_integer	|'0'	|NOT NULL	|ZBX_PROXY,ZBX_NODATA
FIELD		|error		|t_varchar(2048)|''	|NOT NULL	|ZBX_NODATA
FIELD		|errors_from	|t_integer	|'0'	|NOT NULL	|ZBX_NODATA
FIELD		|disable_until	|t_integer	|'0'	|NOT NULL	|ZBX_NODATA
INDEX		|1		|hostid,type
INDEX		|2		|ip,dns
INDEX		|3		|available

TABLE|valuemap|valuemapid|ZBX_TEMPLATE
FIELD		|valuemapid	|t_id		|	|NOT NULL	|0
FIELD		|hostid		|t_id		|	|NOT NULL	|0			|1|hosts
FIELD		|name		|t_varchar(64)	|''	|NOT NULL	|0
FIELD		|uuid		|t_varchar(32)	|''	|NOT NULL	|0
UNIQUE		|1		|hostid,name

TABLE|items|itemid|ZBX_TEMPLATE
FIELD		|itemid		|t_id		|	|NOT NULL	|0
FIELD		|type		|t_integer	|'0'	|NOT NULL	|ZBX_PROXY
FIELD		|snmp_oid	|t_varchar(512)	|''	|NOT NULL	|ZBX_PROXY
FIELD		|hostid		|t_id		|	|NOT NULL	|ZBX_PROXY		|1|hosts
FIELD		|name		|t_varchar(255)	|''	|NOT NULL	|0
FIELD		|key_		|t_varchar(2048)|''	|NOT NULL	|ZBX_PROXY
FIELD		|delay		|t_varchar(1024)|'0'	|NOT NULL	|ZBX_PROXY
FIELD		|history	|t_varchar(255)	|'90d'	|NOT NULL	|ZBX_PROXY
FIELD		|trends		|t_varchar(255)	|'365d'	|NOT NULL	|0
FIELD		|status		|t_integer	|'0'	|NOT NULL	|ZBX_PROXY
FIELD		|value_type	|t_integer	|'0'	|NOT NULL	|ZBX_PROXY
FIELD		|trapper_hosts	|t_varchar(255)	|''	|NOT NULL	|ZBX_PROXY
FIELD		|units		|t_varchar(255)	|''	|NOT NULL	|0
FIELD		|formula	|t_varchar(255)	|''	|NOT NULL	|0
FIELD		|logtimefmt	|t_varchar(64)	|''	|NOT NULL	|ZBX_PROXY
FIELD		|templateid	|t_id		|	|NULL		|0			|2|items	|itemid
FIELD		|valuemapid	|t_id		|	|NULL		|0			|3|valuemap	|		|RESTRICT
FIELD		|params		|t_text		|''	|NOT NULL	|ZBX_PROXY
FIELD		|ipmi_sensor	|t_varchar(128)	|''	|NOT NULL	|ZBX_PROXY
FIELD		|authtype	|t_integer	|'0'	|NOT NULL	|ZBX_PROXY
FIELD		|username	|t_varchar(64)	|''	|NOT NULL	|ZBX_PROXY
FIELD		|password	|t_varchar(64)	|''	|NOT NULL	|ZBX_PROXY
FIELD		|publickey	|t_varchar(64)	|''	|NOT NULL	|ZBX_PROXY
FIELD		|privatekey	|t_varchar(64)	|''	|NOT NULL	|ZBX_PROXY
FIELD		|flags		|t_integer	|'0'	|NOT NULL	|ZBX_PROXY
FIELD		|interfaceid	|t_id		|	|NULL		|ZBX_PROXY		|4|interface	|		|RESTRICT
FIELD		|description	|t_text		|''	|NOT NULL	|0
FIELD		|inventory_link	|t_integer	|'0'	|NOT NULL	|ZBX_PROXY
FIELD		|lifetime	|t_varchar(255)	|'30d'	|NOT NULL	|0
FIELD		|evaltype	|t_integer	|'0'	|NOT NULL	|0
FIELD		|jmx_endpoint	|t_varchar(255)	|''	|NOT NULL	|ZBX_PROXY
FIELD		|master_itemid	|t_id		|	|NULL		|ZBX_PROXY		|5|items	|itemid
FIELD		|timeout	|t_varchar(255)	|'3s'	|NOT NULL	|ZBX_PROXY
FIELD		|url		|t_varchar(2048)|''	|NOT NULL	|ZBX_PROXY
FIELD		|query_fields	|t_varchar(2048)|''	|NOT NULL	|ZBX_PROXY
FIELD		|posts		|t_text		|''	|NOT NULL	|ZBX_PROXY
FIELD		|status_codes	|t_varchar(255)	|'200'	|NOT NULL	|ZBX_PROXY
FIELD		|follow_redirects|t_integer	|'1'	|NOT NULL	|ZBX_PROXY
FIELD		|post_type	|t_integer	|'0'	|NOT NULL	|ZBX_PROXY
FIELD		|http_proxy	|t_varchar(255)	|''	|NOT NULL	|ZBX_PROXY,ZBX_NODATA
FIELD		|headers	|t_text		|''	|NOT NULL	|ZBX_PROXY
FIELD		|retrieve_mode	|t_integer	|'0'	|NOT NULL	|ZBX_PROXY
FIELD		|request_method	|t_integer	|'0'	|NOT NULL	|ZBX_PROXY
FIELD		|output_format	|t_integer	|'0'	|NOT NULL	|ZBX_PROXY
FIELD		|ssl_cert_file	|t_varchar(255)	|''	|NOT NULL	|ZBX_PROXY,ZBX_NODATA
FIELD		|ssl_key_file	|t_varchar(255)	|''	|NOT NULL	|ZBX_PROXY,ZBX_NODATA
FIELD		|ssl_key_password|t_varchar(64)	|''	|NOT NULL	|ZBX_PROXY,ZBX_NODATA
FIELD		|verify_peer	|t_integer	|'0'	|NOT NULL	|ZBX_PROXY
FIELD		|verify_host	|t_integer	|'0'	|NOT NULL	|ZBX_PROXY
FIELD		|allow_traps	|t_integer	|'0'	|NOT NULL	|ZBX_PROXY
FIELD		|discover	|t_integer	|'0'	|NOT NULL	|0
FIELD		|uuid		|t_varchar(32)	|''	|NOT NULL	|0
INDEX		|1		|hostid,key_(1021)
INDEX		|3		|status
INDEX		|4		|templateid
INDEX		|5		|valuemapid
INDEX		|6		|interfaceid
INDEX		|7		|master_itemid
INDEX		|8		|key_(1024)

TABLE|httpstepitem|httpstepitemid|ZBX_TEMPLATE
FIELD		|httpstepitemid	|t_id		|	|NOT NULL	|0
FIELD		|httpstepid	|t_id		|	|NOT NULL	|ZBX_PROXY		|1|httpstep
FIELD		|itemid		|t_id		|	|NOT NULL	|ZBX_PROXY		|2|items
FIELD		|type		|t_integer	|'0'	|NOT NULL	|ZBX_PROXY
UNIQUE		|1		|httpstepid,itemid
INDEX		|2		|itemid

TABLE|httptestitem|httptestitemid|ZBX_TEMPLATE
FIELD		|httptestitemid	|t_id		|	|NOT NULL	|0
FIELD		|httptestid	|t_id		|	|NOT NULL	|ZBX_PROXY		|1|httptest
FIELD		|itemid		|t_id		|	|NOT NULL	|ZBX_PROXY		|2|items
FIELD		|type		|t_integer	|'0'	|NOT NULL	|ZBX_PROXY
UNIQUE		|1		|httptestid,itemid
INDEX		|2		|itemid

TABLE|media_type|mediatypeid|ZBX_DATA
FIELD		|mediatypeid	|t_id		|	|NOT NULL	|0
FIELD		|type		|t_integer	|'0'	|NOT NULL	|0
FIELD		|name		|t_varchar(100)	|''	|NOT NULL	|0
FIELD		|smtp_server	|t_varchar(255)	|''	|NOT NULL	|0
FIELD		|smtp_helo	|t_varchar(255)	|''	|NOT NULL	|0
FIELD		|smtp_email	|t_varchar(255)	|''	|NOT NULL	|0
FIELD		|exec_path	|t_varchar(255)	|''	|NOT NULL	|0
FIELD		|gsm_modem	|t_varchar(255)	|''	|NOT NULL	|0
FIELD		|username	|t_varchar(255)	|''	|NOT NULL	|0
FIELD		|passwd		|t_varchar(255)	|''	|NOT NULL	|0
FIELD		|status		|t_integer	|'0'	|NOT NULL	|0
FIELD		|smtp_port	|t_integer	|'25'	|NOT NULL	|0
FIELD		|smtp_security	|t_integer	|'0'	|NOT NULL	|0
FIELD		|smtp_verify_peer|t_integer	|'0'	|NOT NULL	|0
FIELD		|smtp_verify_host|t_integer	|'0'	|NOT NULL	|0
FIELD		|smtp_authentication|t_integer	|'0'	|NOT NULL	|0
FIELD		|exec_params	|t_varchar(255)	|''	|NOT NULL	|0
FIELD		|maxsessions	|t_integer	|'1'	|NOT NULL	|0
FIELD		|maxattempts	|t_integer	|'3'	|NOT NULL	|0
FIELD		|attempt_interval|t_varchar(32)	|'10s'	|NOT NULL	|0
FIELD		|content_type	|t_integer	|'1'	|NOT NULL	|0
FIELD		|script		|t_text		|''	|NOT NULL	|0
FIELD		|timeout	|t_varchar(32)	|'30s'	|NOT NULL	|0
FIELD		|process_tags	|t_integer	|'0'	|NOT NULL	|0
FIELD		|show_event_menu|t_integer	|'0'	|NOT NULL	|0
FIELD		|event_menu_url	|t_varchar(2048)|''	|NOT NULL	|0
FIELD		|event_menu_name|t_varchar(255)	|''	|NOT NULL	|0
FIELD		|description	|t_shorttext	|''	|NOT NULL	|0
UNIQUE		|1		|name

TABLE|media_type_param|mediatype_paramid|ZBX_DATA
FIELD		|mediatype_paramid|t_id		|	|NOT NULL	|0
FIELD		|mediatypeid	|t_id		|	|NOT NULL	|0			|1|media_type
FIELD		|name		|t_varchar(255)	|''	|NOT NULL	|0
FIELD		|value		|t_varchar(2048)|''	|NOT NULL	|0
INDEX		|1		|mediatypeid

TABLE|media_type_message|mediatype_messageid|ZBX_DATA
FIELD		|mediatype_messageid|t_id	|	|NOT NULL	|0
FIELD		|mediatypeid	|t_id		|	|NOT NULL	|0			|1|media_type
FIELD		|eventsource	|t_integer	|	|NOT NULL	|0
FIELD		|recovery	|t_integer	|	|NOT NULL	|0
FIELD		|subject	|t_varchar(255)	|''	|NOT NULL	|0
FIELD		|message	|t_shorttext	|''	|NOT NULL	|0
UNIQUE		|1		|mediatypeid,eventsource,recovery

TABLE|usrgrp|usrgrpid|ZBX_DATA
FIELD		|usrgrpid	|t_id		|	|NOT NULL	|0
FIELD		|name		|t_varchar(64)	|''	|NOT NULL	|0
FIELD		|gui_access	|t_integer	|'0'	|NOT NULL	|0
FIELD		|users_status	|t_integer	|'0'	|NOT NULL	|0
FIELD		|debug_mode	|t_integer	|'0'	|NOT NULL	|0
UNIQUE		|1		|name

TABLE|users_groups|id|ZBX_DATA
FIELD		|id		|t_id		|	|NOT NULL	|0
FIELD		|usrgrpid	|t_id		|	|NOT NULL	|0			|1|usrgrp
FIELD		|userid		|t_id		|	|NOT NULL	|0			|2|users
UNIQUE		|1		|usrgrpid,userid
INDEX		|2		|userid

TABLE|scripts|scriptid|ZBX_DATA
FIELD		|scriptid	|t_id		|	|NOT NULL	|0
FIELD		|name		|t_varchar(255)	|''	|NOT NULL	|0
FIELD		|command	|t_text		|''	|NOT NULL	|0
FIELD		|host_access	|t_integer	|'2'	|NOT NULL	|0
FIELD		|usrgrpid	|t_id		|	|NULL		|0			|1|usrgrp	|		|RESTRICT
FIELD		|groupid	|t_id		|	|NULL		|0			|2|hstgrp	|		|RESTRICT
FIELD		|description	|t_shorttext	|''	|NOT NULL	|0
FIELD		|confirmation	|t_varchar(255)	|''	|NOT NULL	|0
FIELD		|type		|t_integer	|'5'	|NOT NULL	|0
FIELD		|execute_on	|t_integer	|'2'	|NOT NULL	|0
FIELD		|timeout	|t_varchar(32)	|'30s'	|NOT NULL	|ZBX_NODATA
FIELD		|scope		|t_integer	|'1'	|NOT NULL	|0
FIELD		|port		|t_varchar(64)	|''	|NOT NULL	|0
FIELD		|authtype	|t_integer	|'0'	|NOT NULL	|0
FIELD		|username	|t_varchar(64)	|''	|NOT NULL	|0
FIELD		|password	|t_varchar(64)	|''	|NOT NULL	|0
FIELD		|publickey	|t_varchar(64)	|''	|NOT NULL	|0
FIELD		|privatekey	|t_varchar(64)	|''	|NOT NULL	|0
FIELD		|menu_path	|t_varchar(255)	|''	|NOT NULL	|0
INDEX		|1		|usrgrpid
INDEX		|2		|groupid
UNIQUE		|3		|name

TABLE|script_param|script_paramid|ZBX_DATA
FIELD		|script_paramid	|t_id		|	|NOT NULL	|0
FIELD		|scriptid	|t_id		|	|NOT NULL	|0			|1|scripts
FIELD		|name		|t_varchar(255)	|''	|NOT NULL	|0
FIELD		|value		|t_varchar(2048)|''	|NOT NULL	|0
UNIQUE		|1		|scriptid,name

TABLE|actions|actionid|ZBX_DATA
FIELD		|actionid	|t_id		|	|NOT NULL	|0
FIELD		|name		|t_varchar(255)	|''	|NOT NULL	|0
FIELD		|eventsource	|t_integer	|'0'	|NOT NULL	|0
FIELD		|evaltype	|t_integer	|'0'	|NOT NULL	|0
FIELD		|status		|t_integer	|'0'	|NOT NULL	|0
FIELD		|esc_period	|t_varchar(255)	|'1h'	|NOT NULL	|0
FIELD		|formula	|t_varchar(255)	|''	|NOT NULL	|0
FIELD		|pause_suppressed|t_integer	|'1'	|NOT NULL	|0
INDEX		|1		|eventsource,status
UNIQUE		|2		|name

TABLE|operations|operationid|ZBX_DATA
FIELD		|operationid	|t_id		|	|NOT NULL	|0
FIELD		|actionid	|t_id		|	|NOT NULL	|0			|1|actions
FIELD		|operationtype	|t_integer	|'0'	|NOT NULL	|0
FIELD		|esc_period	|t_varchar(255)	|'0'	|NOT NULL	|0
FIELD		|esc_step_from	|t_integer	|'1'	|NOT NULL	|0
FIELD		|esc_step_to	|t_integer	|'1'	|NOT NULL	|0
FIELD		|evaltype	|t_integer	|'0'	|NOT NULL	|0
FIELD		|recovery	|t_integer	|'0'	|NOT NULL	|0
INDEX		|1		|actionid

TABLE|opmessage|operationid|ZBX_DATA
FIELD		|operationid	|t_id		|	|NOT NULL	|0			|1|operations
FIELD		|default_msg	|t_integer	|'1'	|NOT NULL	|0
FIELD		|subject	|t_varchar(255)	|''	|NOT NULL	|0
FIELD		|message	|t_shorttext	|''	|NOT NULL	|0
FIELD		|mediatypeid	|t_id		|	|NULL		|0			|2|media_type	|		|RESTRICT
INDEX		|1		|mediatypeid

TABLE|opmessage_grp|opmessage_grpid|ZBX_DATA
FIELD		|opmessage_grpid|t_id		|	|NOT NULL	|0
FIELD		|operationid	|t_id		|	|NOT NULL	|0			|1|operations
FIELD		|usrgrpid	|t_id		|	|NOT NULL	|0			|2|usrgrp	|		|RESTRICT
UNIQUE		|1		|operationid,usrgrpid
INDEX		|2		|usrgrpid

TABLE|opmessage_usr|opmessage_usrid|ZBX_DATA
FIELD		|opmessage_usrid|t_id		|	|NOT NULL	|0
FIELD		|operationid	|t_id		|	|NOT NULL	|0			|1|operations
FIELD		|userid		|t_id		|	|NOT NULL	|0			|2|users	|		|RESTRICT
UNIQUE		|1		|operationid,userid
INDEX		|2		|userid

TABLE|opcommand|operationid|ZBX_DATA
FIELD		|operationid	|t_id		|	|NOT NULL	|0			|1|operations
FIELD		|scriptid	|t_id		|	|NOT NULL	|0			|2|scripts	|		|RESTRICT
INDEX		|1		|scriptid

TABLE|opcommand_hst|opcommand_hstid|ZBX_DATA
FIELD		|opcommand_hstid|t_id		|	|NOT NULL	|0
FIELD		|operationid	|t_id		|	|NOT NULL	|0			|1|operations
FIELD		|hostid		|t_id		|	|NULL		|0			|2|hosts	|		|RESTRICT
INDEX		|1		|operationid
INDEX		|2		|hostid

TABLE|opcommand_grp|opcommand_grpid|ZBX_DATA
FIELD		|opcommand_grpid|t_id		|	|NOT NULL	|0
FIELD		|operationid	|t_id		|	|NOT NULL	|0			|1|operations
FIELD		|groupid	|t_id		|	|NOT NULL	|0			|2|hstgrp	|		|RESTRICT
INDEX		|1		|operationid
INDEX		|2		|groupid

TABLE|opgroup|opgroupid|ZBX_DATA
FIELD		|opgroupid	|t_id		|	|NOT NULL	|0
FIELD		|operationid	|t_id		|	|NOT NULL	|0			|1|operations
FIELD		|groupid	|t_id		|	|NOT NULL	|0			|2|hstgrp	|		|RESTRICT
UNIQUE		|1		|operationid,groupid
INDEX		|2		|groupid

TABLE|optemplate|optemplateid|ZBX_TEMPLATE
FIELD		|optemplateid	|t_id		|	|NOT NULL	|0
FIELD		|operationid	|t_id		|	|NOT NULL	|0			|1|operations
FIELD		|templateid	|t_id		|	|NOT NULL	|0			|2|hosts	|hostid		|RESTRICT
UNIQUE		|1		|operationid,templateid
INDEX		|2		|templateid

TABLE|opconditions|opconditionid|ZBX_DATA
FIELD		|opconditionid	|t_id		|	|NOT NULL	|0
FIELD		|operationid	|t_id		|	|NOT NULL	|0			|1|operations
FIELD		|conditiontype	|t_integer	|'0'	|NOT NULL	|0
FIELD		|operator	|t_integer	|'0'	|NOT NULL	|0
FIELD		|value		|t_varchar(255)	|''	|NOT NULL	|0
INDEX		|1		|operationid

TABLE|conditions|conditionid|ZBX_DATA
FIELD		|conditionid	|t_id		|	|NOT NULL	|0
FIELD		|actionid	|t_id		|	|NOT NULL	|0			|1|actions
FIELD		|conditiontype	|t_integer	|'0'	|NOT NULL	|0
FIELD		|operator	|t_integer	|'0'	|NOT NULL	|0
FIELD		|value		|t_varchar(255)	|''	|NOT NULL	|0
FIELD		|value2		|t_varchar(255)	|''	|NOT NULL	|0
INDEX		|1		|actionid

TABLE|config|configid|ZBX_DATA
FIELD		|configid	|t_id		|	|NOT NULL	|0
FIELD		|work_period	|t_varchar(255)	|'1-5,09:00-18:00'|NOT NULL|0
FIELD		|alert_usrgrpid	|t_id		|	|NULL		|0			|1|usrgrp	|usrgrpid	|RESTRICT
FIELD		|default_theme	|t_varchar(128)	|'blue-theme'|NOT NULL	|ZBX_NODATA
FIELD		|authentication_type|t_integer	|'0'	|NOT NULL	|ZBX_NODATA
FIELD		|ldap_host	|t_varchar(255)	|''	|NOT NULL	|ZBX_NODATA
FIELD		|ldap_port	|t_integer	|389	|NOT NULL	|ZBX_NODATA
FIELD		|ldap_base_dn	|t_varchar(255)	|''	|NOT NULL	|ZBX_NODATA
FIELD		|ldap_bind_dn	|t_varchar(255)	|''	|NOT NULL	|ZBX_NODATA
FIELD		|ldap_bind_password|t_varchar(128)|''	|NOT NULL	|ZBX_NODATA
FIELD		|ldap_search_attribute|t_varchar(128)|''|NOT NULL	|ZBX_NODATA
FIELD		|discovery_groupid|t_id		|	|NOT NULL	|ZBX_PROXY		|2|hstgrp	|groupid	|RESTRICT
FIELD		|max_in_table	|t_integer	|'50'	|NOT NULL	|ZBX_NODATA
FIELD		|search_limit	|t_integer	|'1000'	|NOT NULL	|ZBX_NODATA
FIELD		|severity_color_0|t_varchar(6)	|'97AAB3'|NOT NULL	|ZBX_NODATA
FIELD		|severity_color_1|t_varchar(6)	|'7499FF'|NOT NULL	|ZBX_NODATA
FIELD		|severity_color_2|t_varchar(6)	|'FFC859'|NOT NULL	|ZBX_NODATA
FIELD		|severity_color_3|t_varchar(6)	|'FFA059'|NOT NULL	|ZBX_NODATA
FIELD		|severity_color_4|t_varchar(6)	|'E97659'|NOT NULL	|ZBX_NODATA
FIELD		|severity_color_5|t_varchar(6)	|'E45959'|NOT NULL	|ZBX_NODATA
FIELD		|severity_name_0|t_varchar(32)	|'Not classified'|NOT NULL|ZBX_NODATA
FIELD		|severity_name_1|t_varchar(32)	|'Information'|NOT NULL	|ZBX_NODATA
FIELD		|severity_name_2|t_varchar(32)	|'Warning'|NOT NULL	|ZBX_NODATA
FIELD		|severity_name_3|t_varchar(32)	|'Average'|NOT NULL	|ZBX_NODATA
FIELD		|severity_name_4|t_varchar(32)	|'High'	|NOT NULL	|ZBX_NODATA
FIELD		|severity_name_5|t_varchar(32)	|'Disaster'|NOT NULL	|ZBX_NODATA
FIELD		|ok_period	|t_varchar(32)	|'5m'	|NOT NULL	|ZBX_NODATA
FIELD		|blink_period	|t_varchar(32)	|'2m'	|NOT NULL	|ZBX_NODATA
FIELD		|problem_unack_color|t_varchar(6)|'CC0000'|NOT NULL	|ZBX_NODATA
FIELD		|problem_ack_color|t_varchar(6)	|'CC0000'|NOT NULL	|ZBX_NODATA
FIELD		|ok_unack_color	|t_varchar(6)	|'009900'|NOT NULL	|ZBX_NODATA
FIELD		|ok_ack_color	|t_varchar(6)	|'009900'|NOT NULL	|ZBX_NODATA
FIELD		|problem_unack_style|t_integer	|'1'	|NOT NULL	|ZBX_NODATA
FIELD		|problem_ack_style|t_integer	|'1'	|NOT NULL	|ZBX_NODATA
FIELD		|ok_unack_style	|t_integer	|'1'	|NOT NULL	|ZBX_NODATA
FIELD		|ok_ack_style	|t_integer	|'1'	|NOT NULL	|ZBX_NODATA
FIELD		|snmptrap_logging|t_integer	|'1'	|NOT NULL	|ZBX_PROXY,ZBX_NODATA
FIELD		|server_check_interval|t_integer|'10'	|NOT NULL	|ZBX_NODATA
FIELD		|hk_events_mode	|t_integer	|'1'	|NOT NULL	|ZBX_NODATA
FIELD		|hk_events_trigger|t_varchar(32)|'365d'	|NOT NULL	|ZBX_NODATA
FIELD		|hk_events_internal|t_varchar(32)|'1d'	|NOT NULL	|ZBX_NODATA
FIELD		|hk_events_discovery|t_varchar(32)|'1d'	|NOT NULL	|ZBX_NODATA
FIELD		|hk_events_autoreg|t_varchar(32)|'1d'	|NOT NULL	|ZBX_NODATA
FIELD		|hk_services_mode|t_integer	|'1'	|NOT NULL	|ZBX_NODATA
FIELD		|hk_services	|t_varchar(32)	|'365d'	|NOT NULL	|ZBX_NODATA
FIELD		|hk_audit_mode	|t_integer	|'1'	|NOT NULL	|ZBX_NODATA
FIELD		|hk_audit	|t_varchar(32)	|'365d'	|NOT NULL	|ZBX_NODATA
FIELD		|hk_sessions_mode|t_integer	|'1'	|NOT NULL	|ZBX_NODATA
FIELD		|hk_sessions	|t_varchar(32)	|'365d'	|NOT NULL	|ZBX_NODATA
FIELD		|hk_history_mode|t_integer	|'1'	|NOT NULL	|ZBX_NODATA
FIELD		|hk_history_global|t_integer	|'0'	|NOT NULL	|ZBX_PROXY,ZBX_NODATA
FIELD		|hk_history	|t_varchar(32)	|'90d'	|NOT NULL	|ZBX_PROXY,ZBX_NODATA
FIELD		|hk_trends_mode	|t_integer	|'1'	|NOT NULL	|ZBX_NODATA
FIELD		|hk_trends_global|t_integer	|'0'	|NOT NULL	|ZBX_NODATA
FIELD		|hk_trends	|t_varchar(32)	|'365d'	|NOT NULL	|ZBX_NODATA
FIELD		|default_inventory_mode|t_integer|'-1'	|NOT NULL	|ZBX_NODATA
FIELD		|custom_color	|t_integer	|'0'	|NOT NULL	|ZBX_NODATA
FIELD		|http_auth_enabled	|t_integer	|'0'	|NOT NULL	|ZBX_NODATA
FIELD		|http_login_form	|t_integer	|'0'	|NOT NULL	|ZBX_NODATA
FIELD		|http_strip_domains	|t_varchar(2048)|''	|NOT NULL	|ZBX_NODATA
FIELD		|http_case_sensitive	|t_integer	|'1'	|NOT NULL	|ZBX_NODATA
FIELD		|ldap_configured		|t_integer		|'0'	|NOT NULL	|ZBX_NODATA
FIELD		|ldap_case_sensitive	|t_integer	|'1'	|NOT NULL	|ZBX_NODATA
FIELD		|db_extension	|t_varchar(32)	|''	|NOT NULL	|ZBX_NODATA
FIELD		|autoreg_tls_accept	|t_integer	|'1'	|NOT NULL	|ZBX_PROXY,ZBX_NODATA
FIELD		|compression_status	|t_integer	|'0'	|NOT NULL	|ZBX_NODATA
FIELD		|compress_older	|t_varchar(32)	|'7d'	|NOT NULL	|ZBX_NODATA
FIELD		|instanceid	|t_varchar(32)	|''	|NOT NULL	|ZBX_NODATA
FIELD		|saml_auth_enabled	|t_integer	|'0'	|NOT NULL	|ZBX_NODATA
FIELD		|saml_idp_entityid	|t_varchar(1024)|''	|NOT NULL	|ZBX_NODATA
FIELD		|saml_sso_url	|t_varchar(2048)|''	|NOT NULL	|ZBX_NODATA
FIELD		|saml_slo_url	|t_varchar(2048)|''	|NOT NULL	|ZBX_NODATA
FIELD		|saml_username_attribute|t_varchar(128)	|''	|NOT NULL	|ZBX_NODATA
FIELD		|saml_sp_entityid	|t_varchar(1024)|''	|NOT NULL	|ZBX_NODATA
FIELD		|saml_nameid_format	|t_varchar(2048)|''	|NOT NULL	|ZBX_NODATA
FIELD		|saml_sign_messages	|t_integer	|'0'	|NOT NULL	|ZBX_NODATA
FIELD		|saml_sign_assertions	|t_integer	|'0'	|NOT NULL	|ZBX_NODATA
FIELD		|saml_sign_authn_requests	|t_integer	|'0'	|NOT NULL	|ZBX_NODATA
FIELD		|saml_sign_logout_requests	|t_integer	|'0'	|NOT NULL	|ZBX_NODATA
FIELD		|saml_sign_logout_responses	|t_integer	|'0'	|NOT NULL	|ZBX_NODATA
FIELD		|saml_encrypt_nameid	|t_integer	|'0'	|NOT NULL	|ZBX_NODATA
FIELD		|saml_encrypt_assertions|t_integer	|'0'	|NOT NULL	|ZBX_NODATA
FIELD		|saml_case_sensitive	|t_integer	|'0'	|NOT NULL	|ZBX_NODATA
FIELD		|default_lang		|t_varchar(5)	|'en_GB'|NOT NULL	|ZBX_NODATA
FIELD		|default_timezone	|t_varchar(50)	|'system'|NOT NULL	|ZBX_NODATA
FIELD		|login_attempts	|t_integer	|'5'	|NOT NULL	|ZBX_NODATA
FIELD		|login_block	|t_varchar(32)	|'30s'	|NOT NULL	|ZBX_NODATA
FIELD		|show_technical_errors	|t_integer	|'0'	|NOT NULL	|ZBX_NODATA
FIELD		|validate_uri_schemes	|t_integer	|'1'	|NOT NULL	|ZBX_NODATA
FIELD		|uri_valid_schemes	|t_varchar(255)	|'http,https,ftp,file,mailto,tel,ssh'	|NOT NULL	|ZBX_NODATA
FIELD		|x_frame_options	|t_varchar(255)	|'SAMEORIGIN'	|NOT NULL	|ZBX_NODATA
FIELD		|iframe_sandboxing_enabled	|t_integer	|'1'	|NOT NULL	|ZBX_NODATA
FIELD		|iframe_sandboxing_exceptions	|t_varchar(255)	|''	|NOT NULL	|ZBX_NODATA
FIELD		|max_overview_table_size	|t_integer	|'50'	|NOT NULL	|ZBX_NODATA
FIELD		|history_period	|t_varchar(32)|	'24h'	|NOT NULL	|ZBX_NODATA
FIELD		|period_default	|t_varchar(32)	|'1h'	|NOT NULL	|ZBX_NODATA
FIELD		|max_period	|t_varchar(32)	|'2y'	|NOT NULL	|ZBX_NODATA
FIELD		|socket_timeout	|t_varchar(32)	|'3s'	|NOT NULL	|ZBX_NODATA
FIELD		|connect_timeout	|t_varchar(32)	|'3s'	|NOT NULL	|ZBX_NODATA
FIELD		|media_type_test_timeout	|t_varchar(32)	|'65s'	|NOT NULL	|ZBX_NODATA
FIELD		|script_timeout	|t_varchar(32)	|'60s'	|NOT NULL	|ZBX_NODATA
FIELD		|item_test_timeout	|t_varchar(32)	|'60s'	|NOT NULL	|ZBX_NODATA
FIELD		|session_key	|t_varchar(32)|''	|NOT NULL	|ZBX_NODATA
FIELD		|url		|t_varchar(255)	|''	|NOT NULL	|ZBX_NODATA
FIELD		|report_test_timeout|t_varchar(32)|'60s'|NOT NULL	|ZBX_NODATA
FIELD		|dbversion_status	|t_varchar(1024)|''	|NOT NULL	|ZBX_NODATA
INDEX		|1		|alert_usrgrpid
INDEX		|2		|discovery_groupid

TABLE|triggers|triggerid|ZBX_TEMPLATE
FIELD		|triggerid	|t_id		|	|NOT NULL	|0
FIELD		|expression	|t_varchar(2048)|''	|NOT NULL	|0
FIELD		|description	|t_varchar(255)	|''	|NOT NULL	|0
FIELD		|url		|t_varchar(255)	|''	|NOT NULL	|0
FIELD		|status		|t_integer	|'0'	|NOT NULL	|0
FIELD		|value		|t_integer	|'0'	|NOT NULL	|ZBX_NODATA
FIELD		|priority	|t_integer	|'0'	|NOT NULL	|0
FIELD		|lastchange	|t_integer	|'0'	|NOT NULL	|ZBX_NODATA
FIELD		|comments	|t_shorttext	|''	|NOT NULL	|0
FIELD		|error		|t_varchar(2048)|''	|NOT NULL	|ZBX_NODATA
FIELD		|templateid	|t_id		|	|NULL		|0			|1|triggers	|triggerid
FIELD		|type		|t_integer	|'0'	|NOT NULL	|0
FIELD		|state		|t_integer	|'0'	|NOT NULL	|ZBX_NODATA
FIELD		|flags		|t_integer	|'0'	|NOT NULL	|0
FIELD		|recovery_mode	|t_integer	|'0'	|NOT NULL	|0
FIELD		|recovery_expression|t_varchar(2048)|''	|NOT NULL	|0
FIELD		|correlation_mode|t_integer	|'0'	|NOT NULL	|0
FIELD		|correlation_tag|t_varchar(255)	|''	|NOT NULL	|0
FIELD		|manual_close	|t_integer	|'0'	|NOT NULL	|0
FIELD		|opdata		|t_varchar(255)	|''	|NOT NULL	|0
FIELD		|discover	|t_integer	|'0'	|NOT NULL	|0
FIELD		|event_name	|t_varchar(2048)|''	|NOT NULL	|0
FIELD		|uuid		|t_varchar(32)	|''	|NOT NULL	|0
INDEX		|1		|status
INDEX		|2		|value,lastchange
INDEX		|3		|templateid

TABLE|trigger_depends|triggerdepid|ZBX_TEMPLATE
FIELD		|triggerdepid	|t_id		|	|NOT NULL	|0
FIELD		|triggerid_down	|t_id		|	|NOT NULL	|0			|1|triggers	|triggerid
FIELD		|triggerid_up	|t_id		|	|NOT NULL	|0			|2|triggers	|triggerid
UNIQUE		|1		|triggerid_down,triggerid_up
INDEX		|2		|triggerid_up

TABLE|functions|functionid|ZBX_TEMPLATE
FIELD		|functionid	|t_id		|	|NOT NULL	|0
FIELD		|itemid		|t_id		|	|NOT NULL	|0			|1|items
FIELD		|triggerid	|t_id		|	|NOT NULL	|0			|2|triggers
FIELD		|name		|t_varchar(12)	|''	|NOT NULL	|0
FIELD		|parameter	|t_varchar(255)	|'0'	|NOT NULL	|0
INDEX		|1		|triggerid
INDEX		|2		|itemid,name,parameter

TABLE|graphs|graphid|ZBX_TEMPLATE
FIELD		|graphid	|t_id		|	|NOT NULL	|0
FIELD		|name		|t_varchar(128)	|''	|NOT NULL	|0
FIELD		|width		|t_integer	|'900'	|NOT NULL	|0
FIELD		|height		|t_integer	|'200'	|NOT NULL	|0
FIELD		|yaxismin	|t_double	|'0'	|NOT NULL	|0
FIELD		|yaxismax	|t_double	|'100'	|NOT NULL	|0
FIELD		|templateid	|t_id		|	|NULL		|0			|1|graphs	|graphid
FIELD		|show_work_period|t_integer	|'1'	|NOT NULL	|0
FIELD		|show_triggers	|t_integer	|'1'	|NOT NULL	|0
FIELD		|graphtype	|t_integer	|'0'	|NOT NULL	|0
FIELD		|show_legend	|t_integer	|'1'	|NOT NULL	|0
FIELD		|show_3d	|t_integer	|'0'	|NOT NULL	|0
FIELD		|percent_left	|t_double	|'0'	|NOT NULL	|0
FIELD		|percent_right	|t_double	|'0'	|NOT NULL	|0
FIELD		|ymin_type	|t_integer	|'0'	|NOT NULL	|0
FIELD		|ymax_type	|t_integer	|'0'	|NOT NULL	|0
FIELD		|ymin_itemid	|t_id		|	|NULL		|0			|2|items	|itemid		|RESTRICT
FIELD		|ymax_itemid	|t_id		|	|NULL		|0			|3|items	|itemid		|RESTRICT
FIELD		|flags		|t_integer	|'0'	|NOT NULL	|0
FIELD		|discover	|t_integer	|'0'	|NOT NULL	|0
FIELD		|uuid		|t_varchar(32)	|''	|NOT NULL	|0
INDEX		|1		|name
INDEX		|2		|templateid
INDEX		|3		|ymin_itemid
INDEX		|4		|ymax_itemid

TABLE|graphs_items|gitemid|ZBX_TEMPLATE
FIELD		|gitemid	|t_id		|	|NOT NULL	|0
FIELD		|graphid	|t_id		|	|NOT NULL	|0			|1|graphs
FIELD		|itemid		|t_id		|	|NOT NULL	|0			|2|items
FIELD		|drawtype	|t_integer	|'0'	|NOT NULL	|0
FIELD		|sortorder	|t_integer	|'0'	|NOT NULL	|0
FIELD		|color		|t_varchar(6)	|'009600'|NOT NULL	|0
FIELD		|yaxisside	|t_integer	|'0'	|NOT NULL	|0
FIELD		|calc_fnc	|t_integer	|'2'	|NOT NULL	|0
FIELD		|type		|t_integer	|'0'	|NOT NULL	|0
INDEX		|1		|itemid
INDEX		|2		|graphid

TABLE|graph_theme|graphthemeid|ZBX_DATA
FIELD		|graphthemeid	|t_id		|	|NOT NULL	|0
FIELD		|theme		|t_varchar(64)	|''	|NOT NULL	|0
FIELD		|backgroundcolor|t_varchar(6)	|''	|NOT NULL	|0
FIELD		|graphcolor	|t_varchar(6)	|''	|NOT NULL	|0
FIELD		|gridcolor	|t_varchar(6)	|''	|NOT NULL	|0
FIELD		|maingridcolor	|t_varchar(6)	|''	|NOT NULL	|0
FIELD		|gridbordercolor|t_varchar(6)	|''	|NOT NULL	|0
FIELD		|textcolor	|t_varchar(6)	|''	|NOT NULL	|0
FIELD		|highlightcolor	|t_varchar(6)	|''	|NOT NULL	|0
FIELD		|leftpercentilecolor|t_varchar(6)|''	|NOT NULL	|0
FIELD		|rightpercentilecolor|t_varchar(6)|''	|NOT NULL	|0
FIELD		|nonworktimecolor|t_varchar(6)	|''	|NOT NULL	|0
FIELD		|colorpalette	|t_varchar(255)	|''	|NOT NULL	|0
UNIQUE		|1		|theme

TABLE|globalmacro|globalmacroid|ZBX_DATA
FIELD		|globalmacroid	|t_id		|	|NOT NULL	|0
FIELD		|macro		|t_varchar(255)	|''	|NOT NULL	|ZBX_PROXY
FIELD		|value		|t_varchar(2048)|''	|NOT NULL	|ZBX_PROXY
FIELD		|description	|t_shorttext	|''	|NOT NULL	|0
FIELD		|type		|t_integer	|'0'	|NOT NULL	|ZBX_PROXY
UNIQUE		|1		|macro

TABLE|hostmacro|hostmacroid|ZBX_TEMPLATE
FIELD		|hostmacroid	|t_id		|	|NOT NULL	|0
FIELD		|hostid		|t_id		|	|NOT NULL	|ZBX_PROXY		|1|hosts
FIELD		|macro		|t_varchar(255)	|''	|NOT NULL	|ZBX_PROXY
FIELD		|value		|t_varchar(2048)|''	|NOT NULL	|ZBX_PROXY
FIELD		|description	|t_shorttext	|''	|NOT NULL	|0
FIELD		|type		|t_integer	|'0'	|NOT NULL	|ZBX_PROXY
UNIQUE		|1		|hostid,macro

TABLE|hosts_groups|hostgroupid|ZBX_TEMPLATE
FIELD		|hostgroupid	|t_id		|	|NOT NULL	|0
FIELD		|hostid		|t_id		|	|NOT NULL	|0			|1|hosts
FIELD		|groupid	|t_id		|	|NOT NULL	|0			|2|hstgrp
UNIQUE		|1		|hostid,groupid
INDEX		|2		|groupid

TABLE|hosts_templates|hosttemplateid|ZBX_TEMPLATE
FIELD		|hosttemplateid	|t_id		|	|NOT NULL	|0
FIELD		|hostid		|t_id		|	|NOT NULL	|ZBX_PROXY		|1|hosts
FIELD		|templateid	|t_id		|	|NOT NULL	|ZBX_PROXY		|2|hosts	|hostid
UNIQUE		|1		|hostid,templateid
INDEX		|2		|templateid

TABLE|valuemap_mapping|valuemap_mappingid|ZBX_TEMPLATE
FIELD		|valuemap_mappingid|t_id	|	|NOT NULL	|0
FIELD		|valuemapid	|t_id		|	|NOT NULL	|0			|1|valuemap
FIELD		|value		|t_varchar(64)	|''	|NOT NULL	|0
FIELD		|newvalue	|t_varchar(64)	|''	|NOT NULL	|0
FIELD		|type		|t_integer	|'0'	|NOT NULL	|0
FIELD		|sortorder	|t_integer	|'0'	|NOT NULL	|0
UNIQUE		|1		|valuemapid,value,type

TABLE|media|mediaid|ZBX_DATA
FIELD		|mediaid	|t_id		|	|NOT NULL	|0
FIELD		|userid		|t_id		|	|NOT NULL	|0			|1|users
FIELD		|mediatypeid	|t_id		|	|NOT NULL	|0			|2|media_type
FIELD		|sendto		|t_varchar(1024)|''	|NOT NULL	|0
FIELD		|active		|t_integer	|'0'	|NOT NULL	|0
FIELD		|severity	|t_integer	|'63'	|NOT NULL	|0
FIELD		|period		|t_varchar(1024)|'1-7,00:00-24:00'|NOT NULL|0
INDEX		|1		|userid
INDEX		|2		|mediatypeid

TABLE|rights|rightid|ZBX_DATA
FIELD		|rightid	|t_id		|	|NOT NULL	|0
FIELD		|groupid	|t_id		|	|NOT NULL	|0			|1|usrgrp	|usrgrpid
FIELD		|permission	|t_integer	|'0'	|NOT NULL	|0
FIELD		|id		|t_id		|	|NOT NULL	|0			|2|hstgrp	|groupid
INDEX		|1		|groupid
INDEX		|2		|id

TABLE|services|serviceid|ZBX_DATA
FIELD		|serviceid	|t_id		|	|NOT NULL	|0
FIELD		|name		|t_varchar(128)	|''	|NOT NULL	|0
FIELD		|status		|t_integer	|'0'	|NOT NULL	|0
FIELD		|algorithm	|t_integer	|'0'	|NOT NULL	|0
FIELD		|triggerid	|t_id		|	|NULL		|0			|1|triggers
FIELD		|showsla	|t_integer	|'0'	|NOT NULL	|0
FIELD		|goodsla	|t_double	|'99.9'	|NOT NULL	|0
FIELD		|sortorder	|t_integer	|'0'	|NOT NULL	|0
INDEX		|1		|triggerid

TABLE|services_links|linkid|ZBX_DATA
FIELD		|linkid		|t_id		|	|NOT NULL	|0
FIELD		|serviceupid	|t_id		|	|NOT NULL	|0			|1|services	|serviceid
FIELD		|servicedownid	|t_id		|	|NOT NULL	|0			|2|services	|serviceid
FIELD		|soft		|t_integer	|'0'	|NOT NULL	|0
INDEX		|1		|servicedownid
UNIQUE		|2		|serviceupid,servicedownid

TABLE|services_times|timeid|ZBX_DATA
FIELD		|timeid		|t_id		|	|NOT NULL	|0
FIELD		|serviceid	|t_id		|	|NOT NULL	|0			|1|services
FIELD		|type		|t_integer	|'0'	|NOT NULL	|0
FIELD		|ts_from	|t_integer	|'0'	|NOT NULL	|0
FIELD		|ts_to		|t_integer	|'0'	|NOT NULL	|0
FIELD		|note		|t_varchar(255)	|''	|NOT NULL	|0
INDEX		|1		|serviceid,type,ts_from,ts_to

TABLE|icon_map|iconmapid|ZBX_DATA
FIELD		|iconmapid	|t_id		|	|NOT NULL	|0
FIELD		|name		|t_varchar(64)	|''	|NOT NULL	|0
FIELD		|default_iconid	|t_id		|	|NOT NULL	|0			|1|images	|imageid	|RESTRICT
UNIQUE		|1		|name
INDEX		|2		|default_iconid

TABLE|icon_mapping|iconmappingid|ZBX_DATA
FIELD		|iconmappingid	|t_id		|	|NOT NULL	|0
FIELD		|iconmapid	|t_id		|	|NOT NULL	|0			|1|icon_map
FIELD		|iconid		|t_id		|	|NOT NULL	|0			|2|images	|imageid	|RESTRICT
FIELD		|inventory_link	|t_integer	|'0'	|NOT NULL	|0
FIELD		|expression	|t_varchar(64)	|''	|NOT NULL	|0
FIELD		|sortorder	|t_integer	|'0'	|NOT NULL	|0
INDEX		|1		|iconmapid
INDEX		|2		|iconid

TABLE|sysmaps|sysmapid|ZBX_TEMPLATE
FIELD		|sysmapid	|t_id		|	|NOT NULL	|0
FIELD		|name		|t_varchar(128)	|''	|NOT NULL	|0
FIELD		|width		|t_integer	|'600'	|NOT NULL	|0
FIELD		|height		|t_integer	|'400'	|NOT NULL	|0
FIELD		|backgroundid	|t_id		|	|NULL		|0			|1|images	|imageid	|RESTRICT
FIELD		|label_type	|t_integer	|'2'	|NOT NULL	|0
FIELD		|label_location	|t_integer	|'0'	|NOT NULL	|0
FIELD		|highlight	|t_integer	|'1'	|NOT NULL	|0
FIELD		|expandproblem	|t_integer	|'1'	|NOT NULL	|0
FIELD		|markelements	|t_integer	|'0'	|NOT NULL	|0
FIELD		|show_unack	|t_integer	|'0'	|NOT NULL	|0
FIELD		|grid_size	|t_integer	|'50'	|NOT NULL	|0
FIELD		|grid_show	|t_integer	|'1'	|NOT NULL	|0
FIELD		|grid_align	|t_integer	|'1'	|NOT NULL	|0
FIELD		|label_format	|t_integer	|'0'	|NOT NULL	|0
FIELD		|label_type_host|t_integer	|'2'	|NOT NULL	|0
FIELD		|label_type_hostgroup|t_integer	|'2'	|NOT NULL	|0
FIELD		|label_type_trigger|t_integer	|'2'	|NOT NULL	|0
FIELD		|label_type_map|t_integer	|'2'	|NOT NULL	|0
FIELD		|label_type_image|t_integer	|'2'	|NOT NULL	|0
FIELD		|label_string_host|t_varchar(255)|''	|NOT NULL	|0
FIELD		|label_string_hostgroup|t_varchar(255)|''|NOT NULL	|0
FIELD		|label_string_trigger|t_varchar(255)|''	|NOT NULL	|0
FIELD		|label_string_map|t_varchar(255)|''	|NOT NULL	|0
FIELD		|label_string_image|t_varchar(255)|''	|NOT NULL	|0
FIELD		|iconmapid	|t_id		|	|NULL		|0			|2|icon_map	|		|RESTRICT
FIELD		|expand_macros	|t_integer	|'0'	|NOT NULL	|0
FIELD		|severity_min	|t_integer	|'0'	|NOT NULL	|0
FIELD		|userid		|t_id		|	|NOT NULL	|0			|3|users	|		|RESTRICT
FIELD		|private	|t_integer	|'1'	|NOT NULL	|0
FIELD		|show_suppressed|t_integer	|'0'	|NOT NULL	|0
UNIQUE		|1		|name
INDEX		|2		|backgroundid
INDEX		|3		|iconmapid

TABLE|sysmaps_elements|selementid|ZBX_TEMPLATE
FIELD		|selementid	|t_id		|	|NOT NULL	|0
FIELD		|sysmapid	|t_id		|	|NOT NULL	|0			|1|sysmaps
FIELD		|elementid	|t_id		|'0'	|NOT NULL	|0
FIELD		|elementtype	|t_integer	|'0'	|NOT NULL	|0
FIELD		|iconid_off	|t_id		|	|NULL		|0			|2|images	|imageid	|RESTRICT
FIELD		|iconid_on	|t_id		|	|NULL		|0			|3|images	|imageid	|RESTRICT
FIELD		|label		|t_varchar(2048)|''	|NOT NULL	|0
FIELD		|label_location	|t_integer	|'-1'	|NOT NULL	|0
FIELD		|x		|t_integer	|'0'	|NOT NULL	|0
FIELD		|y		|t_integer	|'0'	|NOT NULL	|0
FIELD		|iconid_disabled|t_id		|	|NULL		|0			|4|images	|imageid	|RESTRICT
FIELD		|iconid_maintenance|t_id	|	|NULL		|0			|5|images	|imageid	|RESTRICT
FIELD		|elementsubtype	|t_integer	|'0'	|NOT NULL	|0
FIELD		|areatype	|t_integer	|'0'	|NOT NULL	|0
FIELD		|width		|t_integer	|'200'	|NOT NULL	|0
FIELD		|height		|t_integer	|'200'	|NOT NULL	|0
FIELD		|viewtype	|t_integer	|'0'	|NOT NULL	|0
FIELD		|use_iconmap	|t_integer	|'1'	|NOT NULL	|0
FIELD		|evaltype	|t_integer		|'0'|NOT NULL	|0
INDEX		|1		|sysmapid
INDEX		|2		|iconid_off
INDEX		|3		|iconid_on
INDEX		|4		|iconid_disabled
INDEX		|5		|iconid_maintenance

TABLE|sysmaps_links|linkid|ZBX_TEMPLATE
FIELD		|linkid		|t_id		|	|NOT NULL	|0
FIELD		|sysmapid	|t_id		|	|NOT NULL	|0			|1|sysmaps
FIELD		|selementid1	|t_id		|	|NOT NULL	|0			|2|sysmaps_elements|selementid
FIELD		|selementid2	|t_id		|	|NOT NULL	|0			|3|sysmaps_elements|selementid
FIELD		|drawtype	|t_integer	|'0'	|NOT NULL	|0
FIELD		|color		|t_varchar(6)	|'000000'|NOT NULL	|0
FIELD		|label		|t_varchar(2048)|''	|NOT NULL	|0
INDEX		|1		|sysmapid
INDEX		|2		|selementid1
INDEX		|3		|selementid2

TABLE|sysmaps_link_triggers|linktriggerid|ZBX_TEMPLATE
FIELD		|linktriggerid	|t_id		|	|NOT NULL	|0
FIELD		|linkid		|t_id		|	|NOT NULL	|0			|1|sysmaps_links
FIELD		|triggerid	|t_id		|	|NOT NULL	|0			|2|triggers
FIELD		|drawtype	|t_integer	|'0'	|NOT NULL	|0
FIELD		|color		|t_varchar(6)	|'000000'|NOT NULL	|0
UNIQUE		|1		|linkid,triggerid
INDEX		|2		|triggerid

TABLE|sysmap_element_url|sysmapelementurlid|ZBX_TEMPLATE
FIELD		|sysmapelementurlid|t_id	|	|NOT NULL	|0
FIELD		|selementid	|t_id		|	|NOT NULL	|0			|1|sysmaps_elements
FIELD		|name		|t_varchar(255)	|	|NOT NULL	|0
FIELD		|url		|t_varchar(255)	|''	|NOT NULL	|0
UNIQUE		|1		|selementid,name

TABLE|sysmap_url|sysmapurlid|ZBX_TEMPLATE
FIELD		|sysmapurlid	|t_id		|	|NOT NULL	|0
FIELD		|sysmapid	|t_id		|	|NOT NULL	|0			|1|sysmaps
FIELD		|name		|t_varchar(255)	|	|NOT NULL	|0
FIELD		|url		|t_varchar(255)	|''	|NOT NULL	|0
FIELD		|elementtype	|t_integer	|'0'	|NOT NULL	|0
UNIQUE		|1		|sysmapid,name

TABLE|sysmap_user|sysmapuserid|ZBX_TEMPLATE
FIELD		|sysmapuserid|t_id		|	|NOT NULL	|0
FIELD		|sysmapid	|t_id		|	|NOT NULL	|0			|1|sysmaps
FIELD		|userid		|t_id		|	|NOT NULL	|0			|2|users
FIELD		|permission	|t_integer	|'2'	|NOT NULL	|0
UNIQUE		|1		|sysmapid,userid

TABLE|sysmap_usrgrp|sysmapusrgrpid|ZBX_TEMPLATE
FIELD		|sysmapusrgrpid|t_id		|	|NOT NULL	|0
FIELD		|sysmapid	|t_id		|	|NOT NULL	|0			|1|sysmaps
FIELD		|usrgrpid	|t_id		|	|NOT NULL	|0			|2|usrgrp
FIELD		|permission	|t_integer	|'2'	|NOT NULL	|0
UNIQUE		|1		|sysmapid,usrgrpid

TABLE|maintenances_hosts|maintenance_hostid|ZBX_DATA
FIELD		|maintenance_hostid|t_id	|	|NOT NULL	|0
FIELD		|maintenanceid	|t_id		|	|NOT NULL	|0			|1|maintenances
FIELD		|hostid		|t_id		|	|NOT NULL	|0			|2|hosts
UNIQUE		|1		|maintenanceid,hostid
INDEX		|2		|hostid

TABLE|maintenances_groups|maintenance_groupid|ZBX_DATA
FIELD		|maintenance_groupid|t_id	|	|NOT NULL	|0
FIELD		|maintenanceid	|t_id		|	|NOT NULL	|0			|1|maintenances
FIELD		|groupid	|t_id		|	|NOT NULL	|0			|2|hstgrp
UNIQUE		|1		|maintenanceid,groupid
INDEX		|2		|groupid

TABLE|timeperiods|timeperiodid|ZBX_DATA
FIELD		|timeperiodid	|t_id		|	|NOT NULL	|0
FIELD		|timeperiod_type|t_integer	|'0'	|NOT NULL	|0
FIELD		|every		|t_integer	|'1'	|NOT NULL	|0
FIELD		|month		|t_integer	|'0'	|NOT NULL	|0
FIELD		|dayofweek	|t_integer	|'0'	|NOT NULL	|0
FIELD		|day		|t_integer	|'0'	|NOT NULL	|0
FIELD		|start_time	|t_integer	|'0'	|NOT NULL	|0
FIELD		|period		|t_integer	|'0'	|NOT NULL	|0
FIELD		|start_date	|t_integer	|'0'	|NOT NULL	|0

TABLE|maintenances_windows|maintenance_timeperiodid|ZBX_DATA
FIELD		|maintenance_timeperiodid|t_id	|	|NOT NULL	|0
FIELD		|maintenanceid	|t_id		|	|NOT NULL	|0			|1|maintenances
FIELD		|timeperiodid	|t_id		|	|NOT NULL	|0			|2|timeperiods
UNIQUE		|1		|maintenanceid,timeperiodid
INDEX		|2		|timeperiodid

TABLE|regexps|regexpid|ZBX_DATA
FIELD		|regexpid	|t_id		|	|NOT NULL	|0
FIELD		|name		|t_varchar(128)	|''	|NOT NULL	|ZBX_PROXY
FIELD		|test_string	|t_shorttext	|''	|NOT NULL	|0
UNIQUE		|1		|name

TABLE|expressions|expressionid|ZBX_DATA
FIELD		|expressionid	|t_id		|	|NOT NULL	|0
FIELD		|regexpid	|t_id		|	|NOT NULL	|ZBX_PROXY		|1|regexps
FIELD		|expression	|t_varchar(255)	|''	|NOT NULL	|ZBX_PROXY
FIELD		|expression_type|t_integer	|'0'	|NOT NULL	|ZBX_PROXY
FIELD		|exp_delimiter	|t_varchar(1)	|''	|NOT NULL	|ZBX_PROXY
FIELD		|case_sensitive	|t_integer	|'0'	|NOT NULL	|ZBX_PROXY
INDEX		|1		|regexpid

TABLE|ids|table_name,field_name|0
FIELD		|table_name	|t_varchar(64)	|''	|NOT NULL	|0
FIELD		|field_name	|t_varchar(64)	|''	|NOT NULL	|0
FIELD		|nextid		|t_id		|	|NOT NULL	|0

-- History tables

TABLE|alerts|alertid|0
FIELD		|alertid	|t_id		|	|NOT NULL	|0
FIELD		|actionid	|t_id		|	|NOT NULL	|0			|1|actions
FIELD		|eventid	|t_id		|	|NOT NULL	|0			|2|events
FIELD		|userid		|t_id		|	|NULL		|0			|3|users
FIELD		|clock		|t_time		|'0'	|NOT NULL	|0
FIELD		|mediatypeid	|t_id		|	|NULL		|0			|4|media_type
FIELD		|sendto		|t_varchar(1024)|''	|NOT NULL	|0
FIELD		|subject	|t_varchar(255)	|''	|NOT NULL	|0
FIELD		|message	|t_text		|''	|NOT NULL	|0
FIELD		|status		|t_integer	|'0'	|NOT NULL	|0
FIELD		|retries	|t_integer	|'0'	|NOT NULL	|0
FIELD		|error		|t_varchar(2048)|''	|NOT NULL	|0
FIELD		|esc_step	|t_integer	|'0'	|NOT NULL	|0
FIELD		|alerttype	|t_integer	|'0'	|NOT NULL	|0
FIELD		|p_eventid	|t_id		|	|NULL		|0			|5|events	|eventid
FIELD		|acknowledgeid	|t_id		|	|NULL		|0			|6|acknowledges	|acknowledgeid
FIELD		|parameters	|t_shorttext	|'{}'	|NOT NULL	|0
INDEX		|1		|actionid
INDEX		|2		|clock
INDEX		|3		|eventid
INDEX		|4		|status
INDEX		|5		|mediatypeid
INDEX		|6		|userid
INDEX		|7		|p_eventid

TABLE|history||0
FIELD		|itemid		|t_id		|	|NOT NULL	|0			|-|items
FIELD		|clock		|t_time		|'0'	|NOT NULL	|0
FIELD		|value		|t_double	|'0.0000'|NOT NULL	|0
FIELD		|ns		|t_nanosec	|'0'	|NOT NULL	|0
INDEX		|1		|itemid,clock

TABLE|history_uint||0
FIELD		|itemid		|t_id		|	|NOT NULL	|0			|-|items
FIELD		|clock		|t_time		|'0'	|NOT NULL	|0
FIELD		|value		|t_bigint	|'0'	|NOT NULL	|0
FIELD		|ns		|t_nanosec	|'0'	|NOT NULL	|0
INDEX		|1		|itemid,clock

TABLE|history_str||0
FIELD		|itemid		|t_id		|	|NOT NULL	|0			|-|items
FIELD		|clock		|t_time		|'0'	|NOT NULL	|0
FIELD		|value		|t_varchar(255)	|''	|NOT NULL	|0
FIELD		|ns		|t_nanosec	|'0'	|NOT NULL	|0
INDEX		|1		|itemid,clock

TABLE|history_log||0
FIELD		|itemid		|t_id		|	|NOT NULL	|0			|-|items
FIELD		|clock		|t_time		|'0'	|NOT NULL	|0
FIELD		|timestamp	|t_time		|'0'	|NOT NULL	|0
FIELD		|source		|t_varchar(64)	|''	|NOT NULL	|0
FIELD		|severity	|t_integer	|'0'	|NOT NULL	|0
FIELD		|value		|t_text		|''	|NOT NULL	|0
FIELD		|logeventid	|t_integer	|'0'	|NOT NULL	|0
FIELD		|ns		|t_nanosec	|'0'	|NOT NULL	|0
INDEX		|1		|itemid,clock

TABLE|history_text||0
FIELD		|itemid		|t_id		|	|NOT NULL	|0			|-|items
FIELD		|clock		|t_time		|'0'	|NOT NULL	|0
FIELD		|value		|t_text		|''	|NOT NULL	|0
FIELD		|ns		|t_nanosec	|'0'	|NOT NULL	|0
INDEX		|1		|itemid,clock

TABLE|proxy_history|id|0
FIELD		|id		|t_serial	|	|NOT NULL	|0
FIELD		|itemid		|t_id		|	|NOT NULL	|0			|-|items
FIELD		|clock		|t_time		|'0'	|NOT NULL	|0
FIELD		|timestamp	|t_time		|'0'	|NOT NULL	|0
FIELD		|source		|t_varchar(64)	|''	|NOT NULL	|0
FIELD		|severity	|t_integer	|'0'	|NOT NULL	|0
FIELD		|value		|t_longtext	|''	|NOT NULL	|0
FIELD		|logeventid	|t_integer	|'0'	|NOT NULL	|0
FIELD		|ns		|t_nanosec	|'0'	|NOT NULL	|0
FIELD		|state		|t_integer	|'0'	|NOT NULL	|0
FIELD		|lastlogsize	|t_bigint	|'0'	|NOT NULL	|0
FIELD		|mtime		|t_integer	|'0'	|NOT NULL	|0
FIELD		|flags		|t_integer	|'0'	|NOT NULL	|0
FIELD		|write_clock	|t_time		|'0'	|NOT NULL	|0
INDEX		|1		|clock

TABLE|proxy_dhistory|id|0
FIELD		|id		|t_serial	|	|NOT NULL	|0
FIELD		|clock		|t_time		|'0'	|NOT NULL	|0
FIELD		|druleid	|t_id		|	|NOT NULL	|0			|-|drules
FIELD		|ip		|t_varchar(39)	|''	|NOT NULL	|0
FIELD		|port		|t_integer	|'0'	|NOT NULL	|0
FIELD		|value		|t_varchar(255)	|''	|NOT NULL	|0
FIELD		|status		|t_integer	|'0'	|NOT NULL	|0
FIELD		|dcheckid	|t_id		|	|NULL		|0			|-|dchecks
FIELD		|dns		|t_varchar(255)	|''	|NOT NULL	|0
INDEX		|1		|clock
INDEX		|2		|druleid

TABLE|events|eventid|0
FIELD		|eventid	|t_id		|	|NOT NULL	|0
FIELD		|source		|t_integer	|'0'	|NOT NULL	|0
FIELD		|object		|t_integer	|'0'	|NOT NULL	|0
FIELD		|objectid	|t_id		|'0'	|NOT NULL	|0
FIELD		|clock		|t_time		|'0'	|NOT NULL	|0
FIELD		|value		|t_integer	|'0'	|NOT NULL	|0
FIELD		|acknowledged	|t_integer	|'0'	|NOT NULL	|0
FIELD		|ns		|t_nanosec	|'0'	|NOT NULL	|0
FIELD		|name		|t_varchar(2048)|''	|NOT NULL	|0
FIELD		|severity	|t_integer	|'0'	|NOT NULL	|0
INDEX		|1		|source,object,objectid,clock
INDEX		|2		|source,object,clock

TABLE|trends|itemid,clock|0
FIELD		|itemid		|t_id		|	|NOT NULL	|0			|-|items
FIELD		|clock		|t_time		|'0'	|NOT NULL	|0
FIELD		|num		|t_integer	|'0'	|NOT NULL	|0
FIELD		|value_min	|t_double	|'0.0000'|NOT NULL	|0
FIELD		|value_avg	|t_double	|'0.0000'|NOT NULL	|0
FIELD		|value_max	|t_double	|'0.0000'|NOT NULL	|0

TABLE|trends_uint|itemid,clock|0
FIELD		|itemid		|t_id		|	|NOT NULL	|0			|-|items
FIELD		|clock		|t_time		|'0'	|NOT NULL	|0
FIELD		|num		|t_integer	|'0'	|NOT NULL	|0
FIELD		|value_min	|t_bigint	|'0'	|NOT NULL	|0
FIELD		|value_avg	|t_bigint	|'0'	|NOT NULL	|0
FIELD		|value_max	|t_bigint	|'0'	|NOT NULL	|0

TABLE|acknowledges|acknowledgeid|0
FIELD		|acknowledgeid	|t_id		|	|NOT NULL	|0
FIELD		|userid		|t_id		|	|NOT NULL	|0			|1|users
FIELD		|eventid	|t_id		|	|NOT NULL	|0			|2|events
FIELD		|clock		|t_time		|'0'	|NOT NULL	|0
FIELD		|message	|t_varchar(2048)|''	|NOT NULL	|0
FIELD		|action		|t_integer	|'0'	|NOT NULL	|0
FIELD		|old_severity	|t_integer	|'0'	|NOT NULL	|0
FIELD		|new_severity	|t_integer	|'0'	|NOT NULL	|0
INDEX		|1		|userid
INDEX		|2		|eventid
INDEX		|3		|clock

TABLE|auditlog|auditid|0
FIELD		|auditid	|t_id		|	|NOT NULL	|0
FIELD		|userid		|t_id		|	|NOT NULL	|0			|1|users
FIELD		|clock		|t_time		|'0'	|NOT NULL	|0
FIELD		|action		|t_integer	|'0'	|NOT NULL	|0
FIELD		|resourcetype	|t_integer	|'0'	|NOT NULL	|0
FIELD		|note		|t_varchar(128) |''	|NOT NULL	|0
FIELD		|ip		|t_varchar(39)	|''	|NOT NULL	|0
FIELD		|resourceid	|t_id		|	|NULL		|0
FIELD		|resourcename	|t_varchar(255)	|''	|NOT NULL	|0
INDEX		|1		|userid,clock
INDEX		|2		|clock
INDEX		|3		|resourcetype,resourceid

TABLE|auditlog_details|auditdetailid|0
FIELD		|auditdetailid	|t_id		|	|NOT NULL	|0
FIELD		|auditid	|t_id		|	|NOT NULL	|0			|1|auditlog
FIELD		|table_name	|t_varchar(64)	|''	|NOT NULL	|0
FIELD		|field_name	|t_varchar(64)	|''	|NOT NULL	|0
FIELD		|oldvalue	|t_text		|''	|NOT NULL	|0
FIELD		|newvalue	|t_text		|''	|NOT NULL	|0
INDEX		|1		|auditid

TABLE|service_alarms|servicealarmid|0
FIELD		|servicealarmid	|t_id		|	|NOT NULL	|0
FIELD		|serviceid	|t_id		|	|NOT NULL	|0			|1|services
FIELD		|clock		|t_time		|'0'	|NOT NULL	|0
FIELD		|value		|t_integer	|'0'	|NOT NULL	|0
INDEX		|1		|serviceid,clock
INDEX		|2		|clock

TABLE|autoreg_host|autoreg_hostid|0
FIELD		|autoreg_hostid	|t_id		|	|NOT NULL	|0
FIELD		|proxy_hostid	|t_id		|	|NULL		|0			|1|hosts	|hostid
FIELD		|host		|t_varchar(128)	|''	|NOT NULL	|0
FIELD		|listen_ip	|t_varchar(39)	|''	|NOT NULL	|0
FIELD		|listen_port	|t_integer	|'0'	|NOT NULL	|0
FIELD		|listen_dns	|t_varchar(255)	|''	|NOT NULL	|0
FIELD		|host_metadata	|t_varchar(255)	|''	|NOT NULL	|0
FIELD		|flags		|t_integer	|'0'	|NOT NULL	|0
FIELD		|tls_accepted	|t_integer	|'1'	|NOT NULL	|0
INDEX		|1		|host
INDEX		|2		|proxy_hostid

TABLE|proxy_autoreg_host|id|0
FIELD		|id		|t_serial	|	|NOT NULL	|0
FIELD		|clock		|t_time		|'0'	|NOT NULL	|0
FIELD		|host		|t_varchar(128)	|''	|NOT NULL	|0
FIELD		|listen_ip	|t_varchar(39)	|''	|NOT NULL	|0
FIELD		|listen_port	|t_integer	|'0'	|NOT NULL	|0
FIELD		|listen_dns	|t_varchar(255)	|''	|NOT NULL	|0
FIELD		|host_metadata	|t_varchar(255)	|''	|NOT NULL	|0
FIELD		|flags		|t_integer	|'0'	|NOT NULL	|0
FIELD		|tls_accepted	|t_integer	|'1'	|NOT NULL	|0
INDEX		|1		|clock

TABLE|dhosts|dhostid|0
FIELD		|dhostid	|t_id		|	|NOT NULL	|0
FIELD		|druleid	|t_id		|	|NOT NULL	|0			|1|drules
FIELD		|status		|t_integer	|'0'	|NOT NULL	|0
FIELD		|lastup		|t_integer	|'0'	|NOT NULL	|0
FIELD		|lastdown	|t_integer	|'0'	|NOT NULL	|0
INDEX		|1		|druleid

TABLE|dservices|dserviceid|0
FIELD		|dserviceid	|t_id		|	|NOT NULL	|0
FIELD		|dhostid	|t_id		|	|NOT NULL	|0			|1|dhosts
FIELD		|value		|t_varchar(255)	|''	|NOT NULL	|0
FIELD		|port		|t_integer	|'0'	|NOT NULL	|0
FIELD		|status		|t_integer	|'0'	|NOT NULL	|0
FIELD		|lastup		|t_integer	|'0'	|NOT NULL	|0
FIELD		|lastdown	|t_integer	|'0'	|NOT NULL	|0
FIELD		|dcheckid	|t_id		|	|NOT NULL	|0			|2|dchecks
FIELD		|ip		|t_varchar(39)	|''	|NOT NULL	|0
FIELD		|dns		|t_varchar(255)	|''	|NOT NULL	|0
UNIQUE		|1		|dcheckid,ip,port
INDEX		|2		|dhostid

-- Other tables

TABLE|escalations|escalationid|0
FIELD		|escalationid	|t_id		|	|NOT NULL	|0
FIELD		|actionid	|t_id		|	|NOT NULL	|0			|-|actions
FIELD		|triggerid	|t_id		|	|NULL		|0			|-|triggers
FIELD		|eventid	|t_id		|	|NULL		|0			|-|events
FIELD		|r_eventid	|t_id		|	|NULL		|0			|-|events	|eventid
FIELD		|nextcheck	|t_time		|'0'	|NOT NULL	|0
FIELD		|esc_step	|t_integer	|'0'	|NOT NULL	|0
FIELD		|status		|t_integer	|'0'	|NOT NULL	|0
FIELD		|itemid		|t_id		|	|NULL		|0			|-|items
FIELD		|acknowledgeid	|t_id		|	|NULL		|0			|-|acknowledges
UNIQUE		|1		|triggerid,itemid,escalationid
INDEX		|2		|eventid
INDEX		|3		|nextcheck

TABLE|globalvars|globalvarid|0
FIELD		|globalvarid	|t_id		|	|NOT NULL	|0
FIELD		|snmp_lastsize	|t_bigint	|'0'	|NOT NULL	|0

TABLE|graph_discovery|graphid|0
FIELD		|graphid	|t_id		|	|NOT NULL	|0			|1|graphs
FIELD		|parent_graphid	|t_id		|	|NOT NULL	|0			|2|graphs	|graphid	|RESTRICT
FIELD		|lastcheck	|t_integer	|'0'	|NOT NULL	|ZBX_NODATA
FIELD		|ts_delete	|t_time		|'0'	|NOT NULL	|ZBX_NODATA
INDEX		|1		|parent_graphid

TABLE|host_inventory|hostid|0
FIELD		|hostid		|t_id		|	|NOT NULL	|0			|1|hosts
FIELD		|inventory_mode	|t_integer	|'0'	|NOT NULL	|0
FIELD		|type		|t_varchar(64)	|''	|NOT NULL	|0
FIELD		|type_full	|t_varchar(64)	|''	|NOT NULL	|0
FIELD		|name		|t_varchar(128)	|''	|NOT NULL	|0
FIELD		|alias		|t_varchar(128)	|''	|NOT NULL	|0
FIELD		|os		|t_varchar(128)	|''	|NOT NULL	|0
FIELD		|os_full	|t_varchar(255)	|''	|NOT NULL	|0
FIELD		|os_short	|t_varchar(128)	|''	|NOT NULL	|0
FIELD		|serialno_a	|t_varchar(64)	|''	|NOT NULL	|0
FIELD		|serialno_b	|t_varchar(64)	|''	|NOT NULL	|0
FIELD		|tag		|t_varchar(64)	|''	|NOT NULL	|0
FIELD		|asset_tag	|t_varchar(64)	|''	|NOT NULL	|0
FIELD		|macaddress_a	|t_varchar(64)	|''	|NOT NULL	|0
FIELD		|macaddress_b	|t_varchar(64)	|''	|NOT NULL	|0
FIELD		|hardware	|t_varchar(255)	|''	|NOT NULL	|0
FIELD		|hardware_full	|t_shorttext	|''	|NOT NULL	|0
FIELD		|software	|t_varchar(255)	|''	|NOT NULL	|0
FIELD		|software_full	|t_shorttext	|''	|NOT NULL	|0
FIELD		|software_app_a	|t_varchar(64)	|''	|NOT NULL	|0
FIELD		|software_app_b	|t_varchar(64)	|''	|NOT NULL	|0
FIELD		|software_app_c	|t_varchar(64)	|''	|NOT NULL	|0
FIELD		|software_app_d	|t_varchar(64)	|''	|NOT NULL	|0
FIELD		|software_app_e	|t_varchar(64)	|''	|NOT NULL	|0
FIELD		|contact	|t_shorttext	|''	|NOT NULL	|0
FIELD		|location	|t_shorttext	|''	|NOT NULL	|0
FIELD		|location_lat	|t_varchar(16)	|''	|NOT NULL	|0
FIELD		|location_lon	|t_varchar(16)	|''	|NOT NULL	|0
FIELD		|notes		|t_shorttext	|''	|NOT NULL	|0
FIELD		|chassis	|t_varchar(64)	|''	|NOT NULL	|0
FIELD		|model		|t_varchar(64)	|''	|NOT NULL	|0
FIELD		|hw_arch	|t_varchar(32)	|''	|NOT NULL	|0
FIELD		|vendor		|t_varchar(64)	|''	|NOT NULL	|0
FIELD		|contract_number|t_varchar(64)	|''	|NOT NULL	|0
FIELD		|installer_name	|t_varchar(64)	|''	|NOT NULL	|0
FIELD		|deployment_status|t_varchar(64)|''	|NOT NULL	|0
FIELD		|url_a		|t_varchar(255)	|''	|NOT NULL	|0
FIELD		|url_b		|t_varchar(255)	|''	|NOT NULL	|0
FIELD		|url_c		|t_varchar(255)	|''	|NOT NULL	|0
FIELD		|host_networks	|t_shorttext	|''	|NOT NULL	|0
FIELD		|host_netmask	|t_varchar(39)	|''	|NOT NULL	|0
FIELD		|host_router	|t_varchar(39)	|''	|NOT NULL	|0
FIELD		|oob_ip		|t_varchar(39)	|''	|NOT NULL	|0
FIELD		|oob_netmask	|t_varchar(39)	|''	|NOT NULL	|0
FIELD		|oob_router	|t_varchar(39)	|''	|NOT NULL	|0
FIELD		|date_hw_purchase|t_varchar(64)	|''	|NOT NULL	|0
FIELD		|date_hw_install|t_varchar(64)	|''	|NOT NULL	|0
FIELD		|date_hw_expiry	|t_varchar(64)	|''	|NOT NULL	|0
FIELD		|date_hw_decomm	|t_varchar(64)	|''	|NOT NULL	|0
FIELD		|site_address_a	|t_varchar(128)	|''	|NOT NULL	|0
FIELD		|site_address_b	|t_varchar(128)	|''	|NOT NULL	|0
FIELD		|site_address_c	|t_varchar(128)	|''	|NOT NULL	|0
FIELD		|site_city	|t_varchar(128)	|''	|NOT NULL	|0
FIELD		|site_state	|t_varchar(64)	|''	|NOT NULL	|0
FIELD		|site_country	|t_varchar(64)	|''	|NOT NULL	|0
FIELD		|site_zip	|t_varchar(64)	|''	|NOT NULL	|0
FIELD		|site_rack	|t_varchar(128)	|''	|NOT NULL	|0
FIELD		|site_notes	|t_shorttext	|''	|NOT NULL	|0
FIELD		|poc_1_name	|t_varchar(128)	|''	|NOT NULL	|0
FIELD		|poc_1_email	|t_varchar(128)	|''	|NOT NULL	|0
FIELD		|poc_1_phone_a	|t_varchar(64)	|''	|NOT NULL	|0
FIELD		|poc_1_phone_b	|t_varchar(64)	|''	|NOT NULL	|0
FIELD		|poc_1_cell	|t_varchar(64)	|''	|NOT NULL	|0
FIELD		|poc_1_screen	|t_varchar(64)	|''	|NOT NULL	|0
FIELD		|poc_1_notes	|t_shorttext	|''	|NOT NULL	|0
FIELD		|poc_2_name	|t_varchar(128)	|''	|NOT NULL	|0
FIELD		|poc_2_email	|t_varchar(128)	|''	|NOT NULL	|0
FIELD		|poc_2_phone_a	|t_varchar(64)	|''	|NOT NULL	|0
FIELD		|poc_2_phone_b	|t_varchar(64)	|''	|NOT NULL	|0
FIELD		|poc_2_cell	|t_varchar(64)	|''	|NOT NULL	|0
FIELD		|poc_2_screen	|t_varchar(64)	|''	|NOT NULL	|0
FIELD		|poc_2_notes	|t_shorttext	|''	|NOT NULL	|0

TABLE|housekeeper|housekeeperid|0
FIELD		|housekeeperid	|t_id		|	|NOT NULL	|0
FIELD		|tablename	|t_varchar(64)	|''	|NOT NULL	|0
FIELD		|field		|t_varchar(64)	|''	|NOT NULL	|0
FIELD		|value		|t_id		|	|NOT NULL	|0			|-|items

TABLE|images|imageid|0
FIELD		|imageid	|t_id		|	|NOT NULL	|0
FIELD		|imagetype	|t_integer	|'0'	|NOT NULL	|0
FIELD		|name		|t_varchar(64)	|'0'	|NOT NULL	|0
FIELD		|image		|t_image	|''	|NOT NULL	|0
UNIQUE		|1		|name

TABLE|item_discovery|itemdiscoveryid|ZBX_TEMPLATE
FIELD		|itemdiscoveryid|t_id		|	|NOT NULL	|0
FIELD		|itemid		|t_id		|	|NOT NULL	|0			|1|items
FIELD		|parent_itemid	|t_id		|	|NOT NULL	|0			|2|items	|itemid
FIELD		|key_		|t_varchar(2048)|''	|NOT NULL	|ZBX_NODATA
FIELD		|lastcheck	|t_integer	|'0'	|NOT NULL	|ZBX_NODATA
FIELD		|ts_delete	|t_time		|'0'	|NOT NULL	|ZBX_NODATA
UNIQUE		|1		|itemid,parent_itemid
INDEX		|2		|parent_itemid

TABLE|host_discovery|hostid|ZBX_TEMPLATE
FIELD		|hostid		|t_id		|	|NOT NULL	|0			|1|hosts
FIELD		|parent_hostid	|t_id		|	|NULL		|0			|2|hosts	|hostid		|RESTRICT
FIELD		|parent_itemid	|t_id		|	|NULL		|0			|3|items	|itemid		|RESTRICT
FIELD		|host		|t_varchar(128)	|''	|NOT NULL	|ZBX_NODATA
FIELD		|lastcheck	|t_integer	|'0'	|NOT NULL	|ZBX_NODATA
FIELD		|ts_delete	|t_time		|'0'	|NOT NULL	|ZBX_NODATA

TABLE|interface_discovery|interfaceid|0
FIELD		|interfaceid	|t_id		|	|NOT NULL	|0			|1|interface
FIELD		|parent_interfaceid|t_id	|	|NOT NULL	|0			|2|interface	|interfaceid

TABLE|profiles|profileid|0
FIELD		|profileid	|t_id		|	|NOT NULL	|0
FIELD		|userid		|t_id		|	|NOT NULL	|0			|1|users
FIELD		|idx		|t_varchar(96)	|''	|NOT NULL	|0
FIELD		|idx2		|t_id		|'0'	|NOT NULL	|0
FIELD		|value_id	|t_id		|'0'	|NOT NULL	|0
FIELD		|value_int	|t_integer	|'0'	|NOT NULL	|0
FIELD		|value_str	|t_text	|''	|NOT NULL	|0
FIELD		|source		|t_varchar(96)	|''	|NOT NULL	|0
FIELD		|type		|t_integer	|'0'	|NOT NULL	|0
INDEX		|1		|userid,idx,idx2
INDEX		|2		|userid,profileid

TABLE|sessions|sessionid|0
FIELD		|sessionid	|t_varchar(32)	|''	|NOT NULL	|0
FIELD		|userid		|t_id		|	|NOT NULL	|0			|1|users
FIELD		|lastaccess	|t_integer	|'0'	|NOT NULL	|0
FIELD		|status		|t_integer	|'0'	|NOT NULL	|0
INDEX		|1		|userid,status,lastaccess

TABLE|trigger_discovery|triggerid|0
FIELD		|triggerid	|t_id		|	|NOT NULL	|0			|1|triggers
FIELD		|parent_triggerid|t_id		|	|NOT NULL	|0			|2|triggers	|triggerid	|RESTRICT
FIELD		|lastcheck	|t_integer	|'0'	|NOT NULL	|ZBX_NODATA
FIELD		|ts_delete	|t_time		|'0'	|NOT NULL	|ZBX_NODATA
INDEX		|1		|parent_triggerid

TABLE|item_condition|item_conditionid|ZBX_TEMPLATE
FIELD		|item_conditionid|t_id		|	|NOT NULL	|0
FIELD		|itemid		|t_id		|	|NOT NULL	|0			|1|items
FIELD		|operator	|t_integer	|'8'	|NOT NULL	|0
FIELD		|macro		|t_varchar(64)	|''	|NOT NULL	|0
FIELD		|value		|t_varchar(255)	|''	|NOT NULL	|0
INDEX		|1		|itemid

TABLE|item_rtdata|itemid|ZBX_TEMPLATE
FIELD		|itemid		|t_id		|	|NOT NULL	|0			|1|items
FIELD		|lastlogsize	|t_bigint	|'0'	|NOT NULL	|ZBX_PROXY,ZBX_NODATA
FIELD		|state		|t_integer	|'0'	|NOT NULL	|ZBX_NODATA
FIELD		|mtime		|t_integer	|'0'	|NOT NULL	|ZBX_PROXY,ZBX_NODATA
FIELD		|error		|t_varchar(2048)|''	|NOT NULL	|ZBX_NODATA

TABLE|opinventory|operationid|ZBX_DATA
FIELD		|operationid	|t_id		|	|NOT NULL	|0			|1|operations
FIELD		|inventory_mode	|t_integer	|'0'	|NOT NULL	|0

TABLE|trigger_tag|triggertagid|ZBX_TEMPLATE
FIELD		|triggertagid	|t_id		|	|NOT NULL	|0
FIELD		|triggerid	|t_id		|	|NOT NULL	|0			|1|triggers
FIELD		|tag		|t_varchar(255)	|''	|NOT NULL	|0
FIELD		|value		|t_varchar(255)	|''	|NOT NULL	|0
INDEX		|1		|triggerid

TABLE|event_tag|eventtagid|0
FIELD		|eventtagid	|t_id		|	|NOT NULL	|0
FIELD		|eventid	|t_id		|	|NOT NULL	|0			|1|events
FIELD		|tag		|t_varchar(255)	|''	|NOT NULL	|0
FIELD		|value		|t_varchar(255)	|''	|NOT NULL	|0
INDEX		|1		|eventid

TABLE|problem|eventid|0
FIELD		|eventid	|t_id		|	|NOT NULL	|0			|1|events
FIELD		|source		|t_integer	|'0'	|NOT NULL	|0
FIELD		|object		|t_integer	|'0'	|NOT NULL	|0
FIELD		|objectid	|t_id		|'0'	|NOT NULL	|0
FIELD		|clock		|t_time		|'0'	|NOT NULL	|0
FIELD		|ns		|t_nanosec	|'0'	|NOT NULL	|0
FIELD		|r_eventid	|t_id		|	|NULL		|0			|2|events	|eventid
FIELD		|r_clock	|t_time		|'0'	|NOT NULL	|0
FIELD		|r_ns		|t_nanosec	|'0'	|NOT NULL	|0
FIELD		|correlationid	|t_id		|	|NULL		|0			|-|correlation
FIELD		|userid		|t_id		|	|NULL		|0			|-|users
FIELD		|name		|t_varchar(2048)|''	|NOT NULL	|0
FIELD		|acknowledged	|t_integer	|'0'	|NOT NULL	|0
FIELD		|severity	|t_integer	|'0'	|NOT NULL	|0
INDEX		|1		|source,object,objectid
INDEX		|2		|r_clock
INDEX		|3		|r_eventid

TABLE|problem_tag|problemtagid|0
FIELD		|problemtagid	|t_id		|	|NOT NULL	|0
FIELD		|eventid	|t_id		|	|NOT NULL	|0			|1|problem
FIELD		|tag		|t_varchar(255)	|''	|NOT NULL	|0
FIELD		|value		|t_varchar(255)	|''	|NOT NULL	|0
INDEX		|1		|eventid,tag,value

TABLE|tag_filter|tag_filterid|0
FIELD		|tag_filterid	|t_id		|	|NOT NULL	|0
FIELD		|usrgrpid	|t_id		|	|NOT NULL	|0 			|1|usrgrp	|usrgrpid
FIELD		|groupid	|t_id		|	|NOT NULL	|0			|2|hstgrp	|groupid
FIELD		|tag	|t_varchar(255)	|'' |NOT NULL	|0
FIELD		|value	|t_varchar(255)	|'' |NOT NULL	|0

TABLE|event_recovery|eventid|0
FIELD		|eventid	|t_id		|	|NOT NULL	|0			|1|events
FIELD		|r_eventid	|t_id		|	|NOT NULL	|0			|2|events	|eventid
FIELD		|c_eventid	|t_id		|	|NULL		|0			|3|events	|eventid
FIELD		|correlationid	|t_id		|	|NULL		|0			|-|correlation
FIELD		|userid		|t_id		|	|NULL		|0			|-|users
INDEX		|1		|r_eventid
INDEX		|2		|c_eventid

TABLE|correlation|correlationid|ZBX_DATA
FIELD		|correlationid	|t_id		|	|NOT NULL	|0
FIELD		|name		|t_varchar(255)	|''	|NOT NULL	|0
FIELD		|description	|t_shorttext	|''	|NOT NULL	|0
FIELD		|evaltype	|t_integer	|'0'	|NOT NULL	|0
FIELD		|status		|t_integer	|'0'	|NOT NULL	|0
FIELD		|formula	|t_varchar(255)	|''	|NOT NULL	|0
INDEX		|1		|status
UNIQUE		|2		|name

TABLE|corr_condition|corr_conditionid|ZBX_DATA
FIELD		|corr_conditionid|t_id		|	|NOT NULL	|0
FIELD		|correlationid	|t_id		|	|NOT NULL	|0			|1|correlation
FIELD		|type		|t_integer	|'0'	|NOT NULL	|0
INDEX		|1		|correlationid

TABLE|corr_condition_tag|corr_conditionid|ZBX_DATA
FIELD		|corr_conditionid|t_id		|	|NOT NULL	|0			|1|corr_condition
FIELD		|tag		|t_varchar(255)	|''	|NOT NULL	|0

TABLE|corr_condition_group|corr_conditionid|ZBX_DATA
FIELD		|corr_conditionid|t_id		|	|NOT NULL	|0			|1|corr_condition
FIELD		|operator	|t_integer	|'0'	|NOT NULL	|0
FIELD		|groupid	|t_id		|	|NOT NULL	|0			|2|hstgrp	|	|RESTRICT
INDEX		|1		|groupid

TABLE|corr_condition_tagpair|corr_conditionid|ZBX_DATA
FIELD		|corr_conditionid|t_id		|	|NOT NULL	|0			|1|corr_condition
FIELD		|oldtag		|t_varchar(255)	|''	|NOT NULL	|0
FIELD		|newtag		|t_varchar(255)	|''	|NOT NULL	|0

TABLE|corr_condition_tagvalue|corr_conditionid|ZBX_DATA
FIELD		|corr_conditionid|t_id		|	|NOT NULL	|0			|1|corr_condition
FIELD		|tag		|t_varchar(255)	|''	|NOT NULL	|0
FIELD		|operator	|t_integer	|'0'	|NOT NULL	|0
FIELD		|value		|t_varchar(255)	|''	|NOT NULL	|0

TABLE|corr_operation|corr_operationid|ZBX_DATA
FIELD		|corr_operationid|t_id		|	|NOT NULL	|0
FIELD		|correlationid	|t_id		|	|NOT NULL	|0			|1|correlation
FIELD		|type		|t_integer	|'0'	|NOT NULL	|0
INDEX		|1		|correlationid

TABLE|task|taskid|0
FIELD		|taskid		|t_id		|	|NOT NULL	|0
FIELD		|type		|t_integer	|	|NOT NULL	|0
FIELD		|status		|t_integer	|'0'	|NOT NULL	|0
FIELD		|clock		|t_integer	|'0'	|NOT NULL	|0
FIELD		|ttl		|t_integer	|'0'	|NOT NULL	|0
FIELD		|proxy_hostid	|t_id		|	|NULL		|0			|1|hosts	|hostid
INDEX		|1		|status,proxy_hostid

TABLE|task_close_problem|taskid|0
FIELD		|taskid		|t_id		|	|NOT NULL	|0			|1|task
FIELD		|acknowledgeid	|t_id		|	|NOT NULL	|0			|-|acknowledges

TABLE|item_preproc|item_preprocid|ZBX_TEMPLATE
FIELD		|item_preprocid	|t_id		|	|NOT NULL	|0
FIELD		|itemid		|t_id		|	|NOT NULL	|ZBX_PROXY			|1|items
FIELD		|step		|t_integer	|'0'	|NOT NULL	|ZBX_PROXY
FIELD		|type		|t_integer	|'0'	|NOT NULL	|ZBX_PROXY
FIELD		|params		|t_shorttext	|''	|NOT NULL	|ZBX_PROXY
FIELD		|error_handler	|t_integer	|'0'	|NOT NULL	|ZBX_PROXY
FIELD		|error_handler_params|t_varchar(255)|''	|NOT NULL	|ZBX_PROXY
INDEX		|1		|itemid,step

TABLE|task_remote_command|taskid|0
FIELD		|taskid		|t_id		|	|NOT NULL	|0			|1|task
FIELD		|command_type	|t_integer	|'0'	|NOT NULL	|0
FIELD		|execute_on	|t_integer	|'0'	|NOT NULL	|0
FIELD		|port		|t_integer	|'0'	|NOT NULL	|0
FIELD		|authtype	|t_integer	|'0'	|NOT NULL	|0
FIELD		|username	|t_varchar(64)	|''	|NOT NULL	|0
FIELD		|password	|t_varchar(64)	|''	|NOT NULL	|0
FIELD		|publickey	|t_varchar(64)	|''	|NOT NULL	|0
FIELD		|privatekey	|t_varchar(64)	|''	|NOT NULL	|0
FIELD		|command	|t_text		|''	|NOT NULL	|0
FIELD		|alertid	|t_id		|	|NULL		|0			|-|alerts
FIELD		|parent_taskid	|t_id		|	|NOT NULL	|0			|-|task		|taskid
FIELD		|hostid		|t_id		|	|NOT NULL	|0			|-|hosts

TABLE|task_remote_command_result|taskid|0
FIELD		|taskid		|t_id		|	|NOT NULL	|0			|1|task
FIELD		|status		|t_integer	|'0'	|NOT NULL	|0
FIELD		|parent_taskid	|t_id		|	|NOT NULL	|0			|-|task		|taskid
FIELD		|info		|t_shorttext	|''	|NOT NULL	|0

TABLE|task_data|taskid|0
FIELD		|taskid		|t_id		|	|NOT NULL	|0			|1|task
FIELD		|type	|t_integer	|'0'	|NOT NULL	|0
FIELD		|data	|t_text	|''	|NOT NULL	|0
FIELD		|parent_taskid	|t_id		|	|NOT NULL	|0			|-|task		|taskid

TABLE|task_result|taskid|0
FIELD		|taskid		|t_id		|	|NOT NULL	|0			|1|task
FIELD		|status		|t_integer	|'0'	|NOT NULL	|0
FIELD		|parent_taskid	|t_id		|	|NOT NULL	|0			|-|task		|taskid
FIELD		|info		|t_text		|''	|NOT NULL	|0
INDEX		|1		|parent_taskid

TABLE|task_acknowledge|taskid|0
FIELD		|taskid		|t_id		|	|NOT NULL	|0			|1|task
FIELD		|acknowledgeid	|t_id		|	|NOT NULL	|0			|-|acknowledges

TABLE|sysmap_shape|sysmap_shapeid|ZBX_TEMPLATE
FIELD		|sysmap_shapeid	|t_id		|	|NOT NULL	|0
FIELD		|sysmapid	|t_id		|	|NOT NULL	|0			|1|sysmaps
FIELD		|type		|t_integer	|'0'	|NOT NULL	|0
FIELD		|x		|t_integer	|'0'	|NOT NULL	|0
FIELD		|y		|t_integer	|'0'	|NOT NULL	|0
FIELD		|width		|t_integer	|'200'	|NOT NULL	|0
FIELD		|height		|t_integer	|'200'	|NOT NULL	|0
FIELD		|text		|t_shorttext	|''	|NOT NULL	|0
FIELD		|font		|t_integer	|'9'	|NOT NULL	|0
FIELD		|font_size	|t_integer	|'11'	|NOT NULL	|0
FIELD		|font_color	|t_varchar(6)	|'000000'|NOT NULL	|0
FIELD		|text_halign	|t_integer	|'0'	|NOT NULL	|0
FIELD		|text_valign	|t_integer	|'0'	|NOT NULL	|0
FIELD		|border_type	|t_integer	|'0'	|NOT NULL	|0
FIELD		|border_width	|t_integer	|'1'	|NOT NULL	|0
FIELD		|border_color	|t_varchar(6)	|'000000'|NOT NULL	|0
FIELD		|background_color|t_varchar(6)	|''	|NOT NULL	|0
FIELD		|zindex		|t_integer	|'0'	|NOT NULL	|0
INDEX		|1		|sysmapid

TABLE|sysmap_element_trigger|selement_triggerid|ZBX_TEMPLATE
FIELD		|selement_triggerid	|t_id	|	|NOT NULL	|0
FIELD		|selementid		|t_id	|	|NOT NULL	|0			|1|sysmaps_elements
FIELD		|triggerid		|t_id	|	|NOT NULL	|0			|2|triggers
UNIQUE		|1			|selementid,triggerid

TABLE|httptest_field|httptest_fieldid|ZBX_TEMPLATE
FIELD		|httptest_fieldid	|t_id		|	|NOT NULL	|0
FIELD		|httptestid		|t_id		|	|NOT NULL	|ZBX_PROXY	|1|httptest
FIELD		|type			|t_integer	|'0'	|NOT NULL	|ZBX_PROXY
FIELD		|name			|t_varchar(255)	|''	|NOT NULL	|ZBX_PROXY
FIELD		|value			|t_shorttext	|''	|NOT NULL	|ZBX_PROXY
INDEX		|1			|httptestid

TABLE|httpstep_field|httpstep_fieldid|ZBX_TEMPLATE
FIELD		|httpstep_fieldid	|t_id		|	|NOT NULL	|0
FIELD		|httpstepid		|t_id		|	|NOT NULL	|ZBX_PROXY	|1|httpstep
FIELD		|type			|t_integer	|'0'	|NOT NULL	|ZBX_PROXY
FIELD		|name			|t_varchar(255)	|''	|NOT NULL	|ZBX_PROXY
FIELD		|value			|t_shorttext	|''	|NOT NULL	|ZBX_PROXY
INDEX		|1			|httpstepid

TABLE|dashboard|dashboardid|ZBX_DASHBOARD
FIELD		|dashboardid	|t_id		|	|NOT NULL	|0
FIELD		|name		|t_varchar(255)	|	|NOT NULL	|0
FIELD		|userid		|t_id		|	|NULL		|0			|1|users	|	|RESTRICT
FIELD		|private	|t_integer	|'1'	|NOT NULL	|0
FIELD		|templateid	|t_id		|	|NULL		|0			|2|hosts	|hostid
FIELD		|uuid		|t_varchar(32)	|''	|NOT NULL	|0
FIELD		|display_period	|t_integer	|'30'	|NOT NULL	|0
FIELD		|auto_start	|t_integer	|'1'	|NOT NULL	|0
INDEX		|1		|userid
INDEX		|2		|templateid

TABLE|dashboard_user|dashboard_userid|ZBX_DASHBOARD
FIELD		|dashboard_userid|t_id		|	|NOT NULL	|0
FIELD		|dashboardid	|t_id		|	|NOT NULL	|0			|1|dashboard
FIELD		|userid		|t_id		|	|NOT NULL	|0			|2|users
FIELD		|permission	|t_integer	|'2'	|NOT NULL	|0
UNIQUE		|1		|dashboardid,userid

TABLE|dashboard_usrgrp|dashboard_usrgrpid|ZBX_DASHBOARD
FIELD		|dashboard_usrgrpid|t_id	|	|NOT NULL	|0
FIELD		|dashboardid	|t_id		|	|NOT NULL	|0			|1|dashboard
FIELD		|usrgrpid	|t_id		|	|NOT NULL	|0			|2|usrgrp
FIELD		|permission	|t_integer	|'2'	|NOT NULL	|0
UNIQUE		|1		|dashboardid,usrgrpid

TABLE|dashboard_page|dashboard_pageid|ZBX_DASHBOARD
FIELD		|dashboard_pageid|t_id		|	|NOT NULL	|0
FIELD		|dashboardid	|t_id		|	|NOT NULL	|0		|1|dashboard
FIELD		|name		|t_varchar(255)	|''	|NOT NULL	|0
FIELD		|display_period	|t_integer	|'0'	|NOT NULL	|0
FIELD		|sortorder	|t_integer	|'0'	|NOT NULL	|0
INDEX		|1		|dashboardid

TABLE|widget|widgetid|ZBX_DASHBOARD
FIELD		|widgetid	|t_id		|	|NOT NULL	|0
FIELD		|type		|t_varchar(255)	|''	|NOT NULL	|0
FIELD		|name		|t_varchar(255)	|''	|NOT NULL	|0
FIELD		|x		|t_integer	|'0'	|NOT NULL	|0
FIELD		|y		|t_integer	|'0'	|NOT NULL	|0
FIELD		|width		|t_integer	|'1'	|NOT NULL	|0
FIELD		|height		|t_integer	|'2'	|NOT NULL	|0
FIELD		|view_mode	|t_integer	|'0'	|NOT NULL	|0
FIELD		|dashboard_pageid|t_id		|	|NOT NULL	|0		|1|dashboard_page
INDEX		|1		|dashboard_pageid

TABLE|widget_field|widget_fieldid|ZBX_DASHBOARD
FIELD		|widget_fieldid	|t_id		|	|NOT NULL	|0
FIELD		|widgetid	|t_id		|	|NOT NULL	|0			|1|widget
FIELD		|type		|t_integer	|'0'	|NOT NULL	|0
FIELD		|name		|t_varchar(255)	|''	|NOT NULL	|0
FIELD		|value_int	|t_integer	|'0'	|NOT NULL	|0
FIELD		|value_str	|t_varchar(255)	|''	|NOT NULL	|0
FIELD		|value_groupid	|t_id		|	|NULL		|0			|2|hstgrp	|groupid
FIELD		|value_hostid	|t_id		|	|NULL		|0			|3|hosts	|hostid
FIELD		|value_itemid	|t_id		|	|NULL		|0			|4|items	|itemid
FIELD		|value_graphid	|t_id		|	|NULL		|0			|5|graphs	|graphid
FIELD		|value_sysmapid	|t_id		|	|NULL		|0			|6|sysmaps	|sysmapid
INDEX		|1		|widgetid
INDEX		|2		|value_groupid
INDEX		|3		|value_hostid
INDEX		|4		|value_itemid
INDEX		|5		|value_graphid
INDEX		|6		|value_sysmapid

TABLE|task_check_now|taskid|0
FIELD		|taskid		|t_id		|	|NOT NULL	|0			|1|task
FIELD		|itemid		|t_id		|	|NOT NULL	|0			|-|items

TABLE|event_suppress|event_suppressid|0
FIELD		|event_suppressid|t_id		|	|NOT NULL	|0
FIELD		|eventid	|t_id		|	|NOT NULL	|0			|1|events
FIELD		|maintenanceid	|t_id		|	|NULL		|0			|2|maintenances
FIELD		|suppress_until	|t_time		|'0'	|NOT NULL	|0
UNIQUE		|1		|eventid,maintenanceid
INDEX		|2		|suppress_until
INDEX		|3		|maintenanceid

TABLE|maintenance_tag|maintenancetagid|ZBX_DATA
FIELD		|maintenancetagid|t_id		|	|NOT NULL	|0
FIELD		|maintenanceid	|t_id		|	|NOT NULL	|0			|1|maintenances
FIELD		|tag		|t_varchar(255)	|''	|NOT NULL	|0
FIELD		|operator	|t_integer	|'2'	|NOT NULL	|0
FIELD		|value		|t_varchar(255)	|''	|NOT NULL	|0
INDEX		|1		|maintenanceid

TABLE|lld_macro_path|lld_macro_pathid|ZBX_TEMPLATE
FIELD		|lld_macro_pathid|t_id		|	|NOT NULL	|0
FIELD		|itemid		|t_id		|	|NOT NULL	|0			|1|items
FIELD		|lld_macro	|t_varchar(255)	|''	|NOT NULL	|0
FIELD		|path		|t_varchar(255)	|''	|NOT NULL	|0
UNIQUE		|1		|itemid,lld_macro

TABLE|host_tag|hosttagid|ZBX_TEMPLATE
FIELD		|hosttagid	|t_id		|	|NOT NULL	|0
FIELD		|hostid		|t_id		|	|NOT NULL	|0			|1|hosts
FIELD		|tag		|t_varchar(255)	|''	|NOT NULL	|0
FIELD		|value		|t_varchar(255)	|''	|NOT NULL	|0
INDEX		|1		|hostid

TABLE|config_autoreg_tls|autoreg_tlsid|ZBX_DATA
FIELD		|autoreg_tlsid	|t_id		|	|NOT NULL	|0
FIELD		|tls_psk_identity|t_varchar(128)|''	|NOT NULL	|ZBX_PROXY
FIELD		|tls_psk	|t_varchar(512)	|''	|NOT NULL	|ZBX_PROXY
UNIQUE		|1		|tls_psk_identity

TABLE|module|moduleid|
FIELD		|moduleid	|t_id		|	|NOT NULL	|0
FIELD		|id		|t_varchar(255)	|''	|NOT NULL	|0
FIELD		|relative_path	|t_varchar(255)	|''	|NOT NULL	|0
FIELD		|status		|t_integer	|'0'	|NOT NULL	|0
FIELD		|config		|t_shorttext	|''	|NOT NULL	|0

TABLE|interface_snmp|interfaceid|ZBX_TEMPLATE
FIELD		|interfaceid	|t_id		|	|NOT NULL	|0			|1|interface
FIELD		|version	|t_integer	|'2'	|NOT NULL	|ZBX_PROXY
FIELD		|bulk		|t_integer	|'1'	|NOT NULL	|ZBX_PROXY
FIELD		|community	|t_varchar(64)	|''	|NOT NULL	|ZBX_PROXY
FIELD		|securityname	|t_varchar(64)	|''	|NOT NULL	|ZBX_PROXY
FIELD		|securitylevel	|t_integer	|'0'	|NOT NULL	|ZBX_PROXY
FIELD		|authpassphrase	|t_varchar(64)	|''	|NOT NULL	|ZBX_PROXY
FIELD		|privpassphrase	|t_varchar(64)	|''	|NOT NULL	|ZBX_PROXY
FIELD		|authprotocol	|t_integer	|'0'	|NOT NULL	|ZBX_PROXY
FIELD		|privprotocol	|t_integer	|'0'	|NOT NULL	|ZBX_PROXY
FIELD		|contextname	|t_varchar(255)	|''	|NOT NULL	|ZBX_PROXY

TABLE|lld_override|lld_overrideid|ZBX_TEMPLATE
FIELD		|lld_overrideid	|t_id		|	|NOT NULL	|0
FIELD		|itemid		|t_id		|	|NOT NULL	|0	|1|items
FIELD		|name		|t_varchar(255)	|''	|NOT NULL	|0
FIELD		|step		|t_integer	|'0'	|NOT NULL	|0
FIELD		|evaltype	|t_integer	|'0'	|NOT NULL	|0
FIELD		|formula	|t_varchar(255)	|''	|NOT NULL	|0
FIELD		|stop		|t_integer	|'0'	|NOT NULL	|0
UNIQUE		|1		|itemid,name

TABLE|lld_override_condition|lld_override_conditionid|ZBX_TEMPLATE
FIELD	|lld_override_conditionid	|t_id		|	|NOT NULL	|0
FIELD	|lld_overrideid			|t_id		|	|NOT NULL	|0	|1|lld_override
FIELD	|operator			|t_integer	|'8'	|NOT NULL	|0
FIELD	|macro				|t_varchar(64)	|''	|NOT NULL	|0
FIELD	|value				|t_varchar(255)	|''	|NOT NULL	|0
INDEX	|1				|lld_overrideid

TABLE|lld_override_operation|lld_override_operationid|ZBX_TEMPLATE
FIELD	|lld_override_operationid	|t_id		|	|NOT NULL	|0
FIELD	|lld_overrideid			|t_id		|	|NOT NULL	|0	|1|lld_override
FIELD	|operationobject		|t_integer	|'0'	|NOT NULL	|0
FIELD	|operator			|t_integer	|'0'	|NOT NULL	|0
FIELD	|value				|t_varchar(255)	|''	|NOT NULL	|0
INDEX	|1				|lld_overrideid

TABLE|lld_override_opstatus|lld_override_operationid|ZBX_TEMPLATE
FIELD	|lld_override_operationid	|t_id		|	|NOT NULL	|0	|1|lld_override_operation
FIELD	|status				|t_integer	|'0'	|NOT NULL	|0

TABLE|lld_override_opdiscover|lld_override_operationid|ZBX_TEMPLATE
FIELD	|lld_override_operationid	|t_id		|	|NOT NULL	|0	|1|lld_override_operation
FIELD	|discover			|t_integer	|'0'	|NOT NULL	|0

TABLE|lld_override_opperiod|lld_override_operationid|ZBX_TEMPLATE
FIELD	|lld_override_operationid	|t_id		|	|NOT NULL	|0	|1|lld_override_operation
FIELD	|delay				|t_varchar(1024)|'0'	|NOT NULL	|0

TABLE|lld_override_ophistory|lld_override_operationid|ZBX_TEMPLATE
FIELD	|lld_override_operationid	|t_id		|	|NOT NULL	|0	|1|lld_override_operation
FIELD	|history			|t_varchar(255)	|'90d'	|NOT NULL	|0

TABLE|lld_override_optrends|lld_override_operationid|ZBX_TEMPLATE
FIELD	|lld_override_operationid	|t_id		|	|NOT NULL	|0	|1|lld_override_operation
FIELD	|trends				|t_varchar(255)	|'365d'	|NOT NULL	|0

TABLE|lld_override_opseverity|lld_override_operationid|ZBX_TEMPLATE
FIELD	|lld_override_operationid	|t_id		|	|NOT NULL	|0	|1|lld_override_operation
FIELD	|severity			|t_integer	|'0'	|NOT NULL	|0

TABLE|lld_override_optag|lld_override_optagid|ZBX_TEMPLATE
FIELD	|lld_override_optagid		|t_id		|	|NOT NULL	|0
FIELD	|lld_override_operationid	|t_id		|	|NOT NULL	|0	|1|lld_override_operation
FIELD	|tag				|t_varchar(255)	|''	|NOT NULL	|0
FIELD	|value				|t_varchar(255)	|''	|NOT NULL	|0
INDEX	|1				|lld_override_operationid

TABLE|lld_override_optemplate|lld_override_optemplateid|ZBX_TEMPLATE
FIELD	|lld_override_optemplateid	|t_id		|	|NOT NULL	|0
FIELD	|lld_override_operationid	|t_id		|	|NOT NULL	|0	|1|lld_override_operation
FIELD	|templateid			|t_id		|	|NOT NULL	|0	|2|hosts	|hostid	|RESTRICT
UNIQUE	|1				|lld_override_operationid,templateid
INDEX	|2				|templateid

TABLE|lld_override_opinventory|lld_override_operationid|ZBX_TEMPLATE
FIELD	|lld_override_operationid	|t_id		|	|NOT NULL	|0	|1|lld_override_operation
FIELD	|inventory_mode			|t_integer	|'0'	|NOT NULL	|0

TABLE|trigger_queue|trigger_queueid|0
FIELD		|trigger_queueid|t_id		|	|NOT NULL	|0
FIELD		|objectid	|t_id		|	|NOT NULL	|0
FIELD		|type		|t_integer	|'0'	|NOT NULL	|0
FIELD		|clock		|t_time		|'0'	|NOT NULL	|0
FIELD		|ns		|t_nanosec	|'0'	|NOT NULL	|0

TABLE|item_parameter|item_parameterid|ZBX_TEMPLATE
FIELD		|item_parameterid|t_id		|	|NOT NULL	|0
FIELD		|itemid		|t_id		|	|NOT NULL	|ZBX_PROXY		|1|items
FIELD		|name		|t_varchar(255)	|''	|NOT NULL	|ZBX_PROXY
FIELD		|value		|t_varchar(2048)|''	|NOT NULL	|ZBX_PROXY
INDEX		|1		|itemid

TABLE|role_rule|role_ruleid|ZBX_DATA
FIELD		|role_ruleid	|t_id		|	|NOT NULL	|0
FIELD		|roleid		|t_id		|	|NOT NULL	|0			|1|role
FIELD		|type		|t_integer	|'0'	|NOT NULL	|0
FIELD		|name		|t_varchar(255)	|''	|NOT NULL	|0
FIELD		|value_int	|t_integer	|'0'	|NOT NULL	|0
FIELD		|value_str	|t_varchar(255)	|''	|NOT NULL	|0
FIELD		|value_moduleid	|t_id		|	|NULL		|0			|2|module	|moduleid
INDEX		|1		|roleid
INDEX		|2		|value_moduleid

TABLE|token|tokenid|ZBX_DATA
FIELD	|tokenid	|t_id		|	|NOT NULL	|0
FIELD	|name		|t_varchar(64)	|''	|NOT NULL	|0
FIELD	|description	|t_shorttext	|''	|NOT NULL	|0
FIELD	|userid		|t_id		|	|NOT NULL	|0	|1	|users
FIELD	|token		|t_varchar(128)	|	|NULL		|0
FIELD	|lastaccess	|t_integer	|'0'	|NOT NULL	|0
FIELD	|status		|t_integer	|'0'	|NOT NULL	|0
FIELD	|expires_at	|t_time		|'0'	|NOT NULL	|0
FIELD	|created_at	|t_time		|'0'	|NOT NULL	|0
FIELD	|creator_userid	|t_id		|	|NULL		|0	|2	|users	|userid	|RESTRICT
INDEX	|1		|name
UNIQUE	|2		|userid,name
UNIQUE	|3		|token
INDEX	|4		|creator_userid

TABLE|item_tag|itemtagid|ZBX_TEMPLATE
FIELD		|itemtagid	|t_id		|	|NOT NULL	|0
FIELD		|itemid		|t_id		|	|NOT NULL	|0			|1|items
FIELD		|tag		|t_varchar(255)	|''	|NOT NULL	|0
FIELD		|value		|t_varchar(255)	|''	|NOT NULL	|0
INDEX		|1		|itemid

TABLE|httptest_tag|httptesttagid|ZBX_TEMPLATE
FIELD		|httptesttagid	|t_id		|	|NOT NULL	|0
FIELD		|httptestid	|t_id			|	|NOT NULL	|0		|1|httptest
FIELD		|tag		|t_varchar(255)	|''	|NOT NULL	|0
FIELD		|value		|t_varchar(255)	|''	|NOT NULL	|0
INDEX		|1		|httptestid

TABLE|sysmaps_element_tag|selementtagid|ZBX_TEMPLATE
FIELD		|selementtagid	|t_id		|	|NOT NULL	|0
FIELD		|selementid	|t_id			|	|NOT NULL	|0		|1|sysmaps_elements
FIELD		|tag		|t_varchar(255)	|''	|NOT NULL	|0
FIELD		|value		|t_varchar(255)	|''	|NOT NULL	|0
FIELD		|operator	|t_integer		|'0'|NOT NULL	|0
INDEX		|1		|selementid

TABLE|report|reportid|ZBX_DATA
FIELD		|reportid	|t_id		|	|NOT NULL	|0
FIELD		|userid		|t_id		|	|NOT NULL	|0		|1|users|userid
FIELD		|name		|t_varchar(255)	|''	|NOT NULL	|0
FIELD		|description	|t_varchar(2048)|''	|NOT NULL	|0
FIELD		|status		|t_integer	|'0'	|NOT NULL	|0
FIELD		|dashboardid	|t_id		|	|NOT NULL	|0		|2|dashboard|dashboardid
FIELD		|period		|t_integer	|'0'	|NOT NULL	|0
FIELD		|cycle		|t_integer	|'0'	|NOT NULL	|0
FIELD		|weekdays	|t_integer	|'0'	|NOT NULL	|0
FIELD		|start_time	|t_integer	|'0'	|NOT NULL	|0
FIELD		|active_since	|t_integer	|'0'	|NOT NULL	|0
FIELD		|active_till	|t_integer	|'0'	|NOT NULL	|0
FIELD		|state		|t_integer	|'0'	|NOT NULL	|ZBX_NODATA
FIELD		|lastsent	|t_time	|'0'		|NOT NULL	|ZBX_NODATA
FIELD		|info		|t_varchar(2048)|''	|NOT NULL	|ZBX_NODATA
UNIQUE		|1		|name

TABLE|report_param|reportparamid|ZBX_DATA
FIELD		|reportparamid	|t_id		|	|NOT NULL	|0
FIELD		|reportid	|t_id		|	|NOT NULL	|0		|1|report|reportid
FIELD		|name		|t_varchar(255)	|''	|NOT NULL	|0
FIELD		|value		|t_shorttext	|''	|NOT NULL	|0
INDEX		|1		|reportid

TABLE|report_user|reportuserid|ZBX_DATA
FIELD		|reportuserid	|t_id		|	|NOT NULL	|0
FIELD		|reportid	|t_id		|	|NOT NULL	|0		|1|report|reportid
FIELD		|userid		|t_id		|	|NOT NULL	|0		|2|users|userid
FIELD		|exclude	|t_integer	|'0'	|NOT NULL	|0
FIELD		|access_userid	|t_id		|	|NULL		|0		|3|users|userid		|RESTRICT
INDEX		|1		|reportid

TABLE|report_usrgrp|reportusrgrpid|ZBX_DATA
FIELD		|reportusrgrpid|t_id		|	|NOT NULL	|0
FIELD		|reportid	|t_id		|	|NOT NULL	|0		|1|report|reportid
FIELD		|usrgrpid	|t_id		|	|NOT NULL	|0		|2|usrgrp|usrgrpid
FIELD		|access_userid	|t_id		|	|NULL		|0		|3|users|userid		|RESTRICT
INDEX		|1		|reportid

TABLE|dbversion||
FIELD		|mandatory	|t_integer	|'0'	|NOT NULL	|
FIELD		|optional	|t_integer	|'0'	|NOT NULL	|
<<<<<<< HEAD
ROW		|5030187	|5030187
=======
ROW		|5030181	|5030181
>>>>>>> afed3e3c
<|MERGE_RESOLUTION|>--- conflicted
+++ resolved
@@ -1858,8 +1858,4 @@
 TABLE|dbversion||
 FIELD		|mandatory	|t_integer	|'0'	|NOT NULL	|
 FIELD		|optional	|t_integer	|'0'	|NOT NULL	|
-<<<<<<< HEAD
-ROW		|5030187	|5030187
-=======
-ROW		|5030181	|5030181
->>>>>>> afed3e3c
+ROW		|5030201	|5030201