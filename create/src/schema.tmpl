--
-- Zabbix
-- Copyright (C) 2001-2017 Zabbix SIA
--
-- This program is free software; you can redistribute it and/or modify
-- it under the terms of the GNU General Public License as published by
-- the Free Software Foundation; either version 2 of the License, or
-- (at your option) any later version.
--
-- This program is distributed in the hope that it will be useful,
-- but WITHOUT ANY WARRANTY; without even the implied warranty of
-- MERCHANTABILITY or FITNESS FOR A PARTICULAR PURPOSE. See the
-- GNU General Public License for more details.
--
-- You should have received a copy of the GNU General Public License
-- along with this program; if not, write to the Free Software
-- Foundation, Inc., 51 Franklin Street, Fifth Floor, Boston, MA  02110-1301, USA.
--

--
-- Do not use spaces
-- Tables must be sorted to match referential integrity rules
--

TABLE|users|userid|ZBX_DATA
FIELD		|userid		|t_id		|	|NOT NULL	|0
FIELD		|alias		|t_varchar(100)	|''	|NOT NULL	|0
FIELD		|name		|t_varchar(100)	|''	|NOT NULL	|0
FIELD		|surname	|t_varchar(100)	|''	|NOT NULL	|0
FIELD		|passwd		|t_char(32)	|''	|NOT NULL	|0
FIELD		|url		|t_varchar(255)	|''	|NOT NULL	|0
FIELD		|autologin	|t_integer	|'0'	|NOT NULL	|0
FIELD		|autologout	|t_varchar(32)	|'15m'	|NOT NULL	|0
FIELD		|lang		|t_varchar(5)	|'en_GB'|NOT NULL	|0
FIELD		|refresh	|t_varchar(32)	|'30s'	|NOT NULL	|0
FIELD		|type		|t_integer	|'1'	|NOT NULL	|0
FIELD		|theme		|t_varchar(128)	|'default'|NOT NULL	|0
FIELD		|attempt_failed	|t_integer	|0	|NOT NULL	|ZBX_NODATA
FIELD		|attempt_ip	|t_varchar(39)	|''	|NOT NULL	|ZBX_NODATA
FIELD		|attempt_clock	|t_integer	|0	|NOT NULL	|ZBX_NODATA
FIELD		|rows_per_page	|t_integer	|50	|NOT NULL	|0
UNIQUE		|1		|alias

TABLE|maintenances|maintenanceid|ZBX_DATA
FIELD		|maintenanceid	|t_id		|	|NOT NULL	|0
FIELD		|name		|t_varchar(128)	|''	|NOT NULL	|0
FIELD		|maintenance_type|t_integer	|'0'	|NOT NULL	|0
FIELD		|description	|t_shorttext	|''	|NOT NULL	|0
FIELD		|active_since	|t_integer	|'0'	|NOT NULL	|0
FIELD		|active_till	|t_integer	|'0'	|NOT NULL	|0
INDEX		|1		|active_since,active_till
UNIQUE		|2		|name

TABLE|hosts|hostid|ZBX_DATA
FIELD		|hostid		|t_id		|	|NOT NULL	|0
FIELD		|proxy_hostid	|t_id		|	|NULL		|0			|1|hosts	|hostid		|RESTRICT
FIELD		|host		|t_varchar(128)	|''	|NOT NULL	|ZBX_PROXY
FIELD		|status		|t_integer	|'0'	|NOT NULL	|ZBX_PROXY
FIELD		|disable_until	|t_integer	|'0'	|NOT NULL	|ZBX_NODATA
FIELD		|error		|t_varchar(2048)|''	|NOT NULL	|ZBX_NODATA
FIELD		|available	|t_integer	|'0'	|NOT NULL	|ZBX_NODATA
FIELD		|errors_from	|t_integer	|'0'	|NOT NULL	|ZBX_NODATA
FIELD		|lastaccess	|t_integer	|'0'	|NOT NULL	|ZBX_NODATA
FIELD		|ipmi_authtype	|t_integer	|'-1'	|NOT NULL	|ZBX_PROXY
FIELD		|ipmi_privilege	|t_integer	|'2'	|NOT NULL	|ZBX_PROXY
FIELD		|ipmi_username	|t_varchar(16)	|''	|NOT NULL	|ZBX_PROXY
FIELD		|ipmi_password	|t_varchar(20)	|''	|NOT NULL	|ZBX_PROXY
FIELD		|ipmi_disable_until|t_integer	|'0'	|NOT NULL	|ZBX_NODATA
FIELD		|ipmi_available	|t_integer	|'0'	|NOT NULL	|ZBX_NODATA
FIELD		|snmp_disable_until|t_integer	|'0'	|NOT NULL	|ZBX_NODATA
FIELD		|snmp_available	|t_integer	|'0'	|NOT NULL	|ZBX_NODATA
FIELD		|maintenanceid	|t_id		|	|NULL		|ZBX_NODATA		|2|maintenances	|		|RESTRICT
FIELD		|maintenance_status|t_integer	|'0'	|NOT NULL	|ZBX_NODATA
FIELD		|maintenance_type|t_integer	|'0'	|NOT NULL	|ZBX_NODATA
FIELD		|maintenance_from|t_integer	|'0'	|NOT NULL	|ZBX_NODATA
FIELD		|ipmi_errors_from|t_integer	|'0'	|NOT NULL	|ZBX_NODATA
FIELD		|snmp_errors_from|t_integer	|'0'	|NOT NULL	|ZBX_NODATA
FIELD		|ipmi_error	|t_varchar(2048)|''	|NOT NULL	|ZBX_NODATA
FIELD		|snmp_error	|t_varchar(2048)|''	|NOT NULL	|ZBX_NODATA
FIELD		|jmx_disable_until|t_integer	|'0'	|NOT NULL	|ZBX_NODATA
FIELD		|jmx_available	|t_integer	|'0'	|NOT NULL	|ZBX_NODATA
FIELD		|jmx_errors_from|t_integer	|'0'	|NOT NULL	|ZBX_NODATA
FIELD		|jmx_error	|t_varchar(2048)|''	|NOT NULL	|ZBX_NODATA
FIELD		|name		|t_varchar(128)	|''	|NOT NULL	|ZBX_PROXY
FIELD		|flags		|t_integer	|'0'	|NOT NULL	|0
FIELD		|templateid	|t_id		|	|NULL		|0			|3|hosts	|hostid
FIELD		|description	|t_shorttext	|''	|NOT NULL	|0
FIELD		|tls_connect	|t_integer	|'1'	|NOT NULL	|ZBX_PROXY
FIELD		|tls_accept	|t_integer	|'1'	|NOT NULL	|ZBX_PROXY
FIELD		|tls_issuer	|t_varchar(1024)|''	|NOT NULL	|ZBX_PROXY
FIELD		|tls_subject	|t_varchar(1024)|''	|NOT NULL	|ZBX_PROXY
FIELD		|tls_psk_identity|t_varchar(128)|''	|NOT NULL	|ZBX_PROXY
FIELD		|tls_psk	|t_varchar(512)	|''	|NOT NULL	|ZBX_PROXY
INDEX		|1		|host
INDEX		|2		|status
INDEX		|3		|proxy_hostid
INDEX		|4		|name
INDEX		|5		|maintenanceid

TABLE|groups|groupid|ZBX_DATA
FIELD		|groupid	|t_id		|	|NOT NULL	|0
FIELD		|name		|t_varchar(255)	|''	|NOT NULL	|0
FIELD		|internal	|t_integer	|'0'	|NOT NULL	|0
FIELD		|flags		|t_integer	|'0'	|NOT NULL	|0
INDEX		|1		|name

TABLE|group_prototype|group_prototypeid|ZBX_DATA
FIELD		|group_prototypeid|t_id		|	|NOT NULL	|0
FIELD		|hostid		|t_id		|	|NOT NULL	|0			|1|hosts
FIELD		|name		|t_varchar(255)	|''	|NOT NULL	|0
FIELD		|groupid	|t_id		|	|NULL		|0			|2|groups	|		|RESTRICT
FIELD		|templateid	|t_id		|	|NULL		|0			|3|group_prototype|group_prototypeid
INDEX		|1		|hostid

TABLE|group_discovery|groupid|ZBX_DATA
FIELD		|groupid	|t_id		|	|NOT NULL	|0			|1|groups
FIELD		|parent_group_prototypeid|t_id	|	|NOT NULL	|0			|2|group_prototype|group_prototypeid|RESTRICT
FIELD		|name		|t_varchar(64)	|''	|NOT NULL	|ZBX_NODATA
FIELD		|lastcheck	|t_integer	|'0'	|NOT NULL	|ZBX_NODATA
FIELD		|ts_delete	|t_time		|'0'	|NOT NULL	|ZBX_NODATA

TABLE|screens|screenid|ZBX_DATA
FIELD		|screenid	|t_id		|	|NOT NULL	|0
FIELD		|name		|t_varchar(255)	|	|NOT NULL	|0
FIELD		|hsize		|t_integer	|'1'	|NOT NULL	|0
FIELD		|vsize		|t_integer	|'1'	|NOT NULL	|0
FIELD		|templateid	|t_id		|	|NULL		|0			|1|hosts	|hostid
FIELD		|userid		|t_id		|	|NULL		|0			|3|users	|		|RESTRICT
FIELD		|private	|t_integer	|'1'	|NOT NULL	|0
INDEX		|1		|templateid

TABLE|screens_items|screenitemid|ZBX_DATA
FIELD		|screenitemid	|t_id		|	|NOT NULL	|0
FIELD		|screenid	|t_id		|	|NOT NULL	|0			|1|screens
FIELD		|resourcetype	|t_integer	|'0'	|NOT NULL	|0
FIELD		|resourceid	|t_id		|'0'	|NOT NULL	|0
FIELD		|width		|t_integer	|'320'	|NOT NULL	|0
FIELD		|height		|t_integer	|'200'	|NOT NULL	|0
FIELD		|x		|t_integer	|'0'	|NOT NULL	|0
FIELD		|y		|t_integer	|'0'	|NOT NULL	|0
FIELD		|colspan	|t_integer	|'1'	|NOT NULL	|0
FIELD		|rowspan	|t_integer	|'1'	|NOT NULL	|0
FIELD		|elements	|t_integer	|'25'	|NOT NULL	|0
FIELD		|valign		|t_integer	|'0'	|NOT NULL	|0
FIELD		|halign		|t_integer	|'0'	|NOT NULL	|0
FIELD		|style		|t_integer	|'0'	|NOT NULL	|0
FIELD		|url		|t_varchar(255)	|''	|NOT NULL	|0
FIELD		|dynamic	|t_integer	|'0'	|NOT NULL	|0
FIELD		|sort_triggers	|t_integer	|'0'	|NOT NULL	|0
FIELD		|application	|t_varchar(255)	|''	|NOT NULL	|0
FIELD		|max_columns	|t_integer	|'3'	|NOT NULL	|0
INDEX		|1		|screenid

TABLE|screen_user|screenuserid|ZBX_DATA
FIELD		|screenuserid|t_id		|	|NOT NULL	|0
FIELD		|screenid	|t_id		|	|NOT NULL	|0			|1|screens
FIELD		|userid		|t_id		|	|NOT NULL	|0			|2|users
FIELD		|permission	|t_integer	|'2'	|NOT NULL	|0
UNIQUE		|1		|screenid,userid

TABLE|screen_usrgrp|screenusrgrpid|ZBX_DATA
FIELD		|screenusrgrpid|t_id		|	|NOT NULL	|0
FIELD		|screenid	|t_id		|	|NOT NULL	|0			|1|screens
FIELD		|usrgrpid	|t_id		|	|NOT NULL	|0			|2|usrgrp
FIELD		|permission	|t_integer	|'2'	|NOT NULL	|0
UNIQUE		|1		|screenid,usrgrpid

TABLE|slideshows|slideshowid|ZBX_DATA
FIELD		|slideshowid	|t_id		|	|NOT NULL	|0
FIELD		|name		|t_varchar(255)	|''	|NOT NULL	|0
FIELD		|delay		|t_varchar(32)	|'30s'	|NOT NULL	|0
FIELD		|userid		|t_id		|	|NOT NULL	|0			|3|users	|		|RESTRICT
FIELD		|private	|t_integer	|'1'	|NOT NULL	|0
UNIQUE		|1		|name

TABLE|slideshow_user|slideshowuserid|ZBX_DATA
FIELD		|slideshowuserid|t_id		|	|NOT NULL	|0
FIELD		|slideshowid	|t_id		|	|NOT NULL	|0			|1|slideshows
FIELD		|userid		|t_id		|	|NOT NULL	|0			|2|users
FIELD		|permission	|t_integer	|'2'	|NOT NULL	|0
UNIQUE		|1		|slideshowid,userid

TABLE|slideshow_usrgrp|slideshowusrgrpid|ZBX_DATA
FIELD		|slideshowusrgrpid|t_id		|	|NOT NULL	|0
FIELD		|slideshowid	|t_id		|	|NOT NULL	|0			|1|slideshows
FIELD		|usrgrpid	|t_id		|	|NOT NULL	|0			|2|usrgrp
FIELD		|permission	|t_integer	|'2'	|NOT NULL	|0
UNIQUE		|1		|slideshowid,usrgrpid

TABLE|slides|slideid|ZBX_DATA
FIELD		|slideid	|t_id		|	|NOT NULL	|0
FIELD		|slideshowid	|t_id		|	|NOT NULL	|0			|1|slideshows
FIELD		|screenid	|t_id		|	|NOT NULL	|0			|2|screens
FIELD		|step		|t_integer	|'0'	|NOT NULL	|0
FIELD		|delay		|t_varchar(32)	|'0'	|NOT NULL	|0
INDEX		|1		|slideshowid
INDEX		|2		|screenid

TABLE|drules|druleid|ZBX_DATA
FIELD		|druleid	|t_id		|	|NOT NULL	|0
FIELD		|proxy_hostid	|t_id		|	|NULL		|0			|1|hosts	|hostid		|RESTRICT
FIELD		|name		|t_varchar(255)	|''	|NOT NULL	|ZBX_PROXY
FIELD		|iprange	|t_varchar(2048)|''	|NOT NULL	|ZBX_PROXY
FIELD		|delay		|t_varchar(255)	|'1h'	|NOT NULL	|ZBX_PROXY
FIELD		|nextcheck	|t_integer	|'0'	|NOT NULL	|ZBX_NODATA
FIELD		|status		|t_integer	|'0'	|NOT NULL	|0
INDEX		|1		|proxy_hostid
UNIQUE		|2		|name

TABLE|dchecks|dcheckid|ZBX_DATA
FIELD		|dcheckid	|t_id		|	|NOT NULL	|0
FIELD		|druleid	|t_id		|	|NOT NULL	|ZBX_PROXY		|1|drules
FIELD		|type		|t_integer	|'0'	|NOT NULL	|ZBX_PROXY
FIELD		|key_		|t_varchar(512)	|''	|NOT NULL	|ZBX_PROXY
FIELD		|snmp_community	|t_varchar(255)	|''	|NOT NULL	|ZBX_PROXY
FIELD		|ports		|t_varchar(255)	|'0'	|NOT NULL	|ZBX_PROXY
FIELD		|snmpv3_securityname|t_varchar(64)|''	|NOT NULL	|ZBX_PROXY
FIELD		|snmpv3_securitylevel|t_integer	|'0'	|NOT NULL	|ZBX_PROXY
FIELD		|snmpv3_authpassphrase|t_varchar(64)|''	|NOT NULL	|ZBX_PROXY
FIELD		|snmpv3_privpassphrase|t_varchar(64)|''	|NOT NULL	|ZBX_PROXY
FIELD		|uniq		|t_integer	|'0'	|NOT NULL	|ZBX_PROXY
FIELD		|snmpv3_authprotocol|t_integer	|'0'	|NOT NULL	|ZBX_PROXY
FIELD		|snmpv3_privprotocol|t_integer	|'0'	|NOT NULL	|ZBX_PROXY
FIELD		|snmpv3_contextname|t_varchar(255)|''	|NOT NULL	|ZBX_PROXY
INDEX		|1		|druleid

TABLE|applications|applicationid|ZBX_DATA
FIELD		|applicationid	|t_id		|	|NOT NULL	|0
FIELD		|hostid		|t_id		|	|NOT NULL	|0			|1|hosts
FIELD		|name		|t_varchar(255)	|''	|NOT NULL	|0
FIELD		|flags		|t_integer	|'0'	|NOT NULL	|0
UNIQUE		|2		|hostid,name

TABLE|httptest|httptestid|ZBX_DATA
FIELD		|httptestid	|t_id		|	|NOT NULL	|0
FIELD		|name		|t_varchar(64)	|''	|NOT NULL	|ZBX_PROXY
FIELD		|applicationid	|t_id		|	|NULL		|0			|1|applications	|		|RESTRICT
FIELD		|nextcheck	|t_integer	|'0'	|NOT NULL	|ZBX_NODATA
FIELD		|delay		|t_varchar(255)	|'1m'	|NOT NULL	|ZBX_PROXY
FIELD		|status		|t_integer	|'0'	|NOT NULL	|0
FIELD		|variables	|t_shorttext	|''	|NOT NULL	|ZBX_PROXY
FIELD		|agent		|t_varchar(255)	|'Zabbix'|NOT NULL	|ZBX_PROXY
FIELD		|authentication	|t_integer	|'0'	|NOT NULL	|ZBX_PROXY,ZBX_NODATA
FIELD		|http_user	|t_varchar(64)	|''	|NOT NULL	|ZBX_PROXY,ZBX_NODATA
FIELD		|http_password	|t_varchar(64)	|''	|NOT NULL	|ZBX_PROXY,ZBX_NODATA
FIELD		|hostid		|t_id		|	|NOT NULL	|ZBX_PROXY		|2|hosts
FIELD		|templateid	|t_id		|	|NULL		|0			|3|httptest	|httptestid
FIELD		|http_proxy	|t_varchar(255)	|''	|NOT NULL	|ZBX_PROXY,ZBX_NODATA
FIELD		|retries	|t_integer	|'1'	|NOT NULL	|ZBX_PROXY,ZBX_NODATA
FIELD		|ssl_cert_file	|t_varchar(255)	|''	|NOT NULL	|ZBX_PROXY,ZBX_NODATA
FIELD		|ssl_key_file	|t_varchar(255)	|''	|NOT NULL	|ZBX_PROXY,ZBX_NODATA
FIELD		|ssl_key_password|t_varchar(64)	|''	|NOT NULL	|ZBX_PROXY,ZBX_NODATA
FIELD		|verify_peer	|t_integer	|'0'	|NOT NULL	|ZBX_PROXY
FIELD		|verify_host	|t_integer	|'0'	|NOT NULL	|ZBX_PROXY
FIELD		|headers	|t_shorttext	|''	|NOT NULL	|ZBX_PROXY
INDEX		|1		|applicationid
UNIQUE		|2		|hostid,name
INDEX		|3		|status
INDEX		|4		|templateid

TABLE|httpstep|httpstepid|ZBX_DATA
FIELD		|httpstepid	|t_id		|	|NOT NULL	|0
FIELD		|httptestid	|t_id		|	|NOT NULL	|ZBX_PROXY		|1|httptest
FIELD		|name		|t_varchar(64)	|''	|NOT NULL	|ZBX_PROXY
FIELD		|no		|t_integer	|'0'	|NOT NULL	|ZBX_PROXY
FIELD		|url		|t_varchar(2048)|''	|NOT NULL	|ZBX_PROXY
FIELD		|timeout	|t_varchar(255)	|'15s'	|NOT NULL	|ZBX_PROXY
FIELD		|posts		|t_shorttext	|''	|NOT NULL	|ZBX_PROXY
FIELD		|required	|t_varchar(255)	|''	|NOT NULL	|ZBX_PROXY
FIELD		|status_codes	|t_varchar(255)	|''	|NOT NULL	|ZBX_PROXY
FIELD		|variables	|t_shorttext	|''	|NOT NULL	|ZBX_PROXY
FIELD		|follow_redirects|t_integer	|'1'	|NOT NULL	|ZBX_PROXY
FIELD		|retrieve_mode	|t_integer	|'0'	|NOT NULL	|ZBX_PROXY
FIELD		|headers	|t_shorttext	|''	|NOT NULL	|ZBX_PROXY
INDEX		|1		|httptestid

TABLE|interface|interfaceid|ZBX_DATA
FIELD		|interfaceid	|t_id		|	|NOT NULL	|0
FIELD		|hostid		|t_id		|	|NOT NULL	|ZBX_PROXY		|1|hosts
FIELD		|main		|t_integer	|'0'	|NOT NULL	|ZBX_PROXY
FIELD		|type		|t_integer	|'0'	|NOT NULL	|ZBX_PROXY
FIELD		|useip		|t_integer	|'1'	|NOT NULL	|ZBX_PROXY
FIELD		|ip		|t_varchar(64)	|'127.0.0.1'|NOT NULL	|ZBX_PROXY
FIELD		|dns		|t_varchar(64)	|''	|NOT NULL	|ZBX_PROXY
FIELD		|port		|t_varchar(64)	|'10050'|NOT NULL	|ZBX_PROXY
FIELD		|bulk		|t_integer	|'1'	|NOT NULL	|ZBX_PROXY
INDEX		|1		|hostid,type
INDEX		|2		|ip,dns

TABLE|valuemaps|valuemapid|ZBX_DATA
FIELD		|valuemapid	|t_id		|	|NOT NULL	|0
FIELD		|name		|t_varchar(64)	|''	|NOT NULL	|0
UNIQUE		|1		|name

TABLE|items|itemid|ZBX_DATA
FIELD		|itemid		|t_id		|	|NOT NULL	|0
FIELD		|type		|t_integer	|'0'	|NOT NULL	|ZBX_PROXY
FIELD		|snmp_community	|t_varchar(64)	|''	|NOT NULL	|ZBX_PROXY
FIELD		|snmp_oid	|t_varchar(512)	|''	|NOT NULL	|ZBX_PROXY
FIELD		|hostid		|t_id		|	|NOT NULL	|ZBX_PROXY		|1|hosts
FIELD		|name		|t_varchar(255)	|''	|NOT NULL	|0
FIELD		|key_		|t_varchar(255)	|''	|NOT NULL	|ZBX_PROXY
FIELD		|delay		|t_varchar(1024)|'0'	|NOT NULL	|ZBX_PROXY
FIELD		|history	|t_varchar(255)	|'90d'	|NOT NULL	|0
FIELD		|trends		|t_varchar(255)	|'365d'	|NOT NULL	|0
FIELD		|status		|t_integer	|'0'	|NOT NULL	|ZBX_PROXY
FIELD		|value_type	|t_integer	|'0'	|NOT NULL	|ZBX_PROXY
FIELD		|trapper_hosts	|t_varchar(255)	|''	|NOT NULL	|ZBX_PROXY
FIELD		|units		|t_varchar(255)	|''	|NOT NULL	|0
FIELD		|snmpv3_securityname|t_varchar(64)|''	|NOT NULL	|ZBX_PROXY
FIELD		|snmpv3_securitylevel|t_integer	|'0'	|NOT NULL	|ZBX_PROXY
FIELD		|snmpv3_authpassphrase|t_varchar(64)|''	|NOT NULL	|ZBX_PROXY
FIELD		|snmpv3_privpassphrase|t_varchar(64)|''	|NOT NULL	|ZBX_PROXY
FIELD		|formula	|t_varchar(255)	|''	|NOT NULL	|0
FIELD		|error		|t_varchar(2048)|''	|NOT NULL	|ZBX_NODATA
FIELD		|lastlogsize	|t_bigint	|'0'	|NOT NULL	|ZBX_PROXY,ZBX_NODATA
FIELD		|logtimefmt	|t_varchar(64)	|''	|NOT NULL	|ZBX_PROXY
FIELD		|templateid	|t_id		|	|NULL		|0			|2|items	|itemid
FIELD		|valuemapid	|t_id		|	|NULL		|0			|3|valuemaps	|		|RESTRICT
FIELD		|params		|t_shorttext	|''	|NOT NULL	|ZBX_PROXY
FIELD		|ipmi_sensor	|t_varchar(128)	|''	|NOT NULL	|ZBX_PROXY
FIELD		|authtype	|t_integer	|'0'	|NOT NULL	|ZBX_PROXY
FIELD		|username	|t_varchar(64)	|''	|NOT NULL	|ZBX_PROXY
FIELD		|password	|t_varchar(64)	|''	|NOT NULL	|ZBX_PROXY
FIELD		|publickey	|t_varchar(64)	|''	|NOT NULL	|ZBX_PROXY
FIELD		|privatekey	|t_varchar(64)	|''	|NOT NULL	|ZBX_PROXY
FIELD		|mtime		|t_integer	|'0'	|NOT NULL	|ZBX_PROXY,ZBX_NODATA
FIELD		|flags		|t_integer	|'0'	|NOT NULL	|ZBX_PROXY
FIELD		|interfaceid	|t_id		|	|NULL		|ZBX_PROXY		|4|interface	|		|RESTRICT
FIELD		|port		|t_varchar(64)	|''	|NOT NULL	|ZBX_PROXY
FIELD		|description	|t_shorttext	|''	|NOT NULL	|0
FIELD		|inventory_link	|t_integer	|'0'	|NOT NULL	|0
FIELD		|lifetime	|t_varchar(255)	|'30d'	|NOT NULL	|0
FIELD		|snmpv3_authprotocol|t_integer	|'0'	|NOT NULL	|ZBX_PROXY
FIELD		|snmpv3_privprotocol|t_integer	|'0'	|NOT NULL	|ZBX_PROXY
FIELD		|state		|t_integer	|'0'	|NOT NULL	|ZBX_NODATA
FIELD		|snmpv3_contextname|t_varchar(255)|''	|NOT NULL	|ZBX_PROXY
FIELD		|evaltype	|t_integer	|'0'	|NOT NULL	|0
UNIQUE		|1		|hostid,key_
INDEX		|3		|status
INDEX		|4		|templateid
INDEX		|5		|valuemapid
INDEX		|6		|interfaceid

TABLE|httpstepitem|httpstepitemid|ZBX_DATA
FIELD		|httpstepitemid	|t_id		|	|NOT NULL	|0
FIELD		|httpstepid	|t_id		|	|NOT NULL	|ZBX_PROXY		|1|httpstep
FIELD		|itemid		|t_id		|	|NOT NULL	|ZBX_PROXY		|2|items
FIELD		|type		|t_integer	|'0'	|NOT NULL	|ZBX_PROXY
UNIQUE		|1		|httpstepid,itemid
INDEX		|2		|itemid

TABLE|httptestitem|httptestitemid|ZBX_DATA
FIELD		|httptestitemid	|t_id		|	|NOT NULL	|0
FIELD		|httptestid	|t_id		|	|NOT NULL	|ZBX_PROXY		|1|httptest
FIELD		|itemid		|t_id		|	|NOT NULL	|ZBX_PROXY		|2|items
FIELD		|type		|t_integer	|'0'	|NOT NULL	|ZBX_PROXY
UNIQUE		|1		|httptestid,itemid
INDEX		|2		|itemid

TABLE|media_type|mediatypeid|ZBX_DATA
FIELD		|mediatypeid	|t_id		|	|NOT NULL	|0
FIELD		|type		|t_integer	|'0'	|NOT NULL	|0
FIELD		|description	|t_varchar(100)	|''	|NOT NULL	|0
FIELD		|smtp_server	|t_varchar(255)	|''	|NOT NULL	|0
FIELD		|smtp_helo	|t_varchar(255)	|''	|NOT NULL	|0
FIELD		|smtp_email	|t_varchar(255)	|''	|NOT NULL	|0
FIELD		|exec_path	|t_varchar(255)	|''	|NOT NULL	|0
FIELD		|gsm_modem	|t_varchar(255)	|''	|NOT NULL	|0
FIELD		|username	|t_varchar(255)	|''	|NOT NULL	|0
FIELD		|passwd		|t_varchar(255)	|''	|NOT NULL	|0
FIELD		|status		|t_integer	|'0'	|NOT NULL	|0
FIELD		|smtp_port	|t_integer	|'25'	|NOT NULL	|0
FIELD		|smtp_security	|t_integer	|'0'	|NOT NULL	|0
FIELD		|smtp_verify_peer|t_integer	|'0'	|NOT NULL	|0
FIELD		|smtp_verify_host|t_integer	|'0'	|NOT NULL	|0
FIELD		|smtp_authentication|t_integer	|'0'	|NOT NULL	|0
FIELD		|exec_params	|t_varchar(255)	|''	|NOT NULL	|0
UNIQUE		|1		|description

TABLE|usrgrp|usrgrpid|ZBX_DATA
FIELD		|usrgrpid	|t_id		|	|NOT NULL	|0
FIELD		|name		|t_varchar(64)	|''	|NOT NULL	|0
FIELD		|gui_access	|t_integer	|'0'	|NOT NULL	|0
FIELD		|users_status	|t_integer	|'0'	|NOT NULL	|0
FIELD		|debug_mode	|t_integer	|'0'	|NOT NULL	|0
UNIQUE		|1		|name

TABLE|users_groups|id|ZBX_DATA
FIELD		|id		|t_id		|	|NOT NULL	|0
FIELD		|usrgrpid	|t_id		|	|NOT NULL	|0			|1|usrgrp
FIELD		|userid		|t_id		|	|NOT NULL	|0			|2|users
UNIQUE		|1		|usrgrpid,userid
INDEX		|2		|userid

TABLE|scripts|scriptid|ZBX_DATA
FIELD		|scriptid	|t_id		|	|NOT NULL	|0
FIELD		|name		|t_varchar(255)	|''	|NOT NULL	|0
FIELD		|command	|t_varchar(255)	|''	|NOT NULL	|0
FIELD		|host_access	|t_integer	|'2'	|NOT NULL	|0
FIELD		|usrgrpid	|t_id		|	|NULL		|0			|1|usrgrp	|		|RESTRICT
FIELD		|groupid	|t_id		|	|NULL		|0			|2|groups	|		|RESTRICT
FIELD		|description	|t_shorttext	|''	|NOT NULL	|0
FIELD		|confirmation	|t_varchar(255)	|''	|NOT NULL	|0
FIELD		|type		|t_integer	|'0'	|NOT NULL	|0
FIELD		|execute_on	|t_integer	|'2'	|NOT NULL	|0
INDEX		|1		|usrgrpid
INDEX		|2		|groupid
UNIQUE		|3		|name

TABLE|actions|actionid|ZBX_DATA
FIELD		|actionid	|t_id		|	|NOT NULL	|0
FIELD		|name		|t_varchar(255)	|''	|NOT NULL	|0
FIELD		|eventsource	|t_integer	|'0'	|NOT NULL	|0
FIELD		|evaltype	|t_integer	|'0'	|NOT NULL	|0
FIELD		|status		|t_integer	|'0'	|NOT NULL	|0
FIELD		|esc_period	|t_varchar(255)	|'1h'	|NOT NULL	|0
FIELD		|def_shortdata	|t_varchar(255)	|''	|NOT NULL	|0
FIELD		|def_longdata	|t_shorttext	|''	|NOT NULL	|0
FIELD		|r_shortdata	|t_varchar(255)	|''	|NOT NULL	|0
FIELD		|r_longdata	|t_shorttext	|''	|NOT NULL	|0
FIELD		|formula	|t_varchar(255)	|''	|NOT NULL	|0
FIELD		|maintenance_mode|t_integer	|'1'	|NOT NULL	|0
INDEX		|1		|eventsource,status
UNIQUE		|2		|name

TABLE|operations|operationid|ZBX_DATA
FIELD		|operationid	|t_id		|	|NOT NULL	|0
FIELD		|actionid	|t_id		|	|NOT NULL	|0			|1|actions
FIELD		|operationtype	|t_integer	|'0'	|NOT NULL	|0
FIELD		|esc_period	|t_varchar(255)	|'0'	|NOT NULL	|0
FIELD		|esc_step_from	|t_integer	|'1'	|NOT NULL	|0
FIELD		|esc_step_to	|t_integer	|'1'	|NOT NULL	|0
FIELD		|evaltype	|t_integer	|'0'	|NOT NULL	|0
FIELD		|recovery	|t_integer	|'0'	|NOT NULL	|0
INDEX		|1		|actionid

TABLE|opmessage|operationid|ZBX_DATA
FIELD		|operationid	|t_id		|	|NOT NULL	|0			|1|operations
FIELD		|default_msg	|t_integer	|'0'	|NOT NULL	|0
FIELD		|subject	|t_varchar(255)	|''	|NOT NULL	|0
FIELD		|message	|t_shorttext	|''	|NOT NULL	|0
FIELD		|mediatypeid	|t_id		|	|NULL		|0			|2|media_type	|		|RESTRICT
INDEX		|1		|mediatypeid

TABLE|opmessage_grp|opmessage_grpid|ZBX_DATA
FIELD		|opmessage_grpid|t_id		|	|NOT NULL	|0
FIELD		|operationid	|t_id		|	|NOT NULL	|0			|1|operations
FIELD		|usrgrpid	|t_id		|	|NOT NULL	|0			|2|usrgrp	|		|RESTRICT
UNIQUE		|1		|operationid,usrgrpid
INDEX		|2		|usrgrpid

TABLE|opmessage_usr|opmessage_usrid|ZBX_DATA
FIELD		|opmessage_usrid|t_id		|	|NOT NULL	|0
FIELD		|operationid	|t_id		|	|NOT NULL	|0			|1|operations
FIELD		|userid		|t_id		|	|NOT NULL	|0			|2|users	|		|RESTRICT
UNIQUE		|1		|operationid,userid
INDEX		|2		|userid

TABLE|opcommand|operationid|ZBX_DATA
FIELD		|operationid	|t_id		|	|NOT NULL	|0			|1|operations
FIELD		|type		|t_integer	|'0'	|NOT NULL	|0
FIELD		|scriptid	|t_id		|	|NULL		|0			|2|scripts	|		|RESTRICT
FIELD		|execute_on	|t_integer	|'0'	|NOT NULL	|0
FIELD		|port		|t_varchar(64)	|''	|NOT NULL	|0
FIELD		|authtype	|t_integer	|'0'	|NOT NULL	|0
FIELD		|username	|t_varchar(64)	|''	|NOT NULL	|0
FIELD		|password	|t_varchar(64)	|''	|NOT NULL	|0
FIELD		|publickey	|t_varchar(64)	|''	|NOT NULL	|0
FIELD		|privatekey	|t_varchar(64)	|''	|NOT NULL	|0
FIELD		|command	|t_shorttext	|''	|NOT NULL	|0
INDEX		|1		|scriptid

TABLE|opcommand_hst|opcommand_hstid|ZBX_DATA
FIELD		|opcommand_hstid|t_id		|	|NOT NULL	|0
FIELD		|operationid	|t_id		|	|NOT NULL	|0			|1|operations
FIELD		|hostid		|t_id		|	|NULL		|0			|2|hosts	|		|RESTRICT
INDEX		|1		|operationid
INDEX		|2		|hostid

TABLE|opcommand_grp|opcommand_grpid|ZBX_DATA
FIELD		|opcommand_grpid|t_id		|	|NOT NULL	|0
FIELD		|operationid	|t_id		|	|NOT NULL	|0			|1|operations
FIELD		|groupid	|t_id		|	|NOT NULL	|0			|2|groups	|		|RESTRICT
INDEX		|1		|operationid
INDEX		|2		|groupid

TABLE|opgroup|opgroupid|ZBX_DATA
FIELD		|opgroupid	|t_id		|	|NOT NULL	|0
FIELD		|operationid	|t_id		|	|NOT NULL	|0			|1|operations
FIELD		|groupid	|t_id		|	|NOT NULL	|0			|2|groups	|		|RESTRICT
UNIQUE		|1		|operationid,groupid
INDEX		|2		|groupid

TABLE|optemplate|optemplateid|ZBX_DATA
FIELD		|optemplateid	|t_id		|	|NOT NULL	|0
FIELD		|operationid	|t_id		|	|NOT NULL	|0			|1|operations
FIELD		|templateid	|t_id		|	|NOT NULL	|0			|2|hosts	|hostid		|RESTRICT
UNIQUE		|1		|operationid,templateid
INDEX		|2		|templateid

TABLE|opconditions|opconditionid|ZBX_DATA
FIELD		|opconditionid	|t_id		|	|NOT NULL	|0
FIELD		|operationid	|t_id		|	|NOT NULL	|0			|1|operations
FIELD		|conditiontype	|t_integer	|'0'	|NOT NULL	|0
FIELD		|operator	|t_integer	|'0'	|NOT NULL	|0
FIELD		|value		|t_varchar(255)	|''	|NOT NULL	|0
INDEX		|1		|operationid

TABLE|conditions|conditionid|ZBX_DATA
FIELD		|conditionid	|t_id		|	|NOT NULL	|0
FIELD		|actionid	|t_id		|	|NOT NULL	|0			|1|actions
FIELD		|conditiontype	|t_integer	|'0'	|NOT NULL	|0
FIELD		|operator	|t_integer	|'0'	|NOT NULL	|0
FIELD		|value		|t_varchar(255)	|''	|NOT NULL	|0
FIELD		|value2		|t_varchar(255)	|''	|NOT NULL	|0
INDEX		|1		|actionid

TABLE|config|configid|ZBX_DATA
FIELD		|configid	|t_id		|	|NOT NULL	|0
FIELD		|refresh_unsupported|t_varchar(32)|'10m'	|NOT NULL	|ZBX_PROXY
FIELD		|work_period	|t_varchar(255)	|'1-5,09:00-18:00'|NOT NULL|0
FIELD		|alert_usrgrpid	|t_id		|	|NULL		|0			|1|usrgrp	|usrgrpid	|RESTRICT
FIELD		|event_ack_enable|t_integer	|'1'	|NOT NULL	|ZBX_NODATA
FIELD		|event_expire	|t_varchar(32)	|'1w'	|NOT NULL	|ZBX_NODATA
FIELD		|event_show_max	|t_integer	|'100'	|NOT NULL	|ZBX_NODATA
FIELD		|default_theme	|t_varchar(128)	|'blue-theme'|NOT NULL	|ZBX_NODATA
FIELD		|authentication_type|t_integer	|'0'	|NOT NULL	|ZBX_NODATA
FIELD		|ldap_host	|t_varchar(255)	|''	|NOT NULL	|ZBX_NODATA
FIELD		|ldap_port	|t_integer	|389	|NOT NULL	|ZBX_NODATA
FIELD		|ldap_base_dn	|t_varchar(255)	|''	|NOT NULL	|ZBX_NODATA
FIELD		|ldap_bind_dn	|t_varchar(255)	|''	|NOT NULL	|ZBX_NODATA
FIELD		|ldap_bind_password|t_varchar(128)|''	|NOT NULL	|ZBX_NODATA
FIELD		|ldap_search_attribute|t_varchar(128)|''|NOT NULL	|ZBX_NODATA
FIELD		|dropdown_first_entry|t_integer	|'1'	|NOT NULL	|ZBX_NODATA
FIELD		|dropdown_first_remember|t_integer|'1'	|NOT NULL	|ZBX_NODATA
FIELD		|discovery_groupid|t_id		|	|NOT NULL	|ZBX_PROXY		|2|groups	|groupid	|RESTRICT
FIELD		|max_in_table	|t_integer	|'50'	|NOT NULL	|ZBX_NODATA
FIELD		|search_limit	|t_integer	|'1000'	|NOT NULL	|ZBX_NODATA
FIELD		|severity_color_0|t_varchar(6)	|'97AAB3'|NOT NULL	|ZBX_NODATA
FIELD		|severity_color_1|t_varchar(6)	|'7499FF'|NOT NULL	|ZBX_NODATA
FIELD		|severity_color_2|t_varchar(6)	|'FFC859'|NOT NULL	|ZBX_NODATA
FIELD		|severity_color_3|t_varchar(6)	|'FFA059'|NOT NULL	|ZBX_NODATA
FIELD		|severity_color_4|t_varchar(6)	|'E97659'|NOT NULL	|ZBX_NODATA
FIELD		|severity_color_5|t_varchar(6)	|'E45959'|NOT NULL	|ZBX_NODATA
FIELD		|severity_name_0|t_varchar(32)	|'Not classified'|NOT NULL|ZBX_NODATA
FIELD		|severity_name_1|t_varchar(32)	|'Information'|NOT NULL	|ZBX_NODATA
FIELD		|severity_name_2|t_varchar(32)	|'Warning'|NOT NULL	|ZBX_NODATA
FIELD		|severity_name_3|t_varchar(32)	|'Average'|NOT NULL	|ZBX_NODATA
FIELD		|severity_name_4|t_varchar(32)	|'High'	|NOT NULL	|ZBX_NODATA
FIELD		|severity_name_5|t_varchar(32)	|'Disaster'|NOT NULL	|ZBX_NODATA
FIELD		|ok_period	|t_varchar(32)	|'30m'	|NOT NULL	|ZBX_NODATA
FIELD		|blink_period	|t_varchar(32)	|'30m'	|NOT NULL	|ZBX_NODATA
FIELD		|problem_unack_color|t_varchar(6)|'DC0000'|NOT NULL	|ZBX_NODATA
FIELD		|problem_ack_color|t_varchar(6)	|'DC0000'|NOT NULL	|ZBX_NODATA
FIELD		|ok_unack_color	|t_varchar(6)	|'00AA00'|NOT NULL	|ZBX_NODATA
FIELD		|ok_ack_color	|t_varchar(6)	|'00AA00'|NOT NULL	|ZBX_NODATA
FIELD		|problem_unack_style|t_integer	|'1'	|NOT NULL	|ZBX_NODATA
FIELD		|problem_ack_style|t_integer	|'1'	|NOT NULL	|ZBX_NODATA
FIELD		|ok_unack_style	|t_integer	|'1'	|NOT NULL	|ZBX_NODATA
FIELD		|ok_ack_style	|t_integer	|'1'	|NOT NULL	|ZBX_NODATA
FIELD		|snmptrap_logging|t_integer	|'1'	|NOT NULL	|ZBX_PROXY,ZBX_NODATA
FIELD		|server_check_interval|t_integer|'10'	|NOT NULL	|ZBX_NODATA
FIELD		|hk_events_mode	|t_integer	|'1'	|NOT NULL	|ZBX_NODATA
FIELD		|hk_events_trigger|t_varchar(32)|'365d'	|NOT NULL	|ZBX_NODATA
FIELD		|hk_events_internal|t_varchar(32)|'1d'|NOT NULL	|ZBX_NODATA
FIELD		|hk_events_discovery|t_varchar(32)|'1d'|NOT NULL	|ZBX_NODATA
FIELD		|hk_events_autoreg|t_varchar(32)|'1d'	|NOT NULL	|ZBX_NODATA
FIELD		|hk_services_mode|t_integer	|'1'	|NOT NULL	|ZBX_NODATA
FIELD		|hk_services	|t_varchar(32)	|'365d'	|NOT NULL	|ZBX_NODATA
FIELD		|hk_audit_mode	|t_integer	|'1'	|NOT NULL	|ZBX_NODATA
FIELD		|hk_audit	|t_varchar(32)	|'365d'	|NOT NULL	|ZBX_NODATA
FIELD		|hk_sessions_mode|t_integer	|'1'	|NOT NULL	|ZBX_NODATA
FIELD		|hk_sessions	|t_varchar(32)	|'365d'	|NOT NULL	|ZBX_NODATA
FIELD		|hk_history_mode|t_integer	|'1'	|NOT NULL	|ZBX_NODATA
FIELD		|hk_history_global|t_integer	|'0'	|NOT NULL	|ZBX_NODATA
FIELD		|hk_history	|t_varchar(32)	|'90d'	|NOT NULL	|ZBX_NODATA
FIELD		|hk_trends_mode	|t_integer	|'1'	|NOT NULL	|ZBX_NODATA
FIELD		|hk_trends_global|t_integer	|'0'	|NOT NULL	|ZBX_NODATA
FIELD		|hk_trends	|t_varchar(32)	|'365d'	|NOT NULL	|ZBX_NODATA
FIELD		|default_inventory_mode|t_integer|'-1'	|NOT NULL	|ZBX_NODATA
INDEX		|1		|alert_usrgrpid
INDEX		|2		|discovery_groupid

TABLE|triggers|triggerid|ZBX_DATA
FIELD		|triggerid	|t_id		|	|NOT NULL	|0
FIELD		|expression	|t_varchar(2048)|''	|NOT NULL	|0
FIELD		|description	|t_varchar(255)	|''	|NOT NULL	|0
FIELD		|url		|t_varchar(255)	|''	|NOT NULL	|0
FIELD		|status		|t_integer	|'0'	|NOT NULL	|0
FIELD		|value		|t_integer	|'0'	|NOT NULL	|ZBX_NODATA
FIELD		|priority	|t_integer	|'0'	|NOT NULL	|0
FIELD		|lastchange	|t_integer	|'0'	|NOT NULL	|ZBX_NODATA
FIELD		|comments	|t_shorttext	|''	|NOT NULL	|0
FIELD		|error		|t_varchar(2048)|''	|NOT NULL	|ZBX_NODATA
FIELD		|templateid	|t_id		|	|NULL		|0			|1|triggers	|triggerid
FIELD		|type		|t_integer	|'0'	|NOT NULL	|0
FIELD		|state		|t_integer	|'0'	|NOT NULL	|ZBX_NODATA
FIELD		|flags		|t_integer	|'0'	|NOT NULL	|0
FIELD		|recovery_mode	|t_integer	|'0'	|NOT NULL	|0
FIELD		|recovery_expression|t_varchar(2048)|''	|NOT NULL	|0
FIELD		|correlation_mode|t_integer	|'0'	|NOT NULL	|0
FIELD		|correlation_tag|t_varchar(255)	|''	|NOT NULL	|0
FIELD		|manual_close	|t_integer	|'0'	|NOT NULL	|0
INDEX		|1		|status
INDEX		|2		|value,lastchange
INDEX		|3		|templateid

TABLE|trigger_depends|triggerdepid|ZBX_DATA
FIELD		|triggerdepid	|t_id		|	|NOT NULL	|0
FIELD		|triggerid_down	|t_id		|	|NOT NULL	|0			|1|triggers	|triggerid
FIELD		|triggerid_up	|t_id		|	|NOT NULL	|0			|2|triggers	|triggerid
UNIQUE		|1		|triggerid_down,triggerid_up
INDEX		|2		|triggerid_up

TABLE|functions|functionid|ZBX_DATA
FIELD		|functionid	|t_id		|	|NOT NULL	|0
FIELD		|itemid		|t_id		|	|NOT NULL	|0			|1|items
FIELD		|triggerid	|t_id		|	|NOT NULL	|0			|2|triggers
FIELD		|function	|t_varchar(12)	|''	|NOT NULL	|0
FIELD		|parameter	|t_varchar(255)	|'0'	|NOT NULL	|0
INDEX		|1		|triggerid
INDEX		|2		|itemid,function,parameter

TABLE|graphs|graphid|ZBX_DATA
FIELD		|graphid	|t_id		|	|NOT NULL	|0
FIELD		|name		|t_varchar(128)	|''	|NOT NULL	|0
FIELD		|width		|t_integer	|'900'	|NOT NULL	|0
FIELD		|height		|t_integer	|'200'	|NOT NULL	|0
FIELD		|yaxismin	|t_double	|'0'	|NOT NULL	|0
FIELD		|yaxismax	|t_double	|'100'	|NOT NULL	|0
FIELD		|templateid	|t_id		|	|NULL		|0			|1|graphs	|graphid
FIELD		|show_work_period|t_integer	|'1'	|NOT NULL	|0
FIELD		|show_triggers	|t_integer	|'1'	|NOT NULL	|0
FIELD		|graphtype	|t_integer	|'0'	|NOT NULL	|0
FIELD		|show_legend	|t_integer	|'1'	|NOT NULL	|0
FIELD		|show_3d	|t_integer	|'0'	|NOT NULL	|0
FIELD		|percent_left	|t_double	|'0'	|NOT NULL	|0
FIELD		|percent_right	|t_double	|'0'	|NOT NULL	|0
FIELD		|ymin_type	|t_integer	|'0'	|NOT NULL	|0
FIELD		|ymax_type	|t_integer	|'0'	|NOT NULL	|0
FIELD		|ymin_itemid	|t_id		|	|NULL		|0			|2|items	|itemid		|RESTRICT
FIELD		|ymax_itemid	|t_id		|	|NULL		|0			|3|items	|itemid		|RESTRICT
FIELD		|flags		|t_integer	|'0'	|NOT NULL	|0
INDEX		|1		|name
INDEX		|2		|templateid
INDEX		|3		|ymin_itemid
INDEX		|4		|ymax_itemid

TABLE|graphs_items|gitemid|ZBX_DATA
FIELD		|gitemid	|t_id		|	|NOT NULL	|0
FIELD		|graphid	|t_id		|	|NOT NULL	|0			|1|graphs
FIELD		|itemid		|t_id		|	|NOT NULL	|0			|2|items
FIELD		|drawtype	|t_integer	|'0'	|NOT NULL	|0
FIELD		|sortorder	|t_integer	|'0'	|NOT NULL	|0
FIELD		|color		|t_varchar(6)	|'009600'|NOT NULL	|0
FIELD		|yaxisside	|t_integer	|'0'	|NOT NULL	|0
FIELD		|calc_fnc	|t_integer	|'2'	|NOT NULL	|0
FIELD		|type		|t_integer	|'0'	|NOT NULL	|0
INDEX		|1		|itemid
INDEX		|2		|graphid

TABLE|graph_theme|graphthemeid|ZBX_DATA
FIELD		|graphthemeid	|t_id		|	|NOT NULL	|0
FIELD		|theme		|t_varchar(64)	|''	|NOT NULL	|0
FIELD		|backgroundcolor|t_varchar(6)	|''	|NOT NULL	|0
FIELD		|graphcolor	|t_varchar(6)	|''	|NOT NULL	|0
FIELD		|gridcolor	|t_varchar(6)	|''	|NOT NULL	|0
FIELD		|maingridcolor	|t_varchar(6)	|''	|NOT NULL	|0
FIELD		|gridbordercolor|t_varchar(6)	|''	|NOT NULL	|0
FIELD		|textcolor	|t_varchar(6)	|''	|NOT NULL	|0
FIELD		|highlightcolor	|t_varchar(6)	|''	|NOT NULL	|0
FIELD		|leftpercentilecolor|t_varchar(6)|''	|NOT NULL	|0
FIELD		|rightpercentilecolor|t_varchar(6)|''	|NOT NULL	|0
FIELD		|nonworktimecolor|t_varchar(6)	|''	|NOT NULL	|0
UNIQUE		|1		|theme

TABLE|globalmacro|globalmacroid|ZBX_DATA
FIELD		|globalmacroid	|t_id		|	|NOT NULL	|0
FIELD		|macro		|t_varchar(255)	|''	|NOT NULL	|ZBX_PROXY
FIELD		|value		|t_varchar(255)	|''	|NOT NULL	|ZBX_PROXY
UNIQUE		|1		|macro

TABLE|hostmacro|hostmacroid|ZBX_DATA
FIELD		|hostmacroid	|t_id		|	|NOT NULL	|0
FIELD		|hostid		|t_id		|	|NOT NULL	|ZBX_PROXY		|1|hosts
FIELD		|macro		|t_varchar(255)	|''	|NOT NULL	|ZBX_PROXY
FIELD		|value		|t_varchar(255)	|''	|NOT NULL	|ZBX_PROXY
UNIQUE		|1		|hostid,macro

TABLE|hosts_groups|hostgroupid|ZBX_DATA
FIELD		|hostgroupid	|t_id		|	|NOT NULL	|0
FIELD		|hostid		|t_id		|	|NOT NULL	|0			|1|hosts
FIELD		|groupid	|t_id		|	|NOT NULL	|0			|2|groups
UNIQUE		|1		|hostid,groupid
INDEX		|2		|groupid

TABLE|hosts_templates|hosttemplateid|ZBX_DATA
FIELD		|hosttemplateid	|t_id		|	|NOT NULL	|0
FIELD		|hostid		|t_id		|	|NOT NULL	|ZBX_PROXY		|1|hosts
FIELD		|templateid	|t_id		|	|NOT NULL	|ZBX_PROXY		|2|hosts	|hostid
UNIQUE		|1		|hostid,templateid
INDEX		|2		|templateid

TABLE|items_applications|itemappid|ZBX_DATA
FIELD		|itemappid	|t_id		|	|NOT NULL	|0
FIELD		|applicationid	|t_id		|	|NOT NULL	|0			|1|applications
FIELD		|itemid		|t_id		|	|NOT NULL	|0			|2|items
UNIQUE		|1		|applicationid,itemid
INDEX		|2		|itemid

TABLE|mappings|mappingid|ZBX_DATA
FIELD		|mappingid	|t_id		|	|NOT NULL	|0
FIELD		|valuemapid	|t_id		|	|NOT NULL	|0			|1|valuemaps
FIELD		|value		|t_varchar(64)	|''	|NOT NULL	|0
FIELD		|newvalue	|t_varchar(64)	|''	|NOT NULL	|0
INDEX		|1		|valuemapid

TABLE|media|mediaid|ZBX_DATA
FIELD		|mediaid	|t_id		|	|NOT NULL	|0
FIELD		|userid		|t_id		|	|NOT NULL	|0			|1|users
FIELD		|mediatypeid	|t_id		|	|NOT NULL	|0			|2|media_type
FIELD		|sendto		|t_varchar(100)	|''	|NOT NULL	|0
FIELD		|active		|t_integer	|'0'	|NOT NULL	|0
FIELD		|severity	|t_integer	|'63'	|NOT NULL	|0
FIELD		|period		|t_varchar(1024)|'1-7,00:00-24:00'|NOT NULL|0
INDEX		|1		|userid
INDEX		|2		|mediatypeid

TABLE|rights|rightid|ZBX_DATA
FIELD		|rightid	|t_id		|	|NOT NULL	|0
FIELD		|groupid	|t_id		|	|NOT NULL	|0			|1|usrgrp	|usrgrpid
FIELD		|permission	|t_integer	|'0'	|NOT NULL	|0
FIELD		|id		|t_id		|	|NOT NULL	|0			|2|groups	|groupid
INDEX		|1		|groupid
INDEX		|2		|id

TABLE|services|serviceid|ZBX_DATA
FIELD		|serviceid	|t_id		|	|NOT NULL	|0
FIELD		|name		|t_varchar(128)	|''	|NOT NULL	|0
FIELD		|status		|t_integer	|'0'	|NOT NULL	|0
FIELD		|algorithm	|t_integer	|'0'	|NOT NULL	|0
FIELD		|triggerid	|t_id		|	|NULL		|0			|1|triggers
FIELD		|showsla	|t_integer	|'0'	|NOT NULL	|0
FIELD		|goodsla	|t_double	|'99.9'	|NOT NULL	|0
FIELD		|sortorder	|t_integer	|'0'	|NOT NULL	|0
INDEX		|1		|triggerid

TABLE|services_links|linkid|ZBX_DATA
FIELD		|linkid		|t_id		|	|NOT NULL	|0
FIELD		|serviceupid	|t_id		|	|NOT NULL	|0			|1|services	|serviceid
FIELD		|servicedownid	|t_id		|	|NOT NULL	|0			|2|services	|serviceid
FIELD		|soft		|t_integer	|'0'	|NOT NULL	|0
INDEX		|1		|servicedownid
UNIQUE		|2		|serviceupid,servicedownid

TABLE|services_times|timeid|ZBX_DATA
FIELD		|timeid		|t_id		|	|NOT NULL	|0
FIELD		|serviceid	|t_id		|	|NOT NULL	|0			|1|services
FIELD		|type		|t_integer	|'0'	|NOT NULL	|0
FIELD		|ts_from	|t_integer	|'0'	|NOT NULL	|0
FIELD		|ts_to		|t_integer	|'0'	|NOT NULL	|0
FIELD		|note		|t_varchar(255)	|''	|NOT NULL	|0
INDEX		|1		|serviceid,type,ts_from,ts_to

TABLE|icon_map|iconmapid|ZBX_DATA
FIELD		|iconmapid	|t_id		|	|NOT NULL	|0
FIELD		|name		|t_varchar(64)	|''	|NOT NULL	|0
FIELD		|default_iconid	|t_id		|	|NOT NULL	|0			|1|images	|imageid	|RESTRICT
UNIQUE		|1		|name
INDEX		|2		|default_iconid

TABLE|icon_mapping|iconmappingid|ZBX_DATA
FIELD		|iconmappingid	|t_id		|	|NOT NULL	|0
FIELD		|iconmapid	|t_id		|	|NOT NULL	|0			|1|icon_map
FIELD		|iconid		|t_id		|	|NOT NULL	|0			|2|images	|imageid	|RESTRICT
FIELD		|inventory_link	|t_integer	|'0'	|NOT NULL	|0
FIELD		|expression	|t_varchar(64)	|''	|NOT NULL	|0
FIELD		|sortorder	|t_integer	|'0'	|NOT NULL	|0
INDEX		|1		|iconmapid
INDEX		|2		|iconid

TABLE|sysmaps|sysmapid|ZBX_DATA
FIELD		|sysmapid	|t_id		|	|NOT NULL	|0
FIELD		|name		|t_varchar(128)	|''	|NOT NULL	|0
FIELD		|width		|t_integer	|'600'	|NOT NULL	|0
FIELD		|height		|t_integer	|'400'	|NOT NULL	|0
FIELD		|backgroundid	|t_id		|	|NULL		|0			|1|images	|imageid	|RESTRICT
FIELD		|label_type	|t_integer	|'2'	|NOT NULL	|0
FIELD		|label_location	|t_integer	|'0'	|NOT NULL	|0
FIELD		|highlight	|t_integer	|'1'	|NOT NULL	|0
FIELD		|expandproblem	|t_integer	|'1'	|NOT NULL	|0
FIELD		|markelements	|t_integer	|'0'	|NOT NULL	|0
FIELD		|show_unack	|t_integer	|'0'	|NOT NULL	|0
FIELD		|grid_size	|t_integer	|'50'	|NOT NULL	|0
FIELD		|grid_show	|t_integer	|'1'	|NOT NULL	|0
FIELD		|grid_align	|t_integer	|'1'	|NOT NULL	|0
FIELD		|label_format	|t_integer	|'0'	|NOT NULL	|0
FIELD		|label_type_host|t_integer	|'2'	|NOT NULL	|0
FIELD		|label_type_hostgroup|t_integer	|'2'	|NOT NULL	|0
FIELD		|label_type_trigger|t_integer	|'2'	|NOT NULL	|0
FIELD		|label_type_map|t_integer	|'2'	|NOT NULL	|0
FIELD		|label_type_image|t_integer	|'2'	|NOT NULL	|0
FIELD		|label_string_host|t_varchar(255)|''	|NOT NULL	|0
FIELD		|label_string_hostgroup|t_varchar(255)|''|NOT NULL	|0
FIELD		|label_string_trigger|t_varchar(255)|''	|NOT NULL	|0
FIELD		|label_string_map|t_varchar(255)|''	|NOT NULL	|0
FIELD		|label_string_image|t_varchar(255)|''	|NOT NULL	|0
FIELD		|iconmapid	|t_id		|	|NULL		|0			|2|icon_map	|		|RESTRICT
FIELD		|expand_macros	|t_integer	|'0'	|NOT NULL	|0
FIELD		|severity_min	|t_integer	|'0'	|NOT NULL	|0
FIELD		|userid		|t_id		|	|NOT NULL	|0			|3|users	|		|RESTRICT
FIELD		|private	|t_integer	|'1'	|NOT NULL	|0
UNIQUE		|1		|name
INDEX		|2		|backgroundid
INDEX		|3		|iconmapid

TABLE|sysmaps_elements|selementid|ZBX_DATA
FIELD		|selementid	|t_id		|	|NOT NULL	|0
FIELD		|sysmapid	|t_id		|	|NOT NULL	|0			|1|sysmaps
FIELD		|elementid	|t_id		|'0'	|NOT NULL	|0
FIELD		|elementtype	|t_integer	|'0'	|NOT NULL	|0
FIELD		|iconid_off	|t_id		|	|NULL		|0			|2|images	|imageid	|RESTRICT
FIELD		|iconid_on	|t_id		|	|NULL		|0			|3|images	|imageid	|RESTRICT
FIELD		|label		|t_varchar(2048)|''	|NOT NULL	|0
FIELD		|label_location	|t_integer	|'-1'	|NOT NULL	|0
FIELD		|x		|t_integer	|'0'	|NOT NULL	|0
FIELD		|y		|t_integer	|'0'	|NOT NULL	|0
FIELD		|iconid_disabled|t_id		|	|NULL		|0			|4|images	|imageid	|RESTRICT
FIELD		|iconid_maintenance|t_id	|	|NULL		|0			|5|images	|imageid	|RESTRICT
FIELD		|elementsubtype	|t_integer	|'0'	|NOT NULL	|0
FIELD		|areatype	|t_integer	|'0'	|NOT NULL	|0
FIELD		|width		|t_integer	|'200'	|NOT NULL	|0
FIELD		|height		|t_integer	|'200'	|NOT NULL	|0
FIELD		|viewtype	|t_integer	|'0'	|NOT NULL	|0
FIELD		|use_iconmap	|t_integer	|'1'	|NOT NULL	|0
FIELD		|application	|t_varchar(255)	|''	|NOT NULL	|0
INDEX		|1		|sysmapid
INDEX		|2		|iconid_off
INDEX		|3		|iconid_on
INDEX		|4		|iconid_disabled
INDEX		|5		|iconid_maintenance

TABLE|sysmaps_links|linkid|ZBX_DATA
FIELD		|linkid		|t_id		|	|NOT NULL	|0
FIELD		|sysmapid	|t_id		|	|NOT NULL	|0			|1|sysmaps
FIELD		|selementid1	|t_id		|	|NOT NULL	|0			|2|sysmaps_elements|selementid
FIELD		|selementid2	|t_id		|	|NOT NULL	|0			|3|sysmaps_elements|selementid
FIELD		|drawtype	|t_integer	|'0'	|NOT NULL	|0
FIELD		|color		|t_varchar(6)	|'000000'|NOT NULL	|0
FIELD		|label		|t_varchar(2048)|''	|NOT NULL	|0
INDEX		|1		|sysmapid
INDEX		|2		|selementid1
INDEX		|3		|selementid2

TABLE|sysmaps_link_triggers|linktriggerid|ZBX_DATA
FIELD		|linktriggerid	|t_id		|	|NOT NULL	|0
FIELD		|linkid		|t_id		|	|NOT NULL	|0			|1|sysmaps_links
FIELD		|triggerid	|t_id		|	|NOT NULL	|0			|2|triggers
FIELD		|drawtype	|t_integer	|'0'	|NOT NULL	|0
FIELD		|color		|t_varchar(6)	|'000000'|NOT NULL	|0
UNIQUE		|1		|linkid,triggerid
INDEX		|2		|triggerid

TABLE|sysmap_element_url|sysmapelementurlid|ZBX_DATA
FIELD		|sysmapelementurlid|t_id	|	|NOT NULL	|0
FIELD		|selementid	|t_id		|	|NOT NULL	|0			|1|sysmaps_elements
FIELD		|name		|t_varchar(255)	|	|NOT NULL	|0
FIELD		|url		|t_varchar(255)	|''	|NOT NULL	|0
UNIQUE		|1		|selementid,name

TABLE|sysmap_url|sysmapurlid|ZBX_DATA
FIELD		|sysmapurlid	|t_id		|	|NOT NULL	|0
FIELD		|sysmapid	|t_id		|	|NOT NULL	|0			|1|sysmaps
FIELD		|name		|t_varchar(255)	|	|NOT NULL	|0
FIELD		|url		|t_varchar(255)	|''	|NOT NULL	|0
FIELD		|elementtype	|t_integer	|'0'	|NOT NULL	|0
UNIQUE		|1		|sysmapid,name

TABLE|sysmap_user|sysmapuserid|ZBX_DATA
FIELD		|sysmapuserid|t_id		|	|NOT NULL	|0
FIELD		|sysmapid	|t_id		|	|NOT NULL	|0			|1|sysmaps
FIELD		|userid		|t_id		|	|NOT NULL	|0			|2|users
FIELD		|permission	|t_integer	|'2'	|NOT NULL	|0
UNIQUE		|1		|sysmapid,userid

TABLE|sysmap_usrgrp|sysmapusrgrpid|ZBX_DATA
FIELD		|sysmapusrgrpid|t_id		|	|NOT NULL	|0
FIELD		|sysmapid	|t_id		|	|NOT NULL	|0			|1|sysmaps
FIELD		|usrgrpid	|t_id		|	|NOT NULL	|0			|2|usrgrp
FIELD		|permission	|t_integer	|'2'	|NOT NULL	|0
UNIQUE		|1		|sysmapid,usrgrpid

TABLE|maintenances_hosts|maintenance_hostid|ZBX_DATA
FIELD		|maintenance_hostid|t_id	|	|NOT NULL	|0
FIELD		|maintenanceid	|t_id		|	|NOT NULL	|0			|1|maintenances
FIELD		|hostid		|t_id		|	|NOT NULL	|0			|2|hosts
UNIQUE		|1		|maintenanceid,hostid
INDEX		|2		|hostid

TABLE|maintenances_groups|maintenance_groupid|ZBX_DATA
FIELD		|maintenance_groupid|t_id	|	|NOT NULL	|0
FIELD		|maintenanceid	|t_id		|	|NOT NULL	|0			|1|maintenances
FIELD		|groupid	|t_id		|	|NOT NULL	|0			|2|groups
UNIQUE		|1		|maintenanceid,groupid
INDEX		|2		|groupid

TABLE|timeperiods|timeperiodid|ZBX_DATA
FIELD		|timeperiodid	|t_id		|	|NOT NULL	|0
FIELD		|timeperiod_type|t_integer	|'0'	|NOT NULL	|0
FIELD		|every		|t_integer	|'1'	|NOT NULL	|0
FIELD		|month		|t_integer	|'0'	|NOT NULL	|0
FIELD		|dayofweek	|t_integer	|'0'	|NOT NULL	|0
FIELD		|day		|t_integer	|'0'	|NOT NULL	|0
FIELD		|start_time	|t_integer	|'0'	|NOT NULL	|0
FIELD		|period		|t_integer	|'0'	|NOT NULL	|0
FIELD		|start_date	|t_integer	|'0'	|NOT NULL	|0

TABLE|maintenances_windows|maintenance_timeperiodid|ZBX_DATA
FIELD		|maintenance_timeperiodid|t_id	|	|NOT NULL	|0
FIELD		|maintenanceid	|t_id		|	|NOT NULL	|0			|1|maintenances
FIELD		|timeperiodid	|t_id		|	|NOT NULL	|0			|2|timeperiods
UNIQUE		|1		|maintenanceid,timeperiodid
INDEX		|2		|timeperiodid

TABLE|regexps|regexpid|ZBX_DATA
FIELD		|regexpid	|t_id		|	|NOT NULL	|0
FIELD		|name		|t_varchar(128)	|''	|NOT NULL	|ZBX_PROXY
FIELD		|test_string	|t_shorttext	|''	|NOT NULL	|0
UNIQUE		|1		|name

TABLE|expressions|expressionid|ZBX_DATA
FIELD		|expressionid	|t_id		|	|NOT NULL	|0
FIELD		|regexpid	|t_id		|	|NOT NULL	|ZBX_PROXY		|1|regexps
FIELD		|expression	|t_varchar(255)	|''	|NOT NULL	|ZBX_PROXY
FIELD		|expression_type|t_integer	|'0'	|NOT NULL	|ZBX_PROXY
FIELD		|exp_delimiter	|t_varchar(1)	|''	|NOT NULL	|ZBX_PROXY
FIELD		|case_sensitive	|t_integer	|'0'	|NOT NULL	|ZBX_PROXY
INDEX		|1		|regexpid

TABLE|ids|table_name,field_name|0
FIELD		|table_name	|t_varchar(64)	|''	|NOT NULL	|0
FIELD		|field_name	|t_varchar(64)	|''	|NOT NULL	|0
FIELD		|nextid		|t_id		|	|NOT NULL	|0

-- History tables

TABLE|alerts|alertid|0
FIELD		|alertid	|t_id		|	|NOT NULL	|0
FIELD		|actionid	|t_id		|	|NOT NULL	|0			|1|actions
FIELD		|eventid	|t_id		|	|NOT NULL	|0			|2|events
FIELD		|userid		|t_id		|	|NULL		|0			|3|users
FIELD		|clock		|t_time		|'0'	|NOT NULL	|0
FIELD		|mediatypeid	|t_id		|	|NULL		|0			|4|media_type
FIELD		|sendto		|t_varchar(100)	|''	|NOT NULL	|0
FIELD		|subject	|t_varchar(255)	|''	|NOT NULL	|0
FIELD		|message	|t_text		|''	|NOT NULL	|0
FIELD		|status		|t_integer	|'0'	|NOT NULL	|0
FIELD		|retries	|t_integer	|'0'	|NOT NULL	|0
FIELD		|error		|t_varchar(2048)|''	|NOT NULL	|0
FIELD		|esc_step	|t_integer	|'0'	|NOT NULL	|0
FIELD		|alerttype	|t_integer	|'0'	|NOT NULL	|0
FIELD		|p_eventid	|t_id		|	|NULL		|0			|5|events	|eventid
INDEX		|1		|actionid
INDEX		|2		|clock
INDEX		|3		|eventid
INDEX		|4		|status,retries
INDEX		|5		|mediatypeid
INDEX		|6		|userid
INDEX		|7		|p_eventid

TABLE|history||0
FIELD		|itemid		|t_id		|	|NOT NULL	|0			|-|items
FIELD		|clock		|t_time		|'0'	|NOT NULL	|0
FIELD		|value		|t_double	|'0.0000'|NOT NULL	|0
FIELD		|ns		|t_nanosec	|'0'	|NOT NULL	|0
INDEX		|1		|itemid,clock

TABLE|history_uint||0
FIELD		|itemid		|t_id		|	|NOT NULL	|0			|-|items
FIELD		|clock		|t_time		|'0'	|NOT NULL	|0
FIELD		|value		|t_bigint	|'0'	|NOT NULL	|0
FIELD		|ns		|t_nanosec	|'0'	|NOT NULL	|0
INDEX		|1		|itemid,clock

TABLE|history_str||0
FIELD		|itemid		|t_id		|	|NOT NULL	|0			|-|items
FIELD		|clock		|t_time		|'0'	|NOT NULL	|0
FIELD		|value		|t_varchar(255)	|''	|NOT NULL	|0
FIELD		|ns		|t_nanosec	|'0'	|NOT NULL	|0
INDEX		|1		|itemid,clock

TABLE|history_log||0
FIELD		|itemid		|t_id		|	|NOT NULL	|0			|-|items
FIELD		|clock		|t_time		|'0'	|NOT NULL	|0
FIELD		|timestamp	|t_time		|'0'	|NOT NULL	|0
FIELD		|source		|t_varchar(64)	|''	|NOT NULL	|0
FIELD		|severity	|t_integer	|'0'	|NOT NULL	|0
FIELD		|value		|t_text		|''	|NOT NULL	|0
FIELD		|logeventid	|t_integer	|'0'	|NOT NULL	|0
FIELD		|ns		|t_nanosec	|'0'	|NOT NULL	|0
INDEX		|1		|itemid,clock

TABLE|history_text||0
FIELD		|itemid		|t_id		|	|NOT NULL	|0			|-|items
FIELD		|clock		|t_time		|'0'	|NOT NULL	|0
FIELD		|value		|t_text		|''	|NOT NULL	|0
FIELD		|ns		|t_nanosec	|'0'	|NOT NULL	|0
INDEX		|1		|itemid,clock

TABLE|proxy_history|id|0
FIELD		|id		|t_serial	|	|NOT NULL	|0
FIELD		|itemid		|t_id		|	|NOT NULL	|0			|-|items
FIELD		|clock		|t_time		|'0'	|NOT NULL	|0
FIELD		|timestamp	|t_time		|'0'	|NOT NULL	|0
FIELD		|source		|t_varchar(64)	|''	|NOT NULL	|0
FIELD		|severity	|t_integer	|'0'	|NOT NULL	|0
FIELD		|value		|t_longtext	|''	|NOT NULL	|0
FIELD		|logeventid	|t_integer	|'0'	|NOT NULL	|0
FIELD		|ns		|t_nanosec	|'0'	|NOT NULL	|0
FIELD		|state		|t_integer	|'0'	|NOT NULL	|0
FIELD		|lastlogsize	|t_bigint	|'0'	|NOT NULL	|0
FIELD		|mtime		|t_integer	|'0'	|NOT NULL	|0
FIELD		|flags		|t_integer	|'0'	|NOT NULL	|0
INDEX		|1		|clock

TABLE|proxy_dhistory|id|0
FIELD		|id		|t_serial	|	|NOT NULL	|0
FIELD		|clock		|t_time		|'0'	|NOT NULL	|0
FIELD		|druleid	|t_id		|	|NOT NULL	|0			|-|drules
FIELD		|ip		|t_varchar(39)	|''	|NOT NULL	|0
FIELD		|port		|t_integer	|'0'	|NOT NULL	|0
FIELD		|value		|t_varchar(255)	|''	|NOT NULL	|0
FIELD		|status		|t_integer	|'0'	|NOT NULL	|0
FIELD		|dcheckid	|t_id		|	|NULL		|0			|-|dchecks
FIELD		|dns		|t_varchar(64)	|''	|NOT NULL	|0
INDEX		|1		|clock

TABLE|events|eventid|0
FIELD		|eventid	|t_id		|	|NOT NULL	|0
FIELD		|source		|t_integer	|'0'	|NOT NULL	|0
FIELD		|object		|t_integer	|'0'	|NOT NULL	|0
FIELD		|objectid	|t_id		|'0'	|NOT NULL	|0
FIELD		|clock		|t_time		|'0'	|NOT NULL	|0
FIELD		|value		|t_integer	|'0'	|NOT NULL	|0
FIELD		|acknowledged	|t_integer	|'0'	|NOT NULL	|0
FIELD		|ns		|t_nanosec	|'0'	|NOT NULL	|0
INDEX		|1		|source,object,objectid,clock
INDEX		|2		|source,object,clock

TABLE|trends|itemid,clock|0
FIELD		|itemid		|t_id		|	|NOT NULL	|0			|-|items
FIELD		|clock		|t_time		|'0'	|NOT NULL	|0
FIELD		|num		|t_integer	|'0'	|NOT NULL	|0
FIELD		|value_min	|t_double	|'0.0000'|NOT NULL	|0
FIELD		|value_avg	|t_double	|'0.0000'|NOT NULL	|0
FIELD		|value_max	|t_double	|'0.0000'|NOT NULL	|0

TABLE|trends_uint|itemid,clock|0
FIELD		|itemid		|t_id		|	|NOT NULL	|0			|-|items
FIELD		|clock		|t_time		|'0'	|NOT NULL	|0
FIELD		|num		|t_integer	|'0'	|NOT NULL	|0
FIELD		|value_min	|t_bigint	|'0'	|NOT NULL	|0
FIELD		|value_avg	|t_bigint	|'0'	|NOT NULL	|0
FIELD		|value_max	|t_bigint	|'0'	|NOT NULL	|0

TABLE|acknowledges|acknowledgeid|0
FIELD		|acknowledgeid	|t_id		|	|NOT NULL	|0
FIELD		|userid		|t_id		|	|NOT NULL	|0			|1|users
FIELD		|eventid	|t_id		|	|NOT NULL	|0			|2|events
FIELD		|clock		|t_time		|'0'	|NOT NULL	|0
FIELD		|message	|t_varchar(255)	|''	|NOT NULL	|0
FIELD		|action		|t_integer	|'0'	|NOT NULL	|0
INDEX		|1		|userid
INDEX		|2		|eventid
INDEX		|3		|clock

TABLE|auditlog|auditid|0
FIELD		|auditid	|t_id		|	|NOT NULL	|0
FIELD		|userid		|t_id		|	|NOT NULL	|0			|1|users
FIELD		|clock		|t_time		|'0'	|NOT NULL	|0
FIELD		|action		|t_integer	|'0'	|NOT NULL	|0
FIELD		|resourcetype	|t_integer	|'0'	|NOT NULL	|0
FIELD		|details	|t_varchar(128) |'0'	|NOT NULL	|0
FIELD		|ip		|t_varchar(39)	|''	|NOT NULL	|0
FIELD		|resourceid	|t_id		|'0'	|NOT NULL	|0
FIELD		|resourcename	|t_varchar(255)	|''	|NOT NULL	|0
INDEX		|1		|userid,clock
INDEX		|2		|clock

TABLE|auditlog_details|auditdetailid|0
FIELD		|auditdetailid	|t_id		|	|NOT NULL	|0
FIELD		|auditid	|t_id		|	|NOT NULL	|0			|1|auditlog
FIELD		|table_name	|t_varchar(64)	|''	|NOT NULL	|0
FIELD		|field_name	|t_varchar(64)	|''	|NOT NULL	|0
FIELD		|oldvalue	|t_shorttext	|''	|NOT NULL	|0
FIELD		|newvalue	|t_shorttext	|''	|NOT NULL	|0
INDEX		|1		|auditid

TABLE|service_alarms|servicealarmid|0
FIELD		|servicealarmid	|t_id		|	|NOT NULL	|0
FIELD		|serviceid	|t_id		|	|NOT NULL	|0			|1|services
FIELD		|clock		|t_time		|'0'	|NOT NULL	|0
FIELD		|value		|t_integer	|'0'	|NOT NULL	|0
INDEX		|1		|serviceid,clock
INDEX		|2		|clock

TABLE|autoreg_host|autoreg_hostid|0
FIELD		|autoreg_hostid	|t_id		|	|NOT NULL	|0
FIELD		|proxy_hostid	|t_id		|	|NULL		|0			|1|hosts	|hostid
FIELD		|host		|t_varchar(64)	|''	|NOT NULL	|0
FIELD		|listen_ip	|t_varchar(39)	|''	|NOT NULL	|0
FIELD		|listen_port	|t_integer	|'0'	|NOT NULL	|0
FIELD		|listen_dns	|t_varchar(64)	|''	|NOT NULL	|0
FIELD		|host_metadata	|t_varchar(255)	|''	|NOT NULL	|0
INDEX		|1		|proxy_hostid,host

TABLE|proxy_autoreg_host|id|0
FIELD		|id		|t_serial	|	|NOT NULL	|0
FIELD		|clock		|t_time		|'0'	|NOT NULL	|0
FIELD		|host		|t_varchar(64)	|''	|NOT NULL	|0
FIELD		|listen_ip	|t_varchar(39)	|''	|NOT NULL	|0
FIELD		|listen_port	|t_integer	|'0'	|NOT NULL	|0
FIELD		|listen_dns	|t_varchar(64)	|''	|NOT NULL	|0
FIELD		|host_metadata	|t_varchar(255)	|''	|NOT NULL	|0
INDEX		|1		|clock

TABLE|dhosts|dhostid|0
FIELD		|dhostid	|t_id		|	|NOT NULL	|0
FIELD		|druleid	|t_id		|	|NOT NULL	|0			|1|drules
FIELD		|status		|t_integer	|'0'	|NOT NULL	|0
FIELD		|lastup		|t_integer	|'0'	|NOT NULL	|0
FIELD		|lastdown	|t_integer	|'0'	|NOT NULL	|0
INDEX		|1		|druleid

TABLE|dservices|dserviceid|0
FIELD		|dserviceid	|t_id		|	|NOT NULL	|0
FIELD		|dhostid	|t_id		|	|NOT NULL	|0			|1|dhosts
FIELD		|value		|t_varchar(255)	|''	|NOT NULL	|0
FIELD		|port		|t_integer	|'0'	|NOT NULL	|0
FIELD		|status		|t_integer	|'0'	|NOT NULL	|0
FIELD		|lastup		|t_integer	|'0'	|NOT NULL	|0
FIELD		|lastdown	|t_integer	|'0'	|NOT NULL	|0
FIELD		|dcheckid	|t_id		|	|NOT NULL	|0			|2|dchecks
FIELD		|ip		|t_varchar(39)	|''	|NOT NULL	|0
FIELD		|dns		|t_varchar(64)	|''	|NOT NULL	|0
UNIQUE		|1		|dcheckid,ip,port
INDEX		|2		|dhostid

-- Other tables

TABLE|escalations|escalationid|0
FIELD		|escalationid	|t_id		|	|NOT NULL	|0
FIELD		|actionid	|t_id		|	|NOT NULL	|0			|-|actions
FIELD		|triggerid	|t_id		|	|NULL		|0			|-|triggers
FIELD		|eventid	|t_id		|	|NULL		|0			|-|events
FIELD		|r_eventid	|t_id		|	|NULL		|0			|-|events	|eventid
FIELD		|nextcheck	|t_time		|'0'	|NOT NULL	|0
FIELD		|esc_step	|t_integer	|'0'	|NOT NULL	|0
FIELD		|status		|t_integer	|'0'	|NOT NULL	|0
FIELD		|itemid		|t_id		|	|NULL		|0			|-|items
UNIQUE		|1		|actionid,triggerid,itemid,escalationid

TABLE|globalvars|globalvarid|0
FIELD		|globalvarid	|t_id		|	|NOT NULL	|0
FIELD		|snmp_lastsize	|t_bigint	|'0'	|NOT NULL	|0

TABLE|graph_discovery|graphid|0
FIELD		|graphid	|t_id		|	|NOT NULL	|0			|1|graphs
FIELD		|parent_graphid	|t_id		|	|NOT NULL	|0			|2|graphs	|graphid	|RESTRICT
INDEX		|1		|parent_graphid

TABLE|host_inventory|hostid|0
FIELD		|hostid		|t_id		|	|NOT NULL	|0			|1|hosts
FIELD		|inventory_mode	|t_integer	|'0'	|NOT NULL	|0
FIELD		|type		|t_varchar(64)	|''	|NOT NULL	|0
FIELD		|type_full	|t_varchar(64)	|''	|NOT NULL	|0
FIELD		|name		|t_varchar(64)	|''	|NOT NULL	|0
FIELD		|alias		|t_varchar(64)	|''	|NOT NULL	|0
FIELD		|os		|t_varchar(64)	|''	|NOT NULL	|0
FIELD		|os_full	|t_varchar(255)	|''	|NOT NULL	|0
FIELD		|os_short	|t_varchar(64)	|''	|NOT NULL	|0
FIELD		|serialno_a	|t_varchar(64)	|''	|NOT NULL	|0
FIELD		|serialno_b	|t_varchar(64)	|''	|NOT NULL	|0
FIELD		|tag		|t_varchar(64)	|''	|NOT NULL	|0
FIELD		|asset_tag	|t_varchar(64)	|''	|NOT NULL	|0
FIELD		|macaddress_a	|t_varchar(64)	|''	|NOT NULL	|0
FIELD		|macaddress_b	|t_varchar(64)	|''	|NOT NULL	|0
FIELD		|hardware	|t_varchar(255)	|''	|NOT NULL	|0
FIELD		|hardware_full	|t_shorttext	|''	|NOT NULL	|0
FIELD		|software	|t_varchar(255)	|''	|NOT NULL	|0
FIELD		|software_full	|t_shorttext	|''	|NOT NULL	|0
FIELD		|software_app_a	|t_varchar(64)	|''	|NOT NULL	|0
FIELD		|software_app_b	|t_varchar(64)	|''	|NOT NULL	|0
FIELD		|software_app_c	|t_varchar(64)	|''	|NOT NULL	|0
FIELD		|software_app_d	|t_varchar(64)	|''	|NOT NULL	|0
FIELD		|software_app_e	|t_varchar(64)	|''	|NOT NULL	|0
FIELD		|contact	|t_shorttext	|''	|NOT NULL	|0
FIELD		|location	|t_shorttext	|''	|NOT NULL	|0
FIELD		|location_lat	|t_varchar(16)	|''	|NOT NULL	|0
FIELD		|location_lon	|t_varchar(16)	|''	|NOT NULL	|0
FIELD		|notes		|t_shorttext	|''	|NOT NULL	|0
FIELD		|chassis	|t_varchar(64)	|''	|NOT NULL	|0
FIELD		|model		|t_varchar(64)	|''	|NOT NULL	|0
FIELD		|hw_arch	|t_varchar(32)	|''	|NOT NULL	|0
FIELD		|vendor		|t_varchar(64)	|''	|NOT NULL	|0
FIELD		|contract_number|t_varchar(64)	|''	|NOT NULL	|0
FIELD		|installer_name	|t_varchar(64)	|''	|NOT NULL	|0
FIELD		|deployment_status|t_varchar(64)|''	|NOT NULL	|0
FIELD		|url_a		|t_varchar(255)	|''	|NOT NULL	|0
FIELD		|url_b		|t_varchar(255)	|''	|NOT NULL	|0
FIELD		|url_c		|t_varchar(255)	|''	|NOT NULL	|0
FIELD		|host_networks	|t_shorttext	|''	|NOT NULL	|0
FIELD		|host_netmask	|t_varchar(39)	|''	|NOT NULL	|0
FIELD		|host_router	|t_varchar(39)	|''	|NOT NULL	|0
FIELD		|oob_ip		|t_varchar(39)	|''	|NOT NULL	|0
FIELD		|oob_netmask	|t_varchar(39)	|''	|NOT NULL	|0
FIELD		|oob_router	|t_varchar(39)	|''	|NOT NULL	|0
FIELD		|date_hw_purchase|t_varchar(64)	|''	|NOT NULL	|0
FIELD		|date_hw_install|t_varchar(64)	|''	|NOT NULL	|0
FIELD		|date_hw_expiry	|t_varchar(64)	|''	|NOT NULL	|0
FIELD		|date_hw_decomm	|t_varchar(64)	|''	|NOT NULL	|0
FIELD		|site_address_a	|t_varchar(128)	|''	|NOT NULL	|0
FIELD		|site_address_b	|t_varchar(128)	|''	|NOT NULL	|0
FIELD		|site_address_c	|t_varchar(128)	|''	|NOT NULL	|0
FIELD		|site_city	|t_varchar(128)	|''	|NOT NULL	|0
FIELD		|site_state	|t_varchar(64)	|''	|NOT NULL	|0
FIELD		|site_country	|t_varchar(64)	|''	|NOT NULL	|0
FIELD		|site_zip	|t_varchar(64)	|''	|NOT NULL	|0
FIELD		|site_rack	|t_varchar(128)	|''	|NOT NULL	|0
FIELD		|site_notes	|t_shorttext	|''	|NOT NULL	|0
FIELD		|poc_1_name	|t_varchar(128)	|''	|NOT NULL	|0
FIELD		|poc_1_email	|t_varchar(128)	|''	|NOT NULL	|0
FIELD		|poc_1_phone_a	|t_varchar(64)	|''	|NOT NULL	|0
FIELD		|poc_1_phone_b	|t_varchar(64)	|''	|NOT NULL	|0
FIELD		|poc_1_cell	|t_varchar(64)	|''	|NOT NULL	|0
FIELD		|poc_1_screen	|t_varchar(64)	|''	|NOT NULL	|0
FIELD		|poc_1_notes	|t_shorttext	|''	|NOT NULL	|0
FIELD		|poc_2_name	|t_varchar(128)	|''	|NOT NULL	|0
FIELD		|poc_2_email	|t_varchar(128)	|''	|NOT NULL	|0
FIELD		|poc_2_phone_a	|t_varchar(64)	|''	|NOT NULL	|0
FIELD		|poc_2_phone_b	|t_varchar(64)	|''	|NOT NULL	|0
FIELD		|poc_2_cell	|t_varchar(64)	|''	|NOT NULL	|0
FIELD		|poc_2_screen	|t_varchar(64)	|''	|NOT NULL	|0
FIELD		|poc_2_notes	|t_shorttext	|''	|NOT NULL	|0

TABLE|housekeeper|housekeeperid|0
FIELD		|housekeeperid	|t_id		|	|NOT NULL	|0
FIELD		|tablename	|t_varchar(64)	|''	|NOT NULL	|0
FIELD		|field		|t_varchar(64)	|''	|NOT NULL	|0
FIELD		|value		|t_id		|	|NOT NULL	|0			|-|items

TABLE|images|imageid|0
FIELD		|imageid	|t_id		|	|NOT NULL	|0
FIELD		|imagetype	|t_integer	|'0'	|NOT NULL	|0
FIELD		|name		|t_varchar(64)	|'0'	|NOT NULL	|0
FIELD		|image		|t_image	|''	|NOT NULL	|0
UNIQUE		|1		|name

TABLE|item_discovery|itemdiscoveryid|ZBX_DATA
FIELD		|itemdiscoveryid|t_id		|	|NOT NULL	|0
FIELD		|itemid		|t_id		|	|NOT NULL	|0			|1|items
FIELD		|parent_itemid	|t_id		|	|NOT NULL	|0			|2|items	|itemid
FIELD		|key_		|t_varchar(255)	|''	|NOT NULL	|ZBX_NODATA
FIELD		|lastcheck	|t_integer	|'0'	|NOT NULL	|ZBX_NODATA
FIELD		|ts_delete	|t_time		|'0'	|NOT NULL	|ZBX_NODATA
UNIQUE		|1		|itemid,parent_itemid
INDEX		|2		|parent_itemid

TABLE|host_discovery|hostid|ZBX_DATA
FIELD		|hostid		|t_id		|	|NOT NULL	|0			|1|hosts
FIELD		|parent_hostid	|t_id		|	|NULL		|0			|2|hosts	|hostid		|RESTRICT
FIELD		|parent_itemid	|t_id		|	|NULL		|0			|3|items	|itemid		|RESTRICT
FIELD		|host		|t_varchar(64)	|''	|NOT NULL	|ZBX_NODATA
FIELD		|lastcheck	|t_integer	|'0'	|NOT NULL	|ZBX_NODATA
FIELD		|ts_delete	|t_time		|'0'	|NOT NULL	|ZBX_NODATA

TABLE|interface_discovery|interfaceid|0
FIELD		|interfaceid	|t_id		|	|NOT NULL	|0			|1|interface
FIELD		|parent_interfaceid|t_id	|	|NOT NULL	|0			|2|interface	|interfaceid

TABLE|profiles|profileid|0
FIELD		|profileid	|t_id		|	|NOT NULL	|0
FIELD		|userid		|t_id		|	|NOT NULL	|0			|1|users
FIELD		|idx		|t_varchar(96)	|''	|NOT NULL	|0
FIELD		|idx2		|t_id		|'0'	|NOT NULL	|0
FIELD		|value_id	|t_id		|'0'	|NOT NULL	|0
FIELD		|value_int	|t_integer	|'0'	|NOT NULL	|0
FIELD		|value_str	|t_varchar(255)	|''	|NOT NULL	|0
FIELD		|source		|t_varchar(96)	|''	|NOT NULL	|0
FIELD		|type		|t_integer	|'0'	|NOT NULL	|0
INDEX		|1		|userid,idx,idx2
INDEX		|2		|userid,profileid

TABLE|sessions|sessionid|0
FIELD		|sessionid	|t_varchar(32)	|''	|NOT NULL	|0
FIELD		|userid		|t_id		|	|NOT NULL	|0			|1|users
FIELD		|lastaccess	|t_integer	|'0'	|NOT NULL	|0
FIELD		|status		|t_integer	|'0'	|NOT NULL	|0
INDEX		|1		|userid,status

TABLE|trigger_discovery|triggerid|0
FIELD		|triggerid	|t_id		|	|NOT NULL	|0			|1|triggers
FIELD		|parent_triggerid|t_id		|	|NOT NULL	|0			|2|triggers	|triggerid	|RESTRICT
INDEX		|1		|parent_triggerid

TABLE|application_template|application_templateid|ZBX_DATA
FIELD		|application_templateid|t_id	|	|NOT NULL	|0
FIELD		|applicationid	|t_id		|	|NOT NULL	|0			|1|applications
FIELD		|templateid	|t_id		|	|NOT NULL	|0			|2|applications	|applicationid
UNIQUE		|1		|applicationid,templateid
INDEX		|2		|templateid

TABLE|item_condition|item_conditionid|ZBX_DATA
FIELD		|item_conditionid|t_id		|	|NOT NULL	|0
FIELD		|itemid		|t_id		|	|NOT NULL	|0			|1|items
FIELD		|operator	|t_integer	|'8'	|NOT NULL	|0
FIELD		|macro		|t_varchar(64)	|''	|NOT NULL	|0
FIELD		|value		|t_varchar(255)	|''	|NOT NULL	|0
INDEX		|1		|itemid

TABLE|application_prototype|application_prototypeid|ZBX_DATA
FIELD		|application_prototypeid|t_id	|	|NOT NULL	|0
FIELD		|itemid		|t_id		|	|NOT NULL	|0			|1|items
FIELD		|templateid	|t_id		|	|NULL		|0			|2|application_prototype|application_prototypeid
FIELD		|name		|t_varchar(255)	|''	|NOT NULL	|0
INDEX		|1		|itemid
INDEX		|2		|templateid

TABLE|item_application_prototype|item_application_prototypeid|ZBX_DATA
FIELD		|item_application_prototypeid|t_id|	|NOT NULL	|0
FIELD		|application_prototypeid|t_id	|	|NOT NULL	|0			|1|application_prototype
FIELD		|itemid		|t_id		|	|NOT NULL	|0			|2|items
UNIQUE		|1		|application_prototypeid,itemid
INDEX		|2		|itemid

TABLE|application_discovery|application_discoveryid|ZBX_DATA
FIELD		|application_discoveryid|t_id	|	|NOT NULL	|0
FIELD		|applicationid	|t_id		|	|NOT NULL	|0			|1|applications
FIELD		|application_prototypeid|t_id	|	|NOT NULL	|0			|2|application_prototype
FIELD		|name		|t_varchar(255)	|''	|NOT NULL	|ZBX_NODATA
FIELD		|lastcheck	|t_integer	|'0'	|NOT NULL	|ZBX_NODATA
FIELD		|ts_delete	|t_time		|'0'	|NOT NULL	|ZBX_NODATA
INDEX		|1		|applicationid
INDEX		|2		|application_prototypeid

TABLE|opinventory|operationid|ZBX_DATA
FIELD		|operationid	|t_id		|	|NOT NULL	|0			|1|operations
FIELD		|inventory_mode	|t_integer	|'0'	|NOT NULL	|0

TABLE|trigger_tag|triggertagid|ZBX_DATA
FIELD		|triggertagid	|t_id		|	|NOT NULL	|0
FIELD		|triggerid	|t_id		|	|NOT NULL	|0			|1|triggers
FIELD		|tag		|t_varchar(255)	|''	|NOT NULL	|0
FIELD		|value		|t_varchar(255)	|''	|NOT NULL	|0
INDEX		|1		|triggerid

TABLE|event_tag|eventtagid|0
FIELD		|eventtagid	|t_id		|	|NOT NULL	|0
FIELD		|eventid	|t_id		|	|NOT NULL	|0			|1|events
FIELD		|tag		|t_varchar(255)	|''	|NOT NULL	|0
FIELD		|value		|t_varchar(255)	|''	|NOT NULL	|0
INDEX		|1		|eventid

TABLE|problem|eventid|0
FIELD		|eventid	|t_id		|	|NOT NULL	|0			|1|events
FIELD		|source		|t_integer	|'0'	|NOT NULL	|0
FIELD		|object		|t_integer	|'0'	|NOT NULL	|0
FIELD		|objectid	|t_id		|'0'	|NOT NULL	|0
FIELD		|clock		|t_time		|'0'	|NOT NULL	|0
FIELD		|ns		|t_nanosec	|'0'	|NOT NULL	|0
FIELD		|r_eventid	|t_id		|	|NULL		|0			|2|events	|eventid
FIELD		|r_clock	|t_time		|'0'	|NOT NULL	|0
FIELD		|r_ns		|t_nanosec	|'0'	|NOT NULL	|0
FIELD		|correlationid	|t_id		|	|NULL		|0			|-|correlation
FIELD		|userid		|t_id		|	|NULL		|0			|-|users
INDEX		|1		|source,object,objectid
INDEX		|2		|r_clock

TABLE|problem_tag|problemtagid|0
FIELD		|problemtagid	|t_id		|	|NOT NULL	|0
FIELD		|eventid	|t_id		|	|NOT NULL	|0			|1|problem
FIELD		|tag		|t_varchar(255)	|''	|NOT NULL	|0
FIELD		|value		|t_varchar(255)	|''	|NOT NULL	|0
INDEX		|1		|eventid
INDEX		|2		|tag,value

TABLE|event_recovery|eventid|0
FIELD		|eventid	|t_id		|	|NOT NULL	|0			|1|events
FIELD		|r_eventid	|t_id		|	|NOT NULL	|0			|2|events	|eventid
FIELD		|c_eventid	|t_id		|	|NULL		|0			|3|events	|eventid
FIELD		|correlationid	|t_id		|	|NULL		|0			|-|correlation
FIELD		|userid		|t_id		|	|NULL		|0			|-|users
INDEX		|1		|r_eventid
INDEX		|2		|c_eventid

TABLE|correlation|correlationid|ZBX_DATA
FIELD		|correlationid	|t_id		|	|NOT NULL	|0
FIELD		|name		|t_varchar(255)	|''	|NOT NULL	|0
FIELD		|description	|t_shorttext	|''	|NOT NULL	|0
FIELD		|evaltype	|t_integer	|'0'	|NOT NULL	|0
FIELD		|status		|t_integer	|'0'	|NOT NULL	|0
FIELD		|formula	|t_varchar(255)	|''	|NOT NULL	|0
INDEX		|1		|status
UNIQUE		|2		|name

TABLE|corr_condition|corr_conditionid|ZBX_DATA
FIELD		|corr_conditionid|t_id		|	|NOT NULL	|0
FIELD		|correlationid	|t_id		|	|NOT NULL	|0			|1|correlation
FIELD		|type		|t_integer	|'0'	|NOT NULL	|0
INDEX		|1		|correlationid

TABLE|corr_condition_tag|corr_conditionid|ZBX_DATA
FIELD		|corr_conditionid|t_id		|	|NOT NULL	|0			|1|corr_condition
FIELD		|tag		|t_varchar(255)	|''	|NOT NULL	|0

TABLE|corr_condition_group|corr_conditionid|ZBX_DATA
FIELD		|corr_conditionid|t_id		|	|NOT NULL	|0			|1|corr_condition
FIELD		|operator	|t_integer	|'0'	|NOT NULL	|0
FIELD		|groupid	|t_id		|	|NOT NULL	|0			|2|groups	|	|RESTRICT
INDEX		|1		|groupid

TABLE|corr_condition_tagpair|corr_conditionid|ZBX_DATA
FIELD		|corr_conditionid|t_id		|	|NOT NULL	|0			|1|corr_condition
FIELD		|oldtag		|t_varchar(255)	|''	|NOT NULL	|0
FIELD		|newtag		|t_varchar(255)	|''	|NOT NULL	|0

TABLE|corr_condition_tagvalue|corr_conditionid|ZBX_DATA
FIELD		|corr_conditionid|t_id		|	|NOT NULL	|0			|1|corr_condition
FIELD		|tag		|t_varchar(255)	|''	|NOT NULL	|0
FIELD		|operator	|t_integer	|'0'	|NOT NULL	|0
FIELD		|value		|t_varchar(255)	|''	|NOT NULL	|0

TABLE|corr_operation|corr_operationid|ZBX_DATA
FIELD		|corr_operationid|t_id		|	|NOT NULL	|0
FIELD		|correlationid	|t_id		|	|NOT NULL	|0			|1|correlation
FIELD		|type		|t_integer	|'0'	|NOT NULL	|0
INDEX		|1		|correlationid

TABLE|task|taskid|0
FIELD		|taskid		|t_id		|	|NOT NULL	|0
FIELD		|type		|t_integer	|	|NOT NULL	|0
FIELD		|status		|t_integer	|'0'	|NOT NULL	|0
FIELD		|clock		|t_integer	|'0'	|NOT NULL	|0
FIELD		|ttl		|t_integer	|'0'	|NOT NULL	|0
FIELD		|proxy_hostid	|t_id		|	|NULL		|0			|1|hosts	|hostid
INDEX		|1		|status,proxy_hostid

TABLE|task_close_problem|taskid|0
FIELD		|taskid		|t_id		|	|NOT NULL	|0			|1|task
FIELD		|acknowledgeid	|t_id		|	|NOT NULL	|0			|-|acknowledges

TABLE|item_preproc|item_preprocid|ZBX_DATA
FIELD		|item_preprocid	|t_id		|	|NOT NULL	|0
FIELD		|itemid		|t_id		|	|NOT NULL	|0			|1|items
FIELD		|step		|t_integer	|'0'	|NOT NULL	|0
FIELD		|type		|t_integer	|'0'	|NOT NULL	|0
FIELD		|params		|t_varchar(255)	|''	|NOT NULL	|0
INDEX		|1		|itemid,step

TABLE|task_remote_command|taskid|0
FIELD		|taskid		|t_id		|	|NOT NULL	|0			|1|task
FIELD		|command_type	|t_integer	|'0'	|NOT NULL	|0
FIELD		|execute_on	|t_integer	|'0'	|NOT NULL	|0
FIELD		|port		|t_integer	|'0'	|NOT NULL	|0
FIELD		|authtype	|t_integer	|'0'	|NOT NULL	|0
FIELD		|username	|t_varchar(64)	|''	|NOT NULL	|0
FIELD		|password	|t_varchar(64)	|''	|NOT NULL	|0
FIELD		|publickey	|t_varchar(64)	|''	|NOT NULL	|0
FIELD		|privatekey	|t_varchar(64)	|''	|NOT NULL	|0
FIELD		|command	|t_shorttext	|''	|NOT NULL	|0
FIELD		|alertid	|t_id		|	|NULL		|0			|-|alerts
FIELD		|parent_taskid	|t_id		|	|NOT NULL	|0			|-|task		|taskid
FIELD		|hostid		|t_id		|	|NOT NULL	|0			|-|hosts

TABLE|task_remote_command_result|taskid|0
FIELD		|taskid		|t_id		|	|NOT NULL	|0			|1|task
FIELD		|status		|t_integer	|'0'	|NOT NULL	|0
FIELD		|parent_taskid	|t_id		|	|NOT NULL	|0			|-|task		|taskid
FIELD		|info		|t_shorttext	|''	|NOT NULL	|0

TABLE|sysmap_shape|shapeid|ZBX_DATA
FIELD		|shapeid	|t_id		|	|NOT NULL	|0
FIELD		|sysmapid	|t_id		|	|NOT NULL	|0			|1|sysmaps
FIELD		|type		|t_integer	|'0'	|NOT NULL	|0
FIELD		|x		|t_integer	|'0'	|NOT NULL	|0
FIELD		|y		|t_integer	|'0'	|NOT NULL	|0
FIELD		|width		|t_integer	|'200'	|NOT NULL	|0
FIELD		|height		|t_integer	|'200'	|NOT NULL	|0
FIELD		|text		|t_shorttext	|''	|NOT NULL	|0
FIELD		|font		|t_integer	|'9'	|NOT NULL	|0
FIELD		|font_size	|t_integer	|'11'	|NOT NULL	|0
FIELD		|font_color	|t_varchar(6)	|'000000'|NOT NULL	|0
FIELD		|text_halign	|t_integer	|'-1'	|NOT NULL	|0
FIELD		|text_valign	|t_integer	|'-1'	|NOT NULL	|0
FIELD		|border_type	|t_integer	|'-1'	|NOT NULL	|0
FIELD		|border_width	|t_integer	|'1'	|NOT NULL	|0
FIELD		|border_color	|t_varchar(6)	|'000000'|NOT NULL	|0
FIELD		|background_color|t_varchar(6)	|''	|NOT NULL	|0
FIELD		|zindex		|t_integer	|'-1'	|NOT NULL	|0
INDEX		|1		|sysmapid

TABLE|dbversion||
FIELD		|mandatory	|t_integer	|'0'	|NOT NULL	|
FIELD		|optional	|t_integer	|'0'	|NOT NULL	|
<<<<<<< HEAD
ROW		|3030096	|3030096
=======
ROW		|3030048	|3030048
>>>>>>> 6c0704e5
<|MERGE_RESOLUTION|>--- conflicted
+++ resolved
@@ -1503,8 +1503,4 @@
 TABLE|dbversion||
 FIELD		|mandatory	|t_integer	|'0'	|NOT NULL	|
 FIELD		|optional	|t_integer	|'0'	|NOT NULL	|
-<<<<<<< HEAD
-ROW		|3030096	|3030096
-=======
-ROW		|3030048	|3030048
->>>>>>> 6c0704e5
+ROW		|3030114	|3030114