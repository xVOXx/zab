--
-- Zabbix
-- Copyright (C) 2001-2022 Zabbix SIA
--
-- This program is free software; you can redistribute it and/or modify
-- it under the terms of the GNU General Public License as published by
-- the Free Software Foundation; either version 2 of the License, or
-- (at your option) any later version.
--
-- This program is distributed in the hope that it will be useful,
-- but WITHOUT ANY WARRANTY; without even the implied warranty of
-- MERCHANTABILITY or FITNESS FOR A PARTICULAR PURPOSE. See the
-- GNU General Public License for more details.
--
-- You should have received a copy of the GNU General Public License
-- along with this program; if not, write to the Free Software
-- Foundation, Inc., 51 Franklin Street, Fifth Floor, Boston, MA  02110-1301, USA.
--

--
-- Do not use spaces
-- Tables must be sorted to match referential integrity rules
--

TABLE|role|roleid|ZBX_DATA
FIELD		|roleid		|t_id		|	|NOT NULL	|0
FIELD		|name		|t_varchar(255)	|''	|NOT NULL	|0
FIELD		|type		|t_integer	|'0'	|NOT NULL	|0
FIELD		|readonly	|t_integer	|'0'	|NOT NULL	|0
UNIQUE		|1		|name

TABLE|users|userid|ZBX_DATA
FIELD		|userid		|t_id		|	|NOT NULL	|0
FIELD		|username	|t_varchar(100)	|''	|NOT NULL	|0
FIELD		|name		|t_varchar(100)	|''	|NOT NULL	|0
FIELD		|surname	|t_varchar(100)	|''	|NOT NULL	|0
FIELD		|passwd		|t_varchar(60)	|''	|NOT NULL	|0
FIELD		|url		|t_varchar(2048)|''	|NOT NULL	|0
FIELD		|autologin	|t_integer	|'0'	|NOT NULL	|0
FIELD		|autologout	|t_varchar(32)	|'15m'	|NOT NULL	|0
FIELD		|lang		|t_varchar(7)	|'default'|NOT NULL	|ZBX_NODATA
FIELD		|refresh	|t_varchar(32)	|'30s'	|NOT NULL	|0
FIELD		|theme		|t_varchar(128)	|'default'|NOT NULL	|ZBX_NODATA
FIELD		|attempt_failed	|t_integer	|0	|NOT NULL	|ZBX_NODATA
FIELD		|attempt_ip	|t_varchar(39)	|''	|NOT NULL	|ZBX_NODATA
FIELD		|attempt_clock	|t_integer	|0	|NOT NULL	|ZBX_NODATA
FIELD		|rows_per_page	|t_integer	|50	|NOT NULL	|0
FIELD		|timezone	|t_varchar(50)	|'default'|NOT NULL	|ZBX_NODATA
FIELD		|roleid		|t_id			|NULL	|NULL	|0	|1|role
FIELD		|userdirectoryid	|t_id	|NULL	|NULL	|ZBX_NODATA	|2|userdirectory	|userdirectoryid	|RESTRICT
FIELD		|ts_provisioned		|t_time	|'0'	|NOT NULL	|ZBX_NODATA
UNIQUE		|1		|username
INDEX		|2		|userdirectoryid

TABLE|maintenances|maintenanceid|ZBX_DATA
FIELD		|maintenanceid	|t_id		|	|NOT NULL	|0
FIELD		|name		|t_varchar(128)	|''	|NOT NULL	|0
FIELD		|maintenance_type|t_integer	|'0'	|NOT NULL	|0
FIELD		|description	|t_shorttext	|''	|NOT NULL	|0
FIELD		|active_since	|t_integer	|'0'	|NOT NULL	|0
FIELD		|active_till	|t_integer	|'0'	|NOT NULL	|0
FIELD		|tags_evaltype	|t_integer	|'0'	|NOT NULL	|0
INDEX		|1		|active_since,active_till
UNIQUE		|2		|name

TABLE|hosts|hostid|ZBX_TEMPLATE
FIELD		|hostid		|t_id		|	|NOT NULL	|0
FIELD		|proxy_hostid	|t_id		|	|NULL		|0			|1|hosts	|hostid		|RESTRICT
FIELD		|host		|t_varchar(128)	|''	|NOT NULL	|ZBX_PROXY
FIELD		|status		|t_integer	|'0'	|NOT NULL	|ZBX_PROXY
FIELD		|ipmi_authtype	|t_integer	|'-1'	|NOT NULL	|ZBX_PROXY
FIELD		|ipmi_privilege	|t_integer	|'2'	|NOT NULL	|ZBX_PROXY
FIELD		|ipmi_username	|t_varchar(16)	|''	|NOT NULL	|ZBX_PROXY
FIELD		|ipmi_password	|t_varchar(20)	|''	|NOT NULL	|ZBX_PROXY
FIELD		|maintenanceid	|t_id		|	|NULL		|ZBX_NODATA		|2|maintenances	|		|RESTRICT
FIELD		|maintenance_status|t_integer	|'0'	|NOT NULL	|ZBX_NODATA
FIELD		|maintenance_type|t_integer	|'0'	|NOT NULL	|ZBX_NODATA
FIELD		|maintenance_from|t_integer	|'0'	|NOT NULL	|ZBX_NODATA
FIELD		|name		|t_varchar(128)	|''	|NOT NULL	|ZBX_PROXY
FIELD		|flags		|t_integer	|'0'	|NOT NULL	|0
FIELD		|templateid	|t_id		|	|NULL		|0			|3|hosts	|hostid		|RESTRICT
FIELD		|description	|t_shorttext	|''	|NOT NULL	|0
FIELD		|tls_connect	|t_integer	|'1'	|NOT NULL	|ZBX_PROXY
FIELD		|tls_accept	|t_integer	|'1'	|NOT NULL	|ZBX_PROXY
FIELD		|tls_issuer	|t_varchar(1024)|''	|NOT NULL	|ZBX_PROXY
FIELD		|tls_subject	|t_varchar(1024)|''	|NOT NULL	|ZBX_PROXY
FIELD		|tls_psk_identity|t_varchar(128)|''	|NOT NULL	|ZBX_PROXY
FIELD		|tls_psk	|t_varchar(512)	|''	|NOT NULL	|ZBX_PROXY
FIELD		|proxy_address	|t_varchar(255)	|''	|NOT NULL	|0
FIELD		|auto_compress	|t_integer	|'1'	|NOT NULL	|0
FIELD		|discover	|t_integer	|'0'	|NOT NULL	|0
FIELD		|custom_interfaces|t_integer	|'0'	|NOT NULL	|0
FIELD		|uuid		|t_varchar(32)	|''	|NOT NULL	|0
FIELD		|name_upper	|t_varchar(128)	|''	|NOT NULL	|0
INDEX		|1		|host
INDEX		|2		|status
INDEX		|3		|proxy_hostid
INDEX		|4		|name
INDEX		|5		|maintenanceid
INDEX		|6		|name_upper
CHANGELOG	|1
UPD_TRIG_FUNC	|name		|name_upper	|hostid	|upper

TABLE|hstgrp|groupid|ZBX_DATA
FIELD		|groupid	|t_id		|	|NOT NULL	|0
FIELD		|name		|t_varchar(255)	|''	|NOT NULL	|0
FIELD		|flags		|t_integer	|'0'	|NOT NULL	|0
FIELD		|uuid		|t_varchar(32)	|''	|NOT NULL	|0
FIELD		|type		|t_integer	|'0'	|NOT NULL	|0
UNIQUE		|1		|type,name

TABLE|group_prototype|group_prototypeid|ZBX_TEMPLATE
FIELD		|group_prototypeid|t_id		|	|NOT NULL	|0
FIELD		|hostid		|t_id		|	|NOT NULL	|0			|1|hosts
FIELD		|name		|t_varchar(255)	|''	|NOT NULL	|0
FIELD		|groupid	|t_id		|	|NULL		|0			|2|hstgrp	|		|RESTRICT
FIELD		|templateid	|t_id		|	|NULL		|0			|3|group_prototype|group_prototypeid
INDEX		|1		|hostid

TABLE|group_discovery|groupid|ZBX_TEMPLATE
FIELD		|groupid	|t_id		|	|NOT NULL	|0			|1|hstgrp
FIELD		|parent_group_prototypeid|t_id	|	|NOT NULL	|0			|2|group_prototype|group_prototypeid|RESTRICT
FIELD		|name		|t_varchar(255)	|''	|NOT NULL	|ZBX_NODATA
FIELD		|lastcheck	|t_integer	|'0'	|NOT NULL	|ZBX_NODATA
FIELD		|ts_delete	|t_time		|'0'	|NOT NULL	|ZBX_NODATA

TABLE|drules|druleid|ZBX_DATA
FIELD		|druleid	|t_id		|	|NOT NULL	|0
FIELD		|proxy_hostid	|t_id		|	|NULL		|0			|1|hosts	|hostid		|RESTRICT
FIELD		|name		|t_varchar(255)	|''	|NOT NULL	|ZBX_PROXY
FIELD		|iprange	|t_varchar(2048)|''	|NOT NULL	|ZBX_PROXY
FIELD		|delay		|t_varchar(255)	|'1h'	|NOT NULL	|ZBX_PROXY
FIELD		|status		|t_integer	|'0'	|NOT NULL	|0
INDEX		|1		|proxy_hostid
UNIQUE		|2		|name
CHANGELOG	|9

TABLE|dchecks|dcheckid|ZBX_DATA
FIELD		|dcheckid	|t_id		|	|NOT NULL	|0
FIELD		|druleid	|t_id		|	|NOT NULL	|ZBX_PROXY		|1|drules	|		|RESTRICT
FIELD		|type		|t_integer	|'0'	|NOT NULL	|ZBX_PROXY
FIELD		|key_		|t_varchar(2048)|''	|NOT NULL	|ZBX_PROXY
FIELD		|snmp_community	|t_varchar(255)	|''	|NOT NULL	|ZBX_PROXY
FIELD		|ports		|t_varchar(255)	|'0'	|NOT NULL	|ZBX_PROXY
FIELD		|snmpv3_securityname|t_varchar(64)|''	|NOT NULL	|ZBX_PROXY
FIELD		|snmpv3_securitylevel|t_integer	|'0'	|NOT NULL	|ZBX_PROXY
FIELD		|snmpv3_authpassphrase|t_varchar(64)|''	|NOT NULL	|ZBX_PROXY
FIELD		|snmpv3_privpassphrase|t_varchar(64)|''	|NOT NULL	|ZBX_PROXY
FIELD		|uniq		|t_integer	|'0'	|NOT NULL	|ZBX_PROXY
FIELD		|snmpv3_authprotocol|t_integer	|'0'	|NOT NULL	|ZBX_PROXY
FIELD		|snmpv3_privprotocol|t_integer	|'0'	|NOT NULL	|ZBX_PROXY
FIELD		|snmpv3_contextname|t_varchar(255)|''	|NOT NULL	|ZBX_PROXY
FIELD		|host_source|t_integer	|'1'	|NOT NULL	|ZBX_PROXY
FIELD		|name_source|t_integer	|'0'	|NOT NULL	|ZBX_PROXY
INDEX		|1		|druleid,host_source,name_source
CHANGELOG	|10

TABLE|httptest|httptestid|ZBX_TEMPLATE
FIELD		|httptestid	|t_id		|	|NOT NULL	|0
FIELD		|name		|t_varchar(64)	|''	|NOT NULL	|ZBX_PROXY
FIELD		|delay		|t_varchar(255)	|'1m'	|NOT NULL	|ZBX_PROXY
FIELD		|status		|t_integer	|'0'	|NOT NULL	|0
FIELD		|agent		|t_varchar(255)	|'Zabbix'|NOT NULL	|ZBX_PROXY
FIELD		|authentication	|t_integer	|'0'	|NOT NULL	|ZBX_PROXY,ZBX_NODATA
FIELD		|http_user	|t_varchar(64)	|''	|NOT NULL	|ZBX_PROXY,ZBX_NODATA
FIELD		|http_password	|t_varchar(64)	|''	|NOT NULL	|ZBX_PROXY,ZBX_NODATA
FIELD		|hostid		|t_id		|	|NOT NULL	|ZBX_PROXY		|2|hosts	|		|RESTRICT
FIELD		|templateid	|t_id		|	|NULL		|0			|3|httptest	|httptestid	|RESTRICT
FIELD		|http_proxy	|t_varchar(255)	|''	|NOT NULL	|ZBX_PROXY,ZBX_NODATA
FIELD		|retries	|t_integer	|'1'	|NOT NULL	|ZBX_PROXY,ZBX_NODATA
FIELD		|ssl_cert_file	|t_varchar(255)	|''	|NOT NULL	|ZBX_PROXY,ZBX_NODATA
FIELD		|ssl_key_file	|t_varchar(255)	|''	|NOT NULL	|ZBX_PROXY,ZBX_NODATA
FIELD		|ssl_key_password|t_varchar(64)	|''	|NOT NULL	|ZBX_PROXY,ZBX_NODATA
FIELD		|verify_peer	|t_integer	|'0'	|NOT NULL	|ZBX_PROXY
FIELD		|verify_host	|t_integer	|'0'	|NOT NULL	|ZBX_PROXY
FIELD		|uuid		|t_varchar(32)	|''	|NOT NULL	|0
UNIQUE		|2		|hostid,name
INDEX		|3		|status
INDEX		|4		|templateid
CHANGELOG	|11

TABLE|httpstep|httpstepid|ZBX_TEMPLATE
FIELD		|httpstepid	|t_id		|	|NOT NULL	|0
FIELD		|httptestid	|t_id		|	|NOT NULL	|ZBX_PROXY		|1|httptest	|		|RESTRICT
FIELD		|name		|t_varchar(64)	|''	|NOT NULL	|ZBX_PROXY
FIELD		|no		|t_integer	|'0'	|NOT NULL	|ZBX_PROXY
FIELD		|url		|t_varchar(2048)|''	|NOT NULL	|ZBX_PROXY
FIELD		|timeout	|t_varchar(255)	|'15s'	|NOT NULL	|ZBX_PROXY
FIELD		|posts		|t_shorttext	|''	|NOT NULL	|ZBX_PROXY
FIELD		|required	|t_varchar(255)	|''	|NOT NULL	|ZBX_PROXY
FIELD		|status_codes	|t_varchar(255)	|''	|NOT NULL	|ZBX_PROXY
FIELD		|follow_redirects|t_integer	|'1'	|NOT NULL	|ZBX_PROXY
FIELD		|retrieve_mode	|t_integer	|'0'	|NOT NULL	|ZBX_PROXY
FIELD		|post_type	|t_integer	|'0'	|NOT NULL	|ZBX_PROXY
INDEX		|1		|httptestid
CHANGELOG	|14

TABLE|interface|interfaceid|ZBX_TEMPLATE
FIELD		|interfaceid	|t_id		|	|NOT NULL	|0
FIELD		|hostid		|t_id		|	|NOT NULL	|ZBX_PROXY		|1|hosts
FIELD		|main		|t_integer	|'0'	|NOT NULL	|ZBX_PROXY
FIELD		|type		|t_integer	|'1'	|NOT NULL	|ZBX_PROXY
FIELD		|useip		|t_integer	|'1'	|NOT NULL	|ZBX_PROXY
FIELD		|ip		|t_varchar(64)	|'127.0.0.1'|NOT NULL	|ZBX_PROXY
FIELD		|dns		|t_varchar(255)	|''	|NOT NULL	|ZBX_PROXY
FIELD		|port		|t_varchar(64)	|'10050'|NOT NULL	|ZBX_PROXY
FIELD		|available	|t_integer	|'0'	|NOT NULL	|ZBX_PROXY,ZBX_NODATA
FIELD		|error		|t_varchar(2048)|''	|NOT NULL	|ZBX_NODATA
FIELD		|errors_from	|t_integer	|'0'	|NOT NULL	|ZBX_NODATA
FIELD		|disable_until	|t_integer	|'0'	|NOT NULL	|ZBX_NODATA
INDEX		|1		|hostid,type
INDEX		|2		|ip,dns
INDEX		|3		|available

TABLE|valuemap|valuemapid|ZBX_TEMPLATE
FIELD		|valuemapid	|t_id		|	|NOT NULL	|0
FIELD		|hostid		|t_id		|	|NOT NULL	|0			|1|hosts
FIELD		|name		|t_varchar(64)	|''	|NOT NULL	|0
FIELD		|uuid		|t_varchar(32)	|''	|NOT NULL	|0
UNIQUE		|1		|hostid,name

TABLE|items|itemid|ZBX_TEMPLATE
FIELD		|itemid		|t_id		|	|NOT NULL	|0
FIELD		|type		|t_integer	|'0'	|NOT NULL	|ZBX_PROXY
FIELD		|snmp_oid	|t_varchar(512)	|''	|NOT NULL	|ZBX_PROXY
FIELD		|hostid		|t_id		|	|NOT NULL	|ZBX_PROXY		|1|hosts	|		|RESTRICT
FIELD		|name		|t_varchar(255)	|''	|NOT NULL	|0
FIELD		|key_		|t_varchar(2048)|''	|NOT NULL	|ZBX_PROXY
FIELD		|delay		|t_varchar(1024)|'0'	|NOT NULL	|ZBX_PROXY
FIELD		|history	|t_varchar(255)	|'90d'	|NOT NULL	|ZBX_PROXY
FIELD		|trends		|t_varchar(255)	|'365d'	|NOT NULL	|0
FIELD		|status		|t_integer	|'0'	|NOT NULL	|ZBX_PROXY
FIELD		|value_type	|t_integer	|'0'	|NOT NULL	|ZBX_PROXY
FIELD		|trapper_hosts	|t_varchar(255)	|''	|NOT NULL	|ZBX_PROXY
FIELD		|units		|t_varchar(255)	|''	|NOT NULL	|0
FIELD		|formula	|t_varchar(255)	|''	|NOT NULL	|0
FIELD		|logtimefmt	|t_varchar(64)	|''	|NOT NULL	|ZBX_PROXY
FIELD		|templateid	|t_id		|	|NULL		|0			|2|items	|itemid		|RESTRICT
FIELD		|valuemapid	|t_id		|	|NULL		|0			|3|valuemap	|		|RESTRICT
FIELD		|params		|t_text		|''	|NOT NULL	|ZBX_PROXY
FIELD		|ipmi_sensor	|t_varchar(128)	|''	|NOT NULL	|ZBX_PROXY
FIELD		|authtype	|t_integer	|'0'	|NOT NULL	|ZBX_PROXY
FIELD		|username	|t_varchar(64)	|''	|NOT NULL	|ZBX_PROXY
FIELD		|password	|t_varchar(64)	|''	|NOT NULL	|ZBX_PROXY
FIELD		|publickey	|t_varchar(64)	|''	|NOT NULL	|ZBX_PROXY
FIELD		|privatekey	|t_varchar(64)	|''	|NOT NULL	|ZBX_PROXY
FIELD		|flags		|t_integer	|'0'	|NOT NULL	|ZBX_PROXY
FIELD		|interfaceid	|t_id		|	|NULL		|ZBX_PROXY		|4|interface	|		|RESTRICT
FIELD		|description	|t_text		|''	|NOT NULL	|0
FIELD		|inventory_link	|t_integer	|'0'	|NOT NULL	|ZBX_PROXY
FIELD		|lifetime	|t_varchar(255)	|'30d'	|NOT NULL	|0
FIELD		|evaltype	|t_integer	|'0'	|NOT NULL	|0
FIELD		|jmx_endpoint	|t_varchar(255)	|''	|NOT NULL	|ZBX_PROXY
FIELD		|master_itemid	|t_id		|	|NULL		|ZBX_PROXY		|5|items	|itemid		|RESTRICT
FIELD		|timeout	|t_varchar(255)	|'3s'	|NOT NULL	|ZBX_PROXY
FIELD		|url		|t_varchar(2048)|''	|NOT NULL	|ZBX_PROXY
FIELD		|query_fields	|t_varchar(2048)|''	|NOT NULL	|ZBX_PROXY
FIELD		|posts		|t_text		|''	|NOT NULL	|ZBX_PROXY
FIELD		|status_codes	|t_varchar(255)	|'200'	|NOT NULL	|ZBX_PROXY
FIELD		|follow_redirects|t_integer	|'1'	|NOT NULL	|ZBX_PROXY
FIELD		|post_type	|t_integer	|'0'	|NOT NULL	|ZBX_PROXY
FIELD		|http_proxy	|t_varchar(255)	|''	|NOT NULL	|ZBX_PROXY,ZBX_NODATA
FIELD		|headers	|t_text		|''	|NOT NULL	|ZBX_PROXY
FIELD		|retrieve_mode	|t_integer	|'0'	|NOT NULL	|ZBX_PROXY
FIELD		|request_method	|t_integer	|'0'	|NOT NULL	|ZBX_PROXY
FIELD		|output_format	|t_integer	|'0'	|NOT NULL	|ZBX_PROXY
FIELD		|ssl_cert_file	|t_varchar(255)	|''	|NOT NULL	|ZBX_PROXY,ZBX_NODATA
FIELD		|ssl_key_file	|t_varchar(255)	|''	|NOT NULL	|ZBX_PROXY,ZBX_NODATA
FIELD		|ssl_key_password|t_varchar(64)	|''	|NOT NULL	|ZBX_PROXY,ZBX_NODATA
FIELD		|verify_peer	|t_integer	|'0'	|NOT NULL	|ZBX_PROXY
FIELD		|verify_host	|t_integer	|'0'	|NOT NULL	|ZBX_PROXY
FIELD		|allow_traps	|t_integer	|'0'	|NOT NULL	|ZBX_PROXY
FIELD		|discover	|t_integer	|'0'	|NOT NULL	|0
FIELD		|uuid		|t_varchar(32)	|''	|NOT NULL	|0
FIELD		|name_upper	|t_varchar(255)	|''	|NOT NULL	|0
INDEX		|1		|hostid,key_(764)
INDEX		|3		|status
INDEX		|4		|templateid
INDEX		|5		|valuemapid
INDEX		|6		|interfaceid
INDEX		|7		|master_itemid
INDEX		|8		|key_(768)
INDEX		|9		|hostid,name_upper
CHANGELOG	|3
UPD_TRIG_FUNC	|name		|name_upper	|itemid	|upper

TABLE|httpstepitem|httpstepitemid|ZBX_TEMPLATE
FIELD		|httpstepitemid	|t_id		|	|NOT NULL	|0
FIELD		|httpstepid	|t_id		|	|NOT NULL	|ZBX_PROXY		|1|httpstep	|		|RESTRICT
FIELD		|itemid		|t_id		|	|NOT NULL	|ZBX_PROXY		|2|items	|		|RESTRICT
FIELD		|type		|t_integer	|'0'	|NOT NULL	|ZBX_PROXY
UNIQUE		|1		|httpstepid,itemid
INDEX		|2		|itemid
CHANGELOG	|16

TABLE|httptestitem|httptestitemid|ZBX_TEMPLATE
FIELD		|httptestitemid	|t_id		|	|NOT NULL	|0
FIELD		|httptestid	|t_id		|	|NOT NULL	|ZBX_PROXY		|1|httptest	|		|RESTRICT
FIELD		|itemid		|t_id		|	|NOT NULL	|ZBX_PROXY		|2|items	|		|RESTRICT
FIELD		|type		|t_integer	|'0'	|NOT NULL	|ZBX_PROXY
UNIQUE		|1		|httptestid,itemid
INDEX		|2		|itemid
CHANGELOG	|13

TABLE|media_type|mediatypeid|ZBX_DATA
FIELD		|mediatypeid	|t_id		|	|NOT NULL	|0
FIELD		|type		|t_integer	|'0'	|NOT NULL	|0
FIELD		|name		|t_varchar(100)	|''	|NOT NULL	|0
FIELD		|smtp_server	|t_varchar(255)	|''	|NOT NULL	|0
FIELD		|smtp_helo	|t_varchar(255)	|''	|NOT NULL	|0
FIELD		|smtp_email	|t_varchar(255)	|''	|NOT NULL	|0
FIELD		|exec_path	|t_varchar(255)	|''	|NOT NULL	|0
FIELD		|gsm_modem	|t_varchar(255)	|''	|NOT NULL	|0
FIELD		|username	|t_varchar(255)	|''	|NOT NULL	|0
FIELD		|passwd		|t_varchar(255)	|''	|NOT NULL	|0
FIELD		|status		|t_integer	|'1'	|NOT NULL	|ZBX_NODATA
FIELD		|smtp_port	|t_integer	|'25'	|NOT NULL	|0
FIELD		|smtp_security	|t_integer	|'0'	|NOT NULL	|0
FIELD		|smtp_verify_peer|t_integer	|'0'	|NOT NULL	|0
FIELD		|smtp_verify_host|t_integer	|'0'	|NOT NULL	|0
FIELD		|smtp_authentication|t_integer	|'0'	|NOT NULL	|0
FIELD		|exec_params	|t_varchar(255)	|''	|NOT NULL	|0
FIELD		|maxsessions	|t_integer	|'1'	|NOT NULL	|0
FIELD		|maxattempts	|t_integer	|'3'	|NOT NULL	|0
FIELD		|attempt_interval|t_varchar(32)	|'10s'	|NOT NULL	|0
FIELD		|content_type	|t_integer	|'1'	|NOT NULL	|0
FIELD		|script		|t_text		|''	|NOT NULL	|0
FIELD		|timeout	|t_varchar(32)	|'30s'	|NOT NULL	|0
FIELD		|process_tags	|t_integer	|'0'	|NOT NULL	|0
FIELD		|show_event_menu|t_integer	|'0'	|NOT NULL	|0
FIELD		|event_menu_url	|t_varchar(2048)|''	|NOT NULL	|0
FIELD		|event_menu_name|t_varchar(255)	|''	|NOT NULL	|0
FIELD		|description	|t_shorttext	|''	|NOT NULL	|0
FIELD		|provider	|t_integer	|'0'	|NOT NULL	|0
UNIQUE		|1		|name

TABLE|media_type_param|mediatype_paramid|ZBX_DATA
FIELD		|mediatype_paramid|t_id		|	|NOT NULL	|0
FIELD		|mediatypeid	|t_id		|	|NOT NULL	|0			|1|media_type
FIELD		|name		|t_varchar(255)	|''	|NOT NULL	|0
FIELD		|value		|t_varchar(2048)|''	|NOT NULL	|0
INDEX		|1		|mediatypeid

TABLE|media_type_message|mediatype_messageid|ZBX_DATA
FIELD		|mediatype_messageid|t_id	|	|NOT NULL	|0
FIELD		|mediatypeid	|t_id		|	|NOT NULL	|0			|1|media_type
FIELD		|eventsource	|t_integer	|	|NOT NULL	|0
FIELD		|recovery	|t_integer	|	|NOT NULL	|0
FIELD		|subject	|t_varchar(255)	|''	|NOT NULL	|0
FIELD		|message	|t_text		|''	|NOT NULL	|0
UNIQUE		|1		|mediatypeid,eventsource,recovery

TABLE|usrgrp|usrgrpid|ZBX_DATA
FIELD		|usrgrpid	|t_id		|	|NOT NULL	|0
FIELD		|name		|t_varchar(64)	|''	|NOT NULL	|0
FIELD		|gui_access	|t_integer	|'0'	|NOT NULL	|0
FIELD		|users_status	|t_integer	|'0'	|NOT NULL	|0
FIELD		|debug_mode	|t_integer	|'0'	|NOT NULL	|0
FIELD		|userdirectoryid	|t_id	|NULL	|NULL	|0 |2|userdirectory	|	|RESTRICT
UNIQUE		|1		|name
INDEX		|2	|userdirectoryid

TABLE|users_groups|id|ZBX_DATA
FIELD		|id		|t_id		|	|NOT NULL	|0
FIELD		|usrgrpid	|t_id		|	|NOT NULL	|0			|1|usrgrp
FIELD		|userid		|t_id		|	|NOT NULL	|0			|2|users
UNIQUE		|1		|usrgrpid,userid
INDEX		|2		|userid

TABLE|scripts|scriptid|ZBX_DATA
FIELD		|scriptid	|t_id		|	|NOT NULL	|0
FIELD		|name		|t_varchar(255)	|''	|NOT NULL	|0
FIELD		|command	|t_text		|''	|NOT NULL	|0
FIELD		|host_access	|t_integer	|'2'	|NOT NULL	|0
FIELD		|usrgrpid	|t_id		|	|NULL		|0			|1|usrgrp	|		|RESTRICT
FIELD		|groupid	|t_id		|	|NULL		|0			|2|hstgrp	|		|RESTRICT
FIELD		|description	|t_shorttext	|''	|NOT NULL	|0
FIELD		|confirmation	|t_varchar(255)	|''	|NOT NULL	|0
FIELD		|type		|t_integer	|'5'	|NOT NULL	|0
FIELD		|execute_on	|t_integer	|'2'	|NOT NULL	|0
FIELD		|timeout	|t_varchar(32)	|'30s'	|NOT NULL	|0
FIELD		|scope		|t_integer	|'1'	|NOT NULL	|0
FIELD		|port		|t_varchar(64)	|''	|NOT NULL	|0
FIELD		|authtype	|t_integer	|'0'	|NOT NULL	|0
FIELD		|username	|t_varchar(64)	|''	|NOT NULL	|0
FIELD		|password	|t_varchar(64)	|''	|NOT NULL	|0
FIELD		|publickey	|t_varchar(64)	|''	|NOT NULL	|0
FIELD		|privatekey	|t_varchar(64)	|''	|NOT NULL	|0
FIELD		|menu_path	|t_varchar(255)	|''	|NOT NULL	|0
FIELD		|url		|t_varchar(2048)|''	|NOT NULL	|0
FIELD		|new_window	|t_integer	|'1'	|NOT NULL	|0
INDEX		|1		|usrgrpid
INDEX		|2		|groupid
UNIQUE		|3		|name

TABLE|script_param|script_paramid|ZBX_DATA
FIELD		|script_paramid	|t_id		|	|NOT NULL	|0
FIELD		|scriptid	|t_id		|	|NOT NULL	|0			|1|scripts
FIELD		|name		|t_varchar(255)	|''	|NOT NULL	|0
FIELD		|value		|t_varchar(2048)|''	|NOT NULL	|0
UNIQUE		|1		|scriptid,name

TABLE|actions|actionid|ZBX_DATA
FIELD		|actionid	|t_id		|	|NOT NULL	|0
FIELD		|name		|t_varchar(255)	|''	|NOT NULL	|0
FIELD		|eventsource	|t_integer	|'0'	|NOT NULL	|0
FIELD		|evaltype	|t_integer	|'0'	|NOT NULL	|0
FIELD		|status		|t_integer	|'0'	|NOT NULL	|0
FIELD		|esc_period	|t_varchar(255)	|'1h'	|NOT NULL	|0
FIELD		|formula	|t_varchar(1024)|''	|NOT NULL	|0
FIELD		|pause_suppressed|t_integer	|'1'	|NOT NULL	|0
FIELD		|notify_if_canceled|t_integer	|'1'	|NOT NULL	|0
FIELD		|pause_symptoms	|t_integer	|'1'	|NOT NULL	|0
INDEX		|1		|eventsource,status
UNIQUE		|2		|name

TABLE|operations|operationid|ZBX_DATA
FIELD		|operationid	|t_id		|	|NOT NULL	|0
FIELD		|actionid	|t_id		|	|NOT NULL	|0			|1|actions
FIELD		|operationtype	|t_integer	|'0'	|NOT NULL	|0
FIELD		|esc_period	|t_varchar(255)	|'0'	|NOT NULL	|0
FIELD		|esc_step_from	|t_integer	|'1'	|NOT NULL	|0
FIELD		|esc_step_to	|t_integer	|'1'	|NOT NULL	|0
FIELD		|evaltype	|t_integer	|'0'	|NOT NULL	|0
FIELD		|recovery	|t_integer	|'0'	|NOT NULL	|0
INDEX		|1		|actionid

TABLE|opmessage|operationid|ZBX_DATA
FIELD		|operationid	|t_id		|	|NOT NULL	|0			|1|operations
FIELD		|default_msg	|t_integer	|'1'	|NOT NULL	|0
FIELD		|subject	|t_varchar(255)	|''	|NOT NULL	|0
FIELD		|message	|t_shorttext	|''	|NOT NULL	|0
FIELD		|mediatypeid	|t_id		|	|NULL		|0			|2|media_type	|		|RESTRICT
INDEX		|1		|mediatypeid

TABLE|opmessage_grp|opmessage_grpid|ZBX_DATA
FIELD		|opmessage_grpid|t_id		|	|NOT NULL	|0
FIELD		|operationid	|t_id		|	|NOT NULL	|0			|1|operations
FIELD		|usrgrpid	|t_id		|	|NOT NULL	|0			|2|usrgrp	|		|RESTRICT
UNIQUE		|1		|operationid,usrgrpid
INDEX		|2		|usrgrpid

TABLE|opmessage_usr|opmessage_usrid|ZBX_DATA
FIELD		|opmessage_usrid|t_id		|	|NOT NULL	|0
FIELD		|operationid	|t_id		|	|NOT NULL	|0			|1|operations
FIELD		|userid		|t_id		|	|NOT NULL	|0			|2|users	|		|RESTRICT
UNIQUE		|1		|operationid,userid
INDEX		|2		|userid

TABLE|opcommand|operationid|ZBX_DATA
FIELD		|operationid	|t_id		|	|NOT NULL	|0			|1|operations
FIELD		|scriptid	|t_id		|	|NOT NULL	|0			|2|scripts	|		|RESTRICT
INDEX		|1		|scriptid

TABLE|opcommand_hst|opcommand_hstid|ZBX_DATA
FIELD		|opcommand_hstid|t_id		|	|NOT NULL	|0
FIELD		|operationid	|t_id		|	|NOT NULL	|0			|1|operations
FIELD		|hostid		|t_id		|	|NULL		|0			|2|hosts	|		|RESTRICT
INDEX		|1		|operationid
INDEX		|2		|hostid

TABLE|opcommand_grp|opcommand_grpid|ZBX_DATA
FIELD		|opcommand_grpid|t_id		|	|NOT NULL	|0
FIELD		|operationid	|t_id		|	|NOT NULL	|0			|1|operations
FIELD		|groupid	|t_id		|	|NOT NULL	|0			|2|hstgrp	|		|RESTRICT
INDEX		|1		|operationid
INDEX		|2		|groupid

TABLE|opgroup|opgroupid|ZBX_DATA
FIELD		|opgroupid	|t_id		|	|NOT NULL	|0
FIELD		|operationid	|t_id		|	|NOT NULL	|0			|1|operations
FIELD		|groupid	|t_id		|	|NOT NULL	|0			|2|hstgrp	|		|RESTRICT
UNIQUE		|1		|operationid,groupid
INDEX		|2		|groupid

TABLE|optemplate|optemplateid|ZBX_TEMPLATE
FIELD		|optemplateid	|t_id		|	|NOT NULL	|0
FIELD		|operationid	|t_id		|	|NOT NULL	|0			|1|operations
FIELD		|templateid	|t_id		|	|NOT NULL	|0			|2|hosts	|hostid		|RESTRICT
UNIQUE		|1		|operationid,templateid
INDEX		|2		|templateid

TABLE|opconditions|opconditionid|ZBX_DATA
FIELD		|opconditionid	|t_id		|	|NOT NULL	|0
FIELD		|operationid	|t_id		|	|NOT NULL	|0			|1|operations
FIELD		|conditiontype	|t_integer	|'0'	|NOT NULL	|0
FIELD		|operator	|t_integer	|'0'	|NOT NULL	|0
FIELD		|value		|t_varchar(255)	|''	|NOT NULL	|0
INDEX		|1		|operationid

TABLE|conditions|conditionid|ZBX_DATA
FIELD		|conditionid	|t_id		|	|NOT NULL	|0
FIELD		|actionid	|t_id		|	|NOT NULL	|0			|1|actions
FIELD		|conditiontype	|t_integer	|'0'	|NOT NULL	|0
FIELD		|operator	|t_integer	|'0'	|NOT NULL	|0
FIELD		|value		|t_varchar(255)	|''	|NOT NULL	|0
FIELD		|value2		|t_varchar(255)	|''	|NOT NULL	|0
INDEX		|1		|actionid

TABLE|config|configid|ZBX_DATA
FIELD		|configid	|t_id		|	|NOT NULL	|0
FIELD		|work_period	|t_varchar(255)	|'1-5,09:00-18:00'|NOT NULL|0
FIELD		|alert_usrgrpid	|t_id		|	|NULL		|0			|1|usrgrp	|usrgrpid	|RESTRICT
FIELD		|default_theme	|t_varchar(128)	|'blue-theme'|NOT NULL	|ZBX_NODATA
FIELD		|authentication_type|t_integer	|'0'	|NOT NULL	|ZBX_NODATA
FIELD		|discovery_groupid|t_id		|	|NULL		|0			|2|hstgrp	|groupid	|RESTRICT
FIELD		|max_in_table	|t_integer	|'50'	|NOT NULL	|ZBX_NODATA
FIELD		|search_limit	|t_integer	|'1000'	|NOT NULL	|ZBX_NODATA
FIELD		|severity_color_0|t_varchar(6)	|'97AAB3'|NOT NULL	|ZBX_NODATA
FIELD		|severity_color_1|t_varchar(6)	|'7499FF'|NOT NULL	|ZBX_NODATA
FIELD		|severity_color_2|t_varchar(6)	|'FFC859'|NOT NULL	|ZBX_NODATA
FIELD		|severity_color_3|t_varchar(6)	|'FFA059'|NOT NULL	|ZBX_NODATA
FIELD		|severity_color_4|t_varchar(6)	|'E97659'|NOT NULL	|ZBX_NODATA
FIELD		|severity_color_5|t_varchar(6)	|'E45959'|NOT NULL	|ZBX_NODATA
FIELD		|severity_name_0|t_varchar(32)	|'Not classified'|NOT NULL|ZBX_NODATA
FIELD		|severity_name_1|t_varchar(32)	|'Information'|NOT NULL	|ZBX_NODATA
FIELD		|severity_name_2|t_varchar(32)	|'Warning'|NOT NULL	|ZBX_NODATA
FIELD		|severity_name_3|t_varchar(32)	|'Average'|NOT NULL	|ZBX_NODATA
FIELD		|severity_name_4|t_varchar(32)	|'High'	|NOT NULL	|ZBX_NODATA
FIELD		|severity_name_5|t_varchar(32)	|'Disaster'|NOT NULL	|ZBX_NODATA
FIELD		|ok_period	|t_varchar(32)	|'5m'	|NOT NULL	|ZBX_NODATA
FIELD		|blink_period	|t_varchar(32)	|'2m'	|NOT NULL	|ZBX_NODATA
FIELD		|problem_unack_color|t_varchar(6)|'CC0000'|NOT NULL	|ZBX_NODATA
FIELD		|problem_ack_color|t_varchar(6)	|'CC0000'|NOT NULL	|ZBX_NODATA
FIELD		|ok_unack_color	|t_varchar(6)	|'009900'|NOT NULL	|ZBX_NODATA
FIELD		|ok_ack_color	|t_varchar(6)	|'009900'|NOT NULL	|ZBX_NODATA
FIELD		|problem_unack_style|t_integer	|'1'	|NOT NULL	|ZBX_NODATA
FIELD		|problem_ack_style|t_integer	|'1'	|NOT NULL	|ZBX_NODATA
FIELD		|ok_unack_style	|t_integer	|'1'	|NOT NULL	|ZBX_NODATA
FIELD		|ok_ack_style	|t_integer	|'1'	|NOT NULL	|ZBX_NODATA
FIELD		|snmptrap_logging|t_integer	|'1'	|NOT NULL	|ZBX_PROXY,ZBX_NODATA
FIELD		|server_check_interval|t_integer|'10'	|NOT NULL	|ZBX_NODATA
FIELD		|hk_events_mode	|t_integer	|'1'	|NOT NULL	|ZBX_NODATA
FIELD		|hk_events_trigger|t_varchar(32)|'365d'	|NOT NULL	|ZBX_NODATA
FIELD		|hk_events_internal|t_varchar(32)|'1d'	|NOT NULL	|ZBX_NODATA
FIELD		|hk_events_discovery|t_varchar(32)|'1d'	|NOT NULL	|ZBX_NODATA
FIELD		|hk_events_autoreg|t_varchar(32)|'1d'	|NOT NULL	|ZBX_NODATA
FIELD		|hk_services_mode|t_integer	|'1'	|NOT NULL	|ZBX_NODATA
FIELD		|hk_services	|t_varchar(32)	|'365d'	|NOT NULL	|ZBX_NODATA
FIELD		|hk_audit_mode	|t_integer	|'1'	|NOT NULL	|ZBX_NODATA
FIELD		|hk_audit	|t_varchar(32)	|'365d'	|NOT NULL	|ZBX_NODATA
FIELD		|hk_sessions_mode|t_integer	|'1'	|NOT NULL	|ZBX_NODATA
FIELD		|hk_sessions	|t_varchar(32)	|'365d'	|NOT NULL	|ZBX_NODATA
FIELD		|hk_history_mode|t_integer	|'1'	|NOT NULL	|ZBX_NODATA
FIELD		|hk_history_global|t_integer	|'0'	|NOT NULL	|ZBX_PROXY,ZBX_NODATA
FIELD		|hk_history	|t_varchar(32)	|'90d'	|NOT NULL	|ZBX_PROXY,ZBX_NODATA
FIELD		|hk_trends_mode	|t_integer	|'1'	|NOT NULL	|ZBX_NODATA
FIELD		|hk_trends_global|t_integer	|'0'	|NOT NULL	|ZBX_NODATA
FIELD		|hk_trends	|t_varchar(32)	|'365d'	|NOT NULL	|ZBX_NODATA
FIELD		|default_inventory_mode|t_integer|'-1'	|NOT NULL	|ZBX_NODATA
FIELD		|custom_color	|t_integer	|'0'	|NOT NULL	|ZBX_NODATA
FIELD		|http_auth_enabled	|t_integer	|'0'	|NOT NULL	|ZBX_NODATA
FIELD		|http_login_form	|t_integer	|'0'	|NOT NULL	|ZBX_NODATA
FIELD		|http_strip_domains	|t_varchar(2048)|''	|NOT NULL	|ZBX_NODATA
FIELD		|http_case_sensitive	|t_integer	|'1'	|NOT NULL	|ZBX_NODATA
FIELD		|ldap_auth_enabled		|t_integer		|'0'	|NOT NULL	|ZBX_NODATA
FIELD		|ldap_case_sensitive	|t_integer	|'1'	|NOT NULL	|ZBX_NODATA
FIELD		|db_extension	|t_varchar(32)	|''	|NOT NULL	|ZBX_NODATA
FIELD		|autoreg_tls_accept	|t_integer	|'1'	|NOT NULL	|ZBX_PROXY,ZBX_NODATA
FIELD		|compression_status	|t_integer	|'0'	|NOT NULL	|ZBX_NODATA
FIELD		|compress_older	|t_varchar(32)	|'7d'	|NOT NULL	|ZBX_NODATA
FIELD		|instanceid	|t_varchar(32)	|''	|NOT NULL	|ZBX_NODATA
FIELD		|saml_auth_enabled	|t_integer	|'0'	|NOT NULL	|ZBX_NODATA
FIELD		|saml_case_sensitive	|t_integer	|'0'	|NOT NULL	|ZBX_NODATA
FIELD		|default_lang		|t_varchar(5)	|'en_US'|NOT NULL	|ZBX_NODATA
FIELD		|default_timezone	|t_varchar(50)	|'system'|NOT NULL	|ZBX_NODATA
FIELD		|login_attempts	|t_integer	|'5'	|NOT NULL	|ZBX_NODATA
FIELD		|login_block	|t_varchar(32)	|'30s'	|NOT NULL	|ZBX_NODATA
FIELD		|show_technical_errors	|t_integer	|'0'	|NOT NULL	|ZBX_NODATA
FIELD		|validate_uri_schemes	|t_integer	|'1'	|NOT NULL	|ZBX_NODATA
FIELD		|uri_valid_schemes	|t_varchar(255)	|'http,https,ftp,file,mailto,tel,ssh'	|NOT NULL	|ZBX_NODATA
FIELD		|x_frame_options	|t_varchar(255)	|'SAMEORIGIN'	|NOT NULL	|ZBX_NODATA
FIELD		|iframe_sandboxing_enabled	|t_integer	|'1'	|NOT NULL	|ZBX_NODATA
FIELD		|iframe_sandboxing_exceptions	|t_varchar(255)	|''	|NOT NULL	|ZBX_NODATA
FIELD		|max_overview_table_size	|t_integer	|'50'	|NOT NULL	|ZBX_NODATA
FIELD		|history_period	|t_varchar(32)|	'24h'	|NOT NULL	|ZBX_NODATA
FIELD		|period_default	|t_varchar(32)	|'1h'	|NOT NULL	|ZBX_NODATA
FIELD		|max_period	|t_varchar(32)	|'2y'	|NOT NULL	|ZBX_NODATA
FIELD		|socket_timeout	|t_varchar(32)	|'3s'	|NOT NULL	|ZBX_NODATA
FIELD		|connect_timeout	|t_varchar(32)	|'3s'	|NOT NULL	|ZBX_NODATA
FIELD		|media_type_test_timeout	|t_varchar(32)	|'65s'	|NOT NULL	|ZBX_NODATA
FIELD		|script_timeout	|t_varchar(32)	|'60s'	|NOT NULL	|ZBX_NODATA
FIELD		|item_test_timeout	|t_varchar(32)	|'60s'	|NOT NULL	|ZBX_NODATA
FIELD		|session_key	|t_varchar(32)|''	|NOT NULL	|ZBX_NODATA
FIELD		|url		|t_varchar(255)	|''	|NOT NULL	|ZBX_NODATA
FIELD		|report_test_timeout|t_varchar(32)|'60s'|NOT NULL	|ZBX_NODATA
FIELD		|dbversion_status	|t_shorttext|''	|NOT NULL	|ZBX_NODATA
FIELD		|hk_events_service|t_varchar(32)|'1d'	|NOT NULL	|ZBX_NODATA
FIELD		|passwd_min_length	|t_integer	|'8'	|NOT NULL	|ZBX_NODATA
FIELD		|passwd_check_rules	|t_integer	|'8'	|NOT NULL	|ZBX_NODATA
FIELD		|auditlog_enabled	|t_integer	|'1'	|NOT NULL	|ZBX_NODATA
FIELD		|ha_failover_delay	|t_varchar(32)	|'1m'	|NOT NULL	|ZBX_NODATA
FIELD		|geomaps_tile_provider|t_varchar(255)	|''	|NOT NULL	|0
FIELD		|geomaps_tile_url	|t_varchar(1024)|''	|NOT NULL	|ZBX_NODATA
FIELD		|geomaps_max_zoom	|t_integer	|'0'	|NOT NULL	|ZBX_NODATA
FIELD		|geomaps_attribution|t_varchar(1024)|''	|NOT NULL	|ZBX_NODATA
FIELD		|vault_provider	|t_integer	|'0'	|NOT NULL	|ZBX_NODATA
FIELD		|ldap_userdirectoryid	|t_id	|NULL |NULL	|0		|3|userdirectory	|userdirectoryid|RESTRICT
FIELD		|server_status		|t_shorttext	|''	|NOT NULL	|ZBX_NODATA
FIELD		|jit_provision_interval		|t_varchar(32)	|'1h'	|NOT NULL	|ZBX_NODATA
FIELD		|saml_jit_status			|t_integer		|'0'	|NOT NULL	|ZBX_NODATA
FIELD		|ldap_jit_status			|t_integer		|'0'	|NOT NULL	|ZBX_NODATA
FIELD		|disabled_usrgrpid			|t_id			|NULL	|NULL		|ZBX_NODATA	|4|usrgrp	|usrgrpid|RESTRICT
INDEX		|1		|alert_usrgrpid
INDEX		|2		|discovery_groupid
INDEX		|3		|ldap_userdirectoryid
INDEX		|4		|disabled_usrgrpid

TABLE|triggers|triggerid|ZBX_TEMPLATE
FIELD		|triggerid	|t_id		|	|NOT NULL	|0
FIELD		|expression	|t_varchar(2048)|''	|NOT NULL	|0
FIELD		|description	|t_varchar(255)	|''	|NOT NULL	|0
FIELD		|url		|t_varchar(2048)|''	|NOT NULL	|0
FIELD		|status		|t_integer	|'0'	|NOT NULL	|0
FIELD		|value		|t_integer	|'0'	|NOT NULL	|ZBX_NODATA
FIELD		|priority	|t_integer	|'0'	|NOT NULL	|0
FIELD		|lastchange	|t_integer	|'0'	|NOT NULL	|ZBX_NODATA
FIELD		|comments	|t_shorttext	|''	|NOT NULL	|0
FIELD		|error		|t_varchar(2048)|''	|NOT NULL	|ZBX_NODATA
FIELD		|templateid	|t_id		|	|NULL		|0			|1|triggers	|triggerid		|RESTRICT
FIELD		|type		|t_integer	|'0'	|NOT NULL	|0
FIELD		|state		|t_integer	|'0'	|NOT NULL	|ZBX_NODATA
FIELD		|flags		|t_integer	|'0'	|NOT NULL	|0
FIELD		|recovery_mode	|t_integer	|'0'	|NOT NULL	|0
FIELD		|recovery_expression|t_varchar(2048)|''	|NOT NULL	|0
FIELD		|correlation_mode|t_integer	|'0'	|NOT NULL	|0
FIELD		|correlation_tag|t_varchar(255)	|''	|NOT NULL	|0
FIELD		|manual_close	|t_integer	|'0'	|NOT NULL	|0
FIELD		|opdata		|t_varchar(255)	|''	|NOT NULL	|0
FIELD		|discover	|t_integer	|'0'	|NOT NULL	|0
FIELD		|event_name	|t_varchar(2048)|''	|NOT NULL	|0
FIELD		|uuid		|t_varchar(32)	|''	|NOT NULL	|0
FIELD		|url_name	|t_varchar(64)	|''	|NOT NULL	|0
INDEX		|1		|status
INDEX		|2		|value,lastchange
INDEX		|3		|templateid
CHANGELOG	|5

TABLE|trigger_depends|triggerdepid|ZBX_TEMPLATE
FIELD		|triggerdepid	|t_id		|	|NOT NULL	|0
FIELD		|triggerid_down	|t_id		|	|NOT NULL	|0			|1|triggers	|triggerid
FIELD		|triggerid_up	|t_id		|	|NOT NULL	|0			|2|triggers	|triggerid
UNIQUE		|1		|triggerid_down,triggerid_up
INDEX		|2		|triggerid_up

TABLE|functions|functionid|ZBX_TEMPLATE
FIELD		|functionid	|t_id		|	|NOT NULL	|0
FIELD		|itemid		|t_id		|	|NOT NULL	|0			|1|items	|		|RESTRICT
FIELD		|triggerid	|t_id		|	|NOT NULL	|0			|2|triggers	|		|RESTRICT
FIELD		|name		|t_varchar(12)	|''	|NOT NULL	|0
FIELD		|parameter	|t_varchar(255)	|'0'	|NOT NULL	|0
INDEX		|1		|triggerid
INDEX		|2		|itemid,name,parameter
CHANGELOG	|7

TABLE|graphs|graphid|ZBX_TEMPLATE
FIELD		|graphid	|t_id		|	|NOT NULL	|0
FIELD		|name		|t_varchar(128)	|''	|NOT NULL	|0
FIELD		|width		|t_integer	|'900'	|NOT NULL	|0
FIELD		|height		|t_integer	|'200'	|NOT NULL	|0
FIELD		|yaxismin	|t_double	|'0'	|NOT NULL	|0
FIELD		|yaxismax	|t_double	|'100'	|NOT NULL	|0
FIELD		|templateid	|t_id		|	|NULL		|0			|1|graphs	|graphid
FIELD		|show_work_period|t_integer	|'1'	|NOT NULL	|0
FIELD		|show_triggers	|t_integer	|'1'	|NOT NULL	|0
FIELD		|graphtype	|t_integer	|'0'	|NOT NULL	|0
FIELD		|show_legend	|t_integer	|'1'	|NOT NULL	|0
FIELD		|show_3d	|t_integer	|'0'	|NOT NULL	|0
FIELD		|percent_left	|t_double	|'0'	|NOT NULL	|0
FIELD		|percent_right	|t_double	|'0'	|NOT NULL	|0
FIELD		|ymin_type	|t_integer	|'0'	|NOT NULL	|0
FIELD		|ymax_type	|t_integer	|'0'	|NOT NULL	|0
FIELD		|ymin_itemid	|t_id		|	|NULL		|0			|2|items	|itemid		|RESTRICT
FIELD		|ymax_itemid	|t_id		|	|NULL		|0			|3|items	|itemid		|RESTRICT
FIELD		|flags		|t_integer	|'0'	|NOT NULL	|0
FIELD		|discover	|t_integer	|'0'	|NOT NULL	|0
FIELD		|uuid		|t_varchar(32)	|''	|NOT NULL	|0
INDEX		|1		|name
INDEX		|2		|templateid
INDEX		|3		|ymin_itemid
INDEX		|4		|ymax_itemid

TABLE|graphs_items|gitemid|ZBX_TEMPLATE
FIELD		|gitemid	|t_id		|	|NOT NULL	|0
FIELD		|graphid	|t_id		|	|NOT NULL	|0			|1|graphs
FIELD		|itemid		|t_id		|	|NOT NULL	|0			|2|items
FIELD		|drawtype	|t_integer	|'0'	|NOT NULL	|0
FIELD		|sortorder	|t_integer	|'0'	|NOT NULL	|0
FIELD		|color		|t_varchar(6)	|'009600'|NOT NULL	|0
FIELD		|yaxisside	|t_integer	|'0'	|NOT NULL	|0
FIELD		|calc_fnc	|t_integer	|'2'	|NOT NULL	|0
FIELD		|type		|t_integer	|'0'	|NOT NULL	|0
INDEX		|1		|itemid
INDEX		|2		|graphid

TABLE|graph_theme|graphthemeid|ZBX_DATA
FIELD		|graphthemeid	|t_id		|	|NOT NULL	|0
FIELD		|theme		|t_varchar(64)	|''	|NOT NULL	|0
FIELD		|backgroundcolor|t_varchar(6)	|''	|NOT NULL	|0
FIELD		|graphcolor	|t_varchar(6)	|''	|NOT NULL	|0
FIELD		|gridcolor	|t_varchar(6)	|''	|NOT NULL	|0
FIELD		|maingridcolor	|t_varchar(6)	|''	|NOT NULL	|0
FIELD		|gridbordercolor|t_varchar(6)	|''	|NOT NULL	|0
FIELD		|textcolor	|t_varchar(6)	|''	|NOT NULL	|0
FIELD		|highlightcolor	|t_varchar(6)	|''	|NOT NULL	|0
FIELD		|leftpercentilecolor|t_varchar(6)|''	|NOT NULL	|0
FIELD		|rightpercentilecolor|t_varchar(6)|''	|NOT NULL	|0
FIELD		|nonworktimecolor|t_varchar(6)	|''	|NOT NULL	|0
FIELD		|colorpalette	|t_varchar(255)	|''	|NOT NULL	|0
UNIQUE		|1		|theme

TABLE|globalmacro|globalmacroid|ZBX_DATA
FIELD		|globalmacroid	|t_id		|	|NOT NULL	|0
FIELD		|macro		|t_varchar(255)	|''	|NOT NULL	|ZBX_PROXY
FIELD		|value		|t_varchar(2048)|''	|NOT NULL	|ZBX_PROXY
FIELD		|description	|t_shorttext	|''	|NOT NULL	|0
FIELD		|type		|t_integer	|'0'	|NOT NULL	|ZBX_PROXY
UNIQUE		|1		|macro

TABLE|hostmacro|hostmacroid|ZBX_TEMPLATE
FIELD		|hostmacroid	|t_id		|	|NOT NULL	|0
FIELD		|hostid		|t_id		|	|NOT NULL	|ZBX_PROXY		|1|hosts
FIELD		|macro		|t_varchar(255)	|''	|NOT NULL	|ZBX_PROXY
FIELD		|value		|t_varchar(2048)|''	|NOT NULL	|ZBX_PROXY
FIELD		|description	|t_shorttext	|''	|NOT NULL	|0
FIELD		|type		|t_integer	|'0'	|NOT NULL	|ZBX_PROXY
FIELD		|automatic	|t_integer	|'0'	|NOT NULL	|ZBX_PROXY
UNIQUE		|1		|hostid,macro

TABLE|hosts_groups|hostgroupid|ZBX_TEMPLATE
FIELD		|hostgroupid	|t_id		|	|NOT NULL	|0
FIELD		|hostid		|t_id		|	|NOT NULL	|0			|1|hosts
FIELD		|groupid	|t_id		|	|NOT NULL	|0			|2|hstgrp
UNIQUE		|1		|hostid,groupid
INDEX		|2		|groupid

TABLE|hosts_templates|hosttemplateid|ZBX_TEMPLATE
FIELD		|hosttemplateid	|t_id		|	|NOT NULL	|0
FIELD		|hostid		|t_id		|	|NOT NULL	|ZBX_PROXY		|1|hosts
FIELD		|templateid	|t_id		|	|NOT NULL	|ZBX_PROXY		|2|hosts	|hostid
FIELD		|link_type	|t_integer	|'0'	|NOT NULL	|ZBX_PROXY
UNIQUE		|1		|hostid,templateid
INDEX		|2		|templateid

TABLE|valuemap_mapping|valuemap_mappingid|ZBX_TEMPLATE
FIELD		|valuemap_mappingid|t_id	|	|NOT NULL	|0
FIELD		|valuemapid	|t_id		|	|NOT NULL	|0			|1|valuemap
FIELD		|value		|t_varchar(64)	|''	|NOT NULL	|0
FIELD		|newvalue	|t_varchar(64)	|''	|NOT NULL	|0
FIELD		|type		|t_integer	|'0'	|NOT NULL	|0
FIELD		|sortorder	|t_integer	|'0'	|NOT NULL	|0
UNIQUE		|1		|valuemapid,value,type

TABLE|media|mediaid|ZBX_DATA
FIELD		|mediaid	|t_id		|	|NOT NULL	|0
FIELD		|userid		|t_id		|	|NOT NULL	|0			|1|users
FIELD		|mediatypeid	|t_id		|	|NOT NULL	|0			|2|media_type
FIELD		|sendto		|t_varchar(1024)|''	|NOT NULL	|0
FIELD		|active		|t_integer	|'0'	|NOT NULL	|0
FIELD		|severity	|t_integer	|'63'	|NOT NULL	|0
FIELD		|period		|t_varchar(1024)|'1-7,00:00-24:00'|NOT NULL|0
INDEX		|1		|userid
INDEX		|2		|mediatypeid

TABLE|rights|rightid|ZBX_DATA
FIELD		|rightid	|t_id		|	|NOT NULL	|0
FIELD		|groupid	|t_id		|	|NOT NULL	|0			|1|usrgrp	|usrgrpid
FIELD		|permission	|t_integer	|'0'	|NOT NULL	|0
FIELD		|id		|t_id		|	|NOT NULL	|0			|2|hstgrp	|groupid
INDEX		|1		|groupid
INDEX		|2		|id

TABLE|services|serviceid|ZBX_DATA
FIELD		|serviceid	|t_id		|	|NOT NULL	|0
FIELD		|name		|t_varchar(128)	|''	|NOT NULL	|0
FIELD		|status		|t_integer	|'-1'	|NOT NULL	|0
FIELD		|algorithm	|t_integer	|'0'	|NOT NULL	|0
FIELD		|sortorder	|t_integer	|'0'	|NOT NULL	|0
FIELD		|weight		|t_integer	|'0'	|NOT NULL	|0
FIELD		|propagation_rule|t_integer	|'0'	|NOT NULL	|0
FIELD		|propagation_value|t_integer	|'0'	|NOT NULL	|0
FIELD		|description	|t_shorttext	|''	|NOT NULL	|0
FIELD		|uuid		|t_varchar(32)	|''	|NOT NULL	|0
FIELD		|created_at	|t_integer	|'0'	|NOT NULL	|0

TABLE|services_links|linkid|ZBX_DATA
FIELD		|linkid		|t_id		|	|NOT NULL	|0
FIELD		|serviceupid	|t_id		|	|NOT NULL	|0			|1|services	|serviceid
FIELD		|servicedownid	|t_id		|	|NOT NULL	|0			|2|services	|serviceid
INDEX		|1		|servicedownid
UNIQUE		|2		|serviceupid,servicedownid

TABLE|icon_map|iconmapid|ZBX_DATA
FIELD		|iconmapid	|t_id		|	|NOT NULL	|0
FIELD		|name		|t_varchar(64)	|''	|NOT NULL	|0
FIELD		|default_iconid	|t_id		|	|NOT NULL	|0			|1|images	|imageid	|RESTRICT
UNIQUE		|1		|name
INDEX		|2		|default_iconid

TABLE|icon_mapping|iconmappingid|ZBX_DATA
FIELD		|iconmappingid	|t_id		|	|NOT NULL	|0
FIELD		|iconmapid	|t_id		|	|NOT NULL	|0			|1|icon_map
FIELD		|iconid		|t_id		|	|NOT NULL	|0			|2|images	|imageid	|RESTRICT
FIELD		|inventory_link	|t_integer	|'0'	|NOT NULL	|0
FIELD		|expression	|t_varchar(64)	|''	|NOT NULL	|0
FIELD		|sortorder	|t_integer	|'0'	|NOT NULL	|0
INDEX		|1		|iconmapid
INDEX		|2		|iconid

TABLE|sysmaps|sysmapid|ZBX_TEMPLATE
FIELD		|sysmapid	|t_id		|	|NOT NULL	|0
FIELD		|name		|t_varchar(128)	|''	|NOT NULL	|0
FIELD		|width		|t_integer	|'600'	|NOT NULL	|0
FIELD		|height		|t_integer	|'400'	|NOT NULL	|0
FIELD		|backgroundid	|t_id		|	|NULL		|0			|1|images	|imageid	|RESTRICT
FIELD		|label_type	|t_integer	|'2'	|NOT NULL	|0
FIELD		|label_location	|t_integer	|'0'	|NOT NULL	|0
FIELD		|highlight	|t_integer	|'1'	|NOT NULL	|0
FIELD		|expandproblem	|t_integer	|'1'	|NOT NULL	|0
FIELD		|markelements	|t_integer	|'0'	|NOT NULL	|0
FIELD		|show_unack	|t_integer	|'0'	|NOT NULL	|0
FIELD		|grid_size	|t_integer	|'50'	|NOT NULL	|0
FIELD		|grid_show	|t_integer	|'1'	|NOT NULL	|0
FIELD		|grid_align	|t_integer	|'1'	|NOT NULL	|0
FIELD		|label_format	|t_integer	|'0'	|NOT NULL	|0
FIELD		|label_type_host|t_integer	|'2'	|NOT NULL	|0
FIELD		|label_type_hostgroup|t_integer	|'2'	|NOT NULL	|0
FIELD		|label_type_trigger|t_integer	|'2'	|NOT NULL	|0
FIELD		|label_type_map|t_integer	|'2'	|NOT NULL	|0
FIELD		|label_type_image|t_integer	|'2'	|NOT NULL	|0
FIELD		|label_string_host|t_varchar(255)|''	|NOT NULL	|0
FIELD		|label_string_hostgroup|t_varchar(255)|''|NOT NULL	|0
FIELD		|label_string_trigger|t_varchar(255)|''	|NOT NULL	|0
FIELD		|label_string_map|t_varchar(255)|''	|NOT NULL	|0
FIELD		|label_string_image|t_varchar(255)|''	|NOT NULL	|0
FIELD		|iconmapid	|t_id		|	|NULL		|0			|2|icon_map	|		|RESTRICT
FIELD		|expand_macros	|t_integer	|'0'	|NOT NULL	|0
FIELD		|severity_min	|t_integer	|'0'	|NOT NULL	|0
FIELD		|userid		|t_id		|	|NOT NULL	|0			|3|users	|		|RESTRICT
FIELD		|private	|t_integer	|'1'	|NOT NULL	|0
FIELD		|show_suppressed|t_integer	|'0'	|NOT NULL	|0
UNIQUE		|1		|name
INDEX		|2		|backgroundid
INDEX		|3		|iconmapid

TABLE|sysmaps_elements|selementid|ZBX_TEMPLATE
FIELD		|selementid	|t_id		|	|NOT NULL	|0
FIELD		|sysmapid	|t_id		|	|NOT NULL	|0			|1|sysmaps
FIELD		|elementid	|t_id		|'0'	|NOT NULL	|0
FIELD		|elementtype	|t_integer	|'0'	|NOT NULL	|0
FIELD		|iconid_off	|t_id		|	|NULL		|0			|2|images	|imageid	|RESTRICT
FIELD		|iconid_on	|t_id		|	|NULL		|0			|3|images	|imageid	|RESTRICT
FIELD		|label		|t_varchar(2048)|''	|NOT NULL	|0
FIELD		|label_location	|t_integer	|'-1'	|NOT NULL	|0
FIELD		|x		|t_integer	|'0'	|NOT NULL	|0
FIELD		|y		|t_integer	|'0'	|NOT NULL	|0
FIELD		|iconid_disabled|t_id		|	|NULL		|0			|4|images	|imageid	|RESTRICT
FIELD		|iconid_maintenance|t_id	|	|NULL		|0			|5|images	|imageid	|RESTRICT
FIELD		|elementsubtype	|t_integer	|'0'	|NOT NULL	|0
FIELD		|areatype	|t_integer	|'0'	|NOT NULL	|0
FIELD		|width		|t_integer	|'200'	|NOT NULL	|0
FIELD		|height		|t_integer	|'200'	|NOT NULL	|0
FIELD		|viewtype	|t_integer	|'0'	|NOT NULL	|0
FIELD		|use_iconmap	|t_integer	|'1'	|NOT NULL	|0
FIELD		|evaltype	|t_integer		|'0'|NOT NULL	|0
INDEX		|1		|sysmapid
INDEX		|2		|iconid_off
INDEX		|3		|iconid_on
INDEX		|4		|iconid_disabled
INDEX		|5		|iconid_maintenance

TABLE|sysmaps_links|linkid|ZBX_TEMPLATE
FIELD		|linkid		|t_id		|	|NOT NULL	|0
FIELD		|sysmapid	|t_id		|	|NOT NULL	|0			|1|sysmaps
FIELD		|selementid1	|t_id		|	|NOT NULL	|0			|2|sysmaps_elements|selementid
FIELD		|selementid2	|t_id		|	|NOT NULL	|0			|3|sysmaps_elements|selementid
FIELD		|drawtype	|t_integer	|'0'	|NOT NULL	|0
FIELD		|color		|t_varchar(6)	|'000000'|NOT NULL	|0
FIELD		|label		|t_varchar(2048)|''	|NOT NULL	|0
INDEX		|1		|sysmapid
INDEX		|2		|selementid1
INDEX		|3		|selementid2

TABLE|sysmaps_link_triggers|linktriggerid|ZBX_TEMPLATE
FIELD		|linktriggerid	|t_id		|	|NOT NULL	|0
FIELD		|linkid		|t_id		|	|NOT NULL	|0			|1|sysmaps_links
FIELD		|triggerid	|t_id		|	|NOT NULL	|0			|2|triggers
FIELD		|drawtype	|t_integer	|'0'	|NOT NULL	|0
FIELD		|color		|t_varchar(6)	|'000000'|NOT NULL	|0
UNIQUE		|1		|linkid,triggerid
INDEX		|2		|triggerid

TABLE|sysmap_element_url|sysmapelementurlid|ZBX_TEMPLATE
FIELD		|sysmapelementurlid|t_id	|	|NOT NULL	|0
FIELD		|selementid	|t_id		|	|NOT NULL	|0			|1|sysmaps_elements
FIELD		|name		|t_varchar(255)	|	|NOT NULL	|0
FIELD		|url		|t_varchar(255)	|''	|NOT NULL	|0
UNIQUE		|1		|selementid,name

TABLE|sysmap_url|sysmapurlid|ZBX_TEMPLATE
FIELD		|sysmapurlid	|t_id		|	|NOT NULL	|0
FIELD		|sysmapid	|t_id		|	|NOT NULL	|0			|1|sysmaps
FIELD		|name		|t_varchar(255)	|	|NOT NULL	|0
FIELD		|url		|t_varchar(255)	|''	|NOT NULL	|0
FIELD		|elementtype	|t_integer	|'0'	|NOT NULL	|0
UNIQUE		|1		|sysmapid,name

TABLE|sysmap_user|sysmapuserid|ZBX_TEMPLATE
FIELD		|sysmapuserid|t_id		|	|NOT NULL	|0
FIELD		|sysmapid	|t_id		|	|NOT NULL	|0			|1|sysmaps
FIELD		|userid		|t_id		|	|NOT NULL	|0			|2|users
FIELD		|permission	|t_integer	|'2'	|NOT NULL	|0
UNIQUE		|1		|sysmapid,userid

TABLE|sysmap_usrgrp|sysmapusrgrpid|ZBX_TEMPLATE
FIELD		|sysmapusrgrpid|t_id		|	|NOT NULL	|0
FIELD		|sysmapid	|t_id		|	|NOT NULL	|0			|1|sysmaps
FIELD		|usrgrpid	|t_id		|	|NOT NULL	|0			|2|usrgrp
FIELD		|permission	|t_integer	|'2'	|NOT NULL	|0
UNIQUE		|1		|sysmapid,usrgrpid

TABLE|maintenances_hosts|maintenance_hostid|ZBX_DATA
FIELD		|maintenance_hostid|t_id	|	|NOT NULL	|0
FIELD		|maintenanceid	|t_id		|	|NOT NULL	|0			|1|maintenances
FIELD		|hostid		|t_id		|	|NOT NULL	|0			|2|hosts
UNIQUE		|1		|maintenanceid,hostid
INDEX		|2		|hostid

TABLE|maintenances_groups|maintenance_groupid|ZBX_DATA
FIELD		|maintenance_groupid|t_id	|	|NOT NULL	|0
FIELD		|maintenanceid	|t_id		|	|NOT NULL	|0			|1|maintenances
FIELD		|groupid	|t_id		|	|NOT NULL	|0			|2|hstgrp
UNIQUE		|1		|maintenanceid,groupid
INDEX		|2		|groupid

TABLE|timeperiods|timeperiodid|ZBX_DATA
FIELD		|timeperiodid	|t_id		|	|NOT NULL	|0
FIELD		|timeperiod_type|t_integer	|'0'	|NOT NULL	|0
FIELD		|every		|t_integer	|'1'	|NOT NULL	|0
FIELD		|month		|t_integer	|'0'	|NOT NULL	|0
FIELD		|dayofweek	|t_integer	|'0'	|NOT NULL	|0
FIELD		|day		|t_integer	|'0'	|NOT NULL	|0
FIELD		|start_time	|t_integer	|'0'	|NOT NULL	|0
FIELD		|period		|t_integer	|'0'	|NOT NULL	|0
FIELD		|start_date	|t_integer	|'0'	|NOT NULL	|0

TABLE|maintenances_windows|maintenance_timeperiodid|ZBX_DATA
FIELD		|maintenance_timeperiodid|t_id	|	|NOT NULL	|0
FIELD		|maintenanceid	|t_id		|	|NOT NULL	|0			|1|maintenances
FIELD		|timeperiodid	|t_id		|	|NOT NULL	|0			|2|timeperiods
UNIQUE		|1		|maintenanceid,timeperiodid
INDEX		|2		|timeperiodid

TABLE|regexps|regexpid|ZBX_DATA
FIELD		|regexpid	|t_id		|	|NOT NULL	|0
FIELD		|name		|t_varchar(128)	|''	|NOT NULL	|ZBX_PROXY
FIELD		|test_string	|t_shorttext	|''	|NOT NULL	|0
UNIQUE		|1		|name

TABLE|expressions|expressionid|ZBX_DATA
FIELD		|expressionid	|t_id		|	|NOT NULL	|0
FIELD		|regexpid	|t_id		|	|NOT NULL	|ZBX_PROXY		|1|regexps
FIELD		|expression	|t_varchar(255)	|''	|NOT NULL	|ZBX_PROXY
FIELD		|expression_type|t_integer	|'0'	|NOT NULL	|ZBX_PROXY
FIELD		|exp_delimiter	|t_varchar(1)	|''	|NOT NULL	|ZBX_PROXY
FIELD		|case_sensitive	|t_integer	|'0'	|NOT NULL	|ZBX_PROXY
INDEX		|1		|regexpid

TABLE|ids|table_name,field_name|0
FIELD		|table_name	|t_varchar(64)	|''	|NOT NULL	|0
FIELD		|field_name	|t_varchar(64)	|''	|NOT NULL	|0
FIELD		|nextid		|t_id		|	|NOT NULL	|0

-- History tables

TABLE|alerts|alertid|0
FIELD		|alertid	|t_id		|	|NOT NULL	|0
FIELD		|actionid	|t_id		|	|NOT NULL	|0			|1|actions
FIELD		|eventid	|t_id		|	|NOT NULL	|0			|2|events
FIELD		|userid		|t_id		|	|NULL		|0			|3|users
FIELD		|clock		|t_time		|'0'	|NOT NULL	|0
FIELD		|mediatypeid	|t_id		|	|NULL		|0			|4|media_type
FIELD		|sendto		|t_varchar(1024)|''	|NOT NULL	|0
FIELD		|subject	|t_varchar(255)	|''	|NOT NULL	|0
FIELD		|message	|t_text		|''	|NOT NULL	|0
FIELD		|status		|t_integer	|'0'	|NOT NULL	|0
FIELD		|retries	|t_integer	|'0'	|NOT NULL	|0
FIELD		|error		|t_varchar(2048)|''	|NOT NULL	|0
FIELD		|esc_step	|t_integer	|'0'	|NOT NULL	|0
FIELD		|alerttype	|t_integer	|'0'	|NOT NULL	|0
FIELD		|p_eventid	|t_id		|	|NULL		|0			|5|events	|eventid
FIELD		|acknowledgeid	|t_id		|	|NULL		|0			|6|acknowledges	|acknowledgeid
FIELD		|parameters	|t_text		|'{}'	|NOT NULL	|0
INDEX		|1		|actionid
INDEX		|2		|clock
INDEX		|3		|eventid
INDEX		|4		|status
INDEX		|5		|mediatypeid
INDEX		|6		|userid
INDEX		|7		|p_eventid
INDEX		|8		|acknowledgeid

TABLE|history|itemid,clock,ns|0
FIELD		|itemid		|t_id		|	|NOT NULL	|0			|-|items
FIELD		|clock		|t_time		|'0'	|NOT NULL	|0
FIELD		|value		|t_double	|'0.0000'|NOT NULL	|0
FIELD		|ns		|t_nanosec	|'0'	|NOT NULL	|0

TABLE|history_uint|itemid,clock,ns|0
FIELD		|itemid		|t_id		|	|NOT NULL	|0			|-|items
FIELD		|clock		|t_time		|'0'	|NOT NULL	|0
FIELD		|value		|t_bigint	|'0'	|NOT NULL	|0
FIELD		|ns		|t_nanosec	|'0'	|NOT NULL	|0

TABLE|history_str|itemid,clock,ns|0
FIELD		|itemid		|t_id		|	|NOT NULL	|0			|-|items
FIELD		|clock		|t_time		|'0'	|NOT NULL	|0
FIELD		|value		|t_varchar(255)	|''	|NOT NULL	|0
FIELD		|ns		|t_nanosec	|'0'	|NOT NULL	|0

TABLE|history_log|itemid,clock,ns|0
FIELD		|itemid		|t_id		|	|NOT NULL	|0			|-|items
FIELD		|clock		|t_time		|'0'	|NOT NULL	|0
FIELD		|timestamp	|t_time		|'0'	|NOT NULL	|0
FIELD		|source		|t_varchar(64)	|''	|NOT NULL	|0
FIELD		|severity	|t_integer	|'0'	|NOT NULL	|0
FIELD		|value		|t_text		|''	|NOT NULL	|0
FIELD		|logeventid	|t_integer	|'0'	|NOT NULL	|0
FIELD		|ns		|t_nanosec	|'0'	|NOT NULL	|0

TABLE|history_text|itemid,clock,ns|0
FIELD		|itemid		|t_id		|	|NOT NULL	|0			|-|items
FIELD		|clock		|t_time		|'0'	|NOT NULL	|0
FIELD		|value		|t_text		|''	|NOT NULL	|0
FIELD		|ns		|t_nanosec	|'0'	|NOT NULL	|0

TABLE|proxy_history|id|0
FIELD		|id		|t_serial	|	|NOT NULL	|0
FIELD		|itemid		|t_id		|	|NOT NULL	|0			|-|items
FIELD		|clock		|t_time		|'0'	|NOT NULL	|0
FIELD		|timestamp	|t_time		|'0'	|NOT NULL	|0
FIELD		|source		|t_varchar(64)	|''	|NOT NULL	|0
FIELD		|severity	|t_integer	|'0'	|NOT NULL	|0
FIELD		|value		|t_longtext	|''	|NOT NULL	|0
FIELD		|logeventid	|t_integer	|'0'	|NOT NULL	|0
FIELD		|ns		|t_nanosec	|'0'	|NOT NULL	|0
FIELD		|state		|t_integer	|'0'	|NOT NULL	|0
FIELD		|lastlogsize	|t_bigint	|'0'	|NOT NULL	|0
FIELD		|mtime		|t_integer	|'0'	|NOT NULL	|0
FIELD		|flags		|t_integer	|'0'	|NOT NULL	|0
FIELD		|write_clock	|t_time		|'0'	|NOT NULL	|0
INDEX		|1		|clock

TABLE|proxy_dhistory|id|0
FIELD		|id		|t_serial	|	|NOT NULL	|0
FIELD		|clock		|t_time		|'0'	|NOT NULL	|0
FIELD		|druleid	|t_id		|	|NOT NULL	|0			|-|drules
FIELD		|ip		|t_varchar(39)	|''	|NOT NULL	|0
FIELD		|port		|t_integer	|'0'	|NOT NULL	|0
FIELD		|value		|t_varchar(255)	|''	|NOT NULL	|0
FIELD		|status		|t_integer	|'0'	|NOT NULL	|0
FIELD		|dcheckid	|t_id		|	|NULL		|0			|-|dchecks
FIELD		|dns		|t_varchar(255)	|''	|NOT NULL	|0
INDEX		|1		|clock
INDEX		|2		|druleid

TABLE|events|eventid|0
FIELD		|eventid	|t_id		|	|NOT NULL	|0
FIELD		|source		|t_integer	|'0'	|NOT NULL	|0
FIELD		|object		|t_integer	|'0'	|NOT NULL	|0
FIELD		|objectid	|t_id		|'0'	|NOT NULL	|0
FIELD		|clock		|t_time		|'0'	|NOT NULL	|0
FIELD		|value		|t_integer	|'0'	|NOT NULL	|0
FIELD		|acknowledged	|t_integer	|'0'	|NOT NULL	|0
FIELD		|ns		|t_nanosec	|'0'	|NOT NULL	|0
FIELD		|name		|t_varchar(2048)|''	|NOT NULL	|0
FIELD		|severity	|t_integer	|'0'	|NOT NULL	|0
INDEX		|1		|source,object,objectid,clock
INDEX		|2		|source,object,clock

TABLE|event_symptom|eventid|0
FIELD		|eventid	|t_id		|	|NOT NULL	|0			|1|events	|eventid|
FIELD		|cause_eventid	|t_id		|	|NOT NULL	|0			|2|events	|eventid|	RESTRICT
INDEX		|1		|cause_eventid

TABLE|trends|itemid,clock|0
FIELD		|itemid		|t_id		|	|NOT NULL	|0			|-|items
FIELD		|clock		|t_time		|'0'	|NOT NULL	|0
FIELD		|num		|t_integer	|'0'	|NOT NULL	|0
FIELD		|value_min	|t_double	|'0.0000'|NOT NULL	|0
FIELD		|value_avg	|t_double	|'0.0000'|NOT NULL	|0
FIELD		|value_max	|t_double	|'0.0000'|NOT NULL	|0

TABLE|trends_uint|itemid,clock|0
FIELD		|itemid		|t_id		|	|NOT NULL	|0			|-|items
FIELD		|clock		|t_time		|'0'	|NOT NULL	|0
FIELD		|num		|t_integer	|'0'	|NOT NULL	|0
FIELD		|value_min	|t_bigint	|'0'	|NOT NULL	|0
FIELD		|value_avg	|t_bigint	|'0'	|NOT NULL	|0
FIELD		|value_max	|t_bigint	|'0'	|NOT NULL	|0

TABLE|acknowledges|acknowledgeid|0
FIELD		|acknowledgeid	|t_id		|	|NOT NULL	|0
FIELD		|userid		|t_id		|	|NOT NULL	|0			|1|users
FIELD		|eventid	|t_id		|	|NOT NULL	|0			|2|events
FIELD		|clock		|t_time		|'0'	|NOT NULL	|0
FIELD		|message	|t_varchar(2048)|''	|NOT NULL	|0
FIELD		|action		|t_integer	|'0'	|NOT NULL	|0
FIELD		|old_severity	|t_integer	|'0'	|NOT NULL	|0
FIELD		|new_severity	|t_integer	|'0'	|NOT NULL	|0
FIELD		|suppress_until	|t_time		|'0'	|NOT NULL	|0
FIELD		|taskid		|t_id		|	|NULL		|0			|-|task
INDEX		|1		|userid
INDEX		|2		|eventid
INDEX		|3		|clock

TABLE|auditlog|auditid|0
FIELD		|auditid	|t_cuid		|	|NOT NULL	|0
FIELD		|userid		|t_id		|	|NULL		|0
FIELD		|username	|t_varchar(100)	|''	|NOT NULL	|0
FIELD		|clock		|t_time		|'0'	|NOT NULL	|0
FIELD		|ip		|t_varchar(39)	|''	|NOT NULL	|0
FIELD		|action		|t_integer	|'0'	|NOT NULL	|0
FIELD		|resourcetype	|t_integer	|'0'	|NOT NULL	|0
FIELD		|resourceid	|t_id		|	|NULL		|0
FIELD		|resource_cuid	|t_cuid		|	|NULL		|0
FIELD		|resourcename	|t_varchar(255)	|''	|NOT NULL	|0
FIELD		|recordsetid	|t_cuid		|	|NOT NULL	|0
FIELD		|details	|t_longtext	|''	|NOT NULL	|0
INDEX		|1		|userid,clock
INDEX		|2		|clock
INDEX		|3		|resourcetype,resourceid

TABLE|service_alarms|servicealarmid|0
FIELD		|servicealarmid	|t_id		|	|NOT NULL	|0
FIELD		|serviceid	|t_id		|	|NOT NULL	|0			|1|services
FIELD		|clock		|t_time		|'0'	|NOT NULL	|0
FIELD		|value		|t_integer	|'-1'	|NOT NULL	|0
INDEX		|1		|serviceid,clock
INDEX		|2		|clock

TABLE|autoreg_host|autoreg_hostid|0
FIELD		|autoreg_hostid	|t_id		|	|NOT NULL	|0
FIELD		|proxy_hostid	|t_id		|	|NULL		|0			|1|hosts	|hostid
FIELD		|host		|t_varchar(128)	|''	|NOT NULL	|0
FIELD		|listen_ip	|t_varchar(39)	|''	|NOT NULL	|0
FIELD		|listen_port	|t_integer	|'0'	|NOT NULL	|0
FIELD		|listen_dns	|t_varchar(255)	|''	|NOT NULL	|0
FIELD		|host_metadata	|t_text		|''	|NOT NULL	|0
FIELD		|flags		|t_integer	|'0'	|NOT NULL	|0
FIELD		|tls_accepted	|t_integer	|'1'	|NOT NULL	|0
INDEX		|1		|host
INDEX		|2		|proxy_hostid

TABLE|proxy_autoreg_host|id|0
FIELD		|id		|t_serial	|	|NOT NULL	|0
FIELD		|clock		|t_time		|'0'	|NOT NULL	|0
FIELD		|host		|t_varchar(128)	|''	|NOT NULL	|0
FIELD		|listen_ip	|t_varchar(39)	|''	|NOT NULL	|0
FIELD		|listen_port	|t_integer	|'0'	|NOT NULL	|0
FIELD		|listen_dns	|t_varchar(255)	|''	|NOT NULL	|0
FIELD		|host_metadata	|t_text		|''	|NOT NULL	|0
FIELD		|flags		|t_integer	|'0'	|NOT NULL	|0
FIELD		|tls_accepted	|t_integer	|'1'	|NOT NULL	|0
INDEX		|1		|clock

TABLE|dhosts|dhostid|0
FIELD		|dhostid	|t_id		|	|NOT NULL	|0
FIELD		|druleid	|t_id		|	|NOT NULL	|0			|1|drules
FIELD		|status		|t_integer	|'0'	|NOT NULL	|0
FIELD		|lastup		|t_integer	|'0'	|NOT NULL	|0
FIELD		|lastdown	|t_integer	|'0'	|NOT NULL	|0
INDEX		|1		|druleid

TABLE|dservices|dserviceid|0
FIELD		|dserviceid	|t_id		|	|NOT NULL	|0
FIELD		|dhostid	|t_id		|	|NOT NULL	|0			|1|dhosts
FIELD		|value		|t_varchar(255)	|''	|NOT NULL	|0
FIELD		|port		|t_integer	|'0'	|NOT NULL	|0
FIELD		|status		|t_integer	|'0'	|NOT NULL	|0
FIELD		|lastup		|t_integer	|'0'	|NOT NULL	|0
FIELD		|lastdown	|t_integer	|'0'	|NOT NULL	|0
FIELD		|dcheckid	|t_id		|	|NOT NULL	|0			|2|dchecks
FIELD		|ip		|t_varchar(39)	|''	|NOT NULL	|0
FIELD		|dns		|t_varchar(255)	|''	|NOT NULL	|0
UNIQUE		|1		|dcheckid,ip,port
INDEX		|2		|dhostid

-- Other tables

TABLE|escalations|escalationid|0
FIELD		|escalationid	|t_id		|	|NOT NULL	|0
FIELD		|actionid	|t_id		|	|NOT NULL	|0			|-|actions
FIELD		|triggerid	|t_id		|	|NULL		|0			|-|triggers
FIELD		|eventid	|t_id		|	|NULL		|0			|-|events
FIELD		|r_eventid	|t_id		|	|NULL		|0			|-|events	|eventid
FIELD		|nextcheck	|t_time		|'0'	|NOT NULL	|0
FIELD		|esc_step	|t_integer	|'0'	|NOT NULL	|0
FIELD		|status		|t_integer	|'0'	|NOT NULL	|0
FIELD		|itemid		|t_id		|	|NULL		|0			|-|items
FIELD		|acknowledgeid	|t_id		|	|NULL		|0			|-|acknowledges
FIELD		|servicealarmid	|t_id		|	|NULL		|0			|-|service_alarms
FIELD		|serviceid	|t_id		|	|NULL		|0			|-|services
UNIQUE		|1		|triggerid,itemid,serviceid,escalationid
INDEX		|2		|eventid
INDEX		|3		|nextcheck

TABLE|globalvars|globalvarid|0
FIELD		|globalvarid	|t_id		|	|NOT NULL	|0
FIELD		|snmp_lastsize	|t_bigint	|'0'	|NOT NULL	|0

TABLE|graph_discovery|graphid|0
FIELD		|graphid	|t_id		|	|NOT NULL	|0			|1|graphs
FIELD		|parent_graphid	|t_id		|	|NOT NULL	|0			|2|graphs	|graphid	|RESTRICT
FIELD		|lastcheck	|t_integer	|'0'	|NOT NULL	|ZBX_NODATA
FIELD		|ts_delete	|t_time		|'0'	|NOT NULL	|ZBX_NODATA
INDEX		|1		|parent_graphid

TABLE|host_inventory|hostid|ZBX_TEMPLATE
FIELD		|hostid		|t_id		|	|NOT NULL	|0			|1|hosts
FIELD		|inventory_mode	|t_integer	|'0'	|NOT NULL	|0
FIELD		|type		|t_varchar(64)	|''	|NOT NULL	|ZBX_PROXY,ZBX_NODATA
FIELD		|type_full	|t_varchar(64)	|''	|NOT NULL	|ZBX_PROXY,ZBX_NODATA
FIELD		|name		|t_varchar(128)	|''	|NOT NULL	|ZBX_PROXY,ZBX_NODATA
FIELD		|alias		|t_varchar(128)	|''	|NOT NULL	|ZBX_PROXY,ZBX_NODATA
FIELD		|os		|t_varchar(128)	|''	|NOT NULL	|ZBX_PROXY,ZBX_NODATA
FIELD		|os_full	|t_varchar(255)	|''	|NOT NULL	|ZBX_PROXY,ZBX_NODATA
FIELD		|os_short	|t_varchar(128)	|''	|NOT NULL	|ZBX_PROXY,ZBX_NODATA
FIELD		|serialno_a	|t_varchar(64)	|''	|NOT NULL	|ZBX_PROXY,ZBX_NODATA
FIELD		|serialno_b	|t_varchar(64)	|''	|NOT NULL	|ZBX_PROXY,ZBX_NODATA
FIELD		|tag		|t_varchar(64)	|''	|NOT NULL	|ZBX_PROXY,ZBX_NODATA
FIELD		|asset_tag	|t_varchar(64)	|''	|NOT NULL	|ZBX_PROXY,ZBX_NODATA
FIELD		|macaddress_a	|t_varchar(64)	|''	|NOT NULL	|ZBX_PROXY,ZBX_NODATA
FIELD		|macaddress_b	|t_varchar(64)	|''	|NOT NULL	|ZBX_PROXY,ZBX_NODATA
FIELD		|hardware	|t_varchar(255)	|''	|NOT NULL	|ZBX_PROXY,ZBX_NODATA
FIELD		|hardware_full	|t_shorttext	|''	|NOT NULL	|ZBX_PROXY,ZBX_NODATA
FIELD		|software	|t_varchar(255)	|''	|NOT NULL	|ZBX_PROXY,ZBX_NODATA
FIELD		|software_full	|t_shorttext	|''	|NOT NULL	|ZBX_PROXY,ZBX_NODATA
FIELD		|software_app_a	|t_varchar(64)	|''	|NOT NULL	|ZBX_PROXY,ZBX_NODATA
FIELD		|software_app_b	|t_varchar(64)	|''	|NOT NULL	|ZBX_PROXY,ZBX_NODATA
FIELD		|software_app_c	|t_varchar(64)	|''	|NOT NULL	|ZBX_PROXY,ZBX_NODATA
FIELD		|software_app_d	|t_varchar(64)	|''	|NOT NULL	|ZBX_PROXY,ZBX_NODATA
FIELD		|software_app_e	|t_varchar(64)	|''	|NOT NULL	|ZBX_PROXY,ZBX_NODATA
FIELD		|contact	|t_shorttext	|''	|NOT NULL	|ZBX_PROXY,ZBX_NODATA
FIELD		|location	|t_shorttext	|''	|NOT NULL	|ZBX_PROXY,ZBX_NODATA
FIELD		|location_lat	|t_varchar(16)	|''	|NOT NULL	|ZBX_PROXY
FIELD		|location_lon	|t_varchar(16)	|''	|NOT NULL	|ZBX_PROXY
FIELD		|notes		|t_shorttext	|''	|NOT NULL	|ZBX_PROXY,ZBX_NODATA
FIELD		|chassis	|t_varchar(64)	|''	|NOT NULL	|ZBX_PROXY,ZBX_NODATA
FIELD		|model		|t_varchar(64)	|''	|NOT NULL	|ZBX_PROXY,ZBX_NODATA
FIELD		|hw_arch	|t_varchar(32)	|''	|NOT NULL	|ZBX_PROXY,ZBX_NODATA
FIELD		|vendor		|t_varchar(64)	|''	|NOT NULL	|ZBX_PROXY,ZBX_NODATA
FIELD		|contract_number|t_varchar(64)	|''	|NOT NULL	|ZBX_PROXY,ZBX_NODATA
FIELD		|installer_name	|t_varchar(64)	|''	|NOT NULL	|ZBX_PROXY,ZBX_NODATA
FIELD		|deployment_status|t_varchar(64)|''	|NOT NULL	|ZBX_PROXY,ZBX_NODATA
FIELD		|url_a		|t_varchar(255)	|''	|NOT NULL	|ZBX_PROXY,ZBX_NODATA
FIELD		|url_b		|t_varchar(255)	|''	|NOT NULL	|ZBX_PROXY,ZBX_NODATA
FIELD		|url_c		|t_varchar(255)	|''	|NOT NULL	|ZBX_PROXY,ZBX_NODATA
FIELD		|host_networks	|t_shorttext	|''	|NOT NULL	|ZBX_PROXY,ZBX_NODATA
FIELD		|host_netmask	|t_varchar(39)	|''	|NOT NULL	|ZBX_PROXY,ZBX_NODATA
FIELD		|host_router	|t_varchar(39)	|''	|NOT NULL	|ZBX_PROXY,ZBX_NODATA
FIELD		|oob_ip		|t_varchar(39)	|''	|NOT NULL	|ZBX_PROXY,ZBX_NODATA
FIELD		|oob_netmask	|t_varchar(39)	|''	|NOT NULL	|ZBX_PROXY,ZBX_NODATA
FIELD		|oob_router	|t_varchar(39)	|''	|NOT NULL	|ZBX_PROXY,ZBX_NODATA
FIELD		|date_hw_purchase|t_varchar(64)	|''	|NOT NULL	|ZBX_PROXY,ZBX_NODATA
FIELD		|date_hw_install|t_varchar(64)	|''	|NOT NULL	|ZBX_PROXY,ZBX_NODATA
FIELD		|date_hw_expiry	|t_varchar(64)	|''	|NOT NULL	|ZBX_PROXY,ZBX_NODATA
FIELD		|date_hw_decomm	|t_varchar(64)	|''	|NOT NULL	|ZBX_PROXY,ZBX_NODATA
FIELD		|site_address_a	|t_varchar(128)	|''	|NOT NULL	|ZBX_PROXY,ZBX_NODATA
FIELD		|site_address_b	|t_varchar(128)	|''	|NOT NULL	|ZBX_PROXY,ZBX_NODATA
FIELD		|site_address_c	|t_varchar(128)	|''	|NOT NULL	|ZBX_PROXY,ZBX_NODATA
FIELD		|site_city	|t_varchar(128)	|''	|NOT NULL	|ZBX_PROXY,ZBX_NODATA
FIELD		|site_state	|t_varchar(64)	|''	|NOT NULL	|ZBX_PROXY,ZBX_NODATA
FIELD		|site_country	|t_varchar(64)	|''	|NOT NULL	|ZBX_PROXY,ZBX_NODATA
FIELD		|site_zip	|t_varchar(64)	|''	|NOT NULL	|ZBX_PROXY,ZBX_NODATA
FIELD		|site_rack	|t_varchar(128)	|''	|NOT NULL	|ZBX_PROXY,ZBX_NODATA
FIELD		|site_notes	|t_shorttext	|''	|NOT NULL	|ZBX_PROXY,ZBX_NODATA
FIELD		|poc_1_name	|t_varchar(128)	|''	|NOT NULL	|ZBX_PROXY,ZBX_NODATA
FIELD		|poc_1_email	|t_varchar(128)	|''	|NOT NULL	|ZBX_PROXY,ZBX_NODATA
FIELD		|poc_1_phone_a	|t_varchar(64)	|''	|NOT NULL	|ZBX_PROXY,ZBX_NODATA
FIELD		|poc_1_phone_b	|t_varchar(64)	|''	|NOT NULL	|ZBX_PROXY,ZBX_NODATA
FIELD		|poc_1_cell	|t_varchar(64)	|''	|NOT NULL	|ZBX_PROXY,ZBX_NODATA
FIELD		|poc_1_screen	|t_varchar(64)	|''	|NOT NULL	|ZBX_PROXY,ZBX_NODATA
FIELD		|poc_1_notes	|t_shorttext	|''	|NOT NULL	|ZBX_PROXY,ZBX_NODATA
FIELD		|poc_2_name	|t_varchar(128)	|''	|NOT NULL	|ZBX_PROXY,ZBX_NODATA
FIELD		|poc_2_email	|t_varchar(128)	|''	|NOT NULL	|ZBX_PROXY,ZBX_NODATA
FIELD		|poc_2_phone_a	|t_varchar(64)	|''	|NOT NULL	|ZBX_PROXY,ZBX_NODATA
FIELD		|poc_2_phone_b	|t_varchar(64)	|''	|NOT NULL	|ZBX_PROXY,ZBX_NODATA
FIELD		|poc_2_cell	|t_varchar(64)	|''	|NOT NULL	|ZBX_PROXY,ZBX_NODATA
FIELD		|poc_2_screen	|t_varchar(64)	|''	|NOT NULL	|ZBX_PROXY,ZBX_NODATA
FIELD		|poc_2_notes	|t_shorttext	|''	|NOT NULL	|ZBX_PROXY,ZBX_NODATA

TABLE|housekeeper|housekeeperid|0
FIELD		|housekeeperid	|t_id		|	|NOT NULL	|0
FIELD		|tablename	|t_varchar(64)	|''	|NOT NULL	|0
FIELD		|field		|t_varchar(64)	|''	|NOT NULL	|0
FIELD		|value		|t_id		|	|NOT NULL	|0			|-|items

TABLE|images|imageid|0
FIELD		|imageid	|t_id		|	|NOT NULL	|0
FIELD		|imagetype	|t_integer	|'0'	|NOT NULL	|0
FIELD		|name		|t_varchar(64)	|'0'	|NOT NULL	|0
FIELD		|image		|t_image	|''	|NOT NULL	|0
UNIQUE		|1		|name

TABLE|item_discovery|itemdiscoveryid|ZBX_TEMPLATE
FIELD		|itemdiscoveryid|t_id		|	|NOT NULL	|0
FIELD		|itemid		|t_id		|	|NOT NULL	|0			|1|items
FIELD		|parent_itemid	|t_id		|	|NOT NULL	|0			|2|items	|itemid
FIELD		|key_		|t_varchar(2048)|''	|NOT NULL	|ZBX_NODATA
FIELD		|lastcheck	|t_integer	|'0'	|NOT NULL	|ZBX_NODATA
FIELD		|ts_delete	|t_time		|'0'	|NOT NULL	|ZBX_NODATA
UNIQUE		|1		|itemid,parent_itemid
INDEX		|2		|parent_itemid

TABLE|host_discovery|hostid|ZBX_TEMPLATE
FIELD		|hostid		|t_id		|	|NOT NULL	|0			|1|hosts
FIELD		|parent_hostid	|t_id		|	|NULL		|0			|2|hosts	|hostid		|RESTRICT
FIELD		|parent_itemid	|t_id		|	|NULL		|0			|3|items	|itemid		|RESTRICT
FIELD		|host		|t_varchar(128)	|''	|NOT NULL	|ZBX_NODATA
FIELD		|lastcheck	|t_integer	|'0'	|NOT NULL	|ZBX_NODATA
FIELD		|ts_delete	|t_time		|'0'	|NOT NULL	|ZBX_NODATA

TABLE|interface_discovery|interfaceid|0
FIELD		|interfaceid	|t_id		|	|NOT NULL	|0			|1|interface
FIELD		|parent_interfaceid|t_id	|	|NOT NULL	|0			|2|interface	|interfaceid

TABLE|profiles|profileid|0
FIELD		|profileid	|t_id		|	|NOT NULL	|0
FIELD		|userid		|t_id		|	|NOT NULL	|0			|1|users
FIELD		|idx		|t_varchar(96)	|''	|NOT NULL	|0
FIELD		|idx2		|t_id		|'0'	|NOT NULL	|0
FIELD		|value_id	|t_id		|'0'	|NOT NULL	|0
FIELD		|value_int	|t_integer	|'0'	|NOT NULL	|0
FIELD		|value_str	|t_text		|''	|NOT NULL	|0
FIELD		|source		|t_varchar(96)	|''	|NOT NULL	|0
FIELD		|type		|t_integer	|'0'	|NOT NULL	|0
INDEX		|1		|userid,idx,idx2
INDEX		|2		|userid,profileid

TABLE|sessions|sessionid|0
FIELD		|sessionid	|t_varchar(32)	|''	|NOT NULL	|0
FIELD		|userid		|t_id		|	|NOT NULL	|0			|1|users
FIELD		|lastaccess	|t_integer	|'0'	|NOT NULL	|0
FIELD		|status		|t_integer	|'0'	|NOT NULL	|0
INDEX		|1		|userid,status,lastaccess

TABLE|trigger_discovery|triggerid|0
FIELD		|triggerid	|t_id		|	|NOT NULL	|0			|1|triggers
FIELD		|parent_triggerid|t_id		|	|NOT NULL	|0			|2|triggers	|triggerid	|RESTRICT
FIELD		|lastcheck	|t_integer	|'0'	|NOT NULL	|ZBX_NODATA
FIELD		|ts_delete	|t_time		|'0'	|NOT NULL	|ZBX_NODATA
INDEX		|1		|parent_triggerid

TABLE|item_condition|item_conditionid|ZBX_TEMPLATE
FIELD		|item_conditionid|t_id		|	|NOT NULL	|0
FIELD		|itemid		|t_id		|	|NOT NULL	|0			|1|items
FIELD		|operator	|t_integer	|'8'	|NOT NULL	|0
FIELD		|macro		|t_varchar(64)	|''	|NOT NULL	|0
FIELD		|value		|t_varchar(255)	|''	|NOT NULL	|0
INDEX		|1		|itemid

TABLE|item_rtdata|itemid|ZBX_TEMPLATE
FIELD		|itemid		|t_id		|	|NOT NULL	|0			|1|items
FIELD		|lastlogsize	|t_bigint	|'0'	|NOT NULL	|ZBX_PROXY,ZBX_NODATA
FIELD		|state		|t_integer	|'0'	|NOT NULL	|ZBX_NODATA
FIELD		|mtime		|t_integer	|'0'	|NOT NULL	|ZBX_PROXY,ZBX_NODATA
FIELD		|error		|t_varchar(2048)|''	|NOT NULL	|ZBX_NODATA

TABLE|opinventory|operationid|ZBX_DATA
FIELD		|operationid	|t_id		|	|NOT NULL	|0			|1|operations
FIELD		|inventory_mode	|t_integer	|'0'	|NOT NULL	|0

TABLE|trigger_tag|triggertagid|ZBX_TEMPLATE
FIELD		|triggertagid	|t_id		|	|NOT NULL	|0
FIELD		|triggerid	|t_id		|	|NOT NULL	|0			|1|triggers	|		|RESTRICT
FIELD		|tag		|t_varchar(255)	|''	|NOT NULL	|0
FIELD		|value		|t_varchar(255)	|''	|NOT NULL	|0
INDEX		|1		|triggerid
CHANGELOG	|6

TABLE|event_tag|eventtagid|0
FIELD		|eventtagid	|t_id		|	|NOT NULL	|0
FIELD		|eventid	|t_id		|	|NOT NULL	|0			|1|events
FIELD		|tag		|t_varchar(255)	|''	|NOT NULL	|0
FIELD		|value		|t_varchar(255)	|''	|NOT NULL	|0
INDEX		|1		|eventid

TABLE|problem|eventid|0
FIELD		|eventid	|t_id		|	|NOT NULL	|0			|1|events
FIELD		|source		|t_integer	|'0'	|NOT NULL	|0
FIELD		|object		|t_integer	|'0'	|NOT NULL	|0
FIELD		|objectid	|t_id		|'0'	|NOT NULL	|0
FIELD		|clock		|t_time		|'0'	|NOT NULL	|0
FIELD		|ns		|t_nanosec	|'0'	|NOT NULL	|0
FIELD		|r_eventid	|t_id		|	|NULL		|0			|2|events	|eventid
FIELD		|r_clock	|t_time		|'0'	|NOT NULL	|0
FIELD		|r_ns		|t_nanosec	|'0'	|NOT NULL	|0
FIELD		|correlationid	|t_id		|	|NULL		|0			|-|correlation
FIELD		|userid		|t_id		|	|NULL		|0			|-|users
FIELD		|name		|t_varchar(2048)|''	|NOT NULL	|0
FIELD		|acknowledged	|t_integer	|'0'	|NOT NULL	|0
FIELD		|severity	|t_integer	|'0'	|NOT NULL	|0
FIELD		|cause_eventid	|t_id		|	|NULL		|0			|3|events	|eventid	|RESTRICT
INDEX		|1		|source,object,objectid
INDEX		|2		|r_clock
INDEX		|3		|r_eventid

TABLE|problem_tag|problemtagid|0
FIELD		|problemtagid	|t_id		|	|NOT NULL	|0
FIELD		|eventid	|t_id		|	|NOT NULL	|0			|1|problem
FIELD		|tag		|t_varchar(255)	|''	|NOT NULL	|0
FIELD		|value		|t_varchar(255)	|''	|NOT NULL	|0
INDEX		|1		|eventid,tag,value

TABLE|tag_filter|tag_filterid|0
FIELD		|tag_filterid	|t_id		|	|NOT NULL	|0
FIELD		|usrgrpid	|t_id		|	|NOT NULL	|0 			|1|usrgrp	|usrgrpid
FIELD		|groupid	|t_id		|	|NOT NULL	|0			|2|hstgrp	|groupid
FIELD		|tag	|t_varchar(255)	|'' |NOT NULL	|0
FIELD		|value	|t_varchar(255)	|'' |NOT NULL	|0

TABLE|event_recovery|eventid|0
FIELD		|eventid	|t_id		|	|NOT NULL	|0			|1|events
FIELD		|r_eventid	|t_id		|	|NOT NULL	|0			|2|events	|eventid
FIELD		|c_eventid	|t_id		|	|NULL		|0			|3|events	|eventid
FIELD		|correlationid	|t_id		|	|NULL		|0			|-|correlation
FIELD		|userid		|t_id		|	|NULL		|0			|-|users
INDEX		|1		|r_eventid
INDEX		|2		|c_eventid

TABLE|correlation|correlationid|ZBX_DATA
FIELD		|correlationid	|t_id		|	|NOT NULL	|0
FIELD		|name		|t_varchar(255)	|''	|NOT NULL	|0
FIELD		|description	|t_shorttext	|''	|NOT NULL	|0
FIELD		|evaltype	|t_integer	|'0'	|NOT NULL	|0
FIELD		|status		|t_integer	|'0'	|NOT NULL	|0
FIELD		|formula	|t_varchar(255)	|''	|NOT NULL	|0
INDEX		|1		|status
UNIQUE		|2		|name

TABLE|corr_condition|corr_conditionid|ZBX_DATA
FIELD		|corr_conditionid|t_id		|	|NOT NULL	|0
FIELD		|correlationid	|t_id		|	|NOT NULL	|0			|1|correlation
FIELD		|type		|t_integer	|'0'	|NOT NULL	|0
INDEX		|1		|correlationid

TABLE|corr_condition_tag|corr_conditionid|ZBX_DATA
FIELD		|corr_conditionid|t_id		|	|NOT NULL	|0			|1|corr_condition
FIELD		|tag		|t_varchar(255)	|''	|NOT NULL	|0

TABLE|corr_condition_group|corr_conditionid|ZBX_DATA
FIELD		|corr_conditionid|t_id		|	|NOT NULL	|0			|1|corr_condition
FIELD		|operator	|t_integer	|'0'	|NOT NULL	|0
FIELD		|groupid	|t_id		|	|NOT NULL	|0			|2|hstgrp	|	|RESTRICT
INDEX		|1		|groupid

TABLE|corr_condition_tagpair|corr_conditionid|ZBX_DATA
FIELD		|corr_conditionid|t_id		|	|NOT NULL	|0			|1|corr_condition
FIELD		|oldtag		|t_varchar(255)	|''	|NOT NULL	|0
FIELD		|newtag		|t_varchar(255)	|''	|NOT NULL	|0

TABLE|corr_condition_tagvalue|corr_conditionid|ZBX_DATA
FIELD		|corr_conditionid|t_id		|	|NOT NULL	|0			|1|corr_condition
FIELD		|tag		|t_varchar(255)	|''	|NOT NULL	|0
FIELD		|operator	|t_integer	|'0'	|NOT NULL	|0
FIELD		|value		|t_varchar(255)	|''	|NOT NULL	|0

TABLE|corr_operation|corr_operationid|ZBX_DATA
FIELD		|corr_operationid|t_id		|	|NOT NULL	|0
FIELD		|correlationid	|t_id		|	|NOT NULL	|0			|1|correlation
FIELD		|type		|t_integer	|'0'	|NOT NULL	|0
INDEX		|1		|correlationid

TABLE|task|taskid|0
FIELD		|taskid		|t_id		|	|NOT NULL	|0
FIELD		|type		|t_integer	|	|NOT NULL	|0
FIELD		|status		|t_integer	|'0'	|NOT NULL	|0
FIELD		|clock		|t_integer	|'0'	|NOT NULL	|0
FIELD		|ttl		|t_integer	|'0'	|NOT NULL	|0
FIELD		|proxy_hostid	|t_id		|	|NULL		|0			|1|hosts	|hostid
INDEX		|1		|status,proxy_hostid

TABLE|task_close_problem|taskid|0
FIELD		|taskid		|t_id		|	|NOT NULL	|0			|1|task
FIELD		|acknowledgeid	|t_id		|	|NOT NULL	|0			|-|acknowledges

TABLE|item_preproc|item_preprocid|ZBX_TEMPLATE
FIELD		|item_preprocid	|t_id		|	|NOT NULL	|0
FIELD		|itemid		|t_id		|	|NOT NULL	|ZBX_PROXY			|1|items	|		|RESTRICT
FIELD		|step		|t_integer	|'0'	|NOT NULL	|ZBX_PROXY
FIELD		|type		|t_integer	|'0'	|NOT NULL	|ZBX_PROXY
FIELD		|params		|t_text		|''	|NOT NULL	|ZBX_PROXY
FIELD		|error_handler	|t_integer	|'0'	|NOT NULL	|ZBX_PROXY
FIELD		|error_handler_params|t_varchar(255)|''	|NOT NULL	|ZBX_PROXY
INDEX		|1		|itemid,step
CHANGELOG	|8

TABLE|task_remote_command|taskid|0
FIELD		|taskid		|t_id		|	|NOT NULL	|0			|1|task
FIELD		|command_type	|t_integer	|'0'	|NOT NULL	|0
FIELD		|execute_on	|t_integer	|'0'	|NOT NULL	|0
FIELD		|port		|t_integer	|'0'	|NOT NULL	|0
FIELD		|authtype	|t_integer	|'0'	|NOT NULL	|0
FIELD		|username	|t_varchar(64)	|''	|NOT NULL	|0
FIELD		|password	|t_varchar(64)	|''	|NOT NULL	|0
FIELD		|publickey	|t_varchar(64)	|''	|NOT NULL	|0
FIELD		|privatekey	|t_varchar(64)	|''	|NOT NULL	|0
FIELD		|command	|t_text		|''	|NOT NULL	|0
FIELD		|alertid	|t_id		|	|NULL		|0			|-|alerts
FIELD		|parent_taskid	|t_id		|	|NOT NULL	|0			|-|task		|taskid
FIELD		|hostid		|t_id		|	|NOT NULL	|0			|-|hosts

TABLE|task_remote_command_result|taskid|0
FIELD		|taskid		|t_id		|	|NOT NULL	|0			|1|task
FIELD		|status		|t_integer	|'0'	|NOT NULL	|0
FIELD		|parent_taskid	|t_id		|	|NOT NULL	|0			|-|task		|taskid
FIELD		|info		|t_shorttext	|''	|NOT NULL	|0

TABLE|task_data|taskid|0
FIELD		|taskid		|t_id		|	|NOT NULL	|0			|1|task
FIELD		|type		|t_integer	|'0'	|NOT NULL	|0
FIELD		|data		|t_text		|''	|NOT NULL	|0
FIELD		|parent_taskid	|t_id		|	|NULL		|0			|-|task		|taskid

TABLE|task_result|taskid|0
FIELD		|taskid		|t_id		|	|NOT NULL	|0			|1|task
FIELD		|status		|t_integer	|'0'	|NOT NULL	|0
FIELD		|parent_taskid	|t_id		|	|NOT NULL	|0			|-|task		|taskid
FIELD		|info		|t_longtext	|''	|NOT NULL	|0
INDEX		|1		|parent_taskid

TABLE|task_acknowledge|taskid|0
FIELD		|taskid		|t_id		|	|NOT NULL	|0			|1|task
FIELD		|acknowledgeid	|t_id		|	|NOT NULL	|0			|-|acknowledges

TABLE|sysmap_shape|sysmap_shapeid|ZBX_TEMPLATE
FIELD		|sysmap_shapeid	|t_id		|	|NOT NULL	|0
FIELD		|sysmapid	|t_id		|	|NOT NULL	|0			|1|sysmaps
FIELD		|type		|t_integer	|'0'	|NOT NULL	|0
FIELD		|x		|t_integer	|'0'	|NOT NULL	|0
FIELD		|y		|t_integer	|'0'	|NOT NULL	|0
FIELD		|width		|t_integer	|'200'	|NOT NULL	|0
FIELD		|height		|t_integer	|'200'	|NOT NULL	|0
FIELD		|text		|t_shorttext	|''	|NOT NULL	|0
FIELD		|font		|t_integer	|'9'	|NOT NULL	|0
FIELD		|font_size	|t_integer	|'11'	|NOT NULL	|0
FIELD		|font_color	|t_varchar(6)	|'000000'|NOT NULL	|0
FIELD		|text_halign	|t_integer	|'0'	|NOT NULL	|0
FIELD		|text_valign	|t_integer	|'0'	|NOT NULL	|0
FIELD		|border_type	|t_integer	|'0'	|NOT NULL	|0
FIELD		|border_width	|t_integer	|'1'	|NOT NULL	|0
FIELD		|border_color	|t_varchar(6)	|'000000'|NOT NULL	|0
FIELD		|background_color|t_varchar(6)	|''	|NOT NULL	|0
FIELD		|zindex		|t_integer	|'0'	|NOT NULL	|0
INDEX		|1		|sysmapid

TABLE|sysmap_element_trigger|selement_triggerid|ZBX_TEMPLATE
FIELD		|selement_triggerid	|t_id	|	|NOT NULL	|0
FIELD		|selementid		|t_id	|	|NOT NULL	|0			|1|sysmaps_elements
FIELD		|triggerid		|t_id	|	|NOT NULL	|0			|2|triggers
UNIQUE		|1			|selementid,triggerid

TABLE|httptest_field|httptest_fieldid|ZBX_TEMPLATE
FIELD		|httptest_fieldid	|t_id		|	|NOT NULL	|0
FIELD		|httptestid		|t_id		|	|NOT NULL	|ZBX_PROXY	|1|httptest	|		|RESTRICT
FIELD		|type			|t_integer	|'0'	|NOT NULL	|ZBX_PROXY
FIELD		|name			|t_varchar(255)	|''	|NOT NULL	|ZBX_PROXY
FIELD		|value			|t_shorttext	|''	|NOT NULL	|ZBX_PROXY
INDEX		|1			|httptestid
CHANGELOG	|12

TABLE|httpstep_field|httpstep_fieldid|ZBX_TEMPLATE
FIELD		|httpstep_fieldid	|t_id		|	|NOT NULL	|0
FIELD		|httpstepid		|t_id		|	|NOT NULL	|ZBX_PROXY	|1|httpstep	|		|RESTRICT
FIELD		|type			|t_integer	|'0'	|NOT NULL	|ZBX_PROXY
FIELD		|name			|t_varchar(255)	|''	|NOT NULL	|ZBX_PROXY
FIELD		|value			|t_shorttext	|''	|NOT NULL	|ZBX_PROXY
INDEX		|1			|httpstepid
CHANGELOG	|15

TABLE|dashboard|dashboardid|ZBX_DASHBOARD
FIELD		|dashboardid	|t_id		|	|NOT NULL	|0
FIELD		|name		|t_varchar(255)	|	|NOT NULL	|0
FIELD		|userid		|t_id		|	|NULL		|0			|1|users	|	|RESTRICT
FIELD		|private	|t_integer	|'1'	|NOT NULL	|0
FIELD		|templateid	|t_id		|	|NULL		|0			|2|hosts	|hostid
FIELD		|display_period	|t_integer	|'30'	|NOT NULL	|0
FIELD		|auto_start	|t_integer	|'1'	|NOT NULL	|0
FIELD		|uuid		|t_varchar(32)	|''	|NOT NULL	|0
INDEX		|1		|userid
INDEX		|2		|templateid

TABLE|dashboard_user|dashboard_userid|ZBX_DASHBOARD
FIELD		|dashboard_userid|t_id		|	|NOT NULL	|0
FIELD		|dashboardid	|t_id		|	|NOT NULL	|0			|1|dashboard
FIELD		|userid		|t_id		|	|NOT NULL	|0			|2|users
FIELD		|permission	|t_integer	|'2'	|NOT NULL	|0
UNIQUE		|1		|dashboardid,userid

TABLE|dashboard_usrgrp|dashboard_usrgrpid|ZBX_DASHBOARD
FIELD		|dashboard_usrgrpid|t_id	|	|NOT NULL	|0
FIELD		|dashboardid	|t_id		|	|NOT NULL	|0			|1|dashboard
FIELD		|usrgrpid	|t_id		|	|NOT NULL	|0			|2|usrgrp
FIELD		|permission	|t_integer	|'2'	|NOT NULL	|0
UNIQUE		|1		|dashboardid,usrgrpid

TABLE|dashboard_page|dashboard_pageid|ZBX_DASHBOARD
FIELD		|dashboard_pageid|t_id		|	|NOT NULL	|0
FIELD		|dashboardid	|t_id		|	|NOT NULL	|0		|1|dashboard
FIELD		|name		|t_varchar(255)	|''	|NOT NULL	|0
FIELD		|display_period	|t_integer	|'0'	|NOT NULL	|0
FIELD		|sortorder	|t_integer	|'0'	|NOT NULL	|0
INDEX		|1		|dashboardid

TABLE|widget|widgetid|ZBX_DASHBOARD
FIELD		|widgetid	|t_id		|	|NOT NULL	|0
FIELD		|type		|t_varchar(255)	|''	|NOT NULL	|0
FIELD		|name		|t_varchar(255)	|''	|NOT NULL	|0
FIELD		|x		|t_integer	|'0'	|NOT NULL	|0
FIELD		|y		|t_integer	|'0'	|NOT NULL	|0
FIELD		|width		|t_integer	|'1'	|NOT NULL	|0
FIELD		|height		|t_integer	|'2'	|NOT NULL	|0
FIELD		|view_mode	|t_integer	|'0'	|NOT NULL	|0
FIELD		|dashboard_pageid|t_id		|	|NOT NULL	|0		|1|dashboard_page
INDEX		|1		|dashboard_pageid

TABLE|widget_field|widget_fieldid|ZBX_DASHBOARD
FIELD		|widget_fieldid	|t_id		|	|NOT NULL	|0
FIELD		|widgetid	|t_id		|	|NOT NULL	|0			|1|widget
FIELD		|type		|t_integer	|'0'	|NOT NULL	|0
FIELD		|name		|t_varchar(255)	|''	|NOT NULL	|0
FIELD		|value_int	|t_integer	|'0'	|NOT NULL	|0
FIELD		|value_str	|t_varchar(255)	|''	|NOT NULL	|0
FIELD		|value_groupid	|t_id		|	|NULL		|0			|2|hstgrp	|groupid
FIELD		|value_hostid	|t_id		|	|NULL		|0			|3|hosts	|hostid
FIELD		|value_itemid	|t_id		|	|NULL		|0			|4|items	|itemid
FIELD		|value_graphid	|t_id		|	|NULL		|0			|5|graphs	|graphid
FIELD		|value_sysmapid	|t_id		|	|NULL		|0			|6|sysmaps	|sysmapid
FIELD		|value_serviceid|t_id		|	|NULL		|0			|7|services	|serviceid
FIELD		|value_slaid	|t_id		|	|NULL		|0			|8|sla		|slaid
FIELD		|value_userid	|t_id		|	|NULL		|0			|9|users	|userid
FIELD		|value_actionid	|t_id		|	|NULL		|0			|10|actions	|actionid
FIELD		|value_mediatypeid|t_id		|	|NULL		|0			|11|media_type	|mediatypeid
INDEX		|1		|widgetid
INDEX		|2		|value_groupid
INDEX		|3		|value_hostid
INDEX		|4		|value_itemid
INDEX		|5		|value_graphid
INDEX		|6		|value_sysmapid
INDEX		|7		|value_serviceid
INDEX		|8		|value_slaid
INDEX		|9		|value_userid
INDEX		|10		|value_actionid
INDEX		|11		|value_mediatypeid

TABLE|task_check_now|taskid|0
FIELD		|taskid		|t_id		|	|NOT NULL	|0			|1|task
FIELD		|itemid		|t_id		|	|NOT NULL	|0			|-|items

TABLE|event_suppress|event_suppressid|0
FIELD		|event_suppressid|t_id		|	|NOT NULL	|0
FIELD		|eventid	|t_id		|	|NOT NULL	|0			|1|events
FIELD		|maintenanceid	|t_id		|	|NULL		|0			|2|maintenances
FIELD		|suppress_until	|t_time		|'0'	|NOT NULL	|0
FIELD		|userid		|t_id		|	|NULL		|0			|3|users
UNIQUE		|1		|eventid,maintenanceid
INDEX		|2		|suppress_until
INDEX		|3		|maintenanceid

TABLE|maintenance_tag|maintenancetagid|ZBX_DATA
FIELD		|maintenancetagid|t_id		|	|NOT NULL	|0
FIELD		|maintenanceid	|t_id		|	|NOT NULL	|0			|1|maintenances
FIELD		|tag		|t_varchar(255)	|''	|NOT NULL	|0
FIELD		|operator	|t_integer	|'2'	|NOT NULL	|0
FIELD		|value		|t_varchar(255)	|''	|NOT NULL	|0
INDEX		|1		|maintenanceid

TABLE|lld_macro_path|lld_macro_pathid|ZBX_TEMPLATE
FIELD		|lld_macro_pathid|t_id		|	|NOT NULL	|0
FIELD		|itemid		|t_id		|	|NOT NULL	|0			|1|items
FIELD		|lld_macro	|t_varchar(255)	|''	|NOT NULL	|0
FIELD		|path		|t_varchar(255)	|''	|NOT NULL	|0
UNIQUE		|1		|itemid,lld_macro

TABLE|host_tag|hosttagid|ZBX_TEMPLATE
FIELD		|hosttagid	|t_id		|	|NOT NULL	|0
FIELD		|hostid		|t_id		|	|NOT NULL	|0			|1|hosts	|		|RESTRICT
FIELD		|tag		|t_varchar(255)	|''	|NOT NULL	|0
FIELD		|value		|t_varchar(255)	|''	|NOT NULL	|0
FIELD		|automatic	|t_integer	|'0'	|NOT NULL	|0
INDEX		|1		|hostid
CHANGELOG	|2

TABLE|config_autoreg_tls|autoreg_tlsid|ZBX_DATA
FIELD		|autoreg_tlsid	|t_id		|	|NOT NULL	|0
FIELD		|tls_psk_identity|t_varchar(128)|''	|NOT NULL	|ZBX_PROXY
FIELD		|tls_psk	|t_varchar(512)	|''	|NOT NULL	|ZBX_PROXY
UNIQUE		|1		|tls_psk_identity

TABLE|module|moduleid|ZBX_DATA
FIELD		|moduleid	|t_id		|	|NOT NULL	|0
FIELD		|id		|t_varchar(255)	|''	|NOT NULL	|0
FIELD		|relative_path	|t_varchar(255)	|''	|NOT NULL	|0
FIELD		|status		|t_integer	|'0'	|NOT NULL	|0
FIELD		|config		|t_shorttext	|''	|NOT NULL	|0

TABLE|interface_snmp|interfaceid|ZBX_TEMPLATE
FIELD		|interfaceid	|t_id		|	|NOT NULL	|0			|1|interface
FIELD		|version	|t_integer	|'2'	|NOT NULL	|ZBX_PROXY
FIELD		|bulk		|t_integer	|'1'	|NOT NULL	|ZBX_PROXY
FIELD		|community	|t_varchar(64)	|''	|NOT NULL	|ZBX_PROXY
FIELD		|securityname	|t_varchar(64)	|''	|NOT NULL	|ZBX_PROXY
FIELD		|securitylevel	|t_integer	|'0'	|NOT NULL	|ZBX_PROXY
FIELD		|authpassphrase	|t_varchar(64)	|''	|NOT NULL	|ZBX_PROXY
FIELD		|privpassphrase	|t_varchar(64)	|''	|NOT NULL	|ZBX_PROXY
FIELD		|authprotocol	|t_integer	|'0'	|NOT NULL	|ZBX_PROXY
FIELD		|privprotocol	|t_integer	|'0'	|NOT NULL	|ZBX_PROXY
FIELD		|contextname	|t_varchar(255)	|''	|NOT NULL	|ZBX_PROXY
FIELD		|max_repetitions|t_integer	|'10'	|NOT NULL	|ZBX_PROXY

TABLE|lld_override|lld_overrideid|ZBX_TEMPLATE
FIELD		|lld_overrideid	|t_id		|	|NOT NULL	|0
FIELD		|itemid		|t_id		|	|NOT NULL	|0	|1|items
FIELD		|name		|t_varchar(255)	|''	|NOT NULL	|0
FIELD		|step		|t_integer	|'0'	|NOT NULL	|0
FIELD		|evaltype	|t_integer	|'0'	|NOT NULL	|0
FIELD		|formula	|t_varchar(255)	|''	|NOT NULL	|0
FIELD		|stop		|t_integer	|'0'	|NOT NULL	|0
UNIQUE		|1		|itemid,name

TABLE|lld_override_condition|lld_override_conditionid|ZBX_TEMPLATE
FIELD	|lld_override_conditionid	|t_id		|	|NOT NULL	|0
FIELD	|lld_overrideid			|t_id		|	|NOT NULL	|0	|1|lld_override
FIELD	|operator			|t_integer	|'8'	|NOT NULL	|0
FIELD	|macro				|t_varchar(64)	|''	|NOT NULL	|0
FIELD	|value				|t_varchar(255)	|''	|NOT NULL	|0
INDEX	|1				|lld_overrideid

TABLE|lld_override_operation|lld_override_operationid|ZBX_TEMPLATE
FIELD	|lld_override_operationid	|t_id		|	|NOT NULL	|0
FIELD	|lld_overrideid			|t_id		|	|NOT NULL	|0	|1|lld_override
FIELD	|operationobject		|t_integer	|'0'	|NOT NULL	|0
FIELD	|operator			|t_integer	|'0'	|NOT NULL	|0
FIELD	|value				|t_varchar(255)	|''	|NOT NULL	|0
INDEX	|1				|lld_overrideid

TABLE|lld_override_opstatus|lld_override_operationid|ZBX_TEMPLATE
FIELD	|lld_override_operationid	|t_id		|	|NOT NULL	|0	|1|lld_override_operation
FIELD	|status				|t_integer	|'0'	|NOT NULL	|0

TABLE|lld_override_opdiscover|lld_override_operationid|ZBX_TEMPLATE
FIELD	|lld_override_operationid	|t_id		|	|NOT NULL	|0	|1|lld_override_operation
FIELD	|discover			|t_integer	|'0'	|NOT NULL	|0

TABLE|lld_override_opperiod|lld_override_operationid|ZBX_TEMPLATE
FIELD	|lld_override_operationid	|t_id		|	|NOT NULL	|0	|1|lld_override_operation
FIELD	|delay				|t_varchar(1024)|'0'	|NOT NULL	|0

TABLE|lld_override_ophistory|lld_override_operationid|ZBX_TEMPLATE
FIELD	|lld_override_operationid	|t_id		|	|NOT NULL	|0	|1|lld_override_operation
FIELD	|history			|t_varchar(255)	|'90d'	|NOT NULL	|0

TABLE|lld_override_optrends|lld_override_operationid|ZBX_TEMPLATE
FIELD	|lld_override_operationid	|t_id		|	|NOT NULL	|0	|1|lld_override_operation
FIELD	|trends				|t_varchar(255)	|'365d'	|NOT NULL	|0

TABLE|lld_override_opseverity|lld_override_operationid|ZBX_TEMPLATE
FIELD	|lld_override_operationid	|t_id		|	|NOT NULL	|0	|1|lld_override_operation
FIELD	|severity			|t_integer	|'0'	|NOT NULL	|0

TABLE|lld_override_optag|lld_override_optagid|ZBX_TEMPLATE
FIELD	|lld_override_optagid		|t_id		|	|NOT NULL	|0
FIELD	|lld_override_operationid	|t_id		|	|NOT NULL	|0	|1|lld_override_operation
FIELD	|tag				|t_varchar(255)	|''	|NOT NULL	|0
FIELD	|value				|t_varchar(255)	|''	|NOT NULL	|0
INDEX	|1				|lld_override_operationid

TABLE|lld_override_optemplate|lld_override_optemplateid|ZBX_TEMPLATE
FIELD	|lld_override_optemplateid	|t_id		|	|NOT NULL	|0
FIELD	|lld_override_operationid	|t_id		|	|NOT NULL	|0	|1|lld_override_operation
FIELD	|templateid			|t_id		|	|NOT NULL	|0	|2|hosts	|hostid	|RESTRICT
UNIQUE	|1				|lld_override_operationid,templateid
INDEX	|2				|templateid

TABLE|lld_override_opinventory|lld_override_operationid|ZBX_TEMPLATE
FIELD	|lld_override_operationid	|t_id		|	|NOT NULL	|0	|1|lld_override_operation
FIELD	|inventory_mode			|t_integer	|'0'	|NOT NULL	|0

TABLE|trigger_queue|trigger_queueid|0
FIELD		|trigger_queueid|t_id		|	|NOT NULL	|0
FIELD		|objectid	|t_id		|	|NOT NULL	|0
FIELD		|type		|t_integer	|'0'	|NOT NULL	|0
FIELD		|clock		|t_time		|'0'	|NOT NULL	|0
FIELD		|ns		|t_nanosec	|'0'	|NOT NULL	|0

TABLE|item_parameter|item_parameterid|ZBX_TEMPLATE
FIELD		|item_parameterid|t_id		|	|NOT NULL	|0
FIELD		|itemid		|t_id		|	|NOT NULL	|ZBX_PROXY		|1|items
FIELD		|name		|t_varchar(255)	|''	|NOT NULL	|ZBX_PROXY
FIELD		|value		|t_varchar(2048)|''	|NOT NULL	|ZBX_PROXY
INDEX		|1		|itemid

TABLE|role_rule|role_ruleid|ZBX_DATA
FIELD		|role_ruleid	|t_id		|	|NOT NULL	|0
FIELD		|roleid		|t_id		|	|NOT NULL	|0			|1|role
FIELD		|type		|t_integer	|'0'	|NOT NULL	|0
FIELD		|name		|t_varchar(255)	|''	|NOT NULL	|0
FIELD		|value_int	|t_integer	|'0'	|NOT NULL	|0
FIELD		|value_str	|t_varchar(255)	|''	|NOT NULL	|0
FIELD		|value_moduleid	|t_id		|	|NULL		|0			|2|module	|moduleid
FIELD		|value_serviceid|t_id		|	|NULL	|0			|3|services	|serviceid
INDEX		|1		|roleid
INDEX		|2		|value_moduleid
INDEX		|3		|value_serviceid

TABLE|token|tokenid|ZBX_DATA
FIELD	|tokenid	|t_id		|	|NOT NULL	|0
FIELD	|name		|t_varchar(64)	|''	|NOT NULL	|0
FIELD	|description	|t_shorttext	|''	|NOT NULL	|0
FIELD	|userid		|t_id		|	|NOT NULL	|0	|1	|users
FIELD	|token		|t_varchar(128)	|	|NULL		|0
FIELD	|lastaccess	|t_integer	|'0'	|NOT NULL	|0
FIELD	|status		|t_integer	|'0'	|NOT NULL	|0
FIELD	|expires_at	|t_time		|'0'	|NOT NULL	|0
FIELD	|created_at	|t_time		|'0'	|NOT NULL	|0
FIELD	|creator_userid	|t_id		|	|NULL		|0	|2	|users	|userid	|RESTRICT
INDEX	|1		|name
UNIQUE	|2		|userid,name
UNIQUE	|3		|token
INDEX	|4		|creator_userid

TABLE|item_tag|itemtagid|ZBX_TEMPLATE
FIELD		|itemtagid	|t_id		|	|NOT NULL	|0
FIELD		|itemid		|t_id		|	|NOT NULL	|0			|1|items	|		|RESTRICT
FIELD		|tag		|t_varchar(255)	|''	|NOT NULL	|0
FIELD		|value		|t_varchar(255)	|''	|NOT NULL	|0
INDEX		|1		|itemid
CHANGELOG	|4

TABLE|httptest_tag|httptesttagid|ZBX_TEMPLATE
FIELD		|httptesttagid	|t_id		|	|NOT NULL	|0
FIELD		|httptestid	|t_id			|	|NOT NULL	|0		|1|httptest
FIELD		|tag		|t_varchar(255)	|''	|NOT NULL	|0
FIELD		|value		|t_varchar(255)	|''	|NOT NULL	|0
INDEX		|1		|httptestid

TABLE|sysmaps_element_tag|selementtagid|ZBX_TEMPLATE
FIELD		|selementtagid	|t_id		|	|NOT NULL	|0
FIELD		|selementid	|t_id			|	|NOT NULL	|0		|1|sysmaps_elements
FIELD		|tag		|t_varchar(255)	|''	|NOT NULL	|0
FIELD		|value		|t_varchar(255)	|''	|NOT NULL	|0
FIELD		|operator	|t_integer		|'0'|NOT NULL	|0
INDEX		|1		|selementid

TABLE|report|reportid|ZBX_DATA
FIELD		|reportid	|t_id		|	|NOT NULL	|0
FIELD		|userid		|t_id		|	|NOT NULL	|0		|1|users|userid
FIELD		|name		|t_varchar(255)	|''	|NOT NULL	|0
FIELD		|description	|t_varchar(2048)|''	|NOT NULL	|0
FIELD		|status		|t_integer	|'0'	|NOT NULL	|0
FIELD		|dashboardid	|t_id		|	|NOT NULL	|0		|2|dashboard|dashboardid
FIELD		|period		|t_integer	|'0'	|NOT NULL	|0
FIELD		|cycle		|t_integer	|'0'	|NOT NULL	|0
FIELD		|weekdays	|t_integer	|'0'	|NOT NULL	|0
FIELD		|start_time	|t_integer	|'0'	|NOT NULL	|0
FIELD		|active_since	|t_integer	|'0'	|NOT NULL	|0
FIELD		|active_till	|t_integer	|'0'	|NOT NULL	|0
FIELD		|state		|t_integer	|'0'	|NOT NULL	|ZBX_NODATA
FIELD		|lastsent	|t_time	|'0'		|NOT NULL	|ZBX_NODATA
FIELD		|info		|t_varchar(2048)|''	|NOT NULL	|ZBX_NODATA
UNIQUE		|1		|name

TABLE|report_param|reportparamid|ZBX_DATA
FIELD		|reportparamid	|t_id		|	|NOT NULL	|0
FIELD		|reportid	|t_id		|	|NOT NULL	|0		|1|report|reportid
FIELD		|name		|t_varchar(255)	|''	|NOT NULL	|0
FIELD		|value		|t_shorttext	|''	|NOT NULL	|0
INDEX		|1		|reportid

TABLE|report_user|reportuserid|ZBX_DATA
FIELD		|reportuserid	|t_id		|	|NOT NULL	|0
FIELD		|reportid	|t_id		|	|NOT NULL	|0		|1|report|reportid
FIELD		|userid		|t_id		|	|NOT NULL	|0		|2|users|userid
FIELD		|exclude	|t_integer	|'0'	|NOT NULL	|0
FIELD		|access_userid	|t_id		|	|NULL		|0		|3|users|userid		|RESTRICT
INDEX		|1		|reportid

TABLE|report_usrgrp|reportusrgrpid|ZBX_DATA
FIELD		|reportusrgrpid|t_id		|	|NOT NULL	|0
FIELD		|reportid	|t_id		|	|NOT NULL	|0		|1|report|reportid
FIELD		|usrgrpid	|t_id		|	|NOT NULL	|0		|2|usrgrp|usrgrpid
FIELD		|access_userid	|t_id		|	|NULL		|0		|3|users|userid		|RESTRICT
INDEX		|1		|reportid

TABLE|service_problem_tag|service_problem_tagid|ZBX_DATA
FIELD		|service_problem_tagid	|t_id		|	|NOT NULL	|0
FIELD		|serviceid		|t_id		|	|NOT NULL	|0	|1|services|serviceid
FIELD		|tag			|t_varchar(255)	|''	|NOT NULL	|0
FIELD		|operator		|t_integer	|'0'	|NOT NULL	|0
FIELD		|value			|t_varchar(255)	|''	|NOT NULL	|0
INDEX		|1			|serviceid

TABLE|service_problem|service_problemid|ZBX_DATA
FIELD		|service_problemid	|t_id		|	|NOT NULL	|0
FIELD		|eventid		|t_id		|	|NOT NULL	|0	|1|problem|eventid
FIELD		|serviceid		|t_id		|	|NOT NULL	|0	|2|services|serviceid
FIELD		|severity		|t_integer	|'0'	|NOT NULL	|0
INDEX		|1			|eventid
INDEX		|2			|serviceid

TABLE|service_tag|servicetagid|0
FIELD		|servicetagid	|t_id		|	|NOT NULL	|0
FIELD		|serviceid	|t_id		|	|NOT NULL	|0		|1|services|serviceid
FIELD		|tag		|t_varchar(255)	|''	|NOT NULL	|0
FIELD		|value		|t_varchar(255)	|''	|NOT NULL	|0
INDEX		|1		|serviceid

TABLE|service_status_rule|service_status_ruleid|ZBX_DATA
FIELD		|service_status_ruleid|t_id	|	|NOT NULL	|0
FIELD		|serviceid	|t_id		|	|NOT NULL	|0		|1|services|serviceid
FIELD		|type		|t_integer	|'0'	|NOT NULL	|0
FIELD		|limit_value	|t_integer	|'0'	|NOT NULL	|0
FIELD		|limit_status	|t_integer	|'0'	|NOT NULL	|0
FIELD		|new_status	|t_integer	|'0'	|NOT NULL	|0
INDEX		|1		|serviceid

TABLE|ha_node|ha_nodeid|ZBX_DATA
FIELD		|ha_nodeid	|t_cuid		|	|NOT NULL	|0
FIELD		|name		|t_varchar(255)	|''	|NOT NULL	|0
FIELD		|address	|t_varchar(255)	|''	|NOT NULL	|0
FIELD		|port		|t_integer	|'10051'|NOT NULL	|0
FIELD		|lastaccess	|t_integer	|'0'	|NOT NULL	|0
FIELD		|status		|t_integer	|'0'	|NOT NULL	|0
FIELD		|ha_sessionid	|t_cuid		|''	|NOT NULL	|0
UNIQUE		|1		|name
INDEX		|2		|status,lastaccess

TABLE|sla|slaid|ZBX_DATA
FIELD		|slaid		|t_id		|	|NOT NULL	|0
FIELD		|name		|t_varchar(255)	|''	|NOT NULL	|0
FIELD		|period		|t_integer	|'0'	|NOT NULL	|0
FIELD		|slo		|t_double	|'99.9'	|NOT NULL	|0
FIELD		|effective_date	|t_integer	|'0'	|NOT NULL	|0
FIELD		|timezone	|t_varchar(50)	|'UTC'	|NOT NULL	|ZBX_NODATA
FIELD		|status		|t_integer	|'1'	|NOT NULL	|0
FIELD		|description	|t_shorttext	|''	|NOT NULL	|0
UNIQUE		|1		|name

TABLE|sla_schedule|sla_scheduleid|ZBX_DATA
FIELD		|sla_scheduleid	|t_id		|	|NOT NULL	|0
FIELD		|slaid		|t_id		|	|NOT NULL	|0		|1|sla|slaid
FIELD		|period_from	|t_integer	|'0'	|NOT NULL	|0
FIELD		|period_to	|t_integer	|'0'	|NOT NULL	|0
INDEX		|1		|slaid

TABLE|sla_excluded_downtime|sla_excluded_downtimeid|ZBX_DATA
FIELD		|sla_excluded_downtimeid|t_id		|	|NOT NULL	|0
FIELD		|slaid			|t_id		|	|NOT NULL	|0	|1|sla|slaid
FIELD		|name			|t_varchar(255)	|''	|NOT NULL	|0
FIELD		|period_from		|t_integer	|'0'	|NOT NULL	|0
FIELD		|period_to		|t_integer	|'0'	|NOT NULL	|0
INDEX		|1			|slaid

TABLE|sla_service_tag|sla_service_tagid|0
FIELD		|sla_service_tagid	|t_id		|	|NOT NULL	|0
FIELD		|slaid			|t_id		|	|NOT NULL	|0	|1|sla|slaid
FIELD		|tag			|t_varchar(255)	|''	|NOT NULL	|0
FIELD		|operator		|t_integer	|'0'	|NOT NULL	|0
FIELD		|value			|t_varchar(255)	|''	|NOT NULL	|0
INDEX		|1			|slaid

TABLE|host_rtdata|hostid|ZBX_TEMPLATE
FIELD		|hostid			|t_id		|	|NOT NULL	|0	|1|hosts|hostid
FIELD		|active_available	|t_integer	|'0'	|NOT NULL	|0
FIELD		|lastaccess		|t_integer	|'0'	|NOT NULL	|ZBX_NODATA
FIELD		|version		|t_integer	|'0'	|NOT NULL	|ZBX_NODATA
FIELD		|compatibility		|t_integer	|'0'	|NOT NULL	|ZBX_NODATA

TABLE|userdirectory|userdirectoryid|0
FIELD		|userdirectoryid	|t_id			|		|NOT NULL	|0
FIELD		|name				|t_varchar(128)	|''		|NOT NULL	|0
FIELD		|description		|t_shorttext	|''		|NOT NULL	|0
FIELD		|idp_type			|t_integer		|'1'	|NOT NULL	|0
FIELD		|provision_status	|t_integer		|'0'	|NOT NULL	|0
INDEX		|1			|idp_type

TABLE|userdirectory_ldap|userdirectoryid|0
FIELD		|userdirectoryid		|t_id			|		|NOT NULL	|0	|1|userdirectory
FIELD		|host					|t_varchar(255)	|''		|NOT NULL	|0
FIELD		|port					|t_integer		|'389'	|NOT NULL	|0
FIELD		|base_dn				|t_varchar(255)	|''		|NOT NULL	|0
FIELD		|search_attribute		|t_varchar(128)	|''		|NOT NULL	|0
FIELD		|bind_dn				|t_varchar(255)	|''		|NOT NULL	|0
FIELD		|bind_password			|t_varchar(128)	|''		|NOT NULL	|0
FIELD		|start_tls				|t_integer		|'0'	|NOT NULL	|0
FIELD		|search_filter			|t_varchar(255)	|''		|NOT NULL	|0
FIELD		|group_basedn			|t_varchar(255)	|''		|NOT NULL	|0
FIELD		|group_name				|t_varchar(255)	|''		|NOT NULL	|0
FIELD		|group_member			|t_varchar(255)	|''		|NOT NULL	|0
FIELD		|user_ref_attr			|t_varchar(255)	|''		|NOT NULL	|0
FIELD		|group_filter			|t_varchar(255)	|''		|NOT NULL	|0
FIELD		|group_membership		|t_varchar(255)	|''		|NOT NULL	|0
FIELD		|user_username			|t_varchar(255)	|''		|NOT NULL	|0
FIELD		|user_lastname			|t_varchar(255)	|''		|NOT NULL	|0

TABLE|userdirectory_saml|userdirectoryid|0
FIELD		|userdirectoryid		|t_id			|		|NOT NULL	|0	|1|userdirectory
FIELD		|idp_entityid			|t_varchar(1024)|''		|NOT NULL	|0
FIELD		|sso_url				|t_varchar(2048)|''		|NOT NULL	|0
FIELD		|slo_url				|t_varchar(2048)|''		|NOT NULL	|0
FIELD		|username_attribute		|t_varchar(128)	|''		|NOT NULL	|0
FIELD		|sp_entityid			|t_varchar(1024)|''		|NOT NULL	|0
FIELD		|nameid_format			|t_varchar(2048)|''		|NOT NULL	|0
FIELD		|sign_messages			|t_integer		|'0'	|NOT NULL	|0
FIELD		|sign_assertions		|t_integer		|'0'	|NOT NULL	|0
FIELD		|sign_authn_requests	|t_integer		|'0'	|NOT NULL	|0
FIELD		|sign_logout_requests	|t_integer		|'0'	|NOT NULL	|0
FIELD		|sign_logout_responses	|t_integer		|'0'	|NOT NULL	|0
FIELD		|encrypt_nameid			|t_integer		|'0'	|NOT NULL	|0
FIELD		|encrypt_assertions		|t_integer		|'0'	|NOT NULL	|0
FIELD		|group_name				|t_varchar(255)	|''		|NOT NULL	|0
FIELD		|user_username			|t_varchar(255)	|''		|NOT NULL	|0
FIELD		|user_lastname			|t_varchar(255)	|''		|NOT NULL	|0
FIELD		|scim_status			|t_integer		|'0'	|NOT NULL	|0

TABLE|userdirectory_media|userdirectory_mediaid|0
FIELD		|userdirectory_mediaid	|t_id			|	|NOT NULL	|0
FIELD		|userdirectoryid	|t_id			|	|NOT NULL	|0	|1	|userdirectory
FIELD		|mediatypeid		|t_id			|	|NOT NULL	|0	|2	|media_type
FIELD		|name				|t_varchar(64)	|''	|NOT NULL	|0
FIELD		|attribute			|t_varchar(255)	|''	|NOT NULL	|0
INDEX		|1	|userdirectoryid
INDEX		|2	|mediatypeid

TABLE|userdirectory_usrgrp|userdirectory_usrgrpid|0
FIELD		|userdirectory_usrgrpid		|t_id		|	|NOT NULL	|0
FIELD		|userdirectory_idpgroupid	|t_id		|	|NOT NULL	|0	|1	|userdirectory_idpgroup
FIELD		|usrgrpid					|t_id		|	|NOT NULL	|0	|2	|usrgrp
UNIQUE		|1	|userdirectory_idpgroupid,usrgrpid
INDEX		|2	|usrgrpid
INDEX		|3	|userdirectory_idpgroupid

TABLE|userdirectory_idpgroup|userdirectory_idpgroupid|0
FIELD		|userdirectory_idpgroupid	|t_id			|	|NOT NULL	|0
FIELD		|userdirectoryid		|t_id			|	|NOT NULL	|0	|1	|userdirectory
FIELD		|roleid					|t_id			|	|NOT NULL	|0	|2	|role
FIELD		|name					|t_varchar(255)	|''	|NOT NULL	|0
INDEX		|1	|userdirectoryid
INDEX		|2	|roleid

TABLE|changelog|changelogid|0
FIELD		|changelogid	|t_serial	|	|NOT NULL	|0
FIELD		|object		|t_integer	|'0'	|NOT NULL	|0
FIELD		|objectid	|t_id		|	|NOT NULL	|0
FIELD		|operation	|t_integer	|'0'	|NOT NULL	|0
FIELD		|clock		|t_integer	|'0'	|NOT NULL	|0
INDEX		|1		|clock

TABLE|scim_group|scim_groupid|0
FIELD		|scim_groupid	|t_id			|	|NOT NULL	|0
FIELD		|name			|t_varchar(64)	|''	|NOT NULL	|0
UNIQUE		|1		|name

TABLE|user_scim_group|user_scim_groupid|0
FIELD		|user_scim_groupid	|t_id	|	|NOT NULL	|0
FIELD		|userid				|t_id	|	|NOT NULL	|0	|1|users
FIELD		|scim_groupid		|t_id	|	|NOT NULL	|0	|2|scim_group
INDEX		|1	|userid
INDEX		|2	|scim_groupid

TABLE|dbversion|dbversionid|
FIELD		|dbversionid	|t_id		|	|NOT NULL	|0
FIELD		|mandatory	|t_integer	|'0'	|NOT NULL	|
FIELD		|optional	|t_integer	|'0'	|NOT NULL	|
<<<<<<< HEAD
ROW		|1		|6030157	|6030157
=======
ROW		|1		|6030150	|6030150
>>>>>>> e1cee752
<|MERGE_RESOLUTION|>--- conflicted
+++ resolved
@@ -2073,8 +2073,5 @@
 FIELD		|dbversionid	|t_id		|	|NOT NULL	|0
 FIELD		|mandatory	|t_integer	|'0'	|NOT NULL	|
 FIELD		|optional	|t_integer	|'0'	|NOT NULL	|
-<<<<<<< HEAD
-ROW		|1		|6030157	|6030157
-=======
-ROW		|1		|6030150	|6030150
->>>>>>> e1cee752
+
+ROW		|1		|6030158	|6030158