@font-face {
  font-family: "zabbix-icons";
<<<<<<< HEAD
  src: url("zabbix-icons.woff2?t=1711124695762") format("woff2"),
  url("zabbix-icons.woff?t=1711124695762") format("woff"),
  url('zabbix-icons.ttf?t=1711124695762') format('truetype'),
  url('zabbix-icons.svg?t=1711124695762#zabbix-icons') format('svg');
=======
  src: url("zabbix-icons.woff2?t=1711122280977") format("woff2"),
  url("zabbix-icons.woff?t=1711122280977") format("woff"),
  url('zabbix-icons.ttf?t=1711122280977') format('truetype'),
  url('zabbix-icons.svg?t=1711122280977#zabbix-icons') format('svg');
>>>>>>> 878d14ce
}

[class^="zi-"]::before, [class*=" zi-"]::before {
  font-family: 'zabbix-icons' !important;
  font-size: 18px;
  font-style: normal;
  -webkit-font-smoothing: antialiased;
  -moz-osx-font-smoothing: grayscale;
}
.zi-administration:before { content: "\ea01"; }
.zi-alert-check:before { content: "\ea02"; }
.zi-alert-more:before { content: "\ea03"; }
.zi-alert-x:before { content: "\ea04"; }
.zi-alert:before { content: "\ea05"; }
.zi-alerts:before { content: "\ea06"; }
.zi-arrow-back:before { content: "\ea07"; }
.zi-arrow-down:before { content: "\ea08"; }
.zi-arrow-forward:before { content: "\ea09"; }
.zi-arrow-left:before { content: "\ea0a"; }
.zi-arrow-right-top:before { content: "\ea0b"; }
.zi-arrow-right:before { content: "\ea0c"; }
.zi-arrow-top-right:before { content: "\ea0d"; }
.zi-arrow-up:before { content: "\ea0e"; }
.zi-arrows-left-right:before { content: "\ea0f"; }
.zi-arrows-top-bottom:before { content: "\ea10"; }
.zi-bell-off:before { content: "\ea11"; }
.zi-bell:before { content: "\ea12"; }
.zi-bullet-alt-down:before { content: "\ea13"; }
.zi-bullet-alt-left:before { content: "\ea14"; }
.zi-bullet-alt-right:before { content: "\ea15"; }
.zi-bullet-alt-up:before { content: "\ea16"; }
.zi-bullet-down:before { content: "\ea17"; }
.zi-bullet-left:before { content: "\ea18"; }
.zi-bullet-right:before { content: "\ea19"; }
.zi-bullet-up:before { content: "\ea1a"; }
.zi-calendar-check:before { content: "\ea1b"; }
.zi-calendar-warning:before { content: "\ea1c"; }
.zi-calendar:before { content: "\ea1d"; }
.zi-check:before { content: "\ea1e"; }
.zi-checkbox:before { content: "\ea1f"; }
.zi-chevron-double-down:before { content: "\ea20"; }
.zi-chevron-double-left:before { content: "\ea21"; }
.zi-chevron-double-right:before { content: "\ea22"; }
.zi-chevron-double-up:before { content: "\ea23"; }
<<<<<<< HEAD
.zi-chevron-down:before { content: "\ea24"; }
.zi-chevron-left:before { content: "\ea25"; }
.zi-chevron-right:before { content: "\ea26"; }
.zi-chevron-up:before { content: "\ea27"; }
.zi-circle-check-filled:before { content: "\ea28"; }
.zi-circle-check:before { content: "\ea29"; }
.zi-circle-info-filled:before { content: "\ea2a"; }
.zi-circle-info:before { content: "\ea2b"; }
.zi-circle-question-filled:before { content: "\ea2c"; }
.zi-circle-question:before { content: "\ea2d"; }
.zi-circle-warning-filled:before { content: "\ea2e"; }
.zi-circle-warning:before { content: "\ea2f"; }
.zi-clock:before { content: "\ea30"; }
.zi-cog-filled:before { content: "\ea31"; }
.zi-collapse:before { content: "\ea32"; }
.zi-command:before { content: "\ea33"; }
.zi-copy:before { content: "\ea34"; }
.zi-dashboards:before { content: "\ea35"; }
.zi-data-collection:before { content: "\ea36"; }
.zi-drag-handle:before { content: "\ea37"; }
.zi-envelope-filled:before { content: "\ea38"; }
.zi-expand:before { content: "\ea39"; }
.zi-eye-alt-off:before { content: "\ea3a"; }
.zi-eye-off:before { content: "\ea3b"; }
.zi-eye:before { content: "\ea3c"; }
.zi-filter-small:before { content: "\ea3d"; }
.zi-filter:before { content: "\ea3e"; }
.zi-fullscreen:before { content: "\ea3f"; }
.zi-help-circled:before { content: "\ea40"; }
.zi-help:before { content: "\ea41"; }
.zi-home:before { content: "\ea42"; }
.zi-i:before { content: "\ea43"; }
.zi-integrations:before { content: "\ea44"; }
.zi-inventory:before { content: "\ea45"; }
.zi-lock:before { content: "\ea46"; }
.zi-maximize:before { content: "\ea47"; }
.zi-menu:before { content: "\ea48"; }
.zi-minimize:before { content: "\ea49"; }
.zi-monitoring:before { content: "\ea4a"; }
.zi-more:before { content: "\ea4b"; }
.zi-pause:before { content: "\ea4c"; }
.zi-pencil:before { content: "\ea4d"; }
.zi-picture:before { content: "\ea4e"; }
.zi-play:before { content: "\ea4f"; }
.zi-plus:before { content: "\ea50"; }
.zi-reference:before { content: "\ea51"; }
.zi-reload:before { content: "\ea52"; }
.zi-remove:before { content: "\ea53"; }
.zi-reports:before { content: "\ea54"; }
.zi-search-small:before { content: "\ea55"; }
=======
.zi-chevron-down-thin:before { content: "\ea24"; }
.zi-chevron-down:before { content: "\ea25"; }
.zi-chevron-left:before { content: "\ea26"; }
.zi-chevron-right:before { content: "\ea27"; }
.zi-chevron-up:before { content: "\ea28"; }
.zi-circle-check-filled:before { content: "\ea29"; }
.zi-circle-check:before { content: "\ea2a"; }
.zi-circle-info-filled:before { content: "\ea2b"; }
.zi-circle-info:before { content: "\ea2c"; }
.zi-circle-question-filled:before { content: "\ea2d"; }
.zi-circle-question:before { content: "\ea2e"; }
.zi-circle-warning-filled:before { content: "\ea2f"; }
.zi-circle-warning:before { content: "\ea30"; }
.zi-clock:before { content: "\ea31"; }
.zi-cog-filled:before { content: "\ea32"; }
.zi-collapse:before { content: "\ea33"; }
.zi-command:before { content: "\ea34"; }
.zi-copy:before { content: "\ea35"; }
.zi-dashboards:before { content: "\ea36"; }
.zi-data-collection:before { content: "\ea37"; }
.zi-drag-handle:before { content: "\ea38"; }
.zi-envelope-filled:before { content: "\ea39"; }
.zi-expand:before { content: "\ea3a"; }
.zi-eye-alt-off:before { content: "\ea3b"; }
.zi-eye-off:before { content: "\ea3c"; }
.zi-eye:before { content: "\ea3d"; }
.zi-filter-filled:before { content: "\ea3e"; }
.zi-filter:before { content: "\ea3f"; }
.zi-fullscreen:before { content: "\ea40"; }
.zi-help-circled:before { content: "\ea41"; }
.zi-help:before { content: "\ea42"; }
.zi-home:before { content: "\ea43"; }
.zi-i:before { content: "\ea44"; }
.zi-integrations:before { content: "\ea45"; }
.zi-inventory:before { content: "\ea46"; }
.zi-lock:before { content: "\ea47"; }
.zi-maximize:before { content: "\ea48"; }
.zi-menu:before { content: "\ea49"; }
.zi-minimize:before { content: "\ea4a"; }
.zi-monitoring:before { content: "\ea4b"; }
.zi-more:before { content: "\ea4c"; }
.zi-pause:before { content: "\ea4d"; }
.zi-pencil:before { content: "\ea4e"; }
.zi-picture:before { content: "\ea4f"; }
.zi-play:before { content: "\ea50"; }
.zi-plus:before { content: "\ea51"; }
.zi-reference:before { content: "\ea52"; }
.zi-reload:before { content: "\ea53"; }
.zi-remove:before { content: "\ea54"; }
.zi-reports:before { content: "\ea55"; }
>>>>>>> 878d14ce
.zi-search:before { content: "\ea56"; }
.zi-services:before { content: "\ea57"; }
.zi-sign-out:before { content: "\ea58"; }
.zi-slash:before { content: "\ea59"; }
.zi-speaker-off:before { content: "\ea5a"; }
.zi-speaker:before { content: "\ea5b"; }
.zi-star-filled:before { content: "\ea5c"; }
.zi-star:before { content: "\ea5d"; }
.zi-stop-sign:before { content: "\ea5e"; }
.zi-support:before { content: "\ea5f"; }
.zi-text:before { content: "\ea60"; }
.zi-time-period:before { content: "\ea61"; }
.zi-trash:before { content: "\ea62"; }
.zi-tree-top-bottom:before { content: "\ea63"; }
.zi-tree-top-right-bottom:before { content: "\ea64"; }
.zi-tree-top-right:before { content: "\ea65"; }
.zi-triangle-flipped-warning:before { content: "\ea66"; }
.zi-triangle-warning:before { content: "\ea67"; }
.zi-uncheck:before { content: "\ea68"; }
.zi-user-filled:before { content: "\ea69"; }
.zi-user-settings:before { content: "\ea6a"; }
.zi-user:before { content: "\ea6b"; }
.zi-users-filled:before { content: "\ea6c"; }
.zi-users:before { content: "\ea6d"; }
.zi-widget-add:before { content: "\ea6e"; }
.zi-widget-resize:before { content: "\ea6f"; }
.zi-wrench-alt:before { content: "\ea70"; }
.zi-wrench:before { content: "\ea71"; }
<|MERGE_RESOLUTION|>--- conflicted
+++ resolved
@@ -1,16 +1,9 @@
 @font-face {
   font-family: "zabbix-icons";
-<<<<<<< HEAD
-  src: url("zabbix-icons.woff2?t=1711124695762") format("woff2"),
-  url("zabbix-icons.woff?t=1711124695762") format("woff"),
-  url('zabbix-icons.ttf?t=1711124695762') format('truetype'),
-  url('zabbix-icons.svg?t=1711124695762#zabbix-icons') format('svg');
-=======
-  src: url("zabbix-icons.woff2?t=1711122280977") format("woff2"),
-  url("zabbix-icons.woff?t=1711122280977") format("woff"),
-  url('zabbix-icons.ttf?t=1711122280977') format('truetype'),
-  url('zabbix-icons.svg?t=1711122280977#zabbix-icons') format('svg');
->>>>>>> 878d14ce
+  src: url("zabbix-icons.woff2?t=1711795965371") format("woff2"),
+  url("zabbix-icons.woff?t=1711795965371") format("woff"),
+  url('zabbix-icons.ttf?t=1711795965371') format('truetype'),
+  url('zabbix-icons.svg?t=1711795965371#zabbix-icons') format('svg');
 }
 
 [class^="zi-"]::before, [class*=" zi-"]::before {
@@ -55,58 +48,6 @@
 .zi-chevron-double-left:before { content: "\ea21"; }
 .zi-chevron-double-right:before { content: "\ea22"; }
 .zi-chevron-double-up:before { content: "\ea23"; }
-<<<<<<< HEAD
-.zi-chevron-down:before { content: "\ea24"; }
-.zi-chevron-left:before { content: "\ea25"; }
-.zi-chevron-right:before { content: "\ea26"; }
-.zi-chevron-up:before { content: "\ea27"; }
-.zi-circle-check-filled:before { content: "\ea28"; }
-.zi-circle-check:before { content: "\ea29"; }
-.zi-circle-info-filled:before { content: "\ea2a"; }
-.zi-circle-info:before { content: "\ea2b"; }
-.zi-circle-question-filled:before { content: "\ea2c"; }
-.zi-circle-question:before { content: "\ea2d"; }
-.zi-circle-warning-filled:before { content: "\ea2e"; }
-.zi-circle-warning:before { content: "\ea2f"; }
-.zi-clock:before { content: "\ea30"; }
-.zi-cog-filled:before { content: "\ea31"; }
-.zi-collapse:before { content: "\ea32"; }
-.zi-command:before { content: "\ea33"; }
-.zi-copy:before { content: "\ea34"; }
-.zi-dashboards:before { content: "\ea35"; }
-.zi-data-collection:before { content: "\ea36"; }
-.zi-drag-handle:before { content: "\ea37"; }
-.zi-envelope-filled:before { content: "\ea38"; }
-.zi-expand:before { content: "\ea39"; }
-.zi-eye-alt-off:before { content: "\ea3a"; }
-.zi-eye-off:before { content: "\ea3b"; }
-.zi-eye:before { content: "\ea3c"; }
-.zi-filter-small:before { content: "\ea3d"; }
-.zi-filter:before { content: "\ea3e"; }
-.zi-fullscreen:before { content: "\ea3f"; }
-.zi-help-circled:before { content: "\ea40"; }
-.zi-help:before { content: "\ea41"; }
-.zi-home:before { content: "\ea42"; }
-.zi-i:before { content: "\ea43"; }
-.zi-integrations:before { content: "\ea44"; }
-.zi-inventory:before { content: "\ea45"; }
-.zi-lock:before { content: "\ea46"; }
-.zi-maximize:before { content: "\ea47"; }
-.zi-menu:before { content: "\ea48"; }
-.zi-minimize:before { content: "\ea49"; }
-.zi-monitoring:before { content: "\ea4a"; }
-.zi-more:before { content: "\ea4b"; }
-.zi-pause:before { content: "\ea4c"; }
-.zi-pencil:before { content: "\ea4d"; }
-.zi-picture:before { content: "\ea4e"; }
-.zi-play:before { content: "\ea4f"; }
-.zi-plus:before { content: "\ea50"; }
-.zi-reference:before { content: "\ea51"; }
-.zi-reload:before { content: "\ea52"; }
-.zi-remove:before { content: "\ea53"; }
-.zi-reports:before { content: "\ea54"; }
-.zi-search-small:before { content: "\ea55"; }
-=======
 .zi-chevron-down-thin:before { content: "\ea24"; }
 .zi-chevron-down:before { content: "\ea25"; }
 .zi-chevron-left:before { content: "\ea26"; }
@@ -133,7 +74,7 @@
 .zi-eye-alt-off:before { content: "\ea3b"; }
 .zi-eye-off:before { content: "\ea3c"; }
 .zi-eye:before { content: "\ea3d"; }
-.zi-filter-filled:before { content: "\ea3e"; }
+.zi-filter-small:before { content: "\ea3e"; }
 .zi-filter:before { content: "\ea3f"; }
 .zi-fullscreen:before { content: "\ea40"; }
 .zi-help-circled:before { content: "\ea41"; }
@@ -157,32 +98,32 @@
 .zi-reload:before { content: "\ea53"; }
 .zi-remove:before { content: "\ea54"; }
 .zi-reports:before { content: "\ea55"; }
->>>>>>> 878d14ce
-.zi-search:before { content: "\ea56"; }
-.zi-services:before { content: "\ea57"; }
-.zi-sign-out:before { content: "\ea58"; }
-.zi-slash:before { content: "\ea59"; }
-.zi-speaker-off:before { content: "\ea5a"; }
-.zi-speaker:before { content: "\ea5b"; }
-.zi-star-filled:before { content: "\ea5c"; }
-.zi-star:before { content: "\ea5d"; }
-.zi-stop-sign:before { content: "\ea5e"; }
-.zi-support:before { content: "\ea5f"; }
-.zi-text:before { content: "\ea60"; }
-.zi-time-period:before { content: "\ea61"; }
-.zi-trash:before { content: "\ea62"; }
-.zi-tree-top-bottom:before { content: "\ea63"; }
-.zi-tree-top-right-bottom:before { content: "\ea64"; }
-.zi-tree-top-right:before { content: "\ea65"; }
-.zi-triangle-flipped-warning:before { content: "\ea66"; }
-.zi-triangle-warning:before { content: "\ea67"; }
-.zi-uncheck:before { content: "\ea68"; }
-.zi-user-filled:before { content: "\ea69"; }
-.zi-user-settings:before { content: "\ea6a"; }
-.zi-user:before { content: "\ea6b"; }
-.zi-users-filled:before { content: "\ea6c"; }
-.zi-users:before { content: "\ea6d"; }
-.zi-widget-add:before { content: "\ea6e"; }
-.zi-widget-resize:before { content: "\ea6f"; }
-.zi-wrench-alt:before { content: "\ea70"; }
-.zi-wrench:before { content: "\ea71"; }
+.zi-search-small:before { content: "\ea56"; }
+.zi-search:before { content: "\ea57"; }
+.zi-services:before { content: "\ea58"; }
+.zi-sign-out:before { content: "\ea59"; }
+.zi-slash:before { content: "\ea5a"; }
+.zi-speaker-off:before { content: "\ea5b"; }
+.zi-speaker:before { content: "\ea5c"; }
+.zi-star-filled:before { content: "\ea5d"; }
+.zi-star:before { content: "\ea5e"; }
+.zi-stop-sign:before { content: "\ea5f"; }
+.zi-support:before { content: "\ea60"; }
+.zi-text:before { content: "\ea61"; }
+.zi-time-period:before { content: "\ea62"; }
+.zi-trash:before { content: "\ea63"; }
+.zi-tree-top-bottom:before { content: "\ea64"; }
+.zi-tree-top-right-bottom:before { content: "\ea65"; }
+.zi-tree-top-right:before { content: "\ea66"; }
+.zi-triangle-flipped-warning:before { content: "\ea67"; }
+.zi-triangle-warning:before { content: "\ea68"; }
+.zi-uncheck:before { content: "\ea69"; }
+.zi-user-filled:before { content: "\ea6a"; }
+.zi-user-settings:before { content: "\ea6b"; }
+.zi-user:before { content: "\ea6c"; }
+.zi-users-filled:before { content: "\ea6d"; }
+.zi-users:before { content: "\ea6e"; }
+.zi-widget-add:before { content: "\ea6f"; }
+.zi-widget-resize:before { content: "\ea70"; }
+.zi-wrench-alt:before { content: "\ea71"; }
+.zi-wrench:before { content: "\ea72"; }
