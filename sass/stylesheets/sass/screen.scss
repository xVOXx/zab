--- conflicted
+++ resolved
@@ -4785,83 +4785,6 @@
 
 .visibility-hidden {
 	visibility: hidden;
-}
-
-<<<<<<< HEAD
-.columns-wrapper {
-	$column-count: (2, 3);
-	$column-size: (
-		5: 5%,
-		10: 10%,
-		15: 15%,
-		20: 20%,
-		33: 33.33333%,
-		35: 35%,
-		40: 40%,
-		50: 50%,
-		75: 75%,
-		90: 90%,
-		95: 95%
-	);
-
-	display: flex;
-	flex-wrap: wrap;
-	align-items: start;
-
-	&.columns-nowrap {
-		flex-wrap: nowrap;
-	}
-
-	// Dynamically generated classes for the columns count:
-	//  .columns-2
-	//  .columns-3
-	@each $count in $column-count {
-		&.columns-#{$count} > {
-			div,
-			li {
-				display: block;
-				flex: 0 0 (100% / $count);
-				max-width: (100% / $count);
-			}
-		}
-	}
-
-	// Dynamically generated classes for the column width:
-	//  .column-5
-	//  .column-10
-	//  .column-15
-	//  .column-20
-	//  .column-33
-	//  .column-35
-	//  .column-40
-	//  .column-50
-	//  .column-75
-	//  .column-90
-	//  .column-95
-	@each $class, $width in $column-size {
-		.column-#{$class} {
-			flex: 0 0 $width;
-			max-width: $width;
-		}
-	}
-
-	.column-center {
-		display: flex;
-		justify-content: center;
-		text-align: center;
-	}
-
-	.column-middle {
-		display: flex;
-		align-items: center;
-=======
-.checkbox-list {
-	li {
-		overflow: hidden;
-		text-overflow: ellipsis;
-		line-height: 24px;
->>>>>>> 689a5591
-	}
 }
 
 .preprocessing-list {
