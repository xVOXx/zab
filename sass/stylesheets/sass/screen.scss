$theme_name: 'blue' !default;

@import '_reset.scss';
@import '_colors.scss';
@import '_fonts.scss';
@import '_mixins.scss';

html {
	position: relative;
	min-height: 100%;
}

body {
	line-height: $body-line-height;
	color: $font-color;
	background-color: $body-bg-color;
	margin-bottom: 60px;
	min-width: 950px;

	font: {
		family: $font-stack;
		size: $font-body-size;
	}
}

a {

	&:link {
		color: $link-color;
		text-decoration: none;
		@include transition(color .2s ease-out);
	}

	&:visited {
		color: $link-visited-color;
		text-decoration: none;
	}

	&:hover {
		outline: 0;
		color: $link-hover-color;
		border-bottom: 1px solid rgba($link-hover-color, 0.5);
	}

	&:focus {
		color: $link-hover-color;
		outline: none;
		border-bottom: 2px solid rgba($link-hover-color, 0.5)
	}

	&:active {
		outline: 0;
		color: $link-active-color;
		border-bottom: 1px solid rgba($link-active-color, 0.5);
	}

	img {
		border: none;
		vertical-align: top;
	}
}

svg a {
	fill: $link-color;
	cursor: pointer;

	&:visited {
		fill: $link-visited-color;
	}

	&:hover, &:focus {
		fill: $link-hover-color;
		text-decoration: underline;
	}

	&:active {
		fill: $link-active-color;
		text-decoration: underline;
	}
}

.link-action {
	border-bottom: 1px dotted;
	cursor: pointer;
	color: $font-color;

	&:visited {
		@extend %link-action-style;
	}

	&:hover {
		@extend %link-action-style;
		color: $link-hover-color;
		border-bottom: 1px solid rgba($link-hover-color, 0.35);
	}

	&:active {
		@extend %link-action-style;
	}

	&:focus {
		outline: none;
		border-bottom: 2px solid rgba($link-hover-color, 0.35);

	}
}

%link-action-style {
	border-bottom: 1px dotted;
	text-decoration: none;
}

.link-alt {
	text-decoration: none;
	cursor: pointer;

	&:link {
		border-bottom: 1px solid rgba($link-alt-underline-color, 0.35);
	}

	&:visited {
		border-bottom: 1px solid rgba($link-alt-underline-color, 0.35);
	}

	&:hover {
		color: $link-hover-color;
		border-bottom: 1px solid rgba($link-hover-color, 0.5);
	}

	&:focus {
		color: $link-hover-color;
		outline: none;
		border-bottom: 2px solid rgba($link-hover-color, 0.35);
	}

	&:active {
		color: $link-active-color;
		border-bottom: 1px solid rgba($link-active-color, 0.5);
	}
}

h1 {
	font-size: $font-h1-size;
	line-height: $h1-line-height;
}

h2 {
	font-size: $font-h2-size;
	line-height: $h2-line-height;
}

h3 {
	font-size: $font-h3-size;
	text-transform: $font-transform;
	color: $font-alt-color;
	letter-spacing: 0.0688em;
	text-rendering: optimizeLegibility;
}

h4 {
	font-size: $font-h4-size;
	color: $font-color;
	line-height: $h4-line-height;
}

sup {
	font-size: $font-h3-size;
	color: $font-alt-color;
}

b {
	font-weight: bold;
}

strong {
	@extend b;
}

em {
	font-style: italic;
}

ol {
	list-style: decimal;
	list-style-position: inside;

	li {
		padding: 0 0 0.7em 0;
	}
}

p {
	margin: 0 0 0.7em 0;
}

pre {
	font: {
		family: $font-stack-mono;
		size: $font-mono-size;
	}
	@extend %space-pre-wrap;

	a {
		@extend %space-pre-wrap;
	}

	td {
		@extend %space-pre-wrap;
	}

	span {
		@extend %space-pre-wrap;
	}
}

.disabled {
	@include opacity(0.35);
	cursor: default !important;

	.disabled,
	[disabled] {
		opacity: 1 !important;
	}
}

%space-pre-wrap {
	white-space: pre-wrap;
	word-wrap: break-word;
}

.top-nav-container {
	background-color: $main-nav-bg-color;
	height: 45px;
	line-height: 45px;
	padding: 0 10px;
	position: relative;
}

.top-nav a,
.top-subnav a,
.header-logo {
	&:active,
	&:hover,
	&:link,
	&:visited {
		border: none;
	}
}

.top-nav {
	font-size: $font-top-nav-size;
	background-color: $main-nav-bg-color;
	display: inline-block;

	li {
		display: block;
		float: left;

		&.selected {
			position: relative;

			&::after{
				content:'';
				position: absolute;
				bottom: -1px;
				left: 0;
				right: 0;
				margin: 0 auto;
				width: 0;
				height: 0;
				font-size: 0;
				line-height: 0;
				border-left: 9px solid $transparent;
				border-right: 9px solid $transparent;
				border-bottom: 9px solid $main-subnav-bg-color;
			}

			a, a:hover {
				color: $link-main-nav-active-color;
			}
		}
	}

	a {
		padding: 15px 10px;
		color: $link-main-nav-color;
		text-decoration: none;
		cursor: pointer;
		outline: 0;

		&:link {
			color: $link-main-nav-color;
		}

		&:visited {
			color: $link-main-nav-visited-color;
		}

		&:hover {
			color: $link-main-nav-hover-color;
		}

		&:focus {
			color: $link-main-nav-active-color;
			background-color: $ui-hover-color !important;
		}

		&:active {
			color: $link-main-nav-active-color;
		}
	}
}

ul.top-nav-icons {
	position: absolute;
	top: 0;
	right: 10px;

	li {
		display: block;
		float: left;
		padding: 0 0 0 10px;

		.search-suggest {
			min-width: 186px;

			li {
				float: none;
				padding: 0.4em 5px;

				a {
					opacity: inherit;
					width: inherit;
				}
			}
		}
	}

	a {
		display: block;
		width: 24px;
		height: 45px;
		line-height: 45px;
		color: $link-main-nav-active-color;
		font-size: $font-h3-size;
		text-decoration: none;
		outline: 0;
		@include opacity(0.75);
		@include transition(opacity .2s ease-out);

		&:hover {
			@include opacity(1);
		}

		&:focus {
			background-color: $ui-hover-color !important;
			@include opacity(1);
		}
	}

	.top-nav-help {
		background: url(../img/icon-sprite.svg) no-repeat -6px -32px;
	}

	.top-nav-profile {
		background: url(../img/icon-sprite.svg) no-repeat -6px -104px;
	}

	.top-nav-signout {
		background: url(../img/icon-sprite.svg) no-repeat -6px -140px;
	}

	.top-nav-zbbshare {
		background: url(../img/icon-sprite.svg) no-repeat -9px -68px;
		width: auto;
		padding: 0 6px 0 17px;
		-webkit-transform-style: preserve-3d;
	}

	.top-nav-support {
		background: url(../img/icon-sprite.svg) no-repeat -245px 4px;
		width: auto;
		padding: 0 6px 0 17px;
	}

	form {
		position: relative;
	}

	input {
		background-color: darken($main-nav-bg-color, 7%);
		border: 1px solid darken($main-nav-bg-color, 10%);
		width: 198px;
		margin: 6px 3px 0 0;
		color: $font-color;
		padding: 4px 24px 4px 5px;
		@include opacity(1);

		@media (max-width: 1050px) {
			width: 130px;
		}

		transition: width 0.5s;
		-webkit-transition: width 0.5s;

		&:focus {
			background-color: $form-bg-color;
			border: 1px solid $form-border-color;
			@include opacity(1);
		}

		&:focus + .btn-search {
			@include opacity(1);
		}
	}
}

.top-subnav-container {
	background-color: $main-subnav-bg-color;
	height: 30px;
	line-height: 30px;
	padding: 0 10px;
	position: relative;
}

.top-subnav {
	background-color: $main-subnav-bg-color;
	position: absolute;
	left: 0;

	li {
		display: block;
		float: left;
		padding: 0 10px;

		&:last-child {
			@include box-shadow (25px 0 10px -10px rgba($main-subnav-bg-color, 1));
		}
	}
}

.top-subnav a {
	padding: 8px 0;

	&:link {
		color: $link-main-subnav-color;
	}

	&:visited {
		color: $link-main-subnav-visited-color;
	}

	&:hover {
		color: $link-main-subnav-hover-color;
	}

	&:active {
		color: $link-main-subnav-active-color;
	}

	&:focus {
		border-bottom: 4px solid rgba($ui-hover-color, .5) !important;
		color: $link-main-subnav-active-color;
		outline: none;
		padding-bottom: 4px;
	}

	&.selected {
		border-bottom: 4px solid lighten($main-subnav-bg-color, 50%);
		color: $link-main-subnav-active-color;
		padding-bottom: 4px;
	}
}

.arrow-up {
	@extend %arrow;
	border: none;
	border-left: 4px solid transparent;
	border-right: 4px solid transparent;
	border-bottom: 6px solid $font-color;
}

.arrow-down {
	@extend %arrow;
	border: none;
	border-left: 4px solid transparent;
	border-right: 4px solid transparent;
	border-top: 6px solid $font-color;
}

.arrow-left {
	@extend %arrow;
	border-bottom: 4px solid transparent;
	border-top: 4px solid transparent;
	border-right: 6px solid $font-color;
}

.arrow-right {
	@extend %arrow;
	border-bottom: 4px solid transparent;
	border-top: 4px solid transparent;
	border-left: 6px solid $font-color;
}

%arrow {
	width: 0;
	height: 0;
	font-size: 0;
	line-height: 0;
	display: inline-block;
	@include transform(scale(.9999));
}

.header-title,
.object-group {
	min-height: 24px;
	line-height: 24px;
	padding: 10px 0 6px;
	position: relative;
	vertical-align: top;
}

.header-title {
	border-bottom: 1px solid $ui-border-color;
	margin: -10px 0 10px;
	padding: 10px 0 6px;
	width: 100%;

	.cell {

		&:first-child {
			max-width: calc(100vw - 370px);
		}
	}

	h1 {
		line-height: 24px;
		overflow: hidden;
		padding-top: 1px;
		text-overflow: ellipsis;
		white-space: nowrap;
	}

	form {
		display: flex;
		justify-content: flex-end;
	}

	ul {
		text-align: right;

		li {
			display: inline-block;
			vertical-align: top;
			position: relative;
			padding: 0 0 0 10px;
		}

		ul li:first-child {
			padding-left: 0;
		}

		button {
			line-height: 22px;
		}
	}

	.dashbrd-edit {
		position: relative;
		display: inline-block;
		background-color: $ui-bg-color;
		margin-right: 5px;
		@include box-shadow(0 0 0 4px $ui-bg-color);

		&::after {
			content: "";
			position: absolute;
			min-height: 24px;
			z-index: -1;
			top: -5px;
			right: -5px;
			bottom: -5px;
			left: -5px;
			border: 1px solid $ui-border-color;
		}

		ul {
			li {
				vertical-align: middle;

				&:first-child {
					padding: 0;
				}

				.btn-dashbrd-conf {
					vertical-align: middle;
				}
			}
		}
	}
}

// Article
article {
	padding: 10px 10px 0 10px;
}

// Object Group Navigation
.object-group {
	margin-bottom: -1px;

	li {
		float: left;
		margin-right: 5px;

		span {
			display: inline-block;
			padding: 0 7px;
		}

		.status-container, .rel-container {
			margin: 0 5px 0 0;

			span {
				padding: 2px 3px 1px 3px;
			}
		}

		.rel-container {
			margin: 0;
		}
	}

	.selected {
		background-color: $ui-bg-color;
		@include box-shadow(inset 0 0 0 1px $ui-border-color);
		@include border-radius(2px);
	}

	.arrow-right {
		border-left-color: $font-color;
	}

	button {
		line-height: 22px;
	}

	.btn-link {
		line-height: 14px;
	}
}

.hor-list {

	li {
		display: inline-block;
		margin: 0 6px 0 0;

		&:last-child {
			margin: 0;
		}
	}

	.object-group {
		margin: 0;
	}
}

// Breadcrumbs inline with filter block
.filter-breadcrumb {
	display: inline-block;
	padding-top: 0;
	z-index: 3;
	max-width: calc(100vw - 200px);

	li {
		line-height: 14px;
		vertical-align: top;
		float: none;
		display: inline-block;

		.status-container {
			padding-top: 3px;
		}

		> span {
			display: inline-block;
			height: 18px;
			padding: 4px 7px 0;
			line-height: 14px;

			a {
				display: inline-block;
				max-width: 200px;
				overflow: hidden;
				text-overflow: ellipsis;
				vertical-align: top;
				margin-bottom: -1px;

				&:focus {
					margin-bottom: -2px;
				}
			}
		}
	}

	> li {
		padding: 1px 0;

		> span {

			a {
				margin-top: 1px;
				line-height: 13px;
			}
		}
	}

	> li {
		line-height: 22px;
		white-space: nowrap;

		.status-container {
			line-height: 14px;
		}
	}

	+ .filter-space {
		margin-top: -29px;
	}
}

// Footer
footer {
	position: absolute;
	bottom: 0;
	width: 100%;
	height: 30px;
	text-align: center;
	color: $font-alt-color;
}

main {
	@extend article;
}

output {
	display: block;
}

.logo {
	float: left;
	display: block;
	width: 95px;
	height: 25px;
	background: url(../img/icon-sprite.svg) no-repeat 0 -903px;
}

.header-logo {
	float: left;
	display: block;
	margin: 10px 10px 0 0;

	&:focus {
		@include box-shadow(0 0 0 2px rgba($blue, .35));
	}
}

// Tables
.list-table {
	width: 100%;
	background-color: $ui-bg-color;
	border-collapse: separate;
	border: 1px solid $ui-border-color;

	&.compact-view {
		tr {
			&[class*='flh-'] {

				@if $theme_name == 'blue' {

					&:not(.row-selected):not(:hover) {
						td {
							color: $font-color;

							sup, a, .problem-unack-fg, .problem-ack-fg, .ok-unack-fg, .ok-ack-fg {
								color: $font-color;
								border-bottom-color: rgba($font-color, 0.5);
							}

							.tag {
								background-color: rgba($font-color, 0.5);
							}

							.icon-wzrd-action {
								background-position: -165px -624px;
							}

							button:focus {
								box-shadow: 0 0 0 2px rgba($font-color, 0.5);
							}
						}
					}
				}

				@if $theme_name == 'dark' {

					&:not(.row-selected):not(:hover) {
						td {
							color: black;

							sup, a, .problem-unack-fg, .problem-ack-fg, .ok-unack-fg, .ok-ack-fg {
								color: black;
								border-bottom-color: rgba(black, 0.5);
							}

							.icon-wzrd-action {
								background-position: -165px -624px;
							}

							button:focus {
								box-shadow: 0 0 0 2px rgba(black, 0.5);
							}
						}
					}
				}

				@if $theme_name == 'blue' or $theme_name == 'dark' {

					&:not(.row-selected):not(:hover) {
						td {
							[class*='icon-'] {
								@include border-radius(2px);
								background-color: $ui-bg-color;
							}

							.icon-wzrd-action {
								background-color: transparent;
							}
						}
					}
				}
			}
		}

		.link-action {
			color: $font-color;

			&.red {
				color: $red;
			}

			&.orange {
				color: $orange;
			}

			&.yellow {
				color: $dark-yellow;
			}

			&.green {
				color: $green;
			}

			&:hover,
			&:focus {
				color: $link-hover-color;
			}
		}

		td {
			padding-top: 0px;
			padding-bottom: 0px;
			border-bottom: none;
			box-shadow: inset 0 -1px 0 0 rgba($font-color, 0.1);
			color: $font-color;
			height: 22px;
			line-height: 1;
			vertical-align: middle;
			white-space: nowrap;

			[class*='icon-'] {
				vertical-align: middle;

				&:after {
					margin: 0;
					line-height: 14px;
				}

				&:last-of-type {
					margin-right: 0;
				}
			}

			[class*='icon-depend-'] {
				&,
				&:last-of-type {
					margin-right: 12px;
				}
			}

			.rel-container {

				span {
					margin: 0;
				}
			}

			.tag {
				display: inline-block;
				line-height: 16px;
				margin-right: 3px;
				padding: 0 3px;
				max-width: 40px;

				@media screen and (min-width: 1200px) {
					max-width: 71px;
				}

				@media screen and (min-width: 1400px) {
					max-width: 102px;
				}

				@media screen and (min-width: 1600px) {
					max-width: 133px;
				}
			}

			.icon-maint {
				position: relative;
				display: inline-block;
				height: 12px;
				width: 12px;
				margin: 0 1px 0 2px !important;
				vertical-align: bottom;

				&::before {
					height: 12px;
					width: 12px;
					background-position: -48px -804px;
				}
			}

			.icon-wzrd-action {
				background: url(../img/icon-sprite.svg) no-repeat -6px -624px;
				height: 12px;
				min-height: 12px;
				margin: 0;
				position: relative;
			}
		}
	}

	thead th {
		color: $font-alt-color;
		height: 100%;
		overflow: hidden;
		white-space: nowrap;
		padding: 6px 5px;
		vertical-align: bottom;
		border-bottom: 2px solid darken($table-border-color, 5%);
		text-align: left;

		&.column-tags-1 {
			width: 75px;
		}

		&.column-tags-2 {
			width: 124px;
		}

		&.column-tags-3 {
			width: 173px;
		}

		@media screen and (min-width: 1200px) {
			&.column-tags-1 {
				width: 106px;
			}

			&.column-tags-2 {
				width: 186px;
			}

			&.column-tags-3 {
				width: 266px;
			}
		}

		@media screen and (min-width: 1400px) {
			&.column-tags-1 {
				width: 137px;
			}

			&.column-tags-2 {
				width: 248px;
			}

			&.column-tags-3 {
				width: 359px;
			}
		}

		@media screen and (min-width: 1600px) {
			&.column-tags-1 {
				width: 168px;
			}

			&.column-tags-2 {
				width: 310px;
			}

			&.column-tags-3 {
				width: 452px;
			}
		}

		.arrow-up {
			margin: 0 0 0 3px;
			border-bottom-color: $font-alt-color;
		}

		.arrow-right {
			margin: 0 0 0 3px;
			border-left-color: $font-alt-color;
		}

		.arrow-down {
			margin: 0 0 0 3px;
			border-top-color: $font-alt-color;
		}

		.treeview {

			span {
				margin: 0;
			}
		}

		a {
			display: block;
			position: relative;
			margin: -1em;
			padding: 1em;
			border: none;
			@include transition(background-color .2s ease-out);

			&:hover,
			&:focus,
			&:active {
				text-decoration: none;
				background-color: $ui-hover-color;
			}
		}
	}

	tbody tr {

		&:hover {
			background-color: $ui-hover-color;

			.timeline-axis {
				background-color: $ui-bg-color;
			}

			.timeline-date {
				background-color: $ui-bg-color;
			}

			.timeline-td {
				background-color: $ui-bg-color!important;
			}
		}

		&.row-selected {
			@extend %found-bg;

			.timeline-axis {
				background-color: $ui-bg-color;
			}

			.timeline-date {
				background-color: $ui-bg-color;
			}

			.timeline-td {
				background-color: $ui-bg-color;
			}
		}

		&.nothing-to-show {
			@extend %nothing-to-show;
		}

		&:last-child th, &:last-child td {
			border-bottom: none;
		}

		&.hover-nobg {
			background-color: $ui-bg-color;
		}
	}

	tbody th,
	td {
		padding: 6px 5px;
		position: relative;
		border-bottom: 1px solid $table-border-color;
		line-height: 18px;
		vertical-align: top;
		&.latest-value {
			max-width: 300px;
		}
	}

	tbody th {
		text-align: left;
	}

	.vertical_rotation_inner {
		white-space: nowrap;
		@include rotate(270);
	}

	.list-table-footer {
		border-bottom: none;
		color: $font-alt-color;
		text-align: right;
	}
}

.table-paging {
	text-align: center;
	background-color: $ui-bg-color;
	margin-top: -1px;
	padding: 4px 5px;
	overflow: hidden;
	position: relative;
	border: 1px solid $ui-border-color;
	border-top-color: $table-border-color;

	a {
		@extend %paging-btn;
		&:focus {
			.arrow-right {
				border-left-color: $font-selected-color;
			}
			.arrow-left {
				border-right-color: $font-selected-color;
			}
		}
	}
}

.paging-btn-container {
	min-height: 24px;
	position: relative;
}

.table-stats {
	color: $font-alt-color;
	display: inline-block;
	padding: 4px 0;
	position: absolute;
	right: 5px;
}

.radio-switch {
	cursor: default;
	background-color: $form-bg-color;
	@extend %paging-btn;
}

%paging-btn {
	display: inline-block;
	margin-left: -1px;
	padding: 3px 11px;
	background-color: $btn-form-bg-color;
	border: 1px solid $form-border-color !important;
	text-decoration: none;
	color: $font-color;
	outline: 0;
	@include transition(background-color .2s ease-out);

	&:hover {
		color: $font-color;
		background-color: $btn-form-hover-color;
	}

	&:focus {
		@include btn-hover-active($btn-font-color, $btn-bg-color);
		z-index: 10;
		position: relative;
	}

	&:active {
		color: $font-color;
		background-color: $btn-form-hover-color;
		z-index: 10;
		position: relative;
	}

	&:first-of-type {
		@include border-radius(2px 0 0 2px);
	}

	&:last-of-type {
		@include border-radius(0 2px 2px 0);
	}

	&.paging-selected {
		color: $font-selected-color;
		background-color: $ui-bg-selected-color;
		position: relative;
		z-index: 1;

		&:hover {
			background-color: darken($ui-bg-selected-color, 4%);
		}

		&:focus {
			@include btn-hover-active($btn-font-color, $btn-bg-color);
			position: relative;
		}

		&:active {
			background-color: darken($ui-bg-selected-color, 4%);
			position: relative;
		}
	}
}

.treeview-plus {
	font: {
		size: $font-top-nav-size;
		weight: bold;
	}
	display: inline-block;
	background-color: $ui-bg-color;
	border: 1px solid $form-border-color;
	cursor: pointer;
	width: 12px;
	height: 12px;
	line-height: 12px;
	text-align: center;
	@include border-radius(2px);

	&:link {
		color: $font-color;
	}

	&:visited {
		color: $font-color;
	}

	&:hover {
		color: $font-color;
		background-color: $ui-hover-color;
		border-bottom-color: $form-border-color;
	}

	&:focus {
		color: $font-color;
		background-color: $ui-hover-color;
		border-color: $form-border-focus-color;
	}

	&:active {
		color: $font-color;
		background-color: $ui-hover-color;
		border-color: $form-border-color;
	}
}

.treeview {
	display: inline-block;
	width: 14px;
	height: 16px;
	min-height: auto;
	line-height: 16px;
	padding: 0;
	margin: 0 2px 0 0;
	cursor: auto;
	text-align: center;
	border: none;
	background-color: $transparent;

	.arrow-right {
		border-left-color: $font-alt-color;
	}

	.arrow-down {
		margin: 0 0 2px 0;
		border-top-color: $font-alt-color;
	}

	&:hover, &:focus {
		background-color: $transparent;

		.arrow-right {
			border-left-color: $link-color;
		}

		.arrow-down {
			border-top-color: $link-color;
		}
	}
}

.table {
	display: table;
}

.row {
	display: table-row;
}

.cell {
	display: table-cell;
	vertical-align: top;

	&:last-child {

		.dashbrd-widget {
			margin: 0 0 10px 0;
		}
	}
}

.adm-img {
	width: 75%;
	text-align: center;
	margin: 0 auto;
	table-layout: fixed;

	.cell {
		vertical-align: bottom;
		padding: 20px 10px;
		width: 20%;
		text-align: center;

		img {
			max-width: 100%;
		}
	}
}

.cell-width {
	width: 8px;
}

.nowrap {
	white-space: nowrap;
}

.wordwrap {
	word-break: break-all;
}

.overflow-table {
	overflow-x: auto;
	position: relative;
	@extend %webkit-hor-scrollbar;
}

// Timeline in table view
.timeline-date {
	text-align: right;
	white-space: nowrap;
	border-bottom-color: $transparent !important;
}

.timeline-axis {
	@extend %timeline-td;
	padding: 6px .04em !important;
	border-right: 2px solid lighten(desaturate($btn-bg-color, 27%), 44%);

	&::before {
		content: '';
		position: absolute;
		bottom: -1px;
		right: -2px;
		height: 100%;
		width: 2px;
		background-color: lighten(desaturate($btn-bg-color, 27%), 44%);
	}
}

.timeline-dot {

	&::after {
		@extend %timeline-dot;
		top: 11px;
		border: 2px solid $ui-bg-color;
		background-color: $btn-bg-color;
		@include border-radius(100%);
	}
}

.timeline-dot-big {

	&::after {
		@extend %timeline-dot;
		top: 10px;
		border: 2px solid $btn-bg-color;
		background-color: $ui-bg-color;
		@include border-radius(100%);
	}
}

.timeline-td {
	@extend %timeline-td;
	padding: 6px .25em !important;
}

.timeline-th {
	padding: 6px .25em !important;
}

%timeline-dot {
	content: '';
	position: absolute;
	z-index: 100;
	display: block;
	width: 4px;
	height: 4px;
	right: -5px;
	@include border-radius(100%);
}

%timeline-td {
	position: relative;
	border-bottom-color: $ui-bg-color !important;
}

// Filters
.filter-btn-container {
	position: relative;
	text-align: right;
}

.filter-container {
	background-color: $ui-bg-color;
	border: 1px solid $ui-border-color;
	margin: 0 0 10px 0;
	padding: 10px 0;
	position: relative;

	.table {
		border-bottom: 1px solid $table-border-color;
	}

	.filter-forms {
		padding: 0 10px;

		.btn-grey {
			vertical-align: baseline;
		}
	}

	.list-table {
		margin-bottom: -10px;
		border: none;

		thead {

			th {
				color: initial;
				padding: 8px 5px 5px 5px;
				border-bottom-width: 1px;
			}
		}
	}
}

.subfilter,
.subfilter-enabled {
	display: inline-block;
	height: 18px;
	position: relative;
}

.subfilter {
	margin-right: 10px;
}

.subfilter-enabled {
	background-color: $ui-bg-selected-color;
	color: $font-selected-color;
	padding: 0 4px;
	@include border-radius(2px);

	.link-action {
		color: $font-selected-color;
		text-decoration: none;

		&:focus {
			color: $font-selected-color;
			border-bottom: 2px solid rgba($font-selected-color, 0.7);
		}

		&:hover {
			color: $font-selected-color;
			border-bottom: 1px solid rgba($font-selected-color, 0.7);
		}
	}

	sup {
		color: lighten($ui-bg-selected-color, 25%);
	}
}

.disabled {
	background-color: transparent;

	.subfilter-enabled {
		color: darken($ui-bg-selected-color, 35%);
	}

	.subfilter-disable-btn {
		cursor: default;
		color: darken($ui-bg-selected-color, 25%);
		background-color: $ui-bg-selected-color;

		&:hover,
		&:focus,
		&:active {
			color: darken($ui-bg-selected-color, 25%);
		}
	}
}

.filter-forms {
	margin: 0 auto;
	text-align: center;
	white-space: nowrap;
	background-color: $ui-bg-color;

	.cell {
		text-align: left;
		padding: 0 20px 5px 20px;

		&:first-child {
			padding-left: 0;
		}

		&:last-child {
			padding-right: 0;
			border-right: none;
		}

		button {
			margin: 0;
		}
	}

	button {
		margin: 10px 5px 0 5px;
	}

	select {
		vertical-align: top;
	}

	.table-forms .table-forms-td-right {

		td {
			padding: 0 5px 5px 0;
			vertical-align: middle;
		}
	}
}

.multiselect-control {
	position: relative;
	vertical-align: top;
	display: inline-block;
	white-space: nowrap;
}

.multiselect {
	@extend %form-input-style;
	@extend .multiselect-button;
	position: relative;
	margin-right: 3px;
	min-height: 24px;
	white-space: normal;

	&.active {
		border-color: $form-border-focus-color;
	}

	&[aria-disabled] {
		@extend %form-disabled;
	}

	input[type="text"] {
		border: none;
		background: none;
		box-sizing: border-box;
		width: 100%;
		padding-bottom: 2px;
		min-height: 20px;
	}

	&.search-disabled {
		input[type="text"] {
			position: absolute;
			top: 0;
			left: 0;
			width: 0;
			padding: 0;
			margin: 0;
		}
	}

	.multiselect-list {
		padding-left: 2px;
		padding-bottom: 2px;

		li {
			display: inline-block;
			margin: 2px 14px 0 0;
			white-space: nowrap;

			.subfilter-enabled {
				padding: 0 9px 0 4px;
				line-height: 18px;
			}
		}
	}

	.disabled {
		@include opacity(1);
		background-color: $multiselect-disabled-bg-color;

		.subfilter-enabled,
		.subfilter-disable-btn {
			background-color: $multiselect-item-disabled-bg-color;
			color: $multiselect-item-disabled-color;
		}
	}

	div[aria-live] {
		overflow: hidden;
		position: absolute;
		left: 0;
		right: 0;
		top: 0;
		bottom: 0;
		z-index: -1;
	}
}

.multiselect-button {
	display: inline-block;
	vertical-align: top;
}

.multiselect-suggest {
	padding: 0 5px;
	white-space: normal;
	color: $font-alt-color;
	background-color: $form-bg-color;

	li {
		display: block;
		height: inherit;
		line-height: normal;
		color: $font-color;
		padding: 0.4em 5px;
		margin: 0 -5px;
		cursor: pointer;
		overflow: hidden;
		text-overflow: ellipsis;
		@include transition(background-color .2s ease-out);

		&.suggest-hover {
			background-color: $action-hover-color;
		}
	}
}

.multiselect-matches {
	padding: 0.4em 5px;
	color: $font-color;
	font-weight: bold;
	@extend .multiselect-suggest;
}

.available {
	position: absolute;
	z-index: 1000;
	margin-top: 1px;
	border: 1px solid $action-border-color;
	border-top: none;
	max-height: 400px;
	overflow-y: auto;
	@extend %webkit-scrollbar;
	@include box-shadow(0 6px 10px 0 $action-shadow-color);
}

.suggest-found {
	font-weight: bold;
	color: $dark-yellow;
}

.suggest-new {
	border-top: 1px solid $form-border-color;

	span:first-child {
		font-weight: bold;
	}
}

// Forms
.table-forms-container {
	margin: 0 0 10px 0;
	background-color: $ui-bg-color;
	border: 1px solid $ui-border-color;
	padding: 10px;
	text-align: left;

	> .ui-tabs-nav {
		margin: -10px -10px 10px -10px;
	}
}

.form-btns {

	button {
		margin: 10px 6px 5px 6px;
	}
}

.table-forms {
	display: table;
	width: 100%;
	color: $font-color;

	li {
		display: table-row;
	}

	.multiselect-suggest {

		li {
			display: block;
		}
	}

	th {
		color: $font-alt-color;
		padding: 0 5px 0 0;
		text-align: left;

		&:last-child {
			padding: 0;
		}
	}

	tfoot {

		.table-forms-td-right {
			padding-top: 5px;
		}

		button {
			margin: 0 10px 0 0;
		}
	}

	.tfoot-buttons {
		@extend tfoot;
	}

	.table-forms-td-left {
		display: table-cell;
		padding: 5px 0;
		text-align: right;
		vertical-align: top;
		width: 15%;
		white-space: nowrap;

		label {
			display: block;
			height: 24px;
			line-height: 24px;
		}
	}

	.table-forms-td-right {
		display: table-cell;
		padding: 5px 0 5px 10px;
		vertical-align: middle;
		width: 85%;
		position: relative;

		&.has-before {
			padding-top: 0px;
		}

		td {
			padding: 5px 5px 5px 0;
			position: relative;

			&.td-drag-icon {
				padding: 0 11px 0 0;
				vertical-align: middle;
			}

			.drag-icon {
				position: absolute;
				top: 5px;
				margin-right: 5px;
			}

			&.center {
				text-align: center;
				vertical-align: middle;

				.btn-grey {
					margin: 3px 0;
				}
			}

			&:last-child {
				padding-right: 0;
			}
		}

		.wrap-multiple-controls {
			display: flex;
		}

		.table-forms-separator {
			.radio-segmented + .multiselect-wrapper {
				margin-top: 5px;
			}
		}
	}

	h4 {
		margin-bottom: -5px;
	}

	.hor-list {

		li {
			display: inline-block;
		}
	}
}

.table-forms-separator {
	display: inline-block;
	padding: 5px;
	position: relative;
	border: 1px solid $table-border-color;
	@include box-sizing(border-box);
}

.drag-drop-area {
	@extend %found-bg;
}

.margin-top {
	display: block;
	margin: 4px 0 0 0;
}

.form-new-group {
	border: 5px solid $lighter-green;
	padding: 4px 0;
	margin-left: -5px;
	@include border-radius(2px);
}

.list-check-radio {

	li {
		display: block;
		padding: .3em 0;
	}

	&.hor-list li {
		margin-right: 15px;
		padding: .3em 0 0 0;

		&:last-child {
			margin-right: 0;
		}
	}

	label {
		padding: 0 0 0 18px;
		display: inline-block;
		text-indent: -18px;
		max-width: 600px;

		input[type="checkbox"] {
			left: -3px;
			margin: 0;
		}

		input[type="radio"] {
			left: -3px;
			margin: 0;
		}
	}
}

.list-numbered {
	counter-reset: line;

	.list-numbered-item {

		&::before {
			content: counter(line);
			counter-increment: line;
			user-select: none;
			text-align: right;
		}
	}
}

.radio-list-control {
	white-space: nowrap;

	li {
		position: relative;
		display: inline-block;
		margin: 0 -1px 0 0;

		&:first-child{
			@include border-radius(3px 0 0 3px);

			label {
				@include border-radius(2px 0 0 2px);
			}
		}

		&:last-child {
			@include border-radius(0 3px 3px 0);

			label {
				@include border-radius(0 2px 2px 0);
			}
		}

		&:only-child {
			@include border-radius(3px);

			label {
				@include border-radius(2px);
			}
		}
	}

	label {
		padding: 4px 11px;
		border: 1px solid $form-border-color;
		@include transition(background-color .2s ease-out);
		line-height: 1.2em;
		display: inline-block;
	}

	input[type="radio"] {
		position: absolute !important;
		top: auto !important;
		width: 1px !important;
		height: 1px !important;
		@include opacity(0);

		+ label {
			color: $font-color;
			border-color: $form-border-color;
			background-color: $form-bg-color;

			&:hover {
				background-color: $btn-form-hover-color;
			}

			&:active {
				border-color: $form-border-color;
				background-color: $btn-form-hover-color;
			}
		}

			&:focus + label {
				border-color: $form-border-focus-color;
				background-color: $btn-form-hover-color;
				position: relative;
				z-index: 2;
			}

		&:checked + label {
			color: $white;
			border-color: $ui-bg-selected-color;
			background-color: $ui-bg-selected-color;
			position: relative;
			z-index: 1;
		}

		&:checked:focus + label {
			@include box-shadow(0 0 0 2px rgba($blue, .35));
			position: relative;
			z-index: 2;
		}

		&:checked[disabled] + label {
			background-color: lighten($ui-bg-selected-color, 33%) !important;
			@include transition(none);
		}

		&[disabled] + label {
			@include transition(none);
			@extend %form-disabled;
		}
	}
}

label {
	&.form-label-asterisk {
		&:before {
			color: $form-label-asterisk-color;
			display: inline-block;
			content: '*';
			margin-right: 0.3em;
		}
	}
}

label {
	input[type="checkbox"] {
		margin-right: 3px;
	}

	input[type="radio"] {
		margin-right: 3px;
	}
}

input {
	font: {
		family: $font-stack;
		size: $font-form-size;
	}

	&[type="text"] {
		@extend %form-input-height-padding;
		@extend %form-input-style;
	}

	&[type="password"] {
		@extend %form-input-height-padding;
		@extend %form-input-style;
	}

	&[type="search"] {
		@extend %form-input-height-padding;
		@extend %form-input-style;
	}

	&[type="number"] {
		@extend %form-input-height-padding;
		@extend %form-input-style;
	}

	&[type="email"] {
		@extend %form-input-height-padding;
		@extend %form-input-style;
	}

	&[type="time"] {
		@extend %form-input-height-padding;
		@extend %form-input-style;
	}

	&[type="file"] {
		padding: 1px;
		@extend %form-input-style;
	}

	&[type="checkbox"] {
		@extend %form-check-radio-style;
	}

	&[type="radio"] {
		@extend %form-check-radio-style;
	}

	&[disabled] {
		@extend %form-disabled;
	}

	&[readonly] {
		color: $font-color !important;
		@extend %form-disabled;
	}
}

textarea {
	font: {
		family: $font-stack;
		size: $font-form-size;
	}
	padding: 4px 5px;
	margin: 0;
	overflow: auto;
	@extend %form-input-style;
	@extend %webkit-scrollbar;

	&[disabled] {
		@extend %form-disabled;
	}

	&[readonly] {
		color: $font-color!important;
		@extend %form-disabled;

		&:focus {
			border-color: $form-border-focus-color;
		}
	}
}

select {
	font: {
		family: $font-stack;
		size: $font-form-size;
	}

	height: 24px;
	padding: 3px 3px 3px 0;
	background-color: $form-bg-color;
	@extend %form-input-style;
	@extend %webkit-scrollbar;

	option {
		color: $font-color;

		&[disabled] {
			@extend %form-disabled;
		}
	}

	&[multiple] {
		padding: 4px 5px;
		width: 300px;
		height: 150px;

		option {
			padding: 0;
		}
	}

	&[disabled] {
		@extend %form-disabled;
	}

	&[readonly] {
		color: $font-color !important;
		pointer-events: none;
		@extend %form-disabled;
	}
}

.form-input-margin {
	display: inline-block;
	margin: 0 3px 0 0;
}

.checkbox-radio {
	&[type="checkbox"] {
		+ label span {
			@include border-radius(2px);
		}

		&:checked + label span {
			&::after {
				content:'';
				position: absolute;
				display: block;
				width: 7px;
				height: 4px;
				top: 6px;
				left: 7px;
				border-left: 2px solid $btn-bg-color;
				border-bottom: 2px solid $btn-bg-color;
				@include transform(translate(-50%, -50%) rotate(-45deg));
			}
		}

		&:checked[disabled] + label span {
			&::after {
				border-color: $form-border-color !important;
			}
		}
	}

	&[type="radio"] {
		+ label span {
			@include border-radius(50%);
		}

		&:checked + label span {
			&::after {
				content: '';
				position: absolute;
				display: block;
				width: 8px;
				height: 8px;
				top: 3px;
				left: 3px;
				background-color: $btn-bg-color;
				@include border-radius(50%);
			}
		}

		&:checked[disabled] + label span {
			&::after {
				background-color: $form-border-color !important;
			}
		}
	}

	position: absolute !important;
	top: auto !important;
	width: 16px !important;
	height: 16px !important;
	z-index: 1;
	@include opacity(0);

	+ label span {
		position: relative;
		display: inline-block;
		width: 14px;
		height: 14px;
		margin: -4px 4px 0 0;
		bottom: -3px;
		border: 1px solid $form-border-color;
		background-color: $form-bg-color;

		&:active {
			border-color: $form-border-color;
		}
	}

	+ label.label-pos-left span {
		margin-left: 4px;
	}

	&:focus + label span {
		border-color: $form-border-focus-color;
	}

	&:checked:focus + label span {
		border-color: $form-border-focus-color;
	}

	&:checked[disabled] + label span {
		&::after {
			border-color: $form-border-color !important;
		}
		@include transition(none);
	}

	&[disabled] + label span {
		@include transition(none);
		@extend %form-disabled;
	}
}

%form-check-radio-style {
	margin: 0;
	padding: 0;
	border: 0;
	vertical-align: middle;
	position: relative;
	top: -1px;
	overflow: hidden;
	width: 13px;
	height: 13px;
	background: none;
}

%form-input-height-padding {
	margin: 0;
	padding: 0 5px;
	min-height: 24px;
}

%form-input-style {
	border: 1px solid $form-border-color;
	color: $font-color;
	background-color: $form-bg-color;
	outline: 0;
	@include box-sizing(border-box);
	@include transition(border-color .2s ease-out);

	&:focus {
		border-color: $form-border-focus-color;
	}
}

button::-moz-focus-inner {
	padding: 0;
	border: 0;
	vertical-align: middle;
}

button {
	font: {
		family: $font-stack;
		size: $font-form-size;
	}
	color: $btn-font-color;
	background-color: $btn-bg-color;
	border: 1px solid $btn-bg-color;
	margin: 0;
	padding: 0 11px;
	min-height: 24px;
	cursor: pointer;
	outline: 0;
	@include border-radius(2px);
	@include transition(border-color, background-color .2s ease-out);

	&:hover {
		@include btn-hover-active($btn-font-color, $btn-bg-color);
	}

	&:focus {
		@include box-shadow(0 0 0 2px rgba($blue, .35));
		@include btn-hover-active($btn-font-color, $btn-bg-color);
	}

	&:active {
		@include btn-hover-active($btn-font-color, $btn-bg-color);
	}
}

.btn-alt {
	color: $btn-alt-font-color;
	background-color: $btn-alt-bg-color;

	.plus-icon {
		background-color: $btn-alt-font-color;
		margin-right: 8px;

		&::after {
			background-color: $btn-alt-font-color;
		}
	}

	&:hover {
		@include btn-hover-active($btn-font-color, $btn-bg-color);

		.plus-icon {
			background-color: $btn-font-color;

			&::after {
				background-color: $btn-font-color;
			}
		}
	}

	&:focus {
		@include btn-hover-active($btn-font-color, $btn-bg-color);

		.plus-icon {
			background-color: $btn-font-color;

			&::after {
				background-color: $btn-font-color;
			}
		}
	}

	&:active {
		@include btn-hover-active($btn-font-color, $btn-bg-color);

		.plus-icon {
			background-color: $btn-font-color;

			&::after {
				background-color: $btn-font-color;
			}
		}
	}
}

.btn-grey {
	color: $btn-form-font-color;
	background-color: $btn-form-bg-color;
	border-color: $btn-form-border-color;
	vertical-align: top;

	&:hover {
		color: $btn-form-font-color;
		background-color: $btn-form-hover-color;
		border-color: $btn-form-border-color;
	}

	&:focus {
		color: $btn-form-font-color;
		background-color: $btn-form-hover-color;
		border-color: $form-border-focus-color;
	}

	&:active {
		color: $btn-form-font-color;
		background-color: $btn-form-hover-color;
		border-color: $form-border-focus-color;
	}
}

.btn-link {
	position: relative;
	background-color: $transparent;
	border: none;
	color: $link-color;
	font-size: inherit;
	border-bottom: 1px dotted $link-color;
	padding: 0;
	min-height: inherit;
	@include border-radius(0);

	&:hover {
		@extend .btn-link;
	}

	&:focus {
		@extend .btn-link;
		outline: none;
		margin-bottom: -2px !important;
		border-bottom: 2px solid rgba($link-hover-color, 0.5);
		-webkit-box-shadow: 0 0 0 0px !important;
		-moz-box-shadow: 0 0 0 0px !important;
		box-shadow: 0 0 0 0px !important;
	}

	&:active {
		@extend .btn-link;
	}

	&[disabled] {
		background-color: $transparent;

		&:hover {
			background-color: $transparent;
		}
	}
}

.btn-search {
	background: url(../img/icon-sprite.svg) no-repeat -5px -7px;
	position: absolute;
	border: none;
	top: 11px;
	right: 4px;
	width: 24px;
	min-height: 22px;
	height: 22px;
	padding: 0;
	@include opacity(0.75);
	@include transition(opacity .2s ease-out);

	&:hover {
		@extend %btn-search-hover-focus;
	}

	&:active {
		@extend %btn-search-hover-focus;
	}

	&:focus {
		@extend %btn-search-hover-focus;
	}

	&[disabled] {
		background-color: $transparent;

		&:hover {
			background-color: $transparent;
			@include opacity(0.75);
		}
	}
}

$icon-btn: (
	conf: $btn-bg-color url(../img/icon-sprite.svg) no-repeat -7px -187px,
	kiosk: $btn-bg-color url(../img/icon-sprite.svg) no-repeat -79px -259px,
	max: $btn-bg-color url(../img/icon-sprite.svg) no-repeat -7px -223px,
	min: $btn-bg-color url(../img/icon-sprite.svg) no-repeat -7px -259px,
	add-fav: $btn-bg-color url(../img/icon-sprite.svg) no-repeat -7px -295px,
	remove-fav: $btn-bg-color url(../img/icon-sprite.svg) no-repeat -7px -329px,
	action: $btn-bg-color url(../img/icon-sprite.svg) no-repeat -7px -367px,
	info: $btn-bg-color url(../img/icon-sprite.svg) no-repeat -7px -403px
);

@each $icon-btn, $bgimage in $icon-btn {
	.btn-#{$icon-btn} {
		background: $bgimage;
		@extend %button-icon-size;
	}
}

$icon-widget-btn: (
	widget-action: url(../img/icon-sprite.svg) no-repeat -6px -618px,
	widget-collapse: url(../img/icon-sprite.svg) no-repeat -6px -654px,
	widget-expand: url(../img/icon-sprite.svg) no-repeat -6px -689px,
	widget-edit: url(../img/icon-sprite.svg) no-repeat -42px -619px,
	widget-delete: url(../img/icon-sprite.svg) no-repeat -42px -582px,
	alarm-on: url(../img/icon-sprite.svg) no-repeat -6px -546px,
	alarm-off: url(../img/icon-sprite.svg) no-repeat -6px -582px,
	sound-on: url(../img/icon-sprite.svg) no-repeat -6px -474px,
	sound-off: url(../img/icon-sprite.svg) no-repeat -6px -510px,
	info-clock: url(../img/icon-sprite.svg) no-repeat -87px -762px
);

@each $icon-widget-btn, $bgimage in $icon-widget-btn {
	.btn-#{$icon-widget-btn} {
		background: $bgimage;
		@extend %btn-widget;
	}
}

// TIME SELECTION
.ui-tabs-nav {
	.btn-time,
	.filter-trigger {
		@include border-radius(2px);
		color: $btn-font-color;
		background-color: $btn-bg-color;
		border: 1px solid $btn-bg-color;
		position: relative;
		margin: 0 0 0 6px;
		min-height: 24px;
		vertical-align: bottom;

		&:after {
			content: "";
			position: absolute;
		}

		&:focus,
		&:hover {
			@include btn-hover-active($btn-font-color, $btn-bg-color);
			cursor: pointer;
		}
	}

	.btn-time {
		padding: 0 34px 0 10px;

		&:after {
			margin: 0 5px;
			right: 0;
			top: 0;
			height: 24px;
			width: 24px;
			background: url(../img/icon-sprite.svg) no-repeat -87px -583px;
		}
	}

	.filter-trigger {
		padding: 0 34px 0 10px;

		&:after {
			margin: 0 5px;
			right: 0;
			top: 0;
			height: 24px;
			width: 24px;
			background: url(../img/icon-sprite.svg) no-repeat -87px -547px;
		}
	}

	.ui-state-focus {
		.btn-time,
		.filter-trigger {
			@include box-shadow(0 0 0 2px rgba($blue, .35));
			@include btn-hover-active($btn-font-color, $btn-bg-color);
		}
	}

	.ui-tabs-active {
		.btn-time,
		.filter-trigger {
			color: $font-color;
			background-color: $ui-bg-color;
			border: 1px solid $ui-border-color;
			border-bottom: none;
			margin: -1px 0 0 6px;
			padding: 1px 34px 7px 10px;
			@include border-radius(2px 2px 0 0);
		}

		.btn-time {
			&:after {
				background-position: -246px -583px;
				top: 1px;
			}
		}

		.filter-trigger {
			&:after {
				background-position: -246px -547px;
			}
		}
	}

	.ui-state-hover {
		&.ui-tabs-active {
			.btn-time,
			.filter-trigger  {
				background-color: $action-hover-color;
			}
		}
	}

	.ui-state-focus {
		&.ui-tabs-active {
			.btn-time,
			.filter-trigger {
				@include box-shadow(0 0 0 2px rgba($blue, .35));
			}
		}
	}
}

.filter-space {
	box-sizing: border-box;
	margin-top: 10px;

	li a.ui-tabs-anchor {
		vertical-align: top;
	}

	ul.ui-tabs-nav li:focus {
		outline: none;
	}

	.filter-btn-container {
		height: 29px;
		z-index: 2;
	}

	.ui-tabs-nav {
		height: 29px;
		border-bottom: none;

		a {
			display: inline-block;
			box-sizing: border-box;
			line-height: 22px;
			margin-bottom: 5px;
			text-align: center;
		}
	}
}

.btn-time-left,
.btn-time-right {
	background: url(../img/icon-sprite.svg) no-repeat;
	content: "";
	border: none;
	height: 24px;
	width: 24px;
	vertical-align: top;

	&:focus,
	&:hover {
		border: 1px solid $ui-border-color;
		@include btn-hover-active($btn-font-color, $btn-bg-color);
	}

	&:disabled {
		border: none;
		opacity: 0.4;
	}
}

.btn-time-right {
	background-position: -83px -623px;

	&:focus,
	&:hover {
		background-position: -396px -624px;
	}

	&:disabled {
		background-position: -83px -623px;
	}
}

.btn-time-left {
	background-position: -85px -657px;

	&:focus,
	&:hover {
		background-position: -398px -658px;
	}

	&:disabled {
		background-position: -85px -657px;
	}
}

.btn-time-out {
	background: none;
	border: 1px solid transparent;
	color: $font-color;
	height: 24px;
	line-height: 22px;
	margin: 0 5px;
	vertical-align: top;

	&:disabled {
		background: transparent !important;
		border-color: transparent !important;
		opacity: 0.8;
	}
}


.time-quick {
	font-size: 12px;
	line-height: 20px;

	li {

		&:last-of-type {
			a {
				margin-bottom: 0;
			}
		}

		a {
			display: inline-block;
			padding: 2px 10px;
			margin-bottom: 2px;
			margin-left: -10px;
			border-bottom: 0;

			&:hover,
			&:focus,
			&.selected {
				@include border-radius(2px);
				border-bottom: 0;
			}

			&:hover {
				background: $action-hover-color;
				@include transition(background-color .2s ease-out);
			}

			&:focus {
				@include box-shadow(0 0 0 2px rgba($blue, .35));
			}

			&.selected {
				background: $ui-bg-selected-color;
				color: $white;
				@include transition(background-color .2s ease-out);
			}
		}
	}
}

.time-selection-container {
	display: flex;
	justify-content: flex-end;

	.time-input {
		border-right: 1px solid $ui-border-color;
		padding: 0 30px 0 10px;
		text-align: right;
		white-space: nowrap;

		.time-input-error {
			margin: -8px 29px 0 0;
		}

		ul {
			padding: 0 0 10px 0;
		}

		li {
			display: inline-block;
			vertical-align: baseline;
			padding: 0 0 0 10px;

			.icon-cal {
				position: relative;
				vertical-align: middle;
				margin-left: 2px;
			}
		}
	}

	.time-quick-range {
		text-align: right;
		white-space: nowrap;
		margin: 0 0 0 20px;

		.cell {
			display: inline-flex;
			vertical-align: top;
			text-align: left;
			margin: 0 10px 0 10px;
		}

		.time-quick-selected {
			display: inline-block;
			padding: 2px 10px;
			margin-left: -10px;
			color: $font-selected-color;
			background-color: $ui-bg-selected-color;
			border-bottom: 0;
		}
	}
}

.btn-dashbrd-conf {
	background: url(../img/icon-sprite.svg) no-repeat -42px -619px;
	@extend %btn-dashbrd;
}

.btn-dashbrd-normal {
	@include box-shadow(1px 1px 2px $action-shadow-color);
	@include opacity(1);
	position: fixed;
	right: 45px;
	top: 5px;
	z-index: 1010;
	@include transition(opacity 1s);

	&.hidden {
		@include opacity(0);
	}
}

%btn-widget {
	width: 24px;
	height: 24px;
	margin: 2px 2px 0 0;
	@extend %btn-widget-defaults;
}

%btn-dashbrd {
	width: 24px;
	height: 24px;
	@extend %btn-widget-defaults;
}

%btn-widget-defaults {
	border: none;
	min-height: 0;
	padding: 0;
	-webkit-transform-style: preserve-3d;
	@include opacity(0.5);
	@include transition(opacity .2s ease-out);

	&:hover {
		@extend %btn-widget-hover-active;
	}

	&:focus {
		@extend %btn-widget-hover-active;
	}

	&:active {
		@extend %btn-widget-hover-active;
	}
}

%button-icon-size {
	width: 24px;
	height: auto;
	padding: 0;
}

%btn-disabled {
	color: $btn-disabled-font-color !important;
	background-color: $btn-disabled-bg-color;
	border-color: $btn-disabled-border-color;
	cursor: default;

	&.icon-cal {
		opacity: 0.3;
		background-color: transparent;
	}
}

%form-disabled {
	color: $form-disabled-font-color;
	background-color: $form-disabled-bg-color !important;
	border-color: $form-disabled-border-color;
}

.inaccessible {
	.subfilter-enabled {
		color: darken($font-selected-color, 25%);
	}
}

%btn-search-hover-focus {
	background-color: $transparent;
	@include opacity(1);
}

%btn-widget-hover-active {
	background-color: $transparent;
	@include opacity(1);
}

button[disabled] {
	@extend %btn-disabled;

	&:hover {
		@extend %btn-disabled;
	}

	&:active {
		@extend %btn-disabled;
	}
}

.action-buttons {
	margin: 10px 0 0 0;
	color: $font-alt-color;

	button {
		margin: 0 10px 10px 0;
	}
}

.selected-item-count {
	display: inline-block;
	margin: 0 14px 0 0;
}

.ui-tabs-nav {
	height: 30px;
	line-height: 30px;
	border-bottom: 1px solid $table-border-color;

	li {
		display: inline-block;

		a {
			border: none;
			padding: 8px 10px;
			@include transition(background-color .2s ease-out);

			&:hover {
				background-color: $ui-hover-color;
			}

			&:focus {
				background-color: $ui-hover-color;
			}

			&:active {
				background-color: $ui-hover-color;
			}
		}

		&.ui-tabs-active:first-child {
			border-left: 0;
		}

		&.ui-tabs-active {

			a {
				padding: 8px 10px 6px 10px;
				background-color: $transparent;
				color: $font-color;
				text-decoration: none;
				cursor: default;
				border-bottom: 3px solid $ui-tab-bg-selected-color;
			}
		}

		&.ui-state-disabled {

			a {
				cursor: default;
				color: $btn-disabled-font-color;
				background-color: $transparent;
				border: none;
			}
		}
	}
}

$var-icons: (
	maint: url(../img/icon-sprite.svg) no-repeat -46px -802px,
	depend-up: url(../img/icon-sprite.svg) no-repeat -49px -730px,
	depend-down: url(../img/icon-sprite.svg) no-repeat -49px -766px,
	ackn: url(../img/icon-sprite.svg) no-repeat -45px -693px
);

@each $var-icons, $bgimage in $var-icons {
	.icon-#{$var-icons} {
		margin: 0 18px 0 0;
		&::before {
			background: $bgimage;
			@extend %var-icons;
		}
	}
}

.icon-none {
	margin-left: 18px;
}

$trigger-expression-tree-icons: (
	top-bottom: url(../img/icon-sprite.svg) no-repeat -84px -300px,
	top-bottom-right: url(../img/icon-sprite.svg) no-repeat -84px -334px,
	top-right: url(../img/icon-sprite.svg) no-repeat -84px -372px,
	empty: url(../img/icon-sprite.svg) no-repeat -84px -350px
);

@each $var-icon, $bgimage in $trigger-expression-tree-icons {
	.icon-tree-#{$var-icon} {
		margin: 0 12px 0 0;

		&::before {
			background: $bgimage;
			display: inline-block;
			width: 12px;
			height: 12px;
			position: absolute;
			content: '';
		}
	}
}

$form-icon-btn: (
	help: url(../img/icon-sprite.svg) no-repeat -6px -726px,
	cal: url(../img/icon-sprite.svg) no-repeat -42px -834px,
	wzrd-action: url(../img/icon-sprite.svg) no-repeat -6px -617px
);

@each $form-icon-btn, $bgimage in $form-icon-btn {
	.icon-#{$form-icon-btn} {
		background: $transparent $bgimage;
		@extend %form-icon-btn;

		@if $form-icon-btn == 'wzrd-action' {
			margin-top: -16px;
		}
	}
}

%form-icon-btn {
	border: none;
	position: absolute;
	cursor: pointer;
	@extend %button-icon-size;
	@include opacity(0.75);
	@include transition(opacity .2s ease-out);

	&:hover {
		@include opacity(1);
		background-color: $transparent;
	}

	&:focus {
		@include opacity(1);
		background-color: $transparent;
	}

	&:active {
		@include opacity(1);
		background-color: $transparent;
	}
}

%var-icons {
	display: inline-block;
	width: 18px;
	height: 18px;
	position: absolute;
	content: '';
}

.drag-icon {
	margin-left: -9px;
	height: 24px;
	background: url(../img/icon-sprite.svg) no-repeat -6px -762px;
	@extend %button-icon-size;
}

.drag-icon,
.ui-draggable .dashbrd-widget-head,
.ui-draggable .dashbrd-grid-widget-head {
	@extend %cursor-drag;
}

.ui-draggable-dragging {

	.drag-icon,
	.dashbrd-widget-head,
	.dashbrd-grid-widget-head {
		@extend %cursor-dragging;
	}
}

.icon-info {
	position: relative;
	width: 8px;
	height: 11px;
	cursor: pointer;
	margin: -12px 0 -4px 0;

	&::before {
		content: '';
		display: inline-block;
		position: absolute;
		top: 0;
		left: 0;
		width: 14px;
		height: 14px;
		background: url(../img/icon-sprite.svg) no-repeat -47px -659px;
	}
}

// Sign in, Installation

.setup-container  {
	background-color: $ui-bg-color;
	width: 766px;
	height: 420px;
	margin: 0 auto;
	margin-top: 5%;
	padding: 42px;
	vertical-align: top;
	position: relative;
	border: 1px solid $ui-border-color;

	h1 {
		border: none;
		margin: 3px 0 11px 0;
		padding: 0;
	}

	.signin-logo {
		margin: 0 0 37px 0;
	}
}

.setup-left {
	float: left;
	width: 198px;
	padding-right: 10px;

	ul {
		margin: -4px 0 0 -42px;

		li {
			padding: 4px 0 4px 42px;

			&.setup-left-current {
				border-left: 3px solid $ui-tab-bg-selected-color;
				color: $font-alt-color;
				padding-left: 39px;
			}
		}
	}
}

.setup-right {
	width: auto;
	margin-left: 198px;
}

.setup-right-body {
	padding-right: 5px;
	max-height: 345px;
	overflow-y: auto;

	.list-table {
		border: none;
	}

	.table-forms-td-left {
		text-align: left;
		width: auto;
	}

	.table-forms-td-right {
		width: 100%;
	}

	h1 {
		margin: 25% 0 0.4em 0;
	}

	@extend %webkit-scrollbar;
}

.setup-title {
	color: $font-alt-color;
	height: 345px;
	display: table-cell;
	vertical-align: middle;
	font-size: $font-setup-title;
	line-height: $setup-title-line-height;

	span {
		display: block;
		font-size: $font-setup-sup-title;
	}
}

.setup-footer {
	position: absolute;
	bottom: 32px;
	width: 766px;
	text-align: right;

	div {
		float: right;
	}

	button {
		margin: 0 0 0 10px;

		&.float-left {
			margin: 0;
			float: left;
		}
	}
}

.signin-container {
	background-color: $ui-bg-color;
	width: 280px;
	margin: 0 auto;
	margin-top: 5%;
	padding: 42px 42px 39px 42px;
	border: 1px solid $ui-border-color;

	h1 {
		border: none;
		margin: 0 0 17px 0;
		padding: 0;
	}

	ul li {
		padding: 16px 0 0 0;
		font-size: $font-top-nav-size;

		&.sign-in-txt {
			text-align: center;
		}
	}

	label {
		display: inline-block;
		margin: 0 0 2px 0;
	}

	input {

		&[type="text"] {
			@extend %signin-input;
		}

		&[type="password"] {
			@extend %signin-input;
		}
	}

	button {
		font-size: $font-form-size;
		margin: 7px 0;
		min-height: 35px;
		line-height: 35px;
		width: 100%;
	}
}

.signin-logo {
	margin: 0 auto;
	margin-bottom: 21px;
	width: 114px;
	height: 30px;
	background: url(../img/icon-sprite.svg) no-repeat 0 -864px;
}

.signin-links {
	width: 100%;
	text-align: center;
	color: $font-alt-color;
	margin: 11px 0 0 0;
}

%signin-input {
	padding: 9px 5px;
	width: 100%;
}

// Dashboard
.dashbrd-grid-container {
	position: relative;
	margin: -4px;
}

.dashbrd-grid-widget-placeholder {
	border-color: darken($body-bg-color, 6%) !important;
	background-color: darken($body-bg-color, 6%) !important;
	position: absolute;
	z-index: 999;
}

.dashbrd-grid-new-widget-placeholder {
	box-sizing: border-box;
	display: flex;
	height: 200px;
	padding: .25rem;
	width: calc(100% / 6 - .65rem);
	z-index: 999;
	color: $font-alt-color;
	cursor:pointer;

	.dashbrd-grid-widget-new-box,
	.dashbrd-grid-widget-set-position,
	.dashbrd-grid-widget-set-size {
		@include box-shadow(2px 2px 6px $action-shadow-color);
		border: 1px dashed $form-border-color;
		background-color: rgba($ui-bg-color, .7);
		flex: 1;
		position: relative;
		overflow: hidden;
	}

	.dashbrd-grid-widget-set-size {
		@include box-shadow(inset 2px 2px 6px $action-shadow-color);
		background: darken($body-bg-color, 6%);
	}

	.dashbrd-grid-new-widget-label {
		$icon-height: 28px;

		position: absolute;
		left: 0;
		top: calc(50% - #{$icon-height / 2});
		right: 0;
		bottom: 0;
		padding: ($icon-height + 10px) 5px 5px;
		text-align: center;

		&::before {
			background: url(../img/icon-sprite.svg) no-repeat -157px -888px;
			content: ' ';
			height: $icon-height;
			width: 36px;
			position: absolute;
			top: 0;
			left: 50%;
			transform: translateX(-50%);
		}
	}

	&.disabled {
		@include opacity(1);

		.dashbrd-grid-widget-new-box {
			background-color: rgba($ui-bg-color, .7);

			.dashbrd-grid-new-widget-label::before {
				background: url(../img/icon-sprite.svg) no-repeat -122px -284px;
			}
		}
	}
}

.dashbrd-grid-widget-set-size {
	.dashbrd-grid-new-widget-label {
		&::before {
			background: url(../img/icon-sprite.svg) no-repeat -345px -888px;
		}
	}
}

.dashbrd-grid-widget-mask {
	position: absolute;
	width: 100%;
	height: 100%;
	background: transparent;
	z-index: 80;
	display: none;
}

.dashbrd-grid-widget-draggable {
	border-color: $action-border-color !important;
	border-bottom-color: darken($action-border-color, 1%) !important;
	@include box-shadow(0 4px 20px 0 $action-shadow-color);
	z-index: 1000;
}

.dashbrd-grid-widget-content {
	flex: 1;
	overflow: auto;
	@extend %webkit-scrollbar;

	.list-table {
		border: none;

		th {
			@extend %dashbrd-widget-td;
		}

		td {
			@extend %dashbrd-widget-td;
		}

		tbody tr {

			&:last-child th, &:last-child td {
				border-bottom: 1px solid $table-border-color;

				&.list-table-footer {
					border-bottom: none;
				}
			}
		}
	}

	.debug-output {
		margin: 10px 10px 0 10px;
		max-height: 300px;
		border-color: $table-border-color;
	}

	.msg-good, .msg-bad {
		margin: 0 10px;
	}
}

.dashbrd-grid-widget {
	display: flex;
	position: absolute;

	.dashbrd-grid-widget-actions {
		@include opacity(0);
		@include transition(opacity .2s ease-out);
	}
}

.dashbrd-grid-container {

	&.dashbrd-mode-edit .dashbrd-grid-widget,
	.dashbrd-grid-widget-focus,
	.dashbrd-grid-widget:hover {

		.dashbrd-grid-widget-actions {
			@include opacity(1);
		}
	}
}

.dashbrd-grid-widget-container {
	display: flex;
	flex-grow: 1;
	flex-direction: column;
	min-width: 8.33333%;
	margin: .25rem;
	background-color: $ui-bg-color;
	border: 1px solid $ui-border-color;
	padding-bottom: 8px;
}

.dashbrd-grid-widget-head {
	position: relative;
	padding: 8px 65px 8px 10px;
	min-height: 17px;

	h4 {
		color: h4-widget-color($font-color);
		font-weight: bold;
		@extend %overflow-ellipsis;
	}

	ul {
		position: absolute;
		top: 0;
		right: 0;

		li {
			display: block;
			float: left;
			padding: 0;

			select {
				margin: 4px 0;
			}
		}
	}
}

@-webkit-keyframes zoom-in-out {
	0% {transform: scale(1);}
	50% {transform: scale(1.05);}
	100% {transform: scale(1);}
}
@-moz-keyframes zoom-in-out {
	0% {transform: scale(1);}
	50% {transform: scale(1.05);}
	100% {transform: scale(1);}
}
@-o-keyframes zoom-in-out{
	0% {transform: scale(1);}
	50% {transform: scale(1.05);}
	100% {transform: scale(1);}
}
@keyframes zoom-in-out {
	0% {transform: scale(1);}
	50% {transform: scale(1.05);}
	100% {transform: scale(1);}
}
@keyframes zoom-in-out {
	0% {transform: scale(1);}
	50% {transform: scale(1.05);}
	100% {transform: scale(1);}
}
.new-widget {
	-webkit-animation: zoom-in-out .2s linear;
	-moz-animation: zoom-in-out .2s linear;
	-ms-animation: zoom-in-out .2s linear;
	-o-animation: zoom-in-out .2s linear;
	animation: zoom-in-out .2s linear;
}

.ui-resize-dot {
	@extend %ui-resize-dot;
}

.ui-resizable-border-n {
	border-top: 1px solid $form-border-focus-color;
	height: 5px;
	margin: 0 .25rem;
	flex: 1;
}

.ui-resizable-border-e {
	border-right: 1px solid $form-border-focus-color;
	width: 5px;
	margin: .25rem 0;
	flex: 1;
}

.ui-resizable-border-s {
	border-bottom: 1px solid $form-border-focus-color;
	height: 5px;
	margin: 0 .25rem;
	flex: 1;
}

.ui-resizable-border-w {
	border-left: 1px solid $form-border-focus-color;
	width: 5px;
	margin: .25rem 0;
	flex: 1;
}

.ui-resizable-n {
	@extend %ui-resizable;
	cursor: ns-resize;
	height: 5px;
	width: 100%;
	top: 4px;
	left: 0;

	.ui-resize-dot {
		left: 0;
		right: 0;
		margin: auto;
		bottom: 0;
	}
}

.ui-resizable-ne {
	@extend %ui-resize-dot;
	cursor: nesw-resize;
	right: 0;
	top: 0;
}

.ui-resizable-nw {
	@extend %ui-resize-dot;
	cursor: nwse-resize;
	left: 0;
	top: 0;
}

.ui-resizable-e {
	@extend %ui-resizable;
	cursor: ew-resize;
	width: 5px;
	right: 4px;
	top: 0;
	height: 100%;

	.ui-resize-dot {
		left: 0;
		top: 50%;
		@include transform(translateY(-50%));
	}
}

.ui-resizable-s {
	@extend %ui-resizable;
	cursor: ns-resize;
	height: 5px;
	width: 100%;
	bottom: 5px;
	left: 0;

	.ui-resize-dot {
		left: 0;
		right: 0;
		margin: auto;
		bottom: -5px;
	}
}

.ui-resizable-se {
	@extend %ui-resize-dot;
	cursor: nwse-resize;
	right: 0;
	bottom: 0;
}

.ui-resizable-sw {
	@extend %ui-resize-dot;
	cursor: nesw-resize;
	left: 0;
	bottom: 0;
}

.ui-resizable-w {
	@extend %ui-resizable;
	cursor: ew-resize;
	width: 5px;
	left: 4px;
	top: 0;
	height: 100%;

	.ui-resize-dot {
		right: 0;
		top: 50%;
		@include transform(translateY(-50%));
	}
}

.ui-inner-handles {
	.ui-resizable-n {
		top: 0;
	}

	.ui-resizable-ne {
		top: -4px;
		right: -4px;
	}

	.ui-resizable-nw {
		top: -4px;
		left: -4px;
	}

	.ui-resizable-e {
		right: 0;
	}

	.ui-resizable-s {
		bottom: 0;
	}

	.ui-resizable-se {
		bottom: -4px;
		right: -4px;
	}

	.ui-resizable-sw {
		bottom: -4px;
		left: -4px;
	}

	.ui-resizable-w {
		left: 0;
	}
}

%ui-resize-dot {
	z-index: 90;
	width: 7px;
	height: 7px;
	position: absolute;
	background-color: $ui-bg-color;
	border: 1px solid $form-border-focus-color;
	@include border-radius(100%);
}

%ui-resizable {
	z-index: 90;
	position: absolute;
	display: flex;
}

.dashbrd-widget-placeholder {
	border-color: darken($body-bg-color, 6%) !important;
	background-color: darken($body-bg-color, 6%) !important;
}

.dashbrd-widget-draggable {
	border-color: $action-border-color !important;
	border-bottom-color: darken($action-border-color, 1%) !important;
	@include box-shadow(0 4px 20px 0 $action-shadow-color);
}

.dashbrd-widget {
	min-width: 250px;
	margin: 0 10px 10px 0;
	background-color: $ui-bg-color;
	border: 1px solid $ui-border-color;

	.list-table {
		border: none;

		th {
			@extend %dashbrd-widget-td;
		}

		td {
			@extend %dashbrd-widget-td;
		}

		tbody tr {

			&:last-child td {
				border-bottom: 1px solid $table-border-color;
			}
		}
	}

	.debug-output {
		margin: 10px 10px 0 10px;
		max-height: 300px;
		border-color: $table-border-color;
	}

	.msg-good, .msg-bad {
		margin: 0 10px;
	}

	&.dashbrd-widget-fluid {
		margin-right: 0;
	}
}

%nothing-to-show {
	text-align: center;
	color: $font-alt-color;
	@include transition(0s);

	td:hover {
		background-color: $ui-bg-color;
	}
}

%dashbrd-widget-td {

	&:first-child {
		padding-left: 10px;
	}

	&:last-child {
		padding-right: 10px;
	}
}

.dashbrd-widget-head {
	position: relative;
	padding: 8px 60px 8px 10px;

	h4 {
		color: h4-widget-color($font-color);
		font-weight: bold;
	}

	ul {
		position: absolute;
		top: 0;
		right: 0;

		li {
			display: block;
			float: left;
			padding: 0;

			select {
				margin: 4px 0;
			}
		}
	}
}

.dashbrd-widget-foot {
	text-align: right;
	color: $font-alt-color;
	margin: 0 10px;

	li {
		display: inline-block;
		padding: 8px 0 8px 13px
	}
}

.dashbrd-widget-graph-link {
	display: block;

	&:link {
		border: none;
	}
}

// Action Menus, Pop-up Menus
.menu-popup {
	position: absolute;
	z-index: 1000;
	padding: 5px 15px 5px 25px;
	min-width: 166px;
	max-width: 250px;
	background-color: $ui-bg-color;
	border: 1px solid $action-border-color;
	border-bottom-color: darken($action-border-color, 1%);
	@include box-shadow(0 4px 20px 0 $action-shadow-color);

	&:focus {
		outline: none;
	}

	li {
		display: block;

		div {
			border-top: 1px solid $table-border-color;
			margin: 5px -15px 5px -25px;
		}
	}

	.menu-popup-item {
		display: block;
		height: 24px;
		line-height: 24px;
		cursor: pointer;
		color: $font-color;
		text-decoration: none;
		border: none;
		outline: 0;
		padding: 0 15px 0 25px;
		margin: 0 -15px 0 -25px;
		position: relative;
		@extend %overflow-ellipsis;
		@include transition(background-color .2s ease-out);

		&:hover,
		&:focus,
		&:active,
		&.highlighted {
			background-color: $action-hover-color;
		}

		&.selected {

			&::before {
				display: block;
				width: 24px;
				height: 24px;
				position: absolute;
				left: 0;
				content: '';
				background: url(../img/icon-sprite.svg) no-repeat -5px -835px;
			}
		}

		.arrow-right {
			position: absolute;
			right: 10px;
			top: 8px;
			height: auto;
			line-height: auto;
			padding: 0;
			margin: 0;
			border-left-color: $font-alt-color;
		}
	}

	.menu-popup-item-disabled {
		display: block;
		height: 24px;
		line-height: 24px;
		color: $font-alt-color;
		border: none;
		cursor: default;
	}

	h3 {
		height: 24px;
		line-height: 24px;
		@extend %overflow-ellipsis;
	}
}

.search-suggest {
	position: absolute;
	z-index: 1000;
	padding: 0 5px;
	min-width: 16px;
	color: $font-alt-color;
	background-color: $form-bg-color;
	border: 1px solid $action-border-color;
	border-top: none;
	@include box-shadow(0 6px 10px 0 $action-shadow-color);

	li {
		display: block;
		height: inherit;
		line-height: normal;
		color: $font-color;
		padding: 0.4em 5px;
		margin: 0 -5px;
		cursor: pointer;
		@include transition(background-color .2s ease-out);

		&.suggest-hover {
			background-color: $action-hover-color;
		}
	}
}

.overlay-dialogue {
	display: table;
	position: absolute;
	z-index: 1000;
	padding: 15px 10px 10px 10px;
	background-color: $ui-bg-color;
	border: 1px solid $action-border-color;
	border-bottom-color: darken($action-border-color, 1%);
	@include box-shadow(0 4px 20px 0 $action-shadow-color);

	&.modal {
		position: fixed;
		overflow: hidden;

		.overlay-dialogue-body {
			overflow: auto;
			overflow-x: hidden;
			width: 100%;
			max-height: calc(100vh - 190px);
			max-width: inherit;
			margin: 0 -10px 10px -10px;
			padding: 0 10px;
			@extend %webkit-scrollbar;

			.table-forms .table-forms-td-right {
				padding-right: 8px;
			}

			.columns-wrapper {
				flex-wrap: nowrap;

				.column-50:last-of-type {
					margin-left: 10px;
				}
			}
		}
		.overlay-dialogue-controls {
			text-align: right;
			padding: 0px 0px 10px 0px;

			li {
				display: inline;
				padding-left: 10px;
			}
		}
		& > .overlay-close-btn {
			position: relative;
			float: right;
			top: -13px;
			right: -8px;
		}
	}

	&.sticked-to-top {
		top: 50px;
	}

	&.modal-popup {
		max-width: 1024px;
		min-width: 650px;
	}

	.hintbox-scrollable {
		overflow: auto;
		width: 100%;
		max-height: calc(100vh - 190px);
		max-width: 45vw;
		white-space: nowrap;
		@extend %webkit-scrollbar;
	}

	.msg-bad,
	.msg-good {
		position: -webkit-sticky;
		position: sticky;
		top: 0;
		z-index: 1000;
	}

	.list-table {
		white-space: normal;
		border: none;

		th {
			@extend %dashbrd-widget-td;
		}

		td {
			@extend %dashbrd-widget-td;
		}
	}

	.table-paging {
		border: none;
		border-top: 1px solid $table-border-color;
	}

	.table-forms-td-right {

		td {
			vertical-align: middle;

			label {
				display: block;
			}
		}
	}

	.dashbrd-widget-head {
		margin: -10px -10px 6px -10px;
	}

	.maps-container {
		max-height: 128px;
		overflow-y: auto;
		margin-left: -10px;
		@extend %webkit-scrollbar;
	}
}

// Multiline input control.
.multilineinput-control {
	display: flex;
	width: 100%;

	input[type=text] {
		overflow: hidden;
		cursor: pointer;
		white-space: nowrap;
		text-overflow: ellipsis;
		border-right: none;
		width: 100%;

		&[readonly] {
			background: $form-bg-color !important;
			border-color: $form-border-color;
			color: $form-font-color;
		}

		&.monospace-font {
			font-family: $font-stack-mono;
			padding-top: 1px;
		}
	}

	&.editable {
		background-color: $form-bg-color !important;
		border-color: $form-disabled-font-color;
	}

	&:-ms-input-placeholder {
		color: $input-placeholder-color !important;
	}

	button {
		position: relative;
		border-top-left-radius: 0;
		border-bottom-left-radius: 0;

		&:after {
			background: url(../img/icon-sprite.svg) no-repeat -47px -478px;
			content: '';
			position: absolute;
			left: 3px;
			top: 4px;
			height: 14px;
			width: 15px;
		}

		&:not([disabled]):not([readonly]) {
			background-color: $form-bg-color;
			border-color: $form-border-color;

			&:hover {
				background-color: $btn-form-hover-color;
			}
		}
	}

	&.multilineinput-readonly {

		input[type=text][readonly] {
			background-color: $form-disabled-bg-color !important;
		}
	}

	&.multilineinput-disabled {

		input[type=text] {
			cursor: default;
		}

		button:after {
			opacity: .5;
		}
	}
}

.multilineinput-modal {
	$line-height: 18px;

	min-width: 960px;

	.multilineinput-container {
		padding: 1px;
		position: relative;
		display: flex;
		overflow: hidden;
	}

	.multilineinput-line-numbers {
		counter-reset: line;
		overflow: hidden;
		padding: 1px 5px 1px 0;
		position: absolute;
		left: 0;
		top: 0;
		bottom: 0;

		li {
			color: $font-alt-color;
			font-family: $font-stack-mono;
			line-height: $line-height;
			text-align: right;
			min-width: 24px;

			&::before {
				counter-increment: line;
				content: counter(line);
				user-select: none;
			}
		}
	}

	.multilineinput-label {
		color: $font-alt-color;
		line-height: 24px;
	}

	.multilineinput-textarea {
		flex: 1;
		line-height: $line-height;
		resize: none;
		white-space: pre;
		padding: 0 5px;
		z-index: 20;

		&::-webkit-scrollbar {
			height: 9px;
		}
	}

	.multilineinput-symbols-remaining {
		color: $font-alt-color;
		float: left;
		line-height: 24px;
	}

	&.monospace-font {

		.multilineinput-textarea,
		.multilineinput-label {
			font-family: $font-stack-mono;
		}
	}
}

// Map widget back to parent button.
.btn-back-map-container {
	text-align: left;
	position: absolute;
	left: -1px;
	max-width: 100%;

	a {

		&:focus,
		&:hover {
			outline: none;

			.btn-back-map {
				background-color: $btn-back-background-hover;
				border: $btn-border-color solid 1px;

				.btn-back-map-content {
					display: inline-block;
					line-height: 24px;
					padding: 0 6px 0 0;
					flex: auto;
					@extend %overflow-ellipsis;
				}
			}
		}
	}

	.btn-back-map {
		border: $ui-border-color solid 1px;
		border-radius: 0 2px 2px 0;
		background-color: $btn-back-map-background-color;
		color: $btn-back-text-color;
		margin-top: 10px;
		padding: 0;
		display: flex;
		height: 24px;
		line-height: 24px;
		vertical-align: middle;
		text-decoration: none;

		.btn-back-map-content {
			display: none;
		}

		.btn-back-map-icon {
			margin-left: 5px;
			display: inline-block;
			flex: 1 0 auto;
			width: 28px;
			height: 24px;
			vertical-align: middle;
			background: url(../img/icon-sprite.svg) no-repeat -85px -691px;
		}
	}
}

.overlay-dialogue-body {
	margin: 0 0 25px 0;
	white-space: nowrap;
}

.overlay-dialogue-footer {
	text-align: right;

	button {
		margin: 0 0 0 10px;
	}
}

.overlay-bg {
	background-color: $overlay-bg-color;
	width: 100%;
	height: 100%;
	position: fixed;
	z-index: 1000;
	top: 0;
	left: 0;
	@include opacity(0.35);
}

.calendar {
	width: 200px;

	.calendar-year,
	.calendar-month {
		&.highlighted {
			background-color: $action-hover-color;
		}

		&:focus {
			outline: none;
		}
	}

	table {
		width: 100%;
		margin: 5px 0;

		thead {
			text-transform: $font-transform;
			color: $font-alt-color;
		}

		tbody {
			text-align: center;

			td {
				@include transition(background-color .2s ease-out);

				&.selected {
					background-color: $ui-bg-selected-color;
					color: $white;

					&:hover {
						background-color: darken($ui-bg-selected-color, 4%);
					}
				}

				&:hover {
					background-color: $action-hover-color;
					cursor: pointer;
				}

				&.highlighted {
					@include btn-hover-active($btn-font-color, $btn-bg-color);
					cursor: pointer;
				}

				&:focus {
					outline: none;
				}

				span {
					z-index: -1;
					padding: 4px;
					display: block;
				}
			}
		}
	}
}

.calendar-header {
	text-align: center;

	.btn-grey {
		border: none;
		background-color: $transparent;
	}
}

.calendar-year {
	height: 24px;
	line-height: 26px;
	display: table;
	width: 100%;

	button:first-child {
		float: left;
	}

	button:last-child {
		float: right;
	}

	button:hover {
		background-color: $action-hover-color;
		cursor: pointer;
	}
}

.calendar-month {
	@extend .calendar-year;
}

.calendar-time {
	text-align: center;

	input[type="text"] {
		width: 32px;
	}
}

.calendar-footer {
	margin: 26px 0 0 0;
	text-align: right;

	.btn-grey {
		float: left;
		margin-top: 0;
	}
}

// Problem notification overlay
.notif {
	width: 250px;

	.dashbrd-widget-head {
		margin: -11px 0 7px -9px;
		padding: 0;

		ul {
			position: relative;
			display: inline-block;

			li {
				float: none;
				display: inline-block;
			}
		}
	}

}

.notif-body {
	max-height: 600px;
	padding: 0 5px 0 0;
	overflow-y: auto;
	@extend %webkit-scrollbar;

	h4 {
		display: block;
		max-width: 250px;
		padding-bottom: 0.083em;
		@extend %overflow-ellipsis;
	}

	p {
		margin: 0.25em 0 0 0;
	}

	li {
		padding: 0 0 10px 19px;

		&:last-child {
			padding-bottom: 0;
		}
	}
}

.notif-indic {
	width: 14px;
	height: 14px;
	float: left;
	margin: 2px 0 0 -19px;
	@include border-radius(2px);
}

.notif-indic-container {
	border-top: 1px solid $table-border-color;
	margin: 0 0 0 -19px;
	padding: 14px 0 0 0;

	.notif-indic {
		float: none;
		display: inline-block;
		margin: 0 2px 0 0;
	}
}

// Maps, Screens, Graphs
.screen-table {
	background-color: $ui-bg-color;
	width: 100%;

	td {
		padding: 2px 3px;
	}

	.table-forms {
		text-align: left;
	}

	.list-table {
		border: none;

		td {
			text-align: left;
			padding: 6px 5px;
			border: none;
			border-bottom: 1px solid $table-border-color;
		}
	}

	.dashbrd-widget {
		margin: 0;
		border: none;

		th {
			padding: 6px 5px;
		}
	}

	.dashbrd-widget-head {
		text-align: left;
		padding: 4px 5px;

		li {
			line-height: 2.9em;
		}
	}

	.dashbrd-widget-foot {
		margin: 0;
	}

	.nothing-to-show {

		td {
			text-align: center !important;
		}
	}
}

.dashed-border {

	td {
		border: 1px dashed $table-border-color;
	}
}

.top {
	vertical-align: top;
}

.right {
	text-align: right !important;
}

.bottom {
	vertical-align: bottom;
}

.left {
	text-align: left;
}

.center {
	text-align: center;
}

.middle {
	vertical-align: middle;
}

.no-padding {
	padding: 0;
}

.graph-selection {
	position: absolute;
	z-index: 98;
	overflow: hidden;
	background-color: rgba($yellow,0.35);
	border: 1px solid rgba($dark-yellow,0.6);
	border-top: none;
	border-bottom: none;
}
.svg-graph-selection {
	fill: rgba($yellow,0.35);
	stroke: rgba($dark-yellow,0.6);
	stroke-width: 1px;
}
.svg-graph-selection-text {
	fill: $font-color;
}
.svg-helper {
	stroke-opacity: 0.35;
	stroke: $red;
	stroke-width: 2px;
}
.svg-point-highlight {
	fill: $font-color !important;
	fill-opacity: 0.5 !important;
}

.svg-graph-preview {
	margin-top: 10px;
	width: 960px;
	height: 300px;
	position: relative;

	> div {
		background: $ui-bg-color;
		height: 300px;
		position: absolute;
		left: 0;
		right: 0;
		top: 0;
		z-index: 999;
	}
}

.svg-graph {
	display: block;
}

.svg-single-item-graph-legend,
.svg-single-two-items-graph-legend,
.svg-graph-legend {
	// Legend single line height is 18. Value should be synchronized with $legend_height in 'CSvgGraphHelper.php'.
	$svg-legend-line-height: 18px;
	$svg-legend-handle-height: 4px;

	overflow-y: hidden;
	white-space: normal;
	margin: 0 10px;
	line-height: $svg-legend-line-height;

	div {
		display: inline-block;
		margin: 0 4px;
		font-size: 12px;
		line-height: 1.1;
		vertical-align: bottom;
		min-width: 120px;
		overflow: hidden;
		white-space: nowrap;
		text-overflow: ellipsis;
		border: 0 none transparent;
	}

	div:before {
		content: ' ';
		display: inline-block;
		margin-right: 4px;
		width: 10px;
		height: 0;
		vertical-align: middle;
		margin-top: -$svg-legend-handle-height;
		border-top-width: $svg-legend-handle-height;
		border-top-style: solid;
		border-top-color: inherit;
	}
}
.svg-graph-legend div {
	max-width: 30%;
}
.svg-single-two-items-graph-legend div {
	max-width: 50%;
}

.svg-graph-hintbox {
	font-size: 12px;
	line-height: 18px;
	white-space: nowrap;
	min-width: 145px;

	.table-paging {
		min-height: 18px;
		padding: 0px 0px 2px;
		border: none;
		top: 2px;

		.paging-btn-container {
			min-height: inherit;
		}
	}

	.list-table tbody tr:last-child td {
		border-bottom-style: none;
		box-shadow: none;
	}

	li {
		padding-left: 23px;

		.svg-graph-hintbox-item-color {
			margin: 3px 10px 3px -20px;
			width: 10px;
			height: 10px;
			float: left;
			display: block;
		}
	}

	.header {
		margin: 0 0 10px 3px;
	}
}

.ui-selectable-helper {
	position: absolute;
	z-index: 100;
	background-color: rgba($yellow,0.35);
	border: 1px solid rgba($dark-yellow,0.6);
}

#map-area {

	.map-element-area-bg {
		background-color: rgba($action-hover-color,0.35);
	}
}

.map-element-selected {
	border: 3px dashed $dark-yellow;
	margin: -3px;
}

// Debug, Overlay Description
.debug-output {
	display: none;
	max-height: 600px;
	overflow-y: auto;
	padding: 11px;
	margin: 10px 13px 0 13px;
	background-color: $lighter-yellow !important;
	border: 1px solid $ui-border-color;
	@extend %webkit-scrollbar;
}

.btn-debug {
	position: fixed;
	bottom: 13px;
	right: 13px;
	z-index: 15000;
	padding: 4px 11px;
	border: 1px solid $ui-border-color;
	background-color: rgba($body-bg-color, .8);
	@include border-radius(2px);
}

.overlay-descr {
	max-height: 150px;
	overflow-y: auto;
	padding: 0;
	margin: 5px 0;
	background-color: $ui-bg-color;
	@extend %webkit-scrollbar;
	@extend %scroll-vert-shadow;
}

.overlay-descr-url {
	padding: 3px 0 7px;
	@extend %overflow-ellipsis;
}

%scroll-vert-shadow {
	background:
		// Shadow covers
		linear-gradient($ui-bg-color 30%, rgba($ui-bg-color, 0)),
		linear-gradient(rgba($ui-bg-color, 0), $ui-bg-color 70%) 0 100%,
		// Shadows
		radial-gradient(50% 0, farthest-side, rgba($action-shadow-color, .4), rgba($action-shadow-color, 0)),
		radial-gradient(50% 100%,farthest-side, rgba($action-shadow-color, .4), rgba($action-shadow-color, 0)) 0 100%;
	background:
		// Shadow covers
		linear-gradient($ui-bg-color 30%, rgba($ui-bg-color, 0)),
		linear-gradient(rgba($ui-bg-color,0), $ui-bg-color 70%) 0 100%,
		// Shadows
		radial-gradient(farthest-side at 50% 0, rgba($action-shadow-color, .4), rgba($action-shadow-color, 0)),
		radial-gradient(farthest-side at 50% 100%, rgba($action-shadow-color, .4), rgba($action-shadow-color, 0)) 0 100%;
	background-repeat: no-repeat;
	background-color: $ui-bg-color;
	background-size: 100% 40px, 100% 40px, 100% 4px, 100% 4px;
	background-attachment: local, local, scroll, scroll;
}

// Alerts
.green {
	color: $green;
}

a.green {
	@extend .green;
		&:hover, &:focus {
			color: $link-hover-color;
		}
}

.red {
	color: $red;
}

a.red {
	@extend .red;
		&:hover, &:focus {
			color: $link-hover-color;
		}
}

select.red {
	@extend .red;
}

select {

	option.red {
		@extend .red;
	}
}

.orange {
	color: $orange;
}

a.orange {
	@extend .orange;
		&:hover, &:focus {
			color: $link-hover-color;
		}
}

.yellow {
	color: $dark-yellow;
}

a.yellow {
	@extend .yellow;
		&:hover, &:focus {
			color: $link-hover-color;
		}
}

.grey {
	color: $font-alt-color;
}

a.grey {
	@extend .grey;
		&:hover, &:focus {
			color: $link-hover-color;
		}
}

.blue {
	color: $blue;
}

a.blue {
	@extend .blue;
		&:hover, &:focus {
			color: $link-hover-color;
		}
}

.teal {
	color: $teal;
}

a.teal {
	@extend .teal;
		&:hover, &:focus {
			color: $link-hover-color;
		}
}

a.link-action {
	color: $font-color;

	&.red {
		color: $red;
	}

	&.orange {
		color: $orange;
	}

	&.yellow {
		color: $dark-yellow;
	}

	&.green {
		color: $green;
	}

	&.grey {
		color: $font-alt-color;
	}

	&:hover {
		color: $link-hover-color;
		border-bottom: 1px solid rgba($link-hover-color, 0.5);
	}

	&:focus {
		color: $link-hover-color;
	}
}

.progress-bar-container {
	display: inline-block;
	white-space: nowrap;
	position: relative;

	a {
		border: none !important;

		&:hover, &:focus {
			.progress-bar-label {
				display: block;
			}
		}
	}
}

.progress-bar-bg {
	padding: 3px 0 2px 0;
	font-size: $font-h3-size;
	line-height: 1em;
	display: inline-block;

	&.green-bg {
		background-color: darken(desaturate($alt-green, 10%), 16%);
	}

	&.red-bg {
		background-color: darken(desaturate($alt-red, 10%), 5%);
	}
}

.progress-bar-label {
	display: none;
	color: $white;
	font-size: $font-h3-size;

	span {
		position: absolute;

		&:first-child {
			left: .35em;
		}

		&:last-child {
			right: .35em;
		}
	}
}

.status-container {
	display: inline-block;
	white-space: nowrap;
	margin: 1px 3px 1px 0;

	&:last-child {
		margin: 0;
	}

	span {
		@include border-radius(0);

		&:only-child {
			@include border-radius(2px)
		}

		&:first-of-type:not(:only-child) {
			@include border-radius(2px 0 0 2px);
		}

		&:last-of-type:not(:only-child) {
			@include border-radius(0 2px 2px 0);
		}
	}
}

.status-green {
	color: $white;
	border: 1px solid darken(desaturate($alt-green, 10%), 20%);
	background-color: darken(desaturate($alt-green, 10%), 16%);
	@extend %status;
}

.status-red {
	color: $white;
	border: 1px solid darken(desaturate($alt-red, 10%), 9%);
	background-color: darken(desaturate($alt-red, 10%), 5%);
	@extend %status;
}

.status-grey {
	color: $form-disabled-font-color;
	background-color: $form-disabled-bg-color;
	border: 1px solid $form-disabled-border-color;
	@extend %status;
}

.status-dark-grey {
	border: 1px solid darken(desaturate($alt-blue-grey, 10%), 12%);
	background-color: darken(desaturate($alt-blue-grey, 10%), 8%);
	@extend %status;
}

.status-yellow {
	color: $white;
	border: 1px solid darken(desaturate($alt-yellow, 9%), 20%);
	background-color: darken(desaturate($alt-yellow, 9%), 18%);
	@extend %status;
}

.status-na-bg, .status-info-bg, .status-warning-bg, .status-average-bg, .status-high-bg, .status-disaster-bg {
	border: 1px solid rgba($font-color, .2);
	@extend %status;
}

.status-disabled-bg {
	color: $form-disabled-font-color;
	background-color: $form-disabled-bg-color;
	border: 1px solid rgba($font-color, .2);
	@extend %status;
}

.tag {
	display: inline-block;
	color: $font-selected-color;
	background-color: $ui-bg-selected-color;
	margin: 1px 3px 1px 0;
	padding: 2px 3px;
	line-height: 1em;
	max-width: 133px;
	vertical-align: middle;
	@extend %overflow-ellipsis;
	@include border-radius(2px);

	&:last-child {
		margin: 0;
	}
}

%status {
	padding: 2px 3px 1px 3px;
	font-size: $font-h3-size;
	text-transform: $font-transform;
	text-align: center;
	min-width: .7em;
	line-height: 1em;
	display: inline-block;
	@include border-radius(2px);

	&:not(:last-of-type) {
		border-right: none;
	}
}

.green-bg {
	background-color: $alt-green;
}

.red-bg {
	background-color: $alt-red;
}

// SEVERITY STATUSES

.na-bg,
.normal-bg,
.info-bg,
.average-bg,
.warning-bg,
.high-bg,
.disaster-bg {

	a {
		transition: none;
	}

	&.blink-hidden {
		background-color: transparent;

		a {
			color: $font-color;
		}
	}
}
@if $theme_name == 'blue' or $theme_name == 'dark' {
	td[class] {
		+ {
			td.na-bg,
			td.normal-bg,
			td.info-bg,
			td.average-bg,
			td.warning-bg,
			td.high-bg,
			td.disaster-bg {
				border-left: 1px dotted $table-border-color;
			}
		}
	}
}

@each $severity-type, $color in (
	na-bg: $alt-blue-grey,
	normal-bg: $alt-green,
	info-bg: $alt-dark-blue,
	average-bg: $alt-orange,
	warning-bg: $alt-yellow,
	high-bg: $alt-dark-orange,
	disaster-bg: $alt-red,
) {
	.#{$severity-type} {
		color: darken($color, 45%);

		@if $severity-type == normal-bg {
			background-color: $color;

			a.link-action {
				color: darken($color, 45%);
			}
		}
		@else {
			a.link-action,
			input[type="radio"]:checked + label {
				color: darken($color, 45%);
			}
		}
	}

	.log-#{$severity-type} {
		color: darken($color,45%);
		background-color: $color;
	}
}

.inactive-bg {
	color: darken($alt-red,45%);
	background-color: $alt-red;
}

td.inactive-bg {
	@extend .inactive-bg;
}

// FILTER CHECKBOXES

.table-forms-second-column {
	display: inline-block;
	width: 50%;
	min-width: 200px;
	text-align: right;

	.second-column-label {
		padding: 0 10px;
	}
}

// Event status colors

.problem-unack-fg {
	color: $problem-unack-fg-color;
}

.problem-ack-fg {
	color: $problem-ack-fg-color;
}

.ok-unack-fg {
	color: $ok-unack-fg-color;
}

.ok-ack-fg {
	color: $ok-ack-fg-color;
}

%found-bg {
	background-color: $lighter-yellow;
}

.msg-good {
	color: $font-color;
	border: 2px solid $light-green;
	background-color: $ui-bg-color;
	text-align: left;

	@extend %msg;

	.link-action {
		color: darken(desaturate($green, 10%), 20%);
		margin-right: 10px;
		font-size: $font-msg-reset-size;

		.arrow-up {
			border-bottom-color: darken(desaturate($green, 10%), 20%);
		}
		.arrow-down {
			border-top-color: darken(desaturate($green, 10%), 20%);
		}
	}

	.overlay-close-btn {
		color: $font-alt-color;
	}

	ul {
		border-top-color: $light-green;
	}

	button {
		background-color: $white;
		color: darken(desaturate($green, 10%), 20%);
		border-color: $light-green;
	}
}

.msg-good:before {
	content: "";
	background-color: $light-green;
	float: left;
	width: 61px;
	top: 0;
	left: 0;
	bottom: 0;
	position: absolute;
}

.msg-good:after {
	content: "";
	background: url(../img/icon-sprite.svg) no-repeat -122px -244px;
	width: 27px;
	height: 25px;
	top: 0;
	left: 0;
	position: absolute;
	margin-left: 16px;
	margin-top: 2px;
}

.msg-bad {
	color: $font-color;
	border: 2px solid $light-red;
	background-color: $ui-bg-color;
	text-align: left;

	@extend %msg;

	.link-action {
		color: darken(desaturate($red, 10%), 20%);
		margin-right: 10px;
		font-size: $font-msg-reset-size;

		.arrow-up {
			border-bottom-color: darken(desaturate($red, 10%), 20%);
		}
		.arrow-down {
			border-top-color: darken(desaturate($red, 10%), 20%);
		}
	}

	.overlay-close-btn {
		color: $font-alt-color;
	}

	ul {
		border-top-color: $light-red;
	}

	button {
		background-color: $white;
		color: darken(desaturate($red, 10%), 20%);
		border-color: $light-red;
	}
}

.msg-bad:before {
	content: "";
	background-color: $light-red;
	float: left;
	width: 61px;
	top: 0;
	left: 0;
	bottom: 0;
	position: absolute;
}

.msg-bad:after {
	content: "";
	background: url(../img/icon-sprite.svg) no-repeat -122px -325px;
	width: 27px;
	height: 25px;
	top: 0;
	left: 0;
	position: absolute;
	margin-left: 16px;
	margin-top: 2px;
}

.msg-details {
	font-size: $font-form-size;
	text-align: left;
	font-weight: normal;

	.link-action {
		position: absolute;
		top: 7px;
		left: 10px;
		margin-bottom: 20px;
	}

	ul {
		font-size: $font-msg-reset-size;
		max-height: 300px;
		padding: 0 5px 0 0;
		overflow-y: auto;
		@extend %webkit-scrollbar;

		li {
			margin: 0 0 0 1em;

			&::before {
				content: '\2013';
				float: left;
				margin-left: -1em;
			}

			&:only-child {
				margin-left: 0;
			}
		}

		&.msg-details-border {
			margin: 8px 0 0 0;
			border-top-width: 1px;
			border-top-style: dashed;
			padding-top: 0.5em;
		}
	}
}

.msg-buttons {
	text-align: right;
	margin: 10px 0 0 0;

	button {
		margin: 0 0 0 10px;
	}
}

%msg {
	font-size: $font-top-nav-size;
	padding: 6px 10px 6px 75px;
	text-align: left;
	vertical-align: middle;
	position: relative;
	margin-bottom: 10px;
	@include border-radius(2px);

	.overlay-close-btn {
		font-size: $font-top-nav-size;
	}
}

.msg-bad-global {
	display: none;
	position: fixed;
	z-index: 10000;
	text-align: left;
	right: 0;
	left: 0;
	bottom: 0;
	vertical-align: middle;
	font-size: $font-top-nav-size;
	color: $font-color;
	border: 2px solid $alt-yellow;
	background-color: $ui-bg-color;
	margin: 0 10px 0 10px;
	padding: 6px 10px 6px 75px;
}

.msg-bad-global:before {
	content: "";
	background-color: $alt-yellow;
	float: left;
	width: 61px;
	top: 0;
	left: 0;
	bottom: 0;
	position: absolute;
}

.msg-bad-global:after {
	content: "";
	background: url(../img/icon-sprite.svg) no-repeat -122px -325px;
	width: 27px;
	height: 25px;
	top: 0;
	left: 0;
	position: absolute;
	margin-left: 16px;
	margin-top: 2px;
}

.msg-global {
	text-align: left;
	margin-left: auto;
	margin-right: auto;
	margin-top: 5%;
	max-width: 25%;
}

// Plus/Add icon

.plus-icon {
	display: inline-block;
	@extend %plus-icon;
}

%plus-icon {
	width: 2px;
	height: 8px;
	position: relative;

	&::after {
		content: "";
		width: 8px;
		height: 2px;
		top: 3px;
		left: -3px;
		position: absolute;
	}
}

// Close/Remove icon

%close-icon {
	display: block;
	padding: 0;
	width: 18px;
	height: 18px;
	line-height: 18px;
	text-align: center;
	color: $font-alt-color;
	font-size: $font-h2-size;
	font-weight: bold;
	text-decoration: none;
	cursor: pointer;
	@include opacity(0.5);
	@include transition(opacity .2s ease-out);

	&::before {
		content:"\00d7";
	}

	&:hover {
		@include opacity(1);
		text-decoration: none;
		color: $font-alt-color;
	}

	&:focus {
		@include opacity(1);
		text-decoration: none;
		color: $font-alt-color;
	}

	&:active {
		@include opacity(1);
		text-decoration: none;
		color: $font-alt-color;
	}
}

.remove-btn {
	position: absolute;
	top: 5px;
	right: 5px;
	min-height: auto;
	border: none;
	background-color: $transparent !important;
	@extend %close-icon;
	@include border-radius(2px);

	&:focus {
	box-shadow: none;
	}
}

.overlay-close-btn {
	position: absolute;
	z-index: 1000;
	top: 1px;
	right: 1px;
	min-height: auto;
	border: none;
	background-color: $transparent !important;
	@extend %close-icon;
	@include border-radius(2px);
}

a.overlay-close-btn {
	@extend .overlay-close-btn;
}

.subfilter-disable-btn {
	width: 18px;
	height: 18px;
	line-height: 18px;
	display: inline-block;
	position: absolute;
	top: 0;
	right: -12px;
	color: $font-selected-color;
	background-color: $ui-bg-selected-color;
	@extend %close-icon;
	@include border-radius(2px);
	@include opacity(1);

	&:hover {
		color: darken($font-selected-color, 5%);
	}

	&:focus {
		color: darken($font-selected-color, 10%);
	}

	&:active {
		color: darken($font-selected-color, 10%);
	}
}

// Color picker
.color-picker {
	height: 20px;
	white-space: nowrap;

	div {
		display: inline-block;
		width: 18px;
		height: 18px;
		border: 1px solid $ui-bg-color;

		&:hover {
			cursor: pointer;
			@include box-shadow(inset 0 0 0 1px $ui-bg-color);
			border-color: $alt-dark-blue;
		}

		&:active {
			cursor: pointer;
			@include box-shadow(inset 0 0 0 2px $ui-bg-color);
		}
	}
}

.input-color-picker {
	position: relative;
	display: inline-block;

	div {
		position: absolute;
		top: 2px;
		left: 2px;
		width: 18px;
		height: 18px;
		border: 1px solid $form-border-color;
		background: url(../img/icon-sprite.svg) no-repeat -323px -411px;
		cursor: pointer;
	}

	input[readonly],
	input:disabled {
		color: $form-disabled-font-color !important;

		+ div {
			cursor: default;
		}
	}

	input:disabled + div {
		background: $form-disabled-font-color !important;
		border: 1px solid $form-disabled-font-color;
	}

	input[type="text"] {
		padding-left: 25px;
	}
}

.in-progress {
	position: relative;

	img {
		user-select: none;
		-ms-user-select: none;
		-moz-user-select: none;
		-webkit-user-select: none;
	}

	&:before {
		z-index: 3;
		content: '';
		display: block;
		position: absolute;
		top: 0;
		left: 0;
		background-color: rgba($ui-bg-color, 0.6);
		width: 100%;
		height: 100%;
		opacity: 0;
		animation: fadein 2s ease-in 0.5s normal forwards;
	}

	&.delayed-15s:before {
		animation-delay: 15s;
	}

	&:after {
		z-index: 3;
		content: '';
		display: block;
		position: absolute;
		left: 50%;
		top: 50%;
		margin: -12px 0 0 -12px;
		@include border-radius(50%);
		width: 20px;
		height: 20px;
		border: 2px solid #ccd5d9;
		border-bottom: 2px solid #0275b8;
		opacity: 0;
		animation: fadein 2s ease-in 0.5s normal forwards,load 0.6s infinite linear;
	}

	&.delayed-15s:after {
		animation-delay: 15s;
	}
}

.preloader-container {
	z-index: 10;
	padding: 7px;
	display: inline-block;
	width: 24px;
	height: 24px;
	top: 50%;
	left: 0;
	right: 0;
	margin: auto;
	position: absolute;
	background-color: rgba($ui-bg-color, .8);
	@include border-radius(50%);
	@include transform(translateY(-50%));

	&.menu-popup-preloader {
		@include border-radius(0);
		@include box-shadow(0 4px 20px 0 $action-shadow-color);
		@include transform(none);
		background: $action-preloader-bg-color;
		border: 1px solid $action-border-color;
		height: 120px;
		width: 120px;
		position: fixed;
		right: auto;
		bottom: auto;
		display: flex;
		align-items: center;
		margin: 0;
		z-index: 1010;
	}
}

.preloader {
	@include border-radius(50%);
	@include box-shadow (0 0 0 7px rgba($ui-bg-color, .8));
	background-color: rgba($ui-bg-color, .8);
	width: 20px;
	height: 20px;
	margin: 0 auto;
	border: 2px solid #ccd5d9;
	border-bottom: 2px solid #0275b8;
	animation: load 0.6s infinite linear;
}

@keyframes load {
	to { @include rotate(360); }
}

$browser-logos: (
	chrome: url(../img/browser-sprite.png) no-repeat 0 0,
	ff: url(../img/browser-sprite.png) no-repeat -66px 0px,
	ie: url(../img/browser-sprite.png) no-repeat 0 -66px,
	opera: url(../img/browser-sprite.png) no-repeat -66px -66px,
	safari: url(../img/browser-sprite.png) no-repeat 0 -132px

);

@each $browser, $bgimage in $browser-logos {
	.browser-logo-#{$browser} {
		background: $bgimage;
		@extend %browser-logo-style;
	}
}

%browser-logo-style {
	width: 66px;
	height: 66px;
	margin: 0 auto;
	margin-bottom: 5px;
}

.browser-warning-container {
	margin-top: 5%;
	margin-left: auto;
	margin-right: auto;
	width: 766px;
	text-align: center;
	padding: 28px 28px 10px 28px;
	@extend .table-forms-container;

	h2 {
		text-align: left;
	}

	p {
		margin: 0.7em 0;
		text-align: left;
	}

	li {
		display: inline-block;
		margin: 25px 20px;
	}
}

.browser-warning-footer {
	border-top: 1px solid $table-border-color;
	margin: 25px 0 0 0;
	padding: 10px 0 0 0;
	text-align: center;
}

%webkit-scrollbar {
	&::-webkit-scrollbar {
		width: 9px;
	}

	&::-webkit-scrollbar-track {
		background-color: $scrollbar-track-color;
	}

	&::-webkit-scrollbar-thumb {
		background-color: $scrollbar-thumb-color;
		border: 1px solid darken($scrollbar-thumb-color, $scrollbar-thumb-color-darken);
	}
}

%webkit-hor-scrollbar {
	&::-webkit-scrollbar {
		height: 9px;
	}

	@extend %webkit-scrollbar;
}

%cursor-drag {
	cursor: move; /* fallback if grab cursor is unsupported */
	cursor: grab;
}

%cursor-dragging {
	cursor: move; /* fallback if grabbing cursor is unsupported */
	cursor: grabbing;
}

.cursor-dragging {
	@extend %cursor-dragging;
}

.cursor-move {
	cursor: move;
}

tr.cursor-move {

	td * {
		cursor: move;
	}
}

.cursor-pointer {
	cursor: pointer;
}

%overflow-ellipsis {
	overflow: hidden;
	text-overflow: ellipsis;
	white-space: nowrap;
}

.overflow-ellipsis {
	table-layout: fixed;
	@extend %overflow-ellipsis;

	td {
		@extend %overflow-ellipsis;
	}

	th {
		@extend %overflow-ellipsis;

		a {
			@extend %overflow-ellipsis;
		}
	}
}

.rel-container {
	position: relative;
	display: inline-block;
	min-width: 16px;
	white-space: nowrap;

	.icon-info {
		margin-right: 5px;

		&:only-of-type {
			margin-right: 0;
		}

		&:last-child {
			margin-right: 0;
		}
		&.status-green {
			border-right: 1px solid darken(desaturate($alt-green, 10%), 20%);
		}
	}
}

.server-name {
	color: $font-alt-color;
	float: right;
	white-space: nowrap;
	overflow: hidden;
	@extend %overflow-ellipsis;
}

.uppercase {
	text-transform: $font-transform;
}

.flickerfreescreen {
	position: relative;
	overflow: hidden;
}

.graph-wrapper {
	display: inline;
}

// Analog Clock
.clock {
	padding: 0 10px;
	height: 99%;
	width: auto;
}

.clock-svg {
	max-height: 100%;
	max-width: 100%;
	display: block;
	margin: 0 auto;
}

.time-zone {
	margin: 0 0 .5em 0;
	white-space: nowrap;
}

.local-clock {
	margin: .5em 0 0 0;
	white-space: nowrap;
}

.clock-face {
	fill: $clock-face-color;
}

.clock-hand {
	fill: $clock-hand-color;
}

.clock-hand-sec {
	fill: $clock-hand-sec-color;
}

.clock-lines {
	fill: $clock-lines-color;
}

svg {
	overflow: hidden;
}

.sysmap {
	height: 100%;
	width: auto;
	padding: 0 10px;
	text-align: center;
}

.sysmap-scroll-container {
	overflow-x: auto;
	overflow-y: hidden;
	position: relative;
	width: calc(100% - 20px);
	border: 10px solid $ui-bg-color;
	background: $ui-bg-color;
	display: block;
	margin: 4px 0;

	.map-container {
		display: table;
	}

	.flickerfreescreen {
		display: inline-block;
	}

	.table-forms-container {
		display: table;
		margin: 0;
		padding: 0;
		border: 0;
	}
}

.sysmap-widget-container {
	overflow: hidden;
	height: 100%;
	width: 100%;
	max-height: 100%;
	max-width: 100%;
	display: flex;
}

@supports (-ms-ime-align:auto) {
	.navtree .problems {
		margin-left: 10px;
		left: -15px;
	}
}

.overrides-list {
	display: table;
	width: 90%;
	max-width: 738px;
	padding-left: 15px;

	.overrides-list-item {
		display: table-row;

		& .remove-btn {
			position: relative;
			right: -73px;
			top: 3px;
		}
	}
}

.overrides-options-list {
	white-space: normal;
	padding: 0px 0px 10px;
	margin-bottom: 10px;
	border-bottom: 1px solid $table-border-color;

	> li {
		display: inline-block;
		margin: 2px 7px 2px 0;
		white-space: nowrap;

		> div {
			position: relative;
			padding: 1px 18px 1px 1px;
			background-color: $ui-bg-selected-color;
			border-radius: 2px;

			> span {
				color: lighten($ui-bg-selected-color, 100%);
				padding-left: 8px;
				line-height: 22px;
			}

			> input[type=text] {
				border-style: none;
				line-height: 22px;
				min-height: 22px;
				width: 85px;
			}

			> .subfilter-disable-btn {
				border: none !important;
				right: 0px;
				top: 0px;

				&:focus,
				&:hover {
					background: none;
				}
			}
		}
	}
}

.list-accordion-foot {
	& > div {
		display: table-cell;
		padding-top: 10px;
	}
}

.color-preview-box {
	height: 24px;
	width: 24px;
	float: left;
	margin-right: 10px;
	cursor: pointer;
	border: none;
	border-radius: 0px;
}

.list-vertical-accordion {
	display: table;
	padding-left: 15px;
	width: calc(100% - 15px);

	.list-accordion-item {
		display: table-row;

		& .remove-btn {
			position: relative;
			right: -10px;
			top: 3px;
		}
	}

	.list-accordion-item-closed {
		height: 30px;

		.list-accordion-item-body {
			display: none;
		}

		.patternselect {
			overflow: hidden;
			max-height: 24px;
			line-height: 24px;
			padding: 0 5px;
			height: 24px;
		}
	}
}

.patternselect {
	line-height: 14px;
}

ul.checkbox-list {
	line-height: 20px;
	display: flex;
	flex-wrap: wrap;
	> li {
		ms-flex: 0 0 100%;
		flex: 0 0 100%;
		max-width: 100%;
		-webkit-box-flex: 0;
	}
}

@each $num, $width in (
	3: 33.33333%
) {
	ul.checkbox-list.col-#{$num} > li {
		display: inline-block;
		-ms-flex: 0 0 $width;
		flex: 0 0 $width;
		max-width: $width;
	}
}


.columns-wrapper {

	$columns: (
		5: 5%,
		10: 10%,
		15: 15%,
		20: 20%,
		33: 33.33333%,
		35: 35%,
		40: 40%,
		50: 50%,
		75: 75%,
		90: 90%,
		95: 95%
	);

	display: flex;
	flex-wrap: wrap;

	[class^=column-] {
		-webkit-box-flex: 0;
	}

	/**
	 * Dynamically generated classes, e.g. .column-50.
	 */
	@each $class, $width in $columns {
		.column-#{$class} {
			-ms-flex: 0 0 $width;
			flex: 0 0 $width;
			max-width: $width;
		}
	}

	.column-center {
		display: flex;
		justify-content: center;
		text-align: center;
	}

	.column-middle {
		display: flex;
		align-items: center;
	}
}

.preprocessing-list {
	$name-width: 240px;
	$on-fail-width: 100px;
	$action-width: 120px;

	display: block;
	max-width: 930px;
	min-width: 730px;

	> li {
		display: block;
		position: relative;
	}

	.drag-icon {
		position: absolute;
		left: 0;
		top: 5px;
	}

	.list-numbered-item:before {
		content: counter(line) ":";
		flex: 0 0 15px;
		max-width: 15px;
		line-height: 24px;
		padding-right: 5px;
	}

	input[type=text],
	select {
		width: 100%;
	}

	input[type=text],
	.btn-link {

		&:not(:last-of-type) {
			margin-right: 10px;
		}
	}

	.preprocessing-list-head,
	.preprocessing-list-foot,
	.preprocessing-step,
	.on-fail-options,
	.step-name,
	.step-parameters,
	.step-on-fail,
	.step-action {
		display: flex;
		align-items: center;
		box-sizing: border-box;
	}

	.step-name,
	.step-parameters,
	.step-on-fail,
	.step-action,
	.on-fail-options > label,
	.on-fail-options > .radio-segmented {
		padding: 5px 5px 5px 0;
	}

	.step-name {
		flex: 0 0 $name-width;
		max-width: $name-width;
	}

	.step-parameters {
		flex: 1;
	}

	.step-on-fail {
		flex: 0 0 $on-fail-width;
		max-width: $on-fail-width;
		justify-content: center;
		text-align: center;
	}

	.step-action {
		flex: 0 0 $action-width;
		max-width: $action-width;
		padding-right: 0;
	}

	.on-fail-options {
		padding-right: $on-fail-width + $action-width + 5px;
		margin-bottom: 5px;

		& > label {
			padding-left: 30px;
		}

		input[type=text] {
			flex: 1;
		}
	}

	.preprocessing-list-head {
		color: $font-alt-color;
		line-height: 14px;

		.step-name {
			padding-left: 30px;
		}
	}

	.preprocessing-list-item {

		.step-name {
			padding-left: 10px;
		}
	}

	.preprocessing-list-foot {
		justify-content: space-between;

		.step-action {
			height: 24px;
		}

		.step-action + .step-action:last-child {
			margin-left: auto;
			justify-self: flex-end;
		}
	}
}

.navtree {
	$max_depth: 10;

	@keyframes fadein {
		from {opacity: 0;}
		to   {opacity: 1;}
	}
	@-moz-keyframes fadein {
		from {opacity: 0;}
		to   {opacity: 1;}
	}
	@-webkit-keyframes fadein {
		from {opacity: 0;}
		to   {opacity: 1;}
	}
	@-ms-keyframes fadein {
		from {opacity: 0;}
		to   {opacity: 1;}
	}
	@-o-keyframes fadein {
		from {opacity: 0;}
		to   {opacity: 1;}
	}

	.tree {
		width: 100%;
		height: 100%;

		.tree-list {
			list-style: none;
		}

		.tree-list.root > .tree-item > .tree-row > .content > .margin-lvl {
			flex: 0 0 15px;
		}

		.tree-list > .tree-item.ui-sortable-helper .content {
			padding-left: 5px;
		}

		@for $i from 0 through $max_depth {
			.tree-list[data-depth="#{$i}"] > .tree-item {
				&> .tree-row > .content > .margin-lvl {
					flex: 0 0 ($i * 15px + 10px);
				}
				&.ui-sortable-helper {
					margin-left: ($i * 15px + 10px);

					& > .tree-row > .content > .margin-lvl {
						display: none;
					}
				}
			}
		}

		.tree-list[data-depth] .ui-sortable-helper {
			> .tree-row > .content > .margin-lvl {
				flex: 0 0 15px;
			}

			@for $i from 1 through $max_depth - 1 {
				$class_tree_list: '.tree-list';
				@for $j from 1 through $i {
					@if $j != 1 {
						$class_tree_list: $class_tree_list + ' .tree-list';
					}
				}
				#{$class_tree_list} > li > .tree-row > .content > .margin-lvl {
					flex: 0 0 ($i * 15px + 15px);
				}
			}
		}

		.tree-item {
			> .tree-row {
				width: 100%;
				min-width: 320px;
				border-bottom: 1px solid $table-border-color;
				padding: 8px 0;

				&:hover {
					background-color: $ui-hover-color;
				}

				> .problems {
					float: right;
					position: relative;
					padding-left:10px;
					margin-right: 10px;
					background: inherit;
					display: flex;

					.problems-per-item {
						flex: 0 0 7px;
						-ms-flex: 0 0 auto;
						background: gray;
						color: $white;
						padding: 3px 4px 2px;
						font-size: 12px;
						line-height: 1;
						border-radius: 3px;
						margin: 0px 5px 0px 0px;
					}
				}

				> .tools {
					float: right;
					position: relative;
					padding-left:10px;
					margin-right: 10px;
					display: flex;
					width: 85px;

					.edit-item-btn,
					.remove-item-btn,
					.import-items-btn,
					.add-child-btn {
						margin-left: 5px;
						cursor: pointer;
						border: 0px none;
						opacity: 0.5;
						float: left;

						&::-moz-focus-inner {
							padding: 0;
						}
					}
					.edit-item-btn:hover,
					.remove-item-btn:hover,
					.import-items-btn:hover,
					.add-child-btn:hover {
						opacity: 1;
					}
					.edit-item-btn:focus,
					.remove-item-btn:focus,
					.import-items-btn:focus,
					.add-child-btn:focus {
						opacity: 1;
						outline: none;
					}
					.add-child-btn {
						background: url(../img/icon-sprite.svg) no-repeat -47px -551px;
						background-color: $transparent !important;
						height: 15px;
						width: 14px;
					}
					.edit-item-btn {
						background: url(../img/icon-sprite.svg) no-repeat -47px -478px;
						background-color: $transparent !important;
						height: 15px;
						width: 14px;
					}
					.import-items-btn {
						background: url(../img/icon-sprite.svg) no-repeat -47px -515px;
						background-color: $transparent !important;
						height: 15px;
						width: 14px;
					}
					.remove-btn {
						position: relative;
						margin-left: 10px;
						top: 0px;
					}
				}

				> .content {
					display: flex;
					height: 20px;

					> .arrow {
						flex: 0 0 15px;
						text-align: center;
						margin: 2px 2px 0px -5px;

						> .treeview {
							display: none;
						}
					}

					> .drag-icon {
						min-width: 24px;
					}

					> .item-name {
						flex: 0 1 auto;
						white-space: nowrap;
						overflow: hidden;
						margin-right: 5px;
						text-overflow: ellipsis;
						line-height: 1.5;
					}
				}
			}

			&.is-parent {
				> .tree-row{
					> .content {
						> .arrow {
							> .treeview {
								display: block;
							}
						}
					}
				}
			}

			&.selected {
				> .tree-row {
					@extend %found-bg;

					&:hover {
						@extend %found-bg;
					}
				}
			}

			&.no-map,
			&.inaccessible {
				> .tree-row {
					> .content {
						> .item-name {
							color: $form-border-color;
						}
					}
				}
			}

			&.ui-sortable-helper {
				background: $ui-sortable-helper-background-color;
				border-color: $ui-sortable-helper-border-color;
				border-width: 1px;
				border-style: solid;

				.tools {
					display: none;
				}
			}

			&.opened > ul {
				display: block;
			}

			&.closed > ul {
				display: none;
			}

			.sortable-error {
				border-color: transparent;
				background: rgba($red, 0.2);
			}
		}

		.highlighted-parent > .tree-row {
			background: $ui-highlighted-parent-background-color;
		}

		.placeholder {
			background-color: $ui-placeholder-background-color;
			-webkit-animation: fadein .5s;
			-moz-animation: fadein .5s;
			-ms-animation: fadein .5s;
			-o-animation: fadein .5s;
			animation: fadein .5s;
		}
	}
}

::-webkit-input-placeholder {
	color: $input-placeholder-color;
}

:-ms-input-placeholder {
	color: $input-placeholder-color !important;
}

::-ms-input-placeholder {
	color: $input-placeholder-color;
}

::-moz-placeholder {
	color: $input-placeholder-color;
	opacity: 1;
}

:-moz-placeholder {
	color: $input-placeholder-color;
}

:placeholder-shown {
	color: $input-placeholder-color;
}

.icon-action-command,
.icon-action-close,
.icon-action-msg,
.icon-action-msgs,
.icon-action-severity-up,
.icon-action-severity-down,
.icon-action-severity-changed,
.icon-action-message,
.icon-action-ack,
.icon-invisible,
.icon-problem-generated,
.icon-problem-recovery,
.icon-actions-number-gray,
.icon-actions-number-yellow,
.icon-actions-number-red {
	display: inline-block;
	position: relative;
	height: 18px;
	width: 18px;
	margin: 0 5px 0 0;
	top:0;
	bottom:0;
	vertical-align: bottom;

	&::before {
		content: '';
		display: inline-block;
		position: absolute;
		top: 0;
		left: 0;
		width: 18px;
		height: 18px;
		background-image: url(../img/icon-sprite.svg);
		background-repeat: no-repeat;
	}
}

[data-count][class*='icon-']::after {
	position: absolute;
	content: attr(data-count);
	text-align: center;
	margin-top: -2px;
	font-size: 9px;
	letter-spacing: -0.25px;
	width: 18px;
}

.icon-action-command::before {
	background-position: -249px -245px;
}
.icon-action-close::before {
	background-position: -224px -245px;
}
.icon-action-msg::before {
	background-position: -299px -245px;
}
.icon-action-severity-up::before {
	background-position: -349px -245px;
}
.icon-action-severity-down::before {
	background-position: -374px -245px;
}
.icon-action-severity-changed::before {
	background-position: -399px -245px;
}
.icon-action-message::before {
	background-position: -199px -245px;
}
.icon-action-ack::before {
	background-position: -323px -245px;
}
.icon-invisible::before {
	background-position: -89px -803px;
}
.icon-problem-generated::before {
	background-position: -449px -245px;
}
.icon-problem-recovery::before {
	background-position: -424px -245px;
}
.icon-action-msgs {
	&[data-count]::after {
		color: $ui-bg-color;
	}
	&::before {
		background-position: -474px -245px;
	}
}
.icon-actions-number-gray {
	&[data-count]::after {
		color: $font-color;
	}
	&::before {
		background-position: -499px -245px;
	}
}
.icon-actions-number-yellow {
	&[data-count]::after {
		color: $font-color;
	}
	&::before {
		background-position: -549px -245px;
	}
}
.icon-actions-number-red {
	&[data-count]::after {
		color: $font-color;
	}
	&::before {
		background-position: -524px -245px;
	}
}

#expressions_list .ui-sortable-helper {
	display: table;
}

// RANGE CONTROL
$range-track-color: silver;
$range-progress-color: $link-color;
$range-thumb-color: $link-color;
$range-thumb-color-focus: $link-active-color;
$range-progress-color-focus: $link-active-color;
$range-thumb-size: 10px;
$range-track-height: 2px;
$range-input-width: 31px;

.range-control {
	position: relative;
	display: inline-block;
	vertical-align: middle;

	input[type=range] {
		cursor: pointer;
		-webkit-appearance: none; /* Hides the slider so that custom slider can be made */
		width: calc(100% + 10px);
		opacity: 0;
		vertical-align: middle;
		margin: 0 -5px;
		padding: 0px;
		height: 20px;

		&:focus {
			outline: none;
		}

		/* Special styling for WebKit/Blink */
		&::-webkit-slider-thumb {
			margin-top: 1px; /* You need to specify a margin in Chrome, but in Firefox and IE it is automatic */
			height: $range-thumb-size;
			width: $range-thumb-size;
			opacity: 0;
		}

		&::-webkit-slider-runnable-track {
			height: $range-thumb-size;
			opacity: 0;
		}
	}

	input[type=text] {
		width: $range-input-width;
		float: right;
	}

	> div {
		position: relative;
		width: calc(100% - 10px - #{$range-input-width});
		margin: 2px $range-thumb-size 0 0;
		float: left;
	}

	.range-control-track,
	.range-control-progress {
		position: absolute;
		top: 50%;
		margin-top: -$range-track-height/2;
		left: 0;
		height: $range-track-height;
		cursor: pointer;
	}

	.range-control-track {
		width: 100%;
		background: $range-track-color;
	}

	.range-control-progress {
		background: $range-progress-color;
	}

	.range-control-thumb {
		position: absolute;
		top: 50%;
		margin-top: -$range-thumb-size/2;
		margin-left: -$range-thumb-size/2;
		width: $range-thumb-size;
		height: $range-thumb-size;
		border-radius: 50%;
		background: $range-thumb-color;
	}

	&.range-control-focus {
		.range-control-thumb {
			margin-top: -$range-thumb-size/1.5;
			margin-left: -$range-thumb-size/1.5;
			background: $range-thumb-color-focus;
			border: 2px solid lighten($btn-bg-color, 10%);
		}

		.range-control-progress {
			background: $range-progress-color-focus;
		}
	}

	&.disabled {
		opacity: 1;

		input[type=range] {
			cursor: default;
		}
		.range-control-progress,
		.range-control-thumb {
			background: silver;
		}
	}

	datalist {
		position: absolute;
		display: flex;
		width: 100%;
		top: 50%;
		margin-top: -$range-track-height/2;

		option {
			padding: 0;
			font-size: 0;
			flex: 1 0 0px;
			height: $range-track-height;
			border-left: 1px solid $body-bg-color;
		}
	}
}

.graph-legend {
	text-align: left;
	white-space: nowrap;
	text-overflow: ellipsis;
	overflow: hidden;
}

.graph-widget-config-tabs {
	padding: 10px 0px;

	> .tabs-nav {
		padding-left: calc(15% + 10px);
		margin-right: 0;
		margin-left: 0;
	}
}

// Screen reader
.inline-sr-only {
	font-size: 0;
}

.preproc-test-popup-value-row {
	display: flex;

	label {
		padding: 0 10px;
		margin-left: auto;
		line-height: 24px;
	}
}

table.preprocessing-test-results {

	td {
		vertical-align: top !important;
	}

	.rel-container {
		top: 4px;
		margin-left: 3px;
	}
}

#preprocessing-test-form {
	.table-forms-separator {
		margin-top: -2px;
	}
}

<<<<<<< HEAD
.by-severity-widget {
	width: 100%;
	height: 100%;

	tr td {
		vertical-align: middle;
		padding: 0 10px;

		span {
			font-size: 16px;
		}
	}
	tr td:before {
		content: '';
		position: static;
		display: block;
		min-width: 65px;
		min-height: 0;
	}

	&.by-severity-layout-horizontal {

		tr td {
			text-align: center;

			span {
				display: block;
			}
		}
	}
	&.by-severity-layout-vertical tr td span {
		margin-right: 5px;
	}
}

@if $theme_name == 'hc-light' or $theme_name == 'hc-dark' {
	.by-severity-widget tr td {
		border-left-width: 34px;
		border-left-style: solid;
	}
	.by-severity-widget tr td:after {
		margin: auto;
		top: 0;
		bottom: 0;
		left: -28px;
=======
// WIDGET HOST AVAILABILITY

.host-avail-widget {
	width: 100%;
	height: 100%;
	table-layout: fixed;

	td {
		padding: 0 10px;
		vertical-align: middle;
	}

	.host-avail-count {
		font-size: 16px;
	}

	&.host-avail-layout-horizontal {
		min-width: 305px;

		td {
			text-align: center;
		}

		.host-avail-count {
			display: block;
		}
	}

	&.host-avail-layout-vertical {

		td {
			padding-top: 3px;
		}

		.host-avail-count {
			margin-right: 5px;
		}
	}

	.host-avail-true {
		background: $host-avail-true-bg-color;
	}

	.host-avail-false {
		background: $host-avail-false-bg-color;
	}

	.host-avail-unknown {
		background: $host-avail-unknown-bg-color;
	}

	.host-avail-total {
		background: $host-avail-total-bg-color;
>>>>>>> 6492466f
	}
}

@if $theme_name == 'dev' {

/*doc
---
//title: About
name: about
category: About
---

##About the Zabbix Styleguide

The Zabbix styleguide is our journey to the bright future of a more modular and systematic approach to design. It is a single source of information for front-end developers and designers. Instead of reinventing the wheel every time there is a need to implement an already existing UI pattern, developers can consult with the styleguide.

* A common design language inside the company and community
* More modular approach to design, reusable components
* A single source of information for front-end developers

May the force be with you!
*/

/*doc
---
//title: Components
name: components
category: Components
---
*/

/*doc
---
parent: components
title: Typography
name: typography
---

The default font face is Arial. Relative units (em) should be used to set the type size and line height.

##Headings

```html_example
<h1>Main Heading</h1><br>
<h2>Section Header</h2><br>
<h3>Contextual Menu Heading</h3><br>
<h4>Widget and Dialog Heading</h4>
```

##Paragraphs

Paragraphs are used to visually separate blocks of multiple sentences.

```html_example
<p>Zabbix offers great performance for data gathering and can be scaled to very large environments. Distributed monitoring options are available with the use of Zabbix proxies. Zabbix comes with a web-based interface, secure user authentication and a flexible user permission schema.</p>
<p class="grey">Zabbix offers great performance for data gathering and can be scaled to very large environments. Distributed monitoring options are available with the use of Zabbix proxies. Zabbix comes with a web-based interface, secure user authentication and a flexible user permission schema.</p>
```
*/

/*doc
---
parent: components
title: Tables
name: table
---

Tables are used to display tabular data. All tables are declared with the `list-table` class. Very wide tables should be housed inside a container with `overflow-table` class applied to it.

```html_example
<div class="overflow-table">
   <table class="list-table">
      <thead>
         <tr>
            <th class="cell-width"><input type="checkbox"></th>
            <th><a href="">Hosts<span class="arrow-down"></span></a></th>
            <th><a href="">Applications<span class="arrow-up"></span></a></th>
            <th>Items</th>
            <th>Triggers</th>
            <th>Graphs</th>
            <th>Discovery</th>
            <th>Web</th>
            <th>Interface</th>
            <th>Templates</th>
            <th><a href="">Status</a></th>
         </tr>
      </thead>
      <tbody>
         <tr>
            <td><input type="checkbox"></td>
            <td><a href="">Test host</a></td>
            <td><a href="">Applications</a></td>
            <td><a href="">Items</a></td>
            <td><a href="">Triggers</a></td>
            <td><a href="">Graphs</a></td>
            <td><a href="">Discovery</a></td>
            <td><a href="">Web</a></td>
            <td>127.0.01: 10050</td>
            <td><a href="" class="grey link-alt">Template App Zabbix Server</a></td>
            <td><a href="">Enabled</a></td>
         </tr>
         <tr class="row-selected">
            <td><input type="checkbox" checked=""></td>
            <td><a href="">Zabbix server</a></td>
            <td><a href="">Applications</a>&nbsp;<sup>11</sup></td>
            <td><a href="">Items</a>&nbsp;<sup>41</sup></td>
            <td><a href="">Triggers</a>&nbsp;<sup>3</sup></td>
            <td><a href="">Graphs</a>&nbsp;<sup>4</sup></td>
            <td><a href="">Discovery</a>&nbsp;<sup>6</sup></td>
            <td><a href="">Web</a></td>
            <td>127.0.01: 10050</td>
            <td><a href="" class="grey link-alt">Template App Zabbix Server</a></td>
            <td><a href="">Enabled</a></td>
         </tr>
         <tr>
            <td><input type="checkbox"></td>
            <td><a href="">Main server</a></td>
            <td><a href="">Applications</a>&nbsp;<sup>32</sup></td>
            <td><a href="">Items</a>&nbsp;<sup>54</sup></td>
            <td><a href="">Triggers</a>&nbsp;<sup>21</sup></td>
            <td><a href="">Graphs</a>&nbsp;<sup>72</sup></td>
            <td><a href="">Discovery</a>&nbsp;<sup>40</sup></td>
            <td><a href="">Web</a></td>
            <td>127.0.01: 10050</td>
            <td><a href="" class="grey link-alt">Template App Zabbix Server</a></td>
            <td><a href="">Enabled</a></td>
         </tr>
         <tr>
            <td><input type="checkbox"></td>
            <td><a href="">Backup server</a></td>
            <td><a href="">Applications</a>&nbsp;<sup>8</sup></td>
            <td><a href="">Items</a>&nbsp;<sup>9</sup></td>
            <td><a href="">Triggers</a>&nbsp;<sup>88</sup></td>
            <td><a href="">Graphs</a>&nbsp;<sup>221</sup></td>
            <td><a href="">Discovery</a>&nbsp;<sup>56</sup></td>
            <td><a href="">Web</a></td>
            <td>127.0.01: 10050</td>
            <td><a href="" class="grey link-alt">Template App Zabbix Server</a></td>
            <td><a href="">Enabled</a></td>
         </tr>
      </tbody>
   </table>
</div>
```

##Table with Pagination

Pagination is used to separate large amounts of tabular data into descrete peices.

```html_example
<div class="overflow-table">
   <table class="list-table">
      <thead>
         <tr>
            <th class="cell-width"><input type="checkbox"></th>
            <th><a href="">Hosts<span class="arrow-down"></span></a></th>
            <th><a href="">Applications<span class="arrow-up"></span></a></th>
            <th>Items</th>
            <th>Triggers</th>
            <th>Graphs</th>
            <th>Discovery</th>
            <th>Web</th>
            <th>Interface</th>
            <th>Templates</th>
            <th><a href="">Status</a></th>
         </tr>
      </thead>
      <tbody>
         <tr>
            <td><input type="checkbox"></td>
            <td><a href="">Test host</a></td>
            <td><a href="">Applications</a></td>
            <td><a href="">Items</a></td>
            <td><a href="">Triggers</a></td>
            <td><a href="">Graphs</a></td>
            <td><a href="">Discovery</a></td>
            <td><a href="">Web</a></td>
            <td>127.0.01: 10050</td>
            <td><a href="" class="grey link-alt">Template App Zabbix Server</a></td>
            <td><a href="">Enabled</a></td>
         </tr>
         <tr class="row-selected">
            <td><input type="checkbox" checked=""></td>
            <td><a href="">Zabbix server</a></td>
            <td><a href="">Applications</a>&nbsp;<sup>11</sup></td>
            <td><a href="">Items</a>&nbsp;<sup>41</sup></td>
            <td><a href="">Triggers</a>&nbsp;<sup>3</sup></td>
            <td><a href="">Graphs</a>&nbsp;<sup>4</sup></td>
            <td><a href="">Discovery</a>&nbsp;<sup>6</sup></td>
            <td><a href="">Web</a></td>
            <td>127.0.01: 10050</td>
            <td><a href="" class="grey link-alt">Template App Zabbix Server</a></td>
            <td><a href="">Enabled</a></td>
         </tr>
         <tr>
            <td><input type="checkbox"></td>
            <td><a href="">Main server</a></td>
            <td><a href="">Applications</a>&nbsp;<sup>32</sup></td>
            <td><a href="">Items</a>&nbsp;<sup>54</sup></td>
            <td><a href="">Triggers</a>&nbsp;<sup>21</sup></td>
            <td><a href="">Graphs</a>&nbsp;<sup>72</sup></td>
            <td><a href="">Discovery</a>&nbsp;<sup>40</sup></td>
            <td><a href="">Web</a></td>
            <td>127.0.01: 10050</td>
            <td><a href="" class="grey link-alt">Template App Zabbix Server</a></td>
            <td><a href="">Enabled</a></td>
         </tr>
         <tr>
            <td><input type="checkbox"></td>
            <td><a href="">Backup server</a></td>
            <td><a href="">Applications</a>&nbsp;<sup>8</sup></td>
            <td><a href="">Items</a>&nbsp;<sup>9</sup></td>
            <td><a href="">Triggers</a>&nbsp;<sup>88</sup></td>
            <td><a href="">Graphs</a>&nbsp;<sup>221</sup></td>
            <td><a href="">Discovery</a>&nbsp;<sup>56</sup></td>
            <td><a href="">Web</a></td>
            <td>127.0.01: 10050</td>
            <td><a href="" class="grey link-alt">Template App Zabbix Server</a></td>
            <td><a href="">Enabled</a></td>
         </tr>
      </tbody>
   </table>
</div>
<div class="table-paging">
   <a href=""><span class="arrow-left"></span></a><a href="">1</a><a href="" class="paging-selected">2</a><a href="">3</a><a href=""><span class="arrow-right"></span></a>
</div>
```

##Table with No Results

In cases when no data can be shown, table should be accompanied by an explanatory text. It should not be left blank.

```html_example
<div class="overflow-table">
   <table class="list-table">
      <thead>
         <tr>
            <th class="cell-width"><input type="checkbox"></th>
            <th><a href="">Hosts<span class="arrow-down"></span></a></th>
            <th><a href="">Applications<span class="arrow-up"></span></a></th>
            <th>Items</th>
            <th>Triggers</th>
            <th>Graphs</th>
            <th>Discovery</th>
            <th>Web</th>
            <th>Interface</th>
            <th>Templates</th>
            <th><a href="">Status</a></th>
         </tr>
      </thead>
      <tbody>
         <tr class="nothing-to-show">
            <td colspan="11">We couldn't find any results</td>
         </tr>
      </tbody>
   </table>
</div>
```

##Tables with Elements and Highlights

Besides textual information tables may contain other elements like icons. Table cells may be highlighted with various colors, for example to indicate severity level.

```html_example
<div class="overflow-table">
   <table class="list-table">
      <thead>
         <tr>
            <th>Type</th>
            <th>Description</th>
            <th>Example</th>
         </tr>
      </thead>
      <tbody>
         <tr>
            <td>Alert labels</td>
            <td>asdasasdasd</td>
            <td><span class="status-yellow"><b>!</b></span> <span class="status-red"><b>&times;</b></span></td>
         </tr>
         <tr>
            <td>Icons</td>
            <td>asdasasdasd</td>
            <td><span class="rel-container"><span class="icon-depend-down cursor-pointer"></span></span><span class="rel-container"><span class="icon-depend-up cursor-pointer"></span></span><span class="rel-container"><span class="icon-ackn cursor-pointer"></span></span></td>
         </tr>
         <tr>
            <td>Links with icons</td>
            <td>asdasasdasd</td>
            <td><span class="rel-container"><a href="">Some link</a><span class="icon-maint cursor-pointer"></span></span></td>
         </tr>
         <tr>
            <td>Labels</td>
            <td>asdasasdasd</td>
            <td>
               <div class="status-container"><span class="status-green">label</span> <span class="status-grey">label</span></div>
               <div class="status-container"><span class="status-red">label</span></div>
            </td>
         </tr>
         <tr>
            <td>Tree</td>
            <td>Trees are used to represent a hierarchy of different structures: navigation, table, data, etc. Tree branches can be collapsed and expanded.</td>
            <td>
               <div class="treeview"><span class="arrow-right"></span></div>
               <a href="#">Collapsed</a>
               <div class="treeview"><span class="arrow-down"></span></div>
               <a href="#">Expanded</a>
            </td>
         </tr>
          <tr>
            <td>Severity</td>
            <td>asdasd</td>
            <td class="normal-bg">
               <span class="link-action">25</span>
            </td>
         </tr>
      </tbody>
   </table>
</div>
```
*/

/*doc
---
parent: components
title: Forms
name: forms
---

Forms contain UI elements that are used to submit information.

##Primary Button

```html_example
<button type="button">Primary Button</button>
<button type="button" disabled>Primary Button</button>
```

##Secondary Button

```html_example
<button type="button" class="btn-alt">Secondary Button</button>
<button type="button" class="btn-alt" disabled>Secondary Button</button>
```

##Form Button

```html_example
<button type="button" class="btn-grey">Form Button</button>
<button type="button" class="btn-grey" disabled>Form Button</button>
```

##Link Button

```html_example
<button type="button" class="btn-link">Link Button</button>
<button type="button" class="btn-link" disabled>Link Button</button>
```

##Icon Button

```html_example
<button type="button" class="btn-max" title="Maximize"></button>
<button type="button" class="btn-max" title="Maximize" disabled></button>
```

##Inputs

Text on html5 input types

```html_example
<ul class="table-forms">
   <li>
      <div class="table-forms-td-left"><label for="DefaultInput">Default Input</label></div>
      <div class="table-forms-td-right">
         <input type="text" placeholder="Text" id="DefaultInput">
         <div class="red">You can't leave this empty.</div>
      </div>
   </li>
   <li>
      <div class="table-forms-td-left"><label for="DisabledInput">Disabled Input</label></div>
      <div class="table-forms-td-right"><input type="text" placeholder="Text" id="DisabledtInput" disabled></div>
   </li>
   <li>
      <div class="table-forms-td-left"><label for="ReadOnlyInput">Readonly Input</label></div>
      <div class="table-forms-td-right"><input type="text" placeholder="Text" id="ReadOnlyInput" readonly></div>
   </li>
   <li>
      <div class="table-forms-td-left"><label for="ButtonInput">Input with a Button</label></div>
      <div class="table-forms-td-right">
         <input type="text" placeholder="Text" id="ButtonInput"><div class="form-input-margin"></div><button type="button" class="btn-grey">Button</button>
      </div>
   </li>
</ul>
```

##Selects

```html_example
<select>
   <option>Select options</option>
   <option>Option 1</option>
   <option>Option 2</option>
   <option>Option 3</option>
</select>
<select disabled>
   <option>Select options</option>
   <option>Option 1</option>
   <option>Option 2</option>
   <option>Option 3</option>
</select>
```

## Radios

```html_example
<label for="Radio"><input type="radio" id="Radio">I am a radio</label>
<label for="RadioDisbld"><input type="radio" id="RadioDisbld" disabled>I am a disabled radio</label>
```

## Segmented Radio Controls

```html_example
<p>
<ul class="radio-list-control">
   <li><input type="radio" id="RadioSegm1"><label for="RadioSegm1">Radio 1</label></li><li><input type="radio" id="RadioSegm2"><label for="RadioSegm2">Radio 2</label></li><li><input type="radio" id="RadioSegm3" disabled><label for="RadioSegm3">Radio 3</label></li>
</ul>
</p>
```

## Checkboxes

```html_example
<label for="CheckBox"><input type="checkbox" id="CheckBox">I am a checkbox</label>
<label for="ChecBoxkDisbld"><input type="checkbox" id="CheckBoxDisbld" disabled>I am a disabled checkbox</label>
```

## Radio and Checkbox Lists

```html_example
<ul class="list-check-radio">
   <li><label for="RadioDescr"><input type="radio" id="RadioDescr">Zabbix offers great performance for data gathering and can be scaled to very large environments. Distributed monitoring options are available with the use of Zabbix proxies. Zabbix comes with a web-based interface, secure user authentication and a flexible user permission schema.</label></li>
   <li><label for="CheckBoxDescr"><input type="checkbox" id="CheckBoxDescr">Zabbix offers great performance for data gathering and can be scaled to very large environments. Distributed monitoring options are available with the use of Zabbix proxies. Zabbix comes with a web-based interface, secure user authentication and a flexible user permission schema.</label></li>
</ul>
```
*/

/*doc
---
parent: components
title: Dialogs
name: dialog
---

Dialogs are used to reveal an addtional piece of information: data tables, text, forms or certain actions. Dialogs can be dismissed by clicking/pushing &times; at the top right corner, *cancel* button, or outside of the dialog area.

##Alert Dialogs

Alert dialogs are used to urgently inform the user about a certain situation. Primary action button, labeled with the specific action, should be furthest to the right and continue the process. Secondary action button should be placed to the left of the primary action button and return the user to the general screen. Avoid labeling buttons with *No*, *Ok*, *Confirm*, *Done* and asking equally uninformative questions like *Are you sure?*

```html_example
<div class="overlay-dialogue">
   <!--<span class="overlay-close-btn"></span>-->
   <div class="dashbrd-widget-head cursor-move">
      <h4>Delete the selected item?</h4>
   </div>
   <div class="overlay-dialogue-body">Some explanatory information</div>
   <div class="overlay-dialogue-footer"><button type="button" class="btn-alt">Cancel</button><button type="button">Delete</button></div>
</div>

<div class="overlay-dialogue">
   <!--<span class="overlay-close-btn"></span>-->
   <div class="dashbrd-widget-head cursor-move">
      <h4>Delete the selected item?</h4>
   </div>
   <div class="overlay-dialogue-body"></div>
   <div class="overlay-dialogue-footer"><button type="button" class="btn-alt">Cancel</button><button type="button">Delete</button></div>
</div>
```

##Dialogs with Scrollable Content

In exceptional cases dialogs may contain additional information inside a scrollable area.

```html_example
<div class="overlay-dialogue" style="max-width: 500px">
   <span class="overlay-close-btn"></span>
   <div class="overlay-descr">Zabbix offers great <a href="">performance</a> for data gathering and can be scaled to very large environments. Distributed monitoring options are available with the use of Zabbix proxies. Zabbix comes with a web-based interface, secure user authentication and a flexible user permission schema. Polling and trapping is supported, with native high performance agents gathering data from virtually any popular operating system; agent-less monitoring methods are available as well.Zabbix offers great performance for data gathering and can be scaled to very large environments. Distributed monitoring options are available with the use of Zabbix proxies. Zabbix comes with a web-based interface, secure user authentication and a flexible user permission schema. Polling and trapping is supported, with native high performance agents gathering data from virtually any popular operating system; agent-less monitoring methods are available as well.Zabbix offers great performance for data gathering and can be scaled to very large environments.
   </div>
   <div class="overlay-descr-url"><a href="">A random link goes here</a></div>
   <table class="list-table">
      <thead>
         <tr>
            <th>Time</th>
            <th>Status</th>
            <th>Duration</th>
            <th>Age</th>
            <th>Ack</th>
         </tr>
      </thead>
      <tbody>
         <tr>
            <td>2015-09-08 13:47:58</td>
            <td><span class="red">PROBLEM</span></td>
            <td>15d 23h 45m</td>
            <td>15d 23h 45m</td>
            <td><a class="link-alt red" href="">No</a></td>
         </tr>
         <tr>
            <td>2015-08-05 06:14:58</td>
            <td><span class="green">OK</span></td>
            <td>1m 4d 7h</td>
            <td>1m 20d 7h</td>
            <td><a class="link-alt red" href="">No</a></td>
         </tr>
         <tr>
            <td>2015-08-05 05:32:58</td>
            <td><span class="red">PROBLEM</span></td>
            <td>42m</td>
            <td>1m 20d 8h</td>
            <td><a class="link-alt red" href="">No</a></td>
         </tr>
         <tr>
            <td>2015-08-04 06:11:58</td>
            <td><span class="green">OK</span></td>
            <td>23h 21m</td>
            <td>1m 21d 7h</td>
            <td><a class="link-alt red" href="">No</a></td>
         </tr>
         <tr>
            <td>2015-08-04 05:38:58</td>
            <td><span class="red">PROBLEM</span></td>
            <td>33m</td>
            <td>1m 21d 7h</td>
            <td><a class="link-alt red" href="">No</a></td>
         </tr>
      </tbody>
   </table>
</div>
```

##Contextual Dialogs

Contextual dialogs are used to display commands that are directly related to an item. Contextual dialogs are revealed on click or touch.

```html_example
<ul class="menu-popup">
   <li>
      <h3>Favourite screens</h3>
   </li>
   <li><span class="menu-popup-item">Add</span></li>
   <li>
      <span class="menu-popup-item">Remove<span class="arrow-right"></span></span>
      <ul class="menu-popup" style="top: 47px; left: 203px;">
         <li><span class="menu-popup-item">Zabbix server</span></li>
      </ul>
   </li>
   <li><span class="menu-popup-item">Remove all</span></li>
   <li>
      <div></div>
   </li>
   <li>
      <h3>Favourite slide shows</h3>
   </li>
   <li><span class="menu-popup-item selected">Add</span></li>
   <li><span class="menu-popup-item-disabled">Remove</span></li>
   <li><span class="menu-popup-item-disabled">Remove all</span></li>
</ul>
```
*/

/*doc
---
parent: components
title: Notifications
name: notifications
---

Notificatiions are used to provide feedback after certain actions or give information.

##Success Notification

Success notification appears after an action has been completed without errors. Has green background.

```html_example
<div class="msg-good">
   Well done! You successfully added new parameters.
   <div class="msg-details">
      <span class="link-action">Details</span>
      <ul class="msg-details-border">
         <li>Something</li>
         <li>Something</li>
         <li>Something</li>
         <li>Something</li>
      </ul>
   </div>
   <span class="overlay-close-btn" title="Close"></span>
</div>
```

##Error Notification

Error notification appears after an action has been completed with errors or an error in general. Has red background.

```html_example
<div class="msg-bad">
   Oh snap! Check form fields and try submitting again.
   <div class="msg-details">
      <span class="link-action">Details</span>
      <ul class="msg-details-border">
         <li>Something</li>
         <li>Something</li>
         <li>Something</li>
         <li>Something</li>
      </ul>
   </div>
   <span class="overlay-close-btn" title="Close"></span>
</div>
```

##Global Notification

Global notification.

```html_example
<div class="msg-bad-global">Zabbix server is not running: the information displayed may not be current.</div>
```
*/

/*doc
---
parent: components
title: Icons
name: icons
---

Icons:

```html_example
<div class="icon-help"></div>
```
*/

/*doc
---
parent: components
title: Datepickers
name: date
---

Datepickers are used to select a single date or a date range.

```html_example
<div class="overlay-dialogue calendar">
   <div class="calendar-header">
      <div class="calendar-year">
         <button type="button" class="btn-grey"><span class="arrow-left"></span></button>2015<button type="button" class="btn-grey"><span class="arrow-right"></span></button>
      </div>
      <div class="calendar-month"><button type="button" class="btn-grey"><span class="arrow-left"></span></button>March<button type="button" class="btn-grey"><span class="arrow-right"></span></button></div>
   </div>
   <table>
      <thead>
         <tr>
            <th>M</th>
            <th>T</th>
            <th>W</th>
            <th>T</th>
            <th>F</th>
            <th>S</th>
            <th>S</th>
         </tr>
      </thead>
      <tbody>
         <tr>
            <td class="grey">29</td>
            <td>1</td>
            <td>2</td>
            <td>3</td>
            <td>4</td>
            <td>5</td>
            <td>6</td>
         </tr>
         <tr>
            <td>7</td>
            <td>8</td>
            <td>9</td>
            <td>10</td>
            <td>11</td>
            <td>12</td>
            <td>13</td>
         </tr>
         <tr>
            <td>14</td>
            <td>15</td>
            <td class="selected">16</td>
            <td>17</td>
            <td>18</td>
            <td>19</td>
            <td>20</td>
         </tr>
         <tr>
            <td>21</td>
            <td>22</td>
            <td>23</td>
            <td>24</td>
            <td>25</td>
            <td>26</td>
            <td>27</td>
         </tr>
         <tr>
            <td>28</td>
            <td>29</td>
            <td>30</td>
            <td>31</td>
            <td class="grey">1</td>
            <td class="grey">2</td>
            <td class="grey">3</td>
         </tr>
         <tr>
            <td class="grey">4</td>
            <td class="grey">5</td>
            <td class="grey">6</td>
            <td class="grey">7</td>
            <td class="grey">8</td>
            <td class="grey">9</td>
            <td class="grey">10</td>
         </tr>
      </tbody>
   </table>
   <div class="calendar-time"><label>Time</label> <input type="text" placeholder="HH" maxlength="2"> : <input type="text" placeholder="MM" maxlength="2"></div>
   <div class="calendar-footer"><button type="button" class="btn-grey">Now</button><button type="button">Set date</button></div>
</div>
```
*/

/*doc
---
parent: components
title: Navigation
name: navigation
---

##Main Navigation

Main navigation is used to jump between high level sections of the application.

```html_example
<nav role="navigation">
   <div class="top-nav-container">
      <ul class="top-nav">
         <li class="selected"><a href="#">Monitoring</a></li>
         <li><a href="#">Inventory</a></li>
         <li><a href="#">Reports</a></li>
         <li><a href="#">Configuration</a></li>
         <li><a href="#">Administration</a></li>
      </ul>
      <!--<ul class="top-nav-icons">
         <li>
            <form><input type="text"><button type="button" class="btn-search"></button></form>
         </li>
         <li><a href="#" class="top-nav-help" title="Help"></a></li>
         <li><a href="#" class="top-nav-zbbshare" title="Zabbix Share">Share</a></li>
         <li><a href="#" class="top-nav-profile" title="Profile"></a></li>
	display: inline-block;
	color: $font-selected-color;
	background-color: $ui-bg-selected-color;
	margin: 1px 3px 1px 0;
	padding: 2px 3px;
	text-align: center;
	line-height: 1em;
	max-width: 133px;
	vertical-align: middle;
	@extend %overflow-ellipsis;
	@include border-radius(2px);

	&:last-child {
		margin: 0;
	}
}

         <li><a href="#" class="top-nav-signout" title="Sign out"></a></li>
      </ul>-->
   </div>
   <div class="top-subnav-container">
      <ul class="top-subnav">
         <li><a href="#" class="selected">Dashboard</a></li>
         <li><a href="#">Overview</a></li>
         <li><a href="#">Web</a></li>
         <li><a href="#">Latest data</a></li>
         <li><a href="#">Triggers</a></li>
         <li><a href="#">Events</a></li>
         <li><a href="#">Graphs</a></li>
         <li><a href="#">Screens</a></li>
         <li><a href="#">Maps</a></li>
         <li><a href="#">Discovery</a></li>
         <li><a href="#">Services</a></li>
      </ul>
      <!--<div class="server-name">This is a loooooooong loooooooong loooooooong loooooooong server name</div>-->
   </div>
</nav>
```

##Object Navigation

```html_example
<ul class="object-group">
   <li><b><a href="#">All hosts</a> / Zabbix server:</b></li>
   <li class="green">Enabled</li>
   <li>
      <div class="status-container"><span class="status-grey">zbx</span><span class="status-green">snmp</span><span class="status-grey">jmx</span><span class="status-grey">ipmi</span></div>
   </li>
   <li><span class="selected"><a href="#">Discovery</a></span></li>
   <li><span><a href="#">Applications</a>&nbsp;<sup>11</sup></span></li>
   <li><span class="selected"><a href="">Items</a>&nbsp;<sup>67</sup></span></li>
   <li><span><a href="#">Triggers</a>&nbsp;<sup>41</sup></span></li>
   <li><span><a href="#">Graphs</a>&nbsp;<sup>11</sup></span></li>
   <li><span><a href="#">Discovery rules</a>&nbsp;<sup>2</sup></span></li>
   <li><span><a href="#">Web scenarios</a></span></li>
</ul>
```

##Tabs

Tabs are used to switch between sections of grouped content. Don't use tabs as a navigation between urelated content.

```html_example
<ul class="ui-tabs-nav"><li class="ui-tabs-active"><a href="#">Host</a></li><li class="ui-state-disabled"><a href="#">Templates</a></li><li><a href="#">IPMI</a></li><li><a href="#">Macros</a></li><li><a href="#">Host inventory</a></li></ul>
```
*/

/*doc
---
parent: components
title: Links
name: links
---

A link is used to navigate through different parts of the front-end. *Alternative* links are used to indicate a particular state or type. *Action* links are used call out any additional content, like contextual menus and popovers.

```html_example
<p><a href="#">Default link</a></p>
<p><a href="#" class="grey link-alt">Alternative link</a></p>
<p><a href="#" class="green link-alt">Alternative link</a></p>
<p><a href="#" class="red link-alt">Alternative link</a></p>
<p><span class="link-action">Action link</span></p>
<p><span class="green link-action">Action link</span></p>
<p><span class="yellow link-action">Action link</span></p>
<span class="red link-action">Action link</span>
```
*/

/*doc
---
parent: components
title: Labels
name: labels
---

Labels add information. Different colors

```html_example
<div class="status-container"><span class="status-red">zbx</span><span class="status-green">snmp</span><span class="status-green">jmx</span><span class="status-grey">ipmi</span></div>
```
*/

/*doc
---
parent: components
title: Progress Indicators
name: progress
---

Progress indocators are used to show data retrieval or an ongoing computation. Use progress indicators to make UI look more fast and responsive.

```html_example
<div class="preloader-container">
   <div class="preloader"></div>
</div>
```
*/

/*doc
---
parent: components
title: Widgets
name: widgets
---

Widgets are used as containers to group any related information. Widget consists of *header*, *body* and *footer*. Widgets can be collapsed and expanded.

```html_example
<div class="dashbrd-widget">
   <div class="dashbrd-widget-head cursor-move">
      <h4>Favorite screens</h4>
      <ul>
         <li><button type="button" class="btn-widget-action" title="Action"></button></li>
         <li><button type="button" class="btn-widget-collapse" title="Collapse"></button></li>
         <!--<li><button type="button" class="btn-widget-expand" title="Expand"></button></li>-->
      </ul>
   </div>
   <table class="list-table">
      <tbody>
         <tr>
            <td><a href="#">Zabbix server</a></td>
         </tr>
         <tr>
            <td><a href="#">My 2nd megaserver</a></td>
         </tr>
      </tbody>
   </table>
   <ul class="dashbrd-widget-foot">
      <li><a href="#">Screens</a></li>
      <li><a href="#">Slide shows</a></li>
   </ul>
</div>
```
*/
}<|MERGE_RESOLUTION|>--- conflicted
+++ resolved
@@ -6841,7 +6841,6 @@
 	}
 }
 
-<<<<<<< HEAD
 .by-severity-widget {
 	width: 100%;
 	height: 100%;
@@ -6887,7 +6886,9 @@
 		top: 0;
 		bottom: 0;
 		left: -28px;
-=======
+	}
+}
+		
 // WIDGET HOST AVAILABILITY
 
 .host-avail-widget {
@@ -6941,7 +6942,6 @@
 
 	.host-avail-total {
 		background: $host-avail-total-bg-color;
->>>>>>> 6492466f
 	}
 }
 
