$theme-name: 'blue' !default;

$ui-transitions: true !default;

// Sync with JavaScript variable: UI_TRANSITION_DURATION.
$ui-transition-duration: .3s !default;

// Sprite path
$sprite-path: '../img/icon-sprite.svg?20211222';
$browser-sprite-path: '../img/browser-sprite.png?20211222';

@import "utils/mixins";

@import "base/reset";
@import "base/colors";
@import "base/typography";
@import "base/common";

@import "utils/indicator";
@import "utils/resizable";
@import "utils/scrollable";
@import "utils/sortable";

@import "layout/layout";
@import "layout/header";
@import "layout/footer";
@import "layout/sidebar";
@import "layout/grid-columns";
@import "layout/form-grid";

@import "components/buttons";
@import "components/color-picker";
@import "components/dashboard/dashboard";
@import "components/dashboard/widget-clock";
@import "components/dashboard/widget-item";
@import "components/dashboard/widget-slareport";
@import "components/dashboard/widget-svggraph";
@import "components/dashboard/widget-tophosts";
@import "components/diff";
@import "components/expandable-subfilter";
@import "components/form-search";
@import "components/inline-filter";
@import "components/menu-main";
@import "components/menu-user";
@import "components/message-box";
@import "components/radio-list-control";
@import "components/range-control";
@import "components/service/info";
@import "components/subfilter";
@import "components/svg-graph";
@import "components/tabfilter";
@import "components/toc";
@import "components/z-bar-gauge";
@import "components/z-select";

.link-action {
	border-bottom: 1px dotted;
	cursor: pointer;
	color: $font-color;

	&:visited {
		@extend %link-action-style;
	}

	&:hover {
		@extend %link-action-style;
		color: $link-hover-color;
		border-bottom: 1px solid rgba($link-hover-color, .35);
	}

	&:active {
		@extend %link-action-style;
	}

	&:focus {
		outline: none;
		border-bottom: 2px solid rgba($link-hover-color, .35);
	}
}

%link-action-style {
	border-bottom: 1px dotted;
	text-decoration: none;
}

.link-alt {
	text-decoration: none;
	cursor: pointer;

	&:link {
		border-bottom: 1px solid rgba($link-alt-underline-color, .35);
	}

	&:visited {
		border-bottom: 1px solid rgba($link-alt-underline-color, .35);
	}

	&:hover {
		color: $link-hover-color;
		border-bottom: 1px solid rgba($link-hover-color, .5);
	}

	&:focus {
		color: $link-hover-color;
		outline: none;
		border-bottom: 2px solid rgba($link-hover-color, .35);
	}

	&:active {
		color: $link-active-color;
		border-bottom: 1px solid rgba($link-active-color, .5);
	}
}

.disabled {
	cursor: default !important;
	opacity: .35;
	background-color: transparent;

	.subfilter-enabled {
		color: darken($ui-bg-selected-color, 35%);
	}

	.subfilter-disable-btn {
		cursor: default;
		color: darken($ui-bg-selected-color, 25%);
		background-color: $ui-bg-selected-color;

		&:hover,
		&:focus,
		&:active {
			color: darken($ui-bg-selected-color, 25%);
		}
	}

	.disabled,
	[disabled] {
		opacity: 1 !important;
	}
}

.monospace-font {
	font-family: $font-stack-mono;
}

%space-pre-wrap {
	white-space: pre-wrap;
	word-break: break-word;
	overflow-wrap: break-word;
}

.arrow-up {
	@extend %arrow;
	border: 0;
	border-left: 4px solid transparent;
	border-right: 4px solid transparent;
	border-bottom: 6px solid $font-color;
}

.arrow-down {
	@extend %arrow;
	border: 0;
	border-left: 4px solid transparent;
	border-right: 4px solid transparent;
	border-top: 6px solid $font-color;
}

.arrow-left {
	@extend %arrow;
	border-bottom: 4px solid transparent;
	border-top: 4px solid transparent;
	border-right: 6px solid $font-color;
}

.arrow-right {
	@extend %arrow;
	border-bottom: 4px solid transparent;
	border-top: 4px solid transparent;
	border-left: 6px solid $font-color;
}

%arrow {
	display: inline-block;
	height: 0;
	width: 0;
	font-size: 0;
	line-height: 0;
}

.zabbix-logo {
	width: 114px;
	height: 30px;
	background: url($sprite-path) no-repeat 0 -864px;
}

.zabbix-sidebar-logo {
	width: 91px;
	height: 24px;
	background: url($sprite-path) no-repeat -570px -400px;
}

.zabbix-sidebar-logo-compact {
	width: 24px;
	height: 24px;
	background: url($sprite-path) no-repeat -540px -400px;
}

.hor-list {
	> li {
		display: inline-block;
		margin: 0 6px 0 0;

		&:last-child {
			margin: 0;
		}
	}
}

.header-navigation {
	display: inline-block;
	position: relative;
	margin: 0 0 5px;
	z-index: 3;
	max-width: calc(100% - 200px);
	min-height: 24px;

	& > ul {
		display: flex;
		flex-wrap: wrap;
		align-items: baseline;

		& > li {
			margin-right: 5px;
			line-height: 24px;

			> ul {
				display: flex;
				align-items: baseline;
				flex-wrap: wrap;

				li {
					margin-right: 5px;
				}

				&.breadcrumbs > li {
					margin-right: 0;

					&:not(:last-child)::after {
						content: "/";
					}
				}
			}

			.status-container {
				margin-right: 5px;
			}
		}

		li > span {
			display: inline-block;
			padding: 2px 7px;
			line-height: 18px;
			white-space: nowrap;
			vertical-align: top;
			text-overflow: ellipsis;
			overflow: hidden;
			max-width: 250px;

			a {
				vertical-align: top;
				text-overflow: ellipsis;
				overflow: hidden;
				max-width: 200px;
				display: inline-block;
				margin-top: 2px;
				line-height: 14px;
			}

			&.selected {
				background-color: $ui-bg-color;
				border-radius: 2px;
				box-shadow: inset 0 0 0 1px $ui-border-color;
			}
		}
	}

	& + .filter-space {
		margin-top: -29px;
	}
}

form {
	&.is-loading {
		position: relative;
	}
}

// Tables.
.list-table {
	width: 100%;
	background-color: $ui-bg-color;
	border-collapse: separate;
	border: 1px solid $ui-border-color;

	.action-container {
		display: flex;
		width: 100%;
		height: 18px;
		line-height: 18px;

		.link-action {
			height: 16px;
			min-width: 1em;
			@extend %overflow-ellipsis;
		}

		[class*='icon-'] {
			flex-shrink: 0;
		}

		.rel-container {
			display: flex;
		}

		.separator {
			flex-shrink: 0;
			margin-right: 4px;
		}
	}

	td {
		.icon-maintenance {
			margin: 0 0 -3px 4px;
		}

		.icon-depend-up,
		.icon-depend-down,
		.icon-ackn {
			margin: 0 4px -3px 0;
		}
	}

	&.compact-view {
		tr {
			&[class*='flh-'] {
				@if $theme-name == 'blue' {
					&:not(.row-selected):not(:hover) {
						td {
							color: $font-color;

							sup,
							a,
							.problem-unack-fg,
							.problem-ack-fg,
							.ok-unack-fg,
							.ok-ack-fg {
								color: $font-color;
								border-bottom-color: rgba($font-color, .5);
							}

							.tag {
								background-color: rgba($font-color, .5);
							}

							.icon-wizard-action {
								background-position: -165px -624px;
							}

							button:focus {
								box-shadow: 0 0 0 2px rgba($font-color, .5);
							}
						}
					}
				}

				@if $theme-name == 'dark' {
					&:not(.row-selected):not(:hover) {
						td {
							color: #000000;

							sup,
							a,
							.problem-unack-fg,
							.problem-ack-fg,
							.ok-unack-fg,
							.ok-ack-fg {
								color: #000000;
								border-bottom-color: rgba(0, 0, 0, .5);
							}

							.icon-wizard-action {
								background-position: -165px -624px;
							}

							button:focus {
								box-shadow: 0 0 0 2px rgba(0, 0, 0, .5);
							}
						}
					}
				}

				@if $theme-name == 'blue' or $theme-name == 'dark' {
					&:not(.row-selected):not(:hover) {
						td {
							[class*='icon-'] {
								background-color: $ui-bg-color;
								border-radius: 2px;
							}

							[class*='icon-depend-'],
							.icon-description,
							.icon-wizard-action {
								background-color: transparent;
							}
						}
					}
				}
			}
		}

		.link-action {
			color: $font-color;

			&.red {
				color: $red;
			}

			&.orange {
				color: $orange;
			}

			&.yellow {
				color: $dark-yellow;
			}

			&.green {
				color: $green;
			}

			&:hover,
			&:focus {
				color: $link-hover-color;
			}
		}

		td {
			padding-top: 0;
			padding-bottom: 0;
			border-bottom: 0;
			box-shadow: inset 0 -1px 0 0 rgba($font-color, .1);
			color: $font-color;
			height: 22px;
			line-height: 1;
			vertical-align: middle;
			white-space: nowrap;

			[class*='icon-'] {
				vertical-align: middle;

				&::after {
					margin: 0;
					line-height: 14px;
					top: 0;
				}

				&:last-of-type {
					margin-right: 0;
				}
			}

			.rel-container {
				span {
					margin: 0;
				}
			}

			.tag {
				display: inline-block;
				line-height: 16px;
				margin-right: 3px;
				padding: 0 3px;
				max-width: 40px;

				@media screen and (min-width: 1200px) {
					max-width: 71px;
				}

				@media screen and (min-width: 1400px) {
					max-width: 102px;
				}

				@media screen and (min-width: 1600px) {
					max-width: 133px;
				}
			}

			.icon-maintenance {
				height: 12px;
				width: 12px;
				margin: 3px 1px 2px 4px;

				&::before {
					height: 12px;
					width: 12px;
					background-position: -49px -805px;
				}
			}

			.icon-depend-up,
			.icon-depend-down {
				width: 12px;
			}

			.icon-depend-up::before {
				background-position: -49px -731px;
			}

			.icon-depend-down::before {
				background-position: -49px -767px;
			}

			.icon-wizard-action {
				background: url($sprite-path) no-repeat -6px -624px;
				height: 12px;
				min-height: 12px;
				margin: 0;
				position: relative;
			}

			.icon-description {
				margin-left: 2px;
			}
		}
	}

	thead th {
		color: $font-alt-color;
		height: 100%;
		overflow: hidden;
		white-space: nowrap;
		padding: 6px 5px;
		vertical-align: bottom;
		border-bottom: 2px solid darken($table-border-color, 5%);
		text-align: left;

		&.column-tags-1 {
			width: 75px;
		}

		&.column-tags-2 {
			width: 124px;
		}

		&.column-tags-3 {
			width: 173px;
		}

		@media screen and (min-width: 1200px) {
			&.column-tags-1 {
				width: 106px;
			}

			&.column-tags-2 {
				width: 186px;
			}

			&.column-tags-3 {
				width: 266px;
			}
		}

		@media screen and (min-width: 1400px) {
			&.column-tags-1 {
				width: 137px;
			}

			&.column-tags-2 {
				width: 248px;
			}

			&.column-tags-3 {
				width: 359px;
			}
		}

		@media screen and (min-width: 1600px) {
			&.column-tags-1 {
				width: 168px;
			}

			&.column-tags-2 {
				width: 310px;
			}

			&.column-tags-3 {
				width: 452px;
			}
		}

		.arrow-up {
			margin: 0 0 0 3px;
			border-bottom-color: $font-alt-color;
		}

		.arrow-right {
			margin: 0 0 0 3px;
			border-left-color: $font-alt-color;
		}

		.arrow-down {
			margin: 0 0 0 3px;
			border-top-color: $font-alt-color;
		}

		.treeview {
			span {
				margin: 0;
			}
		}

		.vertical {
			writing-mode: vertical-lr;
			transform: rotate(180deg);
		}

		a {
			display: block;
			position: relative;
			margin: -1em;
			padding: 1em;
			border: 0;
			transition: background-color .2s ease-out;

			&:hover,
			&:focus,
			&:active {
				text-decoration: none;
				background-color: $ui-hover-color;
			}
		}
	}

	tbody tr {
		&:hover {
			background-color: $ui-hover-color;

			.timeline-axis {
				background-color: $ui-bg-color;
			}

			.timeline-date {
				background-color: $ui-bg-color;
			}

			.timeline-td {
				background-color: $ui-bg-color !important;
			}
		}

		&.row-selected {
			@extend %found-bg;

			.timeline-axis {
				background-color: $ui-bg-color;
			}

			.timeline-date {
				background-color: $ui-bg-color;
			}

			.timeline-td {
				background-color: $ui-bg-color;
			}
		}

		&.nothing-to-show {
			@extend %nothing-to-show;
		}

		&:last-child th,
		&:last-child td {
			border-bottom: 0;
		}

		&.hover-nobg {
			background-color: $ui-bg-color;
		}
	}

	tbody th,
	td {
		padding: 6px 5px;
		position: relative;
		border-bottom: 1px solid $table-border-color;
		line-height: 18px;
		vertical-align: top;

		&.table-info {
			color: $font-alt-color;
		}
	}

	tbody th {
		text-align: left;
	}

	.vertical_rotation_inner {
		transform: rotate(270deg);
		white-space: nowrap;
	}

	.list-table-footer {
		border-bottom: 0;
		color: $font-alt-color;
		text-align: right;
	}

	.latest-values,
	.opdata {
		max-width: 300px;
	}

	.list-table-actions {
		text-align: right;
		white-space: nowrap;
	}

	&.sticky-header {
		thead {
			position: sticky;
			top: 0;
			z-index: 1;
			background: $ui-bg-color;
		}
	}

	&.sticky-footer {
		tbody {
			tr:last-of-type {
				td, th {
					border-bottom: none;
				}
			}
		}

		tfoot {
			position: sticky;
			bottom: 0;
			z-index: 1;
			background: $ui-bg-color;

			tr:first-of-type {
				td, th {
					border-top: 2px solid darken($table-border-color, 5%);
					border-bottom: 0;
				}
			}
		}
	}
}

.table-paging {
	text-align: center;
	background-color: $ui-bg-color;
	margin-top: -1px;
	padding: 4px 5px;
	overflow: hidden;
	position: relative;
	border: 1px solid $ui-border-color;
	border-top-color: $table-border-color;

	a {
		@extend %paging-btn;
		&:focus {
			.arrow-right {
				border-left-color: $font-selected-color;
			}
			.arrow-left {
				border-right-color: $font-selected-color;
			}
		}
	}
}

.paging-btn-container {
	min-height: 24px;
	position: relative;
}

.table-stats {
	color: $font-alt-color;
	display: inline-block;
	padding: 4px 0;
	position: absolute;
	right: 5px;
}

.radio-switch {
	cursor: default;
	background-color: $form-bg-color;
	@extend %paging-btn;
}

%paging-btn {
	display: inline-block;
	margin-left: -1px;
	padding: 3px 11px;
	background-color: $btn-form-bg-color;
	border: 1px solid $form-border-color !important;
	text-decoration: none;
	color: $font-color;
	outline: 0;
	transition: background-color .2s ease-out;

	&:hover {
		color: $font-color;
		background-color: $btn-form-hover-color;
	}

	&:focus {
		@include btn-hover-active($btn-font-color, $btn-bg-color);
		z-index: 10;
		position: relative;
	}

	&:active {
		color: $font-color;
		background-color: $btn-form-hover-color;
		z-index: 10;
		position: relative;
	}

	&:first-of-type {
		border-radius: 2px 0 0 2px;
	}

	&:last-of-type {
		border-radius: 0 2px 2px 0;
	}

	&.paging-selected {
		color: $font-selected-color;
		background-color: $ui-bg-selected-color;
		position: relative;
		z-index: 1;

		&:hover {
			background-color: darken($ui-bg-selected-color, 4%);
		}

		&:focus {
			@include btn-hover-active($btn-font-color, $btn-bg-color);
			position: relative;
		}

		&:active {
			background-color: darken($ui-bg-selected-color, 4%);
			position: relative;
		}
	}
}

.treeview-plus {
	font: {
		size: $font-top-nav-size;
		weight: bold;
	}
	display: inline-block;
	background-color: $ui-bg-color;
	border: 1px solid $form-border-color;
	border-radius: 2px;
	cursor: pointer;
	width: 12px;
	height: 12px;
	line-height: 12px;
	text-align: center;

	&:link,
	&:visited,
	&:hover,
	&:focus,
	&:active {
		color: $font-color;
	}

	&:hover {
		background-color: $ui-hover-color;
		border-bottom-color: $form-border-color;
	}

	&:focus {
		background-color: $ui-hover-color;
		border-color: $form-border-focus-color;
	}

	&:active {
		background-color: $ui-hover-color;
		border-color: $form-border-color;
	}
}

.treeview {
	display: inline-block;
	width: 14px;
	height: 16px;
	min-height: auto;
	line-height: 16px;
	padding: 0;
	margin: 0 2px 0 0;
	cursor: auto;
	text-align: center;
	border: 0;
	background-color: $transparent;

	.arrow-right {
		border-left-color: $font-alt-color;
	}

	.arrow-down {
		margin: 0 0 2px;
		border-top-color: $font-alt-color;
	}

	&:hover,
	&:focus {
		background-color: $transparent;

		.arrow-right {
			border-left-color: $link-color;
		}

		.arrow-down {
			border-top-color: $link-color;
		}
	}
}

.table {
	display: table;
}

.row {
	display: table-row;
}

.cell {
	display: table-cell;
	vertical-align: top;

	&:last-child {
		.dashboard-widget {
			margin: 0 0 10px;
		}
	}
}

.adm-img {
	width: 75%;
	text-align: center;
	margin: 0 auto;
	table-layout: fixed;

	.cell {
		vertical-align: bottom;
		padding: 20px 10px;
		width: 20%;
		text-align: center;

		img {
			max-width: 100%;
		}
	}
}

.cell-width {
	width: 8px;
}

.nowrap {
	white-space: nowrap;
}

.wordwrap {
	white-space: normal;
	word-break: break-all;
}

.wordbreak {
	white-space: pre-wrap;
	word-break: break-word;
}

.overflow-table {
	overflow-x: auto;
	position: relative;
	@extend %webkit-hor-scrollbar;
}

// Timeline in table view.
.timeline-date {
	text-align: right;
	white-space: nowrap;
	border-bottom-color: $transparent !important;
}

.timeline-axis {
	@extend %timeline-td;
	padding: 6px .04em !important;
	border-right: 2px solid lighten(desaturate($btn-bg-color, 27%), 44%);

	&::before {
		content: '';
		position: absolute;
		bottom: -1px;
		right: -2px;
		height: 100%;
		width: 2px;
		background-color: lighten(desaturate($btn-bg-color, 27%), 44%);
	}
}

.timeline-dot {
	&::after {
		@extend %timeline-dot;
		background-color: $btn-bg-color;
		border: 2px solid $ui-bg-color;
		border-radius: 100%;
		top: 11px;
	}
}

.timeline-dot-big {
	&::after {
		@extend %timeline-dot;
		background-color: $ui-bg-color;
		border: 2px solid $btn-bg-color;
		border-radius: 100%;
		top: 10px;
	}
}

.timeline-td {
	@extend %timeline-td;
	padding: 6px .25em !important;
}

.timeline-th {
	padding: 6px .25em !important;
}

%timeline-dot {
	content: '';
	position: absolute;
	z-index: 1;
	display: block;
	width: 4px;
	height: 4px;
	right: -5px;
	border-radius: 100%;
}

%timeline-td {
	position: relative;
	border-bottom-color: $ui-bg-color !important;
}

// Filters.
.filter-btn-container {
	position: relative;
	text-align: right;
}

.filter-container {
	background-color: $ui-bg-color;
	border: 1px solid $ui-border-color;
	margin: 0 0 10px;
	padding: 10px 0;
	position: relative;

	.table {
		border-bottom: 1px solid $table-border-color;
	}

	.filter-forms {
		padding: 0 10px;

		.btn-grey {
			vertical-align: baseline;
		}
	}

	.list-table {
		margin-bottom: -10px;
		border: 0;

		thead {
			th {
				color: initial;
				padding: 8px 5px 5px;
				border-bottom-width: 1px;
			}
		}
	}
}

.filter-forms {
	margin: 0 auto;
	text-align: center;
	white-space: nowrap;
	background-color: $ui-bg-color;

	.cell {
		text-align: left;
		padding: 0 20px 5px;

		&:first-child {
			padding-left: 0;
		}

		&:last-child {
			padding-right: 0;
			border-right: 0;
		}

		button {
			margin: 0;
		}
	}

	button {
		margin: 10px 5px 0;
	}

	select {
		vertical-align: top;
	}

	.table-forms .table-forms-td-right {
		td {
			padding: 0 5px 5px 0;
			vertical-align: middle;
		}
	}
}

.multiselect-control {
	display: flex;
	position: relative;
	vertical-align: top;
	white-space: nowrap;
}

.multiselect {
	@extend %form-input-style;
	display: flex;
	flex-direction: column;
	position: relative;
	margin-right: 3px;
	min-height: 24px;
	white-space: normal;

	&.active {
		border-color: $form-border-focus-color;
	}

	&[aria-disabled] {
		@extend %form-disabled;
	}

	input[type="text"] {
		border: 0;
		background: none;
		box-sizing: border-box;
		width: 100%;
		padding-bottom: 2px;
		min-height: 20px;
	}

	&.search-disabled {
		input[type="text"] {
			position: absolute;
			top: 0;
			left: 0;
			width: 0;
			padding: 0;
			margin: 0;
		}
	}

	.multiselect-list {
		display: flex;
		flex-direction: row;
		flex-wrap: wrap;
		padding-left: 2px;
		padding-bottom: 2px;

		li {
			display: block; // Override ".table-forms li".
			padding-left: 0 !important;
			margin: 2px 2px 0 0;
			overflow: hidden;
			white-space: nowrap;
			cursor: default;

			.subfilter-enabled {
				display: flex;
				flex-direction: row;
				padding: 0 3px 0 4px;
				line-height: 18px;

				> span:first-child {
					overflow: hidden;
					text-overflow: ellipsis;
				}

				> .subfilter-disable-btn {
					position: relative;
					left: 3px;
					flex-shrink: 0;
				}
			}

			&.selected {
				.subfilter-enabled,
				.subfilter-disable-btn,
				.subfilter-disable-btn:active {
					background-color: $multiselect-selected-bg-color;
				}
			}
		}
	}

	.disabled {
		background-color: $multiselect-disabled-bg-color;
		opacity: 1;

		.subfilter-enabled,
		.subfilter-disable-btn {
			background-color: $multiselect-item-disabled-bg-color;
			color: $multiselect-item-disabled-color;
		}
	}

	div[aria-live] {
		overflow: hidden;
		position: absolute;
		left: 0;
		right: 0;
		top: 0;
		bottom: 0;
		z-index: -1;
	}
}

.multiselect-button {
	vertical-align: top;
}

.multiselect-suggest {
	padding: 0 5px;
	white-space: normal;
	color: $font-alt-color;
	background-color: $form-bg-color;

	li {
		display: block;
		height: inherit;
		line-height: normal;
		color: $font-color;
		padding: .4em 5px;
		margin: 0 -5px;
		cursor: pointer;
		overflow: hidden;
		text-overflow: ellipsis;
		transition: background-color .2s ease-out;

		&.suggest-hover {
			background-color: $action-hover-color;
		}
	}
}

.multiselect-matches {
	padding: .4em 5px;
	color: $font-color;
	font-weight: bold;
	@extend .multiselect-suggest;
}

.multiselect-available {
	position: absolute;
	z-index: 20000;
	border: 1px solid $action-border-color;
	overflow-y: auto;
	@extend %webkit-scrollbar;
	box-shadow: 0 6px 10px 0 $action-shadow-color;
}

.suggest-found {
	font-weight: bold;
	color: $dark-yellow;
}

.suggest-new {
	border-top: 1px solid $form-border-color;

	span:first-child {
		font-weight: bold;
	}
}

// Forms.
.table-forms-container {
	margin: 0 0 10px;
	background-color: $ui-bg-color;
	border: 1px solid $ui-border-color;
	padding: 10px;
	text-align: left;

	> .ui-tabs-nav {
		margin: -10px -10px 10px;
	}
}

.form-btns {
	button {
		margin: 10px 6px 5px;
	}
}

.table-forms {
	display: table;
	width: 100%;
	color: $font-color;

	> li {
		display: table-row;

		&.display-none {
			@extend .display-none
		}
	}

	.multiselect-suggest {
		li {
			display: block;
		}
	}

	th {
		color: $font-alt-color;
		padding: 0 5px 0 0;
		text-align: left;

		&:last-child {
			padding: 0;
		}
	}

	tfoot,
	.tfoot-buttons {
		.table-forms-td-right {
			padding-top: 5px;
		}

		button {
			margin: 0 10px 0 0;
		}
	}

	td {
		position: relative;

		&.td-drag-icon {
			padding: 0 11px 0 0;
			vertical-align: middle;
		}

		.drag-icon {
			position: absolute;
			top: 5px;
			margin-right: 5px;
		}
	}

	.table-forms-td-left {
		display: table-cell;
		padding: 5px 0;
		text-align: right;
		vertical-align: top;
		width: 15%;
		white-space: nowrap;

		label {
			display: block;
			height: 24px;
			line-height: 24px;
		}
	}

	.table-forms-td-right {
		display: table-cell;
		padding: 5px 0 5px 10px;
		vertical-align: middle;
		width: 85%;
		position: relative;

		td {
			padding: 5px 5px 5px 0;
			position: relative;

			&.td-drag-icon {
				padding-right: 11px;
			}

			&.center {
				text-align: center;
				vertical-align: middle;

				.btn-grey {
					margin: 3px 0;
				}
			}

			&.overflow-break {
				max-width: 150px;
				overflow-wrap: break-word;
				white-space: initial;
				word-wrap: break-word;
			}

			&:last-child {
				padding-right: 0;
			}
		}

		.wrap-multiple-controls {
			display: flex;
		}

		.table-forms-separator {
			.radio-segmented + .multiselect-wrapper {
				margin-top: 5px;
			}
		}
	}

	h4 {
		margin-bottom: -5px;
	}

	.hor-list {
		li {
			display: inline-block;
		}
	}

	.dynamic-row > td {
		padding-top: 0;
	}

	.dynamic-row-control > td {
		padding-top: 0;
		padding-bottom: 0;
	}
}

.table-forms-separator {
	border: 1px solid $table-border-color;
	box-sizing: border-box;
	display: inline-block;
	padding: 5px;
	position: relative;
}

.border-left {
	border-left: 1px solid $table-border-color;
}

.drag-drop-area {
	@extend %found-bg;
}

.margin-top {
	display: block;
	margin: 4px 0 0;
}

.form-new-group {
	border: 5px solid $lighter-green;
	border-radius: 2px;
	margin-left: -5px;
	padding: 4px 0;
}

.list-check-radio {
	li {
		display: block;
		padding: .3em 0;
	}

	&.hor-list li {
		margin-right: 15px;
		padding: .3em 0 0;

		&:last-child {
			margin-right: 0;
		}
	}

	label {
		padding: 0 0 0 18px;
		display: inline-block;
		text-indent: -18px;
		max-width: 600px;

		input[type="checkbox"] {
			left: -3px;
			margin: 0;
		}

		input[type="radio"] {
			left: -3px;
			margin: 0;
		}
	}
}

.list-numbered {
	counter-reset: line;

	.list-numbered-item {
		&::before {
			content: counter(line);
			counter-increment: line;
			user-select: none;
			text-align: right;
		}
	}
}

label {
	&.form-label-asterisk {
		&::before {
			color: $form-label-asterisk-color;
			display: inline-block;
			content: '*';
			margin-right: .3em;
		}
	}

	input[type="checkbox"] {
		margin-right: 3px;
	}

	input[type="radio"] {
		margin-right: 3px;
	}
}

input {
	font: {
		family: $font-stack;
		size: $font-form-size;
	}

	&[type="text"] {
		@extend %form-input-height-padding;
		@extend %form-input-style;
	}

	&[type="password"] {
		@extend %form-input-height-padding;
		@extend %form-input-style;
	}

	&[type="search"] {
		@extend %form-input-height-padding;
		@extend %form-input-style;
	}

	&[type="number"] {
		@extend %form-input-height-padding;
		@extend %form-input-style;
	}

	&[type="email"] {
		@extend %form-input-height-padding;
		@extend %form-input-style;
	}

	&[type="time"] {
		@extend %form-input-height-padding;
		@extend %form-input-style;
	}

	&[type="file"] {
		padding: 1px;
		@extend %form-input-style;
	}

	&[type="checkbox"] {
		@extend %form-check-radio-style;
	}

	&[type="radio"] {
		@extend %form-check-radio-style;
	}

	&[disabled] {
		@extend %form-disabled;
	}

	&[readonly] {
		color: $font-color !important;
		@extend %form-disabled;
	}
}

textarea {
	font: {
		family: $font-stack;
		size: $font-form-size;
	}
	padding: 4px 5px;
	margin: 0;
	overflow: auto;
	@extend %form-input-style;
	@extend %webkit-scrollbar;

	&[disabled] {
		@extend %form-disabled;
	}

	&[readonly] {
		color: $font-color !important;
		@extend %form-disabled;

		&:focus {
			border-color: $form-border-focus-color;
		}
	}
}

select {
	font: {
		family: $font-stack;
		size: $font-form-size;
	}

	height: 24px;
	padding: 3px 3px 3px 0;
	background-color: $form-bg-color;
	@extend %form-input-style;
	@extend %webkit-scrollbar;

	option {
		color: $font-color;

		&[disabled] {
			@extend %form-disabled;
		}
	}

	&[multiple] {
		padding: 4px 5px;
		width: 300px;
		height: 150px;

		option {
			padding: 0;
		}
	}

	&[disabled] {
		@extend %form-disabled;
	}

	&[readonly] {
		color: $font-color !important;
		pointer-events: none;
		@extend %form-disabled;
	}
}

.form-fields-inline {
	label {
		margin: 0 8px 0 3px;
	}
}

.form-input-margin {
	display: inline-block;
	margin: 0 4px 0 0;
}

.checkbox-radio {
	&:checked[readonly] + label span {
		transition: none;

		&::after {
			border-color: $form-border-color !important;
		}
	}

	&[readonly] {
		&,
		+ label {
			pointer-events: none;

			span {
				transition: none;
				@extend %form-disabled;
			}
		}
	}

	&[type="checkbox"] {
		+ label span {
			border-radius: 2px;
		}

		&:checked + label span {
			&::after {
				content: '';
				position: absolute;
				display: block;
				width: 7px;
				height: 4px;
				top: 6px;
				left: 7px;
				border-left: 2px solid $btn-bg-color;
				border-bottom: 2px solid $btn-bg-color;
				transform: translate(-50%, -50%) rotate(-45deg);
			}
		}

		&:checked[disabled] + label span {
			&::after {
				border-color: $form-border-color !important;
			}
		}
	}

	&[type="radio"] {
		+ label span {
			border-radius: 50%;
		}

		&:checked + label span {
			&::after {
				content: '';
				position: absolute;
				display: block;
				width: 8px;
				height: 8px;
				top: 3px;
				left: 3px;
				background-color: $btn-bg-color;
				border-radius: 50%;
			}
		}

		&:checked[disabled] + label span {
			&::after {
				background-color: $form-border-color !important;
			}
		}
	}

	position: absolute !important;
	top: auto !important;
	width: 16px !important;
	height: 16px !important;
	opacity: 0;
	z-index: 1;

	+ label span {
		position: relative;
		display: inline-block;
		width: 14px;
		height: 14px;
		margin: -4px 4px 0 0;
		bottom: -3px;
		border: 1px solid $form-border-color;
		background-color: $form-bg-color;

		&:active {
			border-color: $form-border-color;
		}
	}

	+ label.label-pos-left span {
		margin-left: 6px;
		margin-right: 1px;
	}

	&:focus + label span {
		border-color: $form-border-focus-color;
	}

	&:checked:focus + label span {
		border-color: $form-border-focus-color;
	}

	&:checked[disabled] + label span {
		transition: none;

		&::after {
			border-color: $form-border-color !important;
		}
	}

	&[disabled] + label span {
		transition: none;
		@extend %form-disabled;
	}
}

%form-check-radio-style {
	margin: 0;
	padding: 0;
	border: 0;
	vertical-align: middle;
	position: relative;
	top: -1px;
	overflow: hidden;
	width: 13px;
	height: 13px;
	background: none;
}

%form-input-height-padding {
	margin: 0;
	padding: 0 5px;
	min-height: 24px;
}

%form-input-style {
	background-color: $form-bg-color;
	border: 1px solid $form-border-color;
	box-sizing: border-box;
	color: $font-color;
	outline: 0;
	transition: border-color .2s ease-out, box-shadow .2s ease-out;

	&:focus {
		border-color: $form-border-focus-color;
	}
}

button::-moz-focus-inner {
	padding: 0;
	border: 0;
	vertical-align: middle;
}

button {
	font: {
		family: $font-stack;
		size: $font-form-size;
	}
	background-color: $btn-bg-color;
	border: 1px solid $btn-bg-color;
	border-radius: 2px;
	color: $btn-font-color;
	margin: 0;
	padding: 0 11px;
	min-height: 24px;
	cursor: pointer;
	outline: 0;
	transition: border-color .2s ease-out, background-color .2s ease-out;

	&:hover {
		@include btn-hover-active($btn-font-color, $btn-bg-color);
	}

	&:focus {
		box-shadow: 0 0 0 2px rgba($blue, .35);
		@include btn-hover-active($btn-font-color, $btn-bg-color);
	}

	&:active {
		@include btn-hover-active($btn-font-color, $btn-bg-color);
	}
}

.btn-alt {
	color: $btn-alt-font-color;
	background-color: $btn-alt-bg-color;

	.plus-icon {
		background-color: $btn-alt-font-color;
		margin-right: 8px;

		&::after {
			background-color: $btn-alt-font-color;
		}
	}

	&:hover {
		@include btn-hover-active($btn-font-color, $btn-bg-color);

		.plus-icon {
			background-color: $btn-font-color;

			&::after {
				background-color: $btn-font-color;
			}
		}
	}

	&:focus {
		@include btn-hover-active($btn-font-color, $btn-bg-color);

		.plus-icon {
			background-color: $btn-font-color;

			&::after {
				background-color: $btn-font-color;
			}
		}
	}

	&:active {
		@include btn-hover-active($btn-font-color, $btn-bg-color);

		.plus-icon {
			background-color: $btn-font-color;

			&::after {
				background-color: $btn-font-color;
			}
		}
	}
}

.btn-tag {
	@extend .tag;

	min-height: unset;
	outline: none;
	border: none;

	&:hover {
		text-decoration: underline;
		background-color: $ui-bg-selected-color;
	}
	&:focus {
		background-color: $ui-bg-selected-color;
	}
}

.btn-grey {
	color: $btn-form-font-color;
	background-color: $btn-form-bg-color;
	border-color: $btn-form-border-color;
	vertical-align: top;

	&:hover {
		color: $btn-form-font-color;
		background-color: $btn-form-hover-color;
		border-color: $btn-form-border-color;
	}

	&:focus {
		color: $btn-form-font-color;
		background-color: $btn-form-hover-color;
		border-color: $form-border-focus-color;
	}

	&:active {
		color: $btn-form-font-color;
		background-color: $btn-form-hover-color;
		border-color: $form-border-focus-color;
	}
}

.btn-link {
	position: relative;
	background-color: $transparent;
	border: 0;
	border-bottom: 1px dotted $link-color;
	border-radius: 0;
	color: $link-color;
	font-size: inherit;
	padding: 0;
	min-height: inherit;

	&:hover {
		@extend .btn-link;
	}

	&:focus {
		@extend .btn-link;
		outline: none;
		margin-bottom: -2px !important;
		border-bottom: 2px solid rgba($link-hover-color, .5);
		box-shadow: 0 0 0 0 !important;
	}

	&:active {
		@extend .btn-link;
	}

	&[disabled] {
		background-color: $transparent;

		&:hover {
			background-color: $transparent;
		}
	}
}

$icon-btn: (
	kiosk: $btn-bg-color url($sprite-path) no-repeat -79px -259px,
	min: $btn-bg-color url($sprite-path) no-repeat -7px -259px,
	add-fav: $btn-bg-color url($sprite-path) no-repeat -7px -295px,
	remove-fav: $btn-bg-color url($sprite-path) no-repeat -7px -329px,
	action: $btn-bg-color url($sprite-path) no-repeat -7px -367px,
	info: $btn-bg-color url($sprite-path) no-repeat -7px -403px,
	"dashboard-kioskmode-toggle-slideshow.slideshow-state-started": $btn-bg-color url($sprite-path) no-repeat -432px -582px,
	"dashboard-kioskmode-toggle-slideshow.slideshow-state-stopped": $btn-bg-color url($sprite-path) no-repeat -433px -546px,
	dashboard-kioskmode-previous-page: $btn-bg-color url($sprite-path) no-repeat -398px -657px,
	dashboard-kioskmode-next-page: $btn-bg-color url($sprite-path) no-repeat -396px -624px
);

// Dynamically generated classes:
//  .btn-kiosk
//  .btn-min
//  .btn-add-fav
//  .btn-remove-fav
//  .btn-action
//  .btn-info
//  .btn-dashboard-kioskmode-toggle-slideshow
//  .btn-dashboard-kioskmode-previous-page
//  .btn-dashboard-kioskmode-next-page
@each $icon-btn, $bgimage in $icon-btn {
	.btn-#{$icon-btn} {
		background: $bgimage;
		@extend %button-icon-size;
	}
}

$icon-widget-btn: (
	dashboard-page-properties: url($sprite-path) no-repeat -318px -618px,
	iterator-page-previous: url($sprite-path) no-repeat -85px -657px,
	iterator-page-next: url($sprite-path) no-repeat -83px -623px,
	widget-action: url($sprite-path) no-repeat -6px -618px,
	widget-collapse: url($sprite-path) no-repeat -6px -654px,
	widget-expand: url($sprite-path) no-repeat -6px -689px,
	widget-edit: url($sprite-path) no-repeat -42px -619px,
	alarm-on: url($sprite-path) no-repeat -6px -546px,
	alarm-off: url($sprite-path) no-repeat -6px -582px,
	sound-on: url($sprite-path) no-repeat -6px -474px,
	sound-off: url($sprite-path) no-repeat -6px -510px,
	info-clock: url($sprite-path) no-repeat -87px -762px
);

// Dynamically generated classes:
//  .btn-dashboard-page-properties
//  .btn-iterator-page-previous
//  .btn-iterator-page-next
//  .btn-widget-action
//  .btn-widget-collapse
//  .btn-widget-expand
//  .btn-widget-edit
//  .btn-alarm-on
//  .btn-alarm-off
//  .btn-sound-on
//  .btn-sound-off
//  .btn-info-clock
@each $icon-widget-btn, $bgimage in $icon-widget-btn {
	.btn-#{$icon-widget-btn} {
		background: $bgimage;
		@extend %btn-widget;
	}
}

// Time selection.
.ui-tabs-nav {
	height: 30px;
	line-height: 30px;
	border-bottom: 1px solid $table-border-color;

	li {
		display: inline-block;

		a {
			border: 0;
			padding: 8px 10px;
			transition: background-color .2s ease-out;

			&:hover,
			&:focus,
			&:active {
				background-color: $ui-hover-color;
			}
		}

		&.ui-tabs-active:first-child {
			border-left: 0;
		}

		&.ui-tabs-active {
			a {
				padding: 8px 10px 6px;
				background-color: $transparent;
				color: $font-color;
				text-decoration: none;
				cursor: default;
				border-bottom: 3px solid $ui-tab-bg-selected-color;
			}
		}

		&.ui-state-disabled {
			a {
				cursor: default;
				color: $btn-disabled-font-color;
				background-color: $transparent;
				border: 0;
			}
		}
	}

	.btn-info,
	.btn-time,
	.filter-trigger {
		border-radius: 2px;
		color: $btn-font-color;
		background-color: $btn-bg-color;
		border: 1px solid $btn-bg-color;
		position: relative;
		margin: 0 0 0 6px;
		min-height: 24px;
		vertical-align: bottom;

		&::after {
			content: '';
			position: absolute;
		}

		&:focus,
		&:hover {
			@include btn-hover-active($btn-font-color, $btn-bg-color);
			cursor: pointer;
		}
	}

	.btn-info,
	.btn-time {
		padding: 0 34px 0 10px;

		&::after {
			margin: 0 5px;
			right: 0;
			top: 0;
			height: 24px;
			width: 24px;
			background: url($sprite-path) no-repeat -87px -583px;
		}
	}

	.btn-info {
		width: initial;
		background-image: none;

		&::after {
			background: url($sprite-path) no-repeat -431px -621px;
		}
	}

	.filter-trigger {
		padding: 0 34px 0 10px;

		&::after {
			margin: 0 5px;
			right: 0;
			top: 0;
			height: 24px;
			width: 24px;
			background: url($sprite-path) no-repeat -87px -547px;
		}
	}

	.ui-state-focus {
		.btn-info,
		.btn-time,
		.filter-trigger {
			box-shadow: 0 0 0 2px rgba($blue, .35);
			@include btn-hover-active($btn-font-color, $btn-bg-color);
		}

		&.ui-tabs-active {
			.btn-info,
			.btn-time,
			.filter-trigger {
				box-shadow: 0 0 0 2px rgba($blue, .35);
			}
		}
	}

	.ui-tabs-active {
		.btn-info,
		.btn-time,
		.filter-trigger {
			color: $font-color;
			background-color: $ui-bg-color;
			border: 1px solid $ui-border-color;
			border-bottom: 0;
			border-radius: 2px 2px 0 0;
			margin: -1px 0 0 6px;
			padding: 1px 34px 7px 10px;
		}

		.btn-info {
			&::after {
				background-position: -279px -621px;
				top: 1px;
			}
		}

		.btn-time {
			&::after {
				background-position: -246px -583px;
				top: 1px;
			}
		}

		.filter-trigger {
			&::after {
				background-position: -246px -547px;
			}
		}
	}

	.ui-state-hover {
		&.ui-tabs-active {
			.btn-info,
			.btn-time,
			.filter-trigger {
				background-color: $action-hover-color;
			}
		}
	}
}

.filter-space {
	box-sizing: border-box;

	li a.ui-tabs-anchor {
		vertical-align: top;
	}

	ul.ui-tabs-nav li:focus {
		outline: none;
	}

	.filter-btn-container {
		height: 29px;
		z-index: 2;
	}

	.ui-tabs-nav {
		height: 29px;
		border-bottom: 0;

		a {
			display: inline-block;
			box-sizing: border-box;
			line-height: 22px;
			margin-bottom: 5px;
			text-align: center;
		}
	}
}

.btn-time-left,
.btn-time-right {
	background: url($sprite-path) no-repeat;
	content: '';
	border: 0;
	height: 24px;
	width: 24px;
	vertical-align: top;

	&:focus,
	&:hover {
		border: 1px solid $ui-border-color;
		@include btn-hover-active($btn-font-color, $btn-bg-color);
	}

	&:disabled {
		border: 0;
		opacity: .4;
	}
}

.btn-time-right {
	background-position: -83px -623px;

	&:focus,
	&:hover {
		background-position: -396px -624px;
	}

	&:disabled {
		background-position: -83px -623px;
	}
}

.btn-time-left {
	background-position: -85px -657px;

	&:focus,
	&:hover {
		background-position: -398px -658px;
	}

	&:disabled {
		background-position: -85px -657px;
	}
}

.btn-time-out {
	background: none;
	border: 1px solid transparent;
	color: $font-color;
	height: 24px;
	line-height: 22px;
	margin: 0 5px;
	vertical-align: top;

	&:disabled {
		background: transparent !important;
		border-color: transparent !important;
		opacity: .8;
	}
}


.time-quick {
	font-size: 12px;
	line-height: 20px;

	li {
		&:last-of-type {
			a {
				margin-bottom: 0;
			}
		}

		a {
			display: inline-block;
			padding: 2px 10px;
			margin-bottom: 2px;
			margin-left: -10px;
			border-bottom: 0;

			&:hover,
			&:focus,
			&.selected {
				border-radius: 2px;
				border-bottom: 0;
			}

			&:hover {
				background: $action-hover-color;
				transition: background-color .2s ease-out;
			}

			&:focus {
				box-shadow: 0 0 0 2px rgba($blue, .35);
			}

			&.selected {
				background: $ui-bg-selected-color;
				color: $white;
				transition: background-color .2s ease-out;
			}
		}
	}
}

.time-selection-container {
	display: flex;
	justify-content: flex-end;

	.time-input {
		border-right: 1px solid $ui-border-color;
		padding: 0 30px 0 10px;
		text-align: right;
		white-space: nowrap;

		.time-input-error {
			margin: -8px 29px 0 0;
		}

		ul {
			padding: 0 0 10px;
		}

		li {
			display: inline-block;
			vertical-align: baseline;
			padding: 0 0 0 10px;

			.icon-cal {
				position: relative;
				vertical-align: middle;
				margin-left: 2px;
			}
		}
	}

	.time-quick-range {
		text-align: right;
		white-space: nowrap;
		margin: 0 0 0 20px;

		.cell {
			display: inline-flex;
			vertical-align: top;
			text-align: left;
			margin: 0 10px;
		}

		.time-quick-selected {
			display: inline-block;
			padding: 2px 10px;
			margin-left: -10px;
			color: $font-selected-color;
			background-color: $ui-bg-selected-color;
			border-bottom: 0;
		}
	}
}

.header-kioskmode-controls {
	position: fixed;
	top: 5px;
	right: 45px;
	z-index: 1010;
	display: flex;
	transition: opacity 1s ease-out;

	&.hidden {
		opacity: 0;
	}

	& > li > ul {
		margin-right: 10px;
	}

	ul {
		display: flex;

		li {
			margin-right: 10px;
		}
	}
}

.btn-dashboard-conf {
	background: url($sprite-path) no-repeat -42px -619px;
	@extend %btn-dashboard;
}

.btn-dashboard-normal {
	box-shadow: 1px 1px 2px $action-shadow-color;
}

%btn-widget {
	width: 24px;
	height: 24px;
	margin: 2px 2px 0 0;
	@extend %btn-widget-defaults;
}

%btn-dashboard {
	width: 24px;
	height: 24px;
	@extend %btn-widget-defaults;
}

%btn-widget-defaults {
	border: 0;
	min-height: 0;
	padding: 0;
	opacity: .5;
	transition: opacity .2s ease-out;

	&:hover,
	&:focus,
	&:active {
		@extend %btn-widget-hover-active;
	}

	&[disabled],
	&[disabled]:hover,
	&[disabled]:focus,
	&[disabled]:active {
		background-color: transparent;
		opacity: .25;
	}
}

%button-icon-size {
	width: 24px;
	height: auto;
	padding: 0;
}

%btn-disabled {
	color: $btn-disabled-font-color !important;
	background-color: $btn-disabled-bg-color;
	border-color: $btn-disabled-border-color;
	cursor: default;

	&.icon-cal {
		opacity: .3;
		background-color: transparent;
	}
}

%form-disabled {
	color: $form-disabled-font-color;
	background-color: $form-disabled-bg-color !important;
	border-color: $form-disabled-border-color;
}

.inaccessible {
	.subfilter-enabled {
		color: darken($font-selected-color, 25%);
	}
}

%btn-widget-hover-active {
	background-color: $transparent;
	opacity: 1;
}

button[disabled] {
	@extend %btn-disabled;

	&:hover {
		@extend %btn-disabled;
	}

	&:active {
		@extend %btn-disabled;
	}
}

.action-buttons {
	margin: 10px 0 0;
	color: $font-alt-color;

	button {
		margin: 0 10px 10px 0;
	}
}

.selected-item-count {
	display: inline-block;
	margin: 0 14px 0 0;
}

$var-icons: (
	maintenance: url($sprite-path) no-repeat -47px -803px,
	depend-up: url($sprite-path) no-repeat -47px -731px,
	depend-down: url($sprite-path) no-repeat -47px -767px,
	ackn: url($sprite-path) no-repeat -47px -694px
);

// Dynamically generated classes:
//  .icon-maintenance
//  .icon-depend-up
//  .icon-depend-down
//  .icon-ackn
@each $var-icons, $bgimage in $var-icons {
	.icon-#{$var-icons} {
		position: relative;
		display: inline-block;
		width: 16px;
		height: 16px;
		border-radius: 2px;

		&::before {
			@extend %var-icons;
			background: $bgimage;
			width: 14px;
			height: 14px;
			left: 1px;
			top: 1px;
		}

		&:link,
		&:hover,
		&:focus {
			border-bottom: none;
		}

		&:focus {
			box-shadow: 0 0 0 2px $btn-border-focus-color;
		}
	}
}

$trigger-expression-tree-icons: (
	top-bottom: url($sprite-path) no-repeat -84px -300px,
	top-bottom-right: url($sprite-path) no-repeat -84px -334px,
	top-right: url($sprite-path) no-repeat -84px -372px,
	empty: url($sprite-path) no-repeat -84px -350px
);

%trigger-expression-tree-icons-common {
	margin: 0 12px 0 0;

	&::before {
		background: url($sprite-path) no-repeat;
		display: inline-block;
		width: 12px;
		height: 12px;
		position: absolute;
		content: '';
	}
}

// Dynamically generated classes:
//  .icon-tree-top-bottom
//  .icon-tree-top-bottom-right
//  .icon-tree-top-right
//  .icon-tree-empty
@each $class, $bg-position in $trigger-expression-tree-icons {
	.icon-tree-#{$class} {
		@extend %trigger-expression-tree-icons-common;

		&::before {
			background-position: $bg-position;
		}
	}
}

$form-icon-btn: (
	cal: url($sprite-path) no-repeat -42px -834px,
	wizard-action: url($sprite-path) no-repeat -6px -617px
);

// Dynamically generated classes:
//  .icon-cal
//  .icon-wizard-action
@each $form-icon-btn, $bgimage in $form-icon-btn {
	.icon-#{$form-icon-btn} {
		background: $transparent $bgimage;
		@extend %form-icon-btn;
	}
}

%form-icon-btn {
	border: 0;
	margin: -4px 0;
	vertical-align: middle;
	cursor: pointer;
	opacity: .75;
	transition: opacity .2s ease-out;
	@extend %button-icon-size;

	&:hover,
	&:focus,
	&:active {
		opacity: 1;
		background-color: $transparent;
	}
}

%var-icons {
	display: inline-block;
	width: 18px;
	height: 18px;
	position: absolute;
	content: '';
}

.drag-icon {
	margin-left: -9px;
	height: 24px;
	background: url($sprite-path) no-repeat -6px -762px;
	@extend %button-icon-size;
}

.drag-icon,
.ui-draggable .dashboard-widget-head {
	@extend %cursor-drag;
}

.ui-draggable {
	.drag-icon,
	.dashboard-widget-head {
		@extend %cursor-dragging;
	}
}

.icon-info {
	position: relative;
	width: 8px;
	height: 11px;
	cursor: pointer;
	margin: -12px 0 -4px;

	&:link,
	&:hover,
	&:focus {
		border-bottom: 1px solid;
	}

	&:focus {
		box-shadow: 0 0 0 2px $btn-border-focus-color;
	}

	&::before {
		content: '';
		display: inline-block;
		position: absolute;
		top: 0;
		left: 0;
		width: 14px;
		height: 14px;
		background: url($sprite-path) no-repeat -47px -659px;
	}

	&.status-red {
		&:link,
		&:hover,
		&:focus {
			border-color: darken(desaturate($alt-red, 10%), 9%);
		}
	}

	&.status-yellow {
		&:link,
		&:hover,
		&:focus {
			border-color: darken(desaturate($alt-yellow, 9%), 20%);
		}
	}
}

// Installation.
.setup-container {
	background-color: $ui-bg-color;
	width: 766px;
	height: 420px;
	margin: 0 auto;
	margin-top: 5%;
	padding: 42px;
	vertical-align: top;
	position: relative;
	border: 1px solid $ui-border-color;

	h1 {
		border: 0;
		margin: 3px 0 11px;
		padding: 0;
	}

	.setup-logo {
		display: flex;
		margin-bottom: 40px;
		justify-content: flex-start;
	}

	#tls_encryption_hint {
		font-style: italic;
		color: $font-alt-color;
	}
}

.setup-left {
	float: left;
	width: 200px;
	padding-right: 10px;

	ul {
		margin: -4px 0 0 -42px;

		li {
			padding: 4px 0 4px 42px;

			&.setup-left-current {
				border-left: 3px solid $ui-tab-bg-selected-color;
				color: $font-alt-color;
				padding-left: 39px;
			}
		}
	}
}

.setup-right {
	width: auto;
	margin-left: 200px;
}

.setup-right-body {
	padding-right: 5px;
	max-height: 345px;
	overflow-y: auto;

	.list-table {
		border: 0;
	}

	h1 {
		margin: 25% 0 .4em;
	}

	@extend %webkit-scrollbar;
}

.setup-title {
	margin: 109px 0 16px 0;
	color: $font-alt-color;
	font-size: $font-setup-title;
	line-height: $setup-title-line-height;

	span {
		display: block;
		font-size: $font-setup-sup-title;
	}
}

.setup-footer {
	position: absolute;
	bottom: 32px;
	width: 766px;
	text-align: right;

	div {
		float: right;
	}

	button {
		margin: 0 0 0 10px;

		&.float-left {
			margin: 0;
			float: left;
		}
	}
}

.signin-container {
	background-color: $ui-bg-color;
	width: 280px;
	margin: 0 auto;
	margin-top: 5%;
	padding: 42px 42px 39px;
	border: 1px solid $ui-border-color;

	h1 {
		border: 0;
		margin: 0 0 17px;
		padding: 0;
	}

	ul li {
		padding: 16px 0 0;
		font-size: $font-top-nav-size;

		&.sign-in-txt {
			text-align: center;
		}
	}

	label {
		display: inline-block;
		margin: 0 0 2px;
	}

	input {
		&[type="text"] {
			@extend %signin-input;
		}

		&[type="password"] {
			@extend %signin-input;
		}
	}

	button {
		font-size: $font-form-size;
		margin: 7px 0;
		min-height: 35px;
		line-height: 35px;
		width: 100%;
	}
}

.signin-logo {
	display: flex;
	margin-bottom: 21px;
	justify-content: center;
}

.signin-links {
	width: 100%;
	text-align: center;
	color: $font-alt-color;
	margin: 11px 0 0;
}

%signin-input {
	padding: 9px 5px;
	width: 100%;
}

%nothing-to-show {
	color: $font-alt-color;
	text-align: center;
	transition: 0s;

	td:hover {
		background-color: $ui-bg-color;
	}
}

// Action Menus, Pop-up Menus.
.menu-popup-overlay {
	position: fixed;
	top: 0;
	left: 0;
	width: 100%;
	height: 100%;
	z-index: 1001;
}

.menu-popup {
	position: absolute;
	z-index: 1001;
	padding: 5px 15px 5px 25px;
	min-width: 166px;
	max-width: 250px;
	background-color: $ui-bg-color;
	border: 1px solid $action-border-color;
	border-bottom-color: darken($action-border-color, 1%);
	box-shadow: 0 4px 20px 0 $action-shadow-color;

	&:focus {
		outline: none;
	}

	li {
		display: block;

		div {
			border-top: 1px solid $table-border-color;
			margin: 5px -15px 5px -25px;
		}
	}

	.menu-popup-item {
		display: block;
		height: 24px;
		line-height: 24px;
		cursor: pointer;
		color: $font-color;
		text-decoration: none;
		border: 0;
		outline: 0;
		padding: 0 15px 0 25px;
		margin: 0 -15px 0 -25px;
		position: relative;
		@extend %overflow-ellipsis;
		transition: background-color .2s ease-out;

		&:hover,
		&:focus,
		&:active,
		&.highlighted {
			background-color: $action-hover-color;
		}

		&.selected {
			&::before {
				display: block;
				width: 24px;
				height: 24px;
				position: absolute;
				left: 0;
				content: '';
				background: url($sprite-path) no-repeat -5px -835px;
			}
		}

		.arrow-right {
			position: absolute;
			right: 10px;
			top: 8px;
			height: auto;
			line-height: auto;
			padding: 0;
			margin: 0;
			border-left-color: $font-alt-color;
		}

		&[class*='icon-'] {
			&::before {
				position: absolute;
				top: 0;
				left: 0;
				display: block;
				width: 22px;
				height: 22px;
				content: "";
			}
		}

		&.disabled {
			background-color: transparent;
			color: $font-alt-color;
			opacity: 1;
		}
	}

	h3 {
		height: 24px;
		line-height: 24px;
		@extend %overflow-ellipsis;
	}

	&.page-title-submenu::before {
		content: '';
		position: absolute;
		top: -7px;
		left: 10px;
		width: 12px;
		height: 12px;
		background-color: $ui-bg-color;
		border-top: 1px solid $action-border-color;
		border-left: 1px solid $action-border-color;
		transform: rotate(45deg);
	}
}

.overlay-dialogue {
	display: table;
	position: absolute;
	z-index: 1000;
	padding: 13px 10px 10px;
	background-color: $ui-bg-color;
	border: 1px solid $action-border-color;
	border-bottom-color: darken($action-border-color, 1%);
	box-shadow: 0 4px 20px 0 $action-shadow-color;

	.dashboard-widget-head {
		margin: -8px -10px 6px -10px;
		padding: 8px 10px;

		.icon-doc-link {
			width: 18px;
			height: 18px;
			margin: -9px -6px 0 30px;
			line-height: 18px;

			&::after {
				font-size: 14px;
			}
		}
	}

	&.modal {
		position: fixed;
		overflow: hidden;
		margin: 0 10px;

		.dashboard-widget-head {
			margin-bottom: 14px;

			.icon-doc-link {
				margin-right: -26px;
			}

			.overlay-close-btn {
				position: static;
				margin: -9px -6px 0 30px;
				font-size: 25px;
			}
		}

		.overlay-dialogue-body {
			overflow: auto;
			overflow-x: hidden;
			width: 100%;
			max-height: calc(100vh - 220px);
			max-width: inherit;
			margin: 0 -10px 10px;
			padding: 0 10px;
			position: relative;
			@extend %webkit-scrollbar;

			.table-forms {
				.table-forms-td-right {
					padding-right: 8px;
				}

				.table-forms-row-with-second-field {
					position: relative;

					.table-forms-second-column {
						position: absolute;
						top: 5px;
						right: 8px;
					}
				}
			}

			.columns-wrapper {
				.column-50:last-of-type {
					margin-left: 10px;
				}
			}
		}

		.overlay-dialogue-controls {
			text-align: right;
			padding: 0 0 10px;

			z-select {
				text-align: left;
				padding: inherit;

				li {
					display: block;
					padding-left: 5px;
				}
			}

			.inline-filter {
				li {
					padding-left: 0;
				}
			}
		}
	}

	&.modal-popup {
		top: 50px;
		max-width: 1120px;

		&.modal-popup-small {
			max-width: 450px;
			width: 100%;
		}

		&.modal-popup-medium {
			min-width: 450px;
		}

		&.modal-popup-large {
			width: 100%;
		}

		&.modal-popup-generic {
			min-width: 650px;
		}

		&.modal-popup-static {
			max-width: 700px;
			width: 100%;
		}

		&.modal-popup-preprocessing {
			max-width: 900px;
			width: 100%;
		}

		&.modal-popup-fullscreen {
			width: calc(100vw - 40px);
			max-width: calc(100vw - 40px);
		}
	}

	.hintbox-wrap {
		overflow: auto;
		max-height: 240px;
		max-width: 800px;
		overflow-wrap: break-word;
		@extend %webkit-scrollbar;
	}

	.msg-bad,
	.msg-good,
	.msg-warning {
		position: -webkit-sticky;
		position: sticky;
		top: 0;
		z-index: 4;
		margin: 0 0 10px;
	}

	.form-grid {
		// 100px label column width for use in popup forms.
		grid-template-columns: minmax(100px, max-content) auto;

		&.form-grid-1-1 {
			grid-template-columns: repeat(2, minmax(100px, max-content) auto);
		}

		&.form-grid-3-1 {
			grid-template-columns: minmax(100px, max-content) 3fr max-content auto;
		}
	}

	.list-table {
		white-space: normal;
		border: 0;

		th {
			@extend %dashboard-widget-td;
		}

		td {
			@extend %dashboard-widget-td;
		}
	}

	.table-paging {
		border: 0;
		border-top: 1px solid $table-border-color;
	}

	.table-forms-td-right {
		td {
			vertical-align: middle;

			label {
				display: block;
			}
		}
	}

	.maps-container {
		max-height: 128px;
		overflow-y: auto;
		margin-left: -10px;
		@extend %webkit-scrollbar;
	}

	.table-forms-second-column {
		float: right;
		line-height: 24px;
	}
}

// Multiline input control.
.multilineinput-control {
	display: flex;
	width: 100%;

	input[type=text] {
		overflow: hidden;
		cursor: pointer;
		white-space: nowrap;
		text-overflow: ellipsis;
		border-right: 0;
		width: 100%;

		&[readonly] {
			background: $form-bg-color !important;
			border-color: $form-border-color;
			color: $form-font-color;
		}

		&.monospace-font {
			padding-top: 1px;
		}
	}

	&.editable {
		background-color: $form-bg-color !important;
		border-color: $form-disabled-font-color;
	}

	button {
		position: relative;
		border-top-left-radius: 0;
		border-bottom-left-radius: 0;

		&::after {
			background: url($sprite-path) no-repeat -47px -478px;
			content: '';
			position: absolute;
			left: 3px;
			top: 4px;
			height: 14px;
			width: 15px;
		}

		&:not([disabled]):not([readonly]) {
			background-color: $form-bg-color;
			border-color: $form-border-color;

			&:hover {
				background-color: $btn-form-hover-color;
			}
		}
	}

	&.multilineinput-readonly {
		input[type=text][readonly] {
			background-color: $form-disabled-bg-color !important;
		}
	}

	&.multilineinput-disabled {
		input[type=text] {
			cursor: default;
		}

		button::after {
			opacity: .5;
		}
	}
}

.multilineinput-modal {
	$line-height: 18px;

	min-width: 960px;

	.multilineinput-container {
		padding: 1px;
		position: relative;
		display: flex;
		overflow: hidden;
	}

	.multilineinput-line-numbers {
		counter-reset: line;
		overflow: hidden;
		padding: 1px 5px 1px 0;
		position: absolute;
		left: 0;
		top: 0;
		bottom: 0;

		li {
			color: $font-alt-color;
			line-height: $line-height;
			text-align: right;
			min-width: 24px;

			&::before {
				counter-increment: line;
				content: counter(line);
				user-select: none;
			}
		}
	}

	.multilineinput-label {
		color: $font-alt-color;
		line-height: 24px;
	}

	.multilineinput-textarea {
		flex: 1;
		line-height: $line-height;
		resize: none;
		white-space: pre;
		padding: 0 5px;
		z-index: 20;

		&::-webkit-scrollbar {
			height: 9px;
		}
	}

	.multilineinput-char-count {
		color: $font-alt-color;
		float: left;
		line-height: 24px;
	}
}

// Flexible textarea.
.textarea-flexible-container {
	td {
		line-height: 22px;

		&.textarea-flexible-parent {
			vertical-align: top;
		}

		button {
			line-height: normal;
		}
	}
}

.textarea-flexible {
	display: block;
	min-height: 24px;
	overflow: hidden;
	resize: none;
	word-break: break-all;
	height: 24px;
	line-height: 14px;
	white-space: break-spaces;
}

// Map widget back to parent button.
.btn-back-map-container {
	text-align: left;
	position: absolute;
	left: -1px;
	max-width: 100%;

	a {
		&:focus,
		&:hover {
			outline: none;

			.btn-back-map {
				background-color: $btn-back-background-hover;
				border: $btn-border-color solid 1px;

				.btn-back-map-content {
					display: inline-block;
					line-height: 24px;
					padding: 0 6px 0 0;
					flex: auto;
					@extend %overflow-ellipsis;
				}
			}
		}
	}

	.btn-back-map {
		border: $ui-border-color solid 1px;
		border-radius: 0 2px 2px 0;
		background-color: $btn-back-map-background-color;
		color: $btn-back-text-color;
		margin-top: 10px;
		padding: 0;
		display: flex;
		height: 24px;
		line-height: 24px;
		vertical-align: middle;
		text-decoration: none;

		.btn-back-map-content {
			display: none;
		}

		.btn-back-map-icon {
			margin-left: 5px;
			display: inline-block;
			flex: 1 0 auto;
			width: 28px;
			height: 24px;
			vertical-align: middle;
			background: url($sprite-path) no-repeat -85px -691px;
		}
	}
}

.overlay-dialogue-body {
	margin: 0 0 25px;
	white-space: nowrap;

	.debug-output {
		margin: 10px 0 0;
	}
}

.overlay-dialogue-footer {
	text-align: right;

	button {
		margin: 0 0 0 10px;
	}
}

.overlay-bg {
	background-color: $overlay-bg-color;
	width: 100%;
	height: 100%;
	position: fixed;
	z-index: 1000;
	top: 0;
	left: 0;
	opacity: .35;
}

.calendar {
	width: 200px;

	.calendar-year,
	.calendar-month {
		&.highlighted {
			background-color: $action-hover-color;
		}

		&:focus {
			outline: none;
		}
	}

	table {
		width: 100%;
		margin: 5px 0;

		thead {
			text-transform: $font-transform;
			color: $font-alt-color;
		}

		tbody {
			text-align: center;

			td {
				transition: background-color .2s ease-out;

				&.selected {
					background-color: $ui-bg-selected-color;
					color: $white;

					&:hover {
						background-color: darken($ui-bg-selected-color, 4%);
					}
				}

				&:hover {
					background-color: $action-hover-color;
					cursor: pointer;
				}

				&.highlighted {
					@include btn-hover-active($btn-font-color, $btn-bg-color);
					cursor: pointer;
				}

				&:focus {
					outline: none;
				}

				span {
					z-index: -1;
					padding: 4px;
					display: block;
				}
			}
		}
	}
}

.calendar-header {
	text-align: center;

	.btn-grey {
		border: 0;
		background-color: $transparent;
	}
}

.calendar-year {
	height: 24px;
	line-height: 26px;
	display: table;
	width: 100%;

	button:first-child {
		float: left;
	}

	button:last-child {
		float: right;
	}

	button:hover {
		background-color: $action-hover-color;
		cursor: pointer;
	}
}

.calendar-month {
	@extend .calendar-year;
}

.calendar-time {
	text-align: center;

	input[type="text"] {
		width: 32px;
	}
}

.calendar-footer {
	margin: 26px 0 0;
	text-align: right;

	.btn-grey {
		float: left;
		margin-top: 0;
	}
}

// Problem notification overlay.
.notif {
	width: 250px;

	.dashboard-widget-head {
		margin: -13px -10px 7px;
		padding: 0;

		ul {
			margin: 4px 0 0 1px;

			li {
				display: inline-block;
			}
		}
	}
}

.notif-body {
	max-height: 600px;
	padding: 0 5px 0 0;
	overflow-y: auto;
	@extend %webkit-scrollbar;

	h4 {
		display: block;
		max-width: 250px;
		padding-bottom: .083em;
		@extend %overflow-ellipsis;
	}

	p {
		margin: .25em 0 0;
	}

	li {
		padding: 0 0 10px 19px;

		&:last-child {
			padding-bottom: 0;
		}
	}
}

.notif-indic {
	width: 14px;
	height: 14px;
	float: left;
	margin: 2px 0 0 -19px;
	border-radius: 2px;

	.notif-indic-snooze {
		width: 14px;
		height: 14px;
		float: left;
		margin-top: 20px;
		background: url($sprite-path) no-repeat -11px -587px;
	}
}

.dashed-border {
	td {
		border: 1px dashed $table-border-color;
	}
}

.top {
	vertical-align: top !important;
}

.right {
	text-align: right !important;
}

.bottom {
	vertical-align: bottom;
}

.left {
	text-align: left;
}

.center {
	text-align: center;
}

.middle {
	vertical-align: middle;
}

.no-padding {
	padding: 0 !important;
}

.graph-selection {
	position: absolute;
	z-index: 98;
	overflow: hidden;
	background-color: rgba($yellow, .35);
	border: 1px solid rgba($dark-yellow, .6);
	border-top: 0;
	border-bottom: 0;
}
.svg-graph-selection {
	fill: rgba($yellow, .35);
	stroke: rgba($dark-yellow, .6);
	stroke-width: 1px;
}
.svg-graph-selection-text {
	fill: $font-color;
}
.svg-helper {
	stroke-opacity: .35;
	stroke: $red;
	stroke-width: 2px;
}

.svg-graph-preview {
	margin-top: 10px;
	// min-width: 960px;
	// max-width: 1080px;
	width: 1080px;
	height: 300px;
	position: relative;

	> div {
		background: $ui-bg-color;
		height: 300px;
		position: absolute;
		left: 0;
		right: 0;
		top: 0;
		z-index: 3; // More than z-index of form controls, less than z-index of .msg-*.
	}
}

.svg-graph-hintbox {
	font-size: 12px;
	line-height: 18px;
	white-space: nowrap;
	min-width: 145px;

	.table-paging {
		min-height: 18px;
		padding: 0 0 2px;
		border: 0;
		top: 2px;

		.paging-btn-container {
			min-height: inherit;
		}
	}

	.list-table tbody tr:last-child td {
		border-bottom-style: none;
		box-shadow: none;
	}

	li {
		padding-left: 23px;

		.svg-graph-hintbox-item-color {
			margin: 3px 10px 3px -20px;
			width: 10px;
			height: 10px;
			float: left;
			display: block;
		}
	}

	.header {
		margin: 0 0 10px 3px;
	}
}

.ui-selectable-helper {
	position: absolute;
	z-index: 100;
	background-color: rgba($yellow, .35);
	border: 1px solid rgba($dark-yellow, .6);
}

#map-area {
	.map-element-area-bg {
		background-color: rgba($action-hover-color, .35);
	}
}

.map-element-selected {
	border: 3px dashed $dark-yellow;
	margin: -3px;
}

// Debug, Overlay Description.
.debug-output {
	display: none;
	max-height: 600px;
	overflow-y: auto;
	padding: 10px;
	margin: 10px;
	background-color: $lighter-yellow;
	border: 1px solid $ui-border-color;
	@extend %webkit-scrollbar;
}

// ZBX_STYLE_BTN_DEBUG
.btn-debug {
	position: fixed;
	bottom: 10px;
	right: 35px;
	z-index: 15000;
	color: $btn-form-font-color;
	background-color: $btn-form-bg-color;
	border-color: $btn-form-border-color;
	opacity: 0;
	transition: opacity .2s ease-out;

	&.visible {
		opacity: 0.75;
	}

	&:hover {
		color: $btn-form-font-color;
		background-color: $btn-form-hover-color;
		border-color: $btn-form-border-color;
	}

	&:focus {
		color: $btn-form-font-color;
		background-color: $btn-form-hover-color;
		border-color: $form-border-focus-color;
	}

	&:active {
		color: $btn-form-font-color;
		background-color: $btn-form-hover-color;
		border-color: $form-border-focus-color;
	}
}

.overlay-descr {
	max-height: 150px;
	overflow-y: auto;
	padding: 0;
	margin: 5px 0;
	background-color: $ui-bg-color;
	@extend %webkit-scrollbar;
	@extend %scroll-vert-shadow;
}

.overlay-descr-url {
	padding: 3px 0 7px;
	@extend %overflow-ellipsis;
}

%scroll-vert-shadow {
	background:
		// Shadow covers.
		linear-gradient($ui-bg-color 30%, rgba($ui-bg-color, 0)),
		linear-gradient(rgba($ui-bg-color, 0), $ui-bg-color 70%) 0 100%,
		// Shadows.
		radial-gradient(50% 0, farthest-side, rgba($action-shadow-color, .4), rgba($action-shadow-color, 0)),
		radial-gradient(50% 100%, farthest-side, rgba($action-shadow-color, .4), rgba($action-shadow-color, 0)) 0 100%;
	background:
		// Shadow covers.
		linear-gradient($ui-bg-color 30%, rgba($ui-bg-color, 0)),
		linear-gradient(rgba($ui-bg-color, 0), $ui-bg-color 70%) 0 100%,
		// Shadows.
		radial-gradient(farthest-side at 50% 0, rgba($action-shadow-color, .4), rgba($action-shadow-color, 0)),
		radial-gradient(farthest-side at 50% 100%, rgba($action-shadow-color, .4), rgba($action-shadow-color, 0)) 0 100%;
	background-repeat: no-repeat;
	background-color: $ui-bg-color;
	background-size: 100% 40px, 100% 40px, 100% 4px, 100% 4px;
	background-attachment: local, local, scroll, scroll;
}

// Alerts.
.green {
	color: $green;
}

a.green {
	@extend .green;

	&:hover,
	&:focus {
		color: $link-hover-color;
	}
}

.red {
	color: $red;
}

a.red {
	@extend .red;

	&:hover,
	&:focus {
		color: $link-hover-color;
	}
}

.orange {
	color: $orange;
}

a.orange {
	@extend .orange;

	&:hover,
	&:focus {
		color: $link-hover-color;
	}
}

.yellow {
	color: $dark-yellow;
}

a.yellow {
	@extend .yellow;

	&:hover,
	&:focus {
		color: $link-hover-color;
	}
}

.grey {
	color: $font-alt-color;
}

a.grey {
	@extend .grey;

	&:hover,
	&:focus {
		color: $link-hover-color;
	}
}

.blue {
	color: $blue;
}

a.blue {
	@extend .blue;

	&:hover,
	&:focus {
		color: $link-hover-color;
	}
}

.teal {
	color: $teal;
}

a.teal {
	@extend .teal;

	&:hover,
	&:focus {
		color: $link-hover-color;
	}
}

a.link-action {
	color: $font-color;

	&.red {
		color: $red;
	}

	&.orange {
		color: $orange;
	}

	&.yellow {
		color: $dark-yellow;
	}

	&.green {
		color: $green;
	}

	&.grey {
		color: $font-alt-color;
	}

	&:hover {
		color: $link-hover-color;
		border-bottom: 1px solid rgba($link-hover-color, .5);
	}

	&:focus {
		color: $link-hover-color;
	}
}

%status {
	padding: 2px 3px 1px;
	font-size: $font-h3-size;
	text-align: center;
	min-width: .7em;
	line-height: 1em;
	display: inline-block;
	border-radius: 2px;

	&:not(:last-of-type) {
		border-right: 0;
	}
}

.status-container {
	display: inline-block;
	white-space: nowrap;
	margin: 1px 3px 1px 0;

	&:last-child {
		margin: 0;
	}

	span {
		border-radius: 0;

		&:first-of-type {
			border-top-left-radius: 2px;
			border-bottom-left-radius: 2px;
		}

		&:last-of-type {
			border-top-right-radius: 2px;
			border-bottom-right-radius: 2px;
		}
	}

	.status-na-bg,
	.status-info-bg,
	.status-warning-bg,
	.status-average-bg,
	.status-high-bg,
	.status-disaster-bg {
		@extend %status;
		border: 1px solid rgba($font-color, .2);
		border-radius: 0;
	}
}

.status-green {
	color: $white;
	border: 1px solid darken(desaturate($alt-green, 10%), 20%);
	background-color: darken(desaturate($alt-green, 10%), 16%);
	@extend %status;
}

.status-red {
	color: $white;
	border: 1px solid darken(desaturate($alt-red, 10%), 9%);
	background-color: darken(desaturate($alt-red, 10%), 5%);
	@extend %status;
}

.status-grey {
	color: $form-disabled-font-color;
	background-color: $form-disabled-bg-color;
	border: 1px solid $form-disabled-border-color;
	@extend %status;
}

.status-dark-grey {
	border: 1px solid darken(desaturate($alt-blue-grey, 10%), 12%);
	background-color: darken(desaturate($alt-blue-grey, 10%), 8%);
	@extend %status;
}

.status-yellow {
	color: $white;
	border: 1px solid darken(desaturate($alt-yellow, 9%), 20%);
	background-color: darken(desaturate($alt-yellow, 9%), 18%);
	@extend %status;
}

.status-disabled-bg {
	color: $form-disabled-font-color;
	background-color: $form-disabled-bg-color;
	border: 1px solid rgba($font-color, .2);
	@extend %status;
}

.tag {
	display: inline-block;
	color: $font-selected-color;
	background-color: $ui-bg-selected-color;
	margin: 1px 3px 1px 0;
	padding: 2px 3px;
	line-height: 1em;
	max-width: 133px;
	vertical-align: middle;
	@extend %overflow-ellipsis;
	border-radius: 2px;

	a.link-action {
		color: inherit !important;
		border-bottom: none;

		&:hover {
			text-decoration: underline;
			border-bottom: none;
		}
	}

	&:last-child {
		margin: 0;
	}

	&.green-bg {
		color: darken($alt-green, 45%);
	}

	&.yellow-bg {
		color: darken($alt-yellow, 45%);
	}
}

.green-bg {
	background-color: $alt-green;
}

.red-bg {
	background-color: $alt-red;
}

.yellow-bg {
	background-color: $alt-yellow;
}

// Severity statuses.
@if $theme-name == 'blue' or $theme-name == 'dark' {
	td[class] {
		+ {
			td.na-bg,
			td.normal-bg,
			td.info-bg,
			td.average-bg,
			td.warning-bg,
			td.high-bg,
			td.disaster-bg {
				border-left: 1px dotted $table-border-color;
			}
		}
	}
}

@each $severity-type, $color in (
	na-bg: $alt-blue-grey,
	normal-bg: $alt-green,
	info-bg: $alt-dark-blue,
	average-bg: $alt-orange,
	warning-bg: $alt-yellow,
	high-bg: $alt-dark-orange,
	disaster-bg: $alt-red,
) {
	// Dynamically generated classes:
	//  .na-bg
	//  .normal-bg
	//  .info-bg
	//  .average-bg
	//  .warning-bg
	//  .high-bg
	//  .disaster-bg
	.#{$severity-type} {
		color: darken($color, 45%);
		position: relative;

		@if $severity-type == normal-bg {
			background-color: $color;

			a.link-action {
				color: darken($color, 45%);
			}
		}
		@else {
			a.link-action,
			input[type="radio"]:enabled:checked + label {
				color: darken($color, 45%);
			}
		}
	}

	// Dynamically generated classes:
	//  .log-na-bg
	//  .log-normal-bg
	//  .log-info-bg
	//  .log-average-bg
	//  .log-warning-bg
	//  .log-high-bg
	//  .log-disaster-bg
	.log-#{$severity-type} {
		color: darken($color, 45%);
		background-color: $color;
	}
}

.normal-bg input[type="radio"]:checked + label {
	background-color: darken($alt-green, 25%);
}

.na-bg,
.normal-bg,
.info-bg,
.average-bg,
.warning-bg,
.high-bg,
.disaster-bg {
	a {
		transition: none;
	}

	&.blink-hidden {
		background-color: transparent;

		a {
			color: $font-color;
		}
	}
}

.inactive-bg {
	color: darken($alt-red, 45%);
	background-color: $alt-red;
}

td.inactive-bg {
	@extend .inactive-bg;
}

// Filter checkboxes.
.table-forms-second-column {
	display: inline-block;
	width: 50%;
	min-width: 200px;
	text-align: right;

	.second-column-label {
		padding: 0 10px;
	}
}

// Event status colors.
.problem-unack-fg {
	color: $problem-unack-fg-color;
}

.problem-ack-fg {
	color: $problem-ack-fg-color;
}

.ok-unack-fg {
	color: $ok-unack-fg-color;
}

.ok-ack-fg {
	color: $ok-ack-fg-color;
}

%found-bg {
	background-color: $lighter-yellow;
}

// Plus/Add icon.
.plus-icon {
	display: inline-block;
	@extend %plus-icon;
}

%plus-icon {
	width: 2px;
	height: 8px;
	position: relative;

	&::after {
		content: '';
		width: 8px;
		height: 2px;
		top: 3px;
		left: -3px;
		position: absolute;
	}
}

// Preloader.
@keyframes is-loading-kf {
	to {
		transform: rotate(360deg);
	}
}

.is-loading {
	pointer-events: none;

	&::before {
		background-color: rgba($ui-bg-color, .8);
		content: 'loading'; // For screen-reader
		text-indent: 200%;  // For screen-reader, for IE 200% instead of 100%
		overflow: hidden;
		position: absolute;
		top: 0;
		bottom: 0;
		left: 0;
		right: 0;
		z-index: 5; // More than z-index of .msg-*.
	}

	&::after {
		background-color: rgba($ui-bg-color, .8);
		border: 2px solid $preloader-color;
		border-bottom-color: $preloader-accent-color;
		border-radius: 50%;
		box-shadow: 0 0 0 7px rgba($ui-bg-color, .8);
		width: 20px;
		height: 20px;
		position: absolute;
		margin: auto;
		top: 0;
		bottom: 0;
		left: 0;
		right: 0;
		animation: is-loading-kf .6s infinite linear;
		z-index: 5; // More than z-index of .msg-*.
		content: '';
	}

	&.is-loading-fadein {
		&::before {
			opacity: 0;
			animation: fadein 2s ease-in .5s normal forwards;
		}

		&::after {
			opacity: 0;
			animation: fadein 2s ease-in .5s normal forwards, is-loading-kf .6s infinite linear;
		}

		&.delayed-15s {
			&::before,
			&::after {
				animation-delay: 15s;
			}
		}
	}
}

button {
	&.is-loading {
		position: relative;

		&::before {
			background: none;
		}

		&::after {
			box-shadow: none;
			background: none;
			border: 1px solid $preloader-disabled-color;
			border-bottom-color: $preloader-accent-color;
			width: 12px;
			height: 12px;
		}
	}
}

.link-action {
	&.is-loading {
		position: relative;
		color: transparent !important;
		border-bottom-color: transparent;

		&::after {
			box-shadow: none;
			background: none;
			border: 1px solid $preloader-disabled-color;
			border-bottom-color: $preloader-accent-color;
			width: 12px;
			height: 12px;
		}
	}
}

span {
	&.is-loading {
		position: relative;
		display: inline-block;
		min-width: 40px;
		min-height: 40px;
	}
}

.overlay-dialogue.modal .overlay-dialogue-body {
	&.is-loading {
		overflow: hidden;
	}
}

.menu-popup-preloader,
.hintbox-preloader {
	background: $preloader-bg-color;
	border: 1px solid $action-border-color;
	box-shadow: 0 4px 20px 0 $action-shadow-color;
	height: 128px;
	width: 128px;
	position: fixed;
	right: auto;
	bottom: auto;
	z-index: 1010;

	&::before {
		background: $preloader-bg-color;
	}
}

.hintbox-preloader {
	position: absolute;
}

$browser-logos: (
	chrome: 0 0,
	ff: -66px 0,
	ed: 0 -66px,
	opera: -66px -66px,
	safari: 0 -132px
);

%browser-logo-style {
	background: url($browser-sprite-path) no-repeat;
	width: 66px;
	height: 66px;
	margin: 0 auto;
	margin-bottom: 5px;
}

// Dynamically generated classes for the browser logo:
//  .browser-logo-chrome
//  .browser-logo-ff
//  .browser-logo-ed
//  .browser-logo-opera
//  .browser-logo-safari
@each $class, $bg-position in $browser-logos {
	.browser-logo-#{$class} {
		@extend %browser-logo-style;
		background-position: $bg-position;
	}
}

.browser-warning-container {
	margin-top: 5%;
	margin-left: auto;
	margin-right: auto;
	width: 766px;
	text-align: center;
	padding: 28px 28px 10px;
	@extend .table-forms-container;

	h2 {
		text-align: left;
	}

	p {
		margin: .7em 0;
		text-align: left;
	}

	li {
		display: inline-block;
		margin: 25px 20px;
	}
}

.browser-warning-footer {
	border-top: 1px solid $table-border-color;
	margin: 25px 0 0;
	padding: 10px 0 0;
	text-align: center;
}

// TODO: Legacy
%webkit-scrollbar {
	scrollbar-width: thin;

	&::-webkit-scrollbar {
		width: 9px;
	}

	&::-webkit-scrollbar-track {
		background-color: $scrollbar-track-color;
	}

	&::-webkit-scrollbar-thumb {
		background-color: $scrollbar-thumb-color;
		border: 1px solid darken($scrollbar-thumb-color, $scrollbar-thumb-color-darken);
	}
}

// TODO: Legacy
%webkit-hor-scrollbar {
	&::-webkit-scrollbar {
		height: 9px;
	}

	@extend %webkit-scrollbar;
}

%cursor-drag {
	cursor: move; // fallback if grab cursor is unsupported
	cursor: grab;
}

%cursor-dragging {
	cursor: move; // fallback if grabbing cursor is unsupported
	cursor: grabbing;
}

.cursor-dragging {
	@extend %cursor-dragging;
}

.cursor-move {
	cursor: move;
}

tr.cursor-move {
	td * {
		cursor: move;
	}
}

.cursor-pointer {
	cursor: pointer;
}

.overflow-ellipsis {
	table-layout: fixed;
	@extend %overflow-ellipsis;

	td {
		@extend %overflow-ellipsis;
	}

	th {
		@extend %overflow-ellipsis;

		a {
			@extend %overflow-ellipsis;
		}
	}
}

.rel-container {
	position: relative;
	display: inline-block;
	min-width: 16px;
	white-space: nowrap;

	.icon-info {
		margin-right: 5px;

		&:only-of-type {
			margin-right: 0;
		}

		&:last-child {
			margin-right: 0;
		}
		&.status-green {
			border-right: 1px solid darken(desaturate($alt-green, 10%), 20%);
		}
	}
}

main {
	.server-name {
		float: right;
		margin: 10px;
		color: $font-alt-color;
	}
}

.uppercase {
	text-transform: $font-transform;
}

.flickerfreescreen {
	position: relative;
	overflow: hidden;

	&.is-loading {
		min-height: 64px;
	}
}

.graph-wrapper {
	display: inline;
}

// Dashboard widget - URL.
.widget-url {
	display: block;
}

// Analog Clock.
.clock {
	display: flex;
	justify-content: center;
	padding: 0 10px;
	height: 100%;
}

.clock-svg {
	flex-grow: 1;
}

.time-zone {
	margin: 0 0 .5em;
	white-space: nowrap;
}

.local-clock {
	margin: .5em 0 0;
	white-space: nowrap;
}

.clock-face {
	fill: $clock-face-color;
}

.clock-hand {
	fill: $clock-hand-color;
}

.clock-hand-sec {
	fill: $clock-hand-sec-color;
}

.clock-lines {
	fill: $clock-lines-color;
}

svg {
	overflow: hidden;
}

.sysmap {
	height: 100%;
	width: auto;
	padding: 0 10px;
	text-align: center;
}

.sysmap-scroll-container {
	overflow-x: auto;
	overflow-y: hidden;
	position: relative;
	width: calc(100% - 20px);
	border: 10px solid $ui-bg-color;
	background: $ui-bg-color;
	display: block;
	margin-top: 4px;

	.map-container {
		display: table;
	}

	.flickerfreescreen {
		display: inline-block;
	}

	.table-forms-container {
		display: table;
		margin: 0;
		padding: 0;
		border: 0;
	}
}

.sysmap-widget-container {
	overflow: hidden;
	height: 100%;
	display: flex;

	svg {
		flex-grow: 1;
	}
}

.lld-overrides-operations-table,
.confirmation-msg {
	white-space: normal;
	word-break: break-word;
}

.overrides-list {
	display: table;
	width: 90%;
	max-width: 738px;
	padding-left: 15px;

	.overrides-list-item {
		display: table-row;

		.btn-remove {
			position: relative;
			right: -73px;
			top: 3px;
		}
	}
}

.overrides-options-list {
	white-space: normal;
	padding: 5px 0 8px;
	margin-bottom: 10px;
	border-bottom: 1px solid $table-border-color;

	> li {
		display: inline-block;
		margin: 2px 7px 2px 0;
		white-space: nowrap;
		vertical-align: middle;

		> div {
			position: relative;
			padding: 1px 18px 1px 1px;
			background-color: $ui-bg-selected-color;
			border-radius: 2px;

			> span {
				color: lighten($ui-bg-selected-color, 100%);
				padding-left: 8px;
				line-height: 22px;
			}

			> input[type=text] {
				border-style: none;
				line-height: 22px;
				min-height: 22px;
				width: 85px;
			}

			> .subfilter-disable-btn {
				position: absolute;
				right: 0;
				top: 0;
				min-height: 24px;
			}
		}
	}

	.color-picker {
		.color-picker-preview {
			margin: 1px;
			width: 20px;
			min-height: 20px;
			background-position: -323px -411px;
		}
	}
}

.list-accordion-foot {
	> div {
		display: table-cell;
		padding-top: 10px;
	}
}

.color-preview-box {
	height: 24px;
	width: 24px;
	float: left;
	margin-right: 10px;
	cursor: pointer;
	border: 0;
	border-radius: 0;
}

.list-vertical-accordion {
	padding-left: 15px;
	width: calc(100% - 15px);

	.list-accordion-item {
		.btn-remove {
			position: relative;
			right: -10px;
			top: 3px;
		}
	}

	.list-accordion-item-head,
	.list-accordion-item-body {
		padding-bottom: 2px;
	}

	.list-accordion-item-opened {
		.list-accordion-item-body {
			display: block;
		}

		.list-accordion-item-toggle {
			@extend .btn-widget-collapse;
			margin: 0;
		}
	}

	.list-accordion-item-closed {
		.list-accordion-item-body {
			display: none;
		}

		.list-accordion-item-toggle {
			@extend .btn-widget-expand;
			margin: 0;
		}
	}

	.list-accordion-item-toggle {
		text-indent: -9999px;
	}
}

.display-none {
	display: none;
}

.visibility-hidden {
	visibility: hidden;
}

.checkbox-list {
	li {
		overflow: hidden;
		text-overflow: ellipsis;
		line-height: 20px;

		label {
			line-height: 16px;
			vertical-align: bottom;
		}
	}
}

.columns-wrapper {
	$column-count: (2, 3);
	$column-size: (
		5: 5%,
		10: 10%,
		15: 15%,
		20: 20%,
		33: 33.33333%,
		35: 35%,
		40: 40%,
		50: 50%,
		75: 75%,
		90: 90%,
		95: 95%
	);

	display: flex;
	flex-wrap: wrap;
	align-items: start;

	&.columns-nowrap {
		flex-wrap: nowrap;
	}

	// Dynamically generated classes for the columns count:
	//  .columns-2
	//  .columns-3
	@each $count in $column-count {
		&.columns-#{$count} > {
			div,
			li {
				display: block;
				flex: 0 0 (100% / $count);
				max-width: (100% / $count);
			}
		}
	}

	// Dynamically generated classes for the column width:
	//  .column-5
	//  .column-10
	//  .column-15
	//  .column-20
	//  .column-33
	//  .column-35
	//  .column-40
	//  .column-50
	//  .column-75
	//  .column-90
	//  .column-95
	@each $class, $width in $column-size {
		.column-#{$class} {
			flex: 0 0 $width;
			max-width: $width;
		}
	}

	.column-center {
		display: flex;
		justify-content: center;
		text-align: center;
	}

	.column-middle {
		display: flex;
		align-items: center;
	}
}

.preprocessing-list {
	$name-width: 295px;
	$on-fail-width: 100px;
	$action-width: 120px;

	display: block;
	max-width: 930px;
	min-width: 800px;

	> li {
		display: block;
		position: relative;
	}

	.drag-icon {
		position: absolute;
		left: 0;
		top: 5px;
	}

	.list-numbered-item::before {
		content: counter(line) ':';
		flex: 0 0 15px;
		max-width: 15px;
		line-height: 24px;
		padding-right: 5px;
	}

	input[type=text],
	select {
		width: 100%;
		min-width: 0; // https://stackoverflow.com/a/43361500
	}

	.btn-link {
		&:not(:last-of-type) {
			margin-right: 10px;
		}
	}

	.preprocessing-list-head,
	.preprocessing-list-foot,
	.preprocessing-step,
	.on-fail-options,
	.step-name,
	.step-parameters,
	.step-on-fail,
	.step-action {
		display: flex;
		align-items: center;
		box-sizing: border-box;
	}

	.step-name,
	.step-parameters,
	.step-on-fail,
	.step-action,
	.on-fail-options > label,
	.on-fail-options > .radio-segmented {
		padding: 5px 5px 5px 0;
	}

	.step-name {
		flex: 0 0 $name-width;
		max-width: $name-width;
	}

	.step-parameters {
		flex: 1;

		z-select {
			flex: 0 0 auto;
		}

		> input[type=text],
		z-select {
			&:not(:last-child) {
				margin-right: 5px;
			}
		}
	}

	.step-on-fail {
		flex: 0 0 $on-fail-width;
		max-width: $on-fail-width;
		justify-content: center;
		text-align: center;
	}

	.step-action {
		flex: 0 0 $action-width;
		max-width: $action-width;
		padding-right: 0;
	}

	.on-fail-options {
		padding-right: $on-fail-width + $action-width + 5px;
		margin-bottom: 5px;

		> label {
			padding-left: 30px;
		}

		input[type=text] {
			flex: 1;
		}
	}

	.preprocessing-list-head {
		color: $font-alt-color;
		line-height: 14px;

		.step-name {
			padding-left: 30px;
		}
	}

	.preprocessing-list-item {
		.step-name {
			padding-left: 10px;
		}
	}

	.preprocessing-list-foot {
		justify-content: space-between;

		.step-action {
			height: 24px;

			+ .step-action:last-child {
				margin-left: auto;
				justify-self: flex-end;
			}
		}
	}
}

.navtree {
	$max_depth: 10;

	@keyframes fadein {
		from {
			opacity: 0;
		}
		to {
			opacity: 1;
		}
	}

	.tree {
		width: 100%;
		height: 100%;

		.tree-list {
			list-style: none;

			&.root > .tree-item > .tree-row > .content > .margin-lvl {
				flex: 0 0 15px;
			}

			> .tree-item.ui-sortable-helper .content {
				padding-left: 5px;
			}

			@for $i from 0 through $max_depth {
				&[data-depth="#{$i}"] > .tree-item {
					> .tree-row > .content > .margin-lvl {
						flex: 0 0 ($i * 15px + 10px);
					}
					&.ui-sortable-helper {
						margin-left: ($i * 15px + 10px);

						> .tree-row > .content > .margin-lvl {
							display: none;
						}
					}
				}
			}

			&[data-depth] .ui-sortable-helper {
				> .tree-row > .content > .margin-lvl {
					flex: 0 0 15px;
				}

				@for $i from 1 through $max_depth - 1 {
					$class_tree_list: '.tree-list';
					@for $j from 1 through $i {
						@if $j != 1 {
							$class_tree_list: $class_tree_list + ' .tree-list';
						}
					}
					#{$class_tree_list} > li > .tree-row > .content > .margin-lvl {
						flex: 0 0 ($i * 15px + 15px);
					}
				}
			}
		}

		.tree-item {
			> .tree-row {
				width: 100%;
				min-width: 320px;
				border-bottom: 1px solid $table-border-color;
				padding: 8px 0;

				&:hover {
					background-color: $ui-hover-color;
				}

				> .problem-icon-list {
					float: right;
					padding-left: 10px;
					margin-right: 10px;
				}

				> .tools {
					float: right;
					position: relative;
					padding-left: 10px;
					margin-right: 10px;
					display: flex;
					width: 85px;

					.btn-add,
					.btn-edit,
					.btn-import,
					.btn-remove {
						&:focus {
							box-shadow: none;
						}
					}
				}

				> .content {
					display: flex;
					height: 20px;

					> .arrow {
						flex: 0 0 15px;
						text-align: center;
						margin: 2px 2px 0 -5px;

						> .treeview {
							display: none;
						}
					}

					> .drag-icon {
						min-width: 24px;
					}

					> .item-name {
						flex: 0 1 auto;
						white-space: nowrap;
						overflow: hidden;
						margin-right: 5px;
						text-overflow: ellipsis;
						line-height: 1.5;
					}
				}
			}

			&.is-parent {
				> .tree-row {
					> .content {
						> .arrow {
							> .treeview {
								display: block;
							}
						}
					}
				}
			}

			&.selected {
				> .tree-row {
					@extend %found-bg;

					&:hover {
						@extend %found-bg;
					}
				}
			}

			&.no-map,
			&.inaccessible {
				> .tree-row {
					> .content {
						> .item-name {
							color: $form-border-color;
						}
					}
				}
			}

			&.ui-sortable-helper {
				background: $ui-sortable-helper-background-color;
				border-color: $ui-sortable-helper-border-color;
				border-width: 1px;
				border-style: solid;

				.tools {
					display: none;
				}
			}

			&.opened > ul {
				display: block;
			}

			&.closed > ul {
				display: none;
			}

			.sortable-error {
				border-color: transparent;
				background: rgba($red, .2);
			}
		}

		.highlighted-parent > .tree-row {
			background: $ui-highlighted-parent-background-color;
		}

		.placeholder {
			background-color: $ui-placeholder-background-color;
			animation: fadein .5s;
		}
	}
}

.problem-icon-link,
.problem-icon-list {
	display: inline-flex;
	margin: 1px 0;

	.problem-icon-list-item {
		color: $btn-font-color;
		font-size: 12px;
		line-height: 1;
		padding: 3px 5px 2px;
	}
}

.problem-icon-link {
	overflow: hidden;
	border-radius: 3px;

	&:link,
	&:hover,
	&:focus {
		border-bottom: none;
	}

	&:focus {
		box-shadow: 0 0 0 2px rgba($blue, .35);
	}
}

.problem-icon-list {
	.problem-icon-list-item {
		border-radius: 3px;

		&:not(:last-of-type) {
			margin-right: 5px;
		}
	}
}

:-ms-input-placeholder {
	color: $input-placeholder-color !important;
}

::-ms-input-placeholder {
	color: $input-placeholder-color;
}

::placeholder {
	color: $input-placeholder-color;
}

.icon-action-command,
.icon-action-close,
.icon-action-msg,
.icon-action-msgs,
.icon-action-severity-up,
.icon-action-severity-down,
.icon-action-severity-changed,
.icon-action-message,
.icon-action-ack,
.icon-action-unack,
.icon-invisible,
.icon-problem-generated,
.icon-problem-recovery,
.icon-actions-number-gray,
.icon-actions-number-yellow,
.icon-actions-number-red,
.icon-description,
.icon-user,
.icon-user-group {
	display: inline-block;
	position: relative;
	height: 18px;
	width: 18px;
	margin: 0 5px 0 0;
	top: 0;
	bottom: 0;
	vertical-align: bottom;

	&::before {
		content: '';
		display: inline-block;
		position: absolute;
		top: 0;
		left: 0;
		width: 18px;
		height: 18px;
		background-image: url($sprite-path);
		background-repeat: no-repeat;
	}
}

.icon-invisible {
	&:link,
	&:hover,
	&:focus {
		border-bottom: none;
	}

	&:focus {
		box-shadow: 0 0 0 2px $btn-border-focus-color;
		border-radius: 2px;
	}
}

button {
	&.icon-action-command,
	&.icon-action-close,
	&.icon-action-msg,
	&.icon-action-msgs,
	&.icon-action-severity-up,
	&.icon-action-severity-down,
	&.icon-action-severity-changed,
	&.icon-action-message,
	&.icon-action-ack,
	&.icon-problem-generated,
	&.icon-problem-recovery,
	&.icon-actions-number-gray,
	&.icon-actions-number-yellow,
	&.icon-actions-number-red {
		background: none;
		border: none;
		padding: 0px;
		margin: 0px;
		margin-right: 5px;
		min-height: 0px;
		&::after {
			left: 0px;
			top: 4px;
		}
	}
}

[data-count][class*='icon-']::after,
.icon-description::after {
	position: absolute;
	top: -2px;
	content: attr(data-count);
	text-align: center;
	font-size: 9px;
	letter-spacing: -.25px;
	line-height: 18px;
	width: 18px;
}

.icon-action-command::before {
	background-position: -249px -245px;
}

.icon-action-close::before {
	background-position: -224px -245px;
}

.icon-action-msg::before {
	background-position: -299px -245px;
}

.icon-action-severity-up::before {
	background-position: -349px -245px;
}

.icon-action-severity-down::before {
	background-position: -374px -245px;
}

.icon-action-severity-changed::before {
	background-position: -399px -245px;
}

.icon-action-message::before {
	background-position: -199px -245px;
}

.icon-action-ack::before {
	background-position: -323px -245px;
}

.icon-action-unack::before {
	background-position: -173px -245px;
}

.icon-invisible::before {
	background-position: -89px -803px;
}

.icon-problem-generated::before {
	background-position: -449px -245px;
}

.icon-problem-recovery::before {
	background-position: -424px -245px;
}

.icon-action-msgs {
	&[data-count]::after {
		color: $ui-bg-color;
	}

	&::before {
		background-position: -474px -245px;
	}
}

.icon-actions-number-gray {
	&[data-count]::after {
		color: $font-color;
	}

	&::before {
		background-position: -499px -245px;
	}
}

.icon-actions-number-yellow {
	&[data-count]::after {
		color: $font-color;
	}

	&::before {
		background-position: -549px -245px;
	}
}

.icon-actions-number-red {
	&[data-count]::after {
		color: $font-color;
	}

	&::before {
		background-position: -524px -245px;
	}
}

.icon-description {
	margin: 0 0 -5px 5px;
	vertical-align: baseline;
	border-radius: 2px;

	&:link,
	&:hover,
	&:focus {
		border-bottom: none;
	}

	&:focus {
		box-shadow: 0 0 0 2px $btn-border-focus-color;
	}

	&::after {
		content: '?';
		color: $ui-bg-color;
	}

	&::before {
		background-position: -474px -245px;
	}
}

.icon-user,
.icon-user-group {
	height: 16px;
	width: 16px;
	vertical-align: top;

	&::before {
		height: inherit;
		width: inherit;
	}
}

.icon-user {
	&::before {
		background-position: -339px -46px;
	}
}

.icon-user-group {
	&::before {
		background-position: -339px -8px;
	}
}

.icon-help-hint {
	display: inline-block;
	height: 14px;
	width: 14px;
	margin: 0 0 0 5px;
	border-radius: 50%;
	background-color: $ui-bg-selected-color;
	position: relative;
	line-height: 1.4;

	&::after {
		content: '?';
		position: relative;
		top: -2px;
		left: -4px;
		font-size: 10px;
		font-weight: bold;
		color: $btn-font-color;
	}

	&:link,
	&:hover,
	&:focus {
		border-bottom: none;
	}

	&:focus {
		box-shadow: 0 0 0 2px $btn-border-focus-color;
	}
}

.icon-doc-link {
	display: inline-block;
	width: 24px;
	height: 24px;
	text-align: center;
	line-height: 24px;
	border-radius: 2px;

	&::after {
		content: '?';
		position: relative;
		font-size: 18px;
		font-weight: bold;
		color: $font-alt-color;
		opacity: 0.5;
		transition: opacity .2s ease-out;
	}

	&:active,
	&:hover,
	&:link,
	&:visited {
		border-bottom: 0;
	}

	&:hover,
	&:focus {
		&::after {
			opacity: 1;
		}
	}

	&:focus {
		box-shadow: 0 0 0 2px $btn-border-focus-color;
	}
}

#expressions_list .ui-sortable-helper {
	display: table;
}

<<<<<<< HEAD
=======
// Range control.
$range-track-color: #c0c0c0;
$range-progress-color: $link-color;
$range-thumb-color: $link-color;
$range-thumb-color-focus: $link-active-color;
$range-progress-color-focus: $link-active-color;
$range-thumb-size: 10px;
$range-track-height: 2px;
$range-input-width: 31px;

.range-control {
	position: relative;
	display: inline-block;
	vertical-align: middle;

	input[type=range] {
		cursor: pointer;
		-webkit-appearance: none; /* Hides the slider so that custom slider can be made */
		-moz-appearance: none; /* Hides the slider so that custom slider can be made */
		width: calc(100% + 10px);
		opacity: 0;
		vertical-align: middle;
		margin: 0 -5px;
		padding: 0;
		height: 20px;

		&:focus {
			outline: none;
		}

		/* Special styling for WebKit/Blink */
		&::-webkit-slider-thumb,
		&::-moz-range-thumb {
			margin-top: 1px; /* You need to specify a margin in Chrome, but in Firefox and IE it is automatic */
			height: $range-thumb-size;
			width: $range-thumb-size;
			opacity: 0;
		}

		&::-webkit-slider-runnable-track {
			height: $range-thumb-size;
			opacity: 0;
		}
	}

	input[type=text] {
		width: $range-input-width;
		float: right;
	}

	> div {
		position: relative;
		width: calc(100% - 10px - #{$range-input-width});
		margin: 2px $range-thumb-size 0 0;
		float: left;
	}

	.range-control-track,
	.range-control-progress {
		position: absolute;
		top: 50%;
		margin-top: -$range-track-height / 2;
		left: 0;
		height: $range-track-height;
		cursor: pointer;
	}

	.range-control-track {
		width: 100%;
		background: $range-track-color;
	}

	.range-control-progress {
		background: $range-progress-color;
	}

	.range-control-thumb {
		position: absolute;
		top: 50%;
		margin-top: -$range-thumb-size / 2;
		margin-left: -$range-thumb-size / 2;
		width: $range-thumb-size;
		height: $range-thumb-size;
		border-radius: 50%;
		background: $range-thumb-color;
	}

	&.range-control-focus {
		.range-control-thumb {
			margin-top: -$range-thumb-size / 1.5;
			margin-left: -$range-thumb-size / 1.5;
			background: $range-thumb-color-focus;
			border: 2px solid lighten($btn-bg-color, 10%);
		}

		.range-control-progress {
			background: $range-progress-color-focus;
		}
	}

	&.disabled {
		opacity: 1;

		input[type=range] {
			cursor: default;
		}
		.range-control-progress,
		.range-control-thumb {
			background: #c0c0c0;
		}
	}

	datalist {
		position: absolute;
		display: flex;
		width: 100%;
		top: 50%;
		margin-top: -$range-track-height / 2;

		option {
			padding: 0;
			font-size: 0;
			flex: 1 0 0;
			height: $range-track-height;
			border-left: 1px solid $body-bg-color;
		}
	}
}

>>>>>>> 9da0d5b3
.graph-legend {
	text-align: left;
	white-space: nowrap;
	text-overflow: ellipsis;
	overflow: hidden;
}

.graph-widget-config-tabs {
	padding: 10px 0;

	> .tabs-nav {
		padding-left: calc(15% + 10px);
		margin-right: 0;
		margin-left: 0;
	}

	.ui-tabs-nav {
		position: sticky;
		top: 0;
		background: $header-bg-color;
		z-index: 3;
	}
}

// Screen reader.
.inline-sr-only {
	font-size: 0;
}

.preprocessing-test-results {
	td {
		vertical-align: top !important;
	}

	.rel-container {
		top: 4px;
		margin-left: 3px;
	}
}

#preprocessing-test-form {
	.table-forms-separator {
		margin-top: -2px;
	}
}

.totals-list {
	&:not(.list-table) {
		display: flex;
		height: 100%;
	}

	> div {
		flex: 1;
		align-items: center;
		display: flex;
		line-height: 18px;
		overflow: hidden;
		padding: 0 10px;
		position: relative;
	}

	.count {
		font-size: 16px;
	}

	&.totals-list-horizontal {
		> div {
			flex-direction: column;
			justify-content: center;
			min-width: 55px;
			text-align: center;
		}
	}

	&.totals-list-vertical {
		flex-direction: column;

		> div {
			min-height: 21px;
			padding-top: 3px;
		}

		.count {
			margin-right: 5px;
		}
	}
}

// Widget "Host availability".
.host-avail-widget {
	td:not(:first-child) {
		border-left: 1px dotted $table-border-color;

	}

	.host-avail-true {
		background: $host-avail-true-bg-color;
	}

	.host-avail-false {
		background: $host-avail-false-bg-color;
	}

	.host-avail-unknown {
		background: $host-avail-unknown-bg-color;
	}

	.host-avail-total {
		background: $host-avail-total-bg-color;
	}
}

// Input group

.macro-input-group {
	position: relative;
	display: flex;
	align-items: stretch;
	width: 100%;

	* {
		box-sizing: border-box;
	}

	input,
	textarea {
		flex: 1;
		border-right: 0;

		&:focus,
		&:active {
			+ .btn-undo {
				border-top-color: $form-border-focus-color;
				border-bottom-color: $form-border-focus-color;
			}
		}
	}

	button {
		position: relative;

		&.btn-change {
			border-radius: 0;

			&:disabled {
				display: none;
			}
		}

		&.btn-undo {
			display: none;
			width: 24px;
			border-left: 0;
			border-right: 0;
			border-top: 1px solid $form-border-color;
			border-bottom: 1px solid $form-border-color;
			border-radius: 0;
			background-color: $form-bg-color;
			transition: border-color .2s ease-out, box-shadow .2s ease-out;

			&::before {
				position: absolute;
				top: 0;
				left: 0;
				display: block;
				width: 22px;
				height: 22px;
				content: '';
				background: url($sprite-path) no-repeat -119px -474px;
			}

			&.is-focused {
				border-top: 1px solid $form-border-focus-color;
				border-bottom: 1px solid $form-border-focus-color;
			}

			&:hover,
			&:focus,
			&:active {
				border-top: 1px solid $form-border-focus-color;
				border-bottom: 1px solid $form-border-focus-color;
				@include btn-hover-active($btn-font-color, $btn-bg-color);

				&::before {
					background-position: -431px -474px;
				}
			}
		}

		&.btn-dropdown-toggle {
			border-color: $form-border-focus-color;
			border-top-left-radius: 0;
			border-bottom-left-radius: 0;

			&:disabled {
				@extend %form-disabled;
			}
		}
	}
}

.input-secret {
	position: relative;
	display: flex;
	flex: 1;

	input {
		flex: 1;
	}

	button {
		position: absolute;
		top: 0;
		left: 0;
		width: 100%;
		opacity: 0;

		&:enabled {
			&:hover,
			&:focus,
			&:active {
				opacity: 1;
				animation: fadein .2s;
			}
		}
	}
}

// Dropdown

.btn-dropdown-container {
	display: flex;
}

.icon-text {
	&::before {
		background: url($sprite-path) no-repeat -87px -474px;
	}

	&:not(.highlighted):enabled {
		&:hover,
		&:focus,
		&:active,
		&[aria-expanded="true"] {
			&::before {
				background-position: -399px -474px;
			}
		}
	}
}

.icon-secret {
	&::before {
		background: url($sprite-path) no-repeat -87px -510px;
	}

	&:not(.highlighted):enabled {
		&:hover,
		&:focus,
		&:active,
		&[aria-expanded="true"] {
			&::before {
				background-position: -399px -510px;
			}
		}
	}
}

.icon-invisible.menu-popup-item,
.icon-invisible.btn-dropdown-toggle {
	width: 100%;

	&::before {
		background: url($sprite-path) no-repeat -87px -800px;
	}

	&:not(.highlighted):enabled {
		&:hover,
		&:focus,
		&:active,
		&[aria-expanded="true"] {
			&::before {
				background-position: -399px -800px;
			}
		}
	}
}
.icon-invisible.btn-dropdown-toggle {
	margin: 0;
}

.btn-split {
	display: inline-block;
	position: relative;
	margin-right: 10px;

	li {
		display: inline-block;

		button {
			margin: 0 -1px 0 0;
			border-radius: 0;
		}

		&:first-child button {
			border-radius: 2px 0 0 2px;
		}

		&:last-child button {
			border-radius: 0 2px 2px 0;
		}

		&:only-child button {
			border-radius: 2px;
		}
	}
}

.btn-toggle-chevron {
	position: relative;
	text-indent: -9999px;

	&[aria-expanded="true"] {
		@include btn-hover-active($btn-font-color, $btn-bg-color);
	}

	&::after {
		content: '';
		position: absolute;
		right: 8px;
		top: calc(50% - 3px);
		width: 5px;
		height: 5px;
		border-top: 1px solid $btn-alt-font-color;
		border-right: 1px solid $btn-alt-font-color;
		transform: rotate(135deg) translate(-1px,1px);
		transition: transform .3s;
	}

	&[disabled] {
		&::after {
			border-top-color: $btn-disabled-font-color;
			border-right-color: $btn-disabled-font-color;
		}
	}

	&:enabled {
		&:active,
		&[aria-expanded="true"] {
			&::after {
				transform: rotate(315deg) translate(-1px,1px);
			}
		}

		&:hover,
		&:focus,
		&:active,
		&[aria-expanded="true"] {
			&::after {
				border-top-color:  $btn-font-color;
				border-right-color: $btn-font-color;
			}
		}
	}
}

.btn-dropdown-toggle {
	white-space: nowrap;
	overflow: hidden;

	&[class*='icon-'] {
		padding-left: 22px;

		&::before {
			position: absolute;
			top: 0;
			left: 0;
			display: block;
			width: 22px;
			height: 22px;
			content: '';
		}

		&::after {
			top: 6px;
			right: 2px;
		}
	}

	&:not(:empty) {
		padding-right: 22px;
	}

	&::after {
		position: absolute;
		top: 7px;
		right: 6px;
		width: 10px;
		height: 10px;
		content: '';
		background: url($sprite-path) no-repeat -547px -431px;
	}

	&:enabled {
		&:hover,
		&:focus,
		&:active {
			&::after {
				background-position: -604px -431px;
			}
		}
	}

	&[aria-expanded="true"] {
		@include btn-hover-active($btn-font-color, $btn-bg-color);

		&::after {
			background: url($sprite-path) no-repeat -604px -503px;
		}

		&:hover,
		&:focus,
		&:active {
			&::after {
				background: url($sprite-path) no-repeat -604px -503px;
			}
		}
	}
}

// Macros mass update tab.

.checkbox-block {
	margin: 10px 0;
}

#tbl_macros.massupdate-remove {
	th,
	td {
		display: none;
	}

	th:nth-child(1),
	td:nth-child(1),
	td.nowrap {
		display: table-cell;
	}
}

@media screen and (-ms-high-contrast: active), (-ms-high-contrast: none) {
	/* for IE11 only. Fixed cell height if table has 100% height */
	.host-avail-widget {
		td {
			height: 100%;
		}
	}
}

// HOST INTERFACES

.interface-container {
	width: fit-content;
	width: -moz-fit-content;
	padding-left: 0;

	&:not(.interface-container-header):not(:empty) {
		margin-bottom: 5px;

		& ~ .interface-container:not(:empty) {
			border-top: 1px solid $form-border-color;
			padding-top: 10px;
		}
	}

	&:empty {
		display: none;
	}

	.interface-row {
		display: grid;
		grid-template-columns: 26px 36px 225px 175px 85px 100px 20px 1fr;
		grid-template-rows: 24px 1fr;
		gap: 5px;

		&:not(:first-of-type) {
			margin-top: 5px;
		}

		&[data-type] .interface-cell-details {
			display: none;
			grid-column: 1/-1;
		}

		.interface-cell {
			align-self: center;

			.interface-btn-toggle {
				display: none;
				@extend .btn-link;
			}

			&.interface-cell-header {
				color: $font-alt-color;
				text-align: left;
			}

			.table-forms-td-left,
			.table-forms-td-right {
				padding-bottom: 0;
			}
		}
	}
}

// Host interface accordion for SNMP specific styles.
.interface-row.list-accordion-item[data-type="2"] {
	&.list-accordion-item-closed {
		.interface-btn-toggle {
			@extend .btn-widget-expand;
		}
	}

	&.list-accordion-item-opened {
		.interface-btn-toggle {
			@extend .btn-widget-collapse;
		}

		.list-accordion-item-body {
			display: block;
		}
	}

	.interface-btn-toggle {
		display: inline-block;
		@extend %btn-widget;
	}
}

// Popup with debug data of request processing to Zabbix server.
.debug-modal {
	&.overlay-dialogue.modal {
		.overlay-dialogue-body {
			overflow-x: auto;

			&::-webkit-scrollbar {
				height: 9px;
			}
		}
	}

	.logitems {
		pre {
			white-space: nowrap;
		}
	}

	.logtotalms {
		color: $font-alt-color;
		float: left;
		line-height: 24px;
	}
}

// Table column styles
#itemsTable {
	.table-col-handle { width: 26px; }
	.table-col-no { width: 20px; }
	.table-col-name-normal { width: 285px; }
	.table-col-name { width: 365px; }
	.table-col-type { width: 85px; }
	.table-col-function { width: 85px; }
	.table-col-draw-style { width: 85px; }
	.table-col-y-axis-side { width: 85px; }
	.table-col-colour { width: 55px; }
	.table-col-action { width: 55px; }
}

z-select,
.z-select {
	&.z-select-host-interface {
		.description:not(:empty) {
			display: block;
			margin-top: 5px;
			color: $input-placeholder-color;
		}

		&[disabled],
		li[disabled] {
			.description:not(:empty) {
				color: $form-disabled-font-color;
			}
		}
	}
}

.multiselect-description-container {
	display: flex;
	align-items: center;

	> .multiselect-control {
		margin-right: 5px;
	}
}

// Users permissions tab.
.rules-status-container {
	> span {
		text-transform: none;
		margin: 3px 3px 3px 0;

		&:last-of-type {
			margin-right: 0;
		}
	}

	> .status-green:not(:last-of-type) {
		border-right: 1px solid darken(desaturate($alt-green, 10%), 20%);
	}

	> .status-grey:not(:last-of-type) {
		border-right: 1px solid $form-disabled-border-color;
	}
}

// Used in form lists to separate input elements on sections.
.input-section-header {
	padding-top: 10px;
}

.modal-popup-preprocessing {
	.preprocessing-list .step-name {
		flex: 0 0 180px;
	}

	.preprocessing-list {
		min-width: unset;
		max-width: unset;
	}
}

.modal-popup-medium,
.modal-popup-large,
.modal-popup-static,
.modal-popup-preprocessing {
	.table-forms-container {
		border: none;
	}

	.ui-tabs-nav {
		position: sticky;
		top: 0;
		background: $header-bg-color;
		z-index: 3;
	}

	.textarea-flexible {
		max-height: 200px;
		overflow-y: auto;
	}
}

.global-macro-table,
.inherited-macros-table,
.host-macros-table {
	.table-col-value,
	.table-col-template-value {
		width: 300px;
	}
}

.active-readonly {
	&[readonly] {
		color: $font-color;
		background-color: $form-bg-color !important;
		border-color: $form-border-color;
	}
}

.valuemap-list-table {
	tbody {
		td {
			border-bottom: 1px solid $table-border-color;
		}

		tr:first-child td {
			border-top: 1px solid $table-border-color;
		}
	}
}

.mappings-table {
	display: grid;
	grid-template-columns: auto auto minmax(auto, 100%);

	& > div {
		text-align: left;
	}

	// For every 3th starting from 2nd child.
	& > div:nth-child(3n + 2) {
		text-align: center;
		padding: 0 10px;
	}
}

.valuemap-checkbox {
	margin-top: 10px;
}

.overlay-dialogue {
	.valuemap-list-table {
		td {
			vertical-align: top;
		}
	}
}

.subscriptions-table {

	th {
		color: $font-alt-color;
	}
}

.import-compare {
	display: flex;
	max-height: calc(100vh - 190px);

	.toc {
		flex: 20%;
		overflow-y: auto;
		overflow-x: hidden;
	}

	.diff {
		flex: 80%;
		margin-left: 5px;
		overflow: auto;
		border: 1px dashed $form-border-color;
	}
}

.list-dashed {
	li {
		margin-left: 1em;

		&::before {
			content: '\2013';
			float: left;
			margin-left: -1em;
		}
	}
}

.overlay-dialogue #host-form {
	#tagsFormList,
	#macrosFormList,
	#valuemap-formlist {
		.table-forms-td-left {
			display: none;
		}

		.table-forms-td-right {
			width: 100%;
		}
	}
}

.linked-templates {
	> .table-forms {
		margin-bottom: 5px;
		line-height: 24px;

		td, th {
			padding: 0 5px 0 0;

			&:last-child {
				width: 0;
				padding-right: 0;
			}
		}
	}
}

// Report -> Audit details styles.

.audit-details-popup-wrapper {
	margin: 5px 10px;

	.audit-details-popup-textarea {
		width: 100%;
		height: 135px;
	}
}

.audit-details-wrapper {
	display: flex;
	justify-content: space-between;

	.audit-show-details-btn-wrapper {
		margin: 0 5px 0 5px;
	}
}

// Geomap widget.
.geomap-filter-button,
.navigate-home-button {
	background-image: url($sprite-path);
	background-repeat: no-repeat;
}
.geomap-filter-button {
	background-position: -243px -543px !important;
}
.navigate-home-button {
	background-position: -117px -506px !important;
}
.geomap-filter {
	border: 2px solid rgba($ui-border-color, .4);
	background-color: $ui-bg-color;
	padding: 10px 30px 5px 10px;
	position: absolute;
	margin-right: -2px;
	margin-top: 5px;
	display: none;
	right: 0;
}
.geomap-filter.collapsed {
	display: table;
}
.geomap-filter li {
	width: calc(100% + 20px);
}
.geomap-filter label {
	white-space: nowrap;
}

.marker-cluster {
	background: none;
}
.marker-cluster div {
	text-align: center;
	border-radius: 50%;
	margin-left: 5px;
	margin-top: 5px;
	height: 30px;
	width: 30px;
}
.leaflet-marker-icon:focus {
	box-shadow: 0 0 0 2px $btn-border-focus-color;
	border-radius: 2px;
	outline: none;
}
.marker-cluster span {
	line-height: 30px;
}
.leaflet-control {
	&.disabled {
		background-color: #ffffff;
		opacity: 1;

		.geomap-filter-button {
			cursor: default;
			opacity: .4;
		}
	}
}
.leaflet-container {
	height: 100%;
	z-index: 1;
}<|MERGE_RESOLUTION|>--- conflicted
+++ resolved
@@ -5609,138 +5609,6 @@
 	display: table;
 }
 
-<<<<<<< HEAD
-=======
-// Range control.
-$range-track-color: #c0c0c0;
-$range-progress-color: $link-color;
-$range-thumb-color: $link-color;
-$range-thumb-color-focus: $link-active-color;
-$range-progress-color-focus: $link-active-color;
-$range-thumb-size: 10px;
-$range-track-height: 2px;
-$range-input-width: 31px;
-
-.range-control {
-	position: relative;
-	display: inline-block;
-	vertical-align: middle;
-
-	input[type=range] {
-		cursor: pointer;
-		-webkit-appearance: none; /* Hides the slider so that custom slider can be made */
-		-moz-appearance: none; /* Hides the slider so that custom slider can be made */
-		width: calc(100% + 10px);
-		opacity: 0;
-		vertical-align: middle;
-		margin: 0 -5px;
-		padding: 0;
-		height: 20px;
-
-		&:focus {
-			outline: none;
-		}
-
-		/* Special styling for WebKit/Blink */
-		&::-webkit-slider-thumb,
-		&::-moz-range-thumb {
-			margin-top: 1px; /* You need to specify a margin in Chrome, but in Firefox and IE it is automatic */
-			height: $range-thumb-size;
-			width: $range-thumb-size;
-			opacity: 0;
-		}
-
-		&::-webkit-slider-runnable-track {
-			height: $range-thumb-size;
-			opacity: 0;
-		}
-	}
-
-	input[type=text] {
-		width: $range-input-width;
-		float: right;
-	}
-
-	> div {
-		position: relative;
-		width: calc(100% - 10px - #{$range-input-width});
-		margin: 2px $range-thumb-size 0 0;
-		float: left;
-	}
-
-	.range-control-track,
-	.range-control-progress {
-		position: absolute;
-		top: 50%;
-		margin-top: -$range-track-height / 2;
-		left: 0;
-		height: $range-track-height;
-		cursor: pointer;
-	}
-
-	.range-control-track {
-		width: 100%;
-		background: $range-track-color;
-	}
-
-	.range-control-progress {
-		background: $range-progress-color;
-	}
-
-	.range-control-thumb {
-		position: absolute;
-		top: 50%;
-		margin-top: -$range-thumb-size / 2;
-		margin-left: -$range-thumb-size / 2;
-		width: $range-thumb-size;
-		height: $range-thumb-size;
-		border-radius: 50%;
-		background: $range-thumb-color;
-	}
-
-	&.range-control-focus {
-		.range-control-thumb {
-			margin-top: -$range-thumb-size / 1.5;
-			margin-left: -$range-thumb-size / 1.5;
-			background: $range-thumb-color-focus;
-			border: 2px solid lighten($btn-bg-color, 10%);
-		}
-
-		.range-control-progress {
-			background: $range-progress-color-focus;
-		}
-	}
-
-	&.disabled {
-		opacity: 1;
-
-		input[type=range] {
-			cursor: default;
-		}
-		.range-control-progress,
-		.range-control-thumb {
-			background: #c0c0c0;
-		}
-	}
-
-	datalist {
-		position: absolute;
-		display: flex;
-		width: 100%;
-		top: 50%;
-		margin-top: -$range-track-height / 2;
-
-		option {
-			padding: 0;
-			font-size: 0;
-			flex: 1 0 0;
-			height: $range-track-height;
-			border-left: 1px solid $body-bg-color;
-		}
-	}
-}
-
->>>>>>> 9da0d5b3
 .graph-legend {
 	text-align: left;
 	white-space: nowrap;
