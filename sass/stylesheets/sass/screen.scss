$theme_name: 'blue' !default;

@import '_reset.scss';
@import '_colors.scss';
@import '_fonts.scss';
@import '_mixins.scss';

html {
	position: relative;
	min-height: 100%;
}

body {
	line-height: $body-line-height;
	color: $font-color;
	background-color: $body-bg-color;
	margin-bottom: 60px;
	min-width: 1200px;

	font: {
		family: $font-stack;
		size: $font-body-size;
	}
}

a {

	&:link {
		color: $link-color;
		text-decoration: none;
		@include transition(color .2s ease-out);
	}

	&:visited {
		color: $link-visited-color;
		text-decoration: none;
	}

	&:hover {
		outline: 0;
		color: $link-hover-color;
		border-bottom: 1px solid rgba($link-hover-color, 0.5);
	}

	&:focus {
		color: $link-hover-color;
		outline: none;
		border-bottom: 2px solid rgba($link-hover-color, 0.5)
	}

	&:active {
		outline: 0;
		color: $link-active-color;
		border-bottom: 1px solid rgba($link-active-color, 0.5);
	}

	img {
		border: none;
		vertical-align: top;
	}
}

svg a {
	fill: $link-color;
	cursor: pointer;

	&:visited {
		fill: $link-visited-color;
	}

	&:hover, &:focus {
		fill: $link-hover-color;
		text-decoration: underline;
	}

	&:active {
		fill: $link-active-color;
		text-decoration: underline;
	}
}

.link-action {
	border-bottom: 1px dotted;
	cursor: pointer;
	color: $font-color;

	&:visited {
		@extend %link-action-style;
	}

	&:hover {
		@extend %link-action-style;
		color: $link-hover-color;
		border-bottom: 1px solid rgba($link-hover-color, 0.35);
	}

	&:active {
		@extend %link-action-style;
	}

	&:focus {
		outline: none;
		border-bottom: 2px solid rgba($link-hover-color, 0.35);

	}
}

%link-action-style {
	border-bottom: 1px dotted;
	text-decoration: none;
}

.link-alt {
	text-decoration: none;
	cursor: pointer;

	&:link {
		border-bottom: 1px solid rgba($link-alt-underline-color, 0.35);
	}

	&:visited {
		border-bottom: 1px solid rgba($link-alt-underline-color, 0.35);
	}

	&:hover {
		color: $link-hover-color;
		border-bottom: 1px solid rgba($link-hover-color, 0.5);
	}

	&:focus {
		color: $link-hover-color;
		outline: none;
		border-bottom: 2px solid rgba($link-hover-color, 0.35);
	}

	&:active {
		color: $link-active-color;
		border-bottom: 1px solid rgba($link-active-color, 0.5);
	}
}

h1 {
	font-size: $font-h1-size;
	line-height: $h1-line-height;
}

h2 {
	font-size: $font-h2-size;
	line-height: $h2-line-height;
}

h3 {
	font-size: $font-h3-size;
	text-transform: $font-transform;
	color: $font-alt-color;
	letter-spacing: 0.0688em;
	text-rendering: optimizeLegibility;
}

h4 {
	font-size: $font-h4-size;
	color: $font-color;
	line-height: $h4-line-height;
}

sup {
	font-size: $font-h3-size;
	color: $font-alt-color;
}

b {
	font-weight: bold;
}

strong {
	@extend b;
}

em {
	font-style: italic;
}

ol {
	list-style: decimal;
	list-style-position: inside;

	li {
		padding: 0 0 0.7em 0;
	}
}

p {
	margin: 0 0 0.7em 0;
}

pre {
	font: {
		family: $font-stack-mono;
		size: $font-mono-size;
	}
	@extend %space-pre-wrap;

	a {
		@extend %space-pre-wrap;
	}

	td {
		@extend %space-pre-wrap;
	}

	span {
		@extend %space-pre-wrap;
	}
}

.disabled {
	@include opacity(0.35);
	cursor: default !important;

	.disabled,
	[disabled] {
		opacity: 1 !important;
	}
}

.monospace-font {
	font-family: $font-stack-mono;
}

%space-pre-wrap {
	white-space: pre-wrap;
	word-wrap: break-word;
}

.top-nav-container {
	background-color: $main-nav-bg-color;
	height: 45px;
	line-height: 45px;
	padding: 0 10px;
	position: relative;
}

.top-nav a,
.top-subnav a,
.header-logo {
	&:active,
	&:hover,
	&:link,
	&:visited {
		border: none;
	}
}

.top-nav {
	font-size: $font-top-nav-size;
	background-color: $main-nav-bg-color;
	display: inline-block;

	li {
		display: block;
		float: left;

		&.selected {
			position: relative;

			&::after{
				content:'';
				position: absolute;
				bottom: -1px;
				left: 0;
				right: 0;
				margin: 0 auto;
				width: 0;
				height: 0;
				font-size: 0;
				line-height: 0;
				border-left: 9px solid $transparent;
				border-right: 9px solid $transparent;
				border-bottom: 9px solid $main-subnav-bg-color;
			}

			a, a:hover {
				color: $link-main-nav-active-color;
			}
		}
	}

	a {
		padding: 15px 10px;
		color: $link-main-nav-color;
		text-decoration: none;
		cursor: pointer;
		outline: 0;

		&:link {
			color: $link-main-nav-color;
		}

		&:visited {
			color: $link-main-nav-visited-color;
		}

		&:hover {
			color: $link-main-nav-hover-color;
		}

		&:focus {
			color: $link-main-nav-active-color;
			background-color: $ui-hover-color !important;
		}

		&:active {
			color: $link-main-nav-active-color;
		}
	}
}

ul.top-nav-icons {
	position: absolute;
	top: 0;
	right: 10px;

	li {
		display: block;
		float: left;
		padding: 0 0 0 10px;

		.search-suggest {
			min-width: 186px;

			li {
				float: none;
				padding: 0.4em 5px;

				a {
					opacity: inherit;
					width: inherit;
				}
			}
		}
	}

	a {
		display: block;
		width: 24px;
		height: 45px;
		line-height: 45px;
		color: $link-main-nav-active-color;
		font-size: $font-h3-size;
		text-decoration: none;
		outline: 0;
		@include opacity(0.75);
		@include transition(opacity .2s ease-out);

		&:hover {
			@include opacity(1);
		}

		&:focus {
			background-color: $ui-hover-color !important;
			@include opacity(1);
		}
	}

	.top-nav-help {
		background: url(../img/icon-sprite.svg) no-repeat -6px -32px;
	}

	.top-nav-profile {
		background: url(../img/icon-sprite.svg) no-repeat -6px -104px;
	}

	.top-nav-signout {
		background: url(../img/icon-sprite.svg) no-repeat -6px -140px;
	}

	.top-nav-zbbshare {
		background: url(../img/icon-sprite.svg) no-repeat -9px -68px;
		width: auto;
		padding: 0 6px 0 17px;
		-webkit-transform-style: preserve-3d;
	}

	.top-nav-support {
		background: url(../img/icon-sprite.svg) no-repeat -245px 4px;
		width: auto;
		padding: 0 6px 0 17px;
	}

	form {
		position: relative;
	}

	input {
		background-color: darken($main-nav-bg-color, 7%);
		border: 1px solid darken($main-nav-bg-color, 10%);
		width: 198px;
		margin: 6px 3px 0 0;
		color: $font-color;
		padding: 4px 24px 4px 5px;
		@include opacity(1);

		@media (max-width: 1050px) {
			width: 130px;
		}

		transition: width 0.5s;
		-webkit-transition: width 0.5s;

		&:focus {
			background-color: $form-bg-color;
			border: 1px solid $form-border-color;
			@include opacity(1);
		}

		&:focus + .btn-search {
			@include opacity(1);
		}
	}
}

.top-subnav-container {
	background-color: $main-subnav-bg-color;
	height: 30px;
	line-height: 30px;
	padding: 0 10px;
	position: relative;
}

.top-subnav {
	background-color: $main-subnav-bg-color;
	position: absolute;
	left: 0;

	li {
		display: block;
		float: left;
		padding: 0 10px;

		&:last-child {
			@include box-shadow (25px 0 10px -10px rgba($main-subnav-bg-color, 1));
		}
	}
}

.top-subnav a {
	padding: 8px 0;

	&:link {
		color: $link-main-subnav-color;
	}

	&:visited {
		color: $link-main-subnav-visited-color;
	}

	&:hover {
		color: $link-main-subnav-hover-color;
	}

	&:active {
		color: $link-main-subnav-active-color;
	}

	&:focus {
		border-bottom: 4px solid rgba($ui-hover-color, .5) !important;
		color: $link-main-subnav-active-color;
		outline: none;
		padding-bottom: 4px;
	}

	&.selected {
		border-bottom: 4px solid lighten($main-subnav-bg-color, 50%);
		color: $link-main-subnav-active-color;
		padding-bottom: 4px;
	}
}

.arrow-up {
	@extend %arrow;
	border: none;
	border-left: 4px solid transparent;
	border-right: 4px solid transparent;
	border-bottom: 6px solid $font-color;
}

.arrow-down {
	@extend %arrow;
	border: none;
	border-left: 4px solid transparent;
	border-right: 4px solid transparent;
	border-top: 6px solid $font-color;
}

.arrow-left {
	@extend %arrow;
	border-bottom: 4px solid transparent;
	border-top: 4px solid transparent;
	border-right: 6px solid $font-color;
}

.arrow-right {
	@extend %arrow;
	border-bottom: 4px solid transparent;
	border-top: 4px solid transparent;
	border-left: 6px solid $font-color;
}

%arrow {
	width: 0;
	height: 0;
	font-size: 0;
	line-height: 0;
	display: inline-block;
	@include transform(scale(.9999));
}

.header-title,
.object-group {
	min-height: 24px;
	line-height: 24px;
	padding: 10px 0 6px;
	position: relative;
	vertical-align: top;
}

.header-title {
	border-bottom: 1px solid $ui-border-color;
	margin: -10px 0 10px;
	padding: 10px 0 6px;
	width: 100%;

	.cell {

		&:first-child {
			max-width: calc(100vw - 370px);
		}
	}

	h1 {
		line-height: 24px;
		overflow: hidden;
		padding-top: 1px;
		text-overflow: ellipsis;
		white-space: nowrap;
	}

	form {
		display: flex;
		justify-content: flex-end;
	}

	ul {
		text-align: right;

		li {
			display: inline-block;
			vertical-align: top;
			position: relative;
			padding: 0 0 0 10px;
		}

		ul li:first-child {
			padding-left: 0;
		}

		button {
			line-height: 22px;
		}
	}

	.dashbrd-edit {
		position: relative;
		display: inline-block;
		background-color: $ui-bg-color;
		margin-right: 5px;
		@include box-shadow(0 0 0 4px $ui-bg-color);

		&::after {
			content: "";
			position: absolute;
			min-height: 24px;
			z-index: -1;
			top: -5px;
			right: -5px;
			bottom: -5px;
			left: -5px;
			border: 1px solid $ui-border-color;
		}

		ul {
			li {
				vertical-align: middle;

				&:first-child {
					padding: 0;
				}

				.btn-dashbrd-conf {
					vertical-align: middle;
				}
			}
		}
	}
}

// Article
article {
	padding: 10px 10px 0 10px;
}

// Object Group Navigation
.object-group {
	margin-bottom: -1px;

	li {
		float: left;
		margin-right: 5px;

		span {
			display: inline-block;
			padding: 0 7px;
		}

		.status-container, .rel-container {
			margin: 0 5px 0 0;

			span {
				padding: 2px 3px 1px 3px;
			}
		}

		.rel-container {
			margin: 0;
		}
	}

	.selected {
		background-color: $ui-bg-color;
		@include box-shadow(inset 0 0 0 1px $ui-border-color);
		@include border-radius(2px);
	}

	.arrow-right {
		border-left-color: $font-color;
	}

	button {
		line-height: 22px;
	}

	.btn-link {
		line-height: 14px;
	}
}

.hor-list {

	li {
		display: inline-block;
		margin: 0 6px 0 0;

		&:last-child {
			margin: 0;
		}
	}

	.object-group {
		margin: 0;
	}
}

// Breadcrumbs inline with filter block
.filter-breadcrumb {
	display: inline-block;
	padding-top: 0;
	z-index: 3;
	max-width: calc(100vw - 200px);

	li {
		line-height: 14px;
		vertical-align: top;
		float: none;
		display: inline-block;

		.status-container {
			padding-top: 3px;
		}

		> span {
			display: inline-block;
			height: 18px;
			padding: 4px 7px 0;
			line-height: 14px;

			a {
				display: inline-block;
				max-width: 200px;
				overflow: hidden;
				text-overflow: ellipsis;
				vertical-align: top;
				margin-bottom: -1px;

				&:focus {
					margin-bottom: -2px;
				}
			}
		}
	}

	> li {
		padding: 1px 0;

		> span {

			a {
				margin-top: 1px;
				line-height: 13px;
			}
		}
	}

	> li {
		line-height: 22px;
		white-space: nowrap;

		.status-container {
			line-height: 14px;
		}
	}

	+ .filter-space {
		margin-top: -29px;
	}
}

// Footer
footer {
	position: absolute;
	bottom: 0;
	width: 100%;
	height: 30px;
	text-align: center;
	color: $font-alt-color;
}

main {
	@extend article;
}

output {
	display: block;
}

.logo {
	float: left;
	display: block;
	width: 95px;
	height: 25px;
	background: url(../img/icon-sprite.svg) no-repeat 0 -903px;
}

.header-logo {
	float: left;
	display: block;
	margin: 10px 10px 0 0;

	&:focus {
		@include box-shadow(0 0 0 2px rgba($blue, .35));
	}
}

// Tables
.list-table {
	width: 100%;
	background-color: $ui-bg-color;
	border-collapse: separate;
	border: 1px solid $ui-border-color;

	&.compact-view {
		tr {
			&[class*='flh-'] {

				@if $theme_name == 'blue' {

					&:not(.row-selected):not(:hover) {
						td {
							color: $font-color;

							sup, a, .problem-unack-fg, .problem-ack-fg, .ok-unack-fg, .ok-ack-fg {
								color: $font-color;
								border-bottom-color: rgba($font-color, 0.5);
							}

							.tag {
								background-color: rgba($font-color, 0.5);
							}

							.icon-wzrd-action {
								background-position: -165px -624px;
							}

							button:focus {
								box-shadow: 0 0 0 2px rgba($font-color, 0.5);
							}
						}
					}
				}

				@if $theme_name == 'dark' {

					&:not(.row-selected):not(:hover) {
						td {
							color: black;

							sup, a, .problem-unack-fg, .problem-ack-fg, .ok-unack-fg, .ok-ack-fg {
								color: black;
								border-bottom-color: rgba(black, 0.5);
							}

							.icon-wzrd-action {
								background-position: -165px -624px;
							}

							button:focus {
								box-shadow: 0 0 0 2px rgba(black, 0.5);
							}
						}
					}
				}

				@if $theme_name == 'blue' or $theme_name == 'dark' {

					&:not(.row-selected):not(:hover) {
						td {
							[class*='icon-'] {
								@include border-radius(2px);
								background-color: $ui-bg-color;
							}

							[class*='icon-depend-'],
							.icon-description,
							.icon-wzrd-action {
								background-color: transparent;
							}
						}
					}
				}
			}
		}

		.link-action {
			color: $font-color;

			&.red {
				color: $red;
			}

			&.orange {
				color: $orange;
			}

			&.yellow {
				color: $dark-yellow;
			}

			&.green {
				color: $green;
			}

			&:hover,
			&:focus {
				color: $link-hover-color;
			}
		}

		td {
			padding-top: 0px;
			padding-bottom: 0px;
			border-bottom: none;
			box-shadow: inset 0 -1px 0 0 rgba($font-color, 0.1);
			color: $font-color;
			height: 22px;
			line-height: 1;
			vertical-align: middle;
			white-space: nowrap;

			[class*='icon-'] {
				vertical-align: middle;

				&:after {
					margin: 0;
					line-height: 14px;
				}

				&:last-of-type {
					margin-right: 0;
				}
			}

			[class*='icon-depend-'] {
				width: 12px;
				margin-right: 0;
			}

			.rel-container {

				span {
					margin: 0;
				}
			}

			.tag {
				display: inline-block;
				line-height: 16px;
				margin-right: 3px;
				padding: 0 3px;
				max-width: 40px;

				@media screen and (min-width: 1200px) {
					max-width: 71px;
				}

				@media screen and (min-width: 1400px) {
					max-width: 102px;
				}

				@media screen and (min-width: 1600px) {
					max-width: 133px;
				}
			}

			.icon-maint {
				position: relative;
				display: inline-block;
				height: 12px;
				width: 12px;
				margin: 3px 1px 2px 2px !important;

				&::before {
					height: 12px;
					width: 12px;
					background-position: -48px -804px;
				}
			}

			.icon-wzrd-action {
				background: url(../img/icon-sprite.svg) no-repeat -6px -624px;
				height: 12px;
				min-height: 12px;
				margin: 0;
				position: relative;
			}

			.icon-description {
				margin-left: 2px;
			}
		}

		.action-container {
			display: flex;
			width: 100%;
			height: 18px;
			line-height: 18px;

			.rel-container {
				display: flex;
			}

			.link-action {
				height: 16px;
				min-width: 1em;
				@extend %overflow-ellipsis;
			}

			.separator,
			[class*='icon-'] {
				flex-shrink: 0;
			}
		}
	}

	thead th {
		color: $font-alt-color;
		height: 100%;
		overflow: hidden;
		white-space: nowrap;
		padding: 6px 5px;
		vertical-align: bottom;
		border-bottom: 2px solid darken($table-border-color, 5%);
		text-align: left;

		&.column-tags-1 {
			width: 75px;
		}

		&.column-tags-2 {
			width: 124px;
		}

		&.column-tags-3 {
			width: 173px;
		}

		@media screen and (min-width: 1200px) {
			&.column-tags-1 {
				width: 106px;
			}

			&.column-tags-2 {
				width: 186px;
			}

			&.column-tags-3 {
				width: 266px;
			}
		}

		@media screen and (min-width: 1400px) {
			&.column-tags-1 {
				width: 137px;
			}

			&.column-tags-2 {
				width: 248px;
			}

			&.column-tags-3 {
				width: 359px;
			}
		}

		@media screen and (min-width: 1600px) {
			&.column-tags-1 {
				width: 168px;
			}

			&.column-tags-2 {
				width: 310px;
			}

			&.column-tags-3 {
				width: 452px;
			}
		}

		.arrow-up {
			margin: 0 0 0 3px;
			border-bottom-color: $font-alt-color;
		}

		.arrow-right {
			margin: 0 0 0 3px;
			border-left-color: $font-alt-color;
		}

		.arrow-down {
			margin: 0 0 0 3px;
			border-top-color: $font-alt-color;
		}

		.treeview {

			span {
				margin: 0;
			}
		}

		a {
			display: block;
			position: relative;
			margin: -1em;
			padding: 1em;
			border: none;
			@include transition(background-color .2s ease-out);

			&:hover,
			&:focus,
			&:active {
				text-decoration: none;
				background-color: $ui-hover-color;
			}
		}
	}

	tbody tr {

		&:hover {
			background-color: $ui-hover-color;

			.timeline-axis {
				background-color: $ui-bg-color;
			}

			.timeline-date {
				background-color: $ui-bg-color;
			}

			.timeline-td {
				background-color: $ui-bg-color!important;
			}
		}

		&.row-selected {
			@extend %found-bg;

			.timeline-axis {
				background-color: $ui-bg-color;
			}

			.timeline-date {
				background-color: $ui-bg-color;
			}

			.timeline-td {
				background-color: $ui-bg-color;
			}
		}

		&.nothing-to-show {
			@extend %nothing-to-show;
		}

		&:last-child th, &:last-child td {
			border-bottom: none;
		}

		&.hover-nobg {
			background-color: $ui-bg-color;
		}
	}

	tbody th,
	td {
		padding: 6px 5px;
		position: relative;
		border-bottom: 1px solid $table-border-color;
		line-height: 18px;
		vertical-align: top;
	}

	tbody th {
		text-align: left;
	}

	.vertical_rotation_inner {
		white-space: nowrap;
		@include rotate(270);
	}

	.list-table-footer {
		border-bottom: none;
		color: $font-alt-color;
		text-align: right;
	}

	.latest-values,
	.opdata {
		max-width: 300px;
	}

<<<<<<< HEAD
	.separator {
		margin-right: 4px;
=======
	.action-container {
		display: flex;
		width: 100%;

		.label {
			@extend %overflow-ellipsis;
		}

		[class*='icon-'] {
			flex-shrink: 0;
		}
>>>>>>> 1a37bb25
	}
}

.table-paging {
	text-align: center;
	background-color: $ui-bg-color;
	margin-top: -1px;
	padding: 4px 5px;
	overflow: hidden;
	position: relative;
	border: 1px solid $ui-border-color;
	border-top-color: $table-border-color;

	a {
		@extend %paging-btn;
		&:focus {
			.arrow-right {
				border-left-color: $font-selected-color;
			}
			.arrow-left {
				border-right-color: $font-selected-color;
			}
		}
	}
}

.paging-btn-container {
	min-height: 24px;
	position: relative;
}

.table-stats {
	color: $font-alt-color;
	display: inline-block;
	padding: 4px 0;
	position: absolute;
	right: 5px;
}

.radio-switch {
	cursor: default;
	background-color: $form-bg-color;
	@extend %paging-btn;
}

%paging-btn {
	display: inline-block;
	margin-left: -1px;
	padding: 3px 11px;
	background-color: $btn-form-bg-color;
	border: 1px solid $form-border-color !important;
	text-decoration: none;
	color: $font-color;
	outline: 0;
	@include transition(background-color .2s ease-out);

	&:hover {
		color: $font-color;
		background-color: $btn-form-hover-color;
	}

	&:focus {
		@include btn-hover-active($btn-font-color, $btn-bg-color);
		z-index: 10;
		position: relative;
	}

	&:active {
		color: $font-color;
		background-color: $btn-form-hover-color;
		z-index: 10;
		position: relative;
	}

	&:first-of-type {
		@include border-radius(2px 0 0 2px);
	}

	&:last-of-type {
		@include border-radius(0 2px 2px 0);
	}

	&.paging-selected {
		color: $font-selected-color;
		background-color: $ui-bg-selected-color;
		position: relative;
		z-index: 1;

		&:hover {
			background-color: darken($ui-bg-selected-color, 4%);
		}

		&:focus {
			@include btn-hover-active($btn-font-color, $btn-bg-color);
			position: relative;
		}

		&:active {
			background-color: darken($ui-bg-selected-color, 4%);
			position: relative;
		}
	}
}

.treeview-plus {
	font: {
		size: $font-top-nav-size;
		weight: bold;
	}
	display: inline-block;
	background-color: $ui-bg-color;
	border: 1px solid $form-border-color;
	cursor: pointer;
	width: 12px;
	height: 12px;
	line-height: 12px;
	text-align: center;
	@include border-radius(2px);

	&:link {
		color: $font-color;
	}

	&:visited {
		color: $font-color;
	}

	&:hover {
		color: $font-color;
		background-color: $ui-hover-color;
		border-bottom-color: $form-border-color;
	}

	&:focus {
		color: $font-color;
		background-color: $ui-hover-color;
		border-color: $form-border-focus-color;
	}

	&:active {
		color: $font-color;
		background-color: $ui-hover-color;
		border-color: $form-border-color;
	}
}

.treeview {
	display: inline-block;
	width: 14px;
	height: 16px;
	min-height: auto;
	line-height: 16px;
	padding: 0;
	margin: 0 2px 0 0;
	cursor: auto;
	text-align: center;
	border: none;
	background-color: $transparent;

	.arrow-right {
		border-left-color: $font-alt-color;
	}

	.arrow-down {
		margin: 0 0 2px 0;
		border-top-color: $font-alt-color;
	}

	&:hover, &:focus {
		background-color: $transparent;

		.arrow-right {
			border-left-color: $link-color;
		}

		.arrow-down {
			border-top-color: $link-color;
		}
	}
}

.table {
	display: table;
}

.row {
	display: table-row;
}

.cell {
	display: table-cell;
	vertical-align: top;

	&:last-child {

		.dashbrd-widget {
			margin: 0 0 10px 0;
		}
	}
}

.adm-img {
	width: 75%;
	text-align: center;
	margin: 0 auto;
	table-layout: fixed;

	.cell {
		vertical-align: bottom;
		padding: 20px 10px;
		width: 20%;
		text-align: center;

		img {
			max-width: 100%;
		}
	}
}

.cell-width {
	width: 8px;
}

.nowrap {
	white-space: nowrap;
}

.wordwrap {
	word-break: break-all;
}

.overflow-table {
	overflow-x: auto;
	position: relative;
	@extend %webkit-hor-scrollbar;
}

// Timeline in table view
.timeline-date {
	text-align: right;
	white-space: nowrap;
	border-bottom-color: $transparent !important;
}

.timeline-axis {
	@extend %timeline-td;
	padding: 6px .04em !important;
	border-right: 2px solid lighten(desaturate($btn-bg-color, 27%), 44%);

	&::before {
		content: '';
		position: absolute;
		bottom: -1px;
		right: -2px;
		height: 100%;
		width: 2px;
		background-color: lighten(desaturate($btn-bg-color, 27%), 44%);
	}
}

.timeline-dot {

	&::after {
		@extend %timeline-dot;
		top: 11px;
		border: 2px solid $ui-bg-color;
		background-color: $btn-bg-color;
		@include border-radius(100%);
	}
}

.timeline-dot-big {

	&::after {
		@extend %timeline-dot;
		top: 10px;
		border: 2px solid $btn-bg-color;
		background-color: $ui-bg-color;
		@include border-radius(100%);
	}
}

.timeline-td {
	@extend %timeline-td;
	padding: 6px .25em !important;
}

.timeline-th {
	padding: 6px .25em !important;
}

%timeline-dot {
	content: '';
	position: absolute;
	z-index: 100;
	display: block;
	width: 4px;
	height: 4px;
	right: -5px;
	@include border-radius(100%);
}

%timeline-td {
	position: relative;
	border-bottom-color: $ui-bg-color !important;
}

// Filters
.filter-btn-container {
	position: relative;
	text-align: right;
}

.filter-container {
	background-color: $ui-bg-color;
	border: 1px solid $ui-border-color;
	margin: 0 0 10px 0;
	padding: 10px 0;
	position: relative;

	.table {
		border-bottom: 1px solid $table-border-color;
	}

	.filter-forms {
		padding: 0 10px;

		.btn-grey {
			vertical-align: baseline;
		}
	}

	.list-table {
		margin-bottom: -10px;
		border: none;

		thead {

			th {
				color: initial;
				padding: 8px 5px 5px 5px;
				border-bottom-width: 1px;
			}
		}
	}
}

.subfilter,
.subfilter-enabled {
	display: inline-block;
	height: 18px;
	position: relative;
}

.subfilter {
	margin-right: 10px;
}

.subfilter-enabled {
	background-color: $ui-bg-selected-color;
	color: $font-selected-color;
	padding: 0 4px;
	@include border-radius(2px);

	.link-action {
		color: $font-selected-color;
		text-decoration: none;

		&:focus {
			color: $font-selected-color;
			border-bottom: 2px solid rgba($font-selected-color, 0.7);
		}

		&:hover {
			color: $font-selected-color;
			border-bottom: 1px solid rgba($font-selected-color, 0.7);
		}
	}

	sup {
		color: lighten($ui-bg-selected-color, 25%);
	}
}

.disabled {
	background-color: transparent;

	.subfilter-enabled {
		color: darken($ui-bg-selected-color, 35%);
	}

	.subfilter-disable-btn {
		cursor: default;
		color: darken($ui-bg-selected-color, 25%);
		background-color: $ui-bg-selected-color;

		&:hover,
		&:focus,
		&:active {
			color: darken($ui-bg-selected-color, 25%);
		}
	}
}

.filter-forms {
	margin: 0 auto;
	text-align: center;
	white-space: nowrap;
	background-color: $ui-bg-color;

	.cell {
		text-align: left;
		padding: 0 20px 5px 20px;

		&:first-child {
			padding-left: 0;
		}

		&:last-child {
			padding-right: 0;
			border-right: none;
		}

		button {
			margin: 0;
		}
	}

	button {
		margin: 10px 5px 0 5px;
	}

	select {
		vertical-align: top;
	}

	.table-forms .table-forms-td-right {

		td {
			padding: 0 5px 5px 0;
			vertical-align: middle;
		}
	}
}

.multiselect-control {
	position: relative;
	vertical-align: top;
	display: inline-block;
	white-space: nowrap;
}

.multiselect {
	@extend %form-input-style;
	@extend .multiselect-button;
	position: relative;
	margin-right: 3px;
	min-height: 24px;
	white-space: normal;

	&.active {
		border-color: $form-border-focus-color;
	}

	&[aria-disabled] {
		@extend %form-disabled;
	}

	input[type="text"] {
		border: none;
		background: none;
		box-sizing: border-box;
		width: 100%;
		padding-bottom: 2px;
		min-height: 20px;
	}

	&.search-disabled {
		input[type="text"] {
			position: absolute;
			top: 0;
			left: 0;
			width: 0;
			padding: 0;
			margin: 0;
		}
	}

	.multiselect-list {
		padding-left: 2px;
		padding-bottom: 2px;

		li {
			display: inline-block;
			margin: 2px 14px 0 0;
			white-space: nowrap;

			.subfilter-enabled {
				padding: 0 9px 0 4px;
				line-height: 18px;
			}

			&.selected {

				.subfilter-enabled,
				.subfilter-disable-btn,
				.subfilter-disable-btn:active {
					background-color: $multiselect-selected-bg-color;
				}
			}
		}
	}

	.disabled {
		@include opacity(1);
		background-color: $multiselect-disabled-bg-color;

		.subfilter-enabled,
		.subfilter-disable-btn {
			background-color: $multiselect-item-disabled-bg-color;
			color: $multiselect-item-disabled-color;
		}
	}

	div[aria-live] {
		overflow: hidden;
		position: absolute;
		left: 0;
		right: 0;
		top: 0;
		bottom: 0;
		z-index: -1;
	}
}

.multiselect-collapsed {
	&.multiselect-control,
	.multiselect {
		overflow: hidden;
		max-height: 24px;

		input[type="text"] {
			display: none;
		}
	}
}

.multiselect-button {
	display: inline-block;
	vertical-align: top;
}

.multiselect-suggest {
	padding: 0 5px;
	white-space: normal;
	color: $font-alt-color;
	background-color: $form-bg-color;

	li {
		display: block;
		height: inherit;
		line-height: normal;
		color: $font-color;
		padding: 0.4em 5px;
		margin: 0 -5px;
		cursor: pointer;
		overflow: hidden;
		text-overflow: ellipsis;
		@include transition(background-color .2s ease-out);

		&.suggest-hover {
			background-color: $action-hover-color;
		}
	}
}

.multiselect-matches {
	padding: 0.4em 5px;
	color: $font-color;
	font-weight: bold;
	@extend .multiselect-suggest;
}

.available {
	position: absolute;
	z-index: 1000;
	margin-top: 1px;
	border: 1px solid $action-border-color;
	border-top: none;
	max-height: 400px;
	overflow-y: auto;
	@extend %webkit-scrollbar;
	@include box-shadow(0 6px 10px 0 $action-shadow-color);
}

.suggest-found {
	font-weight: bold;
	color: $dark-yellow;
}

.suggest-new {
	border-top: 1px solid $form-border-color;

	span:first-child {
		font-weight: bold;
	}
}

// Forms
.table-forms-container {
	margin: 0 0 10px 0;
	background-color: $ui-bg-color;
	border: 1px solid $ui-border-color;
	padding: 10px;
	text-align: left;

	> .ui-tabs-nav {
		margin: -10px -10px 10px -10px;
	}
}

.form-btns {

	button {
		margin: 10px 6px 5px 6px;
	}
}

.table-forms {
	display: table;
	width: 100%;
	color: $font-color;

	li {
		display: table-row;
	}

	.multiselect-suggest {

		li {
			display: block;
		}
	}

	th {
		color: $font-alt-color;
		padding: 0 5px 0 0;
		text-align: left;

		&:last-child {
			padding: 0;
		}
	}

	tfoot {

		.table-forms-td-right {
			padding-top: 5px;
		}

		button {
			margin: 0 10px 0 0;
		}
	}

	.tfoot-buttons {
		@extend tfoot;
	}

	.table-forms-td-left {
		display: table-cell;
		padding: 5px 0;
		text-align: right;
		vertical-align: top;
		width: 15%;
		white-space: nowrap;

		label {
			display: block;
			height: 24px;
			line-height: 24px;
		}
	}

	.table-forms-td-right {
		display: table-cell;
		padding: 5px 0 5px 10px;
		vertical-align: middle;
		width: 85%;
		position: relative;

		&.has-before {
			padding-top: 0px;
		}

		td {
			padding: 5px 5px 5px 0;
			position: relative;

			&.td-drag-icon {
				padding: 0 11px 0 0;
				vertical-align: middle;
			}

			.drag-icon {
				position: absolute;
				top: 5px;
				margin-right: 5px;
			}

			&.center {
				text-align: center;
				vertical-align: middle;

				.btn-grey {
					margin: 3px 0;
				}
			}

			&:last-child {
				padding-right: 0;
			}
		}

		.wrap-multiple-controls {
			display: flex;
		}

		.table-forms-separator {
			.radio-segmented + .multiselect-wrapper {
				margin-top: 5px;
			}
		}
	}

	h4 {
		margin-bottom: -5px;
	}

	.hor-list {

		li {
			display: inline-block;
		}
	}
}

.table-forms-separator {
	display: inline-block;
	padding: 5px;
	position: relative;
	border: 1px solid $table-border-color;
	@include box-sizing(border-box);
}

.drag-drop-area {
	@extend %found-bg;
}

.margin-top {
	display: block;
	margin: 4px 0 0 0;
}

.form-new-group {
	border: 5px solid $lighter-green;
	padding: 4px 0;
	margin-left: -5px;
	@include border-radius(2px);
}

.list-check-radio {

	li {
		display: block;
		padding: .3em 0;
	}

	&.hor-list li {
		margin-right: 15px;
		padding: .3em 0 0 0;

		&:last-child {
			margin-right: 0;
		}
	}

	label {
		padding: 0 0 0 18px;
		display: inline-block;
		text-indent: -18px;
		max-width: 600px;

		input[type="checkbox"] {
			left: -3px;
			margin: 0;
		}

		input[type="radio"] {
			left: -3px;
			margin: 0;
		}
	}
}

.list-numbered {
	counter-reset: line;

	.list-numbered-item {

		&::before {
			content: counter(line);
			counter-increment: line;
			user-select: none;
			text-align: right;
		}
	}
}

.radio-list-control {
	white-space: nowrap;

	li {
		position: relative;
		display: inline-block;
		margin: 0 -1px 0 0;

		&:first-child{
			@include border-radius(3px 0 0 3px);

			label {
				@include border-radius(2px 0 0 2px);
			}
		}

		&:last-child {
			@include border-radius(0 3px 3px 0);

			label {
				@include border-radius(0 2px 2px 0);
			}
		}

		&:only-child {
			@include border-radius(3px);

			label {
				@include border-radius(2px);
			}
		}
	}

	label {
		padding: 4px 11px;
		border: 1px solid $form-border-color;
		@include transition(background-color .2s ease-out);
		line-height: 1.2em;
		display: inline-block;
	}

	input[type="radio"] {
		position: absolute !important;
		top: auto !important;
		width: 1px !important;
		height: 1px !important;
		@include opacity(0);

		+ label {
			color: $font-color;
			border-color: $form-border-color;
			background-color: $form-bg-color;

			&:hover {
				background-color: $btn-form-hover-color;
			}

			&:active {
				border-color: $form-border-color;
				background-color: $btn-form-hover-color;
			}
		}

			&:focus + label {
				border-color: $form-border-focus-color;
				background-color: $btn-form-hover-color;
				position: relative;
				z-index: 2;
			}

		&:checked + label {
			color: $white;
			border-color: $ui-bg-selected-color;
			background-color: $ui-bg-selected-color;
			position: relative;
			z-index: 1;
		}

		&:checked:focus + label {
			@include box-shadow(0 0 0 2px rgba($blue, .35));
			position: relative;
			z-index: 2;
		}

		&:checked[disabled] + label {
			background-color: lighten($ui-bg-selected-color, 33%) !important;
			@include transition(none);
		}

		&[disabled] + label {
			@include transition(none);
			@extend %form-disabled;
		}
	}
}

label {
	&.form-label-asterisk {
		&:before {
			color: $form-label-asterisk-color;
			display: inline-block;
			content: '*';
			margin-right: 0.3em;
		}
	}
}

label {
	input[type="checkbox"] {
		margin-right: 3px;
	}

	input[type="radio"] {
		margin-right: 3px;
	}
}

input {
	font: {
		family: $font-stack;
		size: $font-form-size;
	}

	&[type="text"] {
		@extend %form-input-height-padding;
		@extend %form-input-style;
	}

	&[type="password"] {
		@extend %form-input-height-padding;
		@extend %form-input-style;
	}

	&[type="search"] {
		@extend %form-input-height-padding;
		@extend %form-input-style;
	}

	&[type="number"] {
		@extend %form-input-height-padding;
		@extend %form-input-style;
	}

	&[type="email"] {
		@extend %form-input-height-padding;
		@extend %form-input-style;
	}

	&[type="time"] {
		@extend %form-input-height-padding;
		@extend %form-input-style;
	}

	&[type="file"] {
		padding: 1px;
		@extend %form-input-style;
	}

	&[type="checkbox"] {
		@extend %form-check-radio-style;
	}

	&[type="radio"] {
		@extend %form-check-radio-style;
	}

	&[disabled] {
		@extend %form-disabled;
	}

	&[readonly] {
		color: $font-color !important;
		@extend %form-disabled;
	}
}

textarea {
	font: {
		family: $font-stack;
		size: $font-form-size;
	}
	padding: 4px 5px;
	margin: 0;
	overflow: auto;
	@extend %form-input-style;
	@extend %webkit-scrollbar;

	&[disabled] {
		@extend %form-disabled;
	}

	&[readonly] {
		color: $font-color!important;
		@extend %form-disabled;

		&:focus {
			border-color: $form-border-focus-color;
		}
	}
}

select {
	font: {
		family: $font-stack;
		size: $font-form-size;
	}

	height: 24px;
	padding: 3px 3px 3px 0;
	background-color: $form-bg-color;
	@extend %form-input-style;
	@extend %webkit-scrollbar;

	option {
		color: $font-color;

		&[disabled] {
			@extend %form-disabled;
		}
	}

	&[multiple] {
		padding: 4px 5px;
		width: 300px;
		height: 150px;

		option {
			padding: 0;
		}
	}

	&[disabled] {
		@extend %form-disabled;
	}

	&[readonly] {
		color: $font-color !important;
		pointer-events: none;
		@extend %form-disabled;
	}
}

.form-input-margin {
	display: inline-block;
	margin: 0 3px 0 0;
}

.checkbox-radio {
	&[type="checkbox"] {
		+ label span {
			@include border-radius(2px);
		}

		&:checked + label span {
			&::after {
				content:'';
				position: absolute;
				display: block;
				width: 7px;
				height: 4px;
				top: 6px;
				left: 7px;
				border-left: 2px solid $btn-bg-color;
				border-bottom: 2px solid $btn-bg-color;
				@include transform(translate(-50%, -50%) rotate(-45deg));
			}
		}

		&:checked[disabled] + label span {
			&::after {
				border-color: $form-border-color !important;
			}
		}
	}

	&[type="radio"] {
		+ label span {
			@include border-radius(50%);
		}

		&:checked + label span {
			&::after {
				content: '';
				position: absolute;
				display: block;
				width: 8px;
				height: 8px;
				top: 3px;
				left: 3px;
				background-color: $btn-bg-color;
				@include border-radius(50%);
			}
		}

		&:checked[disabled] + label span {
			&::after {
				background-color: $form-border-color !important;
			}
		}
	}

	position: absolute !important;
	top: auto !important;
	width: 16px !important;
	height: 16px !important;
	z-index: 1;
	@include opacity(0);

	+ label span {
		position: relative;
		display: inline-block;
		width: 14px;
		height: 14px;
		margin: -4px 4px 0 0;
		bottom: -3px;
		border: 1px solid $form-border-color;
		background-color: $form-bg-color;

		&:active {
			border-color: $form-border-color;
		}
	}

	+ label.label-pos-left span {
		margin-left: 6px;
		margin-right: 1px;
	}

	&:focus + label span {
		border-color: $form-border-focus-color;
	}

	&:checked:focus + label span {
		border-color: $form-border-focus-color;
	}

	&:checked[disabled] + label span {
		&::after {
			border-color: $form-border-color !important;
		}
		@include transition(none);
	}

	&[disabled] + label span {
		@include transition(none);
		@extend %form-disabled;
	}
}

%form-check-radio-style {
	margin: 0;
	padding: 0;
	border: 0;
	vertical-align: middle;
	position: relative;
	top: -1px;
	overflow: hidden;
	width: 13px;
	height: 13px;
	background: none;
}

%form-input-height-padding {
	margin: 0;
	padding: 0 5px;
	min-height: 24px;
}

%form-input-style {
	border: 1px solid $form-border-color;
	color: $font-color;
	background-color: $form-bg-color;
	outline: 0;
	@include box-sizing(border-box);
	@include transition(border-color .2s ease-out);

	&:focus {
		border-color: $form-border-focus-color;
	}
}

button::-moz-focus-inner {
	padding: 0;
	border: 0;
	vertical-align: middle;
}

button {
	font: {
		family: $font-stack;
		size: $font-form-size;
	}
	color: $btn-font-color;
	background-color: $btn-bg-color;
	border: 1px solid $btn-bg-color;
	margin: 0;
	padding: 0 11px;
	min-height: 24px;
	cursor: pointer;
	outline: 0;
	@include border-radius(2px);
	@include transition(border-color, background-color .2s ease-out);

	&:hover {
		@include btn-hover-active($btn-font-color, $btn-bg-color);
	}

	&:focus {
		@include box-shadow(0 0 0 2px rgba($blue, .35));
		@include btn-hover-active($btn-font-color, $btn-bg-color);
	}

	&:active {
		@include btn-hover-active($btn-font-color, $btn-bg-color);
	}
}

.btn-alt {
	color: $btn-alt-font-color;
	background-color: $btn-alt-bg-color;

	.plus-icon {
		background-color: $btn-alt-font-color;
		margin-right: 8px;

		&::after {
			background-color: $btn-alt-font-color;
		}
	}

	&:hover {
		@include btn-hover-active($btn-font-color, $btn-bg-color);

		.plus-icon {
			background-color: $btn-font-color;

			&::after {
				background-color: $btn-font-color;
			}
		}
	}

	&:focus {
		@include btn-hover-active($btn-font-color, $btn-bg-color);

		.plus-icon {
			background-color: $btn-font-color;

			&::after {
				background-color: $btn-font-color;
			}
		}
	}

	&:active {
		@include btn-hover-active($btn-font-color, $btn-bg-color);

		.plus-icon {
			background-color: $btn-font-color;

			&::after {
				background-color: $btn-font-color;
			}
		}
	}
}

.btn-grey {
	color: $btn-form-font-color;
	background-color: $btn-form-bg-color;
	border-color: $btn-form-border-color;
	vertical-align: top;

	&:hover {
		color: $btn-form-font-color;
		background-color: $btn-form-hover-color;
		border-color: $btn-form-border-color;
	}

	&:focus {
		color: $btn-form-font-color;
		background-color: $btn-form-hover-color;
		border-color: $form-border-focus-color;
	}

	&:active {
		color: $btn-form-font-color;
		background-color: $btn-form-hover-color;
		border-color: $form-border-focus-color;
	}
}

.btn-link {
	position: relative;
	background-color: $transparent;
	border: none;
	color: $link-color;
	font-size: inherit;
	border-bottom: 1px dotted $link-color;
	padding: 0;
	min-height: inherit;
	@include border-radius(0);

	&:hover {
		@extend .btn-link;
	}

	&:focus {
		@extend .btn-link;
		outline: none;
		margin-bottom: -2px !important;
		border-bottom: 2px solid rgba($link-hover-color, 0.5);
		-webkit-box-shadow: 0 0 0 0px !important;
		-moz-box-shadow: 0 0 0 0px !important;
		box-shadow: 0 0 0 0px !important;
	}

	&:active {
		@extend .btn-link;
	}

	&[disabled] {
		background-color: $transparent;

		&:hover {
			background-color: $transparent;
		}
	}
}

.btn-search {
	background: url(../img/icon-sprite.svg) no-repeat -5px -7px;
	position: absolute;
	border: none;
	top: 11px;
	right: 4px;
	width: 24px;
	min-height: 22px;
	height: 22px;
	padding: 0;
	@include opacity(0.75);
	@include transition(opacity .2s ease-out);

	&:hover {
		@extend %btn-search-hover-focus;
	}

	&:active {
		@extend %btn-search-hover-focus;
	}

	&:focus {
		@extend %btn-search-hover-focus;
	}

	&[disabled] {
		background-color: $transparent;

		&:hover {
			background-color: $transparent;
			@include opacity(0.75);
		}
	}
}

$icon-btn: (
	conf: $btn-bg-color url(../img/icon-sprite.svg) no-repeat -7px -187px,
	kiosk: $btn-bg-color url(../img/icon-sprite.svg) no-repeat -79px -259px,
	max: $btn-bg-color url(../img/icon-sprite.svg) no-repeat -7px -223px,
	min: $btn-bg-color url(../img/icon-sprite.svg) no-repeat -7px -259px,
	add-fav: $btn-bg-color url(../img/icon-sprite.svg) no-repeat -7px -295px,
	remove-fav: $btn-bg-color url(../img/icon-sprite.svg) no-repeat -7px -329px,
	action: $btn-bg-color url(../img/icon-sprite.svg) no-repeat -7px -367px,
	info: $btn-bg-color url(../img/icon-sprite.svg) no-repeat -7px -403px
);

@each $icon-btn, $bgimage in $icon-btn {
	.btn-#{$icon-btn} {
		background: $bgimage;
		@extend %button-icon-size;
	}
}

$icon-widget-btn: (
	iterator-page-previous: url(../img/icon-sprite.svg) no-repeat -85px -657px,
	iterator-page-next: url(../img/icon-sprite.svg) no-repeat -83px -623px,
	widget-action: url(../img/icon-sprite.svg) no-repeat -6px -618px,
	widget-collapse: url(../img/icon-sprite.svg) no-repeat -6px -654px,
	widget-expand: url(../img/icon-sprite.svg) no-repeat -6px -689px,
	widget-edit: url(../img/icon-sprite.svg) no-repeat -42px -619px,
	widget-delete: url(../img/icon-sprite.svg) no-repeat -42px -582px,
	alarm-on: url(../img/icon-sprite.svg) no-repeat -6px -546px,
	alarm-off: url(../img/icon-sprite.svg) no-repeat -6px -582px,
	sound-on: url(../img/icon-sprite.svg) no-repeat -6px -474px,
	sound-off: url(../img/icon-sprite.svg) no-repeat -6px -510px,
	info-clock: url(../img/icon-sprite.svg) no-repeat -87px -762px
);

@each $icon-widget-btn, $bgimage in $icon-widget-btn {
	.btn-#{$icon-widget-btn} {
		background: $bgimage;
		@extend %btn-widget;
	}
}

// TIME SELECTION
.ui-tabs-nav {
	.btn-time,
	.filter-trigger {
		@include border-radius(2px);
		color: $btn-font-color;
		background-color: $btn-bg-color;
		border: 1px solid $btn-bg-color;
		position: relative;
		margin: 0 0 0 6px;
		min-height: 24px;
		vertical-align: bottom;

		&:after {
			content: "";
			position: absolute;
		}

		&:focus,
		&:hover {
			@include btn-hover-active($btn-font-color, $btn-bg-color);
			cursor: pointer;
		}
	}

	.btn-time {
		padding: 0 34px 0 10px;

		&:after {
			margin: 0 5px;
			right: 0;
			top: 0;
			height: 24px;
			width: 24px;
			background: url(../img/icon-sprite.svg) no-repeat -87px -583px;
		}
	}

	.filter-trigger {
		padding: 0 34px 0 10px;

		&:after {
			margin: 0 5px;
			right: 0;
			top: 0;
			height: 24px;
			width: 24px;
			background: url(../img/icon-sprite.svg) no-repeat -87px -547px;
		}
	}

	.ui-state-focus {
		.btn-time,
		.filter-trigger {
			@include box-shadow(0 0 0 2px rgba($blue, .35));
			@include btn-hover-active($btn-font-color, $btn-bg-color);
		}
	}

	.ui-tabs-active {
		.btn-time,
		.filter-trigger {
			color: $font-color;
			background-color: $ui-bg-color;
			border: 1px solid $ui-border-color;
			border-bottom: none;
			margin: -1px 0 0 6px;
			padding: 1px 34px 7px 10px;
			@include border-radius(2px 2px 0 0);
		}

		.btn-time {
			&:after {
				background-position: -246px -583px;
				top: 1px;
			}
		}

		.filter-trigger {
			&:after {
				background-position: -246px -547px;
			}
		}
	}

	.ui-state-hover {
		&.ui-tabs-active {
			.btn-time,
			.filter-trigger  {
				background-color: $action-hover-color;
			}
		}
	}

	.ui-state-focus {
		&.ui-tabs-active {
			.btn-time,
			.filter-trigger {
				@include box-shadow(0 0 0 2px rgba($blue, .35));
			}
		}
	}
}

.filter-space {
	box-sizing: border-box;
	margin-top: 10px;

	li a.ui-tabs-anchor {
		vertical-align: top;
	}

	ul.ui-tabs-nav li:focus {
		outline: none;
	}

	.filter-btn-container {
		height: 29px;
		z-index: 2;
	}

	.ui-tabs-nav {
		height: 29px;
		border-bottom: none;

		a {
			display: inline-block;
			box-sizing: border-box;
			line-height: 22px;
			margin-bottom: 5px;
			text-align: center;
		}
	}
}

.btn-time-left,
.btn-time-right {
	background: url(../img/icon-sprite.svg) no-repeat;
	content: "";
	border: none;
	height: 24px;
	width: 24px;
	vertical-align: top;

	&:focus,
	&:hover {
		border: 1px solid $ui-border-color;
		@include btn-hover-active($btn-font-color, $btn-bg-color);
	}

	&:disabled {
		border: none;
		opacity: 0.4;
	}
}

.btn-time-right {
	background-position: -83px -623px;

	&:focus,
	&:hover {
		background-position: -396px -624px;
	}

	&:disabled {
		background-position: -83px -623px;
	}
}

.btn-time-left {
	background-position: -85px -657px;

	&:focus,
	&:hover {
		background-position: -398px -658px;
	}

	&:disabled {
		background-position: -85px -657px;
	}
}

.btn-time-out {
	background: none;
	border: 1px solid transparent;
	color: $font-color;
	height: 24px;
	line-height: 22px;
	margin: 0 5px;
	vertical-align: top;

	&:disabled {
		background: transparent !important;
		border-color: transparent !important;
		opacity: 0.8;
	}
}


.time-quick {
	font-size: 12px;
	line-height: 20px;

	li {

		&:last-of-type {
			a {
				margin-bottom: 0;
			}
		}

		a {
			display: inline-block;
			padding: 2px 10px;
			margin-bottom: 2px;
			margin-left: -10px;
			border-bottom: 0;

			&:hover,
			&:focus,
			&.selected {
				@include border-radius(2px);
				border-bottom: 0;
			}

			&:hover {
				background: $action-hover-color;
				@include transition(background-color .2s ease-out);
			}

			&:focus {
				@include box-shadow(0 0 0 2px rgba($blue, .35));
			}

			&.selected {
				background: $ui-bg-selected-color;
				color: $white;
				@include transition(background-color .2s ease-out);
			}
		}
	}
}

.time-selection-container {
	display: flex;
	justify-content: flex-end;

	.time-input {
		border-right: 1px solid $ui-border-color;
		padding: 0 30px 0 10px;
		text-align: right;
		white-space: nowrap;

		.time-input-error {
			margin: -8px 29px 0 0;
		}

		ul {
			padding: 0 0 10px 0;
		}

		li {
			display: inline-block;
			vertical-align: baseline;
			padding: 0 0 0 10px;

			.icon-cal {
				position: relative;
				vertical-align: middle;
				margin-left: 2px;
			}
		}
	}

	.time-quick-range {
		text-align: right;
		white-space: nowrap;
		margin: 0 0 0 20px;

		.cell {
			display: inline-flex;
			vertical-align: top;
			text-align: left;
			margin: 0 10px 0 10px;
		}

		.time-quick-selected {
			display: inline-block;
			padding: 2px 10px;
			margin-left: -10px;
			color: $font-selected-color;
			background-color: $ui-bg-selected-color;
			border-bottom: 0;
		}
	}
}

.btn-dashbrd-conf {
	background: url(../img/icon-sprite.svg) no-repeat -42px -619px;
	@extend %btn-dashbrd;
}

.btn-dashbrd-normal {
	@include box-shadow(1px 1px 2px $action-shadow-color);
	@include opacity(1);
	position: fixed;
	right: 45px;
	top: 5px;
	z-index: 1010;
	@include transition(opacity 1s);

	&.hidden {
		@include opacity(0);
	}
}

%btn-widget {
	width: 24px;
	height: 24px;
	margin: 2px 2px 0 0;
	@extend %btn-widget-defaults;
}

%btn-dashbrd {
	width: 24px;
	height: 24px;
	@extend %btn-widget-defaults;
}

%btn-widget-defaults {
	border: none;
	min-height: 0;
	padding: 0;
	-webkit-transform-style: preserve-3d;
	@include opacity(0.5);
	@include transition(opacity .2s ease-out);

	&:hover {
		@extend %btn-widget-hover-active;
	}

	&:focus {
		@extend %btn-widget-hover-active;
	}

	&:active {
		@extend %btn-widget-hover-active;
	}
}

%button-icon-size {
	width: 24px;
	height: auto;
	padding: 0;
}

%btn-disabled {
	color: $btn-disabled-font-color !important;
	background-color: $btn-disabled-bg-color;
	border-color: $btn-disabled-border-color;
	cursor: default;

	&.icon-cal {
		opacity: 0.3;
		background-color: transparent;
	}
}

%form-disabled {
	color: $form-disabled-font-color;
	background-color: $form-disabled-bg-color !important;
	border-color: $form-disabled-border-color;
}

.inaccessible {
	.subfilter-enabled {
		color: darken($font-selected-color, 25%);
	}
}

%btn-search-hover-focus {
	background-color: $transparent;
	@include opacity(1);
}

%btn-widget-hover-active {
	background-color: $transparent;
	@include opacity(1);
}

button[disabled] {
	@extend %btn-disabled;

	&:hover {
		@extend %btn-disabled;
	}

	&:active {
		@extend %btn-disabled;
	}
}

.action-buttons {
	margin: 10px 0 0 0;
	color: $font-alt-color;

	button {
		margin: 0 10px 10px 0;
	}
}

.selected-item-count {
	display: inline-block;
	margin: 0 14px 0 0;
}

.ui-tabs-nav {
	height: 30px;
	line-height: 30px;
	border-bottom: 1px solid $table-border-color;

	li {
		display: inline-block;

		a {
			border: none;
			padding: 8px 10px;
			@include transition(background-color .2s ease-out);

			&:hover {
				background-color: $ui-hover-color;
			}

			&:focus {
				background-color: $ui-hover-color;
			}

			&:active {
				background-color: $ui-hover-color;
			}
		}

		&.ui-tabs-active:first-child {
			border-left: 0;
		}

		&.ui-tabs-active {

			a {
				padding: 8px 10px 6px 10px;
				background-color: $transparent;
				color: $font-color;
				text-decoration: none;
				cursor: default;
				border-bottom: 3px solid $ui-tab-bg-selected-color;
			}
		}

		&.ui-state-disabled {

			a {
				cursor: default;
				color: $btn-disabled-font-color;
				background-color: $transparent;
				border: none;
			}
		}
	}
}

$var-icons: (
	maint: url(../img/icon-sprite.svg) no-repeat -46px -802px,
	depend-up: url(../img/icon-sprite.svg) no-repeat -49px -729px,
	depend-down: url(../img/icon-sprite.svg) no-repeat -49px -765px,
	ackn: url(../img/icon-sprite.svg) no-repeat -45px -693px
);

@each $var-icons, $bgimage in $var-icons {
	.icon-#{$var-icons} {
		margin: 0 18px 0 0;
		&::before {
			background: $bgimage;
			@extend %var-icons;
		}
	}
}

.icon-none {
	margin-left: 18px;
}

$trigger-expression-tree-icons: (
	top-bottom: url(../img/icon-sprite.svg) no-repeat -84px -300px,
	top-bottom-right: url(../img/icon-sprite.svg) no-repeat -84px -334px,
	top-right: url(../img/icon-sprite.svg) no-repeat -84px -372px,
	empty: url(../img/icon-sprite.svg) no-repeat -84px -350px
);

@each $var-icon, $bgimage in $trigger-expression-tree-icons {
	.icon-tree-#{$var-icon} {
		margin: 0 12px 0 0;

		&::before {
			background: $bgimage;
			display: inline-block;
			width: 12px;
			height: 12px;
			position: absolute;
			content: '';
		}
	}
}

$form-icon-btn: (
	help: url(../img/icon-sprite.svg) no-repeat -6px -726px,
	cal: url(../img/icon-sprite.svg) no-repeat -42px -834px,
	wzrd-action: url(../img/icon-sprite.svg) no-repeat -6px -617px
);

@each $form-icon-btn, $bgimage in $form-icon-btn {
	.icon-#{$form-icon-btn} {
		background: $transparent $bgimage;
		@extend %form-icon-btn;

		@if $form-icon-btn == 'wzrd-action' {
			margin-top: -16px;
		}
	}
}

%form-icon-btn {
	border: none;
	position: absolute;
	cursor: pointer;
	@extend %button-icon-size;
	@include opacity(0.75);
	@include transition(opacity .2s ease-out);

	&:hover {
		@include opacity(1);
		background-color: $transparent;
	}

	&:focus {
		@include opacity(1);
		background-color: $transparent;
	}

	&:active {
		@include opacity(1);
		background-color: $transparent;
	}
}

%var-icons {
	display: inline-block;
	width: 18px;
	height: 18px;
	position: absolute;
	content: '';
}

.drag-icon {
	margin-left: -9px;
	height: 24px;
	background: url(../img/icon-sprite.svg) no-repeat -6px -762px;
	@extend %button-icon-size;
}

.drag-icon,
.ui-draggable .dashbrd-widget-head,
.dashbrd-grid-widget.ui-draggable .dashbrd-grid-widget-head,
.dashbrd-grid-iterator.ui-draggable .dashbrd-grid-iterator-head {
	@extend %cursor-drag;
}

.ui-draggable-dragging {

	.drag-icon,
	.dashbrd-widget-head,
	.dashbrd-grid-widget-head,
	.dashbrd-grid-iterator-head {
		@extend %cursor-dragging;
	}
}

.icon-info {
	position: relative;
	width: 8px;
	height: 11px;
	cursor: pointer;
	margin: -12px 0 -4px 0;

	&::before {
		content: '';
		display: inline-block;
		position: absolute;
		top: 0;
		left: 0;
		width: 14px;
		height: 14px;
		background: url(../img/icon-sprite.svg) no-repeat -47px -659px;
	}
}

// Sign in, Installation

.setup-container  {
	background-color: $ui-bg-color;
	width: 766px;
	height: 420px;
	margin: 0 auto;
	margin-top: 5%;
	padding: 42px;
	vertical-align: top;
	position: relative;
	border: 1px solid $ui-border-color;

	h1 {
		border: none;
		margin: 3px 0 11px 0;
		padding: 0;
	}

	.signin-logo {
		margin: 0 0 37px 0;
	}
}

.setup-left {
	float: left;
	width: 198px;
	padding-right: 10px;

	ul {
		margin: -4px 0 0 -42px;

		li {
			padding: 4px 0 4px 42px;

			&.setup-left-current {
				border-left: 3px solid $ui-tab-bg-selected-color;
				color: $font-alt-color;
				padding-left: 39px;
			}
		}
	}
}

.setup-right {
	width: auto;
	margin-left: 198px;
}

.setup-right-body {
	padding-right: 5px;
	max-height: 345px;
	overflow-y: auto;

	.list-table {
		border: none;
	}

	.table-forms-td-left {
		text-align: left;
		width: auto;
	}

	.table-forms-td-right {
		width: 100%;
	}

	h1 {
		margin: 25% 0 0.4em 0;
	}

	@extend %webkit-scrollbar;
}

.setup-title {
	color: $font-alt-color;
	height: 345px;
	display: table-cell;
	vertical-align: middle;
	font-size: $font-setup-title;
	line-height: $setup-title-line-height;

	span {
		display: block;
		font-size: $font-setup-sup-title;
	}
}

.setup-footer {
	position: absolute;
	bottom: 32px;
	width: 766px;
	text-align: right;

	div {
		float: right;
	}

	button {
		margin: 0 0 0 10px;

		&.float-left {
			margin: 0;
			float: left;
		}
	}
}

.signin-container {
	background-color: $ui-bg-color;
	width: 280px;
	margin: 0 auto;
	margin-top: 5%;
	padding: 42px 42px 39px 42px;
	border: 1px solid $ui-border-color;

	h1 {
		border: none;
		margin: 0 0 17px 0;
		padding: 0;
	}

	ul li {
		padding: 16px 0 0 0;
		font-size: $font-top-nav-size;

		&.sign-in-txt {
			text-align: center;
		}
	}

	label {
		display: inline-block;
		margin: 0 0 2px 0;
	}

	input {

		&[type="text"] {
			@extend %signin-input;
		}

		&[type="password"] {
			@extend %signin-input;
		}
	}

	button {
		font-size: $font-form-size;
		margin: 7px 0;
		min-height: 35px;
		line-height: 35px;
		width: 100%;
	}
}

.signin-logo {
	margin: 0 auto;
	margin-bottom: 21px;
	width: 114px;
	height: 30px;
	background: url(../img/icon-sprite.svg) no-repeat 0 -864px;
}

.signin-links {
	width: 100%;
	text-align: center;
	color: $font-alt-color;
	margin: 11px 0 0 0;
}

%signin-input {
	padding: 9px 5px;
	width: 100%;
}

/*
 * Dashboard, widgets and iterators.
 *
 * To maintain code clarity:
 *   - Do not mix rules for dashboard view mode and dashboard edit mode.
 *   - Do not mix rules for widgets and iterators.
 */

.dashbrd-grid-container {
	position: relative;
	margin: -4px;

	// For widget sliding headers to appear over the breadcrumbs.
	z-index: 3;
}

.layout-kioskmode {
	// Set the same speed as for the sliding headers of the widgets.
	transition: margin-top .3s;

	&.kiosk-slide-lines-1 {
		// Set to the height of the sliding headers of the widgets.
		margin-top: 2rem;
	}

	&.kiosk-slide-lines-2 {
		// Set to double of the height of the sliding headers of the widgets.
		margin-top: 4rem;
	}
}

.dashbrd-grid-new-widget-placeholder {
	box-sizing: border-box;
	display: flex;
	height: 200px;
	padding: .25rem;
	width: calc(100% / 6 - .65rem);
	z-index: 999;
	color: $font-alt-color;
	cursor: pointer;

	.dashbrd-grid-widget-new-box,
	.dashbrd-grid-widget-set-position,
	.dashbrd-grid-widget-set-size {
		@include box-shadow(2px 2px 6px $action-shadow-color);
		border: 1px dashed $form-border-color;
		background-color: rgba($ui-bg-color, .7);
		flex: 1;
		position: relative;
		overflow: hidden;
	}

	.dashbrd-grid-widget-set-size {
		@include box-shadow(inset 2px 2px 6px $action-shadow-color);
		background: darken($body-bg-color, 6%);
	}

	.dashbrd-grid-new-widget-label {
		$icon-height: 28px;

		position: absolute;
		left: 0;
		top: calc(50% - #{$icon-height / 2});
		right: 0;
		bottom: 0;
		padding: ($icon-height + 10px) 5px 5px;
		text-align: center;

		&::before {
			background: url(../img/icon-sprite.svg) no-repeat -157px -888px;
			content: ' ';
			height: $icon-height;
			width: 36px;
			position: absolute;
			top: 0;
			left: 50%;
			transform: translateX(-50%);
		}
	}

	&.disabled {
		@include opacity(1);

		.dashbrd-grid-widget-new-box {
			background-color: rgba($ui-bg-color, .7);

			.dashbrd-grid-new-widget-label::before {
				background: url(../img/icon-sprite.svg) no-repeat -122px -284px;
			}
		}
	}
}

.dashbrd-grid-widget-set-size {
	.dashbrd-grid-new-widget-label {
		&::before {
			background: url(../img/icon-sprite.svg) no-repeat -345px -888px;
		}
	}
}

.dashbrd-grid-widget {
	position: absolute;
}

.dashbrd-grid-widget-container {
	position: absolute;
	top: 0;
	left: 0;
	right: 0;
	bottom: 0;
	padding: .25rem;
	box-sizing: border-box;
	display: flex;
	flex-direction: column;
}

.dashbrd-grid-widget-head {
	position: absolute;
	top: .25rem;
	left: .25rem;
	right: .25rem;
	height: 2rem;
	padding-left: 10px;
	display: flex;
	flex-wrap: nowrap;
	flex-direction: row;
	overflow: hidden;
	align-items: flex-start;
	border: 1px solid $ui-border-color;
	border-bottom: 0;
	background-color: $ui-bg-color;

	/*
	 * For floating headers to appear over other widgets.
	 * Cannot rely on DOM order here, since widgets of iterators can be shuffled on refresh.
	 */
	z-index: 3;

	h4 {
		flex-grow: 1;
		margin-top: .5rem;
		color: widget-head-font-color($font-color);
		font-weight: bold;
		@extend %overflow-ellipsis;
	}

	ul {
		flex-shrink: 0;

		li {
			float: left;
			padding: 0;

			select {
				margin: 4px 0;
			}
		}
	}
}

.dashbrd-grid-widget-actions {
	@include opacity(0);
	@include transition(opacity .2s ease-out);
}

.dashbrd-grid-widget-content {
	flex-grow: 1;
	margin-top: 2rem;
	padding-bottom: 8px;
	overflow: auto;
	border: 1px solid $ui-border-color;
	background-color: $ui-bg-color;

	@extend %webkit-scrollbar;

	.list-table {
		border: none;

		th {
			@extend %dashbrd-widget-td;
		}

		td {
			@extend %dashbrd-widget-td;
		}

		tbody tr {
			&:last-child th, &:last-child td {
				border-bottom: 1px solid $table-border-color;

				&.list-table-footer {
					border-bottom: none;
				}
			}
		}
	}

	.debug-output {
		margin: 10px 10px 0 10px;
		max-height: 300px;
		border-color: $table-border-color;
	}

	.msg-bad,
	.msg-good,
	.msg-warning {
		margin: 0 10px;
	}
}

.dashbrd-grid-widget-mask {
	position: absolute;
	top: .25rem;
	left: .25rem;
	right: .25rem;
	bottom: .25rem;
	display: none;
}

.dashbrd-grid-widget {
	&.dashbrd-grid-widget-hidden-header {
		.dashbrd-grid-widget-head {
			height: 0;
			transition: height .3s, margin-top .3s, box-shadow .3s;
		}

		.dashbrd-grid-widget-content {
			margin-top: 0;
			padding-top: 8px;
		}

		&.dashbrd-grid-widget-focus {
			.dashbrd-grid-widget-head {
				height: 2rem;
				margin-top: -2rem;
				box-shadow: 0 -6px 8px -2px rgba(128, 128, 128, .15);
			}
		}
	}

	&.dashbrd-grid-widget-focus {
		.dashbrd-grid-widget-actions {
			@include opacity(1);
		}
	}

	&.ui-resizable-resizing.resizing-top {
		.dashbrd-grid-widget-container {
			top: auto;
			bottom: 0;
		}
	}

	&.ui-resizable-resizing.resizing-left {
		.dashbrd-grid-widget-container {
			left: auto;
			right: 0;
		}
	}
}

.dashbrd-grid-iterator {
	position: absolute;
}

.dashbrd-grid-iterator-container {
	position: absolute;
	top: 0;
	left: 0;
	width: 100%;
	height: 100%;
}

.dashbrd-grid-iterator-head {
	position: absolute;
	top: .25rem;
	left: .25rem;
	right: .25rem;
	height: 0;
	display: flex;
	flex-wrap: nowrap;
	flex-direction: row;
	overflow: hidden;
	padding-left: 10px;
	box-sizing: border-box;
	border: 1px solid $ui-border-color;
	border-bottom: 0;
	background-color: $ui-bg-color;
	opacity: 0;

	// Transition for opacity is set for best border disappearance on different themes.
	transition: margin-top .3s, height .3s, opacity .15s .15s, box-shadow .3s;

	// Not to loose hovered header while widget underneath is updating.
	z-index: 3;

	h4 {
		flex-grow: 1;
		margin-top: .5rem;
		color: widget-head-font-color($font-color);
		font-weight: bold;
		@extend %overflow-ellipsis;
	}

	ul {
		flex-shrink: 0;

		li {
			float: left;
			padding: 0;
		}
	}

	.dashbrd-grid-iterator-pager {
		margin: 0 10px;
		height: 2rem;
		display: none;
		flex-direction: row;
		flex-shrink: 0; // IE11 fix.
		align-items: center;

		.dashbrd-grid-iterator-pager-info {
			margin: 2px .5em 0;
			white-space: nowrap;
			color: widget-head-font-color($font-color);
		}
	}

	&.pager-visible .dashbrd-grid-iterator-pager {
		display: flex;
	}
}

.dashbrd-grid-iterator-content {
	// To catch vertical resize events correctly.
	position: absolute;
	top: 0;
	left: 0;
	right: 0;
	bottom: 0;

	// To allow overflowing of the floating headers of child widgets.
	overflow: visible;

	transition: margin-top .3s;
}

.dashbrd-grid-iterator-placeholder {
	position: absolute;
	display: flex;

	& > div {
		margin: .25rem;
		display: flex;
		flex-grow: 1;
		flex-direction: column;
		border: 1px solid $ui-border-color;
		background-color: rgba($ui-bg-color, .3);
	}
}

.dashbrd-grid-iterator-too-small {
	position: absolute;
	top: .25rem;
	left: .25rem;
	right: .25rem;
	bottom: .25rem;
	overflow: hidden;
	display: none;
	align-items: center;
	justify-content: center;
	border: 1px solid $ui-border-color;
	background-color: $ui-bg-color;

	& > div {
		padding: 0 10px;
		text-align: center;
		color: $font-alt-color;
	}
}

.dashbrd-grid-iterator-mask {
	position: absolute;
	top: .25rem;
	left: .25rem;
	right: .25rem;
	bottom: .25rem;
	display: none;
}

.dashbrd-grid-iterator {
	&.iterator-too-small {
		.dashbrd-grid-iterator-too-small {
			display: flex;
		}

		.dashbrd-grid-iterator-content {
			display: none;
		}
	}

	&.dashbrd-grid-iterator-focus {
		.dashbrd-grid-iterator-head {
			margin-top: -2rem;
			height: 2rem;
			box-shadow: 0 -6px 8px -2px rgba(128, 128, 128, .15);
			opacity: 1;

			// Not inheriting opacity transition here.
			transition: margin-top .3s, height .3s, box-shadow .3s;
		}

		&.dashbrd-grid-iterator-hidden-header.iterator-double-header {
			.dashbrd-grid-iterator-head {
				margin-top: -4rem;
				height: 4rem;
			}
		}
	}

	&.ui-resizable-resizing.resizing-top {
		.dashbrd-grid-iterator-container {
			top: auto;
			bottom: 0;
		}
	}

	&.ui-resizable-resizing.resizing-left {
		.dashbrd-grid-iterator-container {
			left: auto;
			right: 0;
		}
	}

	&.iterator-alt-content {
		.dashbrd-grid-iterator-content {
			position: absolute;
			top: .25rem;
			left: .25rem;
			right: .25rem;
			bottom: .25rem;
			border: 1px solid $ui-border-color;
			background-color: $ui-bg-color;

			& > div {
				padding-top: 8px;

				.list-table {
					border: none;

					th {
						@extend %dashbrd-widget-td;
					}

					td {
						@extend %dashbrd-widget-td;
					}

					tbody tr {
						&:last-child th, &:last-child td {
							border-bottom: 1px solid $table-border-color;

							&.list-table-footer {
								border-bottom: none;
							}
						}
					}
				}

				.msg-good, .msg-bad {
					margin: 0 10px;
				}
			}
		}
	}
}

.dashbrd-grid-container.dashbrd-mode-edit {
	.dashbrd-grid-widget-actions {
		@include opacity(1);
	}

	&.dashbrd-positioning {
		// No lazy transitions while dragging or resizing.

		.dashbrd-grid-widget {
			&.dashbrd-grid-widget-hidden-header {
				.dashbrd-grid-widget-head {
					transition: none;
				}
			}
		}

		.dashbrd-grid-iterator {
			&.dashbrd-grid-widget-hidden-header {
				.dashbrd-grid-widget-head {
					transition: none;
				}
			}
		}

		// No widget interactivity while dragging or resizing.

		.dashbrd-grid-widget-mask {
			display: block;
		}

		.dashbrd-grid-iterator-mask {
			display: block;
		}
	}

	.dashbrd-grid-widget {
		.ui-resizable-handle {
			visibility: hidden;
		}

		&.dashbrd-grid-widget-focus .ui-resizable-handle {
			visibility: visible;
		}

		&.ui-resizable-resizing {
			&.dashbrd-grid-widget-hidden-header {
				.dashbrd-grid-widget-head {
					margin-top: 0;
					height: 0;
					box-shadow: none;
				}
			}
		}

		&.ui-draggable-dragging {
			.ui-resizable-handle {
				visibility: hidden;
			}

			&.dashbrd-grid-widget-hidden-header {
				.dashbrd-grid-widget-head {
					margin-top: -2rem;
					height: 2rem;
					box-shadow: 0 -6px 8px -2px rgba(128, 128, 128, .15);
					opacity: 0.5;
				}
			}
		}

		&.ui-resizable-resizing, &.ui-draggable-dragging {
			z-index: 1000;

			&::before {
				content: '';
				display: block;
				position: absolute;
				top: .25rem;
				left: .25rem;
				right: .25rem;
				bottom: .25rem;
				background-color: rgba(darken($body-bg-color, 6%), .75);
				box-shadow: 0 4px 20px 2px rgba(0, 0, 0, .15);
			}

			.dashbrd-grid-widget-head {
				border-color: darken($ui-border-color, 6%);
			}

			.dashbrd-grid-widget-content {
				border-color: darken($ui-border-color, 6%);
			}
		}
	}

	.dashbrd-grid-iterator {
		.ui-resizable-handle {
			visibility: hidden;
		}

		&.dashbrd-grid-iterator-focus .ui-resizable-handle {
			visibility: visible;
		}

		&.ui-resizable-resizing {
			.dashbrd-grid-iterator-head {
				margin-top: 0;
				height: 0;
				box-shadow: none;
				opacity: 0;
			}
		}

		&.ui-draggable-dragging {
			.ui-resizable-handle {
				visibility: hidden;
			}

			.dashbrd-grid-iterator-head {
				margin-top: -2rem;
				height: 2rem;
				box-shadow: 0 -6px 8px -2px rgba(128, 128, 128, .15);
				opacity: 0.5;
			}

			&.dashbrd-grid-iterator-hidden-header.iterator-double-header {
				.dashbrd-grid-iterator-head {
					margin-top: -4rem;
					height: 4rem;
				}
			}
		}

		&.ui-resizable-resizing, &.ui-draggable-dragging {
			z-index: 1000;

			&::before {
				content: '';
				display: block;
				position: absolute;
				top: .25rem;
				left: .25rem;
				right: .25rem;
				bottom: .25rem;
				background-color: rgba(darken($body-bg-color, 6%), .75);
				box-shadow: 0 4px 20px 2px rgba(0, 0, 0, .15);
			}

			.dashbrd-grid-iterator-head {
				border-color: darken($ui-border-color, 6%);
			}

			.dashbrd-grid-iterator-content {
				.dashbrd-grid-widget {
					.dashbrd-grid-widget-head {
						border-color: darken($ui-border-color, 6%);
					}

					.dashbrd-grid-widget-content {
						border-color: darken($ui-border-color, 6%);
					}
				}

				.dashbrd-grid-iterator-placeholder > div {
					border-color: darken($ui-border-color, 6%);
				}
			}

			.dashbrd-grid-iterator-mask {
				border: 1px solid darken($ui-border-color, 8%);
				border-top: 0;
			}
		}
	}

	.dashbrd-grid-widget-placeholder {
		position: absolute;
		z-index: 999;

		& > div {
			position: absolute;
			top: .25rem;
			left: .25rem;
			right: .25rem;
			bottom: .25rem;
			background-color: darken($body-bg-color, 6%) !important;
		}
	}
}

@-webkit-keyframes zoom-in-out {
	0% {transform: scale(1);}
	50% {transform: scale(1.05);}
	100% {transform: scale(1);}
}
@-moz-keyframes zoom-in-out {
	0% {transform: scale(1);}
	50% {transform: scale(1.05);}
	100% {transform: scale(1);}
}
@-o-keyframes zoom-in-out{
	0% {transform: scale(1);}
	50% {transform: scale(1.05);}
	100% {transform: scale(1);}
}
@keyframes zoom-in-out {
	0% {transform: scale(1);}
	50% {transform: scale(1.05);}
	100% {transform: scale(1);}
}
@keyframes zoom-in-out {
	0% {transform: scale(1);}
	50% {transform: scale(1.05);}
	100% {transform: scale(1);}
}
.new-widget {
	-webkit-animation: zoom-in-out .2s linear;
	-moz-animation: zoom-in-out .2s linear;
	-ms-animation: zoom-in-out .2s linear;
	-o-animation: zoom-in-out .2s linear;
	animation: zoom-in-out .2s linear;
}

.ui-resize-dot {
	@extend %ui-resize-dot;
}

.ui-resizable-border-n {
	border-top: 1px solid $form-border-focus-color;
	height: 5px;
	margin: 0 .25rem;
	flex: 1;
}

.ui-resizable-border-e {
	border-right: 1px solid $form-border-focus-color;
	width: 5px;
	margin: .25rem 0;
	flex: 1;
}

.ui-resizable-border-s {
	border-bottom: 1px solid $form-border-focus-color;
	height: 5px;
	margin: 0 .25rem;
	flex: 1;
}

.ui-resizable-border-w {
	border-left: 1px solid $form-border-focus-color;
	width: 5px;
	margin: .25rem 0;
	flex: 1;
}

.ui-resizable-n {
	@extend %ui-resizable;
	cursor: ns-resize;
	height: 5px;
	width: 100%;
	top: 4px;
	left: 0;

	.ui-resize-dot {
		left: 0;
		right: 0;
		margin: auto;
		bottom: 0;
	}
}

.ui-resizable-ne {
	@extend %ui-resize-dot;
	cursor: nesw-resize;
	right: 0;
	top: 0;
}

.ui-resizable-nw {
	@extend %ui-resize-dot;
	cursor: nwse-resize;
	left: 0;
	top: 0;
}

.ui-resizable-e {
	@extend %ui-resizable;
	cursor: ew-resize;
	width: 5px;
	right: 4px;
	top: 0;
	height: 100%;

	.ui-resize-dot {
		left: 0;
		top: 50%;
		@include transform(translateY(-50%));
	}
}

.ui-resizable-s {
	@extend %ui-resizable;
	cursor: ns-resize;
	height: 5px;
	width: 100%;
	bottom: 5px;
	left: 0;

	.ui-resize-dot {
		left: 0;
		right: 0;
		margin: auto;
		bottom: -5px;
	}
}

.ui-resizable-se {
	@extend %ui-resize-dot;
	cursor: nwse-resize;
	right: 0;
	bottom: 0;
}

.ui-resizable-sw {
	@extend %ui-resize-dot;
	cursor: nesw-resize;
	left: 0;
	bottom: 0;
}

.ui-resizable-w {
	@extend %ui-resizable;
	cursor: ew-resize;
	width: 5px;
	left: 4px;
	top: 0;
	height: 100%;

	.ui-resize-dot {
		right: 0;
		top: 50%;
		@include transform(translateY(-50%));
	}
}

.ui-inner-handles {
	.ui-resizable-n {
		top: 0;
	}

	.ui-resizable-ne {
		top: -4px;
		right: -4px;
	}

	.ui-resizable-nw {
		top: -4px;
		left: -4px;
	}

	.ui-resizable-e {
		right: 0;
	}

	.ui-resizable-s {
		bottom: 0;
	}

	.ui-resizable-se {
		bottom: -4px;
		right: -4px;
	}

	.ui-resizable-sw {
		bottom: -4px;
		left: -4px;
	}

	.ui-resizable-w {
		left: 0;
	}
}

%ui-resize-dot {
	z-index: 90;
	width: 7px;
	height: 7px;
	position: absolute;
	background-color: $ui-bg-color;
	border: 1px solid $form-border-focus-color;
	@include border-radius(100%);
}

%ui-resizable {
	z-index: 90;
	position: absolute;
	display: flex;
}

.dashbrd-widget-placeholder {
	border-color: darken($body-bg-color, 6%) !important;
	background-color: darken($body-bg-color, 6%) !important;
}

.dashbrd-widget-draggable {
	border-color: $action-border-color !important;
	border-bottom-color: darken($action-border-color, 1%) !important;
	@include box-shadow(0 4px 20px 0 $action-shadow-color);
}

.dashbrd-widget {
	min-width: 250px;
	margin: 0 10px 10px 0;
	background-color: $ui-bg-color;
	border: 1px solid $ui-border-color;

	.list-table {
		border: none;

		th {
			@extend %dashbrd-widget-td;
		}

		td {
			@extend %dashbrd-widget-td;
		}

		tbody tr {

			&:last-child td {
				border-bottom: 1px solid $table-border-color;
			}
		}
	}

	.debug-output {
		margin: 10px 10px 0 10px;
		max-height: 300px;
		border-color: $table-border-color;
	}

	.msg-bad,
	.msg-good,
	.msg-warning {
		margin: 0 10px;
	}

	&.dashbrd-widget-fluid {
		margin-right: 0;
	}
}

%nothing-to-show {
	text-align: center;
	color: $font-alt-color;
	@include transition(0s);

	td:hover {
		background-color: $ui-bg-color;
	}
}

%dashbrd-widget-td {

	&:first-child {
		padding-left: 10px;
	}

	&:last-child {
		padding-right: 10px;
	}
}

.dashbrd-widget-head {
	position: relative;
	padding: 8px 60px 8px 10px;

	h4 {
		color: widget-head-font-color($font-color);
		font-weight: bold;
	}

	ul {
		position: absolute;
		top: 0;
		right: 0;

		li {
			display: block;
			float: left;
			padding: 0;

			select {
				margin: 4px 0;
			}
		}
	}
}

.dashbrd-widget-foot {
	text-align: right;
	color: $font-alt-color;
	margin: 0 10px;

	li {
		display: inline-block;
		padding: 8px 0 8px 13px
	}
}

.dashbrd-widget-graph-link {
	display: block;

	&:link {
		border: none;
	}
}

// Action Menus, Pop-up Menus
.menu-popup {
	position: absolute;
	z-index: 1000;
	padding: 5px 15px 5px 25px;
	min-width: 166px;
	max-width: 250px;
	background-color: $ui-bg-color;
	border: 1px solid $action-border-color;
	border-bottom-color: darken($action-border-color, 1%);
	@include box-shadow(0 4px 20px 0 $action-shadow-color);

	&:focus {
		outline: none;
	}

	li {
		display: block;

		div {
			border-top: 1px solid $table-border-color;
			margin: 5px -15px 5px -25px;
		}
	}

	.menu-popup-item {
		display: block;
		height: 24px;
		line-height: 24px;
		cursor: pointer;
		color: $font-color;
		text-decoration: none;
		border: none;
		outline: 0;
		padding: 0 15px 0 25px;
		margin: 0 -15px 0 -25px;
		position: relative;
		@extend %overflow-ellipsis;
		@include transition(background-color .2s ease-out);

		&:hover,
		&:focus,
		&:active,
		&.highlighted {
			background-color: $action-hover-color;
		}

		&.selected {

			&::before {
				display: block;
				width: 24px;
				height: 24px;
				position: absolute;
				left: 0;
				content: '';
				background: url(../img/icon-sprite.svg) no-repeat -5px -835px;
			}
		}

		.arrow-right {
			position: absolute;
			right: 10px;
			top: 8px;
			height: auto;
			line-height: auto;
			padding: 0;
			margin: 0;
			border-left-color: $font-alt-color;
		}
	}

	.menu-popup-item-disabled {
		display: block;
		height: 24px;
		line-height: 24px;
		color: $font-alt-color;
		border: none;
		cursor: default;
	}

	h3 {
		height: 24px;
		line-height: 24px;
		@extend %overflow-ellipsis;
	}
}

.search-suggest {
	position: absolute;
	z-index: 1000;
	padding: 0 5px;
	min-width: 16px;
	color: $font-alt-color;
	background-color: $form-bg-color;
	border: 1px solid $action-border-color;
	border-top: none;
	@include box-shadow(0 6px 10px 0 $action-shadow-color);

	li {
		display: block;
		height: inherit;
		line-height: normal;
		color: $font-color;
		padding: 0.4em 5px;
		margin: 0 -5px;
		cursor: pointer;
		@include transition(background-color .2s ease-out);

		&.suggest-hover {
			background-color: $action-hover-color;
		}
	}
}

.overlay-dialogue {
	display: table;
	position: absolute;
	z-index: 1000;
	padding: 15px 10px 10px 10px;
	background-color: $ui-bg-color;
	border: 1px solid $action-border-color;
	border-bottom-color: darken($action-border-color, 1%);
	@include box-shadow(0 4px 20px 0 $action-shadow-color);

	&.modal {
		position: fixed;
		overflow: hidden;

		.overlay-dialogue-body {
			overflow: auto;
			overflow-x: hidden;
			width: 100%;
			max-height: calc(100vh - 190px);
			max-width: inherit;
			margin: 0 -10px 10px -10px;
			padding: 0 10px;
			@extend %webkit-scrollbar;

			.table-forms .table-forms-td-right {
				padding-right: 8px;
			}

			.columns-wrapper {
				flex-wrap: nowrap;

				.column-50:last-of-type {
					margin-left: 10px;
				}
			}
		}
		.overlay-dialogue-controls {
			text-align: right;
			padding: 0px 0px 10px 0px;

			li {
				display: inline;
				padding-left: 10px;
			}
		}
		& > .overlay-close-btn {
			position: relative;
			float: right;
			top: -13px;
			right: -8px;
		}
	}

	&.sticked-to-top {
		top: 50px;
	}

	&.modal-popup {
		max-width: 1024px;
		min-width: 650px;
	}

	.hintbox-scrollable {
		overflow: auto;
		width: 100%;
		max-height: calc(100vh - 190px);
		max-width: 45vw;
		white-space: nowrap;
		@extend %webkit-scrollbar;
	}

	.msg-bad,
	.msg-good,
	.msg-warning {
		position: -webkit-sticky;
		position: sticky;
		top: 0;
		z-index: 1000;
	}

	.list-table {
		white-space: normal;
		border: none;

		th {
			@extend %dashbrd-widget-td;
		}

		td {
			@extend %dashbrd-widget-td;
		}
	}

	.table-paging {
		border: none;
		border-top: 1px solid $table-border-color;
	}

	.table-forms-td-right {

		td {
			vertical-align: middle;

			label {
				display: block;
			}
		}
	}

	.dashbrd-widget-head {
		margin: -10px -10px 6px -10px;
	}

	.maps-container {
		max-height: 128px;
		overflow-y: auto;
		margin-left: -10px;
		@extend %webkit-scrollbar;
	}

	.table-forms-second-column {
		float: right;
		line-height: 24px;
	}
}

// Multiline input control.
.multilineinput-control {
	display: flex;
	width: 100%;

	input[type=text] {
		overflow: hidden;
		cursor: pointer;
		white-space: nowrap;
		text-overflow: ellipsis;
		border-right: none;
		width: 100%;

		&[readonly] {
			background: $form-bg-color !important;
			border-color: $form-border-color;
			color: $form-font-color;
		}

		&.monospace-font {
			padding-top: 1px;
		}
	}

	&.editable {
		background-color: $form-bg-color !important;
		border-color: $form-disabled-font-color;
	}

	&:-ms-input-placeholder {
		color: $input-placeholder-color !important;
	}

	button {
		position: relative;
		border-top-left-radius: 0;
		border-bottom-left-radius: 0;

		&:after {
			background: url(../img/icon-sprite.svg) no-repeat -47px -478px;
			content: '';
			position: absolute;
			left: 3px;
			top: 4px;
			height: 14px;
			width: 15px;
		}

		&:not([disabled]):not([readonly]) {
			background-color: $form-bg-color;
			border-color: $form-border-color;

			&:hover {
				background-color: $btn-form-hover-color;
			}
		}
	}

	&.multilineinput-readonly {

		input[type=text][readonly] {
			background-color: $form-disabled-bg-color !important;
		}
	}

	&.multilineinput-disabled {

		input[type=text] {
			cursor: default;
		}

		button:after {
			opacity: .5;
		}
	}
}

.multilineinput-modal {
	$line-height: 18px;

	min-width: 960px;

	.multilineinput-container {
		padding: 1px;
		position: relative;
		display: flex;
		overflow: hidden;
	}

	.multilineinput-line-numbers {
		counter-reset: line;
		overflow: hidden;
		padding: 1px 5px 1px 0;
		position: absolute;
		left: 0;
		top: 0;
		bottom: 0;

		li {
			color: $font-alt-color;
			line-height: $line-height;
			text-align: right;
			min-width: 24px;

			&::before {
				counter-increment: line;
				content: counter(line);
				user-select: none;
			}
		}
	}

	.multilineinput-label {
		color: $font-alt-color;
		line-height: 24px;
	}

	.multilineinput-textarea {
		flex: 1;
		line-height: $line-height;
		resize: none;
		white-space: pre;
		padding: 0 5px;
		z-index: 20;

		&::-webkit-scrollbar {
			height: 9px;
		}
	}

	.multilineinput-symbols-remaining {
		color: $font-alt-color;
		float: left;
		line-height: 24px;
	}
}

// Flexible textarea.
.textarea-flexible-container {

	td {
		line-height: 22px;

		&.textarea-flexible-parent {
			vertical-align: top;
		}

		button {
			line-height: normal;
		}
	}
}

.textarea-flexible {
	display: block;
	min-height: 24px;
	overflow: hidden;
	resize: none;
	word-break: break-all;
	white-space: normal;
}

// Map widget back to parent button.
.btn-back-map-container {
	text-align: left;
	position: absolute;
	left: -1px;
	max-width: 100%;

	a {

		&:focus,
		&:hover {
			outline: none;

			.btn-back-map {
				background-color: $btn-back-background-hover;
				border: $btn-border-color solid 1px;

				.btn-back-map-content {
					display: inline-block;
					line-height: 24px;
					padding: 0 6px 0 0;
					flex: auto;
					@extend %overflow-ellipsis;
				}
			}
		}
	}

	.btn-back-map {
		border: $ui-border-color solid 1px;
		border-radius: 0 2px 2px 0;
		background-color: $btn-back-map-background-color;
		color: $btn-back-text-color;
		margin-top: 10px;
		padding: 0;
		display: flex;
		height: 24px;
		line-height: 24px;
		vertical-align: middle;
		text-decoration: none;

		.btn-back-map-content {
			display: none;
		}

		.btn-back-map-icon {
			margin-left: 5px;
			display: inline-block;
			flex: 1 0 auto;
			width: 28px;
			height: 24px;
			vertical-align: middle;
			background: url(../img/icon-sprite.svg) no-repeat -85px -691px;
		}
	}
}

.overlay-dialogue-body {
	margin: 0 0 25px 0;
	white-space: nowrap;
}

.overlay-dialogue-footer {
	text-align: right;

	button {
		margin: 0 0 0 10px;
	}
}

.overlay-bg {
	background-color: $overlay-bg-color;
	width: 100%;
	height: 100%;
	position: fixed;
	z-index: 1000;
	top: 0;
	left: 0;
	@include opacity(0.35);
}

.calendar {
	width: 200px;

	.calendar-year,
	.calendar-month {
		&.highlighted {
			background-color: $action-hover-color;
		}

		&:focus {
			outline: none;
		}
	}

	table {
		width: 100%;
		margin: 5px 0;

		thead {
			text-transform: $font-transform;
			color: $font-alt-color;
		}

		tbody {
			text-align: center;

			td {
				@include transition(background-color .2s ease-out);

				&.selected {
					background-color: $ui-bg-selected-color;
					color: $white;

					&:hover {
						background-color: darken($ui-bg-selected-color, 4%);
					}
				}

				&:hover {
					background-color: $action-hover-color;
					cursor: pointer;
				}

				&.highlighted {
					@include btn-hover-active($btn-font-color, $btn-bg-color);
					cursor: pointer;
				}

				&:focus {
					outline: none;
				}

				span {
					z-index: -1;
					padding: 4px;
					display: block;
				}
			}
		}
	}
}

.calendar-header {
	text-align: center;

	.btn-grey {
		border: none;
		background-color: $transparent;
	}
}

.calendar-year {
	height: 24px;
	line-height: 26px;
	display: table;
	width: 100%;

	button:first-child {
		float: left;
	}

	button:last-child {
		float: right;
	}

	button:hover {
		background-color: $action-hover-color;
		cursor: pointer;
	}
}

.calendar-month {
	@extend .calendar-year;
}

.calendar-time {
	text-align: center;

	input[type="text"] {
		width: 32px;
	}
}

.calendar-footer {
	margin: 26px 0 0 0;
	text-align: right;

	.btn-grey {
		float: left;
		margin-top: 0;
	}
}

// Problem notification overlay
.notif {
	width: 250px;

	.dashbrd-widget-head {
		margin: -11px 0 7px -9px;
		padding: 0;

		ul {
			position: relative;
			display: inline-block;

			li {
				float: none;
				display: inline-block;
			}
		}
	}

}

.notif-body {
	max-height: 600px;
	padding: 0 5px 0 0;
	overflow-y: auto;
	@extend %webkit-scrollbar;

	h4 {
		display: block;
		max-width: 250px;
		padding-bottom: 0.083em;
		@extend %overflow-ellipsis;
	}

	p {
		margin: 0.25em 0 0 0;
	}

	li {
		padding: 0 0 10px 19px;

		&:last-child {
			padding-bottom: 0;
		}
	}
}

.notif-indic {
	width: 14px;
	height: 14px;
	float: left;
	margin: 2px 0 0 -19px;
	@include border-radius(2px);

	.notif-indic-snooze {
		width: 14px;
		height: 14px;
		float: left;
		margin-top: 20px;
		background: url(../img/icon-sprite.svg) no-repeat -11px -587px;
	}

}

.notif-indic-container {
	border-top: 1px solid $table-border-color;
	margin: 0 0 0 -19px;
	padding: 14px 0 0 0;

	.notif-indic {
		float: none;
		display: inline-block;
		margin: 0 2px 0 0;
	}
}

// Maps, Screens, Graphs
.screen-table {
	background-color: $ui-bg-color;
	width: 100%;

	td {
		padding: 2px 3px;
	}

	.table-forms {
		text-align: left;
	}

	.list-table {
		border: none;

		td {
			text-align: left;
			padding: 6px 5px;
			border: none;
			border-bottom: 1px solid $table-border-color;
		}
	}

	.dashbrd-widget {
		margin: 0;
		border: none;

		th {
			padding: 6px 5px;
		}
	}

	.dashbrd-widget-head {
		text-align: left;
		padding: 4px 5px;

		li {
			line-height: 2.9em;
		}
	}

	.dashbrd-widget-foot {
		margin: 0;
	}

	.nothing-to-show {

		td {
			text-align: center !important;
		}
	}
}

.dashed-border {

	td {
		border: 1px dashed $table-border-color;
	}
}

.top {
	vertical-align: top;
}

.right {
	text-align: right !important;
}

.bottom {
	vertical-align: bottom;
}

.left {
	text-align: left;
}

.center {
	text-align: center;
}

.middle {
	vertical-align: middle;
}

.no-padding {
	padding: 0 !important;
}

.graph-selection {
	position: absolute;
	z-index: 98;
	overflow: hidden;
	background-color: rgba($yellow,0.35);
	border: 1px solid rgba($dark-yellow,0.6);
	border-top: none;
	border-bottom: none;
}
.svg-graph-selection {
	fill: rgba($yellow,0.35);
	stroke: rgba($dark-yellow,0.6);
	stroke-width: 1px;
}
.svg-graph-selection-text {
	fill: $font-color;
}
.svg-helper {
	stroke-opacity: 0.35;
	stroke: $red;
	stroke-width: 2px;
}
.svg-point-highlight {
	fill: $font-color !important;
	fill-opacity: 0.5 !important;
}

.svg-graph-preview {
	margin-top: 10px;
	width: 960px;
	height: 300px;
	position: relative;

	> div {
		background: $ui-bg-color;
		height: 300px;
		position: absolute;
		left: 0;
		right: 0;
		top: 0;
		z-index: 999;
	}
}

.svg-graph {
	display: block;
}

.svg-single-item-graph-legend,
.svg-single-two-items-graph-legend,
.svg-graph-legend {
	// Legend single line height is 18. Value should be synchronized with $legend_height in 'CSvgGraphHelper.php'.
	$svg-legend-line-height: 18px;
	$svg-legend-handle-height: 4px;

	overflow-y: hidden;
	white-space: normal;
	margin: 0 10px;
	line-height: $svg-legend-line-height;

	div {
		display: inline-block;
		margin: 0 4px;
		font-size: 12px;
		line-height: 1.1;
		vertical-align: bottom;
		min-width: 120px;
		overflow: hidden;
		white-space: nowrap;
		text-overflow: ellipsis;
		border: 0 none transparent;
	}

	div:before {
		content: ' ';
		display: inline-block;
		margin-right: 4px;
		width: 10px;
		height: 0;
		vertical-align: middle;
		margin-top: -$svg-legend-handle-height;
		border-top-width: $svg-legend-handle-height;
		border-top-style: solid;
		border-top-color: inherit;
	}
}
.svg-graph-legend div {
	max-width: 30%;
}
.svg-single-two-items-graph-legend div {
	max-width: 50%;
}

.svg-graph-hintbox {
	font-size: 12px;
	line-height: 18px;
	white-space: nowrap;
	min-width: 145px;

	.table-paging {
		min-height: 18px;
		padding: 0px 0px 2px;
		border: none;
		top: 2px;

		.paging-btn-container {
			min-height: inherit;
		}
	}

	.list-table tbody tr:last-child td {
		border-bottom-style: none;
		box-shadow: none;
	}

	li {
		padding-left: 23px;

		.svg-graph-hintbox-item-color {
			margin: 3px 10px 3px -20px;
			width: 10px;
			height: 10px;
			float: left;
			display: block;
		}
	}

	.header {
		margin: 0 0 10px 3px;
	}
}

.ui-selectable-helper {
	position: absolute;
	z-index: 100;
	background-color: rgba($yellow,0.35);
	border: 1px solid rgba($dark-yellow,0.6);
}

#map-area {

	.map-element-area-bg {
		background-color: rgba($action-hover-color,0.35);
	}
}

.map-element-selected {
	border: 3px dashed $dark-yellow;
	margin: -3px;
}

// Debug, Overlay Description
.debug-output {
	display: none;
	max-height: 600px;
	overflow-y: auto;
	padding: 11px;
	margin: 10px 13px 0 13px;
	background-color: $lighter-yellow !important;
	border: 1px solid $ui-border-color;
	@extend %webkit-scrollbar;
}

.btn-debug {
	position: fixed;
	bottom: 13px;
	right: 13px;
	z-index: 15000;
	padding: 4px 11px;
	border: 1px solid $ui-border-color;
	background-color: rgba($body-bg-color, .8);
	@include border-radius(2px);
}

.overlay-descr {
	max-height: 150px;
	overflow-y: auto;
	padding: 0;
	margin: 5px 0;
	background-color: $ui-bg-color;
	@extend %webkit-scrollbar;
	@extend %scroll-vert-shadow;
}

.overlay-descr-url {
	padding: 3px 0 7px;
	@extend %overflow-ellipsis;
}

%scroll-vert-shadow {
	background:
		// Shadow covers
		linear-gradient($ui-bg-color 30%, rgba($ui-bg-color, 0)),
		linear-gradient(rgba($ui-bg-color, 0), $ui-bg-color 70%) 0 100%,
		// Shadows
		radial-gradient(50% 0, farthest-side, rgba($action-shadow-color, .4), rgba($action-shadow-color, 0)),
		radial-gradient(50% 100%,farthest-side, rgba($action-shadow-color, .4), rgba($action-shadow-color, 0)) 0 100%;
	background:
		// Shadow covers
		linear-gradient($ui-bg-color 30%, rgba($ui-bg-color, 0)),
		linear-gradient(rgba($ui-bg-color,0), $ui-bg-color 70%) 0 100%,
		// Shadows
		radial-gradient(farthest-side at 50% 0, rgba($action-shadow-color, .4), rgba($action-shadow-color, 0)),
		radial-gradient(farthest-side at 50% 100%, rgba($action-shadow-color, .4), rgba($action-shadow-color, 0)) 0 100%;
	background-repeat: no-repeat;
	background-color: $ui-bg-color;
	background-size: 100% 40px, 100% 40px, 100% 4px, 100% 4px;
	background-attachment: local, local, scroll, scroll;
}

// Alerts
.green {
	color: $green;
}

a.green {
	@extend .green;
		&:hover, &:focus {
			color: $link-hover-color;
		}
}

.red {
	color: $red;
}

a.red {
	@extend .red;
		&:hover, &:focus {
			color: $link-hover-color;
		}
}

select.red {
	@extend .red;
}

select {

	option.red {
		@extend .red;
	}
}

.orange {
	color: $orange;
}

a.orange {
	@extend .orange;
		&:hover, &:focus {
			color: $link-hover-color;
		}
}

.yellow {
	color: $dark-yellow;
}

a.yellow {
	@extend .yellow;
		&:hover, &:focus {
			color: $link-hover-color;
		}
}

.grey {
	color: $font-alt-color;
}

a.grey {
	@extend .grey;
		&:hover, &:focus {
			color: $link-hover-color;
		}
}

.blue {
	color: $blue;
}

a.blue {
	@extend .blue;
		&:hover, &:focus {
			color: $link-hover-color;
		}
}

.teal {
	color: $teal;
}

a.teal {
	@extend .teal;
		&:hover, &:focus {
			color: $link-hover-color;
		}
}

a.link-action {
	color: $font-color;

	&.red {
		color: $red;
	}

	&.orange {
		color: $orange;
	}

	&.yellow {
		color: $dark-yellow;
	}

	&.green {
		color: $green;
	}

	&.grey {
		color: $font-alt-color;
	}

	&:hover {
		color: $link-hover-color;
		border-bottom: 1px solid rgba($link-hover-color, 0.5);
	}

	&:focus {
		color: $link-hover-color;
	}
}

.progress-bar-container {
	display: inline-block;
	white-space: nowrap;
	position: relative;

	a {
		border: none !important;

		&:hover, &:focus {
			.progress-bar-label {
				display: block;
			}
		}
	}
}

.progress-bar-bg {
	padding: 3px 0 2px 0;
	font-size: $font-h3-size;
	line-height: 1em;
	display: inline-block;

	&.green-bg {
		background-color: darken(desaturate($alt-green, 10%), 16%);
	}

	&.red-bg {
		background-color: darken(desaturate($alt-red, 10%), 5%);
	}
}

.progress-bar-label {
	display: none;
	color: $white;
	font-size: $font-h3-size;

	span {
		position: absolute;

		&:first-child {
			left: .35em;
		}

		&:last-child {
			right: .35em;
		}
	}
}

.status-container {
	display: inline-block;
	white-space: nowrap;
	margin: 1px 3px 1px 0;

	&:last-child {
		margin: 0;
	}

	span {
		@include border-radius(0);

		&:only-child {
			@include border-radius(2px)
		}

		&:first-of-type:not(:only-child) {
			@include border-radius(2px 0 0 2px);
		}

		&:last-of-type:not(:only-child) {
			@include border-radius(0 2px 2px 0);
		}
	}
}

.status-green {
	color: $white;
	border: 1px solid darken(desaturate($alt-green, 10%), 20%);
	background-color: darken(desaturate($alt-green, 10%), 16%);
	@extend %status;
}

.status-red {
	color: $white;
	border: 1px solid darken(desaturate($alt-red, 10%), 9%);
	background-color: darken(desaturate($alt-red, 10%), 5%);
	@extend %status;
}

.status-grey {
	color: $form-disabled-font-color;
	background-color: $form-disabled-bg-color;
	border: 1px solid $form-disabled-border-color;
	@extend %status;
}

.status-dark-grey {
	border: 1px solid darken(desaturate($alt-blue-grey, 10%), 12%);
	background-color: darken(desaturate($alt-blue-grey, 10%), 8%);
	@extend %status;
}

.status-yellow {
	color: $white;
	border: 1px solid darken(desaturate($alt-yellow, 9%), 20%);
	background-color: darken(desaturate($alt-yellow, 9%), 18%);
	@extend %status;
}

.status-na-bg, .status-info-bg, .status-warning-bg, .status-average-bg, .status-high-bg, .status-disaster-bg {
	border: 1px solid rgba($font-color, .2);
	@extend %status;
}

.status-disabled-bg {
	color: $form-disabled-font-color;
	background-color: $form-disabled-bg-color;
	border: 1px solid rgba($font-color, .2);
	@extend %status;
}

.tag {
	display: inline-block;
	color: $font-selected-color;
	background-color: $ui-bg-selected-color;
	margin: 1px 3px 1px 0;
	padding: 2px 3px;
	line-height: 1em;
	max-width: 133px;
	vertical-align: middle;
	@extend %overflow-ellipsis;
	@include border-radius(2px);

	&:last-child {
		margin: 0;
	}
}

%status {
	padding: 2px 3px 1px 3px;
	font-size: $font-h3-size;
	text-transform: $font-transform;
	text-align: center;
	min-width: .7em;
	line-height: 1em;
	display: inline-block;
	@include border-radius(2px);

	&:not(:last-of-type) {
		border-right: none;
	}
}

.green-bg {
	background-color: $alt-green;
}

.red-bg {
	background-color: $alt-red;
}

// SEVERITY STATUSES
@if $theme_name == 'blue' or $theme_name == 'dark' {
	td[class] {
		+ {
			td.na-bg,
			td.normal-bg,
			td.info-bg,
			td.average-bg,
			td.warning-bg,
			td.high-bg,
			td.disaster-bg {
				border-left: 1px dotted $table-border-color;
			}
		}
	}
}

@each $severity-type, $color in (
	na-bg: $alt-blue-grey,
	normal-bg: $alt-green,
	info-bg: $alt-dark-blue,
	average-bg: $alt-orange,
	warning-bg: $alt-yellow,
	high-bg: $alt-dark-orange,
	disaster-bg: $alt-red,
) {
	.#{$severity-type} {
		color: darken($color, 45%);
		position: relative;

		@if $severity-type == normal-bg {
			background-color: $color;

			a.link-action {
				color: darken($color, 45%);
			}
		}
		@else {
			a.link-action,
			input[type="radio"]:checked + label {
				color: darken($color, 45%);
			}
		}
	}

	.log-#{$severity-type} {
		color: darken($color, 45%);
		background-color: $color;
	}
}

.na-bg,
.normal-bg,
.info-bg,
.average-bg,
.warning-bg,
.high-bg,
.disaster-bg {

	a {
		transition: none;
	}

	&.blink-hidden {
		background-color: transparent;

		a {
			color: $font-color;
		}
	}
}

.inactive-bg {
	color: darken($alt-red, 45%);
	background-color: $alt-red;
}

td.inactive-bg {
	@extend .inactive-bg;
}

// FILTER CHECKBOXES

.table-forms-second-column {
	display: inline-block;
	width: 50%;
	min-width: 200px;
	text-align: right;

	.second-column-label {
		padding: 0 10px;
	}
}

// Event status colors

.problem-unack-fg {
	color: $problem-unack-fg-color;
}

.problem-ack-fg {
	color: $problem-ack-fg-color;
}

.ok-unack-fg {
	color: $ok-unack-fg-color;
}

.ok-ack-fg {
	color: $ok-ack-fg-color;
}

%found-bg {
	background-color: $lighter-yellow;
}

.msg-bad,
.msg-good,
.msg-warning {
	background-color: $ui-bg-color;
	color: $font-color;
	border: 2px solid;
	font-size: $font-top-nav-size;
	margin-bottom: 10px;
	padding: 6px 10px 6px 75px;
	text-align: left;
	vertical-align: middle;
	position: relative;
	@include border-radius(2px);

	.overlay-close-btn {
		color: $font-alt-color;
		font-size: $font-top-nav-size;
	}

	.link-action {
		margin-right: 10px;
		font-size: $font-msg-reset-size;

		.arrow-up {
			border-bottom-color: darken(desaturate($green, 10%), 20%);
		}

		.arrow-down {
			border-top-color: darken(desaturate($green, 10%), 20%);
		}
	}

	button {
		background-color: $white;
	}

	&:before {
		content: "";
		width: 61px;
		position: absolute;
		left: 0;
		top: 0;
		bottom: 0;
	}

	&:after {
		content: "";
		background: url(../img/icon-sprite.svg) no-repeat;
		margin-top: 2px;
		margin-left: 16px;
		width: 27px;
		height: 25px;
		position: absolute;
		left: 0;
		top: 0;
	}
}

.msg-bad {
	border-color: $msg-bad-border-color;

	.link-action {
		color: $msg-bad-color;

		.arrow-up {
			border-bottom-color: $msg-bad-color;
		}

		.arrow-down {
			border-top-color: $msg-bad-color;
		}
	}

	ul {
		border-top-color: $msg-bad-border-color;
	}

	button {
		color: $msg-bad-color;
		border-color: $msg-bad-border-color;
	}

	&:before {
		background-color: $msg-bad-border-color;
	}

	&:after {
		background-position: -122px -325px;
	}
}

.msg-good {
	border-color: $msg-good-border-color;

	.link-action {
		color: $msg-good-color;

		.arrow-up {
			border-bottom-color: $msg-good-color;
		}

		.arrow-down {
			border-top-color: $msg-good-color;
		}
	}

	ul {
		border-top-color: $msg-good-border-color;
	}

	button {
		color: $msg-good-color;
		border-color: $msg-good-border-color;
	}

	&:before {
		background-color: $msg-good-border-color;
	}

	&:after {
		background-position: -122px -244px;
	}
}

.msg-warning {
	border-color: $msg-warning-border-color;

	.link-action {
		color: $msg-warning-color;

		.arrow-up {
			border-bottom-color: $msg-warning-color;
		}

		.arrow-down {
			border-top-color: $msg-warning-color;
		}
	}

	ul {
		border-top-color: $msg-warning-border-color;
	}

	button {
		color: $msg-warning-color;
		border-color: $msg-warning-border-color;
	}

	&:before {
		background-color: $msg-warning-border-color;
	}

	&:after {
		background-position: -122px -325px;
	}
}

.msg-details {
	font-size: $font-form-size;
	text-align: left;
	font-weight: normal;

	.link-action {
		position: absolute;
		top: 7px;
		left: 10px;
		margin-bottom: 20px;
	}

	ul {
		font-size: $font-msg-reset-size;
		max-height: 300px;
		padding: 0 5px 0 0;
		overflow-y: auto;
		@extend %webkit-scrollbar;

		li {
			margin: 0 0 0 1em;

			&::before {
				content: '\2013';
				float: left;
				margin-left: -1em;
			}

			&:only-child {
				margin-left: 0;
			}
		}

		&.msg-details-border {
			margin: 8px 0 0 0;
			border-top-width: 1px;
			border-top-style: dashed;
			padding-top: 0.5em;
		}
	}
}

.msg-buttons {
	text-align: right;
	margin: 10px 0 0 0;

	button {
		margin: 0 0 0 10px;
	}
}

.msg-global-footer {
	display: none;
	position: fixed;
	z-index: 10000;
	right: 0;
	left: 0;
	bottom: 0;
	margin: 0 10px 0 10px;
}

.msg-global {
	text-align: left;
	margin-left: auto;
	margin-right: auto;
	margin-top: 5%;
	max-width: 25%;
}

// Plus/Add icon

.plus-icon {
	display: inline-block;
	@extend %plus-icon;
}

%plus-icon {
	width: 2px;
	height: 8px;
	position: relative;

	&::after {
		content: "";
		width: 8px;
		height: 2px;
		top: 3px;
		left: -3px;
		position: absolute;
	}
}

// Close/Remove icon

%close-icon {
	display: block;
	padding: 0;
	width: 18px;
	height: 18px;
	line-height: 18px;
	text-align: center;
	color: $font-alt-color;
	font-size: $font-h2-size;
	font-weight: bold;
	text-decoration: none;
	cursor: pointer;
	@include opacity(0.5);
	@include transition(opacity .2s ease-out);

	&::before {
		content:"\00d7";
	}

	&:hover {
		@include opacity(1);
		text-decoration: none;
		color: $font-alt-color;
	}

	&:focus {
		@include opacity(1);
		text-decoration: none;
		color: $font-alt-color;
	}

	&:active {
		@include opacity(1);
		text-decoration: none;
		color: $font-alt-color;
	}
}

.remove-btn {
	position: absolute;
	top: 5px;
	right: 5px;
	min-height: auto;
	border: none;
	background-color: $transparent !important;
	@extend %close-icon;
	@include border-radius(2px);

	&:focus {
	box-shadow: none;
	}
}

.overlay-close-btn {
	position: absolute;
	z-index: 1000;
	top: 1px;
	right: 1px;
	min-height: auto;
	border: none;
	background-color: $transparent !important;
	@extend %close-icon;
	@include border-radius(2px);
}

a.overlay-close-btn {
	@extend .overlay-close-btn;
}

.subfilter-disable-btn {
	width: 18px;
	height: 18px;
	line-height: 18px;
	display: inline-block;
	position: absolute;
	top: 0;
	right: -12px;
	color: $font-selected-color;
	background-color: $ui-bg-selected-color;
	@extend %close-icon;
	@include border-radius(2px);
	@include opacity(1);

	&:hover {
		color: darken($font-selected-color, 5%);
	}

	&:focus {
		color: darken($font-selected-color, 10%);
	}

	&:active {
		color: darken($font-selected-color, 10%);
	}
}

// Color picker
.color-picker {
	height: 20px;
	white-space: nowrap;

	div {
		display: inline-block;
		width: 18px;
		height: 18px;
		border: 1px solid $ui-bg-color;

		&:hover {
			cursor: pointer;
			@include box-shadow(inset 0 0 0 1px $ui-bg-color);
			border-color: $alt-dark-blue;
		}

		&:active {
			cursor: pointer;
			@include box-shadow(inset 0 0 0 2px $ui-bg-color);
		}
	}
}

.input-color-picker {
	position: relative;
	display: inline-block;

	div {
		position: absolute;
		top: 2px;
		left: 2px;
		width: 18px;
		height: 18px;
		border: 1px solid $form-border-color;
		background: url(../img/icon-sprite.svg) no-repeat -323px -411px;
		cursor: pointer;
	}

	input[readonly],
	input:disabled {
		color: $form-disabled-font-color !important;

		+ div {
			cursor: default;
		}
	}

	input:disabled + div {
		background: $form-disabled-font-color !important;
		border: 1px solid $form-disabled-font-color;
	}

	input[type="text"] {
		padding-left: 25px;
	}
}

.in-progress {
	position: relative;

	img {
		user-select: none;
		-ms-user-select: none;
		-moz-user-select: none;
		-webkit-user-select: none;
	}

	&:before {
		z-index: 3;
		content: '';
		display: block;
		position: absolute;
		top: 0;
		left: 0;
		background-color: rgba($ui-bg-color, 0.6);
		width: 100%;
		height: 100%;
		opacity: 0;
		animation: fadein 2s ease-in 0.5s normal forwards;
	}

	&.delayed-15s:before {
		animation-delay: 15s;
	}

	&:after {
		z-index: 3;
		content: '';
		display: block;
		position: absolute;
		left: 50%;
		top: 50%;
		margin: -12px 0 0 -12px;
		@include border-radius(50%);
		width: 20px;
		height: 20px;
		border: 2px solid #ccd5d9;
		border-bottom: 2px solid #0275b8;
		opacity: 0;
		animation: fadein 2s ease-in 0.5s normal forwards,load 0.6s infinite linear;
	}

	&.delayed-15s:after {
		animation-delay: 15s;
	}
}

.preloader-container {
	z-index: 10;
	padding: 7px;
	display: inline-block;
	width: 24px;
	height: 24px;
	top: 50%;
	left: 0;
	right: 0;
	margin: auto;
	position: absolute;
	background-color: rgba($ui-bg-color, .8);
	@include border-radius(50%);
	@include transform(translateY(-50%));

	&.menu-popup-preloader {
		@include border-radius(0);
		@include box-shadow(0 4px 20px 0 $action-shadow-color);
		@include transform(none);
		background: $action-preloader-bg-color;
		border: 1px solid $action-border-color;
		height: 120px;
		width: 120px;
		position: fixed;
		right: auto;
		bottom: auto;
		display: flex;
		align-items: center;
		margin: 0;
		z-index: 1010;
	}
}

.preloader {
	@include border-radius(50%);
	@include box-shadow (0 0 0 7px rgba($ui-bg-color, .8));
	background-color: rgba($ui-bg-color, .8);
	width: 20px;
	height: 20px;
	margin: 0 auto;
	border: 2px solid #ccd5d9;
	border-bottom: 2px solid #0275b8;
	animation: load 0.6s infinite linear;
}

@keyframes load {
	to { @include rotate(360); }
}

$browser-logos: (
	chrome: url(../img/browser-sprite.png) no-repeat 0 0,
	ff: url(../img/browser-sprite.png) no-repeat -66px 0px,
	ie: url(../img/browser-sprite.png) no-repeat 0 -66px,
	opera: url(../img/browser-sprite.png) no-repeat -66px -66px,
	safari: url(../img/browser-sprite.png) no-repeat 0 -132px

);

@each $browser, $bgimage in $browser-logos {
	.browser-logo-#{$browser} {
		background: $bgimage;
		@extend %browser-logo-style;
	}
}

%browser-logo-style {
	width: 66px;
	height: 66px;
	margin: 0 auto;
	margin-bottom: 5px;
}

.browser-warning-container {
	margin-top: 5%;
	margin-left: auto;
	margin-right: auto;
	width: 766px;
	text-align: center;
	padding: 28px 28px 10px 28px;
	@extend .table-forms-container;

	h2 {
		text-align: left;
	}

	p {
		margin: 0.7em 0;
		text-align: left;
	}

	li {
		display: inline-block;
		margin: 25px 20px;
	}
}

.browser-warning-footer {
	border-top: 1px solid $table-border-color;
	margin: 25px 0 0 0;
	padding: 10px 0 0 0;
	text-align: center;
}

%webkit-scrollbar {
	&::-webkit-scrollbar {
		width: 9px;
	}

	&::-webkit-scrollbar-track {
		background-color: $scrollbar-track-color;
	}

	&::-webkit-scrollbar-thumb {
		background-color: $scrollbar-thumb-color;
		border: 1px solid darken($scrollbar-thumb-color, $scrollbar-thumb-color-darken);
	}
}

%webkit-hor-scrollbar {
	&::-webkit-scrollbar {
		height: 9px;
	}

	@extend %webkit-scrollbar;
}

%cursor-drag {
	cursor: move; /* fallback if grab cursor is unsupported */
	cursor: grab;
}

%cursor-dragging {
	cursor: move; /* fallback if grabbing cursor is unsupported */
	cursor: grabbing;
}

.cursor-dragging {
	@extend %cursor-dragging;
}

.cursor-move {
	cursor: move;
}

tr.cursor-move {

	td * {
		cursor: move;
	}
}

.cursor-pointer {
	cursor: pointer;
}

%overflow-ellipsis {
	overflow: hidden;
	text-overflow: ellipsis;
	white-space: nowrap;
}

.overflow-ellipsis {
	table-layout: fixed;
	@extend %overflow-ellipsis;

	td {
		@extend %overflow-ellipsis;
	}

	th {
		@extend %overflow-ellipsis;

		a {
			@extend %overflow-ellipsis;
		}
	}
}

.rel-container {
	position: relative;
	display: inline-block;
	min-width: 16px;
	white-space: nowrap;

	.icon-info {
		margin-right: 5px;

		&:only-of-type {
			margin-right: 0;
		}

		&:last-child {
			margin-right: 0;
		}
		&.status-green {
			border-right: 1px solid darken(desaturate($alt-green, 10%), 20%);
		}
	}
}

.server-name {
	color: $font-alt-color;
	float: right;
	white-space: nowrap;
	overflow: hidden;
	@extend %overflow-ellipsis;
}

.uppercase {
	text-transform: $font-transform;
}

.flickerfreescreen {
	position: relative;
	overflow: hidden;
}

.graph-wrapper {
	display: inline;
}

// Analog Clock
.clock {
	padding: 0 10px;
	height: 99%;
	width: auto;
}

.clock-svg {
	max-height: 100%;
	max-width: 100%;
	display: block;
	margin: 0 auto;
}

.time-zone {
	margin: 0 0 .5em 0;
	white-space: nowrap;
}

.local-clock {
	margin: .5em 0 0 0;
	white-space: nowrap;
}

.clock-face {
	fill: $clock-face-color;
}

.clock-hand {
	fill: $clock-hand-color;
}

.clock-hand-sec {
	fill: $clock-hand-sec-color;
}

.clock-lines {
	fill: $clock-lines-color;
}

svg {
	overflow: hidden;
}

.sysmap {
	height: 100%;
	width: auto;
	padding: 0 10px;
	text-align: center;
}

.sysmap-scroll-container {
	overflow-x: auto;
	overflow-y: hidden;
	position: relative;
	width: calc(100% - 20px);
	border: 10px solid $ui-bg-color;
	background: $ui-bg-color;
	display: block;
	margin: 4px 0;

	.map-container {
		display: table;
	}

	.flickerfreescreen {
		display: inline-block;
	}

	.table-forms-container {
		display: table;
		margin: 0;
		padding: 0;
		border: 0;
	}
}

.sysmap-widget-container {
	overflow: hidden;
	height: 100%;
	width: 100%;
	max-height: 100%;
	max-width: 100%;
	display: flex;
}

@supports (-ms-ime-align:auto) {
	.navtree .problems {
		margin-left: 10px;
		left: -15px;
	}
}

.overrides-list {
	display: table;
	width: 90%;
	max-width: 738px;
	padding-left: 15px;

	.overrides-list-item {
		display: table-row;

		& .remove-btn {
			position: relative;
			right: -73px;
			top: 3px;
		}
	}
}

.overrides-options-list {
	white-space: normal;
	padding: 5px 0 8px 0;
	margin-bottom: 10px;
	border-bottom: 1px solid $table-border-color;

	> li {
		display: inline-block;
		margin: 2px 7px 2px 0;
		white-space: nowrap;

		> div {
			position: relative;
			padding: 1px 18px 1px 1px;
			background-color: $ui-bg-selected-color;
			border-radius: 2px;

			> span {
				color: lighten($ui-bg-selected-color, 100%);
				padding-left: 8px;
				line-height: 22px;
			}

			> input[type=text] {
				border-style: none;
				line-height: 22px;
				min-height: 22px;
				width: 85px;
			}

			> .subfilter-disable-btn {
				border: none !important;
				right: 0px;
				top: 0px;

				&:focus,
				&:hover {
					background: none;
				}
			}
		}
	}
}

.list-accordion-foot {
	& > div {
		display: table-cell;
		padding-top: 10px;
	}
}

.color-preview-box {
	height: 24px;
	width: 24px;
	float: left;
	margin-right: 10px;
	cursor: pointer;
	border: none;
	border-radius: 0px;
}

.list-vertical-accordion {
	display: table;
	padding-left: 15px;
	width: calc(100% - 15px);

	.list-accordion-item {
		display: table-row;

		& .remove-btn {
			position: relative;
			right: -10px;
			top: 3px;
		}
	}

	.list-accordion-item-head,
	.list-accordion-item-body {
		padding-bottom: 2px;
	}

	.list-accordion-item-closed {
		@extend .multiselect-collapsed;
		height: 30px;

		.list-accordion-item-body {
			display: none;
		}
	}
}

ul.checkbox-list {
	line-height: 20px;
	display: flex;
	flex-wrap: wrap;
	> li {
		ms-flex: 0 0 100%;
		flex: 0 0 100%;
		max-width: 100%;
		-webkit-box-flex: 0;
	}
}

@each $num, $width in (
	3: 33.33333%
) {
	ul.checkbox-list.col-#{$num} > li {
		display: inline-block;
		-ms-flex: 0 0 $width;
		flex: 0 0 $width;
		max-width: $width;
	}
}


.columns-wrapper {

	$columns: (
		5: 5%,
		10: 10%,
		15: 15%,
		20: 20%,
		33: 33.33333%,
		35: 35%,
		40: 40%,
		50: 50%,
		75: 75%,
		90: 90%,
		95: 95%
	);

	display: flex;
	flex-wrap: wrap;

	[class^=column-] {
		-webkit-box-flex: 0;
	}

	/**
	 * Dynamically generated classes, e.g. .column-50.
	 */
	@each $class, $width in $columns {
		.column-#{$class} {
			-ms-flex: 0 0 $width;
			flex: 0 0 $width;
			max-width: $width;
		}
	}

	.column-center {
		display: flex;
		justify-content: center;
		text-align: center;
	}

	.column-middle {
		display: flex;
		align-items: center;
	}
}

.preprocessing-list {
	$name-width: 240px;
	$on-fail-width: 100px;
	$action-width: 120px;

	display: block;
	max-width: 930px;
	min-width: 730px;

	> li {
		display: block;
		position: relative;
	}

	.drag-icon {
		position: absolute;
		left: 0;
		top: 5px;
	}

	.list-numbered-item:before {
		content: counter(line) ":";
		flex: 0 0 15px;
		max-width: 15px;
		line-height: 24px;
		padding-right: 5px;
	}

	input[type=text],
	select {
		width: 100%;
		min-width: 0; // https://stackoverflow.com/a/43361500
	}

	input[type=text],
	.btn-link {

		&:not(:last-of-type) {
			margin-right: 10px;
		}
	}

	.preprocessing-list-head,
	.preprocessing-list-foot,
	.preprocessing-step,
	.on-fail-options,
	.step-name,
	.step-parameters,
	.step-on-fail,
	.step-action {
		display: flex;
		align-items: center;
		box-sizing: border-box;
	}

	.step-name,
	.step-parameters,
	.step-on-fail,
	.step-action,
	.on-fail-options > label,
	.on-fail-options > .radio-segmented {
		padding: 5px 5px 5px 0;
	}

	.step-name {
		flex: 0 0 $name-width;
		max-width: $name-width;
	}

	.step-parameters {
		flex: 1;
	}

	.step-on-fail {
		flex: 0 0 $on-fail-width;
		max-width: $on-fail-width;
		justify-content: center;
		text-align: center;
	}

	.step-action {
		flex: 0 0 $action-width;
		max-width: $action-width;
		padding-right: 0;
	}

	.on-fail-options {
		padding-right: $on-fail-width + $action-width + 5px;
		margin-bottom: 5px;

		& > label {
			padding-left: 30px;
		}

		input[type=text] {
			flex: 1;
		}
	}

	.preprocessing-list-head {
		color: $font-alt-color;
		line-height: 14px;

		.step-name {
			padding-left: 30px;
		}
	}

	.preprocessing-list-item {

		.step-name {
			padding-left: 10px;
		}
	}

	.preprocessing-list-foot {
		justify-content: space-between;

		.step-action {
			height: 24px;
		}

		.step-action + .step-action:last-child {
			margin-left: auto;
			justify-self: flex-end;
		}
	}
}

.navtree {
	$max_depth: 10;

	@keyframes fadein {
		from {opacity: 0;}
		to   {opacity: 1;}
	}
	@-moz-keyframes fadein {
		from {opacity: 0;}
		to   {opacity: 1;}
	}
	@-webkit-keyframes fadein {
		from {opacity: 0;}
		to   {opacity: 1;}
	}
	@-ms-keyframes fadein {
		from {opacity: 0;}
		to   {opacity: 1;}
	}
	@-o-keyframes fadein {
		from {opacity: 0;}
		to   {opacity: 1;}
	}

	.tree {
		width: 100%;
		height: 100%;

		.tree-list {
			list-style: none;
		}

		.tree-list.root > .tree-item > .tree-row > .content > .margin-lvl {
			flex: 0 0 15px;
		}

		.tree-list > .tree-item.ui-sortable-helper .content {
			padding-left: 5px;
		}

		@for $i from 0 through $max_depth {
			.tree-list[data-depth="#{$i}"] > .tree-item {
				&> .tree-row > .content > .margin-lvl {
					flex: 0 0 ($i * 15px + 10px);
				}
				&.ui-sortable-helper {
					margin-left: ($i * 15px + 10px);

					& > .tree-row > .content > .margin-lvl {
						display: none;
					}
				}
			}
		}

		.tree-list[data-depth] .ui-sortable-helper {
			> .tree-row > .content > .margin-lvl {
				flex: 0 0 15px;
			}

			@for $i from 1 through $max_depth - 1 {
				$class_tree_list: '.tree-list';
				@for $j from 1 through $i {
					@if $j != 1 {
						$class_tree_list: $class_tree_list + ' .tree-list';
					}
				}
				#{$class_tree_list} > li > .tree-row > .content > .margin-lvl {
					flex: 0 0 ($i * 15px + 15px);
				}
			}
		}

		.tree-item {
			> .tree-row {
				width: 100%;
				min-width: 320px;
				border-bottom: 1px solid $table-border-color;
				padding: 8px 0;

				&:hover {
					background-color: $ui-hover-color;
				}

				> .problems {
					float: right;
					position: relative;
					padding-left:10px;
					margin-right: 10px;
					background: inherit;
					display: flex;

					.problems-per-item {
						flex: 0 0 7px;
						-ms-flex: 0 0 auto;
						background: gray;
						color: $white;
						padding: 3px 4px 2px;
						font-size: 12px;
						line-height: 1;
						border-radius: 3px;
						margin: 0px 5px 0px 0px;
					}
				}

				> .tools {
					float: right;
					position: relative;
					padding-left:10px;
					margin-right: 10px;
					display: flex;
					width: 85px;

					.edit-item-btn,
					.remove-item-btn,
					.import-items-btn,
					.add-child-btn {
						margin-left: 5px;
						cursor: pointer;
						border: 0px none;
						opacity: 0.5;
						float: left;

						&::-moz-focus-inner {
							padding: 0;
						}
					}
					.edit-item-btn:hover,
					.remove-item-btn:hover,
					.import-items-btn:hover,
					.add-child-btn:hover {
						opacity: 1;
					}
					.edit-item-btn:focus,
					.remove-item-btn:focus,
					.import-items-btn:focus,
					.add-child-btn:focus {
						opacity: 1;
						outline: none;
					}
					.add-child-btn {
						background: url(../img/icon-sprite.svg) no-repeat -47px -551px;
						background-color: $transparent !important;
						height: 15px;
						width: 14px;
					}
					.edit-item-btn {
						background: url(../img/icon-sprite.svg) no-repeat -47px -478px;
						background-color: $transparent !important;
						height: 15px;
						width: 14px;
					}
					.import-items-btn {
						background: url(../img/icon-sprite.svg) no-repeat -47px -515px;
						background-color: $transparent !important;
						height: 15px;
						width: 14px;
					}
					.remove-btn {
						position: relative;
						margin-left: 10px;
						top: 0px;
					}
				}

				> .content {
					display: flex;
					height: 20px;

					> .arrow {
						flex: 0 0 15px;
						text-align: center;
						margin: 2px 2px 0px -5px;

						> .treeview {
							display: none;
						}
					}

					> .drag-icon {
						min-width: 24px;
					}

					> .item-name {
						flex: 0 1 auto;
						white-space: nowrap;
						overflow: hidden;
						margin-right: 5px;
						text-overflow: ellipsis;
						line-height: 1.5;
					}
				}
			}

			&.is-parent {
				> .tree-row{
					> .content {
						> .arrow {
							> .treeview {
								display: block;
							}
						}
					}
				}
			}

			&.selected {
				> .tree-row {
					@extend %found-bg;

					&:hover {
						@extend %found-bg;
					}
				}
			}

			&.no-map,
			&.inaccessible {
				> .tree-row {
					> .content {
						> .item-name {
							color: $form-border-color;
						}
					}
				}
			}

			&.ui-sortable-helper {
				background: $ui-sortable-helper-background-color;
				border-color: $ui-sortable-helper-border-color;
				border-width: 1px;
				border-style: solid;

				.tools {
					display: none;
				}
			}

			&.opened > ul {
				display: block;
			}

			&.closed > ul {
				display: none;
			}

			.sortable-error {
				border-color: transparent;
				background: rgba($red, 0.2);
			}
		}

		.highlighted-parent > .tree-row {
			background: $ui-highlighted-parent-background-color;
		}

		.placeholder {
			background-color: $ui-placeholder-background-color;
			-webkit-animation: fadein .5s;
			-moz-animation: fadein .5s;
			-ms-animation: fadein .5s;
			-o-animation: fadein .5s;
			animation: fadein .5s;
		}
	}
}

::-webkit-input-placeholder {
	color: $input-placeholder-color;
}

:-ms-input-placeholder {
	color: $input-placeholder-color !important;
}

::-ms-input-placeholder {
	color: $input-placeholder-color;
}

::-moz-placeholder {
	color: $input-placeholder-color;
	opacity: 1;
}

:-moz-placeholder {
	color: $input-placeholder-color;
}

:placeholder-shown {
	color: $input-placeholder-color;
}

.icon-action-command,
.icon-action-close,
.icon-action-msg,
.icon-action-msgs,
.icon-action-severity-up,
.icon-action-severity-down,
.icon-action-severity-changed,
.icon-action-message,
.icon-action-ack,
.icon-invisible,
.icon-problem-generated,
.icon-problem-recovery,
.icon-actions-number-gray,
.icon-actions-number-yellow,
.icon-actions-number-red,
.icon-description {
	display: inline-block;
	position: relative;
	height: 18px;
	width: 18px;
	margin: 0 5px 0 0;
	top:0;
	bottom:0;
	vertical-align: bottom;

	&::before {
		content: '';
		display: inline-block;
		position: absolute;
		top: 0;
		left: 0;
		width: 18px;
		height: 18px;
		background-image: url(../img/icon-sprite.svg);
		background-repeat: no-repeat;
	}
}

[data-count][class*='icon-']::after,
.icon-description::after {
	position: absolute;
	content: attr(data-count);
	text-align: center;
	margin-top: -2px;
	font-size: 9px;
	letter-spacing: -0.25px;
	width: 18px;
}

.icon-action-command::before {
	background-position: -249px -245px;
}
.icon-action-close::before {
	background-position: -224px -245px;
}
.icon-action-msg::before {
	background-position: -299px -245px;
}
.icon-action-severity-up::before {
	background-position: -349px -245px;
}
.icon-action-severity-down::before {
	background-position: -374px -245px;
}
.icon-action-severity-changed::before {
	background-position: -399px -245px;
}
.icon-action-message::before {
	background-position: -199px -245px;
}
.icon-action-ack::before {
	background-position: -323px -245px;
}
.icon-invisible::before {
	background-position: -89px -803px;
}
.icon-problem-generated::before {
	background-position: -449px -245px;
}
.icon-problem-recovery::before {
	background-position: -424px -245px;
}
.icon-action-msgs {
	&[data-count]::after {
		color: $ui-bg-color;
	}
	&::before {
		background-position: -474px -245px;
	}
}
.icon-actions-number-gray {
	&[data-count]::after {
		color: $font-color;
	}
	&::before {
		background-position: -499px -245px;
	}
}
.icon-actions-number-yellow {
	&[data-count]::after {
		color: $font-color;
	}
	&::before {
		background-position: -549px -245px;
	}
}
.icon-actions-number-red {
	&[data-count]::after {
		color: $font-color;
	}
	&::before {
		background-position: -524px -245px;
	}
}
.icon-description {
<<<<<<< HEAD
	margin-left: 5px;
=======
	margin: 0 0 0 5px;
>>>>>>> 1a37bb25

	&::after {
		content: '?';
		color: $ui-bg-color;
	}
	&::before {
		background-position: -474px -245px;
	}
}

#expressions_list .ui-sortable-helper {
	display: table;
}

// RANGE CONTROL
$range-track-color: silver;
$range-progress-color: $link-color;
$range-thumb-color: $link-color;
$range-thumb-color-focus: $link-active-color;
$range-progress-color-focus: $link-active-color;
$range-thumb-size: 10px;
$range-track-height: 2px;
$range-input-width: 31px;

.range-control {
	position: relative;
	display: inline-block;
	vertical-align: middle;

	input[type=range] {
		cursor: pointer;
		-webkit-appearance: none; /* Hides the slider so that custom slider can be made */
		width: calc(100% + 10px);
		opacity: 0;
		vertical-align: middle;
		margin: 0 -5px;
		padding: 0px;
		height: 20px;

		&:focus {
			outline: none;
		}

		/* Special styling for WebKit/Blink */
		&::-webkit-slider-thumb {
			margin-top: 1px; /* You need to specify a margin in Chrome, but in Firefox and IE it is automatic */
			height: $range-thumb-size;
			width: $range-thumb-size;
			opacity: 0;
		}

		&::-webkit-slider-runnable-track {
			height: $range-thumb-size;
			opacity: 0;
		}
	}

	input[type=text] {
		width: $range-input-width;
		float: right;
	}

	> div {
		position: relative;
		width: calc(100% - 10px - #{$range-input-width});
		margin: 2px $range-thumb-size 0 0;
		float: left;
	}

	.range-control-track,
	.range-control-progress {
		position: absolute;
		top: 50%;
		margin-top: -$range-track-height/2;
		left: 0;
		height: $range-track-height;
		cursor: pointer;
	}

	.range-control-track {
		width: 100%;
		background: $range-track-color;
	}

	.range-control-progress {
		background: $range-progress-color;
	}

	.range-control-thumb {
		position: absolute;
		top: 50%;
		margin-top: -$range-thumb-size/2;
		margin-left: -$range-thumb-size/2;
		width: $range-thumb-size;
		height: $range-thumb-size;
		border-radius: 50%;
		background: $range-thumb-color;
	}

	&.range-control-focus {
		.range-control-thumb {
			margin-top: -$range-thumb-size/1.5;
			margin-left: -$range-thumb-size/1.5;
			background: $range-thumb-color-focus;
			border: 2px solid lighten($btn-bg-color, 10%);
		}

		.range-control-progress {
			background: $range-progress-color-focus;
		}
	}

	&.disabled {
		opacity: 1;

		input[type=range] {
			cursor: default;
		}
		.range-control-progress,
		.range-control-thumb {
			background: silver;
		}
	}

	datalist {
		position: absolute;
		display: flex;
		width: 100%;
		top: 50%;
		margin-top: -$range-track-height/2;

		option {
			padding: 0;
			font-size: 0;
			flex: 1 0 0px;
			height: $range-track-height;
			border-left: 1px solid $body-bg-color;
		}
	}
}

.graph-legend {
	text-align: left;
	white-space: nowrap;
	text-overflow: ellipsis;
	overflow: hidden;
}

.graph-widget-config-tabs {
	padding: 10px 0px;

	> .tabs-nav {
		padding-left: calc(15% + 10px);
		margin-right: 0;
		margin-left: 0;
	}
}

// Screen reader
.inline-sr-only {
	font-size: 0;
}

.preproc-test-popup-value-row {
	display: flex;

	label {
		padding: 0 10px;
		margin-left: auto;
		line-height: 24px;
	}
}

table.preprocessing-test-results {

	td {
		vertical-align: top !important;
	}

	.rel-container {
		top: 4px;
		margin-left: 3px;
	}
}

#preprocessing-test-form {
	.table-forms-separator {
		margin-top: -2px;
	}
}

.totals-list {

	&:not(.list-table) {
		display: flex;
		height: 100%;
	}

	> div {
		flex: 1;
		align-items: center;
		display: flex;
		line-height: 18px;
		overflow: hidden;
		padding: 0 10px;
		position: relative;
	}

	.count {
		font-size: 16px;
	}

	&.totals-list-horizontal {

		> div {
			flex-direction: column;
			justify-content: center;
			min-width: 55px;
			text-align: center
		}
	}

	&.totals-list-vertical {
		flex-direction: column;

		> div {
			min-height: 21px;
			padding-top: 3px;
		}

		.count {
			margin-right: 5px;
		}
	}
}

// WIDGET "HOST AVAILABILITY"

.host-avail-widget {

	td:not(:first-child) {
		border-left: 1px dotted $table-border-color;

	}

	.host-avail-true {
		background: $host-avail-true-bg-color;
	}

	.host-avail-false {
		background: $host-avail-false-bg-color;
	}

	.host-avail-unknown {
		background: $host-avail-unknown-bg-color;
	}

	.host-avail-total {
		background: $host-avail-total-bg-color;
	}
}


@media screen and (-ms-high-contrast: active), (-ms-high-contrast: none) {

	/* for IE11 only. Fixed cell height if table has 100% height */
	.host-avail-widget {

		td {
			height: 100%;
		}
	}
}


@if $theme_name == 'dev' {

/*doc
---
//title: About
name: about
category: About
---

##About the Zabbix Styleguide

The Zabbix styleguide is our journey to the bright future of a more modular and systematic approach to design. It is a single source of information for front-end developers and designers. Instead of reinventing the wheel every time there is a need to implement an already existing UI pattern, developers can consult with the styleguide.

* A common design language inside the company and community
* More modular approach to design, reusable components
* A single source of information for front-end developers

May the force be with you!
*/

/*doc
---
//title: Components
name: components
category: Components
---
*/

/*doc
---
parent: components
title: Typography
name: typography
---

The default font face is Arial. Relative units (em) should be used to set the type size and line height.

##Headings

```html_example
<h1>Main Heading</h1><br>
<h2>Section Header</h2><br>
<h3>Contextual Menu Heading</h3><br>
<h4>Widget and Dialog Heading</h4>
```

##Paragraphs

Paragraphs are used to visually separate blocks of multiple sentences.

```html_example
<p>Zabbix offers great performance for data gathering and can be scaled to very large environments. Distributed monitoring options are available with the use of Zabbix proxies. Zabbix comes with a web-based interface, secure user authentication and a flexible user permission schema.</p>
<p class="grey">Zabbix offers great performance for data gathering and can be scaled to very large environments. Distributed monitoring options are available with the use of Zabbix proxies. Zabbix comes with a web-based interface, secure user authentication and a flexible user permission schema.</p>
```
*/

/*doc
---
parent: components
title: Tables
name: table
---

Tables are used to display tabular data. All tables are declared with the `list-table` class. Very wide tables should be housed inside a container with `overflow-table` class applied to it.

```html_example
<div class="overflow-table">
   <table class="list-table">
      <thead>
         <tr>
            <th class="cell-width"><input type="checkbox"></th>
            <th><a href="">Hosts<span class="arrow-down"></span></a></th>
            <th><a href="">Applications<span class="arrow-up"></span></a></th>
            <th>Items</th>
            <th>Triggers</th>
            <th>Graphs</th>
            <th>Discovery</th>
            <th>Web</th>
            <th>Interface</th>
            <th>Templates</th>
            <th><a href="">Status</a></th>
         </tr>
      </thead>
      <tbody>
         <tr>
            <td><input type="checkbox"></td>
            <td><a href="">Test host</a></td>
            <td><a href="">Applications</a></td>
            <td><a href="">Items</a></td>
            <td><a href="">Triggers</a></td>
            <td><a href="">Graphs</a></td>
            <td><a href="">Discovery</a></td>
            <td><a href="">Web</a></td>
            <td>127.0.01: 10050</td>
            <td><a href="" class="grey link-alt">Template App Zabbix Server</a></td>
            <td><a href="">Enabled</a></td>
         </tr>
         <tr class="row-selected">
            <td><input type="checkbox" checked=""></td>
            <td><a href="">Zabbix server</a></td>
            <td><a href="">Applications</a>&nbsp;<sup>11</sup></td>
            <td><a href="">Items</a>&nbsp;<sup>41</sup></td>
            <td><a href="">Triggers</a>&nbsp;<sup>3</sup></td>
            <td><a href="">Graphs</a>&nbsp;<sup>4</sup></td>
            <td><a href="">Discovery</a>&nbsp;<sup>6</sup></td>
            <td><a href="">Web</a></td>
            <td>127.0.01: 10050</td>
            <td><a href="" class="grey link-alt">Template App Zabbix Server</a></td>
            <td><a href="">Enabled</a></td>
         </tr>
         <tr>
            <td><input type="checkbox"></td>
            <td><a href="">Main server</a></td>
            <td><a href="">Applications</a>&nbsp;<sup>32</sup></td>
            <td><a href="">Items</a>&nbsp;<sup>54</sup></td>
            <td><a href="">Triggers</a>&nbsp;<sup>21</sup></td>
            <td><a href="">Graphs</a>&nbsp;<sup>72</sup></td>
            <td><a href="">Discovery</a>&nbsp;<sup>40</sup></td>
            <td><a href="">Web</a></td>
            <td>127.0.01: 10050</td>
            <td><a href="" class="grey link-alt">Template App Zabbix Server</a></td>
            <td><a href="">Enabled</a></td>
         </tr>
         <tr>
            <td><input type="checkbox"></td>
            <td><a href="">Backup server</a></td>
            <td><a href="">Applications</a>&nbsp;<sup>8</sup></td>
            <td><a href="">Items</a>&nbsp;<sup>9</sup></td>
            <td><a href="">Triggers</a>&nbsp;<sup>88</sup></td>
            <td><a href="">Graphs</a>&nbsp;<sup>221</sup></td>
            <td><a href="">Discovery</a>&nbsp;<sup>56</sup></td>
            <td><a href="">Web</a></td>
            <td>127.0.01: 10050</td>
            <td><a href="" class="grey link-alt">Template App Zabbix Server</a></td>
            <td><a href="">Enabled</a></td>
         </tr>
      </tbody>
   </table>
</div>
```

##Table with Pagination

Pagination is used to separate large amounts of tabular data into descrete peices.

```html_example
<div class="overflow-table">
   <table class="list-table">
      <thead>
         <tr>
            <th class="cell-width"><input type="checkbox"></th>
            <th><a href="">Hosts<span class="arrow-down"></span></a></th>
            <th><a href="">Applications<span class="arrow-up"></span></a></th>
            <th>Items</th>
            <th>Triggers</th>
            <th>Graphs</th>
            <th>Discovery</th>
            <th>Web</th>
            <th>Interface</th>
            <th>Templates</th>
            <th><a href="">Status</a></th>
         </tr>
      </thead>
      <tbody>
         <tr>
            <td><input type="checkbox"></td>
            <td><a href="">Test host</a></td>
            <td><a href="">Applications</a></td>
            <td><a href="">Items</a></td>
            <td><a href="">Triggers</a></td>
            <td><a href="">Graphs</a></td>
            <td><a href="">Discovery</a></td>
            <td><a href="">Web</a></td>
            <td>127.0.01: 10050</td>
            <td><a href="" class="grey link-alt">Template App Zabbix Server</a></td>
            <td><a href="">Enabled</a></td>
         </tr>
         <tr class="row-selected">
            <td><input type="checkbox" checked=""></td>
            <td><a href="">Zabbix server</a></td>
            <td><a href="">Applications</a>&nbsp;<sup>11</sup></td>
            <td><a href="">Items</a>&nbsp;<sup>41</sup></td>
            <td><a href="">Triggers</a>&nbsp;<sup>3</sup></td>
            <td><a href="">Graphs</a>&nbsp;<sup>4</sup></td>
            <td><a href="">Discovery</a>&nbsp;<sup>6</sup></td>
            <td><a href="">Web</a></td>
            <td>127.0.01: 10050</td>
            <td><a href="" class="grey link-alt">Template App Zabbix Server</a></td>
            <td><a href="">Enabled</a></td>
         </tr>
         <tr>
            <td><input type="checkbox"></td>
            <td><a href="">Main server</a></td>
            <td><a href="">Applications</a>&nbsp;<sup>32</sup></td>
            <td><a href="">Items</a>&nbsp;<sup>54</sup></td>
            <td><a href="">Triggers</a>&nbsp;<sup>21</sup></td>
            <td><a href="">Graphs</a>&nbsp;<sup>72</sup></td>
            <td><a href="">Discovery</a>&nbsp;<sup>40</sup></td>
            <td><a href="">Web</a></td>
            <td>127.0.01: 10050</td>
            <td><a href="" class="grey link-alt">Template App Zabbix Server</a></td>
            <td><a href="">Enabled</a></td>
         </tr>
         <tr>
            <td><input type="checkbox"></td>
            <td><a href="">Backup server</a></td>
            <td><a href="">Applications</a>&nbsp;<sup>8</sup></td>
            <td><a href="">Items</a>&nbsp;<sup>9</sup></td>
            <td><a href="">Triggers</a>&nbsp;<sup>88</sup></td>
            <td><a href="">Graphs</a>&nbsp;<sup>221</sup></td>
            <td><a href="">Discovery</a>&nbsp;<sup>56</sup></td>
            <td><a href="">Web</a></td>
            <td>127.0.01: 10050</td>
            <td><a href="" class="grey link-alt">Template App Zabbix Server</a></td>
            <td><a href="">Enabled</a></td>
         </tr>
      </tbody>
   </table>
</div>
<div class="table-paging">
   <a href=""><span class="arrow-left"></span></a><a href="">1</a><a href="" class="paging-selected">2</a><a href="">3</a><a href=""><span class="arrow-right"></span></a>
</div>
```

##Table with No Results

In cases when no data can be shown, table should be accompanied by an explanatory text. It should not be left blank.

```html_example
<div class="overflow-table">
   <table class="list-table">
      <thead>
         <tr>
            <th class="cell-width"><input type="checkbox"></th>
            <th><a href="">Hosts<span class="arrow-down"></span></a></th>
            <th><a href="">Applications<span class="arrow-up"></span></a></th>
            <th>Items</th>
            <th>Triggers</th>
            <th>Graphs</th>
            <th>Discovery</th>
            <th>Web</th>
            <th>Interface</th>
            <th>Templates</th>
            <th><a href="">Status</a></th>
         </tr>
      </thead>
      <tbody>
         <tr class="nothing-to-show">
            <td colspan="11">We couldn't find any results</td>
         </tr>
      </tbody>
   </table>
</div>
```

##Tables with Elements and Highlights

Besides textual information tables may contain other elements like icons. Table cells may be highlighted with various colors, for example to indicate severity level.

```html_example
<div class="overflow-table">
   <table class="list-table">
      <thead>
         <tr>
            <th>Type</th>
            <th>Description</th>
            <th>Example</th>
         </tr>
      </thead>
      <tbody>
         <tr>
            <td>Alert labels</td>
            <td>asdasasdasd</td>
            <td><span class="status-yellow"><b>!</b></span> <span class="status-red"><b>&times;</b></span></td>
         </tr>
         <tr>
            <td>Icons</td>
            <td>asdasasdasd</td>
            <td><span class="rel-container"><span class="icon-depend-down cursor-pointer"></span></span><span class="rel-container"><span class="icon-depend-up cursor-pointer"></span></span><span class="rel-container"><span class="icon-ackn cursor-pointer"></span></span></td>
         </tr>
         <tr>
            <td>Links with icons</td>
            <td>asdasasdasd</td>
            <td><span class="rel-container"><a href="">Some link</a><span class="icon-maint cursor-pointer"></span></span></td>
         </tr>
         <tr>
            <td>Labels</td>
            <td>asdasasdasd</td>
            <td>
               <div class="status-container"><span class="status-green">label</span> <span class="status-grey">label</span></div>
               <div class="status-container"><span class="status-red">label</span></div>
            </td>
         </tr>
         <tr>
            <td>Tree</td>
            <td>Trees are used to represent a hierarchy of different structures: navigation, table, data, etc. Tree branches can be collapsed and expanded.</td>
            <td>
               <div class="treeview"><span class="arrow-right"></span></div>
               <a href="#">Collapsed</a>
               <div class="treeview"><span class="arrow-down"></span></div>
               <a href="#">Expanded</a>
            </td>
         </tr>
          <tr>
            <td>Severity</td>
            <td>asdasd</td>
            <td class="normal-bg">
               <span class="link-action">25</span>
            </td>
         </tr>
      </tbody>
   </table>
</div>
```
*/

/*doc
---
parent: components
title: Forms
name: forms
---

Forms contain UI elements that are used to submit information.

##Primary Button

```html_example
<button type="button">Primary Button</button>
<button type="button" disabled>Primary Button</button>
```

##Secondary Button

```html_example
<button type="button" class="btn-alt">Secondary Button</button>
<button type="button" class="btn-alt" disabled>Secondary Button</button>
```

##Form Button

```html_example
<button type="button" class="btn-grey">Form Button</button>
<button type="button" class="btn-grey" disabled>Form Button</button>
```

##Link Button

```html_example
<button type="button" class="btn-link">Link Button</button>
<button type="button" class="btn-link" disabled>Link Button</button>
```

##Icon Button

```html_example
<button type="button" class="btn-max" title="Maximize"></button>
<button type="button" class="btn-max" title="Maximize" disabled></button>
```

##Inputs

Text on html5 input types

```html_example
<ul class="table-forms">
   <li>
      <div class="table-forms-td-left"><label for="DefaultInput">Default Input</label></div>
      <div class="table-forms-td-right">
         <input type="text" placeholder="Text" id="DefaultInput">
         <div class="red">You can't leave this empty.</div>
      </div>
   </li>
   <li>
      <div class="table-forms-td-left"><label for="DisabledInput">Disabled Input</label></div>
      <div class="table-forms-td-right"><input type="text" placeholder="Text" id="DisabledtInput" disabled></div>
   </li>
   <li>
      <div class="table-forms-td-left"><label for="ReadOnlyInput">Readonly Input</label></div>
      <div class="table-forms-td-right"><input type="text" placeholder="Text" id="ReadOnlyInput" readonly></div>
   </li>
   <li>
      <div class="table-forms-td-left"><label for="ButtonInput">Input with a Button</label></div>
      <div class="table-forms-td-right">
         <input type="text" placeholder="Text" id="ButtonInput"><div class="form-input-margin"></div><button type="button" class="btn-grey">Button</button>
      </div>
   </li>
</ul>
```

##Selects

```html_example
<select>
   <option>Select options</option>
   <option>Option 1</option>
   <option>Option 2</option>
   <option>Option 3</option>
</select>
<select disabled>
   <option>Select options</option>
   <option>Option 1</option>
   <option>Option 2</option>
   <option>Option 3</option>
</select>
```

## Radios

```html_example
<label for="Radio"><input type="radio" id="Radio">I am a radio</label>
<label for="RadioDisbld"><input type="radio" id="RadioDisbld" disabled>I am a disabled radio</label>
```

## Segmented Radio Controls

```html_example
<p>
<ul class="radio-list-control">
   <li><input type="radio" id="RadioSegm1"><label for="RadioSegm1">Radio 1</label></li><li><input type="radio" id="RadioSegm2"><label for="RadioSegm2">Radio 2</label></li><li><input type="radio" id="RadioSegm3" disabled><label for="RadioSegm3">Radio 3</label></li>
</ul>
</p>
```

## Checkboxes

```html_example
<label for="CheckBox"><input type="checkbox" id="CheckBox">I am a checkbox</label>
<label for="ChecBoxkDisbld"><input type="checkbox" id="CheckBoxDisbld" disabled>I am a disabled checkbox</label>
```

## Radio and Checkbox Lists

```html_example
<ul class="list-check-radio">
   <li><label for="RadioDescr"><input type="radio" id="RadioDescr">Zabbix offers great performance for data gathering and can be scaled to very large environments. Distributed monitoring options are available with the use of Zabbix proxies. Zabbix comes with a web-based interface, secure user authentication and a flexible user permission schema.</label></li>
   <li><label for="CheckBoxDescr"><input type="checkbox" id="CheckBoxDescr">Zabbix offers great performance for data gathering and can be scaled to very large environments. Distributed monitoring options are available with the use of Zabbix proxies. Zabbix comes with a web-based interface, secure user authentication and a flexible user permission schema.</label></li>
</ul>
```
*/

/*doc
---
parent: components
title: Dialogs
name: dialog
---

Dialogs are used to reveal an addtional piece of information: data tables, text, forms or certain actions. Dialogs can be dismissed by clicking/pushing &times; at the top right corner, *cancel* button, or outside of the dialog area.

##Alert Dialogs

Alert dialogs are used to urgently inform the user about a certain situation. Primary action button, labeled with the specific action, should be furthest to the right and continue the process. Secondary action button should be placed to the left of the primary action button and return the user to the general screen. Avoid labeling buttons with *No*, *Ok*, *Confirm*, *Done* and asking equally uninformative questions like *Are you sure?*

```html_example
<div class="overlay-dialogue">
   <!--<span class="overlay-close-btn"></span>-->
   <div class="dashbrd-widget-head cursor-move">
      <h4>Delete the selected item?</h4>
   </div>
   <div class="overlay-dialogue-body">Some explanatory information</div>
   <div class="overlay-dialogue-footer"><button type="button" class="btn-alt">Cancel</button><button type="button">Delete</button></div>
</div>

<div class="overlay-dialogue">
   <!--<span class="overlay-close-btn"></span>-->
   <div class="dashbrd-widget-head cursor-move">
      <h4>Delete the selected item?</h4>
   </div>
   <div class="overlay-dialogue-body"></div>
   <div class="overlay-dialogue-footer"><button type="button" class="btn-alt">Cancel</button><button type="button">Delete</button></div>
</div>
```

##Dialogs with Scrollable Content

In exceptional cases dialogs may contain additional information inside a scrollable area.

```html_example
<div class="overlay-dialogue" style="max-width: 500px">
   <span class="overlay-close-btn"></span>
   <div class="overlay-descr">Zabbix offers great <a href="">performance</a> for data gathering and can be scaled to very large environments. Distributed monitoring options are available with the use of Zabbix proxies. Zabbix comes with a web-based interface, secure user authentication and a flexible user permission schema. Polling and trapping is supported, with native high performance agents gathering data from virtually any popular operating system; agent-less monitoring methods are available as well.Zabbix offers great performance for data gathering and can be scaled to very large environments. Distributed monitoring options are available with the use of Zabbix proxies. Zabbix comes with a web-based interface, secure user authentication and a flexible user permission schema. Polling and trapping is supported, with native high performance agents gathering data from virtually any popular operating system; agent-less monitoring methods are available as well.Zabbix offers great performance for data gathering and can be scaled to very large environments.
   </div>
   <div class="overlay-descr-url"><a href="">A random link goes here</a></div>
   <table class="list-table">
      <thead>
         <tr>
            <th>Time</th>
            <th>Status</th>
            <th>Duration</th>
            <th>Age</th>
            <th>Ack</th>
         </tr>
      </thead>
      <tbody>
         <tr>
            <td>2015-09-08 13:47:58</td>
            <td><span class="red">PROBLEM</span></td>
            <td>15d 23h 45m</td>
            <td>15d 23h 45m</td>
            <td><a class="link-alt red" href="">No</a></td>
         </tr>
         <tr>
            <td>2015-08-05 06:14:58</td>
            <td><span class="green">OK</span></td>
            <td>1m 4d 7h</td>
            <td>1m 20d 7h</td>
            <td><a class="link-alt red" href="">No</a></td>
         </tr>
         <tr>
            <td>2015-08-05 05:32:58</td>
            <td><span class="red">PROBLEM</span></td>
            <td>42m</td>
            <td>1m 20d 8h</td>
            <td><a class="link-alt red" href="">No</a></td>
         </tr>
         <tr>
            <td>2015-08-04 06:11:58</td>
            <td><span class="green">OK</span></td>
            <td>23h 21m</td>
            <td>1m 21d 7h</td>
            <td><a class="link-alt red" href="">No</a></td>
         </tr>
         <tr>
            <td>2015-08-04 05:38:58</td>
            <td><span class="red">PROBLEM</span></td>
            <td>33m</td>
            <td>1m 21d 7h</td>
            <td><a class="link-alt red" href="">No</a></td>
         </tr>
      </tbody>
   </table>
</div>
```

##Contextual Dialogs

Contextual dialogs are used to display commands that are directly related to an item. Contextual dialogs are revealed on click or touch.

```html_example
<ul class="menu-popup">
   <li>
      <h3>Favourite screens</h3>
   </li>
   <li><span class="menu-popup-item">Add</span></li>
   <li>
      <span class="menu-popup-item">Remove<span class="arrow-right"></span></span>
      <ul class="menu-popup" style="top: 47px; left: 203px;">
         <li><span class="menu-popup-item">Zabbix server</span></li>
      </ul>
   </li>
   <li><span class="menu-popup-item">Remove all</span></li>
   <li>
      <div></div>
   </li>
   <li>
      <h3>Favourite slide shows</h3>
   </li>
   <li><span class="menu-popup-item selected">Add</span></li>
   <li><span class="menu-popup-item-disabled">Remove</span></li>
   <li><span class="menu-popup-item-disabled">Remove all</span></li>
</ul>
```
*/

/*doc
---
parent: components
title: Notifications
name: notifications
---

Notificatiions are used to provide feedback after certain actions or give information.

##Success Notification

Success notification appears after an action has been completed without errors. Has green background.

```html_example
<div class="msg-good">
   Well done! You successfully added new parameters.
   <div class="msg-details">
      <span class="link-action">Details</span>
      <ul class="msg-details-border">
         <li>Something</li>
         <li>Something</li>
         <li>Something</li>
         <li>Something</li>
      </ul>
   </div>
   <span class="overlay-close-btn" title="Close"></span>
</div>
```

##Error Notification

Error notification appears after an action has been completed with errors or an error in general. Has red background.

```html_example
<div class="msg-bad">
   Oh snap! Check form fields and try submitting again.
   <div class="msg-details">
      <span class="link-action">Details</span>
      <ul class="msg-details-border">
         <li>Something</li>
         <li>Something</li>
         <li>Something</li>
         <li>Something</li>
      </ul>
   </div>
   <span class="overlay-close-btn" title="Close"></span>
</div>
```

##Global Notification

Global notification.

```html_example
<div class="msg-global-footer msg-warning">Zabbix server is not running: the information displayed may not be current.</div>
```
*/

/*doc
---
parent: components
title: Icons
name: icons
---

Icons:

```html_example
<div class="icon-help"></div>
```
*/

/*doc
---
parent: components
title: Datepickers
name: date
---

Datepickers are used to select a single date or a date range.

```html_example
<div class="overlay-dialogue calendar">
   <div class="calendar-header">
      <div class="calendar-year">
         <button type="button" class="btn-grey"><span class="arrow-left"></span></button>2015<button type="button" class="btn-grey"><span class="arrow-right"></span></button>
      </div>
      <div class="calendar-month"><button type="button" class="btn-grey"><span class="arrow-left"></span></button>March<button type="button" class="btn-grey"><span class="arrow-right"></span></button></div>
   </div>
   <table>
      <thead>
         <tr>
            <th>M</th>
            <th>T</th>
            <th>W</th>
            <th>T</th>
            <th>F</th>
            <th>S</th>
            <th>S</th>
         </tr>
      </thead>
      <tbody>
         <tr>
            <td class="grey">29</td>
            <td>1</td>
            <td>2</td>
            <td>3</td>
            <td>4</td>
            <td>5</td>
            <td>6</td>
         </tr>
         <tr>
            <td>7</td>
            <td>8</td>
            <td>9</td>
            <td>10</td>
            <td>11</td>
            <td>12</td>
            <td>13</td>
         </tr>
         <tr>
            <td>14</td>
            <td>15</td>
            <td class="selected">16</td>
            <td>17</td>
            <td>18</td>
            <td>19</td>
            <td>20</td>
         </tr>
         <tr>
            <td>21</td>
            <td>22</td>
            <td>23</td>
            <td>24</td>
            <td>25</td>
            <td>26</td>
            <td>27</td>
         </tr>
         <tr>
            <td>28</td>
            <td>29</td>
            <td>30</td>
            <td>31</td>
            <td class="grey">1</td>
            <td class="grey">2</td>
            <td class="grey">3</td>
         </tr>
         <tr>
            <td class="grey">4</td>
            <td class="grey">5</td>
            <td class="grey">6</td>
            <td class="grey">7</td>
            <td class="grey">8</td>
            <td class="grey">9</td>
            <td class="grey">10</td>
         </tr>
      </tbody>
   </table>
   <div class="calendar-time"><label>Time</label> <input type="text" placeholder="HH" maxlength="2"> : <input type="text" placeholder="MM" maxlength="2"></div>
   <div class="calendar-footer"><button type="button" class="btn-grey">Now</button><button type="button">Set date</button></div>
</div>
```
*/

/*doc
---
parent: components
title: Navigation
name: navigation
---

##Main Navigation

Main navigation is used to jump between high level sections of the application.

```html_example
<nav role="navigation">
   <div class="top-nav-container">
      <ul class="top-nav">
         <li class="selected"><a href="#">Monitoring</a></li>
         <li><a href="#">Inventory</a></li>
         <li><a href="#">Reports</a></li>
         <li><a href="#">Configuration</a></li>
         <li><a href="#">Administration</a></li>
      </ul>
      <!--<ul class="top-nav-icons">
         <li>
            <form><input type="text"><button type="button" class="btn-search"></button></form>
         </li>
         <li><a href="#" class="top-nav-help" title="Help"></a></li>
         <li><a href="#" class="top-nav-zbbshare" title="Zabbix Share">Share</a></li>
         <li><a href="#" class="top-nav-profile" title="Profile"></a></li>
	display: inline-block;
	color: $font-selected-color;
	background-color: $ui-bg-selected-color;
	margin: 1px 3px 1px 0;
	padding: 2px 3px;
	text-align: center;
	line-height: 1em;
	max-width: 133px;
	vertical-align: middle;
	@extend %overflow-ellipsis;
	@include border-radius(2px);

	&:last-child {
		margin: 0;
	}
}

         <li><a href="#" class="top-nav-signout" title="Sign out"></a></li>
      </ul>-->
   </div>
   <div class="top-subnav-container">
      <ul class="top-subnav">
         <li><a href="#" class="selected">Dashboard</a></li>
         <li><a href="#">Overview</a></li>
         <li><a href="#">Web</a></li>
         <li><a href="#">Latest data</a></li>
         <li><a href="#">Triggers</a></li>
         <li><a href="#">Events</a></li>
         <li><a href="#">Graphs</a></li>
         <li><a href="#">Screens</a></li>
         <li><a href="#">Maps</a></li>
         <li><a href="#">Discovery</a></li>
         <li><a href="#">Services</a></li>
      </ul>
      <!--<div class="server-name">This is a loooooooong loooooooong loooooooong loooooooong server name</div>-->
   </div>
</nav>
```

##Object Navigation

```html_example
<ul class="object-group">
   <li><b><a href="#">All hosts</a> / Zabbix server:</b></li>
   <li class="green">Enabled</li>
   <li>
      <div class="status-container"><span class="status-grey">zbx</span><span class="status-green">snmp</span><span class="status-grey">jmx</span><span class="status-grey">ipmi</span></div>
   </li>
   <li><span class="selected"><a href="#">Discovery</a></span></li>
   <li><span><a href="#">Applications</a>&nbsp;<sup>11</sup></span></li>
   <li><span class="selected"><a href="">Items</a>&nbsp;<sup>67</sup></span></li>
   <li><span><a href="#">Triggers</a>&nbsp;<sup>41</sup></span></li>
   <li><span><a href="#">Graphs</a>&nbsp;<sup>11</sup></span></li>
   <li><span><a href="#">Discovery rules</a>&nbsp;<sup>2</sup></span></li>
   <li><span><a href="#">Web scenarios</a></span></li>
</ul>
```

##Tabs

Tabs are used to switch between sections of grouped content. Don't use tabs as a navigation between urelated content.

```html_example
<ul class="ui-tabs-nav"><li class="ui-tabs-active"><a href="#">Host</a></li><li class="ui-state-disabled"><a href="#">Templates</a></li><li><a href="#">IPMI</a></li><li><a href="#">Macros</a></li><li><a href="#">Host inventory</a></li></ul>
```
*/

/*doc
---
parent: components
title: Links
name: links
---

A link is used to navigate through different parts of the front-end. *Alternative* links are used to indicate a particular state or type. *Action* links are used call out any additional content, like contextual menus and popovers.

```html_example
<p><a href="#">Default link</a></p>
<p><a href="#" class="grey link-alt">Alternative link</a></p>
<p><a href="#" class="green link-alt">Alternative link</a></p>
<p><a href="#" class="red link-alt">Alternative link</a></p>
<p><span class="link-action">Action link</span></p>
<p><span class="green link-action">Action link</span></p>
<p><span class="yellow link-action">Action link</span></p>
<span class="red link-action">Action link</span>
```
*/

/*doc
---
parent: components
title: Labels
name: labels
---

Labels add information. Different colors

```html_example
<div class="status-container"><span class="status-red">zbx</span><span class="status-green">snmp</span><span class="status-green">jmx</span><span class="status-grey">ipmi</span></div>
```
*/

/*doc
---
parent: components
title: Progress Indicators
name: progress
---

Progress indocators are used to show data retrieval or an ongoing computation. Use progress indicators to make UI look more fast and responsive.

```html_example
<div class="preloader-container">
   <div class="preloader"></div>
</div>
```
*/

/*doc
---
parent: components
title: Widgets
name: widgets
---

Widgets are used as containers to group any related information. Widget consists of *header*, *body* and *footer*. Widgets can be collapsed and expanded.

```html_example
<div class="dashbrd-widget">
   <div class="dashbrd-widget-head cursor-move">
      <h4>Favorite screens</h4>
      <ul>
         <li><button type="button" class="btn-widget-action" title="Action"></button></li>
         <li><button type="button" class="btn-widget-collapse" title="Collapse"></button></li>
         <!--<li><button type="button" class="btn-widget-expand" title="Expand"></button></li>-->
      </ul>
   </div>
   <table class="list-table">
      <tbody>
         <tr>
            <td><a href="#">Zabbix server</a></td>
         </tr>
         <tr>
            <td><a href="#">My 2nd megaserver</a></td>
         </tr>
      </tbody>
   </table>
   <ul class="dashbrd-widget-foot">
      <li><a href="#">Screens</a></li>
      <li><a href="#">Slide shows</a></li>
   </ul>
</div>
```
*/
}<|MERGE_RESOLUTION|>--- conflicted
+++ resolved
@@ -777,6 +777,23 @@
 	border-collapse: separate;
 	border: 1px solid $ui-border-color;
 
+	.action-container {
+		display: flex;
+		width: 100%;
+
+		.label {
+			@extend %overflow-ellipsis;
+		}
+
+		.separator {
+			margin-right: 4px;
+		}
+
+		[class*='icon-'] {
+			flex-shrink: 0;
+		}
+	}
+
 	&.compact-view {
 		tr {
 			&[class*='flh-'] {
@@ -958,8 +975,6 @@
 		}
 
 		.action-container {
-			display: flex;
-			width: 100%;
 			height: 18px;
 			line-height: 18px;
 
@@ -970,11 +985,9 @@
 			.link-action {
 				height: 16px;
 				min-width: 1em;
-				@extend %overflow-ellipsis;
-			}
-
-			.separator,
-			[class*='icon-'] {
+			}
+
+			.separator {
 				flex-shrink: 0;
 			}
 		}
@@ -1157,24 +1170,6 @@
 	.latest-values,
 	.opdata {
 		max-width: 300px;
-	}
-
-<<<<<<< HEAD
-	.separator {
-		margin-right: 4px;
-=======
-	.action-container {
-		display: flex;
-		width: 100%;
-
-		.label {
-			@extend %overflow-ellipsis;
-		}
-
-		[class*='icon-'] {
-			flex-shrink: 0;
-		}
->>>>>>> 1a37bb25
 	}
 }
 
@@ -7228,11 +7223,7 @@
 	}
 }
 .icon-description {
-<<<<<<< HEAD
-	margin-left: 5px;
-=======
 	margin: 0 0 0 5px;
->>>>>>> 1a37bb25
 
 	&::after {
 		content: '?';
