--- conflicted
+++ resolved
@@ -287,10 +287,6 @@
 	}
 }
 
-<<<<<<< HEAD
-.table-paging {
-	text-align: center;
-=======
 .form-submit-hidden {
 	position: absolute;
 	visibility: hidden;
@@ -298,10 +294,8 @@
 	max-height: 0;
 }
 
-// Tables.
-.list-table {
-	width: 100%;
->>>>>>> 89753cd5
+.table-paging {
+	text-align: center;
 	background-color: $ui-bg-color;
 	margin-top: -1px;
 	padding: 4px 5px;
