<?php
/*
** Zabbix
** Copyright (C) 2001-2022 Zabbix SIA
**
** This program is free software; you can redistribute it and/or modify
** it under the terms of the GNU General Public License as published by
** the Free Software Foundation; either version 2 of the License, or
** (at your option) any later version.
**
** This program is distributed in the hope that it will be useful,
** but WITHOUT ANY WARRANTY; without even the implied warranty of
** MERCHANTABILITY or FITNESS FOR A PARTICULAR PURPOSE. See the
** GNU General Public License for more details.
**
** You should have received a copy of the GNU General Public License
** along with this program; if not, write to the Free Software
** Foundation, Inc., 51 Franklin Street, Fifth Floor, Boston, MA  02110-1301, USA.
**/


require_once dirname(__FILE__).'/include/config.inc.php';
require_once dirname(__FILE__).'/include/hosts.inc.php';
require_once dirname(__FILE__).'/include/items.inc.php';
require_once dirname(__FILE__).'/include/forms.inc.php';

$page['title'] = _('Configuration of items');
$page['file'] = 'items.php';
$page['scripts'] = ['multilineinput.js', 'items.js', 'class.tagfilteritem.js'];

require_once dirname(__FILE__).'/include/page_header.php';

$paramsFieldName = getParamFieldNameByType(getRequest('type', 0));

// VAR	TYPE	OPTIONAL	FLAGS	VALIDATION	EXCEPTION
$fields = [
	'hostid' =>						[T_ZBX_INT, O_OPT, P_SYS,	DB_ID.NOT_ZERO, 'isset({form}) && !isset({itemid})'],
	'interfaceid' =>				[T_ZBX_INT, O_OPT, P_SYS,	DB_ID,		null, _('Interface')],
	'copy_type' =>					[T_ZBX_INT, O_OPT, P_SYS,
										IN([COPY_TYPE_TO_TEMPLATE_GROUP, COPY_TYPE_TO_HOST_GROUP, COPY_TYPE_TO_HOST,
											COPY_TYPE_TO_TEMPLATE
										]),
										'isset({copy})'
									],
	'copy_mode' =>					[T_ZBX_INT, O_OPT, P_SYS,	IN('0'),	null],
	'itemid' =>						[T_ZBX_INT, O_NO,	P_SYS,	DB_ID,		'isset({form}) && {form} == "update"'],
	'name' =>						[T_ZBX_STR, O_OPT, null,	NOT_EMPTY, 'isset({add}) || isset({update})',
										_('Name')
									],
	'description' =>				[T_ZBX_STR, O_OPT, null,	null,		'isset({add}) || isset({update})'],
	'key' =>						[T_ZBX_STR, O_OPT, null,	NOT_EMPTY, 'isset({add}) || isset({update})', _('Key')],
	'master_itemid' =>				[T_ZBX_STR, O_OPT, null,	null,
										'(isset({add}) || isset({update})) && isset({type})'.
											' && {type} == '.ITEM_TYPE_DEPENDENT,
										_('Master item')
									],
	'delay' =>						[T_ZBX_TU, O_OPT, P_ALLOW_USER_MACRO, null,
										'(isset({add}) || isset({update})) && isset({type})'.
											' && ({type} != '.ITEM_TYPE_TRAPPER.' && {type} != '.ITEM_TYPE_SNMPTRAP.
											' && {type} != '.ITEM_TYPE_DEPENDENT.
											' && !({type} == '.ITEM_TYPE_ZABBIX_ACTIVE.
												' && isset({key}) && strncmp({key}, "mqtt.get", 8) === 0))',
										_('Update interval')
									],
	'delay_flex' =>					[T_ZBX_STR, O_OPT, null,	null,		null],
	'history_mode' =>				[T_ZBX_INT, O_OPT, null,	IN([ITEM_STORAGE_OFF, ITEM_STORAGE_CUSTOM]), null],
	'history' =>					[T_ZBX_STR, O_OPT, null,	null, '(isset({add}) || isset({update}))'.
										' && isset({history_mode}) && {history_mode}=='.ITEM_STORAGE_CUSTOM,
										_('History storage period')
									],
	'status' =>						[T_ZBX_INT, O_OPT, null,	IN([ITEM_STATUS_DISABLED, ITEM_STATUS_ACTIVE]), null],
	'type' =>						[T_ZBX_INT, O_OPT, null,
										IN([-1, ITEM_TYPE_ZABBIX, ITEM_TYPE_TRAPPER, ITEM_TYPE_SIMPLE,
											ITEM_TYPE_INTERNAL, ITEM_TYPE_ZABBIX_ACTIVE, ITEM_TYPE_EXTERNAL,
											ITEM_TYPE_DB_MONITOR, ITEM_TYPE_IPMI, ITEM_TYPE_SSH,
											ITEM_TYPE_TELNET, ITEM_TYPE_JMX, ITEM_TYPE_CALCULATED, ITEM_TYPE_SNMPTRAP,
											ITEM_TYPE_DEPENDENT, ITEM_TYPE_HTTPAGENT, ITEM_TYPE_SNMP, ITEM_TYPE_SCRIPT
										]),
										'isset({add}) || isset({update})'
									],
	'trends_mode' =>				[T_ZBX_INT, O_OPT, null,	IN([ITEM_STORAGE_OFF, ITEM_STORAGE_CUSTOM]), null],
	'trends' =>						[T_ZBX_STR, O_OPT, null,	null,	'(isset({add}) || isset({update}))'.
										' && isset({trends_mode}) && {trends_mode}=='.ITEM_STORAGE_CUSTOM.
										' && isset({value_type})'.
										' && '.IN(ITEM_VALUE_TYPE_FLOAT.','.ITEM_VALUE_TYPE_UINT64, 'value_type'),
										_('Trend storage period')
									],
	'value_type' =>					[T_ZBX_INT, O_OPT, null,	IN('0,1,2,3,4'), 'isset({add}) || isset({update})'],
	'valuemapid' =>					[T_ZBX_INT, O_OPT, null,	DB_ID,		null],
	'authtype' =>					[T_ZBX_INT, O_OPT, null,	IN(ITEM_AUTHTYPE_PASSWORD.','.ITEM_AUTHTYPE_PUBLICKEY),
										'(isset({add}) || isset({update})) && isset({type}) && {type} == '.ITEM_TYPE_SSH
									],
	'username' =>					[T_ZBX_STR, O_OPT, null,	NOT_EMPTY,
										'(isset({add}) || isset({update})) && isset({type})'.
											' && '.IN(ITEM_TYPE_SSH.','.ITEM_TYPE_TELNET, 'type'),
										_('User name')
									],
	'password' =>					[T_ZBX_STR, O_OPT, null,	null,
										'(isset({add}) || isset({update})) && isset({type})'.
											' && '.IN(ITEM_TYPE_SSH.','.ITEM_TYPE_TELNET, 'type')
									],
	'publickey' =>					[T_ZBX_STR, O_OPT, null,	NOT_EMPTY,
										'(isset({add}) || isset({update})) && isset({type})'.
											' && {type} == '.ITEM_TYPE_SSH.' && {authtype} == '.ITEM_AUTHTYPE_PUBLICKEY
									],
	'privatekey' =>					[T_ZBX_STR, O_OPT, null,	NOT_EMPTY,
										'(isset({add}) || isset({update})) && isset({type})'.
											' && {type} == '.ITEM_TYPE_SSH.' && {authtype} == '.ITEM_AUTHTYPE_PUBLICKEY
									],
	$paramsFieldName =>				[T_ZBX_STR, O_OPT, null,	NOT_EMPTY,
									'(isset({add}) || isset({update})) && isset({type})'.
											' && '.IN(ITEM_TYPE_SSH.','.ITEM_TYPE_DB_MONITOR.','.ITEM_TYPE_TELNET.','.
												ITEM_TYPE_CALCULATED.','.ITEM_TYPE_SCRIPT, 'type'
											),
										getParamFieldLabelByType(getRequest('type', 0))
									],
	'inventory_link' =>				[T_ZBX_INT, O_OPT, null,	BETWEEN(0, 65535),
										'(isset({add}) || isset({update})) && {value_type} != '.ITEM_VALUE_TYPE_LOG
									],
	'snmp_oid' =>					[T_ZBX_STR, O_OPT, null,	NOT_EMPTY,
										'(isset({add}) || isset({update})) && isset({type})'.
											' && {type} == '.ITEM_TYPE_SNMP,
										_('SNMP OID')
									],
	'ipmi_sensor' =>				[T_ZBX_STR, O_OPT, P_NO_TRIM, null,
										'(isset({add}) || isset({update})) && isset({type})'.
											' && {type} == '.ITEM_TYPE_IPMI,
										_('IPMI sensor')
									],
	'trapper_hosts' =>				[T_ZBX_STR, O_OPT, null,	null,
										'(isset({add}) || isset({update}))'.
											' && isset({type}) && {type} == '.ITEM_TYPE_TRAPPER
									],
	'units' =>						[T_ZBX_STR, O_OPT, null,	null,
										'(isset({add}) || isset({update})) && isset({value_type})'.
											' && '.IN(ITEM_VALUE_TYPE_FLOAT.','.ITEM_VALUE_TYPE_UINT64, 'value_type')
									],
	'logtimefmt' =>					[T_ZBX_STR, O_OPT, null,	null,
										'(isset({add}) || isset({update})) && isset({value_type})'.
											' && {value_type} == '.ITEM_VALUE_TYPE_LOG
									],
	'preprocessing' =>				[T_ZBX_STR, O_OPT, P_NO_TRIM,	null,	null],
	'group_itemid' =>				[T_ZBX_INT, O_OPT, null,	DB_ID,		null],
	'copy_targetids' =>				[T_ZBX_INT, O_OPT, null,	DB_ID,		null],
	'visible' =>					[T_ZBX_STR, O_OPT, null,	null,		null],
	'del_history' =>				[T_ZBX_STR, O_OPT, P_SYS|P_ACT, null,	null],
	'jmx_endpoint' =>				[T_ZBX_STR, O_OPT, null,	NOT_EMPTY,
										'(isset({add}) || isset({update})) && isset({type}) && {type} == '.ITEM_TYPE_JMX
									],
	'timeout' =>					[T_ZBX_TU, O_OPT, P_ALLOW_USER_MACRO,	null,
										'(isset({add}) || isset({update})) && isset({type})'.
											' && '.IN(ITEM_TYPE_HTTPAGENT.','.ITEM_TYPE_SCRIPT, 'type'),
										_('Timeout')
									],
	'url' =>						[T_ZBX_STR, O_OPT, null,	NOT_EMPTY,
										'(isset({add}) || isset({update})) && isset({type})'.
											' && {type} == '.ITEM_TYPE_HTTPAGENT,
										_('URL')
									],
	'query_fields' =>				[T_ZBX_STR, O_OPT, null,	null,		null],
	'parameters' =>					[T_ZBX_STR, O_OPT, null,	null,		null],
	'posts' =>						[T_ZBX_STR, O_OPT, null,	null,		null],
	'status_codes' =>				[T_ZBX_STR, O_OPT, null,	null,		null],
	'follow_redirects' =>			[T_ZBX_INT, O_OPT, null,
										IN([HTTPTEST_STEP_FOLLOW_REDIRECTS_OFF, HTTPTEST_STEP_FOLLOW_REDIRECTS_ON]),
										null
									],
	'post_type' =>					[T_ZBX_INT, O_OPT, null,
										IN([ZBX_POSTTYPE_RAW, ZBX_POSTTYPE_JSON, ZBX_POSTTYPE_XML]),
										null
									],
	'http_proxy' =>					[T_ZBX_STR, O_OPT, null,	null,		null],
	'headers' =>					[T_ZBX_STR, O_OPT, null,	null,		null],
	'retrieve_mode' =>				[T_ZBX_INT, O_OPT, null,
										IN([HTTPTEST_STEP_RETRIEVE_MODE_CONTENT, HTTPTEST_STEP_RETRIEVE_MODE_HEADERS,
											HTTPTEST_STEP_RETRIEVE_MODE_BOTH
										]),
										null
									],
	'request_method' =>				[T_ZBX_INT, O_OPT, null,
										IN([HTTPCHECK_REQUEST_GET, HTTPCHECK_REQUEST_POST, HTTPCHECK_REQUEST_PUT,
											HTTPCHECK_REQUEST_HEAD
										]),
										null
									],
	'output_format' =>				[T_ZBX_INT, O_OPT, null,	IN([HTTPCHECK_STORE_RAW, HTTPCHECK_STORE_JSON]), null],
	'allow_traps' =>				[T_ZBX_INT, O_OPT, null,
										IN([HTTPCHECK_ALLOW_TRAPS_OFF, HTTPCHECK_ALLOW_TRAPS_ON]), null
									],
	'ssl_cert_file' =>				[T_ZBX_STR, O_OPT, null,	null,		null],
	'ssl_key_file' =>				[T_ZBX_STR, O_OPT, null,	null,		null],
	'ssl_key_password' =>			[T_ZBX_STR, O_OPT, null,	null,		null],
	'verify_peer' =>				[T_ZBX_INT, O_OPT, null, IN([HTTPTEST_VERIFY_PEER_OFF, HTTPTEST_VERIFY_PEER_ON]),
										null
									],
	'verify_host' =>				[T_ZBX_INT, O_OPT, null, IN([HTTPTEST_VERIFY_HOST_OFF, HTTPTEST_VERIFY_HOST_ON]),
										null
									],
	'http_authtype' =>				[T_ZBX_INT, O_OPT, null,
										IN([HTTPTEST_AUTH_NONE, HTTPTEST_AUTH_BASIC, HTTPTEST_AUTH_NTLM,
											HTTPTEST_AUTH_KERBEROS, HTTPTEST_AUTH_DIGEST
										]),
										null
									],
	'http_username' =>				[T_ZBX_STR, O_OPT, null,	null,
										'(isset({add}) || isset({update})) && isset({http_authtype})'.
											' && ({http_authtype} == '.HTTPTEST_AUTH_BASIC.
												' || {http_authtype} == '.HTTPTEST_AUTH_NTLM.
												' || {http_authtype} == '.HTTPTEST_AUTH_KERBEROS.
												' || {http_authtype} == '.HTTPTEST_AUTH_DIGEST.
											')',
										_('Username')
									],
	'http_password' =>				[T_ZBX_STR, O_OPT, null,	null,
										'(isset({add}) || isset({update})) && isset({http_authtype})'.
											' && ({http_authtype} == '.HTTPTEST_AUTH_BASIC.
												' || {http_authtype} == '.HTTPTEST_AUTH_NTLM.
												' || {http_authtype} == '.HTTPTEST_AUTH_KERBEROS.
												' || {http_authtype} == '.HTTPTEST_AUTH_DIGEST.
											')',
										_('Password')
									],
	'context' =>					[T_ZBX_STR, O_MAND, P_SYS,		IN('"host", "template"'),	null],
	// actions
	'action' =>						[T_ZBX_STR, O_OPT, P_SYS|P_ACT,
										IN('"item.massclearhistory","item.masscopyto","item.massdelete",'.
											'"item.massdisable","item.massenable"'
										),
										null
									],
	'add' =>						[T_ZBX_STR, O_OPT, P_SYS|P_ACT, null,	null],
	'update' =>						[T_ZBX_STR, O_OPT, P_SYS|P_ACT, null,	null],
	'clone' =>						[T_ZBX_STR, O_OPT, P_SYS|P_ACT, null,	null],
	'copy' =>						[T_ZBX_STR, O_OPT, P_SYS|P_ACT, null,	null],
	'delete' =>						[T_ZBX_STR, O_OPT, P_SYS|P_ACT, null,	null],
	'cancel' =>						[T_ZBX_STR, O_OPT, P_SYS,		null,	null],
	'form' =>						[T_ZBX_STR, O_OPT, P_SYS,	null,		null],
	'form_refresh' =>				[T_ZBX_INT, O_OPT, null,	null,		null],
	'tags' =>						[T_ZBX_STR, O_OPT, null,	null,		null],
	'show_inherited_tags' =>		[T_ZBX_INT, O_OPT, null,	IN([0,1]),	null],
	// filter
	'filter_set' =>					[T_ZBX_STR, O_OPT, null,	null,		null],
	'filter_rst' =>					[T_ZBX_STR, O_OPT, null,	null,		null],
	'filter_groupids' =>			[T_ZBX_INT, O_OPT, null,	DB_ID,		null],
	'filter_hostids' =>				[T_ZBX_INT, O_OPT, null,	DB_ID,		null],
	'filter_name' =>				[T_ZBX_STR, O_OPT, null,	null,		null],
	'filter_type' =>				[T_ZBX_INT, O_OPT, null,
										IN([-1, ITEM_TYPE_ZABBIX, ITEM_TYPE_TRAPPER, ITEM_TYPE_SIMPLE,
											ITEM_TYPE_INTERNAL, ITEM_TYPE_ZABBIX_ACTIVE,
											ITEM_TYPE_EXTERNAL, ITEM_TYPE_DB_MONITOR, ITEM_TYPE_IPMI, ITEM_TYPE_SSH,
											ITEM_TYPE_TELNET, ITEM_TYPE_JMX, ITEM_TYPE_CALCULATED, ITEM_TYPE_SNMPTRAP,
											ITEM_TYPE_DEPENDENT, ITEM_TYPE_HTTPAGENT, ITEM_TYPE_SNMP, ITEM_TYPE_SCRIPT
										]),
										null
									],
	'filter_key' =>					[T_ZBX_STR, O_OPT, null,	null,		null],
	'filter_snmp_oid' =>			[T_ZBX_STR, O_OPT, null,	null,		null],
	'filter_value_type' =>			[T_ZBX_INT, O_OPT, null,	IN('-1,0,1,2,3,4'), null],
	'filter_delay' =>				[T_ZBX_STR, O_OPT, P_UNSET_EMPTY, null, null, _('Update interval')],
	'filter_history' =>				[T_ZBX_STR, O_OPT, P_UNSET_EMPTY, null, null, _('History')],
	'filter_trends' =>				[T_ZBX_STR, O_OPT, P_UNSET_EMPTY, null, null, _('Trends')],
	'filter_status' =>				[T_ZBX_INT, O_OPT, null,	IN([-1, ITEM_STATUS_ACTIVE, ITEM_STATUS_DISABLED]),
										null
									],
	'filter_state' =>				[T_ZBX_INT, O_OPT, null,	IN([-1, ITEM_STATE_NORMAL, ITEM_STATE_NOTSUPPORTED]),
										null
									],
	'filter_inherited' =>			[T_ZBX_INT, O_OPT, null,	IN('-1,0,1'), null],
	'filter_with_triggers' =>		[T_ZBX_INT, O_OPT, null,	IN('-1,0,1'), null],
	'filter_discovered' =>			[T_ZBX_INT, O_OPT, null,
										IN([-1, ZBX_FLAG_DISCOVERY_NORMAL, ZBX_FLAG_DISCOVERY_CREATED]),
										null
									],
	'filter_evaltype' =>			[T_ZBX_INT, O_OPT, null,	IN([TAG_EVAL_TYPE_AND_OR, TAG_EVAL_TYPE_OR]), null],
	'filter_tags' =>				[T_ZBX_STR, O_OPT, null,	null,		null],
	'filter_valuemapids' =>			[T_ZBX_INT, O_OPT, null,	DB_ID,		null],
	// subfilters
	'subfilter_set' =>				[T_ZBX_STR, O_OPT, null,	null,		null],
	'subfilter_types' =>			[T_ZBX_INT, O_OPT, null,	null,		null],
	'subfilter_value_types' =>		[T_ZBX_INT, O_OPT, null,	null,		null],
	'subfilter_status' =>			[T_ZBX_INT, O_OPT, null,	null,		null],
	'subfilter_state' =>			[T_ZBX_INT, O_OPT, null,	null,		null],
	'subfilter_inherited' =>		[T_ZBX_INT, O_OPT, null,	null,		null],
	'subfilter_with_triggers' =>	[T_ZBX_INT, O_OPT, null,	null,		null],
	'subfilter_discovered' =>		[T_ZBX_INT, O_OPT, null,	null,		null],
	'subfilter_hosts' =>			[T_ZBX_INT, O_OPT, null,	null,		null],
	'subfilter_interval' =>			[T_ZBX_STR, O_OPT, null,	null,		null],
	'subfilter_history' =>			[T_ZBX_STR, O_OPT, null,	null,		null],
	'subfilter_trends' =>			[T_ZBX_STR, O_OPT, null,	null,		null],
	'subfilter_tags' =>				[T_ZBX_STR, O_OPT, null,	null,		null],
	'checkbox_hash' =>				[T_ZBX_STR, O_OPT, null,	null,		null],
	'backurl' =>					[T_ZBX_STR, O_OPT, null,	null,		null],
	// sort and sortorder
	'sort' =>						[T_ZBX_STR, O_OPT, P_SYS,
										IN('"delay","history","key_","name","status","trends","type"'),
										null
									],
	'sortorder' =>					[T_ZBX_STR, O_OPT, P_SYS, IN('"'.ZBX_SORT_DOWN.'","'.ZBX_SORT_UP.'"'), null]
];

$valid_input = check_fields($fields);

$_REQUEST['params'] = getRequest($paramsFieldName, '');
unset($_REQUEST[$paramsFieldName]);

$subfiltersList = ['subfilter_types', 'subfilter_value_types', 'subfilter_status', 'subfilter_state',
	'subfilter_inherited', 'subfilter_with_triggers', 'subfilter_hosts', 'subfilter_interval', 'subfilter_history',
	'subfilter_trends', 'subfilter_discovered'
];

/*
 * Permissions
 */
$itemid = getRequest('itemid');

if ($itemid) {
	$items = API::Item()->get([
		'output' => ['itemid'],
		'selectHosts' => ['hostid', 'status'],
		'itemids' => $itemid,
		'editable' => true
	]);

	if (!$items) {
		access_deny();
	}

	$hosts = $items[0]['hosts'];
}
else {
	$hostid = getRequest('hostid');

	if ($hostid) {
		$hosts = API::Host()->get([
			'output' => ['hostid', 'status'],
			'hostids' => $hostid,
			'templated_hosts' => true,
			'editable' => true
		]);

		if (!$hosts) {
			access_deny();
		}
	}
}

// Set sub-groups of selected groups.
if (!empty($hosts)) {
	$host = reset($hosts);
	$_REQUEST['filter_hostids'] = [$host['hostid']];
}

$prefix = (getRequest('context') === 'host') ? 'web.hosts.' : 'web.templates.';

/*
 * Filter
 */
if (hasRequest('filter_set')) {
	CProfile::updateArray($prefix.'items.filter_groupids', getRequest('filter_groupids', []), PROFILE_TYPE_ID);
	CProfile::updateArray($prefix.'items.filter_hostids', getRequest('filter_hostids', []), PROFILE_TYPE_ID);
	CProfile::updateArray($prefix.'items.filter_valuemapids', getRequest('filter_valuemapids', []), PROFILE_TYPE_ID);
	CProfile::update($prefix.'items.filter_name', getRequest('filter_name', ''), PROFILE_TYPE_STR);
	CProfile::update($prefix.'items.filter_type', getRequest('filter_type', -1), PROFILE_TYPE_INT);
	CProfile::update($prefix.'items.filter_key', getRequest('filter_key', ''), PROFILE_TYPE_STR);
	CProfile::update($prefix.'items.filter_snmp_oid', getRequest('filter_snmp_oid', ''), PROFILE_TYPE_STR);
	CProfile::update($prefix.'items.filter_value_type', getRequest('filter_value_type', -1), PROFILE_TYPE_INT);
	CProfile::update($prefix.'items.filter_delay', getRequest('filter_delay', ''), PROFILE_TYPE_STR);
	CProfile::update($prefix.'items.filter_history', getRequest('filter_history', ''), PROFILE_TYPE_STR);
	CProfile::update($prefix.'items.filter_trends', getRequest('filter_trends', ''), PROFILE_TYPE_STR);
	CProfile::update($prefix.'items.filter_status', getRequest('filter_status', -1), PROFILE_TYPE_INT);
	CProfile::update($prefix.'items.filter_state', getRequest('filter_state', -1), PROFILE_TYPE_INT);
	CProfile::update($prefix.'items.filter_inherited', getRequest('filter_inherited', -1), PROFILE_TYPE_INT);
	CProfile::update($prefix.'items.filter_with_triggers', getRequest('filter_with_triggers', -1), PROFILE_TYPE_INT);
	CProfile::update($prefix.'items.filter_discovered', getRequest('filter_discovered', -1), PROFILE_TYPE_INT);

	// tags
	$filter_tags = ['tags' => [], 'values' => [], 'operators' => []];
	foreach (getRequest('filter_tags', []) as $tag) {
		if ($tag['tag'] === '' && $tag['value'] === '') {
			continue;
		}
		$filter_tags['tags'][] = $tag['tag'];
		$filter_tags['values'][] = $tag['value'];
		$filter_tags['operators'][] = $tag['operator'];
	}
	CProfile::update($prefix.'items.filter.evaltype', getRequest('filter_evaltype', TAG_EVAL_TYPE_AND_OR), PROFILE_TYPE_INT);
	CProfile::updateArray($prefix.'items.filter.tags.tag', $filter_tags['tags'], PROFILE_TYPE_STR);
	CProfile::updateArray($prefix.'items.filter.tags.value', $filter_tags['values'], PROFILE_TYPE_STR);
	CProfile::updateArray($prefix.'items.filter.tags.operator', $filter_tags['operators'], PROFILE_TYPE_INT);
	unset($filter_tags);

	// subfilters
	foreach ($subfiltersList as $name) {
		$_REQUEST[$name] = [];
		CProfile::update($prefix.'items.'.$name, '', PROFILE_TYPE_STR);
	}

	// Subfilter tags.
	CProfile::updateArray($prefix.'items.subfilter_tags.tag', [], PROFILE_TYPE_STR);
	CProfile::updateArray($prefix.'items.subfilter_tags.value', [], PROFILE_TYPE_STR);
}
elseif (hasRequest('filter_rst')) {
	DBStart();
	if (count(CProfile::getArray($prefix.'items.filter_hostids', [])) != 1) {
		CProfile::deleteIdx($prefix.'items.filter_hostids');
	}
	CProfile::deleteIdx($prefix.'items.filter_groupids');
	CProfile::deleteIdx($prefix.'items.filter_name');
	CProfile::deleteIdx($prefix.'items.filter_type');
	CProfile::deleteIdx($prefix.'items.filter_key');
	CProfile::deleteIdx($prefix.'items.filter_snmp_oid');
	CProfile::deleteIdx($prefix.'items.filter_value_type');
	CProfile::deleteIdx($prefix.'items.filter_delay');
	CProfile::deleteIdx($prefix.'items.filter_history');
	CProfile::deleteIdx($prefix.'items.filter_trends');
	CProfile::deleteIdx($prefix.'items.filter_status');
	CProfile::deleteIdx($prefix.'items.filter_state');
	CProfile::deleteIdx($prefix.'items.filter_inherited');
	CProfile::deleteIdx($prefix.'items.filter_with_triggers');
	CProfile::deleteIdx($prefix.'items.filter_discovered');
	CProfile::deleteIdx($prefix.'items.filter.tags.tag');
	CProfile::deleteIdx($prefix.'items.filter.tags.value');
	CProfile::deleteIdx($prefix.'items.filter.tags.operator');
	CProfile::deleteIdx($prefix.'items.filter.evaltype');
	CProfile::deleteIdx($prefix.'items.filter_valuemapids');
	DBend();
}

$_REQUEST['filter_groupids'] = CProfile::getArray($prefix.'items.filter_groupids', []);
$_REQUEST['filter_hostids'] = CProfile::getArray($prefix.'items.filter_hostids', []);
$_REQUEST['filter_name'] = CProfile::get($prefix.'items.filter_name', '');
$_REQUEST['filter_type'] = CProfile::get($prefix.'items.filter_type', -1);
$_REQUEST['filter_key'] = CProfile::get($prefix.'items.filter_key', '');
$_REQUEST['filter_snmp_oid'] = CProfile::get($prefix.'items.filter_snmp_oid', '');
$_REQUEST['filter_value_type'] = CProfile::get($prefix.'items.filter_value_type', -1);
$_REQUEST['filter_delay'] = CProfile::get($prefix.'items.filter_delay', '');
$_REQUEST['filter_history'] = CProfile::get($prefix.'items.filter_history', '');
$_REQUEST['filter_trends'] = CProfile::get($prefix.'items.filter_trends', '');
$_REQUEST['filter_status'] = CProfile::get($prefix.'items.filter_status', -1);
$_REQUEST['filter_state'] = CProfile::get($prefix.'items.filter_state', -1);
$_REQUEST['filter_inherited'] = CProfile::get($prefix.'items.filter_inherited', -1);
$_REQUEST['filter_discovered'] = CProfile::get($prefix.'items.filter_discovered', -1);
$_REQUEST['filter_with_triggers'] = CProfile::get($prefix.'items.filter_with_triggers', -1);
$_REQUEST['filter_valuemapids'] = CProfile::getArray($prefix.'items.filter_valuemapids', []);

// subfilters
if (hasRequest('subfilter_set')) {
	foreach ($subfiltersList as $name) {
		$_REQUEST[$name] = getRequest($name, []);
		CProfile::update($prefix.'items.'.$name, implode(';', $_REQUEST[$name]), PROFILE_TYPE_STR);
	}

	$subf_tags = [];
	if (hasRequest('subfilter_tags')) {
		foreach (getRequest('subfilter_tags', []) as $tag) {
			if ($tag['tag'] !== null) {
				$subf_tags[json_encode([$tag['tag'], $tag['value']])] = [
					'tag' => $tag['tag'],
					'value' => $tag['value'] ? $tag['value'] : ''
				];
			}
		}
	}
	CProfile::updateArray($prefix.'items.subfilter_tags.tag', array_column($subf_tags, 'tag'), PROFILE_TYPE_STR);
	CProfile::updateArray($prefix.'items.subfilter_tags.value', array_column($subf_tags, 'value'), PROFILE_TYPE_STR);
}
else {
	foreach ($subfiltersList as $name) {
		$_REQUEST[$name] = [];
		$subfilters_value = CProfile::get($prefix.'items.'.$name);
		if (!zbx_empty($subfilters_value)) {
			$_REQUEST[$name] = explode(';', $subfilters_value);
			$_REQUEST[$name] = array_combine($_REQUEST[$name], $_REQUEST[$name]);
		}
	}
}

$ms_groups = [];
$filter_groupids = getSubGroups(getRequest('filter_groupids', []), $ms_groups, ['editable' => true],
	getRequest('context')
);
$filter_hostids = getRequest('filter_hostids');
if (!hasRequest('form') && $filter_hostids) {
	if (!isset($host)) {
		$host = API::Host()->get([
			'output' => ['hostid'],
			'hostids' => $filter_hostids
		]);
		if (!$host) {
			$host = API::Template()->get([
				'output' => ['templateid'],
				'templateids' => $filter_hostids
			]);
		}
		$host = reset($host);
	}
	if ($host) {
		$_REQUEST['hostid'] = isset($host['hostid']) ? $host['hostid'] : $host['templateid'];
	}
}

<<<<<<< HEAD
=======
// Convert CR+LF to LF in preprocessing script.
if (hasRequest('preprocessing')) {
	foreach ($_REQUEST['preprocessing'] as &$step) {
		if ($step['type'] == ZBX_PREPROC_SCRIPT) {
			$step['params'][0] = CRLFtoLF($step['params'][0]);
		}
	}
	unset($step);
}

// Validate backurl.
if (hasRequest('backurl') && !CHtmlUrlValidator::validateSameSite(getRequest('backurl'))) {
	access_deny();
}

>>>>>>> 927ff75d
/*
 * Actions
 */
$result = false;
if (isset($_REQUEST['delete']) && isset($_REQUEST['itemid'])) {
	$result = API::Item()->delete([getRequest('itemid')]);

	if ($result) {
		uncheckTableRows(getRequest('checkbox_hash'));
	}
	unset($_REQUEST['itemid'], $_REQUEST['form']);
	show_messages($result, _('Item deleted'), _('Cannot delete item'));
}
elseif (hasRequest('add') || hasRequest('update')) {
	try {
		$type = (int) getRequest('type', DB::getDefault('items', 'type'));
		$key = getRequest('key', DB::getDefault('items', 'key_'));

		if (isItemExampleKey($type, $key)) {
			throw new Exception();
		}

		$delay_flex = getRequest('delay_flex', []);

		if (!isValidCustomIntervals($delay_flex)) {
			throw new Exception();
		}

		$value_type = (int) getRequest('value_type', DB::getDefault('items', 'value_type'));
		$trends_default = in_array($value_type, [ITEM_VALUE_TYPE_FLOAT, ITEM_VALUE_TYPE_UINT64])
			? DB::getDefault('items', 'trends')
			: 0;

		$request_method = getRequest('request_method', DB::getDefault('items', 'request_method'));
		$retrieve_mode_default = $request_method == HTTPCHECK_REQUEST_HEAD
			? HTTPTEST_STEP_RETRIEVE_MODE_HEADERS
			: DB::getDefault('items', 'retrieve_mode');

		$input = [
			'name' => getRequest('name', DB::getDefault('items', 'name')),
			'type' => $type,
			'key_' => $key,
			'value_type' => $value_type,
			'units' => getRequest('units', DB::getDefault('items', 'units')),
			'history' => getRequest('history_mode', ITEM_STORAGE_CUSTOM) == ITEM_STORAGE_OFF
				? ITEM_NO_STORAGE_VALUE
				: getRequest('history', DB::getDefault('items', 'history')),
			'trends' => getRequest('trends_mode', ITEM_STORAGE_CUSTOM) == ITEM_STORAGE_OFF
				? ITEM_NO_STORAGE_VALUE
				: getRequest('trends', $trends_default),
			'valuemapid' => getRequest('valuemapid', 0),
			'inventory_link' => getRequest('inventory_link', DB::getDefault('items', 'inventory_link')),
			'logtimefmt' => getRequest('logtimefmt', DB::getDefault('items', 'logtimefmt')),
			'description' => getRequest('description', DB::getDefault('items', 'description')),
			'status' => getRequest('status', ITEM_STATUS_DISABLED),
			'tags' => prepareItemTags(getRequest('tags', [])),
			'preprocessing' => normalizeItemPreprocessingSteps(getRequest('preprocessing', [])),

			// Type fields.
			// The fields used for multiple item types.
			'interfaceid' => getRequest('interfaceid', 0),
			'authtype' => $type == ITEM_TYPE_HTTPAGENT
				? getRequest('http_authtype', DB::getDefault('items', 'authtype'))
				: getRequest('authtype', DB::getDefault('items', 'authtype')),
			'username' => $type == ITEM_TYPE_HTTPAGENT
				? getRequest('http_username', DB::getDefault('items', 'username'))
				: getRequest('username', DB::getDefault('items', 'username')),
			'password' => $type == ITEM_TYPE_HTTPAGENT
				? getRequest('http_password', DB::getDefault('items', 'password'))
				: getRequest('password', DB::getDefault('items', 'password')),
			'params' => getRequest('params', DB::getDefault('items', 'params')),
			'timeout' => getRequest('timeout', DB::getDefault('items', 'timeout')),
			'delay' => getDelayWithCustomIntervals(getRequest('delay', DB::getDefault('items', 'delay')), $delay_flex),
			'trapper_hosts' => getRequest('trapper_hosts', DB::getDefault('items', 'trapper_hosts')),

			// Dependent item type specific fields.
			'master_itemid' => getRequest('master_itemid', 0),

			// HTTP Agent item type specific fields.
			'url' => getRequest('url', DB::getDefault('items', 'url')),
			'query_fields' => prepareItemQueryFields(getRequest('query_fields', [])),
			'request_method' => $request_method,
			'post_type' => getRequest('post_type', DB::getDefault('items', 'post_type')),
			'posts' => getRequest('posts', DB::getDefault('items', 'posts')),
			'headers' => prepareItemHeaders(getRequest('headers', [])),
			'status_codes' => getRequest('status_codes', DB::getDefault('items', 'status_codes')),
			'follow_redirects' => getRequest('follow_redirects', DB::getDefault('items', 'follow_redirects')),
			'retrieve_mode' => getRequest('retrieve_mode', $retrieve_mode_default),
			'output_format' => getRequest('output_format', DB::getDefault('items', 'output_format')),
			'http_proxy' => getRequest('http_proxy', DB::getDefault('items', 'http_proxy')),
			'verify_peer' => getRequest('verify_peer', DB::getDefault('items', 'verify_peer')),
			'verify_host' => getRequest('verify_host', DB::getDefault('items', 'verify_host')),
			'ssl_cert_file' => getRequest('ssl_cert_file', DB::getDefault('items', 'ssl_cert_file')),
			'ssl_key_file' => getRequest('ssl_key_file', DB::getDefault('items', 'ssl_key_file')),
			'ssl_key_password' => getRequest('ssl_key_password', DB::getDefault('items', 'ssl_key_password')),
			'allow_traps' => getRequest('allow_traps', DB::getDefault('items', 'allow_traps')),

			// IPMI item type specific fields.
			'ipmi_sensor' => getRequest('ipmi_sensor', DB::getDefault('items', 'ipmi_sensor')),

			// JMX item type specific fields.
			'jmx_endpoint' => getRequest('jmx_endpoint', DB::getDefault('items', 'jmx_endpoint')),

			// Script item type specific fields.
			'parameters' => prepareItemParameters(getRequest('parameters', [])),

			// SNMP item type specific fields.
			'snmp_oid' => getRequest('snmp_oid', DB::getDefault('items', 'snmp_oid')),

			// SSH item type specific fields.
			'publickey' => getRequest('publickey', DB::getDefault('items', 'publickey')),
			'privatekey' => getRequest('privatekey', DB::getDefault('items', 'privatekey'))
		];

		$result = true;

		if (hasRequest('add')) {
			$item = ['hostid' => $hostid];

			$item += getSanitizedItemFields($input + [
				'templateid' => '0',
				'flags' => ZBX_FLAG_DISCOVERY_NORMAL,
				'hosts' => $hosts
			]);

			$response = API::Item()->create($item);

			if ($response === false) {
				throw new Exception();
			}
		}

		if (hasRequest('update')) {
			$condition_fields = array_flip(['templateid', 'flags']);

			$db_items = API::Item()->get([
				'output' => array_diff(array_keys($input + $condition_fields), ['tags', 'preprocessing']),
				'selectTags' => ['tag', 'value'],
				'selectPreprocessing' => ['type', 'params', 'error_handler', 'error_handler_params'],
				'itemids' => $itemid
			]);

			$db_item = $db_items[0];

			$item = getSanitizedItemFields($input + $db_item + ['hosts' => $hosts]);

			$upd_item = DB::getUpdatedValues('items', array_diff_key($item, array_flip(['query_fields', 'headers'])),
				$db_item
			);

			if (array_key_exists('tags', $item)) {
				CArrayHelper::sort($item['tags'], ['tag', 'value']);
				CArrayHelper::sort($db_item['tags'], ['tag', 'value']);

				if ($item['tags'] !== $db_item['tags']) {
					$upd_item['tags'] = $item['tags'];
				}
			}

			if (array_key_exists('preprocessing', $item) && $item['preprocessing'] !== $db_item['preprocessing']) {
				$upd_item['preprocessing'] = $item['preprocessing'];
			}

			if (array_key_exists('parameters', $item)) {
				$parameters = array_column($item['parameters'], 'value', 'name');
				$db_parameters = array_column($db_item['parameters'], 'value', 'name');

				if ($parameters != $db_parameters) {
					$upd_item['parameters'] = $item['parameters'];
				}
			}

			if (array_key_exists('query_fields', $item) && $item['query_fields'] !== $db_item['query_fields']) {
				$upd_item['query_fields'] = $item['query_fields'];
			}

			if (array_key_exists('headers', $item) && $item['headers'] !== $db_item['headers']) {
				$upd_item['headers'] = $item['headers'];
			}

			if ($upd_item) {
				$response = API::Item()->update(['itemid' => $itemid] + $upd_item);

				if ($response === false) {
					throw new Exception();
				}
			}
		}
	}
	catch (Exception $e) {
		$result = false;
	}

	if (hasRequest('add')) {
		show_messages($result, _('Item added'), _('Cannot add item'));
	}
	else {
		show_messages($result, _('Item updated'), _('Cannot update item'));
	}

	if ($result) {
		unset($_REQUEST['itemid'], $_REQUEST['form']);
		uncheckTableRows(getRequest('checkbox_hash'));

		if (hasRequest('backurl')) {
			$response = new CControllerResponseRedirect(getRequest('backurl'));
			$response->redirect();
		}
	}
}
// cleaning history for one item
elseif (hasRequest('del_history') && hasRequest('itemid')) {
	$result = (bool) API::History()->clear([getRequest('itemid')]);

	show_messages($result, _('History cleared'), _('Cannot clear history'));
}
elseif (hasRequest('action') && str_in_array(getRequest('action'), ['item.massenable', 'item.massdisable']) && hasRequest('group_itemid')) {
	$itemids = getRequest('group_itemid');
	$status = (getRequest('action') == 'item.massenable') ? ITEM_STATUS_ACTIVE : ITEM_STATUS_DISABLED;

	$items = [];
	foreach ($itemids as $itemid) {
		$items[] = ['itemid' => $itemid, 'status' => $status];
	}

	$result = (bool) API::Item()->update($items);

	if ($result) {
		uncheckTableRows(getRequest('checkbox_hash'));
	}

	$updated = count($itemids);

	$messageSuccess = ($status == ITEM_STATUS_ACTIVE)
		? _n('Item enabled', 'Items enabled', $updated)
		: _n('Item disabled', 'Items disabled', $updated);
	$messageFailed = ($status == ITEM_STATUS_ACTIVE)
		? _n('Cannot enable item', 'Cannot enable items', $updated)
		: _n('Cannot disable item', 'Cannot disable items', $updated);

	show_messages($result, $messageSuccess, $messageFailed);
}
elseif (hasRequest('action') && getRequest('action') === 'item.masscopyto' && hasRequest('copy')
		&& hasRequest('group_itemid')) {
	if (getRequest('copy_targetids', []) && hasRequest('copy_type')) {
		if (in_array(getRequest('copy_type'), [COPY_TYPE_TO_TEMPLATE, COPY_TYPE_TO_TEMPLATE_GROUP])) {
			$options = getRequest('copy_type') == COPY_TYPE_TO_TEMPLATE
				? ['templateids' => getRequest('copy_targetids')]
				: ['groupids' => getRequest('copy_targetids')];

			$hostids = array_keys(API::Template()->get([
				'output' => [],
				'editable' => true,
				'preservekeys' => true
			] + $options));

			$dst_is_template = true;
		}

		if (in_array(getRequest('copy_type'), [COPY_TYPE_TO_HOST, COPY_TYPE_TO_HOST_GROUP])) {
			$options = getRequest('copy_type') == COPY_TYPE_TO_HOST
				? ['hostids' => getRequest('copy_targetids')]
				: ['groupids' => getRequest('copy_targetids')];

			$hostids = array_keys(API::Host()->get([
				'output' => [],
				'editable' => true,
				'preservekeys' => true
			] + $options));

			$dst_is_template = false;
		}

		$result = true;

		if ($hostids) {
			DBstart();
			$result = copyItemsToHosts('itemids', getRequest('group_itemid'), $dst_is_template, $hostids);
			DBend($result);
		}

		$items_count = count(getRequest('group_itemid'));

		show_messages($result, _n('Item copied', 'Items copied', $items_count),
			_n('Cannot copy item', 'Cannot copy items', $items_count)
		);

		if ($result) {
			uncheckTableRows(getRequest('checkbox_hash'));
			unset($_REQUEST['group_itemid']);
		}
	}
	else {
		show_error_message(_('No target selected.'));
	}
}
// clean history for selected items
elseif (hasRequest('action') && getRequest('action') === 'item.massclearhistory'
		&& hasRequest('group_itemid') && is_array(getRequest('group_itemid'))) {
	$result = (bool) API::History()->clear(getRequest('group_itemid'));

	if ($result) {
		uncheckTableRows(getRequest('checkbox_hash'));
	}

	show_messages($result, _('History cleared'), _('Cannot clear history'));
}
elseif (hasRequest('action') && getRequest('action') === 'item.massdelete' && hasRequest('group_itemid')) {
	$group_itemid = getRequest('group_itemid');

	$result = API::Item()->delete($group_itemid);

	if ($result) {
		uncheckTableRows(getRequest('checkbox_hash'));
	}
	show_messages($result, _('Items deleted'), _('Cannot delete items'));
}

if (hasRequest('action') && hasRequest('group_itemid') && !$result) {
	$itemids = API::Item()->get([
		'output' => [],
		'itemids' => getRequest('group_itemid'),
		'editable' => true
	]);
	uncheckTableRows(getRequest('checkbox_hash'), zbx_objectValues($itemids, 'itemid'));
}

/*
 * Display
 */
if (getRequest('form') === 'create' || getRequest('form') === 'update'
		|| (hasRequest('clone') && getRequest('itemid') != 0)) {
	$master_item_options = [];
	$has_errors = false;

	if (hasRequest('itemid') && !hasRequest('clone')) {
		$items = API::Item()->get([
			'output' => ['itemid', 'type', 'snmp_oid', 'hostid', 'name', 'key_', 'delay', 'history', 'trends', 'status',
				'value_type', 'trapper_hosts', 'units', 'logtimefmt', 'templateid', 'valuemapid', 'params',
				'ipmi_sensor', 'authtype', 'username', 'password', 'publickey', 'privatekey', 'flags', 'interfaceid',
				'description', 'inventory_link', 'lifetime', 'jmx_endpoint', 'master_itemid', 'url', 'query_fields',
				'parameters', 'timeout', 'posts', 'status_codes', 'follow_redirects', 'post_type', 'http_proxy',
				'headers', 'retrieve_mode', 'request_method', 'output_format', 'ssl_cert_file', 'ssl_key_file',
				'ssl_key_password', 'verify_peer', 'verify_host', 'allow_traps'
			],
			'selectHosts' => ['status', 'name', 'flags'],
			'selectDiscoveryRule' => ['itemid', 'name', 'templateid'],
			'selectItemDiscovery' => ['parent_itemid'],
			'selectPreprocessing' => ['type', 'params', 'error_handler', 'error_handler_params'],
			'selectTags' => ['tag', 'value'],
			'itemids' => getRequest('itemid')
		]);
		$item = $items[0];
		$host = $item['hosts'][0];
		unset($item['hosts']);

		$i = 0;
		foreach ($item['preprocessing'] as &$step) {
			if ($step['type'] == ZBX_PREPROC_SCRIPT) {
				$step['params'] = [$step['params'], ''];
			}
			else {
				$step['params'] = explode("\n", $step['params']);
			}
			$step['sortorder'] = $i++;
		}
		unset($step);

		if ($item['type'] != ITEM_TYPE_JMX) {
			$item['jmx_endpoint'] = ZBX_DEFAULT_JMX_ENDPOINT;
		}

		if (getRequest('type', $item['type']) == ITEM_TYPE_DEPENDENT) {
			// Unset master item if submitted form has no master_itemid set.
			if (hasRequest('form_refresh') && !hasRequest('master_itemid')) {
				$item['master_itemid'] = 0;
			}
			else {
				$master_item_options = [
					'output' => ['itemid', 'type', 'hostid', 'name', 'key_'],
					'itemids' => getRequest('master_itemid', $item['master_itemid']),
					'webitems' => true
				];
			}
		}
	}
	else {
		$hosts = API::Host()->get([
			'output' => ['hostid', 'name', 'status', 'flags'],
			'hostids' => getRequest('hostid'),
			'templated_hosts' => true
		]);
		$item = [];
		$host = $hosts[0];

		if (getRequest('master_itemid')) {
			$master_item_options = [
				'output' => ['itemid', 'type', 'hostid', 'name', 'key_'],
				'itemids' => getRequest('master_itemid'),
				'hostids' => $host['hostid'],
				'webitems' => true
			];
		}
	}

	if ($master_item_options) {
		$master_items = API::Item()->get($master_item_options);
		if ($master_items) {
			$item['master_item'] = reset($master_items);
		}
		else {
			show_messages(false, '', _('No permissions to referred object or it does not exist!'));
			$has_errors = true;
		}
	}

	$form_action = (hasRequest('clone') && getRequest('itemid') != 0) ? 'clone' : getRequest('form');
	$data = getItemFormData($item, ['form' => $form_action]);
	CArrayHelper::sort($data['preprocessing'], ['sortorder']);
	$data['inventory_link'] = getRequest('inventory_link');
	$data['host'] = $host;
	$data['preprocessing_test_type'] = CControllerPopupItemTestEdit::ZBX_TEST_TYPE_ITEM;
	$data['preprocessing_types'] = CItem::SUPPORTED_PREPROCESSING_TYPES;
	$data['trends_default'] = DB::getDefault('items', 'trends');

	$history_in_seconds = timeUnitToSeconds($data['history']);
	if (!getRequest('form_refresh') && $history_in_seconds !== null && $history_in_seconds == ITEM_NO_STORAGE_VALUE) {
		$data['history_mode'] = getRequest('history_mode', ITEM_STORAGE_OFF);
		$data['history'] = DB::getDefault('items', 'history');
	}
	else {
		$data['history_mode'] = getRequest('history_mode', ITEM_STORAGE_CUSTOM);
	}

	$trends_in_seconds = timeUnitToSeconds($data['trends']);
	if (!getRequest('form_refresh') && $trends_in_seconds !== null && $trends_in_seconds == ITEM_NO_STORAGE_VALUE) {
		$data['trends_mode'] = getRequest('trends_mode', ITEM_STORAGE_OFF);
		$data['trends'] = $data['trends_default'];
	}
	else {
		$data['trends_mode'] = getRequest('trends_mode', ITEM_STORAGE_CUSTOM);
	}

	$data['display_interfaces'] = ($data['host']['status'] == HOST_STATUS_MONITORED
			|| $data['host']['status'] == HOST_STATUS_NOT_MONITORED);

	if (hasRequest('itemid') && !getRequest('form_refresh')) {
		$data['inventory_link'] = $item['inventory_link'];
	}

	$data['config'] = [
		'compression_status' => CHousekeepingHelper::get(CHousekeepingHelper::COMPRESSION_STATUS),
		'hk_history_global' => CHousekeepingHelper::get(CHousekeepingHelper::HK_HISTORY_GLOBAL),
		'hk_history' => CHousekeepingHelper::get(CHousekeepingHelper::HK_HISTORY),
		'hk_trends_global' => CHousekeepingHelper::get(CHousekeepingHelper::HK_TRENDS_GLOBAL),
		'hk_trends' => CHousekeepingHelper::get(CHousekeepingHelper::HK_TRENDS)
	];

	// render view
	if (!$has_errors) {
		echo (new CView('configuration.item.edit', $data))->getOutput();
	}
}
elseif (hasRequest('action') && getRequest('action') === 'item.masscopyto' && hasRequest('group_itemid')) {
	$data = getCopyElementsFormData('group_itemid', _('Items'));
	$data['action'] = 'item.masscopyto';

	// render view
	echo (new CView('configuration.copy.elements', $data))->getOutput();
}
// list of items
else {
	$sortField = getRequest('sort', CProfile::get($prefix.$page['file'].'.sort', 'name'));
	$sortOrder = getRequest('sortorder', CProfile::get($prefix.$page['file'].'.sortorder', ZBX_SORT_UP));

	CProfile::update($prefix.$page['file'].'.sort', $sortField, PROFILE_TYPE_STR);
	CProfile::update($prefix.$page['file'].'.sortorder', $sortOrder, PROFILE_TYPE_STR);

	// Filter and subfilter tags.
	$filter_evaltype = CProfile::get($prefix.'items.filter.evaltype', TAG_EVAL_TYPE_AND_OR);
	$filter_tags = [];
	foreach (CProfile::getArray($prefix.'items.filter.tags.tag', []) as $i => $tag) {
		$filter_tags[] = [
			'tag' => $tag,
			'value' => CProfile::get($prefix.'items.filter.tags.value', null, $i),
			'operator' => CProfile::get($prefix.'items.filter.tags.operator', null, $i)
		];
	}
	$subfilter_tags = [];
	foreach (CProfile::getArray($prefix.'items.subfilter_tags.tag', []) as $i => $tag) {
		$val = CProfile::get($prefix.'items.subfilter_tags.value', '', $i);
		$subfilter_tags[json_encode([$tag, $val])] = [
			'tag' => $tag,
			'value' => $val
		];
	}

	if (count($filter_hostids) == 1) {
		$hostid = reset($filter_hostids);
	}
	else {
		$hostid = null;
	}

	$data = [
		'form' => getRequest('form'),
		'sort' => $sortField,
		'sortorder' => $sortOrder,
		'hostid' => $hostid,
		'context' => getRequest('context')
	];

	// items
	$options = [
		'search' => [],
		'output' => [
			'itemid', 'type', 'hostid', 'name', 'key_', 'delay', 'history', 'trends', 'status', 'value_type', 'error',
			'templateid', 'flags', 'state', 'master_itemid'
		],
		'templated' => ($data['context'] === 'template'),
		'editable' => true,
		'selectHosts' => API_OUTPUT_EXTEND,
		'selectTriggers' => ['triggerid'],
		'selectDiscoveryRule' => API_OUTPUT_EXTEND,
		'selectItemDiscovery' => ['ts_delete'],
		'selectTags' => ['tag', 'value'],
		'sortfield' => $sortField,
		'evaltype' => $filter_evaltype,
		'tags' => $filter_tags,
		'limit' => CSettingsHelper::get(CSettingsHelper::SEARCH_LIMIT) + 1
	];
	$preFilter = count($options, COUNT_RECURSIVE);

	if ($filter_hostids) {
		$options['hostids'] = $filter_hostids;
	}
	if ($filter_groupids) {
		$options['groupids'] = $filter_groupids;
	}

	if (isset($_REQUEST['filter_name']) && !zbx_empty($_REQUEST['filter_name'])) {
		$options['search']['name'] = $_REQUEST['filter_name'];
	}
	if (isset($_REQUEST['filter_type']) && !zbx_empty($_REQUEST['filter_type']) && $_REQUEST['filter_type'] != -1) {
		$options['filter']['type'] = $_REQUEST['filter_type'];
	}
	if (isset($_REQUEST['filter_key']) && !zbx_empty($_REQUEST['filter_key'])) {
		$options['search']['key_'] = $_REQUEST['filter_key'];
	}
	if (isset($_REQUEST['filter_snmp_oid']) && !zbx_empty($_REQUEST['filter_snmp_oid'])) {
		$options['filter']['snmp_oid'] = $_REQUEST['filter_snmp_oid'];
	}
	if (isset($_REQUEST['filter_value_type']) && !zbx_empty($_REQUEST['filter_value_type'])
			&& $_REQUEST['filter_value_type'] != -1) {
		$options['filter']['value_type'] = $_REQUEST['filter_value_type'];
	}
	if (array_key_exists('hostids', $options) && $_REQUEST['filter_valuemapids']) {
		$hostids = CTemplateHelper::getParentTemplatesRecursive($filter_hostids, $data['context']);

		$valuemap_names = array_unique(array_column(API::ValueMap()->get([
			'output' => ['name'],
			'valuemapids' => $_REQUEST['filter_valuemapids']
		]), 'name'));

		$options['filter']['valuemapid'] = array_column(API::ValueMap()->get([
			'output' => ['valuemapid'],
			'hostids' => $hostids,
			'filter' => ['name' => $valuemap_names]
		]), 'valuemapid');
	}

	/*
	 * Trapper and SNMP trap items contain zeros in "delay" field and, if no specific type is set, look in item types
	 * other than trapper and SNMP trap that allow zeros. For example, when a flexible interval is used. Since trapper
	 * and SNMP trap items contain zeros, but those zeros should not be displayed, they cannot be filtered by entering
	 * either zero or any other number in filter field.
	 */
	if (hasRequest('filter_delay')) {
		$filter_delay = getRequest('filter_delay');
		$filter_type = getRequest('filter_type');
		$filter_key = getRequest('filter_key');
		if ($filter_delay !== '') {
			if ($filter_type == -1 && $filter_delay == 0) {
				$options['filter']['type'] = [ITEM_TYPE_ZABBIX, ITEM_TYPE_SIMPLE,  ITEM_TYPE_INTERNAL,
					ITEM_TYPE_ZABBIX_ACTIVE, ITEM_TYPE_EXTERNAL, ITEM_TYPE_DB_MONITOR, ITEM_TYPE_IPMI,
					ITEM_TYPE_SSH, ITEM_TYPE_TELNET, ITEM_TYPE_CALCULATED, ITEM_TYPE_JMX
				];

				$options['filter']['delay'] = $filter_delay;
			}
			elseif ($filter_type == ITEM_TYPE_TRAPPER || $filter_type == ITEM_TYPE_SNMPTRAP
					|| $filter_type == ITEM_TYPE_DEPENDENT
					|| ($filter_type == ITEM_TYPE_ZABBIX_ACTIVE && strncmp($filter_key, 'mqtt.get', 8) === 0)) {
				$options['filter']['delay'] = -1;
			}
			else {
				$options['filter']['delay'] = $filter_delay;
			}
		}
	}

	if (isset($_REQUEST['filter_history']) && !zbx_empty($_REQUEST['filter_history'])) {
		$options['filter']['history'] = $_REQUEST['filter_history'];
	}

	// If no specific value type is set, set a numeric value type when filtering by trends.
	if (hasRequest('filter_trends')) {
		$filter_trends = getRequest('filter_trends');

		if ($filter_trends !== '') {
			$options['filter']['trends'] = $filter_trends;

			if (getRequest('filter_value_type') == -1) {
				$options['filter']['value_type'] = [ITEM_VALUE_TYPE_FLOAT, ITEM_VALUE_TYPE_UINT64];
			}
		}
	}

	if (isset($_REQUEST['filter_status']) && !zbx_empty($_REQUEST['filter_status']) && $_REQUEST['filter_status'] != -1) {
		$options['filter']['status'] = $_REQUEST['filter_status'];
	}
	if (isset($_REQUEST['filter_state']) && !zbx_empty($_REQUEST['filter_state']) && $_REQUEST['filter_state'] != -1) {
		$options['filter']['status'] = ITEM_STATUS_ACTIVE;
		$options['filter']['state'] = $_REQUEST['filter_state'];
	}

	if (getRequest('filter_inherited', -1) != -1) {
		$options['inherited'] = getRequest('filter_inherited');
	}
	if (getRequest('filter_discovered', -1) != -1) {
		$options['filter']['flags'] = getRequest('filter_discovered');
	}
	if (isset($_REQUEST['filter_with_triggers']) && !zbx_empty($_REQUEST['filter_with_triggers'])
			&& $_REQUEST['filter_with_triggers'] != -1) {
		$options['with_triggers'] = $_REQUEST['filter_with_triggers'];
	}

	$data['items'] = API::Item()->get($options);
	$data['parent_templates'] = [];

	// Unset unexisting subfilter tags (subfilter tags stored in profiles may contain tags already deleted).
	if ($subfilter_tags) {
		$item_tags = [];
		foreach ($data['items'] as $item) {
			foreach ($item['tags'] as $tag) {
				$item_tags[json_encode([$tag['tag'], $tag['value']])] = true;
			}
		}
		$subfilter_tags = array_intersect_key($subfilter_tags, $item_tags);
	}

	// Set values for subfilters, if any of subfilters = false then item shouldn't be shown.
	if ($data['items']) {
		// resolve name macros
		$data['items'] = expandItemNamesWithMasterItems($data['items'], 'items');

		$update_interval_parser = new CUpdateIntervalParser(['usermacros' => true]);

		foreach ($data['items'] as &$item) {
			$item['hostids'] = zbx_objectValues($item['hosts'], 'hostid');

			if ($data['hostid'] == 0) {
				$host = reset($item['hosts']);
				$item['host'] = $host['name'];
			}

			// Use temporary variable for delay, because the original will be used for sorting later.
			$delay = $item['delay'];

			if ($item['type'] == ITEM_TYPE_TRAPPER || $item['type'] == ITEM_TYPE_SNMPTRAP
					|| $item['type'] == ITEM_TYPE_DEPENDENT
					|| ($item['type'] == ITEM_TYPE_ZABBIX_ACTIVE && strncmp($item['key_'], 'mqtt.get', 8) === 0)) {
				$delay = '';
			}
			else {
				if ($update_interval_parser->parse($delay) == CParser::PARSE_SUCCESS) {
					$delay = $update_interval_parser->getDelay();

					$delay = ($delay[0] !== '{') ? convertSecondsToTimeUnits(timeUnitToSeconds($delay)) : $delay;
				}
			}

			$history = $item['history'];
			$history = ($history[0] !== '{') ? convertSecondsToTimeUnits(timeUnitToSeconds($history)) : $history;

			// Hide trend (zero values) for non-numeric item types.
			$trends = in_array($item['value_type'], [ITEM_VALUE_TYPE_FLOAT, ITEM_VALUE_TYPE_UINT64])
				? $item['trends']
				: '';
			$trends = ($trends !== '' && $trends[0] !== '{')
				? convertSecondsToTimeUnits(timeUnitToSeconds($trends))
				: $trends;

			$item['subfilters'] = [
				'subfilter_hosts' => empty($_REQUEST['subfilter_hosts'])
					|| (boolean) array_intersect($_REQUEST['subfilter_hosts'], $item['hostids']),
				'subfilter_types' => empty($_REQUEST['subfilter_types'])
					|| uint_in_array($item['type'], $_REQUEST['subfilter_types']),
				'subfilter_value_types' => empty($_REQUEST['subfilter_value_types'])
					|| uint_in_array($item['value_type'], $_REQUEST['subfilter_value_types']),
				'subfilter_status' => empty($_REQUEST['subfilter_status'])
					|| uint_in_array($item['status'], $_REQUEST['subfilter_status']),
				'subfilter_state' => empty($_REQUEST['subfilter_state'])
					|| uint_in_array($item['state'], $_REQUEST['subfilter_state']),
				'subfilter_inherited' =>  !getRequest('subfilter_inherited')
					|| ($item['templateid'] == 0 && uint_in_array(0, getRequest('subfilter_inherited'))
					|| ($item['templateid'] > 0 && uint_in_array(1, getRequest('subfilter_inherited')))),
				'subfilter_discovered' => !getRequest('subfilter_discovered')
					|| ($item['flags'] == ZBX_FLAG_DISCOVERY_NORMAL
						&& uint_in_array(0, getRequest('subfilter_discovered'))
						|| ($item['flags'] == ZBX_FLAG_DISCOVERY_CREATED
							&& uint_in_array(1, getRequest('subfilter_discovered'))
						)
					),
				'subfilter_with_triggers' => empty($_REQUEST['subfilter_with_triggers'])
					|| (count($item['triggers']) == 0 && uint_in_array(0, $_REQUEST['subfilter_with_triggers']))
					|| (count($item['triggers']) > 0 && uint_in_array(1, $_REQUEST['subfilter_with_triggers'])),
				'subfilter_history' => (!getRequest('subfilter_history')
					|| (in_array($history, getRequest('subfilter_history')))),
				'subfilter_trends' => (!getRequest('subfilter_trends')
					|| ($trends !== '' && in_array($trends, getRequest('subfilter_trends')))),
				'subfilter_interval' => (!getRequest('subfilter_interval')
					|| ($delay !== '' && in_array($delay, getRequest('subfilter_interval')))),
				'subfilter_tags' => (!$subfilter_tags
					|| (bool) array_intersect_key($subfilter_tags, array_flip(array_map(function ($tag) {
							return json_encode([$tag['tag'], $tag['value']]);
						}, $item['tags']))))
			];
		}
		unset($item);

		// disable subfilters if list is empty
		foreach ($data['items'] as $item) {
			$atLeastOne = true;
			foreach ($item['subfilters'] as $value) {
				if (!$value) {
					$atLeastOne = false;
					break;
				}
			}
			if ($atLeastOne) {
				break;
			}
		}
		if (!$atLeastOne) {
			foreach ($subfiltersList as $name) {
				$_REQUEST[$name] = [];
				CProfile::update($prefix.'items.'.$name, '', PROFILE_TYPE_STR);
				foreach ($data['items'] as &$item) {
					$item['subfilters'][$name] = true;
				}
				unset($item);
			}
		}
	}

	if ($data['context'] === 'host') {
		$host_template_filter = $filter_hostids
			? CArrayHelper::renameObjectsKeys(API::Host()->get([
				'output' => ['hostid', 'name'],
				'hostids' => $filter_hostids,
				'editable' => true
			]), ['hostid' => 'id'])
			: [];
	}
	else {
		$host_template_filter = $filter_hostids
			? CArrayHelper::renameObjectsKeys(API::Template()->get([
				'output' => ['templateid', 'name'],
				'templateids' => $filter_hostids,
				'editable' => true
			]), ['templateid' => 'id'])
			: [];
	}

	$data['filter_data'] = [
		'groups' => $ms_groups,
		'hosts' => $host_template_filter,
		'filter_name' => getRequest('filter_name'),
		'filter_key' => getRequest('filter_key'),
		'filter_type' => getRequest('filter_type'),
		'filter_snmp_oid' => getRequest('filter_snmp_oid'),
		'filter_value_type' => getRequest('filter_value_type'),
		'filter_delay' => getRequest('filter_delay'),
		'filter_history' => getRequest('filter_history'),
		'filter_trends' => getRequest('filter_trends'),
		'filter_status' => getRequest('filter_status'),
		'filter_inherited' => getRequest('filter_inherited'),
		'filter_with_triggers' => getRequest('filter_with_triggers'),
		'filter_valuemapids' => getRequest('filter_valuemapids'),
		'filter_evaltype' => $filter_evaltype,
		'filter_tags' => $filter_tags,
		'subfilter_hosts' => getRequest('subfilter_hosts'),
		'subfilter_types' => getRequest('subfilter_types'),
		'subfilter_status' => getRequest('subfilter_status'),
		'subfilter_value_types' => getRequest('subfilter_value_types'),
		'subfilter_inherited' => getRequest('subfilter_inherited'),
		'subfilter_with_triggers' => getRequest('subfilter_with_triggers'),
		'subfilter_history' => getRequest('subfilter_history'),
		'subfilter_trends' => getRequest('subfilter_trends'),
		'subfilter_interval' => getRequest('subfilter_interval'),
		'subfilter_tags' => $subfilter_tags
	];
	if ($data['context'] === 'host') {
		$data['filter_data'] += [
			'filter_state' => getRequest('filter_state'),
			'filter_discovered' => getRequest('filter_discovered'),
			'subfilter_state' => getRequest('subfilter_state'),
			'subfilter_discovered' => getRequest('subfilter_discovered')
		];
	}
	if ($host_template_filter) {
		$data['filter_data']['filter_valuemapids'] = $data['filter_data']['filter_valuemapids']
			? CArrayHelper::renameObjectsKeys(API::ValueMap()->get([
				'output' => ['valuemapid', 'name'],
				'valuemapids' => $data['filter_data']['filter_valuemapids']
			]), ['valuemapid' => 'id'])
			: [];
	}

	$data['subfilter'] = makeItemSubfilter($data['filter_data'], $data['items'], $data['context']);

	if (!$data['filter_data']['filter_tags']) {
		$data['filter_data']['filter_tags'] = [[
			'tag' => '',
			'value' => '',
			'operator' => TAG_OPERATOR_LIKE
		]];
	}

	// Replace hash keys by numeric index used in subfilter.
	foreach ($data['filter_data']['subfilter_tags'] as $hash => $tag) {
		$data['filter_data']['subfilter_tags'][$tag['num']] = [
			'tag' => $tag['tag'],
			'value' => $tag['value']
		];
		unset($data['filter_data']['subfilter_tags'][$hash]);
	}

	// Remove subfiltered items.
	foreach ($data['items'] as $number => $item) {
		foreach ($item['subfilters'] as $value) {
			if (!$value) {
				unset($data['items'][$number]);
				break;
			}
		}
	}

	switch ($sortField) {
		case 'delay':
			orderItemsByDelay($data['items'], $sortOrder, ['usermacros' => true]);
			break;

		case 'history':
			orderItemsByHistory($data['items'], $sortOrder);
			break;

		case 'trends':
			orderItemsByTrends($data['items'], $sortOrder);
			break;

		case 'status':
			orderItemsByStatus($data['items'], $sortOrder);
			break;

		default:
			order_result($data['items'], $sortField, $sortOrder);
	}

	// pager
	if (hasRequest('page')) {
		$page_num = getRequest('page');
	}
	elseif (isRequestMethod('get') && !hasRequest('cancel')) {
		$page_num = 1;
	}
	else {
		$page_num = CPagerHelper::loadPage($page['file']);
	}

	CPagerHelper::savePage($page['file'], $page_num);

	$data['paging'] = CPagerHelper::paginate($page_num, $data['items'], $sortOrder,
		(new CUrl('items.php'))->setArgument('context', $data['context'])
	);

	$data['parent_templates'] = getItemParentTemplates($data['items'], ZBX_FLAG_DISCOVERY_NORMAL);

	$itemTriggerIds = [];
	foreach ($data['items'] as $item) {
		$itemTriggerIds = array_merge($itemTriggerIds, zbx_objectValues($item['triggers'], 'triggerid'));
	}
	$data['itemTriggers'] = API::Trigger()->get([
		'triggerids' => $itemTriggerIds,
		'output' => ['triggerid', 'description', 'expression', 'recovery_mode', 'recovery_expression', 'priority',
			'status', 'state', 'error', 'templateid', 'flags'
		],
		'selectHosts' => ['hostid', 'name', 'host'],
		'preservekeys' => true
	]);

	$data['trigger_parent_templates'] = getTriggerParentTemplates($data['itemTriggers'], ZBX_FLAG_DISCOVERY_NORMAL);

	sort($filter_hostids);
	$data['checkbox_hash'] = crc32(implode('', $filter_hostids));

	$data['config'] = [
		'compression_status' => CHousekeepingHelper::get(CHousekeepingHelper::COMPRESSION_STATUS)
	];

	$data['allowed_ui_conf_templates'] = CWebUser::checkAccess(CRoleHelper::UI_CONFIGURATION_TEMPLATES);

	$data['tags'] = makeTags($data['items'], true, 'itemid', ZBX_TAG_COUNT_DEFAULT, $filter_tags);

	// render view
	echo (new CView('configuration.item.list', $data))->getOutput();
}

require_once dirname(__FILE__).'/include/page_footer.php';<|MERGE_RESOLUTION|>--- conflicted
+++ resolved
@@ -499,24 +499,11 @@
 	}
 }
 
-<<<<<<< HEAD
-=======
-// Convert CR+LF to LF in preprocessing script.
-if (hasRequest('preprocessing')) {
-	foreach ($_REQUEST['preprocessing'] as &$step) {
-		if ($step['type'] == ZBX_PREPROC_SCRIPT) {
-			$step['params'][0] = CRLFtoLF($step['params'][0]);
-		}
-	}
-	unset($step);
-}
-
 // Validate backurl.
 if (hasRequest('backurl') && !CHtmlUrlValidator::validateSameSite(getRequest('backurl'))) {
 	access_deny();
 }
 
->>>>>>> 927ff75d
 /*
  * Actions
  */
