<?php
/*
** Zabbix
** Copyright (C) 2001-2020 Zabbix SIA
**
** This program is free software; you can redistribute it and/or modify
** it under the terms of the GNU General Public License as published by
** the Free Software Foundation; either version 2 of the License, or
** (at your option) any later version.
**
** This program is distributed in the hope that it will be useful,
** but WITHOUT ANY WARRANTY; without even the implied warranty of
** MERCHANTABILITY or FITNESS FOR A PARTICULAR PURPOSE. See the
** GNU General Public License for more details.
**
** You should have received a copy of the GNU General Public License
** along with this program; if not, write to the Free Software
** Foundation, Inc., 51 Franklin Street, Fifth Floor, Boston, MA  02110-1301, USA.
**/


require_once dirname(__FILE__).'/include/classes/user/CWebUser.php';
require_once dirname(__FILE__).'/include/config.inc.php';

$redirect_to = (new CUrl('index.php'))->setArgument('form', 'default');

$request = getRequest('request', '');
$test_request = [];
preg_match('/^\/?(?<filename>[a-z0-9\_\.]+\.php)(\?.*)?$/i', $request, $test_request);

if (!array_key_exists('filename', $test_request) || !file_exists('./'.$test_request['filename'])
		|| $test_request['filename'] == basename(__FILE__)) {
	$request = '';
}

if ($request !== '') {
	$redirect_to->setArgument('request', $request);
}

if (CAuthenticationHelper::get(CAuthenticationHelper::HTTP_AUTH_ENABLED) != ZBX_AUTH_HTTP_ENABLED) {
	redirect($redirect_to->toString());
}

$http_user = '';
foreach (['PHP_AUTH_USER', 'REMOTE_USER', 'AUTH_USER'] as $key) {
	if (array_key_exists($key, $_SERVER) && $_SERVER[$key] !== '') {
		$http_user = $_SERVER[$key];
		break;
	}
}

if ($http_user) {
	$parser = new CADNameAttributeParser(['strict' => true]);

	if ($parser->parse($http_user) === CParser::PARSE_SUCCESS) {
		$strip_domain = explode(',', CAuthenticationHelper::get(CAuthenticationHelper::HTTP_STRIP_DOMAINS));
		$strip_domain = array_map('trim', $strip_domain);

		if ($strip_domain && in_array($parser->getDomainName(), $strip_domain)) {
			$http_user = $parser->getUserName();
		}
	}

	try {
		$user = API::getApiService('user')->loginByAlias($http_user,
			(CAuthenticationHelper::get(CAuthenticationHelper::HTTP_CASE_SENSITIVE) == ZBX_AUTH_CASE_SENSITIVE),
			CAuthenticationHelper::get(CAuthenticationHelper::AUTHENTICATION_TYPE)
		);

		if ($user) {
<<<<<<< HEAD
			CSessionHelper::set('sessionid', $user['sessionid']);

			$redirect = array_filter([$request, $user['url'], ZBX_DEFAULT_URL]);
=======
			$redirect = array_filter([$request, $user['url'], CMenuHelper::getFirstUrl()]);
>>>>>>> 21974724
			redirect(reset($redirect));
		}
	}
	catch (APIException $e) {
		error($e->getMessage());
	}
}
else {
	error(_('Login name or password is incorrect.'));
}

echo (new CView('general.warning', [
	'header' => _('You are not logged in'),
	'messages' => array_column(get_and_clear_messages(), 'message'),
	'buttons' => [
		(new CButton('login', _('Login')))->onClick('document.location = '.
			json_encode($redirect_to->getUrl()).';')
	],
	'theme' => getUserTheme(CWebUser::$data)
]))->getOutput();

session_write_close();<|MERGE_RESOLUTION|>--- conflicted
+++ resolved
@@ -68,13 +68,9 @@
 		);
 
 		if ($user) {
-<<<<<<< HEAD
 			CSessionHelper::set('sessionid', $user['sessionid']);
 
-			$redirect = array_filter([$request, $user['url'], ZBX_DEFAULT_URL]);
-=======
 			$redirect = array_filter([$request, $user['url'], CMenuHelper::getFirstUrl()]);
->>>>>>> 21974724
 			redirect(reset($redirect));
 		}
 	}
