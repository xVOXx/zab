<?php
/*
** Zabbix
** Copyright (C) 2001-2020 Zabbix SIA
**
** This program is free software; you can redistribute it and/or modify
** it under the terms of the GNU General Public License as published by
** the Free Software Foundation; either version 2 of the License, or
** (at your option) any later version.
**
** This program is distributed in the hope that it will be useful,
** but WITHOUT ANY WARRANTY; without even the implied warranty of
** MERCHANTABILITY or FITNESS FOR A PARTICULAR PURPOSE. See the
** GNU General Public License for more details.
**
** You should have received a copy of the GNU General Public License
** along with this program; if not, write to the Free Software
** Foundation, Inc., 51 Franklin Street, Fifth Floor, Boston, MA  02110-1301, USA.
**/


require_once dirname(__FILE__).'/include/classes/user/CWebUser.php';
require_once dirname(__FILE__).'/include/config.inc.php';

$redirect_to = (new CUrl('index.php'))->setArgument('form', 'default');

$request = getRequest('request', '');
$test_request = [];
preg_match('/^\/?(?<filename>[a-z0-9\_\.]+\.php)(\?.*)?$/i', $request, $test_request);

if (!array_key_exists('filename', $test_request) || !file_exists('./'.$test_request['filename'])
		|| $test_request['filename'] == basename(__FILE__)) {
	$request = '';
}

if ($request !== '') {
	$redirect_to->setArgument('request', $request);
}

if (CAuthenticationHelper::get(CAuthenticationHelper::HTTP_AUTH_ENABLED) != ZBX_AUTH_HTTP_ENABLED) {
	redirect($redirect_to->toString());
}

$http_user = '';
foreach (['PHP_AUTH_USER', 'REMOTE_USER', 'AUTH_USER'] as $key) {
	if (array_key_exists($key, $_SERVER) && $_SERVER[$key] !== '') {
		$http_user = $_SERVER[$key];
		break;
	}
}

if ($http_user) {
	$parser = new CADNameAttributeParser(['strict' => true]);

	if ($parser->parse($http_user) === CParser::PARSE_SUCCESS) {
		$strip_domain = explode(',', CAuthenticationHelper::get(CAuthenticationHelper::HTTP_STRIP_DOMAINS));
		$strip_domain = array_map('trim', $strip_domain);

		if ($strip_domain && in_array($parser->getDomainName(), $strip_domain)) {
			$http_user = $parser->getUserName();
		}
	}

	try {
		CWebUser::$data = API::getApiService('user')->loginByAlias($http_user,
			(CAuthenticationHelper::get(CAuthenticationHelper::HTTP_CASE_SENSITIVE) == ZBX_AUTH_CASE_SENSITIVE),
			CAuthenticationHelper::get(CAuthenticationHelper::AUTHENTICATION_TYPE)
		);

<<<<<<< HEAD
		if (!empty(CWebUser::$data)) {
			API::getWrapper()->auth = CWebUser::$data['sessionid'];

			$redirect = array_filter([$request, CWebUser::$data['url'], CMenuHelper::getFirstUrl()]);
=======
		if ($user) {
			CSessionHelper::set('sessionid', $user['sessionid']);

			$redirect = array_filter([$request, $user['url'], CMenuHelper::getFirstUrl()]);
>>>>>>> ff81db0e
			redirect(reset($redirect));
		}
	}
	catch (APIException $e) {
		error($e->getMessage());
	}
}
else {
	error(_('Login name or password is incorrect.'));
}

echo (new CView('general.warning', [
	'header' => _('You are not logged in'),
	'messages' => array_column(get_and_clear_messages(), 'message'),
	'buttons' => [
		(new CButton('login', _('Login')))->onClick('document.location = '.
			json_encode($redirect_to->getUrl()).';')
	],
	'theme' => getUserTheme(CWebUser::$data)
]))->getOutput();

session_write_close();<|MERGE_RESOLUTION|>--- conflicted
+++ resolved
@@ -67,17 +67,11 @@
 			CAuthenticationHelper::get(CAuthenticationHelper::AUTHENTICATION_TYPE)
 		);
 
-<<<<<<< HEAD
 		if (!empty(CWebUser::$data)) {
+			CSessionHelper::set('sessionid', CWebUser::$data['sessionid']);
 			API::getWrapper()->auth = CWebUser::$data['sessionid'];
 
 			$redirect = array_filter([$request, CWebUser::$data['url'], CMenuHelper::getFirstUrl()]);
-=======
-		if ($user) {
-			CSessionHelper::set('sessionid', $user['sessionid']);
-
-			$redirect = array_filter([$request, $user['url'], CMenuHelper::getFirstUrl()]);
->>>>>>> ff81db0e
 			redirect(reset($redirect));
 		}
 	}
