--- conflicted
+++ resolved
@@ -126,13 +126,8 @@
 			}
 
 			$radio = (new CInput('radio', $this->name, $value['value']))
-<<<<<<< HEAD
+				->setAttribute('tabindex', '0')
 				->setEnabled($this->enabled && !$value['disabled'])
-=======
-				->setAttribute('tabindex', '0')
-				// Read-only for radioboxes is simulated by disabling control and adding CVar with value.
-				->setEnabled($this->enabled && !$this->readonly && !$value['disabled'])
->>>>>>> f0ae0748
 				->onChange($value['on_change'])
 				->setId($value['id']);
 
