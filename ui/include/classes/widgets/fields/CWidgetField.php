--- conflicted
+++ resolved
@@ -209,17 +209,9 @@
 	}
 
 	/**
-<<<<<<< HEAD
-	 * Validate field. Returns array with validation error message.
-	 *
-	 * @param bool $strict  Enables more strict validation of the field.
-	 *
-	 * @return array
-=======
 	 * @param bool $strict  Widget form submit validation?
 	 *
 	 * @return array  Errors.
->>>>>>> 87756c84
 	 */
 	public function validate(bool $strict = false): array {
 		$errors = [];
