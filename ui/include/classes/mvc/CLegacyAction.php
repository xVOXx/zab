--- conflicted
+++ resolved
@@ -70,11 +70,7 @@
 		}
 
 		if ($user_type != USER_TYPE_SUPER_ADMIN) {
-<<<<<<< HEAD
-			$denied = array_merge($denied, ['auditacts.php', 'queue.php']);
-=======
-			$denied = array_merge($denied, ['auditacts.php', 'correlation.php']);
->>>>>>> 2301c5f8
+			$denied = array_merge($denied, ['auditacts.php']);
 		}
 
 		if (in_array($action, $denied)) {
@@ -121,11 +117,6 @@
 		if ($user_type == USER_TYPE_SUPER_ADMIN) {
 			$rule_actions += [
 				CRoleHelper::UI_REPORTS_ACTION_LOG => ['auditacts.php'],
-<<<<<<< HEAD
-				CRoleHelper::UI_ADMINISTRATION_QUEUE => ['queue.php']
-=======
-				CRoleHelper::UI_CONFIGURATION_EVENT_CORRELATION => ['correlation.php']
->>>>>>> 2301c5f8
 			];
 		}
 
