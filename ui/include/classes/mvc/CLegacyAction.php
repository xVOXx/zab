<?php declare(strict_types = 0);
/*
** Zabbix
** Copyright (C) 2001-2023 Zabbix SIA
**
** This program is free software; you can redistribute it and/or modify
** it under the terms of the GNU General Public License as published by
** the Free Software Foundation; either version 2 of the License, or
** (at your option) any later version.
**
** This program is distributed in the hope that it will be useful,
** but WITHOUT ANY WARRANTY; without even the implied warranty of
** MERCHANTABILITY or FITNESS FOR A PARTICULAR PURPOSE. See the
** GNU General Public License for more details.
**
** You should have received a copy of the GNU General Public License
** along with this program; if not, write to the Free Software
** Foundation, Inc., 51 Franklin Street, Fifth Floor, Boston, MA  02110-1301, USA.
**/


use CController as CAction;

class CLegacyAction extends CAction {

	protected function init(): void {
		$this->disableCsrfValidation();
	}

	public function doAction(): void {
	}

	/**
	 * Check user input.
	 *
	 * @return bool
	 */
	public function checkInput(): bool {
		if ($this->getAction() === 'host_prototypes.php' && array_key_exists('formdata_json', $_REQUEST)) {
			$_REQUEST = json_decode($_REQUEST['formdata_json'], true);
		}

		return true;
	}

	/**
	 * Check permission.
	 *
	 * @return bool
	 */
	public function checkPermissions(): bool {
		$user_type = $this->getUserType();
		$denied = [];
		$action = $this->getAction();

		/*
		 * Overwrite legacy action in case user is located in sub-section like items, triggers etc. That will make
		 * sure to hide left menu and display error in case user has no access to templates or hosts.
		 */
		if (in_array(getRequest('context', ''), ['host', 'template']) && in_array($action, ['triggers.php',
				'graphs.php', 'host_discovery.php', 'httpconf.php', 'trigger_prototypes.php',
				'host_prototypes.php'])) {
			$action = (getRequest('context') === 'host') ? 'host.list' : 'template.list';
		}

		if ($user_type < USER_TYPE_ZABBIX_USER) {
			$denied = ['chart.php', 'chart2.php', 'chart3.php', 'chart4.php', 'chart6.php', 'chart7.php', 'history.php',
				'hostinventories.php', 'hostinventoriesoverview.php', 'httpdetails.php', 'image.php', 'imgstore.php',
				'jsrpc.php', 'map.php', 'tr_events.php', 'sysmap.php', 'sysmaps.php', 'report2.php'
			];
		}

		if ($user_type < USER_TYPE_ZABBIX_ADMIN) {
<<<<<<< HEAD
			$denied = array_merge($denied, ['actionconf.php', 'graphs.php', 'host_discovery.php', 'host_prototypes.php',
				'host.list', 'httpconf.php', 'report4.php', 'template.list', 'trigger_prototypes.php', 'triggers.php'
=======
			$denied = array_merge($denied, ['disc_prototypes.php', 'graphs.php', 'host_discovery.php',
				'host_prototypes.php', 'host.list', 'httpconf.php', 'items.php', 'report4.php', 'template.list',
				'trigger_prototypes.php', 'triggers.php'
>>>>>>> 1fb309a6
			]);
		}

		if (in_array($action, $denied)) {
			return false;
		}

		$rule_actions = [];

		if (in_array($user_type, [USER_TYPE_ZABBIX_USER, USER_TYPE_ZABBIX_ADMIN, USER_TYPE_SUPER_ADMIN])) {
			$rule_actions = [
				CRoleHelper::UI_MONITORING_HOSTS => ['httpdetails.php'],
				CRoleHelper::UI_MONITORING_LATEST_DATA => ['history.php'],
				CRoleHelper::UI_MONITORING_MAPS => ['image.php', 'map.php', 'sysmap.php', 'sysmaps.php'],
				CRoleHelper::UI_MONITORING_PROBLEMS => ['tr_events.php'],
				CRoleHelper::UI_INVENTORY_HOSTS => ['hostinventories.php'],
				CRoleHelper::UI_INVENTORY_OVERVIEW => ['hostinventoriesoverview.php'],
				CRoleHelper::UI_REPORTS_AVAILABILITY_REPORT => ['report2.php']
			];
		}

		if ($user_type == USER_TYPE_ZABBIX_ADMIN || $user_type == USER_TYPE_SUPER_ADMIN) {
			$rule_actions += [
				CRoleHelper::UI_CONFIGURATION_HOSTS => ['host.list'],
				CRoleHelper::UI_CONFIGURATION_TEMPLATES => ['template.list'],
				CRoleHelper::UI_REPORTS_NOTIFICATIONS => ['report4.php']
			];
		}

		foreach ($rule_actions as $rule_name => $actions) {
			if (in_array($action, $actions)) {
				return $this->checkAccess($rule_name);
			}
		}

		return true;
	}
}<|MERGE_RESOLUTION|>--- conflicted
+++ resolved
@@ -71,14 +71,8 @@
 		}
 
 		if ($user_type < USER_TYPE_ZABBIX_ADMIN) {
-<<<<<<< HEAD
-			$denied = array_merge($denied, ['actionconf.php', 'graphs.php', 'host_discovery.php', 'host_prototypes.php',
-				'host.list', 'httpconf.php', 'report4.php', 'template.list', 'trigger_prototypes.php', 'triggers.php'
-=======
-			$denied = array_merge($denied, ['disc_prototypes.php', 'graphs.php', 'host_discovery.php',
-				'host_prototypes.php', 'host.list', 'httpconf.php', 'items.php', 'report4.php', 'template.list',
-				'trigger_prototypes.php', 'triggers.php'
->>>>>>> 1fb309a6
+			$denied = array_merge($denied, ['graphs.php', 'host_discovery.php', 'host_prototypes.php', 'host.list',
+				'httpconf.php', 'items.php', 'report4.php', 'template.list', 'trigger_prototypes.php', 'triggers.php'
 			]);
 		}
 
