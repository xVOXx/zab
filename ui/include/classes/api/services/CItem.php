--- conflicted
+++ resolved
@@ -470,50 +470,8 @@
 	 *
 	 * @return array
 	 */
-<<<<<<< HEAD
 	public function create(array $items): array {
 		$this->validateCreate($items);
-=======
-	public function create($items) {
-		$items = zbx_toArray($items);
-
-		parent::checkInput($items);
-		self::validateInventoryLinks($items);
-
-		foreach ($items as &$item) {
-			$item['flags'] = ZBX_FLAG_DISCOVERY_NORMAL;
-			unset($item['itemid']);
-		}
-		unset($item);
-
-		$this->validateDependentItems($items);
-
-		foreach ($items as &$item) {
-			if ($item['type'] == ITEM_TYPE_HTTPAGENT) {
-				if (array_key_exists('query_fields', $item)) {
-					$item['query_fields'] = $item['query_fields'] ? json_encode($item['query_fields']) : '';
-				}
-
-				if (array_key_exists('headers', $item)) {
-					$item['headers'] = $this->headersArrayToString($item['headers']);
-				}
-
-				if (array_key_exists('request_method', $item) && $item['request_method'] == HTTPCHECK_REQUEST_HEAD
-						&& !array_key_exists('retrieve_mode', $item)) {
-					$item['retrieve_mode'] = HTTPTEST_STEP_RETRIEVE_MODE_HEADERS;
-				}
-			}
-			else {
-				$item['query_fields'] = '';
-				$item['headers'] = '';
-			}
-
-			if (array_key_exists('preprocessing', $item)) {
-				$item['preprocessing'] = $this->normalizeItemPreprocessingSteps($item['preprocessing']);
-			}
-		}
-		unset($item);
->>>>>>> 18455668
 
 		// Get only hosts, not templates from items.
 		$hosts = API::Host()->get([
@@ -724,19 +682,6 @@
 					unset($item['valuemapid']);
 				}
 			}
-<<<<<<< HEAD
-=======
-
-			if (array_key_exists('tags', $item)) {
-				$item['tags'] = array_map(function ($tag) {
-					return $tag + ['value' => ''];
-				}, $item['tags']);
-			}
-
-			if (array_key_exists('preprocessing', $item)) {
-				$item['preprocessing'] = $this->normalizeItemPreprocessingSteps($item['preprocessing']);
-			}
->>>>>>> 18455668
 		}
 		unset($item);
 
