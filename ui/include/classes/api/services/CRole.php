--- conflicted
+++ resolved
@@ -30,8 +30,6 @@
 		'update' => ['min_user_type' => USER_TYPE_SUPER_ADMIN],
 		'delete' => ['min_user_type' => USER_TYPE_SUPER_ADMIN]
 	];
-
-	private const AUDIT_RESOURCE = AUDIT_RESOURCE_USER_ROLE;
 
 	protected $tableName = 'role';
 	protected $tableAlias = 'r';
@@ -152,11 +150,7 @@
 		}
 		unset($role);
 
-<<<<<<< HEAD
-		$this->addAuditBulk(AUDIT_ACTION_ADD, self::AUDIT_RESOURCE, $roles);
-=======
 		$this->addAuditBulk(CAudit::ACTION_ADD, CAudit::RESOURCE_USER_ROLE, $roles);
->>>>>>> a91ee32d
 
 		return ['roleids' => $roleids];
 	}
@@ -246,11 +240,7 @@
 
 		$this->updateRules($roles, $db_roles);
 
-<<<<<<< HEAD
-		$this->addAuditBulk(AUDIT_ACTION_UPDATE, self::AUDIT_RESOURCE, $roles, $db_roles);
-=======
 		$this->addAuditBulk(CAudit::ACTION_UPDATE, CAudit::RESOURCE_USER_ROLE, $roles, $db_roles);
->>>>>>> a91ee32d
 
 		return ['roleids' => array_column($roles, 'roleid')];
 	}
@@ -1136,11 +1126,7 @@
 
 		DB::delete('role', ['roleid' => $roleids]);
 
-<<<<<<< HEAD
-		$this->addAuditBulk(AUDIT_ACTION_DELETE, self::AUDIT_RESOURCE, $db_roles);
-=======
 		$this->addAuditBulk(CAudit::ACTION_DELETE, CAudit::RESOURCE_USER_ROLE, $db_roles);
->>>>>>> a91ee32d
 
 		return ['roleids' => $roleids];
 	}
