--- conflicted
+++ resolved
@@ -225,11 +225,7 @@
 					'status' =>					['type' => API_INT32, 'in' => '0,1', 'default' => '1']
 				]],
 				'ui.default_access' =>		['type' => API_INT32, 'in' => '0,1', 'default' => '1'],
-<<<<<<< HEAD
-				'modules' =>				['type' => API_OBJECTS, 'fields' => [
-=======
 				'modules' =>				['type' => API_OBJECTS, 'flags' => API_NORMALIZE, 'fields' => [
->>>>>>> f1ed288e
 					'moduleid' =>				['type' => API_ID, 'flags' => API_REQUIRED],
 					'status' =>					['type' => API_INT32, 'in' => '0,1', 'default' => '1']
 				]],
@@ -314,11 +310,7 @@
 					'status' =>					['type' => API_INT32, 'in' => '0,1']
 				]],
 				'ui.default_access' =>		['type' => API_INT32, 'in' => '0,1'],
-<<<<<<< HEAD
-				'modules' =>				['type' => API_OBJECTS, 'fields' => [
-=======
 				'modules' =>				['type' => API_OBJECTS, 'flags' => API_NORMALIZE, 'fields' => [
->>>>>>> f1ed288e
 					'moduleid' =>				['type' => API_ID, 'flags' => API_REQUIRED],
 					'status' =>					['type' => API_INT32, 'in' => '0,1']
 				]],
