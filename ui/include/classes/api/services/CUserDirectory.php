<?php declare(strict_types = 0);
/*
** Zabbix
** Copyright (C) 2001-2022 Zabbix SIA
**
** This program is free software; you can redistribute it and/or modify
** it under the terms of the GNU General Public License as published by
** the Free Software Foundation; either version 2 of the License, or
** (at your option) any later version.
**
** This program is distributed in the hope that it will be useful,
** but WITHOUT ANY WARRANTY; without even the implied warranty of
** MERCHANTABILITY or FITNESS FOR A PARTICULAR PURPOSE. See the
** GNU General Public License for more details.
**
** You should have received a copy of the GNU General Public License
** along with this program; if not, write to the Free Software
** Foundation, Inc., 51 Franklin Street, Fifth Floor, Boston, MA  02110-1301, USA.
**/


class CUserDirectory extends CApiService {

	public const ACCESS_RULES = [
		'get' => ['min_user_type' => USER_TYPE_SUPER_ADMIN],
		'create' => ['min_user_type' => USER_TYPE_SUPER_ADMIN],
		'update' => ['min_user_type' => USER_TYPE_SUPER_ADMIN],
		'delete' => ['min_user_type' => USER_TYPE_SUPER_ADMIN],
		'test' => ['min_user_type' => USER_TYPE_SUPER_ADMIN]
	];

	protected $tableName = 'userdirectory';
	protected $tableAlias = 'ud';

	/**
	 * Common UserDirectory properties.
	 *
	 * @var array
	 */
	protected $output_fields = ['userdirectoryid', 'name', 'idp_type', 'provision_status', 'description'];

	/**
	 * LDAP specific properties.
	 *
	 * @var array
	 */
	protected $ldap_output_fields = [
		'host', 'port', 'base_dn', 'search_attribute', 'bind_dn', 'bind_password', 'start_tls', 'search_filter',
		'group_basedn', 'group_name', 'group_member', 'group_filter', 'group_membership', 'user_username',
		'user_lastname'
	];

	/**
	 * SAML specific properties.
	 *
	 * @var array
	 */
	protected $saml_output_fields = [
		'idp_entityid', 'sso_url', 'slo_url', 'username_attribute', 'sp_entityid', 'nameid_format', 'sign_messages',
		'sign_assertions', 'sign_authn_requests', 'sign_logout_requests', 'sign_logout_responses', 'encrypt_nameid',
		'encrypt_assertions', 'group_name', 'user_username', 'user_lastname', 'scim_status', 'scim_token'
	];

	/**
	 * @param array $options
	 *
	 * @throws APIException
	 *
	 * @return array|string
	 */
	public function get(array $options) {
		$this->validateGet($options);

		if (!$options['countOutput'] && $options['output'] === API_OUTPUT_EXTEND) {
			$options['output'] = array_merge(
				$this->output_fields, $this->ldap_output_fields, $this->saml_output_fields
			);
		}

		$sql_parts = [
			'select' => ['userdirectory' => 'ud.userdirectoryid'],
			'from' => ['userdirectory' => 'userdirectory ud'],
			'left_join' => [],
			'order' => [],
			'group' => []
		];

		$sql_parts = $this->applyQueryFilterOptions($this->tableName, $this->tableAlias, $options, $sql_parts);
		$sql_parts = $this->applyQueryOutputOptions($this->tableName(), $this->tableAlias(), $options, $sql_parts);
		$sql_parts = $this->applyQuerySortOptions($this->tableName(), $this->tableAlias(), $options, $sql_parts);

		$result = DBselect($this->createSelectQueryFromParts($sql_parts), $options['limit']);

		$db_userdirectories = [];
		while ($row = DBfetch($result)) {
			if ($options['countOutput']) {
				return $row['rowscount'];
			}

			$db_userdirectories[$row['userdirectoryid']] = $row;
		}

		if ($db_userdirectories) {
			$db_userdirectories = $this->addRelatedObjects($options, $db_userdirectories);
			$db_userdirectories = $this->unsetExtraFields($db_userdirectories, ['userdirectoryid'], $options['output']);

			if (!$options['preservekeys']) {
				$db_userdirectories = array_values($db_userdirectories);
			}
		}

		return $db_userdirectories;
	}

	/**
	 * Function for internal purpose only, used in CAuthenticationHelper.
	 *
	 * @param array $options
	 * @param bool  $api_call  Flag indicating whether this method called via an API call or from a local PHP file.
	 *
	 * @throws APIException if the input is invalid.
	 *
	 * @return array
	 */
	public function getGlobal(array $options, bool $api_call = true): array {
		if ($api_call) {
			self::exception(ZBX_API_ERROR_PARAMETERS,
				_s('Incorrect method "%1$s.%2$s".', 'userdirectory', 'getglobal')
			);
		}

		return $this->get($options);
	}

	protected function applyQueryOutputOptions($tableName, $tableAlias, array $options, array $sql_parts) {
		$sql_parts = parent::applyQueryOutputOptions($tableName, $tableAlias, $options, $sql_parts);

		$selected_ldap_fields = [];
		foreach ($this->ldap_output_fields as $field) {
			if ($this->outputIsRequested($field, $options['output'])) {
				$selected_ldap_fields[] = 'ldap.'.$field;
			}
		}
		if ($selected_ldap_fields) {
			$sql_parts['left_join'][] = [
				'alias' => 'ldap',
				'table' => 'userdirectory_ldap',
				'using' => 'userdirectoryid'
			];
			$sql_parts['left_table'] = ['alias' => $tableAlias, 'table' => $tableName];

			if (!$options['countOutput']) {
				$sql_parts['select'] = array_merge($sql_parts['select'], $selected_ldap_fields);
			}
		}

		$selected_saml_fields = [];
		foreach ($this->saml_output_fields as $field) {
			if ($this->outputIsRequested($field, $options['output'])) {
				$selected_saml_fields[] = 'saml.'.$field;
			}
		}
		if ($selected_saml_fields) {
			$sql_parts['left_join'][] = [
				'alias' => 'saml',
				'table' => 'userdirectory_saml',
				'using' => 'userdirectoryid'
			];
			$sql_parts['left_table'] = ['alias' => $tableAlias, 'table' => $tableName];

			if (!$options['countOutput']) {
				$sql_parts['select'] = array_merge($sql_parts['select'], $selected_saml_fields);
			}
		}

		return $sql_parts;
	}

	private function validateGet(array &$options): void {
		$output_fields = array_merge($this->output_fields, $this->ldap_output_fields, $this->saml_output_fields);

		$api_input_rules = ['type' => API_OBJECT, 'fields' => [
			// filter
			'userdirectoryids' =>			['type' => API_IDS, 'flags' => API_ALLOW_NULL | API_NORMALIZE, 'default' => null],
			'filter' =>						['type' => API_OBJECT, 'flags' => API_ALLOW_NULL, 'default' => null, 'fields' => [
				'userdirectoryid' =>			['type' => API_IDS, 'flags' => API_ALLOW_NULL | API_NORMALIZE],
				'provision_status' =>			['type' => API_INTS32, 'flags' => API_ALLOW_NULL | API_NORMALIZE, 'in' => implode(',', [JIT_PROVISIONING_DISABLED, JIT_PROVISIONING_ENABLED])],
				'idp_type' =>					['type' => API_INTS32, 'flags' => API_ALLOW_NULL | API_NORMALIZE, 'in' => implode(',', [IDP_TYPE_LDAP, IDP_TYPE_SAML])]
			]],
			'search' =>						['type' => API_OBJECT, 'flags' => API_ALLOW_NULL, 'default' => null, 'fields' => [
				'name' =>						['type' => API_STRINGS_UTF8, 'flags' => API_ALLOW_NULL | API_NORMALIZE],
				'description' =>				['type' => API_STRINGS_UTF8, 'flags' => API_ALLOW_NULL | API_NORMALIZE]
			]],
			'searchByAny' =>				['type' => API_BOOLEAN, 'default' => false],
			'startSearch' =>				['type' => API_FLAG, 'default' => false],
			'excludeSearch' =>				['type' => API_FLAG, 'default' => false],
			'searchWildcardsEnabled' =>		['type' => API_BOOLEAN, 'default' => false],
			// output
			'output' =>						['type' => API_OUTPUT, 'in' => implode(',', $output_fields), 'default' => API_OUTPUT_EXTEND],
			'countOutput' =>				['type' => API_FLAG, 'default' => false],
			'selectUsrgrps' =>				['type' => API_OUTPUT, 'flags' => API_ALLOW_NULL | API_ALLOW_COUNT, 'in' => implode(',', ['usrgrpid', 'name', 'gui_access', 'users_status', 'debug_mode']), 'default' => null],
			'selectProvisionMedia' =>		['type' => API_OUTPUT, 'flags' => API_ALLOW_NULL, 'in' => implode(',', ['name', 'mediatypeid', 'attribute']), 'default' => null],
			'selectProvisionGroups' =>		['type' => API_OUTPUT, 'flags' => API_ALLOW_NULL, 'in' => implode(',', ['is_fallback', 'fallback_status', 'name', 'roleid', 'user_groups']), 'default' => null],
			// sort and limit
			'sortfield' =>					['type' => API_STRINGS_UTF8, 'flags' => API_NORMALIZE, 'in' => implode(',', ['name']), 'uniq' => true, 'default' => []],
			'sortorder' =>					['type' => API_SORTORDER, 'default' => []],
			'limit' =>						['type' => API_INT32, 'flags' => API_ALLOW_NULL, 'in' => '1:'.ZBX_MAX_INT32, 'default' => null],
			// flags
			'preservekeys' =>				['type' => API_BOOLEAN, 'default' => false]
		]];

		if (!CApiInputValidator::validate($api_input_rules, $options, '/', $error)) {
			self::exception(ZBX_API_ERROR_PARAMETERS, $error);
		}
	}

	/**
	 * @param array $options
	 * @param array $result
	 *
	 * @return array
	 */
	protected function addRelatedObjects(array $options, array $result): array {
		$result = parent::addRelatedObjects($options, $result);

		self::addRelatedUserGroups($options, $result);
		self::addRelatedProvisionMedia($options, $result);
		self::addRelatedProvisionGroups($options, $result);

		return $result;
	}

	/**
	 * @param array $options
	 * @param array $result
	 */
	private static function addRelatedUserGroups(array $options, array &$result): void {
		if ($options['selectUsrgrps'] === null) {
			return;
		}

		foreach ($result as &$row) {
			$row['usrgrps'] = [];
		}
		unset($row);

		if ($options['selectUsrgrps'] === API_OUTPUT_COUNT) {
			$output = ['userdirectoryid'];
		}
		elseif ($options['selectUsrgrps'] === API_OUTPUT_EXTEND) {
			$output = ['usrgrpid', 'name', 'gui_access', 'users_status', 'debug_mode', 'userdirectoryid'];
		}
		else {
			$output = array_unique(array_merge(['userdirectoryid'], $options['selectUsrgrps']));
		}

		$db_usergroups = API::UserGroup()->get([
			'output' => $output,
			'filter' => ['userdirectoryid' => array_keys($result)]
		]);

		foreach ($db_usergroups as $db_usergroup) {
			$result[$db_usergroup['userdirectoryid']]['usrgrps'][] =
				array_diff_key($db_usergroup, array_flip(['userdirectoryid']));
		}

		if ($options['selectUsrgrps'] === API_OUTPUT_COUNT) {
			foreach ($result as &$row) {
				$row['usrgrps'] = (string) count($row['usrgrps']);
			}
			unset($row);
		}
	}

	/**
	 * Add provision media objects.
	 *
	 * @param array $options
	 * @param array $result
	 */
	private static function addRelatedProvisionMedia(array $options, array &$result): void {
		if ($options['selectProvisionMedia'] === null) {
			return;
		}

		foreach ($result as &$row) {
			$row['provision_media'] = [];
		}
		unset($row);

		if ($options['selectProvisionMedia'] === API_OUTPUT_EXTEND) {
			$options['selectProvisionMedia'] = ['name', 'mediatypeid', 'attribute'];
		}

		$db_provisioning_media = DB::select('userdirectory_media', [
			'output' => array_merge($options['selectProvisionMedia'], ['userdirectoryid']),
			'filter' => [
				'userdirectoryid' => array_keys($result)
			]
		]);

		foreach ($db_provisioning_media as $db_provisioning_media) {
			$result[$db_provisioning_media['userdirectoryid']]['provision_media'][]
				= array_diff_key($db_provisioning_media, array_flip(['userdirectoryid']));
		}
	}

	/**
	 * Add provision user group objects.
	 *
	 * @param array $options
	 * @param array $result
	 */
	private static function addRelatedProvisionGroups(array $options, array &$result): void {
		if ($options['selectProvisionGroups'] === null) {
			return;
		}

		foreach ($result as &$row) {
			$row['provision_groups'] = [];
		}
		unset($row);

		if ($options['selectProvisionGroups'] === API_OUTPUT_EXTEND) {
			$options['selectProvisionGroups'] = ['is_fallback', 'fallback_status', 'name', 'roleid', 'user_groups'];
		}

		$user_groups_index = array_search('user_groups', $options['selectProvisionGroups']);
		if ($user_groups_index !== false) {
			unset($options['selectProvisionGroups'][$user_groups_index]);
		}

		$db_provision_idpgroups = DB::select('userdirectory_idpgroup', [
			'output' => array_merge($options['selectProvisionGroups'], ['userdirectoryid', 'userdirectory_idpgroupid']),
			'filter' => [
				'userdirectoryid' => array_keys($result)
			],
			'sortfield' => ['sortorder'],
			'preservekeys' => true
		]);

		$db_provision_usergroups = $user_groups_index !== false && $db_provision_idpgroups
			? DB::select('userdirectory_usrgrp', [
				'output' => ['usrgrpid', 'userdirectory_idpgroupid'],
				'filter' => [
					'userdirectory_idpgroupid' => array_keys($db_provision_idpgroups)
				]
			])
			: [];

		$provision_usergroups = [];
		foreach ($db_provision_usergroups as $usrgrp) {
			$provision_usergroups[$usrgrp['userdirectory_idpgroupid']][] = [
				'usrgrpid' => $usrgrp['usrgrpid']
			];
		}

		foreach ($db_provision_idpgroups as $db_provision_idpgroup) {
			$idpgroup = array_intersect_key($db_provision_idpgroup, array_flip($options['selectProvisionGroups']));

			if ($user_groups_index !== false) {
				$provision_idpgroupid = $db_provision_idpgroup['userdirectory_idpgroupid'];
				$idpgroup['user_groups'] = array_key_exists($provision_idpgroupid, $provision_usergroups)
					? $provision_usergroups[$provision_idpgroupid]
					: [];
			}

			$result[$db_provision_idpgroup['userdirectoryid']]['provision_groups'][] = $idpgroup;
		}
	}

	/**
	 * @param array $userdirectories
	 *
	 * @throws APIException
	 *
	 * @return array
	 */
	public function create(array $userdirectories): array {
		self::validateCreate($userdirectories);

		$db_ldap_idp_count = DB::select('userdirectory', [
			'countOutput' => true,
			'filter' => [
				'idp_type' => IDP_TYPE_LDAP
			]
		]);

		$userdirectoryids = DB::insert('userdirectory', $userdirectories);
		$userdirectory_media = [];
		$userdirectory_idpgroups = [];
		$userdirectory_usrgrps = [];
		$create_idps_ldap = [];
		$create_idps_saml = [];

		foreach ($userdirectories as $index => &$userdirectory) {
			$userdirectory['userdirectoryid'] = $userdirectoryids[$index];

			if ($userdirectory['idp_type'] == IDP_TYPE_LDAP) {
				$create_idps_ldap[] = $userdirectory;
			}
			elseif ($userdirectory['idp_type'] == IDP_TYPE_SAML) {
				$create_idps_saml[] = $userdirectory;
			}

			if (array_key_exists('provision_media', $userdirectory)) {
				foreach ($userdirectory['provision_media'] as $media) {
					$userdirectory_media[] = [
						'userdirectoryid' => $userdirectory['userdirectoryid']
					] + $media;
				}
			}

			if (array_key_exists('provision_groups', $userdirectory)) {
				$sortorder = 1;
				foreach ($userdirectory['provision_groups'] as $group) {
					$userdirectory_idpgroups[] = [
						'userdirectoryid' => $userdirectory['userdirectoryid'],
						'sortorder' => $group['is_fallback'] == GROUP_MAPPING_FALLBACK
							? count($userdirectory['provision_groups'])
							: $sortorder++
					] + $group;
				}
			}
		}
		unset($userdirectory);

		if ($userdirectory_idpgroups) {
			$idpgroupids = DB::insert('userdirectory_idpgroup', $userdirectory_idpgroups);

			foreach ($idpgroupids as $index => $idpgroupid) {
				foreach ($userdirectory_idpgroups[$index]['user_groups'] as $usrgrp) {
					$userdirectory_usrgrps[] = [
						'userdirectory_idpgroupid' => $idpgroupid,
						'usrgrpid' => $usrgrp['usrgrpid']
					];
				}
			}

			$userdirectory_usrgrpids = DB::insert('userdirectory_usrgrp', $userdirectory_usrgrps);
		}

		if ($create_idps_ldap) {
			DB::insert('userdirectory_ldap', $create_idps_ldap);
		}

		if ($create_idps_saml) {
			DB::insert('userdirectory_saml', $create_idps_saml);
		}

		if ($userdirectory_media) {
			$userdirectory_mediaids = DB::insert('userdirectory_media', $userdirectory_media);
		}

		// Return IDs for audit log.
		foreach ($userdirectories as &$userdirectory) {
			if (array_key_exists('provision_media', $userdirectory)) {
				foreach ($userdirectory['provision_media'] as &$media) {
					$media['userdirectory_mediaid'] = array_shift($userdirectory_mediaids);
				}
				unset($media);
			}

			if (array_key_exists('provision_groups', $userdirectory)) {
				foreach ($userdirectory['provision_groups'] as &$provision_group) {
					$provision_group['userdirectory_idpgroupid'] = array_shift($idpgroupids);

					foreach ($provision_group['user_groups'] as &$user_group) {
						$user_group['userdirectory_usrgrpid'] = array_shift($userdirectory_usrgrpids);
					}
					unset($user_group);
				}
				unset($provision_group);
			}
		}
		unset($userdirectory);

		self::addAuditLog(CAudit::ACTION_ADD, CAudit::RESOURCE_USERDIRECTORY, $userdirectories);

		if ($db_ldap_idp_count == 0 && $create_idps_ldap) {
			$idp_ldap = reset($create_idps_ldap);
			API::Authentication()->update(['ldap_userdirectoryid' => $idp_ldap['userdirectoryid']]);
		}

		return ['userdirectoryids' => $userdirectoryids];
	}

	/**
	 * @param array $userdirectories
	 *
	 * @throws APIException
	 */
	private static function validateCreate(array &$userdirectories): void {
		$api_input_rules = self::getValidationRules('create');

		if (!CApiInputValidator::validate($api_input_rules, $userdirectories, '/', $error)) {
			self::exception(ZBX_API_ERROR_PARAMETERS, $error);
		}

		self::checkDuplicates($userdirectories);
		self::checkSamlExists($userdirectories);
		self::checkFallbackGroup($userdirectories);
	}

	/**
	 * Validate if only one user directory of type IDP_TYPE_SAML exists.
	 *
	 * @return void
	 */
	private static function checkSamlExists(array $userdirectories): void {
		$userdirectories = array_filter($userdirectories, function ($userdirectory) {
			return $userdirectory['idp_type'] == IDP_TYPE_SAML;
		});
		if (count($userdirectories) == 0) {
			return;
		}

		$saml_userdirectory = DB::select('userdirectory', [
			'countOutput' => true,
			'filter' => [
				'idp_type' => IDP_TYPE_SAML
			]
		]);

		if ($saml_userdirectory != 0) {
			self::exception(ZBX_API_ERROR_PARAMETERS,
				_s('Only one user directory of type "%1$s" can exist.', IDP_TYPE_SAML)
			);
		}
	}

	/**
	 * Perform all fallback group related checks.
	 *
	 * @return void
	 */
	private static function checkFallbackGroup(array &$userdirectories): void {
		foreach ($userdirectories as &$userdirectory) {
			if (!array_key_exists('provision_groups', $userdirectory)) {
				continue;
			}

			$fallback_found = false;
			foreach ($userdirectory['provision_groups'] as &$group) {
				$group += [
					'fallback_status' => GROUP_MAPPING_FALLBACK_OFF,
					'name' => ''
				];

				if ($group['is_fallback'] == GROUP_MAPPING_FALLBACK) {
					if ($fallback_found) {
						self::exception(ZBX_API_ERROR_PARAMETERS,
							_('Exactly one fallback group must exist for each user directory.')
						);
					}
					$fallback_found = true;
				}
			}
			unset($group);
		}
		unset($userdirectory);
	}

	/**
	 * @param array $userdirectories
	 *
	 * @throws APIException
	 *
	 * @return array
	 */
	public function update(array $userdirectories): array {
		$this->validateUpdate($userdirectories, $db_userdirectories);

		$upd_userdirectories = [];
		$upd_userdirectories_ldap = [];
		$upd_userdirectories_saml = [];

		foreach ($userdirectories as $userdirectoryid => $userdirectory) {
			$db_userdirectory = $db_userdirectories[$userdirectoryid];

			$upd_userdirectory = DB::getUpdatedValues('userdirectory',
				array_intersect_key($userdirectory, array_flip($this->output_fields)),
				$db_userdirectories[$userdirectoryid]
			);
			if ($upd_userdirectory) {
				$upd_userdirectories[] = [
					'values' => $upd_userdirectory,
					'where' => ['userdirectoryid' => $userdirectoryid]
				];
			}

			if ($db_userdirectory['idp_type'] == IDP_TYPE_LDAP) {
				$upd_userdirectory_ldap = DB::getUpdatedValues('userdirectory_ldap',
					array_intersect_key($userdirectory, array_flip($this->ldap_output_fields)),
					$db_userdirectories[$userdirectoryid]
				);
				if ($upd_userdirectory_ldap) {
					$upd_userdirectories_ldap[] = [
						'values' => $upd_userdirectory_ldap,
						'where' => ['userdirectoryid' => $userdirectoryid]
					];
				}
			}
			elseif ($db_userdirectory['idp_type'] == IDP_TYPE_SAML) {
				$upd_userdirectory_saml = DB::getUpdatedValues('userdirectory_saml',
					array_intersect_key($userdirectory, array_flip($this->saml_output_fields)),
					$db_userdirectories[$userdirectoryid]
				);
				if ($upd_userdirectory_saml) {
					$upd_userdirectories_saml[] = [
						'values' => $upd_userdirectory_saml,
						'where' => ['userdirectoryid' => $userdirectoryid]
					];
				}
			}
		}

		DB::update('userdirectory', $upd_userdirectories);
		DB::update('userdirectory_ldap', $upd_userdirectories_ldap);
		DB::update('userdirectory_saml', $upd_userdirectories_saml);

		self::updateProvisionMedia($userdirectories, $db_userdirectories);
		self::updateProvisionGroups($userdirectories, $db_userdirectories);

		self::addAuditLog(CAudit::ACTION_UPDATE, CAudit::RESOURCE_USERDIRECTORY, $userdirectories, $db_userdirectories);

		return ['userdirectoryids' => array_column($userdirectories, 'userdirectoryid')];
	}

	/**
	 * Validate function for 'update' method.
	 *
	 * Validation is performed in multiple steps. First we check if userdirectoryid(s) are present. Then we extend each
	 * of given $userdirectories objects with 'idp_type' property from database, then perform full input validation.
	 *
	 * @param array      $userdirectories
	 * @param array|null $db_userdirectories
	 *
	 * @throws APIException
	 */
	private function validateUpdate(array &$userdirectories, ?array &$db_userdirectories): void {
		$api_input_rules = ['type' => API_OBJECTS, 'flags' => API_NOT_EMPTY | API_NORMALIZE | API_ALLOW_UNEXPECTED, 'fields' => [
			'userdirectoryid' => ['type' => API_ID, 'flags' => API_REQUIRED]
		]];
		if (!CApiInputValidator::validate($api_input_rules, $userdirectories, '/', $error)) {
			self::exception(ZBX_API_ERROR_PARAMETERS, $error);
		}

		$db_userdirectories = $this->get([
			'output' => API_OUTPUT_EXTEND,
			'userdirectoryids' => array_column($userdirectories, 'userdirectoryid'),
			'preservekeys' => true
		]);

		if (count($db_userdirectories) != count($userdirectories)) {
			self::exception(ZBX_API_ERROR_PERMISSIONS, _('No permissions to referred object or it does not exist!'));
		}

		foreach ($userdirectories as &$userdirectory) {
			$db_userdirectory = $db_userdirectories[$userdirectory['userdirectoryid']];
			if (!array_key_exists('idp_type', $userdirectory)) {
				$userdirectory['idp_type'] = $db_userdirectory['idp_type'];
			}

			if ($userdirectory['idp_type'] != $db_userdirectory['idp_type']) {
				self::exception(ZBX_API_ERROR_PARAMETERS,
					_s('Incorrect value for field "%1$s": %2$s.', 'idp_type', _('cannot be changed'))
				);
			}

			if (!array_key_exists('provision_status', $userdirectory)) {
				$userdirectory['provision_status'] = $db_userdirectory['provision_status'];
			}
		}
		unset($userdirectory);

		$api_input_rules = self::getValidationRules('update');
		if (!CApiInputValidator::validate($api_input_rules, $userdirectories, '/', $error)) {
			self::exception(ZBX_API_ERROR_PARAMETERS, $error);
		}

		$userdirectories = array_column($userdirectories, null, 'userdirectoryid');

		self::checkDuplicates($userdirectories, $db_userdirectories);
		self::checkFallbackGroup($userdirectories);
		self::addAffectedObjects($userdirectories, $db_userdirectories);
	}

	private static function addAffectedObjects(array $userdirectories, array &$db_userdirectories): void {
		self::addAffectedProvisionMedia($userdirectories, $db_userdirectories);
		self::addAffectedProvisionGroups($userdirectories, $db_userdirectories);
	}

	private static function addAffectedProvisionMedia(array $userdirectories, array &$db_userdirectories): void {
		$affected_userdirectoryids = [];
		foreach ($userdirectories as $userdirectoryid => $userdirectory) {
			if (array_key_exists('provision_media', $userdirectory)) {
				$affected_userdirectoryids[$userdirectoryid] = true;
				$db_userdirectories[$userdirectoryid]['provision_media'] = [];
			}
		}

		if (!$affected_userdirectoryids) {
			return;
		}

		$db_provision_media = DB::select('userdirectory_media', [
			'output' => ['userdirectory_mediaid', 'userdirectoryid', 'mediatypeid', 'name', 'attribute'],
			'filter' => [
				'userdirectoryid' => array_keys($affected_userdirectoryids)
			]
		]);

		foreach ($db_provision_media as $media) {
			$db_userdirectories[$media['userdirectoryid']]['provision_media'][] = [
				'userdirectory_mediaid' => $media['userdirectory_mediaid'],
				'mediatypeid' => $media['mediatypeid'],
				'name' => $media['name'],
				'attribute' => $media['attribute']
			];
		}
	}

	private static function addAffectedProvisionGroups(array $userdirectories, array &$db_userdirectories): void {
		$affected_userdirectoryids = [];
		foreach ($userdirectories as $userdirectory) {
			if (array_key_exists('provision_groups', $userdirectory)) {
				$affected_userdirectoryids[$userdirectory['userdirectoryid']] = true;
				$db_userdirectories[$userdirectory['userdirectoryid']]['provision_groups'] = [];
			}
		}

		if (!$affected_userdirectoryids) {
			return;
		}

		$db_provision_groups = DB::select('userdirectory_idpgroup', [
			'output' => ['userdirectory_idpgroupid', 'userdirectoryid', 'roleid', 'is_fallback', 'fallback_status',
				'name', 'sortorder'
			],
			'filter' => [
				'userdirectoryid' => array_keys($affected_userdirectoryids)
			],
			'preservekeys' => true
		]);

		$db_provision_usrgrps = DB::select('userdirectory_usrgrp', [
			'output' => ['userdirectory_usrgrpid', 'userdirectory_idpgroupid', 'usrgrpid'],
			'filter' => [
				'userdirectory_idpgroupid' => array_keys($db_provision_groups)
			]
		]);

		$db_idpgroup_usergroups = [];
		foreach ($db_provision_usrgrps as $db_prov_usrgrp) {
			['userdirectory_idpgroupid' => $prov_groupid, 'userdirectory_usrgrpid' => $prov_usrgrpid] = $db_prov_usrgrp;

			$db_idpgroup_usergroups[$prov_groupid][] = [
				'usrgrpid' => $db_prov_usrgrp['usrgrpid'],
				'userdirectory_usrgrpid' => $prov_usrgrpid
			];
		}

		foreach ($db_provision_groups as $db_prov_groups) {
			['userdirectory_idpgroupid' => $prov_groupid, 'userdirectoryid' => $userdirectoryid] = $db_prov_groups;

			CArrayHelper::sort($db_idpgroup_usergroups[$prov_groupid], ['usrgrpid']);
			$db_idpgroup_usergroups[$prov_groupid] = array_values($db_idpgroup_usergroups[$prov_groupid]);

			$db_userdirectories[$userdirectoryid]['provision_groups'][] = [
				'userdirectory_idpgroupid' => $prov_groupid,
				'is_fallback' => $db_prov_groups['is_fallback'],
				'fallback_status' => $db_prov_groups['fallback_status'],
				'name' => $db_prov_groups['name'],
				'roleid' => $db_prov_groups['roleid'],
				'sortorder' => $db_prov_groups['sortorder'],
				'user_groups' => $db_idpgroup_usergroups[$prov_groupid]
			];
		}
	}

	/**
	 * Check for unique names.
	 *
	 * @param array      $userdirectories
	 * @param array|null $db_userdirectories
	 *
	 * @throws APIException if userdirectory name is not unique.
	 */
	private static function checkDuplicates(array $userdirectories, array $db_userdirectories = null): void {
		$names = [];

		foreach ($userdirectories as $userdirectory) {
			if (!array_key_exists('name', $userdirectory)) {
				continue;
			}

			if ($db_userdirectories === null
					|| $userdirectory['name'] !== $db_userdirectories[$userdirectory['userdirectoryid']]['name']) {
				$names[] = $userdirectory['name'];
			}
		}

		if (!$names) {
			return;
		}

		$duplicates = DB::select('userdirectory', [
			'output' => ['name'],
			'filter' => ['name' => $names],
			'limit' => 1
		]);

		if ($duplicates) {
			self::exception(ZBX_API_ERROR_PARAMETERS,
				_s('User directory "%1$s" already exists.', $duplicates[0]['name'])
			);
		}
	}

	/**
	 * @param array $userdirectoryids
	 *
	 * @throws APIException
	 *
	 * @return array
	 */
	public function delete(array $userdirectoryids): array {
		self::validateDelete($userdirectoryids, $db_userdirectories);

		DB::update('users', [[
			'values' => ['userdirectoryid' => 0],
			'where' => ['userdirectoryid' => $userdirectoryids]
		]]);

		DB::delete('userdirectory', ['userdirectoryid' => $userdirectoryids]);

		self::addAuditLog(CAudit::ACTION_DELETE, CAudit::RESOURCE_USERDIRECTORY, $db_userdirectories);

		return ['userdirectoryids' => $userdirectoryids];
	}

	/**
	 * @param array      $userdirectoryids
	 * @param array|null $db_userdirectories
	 *
	 * @throws APIException
	 */
	private static function validateDelete(array $userdirectoryids, ?array &$db_userdirectories): void {
		$api_input_rules = ['type' => API_IDS, 'flags' => API_NOT_EMPTY, 'uniq' => true];

		if (!CApiInputValidator::validate($api_input_rules, $userdirectoryids, '/', $error)) {
			self::exception(ZBX_API_ERROR_PARAMETERS, $error);
		}

		$db_userdirectories = API::UserDirectory()->get([
			'output' => ['userdirectoryid', 'name'],
			'userdirectoryids' => $userdirectoryids,
			'preservekeys' => true
		]);

		if (count($db_userdirectories) != count($userdirectoryids)) {
			self::exception(ZBX_API_ERROR_PERMISSIONS, _('No permissions to referred object or it does not exist!'));
		}

		$userdirectories_left = API::UserDirectory()->get(['countOutput' => true]) - count($userdirectoryids);
		$auth = API::Authentication()->get([
			'output' => ['ldap_userdirectoryid', 'authentication_type', 'ldap_configured']
		]);

		if (in_array($auth['ldap_userdirectoryid'], $userdirectoryids)
				&& ($auth['ldap_configured'] == ZBX_AUTH_LDAP_ENABLED || $userdirectories_left > 0)) {
			self::exception(ZBX_API_ERROR_PARAMETERS, _('Cannot delete default user directory.'));
		}

		$db_groups = API::UserGroup()->get([
			'output' => ['userdirectoryid'],
			'filter' => [
				'gui_access' => [GROUP_GUI_ACCESS_LDAP, GROUP_GUI_ACCESS_SYSTEM],
				'userdirectoryid' => $userdirectoryids
			],
			'limit' => 1
		]);

		if ($db_groups) {
			$db_group = reset($db_groups);

			self::exception(ZBX_API_ERROR_PARAMETERS, _s('Cannot delete user directory "%1$s".',
				$db_userdirectories[$db_group['userdirectoryid']]['name'])
			);
		}

		if (in_array($auth['ldap_userdirectoryid'], $userdirectoryids)) {
			// If last (default) is removed, reset default userdirectoryid to prevent from foreign key constraint.
			API::Authentication()->update(['ldap_userdirectoryid' => 0]);
		}
	}

	/**
	 * Test user against specific userdirectory connection.
	 *
	 * @param array $userdirectory
	 *
	 * @throws APIException
	 *
	 * @return bool
	 */
	public function test(array $userdirectory): bool {
		$this->validateTest($userdirectory);

		$user = [
			'username' => $userdirectory['test_username'],
			'password' => $userdirectory['test_password']
		];
		$ldap_validator = new CLdapAuthValidator(['conf' => $userdirectory]);

		if (!$ldap_validator->validate($user)) {
			self::exception(
				$ldap_validator->isConnectionError() ? ZBX_API_ERROR_PARAMETERS : ZBX_API_ERROR_PERMISSIONS,
				$ldap_validator->getError()
			);
		}

		return true;
	}

	/**
	 * Validate user directory and test user credentials to be used for testing.
	 *
	 * @param array $userdirectory
	 *
	 * @throws APIException
	 */
<<<<<<< HEAD
	protected function validateTest(array &$userdirectory): void {
		$api_input_rules = ['type' => API_OBJECT, 'flags' => API_NOT_EMPTY | API_NORMALIZE, 'fields' => [
			'userdirectoryid' =>	['type' => API_ID, 'flags' => API_ALLOW_NULL, 'default' => null],
			'host' =>				['type' => API_STRING_UTF8, 'flags' => API_REQUIRED | API_NOT_EMPTY, 'length' => DB::getFieldLength('userdirectory_ldap', 'host')],
=======
	protected static function validateTest(array &$userdirectory): void {
		$api_input_rules = ['type' => API_OBJECT, 'fields' => [
			'userdirectoryid' =>	['type' => API_ID, 'default' => 0],
			'host' =>				['type' => API_STRING_UTF8, 'flags' => API_REQUIRED | API_NOT_EMPTY, 'length' => DB::getFieldLength('userdirectory', 'host')],
>>>>>>> d914b835
			'port' =>				['type' => API_PORT, 'flags' => API_REQUIRED | API_NOT_EMPTY],
			'base_dn' =>			['type' => API_STRING_UTF8, 'flags' => API_REQUIRED | API_NOT_EMPTY, 'length' => DB::getFieldLength('userdirectory_ldap', 'base_dn')],
			'bind_dn' =>			['type' => API_STRING_UTF8, 'length' => DB::getFieldLength('userdirectory_ldap', 'bind_dn'), 'default' => ''],
			'bind_password' =>		['type' => API_STRING_UTF8, 'length' => DB::getFieldLength('userdirectory_ldap', 'bind_password')],
			'search_attribute' =>	['type' => API_STRING_UTF8, 'flags' => API_REQUIRED | API_NOT_EMPTY, 'length' => DB::getFieldLength('userdirectory_ldap', 'search_attribute')],
			'start_tls' =>			['type' => API_INT32, 'in' => ZBX_AUTH_START_TLS_OFF.','.ZBX_AUTH_START_TLS_ON, 'default' => ZBX_AUTH_START_TLS_OFF],
			'search_filter' =>		['type' => API_STRING_UTF8, 'length' => DB::getFieldLength('userdirectory_ldap', 'search_filter'), 'default' => ''],
			'test_username' =>		['type' => API_STRING_UTF8, 'flags' => API_REQUIRED | API_NOT_EMPTY],
			'test_password' =>		['type' => API_STRING_UTF8, 'flags' => API_REQUIRED | API_NOT_EMPTY]
		]];

		if (!CApiInputValidator::validate($api_input_rules, $userdirectory, '/', $error)) {
			self::exception(ZBX_API_ERROR_PARAMETERS, $error);
		}

<<<<<<< HEAD
		if ($userdirectory['userdirectoryid'] !== null) {
			$db_userdirectory = $this->get([
=======
		if ($userdirectory['userdirectoryid'] != 0) {
			$db_userdirectory = DB::select('userdirectory', [
>>>>>>> d914b835
				'output' => ['host', 'port', 'base_dn', 'bind_dn', 'bind_password', 'search_attribute', 'start_tls',
					'search_filter'
				],
				'userdirectoryids' => $userdirectory['userdirectoryid'],
				'filter' => [
					'idp_type' => IDP_TYPE_LDAP
				]
			]);
			$db_userdirectory = reset($db_userdirectory);

			if (!$db_userdirectory) {
				self::exception(ZBX_API_ERROR_PERMISSIONS,
					_('No permissions to referred object or it does not exist!')
				);
			}

			$userdirectory += $db_userdirectory;
		}
	}

	/**
	 * @param array      $userdirectories
	 */
	private static function updateProvisionMedia(array &$userdirectories, array $db_userdirectories): void {
		$userdirectoryids = array_keys(array_filter($userdirectories, function ($userdirectory) {
			return array_key_exists('provision_media', $userdirectory);
		}));

		$provision_media_remove = array_fill_keys($userdirectoryids, []);
		$provision_media_insert = array_fill_keys($userdirectoryids, []);

		foreach ($userdirectoryids as $userdirectoryid) {
			foreach ($db_userdirectories[$userdirectoryid]['provision_media'] as $media) {
				$provision_media_remove[$userdirectoryid][$media['userdirectory_mediaid']] = [
					'userdirectoryid' => $userdirectoryid
				] + array_intersect_key($media, array_flip(['name', 'mediatypeid', 'attribute']));
			}

			foreach ($userdirectories[$userdirectoryid]['provision_media'] as $index => &$media) {
				$provision_media_insert[$userdirectoryid][$index] = ['userdirectoryid' => $userdirectoryid] + $media;
			}
			unset($media);
		}

		foreach ($userdirectoryids as $userdirectoryid) {
			foreach ($provision_media_insert[$userdirectoryid] as $index => &$new_media) {
				foreach ($provision_media_remove[$userdirectoryid] as $db_mediaid => $db_media) {
					if ($db_media == $new_media) {
						unset($provision_media_remove[$userdirectoryid][$db_mediaid]);
						unset($provision_media_insert[$userdirectoryid][$index]);

						$userdirectories[$userdirectoryid]['provision_media'][$index]['userdirectory_mediaid']
							= $db_mediaid;
					}
				}
			}
			unset($new_media);
		}

		// Remove old provision media records.
		if ($provision_media_remove) {
			$provision_mediaids_remove = [];
			foreach ($provision_media_remove as $media_remove) {
				$provision_mediaids_remove = array_merge($provision_mediaids_remove, array_keys($media_remove));
			}

			DB::delete('userdirectory_media', ['userdirectory_mediaid' => $provision_mediaids_remove]);
		}

		// Record new provision media records.
		$provision_media_insert_rows = [];
		foreach ($provision_media_insert as $userdirectory_media) {
			$provision_media_insert_rows = array_merge($provision_media_insert_rows, $userdirectory_media);
		}

		if ($provision_media_insert_rows) {
			$new_provision_mediaids = DB::insert('userdirectory_media', $provision_media_insert_rows);

			foreach ($userdirectoryids as $userdirectoryid) {
				foreach ($userdirectories[$userdirectoryid]['provision_media'] as &$new_media) {
					if (!array_key_exists('userdirectory_mediaid', $new_media)) {
						$new_media['userdirectory_mediaid'] = array_shift($new_provision_mediaids);
					}
				}
				unset($new_media);
			}
		}
	}

	private static function updateProvisionGroups(array &$userdirectories, array $db_userdirectories = []): void {
		$userdirectoryids = array_keys(array_filter($userdirectories, function ($userdirectory) {
			return array_key_exists('provision_groups', $userdirectory);
		}));

		$provision_groups_remove = array_fill_keys($userdirectoryids, []);
		$provision_groups_insert = array_fill_keys($userdirectoryids, []);

		foreach ($userdirectoryids as $userdirectoryid) {
			foreach ($db_userdirectories[$userdirectoryid]['provision_groups'] as $group) {
				CArrayHelper::sort($group['user_groups'], ['usrgrpid']);
				$group['user_groups'] = array_values($group['user_groups']);

				$provision_groups_remove[$userdirectoryid][$group['userdirectory_idpgroupid']] = array_intersect_key(
					$group, array_flip(['is_fallback', 'fallback_status', 'name', 'roleid','sortorder', 'user_groups'])
				);
			}

			$sortorder = 1;
			foreach ($userdirectories[$userdirectoryid]['provision_groups'] as $index => &$group) {
				$group['sortorder'] = $group['is_fallback'] == GROUP_MAPPING_FALLBACK
					? count($userdirectories[$userdirectoryid]['provision_groups'])
					: $sortorder++;

				CArrayHelper::sort($group['user_groups'], ['usrgrpid']);
				$group['user_groups'] = array_values($group['user_groups']);

				$provision_groups_insert[$userdirectoryid][$index] = ['userdirectoryid' => $userdirectoryid] + $group;
			}
			unset($group);
		}

		foreach ($userdirectoryids as $userdirectoryid) {
			foreach ($provision_groups_insert[$userdirectoryid] as $index => &$new_group) {
				foreach ($provision_groups_remove[$userdirectoryid] as $db_groupid => $db_group) {
					$db_group_compare = [
						'userdirectoryid' => $userdirectoryid,
						'user_groups' => array_map(function ($user_group) {
							return array_intersect_key($user_group, array_flip(['usrgrpid']));
						}, $db_group['user_groups'])
					] + $db_group;

					if ($db_group_compare == $new_group) {
						unset($provision_groups_remove[$userdirectoryid][$db_groupid]);
						unset($provision_groups_insert[$userdirectoryid][$index]);

						$userdirectories[$userdirectoryid]['provision_groups'][$index]['userdirectory_idpgroupid']
							= $db_groupid;
						$userdirectories[$userdirectoryid]['provision_groups'][$index]['user_groups']
							= $db_group['user_groups'];
					}
				}
			}
			unset($new_group);
		}

		// Remove changed provision group records from database.
		if ($provision_groups_remove) {
			$provision_groupids_remove = [];
			foreach ($provision_groups_remove as $groups_remove) {
				$provision_groupids_remove = array_merge($provision_groupids_remove, array_keys($groups_remove));
			}

			DB::delete('userdirectory_idpgroup', ['userdirectory_idpgroupid' => $provision_groupids_remove]);
		}

		// Record new entries in DB and put IDs in their places for audit log.
		$provision_groups_insert_rows = [];
		foreach ($provision_groups_insert as $groups) {
			$provision_groups_insert_rows = array_merge($provision_groups_insert_rows, $groups);
		}

		if ($provision_groups_insert_rows) {
			$idpgroupids = DB::insert('userdirectory_idpgroup', $provision_groups_insert_rows);

			$user_groups_insert = [];
			foreach ($idpgroupids as $index => $idpgroupid) {
				foreach ($provision_groups_insert_rows[$index]['user_groups'] as $usrgrp) {
					$user_groups_insert[] = ['userdirectory_idpgroupid' => $idpgroupid] + $usrgrp;
				}
			}

			$user_groupids = DB::insert('userdirectory_usrgrp', $user_groups_insert);

			foreach ($userdirectoryids as $userdirectoryid) {
				foreach ($userdirectories[$userdirectoryid]['provision_groups'] as &$group) {
					if (!array_key_exists('userdirectory_idpgroupid', $group)) {
						$group['userdirectory_idpgroupid'] = array_shift($idpgroupids);

						$group['user_groups'] = array_map(function ($user_group) use (&$user_groupids) {
							return $user_group + ['userdirectory_usrgrpid' => array_shift($user_groupids)];
						}, $group['user_groups']);
					}
				}
				unset($group);
			}
		}
	}

	private static function getValidationRules(string $method = 'create'): array {
		$api_input_rules = ['type' => API_OBJECTS, 'flags' => API_NOT_EMPTY | API_NORMALIZE, 'uniq' => [['name']], 'fields' => [
			'idp_type' =>			['type' => API_INT32, 'flags' => API_REQUIRED, 'in' => implode(',', [IDP_TYPE_LDAP, IDP_TYPE_SAML])],
			'name' =>				['type' => API_MULTIPLE, 'rules' => [
										['if' => ['field' => 'idp_type', 'in' => implode(',', [IDP_TYPE_LDAP])], 'type' => API_STRING_UTF8, 'flags' => API_REQUIRED | API_NOT_EMPTY, 'length' => DB::getFieldLength('userdirectory', 'name')],
										['if' => ['field' => 'idp_type', 'in' => implode(',', [IDP_TYPE_SAML])], 'type' => API_STRING_UTF8, 'length' => DB::getFieldLength('userdirectory', 'name'), 'default' => DB::getDefault('userdirectory', 'name')],
			]],
			'provision_status' =>	['type' => API_INT32, 'in' => implode(',', [JIT_PROVISIONING_DISABLED, JIT_PROVISIONING_ENABLED]), 'default' => DB::getDefault('userdirectory', 'provision_status')],
			'description' =>		['type' => API_STRING_UTF8, 'length' => DB::getFieldLength('userdirectory', 'description'), 'length' => DB::getFieldLength('userdirectory', 'description')],
			'host' =>				['type' => API_MULTIPLE, 'rules' => [
										['if' => ['field' => 'idp_type', 'in' => implode(',', [IDP_TYPE_LDAP])], 'type' => API_STRING_UTF8, 'flags' => API_REQUIRED | API_NOT_EMPTY, 'length' => DB::getFieldLength('userdirectory_ldap', 'host')],
										['else' => true, 'type' => API_UNEXPECTED]
			]],
			'port' =>				['type' => API_MULTIPLE, 'rules' => [
										['if' => ['field' => 'idp_type', 'in' => implode(',', [IDP_TYPE_LDAP])], 'type' => API_PORT, 'flags' => API_REQUIRED | API_NOT_EMPTY],
										['else' => true, 'type' => API_UNEXPECTED]
			]],
			'base_dn' =>			['type' => API_MULTIPLE, 'rules' => [
										['if' => ['field' => 'idp_type', 'in' => implode(',', [IDP_TYPE_LDAP])], 'type' => API_STRING_UTF8, 'flags' => API_REQUIRED | API_NOT_EMPTY, 'length' => DB::getFieldLength('userdirectory_ldap', 'base_dn')],
										['else' => true, 'type' => API_UNEXPECTED]
			]],
			'bind_dn' =>			['type' => API_MULTIPLE, 'rules' => [
										['if' => ['field' => 'idp_type', 'in' => implode(',', [IDP_TYPE_LDAP])], 'type' => API_STRING_UTF8, 'length' => DB::getFieldLength('userdirectory_ldap', 'bind_dn')],
										['else' => true, 'type' => API_UNEXPECTED]
			]],
			'bind_password' =>		['type' => API_MULTIPLE, 'rules' => [
										['if' => ['field' => 'idp_type', 'in' => implode(',', [IDP_TYPE_LDAP])], 'type' => API_STRING_UTF8, 'length' => DB::getFieldLength('userdirectory_ldap', 'bind_password')],
										['else' => true, 'type' => API_UNEXPECTED]
			]],
			'search_attribute' =>	['type' => API_MULTIPLE, 'rules' => [
										['if' => ['field' => 'idp_type', 'in' => implode(',', [IDP_TYPE_LDAP])], 'type' => API_STRING_UTF8, 'flags' => API_REQUIRED | API_NOT_EMPTY, 'length' => DB::getFieldLength('userdirectory_ldap', 'search_attribute')],
										['else' => true, 'type' => API_UNEXPECTED]
			]],
			'start_tls' =>			['type' => API_MULTIPLE, 'rules' => [
										['if' => ['field' => 'idp_type', 'in' => implode(',', [IDP_TYPE_LDAP])], 'type' => API_INT32, 'in' => implode(',', [ZBX_AUTH_START_TLS_OFF, ZBX_AUTH_START_TLS_ON])],
										['else' => true, 'type' => API_UNEXPECTED]
			]],
			'search_filter' =>		['type' => API_MULTIPLE, 'rules' => [
										['if' => ['field' => 'idp_type', 'in' => implode(',', [IDP_TYPE_LDAP])], 'type' => API_STRING_UTF8, 'length' => DB::getFieldLength('userdirectory_ldap', 'search_filter')],
										['else' => true, 'type' => API_UNEXPECTED]
			]],
			'group_basedn' =>		['type' => API_MULTIPLE, 'rules' => [
										['if' => ['field' => 'idp_type', 'in' => implode(',', [IDP_TYPE_LDAP])], 'type' => API_STRING_UTF8, 'length' => DB::getFieldLength('userdirectory_ldap', 'group_basedn')],
										['else' => true, 'type' => API_UNEXPECTED]
			]],
			'group_name' =>		['type' => API_MULTIPLE, 'rules' => [
										['if' => ['field' => 'idp_type', 'in' => implode(',', [IDP_TYPE_LDAP])], 'type' => API_STRING_UTF8, 'length' => DB::getFieldLength('userdirectory_ldap', 'group_name')],
										['if' => ['field' => 'idp_type', 'in' => implode(',', [IDP_TYPE_SAML])], 'type' => API_STRING_UTF8, 'length' => DB::getFieldLength('userdirectory_saml', 'group_name')]
			]],
			'user_username' =>		['type' => API_MULTIPLE, 'rules' => [
										['if' => ['field' => 'idp_type', 'in' => implode(',', [IDP_TYPE_LDAP])], 'type' => API_STRING_UTF8, 'length' => DB::getFieldLength('userdirectory_ldap', 'user_username')],
										['if' => ['field' => 'idp_type', 'in' => implode(',', [IDP_TYPE_SAML])], 'type' => API_STRING_UTF8, 'length' => DB::getFieldLength('userdirectory_saml', 'user_username')]
			]],
			'user_lastname' =>		['type' => API_MULTIPLE, 'rules' => [
										['if' => ['field' => 'idp_type', 'in' => implode(',', [IDP_TYPE_LDAP])], 'type' => API_STRING_UTF8, 'length' => DB::getFieldLength('userdirectory_ldap', 'user_lastname')],
										['if' => ['field' => 'idp_type', 'in' => implode(',', [IDP_TYPE_SAML])], 'type' => API_STRING_UTF8, 'length' => DB::getFieldLength('userdirectory_saml', 'user_lastname')]
			]],
			'group_member' =>		['type' => API_MULTIPLE, 'rules' => [
										['if' => ['field' => 'idp_type', 'in' => implode(',', [IDP_TYPE_LDAP])], 'type' => API_STRING_UTF8, 'length' => DB::getFieldLength('userdirectory_ldap', 'group_member')],
										['else' => true, 'type' => API_UNEXPECTED]
			]],
			'group_filter' =>		['type' => API_MULTIPLE, 'rules' => [
										['if' => ['field' => 'idp_type', 'in' => implode(',', [IDP_TYPE_LDAP])], 'type' => API_STRING_UTF8, 'length' => DB::getFieldLength('userdirectory_ldap', 'group_filter')],
										['else' => true, 'type' => API_UNEXPECTED]
			]],
			'group_membership' =>	['type' => API_MULTIPLE, 'rules' => [
										['if' => ['field' => 'idp_type', 'in' => implode(',', [IDP_TYPE_LDAP])], 'type' => API_STRING_UTF8, 'length' => DB::getFieldLength('userdirectory_ldap', 'group_membership')],
										['else' => true, 'type' => API_UNEXPECTED]
			]],
			'idp_entityid' =>		['type' => API_MULTIPLE, 'rules' => [
										['if' => ['field' => 'idp_type', 'in' => implode(',', [IDP_TYPE_SAML])], 'type' => API_STRING_UTF8, 'length' => DB::getFieldLength('userdirectory_saml', 'idp_entityid')],
										['else' => true, 'type' => API_UNEXPECTED]
			]],
			'sso_url' =>			['type' => API_MULTIPLE, 'rules' => [
										['if' => ['field' => 'idp_type', 'in' => implode(',', [IDP_TYPE_SAML])], 'type' => API_STRING_UTF8, 'length' => DB::getFieldLength('userdirectory_saml', 'sso_url')],
										['else' => true, 'type' => API_UNEXPECTED]
			]],
			'slo_url' =>			['type' => API_MULTIPLE, 'rules' => [
										['if' => ['field' => 'idp_type', 'in' => implode(',', [IDP_TYPE_SAML])], 'type' => API_STRING_UTF8, 'length' => DB::getFieldLength('userdirectory_saml', 'slo_url')],
										['else' => true, 'type' => API_UNEXPECTED]
			]],
			'sp_entityid' =>		['type' => API_MULTIPLE, 'rules' => [
										['if' => ['field' => 'idp_type', 'in' => implode(',', [IDP_TYPE_SAML])], 'type' => API_STRING_UTF8, 'length' => DB::getFieldLength('userdirectory_saml', 'sp_entityid')],
										['else' => true, 'type' => API_UNEXPECTED]
			]],
			'nameid_format' =>		['type' => API_MULTIPLE, 'rules' => [
										['if' => ['field' => 'idp_type', 'in' => implode(',', [IDP_TYPE_SAML])], 'type' => API_STRING_UTF8, 'length' => DB::getFieldLength('userdirectory_saml', 'nameid_format')],
										['else' => true, 'type' => API_UNEXPECTED]
			]],
			'username_attribute' =>	['type' => API_MULTIPLE, 'rules' => [
										['if' => ['field' => 'idp_type', 'in' => implode(',', [IDP_TYPE_SAML])], 'type' => API_STRING_UTF8, 'length' => DB::getFieldLength('userdirectory_saml', 'username_attribute')],
										['else' => true, 'type' => API_UNEXPECTED]
			]],
			'sign_messages' =>		['type' => API_MULTIPLE, 'rules' => [
										['if' => ['field' => 'idp_type', 'in' => implode(',', [IDP_TYPE_SAML])], 'type' => API_INT32, 'in' => implode(',', ['0', '1']), 'default' => DB::getDefault('userdirectory_saml', 'sign_messages')],
										['else' => true, 'type' => API_UNEXPECTED]
			]],
			'sign_assertions' =>	['type' => API_MULTIPLE, 'rules' => [
										['if' => ['field' => 'idp_type', 'in' => implode(',', [IDP_TYPE_SAML])], 'type' => API_INT32, 'in' => implode(',', ['0', '1']), 'default' => DB::getDefault('userdirectory_saml', 'sign_assertions')],
										['else' => true, 'type' => API_UNEXPECTED]
			]],
			'sign_authn_requests' => ['type' => API_MULTIPLE, 'rules' => [
										['if' => ['field' => 'idp_type', 'in' => implode(',', [IDP_TYPE_SAML])], 'type' => API_INT32, 'in' => implode(',', ['0', '1']), 'default' => DB::getDefault('userdirectory_saml', 'sign_authn_requests')],
										['else' => true, 'type' => API_UNEXPECTED]
			]],
			'sign_logout_requests' => ['type' => API_MULTIPLE, 'rules' => [
										['if' => ['field' => 'idp_type', 'in' => implode(',', [IDP_TYPE_SAML])], 'type' => API_INT32, 'in' => implode(',', ['0', '1']), 'default' => DB::getDefault('userdirectory_saml', 'sign_logout_requests')],
										['else' => true, 'type' => API_UNEXPECTED]
			]],
			'sign_logout_responses' => ['type' => API_MULTIPLE, 'rules' => [
										['if' => ['field' => 'idp_type', 'in' => implode(',', [IDP_TYPE_SAML])], 'type' => API_INT32, 'in' => implode(',', ['0', '1']), 'default' => DB::getDefault('userdirectory_saml', 'sign_logout_responses')],
										['else' => true, 'type' => API_UNEXPECTED]
			]],
			'encrypt_nameid' =>		['type' => API_MULTIPLE, 'rules' => [
										['if' => ['field' => 'idp_type', 'in' => implode(',', [IDP_TYPE_SAML])], 'type' => API_INT32, 'in' => implode(',', ['0', '1']), 'default' => DB::getDefault('userdirectory_saml', 'encrypt_nameid')],
										['else' => true, 'type' => API_UNEXPECTED]
			]],
			'encrypt_assertions' => ['type' => API_MULTIPLE, 'rules' => [
										['if' => ['field' => 'idp_type', 'in' => implode(',', [IDP_TYPE_SAML])], 'type' => API_INT32, 'in' => implode(',', ['0', '1']), 'default' => DB::getDefault('userdirectory_saml', 'encrypt_assertions')],
										['else' => true, 'type' => API_UNEXPECTED]
			]],
			'scim_status' =>		['type' => API_MULTIPLE, 'rules' => [
										['if' => ['field' => 'idp_type', 'in' => implode(',', [IDP_TYPE_SAML])], 'type' => API_INT32, 'in' => implode(',', ['0', '1']), 'default' => DB::getDefault('userdirectory_saml', 'scim_status')],
										['else' => true, 'type' => API_UNEXPECTED]
			]],
			'scim_token' =>			['type' => API_MULTIPLE, 'rules' => [
										['if' => ['field' => 'idp_type', 'in' => implode(',', [IDP_TYPE_SAML])], 'type' => API_STRING_UTF8, 'default' => DB::getDefault('userdirectory_saml', 'scim_token')],
										['else' => true, 'type' => API_UNEXPECTED]
			]],
			'provision_media' =>	['type' => API_MULTIPLE, 'rules' => [
										['if' => ['field' => 'provision_status', 'in' => implode(',', [JIT_PROVISIONING_ENABLED])], 'type' => API_OBJECTS, 'flags' => API_NORMALIZE, 'uniq' => [['mediatypeid', 'attribute']], 'fields' => [
											'name' =>			['type' => API_STRING_UTF8, 'flags' => API_REQUIRED | API_NOT_EMPTY, 'length' => DB::getFieldLength('userdirectory_media', 'name')],
											'mediatypeid' =>	['type' => API_ID, 'flags' => API_REQUIRED | API_NOT_EMPTY],
											'attribute' =>		['type' => API_STRING_UTF8, 'flags' => API_REQUIRED | API_NOT_EMPTY, 'length' => DB::getFieldLength('userdirectory_media', 'attribute')]
										]],
										['else' => true, 'type' => API_UNEXPECTED]
			]],
			'provision_groups' =>	['type' => API_MULTIPLE, 'rules' => [
										['if' => ['field' => 'provision_status', 'in' => implode(',', [JIT_PROVISIONING_ENABLED])], 'type' => API_OBJECTS, 'flags' => API_REQUIRED | API_NOT_EMPTY | API_NORMALIZE, 'fields' => [
											'is_fallback' =>		['type' => API_INT32, 'in' => implode(',', [GROUP_MAPPING_REGULAR, GROUP_MAPPING_FALLBACK]), 'default' => GROUP_MAPPING_REGULAR],
											'fallback_status' =>	['type' => API_MULTIPLE, 'rules' => [
																		['if' => function (array $provision_group): bool {
																			return $provision_group['is_fallback'] == GROUP_MAPPING_FALLBACK;
																		}, 'type' => API_INT32, 'in' => implode(',', [GROUP_MAPPING_FALLBACK_OFF, GROUP_MAPPING_FALLBACK_ON]), 'default' => GROUP_MAPPING_FALLBACK_ON],
																		['else' => true, 'type' => API_UNEXPECTED]
																	]],
											'name' =>				['type' => API_MULTIPLE, 'rules' => [
																		['if' => function (array $provision_group): bool {
																			return $provision_group['is_fallback'] == GROUP_MAPPING_REGULAR;
																		}, 'type' => API_STRING_UTF8, 'flags' => API_REQUIRED | API_NOT_EMPTY, 'length' => DB::getFieldLength('userdirectory_idpgroup', 'name')],
																		['else' => true, 'type' => API_UNEXPECTED]
																	]],
											'roleid' =>				['type' => API_ID, 'flags' => API_REQUIRED | API_NOT_EMPTY],
											'user_groups' =>		['type' => API_OBJECTS, 'flags' => API_REQUIRED | API_NOT_EMPTY, 'uniq' => [['usrgrpid']], 'fields' => [
												'usrgrpid' =>		['type' => API_ID, 'flags' => API_REQUIRED]
											]]
										]],
										['else' => true, 'type' => API_UNEXPECTED]
			]]
		]];

		if ($method === 'update') {
			// Make all fields optional and remove default values.
			foreach ($api_input_rules['fields'] as &$field) {
				if (array_key_exists('rules', $field)) {
					foreach ($field['rules'] as &$rule) {
						if (array_key_exists('flags', $rule) && API_REQUIRED & $rule['flags']) {
							$rule['flags'] &= ~API_REQUIRED;
						}
						unset($rule['default']);
					}
					unset($rule);
				}
				else {
					if (array_key_exists('flags', $field) && API_REQUIRED & $field['flags']) {
						$field['flags'] &= ~API_REQUIRED;
					}
					unset($field['default']);
				}
			}
			unset($field);

			$api_input_rules['fields']['userdirectoryid'] = ['type' => API_ID, 'flags' => API_REQUIRED];
		}

		return $api_input_rules;
	}
}<|MERGE_RESOLUTION|>--- conflicted
+++ resolved
@@ -931,17 +931,10 @@
 	 *
 	 * @throws APIException
 	 */
-<<<<<<< HEAD
 	protected function validateTest(array &$userdirectory): void {
-		$api_input_rules = ['type' => API_OBJECT, 'flags' => API_NOT_EMPTY | API_NORMALIZE, 'fields' => [
-			'userdirectoryid' =>	['type' => API_ID, 'flags' => API_ALLOW_NULL, 'default' => null],
-			'host' =>				['type' => API_STRING_UTF8, 'flags' => API_REQUIRED | API_NOT_EMPTY, 'length' => DB::getFieldLength('userdirectory_ldap', 'host')],
-=======
-	protected static function validateTest(array &$userdirectory): void {
 		$api_input_rules = ['type' => API_OBJECT, 'fields' => [
 			'userdirectoryid' =>	['type' => API_ID, 'default' => 0],
-			'host' =>				['type' => API_STRING_UTF8, 'flags' => API_REQUIRED | API_NOT_EMPTY, 'length' => DB::getFieldLength('userdirectory', 'host')],
->>>>>>> d914b835
+			'host' =>				['type' => API_STRING_UTF8, 'flags' => API_REQUIRED | API_NOT_EMPTY, 'length' => DB::getFieldLength('userdirectory_ldap', 'host')],
 			'port' =>				['type' => API_PORT, 'flags' => API_REQUIRED | API_NOT_EMPTY],
 			'base_dn' =>			['type' => API_STRING_UTF8, 'flags' => API_REQUIRED | API_NOT_EMPTY, 'length' => DB::getFieldLength('userdirectory_ldap', 'base_dn')],
 			'bind_dn' =>			['type' => API_STRING_UTF8, 'length' => DB::getFieldLength('userdirectory_ldap', 'bind_dn'), 'default' => ''],
@@ -957,13 +950,8 @@
 			self::exception(ZBX_API_ERROR_PARAMETERS, $error);
 		}
 
-<<<<<<< HEAD
-		if ($userdirectory['userdirectoryid'] !== null) {
+		if ($userdirectory['userdirectoryid'] != 0) {
 			$db_userdirectory = $this->get([
-=======
-		if ($userdirectory['userdirectoryid'] != 0) {
-			$db_userdirectory = DB::select('userdirectory', [
->>>>>>> d914b835
 				'output' => ['host', 'port', 'base_dn', 'bind_dn', 'bind_password', 'search_attribute', 'start_tls',
 					'search_filter'
 				],
