<?php
/*
** Zabbix
** Copyright (C) 2001-2021 Zabbix SIA
**
** This program is free software; you can redistribute it and/or modify
** it under the terms of the GNU General Public License as published by
** the Free Software Foundation; either version 2 of the License, or
** (at your option) any later version.
**
** This program is distributed in the hope that it will be useful,
** but WITHOUT ANY WARRANTY; without even the implied warranty of
** MERCHANTABILITY or FITNESS FOR A PARTICULAR PURPOSE. See the
** GNU General Public License for more details.
**
** You should have received a copy of the GNU General Public License
** along with this program; if not, write to the Free Software
** Foundation, Inc., 51 Franklin Street, Fifth Floor, Boston, MA  02110-1301, USA.
**/


/**
 * Class containing methods for operations with template.
 */
class CTemplate extends CHostGeneral {

	protected $sortColumns = ['hostid', 'host', 'name'];

	/**
	 * Overrides the parent function so that templateids will be used instead of hostids for the template API.
	 */
	public function pkOption($tableName = null) {
		if ($tableName && $tableName != $this->tableName()) {
			return parent::pkOption($tableName);
		}
		else {
			return 'templateids';
		}
	}

	/**
	 * Get template data.
	 *
	 * @param array $options
	 *
	 * @return array
	 */
	public function get($options = []) {
		$result = [];

		$sqlParts = [
			'select'	=> ['templates' => 'h.hostid'],
			'from'		=> ['hosts' => 'hosts h'],
			'where'		=> ['h.status='.HOST_STATUS_TEMPLATE],
			'group'		=> [],
			'order'		=> [],
			'limit'		=> null
		];

		$defOptions = [
			'groupids'					=> null,
			'templateids'				=> null,
			'parentTemplateids'			=> null,
			'hostids'					=> null,
			'graphids'					=> null,
			'itemids'					=> null,
			'triggerids'				=> null,
			'with_items'				=> null,
			'with_triggers'				=> null,
			'with_graphs'				=> null,
			'with_httptests'			=> null,
			'editable'					=> false,
			'nopermissions'				=> null,
			// filter
			'evaltype'					=> TAG_EVAL_TYPE_AND_OR,
			'tags'						=> null,
			'filter'					=> null,
			'search'					=> '',
			'searchByAny'				=> null,
			'startSearch'				=> false,
			'excludeSearch'				=> false,
			'searchWildcardsEnabled'	=> null,
			// output
			'output'					=> API_OUTPUT_EXTEND,
			'selectGroups'				=> null,
			'selectHosts'				=> null,
			'selectTemplates'			=> null,
			'selectParentTemplates'		=> null,
			'selectItems'				=> null,
			'selectDiscoveries'			=> null,
			'selectTriggers'			=> null,
			'selectGraphs'				=> null,
			'selectApplications'		=> null,
			'selectMacros'				=> null,
			'selectDashboards'			=> null,
			'selectHttpTests'			=> null,
			'selectTags'				=> null,
			'selectValueMaps'			=> null,
			'countOutput'				=> false,
			'groupCount'				=> false,
			'preservekeys'				=> false,
			'sortfield'					=> '',
			'sortorder'					=> '',
			'limit'						=> null,
			'limitSelects'				=> null
		];
		$options = zbx_array_merge($defOptions, $options);
		$this->validateGet($options);

		// editable + PERMISSION CHECK
		if (self::$userData['type'] != USER_TYPE_SUPER_ADMIN && !$options['nopermissions']) {
			$permission = $options['editable'] ? PERM_READ_WRITE : PERM_READ;
			$userGroups = getUserGroupsByUserId(self::$userData['userid']);

			$sqlParts['where'][] = 'EXISTS ('.
					'SELECT NULL'.
					' FROM hosts_groups hgg'.
						' JOIN rights r'.
							' ON r.id=hgg.groupid'.
								' AND '.dbConditionInt('r.groupid', $userGroups).
					' WHERE h.hostid=hgg.hostid'.
					' GROUP BY hgg.hostid'.
					' HAVING MIN(r.permission)>'.PERM_DENY.
						' AND MAX(r.permission)>='.zbx_dbstr($permission).
					')';
		}

		// groupids
		if (!is_null($options['groupids'])) {
			zbx_value2array($options['groupids']);

			$sqlParts['from']['hosts_groups'] = 'hosts_groups hg';
			$sqlParts['where'][] = dbConditionInt('hg.groupid', $options['groupids']);
			$sqlParts['where']['hgh'] = 'hg.hostid=h.hostid';

			if ($options['groupCount']) {
				$sqlParts['group']['hg'] = 'hg.groupid';
			}
		}

		// templateids
		if (!is_null($options['templateids'])) {
			zbx_value2array($options['templateids']);

			$sqlParts['where']['templateid'] = dbConditionInt('h.hostid', $options['templateids']);
		}

		// parentTemplateids
		if (!is_null($options['parentTemplateids'])) {
			zbx_value2array($options['parentTemplateids']);

			$sqlParts['from']['hosts_templates'] = 'hosts_templates ht';
			$sqlParts['where'][] = dbConditionInt('ht.templateid', $options['parentTemplateids']);
			$sqlParts['where']['hht'] = 'h.hostid=ht.hostid';

			if ($options['groupCount']) {
				$sqlParts['group']['templateid'] = 'ht.templateid';
			}
		}

		// hostids
		if (!is_null($options['hostids'])) {
			zbx_value2array($options['hostids']);

			$sqlParts['from']['hosts_templates'] = 'hosts_templates ht';
			$sqlParts['where'][] = dbConditionInt('ht.hostid', $options['hostids']);
			$sqlParts['where']['hht'] = 'h.hostid=ht.templateid';

			if ($options['groupCount']) {
				$sqlParts['group']['ht'] = 'ht.hostid';
			}
		}

		// itemids
		if (!is_null($options['itemids'])) {
			zbx_value2array($options['itemids']);

			$sqlParts['from']['items'] = 'items i';
			$sqlParts['where'][] = dbConditionInt('i.itemid', $options['itemids']);
			$sqlParts['where']['hi'] = 'h.hostid=i.hostid';
		}

		// triggerids
		if (!is_null($options['triggerids'])) {
			zbx_value2array($options['triggerids']);

			$sqlParts['from']['functions'] = 'functions f';
			$sqlParts['from']['items'] = 'items i';
			$sqlParts['where'][] = dbConditionInt('f.triggerid', $options['triggerids']);
			$sqlParts['where']['hi'] = 'h.hostid=i.hostid';
			$sqlParts['where']['fi'] = 'f.itemid=i.itemid';
		}

		// graphids
		if (!is_null($options['graphids'])) {
			zbx_value2array($options['graphids']);

			$sqlParts['from']['graphs_items'] = 'graphs_items gi';
			$sqlParts['from']['items'] = 'items i';
			$sqlParts['where'][] = dbConditionInt('gi.graphid', $options['graphids']);
			$sqlParts['where']['igi'] = 'i.itemid=gi.itemid';
			$sqlParts['where']['hi'] = 'h.hostid=i.hostid';
		}

		// with_items
		if (!is_null($options['with_items'])) {
			$sqlParts['where'][] = 'EXISTS ('.
				'SELECT NULL'.
				' FROM items i'.
				' WHERE h.hostid=i.hostid'.
					' AND i.flags IN ('.ZBX_FLAG_DISCOVERY_NORMAL.','.ZBX_FLAG_DISCOVERY_CREATED.')'.
				')';
		}

		// with_triggers
		if (!is_null($options['with_triggers'])) {
			$sqlParts['where'][] = 'EXISTS ('.
				'SELECT NULL'.
				' FROM items i,functions f,triggers t'.
				' WHERE i.hostid=h.hostid'.
					' AND i.itemid=f.itemid'.
					' AND f.triggerid=t.triggerid'.
					' AND t.flags IN ('.ZBX_FLAG_DISCOVERY_NORMAL.','.ZBX_FLAG_DISCOVERY_CREATED.')'.
				')';
		}

		// with_graphs
		if (!is_null($options['with_graphs'])) {
			$sqlParts['where'][] = 'EXISTS ('.
				'SELECT NULL'.
				' FROM items i,graphs_items gi,graphs g'.
				' WHERE i.hostid=h.hostid'.
					' AND i.itemid=gi.itemid'.
					' AND gi.graphid=g.graphid'.
					' AND g.flags IN ('.ZBX_FLAG_DISCOVERY_NORMAL.','.ZBX_FLAG_DISCOVERY_CREATED.')'.
				')';
		}

		// with_httptests
		if (!empty($options['with_httptests'])) {
			$sqlParts['where'][] = 'EXISTS (SELECT ht.httptestid FROM httptest ht WHERE ht.hostid=h.hostid)';
		}

		// tags
		if ($options['tags'] !== null && $options['tags']) {
			$sqlParts['where'][] = CApiTagHelper::addWhereCondition($options['tags'], $options['evaltype'], 'h',
				'host_tag', 'hostid'
			);
		}

		// filter
		if (is_array($options['filter'])) {
			$this->dbFilter('hosts h', $options, $sqlParts);
		}

		// search
		if (is_array($options['search'])) {
			zbx_db_search('hosts h', $options, $sqlParts);
		}

		// limit
		if (zbx_ctype_digit($options['limit']) && $options['limit']) {
			$sqlParts['limit'] = $options['limit'];
		}

		$sqlParts = $this->applyQueryOutputOptions($this->tableName(), $this->tableAlias(), $options, $sqlParts);
		$sqlParts = $this->applyQuerySortOptions($this->tableName(), $this->tableAlias(), $options, $sqlParts);
		$res = DBselect(self::createSelectQueryFromParts($sqlParts), $sqlParts['limit']);
		while ($template = DBfetch($res)) {
			if ($options['countOutput']) {
				if ($options['groupCount']) {
					$result[] = $template;
				}
				else {
					$result = $template['rowscount'];
				}
			}
			else{
				$template['templateid'] = $template['hostid'];
				unset($template['hostid']);

				$result[$template['templateid']] = $template;
			}

		}

		if ($options['countOutput']) {
			return $result;
		}

		if ($result) {
			$result = $this->addRelatedObjects($options, $result);
		}

		// removing keys (hash -> array)
		if (!$options['preservekeys']) {
			$result = zbx_cleanHashes($result);
		}

		return $result;
	}

	/**
	 * Validates the input parameters for the get() method.
	 *
	 * @param array $options
	 *
	 * @throws APIException if the input is invalid
	 */
	protected function validateGet(array $options) {
		// Validate input parameters.
		$api_input_rules = ['type' => API_OBJECT, 'fields' => [
			'selectValueMaps' =>			['type' => API_OUTPUT, 'flags' => API_ALLOW_NULL, 'in' => 'valuemapid,name,mappings,uuid']
		]];
		$options_filter = array_intersect_key($options, $api_input_rules['fields']);
		if (!CApiInputValidator::validate($api_input_rules, $options_filter, '/', $error)) {
			self::exception(ZBX_API_ERROR_PARAMETERS, $error);
		}
	}

	/**
	 * Add template.
	 *
	 * @param array $templates
	 *
	 * @return array
	 */
	public function create(array $templates) {
		$templates = zbx_toArray($templates);

		$this->validateCreate($templates);

		$ins_templates = [];

		foreach ($templates as &$template) {
			// If visible name is not given or empty it should be set to host name.
			if (!array_key_exists('name', $template) || trim($template['name']) === '') {
				$template['name'] = $template['host'];
			}

<<<<<<< HEAD
			$newTemplateIds = DB::insert('hosts', [[
				'host' => $template['host'],
				'name' => $template['name'],
				'description' => isset($template['description']) ? $template['description'] : null,
				'status' => HOST_STATUS_TEMPLATE,
				'uuid' => generateUuidV4()
			]]);
=======
			$ins_templates[] = array_intersect_key($template, array_flip(['host', 'name', 'description'])) +
				['status' => HOST_STATUS_TEMPLATE];
		}
		unset($template);

		$hosts_groups = [];
		$hosts_tags = [];
		$hosts_macros = [];
		$templates_hostids = [];
		$hostids = [];
>>>>>>> 483b4bfa

		$templateids = DB::insert('hosts', $ins_templates);

		foreach ($templates as $index => &$template) {
			$template['templateid'] = $templateids[$index];

			foreach (zbx_toArray($template['groups']) as $group) {
				$hosts_groups[] = [
					'hostid' => $template['templateid'],
					'groupid' => $group['groupid']
				];
			}

			if (array_key_exists('tags', $template)) {
				foreach (zbx_toArray($template['tags']) as $tag) {
					$hosts_tags[] = ['hostid' => $template['templateid']] + $tag;
				}
			}

			if (array_key_exists('macros', $template)) {
				foreach (zbx_toArray($template['macros']) as $macro) {
					$hosts_macros[] = ['hostid' => $template['templateid']] + $macro;
				}
			}

			if (array_key_exists('templates', $template)) {
				foreach (zbx_toArray($template['templates']) as $link_template) {
					$templates_hostids[$link_template['templateid']][] = $template['templateid'];
				}
			}

			if (array_key_exists('hosts', $template)) {
				foreach (zbx_toArray($template['hosts']) as $host) {
					$templates_hostids[$template['templateid']][] = $host['hostid'];
					$hostids[$host['hostid']] = true;
				}
			}
		}
		unset($template);

		DB::insertBatch('hosts_groups', $hosts_groups);

		if ($hosts_tags) {
			DB::insert('host_tag', $hosts_tags);
		}

		if ($hosts_macros) {
			API::UserMacro()->create($hosts_macros);
		}

		if ($hostids) {
			$this->checkHostPermissions(array_keys($hostids));
		}

		while ($templates_hostids) {
			$templateid = key($templates_hostids);
			$link_hostids = reset($templates_hostids);
			$link_templateids = [$templateid];
			unset($templates_hostids[$templateid]);

			foreach ($templates_hostids as $templateid => $hostids) {
				if ($link_hostids === $hostids) {
					$link_templateids[] = $templateid;
					unset($templates_hostids[$templateid]);
				}
			}

			$this->link($link_templateids, $link_hostids);
		}

		$this->addAuditBulk(AUDIT_ACTION_ADD, AUDIT_RESOURCE_TEMPLATE, $templates);

		return ['templateids' => array_column($templates, 'templateid')];
	}

	/**
	 * Validate create template.
	 *
	 * @param array $templates
	 *
	 * @throws APIException if the input is invalid.
	 */
	protected function validateCreate(array $templates) {
		$groupIds = [];

		foreach ($templates as &$template) {
			// check if hosts have at least 1 group
			if (!isset($template['groups']) || !$template['groups']) {
				self::exception(ZBX_API_ERROR_PARAMETERS,
					_s('Template "%1$s" cannot be without host group.', $template['host'])
				);
			}

			$template['groups'] = zbx_toArray($template['groups']);

			foreach ($template['groups'] as $group) {
				if (!is_array($group) || (is_array($group) && !array_key_exists('groupid', $group))) {
					self::exception(ZBX_API_ERROR_PARAMETERS,
						_s('Incorrect value for field "%1$s": %2$s.', 'groups',
							_s('the parameter "%1$s" is missing', 'groupid')
						)
					);
				}

				$groupIds[$group['groupid']] = $group['groupid'];
			}
		}
		unset($template);

		$dbHostGroups = API::HostGroup()->get([
			'output' => ['groupid'],
			'groupids' => $groupIds,
			'editable' => true,
			'preservekeys' => true
		]);

		foreach ($groupIds as $groupId) {
			if (!isset($dbHostGroups[$groupId])) {
				self::exception(ZBX_API_ERROR_PERMISSIONS, _('You do not have permission to perform this operation.'));
			}
		}

		$templateDbFields = ['host' => null];

		$host_name_parser = new CHostNameParser();

		foreach ($templates as $template) {
			// if visible name is not given or empty it should be set to host name
			if ((!isset($template['name']) || zbx_empty(trim($template['name']))) && isset($template['host'])) {
				$template['name'] = $template['host'];
			}

			if (!check_db_fields($templateDbFields, $template)) {
				self::exception(ZBX_API_ERROR_PARAMETERS, _('Field "host" is mandatory.'));
			}

			// Property 'auto_compress' is not supported for templates.
			if (array_key_exists('auto_compress', $template)) {
				self::exception(ZBX_API_ERROR_PARAMETERS, _('Incorrect input parameters.'));
			}

			if ($host_name_parser->parse($template['host']) != CParser::PARSE_SUCCESS) {
				self::exception(ZBX_API_ERROR_PARAMETERS,
					_s('Incorrect characters used for template name "%1$s".', $template['host'])
				);
			}

			if (isset($template['host'])) {
				$templateExists = API::Template()->get([
					'output' => ['templateid'],
					'filter' => ['host' => $template['host']],
					'nopermissions' => true,
					'limit' => 1
				]);
				if ($templateExists) {
					self::exception(ZBX_API_ERROR_PARAMETERS, _s('Template "%1$s" already exists.', $template['host']));
				}

				$hostExists = API::Host()->get([
					'output' => ['hostid'],
					'filter' => ['host' => $template['host']],
					'nopermissions' => true,
					'limit' => 1
				]);
				if ($hostExists) {
					self::exception(ZBX_API_ERROR_PARAMETERS, _s('Host "%1$s" already exists.', $template['host']));
				}
			}

			if (isset($template['name'])) {
				$templateExists = API::Template()->get([
					'output' => ['templateid'],
					'filter' => ['name' => $template['name']],
					'nopermissions' => true,
					'limit' => 1
				]);
				if ($templateExists) {
					self::exception(ZBX_API_ERROR_PARAMETERS, _s(
						'Template with the same visible name "%1$s" already exists.',
						$template['name']
					));
				}

				$hostExists = API::Host()->get([
					'output' => ['hostid'],
					'filter' => ['name' => $template['name']],
					'nopermissions' => true,
					'limit' => 1
				]);
				if ($hostExists) {
					self::exception(ZBX_API_ERROR_PARAMETERS, _s(
						'Host with the same visible name "%1$s" already exists.',
						$template['name']
					));
				}
			}

			// Validate tags.
			if (array_key_exists('tags', $template)) {
				$this->validateTags($template);
			}
		}
	}

	/**
	 * Update template.
	 *
	 * @param array $templates
	 *
	 * @return array
	 */
	public function update(array $templates) {
		$templates = zbx_toArray($templates);

		$this->validateUpdate($templates);

		$macros = [];
		foreach ($templates as &$template) {
			if (isset($template['macros'])) {
				$macros[$template['templateid']] = zbx_toArray($template['macros']);

				unset($template['macros']);
			}
		}
		unset($template);

		if ($macros) {
			API::UserMacro()->replaceMacros($macros);
		}

		foreach ($templates as $template) {
			// if visible name is not given or empty it should be set to host name
			if ((!isset($template['name']) || zbx_empty(trim($template['name']))) && isset($template['host'])) {
				$template['name'] = $template['host'];
			}

			$templateCopy = $template;

			$template['templates_link'] = array_key_exists('templates', $template) ? $template['templates'] : null;

			unset($template['templates'], $template['templateid'], $templateCopy['templates']);
			$template['templates'] = [$templateCopy];

			if (!$this->massUpdate($template)) {
				self::exception(ZBX_API_ERROR_PARAMETERS, _('Failed to update template.'));
			}
		}

		$this->updateTags(array_column($templates, 'tags', 'templateid'));

		return ['templateids' => zbx_objectValues($templates, 'templateid')];
	}

	/**
	 * Validate update template.
	 *
	 * @param array $templates
	 *
	 * @throws APIException if the input is invalid.
	 */
	protected function validateUpdate(array $templates) {
		$dbTemplates = $this->get([
			'output' => ['templateid'],
			'templateids' => zbx_objectValues($templates, 'templateid'),
			'editable' => true,
			'preservekeys' => true
		]);

		foreach ($templates as $template) {
			if (!isset($dbTemplates[$template['templateid']])) {
				self::exception(ZBX_API_ERROR_PERMISSIONS, _('You do not have permission to perform this operation.'));
			}

			// Property 'auto_compress' is not supported for templates.
			if (array_key_exists('auto_compress', $template)) {
				self::exception(ZBX_API_ERROR_PARAMETERS, _('Incorrect input parameters.'));
			}

			// Validate tags.
			if (array_key_exists('tags', $template)) {
				$this->validateTags($template);
			}
		}
	}

	/**
	 * Delete template.
	 *
	 * @param array $templateids
	 * @param array $templateids['templateids']
	 *
	 * @return array
	 */
	public function delete(array $templateids) {
		if (empty($templateids)) {
			self::exception(ZBX_API_ERROR_PARAMETERS, _('Empty input parameter.'));
		}

		$db_templates = $this->get([
			'output' => ['templateid', 'name'],
			'templateids' => $templateids,
			'editable' => true,
			'preservekeys' => true
		]);

		if (array_diff_key(array_flip($templateids), $db_templates)) {
			self::exception(ZBX_API_ERROR_PERMISSIONS, _('You do not have permission to perform this operation.'));
		}

		API::Template()->unlink($templateids, null, true);

		// delete the discovery rules first
		$del_rules = API::DiscoveryRule()->get([
			'output' => [],
			'hostids' => $templateids,
			'nopermissions' => true,
			'preservekeys' => true
		]);
		if ($del_rules) {
			CDiscoveryRuleManager::delete(array_keys($del_rules));
		}

		// delete the items
		$del_items = API::Item()->get([
			'output' => [],
			'templateids' => $templateids,
			'nopermissions' => true,
			'preservekeys' => true
		]);
		if ($del_items) {
			CItemManager::delete(array_keys($del_items));
		}

		// delete host from maps
		if (!empty($templateids)) {
			DB::delete('sysmaps_elements', ['elementtype' => SYSMAP_ELEMENT_TYPE_HOST, 'elementid' => $templateids]);
		}

		// disable actions
		// actions from conditions
		$actionids = [];
		$sql = 'SELECT DISTINCT actionid'.
			' FROM conditions'.
			' WHERE conditiontype='.CONDITION_TYPE_TEMPLATE.
			' AND '.dbConditionString('value', $templateids);
		$dbActions = DBselect($sql);
		while ($dbAction = DBfetch($dbActions)) {
			$actionids[$dbAction['actionid']] = $dbAction['actionid'];
		}

		// actions from operations
		$sql = 'SELECT DISTINCT o.actionid'.
			' FROM operations o,optemplate ot'.
			' WHERE o.operationid=ot.operationid'.
			' AND '.dbConditionInt('ot.templateid', $templateids);
		$dbActions = DBselect($sql);
		while ($dbAction = DBfetch($dbActions)) {
			$actionids[$dbAction['actionid']] = $dbAction['actionid'];
		}

		if (!empty($actionids)) {
			DB::update('actions', [
				'values' => ['status' => ACTION_STATUS_DISABLED],
				'where' => ['actionid' => $actionids]
			]);
		}

		// delete action conditions
		DB::delete('conditions', [
			'conditiontype' => CONDITION_TYPE_TEMPLATE,
			'value' => $templateids
		]);

		// delete action operation commands
		$operationids = [];
		$sql = 'SELECT DISTINCT ot.operationid'.
			' FROM optemplate ot'.
			' WHERE '.dbConditionInt('ot.templateid', $templateids);
		$dbOperations = DBselect($sql);
		while ($dbOperation = DBfetch($dbOperations)) {
			$operationids[$dbOperation['operationid']] = $dbOperation['operationid'];
		}

		DB::delete('optemplate', [
			'templateid'=>$templateids
		]);

		// delete empty operations
		$delOperationids = [];
		$sql = 'SELECT DISTINCT o.operationid'.
			' FROM operations o'.
			' WHERE '.dbConditionInt('o.operationid', $operationids).
			' AND NOT EXISTS(SELECT NULL FROM optemplate ot WHERE ot.operationid=o.operationid)';
		$dbOperations = DBselect($sql);
		while ($dbOperation = DBfetch($dbOperations)) {
			$delOperationids[$dbOperation['operationid']] = $dbOperation['operationid'];
		}

		DB::delete('operations', [
			'operationid'=>$delOperationids
		]);

		// http tests
		$delHttpTests = API::HttpTest()->get([
			'templateids' => $templateids,
			'output' => ['httptestid'],
			'nopermissions' => 1,
			'preservekeys' => true
		]);
		if (!empty($delHttpTests)) {
			API::HttpTest()->delete(array_keys($delHttpTests), true);
		}

		// Applications
		$delApplications = API::Application()->get([
			'templateids' => $templateids,
			'output' => ['applicationid'],
			'nopermissions' => 1,
			'preservekeys' => true
		]);
		if (!empty($delApplications)) {
			API::Application()->delete(array_keys($delApplications), true);
		}

		// Get host prototype operations from LLD overrides where this template is linked.
		$lld_override_operationids = [];

		$db_lld_override_operationids = DBselect(
			'SELECT loo.lld_override_operationid'.
			' FROM lld_override_operation loo'.
			' WHERE EXISTS('.
				'SELECT NULL'.
				' FROM lld_override_optemplate lot'.
				' WHERE lot.lld_override_operationid=loo.lld_override_operationid'.
				' AND '.dbConditionId('lot.templateid', $templateids).
			')'
		);
		while ($db_lld_override_operationid = DBfetch($db_lld_override_operationids)) {
			$lld_override_operationids[] = $db_lld_override_operationid['lld_override_operationid'];
		}

		if ($lld_override_operationids) {
			DB::delete('lld_override_optemplate', ['templateid' => $templateids]);

			// Make sure there no other operations left to safely delete the operation.
			$delete_lld_override_operationids = [];

			$db_delete_lld_override_operationids = DBselect(
				'SELECT loo.lld_override_operationid'.
				' FROM lld_override_operation loo'.
				' WHERE NOT EXISTS ('.
						'SELECT NULL'.
						' FROM lld_override_opstatus los'.
						' WHERE los.lld_override_operationid=loo.lld_override_operationid'.
					')'.
					' AND NOT EXISTS ('.
						'SELECT NULL'.
						' FROM lld_override_opdiscover lod'.
						' WHERE lod.lld_override_operationid=loo.lld_override_operationid'.
					')'.
					' AND NOT EXISTS ('.
						'SELECT NULL'.
						' FROM lld_override_opinventory loi'.
						' WHERE loi.lld_override_operationid=loo.lld_override_operationid'.
					')'.
					' AND NOT EXISTS ('.
						'SELECT NULL'.
						' FROM lld_override_optemplate lot'.
						' WHERE lot.lld_override_operationid=loo.lld_override_operationid'.
					')'.
					' AND '.dbConditionId('loo.lld_override_operationid', $lld_override_operationids)
			);

			while ($db_delete_lld_override_operationid = DBfetch($db_delete_lld_override_operationids)) {
				$delete_lld_override_operationids[] = $db_delete_lld_override_operationid['lld_override_operationid'];
			}

			if ($delete_lld_override_operationids) {
				DB::delete('lld_override_operation', ['lld_override_operationid' => $delete_lld_override_operationids]);
			}
		}

		// Finally delete the template.
		DB::delete('hosts', ['hostid' => $templateids]);

		// TODO: remove info from API
		foreach ($db_templates as $db_template) {
			info(_s('Deleted: Template "%1$s".', $db_template['name']));
		}

		$this->addAuditBulk(AUDIT_ACTION_DELETE, AUDIT_RESOURCE_TEMPLATE, $db_templates);

		return ['templateids' => $templateids];
	}

	/**
	 * Additionally allows to link templates to hosts and other templates.
	 *
	 * Checks write permissions for templates.
	 *
	 * Additional supported $data parameters are:
	 * - hosts  - an array of hosts or templates to link the given templates to
	 *
	 * @param array $data
	 *
	 * @return array
	 */
	public function massAdd(array $data) {
		$templates = isset($data['templates']) ? zbx_toArray($data['templates']) : [];
		$templateIds = zbx_objectValues($templates, 'templateid');

		$this->checkPermissions($templateIds, _('No permissions to referred object or it does not exist!'));

		// link hosts to the given templates
		if (isset($data['hosts']) && !empty($data['hosts'])) {
			$hostIds = zbx_objectValues($data['hosts'], 'hostid');

			$this->checkHostPermissions($hostIds);

			// check if any of the hosts are discovered
			$this->checkValidator($hostIds, new CHostNormalValidator([
				'message' => _('Cannot update templates on discovered host "%1$s".')
			]));

			$this->link($templateIds, $hostIds);
		}

		$data['hosts'] = [];

		return parent::massAdd($data);
	}

	/**
	 * Mass update.
	 *
	 * @param string $data['host']
	 * @param string $data['name']
	 * @param string $data['description']
	 * @param array  $data['templates']
	 * @param array  $data['templates_clear']
	 * @param array  $data['templates_link']
	 * @param array  $data['groups']
	 * @param array  $data['hosts']
	 * @param array  $data['macros']
	 *
	 * @return array
	 */
	public function massUpdate(array $data) {
		if (!array_key_exists('templates', $data) || !is_array($data['templates'])) {
			self::exception(ZBX_API_ERROR_PARAMETERS, _s('Field "%1$s" is mandatory.', 'templates'));
		}

		$this->validateMassUpdate($data);

		$templates = zbx_toArray($data['templates']);
		$templateIds = zbx_objectValues($templates, 'templateid');

		$fieldsToUpdate = [];

		if (isset($data['host'])) {
			$fieldsToUpdate[] = 'host='.zbx_dbstr($data['host']);
		}

		if (isset($data['name'])) {
			// if visible name is empty replace it with host name
			if (zbx_empty(trim($data['name'])) && isset($data['host'])) {
				$fieldsToUpdate[] = 'name='.zbx_dbstr($data['host']);
			}
			// we cannot have empty visible name
			elseif (zbx_empty(trim($data['name'])) && !isset($data['host'])) {
				self::exception(ZBX_API_ERROR_PARAMETERS, _('Cannot have empty visible template name.'));
			}
			else {
				$fieldsToUpdate[] = 'name='.zbx_dbstr($data['name']);
			}
		}

		if (isset($data['description'])) {
			$fieldsToUpdate[] = 'description='.zbx_dbstr($data['description']);
		}

		if ($fieldsToUpdate) {
			DBexecute('UPDATE hosts SET '.implode(', ', $fieldsToUpdate).' WHERE '.dbConditionInt('hostid', $templateIds));
		}

		$data['templates_clear'] = isset($data['templates_clear']) ? zbx_toArray($data['templates_clear']) : [];
		$templateIdsClear = zbx_objectValues($data['templates_clear'], 'templateid');

		if ($data['templates_clear']) {
			$this->massRemove([
				'templateids' => $templateIds,
				'templateids_clear' => $templateIdsClear
			]);
		}

		// update template linkage
		// firstly need to unlink all things, to correctly check circulars
		if (isset($data['hosts']) && $data['hosts'] !== null) {
			/*
			 * Get all currently linked hosts and templates (skip discovered hosts) to these templates
			 * that user has read permissions.
			 */
			$templateHosts = API::Host()->get([
				'output' => ['hostid'],
				'templateids' => $templateIds,
				'templated_hosts' => true,
				'filter' => ['flags' => ZBX_FLAG_DISCOVERY_NORMAL]
			]);
			$templateHostIds = zbx_objectValues($templateHosts, 'hostid');
			$newHostIds = zbx_objectValues($data['hosts'], 'hostid');

			$hostsToDelete = array_diff($templateHostIds, $newHostIds);
			$hostIdsToDelete = array_diff($hostsToDelete, $templateIdsClear);
			$hostIdsToAdd = array_diff($newHostIds, $templateHostIds);

			if ($hostIdsToDelete) {
				$result = $this->massRemove([
					'hostids' => $hostIdsToDelete,
					'templateids' => $templateIds
				]);

				if (!$result) {
					self::exception(ZBX_API_ERROR_PARAMETERS, _('Cannot unlink template.'));
				}
			}
		}

		if (isset($data['templates_link']) && $data['templates_link'] !== null) {
			$templateTemplates = API::Template()->get([
				'output' => ['templateid'],
				'hostids' => $templateIds
			]);
			$templateTemplateIds = zbx_objectValues($templateTemplates, 'templateid');
			$newTemplateIds = zbx_objectValues($data['templates_link'], 'templateid');

			$templatesToDelete = array_diff($templateTemplateIds, $newTemplateIds);
			$templateIdsToDelete = array_diff($templatesToDelete, $templateIdsClear);

			if ($templateIdsToDelete) {
				$result = $this->massRemove([
					'templateids' => $templateIds,
					'templateids_link' => $templateIdsToDelete
				]);

				if (!$result) {
					self::exception(ZBX_API_ERROR_PARAMETERS, _('Cannot unlink template.'));
				}
			}
		}

		if (isset($data['hosts']) && $data['hosts'] !== null && $hostIdsToAdd) {
			$result = $this->massAdd([
				'templates' => $templates,
				'hosts' => $hostIdsToAdd
			]);

			if (!$result) {
				self::exception(ZBX_API_ERROR_PARAMETERS, _('Cannot link template.'));
			}
		}

		if (isset($data['templates_link']) && $data['templates_link'] !== null) {
			$templatesToAdd = array_diff($newTemplateIds, $templateTemplateIds);

			if ($templatesToAdd) {
				$result = $this->massAdd([
					'templates' => $templates,
					'templates_link' => $templatesToAdd
				]);

				if (!$result) {
					self::exception(ZBX_API_ERROR_PARAMETERS, _('Cannot link template.'));
				}
			}
		}

		// macros
		if (isset($data['macros'])) {
			DB::delete('hostmacro', ['hostid' => $templateIds]);

			$this->massAdd([
				'templates' => $templates,
				'macros' => $data['macros']
			]);
		}

		/*
		 * Update template and host group linkage. This procedure should be done the last because user can unlink
		 * him self from a group with write permissions leaving only read premissions. Thus other procedures, like
		 * host-template linking, macros update, must be done before this.
		 */
		if (isset($data['groups']) && $data['groups'] !== null && is_array($data['groups'])) {
			$updateGroups = zbx_toArray($data['groups']);

			$templateGroups = API::HostGroup()->get([
				'output' => ['groupid'],
				'templateids' => $templateIds
			]);
			$templateGroupIds = zbx_objectValues($templateGroups, 'groupid');
			$newGroupIds = zbx_objectValues($updateGroups, 'groupid');

			$groupsToAdd = array_diff($newGroupIds, $templateGroupIds);
			if ($groupsToAdd) {
				$this->massAdd([
					'templates' => $templates,
					'groups' => zbx_toObject($groupsToAdd, 'groupid')
				]);
			}

			$groupIdsToDelete = array_diff($templateGroupIds, $newGroupIds);
			if ($groupIdsToDelete) {
				$this->massRemove([
					'templateids' => $templateIds,
					'groupids' => $groupIdsToDelete
				]);
			}
		}

		return ['templateids' => $templateIds];
	}

	/**
	 * Validate mass update.
	 *
	 * @param string $data['host']
	 * @param string $data['name']
	 * @param array  $data['templates']
	 * @param array  $data['groups']
	 * @param array  $data['hosts']
	 *
	 * @return array
	 */
	protected function validateMassUpdate(array $data) {
		$templates = zbx_toArray($data['templates']);

		$dbTemplates = $this->get([
			'output' => ['templateid', 'host'],
			'templateids' => zbx_objectValues($templates, 'templateid'),
			'editable' => true,
			'preservekeys' => true
		]);

		// check permissions
		foreach ($templates as $template) {
			if (!isset($dbTemplates[$template['templateid']])) {
				self::exception(ZBX_API_ERROR_PERMISSIONS, _('You do not have permission to perform this operation.'));
			}
		}

		if (array_key_exists('groups', $data) && !$data['groups'] && $dbTemplates) {
			$template = reset($dbTemplates);

			self::exception(ZBX_API_ERROR_PARAMETERS,
				_s('Template "%1$s" cannot be without host group.', $template['host'])
			);
		}

		// check name
		if (isset($data['name'])) {
			if (count($templates) > 1) {
				self::exception(ZBX_API_ERROR_PARAMETERS, _('Cannot mass update visible template name.'));
			}

			$template = reset($templates);

			$templateExists = $this->get([
				'output' => ['templateid'],
				'filter' => ['name' => $data['name']],
				'nopermissions' => true
			]);
			$templateExist = reset($templateExists);
			if ($templateExist && bccomp($templateExist['templateid'], $template['templateid']) != 0) {
				self::exception(ZBX_API_ERROR_PARAMETERS, _s(
					'Template with the same visible name "%1$s" already exists.',
					$data['name']
				));
			}

			// can't set the same name as existing host
			$hostExists = API::Host()->get([
				'output' => ['hostid'],
				'filter' => ['name' => $data['name']],
				'nopermissions' => true
			]);
			if ($hostExists) {
				self::exception(ZBX_API_ERROR_PARAMETERS, _s(
					'Host with the same visible name "%1$s" already exists.',
					$data['name']
				));
			}
		}

		// check host
		if (isset($data['host'])) {
			if (count($templates) > 1) {
				self::exception(ZBX_API_ERROR_PARAMETERS, _('Cannot mass update template name.'));
			}

			$template = reset($templates);

			$templateExists = $this->get([
				'output' => ['templateid'],
				'filter' => ['host' => $data['host']],
				'nopermissions' => true
			]);
			$templateExist = reset($templateExists);
			if ($templateExist && bccomp($templateExist['templateid'], $template['templateid']) != 0) {
				self::exception(ZBX_API_ERROR_PARAMETERS, _s(
					'Template with the same name "%1$s" already exists.',
					$template['host']
				));
			}

			// can't set the same name as existing host
			$hostExists = API::Host()->get([
				'output' => ['hostid'],
				'filter' => ['host' => $template['host']],
				'nopermissions' => true
			]);
			if ($hostExists) {
				self::exception(ZBX_API_ERROR_PARAMETERS, _s(
					'Host with the same name "%1$s" already exists.',
					$template['host']
				));
			}
		}

		$host_name_parser = new CHostNameParser();

		if (array_key_exists('host', $data) && $host_name_parser->parse($data['host']) != CParser::PARSE_SUCCESS) {
			self::exception(ZBX_API_ERROR_PARAMETERS,
				_s('Incorrect characters used for template name "%1$s".', $data['host'])
			);
		}
	}

	/**
	 * Additionally allows to unlink templates from hosts and other templates.
	 *
	 * Checks write permissions for templates.
	 *
	 * Additional supported $data parameters are:
	 * - hostids  - an array of host or template IDs to unlink the given templates from
	 *
	 * @param array $data
	 *
	 * @return array
	 */
	public function massRemove(array $data) {
		$templateids = zbx_toArray($data['templateids']);

		$this->checkPermissions($templateids, _('You do not have permission to perform this operation.'));

		if (isset($data['hostids'])) {
			// check if any of the hosts are discovered
			$this->checkValidator($data['hostids'], new CHostNormalValidator([
				'message' => _('Cannot update templates on discovered host "%1$s".')
			]));

			API::Template()->unlink($templateids, zbx_toArray($data['hostids']));
		}

		$data['hostids'] = [];

		return parent::massRemove($data);
	}

	/**
	 * Check if user has write permissions for templates.
	 *
	 * @param array  $templateids
	 * @param string $error
	 *
	 * @return bool
	 */
	private function checkPermissions(array $templateids, $error) {
		if ($templateids) {
			$templateids = array_unique($templateids);

			$count = $this->get([
				'countOutput' => true,
				'templateids' => $templateids,
				'editable' => true
			]);

			if ($count != count($templateids)) {
				self::exception(ZBX_API_ERROR_PERMISSIONS, $error);
			}
		}
	}

	protected function addRelatedObjects(array $options, array $result) {
		$result = parent::addRelatedObjects($options, $result);

		$templateids = array_keys($result);

		// Adding Templates
		if ($options['selectTemplates'] !== null) {
			if ($options['selectTemplates'] != API_OUTPUT_COUNT) {
				$relationMap = $this->createRelationMap($result, 'templateid', 'hostid', 'hosts_templates');
				$templates = API::Template()->get([
					'output' => $options['selectTemplates'],
					'templateids' => $relationMap->getRelatedIds(),
					'preservekeys' => true
				]);
				if (!is_null($options['limitSelects'])) {
					order_result($templates, 'host');
				}
				$result = $relationMap->mapMany($result, $templates, 'templates', $options['limitSelects']);
			}
			else {
				$templates = API::Template()->get([
					'parentTemplateids' => $templateids,
					'countOutput' => true,
					'groupCount' => true
				]);
				$templates = zbx_toHash($templates, 'templateid');
				foreach ($result as $templateid => $template) {
					$result[$templateid]['templates'] = array_key_exists($templateid, $templates)
						? $templates[$templateid]['rowscount']
						: '0';
				}
			}
		}

		// Adding Hosts
		if ($options['selectHosts'] !== null) {
			if ($options['selectHosts'] != API_OUTPUT_COUNT) {
				$relationMap = $this->createRelationMap($result, 'templateid', 'hostid', 'hosts_templates');
				$hosts = API::Host()->get([
					'output' => $options['selectHosts'],
					'hostids' => $relationMap->getRelatedIds(),
					'preservekeys' => true
				]);
				if (!is_null($options['limitSelects'])) {
					order_result($hosts, 'host');
				}
				$result = $relationMap->mapMany($result, $hosts, 'hosts', $options['limitSelects']);
			}
			else {
				$hosts = API::Host()->get([
					'templateids' => $templateids,
					'countOutput' => true,
					'groupCount' => true
				]);
				$hosts = zbx_toHash($hosts, 'templateid');
				foreach ($result as $templateid => $template) {
					$result[$templateid]['hosts'] = array_key_exists($templateid, $hosts)
						? $hosts[$templateid]['rowscount']
						: '0';
				}
			}
		}

		// Adding dashboards.
		if ($options['selectDashboards'] !== null) {
			if ($options['selectDashboards'] != API_OUTPUT_COUNT) {
				$dashboards = API::TemplateDashboard()->get([
					'output' => $this->outputExtend($options['selectDashboards'], ['templateid']),
					'templateids' => $templateids
				]);
				if (!is_null($options['limitSelects'])) {
					order_result($dashboards, 'name');
				}

				// Build relation map.
				$relationMap = new CRelationMap();
				foreach ($dashboards as $key => $dashboard) {
					$relationMap->addRelation($dashboard['templateid'], $key);
				}

				$dashboards = $this->unsetExtraFields($dashboards, ['templateid'], $options['selectDashboards']);
				$result = $relationMap->mapMany($result, $dashboards, 'dashboards', $options['limitSelects']);
			}
			else {
				$dashboards = API::TemplateDashboard()->get([
					'templateids' => $templateids,
					'countOutput' => true,
					'groupCount' => true
				]);
				$dashboards = zbx_toHash($dashboards, 'templateid');
				foreach ($result as $templateid => $template) {
					$result[$templateid]['dashboards'] = array_key_exists($templateid, $dashboards)
						? $dashboards[$templateid]['rowscount']
						: '0';
				}
			}
		}

		return $result;
	}
}<|MERGE_RESOLUTION|>--- conflicted
+++ resolved
@@ -338,17 +338,11 @@
 				$template['name'] = $template['host'];
 			}
 
-<<<<<<< HEAD
-			$newTemplateIds = DB::insert('hosts', [[
-				'host' => $template['host'],
-				'name' => $template['name'],
-				'description' => isset($template['description']) ? $template['description'] : null,
-				'status' => HOST_STATUS_TEMPLATE,
-				'uuid' => generateUuidV4()
-			]]);
-=======
 			$ins_templates[] = array_intersect_key($template, array_flip(['host', 'name', 'description'])) +
-				['status' => HOST_STATUS_TEMPLATE];
+				[
+					'status' => HOST_STATUS_TEMPLATE,
+					'uuid' => generateUuidV4()
+				];
 		}
 		unset($template);
 
@@ -357,7 +351,6 @@
 		$hosts_macros = [];
 		$templates_hostids = [];
 		$hostids = [];
->>>>>>> 483b4bfa
 
 		$templateids = DB::insert('hosts', $ins_templates);
 
