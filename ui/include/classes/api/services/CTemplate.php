<?php
/*
** Zabbix
** Copyright (C) 2001-2021 Zabbix SIA
**
** This program is free software; you can redistribute it and/or modify
** it under the terms of the GNU General Public License as published by
** the Free Software Foundation; either version 2 of the License, or
** (at your option) any later version.
**
** This program is distributed in the hope that it will be useful,
** but WITHOUT ANY WARRANTY; without even the implied warranty of
** MERCHANTABILITY or FITNESS FOR A PARTICULAR PURPOSE. See the
** GNU General Public License for more details.
**
** You should have received a copy of the GNU General Public License
** along with this program; if not, write to the Free Software
** Foundation, Inc., 51 Franklin Street, Fifth Floor, Boston, MA  02110-1301, USA.
**/


/**
 * Class containing methods for operations with template.
 */
class CTemplate extends CHostGeneral {

	protected $sortColumns = ['hostid', 'host', 'name'];

	/**
	 * Overrides the parent function so that templateids will be used instead of hostids for the template API.
	 */
	public function pkOption($tableName = null) {
		if ($tableName && $tableName != $this->tableName()) {
			return parent::pkOption($tableName);
		}
		else {
			return 'templateids';
		}
	}

	/**
	 * Get template data.
	 *
	 * @param array $options
	 *
	 * @return array
	 */
	public function get($options = []) {
		$result = [];

		$sqlParts = [
			'select'	=> ['templates' => 'h.hostid'],
			'from'		=> ['hosts' => 'hosts h'],
			'where'		=> ['h.status='.HOST_STATUS_TEMPLATE],
			'group'		=> [],
			'order'		=> [],
			'limit'		=> null
		];

		$defOptions = [
			'groupids'					=> null,
			'templateids'				=> null,
			'parentTemplateids'			=> null,
			'hostids'					=> null,
			'graphids'					=> null,
			'itemids'					=> null,
			'triggerids'				=> null,
			'with_items'				=> null,
			'with_triggers'				=> null,
			'with_graphs'				=> null,
			'with_httptests'			=> null,
			'editable'					=> false,
			'nopermissions'				=> null,
			// filter
			'evaltype'					=> TAG_EVAL_TYPE_AND_OR,
			'tags'						=> null,
			'filter'					=> null,
			'search'					=> '',
			'searchByAny'				=> null,
			'startSearch'				=> false,
			'excludeSearch'				=> false,
			'searchWildcardsEnabled'	=> null,
			// output
			'output'					=> API_OUTPUT_EXTEND,
			'selectGroups'				=> null,
			'selectHosts'				=> null,
			'selectTemplates'			=> null,
			'selectParentTemplates'		=> null,
			'selectItems'				=> null,
			'selectDiscoveries'			=> null,
			'selectTriggers'			=> null,
			'selectGraphs'				=> null,
			'selectMacros'				=> null,
			'selectDashboards'			=> null,
			'selectHttpTests'			=> null,
			'selectTags'				=> null,
			'selectValueMaps'			=> null,
			'countOutput'				=> false,
			'groupCount'				=> false,
			'preservekeys'				=> false,
			'sortfield'					=> '',
			'sortorder'					=> '',
			'limit'						=> null,
			'limitSelects'				=> null
		];
		$options = zbx_array_merge($defOptions, $options);
		$this->validateGet($options);

		// editable + PERMISSION CHECK
		if (self::$userData['type'] != USER_TYPE_SUPER_ADMIN && !$options['nopermissions']) {
			$permission = $options['editable'] ? PERM_READ_WRITE : PERM_READ;
			$userGroups = getUserGroupsByUserId(self::$userData['userid']);

			$sqlParts['where'][] = 'EXISTS ('.
					'SELECT NULL'.
					' FROM hosts_groups hgg'.
						' JOIN rights r'.
							' ON r.id=hgg.groupid'.
								' AND '.dbConditionInt('r.groupid', $userGroups).
					' WHERE h.hostid=hgg.hostid'.
					' GROUP BY hgg.hostid'.
					' HAVING MIN(r.permission)>'.PERM_DENY.
						' AND MAX(r.permission)>='.zbx_dbstr($permission).
					')';
		}

		// groupids
		if (!is_null($options['groupids'])) {
			zbx_value2array($options['groupids']);

			$sqlParts['from']['hosts_groups'] = 'hosts_groups hg';
			$sqlParts['where'][] = dbConditionInt('hg.groupid', $options['groupids']);
			$sqlParts['where']['hgh'] = 'hg.hostid=h.hostid';

			if ($options['groupCount']) {
				$sqlParts['group']['hg'] = 'hg.groupid';
			}
		}

		// templateids
		if (!is_null($options['templateids'])) {
			zbx_value2array($options['templateids']);

			$sqlParts['where']['templateid'] = dbConditionInt('h.hostid', $options['templateids']);
		}

		// parentTemplateids
		if (!is_null($options['parentTemplateids'])) {
			zbx_value2array($options['parentTemplateids']);

			$sqlParts['from']['hosts_templates'] = 'hosts_templates ht';
			$sqlParts['where'][] = dbConditionInt('ht.templateid', $options['parentTemplateids']);
			$sqlParts['where']['hht'] = 'h.hostid=ht.hostid';

			if ($options['groupCount']) {
				$sqlParts['group']['templateid'] = 'ht.templateid';
			}
		}

		// hostids
		if (!is_null($options['hostids'])) {
			zbx_value2array($options['hostids']);

			$sqlParts['from']['hosts_templates'] = 'hosts_templates ht';
			$sqlParts['where'][] = dbConditionInt('ht.hostid', $options['hostids']);
			$sqlParts['where']['hht'] = 'h.hostid=ht.templateid';

			if ($options['groupCount']) {
				$sqlParts['group']['ht'] = 'ht.hostid';
			}
		}

		// itemids
		if (!is_null($options['itemids'])) {
			zbx_value2array($options['itemids']);

			$sqlParts['from']['items'] = 'items i';
			$sqlParts['where'][] = dbConditionInt('i.itemid', $options['itemids']);
			$sqlParts['where']['hi'] = 'h.hostid=i.hostid';
		}

		// triggerids
		if (!is_null($options['triggerids'])) {
			zbx_value2array($options['triggerids']);

			$sqlParts['from']['functions'] = 'functions f';
			$sqlParts['from']['items'] = 'items i';
			$sqlParts['where'][] = dbConditionInt('f.triggerid', $options['triggerids']);
			$sqlParts['where']['hi'] = 'h.hostid=i.hostid';
			$sqlParts['where']['fi'] = 'f.itemid=i.itemid';
		}

		// graphids
		if (!is_null($options['graphids'])) {
			zbx_value2array($options['graphids']);

			$sqlParts['from']['graphs_items'] = 'graphs_items gi';
			$sqlParts['from']['items'] = 'items i';
			$sqlParts['where'][] = dbConditionInt('gi.graphid', $options['graphids']);
			$sqlParts['where']['igi'] = 'i.itemid=gi.itemid';
			$sqlParts['where']['hi'] = 'h.hostid=i.hostid';
		}

		// with_items
		if (!is_null($options['with_items'])) {
			$sqlParts['where'][] = 'EXISTS ('.
				'SELECT NULL'.
				' FROM items i'.
				' WHERE h.hostid=i.hostid'.
					' AND i.flags IN ('.ZBX_FLAG_DISCOVERY_NORMAL.','.ZBX_FLAG_DISCOVERY_CREATED.')'.
				')';
		}

		// with_triggers
		if (!is_null($options['with_triggers'])) {
			$sqlParts['where'][] = 'EXISTS ('.
				'SELECT NULL'.
				' FROM items i,functions f,triggers t'.
				' WHERE i.hostid=h.hostid'.
					' AND i.itemid=f.itemid'.
					' AND f.triggerid=t.triggerid'.
					' AND t.flags IN ('.ZBX_FLAG_DISCOVERY_NORMAL.','.ZBX_FLAG_DISCOVERY_CREATED.')'.
				')';
		}

		// with_graphs
		if (!is_null($options['with_graphs'])) {
			$sqlParts['where'][] = 'EXISTS ('.
				'SELECT NULL'.
				' FROM items i,graphs_items gi,graphs g'.
				' WHERE i.hostid=h.hostid'.
					' AND i.itemid=gi.itemid'.
					' AND gi.graphid=g.graphid'.
					' AND g.flags IN ('.ZBX_FLAG_DISCOVERY_NORMAL.','.ZBX_FLAG_DISCOVERY_CREATED.')'.
				')';
		}

		// with_httptests
		if (!empty($options['with_httptests'])) {
			$sqlParts['where'][] = 'EXISTS (SELECT ht.httptestid FROM httptest ht WHERE ht.hostid=h.hostid)';
		}

		// tags
		if ($options['tags'] !== null && $options['tags']) {
			$sqlParts['where'][] = CApiTagHelper::addWhereCondition($options['tags'], $options['evaltype'], 'h',
				'host_tag', 'hostid'
			);
		}

		// filter
		if (is_array($options['filter'])) {
			$this->dbFilter('hosts h', $options, $sqlParts);
		}

		// search
		if (is_array($options['search'])) {
			zbx_db_search('hosts h', $options, $sqlParts);
		}

		// limit
		if (zbx_ctype_digit($options['limit']) && $options['limit']) {
			$sqlParts['limit'] = $options['limit'];
		}

		$sqlParts = $this->applyQueryOutputOptions($this->tableName(), $this->tableAlias(), $options, $sqlParts);
		$sqlParts = $this->applyQuerySortOptions($this->tableName(), $this->tableAlias(), $options, $sqlParts);
		$res = DBselect(self::createSelectQueryFromParts($sqlParts), $sqlParts['limit']);
		while ($template = DBfetch($res)) {
			if ($options['countOutput']) {
				if ($options['groupCount']) {
					$result[] = $template;
				}
				else {
					$result = $template['rowscount'];
				}
			}
			else {
				$template['templateid'] = $template['hostid'];
				// Templates share table with hosts and host prototypes. Therefore remove template unrelated fields.
				unset($template['hostid'], $template['discover']);

				$result[$template['templateid']] = $template;
			}

		}

		if ($options['countOutput']) {
			return $result;
		}

		if ($result) {
			$result = $this->addRelatedObjects($options, $result);
		}

		// removing keys (hash -> array)
		if (!$options['preservekeys']) {
			$result = zbx_cleanHashes($result);
		}

		return $result;
	}

	/**
	 * Validates the input parameters for the get() method.
	 *
	 * @param array $options
	 *
	 * @throws APIException if the input is invalid
	 */
	protected function validateGet(array $options) {
		// Validate input parameters.
		$api_input_rules = ['type' => API_OBJECT, 'fields' => [
			'selectValueMaps' =>			['type' => API_OUTPUT, 'flags' => API_ALLOW_NULL, 'in' => 'valuemapid,name,mappings,uuid']
		]];
		$options_filter = array_intersect_key($options, $api_input_rules['fields']);
		if (!CApiInputValidator::validate($api_input_rules, $options_filter, '/', $error)) {
			self::exception(ZBX_API_ERROR_PARAMETERS, $error);
		}
	}

	/**
	 * Add template.
	 *
	 * @param array $templates
	 *
	 * @return array
	 */
	public function create(array $templates) {
		$this->validateCreate($templates);

		$ins_templates = [];

		foreach ($templates as &$template) {
			// If visible name is not given or empty it should be set to host name.
			if (!array_key_exists('name', $template) || trim($template['name']) === '') {
				$template['name'] = $template['host'];
			}

			$ins_templates[] = array_intersect_key($template, array_flip(['uuid', 'host', 'name', 'description']))
				+ ['status' => HOST_STATUS_TEMPLATE];
		}
		unset($template);

		$hosts_groups = [];
		$hosts_tags = [];
		$templates_hostids = [];
		$hostids = [];

		$templateids = DB::insert('hosts', $ins_templates);

		foreach ($templates as $index => &$template) {
			$template['templateid'] = $templateids[$index];

			foreach (zbx_toArray($template['groups']) as $group) {
				$hosts_groups[] = [
					'hostid' => $template['templateid'],
					'groupid' => $group['groupid']
				];
			}

			if (array_key_exists('tags', $template)) {
				foreach (zbx_toArray($template['tags']) as $tag) {
					$hosts_tags[] = ['hostid' => $template['templateid']] + $tag;
				}
			}

			if (array_key_exists('templates', $template)) {
				foreach (zbx_toArray($template['templates']) as $link_template) {
					$templates_hostids[$link_template['templateid']][] = $template['templateid'];
				}
			}

			if (array_key_exists('hosts', $template)) {
				foreach (zbx_toArray($template['hosts']) as $host) {
					$templates_hostids[$template['templateid']][] = $host['hostid'];
					$hostids[$host['hostid']] = true;
				}
			}
		}
		unset($template);

		DB::insertBatch('hosts_groups', $hosts_groups);

		if ($hosts_tags) {
			DB::insert('host_tag', $hosts_tags);
		}

		$this->createHostMacros($templates);

		if ($hostids) {
			$this->checkHostPermissions(array_keys($hostids));
		}

		while ($templates_hostids) {
			$templateid = key($templates_hostids);
			$link_hostids = reset($templates_hostids);
			$link_templateids = [$templateid];
			unset($templates_hostids[$templateid]);

			foreach ($templates_hostids as $templateid => $hostids) {
				if ($link_hostids === $hostids) {
					$link_templateids[] = $templateid;
					unset($templates_hostids[$templateid]);
				}
			}

			$this->link($link_templateids, $link_hostids);
		}

		$this->addAuditBulk(AUDIT_ACTION_ADD, AUDIT_RESOURCE_TEMPLATE, $templates);

		return ['templateids' => array_column($templates, 'templateid')];
	}

	/**
	 * Validate create template.
	 *
	 * @param array $templates
	 *
	 * @throws APIException if the input is invalid.
	 */
	protected function validateCreate(array &$templates) {
		$templates = zbx_toArray($templates);

		$macro_rules = ['type' => API_OBJECTS, 'flags' => API_NORMALIZE, 'uniq' => [['macro']], 'fields' => [
			'macro' =>			['type' => API_USER_MACRO, 'flags' => API_REQUIRED, 'length' => DB::getFieldLength('hostmacro', 'macro')],
			'type' =>			['type' => API_INT32, 'in' => implode(',', [ZBX_MACRO_TYPE_TEXT, ZBX_MACRO_TYPE_SECRET, ZBX_MACRO_TYPE_VAULT]), 'default' => ZBX_MACRO_TYPE_TEXT],
			'value' =>			['type' => API_MULTIPLE, 'flags' => API_REQUIRED, 'rules' => [
									['if' => ['field' => 'type', 'in' => implode(',', [ZBX_MACRO_TYPE_TEXT, ZBX_MACRO_TYPE_SECRET])], 'type' => API_STRING_UTF8, 'length' => DB::getFieldLength('hostmacro', 'value')],
									['if' => ['field' => 'type', 'in' => implode(',', [ZBX_MACRO_TYPE_VAULT])], 'type' => API_VAULT_SECRET, 'length' => DB::getFieldLength('hostmacro', 'value')]
			]],
			'description' =>	['type' => API_STRING_UTF8, 'length' => DB::getFieldLength('hostmacro', 'description')]
		]];

		$groupIds = [];

		foreach ($templates as $index => &$template) {
			// check if hosts have at least 1 group
			if (!isset($template['groups']) || !$template['groups']) {
				self::exception(ZBX_API_ERROR_PARAMETERS,
					_s('Template "%1$s" cannot be without host group.', $template['host'])
				);
			}

			$template['groups'] = zbx_toArray($template['groups']);

			foreach ($template['groups'] as $group) {
				if (!is_array($group) || (is_array($group) && !array_key_exists('groupid', $group))) {
					self::exception(ZBX_API_ERROR_PARAMETERS,
						_s('Incorrect value for field "%1$s": %2$s.', 'groups',
							_s('the parameter "%1$s" is missing', 'groupid')
						)
					);
				}

				$groupIds[$group['groupid']] = $group['groupid'];
			}

			if (array_key_exists('macros', $template)) {
				if (!CApiInputValidator::validate($macro_rules, $template['macros'], '/'.($index + 1).'/macros',
						$error)) {
					self::exception(ZBX_API_ERROR_PARAMETERS, $error);
				}
			}
		}
		unset($template);

		$dbHostGroups = API::HostGroup()->get([
			'output' => ['groupid'],
			'groupids' => $groupIds,
			'editable' => true,
			'preservekeys' => true
		]);

		foreach ($groupIds as $groupId) {
			if (!isset($dbHostGroups[$groupId])) {
				self::exception(ZBX_API_ERROR_PERMISSIONS, _('You do not have permission to perform this operation.'));
			}
		}

		$templateDbFields = ['host' => null];

		$host_name_parser = new CHostNameParser();

		foreach ($templates as $template) {
			// if visible name is not given or empty it should be set to host name
			if ((!isset($template['name']) || zbx_empty(trim($template['name']))) && isset($template['host'])) {
				$template['name'] = $template['host'];
			}

			if (!check_db_fields($templateDbFields, $template)) {
				self::exception(ZBX_API_ERROR_PARAMETERS, _('Field "host" is mandatory.'));
			}

			// Property 'auto_compress' is not supported for templates.
			if (array_key_exists('auto_compress', $template)) {
				self::exception(ZBX_API_ERROR_PARAMETERS, _('Incorrect input parameters.'));
			}

			if ($host_name_parser->parse($template['host']) != CParser::PARSE_SUCCESS) {
				self::exception(ZBX_API_ERROR_PARAMETERS,
					_s('Incorrect characters used for template name "%1$s".', $template['host'])
				);
			}

			if (isset($template['host'])) {
				$templateExists = API::Template()->get([
					'output' => ['templateid'],
					'filter' => ['host' => $template['host']],
					'nopermissions' => true,
					'limit' => 1
				]);
				if ($templateExists) {
					self::exception(ZBX_API_ERROR_PARAMETERS, _s('Template "%1$s" already exists.', $template['host']));
				}

				$hostExists = API::Host()->get([
					'output' => ['hostid'],
					'filter' => ['host' => $template['host']],
					'nopermissions' => true,
					'limit' => 1
				]);
				if ($hostExists) {
					self::exception(ZBX_API_ERROR_PARAMETERS, _s('Host "%1$s" already exists.', $template['host']));
				}
			}

			if (isset($template['name'])) {
				$templateExists = API::Template()->get([
					'output' => ['templateid'],
					'filter' => ['name' => $template['name']],
					'nopermissions' => true,
					'limit' => 1
				]);
				if ($templateExists) {
					self::exception(ZBX_API_ERROR_PARAMETERS, _s(
						'Template with the same visible name "%1$s" already exists.',
						$template['name']
					));
				}

				$hostExists = API::Host()->get([
					'output' => ['hostid'],
					'filter' => ['name' => $template['name']],
					'nopermissions' => true,
					'limit' => 1
				]);
				if ($hostExists) {
					self::exception(ZBX_API_ERROR_PARAMETERS, _s(
						'Host with the same visible name "%1$s" already exists.',
						$template['name']
					));
				}
			}

			// Validate tags.
			if (array_key_exists('tags', $template)) {
				$this->validateTags($template);
			}
		}

		$this->checkAndAddUuid($templates);
	}

	/**
	 * Check that no duplicate UUID is being added. Add UUID to all templates, if it doesn't exist.
	 *
	 * @param array $templates_to_create
	 *
	 * @throws APIException
	 */
	protected function checkAndAddUuid(array &$templates_to_create): void {
		foreach ($templates_to_create as &$template) {
			if (!array_key_exists('uuid', $template)) {
				$template['uuid'] = generateUuidV4();
			}
		}
		unset($template);

		$db_uuid = DB::select('hosts', [
			'output' => ['uuid'],
			'filter' => ['uuid' => array_column($templates_to_create, 'uuid')],
			'limit' => 1
		]);

		if ($db_uuid) {
			self::exception(ZBX_API_ERROR_PARAMETERS,
				_s('Entry with UUID "%1$s" already exists.', $db_uuid[0]['uuid'])
			);
		}
	}

	/**
	 * Update template.
	 *
	 * @param array $templates
	 *
	 * @return array
	 */
	public function update(array $templates) {
		$this->validateUpdate($templates, $db_templates);

<<<<<<< HEAD
		$this->validateUpdate($templates, $db_templates);
=======
		$this->updateHostMacros($templates, $db_templates);
>>>>>>> a36c2413

		foreach ($templates as &$template) {
			unset($template['macros']);
		}
		unset($template);

		foreach ($templates as $template) {
			// if visible name is not given or empty it should be set to host name
			if ((!isset($template['name']) || zbx_empty(trim($template['name']))) && isset($template['host'])) {
				$template['name'] = $template['host'];
			}

			$templateCopy = $template;

			$template['templates_link'] = array_key_exists('templates', $template) ? $template['templates'] : null;

			unset($template['templates'], $template['templateid'], $templateCopy['templates']);
			$template['templates'] = [$templateCopy];

			if (!$this->massUpdate($template)) {
				self::exception(ZBX_API_ERROR_PARAMETERS, _('Failed to update template.'));
			}
		}

		$this->updateTags(array_column($templates, 'tags', 'templateid'));

<<<<<<< HEAD
		$this->addAuditBulk(AUDIT_ACTION_UPDATE, AUDIT_RESOURCE_TEMPLATE, $templates, $db_templates);

		return ['templateids' => zbx_objectValues($templates, 'templateid')];
=======
		return ['templateids' => array_column($templates, 'templateid')];
>>>>>>> a36c2413
	}

	/**
	 * Validate update template.
	 *
	 * @param array $templates
	 *
	 * @throws APIException if the input is invalid.
	 */
<<<<<<< HEAD
	protected function validateUpdate(array $templates, array &$db_templates = null) {
		$db_templates = $this->get([
			'output' => ['templateid', 'host', 'name', 'description'],
			'templateids' => array_column($templates, 'templateid'),
=======
	protected function validateUpdate(array &$templates, array &$db_templates = null) {
		$templates = zbx_toArray($templates);

		$macro_rules = ['type' => API_OBJECTS, 'flags' => API_NORMALIZE, 'uniq' => [['hostmacroid']], 'fields' => [
			'hostmacroid' =>	['type' => API_ID],
			'macro' =>			['type' => API_USER_MACRO, 'length' => DB::getFieldLength('hostmacro', 'macro')],
			'type' =>			['type' => API_INT32, 'in' => implode(',', [ZBX_MACRO_TYPE_TEXT, ZBX_MACRO_TYPE_SECRET, ZBX_MACRO_TYPE_VAULT])],
			'value' =>			['type' => API_STRING_UTF8, 'length' => DB::getFieldLength('hostmacro', 'value')],
			'description' =>	['type' => API_STRING_UTF8, 'length' => DB::getFieldLength('hostmacro', 'description')]
		]];

		$db_templates = $this->get([
			'output' => ['templateid'],
			'templateids' => zbx_objectValues($templates, 'templateid'),
>>>>>>> a36c2413
			'editable' => true,
			'preservekeys' => true
		]);

<<<<<<< HEAD
		foreach ($templates as $index => $template) {
			if (!isset($db_templates[$template['templateid']])) {
=======
		foreach ($templates as $index => &$template) {
			if (!array_key_exists($template['templateid'], $db_templates)) {
>>>>>>> a36c2413
				self::exception(ZBX_API_ERROR_PERMISSIONS, _('You do not have permission to perform this operation.'));
			}

			if (array_key_exists('uuid', $template)) {
				self::exception(ZBX_API_ERROR_PARAMETERS,
					_s('Invalid parameter "%1$s": %2$s.', '/' . ($index + 1), _s('unexpected parameter "%1$s"', 'uuid'))
				);
			}

			// Property 'auto_compress' is not supported for templates.
			if (array_key_exists('auto_compress', $template)) {
				self::exception(ZBX_API_ERROR_PARAMETERS, _('Incorrect input parameters.'));
			}

			// Validate tags.
			if (array_key_exists('tags', $template)) {
				$this->validateTags($template);
			}

			if (array_key_exists('macros', $template)) {
				if (!CApiInputValidator::validate($macro_rules, $template['macros'], '/'.($index + 1).'/macros',
						$error)) {
					self::exception(ZBX_API_ERROR_PARAMETERS, $error);
				}
			}
		}
		unset($template);

		if (array_column($templates, 'macros')) {
			$db_templates = $this->getHostMacros($db_templates);
			$templates = $this->validateHostMacros($templates, $db_templates);
		}
	}

	/**
	 * Delete template.
	 *
	 * @param array $templateids
	 * @param array $templateids['templateids']
	 *
	 * @return array
	 */
	public function delete(array $templateids) {
		if (empty($templateids)) {
			self::exception(ZBX_API_ERROR_PARAMETERS, _('Empty input parameter.'));
		}

		$db_templates = $this->get([
			'output' => ['templateid', 'name'],
			'templateids' => $templateids,
			'editable' => true,
			'preservekeys' => true
		]);

		if (array_diff_key(array_flip($templateids), $db_templates)) {
			self::exception(ZBX_API_ERROR_PERMISSIONS, _('You do not have permission to perform this operation.'));
		}

		API::Template()->unlink($templateids, null, true);

		// delete the discovery rules first
		$del_rules = API::DiscoveryRule()->get([
			'output' => [],
			'hostids' => $templateids,
			'nopermissions' => true,
			'preservekeys' => true
		]);
		if ($del_rules) {
			CDiscoveryRuleManager::delete(array_keys($del_rules));
		}

		// delete the items
		$del_items = API::Item()->get([
			'output' => [],
			'templateids' => $templateids,
			'nopermissions' => true,
			'preservekeys' => true
		]);
		if ($del_items) {
			CItemManager::delete(array_keys($del_items));
		}

		// delete host from maps
		if (!empty($templateids)) {
			DB::delete('sysmaps_elements', ['elementtype' => SYSMAP_ELEMENT_TYPE_HOST, 'elementid' => $templateids]);
		}

		// disable actions
		// actions from conditions
		$actionids = [];
		$sql = 'SELECT DISTINCT actionid'.
			' FROM conditions'.
			' WHERE conditiontype='.CONDITION_TYPE_TEMPLATE.
			' AND '.dbConditionString('value', $templateids);
		$dbActions = DBselect($sql);
		while ($dbAction = DBfetch($dbActions)) {
			$actionids[$dbAction['actionid']] = $dbAction['actionid'];
		}

		// actions from operations
		$sql = 'SELECT DISTINCT o.actionid'.
			' FROM operations o,optemplate ot'.
			' WHERE o.operationid=ot.operationid'.
			' AND '.dbConditionInt('ot.templateid', $templateids);
		$dbActions = DBselect($sql);
		while ($dbAction = DBfetch($dbActions)) {
			$actionids[$dbAction['actionid']] = $dbAction['actionid'];
		}

		if (!empty($actionids)) {
			DB::update('actions', [
				'values' => ['status' => ACTION_STATUS_DISABLED],
				'where' => ['actionid' => $actionids]
			]);
		}

		// delete action conditions
		DB::delete('conditions', [
			'conditiontype' => CONDITION_TYPE_TEMPLATE,
			'value' => $templateids
		]);

		// delete action operation commands
		$operationids = [];
		$sql = 'SELECT DISTINCT ot.operationid'.
			' FROM optemplate ot'.
			' WHERE '.dbConditionInt('ot.templateid', $templateids);
		$dbOperations = DBselect($sql);
		while ($dbOperation = DBfetch($dbOperations)) {
			$operationids[$dbOperation['operationid']] = $dbOperation['operationid'];
		}

		DB::delete('optemplate', [
			'templateid'=>$templateids
		]);

		// delete empty operations
		$delOperationids = [];
		$sql = 'SELECT DISTINCT o.operationid'.
			' FROM operations o'.
			' WHERE '.dbConditionInt('o.operationid', $operationids).
			' AND NOT EXISTS(SELECT NULL FROM optemplate ot WHERE ot.operationid=o.operationid)';
		$dbOperations = DBselect($sql);
		while ($dbOperation = DBfetch($dbOperations)) {
			$delOperationids[$dbOperation['operationid']] = $dbOperation['operationid'];
		}

		DB::delete('operations', [
			'operationid'=>$delOperationids
		]);

		// http tests
		$delHttpTests = API::HttpTest()->get([
			'templateids' => $templateids,
			'output' => ['httptestid'],
			'nopermissions' => 1,
			'preservekeys' => true
		]);
		if (!empty($delHttpTests)) {
			API::HttpTest()->delete(array_keys($delHttpTests), true);
		}

		// Get host prototype operations from LLD overrides where this template is linked.
		$lld_override_operationids = [];

		$db_lld_override_operationids = DBselect(
			'SELECT loo.lld_override_operationid'.
			' FROM lld_override_operation loo'.
			' WHERE EXISTS('.
				'SELECT NULL'.
				' FROM lld_override_optemplate lot'.
				' WHERE lot.lld_override_operationid=loo.lld_override_operationid'.
				' AND '.dbConditionId('lot.templateid', $templateids).
			')'
		);
		while ($db_lld_override_operationid = DBfetch($db_lld_override_operationids)) {
			$lld_override_operationids[] = $db_lld_override_operationid['lld_override_operationid'];
		}

		if ($lld_override_operationids) {
			DB::delete('lld_override_optemplate', ['templateid' => $templateids]);

			// Make sure there no other operations left to safely delete the operation.
			$delete_lld_override_operationids = [];

			$db_delete_lld_override_operationids = DBselect(
				'SELECT loo.lld_override_operationid'.
				' FROM lld_override_operation loo'.
				' WHERE NOT EXISTS ('.
						'SELECT NULL'.
						' FROM lld_override_opstatus los'.
						' WHERE los.lld_override_operationid=loo.lld_override_operationid'.
					')'.
					' AND NOT EXISTS ('.
						'SELECT NULL'.
						' FROM lld_override_opdiscover lod'.
						' WHERE lod.lld_override_operationid=loo.lld_override_operationid'.
					')'.
					' AND NOT EXISTS ('.
						'SELECT NULL'.
						' FROM lld_override_opinventory loi'.
						' WHERE loi.lld_override_operationid=loo.lld_override_operationid'.
					')'.
					' AND NOT EXISTS ('.
						'SELECT NULL'.
						' FROM lld_override_optemplate lot'.
						' WHERE lot.lld_override_operationid=loo.lld_override_operationid'.
					')'.
					' AND '.dbConditionId('loo.lld_override_operationid', $lld_override_operationids)
			);

			while ($db_delete_lld_override_operationid = DBfetch($db_delete_lld_override_operationids)) {
				$delete_lld_override_operationids[] = $db_delete_lld_override_operationid['lld_override_operationid'];
			}

			if ($delete_lld_override_operationids) {
				DB::delete('lld_override_operation', ['lld_override_operationid' => $delete_lld_override_operationids]);
			}
		}

		// Finally delete the template.
		DB::delete('hosts', ['hostid' => $templateids]);

		// TODO: remove info from API
		foreach ($db_templates as $db_template) {
			info(_s('Deleted: Template "%1$s".', $db_template['name']));
		}

		$this->addAuditBulk(AUDIT_ACTION_DELETE, AUDIT_RESOURCE_TEMPLATE, $db_templates);

		return ['templateids' => $templateids];
	}

	/**
	 * Additionally allows to link templates to hosts and other templates.
	 *
	 * Checks write permissions for templates.
	 *
	 * Additional supported $data parameters are:
	 * - hosts  - an array of hosts or templates to link the given templates to
	 *
	 * @param array $data
	 *
	 * @return array
	 */
	public function massAdd(array $data) {
		$templates = isset($data['templates']) ? zbx_toArray($data['templates']) : [];
		$templateIds = zbx_objectValues($templates, 'templateid');

		$this->checkPermissions($templateIds, _('No permissions to referred object or it does not exist!'));

		// link hosts to the given templates
		if (isset($data['hosts']) && !empty($data['hosts'])) {
			$hostIds = zbx_objectValues($data['hosts'], 'hostid');

			$this->checkHostPermissions($hostIds);

			// check if any of the hosts are discovered
			$this->checkValidator($hostIds, new CHostNormalValidator([
				'message' => _('Cannot update templates on discovered host "%1$s".')
			]));

			$this->link($templateIds, $hostIds);
		}

		$data['hosts'] = [];

		return parent::massAdd($data);
	}

	/**
	 * Mass update.
	 *
	 * @param string $data['host']
	 * @param string $data['name']
	 * @param string $data['description']
	 * @param array  $data['templates']
	 * @param array  $data['templates_clear']
	 * @param array  $data['templates_link']
	 * @param array  $data['groups']
	 * @param array  $data['hosts']
	 * @param array  $data['macros']
	 *
	 * @return array
	 */
	public function massUpdate(array $data) {
		if (!array_key_exists('templates', $data) || !is_array($data['templates'])) {
			self::exception(ZBX_API_ERROR_PARAMETERS, _s('Field "%1$s" is mandatory.', 'templates'));
		}

		$this->validateMassUpdate($data);

		$templates = zbx_toArray($data['templates']);
		$templateIds = zbx_objectValues($templates, 'templateid');

		$fieldsToUpdate = [];

		if (isset($data['host'])) {
			$fieldsToUpdate[] = 'host='.zbx_dbstr($data['host']);
		}

		if (isset($data['name'])) {
			// if visible name is empty replace it with host name
			if (zbx_empty(trim($data['name'])) && isset($data['host'])) {
				$fieldsToUpdate[] = 'name='.zbx_dbstr($data['host']);
			}
			// we cannot have empty visible name
			elseif (zbx_empty(trim($data['name'])) && !isset($data['host'])) {
				self::exception(ZBX_API_ERROR_PARAMETERS, _('Cannot have empty visible template name.'));
			}
			else {
				$fieldsToUpdate[] = 'name='.zbx_dbstr($data['name']);
			}
		}

		if (isset($data['description'])) {
			$fieldsToUpdate[] = 'description='.zbx_dbstr($data['description']);
		}

		if ($fieldsToUpdate) {
			DBexecute('UPDATE hosts SET '.implode(', ', $fieldsToUpdate).' WHERE '.dbConditionInt('hostid', $templateIds));
		}

		$data['templates_clear'] = isset($data['templates_clear']) ? zbx_toArray($data['templates_clear']) : [];
		$templateIdsClear = zbx_objectValues($data['templates_clear'], 'templateid');

		if ($data['templates_clear']) {
			$this->massRemove([
				'templateids' => $templateIds,
				'templateids_clear' => $templateIdsClear
			]);
		}

		// update template linkage
		// firstly need to unlink all things, to correctly check circulars
		if (isset($data['hosts']) && $data['hosts'] !== null) {
			/*
			 * Get all currently linked hosts and templates (skip discovered hosts) to these templates
			 * that user has read permissions.
			 */
			$templateHosts = API::Host()->get([
				'output' => ['hostid'],
				'templateids' => $templateIds,
				'templated_hosts' => true,
				'filter' => ['flags' => ZBX_FLAG_DISCOVERY_NORMAL]
			]);
			$templateHostIds = zbx_objectValues($templateHosts, 'hostid');
			$newHostIds = zbx_objectValues($data['hosts'], 'hostid');

			$hostsToDelete = array_diff($templateHostIds, $newHostIds);
			$hostIdsToDelete = array_diff($hostsToDelete, $templateIdsClear);
			$hostIdsToAdd = array_diff($newHostIds, $templateHostIds);

			if ($hostIdsToDelete) {
				$result = $this->massRemove([
					'hostids' => $hostIdsToDelete,
					'templateids' => $templateIds
				]);

				if (!$result) {
					self::exception(ZBX_API_ERROR_PARAMETERS, _('Cannot unlink template.'));
				}
			}
		}

		if (isset($data['templates_link']) && $data['templates_link'] !== null) {
			$templateTemplates = API::Template()->get([
				'output' => ['templateid'],
				'hostids' => $templateIds
			]);
			$templateTemplateIds = zbx_objectValues($templateTemplates, 'templateid');
			$newTemplateIds = zbx_objectValues($data['templates_link'], 'templateid');

			$templatesToDelete = array_diff($templateTemplateIds, $newTemplateIds);
			$templateIdsToDelete = array_diff($templatesToDelete, $templateIdsClear);

			if ($templateIdsToDelete) {
				$result = $this->massRemove([
					'templateids' => $templateIds,
					'templateids_link' => $templateIdsToDelete
				]);

				if (!$result) {
					self::exception(ZBX_API_ERROR_PARAMETERS, _('Cannot unlink template.'));
				}
			}
		}

		if (isset($data['hosts']) && $data['hosts'] !== null && $hostIdsToAdd) {
			$result = $this->massAdd([
				'templates' => $templates,
				'hosts' => $hostIdsToAdd
			]);

			if (!$result) {
				self::exception(ZBX_API_ERROR_PARAMETERS, _('Cannot link template.'));
			}
		}

		if (isset($data['templates_link']) && $data['templates_link'] !== null) {
			$templatesToAdd = array_diff($newTemplateIds, $templateTemplateIds);

			if ($templatesToAdd) {
				$result = $this->massAdd([
					'templates' => $templates,
					'templates_link' => $templatesToAdd
				]);

				if (!$result) {
					self::exception(ZBX_API_ERROR_PARAMETERS, _('Cannot link template.'));
				}
			}
		}

		// macros
		if (isset($data['macros'])) {
			DB::delete('hostmacro', ['hostid' => $templateIds]);

			$this->massAdd([
				'templates' => $templates,
				'macros' => $data['macros']
			]);
		}

		/*
		 * Update template and host group linkage. This procedure should be done the last because user can unlink
		 * him self from a group with write permissions leaving only read premissions. Thus other procedures, like
		 * host-template linking, macros update, must be done before this.
		 */
		if (isset($data['groups']) && $data['groups'] !== null && is_array($data['groups'])) {
			$updateGroups = zbx_toArray($data['groups']);

			$templateGroups = API::HostGroup()->get([
				'output' => ['groupid'],
				'templateids' => $templateIds
			]);
			$templateGroupIds = zbx_objectValues($templateGroups, 'groupid');
			$newGroupIds = zbx_objectValues($updateGroups, 'groupid');

			$groupsToAdd = array_diff($newGroupIds, $templateGroupIds);
			if ($groupsToAdd) {
				$this->massAdd([
					'templates' => $templates,
					'groups' => zbx_toObject($groupsToAdd, 'groupid')
				]);
			}

			$groupIdsToDelete = array_diff($templateGroupIds, $newGroupIds);
			if ($groupIdsToDelete) {
				$this->massRemove([
					'templateids' => $templateIds,
					'groupids' => $groupIdsToDelete
				]);
			}
		}

		return ['templateids' => $templateIds];
	}

	/**
	 * Validate mass update.
	 *
	 * @param string $data['host']
	 * @param string $data['name']
	 * @param array  $data['templates']
	 * @param array  $data['groups']
	 * @param array  $data['hosts']
	 *
	 * @return array
	 */
	protected function validateMassUpdate(array $data) {
		$templates = zbx_toArray($data['templates']);

		$dbTemplates = $this->get([
			'output' => ['templateid', 'host'],
			'templateids' => zbx_objectValues($templates, 'templateid'),
			'editable' => true,
			'preservekeys' => true
		]);

		// check permissions
		foreach ($templates as $template) {
			if (!isset($dbTemplates[$template['templateid']])) {
				self::exception(ZBX_API_ERROR_PERMISSIONS, _('You do not have permission to perform this operation.'));
			}
		}

		if (array_key_exists('groups', $data) && !$data['groups'] && $dbTemplates) {
			$template = reset($dbTemplates);

			self::exception(ZBX_API_ERROR_PARAMETERS,
				_s('Template "%1$s" cannot be without host group.', $template['host'])
			);
		}

		// check name
		if (isset($data['name'])) {
			if (count($templates) > 1) {
				self::exception(ZBX_API_ERROR_PARAMETERS, _('Cannot mass update visible template name.'));
			}

			$template = reset($templates);

			$templateExists = $this->get([
				'output' => ['templateid'],
				'filter' => ['name' => $data['name']],
				'nopermissions' => true
			]);
			$templateExist = reset($templateExists);
			if ($templateExist && bccomp($templateExist['templateid'], $template['templateid']) != 0) {
				self::exception(ZBX_API_ERROR_PARAMETERS, _s(
					'Template with the same visible name "%1$s" already exists.',
					$data['name']
				));
			}

			// can't set the same name as existing host
			$hostExists = API::Host()->get([
				'output' => ['hostid'],
				'filter' => ['name' => $data['name']],
				'nopermissions' => true
			]);
			if ($hostExists) {
				self::exception(ZBX_API_ERROR_PARAMETERS, _s(
					'Host with the same visible name "%1$s" already exists.',
					$data['name']
				));
			}
		}

		// check host
		if (isset($data['host'])) {
			if (count($templates) > 1) {
				self::exception(ZBX_API_ERROR_PARAMETERS, _('Cannot mass update template name.'));
			}

			$template = reset($templates);

			$templateExists = $this->get([
				'output' => ['templateid'],
				'filter' => ['host' => $data['host']],
				'nopermissions' => true
			]);
			$templateExist = reset($templateExists);
			if ($templateExist && bccomp($templateExist['templateid'], $template['templateid']) != 0) {
				self::exception(ZBX_API_ERROR_PARAMETERS, _s(
					'Template with the same name "%1$s" already exists.',
					$template['host']
				));
			}

			// can't set the same name as existing host
			$hostExists = API::Host()->get([
				'output' => ['hostid'],
				'filter' => ['host' => $template['host']],
				'nopermissions' => true
			]);
			if ($hostExists) {
				self::exception(ZBX_API_ERROR_PARAMETERS, _s(
					'Host with the same name "%1$s" already exists.',
					$template['host']
				));
			}
		}

		$host_name_parser = new CHostNameParser();

		if (array_key_exists('host', $data) && $host_name_parser->parse($data['host']) != CParser::PARSE_SUCCESS) {
			self::exception(ZBX_API_ERROR_PARAMETERS,
				_s('Incorrect characters used for template name "%1$s".', $data['host'])
			);
		}
	}

	/**
	 * Additionally allows to unlink templates from hosts and other templates.
	 *
	 * Checks write permissions for templates.
	 *
	 * Additional supported $data parameters are:
	 * - hostids  - an array of host or template IDs to unlink the given templates from
	 *
	 * @param array $data
	 *
	 * @return array
	 */
	public function massRemove(array $data) {
		$templateids = zbx_toArray($data['templateids']);

		$this->checkPermissions($templateids, _('You do not have permission to perform this operation.'));

		if (isset($data['hostids'])) {
			// check if any of the hosts are discovered
			$this->checkValidator($data['hostids'], new CHostNormalValidator([
				'message' => _('Cannot update templates on discovered host "%1$s".')
			]));

			API::Template()->unlink($templateids, zbx_toArray($data['hostids']));
		}

		$data['hostids'] = [];

		return parent::massRemove($data);
	}

	/**
	 * Check if user has write permissions for templates.
	 *
	 * @param array  $templateids
	 * @param string $error
	 *
	 * @return bool
	 */
	private function checkPermissions(array $templateids, $error) {
		if ($templateids) {
			$templateids = array_unique($templateids);

			$count = $this->get([
				'countOutput' => true,
				'templateids' => $templateids,
				'editable' => true
			]);

			if ($count != count($templateids)) {
				self::exception(ZBX_API_ERROR_PERMISSIONS, $error);
			}
		}
	}

	protected function addRelatedObjects(array $options, array $result) {
		$result = parent::addRelatedObjects($options, $result);

		$templateids = array_keys($result);

		// Adding Templates
		if ($options['selectTemplates'] !== null) {
			if ($options['selectTemplates'] != API_OUTPUT_COUNT) {
				$templates = [];
				$relationMap = $this->createRelationMap($result, 'templateid', 'hostid', 'hosts_templates');
				$related_ids = $relationMap->getRelatedIds();

				if ($related_ids) {
					$templates = API::Template()->get([
						'output' => $options['selectTemplates'],
						'templateids' => $related_ids,
						'preservekeys' => true
					]);
					if (!is_null($options['limitSelects'])) {
						order_result($templates, 'host');
					}
				}

				$result = $relationMap->mapMany($result, $templates, 'templates', $options['limitSelects']);
			}
			else {
				$templates = API::Template()->get([
					'parentTemplateids' => $templateids,
					'countOutput' => true,
					'groupCount' => true
				]);
				$templates = zbx_toHash($templates, 'templateid');
				foreach ($result as $templateid => $template) {
					$result[$templateid]['templates'] = array_key_exists($templateid, $templates)
						? $templates[$templateid]['rowscount']
						: '0';
				}
			}
		}

		// Adding Hosts
		if ($options['selectHosts'] !== null) {
			if ($options['selectHosts'] != API_OUTPUT_COUNT) {
				$hosts = [];
				$relationMap = $this->createRelationMap($result, 'templateid', 'hostid', 'hosts_templates');
				$related_ids = $relationMap->getRelatedIds();

				if ($related_ids) {
					$hosts = API::Host()->get([
						'output' => $options['selectHosts'],
						'hostids' => $related_ids,
						'preservekeys' => true
					]);
					if (!is_null($options['limitSelects'])) {
						order_result($hosts, 'host');
					}
				}

				$result = $relationMap->mapMany($result, $hosts, 'hosts', $options['limitSelects']);
			}
			else {
				$hosts = API::Host()->get([
					'templateids' => $templateids,
					'countOutput' => true,
					'groupCount' => true
				]);
				$hosts = zbx_toHash($hosts, 'templateid');
				foreach ($result as $templateid => $template) {
					$result[$templateid]['hosts'] = array_key_exists($templateid, $hosts)
						? $hosts[$templateid]['rowscount']
						: '0';
				}
			}
		}

		// Adding dashboards.
		if ($options['selectDashboards'] !== null) {
			if ($options['selectDashboards'] != API_OUTPUT_COUNT) {
				$dashboards = API::TemplateDashboard()->get([
					'output' => $this->outputExtend($options['selectDashboards'], ['templateid']),
					'templateids' => $templateids
				]);
				if (!is_null($options['limitSelects'])) {
					order_result($dashboards, 'name');
				}

				// Build relation map.
				$relationMap = new CRelationMap();
				foreach ($dashboards as $key => $dashboard) {
					$relationMap->addRelation($dashboard['templateid'], $key);
				}

				$dashboards = $this->unsetExtraFields($dashboards, ['templateid'], $options['selectDashboards']);
				$result = $relationMap->mapMany($result, $dashboards, 'dashboards', $options['limitSelects']);
			}
			else {
				$dashboards = API::TemplateDashboard()->get([
					'templateids' => $templateids,
					'countOutput' => true,
					'groupCount' => true
				]);
				$dashboards = zbx_toHash($dashboards, 'templateid');
				foreach ($result as $templateid => $template) {
					$result[$templateid]['dashboards'] = array_key_exists($templateid, $dashboards)
						? $dashboards[$templateid]['rowscount']
						: '0';
				}
			}
		}

		return $result;
	}
}<|MERGE_RESOLUTION|>--- conflicted
+++ resolved
@@ -600,11 +600,7 @@
 	public function update(array $templates) {
 		$this->validateUpdate($templates, $db_templates);
 
-<<<<<<< HEAD
-		$this->validateUpdate($templates, $db_templates);
-=======
 		$this->updateHostMacros($templates, $db_templates);
->>>>>>> a36c2413
 
 		foreach ($templates as &$template) {
 			unset($template['macros']);
@@ -631,13 +627,9 @@
 
 		$this->updateTags(array_column($templates, 'tags', 'templateid'));
 
-<<<<<<< HEAD
 		$this->addAuditBulk(AUDIT_ACTION_UPDATE, AUDIT_RESOURCE_TEMPLATE, $templates, $db_templates);
 
-		return ['templateids' => zbx_objectValues($templates, 'templateid')];
-=======
 		return ['templateids' => array_column($templates, 'templateid')];
->>>>>>> a36c2413
 	}
 
 	/**
@@ -647,12 +639,6 @@
 	 *
 	 * @throws APIException if the input is invalid.
 	 */
-<<<<<<< HEAD
-	protected function validateUpdate(array $templates, array &$db_templates = null) {
-		$db_templates = $this->get([
-			'output' => ['templateid', 'host', 'name', 'description'],
-			'templateids' => array_column($templates, 'templateid'),
-=======
 	protected function validateUpdate(array &$templates, array &$db_templates = null) {
 		$templates = zbx_toArray($templates);
 
@@ -665,20 +651,14 @@
 		]];
 
 		$db_templates = $this->get([
-			'output' => ['templateid'],
-			'templateids' => zbx_objectValues($templates, 'templateid'),
->>>>>>> a36c2413
+			'output' => ['templateid', 'host', 'name', 'description'],
+			'templateids' => array_column($templates, 'templateid'),
 			'editable' => true,
 			'preservekeys' => true
 		]);
 
-<<<<<<< HEAD
-		foreach ($templates as $index => $template) {
-			if (!isset($db_templates[$template['templateid']])) {
-=======
 		foreach ($templates as $index => &$template) {
 			if (!array_key_exists($template['templateid'], $db_templates)) {
->>>>>>> a36c2413
 				self::exception(ZBX_API_ERROR_PERMISSIONS, _('You do not have permission to perform this operation.'));
 			}
 
