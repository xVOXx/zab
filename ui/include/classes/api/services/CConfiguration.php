--- conflicted
+++ resolved
@@ -132,11 +132,7 @@
 	 *
 	 * @throws APIException if the input is invalid.
 	 */
-<<<<<<< HEAD
 	protected function validateImport(array &$params): void {
-=======
-	protected function validateImport(&$params): void {
->>>>>>> 259cc52f
 		$api_input_rules = ['type' => API_OBJECT, 'fields' => [
 			'format' =>				['type' => API_STRING_UTF8, 'flags' => API_REQUIRED, 'in' => implode(',', [CImportReaderFactory::YAML, CImportReaderFactory::XML, CImportReaderFactory::JSON])],
 			'source' =>				['type' => API_STRING_UTF8, 'flags' => API_REQUIRED],
