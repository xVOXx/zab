<?php
/*
** Zabbix
** Copyright (C) 2001-2022 Zabbix SIA
**
** This program is free software; you can redistribute it and/or modify
** it under the terms of the GNU General Public License as published by
** the Free Software Foundation; either version 2 of the License, or
** (at your option) any later version.
**
** This program is distributed in the hope that it will be useful,
** but WITHOUT ANY WARRANTY; without even the implied warranty of
** MERCHANTABILITY or FITNESS FOR A PARTICULAR PURPOSE. See the
** GNU General Public License for more details.
**
** You should have received a copy of the GNU General Public License
** along with this program; if not, write to the Free Software
** Foundation, Inc., 51 Franklin Street, Fifth Floor, Boston, MA  02110-1301, USA.
**/


/**
 * Class containing methods for operations with graphs.
 */
abstract class CGraphGeneral extends CApiService {

	public const ACCESS_RULES = [
		'get' => ['min_user_type' => USER_TYPE_ZABBIX_USER],
		'create' => ['min_user_type' => USER_TYPE_ZABBIX_ADMIN],
		'update' => ['min_user_type' => USER_TYPE_ZABBIX_ADMIN],
		'delete' => ['min_user_type' => USER_TYPE_ZABBIX_ADMIN]
	];

	const ERROR_TEMPLATE_HOST_MIX = 'templateHostMix';
	const ERROR_MISSING_GRAPH_NAME = 'missingGraphName';
	const ERROR_MISSING_GRAPH_ITEMS = 'missingGraphItems';
	const ERROR_MISSING_REQUIRED_VALUE = 'missingRequiredValue';
	const ERROR_GRAPH_SUM = 'graphSum';

	/**
	 * Update graphs.
	 *
	 * @param array $graphs
	 *
	 * @return array
	 */
	public function update(array $graphs) {
		$graphs = zbx_toArray($graphs);
		$graphids = array_column($graphs, 'graphid');

		$graphs = $this->extendObjects($this->tableName(), $graphs,
			['name', 'graphtype', 'ymin_type', 'ymin_itemid', 'ymax_type', 'ymax_itemid', 'yaxismin', 'yaxismax']
		);

		$db_graphs = $this->get([
			'output' => API_OUTPUT_EXTEND,
			'selectGraphItems' => ['gitemid', 'itemid', 'drawtype', 'sortorder', 'color', 'yaxisside', 'calc_fnc',
				'type'
			],
			'graphids' => $graphids,
			'editable' => true,
			'preservekeys' => true,
			'inherited' => false
		]);

		$updateDiscoveredValidator = new CUpdateDiscoveredValidator([
			'messageAllowed' => _('Cannot update a discovered graph.')
		]);

		foreach ($db_graphs as &$db_graph) {
			$db_graph['gitems'] = array_column($db_graph['gitems'], null, 'gitemid');
		}
		unset($db_graph);

		foreach ($graphs as &$graph) {
			// check permissions
			if (!array_key_exists($graph['graphid'], $db_graphs)) {
				self::exception(ZBX_API_ERROR_PARAMETERS, _('No permissions to referred object or it does not exist!'));
			}

			// cannot update discovered graphs
			$this->checkPartialValidator($graph, $updateDiscoveredValidator, $db_graphs[$graph['graphid']]);

			// validate items on set or pass existing items from DB
			if (array_key_exists('gitems', $graph)) {
				foreach ($graph['gitems'] as &$gitem) {
					if (array_key_exists('gitemid', $gitem)) {
						if (!array_key_exists($gitem['gitemid'], $db_graphs[$graph['graphid']]['gitems'])) {
							self::exception(ZBX_API_ERROR_PARAMETERS,
								_('No permissions to referred object or it does not exist!')
							);
						}

						$gitem += $db_graphs[$graph['graphid']]['gitems'][$gitem['gitemid']];
					}
				}
				unset($gitem);
			}
			else {
				$graph['gitems'] = $db_graphs[$graph['graphid']]['gitems'];
			}
		}
		unset($graph);

		$this->validateUpdate($graphs, $db_graphs);

		foreach ($graphs as &$graph) {
			unset($graph['templateid']);

			$graph['gitems'] = isset($graph['gitems']) ? $graph['gitems'] : $db_graphs[$graph['graphid']]['gitems'];

			// Y axis min clean unused fields
			if (isset($graph['ymin_type'])) {
				if ($graph['ymin_type'] == GRAPH_YAXIS_TYPE_ITEM_VALUE) {
					$graph['yaxismin'] = null;
				}
				else {
					$graph['ymin_itemid'] = null;
				}
			}

			// Y axis max clean unused fields
			if (isset($graph['ymax_type'])) {
				if ($graph['ymax_type'] == GRAPH_YAXIS_TYPE_ITEM_VALUE) {
					$graph['yaxismax'] = null;
				}
				else {
					$graph['ymax_itemid'] = null;
				}
			}
		}
		unset($graph);

		$this->updateReal($graphs);
		$this->inherit($graphs);

		$resource = ($this instanceof CGraph) ? CAudit::RESOURCE_GRAPH : CAudit::RESOURCE_GRAPH_PROTOTYPE;
		$this->addAuditBulk(CAudit::ACTION_UPDATE, $resource, $graphs, $db_graphs);

		return ['graphids' => $graphids];
	}

	/**
	 * Create graphs.
	 *
	 * @param array $graphs
	 *
	 * @return array
	 */
	public function create(array $graphs) {
		$graphs = zbx_toArray($graphs);

		// set default parameters
		foreach ($graphs as &$graph) {
			if (!isset($graph['graphtype'])) {
				$graph['graphtype'] = GRAPH_TYPE_NORMAL;
			}
			if (!isset($graph['ymin_type'])) {
				$graph['ymin_type'] = GRAPH_YAXIS_TYPE_CALCULATED;
			}
			if (!isset($graph['ymax_type'])) {
				$graph['ymax_type'] = GRAPH_YAXIS_TYPE_CALCULATED;
			}
		}
		unset($graph);

		$this->validateCreate($graphs);

		$this->createReal($graphs);
		$this->inherit($graphs);

		$resource = ($this instanceof CGraph) ? CAudit::RESOURCE_GRAPH : CAudit::RESOURCE_GRAPH_PROTOTYPE;
		$this->addAuditBulk(CAudit::ACTION_ADD, $resource, $graphs);

		return ['graphids' => array_column($graphs, 'graphid')];
	}

	/**
	 * Creates new graphs.
	 *
	 * @param array $graphs
	 */
	protected function createReal(array &$graphs) {
		$graphids = DB::insert('graphs', $graphs);
		$graph_items = [];

		// Collect graph_items to insert.
		foreach ($graphs as $key => $graph) {
			$sort_order = 0;

			foreach ($graph['gitems'] as $graph_item) {
				$graph_item['graphid'] = $graphids[$key];

				if (!array_key_exists('sortorder', $graph_item)) {
					$graph_item['sortorder'] = $sort_order;
				}

				$graph_items[] = $graph_item;

				$sort_order++;
			}
		}

		$graphs_itemsids = DB::insert('graphs_items', $graph_items);

		// Set id for graphs and graph items.
		$i = 0;
		foreach ($graphs as $key => &$graph) {
			$graph['graphid'] = $graphids[$key];

			foreach ($graph['gitems'] as &$graph_item) {
				$graph_item['gitemid'] = $graphs_itemsids[$i++];
			}
			unset($graph_item);
		}
		unset($graph);
	}

	/**
	 * Updates the graphs.
	 *
	 * @param array $graphs
	 *
	 * @return string
	 */
	protected function updateReal(array $graphs) {
		$data = [];
		foreach ($graphs as $graph) {
			unset($graph['gitems']);

			$data[] = ['values' => $graph, 'where' => ['graphid' => $graph['graphid']]];
		}
		DB::update('graphs', $data);

		$db_graph_items = API::GraphItem()->get([
			'output' => ['gitemid', 'itemid', 'drawtype', 'sortorder', 'color', 'yaxisside', 'calc_fnc', 'type'],
			'graphids' => array_column($graphs, 'graphid'),
			'preservekeys' => true,
			'nopermissions' => true
		]);

		$ins_graph_items = [];
		$upd_graph_items = [];

		foreach ($graphs as $graph) {
			$sort_order = 0;

			foreach ($graph['gitems'] as $graph_item) {
				// Update an existing item.
				if (array_key_exists('gitemid', $graph_item)
						&& array_key_exists($graph_item['gitemid'], $db_graph_items)) {
					$db_graph_item = $db_graph_items[$graph_item['gitemid']];
					$upd_graph_item = DB::getUpdatedValues('graphs_items', $graph_item, $db_graph_item);

					if ($upd_graph_item) {
						$upd_graph_items[] = [
							'values' => $upd_graph_item,
							'where' => ['gitemid' => $graph_item['gitemid']]
						];
					}

					unset($db_graph_items[$graph_item['gitemid']]);
				}
				// Adding a new item.
				else {
					$graph_item['graphid'] = $graph['graphid'];

					if (!array_key_exists('sortorder', $graph_item)) {
						$graph_item['sortorder'] = $sort_order;
					}

					$ins_graph_items[] = $graph_item;

					$sort_order++;
				}
			}
		}

		if ($ins_graph_items) {
			DB::insert('graphs_items', $ins_graph_items);
		}

		if ($upd_graph_items) {
			DB::update('graphs_items', $upd_graph_items);
		}

		if ($db_graph_items) {
			DB::delete('graphs_items', ['gitemid' => array_keys($db_graph_items)]);
		}
	}

	/**
	 * Check values for Y axis items and values.
	 *
	 * @param array $graph
	 * @param bool  $tpl
	 * @param array $db_graph
	 */
	protected function checkAxisItems(array $graph, $tpl = false, array $db_graph = null) {
		$axisItems = [];
		if (array_key_exists('ymin_type', $graph) && $graph['ymin_type'] == GRAPH_YAXIS_TYPE_ITEM_VALUE) {
			if ($db_graph === null || $graph['ymin_itemid'] != $db_graph['ymin_itemid']) {
				$axisItems[$graph['ymin_itemid']] = 1;
			}
		}
		if (array_key_exists('ymax_type', $graph) && $graph['ymax_type'] == GRAPH_YAXIS_TYPE_ITEM_VALUE) {
			if ($db_graph === null || $graph['ymax_itemid'] != $db_graph['ymax_itemid']) {
				$axisItems[$graph['ymax_itemid']] = 1;
			}
		}

		if (count($axisItems)) {
			$options = [
				'output' => ['itemid'],
				'filter' => ['flags' => null, 'value_type' => [ITEM_VALUE_TYPE_FLOAT, ITEM_VALUE_TYPE_UINT64]],
				'itemids' => array_keys($axisItems),
				'webitems' => true,
				'countOutput' => true
			];

			if ($tpl) {
				$options['hostids'] = $tpl;
			}
			else {
				$options['templated'] = false;
			}

			$cntExist = API::Item()->get($options);

			if ($cntExist != count($axisItems)) {
				self::exception(ZBX_API_ERROR_PARAMETERS, _('Incorrect item for axis value.'));
			}
		}

		// more than one sum type item for pie graph
		if ($graph['graphtype'] == GRAPH_TYPE_PIE || $graph['graphtype'] == GRAPH_TYPE_EXPLODED) {
			$sumItems = 0;
			foreach ($graph['gitems'] as $gitem) {
				if (array_key_exists('type', $gitem) && $gitem['type'] == GRAPH_ITEM_SUM) {
					$sumItems++;
				}
			}
			if ($sumItems > 1) {
				self::exception(ZBX_API_ERROR_PARAMETERS,
					_s($this->getErrorMsg(self::ERROR_GRAPH_SUM), $graph['name'])
				);
			}
		}

		// Y axis MIN value < Y axis MAX value
		if (($graph['graphtype'] == GRAPH_TYPE_NORMAL || $graph['graphtype'] == GRAPH_TYPE_STACKED)
			&& $graph['ymin_type'] == GRAPH_YAXIS_TYPE_FIXED
			&& $graph['ymax_type'] == GRAPH_YAXIS_TYPE_FIXED
			&& $graph['yaxismin'] >= $graph['yaxismax']) {
			self::exception(ZBX_API_ERROR_PARAMETERS, _('Y axis MAX value must be greater than Y axis MIN value.'));
		}
	}

	protected function addRelatedObjects(array $options, array $result) {
		$result = parent::addRelatedObjects($options, $result);

		$graphids = array_keys($result);

		// adding GraphItems
		if ($options['selectGraphItems'] !== null && $options['selectGraphItems'] !== API_OUTPUT_COUNT) {
			$gitems = API::GraphItem()->get([
				'output' => $this->outputExtend($options['selectGraphItems'], ['graphid', 'gitemid']),
				'graphids' => $graphids,
				'nopermissions' => true,
				'preservekeys' => true
			]);
			$relationMap = $this->createRelationMap($gitems, 'graphid', 'gitemid');

			$gitems = $this->unsetExtraFields($gitems, ['graphid', 'gitemid'], $options['selectGraphItems']);
			$result = $relationMap->mapMany($result, $gitems, 'gitems');
		}

		// adding HostGroups
		$this->addRelatedGroups($options, $result, 'selectGroups');
		$this->addRelatedGroups($options, $result, 'selectHostGroups');
		$this->addRelatedGroups($options, $result, 'selectTemplateGroups');

		// adding Hosts
		if ($options['selectHosts'] !== null && $options['selectHosts'] !== API_OUTPUT_COUNT) {
			$hosts = [];
			$relationMap = new CRelationMap();
			// discovered items
			$dbRules = DBselect(
				'SELECT gi.graphid,i.hostid'.
				' FROM graphs_items gi,items i'.
				' WHERE '.dbConditionInt('gi.graphid', $graphids).
				' AND gi.itemid=i.itemid'
			);
			while ($relation = DBfetch($dbRules)) {
				$relationMap->addRelation($relation['graphid'], $relation['hostid']);
			}

			$related_ids = $relationMap->getRelatedIds();

			if ($related_ids) {
				$hosts = API::Host()->get([
					'output' => $options['selectHosts'],
					'hostids' => $related_ids,
					'templated_hosts' => true,
					'nopermissions' => true,
					'preservekeys' => true
				]);
			}

			$result = $relationMap->mapMany($result, $hosts, 'hosts');
		}

		// adding Templates
		if ($options['selectTemplates'] !== null && $options['selectTemplates'] !== API_OUTPUT_COUNT) {
			$templates = [];
			$relationMap = new CRelationMap();
			// discovered items
			$dbRules = DBselect(
				'SELECT gi.graphid,i.hostid'.
				' FROM graphs_items gi,items i'.
				' WHERE '.dbConditionInt('gi.graphid', $graphids).
				' AND gi.itemid=i.itemid'
			);
			while ($relation = DBfetch($dbRules)) {
				$relationMap->addRelation($relation['graphid'], $relation['hostid']);
			}

			$related_ids = $relationMap->getRelatedIds();

			if ($related_ids) {
				$templates = API::Template()->get([
					'output' => $options['selectTemplates'],
					'templateids' => $related_ids,
					'nopermissions' => true,
					'preservekeys' => true
				]);
			}

			$result = $relationMap->mapMany($result, $templates, 'templates');
		}

		return $result;
	}

	/**
	 * Adds related host groups and template groups requested by "select*" options to the resulting object set.
	 *
	 * @param array  $options  [IN] Original input options.
	 * @param array  $result   [IN/OUT] Result output.
	 * @param string $option   [IN] Possible values:
	 *                                - "selectGroups" (deprecated);
	 *                                - "selectHostGroups";
	 *                                - "selectTemplateGroups".
	 */
	private function addRelatedGroups(array $options, array &$result, string $option): void {
		if ($options[$option] === null || $options[$option] === API_OUTPUT_COUNT) {
			return;
		}

		$relationMap = new CRelationMap();

		// discovered items
		$dbRules = DBselect(
			'SELECT gi.graphid,hg.groupid'.
			' FROM graphs_items gi,items i,hosts_groups hg'.
			' WHERE '.dbConditionInt('gi.graphid', array_keys($result)).
				' AND gi.itemid=i.itemid'.
				' AND i.hostid=hg.hostid'
		);
		while ($relation = DBfetch($dbRules)) {
			$relationMap->addRelation($relation['graphid'], $relation['groupid']);
		}

		switch ($option) {
			case 'selectGroups':
				$output_tag = 'groups';
				$entities = [API::HostGroup(), API::TemplateGroup()];
				break;

			case 'selectHostGroups':
				$entities = [API::HostGroup()];
				$output_tag = 'hostgroups';
				break;

			case 'selectTemplateGroups':
				$entities = [API::TemplateGroup()];
				$output_tag = 'templategroups';
				break;
		}

		$groups = [];
		foreach ($entities as $entity) {
			$groups += $entity->get([
				'output' => $options[$option],
				'groupids' => $relationMap->getRelatedIds(),
				'nopermissions' => true,
				'preservekeys' => true
			]);
		}

		$result = $relationMap->mapMany($result, $groups, $output_tag);
	}

	/**
	 * Validate graph name and graph items including Y axis item ID's and graph item fields on Create method
	 * and return valid item ID's on success or trow an error on failure.
	 *
	 * @param array $graphs
	 *
	 * @return array
	 */
	protected function validateItemsCreate(array $graphs) {
		$itemIds = [];
		$itemid_rules = ['type' => API_ID];

		foreach ($graphs as $graph) {
			// validate graph name
			$fields = ['name' => null];
			if (!check_db_fields($fields, $graph)) {
				self::exception(ZBX_API_ERROR_PARAMETERS, _($this->getErrorMsg(self::ERROR_MISSING_GRAPH_NAME)));
			}

			// graph items are mandatory
			if (!isset($graph['gitems']) || !is_array($graph['gitems']) || !$graph['gitems']) {
				self::exception(ZBX_API_ERROR_PARAMETERS,
					_s($this->getErrorMsg(self::ERROR_MISSING_GRAPH_ITEMS), $graph['name'])
				);
			}

			// validate item fields
			if (isset($graph['gitems'])) {
				$fields = ['itemid' => null];
				foreach ($graph['gitems'] as $gitem) {
					// "itemid" is required
					if (!check_db_fields($fields, $gitem)) {
						self::exception(ZBX_API_ERROR_PARAMETERS, _('Missing "itemid" field for item.'));
					}

					// assigning with key preserves unique itemids
					$itemIds[$gitem['itemid']] = $gitem['itemid'];
				}
			}

			// add Y min axis item ID for permission validation
			if (array_key_exists('ymin_type', $graph) && $graph['ymin_type'] == GRAPH_YAXIS_TYPE_ITEM_VALUE) {
				if (!CApiInputValidator::validate($itemid_rules, $graph['ymin_itemid'], 'ymin_itemid', $error)) {
					self::exception(ZBX_API_ERROR_PARAMETERS, $error);
				}
				else {
					$itemIds[$graph['ymin_itemid']] = $graph['ymin_itemid'];
				}
			}

			// add Y max axis item ID for permission validation
			if (array_key_exists('ymax_type', $graph) && $graph['ymax_type'] == GRAPH_YAXIS_TYPE_ITEM_VALUE) {
				if (!CApiInputValidator::validate($itemid_rules, $graph['ymax_itemid'], 'ymax_itemid', $error)) {
					self::exception(ZBX_API_ERROR_PARAMETERS, $error);
				}
				else {
					$itemIds[$graph['ymax_itemid']] = $graph['ymax_itemid'];
				}
			}
		}

		return $itemIds;
	}

	/**
	 * Validate graph gerenal data on Create method.
	 * Check if new items are from same templated host, validate Y axis items and values and hosts and templates.
	 *
	 * @param array $graphs
	 *
	 * @throws APIException
	 */
	protected function validateCreate(array &$graphs) {
		$colorValidator = new CColorValidator();

		switch (get_class($this)) {
			case 'CGraph':
				$error_cannot_set = _('Cannot set "%1$s" for graph "%2$s".');
				$api_input_rules = ['type' => API_OBJECT, 'uniq' => [['uuid']], 'fields' => [
					'uuid' =>		['type' => API_UUID],
					'name' =>		['type' => API_STRING_UTF8, 'flags' => API_REQUIRED | API_NOT_EMPTY, 'length' => DB::getFieldLength('graphs', 'name')]
				]];
				break;

			case 'CGraphPrototype':
				$error_cannot_set = _('Cannot set "%1$s" for graph prototype "%2$s".');
				$api_input_rules = ['type' => API_OBJECT, 'uniq' => [['uuid']], 'fields' => [
					'uuid' =>		['type' => API_UUID],
					'name' =>		['type' => API_STRING_UTF8, 'flags' => API_REQUIRED | API_NOT_EMPTY, 'length' => DB::getFieldLength('graphs', 'name')],
					'discover' => 	['type' => API_INT32, 'in' => implode(',', [GRAPH_DISCOVER, GRAPH_NO_DISCOVER])]
				]];
				break;

			default:
				self::exception(ZBX_API_ERROR_INTERNAL, _('Internal error.'));
		}

		$read_only_fields = ['templateid', 'flags'];
		$templated_graph_indexes = [];

		foreach ($graphs as $key => &$graph) {
			$this->checkNoParameters($graph, $read_only_fields, $error_cannot_set, $graph['name']);

			$data = array_intersect_key($graph, $api_input_rules['fields']);

			if (!CApiInputValidator::validate($api_input_rules, $data, '/'.($key + 1), $error)) {
				self::exception(ZBX_API_ERROR_PARAMETERS, $error);
			}

			$templatedGraph = false;

			if (isset($graph['gitems'])) {
				// check if new items are from same templated host
				$graphHosts = API::Host()->get([
					'itemids' => zbx_objectValues($graph['gitems'], 'itemid'),
					'output' => ['hostid', 'status'],
					'editable' => true,
					'templated_hosts' => true
				]);

				// check - items from one template. at least one item belongs to template
				foreach ($graphHosts as $host) {
					if ($host['status'] == HOST_STATUS_TEMPLATE) {
						$templatedGraph = $host['hostid'];
						$templated_graph_indexes[$key] = true;
						break;
					}
				}

				if ($templatedGraph && count($graphHosts) > 1) {
					self::exception(ZBX_API_ERROR_PARAMETERS,
						_s($this->getErrorMsg(self::ERROR_TEMPLATE_HOST_MIX), $graph['name'])
					);
				}

				// check color
				foreach ($graph['gitems'] as $gitem) {
					if (!isset($gitem['color'])) {
						self::exception(ZBX_API_ERROR_PARAMETERS,
							_s($this->getErrorMsg(self::ERROR_MISSING_REQUIRED_VALUE), 'color')
						);
					}

					if (!$colorValidator->validate($gitem['color'])) {
						self::exception(ZBX_API_ERROR_PARAMETERS, $colorValidator->getError());
					}
				}
			}

			// check graph type and ymin/ymax items
			$this->checkAxisItems($graph, $templatedGraph);
		}
		unset($graph);

		$this->validateHostsAndTemplates($graphs);
		$this->checkAndAddUuid($graphs, $templated_graph_indexes);
	}

	/**
	 * Check that only graphs on templates have UUID. Add UUID to all graphs on templates, if it does not exists.
	 *
	 * @param array $graphs_to_create
	 * @param array $templated_graph_indexes
	 *
	 * @throws APIException
	 */
	protected function checkAndAddUuid(array &$graphs_to_create, array $templated_graph_indexes): void {
		foreach ($graphs_to_create as $index => &$graph) {
			if (!array_key_exists($index, $templated_graph_indexes) && array_key_exists('uuid', $graph)) {
				self::exception(ZBX_API_ERROR_PARAMETERS,
					_s('Invalid parameter "%1$s": %2$s.', '/'.($index + 1),
						_s('unexpected parameter "%1$s"', 'uuid')
					)
				);
			}

			if (array_key_exists($index, $templated_graph_indexes) && !array_key_exists('uuid', $graph)) {
				$graph['uuid'] = generateUuidV4();
			}
		}
		unset($graph);

		$db_uuid = DB::select('graphs', [
			'output' => ['uuid'],
			'filter' => ['uuid' => array_column($graphs_to_create, 'uuid')],
			'limit' => 1
		]);

		if ($db_uuid) {
			self::exception(ZBX_API_ERROR_PARAMETERS,
				_s('Entry with UUID "%1$s" already exists.', $db_uuid[0]['uuid'])
			);
		}
	}

	/**
	 * Validate graph items including valid Y axis item ID's on Update method
	 * and return valid item ID's on success or trow an error on failure.
	 *
	 * @param array $graphs
	 * @param array $db_graphs
	 *
	 * @return array
	 */
	protected function validateItemsUpdate(array $graphs, array $db_graphs) {
		$dbFields = ['itemid' => null];
		$itemid_rules = ['type' => API_ID];

		foreach ($graphs as $graph) {
			// graph items are optional
			if (isset($graph['gitems']) && (!is_array($graph['gitems']) || !$graph['gitems'])) {
				self::exception(ZBX_API_ERROR_PARAMETERS,
					_s($this->getErrorMsg(self::ERROR_MISSING_GRAPH_ITEMS), $graph['name'])
				);
			}

			// validate item fields
			if (isset($graph['gitems'])) {
				foreach ($graph['gitems'] as $gitem) {
					// "itemid" is required only if no "gitemid" is set
					if (!isset($gitem['gitemid']) && !check_db_fields($dbFields, $gitem)) {
						self::exception(ZBX_API_ERROR_PARAMETERS, _('Missing "itemid" field for item.'));
					}

					// assigning with key preserves unique itemids
					$itemIds[$gitem['itemid']] = $gitem['itemid'];
				}
			}

			// add Y min axis item ID for permission validation
			if (array_key_exists('ymin_type', $graph) && $graph['ymin_type'] == GRAPH_YAXIS_TYPE_ITEM_VALUE) {
				if (!CApiInputValidator::validate($itemid_rules, $graph['ymin_itemid'], 'ymin_itemid', $error)) {
					self::exception(ZBX_API_ERROR_PARAMETERS, $error);
				}
				// Skip itemid if ymin_itemid stay the same.
				elseif ($graph['ymin_itemid'] != $db_graphs[$graph['graphid']]['ymin_itemid']) {
					$itemIds[$graph['ymin_itemid']] = $graph['ymin_itemid'];
				}
			}

			// add Y max axis item ID for permission validation
			if (array_key_exists('ymax_type', $graph) && $graph['ymax_type'] == GRAPH_YAXIS_TYPE_ITEM_VALUE) {
				if (!CApiInputValidator::validate($itemid_rules, $graph['ymax_itemid'], 'ymax_itemid', $error)) {
					self::exception(ZBX_API_ERROR_PARAMETERS, $error);
				}
				// Skip itemid if ymax_itemid stay the same.
				elseif ($graph['ymax_itemid'] != $db_graphs[$graph['graphid']]['ymax_itemid']) {
					$itemIds[$graph['ymax_itemid']] = $graph['ymax_itemid'];
				}
			}
		}

		return $itemIds;
	}

	/**
	 * Validate graph general data on Update method.
	 * When updating graph check to what host graph belongs to and trow an error if new items added from other hosts.
	 * Includes Y axis validation and if graph already exists somewhere in DB.
	 *
	 * @param array $graphs
	 * @param array $dbGraphs
	 */
	protected function validateUpdate(array $graphs, array $dbGraphs) {
		$colorValidator = new CColorValidator();

		switch (get_class($this)) {
			case 'CGraph':
				$error_cannot_update = _('Cannot update "%1$s" for graph "%2$s".');
				$api_input_rules = ['type' => API_OBJECT, 'fields' => [
<<<<<<< HEAD
					'uuid' => ['type' => API_UUID]
=======
					'name' =>	['type' => API_STRING_UTF8, 'flags' => API_NOT_EMPTY, 'length' => DB::getFieldLength('graphs', 'name')]
>>>>>>> 90ea9a62
				]];
				break;

			case 'CGraphPrototype':
				$error_cannot_update = _('Cannot update "%1$s" for graph prototype "%2$s".');
				$api_input_rules = ['type' => API_OBJECT, 'fields' => [
<<<<<<< HEAD
					'uuid' =>		['type' => API_UUID],
					'discover' =>	['type' => API_INT32, 'in' => implode(',', [GRAPH_DISCOVER, GRAPH_NO_DISCOVER])]
=======
					'name' =>		['type' => API_STRING_UTF8, 'flags' => API_NOT_EMPTY, 'length' => DB::getFieldLength('graphs', 'name')],
					'discover' => 	['type' => API_INT32, 'in' => implode(',', [GRAPH_DISCOVER, GRAPH_NO_DISCOVER])]
>>>>>>> 90ea9a62
				]];
				break;

			default:
				self::exception(ZBX_API_ERROR_INTERNAL, _('Internal error.'));
		}

		$read_only_fields = ['templateid', 'flags'];

		foreach ($graphs as $key => $graph) {
			$this->checkNoParameters($graph, $read_only_fields, $error_cannot_update, $graph['name']);

			$data = array_intersect_key($graph, $api_input_rules['fields']);

			if (!CApiInputValidator::validate($api_input_rules, $data, '/'.($key + 1), $error)) {
				self::exception(ZBX_API_ERROR_PARAMETERS, $error);
			}

			$templatedGraph = false;

			if (isset($graph['gitems'])) {
				// first item determines to which host graph belongs to
				$gitem = array_shift($dbGraphs[$graph['graphid']]['gitems']);

				$graphHosts = API::Host()->get([
					'itemids' => $gitem['itemid'],
					'output' => ['hostid', 'status'],
					'editable' => true,
					'templated_hosts' => true
				]);

				$host = array_shift($graphHosts);

				// if the current graph is templated and new items to be added
				if (HOST_STATUS_TEMPLATE == $host['status']) {
					$templatedGraph = $host['hostid'];

					$itemIds = [];

					foreach ($graph['gitems'] as $gitem) {
						if (!isset($gitem['gitemid']) && isset($gitem['itemid'])) {
							$itemIds[] = $gitem['itemid'];
						}
					}

					if ($itemIds) {
						$itemHosts = API::Host()->get([
							'itemids' => $itemIds,
							'output' => ['hostid'],
							'editable' => true,
							'templated_hosts' => true
						]);

						// only one host is allowed and it has to be the current. other templated hosts are allowed
						$itemHosts = array_unique(zbx_objectValues($itemHosts, 'hostid'));

						if (count($itemHosts) > 1 || !in_array($host['hostid'], $itemHosts)) {
							self::exception(ZBX_API_ERROR_PARAMETERS,
								_s($this->getErrorMsg(self::ERROR_TEMPLATE_HOST_MIX), $graph['name'])
							);
						}
					}
				}

				// items fields
				foreach ($graph['gitems'] as $gitem) {
					// check color
					if (isset($gitem['color']) && !$colorValidator->validate($gitem['color'])) {
						self::exception(ZBX_API_ERROR_PARAMETERS, $colorValidator->getError());
					}
				}
			}

			// check ymin, ymax items
			$this->checkAxisItems($graph, $templatedGraph, $dbGraphs[$graph['graphid']]);
		}

		$this->validateHostsAndTemplates($graphs);
	}

	/**
	 * Check if graph already exists somewhere in DB.
	 *
	 * @param array $graphs
	 */
	protected function validateHostsAndTemplates(array $graphs) {
		$graphNames = [];

		foreach ($graphs as $graph) {
			// check if the host has any graphs in DB with the same name within host
			$hostsAndTemplates = API::Host()->get([
				'itemids' => zbx_objectValues($graph['gitems'], 'itemid'),
				'output' => ['hostid'],
				'nopermissions' => true,
				'preservekeys' => true,
				'templated_hosts' => true
			]);

			$hostAndTemplateIds = array_keys($hostsAndTemplates);

			$dbGraphs = API::Graph()->get([
				'hostids' => $hostAndTemplateIds,
				'output' => ['graphid'],
				'filter' => ['name' => $graph['name'], 'flags' => null], // 'flags' => null overrides default behaviour
				'nopermissions' => true
			]);

			if ($dbGraphs) {
				$duplicateGraphsFound = false;

				if (isset($graph['graphid'])) {
					foreach ($dbGraphs as $dbGraph) {
						if (bccomp($dbGraph['graphid'], $graph['graphid']) != 0) {
							$duplicateGraphsFound = true;
							break;
						}
					}
				}
				else {
					$duplicateGraphsFound = true;
				}

				if ($duplicateGraphsFound) {
					self::exception(ZBX_API_ERROR_PARAMETERS,
						_s('Graph with name "%1$s" already exists in graphs or graph prototypes.', $graph['name'])
					);
				}
			}

			// checks that there are no two graphs with the same name within host
			foreach ($hostAndTemplateIds as $id) {
				if (!isset($graphNames[$graph['name']])) {
					$graphNames[$graph['name']] = [];
				}

				if (isset($graphNames[$graph['name']][$id])) {
					self::exception(ZBX_API_ERROR_PARAMETERS,
						_s('More than one graph with name "%1$s" within host.', $graph['name'])
					);
				}
				else {
					$graphNames[$graph['name']][$id] = true;
				}
			}
		}
	}

	/**
	 * Returns visible host name. Can be used for error reporting.
	 *
	 * @static
	 *
	 * @param string|int $hostid
	 *
	 * @return string
	 */
	private static function getHostName($hostid): string {
		return DB::select('hosts', [
			'output' => ['name'],
			'hostids' => $hostid
		])[0]['name'];
	}

	/**
	 * Adding graph items for selected graphs.
	 *
	 * @static
	 *
	 * @param array $graphs
	 * @param bool  $with_hostid
	 *
	 * @return array
	 */
	private static function addGraphItems(array $graphs, bool $with_hostid = false): array {
		$sql = $with_hostid
			? 'SELECT gi.gitemid,gi.graphid,gi.itemid,i.hostid'.
				' FROM graphs_items gi,items i'.
				' WHERE gi.itemid=i.itemid'.
					' AND '.dbConditionId('gi.graphid', array_keys($graphs)).
				' ORDER BY gi.sortorder'
			: 'SELECT gi.gitemid,gi.graphid,gi.itemid'.
				' FROM graphs_items gi'.
				' WHERE '.dbConditionId('gi.graphid', array_keys($graphs)).
				' ORDER BY gi.sortorder';
		$db_graph_items = DBselect($sql);

		while ($db_graph_item = DBfetch($db_graph_items)) {
			$graphid = $db_graph_item['graphid'];
			unset($db_graph_item['graphid']);

			$graphs[$graphid]['gitems'][] = $db_graph_item;
		}

		return $graphs;
	}

	/**
	 * Updates the children of the graph on the given hosts and propagates the inheritance to the child hosts.
	 *
	 * @param array      $graphs   An array of graphs to inherit. Each graph must contain all graph properties including
	 *                             "gitems" property.
	 * @param array|null $hostids  An array of hosts to inherit to; if set to null, the graphs will be inherited to all
	 *                             linked hosts or templates.
	 * @throws APIException
	 */
	protected function inherit(array $graphs, array $hostids = null): void {
		$graphs = array_column($graphs, null, 'graphid');

		if ($hostids === null) {
			/*
			 * From the passed graphs we are able to inherit only those, which are template graphs and templates of
			 * which are linked at least to one host. There we try to find the graphs which meet these conditions.
			 */
			$graphids = DBfetchColumn(DBselect(
				'SELECT DISTINCT gi.graphid'.
				' FROM graphs_items gi,items i,hosts h,hosts_templates ht,hosts h2'.
				' WHERE gi.itemid=i.itemid'.
					' AND i.hostid=h.hostid'.
					' AND h.hostid=ht.templateid'.
					' AND ht.hostid=h2.hostid'.
					' AND '.dbConditionId('gi.graphid', array_keys($graphs)).
					' AND h.status='.HOST_STATUS_TEMPLATE.
					' AND '.dbConditionInt('h2.flags', [ZBX_FLAG_DISCOVERY_NORMAL, ZBX_FLAG_DISCOVERY_CREATED])
			), 'graphid');

			// Based on the found graphs, we leave only graphs that is possible to inherit.
			$graphs = array_intersect_key($graphs, array_flip($graphids));

			if (!$graphs) {
				return;
			}
		}

		$same_name_graphs = [];
		$itemids = [];

		foreach ($graphs as $graphid => $graph) {
			$same_name_graphs[$graph['name']][] = $graphid;

			if ($graph['ymin_type'] == GRAPH_YAXIS_TYPE_ITEM_VALUE && $graph['ymin_itemid'] != 0) {
				$itemids[$graph['ymin_itemid']] = true;
			}

			if ($graph['ymax_type'] == GRAPH_YAXIS_TYPE_ITEM_VALUE && $graph['ymax_itemid'] != 0) {
				$itemids[$graph['ymax_itemid']] = true;
			}

			foreach ($graph['gitems'] as $gitem) {
				$itemids[$gitem['itemid']] = true;
			}
		}

		$itemids = array_keys($itemids);

		$graph_templateids = [];
		$templateids = [];

		$db_graph_templates = DBselect(
			'SELECT DISTINCT gi.graphid,i.hostid'.
			' FROM graphs_items gi,items i'.
			' WHERE gi.itemid=i.itemid'.
				' AND '.dbConditionId('gi.graphid', array_keys($graphs))
		);

		while ($db_graph_template = DBfetch($db_graph_templates)) {
			$graph_templateids[$db_graph_template['graphid']] = $db_graph_template['hostid'];
			$templateids[$db_graph_template['hostid']] = true;
		}

		$templateids_hosts = [];

		$sql = 'SELECT ht.templateid,ht.hostid'.
			' FROM hosts_templates ht,hosts h2'.
			' WHERE ht.hostid=h2.hostid'.
				' AND '.dbConditionId('ht.templateid', array_keys($templateids)).
				' AND '.dbConditionInt('h2.flags', [ZBX_FLAG_DISCOVERY_NORMAL, ZBX_FLAG_DISCOVERY_CREATED]);
		if ($hostids !== null) {
			$sql .= ' AND '.dbConditionId('ht.hostid', $hostids);
		}
		$db_host_templates = DBselect($sql);

		while ($db_host_template = DBfetch($db_host_templates)) {
			$templateids_hosts[$db_host_template['templateid']][$db_host_template['hostid']] = true;
		}

		foreach ($same_name_graphs as $name => $graphids) {
			if (count($graphids) > 1) {
				$_templateids = [];

				foreach ($graphids as $graphid) {
					$_templateids[] = $graph_templateids[$graphid];
				}

				$_templateids_count = count($_templateids);

				for ($i = 0; $i < $_templateids_count - 1; $i++) {
					for ($j = $i + 1; $j < $_templateids_count; $j++) {
						$same_hosts = array_intersect_key($templateids_hosts[$_templateids[$i]],
							$templateids_hosts[$_templateids[$j]]
						);

						if ($same_hosts) {
							self::exception(ZBX_API_ERROR_PARAMETERS,
								_s('Graph "%1$s" already exists on "%2$s".', $name, self::getHostName(key($same_hosts)))
							);
						}
					}
				}
			}
		}

		/*
		 * In case when all equivalent items to graphs templates items exists on all hosts, to which they are linked,
		 * there will be collected relations between template items and these equivalents on hosts.
		 */
		$item_links = [];

		$sql = 'SELECT src.itemid AS src_itemid,dest.itemid AS dest_itemid,dest.hostid AS dest_hostid'.
			' FROM items src,items dest'.
			' WHERE src.itemid=dest.templateid'.
				' AND '.dbConditionId('src.itemid', $itemids);
		if ($hostids !== null) {
			$sql .= ' AND '.dbConditionId('dest.hostid', $hostids);
		}
		$db_items = DBselect($sql);

		while ($db_item = DBfetch($db_items)) {
			$item_links[$db_item['src_itemid']][$db_item['dest_hostid']] = $db_item['dest_itemid'];
		}

		$chd_graphs_tpl = [];
		$chd_graphs_name = [];

		// Preparing list of child graphs by graph templateid.
		$sql = 'SELECT DISTINCT g.graphid,g.name,g.templateid,i.hostid'.
			' FROM graphs g,graphs_items gi,items i'.
			' WHERE g.graphid=gi.graphid'.
				' AND gi.itemid=i.itemid'.
				' AND '.dbConditionId('g.templateid', array_keys($graphs));
		if ($hostids !== null) {
			$sql .= ' AND '.dbConditionId('i.hostid', $hostids);
		}
		$chd_graphs = DBfetchArrayAssoc(DBselect($sql), 'graphid');

		if ($chd_graphs) {
			$chd_graphs = self::addGraphItems($chd_graphs);

			foreach ($chd_graphs as $chd_graph) {
				$chd_graphs_tpl[$chd_graph['hostid']][$chd_graph['templateid']] = array_intersect_key($chd_graph,
					array_flip(['graphid', 'name', 'gitems'])
				);
			}
		}

		$hostids_by_name = [];

		// Preparing list of child graphs by graph name.
		foreach ($graph_templateids as $graphid => $templateid) {
			foreach (array_keys($templateids_hosts[$templateid]) as $hostid) {
				if (!array_key_exists($hostid, $chd_graphs_tpl)
						|| !array_key_exists($graphid, $chd_graphs_tpl[$hostid])) {
					$hostids_by_name[$graphs[$graphid]['name']][] = $hostid;
				}
			}
		}

		$chd_graphs = [];

		foreach ($hostids_by_name as $name => $_hostids) {
			$flags = $this instanceof CGraph
					? [ZBX_FLAG_DISCOVERY_NORMAL, ZBX_FLAG_DISCOVERY_CREATED]
					: [ZBX_FLAG_DISCOVERY_PROTOTYPE];
			$sql = 'SELECT g.graphid,g.name,g.templateid,g.flags'.
				' FROM graphs g'.
				' WHERE '.dbConditionString('g.name', [$name]).
					' AND '.dbConditionInt('g.flags', $flags).
					' AND EXISTS ('.
						'SELECT NULL'.
						' FROM graphs_items gi,items i'.
						' WHERE g.graphid=gi.graphid'.
							' AND gi.itemid=i.itemid'.
							' AND '.dbConditionId('i.hostid', $_hostids).
					')';
			$chd_graphs += DBfetchArrayAssoc(DBselect($sql), 'graphid');
		}

		if ($chd_graphs) {
			$chd_graphs = self::addGraphItems($chd_graphs, true);

			foreach ($chd_graphs as $chd_graph) {
				$hostid = $chd_graph['gitems'][0]['hostid'];

				if ($chd_graph['templateid'] != 0) {
					self::exception(ZBX_API_ERROR_PARAMETERS, _s(
						'Graph "%1$s" already exists on "%2$s" (inherited from another template).', $chd_graph['name'],
						self::getHostName($hostid)
					));
				}
				elseif ($this instanceof CGraph && $chd_graph['flags'] & ZBX_FLAG_DISCOVERY_CREATED) {
					self::exception(ZBX_API_ERROR_PARAMETERS, _s(
						'Graph "%1$s" already exists on "%2$s" as a graph created from graph prototype.',
						$chd_graph['name'], self::getHostName($hostid)
					));
				}

				$chd_graphs_name[$hostid][$chd_graph['name']] = array_intersect_key($chd_graph,
					array_flip(['graphid', 'name', 'gitems'])
				);
			}
		}

		$ins_graphs = [];
		$upd_graphs = [];
		$upd_hostids_by_name = [];

		foreach ($graphs as $graphid => $graph) {
			$templateid = $graph_templateids[$graphid];

			foreach (array_keys($templateids_hosts[$templateid]) as $hostid) {
				$chd_graph = null;

				if (array_key_exists($hostid, $chd_graphs_tpl)
						&& array_key_exists($graphid, $chd_graphs_tpl[$hostid])) {
					$chd_graph = $chd_graphs_tpl[$hostid][$graphid];

					/*
					 * If template graph name was changed, we collect all that names to check whether graphs with the
					 * same name already exists on child hosts/templates.
					 */
					if ($graph['name'] !== $chd_graph['name']) {
						$upd_hostids_by_name[$graph['name']][] = $hostid;
					}

					$_graph = ['graphid' => $chd_graph['graphid'], 'templateid' => $graphid] + $graph;
				}
				elseif (array_key_exists($hostid, $chd_graphs_name)
						&& array_key_exists($graph['name'], $chd_graphs_name[$hostid])) {
					$chd_graph = $chd_graphs_name[$hostid][$graph['name']];
					$chd_graph_itemids = array_column($chd_graph['gitems'], 'itemid');

					if (count($graph['gitems']) !== count($chd_graph['gitems'])) {
						self::exception(ZBX_API_ERROR_PARAMETERS, _s(
							'Graph "%1$s" already exists on "%2$s" (items are not identical).', $graph['name'],
							self::getHostName($hostid)
						));
					}

					foreach ($graph['gitems'] as $gitem) {
						$index = array_search($item_links[$gitem['itemid']][$hostid], $chd_graph_itemids);

						if ($index === false) {
							self::exception(ZBX_API_ERROR_PARAMETERS, _s(
								'Graph "%1$s" already exists on "%2$s" (items are not identical).', $graph['name'],
								self::getHostName($hostid)
							));
						}

						unset($chd_graph_itemids[$index]);
					}

					$_graph = ['graphid' => $chd_graph['graphid'], 'templateid' => $graphid] + $graph;
				}
				else {
					$_graph = ['templateid' => $graphid] + array_diff_key($graph, ['graphid' => true]);
				}

				$_graph['uuid'] = '';

				if ($_graph['ymin_type'] == GRAPH_YAXIS_TYPE_ITEM_VALUE && $_graph['ymin_itemid'] != 0) {
					$_graph['ymin_itemid'] = $item_links[$_graph['ymin_itemid']][$hostid];
				}

				if ($_graph['ymax_type'] == GRAPH_YAXIS_TYPE_ITEM_VALUE && $_graph['ymax_itemid'] != 0) {
					$_graph['ymax_itemid'] = $item_links[$_graph['ymax_itemid']][$hostid];
				}

				CArrayHelper::sort($_graph['gitems'], ['sortorder']);

				foreach ($_graph['gitems'] as &$gitem) {
					$gitem['itemid'] = $item_links[$gitem['itemid']][$hostid];

					if ($chd_graph !== null && $chd_graph['gitems']) {
						$gitem['gitemid'] = array_shift($chd_graph['gitems'])['gitemid'];
					}
				}
				unset($gitem);

				if ($chd_graph !== null) {
					$upd_graphs[] = $_graph;
				}
				else {
					$ins_graphs[] = $_graph;
				}
			}
		}

		// Check if graph with a new name already exists on the child host.
		if ($upd_hostids_by_name) {
			$sql_where = [];
			foreach ($upd_hostids_by_name as $name => $_hostids) {
				$sql_where[] = dbConditionInt('i.hostid', $_hostids).' AND g.name='.zbx_dbstr($name);
			}

			$sql = 'SELECT i.hostid,g.name'.
				' FROM graphs g,graphs_items gi,items i'.
				' WHERE g.graphid=gi.graphid'.
					' AND gi.itemid=i.itemid'.
					' AND (('.implode(') OR (', $sql_where).'))';
			$db_graphs = DBselect($sql, 1);

			if ($db_graph = DBfetch($db_graphs)) {
				self::exception(ZBX_API_ERROR_PARAMETERS, _s('Graph "%1$s" already exists on "%2$s".',
					$db_graph['name'], self::getHostName($db_graph['hostid'])
				));
			}
		}

		if ($ins_graphs) {
			$this->createReal($ins_graphs);
		}

		if ($upd_graphs) {
			$this->updateReal($upd_graphs);
		}

		$this->inherit(array_merge($ins_graphs + $upd_graphs));
	}

	/**
	 * Inherit template graphs from template to host.
	 *
	 * @param array $data
	 */
	public function syncTemplates(array $data): void {
		$output = ['graphid', 'name', 'width', 'height', 'yaxismin', 'yaxismax', 'templateid', 'show_work_period',
			'show_triggers', 'graphtype', 'show_legend', 'show_3d', 'percent_left', 'percent_right', 'ymin_type',
			'ymax_type', 'ymin_itemid', 'ymax_itemid'
		];

		if ($this instanceof CGraphPrototype) {
			$output[] = 'discover';
		}

		$graphs = $this->get([
			'output' => $output,
			'selectGraphItems' => ['itemid', 'drawtype', 'sortorder', 'color', 'yaxisside', 'calc_fnc', 'type'],
			'hostids' => $data['templateids'],
			'preservekeys' => true,
			'nopermissions' => true
		]);

		if ($graphs) {
			$this->inherit($graphs, $data['hostids']);
		}
	}
}<|MERGE_RESOLUTION|>--- conflicted
+++ resolved
@@ -771,24 +771,17 @@
 			case 'CGraph':
 				$error_cannot_update = _('Cannot update "%1$s" for graph "%2$s".');
 				$api_input_rules = ['type' => API_OBJECT, 'fields' => [
-<<<<<<< HEAD
-					'uuid' => ['type' => API_UUID]
-=======
+					'uuid' => ['type' => API_UUID],
 					'name' =>	['type' => API_STRING_UTF8, 'flags' => API_NOT_EMPTY, 'length' => DB::getFieldLength('graphs', 'name')]
->>>>>>> 90ea9a62
 				]];
 				break;
 
 			case 'CGraphPrototype':
 				$error_cannot_update = _('Cannot update "%1$s" for graph prototype "%2$s".');
 				$api_input_rules = ['type' => API_OBJECT, 'fields' => [
-<<<<<<< HEAD
 					'uuid' =>		['type' => API_UUID],
-					'discover' =>	['type' => API_INT32, 'in' => implode(',', [GRAPH_DISCOVER, GRAPH_NO_DISCOVER])]
-=======
 					'name' =>		['type' => API_STRING_UTF8, 'flags' => API_NOT_EMPTY, 'length' => DB::getFieldLength('graphs', 'name')],
 					'discover' => 	['type' => API_INT32, 'in' => implode(',', [GRAPH_DISCOVER, GRAPH_NO_DISCOVER])]
->>>>>>> 90ea9a62
 				]];
 				break;
 
