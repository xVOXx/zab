<?php
/*
** Zabbix
** Copyright (C) 2001-2021 Zabbix SIA
**
** This program is free software; you can redistribute it and/or modify
** it under the terms of the GNU General Public License as published by
** the Free Software Foundation; either version 2 of the License, or
** (at your option) any later version.
**
** This program is distributed in the hope that it will be useful,
** but WITHOUT ANY WARRANTY; without even the implied warranty of
** MERCHANTABILITY or FITNESS FOR A PARTICULAR PURPOSE. See the
** GNU General Public License for more details.
**
** You should have received a copy of the GNU General Public License
** along with this program; if not, write to the Free Software
** Foundation, Inc., 51 Franklin Street, Fifth Floor, Boston, MA  02110-1301, USA.
**/


/**
 * Class containing methods for operations with item prototypes.
 */
class CItemPrototype extends CItemGeneral {

	protected $tableName = 'items';
	protected $tableAlias = 'i';
	protected $sortColumns = ['itemid', 'name', 'key_', 'delay', 'history', 'trends', 'type', 'status', 'discover'];

	/**
	 * Define a set of supported pre-processing rules.
	 *
	 * @var array
	 */
	const SUPPORTED_PREPROCESSING_TYPES = [ZBX_PREPROC_REGSUB, ZBX_PREPROC_TRIM, ZBX_PREPROC_RTRIM,
		ZBX_PREPROC_LTRIM, ZBX_PREPROC_XPATH, ZBX_PREPROC_JSONPATH, ZBX_PREPROC_MULTIPLIER, ZBX_PREPROC_DELTA_VALUE,
		ZBX_PREPROC_DELTA_SPEED, ZBX_PREPROC_BOOL2DEC, ZBX_PREPROC_OCT2DEC, ZBX_PREPROC_HEX2DEC,
		ZBX_PREPROC_VALIDATE_RANGE, ZBX_PREPROC_VALIDATE_REGEX, ZBX_PREPROC_VALIDATE_NOT_REGEX,
		ZBX_PREPROC_ERROR_FIELD_JSON, ZBX_PREPROC_ERROR_FIELD_XML, ZBX_PREPROC_ERROR_FIELD_REGEX,
		ZBX_PREPROC_THROTTLE_VALUE, ZBX_PREPROC_THROTTLE_TIMED_VALUE, ZBX_PREPROC_SCRIPT,
		ZBX_PREPROC_PROMETHEUS_PATTERN, ZBX_PREPROC_PROMETHEUS_TO_JSON, ZBX_PREPROC_CSV_TO_JSON,
		ZBX_PREPROC_STR_REPLACE, ZBX_PREPROC_VALIDATE_NOT_SUPPORTED, ZBX_PREPROC_XML_TO_JSON
	];

	public function __construct() {
		parent::__construct();

		$this->errorMessages = array_merge($this->errorMessages, [
			self::ERROR_EXISTS_TEMPLATE => _('Item prototype "%1$s" already exists on "%2$s", inherited from another template.'),
			self::ERROR_EXISTS => _('Item prototype "%1$s" already exists on "%2$s".'),
			self::ERROR_INVALID_KEY => _('Invalid key "%1$s" for item prototype "%2$s" on "%3$s": %4$s.')
		]);
	}

	/**
	 * Get ItemPrototype data.
	 */
	public function get($options = []) {
		$result = [];

		$sqlParts = [
			'select'	=> ['items' => 'i.itemid'],
			'from'		=> ['items' => 'items i'],
			'where'		=> ['i.flags='.ZBX_FLAG_DISCOVERY_PROTOTYPE],
			'group'		=> [],
			'order'		=> [],
			'limit'		=> null
		];

		$defOptions = [
			'groupids'						=> null,
			'templateids'					=> null,
			'hostids'						=> null,
			'itemids'						=> null,
			'discoveryids'					=> null,
			'graphids'						=> null,
			'triggerids'					=> null,
			'inherited'						=> null,
			'templated'						=> null,
			'monitored'						=> null,
			'editable'						=> false,
			'nopermissions'					=> null,
			// filter
			'filter'						=> null,
			'search'						=> null,
			'searchByAny'					=> null,
			'startSearch'					=> false,
			'excludeSearch'					=> false,
			'searchWildcardsEnabled'		=> null,
			// output
			'output'						=> API_OUTPUT_EXTEND,
			'selectHosts'					=> null,
			'selectTriggers'				=> null,
			'selectGraphs'					=> null,
			'selectDiscoveryRule'			=> null,
			'selectPreprocessing'			=> null,
<<<<<<< HEAD
			'selectTags'					=> null,
=======
			'selectValueMap'				=> null,
>>>>>>> e2b842b7
			'countOutput'					=> false,
			'groupCount'					=> false,
			'preservekeys'					=> false,
			'sortfield'						=> '',
			'sortorder'						=> '',
			'limit'							=> null,
			'limitSelects'					=> null
		];
		$options = zbx_array_merge($defOptions, $options);
		$this->validateGet($options);

		// editable + PERMISSION CHECK
		if (self::$userData['type'] != USER_TYPE_SUPER_ADMIN && !$options['nopermissions']) {
			$permission = $options['editable'] ? PERM_READ_WRITE : PERM_READ;
			$userGroups = getUserGroupsByUserId(self::$userData['userid']);

			$sqlParts['where'][] = 'EXISTS ('.
					'SELECT NULL'.
					' FROM hosts_groups hgg'.
						' JOIN rights r'.
							' ON r.id=hgg.groupid'.
								' AND '.dbConditionInt('r.groupid', $userGroups).
					' WHERE i.hostid=hgg.hostid'.
					' GROUP BY hgg.hostid'.
					' HAVING MIN(r.permission)>'.PERM_DENY.
						' AND MAX(r.permission)>='.zbx_dbstr($permission).
					')';
		}

		// templateids
		if (!is_null($options['templateids'])) {
			zbx_value2array($options['templateids']);

			if (!is_null($options['hostids'])) {
				zbx_value2array($options['hostids']);
				$options['hostids'] = array_merge($options['hostids'], $options['templateids']);
			}
			else{
				$options['hostids'] = $options['templateids'];
			}
		}

		// hostids
		if (!is_null($options['hostids'])) {
			zbx_value2array($options['hostids']);

			$sqlParts['where']['hostid'] = dbConditionInt('i.hostid', $options['hostids']);

			if ($options['groupCount']) {
				$sqlParts['group']['i'] = 'i.hostid';
			}
		}

		// itemids
		if (!is_null($options['itemids'])) {
			zbx_value2array($options['itemids']);

			$sqlParts['where']['itemid'] = dbConditionInt('i.itemid', $options['itemids']);
		}

		// discoveryids
		if (!is_null($options['discoveryids'])) {
			zbx_value2array($options['discoveryids']);

			$sqlParts['from']['item_discovery'] = 'item_discovery id';
			$sqlParts['where'][] = dbConditionInt('id.parent_itemid', $options['discoveryids']);
			$sqlParts['where']['idi'] = 'i.itemid=id.itemid';

			if ($options['groupCount']) {
				$sqlParts['group']['id'] = 'id.parent_itemid';
			}
		}

		// triggerids
		if (!is_null($options['triggerids'])) {
			zbx_value2array($options['triggerids']);

			$sqlParts['from']['functions'] = 'functions f';
			$sqlParts['where'][] = dbConditionInt('f.triggerid', $options['triggerids']);
			$sqlParts['where']['if'] = 'i.itemid=f.itemid';
		}

		// graphids
		if (!is_null($options['graphids'])) {
			zbx_value2array($options['graphids']);

			$sqlParts['from']['graphs_items'] = 'graphs_items gi';
			$sqlParts['where'][] = dbConditionInt('gi.graphid', $options['graphids']);
			$sqlParts['where']['igi'] = 'i.itemid=gi.itemid';
		}

		// inherited
		if (!is_null($options['inherited'])) {
			if ($options['inherited'])
				$sqlParts['where'][] = 'i.templateid IS NOT NULL';
			else
				$sqlParts['where'][] = 'i.templateid IS NULL';
		}

		// templated
		if (!is_null($options['templated'])) {
			$sqlParts['from']['hosts'] = 'hosts h';
			$sqlParts['where']['hi'] = 'h.hostid=i.hostid';

			if ($options['templated'])
				$sqlParts['where'][] = 'h.status='.HOST_STATUS_TEMPLATE;
			else
				$sqlParts['where'][] = 'h.status<>'.HOST_STATUS_TEMPLATE;
		}

		// monitored
		if (!is_null($options['monitored'])) {
			$sqlParts['from']['hosts'] = 'hosts h';
			$sqlParts['where']['hi'] = 'h.hostid=i.hostid';

			if ($options['monitored']) {
				$sqlParts['where'][] = 'h.status='.HOST_STATUS_MONITORED;
				$sqlParts['where'][] = 'i.status='.ITEM_STATUS_ACTIVE;
			}
			else{
				$sqlParts['where'][] = '(h.status<>'.HOST_STATUS_MONITORED.' OR i.status<>'.ITEM_STATUS_ACTIVE.')';
			}
		}

		// search
		if (is_array($options['search'])) {
			zbx_db_search('items i', $options, $sqlParts);
		}

		// --- FILTER ---
		if (is_array($options['filter'])) {
			if (array_key_exists('delay', $options['filter']) && $options['filter']['delay'] !== null) {
				$sqlParts['where'][] = makeUpdateIntervalFilter('i.delay', $options['filter']['delay']);
				unset($options['filter']['delay']);
			}

			if (array_key_exists('history', $options['filter']) && $options['filter']['history'] !== null) {
				$options['filter']['history'] = getTimeUnitFilters($options['filter']['history']);
			}

			if (array_key_exists('trends', $options['filter']) && $options['filter']['trends'] !== null) {
				$options['filter']['trends'] = getTimeUnitFilters($options['filter']['trends']);
			}

			$this->dbFilter('items i', $options, $sqlParts);

			if (isset($options['filter']['host'])) {
				zbx_value2array($options['filter']['host']);

				$sqlParts['from']['hosts'] = 'hosts h';
				$sqlParts['where']['hi'] = 'h.hostid=i.hostid';
				$sqlParts['where']['h'] = dbConditionString('h.host', $options['filter']['host']);
			}
		}

		// limit
		if (zbx_ctype_digit($options['limit']) && $options['limit']) {
			$sqlParts['limit'] = $options['limit'];
		}
		//----------

		$sqlParts = $this->applyQueryOutputOptions($this->tableName(), $this->tableAlias(), $options, $sqlParts);
		$sqlParts = $this->applyQuerySortOptions($this->tableName(), $this->tableAlias(), $options, $sqlParts);
		$res = DBselect(self::createSelectQueryFromParts($sqlParts), $sqlParts['limit']);
		while ($item = DBfetch($res)) {
			if ($options['countOutput']) {
				if ($options['groupCount'])
					$result[] = $item;
				else
					$result = $item['rowscount'];
			}
			else {
				$result[$item['itemid']] = $item;
			}
		}

		if ($options['countOutput']) {
			return $result;
		}

		// add other related objects
		if ($result) {
			if (self::dbDistinct($sqlParts)) {
				$result = $this->addNclobFieldValues($options, $result);
			}

			$result = $this->addRelatedObjects($options, $result);
			$result = $this->unsetExtraFields($result, ['hostid', 'valuemapid'], $options['output']);
		}

		// Decode ITEM_TYPE_HTTPAGENT encoded fields.
		foreach ($result as &$item) {
			if (array_key_exists('query_fields', $item)) {
				$query_fields = ($item['query_fields'] !== '') ? json_decode($item['query_fields'], true) : [];
				$item['query_fields'] = json_last_error() ? [] : $query_fields;
			}

			if (array_key_exists('headers', $item)) {
				$item['headers'] = $this->headersStringToArray($item['headers']);
			}
		}
		unset($item);

		if (!$options['preservekeys']) {
			$result = zbx_cleanHashes($result);
		}

		return $result;
	}

	/**
<<<<<<< HEAD
=======
	 * Validates the input parameters for the get() method.
	 *
	 * @param array $options
	 *
	 * @throws APIException if the input is invalid
	 */
	protected function validateGet(array $options) {
		// Validate input parameters.
		$api_input_rules = ['type' => API_OBJECT, 'fields' => [
			'selectValueMap' => ['type' => API_OUTPUT, 'flags' => API_ALLOW_NULL, 'in' => 'valuemapid,name,mappings']
		]];
		$options_filter = array_intersect_key($options, $api_input_rules['fields']);
		if (!CApiInputValidator::validate($api_input_rules, $options_filter, '/', $error)) {
			self::exception(ZBX_API_ERROR_PARAMETERS, $error);
		}
	}

	/**
	 * Check item prototype data and set flags field.
	 *
	 * @param array  $items										an array of items passed by reference
	 * @param array  $item['applicationPrototypes']				an array of application prototypes
	 * @param string $item['applicationPrototypes'][]['name']	application prototype name
	 * @param bool	 $update
	 */
	protected function checkInput(array &$items, $update = false) {
		parent::checkInput($items, $update);

		// set proper flags to divide normal and discovered items in future processing
		foreach ($items as &$item) {
			$item['flags'] = ZBX_FLAG_DISCOVERY_PROTOTYPE;

			if (array_key_exists('applicationPrototypes', $item) && is_array($item['applicationPrototypes'])
					&& $item['applicationPrototypes']) {
				// Check that "name" field exists for application prototypes.
				foreach ($item['applicationPrototypes'] as $application_prototype) {
					if (!array_key_exists('name', $application_prototype)) {
						self::exception(ZBX_API_ERROR_PARAMETERS, _s(
							'Missing "name" field for application prototype in item prototype "%1$s".', $item['name']
						));
					}

					if ($application_prototype['name'] === '') {
						self::exception(ZBX_API_ERROR_PARAMETERS, _s(
							'Empty application prototype name in item prototype "%1$s".', $item['name']
						));
					}

					if (array_key_exists('templateid', $application_prototype)) {
						self::exception(ZBX_API_ERROR_PARAMETERS, _s(
							'Cannot set "templateid" field for application prototype in item prototype "%1$s".',
							$item['name']
						));
					}
				}

				// Check that "name" field has no duplicate values for application prototypes.
				$duplicate_name = CArrayHelper::findDuplicate($item['applicationPrototypes'], 'name');
				if ($duplicate_name) {
					self::exception(ZBX_API_ERROR_PARAMETERS, _s(
						'Duplicate "name" value "%1$s" for application prototype in item prototype "%2$s".',
						$duplicate_name['name'],
						$item['name']
					));
				}
			}
		}
		unset($item);
	}

	/**
>>>>>>> e2b842b7
	 * Create item prototype.
	 *
	 * @param array $items
	 *
	 * @return array
	 */
	public function create($items) {
		$items = zbx_toArray($items);

		$this->checkInput($items);

		foreach ($items as $key => $item) {
			$items[$key]['flags'] = ZBX_FLAG_DISCOVERY_PROTOTYPE;
			unset($items[$key]['itemid']);
		}

		// Validate item prototype status and discover status fields.
		$api_input_rules = ['type' => API_OBJECT, 'fields' => [
			'status' => ['type' => API_INT32, 'in' => implode(',', [ITEM_STATUS_ACTIVE, ITEM_STATUS_DISABLED])],
			'discover' => ['type' => API_INT32, 'in' => implode(',', [ITEM_DISCOVER, ITEM_NO_DISCOVER])]
		]];

		foreach ($items as $key => $item) {
			$item = array_intersect_key($item, $api_input_rules['fields']);

			if (!CApiInputValidator::validate($api_input_rules, $item, '/'.($key + 1), $error)) {
				self::exception(ZBX_API_ERROR_PARAMETERS, $error);
			}
		}

		$this->validateDependentItems($items);

		foreach ($items as &$item) {
			if ($item['type'] == ITEM_TYPE_HTTPAGENT) {
				if (array_key_exists('query_fields', $item)) {
					$item['query_fields'] = $item['query_fields'] ? json_encode($item['query_fields']) : '';
				}

				if (array_key_exists('headers', $item)) {
					$item['headers'] = $this->headersArrayToString($item['headers']);
				}

				if (array_key_exists('request_method', $item) && $item['request_method'] == HTTPCHECK_REQUEST_HEAD
						&& !array_key_exists('retrieve_mode', $item)) {
					$item['retrieve_mode'] = HTTPTEST_STEP_RETRIEVE_MODE_HEADERS;
				}
			}
			else {
				$item['query_fields'] = '';
				$item['headers'] = '';
			}
		}
		unset($item);

		$this->createReal($items);
		$this->inherit($items);

		return ['itemids' => zbx_objectValues($items, 'itemid')];
	}

	protected function createReal(&$items) {
		foreach ($items as &$item) {
			if ($item['type'] != ITEM_TYPE_DEPENDENT) {
				$item['master_itemid'] = null;
			}
		}
		unset($item);
		$itemids = DB::insert('items', $items);

		foreach ($items as $key => $item) {
			$items[$key]['itemid'] = $itemids[$key];

			$insertItemDiscovery[] = [
				'itemid' => $items[$key]['itemid'],
				'parent_itemid' => $item['ruleid']
			];
		}
		DB::insertBatch('item_discovery', $insertItemDiscovery);

		$this->createItemParameters($items, $itemids);
		$this->createItemPreprocessing($items);
		$this->createItemTags($items);
	}

	protected function updateReal(array $items) {
		CArrayHelper::sort($items, ['itemid']);

		$data = [];
		foreach ($items as $item) {
			$data[] = ['values' => $item, 'where'=> ['itemid' => $item['itemid']]];
		}

		$result = DB::update('items', $data);
		if (!$result) {
			self::exception(ZBX_API_ERROR_PARAMETERS, 'DBerror');
		}

		$this->updateItemParameters($items);
		$this->updateItemPreprocessing($items);
		$this->updateItemTags($items);
	}

	/**
	 * Update ItemPrototype.
	 *
	 * @param array $items
	 *
	 * @return array
	 */
	public function update($items) {
		$items = zbx_toArray($items);

		$this->checkInput($items, true);

		// Validate item prototype status and discover status fields.
		$api_input_rules = ['type' => API_OBJECT, 'fields' => [
			'status' => ['type' => API_INT32, 'in' => implode(',', [ITEM_STATUS_ACTIVE, ITEM_STATUS_DISABLED])],
			'discover' => ['type' => API_INT32, 'in' => implode(',', [ITEM_DISCOVER, ITEM_NO_DISCOVER])]
		]];

		foreach ($items as $key => $item) {
			$items[$key]['flags'] = ZBX_FLAG_DISCOVERY_PROTOTYPE;

			$item = array_intersect_key($item, $api_input_rules['fields']);
			if (!CApiInputValidator::validate($api_input_rules, $item, '/'.($key + 1), $error)) {
				self::exception(ZBX_API_ERROR_PARAMETERS, $error);
			}
		}

		$db_items = $this->get([
			'output' => ['type', 'master_itemid', 'authtype', 'allow_traps', 'retrieve_mode', 'value_type'],
			'itemids' => zbx_objectValues($items, 'itemid'),
			'editable' => true,
			'preservekeys' => true
		]);

		$items = $this->extendFromObjects(zbx_toHash($items, 'itemid'), $db_items, ['type', 'authtype',
			'master_itemid', 'value_type'
		]);

		$this->validateDependentItems($items);

		$defaults = DB::getDefaults('items');
		$clean = [
			ITEM_TYPE_HTTPAGENT => [
				'url' => '',
				'query_fields' => '',
				'timeout' => $defaults['timeout'],
				'status_codes' => $defaults['status_codes'],
				'follow_redirects' => $defaults['follow_redirects'],
				'request_method' => $defaults['request_method'],
				'allow_traps' => $defaults['allow_traps'],
				'post_type' => $defaults['post_type'],
				'http_proxy' => '',
				'headers' => '',
				'retrieve_mode' => $defaults['retrieve_mode'],
				'output_format' => $defaults['output_format'],
				'ssl_key_password' => '',
				'verify_peer' => $defaults['verify_peer'],
				'verify_host' => $defaults['verify_host'],
				'ssl_cert_file' => '',
				'ssl_key_file' => '',
				'posts' => ''
			]
		];

		foreach ($items as &$item) {
			$type_change = ($item['type'] != $db_items[$item['itemid']]['type']);

			if ($item['type'] != ITEM_TYPE_DEPENDENT && $db_items[$item['itemid']]['master_itemid'] != 0) {
				$item['master_itemid'] = 0;
			}

			if ($type_change && $db_items[$item['itemid']]['type'] == ITEM_TYPE_HTTPAGENT) {
				$item = array_merge($item, $clean[ITEM_TYPE_HTTPAGENT]);

				if ($item['type'] != ITEM_TYPE_SSH) {
					$item['authtype'] = $defaults['authtype'];
					$item['username'] = '';
					$item['password'] = '';
				}

				if ($item['type'] != ITEM_TYPE_TRAPPER) {
					$item['trapper_hosts'] = '';
				}
			}

			if ($item['type'] == ITEM_TYPE_HTTPAGENT) {
				// Clean username and password when authtype is set to HTTPTEST_AUTH_NONE.
				if ($item['authtype'] == HTTPTEST_AUTH_NONE) {
					$item['username'] = '';
					$item['password'] = '';
				}

				if (array_key_exists('allow_traps', $item) && $item['allow_traps'] == HTTPCHECK_ALLOW_TRAPS_OFF
						&& $item['allow_traps'] != $db_items[$item['itemid']]['allow_traps']) {
					$item['trapper_hosts'] = '';
				}

				if (array_key_exists('query_fields', $item) && is_array($item['query_fields'])) {
					$item['query_fields'] = $item['query_fields'] ? json_encode($item['query_fields']) : '';
				}

				if (array_key_exists('headers', $item) && is_array($item['headers'])) {
					$item['headers'] = $this->headersArrayToString($item['headers']);
				}

				if (array_key_exists('request_method', $item) && $item['request_method'] == HTTPCHECK_REQUEST_HEAD
						&& !array_key_exists('retrieve_mode', $item)
						&& $db_items[$item['itemid']]['retrieve_mode'] != HTTPTEST_STEP_RETRIEVE_MODE_HEADERS) {
					$item['retrieve_mode'] = HTTPTEST_STEP_RETRIEVE_MODE_HEADERS;
				}
			}
			else {
				$item['query_fields'] = '';
				$item['headers'] = '';
			}

			if ($type_change && $db_items[$item['itemid']]['type'] == ITEM_TYPE_SCRIPT) {
				if ($item['type'] != ITEM_TYPE_SSH && $item['type'] != ITEM_TYPE_DB_MONITOR
						&& $item['type'] != ITEM_TYPE_TELNET && $item['type'] != ITEM_TYPE_CALCULATED) {
					$item['params'] = '';
				}

				if ($item['type'] != ITEM_TYPE_HTTPAGENT) {
					$item['timeout'] = $defaults['timeout'];
				}
			}

			if ($item['value_type'] == ITEM_VALUE_TYPE_LOG || $item['value_type'] == ITEM_VALUE_TYPE_TEXT) {
				if ($item['value_type'] != $db_items[$item['itemid']]['value_type']) {
					// Reset valuemapid when value_type is LOG or TEXT.
					$item['valuemapid'] = 0;
				}
			}
		}
		unset($item);

		$this->updateReal($items);
		$this->inherit($items);

		return ['itemids' => zbx_objectValues($items, 'itemid')];
	}

	/**
	 * Delete Item prototypes.
	 *
	 * @param array $itemids
	 *
	 * @return array
	 */
	public function delete(array $itemids) {
		$this->validateDelete($itemids, $db_items);

		CItemPrototypeManager::delete($itemids);

		$this->addAuditBulk(AUDIT_ACTION_DELETE, AUDIT_RESOURCE_ITEM_PROTOTYPE, $db_items);

		return ['prototypeids' => $itemids];
	}

	/**
	 * Validates the input parameters for the delete() method.
	 *
	 * @param array $itemids   [IN/OUT]
	 * @param array $db_items  [OUT]
	 *
	 * @throws APIException if the input is invalid.
	 */
	private function validateDelete(array &$itemids, array &$db_items = null) {
		$api_input_rules = ['type' => API_IDS, 'flags' => API_NOT_EMPTY, 'uniq' => true];
		if (!CApiInputValidator::validate($api_input_rules, $itemids, '/', $error)) {
			self::exception(ZBX_API_ERROR_PARAMETERS, $error);
		}

		$db_items = $this->get([
			'output' => ['itemid', 'name', 'templateid', 'flags'],
			'itemids' => $itemids,
			'editable' => true,
			'preservekeys' => true
		]);

		foreach ($itemids as $itemid) {
			if (!array_key_exists($itemid, $db_items)) {
				self::exception(ZBX_API_ERROR_PERMISSIONS,
					_('No permissions to referred object or it does not exist!')
				);
			}

			$db_item = $db_items[$itemid];

			if ($db_item['templateid'] != 0) {
				self::exception(ZBX_API_ERROR_PARAMETERS, _('Cannot delete templated item prototype.'));
			}
		}
	}

	public function syncTemplates($data) {
		$data['templateids'] = zbx_toArray($data['templateids']);
		$data['hostids'] = zbx_toArray($data['hostids']);

		$output = [];
		foreach ($this->fieldRules as $field_name => $rules) {
			if (!array_key_exists('system', $rules) && !array_key_exists('host', $rules)) {
				$output[] = $field_name;
			}
		}

		$tpl_items = $this->get([
			'output' => $output,
			'selectPreprocessing' => ['type', 'params', 'error_handler', 'error_handler_params'],
			'selectTags' => ['tag', 'value'],
			'hostids' => $data['templateids'],
			'preservekeys' => true
		]);

		foreach ($tpl_items as &$tpl_item) {
			if ($tpl_item['type'] == ITEM_TYPE_HTTPAGENT) {
				if (array_key_exists('query_fields', $tpl_item) && is_array($tpl_item['query_fields'])) {
					$tpl_item['query_fields'] = $tpl_item['query_fields']
						? json_encode($tpl_item['query_fields'])
						: '';
				}

				if (array_key_exists('headers', $tpl_item) && is_array($tpl_item['headers'])) {
					$tpl_item['headers'] = $this->headersArrayToString($tpl_item['headers']);
				}
			}
			else {
				$tpl_item['query_fields'] = '';
				$tpl_item['headers'] = '';
			}
		}
		unset($tpl_item);

		$this->inherit($tpl_items, $data['hostids']);

		return true;
	}

	/**
	 * Check item prototype specific fields:
	 *		- validate history and trends using simple interval parser, user macro parser and lld macro parser;
	 *		- validate item preprocessing.
	 *
	 * @param array  $item    An array of single item data.
	 * @param string $method  A string of "create" or "update" method.
	 *
	 * @throws APIException if the input is invalid.
	 */
	protected function checkSpecificFields(array $item, $method) {
		if (array_key_exists('history', $item)
				&& !validateTimeUnit($item['history'], SEC_PER_HOUR, 25 * SEC_PER_YEAR, true, $error,
					['usermacros' => true, 'lldmacros' => true])) {
			self::exception(ZBX_API_ERROR_PARAMETERS,
				_s('Incorrect value for field "%1$s": %2$s.', 'history', $error)
			);
		}

		if (array_key_exists('trends', $item)
				&& !validateTimeUnit($item['trends'], SEC_PER_DAY, 25 * SEC_PER_YEAR, true, $error,
					['usermacros' => true, 'lldmacros' => true])) {
			self::exception(ZBX_API_ERROR_PARAMETERS,
				_s('Incorrect value for field "%1$s": %2$s.', 'trends', $error)
			);
		}
	}

	protected function applyQueryOutputOptions($tableName, $tableAlias, array $options, array $sqlParts) {
		$sqlParts = parent::applyQueryOutputOptions($tableName, $tableAlias, $options, $sqlParts);

		if (!$options['countOutput']) {
			if ($options['selectHosts'] !== null) {
				$sqlParts = $this->addQuerySelect('i.hostid', $sqlParts);
			}

			if ($options['selectValueMap'] !== null) {
				$sqlParts = $this->addQuerySelect('i.valuemapid', $sqlParts);
			}
		}

		return $sqlParts;
	}

	public function addRelatedObjects(array $options, array $result) {
		$result = parent::addRelatedObjects($options, $result);

		$itemids = array_keys($result);

		// adding triggers
		if (!is_null($options['selectTriggers'])) {
			if ($options['selectTriggers'] != API_OUTPUT_COUNT) {
				$relationMap = $this->createRelationMap($result, 'itemid', 'triggerid', 'functions');
				$triggers = API::TriggerPrototype()->get([
					'output' => $options['selectTriggers'],
					'triggerids' => $relationMap->getRelatedIds(),
					'preservekeys' => true
				]);

				if (!is_null($options['limitSelects'])) {
					order_result($triggers, 'description');
				}
				$result = $relationMap->mapMany($result, $triggers, 'triggers', $options['limitSelects']);
			}
			else {
				$triggers = API::TriggerPrototype()->get([
					'countOutput' => true,
					'groupCount' => true,
					'itemids' => $itemids
				]);
				$triggers = zbx_toHash($triggers, 'itemid');

				foreach ($result as $itemid => $item) {
					$result[$itemid]['triggers'] = array_key_exists($itemid, $triggers)
						? $triggers[$itemid]['rowscount']
						: '0';
				}
			}
		}

		// adding graphs
		if (!is_null($options['selectGraphs'])) {
			if ($options['selectGraphs'] != API_OUTPUT_COUNT) {
				$relationMap = $this->createRelationMap($result, 'itemid', 'graphid', 'graphs_items');
				$graphs = API::GraphPrototype()->get([
					'output' => $options['selectGraphs'],
					'graphids' => $relationMap->getRelatedIds(),
					'preservekeys' => true
				]);

				if (!is_null($options['limitSelects'])) {
					order_result($graphs, 'name');
				}
				$result = $relationMap->mapMany($result, $graphs, 'graphs', $options['limitSelects']);
			}
			else {
				$graphs = API::GraphPrototype()->get([
					'countOutput' => true,
					'groupCount' => true,
					'itemids' => $itemids
				]);
				$graphs = zbx_toHash($graphs, 'itemid');

				foreach ($result as $itemid => $item) {
					$result[$itemid]['graphs'] = array_key_exists($itemid, $graphs)
						? $graphs[$itemid]['rowscount']
						: '0';
				}
			}
		}

		// adding discoveryrule
		if ($options['selectDiscoveryRule'] !== null && $options['selectDiscoveryRule'] != API_OUTPUT_COUNT) {
			$relationMap = $this->createRelationMap($result, 'itemid', 'parent_itemid', 'item_discovery');
			$discoveryRules = API::DiscoveryRule()->get([
				'output' => $options['selectDiscoveryRule'],
				'itemids' => $relationMap->getRelatedIds(),
				'nopermissions' => true,
				'preservekeys' => true
			]);
			$result = $relationMap->mapOne($result, $discoveryRules, 'discoveryRule');
		}

		// Adding item tags.
		if ($options['selectTags'] !== null) {
			$options['selectTags'] = ($options['selectTags'] !== API_OUTPUT_EXTEND)
				? (array) $options['selectTags']
				: ['tag', 'value'];

			$options['selectTags'] = array_intersect(['tag', 'value'], $options['selectTags']);
			$requested_output = array_flip($options['selectTags']);

			$db_tags = DBselect(
				'SELECT '.implode(',', array_merge($options['selectTags'], ['itemid'])).
				' FROM item_tag'.
				' WHERE '.dbConditionInt('itemid', $itemids)
			);

			array_walk($result, function (&$item) {
				$item['tags'] = [];
			});

			while ($db_tag = DBfetch($db_tags)) {
				$result[$db_tag['itemid']]['tags'][] = array_intersect_key($db_tag, $requested_output);
			}
		}

		return $result;
	}
}<|MERGE_RESOLUTION|>--- conflicted
+++ resolved
@@ -95,11 +95,8 @@
 			'selectGraphs'					=> null,
 			'selectDiscoveryRule'			=> null,
 			'selectPreprocessing'			=> null,
-<<<<<<< HEAD
 			'selectTags'					=> null,
-=======
 			'selectValueMap'				=> null,
->>>>>>> e2b842b7
 			'countOutput'					=> false,
 			'groupCount'					=> false,
 			'preservekeys'					=> false,
@@ -311,8 +308,6 @@
 	}
 
 	/**
-<<<<<<< HEAD
-=======
 	 * Validates the input parameters for the get() method.
 	 *
 	 * @param array $options
@@ -384,7 +379,6 @@
 	}
 
 	/**
->>>>>>> e2b842b7
 	 * Create item prototype.
 	 *
 	 * @param array $items
