<?php
/*
** Zabbix
** Copyright (C) 2001-2024 Zabbix SIA
**
** This program is free software; you can redistribute it and/or modify
** it under the terms of the GNU General Public License as published by
** the Free Software Foundation; either version 2 of the License, or
** (at your option) any later version.
**
** This program is distributed in the hope that it will be useful,
** but WITHOUT ANY WARRANTY; without even the implied warranty of
** MERCHANTABILITY or FITNESS FOR A PARTICULAR PURPOSE. See the
** GNU General Public License for more details.
**
** You should have received a copy of the GNU General Public License
** along with this program; if not, write to the Free Software
** Foundation, Inc., 51 Franklin Street, Fifth Floor, Boston, MA  02110-1301, USA.
**/

use BaconQrCode\Renderer\Image\ImagickImageBackEnd;
use BaconQrCode\Renderer\ImageRenderer;
use BaconQrCode\Renderer\RendererStyle\RendererStyle;
use BaconQrCode\Writer;
use Duo\DuoUniversal\Client;
use Duo\DuoUniversal\DuoException;
use PragmaRX\Google2FA\Google2FA;
use PragmaRX\Google2FA\Support\Constants;


/**
 * Class containing methods for operations with users.
 */
class CUser extends CApiService {

	public const ACCESS_RULES = [
		'get' => ['min_user_type' => USER_TYPE_ZABBIX_USER],
		'create' => ['min_user_type' => USER_TYPE_SUPER_ADMIN],
		'update' => ['min_user_type' => USER_TYPE_ZABBIX_USER],
		'delete' => ['min_user_type' => USER_TYPE_SUPER_ADMIN],
		'checkauthentication' => [],
		'login' => [],
		'logout' => ['min_user_type' => USER_TYPE_ZABBIX_USER],
		'unblock' => ['min_user_type' => USER_TYPE_SUPER_ADMIN],
		'provision' => ['min_user_type' => USER_TYPE_SUPER_ADMIN],
		'getconfirmdata' => [],
		'confirm' => []
	];

	protected $tableName = 'users';
	protected $tableAlias = 'u';
	protected $sortColumns = ['userid', 'username'];

	public const OUTPUT_FIELDS = ['userid', 'username', 'name', 'surname', 'passwd', 'url', 'autologin', 'autologout',
		'lang', 'refresh', 'theme', 'attempt_failed', 'attempt_ip', 'attempt_clock', 'rows_per_page', 'timezone',
		'roleid', 'userdirectoryid', 'ts_provisioned'
	];

	protected const PROVISIONED_FIELDS = ['username', 'name', 'surname', 'usrgrps', 'medias', 'roleid', 'passwd'];

	/**
	 * Get users data.
	 *
	 * @param array  $options
	 * @param array  $options['usrgrpids']		filter by UserGroup IDs
	 * @param array  $options['userids']		filter by User IDs
	 * @param bool   $options['type']			filter by User type [USER_TYPE_ZABBIX_USER: 1, USER_TYPE_ZABBIX_ADMIN: 2, USER_TYPE_SUPER_ADMIN: 3]
	 * @param bool   $options['selectUsrgrps']	extend with UserGroups data for each User
	 * @param bool   $options['getAccess']		extend with access data for each User
	 * @param bool   $options['count']			output only count of objects in result. (result returned in property 'rowscount')
	 * @param string $options['pattern']		filter by Host name containing only give pattern
	 * @param int    $options['limit']			output will be limited to given number
	 * @param string $options['sortfield']		output will be sorted by given property ['userid', 'username']
	 * @param string $options['sortorder']		output will be sorted in given order ['ASC', 'DESC']
	 *
	 * @return array
	 */
	public function get($options = []) {
		$result = [];

		$sqlParts = [
			'select'	=> ['users' => 'u.userid'],
			'from'		=> ['users' => 'users u'],
			'where'		=> [],
			'order'		=> [],
			'limit'		=> null
		];

		$defOptions = [
			'usrgrpids'					=> null,
			'userids'					=> null,
			'mediaids'					=> null,
			'mediatypeids'				=> null,
			// filter
			'filter'					=> null,
			'search'					=> null,
			'searchByAny'				=> null,
			'startSearch'				=> false,
			'excludeSearch'				=> false,
			'searchWildcardsEnabled'	=> null,
			// output
			'output'					=> API_OUTPUT_EXTEND,
			'editable'					=> false,
			'selectUsrgrps'				=> null,
			'selectMedias'				=> null,
			'selectMediatypes'			=> null,
			'selectRole'				=> null,
			'getAccess'					=> null,
			'countOutput'				=> false,
			'preservekeys'				=> false,
			'sortfield'					=> '',
			'sortorder'					=> '',
			'limit'						=> null
		];
		$options = zbx_array_merge($defOptions, $options);

		// permission check
		if (self::$userData['type'] != USER_TYPE_SUPER_ADMIN) {
			if (!$options['editable']) {
				$sqlParts['from']['users_groups'] = 'users_groups ug';
				$sqlParts['where']['uug'] = 'u.userid=ug.userid';
				$sqlParts['where'][] = 'ug.usrgrpid IN ('.
					' SELECT uug.usrgrpid'.
					' FROM users_groups uug'.
					' WHERE uug.userid='.self::$userData['userid'].
				')';
			}
			else {
				$sqlParts['where'][] = 'u.userid='.self::$userData['userid'];
			}
		}

		// userids
		if ($options['userids'] !== null) {
			zbx_value2array($options['userids']);

			$sqlParts['where'][] = dbConditionInt('u.userid', $options['userids']);
		}

		// usrgrpids
		if ($options['usrgrpids'] !== null) {
			zbx_value2array($options['usrgrpids']);

			$sqlParts['from']['users_groups'] = 'users_groups ug';
			$sqlParts['where'][] = dbConditionInt('ug.usrgrpid', $options['usrgrpids']);
			$sqlParts['where']['uug'] = 'u.userid=ug.userid';
		}

		// mediaids
		if ($options['mediaids'] !== null) {
			zbx_value2array($options['mediaids']);

			$sqlParts['from']['media'] = 'media m';
			$sqlParts['where'][] = dbConditionInt('m.mediaid', $options['mediaids']);
			$sqlParts['where']['mu'] = 'm.userid=u.userid';
		}

		// mediatypeids
		if ($options['mediatypeids'] !== null) {
			zbx_value2array($options['mediatypeids']);

			$sqlParts['from']['media'] = 'media m';
			$sqlParts['where'][] = dbConditionInt('m.mediatypeid', $options['mediatypeids']);
			$sqlParts['where']['mu'] = 'm.userid=u.userid';
		}

		// filter
		if (is_array($options['filter'])) {
			if (array_key_exists('autologout', $options['filter']) && $options['filter']['autologout'] !== null) {
				$options['filter']['autologout'] = getTimeUnitFilters($options['filter']['autologout']);
			}

			if (array_key_exists('refresh', $options['filter']) && $options['filter']['refresh'] !== null) {
				$options['filter']['refresh'] = getTimeUnitFilters($options['filter']['refresh']);
			}

			if (isset($options['filter']['passwd'])) {
				self::exception(ZBX_API_ERROR_PARAMETERS, _('It is not possible to filter by user password.'));
			}

			$this->dbFilter('users u', $options, $sqlParts);
		}

		// search
		if (is_array($options['search'])) {
			if (isset($options['search']['passwd'])) {
				self::exception(ZBX_API_ERROR_PARAMETERS, _('It is not possible to search by user password.'));
			}

			zbx_db_search('users u', $options, $sqlParts);
		}

		// limit
		if (zbx_ctype_digit($options['limit']) && $options['limit']) {
			$sqlParts['limit'] = $options['limit'];
		}

		$userIds = [];

		$sqlParts = $this->applyQueryOutputOptions($this->tableName(), $this->tableAlias(), $options, $sqlParts);
		$sqlParts = $this->applyQuerySortOptions($this->tableName(), $this->tableAlias(), $options, $sqlParts);
		$res = DBselect(self::createSelectQueryFromParts($sqlParts), $sqlParts['limit']);

		while ($user = DBfetch($res)) {
			unset($user['passwd']);

			if ($options['countOutput']) {
				$result = $user['rowscount'];
			}
			else {
				$userIds[$user['userid']] = $user['userid'];

				$result[$user['userid']] = $user;
			}
		}

		if ($options['countOutput']) {
			return $result;
		}

		/*
		 * Adding objects
		 */
		if ($options['getAccess'] !== null) {
			foreach ($result as $userid => $user) {
				$result[$userid] += ['gui_access' => 0, 'debug_mode' => 0, 'users_status' => 0];
			}

			$access = DBselect(
				'SELECT ug.userid,MAX(g.gui_access) AS gui_access,'.
					' MAX(g.debug_mode) AS debug_mode,MAX(g.users_status) AS users_status'.
					' FROM usrgrp g,users_groups ug'.
					' WHERE '.dbConditionInt('ug.userid', $userIds).
						' AND g.usrgrpid=ug.usrgrpid'.
					' GROUP BY ug.userid'
			);

			while ($userAccess = DBfetch($access)) {
				$result[$userAccess['userid']] = zbx_array_merge($result[$userAccess['userid']], $userAccess);
			}
		}

		if ($result) {
			$result = $this->addRelatedObjects($options, $result);
		}

		// removing keys
		if (!$options['preservekeys']) {
			$result = zbx_cleanHashes($result);
		}

		return $result;
	}

	/**
	 * @param array $users
	 *
	 * @return array
	 */
	public function create(array $users) {
		if (self::$userData['type'] != USER_TYPE_SUPER_ADMIN) {
			self::exception(ZBX_API_ERROR_PERMISSIONS,
				_s('No permissions to call "%1$s.%2$s".', 'user', __FUNCTION__)
			);
		}

		$this->validateCreate($users);
		self::createForce($users);

		return ['userids' => array_column($users, 'userid')];
	}

	/**
	 * @param array $users
	 */
	private static function createForce(array &$users): void {
		$userids = DB::insert('users', $users);

		foreach ($users as &$user) {
			$user['userid'] = array_shift($userids);
		}
		unset($user);

		self::updateGroups($users);
		self::updateUgSets($users);
		self::updateMedias($users);
		self::updateMfaTotpSecret($users);

		foreach ($users as &$user) {
			unset($user['role_type']);
		}
		unset($user);

		if (array_key_exists('ts_provisioned', $users[0])) {
			self::addAuditLogByUser(null, CWebUser::getIp(), CProvisioning::AUDITLOG_USERNAME, CAudit::ACTION_ADD,
				CAudit::RESOURCE_USER, $users
			);
		}
		else {
			self::addAuditLog(CAudit::ACTION_ADD, CAudit::RESOURCE_USER, $users);
		}
	}

	/**
	 * @param array $users
	 *
	 * @throws APIException if the input is invalid.
	 */
	private function validateCreate(array &$users) {
		$locales = LANG_DEFAULT.','.implode(',', array_keys(getLocales()));
		$timezones = TIMEZONE_DEFAULT.','.implode(',', array_keys(CTimezoneHelper::getList()));
		$themes = THEME_DEFAULT.','.implode(',', array_keys(APP::getThemes()));

		$api_input_rules = ['type' => API_OBJECTS, 'flags' => API_NOT_EMPTY | API_NORMALIZE, 'uniq' => [['username']], 'fields' => [
			'username' =>		['type' => API_STRING_UTF8, 'flags' => API_REQUIRED | API_NOT_EMPTY, 'length' => DB::getFieldLength('users', 'username')],
			'name' =>			['type' => API_STRING_UTF8, 'length' => DB::getFieldLength('users', 'name')],
			'surname' =>		['type' => API_STRING_UTF8, 'length' => DB::getFieldLength('users', 'surname')],
			'passwd' =>			['type' => API_STRING_UTF8, 'flags' => API_NOT_EMPTY, 'length' => 255],
			'url' =>			['type' => API_URL, 'length' => DB::getFieldLength('users', 'url')],
			'autologin' =>		['type' => API_INT32, 'in' => '0,1'],
			'autologout' =>		['type' => API_TIME_UNIT, 'flags' => API_NOT_EMPTY, 'in' => '0,90:'.SEC_PER_DAY],
			'lang' =>			['type' => API_STRING_UTF8, 'flags' => API_NOT_EMPTY, 'in' => $locales, 'length' => DB::getFieldLength('users', 'lang')],
			'refresh' =>		['type' => API_TIME_UNIT, 'flags' => API_NOT_EMPTY, 'in' => '0:'.SEC_PER_HOUR],
			'theme' =>			['type' => API_STRING_UTF8, 'in' => $themes, 'length' => DB::getFieldLength('users', 'theme')],
			'rows_per_page' =>	['type' => API_INT32, 'in' => '1:999999'],
			'timezone' =>		['type' => API_STRING_UTF8, 'in' => $timezones, 'length' => DB::getFieldLength('users', 'timezone')],
			'roleid' =>			['type' => API_ID],
			'usrgrps' =>		['type' => API_OBJECTS, 'uniq' => [['usrgrpid']], 'fields' => [
				'usrgrpid' =>		['type' => API_ID, 'flags' => API_REQUIRED]
			]],
			'medias' =>			['type' => API_OBJECTS, 'fields' => [
				'mediatypeid' =>	['type' => API_ID, 'flags' => API_REQUIRED],
				'sendto' =>			['type' => API_STRINGS_UTF8, 'flags' => API_REQUIRED | API_NOT_EMPTY | API_NORMALIZE],
				'active' =>			['type' => API_INT32, 'in' => implode(',', [MEDIA_STATUS_ACTIVE, MEDIA_STATUS_DISABLED])],
				'severity' =>		['type' => API_INT32, 'in' => '0:63'],
				'period' =>			['type' => API_TIME_PERIOD, 'flags' => API_ALLOW_USER_MACRO, 'length' => DB::getFieldLength('media', 'period')]
			]],
			'userdirectoryid' =>	['type' => API_ID, 'default' => 0],
			'mfa_totp_secrets' =>	['type' => API_OBJECTS, 'uniq' => [['mfaid']], 'fields' => [
				'mfaid' =>				['type' => API_ID, 'flags' => API_REQUIRED],
				'totp_secret' =>		['type' => API_STRING_UTF8, 'length' => DB::getFieldLength('mfa_totp_secret', 'totp_secret')]
			]]
		]];

		if (!CApiInputValidator::validate($api_input_rules, $users, '/', $error)) {
			self::exception(ZBX_API_ERROR_PARAMETERS, $error);
		}

		foreach ($users as $i => &$user) {
			$user = $this->checkLoginOptions($user);

			if (array_key_exists('passwd', $user)) {
				if ($user['userdirectoryid'] != 0) {
					self::exception(ZBX_API_ERROR_PARAMETERS,
						_s('Not allowed to update field "%1$s" for provisioned user.', 'passwd')
					);
				}

				$this->checkPassword($user, '/'.($i + 1).'/passwd');
			}

			/*
			 * If user is created without a password (e.g. for GROUP_GUI_ACCESS_LDAP), store an empty string
			 * as his password in database.
			 */
			$user['passwd'] = array_key_exists('passwd', $user)
				? password_hash($user['passwd'], PASSWORD_BCRYPT, ['cost' => ZBX_BCRYPT_COST])
				: '';
		}
		unset($user);

		$this->checkDuplicates(array_column($users, 'username'));
		$this->checkLanguages(array_column($users, 'lang'));

		$db_roles = self::getDbRoles($users);
		self::checkRoles($users, $db_roles);
		self::addRoleType($users, $db_roles);

		$this->checkUserdirectories($users);
		$this->checkUserGroups($users, []);
		$this->checkMfaMethods($users);
		$db_mediatypes = $this->checkMediaTypes($users);
		$this->validateMediaRecipients($users, $db_mediatypes);
	}

	/**
	 * @param array $users
	 *
	 * @return array
	 */
	public function update(array $users) {
		$this->validateUpdate($users, $db_users);
		self::updateForce($users, $db_users);

		return ['userids' => array_column($users, 'userid')];
	}

	/**
	 * @param array $users
	 * @param array $db_users
	 *
	 * @throws APIException if the input is invalid.
	 */
	private function validateUpdate(array &$users, array &$db_users = null) {
		$locales = LANG_DEFAULT.','.implode(',', array_keys(getLocales()));
		$timezones = TIMEZONE_DEFAULT.','.implode(',', array_keys(CTimezoneHelper::getList()));
		$themes = THEME_DEFAULT.','.implode(',', array_keys(APP::getThemes()));

		$api_input_rules = ['type' => API_OBJECTS, 'flags' => API_NOT_EMPTY | API_NORMALIZE, 'uniq' => [['userid'], ['username']], 'fields' => [
			'userid' =>			['type' => API_ID, 'flags' => API_REQUIRED],
			'username' =>		['type' => API_STRING_UTF8, 'flags' => API_NOT_EMPTY, 'length' => DB::getFieldLength('users', 'username')],
			'name' =>			['type' => API_STRING_UTF8, 'length' => DB::getFieldLength('users', 'name')],
			'surname' =>		['type' => API_STRING_UTF8, 'length' => DB::getFieldLength('users', 'surname')],
			'current_passwd' =>	['type' => API_STRING_UTF8, 'flags' => API_NOT_EMPTY, 'length' => 255],
			'passwd' =>			['type' => API_STRING_UTF8, 'flags' => API_NOT_EMPTY, 'length' => 255],
			'url' =>			['type' => API_URL, 'length' => DB::getFieldLength('users', 'url')],
			'autologin' =>		['type' => API_INT32, 'in' => '0,1'],
			'autologout' =>		['type' => API_TIME_UNIT, 'flags' => API_NOT_EMPTY, 'in' => '0,90:'.SEC_PER_DAY],
			'lang' =>			['type' => API_STRING_UTF8, 'flags' => API_NOT_EMPTY, 'in' => $locales, 'length' => DB::getFieldLength('users', 'lang')],
			'refresh' =>		['type' => API_TIME_UNIT, 'flags' => API_NOT_EMPTY, 'in' => '0:'.SEC_PER_HOUR],
			'theme' =>			['type' => API_STRING_UTF8, 'in' => $themes, 'length' => DB::getFieldLength('users', 'theme')],
			'rows_per_page' =>	['type' => API_INT32, 'in' => '1:999999'],
			'timezone' =>		['type' => API_STRING_UTF8, 'in' => $timezones, 'length' => DB::getFieldLength('users', 'timezone')],
			'roleid' =>			['type' => API_ID],
			'usrgrps' =>		['type' => API_OBJECTS, 'uniq' => [['usrgrpid']], 'fields' => [
				'usrgrpid' =>		['type' => API_ID, 'flags' => API_REQUIRED]
			]],
			'medias' =>	['type' => API_OBJECTS, 'fields' => [
				'mediatypeid' =>	['type' => API_ID, 'flags' => API_REQUIRED],
				'sendto' =>			['type' => API_STRINGS_UTF8, 'flags' => API_REQUIRED | API_NOT_EMPTY | API_NORMALIZE],
				'active' =>			['type' => API_INT32, 'in' => implode(',', [MEDIA_STATUS_ACTIVE, MEDIA_STATUS_DISABLED])],
				'severity' =>		['type' => API_INT32, 'in' => '0:63'],
				'period' =>			['type' => API_TIME_PERIOD, 'flags' => API_ALLOW_USER_MACRO, 'length' => DB::getFieldLength('media', 'period')]
			]],
			'userdirectoryid' =>	['type' => API_ID],
			'mfa_totp_secrets' =>	['type' => API_OBJECTS, 'uniq' => [['mfaid']], 'fields' => [
				'mfaid' =>				['type' => API_ID, 'flags' => API_REQUIRED],
				'totp_secret' =>		['type' => API_STRING_UTF8, 'length' => DB::getFieldLength('mfa_totp_secret', 'totp_secret')]
			]]
		]];

		if (!CApiInputValidator::validate($api_input_rules, $users, '/', $error)) {
			self::exception(ZBX_API_ERROR_PARAMETERS, $error);
		}

		$db_users = $this->get([
			'output' => [],
			'userids' => array_column($users, 'userid'),
			'editable' => true,
			'preservekeys' => true
		]);

		// 'passwd' can't be received by the user.get method
		$db_users = DB::select('users', [
			'output' => ['userid', 'username', 'name', 'surname', 'passwd', 'url', 'autologin', 'autologout', 'lang',
				'refresh', 'theme', 'rows_per_page', 'timezone', 'roleid', 'userdirectoryid'
			],
			'userids' => array_keys($db_users),
			'preservekeys' => true
		]);

		if (array_diff_key(array_column($users, 'userid', 'userid'), $db_users)) {
			self::exception(ZBX_API_ERROR_PERMISSIONS, _('No permissions to referred object or it does not exist!'));
		}

		// Get readonly super admin role ID and name.
		[$readonly_superadmin_role] = DBfetchArray(DBselect(
			'SELECT roleid,name'.
			' FROM role'.
			' WHERE type='.USER_TYPE_SUPER_ADMIN.
				' AND readonly=1'
		));

		$superadminids_to_update = [];
		$usernames = [];
		$readonly_fields = array_fill_keys(['username', 'passwd'], 1);

		foreach ($users as $i => &$user) {
			$db_user = $db_users[$user['userid']];

			if (array_key_exists('userdirectoryid', $user) && $user['userdirectoryid'] != 0) {
				$provisioned_field = array_key_first(array_intersect_key($readonly_fields, $user));

				if ($provisioned_field !== null) {
					self::exception(ZBX_API_ERROR_PARAMETERS,
						_s('Not allowed to update field "%1$s" for provisioned user.', $provisioned_field)
					);
				}
			}

			$user = $this->checkLoginOptions($user);

			if (array_key_exists('username', $user) && $user['username'] !== $db_user['username']) {
				$usernames[] = $user['username'];
			}

			if (array_key_exists('current_passwd', $user)) {
				if (!password_verify($user['current_passwd'], $db_user['passwd'])) {
					self::exception(ZBX_API_ERROR_PARAMETERS, _('Incorrect current password.'));
				}
			}

			if (array_key_exists('passwd', $user) && $this->checkPassword($user + $db_user, '/'.($i + 1).'/passwd')) {
				if ($user['userid'] == self::$userData['userid'] && !array_key_exists('current_passwd', $user)) {
					self::exception(ZBX_API_ERROR_PARAMETERS, _('Current password is mandatory.'));
				}

				$user['passwd'] = password_hash($user['passwd'], PASSWORD_BCRYPT, ['cost' => ZBX_BCRYPT_COST]);
			}

			unset($user['current_passwd']);

			if (array_key_exists('roleid', $user) && $user['roleid'] && $user['roleid'] != $db_user['roleid']) {
				if ($db_user['roleid'] == $readonly_superadmin_role['roleid']) {
					$superadminids_to_update[] = $user['userid'];
				}
			}

			if ($db_user['username'] !== ZBX_GUEST_USER) {
				continue;
			}

			// Additional validation for guest user.
			if (array_key_exists('username', $user) && $user['username'] !== $db_user['username']) {
				self::exception(ZBX_API_ERROR_PARAMETERS, _('Cannot rename guest user.'));
			}

			if (array_key_exists('lang', $user)) {
				self::exception(ZBX_API_ERROR_PARAMETERS, _('Not allowed to set language for user "guest".'));
			}

			if (array_key_exists('theme', $user)) {
				self::exception(ZBX_API_ERROR_PARAMETERS, _('Not allowed to set theme for user "guest".'));
			}

			if (array_key_exists('passwd', $user)) {
				self::exception(ZBX_API_ERROR_PARAMETERS, _('Not allowed to set password for user "guest".'));
			}
		}
		unset($user);

		// Check that at least one active user will remain with readonly super admin role.
		if ($superadminids_to_update) {
			$db_superadmins = DBselect(
				'SELECT NULL'.
				' FROM users u'.
				' WHERE u.roleid='.$readonly_superadmin_role['roleid'].
					' AND '.dbConditionId('u.userid', $superadminids_to_update, true).
					' AND EXISTS('.
						'SELECT NULL'.
						' FROM usrgrp g,users_groups ug'.
						' WHERE g.usrgrpid=ug.usrgrpid'.
							' AND ug.userid=u.userid'.
						' GROUP BY ug.userid'.
						' HAVING MAX(g.gui_access)<'.GROUP_GUI_ACCESS_DISABLED.
							' AND MAX(g.users_status)='.GROUP_STATUS_ENABLED.
					')'
			, 1);

			if (!DBfetch($db_superadmins)) {
				self::exception(ZBX_API_ERROR_PARAMETERS,
					_s('At least one active user must exist with role "%1$s".', $readonly_superadmin_role['name'])
				);
			}
		}

		$db_roles = self::getDbRoles($users, $db_users);
		self::checkRoles($users, $db_roles);
		self::addRoleType($users, $db_roles, $db_users);

		self::addAffectedObjects($users, $db_users);

		if ($usernames) {
			$this->checkDuplicates($usernames);
		}
		$this->checkLanguages(zbx_objectValues($users, 'lang'));

		$this->checkUserdirectories($users);
		$this->checkMfaMethods($users);
		$this->checkUserGroups($users, $db_users);
		$db_mediatypes = $this->checkMediaTypes($users);
		$this->validateMediaRecipients($users, $db_mediatypes);
		$this->checkHimself($users);
	}

	/**
	 * @param array $users
	 * @param array $db_users
	 */
	private static function updateForce(array $users, array $db_users): void {
		$upd_users = [];

		foreach ($users as $user) {
			$upd_user = DB::getUpdatedValues('users', $user, $db_users[$user['userid']]);

			if ($upd_user) {
				$upd_users[] = [
					'values' => $upd_user,
					'where' => ['userid' => $user['userid']]
				];
			}
		}

		if ($upd_users) {
			DB::update('users', $upd_users);
		}

		self::terminateActiveSessionsOnPasswordUpdate($users);
		self::updateGroups($users, $db_users);
		self::updateUgSets($users, $db_users);
		self::updateMedias($users, $db_users);
		self::updateMfaTotpSecret($users, $db_users);

		foreach ($users as &$user) {
			unset($user['role_type']);
			unset($db_users[$user['userid']]['role_type']);
		}
		unset($user);

		if (array_key_exists('ts_provisioned', $users[0])) {
			self::addAuditLogByUser(null, CWebUser::getIp(), CProvisioning::AUDITLOG_USERNAME, CAudit::ACTION_UPDATE,
				CAudit::RESOURCE_USER, $users, $db_users
			);
		}
		else {
			self::addAuditLog(CAudit::ACTION_UPDATE, CAudit::RESOURCE_USER, $users, $db_users);
		}
	}

	private static function addAffectedObjects(array $users, array &$db_users): void {
		self::addAffectedUserGroups($users, $db_users);
		self::addAffectedMedias($users, $db_users);
	}

	private static function addAffectedUserGroups(array $users, array &$db_users): void {
		$userids = [];

		foreach ($users as $user) {
			if (array_key_exists('usrgrps', $user) || self::ugSetUpdateRequired($user, $db_users[$user['userid']])) {
				$userids[] = $user['userid'];
				$db_users[$user['userid']]['usrgrps'] = [];
			}
		}

		if (!$userids) {
			return;
		}

		$options = [
			'output' => ['id', 'usrgrpid', 'userid'],
			'filter' => ['userid' => $userids]
		];
		$db_usrgrps = DBselect(DB::makeSql('users_groups', $options));

		while ($db_usrgrp = DBfetch($db_usrgrps)) {
			$db_users[$db_usrgrp['userid']]['usrgrps'][$db_usrgrp['id']] =
				array_diff_key($db_usrgrp, array_flip(['userid']));
		}
	}

	private static function ugSetUpdateRequired(array $user, array $db_user): bool {
		if ($user['role_type'] == $db_user['role_type']) {
			return false;
		}

		if ($user['role_type'] !== null && $user['role_type'] != USER_TYPE_SUPER_ADMIN
				&& ($db_user['role_type'] === null || $db_user['role_type'] == USER_TYPE_SUPER_ADMIN)) {
			return true;
		}

		if (($user['role_type'] === null || $user['role_type'] == USER_TYPE_SUPER_ADMIN)
				&& $db_user['role_type'] !== null && $db_user['role_type'] != USER_TYPE_SUPER_ADMIN) {
			return true;
		}

		return false;
	}

	private static function addAffectedMedias(array $users, array &$db_users): void {
		$userids = [];

		foreach ($users as $user) {
			if (array_key_exists('medias', $user)) {
				$userids[] = $user['userid'];
				$db_users[$user['userid']]['medias'] = [];
			}
		}

		if (!$userids) {
			return;
		}

		$options = [
			'output' => ['mediaid', 'userid', 'mediatypeid', 'sendto', 'active', 'severity', 'period'],
			'filter' => ['userid' => $userids]
		];
		$db_medias = DBselect(DB::makeSql('media', $options));

		while ($db_media = DBfetch($db_medias)) {
			$db_users[$db_media['userid']]['medias'][$db_media['mediaid']] =
				array_diff_key($db_media, array_flip(['userid']));
		}
	}

	/**
	 * Check for duplicated users.
	 *
	 * @param array $usernames
	 *
	 * @throws APIException  if user already exists.
	 */
	private function checkDuplicates(array $usernames) {
		$db_users = DB::select('users', [
			'output' => ['username'],
			'filter' => ['username' => $usernames],
			'limit' => 1
		]);

		if ($db_users) {
			self::exception(ZBX_API_ERROR_PARAMETERS,
				_s('User with username "%1$s" already exists.', $db_users[0]['username'])
			);
		}
	}

	/**
	 * Check user directories, used in users data, exist.
	 *
	 * @param array $users
	 * @param int   $users[]['userdirectoryid']  (optional)
	 *
	 * @throws APIException  if user directory do not exists.
	 */
	private function checkUserdirectories(array $users) {
		$userdirectoryids = array_column($users, 'userdirectoryid', 'userdirectoryid');
		unset($userdirectoryids[0]);

		if (!$userdirectoryids) {
			return;
		}

		$db_userdirectoryids = API::UserDirectory()->get([
			'output' => [],
			'userdirectoryids' => $userdirectoryids,
			'preservekeys' => true
		]);
		$ids = array_diff_key($userdirectoryids, $db_userdirectoryids);

		if ($ids) {
			self::exception(ZBX_API_ERROR_PARAMETERS,
				_s('User directory with ID "%1$s" is not available.', reset($ids))
			);
		}
	}

	/**
	 * Check if MFA method, used in users data, exist.
	 *
	 * @param array $users
	 * @param int   $users[]['mfa_totp_secrets']['mfaid']  (optional)
	 *
	 * @throws APIException  if mfa method does not exist.
	 */
	private function checkMfaMethods(array $users): void {
		$mfaids = [];
		foreach ($users as $user) {
			if (array_key_exists('mfa_totp_secrets', $user)) {
				$mfaids += array_column($user['mfa_totp_secrets'], 'mfaid', 'mfaid');
			}
		}

		if (!$mfaids) {
			return;
		}

		$db_mfaids = API::Mfa()->get([
			'output' => ['type'],
			'mfaids' => $mfaids,
			'preservekeys' => true
		]);
		$ids = array_diff_key($mfaids, $db_mfaids);
		$types = array_column($db_mfaids, 'type');

		if ($ids) {
			self::exception(ZBX_API_ERROR_PARAMETERS,
				_s('MFA method with ID "%1$s" is not available.', reset($ids))
			);
		}

		if (in_array(MFA_TYPE_DUO, $types)) {
			self::exception(ZBX_API_ERROR_PARAMETERS,
				_('Incorrect MFA method type "DUO Universal Prompt" is not available for TOTP secret.')
			);
		}
	}

	/**
	 * Check for valid user groups.
	 * Check is it allowed to have 'password' field empty.
	 *
	 * @param array $users
	 * @param int   $users[]['userid']          (optional)
	 * @param array $users[]['passwd']          (optional)
	 * @param array $users[]['usrgrps']         (optional)
	 * @param int   $users[]['userdirectoryid]  (optional)
	 * @param array $db_users
	 * @param array $db_users[]['passwd']
	 * @param int   $db_users[]['userdirectoryid']
	 *
	 * @throws APIException  if user groups is not exists.
	 */
	private function checkUserGroups(array $users, array $db_users) {
		$usrgrpids = [];
		$db_usrgrps = [];

		foreach ($users as $user) {
			if (array_key_exists('usrgrps', $user)) {
				foreach ($user['usrgrps'] as $usrgrp) {
					$usrgrpids[$usrgrp['usrgrpid']] = true;
				}
			}
		}

		if ($usrgrpids) {
			$usrgrpids = array_keys($usrgrpids);

			$db_usrgrps = DB::select('usrgrp', [
				'output' => ['gui_access'],
				'usrgrpids' => $usrgrpids,
				'preservekeys' => true
			]);

			foreach ($usrgrpids as $usrgrpid) {
				if (!array_key_exists($usrgrpid, $db_usrgrps)) {
					self::exception(ZBX_API_ERROR_PARAMETERS, _s('User group with ID "%1$s" is not available.', $usrgrpid));
				}
			}
		}

		foreach ($users as $user) {
			if (array_key_exists('userid', $user) && array_key_exists($user['userid'], $db_users)) {
				$user += $db_users[$user['userid']];
			}
			else {
				$user += ['userdirectoryid' => 0, 'passwd' => ''];
			}

			/**
			 * Do not allow empty password for users with GROUP_GUI_ACCESS_INTERNAL except provisioned users.
			 * Only groups passed in 'usrgrps' property will be checked for frontend access.
			 */
			if ($user['passwd'] === '' && self::hasInternalAuth($user, $db_usrgrps)) {
				self::exception(ZBX_API_ERROR_PARAMETERS,
					_s('Incorrect value for field "%1$s": %2$s.', 'passwd', _('cannot be empty'))
				);
			}
		}
	}

	/**
	 * Check if specified language has dependent locale installed.
	 *
	 * @param array $languages
	 *
	 * @throws APIException if language locale is not installed.
	 */
	private function checkLanguages(array $languages) {
		foreach ($languages as $lang) {
			if ($lang !== LANG_DEFAULT && !setlocale(LC_MONETARY, zbx_locale_variants($lang))) {
				self::exception(ZBX_API_ERROR_PARAMETERS, _s('Language "%1$s" is not supported.', $lang));
			}
		}
	}

	/**
	 * @param array      $users
	 * @param array|null $db_users
	 */
	private static function getDbRoles(array $users, array $db_users = null): array {
		$roleids = [];

		foreach ($users as $user) {
			if (array_key_exists('roleid', $user) && $user['roleid'] != 0) {
				$roleids[$user['roleid']] = true;
			}

			if ($db_users !== null && $db_users[$user['userid']]['roleid'] != 0) {
				$roleids[$db_users[$user['userid']]['roleid']] = true;
			}
		}

		if (!$roleids) {
			return [];
		}

		return DB::select('role', [
			'output' => ['type'],
			'roleids' => array_keys($roleids),
			'preservekeys' => true
		]);
	}

	/**
	 * Check for valid user roles.
	 *
	 * @param array      $users
	 * @param array      $db_roles
	 *
	 * @throws APIException
	 */
	private static function checkRoles(array $users, array $db_roles): void {
		foreach ($users as $i => $user) {
			if (array_key_exists('roleid', $user) && $user['roleid'] != 0
					&& !array_key_exists($user['roleid'], $db_roles)) {
				self::exception(ZBX_API_ERROR_PARAMETERS, _s('Invalid parameter "%1$s": %2$s.', '/'.($i + 1),
					_('object does not exist')
				));
			}
		}
	}

	/**
	 * @param array      $users
	 * @param array      $db_roles
	 * @param array|null $db_users
	 */
	private static function addRoleType(array &$users, array $db_roles, array &$db_users = null): void {
		foreach ($users as &$user) {
			$user['role_type'] = null;

			if ($db_users !== null) {
				$db_users[$user['userid']]['role_type'] = null;
			}

			if (array_key_exists('roleid', $user) && $user['roleid'] != 0) {
				$user['role_type'] = $db_roles[$user['roleid']]['type'];
			}

			if ($db_users !== null && $db_users[$user['userid']]['roleid'] != 0) {
				if (!array_key_exists('roleid', $user)) {
					$user['role_type'] = $db_roles[$db_users[$user['userid']]['roleid']]['type'];
				}

				$db_users[$user['userid']]['role_type'] = $db_roles[$db_users[$user['userid']]['roleid']]['type'];
			}
		}
		unset($user);
	}

	/**
	 * Check does the user belong to at least one group with GROUP_GUI_ACCESS_INTERNAL frontend access.
	 * Check does the user belong to at least one group with GROUP_GUI_ACCESS_SYSTEM when default frontend access
	 * is set to GROUP_GUI_ACCESS_INTERNAL.
	 * If user is without user groups default frontend access method is checked.
	 *
	 * @param array  $user
	 * @param int    $user['userdirectoryid']
	 * @param array  $user['usrgrps']                     (optional)
	 * @param string $user['usrgrps'][]['usrgrpid']
	 * @param array  $db_usrgrps
	 * @param int    $db_usrgrps[usrgrpid]['gui_access']
	 *
	 * @return bool
	 */
	private static function hasInternalAuth($user, $db_usrgrps) {
		if ($user['userdirectoryid']) {
			return false;
		}

		$system_gui_access =
			(CAuthenticationHelper::get(CAuthenticationHelper::AUTHENTICATION_TYPE) == ZBX_AUTH_INTERNAL)
				? GROUP_GUI_ACCESS_INTERNAL
				: GROUP_GUI_ACCESS_LDAP;

		if (!array_key_exists('usrgrps', $user) || !$user['usrgrps']) {
			return $system_gui_access == GROUP_GUI_ACCESS_INTERNAL;
		}

		foreach($user['usrgrps'] as $usrgrp) {
			$gui_access = (int) $db_usrgrps[$usrgrp['usrgrpid']]['gui_access'];
			$gui_access = ($gui_access == GROUP_GUI_ACCESS_SYSTEM) ? $system_gui_access : $gui_access;

			if ($gui_access == GROUP_GUI_ACCESS_INTERNAL) {
				return true;
			}
		}

		return false;
	}

	/**
	 * Check for valid media types.
	 *
	 * @param array $users                               Array of users.
	 * @param array $users[]['medias']       (optional)  Array of user medias.
	 *
	 * @throws APIException if user media type does not exist.
	 *
	 * @return array                                     Returns valid media types.
	 */
	private function checkMediaTypes(array $users) {
		$mediatypeids = [];

		foreach ($users as $user) {
			if (array_key_exists('medias', $user)) {
				foreach ($user['medias'] as $media) {
					$mediatypeids[$media['mediatypeid']] = true;
				}
			}
		}

		if (!$mediatypeids) {
			return [];
		}

		$mediatypeids = array_keys($mediatypeids);

		$db_mediatypes = DB::select('media_type', [
			'output' => ['mediatypeid', 'type'],
			'mediatypeids' => $mediatypeids,
			'preservekeys' => true
		]);

		foreach ($mediatypeids as $mediatypeid) {
			if (!array_key_exists($mediatypeid, $db_mediatypes)) {
				self::exception(ZBX_API_ERROR_PARAMETERS,
					_s('Media type with ID "%1$s" is not available.', $mediatypeid)
				);
			}
		}

		return $db_mediatypes;
	}

	/**
	 * Check if the passed 'sendto' value is a valid input according to the mediatype. Currently validates
	 * only e-mail media types.
	 *
	 * @param array         $users                                    Array of users.
	 * @param string        $users[]['medias'][]['mediatypeid']       Media type ID.
	 * @param array|string  $users[]['medias'][]['sendto']            Address where to send the alert.
	 * @param array         $db_mediatypes                            List of available media types.
	 *
	 * @throws APIException if e-mail is not valid or exceeds maximum DB field length.
	 */
	private function validateMediaRecipients(array $users, array $db_mediatypes) {
		if ($db_mediatypes) {
			$email_mediatypes = [];

			foreach ($db_mediatypes as $db_mediatype) {
				if ($db_mediatype['type'] == MEDIA_TYPE_EMAIL) {
					$email_mediatypes[$db_mediatype['mediatypeid']] = true;
				}
			}

			$max_length = DB::getFieldLength('media', 'sendto');
			$email_validator = new CEmailValidator();

			foreach ($users as $user) {
				if (array_key_exists('medias', $user)) {
					foreach ($user['medias'] as $media) {
						/*
						 * For non-email media types only one value allowed. Since value is normalized, need to validate
						 * if array contains only one item. If there are more than one string, error message is
						 * displayed, indicating that passed value is not a string.
						 */
						if (!array_key_exists($media['mediatypeid'], $email_mediatypes)
								&& count($media['sendto']) > 1) {
							self::exception(ZBX_API_ERROR_PARAMETERS,
								_s('Invalid parameter "%1$s": %2$s.', 'sendto', _('a character string is expected'))
							);
						}

						/*
						 * If input value is an array with empty string, ApiInputValidator identifies it as valid since
						 * values are normalized. That's why value must be revalidated.
						 */
						foreach ($media['sendto'] as $sendto) {
							if ($sendto === '') {
								self::exception(ZBX_API_ERROR_PARAMETERS,
									_s('Invalid parameter "%1$s": %2$s.', 'sendto', _('cannot be empty'))
								);
							}
						}

						/*
						 * If media type is email, validate each given string against email pattern.
						 * Additionally, total length of emails must be checked, because all media type emails are
						 * separated by newline and stored as a string in single database field. Newline characters
						 * consumes extra space, so additional validation must be made.
						 */
						if (array_key_exists($media['mediatypeid'], $email_mediatypes)) {
							foreach ($media['sendto'] as $sendto) {
								if (!$email_validator->validate($sendto)) {
									self::exception(ZBX_API_ERROR_PARAMETERS,
										_s('Invalid email address for media type with ID "%1$s".',
											$media['mediatypeid']
										)
									);
								}
								elseif (strlen(implode("\n", $media['sendto'])) > $max_length) {
									self::exception(ZBX_API_ERROR_PARAMETERS,
										_s('Maximum total length of email address exceeded for media type with ID "%1$s".',
											$media['mediatypeid']
										)
									);
								}
							}
						}
					}
				}
			}
		}
	}

	/**
	 * Additional check to exclude an opportunity to deactivate himself.
	 *
	 * @param array  $users
	 * @param array  $users[]['usrgrps']  (optional)
	 *
	 * @throws APIException
	 */
	private function checkHimself(array $users) {
		foreach ($users as $user) {
			if (bccomp($user['userid'], self::$userData['userid']) == 0) {
				if (array_key_exists('roleid', $user) && $user['roleid'] != self::$userData['roleid']) {
					self::exception(ZBX_API_ERROR_PARAMETERS, _('User cannot change own role.'));
				}

				if (array_key_exists('usrgrps', $user)) {
					$db_usrgrps = DB::select('usrgrp', [
						'output' => ['gui_access', 'users_status'],
						'usrgrpids' => zbx_objectValues($user['usrgrps'], 'usrgrpid')
					]);

					foreach ($db_usrgrps as $db_usrgrp) {
						if ($db_usrgrp['gui_access'] == GROUP_GUI_ACCESS_DISABLED
								|| $db_usrgrp['users_status'] == GROUP_STATUS_DISABLED) {
							self::exception(ZBX_API_ERROR_PARAMETERS,
								_('User cannot add himself to a disabled group or a group with disabled GUI access.')
							);
						}
					}
				}

				break;
			}
		}
	}

	/**
	 * Additional check to exclude an opportunity to enable auto-login and auto-logout options together..
	 *
	 * @param array  $user
	 * @param int    $user[]['autologin']   (optional)
	 * @param string $user[]['autologout']  (optional)
	 *
	 * @throws APIException
	 */
	private function checkLoginOptions(array $user) {
		if (!array_key_exists('autologout', $user) && array_key_exists('autologin', $user) && $user['autologin'] != 0) {
			$user['autologout'] = '0';
		}

		if (!array_key_exists('autologin', $user) && array_key_exists('autologout', $user)
				&& timeUnitToSeconds($user['autologout']) != 0) {
			$user['autologin'] = 0;
		}

		if (array_key_exists('autologin', $user) && array_key_exists('autologout', $user)
				&& $user['autologin'] != 0 && timeUnitToSeconds($user['autologout']) != 0) {
			self::exception(ZBX_API_ERROR_PARAMETERS,
				_('Auto-login and auto-logout options cannot be enabled together.')
			);
		}

		return $user;
	}

	/**
	 * Terminate all active sessions for user whose password was successfully updated.
	 *
	 * @static
	 *
	 * @param array      $users
	 */
	private static function terminateActiveSessionsOnPasswordUpdate(array $users): void {
		foreach ($users as $user) {
			if (array_key_exists('passwd', $user)) {
				DB::update('sessions', [
					'values' => ['status' => ZBX_SESSION_PASSIVE],
					'where' => ['userid' => $user['userid']]
				]);
			}
		}
	}

	/**
	 * @param array      $users
	 * @param null|array $db_users
	 */
	private static function updateGroups(array &$users, array $db_users = null): void {
		$ins_groups = [];
		$del_groupids = [];

		foreach ($users as &$user) {
			if (!array_key_exists('usrgrps', $user)) {
				continue;
			}

			$db_groups = $db_users !== null
				? array_column($db_users[$user['userid']]['usrgrps'], null, 'usrgrpid')
				: [];

			foreach ($user['usrgrps'] as &$group) {
				if (array_key_exists($group['usrgrpid'], $db_groups)) {
					$group['id'] = $db_groups[$group['usrgrpid']]['id'];
					unset($db_groups[$group['usrgrpid']]);
				}
				else {
					$ins_groups[] = [
						'userid' => $user['userid'],
						'usrgrpid' => $group['usrgrpid']
					];
				}
			}
			unset($group);

			$del_groupids = array_merge($del_groupids, array_column($db_groups, 'id'));
		}
		unset($user);

		if ($del_groupids) {
			DB::delete('users_groups', ['id' => $del_groupids]);
		}

		if ($ins_groups) {
			$groupids = DB::insert('users_groups', $ins_groups);
		}

		foreach ($users as &$user) {
			if (!array_key_exists('usrgrps', $user)) {
				continue;
			}

			foreach ($user['usrgrps'] as &$group) {
				if (!array_key_exists('id', $group)) {
					$group['id'] = array_shift($groupids);
				}
			}
			unset($group);
		}
		unset($user);
	}

	private static function updateUgSets(array $users, array $db_users = null): void {
		$ugsets = [];

		foreach ($users as &$user) {
			$usrgrpids = null;

			if ($user['role_type'] !== null && $user['role_type'] != USER_TYPE_SUPER_ADMIN) {
				if ($db_users === null) {
					if (array_key_exists('usrgrps', $user) && $user['usrgrps']) {
						$usrgrpids = array_column($user['usrgrps'], 'usrgrpid');
					}
				}
				elseif ($db_users[$user['userid']]['role_type'] !== null
						&& $db_users[$user['userid']]['role_type'] != USER_TYPE_SUPER_ADMIN) {
					if (array_key_exists('usrgrps', $user)) {
						$_usrgrpids = array_column($user['usrgrps'], 'usrgrpid');
						$_db_usrgrpids = array_column($db_users[$user['userid']]['usrgrps'], 'usrgrpid');

						if (array_diff($_usrgrpids, $_db_usrgrpids) || array_diff($_db_usrgrpids, $_usrgrpids)) {
							$usrgrpids = $_usrgrpids;
						}
					}
				}
				else {
					$_usrgrpids = array_key_exists('usrgrps', $user)
						? array_column($user['usrgrps'], 'usrgrpid')
						: array_column($db_users[$user['userid']]['usrgrps'], 'usrgrpid');

					if ($_usrgrpids) {
						$usrgrpids = $_usrgrpids;
					}
				}
			}
			elseif ($db_users !== null
					&& $db_users[$user['userid']]['role_type'] !== null
					&& $db_users[$user['userid']]['role_type'] != USER_TYPE_SUPER_ADMIN) {
				$usrgrpids = [];
			}

			if ($usrgrpids !== null) {
				$ugset_hash = self::getUgSetHash($usrgrpids);

				$ugsets[$ugset_hash]['hash'] = $ugset_hash;
				$ugsets[$ugset_hash]['usrgrpids'] = $usrgrpids;
				$ugsets[$ugset_hash]['userids'][] = $user['userid'];
			}
		}
		unset($user);

		if ($ugsets) {
			if ($db_users === null) {
				self::createUserUgSets($ugsets);
			}
			else {
				self::updateUserUgSets($ugsets);
			}
		}
	}

	private static function getUgSetHash(array $usrgrpids): string {
		usort($usrgrpids, 'bccomp');

		return hash('sha256', implode('|', $usrgrpids));
	}

	private static function createUserUgSets(array $ugsets): void {
		$ins_user_ugsets = [];

		$options = [
			'output' => ['ugsetid', 'hash'],
			'filter' => ['hash' => array_keys($ugsets)]
		];
		$result = DBselect(DB::makeSql('ugset', $options));

		while ($row = DBfetch($result)) {
			foreach ($ugsets[$row['hash']]['userids'] as $userid) {
				$ins_user_ugsets[] = [
					'userid' => $userid,
					'ugsetid' => $row['ugsetid']
				];
			}

			unset($ugsets[$row['hash']]);
		}

		if ($ugsets) {
			self::createUgSets($ugsets);

			foreach ($ugsets as $ugset) {
				foreach ($ugset['userids'] as $userid) {
					$ins_user_ugsets[] = [
						'userid' => $userid,
						'ugsetid' => $ugset['ugsetid']
					];
				}
			}
		}

		DB::insert('user_ugset', $ins_user_ugsets, false);
	}

	private static function updateUserUgSets(array $ugsets): void {
		$ins_user_ugsets = [];
		$upd_user_ugsets = [];

		$db_user_ugsetids = self::getDbUserUgSetIds($ugsets);
		$db_ugsetids = array_flip($db_user_ugsetids);

		$empty_ugset_hash = self::getUgSetHash([]);

		if (array_key_exists($empty_ugset_hash, $ugsets)) {
			DB::delete('user_ugset', ['userid' => $ugsets[$empty_ugset_hash]['userids']]);
			unset($ugsets[$empty_ugset_hash]);
		}

		if ($ugsets) {
			$options = [
				'output' => ['ugsetid', 'hash'],
				'filter' => ['hash' => array_keys($ugsets)]
			];
			$result = DBselect(DB::makeSql('ugset', $options));

			while ($row = DBfetch($result)) {
				$upd_userids = [];

				foreach ($ugsets[$row['hash']]['userids'] as $userid) {
					if (array_key_exists($userid, $db_user_ugsetids)) {
						$upd_userids[] = $userid;
						unset($db_user_ugsetids[$userid]);
					}
					else {
						$ins_user_ugsets[] = [
							'userid' => $userid,
							'ugsetid' => $row['ugsetid']
						];
					}
				}

				if ($upd_userids) {
					$upd_user_ugsets[] = [
						'values' => ['ugsetid' => $row['ugsetid']],
						'where' => ['userid' => $upd_userids]
					];

					if (array_key_exists($row['ugsetid'], $db_ugsetids)) {
						unset($db_ugsetids[$row['ugsetid']]);
					}
				}

				unset($ugsets[$row['hash']]);
			}

			if ($ugsets) {
				self::createUgSets($ugsets);

				foreach ($ugsets as $ugset) {
					$upd_userids = [];

					foreach ($ugset['userids'] as $userid) {
						if (array_key_exists($userid, $db_user_ugsetids)) {
							$upd_userids[] = $userid;
							unset($db_user_ugsetids[$userid]);
						}
						else {
							$ins_user_ugsets[] = [
								'userid' => $userid,
								'ugsetid' => $ugset['ugsetid']
							];
						}
					}

					if ($upd_userids) {
						$upd_user_ugsets[] = [
							'values' => ['ugsetid' => $ugset['ugsetid']],
							'where' => ['userid' => $upd_userids]
						];
					}
				}
			}

			if ($upd_user_ugsets) {
				DB::update('user_ugset', $upd_user_ugsets);
			}

			if ($ins_user_ugsets) {
				DB::insert('user_ugset', $ins_user_ugsets, false);
			}
		}

		if ($db_ugsetids) {
			self::deleteUnusedUgSets(array_keys($db_ugsetids));
		}
	}

	private static function getDbUserUgSetIds(array $ugsets): array {
		$userids = [];

		foreach ($ugsets as $ugset) {
			$userids = array_merge($userids, $ugset['userids']);
		}

		$options = [
			'output' => ['userid', 'ugsetid'],
			'userids' => $userids
		];
		$result = DBselect(DB::makeSql('user_ugset', $options));

		$db_user_ugsetids = [];

		while ($row = DBfetch($result)) {
			$db_user_ugsetids[$row['userid']] = $row['ugsetid'];
		}

		return $db_user_ugsetids;
	}

	private static function createUgSets(array &$ugsets): void {
		$ugsetids = DB::insert('ugset', $ugsets);

		foreach ($ugsets as &$ugset) {
			$ugset['ugsetid'] = array_shift($ugsetids);
		}
		unset($ugset);

		self::createUgSetGroups($ugsets);

		self::addUgSetPermissions($ugsets);
		self::createPermissions($ugsets);
	}

	private static function createUgSetGroups(array $ugsets): void {
		$ins_ugset_groups = [];

		foreach ($ugsets as $ugset) {
			foreach ($ugset['usrgrpids'] as $usrgrpid) {
				$ins_ugset_groups[] = ['ugsetid' => $ugset['ugsetid'], 'usrgrpid' => $usrgrpid];
			}
		}

		DB::insert('ugset_group', $ins_ugset_groups, false);
	}

	private static function addUgSetPermissions(array &$ugsets): void {
		$ugset_indexes = [];

		foreach ($ugsets as $i => &$ugset) {
			$ugset['permissions'] = [];

			foreach ($ugset['usrgrpids'] as $usrgrpid) {
				$ugset_indexes[$usrgrpid][] = $i;
			}
		}
		unset($ugset);

		if (!$ugset_indexes) {
			return;
		}

		$options = [
			'output' => ['groupid', 'id', 'permission'],
			'filter' => ['groupid' => array_keys($ugset_indexes)]
		];
		$result = DBselect(DB::makeSql('rights', $options));

		while ($row = DBfetch($result)) {
			foreach ($ugset_indexes[$row['groupid']] as $i) {
				if (!array_key_exists($row['id'], $ugsets[$i]['permissions'])
						|| ($ugsets[$i]['permissions'][$row['id']] != PERM_DENY
							&& ($row['permission'] == PERM_DENY
								|| $row['permission'] > $ugsets[$i]['permissions'][$row['id']]))) {
					$ugsets[$i]['permissions'][$row['id']] = $row['permission'];
				}
			}
		}
	}

	/**
	 * @param array $ugsets
	 */
	private static function createPermissions(array $ugsets): void {
		$ins_permissions = [];

		$hgset_groupids = self::getHgSetGroupIds($ugsets);

		foreach ($ugsets as $ugset) {
			foreach ($hgset_groupids as $hgsetid => $groupids) {
				if (!array_intersect(array_keys($ugset['permissions']), $groupids)) {
					continue;
				}

				$max_permission = null;

				foreach ($ugset['permissions'] as $groupid => $permission) {
					if (!in_array($groupid, $groupids)) {
						continue;
					}

					if ($max_permission === null
							|| ($max_permission != PERM_DENY
								&& ($permission == PERM_DENY || $permission > $max_permission))) {
						$max_permission = $permission;
					}
				}

				if ($max_permission != PERM_DENY) {
					$ins_permissions[] = [
						'ugsetid' => $ugset['ugsetid'],
						'hgsetid' => $hgsetid,
						'permission' => $max_permission
					];
				}
			}
		}

		if ($ins_permissions) {
			DB::insert('permission', $ins_permissions, false);
		}
	}

	private static function getHgSetGroupIds(array $ugsets): array {
		$groupids = [];

		foreach ($ugsets as $ugset) {
			foreach ($ugset['permissions'] as $groupid => $permission) {
				$groupids[$groupid] = true;
			}
		}

		$result = DBselect(
			'SELECT hgg.hgsetid,hgg.groupid'.
			' FROM hgset_group hgg'.
			' WHERE hgg.hgsetid IN('.
				'SELECT DISTINCT t1.hgsetid'.
				' FROM hgset_group t1'.
				' WHERE '.dbConditionId('t1.groupid', array_keys($groupids)).
			')'
		);

		$hgset_groupids = [];

		while ($row = DBfetch($result)) {
			$hgset_groupids[$row['hgsetid']][] = $row['groupid'];
		}

		return $hgset_groupids;
	}

	private static function deleteUnusedUgSets(array $db_ugsetids): void {
		$del_ugsetids = DBfetchColumn(DBselect(
			'SELECT u.ugsetid'.
			' FROM ugset u'.
			' LEFT JOIN user_ugset uu ON u.ugsetid=uu.ugsetid'.
			' WHERE '.dbConditionId('u.ugsetid', $db_ugsetids).
				' AND uu.userid IS NULL'
		), 'ugsetid');

		if ($del_ugsetids) {
			DB::delete('permission', ['ugsetid' => $del_ugsetids]);
			DB::delete('ugset_group', ['ugsetid' => $del_ugsetids]);
			DB::delete('ugset', ['ugsetid' => $del_ugsetids]);
		}
	}

	/**
	 * Auxiliary function for updateMedias().
	 *
	 * @param array  $medias
	 * @param string $mediatypeid
	 * @param string $sendto
	 *
	 * @return int
	 */
	private static function findMediaIndex(array $medias, $mediatypeid, $sendto) {
		foreach ($medias as $index => $media) {
			if (bccomp($media['mediatypeid'], $mediatypeid) == 0 && $media['sendto'] === $sendto) {
				return $index;
			}
		}

		return -1;
	}

	/**
	 * @param array      $users
	 * @param null|array $db_users
	 */
	private static function updateMedias(array &$users, array $db_users = null): void {
		$ins_medias = [];
		$upd_medias = [];
		$del_mediaids = [];

		foreach ($users as &$user) {
			if (!array_key_exists('medias', $user)) {
				continue;
			}

			$db_medias = $db_users !== null ? $db_users[$user['userid']]['medias'] : [];

			foreach ($user['medias'] as &$media) {
				$media['sendto'] = implode("\n", $media['sendto']);

				$index = self::findMediaIndex($db_medias, $media['mediatypeid'], $media['sendto']);

				if ($index != -1) {
					$db_media = $db_medias[$index];
					$upd_media = DB::getUpdatedValues('media', $media, $db_media);

					if ($upd_media) {
						$upd_medias[] = [
							'values' => $upd_media,
							'where' => ['mediaid' => $db_media['mediaid']]
						];
					}

					$media['mediaid'] = $db_media['mediaid'];
					unset($db_medias[$index]);
				}
				else {
					$ins_medias[] = ['userid' => $user['userid']] + $media;
				}
			}
			unset($media);

			$del_mediaids = array_merge($del_mediaids, array_column($db_medias, 'mediaid'));
		}
		unset($user);

		if ($del_mediaids) {
			DB::delete('media', ['mediaid' => $del_mediaids]);
		}

		if ($upd_medias) {
			DB::update('media', $upd_medias);
		}

		if ($ins_medias) {
			$mediaids = DB::insert('media', $ins_medias);
		}

		foreach ($users as &$user) {
			if (!array_key_exists('medias', $user)) {
				continue;
			}

			foreach ($user['medias'] as &$media) {
				if (!array_key_exists('mediaid', $media)) {
					$media['mediaid'] = array_shift($mediaids);
				}
			}
			unset($media);
		}
		unset($user);
	}

	/**
	 * @param array $users
	 */
	private static function updateMfaTotpSecret(array &$users, array $db_users = null): void {
		$ins_mfa_totp_secrets = [];
		$upd_mfa_totp_secrets = [];
		$del_mfa_totp_secrets = [];

		foreach ($users as $user) {
			if (!array_key_exists('mfa_totp_secrets', $user)) {
				continue;
			}

			$db_mfa_totp_secrets =[];

			if ($db_users != null) {
				$db_users_mfa_totp_secrets = DB::select('mfa_totp_secret', [
					'output' => ['mfa_totp_secretid', 'mfaid', 'totp_secret'],
					'filter' => ['userid' => $user['userid']]
				]);
				$db_mfa_totp_secrets = array_column($db_users_mfa_totp_secrets, null, 'mfaid');
			}

			foreach ($user['mfa_totp_secrets'] as &$mfa_totp_secret) {
				if (array_key_exists($mfa_totp_secret['mfaid'], $db_mfa_totp_secrets)) {
					$db_mfa_totp_secret = $db_mfa_totp_secrets[$mfa_totp_secret['mfaid']];
					$mfa_totp_secret['mfa_totp_secretid'] = $db_mfa_totp_secret['mfa_totp_secretid'];
					unset($db_mfa_totp_secrets[$mfa_totp_secret['mfaid']]);

					$upd_mfa_totp_secret = DB::getUpdatedValues('mfa_totp_secret', $mfa_totp_secret, $db_mfa_totp_secret);

					if ($mfa_totp_secret) {
						$upd_mfa_totp_secrets[] = [
							'values' => $upd_mfa_totp_secret,
							'where' => ['mfa_totp_secretid' => $db_mfa_totp_secret['mfa_totp_secretid']]
						];
					}
				}
				else {
					$ins_mfa_totp_secrets[] = ['userid' => $user['userid']] + $mfa_totp_secret;
				}
			}
			unset($mfa_totp_secret);

			$del_mfa_totp_secrets = array_merge($del_mfa_totp_secrets,
				array_column($db_mfa_totp_secrets, 'mfa_totp_secretid')
			);
		}

		if ($del_mfa_totp_secrets) {
			DB::delete('mfa_totp_secret', ['mfa_totp_secretid' => $del_mfa_totp_secrets]);
		}

		if ($upd_mfa_totp_secrets) {
			DB::update('mfa_totp_secret', $upd_mfa_totp_secrets);
		}

		if ($ins_mfa_totp_secrets) {
			$mfa_totp_secretids = DB::insert('mfa_totp_secret', $ins_mfa_totp_secrets);

			foreach ($users as &$user) {
				if (array_key_exists('mfa_totp_secrets', $user)) {
					foreach ($user['mfa_totp_secrets'] as &$mfa_totp_secret) {
						$mfa_totp_secret['mfa_totp_secretid'] = array_shift($mfa_totp_secretids);
					}
					unset($mfa_totp_secret);
				}
			}
			unset($user);
		}
	}

	/**
	 * @param array $userids
	 *
	 * @return array
	 */
	public function delete(array $userids) {
		$this->validateDelete($userids, $db_users);

		DB::delete('media', ['userid' => $userids]);
		DB::delete('profiles', ['userid' => $userids]);

		self::deleteUgSets($db_users);
		DB::delete('users_groups', ['userid' => $userids]);
<<<<<<< HEAD
		DB::delete('mfa_totp_secret', ['userid' => $userids]);
=======

>>>>>>> 97fa81c2
		DB::update('token', [
			'values' => ['creator_userid' => null],
			'where' => ['creator_userid' => $userids]
		]);
		DB::update('event_suppress', [
			'values' => ['userid' => null],
			'where' => ['userid' => $userids]
		]);

		$tokenids = DB::select('token', [
			'output' => [],
			'filter' => ['userid' => $userids],
			'preservekeys' => true
		]);
		CToken::deleteForce(array_keys($tokenids), false);

		DB::delete('users', ['userid' => $userids]);

		self::addAuditLog(CAudit::ACTION_DELETE, CAudit::RESOURCE_USER, $db_users);

		return ['userids' => $userids];
	}

	private static function deleteUgSets(array $db_users): void {
		$ugsets = [];
		$ugset_hash = self::getUgSetHash([]);

		foreach ($db_users as $db_user) {
			if ($db_user['role'] && $db_user['role']['type'] != USER_TYPE_SUPER_ADMIN
					&& $db_user['usrgrps']) {
				$ugsets[$ugset_hash]['hash'] = $ugset_hash;
				$ugsets[$ugset_hash]['usrgrpids'] = [];
				$ugsets[$ugset_hash]['userids'][] = $db_user['userid'];
			}
		}

		if ($ugsets) {
			self::updateUserUgSets($ugsets);
		}
	}

	/**
	 * @param array $userids
	 * @param array $db_users
	 *
	 * @throws APIException if the input is invalid.
	 */
	private function validateDelete(array &$userids, array &$db_users = null) {
		$api_input_rules = ['type' => API_IDS, 'flags' => API_NOT_EMPTY, 'uniq' => true];
		if (!CApiInputValidator::validate($api_input_rules, $userids, '/', $error)) {
			self::exception(ZBX_API_ERROR_PARAMETERS, $error);
		}

		$db_users = $this->get([
			'output' => ['userid', 'username', 'roleid'],
			'selectRole' => ['type'],
			'selectUsrgrps' => ['usrgrpid'],
			'userids' => $userids,
			'editable' => true,
			'preservekeys' => true
		]);

		// Get readonly super admin role ID and name.
		$db_roles = DBfetchArray(DBselect(
			'SELECT roleid,name'.
			' FROM role'.
			' WHERE type='.USER_TYPE_SUPER_ADMIN.
				' AND readonly=1'
		));
		$readonly_superadmin_role = $db_roles[0];

		$superadminids_to_delete = [];

		foreach ($userids as $userid) {
			if (!array_key_exists($userid, $db_users)) {
				self::exception(ZBX_API_ERROR_PERMISSIONS,
					_('No permissions to referred object or it does not exist!')
				);
			}

			$db_user = $db_users[$userid];

			if (bccomp($userid, self::$userData['userid']) == 0) {
				self::exception(ZBX_API_ERROR_PARAMETERS, _('User is not allowed to delete himself.'));
			}

			if ($db_user['username'] == ZBX_GUEST_USER) {
				self::exception(ZBX_API_ERROR_PARAMETERS,
					_s('Cannot delete Zabbix internal user "%1$s", try disabling that user.', ZBX_GUEST_USER)
				);
			}

			if ($db_user['roleid'] == $readonly_superadmin_role['roleid']) {
				$superadminids_to_delete[] = $userid;
			}
		}

		// Check that at least one user will remain with readonly super admin role.
		if ($superadminids_to_delete) {
			$db_superadmins = DBselect(
				'SELECT NULL'.
				' FROM users u'.
				' WHERE u.roleid='.$readonly_superadmin_role['roleid'].
					' AND '.dbConditionId('u.userid', $superadminids_to_delete, true).
					' AND EXISTS('.
						'SELECT NULL'.
						' FROM usrgrp g,users_groups ug'.
						' WHERE g.usrgrpid=ug.usrgrpid'.
							' AND ug.userid=u.userid'.
						' GROUP BY ug.userid'.
						' HAVING MAX(g.gui_access)<'.GROUP_GUI_ACCESS_DISABLED.
							' AND MAX(g.users_status)='.GROUP_STATUS_ENABLED.
					')'
			, 1);

			if (!DBfetch($db_superadmins)) {
				self::exception(ZBX_API_ERROR_PARAMETERS,
					_s('At least one active user must exist with role "%1$s".', $readonly_superadmin_role['name'])
				);
			}
		}

		// Check if deleted users used in actions.
		$db_actions = DBselect(
			'SELECT a.name,om.userid'.
			' FROM opmessage_usr om,operations o,actions a'.
			' WHERE om.operationid=o.operationid'.
				' AND o.actionid=a.actionid'.
				' AND '.dbConditionInt('om.userid', $userids),
			1
		);

		if ($db_action = DBfetch($db_actions)) {
			self::exception(ZBX_API_ERROR_PARAMETERS, _s('User "%1$s" is used in "%2$s" action.',
				$db_users[$db_action['userid']]['username'], $db_action['name']
			));
		}

		// Check if deleted users have a map.
		$db_maps = API::Map()->get([
			'output' => ['name', 'userid'],
			'userids' => $userids,
			'limit' => 1
		]);

		if ($db_maps) {
			self::exception(ZBX_API_ERROR_PARAMETERS,
				_s('User "%1$s" is map "%2$s" owner.', $db_users[$db_maps[0]['userid']]['username'],
					$db_maps[0]['name']
				)
			);
		}

		// Check if deleted users have dashboards.
		$db_dashboards = API::Dashboard()->get([
			'output' => ['name', 'userid'],
			'filter' => ['userid' => $userids],
			'limit' => 1
		]);

		if ($db_dashboards) {
			self::exception(ZBX_API_ERROR_PARAMETERS,
				_s('User "%1$s" is dashboard "%2$s" owner.', $db_users[$db_dashboards[0]['userid']]['username'],
					$db_dashboards[0]['name']
				)
			);
		}

		// Check if deleted users used in scheduled reports.
		$db_reports = DBselect(
			'SELECT r.name,r.userid,ru.userid AS recipientid,ru.access_userid AS user_creatorid,'.
					'rug.access_userid AS usrgrp_creatorid'.
			' FROM report r'.
				' LEFT JOIN report_user ru ON r.reportid=ru.reportid'.
				' LEFT JOIN report_usrgrp rug ON r.reportid=rug.reportid'.
			' WHERE '.dbConditionInt('r.userid', $userids).
				' OR '.dbConditionInt('ru.userid', $userids).
				' OR '.dbConditionInt('ru.access_userid', $userids).
				' OR '.dbConditionInt('rug.access_userid', $userids),
			1
		);

		if ($db_report = DBfetch($db_reports)) {
			if (array_key_exists($db_report['userid'], $db_users)) {
				self::exception(ZBX_API_ERROR_PARAMETERS,
					_s('User "%1$s" is report "%2$s" owner.', $db_users[$db_report['userid']]['username'],
						$db_report['name']
					)
				);
			}

			if (array_key_exists($db_report['recipientid'], $db_users)) {
				self::exception(ZBX_API_ERROR_PARAMETERS,
					_s('User "%1$s" is report "%2$s" recipient.', $db_users[$db_report['recipientid']]['username'],
						$db_report['name']
					)
				);
			}

			if (array_key_exists($db_report['user_creatorid'], $db_users)
					|| array_key_exists($db_report['usrgrp_creatorid'], $db_users)) {
				$creator = array_key_exists($db_report['user_creatorid'], $db_users)
					? $db_users[$db_report['user_creatorid']]
					: $db_users[$db_report['usrgrp_creatorid']];

				self::exception(ZBX_API_ERROR_PARAMETERS,
					_s('User "%1$s" is user on whose behalf report "%2$s" is created.', $creator['username'],
						$db_report['name']
					)
				);
			}
		}
	}

	public static function updateFromUserGroup(array $users, array $del_user_usrgrpids): void {
		$db_users = DB::select('users', [
			'output' => ['userid', 'username', 'roleid'],
			'userids' => array_keys($users),
			'preservekeys' => true
		]);

		$db_roles = self::getDbRoles($users, $db_users);
		self::addRoleType($users, $db_roles, $db_users);

		self::addAffectedUserGroups($users, $db_users);
		self::addUnchangedUserGroups($users, $db_users, $del_user_usrgrpids);

		self::updateForce(array_values($users), $db_users);
	}

	private static function addUnchangedUserGroups(array &$users, array $db_users, array $del_user_usrgrpids): void {
		foreach ($users as &$user) {
			$usrgrpids = array_column($user['usrgrps'], 'usrgrpid');

			foreach ($db_users[$user['userid']]['usrgrps'] as $db_group) {
				if (!in_array($db_group['usrgrpid'], $usrgrpids)
						&& (!array_key_exists($user['userid'], $del_user_usrgrpids)
							|| !in_array($db_group['usrgrpid'], $del_user_usrgrpids[$user['userid']]))) {
					$user['usrgrps'][] = ['usrgrpid' => $db_group['usrgrpid']];
				}
			}
		}
		unset($user);
	}

	public static function updateFromRole(array $users, array $db_users): void {
		self::addAffectedUserGroups($users, $db_users);

		self::updateForce($users, $db_users);
	}

	public function logout($user) {
		$api_input_rules = ['type' => API_OBJECT, 'fields' => []];
		if (!CApiInputValidator::validate($api_input_rules, $user, '/', $error)) {
			self::exception(ZBX_API_ERROR_PARAMETERS, $error);
		}

		$sessionid = self::$userData['sessionid'];

		$db_sessions = DB::select('sessions', [
			'output' => ['userid'],
			'filter' => [
				'sessionid' => $sessionid,
				'status' => ZBX_SESSION_ACTIVE
			],
			'limit' => 1
		]);

		if (!$db_sessions) {
			self::exception(ZBX_API_ERROR_PARAMETERS, _('Cannot log out.'));
		}

		if (CAuthenticationHelper::isLdapProvisionEnabled(self::$userData['userdirectoryid'])) {
			$this->provisionLdapUser(self::$userData);
		}

		DB::delete('sessions', [
			'status' => ZBX_SESSION_PASSIVE,
			'userid' => $db_sessions[0]['userid']
		]);
		DB::update('sessions', [
			'values' => ['status' => ZBX_SESSION_PASSIVE],
			'where' => ['sessionid' => $sessionid]
		]);

		self::addAuditLog(CAudit::ACTION_LOGOUT, CAudit::RESOURCE_USER);

		self::$userData = null;

		return true;
	}

	/**
	 * @param array $data
	 *
	 * @return string|array
	 */
	public function login(array $data) {
		$api_input_rules = ['type' => API_OBJECT, 'fields' => [
			'username' =>	['type' => API_STRING_UTF8, 'flags' => API_REQUIRED, 'length' => 255],
			'password' =>	['type' => API_STRING_UTF8, 'flags' => API_REQUIRED, 'length' => 255],
			'userData' =>	['type' => API_FLAG]
		]];

		if (!CApiInputValidator::validate($api_input_rules, $data, '/', $error)) {
			self::exception(ZBX_API_ERROR_PARAMETERS, $error);
		}

		$db_users = self::findLoginUsersByUsername($data['username']);

		$created = !$db_users && $data['username'] !== ZBX_GUEST_USER
			? $this->tryToCreateLdapProvisionedUser($data, $db_users)
			: false;

		self::checkSingleUserExists($data['username'], $db_users);

		$db_user = $db_users[0];

		if (!$created && $db_user['userdirectoryid'] != 0) {
			self::checkUserProvisionedByLdap($db_user);
		}

		self::addUserGroupFields($db_user, $group_status, $group_auth_type, $group_userdirectoryid);

		$db_user['auth_type'] = $db_user['userdirectoryid'] == 0 ? $group_auth_type : ZBX_AUTH_LDAP;

		if (!$created) {
			self::checkLoginTemporarilyBlocked($db_user);

			if ($db_user['auth_type'] == ZBX_AUTH_LDAP) {
				self::checkLdapAuthenticationEnabled($db_user);

				$idp_user_data = self::verifyLdapCredentials($data, $db_user, $group_userdirectoryid);
				$this->tryToUpdateLdapProvisionedUser($db_user, $group_status, $idp_user_data);
			}
			else {
				self::verifyPassword($data, $db_user);
			}
		}

		self::checkGroupStatus($db_user, $group_status);
		self::checkRole($db_user);

		self::addAdditionalFields($db_user);
		self::setTimezone($db_user['timezone']);
		self::createSession($db_user);
		unset($db_user['ugsetid']);

		if ($db_user['attempt_failed'] != 0 && $db_user['mfaid'] == 0) {
			self::resetFailedLoginAttempts($db_user);
		}

		if ($db_user['mfaid'] == 0) {
			self::addAuditLog(CAudit::ACTION_LOGIN_SUCCESS, CAudit::RESOURCE_USER);
		}

		return array_key_exists('userData', $data) && $data['userData'] ? $db_user : $db_user['sessionid'];
	}

	public static function loginByUsername(string $username, bool $case_sensitive): array {
		$db_users = self::findUsersByUsername($username, $case_sensitive);

		self::checkSingleUserExists($username, $db_users);

		$db_user = $db_users[0];

		self::addUserGroupFields($db_user, $group_status, $group_auth_type);

		self::checkGroupStatus($db_user, $group_status);
		self::checkRole($db_user);

		$db_user['auth_type'] =
			$db_user['userdirectoryid'] == 0 || !self::isLdapUserDirectory($db_user['userdirectoryid'])
				? $group_auth_type
				: ZBX_AUTH_LDAP;

		self::addAdditionalFields($db_user);
		self::setTimezone($db_user['timezone']);
		self::createSession($db_user);
		unset($db_user['ugsetid']);

		self::addAuditLog(CAudit::ACTION_LOGIN_SUCCESS, CAudit::RESOURCE_USER);

		return $db_user;
	}

	private static function findLoginUsersByUsername(string $username): array {
		$case_sensitive =
			CAuthenticationHelper::get(CAuthenticationHelper::LDAP_CASE_SENSITIVE) == ZBX_AUTH_CASE_SENSITIVE;

		$db_users = self::findUsersByUsername($username, $case_sensitive);

		if ($db_users && !$case_sensitive) {
			self::unsetCaseInsensitiveUsersOfInternalAuthType($db_users, $username);
		}

		return $db_users;
	}

	public static function findUsersByUsername(string $username, bool $case_sensitive = true): array {
		$db_users = [];

		$fields = ['userid', 'username', 'name', 'surname', 'url', 'autologin', 'autologout', 'lang', 'refresh',
			'theme', 'attempt_failed', 'attempt_ip', 'attempt_clock', 'rows_per_page', 'timezone', 'roleid',
			'userdirectoryid', 'ts_provisioned'
		];

		if ($case_sensitive) {
			$db_users = DB::select('users', [
				'output' => $fields,
				'filter' => ['username' => $username]
			]);
		}
		else {
			$db_users = DBfetchArray(DBselect(
				'SELECT '.implode(',', $fields).
				' FROM users'.
				' WHERE LOWER(username)='.zbx_dbstr(mb_strtolower($username))
			));
		}

		return $db_users;
	}

	/**
	 * Leave only the user with ZBX_AUTH_INTERNAL authentication type, whose username strictly matches the given
	 * username, in the given users array.
	 * The given users array is cleared if users are only of ZBX_AUTH_INTERNAL authentication type, but none of them
	 * matched by the given username.
	 *
	 * Otherwise the users array will remain unchanged for further LDAP case insensitive authentication attempt.
	 *
	 * @param array  $db_users
	 * @param string $username
	 */
	private static function unsetCaseInsensitiveUsersOfInternalAuthType(array &$db_users, string $username): void {
		$gui_accesses = array_column(DBfetchArray(DBselect(
			'SELECT ug.userid,MAX(g.gui_access) AS gui_access'.
			' FROM users_groups ug,usrgrp g'.
			' WHERE ug.usrgrpid=g.usrgrpid'.
				' AND '.dbConditionId('ug.userid', array_column($db_users, 'userid')).
			' GROUP BY ug.userid'
		)), 'gui_access', 'userid');

		$auth_types = [];

		foreach ($db_users as $i => $db_user) {
			$gui_access = array_key_exists($db_user['userid'], $gui_accesses)
				? $gui_accesses[$db_user['userid']]
				: GROUP_GUI_ACCESS_SYSTEM;

			$auth_type = self::getAuthTypeByGuiAccess($gui_access);

			if ($auth_type == ZBX_AUTH_INTERNAL && $db_user['username'] === $username) {
				$db_users = array_intersect_key($db_users, array_flip([$i]));
				$auth_types = [];
				break;
			}

			$auth_types[$auth_type] = true;
		}

		if (count($auth_types) == 1 && array_key_exists(ZBX_AUTH_INTERNAL, $auth_types)) {
			$db_users = [];
		}

		$db_users = array_values($db_users);
	}

	/**
	 * Get the actual authentication type for the given GUI access value.
	 * The authentication type for GROUP_GUI_ACCESS_DISABLED should be the same as for GROUP_GUI_ACCESS_SYSTEM, because
	 * even if frontend access is disabled, this shouldn't disable the login into API.
	 *
	 * @param int $gui_access
	 *
	 * @return int
	 */
	private static function getAuthTypeByGuiAccess(int $gui_access): int {
		if ($gui_access == GROUP_GUI_ACCESS_INTERNAL) {
			$auth_type = ZBX_AUTH_INTERNAL;
		}
		elseif ($gui_access == GROUP_GUI_ACCESS_LDAP) {
			$auth_type = ZBX_AUTH_LDAP;
		}
		else {
			$auth_type = CAuthenticationHelper::get(CAuthenticationHelper::AUTHENTICATION_TYPE);
		}

		return $auth_type;
	}

	private function tryToCreateLdapProvisionedUser(array $data, array &$db_users): bool {
		$ldap_userdirectoryid = CAuthenticationHelper::get(CAuthenticationHelper::LDAP_USERDIRECTORYID);

		if (CAuthenticationHelper::get(CAuthenticationHelper::AUTHENTICATION_TYPE) == ZBX_AUTH_LDAP
				&& CAuthenticationHelper::isLdapProvisionEnabled($ldap_userdirectoryid)) {
			$idp_user_data = API::UserDirectory()->test([
				'userdirectoryid' => $ldap_userdirectoryid,
				'test_username' => $data['username'],
				'test_password' => $data['password']
			]);

			if ($idp_user_data['usrgrps']) {
				$user = $this->createProvisionedUser($idp_user_data);
				$db_users = self::findUsersByUsername($user['username']);

				return true;
			}
		}

		return false;
	}

	private static function checkSingleUserExists(string $username, array $db_users): void {
		if (!$db_users) {
			self::loginException(null, $username, ZBX_API_ERROR_PERMISSIONS,
				_('Incorrect user name or password or account is temporarily blocked.')
			);
		}

		if (count($db_users) > 1) {
			self::loginException(null, $username, ZBX_API_ERROR_PERMISSIONS,
				_s('Authentication failed: %1$s.', _('supplied credentials are not unique'))
			);
		}
	}

	private static function checkUserProvisionedByLdap(array $db_user) {
		if (!self::isLdapUserDirectory($db_user['userdirectoryid'])) {
			self::loginException($db_user['userid'], $db_user['username'], ZBX_API_ERROR_PERMISSIONS,
				_('Incorrect user name or password or account is temporarily blocked.')
			);
		}
	}

	private static function isLdapUserDirectory(string $userdirectoryid): bool {
		return (bool) DB::select('userdirectory', [
			'output' => [],
			'userdirectoryids' => $userdirectoryid,
			'filter' => ['idp_type' => ZBX_AUTH_LDAP]
		]);
	}

	/**
	 * Add user group data fields to the given user and populates the given $group_status and $group_userdirectoryid.
	 * Note: user without groups is able to log in with default user group field values.
	 */
	public static function addUserGroupFields(array &$db_user, int &$group_status = null, int &$group_auth_type = null,
			string &$group_userdirectoryid = null): void {
		$db_user['debug_mode'] = GROUP_DEBUG_MODE_DISABLED;
		$db_user['deprovisioned'] = false;
		$db_user['gui_access'] = GROUP_GUI_ACCESS_SYSTEM;
		$db_user['mfaid'] = 0;

		$group_auth_type = self::getAuthTypeByGuiAccess($db_user['gui_access']);
		$group_status = GROUP_STATUS_ENABLED;
		$group_userdirectoryid = 0;

		$result = DBselect(
			'SELECT g.usrgrpid,g.debug_mode,g.users_status,g.gui_access,g.userdirectoryid,g.mfa_status,g.mfaid'.
			' FROM users_groups ug,usrgrp g'.
			' WHERE ug.usrgrpid=g.usrgrpid'.
				' AND '.dbConditionId('ug.userid', [$db_user['userid']])
		);

		$deprovision_groupid = CAuthenticationHelper::get(CAuthenticationHelper::DISABLED_USER_GROUPID);
		$mfa_status = CAuthenticationHelper::get(CAuthenticationHelper::MFA_STATUS);
		$default_mfaid = CAuthenticationHelper::get(CAuthenticationHelper::MFAID);

		$userdirectoryids = [];
		$mfaids = [];

		while ($row = DBfetch($result)) {
			if ($row['debug_mode'] == GROUP_DEBUG_MODE_ENABLED) {
				$db_user['debug_mode'] = $row['debug_mode'];
			}

			if (bccomp($row['usrgrpid'], $deprovision_groupid) == 0 && $db_user['userdirectoryid'] != 0) {
				$db_user['deprovisioned'] = true;
			}

			if ($row['gui_access'] > $db_user['gui_access']) {
				$db_user['gui_access'] = $row['gui_access'];
				$group_auth_type = self::getAuthTypeByGuiAccess($row['gui_access']);
			}

			if ($row['users_status'] == GROUP_STATUS_DISABLED) {
				$group_status = $row['users_status'];
			}

			if ($group_auth_type == ZBX_AUTH_LDAP) {
				$userdirectoryids[$row['userdirectoryid']] = true;
			}

			if ($mfa_status == MFA_ENABLED && $row['mfa_status'] == GROUP_MFA_ENABLED) {
				if ($row['mfaid'] == 0) {
					$db_user['mfaid'] = $default_mfaid;
				}
				else {
					$mfaids[$row['mfaid']] = true;
				}
			}
		}

		if ($group_auth_type == ZBX_AUTH_LDAP) {
			if (array_key_exists(0, $userdirectoryids)) {
				unset($userdirectoryids[0]);

				if (CAuthenticationHelper::get(CAuthenticationHelper::LDAP_USERDIRECTORYID) != 0) {
					$userdirectoryids[CAuthenticationHelper::get(CAuthenticationHelper::LDAP_USERDIRECTORYID)] = true;
				}
			}

			if (count($userdirectoryids) > 1) {
				$db_userdirectories = DB::select('userdirectory', [
					'output' => [],
					'userdirectoryids' => array_keys($userdirectoryids),
					'sortfield' => ['name'],
					'limit' => 1,
					'preservekeys' => true
				]);

				$group_userdirectoryid = key($db_userdirectories);
			}
			elseif ($userdirectoryids) {
				$group_userdirectoryid = key($userdirectoryids);
			}
		}

		if ($mfa_status == MFA_ENABLED && $db_user['mfaid'] === 0 && $mfaids) {
			$db_mfas = DB::select('mfa', [
				'output' => ['mfaid', 'name'],
				'mfaids' => array_keys($mfaids),
				'sortfield' => ['name'],
				'limit' => 1,
				'preservekeys' => true
			]);

			$db_user['mfaid'] = key($db_mfas);
		}
	}

	private static function checkLoginTemporarilyBlocked(array $db_user): void {
		if ($db_user['attempt_failed'] < CSettingsHelper::get(CSettingsHelper::LOGIN_ATTEMPTS)) {
			return;
		}

		$login_blocking_interval = timeUnitToSeconds(CSettingsHelper::get(CSettingsHelper::LOGIN_BLOCK));
		$actual_login_blocking_interval = time() - $db_user['attempt_clock'];

		if ($actual_login_blocking_interval < $login_blocking_interval) {
			self::loginException($db_user['userid'], $db_user['username'], ZBX_API_ERROR_PERMISSIONS,
				_('Incorrect user name or password or account is temporarily blocked.')
			);
		}
	}

	private static function checkLdapAuthenticationEnabled(array $db_user): void {
		if (CAuthenticationHelper::get(CAuthenticationHelper::LDAP_AUTH_ENABLED) == ZBX_AUTH_LDAP_DISABLED) {
			self::loginException($db_user['userid'], $db_user['username'], ZBX_API_ERROR_PERMISSIONS,
				_('Incorrect user name or password or account is temporarily blocked.')
			);
		}
	}

	private static function verifyLdapCredentials(array $data, array $db_user, string $group_userdirectoryid): array {
		try {
			return API::UserDirectory()->test([
				'userdirectoryid' => $db_user['userdirectoryid'] != 0
					? $db_user['userdirectoryid']
					: $group_userdirectoryid,
				'test_username' => $data['username'],
				'test_password' => $data['password']
			]);
		}
		catch (APIException $e) {
			if ($e->getCode() == ZBX_API_ERROR_PERMISSIONS) {
				self::increaseFailedLoginAttempts($db_user);

				self::loginException($db_user['userid'], $db_user['username'], ZBX_API_ERROR_PERMISSIONS,
					_('Incorrect user name or password or account is temporarily blocked.')
				);
			}

			throw $e;
		}
	}

	private function tryToUpdateLdapProvisionedUser(array &$db_user, int &$group_status, array $idp_user_data): void {
		if (CAuthenticationHelper::isLdapProvisionEnabled($db_user['userdirectoryid'])) {
			$idp_user_data['userid'] = $db_user['userid'];

			if ($this->updateProvisionedUser($idp_user_data)) {

				$db_user = self::findUsersByUsername($db_user['username'])[0];

				self::addUserGroupFields($db_user, $group_status);
				$db_user['auth_type'] = ZBX_AUTH_LDAP;
			}
			else {
				$db_user['deprovisioned'] = true;
			}
		}
	}

	private static function verifyPassword(array $data, array &$db_user): void {
		$options = [
			'output' => ['passwd'],
			'userids' => $db_user['userid']
		];
		[$db_passwd] = DBfetchColumn(DBselect(DB::makeSql('users', $options)), 'passwd');

		if (!password_verify($data['password'], $db_passwd)) {
			self::increaseFailedLoginAttempts($db_user);

			self::loginException($db_user['userid'], $db_user['username'], ZBX_API_ERROR_PERMISSIONS,
				_('Incorrect user name or password or account is temporarily blocked.')
			);
		}
	}

	private static function increaseFailedLoginAttempts(array $db_user): void {
		$attempt_failed = $db_user['attempt_failed'] + 1;

		DB::update('users', [
			'values' => [
				'attempt_failed' => $attempt_failed,
				'attempt_clock' => time(),
				'attempt_ip' => substr(CWebUser::getIp(), 0, 39)
			],
			'where' => ['userid' => $db_user['userid']]
		]);

		$users = [['userid' => $db_user['userid'], 'attempt_failed' => $attempt_failed]];
		$db_users = [$db_user['userid'] => $db_user];

		self::addAuditLogByUser($db_user['userid'], CWebUser::getIp(), $db_user['username'],
			CAudit::ACTION_UPDATE, CAudit::RESOURCE_USER, $users, $db_users
		);
	}

	private static function checkGroupStatus(array $db_user, int $group_status): void {
		if ($group_status == GROUP_STATUS_DISABLED) {
			self::loginException($db_user['userid'], $db_user['username'], ZBX_API_ERROR_PARAMETERS,
				_('No permissions for system access.')
			);
		}
	}

	private static function checkRole(array $db_user): void {
		if ($db_user['roleid'] == 0) {
			self::loginException($db_user['userid'], $db_user['username'], ZBX_API_ERROR_PARAMETERS,
				_('No permissions for system access.')
			);
		}
	}

	private static function loginException(?string $userid, string $username, int $code, string $error): void {
		self::addAuditLogByUser($userid, CWebUser::getIp(), $username, CAudit::ACTION_LOGIN_FAILED,
			CAudit::RESOURCE_USER
		);

		self::exception($code, $error);
	}

	private static function addAdditionalFields(array &$db_user): void {
		$db_user['type'] = self::getUserType($db_user['roleid']);
		$db_user['ugsetid'] = self::getUgSetId($db_user);
		$db_user['userip'] = CWebUser::getIp();

		if ($db_user['lang'] === LANG_DEFAULT) {
			$db_user['lang'] = CSettingsHelper::getGlobal(CSettingsHelper::DEFAULT_LANG);
		}

		if ($db_user['timezone'] === TIMEZONE_DEFAULT) {
			$db_user['timezone'] = CSettingsHelper::getGlobal(CSettingsHelper::DEFAULT_TIMEZONE);
		}
	}

	private static function resetFailedLoginAttempts(array $db_user): void {
		$upd_user = ['attempt_failed' => 0];

		DB::update('users', [
			'values' => $upd_user,
			'where' => ['userid' => $db_user['userid']]
		]);

		$users = [$upd_user + ['userid' => $db_user['userid']]];
		$db_users = [$db_user['userid'] => $db_user];

		self::addAuditLog(CAudit::ACTION_UPDATE, CAudit::RESOURCE_USER, $users, $db_users);
	}


	private static function setTimezone(?string $timezone): void {
		if ($timezone !== null && $timezone !== ZBX_DEFAULT_TIMEZONE) {
			date_default_timezone_set($timezone);
		}
	}

	private static function createSession(array &$db_user): void {
		$db_user['sessionid'] = CEncryptHelper::generateKey();
		$db_user['secret'] = CEncryptHelper::generateKey();
		$session_status = ZBX_SESSION_ACTIVE;

		if (array_key_exists('mfaid', $db_user) && $db_user['mfaid'] != 0) {
			$session_status = ZBX_SESSION_VERIFICATION_REQUIRED;
		}

		DB::insert('sessions', [[
			'sessionid' => $db_user['sessionid'],
			'userid' => $db_user['userid'],
			'lastaccess' => time(),
			'status' => $session_status,
			'secret' => $db_user['secret']
		]], false);

		self::$userData = $db_user;
	}

	/**
	 * Checks if user is authenticated by session ID or by API token.
	 *
	 * @param array  $session
	 * @param string $session[]['sessionid']  Session ID to be checked.
	 * @param string $session[]['token']      API token to be checked.
	 * @param bool   $session[]['extend']     Optional. Used with 'sessionid' to extend the user session which updates
	 *                                        'lastaccess' time.
	 *
	 * @throws APIException
	 *
	 * @return array
	 */
	public function checkAuthentication(array $session): array {
		$api_input_rules = ['type' => API_OBJECT, 'fields' => [
			'sessionid' => ['type' => API_STRING_UTF8],
			'extend' => ['type' => API_MULTIPLE, 'rules' => [
				['if' => function (array $data): bool {
					return !array_key_exists('token', $data);
				}, 'type' => API_BOOLEAN, 'default' => true],
				['else' => true, 'type' => API_UNEXPECTED]
			]],
			'token' => ['type' => API_STRING_UTF8]
		]];

		if (!CApiInputValidator::validate($api_input_rules, $session, '/', $error)) {
			self::exception(ZBX_API_ERROR_PARAMETERS, $error);
		}

		$session += ['sessionid' => null, 'token' => null];

		if (($session['sessionid'] === null && $session['token'] === null)
				|| ($session['sessionid'] !== null && $session['token'] !== null)) {
			self::exception(ZBX_API_ERROR_PARAMETERS, _('Session ID or token is expected.'));
		}

		$time = time();

		// Access DB only once per page load.
		if (self::$userData !== null && self::$userData['sessionid'] === $session['sessionid']) {
			return self::$userData;
		}

		if ($session['sessionid'] !== null) {
			$db_session = self::sessionidAuthentication($session['sessionid']);
			$userid = $db_session['userid'];
		}
		else {
			$db_token = self::tokenAuthentication($session['token'], $time);
			$userid = $db_token['userid'];
		}

		$fields = ['userid', 'username', 'name', 'surname', 'url', 'autologin', 'autologout', 'lang', 'refresh',
			'theme', 'attempt_failed', 'attempt_ip', 'attempt_clock', 'rows_per_page', 'timezone', 'roleid',
			'userdirectoryid', 'ts_provisioned'
		];

		[$db_user] = DB::select('users', ['output' => $fields, 'userids' => $userid]);

		self::addUserGroupFields($db_user, $group_status, $group_auth_type);

		if (!$db_user['deprovisioned'] && CAuthenticationHelper::isTimeToProvision($db_user['ts_provisioned'])
				&& CAuthenticationHelper::isLdapProvisionEnabled($db_user['userdirectoryid'])
				&& !$this->provisionLdapUser($db_user)) {
			[$db_user] = DB::select('users', ['output' => $fields, 'userids' => $userid]);

			self::addUserGroupFields($db_user, $group_status, $group_auth_type);
		}

		$db_user['auth_type'] =
			$db_user['userdirectoryid'] == 0 || !self::isLdapUserDirectory($db_user['userdirectoryid'])
				? $group_auth_type
				: ZBX_AUTH_LDAP;

		self::addAdditionalFields($db_user);
		self::setTimezone($db_user['timezone']);

		if ($session['sessionid'] !== null) {
			$autologout = timeUnitToSeconds($db_user['autologout']);

			if (($autologout != 0 && $db_session['lastaccess'] + $autologout <= $time)
					|| $group_status == GROUP_STATUS_DISABLED) {
				DB::delete('sessions', [
					'status' => ZBX_SESSION_PASSIVE,
					'userid' => $db_user['userid']
				]);
				DB::update('sessions', [
					'values' => ['status' => ZBX_SESSION_PASSIVE],
					'where' => ['sessionid' => $session['sessionid']]
				]);

				self::exception(ZBX_API_ERROR_PARAMETERS, _('Session terminated, re-login, please.'));
			}

			if ($session['extend'] && $time != $db_session['lastaccess']) {
				DB::update('sessions', [
					'values' => ['lastaccess' => $time],
					'where' => ['sessionid' => $session['sessionid']]
				]);
			}

			self::$userData = $db_user + ['sessionid' => $session['sessionid']];

			$db_user['sessionid'] = $session['sessionid'];
			$db_user['secret'] = $db_session['secret'];
		}
		else {
			if ($group_status == GROUP_STATUS_DISABLED) {
				self::exception(ZBX_API_ERROR_NO_AUTH, _('Not authorized.'));
			}

			DB::update('token', [
				'values' => ['lastaccess' => $time],
				'where' => ['tokenid' => $db_token['tokenid']]
			]);

			self::$userData = $db_user + ['token' => $session['token']];

		}

		unset($db_user['ugsetid']);

		return $db_user;
	}

	/**
	 * Authenticates user based on API token.
	 *
	 * @param string $auth_token API token.
	 * @param int    $time       Current time unix timestamp.
	 *
	 * @throws APIException
	 *
	 * @return array
	 */
	private static function tokenAuthentication(string $auth_token, int $time): array {
		$db_tokens = DB::select('token', [
			'output' => ['userid', 'expires_at', 'tokenid'],
			'filter' => ['token' => hash('sha512', $auth_token), 'status' => ZBX_AUTH_TOKEN_ENABLED]
		]);

		if (!$db_tokens) {
			usleep(10000);
			self::exception(ZBX_API_ERROR_NO_AUTH, _('Not authorized.'));
		}

		$db_token = $db_tokens[0];

		if ($db_token['expires_at'] != 0 && $db_token['expires_at'] < $time) {
			self::exception(ZBX_API_ERROR_PERMISSIONS, _('API token expired.'));
		}

		return $db_token;
	}

	/**
	 * Authenticates user based on session ID.
	 *
	 * @param string $sessionid Session ID.
	 *
	 * @throws APIException
	 *
	 * @return array
	 */
	private static function sessionidAuthentication(string $sessionid): array {
		$db_sessions = DB::select('sessions', [
			'output' => ['userid', 'lastaccess', 'secret'],
			'sessionids' => $sessionid,
			'filter' => ['status' => ZBX_SESSION_ACTIVE]
		]);

		if (!$db_sessions) {
			self::exception(ZBX_API_ERROR_PARAMETERS, _('Session terminated, re-login, please.'));
		}

		return $db_sessions[0];
	}

	/**
	 * Unblock user account.
	 *
	 * @param array $userids
	 *
	 * @throws APIException
	 *
	 * @return array
	 */
	public function unblock(array $userids): array {
		$api_input_rules = ['type' => API_IDS, 'flags' => API_NOT_EMPTY, 'uniq' => true];
		if (!CApiInputValidator::validate($api_input_rules, $userids, '/', $error)) {
			self::exception(ZBX_API_ERROR_PARAMETERS, $error);
		}

		$db_users = $this->get([
			'output' => ['userid', 'username', 'attempt_failed'],
			'userids' => $userids,
			'editable' => true,
			'preservekeys' => true
		]);

		if (count($db_users) != count($userids)) {
			self::exception(ZBX_API_ERROR_PERMISSIONS, _('No permissions to referred object or it does not exist!'));
		}

		$users = [];
		$upd_users = [];

		foreach ($userids as $userid) {
			$upd_user = DB::getUpdatedValues('users', ['userid' => $userid, 'attempt_failed' => 0], $db_users[$userid]);

			if ($upd_user) {
				$upd_users[] = [
					'values' => $upd_user,
					'where' => ['userid' => $userid]
				];

				$users[] = $upd_user + ['userid' => $userid];
			}
			else {
				unset($db_users[$userid]);
			}
		}

		if ($upd_users) {
			DB::update('users', $upd_users);
			self::addAuditLog(CAudit::ACTION_UPDATE, CAudit::RESOURCE_USER, $users, $db_users);
		}

		return ['userids' => $userids];
	}


	/**
	 * Provision users. Only users with IDP_TYPE_LDAP userdirectory will be provisioned.
	 *
	 * @param array $userids
	 */
	public function provision(array $userids): array {
		$api_input_rules = ['type' => API_IDS, 'flags' => API_NOT_EMPTY, 'uniq' => true];
		if (!CApiInputValidator::validate($api_input_rules, $userids, '/', $error)) {
			self::exception(ZBX_API_ERROR_PARAMETERS, $error);
		}

		$db_users = API::User()->get([
			'output' => ['userid', 'username', 'userdirectoryid'],
			'userids' => $userids,
			'preservekeys' => true
		]);
		$userdirectoryids = array_column($db_users, 'userdirectoryid', 'userdirectoryid');
		unset($userdirectoryids[0]);
		$provisionedids = [];
		$db_userdirectoryids = [];

		if ($userdirectoryids) {
			$db_userdirectoryids = array_column(API::UserDirectory()->get([
				'output' => ['userdirectoryid', 'idp_type'],
				'userdirectoryids' => $userdirectoryids,
				'filter' => ['provision_status' => JIT_PROVISIONING_ENABLED]
			]), 'idp_type', 'userdirectoryid');

			if (array_diff_key($userdirectoryids, $db_userdirectoryids)) {
				self::exception(ZBX_API_ERROR_PERMISSIONS,
					_('No permissions to referred object or it does not exist!')
				);
			}
		}

		if ($db_userdirectoryids) {
			$db_user_userdirectory = array_column($db_users, 'userdirectoryid', 'userid');

			foreach (array_keys($db_userdirectoryids, IDP_TYPE_LDAP) as $db_userdirectoryid) {
				$provisioning = CProvisioning::forUserDirectoryId($db_userdirectoryid);
				$provision_users = array_keys($db_user_userdirectory, $db_userdirectoryid);
				$provision_users = array_intersect_key($db_users, array_flip($provision_users));
				$config = $provisioning->getIdpConfig();
				$ldap = new CLdap($config);

				if ($ldap->bind_type == CLdap::BIND_DNSTRING) {
					continue;
				}

				foreach ($provision_users as $provision_user) {
					$user = array_merge(
						$provision_user,
						$ldap->getProvisionedData($provisioning, $provision_user['username'])
					);
					$this->updateProvisionedUser($user);
					$provisionedids[] = $provision_user['userid'];
				}
			}
		}

		return ['userids' => $provisionedids];
	}

	/**
	 * Create user in database from provision data.
	 * User media are sanitized removing media with malformed or empty 'sendto'.
	 *
	 * @param array  $idp_user_data
	 * @param string $idp_user_data['username']
	 * @param string $idp_user_data['name']
	 * @param string $idp_user_data['surname']
	 * @param int    $idp_user_data['roleid']
	 * @param array  $idp_user_data['media']                   Required to be set, can be empty array.
	 * @param int    $idp_user_data['media'][]['mediatypeid']
	 * @param array  $idp_user_data['media'][]['sendto']
	 * @param string $idp_user_data['media'][]['sendto'][]
	 * @param array  $idp_user_data['usrgrps']                 Required to be set, can be empty array.
	 * @param int    $idp_user_data['usrgrps'][]['usrgrpid']
	 * @param int    $idp_user_data['userdirectoryid']
	 *
	 * @return array of created user data in database.
	 */
	public function createProvisionedUser(array $idp_user_data): array {
		$attrs = array_flip(array_merge(self::PROVISIONED_FIELDS, ['userdirectoryid']));
		unset($attrs['passwd']);
		$user = array_intersect_key($idp_user_data, $attrs);
		$user['medias'] = $this->sanitizeUserMedia($user['medias']);

		$api_input_rules = ['type' => API_OBJECT, 'flags' => API_ALLOW_UNEXPECTED, 'fields' => [
			'username' =>	['type' => API_STRING_UTF8, 'flags' => API_REQUIRED | API_NOT_EMPTY, 'length' => DB::getFieldLength('users', 'username')],
			'name' =>		['type' => API_STRING_UTF8, 'length' => DB::getFieldLength('users', 'name')],
			'surname' =>	['type' => API_STRING_UTF8, 'length' => DB::getFieldLength('users', 'surname')]
		]];

		if (!CApiInputValidator::validate($api_input_rules, $user, '/', $error)) {
			self::exception(ZBX_API_ERROR_PARAMETERS, $error);
		}

		$users = [$user];

		$db_roles = self::getDbRoles($users);
		self::addRoleType($users, $db_roles);

		$users[0]['ts_provisioned'] = time();
		self::createForce($users);

		return reset($users);
	}

	/**
	 * Update provisioned user in database. Return empty array when user is deprovisioned.
	 *
	 * @param int   $db_userid
	 * @param array $idp_user_data
	 * @param array $idp_user_data['userid']
	 * @param array $idp_user_data['usrgrps']  (optional) Array of user matched groups.
	 * @param array $idp_user_data['medias']   (optional) Array of user matched medias.
	 *
	 * @return array
	 */
	public function updateProvisionedUser(array $idp_user_data): array {
		$attrs = array_flip(array_merge(
			array_diff(self::PROVISIONED_FIELDS, ['username', 'passwd']), ['userdirectoryid', 'userid']
		));
		$user = array_intersect_key($idp_user_data, $attrs);

		$api_input_rules = ['type' => API_OBJECT, 'flags' => API_ALLOW_UNEXPECTED, 'fields' => [
			'username' =>	['type' => API_STRING_UTF8, 'flags' => API_NOT_EMPTY, 'length' => DB::getFieldLength('users', 'username')],
			'name' =>		['type' => API_STRING_UTF8, 'length' => DB::getFieldLength('users', 'name')],
			'surname' =>	['type' => API_STRING_UTF8, 'length' => DB::getFieldLength('users', 'surname')]
		]];

		if (!CApiInputValidator::validate($api_input_rules, $user, '/', $error)) {
			self::exception(ZBX_API_ERROR_PARAMETERS, $error);
		}

		$userid = $user['userid'];
		$db_users = DB::select('users', [
			'output' => ['userid', 'username', 'name', 'surname', 'roleid', 'userdirectoryid', 'ts_provisioned'],
			'userids' => [$userid],
			'preservekeys' => true
		]);
		$user['ts_provisioned'] = time();
		$users = [$userid => $user];
		$user += ['username' => $db_users[$userid]['username']];

		$db_roles = self::getDbRoles($users, $db_users);
		self::addRoleType($users, $db_roles, $db_users);

		if (array_key_exists('medias', $user)) {
			$users[$userid]['medias'] = $this->sanitizeUserMedia($user['medias']);
			$db_users[$userid]['medias'] = DB::select('media', [
				'output' => ['mediatypeid', 'mediaid', 'sendto'],
				'filter' => ['userid' => $userid]
			]);
		}

		if (array_key_exists('usrgrps', $user)) {
			$db_users[$userid]['usrgrps'] = DB::select('users_groups', [
				'output' => ['usrgrpid', 'id'],
				'filter' => ['userid' => $userid]
			]);

			if (!$user['usrgrps']) {
				$users[$userid]['usrgrps'] = [[
					'usrgrpid' => CAuthenticationHelper::get(CAuthenticationHelper::DISABLED_USER_GROUPID)
				]];
				$users[$userid]['roleid'] = 0;
				$user = [];
			}
		}

		self::updateForce(array_values($users), $db_users);

		return $user;
	}

	/**
	 * Returns user type.
	 *
	 * @param string $roleid
	 *
	 * @return int
	 */
	private static function getUserType(string $roleid): int {
		if (!$roleid) {
			return USER_TYPE_ZABBIX_USER;
		}

		return DBfetchColumn(DBselect('SELECT type FROM role WHERE roleid='.zbx_dbstr($roleid)), 'type')[0];
	}

	private static function getUgSetId(array $db_user): ?string {
		if ($db_user['roleid'] != 0 && $db_user['type'] != USER_TYPE_SUPER_ADMIN) {
			$options = [
				'output' => ['ugsetid'],
				'userids' => $db_user['userid']
			];
			$row = DBfetch(DBselect(DB::makeSql('user_ugset', $options)));

			if ($row) {
				return $row['ugsetid'];
			}
		}

		return 0;
	}

	protected function addRelatedObjects(array $options, array $result) {
		$result = parent::addRelatedObjects($options, $result);

		$userIds = zbx_objectValues($result, 'userid');

		// adding usergroups
		if ($options['selectUsrgrps'] !== null && $options['selectUsrgrps'] != API_OUTPUT_COUNT) {
			$relationMap = $this->createRelationMap($result, 'userid', 'usrgrpid', 'users_groups');

			$dbUserGroups = API::UserGroup()->get([
				'output' => $options['selectUsrgrps'],
				'usrgrpids' => $relationMap->getRelatedIds(),
				'preservekeys' => true
			]);

			$result = $relationMap->mapMany($result, $dbUserGroups, 'usrgrps');
		}

		// adding medias
		if ($options['selectMedias'] !== null && $options['selectMedias'] != API_OUTPUT_COUNT) {
			$db_medias = API::getApiService()->select('media', [
				'output' => $this->outputExtend($options['selectMedias'], ['userid', 'mediaid', 'mediatypeid']),
				'filter' => ['userid' => $userIds],
				'preservekeys' => true
			]);

			// 'sendto' parameter in media types with 'type' == MEDIA_TYPE_EMAIL are returned as array.
			if (($options['selectMedias'] === API_OUTPUT_EXTEND || in_array('sendto', $options['selectMedias']))
					&& $db_medias) {
				$db_email_medias = DB::select('media_type', [
					'output' => [],
					'filter' => [
						'mediatypeid' => zbx_objectValues($db_medias, 'mediatypeid'),
						'type' => MEDIA_TYPE_EMAIL
					],
					'preservekeys' => true
				]);

				foreach ($db_medias as &$db_media) {
					if (array_key_exists($db_media['mediatypeid'], $db_email_medias)) {
						$db_media['sendto'] = explode("\n", $db_media['sendto']);
					}
				}
				unset($db_media);
			}

			$relationMap = $this->createRelationMap($db_medias, 'userid', 'mediaid');

			$db_medias = $this->unsetExtraFields($db_medias, ['userid', 'mediaid', 'mediatypeid'],
				$options['selectMedias']
			);
			$result = $relationMap->mapMany($result, $db_medias, 'medias');
		}

		// adding media types
		if ($options['selectMediatypes'] !== null && $options['selectMediatypes'] != API_OUTPUT_COUNT) {
			$mediaTypes = [];
			$relationMap = $this->createRelationMap($result, 'userid', 'mediatypeid', 'media');
			$related_ids = $relationMap->getRelatedIds();

			if ($related_ids) {
				$mediaTypes = API::Mediatype()->get([
					'output' => $options['selectMediatypes'],
					'mediatypeids' => $related_ids,
					'preservekeys' => true
				]);
			}

			$result = $relationMap->mapMany($result, $mediaTypes, 'mediatypes');
		}

		// adding user role
		if ($options['selectRole'] !== null && $options['selectRole'] !== API_OUTPUT_COUNT) {
			if ($options['selectRole'] === API_OUTPUT_EXTEND) {
				$options['selectRole'] = ['roleid', 'name', 'type', 'readonly'];
			}

			$db_roles = DBselect(
				'SELECT u.userid'.($options['selectRole'] ? ',r.'.implode(',r.', $options['selectRole']) : '').
				' FROM users u,role r'.
				' WHERE u.roleid=r.roleid'.
				' AND '.dbConditionInt('u.userid', $userIds)
			);

			foreach ($result as $userid => $user) {
				$result[$userid]['role'] = [];
			}

			while ($db_role = DBfetch($db_roles)) {
				$userid = $db_role['userid'];
				unset($db_role['userid']);

				$result[$userid]['role'] = $db_role;
			}
		}

		return $result;
	}

	/**
	 * Function to validate if password meets password policy requirements.
	 *
	 * @param array  $user
	 * @param string $user['username']  (optional)
	 * @param string $user['name']      (optional)
	 * @param string $user['surname']   (optional)
	 * @param string $user['passwd']
	 * @param string $path              Password field path to display error message.
	 *
	 * @throws APIException if the input is invalid.
	 *
	 * @return bool
	 */
	private function checkPassword(array $user, string $path): bool {
		$context_data = array_filter(array_intersect_key($user, array_flip(['username', 'name', 'surname'])));
		$passwd_validator = new CPasswordComplexityValidator([
			'passwd_min_length' => CAuthenticationHelper::get(CAuthenticationHelper::PASSWD_MIN_LENGTH),
			'passwd_check_rules' => CAuthenticationHelper::get(CAuthenticationHelper::PASSWD_CHECK_RULES)
		]);
		$passwd_validator->setContextData($context_data);

		if ($passwd_validator->validate($user['passwd']) === false) {
			self::exception(ZBX_API_ERROR_PARAMETERS,
				_s('Incorrect value for field "%1$s": %2$s.', $path, $passwd_validator->getError())
			);
		}

		return true;
	}

	/**
	 * For user provisioned by IDP_TYPE_LDAP update user provisioned attributes. Will return empty array
	 * when user is deprovisioned.
	 *
	 * @param array  $user_data
	 * @param int    $user_data['userid']
	 * @param string $user_data['username']
	 * @return array
	 */
	protected function provisionLdapUser(array $user_data): array {
		$provisioning = CProvisioning::forUserDirectoryId($user_data['userdirectoryid']);
		$config = $provisioning->getIdpConfig();
		$ldap = new CLdap($config);

		if ($ldap->bind_type != CLdap::BIND_ANONYMOUS && $ldap->bind_type != CLdap::BIND_CONFIG_CREDENTIALS) {
			return $user_data;
		}

		$user = $ldap->getProvisionedData($provisioning, $user_data['username']);
		$user['username'] = $user_data['username'];
		$user['userid'] = $user_data['userid'];

		return $this->updateProvisionedUser($user);
	}

	/**
	 * Remove invalid medias.
	 *
	 * @param array $medias
	 * @param array $medias[]['mediatypeid']
	 */
	protected function sanitizeUserMedia(array $medias): array {
		if (!$medias) {
			return $medias;
		}

		$user_medias = [];
		$email_mediatypeids = [];
		$max_length = DB::getFieldLength('media', 'sendto');
		$mediatypeids = array_column($medias, 'mediatypeid', 'mediatypeid');
		$email_validator = new CEmailValidator();

		if ($mediatypeids) {
			$email_mediatypeids = array_keys(DB::select('media_type', [
				'output' => ['mediatypeid'],
				'filter' => ['type' => MEDIA_TYPE_EMAIL],
				'mediatypeids' => $mediatypeids,
				'preservekeys' => true
			]));
		}

		foreach ($medias as $media) {
			$sendto = array_filter($media['sendto'], 'strlen');

			if (in_array($media['mediatypeid'], $email_mediatypeids)) {
				$sendto = array_filter($media['sendto'], [$email_validator, 'validate']);

				while (mb_strlen(implode("\n", $sendto)) > $max_length && count($sendto) > 0) {
					array_pop($sendto);
				}
			}

			if ($sendto) {
				$user_medias[] = [
					'mediatypeid' => $media['mediatypeid'],
					'sendto' => $sendto
				];
			}
		}

		return $user_medias;
	}

	/**
	 * Returns data necessary for user.confirm method.
	 *
	 * @param array $session_data
	 *
	 * Returns:
	 *                     data['mfa']
	 *                     data['userid]
	 *
	 * If MFA_TYPE_TOTP and user has no totp_secret additionally returns:
	 *                     data['totp_secret']
	 *                     data['qr_code_url']
	 *
	 * If MFA_TYPE_DUO additionally returns:
	 *                     data['username']
	 *                     data['state']
	 *                     data['prompt_uri']
	 */
	public function getConfirmData(array $session_data): array {
		$api_input_rules = ['type' => API_OBJECT, 'fields' => [
			'sessionid' => 		['type' => API_STRING_UTF8, 'flags' => API_REQUIRED],
			'mfaid' =>			['type' => API_ID, 'flags' => API_REQUIRED],
			'redirect_uri' =>	['type' => API_STRING_UTF8]
		]];

		if (!CApiInputValidator::validate($api_input_rules, $session_data, '/', $error)) {
			self::exception(ZBX_API_ERROR_PARAMETERS, $error);
		}

		[$userid] = DB::select('sessions', [
			'output' => ['userid'],
			'filter' => ['sessionid' => $session_data['sessionid']]
		]);

		[$failed_login_data] = DB::select('users', [
			'output' => ['userid', 'username', 'attempt_failed', 'attempt_clock'],
			'userids' => $userid,
			'limit' => 1
		]);

		self::checkLoginTemporarilyBlocked($failed_login_data);

		[$mfa] = DB::select('mfa', [
			'output' => ['mfaid', 'type', 'name', 'hash_function', 'code_length', 'api_hostname', 'clientid',
				'client_secret'
			],
			'filter' => ['mfaid' => $session_data['mfaid']]
		]);

		$data = [
			'mfa' => $mfa,
			'userid' => $userid['userid']
		];

		if ($mfa['type'] == MFA_TYPE_TOTP) {
			$totp_generator = $this->createTotpGenerator($data);

			$user_totp_secret = DB::select('mfa_totp_secret', [
				'output' => ['totp_secret'],
				'filter' => ['mfaid' => $mfa['mfaid'], 'userid' => $userid]
			]);

			if (!$user_totp_secret) {
				$data['totp_secret'] = $totp_generator->generateSecretKey(TOTP_SECRET_LENGTH_32);
				$data['qr_code_url'] = $totp_generator->getQRCodeUrl('Zabbix', $data['mfa']['name'],
					$data['totp_secret']
				);
			}
		}

		if ($mfa['type'] == MFA_TYPE_DUO) {
			try {
				$duo_client = new Client($data['mfa']['clientid'], $data['mfa']['client_secret'],
					$data['mfa']['api_hostname'], $session_data['redirect_uri']);

				$duo_client->healthCheck();
			}
			catch (DuoException $e) {
				throw new Exception('Verify the values in Duo Universal Prompt MFA method are correct. '.
					$e->getMessage()
				);
			}

			[$username] = DB::select('users', [
				'output' => ['username'],
				'filter' => ['userid' => $data['userid']]
			]);
			$data['username'] = $username['username'];

			$data['state'] = $duo_client->generateState();
			$data['prompt_uri'] = $duo_client->createAuthUrl($data['username'], $data['state']);
		}

		return $data;
	}

	/**
	 * Check MFA method authentication for the user based on provided data.
	 *
	 * @param array $data
	 */
	public function confirm(array $data): bool {
		$api_input_rules = ['type' => API_OBJECT, 'fields' => [
			'sessionid' => 			['type' => API_STRING_UTF8, 'flags' => API_REQUIRED | API_NOT_EMPTY],
			'userid' =>				['type' => API_ID, 'flags' => API_REQUIRED | API_NOT_EMPTY],
			'mfa' =>				['type' => API_OBJECT, 'flags' => API_REQUIRED | API_NOT_EMPTY, 'fields' => [
				'mfaid' =>				['type' => API_ID, 'flags' => API_REQUIRED | API_NOT_EMPTY],
				'type' =>				['type' => API_INT32, 'flags' => API_REQUIRED | API_NOT_EMPTY, 'in' => implode(',', [MFA_TYPE_TOTP, MFA_TYPE_DUO])],
				'name' =>				['type' => API_STRING_UTF8, 'length' => DB::getFieldLength('mfa', 'name')],
				'hash_function' =>		['type' => API_INT32, 'in' => implode(',', [TOTP_HASH_SHA1, TOTP_HASH_SHA256, TOTP_HASH_SHA512]), 'default' => DB::getDefault('mfa', 'hash_function')],
				'code_length' =>		['type' => API_INT32, 'in' => implode(',', [TOTP_CODE_LENGTH_6, TOTP_CODE_LENGTH_8]), 'default' => DB::getDefault('mfa', 'code_length')],
				'api_hostname' => 		['type' => API_STRING_UTF8, 'default' => DB::getDefault('mfa', 'api_hostname')],
				'clientid' =>			['type' => API_STRING_UTF8, 'default' => DB::getDefault('mfa', 'clientid')],
				'client_secret' =>		['type' => API_STRING_UTF8, 'default' => DB::getDefault('mfa', 'client_secret')]
			]],
			'totp_secret' =>		['type' => API_STRING_UTF8],
			'verification_code' =>	['type' => API_STRING_UTF8],
			'state' =>				['type' => API_STRING_UTF8],
			'username' =>			['type' => API_STRING_UTF8],
			'redirect_uri' =>		['type' => API_STRING_UTF8],
			'duo_code' =>			['type' => API_STRING_UTF8],
			'duo_state' =>			['type' => API_STRING_UTF8]
		]];

		if (!CApiInputValidator::validate($api_input_rules, $data, '/', $error)) {
			self::exception(ZBX_API_ERROR_PARAMETERS, $error);
		}

		[$failed_login_data] = DB::select('users', [
			'output' => ['userid', 'username', 'attempt_failed'],
			'userids' => $data['userid'],
			'limit' => 1
		]);

		if ($data['mfa']['type'] == MFA_TYPE_TOTP) {
			$totp_generator = $this->createTotpGenerator($data);

			if (!array_key_exists('totp_secret', $data) || $data['totp_secret'] == '') {
				$user_totp_secret = DB::select('mfa_totp_secret', [
					'output' => ['totp_secret'],
					'filter' => ['mfaid' => $data['mfa']['mfaid'], 'userid' => $data['userid']]
				]);
				$user_totp_secret = $user_totp_secret[0]['totp_secret'];
			}
			else {
				$user_totp_secret = $data['totp_secret'];
			}

			$valid_code = $totp_generator->verifyKey($user_totp_secret, $data['verification_code']);

			if ($valid_code) {
				if (array_key_exists('totp_secret', $data) && $data['totp_secret'] != '') {
					DB::insert('mfa_totp_secret', [[
						'mfaid' => $data['mfa']['mfaid'],
						'userid' =>$data['userid'],
						'totp_secret' => $data['totp_secret']
					]]);
				}
			}
			else {
				self::increaseFailedLoginAttempts($failed_login_data);

				throw new Exception(_('The verification code was incorrect, please try again.'));
			}
		}

		if ($data['mfa']['type'] == MFA_TYPE_DUO) {
			if (!array_key_exists('state', $data) || !array_key_exists('username', $data)) {
				throw new Exception(_('No saved state please login again.'));
			}

			if ($data['duo_state'] != $data['state']) {
				throw new Exception(_('Duo state does not match saved state.'));
			}

			try {
				$duo_client = new Client($data['mfa']['clientid'], $data['mfa']['client_secret'],
					$data['mfa']['api_hostname'], $data['redirect_uri']
				);

				$duo_client->exchangeAuthorizationCodeFor2FAResult($data['duo_code'], $data['username']);
			} catch (DuoException $e) {
				throw new Exception(_('Error decoding Duo result.'));
			}
		}

		DB::update('sessions', [
			'values' => ['status' => ZBX_SESSION_ACTIVE],
			'where' => ['sessionid' => $data['sessionid']]
		]);

		$outdated = date('Y-m-d H:i:s', strtotime('+5 minutes'));

		// Delete outdated sessions with required verification.
		DBexecute('DELETE FROM sessions WHERE userid='.zbx_dbstr($data['userid']).' AND status='.
			zbx_dbstr(ZBX_SESSION_VERIFICATION_REQUIRED).' AND lastaccess>'.zbx_dbstr($outdated)
		);

		CWebUser::checkAuthentication($data['sessionid']);
		self::resetFailedLoginAttempts($failed_login_data);

		self::addAuditLog(CAudit::ACTION_LOGIN_SUCCESS, CAudit::RESOURCE_USER);

		return true;
	}

	/**
	 * Returns Google2FA library instance for TOTP secret creation and code verification.
	 *
	 * @param $data
	 * @return Google2FA
	 */
	private function createTotpGenerator($data): Google2FA {
		$totp_generator = new Google2FA();

		switch ($data['mfa']['hash_function']) {
			case TOTP_HASH_SHA256:
				$totp_generator->setAlgorithm(Constants::SHA256);
				break;

			case TOTP_HASH_SHA512:
				$totp_generator->setAlgorithm(Constants::SHA512);
				break;

			default:
				$totp_generator->setAlgorithm(Constants::SHA1);
		}

		$totp_generator->setWindow(TOTP_VERIFICATION_DELAY_WINDOW);

		if ($data['mfa']['code_length'] == TOTP_CODE_LENGTH_8) {
			$totp_generator->setOneTimePasswordLength(TOTP_CODE_LENGTH_8);
		}

		return $totp_generator;
	}
}<|MERGE_RESOLUTION|>--- conflicted
+++ resolved
@@ -1793,11 +1793,7 @@
 
 		self::deleteUgSets($db_users);
 		DB::delete('users_groups', ['userid' => $userids]);
-<<<<<<< HEAD
 		DB::delete('mfa_totp_secret', ['userid' => $userids]);
-=======
-
->>>>>>> 97fa81c2
 		DB::update('token', [
 			'values' => ['creator_userid' => null],
 			'where' => ['creator_userid' => $userids]
