<?php
/*
** Zabbix
** Copyright (C) 2001-2024 Zabbix SIA
**
** This program is free software; you can redistribute it and/or modify
** it under the terms of the GNU General Public License as published by
** the Free Software Foundation; either version 2 of the License, or
** (at your option) any later version.
**
** This program is distributed in the hope that it will be useful,
** but WITHOUT ANY WARRANTY; without even the implied warranty of
** MERCHANTABILITY or FITNESS FOR A PARTICULAR PURPOSE. See the
** GNU General Public License for more details.
**
** You should have received a copy of the GNU General Public License
** along with this program; if not, write to the Free Software
** Foundation, Inc., 51 Franklin Street, Fifth Floor, Boston, MA  02110-1301, USA.
**/

use Duo\DuoUniversal\Client;
use Duo\DuoUniversal\DuoException;
use PragmaRX\Google2FA\Google2FA;
use PragmaRX\Google2FA\Support\Constants;


/**
 * Class containing methods for operations with users.
 */
class CUser extends CApiService {

	public const ACCESS_RULES = [
		'get' => ['min_user_type' => USER_TYPE_ZABBIX_USER],
		'create' => ['min_user_type' => USER_TYPE_SUPER_ADMIN],
		'update' => ['min_user_type' => USER_TYPE_ZABBIX_USER],
		'delete' => ['min_user_type' => USER_TYPE_SUPER_ADMIN],
		'checkauthentication' => [],
		'login' => [],
		'logout' => ['min_user_type' => USER_TYPE_ZABBIX_USER],
		'unblock' => ['min_user_type' => USER_TYPE_SUPER_ADMIN],
		'provision' => ['min_user_type' => USER_TYPE_SUPER_ADMIN]
	];

	protected $tableName = 'users';
	protected $tableAlias = 'u';
	protected $sortColumns = ['userid', 'username'];

	public const OUTPUT_FIELDS = ['userid', 'username', 'name', 'surname', 'passwd', 'url', 'autologin', 'autologout',
		'lang', 'refresh', 'theme', 'attempt_failed', 'attempt_ip', 'attempt_clock', 'rows_per_page', 'timezone',
		'roleid', 'userdirectoryid', 'ts_provisioned'
	];

	protected const PROVISIONED_FIELDS = ['username', 'name', 'surname', 'usrgrps', 'medias', 'roleid', 'passwd'];

	/**
	 * Get users data.
	 *
	 * @param array  $options
	 * @param array  $options['usrgrpids']		filter by UserGroup IDs
	 * @param array  $options['userids']		filter by User IDs
	 * @param bool   $options['type']			filter by User type [USER_TYPE_ZABBIX_USER: 1, USER_TYPE_ZABBIX_ADMIN: 2, USER_TYPE_SUPER_ADMIN: 3]
	 * @param bool   $options['selectUsrgrps']	extend with UserGroups data for each User
	 * @param bool   $options['getAccess']		extend with access data for each User
	 * @param bool   $options['count']			output only count of objects in result. (result returned in property 'rowscount')
	 * @param string $options['pattern']		filter by Host name containing only give pattern
	 * @param int    $options['limit']			output will be limited to given number
	 * @param string $options['sortfield']		output will be sorted by given property ['userid', 'username']
	 * @param string $options['sortorder']		output will be sorted in given order ['ASC', 'DESC']
	 *
	 * @return array
	 */
	public function get($options = []) {
		$result = [];

		$sqlParts = [
			'select'	=> ['users' => 'u.userid'],
			'from'		=> ['users' => 'users u'],
			'where'		=> [],
			'order'		=> [],
			'limit'		=> null
		];

		$defOptions = [
			'usrgrpids'					=> null,
			'userids'					=> null,
			'mediaids'					=> null,
			'mediatypeids'				=> null,
			// filter
			'filter'					=> null,
			'search'					=> null,
			'searchByAny'				=> null,
			'startSearch'				=> false,
			'excludeSearch'				=> false,
			'searchWildcardsEnabled'	=> null,
			// output
			'output'					=> API_OUTPUT_EXTEND,
			'editable'					=> false,
			'selectUsrgrps'				=> null,
			'selectMedias'				=> null,
			'selectMediatypes'			=> null,
			'selectRole'				=> null,
			'getAccess'					=> null,
			'countOutput'				=> false,
			'preservekeys'				=> false,
			'sortfield'					=> '',
			'sortorder'					=> '',
			'limit'						=> null
		];
		$options = zbx_array_merge($defOptions, $options);

		// permission check
		if (self::$userData['type'] != USER_TYPE_SUPER_ADMIN) {
			if (!$options['editable']) {
				$sqlParts['from']['users_groups'] = 'users_groups ug';
				$sqlParts['where']['uug'] = 'u.userid=ug.userid';
				$sqlParts['where'][] = 'ug.usrgrpid IN ('.
					' SELECT uug.usrgrpid'.
					' FROM users_groups uug'.
					' WHERE uug.userid='.self::$userData['userid'].
				')';
			}
			else {
				$sqlParts['where'][] = 'u.userid='.self::$userData['userid'];
			}
		}

		// userids
		if ($options['userids'] !== null) {
			zbx_value2array($options['userids']);

			$sqlParts['where'][] = dbConditionInt('u.userid', $options['userids']);
		}

		// usrgrpids
		if ($options['usrgrpids'] !== null) {
			zbx_value2array($options['usrgrpids']);

			$sqlParts['from']['users_groups'] = 'users_groups ug';
			$sqlParts['where'][] = dbConditionInt('ug.usrgrpid', $options['usrgrpids']);
			$sqlParts['where']['uug'] = 'u.userid=ug.userid';
		}

		// mediaids
		if ($options['mediaids'] !== null) {
			zbx_value2array($options['mediaids']);

			$sqlParts['from']['media'] = 'media m';
			$sqlParts['where'][] = dbConditionInt('m.mediaid', $options['mediaids']);
			$sqlParts['where']['mu'] = 'm.userid=u.userid';
		}

		// mediatypeids
		if ($options['mediatypeids'] !== null) {
			zbx_value2array($options['mediatypeids']);

			$sqlParts['from']['media'] = 'media m';
			$sqlParts['where'][] = dbConditionInt('m.mediatypeid', $options['mediatypeids']);
			$sqlParts['where']['mu'] = 'm.userid=u.userid';
		}

		// filter
		if (is_array($options['filter'])) {
			if (array_key_exists('autologout', $options['filter']) && $options['filter']['autologout'] !== null) {
				$options['filter']['autologout'] = getTimeUnitFilters($options['filter']['autologout']);
			}

			if (array_key_exists('refresh', $options['filter']) && $options['filter']['refresh'] !== null) {
				$options['filter']['refresh'] = getTimeUnitFilters($options['filter']['refresh']);
			}

			if (isset($options['filter']['passwd'])) {
				self::exception(ZBX_API_ERROR_PARAMETERS, _('It is not possible to filter by user password.'));
			}

			$this->dbFilter('users u', $options, $sqlParts);
		}

		// search
		if (is_array($options['search'])) {
			if (isset($options['search']['passwd'])) {
				self::exception(ZBX_API_ERROR_PARAMETERS, _('It is not possible to search by user password.'));
			}

			zbx_db_search('users u', $options, $sqlParts);
		}

		// limit
		if (zbx_ctype_digit($options['limit']) && $options['limit']) {
			$sqlParts['limit'] = $options['limit'];
		}

		$userIds = [];

		$sqlParts = $this->applyQueryOutputOptions($this->tableName(), $this->tableAlias(), $options, $sqlParts);
		$sqlParts = $this->applyQuerySortOptions($this->tableName(), $this->tableAlias(), $options, $sqlParts);
		$res = DBselect(self::createSelectQueryFromParts($sqlParts), $sqlParts['limit']);

		while ($user = DBfetch($res)) {
			unset($user['passwd']);

			if ($options['countOutput']) {
				$result = $user['rowscount'];
			}
			else {
				$userIds[$user['userid']] = $user['userid'];

				$result[$user['userid']] = $user;
			}
		}

		if ($options['countOutput']) {
			return $result;
		}

		/*
		 * Adding objects
		 */
		if ($options['getAccess'] !== null) {
			foreach ($result as $userid => $user) {
				$result[$userid] += ['gui_access' => 0, 'debug_mode' => 0, 'users_status' => 0];
			}

			$access = DBselect(
				'SELECT ug.userid,MAX(g.gui_access) AS gui_access,'.
					' MAX(g.debug_mode) AS debug_mode,MAX(g.users_status) AS users_status'.
					' FROM usrgrp g,users_groups ug'.
					' WHERE '.dbConditionInt('ug.userid', $userIds).
						' AND g.usrgrpid=ug.usrgrpid'.
					' GROUP BY ug.userid'
			);

			while ($userAccess = DBfetch($access)) {
				$result[$userAccess['userid']] = zbx_array_merge($result[$userAccess['userid']], $userAccess);
			}
		}

		if ($result) {
			$result = $this->addRelatedObjects($options, $result);
		}

		// removing keys
		if (!$options['preservekeys']) {
			$result = zbx_cleanHashes($result);
		}

		return $result;
	}

	/**
	 * @param array $users
	 *
	 * @return array
	 */
	public function create(array $users) {
		if (self::$userData['type'] != USER_TYPE_SUPER_ADMIN) {
			self::exception(ZBX_API_ERROR_PERMISSIONS,
				_s('No permissions to call "%1$s.%2$s".', 'user', __FUNCTION__)
			);
		}

		$this->validateCreate($users);
		self::createForce($users);

		return ['userids' => array_column($users, 'userid')];
	}

	/**
	 * @param array $users
	 */
	private static function createForce(array &$users): void {
		$userids = DB::insert('users', $users);

		foreach ($users as &$user) {
			$user['userid'] = array_shift($userids);
		}
		unset($user);

		self::updateGroups($users);
		self::updateUgSets($users);
		self::updateMedias($users);
		self::updateMfaTotpSecrets($users);

		foreach ($users as &$user) {
			unset($user['role_type']);
		}
		unset($user);

		if (array_key_exists('ts_provisioned', $users[0])) {
			self::addAuditLogByUser(null, CWebUser::getIp(), CProvisioning::AUDITLOG_USERNAME, CAudit::ACTION_ADD,
				CAudit::RESOURCE_USER, $users
			);
		}
		else {
			self::addAuditLog(CAudit::ACTION_ADD, CAudit::RESOURCE_USER, $users);
		}
	}

	/**
	 * @param array $users
	 *
	 * @throws APIException if the input is invalid.
	 */
	private function validateCreate(array &$users) {
		$locales = LANG_DEFAULT.','.implode(',', array_keys(getLocales()));
		$timezones = TIMEZONE_DEFAULT.','.implode(',', array_keys(CTimezoneHelper::getList()));
		$themes = THEME_DEFAULT.','.implode(',', array_keys(APP::getThemes()));

		$api_input_rules = ['type' => API_OBJECTS, 'flags' => API_NOT_EMPTY | API_NORMALIZE, 'uniq' => [['username']], 'fields' => [
			'username' =>		['type' => API_STRING_UTF8, 'flags' => API_REQUIRED | API_NOT_EMPTY, 'length' => DB::getFieldLength('users', 'username')],
			'name' =>			['type' => API_STRING_UTF8, 'length' => DB::getFieldLength('users', 'name')],
			'surname' =>		['type' => API_STRING_UTF8, 'length' => DB::getFieldLength('users', 'surname')],
			'passwd' =>			['type' => API_STRING_UTF8, 'flags' => API_NOT_EMPTY, 'length' => 255],
			'url' =>			['type' => API_URL, 'length' => DB::getFieldLength('users', 'url')],
			'autologin' =>		['type' => API_INT32, 'in' => '0,1'],
			'autologout' =>		['type' => API_TIME_UNIT, 'flags' => API_NOT_EMPTY, 'in' => '0,90:'.SEC_PER_DAY],
			'lang' =>			['type' => API_STRING_UTF8, 'flags' => API_NOT_EMPTY, 'in' => $locales, 'length' => DB::getFieldLength('users', 'lang')],
			'refresh' =>		['type' => API_TIME_UNIT, 'flags' => API_NOT_EMPTY, 'in' => '0:'.SEC_PER_HOUR],
			'theme' =>			['type' => API_STRING_UTF8, 'in' => $themes, 'length' => DB::getFieldLength('users', 'theme')],
			'rows_per_page' =>	['type' => API_INT32, 'in' => '1:999999'],
			'timezone' =>		['type' => API_STRING_UTF8, 'in' => $timezones, 'length' => DB::getFieldLength('users', 'timezone')],
			'roleid' =>			['type' => API_ID],
			'usrgrps' =>		['type' => API_OBJECTS, 'uniq' => [['usrgrpid']], 'fields' => [
				'usrgrpid' =>		['type' => API_ID, 'flags' => API_REQUIRED]
			]],
			'medias' =>			['type' => API_OBJECTS, 'fields' => [
				'mediatypeid' =>	['type' => API_ID, 'flags' => API_REQUIRED],
				'sendto' =>			['type' => API_STRINGS_UTF8, 'flags' => API_REQUIRED | API_NOT_EMPTY | API_NORMALIZE],
				'active' =>			['type' => API_INT32, 'in' => implode(',', [MEDIA_STATUS_ACTIVE, MEDIA_STATUS_DISABLED])],
				'severity' =>		['type' => API_INT32, 'in' => '0:63'],
				'period' =>			['type' => API_TIME_PERIOD, 'flags' => API_ALLOW_USER_MACRO, 'length' => DB::getFieldLength('media', 'period')]
			]],
			'userdirectoryid' =>	['type' => API_ID, 'default' => 0],
			'mfa_totp_secrets' =>	['type' => API_OBJECTS, 'uniq' => [['mfaid']], 'fields' => [
				'mfaid' =>				['type' => API_ID, 'flags' => API_REQUIRED],
				'totp_secret' =>		['type' => API_STRING_UTF8, 'length' => DB::getFieldLength('mfa_totp_secret', 'totp_secret')]
			]]
		]];

		if (!CApiInputValidator::validate($api_input_rules, $users, '/', $error)) {
			self::exception(ZBX_API_ERROR_PARAMETERS, $error);
		}

		foreach ($users as $i => &$user) {
			$user = $this->checkLoginOptions($user);

			if (array_key_exists('passwd', $user)) {
				if ($user['userdirectoryid'] != 0) {
					self::exception(ZBX_API_ERROR_PARAMETERS,
						_s('Not allowed to update field "%1$s" for provisioned user.', 'passwd')
					);
				}

				$this->checkPassword($user, '/'.($i + 1).'/passwd');
			}

			if (array_key_exists('passwd', $user)) {
				$user['passwd'] = password_hash($user['passwd'], PASSWORD_BCRYPT, ['cost' => ZBX_BCRYPT_COST]);
			}
		}
		unset($user);

		$this->checkDuplicates(array_column($users, 'username'));
		$this->checkLanguages(array_column($users, 'lang'));

		$db_roles = self::getDbRoles($users);
		self::checkRoles($users, $db_roles);
		self::addRoleType($users, $db_roles);

		$this->checkUserdirectories($users);
		$this->checkUserGroups($users, $db_user_groups);
		self::checkEmptyPassword($users, $db_user_groups);
		$this->checkMfaMethods($users);
		$db_mediatypes = $this->checkMediaTypes($users);
		$this->validateMediaRecipients($users, $db_mediatypes);
	}

	/**
	 * @param array $users
	 *
	 * @return array
	 */
	public function update(array $users) {
		$this->validateUpdate($users, $db_users);
		self::updateForce($users, $db_users);

		return ['userids' => array_column($users, 'userid')];
	}

	/**
	 * @param array $users
	 * @param array $db_users
	 *
	 * @throws APIException if the input is invalid.
	 */
	private function validateUpdate(array &$users, array &$db_users = null) {
		$locales = LANG_DEFAULT.','.implode(',', array_keys(getLocales()));
		$timezones = TIMEZONE_DEFAULT.','.implode(',', array_keys(CTimezoneHelper::getList()));
		$themes = THEME_DEFAULT.','.implode(',', array_keys(APP::getThemes()));

		$api_input_rules = ['type' => API_OBJECTS, 'flags' => API_NOT_EMPTY | API_NORMALIZE, 'uniq' => [['userid'], ['username']], 'fields' => [
			'userid' =>			['type' => API_ID, 'flags' => API_REQUIRED],
			'username' =>		['type' => API_STRING_UTF8, 'flags' => API_NOT_EMPTY, 'length' => DB::getFieldLength('users', 'username')],
			'name' =>			['type' => API_STRING_UTF8, 'length' => DB::getFieldLength('users', 'name')],
			'surname' =>		['type' => API_STRING_UTF8, 'length' => DB::getFieldLength('users', 'surname')],
			'current_passwd' =>	['type' => API_STRING_UTF8, 'flags' => API_NOT_EMPTY, 'length' => 255],
			'passwd' =>			['type' => API_STRING_UTF8, 'flags' => API_NOT_EMPTY, 'length' => 255],
			'url' =>			['type' => API_URL, 'length' => DB::getFieldLength('users', 'url')],
			'autologin' =>		['type' => API_INT32, 'in' => '0,1'],
			'autologout' =>		['type' => API_TIME_UNIT, 'flags' => API_NOT_EMPTY, 'in' => '0,90:'.SEC_PER_DAY],
			'lang' =>			['type' => API_STRING_UTF8, 'flags' => API_NOT_EMPTY, 'in' => $locales, 'length' => DB::getFieldLength('users', 'lang')],
			'refresh' =>		['type' => API_TIME_UNIT, 'flags' => API_NOT_EMPTY, 'in' => '0:'.SEC_PER_HOUR],
			'theme' =>			['type' => API_STRING_UTF8, 'in' => $themes, 'length' => DB::getFieldLength('users', 'theme')],
			'rows_per_page' =>	['type' => API_INT32, 'in' => '1:999999'],
			'timezone' =>		['type' => API_STRING_UTF8, 'in' => $timezones, 'length' => DB::getFieldLength('users', 'timezone')],
			'roleid' =>			['type' => API_ID],
			'usrgrps' =>		['type' => API_OBJECTS, 'uniq' => [['usrgrpid']], 'fields' => [
				'usrgrpid' =>		['type' => API_ID, 'flags' => API_REQUIRED]
			]],
			'medias' =>	['type' => API_OBJECTS, 'fields' => [
				'mediatypeid' =>	['type' => API_ID, 'flags' => API_REQUIRED],
				'sendto' =>			['type' => API_STRINGS_UTF8, 'flags' => API_REQUIRED | API_NOT_EMPTY | API_NORMALIZE],
				'active' =>			['type' => API_INT32, 'in' => implode(',', [MEDIA_STATUS_ACTIVE, MEDIA_STATUS_DISABLED])],
				'severity' =>		['type' => API_INT32, 'in' => '0:63'],
				'period' =>			['type' => API_TIME_PERIOD, 'flags' => API_ALLOW_USER_MACRO, 'length' => DB::getFieldLength('media', 'period')]
			]],
			'userdirectoryid' =>	['type' => API_ID],
			'mfa_totp_secrets' =>	['type' => API_OBJECTS, 'uniq' => [['mfaid']], 'fields' => [
				'mfaid' =>				['type' => API_ID, 'flags' => API_REQUIRED],
				'totp_secret' =>		['type' => API_STRING_UTF8, 'length' => DB::getFieldLength('mfa_totp_secret', 'totp_secret')]
			]]
		]];

		if (!CApiInputValidator::validate($api_input_rules, $users, '/', $error)) {
			self::exception(ZBX_API_ERROR_PARAMETERS, $error);
		}

		$db_users = $this->get([
			'output' => [],
			'userids' => array_column($users, 'userid'),
			'editable' => true,
			'preservekeys' => true
		]);

		// 'passwd' can't be received by the user.get method
		$db_users = DB::select('users', [
			'output' => ['userid', 'username', 'name', 'surname', 'passwd', 'url', 'autologin', 'autologout', 'lang',
				'refresh', 'theme', 'rows_per_page', 'timezone', 'roleid', 'userdirectoryid'
			],
			'userids' => array_keys($db_users),
			'preservekeys' => true
		]);

		if (array_diff_key(array_column($users, 'userid', 'userid'), $db_users)) {
			self::exception(ZBX_API_ERROR_PERMISSIONS, _('No permissions to referred object or it does not exist!'));
		}

		// Get readonly super admin role ID and name.
		[$readonly_superadmin_role] = DBfetchArray(DBselect(
			'SELECT roleid,name'.
			' FROM role'.
			' WHERE type='.USER_TYPE_SUPER_ADMIN.
				' AND readonly=1'
		));

		$superadminids_to_update = [];
		$usernames = [];
		$readonly_fields = array_fill_keys(['username', 'passwd'], 1);

		foreach ($users as $i => &$user) {
			$db_user = $db_users[$user['userid']];

			if (array_key_exists('userdirectoryid', $user) && $user['userdirectoryid'] != 0) {
				$provisioned_field = array_key_first(array_intersect_key($readonly_fields, $user));

				if ($provisioned_field !== null) {
					self::exception(ZBX_API_ERROR_PARAMETERS,
						_s('Not allowed to update field "%1$s" for provisioned user.', $provisioned_field)
					);
				}
			}

			$user = $this->checkLoginOptions($user);

			if (array_key_exists('username', $user) && $user['username'] !== $db_user['username']) {
				$usernames[] = $user['username'];
			}

			if (array_key_exists('current_passwd', $user)) {
				if (!password_verify($user['current_passwd'], $db_user['passwd'])) {
					self::exception(ZBX_API_ERROR_PARAMETERS, _('Incorrect current password.'));
				}
			}

			if (array_key_exists('passwd', $user) && $this->checkPassword($user + $db_user, '/'.($i + 1).'/passwd')) {
				if ($user['userid'] == self::$userData['userid'] && !array_key_exists('current_passwd', $user)) {
					self::exception(ZBX_API_ERROR_PARAMETERS, _('Current password is mandatory.'));
				}

				$user['passwd'] = password_hash($user['passwd'], PASSWORD_BCRYPT, ['cost' => ZBX_BCRYPT_COST]);
			}

			unset($user['current_passwd']);

			if (array_key_exists('roleid', $user) && $user['roleid'] && $user['roleid'] != $db_user['roleid']) {
				if ($db_user['roleid'] == $readonly_superadmin_role['roleid']) {
					$superadminids_to_update[] = $user['userid'];
				}
			}

			if ($db_user['username'] !== ZBX_GUEST_USER) {
				continue;
			}

			// Additional validation for guest user.
			if (array_key_exists('username', $user) && $user['username'] !== $db_user['username']) {
				self::exception(ZBX_API_ERROR_PARAMETERS, _('Cannot rename guest user.'));
			}

			if (array_key_exists('lang', $user)) {
				self::exception(ZBX_API_ERROR_PARAMETERS, _('Not allowed to set language for user "guest".'));
			}

			if (array_key_exists('theme', $user)) {
				self::exception(ZBX_API_ERROR_PARAMETERS, _('Not allowed to set theme for user "guest".'));
			}

			if (array_key_exists('passwd', $user)) {
				self::exception(ZBX_API_ERROR_PARAMETERS, _('Not allowed to set password for user "guest".'));
			}
		}
		unset($user);

		// Check that at least one active user will remain with readonly super admin role.
		if ($superadminids_to_update) {
			$db_superadmins = DBselect(
				'SELECT NULL'.
				' FROM users u'.
				' WHERE u.roleid='.$readonly_superadmin_role['roleid'].
					' AND '.dbConditionId('u.userid', $superadminids_to_update, true).
					' AND EXISTS('.
						'SELECT NULL'.
						' FROM usrgrp g,users_groups ug'.
						' WHERE g.usrgrpid=ug.usrgrpid'.
							' AND ug.userid=u.userid'.
						' GROUP BY ug.userid'.
						' HAVING MAX(g.gui_access)<'.GROUP_GUI_ACCESS_DISABLED.
							' AND MAX(g.users_status)='.GROUP_STATUS_ENABLED.
					')'
			, 1);

			if (!DBfetch($db_superadmins)) {
				self::exception(ZBX_API_ERROR_PARAMETERS,
					_s('At least one active user must exist with role "%1$s".', $readonly_superadmin_role['name'])
				);
			}
		}

		$db_roles = self::getDbRoles($users, $db_users);
		self::checkRoles($users, $db_roles);
		self::addRoleType($users, $db_roles, $db_users);

		self::addAffectedObjects($users, $db_users);

		if ($usernames) {
			$this->checkDuplicates($usernames);
		}
		$this->checkLanguages(zbx_objectValues($users, 'lang'));

		$this->checkUserdirectories($users);
		$this->checkMfaMethods($users);
		$this->checkUserGroups($users, $db_user_groups);
		self::checkEmptyPassword($users, $db_user_groups, $db_users);
		$db_mediatypes = $this->checkMediaTypes($users);
		$this->validateMediaRecipients($users, $db_mediatypes);
		$this->checkHimself($users);
	}

	/**
	 * @param array $users
	 * @param array $db_users
	 */
	private static function updateForce(array $users, array $db_users): void {
		$upd_users = [];

		foreach ($users as $user) {
			$upd_user = DB::getUpdatedValues('users', $user, $db_users[$user['userid']]);

			if ($upd_user) {
				$upd_users[] = [
					'values' => $upd_user,
					'where' => ['userid' => $user['userid']]
				];
			}
		}

		if ($upd_users) {
			DB::update('users', $upd_users);
		}

		self::terminateActiveSessionsOnPasswordUpdate($users);
		self::updateGroups($users, $db_users);
		self::updateUgSets($users, $db_users);
		self::updateMedias($users, $db_users);
		self::updateMfaTotpSecrets($users, $db_users);

		foreach ($users as &$user) {
			unset($user['role_type']);
			unset($db_users[$user['userid']]['role_type']);
		}
		unset($user);

		if (array_key_exists('ts_provisioned', $users[0])) {
			self::addAuditLogByUser(null, CWebUser::getIp(), CProvisioning::AUDITLOG_USERNAME, CAudit::ACTION_UPDATE,
				CAudit::RESOURCE_USER, $users, $db_users
			);
		}
		else {
			self::addAuditLog(CAudit::ACTION_UPDATE, CAudit::RESOURCE_USER, $users, $db_users);
		}
	}

	private static function addAffectedObjects(array $users, array &$db_users): void {
		self::addAffectedUserGroups($users, $db_users);
		self::addAffectedMedias($users, $db_users);
		self::addAffectedMfaTotpSecrets($users, $db_users);
	}

	private static function addAffectedUserGroups(array $users, array &$db_users): void {
		$userids = [];

		foreach ($users as $user) {
			if (array_key_exists('usrgrps', $user) || self::ugSetUpdateRequired($user, $db_users[$user['userid']])
					|| self::emptyPasswordCheckRequired($user, $db_users[$user['userid']])) {
				$userids[] = $user['userid'];
				$db_users[$user['userid']]['usrgrps'] = [];
			}
		}

		if (!$userids) {
			return;
		}

		$result = DBselect(
			'SELECT ug.id,ug.usrgrpid,ug.userid,g.gui_access'.
			' FROM users_groups ug,usrgrp g'.
			' WHERE ug.usrgrpid=g.usrgrpid'.
				' AND '.dbConditionId('ug.userid', $userids)
		);

		while ($db_usrgrp = DBfetch($result)) {
			$db_users[$db_usrgrp['userid']]['usrgrps'][$db_usrgrp['id']] =
				array_diff_key($db_usrgrp, array_flip(['userid']));
		}
	}

	private static function ugSetUpdateRequired(array $user, array $db_user): bool {
		if ($user['role_type'] == $db_user['role_type']) {
			return false;
		}

		if ($user['role_type'] !== null && $user['role_type'] != USER_TYPE_SUPER_ADMIN
				&& ($db_user['role_type'] === null || $db_user['role_type'] == USER_TYPE_SUPER_ADMIN)) {
			return true;
		}

		if (($user['role_type'] === null || $user['role_type'] == USER_TYPE_SUPER_ADMIN)
				&& $db_user['role_type'] !== null && $db_user['role_type'] != USER_TYPE_SUPER_ADMIN) {
			return true;
		}

		return false;
	}

	private static function emptyPasswordCheckRequired(array $user, array $db_user): bool {
		return !array_key_exists('passwd', $user) && $db_user['passwd'] === '';
	}

	private static function addAffectedMedias(array $users, array &$db_users): void {
		$userids = [];

		foreach ($users as $user) {
			if (array_key_exists('medias', $user)) {
				$userids[] = $user['userid'];
				$db_users[$user['userid']]['medias'] = [];
			}
		}

		if (!$userids) {
			return;
		}

		$options = [
			'output' => ['mediaid', 'userid', 'mediatypeid', 'sendto', 'active', 'severity', 'period'],
			'filter' => ['userid' => $userids]
		];
		$db_medias = DBselect(DB::makeSql('media', $options));

		while ($db_media = DBfetch($db_medias)) {
			$db_users[$db_media['userid']]['medias'][$db_media['mediaid']] =
				array_diff_key($db_media, array_flip(['userid']));
		}
	}

	private static function addAffectedMfaTotpSecrets(array $users, array &$db_users): void {
		$userids = [];

		foreach ($users as $user) {
			if (array_key_exists('mfa_totp_secrets', $user)) {
				$userids[] = $user['userid'];
				$db_users[$user['userid']]['mfa_totp_secrets'] = [];
			}
		}

		if (!$userids) {
			return;
		}

		$db_mfa_totp_secrets = DB::select('mfa_totp_secret', [
			'output' => ['mfa_totp_secretid', 'mfaid', 'userid', 'totp_secret'],
			'filter' => ['userid' => $userids]
		]);

		foreach ($db_mfa_totp_secrets as $db_mfa_totp_secret) {
			$db_users[$db_mfa_totp_secret['userid']]['mfa_totp_secrets'][$db_mfa_totp_secret['mfa_totp_secretid']] =
				array_diff_key($db_mfa_totp_secret, array_flip(['userid']));
		}
	}

	/**
	 * Check for duplicated users.
	 *
	 * @param array $usernames
	 *
	 * @throws APIException  if user already exists.
	 */
	private function checkDuplicates(array $usernames) {
		$db_users = DB::select('users', [
			'output' => ['username'],
			'filter' => ['username' => $usernames],
			'limit' => 1
		]);

		if ($db_users) {
			self::exception(ZBX_API_ERROR_PARAMETERS,
				_s('User with username "%1$s" already exists.', $db_users[0]['username'])
			);
		}
	}

	/**
	 * Check user directories, used in users data, exist.
	 *
	 * @param array $users
	 * @param int   $users[]['userdirectoryid']  (optional)
	 *
	 * @throws APIException  if user directory do not exists.
	 */
	private function checkUserdirectories(array $users) {
		$userdirectoryids = array_column($users, 'userdirectoryid', 'userdirectoryid');
		unset($userdirectoryids[0]);

		if (!$userdirectoryids) {
			return;
		}

		$db_userdirectoryids = API::UserDirectory()->get([
			'output' => [],
			'userdirectoryids' => $userdirectoryids,
			'preservekeys' => true
		]);
		$ids = array_diff_key($userdirectoryids, $db_userdirectoryids);

		if ($ids) {
			self::exception(ZBX_API_ERROR_PARAMETERS,
				_s('User directory with ID "%1$s" is not available.', reset($ids))
			);
		}
	}

	/**
	 * Checks if MFA TOTP method exists that is used in users data.
	 *
	 * @param array $users
	 * @param int   $users[]['mfa_totp_secrets']['mfaid']  (optional)
	 *
	 * @throws APIException  if mfa method does not exist.
	 */
	private function checkMfaMethods(array $users): void {
		$mfaids = [];

		foreach ($users as $user) {
			if (array_key_exists('mfa_totp_secrets', $user)) {
				$mfaids += array_column($user['mfa_totp_secrets'], 'mfaid', 'mfaid');
			}
		}

		if (!$mfaids) {
			return;
		}

		$db_mfaids = API::Mfa()->get([
			'output' => ['type'],
			'mfaids' => $mfaids,
			'preservekeys' => true
		]);
		$ids = array_diff_key($mfaids, $db_mfaids);
		$invalid_mfas = array_filter($db_mfaids, function ($mfa) {
			return $mfa['type'] != MFA_TYPE_TOTP;
		});

		if ($ids) {
			self::exception(ZBX_API_ERROR_PARAMETERS,
				_s('MFA method with ID "%1$s" is not available.', reset($ids))
			);
		}

		if ($invalid_mfas) {
			self::exception(ZBX_API_ERROR_PARAMETERS,
				_s('Incorrect MFA method with ID "%1$s" type, TOTP secret is not available.', key($invalid_mfas))
			);
		}
	}

	private function checkUserGroups(array $users, array &$db_user_groups = null): void {
		$user_group_indexes = [];

		foreach ($users as $i1 => $user) {
			if (!array_key_exists('usrgrps', $user)) {
				continue;
			}

			foreach ($user['usrgrps'] as $i2 => $user_group) {
				$user_group_indexes[$user_group['usrgrpid']][$i1] = $i2;
			}
		}

		if (!$user_group_indexes) {
			return;
		}

		$db_user_groups = DB::select('usrgrp', [
			'output' => ['gui_access'],
			'usrgrpids' => array_keys($user_group_indexes),
			'preservekeys' => true
		]);

		foreach ($user_group_indexes as $usrgrpid => $indexes) {
			if (!array_key_exists($usrgrpid, $db_user_groups)) {
				$i1 = key($indexes);
				$i2 = $indexes[$i1];

				self::exception(ZBX_API_ERROR_PARAMETERS,
					_s('Invalid parameter "%1$s": %2$s.', '/'.($i1 + 1).'/usrgrps/'.($i2 + 1), _('object does not exist'))
				);
			}
		}
	}

	private static function checkEmptyPassword(array $users, ?array $db_user_groups, array $db_users = null): void {
		foreach ($users as $i => $user) {
			$check = false;

			if ($db_users === null) {
				if (!array_key_exists('passwd', $user)
						&& (!array_key_exists('userdirectoryid', $user) || $user['userdirectoryid'] == 0)
						&& (array_key_exists('usrgrps', $user) && $user['usrgrps'])) {
					$check = true;
				}
			}
			else {
				$db_user = $db_users[$user['userid']];

				if (!array_key_exists('passwd', $user) && $db_user['passwd'] === ''
						&& ((!array_key_exists('userdirectoryid', $user) && $db_user['userdirectoryid'] == 0)
							|| $user['userdirectoryid'] == 0)
						&& ((!array_key_exists('usrgrps', $user) && $db_user['usrgrps']) || $user['usrgrps'])) {
					$userdirectory_changed = array_key_exists('userdirectoryid', $user)
						&& bccomp($user['userdirectoryid'], $db_user['userdirectoryid']) != 0;

					$user_groups_changed = array_key_exists('usrgrps', $user)
						&& self::userGroupsChanged($user, $db_user);

					if (!$userdirectory_changed && !$user_groups_changed) {
						continue;
					}

					$check = true;
				}
			}

			if (!$check) {
				unset($users[$i]);
			}
		}

		if (!$users) {
			return;
		}

		foreach ($users as $i => $user) {
			$gui_access = null;

			if (array_key_exists('usrgrps', $user)) {
				foreach ($user['usrgrps'] as $user_group) {
					if ($gui_access === null
							|| $db_user_groups[$user_group['usrgrpid']]['gui_access'] > $user['gui_access']) {
						$gui_access = $db_user_groups[$user_group['usrgrpid']]['gui_access'];
					}
				}
			}
			else {
				foreach ($db_users[$user['userid']]['usrgrps'] as $db_user_group) {
					if ($gui_access === null || $db_user_group['gui_access'] > $user['gui_access']) {
						$gui_access = $db_user_group['gui_access'];
					}
				}
			}

			if ($gui_access != GROUP_GUI_ACCESS_DISABLED
					&& self::getAuthTypeByGuiAccess($gui_access) == ZBX_AUTH_INTERNAL) {
				if ($db_users === null) {
					$username = $user['username'];
				}
				else {
					$username = array_key_exists('username', $user)
						? $user['username']
						: $db_users[$user['userid']]['username'];
				}

				self::exception(ZBX_API_ERROR_PARAMETERS,
					_s('User "%1$s" must have a password, because internal authentication is in effect.', $username)
				);
			}
		}
	}

	private static function userGroupsChanged(array $user, array $db_user): bool {
		$usrgrpids = array_column($user['usrgrps'], 'usrgrpid');
		$db_usrgrpids = array_column($db_user['usrgrps'], 'usrgrpid');

		return array_diff($usrgrpids, $db_usrgrpids) || array_diff($db_usrgrpids, $usrgrpids);
	}

	/**
	 * Check if specified language has dependent locale installed.
	 *
	 * @param array $languages
	 *
	 * @throws APIException if language locale is not installed.
	 */
	private function checkLanguages(array $languages) {
		foreach ($languages as $lang) {
			if ($lang !== LANG_DEFAULT && !setlocale(LC_MONETARY, zbx_locale_variants($lang))) {
				self::exception(ZBX_API_ERROR_PARAMETERS, _s('Language "%1$s" is not supported.', $lang));
			}
		}
	}

	/**
	 * @param array      $users
	 * @param array|null $db_users
	 */
	private static function getDbRoles(array $users, array $db_users = null): array {
		$roleids = [];

		foreach ($users as $user) {
			if (array_key_exists('roleid', $user) && $user['roleid'] != 0) {
				$roleids[$user['roleid']] = true;
			}

			if ($db_users !== null && $db_users[$user['userid']]['roleid'] != 0) {
				$roleids[$db_users[$user['userid']]['roleid']] = true;
			}
		}

		if (!$roleids) {
			return [];
		}

		return DB::select('role', [
			'output' => ['type'],
			'roleids' => array_keys($roleids),
			'preservekeys' => true
		]);
	}

	/**
	 * Check for valid user roles.
	 *
	 * @param array      $users
	 * @param array      $db_roles
	 *
	 * @throws APIException
	 */
	private static function checkRoles(array $users, array $db_roles): void {
		foreach ($users as $i => $user) {
			if (array_key_exists('roleid', $user) && $user['roleid'] != 0
					&& !array_key_exists($user['roleid'], $db_roles)) {
				self::exception(ZBX_API_ERROR_PARAMETERS, _s('Invalid parameter "%1$s": %2$s.', '/'.($i + 1).'/roleid',
					_('object does not exist')
				));
			}
		}
	}

	/**
	 * @param array      $users
	 * @param array      $db_roles
	 * @param array|null $db_users
	 */
	private static function addRoleType(array &$users, array $db_roles, array &$db_users = null): void {
		foreach ($users as &$user) {
			$user['role_type'] = null;

			if ($db_users !== null) {
				$db_users[$user['userid']]['role_type'] = null;
			}

			if (array_key_exists('roleid', $user) && $user['roleid'] != 0) {
				$user['role_type'] = $db_roles[$user['roleid']]['type'];
			}

			if ($db_users !== null && $db_users[$user['userid']]['roleid'] != 0) {
				if (!array_key_exists('roleid', $user)) {
					$user['role_type'] = $db_roles[$db_users[$user['userid']]['roleid']]['type'];
				}

				$db_users[$user['userid']]['role_type'] = $db_roles[$db_users[$user['userid']]['roleid']]['type'];
			}
		}
		unset($user);
	}

	/**
	 * Check for valid media types.
	 *
	 * @param array $users                               Array of users.
	 * @param array $users[]['medias']       (optional)  Array of user medias.
	 *
	 * @throws APIException if user media type does not exist.
	 *
	 * @return array                                     Returns valid media types.
	 */
	private function checkMediaTypes(array $users) {
		$mediatypeids = [];

		foreach ($users as $user) {
			if (array_key_exists('medias', $user)) {
				foreach ($user['medias'] as $media) {
					$mediatypeids[$media['mediatypeid']] = true;
				}
			}
		}

		if (!$mediatypeids) {
			return [];
		}

		$mediatypeids = array_keys($mediatypeids);

		$db_mediatypes = DB::select('media_type', [
			'output' => ['mediatypeid', 'type'],
			'mediatypeids' => $mediatypeids,
			'preservekeys' => true
		]);

		foreach ($mediatypeids as $mediatypeid) {
			if (!array_key_exists($mediatypeid, $db_mediatypes)) {
				self::exception(ZBX_API_ERROR_PARAMETERS,
					_s('Media type with ID "%1$s" is not available.', $mediatypeid)
				);
			}
		}

		return $db_mediatypes;
	}

	/**
	 * Check if the passed 'sendto' value is a valid input according to the mediatype. Currently validates
	 * only e-mail media types.
	 *
	 * @param array         $users                                    Array of users.
	 * @param string        $users[]['medias'][]['mediatypeid']       Media type ID.
	 * @param array|string  $users[]['medias'][]['sendto']            Address where to send the alert.
	 * @param array         $db_mediatypes                            List of available media types.
	 *
	 * @throws APIException if e-mail is not valid or exceeds maximum DB field length.
	 */
	private function validateMediaRecipients(array $users, array $db_mediatypes) {
		if ($db_mediatypes) {
			$email_mediatypes = [];

			foreach ($db_mediatypes as $db_mediatype) {
				if ($db_mediatype['type'] == MEDIA_TYPE_EMAIL) {
					$email_mediatypes[$db_mediatype['mediatypeid']] = true;
				}
			}

			$max_length = DB::getFieldLength('media', 'sendto');
			$email_validator = new CEmailValidator();

			foreach ($users as $user) {
				if (array_key_exists('medias', $user)) {
					foreach ($user['medias'] as $media) {
						/*
						 * For non-email media types only one value allowed. Since value is normalized, need to validate
						 * if array contains only one item. If there are more than one string, error message is
						 * displayed, indicating that passed value is not a string.
						 */
						if (!array_key_exists($media['mediatypeid'], $email_mediatypes)
								&& count($media['sendto']) > 1) {
							self::exception(ZBX_API_ERROR_PARAMETERS,
								_s('Invalid parameter "%1$s": %2$s.', 'sendto', _('a character string is expected'))
							);
						}

						/*
						 * If input value is an array with empty string, ApiInputValidator identifies it as valid since
						 * values are normalized. That's why value must be revalidated.
						 */
						foreach ($media['sendto'] as $sendto) {
							if ($sendto === '') {
								self::exception(ZBX_API_ERROR_PARAMETERS,
									_s('Invalid parameter "%1$s": %2$s.', 'sendto', _('cannot be empty'))
								);
							}
						}

						/*
						 * If media type is email, validate each given string against email pattern.
						 * Additionally, total length of emails must be checked, because all media type emails are
						 * separated by newline and stored as a string in single database field. Newline characters
						 * consumes extra space, so additional validation must be made.
						 */
						if (array_key_exists($media['mediatypeid'], $email_mediatypes)) {
							foreach ($media['sendto'] as $sendto) {
								if (!$email_validator->validate($sendto)) {
									self::exception(ZBX_API_ERROR_PARAMETERS,
										_s('Invalid email address for media type with ID "%1$s".',
											$media['mediatypeid']
										)
									);
								}
								elseif (strlen(implode("\n", $media['sendto'])) > $max_length) {
									self::exception(ZBX_API_ERROR_PARAMETERS,
										_s('Maximum total length of email address exceeded for media type with ID "%1$s".',
											$media['mediatypeid']
										)
									);
								}
							}
						}
					}
				}
			}
		}
	}

	/**
	 * Additional check to exclude an opportunity to deactivate himself.
	 *
	 * @param array  $users
	 * @param array  $users[]['usrgrps']  (optional)
	 *
	 * @throws APIException
	 */
	private function checkHimself(array $users) {
		foreach ($users as $user) {
			if (bccomp($user['userid'], self::$userData['userid']) == 0) {
				if (array_key_exists('roleid', $user) && $user['roleid'] != self::$userData['roleid']) {
					self::exception(ZBX_API_ERROR_PARAMETERS, _('User cannot change own role.'));
				}

				if (array_key_exists('usrgrps', $user)) {
					$db_usrgrps = DB::select('usrgrp', [
						'output' => ['gui_access', 'users_status'],
						'usrgrpids' => zbx_objectValues($user['usrgrps'], 'usrgrpid')
					]);

					foreach ($db_usrgrps as $db_usrgrp) {
						if ($db_usrgrp['gui_access'] == GROUP_GUI_ACCESS_DISABLED
								|| $db_usrgrp['users_status'] == GROUP_STATUS_DISABLED) {
							self::exception(ZBX_API_ERROR_PARAMETERS,
								_('User cannot add himself to a disabled group or a group with disabled GUI access.')
							);
						}
					}
				}

				break;
			}
		}
	}

	/**
	 * Additional check to exclude an opportunity to enable auto-login and auto-logout options together..
	 *
	 * @param array  $user
	 * @param int    $user[]['autologin']   (optional)
	 * @param string $user[]['autologout']  (optional)
	 *
	 * @throws APIException
	 */
	private function checkLoginOptions(array $user) {
		if (!array_key_exists('autologout', $user) && array_key_exists('autologin', $user) && $user['autologin'] != 0) {
			$user['autologout'] = '0';
		}

		if (!array_key_exists('autologin', $user) && array_key_exists('autologout', $user)
				&& timeUnitToSeconds($user['autologout']) != 0) {
			$user['autologin'] = 0;
		}

		if (array_key_exists('autologin', $user) && array_key_exists('autologout', $user)
				&& $user['autologin'] != 0 && timeUnitToSeconds($user['autologout']) != 0) {
			self::exception(ZBX_API_ERROR_PARAMETERS,
				_('Auto-login and auto-logout options cannot be enabled together.')
			);
		}

		return $user;
	}

	/**
	 * Terminate all active sessions for user whose password was successfully updated.
	 *
	 * @static
	 *
	 * @param array      $users
	 */
	private static function terminateActiveSessionsOnPasswordUpdate(array $users): void {
		foreach ($users as $user) {
			if (array_key_exists('passwd', $user)) {
				DB::update('sessions', [
					'values' => ['status' => ZBX_SESSION_PASSIVE],
					'where' => ['userid' => $user['userid']]
				]);
			}
		}
	}

	/**
	 * @param array      $users
	 * @param null|array $db_users
	 */
	private static function updateGroups(array &$users, array $db_users = null): void {
		$ins_groups = [];
		$del_groupids = [];

		foreach ($users as &$user) {
			if (!array_key_exists('usrgrps', $user)) {
				continue;
			}

			$db_groups = $db_users !== null
				? array_column($db_users[$user['userid']]['usrgrps'], null, 'usrgrpid')
				: [];

			foreach ($user['usrgrps'] as &$group) {
				if (array_key_exists($group['usrgrpid'], $db_groups)) {
					$group['id'] = $db_groups[$group['usrgrpid']]['id'];
					unset($db_groups[$group['usrgrpid']]);
				}
				else {
					$ins_groups[] = [
						'userid' => $user['userid'],
						'usrgrpid' => $group['usrgrpid']
					];
				}
			}
			unset($group);

			$del_groupids = array_merge($del_groupids, array_column($db_groups, 'id'));
		}
		unset($user);

		if ($del_groupids) {
			DB::delete('users_groups', ['id' => $del_groupids]);
		}

		if ($ins_groups) {
			$groupids = DB::insert('users_groups', $ins_groups);
		}

		foreach ($users as &$user) {
			if (!array_key_exists('usrgrps', $user)) {
				continue;
			}

			foreach ($user['usrgrps'] as &$group) {
				if (!array_key_exists('id', $group)) {
					$group['id'] = array_shift($groupids);
				}
			}
			unset($group);
		}
		unset($user);
	}

	private static function updateUgSets(array $users, array $db_users = null): void {
		$ugsets = [];

		foreach ($users as &$user) {
			$usrgrpids = null;

			if ($user['role_type'] !== null && $user['role_type'] != USER_TYPE_SUPER_ADMIN) {
				if ($db_users === null) {
					if (array_key_exists('usrgrps', $user) && $user['usrgrps']) {
						$usrgrpids = array_column($user['usrgrps'], 'usrgrpid');
					}
				}
				elseif ($db_users[$user['userid']]['role_type'] !== null
						&& $db_users[$user['userid']]['role_type'] != USER_TYPE_SUPER_ADMIN) {
					if (array_key_exists('usrgrps', $user)) {
						$_usrgrpids = array_column($user['usrgrps'], 'usrgrpid');
						$_db_usrgrpids = array_column($db_users[$user['userid']]['usrgrps'], 'usrgrpid');

						if (array_diff($_usrgrpids, $_db_usrgrpids) || array_diff($_db_usrgrpids, $_usrgrpids)) {
							$usrgrpids = $_usrgrpids;
						}
					}
				}
				else {
					$_usrgrpids = array_key_exists('usrgrps', $user)
						? array_column($user['usrgrps'], 'usrgrpid')
						: array_column($db_users[$user['userid']]['usrgrps'], 'usrgrpid');

					if ($_usrgrpids) {
						$usrgrpids = $_usrgrpids;
					}
				}
			}
			elseif ($db_users !== null
					&& $db_users[$user['userid']]['role_type'] !== null
					&& $db_users[$user['userid']]['role_type'] != USER_TYPE_SUPER_ADMIN) {
				$usrgrpids = [];
			}

			if ($usrgrpids !== null) {
				$ugset_hash = self::getUgSetHash($usrgrpids);

				$ugsets[$ugset_hash]['hash'] = $ugset_hash;
				$ugsets[$ugset_hash]['usrgrpids'] = $usrgrpids;
				$ugsets[$ugset_hash]['userids'][] = $user['userid'];
			}
		}
		unset($user);

		if ($ugsets) {
			if ($db_users === null) {
				self::createUserUgSets($ugsets);
			}
			else {
				self::updateUserUgSets($ugsets);
			}
		}
	}

	private static function getUgSetHash(array $usrgrpids): string {
		usort($usrgrpids, 'bccomp');

		return hash('sha256', implode('|', $usrgrpids));
	}

	private static function createUserUgSets(array $ugsets): void {
		$ins_user_ugsets = [];

		$options = [
			'output' => ['ugsetid', 'hash'],
			'filter' => ['hash' => array_keys($ugsets)]
		];
		$result = DBselect(DB::makeSql('ugset', $options));

		while ($row = DBfetch($result)) {
			foreach ($ugsets[$row['hash']]['userids'] as $userid) {
				$ins_user_ugsets[] = [
					'userid' => $userid,
					'ugsetid' => $row['ugsetid']
				];
			}

			unset($ugsets[$row['hash']]);
		}

		if ($ugsets) {
			self::createUgSets($ugsets);

			foreach ($ugsets as $ugset) {
				foreach ($ugset['userids'] as $userid) {
					$ins_user_ugsets[] = [
						'userid' => $userid,
						'ugsetid' => $ugset['ugsetid']
					];
				}
			}
		}

		DB::insert('user_ugset', $ins_user_ugsets, false);
	}

	private static function updateUserUgSets(array $ugsets): void {
		$ins_user_ugsets = [];
		$upd_user_ugsets = [];

		$db_user_ugsetids = self::getDbUserUgSetIds($ugsets);
		$db_ugsetids = array_flip($db_user_ugsetids);

		$empty_ugset_hash = self::getUgSetHash([]);

		if (array_key_exists($empty_ugset_hash, $ugsets)) {
			DB::delete('user_ugset', ['userid' => $ugsets[$empty_ugset_hash]['userids']]);
			unset($ugsets[$empty_ugset_hash]);
		}

		if ($ugsets) {
			$options = [
				'output' => ['ugsetid', 'hash'],
				'filter' => ['hash' => array_keys($ugsets)]
			];
			$result = DBselect(DB::makeSql('ugset', $options));

			while ($row = DBfetch($result)) {
				$upd_userids = [];

				foreach ($ugsets[$row['hash']]['userids'] as $userid) {
					if (array_key_exists($userid, $db_user_ugsetids)) {
						$upd_userids[] = $userid;
						unset($db_user_ugsetids[$userid]);
					}
					else {
						$ins_user_ugsets[] = [
							'userid' => $userid,
							'ugsetid' => $row['ugsetid']
						];
					}
				}

				if ($upd_userids) {
					$upd_user_ugsets[] = [
						'values' => ['ugsetid' => $row['ugsetid']],
						'where' => ['userid' => $upd_userids]
					];

					if (array_key_exists($row['ugsetid'], $db_ugsetids)) {
						unset($db_ugsetids[$row['ugsetid']]);
					}
				}

				unset($ugsets[$row['hash']]);
			}

			if ($ugsets) {
				self::createUgSets($ugsets);

				foreach ($ugsets as $ugset) {
					$upd_userids = [];

					foreach ($ugset['userids'] as $userid) {
						if (array_key_exists($userid, $db_user_ugsetids)) {
							$upd_userids[] = $userid;
							unset($db_user_ugsetids[$userid]);
						}
						else {
							$ins_user_ugsets[] = [
								'userid' => $userid,
								'ugsetid' => $ugset['ugsetid']
							];
						}
					}

					if ($upd_userids) {
						$upd_user_ugsets[] = [
							'values' => ['ugsetid' => $ugset['ugsetid']],
							'where' => ['userid' => $upd_userids]
						];
					}
				}
			}

			if ($upd_user_ugsets) {
				DB::update('user_ugset', $upd_user_ugsets);
			}

			if ($ins_user_ugsets) {
				DB::insert('user_ugset', $ins_user_ugsets, false);
			}
		}

		if ($db_ugsetids) {
			self::deleteUnusedUgSets(array_keys($db_ugsetids));
		}
	}

	private static function getDbUserUgSetIds(array $ugsets): array {
		$userids = [];

		foreach ($ugsets as $ugset) {
			$userids = array_merge($userids, $ugset['userids']);
		}

		$options = [
			'output' => ['userid', 'ugsetid'],
			'userids' => $userids
		];
		$result = DBselect(DB::makeSql('user_ugset', $options));

		$db_user_ugsetids = [];

		while ($row = DBfetch($result)) {
			$db_user_ugsetids[$row['userid']] = $row['ugsetid'];
		}

		return $db_user_ugsetids;
	}

	private static function createUgSets(array &$ugsets): void {
		$ugsetids = DB::insert('ugset', $ugsets);

		foreach ($ugsets as &$ugset) {
			$ugset['ugsetid'] = array_shift($ugsetids);
		}
		unset($ugset);

		self::createUgSetGroups($ugsets);

		self::addUgSetPermissions($ugsets);
		self::createPermissions($ugsets);
	}

	private static function createUgSetGroups(array $ugsets): void {
		$ins_ugset_groups = [];

		foreach ($ugsets as $ugset) {
			foreach ($ugset['usrgrpids'] as $usrgrpid) {
				$ins_ugset_groups[] = ['ugsetid' => $ugset['ugsetid'], 'usrgrpid' => $usrgrpid];
			}
		}

		DB::insert('ugset_group', $ins_ugset_groups, false);
	}

	private static function addUgSetPermissions(array &$ugsets): void {
		$ugset_indexes = [];

		foreach ($ugsets as $i => &$ugset) {
			$ugset['permissions'] = [];

			foreach ($ugset['usrgrpids'] as $usrgrpid) {
				$ugset_indexes[$usrgrpid][] = $i;
			}
		}
		unset($ugset);

		if (!$ugset_indexes) {
			return;
		}

		$options = [
			'output' => ['groupid', 'id', 'permission'],
			'filter' => ['groupid' => array_keys($ugset_indexes)]
		];
		$result = DBselect(DB::makeSql('rights', $options));

		while ($row = DBfetch($result)) {
			foreach ($ugset_indexes[$row['groupid']] as $i) {
				if (!array_key_exists($row['id'], $ugsets[$i]['permissions'])
						|| ($ugsets[$i]['permissions'][$row['id']] != PERM_DENY
							&& ($row['permission'] == PERM_DENY
								|| $row['permission'] > $ugsets[$i]['permissions'][$row['id']]))) {
					$ugsets[$i]['permissions'][$row['id']] = $row['permission'];
				}
			}
		}
	}

	/**
	 * @param array $ugsets
	 */
	private static function createPermissions(array $ugsets): void {
		$ins_permissions = [];

		$hgset_groupids = self::getHgSetGroupIds($ugsets);

		foreach ($ugsets as $ugset) {
			foreach ($hgset_groupids as $hgsetid => $groupids) {
				if (!array_intersect(array_keys($ugset['permissions']), $groupids)) {
					continue;
				}

				$max_permission = null;

				foreach ($ugset['permissions'] as $groupid => $permission) {
					if (!in_array($groupid, $groupids)) {
						continue;
					}

					if ($max_permission === null
							|| ($max_permission != PERM_DENY
								&& ($permission == PERM_DENY || $permission > $max_permission))) {
						$max_permission = $permission;
					}
				}

				if ($max_permission != PERM_DENY) {
					$ins_permissions[] = [
						'ugsetid' => $ugset['ugsetid'],
						'hgsetid' => $hgsetid,
						'permission' => $max_permission
					];
				}
			}
		}

		if ($ins_permissions) {
			DB::insert('permission', $ins_permissions, false);
		}
	}

	private static function getHgSetGroupIds(array $ugsets): array {
		$groupids = [];

		foreach ($ugsets as $ugset) {
			foreach ($ugset['permissions'] as $groupid => $permission) {
				$groupids[$groupid] = true;
			}
		}

		$result = DBselect(
			'SELECT hgg.hgsetid,hgg.groupid'.
			' FROM hgset_group hgg'.
			' WHERE hgg.hgsetid IN('.
				'SELECT DISTINCT t1.hgsetid'.
				' FROM hgset_group t1'.
				' WHERE '.dbConditionId('t1.groupid', array_keys($groupids)).
			')'
		);

		$hgset_groupids = [];

		while ($row = DBfetch($result)) {
			$hgset_groupids[$row['hgsetid']][] = $row['groupid'];
		}

		return $hgset_groupids;
	}

	private static function deleteUnusedUgSets(array $db_ugsetids): void {
		$del_ugsetids = DBfetchColumn(DBselect(
			'SELECT u.ugsetid'.
			' FROM ugset u'.
			' LEFT JOIN user_ugset uu ON u.ugsetid=uu.ugsetid'.
			' WHERE '.dbConditionId('u.ugsetid', $db_ugsetids).
				' AND uu.userid IS NULL'
		), 'ugsetid');

		if ($del_ugsetids) {
			DB::delete('permission', ['ugsetid' => $del_ugsetids]);
			DB::delete('ugset_group', ['ugsetid' => $del_ugsetids]);
			DB::delete('ugset', ['ugsetid' => $del_ugsetids]);
		}
	}

	/**
	 * Auxiliary function for updateMedias().
	 *
	 * @param array  $medias
	 * @param string $mediatypeid
	 * @param string $sendto
	 *
	 * @return int
	 */
	private static function findMediaIndex(array $medias, $mediatypeid, $sendto) {
		foreach ($medias as $index => $media) {
			if (bccomp($media['mediatypeid'], $mediatypeid) == 0 && $media['sendto'] === $sendto) {
				return $index;
			}
		}

		return -1;
	}

	/**
	 * @param array      $users
	 * @param null|array $db_users
	 */
	private static function updateMedias(array &$users, array $db_users = null): void {
		$ins_medias = [];
		$upd_medias = [];
		$del_mediaids = [];

		foreach ($users as &$user) {
			if (!array_key_exists('medias', $user)) {
				continue;
			}

			$db_medias = $db_users !== null ? $db_users[$user['userid']]['medias'] : [];

			foreach ($user['medias'] as &$media) {
				$media['sendto'] = implode("\n", $media['sendto']);

				$index = self::findMediaIndex($db_medias, $media['mediatypeid'], $media['sendto']);

				if ($index != -1) {
					$db_media = $db_medias[$index];
					$upd_media = DB::getUpdatedValues('media', $media, $db_media);

					if ($upd_media) {
						$upd_medias[] = [
							'values' => $upd_media,
							'where' => ['mediaid' => $db_media['mediaid']]
						];
					}

					$media['mediaid'] = $db_media['mediaid'];
					unset($db_medias[$index]);
				}
				else {
					$ins_medias[] = ['userid' => $user['userid']] + $media;
				}
			}
			unset($media);

			$del_mediaids = array_merge($del_mediaids, array_column($db_medias, 'mediaid'));
		}
		unset($user);

		if ($del_mediaids) {
			DB::delete('media', ['mediaid' => $del_mediaids]);
		}

		if ($upd_medias) {
			DB::update('media', $upd_medias);
		}

		if ($ins_medias) {
			$mediaids = DB::insert('media', $ins_medias);
		}

		foreach ($users as &$user) {
			if (!array_key_exists('medias', $user)) {
				continue;
			}

			foreach ($user['medias'] as &$media) {
				if (!array_key_exists('mediaid', $media)) {
					$media['mediaid'] = array_shift($mediaids);
				}
			}
			unset($media);
		}
		unset($user);
	}

	/**
	 * @param array $users
	 */
	private static function updateMfaTotpSecrets(array &$users, array $db_users = null): void {
		$ins_secrets = [];
		$del_secrets = [];

		foreach ($users as $i => &$user) {
			if (!array_key_exists('mfa_totp_secrets', $user)) {
				continue;
			}

			$changed = false;
			$db_mfa_totp_secrets = ($db_users !== null) ? $db_users[$user['userid']]['mfa_totp_secrets'] : [];

			foreach ($user['mfa_totp_secrets'] as &$mfa_totp_secret) {
				$mfa_totp_secretid = key(array_filter($db_mfa_totp_secrets,
					static function (array $db_mfa_totp_secret) use ($mfa_totp_secret): bool {
						return $mfa_totp_secret['mfaid'] === $db_mfa_totp_secret['mfaid']
							&& (!array_key_exists('totp_secret', $mfa_totp_secret)
								|| $mfa_totp_secret['totp_secret'] === $db_mfa_totp_secret['totp_secret']
							);
				}));

				if ($mfa_totp_secretid !== null) {
					$mfa_totp_secret['mfa_totp_secretid'] = $mfa_totp_secretid;
					unset($db_mfa_totp_secrets[$mfa_totp_secretid]);
				}
				else {
					$ins_secrets[] = ['userid' => $user['userid']] + $mfa_totp_secret;
					$changed = true;
				}
			}
			unset($mfa_totp_secret);

			if ($db_mfa_totp_secrets) {
				$del_secrets = array_merge($del_secrets, array_keys($db_mfa_totp_secrets));
				$changed = true;
			}

			if ($db_users !== null) {
				if (!$changed) {
					unset($user['mfa_totp_secrets'], $db_users[$user['userid']]['mfa_totp_secrets']);
				}
			}
		}
		unset($user);

		if ($del_secrets) {
			DB::delete('mfa_totp_secret', ['mfa_totp_secretid' => $del_secrets]);
		}

		if ($ins_secrets) {
			$mfa_totp_secretids = DB::insert('mfa_totp_secret', $ins_secrets);
		}

		foreach ($users as &$user) {
			if (!array_key_exists('mfa_totp_secrets', $user)) {
				continue;
			}

			foreach ($user['mfa_totp_secrets'] as &$mfa_totp_secret) {
				if (!array_key_exists('mfa_totp_secretid', $mfa_totp_secret)) {
					$mfa_totp_secret['mfa_totp_secretid'] = array_shift($mfa_totp_secretids);
				}
			}
			unset($mfa_totp_secret);
		}
		unset($user);
	}


	/**
	 * @param array $userids
	 *
	 * @return array
	 */
	public function delete(array $userids) {
		$this->validateDelete($userids, $db_users);

		DB::delete('media', ['userid' => $userids]);
		DB::delete('profiles', ['userid' => $userids]);

		self::deleteUgSets($db_users);
		DB::delete('users_groups', ['userid' => $userids]);
		DB::delete('mfa_totp_secret', ['userid' => $userids]);
		DB::update('token', [
			'values' => ['creator_userid' => null],
			'where' => ['creator_userid' => $userids]
		]);
		DB::update('event_suppress', [
			'values' => ['userid' => null],
			'where' => ['userid' => $userids]
		]);

		$tokenids = DB::select('token', [
			'output' => [],
			'filter' => ['userid' => $userids],
			'preservekeys' => true
		]);
		CToken::deleteForce(array_keys($tokenids), false);

		DB::delete('users', ['userid' => $userids]);

		self::addAuditLog(CAudit::ACTION_DELETE, CAudit::RESOURCE_USER, $db_users);

		return ['userids' => $userids];
	}

	private static function deleteUgSets(array $db_users): void {
		$ugsets = [];
		$ugset_hash = self::getUgSetHash([]);

		foreach ($db_users as $db_user) {
			if ($db_user['role'] && $db_user['role']['type'] != USER_TYPE_SUPER_ADMIN
					&& $db_user['usrgrps']) {
				$ugsets[$ugset_hash]['hash'] = $ugset_hash;
				$ugsets[$ugset_hash]['usrgrpids'] = [];
				$ugsets[$ugset_hash]['userids'][] = $db_user['userid'];
			}
		}

		if ($ugsets) {
			self::updateUserUgSets($ugsets);
		}
	}

	/**
	 * @param array $userids
	 * @param array $db_users
	 *
	 * @throws APIException if the input is invalid.
	 */
	private function validateDelete(array &$userids, array &$db_users = null) {
		$api_input_rules = ['type' => API_IDS, 'flags' => API_NOT_EMPTY, 'uniq' => true];
		if (!CApiInputValidator::validate($api_input_rules, $userids, '/', $error)) {
			self::exception(ZBX_API_ERROR_PARAMETERS, $error);
		}

		$db_users = $this->get([
			'output' => ['userid', 'username', 'roleid'],
			'selectRole' => ['type'],
			'selectUsrgrps' => ['usrgrpid'],
			'userids' => $userids,
			'editable' => true,
			'preservekeys' => true
		]);

		// Get readonly super admin role ID and name.
		$db_roles = DBfetchArray(DBselect(
			'SELECT roleid,name'.
			' FROM role'.
			' WHERE type='.USER_TYPE_SUPER_ADMIN.
				' AND readonly=1'
		));
		$readonly_superadmin_role = $db_roles[0];

		$superadminids_to_delete = [];

		foreach ($userids as $userid) {
			if (!array_key_exists($userid, $db_users)) {
				self::exception(ZBX_API_ERROR_PERMISSIONS,
					_('No permissions to referred object or it does not exist!')
				);
			}

			$db_user = $db_users[$userid];

			if (bccomp($userid, self::$userData['userid']) == 0) {
				self::exception(ZBX_API_ERROR_PARAMETERS, _('User is not allowed to delete himself.'));
			}

			if ($db_user['username'] == ZBX_GUEST_USER) {
				self::exception(ZBX_API_ERROR_PARAMETERS,
					_s('Cannot delete Zabbix internal user "%1$s", try disabling that user.', ZBX_GUEST_USER)
				);
			}

			if ($db_user['roleid'] == $readonly_superadmin_role['roleid']) {
				$superadminids_to_delete[] = $userid;
			}
		}

		// Check that at least one user will remain with readonly super admin role.
		if ($superadminids_to_delete) {
			$db_superadmins = DBselect(
				'SELECT NULL'.
				' FROM users u'.
				' WHERE u.roleid='.$readonly_superadmin_role['roleid'].
					' AND '.dbConditionId('u.userid', $superadminids_to_delete, true).
					' AND EXISTS('.
						'SELECT NULL'.
						' FROM usrgrp g,users_groups ug'.
						' WHERE g.usrgrpid=ug.usrgrpid'.
							' AND ug.userid=u.userid'.
						' GROUP BY ug.userid'.
						' HAVING MAX(g.gui_access)<'.GROUP_GUI_ACCESS_DISABLED.
							' AND MAX(g.users_status)='.GROUP_STATUS_ENABLED.
					')'
			, 1);

			if (!DBfetch($db_superadmins)) {
				self::exception(ZBX_API_ERROR_PARAMETERS,
					_s('At least one active user must exist with role "%1$s".', $readonly_superadmin_role['name'])
				);
			}
		}

		// Check if deleted users used in actions.
		$db_actions = DBselect(
			'SELECT a.name,om.userid'.
			' FROM opmessage_usr om,operations o,actions a'.
			' WHERE om.operationid=o.operationid'.
				' AND o.actionid=a.actionid'.
				' AND '.dbConditionInt('om.userid', $userids),
			1
		);

		if ($db_action = DBfetch($db_actions)) {
			self::exception(ZBX_API_ERROR_PARAMETERS, _s('User "%1$s" is used in "%2$s" action.',
				$db_users[$db_action['userid']]['username'], $db_action['name']
			));
		}

		// Check if deleted users have a map.
		$db_maps = API::Map()->get([
			'output' => ['name', 'userid'],
			'userids' => $userids,
			'limit' => 1
		]);

		if ($db_maps) {
			self::exception(ZBX_API_ERROR_PARAMETERS,
				_s('User "%1$s" is map "%2$s" owner.', $db_users[$db_maps[0]['userid']]['username'],
					$db_maps[0]['name']
				)
			);
		}

		// Check if deleted users have dashboards.
		$db_dashboards = API::Dashboard()->get([
			'output' => ['name', 'userid'],
			'filter' => ['userid' => $userids],
			'limit' => 1
		]);

		if ($db_dashboards) {
			self::exception(ZBX_API_ERROR_PARAMETERS,
				_s('User "%1$s" is dashboard "%2$s" owner.', $db_users[$db_dashboards[0]['userid']]['username'],
					$db_dashboards[0]['name']
				)
			);
		}

		// Check if deleted users used in scheduled reports.
		$db_reports = DBselect(
			'SELECT r.name,r.userid,ru.userid AS recipientid,ru.access_userid AS user_creatorid,'.
					'rug.access_userid AS usrgrp_creatorid'.
			' FROM report r'.
				' LEFT JOIN report_user ru ON r.reportid=ru.reportid'.
				' LEFT JOIN report_usrgrp rug ON r.reportid=rug.reportid'.
			' WHERE '.dbConditionInt('r.userid', $userids).
				' OR '.dbConditionInt('ru.userid', $userids).
				' OR '.dbConditionInt('ru.access_userid', $userids).
				' OR '.dbConditionInt('rug.access_userid', $userids),
			1
		);

		if ($db_report = DBfetch($db_reports)) {
			if (array_key_exists($db_report['userid'], $db_users)) {
				self::exception(ZBX_API_ERROR_PARAMETERS,
					_s('User "%1$s" is report "%2$s" owner.', $db_users[$db_report['userid']]['username'],
						$db_report['name']
					)
				);
			}

			if (array_key_exists($db_report['recipientid'], $db_users)) {
				self::exception(ZBX_API_ERROR_PARAMETERS,
					_s('User "%1$s" is report "%2$s" recipient.', $db_users[$db_report['recipientid']]['username'],
						$db_report['name']
					)
				);
			}

			if (array_key_exists($db_report['user_creatorid'], $db_users)
					|| array_key_exists($db_report['usrgrp_creatorid'], $db_users)) {
				$creator = array_key_exists($db_report['user_creatorid'], $db_users)
					? $db_users[$db_report['user_creatorid']]
					: $db_users[$db_report['usrgrp_creatorid']];

				self::exception(ZBX_API_ERROR_PARAMETERS,
					_s('User "%1$s" is user on whose behalf report "%2$s" is created.', $creator['username'],
						$db_report['name']
					)
				);
			}
		}
	}

	public static function updateFromUserGroup(array $users, array $del_user_usrgrpids): void {
		$db_users = DB::select('users', [
			'output' => ['userid', 'username', 'roleid'],
			'userids' => array_keys($users),
			'preservekeys' => true
		]);

		$db_roles = self::getDbRoles($users, $db_users);
		self::addRoleType($users, $db_roles, $db_users);

		self::addAffectedUserGroups($users, $db_users);
		self::addUnchangedUserGroups($users, $db_users, $del_user_usrgrpids);

		self::updateForce(array_values($users), $db_users);
	}

	private static function addUnchangedUserGroups(array &$users, array $db_users, array $del_user_usrgrpids): void {
		foreach ($users as &$user) {
			$usrgrpids = array_column($user['usrgrps'], 'usrgrpid');

			foreach ($db_users[$user['userid']]['usrgrps'] as $db_group) {
				if (!in_array($db_group['usrgrpid'], $usrgrpids)
						&& (!array_key_exists($user['userid'], $del_user_usrgrpids)
							|| !in_array($db_group['usrgrpid'], $del_user_usrgrpids[$user['userid']]))) {
					$user['usrgrps'][] = ['usrgrpid' => $db_group['usrgrpid']];
				}
			}
		}
		unset($user);
	}

	public static function updateFromRole(array $users, array $db_users): void {
		self::addAffectedUserGroups($users, $db_users);

		self::updateForce($users, $db_users);
	}

	public function logout($user) {
		$api_input_rules = ['type' => API_OBJECT, 'fields' => []];
		if (!CApiInputValidator::validate($api_input_rules, $user, '/', $error)) {
			self::exception(ZBX_API_ERROR_PARAMETERS, $error);
		}

		$sessionid = self::$userData['sessionid'];

		$db_sessions = DB::select('sessions', [
			'output' => ['userid'],
			'filter' => [
				'sessionid' => $sessionid,
				'status' => ZBX_SESSION_ACTIVE
			],
			'limit' => 1
		]);

		if (!$db_sessions) {
			self::exception(ZBX_API_ERROR_PARAMETERS, _('Cannot log out.'));
		}

		if (CAuthenticationHelper::isLdapProvisionEnabled(self::$userData['userdirectoryid'])) {
			$this->provisionLdapUser(self::$userData);
		}

		DB::delete('sessions', [
			'status' => ZBX_SESSION_PASSIVE,
			'userid' => $db_sessions[0]['userid']
		]);
		DB::update('sessions', [
			'values' => ['status' => ZBX_SESSION_PASSIVE],
			'where' => ['sessionid' => $sessionid]
		]);

		self::addAuditLog(CAudit::ACTION_LOGOUT, CAudit::RESOURCE_USER);

		self::$userData = null;

		return true;
	}

	/**
	 * @param array $data
	 *
	 * @return string|array
	 */
	public function login(array $data) {
		$api_input_rules = ['type' => API_OBJECT, 'fields' => [
			'username' =>	['type' => API_STRING_UTF8, 'flags' => API_REQUIRED, 'length' => 255],
			'password' =>	['type' => API_STRING_UTF8, 'flags' => API_REQUIRED, 'length' => 255],
			'userData' =>	['type' => API_FLAG]
		]];

		if (!CApiInputValidator::validate($api_input_rules, $data, '/', $error)) {
			self::exception(ZBX_API_ERROR_PARAMETERS, $error);
		}

		$db_users = self::findLoginUsersByUsername($data['username']);

		$created = !$db_users && $data['username'] !== ZBX_GUEST_USER
			? $this->tryToCreateLdapProvisionedUser($data, $db_users)
			: false;

		self::checkSingleUserExists($data['username'], $db_users);

		$db_user = $db_users[0];

		if (!$created && $db_user['userdirectoryid'] != 0) {
			self::checkUserProvisionedByLdap($db_user);
		}

		self::addUserGroupFields($db_user, $group_status, $group_auth_type, $group_userdirectoryid);

		$db_user['auth_type'] = $db_user['userdirectoryid'] == 0 ? $group_auth_type : ZBX_AUTH_LDAP;

		if (!$created) {
			self::checkLoginTemporarilyBlocked($db_user);

			if ($db_user['auth_type'] == ZBX_AUTH_LDAP) {
				self::checkLdapAuthenticationEnabled($db_user);

				$idp_user_data = self::verifyLdapCredentials($data, $db_user, $group_userdirectoryid);
				$this->tryToUpdateLdapProvisionedUser($db_user, $group_status, $idp_user_data);
			}
			else {
				self::verifyPassword($data, $db_user);
			}
		}

		self::checkGroupStatus($db_user, $group_status);
		self::checkRole($db_user);

		self::addAdditionalFields($db_user);
		self::setTimezone($db_user['timezone']);
		self::createSession($db_user);
		unset($db_user['ugsetid']);

		if ($db_user['attempt_failed'] != 0 && $db_user['mfaid'] == 0) {
			self::resetFailedLoginAttempts($db_user);
		}

		if ($db_user['mfaid'] == 0) {
			self::addAuditLog(CAudit::ACTION_LOGIN_SUCCESS, CAudit::RESOURCE_USER);
		}

		return array_key_exists('userData', $data) && $data['userData'] ? $db_user : $db_user['sessionid'];
	}

	public static function loginByUsername(string $username, bool $case_sensitive): array {
		$db_users = self::findUsersByUsername($username, $case_sensitive);

		self::checkSingleUserExists($username, $db_users);

		$db_user = $db_users[0];

		self::addUserGroupFields($db_user, $group_status, $group_auth_type);

		self::checkGroupStatus($db_user, $group_status);
		self::checkRole($db_user);

		$db_user['auth_type'] =
			$db_user['userdirectoryid'] == 0 || !self::isLdapUserDirectory($db_user['userdirectoryid'])
				? $group_auth_type
				: ZBX_AUTH_LDAP;

		self::addAdditionalFields($db_user);
		self::setTimezone($db_user['timezone']);
		self::createSession($db_user);
		unset($db_user['ugsetid']);

		self::addAuditLog(CAudit::ACTION_LOGIN_SUCCESS, CAudit::RESOURCE_USER);

		return $db_user;
	}

	private static function findLoginUsersByUsername(string $username): array {
		$case_sensitive =
			CAuthenticationHelper::get(CAuthenticationHelper::LDAP_CASE_SENSITIVE) == ZBX_AUTH_CASE_SENSITIVE;

		$db_users = self::findUsersByUsername($username, $case_sensitive);

		if ($db_users && !$case_sensitive) {
			self::unsetCaseInsensitiveUsersOfInternalAuthType($db_users, $username);
		}

		return $db_users;
	}

	public static function findUsersByUsername(string $username, bool $case_sensitive = true): array {
		$db_users = [];

		$fields = ['userid', 'username', 'name', 'surname', 'url', 'autologin', 'autologout', 'lang', 'refresh',
			'theme', 'attempt_failed', 'attempt_ip', 'attempt_clock', 'rows_per_page', 'timezone', 'roleid',
			'userdirectoryid', 'ts_provisioned'
		];

		if ($case_sensitive) {
			$db_users = DB::select('users', [
				'output' => $fields,
				'filter' => ['username' => $username]
			]);
		}
		else {
			$db_users = DBfetchArray(DBselect(
				'SELECT '.implode(',', $fields).
				' FROM users'.
				' WHERE LOWER(username)='.zbx_dbstr(mb_strtolower($username))
			));
		}

		return $db_users;
	}

	/**
	 * Leave only the user with ZBX_AUTH_INTERNAL authentication type, whose username strictly matches the given
	 * username, in the given users array.
	 * The given users array is cleared if users are only of ZBX_AUTH_INTERNAL authentication type, but none of them
	 * matched by the given username.
	 *
	 * Otherwise the users array will remain unchanged for further LDAP case insensitive authentication attempt.
	 *
	 * @param array  $db_users
	 * @param string $username
	 */
	private static function unsetCaseInsensitiveUsersOfInternalAuthType(array &$db_users, string $username): void {
		$gui_accesses = array_column(DBfetchArray(DBselect(
			'SELECT ug.userid,MAX(g.gui_access) AS gui_access'.
			' FROM users_groups ug,usrgrp g'.
			' WHERE ug.usrgrpid=g.usrgrpid'.
				' AND '.dbConditionId('ug.userid', array_column($db_users, 'userid')).
			' GROUP BY ug.userid'
		)), 'gui_access', 'userid');

		$auth_types = [];

		foreach ($db_users as $i => $db_user) {
			$gui_access = array_key_exists($db_user['userid'], $gui_accesses)
				? $gui_accesses[$db_user['userid']]
				: GROUP_GUI_ACCESS_SYSTEM;

			$auth_type = self::getAuthTypeByGuiAccess($gui_access);

			if ($auth_type == ZBX_AUTH_INTERNAL && $db_user['username'] === $username) {
				$db_users = array_intersect_key($db_users, array_flip([$i]));
				$auth_types = [];
				break;
			}

			$auth_types[$auth_type] = true;
		}

		if (count($auth_types) == 1 && array_key_exists(ZBX_AUTH_INTERNAL, $auth_types)) {
			$db_users = [];
		}

		$db_users = array_values($db_users);
	}

	/**
	 * Get the actual authentication type for the given GUI access value.
	 * The authentication type for GROUP_GUI_ACCESS_DISABLED should be the same as for GROUP_GUI_ACCESS_SYSTEM, because
	 * even if frontend access is disabled, this shouldn't disable the login into API.
	 *
	 * @param int $gui_access
	 *
	 * @return int
	 */
	private static function getAuthTypeByGuiAccess(int $gui_access): int {
		if ($gui_access == GROUP_GUI_ACCESS_INTERNAL) {
			return ZBX_AUTH_INTERNAL;
		}
		elseif ($gui_access == GROUP_GUI_ACCESS_LDAP) {
<<<<<<< HEAD
			return ZBX_AUTH_LDAP;
=======
			$auth_type = ZBX_AUTH_LDAP;
		}
		else {
			$auth_type = CAuthenticationHelper::getPublic(CAuthenticationHelper::AUTHENTICATION_TYPE);
>>>>>>> f0dc8fcd
		}

		return CAuthenticationHelper::get(CAuthenticationHelper::AUTHENTICATION_TYPE);
	}

	private function tryToCreateLdapProvisionedUser(array $data, array &$db_users): bool {
		$ldap_userdirectoryid = CAuthenticationHelper::get(CAuthenticationHelper::LDAP_USERDIRECTORYID);

		if (CAuthenticationHelper::get(CAuthenticationHelper::AUTHENTICATION_TYPE) == ZBX_AUTH_LDAP
				&& CAuthenticationHelper::isLdapProvisionEnabled($ldap_userdirectoryid)) {
			$idp_user_data = API::UserDirectory()->test([
				'userdirectoryid' => $ldap_userdirectoryid,
				'test_username' => $data['username'],
				'test_password' => $data['password']
			]);

			if ($idp_user_data['usrgrps']) {
				$user = $this->createProvisionedUser($idp_user_data);
				$db_users = self::findUsersByUsername($user['username']);

				return true;
			}
		}

		return false;
	}

	private static function checkSingleUserExists(string $username, array $db_users): void {
		if (!$db_users) {
			self::loginException(null, $username, ZBX_API_ERROR_PERMISSIONS,
				_('Incorrect user name or password or account is temporarily blocked.')
			);
		}

		if (count($db_users) > 1) {
			self::loginException(null, $username, ZBX_API_ERROR_PERMISSIONS,
				_s('Authentication failed: %1$s.', _('supplied credentials are not unique'))
			);
		}
	}

	private static function checkUserProvisionedByLdap(array $db_user) {
		if (!self::isLdapUserDirectory($db_user['userdirectoryid'])) {
			self::loginException($db_user['userid'], $db_user['username'], ZBX_API_ERROR_PERMISSIONS,
				_('Incorrect user name or password or account is temporarily blocked.')
			);
		}
	}

	private static function isLdapUserDirectory(string $userdirectoryid): bool {
		return (bool) DB::select('userdirectory', [
			'output' => [],
			'userdirectoryids' => $userdirectoryid,
			'filter' => ['idp_type' => ZBX_AUTH_LDAP]
		]);
	}

	/**
	 * Add user group data fields to the given user and populates the given $group_status and $group_userdirectoryid.
	 * Note: user without groups is able to log in with default user group field values.
	 */
	public static function addUserGroupFields(array &$db_user, int &$group_status = null, int &$group_auth_type = null,
			string &$group_userdirectoryid = null): void {
		$db_user['debug_mode'] = GROUP_DEBUG_MODE_DISABLED;
		$db_user['deprovisioned'] = false;
		$db_user['gui_access'] = GROUP_GUI_ACCESS_SYSTEM;
		$db_user['mfaid'] = 0;

		$group_auth_type = self::getAuthTypeByGuiAccess($db_user['gui_access']);
		$group_status = GROUP_STATUS_ENABLED;
		$group_userdirectoryid = 0;

		$result = DBselect(
			'SELECT g.usrgrpid,g.debug_mode,g.users_status,g.gui_access,g.userdirectoryid,g.mfa_status,g.mfaid'.
			' FROM users_groups ug,usrgrp g'.
			' WHERE ug.usrgrpid=g.usrgrpid'.
				' AND '.dbConditionId('ug.userid', [$db_user['userid']])
		);

<<<<<<< HEAD
		$deprovision_groupid = CAuthenticationHelper::get(CAuthenticationHelper::DISABLED_USER_GROUPID);
		$mfa_status = CAuthenticationHelper::get(CAuthenticationHelper::MFA_STATUS);
		$default_mfaid = CAuthenticationHelper::get(CAuthenticationHelper::MFAID);
=======
		$deprovision_groupid = CAuthenticationHelper::getPublic(CAuthenticationHelper::DISABLED_USER_GROUPID);
>>>>>>> f0dc8fcd

		$userdirectoryids = [];
		$mfaids = [];

		while ($row = DBfetch($result)) {
			if ($row['debug_mode'] == GROUP_DEBUG_MODE_ENABLED) {
				$db_user['debug_mode'] = $row['debug_mode'];
			}

			if (bccomp($row['usrgrpid'], $deprovision_groupid) == 0 && $db_user['userdirectoryid'] != 0) {
				$db_user['deprovisioned'] = true;
			}

			if ($row['gui_access'] > $db_user['gui_access']) {
				$db_user['gui_access'] = $row['gui_access'];
				$group_auth_type = self::getAuthTypeByGuiAccess($row['gui_access']);
			}

			if ($row['users_status'] == GROUP_STATUS_DISABLED) {
				$group_status = $row['users_status'];
			}

			if ($group_auth_type == ZBX_AUTH_LDAP) {
				$userdirectoryids[$row['userdirectoryid']] = true;
			}

			if ($mfa_status == MFA_ENABLED && $row['mfa_status'] == GROUP_MFA_ENABLED) {
				if ($row['mfaid'] == 0) {
					$db_user['mfaid'] = $default_mfaid;
				}
				else {
					$mfaids[$row['mfaid']] = true;
				}
			}
		}

		if ($group_auth_type == ZBX_AUTH_LDAP) {
			if (array_key_exists(0, $userdirectoryids)) {
				unset($userdirectoryids[0]);

				if (CAuthenticationHelper::get(CAuthenticationHelper::LDAP_USERDIRECTORYID) != 0) {
					$userdirectoryids[CAuthenticationHelper::get(CAuthenticationHelper::LDAP_USERDIRECTORYID)] = true;
				}
			}

			if (count($userdirectoryids) > 1) {
				$db_userdirectories = DB::select('userdirectory', [
					'output' => [],
					'userdirectoryids' => array_keys($userdirectoryids),
					'sortfield' => ['name'],
					'limit' => 1,
					'preservekeys' => true
				]);

				$group_userdirectoryid = key($db_userdirectories);
			}
			elseif ($userdirectoryids) {
				$group_userdirectoryid = key($userdirectoryids);
			}
		}

		if ($mfa_status == MFA_ENABLED && $db_user['mfaid'] === 0 && $mfaids) {
			$db_mfas = DB::select('mfa', [
				'output' => ['mfaid', 'name'],
				'mfaids' => array_keys($mfaids),
				'sortfield' => ['name'],
				'limit' => 1,
				'preservekeys' => true
			]);

			$db_user['mfaid'] = key($db_mfas);
		}
	}

	private static function checkLoginTemporarilyBlocked(array $db_user): void {
		if ($db_user['attempt_failed'] < CSettingsHelper::get(CSettingsHelper::LOGIN_ATTEMPTS)) {
			return;
		}

		$blocked_duration = time() - $db_user['attempt_clock'];

		if ($blocked_duration < timeUnitToSeconds(CSettingsHelper::get(CSettingsHelper::LOGIN_BLOCK))) {
			self::loginException($db_user['userid'], $db_user['username'], ZBX_API_ERROR_PERMISSIONS,
				_('Incorrect user name or password or account is temporarily blocked.')
			);
		}
	}

	private static function checkLdapAuthenticationEnabled(array $db_user): void {
		if (CAuthenticationHelper::get(CAuthenticationHelper::LDAP_AUTH_ENABLED) == ZBX_AUTH_LDAP_DISABLED) {
			self::loginException($db_user['userid'], $db_user['username'], ZBX_API_ERROR_PERMISSIONS,
				_('Incorrect user name or password or account is temporarily blocked.')
			);
		}
	}

	private static function verifyLdapCredentials(array $data, array $db_user, string $group_userdirectoryid): array {
		try {
			return API::UserDirectory()->test([
				'userdirectoryid' => $db_user['userdirectoryid'] != 0
					? $db_user['userdirectoryid']
					: $group_userdirectoryid,
				'test_username' => $data['username'],
				'test_password' => $data['password']
			]);
		}
		catch (APIException $e) {
			if ($e->getCode() == ZBX_API_ERROR_PERMISSIONS) {
				self::increaseFailedLoginAttempts($db_user);

				self::loginException($db_user['userid'], $db_user['username'], ZBX_API_ERROR_PERMISSIONS,
					_('Incorrect user name or password or account is temporarily blocked.')
				);
			}

			throw $e;
		}
	}

	private function tryToUpdateLdapProvisionedUser(array &$db_user, int &$group_status, array $idp_user_data): void {
		if (CAuthenticationHelper::isLdapProvisionEnabled($db_user['userdirectoryid'])) {
			$idp_user_data['userid'] = $db_user['userid'];

			if ($this->updateProvisionedUser($idp_user_data)) {

				$db_user = self::findUsersByUsername($db_user['username'])[0];

				self::addUserGroupFields($db_user, $group_status);
				$db_user['auth_type'] = ZBX_AUTH_LDAP;
			}
			else {
				$db_user['deprovisioned'] = true;
			}
		}
	}

	private static function verifyPassword(array $data, array &$db_user): void {
		$options = [
			'output' => ['passwd'],
			'userids' => $db_user['userid']
		];
		[$db_passwd] = DBfetchColumn(DBselect(DB::makeSql('users', $options)), 'passwd');

		if (!password_verify($data['password'], $db_passwd)) {
			self::increaseFailedLoginAttempts($db_user);

			self::loginException($db_user['userid'], $db_user['username'], ZBX_API_ERROR_PERMISSIONS,
				_('Incorrect user name or password or account is temporarily blocked.')
			);
		}
	}

	private static function increaseFailedLoginAttempts(array &$db_user): void {
		DBexecute(
			'UPDATE users SET'.
				' attempt_failed=attempt_failed + 1,attempt_clock='.time().','.
				' attempt_ip='.zbx_dbstr(substr(CWebUser::getIp(), 0, 39)).
			'WHERE userid='.zbx_dbstr($db_user['userid'])
		);

		[$_db_user] =  DB::select('users', [
			'output' => ['userid', 'attempt_failed', 'attempt_clock'],
			'userids' => $db_user['userid']
		]);

		self::addAuditLogByUser($db_user['userid'], CWebUser::getIp(), $db_user['username'],
			CAudit::ACTION_UPDATE, CAudit::RESOURCE_USER, [$_db_user], [$db_user['userid'] => $db_user]
		);

		$db_user = $_db_user + $db_user;
	}

	private static function checkGroupStatus(array $db_user, int $group_status): void {
		if ($group_status == GROUP_STATUS_DISABLED) {
			self::loginException($db_user['userid'], $db_user['username'], ZBX_API_ERROR_PARAMETERS,
				_('No permissions for system access.')
			);
		}
	}

	private static function checkRole(array $db_user): void {
		if ($db_user['roleid'] == 0) {
			self::loginException($db_user['userid'], $db_user['username'], ZBX_API_ERROR_PARAMETERS,
				_('No permissions for system access.')
			);
		}
	}

	private static function loginException(?string $userid, string $username, int $code, string $error): void {
		self::addAuditLogByUser($userid, CWebUser::getIp(), $username, CAudit::ACTION_LOGIN_FAILED,
			CAudit::RESOURCE_USER
		);

		self::exception($code, $error);
	}

	private static function addAdditionalFields(array &$db_user): void {
		$db_user['type'] = self::getUserType($db_user['roleid']);
		$db_user['ugsetid'] = self::getUgSetId($db_user);
		$db_user['userip'] = CWebUser::getIp();

		if ($db_user['lang'] === LANG_DEFAULT) {
			$db_user['lang'] = CSettingsHelper::getPublic(CSettingsHelper::DEFAULT_LANG);
		}

		if ($db_user['timezone'] === TIMEZONE_DEFAULT) {
			$db_user['timezone'] = CSettingsHelper::getPublic(CSettingsHelper::DEFAULT_TIMEZONE);
		}
	}

	private static function resetFailedLoginAttempts(array $db_user): void {
		$upd_user = ['attempt_failed' => 0];

		DB::update('users', [
			'values' => $upd_user,
			'where' => ['userid' => $db_user['userid']]
		]);

		$users = [$upd_user + ['userid' => $db_user['userid']]];
		$db_users = [$db_user['userid'] => $db_user];

		self::addAuditLog(CAudit::ACTION_UPDATE, CAudit::RESOURCE_USER, $users, $db_users);
	}


	private static function setTimezone(?string $timezone): void {
		if ($timezone !== null && $timezone !== ZBX_DEFAULT_TIMEZONE) {
			date_default_timezone_set($timezone);
		}
	}

	private static function createSession(array &$db_user): void {
		$db_user['sessionid'] = CEncryptHelper::generateKey();
		$db_user['secret'] = CEncryptHelper::generateKey();
		$session_status = ZBX_SESSION_ACTIVE;

		if (array_key_exists('mfaid', $db_user) && $db_user['mfaid'] != 0) {
			$session_status = ZBX_SESSION_CONFIRMATION_REQUIRED;
		}

		DB::insert('sessions', [[
			'sessionid' => $db_user['sessionid'],
			'userid' => $db_user['userid'],
			'lastaccess' => time(),
			'status' => $session_status,
			'secret' => $db_user['secret']
		]], false);

		self::$userData = $db_user;
	}

	/**
	 * Checks if user is authenticated by session ID or by API token.
	 *
	 * @param array  $session
	 * @param string $session[]['sessionid']  Session ID to be checked.
	 * @param string $session[]['token']      API token to be checked.
	 * @param bool   $session[]['extend']     Optional. Used with 'sessionid' to extend the user session which updates
	 *                                        'lastaccess' time.
	 *
	 * @throws APIException
	 *
	 * @return array
	 */
	public function checkAuthentication(array $session): array {
		$api_input_rules = ['type' => API_OBJECT, 'fields' => [
			'sessionid' => ['type' => API_STRING_UTF8],
			'extend' => ['type' => API_MULTIPLE, 'rules' => [
				['if' => function (array $data): bool {
					return !array_key_exists('token', $data);
				}, 'type' => API_BOOLEAN, 'default' => true],
				['else' => true, 'type' => API_UNEXPECTED]
			]],
			'token' => ['type' => API_STRING_UTF8]
		]];

		if (!CApiInputValidator::validate($api_input_rules, $session, '/', $error)) {
			self::exception(ZBX_API_ERROR_PARAMETERS, $error);
		}

		$session += ['sessionid' => null, 'token' => null];

		if (($session['sessionid'] === null && $session['token'] === null)
				|| ($session['sessionid'] !== null && $session['token'] !== null)) {
			self::exception(ZBX_API_ERROR_PARAMETERS, _('Session ID or token is expected.'));
		}

		$time = time();

		// Access DB only once per page load.
		if (self::$userData !== null && self::$userData['sessionid'] === $session['sessionid']) {
			return self::$userData;
		}

		if ($session['sessionid'] !== null) {
			$db_session = self::sessionidAuthentication($session['sessionid']);
			$userid = $db_session['userid'];
		}
		else {
			$db_token = self::tokenAuthentication($session['token'], $time);
			$userid = $db_token['userid'];
		}

		$fields = ['userid', 'username', 'name', 'surname', 'url', 'autologin', 'autologout', 'lang', 'refresh',
			'theme', 'attempt_failed', 'attempt_ip', 'attempt_clock', 'rows_per_page', 'timezone', 'roleid',
			'userdirectoryid', 'ts_provisioned'
		];

		[$db_user] = DB::select('users', ['output' => $fields, 'userids' => $userid]);

		self::addUserGroupFields($db_user, $group_status, $group_auth_type);

		if (!$db_user['deprovisioned'] && CAuthenticationHelper::isTimeToProvision($db_user['ts_provisioned'])
				&& CAuthenticationHelper::isLdapProvisionEnabled($db_user['userdirectoryid'])
				&& !$this->provisionLdapUser($db_user)) {
			[$db_user] = DB::select('users', ['output' => $fields, 'userids' => $userid]);

			self::addUserGroupFields($db_user, $group_status, $group_auth_type);
		}

		$db_user['auth_type'] =
			$db_user['userdirectoryid'] == 0 || !self::isLdapUserDirectory($db_user['userdirectoryid'])
				? $group_auth_type
				: ZBX_AUTH_LDAP;

		self::addAdditionalFields($db_user);
		self::setTimezone($db_user['timezone']);

		if ($session['sessionid'] !== null) {
			$autologout = timeUnitToSeconds($db_user['autologout']);

			if (($autologout != 0 && $db_session['lastaccess'] + $autologout <= $time)
					|| $group_status == GROUP_STATUS_DISABLED) {
				DB::delete('sessions', [
					'status' => ZBX_SESSION_PASSIVE,
					'userid' => $db_user['userid']
				]);
				DB::update('sessions', [
					'values' => ['status' => ZBX_SESSION_PASSIVE],
					'where' => ['sessionid' => $session['sessionid']]
				]);

				self::exception(ZBX_API_ERROR_PARAMETERS, _('Session terminated, re-login, please.'));
			}

			if ($session['extend'] && $time != $db_session['lastaccess']) {
				DB::update('sessions', [
					'values' => ['lastaccess' => $time],
					'where' => ['sessionid' => $session['sessionid']]
				]);
			}

			self::$userData = $db_user + ['sessionid' => $session['sessionid']];

			$db_user['sessionid'] = $session['sessionid'];
			$db_user['secret'] = $db_session['secret'];
		}
		else {
			if ($group_status == GROUP_STATUS_DISABLED) {
				self::exception(ZBX_API_ERROR_NO_AUTH, _('Not authorized.'));
			}

			DB::update('token', [
				'values' => ['lastaccess' => $time],
				'where' => ['tokenid' => $db_token['tokenid']]
			]);

			self::$userData = $db_user + ['token' => $session['token']];

		}

		unset($db_user['ugsetid']);

		return $db_user;
	}

	/**
	 * Authenticates user based on API token.
	 *
	 * @param string $auth_token API token.
	 * @param int    $time       Current time unix timestamp.
	 *
	 * @throws APIException
	 *
	 * @return array
	 */
	private static function tokenAuthentication(string $auth_token, int $time): array {
		$db_tokens = DB::select('token', [
			'output' => ['userid', 'expires_at', 'tokenid'],
			'filter' => ['token' => hash('sha512', $auth_token), 'status' => ZBX_AUTH_TOKEN_ENABLED]
		]);

		if (!$db_tokens) {
			usleep(10000);
			self::exception(ZBX_API_ERROR_NO_AUTH, _('Not authorized.'));
		}

		$db_token = $db_tokens[0];

		if ($db_token['expires_at'] != 0 && $db_token['expires_at'] < $time) {
			self::exception(ZBX_API_ERROR_PERMISSIONS, _('API token expired.'));
		}

		return $db_token;
	}

	/**
	 * Authenticates user based on session ID.
	 *
	 * @param string $sessionid Session ID.
	 *
	 * @throws APIException
	 *
	 * @return array
	 */
	private static function sessionidAuthentication(string $sessionid): array {
		$db_sessions = DB::select('sessions', [
			'output' => ['userid', 'lastaccess', 'secret'],
			'sessionids' => $sessionid,
			'filter' => ['status' => ZBX_SESSION_ACTIVE]
		]);

		if (!$db_sessions) {
			self::exception(ZBX_API_ERROR_PARAMETERS, _('Session terminated, re-login, please.'));
		}

		return $db_sessions[0];
	}

	/**
	 * Unblock user account.
	 *
	 * @param array $userids
	 *
	 * @throws APIException
	 *
	 * @return array
	 */
	public function unblock(array $userids): array {
		$api_input_rules = ['type' => API_IDS, 'flags' => API_NOT_EMPTY, 'uniq' => true];
		if (!CApiInputValidator::validate($api_input_rules, $userids, '/', $error)) {
			self::exception(ZBX_API_ERROR_PARAMETERS, $error);
		}

		$db_users = $this->get([
			'output' => ['userid', 'username', 'attempt_failed'],
			'userids' => $userids,
			'editable' => true,
			'preservekeys' => true
		]);

		if (count($db_users) != count($userids)) {
			self::exception(ZBX_API_ERROR_PERMISSIONS, _('No permissions to referred object or it does not exist!'));
		}

		$users = [];
		$upd_users = [];

		foreach ($userids as $userid) {
			$upd_user = DB::getUpdatedValues('users', ['userid' => $userid, 'attempt_failed' => 0], $db_users[$userid]);

			if ($upd_user) {
				$upd_users[] = [
					'values' => $upd_user,
					'where' => ['userid' => $userid]
				];

				$users[] = $upd_user + ['userid' => $userid];
			}
			else {
				unset($db_users[$userid]);
			}
		}

		if ($upd_users) {
			DB::update('users', $upd_users);
			self::addAuditLog(CAudit::ACTION_UPDATE, CAudit::RESOURCE_USER, $users, $db_users);
		}

		return ['userids' => $userids];
	}


	/**
	 * Provision users. Only users with IDP_TYPE_LDAP userdirectory will be provisioned.
	 *
	 * @param array $userids
	 */
	public function provision(array $userids): array {
		$api_input_rules = ['type' => API_IDS, 'flags' => API_NOT_EMPTY, 'uniq' => true];
		if (!CApiInputValidator::validate($api_input_rules, $userids, '/', $error)) {
			self::exception(ZBX_API_ERROR_PARAMETERS, $error);
		}

		$db_users = API::User()->get([
			'output' => ['userid', 'username', 'userdirectoryid'],
			'userids' => $userids,
			'preservekeys' => true
		]);
		$userdirectoryids = array_column($db_users, 'userdirectoryid', 'userdirectoryid');
		unset($userdirectoryids[0]);
		$provisionedids = [];
		$db_userdirectoryids = [];

		if ($userdirectoryids) {
			$db_userdirectoryids = array_column(API::UserDirectory()->get([
				'output' => ['userdirectoryid', 'idp_type'],
				'userdirectoryids' => $userdirectoryids,
				'filter' => ['provision_status' => JIT_PROVISIONING_ENABLED]
			]), 'idp_type', 'userdirectoryid');

			if (array_diff_key($userdirectoryids, $db_userdirectoryids)) {
				self::exception(ZBX_API_ERROR_PERMISSIONS,
					_('No permissions to referred object or it does not exist!')
				);
			}
		}

		if ($db_userdirectoryids) {
			$db_user_userdirectory = array_column($db_users, 'userdirectoryid', 'userid');

			foreach (array_keys($db_userdirectoryids, IDP_TYPE_LDAP) as $db_userdirectoryid) {
				$provisioning = CProvisioning::forUserDirectoryId($db_userdirectoryid);
				$provision_users = array_keys($db_user_userdirectory, $db_userdirectoryid);
				$provision_users = array_intersect_key($db_users, array_flip($provision_users));
				$config = $provisioning->getIdpConfig();
				$ldap = new CLdap($config);

				if ($ldap->bind_type == CLdap::BIND_DNSTRING) {
					continue;
				}

				foreach ($provision_users as $provision_user) {
					$user = array_merge(
						$provision_user,
						$ldap->getProvisionedData($provisioning, $provision_user['username'])
					);
					$this->updateProvisionedUser($user);
					$provisionedids[] = $provision_user['userid'];
				}
			}
		}

		return ['userids' => $provisionedids];
	}

	/**
	 * Create user in database from provision data.
	 * User media are sanitized removing media with malformed or empty 'sendto'.
	 *
	 * @param array  $idp_user_data
	 * @param string $idp_user_data['username']
	 * @param string $idp_user_data['name']
	 * @param string $idp_user_data['surname']
	 * @param int    $idp_user_data['roleid']
	 * @param array  $idp_user_data['media']                   Required to be set, can be empty array.
	 * @param int    $idp_user_data['media'][]['mediatypeid']
	 * @param array  $idp_user_data['media'][]['sendto']
	 * @param string $idp_user_data['media'][]['sendto'][]
	 * @param array  $idp_user_data['usrgrps']                 Required to be set, can be empty array.
	 * @param int    $idp_user_data['usrgrps'][]['usrgrpid']
	 * @param int    $idp_user_data['userdirectoryid']
	 *
	 * @return array of created user data in database.
	 */
	public function createProvisionedUser(array $idp_user_data): array {
		$attrs = array_flip(array_merge(self::PROVISIONED_FIELDS, ['userdirectoryid']));
		unset($attrs['passwd']);
		$user = array_intersect_key($idp_user_data, $attrs);
		$user['medias'] = $this->sanitizeUserMedia($user['medias']);

		$api_input_rules = ['type' => API_OBJECT, 'flags' => API_ALLOW_UNEXPECTED, 'fields' => [
			'username' =>	['type' => API_STRING_UTF8, 'flags' => API_REQUIRED | API_NOT_EMPTY, 'length' => DB::getFieldLength('users', 'username')],
			'name' =>		['type' => API_STRING_UTF8, 'length' => DB::getFieldLength('users', 'name')],
			'surname' =>	['type' => API_STRING_UTF8, 'length' => DB::getFieldLength('users', 'surname')]
		]];

		if (!CApiInputValidator::validate($api_input_rules, $user, '/', $error)) {
			self::exception(ZBX_API_ERROR_PARAMETERS, $error);
		}

		$users = [$user];

		$db_roles = self::getDbRoles($users);
		self::addRoleType($users, $db_roles);

		$users[0]['ts_provisioned'] = time();
		self::createForce($users);

		return reset($users);
	}

	/**
	 * Update provisioned user in database. Return empty array when user is deprovisioned.
	 *
	 * @param int   $db_userid
	 * @param array $idp_user_data
	 * @param array $idp_user_data['userid']
	 * @param array $idp_user_data['usrgrps']  (optional) Array of user matched groups.
	 * @param array $idp_user_data['medias']   (optional) Array of user matched medias.
	 *
	 * @return array
	 */
	public function updateProvisionedUser(array $idp_user_data): array {
		$attrs = array_flip(array_merge(
			array_diff(self::PROVISIONED_FIELDS, ['username', 'passwd']), ['userdirectoryid', 'userid']
		));
		$user = array_intersect_key($idp_user_data, $attrs);

		$api_input_rules = ['type' => API_OBJECT, 'flags' => API_ALLOW_UNEXPECTED, 'fields' => [
			'username' =>	['type' => API_STRING_UTF8, 'flags' => API_NOT_EMPTY, 'length' => DB::getFieldLength('users', 'username')],
			'name' =>		['type' => API_STRING_UTF8, 'length' => DB::getFieldLength('users', 'name')],
			'surname' =>	['type' => API_STRING_UTF8, 'length' => DB::getFieldLength('users', 'surname')]
		]];

		if (!CApiInputValidator::validate($api_input_rules, $user, '/', $error)) {
			self::exception(ZBX_API_ERROR_PARAMETERS, $error);
		}

		$userid = $user['userid'];
		$db_users = DB::select('users', [
			'output' => ['userid', 'username', 'name', 'surname', 'roleid', 'userdirectoryid', 'ts_provisioned'],
			'userids' => [$userid],
			'preservekeys' => true
		]);
		$user['ts_provisioned'] = time();
		$users = [$userid => $user];
		$user += ['username' => $db_users[$userid]['username']];

		$db_roles = self::getDbRoles($users, $db_users);
		self::addRoleType($users, $db_roles, $db_users);

		if (array_key_exists('medias', $user)) {
			$users[$userid]['medias'] = $this->sanitizeUserMedia($user['medias']);
			$db_users[$userid]['medias'] = DB::select('media', [
				'output' => ['mediatypeid', 'mediaid', 'sendto'],
				'filter' => ['userid' => $userid]
			]);
		}

		if (array_key_exists('usrgrps', $user)) {
			$db_users[$userid]['usrgrps'] = DB::select('users_groups', [
				'output' => ['usrgrpid', 'id'],
				'filter' => ['userid' => $userid]
			]);

			if (!$user['usrgrps']) {
				$users[$userid]['usrgrps'] = [[
					'usrgrpid' => CAuthenticationHelper::get(CAuthenticationHelper::DISABLED_USER_GROUPID)
				]];
				$users[$userid]['roleid'] = 0;
				$user = [];
			}
		}

		self::updateForce(array_values($users), $db_users);

		return $user;
	}

	/**
	 * Returns user type.
	 *
	 * @param string $roleid
	 *
	 * @return int
	 */
	private static function getUserType(string $roleid): int {
		if (!$roleid) {
			return USER_TYPE_ZABBIX_USER;
		}

		return DBfetchColumn(DBselect('SELECT type FROM role WHERE roleid='.zbx_dbstr($roleid)), 'type')[0];
	}

	private static function getUgSetId(array $db_user): ?string {
		if ($db_user['roleid'] != 0 && $db_user['type'] != USER_TYPE_SUPER_ADMIN) {
			$options = [
				'output' => ['ugsetid'],
				'userids' => $db_user['userid']
			];
			$row = DBfetch(DBselect(DB::makeSql('user_ugset', $options)));

			if ($row) {
				return $row['ugsetid'];
			}
		}

		return 0;
	}

	protected function addRelatedObjects(array $options, array $result) {
		$result = parent::addRelatedObjects($options, $result);

		$userIds = zbx_objectValues($result, 'userid');

		// adding usergroups
		if ($options['selectUsrgrps'] !== null && $options['selectUsrgrps'] != API_OUTPUT_COUNT) {
			$relationMap = $this->createRelationMap($result, 'userid', 'usrgrpid', 'users_groups');

			$dbUserGroups = API::UserGroup()->get([
				'output' => $options['selectUsrgrps'],
				'usrgrpids' => $relationMap->getRelatedIds(),
				'preservekeys' => true
			]);

			$result = $relationMap->mapMany($result, $dbUserGroups, 'usrgrps');
		}

		// adding medias
		if ($options['selectMedias'] !== null && $options['selectMedias'] != API_OUTPUT_COUNT) {
			$db_medias = API::getApiService()->select('media', [
				'output' => $this->outputExtend($options['selectMedias'], ['userid', 'mediaid', 'mediatypeid']),
				'filter' => ['userid' => $userIds],
				'preservekeys' => true
			]);

			// 'sendto' parameter in media types with 'type' == MEDIA_TYPE_EMAIL are returned as array.
			if (($options['selectMedias'] === API_OUTPUT_EXTEND || in_array('sendto', $options['selectMedias']))
					&& $db_medias) {
				$db_email_medias = DB::select('media_type', [
					'output' => [],
					'filter' => [
						'mediatypeid' => zbx_objectValues($db_medias, 'mediatypeid'),
						'type' => MEDIA_TYPE_EMAIL
					],
					'preservekeys' => true
				]);

				foreach ($db_medias as &$db_media) {
					if (array_key_exists($db_media['mediatypeid'], $db_email_medias)) {
						$db_media['sendto'] = explode("\n", $db_media['sendto']);
					}
				}
				unset($db_media);
			}

			$relationMap = $this->createRelationMap($db_medias, 'userid', 'mediaid');

			$db_medias = $this->unsetExtraFields($db_medias, ['userid', 'mediaid', 'mediatypeid'],
				$options['selectMedias']
			);
			$result = $relationMap->mapMany($result, $db_medias, 'medias');
		}

		// adding media types
		if ($options['selectMediatypes'] !== null && $options['selectMediatypes'] != API_OUTPUT_COUNT) {
			$mediaTypes = [];
			$relationMap = $this->createRelationMap($result, 'userid', 'mediatypeid', 'media');
			$related_ids = $relationMap->getRelatedIds();

			if ($related_ids) {
				$mediaTypes = API::Mediatype()->get([
					'output' => $options['selectMediatypes'],
					'mediatypeids' => $related_ids,
					'preservekeys' => true
				]);
			}

			$result = $relationMap->mapMany($result, $mediaTypes, 'mediatypes');
		}

		// adding user role
		if ($options['selectRole'] !== null && $options['selectRole'] !== API_OUTPUT_COUNT) {
			if ($options['selectRole'] === API_OUTPUT_EXTEND) {
				$options['selectRole'] = ['roleid', 'name', 'type', 'readonly'];
			}

			$db_roles = DBselect(
				'SELECT u.userid'.($options['selectRole'] ? ',r.'.implode(',r.', $options['selectRole']) : '').
				' FROM users u,role r'.
				' WHERE u.roleid=r.roleid'.
				' AND '.dbConditionInt('u.userid', $userIds)
			);

			foreach ($result as $userid => $user) {
				$result[$userid]['role'] = [];
			}

			while ($db_role = DBfetch($db_roles)) {
				$userid = $db_role['userid'];
				unset($db_role['userid']);

				$result[$userid]['role'] = $db_role;
			}
		}

		return $result;
	}

	/**
	 * Function to validate if password meets password policy requirements.
	 *
	 * @param array  $user
	 * @param string $user['username']  (optional)
	 * @param string $user['name']      (optional)
	 * @param string $user['surname']   (optional)
	 * @param string $user['passwd']
	 * @param string $path              Password field path to display error message.
	 *
	 * @throws APIException if the input is invalid.
	 *
	 * @return bool
	 */
	private function checkPassword(array $user, string $path): bool {
		$context_data = array_filter(array_intersect_key($user, array_flip(['username', 'name', 'surname'])));
		$passwd_validator = new CPasswordComplexityValidator([
			'passwd_min_length' => CAuthenticationHelper::get(CAuthenticationHelper::PASSWD_MIN_LENGTH),
			'passwd_check_rules' => CAuthenticationHelper::get(CAuthenticationHelper::PASSWD_CHECK_RULES)
		]);
		$passwd_validator->setContextData($context_data);

		if ($passwd_validator->validate($user['passwd']) === false) {
			self::exception(ZBX_API_ERROR_PARAMETERS,
				_s('Incorrect value for field "%1$s": %2$s.', $path, $passwd_validator->getError())
			);
		}

		return true;
	}

	/**
	 * For user provisioned by IDP_TYPE_LDAP update user provisioned attributes. Will return empty array
	 * when user is deprovisioned.
	 *
	 * @param array  $user_data
	 * @param int    $user_data['userid']
	 * @param string $user_data['username']
	 * @return array
	 */
	protected function provisionLdapUser(array $user_data): array {
		$provisioning = CProvisioning::forUserDirectoryId($user_data['userdirectoryid']);
		$config = $provisioning->getIdpConfig();
		$ldap = new CLdap($config);

		if ($ldap->bind_type != CLdap::BIND_ANONYMOUS && $ldap->bind_type != CLdap::BIND_CONFIG_CREDENTIALS) {
			return $user_data;
		}

		$user = $ldap->getProvisionedData($provisioning, $user_data['username']);
		$user['username'] = $user_data['username'];
		$user['userid'] = $user_data['userid'];

		return $this->updateProvisionedUser($user);
	}

	/**
	 * Remove invalid medias.
	 *
	 * @param array $medias
	 * @param array $medias[]['mediatypeid']
	 */
	protected function sanitizeUserMedia(array $medias): array {
		if (!$medias) {
			return $medias;
		}

		$user_medias = [];
		$email_mediatypeids = [];
		$max_length = DB::getFieldLength('media', 'sendto');
		$mediatypeids = array_column($medias, 'mediatypeid', 'mediatypeid');
		$email_validator = new CEmailValidator();

		if ($mediatypeids) {
			$email_mediatypeids = array_keys(DB::select('media_type', [
				'output' => ['mediatypeid'],
				'filter' => ['type' => MEDIA_TYPE_EMAIL],
				'mediatypeids' => $mediatypeids,
				'preservekeys' => true
			]));
		}

		foreach ($medias as $media) {
			$sendto = array_filter($media['sendto'], 'strlen');

			if (in_array($media['mediatypeid'], $email_mediatypeids)) {
				$sendto = array_filter($media['sendto'], [$email_validator, 'validate']);

				while (mb_strlen(implode("\n", $sendto)) > $max_length && count($sendto) > 0) {
					array_pop($sendto);
				}
			}

			if ($sendto) {
				$user_medias[] = [
					'mediatypeid' => $media['mediatypeid'],
					'sendto' => $sendto
				];
			}
		}

		return $user_medias;
	}

	/**
	 * Returns data necessary for user.confirm method.
	 *
	 * @param array  $session_data
	 *
	 * @return array  data['mfa']
	 * @return string data['userid]
	 * @return string data['totp_secret']  If MFA_TYPE_TOTP and user has no totp_secret.
	 * @return string data['qr_code_url']  If MFA_TYPE_TOTP and user has no totp_secret.
	 * @return string data['username']     If MFA_TYPE_DUO.
	 * @return string data['state']        If MFA_TYPE_DUO.
	 * @return string data['prompt_uri']   If MFA_TYPE_DUO.
	 */
	public static function getConfirmData(array $session_data): array {
		$userids = DB::select('sessions', [
			'output' => ['userid'],
			'filter' => ['sessionid' => $session_data['sessionid']]
		]);

		if (!$userids) {
			self::exception(ZBX_API_ERROR_PARAMETERS, _('You must login to view this page.'));
		}

		$userid = $userids[0]['userid'];

		$mfas = DB::select('mfa', [
			'output' => ['mfaid', 'type', 'name', 'hash_function', 'code_length', 'api_hostname', 'clientid',
				'client_secret'
			],
			'filter' => ['mfaid' => $session_data['mfaid']]
		]);
		$mfa = $mfas[0];

		$data = [
			'sessionid' => $session_data['sessionid'],
			'mfa' => $mfa,
			'userid' => $userid
		];

		if ($mfa['type'] == MFA_TYPE_TOTP) {
			$user_totp_secret = DB::select('mfa_totp_secret', [
				'output' => ['totp_secret'],
				'filter' => ['mfaid' => $data['mfa']['mfaid'], 'userid' => $data['userid']]
			]);

			if (!$user_totp_secret) {
				$totp_generator = self::createTotpGenerator($data['mfa']);
				$data['totp_secret'] = $totp_generator->generateSecretKey(TOTP_SECRET_LENGTH_32);
				$data['qr_code_url'] = $totp_generator->getQRCodeUrl('Zabbix', $data['mfa']['name'],
					$data['totp_secret']
				);
			}
		}

		if ($mfa['type'] == MFA_TYPE_DUO) {
			try {
				$duo_client = new Client($data['mfa']['clientid'], $data['mfa']['client_secret'],
					$data['mfa']['api_hostname'], $session_data['redirect_uri']);

				$duo_client->healthCheck();
			}
			catch (DuoException $e) {
				self::exception(ZBX_API_ERROR_PARAMETERS,
					'Verify the values in Duo Universal Prompt MFA method are correct.'. $e->getMessage()
				);
			}

			[$username] = DB::select('users', [
				'output' => ['username'],
				'filter' => ['userid' => $data['userid']]
			]);
			$data['username'] = $username['username'];

			$data['state'] = $duo_client->generateState();
			$data['prompt_uri'] = $duo_client->createAuthUrl($data['username'], $data['state']);
		}

		return $data;
	}

	/**
	 * Check MFA method authentication for the user based on provided data.
	 * Returns 'sessionid' and 'mfa' object, in case MFA authentication was successful.
	 *
	 * @param array  $data
	 * @param string $data['sessionid']                               User's sessionid passed in session data.
	 * @param string $data['mfaid']                                   User's mfaid passed in session data.
	 * @param string $data['redirect_uri']                            Redirect uri that will be used for Duo MFA.
	 * @param array  $data['mfa_response_data']                       Array with data for MFA response confirmation.
	 * @param int    $data['mfa_response_data']['verification_code']  TOTP MFA verification code.
	 * @param string $data['mfa_response_data']['totp_secret']        TOTP MFA secret at initial registration.
	 * @param string $data['mfa_response_data']['duo_code']           DUO MFA response code.
	 * @param string $data['mfa_response_data']['duo_state']          DUO MFA response state.
	 * @param string $data['mfa_response_data']['state']              DUO MFA state from session.
	 * @param string $data['mfa_response_data']['username']           DUO MFA username from session.
	 *
	 * @return array
	 *
	 * @throws Exception
	 */
	public static function confirm(array $data): array {
		$userids = DB::select('sessions', [
			'output' => ['userid'],
			'filter' => ['sessionid' => $data['sessionid']]
		]);

		if (!$userids) {
			self::exception(ZBX_API_ERROR_PARAMETERS, _('You must login to view this page.'));
		}

		$userid = $userids[0]['userid'];

		$mfas = DB::select('mfa', [
			'output' => ['mfaid', 'type', 'name', 'hash_function', 'code_length', 'api_hostname', 'clientid',
				'client_secret'
			],
			'filter' => ['mfaid' => $data['mfaid']]
		]);
		$mfa = $mfas[0];

		$db_users = DB::select('users', [
			'output' => ['userid', 'username', 'attempt_failed', 'attempt_clock'],
			'userids' => $userid
		]);
		$db_user = $db_users[0];
		$mfa_response = $data['mfa_response_data'];

		if ($mfa['type'] == MFA_TYPE_TOTP) {
			$db_user_secrets = DB::select('mfa_totp_secret', [
				'output' => ['totp_secret'],
				'filter' => ['mfaid' => $mfa['mfaid'], 'userid' => $userid]
			]);

			if ($db_user_secrets && array_key_exists('totp_secret', $mfa_response)
					&& $mfa_response['totp_secret'] != null
					&& $db_user_secrets[0]['totp_secret'] !== $mfa_response['totp_secret']) {
				self::exception(ZBX_API_ERROR_PARAMETERS, _('You must login to view this page.'));
			}

			$user_secret = $db_user_secrets ? $db_user_secrets[0]['totp_secret'] : $mfa_response['totp_secret'];

			$valid_code = (self::createTotpGenerator($mfa))
				->verifyKey($user_secret, $mfa_response['verification_code']);

			if ($valid_code) {
				if (!$db_user_secrets) {
					// Delete any previously saved totp_secret for this specific user.
					DB::delete('mfa_totp_secret', ['userid' => $userid]);

					DB::insert('mfa_totp_secret', [[
						'mfaid' => $mfa['mfaid'],
						'userid' => $userid,
						'totp_secret' => $mfa_response['totp_secret']
					]]);
				}
			}
			else {
				self::increaseFailedLoginAttempts($db_user);

				try {
					self::checkLoginTemporarilyBlocked($db_user);
				}
				catch (Exception $e) {
					DB::delete('sessions', ['sessionid' => $data['sessionid']]);

					throw $e;
				}

				self::loginException($db_user['userid'], $db_user['username'], ZBX_API_ERROR_PERMISSIONS,
					_('The verification code was incorrect, please try again.')
				);
			}
		}

		if ($mfa['type'] == MFA_TYPE_DUO) {
			if (!array_key_exists('state', $mfa_response) || !array_key_exists('username', $mfa_response)) {
				self::exception(ZBX_API_ERROR_PARAMETERS, _('No saved state, please login again.'));
			}

			if ($mfa_response['duo_state'] != $mfa_response['state']) {
				self::exception(ZBX_API_ERROR_PARAMETERS, _('Duo state does not match saved state.'));
			}

			try {
				$duo_client = new Client($mfa['clientid'], $mfa['client_secret'],
					$mfa['api_hostname'], $data['redirect_uri']
				);

				$duo_client->exchangeAuthorizationCodeFor2FAResult($mfa_response['duo_code'],
					$mfa_response['username']
				);
			} catch (DuoException $e) {
				self::loginException($db_user['userid'], $db_user['username'], ZBX_API_ERROR_PERMISSIONS,
					_('Error decoding Duo result.')
				);
			}
		}

		DB::update('sessions', [
			'values' => ['status' => ZBX_SESSION_ACTIVE],
			'where' => ['sessionid' => $data['sessionid']]
		]);

		$outdated = strtotime('-5 minutes');

		DBexecute(
			'DELETE FROM sessions'.
				' WHERE '.dbConditionId('userid', [$userid]).
					' AND '.dbConditionInt('status', [ZBX_SESSION_CONFIRMATION_REQUIRED]).
					' AND lastaccess<'.zbx_dbstr($outdated)
		);

		CWebUser::checkAuthentication($data['sessionid']);
		self::resetFailedLoginAttempts($db_user);
		self::addAuditLog(CAudit::ACTION_LOGIN_SUCCESS, CAudit::RESOURCE_USER);

		return [
			'sessionid' => $data['sessionid'],
			'mfa' => $mfa
		];
	}

	/**
	 * Returns Google2FA library instance for TOTP secret creation and code verification.
	 *
	 * @param $data
	 * @return Google2FA
	 */
	private static function createTotpGenerator($data): Google2FA {
		$totp_generator = new Google2FA();

		switch ($data['hash_function']) {
			case TOTP_HASH_SHA256:
				$totp_generator->setAlgorithm(Constants::SHA256);
				break;

			case TOTP_HASH_SHA512:
				$totp_generator->setAlgorithm(Constants::SHA512);
				break;

			default:
				$totp_generator->setAlgorithm(Constants::SHA1);
		}

		$totp_generator->setWindow(TOTP_VERIFICATION_DELAY_WINDOW);

		switch ($data['code_length']) {
			case TOTP_CODE_LENGTH_6:
				$totp_generator->setOneTimePasswordLength(TOTP_CODE_LENGTH_6);
				break;

			case TOTP_CODE_LENGTH_8:
				$totp_generator->setOneTimePasswordLength(TOTP_CODE_LENGTH_8);
				break;
		}

		return $totp_generator;
	}

	public static function terminateActiveSessions(array $userids): void {
		DB::update('sessions', [
			'values' => ['status' => ZBX_SESSION_PASSIVE],
			'where' => ['userid' => $userids]
		]);
	}

	/**
	 * Returns the list of userids that have enrolled to TOTP mfa and have TOTP secrets.
	 *
	 * @param array $userids  Userids to check for TOTP secrets.
	 */
	public static function getUseridsWithMfaTotpSecrets(array $userids = []): array {
		$options = ['output' => ['userid']];

		if ($userids) {
			$options['filter'] = ['userid' => $userids];
		}

		$userids_with_totp = DB::select('mfa_totp_secret', $options);

		return array_column($userids_with_totp, 'userid');
	}
}<|MERGE_RESOLUTION|>--- conflicted
+++ resolved
@@ -2320,17 +2320,10 @@
 			return ZBX_AUTH_INTERNAL;
 		}
 		elseif ($gui_access == GROUP_GUI_ACCESS_LDAP) {
-<<<<<<< HEAD
 			return ZBX_AUTH_LDAP;
-=======
-			$auth_type = ZBX_AUTH_LDAP;
-		}
-		else {
-			$auth_type = CAuthenticationHelper::getPublic(CAuthenticationHelper::AUTHENTICATION_TYPE);
->>>>>>> f0dc8fcd
-		}
-
-		return CAuthenticationHelper::get(CAuthenticationHelper::AUTHENTICATION_TYPE);
+		}
+
+		return CAuthenticationHelper::getPublic(CAuthenticationHelper::AUTHENTICATION_TYPE);
 	}
 
 	private function tryToCreateLdapProvisionedUser(array $data, array &$db_users): bool {
@@ -2407,13 +2400,9 @@
 				' AND '.dbConditionId('ug.userid', [$db_user['userid']])
 		);
 
-<<<<<<< HEAD
-		$deprovision_groupid = CAuthenticationHelper::get(CAuthenticationHelper::DISABLED_USER_GROUPID);
+		$deprovision_groupid = CAuthenticationHelper::getPublic(CAuthenticationHelper::DISABLED_USER_GROUPID);
 		$mfa_status = CAuthenticationHelper::get(CAuthenticationHelper::MFA_STATUS);
 		$default_mfaid = CAuthenticationHelper::get(CAuthenticationHelper::MFAID);
-=======
-		$deprovision_groupid = CAuthenticationHelper::getPublic(CAuthenticationHelper::DISABLED_USER_GROUPID);
->>>>>>> f0dc8fcd
 
 		$userdirectoryids = [];
 		$mfaids = [];
