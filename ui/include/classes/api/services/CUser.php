<?php
/*
** Zabbix
** Copyright (C) 2001-2022 Zabbix SIA
**
** This program is free software; you can redistribute it and/or modify
** it under the terms of the GNU General Public License as published by
** the Free Software Foundation; either version 2 of the License, or
** (at your option) any later version.
**
** This program is distributed in the hope that it will be useful,
** but WITHOUT ANY WARRANTY; without even the implied warranty of
** MERCHANTABILITY or FITNESS FOR A PARTICULAR PURPOSE. See the
** GNU General Public License for more details.
**
** You should have received a copy of the GNU General Public License
** along with this program; if not, write to the Free Software
** Foundation, Inc., 51 Franklin Street, Fifth Floor, Boston, MA  02110-1301, USA.
**/


/**
 * Class containing methods for operations with users.
 */
class CUser extends CApiService {

	public const ACCESS_RULES = [
		'get' => ['min_user_type' => USER_TYPE_ZABBIX_USER],
		'create' => ['min_user_type' => USER_TYPE_SUPER_ADMIN],
		'update' => ['min_user_type' => USER_TYPE_ZABBIX_USER],
		'delete' => ['min_user_type' => USER_TYPE_SUPER_ADMIN],
		'checkauthentication' => [],
		'login' => [],
		'logout' => ['min_user_type' => USER_TYPE_ZABBIX_USER],
		'unblock' => ['min_user_type' => USER_TYPE_SUPER_ADMIN],
		'provision' => ['min_user_type' => USER_TYPE_SUPER_ADMIN]
	];

	protected $tableName = 'users';
	protected $tableAlias = 'u';
	protected $sortColumns = ['userid', 'username'];

	protected const PROVISIONED_FIELDS = ['username', 'name', 'surname', 'usrgrps', 'medias', 'roleid', 'passwd'];

	/**
	 * Get users data.
	 *
	 * @param array  $options
	 * @param array  $options['usrgrpids']		filter by UserGroup IDs
	 * @param array  $options['userids']		filter by User IDs
	 * @param bool   $options['type']			filter by User type [USER_TYPE_ZABBIX_USER: 1, USER_TYPE_ZABBIX_ADMIN: 2, USER_TYPE_SUPER_ADMIN: 3]
	 * @param bool   $options['selectUsrgrps']	extend with UserGroups data for each User
	 * @param bool   $options['getAccess']		extend with access data for each User
	 * @param bool   $options['count']			output only count of objects in result. (result returned in property 'rowscount')
	 * @param string $options['pattern']		filter by Host name containing only give pattern
	 * @param int    $options['limit']			output will be limited to given number
	 * @param string $options['sortfield']		output will be sorted by given property ['userid', 'username']
	 * @param string $options['sortorder']		output will be sorted in given order ['ASC', 'DESC']
	 *
	 * @return array
	 */
	public function get($options = []) {
		$result = [];

		$sqlParts = [
			'select'	=> ['users' => 'u.userid'],
			'from'		=> ['users' => 'users u'],
			'where'		=> [],
			'order'		=> [],
			'limit'		=> null
		];

		$defOptions = [
			'usrgrpids'					=> null,
			'userids'					=> null,
			'mediaids'					=> null,
			'mediatypeids'				=> null,
			// filter
			'filter'					=> null,
			'search'					=> null,
			'searchByAny'				=> null,
			'startSearch'				=> false,
			'excludeSearch'				=> false,
			'searchWildcardsEnabled'	=> null,
			// output
			'output'					=> API_OUTPUT_EXTEND,
			'editable'					=> false,
			'selectUsrgrps'				=> null,
			'selectMedias'				=> null,
			'selectMediatypes'			=> null,
			'selectRole'				=> null,
			'getAccess'					=> null,
			'countOutput'				=> false,
			'preservekeys'				=> false,
			'sortfield'					=> '',
			'sortorder'					=> '',
			'limit'						=> null
		];
		$options = zbx_array_merge($defOptions, $options);

		// permission check
		if (self::$userData['type'] != USER_TYPE_SUPER_ADMIN) {
			if (!$options['editable']) {
				$sqlParts['from']['users_groups'] = 'users_groups ug';
				$sqlParts['where']['uug'] = 'u.userid=ug.userid';
				$sqlParts['where'][] = 'ug.usrgrpid IN ('.
					' SELECT uug.usrgrpid'.
					' FROM users_groups uug'.
					' WHERE uug.userid='.self::$userData['userid'].
				')';
			}
			else {
				$sqlParts['where'][] = 'u.userid='.self::$userData['userid'];
			}
		}

		// userids
		if ($options['userids'] !== null) {
			zbx_value2array($options['userids']);

			$sqlParts['where'][] = dbConditionInt('u.userid', $options['userids']);
		}

		// usrgrpids
		if ($options['usrgrpids'] !== null) {
			zbx_value2array($options['usrgrpids']);

			$sqlParts['from']['users_groups'] = 'users_groups ug';
			$sqlParts['where'][] = dbConditionInt('ug.usrgrpid', $options['usrgrpids']);
			$sqlParts['where']['uug'] = 'u.userid=ug.userid';
		}

		// mediaids
		if ($options['mediaids'] !== null) {
			zbx_value2array($options['mediaids']);

			$sqlParts['from']['media'] = 'media m';
			$sqlParts['where'][] = dbConditionInt('m.mediaid', $options['mediaids']);
			$sqlParts['where']['mu'] = 'm.userid=u.userid';
		}

		// mediatypeids
		if ($options['mediatypeids'] !== null) {
			zbx_value2array($options['mediatypeids']);

			$sqlParts['from']['media'] = 'media m';
			$sqlParts['where'][] = dbConditionInt('m.mediatypeid', $options['mediatypeids']);
			$sqlParts['where']['mu'] = 'm.userid=u.userid';
		}

		// filter
		if (is_array($options['filter'])) {
			if (array_key_exists('autologout', $options['filter']) && $options['filter']['autologout'] !== null) {
				$options['filter']['autologout'] = getTimeUnitFilters($options['filter']['autologout']);
			}

			if (array_key_exists('refresh', $options['filter']) && $options['filter']['refresh'] !== null) {
				$options['filter']['refresh'] = getTimeUnitFilters($options['filter']['refresh']);
			}

			if (isset($options['filter']['passwd'])) {
				self::exception(ZBX_API_ERROR_PARAMETERS, _('It is not possible to filter by user password.'));
			}

			$this->dbFilter('users u', $options, $sqlParts);
		}

		// search
		if (is_array($options['search'])) {
			if (isset($options['search']['passwd'])) {
				self::exception(ZBX_API_ERROR_PARAMETERS, _('It is not possible to search by user password.'));
			}

			zbx_db_search('users u', $options, $sqlParts);
		}

		// limit
		if (zbx_ctype_digit($options['limit']) && $options['limit']) {
			$sqlParts['limit'] = $options['limit'];
		}

		$userIds = [];

		$sqlParts = $this->applyQueryOutputOptions($this->tableName(), $this->tableAlias(), $options, $sqlParts);
		$sqlParts = $this->applyQuerySortOptions($this->tableName(), $this->tableAlias(), $options, $sqlParts);
		$res = DBselect(self::createSelectQueryFromParts($sqlParts), $sqlParts['limit']);

		while ($user = DBfetch($res)) {
			unset($user['passwd']);

			if ($options['countOutput']) {
				$result = $user['rowscount'];
			}
			else {
				$userIds[$user['userid']] = $user['userid'];

				$result[$user['userid']] = $user;
			}
		}

		if ($options['countOutput']) {
			return $result;
		}

		/*
		 * Adding objects
		 */
		if ($options['getAccess'] !== null) {
			foreach ($result as $userid => $user) {
				$result[$userid] += ['gui_access' => 0, 'debug_mode' => 0, 'users_status' => 0];
			}

			$access = DBselect(
				'SELECT ug.userid,MAX(g.gui_access) AS gui_access,'.
					' MAX(g.debug_mode) AS debug_mode,MAX(g.users_status) AS users_status'.
					' FROM usrgrp g,users_groups ug'.
					' WHERE '.dbConditionInt('ug.userid', $userIds).
						' AND g.usrgrpid=ug.usrgrpid'.
					' GROUP BY ug.userid'
			);

			while ($userAccess = DBfetch($access)) {
				$result[$userAccess['userid']] = zbx_array_merge($result[$userAccess['userid']], $userAccess);
			}
		}

		if ($result) {
			$result = $this->addRelatedObjects($options, $result);
		}

		// removing keys
		if (!$options['preservekeys']) {
			$result = zbx_cleanHashes($result);
		}

		return $result;
	}

	/**
	 * @param array $users
	 *
	 * @return array
	 */
	public function create(array $users) {
		if (self::$userData['type'] != USER_TYPE_SUPER_ADMIN) {
			self::exception(ZBX_API_ERROR_PERMISSIONS,
				_s('No permissions to call "%1$s.%2$s".', 'user', __FUNCTION__)
			);
		}

		$this->validateCreate($users);
		$this->createReal($users);

		self::addAuditLog(CAudit::ACTION_ADD, CAudit::RESOURCE_USER, $users);

		return ['userids' => array_column($users, 'userid')];
	}

	/**
	 * Creates new users.
	 *
	 * @param array $users
	 */
	protected function createReal(array &$users) {
		$ins_users = [];

		foreach ($users as $user) {
			unset($user['usrgrps'], $user['medias']);
			$ins_users[] = $user;
		}
		$userids = DB::insert('users', $ins_users);

		foreach ($users as $index => &$user) {
			$user['userid'] = $userids[$index];
		}
		unset($user);

		self::updateUsersGroups($users);
		self::updateMedias($users);
	}

	/**
	 * @param array $users
	 *
	 * @throws APIException if the input is invalid.
	 */
	private function validateCreate(array &$users) {
		$locales = LANG_DEFAULT.','.implode(',', array_keys(getLocales()));
		$timezones = TIMEZONE_DEFAULT.','.implode(',', array_keys(CTimezoneHelper::getList()));
		$themes = THEME_DEFAULT.','.implode(',', array_keys(APP::getThemes()));

<<<<<<< HEAD
		$api_input_rules = ['type' => API_OBJECTS, 'flags' => API_NOT_EMPTY | API_NORMALIZE, 'uniq' => [['username']], 'fields' => [
=======
		$api_input_rules = ['type' => API_OBJECTS, 'flags' => API_NOT_EMPTY | API_NORMALIZE, 'uniq' => [['username'], ['alias']], 'fields' => [
			'alias' =>			['type' => API_STRING_UTF8, 'flags' => API_DEPRECATED, 'replacement' => 'username', 'length' => DB::getFieldLength('users', 'username')],
>>>>>>> 0842c79f
			'username' =>		['type' => API_STRING_UTF8, 'flags' => API_REQUIRED | API_NOT_EMPTY, 'length' => DB::getFieldLength('users', 'username')],
			'name' =>			['type' => API_STRING_UTF8, 'length' => DB::getFieldLength('users', 'name')],
			'surname' =>		['type' => API_STRING_UTF8, 'length' => DB::getFieldLength('users', 'surname')],
			'passwd' =>			['type' => API_STRING_UTF8, 'flags' => API_NOT_EMPTY, 'length' => 255],
			'url' =>			['type' => API_URL, 'length' => DB::getFieldLength('users', 'url')],
			'autologin' =>		['type' => API_INT32, 'in' => '0,1'],
			'autologout' =>		['type' => API_TIME_UNIT, 'flags' => API_NOT_EMPTY, 'in' => '0,90:'.SEC_PER_DAY],
			'lang' =>			['type' => API_STRING_UTF8, 'flags' => API_NOT_EMPTY, 'in' => $locales, 'length' => DB::getFieldLength('users', 'lang')],
			'refresh' =>		['type' => API_TIME_UNIT, 'flags' => API_NOT_EMPTY, 'in' => '0:'.SEC_PER_HOUR],
			'theme' =>			['type' => API_STRING_UTF8, 'in' => $themes, 'length' => DB::getFieldLength('users', 'theme')],
			'rows_per_page' =>	['type' => API_INT32, 'in' => '1:999999'],
			'timezone' =>		['type' => API_STRING_UTF8, 'in' => $timezones, 'length' => DB::getFieldLength('users', 'timezone')],
			'roleid' =>			['type' => API_ID],
			'usrgrps' =>		['type' => API_OBJECTS, 'uniq' => [['usrgrpid']], 'fields' => [
				'usrgrpid' =>		['type' => API_ID, 'flags' => API_REQUIRED]
			]],
<<<<<<< HEAD
=======
			'user_medias' =>	['type' => API_OBJECTS, 'flags' => API_DEPRECATED, 'replacement' => 'medias', 'fields' => [
				'mediatypeid' =>	['type' => API_ID, 'flags' => API_REQUIRED],
				'sendto' =>			['type' => API_STRINGS_UTF8, 'flags' => API_REQUIRED | API_NOT_EMPTY | API_NORMALIZE],
				'active' =>			['type' => API_INT32, 'in' => implode(',', [MEDIA_STATUS_ACTIVE, MEDIA_STATUS_DISABLED])],
				'severity' =>		['type' => API_INT32, 'in' => '0:63'],
				'period' =>			['type' => API_TIME_PERIOD, 'flags' => API_ALLOW_USER_MACRO, 'length' => DB::getFieldLength('media', 'period')]
			]],
>>>>>>> 0842c79f
			'medias' =>			['type' => API_OBJECTS, 'fields' => [
				'mediatypeid' =>	['type' => API_ID, 'flags' => API_REQUIRED],
				'sendto' =>			['type' => API_STRINGS_UTF8, 'flags' => API_REQUIRED | API_NOT_EMPTY | API_NORMALIZE],
				'active' =>			['type' => API_INT32, 'in' => implode(',', [MEDIA_STATUS_ACTIVE, MEDIA_STATUS_DISABLED])],
				'severity' =>		['type' => API_INT32, 'in' => '0:63'],
				'period' =>			['type' => API_TIME_PERIOD, 'flags' => API_ALLOW_USER_MACRO, 'length' => DB::getFieldLength('media', 'period')]
			]],
			'userdirectoryid' =>	['type' => API_ID, 'default' => 0]
		]];

<<<<<<< HEAD
		reset($users);
		if (!is_int(key($users))) {
			$users = [$users];
		}

=======
>>>>>>> 0842c79f
		if (!CApiInputValidator::validate($api_input_rules, $users, '/', $error)) {
			self::exception(ZBX_API_ERROR_PARAMETERS, $error);
		}

		foreach ($users as $i => &$user) {
			$user = $this->checkLoginOptions($user);

			if (array_key_exists('passwd', $user)) {
				$this->checkPassword($user, '/'.($i + 1).'/passwd');
			}

			/*
			 * If user is created without a password (e.g. for GROUP_GUI_ACCESS_LDAP), store an empty string
			 * as his password in database.
			 */
			$user['passwd'] = array_key_exists('passwd', $user)
				? password_hash($user['passwd'], PASSWORD_BCRYPT, ['cost' => ZBX_BCRYPT_COST])
				: '';
		}
		unset($user);

		$this->checkDuplicates(array_column($users, 'username'));
		$this->checkLanguages(array_column($users, 'lang'));

		$roleids = array_flip(array_column($users, 'roleid'));
		unset($roleids[0]);

		if ($roleids) {
			$this->checkRoles(array_keys($roleids));
		}

		$this->checkUserdirectories($users);
		$this->checkUserGroups($users, []);
		$db_mediatypes = $this->checkMediaTypes($users);
		$this->validateMediaRecipients($users, $db_mediatypes);
	}

	/**
	 * @param array $users
	 *
	 * @return array
	 */
	public function update(array $users) {
		$this->validateUpdate($users, $db_users);
		$this->updateReal($users, $db_users);

		self::addAuditLog(CAudit::ACTION_UPDATE, CAudit::RESOURCE_USER, $users, $db_users);

		return ['userids' => array_column($users, 'userid')];
	}

	/**
	 * @param array $users
	 * @param array $db_users
	 *
	 * @throws APIException if the input is invalid.
	 */
	private function validateUpdate(array &$users, array &$db_users = null) {
		$locales = LANG_DEFAULT.','.implode(',', array_keys(getLocales()));
		$timezones = TIMEZONE_DEFAULT.','.implode(',', array_keys(CTimezoneHelper::getList()));
		$themes = THEME_DEFAULT.','.implode(',', array_keys(APP::getThemes()));

		$api_input_rules = ['type' => API_OBJECTS, 'flags' => API_NOT_EMPTY | API_NORMALIZE, 'uniq' => [['userid'], ['username']], 'fields' => [
			'userid' =>			['type' => API_ID, 'flags' => API_REQUIRED],
			'alias' =>			['type' => API_STRING_UTF8, 'flags' => API_DEPRECATED, 'replacement' => 'username', 'length' => DB::getFieldLength('users', 'username')],
			'username' =>		['type' => API_STRING_UTF8, 'flags' => API_NOT_EMPTY, 'length' => DB::getFieldLength('users', 'username')],
			'name' =>			['type' => API_STRING_UTF8, 'length' => DB::getFieldLength('users', 'name')],
			'surname' =>		['type' => API_STRING_UTF8, 'length' => DB::getFieldLength('users', 'surname')],
			'passwd' =>			['type' => API_STRING_UTF8, 'flags' => API_NOT_EMPTY, 'length' => 255],
			'url' =>			['type' => API_URL, 'length' => DB::getFieldLength('users', 'url')],
			'autologin' =>		['type' => API_INT32, 'in' => '0,1'],
			'autologout' =>		['type' => API_TIME_UNIT, 'flags' => API_NOT_EMPTY, 'in' => '0,90:'.SEC_PER_DAY],
			'lang' =>			['type' => API_STRING_UTF8, 'flags' => API_NOT_EMPTY, 'in' => $locales, 'length' => DB::getFieldLength('users', 'lang')],
			'refresh' =>		['type' => API_TIME_UNIT, 'flags' => API_NOT_EMPTY, 'in' => '0:'.SEC_PER_HOUR],
			'theme' =>			['type' => API_STRING_UTF8, 'in' => $themes, 'length' => DB::getFieldLength('users', 'theme')],
			'rows_per_page' =>	['type' => API_INT32, 'in' => '1:999999'],
			'timezone' =>		['type' => API_STRING_UTF8, 'in' => $timezones, 'length' => DB::getFieldLength('users', 'timezone')],
			'roleid' =>			['type' => API_ID],
			'usrgrps' =>		['type' => API_OBJECTS, 'uniq' => [['usrgrpid']], 'fields' => [
				'usrgrpid' =>		['type' => API_ID, 'flags' => API_REQUIRED]
			]],
			'user_medias' =>	['type' => API_OBJECTS, 'flags' => API_DEPRECATED, 'replacement' => 'medias', 'fields' => [
				'mediatypeid' =>	['type' => API_ID, 'flags' => API_REQUIRED],
				'sendto' =>			['type' => API_STRINGS_UTF8, 'flags' => API_REQUIRED | API_NOT_EMPTY | API_NORMALIZE],
				'active' =>			['type' => API_INT32, 'in' => implode(',', [MEDIA_STATUS_ACTIVE, MEDIA_STATUS_DISABLED])],
				'severity' =>		['type' => API_INT32, 'in' => '0:63'],
				'period' =>			['type' => API_TIME_PERIOD, 'flags' => API_ALLOW_USER_MACRO, 'length' => DB::getFieldLength('media', 'period')]
<<<<<<< HEAD
			]]
		]];

		reset($users);
		if (!is_int(key($users))) {
			$users = [$users];
		}

=======
			]],
			'medias' =>	['type' => API_OBJECTS, 'fields' => [
				'mediatypeid' =>	['type' => API_ID, 'flags' => API_REQUIRED],
				'sendto' =>			['type' => API_STRINGS_UTF8, 'flags' => API_REQUIRED | API_NOT_EMPTY | API_NORMALIZE],
				'active' =>			['type' => API_INT32, 'in' => implode(',', [MEDIA_STATUS_ACTIVE, MEDIA_STATUS_DISABLED])],
				'severity' =>		['type' => API_INT32, 'in' => '0:63'],
				'period' =>			['type' => API_TIME_PERIOD, 'flags' => API_ALLOW_USER_MACRO, 'length' => DB::getFieldLength('media', 'period')]
			]],
			'userdirectoryid' =>	['type' => API_ID]
		]];

>>>>>>> 0842c79f
		if (!CApiInputValidator::validate($api_input_rules, $users, '/', $error)) {
			self::exception(ZBX_API_ERROR_PARAMETERS, $error);
		}

		$db_users = $this->get([
			'output' => [],
			'userids' => array_column($users, 'userid'),
			'editable' => true,
			'preservekeys' => true
		]);

		// 'passwd' can't be received by the user.get method
		$db_users = DB::select('users', [
			'output' => ['userid', 'username', 'name', 'surname', 'passwd', 'url', 'autologin', 'autologout', 'lang',
				'refresh', 'theme', 'rows_per_page', 'timezone', 'roleid', 'userdirectoryid'
			],
			'userids' => array_keys($db_users),
			'preservekeys' => true
		]);

		if (array_diff_key(array_column($users, 'userid', 'userid'), $db_users)) {
			self::exception(ZBX_API_ERROR_PERMISSIONS, _('No permissions to referred object or it does not exist!'));
		}

		// Get readonly super admin role ID and name.
		[$readonly_superadmin_role] = DBfetchArray(DBselect(
			'SELECT roleid,name'.
			' FROM role'.
			' WHERE type='.USER_TYPE_SUPER_ADMIN.
				' AND readonly=1'
		));

		$superadminids_to_update = [];
		$usernames = [];
		$check_roleids = [];
		$readonly_fields = array_fill_keys(['username', 'passwd'], 1);

		foreach ($users as $i => &$user) {
<<<<<<< HEAD
			if (!array_key_exists($user['userid'], $db_users)) {
				self::exception(ZBX_API_ERROR_PERMISSIONS,
					_('No permissions to referred object or it does not exist!')
				);
=======
			$db_user = $db_users[$user['userid']];

			if (array_key_exists('userdirectoryid', $user) && $user['userdirectoryid'] != 0) {
				$provisioned_field = array_key_first(array_intersect_key($readonly_fields, $user));

				if ($provisioned_field !== null) {
					self::exception(ZBX_API_ERROR_PARAMETERS,
						_s('Not allowed to update field "%1$s" for provisioned user.', $provisioned_field)
					);
				}
>>>>>>> 0842c79f
			}

			$user = $this->checkLoginOptions($user);

			if (array_key_exists('username', $user) && $user['username'] !== $db_user['username']) {
				$usernames[] = $user['username'];
			}

			if (array_key_exists('passwd', $user) && $this->checkPassword($user + $db_user, '/'.($i + 1).'/passwd')) {
				$user['passwd'] = password_hash($user['passwd'], PASSWORD_BCRYPT, ['cost' => ZBX_BCRYPT_COST]);
			}

			if (array_key_exists('roleid', $user) && $user['roleid'] && $user['roleid'] != $db_user['roleid']) {
				if ($db_user['roleid'] == $readonly_superadmin_role['roleid']) {
					$superadminids_to_update[] = $user['userid'];
				}

				$check_roleids[] = $user['roleid'];
			}

			if ($db_user['username'] !== ZBX_GUEST_USER) {
				continue;
			}

			// Additional validation for guest user.
			if (array_key_exists('username', $user) && $user['username'] !== $db_user['username']) {
				self::exception(ZBX_API_ERROR_PARAMETERS, _('Cannot rename guest user.'));
			}

			if (array_key_exists('lang', $user)) {
				self::exception(ZBX_API_ERROR_PARAMETERS, _('Not allowed to set language for user "guest".'));
			}

			if (array_key_exists('theme', $user)) {
				self::exception(ZBX_API_ERROR_PARAMETERS, _('Not allowed to set theme for user "guest".'));
			}

			if (array_key_exists('passwd', $user)) {
				self::exception(ZBX_API_ERROR_PARAMETERS, _('Not allowed to set password for user "guest".'));
			}
		}
		unset($user);

		// Check that at least one active user will remain with readonly super admin role.
		if ($superadminids_to_update) {
			$db_superadmins = DBselect(
				'SELECT NULL'.
				' FROM users u'.
				' WHERE u.roleid='.$readonly_superadmin_role['roleid'].
					' AND '.dbConditionId('u.userid', $superadminids_to_update, true).
					' AND EXISTS('.
						'SELECT NULL'.
						' FROM usrgrp g,users_groups ug'.
						' WHERE g.usrgrpid=ug.usrgrpid'.
							' AND ug.userid=u.userid'.
						' GROUP BY ug.userid'.
						' HAVING MAX(g.gui_access)<'.GROUP_GUI_ACCESS_DISABLED.
							' AND MAX(g.users_status)='.GROUP_STATUS_ENABLED.
					')'
			, 1);

			if (!DBfetch($db_superadmins)) {
				self::exception(ZBX_API_ERROR_PARAMETERS,
					_s('At least one active user must exist with role "%1$s".', $readonly_superadmin_role['name'])
				);
			}
		}

		self::addAffectedObjects($users, $db_users);

		if ($usernames) {
			$this->checkDuplicates($usernames);
		}
		$this->checkLanguages(zbx_objectValues($users, 'lang'));

		unset($check_roleids[0]);
		if ($check_roleids) {
			$this->checkRoles($check_roleids);
		}

		$this->checkUserdirectories($users);
		$this->checkUserGroups($users, $db_users);
		$db_mediatypes = $this->checkMediaTypes($users);
		$this->validateMediaRecipients($users, $db_mediatypes);
		$this->checkHimself($users);
	}

	/**
	 * Update users.
	 *
	 * @param array $users
	 * @param array $db_users
	 */
	private function updateReal(array &$users, array $db_users) {
		$upd_users = [];
		$fields_strings = array_flip(['username', 'name', 'surname', 'autologout', 'passwd', 'refresh', 'url',
			'lang', 'theme', 'timezone'
		]);
		$fields_integers = array_flip(['autologin', 'rows_per_page', 'roleid', 'userdirectoryid', 'ts_provisioned']);

		foreach ($users as $user) {
			$db_user = $db_users[$user['userid']];
			$upd_user = [];

			foreach (array_keys(array_intersect_key($user, $fields_strings)) as $field_name) {
				if ($user[$field_name] !== $db_user[$field_name]) {
					$upd_user[$field_name] = $user[$field_name];
				}
			}

			foreach (array_keys(array_intersect_key($user, $fields_integers)) as $field_name) {
				if ($user[$field_name] != $db_user[$field_name]) {
					$upd_user[$field_name] = $user[$field_name];
				}
			}

			if ($upd_user) {
				$upd_users[] = [
					'values' => $upd_user,
					'where' => ['userid' => $user['userid']]
				];
			}
		}

		if ($upd_users) {
			DB::update('users', $upd_users);
		}

		self::updateUsersGroups($users, $db_users);
		self::updateMedias($users, $db_users);
	}

	/**
	 * Add the existing medias and user groups to $db_users whether these are affected by the update.
	 *
	 * @static
	 *
	 * @param array $users
	 * @param array $db_users
	 */
	private static function addAffectedObjects(array $users, array &$db_users): void {
		$userids = ['usrgrps' => [], 'medias' => []];

		foreach ($users as $user) {
			if (array_key_exists('usrgrps', $user)) {
				$userids['usrgrps'][] = $user['userid'];
				$db_users[$user['userid']]['usrgrps'] = [];
			}

			if (array_key_exists('medias', $user)) {
				$userids['medias'][] = $user['userid'];
				$db_users[$user['userid']]['medias'] = [];
			}
		}

		if ($userids['usrgrps']) {
			$options = [
				'output' => ['id', 'usrgrpid', 'userid'],
				'filter' => ['userid' => $userids['usrgrps']]
			];
			$db_usrgrps = DBselect(DB::makeSql('users_groups', $options));

			while ($db_usrgrp = DBfetch($db_usrgrps)) {
				$db_users[$db_usrgrp['userid']]['usrgrps'][$db_usrgrp['id']] =
					array_diff_key($db_usrgrp, array_flip(['userid']));
			}
		}

		if ($userids['medias']) {
			$options = [
				'output' => ['mediaid', 'userid', 'mediatypeid', 'sendto', 'active', 'severity', 'period'],
				'filter' => ['userid' => $userids['medias']]
			];
			$db_medias = DBselect(DB::makeSql('media', $options));

			while ($db_media = DBfetch($db_medias)) {
				$db_users[$db_media['userid']]['medias'][$db_media['mediaid']] =
					array_diff_key($db_media, array_flip(['userid']));
			}
		}
	}

	/**
	 * Check for duplicated users.
	 *
	 * @param array $usernames
	 *
	 * @throws APIException  if user already exists.
	 */
	private function checkDuplicates(array $usernames) {
		$db_users = DB::select('users', [
			'output' => ['username'],
			'filter' => ['username' => $usernames],
			'limit' => 1
		]);

		if ($db_users) {
			self::exception(ZBX_API_ERROR_PARAMETERS,
				_s('User with username "%1$s" already exists.', $db_users[0]['username'])
			);
		}
	}

	/**
	 * Check user directories, used in users data, exist.
	 *
	 * @param array $users
	 * @param int   $users[]['userdirectoryid']  (optional)
	 *
	 * @throws APIException  if user directory do not exists.
	 */
	private function checkUserdirectories(array $users) {
		$userdirectoryids = array_column($users, 'userdirectoryid', 'userdirectoryid');
		unset($userdirectoryids[0]);

		if (!$userdirectoryids) {
			return;
		}

		$db_userdirectoryids = API::UserDirectory()->get([
			'output' => [],
			'userdirectoryids' => $userdirectoryids,
			'preservekeys' => true
		]);
		$ids = array_diff_key($userdirectoryids, $db_userdirectoryids);

		if ($ids) {
			self::exception(ZBX_API_ERROR_PARAMETERS,
				_s('User directory with ID "%1$s" is not available.', reset($ids))
			);
		}
	}

	/**
	 * Check for valid user groups.
	 * Check is it allowed to have 'password' field empty.
	 *
	 * @param array $users
	 * @param int   $users[]['userid']          (optional)
	 * @param array $users[]['passwd']          (optional)
	 * @param array $users[]['usrgrps']         (optional)
	 * @param int   $users[]['userdirectoryid]  (optional)
	 * @param array $db_users
	 * @param array $db_users[]['passwd']
	 * @param int   $db_users[]['userdirectoryid']
	 *
	 * @throws APIException  if user groups is not exists.
	 */
	private function checkUserGroups(array $users, array $db_users) {
		$usrgrpids = [];
		$db_usrgrps = [];

		foreach ($users as $user) {
			if (array_key_exists('usrgrps', $user)) {
				foreach ($user['usrgrps'] as $usrgrp) {
					$usrgrpids[$usrgrp['usrgrpid']] = true;
				}
			}
		}

		if ($usrgrpids) {
			$usrgrpids = array_keys($usrgrpids);

			$db_usrgrps = DB::select('usrgrp', [
				'output' => ['gui_access'],
				'usrgrpids' => $usrgrpids,
				'preservekeys' => true
			]);

			foreach ($usrgrpids as $usrgrpid) {
				if (!array_key_exists($usrgrpid, $db_usrgrps)) {
					self::exception(ZBX_API_ERROR_PARAMETERS, _s('User group with ID "%1$s" is not available.', $usrgrpid));
				}
			}
		}

		foreach ($users as $user) {
			if (array_key_exists('userid', $user) && array_key_exists($user['userid'], $db_users)) {
				$user += $db_users[$user['userid']];
			}
			else {
				$user += ['userdirectoryid' => 0, 'passwd' => ''];
			}

			/**
			 * Do not allow empty password for users with GROUP_GUI_ACCESS_INTERNAL except provisioned users.
			 * Only groups passed in 'usrgrps' property will be checked for frontend access.
			 */
			if ($user['passwd'] === '' && self::hasInternalAuth($user, $db_usrgrps)) {
				self::exception(ZBX_API_ERROR_PARAMETERS,
					_s('Incorrect value for field "%1$s": %2$s.', 'passwd', _('cannot be empty'))
				);
			}
		}
	}

	/**
	 * Check if specified language has dependent locale installed.
	 *
	 * @param array $languages
	 *
	 * @throws APIException if language locale is not installed.
	 */
	private function checkLanguages(array $languages) {
		foreach ($languages as $lang) {
			if ($lang !== LANG_DEFAULT && !setlocale(LC_MONETARY, zbx_locale_variants($lang))) {
				self::exception(ZBX_API_ERROR_PARAMETERS, _s('Language "%1$s" is not supported.', $lang));
			}
		}
	}

	/**
	 * Check for valid user roles.
	 *
	 * @param array $roleids
	 *
	 * @throws APIException
	 */
	private function checkRoles(array $roleids): void {
		$db_roles = DB::select('role', [
			'output' => ['roleid'],
			'roleids' => $roleids,
			'preservekeys' => true
		]);

		foreach ($roleids as $roleid) {
			if (!array_key_exists($roleid, $db_roles)) {
				self::exception(ZBX_API_ERROR_PARAMETERS, _s('User role with ID "%1$s" is not available.', $roleid));
			}
		}
	}

	/**
	 * Check does the user belong to at least one group with GROUP_GUI_ACCESS_INTERNAL frontend access.
	 * Check does the user belong to at least one group with GROUP_GUI_ACCESS_SYSTEM when default frontend access
	 * is set to GROUP_GUI_ACCESS_INTERNAL.
	 * If user is without user groups default frontend access method is checked.
	 *
	 * @param array  $user
	 * @param int    $user['userdirectoryid']
	 * @param array  $user['usrgrps']                     (optional)
	 * @param string $user['usrgrps'][]['usrgrpid']
	 * @param array  $db_usrgrps
	 * @param int    $db_usrgrps[usrgrpid]['gui_access']
	 *
	 * @return bool
	 */
	private static function hasInternalAuth($user, $db_usrgrps) {
		if ($user['userdirectoryid']) {
			return false;
		}

		$system_gui_access =
			(CAuthenticationHelper::get(CAuthenticationHelper::AUTHENTICATION_TYPE) == ZBX_AUTH_INTERNAL)
				? GROUP_GUI_ACCESS_INTERNAL
				: GROUP_GUI_ACCESS_LDAP;

		if (!array_key_exists('usrgrps', $user) || !$user['usrgrps']) {
			return $system_gui_access == GROUP_GUI_ACCESS_INTERNAL;
		}

		foreach($user['usrgrps'] as $usrgrp) {
			$gui_access = (int) $db_usrgrps[$usrgrp['usrgrpid']]['gui_access'];
			$gui_access = ($gui_access == GROUP_GUI_ACCESS_SYSTEM) ? $system_gui_access : $gui_access;

			if ($gui_access == GROUP_GUI_ACCESS_INTERNAL) {
				return true;
			}
		}

		return false;
	}

	/**
	 * Check for valid media types.
	 *
	 * @param array $users                               Array of users.
	 * @param array $users[]['medias']       (optional)  Array of user medias.
	 *
	 * @throws APIException if user media type does not exist.
	 *
	 * @return array                                     Returns valid media types.
	 */
	private function checkMediaTypes(array $users) {
		$mediatypeids = [];

		foreach ($users as $user) {
			if (array_key_exists('medias', $user)) {
				foreach ($user['medias'] as $media) {
					$mediatypeids[$media['mediatypeid']] = true;
				}
			}
		}

		if (!$mediatypeids) {
			return [];
		}

		$mediatypeids = array_keys($mediatypeids);

		$db_mediatypes = DB::select('media_type', [
			'output' => ['mediatypeid', 'type'],
			'mediatypeids' => $mediatypeids,
			'preservekeys' => true
		]);

		foreach ($mediatypeids as $mediatypeid) {
			if (!array_key_exists($mediatypeid, $db_mediatypes)) {
				self::exception(ZBX_API_ERROR_PARAMETERS,
					_s('Media type with ID "%1$s" is not available.', $mediatypeid)
				);
			}
		}

		return $db_mediatypes;
	}

	/**
	 * Check if the passed 'sendto' value is a valid input according to the mediatype. Currently validates
	 * only e-mail media types.
	 *
	 * @param array         $users                                    Array of users.
	 * @param string        $users[]['medias'][]['mediatypeid']       Media type ID.
	 * @param array|string  $users[]['medias'][]['sendto']            Address where to send the alert.
	 * @param array         $db_mediatypes                            List of available media types.
	 *
	 * @throws APIException if e-mail is not valid or exceeds maximum DB field length.
	 */
	private function validateMediaRecipients(array $users, array $db_mediatypes) {
		if ($db_mediatypes) {
			$email_mediatypes = [];

			foreach ($db_mediatypes as $db_mediatype) {
				if ($db_mediatype['type'] == MEDIA_TYPE_EMAIL) {
					$email_mediatypes[$db_mediatype['mediatypeid']] = true;
				}
			}

			$max_length = DB::getFieldLength('media', 'sendto');
			$email_validator = new CEmailValidator();

			foreach ($users as $user) {
				if (array_key_exists('medias', $user)) {
					foreach ($user['medias'] as $media) {
						/*
						 * For non-email media types only one value allowed. Since value is normalized, need to validate
						 * if array contains only one item. If there are more than one string, error message is
						 * displayed, indicating that passed value is not a string.
						 */
						if (!array_key_exists($media['mediatypeid'], $email_mediatypes)
								&& count($media['sendto']) > 1) {
							self::exception(ZBX_API_ERROR_PARAMETERS,
								_s('Invalid parameter "%1$s": %2$s.', 'sendto', _('a character string is expected'))
							);
						}

						/*
						 * If input value is an array with empty string, ApiInputValidator identifies it as valid since
						 * values are normalized. That's why value must be revalidated.
						 */
						foreach ($media['sendto'] as $sendto) {
							if ($sendto === '') {
								self::exception(ZBX_API_ERROR_PARAMETERS,
									_s('Invalid parameter "%1$s": %2$s.', 'sendto', _('cannot be empty'))
								);
							}
						}

						/*
						 * If media type is email, validate each given string against email pattern.
						 * Additionally, total length of emails must be checked, because all media type emails are
						 * separated by newline and stored as a string in single database field. Newline characters
						 * consumes extra space, so additional validation must be made.
						 */
						if (array_key_exists($media['mediatypeid'], $email_mediatypes)) {
							foreach ($media['sendto'] as $sendto) {
								if (!$email_validator->validate($sendto)) {
									self::exception(ZBX_API_ERROR_PARAMETERS,
										_s('Invalid email address for media type with ID "%1$s".',
											$media['mediatypeid']
										)
									);
								}
								elseif (strlen(implode("\n", $media['sendto'])) > $max_length) {
									self::exception(ZBX_API_ERROR_PARAMETERS,
										_s('Maximum total length of email address exceeded for media type with ID "%1$s".',
											$media['mediatypeid']
										)
									);
								}
							}
						}
					}
				}
			}
		}
	}

	/**
	 * Additional check to exclude an opportunity to deactivate himself.
	 *
	 * @param array  $users
	 * @param array  $users[]['usrgrps']  (optional)
	 *
	 * @throws APIException
	 */
	private function checkHimself(array $users) {
		foreach ($users as $user) {
			if (bccomp($user['userid'], self::$userData['userid']) == 0) {
				if (array_key_exists('roleid', $user) && $user['roleid'] != self::$userData['roleid']) {
					self::exception(ZBX_API_ERROR_PARAMETERS, _('User cannot change own role.'));
				}

				if (array_key_exists('usrgrps', $user)) {
					$db_usrgrps = DB::select('usrgrp', [
						'output' => ['gui_access', 'users_status'],
						'usrgrpids' => zbx_objectValues($user['usrgrps'], 'usrgrpid')
					]);

					foreach ($db_usrgrps as $db_usrgrp) {
						if ($db_usrgrp['gui_access'] == GROUP_GUI_ACCESS_DISABLED
								|| $db_usrgrp['users_status'] == GROUP_STATUS_DISABLED) {
							self::exception(ZBX_API_ERROR_PARAMETERS,
								_('User cannot add himself to a disabled group or a group with disabled GUI access.')
							);
						}
					}
				}

				break;
			}
		}
	}

	/**
	 * Additional check to exclude an opportunity to enable auto-login and auto-logout options together..
	 *
	 * @param array  $user
	 * @param int    $user[]['autologin']   (optional)
	 * @param string $user[]['autologout']  (optional)
	 *
	 * @throws APIException
	 */
	private function checkLoginOptions(array $user) {
		if (!array_key_exists('autologout', $user) && array_key_exists('autologin', $user) && $user['autologin'] != 0) {
			$user['autologout'] = '0';
		}

		if (!array_key_exists('autologin', $user) && array_key_exists('autologout', $user)
				&& timeUnitToSeconds($user['autologout']) != 0) {
			$user['autologin'] = 0;
		}

		if (array_key_exists('autologin', $user) && array_key_exists('autologout', $user)
				&& $user['autologin'] != 0 && timeUnitToSeconds($user['autologout']) != 0) {
			self::exception(ZBX_API_ERROR_PARAMETERS,
				_('Auto-login and auto-logout options cannot be enabled together.')
			);
		}

		return $user;
	}

	/**
	 * Update table "users_groups" and populate users.usrgrps by "id" property.
	 *
	 * @static
	 *
	 * @param array      $users
	 * @param null|array $db_users
	 */
	private static function updateUsersGroups(array &$users, array $db_users = null): void {
		$ins_users_groups = [];
		$del_ids = [];

		foreach ($users as &$user) {
			if (!array_key_exists('usrgrps', $user)) {
				continue;
			}

			$db_usrgrps = ($db_users !== null)
				? array_column($db_users[$user['userid']]['usrgrps'], null, 'usrgrpid')
				: [];

			foreach ($user['usrgrps'] as &$usrgrp) {
				if (array_key_exists($usrgrp['usrgrpid'], $db_usrgrps)) {
					$usrgrp['id'] = $db_usrgrps[$usrgrp['usrgrpid']]['id'];
					unset($db_usrgrps[$usrgrp['usrgrpid']]);
				}
				else {
					$ins_users_groups[] = [
						'userid' => $user['userid'],
						'usrgrpid' => $usrgrp['usrgrpid']
					];
				}
			}
			unset($usrgrp);

			$del_ids = array_merge($del_ids, array_column($db_usrgrps, 'id'));
		}
		unset($user);

		if ($del_ids) {
			DB::delete('users_groups', ['id' => $del_ids]);
		}

		if ($ins_users_groups) {
			$ids = DB::insertBatch('users_groups', $ins_users_groups);
		}

		foreach ($users as &$user) {
			if (!array_key_exists('usrgrps', $user)) {
				continue;
			}

			foreach ($user['usrgrps'] as &$usrgrp) {
				if (!array_key_exists('id', $usrgrp)) {
					$usrgrp['id'] = array_shift($ids);
				}
			}
			unset($usrgrp);
		}
		unset($user);
	}

	/**
	 * Auxiliary function for updateMedias().
	 *
	 * @static
	 *
	 * @param array  $medias
	 * @param string $mediatypeid
	 * @param string $sendto
	 *
	 * @return int
	 */
	private static function getSimilarMedia(array $medias, $mediatypeid, $sendto) {
		foreach ($medias as $index => $media) {
			if (bccomp($media['mediatypeid'], $mediatypeid) == 0 && $media['sendto'] === $sendto) {
				return $index;
			}
		}

		return -1;
	}

	/**
	 * Update table "media" and populate users.medias by "mediaid" property. Also this function converts "sendto" to the
	 * string.
	 *
	 * @static
	 *
	 * @param array      $users
	 * @param null|array $db_users
	 */
	private static function updateMedias(array &$users, array $db_users = null): void {
		$ins_medias = [];
		$upd_medias = [];
		$del_mediaids = [];

		foreach ($users as &$user) {
			if (!array_key_exists('medias', $user)) {
				continue;
			}

			$db_medias = ($db_users !== null) ? $db_users[$user['userid']]['medias'] : [];

			foreach ($user['medias'] as &$media) {
				$media['sendto'] = implode("\n", $media['sendto']);

				$index = self::getSimilarMedia($db_medias, $media['mediatypeid'], $media['sendto']);

				if ($index != -1) {
					$db_media = $db_medias[$index];

					$upd_media = DB::getUpdatedValues('media', $media, $db_media);

					if ($upd_media) {
						$upd_medias[] = [
							'values' => $upd_media,
							'where' => ['mediaid' => $db_media['mediaid']]
						];
					}

					$media['mediaid'] = $db_media['mediaid'];
					unset($db_medias[$index]);
				}
				else {
					$ins_medias[] = ['userid' => $user['userid']] + $media;
				}
			}
			unset($media);

			$del_mediaids = array_merge($del_mediaids, array_column($db_medias, 'mediaid'));
		}
		unset($user);

		if ($del_mediaids) {
			DB::delete('media', ['mediaid' => $del_mediaids]);
		}

		if ($upd_medias) {
			DB::update('media', $upd_medias);
		}

		if ($ins_medias) {
			$mediaids = DB::insert('media', $ins_medias);
		}

		foreach ($users as &$user) {
			if (!array_key_exists('medias', $user)) {
				continue;
			}

			foreach ($user['medias'] as &$media) {
				if (!array_key_exists('mediaid', $media)) {
					$media['mediaid'] = array_shift($mediaids);
				}
			}
			unset($media);
		}
		unset($user);
	}

	/**
	 * @param array $userids
	 *
	 * @return array
	 */
	public function delete(array $userids) {
		$this->validateDelete($userids, $db_users);
		self::deleteForce($userids);
		self::addAuditLog(CAudit::ACTION_DELETE, CAudit::RESOURCE_USER, $db_users);

		return ['userids' => $userids];
	}

	/**
	 * Delete data from users table, also delete related rows from tables:
	 * media, profiles, users_groups, tokens, event_suppress.
	 *
	 * @param array $userids  Array of userid.
	 */
	public static function deleteForce(array $userids): void {
		DB::delete('media', ['userid' => $userids]);
		DB::delete('profiles', ['userid' => $userids]);
		DB::delete('users_groups', ['userid' => $userids]);
		DB::update('token', [
			'values' => ['creator_userid' => null],
			'where' => ['creator_userid' => $userids]
		]);
		DB::update('event_suppress', [
			'values' => ['userid' => null],
			'where' => ['userid' => $userids]
		]);

		$tokenids = DB::select('token', [
			'output' => [],
			'filter' => ['userid' => $userids],
			'preservekeys' => true
		]);
		CToken::deleteForce(array_keys($tokenids), false);

		DB::delete('users', ['userid' => $userids]);
	}

	/**
	 * @param array $userids
	 * @param array $db_users
	 *
	 * @throws APIException if the input is invalid.
	 */
	private function validateDelete(array &$userids, array &$db_users = null) {
		$api_input_rules = ['type' => API_IDS, 'flags' => API_NOT_EMPTY, 'uniq' => true];
		if (!CApiInputValidator::validate($api_input_rules, $userids, '/', $error)) {
			self::exception(ZBX_API_ERROR_PARAMETERS, $error);
		}

		$db_users = $this->get([
			'output' => ['userid', 'username', 'roleid'],
			'userids' => $userids,
			'editable' => true,
			'preservekeys' => true
		]);

		// Get readonly super admin role ID and name.
		$db_roles = DBfetchArray(DBselect(
			'SELECT roleid,name'.
			' FROM role'.
			' WHERE type='.USER_TYPE_SUPER_ADMIN.
				' AND readonly=1'
		));
		$readonly_superadmin_role = $db_roles[0];

		$superadminids_to_delete = [];

		foreach ($userids as $userid) {
			if (!array_key_exists($userid, $db_users)) {
				self::exception(ZBX_API_ERROR_PERMISSIONS,
					_('No permissions to referred object or it does not exist!')
				);
			}

			$db_user = $db_users[$userid];

			if (bccomp($userid, self::$userData['userid']) == 0) {
				self::exception(ZBX_API_ERROR_PARAMETERS, _('User is not allowed to delete himself.'));
			}

			if ($db_user['username'] == ZBX_GUEST_USER) {
				self::exception(ZBX_API_ERROR_PARAMETERS,
					_s('Cannot delete Zabbix internal user "%1$s", try disabling that user.', ZBX_GUEST_USER)
				);
			}

			if ($db_user['roleid'] == $readonly_superadmin_role['roleid']) {
				$superadminids_to_delete[] = $userid;
			}
		}

		// Check that at least one user will remain with readonly super admin role.
		if ($superadminids_to_delete) {
			$db_superadmins = DBselect(
				'SELECT NULL'.
				' FROM users u'.
				' WHERE u.roleid='.$readonly_superadmin_role['roleid'].
					' AND '.dbConditionId('u.userid', $superadminids_to_delete, true).
					' AND EXISTS('.
						'SELECT NULL'.
						' FROM usrgrp g,users_groups ug'.
						' WHERE g.usrgrpid=ug.usrgrpid'.
							' AND ug.userid=u.userid'.
						' GROUP BY ug.userid'.
						' HAVING MAX(g.gui_access)<'.GROUP_GUI_ACCESS_DISABLED.
							' AND MAX(g.users_status)='.GROUP_STATUS_ENABLED.
					')'
			, 1);

			if (!DBfetch($db_superadmins)) {
				self::exception(ZBX_API_ERROR_PARAMETERS,
					_s('At least one active user must exist with role "%1$s".', $readonly_superadmin_role['name'])
				);
			}
		}

		// Check if deleted users used in actions.
		$db_actions = DBselect(
			'SELECT a.name,om.userid'.
			' FROM opmessage_usr om,operations o,actions a'.
			' WHERE om.operationid=o.operationid'.
				' AND o.actionid=a.actionid'.
				' AND '.dbConditionInt('om.userid', $userids),
			1
		);

		if ($db_action = DBfetch($db_actions)) {
			self::exception(ZBX_API_ERROR_PARAMETERS, _s('User "%1$s" is used in "%2$s" action.',
				$db_users[$db_action['userid']]['username'], $db_action['name']
			));
		}

		// Check if deleted users have a map.
		$db_maps = API::Map()->get([
			'output' => ['name', 'userid'],
			'userids' => $userids,
			'limit' => 1
		]);

		if ($db_maps) {
			self::exception(ZBX_API_ERROR_PARAMETERS,
				_s('User "%1$s" is map "%2$s" owner.', $db_users[$db_maps[0]['userid']]['username'],
					$db_maps[0]['name']
				)
			);
		}

		// Check if deleted users have dashboards.
		$db_dashboards = API::Dashboard()->get([
			'output' => ['name', 'userid'],
			'filter' => ['userid' => $userids],
			'limit' => 1
		]);

		if ($db_dashboards) {
			self::exception(ZBX_API_ERROR_PARAMETERS,
				_s('User "%1$s" is dashboard "%2$s" owner.', $db_users[$db_dashboards[0]['userid']]['username'],
					$db_dashboards[0]['name']
				)
			);
		}

		// Check if deleted users used in scheduled reports.
		$db_reports = DBselect(
			'SELECT r.name,r.userid,ru.userid AS recipientid,ru.access_userid AS user_creatorid,'.
					'rug.access_userid AS usrgrp_creatorid'.
			' FROM report r'.
				' LEFT JOIN report_user ru ON r.reportid=ru.reportid'.
				' LEFT JOIN report_usrgrp rug ON r.reportid=rug.reportid'.
			' WHERE '.dbConditionInt('r.userid', $userids).
				' OR '.dbConditionInt('ru.userid', $userids).
				' OR '.dbConditionInt('ru.access_userid', $userids).
				' OR '.dbConditionInt('rug.access_userid', $userids),
			1
		);

		if ($db_report = DBfetch($db_reports)) {
			if (array_key_exists($db_report['userid'], $db_users)) {
				self::exception(ZBX_API_ERROR_PARAMETERS,
					_s('User "%1$s" is report "%2$s" owner.', $db_users[$db_report['userid']]['username'],
						$db_report['name']
					)
				);
			}

			if (array_key_exists($db_report['recipientid'], $db_users)) {
				self::exception(ZBX_API_ERROR_PARAMETERS,
					_s('User "%1$s" is report "%2$s" recipient.', $db_users[$db_report['recipientid']]['username'],
						$db_report['name']
					)
				);
			}

			if (array_key_exists($db_report['user_creatorid'], $db_users)
					|| array_key_exists($db_report['usrgrp_creatorid'], $db_users)) {
				$creator = array_key_exists($db_report['user_creatorid'], $db_users)
					? $db_users[$db_report['user_creatorid']]
					: $db_users[$db_report['usrgrp_creatorid']];

				self::exception(ZBX_API_ERROR_PARAMETERS,
					_s('User "%1$s" is user on whose behalf report "%2$s" is created.', $creator['username'],
						$db_report['name']
					)
				);
			}
		}
	}

	public function logout($user) {
		$api_input_rules = ['type' => API_OBJECT, 'fields' => []];
		if (!CApiInputValidator::validate($api_input_rules, $user, '/', $error)) {
			self::exception(ZBX_API_ERROR_PARAMETERS, $error);
		}

		$sessionid = self::$userData['sessionid'];

		$db_sessions = DB::select('sessions', [
			'output' => ['userid'],
			'filter' => [
				'sessionid' => $sessionid,
				'status' => ZBX_SESSION_ACTIVE
			],
			'limit' => 1
		]);

		if (!$db_sessions) {
			self::exception(ZBX_API_ERROR_PARAMETERS, _('Cannot log out.'));
		}

		if (CAuthenticationHelper::isLdapProvisionEnabled(self::$userData['userdirectoryid'])) {
			$this->provisionLdapUser(self::$userData);
		}

		DB::delete('sessions', [
			'status' => ZBX_SESSION_PASSIVE,
			'userid' => $db_sessions[0]['userid']
		]);
		DB::update('sessions', [
			'values' => ['status' => ZBX_SESSION_PASSIVE],
			'where' => ['sessionid' => $sessionid]
		]);

		self::addAuditLog(CAudit::ACTION_LOGOUT, CAudit::RESOURCE_USER);

		self::$userData = null;

		return true;
	}

	/**
	 * @param array $user
	 *
	 * @return string|array
	 */
	public function login(array $user) {
		$api_input_rules = ['type' => API_OBJECT, 'fields' => [
			'user' =>		['type' => API_STRING_UTF8, 'flags' => API_DEPRECATED, 'replacement' => 'username', 'length' => 255],
			'username' =>	['type' => API_STRING_UTF8, 'flags' => API_REQUIRED, 'length' => 255],
			'password' =>	['type' => API_STRING_UTF8, 'flags' => API_REQUIRED, 'length' => 255],
			'userData' =>	['type' => API_FLAG]
		]];

		if (!CApiInputValidator::validate($api_input_rules, $user, '/', $error)) {
			self::exception(ZBX_API_ERROR_PARAMETERS, $error);
		}

<<<<<<< HEAD
		$group_to_auth_map = [
			GROUP_GUI_ACCESS_SYSTEM => CAuthenticationHelper::get(CAuthenticationHelper::AUTHENTICATION_TYPE),
			GROUP_GUI_ACCESS_INTERNAL => ZBX_AUTH_INTERNAL,
			GROUP_GUI_ACCESS_LDAP => ZBX_AUTH_LDAP,
			GROUP_GUI_ACCESS_DISABLED => CAuthenticationHelper::get(CAuthenticationHelper::AUTHENTICATION_TYPE)
		];
=======
		$new_user = [];
		$ldap_userdirectoryid = CAuthenticationHelper::get(CAuthenticationHelper::LDAP_USERDIRECTORYID);
		$default_auth_type = CAuthenticationHelper::get(CAuthenticationHelper::AUTHENTICATION_TYPE);
		$sensitive = CAuthenticationHelper::get(CAuthenticationHelper::LDAP_CASE_SENSITIVE) == ZBX_AUTH_CASE_SENSITIVE;
		$user_data = $this->findAccessibleUser($user['username'], $sensitive, $default_auth_type, true);

		if (!array_key_exists('db_user', $user_data) && $user['username'] !== ZBX_GUEST_USER
				&& $default_auth_type == ZBX_AUTH_LDAP
				&& CAuthenticationHelper::isLdapProvisionEnabled($ldap_userdirectoryid)) {
			$idp_user_data = API::UserDirectory()->test([
				'userdirectoryid' => $ldap_userdirectoryid,
				'test_username' => $user['username'],
				'test_password' => $user['password']
			]);
>>>>>>> 0842c79f

			if ($idp_user_data['usrgrps']) {
				$new_user = $this->createProvisionedUser($idp_user_data);
				$user_data = $this->findAccessibleUser($new_user['username'], true, ZBX_AUTH_LDAP, false);
			}
		}

		if (array_key_exists('error', $user_data)) {
			self::addAuditLogByUser(array_key_exists('db_user', $user_data) ? $user_data['db_user']['userid'] : null,
				CWebUser::getIp(), $user['username'], CAudit::ACTION_LOGIN_FAILED, CAudit::RESOURCE_USER
			);

			self::exception(ZBX_API_ERROR_PARAMETERS, $user_data['error']);
		}

		$db_user = $this->addExtraFields($user_data['db_user'], $user_data['permissions']);

		if ($db_user['attempt_failed'] >= CSettingsHelper::get(CSettingsHelper::LOGIN_ATTEMPTS)) {
			$sec_left = timeUnitToSeconds(CSettingsHelper::get(CSettingsHelper::LOGIN_BLOCK))
				- (time() - $db_user['attempt_clock']);

			if ($sec_left > 0) {
				self::addAuditLogByUser($db_user['userid'], $db_user['userip'], $db_user['username'],
					CAudit::ACTION_LOGIN_FAILED, CAudit::RESOURCE_USER
				);

				self::exception(ZBX_API_ERROR_PERMISSIONS,
					_('Incorrect user name or password or account is temporarily blocked.')
				);
			}
		}

		try {
			switch ($db_user['auth_type']) {
				case ZBX_AUTH_LDAP:
					if ($new_user) {
						break;
					}

					$ldap_auth_enabled = CAuthenticationHelper::get(CAuthenticationHelper::LDAP_AUTH_ENABLED);

					if ($ldap_auth_enabled == ZBX_AUTH_LDAP_DISABLED) {
						self::exception(ZBX_API_ERROR_INTERNAL, _('LDAP authentication is disabled.'));
					}

					$userdirectoryid = $db_user['userdirectoryid'] != 0
						? $db_user['userdirectoryid']
						: $ldap_userdirectoryid;
					$exists = false;

					if ($userdirectoryid != 0) {
						$exists = API::UserDirectory()->get([
							'countOutput' => true,
							'userdirectoryids' => $userdirectoryid,
							'filter' => ['idp_type' => IDP_TYPE_LDAP]
						]) > 0;
					}

					if (!$exists) {
						self::exception(ZBX_API_ERROR_INTERNAL, _('Cannot find user directory for LDAP.'));
					}

					$idp_user_data = API::UserDirectory()->test([
						'userdirectoryid' => $userdirectoryid,
						'test_username' => $user['username'],
						'test_password' => $user['password']
					]);

					if (CAuthenticationHelper::isLdapProvisionEnabled($db_user['userdirectoryid'])) {
						$db_user['deprovisioned'] = true;
						$idp_user_data['userid'] = $db_user['userid'];
						$upd_user = $this->updateProvisionedUser($idp_user_data);

						if ($upd_user) {
							$user_data = $this->findAccessibleUser($db_user['username'], true, ZBX_AUTH_LDAP, false);
							$db_user = $this->addExtraFields($user_data['db_user'], $user_data['permissions']);
						}
					}

					break;

				case ZBX_AUTH_INTERNAL:
					if ($db_user['userdirectoryid'] != 0) {
						self::exception(ZBX_API_ERROR_PERMISSIONS, _('No permissions for system access.'));
					}

					if (!password_verify($user['password'], $db_user['passwd'])) {
						self::exception(ZBX_API_ERROR_PERMISSIONS,
							_('Incorrect user name or password or account is temporarily blocked.')
						);
					}
					break;

				case ZBX_AUTH_NONE:
				default:
					self::exception(ZBX_API_ERROR_PERMISSIONS, _('No permissions for system access.'));
			}
		}
		catch (APIException $e) {
			if ($e->getCode() == ZBX_API_ERROR_PERMISSIONS && $db_user && !$db_user['deprovisioned']) {
				$attempt_failed = $db_user['attempt_failed'] + 1;

				DB::update('users', [
					'values' => [
						'attempt_failed' => $attempt_failed,
						'attempt_clock' => time(),
						'attempt_ip' => substr($db_user['userip'], 0, 39)
					],
					'where' => ['userid' => $db_user['userid']]
				]);

				$users = [['userid' => $db_user['userid'], 'attempt_failed' => $attempt_failed]];
				$db_users = [$db_user['userid'] => $db_user];

				self::addAuditLogByUser($db_user['userid'], $db_user['userip'], $db_user['username'],
					CAudit::ACTION_UPDATE, CAudit::RESOURCE_USER, $users, $db_users
				);
				self::addAuditLogByUser($db_user['userid'], $db_user['userip'], $db_user['username'],
					CAudit::ACTION_LOGIN_FAILED, CAudit::RESOURCE_USER
				);

				if ($attempt_failed >= CSettingsHelper::get(CSettingsHelper::LOGIN_ATTEMPTS)) {
					self::exception(ZBX_API_ERROR_PERMISSIONS,
						_('Incorrect user name or password or account is temporarily blocked.')
					);
				}
			}

			self::exception(ZBX_API_ERROR_PERMISSIONS, $e->getMessage());
		}

		if ($db_user['deprovisioned'] || $db_user['roleid'] == 0) {
			self::exception(ZBX_API_ERROR_PERMISSIONS,
				_('Incorrect user name or password or account is temporarily blocked.')
			);
		}

		// Start session.
		unset($db_user['passwd']);
		$this->setTimezone($db_user['timezone']);
		$db_user = self::createSession($db_user);

		self::addAuditLog(CAudit::ACTION_LOGIN_SUCCESS, CAudit::RESOURCE_USER);

		return array_key_exists('userData', $user) && $user['userData'] ? $db_user : $db_user['sessionid'];
	}

	/**
	 * This method should not be listed in CUser::ACCESS_RULES to disallow call it via http API.
	 * Login user by username. Return array with user data.
	 *
	 * @param string    $username        User username to search for.
	 * @param bool|null $case_sensitive  Perform case-sensitive search.
	 * @param int|null  $default_auth    Default system authentication type.
	 *
	 * @return array
	 */
	public function loginByUsername($username, $case_sensitive = null, $default_auth = null) {
		$user_data = $this->findAccessibleUser($username, $case_sensitive, $default_auth, false);

		if (array_key_exists('error', $user_data)) {
			self::addAuditLogByUser(array_key_exists('db_user', $user_data) ? $user_data['db_user']['userid'] : null,
				CWebUser::getIp(), $username, CAudit::ACTION_LOGIN_FAILED, CAudit::RESOURCE_USER
			);

			self::exception(ZBX_API_ERROR_PARAMETERS, $user_data['error']);
		}

		$db_user = $this->addExtraFields($user_data['db_user'], $user_data['permissions']);
		$this->setTimezone($db_user['timezone']);

		unset($db_user['passwd']);
		$db_user = self::createSession($db_user);

		self::addAuditLog(CAudit::ACTION_LOGIN_SUCCESS, CAudit::RESOURCE_USER);

		return $db_user;
	}

	/**
	 * Check if session id is authenticated.
	 *
	 * @param array  $session
	 * @param string $session[]['sessionid']  (required) session id to be checked
	 * @param bool   $session[]['extend']     (optional) extend session (update lastaccess time)
	 *
	 * @return array
	 */
	public function checkAuthentication(array $session): array {
		$api_input_rules = ['type' => API_OBJECT, 'fields' => [
			'sessionid' =>	['type' => API_STRING_UTF8, 'flags' => API_REQUIRED, 'length' => DB::getFieldLength('sessions', 'sessionid')],
			'extend' =>	['type' => API_BOOLEAN, 'default' => true]
		]];

		if (!CApiInputValidator::validate($api_input_rules, $session, '/', $error)) {
			self::exception(ZBX_API_ERROR_PARAMETERS, $error);
		}

		$sessionid = $session['sessionid'];

		// access DB only once per page load
		if (self::$userData !== null && self::$userData['sessionid'] === $sessionid) {
			return self::$userData;
		}

		$time = time();

		$db_sessions = DB::select('sessions', [
			'output' => ['userid', 'lastaccess'],
			'sessionids' => $sessionid,
			'filter' => ['status' => ZBX_SESSION_ACTIVE]
		]);

		if (!$db_sessions) {
			self::exception(ZBX_API_ERROR_PARAMETERS, _('Session terminated, re-login, please.'));
		}

		$db_session = $db_sessions[0];

		$db_users = DB::select('users', [
			'output' => ['userid', 'username', 'name', 'surname', 'url', 'autologin', 'autologout', 'lang', 'refresh',
				'theme', 'attempt_failed', 'attempt_ip', 'attempt_clock', 'rows_per_page', 'timezone', 'roleid',
				'userdirectoryid', 'ts_provisioned'
			],
			'userids' => $db_session['userid']
		]);

		// If user not exists.
		if (!$db_users) {
			self::exception(ZBX_API_ERROR_PARAMETERS, _('Session terminated, re-login, please.'));
		}

		$db_user = $db_users[0];
		$db_user['sessionid'] = $sessionid;

		$permissions = $this->getUserGroupsPermissions($db_user['userid']);

		$db_user = $this->addExtraFields($db_user, $permissions);
		$this->setTimezone($db_user['timezone']);

		$autologout = timeUnitToSeconds($db_user['autologout']);

		if (!$db_user['deprovisioned'] && CAuthenticationHelper::isTimeToProvision($db_user['ts_provisioned'])
				&& CAuthenticationHelper::isLdapProvisionEnabled($db_user['userdirectoryid'])
				&& !$this->provisionLdapUser($db_user)) {
			$db_user['deprovisioned'] = true;
		}

		// Check system permissions.
		if (($autologout != 0 && $db_session['lastaccess'] + $autologout <= $time)
				|| $permissions['users_status'] == GROUP_STATUS_DISABLED
				|| $db_user['deprovisioned']) {
			DB::delete('sessions', [
				'status' => ZBX_SESSION_PASSIVE,
				'userid' => $db_user['userid']
			]);
			DB::update('sessions', [
				'values' => ['status' => ZBX_SESSION_PASSIVE],
				'where' => ['sessionid' => $sessionid]
			]);

			self::exception(ZBX_API_ERROR_PARAMETERS, _('Session terminated, re-login, please.'));
		}

		if ($session['extend'] && $time != $db_session['lastaccess']) {
			DB::update('sessions', [
				'values' => ['lastaccess' => $time],
				'where' => ['sessionid' => $sessionid]
			]);
		}

		self::$userData = $db_user;

		return $db_user;
	}

	/**
	 * Unblock user account.
	 *
	 * @param array $userids
	 *
	 * @throws APIException
	 *
	 * @return array
	 */
	public function unblock(array $userids): array {
		$api_input_rules = ['type' => API_IDS, 'flags' => API_NOT_EMPTY, 'uniq' => true];
		if (!CApiInputValidator::validate($api_input_rules, $userids, '/', $error)) {
			self::exception(ZBX_API_ERROR_PARAMETERS, $error);
		}

		$db_users = $this->get([
			'output' => ['userid', 'username', 'attempt_failed'],
			'userids' => $userids,
			'editable' => true,
			'preservekeys' => true
		]);

		if (count($db_users) != count($userids)) {
			self::exception(ZBX_API_ERROR_PERMISSIONS, _('No permissions to referred object or it does not exist!'));
		}

		$users = [];
		$upd_users = [];

		foreach ($userids as $userid) {
			$upd_user = DB::getUpdatedValues('users', ['userid' => $userid, 'attempt_failed' => 0], $db_users[$userid]);

			if ($upd_user) {
				$upd_users[] = [
					'values' => $upd_user,
					'where' => ['userid' => $userid]
				];

				$users[] = $upd_user + ['userid' => $userid];
			}
			else {
				unset($db_users[$userid]);
			}
		}

		if ($upd_users) {
			DB::update('users', $upd_users);
			self::addAuditLog(CAudit::ACTION_UPDATE, CAudit::RESOURCE_USER, $users, $db_users);
		}

		return ['userids' => $userids];
	}


	/**
	 * Provision users. Only users with IDP_TYPE_LDAP userdirectory will be provisioned.
	 *
	 * @param array $userids
	 */
	public function provision(array $userids): array {
		$api_input_rules = ['type' => API_IDS, 'flags' => API_NOT_EMPTY, 'uniq' => true];
		if (!CApiInputValidator::validate($api_input_rules, $userids, '/', $error)) {
			self::exception(ZBX_API_ERROR_PARAMETERS, $error);
		}

		$db_users = API::User()->get([
			'output' => ['userid', 'username', 'userdirectoryid'],
			'userids' => $userids,
			'preservekeys' => true
		]);
		$userdirectoryids = array_column($db_users, 'userdirectoryid', 'userdirectoryid');
		unset($userdirectoryids[0]);
		$provisionedids = [];
		$db_userdirectoryids = [];

		if ($userdirectoryids) {
			$db_userdirectoryids = array_column(API::UserDirectory()->get([
				'output' => ['userdirectoryid', 'idp_type'],
				'userdirectoryids' => $userdirectoryids,
				'filter' => ['provision_status' => JIT_PROVISIONING_ENABLED]
			]), 'idp_type', 'userdirectoryid');

			if (array_diff_key($userdirectoryids, $db_userdirectoryids)) {
				self::exception(ZBX_API_ERROR_PERMISSIONS,
					_('No permissions to referred object or it does not exist!')
				);
			}
		}

		if ($db_userdirectoryids) {
			$db_user_userdirectory = array_column($db_users, 'userdirectoryid', 'userid');

			foreach (array_keys($db_userdirectoryids, IDP_TYPE_LDAP) as $db_userdirectoryid) {
				$provisioning = CProvisioning::forUserDirectoryId($db_userdirectoryid);
				$provision_users = array_keys($db_user_userdirectory, $db_userdirectoryid);
				$provision_users = array_intersect_key($db_users, array_flip($provision_users));
				$config = $provisioning->getIdpConfig();
				$ldap = new CLdap($config);

				if ($ldap->bind_type == CLdap::BIND_DNSTRING) {
					continue;
				}

				foreach ($provision_users as $provision_user) {
					$user = array_merge(
						$provision_user,
						$ldap->getProvisionedData($provisioning, $provision_user['username'])
					);
					$this->updateProvisionedUser($user);
					$provisionedids[] = $provision_user['userid'];
				}
			}
		}

		return ['userids' => $provisionedids];
	}

	/**
	 * Create user in database from provision data.
	 * User media are sanitized removing media with malformed or empty 'sendto'.
	 *
	 * @param array  $idp_user_data
	 * @param string $idp_user_data['username']
	 * @param string $idp_user_data['name']
	 * @param string $idp_user_data['surname']
	 * @param int    $idp_user_data['roleid']
	 * @param array  $idp_user_data['media']                   Required to be set, can be empty array.
	 * @param int    $idp_user_data['media'][]['mediatypeid']
	 * @param array  $idp_user_data['media'][]['sendto']
	 * @param string $idp_user_data['media'][]['sendto'][]
	 * @param array  $idp_user_data['usrgrps']                 Required to be set, can be empty array.
	 * @param int    $idp_user_data['usrgrps'][]['usrgrpid']
	 * @param int    $idp_user_data['userdirectoryid']
	 *
	 * @return array of created user data in database.
	 */
	public function createProvisionedUser(array $idp_user_data): array {
		$attrs = array_flip(array_merge(self::PROVISIONED_FIELDS, ['userdirectoryid']));
		unset($attrs['passwd']);
		$user = array_intersect_key($idp_user_data, $attrs);
		$user['medias'] = $this->sanitizeUserMedia($user['medias']);
		$users = [$user];
		$this->validateCreate($users);
		$users[0]['ts_provisioned'] = time();
		$this->createReal($users);
		self::addAuditLogByUser(null, CWebUser::getIp(), CProvisioning::AUDITLOG_USERNAME, CAudit::ACTION_ADD,
			CAudit::RESOURCE_USER, $users
		);

		return reset($users);
	}

	/**
	 * Update provisioned user in database. Return empty array when user is deprovisioned.
	 *
	 * @param int   $db_userid
	 * @param array $idp_user_data
	 * @param array $idp_user_data['userid']
	 * @param array $idp_user_data['usrgrps']
	 * @param array $idp_user_data['medias']
	 *
	 * @return array
	 */
	public function updateProvisionedUser(array $idp_user_data): array {
		$attrs = array_flip(array_merge(self::PROVISIONED_FIELDS, ['userdirectoryid', 'userid']));
		unset($attrs['passwd']);
		$user = array_intersect_key($idp_user_data, $attrs);
		$user['medias'] = $this->sanitizeUserMedia($user['medias']);
		$user['ts_provisioned'] = time();
		$users = [$user];

		[$db_user] = DB::select('users', [
			'output' => ['userid', 'username', 'name', 'surname', 'roleid', 'userdirectoryid', 'ts_provisioned'],
			'userids' => [$user['userid']]
		]);
		$db_user['usrgrps'] = DB::select('users_groups', [
			'output' => ['usrgrpid', 'id'],
			'filter' => ['userid' => $user['userid']]
		]);
		$db_user['medias'] = DB::select('media', [
			'output' => ['mediatypeid', 'mediaid', 'sendto'],
			'filter' => ['userid' => $user['userid']]
		]);
		$db_users = [$user['userid'] => $db_user];

		if (!$idp_user_data['usrgrps']) {
			$users[0]['usrgrps'] = [[
				'usrgrpid' => CAuthenticationHelper::get(CAuthenticationHelper::DISABLED_USER_GROUPID)
			]];
			$users[0]['roleid'] = 0;
			$user = [];
		}

		$this->updateReal($users, $db_users);
		self::addAuditLogByUser(null, CWebUser::getIp(), CProvisioning::AUDITLOG_USERNAME, CAudit::ACTION_UPDATE,
			CAudit::RESOURCE_USER, $users, $db_users
		);

		return $user;
	}

	/**
	 * Returns user groups permissions of specific user.
	 *
	 * @param string $userid
	 *
	 * @return array
	 */
	private function getUserGroupsPermissions(string $userid): array {
		$permissions = [
			'debug_mode' => GROUP_DEBUG_MODE_DISABLED,
			'users_status' => GROUP_STATUS_ENABLED,
			'gui_access' => GROUP_GUI_ACCESS_SYSTEM,
			'deprovisioned' => false,
			'userdirectoryid' => 0
		];
		$deprovision_groupid = CAuthenticationHelper::get(CAuthenticationHelper::DISABLED_USER_GROUPID);

		$db_usrgrps = DBselect(
			'SELECT g.usrgrpid,g.debug_mode,g.users_status,g.gui_access,g.userdirectoryid'.
			' FROM usrgrp g,users_groups ug'.
			' WHERE g.usrgrpid=ug.usrgrpid'.
				' AND ug.userid='.$userid
		);

		$has_user_groups = false;
		$userdirectoryids = [];

		while ($db_usrgrp = DBfetch($db_usrgrps)) {
			$has_user_groups = true;

			if ($db_usrgrp['debug_mode'] == GROUP_DEBUG_MODE_ENABLED) {
				$permissions['debug_mode'] = GROUP_DEBUG_MODE_ENABLED;
			}

			if ($db_usrgrp['usrgrpid'] == $deprovision_groupid) {
				$permissions['deprovisioned'] = true;

				continue;
			}

			if ($db_usrgrp['users_status'] == GROUP_STATUS_DISABLED) {
				$permissions['users_status'] = GROUP_STATUS_DISABLED;
			}

			if ($db_usrgrp['gui_access'] > $permissions['gui_access']) {
				$permissions['gui_access'] = $db_usrgrp['gui_access'];
				$userdirectoryids = [];
			}

			if ($permissions['gui_access'] === $db_usrgrp['gui_access']
					&& ($db_usrgrp['gui_access'] == GROUP_GUI_ACCESS_LDAP
						|| ($db_usrgrp['gui_access'] == GROUP_GUI_ACCESS_SYSTEM
							&& CAuthenticationHelper::get(CAuthenticationHelper::AUTHENTICATION_TYPE) == ZBX_AUTH_LDAP
			))) {
				$userdirectoryids[$db_usrgrp['userdirectoryid']] = true;
			}
		}

		if (!$has_user_groups) {
			$permissions['gui_access'] = GROUP_GUI_ACCESS_INTERNAL;
		}

		if ($userdirectoryids) {
			if (array_key_exists(0, $userdirectoryids)) {
				unset($userdirectoryids[0]);
				$default_userdirectoryid = CAuthenticationHelper::get(CAuthenticationHelper::LDAP_USERDIRECTORYID);

				if ($default_userdirectoryid != 0) {
					$userdirectoryids[$default_userdirectoryid] = true;
				}
			}

			if (count($userdirectoryids) === 1) {
				$permissions['userdirectoryid'] = array_keys($userdirectoryids)[0];
			}
			elseif (count($userdirectoryids) > 1) {
				$db_userdirectoryids = API::UserDirectory()->get([
					'output' => [],
					'userdirectoryids' => array_keys($userdirectoryids),
					'sortfield' => ['name'],
					'limit' => 1,
					'preservekeys' => true
				]);

				$permissions['userdirectoryid'] = array_keys($db_userdirectoryids)[0];
			}
		}

		return $permissions;
	}

	/**
	 * Returns user type.
	 *
	 * @param string $roleid
	 *
	 * @return int
	 */
	private function getUserType(string $roleid): int {
		if (!$roleid) {
			return USER_TYPE_ZABBIX_USER;
		}

		return DBfetchColumn(DBselect('SELECT type FROM role WHERE roleid='.zbx_dbstr($roleid)), 'type')[0];
	}

	protected function addRelatedObjects(array $options, array $result) {
		$result = parent::addRelatedObjects($options, $result);

		$userIds = zbx_objectValues($result, 'userid');

		// adding usergroups
		if ($options['selectUsrgrps'] !== null && $options['selectUsrgrps'] != API_OUTPUT_COUNT) {
			$relationMap = $this->createRelationMap($result, 'userid', 'usrgrpid', 'users_groups');

			$dbUserGroups = API::UserGroup()->get([
				'output' => $options['selectUsrgrps'],
				'usrgrpids' => $relationMap->getRelatedIds(),
				'preservekeys' => true
			]);

			$result = $relationMap->mapMany($result, $dbUserGroups, 'usrgrps');
		}

		// adding medias
		if ($options['selectMedias'] !== null && $options['selectMedias'] != API_OUTPUT_COUNT) {
			$db_medias = API::getApiService()->select('media', [
				'output' => $this->outputExtend($options['selectMedias'], ['userid', 'mediaid', 'mediatypeid']),
				'filter' => ['userid' => $userIds],
				'preservekeys' => true
			]);

			// 'sendto' parameter in media types with 'type' == MEDIA_TYPE_EMAIL are returned as array.
			if (($options['selectMedias'] === API_OUTPUT_EXTEND || in_array('sendto', $options['selectMedias']))
					&& $db_medias) {
				$db_email_medias = DB::select('media_type', [
					'output' => [],
					'filter' => [
						'mediatypeid' => zbx_objectValues($db_medias, 'mediatypeid'),
						'type' => MEDIA_TYPE_EMAIL
					],
					'preservekeys' => true
				]);

				foreach ($db_medias as &$db_media) {
					if (array_key_exists($db_media['mediatypeid'], $db_email_medias)) {
						$db_media['sendto'] = explode("\n", $db_media['sendto']);
					}
				}
				unset($db_media);
			}

			$relationMap = $this->createRelationMap($db_medias, 'userid', 'mediaid');

			$db_medias = $this->unsetExtraFields($db_medias, ['userid', 'mediaid', 'mediatypeid'],
				$options['selectMedias']
			);
			$result = $relationMap->mapMany($result, $db_medias, 'medias');
		}

		// adding media types
		if ($options['selectMediatypes'] !== null && $options['selectMediatypes'] != API_OUTPUT_COUNT) {
			$mediaTypes = [];
			$relationMap = $this->createRelationMap($result, 'userid', 'mediatypeid', 'media');
			$related_ids = $relationMap->getRelatedIds();

			if ($related_ids) {
				$mediaTypes = API::Mediatype()->get([
					'output' => $options['selectMediatypes'],
					'mediatypeids' => $related_ids,
					'preservekeys' => true
				]);
			}

			$result = $relationMap->mapMany($result, $mediaTypes, 'mediatypes');
		}

		// adding user role
		if ($options['selectRole'] !== null && $options['selectRole'] !== API_OUTPUT_COUNT) {
			if ($options['selectRole'] === API_OUTPUT_EXTEND) {
				$options['selectRole'] = ['roleid', 'name', 'type', 'readonly'];
			}

			$db_roles = DBselect(
				'SELECT u.userid'.($options['selectRole'] ? ',r.'.implode(',r.', $options['selectRole']) : '').
				' FROM users u,role r'.
				' WHERE u.roleid=r.roleid'.
				' AND '.dbConditionInt('u.userid', $userIds)
			);

			foreach ($result as $userid => $user) {
				$result[$userid]['role'] = [];
			}

			while ($db_role = DBfetch($db_roles)) {
				$userid = $db_role['userid'];
				unset($db_role['userid']);

				$result[$userid]['role'] = $db_role;
			}
		}

		return $result;
	}

	/**
	 * Initialize session for user. Returns user data array with valid sessionid.
	 *
	 * @param array  $db_user  User data from database.
	 *
	 * @return array
	 */
	private static function createSession(array $db_user): array {
		$db_user['sessionid'] = CEncryptHelper::generateKey();

		DB::insert('sessions', [[
			'sessionid' => $db_user['sessionid'],
			'userid' => $db_user['userid'],
			'lastaccess' => time(),
			'status' => ZBX_SESSION_ACTIVE
		]], false);

		self::$userData = $db_user;

		if ($db_user['attempt_failed'] != 0) {
			$upd_user = ['attempt_failed' => 0];

			DB::update('users', [
				'values' => $upd_user,
				'where' => ['userid' => $db_user['userid']]
			]);

			$users = [$upd_user + ['userid' => $db_user['userid']]];
			$db_users = [$db_user['userid'] => $db_user];

			self::addAuditLog(CAudit::ACTION_UPDATE, CAudit::RESOURCE_USER, $users, $db_users);
		}

		return $db_user;
	}

	/**
	 * Find accessible user by username.
	 *
	 * @param string $username          User username to search for.
	 * @param bool   $case_sensitive    Perform case sensitive search.
	 * @param int    $default_auth      System default authentication type.
	 * @param bool   $do_group_check    Is actual only when $case_sensitive equals false. In HTTP authentication case
	 *                                  user username string is case insensitive string even for groups with frontend
	 *                                  access GROUP_GUI_ACCESS_INTERNAL.
	 *
	 * @return array The array with the following keys:
	 *                       - 'error' - (optional) the error message;
	 *                       - 'db_user' - contains user data when at least one user is found;
	 *                       - 'permissions' - (optional) contains user permissions data.
	 */
	public function findAccessibleUser(string $username, bool $case_sensitive, int $default_auth,
			bool $do_group_check): array {
		$db_users = [];
		$group_to_auth_map = [
			GROUP_GUI_ACCESS_SYSTEM => $default_auth,
			GROUP_GUI_ACCESS_INTERNAL => ZBX_AUTH_INTERNAL,
			GROUP_GUI_ACCESS_LDAP => ZBX_AUTH_LDAP,
			GROUP_GUI_ACCESS_DISABLED => $default_auth
		];
		$fields = ['userid', 'username', 'name', 'surname', 'passwd', 'url', 'autologin', 'autologout', 'lang',
			'refresh', 'theme', 'attempt_failed', 'attempt_ip', 'attempt_clock', 'rows_per_page', 'timezone', 'roleid',
			'userdirectoryid'
		];

		if ($case_sensitive) {
			$db_users = DB::select('users', [
				'output' => $fields,
				'filter' => ['username' => $username]
			]);
		}
		else {
			$db_users_rows = DBfetchArray(DBselect(
				'SELECT '.implode(',', $fields).
				' FROM users'.
					' WHERE LOWER(username)='.zbx_dbstr(strtolower($username))
			));

			if ($do_group_check) {
				// Users with ZBX_AUTH_INTERNAL access attribute 'username' is always case sensitive.
				foreach($db_users_rows as $db_user_row) {
					$permissions = $this->getUserGroupsPermissions($db_user_row['userid']);

					if ($group_to_auth_map[$permissions['gui_access']] != ZBX_AUTH_INTERNAL
							|| $db_user_row['username'] === $username) {
						$db_users[] = $db_user_row;
					}
				}
			}
			else {
				$db_users = $db_users_rows;
			}
		}

		if (!$db_users) {
			return ['error' => _('Incorrect user name or password or account is temporarily blocked.')];
		}

		$db_user = reset($db_users);

		if (count($db_users) > 1) {
			return ['error' => _s('Authentication failed: %1$s.', _('supplied credentials are not unique')),
				'db_user' => $db_user
			];
		}

		$permissions = $this->getUserGroupsPermissions($db_user['userid']);

		if ($permissions['users_status'] == GROUP_STATUS_DISABLED) {
			return ['error' => _('No permissions for system access.'), 'db_user' => $db_user];
		}

		return ['db_user' => $db_user, 'permissions' => $permissions];
	}

	/**
	 * Adds extra fields to database user data.
	 *
	 * @param array  $db_user
	 * @param array  $group_attrs
	 * @param string $group_attrs['debug_mode']
	 * @param string $group_attrs['gui_access']
	 * @param string $group_attrs['userdirectoryid']
	 * @param bool   $group_attrs['deprovisioned']
	 *
	 * @return array $db_user array with extra fields set.
	 */
	private function addExtraFields(array $db_user, array $group_attrs): array {
		$db_user['type'] = $this->getUserType($db_user['roleid']);
		$db_user['userip'] = CWebUser::getIp();
		$db_user['debug_mode'] = $group_attrs['debug_mode'];
		$db_user['gui_access'] = $group_attrs['gui_access'];
		$db_user['deprovisioned'] = $group_attrs['deprovisioned'];

		if ($db_user['lang'] === LANG_DEFAULT) {
			$db_user['lang'] = CSettingsHelper::getGlobal(CSettingsHelper::DEFAULT_LANG);
		}

		if ($db_user['timezone'] === TIMEZONE_DEFAULT) {
			$db_user['timezone'] = CSettingsHelper::getGlobal(CSettingsHelper::DEFAULT_TIMEZONE);
		}

		$gui_access = $db_user['gui_access'];

		if ($gui_access == GROUP_GUI_ACCESS_SYSTEM) {
			$gui_access = CAuthenticationHelper::get(CAuthenticationHelper::AUTHENTICATION_TYPE) == ZBX_AUTH_INTERNAL
				? GROUP_GUI_ACCESS_INTERNAL : GROUP_GUI_ACCESS_LDAP;
		}

		switch ($gui_access) {
			case GROUP_GUI_ACCESS_INTERNAL:
				$db_user['auth_type'] = ZBX_AUTH_INTERNAL;
				$userdirectoryid = $db_user['userdirectoryid'] == 0
					? $group_attrs['userdirectoryid']
					: $db_user['userdirectoryid'];

				if ($userdirectoryid != 0) {
					$userdirectories = DB::select('userdirectory', [
						'output' => ['idp_type'],
						'userdirectoryids' => [$userdirectoryid]
					]);

					if ($userdirectories && $userdirectories[0]['idp_type'] == IDP_TYPE_LDAP) {
						$db_user['auth_type'] = ZBX_AUTH_LDAP;
					}
				}

				break;

			case GROUP_GUI_ACCESS_LDAP:
				$db_user['auth_type'] = ZBX_AUTH_LDAP;

				break;

			default:
				$db_user['auth_type'] = ZBX_AUTH_NONE;
		}

		return $db_user;
	}

	/**
	 * Sets the default user timezone used by all date/time functions.
	 *
	 * @param string|null $timezone
	 */
	private function setTimezone(?string $timezone): void {
		if ($timezone !== null && $timezone !== ZBX_DEFAULT_TIMEZONE) {
			date_default_timezone_set($timezone);
		}
	}

	/**
	 * Function to validate if password meets password policy requirements.
	 *
	 * @param array  $user
	 * @param string $user['username']  (optional)
	 * @param string $user['name']      (optional)
	 * @param string $user['surname']   (optional)
	 * @param string $user['passwd']
	 * @param string $path              Password field path to display error message.
	 *
	 * @throws APIException if the input is invalid.
	 *
	 * @return bool
	 */
	private function checkPassword(array $user, string $path): bool {
		$context_data = array_filter(array_intersect_key($user, array_flip(['username', 'name', 'surname'])));
		$passwd_validator = new CPasswordComplexityValidator([
			'passwd_min_length' => CAuthenticationHelper::get(CAuthenticationHelper::PASSWD_MIN_LENGTH),
			'passwd_check_rules' => CAuthenticationHelper::get(CAuthenticationHelper::PASSWD_CHECK_RULES)
		]);
		$passwd_validator->setContextData($context_data);

		if ($passwd_validator->validate($user['passwd']) === false) {
			self::exception(ZBX_API_ERROR_PARAMETERS,
				_s('Incorrect value for field "%1$s": %2$s.', $path, $passwd_validator->getError())
			);
		}

		return true;
	}

	/**
	 * For user provisioned by IDP_TYPE_LDAP update user provisioned attributes. Will return empty array
	 * when user is deprovisioned.
	 *
	 * @param array  $user_data
	 * @param int    $user_data['userid']
	 * @param string $user_data['username']
	 * @return array
	 */
	protected function provisionLdapUser(array $user_data): array {
		$provisioning = CProvisioning::forUserDirectoryId($user_data['userdirectoryid']);
		$config = $provisioning->getIdpConfig();
		$ldap = new CLdap($config);

		if ($ldap->bind_type != CLdap::BIND_ANONYMOUS && $ldap->bind_type != CLdap::BIND_CONFIG_CREDENTIALS) {
			return $user_data;
		}

		$user = $ldap->getProvisionedData($provisioning, $user_data['username']);
		$user['username'] = $user_data['username'];
		$user['userid'] = $user_data['userid'];

		return $this->updateProvisionedUser($user);
	}

	/**
	 * Remove invalid medias.
	 *
	 * @param array $medias
	 * @param array $medias[]['mediatypeid']
	 */
	protected function sanitizeUserMedia(array $medias): array {
		if (!$medias) {
			return $medias;
		}

		$user_medias = [];
		$email_mediatypeids = [];
		$max_length = DB::getFieldLength('media', 'sendto');
		$mediatypeids = array_column($medias, 'mediatypeid', 'mediatypeid');
		$email_validator = new CEmailValidator();

		if ($mediatypeids) {
			$email_mediatypeids = array_keys(DB::select('media_type', [
				'output' => ['mediatypeid'],
				'filter' => ['type' => MEDIA_TYPE_EMAIL],
				'mediatypeids' => $mediatypeids,
				'preservekeys' => true
			]));
		}

		foreach ($medias as $media) {
			$sendto = array_filter($media['sendto'], 'strlen');

			if (in_array($media['mediatypeid'], $email_mediatypeids)) {
				$sendto = array_filter($media['sendto'], [$email_validator, 'validate']);

				while (mb_strlen(implode("\n", $sendto)) > $max_length && count($sendto) > 0) {
					array_pop($sendto);
				}
			}

			if ($sendto) {
				$user_medias[] = [
					'mediatypeid' => $media['mediatypeid'],
					'sendto' => $sendto
				];
			}
		}

		return $user_medias;
	}
}<|MERGE_RESOLUTION|>--- conflicted
+++ resolved
@@ -289,12 +289,7 @@
 		$timezones = TIMEZONE_DEFAULT.','.implode(',', array_keys(CTimezoneHelper::getList()));
 		$themes = THEME_DEFAULT.','.implode(',', array_keys(APP::getThemes()));
 
-<<<<<<< HEAD
 		$api_input_rules = ['type' => API_OBJECTS, 'flags' => API_NOT_EMPTY | API_NORMALIZE, 'uniq' => [['username']], 'fields' => [
-=======
-		$api_input_rules = ['type' => API_OBJECTS, 'flags' => API_NOT_EMPTY | API_NORMALIZE, 'uniq' => [['username'], ['alias']], 'fields' => [
-			'alias' =>			['type' => API_STRING_UTF8, 'flags' => API_DEPRECATED, 'replacement' => 'username', 'length' => DB::getFieldLength('users', 'username')],
->>>>>>> 0842c79f
 			'username' =>		['type' => API_STRING_UTF8, 'flags' => API_REQUIRED | API_NOT_EMPTY, 'length' => DB::getFieldLength('users', 'username')],
 			'name' =>			['type' => API_STRING_UTF8, 'length' => DB::getFieldLength('users', 'name')],
 			'surname' =>		['type' => API_STRING_UTF8, 'length' => DB::getFieldLength('users', 'surname')],
@@ -311,16 +306,6 @@
 			'usrgrps' =>		['type' => API_OBJECTS, 'uniq' => [['usrgrpid']], 'fields' => [
 				'usrgrpid' =>		['type' => API_ID, 'flags' => API_REQUIRED]
 			]],
-<<<<<<< HEAD
-=======
-			'user_medias' =>	['type' => API_OBJECTS, 'flags' => API_DEPRECATED, 'replacement' => 'medias', 'fields' => [
-				'mediatypeid' =>	['type' => API_ID, 'flags' => API_REQUIRED],
-				'sendto' =>			['type' => API_STRINGS_UTF8, 'flags' => API_REQUIRED | API_NOT_EMPTY | API_NORMALIZE],
-				'active' =>			['type' => API_INT32, 'in' => implode(',', [MEDIA_STATUS_ACTIVE, MEDIA_STATUS_DISABLED])],
-				'severity' =>		['type' => API_INT32, 'in' => '0:63'],
-				'period' =>			['type' => API_TIME_PERIOD, 'flags' => API_ALLOW_USER_MACRO, 'length' => DB::getFieldLength('media', 'period')]
-			]],
->>>>>>> 0842c79f
 			'medias' =>			['type' => API_OBJECTS, 'fields' => [
 				'mediatypeid' =>	['type' => API_ID, 'flags' => API_REQUIRED],
 				'sendto' =>			['type' => API_STRINGS_UTF8, 'flags' => API_REQUIRED | API_NOT_EMPTY | API_NORMALIZE],
@@ -331,14 +316,6 @@
 			'userdirectoryid' =>	['type' => API_ID, 'default' => 0]
 		]];
 
-<<<<<<< HEAD
-		reset($users);
-		if (!is_int(key($users))) {
-			$users = [$users];
-		}
-
-=======
->>>>>>> 0842c79f
 		if (!CApiInputValidator::validate($api_input_rules, $users, '/', $error)) {
 			self::exception(ZBX_API_ERROR_PARAMETERS, $error);
 		}
@@ -403,7 +380,6 @@
 
 		$api_input_rules = ['type' => API_OBJECTS, 'flags' => API_NOT_EMPTY | API_NORMALIZE, 'uniq' => [['userid'], ['username']], 'fields' => [
 			'userid' =>			['type' => API_ID, 'flags' => API_REQUIRED],
-			'alias' =>			['type' => API_STRING_UTF8, 'flags' => API_DEPRECATED, 'replacement' => 'username', 'length' => DB::getFieldLength('users', 'username')],
 			'username' =>		['type' => API_STRING_UTF8, 'flags' => API_NOT_EMPTY, 'length' => DB::getFieldLength('users', 'username')],
 			'name' =>			['type' => API_STRING_UTF8, 'length' => DB::getFieldLength('users', 'name')],
 			'surname' =>		['type' => API_STRING_UTF8, 'length' => DB::getFieldLength('users', 'surname')],
@@ -420,23 +396,6 @@
 			'usrgrps' =>		['type' => API_OBJECTS, 'uniq' => [['usrgrpid']], 'fields' => [
 				'usrgrpid' =>		['type' => API_ID, 'flags' => API_REQUIRED]
 			]],
-			'user_medias' =>	['type' => API_OBJECTS, 'flags' => API_DEPRECATED, 'replacement' => 'medias', 'fields' => [
-				'mediatypeid' =>	['type' => API_ID, 'flags' => API_REQUIRED],
-				'sendto' =>			['type' => API_STRINGS_UTF8, 'flags' => API_REQUIRED | API_NOT_EMPTY | API_NORMALIZE],
-				'active' =>			['type' => API_INT32, 'in' => implode(',', [MEDIA_STATUS_ACTIVE, MEDIA_STATUS_DISABLED])],
-				'severity' =>		['type' => API_INT32, 'in' => '0:63'],
-				'period' =>			['type' => API_TIME_PERIOD, 'flags' => API_ALLOW_USER_MACRO, 'length' => DB::getFieldLength('media', 'period')]
-<<<<<<< HEAD
-			]]
-		]];
-
-		reset($users);
-		if (!is_int(key($users))) {
-			$users = [$users];
-		}
-
-=======
-			]],
 			'medias' =>	['type' => API_OBJECTS, 'fields' => [
 				'mediatypeid' =>	['type' => API_ID, 'flags' => API_REQUIRED],
 				'sendto' =>			['type' => API_STRINGS_UTF8, 'flags' => API_REQUIRED | API_NOT_EMPTY | API_NORMALIZE],
@@ -447,7 +406,6 @@
 			'userdirectoryid' =>	['type' => API_ID]
 		]];
 
->>>>>>> 0842c79f
 		if (!CApiInputValidator::validate($api_input_rules, $users, '/', $error)) {
 			self::exception(ZBX_API_ERROR_PARAMETERS, $error);
 		}
@@ -486,12 +444,6 @@
 		$readonly_fields = array_fill_keys(['username', 'passwd'], 1);
 
 		foreach ($users as $i => &$user) {
-<<<<<<< HEAD
-			if (!array_key_exists($user['userid'], $db_users)) {
-				self::exception(ZBX_API_ERROR_PERMISSIONS,
-					_('No permissions to referred object or it does not exist!')
-				);
-=======
 			$db_user = $db_users[$user['userid']];
 
 			if (array_key_exists('userdirectoryid', $user) && $user['userdirectoryid'] != 0) {
@@ -502,7 +454,6 @@
 						_s('Not allowed to update field "%1$s" for provisioned user.', $provisioned_field)
 					);
 				}
->>>>>>> 0842c79f
 			}
 
 			$user = $this->checkLoginOptions($user);
@@ -1488,7 +1439,6 @@
 	 */
 	public function login(array $user) {
 		$api_input_rules = ['type' => API_OBJECT, 'fields' => [
-			'user' =>		['type' => API_STRING_UTF8, 'flags' => API_DEPRECATED, 'replacement' => 'username', 'length' => 255],
 			'username' =>	['type' => API_STRING_UTF8, 'flags' => API_REQUIRED, 'length' => 255],
 			'password' =>	['type' => API_STRING_UTF8, 'flags' => API_REQUIRED, 'length' => 255],
 			'userData' =>	['type' => API_FLAG]
@@ -1498,14 +1448,6 @@
 			self::exception(ZBX_API_ERROR_PARAMETERS, $error);
 		}
 
-<<<<<<< HEAD
-		$group_to_auth_map = [
-			GROUP_GUI_ACCESS_SYSTEM => CAuthenticationHelper::get(CAuthenticationHelper::AUTHENTICATION_TYPE),
-			GROUP_GUI_ACCESS_INTERNAL => ZBX_AUTH_INTERNAL,
-			GROUP_GUI_ACCESS_LDAP => ZBX_AUTH_LDAP,
-			GROUP_GUI_ACCESS_DISABLED => CAuthenticationHelper::get(CAuthenticationHelper::AUTHENTICATION_TYPE)
-		];
-=======
 		$new_user = [];
 		$ldap_userdirectoryid = CAuthenticationHelper::get(CAuthenticationHelper::LDAP_USERDIRECTORYID);
 		$default_auth_type = CAuthenticationHelper::get(CAuthenticationHelper::AUTHENTICATION_TYPE);
@@ -1520,7 +1462,6 @@
 				'test_username' => $user['username'],
 				'test_password' => $user['password']
 			]);
->>>>>>> 0842c79f
 
 			if ($idp_user_data['usrgrps']) {
 				$new_user = $this->createProvisionedUser($idp_user_data);
