--- conflicted
+++ resolved
@@ -31,11 +31,6 @@
 		'delete' => ['min_user_type' => USER_TYPE_ZABBIX_ADMIN]
 	];
 
-<<<<<<< HEAD
-	protected const ERROR_EXISTS_TEMPLATE = 'existsTemplate';
-	protected const ERROR_EXISTS = 'exists';
-	protected const ERROR_NO_INTERFACE = 'noInterface';
-=======
 	public const INTERFACE_TYPES_BY_PRIORITY = [
 		INTERFACE_TYPE_AGENT,
 		INTERFACE_TYPE_SNMP,
@@ -43,11 +38,10 @@
 		INTERFACE_TYPE_IPMI
 	];
 
-	const ERROR_EXISTS_TEMPLATE = 'existsTemplate';
-	const ERROR_EXISTS = 'exists';
-	const ERROR_NO_INTERFACE = 'noInterface';
-	const ERROR_INVALID_KEY = 'invalidKey';
->>>>>>> f13a3f88
+	protected const ERROR_EXISTS_TEMPLATE = 'existsTemplate';
+	protected const ERROR_EXISTS = 'exists';
+	protected const ERROR_NO_INTERFACE = 'noInterface';
+
 
 	/**
 	 * A list of supported preprocessing types.
@@ -129,89 +123,8 @@
 			elseif ($db_item['templateid'] != 0) {
 				$api_input_rules['fields'] += $item_type::getUpdateValidationRulesInherited($item, $db_item);
 			}
-<<<<<<< HEAD
 			elseif ($db_item['flags'] == ZBX_FLAG_DISCOVERY_CREATED) {
 				$api_input_rules['fields'] += $item_type::getUpdateValidationRulesDiscovered($item, $db_item);
-=======
-			unset($item);
-		}
-
-		$item_key_parser = new CItemKey();
-		$ip_range_parser = new CIPRangeParser([
-			'v6' => ZBX_HAVE_IPV6,
-			'ranges' => false,
-			'usermacros' => true,
-			'macros' => [
-				'{HOST.HOST}', '{HOSTNAME}', '{HOST.NAME}', '{HOST.CONN}', '{HOST.IP}', '{IPADDRESS}', '{HOST.DNS}'
-			]
-		]);
-		$update_interval_parser = new CUpdateIntervalParser([
-			'usermacros' => true,
-			'lldmacros' => (get_class($this) === 'CItemPrototype')
-		]);
-
-		$index = 0;
-		foreach ($items as $inum => &$item) {
-			$item = $this->clearValues($item);
-			$index++;
-
-			$fullItem = $items[$inum];
-
-			if (!check_db_fields($itemDbFields, $item)) {
-				self::exception(ZBX_API_ERROR_PARAMETERS, _('Incorrect arguments passed to function.'));
-			}
-
-			if ($update) {
-				$type = array_key_exists('type', $item) ? $item['type'] : $dbItems[$item['itemid']]['type'];
-
-				if ($type == ITEM_TYPE_HTTPAGENT) {
-					$this->validateHTTPCheck($fullItem, $dbItems[$item['itemid']]);
-				}
-
-				check_db_fields($dbItems[$item['itemid']], $fullItem);
-
-				$this->checkNoParameters(
-					$item,
-					['templateid', 'state', 'lastlogsize', 'mtime', 'error'],
-					_('Cannot update "%1$s" for item "%2$s".'),
-					$item['name']
-				);
-
-				// apply rules
-				foreach ($this->fieldRules as $field => $rules) {
-					if ($fullItem['type'] == ITEM_TYPE_SCRIPT) {
-						$rules['template'] = 1;
-					}
-
-					if ((0 != $fullItem['templateid'] && isset($rules['template'])) || isset($rules['system'])) {
-						unset($item[$field]);
-
-						// For templated item and fields that should not be modified, use the value from DB.
-						if (array_key_exists($field, $dbItems[$item['itemid']])
-								&& array_key_exists($field, $fullItem)) {
-							$fullItem[$field] = $dbItems[$item['itemid']][$field];
-						}
-					}
-				}
-
-				if (!isset($item['key_'])) {
-					$item['key_'] = $fullItem['key_'];
-				}
-				if (!isset($item['hostid'])) {
-					$item['hostid'] = $fullItem['hostid'];
-				}
-
-				// If a templated item is being assigned to an interface with a different type, ignore it.
-				$itemInterfaceType = itemTypeInterface($dbItems[$item['itemid']]['type']);
-
-				if ($itemInterfaceType !== INTERFACE_TYPE_ANY && $itemInterfaceType !== INTERFACE_TYPE_OPT
-						&& $fullItem['templateid']
-						&& array_key_exists('interfaceid', $item) && array_key_exists($item['interfaceid'], $interfaces)
-						&& $interfaces[$item['interfaceid']]['type'] != $itemInterfaceType) {
-
-					unset($item['interfaceid']);
-				}
->>>>>>> f13a3f88
 			}
 			else {
 				$api_input_rules['fields'] += $item_type::getUpdateValidationRules($item, $db_item);
@@ -224,7 +137,6 @@
 		unset($item);
 	}
 
-<<<<<<< HEAD
 	/**
 	 * @param array $items
 	 */
@@ -233,72 +145,6 @@
 			'hostid' =>	['type' => API_ANY],
 			'key_' =>	['type' => API_ANY]
 		]];
-=======
-			// For non-numeric types, whichever value was entered in trends field, is overwritten to zero.
-			if ($fullItem['value_type'] == ITEM_VALUE_TYPE_STR || $fullItem['value_type'] == ITEM_VALUE_TYPE_LOG
-					|| $fullItem['value_type'] == ITEM_VALUE_TYPE_TEXT) {
-				$item['trends'] = '0';
-			}
-
-			// Check if the item requires an interface.
-			if ($host['status'] == HOST_STATUS_TEMPLATE) {
-				unset($item['interfaceid']);
-			}
-			else {
-				$item_interface_type = itemTypeInterface($fullItem['type']);
-
-				if ($item_interface_type !== false) {
-					if (!array_key_exists('interfaceid', $fullItem) || !$fullItem['interfaceid']) {
-						if ($item_interface_type != INTERFACE_TYPE_OPT) {
-							self::exception(ZBX_API_ERROR_PARAMETERS, _('No interface found.'));
-						}
-					}
-					elseif (!array_key_exists($fullItem['interfaceid'], $interfaces)
-							|| bccomp($interfaces[$fullItem['interfaceid']]['hostid'], $fullItem['hostid']) != 0) {
-						self::exception(ZBX_API_ERROR_PARAMETERS, _('Item uses host interface from non-parent host.'));
-					}
-					elseif ($item_interface_type !== INTERFACE_TYPE_ANY && $item_interface_type !== INTERFACE_TYPE_OPT
-							&& $interfaces[$fullItem['interfaceid']]['type'] != $item_interface_type) {
-						self::exception(ZBX_API_ERROR_PARAMETERS, _('Item uses incorrect interface type.'));
-					}
-				}
-				// No interface required, just set it to zero.
-				else {
-					$item['interfaceid'] = 0;
-				}
-			}
-
-			// item key
-			if ($fullItem['type'] == ITEM_TYPE_DB_MONITOR) {
-				if (!isset($fullItem['flags']) || $fullItem['flags'] != ZBX_FLAG_DISCOVERY_RULE) {
-					if (strcmp($fullItem['key_'], ZBX_DEFAULT_KEY_DB_MONITOR) == 0) {
-						self::exception(ZBX_API_ERROR_PARAMETERS,
-							_('Check the key, please. Default example was passed.')
-						);
-					}
-				}
-				elseif ($fullItem['flags'] == ZBX_FLAG_DISCOVERY_RULE) {
-					if (strcmp($fullItem['key_'], ZBX_DEFAULT_KEY_DB_MONITOR_DISCOVERY) == 0) {
-						self::exception(ZBX_API_ERROR_PARAMETERS,
-							_('Check the key, please. Default example was passed.')
-						);
-					}
-				}
-			}
-			elseif (($fullItem['type'] == ITEM_TYPE_SSH && strcmp($fullItem['key_'], ZBX_DEFAULT_KEY_SSH) == 0)
-					|| ($fullItem['type'] == ITEM_TYPE_TELNET && strcmp($fullItem['key_'], ZBX_DEFAULT_KEY_TELNET) == 0)) {
-				self::exception(ZBX_API_ERROR_PARAMETERS, _('Check the key, please. Default example was passed.'));
-			}
-
-			// key
-			if ($item_key_parser->parse($fullItem['key_']) != CParser::PARSE_SUCCESS) {
-				self::exception(ZBX_API_ERROR_PARAMETERS,
-					_params($this->getErrorMsg(self::ERROR_INVALID_KEY), [
-						$fullItem['key_'], $fullItem['name'], $host['name'], $item_key_parser->getError()
-					])
-				);
-			}
->>>>>>> f13a3f88
 
 		if (!CApiInputValidator::validateUniqueness($api_input_rules, $items, '/', $error)) {
 			self::exception(ZBX_API_ERROR_PARAMETERS, $error);
@@ -795,23 +641,8 @@
 					'type' => $item['type']
 				];
 
-<<<<<<< HEAD
 				if (array_key_exists('parameters', $item)) {
 					$upd_item += ['parameters' => []];
-=======
-				if ($chd_item !== null) {
-					$new_item['itemid'] = $chd_item['itemid'];
-
-					if ($new_item['type'] == ITEM_TYPE_HTTPAGENT) {
-						$new_item['interfaceid'] = null;
-					}
-				}
-				else {
-					unset($new_item['itemid']);
-					if ($this instanceof CItemPrototype) {
-						$new_item['ruleid'] = $chd_ruleids[$chd_host['hostid']][$tpl_item['ruleid']];
-					}
->>>>>>> f13a3f88
 				}
 
 				$upd_item += [
@@ -2257,19 +2088,8 @@
 		$links_path[] = $master_itemid;
 		$count += count($master_item_links[$master_itemid]);
 
-<<<<<<< HEAD
 		if ($count > ZBX_DEPENDENT_ITEM_MAX_COUNT) {
 			return true;
-=======
-		if (array_key_exists('templateid', $data) && $data['templateid']) {
-			$rules['interfaceid'] = [
-				'type' => API_ID, 'flags' => API_REQUIRED | API_NOT_EMPTY
-			];
-
-			if ($item['type'] == ITEM_TYPE_HTTPAGENT) {
-				unset($rules['interfaceid']['flags']);
-			}
->>>>>>> f13a3f88
 		}
 
 		foreach ($master_item_links[$master_itemid] as $itemid) {
