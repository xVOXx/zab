--- conflicted
+++ resolved
@@ -59,17 +59,8 @@
 		];
 		$group_fields = ['groupid', 'name', 'flags', 'internal'];
 		$host_fields = ['hostid', 'host', 'name', 'description', 'status', 'proxy_hostid', 'inventory_mode', 'flags',
-<<<<<<< HEAD
 			'ipmi_authtype', 'ipmi_privilege', 'ipmi_username', 'ipmi_password', 'maintenanceid', 'maintenance_status',
-			'maintenance_type', 'maintenance_from', 'tls_connect', 'tls_accept', 'tls_issuer', 'tls_subject',
-			'tls_psk_identity', 'tls_psk'
-=======
-			'available', 'snmp_available', 'jmx_available', 'ipmi_available', 'error', 'snmp_error', 'jmx_error',
-			'ipmi_error', 'errors_from', 'snmp_errors_from', 'jmx_errors_from', 'ipmi_errors_from', 'disable_until',
-			'snmp_disable_until', 'jmx_disable_until', 'ipmi_disable_until', 'ipmi_authtype', 'ipmi_privilege',
-			'ipmi_username', 'ipmi_password', 'maintenanceid', 'maintenance_status', 'maintenance_type',
-			'maintenance_from', 'tls_connect', 'tls_accept', 'tls_issuer', 'tls_subject'
->>>>>>> 68842fa5
+			'maintenance_type', 'maintenance_from', 'tls_connect', 'tls_accept', 'tls_issuer', 'tls_subject'
 		];
 
 		$api_input_rules = ['type' => API_OBJECT, 'fields' => [
