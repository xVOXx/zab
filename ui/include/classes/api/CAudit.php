<?php declare(strict_types = 1);
/*
** Zabbix
** Copyright (C) 2001-2021 Zabbix SIA
**
** This program is free software; you can redistribute it and/or modify
** it under the terms of the GNU General Public License as published by
** the Free Software Foundation; either version 2 of the License, or
** (at your option) any later version.
**
** This program is distributed in the hope that it will be useful,
** but WITHOUT ANY WARRANTY; without even the implied warranty of
** MERCHANTABILITY or FITNESS FOR A PARTICULAR PURPOSE. See the
** GNU General Public License for more details.
**
** You should have received a copy of the GNU General Public License
** along with this program; if not, write to the Free Software
** Foundation, Inc., 51 Franklin Street, Fifth Floor, Boston, MA  02110-1301, USA.
**/


/**
 * Class to log audit records.
 */
class CAudit {
	/**
	 * Audit actions.
	 *
	 * @var int
	 */
	public const ACTION_ADD = 0;
	public const ACTION_UPDATE = 1;
	public const ACTION_DELETE = 2;
	public const ACTION_LOGOUT = 4;
	public const ACTION_EXECUTE = 7;
	public const ACTION_LOGIN_SUCCESS = 8;
	public const ACTION_LOGIN_FAILED = 9;

	/**
	 * Audit resources.
	 *
	 * @var int
	 */
	public const RESOURCE_USER = 0;
	public const RESOURCE_MEDIA_TYPE = 3;
	public const RESOURCE_HOST = 4;
	public const RESOURCE_ACTION = 5;
	public const RESOURCE_GRAPH = 6;
	public const RESOURCE_USER_GROUP = 11;
	public const RESOURCE_TRIGGER = 13;
	public const RESOURCE_HOST_GROUP = 14;
	public const RESOURCE_ITEM = 15;
	public const RESOURCE_IMAGE = 16;
	public const RESOURCE_VALUE_MAP = 17;
	public const RESOURCE_IT_SERVICE = 18;
	public const RESOURCE_MAP = 19;
	public const RESOURCE_SCENARIO = 22;
	public const RESOURCE_DISCOVERY_RULE = 23;
	public const RESOURCE_SCRIPT = 25;
	public const RESOURCE_PROXY = 26;
	public const RESOURCE_MAINTENANCE = 27;
	public const RESOURCE_REGEXP = 28;
	public const RESOURCE_MACRO = 29;
	public const RESOURCE_TEMPLATE = 30;
	public const RESOURCE_TRIGGER_PROTOTYPE = 31;
	public const RESOURCE_ICON_MAP = 32;
	public const RESOURCE_DASHBOARD = 33;
	public const RESOURCE_CORRELATION = 34;
	public const RESOURCE_GRAPH_PROTOTYPE = 35;
	public const RESOURCE_ITEM_PROTOTYPE = 36;
	public const RESOURCE_HOST_PROTOTYPE = 37;
	public const RESOURCE_AUTOREGISTRATION = 38;
	public const RESOURCE_MODULE = 39;
	public const RESOURCE_SETTINGS = 40;
	public const RESOURCE_HOUSEKEEPING = 41;
	public const RESOURCE_AUTHENTICATION = 42;
	public const RESOURCE_TEMPLATE_DASHBOARD = 43;
	public const RESOURCE_USER_ROLE = 44;
	public const RESOURCE_AUTH_TOKEN = 45;
	public const RESOURCE_SCHEDULED_REPORT = 46;

	/**
	 * Audit details actions.
	 *
	 * @var string
	 */
	public const DETAILS_ACTION_ADD = 'add';
	public const DETAILS_ACTION_UPDATE = 'update';
	public const DETAILS_ACTION_DELETE = 'delete';

	/**
	 * Auditlog enabled value.
	 *
	 * @var int
	 */
	private const AUDITLOG_ENABLE = 1;

	/**
	 * Table names of audit resources.
	 * resource => table name
	 *
	 * @var array
	 */
	private const TABLE_NAMES = [
		self::RESOURCE_AUTHENTICATION => 'config',
		self::RESOURCE_AUTH_TOKEN => 'token',
		self::RESOURCE_AUTOREGISTRATION => 'config',
		self::RESOURCE_HOUSEKEEPING => 'config',
		self::RESOURCE_MACRO => 'globalmacro',
		self::RESOURCE_MODULE => 'module',
		self::RESOURCE_PROXY => 'hosts',
		self::RESOURCE_REGEXP => 'regexps',
		self::RESOURCE_SCHEDULED_REPORT => 'report',
		self::RESOURCE_SETTINGS => 'config',
		self::RESOURCE_USER => 'users',
		self::RESOURCE_USER_GROUP => 'usrgrp'
	];

	/**
	 * Table primary keys of audit resources.
	 * resource => table key
	 *
	 * @var array
	 */
	private const TABLE_PKS = [
		self::RESOURCE_PROXY => 'proxyid'
	];

	/**
	 * Name field names of audit resources.
	 * resource => name field
	 *
	 * @var array
	 */
	private const FIELD_NAMES = [
		self::RESOURCE_AUTHENTICATION => null,
		self::RESOURCE_AUTH_TOKEN => 'name',
		self::RESOURCE_AUTOREGISTRATION => null,
		self::RESOURCE_HOUSEKEEPING => null,
		self::RESOURCE_MACRO => 'macro',
		self::RESOURCE_MODULE => 'id',
		self::RESOURCE_PROXY => 'host',
		self::RESOURCE_REGEXP => 'name',
		self::RESOURCE_SCHEDULED_REPORT => 'name',
		self::RESOURCE_SETTINGS => null,
		self::RESOURCE_USER => 'username',
		self::RESOURCE_USER_GROUP => 'name'
	];

	/**
	 * API names of audit resources.
	 * resource => API name
	 *
	 * @var array
	 */
	private const API_NAMES = [
		self::RESOURCE_AUTHENTICATION => 'authentication',
		self::RESOURCE_AUTH_TOKEN => 'token',
		self::RESOURCE_AUTOREGISTRATION => 'autoregistration',
		self::RESOURCE_HOUSEKEEPING => 'housekeeping',
		self::RESOURCE_MACRO => 'usermacro',
		self::RESOURCE_MODULE => 'module',
		self::RESOURCE_PROXY => 'proxy',
		self::RESOURCE_REGEXP => 'regexp',
		self::RESOURCE_SETTINGS => 'settings',
		self::RESOURCE_SCHEDULED_REPORT => 'report',
		self::RESOURCE_USER => 'user',
		self::RESOURCE_USER_GROUP => 'usergroup'
	];

	/**
	 * Array of paths that should be masked in audit details.
	 *
	 * @var array
	 */
	private const MASKED_PATHS = [
		self::RESOURCE_AUTHENTICATION => ['paths' => ['authentication.ldap_bind_password']],
		self::RESOURCE_AUTH_TOKEN => ['paths' => ['token.token']],
		self::RESOURCE_AUTOREGISTRATION => ['paths' => ['autoregistration.tls_psk_identity', 'autoregistration.tls_psk']],
		// self::RESOURCE_MACRO => [
		// 	'paths' => ['usermacro.value'],
		// 	'conditions' => ['usermacro.type' => ZBX_MACRO_TYPE_SECRET]
		// ],
<<<<<<< HEAD
		self::RESOURCE_MACRO => [
			'paths' => ['usermacro.value'],
			'conditions' => ['usermacro.type' => ZBX_MACRO_TYPE_SECRET]
		],
=======
		self::RESOURCE_PROXY => ['paths' => ['proxy.tls_psk_identity', 'proxy.tls_psk']],
>>>>>>> c6f81bfa
		self::RESOURCE_USER => ['paths' => ['user.passwd']]
	];

	/**
	 * Table names of nested objects to check default values.
	 * path => table name
	 *
	 * @var array
	 */
	private const NESTED_OBJECTS_TABLE_NAMES = [
		'proxy.hosts' => 'hosts',
		'proxy.interface' => 'interface',
		'regexp.expressions' => 'expressions',
		'report.users' => 'report_user',
		'report.user_groups' => 'report_usrgrp',
		'user.medias' => 'media',
		'user.usrgrps' => 'users_groups',
		'usergroup.rights' => 'rights',
		'usergroup.tag_filters' => 'tag_filter',
		'usergroup.users' => 'users_groups'
	];

	/**
	 * ID field names for arrays of nested objects.
	 * path => id field
	 *
	 * @var array
	 */
	private const NESTED_OBJECTS_IDS = [
		'proxy.hosts' => 'hostid',
		'regexp.expressions' => 'expressionid',
		'report.users' => 'reportuserid',
		'report.user_groups' => 'reportusrgrpid',
		'user.medias' => 'mediaid',
		'user.usrgrps' => 'id',
		'usergroup.rights' => 'rightid',
		'usergroup.tag_filters' => 'tag_filterid',
		'usergroup.users' => 'id'
	];

	/**
	 * ID field names for single nested objects.
	 * path => id field
	 *
	 * @var array
	 */
	private const NESTED_SINGLE_OBJECTS_IDS = [
		'proxy.interface' => 'interfaceid'
	];

	/**
	 * Array of paths that should be skipped in audit details.
	 *
	 * @var array
	 */
	private const SKIP_FIELDS = ['token.creator_userid', 'token.created_at'];

	/**
	 * Add audit records.
	 *
	 * @param string|null $userid
	 * @param string      $ip
	 * @param string      $username
	 * @param int         $action      CAudit::ACTION_*
	 * @param int         $resource    CAudit::RESOURCE_*
	 * @param array       $objects
	 * @param array       $db_objects
	 */
	public static function log(?string $userid, string $ip, string $username, int $action, int $resource,
			array $objects, array $db_objects): void {
		if (!self::isAuditEnabled() && ($resource != self::RESOURCE_SETTINGS
					|| !array_key_exists(CSettingsHelper::AUDITLOG_ENABLED, current($objects)))) {
			return;
		}

		$auditlog = [];
		$clock = time();
		$ip = substr($ip, 0, DB::getFieldLength('auditlog', 'ip'));
		$recordsetid = self::getRecordSetId();

		switch ($action) {
			case self::ACTION_LOGOUT:
			case self::ACTION_LOGIN_SUCCESS:
			case self::ACTION_LOGIN_FAILED:
				$auditlog[] = [
					'userid' => $userid,
					'username' => $username,
					'clock' => $clock,
					'ip' => $ip,
					'action' => $action,
					'resourcetype' => $resource,
					'resourceid' => $userid,
					'resourcename' => '',
					'recordsetid' => $recordsetid,
					'details' => ''
				];
				break;

			default:
				$table_key = array_key_exists($resource, self::TABLE_PKS)
					? self::TABLE_PKS[$resource]
					: DB::getPk(self::TABLE_NAMES[$resource]);

				foreach ($objects as $object) {
					$resourceid = $object[$table_key];
					$db_object = ($action == self::ACTION_UPDATE) ? $db_objects[$resourceid] : [];
					$resource_name = self::getResourceName($resource, $action, $object, $db_object);

					$diff = self::handleObjectDiff($resource, $action, $object, $db_object);

					if ($action == self::ACTION_UPDATE && count($diff) === 0) {
						continue;
					}

					$auditlog[] = [
						'userid' => $userid,
						'username' => $username,
						'clock' => $clock,
						'ip' => $ip,
						'action' => $action,
						'resourcetype' => $resource,
						'resourceid' => $resourceid,
						'resourcename' => $resource_name,
						'recordsetid' => $recordsetid,
						'details' => (count($diff) == 0) ? '' : json_encode($diff)
					];
				}
		}

		DB::insertBatch('auditlog', $auditlog);
	}

	/**
	 * Return recordsetid. Generate recordsetid if its not been generated yet.
	 *
	 * @return string
	 */
	private static function getRecordSetId(): string {
		static $recordsetid = null;

		if ($recordsetid === null) {
			$recordsetid = CCuid::generate();
		}

		return $recordsetid;
	}

	/**
	 * Check audit logging is enabled.
	 *
	 * @return bool
	 */
	private static function isAuditEnabled(): bool {
		return CSettingsHelper::get(CSettingsHelper::AUDITLOG_ENABLED) == self::AUDITLOG_ENABLE;
	}

	/**
	 * Return resource name of logging object.
	 *
	 * @param int   $resource
	 * @param int   $action
	 * @param array $object
	 * @param array $db_object
	 *
	 * @return string
	 */
	private static function getResourceName(int $resource, int $action, array $object, array $db_object): string {
		$field_name = self::FIELD_NAMES[$resource];
		$resource_name = ($field_name !== null)
			? (($action == self::ACTION_UPDATE)
				? $db_object[$field_name]
				: $object[$field_name])
			: '';

		if (mb_strlen($resource_name) > 255) {
			$resource_name = mb_substr($resource_name, 0, 252).'...';
		}

		return $resource_name;
	}

	/**
	 * Prepares the details for audit log.
	 *
	 * @param int   $resource
	 * @param int   $action
	 * @param array $object
	 * @param array $db_object
	 *
	 * @return array
	 */
	private static function handleObjectDiff(int $resource, int $action, array $object, array $db_object): array {
		if (!in_array($action, [self::ACTION_ADD, self::ACTION_UPDATE])) {
			return [];
		}

		$api_name = self::API_NAMES[$resource];
		$details = self::convertKeysToPaths($api_name, $object);

		switch ($action) {
			case self::ACTION_ADD:
				return self::handleAdd($resource, $details);

			case self::ACTION_UPDATE:
				$db_details = self::convertKeysToPaths($api_name, array_intersect_key($db_object, $object));
				return self::handleUpdate($resource, $details, $db_details);
		}
	}

	/**
	 * Checks by path, whether the value of the object should be masked.
	 *
	 * @param int    $resource
	 * @param string $path
	 * @param array  $object
	 *
	 * @return bool
	 */
	private static function isValueToMask(int $resource, string $path, array $object): bool {
		if (!array_key_exists($resource, self::MASKED_PATHS)) {
			return false;
		}

		if (strpos($path, '[') !== false) {
			$path = preg_replace('/\[[0-9]+\]/', '', $path);
		}

		if (!array_key_exists('conditions', self::MASKED_PATHS[$resource])) {
			return in_array($path, self::MASKED_PATHS[$resource]['paths']);
		}

		if (in_array($path, self::MASKED_PATHS[$resource]['paths'])) {
			$all_counditions = count(self::MASKED_PATHS[$resource]['conditions']);
			$true_conditions = 0;

			foreach (self::MASKED_PATHS[$resource]['conditions'] as $condition_path => $value) {
				if (array_key_exists($condition_path, $object) && $object[$condition_path] == $value) {
					$true_conditions++;
				}
			}

			return ($true_conditions == $all_counditions);
		}

		return false;
	}

	/**
	 * Converts the object properties to the one-dimensional array where the key is a path.
	 *
	 * @param string $prefix
	 * @param array  $object
	 *
	 * @return array
	 */
	private static function convertKeysToPaths(string $prefix, array $object): array {
		$result = [];

		foreach ($object as $key => $value) {
			if (array_key_exists($prefix, self::NESTED_SINGLE_OBJECTS_IDS)) {
				$pk = self::NESTED_SINGLE_OBJECTS_IDS[$prefix];
				$index = '['.$object[$pk].'].'.$key;
			}
			elseif (array_key_exists($prefix, self::NESTED_OBJECTS_IDS)) {
				$pk = self::NESTED_OBJECTS_IDS[$prefix];
				$index = '['.$value[$pk].']';
			}
			else {
				$index = '.'.$key;
			}

			$new_prefix = $prefix.$index;

			if (in_array($new_prefix, self::SKIP_FIELDS)) {
				continue;
			}

			if (is_array($value)) {
				$result += self::convertKeysToPaths($new_prefix, $value);
			}
			else {
				$result[$new_prefix] = (string) $value;
			}
		}

		return $result;
	}

	/**
	 * Checks by path, whether the value is equal to default value from the database schema.
	 *
	 * @param int     $resource
	 * @param string  $path
	 * @param string  $value
	 *
	 * @return bool
	 */
	private static function isDefaultValue(int $resource, string $path, string $value): bool {
		$object_path = self::getLastObjectPath($path);
		$table_name = self::TABLE_NAMES[$resource];

		if ($object_path !== self::API_NAMES[$resource]) {
			if (strpos($object_path, '[') !== false) {
				$object_path = preg_replace('/\[[0-9]+\]/', '', $object_path);
			}

			$table_name = self::NESTED_OBJECTS_TABLE_NAMES[$object_path];
		}

		$schema_fields = DB::getSchema($table_name)['fields'];
		$field_name = substr($path, strrpos($path, '.') + 1);

		if (!array_key_exists($field_name, $schema_fields)) {
			return false;
		}

		if (!array_key_exists('default', $schema_fields[$field_name])) {
			return false;
		}

		return $value == $schema_fields[$field_name]['default'];
	}

	/**
	 * Checks whether a path is path to nested object property.
	 *
	 * @param string $path
	 *
	 * @return bool
	 */
	private static function isNestedObjectProperty(string $path): bool {
		return (count(explode('.', $path)) > 2);
	}

	/**
	 * Return the path to the parent property object from the passed path.
	 *
	 * @param string $path
	 *
	 * @return string
	 */
	private static function getLastObjectPath(string $path): string {
		return substr($path, 0, strrpos($path, '.'));
	}

	/**
	 * Return the paths to nested object properties from the paths of passing object.
	 *
	 * @param array $object
	 *
	 * @return array
	 */
	private static function getNestedObjectsPaths(array $object): array {
		$paths = [];

		foreach ($object as $path => $foo) {
			if (!self::isNestedObjectProperty($path)) {
				continue;
			}

			$object_path = self::getLastObjectPath($path);

			if (!in_array($object_path, $paths)) {
				$paths[] = $object_path;
			}
		}

		return $paths;
	}

	/**
	 * Prepares the audit details for add action.
	 *
	 * @param int   $resource
	 * @param array $object
	 *
	 * @return array
	 */
	private static function handleAdd(int $resource, array $object): array {
		$result = [];

		foreach ($object as $path => $value) {
			if (self::isNestedObjectProperty($path)) {
				$result[self::getLastObjectPath($path)] = [self::DETAILS_ACTION_ADD];
			}

			if (self::isDefaultValue($resource, $path, $value)) {
				continue;
			}

			if (self::isValueToMask($resource, $path, $object)) {
				$result[$path] = [self::DETAILS_ACTION_ADD, ZBX_SECRET_MASK];
			}
			else {
				$result[$path] = [self::DETAILS_ACTION_ADD, $value];
			}
		}

		return $result;
	}

	/**
	 * Prepares the audit details for update action.
	 *
	 * @param int   $resource
	 * @param array $object
	 * @param array $db_object
	 *
	 * @return array
	 */
	private static function handleUpdate(int $resource, array $object, array $db_object): array {
		$result = [];
		$full_object = $object + $db_object;
		$nested_objects_paths = self::getNestedObjectsPaths($object);
		$db_nested_objects_paths = self::getNestedObjectsPaths($db_object);

		foreach ($db_nested_objects_paths as $path) {
			if (!in_array($path, $nested_objects_paths)) {
				$result[$path] = [self::DETAILS_ACTION_DELETE];
			}
		}

		foreach ($nested_objects_paths as $path) {
			if (!in_array($path, $db_nested_objects_paths)) {
				$result[$path] = [self::DETAILS_ACTION_ADD];
			}
		}

		foreach ($object as $path => $foo) {
			$value = array_key_exists($path, $object) ? $object[$path] : null;
			$db_value = array_key_exists($path, $db_object) ? $db_object[$path] : null;

			if ($db_value === null) {
				if (self::isDefaultValue($resource, $path, $value)) {
					continue;
				}

				if (self::isValueToMask($resource, $path, $object)) {
					$result[$path] = [self::DETAILS_ACTION_ADD, ZBX_SECRET_MASK];
				}
				else {
					$result[$path] = [self::DETAILS_ACTION_ADD, $value];
				}
			}
<<<<<<< HEAD
			else {
				if ($value != $db_value) {
					if (self::isNestedObjectProperty($path)) {
						$result[self::getLastObjectPath($path)] = [self::DETAILS_ACTION_UPDATE];
					}

					$is_value_to_mask = self::isValueToMask($resource, $path, $full_object);
					$is_db_value_to_mask = self::isValueToMask($resource, $path, $db_object);

					if ($is_value_to_mask || $is_db_value_to_mask) {
						$secret_value = $is_value_to_mask ? ZBX_SECRET_MASK : $value;
						$db_secret_value = $is_db_value_to_mask ? ZBX_SECRET_MASK : $db_value;

						$result[$path] = [self::DETAILS_ACTION_UPDATE, $secret_value, $db_secret_value];
					}
					else {
						$result[$path] = [self::DETAILS_ACTION_UPDATE, $value, $db_value];
					}
=======
			elseif ($value != $db_value) {
				if (self::isNestedObjectProperty($path)) {
					$result[self::getLastObjectPath($path)] = [self::DETAILS_ACTION_UPDATE];
				}

				if (self::isValueToMask($resource, $path, $full_object)) {
					$result[$path] = [self::DETAILS_ACTION_UPDATE, ZBX_SECRET_MASK, ZBX_SECRET_MASK];
				}
				else {
					$result[$path] = [self::DETAILS_ACTION_UPDATE, $value, $db_value];
>>>>>>> c6f81bfa
				}
			}
		}

		return $result;
	}
}<|MERGE_RESOLUTION|>--- conflicted
+++ resolved
@@ -176,19 +176,14 @@
 	private const MASKED_PATHS = [
 		self::RESOURCE_AUTHENTICATION => ['paths' => ['authentication.ldap_bind_password']],
 		self::RESOURCE_AUTH_TOKEN => ['paths' => ['token.token']],
-		self::RESOURCE_AUTOREGISTRATION => ['paths' => ['autoregistration.tls_psk_identity', 'autoregistration.tls_psk']],
-		// self::RESOURCE_MACRO => [
-		// 	'paths' => ['usermacro.value'],
-		// 	'conditions' => ['usermacro.type' => ZBX_MACRO_TYPE_SECRET]
-		// ],
-<<<<<<< HEAD
+		self::RESOURCE_AUTOREGISTRATION => [
+			'paths' => ['autoregistration.tls_psk_identity', 'autoregistration.tls_psk']
+		],
 		self::RESOURCE_MACRO => [
 			'paths' => ['usermacro.value'],
 			'conditions' => ['usermacro.type' => ZBX_MACRO_TYPE_SECRET]
 		],
-=======
 		self::RESOURCE_PROXY => ['paths' => ['proxy.tls_psk_identity', 'proxy.tls_psk']],
->>>>>>> c6f81bfa
 		self::RESOURCE_USER => ['paths' => ['user.passwd']]
 	];
 
@@ -633,37 +628,22 @@
 					$result[$path] = [self::DETAILS_ACTION_ADD, $value];
 				}
 			}
-<<<<<<< HEAD
-			else {
-				if ($value != $db_value) {
-					if (self::isNestedObjectProperty($path)) {
-						$result[self::getLastObjectPath($path)] = [self::DETAILS_ACTION_UPDATE];
-					}
-
-					$is_value_to_mask = self::isValueToMask($resource, $path, $full_object);
-					$is_db_value_to_mask = self::isValueToMask($resource, $path, $db_object);
-
-					if ($is_value_to_mask || $is_db_value_to_mask) {
-						$secret_value = $is_value_to_mask ? ZBX_SECRET_MASK : $value;
-						$db_secret_value = $is_db_value_to_mask ? ZBX_SECRET_MASK : $db_value;
-
-						$result[$path] = [self::DETAILS_ACTION_UPDATE, $secret_value, $db_secret_value];
-					}
-					else {
-						$result[$path] = [self::DETAILS_ACTION_UPDATE, $value, $db_value];
-					}
-=======
 			elseif ($value != $db_value) {
 				if (self::isNestedObjectProperty($path)) {
 					$result[self::getLastObjectPath($path)] = [self::DETAILS_ACTION_UPDATE];
 				}
 
-				if (self::isValueToMask($resource, $path, $full_object)) {
-					$result[$path] = [self::DETAILS_ACTION_UPDATE, ZBX_SECRET_MASK, ZBX_SECRET_MASK];
+				$is_value_to_mask = self::isValueToMask($resource, $path, $full_object);
+				$is_db_value_to_mask = self::isValueToMask($resource, $path, $db_object);
+
+				if ($is_value_to_mask || $is_db_value_to_mask) {
+					$secret_value = $is_value_to_mask ? ZBX_SECRET_MASK : $value;
+					$db_secret_value = $is_db_value_to_mask ? ZBX_SECRET_MASK : $db_value;
+
+					$result[$path] = [self::DETAILS_ACTION_UPDATE, $secret_value, $db_secret_value];
 				}
 				else {
 					$result[$path] = [self::DETAILS_ACTION_UPDATE, $value, $db_value];
->>>>>>> c6f81bfa
 				}
 			}
 		}
