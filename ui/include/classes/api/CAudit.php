<?php declare(strict_types = 1);
/*
** Zabbix
** Copyright (C) 2001-2021 Zabbix SIA
**
** This program is free software; you can redistribute it and/or modify
** it under the terms of the GNU General Public License as published by
** the Free Software Foundation; either version 2 of the License, or
** (at your option) any later version.
**
** This program is distributed in the hope that it will be useful,
** but WITHOUT ANY WARRANTY; without even the implied warranty of
** MERCHANTABILITY or FITNESS FOR A PARTICULAR PURPOSE. See the
** GNU General Public License for more details.
**
** You should have received a copy of the GNU General Public License
** along with this program; if not, write to the Free Software
** Foundation, Inc., 51 Franklin Street, Fifth Floor, Boston, MA  02110-1301, USA.
**/


/**
 * Class to log audit records.
 */
class CAudit {
	/**
	 * Audit actions.
	 *
	 * @var int
	 */
	public const ACTION_ADD = 0;
	public const ACTION_UPDATE = 1;
	public const ACTION_DELETE = 2;
	public const ACTION_LOGIN = 3;
	public const ACTION_LOGOUT = 4;
	public const ACTION_EXECUTE = 7;

	/**
	 * Audit resources.
	 *
	 * @var int
	 */
	public const RESOURCE_USER = 0;
	public const RESOURCE_MEDIA_TYPE = 3;
	public const RESOURCE_HOST = 4;
	public const RESOURCE_ACTION = 5;
	public const RESOURCE_GRAPH = 6;
	public const RESOURCE_USER_GROUP = 11;
	public const RESOURCE_TRIGGER = 13;
	public const RESOURCE_HOST_GROUP = 14;
	public const RESOURCE_ITEM = 15;
	public const RESOURCE_IMAGE = 16;
	public const RESOURCE_VALUE_MAP = 17;
	public const RESOURCE_IT_SERVICE = 18;
	public const RESOURCE_MAP = 19;
	public const RESOURCE_SCENARIO = 22;
	public const RESOURCE_DISCOVERY_RULE = 23;
	public const RESOURCE_SCRIPT = 25;
	public const RESOURCE_PROXY = 26;
	public const RESOURCE_MAINTENANCE = 27;
	public const RESOURCE_REGEXP = 28;
	public const RESOURCE_MACRO = 29;
	public const RESOURCE_TEMPLATE = 30;
	public const RESOURCE_TRIGGER_PROTOTYPE = 31;
	public const RESOURCE_ICON_MAP = 32;
	public const RESOURCE_DASHBOARD = 33;
	public const RESOURCE_CORRELATION = 34;
	public const RESOURCE_GRAPH_PROTOTYPE = 35;
	public const RESOURCE_ITEM_PROTOTYPE = 36;
	public const RESOURCE_HOST_PROTOTYPE = 37;
	public const RESOURCE_AUTOREGISTRATION = 38;
	public const RESOURCE_MODULE = 39;
	public const RESOURCE_SETTINGS = 40;
	public const RESOURCE_HOUSEKEEPING = 41;
	public const RESOURCE_AUTHENTICATION = 42;
	public const RESOURCE_TEMPLATE_DASHBOARD = 43;
	public const RESOURCE_USER_ROLE = 44;
	public const RESOURCE_AUTH_TOKEN = 45;
	public const RESOURCE_SCHEDULED_REPORT = 46;

	/**
	 * Audit details actions.
	 *
	 * @var string
	 */
	public const DETAILS_ACTION_ADD = 'add';
	public const DETAILS_ACTION_UPDATE = 'update';
	public const DETAILS_ACTION_DELETE = 'delete';

	/**
	 * Auditlog enabled value.
	 *
	 * @var int
	 */
	private const AUDITLOG_ENABLE = 1;

	/**
	 * Table names of audit resources.
	 * resource => table name
	 *
	 * @var array
	 */
	private const TABLE_NAMES = [
		self::RESOURCE_AUTH_TOKEN => 'token',
<<<<<<< HEAD
		self::RESOURCE_REGEXP => 'regexps',
		self::RESOURCE_USER => 'users'
=======
		self::RESOURCE_USER => 'users',
		self::RESOURCE_USER_GROUP => 'usrgrp'
>>>>>>> 18353d51
	];

	/**
	 * Name field names of audit resources.
	 * resource => name field
	 *
	 * @var array
	 */
	private const FIELD_NAMES = [
		self::RESOURCE_AUTH_TOKEN => 'name',
<<<<<<< HEAD
		self::RESOURCE_REGEXP => 'name',
		self::RESOURCE_USER => 'username'
=======
		self::RESOURCE_USER => 'username',
		self::RESOURCE_USER_GROUP => 'name'
>>>>>>> 18353d51
	];

	/**
	 * API names of audit resources.
	 * resource => API name
	 *
	 * @var array
	 */
	private const API_NAMES = [
		self::RESOURCE_AUTH_TOKEN => 'token',
<<<<<<< HEAD
		self::RESOURCE_REGEXP => 'regexp',
		self::RESOURCE_USER => 'user'
=======
		self::RESOURCE_USER => 'user',
		self::RESOURCE_USER_GROUP => 'usergroup'
>>>>>>> 18353d51
	];

	/**
	 * Array of paths that should be masked in audit details.
	 *
	 * @var array
	 */
	private const MASKED_PATHS = [
		self::RESOURCE_AUTH_TOKEN => ['paths' => ['token.token']],
		// self::RESOURCE_MACRO => [
		// 	'paths' => ['usermacro.value'],
		// 	'conditions' => ['usermacro.type' => ZBX_MACRO_TYPE_SECRET]
		// ],
		self::RESOURCE_USER => ['paths' => ['user.passwd']]
	];

	/**
	 * Table names of nested objects.
	 * path => table name
	 *
	 * @var array
	 */
	private const NESTED_OBJECTS_TABLE_NAMES = [
		'user.medias' => 'media',
		'user.usrgrps' => 'users_groups',
<<<<<<< HEAD
		'regexp.expressions' => 'expressions'
=======
		'usergroup.rights' => 'rights',
		'usergroup.tag_filters' => 'tag_filter',
		'usergroup.users' => 'users_groups'
>>>>>>> 18353d51
	];

	/**
	 * ID field names of nested objects.
	 * path => id field
	 *
	 * @var array
	 */
	private const NESTED_OBJECTS_IDS = [
		'user.medias' => 'mediaid',
		'user.usrgrps' => 'id',
<<<<<<< HEAD
		'regexp.expressions' => 'expressionid'
=======
		'usergroup.rights' => 'rightid',
		'usergroup.tag_filters' => 'tag_filterid',
		'usergroup.users' => 'id'
>>>>>>> 18353d51
	];

	/**
	 * Array of paths that should be skipped in audit details.
	 *
	 * @var array
	 */
	private const SKIP_FIELDS = ['token.creator_userid', 'token.created_at'];

	/**
	 * Add audit records.
	 *
	 * @param string     $userid
	 * @param string     $ip
	 * @param string     $username
	 * @param int        $action
	 * @param int        $resource
	 * @param array      $objects
	 * @param array|null $db_objects
	 */
	public static function log(string $userid, string $ip, string $username, int $action, int $resource, array $objects,
			?array $db_objects): void {
		if (!self::isAuditEnabled() && ($resource != self::RESOURCE_SETTINGS
					|| !array_key_exists(CSettingsHelper::AUDITLOG_ENABLED, current($objects)))) {
			return;
		}

		$auditlog = [];
		$table_key = DB::getPk(self::TABLE_NAMES[$resource]);
		$clock = time();
		$ip = substr($ip, 0, DB::getFieldLength('auditlog', 'ip'));
		$recordsetid = self::getRecordSetId();

		foreach ($objects as $object) {
			$resourceid = $object[$table_key];
			$db_object = ($action == self::ACTION_UPDATE) ? $db_objects[$resourceid] : [];
			$resource_name = self::getResourceName($resource, $action, $object, $db_object);

			$diff = self::handleObjectDiff($resource, $action, $object, $db_object);

			if ($action == self::ACTION_UPDATE && count($diff) === 0) {
				continue;
			}

			$auditlog[] = [
				'userid' => $userid,
				'username' => $username,
				'clock' => $clock,
				'ip' => $ip,
				'action' => $action,
				'resourcetype' => $resource,
				'resourceid' => $resourceid,
				'resourcename' => $resource_name,
				'recordsetid' => $recordsetid,
				'details' => (count($diff) == 0) ? '' : json_encode($diff)
			];
		}

		DB::insertBatch('auditlog', $auditlog);
	}

	/**
	 * Return recordsetid. Generate recordsetid if its not been generated yet.
	 *
	 * @return string
	 */
	private static function getRecordSetId(): string {
		static $recordsetid = null;

		if ($recordsetid === null) {
			$recordsetid = CCuid::generate();
		}

		return $recordsetid;
	}

	/**
	 * Check audit logging is enabled.
	 *
	 * @return bool
	 */
	private static function isAuditEnabled(): bool {
		return CSettingsHelper::get(CSettingsHelper::AUDITLOG_ENABLED) == self::AUDITLOG_ENABLE;
	}

	/**
	 * Return resource name of logging object.
	 *
	 * @param int   $resource
	 * @param int   $action
	 * @param array $object
	 * @param array $db_object
	 *
	 * @return string
	 */
	private static function getResourceName(int $resource, int $action, array $object, array $db_object): string {
		$field_name = self::FIELD_NAMES[$resource];
		$resource_name = ($field_name !== null)
			? (($action == self::ACTION_UPDATE)
				? $db_object[$field_name]
				: $object[$field_name])
			: '';

		if (mb_strlen($resource_name) > 255) {
			$resource_name = mb_substr($resource_name, 0, 252).'...';
		}

		return $resource_name;
	}

	/**
	 * Prepares the details for audit log.
	 *
	 * @param int   $resource
	 * @param int   $action
	 * @param array $object
	 * @param array $db_object
	 *
	 * @return array
	 */
	private static function handleObjectDiff(int $resource, int $action, array $object, array $db_object): array {
		if (!in_array($action, [self::ACTION_ADD, self::ACTION_UPDATE])) {
			return [];
		}

		$api_name = self::API_NAMES[$resource];
		$object = self::convertKeysToPaths($api_name, $object);

		switch ($action) {
			case self::ACTION_ADD:
				return self::handleAdd($resource, $object);

			case self::ACTION_UPDATE:
				$db_object = self::convertKeysToPaths($api_name, $db_object);
				return self::handleUpdate($resource, $object, $db_object);
		}
	}

	/**
	 * Checks by path, whether the value of the object should be masked.
	 *
	 * @param int    $resource
	 * @param string $path
	 * @param array  $object
	 *
	 * @return bool
	 */
	private static function isValueToMask(int $resource, string $path, array $object): bool {
		if (!array_key_exists($resource, self::MASKED_PATHS)) {
			return false;
		}

		if (strpos($path, '[') !== false) {
			$path = preg_replace('/\[[0-9]+\]/', '', $path);
		}

		if (!array_key_exists('conditions', self::MASKED_PATHS[$resource])) {
			return in_array($path, self::MASKED_PATHS[$resource]['paths']);
		}

		if (in_array($path, self::MASKED_PATHS[$resource])) {
			$all_counditions = count(self::MASKED_PATHS[$resource]['conditions']);
			$true_conditions = 0;

			foreach (self::MASKED_PATHS[$resource]['conditions'] as $condition_path => $value) {
				if (array_key_exists($condition_path, $object) && $object[$condition_path] == $value) {
					$true_conditions++;
				}
			}

			return ($true_conditions == $all_counditions);
		}

		return false;
	}

	/**
	 * Converts the object properties to the one-dimensional array where the key is a path.
	 *
	 * @param string $prefix
	 * @param array  $object
	 *
	 * @return array
	 */
	private static function convertKeysToPaths(string $prefix, array $object): array {
		$result = [];

		foreach ($object as $key => $value) {
			$index = '.'.$key;

			if (array_key_exists($prefix, self::NESTED_OBJECTS_IDS)) {
				$index = '['.$value[self::NESTED_OBJECTS_IDS[$prefix]].']';
				unset($value[self::NESTED_OBJECTS_IDS[$prefix]]);
			}

			$new_prefix = $prefix.$index;

			if (in_array($new_prefix, self::SKIP_FIELDS)) {
				continue;
			}

			if (is_array($value)) {
				$result += self::convertKeysToPaths($new_prefix, $value);
			}
			else {
				$result[$new_prefix] = (string) $value;
			}
		}

		return $result;
	}

	/**
	 * Checks by path, whether the value is equal to default value from the database schema.
	 *
	 * @param int     $resource
	 * @param string  $path
	 * @param string  $value
	 *
	 * @return bool
	 */
	private static function isDefaultValue(int $resource, string $path, string $value): bool {
		$object_path = self::getLastObjectPath($path);
		$table_name = self::TABLE_NAMES[$resource];

		if ($object_path !== self::API_NAMES[$resource]) {
			if (strpos($object_path, '[') !== false) {
				$object_path = preg_replace('/\[[0-9]+\]/', '', $object_path);
			}

			$table_name = self::NESTED_OBJECTS_TABLE_NAMES[$object_path];
		}

		$schema_fields = DB::getSchema($table_name)['fields'];
		$field_name = substr($path, strrpos($path, '.') + 1);

		if (!array_key_exists($field_name, $schema_fields)) {
			return false;
		}

		if (!array_key_exists('default', $schema_fields[$field_name])) {
			return false;
		}

		return $value == $schema_fields[$field_name]['default'];
	}

	/**
	 * Checks whether a path is path to nested object property.
	 *
	 * @param string $path
	 *
	 * @return bool
	 */
	private static function isNestedObjectProperty(string $path): bool {
		return (count(explode('.', $path)) > 2);
	}

	/**
	 * Return the path to the parent property object from the passed path.
	 *
	 * @param string $path
	 *
	 * @return string
	 */
	private static function getLastObjectPath(string $path): string {
		return substr($path, 0, strrpos($path, '.'));
	}

	/**
	 * Return the paths to nested object properties from the paths of passing object.
	 *
	 * @param array $object
	 *
	 * @return array
	 */
	private static function getNestedObjectsPaths(array $object): array {
		$paths = [];

		foreach ($object as $path => $foo) {
			if (!self::isNestedObjectProperty($path)) {
				continue;
			}

			$object_path = self::getLastObjectPath($path);

			if (!in_array($object_path, $paths)) {
				$paths[] = $object_path;
			}
		}

		return $paths;
	}

	/**
	 * Prepares the audit details for add action.
	 *
	 * @param int   $resource
	 * @param array $object
	 *
	 * @return array
	 */
	private static function handleAdd(int $resource, array $object): array {
		$result = [];

		foreach ($object as $path => $value) {
			if (self::isNestedObjectProperty($path)) {
				$result[self::getLastObjectPath($path)] = [self::DETAILS_ACTION_ADD];
			}

			if (self::isDefaultValue($resource, $path, $value)) {
				continue;
			}

			if (self::isValueToMask($resource, $path, $object)) {
				$result[$path] = [self::DETAILS_ACTION_ADD, ZBX_SECRET_MASK];
			}
			else {
				$result[$path] = [self::DETAILS_ACTION_ADD, $value];
			}
		}

		return $result;
	}

	/**
	 * Prepares the audit details for update action.
	 *
	 * @param int   $resource
	 * @param array $object
	 * @param array $db_object
	 *
	 * @return array
	 */
	private static function handleUpdate(int $resource, array $object, array $db_object): array {
		$result = [];
		$full_object = $object + $db_object;
		$nested_objects_paths = self::getNestedObjectsPaths($object);
		$db_nested_objects_paths = self::getNestedObjectsPaths($db_object);

		foreach ($db_nested_objects_paths as $path) {
			if (!in_array($path, $nested_objects_paths)) {
				$result[$path] = [self::DETAILS_ACTION_DELETE];
			}
		}

		foreach ($nested_objects_paths as $path) {
			if (!in_array($path, $db_nested_objects_paths)) {
				$result[$path] = [self::DETAILS_ACTION_ADD];
			}
		}

		foreach ($object as $path => $foo) {
			$value = array_key_exists($path, $object) ? $object[$path] : null;
			$db_value = array_key_exists($path, $db_object) ? $db_object[$path] : null;

			if ($db_value === null) {
				if (self::isDefaultValue($resource, $path, $value)) {
					continue;
				}

				if (self::isValueToMask($resource, $path, $object)) {
					$result[$path] = [self::DETAILS_ACTION_ADD, ZBX_SECRET_MASK];
				}
				else {
					$result[$path] = [self::DETAILS_ACTION_ADD, $value];
				}
			}
			else {
				$is_value_to_mask = self::isValueToMask($resource, $path, $full_object);
				if ($is_value_to_mask || $value != $db_value) {
					if (self::isNestedObjectProperty($path)) {
						$result[self::getLastObjectPath($path)] = [self::DETAILS_ACTION_UPDATE];
					}

					if ($is_value_to_mask) {
						$result[$path] = [self::DETAILS_ACTION_UPDATE, ZBX_SECRET_MASK, ZBX_SECRET_MASK];
					}
					else {
						$result[$path] = [self::DETAILS_ACTION_UPDATE, $value, $db_value];
					}
				}
			}
		}

		return $result;
	}
}<|MERGE_RESOLUTION|>--- conflicted
+++ resolved
@@ -102,13 +102,9 @@
 	 */
 	private const TABLE_NAMES = [
 		self::RESOURCE_AUTH_TOKEN => 'token',
-<<<<<<< HEAD
 		self::RESOURCE_REGEXP => 'regexps',
-		self::RESOURCE_USER => 'users'
-=======
 		self::RESOURCE_USER => 'users',
 		self::RESOURCE_USER_GROUP => 'usrgrp'
->>>>>>> 18353d51
 	];
 
 	/**
@@ -119,13 +115,9 @@
 	 */
 	private const FIELD_NAMES = [
 		self::RESOURCE_AUTH_TOKEN => 'name',
-<<<<<<< HEAD
 		self::RESOURCE_REGEXP => 'name',
-		self::RESOURCE_USER => 'username'
-=======
 		self::RESOURCE_USER => 'username',
 		self::RESOURCE_USER_GROUP => 'name'
->>>>>>> 18353d51
 	];
 
 	/**
@@ -136,13 +128,9 @@
 	 */
 	private const API_NAMES = [
 		self::RESOURCE_AUTH_TOKEN => 'token',
-<<<<<<< HEAD
 		self::RESOURCE_REGEXP => 'regexp',
-		self::RESOURCE_USER => 'user'
-=======
 		self::RESOURCE_USER => 'user',
 		self::RESOURCE_USER_GROUP => 'usergroup'
->>>>>>> 18353d51
 	];
 
 	/**
@@ -168,13 +156,10 @@
 	private const NESTED_OBJECTS_TABLE_NAMES = [
 		'user.medias' => 'media',
 		'user.usrgrps' => 'users_groups',
-<<<<<<< HEAD
-		'regexp.expressions' => 'expressions'
-=======
+		'regexp.expressions' => 'expressions',
 		'usergroup.rights' => 'rights',
 		'usergroup.tag_filters' => 'tag_filter',
 		'usergroup.users' => 'users_groups'
->>>>>>> 18353d51
 	];
 
 	/**
@@ -186,13 +171,10 @@
 	private const NESTED_OBJECTS_IDS = [
 		'user.medias' => 'mediaid',
 		'user.usrgrps' => 'id',
-<<<<<<< HEAD
-		'regexp.expressions' => 'expressionid'
-=======
+		'regexp.expressions' => 'expressionid',
 		'usergroup.rights' => 'rightid',
 		'usergroup.tag_filters' => 'tag_filterid',
 		'usergroup.users' => 'id'
->>>>>>> 18353d51
 	];
 
 	/**
