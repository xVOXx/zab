--- conflicted
+++ resolved
@@ -102,11 +102,8 @@
 	 */
 	private const TABLE_NAMES = [
 		self::RESOURCE_AUTH_TOKEN => 'token',
-<<<<<<< HEAD
+		self::RESOURCE_REGEXP => 'regexps',
 		self::RESOURCE_SCHEDULED_REPORT => 'report',
-=======
-		self::RESOURCE_REGEXP => 'regexps',
->>>>>>> 33c7691e
 		self::RESOURCE_USER => 'users',
 		self::RESOURCE_USER_GROUP => 'usrgrp'
 	];
@@ -119,11 +116,8 @@
 	 */
 	private const FIELD_NAMES = [
 		self::RESOURCE_AUTH_TOKEN => 'name',
-<<<<<<< HEAD
+		self::RESOURCE_REGEXP => 'name',
 		self::RESOURCE_SCHEDULED_REPORT => 'name',
-=======
-		self::RESOURCE_REGEXP => 'name',
->>>>>>> 33c7691e
 		self::RESOURCE_USER => 'username',
 		self::RESOURCE_USER_GROUP => 'name'
 	];
@@ -136,11 +130,8 @@
 	 */
 	private const API_NAMES = [
 		self::RESOURCE_AUTH_TOKEN => 'token',
-<<<<<<< HEAD
+		self::RESOURCE_REGEXP => 'regexp',
 		self::RESOURCE_SCHEDULED_REPORT => 'report',
-=======
-		self::RESOURCE_REGEXP => 'regexp',
->>>>>>> 33c7691e
 		self::RESOURCE_USER => 'user',
 		self::RESOURCE_USER_GROUP => 'usergroup'
 	];
