--- conflicted
+++ resolved
@@ -235,15 +235,13 @@
 		self::RESOURCE_AUTOREGISTRATION => [
 			'paths' => ['autoregistration.tls_psk_identity', 'autoregistration.tls_psk']
 		],
-<<<<<<< HEAD
+		self::RESOURCE_HOST_PROTOTYPE => [
+			'paths' => ['hostprototype.macros.value'],
+			'conditions' => ['type' => ZBX_MACRO_TYPE_SECRET]
+		],
 		self::RESOURCE_ITEM => ['paths' => ['item.password', 'item.privatekey', 'item.ssl_key_password']],
 		self::RESOURCE_ITEM_PROTOTYPE => [
 			'paths' => ['itemprototype.password', 'itemprototype.privatekey', 'itemprototype.ssl_key_password']
-=======
-		self::RESOURCE_HOST_PROTOTYPE => [
-			'paths' => ['hostprototype.macros.value'],
-			'conditions' => ['type' => ZBX_MACRO_TYPE_SECRET]
->>>>>>> f1616eca
 		],
 		self::RESOURCE_MACRO => [
 			'paths' => ['usermacro.value'],
@@ -839,14 +837,10 @@
 			if (self::isValueToMask($resource, $path, $object)) {
 				$result[$path] = [self::DETAILS_ACTION_ADD, ZBX_SECRET_MASK];
 			}
-<<<<<<< HEAD
 			elseif (self::isDefaultValue($resource, $path, $value)) {
 				continue;
 			}
-			elseif (in_array($path, self::BLOB_FIELDS)) {
-=======
 			elseif (in_array(self::getAbstractPath($path), self::BLOB_FIELDS)) {
->>>>>>> f1616eca
 				$result[$path] = [self::DETAILS_ACTION_ADD];
 			}
 			else {
@@ -905,12 +899,7 @@
 				elseif (self::isDefaultValue($resource, $path, $value)) {
 					continue;
 				}
-<<<<<<< HEAD
-				elseif (in_array($path, self::BLOB_FIELDS)) {
-=======
-
-				if (in_array(self::getAbstractPath($path), self::BLOB_FIELDS)) {
->>>>>>> f1616eca
+				elseif (in_array(self::getAbstractPath($path), self::BLOB_FIELDS)) {
 					$result[$path] = [self::DETAILS_ACTION_ADD];
 				}
 				else {
