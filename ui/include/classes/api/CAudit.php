<?php
/*
** Zabbix
** Copyright (C) 2001-2021 Zabbix SIA
**
** This program is free software; you can redistribute it and/or modify
** it under the terms of the GNU General Public License as published by
** the Free Software Foundation; either version 2 of the License, or
** (at your option) any later version.
**
** This program is distributed in the hope that it will be useful,
** but WITHOUT ANY WARRANTY; without even the implied warranty of
** MERCHANTABILITY or FITNESS FOR A PARTICULAR PURPOSE. See the
** GNU General Public License for more details.
**
** You should have received a copy of the GNU General Public License
** along with this program; if not, write to the Free Software
** Foundation, Inc., 51 Franklin Street, Fifth Floor, Boston, MA  02110-1301, USA.
**/


class CAudit {
	/**
	 * Supported resources list, every record contains:
	 * resource id field name
	 * resource name field name
	 * resource table name
	 */
	static private $supported_type = [
		AUDIT_RESOURCE_ACTION => 			['actionid', 'name', 'actions'],
		AUDIT_RESOURCE_APPLICATION =>		['applicationid', 'name', 'applications'],
		AUDIT_RESOURCE_AUTOREGISTRATION =>	['configid', null, 'config'],
		AUDIT_RESOURCE_CORRELATION =>		['correlationid', 'name', 'correlation'],
		AUDIT_RESOURCE_DASHBOARD =>			['dashboardid', 'name', 'dashboard'],
		AUDIT_RESOURCE_DISCOVERY_RULE =>	['druleid', 'name', 'drules'],
		AUDIT_RESOURCE_GRAPH =>				['graphid', 'name', 'graphs'],
		AUDIT_RESOURCE_GRAPH_PROTOTYPE =>	['graphid', 'name', 'graphs'],
<<<<<<< HEAD
		AUDIT_RESOURCE_TEMPLATE =>			['templateid', 'name', 'hosts'],
=======
		AUDIT_RESOURCE_TEMPLATE =>			['hostid', 'name', 'hosts'],
>>>>>>> 82c7a2b7
		AUDIT_RESOURCE_HOST =>				['hostid', 'name', 'hosts'],
		AUDIT_RESOURCE_HOST_GROUP =>		['groupid', 'name', 'groups'],
		AUDIT_RESOURCE_HOST_PROTOTYPE =>	['hostid', 'host', 'hosts'],
		AUDIT_RESOURCE_ICON_MAP =>			['iconmapid', 'name', 'icon_map'],
		AUDIT_RESOURCE_ITEM =>				['itemid', 'name', 'items'],
		AUDIT_RESOURCE_ITEM_PROTOTYPE =>	['itemid', 'name', 'items'],
		AUDIT_RESOURCE_MACRO =>				['globalmacroid', 'macro', 'globalmacro'],
		AUDIT_RESOURCE_MAINTENANCE =>		['maintenanceid', 'name', 'maintenances'],
		AUDIT_RESOURCE_MEDIA_TYPE =>		['mediatypeid', 'name', 'media_type'],
		AUDIT_RESOURCE_MODULE =>			['moduleid', 'id', 'module'],
		AUDIT_RESOURCE_PROXY =>				['proxyid', 'host', 'hosts'],
		AUDIT_RESOURCE_SCENARIO =>			['httptestid', 'name', 'httptest'],
		AUDIT_RESOURCE_SCRIPT =>			['scriptid', 'name', 'scripts'],
		AUDIT_RESOURCE_TRIGGER =>			['triggerid', 'description', 'triggers'],
		AUDIT_RESOURCE_TRIGGER_PROTOTYPE =>	['triggerid', 'description', 'triggers'],
		AUDIT_RESOURCE_USER =>				['userid', 'alias', 'users'],
		AUDIT_RESOURCE_USER_GROUP =>		['usrgrpid', 'name', 'usrgrp'],
		AUDIT_RESOURCE_VALUE_MAP =>			['valuemapid', 'name', 'valuemaps']
	];

	/**
	 * Add simple audit record.
	 *
	 * @param string $userid
	 * @param string $ip
	 * @param int    $action        AUDIT_ACTION_*
	 * @param int    $resourcetype  AUDIT_RESOURCE_*
	 * @param string $note
	 */
	static public function addDetails($userid, $ip, $action, $resourcetype, $note = '') {
		DB::insert('auditlog', [[
			'userid' => $userid,
			'clock' => time(),
			'ip' => substr($ip, 0, 39),
			'action' => $action,
			'resourcetype' => $resourcetype,
			'note' => $note
		]]);
	}

	/**
	 * Add audit records.
	 *
	 * @param string $userid
	 * @param string $ip
	 * @param int    $action        AUDIT_ACTION_*
	 * @param int    $resourcetype  AUDIT_RESOURCE_*
	 * @param array  $objects
	 * @param array  $objects_old
	 */
	static public function addBulk($userid, $ip, $action, $resourcetype, array $objects, array $objects_old = null) {
		$masked_fields = [
			'users' => [
				'fields' => ['passwd' => true]
			],
			'config' => [
				'fields' => ['tls_psk_identity' => true, 'tls_psk' => true]
			],
			'media_type' => [
				'fields' => ['passwd' => true]
			],
			'globalmacro' => [
				'fields' => ['value' => true],
				'conditions' => ['type' => ZBX_MACRO_TYPE_SECRET]
			]
		];

		if (!array_key_exists($resourcetype, self::$supported_type)) {
			return;
		}

		list($field_name_resourceid, $field_name_resourcename, $table_name) = self::$supported_type[$resourcetype];

		$clock = time();
		$ip = substr($ip, 0, 39);

		$auditlog = [];
		$objects_diff = [];

		foreach ($objects as $object) {
			$resourceid = $object[$field_name_resourceid];

			if ($action == AUDIT_ACTION_UPDATE) {
				$object_old = $objects_old[$resourceid];

				/**
				 * Convert two dimension array to one dimension array,
				 * because array_diff and array_intersect work only with one dimension array.
				 */
				$object_old = array_filter($object_old, function ($val) {
					return !is_array($val);
				});
				$object = array_filter($object, function ($val) {
					return !is_array($val);
				});

				$object_diff = array_diff_assoc(array_intersect_key($object_old, $object), $object);

				if (!$object_diff) {
					continue;
				}

				if (array_key_exists($table_name, $masked_fields)) {
					$table_masked_fields = $masked_fields[$table_name]['fields'];
					$mask_object_old = true;
					$mask_object = true;

					if (array_key_exists('conditions', $masked_fields[$table_name])) {
						foreach ($masked_fields[$table_name]['conditions'] as $field_name => $value) {
							if ($mask_object_old) {
								$mask_object_old = ($object_old[$field_name] == $value);
							}
							if ($mask_object) {
								$mask_object = array_key_exists($field_name, $object)
									? ($object[$field_name] == $value)
									: ($object_old[$field_name] == $value);
							}
						}
					}
				}
				else {
					$table_masked_fields = [];
					$mask_object_old = false;
					$mask_object = false;
				}

				foreach ($object_diff as $field_name => &$values) {
					if (array_key_exists($field_name, $table_masked_fields)) {
						if ($mask_object_old) {
							$object_old[$field_name] = ZBX_SECRET_MASK;
						}
						if ($mask_object) {
							$object[$field_name] = ZBX_SECRET_MASK;
						}
					}

					$values = [
						'old' => $object_old[$field_name],
						'new' => $object[$field_name]
					];
				}
				unset($values);

				$objects_diff[] = $object_diff;

				$resourcename = ($field_name_resourcename !== null) ? $object_old[$field_name_resourcename] : '';
			}
			else {
				$resourcename = ($field_name_resourcename !== null) ? $object[$field_name_resourcename] : '';
			}

			if (mb_strlen($resourcename) > 255) {
				$resourcename = mb_substr($resourcename, 0, 252).'...';
			}

			$auditlog[] = [
				'userid' => $userid,
				'clock' => $clock,
				'ip' => $ip,
				'action' => $action,
				'resourcetype' => $resourcetype,
				'resourceid' => $resourceid,
				'resourcename' => $resourcename
			];
		}

		if ($auditlog) {
			$auditids = DB::insertBatch('auditlog', $auditlog);

			if ($action == AUDIT_ACTION_UPDATE) {
				$auditlog_details = [];

				foreach ($objects_diff as $index => $object_diff) {
					foreach ($object_diff as $field_name => $values) {
						$auditlog_details[] = [
							'auditid' => $auditids[$index],
							'table_name' => $table_name,
							'field_name' => $field_name,
							'oldvalue' => $values['old'],
							'newvalue' => $values['new']
						];
					}
				}

				DB::insertBatch('auditlog_details', $auditlog_details);
			}
		}
	}
}<|MERGE_RESOLUTION|>--- conflicted
+++ resolved
@@ -35,11 +35,6 @@
 		AUDIT_RESOURCE_DISCOVERY_RULE =>	['druleid', 'name', 'drules'],
 		AUDIT_RESOURCE_GRAPH =>				['graphid', 'name', 'graphs'],
 		AUDIT_RESOURCE_GRAPH_PROTOTYPE =>	['graphid', 'name', 'graphs'],
-<<<<<<< HEAD
-		AUDIT_RESOURCE_TEMPLATE =>			['templateid', 'name', 'hosts'],
-=======
-		AUDIT_RESOURCE_TEMPLATE =>			['hostid', 'name', 'hosts'],
->>>>>>> 82c7a2b7
 		AUDIT_RESOURCE_HOST =>				['hostid', 'name', 'hosts'],
 		AUDIT_RESOURCE_HOST_GROUP =>		['groupid', 'name', 'groups'],
 		AUDIT_RESOURCE_HOST_PROTOTYPE =>	['hostid', 'host', 'hosts'],
@@ -53,6 +48,7 @@
 		AUDIT_RESOURCE_PROXY =>				['proxyid', 'host', 'hosts'],
 		AUDIT_RESOURCE_SCENARIO =>			['httptestid', 'name', 'httptest'],
 		AUDIT_RESOURCE_SCRIPT =>			['scriptid', 'name', 'scripts'],
+		AUDIT_RESOURCE_TEMPLATE =>			['templateid', 'name', 'hosts'],
 		AUDIT_RESOURCE_TRIGGER =>			['triggerid', 'description', 'triggers'],
 		AUDIT_RESOURCE_TRIGGER_PROTOTYPE =>	['triggerid', 'description', 'triggers'],
 		AUDIT_RESOURCE_USER =>				['userid', 'alias', 'users'],
