<?php declare(strict_types = 1);
/*
** Zabbix
** Copyright (C) 2001-2021 Zabbix SIA
**
** This program is free software; you can redistribute it and/or modify
** it under the terms of the GNU General Public License as published by
** the Free Software Foundation; either version 2 of the License, or
** (at your option) any later version.
**
** This program is distributed in the hope that it will be useful,
** but WITHOUT ANY WARRANTY; without even the implied warranty of
** MERCHANTABILITY or FITNESS FOR A PARTICULAR PURPOSE. See the
** GNU General Public License for more details.
**
** You should have received a copy of the GNU General Public License
** along with this program; if not, write to the Free Software
** Foundation, Inc., 51 Franklin Street, Fifth Floor, Boston, MA  02110-1301, USA.
**/


/**
 * Class to log audit records.
 */
class CAudit {
	/**
	 * Audit actions.
	 *
	 * @var int
	 */
	public const ACTION_ADD = 0;
	public const ACTION_UPDATE = 1;
	public const ACTION_DELETE = 2;
	public const ACTION_LOGIN = 3;
	public const ACTION_LOGOUT = 4;
	public const ACTION_EXECUTE = 7;

	/**
	 * Audit resources.
	 *
	 * @var int
	 */
	public const RESOURCE_USER = 0;
	public const RESOURCE_MEDIA_TYPE = 3;
	public const RESOURCE_HOST = 4;
	public const RESOURCE_ACTION = 5;
	public const RESOURCE_GRAPH = 6;
	public const RESOURCE_USER_GROUP = 11;
	public const RESOURCE_TRIGGER = 13;
	public const RESOURCE_HOST_GROUP = 14;
	public const RESOURCE_ITEM = 15;
	public const RESOURCE_IMAGE = 16;
	public const RESOURCE_VALUE_MAP = 17;
	public const RESOURCE_IT_SERVICE = 18;
	public const RESOURCE_MAP = 19;
	public const RESOURCE_SCENARIO = 22;
	public const RESOURCE_DISCOVERY_RULE = 23;
	public const RESOURCE_SCRIPT = 25;
	public const RESOURCE_PROXY = 26;
	public const RESOURCE_MAINTENANCE = 27;
	public const RESOURCE_REGEXP = 28;
	public const RESOURCE_MACRO = 29;
	public const RESOURCE_TEMPLATE = 30;
	public const RESOURCE_TRIGGER_PROTOTYPE = 31;
	public const RESOURCE_ICON_MAP = 32;
	public const RESOURCE_DASHBOARD = 33;
	public const RESOURCE_CORRELATION = 34;
	public const RESOURCE_GRAPH_PROTOTYPE = 35;
	public const RESOURCE_ITEM_PROTOTYPE = 36;
	public const RESOURCE_HOST_PROTOTYPE = 37;
	public const RESOURCE_AUTOREGISTRATION = 38;
	public const RESOURCE_MODULE = 39;
	public const RESOURCE_SETTINGS = 40;
	public const RESOURCE_HOUSEKEEPING = 41;
	public const RESOURCE_AUTHENTICATION = 42;
	public const RESOURCE_TEMPLATE_DASHBOARD = 43;
	public const RESOURCE_USER_ROLE = 44;
	public const RESOURCE_AUTH_TOKEN = 45;
	public const RESOURCE_SCHEDULED_REPORT = 46;

	/**
	 * Audit details actions.
	 *
	 * @var string
	 */
	public const DETAILS_ACTION_ADD = 'add';
	public const DETAILS_ACTION_UPDATE = 'update';
	public const DETAILS_ACTION_DELETE = 'delete';

	/**
	 * Auditlog enabled value.
	 *
	 * @var int
	 */
	private const AUDITLOG_ENABLE = 1;

	/**
	 * Table names of audit resources.
	 * resource => table name
	 *
	 * @var array
	 */
	private const TABLE_NAMES = [
		self::RESOURCE_AUTHENTICATION => 'config',
		self::RESOURCE_AUTH_TOKEN => 'token',
<<<<<<< HEAD
		self::RESOURCE_AUTOREGISTRATION => 'config',
		self::RESOURCE_HOUSEKEEPING => 'config',
		self::RESOURCE_REGEXP => 'regexps',
		self::RESOURCE_SETTINGS => 'config',
=======
		self::RESOURCE_MODULE => 'module',
		self::RESOURCE_REGEXP => 'regexps',
		self::RESOURCE_SCHEDULED_REPORT => 'report',
>>>>>>> 2d6ad9d2
		self::RESOURCE_USER => 'users',
		self::RESOURCE_USER_GROUP => 'usrgrp'
	];

	/**
	 * Name field names of audit resources.
	 * resource => name field
	 *
	 * @var array
	 */
	private const FIELD_NAMES = [
		self::RESOURCE_AUTHENTICATION => null,
		self::RESOURCE_AUTH_TOKEN => 'name',
<<<<<<< HEAD
		self::RESOURCE_AUTOREGISTRATION => null,
		self::RESOURCE_HOUSEKEEPING => null,
		self::RESOURCE_REGEXP => 'name',
		self::RESOURCE_SETTINGS => null,
=======
		self::RESOURCE_MODULE => 'id',
		self::RESOURCE_REGEXP => 'name',
		self::RESOURCE_SCHEDULED_REPORT => 'name',
>>>>>>> 2d6ad9d2
		self::RESOURCE_USER => 'username',
		self::RESOURCE_USER_GROUP => 'name'
	];

	/**
	 * API names of audit resources.
	 * resource => API name
	 *
	 * @var array
	 */
	private const API_NAMES = [
		self::RESOURCE_AUTHENTICATION => 'authentication',
		self::RESOURCE_AUTH_TOKEN => 'token',
<<<<<<< HEAD
		self::RESOURCE_AUTOREGISTRATION => 'autoregistration',
		self::RESOURCE_HOUSEKEEPING => 'housekeeping',
		self::RESOURCE_REGEXP => 'regexp',
		self::RESOURCE_SETTINGS => 'settings',
=======
		self::RESOURCE_MODULE => 'module',
		self::RESOURCE_REGEXP => 'regexp',
		self::RESOURCE_SCHEDULED_REPORT => 'report',
>>>>>>> 2d6ad9d2
		self::RESOURCE_USER => 'user',
		self::RESOURCE_USER_GROUP => 'usergroup'
	];

	/**
	 * Array of paths that should be masked in audit details.
	 *
	 * @var array
	 */
	private const MASKED_PATHS = [
		self::RESOURCE_AUTHENTICATION => ['paths' => ['authentication.ldap_bind_password']],
		self::RESOURCE_AUTH_TOKEN => ['paths' => ['token.token']],
		self::RESOURCE_AUTOREGISTRATION => ['paths' => ['autoregistration.tls_psk_identity', 'autoregistration.tls_psk']],
		// self::RESOURCE_MACRO => [
		// 	'paths' => ['usermacro.value'],
		// 	'conditions' => ['usermacro.type' => ZBX_MACRO_TYPE_SECRET]
		// ],
		self::RESOURCE_USER => ['paths' => ['user.passwd']]
	];

	/**
	 * Table names of nested objects.
	 * path => table name
	 *
	 * @var array
	 */
	private const NESTED_OBJECTS_TABLE_NAMES = [
		'report.users' => 'report_user',
		'report.user_groups' => 'report_usrgrp',
		'user.medias' => 'media',
		'user.usrgrps' => 'users_groups',
		'regexp.expressions' => 'expressions',
		'usergroup.rights' => 'rights',
		'usergroup.tag_filters' => 'tag_filter',
		'usergroup.users' => 'users_groups'
	];

	/**
	 * ID field names of nested objects.
	 * path => id field
	 *
	 * @var array
	 */
	private const NESTED_OBJECTS_IDS = [
		'report.users' => 'reportuserid',
		'report.user_groups' => 'reportusrgrpid',
		'user.medias' => 'mediaid',
		'user.usrgrps' => 'id',
		'regexp.expressions' => 'expressionid',
		'usergroup.rights' => 'rightid',
		'usergroup.tag_filters' => 'tag_filterid',
		'usergroup.users' => 'id'
	];

	/**
	 * Array of paths that should be skipped in audit details.
	 *
	 * @var array
	 */
	private const SKIP_FIELDS = ['token.creator_userid', 'token.created_at'];

	/**
	 * Add audit records.
	 *
	 * @param string     $userid
	 * @param string     $ip
	 * @param string     $username
	 * @param int        $action
	 * @param int        $resource
	 * @param array      $objects
	 * @param array|null $db_objects
	 */
	public static function log(string $userid, string $ip, string $username, int $action, int $resource, array $objects,
			?array $db_objects): void {
		if (!self::isAuditEnabled() && ($resource != self::RESOURCE_SETTINGS
					|| !array_key_exists(CSettingsHelper::AUDITLOG_ENABLED, current($objects)))) {
			return;
		}

		$auditlog = [];
		$table_key = DB::getPk(self::TABLE_NAMES[$resource]);
		$clock = time();
		$ip = substr($ip, 0, DB::getFieldLength('auditlog', 'ip'));
		$recordsetid = self::getRecordSetId();

		foreach ($objects as $object) {
			$resourceid = $object[$table_key];
			$db_object = ($action == self::ACTION_UPDATE) ? $db_objects[$resourceid] : [];
			$resource_name = self::getResourceName($resource, $action, $object, $db_object);

			$diff = self::handleObjectDiff($resource, $action, $object, $db_object);

			if ($action == self::ACTION_UPDATE && count($diff) === 0) {
				continue;
			}

			$auditlog[] = [
				'userid' => $userid,
				'username' => $username,
				'clock' => $clock,
				'ip' => $ip,
				'action' => $action,
				'resourcetype' => $resource,
				'resourceid' => $resourceid,
				'resourcename' => $resource_name,
				'recordsetid' => $recordsetid,
				'details' => (count($diff) == 0) ? '' : json_encode($diff)
			];
		}

		DB::insertBatch('auditlog', $auditlog);
	}

	/**
	 * Return recordsetid. Generate recordsetid if its not been generated yet.
	 *
	 * @return string
	 */
	private static function getRecordSetId(): string {
		static $recordsetid = null;

		if ($recordsetid === null) {
			$recordsetid = CCuid::generate();
		}

		return $recordsetid;
	}

	/**
	 * Check audit logging is enabled.
	 *
	 * @return bool
	 */
	private static function isAuditEnabled(): bool {
		return CSettingsHelper::get(CSettingsHelper::AUDITLOG_ENABLED) == self::AUDITLOG_ENABLE;
	}

	/**
	 * Return resource name of logging object.
	 *
	 * @param int   $resource
	 * @param int   $action
	 * @param array $object
	 * @param array $db_object
	 *
	 * @return string
	 */
	private static function getResourceName(int $resource, int $action, array $object, array $db_object): string {
		$field_name = self::FIELD_NAMES[$resource];
		$resource_name = ($field_name !== null)
			? (($action == self::ACTION_UPDATE)
				? $db_object[$field_name]
				: $object[$field_name])
			: '';

		if (mb_strlen($resource_name) > 255) {
			$resource_name = mb_substr($resource_name, 0, 252).'...';
		}

		return $resource_name;
	}

	/**
	 * Prepares the details for audit log.
	 *
	 * @param int   $resource
	 * @param int   $action
	 * @param array $object
	 * @param array $db_object
	 *
	 * @return array
	 */
	private static function handleObjectDiff(int $resource, int $action, array $object, array $db_object): array {
		if (!in_array($action, [self::ACTION_ADD, self::ACTION_UPDATE])) {
			return [];
		}

		$api_name = self::API_NAMES[$resource];
		$object = self::convertKeysToPaths($api_name, $object);

		switch ($action) {
			case self::ACTION_ADD:
				return self::handleAdd($resource, $object);

			case self::ACTION_UPDATE:
				$db_object = self::convertKeysToPaths($api_name, $db_object);
				return self::handleUpdate($resource, $object, $db_object);
		}
	}

	/**
	 * Checks by path, whether the value of the object should be masked.
	 *
	 * @param int    $resource
	 * @param string $path
	 * @param array  $object
	 *
	 * @return bool
	 */
	private static function isValueToMask(int $resource, string $path, array $object): bool {
		if (!array_key_exists($resource, self::MASKED_PATHS)) {
			return false;
		}

		if (strpos($path, '[') !== false) {
			$path = preg_replace('/\[[0-9]+\]/', '', $path);
		}

		if (!array_key_exists('conditions', self::MASKED_PATHS[$resource])) {
			return in_array($path, self::MASKED_PATHS[$resource]['paths']);
		}

		if (in_array($path, self::MASKED_PATHS[$resource])) {
			$all_counditions = count(self::MASKED_PATHS[$resource]['conditions']);
			$true_conditions = 0;

			foreach (self::MASKED_PATHS[$resource]['conditions'] as $condition_path => $value) {
				if (array_key_exists($condition_path, $object) && $object[$condition_path] == $value) {
					$true_conditions++;
				}
			}

			return ($true_conditions == $all_counditions);
		}

		return false;
	}

	/**
	 * Converts the object properties to the one-dimensional array where the key is a path.
	 *
	 * @param string $prefix
	 * @param array  $object
	 *
	 * @return array
	 */
	private static function convertKeysToPaths(string $prefix, array $object): array {
		$result = [];

		foreach ($object as $key => $value) {
			$index = '.'.$key;

			if (array_key_exists($prefix, self::NESTED_OBJECTS_IDS)) {
				$index = '['.$value[self::NESTED_OBJECTS_IDS[$prefix]].']';
				unset($value[self::NESTED_OBJECTS_IDS[$prefix]]);
			}

			$new_prefix = $prefix.$index;

			if (in_array($new_prefix, self::SKIP_FIELDS)) {
				continue;
			}

			if (is_array($value)) {
				$result += self::convertKeysToPaths($new_prefix, $value);
			}
			else {
				$result[$new_prefix] = (string) $value;
			}
		}

		return $result;
	}

	/**
	 * Checks by path, whether the value is equal to default value from the database schema.
	 *
	 * @param int     $resource
	 * @param string  $path
	 * @param string  $value
	 *
	 * @return bool
	 */
	private static function isDefaultValue(int $resource, string $path, string $value): bool {
		$object_path = self::getLastObjectPath($path);
		$table_name = self::TABLE_NAMES[$resource];

		if ($object_path !== self::API_NAMES[$resource]) {
			if (strpos($object_path, '[') !== false) {
				$object_path = preg_replace('/\[[0-9]+\]/', '', $object_path);
			}

			$table_name = self::NESTED_OBJECTS_TABLE_NAMES[$object_path];
		}

		$schema_fields = DB::getSchema($table_name)['fields'];
		$field_name = substr($path, strrpos($path, '.') + 1);

		if (!array_key_exists($field_name, $schema_fields)) {
			return false;
		}

		if (!array_key_exists('default', $schema_fields[$field_name])) {
			return false;
		}

		return $value == $schema_fields[$field_name]['default'];
	}

	/**
	 * Checks whether a path is path to nested object property.
	 *
	 * @param string $path
	 *
	 * @return bool
	 */
	private static function isNestedObjectProperty(string $path): bool {
		return (count(explode('.', $path)) > 2);
	}

	/**
	 * Return the path to the parent property object from the passed path.
	 *
	 * @param string $path
	 *
	 * @return string
	 */
	private static function getLastObjectPath(string $path): string {
		return substr($path, 0, strrpos($path, '.'));
	}

	/**
	 * Return the paths to nested object properties from the paths of passing object.
	 *
	 * @param array $object
	 *
	 * @return array
	 */
	private static function getNestedObjectsPaths(array $object): array {
		$paths = [];

		foreach ($object as $path => $foo) {
			if (!self::isNestedObjectProperty($path)) {
				continue;
			}

			$object_path = self::getLastObjectPath($path);

			if (!in_array($object_path, $paths)) {
				$paths[] = $object_path;
			}
		}

		return $paths;
	}

	/**
	 * Prepares the audit details for add action.
	 *
	 * @param int   $resource
	 * @param array $object
	 *
	 * @return array
	 */
	private static function handleAdd(int $resource, array $object): array {
		$result = [];

		foreach ($object as $path => $value) {
			if (self::isNestedObjectProperty($path)) {
				$result[self::getLastObjectPath($path)] = [self::DETAILS_ACTION_ADD];
			}

			if (self::isDefaultValue($resource, $path, $value)) {
				continue;
			}

			if (self::isValueToMask($resource, $path, $object)) {
				$result[$path] = [self::DETAILS_ACTION_ADD, ZBX_SECRET_MASK];
			}
			else {
				$result[$path] = [self::DETAILS_ACTION_ADD, $value];
			}
		}

		return $result;
	}

	/**
	 * Prepares the audit details for update action.
	 *
	 * @param int   $resource
	 * @param array $object
	 * @param array $db_object
	 *
	 * @return array
	 */
	private static function handleUpdate(int $resource, array $object, array $db_object): array {
		$result = [];
		$full_object = $object + $db_object;
		$nested_objects_paths = self::getNestedObjectsPaths($object);
		$db_nested_objects_paths = self::getNestedObjectsPaths($db_object);

		foreach ($db_nested_objects_paths as $path) {
			if (!in_array($path, $nested_objects_paths)) {
				$result[$path] = [self::DETAILS_ACTION_DELETE];
			}
		}

		foreach ($nested_objects_paths as $path) {
			if (!in_array($path, $db_nested_objects_paths)) {
				$result[$path] = [self::DETAILS_ACTION_ADD];
			}
		}

		foreach ($object as $path => $foo) {
			$value = array_key_exists($path, $object) ? $object[$path] : null;
			$db_value = array_key_exists($path, $db_object) ? $db_object[$path] : null;

			if ($db_value === null) {
				if (self::isDefaultValue($resource, $path, $value)) {
					continue;
				}

				if (self::isValueToMask($resource, $path, $object)) {
					$result[$path] = [self::DETAILS_ACTION_ADD, ZBX_SECRET_MASK];
				}
				else {
					$result[$path] = [self::DETAILS_ACTION_ADD, $value];
				}
			}
			else {
				$is_value_to_mask = self::isValueToMask($resource, $path, $full_object);
				if ($is_value_to_mask || $value != $db_value) {
					if (self::isNestedObjectProperty($path)) {
						$result[self::getLastObjectPath($path)] = [self::DETAILS_ACTION_UPDATE];
					}

					if ($is_value_to_mask) {
						$result[$path] = [self::DETAILS_ACTION_UPDATE, ZBX_SECRET_MASK, ZBX_SECRET_MASK];
					}
					else {
						$result[$path] = [self::DETAILS_ACTION_UPDATE, $value, $db_value];
					}
				}
			}
		}

		return $result;
	}
}<|MERGE_RESOLUTION|>--- conflicted
+++ resolved
@@ -103,16 +103,12 @@
 	private const TABLE_NAMES = [
 		self::RESOURCE_AUTHENTICATION => 'config',
 		self::RESOURCE_AUTH_TOKEN => 'token',
-<<<<<<< HEAD
 		self::RESOURCE_AUTOREGISTRATION => 'config',
 		self::RESOURCE_HOUSEKEEPING => 'config',
-		self::RESOURCE_REGEXP => 'regexps',
-		self::RESOURCE_SETTINGS => 'config',
-=======
 		self::RESOURCE_MODULE => 'module',
 		self::RESOURCE_REGEXP => 'regexps',
 		self::RESOURCE_SCHEDULED_REPORT => 'report',
->>>>>>> 2d6ad9d2
+		self::RESOURCE_SETTINGS => 'config',
 		self::RESOURCE_USER => 'users',
 		self::RESOURCE_USER_GROUP => 'usrgrp'
 	];
@@ -126,16 +122,12 @@
 	private const FIELD_NAMES = [
 		self::RESOURCE_AUTHENTICATION => null,
 		self::RESOURCE_AUTH_TOKEN => 'name',
-<<<<<<< HEAD
 		self::RESOURCE_AUTOREGISTRATION => null,
 		self::RESOURCE_HOUSEKEEPING => null,
-		self::RESOURCE_REGEXP => 'name',
-		self::RESOURCE_SETTINGS => null,
-=======
 		self::RESOURCE_MODULE => 'id',
 		self::RESOURCE_REGEXP => 'name',
 		self::RESOURCE_SCHEDULED_REPORT => 'name',
->>>>>>> 2d6ad9d2
+		self::RESOURCE_SETTINGS => null,
 		self::RESOURCE_USER => 'username',
 		self::RESOURCE_USER_GROUP => 'name'
 	];
@@ -149,16 +141,12 @@
 	private const API_NAMES = [
 		self::RESOURCE_AUTHENTICATION => 'authentication',
 		self::RESOURCE_AUTH_TOKEN => 'token',
-<<<<<<< HEAD
 		self::RESOURCE_AUTOREGISTRATION => 'autoregistration',
 		self::RESOURCE_HOUSEKEEPING => 'housekeeping',
+		self::RESOURCE_MODULE => 'module',
 		self::RESOURCE_REGEXP => 'regexp',
 		self::RESOURCE_SETTINGS => 'settings',
-=======
-		self::RESOURCE_MODULE => 'module',
-		self::RESOURCE_REGEXP => 'regexp',
 		self::RESOURCE_SCHEDULED_REPORT => 'report',
->>>>>>> 2d6ad9d2
 		self::RESOURCE_USER => 'user',
 		self::RESOURCE_USER_GROUP => 'usergroup'
 	];
