<?php
/*
** Zabbix
** Copyright (C) 2001-2021 Zabbix SIA
**
** This program is free software; you can redistribute it and/or modify
** it under the terms of the GNU General Public License as published by
** the Free Software Foundation; either version 2 of the License, or
** (at your option) any later version.
**
** This program is distributed in the hope that it will be useful,
** but WITHOUT ANY WARRANTY; without even the implied warranty of
** MERCHANTABILITY or FITNESS FOR A PARTICULAR PURPOSE. See the
** GNU General Public License for more details.
**
** You should have received a copy of the GNU General Public License
** along with this program; if not, write to the Free Software
** Foundation, Inc., 51 Franklin Street, Fifth Floor, Boston, MA  02110-1301, USA.
**/


/**
 * Import formatter
 */
class CImportDataAdapter {

	/**
	 * @var array configuration import data
	 */
	protected $data;

	/**
	 * Current import version.
	 *
	 * @var string
	 */
	protected $currentVersion;

	/**
	 * Set the data and initialize the adapter.
	 *
	 * @param array $data   import data
	 */
	public function load(array $data) {
		$this->data = $data['zabbix_export'];
	}

	/**
	 * Get groups from the imported data.
	 *
	 * @return array
	 */
	public function getGroups() {
		return array_key_exists('groups', $this->data) ? $this->data['groups'] : [];
	}

	/**
	 * Get templates from the imported data.
	 *
	 * @return array
	 */
	public function getTemplates() {
		$templates = [];

		if (array_key_exists('templates', $this->data)) {
			foreach ($this->data['templates'] as $template) {
				$template = CArrayHelper::renameKeys($template, ['template' => 'host']);

				$templates[] = CArrayHelper::getByKeys($template, [
					'groups', 'macros', 'templates', 'host', 'status', 'name', 'description', 'tags', 'valuemaps'
				]);
			}
		}

		return $templates;
	}

	/**
	 * Get hosts from the imported data.
	 *
	 * @return array
	 */
	public function getHosts() {
		$hosts = [];

		if (array_key_exists('hosts', $this->data)) {
			foreach ($this->data['hosts'] as $host) {
				$host = CArrayHelper::renameKeys($host, ['proxyid' => 'proxy_hostid']);

				if (array_key_exists('interfaces', $host)) {
					foreach ($host['interfaces'] as $inum => $interface) {
						$host['interfaces'][$inum] = CArrayHelper::renameKeys($interface, ['default' => 'main']);
					}
				}

				$hosts[] = CArrayHelper::getByKeys($host, [
					'inventory', 'proxy', 'groups', 'templates', 'macros', 'interfaces', 'host', 'status',
					'description', 'ipmi_authtype', 'ipmi_privilege', 'ipmi_username', 'ipmi_password', 'name',
					'inventory_mode', 'tags', 'valuemaps'
				]);
			}
		}

		return $hosts;
	}

	/**
<<<<<<< HEAD
	 * Get value maps from the imported data.
	 *
	 * @return array
	 */
	public function getValueMaps() {
		return array_key_exists('value_maps', $this->data) ? $this->data['value_maps'] : [];
=======
	 * Get applications from the imported data.
	 *
	 * @return array
	 */
	public function getApplications() {
		$applications = [];

		if (array_key_exists('hosts', $this->data)) {
			foreach ($this->data['hosts'] as $host) {
				if (array_key_exists('applications', $host)) {
					foreach ($host['applications'] as $application) {
						$applications[$host['host']][$application['name']] = $application;
					}
				}
			}
		}

		if (array_key_exists('templates', $this->data)) {
			foreach ($this->data['templates'] as $template) {
				if (array_key_exists('applications', $template)) {
					foreach ($template['applications'] as $application) {
						$applications[$template['template']][$application['name']] = $application;
					}
				}
			}
		}

		return $applications;
>>>>>>> e2b842b7
	}

	/**
	 * Get items from the imported data.
	 *
	 * @return array
	 */
	public function getItems() {
		$items = [];

		if (array_key_exists('hosts', $this->data)) {
			foreach ($this->data['hosts'] as $host) {
				if (array_key_exists('items', $host)) {
					foreach ($host['items'] as $item) {
						$items[$host['host']][$item['key']] = $this->renameItemFields($item);
					}
				}
			}
		}

		if (array_key_exists('templates', $this->data)) {
			foreach ($this->data['templates'] as $template) {
				if (array_key_exists('items', $template)) {
					foreach ($template['items'] as $item) {
						$items[$template['template']][$item['key']] = $this->renameItemFields($item);
					}
				}
			}
		}

		return $items;
	}

	/**
	 * Get discovery rules from the imported data.
	 *
	 * @return array
	 */
	public function getDiscoveryRules() {
		$discovery_rules = [];

		if (array_key_exists('hosts', $this->data)) {
			foreach ($this->data['hosts'] as $host) {
				if (array_key_exists('discovery_rules', $host)) {
					foreach ($host['discovery_rules'] as $discovery_rule) {
						$discovery_rules[$host['host']][$discovery_rule['key']] =
							$this->formatDiscoveryRule($discovery_rule, $host['host']);
					}
				}
			}
		}

		if (array_key_exists('templates', $this->data)) {
			foreach ($this->data['templates'] as $template) {
				if (array_key_exists('discovery_rules', $template)) {
					foreach ($template['discovery_rules'] as $discovery_rule) {
						$discovery_rules[$template['template']][$discovery_rule['key']] =
							$this->formatDiscoveryRule($discovery_rule, $template['template']);
					}
				}
			}
		}

		return $discovery_rules;
	}

	/**
	 * Get web scenarios from the imported data.
	 *
	 * @return array
	 */
	public function getHttpTests() {
		$httptests = [];

		if (array_key_exists('hosts', $this->data)) {
			foreach ($this->data['hosts'] as $host) {
				if (array_key_exists('httptests', $host)) {
					foreach ($host['httptests'] as $httptest) {
						$httptests[$host['host']][$httptest['name']] = $this->formatHttpTest($httptest);
					}
				}
			}
		}

		if (array_key_exists('templates', $this->data)) {
			foreach ($this->data['templates'] as $template) {
				if (array_key_exists('httptests', $template)) {
					foreach ($template['httptests'] as $httptest) {
						$httptests[$template['template']][$httptest['name']] = $this->formatHttpTest($httptest);
					}
				}
			}
		}

		return $httptests;
	}

	/**
	 * Get web scenario steps from the imported data.
	 *
	 * @return array
	 */
	public function getHttpSteps() {
		$httpsteps = [];

		if (array_key_exists('hosts', $this->data)) {
			foreach ($this->data['hosts'] as $host) {
				if (array_key_exists('httptests', $host)) {
					foreach ($host['httptests'] as $httptest) {
						foreach ($httptest['steps'] as $httpstep) {
							$httpsteps[$host['host']][$httptest['name']][$httpstep['name']] = $httpstep;
						}
					}
				}
			}
		}

		if (array_key_exists('templates', $this->data)) {
			foreach ($this->data['templates'] as $template) {
				if (array_key_exists('httptests', $template)) {
					foreach ($template['httptests'] as $httptest) {
						foreach ($httptest['steps'] as $httpstep) {
							$httpsteps[$template['template']][$httptest['name']][$httpstep['name']] = $httpstep;
						}
					}
				}
			}
		}

		return $httpsteps;
	}

	/**
	 * Get graphs from the imported data.
	 *
	 * @return array
	 */
	public function getGraphs() {
		$graphs = [];

		if (array_key_exists('graphs', $this->data)) {
			foreach ($this->data['graphs'] as $graph) {
				$graphs[] = $this->renameGraphFields($graph);
			}
		}

		return $graphs;
	}

	/**
	 * Get simple triggers from the imported data.
	 *
	 * @return array
	 */
	protected function getSimpleTriggers() {
		$simple_triggers = [];
		$expression_options = ['lldmacros' => false, 'allow_func_only' => true];

		if (array_key_exists('hosts', $this->data)) {
			foreach ($this->data['hosts'] as $host) {
				if (array_key_exists('items', $host)) {
					foreach ($host['items'] as $item) {
						if (array_key_exists('triggers', $item)) {
							foreach ($item['triggers'] as $simple_trigger) {
								$simple_trigger = $this->enrichSimpleTriggerExpression($host['host'], $item['key'],
									$simple_trigger, $expression_options
								);
								$simple_triggers[] = $this->renameTriggerFields($simple_trigger);
							}
							unset($item['triggers']);
						}
					}
				}
			}
		}

		if (array_key_exists('templates', $this->data)) {
			foreach ($this->data['templates'] as $template) {
				if (array_key_exists('items', $template)) {
					foreach ($template['items'] as $item) {
						if (array_key_exists('triggers', $item)) {
							foreach ($item['triggers'] as $simple_trigger) {
								$simple_trigger = $this->enrichSimpleTriggerExpression($template['template'],
									$item['key'], $simple_trigger, $expression_options
								);
								$simple_triggers[] = $this->renameTriggerFields($simple_trigger);
							}
							unset($item['triggers']);
						}
					}
				}
			}
		}

		return $simple_triggers;
	}

	/**
	 * Get triggers from the imported data.
	 *
	 * @return array
	 */
	public function getTriggers() {
		$triggers = [];

		if (array_key_exists('triggers', $this->data)) {
			foreach ($this->data['triggers'] as $trigger) {
				$triggers[] = $this->renameTriggerFields($trigger);
			}
		}

		return array_merge($triggers, $this->getSimpleTriggers());
	}

	/**
	 * Get images from the imported data.
	 *
	 * @return array
	 */
	public function getImages() {
		$images = [];

		if (array_key_exists('images', $this->data)) {
			foreach ($this->data['images'] as $image) {
				$images[] = CArrayHelper::renameKeys($image, ['encodedImage' => 'image']);
			}
		}

		return $images;
	}

	/**
	 * Get maps from the imported data.
	 *
	 * @return array
	 */
	public function getMaps() {
		return array_key_exists('maps', $this->data) ? $this->data['maps'] : [];
	}

	/**
	 * Get screens from the imported data.
	 *
	 * @return array
	 */
	public function getScreens() {
		$screens = [];

		if (array_key_exists('screens', $this->data)) {
			foreach ($this->data['screens'] as $screen) {
				$screens[] = CArrayHelper::renameKeys($screen, ['screen_items' => 'screenitems']);
			}
		}

		return $screens;
	}

	/**
	 * Get template dashboards from the imported data.
	 *
	 * @return array
	 */
	public function getTemplateDashboards() {
		$dashboards = [];

		if (array_key_exists('templates', $this->data)) {
			foreach ($this->data['templates'] as $template) {
				if (array_key_exists('dashboards', $template)) {
					foreach ($template['dashboards'] as $dashboard) {
						// Rename hide_header to view_mode in widgets.
						if (array_key_exists('widgets', $dashboard)) {
							$dashboard['widgets'] = array_map(function (array $widget): array {
								$widget = CArrayHelper::renameKeys($widget, ['hide_header' => 'view_mode']);

								return $widget;
							}, $dashboard['widgets']);
						}

						$dashboards[$template['template']][$dashboard['name']] = $dashboard;
					}
				}
			}
		}

		return $dashboards;
	}

	/**
	 * Get media types from the imported data.
	 *
	 * @return array
	 */
	public function getMediaTypes() {
		$media_types = [];

		if (array_key_exists('media_types', $this->data)) {
			$keys = [
				'password' => 'passwd',
				'script_name' => 'exec_path',
				'max_sessions' => 'maxsessions',
				'attempts' => 'maxattempts'
			];

			$message_template_keys = [
				'event_source' => 'eventsource',
				'operation_mode' => 'recovery'
			];

			foreach ($this->data['media_types'] as $media_type) {
				if (array_key_exists('message_templates', $media_type)) {
					foreach ($media_type['message_templates'] as &$message_template) {
						$message_template = CArrayHelper::renameKeys($message_template, $message_template_keys);
					}
					unset($message_template);
				}

				$media_types[] = CArrayHelper::renameKeys($media_type,
					$keys + (($media_type['type'] == MEDIA_TYPE_EXEC) ? ['parameters' => 'exec_params'] : [])
				);
			}
		}

		return $media_types;
	}

	/**
	 * Enriches trigger expression and trigger recovery expression with host:item pair.
	 *
	 * @param string $host
	 * @param string $item_key
	 * @param array  $simple_trigger
	 * @param string $simple_trigger['expression]
	 * @param int    $simple_trigger['recovery_mode]
	 * @param string $simple_trigger['recovery_expression]
	 * @param array  $options
	 * @param bool   $options['lldmacros']                  (optional)
	 * @param bool   $options['allow_func_only']            (optional)
	 *
	 * @return array
	 */
	protected function enrichSimpleTriggerExpression($host, $item_key, array $simple_trigger, array $options) {
		$expression_data = new CTriggerExpression($options);
		$prefix = $host.':'.$item_key.'.';

		if ($expression_data->parse($simple_trigger['expression'])) {
			foreach (array_reverse($expression_data->expressions) as $expression) {
				if ($expression['host'] === '' && $expression['item'] === '') {
					$simple_trigger['expression'] = substr_replace($simple_trigger['expression'], $prefix,
						$expression['pos'] + 1, 0
					);
				}
			}
		}

		if ($simple_trigger['recovery_mode'] == ZBX_RECOVERY_MODE_RECOVERY_EXPRESSION
				&& $expression_data->parse($simple_trigger['recovery_expression'])) {
			foreach (array_reverse($expression_data->expressions) as $expression) {
				if ($expression['host'] === '' && $expression['item'] === '') {
					$simple_trigger['recovery_expression'] = substr_replace($simple_trigger['recovery_expression'],
						$prefix, $expression['pos'] + 1, 0
					);
				}
			}
		}

		return $simple_trigger;
	}

	/**
	 * Format discovery rule.
	 *
	 * @param array  $discovery_rule
	 * @param string $host
	 *
	 * @return array
	 */
	protected function formatDiscoveryRule(array $discovery_rule, $host) {
		$discovery_rule = $this->renameItemFields($discovery_rule);
		$discovery_rule = $this->formatDiscoveryRuleOverrideFields($discovery_rule);

		foreach ($discovery_rule['item_prototypes'] as &$item_prototype) {
			if (array_key_exists('trigger_prototypes', $item_prototype)) {
				foreach ($item_prototype['trigger_prototypes'] as $trigger_prototype) {
					$discovery_rule['trigger_prototypes'][] =  $this->enrichSimpleTriggerExpression($host,
						$item_prototype['key'], $trigger_prototype, ['allow_func_only' => true]
					);
				}
				unset($item_prototype['trigger_prototypes']);
			}

			$item_prototype = $this->renameItemFields($item_prototype);
		}
		unset($item_prototype);

		foreach ($discovery_rule['trigger_prototypes'] as &$trigger_prototype) {
			$trigger_prototype = $this->renameTriggerFields($trigger_prototype);
		}
		unset($trigger_prototype);

		foreach ($discovery_rule['graph_prototypes'] as &$graph_prototype) {
			$graph_prototype = $this->renameGraphFields($graph_prototype);
		}
		unset($graph_prototype);

		foreach ($discovery_rule['host_prototypes'] as &$host_prototype) {
			// Optionally remove interfaces array also if no custom interfaces are set.
			if ($host_prototype['custom_interfaces'] == HOST_PROT_INTERFACES_INHERIT) {
				unset($host_prototype['interfaces']);
			}

			if (array_key_exists('interfaces', $host_prototype)) {
				foreach ($host_prototype['interfaces'] as &$interface) {
					$interface = CArrayHelper::renameKeys($interface, ['default' => 'main']);

					// Import creates empty arrays. Remove them, since they are not required.
					if ($interface['type'] != INTERFACE_TYPE_SNMP) {
						unset($interface['details']);
					}
				}
				unset($interface);
			}
		}
		unset($host_prototype);

		return $discovery_rule;
	}

	/**
	 * Format low-level disovery rule overrides.
	 *
	 * @param array $discovery_rule  Data of single low-level discovery rule.
	 *
	 * @return array
	 */
	protected function formatDiscoveryRuleOverrideFields(array $discovery_rule) {
		if ($discovery_rule['overrides']) {
			foreach ($discovery_rule['overrides'] as &$override) {
				if (!$override['filter']) {
					unset($override['filter']);
				}

				foreach ($override['operations'] as &$operation) {
					if (array_key_exists('discover', $operation) && $operation['discover'] !== '') {
						$operation['opdiscover']['discover'] = $operation['discover'];
					}

					switch ($operation['operationobject']) {
						case OPERATION_OBJECT_ITEM_PROTOTYPE:
							if (array_key_exists('status', $operation) && $operation['status'] !== '') {
								$operation['opstatus']['status'] = $operation['status'];
							}
							if (array_key_exists('delay', $operation) && $operation['delay'] !== '') {
								$operation['opperiod']['delay'] = $operation['delay'];
							}
							if (array_key_exists('history', $operation) && $operation['history'] !== '') {
								$operation['ophistory']['history'] = $operation['history'];
							}
							if (array_key_exists('trends', $operation) && $operation['trends'] !== '') {
								$operation['optrends']['trends'] = $operation['trends'];
							}
							break;

						case OPERATION_OBJECT_TRIGGER_PROTOTYPE:
							if (array_key_exists('status', $operation) && $operation['status'] !== '') {
								$operation['opstatus']['status'] = $operation['status'];
							}
							if (array_key_exists('severity', $operation) && $operation['severity'] !== '') {
								$operation['opseverity']['severity'] = $operation['severity'];
							}
							if (array_key_exists('tags', $operation) && $operation['tags']) {
								$operation['optag'] = [];
								foreach ($operation['tags'] as $tag) {
									$operation['optag'][] = $tag;
								}
							}
							break;

						case OPERATION_OBJECT_HOST_PROTOTYPE:
							if (array_key_exists('status', $operation) && $operation['status'] !== '') {
								$operation['opstatus']['status'] = $operation['status'];
							}
							if (array_key_exists('templates', $operation) && $operation['templates']) {
								$operation['optemplate'] = [];
								foreach ($operation['templates'] as $template) {
									$operation['optemplate'][] = $template;
								}
							}
							if (array_key_exists('tags', $operation) && $operation['tags']) {
								$operation['optag'] = [];
								foreach ($operation['tags'] as $tag) {
									$operation['optag'][] = $tag;
								}
							}
							if (array_key_exists('inventory_mode', $operation) && $operation['inventory_mode'] !== '') {
								$operation['opinventory']['inventory_mode'] = $operation['inventory_mode'];
							}
							break;
					}

					unset($operation['status'], $operation['discover'], $operation['delay'], $operation['history'],
						$operation['trends'], $operation['severity'], $operation['tags'], $operation['templates'],
						$operation['inventory_mode']
					);
				}
				unset($operation);
			}
			unset($override);
		}

		return $discovery_rule;
	}

	/**
	 * Rename items, discovery rules, item prototypes fields.
	 *
	 * @param array $item
	 *
	 * @return array
	 */
	protected function renameItemFields(array $item) {
		return CArrayHelper::renameKeys($item, ['key' => 'key_', 'allowed_hosts' => 'trapper_hosts']);
	}

	/**
	 * Format web scenario.
	 *
	 * @param array $httptest
	 *
	 * @return array
	 */
	protected function formatHttpTest(array $httptest) {
		$httptest = $this->renameHttpTestFields($httptest);

		$no = 0;
		foreach ($httptest['steps'] as &$step) {
			$step['no'] = ++$no;
		}
		unset($step);

		return $httptest;
	}

	/**
	 * Rename web scenarios fields.
	 *
	 * @param array $httptest
	 *
	 * @return array
	 */
	protected function renameHttpTestFields(array $httptest) {
		return CArrayHelper::renameKeys($httptest, ['attempts' => 'retries']);
	}

	/**
	 * Rename triggers, trigger prototypes fields.
	 *
	 * @param array $trigger
	 *
	 * @return array
	 */
	protected function renameTriggerFields(array $trigger) {
		$trigger = CArrayHelper::renameKeys($trigger, ['description' => 'comments']);

		return CArrayHelper::renameKeys($trigger, ['name' => 'description', 'severity' => 'priority']);
	}

	/**
	 * Rename graphs, graph prototypes fields.
	 *
	 * @param array $graph
	 *
	 * @return array
	 */
	protected function renameGraphFields(array $graph) {
		return CArrayHelper::renameKeys($graph, [
			'type' => 'graphtype',
			'ymin_type_1' => 'ymin_type',
			'ymax_type_1' => 'ymax_type',
			'graph_items' => 'gitems'
		]);
	}
}<|MERGE_RESOLUTION|>--- conflicted
+++ resolved
@@ -105,46 +105,6 @@
 	}
 
 	/**
-<<<<<<< HEAD
-	 * Get value maps from the imported data.
-	 *
-	 * @return array
-	 */
-	public function getValueMaps() {
-		return array_key_exists('value_maps', $this->data) ? $this->data['value_maps'] : [];
-=======
-	 * Get applications from the imported data.
-	 *
-	 * @return array
-	 */
-	public function getApplications() {
-		$applications = [];
-
-		if (array_key_exists('hosts', $this->data)) {
-			foreach ($this->data['hosts'] as $host) {
-				if (array_key_exists('applications', $host)) {
-					foreach ($host['applications'] as $application) {
-						$applications[$host['host']][$application['name']] = $application;
-					}
-				}
-			}
-		}
-
-		if (array_key_exists('templates', $this->data)) {
-			foreach ($this->data['templates'] as $template) {
-				if (array_key_exists('applications', $template)) {
-					foreach ($template['applications'] as $application) {
-						$applications[$template['template']][$application['name']] = $application;
-					}
-				}
-			}
-		}
-
-		return $applications;
->>>>>>> e2b842b7
-	}
-
-	/**
 	 * Get items from the imported data.
 	 *
 	 * @return array
