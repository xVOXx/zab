<?php declare(strict_types = 1);
/*
** Zabbix
** Copyright (C) 2001-2021 Zabbix SIA
**
** This program is free software; you can redistribute it and/or modify
** it under the terms of the GNU General Public License as published by
** the Free Software Foundation; either version 2 of the License, or
** (at your option) any later version.
**
** This program is distributed in the hope that it will be useful,
** but WITHOUT ANY WARRANTY; without even the implied warranty of
** MERCHANTABILITY or FITNESS FOR A PARTICULAR PURPOSE. See the
** GNU General Public License for more details.
**
** You should have received a copy of the GNU General Public License
** along with this program; if not, write to the Free Software
** Foundation, Inc., 51 Franklin Street, Fifth Floor, Boston, MA  02110-1301, USA.
**/


/**
 * Converter for converting import data from 5.2 to 5.4.
 */
class C52ImportConverter extends CConverter {

	/**
	 * Convert import data from 5.2 to 5.4 version.
	 *
	 * @param array $data
	 *
	 * @return array
	 */
	public function convert(array $data): array {
		$data['zabbix_export']['version'] = '5.4';
		$templates_names = [];

		if (array_key_exists('value_maps', $data['zabbix_export'])) {
			/**
			 * Value maps conversion should be done before Template conversion,
			 * value map uuid will be generated during Template conversion it requires template name.
			 */
			$data['zabbix_export'] = self::convertValueMaps($data['zabbix_export']);
		}

		if (array_key_exists('hosts', $data['zabbix_export'])) {
			$data['zabbix_export']['hosts'] = self::convertHosts($data['zabbix_export']['hosts']);
		}

		if (array_key_exists('templates', $data['zabbix_export'])) {
			$templates_names = array_column($data['zabbix_export']['templates'], 'name');
			$data['zabbix_export']['templates'] = self::convertTemplates($data['zabbix_export']['templates']);
		}

		if (array_key_exists('maps', $data['zabbix_export'])) {
			$data['zabbix_export']['maps'] = self::convertMaps($data['zabbix_export']['maps']);
		}

		if (array_key_exists('value_maps', $data['zabbix_export'])) {
			$data['zabbix_export'] = self::convertValueMaps($data['zabbix_export']);
		}

<<<<<<< HEAD
		if (array_key_exists('triggers', $data['zabbix_export']) && $templates_names) {
			$data['zabbix_export']['triggers'] = self::convertTriggers($data['zabbix_export']['triggers']);
		}

		if (array_key_exists('graphs', $data['zabbix_export']) && $templates_names) {
			$data['zabbix_export']['graphs'] = self::convertGraphs($data['zabbix_export']['graphs']);
		}

		if (array_key_exists('groups', $data['zabbix_export'])) {
			foreach ($data['zabbix_export']['groups'] as &$group) {
				$group['uuid'] = generateUuidV4($group['name']);
			}
			unset($group);
		}

=======
		if (array_key_exists('triggers', $data['zabbix_export'])) {
			$data['zabbix_export']['triggers'] = self::convertTriggers($data['zabbix_export']['triggers']);
		}

>>>>>>> 17c7dcad
		return $data;
	}

	/**
	 * Convert hosts.
	 *
	 * @param array $hosts
	 *
	 * @return array
	 */
	private static function convertHosts(array $hosts): array {
		$tls_fields = array_flip(['tls_connect', 'tls_accept', 'tls_issuer', 'tls_subject', 'tls_psk_identity',
			'tls_psk'
		]);

		foreach ($hosts as &$host) {
			$host = array_diff_key($host, $tls_fields);

			if (array_key_exists('items', $host)) {
				$host['items'] = self::convertItems($host['items'], $host['host']);
			}

			if (array_key_exists('interfaces', $host)) {
				$host['interfaces'] = self::convertInterfaces($host['interfaces']);
			}

			if (array_key_exists('discovery_rules', $host)) {
				$host['discovery_rules'] = self::convertDiscoveryRules($host['discovery_rules'], $host['host']);
			}

			if (array_key_exists('httptests', $host)) {
				$host['httptests'] = self::convertHttpTests($host['httptests']);
			}

			unset($host['applications']);
		}
		unset($host);

		return $hosts;
	}

	/**
	 * Convert templates.
	 *
	 * @param array $templates
	 *
	 * @return array
	 */
	private static function convertTemplates(array $templates): array {
		$old_name_match = '/Template (APP|App|DB|Module|Net|OS|SAN|Server|Tel|VM) (?<mapped_name>.{3,})/';

		foreach ($templates as &$template) {
<<<<<<< HEAD
			$template_name = $template['name'];

			if (preg_match($old_name_match, $template_name, $match)) {
				$template_name = $match['mapped_name'];
=======
			if (array_key_exists('items', $template)) {
				$template['items'] = self::convertItems($template['items'], $template['template']);
>>>>>>> 17c7dcad
			}

			if (array_key_exists('discovery_rules', $template)) {
				$template['discovery_rules'] = self::convertDiscoveryRules($template['discovery_rules'],
<<<<<<< HEAD
					$template_name
=======
					$template['template']
>>>>>>> 17c7dcad
				);
			}

			if (array_key_exists('httptests', $template)) {
				$template['httptests'] = self::convertHttpTests($template['httptests'], $template_name);
			}

			unset($template['applications']);

			if (array_key_exists('dashboards', $template)) {
				$template['dashboards'] = self::convertTemplateDashboards($template['dashboards'], $template_name);
			}

			if (array_key_exists('items', $template)) {
				$template['items'] = self::convertItems($template['items']);

				foreach ($template['items'] as &$item) {
					$item['uuid'] = generateUuidV4($template_name.'/'.$item['key']);

					if (!array_key_exists('triggers', $item)) {
						continue;
					}

					foreach ($item['triggers'] as &$trigger) {
						$seed = $trigger['name'].'/'.$trigger['expression'];

						if (array_key_exists('recovery_expression', $trigger)) {
							$seed .= '/'.$trigger['recovery_expression'];
						}

						$trigger['uuid'] = generateUuidV4($seed);
					}
					unset($trigger);
				}
				unset($item);
			}

			if (array_key_exists('valuemaps', $template)) {
				foreach ($template['valuemaps'] as &$valuemap) {
					$valuemap['uuid'] = generateUuidV4($template_name.'/'.$valuemap['name']);
				}
				unset($valuemap);
			}

			$template['uuid'] = generateUuidV4($template_name);
		}
		unset($template);

		return $templates;
	}


	/**
	 * Convert template dashboards.
	 *
	 * @static
	 *
	 * @param array  $dashboards
	 * @param string $template_name
	 *
	 * @return array
	 */
	private static function convertTemplateDashboards(array $dashboards, string $template_name): array {
		$result = [];

		foreach ($dashboards as $dashboard) {
			$dashboard_page = [];

			if (array_key_exists('widgets', $dashboard)) {
				$dashboard_page['widgets'] = $dashboard['widgets'];
			}

			$dashboard = [
				'uuid' => generateUuidV4($template_name.'/'.$dashboard['name']),
				'name' => $dashboard['name'],
				'pages' => [$dashboard_page]
			];

			$result[] = $dashboard;
		}

		return $result;
	}

	/**
	 * Convert interfaces.
	 *
	 * @static
	 *
	 * @param array $interfaces
	 *
	 * @return array
	 */
	private static function convertInterfaces(array $interfaces): array {
		$result = [];

		foreach ($interfaces as $interface) {
			if (array_key_exists('type', $interface)
					&& $interface['type'] === CXmlConstantName::SNMP
					&& array_key_exists('details', $interface)
					&& array_key_exists('version', $interface['details'])
					&& $interface['details']['version'] === CXmlConstantName::SNMPV3) {
				if (array_key_exists('authprotocol', $interface['details'])
						&& $interface['details']['authprotocol'] === CXmlConstantName::SHA) {
					$interface['details']['authprotocol'] = CXmlConstantName::SHA1;
				}

				if (array_key_exists('privprotocol', $interface['details'])
						&& $interface['details']['privprotocol'] === CXmlConstantName::AES) {
					$interface['details']['privprotocol'] = CXmlConstantName::AES128;
				}
			}

			$result[] = $interface;
		}

		return $result;
	}

	/**
	 * Convert discover rules.
	 *
	 * @param array  $discovery_rules
	 * @param string $hostname
	 *
	 * @return array
	 */
	private static function convertDiscoveryRules(array $discovery_rules, string $hostname): array {
		$result = [];

		foreach ($discovery_rules as $discovery_rule) {
			if (array_key_exists('host_prototypes', $discovery_rule)) {
				$discovery_rule['host_prototypes'] = self::convertHostPrototypes($discovery_rule['host_prototypes']);
			}

			if (array_key_exists('item_prototypes', $discovery_rule)) {
				$discovery_rule['item_prototypes'] = self::convertItemPrototypes($discovery_rule['item_prototypes'],
					$hostname
				);
			}

			if (array_key_exists('trigger_prototypes', $discovery_rule)) {
				$discovery_rule['trigger_prototypes'] = self::convertTriggers($discovery_rule['trigger_prototypes']);
			}

			$result[] = $discovery_rule;
		}

		return $result;
	}

	/**
	 * Convert item prototypes.
	 *
	 * @param array  $item_prototypes
	 * @param string $hostname
	 *
	 * @return array
	 */
	private static function convertItemPrototypes(array $item_prototypes, string $hostname): array {
		$result = [];
		$calculated_item_converter = new C52CalculatedItemConverter();
		$aggregate_item_key_converter = new C52AggregateItemKeyConverter();

		foreach ($item_prototypes as $item_prototype) {
			if (array_key_exists('trigger_prototypes', $item_prototype)) {
				$item_prototype['trigger_prototypes'] = self::convertTriggers($item_prototype['trigger_prototypes'],
					$hostname, $item_prototype['key']
				);
			}

			$applications = array_key_exists('applications', $item_prototype) ? $item_prototype['applications'] : [];

			if (array_key_exists('application_prototypes', $item_prototype)) {
				$applications = array_merge($applications, $item_prototype['application_prototypes']);
			}

			if ($applications) {
				$i = 0;
				$item_prototype['tags'] = [];

				foreach (self::convertApplicationsToTags($applications) as $tag) {
					$item_prototype['tags']['tag'.($i ? $i : '')] = $tag;
					$i++;
				}

				unset($item_prototype['applications'], $item_prototype['application_prototypes']);
			}

			if (array_key_exists('type', $item_prototype)) {
				if ($item_prototype['type'] === CXmlConstantName::CALCULATED) {
					$item_prototype = $calculated_item_converter->convert($item_prototype);
				}
				else if ($item_prototype['type'] === CXmlConstantName::AGGREGATE) {
					$item_prototype['type'] = CXmlConstantName::CALCULATED;
					$item_prototype['params'] = $aggregate_item_key_converter->convert($item_prototype['key']);
				}
			}

			$result[] = $item_prototype;
		}

		return $result;
	}

	/**
	 * Convert items.
	 *
	 * @static
	 *
	 * @param array $items
	 *
	 * @return array
	 */
	private static function convertItems(array $items, string $hostname): array {
		$calculated_item_converter = new C52CalculatedItemConverter();
		$aggregate_item_key_converter = new C52AggregateItemKeyConverter();

		foreach ($items as &$item) {
			if (array_key_exists('applications', $item)) {
				$i = 0;
				$item['tags'] = [];

				foreach (self::convertApplicationsToTags($item['applications']) as $tag) {
					$item['tags']['tag'.($i ? $i : '')] = $tag;
					$i++;
				}

				unset($item['applications']);
			}

			if (array_key_exists('triggers', $item)) {
				$item['triggers'] = self::convertTriggers($item['triggers'], $hostname, $item['key']);
			}

			if (array_key_exists('type', $item)) {
				if ($item['type'] === CXmlConstantName::CALCULATED) {
					$item = $calculated_item_converter->convert($item);
				}
				else if ($item['type'] === CXmlConstantName::AGGREGATE) {
					$item['type'] = CXmlConstantName::CALCULATED;
					$item['params'] = $aggregate_item_key_converter->convert($item['key']);
				}
			}
		}
		unset($item);

		return $items;
	}

	/**
	 * Convert host prototypes.
	 *
	 * @static
	 *
	 * @param array $host_prototypes
	 *
	 * @return array
	 */
	private static function convertHostPrototypes(array $host_prototypes): array {
		$result = [];

		foreach ($host_prototypes as $host_prototype) {
			if (array_key_exists('interfaces', $host_prototype)) {
				$host_prototype['interfaces'] = self::convertInterfaces($host_prototype['interfaces']);
			}

			$result[] = $host_prototype;
		}

		return $result;
	}

	private static function convertValueMaps(array $import): array {
		$valuemaps = zbx_toHash($import['value_maps'], 'name');
		unset($import['value_maps']);

		if (array_key_exists('hosts', $import)) {
			$import['hosts'] = self::moveValueMaps($import['hosts'], $valuemaps);
		}

		if (array_key_exists('templates', $import)) {
			$import['templates'] = self::moveValueMaps($import['templates'], $valuemaps);
		}

		return $import;
	}

	private static function moveValueMaps(array $hosts, array $valuemaps): array {
		foreach ($hosts as &$host) {
			$used_valuemaps = [];

			if (array_key_exists('items', $host)) {
				foreach ($host['items'] as $item) {
					if (array_key_exists('valuemap', $item)
							&& array_key_exists($item['valuemap']['name'], $valuemaps)
							&& !in_array($item['valuemap']['name'], $used_valuemaps)) {
						$host['valuemaps'][] = $valuemaps[$item['valuemap']['name']];
						$used_valuemaps[] = $item['valuemap']['name'];
					}
				}
			}

			if (array_key_exists('discovery_rules', $host)) {
				foreach ($host['discovery_rules'] as $discovery_rule) {
					if (!array_key_exists('item_prototypes', $discovery_rule)) {
						continue;
					}

					foreach ($discovery_rule['item_prototypes'] as $item_prototype) {
						if (array_key_exists('valuemap', $item_prototype)
								&& array_key_exists($item_prototype['valuemap']['name'], $valuemaps)
								&& !in_array($item_prototype['valuemap']['name'], $used_valuemaps)) {
							$host['valuemaps'][] = $valuemaps[$item_prototype['valuemap']['name']];
							$used_valuemaps[] = $item_prototype['valuemap']['name'];
						}
					}
				}
			}
		}
		unset($host);

		return $hosts;
	}

	/**
<<<<<<< HEAD
	 * Convert discover rules.
	 *
	 * @static
	 *
	 * @param array $discovery_rules
	 * @param string $template_name
	 *
	 * @return array
	 */
	private static function convertDiscoveryRules(array $discovery_rules, string $template_name = ''): array {
		$result = [];

		foreach ($discovery_rules as $discovery_rule) {
			if (array_key_exists('host_prototypes', $discovery_rule)) {
				$discovery_rule['host_prototypes'] = self::convertHostPrototypes($discovery_rule['host_prototypes']);
			}

			if (array_key_exists('item_prototypes', $discovery_rule)) {
				$discovery_rule['item_prototypes'] = self::convertItems($discovery_rule['item_prototypes']);
			}

			if ($template_name !== '') {
				if (array_key_exists('host_prototypes', $discovery_rule)) {
					foreach ($discovery_rule['host_prototypes'] as &$host_prototype) {
						$seed = $template_name.'/'.$discovery_rule['key'].'/'.$host_prototype['name'];
						$host_prototype['uuid'] = generateUuidV4($seed);
					}
					unset($host_prototype);
				}

				if (array_key_exists('item_prototypes', $discovery_rule)) {
					foreach ($discovery_rule['item_prototypes'] as &$item_prototype) {
						if (array_key_exists('trigger_prototypes', $item_prototype)) {
							foreach ($item_prototype['trigger_prototypes'] as &$trigger_prototype) {
								$seed = $discovery_rule['key'].'/'.$trigger_prototype['name'].'/'
									.$trigger_prototype['expression'];

								if (array_key_exists('recovery_expression', $trigger_prototype)) {
									$seed .= '/'.$trigger_prototype['recovery_expression'];
								}

								$trigger_prototype['uuid'] = generateUuidV4($seed);
							}
							unset($trigger_prototype);
						}

						$seed = $template_name.'/'.$discovery_rule['key'].'/'.$item_prototype['key'];
						$item_prototype['uuid'] = generateUuidV4($seed);
					}
					unset($item_prototype);

					if (array_key_exists('trigger_prototypes', $discovery_rule)) {
						foreach ($discovery_rule['trigger_prototypes'] as &$trigger_prototype) {
							$seed = $discovery_rule['key'].'/'.$trigger_prototype['name'].'/'
								.$trigger_prototype['expression'];

							if (array_key_exists('recovery_expression', $trigger_prototype)) {
								$seed .= '/'.$trigger_prototype['recovery_expression'];
							}

							$trigger_prototype['uuid'] = generateUuidV4($seed);
						}
						unset($trigger_prototype);
					}
				}

				if (array_key_exists('graph_prototypes', $discovery_rule)) {
					foreach ($discovery_rule['graph_prototypes'] as &$graph_prototype) {
						$seed = $template_name.'/'.$discovery_rule['key'].'/'.$graph_prototype['name'];
						$graph_prototype['uuid'] = generateUuidV4($seed);
					}
					unset($graph_prototype);
				}

				$discovery_rule['uuid'] = generateUuidV4($template_name.'/'.$discovery_rule['key']);
			}

			$result[] = $discovery_rule;
		}

		return $result;
	}

	/**
	 * Convert items.
	 *
	 * @static
	 *
	 * @param array $items
	 *
	 * @return array
	 */
	private static function convertItems(array $items): array {
		foreach ($items as &$item) {
			$tags = [];
			$i = 0;

			if (array_key_exists('applications', $item)) {
				foreach (self::convertApplicationsToTags($item['applications']) as $tag) {
					$tags['tag'.($i > 0 ? $i : '')] = $tag;
					$i++;
				}
			}

			if (array_key_exists('application_prototypes', $item)) {
				foreach (self::convertApplicationsToTags($item['application_prototypes']) as $tag) {
					$tags['tag'.($i > 0 ? $i : '')] = $tag;
					$i++;
				}
			}
			unset($item['applications'], $item['application_prototypes']);

			if ($tags) {
				$item['tags'] = $tags;
			}
		}
		unset($item);

		return $items;
	}

	/**
=======
>>>>>>> 17c7dcad
	 * Convert applications to item tags.
	 *
	 * @static
	 *
	 * @param array $applications
	 *
	 * @return array
	 */
	private static function convertApplicationsToTags(array $applications): array {
		$tags = [];

		foreach (array_values($applications) as $i => $app) {
			$tags['tag'.($i > 0 ? $i : '')] = [
				'tag' => 'Application',
				'value' => $app['name']
			];
		}

		return $tags;
	}

	/**
	 * Convert maps.
	 *
	 * @static
	 *
	 * @param array $maps
	 *
	 * @return array
	 */
	private static function convertMaps(array $maps): array {
<<<<<<< HEAD
		foreach ($maps as $i => $map) {
			if (!array_key_exists('selements', $map)) {
				continue;
			}

			foreach ($map['selements'] as $s => $selement) {
				$maps[$i]['selements'][$s]['evaltype'] = (string) CONDITION_EVAL_TYPE_AND_OR;

				if (array_key_exists('application', $selement) && $selement['application'] !== '') {
					$maps[$i]['selements'][$s]['tags'] = self::convertApplicationsToTags([[
						'name' => $selement['application']
					]]);

					$maps[$i]['selements'][$s]['tags'] = array_map(function ($tag) {
						return $tag + ['operator' => (string) TAG_OPERATOR_LIKE];
					}, $maps[$i]['selements'][$s]['tags']);
=======
		foreach ($maps as &$map) {
			foreach ($map['selements'] as &$selement) {
				$selement['evaltype'] = (string) CONDITION_EVAL_TYPE_AND_OR;

				if ($selement['application'] !== '') {
					$selement['tags'] = array_map(function ($tag) {
						return $tag + ['operator' => (string) TAG_OPERATOR_LIKE];
					}, self::convertApplicationsToTags([['name' => $selement['application']]]));
				}
				unset($selement['application']);

				if ($selement['elementtype'] == SYSMAP_ELEMENT_TYPE_TRIGGER) {
					$selement['elements'] = self::convertTriggers($selement['elements']);
>>>>>>> 17c7dcad
				}
				unset($maps[$i]['selements'][$s]['application']);
			}
			unset($selement);

			foreach ($map['links'] as &$link) {
				foreach ($link['linktriggers'] as &$linktrigger) {
					$linktrigger['trigger'] = self::convertTriggers([$linktrigger['trigger']])[0];
				}
			}
			unset($link);
		}
		unset($map);

		return $maps;
	}


	/**
	 * Convert http tests.
	 *
	 * @static
	 *
	 * @param array $httptests
	 * @param string $template_name
	 *
	 * @return array
	 */
	private static function convertHttpTests(array $httptests, string $template_name = ''): array {
		foreach ($httptests as &$httptest) {
			if ($template_name !== '') {
				$httptest['uuid'] = generateUuidV4($template_name.'/'.$httptest['name']);
			}

			if (array_key_exists('application', $httptest)) {
				$httptest['tags'] = self::convertApplicationsToTags([$httptest['application']]);
				unset($httptest['application']);
			}
		}
		unset($httptest);

		return $httptests;
	}

	private static function convertTriggers(array $triggers): array {
		$result = [];
		$old_name_match = '/Template (APP|App|DB|Module|Net|OS|SAN|Server|Tel|VM) (?<mapped_name>.{3,})/';
		$expression_data = new CTriggerExpression(['lldmacros' => false]);
		$recovery_expression_data = new CTriggerExpression(['lldmacros' => false]);

		foreach ($triggers as $trigger) {
			$seed = [$trigger['name']];

			$expression_data->parse($trigger['expression']);
			$template_names = array_unique($expression_data->getHosts());
			$new_trigger_expression = $trigger['expression'];

			foreach ($template_names as $old_name) {
				$new_name = preg_match($old_name_match, $old_name, $match)
					? $match['mapped_name']
					: $old_name;
				$new_trigger_expression = triggerExpressionReplaceHost($new_trigger_expression, $old_name, $new_name);
			}

			$seed[] = $new_trigger_expression;

			if (array_key_exists('recovery_expression', $trigger)) {
				$recovery_expression_data->parse($trigger['recovery_expression']);
				$template_names = array_unique($recovery_expression_data->getHosts());
				$new_trigger_recovery_expression = $trigger['recovery_expression'];

				foreach ($template_names as $old_name) {
					$new_name = preg_match($old_name_match, $old_name, $match)
						? $match['mapped_name']
						: $old_name;
					$new_trigger_recovery_expression = triggerExpressionReplaceHost($new_trigger_recovery_expression,
						$old_name, $new_name
					);
				}

				$seed[] = $new_trigger_recovery_expression;
			}

			$trigger['uuid'] = generateUuidV4(implode('/', $seed));

			$result[] = $trigger;
		}

		return $result;
	}

	/**
	 * Convert graphs.
	 *
	 * @static
	 *
	 * @param array $graphs
	 *
	 * @return array
	 */
	private static function convertGraphs(array $graphs): array {
		$result = [];
		$old_name_match = '/Template (APP|App|DB|Module|Net|OS|SAN|Server|Tel|VM) (?<mapped_name>.{3,})/';

		foreach ($graphs as $graph) {
			$templates_names = array_column($graph['graph_items'], 'host');

			$seed = [$graph['name']];

			foreach ($templates_names as $template_name) {
				$seed[] = preg_match($old_name_match, $template_name, $match) ? $match['mapped_name'] : $template_name;
			}

			$graph['uuid'] = generateUuidV4(implode('/', $seed));

			$result[] = $graph;
		}

		return $result;
	}

	/**
	 * Convert array of triggers.
	 *
	 * @param array  $triggers
	 * @param string $host     (optional)
	 * @param string $item     (optional)
	 *
	 * @return array
	 */
	private static function convertTriggers(array $triggers, ?string $host = null, ?string $item = null): array {
		$expression_converter = new C52TriggerExpressionConverter();
		$event_name_converter = new C52EventNameConverter();

		foreach ($triggers as &$trigger) {
			$trigger['expression'] = $expression_converter->convert([
				'expression' => $trigger['expression'],
				'host' => $host,
				'item' => $item
			]);

			if (array_key_exists('event_name', $trigger) && $trigger['event_name'] !== '') {
				$trigger['event_name'] = $event_name_converter->convert($trigger['event_name']);
			}

			if (array_key_exists('recovery_expression', $trigger) && $trigger['recovery_expression'] !== '') {
				$trigger['recovery_expression'] = $expression_converter->convert([
					'expression' => $trigger['recovery_expression'],
					'host' => $host,
					'item' => $item
				]);
			}

			if (array_key_exists('dependencies', $trigger)) {
				$trigger['dependencies'] = self::convertTriggers($trigger['dependencies']);
			}
		}
		unset($trigger);

		return $triggers;
	}
}<|MERGE_RESOLUTION|>--- conflicted
+++ resolved
@@ -33,7 +33,6 @@
 	 */
 	public function convert(array $data): array {
 		$data['zabbix_export']['version'] = '5.4';
-		$templates_names = [];
 
 		if (array_key_exists('value_maps', $data['zabbix_export'])) {
 			/**
@@ -48,7 +47,6 @@
 		}
 
 		if (array_key_exists('templates', $data['zabbix_export'])) {
-			$templates_names = array_column($data['zabbix_export']['templates'], 'name');
 			$data['zabbix_export']['templates'] = self::convertTemplates($data['zabbix_export']['templates']);
 		}
 
@@ -56,16 +54,11 @@
 			$data['zabbix_export']['maps'] = self::convertMaps($data['zabbix_export']['maps']);
 		}
 
-		if (array_key_exists('value_maps', $data['zabbix_export'])) {
-			$data['zabbix_export'] = self::convertValueMaps($data['zabbix_export']);
-		}
-
-<<<<<<< HEAD
-		if (array_key_exists('triggers', $data['zabbix_export']) && $templates_names) {
-			$data['zabbix_export']['triggers'] = self::convertTriggers($data['zabbix_export']['triggers']);
-		}
-
-		if (array_key_exists('graphs', $data['zabbix_export']) && $templates_names) {
+		if (array_key_exists('triggers', $data['zabbix_export'])) {
+			$data['zabbix_export']['triggers'] = self::convertTriggers($data['zabbix_export']['triggers'], true);
+		}
+
+		if (array_key_exists('graphs', $data['zabbix_export'])) {
 			$data['zabbix_export']['graphs'] = self::convertGraphs($data['zabbix_export']['graphs']);
 		}
 
@@ -76,17 +69,13 @@
 			unset($group);
 		}
 
-=======
-		if (array_key_exists('triggers', $data['zabbix_export'])) {
-			$data['zabbix_export']['triggers'] = self::convertTriggers($data['zabbix_export']['triggers']);
-		}
-
->>>>>>> 17c7dcad
 		return $data;
 	}
 
 	/**
 	 * Convert hosts.
+	 *
+	 * @static
 	 *
 	 * @param array $hosts
 	 *
@@ -126,6 +115,8 @@
 	/**
 	 * Convert templates.
 	 *
+	 * @static
+	 *
 	 * @param array $templates
 	 *
 	 * @return array
@@ -134,87 +125,58 @@
 		$old_name_match = '/Template (APP|App|DB|Module|Net|OS|SAN|Server|Tel|VM) (?<mapped_name>.{3,})/';
 
 		foreach ($templates as &$template) {
-<<<<<<< HEAD
-			$template_name = $template['name'];
-
-			if (preg_match($old_name_match, $template_name, $match)) {
-				$template_name = $match['mapped_name'];
-=======
+			$short_template_name = $template['template'];
+			if (preg_match($old_name_match, $short_template_name, $match)) {
+				$short_template_name = $match['mapped_name'];
+			}
+
+			$template['uuid'] = generateUuidV4($short_template_name);
+
 			if (array_key_exists('items', $template)) {
-				$template['items'] = self::convertItems($template['items'], $template['template']);
->>>>>>> 17c7dcad
+				$template['items'] = self::convertItems($template['items'], $template['template'],
+					$short_template_name);
 			}
 
 			if (array_key_exists('discovery_rules', $template)) {
 				$template['discovery_rules'] = self::convertDiscoveryRules($template['discovery_rules'],
-<<<<<<< HEAD
-					$template_name
-=======
-					$template['template']
->>>>>>> 17c7dcad
+					$template['template'], $short_template_name
 				);
 			}
 
 			if (array_key_exists('httptests', $template)) {
-				$template['httptests'] = self::convertHttpTests($template['httptests'], $template_name);
+				$template['httptests'] = self::convertHttpTests($template['httptests'], $short_template_name);
 			}
 
 			unset($template['applications']);
 
 			if (array_key_exists('dashboards', $template)) {
-				$template['dashboards'] = self::convertTemplateDashboards($template['dashboards'], $template_name);
-			}
-
-			if (array_key_exists('items', $template)) {
-				$template['items'] = self::convertItems($template['items']);
-
-				foreach ($template['items'] as &$item) {
-					$item['uuid'] = generateUuidV4($template_name.'/'.$item['key']);
-
-					if (!array_key_exists('triggers', $item)) {
-						continue;
-					}
-
-					foreach ($item['triggers'] as &$trigger) {
-						$seed = $trigger['name'].'/'.$trigger['expression'];
-
-						if (array_key_exists('recovery_expression', $trigger)) {
-							$seed .= '/'.$trigger['recovery_expression'];
-						}
-
-						$trigger['uuid'] = generateUuidV4($seed);
-					}
-					unset($trigger);
-				}
-				unset($item);
+				$template['dashboards'] = self::convertTemplateDashboards($template['dashboards'],
+					$short_template_name);
 			}
 
 			if (array_key_exists('valuemaps', $template)) {
 				foreach ($template['valuemaps'] as &$valuemap) {
-					$valuemap['uuid'] = generateUuidV4($template_name.'/'.$valuemap['name']);
+					$valuemap['uuid'] = generateUuidV4($short_template_name.'/'.$valuemap['name']);
 				}
 				unset($valuemap);
 			}
-
-			$template['uuid'] = generateUuidV4($template_name);
 		}
 		unset($template);
 
 		return $templates;
 	}
 
-
 	/**
 	 * Convert template dashboards.
 	 *
 	 * @static
 	 *
 	 * @param array  $dashboards
-	 * @param string $template_name
-	 *
-	 * @return array
-	 */
-	private static function convertTemplateDashboards(array $dashboards, string $template_name): array {
+	 * @param string $short_template_name
+	 *
+	 * @return array
+	 */
+	private static function convertTemplateDashboards(array $dashboards, string $short_template_name): array {
 		$result = [];
 
 		foreach ($dashboards as $dashboard) {
@@ -225,7 +187,7 @@
 			}
 
 			$dashboard = [
-				'uuid' => generateUuidV4($template_name.'/'.$dashboard['name']),
+				'uuid' => generateUuidV4($short_template_name.'/'.$dashboard['name']),
 				'name' => $dashboard['name'],
 				'pages' => [$dashboard_page]
 			];
@@ -274,27 +236,44 @@
 	/**
 	 * Convert discover rules.
 	 *
-	 * @param array  $discovery_rules
-	 * @param string $hostname
-	 *
-	 * @return array
-	 */
-	private static function convertDiscoveryRules(array $discovery_rules, string $hostname): array {
+	 * @param array       $discovery_rules
+	 * @param string      $hostname
+	 * @param string|null $short_template_name
+	 *
+	 * @return array
+	 */
+	private static function convertDiscoveryRules(array $discovery_rules, string $hostname,
+			?string $short_template_name = null): array {
 		$result = [];
 
 		foreach ($discovery_rules as $discovery_rule) {
+			if ($short_template_name !== null) {
+				$discovery_rule['uuid'] = generateUuidV4($short_template_name.'/'.$discovery_rule['key']);
+			}
+
 			if (array_key_exists('host_prototypes', $discovery_rule)) {
-				$discovery_rule['host_prototypes'] = self::convertHostPrototypes($discovery_rule['host_prototypes']);
+				$discovery_rule['host_prototypes'] = self::convertHostPrototypes($discovery_rule['host_prototypes'],
+					$discovery_rule['key'], $short_template_name);
 			}
 
 			if (array_key_exists('item_prototypes', $discovery_rule)) {
 				$discovery_rule['item_prototypes'] = self::convertItemPrototypes($discovery_rule['item_prototypes'],
-					$hostname
+					$hostname, $discovery_rule['key'], $short_template_name
 				);
 			}
 
 			if (array_key_exists('trigger_prototypes', $discovery_rule)) {
-				$discovery_rule['trigger_prototypes'] = self::convertTriggers($discovery_rule['trigger_prototypes']);
+				$discovery_rule['trigger_prototypes'] = self::convertTriggers($discovery_rule['trigger_prototypes'],
+					$short_template_name !== null, null, null, $discovery_rule['key']);
+			}
+
+			if (array_key_exists('graph_prototypes', $discovery_rule) && $short_template_name !== null) {
+				foreach ($discovery_rule['graph_prototypes'] as &$graph_prototype) {
+					$seed = $short_template_name.'/'.$discovery_rule['key'].'/'.$graph_prototype['name'];
+					$graph_prototype['uuid'] = generateUuidV4($seed);
+				}
+
+				unset($graph_prototype);
 			}
 
 			$result[] = $discovery_rule;
@@ -306,12 +285,17 @@
 	/**
 	 * Convert item prototypes.
 	 *
-	 * @param array  $item_prototypes
-	 * @param string $hostname
-	 *
-	 * @return array
-	 */
-	private static function convertItemPrototypes(array $item_prototypes, string $hostname): array {
+	 * @static
+	 *
+	 * @param array       $item_prototypes
+	 * @param string      $hostname
+	 * @param string|null $discovery_rule_key
+	 * @param string|null $short_template_name
+	 *
+	 * @return array
+	 */
+	private static function convertItemPrototypes(array $item_prototypes, string $hostname,
+			  ?string $discovery_rule_key = null, ?string $short_template_name = null): array {
 		$result = [];
 		$calculated_item_converter = new C52CalculatedItemConverter();
 		$aggregate_item_key_converter = new C52AggregateItemKeyConverter();
@@ -319,8 +303,13 @@
 		foreach ($item_prototypes as $item_prototype) {
 			if (array_key_exists('trigger_prototypes', $item_prototype)) {
 				$item_prototype['trigger_prototypes'] = self::convertTriggers($item_prototype['trigger_prototypes'],
-					$hostname, $item_prototype['key']
+					$short_template_name !== null, $hostname, $item_prototype['key'], $discovery_rule_key
 				);
+			}
+
+			if ($discovery_rule_key !== null && $short_template_name !== null) {
+				$seed = $short_template_name . '/' . $discovery_rule_key . '/' . $item_prototype['key'];
+				$item_prototype['uuid'] = generateUuidV4($seed);
 			}
 
 			$applications = array_key_exists('applications', $item_prototype) ? $item_prototype['applications'] : [];
@@ -334,7 +323,7 @@
 				$item_prototype['tags'] = [];
 
 				foreach (self::convertApplicationsToTags($applications) as $tag) {
-					$item_prototype['tags']['tag'.($i ? $i : '')] = $tag;
+					$item_prototype['tags']['tag'.($i > 0 ? $i : '')] = $tag;
 					$i++;
 				}
 
@@ -362,11 +351,13 @@
 	 *
 	 * @static
 	 *
-	 * @param array $items
-	 *
-	 * @return array
-	 */
-	private static function convertItems(array $items, string $hostname): array {
+	 * @param array       $items
+	 * @param string      $hostname
+	 * @param string|null $short_template_name
+	 *
+	 * @return array
+	 */
+	private static function convertItems(array $items, string $hostname, ?string $short_template_name = null): array {
 		$calculated_item_converter = new C52CalculatedItemConverter();
 		$aggregate_item_key_converter = new C52AggregateItemKeyConverter();
 
@@ -376,7 +367,7 @@
 				$item['tags'] = [];
 
 				foreach (self::convertApplicationsToTags($item['applications']) as $tag) {
-					$item['tags']['tag'.($i ? $i : '')] = $tag;
+					$item['tags']['tag'.($i > 0 ? $i : '')] = $tag;
 					$i++;
 				}
 
@@ -384,7 +375,12 @@
 			}
 
 			if (array_key_exists('triggers', $item)) {
-				$item['triggers'] = self::convertTriggers($item['triggers'], $hostname, $item['key']);
+				$item['triggers'] = self::convertTriggers($item['triggers'], $short_template_name !== null, $hostname,
+					$item['key']);
+			}
+
+			if ($short_template_name !== null) {
+				$item['uuid'] = generateUuidV4($short_template_name.'/'.$item['key']);
 			}
 
 			if (array_key_exists('type', $item)) {
@@ -407,14 +403,22 @@
 	 *
 	 * @static
 	 *
-	 * @param array $host_prototypes
-	 *
-	 * @return array
-	 */
-	private static function convertHostPrototypes(array $host_prototypes): array {
+	 * @param array       $host_prototypes
+	 * @param string|null $discovery_rule_key
+	 * @param string|null $short_template_name
+	 *
+	 * @return array
+	 */
+	private static function convertHostPrototypes(array $host_prototypes, ?string $discovery_rule_key = null,
+			  ?string $short_template_name = null): array {
 		$result = [];
 
 		foreach ($host_prototypes as $host_prototype) {
+			if ($discovery_rule_key !== null && $short_template_name !== null) {
+				$seed = $short_template_name.'/'.$discovery_rule_key.'/'.$host_prototype['host'];
+				$host_prototype['uuid'] = generateUuidV4($seed);
+			}
+
 			if (array_key_exists('interfaces', $host_prototype)) {
 				$host_prototype['interfaces'] = self::convertInterfaces($host_prototype['interfaces']);
 			}
@@ -478,131 +482,6 @@
 	}
 
 	/**
-<<<<<<< HEAD
-	 * Convert discover rules.
-	 *
-	 * @static
-	 *
-	 * @param array $discovery_rules
-	 * @param string $template_name
-	 *
-	 * @return array
-	 */
-	private static function convertDiscoveryRules(array $discovery_rules, string $template_name = ''): array {
-		$result = [];
-
-		foreach ($discovery_rules as $discovery_rule) {
-			if (array_key_exists('host_prototypes', $discovery_rule)) {
-				$discovery_rule['host_prototypes'] = self::convertHostPrototypes($discovery_rule['host_prototypes']);
-			}
-
-			if (array_key_exists('item_prototypes', $discovery_rule)) {
-				$discovery_rule['item_prototypes'] = self::convertItems($discovery_rule['item_prototypes']);
-			}
-
-			if ($template_name !== '') {
-				if (array_key_exists('host_prototypes', $discovery_rule)) {
-					foreach ($discovery_rule['host_prototypes'] as &$host_prototype) {
-						$seed = $template_name.'/'.$discovery_rule['key'].'/'.$host_prototype['name'];
-						$host_prototype['uuid'] = generateUuidV4($seed);
-					}
-					unset($host_prototype);
-				}
-
-				if (array_key_exists('item_prototypes', $discovery_rule)) {
-					foreach ($discovery_rule['item_prototypes'] as &$item_prototype) {
-						if (array_key_exists('trigger_prototypes', $item_prototype)) {
-							foreach ($item_prototype['trigger_prototypes'] as &$trigger_prototype) {
-								$seed = $discovery_rule['key'].'/'.$trigger_prototype['name'].'/'
-									.$trigger_prototype['expression'];
-
-								if (array_key_exists('recovery_expression', $trigger_prototype)) {
-									$seed .= '/'.$trigger_prototype['recovery_expression'];
-								}
-
-								$trigger_prototype['uuid'] = generateUuidV4($seed);
-							}
-							unset($trigger_prototype);
-						}
-
-						$seed = $template_name.'/'.$discovery_rule['key'].'/'.$item_prototype['key'];
-						$item_prototype['uuid'] = generateUuidV4($seed);
-					}
-					unset($item_prototype);
-
-					if (array_key_exists('trigger_prototypes', $discovery_rule)) {
-						foreach ($discovery_rule['trigger_prototypes'] as &$trigger_prototype) {
-							$seed = $discovery_rule['key'].'/'.$trigger_prototype['name'].'/'
-								.$trigger_prototype['expression'];
-
-							if (array_key_exists('recovery_expression', $trigger_prototype)) {
-								$seed .= '/'.$trigger_prototype['recovery_expression'];
-							}
-
-							$trigger_prototype['uuid'] = generateUuidV4($seed);
-						}
-						unset($trigger_prototype);
-					}
-				}
-
-				if (array_key_exists('graph_prototypes', $discovery_rule)) {
-					foreach ($discovery_rule['graph_prototypes'] as &$graph_prototype) {
-						$seed = $template_name.'/'.$discovery_rule['key'].'/'.$graph_prototype['name'];
-						$graph_prototype['uuid'] = generateUuidV4($seed);
-					}
-					unset($graph_prototype);
-				}
-
-				$discovery_rule['uuid'] = generateUuidV4($template_name.'/'.$discovery_rule['key']);
-			}
-
-			$result[] = $discovery_rule;
-		}
-
-		return $result;
-	}
-
-	/**
-	 * Convert items.
-	 *
-	 * @static
-	 *
-	 * @param array $items
-	 *
-	 * @return array
-	 */
-	private static function convertItems(array $items): array {
-		foreach ($items as &$item) {
-			$tags = [];
-			$i = 0;
-
-			if (array_key_exists('applications', $item)) {
-				foreach (self::convertApplicationsToTags($item['applications']) as $tag) {
-					$tags['tag'.($i > 0 ? $i : '')] = $tag;
-					$i++;
-				}
-			}
-
-			if (array_key_exists('application_prototypes', $item)) {
-				foreach (self::convertApplicationsToTags($item['application_prototypes']) as $tag) {
-					$tags['tag'.($i > 0 ? $i : '')] = $tag;
-					$i++;
-				}
-			}
-			unset($item['applications'], $item['application_prototypes']);
-
-			if ($tags) {
-				$item['tags'] = $tags;
-			}
-		}
-		unset($item);
-
-		return $items;
-	}
-
-	/**
-=======
->>>>>>> 17c7dcad
 	 * Convert applications to item tags.
 	 *
 	 * @static
@@ -634,24 +513,6 @@
 	 * @return array
 	 */
 	private static function convertMaps(array $maps): array {
-<<<<<<< HEAD
-		foreach ($maps as $i => $map) {
-			if (!array_key_exists('selements', $map)) {
-				continue;
-			}
-
-			foreach ($map['selements'] as $s => $selement) {
-				$maps[$i]['selements'][$s]['evaltype'] = (string) CONDITION_EVAL_TYPE_AND_OR;
-
-				if (array_key_exists('application', $selement) && $selement['application'] !== '') {
-					$maps[$i]['selements'][$s]['tags'] = self::convertApplicationsToTags([[
-						'name' => $selement['application']
-					]]);
-
-					$maps[$i]['selements'][$s]['tags'] = array_map(function ($tag) {
-						return $tag + ['operator' => (string) TAG_OPERATOR_LIKE];
-					}, $maps[$i]['selements'][$s]['tags']);
-=======
 		foreach ($maps as &$map) {
 			foreach ($map['selements'] as &$selement) {
 				$selement['evaltype'] = (string) CONDITION_EVAL_TYPE_AND_OR;
@@ -664,17 +525,16 @@
 				unset($selement['application']);
 
 				if ($selement['elementtype'] == SYSMAP_ELEMENT_TYPE_TRIGGER) {
-					$selement['elements'] = self::convertTriggers($selement['elements']);
->>>>>>> 17c7dcad
-				}
-				unset($maps[$i]['selements'][$s]['application']);
+					$selement['elements'] = self::convertTriggers($selement['elements'], false);
+				}
 			}
 			unset($selement);
 
 			foreach ($map['links'] as &$link) {
 				foreach ($link['linktriggers'] as &$linktrigger) {
-					$linktrigger['trigger'] = self::convertTriggers([$linktrigger['trigger']])[0];
-				}
+					$linktrigger['trigger'] = self::convertTriggers([$linktrigger['trigger']], false)[0];
+				}
+				unset($linktrigger);
 			}
 			unset($link);
 		}
@@ -683,21 +543,20 @@
 		return $maps;
 	}
 
-
 	/**
 	 * Convert http tests.
 	 *
 	 * @static
 	 *
-	 * @param array $httptests
-	 * @param string $template_name
-	 *
-	 * @return array
-	 */
-	private static function convertHttpTests(array $httptests, string $template_name = ''): array {
+	 * @param array       $httptests
+	 * @param string|null $short_template_name
+	 *
+	 * @return array
+	 */
+	private static function convertHttpTests(array $httptests, ?string $short_template_name = null): array {
 		foreach ($httptests as &$httptest) {
-			if ($template_name !== '') {
-				$httptest['uuid'] = generateUuidV4($template_name.'/'.$httptest['name']);
+			if ($short_template_name !== null) {
+				$httptest['uuid'] = generateUuidV4($short_template_name.'/'.$httptest['name']);
 			}
 
 			if (array_key_exists('application', $httptest)) {
@@ -710,95 +569,24 @@
 		return $httptests;
 	}
 
-	private static function convertTriggers(array $triggers): array {
-		$result = [];
-		$old_name_match = '/Template (APP|App|DB|Module|Net|OS|SAN|Server|Tel|VM) (?<mapped_name>.{3,})/';
-		$expression_data = new CTriggerExpression(['lldmacros' => false]);
-		$recovery_expression_data = new CTriggerExpression(['lldmacros' => false]);
-
-		foreach ($triggers as $trigger) {
-			$seed = [$trigger['name']];
-
-			$expression_data->parse($trigger['expression']);
-			$template_names = array_unique($expression_data->getHosts());
-			$new_trigger_expression = $trigger['expression'];
-
-			foreach ($template_names as $old_name) {
-				$new_name = preg_match($old_name_match, $old_name, $match)
-					? $match['mapped_name']
-					: $old_name;
-				$new_trigger_expression = triggerExpressionReplaceHost($new_trigger_expression, $old_name, $new_name);
-			}
-
-			$seed[] = $new_trigger_expression;
-
-			if (array_key_exists('recovery_expression', $trigger)) {
-				$recovery_expression_data->parse($trigger['recovery_expression']);
-				$template_names = array_unique($recovery_expression_data->getHosts());
-				$new_trigger_recovery_expression = $trigger['recovery_expression'];
-
-				foreach ($template_names as $old_name) {
-					$new_name = preg_match($old_name_match, $old_name, $match)
-						? $match['mapped_name']
-						: $old_name;
-					$new_trigger_recovery_expression = triggerExpressionReplaceHost($new_trigger_recovery_expression,
-						$old_name, $new_name
-					);
-				}
-
-				$seed[] = $new_trigger_recovery_expression;
-			}
-
-			$trigger['uuid'] = generateUuidV4(implode('/', $seed));
-
-			$result[] = $trigger;
-		}
-
-		return $result;
-	}
-
-	/**
-	 * Convert graphs.
-	 *
-	 * @static
-	 *
-	 * @param array $graphs
-	 *
-	 * @return array
-	 */
-	private static function convertGraphs(array $graphs): array {
-		$result = [];
-		$old_name_match = '/Template (APP|App|DB|Module|Net|OS|SAN|Server|Tel|VM) (?<mapped_name>.{3,})/';
-
-		foreach ($graphs as $graph) {
-			$templates_names = array_column($graph['graph_items'], 'host');
-
-			$seed = [$graph['name']];
-
-			foreach ($templates_names as $template_name) {
-				$seed[] = preg_match($old_name_match, $template_name, $match) ? $match['mapped_name'] : $template_name;
-			}
-
-			$graph['uuid'] = generateUuidV4(implode('/', $seed));
-
-			$result[] = $graph;
-		}
-
-		return $result;
-	}
-
 	/**
 	 * Convert array of triggers.
 	 *
-	 * @param array  $triggers
-	 * @param string $host     (optional)
-	 * @param string $item     (optional)
-	 *
-	 * @return array
-	 */
-	private static function convertTriggers(array $triggers, ?string $host = null, ?string $item = null): array {
+	 * @param array       $triggers
+	 * @param bool        $generate_uuid
+	 * @param string|null $host
+	 * @param string|null $item
+	 * @param string|null $discovery_rule_key
+	 *
+	 * @return array
+	 */
+	private static function convertTriggers(array $triggers, bool $generate_uuid, ?string $host = null,
+			?string $item = null, ?string $discovery_rule_key = null): array {
 		$expression_converter = new C52TriggerExpressionConverter();
 		$event_name_converter = new C52EventNameConverter();
+
+		$old_name_match = '/Template (APP|App|DB|Module|Net|OS|SAN|Server|Tel|VM) (?<mapped_name>.{3,})/';
+		$expression_parser = new CExpressionParser();
 
 		foreach ($triggers as &$trigger) {
 			$trigger['expression'] = $expression_converter->convert([
@@ -820,11 +608,78 @@
 			}
 
 			if (array_key_exists('dependencies', $trigger)) {
-				$trigger['dependencies'] = self::convertTriggers($trigger['dependencies']);
+				$trigger['dependencies'] = self::convertTriggers($trigger['dependencies'], false);
+			}
+
+			// Generate UUID
+			if ($generate_uuid) {
+				$new_trigger_expression = $trigger['expression'];
+				$seed = $discovery_rule_key !== null
+					? [$discovery_rule_key.'/'.$trigger['name']]
+					: [$trigger['name']];
+
+				if ($expression_parser->parse($new_trigger_expression) == CParser::PARSE_SUCCESS) {
+					foreach ($expression_parser->getResult()->getHosts() as $old_name) {
+						$new_name = preg_match($old_name_match, $old_name, $match)
+							? $match['mapped_name']
+							: $old_name;
+						$new_trigger_expression = triggerExpressionReplaceHost($new_trigger_expression, $old_name, $new_name);
+					}
+				}
+
+				$seed[] = $new_trigger_expression;
+
+				if (array_key_exists('recovery_expression', $trigger)) {
+					$new_trigger_recovery_expression = $trigger['recovery_expression'];
+
+					if ($expression_parser->parse($new_trigger_recovery_expression) == CParser::PARSE_SUCCESS) {
+						foreach ($expression_parser->getResult()->getHosts() as $old_name) {
+							$new_name = preg_match($old_name_match, $old_name, $match)
+								? $match['mapped_name']
+								: $old_name;
+							$new_trigger_recovery_expression = triggerExpressionReplaceHost($new_trigger_recovery_expression,
+								$old_name, $new_name
+							);
+						}
+					}
+
+					$seed[] = $new_trigger_recovery_expression;
+				}
+
+				$trigger['uuid'] = generateUuidV4(implode('/', $seed));
 			}
 		}
 		unset($trigger);
 
 		return $triggers;
 	}
+
+	/**
+	 * Convert graphs.
+	 *
+	 * @static
+	 *
+	 * @param array $graphs
+	 *
+	 * @return array
+	 */
+	private static function convertGraphs(array $graphs): array {
+		$result = [];
+		$old_name_match = '/Template (APP|App|DB|Module|Net|OS|SAN|Server|Tel|VM) (?<mapped_name>.{3,})/';
+
+		foreach ($graphs as $graph) {
+			$templates_names = array_column($graph['graph_items'], 'host');
+			$seed = [$graph['name']];
+
+			foreach ($templates_names as $template_name) {
+				$seed[] = preg_match($old_name_match, $template_name, $match) ? $match['mapped_name'] : $template_name;
+			}
+
+			$graph['uuid'] = generateUuidV4(implode('/', $seed));
+
+			$result[] = $graph;
+		}
+
+		return $result;
+	}
 }