<?php declare(strict_types = 1);
/*
** Zabbix
** Copyright (C) 2001-2021 Zabbix SIA
**
** This program is free software; you can redistribute it and/or modify
** it under the terms of the GNU General Public License as published by
** the Free Software Foundation; either version 2 of the License, or
** (at your option) any later version.
**
** This program is distributed in the hope that it will be useful,
** but WITHOUT ANY WARRANTY; without even the implied warranty of
** MERCHANTABILITY or FITNESS FOR A PARTICULAR PURPOSE. See the
** GNU General Public License for more details.
**
** You should have received a copy of the GNU General Public License
** along with this program; if not, write to the Free Software
** Foundation, Inc., 51 Franklin Street, Fifth Floor, Boston, MA  02110-1301, USA.
**/


/**
 * Converter for converting import data from 5.2 to 5.4.
 */
class C52ImportConverter extends CConverter {

	/**
	 * Convert import data from 5.2 to 5.4 version.
	 *
	 * @param array $data
	 *
	 * @return array
	 */
	public function convert($data): array {
		$data['zabbix_export']['version'] = '5.4';

		if (array_key_exists('hosts', $data['zabbix_export'])) {
			$data['zabbix_export']['hosts'] = self::convertHosts($data['zabbix_export']['hosts']);
		}

<<<<<<< HEAD
		if (array_key_exists('value_maps', $data['zabbix_export'])) {
			$data['zabbix_export'] = self::convertValueMaps($data['zabbix_export']);
=======
		if (array_key_exists('templates', $data['zabbix_export'])) {
			$data['zabbix_export']['templates'] = self::convertTemplates($data['zabbix_export']['templates']);
>>>>>>> 203ce282
		}

		return $data;
	}

	/**
	 * Convert hosts.
	 *
	 * @static
	 *
	 * @param array $hosts
	 *
	 * @return array
	 */
	private static function convertHosts(array $hosts): array {
		$tls_fields = array_flip(['tls_connect', 'tls_accept', 'tls_issuer', 'tls_subject', 'tls_psk_identity',
			'tls_psk'
		]);

		foreach ($hosts as &$host) {
			$host = array_diff_key($host, $tls_fields);

			if (array_key_exists('interfaces', $host)) {
				$host['interfaces'] = self::convertIntefaces($host['interfaces']);
			}

			if (array_key_exists('discovery_rules', $host)) {
				$host['discovery_rules'] = self::convertDiscoveryRules($host['discovery_rules']);
			}
		}
		unset($host);

		return $hosts;
	}

<<<<<<< HEAD
	private static function convertValueMaps(array $import): array {
		$valuemaps = zbx_toHash($import['value_maps'], 'name');
		unset($import['value_maps']);

		if (array_key_exists('hosts', $import)) {
			$import['hosts'] = self::moveValueMaps($import['hosts'], $valuemaps);
		}

		if (array_key_exists('templates', $import)) {
			$import['templates'] = self::moveValueMaps($import['templates'], $valuemaps);
		}

		return $import;
	}

	private static function moveValueMaps(array $hosts, array $valuemaps) {
		foreach ($hosts as &$host) {
			$used_valuemaps = [];

			if (array_key_exists('items', $host)) {
				foreach ($host['items'] as $item) {
					if (array_key_exists('valuemap', $item) && !in_array($item['valuemap']['name'], $used_valuemaps)) {
						if (array_key_exists($item['valuemap']['name'], $valuemaps)) {
							$host['valuemaps'][] = $valuemaps[$item['valuemap']['name']];
							$used_valuemaps[] = $item['valuemap']['name'];
						}
					}
				}
			}

			if (array_key_exists('discovery_rules', $host)) {
				foreach ($host['discovery_rules'] as $drule) {
					if (!array_key_exists('item_prototypes', $drule)) {
						continue;
					}

					foreach ($drule['item_prototypes'] as $item_prototype) {
						if (array_key_exists('valuemap', $item_prototype)
								&& !in_array($item_prototype['valuemap']['name'], $used_valuemaps)) {
							if (array_key_exists($item_prototype['valuemap']['name'], $valuemaps)) {
								$host['valuemaps'][] = $valuemaps[$item_prototype['valuemap']['name']];
								$used_valuemaps[] = $item_prototype['valuemap']['name'];
							}
						}
					}
				}
			}
		}
		unset($host);

		return $hosts;
=======
	/**
	 * Convert templates.
	 *
	 * @static
	 *
	 * @param array $templates
	 *
	 * @return array
	 */
	private static function convertTemplates(array $templates): array {
		$result = [];

		foreach ($templates as $template) {
			if (array_key_exists('discovery_rules', $template)) {
				$template['discovery_rules'] = self::convertDiscoveryRules($template['discovery_rules']);
			}

			$result[] = $template;
		}

		return $result;
	}

	/**
	 * Convert interfaces.
	 *
	 * @static
	 *
	 * @param array $interfaces
	 *
	 * @return array
	 */
	private static function convertIntefaces(array $interfaces): array {
		$result = [];

		foreach ($interfaces as $interface) {
			$snmp_v3_convert = array_key_exists('type', $interface)
				&& $interface['type'] === CXmlConstantName::SNMP
				&& array_key_exists('details', $interface)
				&& array_key_exists('version', $interface['details'])
				&& $interface['details']['version'] === CXmlConstantName::SNMPV3;

			if ($snmp_v3_convert) {
				if (array_key_exists('authprotocol', $interface['details'])
						&& $interface['details']['authprotocol'] === CXmlConstantName::SHA) {
					$interface['details']['authprotocol'] = CXmlConstantName::SHA1;
				}

				if (array_key_exists('privprotocol', $interface['details'])
						&& $interface['details']['privprotocol'] === CXmlConstantName::AES) {
					$interface['details']['privprotocol'] = CXmlConstantName::AES128;
				}
			}

			$result[] = $interface;
		}

		return $result;
	}

	/**
	 * Convert discover rules.
	 *
	 * @static
	 *
	 * @param array $discovery_rules
	 *
	 * @return array
	 */
	private static function convertDiscoveryRules(array $discovery_rules): array {
		$result = [];

		foreach ($discovery_rules as $discovery_rule) {
			if (array_key_exists('host_prototypes', $discovery_rule)) {
				$discovery_rule['host_prototypes'] = self::convertHostPrototypes($discovery_rule['host_prototypes']);
			}

			$result[] = $discovery_rule;
		}

		return $result;
	}

	/**
	 * Convert host prototypes.
	 *
	 * @static
	 *
	 * @param array $host_prototypes
	 *
	 * @return array
	 */
	private static function convertHostPrototypes(array $host_prototypes): array {
		$result = [];

		foreach ($host_prototypes as $host_prototype) {
			if (array_key_exists('interfaces', $host_prototype)) {
				$host_prototype['interfaces'] = self::convertIntefaces($host_prototype['interfaces']);
			}

			$result[] = $host_prototype;
		}

		return $result;
>>>>>>> 203ce282
	}
}<|MERGE_RESOLUTION|>--- conflicted
+++ resolved
@@ -38,13 +38,12 @@
 			$data['zabbix_export']['hosts'] = self::convertHosts($data['zabbix_export']['hosts']);
 		}
 
-<<<<<<< HEAD
+		if (array_key_exists('templates', $data['zabbix_export'])) {
+			$data['zabbix_export']['templates'] = self::convertTemplates($data['zabbix_export']['templates']);
+		}
+
 		if (array_key_exists('value_maps', $data['zabbix_export'])) {
 			$data['zabbix_export'] = self::convertValueMaps($data['zabbix_export']);
-=======
-		if (array_key_exists('templates', $data['zabbix_export'])) {
-			$data['zabbix_export']['templates'] = self::convertTemplates($data['zabbix_export']['templates']);
->>>>>>> 203ce282
 		}
 
 		return $data;
@@ -80,7 +79,112 @@
 		return $hosts;
 	}
 
-<<<<<<< HEAD
+	/**
+	 * Convert templates.
+	 *
+	 * @static
+	 *
+	 * @param array $templates
+	 *
+	 * @return array
+	 */
+	private static function convertTemplates(array $templates): array {
+		$result = [];
+
+		foreach ($templates as $template) {
+			if (array_key_exists('discovery_rules', $template)) {
+				$template['discovery_rules'] = self::convertDiscoveryRules($template['discovery_rules']);
+			}
+
+			$result[] = $template;
+		}
+
+		return $result;
+	}
+
+	/**
+	 * Convert interfaces.
+	 *
+	 * @static
+	 *
+	 * @param array $interfaces
+	 *
+	 * @return array
+	 */
+	private static function convertIntefaces(array $interfaces): array {
+		$result = [];
+
+		foreach ($interfaces as $interface) {
+			$snmp_v3_convert = array_key_exists('type', $interface)
+				&& $interface['type'] === CXmlConstantName::SNMP
+				&& array_key_exists('details', $interface)
+				&& array_key_exists('version', $interface['details'])
+				&& $interface['details']['version'] === CXmlConstantName::SNMPV3;
+
+			if ($snmp_v3_convert) {
+				if (array_key_exists('authprotocol', $interface['details'])
+						&& $interface['details']['authprotocol'] === CXmlConstantName::SHA) {
+					$interface['details']['authprotocol'] = CXmlConstantName::SHA1;
+				}
+
+				if (array_key_exists('privprotocol', $interface['details'])
+						&& $interface['details']['privprotocol'] === CXmlConstantName::AES) {
+					$interface['details']['privprotocol'] = CXmlConstantName::AES128;
+				}
+			}
+
+			$result[] = $interface;
+		}
+
+		return $result;
+	}
+
+	/**
+	 * Convert discover rules.
+	 *
+	 * @static
+	 *
+	 * @param array $discovery_rules
+	 *
+	 * @return array
+	 */
+	private static function convertDiscoveryRules(array $discovery_rules): array {
+		$result = [];
+
+		foreach ($discovery_rules as $discovery_rule) {
+			if (array_key_exists('host_prototypes', $discovery_rule)) {
+				$discovery_rule['host_prototypes'] = self::convertHostPrototypes($discovery_rule['host_prototypes']);
+			}
+
+			$result[] = $discovery_rule;
+		}
+
+		return $result;
+	}
+
+	/**
+	 * Convert host prototypes.
+	 *
+	 * @static
+	 *
+	 * @param array $host_prototypes
+	 *
+	 * @return array
+	 */
+	private static function convertHostPrototypes(array $host_prototypes): array {
+		$result = [];
+
+		foreach ($host_prototypes as $host_prototype) {
+			if (array_key_exists('interfaces', $host_prototype)) {
+				$host_prototype['interfaces'] = self::convertIntefaces($host_prototype['interfaces']);
+			}
+
+			$result[] = $host_prototype;
+		}
+
+		return $result;
+	}
+
 	private static function convertValueMaps(array $import): array {
 		$valuemaps = zbx_toHash($import['value_maps'], 'name');
 		unset($import['value_maps']);
@@ -132,111 +236,5 @@
 		unset($host);
 
 		return $hosts;
-=======
-	/**
-	 * Convert templates.
-	 *
-	 * @static
-	 *
-	 * @param array $templates
-	 *
-	 * @return array
-	 */
-	private static function convertTemplates(array $templates): array {
-		$result = [];
-
-		foreach ($templates as $template) {
-			if (array_key_exists('discovery_rules', $template)) {
-				$template['discovery_rules'] = self::convertDiscoveryRules($template['discovery_rules']);
-			}
-
-			$result[] = $template;
-		}
-
-		return $result;
-	}
-
-	/**
-	 * Convert interfaces.
-	 *
-	 * @static
-	 *
-	 * @param array $interfaces
-	 *
-	 * @return array
-	 */
-	private static function convertIntefaces(array $interfaces): array {
-		$result = [];
-
-		foreach ($interfaces as $interface) {
-			$snmp_v3_convert = array_key_exists('type', $interface)
-				&& $interface['type'] === CXmlConstantName::SNMP
-				&& array_key_exists('details', $interface)
-				&& array_key_exists('version', $interface['details'])
-				&& $interface['details']['version'] === CXmlConstantName::SNMPV3;
-
-			if ($snmp_v3_convert) {
-				if (array_key_exists('authprotocol', $interface['details'])
-						&& $interface['details']['authprotocol'] === CXmlConstantName::SHA) {
-					$interface['details']['authprotocol'] = CXmlConstantName::SHA1;
-				}
-
-				if (array_key_exists('privprotocol', $interface['details'])
-						&& $interface['details']['privprotocol'] === CXmlConstantName::AES) {
-					$interface['details']['privprotocol'] = CXmlConstantName::AES128;
-				}
-			}
-
-			$result[] = $interface;
-		}
-
-		return $result;
-	}
-
-	/**
-	 * Convert discover rules.
-	 *
-	 * @static
-	 *
-	 * @param array $discovery_rules
-	 *
-	 * @return array
-	 */
-	private static function convertDiscoveryRules(array $discovery_rules): array {
-		$result = [];
-
-		foreach ($discovery_rules as $discovery_rule) {
-			if (array_key_exists('host_prototypes', $discovery_rule)) {
-				$discovery_rule['host_prototypes'] = self::convertHostPrototypes($discovery_rule['host_prototypes']);
-			}
-
-			$result[] = $discovery_rule;
-		}
-
-		return $result;
-	}
-
-	/**
-	 * Convert host prototypes.
-	 *
-	 * @static
-	 *
-	 * @param array $host_prototypes
-	 *
-	 * @return array
-	 */
-	private static function convertHostPrototypes(array $host_prototypes): array {
-		$result = [];
-
-		foreach ($host_prototypes as $host_prototype) {
-			if (array_key_exists('interfaces', $host_prototype)) {
-				$host_prototype['interfaces'] = self::convertIntefaces($host_prototype['interfaces']);
-			}
-
-			$result[] = $host_prototype;
-		}
-
-		return $result;
->>>>>>> 203ce282
 	}
 }