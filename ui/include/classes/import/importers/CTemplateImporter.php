<?php declare(strict_types = 0);
/*
** Zabbix
** Copyright (C) 2001-2023 Zabbix SIA
**
** This program is free software; you can redistribute it and/or modify
** it under the terms of the GNU General Public License as published by
** the Free Software Foundation; either version 2 of the License, or
** (at your option) any later version.
**
** This program is distributed in the hope that it will be useful,
** but WITHOUT ANY WARRANTY; without even the implied warranty of
** MERCHANTABILITY or FITNESS FOR A PARTICULAR PURPOSE. See the
** GNU General Public License for more details.
**
** You should have received a copy of the GNU General Public License
** along with this program; if not, write to the Free Software
** Foundation, Inc., 51 Franklin Street, Fifth Floor, Boston, MA  02110-1301, USA.
**/


class CTemplateImporter extends CImporter {

	/**
	 * @var array  A list of template IDs which were created or updated.
	 */
	protected $processed_templateids = [];

	/**
	 * Import templates.
	 *
	 * @throws Exception
	 *
	 * @param array $templates
	 */
	public function import(array $templates) {
		$template_fields = array_flip(['uuid', 'groups', 'macros', 'host', 'status', 'name', 'description', 'tags']);

		$upd_templates = [];
		$ins_templates = [];

		$valuemaps = [];
		$create_valuemaps = [];

		foreach ($templates as $i => $template) {
			unset($templates[$i]);
			$template = $this->resolveTemplateReferences($template);

<<<<<<< HEAD
			if (array_key_exists('templateid', $template)
					&& ($this->options['templates']['updateExisting'] || $this->options['process_templates'])) {
				$upd_templates[] = array_intersect_key($template, array_flip(['templateid']) + $template_fields);
			}
			elseif ($this->options['templates']['createMissing']) {
				if (array_key_exists('templateid', $template)) {
					throw new Exception(_s('Template "%1$s" already exists.', $template['host']));
=======
			$templates_to_create = [];
			$templates_to_update = [];
			$valuemaps = [];
			$template_linkage = [];
			$templates_to_unlink = [];

			foreach ($independent_templates as $name) {
				$template = $templates[$name];
				unset($templates[$name]);

				$template = $this->resolveTemplateReferences($template);

				/*
				 * Save linked templates for 2 purposes:
				 *  - save linkages to add in case if 'create new' linkages is checked;
				 *  - calculate missing linkages in case if 'delete missing' is checked.
				 */
				if (array_key_exists('templates', $template) && $template['templates']) {
					$template_linkage[$template['host']] = $template['templates'];
>>>>>>> ee55e6b7
				}

				$ins_templates[] = array_intersect_key($template, $template_fields);
			}

			if (array_key_exists('valuemaps', $template)) {
				if (array_key_exists('templateid', $template)) {
					$valuemaps[$template['templateid']] = $template['valuemaps'];
				}
				else {
					$create_valuemaps[$template['host']] = $template['valuemaps'];
				}
			}
		}

<<<<<<< HEAD
		$db_valuemaps = [];

		if ($upd_templates && array_filter($this->options['valueMaps'])) {
			$result = API::ValueMap()->get([
				'output' => ['valuemapid', 'hostid', 'uuid', 'name'],
				'hostids' => array_keys($valuemaps)
			]);
=======
			if ($templates_to_update) {
				// Get template linkages to unlink.
				if ($this->options['templateLinkage']['deleteMissing']) {
					// Get already linked templates.
					$db_template_links = API::Template()->get([
						'output' => ['templateid'],
						'selectParentTemplates' => ['templateid'],
						'templateids' => array_column($templates_to_update, 'templateid'),
						'preservekeys' => true
					]);

					foreach ($db_template_links as &$db_template_link) {
						$db_template_link = array_column($db_template_link['parentTemplates'], 'templateid');
					}
					unset($db_template_link);

					foreach ($templates_to_update as $template) {
						if (array_key_exists($template['host'], $template_linkage)) {
							$templates_to_unlink[$template['templateid']] = array_diff(
								$db_template_links[$template['templateid']],
								array_column($template_linkage[$template['host']], 'templateid')
							);
						}
						else {
							$templates_to_unlink[$template['templateid']] = $db_template_links[$template['templateid']];
						}
					}
				}

				if ($this->options['templates']['updateExisting']) {
					API::Template()->update($templates_to_update);
				}

				foreach ($templates_to_update as $template) {
					$this->referencer->setDbTemplate($template['templateid'], $template);
					$this->processed_templateids[$template['templateid']] = $template['templateid'];

					// Drop existing template linkages if 'delete missing' is selected.
					if (array_key_exists($template['templateid'], $templates_to_unlink)
							&& $templates_to_unlink[$template['templateid']]) {
						$template['templates'] = [];

						API::Template()->update($template);
					}
>>>>>>> ee55e6b7

			foreach ($result as $row) {
				$db_valuemaps[$row['hostid']][] = array_diff_key($row, array_flip(['hostid']));
			}
		}

<<<<<<< HEAD
		$del_valuemaps = [];
		$upd_valuemaps = [];
		$ins_valuemaps = [];

		foreach ($upd_templates as &$template) {
			$templateid = $template['templateid'];

			$this->referencer->setDbTemplate($templateid, $template);
			unset($template['uuid']);
			$this->processed_templateids[$templateid] = $templateid;
=======
					$db_valuemaps = API::ValueMap()->get([
						'output' => ['valuemapid', 'uuid', 'name'],
						'hostids' => [$template['templateid']]
					]);

					if ($this->options['valueMaps']['createMissing']
							&& array_key_exists($template['host'], $valuemaps)) {
						$valuemaps_to_create = [];

						$db_valuemap_uuids = array_column($db_valuemaps, 'uuid');
						$db_valuemap_names = array_column($db_valuemaps, 'name');

						foreach ($valuemaps[$template['host']] as $valuemap) {
							if (!in_array($valuemap['uuid'], $db_valuemap_uuids)
									&& !in_array($valuemap['name'], $db_valuemap_names)) {
								$valuemaps_to_create[] = $valuemap  + ['hostid' => $template['templateid']];
							}
						}
>>>>>>> ee55e6b7

			$tpl_db_valuemaps = array_key_exists($templateid, $db_valuemaps) ? $db_valuemaps[$templateid] : [];

			if (array_key_exists($templateid, $valuemaps)) {
				if ($this->options['valueMaps']['createMissing']) {
					$valuemap_uuids = array_flip(array_column($tpl_db_valuemaps, 'uuid'));
					$valuemap_names = array_flip(array_column($tpl_db_valuemaps, 'name'));

<<<<<<< HEAD
					foreach ($valuemaps[$templateid] as $i => $valuemap) {
						if (!array_key_exists($valuemap['uuid'], $valuemap_uuids)
								&& !array_key_exists($valuemap['name'], $valuemap_names)) {
							$ins_valuemaps[] = ['hostid' => $templateid] + $valuemap;
=======
						foreach ($db_valuemaps as $db_valuemap) {
							foreach ($valuemaps[$template['host']] as $valuemap) {
								if ($db_valuemap['uuid'] === $valuemap['uuid']
										|| $db_valuemap['name'] === $valuemap['name']) {
									$valuemaps_to_update[] = $valuemap + ['valuemapid' => $db_valuemap['valuemapid']];
								}
							}
						}
>>>>>>> ee55e6b7

							unset($valuemaps[$templateid][$i]);
						}
					}
				}

<<<<<<< HEAD
				if ($this->options['valueMaps']['updateExisting']) {
					foreach ($tpl_db_valuemaps as $i => $db_valuemap) {
						foreach ($valuemaps[$templateid] as $valuemap) {
							if ($db_valuemap['uuid'] === $valuemap['uuid']
									|| $db_valuemap['name'] === $valuemap['name']) {
								unset($valuemap['uuid']);
								$upd_valuemaps[] = ['valuemapid' => $db_valuemap['valuemapid']] + $valuemap;

								unset($tpl_db_valuemaps[$i]);
								break;
=======
					if ($this->options['valueMaps']['deleteMissing'] && $db_valuemaps) {
						$valuemapids_to_delete = [];

						if (array_key_exists($template['host'], $valuemaps)) {
							$valuemap_uuids = array_column($valuemaps[$template['host']], 'uuid');
							$valuemap_names = array_column($valuemaps[$template['host']], 'name');

							foreach ($db_valuemaps as $db_valuemap) {
								if (!in_array($db_valuemap['uuid'], $valuemap_uuids)
										&& !in_array($db_valuemap['name'], $valuemap_names)) {
									$valuemapids_to_delete[] = $db_valuemap['valuemapid'];
								}
>>>>>>> ee55e6b7
							}
						}
					}
				}
			}

			if ($this->options['valueMaps']['deleteMissing'] && $tpl_db_valuemaps) {
				foreach ($tpl_db_valuemaps as $valuemap) {
					$del_valuemaps[] = $valuemap['valuemapid'];
				}
			}
		}
		unset($template);

		if ($this->options['templates']['updateExisting'] && $upd_templates) {
			API::Template()->update($upd_templates);
		}

		if ($this->options['templates']['createMissing'] && $ins_templates) {
			$created_templates = API::Template()->create($ins_templates);

			foreach ($ins_templates as $i => $template) {
				$templateid = $created_templates['templateids'][$i];

				$this->referencer->setDbTemplate($templateid, $template);
				$this->processed_templateids[$templateid] = $templateid;

				if ($this->options['valueMaps']['createMissing']
						&& array_key_exists($template['host'], $create_valuemaps)) {
					foreach ($create_valuemaps[$template['host']] as $valuemap) {
						$ins_valuemaps[] = ['hostid' => $templateid] + $valuemap;
					}
				}
			}
		}

		if ($del_valuemaps) {
			API::ValueMap()->delete($del_valuemaps);
		}

		if ($upd_valuemaps) {
			API::ValueMap()->update($upd_valuemaps);
		}

		if ($ins_valuemaps) {
			API::ValueMap()->create($ins_valuemaps);
		}
	}

	/**
	 * Get a list of created or updated template IDs.
	 *
	 * @return array
	 */
	public function getProcessedTemplateids(): array {
		return $this->processed_templateids;
	}

	/**
	 * Change all references in template to database IDs.
	 *
	 * @param array $template
	 *
	 * @return array
	 *
	 * @throws Exception
	 */
	protected function resolveTemplateReferences(array $template): array {
		$templateid = $this->referencer->findTemplateidByUuid($template['uuid']);

		if ($templateid === null) {
			$templateid = $this->referencer->findTemplateidByHost($template['host']);
		}

		if ($templateid !== null) {
			$template['templateid'] = $templateid;

			// If we update template, existing macros should have hostmacroid.
			if (array_key_exists('macros', $template)) {
				foreach ($template['macros'] as &$macro) {
					$hostmacroid = $this->referencer->findTemplateMacroid($templateid, $macro['macro']);

					if ($hostmacroid !== null) {
						$macro['hostmacroid'] = $hostmacroid;
					}
				}
				unset($macro);
			}
		}

		foreach ($template['groups'] as $index => $group) {
			$groupid = $this->referencer->findTemplateGroupidByName($group['name']);

			if ($groupid === null) {
				throw new Exception(_s('Group "%1$s" does not exist.', $group['name']));
			}

			$template['groups'][$index] = ['groupid' => $groupid];
		}

		return $template;
	}
}<|MERGE_RESOLUTION|>--- conflicted
+++ resolved
@@ -46,7 +46,6 @@
 			unset($templates[$i]);
 			$template = $this->resolveTemplateReferences($template);
 
-<<<<<<< HEAD
 			if (array_key_exists('templateid', $template)
 					&& ($this->options['templates']['updateExisting'] || $this->options['process_templates'])) {
 				$upd_templates[] = array_intersect_key($template, array_flip(['templateid']) + $template_fields);
@@ -54,27 +53,6 @@
 			elseif ($this->options['templates']['createMissing']) {
 				if (array_key_exists('templateid', $template)) {
 					throw new Exception(_s('Template "%1$s" already exists.', $template['host']));
-=======
-			$templates_to_create = [];
-			$templates_to_update = [];
-			$valuemaps = [];
-			$template_linkage = [];
-			$templates_to_unlink = [];
-
-			foreach ($independent_templates as $name) {
-				$template = $templates[$name];
-				unset($templates[$name]);
-
-				$template = $this->resolveTemplateReferences($template);
-
-				/*
-				 * Save linked templates for 2 purposes:
-				 *  - save linkages to add in case if 'create new' linkages is checked;
-				 *  - calculate missing linkages in case if 'delete missing' is checked.
-				 */
-				if (array_key_exists('templates', $template) && $template['templates']) {
-					$template_linkage[$template['host']] = $template['templates'];
->>>>>>> ee55e6b7
 				}
 
 				$ins_templates[] = array_intersect_key($template, $template_fields);
@@ -90,7 +68,6 @@
 			}
 		}
 
-<<<<<<< HEAD
 		$db_valuemaps = [];
 
 		if ($upd_templates && array_filter($this->options['valueMaps'])) {
@@ -98,59 +75,12 @@
 				'output' => ['valuemapid', 'hostid', 'uuid', 'name'],
 				'hostids' => array_keys($valuemaps)
 			]);
-=======
-			if ($templates_to_update) {
-				// Get template linkages to unlink.
-				if ($this->options['templateLinkage']['deleteMissing']) {
-					// Get already linked templates.
-					$db_template_links = API::Template()->get([
-						'output' => ['templateid'],
-						'selectParentTemplates' => ['templateid'],
-						'templateids' => array_column($templates_to_update, 'templateid'),
-						'preservekeys' => true
-					]);
-
-					foreach ($db_template_links as &$db_template_link) {
-						$db_template_link = array_column($db_template_link['parentTemplates'], 'templateid');
-					}
-					unset($db_template_link);
-
-					foreach ($templates_to_update as $template) {
-						if (array_key_exists($template['host'], $template_linkage)) {
-							$templates_to_unlink[$template['templateid']] = array_diff(
-								$db_template_links[$template['templateid']],
-								array_column($template_linkage[$template['host']], 'templateid')
-							);
-						}
-						else {
-							$templates_to_unlink[$template['templateid']] = $db_template_links[$template['templateid']];
-						}
-					}
-				}
-
-				if ($this->options['templates']['updateExisting']) {
-					API::Template()->update($templates_to_update);
-				}
-
-				foreach ($templates_to_update as $template) {
-					$this->referencer->setDbTemplate($template['templateid'], $template);
-					$this->processed_templateids[$template['templateid']] = $template['templateid'];
-
-					// Drop existing template linkages if 'delete missing' is selected.
-					if (array_key_exists($template['templateid'], $templates_to_unlink)
-							&& $templates_to_unlink[$template['templateid']]) {
-						$template['templates'] = [];
-
-						API::Template()->update($template);
-					}
->>>>>>> ee55e6b7
 
 			foreach ($result as $row) {
 				$db_valuemaps[$row['hostid']][] = array_diff_key($row, array_flip(['hostid']));
 			}
 		}
 
-<<<<<<< HEAD
 		$del_valuemaps = [];
 		$upd_valuemaps = [];
 		$ins_valuemaps = [];
@@ -161,26 +91,6 @@
 			$this->referencer->setDbTemplate($templateid, $template);
 			unset($template['uuid']);
 			$this->processed_templateids[$templateid] = $templateid;
-=======
-					$db_valuemaps = API::ValueMap()->get([
-						'output' => ['valuemapid', 'uuid', 'name'],
-						'hostids' => [$template['templateid']]
-					]);
-
-					if ($this->options['valueMaps']['createMissing']
-							&& array_key_exists($template['host'], $valuemaps)) {
-						$valuemaps_to_create = [];
-
-						$db_valuemap_uuids = array_column($db_valuemaps, 'uuid');
-						$db_valuemap_names = array_column($db_valuemaps, 'name');
-
-						foreach ($valuemaps[$template['host']] as $valuemap) {
-							if (!in_array($valuemap['uuid'], $db_valuemap_uuids)
-									&& !in_array($valuemap['name'], $db_valuemap_names)) {
-								$valuemaps_to_create[] = $valuemap  + ['hostid' => $template['templateid']];
-							}
-						}
->>>>>>> ee55e6b7
 
 			$tpl_db_valuemaps = array_key_exists($templateid, $db_valuemaps) ? $db_valuemaps[$templateid] : [];
 
@@ -189,28 +99,16 @@
 					$valuemap_uuids = array_flip(array_column($tpl_db_valuemaps, 'uuid'));
 					$valuemap_names = array_flip(array_column($tpl_db_valuemaps, 'name'));
 
-<<<<<<< HEAD
 					foreach ($valuemaps[$templateid] as $i => $valuemap) {
 						if (!array_key_exists($valuemap['uuid'], $valuemap_uuids)
 								&& !array_key_exists($valuemap['name'], $valuemap_names)) {
 							$ins_valuemaps[] = ['hostid' => $templateid] + $valuemap;
-=======
-						foreach ($db_valuemaps as $db_valuemap) {
-							foreach ($valuemaps[$template['host']] as $valuemap) {
-								if ($db_valuemap['uuid'] === $valuemap['uuid']
-										|| $db_valuemap['name'] === $valuemap['name']) {
-									$valuemaps_to_update[] = $valuemap + ['valuemapid' => $db_valuemap['valuemapid']];
-								}
-							}
-						}
->>>>>>> ee55e6b7
 
 							unset($valuemaps[$templateid][$i]);
 						}
 					}
 				}
 
-<<<<<<< HEAD
 				if ($this->options['valueMaps']['updateExisting']) {
 					foreach ($tpl_db_valuemaps as $i => $db_valuemap) {
 						foreach ($valuemaps[$templateid] as $valuemap) {
@@ -221,20 +119,6 @@
 
 								unset($tpl_db_valuemaps[$i]);
 								break;
-=======
-					if ($this->options['valueMaps']['deleteMissing'] && $db_valuemaps) {
-						$valuemapids_to_delete = [];
-
-						if (array_key_exists($template['host'], $valuemaps)) {
-							$valuemap_uuids = array_column($valuemaps[$template['host']], 'uuid');
-							$valuemap_names = array_column($valuemaps[$template['host']], 'name');
-
-							foreach ($db_valuemaps as $db_valuemap) {
-								if (!in_array($db_valuemap['uuid'], $valuemap_uuids)
-										&& !in_array($db_valuemap['name'], $valuemap_names)) {
-									$valuemapids_to_delete[] = $db_valuemap['valuemapid'];
-								}
->>>>>>> ee55e6b7
 							}
 						}
 					}
