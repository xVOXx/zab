--- conflicted
+++ resolved
@@ -1104,206 +1104,6 @@
 				'rank_change' => CWebUser::checkAccess(CRoleHelper::ACTIONS_CHANGE_PROBLEM_RANKING)
 			];
 
-<<<<<<< HEAD
-			// Add problems to table.
-			foreach ($data['problems'] as $eventid => $problem) {
-				$trigger = $data['triggers'][$problem['objectid']];
-
-				$cell_clock = ($problem['clock'] >= $today)
-					? zbx_date2str(TIME_FORMAT_SECONDS, $problem['clock'])
-					: zbx_date2str(DATE_TIME_FORMAT_SECONDS, $problem['clock']);
-				$cell_clock = new CCol(new CLink($cell_clock,
-					(new CUrl('tr_events.php'))
-						->setArgument('triggerid', $problem['objectid'])
-						->setArgument('eventid', $problem['eventid'])
-				));
-
-				if ($problem['r_eventid'] != 0) {
-					$cell_r_clock = ($problem['r_clock'] >= $today)
-						? zbx_date2str(TIME_FORMAT_SECONDS, $problem['r_clock'])
-						: zbx_date2str(DATE_TIME_FORMAT_SECONDS, $problem['r_clock']);
-					$cell_r_clock = (new CCol(new CLink($cell_r_clock,
-						(new CUrl('tr_events.php'))
-							->setArgument('triggerid', $problem['objectid'])
-							->setArgument('eventid', $problem['eventid'])
-					)))
-						->addClass(ZBX_STYLE_NOWRAP)
-						->addClass(ZBX_STYLE_RIGHT);
-				}
-				else {
-					$cell_r_clock = '';
-				}
-
-				if ($problem['r_eventid'] != 0) {
-					$value = TRIGGER_VALUE_FALSE;
-					$value_str = _('RESOLVED');
-					$value_clock = $problem['r_clock'];
-					$can_be_closed = false;
-				}
-				else {
-					$in_closing = hasEventCloseAction($problem['acknowledges']);
-					$can_be_closed = ($trigger['manual_close'] == ZBX_TRIGGER_MANUAL_CLOSE_ALLOWED && $allowed['close']
-						&& !$in_closing
-					);
-					$value = $in_closing ? TRIGGER_VALUE_FALSE : TRIGGER_VALUE_TRUE;
-					$value_str = $in_closing ? _('CLOSING') : _('PROBLEM');
-					$value_clock = $in_closing ? time() : $problem['clock'];
-				}
-
-				$is_acknowledged = ($problem['acknowledged'] == EVENT_ACKNOWLEDGED);
-				$cell_status = new CSpan($value_str);
-
-				// Add colors and blinking to span depending on configuration and trigger parameters.
-				addTriggerValueStyle($cell_status, $value, $value_clock, $is_acknowledged);
-
-				// Info.
-				$info_icons = [];
-				if ($problem['r_eventid'] != 0) {
-					if ($problem['correlationid'] != 0) {
-						$info_icons[] = makeInformationIcon(
-							array_key_exists($problem['correlationid'], $data['correlations'])
-								? _s('Resolved by correlation rule "%1$s".',
-									$data['correlations'][$problem['correlationid']]['name']
-								)
-								: _('Resolved by correlation rule.')
-						);
-					}
-					elseif ($problem['userid'] != 0) {
-						$info_icons[] = makeInformationIcon(
-							array_key_exists($problem['userid'], $data['users'])
-								? _s('Resolved by user "%1$s".', getUserFullname($data['users'][$problem['userid']]))
-								: _('Resolved by inaccessible user.')
-						);
-					}
-				}
-
-				if (array_key_exists('suppression_data', $problem)) {
-					if (count($problem['suppression_data']) == 1
-							&& $problem['suppression_data'][0]['maintenanceid'] == 0
-							&& isEventRecentlyUnsuppressed($problem['acknowledges'], $unsuppression_action)) {
-						// Show blinking button if the last manual suppression was recently revoked.
-						$user_unsuppressed = array_key_exists($unsuppression_action['userid'], $data['users'])
-							? getUserFullname($data['users'][$unsuppression_action['userid']])
-							: _('Inaccessible user');
-
-						$info_icons[] = (new CSimpleButton())
-							->addClass(ZBX_ICON_EYE)
-							->addClass('blink')
-							->setHint(_s('Unsuppressed by: %1$s', $user_unsuppressed));
-					}
-					elseif ($problem['suppression_data']) {
-						$info_icons[] = makeSuppressedProblemIcon($problem['suppression_data'], false);
-					}
-					elseif (isEventRecentlySuppressed($problem['acknowledges'], $suppression_action)) {
-						// Show blinking button if suppression was made but is not yet processed by server.
-						$info_icons[] = makeSuppressedProblemIcon([[
-							'suppress_until' => $suppression_action['suppress_until'],
-							'username' => array_key_exists($suppression_action['userid'], $data['users'])
-								? getUserFullname($data['users'][$suppression_action['userid']])
-								: _('Inaccessible user')
-						]], true);
-					}
-				}
-
-				if ($this->data['filter']['compact_view'] && $this->data['filter']['show_suppressed']
-						&& count($info_icons) > 1) {
-					$cell_info = (new CButton(null))
-						->addClass(ZBX_ICON_MORE)
-						->addStyle('margin-left: -3px;')
-						->setHint(makeInformationList($info_icons));
-				}
-				else {
-					$cell_info = makeInformationList($info_icons);
-				}
-
-				$description = array_key_exists($trigger['triggerid'], $dependencies)
-					? makeTriggerDependencies($dependencies[$trigger['triggerid']])
-					: [];
-				$description[] = (new CLinkAction($problem['name']))
-					->setMenuPopup(CMenuPopupHelper::getTrigger($trigger['triggerid'], $problem['eventid']))
-					->addClass(ZBX_STYLE_WORDBREAK);
-
-				$opdata = null;
-
-				if ($show_opdata != OPERATIONAL_DATA_SHOW_NONE) {
-					if ($trigger['opdata'] === '') {
-						if ($show_opdata == OPERATIONAL_DATA_SHOW_SEPARATELY) {
-							$opdata = (new CCol(self::getLatestValues($trigger['items'])))->addClass('latest-values');
-						}
-					}
-					else {
-						$opdata = (new CSpan(CMacrosResolverHelper::resolveTriggerOpdata(
-							[
-								'triggerid' => $trigger['triggerid'],
-								'expression' => $trigger['expression'],
-								'opdata' => $trigger['opdata'],
-								'clock' => ($problem['r_eventid'] != 0) ? $problem['r_clock'] : $problem['clock'],
-								'ns' => ($problem['r_eventid'] != 0) ? $problem['r_ns'] : $problem['ns']
-							],
-							[
-								'events' => true,
-								'html' => true
-							]
-						)))->addClass('opdata');
-
-						if ($show_opdata == OPERATIONAL_DATA_SHOW_WITH_PROBLEM) {
-							$description[] = ' (';
-							$description[] = $opdata;
-							$description[] = ')';
-						}
-					}
-				}
-
-				$description[] = ($problem['comments'] !== '') ? makeDescriptionIcon($problem['comments']) : null;
-
-				if ($this->data['filter']['details'] == 1) {
-					$description[] = BR();
-
-					if ($trigger['recovery_mode'] == ZBX_RECOVERY_MODE_RECOVERY_EXPRESSION) {
-						$description[] = [_('Problem'), ': ', (new CDiv($trigger['expression_html']))
-							->addClass(ZBX_STYLE_WORDWRAP), BR()];
-						$description[] = [_('Recovery'), ': ', (new CDiv($trigger['recovery_expression_html']))
-							->addClass(ZBX_STYLE_WORDWRAP)];
-					}
-					else {
-						$description[] = (new CDiv($trigger['expression_html']))->addClass(ZBX_STYLE_WORDWRAP);
-					}
-				}
-
-				if ($show_timeline) {
-					if ($last_clock != 0) {
-						self::addTimelineBreakpoint($table, $last_clock, $problem['clock'], $this->data['sortorder']);
-					}
-					$last_clock = $problem['clock'];
-
-					$row = [
-						$cell_clock->addClass(ZBX_STYLE_TIMELINE_DATE),
-						(new CCol())
-							->addClass(ZBX_STYLE_TIMELINE_AXIS)
-							->addClass(ZBX_STYLE_TIMELINE_DOT),
-						(new CCol())->addClass(ZBX_STYLE_TIMELINE_TD)
-					];
-				}
-				else {
-					$row = [
-						$cell_clock
-							->addClass(ZBX_STYLE_NOWRAP)
-							->addClass(ZBX_STYLE_RIGHT)
-					];
-				}
-
-				// Create acknowledge link.
-				$problem_update_link = ($allowed['add_comments'] || $allowed['change_severity']
-						|| $allowed['acknowledge'] || $can_be_closed || $allowed['suppress'])
-					? (new CLink($is_acknowledged ? _('Yes') : _('No')))
-						->addClass($is_acknowledged ? ZBX_STYLE_GREEN : ZBX_STYLE_RED)
-						->addClass(ZBX_STYLE_LINK_ALT)
-						->setAttribute('data-eventid', $problem['eventid'])
-						->onClick('acknowledgePopUp({eventids: [this.dataset.eventid]}, this);')
-					: (new CSpan($is_acknowledged ? _('Yes') : _('No')))->addClass(
-						$is_acknowledged ? ZBX_STYLE_GREEN : ZBX_STYLE_RED
-					);
-=======
 			$data += [
 				'today' => strtotime('today'),
 				'allowed' => $allowed,
@@ -1319,7 +1119,6 @@
 				'sortorder' => $this->data['sortorder'],
 				'filter' => $this->data['filter']
 			];
->>>>>>> 92b42880
 
 			// Add problems to table.
 			self::addProblemsToTable($table, $data['problems'], $data);
@@ -1596,7 +1395,7 @@
 						: _('Inaccessible user');
 
 					$info_icons[] = (new CSimpleButton())
-						->addClass(ZBX_STYLE_ACTION_ICON_UNSUPPRESS)
+						->addClass(ZBX_ICON_EYE)
 						->addClass('blink')
 						->setHint(_s('Unsuppressed by: %1$s', $user_unsuppressed));
 				}
@@ -1616,7 +1415,7 @@
 
 			if ($data['filter']['compact_view'] && $data['filter']['show_suppressed'] && count($info_icons) > 1) {
 				$cell_info = (new CButton(null))
-					->addClass(ZBX_STYLE_ICON_WIZARD_ACTION)
+					->addClass(ZBX_ICON_MORE)
 					->addStyle('margin-left: -3px;')
 					->setHint(makeInformationList($info_icons));
 			}
