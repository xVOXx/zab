<?php declare(strict_types = 1);
/*
** Zabbix
** Copyright (C) 2001-2021 Zabbix SIA
**
** This program is free software; you can redistribute it and/or modify
** it under the terms of the GNU General Public License as published by
** the Free Software Foundation; either version 2 of the License, or
** (at your option) any later version.
**
** This program is distributed in the hope that it will be useful,
** but WITHOUT ANY WARRANTY; without even the implied warranty of
** MERCHANTABILITY or FITNESS FOR A PARTICULAR PURPOSE. See the
** GNU General Public License for more details.
**
** You should have received a copy of the GNU General Public License
** along with this program; if not, write to the Free Software
** Foundation, Inc., 51 Franklin Street, Fifth Floor, Boston, MA  02110-1301, USA.
**/


class CTriggerExpression {

	// For parsing of trigger expression.
	protected const STATE_AFTER_OPEN_BRACE = 1;
	protected const STATE_AFTER_BINARY_OPERATOR = 2;
	protected const STATE_AFTER_LOGICAL_OPERATOR = 3;
	protected const STATE_AFTER_NOT_OPERATOR = 4;
	protected const STATE_AFTER_MINUS_OPERATOR = 5;
	protected const STATE_AFTER_CLOSE_BRACE = 6;
	protected const STATE_AFTER_CONSTANT = 7;

	// Error type constants.
	public const ERROR_LEVEL = 1;
	public const ERROR_UNEXPECTED_ENDING = 2;
	public const ERROR_UNPARSED_CONTENT = 3;
	public const ERROR_FUNCTION_PARSER = 4;

	/**
	 * Shows a validity of trigger expression
	 *
	 * @var bool
	 */
	public $is_valid;

	/**
	 * An error message if trigger expression is not valid
	 *
	 * @var string
	 */
	public $error;

	/**
	 * Type of parsing error, on of self::ERROR_* constant or 0 when no errors.
	 *
	 * @var int
	 */
	public $error_type;

	/**
	 * In case of error contain failed position in expression string. Contain -1 when no errors.
	 *
	 * @var int
	 */
	public $error_pos;

	/**
	 * An array of trigger functions like last(/Zabbix server/agent.ping,0)
	 * The array isn't unique. Same functions can repeat.
	 *
	 * @deprecated  use result tokens instead
	 *
	 * @var array
	 */
	public $expressions = [];

	/**
	 * An options array.
	 *
	 * Supported options:
	 *   'lldmacros' => true             Enable low-level discovery macros usage in trigger expression.
	 *   'collapsed_expression' => true  Short trigger expression.
	 *                                       For example: {439} > {$MAX_THRESHOLD} or {439} < {$MIN_THRESHOLD}
	 *   'calculated' => false           Parse calculated item formula instead of trigger expression.
	 *   'host_macro'                    Array of macro supported as host name part in function.
	 *
	 * @var array
	 */
	public $options = [
		'lldmacros' => true,
		'lowercase_errors' => false,
		'collapsed_expression' => false,
		'calculated' => false,
		'host_macro' => []
	];

	/**
	 * Source string.
	 *
	 * @var
	 */
	public $expression;

	/**
	 * Object containing the results of parsing.
	 *
	 * @var CTriggerExprParserResult
	 */
	public $result;

	/**
	 * Current cursor position.
	 *
	 * @var
	 */
	protected $pos;

	/**
	 * Parser for binary operators.
	 *
	 * @var CSetParser
	 */
	protected $binary_operator_parser;

	/**
	 * Parser for logical operators.
	 *
	 * @var CSetParser
	 */
	protected $logical_operator_parser;

	/**
	 * Parser for the "not" operator.
	 *
	 * @var CSetParser
	 */
	protected $not_operator_parser;

	/**
	 * Parser for the {TRIGGER.VALUE} macro.
	 *
	 * @var CMacroParser
	 */
	protected $macro_parser;

	/**
	 * Parser for the {HOST.HOST} macro.
	 *
	 * @var CSetParser
	 */
	protected $host_macro_parser;

	/**
	 * Parser for function ID macros.
	 *
	 * @var CFunctionIdParser
	 */
	protected $functionid_parser;

	/**
	 * Parser for functions.
	 *
	 * @var CFunctionParser
	 */
	protected $function_parser;

	/**
	 * Parser for LLD macros.
	 *
	 * @var CLLDMacroParser
	 */
	protected $lld_macro_parser;

	/**
	 * Parser for LLD macros with functions.
	 *
	 * @var CLLDMacroFunctionParser
	 */
	protected $lld_macro_function_parser;

	/**
	 * Parser for user macros.
	 *
	 * @var CUserMacroParser
	 */
	protected $user_macro_parser;

	/**
	 * Parser for numbers with optional time or byte suffix.
	 *
	 * @var CNumberParser
	 */
	protected $number_parser;

	/**
	 * Chars that should be treated as spaces.
	 *
	 * @var array
	 */
	protected $space_chars = [' ' => true, "\r" => true, "\n" => true, "\t" => true];

	/**
	 * @param array $options
	 * @param bool  $options['lldmacros']
	 * @param bool  $options['lowercase_errors']
	 * @param bool  $options['collapsed_expression']
	 * @param bool  $options['calculated']
	 * @param bool  $options['host_macro']
	 */
	public function __construct(array $options = []) {
		$this->options = $options + $this->options;

		$this->binary_operator_parser = new CSetParser(['<', '>', '<=', '>=', '+', '-', '/', '*', '=', '<>']);
		$this->logical_operator_parser = new CSetParser(['and', 'or']);
		$this->not_operator_parser = new CSetParser(['not']);
		$this->macro_parser = new CMacroParser(['macros' => ['{TRIGGER.VALUE}']]);
		if ($this->options['collapsed_expression']) {
			$this->functionid_parser = new CFunctionIdParser();
		}
		elseif ($this->options['host_macro']) {
			$this->host_macro_parser = new CSetParser($this->options['host_macro']);
		}
		$this->function_parser = new CFunctionParser([
			'calculated' => $this->options['calculated'],
			'collapsed_expression' => $this->options['collapsed_expression']
		]);
		$this->lld_macro_parser = new CLLDMacroParser();
		$this->lld_macro_function_parser = new CLLDMacroFunctionParser();
		$this->user_macro_parser = new CUserMacroParser();
		$this->number_parser = new CNumberParser(['with_minus' => false, 'with_suffix' => true]);
	}

	/**
	 * Parse a trigger expression and set public variables $this->is_valid, $this->error, $this->macros, $this->result
	 *
	 * Examples:
	 *   expression:
	 *     last(/Zabbix server/agent.ping,0)=1 and {TRIGGER.VALUE}={$TRIGGER.VALUE}
	 *   results:
	 *     $this->result : CTriggerExprParserResult
	 *     $this->is_valid : true
	 *     $this->error : ''
	 *     $this->expressions : array(
	 *       0 => array(
	 *         'expression' => 'last(/Zabbix server/agent.ping,0)',
	 *         'pos' => 0,
	 *         'host' => 'Zabbix server',
	 *         'item' => 'agent.ping',
	 *         'function' => 'last(0)',
	 *         'functionName' => 'last',
	 *         'functionParam' => '0',
	 *         'functionParamList' => array (0 => '0')
	 *       )
	 *     )
	 *
	 * @param string $expression
	 *
	 * @return CTriggerExprParserResult|bool   returns a result object if a match has been found or false otherwise
	 */
	public function parse(string $expression) {
		// initializing local variables
		$this->result = new CTriggerExprParserResult();
		$this->is_valid = true;
		$this->error = '';
		$this->error_type = 0;
		$this->error_pos = -1;
		$this->expressions = [];

		$this->pos = 0;
		$this->expression = $expression;

		if ($this->options['collapsed_expression'] && $this->options['host_macro']) {
			$this->is_valid = false;
			$this->error = 'Incompatible options.';
		}

		$state = self::STATE_AFTER_OPEN_BRACE;
		$after_space = false;
		$level = 0;

		while (isset($this->expression[$this->pos])) {
			$char = $this->expression[$this->pos];

			if (isset($this->space_chars[$char])) {
				$after_space = true;
				$this->pos++;
				continue;
			}

			switch ($state) {
				case self::STATE_AFTER_OPEN_BRACE:
					switch ($char) {
						case '-':
							$state = self::STATE_AFTER_MINUS_OPERATOR;
							$this->result->addToken(new CTriggerExprTokenResult([
								'type' => CTriggerExprParserResult::TOKEN_TYPE_OPERATOR,
								'match' => $char,
								'pos' => $this->pos,
								'length' => 1
							]));
							break;

						case '(':
							$state = self::STATE_AFTER_OPEN_BRACE;
							$this->result->addToken(new CTriggerExprTokenResult([
								'type' => CTriggerExprParserResult::TOKEN_TYPE_OPEN_BRACE,
								'match' => $char,
								'pos' => $this->pos,
								'length' => 1
							]));
							$level++;
							break;

						default:
							if ($this->parseUsing($this->not_operator_parser,
									CTriggerExprParserResult::TOKEN_TYPE_OPERATOR)) {
								$state = self::STATE_AFTER_NOT_OPERATOR;
							}
							elseif ($this->parseConstant()) {
								$state = self::STATE_AFTER_CONSTANT;
							}
							else {
								break 3;
							}
					}
					break;

				case self::STATE_AFTER_BINARY_OPERATOR:
					switch ($char) {
						case '-':
							$state = self::STATE_AFTER_MINUS_OPERATOR;
							$this->result->addToken(new CTriggerExprTokenResult([
								'type' => CTriggerExprParserResult::TOKEN_TYPE_OPERATOR,
								'match' => $char,
								'pos' => $this->pos,
								'length' => 1
							]));
							break;

						case '(':
							$state = self::STATE_AFTER_OPEN_BRACE;
							$this->result->addToken(new CTriggerExprTokenResult([
								'type' => CTriggerExprParserResult::TOKEN_TYPE_OPEN_BRACE,
								'match' => $char,
								'pos' => $this->pos,
								'length' => 1
							]));
							$level++;
							break;

						default:
							if ($this->parseConstant()) {
								$state = self::STATE_AFTER_CONSTANT;
								break;
							}

							if (!$after_space) {
								break 3;
							}

							if ($this->parseUsing($this->not_operator_parser,
									CTriggerExprParserResult::TOKEN_TYPE_OPERATOR)) {
								$state = self::STATE_AFTER_NOT_OPERATOR;
							}
							else {
								break 3;
							}
					}
					break;

				case self::STATE_AFTER_LOGICAL_OPERATOR:
					switch ($char) {
						case '-':
							if (!$after_space) {
								break 3;
							}
							$this->result->addToken(new CTriggerExprTokenResult([
								'type' => CTriggerExprParserResult::TOKEN_TYPE_OPERATOR,
								'match' => $char,
								'pos' => $this->pos,
								'length' => 1
							]));
							$state = self::STATE_AFTER_MINUS_OPERATOR;
							break;

						case '(':
							$this->result->addToken(new CTriggerExprTokenResult([
								'type' => CTriggerExprParserResult::TOKEN_TYPE_OPEN_BRACE,
								'match' => $char,
								'pos' => $this->pos,
								'length' => 1
							]));
							$state = self::STATE_AFTER_OPEN_BRACE;
							$level++;
							break;

						default:
							if (!$after_space) {
								break 3;
							}

							if ($this->parseUsing($this->not_operator_parser,
									CTriggerExprParserResult::TOKEN_TYPE_OPERATOR)) {
								$state = self::STATE_AFTER_NOT_OPERATOR;
							}
							elseif ($this->parseConstant()) {
								$state = self::STATE_AFTER_CONSTANT;
							}
							else {
								break 3;
							}
					}
					break;

				case self::STATE_AFTER_CLOSE_BRACE:
					switch ($char) {
						case ')':
							if ($level == 0) {
								break 3;
							}
							$this->result->addToken(new CTriggerExprTokenResult([
								'type' => CTriggerExprParserResult::TOKEN_TYPE_CLOSE_BRACE,
								'match' => $char,
								'pos' => $this->pos,
								'length' => 1
							]));
							$level--;
							break;

						default:
							if ($this->parseUsing($this->binary_operator_parser,
									CTriggerExprParserResult::TOKEN_TYPE_OPERATOR)) {
								$state = self::STATE_AFTER_BINARY_OPERATOR;
								break;
							}

							if ($this->parseUsing($this->logical_operator_parser,
									CTriggerExprParserResult::TOKEN_TYPE_OPERATOR)) {
								$state = self::STATE_AFTER_LOGICAL_OPERATOR;
								break;
							}
							break 3;
					}
					break;

				case self::STATE_AFTER_CONSTANT:
					switch ($char) {
						case ')':
							if ($level == 0) {
								break 3;
							}
							$this->result->addToken(new CTriggerExprTokenResult([
								'type' => CTriggerExprParserResult::TOKEN_TYPE_CLOSE_BRACE,
								'match' => $char,
								'pos' => $this->pos,
								'length' => 1
							]));
							$level--;
							$state = self::STATE_AFTER_CLOSE_BRACE;
							break;

						default:
							if ($this->parseUsing($this->binary_operator_parser,
									CTriggerExprParserResult::TOKEN_TYPE_OPERATOR)) {
								$state = self::STATE_AFTER_BINARY_OPERATOR;
								break;
							}

							if (!$after_space) {
								break 3;
							}

							if ($this->parseUsing($this->logical_operator_parser,
									CTriggerExprParserResult::TOKEN_TYPE_OPERATOR)) {
								$state = self::STATE_AFTER_LOGICAL_OPERATOR;
							}
							else {
								break 3;
							}
					}
					break;

				case self::STATE_AFTER_NOT_OPERATOR:
					switch ($char) {
						case '-':
							if (!$after_space) {
								break 3;
							}
							$this->result->addToken(new CTriggerExprTokenResult([
								'type' => CTriggerExprParserResult::TOKEN_TYPE_OPERATOR,
								'match' => $char,
								'pos' => $this->pos,
								'length' => 1
							]));
							$state = self::STATE_AFTER_MINUS_OPERATOR;
							break;

						case '(':
							$this->result->addToken(new CTriggerExprTokenResult([
								'type' => CTriggerExprParserResult::TOKEN_TYPE_OPEN_BRACE,
								'match' => $char,
								'pos' => $this->pos,
								'length' => 1
							]));
							$state = self::STATE_AFTER_OPEN_BRACE;
							$level++;
							break;

						default:
							if (!$after_space) {
								break 3;
							}

							if ($this->parseConstant()) {
								$state = self::STATE_AFTER_CONSTANT;
							}
							else {
								break 3;
							}
					}
					break;

				case self::STATE_AFTER_MINUS_OPERATOR:
					switch ($char) {
						case '(':
							$this->result->addToken(new CTriggerExprTokenResult([
								'type' => CTriggerExprParserResult::TOKEN_TYPE_OPEN_BRACE,
								'match' => $char,
								'pos' => $this->pos,
								'length' => 1
							]));
							$state = self::STATE_AFTER_OPEN_BRACE;
							$level++;
							break;

						default:
							if ($this->parseConstant()) {
								$state = self::STATE_AFTER_CONSTANT;
							}
							else {
								break 3;
							}
					}
					break;
			}

			$after_space = false;
			$this->pos++;
		}

		if ($this->pos == 0) {
			if ($this->options['calculated']) {
				$this->error = _('incorrect calculated item formula');
			}
			else {
				$this->error = $this->options['lowercase_errors']
					? _('incorrect trigger expression')
					: _('Incorrect trigger expression.');
			}
			$this->is_valid = false;
		}

		$errors = array_filter([
			$this->function_parser->getErrorDetails() ? self::ERROR_FUNCTION_PARSER : 0,
			($level != 0) ? self::ERROR_LEVEL : 0,
			($state != self::STATE_AFTER_CLOSE_BRACE && $state != self::STATE_AFTER_CONSTANT)
				? self::ERROR_UNEXPECTED_ENDING : 0,
			isset($this->expression[$this->pos]) ? self::ERROR_UNPARSED_CONTENT : 0
		]);
		$error = reset($errors);

		if ($error) {
			if ($error == self::ERROR_FUNCTION_PARSER) {
				['1' => $this->pos] = $this->function_parser->getErrorDetails();
			}

			$exp_part = substr($this->expression, ($this->pos == 0) ? 0 : $this->pos - 1);
			if ($this->options['calculated']) {
				$this->error = _s('incorrect calculated item formula starting from "%1$s"', $exp_part);
			}
			else {
				$this->error = $this->options['lowercase_errors']
					? _s('incorrect trigger expression starting from "%1$s"', $exp_part)
					: _('Incorrect trigger expression.').' '.
						_s('Check expression part starting from "%1$s".', $exp_part);
			}
			$this->error_type = $error;
			$this->error_pos = $this->pos;
			$this->is_valid = false;

			return false;
		}

		$this->result->source = $expression;
		$this->result->match = $expression;
		$this->result->pos = 0;
		$this->result->length = $this->pos;

		return $this->result;
	}

	/**
	 * Parse the string using the given parser. If a match has been found, move the cursor to the last symbol of the
	 * matched string.
	 *
	 * @param CParser $parser
	 * @param int     $token_type
	 *
	 * @return bool
	 */
	protected function parseUsing(CParser $parser, int $token_type): bool {
		if ($parser->parse($this->expression, $this->pos) == CParser::PARSE_FAIL) {
			return false;
		}
		$this->result->addToken(new CTriggerExprTokenResult([
			'type' => $token_type,
			'match' => $parser->getMatch(),
			'pos' => $this->pos,
			'length' => $parser->getLength()
		]));
		$this->pos += $parser->getLength() - 1;

		return true;
	}

	/**
	 * Parses a constant in the trigger expression and moves a current position ($this->pos) on a last symbol of the
	 * constant.
	 *
	 * The constant can be:
	 *  - function like func(<expression>)
	 *  - trigger function like func(/host/item,<params>)
	 *  - floating point number; can be with suffix [KMGTsmhdw]
	 *  - string
	 *  - macro like {TRIGGER.VALUE}
	 *  - user macro like {$MACRO}
	 *  - LLD macro like {#LLD}
	 *  - LLD macro with function like {{#LLD}.func())}
	 *
	 * @return bool  Returns true if parsed successfully, false otherwise.
	 */
	private function parseConstant(): bool {
		if ($this->parseNumber() || $this->parseString()
				|| $this->parseUsing($this->macro_parser, CTriggerExprParserResult::TOKEN_TYPE_MACRO)
				|| $this->parseUsing($this->user_macro_parser, CTriggerExprParserResult::TOKEN_TYPE_USER_MACRO)) {
			return true;
		}

		if ($this->options['collapsed_expression']
				&& $this->parseUsing($this->functionid_parser, CTriggerExprParserResult::TOKEN_TYPE_FUNCTIONID_MACRO)) {
			return true;
		}
		elseif ($this->parseFunction()) {
			return true;
		}

		// LLD macro support for trigger prototypes.
		if ($this->options['lldmacros']) {
			if ($this->parseUsing($this->lld_macro_parser, CTriggerExprParserResult::TOKEN_TYPE_LLD_MACRO)
					|| $this->parseUsing($this->lld_macro_function_parser,
							CTriggerExprParserResult::TOKEN_TYPE_LLD_MACRO)) {
				return true;
			}
		}

		return false;
	}

	/**
	 * Parses a function constant in the trigger expression and moves a current position ($this->pos) on a last symbol
	 * of the function.
	 *
	 * @return bool  Returns true if parsed successfully, false otherwise.
	 */
	private function parseFunction(): bool {
		$start_pos = $this->pos;

		// TODO miks: parser must support functionids as parameters based on value of $this->options['collapsed_expression'].
		if ($this->function_parser->parse($this->expression, $this->pos) == CParser::PARSE_FAIL) {
<<<<<<< HEAD
			$error = $this->function_parser->getErrorDetails();

			if ($error) {
				$this->pos = $error[1];
			}

=======
>>>>>>> 5ac2dd33
			return false;
		}

		$this->pos += $this->function_parser->getLength() - 1;

		$function_param_list = [];

		for ($n = 0; $n < $this->function_parser->getParamsNum(); $n++) {
			$function_param_list[] = $this->function_parser->getParam($n);
		}

		$this->result->addToken($this->function_parser->result);

		$this->expressions[] = [
			'expression' => $this->function_parser->result->match,
			'pos' => $start_pos,
			'functionName' => $this->function_parser->getFunction(),
			'functionParam' => $this->function_parser->getParameters(),
			'functionParamList' => $function_param_list
		];

		return true;
	}

	/**
	 * Parses a number constant in the trigger expression and
	 * moves a current position ($this->pos) on a last symbol of the number
	 *
	 * @return bool returns true if parsed successfully, false otherwise
	 */
	private function parseNumber(): bool {
		if ($this->number_parser->parse($this->expression, $this->pos) == CParser::PARSE_FAIL) {
			return false;
		}

		$value = $this->number_parser->calcValue();
		if (abs($value) == INF) {
			return false;
		}

		$this->result->addToken(new CTriggerExprTokenResult([
			'type' => CTriggerExprParserResult::TOKEN_TYPE_NUMBER,
			'match' => $this->number_parser->getMatch(),
			'pos' => $this->pos,
			'length' => $this->number_parser->getLength(),
			'data' => [
				'suffix' => $this->number_parser->getSuffix()
			]
		]));

		$this->pos += $this->number_parser->getLength() - 1;

		return true;
	}

	/**
	 * Parses a quoted string constant in the trigger expression and moves a current position ($this->pos) on a last
	 * symbol of the string.
	 *
	 * @return bool returns true if parsed successfully, false otherwise
	 */
	private function parseString(): bool {
		if (!preg_match('/^"([^"\\\\]|\\\\["\\\\])*"/', substr($this->expression, $this->pos), $matches)) {
			return false;
		}

		$len = strlen($matches[0]);

		$this->result->addToken(new CTriggerExprTokenResult([
			'type' => CTriggerExprParserResult::TOKEN_TYPE_STRING,
			'match' => $matches[0],
			'pos' => $this->pos,
			'length' => $len,
			'data' => [
				'string' => self::unquoteString($matches[0])
			]
		]));

		$this->pos += $len - 1;

		return true;
	}

	/**
	 * Unquoting quoted string $value.
	 *
	 * @param string $value
	 *
	 * @return string
	 */
	public static function unquoteString(string $value): string {
		return strtr(substr($value, 1, -1), ['\\"' => '"', '\\\\' => '\\']);
	}

	/**
	 * Quoting $value if it contains a non numeric value.
	 *
	 * @param string $value
	 * @param bool   $allow_macros
	 * @param bool   $force
	 *
	 * @return string
	 */
	public static function quoteString(string $value, bool $allow_macros = true, bool $force = false): string {
		if (!$force) {
			$number_parser = new CNumberParser(['with_suffix' => true]);

			if ($number_parser->parse($value) == CParser::PARSE_SUCCESS) {
				return $value;
			}

			if ($allow_macros) {
				$user_macro_parser = new CUserMacroParser();
				$macro_parser = new CMacroParser(['macros' => ['{TRIGGER.VALUE}']]);
				$lld_macro_parser = new CLLDMacroParser();
				$lld_macro_function_parser = new CLLDMacroFunctionParser;

				if ($user_macro_parser->parse($value) == CParser::PARSE_SUCCESS
						|| $macro_parser->parse($value) == CParser::PARSE_SUCCESS
						|| $lld_macro_parser->parse($value) == CParser::PARSE_SUCCESS
						|| $lld_macro_function_parser->parse($value) == CParser::PARSE_SUCCESS) {
					return $value;
				}
			}
		}

		return '"'.strtr($value, ['\\' => '\\\\', '"' => '\\"']).'"';
	}
}<|MERGE_RESOLUTION|>--- conflicted
+++ resolved
@@ -677,15 +677,12 @@
 
 		// TODO miks: parser must support functionids as parameters based on value of $this->options['collapsed_expression'].
 		if ($this->function_parser->parse($this->expression, $this->pos) == CParser::PARSE_FAIL) {
-<<<<<<< HEAD
 			$error = $this->function_parser->getErrorDetails();
 
 			if ($error) {
 				$this->pos = $error[1];
 			}
 
-=======
->>>>>>> 5ac2dd33
 			return false;
 		}
 
