--- conflicted
+++ resolved
@@ -1222,6 +1222,7 @@
 
 		foreach ($dashboards as $dashboard) {
 			$result[] = [
+				'uuid' => $dashboard['uuid'],
 				'name' => $dashboard['name'],
 				'display_period' => $dashboard['display_period'],
 				'auto_start' => $dashboard['auto_start'],
@@ -1244,15 +1245,9 @@
 
 		foreach ($dashboard_pages as $dashboard_page) {
 			$result[] = [
-<<<<<<< HEAD
-				'uuid' => $dashboard['uuid'],
-				'name' => $dashboard['name'],
-				'widgets' => $this->formatWidgets($dashboard['widgets'])
-=======
 				'name' => $dashboard_page['name'],
 				'display_period' => $dashboard_page['display_period'],
 				'widgets' => $this->formatWidgets($dashboard_page['widgets'])
->>>>>>> 483b4bfa
 			];
 		}
 
