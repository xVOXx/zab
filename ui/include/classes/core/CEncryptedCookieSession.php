--- conflicted
+++ resolved
@@ -25,39 +25,22 @@
 class CEncryptedCookieSession extends CCookieSession {
 
 	/**
-<<<<<<< HEAD
 	 * @inheritDoc
-=======
-	 * Prepare data and check sign.
-	 *
-	 * @param array $data
->>>>>>> 21974724
 	 *
 	 * @return string|null
 	 */
-<<<<<<< HEAD
 	public function extractSessionId(): ?string {
 		if (CSettingsHelper::getGlobal(CSettingsHelper::SESSION_KEY) === '') {
 			CEncryptHelper::updateKey(CEncryptHelper::generateKey());
 		}
-=======
-	protected function checkSign(array $data): bool {
-		if (!array_key_exists('sign', $data)) {
-			return false;
-		}
-
-		$session_sign = $data['sign'];
-		unset($data['sign']);
-		$sign = CEncryptHelper::sign(json_encode($data));
->>>>>>> 21974724
 
 		$session_data = $this->parseData();
 
-		if ($session_data === '' || !$this->checkSign($session_data)) {
+		if (!$this->checkSign($session_data)) {
 			return null;
 		}
 
-		$session_data = unserialize($session_data);
+		$session_data = json_decode($session_data, true);
 
 		if (!array_key_exists('sessionid', $session_data)) {
 			return null;
@@ -69,7 +52,7 @@
 	/**
 	 * Prepare session data.
 	 *
-	 * @param array $data
+	 * @param string $data
 	 *
 	 * @return string
 	 */
@@ -84,50 +67,22 @@
 	}
 
 	/**
-<<<<<<< HEAD
 	 * Prepare data and check sign.
-=======
-	 * @inheritDoc
-	 *
-	 * @return boolean
-	 */
-	protected function session_start(): bool {
-		if (!$this->checkSessionKey()) {
-			CEncryptHelper::updateKey(CEncryptHelper::generateKey());
-		}
-
-		$session_data = json_decode($this->parseData(), true);
-
-		if ($session_data === null || !$this->checkSign($session_data)) {
-			return session_start();
-		}
-
-		$sessionid = $this->extractSessionId($session_data);
-		if ($sessionid) {
-			session_id($sessionid);
-		}
-
-		return session_start();
-	}
-
-	/**
-	 * Check exist secret session key.
->>>>>>> 21974724
 	 *
 	 * @param string $data
 	 *
 	 * @return boolean
 	 */
 	protected function checkSign(string $data): bool {
-		$data = unserialize($data);
+		$data = json_decode($data, true);
 
-		if (!array_key_exists('sign', $data)) {
+		if (!is_array($data) || !array_key_exists('sign', $data)) {
 			return false;
 		}
 
 		$session_sign = $data['sign'];
 		unset($data['sign']);
-		$sign = CEncryptHelper::sign(serialize($data));
+		$sign = CEncryptHelper::sign(json_encode($data));
 
 		return $session_sign && $sign && CEncryptHelper::checkSign($session_sign, $sign);
 	}
