<?php
/*
** Zabbix
** Copyright (C) 2001-2021 Zabbix SIA
**
** This program is free software; you can redistribute it and/or modify
** it under the terms of the GNU General Public License as published by
** the Free Software Foundation; either version 2 of the License, or
** (at your option) any later version.
**
** This program is distributed in the hope that it will be useful,
** but WITHOUT ANY WARRANTY; without even the implied warranty of
** MERCHANTABILITY or FITNESS FOR A PARTICULAR PURPOSE. See the
** GNU General Public License for more details.
**
** You should have received a copy of the GNU General Public License
** along with this program; if not, write to the Free Software
** Foundation, Inc., 51 Franklin Street, Fifth Floor, Boston, MA  02110-1301, USA.
**/


class CConfigFile {

	const CONFIG_NOT_FOUND = 1;
	const CONFIG_ERROR = 2;

	const CONFIG_FILE_PATH = '/conf/zabbix.conf.php';

	private static $supported_db_types = [
		ZBX_DB_MYSQL => true,
		ZBX_DB_ORACLE => true,
		ZBX_DB_POSTGRESQL => true
	];

	public $configFile = null;
	public $config = [];
	public $error = '';

	private static function exception($error, $code = self::CONFIG_ERROR) {
		throw new ConfigFileException($error, $code);
	}

	public function __construct($file = null) {
		$this->setDefaults();

		if (!is_null($file)) {
			$this->setFile($file);
		}
	}

	public function setFile($file) {
		$this->configFile = $file;
	}

	public function load() {
		if (!file_exists($this->configFile)) {
			self::exception('Config file does not exist.', self::CONFIG_NOT_FOUND);
		}
		if (!is_readable($this->configFile)) {
			self::exception('Permission denied.');
		}

		ob_start();
		include($this->configFile);
		ob_end_clean();

		if (!isset($DB['TYPE'])) {
			self::exception('DB type is not set.');
		}

		if (!array_key_exists($DB['TYPE'], self::$supported_db_types)) {
			self::exception(
				'Incorrect value "'.$DB['TYPE'].'" for DB type. Possible values '.
				implode(', ', array_keys(self::$supported_db_types)).'.'
			);
		}

		$php_supported_db = array_keys(CFrontendSetup::getSupportedDatabases());

		if (!in_array($DB['TYPE'], $php_supported_db)) {
			self::exception('DB type "'.$DB['TYPE'].'" is not supported by current setup.'.
				($php_supported_db ? ' Possible values '.implode(', ', $php_supported_db).'.' : '')
			);
		}

		if (!isset($DB['DATABASE'])) {
			self::exception('DB database is not set.');
		}

		$this->setDefaults();

		$this->config['DB']['TYPE'] = $DB['TYPE'];
		$this->config['DB']['DATABASE'] = $DB['DATABASE'];

		if (isset($DB['SERVER'])) {
			$this->config['DB']['SERVER'] = $DB['SERVER'];
		}

		if (isset($DB['PORT'])) {
			$this->config['DB']['PORT'] = $DB['PORT'];
		}

		if (isset($DB['USER'])) {
			$this->config['DB']['USER'] = $DB['USER'];
		}

		if (isset($DB['PASSWORD'])) {
			$this->config['DB']['PASSWORD'] = $DB['PASSWORD'];
		}

		if (isset($DB['SCHEMA'])) {
			$this->config['DB']['SCHEMA'] = $DB['SCHEMA'];
		}

		if (isset($DB['ENCRYPTION'])) {
			$this->config['DB']['ENCRYPTION'] = $DB['ENCRYPTION'];
		}

		if (isset($DB['VERIFY_HOST'])) {
			$this->config['DB']['VERIFY_HOST'] = $DB['VERIFY_HOST'];
		}

		if (isset($DB['KEY_FILE'])) {
			$this->config['DB']['KEY_FILE'] = $DB['KEY_FILE'];
		}

		if (isset($DB['CERT_FILE'])) {
			$this->config['DB']['CERT_FILE'] = $DB['CERT_FILE'];
		}

		if (isset($DB['CA_FILE'])) {
			$this->config['DB']['CA_FILE'] = $DB['CA_FILE'];
		}

		if (isset($DB['CIPHER_LIST'])) {
			$this->config['DB']['CIPHER_LIST'] = $DB['CIPHER_LIST'];
		}

		if (isset($DB['DOUBLE_IEEE754'])) {
			$this->config['DB']['DOUBLE_IEEE754'] = $DB['DOUBLE_IEEE754'];
		}

		if (isset($ZBX_SERVER)) {
			$this->config['ZBX_SERVER'] = $ZBX_SERVER;
		}
		if (isset($ZBX_SERVER_PORT)) {
			$this->config['ZBX_SERVER_PORT'] = $ZBX_SERVER_PORT;
		}
		if (isset($ZBX_SERVER_NAME)) {
			$this->config['ZBX_SERVER_NAME'] = $ZBX_SERVER_NAME;
		}

		if (isset($IMAGE_FORMAT_DEFAULT)) {
			$this->config['IMAGE_FORMAT_DEFAULT'] = $IMAGE_FORMAT_DEFAULT;
		}

		if (isset($HISTORY)) {
			$this->config['HISTORY'] = $HISTORY;
		}

		if (isset($SSO)) {
			$this->config['SSO'] = $SSO;
		}

		$this->makeGlobal();

		return $this->config;
	}

	public function makeGlobal() {
		global $DB, $ZBX_SERVER, $ZBX_SERVER_PORT, $ZBX_SERVER_NAME, $IMAGE_FORMAT_DEFAULT, $HISTORY, $SSO;

		$DB = $this->config['DB'];
		$ZBX_SERVER = $this->config['ZBX_SERVER'];
		$ZBX_SERVER_PORT = $this->config['ZBX_SERVER_PORT'];
		$ZBX_SERVER_NAME = $this->config['ZBX_SERVER_NAME'];
		$IMAGE_FORMAT_DEFAULT = $this->config['IMAGE_FORMAT_DEFAULT'];
		$HISTORY = $this->config['HISTORY'];
		$SSO = $this->config['SSO'];
	}

	public function save() {
		try {
			if (is_null($this->configFile)) {
				self::exception('Cannot save, config file is not set.');
			}

			$this->check();

<<<<<<< HEAD
			if (is_writable($this->configFile) || is_writable(dirname($this->configFile))) {
				file_put_contents($this->configFile, $this->getString());
			}

			if (file_exists($this->configFile)) {
				if (file_get_contents($this->configFile) !== $this->getString()) {
					self::exception(_('Unable to overwrite the existing configuration file.'));
=======
			if (file_put_contents($this->configFile, $this->getString())) {
				if (!chmod($this->configFile, 0600)) {
					self::exception(_('Unable to change configuration file permissions to 0600.'));
				}
			}
			else {
				if (file_exists($this->configFile)) {
					if (file_get_contents($this->configFile) !== $this->getString()) {
						self::exception(_('Unable to overwrite the existing configuration file.'));
					}
				}
				else {
					self::exception(_('Unable to create the configuration file.'));
>>>>>>> 8188e490
				}
			}
			else {
				self::exception(_('Unable to create the configuration file.'));
			}

			return true;
		}
		catch (Exception $e) {
			$this->error = $e->getMessage();
			return false;
		}
	}

	public function getString() {
		return
'<?php
// Zabbix GUI configuration file.

$DB[\'TYPE\']				= \''.addcslashes($this->config['DB']['TYPE'], "'\\").'\';
$DB[\'SERVER\']			= \''.addcslashes($this->config['DB']['SERVER'], "'\\").'\';
$DB[\'PORT\']				= \''.addcslashes($this->config['DB']['PORT'], "'\\").'\';
$DB[\'DATABASE\']			= \''.addcslashes($this->config['DB']['DATABASE'], "'\\").'\';
$DB[\'USER\']				= \''.addcslashes($this->config['DB']['USER'], "'\\").'\';
$DB[\'PASSWORD\']			= \''.addcslashes($this->config['DB']['PASSWORD'], "'\\").'\';

// Schema name. Used for PostgreSQL.
$DB[\'SCHEMA\']			= \''.addcslashes($this->config['DB']['SCHEMA'], "'\\").'\';

// Used for TLS connection.
$DB[\'ENCRYPTION\']		= '.($this->config['DB']['ENCRYPTION'] ? 'true' : 'false').';
$DB[\'KEY_FILE\']			= \''.addcslashes($this->config['DB']['KEY_FILE'], "'\\").'\';
$DB[\'CERT_FILE\']		= \''.addcslashes($this->config['DB']['CERT_FILE'], "'\\").'\';
$DB[\'CA_FILE\']			= \''.addcslashes($this->config['DB']['CA_FILE'], "'\\").'\';
$DB[\'VERIFY_HOST\']		= '.($this->config['DB']['VERIFY_HOST'] ? 'true' : 'false').';
$DB[\'CIPHER_LIST\']		= \''.addcslashes($this->config['DB']['CIPHER_LIST'], "'\\").'\';

// Use IEEE754 compatible value range for 64-bit Numeric (float) history values.
// This option is enabled by default for new Zabbix installations.
// For upgraded installations, please read database upgrade notes before enabling this option.
$DB[\'DOUBLE_IEEE754\']	= '.($this->config['DB']['DOUBLE_IEEE754'] ? 'true' : 'false').';

$ZBX_SERVER				= \''.addcslashes($this->config['ZBX_SERVER'], "'\\").'\';
$ZBX_SERVER_PORT		= \''.addcslashes($this->config['ZBX_SERVER_PORT'], "'\\").'\';
$ZBX_SERVER_NAME		= \''.addcslashes($this->config['ZBX_SERVER_NAME'], "'\\").'\';

$IMAGE_FORMAT_DEFAULT	= IMAGE_FORMAT_PNG;

// Uncomment this block only if you are using Elasticsearch.
// Elasticsearch url (can be string if same url is used for all types).
//$HISTORY[\'url\'] = [
//	\'uint\' => \'http://localhost:9200\',
//	\'text\' => \'http://localhost:9200\'
//];
// Value types stored in Elasticsearch.
//$HISTORY[\'types\'] = [\'uint\', \'text\'];

// Used for SAML authentication.
// Uncomment to override the default paths to SP private key, SP and IdP X.509 certificates, and to set extra settings.
//$SSO[\'SP_KEY\']			= \'conf/certs/sp.key\';
//$SSO[\'SP_CERT\']			= \'conf/certs/sp.crt\';
//$SSO[\'IDP_CERT\']		= \'conf/certs/idp.crt\';
//$SSO[\'SETTINGS\']		= [];
';
	}

	protected function setDefaults() {
		$this->config['DB'] = [
			'TYPE' => null,
			'SERVER' => 'localhost',
			'PORT' => '0',
			'DATABASE' => null,
			'USER' => '',
			'PASSWORD' => '',
			'SCHEMA' => '',
			'ENCRYPTION' => false,
			'KEY_FILE' => '',
			'CERT_FILE' => '',
			'CA_FILE' => '',
			'VERIFY_HOST' => true,
			'CIPHER_LIST' => '',
			'DOUBLE_IEEE754' => false
		];
		$this->config['ZBX_SERVER'] = 'localhost';
		$this->config['ZBX_SERVER_PORT'] = '10051';
		$this->config['ZBX_SERVER_NAME'] = '';
		$this->config['IMAGE_FORMAT_DEFAULT'] = IMAGE_FORMAT_PNG;
		$this->config['HISTORY'] = null;
		$this->config['SSO'] = null;
	}

	protected function check() {
		if (!isset($this->config['DB']['TYPE'])) {
			self::exception('DB type is not set.');
		}

		if (!array_key_exists($this->config['DB']['TYPE'], self::$supported_db_types)) {
			self::exception(
				'Incorrect value "'.$this->config['DB']['TYPE'].'" for DB type. Possible values '.
				implode(', ', array_keys(self::$supported_db_types)).'.'
			);
		}

		if (!isset($this->config['DB']['DATABASE'])) {
			self::exception('DB database is not set.');
		}
	}
}<|MERGE_RESOLUTION|>--- conflicted
+++ resolved
@@ -187,29 +187,17 @@
 
 			$this->check();
 
-<<<<<<< HEAD
 			if (is_writable($this->configFile) || is_writable(dirname($this->configFile))) {
 				file_put_contents($this->configFile, $this->getString());
-			}
-
-			if (file_exists($this->configFile)) {
-				if (file_get_contents($this->configFile) !== $this->getString()) {
-					self::exception(_('Unable to overwrite the existing configuration file.'));
-=======
-			if (file_put_contents($this->configFile, $this->getString())) {
+
 				if (!chmod($this->configFile, 0600)) {
 					self::exception(_('Unable to change configuration file permissions to 0600.'));
 				}
 			}
-			else {
-				if (file_exists($this->configFile)) {
-					if (file_get_contents($this->configFile) !== $this->getString()) {
-						self::exception(_('Unable to overwrite the existing configuration file.'));
-					}
-				}
-				else {
-					self::exception(_('Unable to create the configuration file.'));
->>>>>>> 8188e490
+
+			if (file_exists($this->configFile)) {
+				if (file_get_contents($this->configFile) !== $this->getString()) {
+					self::exception(_('Unable to overwrite the existing configuration file.'));
 				}
 			}
 			else {
