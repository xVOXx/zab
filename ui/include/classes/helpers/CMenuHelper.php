<?php declare(strict_types = 1);
/*
** Zabbix
** Copyright (C) 2001-2021 Zabbix SIA
**
** This program is free software; you can redistribute it and/or modify
** it under the terms of the GNU General Public License as published by
** the Free Software Foundation; either version 2 of the License, or
** (at your option) any later version.
**
** This program is distributed in the hope that it will be useful,
** but WITHOUT ANY WARRANTY; without even the implied warranty of
** MERCHANTABILITY or FITNESS FOR A PARTICULAR PURPOSE. See the
** GNU General Public License for more details.
**
** You should have received a copy of the GNU General Public License
** along with this program; if not, write to the Free Software
** Foundation, Inc., 51 Franklin Street, Fifth Floor, Boston, MA  02110-1301, USA.
**/


class CMenuHelper {

	/**
	 * Get main menu element.
	 *
	 * @return CMenu
	 */
	public static function getMainMenu(): CMenu {
		$menu = new CMenu();

		$submenu_monitoring = [
			CWebUser::checkAccess(CRoleHelper::UI_MONITORING_DASHBOARD)
				? (new CMenuItem(_('Dashboard')))
					->setAction('dashboard.view')
					->setAliases(['dashboard.list'])
				: null,
			CWebUser::checkAccess(CRoleHelper::UI_MONITORING_PROBLEMS)
				? (new CMenuItem(_('Problems')))
					->setAction('problem.view')
					->setAliases(['tr_events.php'])
				: null,
			CWebUser::checkAccess(CRoleHelper::UI_MONITORING_HOSTS)
				? (new CMenuItem(_('Hosts')))
					->setAction('host.view')
					->setAliases([
						'web.view', 'charts.view', 'chart2.php', 'chart3.php', 'chart6.php', 'chart7.php',
						'httpdetails.php', 'host.dashboard.view'
					])
				: null,
			CWebUser::checkAccess(CRoleHelper::UI_MONITORING_OVERVIEW)
				? (new CMenuItem(_('Overview')))
					->setSubMenu(new CMenu([
						(new CMenuItem(_('Trigger overview')))
							->setUrl((new CUrl('overview.php'))->setArgument('type', 0), 'overview.php?type=0'),
						(new CMenuItem(_('Data overview')))
							->setUrl((new CUrl('overview.php'))->setArgument('type', 1), 'overview.php?type=1')
					]))
				: null,
			CWebUser::checkAccess(CRoleHelper::UI_MONITORING_LATEST_DATA)
				? (new CMenuItem(_('Latest data')))
					->setAction('latest.view')
					->setAliases(['history.php', 'chart.php'])
				: null,
			CWebUser::checkAccess(CRoleHelper::UI_MONITORING_SCREENS)
				? (new CMenuItem(_('Screens')))
					->setSubMenu(new CMenu([
						(new CMenuItem(_('Screens')))
							->setUrl(new CUrl('screens.php'), 'screens.php')
							->setAliases(['screenconf.php?!templateid=*', 'screenedit.php?!templateid=*']),
						(new CMenuItem(_('Slide shows')))
							->setUrl(new CUrl('slides.php'), 'slides.php')
							->setAliases(['slideconf.php'])
					]))
				: null,
			CWebUser::checkAccess(CRoleHelper::UI_MONITORING_MAPS)
				? (new CMenuItem(_('Maps')))
					->setAction('map.view')
					->setAliases(['image.php', 'sysmaps.php', 'sysmap.php', 'map.php'])
				: null,
			CWebUser::checkAccess(CRoleHelper::UI_MONITORING_DISCOVERY)
				? (new CMenuItem(_('Discovery')))->setAction('discovery.view')
				: null,
			CWebUser::checkAccess(CRoleHelper::UI_MONITORING_SERVICES)
				? (new CMenuItem(_('Services')))
					->setUrl(new CUrl('srv_status.php'), 'srv_status.php')
					->setAliases(['report.services', 'chart5.php'])
				: null
		];
		$submenu_monitoring = array_filter($submenu_monitoring);

		if ($submenu_monitoring) {
			$menu->add(
				(new CMenuItem(_('Monitoring')))
					->setId('view')
					->setIcon('icon-monitoring')
					->setSubMenu(new CMenu($submenu_monitoring))
			);
		}

		$submenu_inventory = [
			CWebUser::checkAccess(CRoleHelper::UI_INVENTORY_OVERVIEW)
				? (new CMenuItem(_('Overview')))
					->setUrl(new CUrl('hostinventoriesoverview.php'), 'hostinventoriesoverview.php')
				: null,
			CWebUser::checkAccess(CRoleHelper::UI_INVENTORY_HOSTS)
				? (new CMenuItem(_('Hosts')))->setUrl(new CUrl('hostinventories.php'), 'hostinventories.php')
				: null
		];
		$submenu_inventory = array_filter($submenu_inventory);

		if ($submenu_inventory) {
			$menu->add(
				(new CMenuItem(_('Inventory')))
					->setId('cm')
					->setIcon('icon-inventory')
					->setSubMenu(new CMenu($submenu_inventory))
			);
		}

		$submenu_reports = [
			CWebUser::checkAccess(CRoleHelper::UI_REPORTS_SYSTEM_INFO)
				? (new CMenuItem(_('System information')))->setAction('report.status')
				: null,
			CWebUser::checkAccess(CRoleHelper::UI_REPORTS_AVAILABILITY_REPORT)
				? (new CMenuItem(_('Availability report')))
					->setUrl(new CUrl('report2.php'), 'report2.php')
					->setAliases(['chart4.php'])
				: null,
			CWebUser::checkAccess(CRoleHelper::UI_REPORTS_TOP_TRIGGERS)
				? (new CMenuItem(_('Triggers top 100')))->setUrl(new CUrl('toptriggers.php'), 'toptriggers.php')
				: null,
			CWebUser::checkAccess(CRoleHelper::UI_REPORTS_AUDIT)
				? (new CMenuItem(_('Audit')))->setAction('auditlog.list')
				: null,
			CWebUser::checkAccess(CRoleHelper::UI_REPORTS_ACTION_LOG)
				? (new CMenuItem(_('Action log')))->setUrl(new CUrl('auditacts.php'), 'auditacts.php')
				: null,
			CWebUser::checkAccess(CRoleHelper::UI_REPORTS_NOTIFICATIONS)
				? (new CMenuItem(_('Notifications')))->setUrl(new CUrl('report4.php'), 'report4.php')
				: null
		];
		$submenu_reports = array_filter($submenu_reports);

		if ($submenu_reports) {
			$menu->add(
				(new CMenuItem(_('Reports')))
					->setId('reports')
					->setIcon('icon-reports')
					->setSubMenu(new CMenu($submenu_reports))
			);
		}

		$submenu_configuration = [
			CWebUser::checkAccess(CRoleHelper::UI_CONFIGURATION_HOST_GROUPS)
				? (new CMenuItem(_('Host groups')))->setUrl(new CUrl('hostgroups.php'), 'hostgroups.php')
				: null,
			CWebUser::checkAccess(CRoleHelper::UI_CONFIGURATION_TEMPLATES)
				? (new CMenuItem(_('Templates')))
					->setUrl(new CUrl('templates.php'), 'templates.php')
					->setAliases([
						'template.dashboard.list', 'template.dashboard.edit', 'items.php?context=template',
						'triggers.php?context=template', 'graphs.php?context=template',
						'host_discovery.php?context=template', 'disc_prototypes.php?context=template',
						'trigger_prototypes.php?context=template', 'host_prototypes.php?context=template',
						'httpconf.php?context=template'
					])
				: null,
			CWebUser::checkAccess(CRoleHelper::UI_CONFIGURATION_HOSTS)
				? (new CMenuItem(_('Hosts')))
					->setUrl(new CUrl('hosts.php'), 'hosts.php')
					->setAliases([
						'application.list', 'application.edit', 'items.php?context=host', 'triggers.php?context=host',
						'graphs.php?context=host', 'host_discovery.php?context=host',
						'disc_prototypes.php?context=host', 'trigger_prototypes.php?context=host',
						'host_prototypes.php?context=host', 'httpconf.php?context=host'
					])
				: null,
			CWebUser::checkAccess(CRoleHelper::UI_CONFIGURATION_MAINTENANCE)
				? (new CMenuItem(_('Maintenance')))->setUrl(new CUrl('maintenance.php'), 'maintenance.php')
				: null,
			CWebUser::checkAccess(CRoleHelper::UI_CONFIGURATION_ACTIONS)
				? (new CMenuItem(_('Actions')))
					->setSubMenu(new CMenu([
						(new CMenuItem(_('Trigger actions')))
							->setUrl(
								(new CUrl('actionconf.php'))->setArgument('eventsource', EVENT_SOURCE_TRIGGERS),
								'actionconf.php?eventsource='.EVENT_SOURCE_TRIGGERS
							),
						(new CMenuItem(_('Discovery actions')))
							->setUrl(
								(new CUrl('actionconf.php'))->setArgument('eventsource', EVENT_SOURCE_DISCOVERY),
								'actionconf.php?eventsource='.EVENT_SOURCE_DISCOVERY
							),
						(new CMenuItem(_('Autoregistration actions')))
							->setUrl(
								(new CUrl('actionconf.php'))->setArgument('eventsource', EVENT_SOURCE_AUTOREGISTRATION),
								'actionconf.php?eventsource='.EVENT_SOURCE_AUTOREGISTRATION
							),
						(new CMenuItem(_('Internal actions')))
							->setUrl(
								(new CUrl('actionconf.php'))->setArgument('eventsource', EVENT_SOURCE_INTERNAL),
								'actionconf.php?eventsource='.EVENT_SOURCE_INTERNAL
							)
					]))
				: null,
			CWebUser::checkAccess(CRoleHelper::UI_CONFIGURATION_EVENT_CORRELATION)
				? (new CMenuItem(_('Event correlation')))
					->setAction('correlation.list')
					->setAliases(['correlation.edit'])
				: null,
			CWebUser::checkAccess(CRoleHelper::UI_CONFIGURATION_DISCOVERY)
				? (new CMenuItem(_('Discovery')))
					->setAction('discovery.list')
					->setAliases(['discovery.edit'])
				: null,
			CWebUser::checkAccess(CRoleHelper::UI_CONFIGURATION_SERVICES)
				? (new CMenuItem(_('Services')))->setUrl(new CUrl('services.php'), 'services.php')
				: null
		];
		$submenu_configuration = array_filter($submenu_configuration);

		if ($submenu_configuration) {
			$menu->add(
				(new CMenuItem(_('Configuration')))
					->setId('config')
					->setIcon('icon-configuration')
					->setSubMenu(new CMenu($submenu_configuration))
			);
		}

		$submenu_administration = [
			CWebUser::checkAccess(CRoleHelper::UI_ADMINISTRATION_GENERAL)
				? (new CMenuItem(_('General')))
<<<<<<< HEAD
					->setSubMenu(new CMenu([
						(new CMenuItem(_('GUI')))
							->setAction('gui.edit'),
						(new CMenuItem(_('Autoregistration')))
							->setAction('autoreg.edit'),
						(new CMenuItem(_('Housekeeping')))
							->setAction('housekeeping.edit'),
						(new CMenuItem(_('Images')))
							->setAction('image.list')
							->setAliases(['image.edit']),
						(new CMenuItem(_('Icon mapping')))
							->setAction('iconmap.list')
							->setAliases(['iconmap.edit']),
						(new CMenuItem(_('Regular expressions')))
							->setAction('regex.list')
							->setAliases(['regex.edit']),
						(new CMenuItem(_('Macros')))
							->setAction('macros.edit'),
						(new CMenuItem(_('Value mapping')))
							->setAction('valuemap.list')
							->setAliases(['valuemap.edit']),
						(new CMenuItem(_('Trigger displaying options')))
							->setAction('trigdisplay.edit'),
						(new CMenuItem(_('Modules')))
							->setAction('module.list')
							->setAliases(['module.edit', 'module.scan']),
						(new CMenuItem(_('Other')))
							->setAction('miscconfig.edit')
					]))
=======
					->setAction('gui.edit')
					->setAliases([
						'autoreg.edit', 'housekeeping.edit', 'image.list', 'image.edit',
						'iconmap.list', 'iconmap.edit', 'regex.list', 'regex.edit', 'macros.edit', 'valuemap.list',
						'valuemap.edit', 'workingtime.edit', 'trigseverity.edit', 'trigdisplay.edit',
						'miscconfig.edit', 'module.list', 'module.edit', 'module.scan'
					])
>>>>>>> be69bcef
				: null,
			CWebUser::checkAccess(CRoleHelper::UI_ADMINISTRATION_PROXIES)
				? (new CMenuItem(_('Proxies')))
					->setAction('proxy.list')
					->setAliases(['proxy.edit'])
				: null,
			CWebUser::checkAccess(CRoleHelper::UI_ADMINISTRATION_AUTHENTICATION)
				? (new CMenuItem(_('Authentication')))
					->setAction('authentication.edit')
				: null,
			CWebUser::checkAccess(CRoleHelper::UI_ADMINISTRATION_USER_GROUPS)
				? (new CMenuItem(_('User groups')))
					->setAction('usergroup.list')
					->setAliases(['usergroup.edit'])
				: null,
			CWebUser::checkAccess(CRoleHelper::UI_ADMINISTRATION_USER_ROLES)
				? (new CMenuItem(_('User roles')))
					->setAction('userrole.list')
					->setAliases(['userrole.edit'])
				: null,
			CWebUser::checkAccess(CRoleHelper::UI_ADMINISTRATION_USERS)
				? (new CMenuItem(_('Users')))
					->setAction('user.list')
					->setAliases(['user.edit'])
				: null,
			CWebUser::checkAccess(CRoleHelper::UI_ADMINISTRATION_MEDIA_TYPES)
				? (new CMenuItem(_('Media types')))
					->setAction('mediatype.list')
					->setAliases(['mediatype.edit'])
				: null,
			CWebUser::checkAccess(CRoleHelper::UI_ADMINISTRATION_SCRIPTS)
				? (new CMenuItem(_('Scripts')))
					->setAction('script.list')
					->setAliases(['script.edit'])
				: null,
			CWebUser::checkAccess(CRoleHelper::UI_ADMINISTRATION_QUEUE)
				? (new CMenuItem(_('Queue')))
					->setSubMenu(new CMenu([
						(new CMenuItem(_('Queue overview')))
							->setAction('queue.overview'),
						(new CMenuItem(_('Queue overview by proxy')))
							->setAction('queue.overview.proxy'),
						(new CMenuItem(_('Queue details')))
							->setAction('queue.details')
					]))
				: null
		];
		$submenu_administration = array_filter($submenu_administration);

		if ($submenu_administration) {
			$menu->add(
				(new CMenuItem(_('Administration')))
					->setId('admin')
					->setIcon('icon-administration')
					->setSubMenu(new CMenu($submenu_administration))
			);
		}

		return $menu;
	}

	/**
	 * Get user menu element.
	 *
	 * @return CMenu
	 */
	public static function getUserMenu(): CMenu {
		$menu = new CMenu();

		if (!CBrandHelper::isRebranded()) {
			$menu
				->add(
					(new CMenuItem(_('Support')))
						->setIcon('icon-support')
						->setUrl(new CUrl(getSupportUrl(CWebUser::getLang())))
						->setTitle(_('Zabbix Technical Support'))
						->setTarget('_blank')
				)
				->add(
					(new CMenuItem(_('Share')))
						->setIcon('icon-share')
						->setUrl(new Curl('https://share.zabbix.com/'))
						->setTitle(_('Zabbix Share'))
						->setTarget('_blank')
				);
		}

		$menu->add(
			(new CMenuItem(_('Help')))
				->setIcon('icon-help')
				->setUrl(new CUrl(CBrandHelper::getHelpUrl()))
				->setTitle(_('Help'))
				->setTarget('_blank')
		);

		$user = array_intersect_key(CWebUser::$data, array_flip(['alias', 'name', 'surname'])) + [
			'name' => null,
			'surname' => null
		];

		if (CWebUser::isGuest()) {
			$menu->add(
				(new CMenuItem(_('Guest user')))
					->setIcon('icon-guest')
					->setTitle(getUserFullname($user))
			);
		}
		else {
			$menu->add(
				(new CMenuItem(_('User settings')))
					->setIcon('icon-profile')
					->setAction('userprofile.edit')
					->setTitle(getUserFullname($user))
			);
		}

		$menu->add(
			(new CMenuItem(_('Sign out')))
				->setIcon('icon-signout')
				->setUrl(new CUrl('#signout'))
				->setTitle(_('Sign out'))
				->onClick('ZABBIX.logout()')
		);

		return $menu;
	}

	/**
	 * Get first menu item from main menu.
	 *
	 * @return CMenuItem
	 */
	private static function getFirstMenuItem(): CMenuItem {
		$menu = self::getMainMenu();

		foreach (CRoleHelper::getUiSectionsLabels(CWebUser::$data['type']) as $section_label) {
			$section_submenu = $menu->find($section_label);
			if ($section_submenu instanceof CMenuItem) {
				$menu = $section_submenu
					->getSubMenu()
					->getMenuItems();
				return $menu[0];
			}
		}

		return $menu->getMenuItems()[0];
	}

	public static function getFirstUrl(): string {
		return self::getFirstMenuItem()
			->getUrl()
			->getUrl();
	}

	public static function getFirstLabel(): string {
		return self::getFirstMenuItem()->getLabel();
	}
}<|MERGE_RESOLUTION|>--- conflicted
+++ resolved
@@ -232,7 +232,6 @@
 		$submenu_administration = [
 			CWebUser::checkAccess(CRoleHelper::UI_ADMINISTRATION_GENERAL)
 				? (new CMenuItem(_('General')))
-<<<<<<< HEAD
 					->setSubMenu(new CMenu([
 						(new CMenuItem(_('GUI')))
 							->setAction('gui.edit'),
@@ -262,15 +261,6 @@
 						(new CMenuItem(_('Other')))
 							->setAction('miscconfig.edit')
 					]))
-=======
-					->setAction('gui.edit')
-					->setAliases([
-						'autoreg.edit', 'housekeeping.edit', 'image.list', 'image.edit',
-						'iconmap.list', 'iconmap.edit', 'regex.list', 'regex.edit', 'macros.edit', 'valuemap.list',
-						'valuemap.edit', 'workingtime.edit', 'trigseverity.edit', 'trigdisplay.edit',
-						'miscconfig.edit', 'module.list', 'module.edit', 'module.scan'
-					])
->>>>>>> be69bcef
 				: null,
 			CWebUser::checkAccess(CRoleHelper::UI_ADMINISTRATION_PROXIES)
 				? (new CMenuItem(_('Proxies')))
