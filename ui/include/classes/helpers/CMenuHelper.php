<?php declare(strict_types = 1);
/*
** Zabbix
** Copyright (C) 2001-2021 Zabbix SIA
**
** This program is free software; you can redistribute it and/or modify
** it under the terms of the GNU General Public License as published by
** the Free Software Foundation; either version 2 of the License, or
** (at your option) any later version.
**
** This program is distributed in the hope that it will be useful,
** but WITHOUT ANY WARRANTY; without even the implied warranty of
** MERCHANTABILITY or FITNESS FOR A PARTICULAR PURPOSE. See the
** GNU General Public License for more details.
**
** You should have received a copy of the GNU General Public License
** along with this program; if not, write to the Free Software
** Foundation, Inc., 51 Franklin Street, Fifth Floor, Boston, MA  02110-1301, USA.
**/


class CMenuHelper {

	/**
	 * Get main menu element.
	 *
	 * @return CMenu
	 */
	public static function getMainMenu(): CMenu {
		$menu = new CMenu();

		$submenu_monitoring = [
			CWebUser::checkAccess(CRoleHelper::UI_MONITORING_DASHBOARD)
				? (new CMenuItem(_('Dashboard')))
					->setAction('dashboard.view')
					->setAliases(['dashboard.list'])
				: null,
			CWebUser::checkAccess(CRoleHelper::UI_MONITORING_PROBLEMS)
				? (new CMenuItem(_('Problems')))
					->setAction('problem.view')
					->setAliases(['tr_events.php'])
				: null,
			CWebUser::checkAccess(CRoleHelper::UI_MONITORING_HOSTS)
				? (new CMenuItem(_('Hosts')))
					->setAction('host.view')
					->setAliases([
						'web.view', 'charts.view', 'chart2.php', 'chart3.php', 'chart6.php', 'chart7.php',
						'httpdetails.php', 'host.dashboard.view'
					])
				: null,
			CWebUser::checkAccess(CRoleHelper::UI_MONITORING_OVERVIEW)
				? (new CMenuItem(_('Overview')))
					->setSubMenu(new CMenu([
						(new CMenuItem(_('Trigger overview')))
							->setUrl((new CUrl('overview.php'))->setArgument('type', 0), 'overview.php?type=0'),
						(new CMenuItem(_('Data overview')))
							->setUrl((new CUrl('overview.php'))->setArgument('type', 1), 'overview.php?type=1')
					]))
				: null,
			CWebUser::checkAccess(CRoleHelper::UI_MONITORING_LATEST_DATA)
				? (new CMenuItem(_('Latest data')))
					->setAction('latest.view')
					->setAliases(['history.php', 'chart.php'])
				: null,
			CWebUser::checkAccess(CRoleHelper::UI_MONITORING_SCREENS)
				? (new CMenuItem(_('Screens')))
					->setSubMenu(new CMenu([
						(new CMenuItem(_('Screens')))
							->setUrl(new CUrl('screens.php'), 'screens.php')
							->setAliases(['screenconf.php?!templateid=*', 'screenedit.php?!templateid=*']),
						(new CMenuItem(_('Slide shows')))
							->setUrl(new CUrl('slides.php'), 'slides.php')
							->setAliases(['slideconf.php'])
					]))
				: null,
			CWebUser::checkAccess(CRoleHelper::UI_MONITORING_MAPS)
				? (new CMenuItem(_('Maps')))
					->setAction('map.view')
					->setAliases(['image.php', 'sysmaps.php', 'sysmap.php', 'map.php'])
				: null,
			CWebUser::checkAccess(CRoleHelper::UI_MONITORING_DISCOVERY)
				? (new CMenuItem(_('Discovery')))->setAction('discovery.view')
				: null,
			CWebUser::checkAccess(CRoleHelper::UI_MONITORING_SERVICES)
				? (new CMenuItem(_('Services')))
					->setUrl(new CUrl('srv_status.php'), 'srv_status.php')
					->setAliases(['report.services', 'chart5.php'])
				: null
		];
		$submenu_monitoring = array_filter($submenu_monitoring);

		if ($submenu_monitoring) {
			$menu->add(
				(new CMenuItem(_('Monitoring')))
					->setId('view')
					->setIcon('icon-monitoring')
					->setSubMenu(new CMenu($submenu_monitoring))
			);
		}

		$submenu_inventory = [
			CWebUser::checkAccess(CRoleHelper::UI_INVENTORY_OVERVIEW)
				? (new CMenuItem(_('Overview')))
					->setUrl(new CUrl('hostinventoriesoverview.php'), 'hostinventoriesoverview.php')
				: null,
			CWebUser::checkAccess(CRoleHelper::UI_INVENTORY_HOSTS)
				? (new CMenuItem(_('Hosts')))->setUrl(new CUrl('hostinventories.php'), 'hostinventories.php')
				: null
		];
		$submenu_inventory = array_filter($submenu_inventory);

		if ($submenu_inventory) {
			$menu->add(
				(new CMenuItem(_('Inventory')))
					->setId('cm')
					->setIcon('icon-inventory')
					->setSubMenu(new CMenu($submenu_inventory))
			);
		}

		$submenu_reports = [
			CWebUser::checkAccess(CRoleHelper::UI_REPORTS_SYSTEM_INFO)
				? (new CMenuItem(_('System information')))->setAction('report.status')
				: null,
			CWebUser::checkAccess(CRoleHelper::UI_REPORTS_AVAILABILITY_REPORT)
				? (new CMenuItem(_('Availability report')))
					->setUrl(new CUrl('report2.php'), 'report2.php')
					->setAliases(['chart4.php'])
				: null,
			CWebUser::checkAccess(CRoleHelper::UI_REPORTS_TOP_TRIGGERS)
				? (new CMenuItem(_('Triggers top 100')))->setUrl(new CUrl('toptriggers.php'), 'toptriggers.php')
				: null,
			CWebUser::checkAccess(CRoleHelper::UI_REPORTS_AUDIT)
				? (new CMenuItem(_('Audit')))->setAction('auditlog.list')
				: null,
			CWebUser::checkAccess(CRoleHelper::UI_REPORTS_ACTION_LOG)
				? (new CMenuItem(_('Action log')))->setUrl(new CUrl('auditacts.php'), 'auditacts.php')
				: null,
			CWebUser::checkAccess(CRoleHelper::UI_REPORTS_NOTIFICATIONS)
				? (new CMenuItem(_('Notifications')))->setUrl(new CUrl('report4.php'), 'report4.php')
				: null
		];
		$submenu_reports = array_filter($submenu_reports);

		if ($submenu_reports) {
			$menu->add(
				(new CMenuItem(_('Reports')))
					->setId('reports')
					->setIcon('icon-reports')
					->setSubMenu(new CMenu($submenu_reports))
			);
		}

		$submenu_configuration = [
			CWebUser::checkAccess(CRoleHelper::UI_CONFIGURATION_HOST_GROUPS)
				? (new CMenuItem(_('Host groups')))->setUrl(new CUrl('hostgroups.php'), 'hostgroups.php')
				: null,
			CWebUser::checkAccess(CRoleHelper::UI_CONFIGURATION_TEMPLATES)
				? (new CMenuItem(_('Templates')))
					->setUrl(new CUrl('templates.php'), 'templates.php')
					->setAliases([
						'template.dashboard.list', 'template.dashboard.edit', 'items.php?context=template',
						'triggers.php?context=template', 'graphs.php?context=template',
						'host_discovery.php?context=template', 'disc_prototypes.php?context=template',
						'trigger_prototypes.php?context=template', 'host_prototypes.php?context=template',
						'httpconf.php?context=template'
					])
				: null,
			CWebUser::checkAccess(CRoleHelper::UI_CONFIGURATION_HOSTS)
				? (new CMenuItem(_('Hosts')))
					->setUrl(new CUrl('hosts.php'), 'hosts.php')
					->setAliases([
						'application.list', 'application.edit', 'items.php?context=host', 'triggers.php?context=host',
						'graphs.php?context=host', 'host_discovery.php?context=host',
						'disc_prototypes.php?context=host', 'trigger_prototypes.php?context=host',
						'host_prototypes.php?context=host', 'httpconf.php?context=host'
					])
				: null,
			CWebUser::checkAccess(CRoleHelper::UI_CONFIGURATION_MAINTENANCE)
				? (new CMenuItem(_('Maintenance')))->setUrl(new CUrl('maintenance.php'), 'maintenance.php')
				: null,
			CWebUser::checkAccess(CRoleHelper::UI_CONFIGURATION_ACTIONS)
				? (new CMenuItem(_('Actions')))
					->setSubMenu(new CMenu([
						(new CMenuItem(_('Trigger actions')))
							->setUrl(
								(new CUrl('actionconf.php'))->setArgument('eventsource', EVENT_SOURCE_TRIGGERS),
								'actionconf.php?eventsource='.EVENT_SOURCE_TRIGGERS
							),
						(new CMenuItem(_('Discovery actions')))
							->setUrl(
								(new CUrl('actionconf.php'))->setArgument('eventsource', EVENT_SOURCE_DISCOVERY),
								'actionconf.php?eventsource='.EVENT_SOURCE_DISCOVERY
							),
						(new CMenuItem(_('Autoregistration actions')))
							->setUrl(
								(new CUrl('actionconf.php'))->setArgument('eventsource', EVENT_SOURCE_AUTOREGISTRATION),
								'actionconf.php?eventsource='.EVENT_SOURCE_AUTOREGISTRATION
							),
						(new CMenuItem(_('Internal actions')))
							->setUrl(
								(new CUrl('actionconf.php'))->setArgument('eventsource', EVENT_SOURCE_INTERNAL),
								'actionconf.php?eventsource='.EVENT_SOURCE_INTERNAL
							)
					]))
				: null,
			CWebUser::checkAccess(CRoleHelper::UI_CONFIGURATION_EVENT_CORRELATION)
				? (new CMenuItem(_('Event correlation')))
					->setAction('correlation.list')
					->setAliases(['correlation.edit'])
				: null,
			CWebUser::checkAccess(CRoleHelper::UI_CONFIGURATION_DISCOVERY)
				? (new CMenuItem(_('Discovery')))
					->setAction('discovery.list')
					->setAliases(['discovery.edit'])
				: null,
			CWebUser::checkAccess(CRoleHelper::UI_CONFIGURATION_SERVICES)
				? (new CMenuItem(_('Services')))->setUrl(new CUrl('services.php'), 'services.php')
				: null
		];
		$submenu_configuration = array_filter($submenu_configuration);

		if ($submenu_configuration) {
			$menu->add(
				(new CMenuItem(_('Configuration')))
					->setId('config')
					->setIcon('icon-configuration')
					->setSubMenu(new CMenu($submenu_configuration))
			);
		}

		$submenu_administration = [
			CWebUser::checkAccess(CRoleHelper::UI_ADMINISTRATION_GENERAL)
				? (new CMenuItem(_('General')))
<<<<<<< HEAD
					->setAction('gui.edit')
					->setAliases([
						'autoreg.edit', 'housekeeping.edit', 'image.list', 'image.edit',
						'iconmap.list', 'iconmap.edit', 'regex.list', 'regex.edit', 'macros.edit',  'workingtime.edit',
						'trigseverity.edit', 'trigdisplay.edit', 'miscconfig.edit', 'module.list', 'module.edit',
						'module.scan'
					])
=======
					->setSubMenu(new CMenu(array_filter([
						(new CMenuItem(_('GUI')))
							->setAction('gui.edit'),
						(new CMenuItem(_('Autoregistration')))
							->setAction('autoreg.edit'),
						(new CMenuItem(_('Housekeeping')))
							->setAction('housekeeping.edit'),
						(new CMenuItem(_('Images')))
							->setAction('image.list')
							->setAliases(['image.edit']),
						(new CMenuItem(_('Icon mapping')))
							->setAction('iconmap.list')
							->setAliases(['iconmap.edit']),
						(new CMenuItem(_('Regular expressions')))
							->setAction('regex.list')
							->setAliases(['regex.edit']),
						(new CMenuItem(_('Macros')))
							->setAction('macros.edit'),
						(new CMenuItem(_('Value mapping')))
							->setAction('valuemap.list')
							->setAliases(['valuemap.edit']),
						(new CMenuItem(_('Trigger displaying options')))
							->setAction('trigdisplay.edit'),
						(new CMenuItem(_('Modules')))
							->setAction('module.list')
							->setAliases(['module.edit', 'module.scan']),
						(!CWebUser::isGuest() && CWebUser::checkAccess(CRoleHelper::ACTIONS_MANAGE_API_TOKENS))
							? (new CMenuItem(_('API tokens')))
								->setAction('token.list')
								->setAliases(['token.edit', 'token.view'])
							: null,
						(new CMenuItem(_('Other')))
							->setAction('miscconfig.edit')
					])))
>>>>>>> b115a9e3
				: null,
			CWebUser::checkAccess(CRoleHelper::UI_ADMINISTRATION_PROXIES)
				? (new CMenuItem(_('Proxies')))
					->setAction('proxy.list')
					->setAliases(['proxy.edit'])
				: null,
			CWebUser::checkAccess(CRoleHelper::UI_ADMINISTRATION_AUTHENTICATION)
				? (new CMenuItem(_('Authentication')))
					->setAction('authentication.edit')
				: null,
			CWebUser::checkAccess(CRoleHelper::UI_ADMINISTRATION_USER_GROUPS)
				? (new CMenuItem(_('User groups')))
					->setAction('usergroup.list')
					->setAliases(['usergroup.edit'])
				: null,
			CWebUser::checkAccess(CRoleHelper::UI_ADMINISTRATION_USER_ROLES)
				? (new CMenuItem(_('User roles')))
					->setAction('userrole.list')
					->setAliases(['userrole.edit'])
				: null,
			CWebUser::checkAccess(CRoleHelper::UI_ADMINISTRATION_USERS)
				? (new CMenuItem(_('Users')))
					->setAction('user.list')
					->setAliases(['user.edit'])
				: null,
			CWebUser::checkAccess(CRoleHelper::UI_ADMINISTRATION_MEDIA_TYPES)
				? (new CMenuItem(_('Media types')))
					->setAction('mediatype.list')
					->setAliases(['mediatype.edit'])
				: null,
			CWebUser::checkAccess(CRoleHelper::UI_ADMINISTRATION_SCRIPTS)
				? (new CMenuItem(_('Scripts')))
					->setAction('script.list')
					->setAliases(['script.edit'])
				: null,
			CWebUser::checkAccess(CRoleHelper::UI_ADMINISTRATION_QUEUE)
				? (new CMenuItem(_('Queue')))
					->setSubMenu(new CMenu([
						(new CMenuItem(_('Queue overview')))
							->setAction('queue.overview'),
						(new CMenuItem(_('Queue overview by proxy')))
							->setAction('queue.overview.proxy'),
						(new CMenuItem(_('Queue details')))
							->setAction('queue.details')
					]))
				: null
		];
		$submenu_administration = array_filter($submenu_administration);

		if ($submenu_administration) {
			$menu->add(
				(new CMenuItem(_('Administration')))
					->setId('admin')
					->setIcon('icon-administration')
					->setSubMenu(new CMenu($submenu_administration))
			);
		}

		return $menu;
	}

	/**
	 * Get user menu element.
	 *
	 * @return CMenu
	 */
	public static function getUserMenu(): CMenu {
		$menu = new CMenu();

		if (!CBrandHelper::isRebranded()) {
			$menu
				->add(
					(new CMenuItem(_('Support')))
						->setIcon('icon-support')
						->setUrl(new CUrl(getSupportUrl(CWebUser::getLang())))
						->setTitle(_('Zabbix Technical Support'))
						->setTarget('_blank')
				)
				->add(
					(new CMenuItem(_('Share')))
						->setIcon('icon-share')
						->setUrl(new Curl('https://share.zabbix.com/'))
						->setTitle(_('Zabbix Share'))
						->setTarget('_blank')
				);
		}

		$menu->add(
			(new CMenuItem(_('Help')))
				->setIcon('icon-help')
				->setUrl(new CUrl(CBrandHelper::getHelpUrl()))
				->setTitle(_('Help'))
				->setTarget('_blank')
		);

		$user = array_intersect_key(CWebUser::$data, array_flip(['alias', 'name', 'surname'])) + [
			'name' => null,
			'surname' => null
		];

		if (CWebUser::isGuest()) {
			$menu->add(
				(new CMenuItem(_('Guest user')))
					->setIcon('icon-guest')
					->setTitle(getUserFullname($user))
			);
		}
		elseif (CWebUser::checkAccess(CRoleHelper::ACTIONS_MANAGE_API_TOKENS)) {
			$menu->add(
				(new CMenuItem(_('User settings')))
					->setIcon('icon-profile')
					->setTitle(getUserFullname($user))
					->setSubMenu(new CMenu([
						(new CMenuItem(_('Profile')))
							->setAction('userprofile.edit'),
						(new CMenuItem(_('API tokens')))
							->setAction('user.token.list')
							->setAliases(['user.token.view', 'user.token.edit'])
					]))
			);
		}
		else {
			$menu->add(
				(new CMenuItem(_('User settings')))
					->setIcon('icon-profile')
					->setAction('userprofile.edit')
					->setTitle(getUserFullname($user))
			);
		}

		$menu->add(
			(new CMenuItem(_('Sign out')))
				->setIcon('icon-signout')
				->setUrl(new CUrl('#signout'))
				->setTitle(_('Sign out'))
				->onClick('ZABBIX.logout()')
		);

		return $menu;
	}

	/**
	 * Get first menu item from main menu.
	 *
	 * @return CMenuItem
	 */
	private static function getFirstMenuItem(): CMenuItem {
		$menu = self::getMainMenu();

		foreach (CRoleHelper::getUiSectionsLabels(CWebUser::$data['type']) as $section_label) {
			$section_submenu = $menu->find($section_label);
			if ($section_submenu instanceof CMenuItem) {
				$menu = $section_submenu
					->getSubMenu()
					->getMenuItems();
				return $menu[0];
			}
		}

		return $menu->getMenuItems()[0];
	}

	public static function getFirstUrl(): string {
		return self::getFirstMenuItem()
			->getUrl()
			->getUrl();
	}

	public static function getFirstLabel(): string {
		return self::getFirstMenuItem()->getLabel();
	}
}<|MERGE_RESOLUTION|>--- conflicted
+++ resolved
@@ -232,15 +232,6 @@
 		$submenu_administration = [
 			CWebUser::checkAccess(CRoleHelper::UI_ADMINISTRATION_GENERAL)
 				? (new CMenuItem(_('General')))
-<<<<<<< HEAD
-					->setAction('gui.edit')
-					->setAliases([
-						'autoreg.edit', 'housekeeping.edit', 'image.list', 'image.edit',
-						'iconmap.list', 'iconmap.edit', 'regex.list', 'regex.edit', 'macros.edit',  'workingtime.edit',
-						'trigseverity.edit', 'trigdisplay.edit', 'miscconfig.edit', 'module.list', 'module.edit',
-						'module.scan'
-					])
-=======
 					->setSubMenu(new CMenu(array_filter([
 						(new CMenuItem(_('GUI')))
 							->setAction('gui.edit'),
@@ -259,9 +250,6 @@
 							->setAliases(['regex.edit']),
 						(new CMenuItem(_('Macros')))
 							->setAction('macros.edit'),
-						(new CMenuItem(_('Value mapping')))
-							->setAction('valuemap.list')
-							->setAliases(['valuemap.edit']),
 						(new CMenuItem(_('Trigger displaying options')))
 							->setAction('trigdisplay.edit'),
 						(new CMenuItem(_('Modules')))
@@ -275,7 +263,6 @@
 						(new CMenuItem(_('Other')))
 							->setAction('miscconfig.edit')
 					])))
->>>>>>> b115a9e3
 				: null,
 			CWebUser::checkAccess(CRoleHelper::UI_ADMINISTRATION_PROXIES)
 				? (new CMenuItem(_('Proxies')))
