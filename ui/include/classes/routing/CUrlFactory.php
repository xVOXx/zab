<?php
/*
** Zabbix
** Copyright (C) 2001-2023 Zabbix SIA
**
** This program is free software; you can redistribute it and/or modify
** it under the terms of the GNU General Public License as published by
** the Free Software Foundation; either version 2 of the License, or
** (at your option) any later version.
**
** This program is distributed in the hope that it will be useful,
** but WITHOUT ANY WARRANTY; without even the implied warranty of
** MERCHANTABILITY or FITNESS FOR A PARTICULAR PURPOSE. See the
** GNU General Public License for more details.
**
** You should have received a copy of the GNU General Public License
** along with this program; if not, write to the Free Software
** Foundation, Inc., 51 Franklin Street, Fifth Floor, Boston, MA  02110-1301, USA.
**/

class CUrlFactory {

	/**
	 * Configuration of context configurations. Top-level key is file name from $page['file'], below goes:
	 * 'remove' - to remove arguments
	 * 'add' - name of $_REQUEST keys to be kept as arguments
	 * 'callable' - callable to apply to argument list
	 *
	 * @var array
	 */
	protected static $contextConfigs = [
		'actionconf.php' => [
			'remove' => ['actionid']
		],
		'disc_prototypes.php' => [
			'remove' => ['itemid'],
			'add' => ['hostid', 'parent_discoveryid']
		],
		'graphs.php' => [
			'remove' => ['graphid'],
			'add' => ['hostid', 'parent_discoveryid']
		],
		'host_discovery.php' => [
			'remove' => ['itemid'],
			'add' => ['hostid']
		],
		'host_prototypes.php' => [
			'remove' => ['hostid'],
			'add' => ['parent_discoveryid']
		],
		'httpconf.php' => [
			'remove' => ['httptestid']
		],
		'items.php' => [
			'remove' => ['itemid']
		],
		'sysmaps.php' => [
			'remove' => ['sysmapid']
		],
<<<<<<< HEAD
		'templates.php' => [
			'remove' => ['templateid']
=======
		'trigger_prototypes.php' => [
			'remove' =>  ['triggerid'],
			'add' => ['parent_discoveryid', 'hostid']
		],
		'triggers.php' => [
			'remove' => ['triggerid'],
			'add' => ['hostid']
>>>>>>> 5a1c03fc
		],
		'__default' => [
			'remove' => ['cancel', 'form', 'delete']
		]
	];

	/**
	 * Creates new CUrl object based on giver URL (or $_REQUEST if null is given),
	 * and adds/removes parameters based on current page context.
	 *
	 * @param string $sourceUrl
	 *
	 * @return CUrl
	 */
	public static function getContextUrl($sourceUrl = null) {
		$config = self::resolveConfig();

		$url = new CUrl($sourceUrl);

		if (isset($config['remove'])) {
			foreach ($config['remove'] as $key) {
				$url->removeArgument($key);
			}
		}

		if (isset($config['add'])) {
			foreach ($config['add'] as $key) {
				$url->setArgument($key, getRequest($key));
			}
		}

		return $url;
	}

	/**
	 * Resolves context configuration for current file (based on $page['file'] global variable)
	 *
	 * @return array
	 */
	protected static function resolveConfig() {
		global $page;

		if (isset($page['file']) && isset(self::$contextConfigs[$page['file']])) {
			return array_merge_recursive(self::$contextConfigs['__default'], self::$contextConfigs[$page['file']]);
		}

		return self::$contextConfigs['__default'];
	}
}<|MERGE_RESOLUTION|>--- conflicted
+++ resolved
@@ -57,19 +57,6 @@
 		'sysmaps.php' => [
 			'remove' => ['sysmapid']
 		],
-<<<<<<< HEAD
-		'templates.php' => [
-			'remove' => ['templateid']
-=======
-		'trigger_prototypes.php' => [
-			'remove' =>  ['triggerid'],
-			'add' => ['parent_discoveryid', 'hostid']
-		],
-		'triggers.php' => [
-			'remove' => ['triggerid'],
-			'add' => ['hostid']
->>>>>>> 5a1c03fc
-		],
 		'__default' => [
 			'remove' => ['cancel', 'form', 'delete']
 		]
