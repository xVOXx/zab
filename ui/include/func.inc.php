--- conflicted
+++ resolved
@@ -1642,19 +1642,11 @@
  *
  * @return array
  */
-<<<<<<< HEAD
 function filter_messages(): array {
-	if (!ZBX_SHOW_TECHNICAL_ERRORS && CWebUser::getType() != USER_TYPE_SUPER_ADMIN && !CWebUser::getDebugMode()) {
+	if (!CSettingsHelper::getGlobal(CSettingsHelper::SHOW_TECHNICAL_ERRORS)
+			&& CWebUser::getType() != USER_TYPE_SUPER_ADMIN && !CWebUser::getDebugMode()) {
 		$messages = CMessageHelper::getMessages();
 		CMessageHelper::clear();
-=======
-function filter_messages(array $messages = []) {
-	if (!CSettingsHelper::getGlobal(CSettingsHelper::SHOW_TECHNICAL_ERRORS)
-			&& CWebUser::getType() != USER_TYPE_SUPER_ADMIN
-			&& !CWebUser::getDebugMode()) {
-		$filtered_messages = [];
-		$generic_exists = false;
->>>>>>> 12dd3ea3
 
 		$generic_exists = false;
 		foreach ($messages as $message) {
@@ -1974,30 +1966,20 @@
 		'has_status' => false
 	];
 
-<<<<<<< HEAD
-	$server = new CZabbixServer($ZBX_SERVER, $ZBX_SERVER_PORT, ZBX_SOCKET_TIMEOUT, ZBX_SOCKET_BYTES_LIMIT);
-	$status['is_running'] = $server->isRunning(CSessionHelper::getId());
-=======
 	$server = new CZabbixServer($ZBX_SERVER, $ZBX_SERVER_PORT,
 		timeUnitToSeconds(CSettingsHelper::get(CSettingsHelper::CONNECT_TIMEOUT)),
 		timeUnitToSeconds(CSettingsHelper::get(CSettingsHelper::SOCKET_TIMEOUT)), ZBX_SOCKET_BYTES_LIMIT
 	);
-	$status['is_running'] = $server->isRunning(get_cookie(ZBX_SESSION_NAME));
->>>>>>> 12dd3ea3
+	$status['is_running'] = $server->isRunning(CSessionHelper::getId());
 
 	if ($status['is_running'] === false) {
 		return $status;
 	}
 
-<<<<<<< HEAD
-	$server = new CZabbixServer($ZBX_SERVER, $ZBX_SERVER_PORT, 15, ZBX_SOCKET_BYTES_LIMIT);
-	$server_status = $server->getStatus(CSessionHelper::getId());
-=======
 	$server = new CZabbixServer($ZBX_SERVER, $ZBX_SERVER_PORT,
 		timeUnitToSeconds(CSettingsHelper::get(CSettingsHelper::CONNECT_TIMEOUT)), 15, ZBX_SOCKET_BYTES_LIMIT
 	);
-	$server_status = $server->getStatus(get_cookie(ZBX_SESSION_NAME));
->>>>>>> 12dd3ea3
+	$server_status = $server->getStatus(CSessionHelper::getId());
 	$status['has_status'] = (bool) $server_status;
 
 	if ($server_status === false) {
