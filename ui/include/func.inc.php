<?php
/*
** Zabbix
** Copyright (C) 2001-2021 Zabbix SIA
**
** This program is free software; you can redistribute it and/or modify
** it under the terms of the GNU General Public License as published by
** the Free Software Foundation; either version 2 of the License, or
** (at your option) any later version.
**
** This program is distributed in the hope that it will be useful,
** but WITHOUT ANY WARRANTY; without even the implied warranty of
** MERCHANTABILITY or FITNESS FOR A PARTICULAR PURPOSE. See the
** GNU General Public License for more details.
**
** You should have received a copy of the GNU General Public License
** along with this program; if not, write to the Free Software
** Foundation, Inc., 51 Franklin Street, Fifth Floor, Boston, MA  02110-1301, USA.
**/


/**
 * Verify that function exists and can be called as a function.
 *
 * @param array		$names
 *
 * @return bool
 */
function zbx_is_callable(array $names) {
	foreach ($names as $name) {
		if (!is_callable($name)) {
			return false;
		}
	}

	return true;
}

/************ REQUEST ************/
function redirect($url) {
	$curl = (new CUrl($url))->removeArgument('sid');
	header('Location: '.$curl->getUrl());
	exit;
}

/**
 * Check the HTTP request method.
 *
 * @param string $method  HTTP request method
 *
 * @return bool  true, if the request method matches
 */
function isRequestMethod($method) {
	return (strtolower($method) === strtolower($_SERVER['REQUEST_METHOD']));
}

/**
 * Check if request exist.
 *
 * @param string	$name
 *
 * @return bool
 */
function hasRequest($name) {
	return isset($_REQUEST[$name]);
}

/**
 * Check request, if exist request - return request value, else return default value.
 *
 * @param string	$name
 * @param mixed		$def
 *
 * @return mixed
 */
function getRequest($name, $def = null) {
	return isset($_REQUEST[$name]) ? $_REQUEST[$name] : $def;
}

function countRequest($str = null) {
	if (!empty($str)) {
		$count = 0;

		foreach ($_REQUEST as $name => $value) {
			if (strpos($name, $str) !== false) {
				$count++;
			}
		}

		return $count;
	}
	else {
		return count($_REQUEST);
	}
}

/************* DATE *************/
function getMonthCaption($num) {
	switch ($num) {
		case 1: return _('January');
		case 2: return _('February');
		case 3: return _('March');
		case 4: return _('April');
		case 5: return _('May');
		case 6: return _('June');
		case 7: return _('July');
		case 8: return _('August');
		case 9: return _('September');
		case 10: return _('October');
		case 11: return _('November');
		case 12: return _('December');
	}

	return _s('[Wrong value for month: "%1$s" ]', $num);
}

function getDayOfWeekCaption($num) {
	switch ($num) {
		case 1: return _('Monday');
		case 2: return _('Tuesday');
		case 3: return _('Wednesday');
		case 4: return _('Thursday');
		case 5: return _('Friday');
		case 6: return _('Saturday');
		case 0:
		case 7: return _('Sunday');
	}

	return _s('[Wrong value for day: "%1$s" ]', $num);
}

// Convert seconds (0..SEC_PER_WEEK) to string representation. For example, 212400 -> 'Tuesday 11:00'
function dowHrMinToStr($value, $display24Hours = false) {
	$dow = $value - $value % SEC_PER_DAY;
	$hr = $value - $dow;
	$hr -= $hr % SEC_PER_HOUR;
	$min = $value - $dow - $hr;
	$min -= $min % SEC_PER_MIN;

	$dow /= SEC_PER_DAY;
	$hr /= SEC_PER_HOUR;
	$min /= SEC_PER_MIN;

	if ($display24Hours && $hr == 0 && $min == 0) {
		$dow--;
		$hr = 24;
	}

	return sprintf('%s %02d:%02d', getDayOfWeekCaption($dow), $hr, $min);
}

// Convert Day Of Week, Hours and Minutes to seconds representation. For example, 2 11:00 -> 212400. false if error occurred
function dowHrMinToSec($dow, $hr, $min) {
	if (zbx_empty($dow) || zbx_empty($hr) || zbx_empty($min) || !zbx_ctype_digit($dow) || !zbx_ctype_digit($hr) || !zbx_ctype_digit($min)) {
		return false;
	}

	if ($dow == 7) {
		$dow = 0;
	}

	if ($dow < 0 || $dow > 6) {
		return false;
	}

	if ($hr < 0 || $hr > 24) {
		return false;
	}

	if ($min < 0 || $min > 59) {
		return false;
	}

	return $dow * SEC_PER_DAY + $hr * SEC_PER_HOUR + $min * SEC_PER_MIN;
}

// Convert timestamp to string representation. Return 'Never' if 0.
function zbx_date2str($format, $value = null) {
	static $weekdaynames, $weekdaynameslong, $months, $monthslong;

	$prefix = '';

	if ($value === null) {
		$value = time();
	}
	elseif ($value > ZBX_MAX_DATE) {
		$prefix = '> ';
		$value = ZBX_MAX_DATE;
	}
	elseif (!$value) {
		return _('Never');
	}

	if (!is_array($weekdaynames)) {
		$weekdaynames = [
			0 => _('Sun'),
			1 => _('Mon'),
			2 => _('Tue'),
			3 => _('Wed'),
			4 => _('Thu'),
			5 => _('Fri'),
			6 => _('Sat')
		];
	}

	if (!is_array($weekdaynameslong)) {
		$weekdaynameslong = [
			0 => _('Sunday'),
			1 => _('Monday'),
			2 => _('Tuesday'),
			3 => _('Wednesday'),
			4 => _('Thursday'),
			5 => _('Friday'),
			6 => _('Saturday')
		];
	}

	if (!is_array($months)) {
		$months = [
			1 => _('Jan'),
			2 => _('Feb'),
			3 => _('Mar'),
			4 => _('Apr'),
			5 => _x('May', 'May short'),
			6 => _('Jun'),
			7 => _('Jul'),
			8 => _('Aug'),
			9 => _('Sep'),
			10 => _('Oct'),
			11 => _('Nov'),
			12 => _('Dec')
		];
	}

	if (!is_array($monthslong)) {
		$monthslong = [
			1 => _('January'),
			2 => _('February'),
			3 => _('March'),
			4 => _('April'),
			5 => _('May'),
			6 => _('June'),
			7 => _('July'),
			8 => _('August'),
			9 => _('September'),
			10 => _('October'),
			11 => _('November'),
			12 => _('December')
		];
	}

	$rplcs = [
		'l' => $weekdaynameslong[date('w', $value)],
		'F' => $monthslong[date('n', $value)],
		'D' => $weekdaynames[date('w', $value)],
		'M' => $months[date('n', $value)]
	];

	$output = $part = '';
	$length = strlen($format);

	for ($i = 0; $i < $length; $i++) {
		$pchar = ($i > 0) ? substr($format, $i - 1, 1) : '';
		$char = substr($format, $i, 1);

		if ($pchar != '\\' && isset($rplcs[$char])) {
			$output .= (strlen($part) ? date($part, $value) : '').$rplcs[$char];
			$part = '';
		}
		else {
			$part .= $char;
		}
	}

	$output .= (strlen($part) > 0) ? date($part, $value) : '';

	return $prefix.$output;
}

/**
 * Calculates and converts timestamp to string representation.
 *
 * @param int|string $start_date  Start date timestamp.
 * @param int|string $end_date    End date timestamp.
 *
 * @return string
 */
function zbx_date2age($start_date, $end_date = 0) {
	$end_date = ($end_date != 0) ? $end_date : time();

	return convertUnitsS($end_date - $start_date);
}

function zbxDateToTime($strdate) {
	if (6 == sscanf($strdate, '%04d%02d%02d%02d%02d%02d', $year, $month, $date, $hours, $minutes, $seconds)) {
		return mktime($hours, $minutes, $seconds, $month, $date, $year);
	}
	elseif (5 == sscanf($strdate, '%04d%02d%02d%02d%02d', $year, $month, $date, $hours, $minutes)) {
		return mktime($hours, $minutes, 0, $month, $date, $year);
	}
	else {
		return ($strdate && is_numeric($strdate)) ? $strdate : time();
	}
}

/*************** CONVERTING ******************/
/**
 * Convert the Windows new line (CR+LF) to Linux style line feed (LF).
 *
 * @param string $string  Input string that will be converted.
 *
 * @return string
 */
function CRLFtoLF($string) {
	return str_replace("\r\n", "\n", $string);
}

function rgb2hex($color) {
	$HEX = [
		dechex($color[0]),
		dechex($color[1]),
		dechex($color[2])
	];
	foreach ($HEX as $id => $value) {
		if (strlen($value) != 2) {
			$HEX[$id] = '0'.$value;
		}
	}

	return $HEX[0].$HEX[1].$HEX[2];
}

function hex2rgb($color) {
	if ($color[0] == '#') {
		$color = substr($color, 1);
	}

	if (strlen($color) == 6) {
		list($r, $g, $b) = [$color[0].$color[1], $color[2].$color[3], $color[4].$color[5]];
	}
	elseif (strlen($color) == 3) {
		list($r, $g, $b) = [$color[0].$color[0], $color[1].$color[1], $color[2].$color[2]];
	}
	else {
		return false;
	}

	return [hexdec($r), hexdec($g), hexdec($b)];
}

function getColorVariations($color, $variations_requested = 1) {
	if ($variations_requested <= 1) {
		return [$color];
	}

	$change = hex2rgb('#ffffff'); // Color which is increased/decreased in variations.
	$max = 50;

	$color = hex2rgb($color);
	$variations = [];

	$range = range(-1 * $max, $max, $max * 2 / $variations_requested);

	// Remove redundant values.
	while (count($range) > $variations_requested) {
		(count($range) % 2) ? array_shift($range) : array_pop($range);
	}

	// Calculate colors.
	foreach ($range as $var) {
		$r = $color[0] + ($change[0] / 100 * $var);
		$g = $color[1] + ($change[1] / 100 * $var);
		$b = $color[2] + ($change[2] / 100 * $var);

		$variations[] = '#' . rgb2hex([
			$r < 0 ? 0 : ($r > 255 ? 255 : (int) $r),
			$g < 0 ? 0 : ($g > 255 ? 255 : (int) $g),
			$b < 0 ? 0 : ($b > 255 ? 255 : (int) $b)
		]);
	}

	return $variations;
}

function zbx_num2bitstr($num, $rev = false) {
	if (!is_numeric($num)) {
		return 0;
	}

	$strbin = '';

	$len = 32;
	if ($num > ZBX_MAX_INT32) {
		$len = 64;
	}

	for ($i = 0; $i < $len; $i++) {
		$sbin = 1 << $i;
		$bit = ($sbin & $num) ? '1' : '0';
		if ($rev) {
			$strbin .= $bit;
		}
		else {
			$strbin = $bit.$strbin;
		}
	}

	return $strbin;
}

/**
 * Convert suffixed string to decimal bytes ('10K' => 10240).
 * Note: this function must not depend on optional PHP libraries, since it is used in Zabbix setup.
 *
 * @param string $value
 *
 * @return int
 */
function str2mem($value) {
	$value = trim($value);
	$suffix = strtoupper(substr($value, -1));

	if (ctype_digit($suffix)) {
		return (int) $value;
	}

	$value = (int) substr($value, 0, -1);

	if ($suffix === 'G') {
		$value *= ZBX_GIBIBYTE;
	}
	elseif ($suffix === 'M') {
		$value *= ZBX_MEBIBYTE;
	}
	elseif ($suffix === 'K') {
		$value *= ZBX_KIBIBYTE;
	}

	return $value;
}

/**
 * Convert decimal bytes to suffixed string (10240 => '10K').
 * Note: this function must not depend on optional PHP libraries, since it is used in Zabbix setup.
 *
 * @param int $bytes
 *
 * @return string
 */
function mem2str($bytes) {
	if ($bytes > ZBX_GIBIBYTE) {
		return round($bytes / ZBX_GIBIBYTE, ZBX_UNITS_ROUNDOFF_SUFFIXED).'G';
	}
	elseif ($bytes > ZBX_MEBIBYTE) {
		return round($bytes / ZBX_MEBIBYTE, ZBX_UNITS_ROUNDOFF_SUFFIXED).'M';
	}
	elseif ($bytes > ZBX_KIBIBYTE) {
		return round($bytes / ZBX_KIBIBYTE, ZBX_UNITS_ROUNDOFF_SUFFIXED).'K';
	}
	else {
		return round($bytes).'B';
	}
}

function convertUnitsUptime($value) {
	$value = round($value);
	$value_abs = abs($value);

	$result = $value < 0 ? '-' : '';

	$days = floor($value_abs / SEC_PER_DAY);

	if ($days != 0) {
		$result .= _n('%1$d day', '%1$d days', formatFloat($days));
	}

	// Is original value precise enough for showing detailed data?
	if (strlen($value_abs) <= ZBX_FLOAT_DIG) {
		if ($days != 0) {
			$result .= ', ';
		}

		$value_abs = $value_abs - $days * SEC_PER_DAY;

		$hours = floor($value_abs / SEC_PER_HOUR);
		$value_abs -= $hours * SEC_PER_HOUR;

		$minutes = floor($value_abs / SEC_PER_MIN);
		$seconds = $value_abs - $minutes * SEC_PER_MIN;

		$result .= sprintf('%02d:%02d:%02d', $hours, $minutes, $seconds);
	}

	return $result;
}

/**
 * Convert time period to a human-readable format.
 * The following units will be used: years, months, days, hours, minutes, seconds and milliseconds.
 * Only the 3 most significant units will be displayed: #y #m #d, #m #d #h, #d #h #mm and so on, omitting empty ones.
 *
 * @param int  $value            Time period in seconds.
 * @param bool $ignore_millisec  Without ms (1s 200 ms = 1.2s).
 *
 * @return string
 */
function convertUnitsS($value, $ignore_millisec = false) {
	$value = (float) $value;
	$value_abs = abs($value);

	$parts = [];
	$start = null;

	$value_abs_int = floor($value_abs);

	if (($v = floor($value_abs_int / SEC_PER_YEAR)) > 0) {
		$parts['years'] = $v;
		$value_abs_int -= $v * SEC_PER_YEAR;
		$start = 0;
	}

	$v = floor($value_abs_int / SEC_PER_MONTH);
	if ($v == 12) {
		$parts['years'] = $start === null ? 1 : $parts['years'] + 1;
		$start = 0;
	}
	elseif ($start === null || ceil(log10($parts['years'])) <= ZBX_FLOAT_DIG) {
		if ($v > 0) {
			$parts['months'] = $v;
			$value_abs_int -= $v * SEC_PER_MONTH;
			$start = $start === null ? 1 : $start;
		}

		$level = 2;
		foreach ([
			'days' => SEC_PER_DAY,
			'hours' => SEC_PER_HOUR,
			'minutes' => SEC_PER_MIN
		] as $part => $sec_per_part) {
			$v = floor($value_abs_int / $sec_per_part);
			if ($v > 0) {
				$parts[$part] = $v;
				$value_abs_int -= $v * $sec_per_part;
				$start = $start === null ? $level : $start;
			}

			if ($start !== null && $level - $start >= 2) {
				break;
			}

			$level++;
		}

		if ($start === null || $start >= 3) {
			if ($ignore_millisec) {
				$v = $value_abs_int + round(fmod($value_abs, 1), ZBX_UNITS_ROUNDOFF_SUFFIXED);

				if ($v > 0) {
					$parts['seconds'] = $v;
				}
			}
			else {
				$parts['seconds'] = $value_abs_int;

				if ($start === null || $start >= 4) {
					$v = fmod($value_abs, 1) * 1000;

					if ($v > 0) {
						$parts['milliseconds'] = formatFloat($v, null, ZBX_UNITS_ROUNDOFF_SUFFIXED);
					}
				}
			}
		}
	}

	$units = [
		'years' => _x('y', 'year short'),
		'months' => _x('m', 'month short'),
		'days' => _x('d', 'day short'),
		'hours' => _x('h', 'hour short'),
		'minutes' => _x('m', 'minute short'),
		'seconds' => _x('s', 'second short'),
		'milliseconds' => _x('ms', 'millisecond short')
	];

	$result = [];

	foreach (array_filter($parts) as $part_unit => $part_value) {
		$result[] = formatFloat($part_value, null, ZBX_UNITS_ROUNDOFF_SUFFIXED).$units[$part_unit];
	}

	return $result ? ($value < 0 ? '-' : '').implode(' ', $result) : '0';
}

/**
 * Converts value to actual value.
 * Example:
 * 	6442450944 B convert to 6 GB
 *
 * @param array  $options
 * @param string $options['value']
 * @param string $options['units']
 * @param int    $options['convert']
 * @param int    $options['power']
 * @param string $options['unit_base']
 * @param bool   $options['ignore_milliseconds']
 * @param int    $options['precision']
 * @param int    $options['decimals']
 * @param bool   $options['decimals_exact']
 *
 * @return string
 */
function convertUnits(array $options) {
	static $power_table = ['', 'K', 'M', 'G', 'T', 'P', 'E', 'Z', 'Y'];

	$options += [
		'value' => '',
		'units' => '',
		'convert' => ITEM_CONVERT_WITH_UNITS,
		'power' => null,
		'unit_base' => null,
		'ignore_milliseconds' => false,
		'precision' => null,
		'decimals' => null,
		'decimals_exact' => false
	];

	$value = $options['value'] !== null ? $options['value'] : '';

	if (!is_numeric($value)) {
		return $value;
	}

	$units = $options['units'] !== null ? $options['units'] : '';

	if ($units === 'unixtime') {
		return zbx_date2str(DATE_TIME_FORMAT_SECONDS, $value);
	}

	if ($units === 'uptime') {
		return convertUnitsUptime($value);
	}

	if ($units === 's') {
		return convertUnitsS($value, $options['ignore_milliseconds']);
	}

	$blacklist = ['%', 'ms', 'rpm', 'RPM'];

	if ($units !== '' && $units[0] === '!') {
		$units = substr($units, 1);
		$blacklist[] = $units;
	}

	$value = (float) $value;
	$value_abs = abs($value);

	$do_convert = $units !== '' || $options['convert'] == ITEM_CONVERT_NO_UNITS;

	if (in_array($units, $blacklist) || !$do_convert || $value_abs < 1) {
		$result = formatFloat($value, $options['precision'], $options['decimals'] ?? ZBX_UNITS_ROUNDOFF_UNSUFFIXED,
			$options['decimals_exact']
		);

		$result .= ($units === '' ? '' : ' '.$units);

		return $result;
	}

	$unit_base = $options['unit_base'];
	if ($unit_base != 1000 && $unit_base != ZBX_KIBIBYTE) {
		$unit_base = ($units === 'B' || $units === 'Bps') ? ZBX_KIBIBYTE : 1000;
	}

	if ($options['power'] === null) {
		$result = null;
		$unit_prefix = null;

		foreach ($power_table as $power => $prefix) {
			$result = formatFloat($value / pow($unit_base, $power), $options['precision'],
				$options['decimals'] ?? ($prefix === '' ? ZBX_UNITS_ROUNDOFF_UNSUFFIXED : ZBX_UNITS_ROUNDOFF_SUFFIXED),
				$options['decimals_exact']
			);
			$unit_prefix = $prefix;

			if (abs($result) < $unit_base) {
				break;
			}
		}
	}
	else {
		if (array_key_exists($options['power'], $power_table) && $value_abs != 0) {
			$unit_power = $options['power'];
			$unit_prefix = $power_table[$unit_power];
		}
		else {
			$unit_power = count($power_table);
			$unit_prefix = $power_table[$unit_power];
		}

		$result = formatFloat($value / pow($unit_base, $unit_power), $options['precision'], $options['decimals'] ??
			($unit_prefix === '' ? ZBX_UNITS_ROUNDOFF_UNSUFFIXED : ZBX_UNITS_ROUNDOFF_SUFFIXED), $options['decimals_exact']
		);
	}

	$result_units = ($result == 0 ? '' : $unit_prefix).$units;

	$result .= ($result_units === '' ? '' : ' '.$result_units);

	return $result;
}

/**
 * Validate and convert time to seconds.
 * Examples: '100' => '100'; '10m' => '600'; '-10m' => '-600'; '3d' => '259200'.
 *
 * @param string $time       Decimal integer with optional time suffix.
 * @param bool   $with_year  Additionally parse year suffixes.
 *
 * @return string|null  Decimal integer seconds or null on error.
 */
function timeUnitToSeconds($time, $with_year = false) {
	$suffixes = $with_year ? ZBX_TIME_SUFFIXES_WITH_YEAR : ZBX_TIME_SUFFIXES;

	if (!preg_match('/^'.ZBX_PREG_INT.'(?<suffix>['.$suffixes.'])?$/', $time, $matches)) {
		return null;
	}

	$suffix = array_key_exists('suffix', $matches) ? $matches['suffix'] : 's';

	return $matches['int'] * ZBX_TIME_SUFFIX_MULTIPLIERS[$suffix];
}

/************* ZBX MISC *************/

/**
 * Check if every character in given string value is a decimal digit.
 *
 * @param string | int   $x Value to check.
 *
 * @return boolean
 */
function zbx_ctype_digit($x) {
	return ctype_digit(strval($x));
}

/**
 * Returns true if the value is an empty string, empty array or null.
 *
 * @deprecated use strict comparison instead
 *
 * @param $value
 *
 * @return bool
 */
function zbx_empty($value) {
	if ($value === null) {
		return true;
	}
	if (is_array($value) && empty($value)) {
		return true;
	}
	if (is_string($value) && $value === '') {
		return true;
	}

	return false;
}

function zbx_is_int($var) {
	if (is_int($var)) {
		return true;
	}

	if (is_string($var)) {
		if (function_exists('ctype_digit') && ctype_digit($var) || strcmp(intval($var), $var) == 0) {
			return true;
		}
	}
	else {
		if ($var > 0 && zbx_ctype_digit($var)) {
			return true;
		}
	}

	return preg_match("/^\-?\d{1,20}+$/", $var);
}

/**
 * Look for two arrays field value and create 3 array lists, one with arrays where field value exists only in first array
 * second with arrays where field values are only in second array and both where field values are in both arrays.
 *
 * @param array  $primary
 * @param array  $secondary
 * @param string $field field that is searched in arrays
 *
 * @return array
 */
function zbx_array_diff(array $primary, array $secondary, $field) {
	$fields1 = zbx_objectValues($primary, $field);
	$fields2 = zbx_objectValues($secondary, $field);

	$first = array_diff($fields1, $fields2);
	$first = zbx_toHash($first);

	$second = array_diff($fields2, $fields1);
	$second = zbx_toHash($second);

	$result = [
		'first' => [],
		'second' => [],
		'both' => []
	];

	foreach ($primary as $array) {
		if (!isset($array[$field])) {
			$result['first'][] = $array;
		}
		elseif (isset($first[$array[$field]])) {
			$result['first'][] = $array;
		}
		else {
			$result['both'][$array[$field]] = $array;
		}
	}

	foreach ($secondary as $array) {
		if (!isset($array[$field])) {
			$result['second'][] = $array;
		}
		elseif (isset($second[$array[$field]])) {
			$result['second'][] = $array;
		}
	}

	return $result;
}

function zbx_array_push(&$array, $add) {
	foreach ($array as $key => $value) {
		foreach ($add as $newKey => $newValue) {
			$array[$key][$newKey] = $newValue;
		}
	}
}

/**
 * Find if array has any duplicate values and return an array with info about them.
 * In case of no duplicates, empty array is returned.
 * Example of usage:
 *     $result = zbx_arrayFindDuplicates(
 *         array('a', 'b', 'c', 'c', 'd', 'd', 'd', 'e')
 *     );
 *     array(
 *         'd' => 3,
 *         'c' => 2,
 *     )
 *
 * @param array $array
 *
 * @return array
 */
function zbx_arrayFindDuplicates(array $array) {
	$countValues = array_count_values($array); // counting occurrences of every value in array
	foreach ($countValues as $value => $count) {
		if ($count <= 1) {
			unset($countValues[$value]);
		}
	}
	arsort($countValues); // sorting, so that the most duplicates would be at the top

	return $countValues;
}

/************* STRING *************/
function zbx_nl2br($str) {
	$str_res = [];
	foreach (explode("\n", $str) as $str_line) {
		array_push($str_res, $str_line, BR());
	}
	array_pop($str_res);

	return $str_res;
}

function zbx_formatDomId($value) {
	return str_replace(['[', ']'], ['_', ''], $value);
}

/************* SORT *************/
function natksort(&$array) {
	$keys = array_keys($array);
	natcasesort($keys);

	$new_array = [];

	foreach ($keys as $k) {
		$new_array[$k] = $array[$k];
	}

	$array = $new_array;

	return true;
}

// recursively sort an array by key
function zbx_rksort(&$array, $flags = null) {
	if (is_array($array)) {
		foreach ($array as $id => $data) {
			zbx_rksort($array[$id]);
		}
		ksort($array, $flags);
	}

	return $array;
}

/**
 * Sorts the data using a natural sort algorithm.
 *
 * Not suitable for sorting macros, use order_macros() instead.
 *
 * @param $data
 * @param null $sortfield
 * @param string $sortorder
 *
 * @return bool
 *
 * @see order_macros()
 */
function order_result(&$data, $sortfield = null, $sortorder = ZBX_SORT_UP) {
	if (empty($data)) {
		return false;
	}

	if (is_null($sortfield)) {
		natcasesort($data);
		if ($sortorder != ZBX_SORT_UP) {
			$data = array_reverse($data, true);
		}
		return true;
	}

	$sort = [];
	foreach ($data as $key => $arr) {
		if (!isset($arr[$sortfield])) {
			return false;
		}
		$sort[$key] = $arr[$sortfield];
	}
	natcasesort($sort);

	if ($sortorder != ZBX_SORT_UP) {
		$sort = array_reverse($sort, true);
	}

	$tmp = $data;
	$data = [];
	foreach ($sort as $key => $val) {
		$data[$key] = $tmp[$key];
	}

	return true;
}

/**
 * Sorts the macros in the given order. Supports user and LLD macros.
 *
 * order_result() is not suitable for sorting macros, because it treats the "}" as a symbol with a lower priority
 * then any alphanumeric character, and the result will be invalid.
 *
 * E.g: order_result() will sort array('{$DD}', '{$D}', '{$D1}') as
 * array('{$D1}', '{$DD}', '{$D}') while the correct result is array('{$D}', '{$D1}', '{$DD}').
 *
 * @param array $macros
 * @param string $sortfield
 * @param string $order
 *
 * @return array
 */
function order_macros(array $macros, $sortfield, $order = ZBX_SORT_UP) {
	$temp = [];
	foreach ($macros as $key => $macro) {
		$temp[$key] = substr($macro[$sortfield], 2, strlen($macro[$sortfield]) - 3);
	}
	order_result($temp, null, $order);

	$rs = [];
	foreach ($temp as $key => $macroLabel) {
		$rs[$key] = $macros[$key];
	}

	return $rs;
}

// preserve keys
function zbx_array_merge() {
	$args = func_get_args();
	$result = [];
	foreach ($args as &$array) {
		if (!is_array($array)) {
			return false;
		}
		foreach ($array as $key => $value) {
			$result[$key] = $value;
		}
	}
	unset($array);

	return $result;
}

function uint_in_array($needle, $haystack) {
	foreach ($haystack as $value) {
		if (bccomp($needle, $value) == 0) {
			return true;
		}
	}

	return false;
}

function str_in_array($needle, $haystack, $strict = false) {
	if (is_array($needle)) {
		return in_array($needle, $haystack, $strict);
	}
	elseif ($strict) {
		foreach ($haystack as $value) {
			if ($needle === $value) {
				return true;
			}
		}
	}
	else {
		foreach ($haystack as $value) {
			if (strcmp($needle, $value) == 0) {
				return true;
			}
		}
	}

	return false;
}

function zbx_value2array(&$values) {
	if (!is_array($values) && !is_null($values)) {
		$tmp = [];
		if (is_object($values)) {
			$tmp[] = $values;
		}
		else {
			$tmp[$values] = $values;
		}
		$values = $tmp;
	}
}

// creates chain of relation parent -> child, for all chain levels
function createParentToChildRelation(&$chain, $link, $parentField, $childField) {
	if (!isset($chain[$link[$parentField]])) {
		$chain[$link[$parentField]] = [];
	}

	$chain[$link[$parentField]][$link[$childField]] = $link[$childField];
	if (isset($chain[$link[$childField]])) {
		$chain[$link[$parentField]] = zbx_array_merge($chain[$link[$parentField]], $chain[$link[$childField]]);
	}
}

// object or array of objects to hash
function zbx_toHash($value, $field = null) {
	if (is_null($value)) {
		return $value;
	}
	$result = [];

	if (!is_array($value)) {
		$result = [$value => $value];
	}
	elseif (isset($value[$field])) {
		$result[$value[$field]] = $value;
	}
	else {
		foreach ($value as $val) {
			if (!is_array($val)) {
				$result[$val] = $val;
			}
			elseif (isset($val[$field])) {
				$result[$val[$field]] = $val;
			}
		}
	}

	return $result;
}

/**
 * Transforms a single or an array of values to an array of objects, where the values are stored under the $field
 * key.
 *
 * E.g:
 * zbx_toObject(array(1, 2), 'hostid')            // returns array(array('hostid' => 1), array('hostid' => 2))
 * zbx_toObject(3, 'hostid')                      // returns array(array('hostid' => 3))
 * zbx_toObject(array('a' => 1), 'hostid', true)  // returns array('a' => array('hostid' => 1))
 *
 * @param $value
 * @param $field
 * @param $preserve_keys
 *
 * @return array
 */
function zbx_toObject($value, $field, $preserve_keys = false) {
	if (is_null($value)) {
		return $value;
	}
	$result = [];

	// Value or Array to Object or Array of objects
	if (!is_array($value)) {
		$result = [[$field => $value]];
	}
	elseif (!isset($value[$field])) {
		foreach ($value as $key => $val) {
			if (!is_array($val)) {
				$result[$key] = [$field => $val];
			}
		}

		if (!$preserve_keys) {
			$result = array_values($result);
		}
	}

	return $result;
}

/**
 * Converts the given value to a numeric array:
 * - a scalar value will be converted to an array and added as the only element;
 * - an array with first element key containing only numeric characters will be converted to plain zero-based numeric array.
 * This is used for resetting nonsequential numeric arrays;
 * - an associative array will be returned in an array as the only element, except if first element key contains only numeric characters.
 *
 * @param mixed $value
 *
 * @return array
 */
function zbx_toArray($value) {
	if ($value === null) {
		return $value;
	}

	if (is_array($value)) {
		// reset() is needed to move internal array pointer to the beginning of the array
		reset($value);

		if (zbx_ctype_digit(key($value))) {
			$result = array_values($value);
		}
		elseif (!empty($value)) {
			$result = [$value];
		}
		else {
			$result = [];
		}
	}
	else {
		$result = [$value];
	}

	return $result;
}

/**
 * Converts value OR object OR array of objects TO an array.
 *
 * @deprecated  Use array_column() instead.
 *
 * @param $value
 * @param $field
 *
 * @return array
 */
function zbx_objectValues($value, $field) {
	if (is_null($value)) {
		return $value;
	}

	if (!is_array($value)) {
		$result = [$value];
	}
	elseif (isset($value[$field])) {
		$result = [$value[$field]];
	}
	else {
		$result = [];

		foreach ($value as $val) {
			if (!is_array($val)) {
				$result[] = $val;
			}
			elseif (isset($val[$field])) {
				$result[] = $val[$field];
			}
		}
	}

	return $result;
}

function zbx_cleanHashes(&$value) {
	if (is_array($value)) {
		// reset() is needed to move internal array pointer to the beginning of the array
		reset($value);
		if (zbx_ctype_digit(key($value))) {
			$value = array_values($value);
		}
	}

	return $value;
}

function zbx_toCSV($values) {
	$csv = '';
	$glue = '","';
	foreach ($values as $row) {
		if (!is_array($row)) {
			$row = [$row];
		}
		foreach ($row as $num => $value) {
			$row[$num] = str_replace('"', '""', $value);
		}
		$csv .= '"'.implode($glue, $row).'"'."\n";
	}

	return $csv;
}

function zbx_str2links($text) {
	$result = [];

	foreach (explode("\n", $text) as $line) {
		$line = rtrim($line, "\r ");

		preg_match_all('#https?://[^\n\t\r ]+#u', $line, $matches);

		$start = 0;

		foreach ($matches[0] as $match) {
			if (($pos = mb_strpos($line, $match, $start)) !== false) {
				if ($pos != $start) {
					$result[] = mb_substr($line, $start, $pos - $start);
				}
				$result[] = new CLink(CHtml::encode($match), $match);
				$start = $pos + mb_strlen($match);
			}
		}

		if (mb_strlen($line) != $start) {
			$result[] = mb_substr($line, $start);
		}

		$result[] = BR();
	}

	array_pop($result);

	return $result;
}

function zbx_subarray_push(&$mainArray, $sIndex, $element = null, $key = null) {
	if (!isset($mainArray[$sIndex])) {
		$mainArray[$sIndex] = [];
	}
	if ($key) {
		$mainArray[$sIndex][$key] = is_null($element) ? $sIndex : $element;
	}
	else {
		$mainArray[$sIndex][] = is_null($element) ? $sIndex : $element;
	}
}

/*************** PAGE SORTING ******************/

/**
 * Returns header with sorting options.
 *
 * @param string obj			Header item.
 * @param string $tabfield		Table field.
 * @param string $sortField		Sorting field.
 * @param string $sortOrder		Sorting order.
 * @param string $link			Sorting link.
 *
 * @return CColHeader
 */
function make_sorting_header($obj, $tabfield, $sortField, $sortOrder, $link = null) {
	$sortorder = ($sortField == $tabfield && $sortOrder == ZBX_SORT_UP) ? ZBX_SORT_DOWN : ZBX_SORT_UP;

	$link = CUrlFactory::getContextUrl($link);

	$link->setArgument('sort', $tabfield);
	$link->setArgument('sortorder', $sortorder);

	zbx_value2array($obj);

	$arrow = null;
	if ($tabfield == $sortField) {
		if ($sortorder == ZBX_SORT_UP) {
			$arrow = (new CSpan())->addClass(ZBX_STYLE_ARROW_DOWN);
		}
		else {
			$arrow = (new CSpan())->addClass(ZBX_STYLE_ARROW_UP);
		}
	}

	return new CColHeader(new CLink([$obj, $arrow], $link->getUrl()));
}

/**
 * Format floating-point number in best possible way for displaying.
 *
 * @param string   $number     Valid number in decimal or scientific notation.
 * @param int|null $precision  Max number of significant digits to take into account. Default: ZBX_FLOAT_DIG.
 * @param int|null $decimals   Max number of first non-zero decimals decimals to display. Default: 0.
 * @param bool     $exact      Display exactly this number of decimals instead of first non-zeros.
 *
 * Note: $decimals must be less than $precision.
 *
 * @return string
 */
function formatFloat(float $number, int $precision = null, int $decimals = null, bool $exact = false): string {
	if ($number == 0) {
		return '0';
	}

	if ($number == INF) {
		return _('Infinity');
	}

	if ($number == -INF) {
		return '-'._('Infinity');
	}

	if ($precision === null) {
		$precision = ZBX_FLOAT_DIG;
	}

	if ($decimals === null) {
		$decimals = 0;
	}

	$number_original = $number;

	$exponent = (int) explode('E', sprintf('%.'.($precision - 1).'E', $number))[1];

	if ($exponent < 0) {
		for ($i = 1; $i >= 0; $i--) {
			$round_precision = $decimals - $exponent - $i;

			// PHP rounding bug when precision is set more than 294.
			if ($round_precision > 294) {
				$decimal_shift = pow(10, $round_precision - 294);
				$test = round($number * $decimal_shift, 294) / $decimal_shift;
			}
			else {
				$test = round($number, $round_precision);
			}

			$test_number = sprintf('%.'.($precision - 1).'E', $test);
			$test_digits = ($precision == 1)
				? 1
				: strlen(rtrim(explode('E', $test_number)[0], '0')) - ($test_number[0] === '-' ? 2 : 1);

			if ($test_digits - $exponent <= $precision) {
				break;
			}
		}
		$number = $test_number;
		$digits = $test_digits;
	}
	else {
		if ($exponent >= $precision) {
			if ($exponent >= min(PHP_FLOAT_DIG, $precision + 3)
					|| round($number, $precision - $exponent - 1) != $number) {
				$number = round($number, $decimals - $exponent);
			}
		}
		else {
			$number = round($number, min($decimals, $precision - $exponent - 1));
		}

		$number = sprintf('%.'.($precision - 1).'E', $number);
		$digits = ($precision == 1) ? 1 : strlen(rtrim(explode('E', $number)[0], '0')) - ($number[0] === '-' ? 2 : 1);
	}

	if ($number == 0) {
		return '0';
	}

	$exponent = (int) explode('E', sprintf('%.'.($precision - 1).'E', $number))[1];

	if ($exponent < 0) {
		if ($digits - $exponent <= ($exact ? min($decimals + 1, $precision) : $precision)) {
			return sprintf('%.'.($exact ? $decimals : $digits - $exponent - 1).'f', $number);
		}
		else {
			return sprintf('%.'.($exact ? $decimals : min($digits - 1, $decimals)).'E', $number);
		}
	}
	elseif ($exponent >= min(PHP_FLOAT_DIG, $precision + 3)
			|| ($exponent >= $precision && $number != $number_original)) {
		return sprintf('%.'.($exact ? $decimals : min($digits - 1, $decimals)).'E', $number);
	}
	else {
		return sprintf('%.'.($exact ? $decimals : max(0, min($digits - $exponent - 1, $decimals))).'f', $number);
	}
}

/**
* Truncate float to the amount of significant digits, to allow safe float comparison.
*
* @param float $number
*
* @return float
*/
function truncateFloat(float $number): float {
	return (float) sprintf('%.'.(ZBX_FLOAT_DIG - 1).'E', $number);
}

/**
 * Get number of digits after the decimal dot.
 *
 * @param float $number  Valid number in decimal or scientific notation.
 *
 * @return int
 */
function getNumDecimals(float $number): int {
	[$mantissa, $exponent] = explode('E', sprintf('%.'.(ZBX_FLOAT_DIG - 1).'E', $number));

	$significant_size = strlen(rtrim($mantissa, '0')) - ($number < 0 ? 2 : 1);

	return max(0, $significant_size - 1 - $exponent);
}

/**
 * Converts number to letter representation.
 * From A to Z, then from AA to ZZ etc.
 * Example: 0 => A, 25 => Z, 26 => AA, 27 => AB, 52 => BA, ...
 *
 * Keep in sync with JS num2letter().
 *
 * @param int $number
 *
 * @return string
 */
function num2letter($number) {
	$start = ord('A');
	$base = 26;
	$str = '';
	$level = 0;

	do {
		if ($level++ > 0) {
			$number--;
		}
		$remainder = $number % $base;
		$number = ($number - $remainder) / $base;
		$str = chr($start + $remainder).$str;
	} while (0 != $number);

	return $str;
}

/**
 * Renders an "access denied" message and stops the execution of the script.
 *
 * The $mode parameters controls the layout of the message for logged in users:
 * - ACCESS_DENY_OBJECT     - render the message when denying access to a specific object
 * - ACCESS_DENY_PAGE       - render a complete access denied page
 *
 * If visitor is without any access permission then layout of the message is same as in ACCESS_DENY_PAGE mode.
 *
 * @param int $mode
 */
function access_deny($mode = ACCESS_DENY_OBJECT) {
	// deny access to an object
	if ($mode == ACCESS_DENY_OBJECT && CWebUser::isLoggedIn()) {
		show_error_message(_('No permissions to referred object or it does not exist!'));

		require_once dirname(__FILE__).'/page_header.php';
		(new CWidget())->show();
		require_once dirname(__FILE__).'/page_footer.php';
	}
	// deny access to a page
	else {
		// url to redirect the user to after he logs in
		$url = (new CUrl(!empty($_REQUEST['request']) ? $_REQUEST['request'] : ''))->removeArgument('sid');

		if (CAuthenticationHelper::get(CAuthenticationHelper::HTTP_LOGIN_FORM) == ZBX_AUTH_FORM_HTTP
				&& CAuthenticationHelper::get(CAuthenticationHelper::HTTP_AUTH_ENABLED) == ZBX_AUTH_HTTP_ENABLED
				&& (!CWebUser::isLoggedIn() || CWebUser::isGuest())) {
			$redirect_to = (new CUrl('index_http.php'))->setArgument('request', $url->toString());
			redirect($redirect_to->toString());
		}

		$url = urlencode($url->toString());

		// if the user is logged in - render the access denied message
		if (CWebUser::isLoggedIn()) {
			$data = [
				'header' => _('Access denied'),
				'messages' => [
					_s('You are logged in as "%1$s".',
						CWebUser::$data['username']).' '._('You have no permissions to access this page.'
					),
					_('If you think this message is wrong, please consult your administrators about getting the necessary permissions.')
				],
				'buttons' => []
			];

			// display the login button only for guest users
			if (CWebUser::isGuest()) {
				$data['buttons'][] = (new CButton('login', _('Login')))
					->onClick('javascript: document.location = "index.php?request='.$url.'";');
			}

			$data['buttons'][] = (new CButton('back', _s('Go to "%1$s"', CMenuHelper::getFirstLabel())))
				->onClick('javascript: document.location = "'.CMenuHelper::getFirstUrl().'"');
		}
		// if the user is not logged in - offer to login
		else {
			$data = [
				'header' => _('You are not logged in'),
				'messages' => [
					_('You must login to view this page.'),
					_('If you think this message is wrong, please consult your administrators about getting the necessary permissions.')
				],
				'buttons' => [
					(new CButton('login', _('Login')))->onClick('javascript: document.location = "index.php?request='.$url.'";')
				]
			];
		}

		$data['theme'] = getUserTheme(CWebUser::$data);

		if (detect_page_type() == PAGE_TYPE_JS) {
			echo (new CView('layout.json', ['main_block' => json_encode(['error' => $data['header']])]))->getOutput();
		}
		else {
			echo (new CView('general.warning', $data))->getOutput();
		}
		session_write_close();
		exit();
	}
}

function detect_page_type($default = PAGE_TYPE_HTML) {
	if (isset($_REQUEST['output'])) {
		switch (strtolower($_REQUEST['output'])) {
			case 'text':
				return PAGE_TYPE_TEXT;
			case 'ajax':
				return PAGE_TYPE_JS;
			case 'json':
				return PAGE_TYPE_JSON;
			case 'json-rpc':
				return PAGE_TYPE_JSON_RPC;
			case 'html':
				return PAGE_TYPE_HTML_BLOCK;
			case 'img':
				return PAGE_TYPE_IMAGE;
			case 'css':
				return PAGE_TYPE_CSS;
		}
	}

	return $default;
}

function makeMessageBox($good, array $messages, $title = null, $show_close_box = true, $show_details = false) {
	$class = $good ? ZBX_STYLE_MSG_GOOD : ZBX_STYLE_MSG_BAD;
	$msg_details = null;
	$link_details = null;

	if ($messages) {
		if ($title !== null) {
			$link_details = (new CLinkAction())
				->addItem(_('Details'))
				->addItem(' ') // space
				->addItem((new CSpan())
					->setId('details-arrow')
					->addClass($show_details ? ZBX_STYLE_ARROW_UP : ZBX_STYLE_ARROW_DOWN)
				)
				->setAttribute('aria-expanded', $show_details ? 'true' : 'false')
				->onClick('javascript: '.
					'showHide(jQuery(this).siblings(\'.'.ZBX_STYLE_MSG_DETAILS.'\')'.
						'.find(\'.'.ZBX_STYLE_MSG_DETAILS_BORDER.'\'));'.
					'jQuery("#details-arrow", $(this)).toggleClass("'.ZBX_STYLE_ARROW_UP.' '.ZBX_STYLE_ARROW_DOWN.'");'.
					'jQuery(this).attr(\'aria-expanded\', jQuery(this).find(\'.'.ZBX_STYLE_ARROW_DOWN.'\').length == 0)'
				);
		}

		$list = new CList();
		if ($title !== null) {
			$list->addClass(ZBX_STYLE_MSG_DETAILS_BORDER);

			if (!$show_details) {
				$list->setAttribute('style', 'display: none;');
			}
		}

		foreach ($messages as $message) {
			foreach (explode("\n", $message['message']) as $message_part) {
				$list->addItem($message_part);
			}
		}

		$msg_details = (new CDiv())
			->addClass(ZBX_STYLE_MSG_DETAILS)
			->addItem($list);
	}

	if ($title !== null) {
		$title = new CSpan($title);
	}

	// Details link should be in front of title.
	$msg_box = (new CTag('output', true, [$link_details, $title, $msg_details]))
		->addClass($class)
		->setAttribute('role', 'contentinfo')
		->setAttribute('aria-label', $good ? _('Success message') : _('Error message'));

	if ($show_close_box) {
		$msg_box->addItem((new CSimpleButton())
			->addClass(ZBX_STYLE_OVERLAY_CLOSE_BTN)
			->onClick('jQuery(this).closest(\'.'.$class.'\').remove();')
			->setTitle(_('Close')));
	}

	return $msg_box;
}

/**
 * Filters messages that can be displayed to user based on CSettingsHelper::SHOW_TECHNICAL_ERRORS and user settings.
 *
 * @return array
 */
function filter_messages(): array {
	if (!CSettingsHelper::getGlobal(CSettingsHelper::SHOW_TECHNICAL_ERRORS)
			&& CWebUser::getType() != USER_TYPE_SUPER_ADMIN && !CWebUser::getDebugMode()) {
		$messages = CMessageHelper::getMessages();
		CMessageHelper::clear(false);

		$generic_exists = false;
		foreach ($messages as $message) {
			if ($message['type'] === CMessageHelper::MESSAGE_TYPE_ERROR
					&& ($message['source'] === 'sql' || $message['source'] === 'php')) {
				if (!$generic_exists) {
					CMessageHelper::addError(_('System error occurred. Please contact Zabbix administrator.'));
					$generic_exists = true;
				}
			}
			else {
				CMessageHelper::addSuccess($message['message']);
			}
		}
	}

	return CMessageHelper::getMessages();
}

/**
 * Returns the message box when messages are present; null otherwise
 *
 * @param  bool    $good            Parameter passed to makeMessageBox to specify message box style.
 * @param  string  $title           Message box title.
 * @param  bool    $show_close_box  Show or hide close button in error message box.
 *
 * @return CTag|null
 */
function getMessages(bool $good = false, string $title = null, bool $show_close_box = true): ?CTag {
	$messages = get_and_clear_messages();

	$message_box = ($title || $messages)
		? makeMessageBox($good, $messages, $title, $show_close_box, !$good)
		: null;

	return $message_box;
}

function show_messages($good = false, $okmsg = null, $errmsg = null) {
	global $page, $ZBX_MESSAGES_PREPARED;

	if (defined('ZBX_API_REQUEST')) {
		return null;
	}

	$title = $good ? $okmsg : $errmsg;
	$messages = get_and_clear_messages();

	if ($title === null && !$messages) {
		return;
	}

	$page_type = (is_array($page) && array_key_exists('type', $page)) ? $page['type'] : PAGE_TYPE_HTML;

	switch ($page_type) {
		case PAGE_TYPE_IMAGE:
			$image_messages = [];

			if ($title !== null) {
				$image_messages[] = [
					'text' => $title,
					'color' => (!$good) ? ['R' => 255, 'G' => 0, 'B' => 0] : ['R' => 34, 'G' => 51, 'B' => 68]
				];
			}

			foreach ($messages as $message) {
				$image_messages[] = [
					'text' => $message['message'],
					'color' => $message['type'] == 'error'
						? ['R' => 255, 'G' => 55, 'B' => 55]
						: ['R' => 155, 'G' => 155, 'B' => 55]
				];
			}

			// Draw an image with the messages.
			$image_font_size = 8;

			// Calculate the size of the text.
			$width = 0;
			$height = 0;

			foreach ($image_messages as &$message) {
				$size = imageTextSize($image_font_size, 0, $message['text']);
				$message['height'] = $size['height'] - $size['baseline'];

				// Calculate the total size of the image.
				$width = max($width, $size['width']);
				$height += $size['height'] + 1;
			}
			unset($message);

			// Add padding.
			$width += 2;
			$height += 2;

			// Create the image.
			$canvas = imagecreate($width, $height);
			imagefilledrectangle($canvas, 0, 0, $width, $height, imagecolorallocate($canvas, 255, 255, 255));

			// Draw messages.
			$y = 1;
			foreach ($image_messages as $message) {
				$y += $message['height'];
				imageText($canvas, $image_font_size, 0, 1, $y,
					imagecolorallocate($canvas, $message['color']['R'], $message['color']['G'], $message['color']['B']),
					$message['text']
				);
			}

			imageOut($canvas);
			imagedestroy($canvas);
			break;

		default:
			if (!is_array($ZBX_MESSAGES_PREPARED)) {
				$ZBX_MESSAGES_PREPARED = [];
			}

			// Prepare messages for inclusion within the layout engine.
			$ZBX_MESSAGES_PREPARED[] = [
				'is_good' => $good,
				'messages' => $messages,
				'title' => $title,
				'show_close_box' => true,
				'show_details' => !$good
			];

			break;
	}
}

/**
 * Get prepared HTML messages generated by the current request and, optionally, passed by the previous request.
 *
 * @param array $options['with_auth_warning']      Include unsuccessful authentication warning message.
 * @param array $options['with_session_messages']  Include messages passed by the previous request.
 * @param array $options['with_current_messages']  Include messages generated by the current request.
 *
 * @return string|null  One or several HTML message boxes.
 */
function get_prepared_messages(array $options = []): ?string {
	global $ZBX_MESSAGES_PREPARED;

	if (!is_array($ZBX_MESSAGES_PREPARED)) {
		$ZBX_MESSAGES_PREPARED = [];
	}

	$options += [
		'with_auth_warning' => false,
		'with_session_messages' => false,
		'with_current_messages' => false
	];

	// Process messages of the current request.

	if ($options['with_current_messages']) {
		show_messages(
			CMessageHelper::getType() === CMessageHelper::MESSAGE_TYPE_SUCCESS,
			CMessageHelper::getTitle(),
			CMessageHelper::getTitle()
		);

		$messages_current = $ZBX_MESSAGES_PREPARED;
		$restore_messages = [];
		$restore_messages_prepared = [];
	}
	else {
		$messages_current = [];
		$restore_messages = CMessageHelper::getMessages();
		$restore_messages_prepared = $ZBX_MESSAGES_PREPARED;
		CMessageHelper::clear();
	}

	$ZBX_MESSAGES_PREPARED = [];

	// Process authentication warning if user had unsuccessful authentication attempts.

	if ($options['with_auth_warning'] && ($failed_attempts = CProfile::get('web.login.attempt.failed', 0))) {
		$attempt_ip = CProfile::get('web.login.attempt.ip', '');
		$attempt_date = CProfile::get('web.login.attempt.clock', 0);

		error(_n('%4$s failed login attempt logged. Last failed attempt was from %1$s on %2$s at %3$s.',
			'%4$s failed login attempts logged. Last failed attempt was from %1$s on %2$s at %3$s.',
			$attempt_ip,
			zbx_date2str(DATE_FORMAT, $attempt_date),
			zbx_date2str(TIME_FORMAT, $attempt_date),
			$failed_attempts
		));

		show_messages(
			false, // Failed login can be only error message.
			CMessageHelper::getTitle(),
			CMessageHelper::getTitle()
		);

		CProfile::update('web.login.attempt.failed', 0, PROFILE_TYPE_INT);
	}

	$messages_authentication = $ZBX_MESSAGES_PREPARED;
	$ZBX_MESSAGES_PREPARED = [];

	// Process messages passed by the previous request.

	if ($options['with_session_messages']) {
		CMessageHelper::restoreScheduleMessages($messages_current);

		if (CMessageHelper::getTitle() !== null) {
			show_messages(
				CMessageHelper::getType() === CMessageHelper::MESSAGE_TYPE_SUCCESS,
				CMessageHelper::getTitle(),
				CMessageHelper::getTitle()
			);
		}
	}
	$messages_session = $ZBX_MESSAGES_PREPARED;

	// Create message boxes for all requested messages types in the correct order.

	$html = '';
	foreach (array_merge($messages_authentication, $messages_session, $messages_current) as $box) {
		$html .= makeMessageBox($box['is_good'], $box['messages'], $box['title'], $box['show_close_box'],
			$box['show_details']
		)->toString();
	}

	foreach ($restore_messages as $message) {
		CMessageHelper::addMessage($message);
	}

	$ZBX_MESSAGES_PREPARED = $restore_messages_prepared;

	return ($html === '') ? null : $html;
}

function show_message(string $msg): void {
	show_messages(true, $msg, '');
}

function show_error_message(string $msg): void {
	show_messages(false, '', $msg);
}

function info($msgs): void {
	zbx_value2array($msgs);

	foreach ($msgs as $msg) {
		CMessageHelper::addSuccess($msg);
	}
}

/*
 * Add an error to global message array.
 *
 * @param string | array $msg	Error message text.
 * @param string		 $src	The source of error message.
 */
function error($msgs, string $src = ''): void {
	$msgs = zbx_toArray($msgs);

	foreach ($msgs as $msg) {
		CMessageHelper::addError($msg, $src);
	}
}

function get_and_clear_messages(): array {
	$messages = filter_messages();
	CMessageHelper::clear();

	return $messages;
}

function fatal_error($msg) {
	require_once dirname(__FILE__).'/page_header.php';
	show_error_message($msg);
	require_once dirname(__FILE__).'/page_footer.php';
}

function parse_period($str) {
	$out = null;
	$time_periods_parser = new CTimePeriodsParser();

	if ($time_periods_parser->parse($str) != CParser::PARSE_SUCCESS) {
		return null;
	}

	foreach ($time_periods_parser->getPeriods() as $period) {
		if (!preg_match('/^([1-7])-([1-7]),([0-9]{1,2}):([0-9]{1,2})-([0-9]{1,2}):([0-9]{1,2})$/', $period, $matches)) {
			return null;
		}

		for ($i = $matches[1]; $i <= $matches[2]; $i++) {
			if (!isset($out[$i])) {
				$out[$i] = [];
			}
			array_push($out[$i], [
				'start_h' => $matches[3],
				'start_m' => $matches[4],
				'end_h' => $matches[5],
				'end_m' => $matches[6]
			]);
		}
	}

	return $out;
}

function get_status() {
	global $ZBX_SERVER, $ZBX_SERVER_PORT;

	$status = [
		'is_running' => false,
		'has_status' => false
	];

	$server = new CZabbixServer($ZBX_SERVER, $ZBX_SERVER_PORT,
		timeUnitToSeconds(CSettingsHelper::get(CSettingsHelper::CONNECT_TIMEOUT)),
		timeUnitToSeconds(CSettingsHelper::get(CSettingsHelper::SOCKET_TIMEOUT)), ZBX_SOCKET_BYTES_LIMIT
	);
	$status['is_running'] = $server->isRunning(CSessionHelper::getId());

	if ($status['is_running'] === false) {
		return $status;
	}

	$server = new CZabbixServer($ZBX_SERVER, $ZBX_SERVER_PORT,
		timeUnitToSeconds(CSettingsHelper::get(CSettingsHelper::CONNECT_TIMEOUT)), 15, ZBX_SOCKET_BYTES_LIMIT
	);
	$server_status = $server->getStatus(CSessionHelper::getId());
	$status['has_status'] = (bool) $server_status;

	if ($server_status === false) {
		error($server->getError());
		return $status;
	}

	$status += [
		'triggers_count_disabled' => 0,
		'triggers_count_off' => 0,
		'triggers_count_on' => 0,
		'items_count_monitored' => 0,
		'items_count_disabled' => 0,
		'items_count_not_supported' => 0,
		'hosts_count_monitored' => 0,
		'hosts_count_not_monitored' => 0,
		'hosts_count_template' => 0,
		'users_count' => 0,
		'users_online' => 0
	];

	// hosts
	foreach ($server_status['template stats'] as $stats) {
		$status['hosts_count_template'] += $stats['count'];
	}

	foreach ($server_status['host stats'] as $stats) {
		if ($stats['attributes']['proxyid'] == 0) {
			switch ($stats['attributes']['status']) {
				case HOST_STATUS_MONITORED:
					$status['hosts_count_monitored'] += $stats['count'];
					break;

				case HOST_STATUS_NOT_MONITORED:
					$status['hosts_count_not_monitored'] += $stats['count'];
					break;
			}
		}
	}
	$status['hosts_count'] = $status['hosts_count_monitored'] + $status['hosts_count_not_monitored'];

	// items
	foreach ($server_status['item stats'] as $stats) {
		if ($stats['attributes']['proxyid'] == 0) {
			switch ($stats['attributes']['status']) {
				case ITEM_STATUS_ACTIVE:
					if (array_key_exists('state', $stats['attributes'])) {
						switch ($stats['attributes']['state']) {
							case ITEM_STATE_NORMAL:
								$status['items_count_monitored'] += $stats['count'];
								break;

							case ITEM_STATE_NOTSUPPORTED:
								$status['items_count_not_supported'] += $stats['count'];
								break;
						}
					}
					break;

				case ITEM_STATUS_DISABLED:
					$status['items_count_disabled'] += $stats['count'];
					break;
			}
		}
	}
	$status['items_count'] = $status['items_count_monitored'] + $status['items_count_disabled']
			+ $status['items_count_not_supported'];

	// triggers
	foreach ($server_status['trigger stats'] as $stats) {
		switch ($stats['attributes']['status']) {
			case TRIGGER_STATUS_ENABLED:
				if (array_key_exists('value', $stats['attributes'])) {
					switch ($stats['attributes']['value']) {
						case TRIGGER_VALUE_FALSE:
							$status['triggers_count_off'] += $stats['count'];
							break;

						case TRIGGER_VALUE_TRUE:
							$status['triggers_count_on'] += $stats['count'];
							break;
					}
				}
				break;

			case TRIGGER_STATUS_DISABLED:
				$status['triggers_count_disabled'] += $stats['count'];
				break;
		}
	}
	$status['triggers_count_enabled'] = $status['triggers_count_off'] + $status['triggers_count_on'];
	$status['triggers_count'] = $status['triggers_count_enabled'] + $status['triggers_count_disabled'];

	// users
	foreach ($server_status['user stats'] as $stats) {
		switch ($stats['attributes']['status']) {
			case ZBX_SESSION_ACTIVE:
				$status['users_online'] += $stats['count'];
				break;

			case ZBX_SESSION_PASSIVE:
				$status['users_count'] += $stats['count'];
				break;
		}
	}
	$status['users_count'] += $status['users_online'];

	// performance
	if (array_key_exists('required performance', $server_status)) {
		$status['vps_total'] = 0;

		foreach ($server_status['required performance'] as $stats) {
			if ($stats['attributes']['proxyid'] == 0) {
				$status['vps_total'] += $stats['count'];
			}
		}
	}

	return $status;
}

/**
 * Set image header.
 *
 * @param integer $format    One of IMAGE_FORMAT_* constants. If not set global $IMAGE_FORMAT_DEFAULT will be used.
 */
function set_image_header($format = null) {
	global $IMAGE_FORMAT_DEFAULT;

	switch ($format !== null ? $format : $IMAGE_FORMAT_DEFAULT) {
		case IMAGE_FORMAT_JPEG:
			header('Content-type: image/jpeg');
			break;

		case IMAGE_FORMAT_GIF:
			header('Content-type: image/gif');
			break;

		case IMAGE_FORMAT_TEXT:
			header('Content-type: text/html');
			break;

		default:
			header('Content-type: image/png');
	}

	header('Expires: Mon, 17 Aug 1998 12:51:50 GMT');
}

function imageOut(&$image, $format = null) {
	global $page, $IMAGE_FORMAT_DEFAULT;

	if (is_null($format)) {
		$format = $IMAGE_FORMAT_DEFAULT;
	}

	ob_start();

	if (IMAGE_FORMAT_JPEG == $format) {
		imagejpeg($image);
	}
	else {
		imagepng($image);
	}

	$imageSource = ob_get_contents();
	ob_end_clean();

	if ($page['type'] != PAGE_TYPE_IMAGE) {
		$imageId = md5(strlen($imageSource));
		CSessionHelper::set('image_id', [$imageId => $imageSource]);
	}

	switch ($page['type']) {
		case PAGE_TYPE_IMAGE:
			echo $imageSource;
			break;
		case PAGE_TYPE_JSON:
			echo json_encode(['result' => $imageId]);
			break;
		case PAGE_TYPE_TEXT:
		default:
			echo $imageId;
	}
}

/**
 * Check if we have error messages to display.
 *
 * @return bool
 */
function hasErrorMesssages() {
	return CMessageHelper::getType() === CMessageHelper::MESSAGE_TYPE_ERROR;
}

/**
 * Clears table rows selection's cookies.
 *
 * @param string $parentid  parent ID, is used as sessionStorage suffix
 * @param array  $keepids   checked rows ids
 */
function uncheckTableRows($parentid = null, $keepids = []) {
	$key = implode('_', array_filter(['cb', basename($_SERVER['SCRIPT_NAME'], '.php'), $parentid]));

	if ($keepids) {
		// If $keepids will not have same key as value, it will create mess, when new checkbox will be checked.
		$keepids = array_combine($keepids, $keepids);

		insert_js('sessionStorage.setItem("'.$key.'", JSON.stringify('.json_encode($keepids).'))');
	}
	else {
		insert_js('sessionStorage.removeItem("'.$key.'")');
	}
}

/**
 * Trim each element of the script path. For example, " a / b / c d " => "a/b/c d"
 *
 * @param string $name
 *
 * @return string
 */
function trimPath($name) {
	$path = splitPath($name);
	$path = array_map('trim', $path);
	$path = str_replace(['\\', '/'], ['\\\\', '\\/'], $path);
	return implode('/', $path);
}

/**
 * Splitting string using slashes with escape backslash support and non-pair backslash cleanup.
 *
 * @param string $path
 *
 * @return array
 */
function splitPath($path) {
	$path_items = [];
	$path_item = '';

	for ($i = 0; isset($path[$i]); $i++) {
		switch ($path[$i]) {
			case '/':
				$path_items[] = $path_item;
				$path_item = '';
				break;

			case '\\':
				if (isset($path[++$i])) {
					$path_item .= $path[$i];
				}
				break;

			default:
				$path_item .= $path[$i];
		}
	}

	$path_items[] = $path_item;

	return $path_items;
}

/**
 * Allocate color for an image.
 *
 * @param resource $image
 * @param string   $color  a hexadecimal color identifier like "1F2C33"
 * @param int      $alpha
 *
 * @return int|false
 */
function get_color($image, $color, $alpha = 0) {
	$red = hexdec('0x'.substr($color, 0, 2));
	$green = hexdec('0x'.substr($color, 2, 2));
	$blue = hexdec('0x'.substr($color, 4, 2));

	if (function_exists('imagecolorexactalpha') && function_exists('imagecreatetruecolor')
			&& @imagecreatetruecolor(1, 1)) {
		return imagecolorexactalpha($image, $red, $green, $blue, $alpha);
	}

	return imagecolorallocate($image, $red, $green, $blue);
}

/**
 * Get graphic theme based on user configuration.
 *
 * @return array
 */
function getUserGraphTheme() {
	$themes = DB::find('graph_theme', [
		'theme' => getUserTheme(CWebUser::$data)
	]);

	if ($themes) {
		return $themes[0];
	}

	return [
		'theme' => 'blue-theme',
		'textcolor' => '1F2C33',
		'highlightcolor' => 'E33734',
		'backgroundcolor' => 'FFFFFF',
		'graphcolor' => 'FFFFFF',
		'gridcolor' => 'CCD5D9',
		'maingridcolor' => 'ACBBC2',
		'gridbordercolor' => 'ACBBC2',
		'nonworktimecolor' => 'EBEBEB',
		'leftpercentilecolor' => '429E47',
		'righttpercentilecolor' => 'E33734',
		'colorpalette' => '1A7C11,F63100,2774A4,A54F10,FC6EA3,6C59DC,AC8C14,611F27,F230E0,5CCD18,BB2A02,5A2B57,'.
			'89ABF8,7EC25C,274482,2B5429,8048B4,FD5434,790E1F,87AC4D,E89DF4'
	];
}

/**
 * Custom error handler for PHP errors.
 *
 * @param int     $errno Level of the error raised.
 * @param string  $errstr Error message.
 * @param string  $errfile Filename that the error was raised in.
 * @param int     $errline Line number the error was raised in.
 *
 * @return bool  False, to continue with the default error handler.
 */
function zbx_err_handler($errno, $errstr, $errfile, $errline) {
	// Necessary to suppress errors when calling with error control operator like @function_name().
	if (error_reporting() === 0) {
		return true;
	}

	// Don't show the call to this handler function.
	error($errstr.' ['.CProfiler::getInstance()->formatCallStack().']', 'php');

	return false;
}

/**
 * Creates an array with all possible variations of time units.
 * For example: '14d' => ['1209600', '1209600s', '20160m', '336h', '14d', '2w']
 *
 * @param string|array $values
 *
 * @return array
 */
function getTimeUnitFilters($values) {
	if (is_array($values)) {
		$res = [];

		foreach ($values as $value) {
			$res = array_merge($res, getTimeUnitFilters($value));
		}

		return array_unique($res, SORT_STRING);
	}

	$simple_interval_parser = new CSimpleIntervalParser();

	if ($simple_interval_parser->parse($values) != CParser::PARSE_SUCCESS) {
		return [$values];
	}

	$sec = timeUnitToSeconds($values);

	$res = [$sec, $sec.'s'];

	if ($sec % SEC_PER_MIN == 0) {
		$res[] = floor($sec / SEC_PER_MIN).'m';
	}

	if ($sec % SEC_PER_HOUR == 0) {
		$res[] = floor($sec / SEC_PER_HOUR).'h';
	}

	if ($sec % SEC_PER_DAY == 0) {
		$res[] = floor($sec / SEC_PER_DAY).'d';
	}

	if ($sec % SEC_PER_WEEK == 0) {
		$res[] = floor($sec / SEC_PER_WEEK).'w';
	}

	return $res;
}

/**
 * Creates SQL filter to search all possible variations of time units.
 *
 * @param string       $field_name
 * @param string|array $values
 *
 * @return string
 */
function makeUpdateIntervalFilter($field_name, $values) {
	$filters = [];

	foreach (getTimeUnitFilters($values) as $filter) {
		$filter = str_replace("!", "!!", $filter);
		$filter = str_replace("%", "!%", $filter);
		$filter = str_replace("_", "!_", $filter);

		$filters[] = $field_name.' LIKE '.zbx_dbstr($filter).' ESCAPE '.zbx_dbstr('!');
		$filters[] = $field_name.' LIKE '.zbx_dbstr($filter.';%').' ESCAPE '.zbx_dbstr('!');
	}

	$res = $filters ? implode(' OR ', $filters) : '';

	if (count($filters) > 1) {
		$res = '('.$res.')';
	}

	return $res;
}

/**
 * Update profile with new time selector range.
 *
 * @param array       $options
 * @param string      $options['profileIdx']
 * @param int         $options['profileIdx2']
 * @param string|null $options['from']
 * @param string|null $options['to']
 */
function updateTimeSelectorPeriod(array $options) {
	if ($options['from'] !== null && $options['to'] !== null) {
		CProfile::update($options['profileIdx'].'.from', $options['from'], PROFILE_TYPE_STR, $options['profileIdx2']);
		CProfile::update($options['profileIdx'].'.to', $options['to'], PROFILE_TYPE_STR, $options['profileIdx2']);
	}
}

/**
 * Get profile stored 'from' and 'to'. If profileIdx is null then default values will be returned. If one of fields
 * not exist in $options array 'from' and 'to' value will be read from user profile. Calculates from_ts, to_ts.
 *
 * @param array $options  Array with period fields data: profileIdx, profileIdx2, from, to.
 *
 * @return array
 */
function getTimeSelectorPeriod(array $options) {
	$profileIdx = array_key_exists('profileIdx', $options) ? $options['profileIdx'] : null;
	$profileIdx2 = array_key_exists('profileIdx2', $options) ? $options['profileIdx2'] : null;

	if ($profileIdx === null) {
		$options['from'] = 'now-'.CSettingsHelper::get(CSettingsHelper::PERIOD_DEFAULT);
		$options['to'] = 'now';
	}
	elseif (!array_key_exists('from', $options) || !array_key_exists('to', $options)
			|| $options['from'] === null || $options['to'] === null) {
		$options['from'] = CProfile::get($profileIdx.'.from',
			'now-'.CSettingsHelper::get(CSettingsHelper::PERIOD_DEFAULT),
			$profileIdx2
		);
		$options['to'] = CProfile::get($profileIdx.'.to', 'now', $profileIdx2);
	}

	$range_time_parser = new CRangeTimeParser();

	$range_time_parser->parse($options['from']);
	$options['from_ts'] = $range_time_parser->getDateTime(true)->getTimestamp();
	$range_time_parser->parse($options['to']);
	$options['to_ts'] = $range_time_parser->getDateTime(false)->getTimestamp();

	return $options;
}

/**
 * Get array of action statuses available for defined time range. For incorrect "from" or "to" all actions will be set
 * to false.
 *
 * @param string $from      Relative or absolute time, cannot be null.
 * @param string $to        Relative or absolute time, cannot be null.
 *
 * @return array
 */
function getTimeselectorActions($from, $to): array {
	$ts_now = time();
	$parser = new CRangeTimeParser();
	$ts_from = ($parser->parse($from) !== CParser::PARSE_FAIL) ? $parser->getDateTime(true)->getTimestamp() : null;
	$ts_to = ($parser->parse($to) !== CParser::PARSE_FAIL) ? $parser->getDateTime(false)->getTimestamp() : null;
	$valid = ($ts_from !== null && $ts_to !== null);
	$parser->parse('now-'.CSettingsHelper::get(CSettingsHelper::MAX_PERIOD));
	$max_period = 1 + $ts_now - $parser->getDateTime(true)->getTimestamp();

	return [
		'can_zoomout' => ($valid && ($ts_to - $ts_from + 1 < $max_period)),
		'can_decrement' => ($valid && ($ts_from > 0)),
		'can_increment' => ($valid && ($ts_to < $ts_now - ZBX_MIN_PERIOD))
	];
}

/**
 * Convert relative date range string to translated string. Function does not check is passed date range correct.
 *
 * @param string $from     Start date of date range.
 * @param string $to       End date of date range.
 *
 * @return string
 */
function relativeDateToText($from, $to) {
	$key = $from.':'.$to;
	$ranges = [
		'now-1d/d:now-1d/d' => _('Yesterday'),
		'now-2d/d:now-2d/d' => _('Day before yesterday'),
		'now-1w/d:now-1w/d' => _('This day last week'),
		'now-1w/w:now-1w/w' => _('Previous week'),
		'now-1M/M:now-1M/M' => _('Previous month'),
		'now-1y/y:now-1y/y' => _('Previous year'),
		'now/d:now/d' => _('Today'),
		'now/d:now' => _('Today so far'),
		'now/w:now/w' => _('This week'),
		'now/w:now' => _('This week so far'),
		'now/M:now/M' => _('This month'),
		'now/M:now' => _('This month so far'),
		'now/y:now/y' => _('This year'),
		'now/y:now' => _('This year so far')
	];

	if (array_key_exists($key, $ranges)) {
		return $ranges[$key];
	}

	if ($to === 'now') {
		$relative_time_parser = new CRelativeTimeParser();

		if ($relative_time_parser->parse($from) == CParser::PARSE_SUCCESS) {
			$tokens = $relative_time_parser->getTokens();

			if (count($tokens) == 1 && $tokens[0]['type'] == CRelativeTimeParser::ZBX_TOKEN_OFFSET
					&& $tokens[0]['sign'] === '-') {
				$suffix = $tokens[0]['suffix'];
				$value = (int) $tokens[0]['value'];

				switch ($suffix) {
					case 's':
						if ($value < 60 || $value % 60 != 0) {
							return _n('Last %1$d second', 'Last %1$d seconds', $value);
						}
						$value /= 60;
						// break; is not missing here.

					case 'm':
						if ($value < 60 || $value % 60 != 0) {
							return _n('Last %1$d minute', 'Last %1$d minutes', $value);
						}
						$value /= 60;
						// break; is not missing here.

					case 'h':
						if ($value < 24 || $value % 24 != 0) {
							return _n('Last %1$d hour', 'Last %1$d hours', $value);
						}
						$value /= 24;
						// break; is not missing here.

					case 'd':
						return _n('Last %1$d day', 'Last %1$d days', $value);

					case 'M':
						return _n('Last %1$d month', 'Last %1$d months', $value);

					case 'y':
						return _n('Last %1$d year', 'Last %1$d years', $value);
				}
			}
		}
	}

	return $from.' – '.$to;
}

/**
<<<<<<< HEAD
 * Generates UUID version 4.
 *
 * @return string
 */
function generateUuidV4() {
	$data = random_bytes(16);

	// Set head of 7th byty to 0100
	$data[6] = chr(ord($data[6]) & 0x0f | 0x40);
	// Set head of 9th byte to 10
	$data[8] = chr(ord($data[8]) & 0x3f | 0x80);

	return bin2hex($data);
=======
 * Get human readable time period.
 *
 * @param int $seconds
 *
 * @return string
 */
function secondsToPeriod(int $seconds): string {
	$hours = floor($seconds / 3600);
	$seconds -= $hours * 3600;

	$minutes = floor($seconds / 60);
	$seconds -= $minutes * 60;

	$period = ($hours > 0) ? _n('%1$s hour', '%1$s hours', $hours) : '';

	if ($minutes > 0) {
		if ($period !== '') {
			$period .= ', ';
		}
		$period .= _n('%1$s minute', '%1$s minutes', $minutes);
	}

	if ($seconds > 0 || $period === '') {
		if ($period !== '') {
			$period .= ', ';
		}
		$period .= _n('%1$s second', '%1$s seconds', $seconds);
	}

	return $period;
>>>>>>> 483b4bfa
}<|MERGE_RESOLUTION|>--- conflicted
+++ resolved
@@ -2550,7 +2550,39 @@
 }
 
 /**
-<<<<<<< HEAD
+ * Get human readable time period.
+ *
+ * @param int $seconds
+ *
+ * @return string
+ */
+function secondsToPeriod(int $seconds): string {
+	$hours = floor($seconds / 3600);
+	$seconds -= $hours * 3600;
+
+	$minutes = floor($seconds / 60);
+	$seconds -= $minutes * 60;
+
+	$period = ($hours > 0) ? _n('%1$s hour', '%1$s hours', $hours) : '';
+
+	if ($minutes > 0) {
+		if ($period !== '') {
+			$period .= ', ';
+		}
+		$period .= _n('%1$s minute', '%1$s minutes', $minutes);
+	}
+
+	if ($seconds > 0 || $period === '') {
+		if ($period !== '') {
+			$period .= ', ';
+		}
+		$period .= _n('%1$s second', '%1$s seconds', $seconds);
+	}
+
+	return $period;
+}
+
+/**
  * Generates UUID version 4.
  *
  * @return string
@@ -2564,36 +2596,4 @@
 	$data[8] = chr(ord($data[8]) & 0x3f | 0x80);
 
 	return bin2hex($data);
-=======
- * Get human readable time period.
- *
- * @param int $seconds
- *
- * @return string
- */
-function secondsToPeriod(int $seconds): string {
-	$hours = floor($seconds / 3600);
-	$seconds -= $hours * 3600;
-
-	$minutes = floor($seconds / 60);
-	$seconds -= $minutes * 60;
-
-	$period = ($hours > 0) ? _n('%1$s hour', '%1$s hours', $hours) : '';
-
-	if ($minutes > 0) {
-		if ($period !== '') {
-			$period .= ', ';
-		}
-		$period .= _n('%1$s minute', '%1$s minutes', $minutes);
-	}
-
-	if ($seconds > 0 || $period === '') {
-		if ($period !== '') {
-			$period .= ', ';
-		}
-		$period .= _n('%1$s second', '%1$s seconds', $seconds);
-	}
-
-	return $period;
->>>>>>> 483b4bfa
 }