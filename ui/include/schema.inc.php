--- conflicted
+++ resolved
@@ -5036,20 +5036,12 @@
 				'length' => 10,
 				'default' => '0'
 			],
-<<<<<<< HEAD
-            'suppress_until' => [
-                'null' => true,
-                'type' => DB::FIELD_TYPE_INT,
-                'length' => 20
-            ]
-=======
 			'suppress_until' => [
 				'null' => false,
 				'type' => DB::FIELD_TYPE_INT,
 				'length' => 10,
 				'default' => '0'
 			]
->>>>>>> ca0203ac
 		]
 	],
 	'auditlog' => [
@@ -7586,13 +7578,6 @@
 				'length' => 10,
 				'default' => '0'
 			],
-<<<<<<< HEAD
-            'userid' => [
-                'null' => true,
-                'type' => DB::FIELD_TYPE_INT,
-                'length' => 10
-            ]
-=======
 			'userid' => [
 				'null' => true,
 				'type' => DB::FIELD_TYPE_ID,
@@ -7600,7 +7585,6 @@
 				'ref_table' => 'users',
 				'ref_field' => 'userid'
 			]
->>>>>>> ca0203ac
 		]
 	],
 	'maintenance_tag' => [
