<?php
return [
	'role' => [
		'key' => 'roleid',
		'fields' => [
			'roleid' => [
				'null' => false,
				'type' => DB::FIELD_TYPE_ID,
				'length' => 20
			],
			'name' => [
				'null' => false,
				'type' => DB::FIELD_TYPE_CHAR,
				'length' => 255,
				'default' => ''
			],
			'type' => [
				'null' => false,
				'type' => DB::FIELD_TYPE_INT,
				'length' => 10,
				'default' => '0'
			],
			'readonly' => [
				'null' => false,
				'type' => DB::FIELD_TYPE_INT,
				'length' => 10,
				'default' => '0'
			]
		]
	],
	'users' => [
		'key' => 'userid',
		'fields' => [
			'userid' => [
				'null' => false,
				'type' => DB::FIELD_TYPE_ID,
				'length' => 20
			],
			'username' => [
				'null' => false,
				'type' => DB::FIELD_TYPE_CHAR,
				'length' => 100,
				'default' => ''
			],
			'name' => [
				'null' => false,
				'type' => DB::FIELD_TYPE_CHAR,
				'length' => 100,
				'default' => ''
			],
			'surname' => [
				'null' => false,
				'type' => DB::FIELD_TYPE_CHAR,
				'length' => 100,
				'default' => ''
			],
			'passwd' => [
				'null' => false,
				'type' => DB::FIELD_TYPE_CHAR,
				'length' => 60,
				'default' => ''
			],
			'url' => [
				'null' => false,
				'type' => DB::FIELD_TYPE_CHAR,
				'length' => 255,
				'default' => ''
			],
			'autologin' => [
				'null' => false,
				'type' => DB::FIELD_TYPE_INT,
				'length' => 10,
				'default' => '0'
			],
			'autologout' => [
				'null' => false,
				'type' => DB::FIELD_TYPE_CHAR,
				'length' => 32,
				'default' => '15m'
			],
			'lang' => [
				'null' => false,
				'type' => DB::FIELD_TYPE_CHAR,
				'length' => 7,
				'default' => 'default'
			],
			'refresh' => [
				'null' => false,
				'type' => DB::FIELD_TYPE_CHAR,
				'length' => 32,
				'default' => '30s'
			],
			'theme' => [
				'null' => false,
				'type' => DB::FIELD_TYPE_CHAR,
				'length' => 128,
				'default' => 'default'
			],
			'attempt_failed' => [
				'null' => false,
				'type' => DB::FIELD_TYPE_INT,
				'length' => 10
			],
			'attempt_ip' => [
				'null' => false,
				'type' => DB::FIELD_TYPE_CHAR,
				'length' => 39,
				'default' => ''
			],
			'attempt_clock' => [
				'null' => false,
				'type' => DB::FIELD_TYPE_INT,
				'length' => 10
			],
			'rows_per_page' => [
				'null' => false,
				'type' => DB::FIELD_TYPE_INT,
				'length' => 10,
				'default' => 50
			],
			'timezone' => [
				'null' => false,
				'type' => DB::FIELD_TYPE_CHAR,
				'length' => 50,
				'default' => 'default'
			],
			'roleid' => [
				'null' => false,
				'type' => DB::FIELD_TYPE_ID,
				'length' => 20,
				'ref_table' => 'role',
				'ref_field' => 'roleid'
			]
		]
	],
	'maintenances' => [
		'key' => 'maintenanceid',
		'fields' => [
			'maintenanceid' => [
				'null' => false,
				'type' => DB::FIELD_TYPE_ID,
				'length' => 20
			],
			'name' => [
				'null' => false,
				'type' => DB::FIELD_TYPE_CHAR,
				'length' => 128,
				'default' => ''
			],
			'maintenance_type' => [
				'null' => false,
				'type' => DB::FIELD_TYPE_INT,
				'length' => 10,
				'default' => '0'
			],
			'description' => [
				'null' => false,
				'type' => DB::FIELD_TYPE_TEXT,
				'default' => ''
			],
			'active_since' => [
				'null' => false,
				'type' => DB::FIELD_TYPE_INT,
				'length' => 10,
				'default' => '0'
			],
			'active_till' => [
				'null' => false,
				'type' => DB::FIELD_TYPE_INT,
				'length' => 10,
				'default' => '0'
			],
			'tags_evaltype' => [
				'null' => false,
				'type' => DB::FIELD_TYPE_INT,
				'length' => 10,
				'default' => '0'
			]
		]
	],
	'hosts' => [
		'key' => 'hostid',
		'fields' => [
			'hostid' => [
				'null' => false,
				'type' => DB::FIELD_TYPE_ID,
				'length' => 20
			],
			'proxy_hostid' => [
				'null' => true,
				'type' => DB::FIELD_TYPE_ID,
				'length' => 20,
				'ref_table' => 'hosts',
				'ref_field' => 'hostid'
			],
			'host' => [
				'null' => false,
				'type' => DB::FIELD_TYPE_CHAR,
				'length' => 128,
				'default' => ''
			],
			'status' => [
				'null' => false,
				'type' => DB::FIELD_TYPE_INT,
				'length' => 10,
				'default' => '0'
			],
			'lastaccess' => [
				'null' => false,
				'type' => DB::FIELD_TYPE_INT,
				'length' => 10,
				'default' => '0'
			],
			'ipmi_authtype' => [
				'null' => false,
				'type' => DB::FIELD_TYPE_INT,
				'length' => 10,
				'default' => '-1'
			],
			'ipmi_privilege' => [
				'null' => false,
				'type' => DB::FIELD_TYPE_INT,
				'length' => 10,
				'default' => '2'
			],
			'ipmi_username' => [
				'null' => false,
				'type' => DB::FIELD_TYPE_CHAR,
				'length' => 16,
				'default' => ''
			],
			'ipmi_password' => [
				'null' => false,
				'type' => DB::FIELD_TYPE_CHAR,
				'length' => 20,
				'default' => ''
			],
			'maintenanceid' => [
				'null' => true,
				'type' => DB::FIELD_TYPE_ID,
				'length' => 20,
				'ref_table' => 'maintenances',
				'ref_field' => 'maintenanceid'
			],
			'maintenance_status' => [
				'null' => false,
				'type' => DB::FIELD_TYPE_INT,
				'length' => 10,
				'default' => '0'
			],
			'maintenance_type' => [
				'null' => false,
				'type' => DB::FIELD_TYPE_INT,
				'length' => 10,
				'default' => '0'
			],
			'maintenance_from' => [
				'null' => false,
				'type' => DB::FIELD_TYPE_INT,
				'length' => 10,
				'default' => '0'
			],
			'name' => [
				'null' => false,
				'type' => DB::FIELD_TYPE_CHAR,
				'length' => 128,
				'default' => ''
			],
			'flags' => [
				'null' => false,
				'type' => DB::FIELD_TYPE_INT,
				'length' => 10,
				'default' => '0'
			],
			'templateid' => [
				'null' => true,
				'type' => DB::FIELD_TYPE_ID,
				'length' => 20,
				'ref_table' => 'hosts',
				'ref_field' => 'hostid'
			],
			'description' => [
				'null' => false,
				'type' => DB::FIELD_TYPE_TEXT,
				'default' => ''
			],
			'tls_connect' => [
				'null' => false,
				'type' => DB::FIELD_TYPE_INT,
				'length' => 10,
				'default' => '1'
			],
			'tls_accept' => [
				'null' => false,
				'type' => DB::FIELD_TYPE_INT,
				'length' => 10,
				'default' => '1'
			],
			'tls_issuer' => [
				'null' => false,
				'type' => DB::FIELD_TYPE_CHAR,
				'length' => 1024,
				'default' => ''
			],
			'tls_subject' => [
				'null' => false,
				'type' => DB::FIELD_TYPE_CHAR,
				'length' => 1024,
				'default' => ''
			],
			'tls_psk_identity' => [
				'null' => false,
				'type' => DB::FIELD_TYPE_CHAR,
				'length' => 128,
				'default' => ''
			],
			'tls_psk' => [
				'null' => false,
				'type' => DB::FIELD_TYPE_CHAR,
				'length' => 512,
				'default' => ''
			],
			'proxy_address' => [
				'null' => false,
				'type' => DB::FIELD_TYPE_CHAR,
				'length' => 255,
				'default' => ''
			],
			'auto_compress' => [
				'null' => false,
				'type' => DB::FIELD_TYPE_INT,
				'length' => 10,
				'default' => '1'
			],
			'discover' => [
				'null' => false,
				'type' => DB::FIELD_TYPE_INT,
				'length' => 10,
				'default' => '0'
			],
			'custom_interfaces' => [
				'null' => false,
				'type' => DB::FIELD_TYPE_INT,
				'length' => 10,
				'default' => '0'
			],
			'uuid' => [
				'null' => false,
				'type' => DB::FIELD_TYPE_CHAR,
				'length' => 32,
				'default' => ''
			]
		]
	],
	'hstgrp' => [
		'key' => 'groupid',
		'fields' => [
			'groupid' => [
				'null' => false,
				'type' => DB::FIELD_TYPE_ID,
				'length' => 20
			],
			'name' => [
				'null' => false,
				'type' => DB::FIELD_TYPE_CHAR,
				'length' => 255,
				'default' => ''
			],
			'internal' => [
				'null' => false,
				'type' => DB::FIELD_TYPE_INT,
				'length' => 10,
				'default' => '0'
			],
			'flags' => [
				'null' => false,
				'type' => DB::FIELD_TYPE_INT,
				'length' => 10,
				'default' => '0'
			],
			'uuid' => [
				'null' => false,
				'type' => DB::FIELD_TYPE_CHAR,
				'length' => 32,
				'default' => ''
			]
		]
	],
	'group_prototype' => [
		'key' => 'group_prototypeid',
		'fields' => [
			'group_prototypeid' => [
				'null' => false,
				'type' => DB::FIELD_TYPE_ID,
				'length' => 20
			],
			'hostid' => [
				'null' => false,
				'type' => DB::FIELD_TYPE_ID,
				'length' => 20,
				'ref_table' => 'hosts',
				'ref_field' => 'hostid'
			],
			'name' => [
				'null' => false,
				'type' => DB::FIELD_TYPE_CHAR,
				'length' => 255,
				'default' => ''
			],
			'groupid' => [
				'null' => true,
				'type' => DB::FIELD_TYPE_ID,
				'length' => 20,
				'ref_table' => 'hstgrp',
				'ref_field' => 'groupid'
			],
			'templateid' => [
				'null' => true,
				'type' => DB::FIELD_TYPE_ID,
				'length' => 20,
				'ref_table' => 'group_prototype',
				'ref_field' => 'group_prototypeid'
			]
		]
	],
	'group_discovery' => [
		'key' => 'groupid',
		'fields' => [
			'groupid' => [
				'null' => false,
				'type' => DB::FIELD_TYPE_ID,
				'length' => 20,
				'ref_table' => 'hstgrp',
				'ref_field' => 'groupid'
			],
			'parent_group_prototypeid' => [
				'null' => false,
				'type' => DB::FIELD_TYPE_ID,
				'length' => 20,
				'ref_table' => 'group_prototype',
				'ref_field' => 'group_prototypeid'
			],
			'name' => [
				'null' => false,
				'type' => DB::FIELD_TYPE_CHAR,
				'length' => 64,
				'default' => ''
			],
			'lastcheck' => [
				'null' => false,
				'type' => DB::FIELD_TYPE_INT,
				'length' => 10,
				'default' => '0'
			],
			'ts_delete' => [
				'null' => false,
				'type' => DB::FIELD_TYPE_INT,
				'length' => 10,
				'default' => '0'
			]
		]
	],
	'drules' => [
		'key' => 'druleid',
		'fields' => [
			'druleid' => [
				'null' => false,
				'type' => DB::FIELD_TYPE_ID,
				'length' => 20
			],
			'proxy_hostid' => [
				'null' => true,
				'type' => DB::FIELD_TYPE_ID,
				'length' => 20,
				'ref_table' => 'hosts',
				'ref_field' => 'hostid'
			],
			'name' => [
				'null' => false,
				'type' => DB::FIELD_TYPE_CHAR,
				'length' => 255,
				'default' => ''
			],
			'iprange' => [
				'null' => false,
				'type' => DB::FIELD_TYPE_CHAR,
				'length' => 2048,
				'default' => ''
			],
			'delay' => [
				'null' => false,
				'type' => DB::FIELD_TYPE_CHAR,
				'length' => 255,
				'default' => '1h'
			],
			'nextcheck' => [
				'null' => false,
				'type' => DB::FIELD_TYPE_INT,
				'length' => 10,
				'default' => '0'
			],
			'status' => [
				'null' => false,
				'type' => DB::FIELD_TYPE_INT,
				'length' => 10,
				'default' => '0'
			]
		]
	],
	'dchecks' => [
		'key' => 'dcheckid',
		'fields' => [
			'dcheckid' => [
				'null' => false,
				'type' => DB::FIELD_TYPE_ID,
				'length' => 20
			],
			'druleid' => [
				'null' => false,
				'type' => DB::FIELD_TYPE_ID,
				'length' => 20,
				'ref_table' => 'drules',
				'ref_field' => 'druleid'
			],
			'type' => [
				'null' => false,
				'type' => DB::FIELD_TYPE_INT,
				'length' => 10,
				'default' => '0'
			],
			'key_' => [
				'null' => false,
				'type' => DB::FIELD_TYPE_CHAR,
				'length' => 2048,
				'default' => ''
			],
			'snmp_community' => [
				'null' => false,
				'type' => DB::FIELD_TYPE_CHAR,
				'length' => 255,
				'default' => ''
			],
			'ports' => [
				'null' => false,
				'type' => DB::FIELD_TYPE_CHAR,
				'length' => 255,
				'default' => '0'
			],
			'snmpv3_securityname' => [
				'null' => false,
				'type' => DB::FIELD_TYPE_CHAR,
				'length' => 64,
				'default' => ''
			],
			'snmpv3_securitylevel' => [
				'null' => false,
				'type' => DB::FIELD_TYPE_INT,
				'length' => 10,
				'default' => '0'
			],
			'snmpv3_authpassphrase' => [
				'null' => false,
				'type' => DB::FIELD_TYPE_CHAR,
				'length' => 64,
				'default' => ''
			],
			'snmpv3_privpassphrase' => [
				'null' => false,
				'type' => DB::FIELD_TYPE_CHAR,
				'length' => 64,
				'default' => ''
			],
			'uniq' => [
				'null' => false,
				'type' => DB::FIELD_TYPE_INT,
				'length' => 10,
				'default' => '0'
			],
			'snmpv3_authprotocol' => [
				'null' => false,
				'type' => DB::FIELD_TYPE_INT,
				'length' => 10,
				'default' => '0'
			],
			'snmpv3_privprotocol' => [
				'null' => false,
				'type' => DB::FIELD_TYPE_INT,
				'length' => 10,
				'default' => '0'
			],
			'snmpv3_contextname' => [
				'null' => false,
				'type' => DB::FIELD_TYPE_CHAR,
				'length' => 255,
				'default' => ''
			],
			'host_source' => [
				'null' => false,
				'type' => DB::FIELD_TYPE_INT,
				'length' => 10,
				'default' => '1'
			],
			'name_source' => [
				'null' => false,
				'type' => DB::FIELD_TYPE_INT,
				'length' => 10,
				'default' => '0'
			]
		]
	],
	'httptest' => [
		'key' => 'httptestid',
		'fields' => [
			'httptestid' => [
				'null' => false,
				'type' => DB::FIELD_TYPE_ID,
				'length' => 20
			],
			'name' => [
				'null' => false,
				'type' => DB::FIELD_TYPE_CHAR,
				'length' => 64,
				'default' => ''
			],
			'nextcheck' => [
				'null' => false,
				'type' => DB::FIELD_TYPE_INT,
				'length' => 10,
				'default' => '0'
			],
			'delay' => [
				'null' => false,
				'type' => DB::FIELD_TYPE_CHAR,
				'length' => 255,
				'default' => '1m'
			],
			'status' => [
				'null' => false,
				'type' => DB::FIELD_TYPE_INT,
				'length' => 10,
				'default' => '0'
			],
			'agent' => [
				'null' => false,
				'type' => DB::FIELD_TYPE_CHAR,
				'length' => 255,
				'default' => 'Zabbix'
			],
			'authentication' => [
				'null' => false,
				'type' => DB::FIELD_TYPE_INT,
				'length' => 10,
				'default' => '0'
			],
			'http_user' => [
				'null' => false,
				'type' => DB::FIELD_TYPE_CHAR,
				'length' => 64,
				'default' => ''
			],
			'http_password' => [
				'null' => false,
				'type' => DB::FIELD_TYPE_CHAR,
				'length' => 64,
				'default' => ''
			],
			'hostid' => [
				'null' => false,
				'type' => DB::FIELD_TYPE_ID,
				'length' => 20,
				'ref_table' => 'hosts',
				'ref_field' => 'hostid'
			],
			'templateid' => [
				'null' => true,
				'type' => DB::FIELD_TYPE_ID,
				'length' => 20,
				'ref_table' => 'httptest',
				'ref_field' => 'httptestid'
			],
			'http_proxy' => [
				'null' => false,
				'type' => DB::FIELD_TYPE_CHAR,
				'length' => 255,
				'default' => ''
			],
			'retries' => [
				'null' => false,
				'type' => DB::FIELD_TYPE_INT,
				'length' => 10,
				'default' => '1'
			],
			'ssl_cert_file' => [
				'null' => false,
				'type' => DB::FIELD_TYPE_CHAR,
				'length' => 255,
				'default' => ''
			],
			'ssl_key_file' => [
				'null' => false,
				'type' => DB::FIELD_TYPE_CHAR,
				'length' => 255,
				'default' => ''
			],
			'ssl_key_password' => [
				'null' => false,
				'type' => DB::FIELD_TYPE_CHAR,
				'length' => 64,
				'default' => ''
			],
			'verify_peer' => [
				'null' => false,
				'type' => DB::FIELD_TYPE_INT,
				'length' => 10,
				'default' => '0'
			],
			'verify_host' => [
				'null' => false,
				'type' => DB::FIELD_TYPE_INT,
				'length' => 10,
				'default' => '0'
			],
			'uuid' => [
				'null' => false,
				'type' => DB::FIELD_TYPE_CHAR,
				'length' => 32,
				'default' => ''
			]
		]
	],
	'httpstep' => [
		'key' => 'httpstepid',
		'fields' => [
			'httpstepid' => [
				'null' => false,
				'type' => DB::FIELD_TYPE_ID,
				'length' => 20
			],
			'httptestid' => [
				'null' => false,
				'type' => DB::FIELD_TYPE_ID,
				'length' => 20,
				'ref_table' => 'httptest',
				'ref_field' => 'httptestid'
			],
			'name' => [
				'null' => false,
				'type' => DB::FIELD_TYPE_CHAR,
				'length' => 64,
				'default' => ''
			],
			'no' => [
				'null' => false,
				'type' => DB::FIELD_TYPE_INT,
				'length' => 10,
				'default' => '0'
			],
			'url' => [
				'null' => false,
				'type' => DB::FIELD_TYPE_CHAR,
				'length' => 2048,
				'default' => ''
			],
			'timeout' => [
				'null' => false,
				'type' => DB::FIELD_TYPE_CHAR,
				'length' => 255,
				'default' => '15s'
			],
			'posts' => [
				'null' => false,
				'type' => DB::FIELD_TYPE_TEXT,
				'default' => ''
			],
			'required' => [
				'null' => false,
				'type' => DB::FIELD_TYPE_CHAR,
				'length' => 255,
				'default' => ''
			],
			'status_codes' => [
				'null' => false,
				'type' => DB::FIELD_TYPE_CHAR,
				'length' => 255,
				'default' => ''
			],
			'follow_redirects' => [
				'null' => false,
				'type' => DB::FIELD_TYPE_INT,
				'length' => 10,
				'default' => '1'
			],
			'retrieve_mode' => [
				'null' => false,
				'type' => DB::FIELD_TYPE_INT,
				'length' => 10,
				'default' => '0'
			],
			'post_type' => [
				'null' => false,
				'type' => DB::FIELD_TYPE_INT,
				'length' => 10,
				'default' => '0'
			]
		]
	],
	'interface' => [
		'key' => 'interfaceid',
		'fields' => [
			'interfaceid' => [
				'null' => false,
				'type' => DB::FIELD_TYPE_ID,
				'length' => 20
			],
			'hostid' => [
				'null' => false,
				'type' => DB::FIELD_TYPE_ID,
				'length' => 20,
				'ref_table' => 'hosts',
				'ref_field' => 'hostid'
			],
			'main' => [
				'null' => false,
				'type' => DB::FIELD_TYPE_INT,
				'length' => 10,
				'default' => '0'
			],
			'type' => [
				'null' => false,
				'type' => DB::FIELD_TYPE_INT,
				'length' => 10,
				'default' => '1'
			],
			'useip' => [
				'null' => false,
				'type' => DB::FIELD_TYPE_INT,
				'length' => 10,
				'default' => '1'
			],
			'ip' => [
				'null' => false,
				'type' => DB::FIELD_TYPE_CHAR,
				'length' => 64,
				'default' => '127.0.0.1'
			],
			'dns' => [
				'null' => false,
				'type' => DB::FIELD_TYPE_CHAR,
				'length' => 255,
				'default' => ''
			],
			'port' => [
				'null' => false,
				'type' => DB::FIELD_TYPE_CHAR,
				'length' => 64,
				'default' => '10050'
			],
			'available' => [
				'null' => false,
				'type' => DB::FIELD_TYPE_INT,
				'length' => 10,
				'default' => '0'
			],
			'error' => [
				'null' => false,
				'type' => DB::FIELD_TYPE_CHAR,
				'length' => 2048,
				'default' => ''
			],
			'errors_from' => [
				'null' => false,
				'type' => DB::FIELD_TYPE_INT,
				'length' => 10,
				'default' => '0'
			],
			'disable_until' => [
				'null' => false,
				'type' => DB::FIELD_TYPE_INT,
				'length' => 10,
				'default' => '0'
			]
		]
	],
	'valuemap' => [
		'key' => 'valuemapid',
		'fields' => [
			'valuemapid' => [
				'null' => false,
				'type' => DB::FIELD_TYPE_ID,
				'length' => 20
			],
			'hostid' => [
				'null' => false,
				'type' => DB::FIELD_TYPE_ID,
				'length' => 20,
				'ref_table' => 'hosts',
				'ref_field' => 'hostid'
			],
			'name' => [
				'null' => false,
				'type' => DB::FIELD_TYPE_CHAR,
				'length' => 64,
				'default' => ''
			],
			'uuid' => [
				'null' => false,
				'type' => DB::FIELD_TYPE_CHAR,
				'length' => 32,
				'default' => ''
			]
		]
	],
	'items' => [
		'key' => 'itemid',
		'fields' => [
			'itemid' => [
				'null' => false,
				'type' => DB::FIELD_TYPE_ID,
				'length' => 20
			],
			'type' => [
				'null' => false,
				'type' => DB::FIELD_TYPE_INT,
				'length' => 10,
				'default' => '0'
			],
			'snmp_oid' => [
				'null' => false,
				'type' => DB::FIELD_TYPE_CHAR,
				'length' => 512,
				'default' => ''
			],
			'hostid' => [
				'null' => false,
				'type' => DB::FIELD_TYPE_ID,
				'length' => 20,
				'ref_table' => 'hosts',
				'ref_field' => 'hostid'
			],
			'name' => [
				'null' => false,
				'type' => DB::FIELD_TYPE_CHAR,
				'length' => 255,
				'default' => ''
			],
			'key_' => [
				'null' => false,
				'type' => DB::FIELD_TYPE_CHAR,
				'length' => 2048,
				'default' => ''
			],
			'delay' => [
				'null' => false,
				'type' => DB::FIELD_TYPE_CHAR,
				'length' => 1024,
				'default' => '0'
			],
			'history' => [
				'null' => false,
				'type' => DB::FIELD_TYPE_CHAR,
				'length' => 255,
				'default' => '90d'
			],
			'trends' => [
				'null' => false,
				'type' => DB::FIELD_TYPE_CHAR,
				'length' => 255,
				'default' => '365d'
			],
			'status' => [
				'null' => false,
				'type' => DB::FIELD_TYPE_INT,
				'length' => 10,
				'default' => '0'
			],
			'value_type' => [
				'null' => false,
				'type' => DB::FIELD_TYPE_INT,
				'length' => 10,
				'default' => '0'
			],
			'trapper_hosts' => [
				'null' => false,
				'type' => DB::FIELD_TYPE_CHAR,
				'length' => 255,
				'default' => ''
			],
			'units' => [
				'null' => false,
				'type' => DB::FIELD_TYPE_CHAR,
				'length' => 255,
				'default' => ''
			],
			'formula' => [
				'null' => false,
				'type' => DB::FIELD_TYPE_CHAR,
				'length' => 255,
				'default' => ''
			],
			'logtimefmt' => [
				'null' => false,
				'type' => DB::FIELD_TYPE_CHAR,
				'length' => 64,
				'default' => ''
			],
			'templateid' => [
				'null' => true,
				'type' => DB::FIELD_TYPE_ID,
				'length' => 20,
				'ref_table' => 'items',
				'ref_field' => 'itemid'
			],
			'valuemapid' => [
				'null' => true,
				'type' => DB::FIELD_TYPE_ID,
				'length' => 20,
				'ref_table' => 'valuemap',
				'ref_field' => 'valuemapid'
			],
			'params' => [
				'null' => false,
				'type' => DB::FIELD_TYPE_NCLOB,
				'default' => ''
			],
			'ipmi_sensor' => [
				'null' => false,
				'type' => DB::FIELD_TYPE_CHAR,
				'length' => 128,
				'default' => ''
			],
			'authtype' => [
				'null' => false,
				'type' => DB::FIELD_TYPE_INT,
				'length' => 10,
				'default' => '0'
			],
			'username' => [
				'null' => false,
				'type' => DB::FIELD_TYPE_CHAR,
				'length' => 64,
				'default' => ''
			],
			'password' => [
				'null' => false,
				'type' => DB::FIELD_TYPE_CHAR,
				'length' => 64,
				'default' => ''
			],
			'publickey' => [
				'null' => false,
				'type' => DB::FIELD_TYPE_CHAR,
				'length' => 64,
				'default' => ''
			],
			'privatekey' => [
				'null' => false,
				'type' => DB::FIELD_TYPE_CHAR,
				'length' => 64,
				'default' => ''
			],
			'flags' => [
				'null' => false,
				'type' => DB::FIELD_TYPE_INT,
				'length' => 10,
				'default' => '0'
			],
			'interfaceid' => [
				'null' => true,
				'type' => DB::FIELD_TYPE_ID,
				'length' => 20,
				'ref_table' => 'interface',
				'ref_field' => 'interfaceid'
			],
			'description' => [
				'null' => false,
				'type' => DB::FIELD_TYPE_NCLOB,
				'default' => ''
			],
			'inventory_link' => [
				'null' => false,
				'type' => DB::FIELD_TYPE_INT,
				'length' => 10,
				'default' => '0'
			],
			'lifetime' => [
				'null' => false,
				'type' => DB::FIELD_TYPE_CHAR,
				'length' => 255,
				'default' => '30d'
			],
			'evaltype' => [
				'null' => false,
				'type' => DB::FIELD_TYPE_INT,
				'length' => 10,
				'default' => '0'
			],
			'jmx_endpoint' => [
				'null' => false,
				'type' => DB::FIELD_TYPE_CHAR,
				'length' => 255,
				'default' => ''
			],
			'master_itemid' => [
				'null' => true,
				'type' => DB::FIELD_TYPE_ID,
				'length' => 20,
				'ref_table' => 'items',
				'ref_field' => 'itemid'
			],
			'timeout' => [
				'null' => false,
				'type' => DB::FIELD_TYPE_CHAR,
				'length' => 255,
				'default' => '3s'
			],
			'url' => [
				'null' => false,
				'type' => DB::FIELD_TYPE_CHAR,
				'length' => 2048,
				'default' => ''
			],
			'query_fields' => [
				'null' => false,
				'type' => DB::FIELD_TYPE_CHAR,
				'length' => 2048,
				'default' => ''
			],
			'posts' => [
				'null' => false,
				'type' => DB::FIELD_TYPE_NCLOB,
				'default' => ''
			],
			'status_codes' => [
				'null' => false,
				'type' => DB::FIELD_TYPE_CHAR,
				'length' => 255,
				'default' => '200'
			],
			'follow_redirects' => [
				'null' => false,
				'type' => DB::FIELD_TYPE_INT,
				'length' => 10,
				'default' => '1'
			],
			'post_type' => [
				'null' => false,
				'type' => DB::FIELD_TYPE_INT,
				'length' => 10,
				'default' => '0'
			],
			'http_proxy' => [
				'null' => false,
				'type' => DB::FIELD_TYPE_CHAR,
				'length' => 255,
				'default' => ''
			],
			'headers' => [
				'null' => false,
				'type' => DB::FIELD_TYPE_NCLOB,
				'default' => ''
			],
			'retrieve_mode' => [
				'null' => false,
				'type' => DB::FIELD_TYPE_INT,
				'length' => 10,
				'default' => '0'
			],
			'request_method' => [
				'null' => false,
				'type' => DB::FIELD_TYPE_INT,
				'length' => 10,
				'default' => '0'
			],
			'output_format' => [
				'null' => false,
				'type' => DB::FIELD_TYPE_INT,
				'length' => 10,
				'default' => '0'
			],
			'ssl_cert_file' => [
				'null' => false,
				'type' => DB::FIELD_TYPE_CHAR,
				'length' => 255,
				'default' => ''
			],
			'ssl_key_file' => [
				'null' => false,
				'type' => DB::FIELD_TYPE_CHAR,
				'length' => 255,
				'default' => ''
			],
			'ssl_key_password' => [
				'null' => false,
				'type' => DB::FIELD_TYPE_CHAR,
				'length' => 64,
				'default' => ''
			],
			'verify_peer' => [
				'null' => false,
				'type' => DB::FIELD_TYPE_INT,
				'length' => 10,
				'default' => '0'
			],
			'verify_host' => [
				'null' => false,
				'type' => DB::FIELD_TYPE_INT,
				'length' => 10,
				'default' => '0'
			],
			'allow_traps' => [
				'null' => false,
				'type' => DB::FIELD_TYPE_INT,
				'length' => 10,
				'default' => '0'
			],
			'discover' => [
				'null' => false,
				'type' => DB::FIELD_TYPE_INT,
				'length' => 10,
				'default' => '0'
			],
			'uuid' => [
				'null' => false,
				'type' => DB::FIELD_TYPE_CHAR,
				'length' => 32,
				'default' => ''
			]
		]
	],
	'httpstepitem' => [
		'key' => 'httpstepitemid',
		'fields' => [
			'httpstepitemid' => [
				'null' => false,
				'type' => DB::FIELD_TYPE_ID,
				'length' => 20
			],
			'httpstepid' => [
				'null' => false,
				'type' => DB::FIELD_TYPE_ID,
				'length' => 20,
				'ref_table' => 'httpstep',
				'ref_field' => 'httpstepid'
			],
			'itemid' => [
				'null' => false,
				'type' => DB::FIELD_TYPE_ID,
				'length' => 20,
				'ref_table' => 'items',
				'ref_field' => 'itemid'
			],
			'type' => [
				'null' => false,
				'type' => DB::FIELD_TYPE_INT,
				'length' => 10,
				'default' => '0'
			]
		]
	],
	'httptestitem' => [
		'key' => 'httptestitemid',
		'fields' => [
			'httptestitemid' => [
				'null' => false,
				'type' => DB::FIELD_TYPE_ID,
				'length' => 20
			],
			'httptestid' => [
				'null' => false,
				'type' => DB::FIELD_TYPE_ID,
				'length' => 20,
				'ref_table' => 'httptest',
				'ref_field' => 'httptestid'
			],
			'itemid' => [
				'null' => false,
				'type' => DB::FIELD_TYPE_ID,
				'length' => 20,
				'ref_table' => 'items',
				'ref_field' => 'itemid'
			],
			'type' => [
				'null' => false,
				'type' => DB::FIELD_TYPE_INT,
				'length' => 10,
				'default' => '0'
			]
		]
	],
	'media_type' => [
		'key' => 'mediatypeid',
		'fields' => [
			'mediatypeid' => [
				'null' => false,
				'type' => DB::FIELD_TYPE_ID,
				'length' => 20
			],
			'type' => [
				'null' => false,
				'type' => DB::FIELD_TYPE_INT,
				'length' => 10,
				'default' => '0'
			],
			'name' => [
				'null' => false,
				'type' => DB::FIELD_TYPE_CHAR,
				'length' => 100,
				'default' => ''
			],
			'smtp_server' => [
				'null' => false,
				'type' => DB::FIELD_TYPE_CHAR,
				'length' => 255,
				'default' => ''
			],
			'smtp_helo' => [
				'null' => false,
				'type' => DB::FIELD_TYPE_CHAR,
				'length' => 255,
				'default' => ''
			],
			'smtp_email' => [
				'null' => false,
				'type' => DB::FIELD_TYPE_CHAR,
				'length' => 255,
				'default' => ''
			],
			'exec_path' => [
				'null' => false,
				'type' => DB::FIELD_TYPE_CHAR,
				'length' => 255,
				'default' => ''
			],
			'gsm_modem' => [
				'null' => false,
				'type' => DB::FIELD_TYPE_CHAR,
				'length' => 255,
				'default' => ''
			],
			'username' => [
				'null' => false,
				'type' => DB::FIELD_TYPE_CHAR,
				'length' => 255,
				'default' => ''
			],
			'passwd' => [
				'null' => false,
				'type' => DB::FIELD_TYPE_CHAR,
				'length' => 255,
				'default' => ''
			],
			'status' => [
				'null' => false,
				'type' => DB::FIELD_TYPE_INT,
				'length' => 10,
				'default' => '0'
			],
			'smtp_port' => [
				'null' => false,
				'type' => DB::FIELD_TYPE_INT,
				'length' => 10,
				'default' => '25'
			],
			'smtp_security' => [
				'null' => false,
				'type' => DB::FIELD_TYPE_INT,
				'length' => 10,
				'default' => '0'
			],
			'smtp_verify_peer' => [
				'null' => false,
				'type' => DB::FIELD_TYPE_INT,
				'length' => 10,
				'default' => '0'
			],
			'smtp_verify_host' => [
				'null' => false,
				'type' => DB::FIELD_TYPE_INT,
				'length' => 10,
				'default' => '0'
			],
			'smtp_authentication' => [
				'null' => false,
				'type' => DB::FIELD_TYPE_INT,
				'length' => 10,
				'default' => '0'
			],
			'exec_params' => [
				'null' => false,
				'type' => DB::FIELD_TYPE_CHAR,
				'length' => 255,
				'default' => ''
			],
			'maxsessions' => [
				'null' => false,
				'type' => DB::FIELD_TYPE_INT,
				'length' => 10,
				'default' => '1'
			],
			'maxattempts' => [
				'null' => false,
				'type' => DB::FIELD_TYPE_INT,
				'length' => 10,
				'default' => '3'
			],
			'attempt_interval' => [
				'null' => false,
				'type' => DB::FIELD_TYPE_CHAR,
				'length' => 32,
				'default' => '10s'
			],
			'content_type' => [
				'null' => false,
				'type' => DB::FIELD_TYPE_INT,
				'length' => 10,
				'default' => '1'
			],
			'script' => [
				'null' => false,
				'type' => DB::FIELD_TYPE_NCLOB,
				'default' => ''
			],
			'timeout' => [
				'null' => false,
				'type' => DB::FIELD_TYPE_CHAR,
				'length' => 32,
				'default' => '30s'
			],
			'process_tags' => [
				'null' => false,
				'type' => DB::FIELD_TYPE_INT,
				'length' => 10,
				'default' => '0'
			],
			'show_event_menu' => [
				'null' => false,
				'type' => DB::FIELD_TYPE_INT,
				'length' => 10,
				'default' => '0'
			],
			'event_menu_url' => [
				'null' => false,
				'type' => DB::FIELD_TYPE_CHAR,
				'length' => 2048,
				'default' => ''
			],
			'event_menu_name' => [
				'null' => false,
				'type' => DB::FIELD_TYPE_CHAR,
				'length' => 255,
				'default' => ''
			],
			'description' => [
				'null' => false,
				'type' => DB::FIELD_TYPE_TEXT,
				'default' => ''
			]
		]
	],
	'media_type_param' => [
		'key' => 'mediatype_paramid',
		'fields' => [
			'mediatype_paramid' => [
				'null' => false,
				'type' => DB::FIELD_TYPE_ID,
				'length' => 20
			],
			'mediatypeid' => [
				'null' => false,
				'type' => DB::FIELD_TYPE_ID,
				'length' => 20,
				'ref_table' => 'media_type',
				'ref_field' => 'mediatypeid'
			],
			'name' => [
				'null' => false,
				'type' => DB::FIELD_TYPE_CHAR,
				'length' => 255,
				'default' => ''
			],
			'value' => [
				'null' => false,
				'type' => DB::FIELD_TYPE_CHAR,
				'length' => 2048,
				'default' => ''
			]
		]
	],
	'media_type_message' => [
		'key' => 'mediatype_messageid',
		'fields' => [
			'mediatype_messageid' => [
				'null' => false,
				'type' => DB::FIELD_TYPE_ID,
				'length' => 20
			],
			'mediatypeid' => [
				'null' => false,
				'type' => DB::FIELD_TYPE_ID,
				'length' => 20,
				'ref_table' => 'media_type',
				'ref_field' => 'mediatypeid'
			],
			'eventsource' => [
				'null' => false,
				'type' => DB::FIELD_TYPE_INT,
				'length' => 10
			],
			'recovery' => [
				'null' => false,
				'type' => DB::FIELD_TYPE_INT,
				'length' => 10
			],
			'subject' => [
				'null' => false,
				'type' => DB::FIELD_TYPE_CHAR,
				'length' => 255,
				'default' => ''
			],
			'message' => [
				'null' => false,
				'type' => DB::FIELD_TYPE_TEXT,
				'default' => ''
			]
		]
	],
	'usrgrp' => [
		'key' => 'usrgrpid',
		'fields' => [
			'usrgrpid' => [
				'null' => false,
				'type' => DB::FIELD_TYPE_ID,
				'length' => 20
			],
			'name' => [
				'null' => false,
				'type' => DB::FIELD_TYPE_CHAR,
				'length' => 64,
				'default' => ''
			],
			'gui_access' => [
				'null' => false,
				'type' => DB::FIELD_TYPE_INT,
				'length' => 10,
				'default' => '0'
			],
			'users_status' => [
				'null' => false,
				'type' => DB::FIELD_TYPE_INT,
				'length' => 10,
				'default' => '0'
			],
			'debug_mode' => [
				'null' => false,
				'type' => DB::FIELD_TYPE_INT,
				'length' => 10,
				'default' => '0'
			]
		]
	],
	'users_groups' => [
		'key' => 'id',
		'fields' => [
			'id' => [
				'null' => false,
				'type' => DB::FIELD_TYPE_ID,
				'length' => 20
			],
			'usrgrpid' => [
				'null' => false,
				'type' => DB::FIELD_TYPE_ID,
				'length' => 20,
				'ref_table' => 'usrgrp',
				'ref_field' => 'usrgrpid'
			],
			'userid' => [
				'null' => false,
				'type' => DB::FIELD_TYPE_ID,
				'length' => 20,
				'ref_table' => 'users',
				'ref_field' => 'userid'
			]
		]
	],
	'scripts' => [
		'key' => 'scriptid',
		'fields' => [
			'scriptid' => [
				'null' => false,
				'type' => DB::FIELD_TYPE_ID,
				'length' => 20
			],
			'name' => [
				'null' => false,
				'type' => DB::FIELD_TYPE_CHAR,
				'length' => 255,
				'default' => ''
			],
			'command' => [
				'null' => false,
				'type' => DB::FIELD_TYPE_NCLOB,
				'default' => ''
			],
			'host_access' => [
				'null' => false,
				'type' => DB::FIELD_TYPE_INT,
				'length' => 10,
				'default' => '2'
			],
			'usrgrpid' => [
				'null' => true,
				'type' => DB::FIELD_TYPE_ID,
				'length' => 20,
				'ref_table' => 'usrgrp',
				'ref_field' => 'usrgrpid'
			],
			'groupid' => [
				'null' => true,
				'type' => DB::FIELD_TYPE_ID,
				'length' => 20,
				'ref_table' => 'hstgrp',
				'ref_field' => 'groupid'
			],
			'description' => [
				'null' => false,
				'type' => DB::FIELD_TYPE_TEXT,
				'default' => ''
			],
			'confirmation' => [
				'null' => false,
				'type' => DB::FIELD_TYPE_CHAR,
				'length' => 255,
				'default' => ''
			],
			'type' => [
				'null' => false,
				'type' => DB::FIELD_TYPE_INT,
				'length' => 10,
				'default' => '5'
			],
			'execute_on' => [
				'null' => false,
				'type' => DB::FIELD_TYPE_INT,
				'length' => 10,
				'default' => '2'
			],
			'timeout' => [
				'null' => false,
				'type' => DB::FIELD_TYPE_CHAR,
				'length' => 32,
				'default' => '30s'
			],
			'scope' => [
				'null' => false,
				'type' => DB::FIELD_TYPE_INT,
				'length' => 10,
				'default' => '1'
			],
			'port' => [
				'null' => false,
				'type' => DB::FIELD_TYPE_CHAR,
				'length' => 64,
				'default' => ''
			],
			'authtype' => [
				'null' => false,
				'type' => DB::FIELD_TYPE_INT,
				'length' => 10,
				'default' => '0'
			],
			'username' => [
				'null' => false,
				'type' => DB::FIELD_TYPE_CHAR,
				'length' => 64,
				'default' => ''
			],
			'password' => [
				'null' => false,
				'type' => DB::FIELD_TYPE_CHAR,
				'length' => 64,
				'default' => ''
			],
			'publickey' => [
				'null' => false,
				'type' => DB::FIELD_TYPE_CHAR,
				'length' => 64,
				'default' => ''
			],
			'privatekey' => [
				'null' => false,
				'type' => DB::FIELD_TYPE_CHAR,
				'length' => 64,
				'default' => ''
			],
			'menu_path' => [
				'null' => false,
				'type' => DB::FIELD_TYPE_CHAR,
				'length' => 255,
				'default' => ''
			]
		]
	],
	'script_param' => [
		'key' => 'script_paramid',
		'fields' => [
			'script_paramid' => [
				'null' => false,
				'type' => DB::FIELD_TYPE_ID,
				'length' => 20
			],
			'scriptid' => [
				'null' => false,
				'type' => DB::FIELD_TYPE_ID,
				'length' => 20,
				'ref_table' => 'scripts',
				'ref_field' => 'scriptid'
			],
			'name' => [
				'null' => false,
				'type' => DB::FIELD_TYPE_CHAR,
				'length' => 255,
				'default' => ''
			],
			'value' => [
				'null' => false,
				'type' => DB::FIELD_TYPE_CHAR,
				'length' => 2048,
				'default' => ''
			]
		]
	],
	'actions' => [
		'key' => 'actionid',
		'fields' => [
			'actionid' => [
				'null' => false,
				'type' => DB::FIELD_TYPE_ID,
				'length' => 20
			],
			'name' => [
				'null' => false,
				'type' => DB::FIELD_TYPE_CHAR,
				'length' => 255,
				'default' => ''
			],
			'eventsource' => [
				'null' => false,
				'type' => DB::FIELD_TYPE_INT,
				'length' => 10,
				'default' => '0'
			],
			'evaltype' => [
				'null' => false,
				'type' => DB::FIELD_TYPE_INT,
				'length' => 10,
				'default' => '0'
			],
			'status' => [
				'null' => false,
				'type' => DB::FIELD_TYPE_INT,
				'length' => 10,
				'default' => '0'
			],
			'esc_period' => [
				'null' => false,
				'type' => DB::FIELD_TYPE_CHAR,
				'length' => 255,
				'default' => '1h'
			],
			'formula' => [
				'null' => false,
				'type' => DB::FIELD_TYPE_CHAR,
				'length' => 255,
				'default' => ''
			],
			'pause_suppressed' => [
				'null' => false,
				'type' => DB::FIELD_TYPE_INT,
				'length' => 10,
				'default' => '1'
			]
		]
	],
	'operations' => [
		'key' => 'operationid',
		'fields' => [
			'operationid' => [
				'null' => false,
				'type' => DB::FIELD_TYPE_ID,
				'length' => 20
			],
			'actionid' => [
				'null' => false,
				'type' => DB::FIELD_TYPE_ID,
				'length' => 20,
				'ref_table' => 'actions',
				'ref_field' => 'actionid'
			],
			'operationtype' => [
				'null' => false,
				'type' => DB::FIELD_TYPE_INT,
				'length' => 10,
				'default' => '0'
			],
			'esc_period' => [
				'null' => false,
				'type' => DB::FIELD_TYPE_CHAR,
				'length' => 255,
				'default' => '0'
			],
			'esc_step_from' => [
				'null' => false,
				'type' => DB::FIELD_TYPE_INT,
				'length' => 10,
				'default' => '1'
			],
			'esc_step_to' => [
				'null' => false,
				'type' => DB::FIELD_TYPE_INT,
				'length' => 10,
				'default' => '1'
			],
			'evaltype' => [
				'null' => false,
				'type' => DB::FIELD_TYPE_INT,
				'length' => 10,
				'default' => '0'
			],
			'recovery' => [
				'null' => false,
				'type' => DB::FIELD_TYPE_INT,
				'length' => 10,
				'default' => '0'
			]
		]
	],
	'opmessage' => [
		'key' => 'operationid',
		'fields' => [
			'operationid' => [
				'null' => false,
				'type' => DB::FIELD_TYPE_ID,
				'length' => 20,
				'ref_table' => 'operations',
				'ref_field' => 'operationid'
			],
			'default_msg' => [
				'null' => false,
				'type' => DB::FIELD_TYPE_INT,
				'length' => 10,
				'default' => '1'
			],
			'subject' => [
				'null' => false,
				'type' => DB::FIELD_TYPE_CHAR,
				'length' => 255,
				'default' => ''
			],
			'message' => [
				'null' => false,
				'type' => DB::FIELD_TYPE_TEXT,
				'default' => ''
			],
			'mediatypeid' => [
				'null' => true,
				'type' => DB::FIELD_TYPE_ID,
				'length' => 20,
				'ref_table' => 'media_type',
				'ref_field' => 'mediatypeid'
			]
		]
	],
	'opmessage_grp' => [
		'key' => 'opmessage_grpid',
		'fields' => [
			'opmessage_grpid' => [
				'null' => false,
				'type' => DB::FIELD_TYPE_ID,
				'length' => 20
			],
			'operationid' => [
				'null' => false,
				'type' => DB::FIELD_TYPE_ID,
				'length' => 20,
				'ref_table' => 'operations',
				'ref_field' => 'operationid'
			],
			'usrgrpid' => [
				'null' => false,
				'type' => DB::FIELD_TYPE_ID,
				'length' => 20,
				'ref_table' => 'usrgrp',
				'ref_field' => 'usrgrpid'
			]
		]
	],
	'opmessage_usr' => [
		'key' => 'opmessage_usrid',
		'fields' => [
			'opmessage_usrid' => [
				'null' => false,
				'type' => DB::FIELD_TYPE_ID,
				'length' => 20
			],
			'operationid' => [
				'null' => false,
				'type' => DB::FIELD_TYPE_ID,
				'length' => 20,
				'ref_table' => 'operations',
				'ref_field' => 'operationid'
			],
			'userid' => [
				'null' => false,
				'type' => DB::FIELD_TYPE_ID,
				'length' => 20,
				'ref_table' => 'users',
				'ref_field' => 'userid'
			]
		]
	],
	'opcommand' => [
		'key' => 'operationid',
		'fields' => [
			'operationid' => [
				'null' => false,
				'type' => DB::FIELD_TYPE_ID,
				'length' => 20,
				'ref_table' => 'operations',
				'ref_field' => 'operationid'
			],
			'scriptid' => [
				'null' => false,
				'type' => DB::FIELD_TYPE_ID,
				'length' => 20,
				'ref_table' => 'scripts',
				'ref_field' => 'scriptid'
			]
		]
	],
	'opcommand_hst' => [
		'key' => 'opcommand_hstid',
		'fields' => [
			'opcommand_hstid' => [
				'null' => false,
				'type' => DB::FIELD_TYPE_ID,
				'length' => 20
			],
			'operationid' => [
				'null' => false,
				'type' => DB::FIELD_TYPE_ID,
				'length' => 20,
				'ref_table' => 'operations',
				'ref_field' => 'operationid'
			],
			'hostid' => [
				'null' => true,
				'type' => DB::FIELD_TYPE_ID,
				'length' => 20,
				'ref_table' => 'hosts',
				'ref_field' => 'hostid'
			]
		]
	],
	'opcommand_grp' => [
		'key' => 'opcommand_grpid',
		'fields' => [
			'opcommand_grpid' => [
				'null' => false,
				'type' => DB::FIELD_TYPE_ID,
				'length' => 20
			],
			'operationid' => [
				'null' => false,
				'type' => DB::FIELD_TYPE_ID,
				'length' => 20,
				'ref_table' => 'operations',
				'ref_field' => 'operationid'
			],
			'groupid' => [
				'null' => false,
				'type' => DB::FIELD_TYPE_ID,
				'length' => 20,
				'ref_table' => 'hstgrp',
				'ref_field' => 'groupid'
			]
		]
	],
	'opgroup' => [
		'key' => 'opgroupid',
		'fields' => [
			'opgroupid' => [
				'null' => false,
				'type' => DB::FIELD_TYPE_ID,
				'length' => 20
			],
			'operationid' => [
				'null' => false,
				'type' => DB::FIELD_TYPE_ID,
				'length' => 20,
				'ref_table' => 'operations',
				'ref_field' => 'operationid'
			],
			'groupid' => [
				'null' => false,
				'type' => DB::FIELD_TYPE_ID,
				'length' => 20,
				'ref_table' => 'hstgrp',
				'ref_field' => 'groupid'
			]
		]
	],
	'optemplate' => [
		'key' => 'optemplateid',
		'fields' => [
			'optemplateid' => [
				'null' => false,
				'type' => DB::FIELD_TYPE_ID,
				'length' => 20
			],
			'operationid' => [
				'null' => false,
				'type' => DB::FIELD_TYPE_ID,
				'length' => 20,
				'ref_table' => 'operations',
				'ref_field' => 'operationid'
			],
			'templateid' => [
				'null' => false,
				'type' => DB::FIELD_TYPE_ID,
				'length' => 20,
				'ref_table' => 'hosts',
				'ref_field' => 'hostid'
			]
		]
	],
	'opconditions' => [
		'key' => 'opconditionid',
		'fields' => [
			'opconditionid' => [
				'null' => false,
				'type' => DB::FIELD_TYPE_ID,
				'length' => 20
			],
			'operationid' => [
				'null' => false,
				'type' => DB::FIELD_TYPE_ID,
				'length' => 20,
				'ref_table' => 'operations',
				'ref_field' => 'operationid'
			],
			'conditiontype' => [
				'null' => false,
				'type' => DB::FIELD_TYPE_INT,
				'length' => 10,
				'default' => '0'
			],
			'operator' => [
				'null' => false,
				'type' => DB::FIELD_TYPE_INT,
				'length' => 10,
				'default' => '0'
			],
			'value' => [
				'null' => false,
				'type' => DB::FIELD_TYPE_CHAR,
				'length' => 255,
				'default' => ''
			]
		]
	],
	'conditions' => [
		'key' => 'conditionid',
		'fields' => [
			'conditionid' => [
				'null' => false,
				'type' => DB::FIELD_TYPE_ID,
				'length' => 20
			],
			'actionid' => [
				'null' => false,
				'type' => DB::FIELD_TYPE_ID,
				'length' => 20,
				'ref_table' => 'actions',
				'ref_field' => 'actionid'
			],
			'conditiontype' => [
				'null' => false,
				'type' => DB::FIELD_TYPE_INT,
				'length' => 10,
				'default' => '0'
			],
			'operator' => [
				'null' => false,
				'type' => DB::FIELD_TYPE_INT,
				'length' => 10,
				'default' => '0'
			],
			'value' => [
				'null' => false,
				'type' => DB::FIELD_TYPE_CHAR,
				'length' => 255,
				'default' => ''
			],
			'value2' => [
				'null' => false,
				'type' => DB::FIELD_TYPE_CHAR,
				'length' => 255,
				'default' => ''
			]
		]
	],
	'config' => [
		'key' => 'configid',
		'fields' => [
			'configid' => [
				'null' => false,
				'type' => DB::FIELD_TYPE_ID,
				'length' => 20
			],
			'work_period' => [
				'null' => false,
				'type' => DB::FIELD_TYPE_CHAR,
				'length' => 255,
				'default' => '1-5,09:00-18:00'
			],
			'alert_usrgrpid' => [
				'null' => true,
				'type' => DB::FIELD_TYPE_ID,
				'length' => 20,
				'ref_table' => 'usrgrp',
				'ref_field' => 'usrgrpid'
			],
			'default_theme' => [
				'null' => false,
				'type' => DB::FIELD_TYPE_CHAR,
				'length' => 128,
				'default' => 'blue-theme'
			],
			'authentication_type' => [
				'null' => false,
				'type' => DB::FIELD_TYPE_INT,
				'length' => 10,
				'default' => '0'
			],
			'ldap_host' => [
				'null' => false,
				'type' => DB::FIELD_TYPE_CHAR,
				'length' => 255,
				'default' => ''
			],
			'ldap_port' => [
				'null' => false,
				'type' => DB::FIELD_TYPE_INT,
				'length' => 10,
				'default' => 389
			],
			'ldap_base_dn' => [
				'null' => false,
				'type' => DB::FIELD_TYPE_CHAR,
				'length' => 255,
				'default' => ''
			],
			'ldap_bind_dn' => [
				'null' => false,
				'type' => DB::FIELD_TYPE_CHAR,
				'length' => 255,
				'default' => ''
			],
			'ldap_bind_password' => [
				'null' => false,
				'type' => DB::FIELD_TYPE_CHAR,
				'length' => 128,
				'default' => ''
			],
			'ldap_search_attribute' => [
				'null' => false,
				'type' => DB::FIELD_TYPE_CHAR,
				'length' => 128,
				'default' => ''
			],
			'discovery_groupid' => [
				'null' => false,
				'type' => DB::FIELD_TYPE_ID,
				'length' => 20,
				'ref_table' => 'hstgrp',
				'ref_field' => 'groupid'
			],
			'max_in_table' => [
				'null' => false,
				'type' => DB::FIELD_TYPE_INT,
				'length' => 10,
				'default' => '50'
			],
			'search_limit' => [
				'null' => false,
				'type' => DB::FIELD_TYPE_INT,
				'length' => 10,
				'default' => '1000'
			],
			'severity_color_0' => [
				'null' => false,
				'type' => DB::FIELD_TYPE_CHAR,
				'length' => 6,
				'default' => '97AAB3'
			],
			'severity_color_1' => [
				'null' => false,
				'type' => DB::FIELD_TYPE_CHAR,
				'length' => 6,
				'default' => '7499FF'
			],
			'severity_color_2' => [
				'null' => false,
				'type' => DB::FIELD_TYPE_CHAR,
				'length' => 6,
				'default' => 'FFC859'
			],
			'severity_color_3' => [
				'null' => false,
				'type' => DB::FIELD_TYPE_CHAR,
				'length' => 6,
				'default' => 'FFA059'
			],
			'severity_color_4' => [
				'null' => false,
				'type' => DB::FIELD_TYPE_CHAR,
				'length' => 6,
				'default' => 'E97659'
			],
			'severity_color_5' => [
				'null' => false,
				'type' => DB::FIELD_TYPE_CHAR,
				'length' => 6,
				'default' => 'E45959'
			],
			'severity_name_0' => [
				'null' => false,
				'type' => DB::FIELD_TYPE_CHAR,
				'length' => 32,
				'default' => 'Not classified'
			],
			'severity_name_1' => [
				'null' => false,
				'type' => DB::FIELD_TYPE_CHAR,
				'length' => 32,
				'default' => 'Information'
			],
			'severity_name_2' => [
				'null' => false,
				'type' => DB::FIELD_TYPE_CHAR,
				'length' => 32,
				'default' => 'Warning'
			],
			'severity_name_3' => [
				'null' => false,
				'type' => DB::FIELD_TYPE_CHAR,
				'length' => 32,
				'default' => 'Average'
			],
			'severity_name_4' => [
				'null' => false,
				'type' => DB::FIELD_TYPE_CHAR,
				'length' => 32,
				'default' => 'High'
			],
			'severity_name_5' => [
				'null' => false,
				'type' => DB::FIELD_TYPE_CHAR,
				'length' => 32,
				'default' => 'Disaster'
			],
			'ok_period' => [
				'null' => false,
				'type' => DB::FIELD_TYPE_CHAR,
				'length' => 32,
				'default' => '5m'
			],
			'blink_period' => [
				'null' => false,
				'type' => DB::FIELD_TYPE_CHAR,
				'length' => 32,
				'default' => '2m'
			],
			'problem_unack_color' => [
				'null' => false,
				'type' => DB::FIELD_TYPE_CHAR,
				'length' => 6,
				'default' => 'CC0000'
			],
			'problem_ack_color' => [
				'null' => false,
				'type' => DB::FIELD_TYPE_CHAR,
				'length' => 6,
				'default' => 'CC0000'
			],
			'ok_unack_color' => [
				'null' => false,
				'type' => DB::FIELD_TYPE_CHAR,
				'length' => 6,
				'default' => '009900'
			],
			'ok_ack_color' => [
				'null' => false,
				'type' => DB::FIELD_TYPE_CHAR,
				'length' => 6,
				'default' => '009900'
			],
			'problem_unack_style' => [
				'null' => false,
				'type' => DB::FIELD_TYPE_INT,
				'length' => 10,
				'default' => '1'
			],
			'problem_ack_style' => [
				'null' => false,
				'type' => DB::FIELD_TYPE_INT,
				'length' => 10,
				'default' => '1'
			],
			'ok_unack_style' => [
				'null' => false,
				'type' => DB::FIELD_TYPE_INT,
				'length' => 10,
				'default' => '1'
			],
			'ok_ack_style' => [
				'null' => false,
				'type' => DB::FIELD_TYPE_INT,
				'length' => 10,
				'default' => '1'
			],
			'snmptrap_logging' => [
				'null' => false,
				'type' => DB::FIELD_TYPE_INT,
				'length' => 10,
				'default' => '1'
			],
			'server_check_interval' => [
				'null' => false,
				'type' => DB::FIELD_TYPE_INT,
				'length' => 10,
				'default' => '10'
			],
			'hk_events_mode' => [
				'null' => false,
				'type' => DB::FIELD_TYPE_INT,
				'length' => 10,
				'default' => '1'
			],
			'hk_events_trigger' => [
				'null' => false,
				'type' => DB::FIELD_TYPE_CHAR,
				'length' => 32,
				'default' => '365d'
			],
			'hk_events_internal' => [
				'null' => false,
				'type' => DB::FIELD_TYPE_CHAR,
				'length' => 32,
				'default' => '1d'
			],
			'hk_events_discovery' => [
				'null' => false,
				'type' => DB::FIELD_TYPE_CHAR,
				'length' => 32,
				'default' => '1d'
			],
			'hk_events_autoreg' => [
				'null' => false,
				'type' => DB::FIELD_TYPE_CHAR,
				'length' => 32,
				'default' => '1d'
			],
			'hk_services_mode' => [
				'null' => false,
				'type' => DB::FIELD_TYPE_INT,
				'length' => 10,
				'default' => '1'
			],
			'hk_services' => [
				'null' => false,
				'type' => DB::FIELD_TYPE_CHAR,
				'length' => 32,
				'default' => '365d'
			],
			'hk_audit_mode' => [
				'null' => false,
				'type' => DB::FIELD_TYPE_INT,
				'length' => 10,
				'default' => '1'
			],
			'hk_audit' => [
				'null' => false,
				'type' => DB::FIELD_TYPE_CHAR,
				'length' => 32,
				'default' => '365d'
			],
			'hk_sessions_mode' => [
				'null' => false,
				'type' => DB::FIELD_TYPE_INT,
				'length' => 10,
				'default' => '1'
			],
			'hk_sessions' => [
				'null' => false,
				'type' => DB::FIELD_TYPE_CHAR,
				'length' => 32,
				'default' => '365d'
			],
			'hk_history_mode' => [
				'null' => false,
				'type' => DB::FIELD_TYPE_INT,
				'length' => 10,
				'default' => '1'
			],
			'hk_history_global' => [
				'null' => false,
				'type' => DB::FIELD_TYPE_INT,
				'length' => 10,
				'default' => '0'
			],
			'hk_history' => [
				'null' => false,
				'type' => DB::FIELD_TYPE_CHAR,
				'length' => 32,
				'default' => '90d'
			],
			'hk_trends_mode' => [
				'null' => false,
				'type' => DB::FIELD_TYPE_INT,
				'length' => 10,
				'default' => '1'
			],
			'hk_trends_global' => [
				'null' => false,
				'type' => DB::FIELD_TYPE_INT,
				'length' => 10,
				'default' => '0'
			],
			'hk_trends' => [
				'null' => false,
				'type' => DB::FIELD_TYPE_CHAR,
				'length' => 32,
				'default' => '365d'
			],
			'default_inventory_mode' => [
				'null' => false,
				'type' => DB::FIELD_TYPE_INT,
				'length' => 10,
				'default' => '-1'
			],
			'custom_color' => [
				'null' => false,
				'type' => DB::FIELD_TYPE_INT,
				'length' => 10,
				'default' => '0'
			],
			'http_auth_enabled' => [
				'null' => false,
				'type' => DB::FIELD_TYPE_INT,
				'length' => 10,
				'default' => '0'
			],
			'http_login_form' => [
				'null' => false,
				'type' => DB::FIELD_TYPE_INT,
				'length' => 10,
				'default' => '0'
			],
			'http_strip_domains' => [
				'null' => false,
				'type' => DB::FIELD_TYPE_CHAR,
				'length' => 2048,
				'default' => ''
			],
			'http_case_sensitive' => [
				'null' => false,
				'type' => DB::FIELD_TYPE_INT,
				'length' => 10,
				'default' => '1'
			],
			'ldap_configured' => [
				'null' => false,
				'type' => DB::FIELD_TYPE_INT,
				'length' => 10,
				'default' => '0'
			],
			'ldap_case_sensitive' => [
				'null' => false,
				'type' => DB::FIELD_TYPE_INT,
				'length' => 10,
				'default' => '1'
			],
			'db_extension' => [
				'null' => false,
				'type' => DB::FIELD_TYPE_CHAR,
				'length' => 32,
				'default' => ''
			],
			'autoreg_tls_accept' => [
				'null' => false,
				'type' => DB::FIELD_TYPE_INT,
				'length' => 10,
				'default' => '1'
			],
			'compression_status' => [
				'null' => false,
				'type' => DB::FIELD_TYPE_INT,
				'length' => 10,
				'default' => '0'
			],
			'compress_older' => [
				'null' => false,
				'type' => DB::FIELD_TYPE_CHAR,
				'length' => 32,
				'default' => '7d'
			],
			'instanceid' => [
				'null' => false,
				'type' => DB::FIELD_TYPE_CHAR,
				'length' => 32,
				'default' => ''
			],
			'saml_auth_enabled' => [
				'null' => false,
				'type' => DB::FIELD_TYPE_INT,
				'length' => 10,
				'default' => '0'
			],
			'saml_idp_entityid' => [
				'null' => false,
				'type' => DB::FIELD_TYPE_CHAR,
				'length' => 1024,
				'default' => ''
			],
			'saml_sso_url' => [
				'null' => false,
				'type' => DB::FIELD_TYPE_CHAR,
				'length' => 2048,
				'default' => ''
			],
			'saml_slo_url' => [
				'null' => false,
				'type' => DB::FIELD_TYPE_CHAR,
				'length' => 2048,
				'default' => ''
			],
			'saml_username_attribute' => [
				'null' => false,
				'type' => DB::FIELD_TYPE_CHAR,
				'length' => 128,
				'default' => ''
			],
			'saml_sp_entityid' => [
				'null' => false,
				'type' => DB::FIELD_TYPE_CHAR,
				'length' => 1024,
				'default' => ''
			],
			'saml_nameid_format' => [
				'null' => false,
				'type' => DB::FIELD_TYPE_CHAR,
				'length' => 2048,
				'default' => ''
			],
			'saml_sign_messages' => [
				'null' => false,
				'type' => DB::FIELD_TYPE_INT,
				'length' => 10,
				'default' => '0'
			],
			'saml_sign_assertions' => [
				'null' => false,
				'type' => DB::FIELD_TYPE_INT,
				'length' => 10,
				'default' => '0'
			],
			'saml_sign_authn_requests' => [
				'null' => false,
				'type' => DB::FIELD_TYPE_INT,
				'length' => 10,
				'default' => '0'
			],
			'saml_sign_logout_requests' => [
				'null' => false,
				'type' => DB::FIELD_TYPE_INT,
				'length' => 10,
				'default' => '0'
			],
			'saml_sign_logout_responses' => [
				'null' => false,
				'type' => DB::FIELD_TYPE_INT,
				'length' => 10,
				'default' => '0'
			],
			'saml_encrypt_nameid' => [
				'null' => false,
				'type' => DB::FIELD_TYPE_INT,
				'length' => 10,
				'default' => '0'
			],
			'saml_encrypt_assertions' => [
				'null' => false,
				'type' => DB::FIELD_TYPE_INT,
				'length' => 10,
				'default' => '0'
			],
			'saml_case_sensitive' => [
				'null' => false,
				'type' => DB::FIELD_TYPE_INT,
				'length' => 10,
				'default' => '0'
			],
			'default_lang' => [
				'null' => false,
				'type' => DB::FIELD_TYPE_CHAR,
				'length' => 5,
				'default' => 'en_GB'
			],
			'default_timezone' => [
				'null' => false,
				'type' => DB::FIELD_TYPE_CHAR,
				'length' => 50,
				'default' => 'system'
			],
			'login_attempts' => [
				'null' => false,
				'type' => DB::FIELD_TYPE_INT,
				'length' => 10,
				'default' => '5'
			],
			'login_block' => [
				'null' => false,
				'type' => DB::FIELD_TYPE_CHAR,
				'length' => 32,
				'default' => '30s'
			],
			'show_technical_errors' => [
				'null' => false,
				'type' => DB::FIELD_TYPE_INT,
				'length' => 10,
				'default' => '0'
			],
			'validate_uri_schemes' => [
				'null' => false,
				'type' => DB::FIELD_TYPE_INT,
				'length' => 10,
				'default' => '1'
			],
			'uri_valid_schemes' => [
				'null' => false,
				'type' => DB::FIELD_TYPE_CHAR,
				'length' => 255,
				'default' => 'http,https,ftp,file,mailto,tel,ssh'
			],
			'x_frame_options' => [
				'null' => false,
				'type' => DB::FIELD_TYPE_CHAR,
				'length' => 255,
				'default' => 'SAMEORIGIN'
			],
			'iframe_sandboxing_enabled' => [
				'null' => false,
				'type' => DB::FIELD_TYPE_INT,
				'length' => 10,
				'default' => '1'
			],
			'iframe_sandboxing_exceptions' => [
				'null' => false,
				'type' => DB::FIELD_TYPE_CHAR,
				'length' => 255,
				'default' => ''
			],
			'max_overview_table_size' => [
				'null' => false,
				'type' => DB::FIELD_TYPE_INT,
				'length' => 10,
				'default' => '50'
			],
			'history_period' => [
				'null' => false,
				'type' => DB::FIELD_TYPE_CHAR,
				'length' => 32,
				'default' => '24h'
			],
			'period_default' => [
				'null' => false,
				'type' => DB::FIELD_TYPE_CHAR,
				'length' => 32,
				'default' => '1h'
			],
			'max_period' => [
				'null' => false,
				'type' => DB::FIELD_TYPE_CHAR,
				'length' => 32,
				'default' => '2y'
			],
			'socket_timeout' => [
				'null' => false,
				'type' => DB::FIELD_TYPE_CHAR,
				'length' => 32,
				'default' => '3s'
			],
			'connect_timeout' => [
				'null' => false,
				'type' => DB::FIELD_TYPE_CHAR,
				'length' => 32,
				'default' => '3s'
			],
			'media_type_test_timeout' => [
				'null' => false,
				'type' => DB::FIELD_TYPE_CHAR,
				'length' => 32,
				'default' => '65s'
			],
			'script_timeout' => [
				'null' => false,
				'type' => DB::FIELD_TYPE_CHAR,
				'length' => 32,
				'default' => '60s'
			],
			'item_test_timeout' => [
				'null' => false,
				'type' => DB::FIELD_TYPE_CHAR,
				'length' => 32,
				'default' => '60s'
			],
			'session_key' => [
				'null' => false,
				'type' => DB::FIELD_TYPE_CHAR,
				'length' => 32,
				'default' => ''
			],
			'url' => [
				'null' => false,
				'type' => DB::FIELD_TYPE_CHAR,
				'length' => 255,
				'default' => ''
			],
			'report_test_timeout' => [
				'null' => false,
				'type' => DB::FIELD_TYPE_CHAR,
				'length' => 32,
				'default' => '60s'
			],
			'dbversion_status' => [
				'null' => false,
				'type' => DB::FIELD_TYPE_CHAR,
				'length' => 1024,
				'default' => ''
			],
			'hk_events_service' => [
				'null' => false,
				'type' => DB::FIELD_TYPE_CHAR,
				'length' => 32,
				'default' => '1d'
			],
<<<<<<< HEAD
			'auditlog_enabled' => [
				'null' => false,
				'type' => DB::FIELD_TYPE_INT,
				'length' => 10,
				'default' => '1'
=======
			'passwd_min_length' => [
				'null' => false,
				'type' => DB::FIELD_TYPE_INT,
				'length' => 10,
				'default' => '8'
			],
			'passwd_check_rules' => [
				'null' => false,
				'type' => DB::FIELD_TYPE_INT,
				'length' => 10,
				'default' => '8'
>>>>>>> d953b9ac
			]
		]
	],
	'triggers' => [
		'key' => 'triggerid',
		'fields' => [
			'triggerid' => [
				'null' => false,
				'type' => DB::FIELD_TYPE_ID,
				'length' => 20
			],
			'expression' => [
				'null' => false,
				'type' => DB::FIELD_TYPE_CHAR,
				'length' => 2048,
				'default' => ''
			],
			'description' => [
				'null' => false,
				'type' => DB::FIELD_TYPE_CHAR,
				'length' => 255,
				'default' => ''
			],
			'url' => [
				'null' => false,
				'type' => DB::FIELD_TYPE_CHAR,
				'length' => 255,
				'default' => ''
			],
			'status' => [
				'null' => false,
				'type' => DB::FIELD_TYPE_INT,
				'length' => 10,
				'default' => '0'
			],
			'value' => [
				'null' => false,
				'type' => DB::FIELD_TYPE_INT,
				'length' => 10,
				'default' => '0'
			],
			'priority' => [
				'null' => false,
				'type' => DB::FIELD_TYPE_INT,
				'length' => 10,
				'default' => '0'
			],
			'lastchange' => [
				'null' => false,
				'type' => DB::FIELD_TYPE_INT,
				'length' => 10,
				'default' => '0'
			],
			'comments' => [
				'null' => false,
				'type' => DB::FIELD_TYPE_TEXT,
				'default' => ''
			],
			'error' => [
				'null' => false,
				'type' => DB::FIELD_TYPE_CHAR,
				'length' => 2048,
				'default' => ''
			],
			'templateid' => [
				'null' => true,
				'type' => DB::FIELD_TYPE_ID,
				'length' => 20,
				'ref_table' => 'triggers',
				'ref_field' => 'triggerid'
			],
			'type' => [
				'null' => false,
				'type' => DB::FIELD_TYPE_INT,
				'length' => 10,
				'default' => '0'
			],
			'state' => [
				'null' => false,
				'type' => DB::FIELD_TYPE_INT,
				'length' => 10,
				'default' => '0'
			],
			'flags' => [
				'null' => false,
				'type' => DB::FIELD_TYPE_INT,
				'length' => 10,
				'default' => '0'
			],
			'recovery_mode' => [
				'null' => false,
				'type' => DB::FIELD_TYPE_INT,
				'length' => 10,
				'default' => '0'
			],
			'recovery_expression' => [
				'null' => false,
				'type' => DB::FIELD_TYPE_CHAR,
				'length' => 2048,
				'default' => ''
			],
			'correlation_mode' => [
				'null' => false,
				'type' => DB::FIELD_TYPE_INT,
				'length' => 10,
				'default' => '0'
			],
			'correlation_tag' => [
				'null' => false,
				'type' => DB::FIELD_TYPE_CHAR,
				'length' => 255,
				'default' => ''
			],
			'manual_close' => [
				'null' => false,
				'type' => DB::FIELD_TYPE_INT,
				'length' => 10,
				'default' => '0'
			],
			'opdata' => [
				'null' => false,
				'type' => DB::FIELD_TYPE_CHAR,
				'length' => 255,
				'default' => ''
			],
			'discover' => [
				'null' => false,
				'type' => DB::FIELD_TYPE_INT,
				'length' => 10,
				'default' => '0'
			],
			'event_name' => [
				'null' => false,
				'type' => DB::FIELD_TYPE_CHAR,
				'length' => 2048,
				'default' => ''
			],
			'uuid' => [
				'null' => false,
				'type' => DB::FIELD_TYPE_CHAR,
				'length' => 32,
				'default' => ''
			]
		]
	],
	'trigger_depends' => [
		'key' => 'triggerdepid',
		'fields' => [
			'triggerdepid' => [
				'null' => false,
				'type' => DB::FIELD_TYPE_ID,
				'length' => 20
			],
			'triggerid_down' => [
				'null' => false,
				'type' => DB::FIELD_TYPE_ID,
				'length' => 20,
				'ref_table' => 'triggers',
				'ref_field' => 'triggerid'
			],
			'triggerid_up' => [
				'null' => false,
				'type' => DB::FIELD_TYPE_ID,
				'length' => 20,
				'ref_table' => 'triggers',
				'ref_field' => 'triggerid'
			]
		]
	],
	'functions' => [
		'key' => 'functionid',
		'fields' => [
			'functionid' => [
				'null' => false,
				'type' => DB::FIELD_TYPE_ID,
				'length' => 20
			],
			'itemid' => [
				'null' => false,
				'type' => DB::FIELD_TYPE_ID,
				'length' => 20,
				'ref_table' => 'items',
				'ref_field' => 'itemid'
			],
			'triggerid' => [
				'null' => false,
				'type' => DB::FIELD_TYPE_ID,
				'length' => 20,
				'ref_table' => 'triggers',
				'ref_field' => 'triggerid'
			],
			'name' => [
				'null' => false,
				'type' => DB::FIELD_TYPE_CHAR,
				'length' => 12,
				'default' => ''
			],
			'parameter' => [
				'null' => false,
				'type' => DB::FIELD_TYPE_CHAR,
				'length' => 255,
				'default' => '0'
			]
		]
	],
	'graphs' => [
		'key' => 'graphid',
		'fields' => [
			'graphid' => [
				'null' => false,
				'type' => DB::FIELD_TYPE_ID,
				'length' => 20
			],
			'name' => [
				'null' => false,
				'type' => DB::FIELD_TYPE_CHAR,
				'length' => 128,
				'default' => ''
			],
			'width' => [
				'null' => false,
				'type' => DB::FIELD_TYPE_INT,
				'length' => 10,
				'default' => '900'
			],
			'height' => [
				'null' => false,
				'type' => DB::FIELD_TYPE_INT,
				'length' => 10,
				'default' => '200'
			],
			'yaxismin' => [
				'null' => false,
				'type' => DB::FIELD_TYPE_FLOAT,
				'default' => '0'
			],
			'yaxismax' => [
				'null' => false,
				'type' => DB::FIELD_TYPE_FLOAT,
				'default' => '100'
			],
			'templateid' => [
				'null' => true,
				'type' => DB::FIELD_TYPE_ID,
				'length' => 20,
				'ref_table' => 'graphs',
				'ref_field' => 'graphid'
			],
			'show_work_period' => [
				'null' => false,
				'type' => DB::FIELD_TYPE_INT,
				'length' => 10,
				'default' => '1'
			],
			'show_triggers' => [
				'null' => false,
				'type' => DB::FIELD_TYPE_INT,
				'length' => 10,
				'default' => '1'
			],
			'graphtype' => [
				'null' => false,
				'type' => DB::FIELD_TYPE_INT,
				'length' => 10,
				'default' => '0'
			],
			'show_legend' => [
				'null' => false,
				'type' => DB::FIELD_TYPE_INT,
				'length' => 10,
				'default' => '1'
			],
			'show_3d' => [
				'null' => false,
				'type' => DB::FIELD_TYPE_INT,
				'length' => 10,
				'default' => '0'
			],
			'percent_left' => [
				'null' => false,
				'type' => DB::FIELD_TYPE_FLOAT,
				'default' => '0'
			],
			'percent_right' => [
				'null' => false,
				'type' => DB::FIELD_TYPE_FLOAT,
				'default' => '0'
			],
			'ymin_type' => [
				'null' => false,
				'type' => DB::FIELD_TYPE_INT,
				'length' => 10,
				'default' => '0'
			],
			'ymax_type' => [
				'null' => false,
				'type' => DB::FIELD_TYPE_INT,
				'length' => 10,
				'default' => '0'
			],
			'ymin_itemid' => [
				'null' => true,
				'type' => DB::FIELD_TYPE_ID,
				'length' => 20,
				'ref_table' => 'items',
				'ref_field' => 'itemid'
			],
			'ymax_itemid' => [
				'null' => true,
				'type' => DB::FIELD_TYPE_ID,
				'length' => 20,
				'ref_table' => 'items',
				'ref_field' => 'itemid'
			],
			'flags' => [
				'null' => false,
				'type' => DB::FIELD_TYPE_INT,
				'length' => 10,
				'default' => '0'
			],
			'discover' => [
				'null' => false,
				'type' => DB::FIELD_TYPE_INT,
				'length' => 10,
				'default' => '0'
			],
			'uuid' => [
				'null' => false,
				'type' => DB::FIELD_TYPE_CHAR,
				'length' => 32,
				'default' => ''
			]
		]
	],
	'graphs_items' => [
		'key' => 'gitemid',
		'fields' => [
			'gitemid' => [
				'null' => false,
				'type' => DB::FIELD_TYPE_ID,
				'length' => 20
			],
			'graphid' => [
				'null' => false,
				'type' => DB::FIELD_TYPE_ID,
				'length' => 20,
				'ref_table' => 'graphs',
				'ref_field' => 'graphid'
			],
			'itemid' => [
				'null' => false,
				'type' => DB::FIELD_TYPE_ID,
				'length' => 20,
				'ref_table' => 'items',
				'ref_field' => 'itemid'
			],
			'drawtype' => [
				'null' => false,
				'type' => DB::FIELD_TYPE_INT,
				'length' => 10,
				'default' => '0'
			],
			'sortorder' => [
				'null' => false,
				'type' => DB::FIELD_TYPE_INT,
				'length' => 10,
				'default' => '0'
			],
			'color' => [
				'null' => false,
				'type' => DB::FIELD_TYPE_CHAR,
				'length' => 6,
				'default' => '009600'
			],
			'yaxisside' => [
				'null' => false,
				'type' => DB::FIELD_TYPE_INT,
				'length' => 10,
				'default' => '0'
			],
			'calc_fnc' => [
				'null' => false,
				'type' => DB::FIELD_TYPE_INT,
				'length' => 10,
				'default' => '2'
			],
			'type' => [
				'null' => false,
				'type' => DB::FIELD_TYPE_INT,
				'length' => 10,
				'default' => '0'
			]
		]
	],
	'graph_theme' => [
		'key' => 'graphthemeid',
		'fields' => [
			'graphthemeid' => [
				'null' => false,
				'type' => DB::FIELD_TYPE_ID,
				'length' => 20
			],
			'theme' => [
				'null' => false,
				'type' => DB::FIELD_TYPE_CHAR,
				'length' => 64,
				'default' => ''
			],
			'backgroundcolor' => [
				'null' => false,
				'type' => DB::FIELD_TYPE_CHAR,
				'length' => 6,
				'default' => ''
			],
			'graphcolor' => [
				'null' => false,
				'type' => DB::FIELD_TYPE_CHAR,
				'length' => 6,
				'default' => ''
			],
			'gridcolor' => [
				'null' => false,
				'type' => DB::FIELD_TYPE_CHAR,
				'length' => 6,
				'default' => ''
			],
			'maingridcolor' => [
				'null' => false,
				'type' => DB::FIELD_TYPE_CHAR,
				'length' => 6,
				'default' => ''
			],
			'gridbordercolor' => [
				'null' => false,
				'type' => DB::FIELD_TYPE_CHAR,
				'length' => 6,
				'default' => ''
			],
			'textcolor' => [
				'null' => false,
				'type' => DB::FIELD_TYPE_CHAR,
				'length' => 6,
				'default' => ''
			],
			'highlightcolor' => [
				'null' => false,
				'type' => DB::FIELD_TYPE_CHAR,
				'length' => 6,
				'default' => ''
			],
			'leftpercentilecolor' => [
				'null' => false,
				'type' => DB::FIELD_TYPE_CHAR,
				'length' => 6,
				'default' => ''
			],
			'rightpercentilecolor' => [
				'null' => false,
				'type' => DB::FIELD_TYPE_CHAR,
				'length' => 6,
				'default' => ''
			],
			'nonworktimecolor' => [
				'null' => false,
				'type' => DB::FIELD_TYPE_CHAR,
				'length' => 6,
				'default' => ''
			],
			'colorpalette' => [
				'null' => false,
				'type' => DB::FIELD_TYPE_CHAR,
				'length' => 255,
				'default' => ''
			]
		]
	],
	'globalmacro' => [
		'key' => 'globalmacroid',
		'fields' => [
			'globalmacroid' => [
				'null' => false,
				'type' => DB::FIELD_TYPE_ID,
				'length' => 20
			],
			'macro' => [
				'null' => false,
				'type' => DB::FIELD_TYPE_CHAR,
				'length' => 255,
				'default' => ''
			],
			'value' => [
				'null' => false,
				'type' => DB::FIELD_TYPE_CHAR,
				'length' => 2048,
				'default' => ''
			],
			'description' => [
				'null' => false,
				'type' => DB::FIELD_TYPE_TEXT,
				'default' => ''
			],
			'type' => [
				'null' => false,
				'type' => DB::FIELD_TYPE_INT,
				'length' => 10,
				'default' => '0'
			]
		]
	],
	'hostmacro' => [
		'key' => 'hostmacroid',
		'fields' => [
			'hostmacroid' => [
				'null' => false,
				'type' => DB::FIELD_TYPE_ID,
				'length' => 20
			],
			'hostid' => [
				'null' => false,
				'type' => DB::FIELD_TYPE_ID,
				'length' => 20,
				'ref_table' => 'hosts',
				'ref_field' => 'hostid'
			],
			'macro' => [
				'null' => false,
				'type' => DB::FIELD_TYPE_CHAR,
				'length' => 255,
				'default' => ''
			],
			'value' => [
				'null' => false,
				'type' => DB::FIELD_TYPE_CHAR,
				'length' => 2048,
				'default' => ''
			],
			'description' => [
				'null' => false,
				'type' => DB::FIELD_TYPE_TEXT,
				'default' => ''
			],
			'type' => [
				'null' => false,
				'type' => DB::FIELD_TYPE_INT,
				'length' => 10,
				'default' => '0'
			]
		]
	],
	'hosts_groups' => [
		'key' => 'hostgroupid',
		'fields' => [
			'hostgroupid' => [
				'null' => false,
				'type' => DB::FIELD_TYPE_ID,
				'length' => 20
			],
			'hostid' => [
				'null' => false,
				'type' => DB::FIELD_TYPE_ID,
				'length' => 20,
				'ref_table' => 'hosts',
				'ref_field' => 'hostid'
			],
			'groupid' => [
				'null' => false,
				'type' => DB::FIELD_TYPE_ID,
				'length' => 20,
				'ref_table' => 'hstgrp',
				'ref_field' => 'groupid'
			]
		]
	],
	'hosts_templates' => [
		'key' => 'hosttemplateid',
		'fields' => [
			'hosttemplateid' => [
				'null' => false,
				'type' => DB::FIELD_TYPE_ID,
				'length' => 20
			],
			'hostid' => [
				'null' => false,
				'type' => DB::FIELD_TYPE_ID,
				'length' => 20,
				'ref_table' => 'hosts',
				'ref_field' => 'hostid'
			],
			'templateid' => [
				'null' => false,
				'type' => DB::FIELD_TYPE_ID,
				'length' => 20,
				'ref_table' => 'hosts',
				'ref_field' => 'hostid'
			]
		]
	],
	'valuemap_mapping' => [
		'key' => 'valuemap_mappingid',
		'fields' => [
			'valuemap_mappingid' => [
				'null' => false,
				'type' => DB::FIELD_TYPE_ID,
				'length' => 20
			],
			'valuemapid' => [
				'null' => false,
				'type' => DB::FIELD_TYPE_ID,
				'length' => 20,
				'ref_table' => 'valuemap',
				'ref_field' => 'valuemapid'
			],
			'value' => [
				'null' => false,
				'type' => DB::FIELD_TYPE_CHAR,
				'length' => 64,
				'default' => ''
			],
			'newvalue' => [
				'null' => false,
				'type' => DB::FIELD_TYPE_CHAR,
				'length' => 64,
				'default' => ''
			],
			'type' => [
				'null' => false,
				'type' => DB::FIELD_TYPE_INT,
				'length' => 10,
				'default' => '0'
			],
			'sortorder' => [
				'null' => false,
				'type' => DB::FIELD_TYPE_INT,
				'length' => 10,
				'default' => '0'
			]
		]
	],
	'media' => [
		'key' => 'mediaid',
		'fields' => [
			'mediaid' => [
				'null' => false,
				'type' => DB::FIELD_TYPE_ID,
				'length' => 20
			],
			'userid' => [
				'null' => false,
				'type' => DB::FIELD_TYPE_ID,
				'length' => 20,
				'ref_table' => 'users',
				'ref_field' => 'userid'
			],
			'mediatypeid' => [
				'null' => false,
				'type' => DB::FIELD_TYPE_ID,
				'length' => 20,
				'ref_table' => 'media_type',
				'ref_field' => 'mediatypeid'
			],
			'sendto' => [
				'null' => false,
				'type' => DB::FIELD_TYPE_CHAR,
				'length' => 1024,
				'default' => ''
			],
			'active' => [
				'null' => false,
				'type' => DB::FIELD_TYPE_INT,
				'length' => 10,
				'default' => '0'
			],
			'severity' => [
				'null' => false,
				'type' => DB::FIELD_TYPE_INT,
				'length' => 10,
				'default' => '63'
			],
			'period' => [
				'null' => false,
				'type' => DB::FIELD_TYPE_CHAR,
				'length' => 1024,
				'default' => '1-7,00:00-24:00'
			]
		]
	],
	'rights' => [
		'key' => 'rightid',
		'fields' => [
			'rightid' => [
				'null' => false,
				'type' => DB::FIELD_TYPE_ID,
				'length' => 20
			],
			'groupid' => [
				'null' => false,
				'type' => DB::FIELD_TYPE_ID,
				'length' => 20,
				'ref_table' => 'usrgrp',
				'ref_field' => 'usrgrpid'
			],
			'permission' => [
				'null' => false,
				'type' => DB::FIELD_TYPE_INT,
				'length' => 10,
				'default' => '0'
			],
			'id' => [
				'null' => false,
				'type' => DB::FIELD_TYPE_ID,
				'length' => 20,
				'ref_table' => 'hstgrp',
				'ref_field' => 'groupid'
			]
		]
	],
	'services' => [
		'key' => 'serviceid',
		'fields' => [
			'serviceid' => [
				'null' => false,
				'type' => DB::FIELD_TYPE_ID,
				'length' => 20
			],
			'name' => [
				'null' => false,
				'type' => DB::FIELD_TYPE_CHAR,
				'length' => 128,
				'default' => ''
			],
			'status' => [
				'null' => false,
				'type' => DB::FIELD_TYPE_INT,
				'length' => 10,
				'default' => '0'
			],
			'algorithm' => [
				'null' => false,
				'type' => DB::FIELD_TYPE_INT,
				'length' => 10,
				'default' => '0'
			],
			'showsla' => [
				'null' => false,
				'type' => DB::FIELD_TYPE_INT,
				'length' => 10,
				'default' => '0'
			],
			'goodsla' => [
				'null' => false,
				'type' => DB::FIELD_TYPE_FLOAT,
				'default' => '99.9'
			],
			'sortorder' => [
				'null' => false,
				'type' => DB::FIELD_TYPE_INT,
				'length' => 10,
				'default' => '0'
			]
		]
	],
	'services_links' => [
		'key' => 'linkid',
		'fields' => [
			'linkid' => [
				'null' => false,
				'type' => DB::FIELD_TYPE_ID,
				'length' => 20
			],
			'serviceupid' => [
				'null' => false,
				'type' => DB::FIELD_TYPE_ID,
				'length' => 20,
				'ref_table' => 'services',
				'ref_field' => 'serviceid'
			],
			'servicedownid' => [
				'null' => false,
				'type' => DB::FIELD_TYPE_ID,
				'length' => 20,
				'ref_table' => 'services',
				'ref_field' => 'serviceid'
			]
		]
	],
	'services_times' => [
		'key' => 'timeid',
		'fields' => [
			'timeid' => [
				'null' => false,
				'type' => DB::FIELD_TYPE_ID,
				'length' => 20
			],
			'serviceid' => [
				'null' => false,
				'type' => DB::FIELD_TYPE_ID,
				'length' => 20,
				'ref_table' => 'services',
				'ref_field' => 'serviceid'
			],
			'type' => [
				'null' => false,
				'type' => DB::FIELD_TYPE_INT,
				'length' => 10,
				'default' => '0'
			],
			'ts_from' => [
				'null' => false,
				'type' => DB::FIELD_TYPE_INT,
				'length' => 10,
				'default' => '0'
			],
			'ts_to' => [
				'null' => false,
				'type' => DB::FIELD_TYPE_INT,
				'length' => 10,
				'default' => '0'
			],
			'note' => [
				'null' => false,
				'type' => DB::FIELD_TYPE_CHAR,
				'length' => 255,
				'default' => ''
			]
		]
	],
	'icon_map' => [
		'key' => 'iconmapid',
		'fields' => [
			'iconmapid' => [
				'null' => false,
				'type' => DB::FIELD_TYPE_ID,
				'length' => 20
			],
			'name' => [
				'null' => false,
				'type' => DB::FIELD_TYPE_CHAR,
				'length' => 64,
				'default' => ''
			],
			'default_iconid' => [
				'null' => false,
				'type' => DB::FIELD_TYPE_ID,
				'length' => 20,
				'ref_table' => 'images',
				'ref_field' => 'imageid'
			]
		]
	],
	'icon_mapping' => [
		'key' => 'iconmappingid',
		'fields' => [
			'iconmappingid' => [
				'null' => false,
				'type' => DB::FIELD_TYPE_ID,
				'length' => 20
			],
			'iconmapid' => [
				'null' => false,
				'type' => DB::FIELD_TYPE_ID,
				'length' => 20,
				'ref_table' => 'icon_map',
				'ref_field' => 'iconmapid'
			],
			'iconid' => [
				'null' => false,
				'type' => DB::FIELD_TYPE_ID,
				'length' => 20,
				'ref_table' => 'images',
				'ref_field' => 'imageid'
			],
			'inventory_link' => [
				'null' => false,
				'type' => DB::FIELD_TYPE_INT,
				'length' => 10,
				'default' => '0'
			],
			'expression' => [
				'null' => false,
				'type' => DB::FIELD_TYPE_CHAR,
				'length' => 64,
				'default' => ''
			],
			'sortorder' => [
				'null' => false,
				'type' => DB::FIELD_TYPE_INT,
				'length' => 10,
				'default' => '0'
			]
		]
	],
	'sysmaps' => [
		'key' => 'sysmapid',
		'fields' => [
			'sysmapid' => [
				'null' => false,
				'type' => DB::FIELD_TYPE_ID,
				'length' => 20
			],
			'name' => [
				'null' => false,
				'type' => DB::FIELD_TYPE_CHAR,
				'length' => 128,
				'default' => ''
			],
			'width' => [
				'null' => false,
				'type' => DB::FIELD_TYPE_INT,
				'length' => 10,
				'default' => '600'
			],
			'height' => [
				'null' => false,
				'type' => DB::FIELD_TYPE_INT,
				'length' => 10,
				'default' => '400'
			],
			'backgroundid' => [
				'null' => true,
				'type' => DB::FIELD_TYPE_ID,
				'length' => 20,
				'ref_table' => 'images',
				'ref_field' => 'imageid'
			],
			'label_type' => [
				'null' => false,
				'type' => DB::FIELD_TYPE_INT,
				'length' => 10,
				'default' => '2'
			],
			'label_location' => [
				'null' => false,
				'type' => DB::FIELD_TYPE_INT,
				'length' => 10,
				'default' => '0'
			],
			'highlight' => [
				'null' => false,
				'type' => DB::FIELD_TYPE_INT,
				'length' => 10,
				'default' => '1'
			],
			'expandproblem' => [
				'null' => false,
				'type' => DB::FIELD_TYPE_INT,
				'length' => 10,
				'default' => '1'
			],
			'markelements' => [
				'null' => false,
				'type' => DB::FIELD_TYPE_INT,
				'length' => 10,
				'default' => '0'
			],
			'show_unack' => [
				'null' => false,
				'type' => DB::FIELD_TYPE_INT,
				'length' => 10,
				'default' => '0'
			],
			'grid_size' => [
				'null' => false,
				'type' => DB::FIELD_TYPE_INT,
				'length' => 10,
				'default' => '50'
			],
			'grid_show' => [
				'null' => false,
				'type' => DB::FIELD_TYPE_INT,
				'length' => 10,
				'default' => '1'
			],
			'grid_align' => [
				'null' => false,
				'type' => DB::FIELD_TYPE_INT,
				'length' => 10,
				'default' => '1'
			],
			'label_format' => [
				'null' => false,
				'type' => DB::FIELD_TYPE_INT,
				'length' => 10,
				'default' => '0'
			],
			'label_type_host' => [
				'null' => false,
				'type' => DB::FIELD_TYPE_INT,
				'length' => 10,
				'default' => '2'
			],
			'label_type_hostgroup' => [
				'null' => false,
				'type' => DB::FIELD_TYPE_INT,
				'length' => 10,
				'default' => '2'
			],
			'label_type_trigger' => [
				'null' => false,
				'type' => DB::FIELD_TYPE_INT,
				'length' => 10,
				'default' => '2'
			],
			'label_type_map' => [
				'null' => false,
				'type' => DB::FIELD_TYPE_INT,
				'length' => 10,
				'default' => '2'
			],
			'label_type_image' => [
				'null' => false,
				'type' => DB::FIELD_TYPE_INT,
				'length' => 10,
				'default' => '2'
			],
			'label_string_host' => [
				'null' => false,
				'type' => DB::FIELD_TYPE_CHAR,
				'length' => 255,
				'default' => ''
			],
			'label_string_hostgroup' => [
				'null' => false,
				'type' => DB::FIELD_TYPE_CHAR,
				'length' => 255,
				'default' => ''
			],
			'label_string_trigger' => [
				'null' => false,
				'type' => DB::FIELD_TYPE_CHAR,
				'length' => 255,
				'default' => ''
			],
			'label_string_map' => [
				'null' => false,
				'type' => DB::FIELD_TYPE_CHAR,
				'length' => 255,
				'default' => ''
			],
			'label_string_image' => [
				'null' => false,
				'type' => DB::FIELD_TYPE_CHAR,
				'length' => 255,
				'default' => ''
			],
			'iconmapid' => [
				'null' => true,
				'type' => DB::FIELD_TYPE_ID,
				'length' => 20,
				'ref_table' => 'icon_map',
				'ref_field' => 'iconmapid'
			],
			'expand_macros' => [
				'null' => false,
				'type' => DB::FIELD_TYPE_INT,
				'length' => 10,
				'default' => '0'
			],
			'severity_min' => [
				'null' => false,
				'type' => DB::FIELD_TYPE_INT,
				'length' => 10,
				'default' => '0'
			],
			'userid' => [
				'null' => false,
				'type' => DB::FIELD_TYPE_ID,
				'length' => 20,
				'ref_table' => 'users',
				'ref_field' => 'userid'
			],
			'private' => [
				'null' => false,
				'type' => DB::FIELD_TYPE_INT,
				'length' => 10,
				'default' => '1'
			],
			'show_suppressed' => [
				'null' => false,
				'type' => DB::FIELD_TYPE_INT,
				'length' => 10,
				'default' => '0'
			]
		]
	],
	'sysmaps_elements' => [
		'key' => 'selementid',
		'fields' => [
			'selementid' => [
				'null' => false,
				'type' => DB::FIELD_TYPE_ID,
				'length' => 20
			],
			'sysmapid' => [
				'null' => false,
				'type' => DB::FIELD_TYPE_ID,
				'length' => 20,
				'ref_table' => 'sysmaps',
				'ref_field' => 'sysmapid'
			],
			'elementid' => [
				'null' => false,
				'type' => DB::FIELD_TYPE_ID,
				'length' => 20,
				'default' => '0'
			],
			'elementtype' => [
				'null' => false,
				'type' => DB::FIELD_TYPE_INT,
				'length' => 10,
				'default' => '0'
			],
			'iconid_off' => [
				'null' => true,
				'type' => DB::FIELD_TYPE_ID,
				'length' => 20,
				'ref_table' => 'images',
				'ref_field' => 'imageid'
			],
			'iconid_on' => [
				'null' => true,
				'type' => DB::FIELD_TYPE_ID,
				'length' => 20,
				'ref_table' => 'images',
				'ref_field' => 'imageid'
			],
			'label' => [
				'null' => false,
				'type' => DB::FIELD_TYPE_CHAR,
				'length' => 2048,
				'default' => ''
			],
			'label_location' => [
				'null' => false,
				'type' => DB::FIELD_TYPE_INT,
				'length' => 10,
				'default' => '-1'
			],
			'x' => [
				'null' => false,
				'type' => DB::FIELD_TYPE_INT,
				'length' => 10,
				'default' => '0'
			],
			'y' => [
				'null' => false,
				'type' => DB::FIELD_TYPE_INT,
				'length' => 10,
				'default' => '0'
			],
			'iconid_disabled' => [
				'null' => true,
				'type' => DB::FIELD_TYPE_ID,
				'length' => 20,
				'ref_table' => 'images',
				'ref_field' => 'imageid'
			],
			'iconid_maintenance' => [
				'null' => true,
				'type' => DB::FIELD_TYPE_ID,
				'length' => 20,
				'ref_table' => 'images',
				'ref_field' => 'imageid'
			],
			'elementsubtype' => [
				'null' => false,
				'type' => DB::FIELD_TYPE_INT,
				'length' => 10,
				'default' => '0'
			],
			'areatype' => [
				'null' => false,
				'type' => DB::FIELD_TYPE_INT,
				'length' => 10,
				'default' => '0'
			],
			'width' => [
				'null' => false,
				'type' => DB::FIELD_TYPE_INT,
				'length' => 10,
				'default' => '200'
			],
			'height' => [
				'null' => false,
				'type' => DB::FIELD_TYPE_INT,
				'length' => 10,
				'default' => '200'
			],
			'viewtype' => [
				'null' => false,
				'type' => DB::FIELD_TYPE_INT,
				'length' => 10,
				'default' => '0'
			],
			'use_iconmap' => [
				'null' => false,
				'type' => DB::FIELD_TYPE_INT,
				'length' => 10,
				'default' => '1'
			],
			'evaltype' => [
				'null' => false,
				'type' => DB::FIELD_TYPE_INT,
				'length' => 10,
				'default' => '0'
			]
		]
	],
	'sysmaps_links' => [
		'key' => 'linkid',
		'fields' => [
			'linkid' => [
				'null' => false,
				'type' => DB::FIELD_TYPE_ID,
				'length' => 20
			],
			'sysmapid' => [
				'null' => false,
				'type' => DB::FIELD_TYPE_ID,
				'length' => 20,
				'ref_table' => 'sysmaps',
				'ref_field' => 'sysmapid'
			],
			'selementid1' => [
				'null' => false,
				'type' => DB::FIELD_TYPE_ID,
				'length' => 20,
				'ref_table' => 'sysmaps_elements',
				'ref_field' => 'selementid'
			],
			'selementid2' => [
				'null' => false,
				'type' => DB::FIELD_TYPE_ID,
				'length' => 20,
				'ref_table' => 'sysmaps_elements',
				'ref_field' => 'selementid'
			],
			'drawtype' => [
				'null' => false,
				'type' => DB::FIELD_TYPE_INT,
				'length' => 10,
				'default' => '0'
			],
			'color' => [
				'null' => false,
				'type' => DB::FIELD_TYPE_CHAR,
				'length' => 6,
				'default' => '000000'
			],
			'label' => [
				'null' => false,
				'type' => DB::FIELD_TYPE_CHAR,
				'length' => 2048,
				'default' => ''
			]
		]
	],
	'sysmaps_link_triggers' => [
		'key' => 'linktriggerid',
		'fields' => [
			'linktriggerid' => [
				'null' => false,
				'type' => DB::FIELD_TYPE_ID,
				'length' => 20
			],
			'linkid' => [
				'null' => false,
				'type' => DB::FIELD_TYPE_ID,
				'length' => 20,
				'ref_table' => 'sysmaps_links',
				'ref_field' => 'linkid'
			],
			'triggerid' => [
				'null' => false,
				'type' => DB::FIELD_TYPE_ID,
				'length' => 20,
				'ref_table' => 'triggers',
				'ref_field' => 'triggerid'
			],
			'drawtype' => [
				'null' => false,
				'type' => DB::FIELD_TYPE_INT,
				'length' => 10,
				'default' => '0'
			],
			'color' => [
				'null' => false,
				'type' => DB::FIELD_TYPE_CHAR,
				'length' => 6,
				'default' => '000000'
			]
		]
	],
	'sysmap_element_url' => [
		'key' => 'sysmapelementurlid',
		'fields' => [
			'sysmapelementurlid' => [
				'null' => false,
				'type' => DB::FIELD_TYPE_ID,
				'length' => 20
			],
			'selementid' => [
				'null' => false,
				'type' => DB::FIELD_TYPE_ID,
				'length' => 20,
				'ref_table' => 'sysmaps_elements',
				'ref_field' => 'selementid'
			],
			'name' => [
				'null' => false,
				'type' => DB::FIELD_TYPE_CHAR,
				'length' => 255
			],
			'url' => [
				'null' => false,
				'type' => DB::FIELD_TYPE_CHAR,
				'length' => 255,
				'default' => ''
			]
		]
	],
	'sysmap_url' => [
		'key' => 'sysmapurlid',
		'fields' => [
			'sysmapurlid' => [
				'null' => false,
				'type' => DB::FIELD_TYPE_ID,
				'length' => 20
			],
			'sysmapid' => [
				'null' => false,
				'type' => DB::FIELD_TYPE_ID,
				'length' => 20,
				'ref_table' => 'sysmaps',
				'ref_field' => 'sysmapid'
			],
			'name' => [
				'null' => false,
				'type' => DB::FIELD_TYPE_CHAR,
				'length' => 255
			],
			'url' => [
				'null' => false,
				'type' => DB::FIELD_TYPE_CHAR,
				'length' => 255,
				'default' => ''
			],
			'elementtype' => [
				'null' => false,
				'type' => DB::FIELD_TYPE_INT,
				'length' => 10,
				'default' => '0'
			]
		]
	],
	'sysmap_user' => [
		'key' => 'sysmapuserid',
		'fields' => [
			'sysmapuserid' => [
				'null' => false,
				'type' => DB::FIELD_TYPE_ID,
				'length' => 20
			],
			'sysmapid' => [
				'null' => false,
				'type' => DB::FIELD_TYPE_ID,
				'length' => 20,
				'ref_table' => 'sysmaps',
				'ref_field' => 'sysmapid'
			],
			'userid' => [
				'null' => false,
				'type' => DB::FIELD_TYPE_ID,
				'length' => 20,
				'ref_table' => 'users',
				'ref_field' => 'userid'
			],
			'permission' => [
				'null' => false,
				'type' => DB::FIELD_TYPE_INT,
				'length' => 10,
				'default' => '2'
			]
		]
	],
	'sysmap_usrgrp' => [
		'key' => 'sysmapusrgrpid',
		'fields' => [
			'sysmapusrgrpid' => [
				'null' => false,
				'type' => DB::FIELD_TYPE_ID,
				'length' => 20
			],
			'sysmapid' => [
				'null' => false,
				'type' => DB::FIELD_TYPE_ID,
				'length' => 20,
				'ref_table' => 'sysmaps',
				'ref_field' => 'sysmapid'
			],
			'usrgrpid' => [
				'null' => false,
				'type' => DB::FIELD_TYPE_ID,
				'length' => 20,
				'ref_table' => 'usrgrp',
				'ref_field' => 'usrgrpid'
			],
			'permission' => [
				'null' => false,
				'type' => DB::FIELD_TYPE_INT,
				'length' => 10,
				'default' => '2'
			]
		]
	],
	'maintenances_hosts' => [
		'key' => 'maintenance_hostid',
		'fields' => [
			'maintenance_hostid' => [
				'null' => false,
				'type' => DB::FIELD_TYPE_ID,
				'length' => 20
			],
			'maintenanceid' => [
				'null' => false,
				'type' => DB::FIELD_TYPE_ID,
				'length' => 20,
				'ref_table' => 'maintenances',
				'ref_field' => 'maintenanceid'
			],
			'hostid' => [
				'null' => false,
				'type' => DB::FIELD_TYPE_ID,
				'length' => 20,
				'ref_table' => 'hosts',
				'ref_field' => 'hostid'
			]
		]
	],
	'maintenances_groups' => [
		'key' => 'maintenance_groupid',
		'fields' => [
			'maintenance_groupid' => [
				'null' => false,
				'type' => DB::FIELD_TYPE_ID,
				'length' => 20
			],
			'maintenanceid' => [
				'null' => false,
				'type' => DB::FIELD_TYPE_ID,
				'length' => 20,
				'ref_table' => 'maintenances',
				'ref_field' => 'maintenanceid'
			],
			'groupid' => [
				'null' => false,
				'type' => DB::FIELD_TYPE_ID,
				'length' => 20,
				'ref_table' => 'hstgrp',
				'ref_field' => 'groupid'
			]
		]
	],
	'timeperiods' => [
		'key' => 'timeperiodid',
		'fields' => [
			'timeperiodid' => [
				'null' => false,
				'type' => DB::FIELD_TYPE_ID,
				'length' => 20
			],
			'timeperiod_type' => [
				'null' => false,
				'type' => DB::FIELD_TYPE_INT,
				'length' => 10,
				'default' => '0'
			],
			'every' => [
				'null' => false,
				'type' => DB::FIELD_TYPE_INT,
				'length' => 10,
				'default' => '1'
			],
			'month' => [
				'null' => false,
				'type' => DB::FIELD_TYPE_INT,
				'length' => 10,
				'default' => '0'
			],
			'dayofweek' => [
				'null' => false,
				'type' => DB::FIELD_TYPE_INT,
				'length' => 10,
				'default' => '0'
			],
			'day' => [
				'null' => false,
				'type' => DB::FIELD_TYPE_INT,
				'length' => 10,
				'default' => '0'
			],
			'start_time' => [
				'null' => false,
				'type' => DB::FIELD_TYPE_INT,
				'length' => 10,
				'default' => '0'
			],
			'period' => [
				'null' => false,
				'type' => DB::FIELD_TYPE_INT,
				'length' => 10,
				'default' => '0'
			],
			'start_date' => [
				'null' => false,
				'type' => DB::FIELD_TYPE_INT,
				'length' => 10,
				'default' => '0'
			]
		]
	],
	'maintenances_windows' => [
		'key' => 'maintenance_timeperiodid',
		'fields' => [
			'maintenance_timeperiodid' => [
				'null' => false,
				'type' => DB::FIELD_TYPE_ID,
				'length' => 20
			],
			'maintenanceid' => [
				'null' => false,
				'type' => DB::FIELD_TYPE_ID,
				'length' => 20,
				'ref_table' => 'maintenances',
				'ref_field' => 'maintenanceid'
			],
			'timeperiodid' => [
				'null' => false,
				'type' => DB::FIELD_TYPE_ID,
				'length' => 20,
				'ref_table' => 'timeperiods',
				'ref_field' => 'timeperiodid'
			]
		]
	],
	'regexps' => [
		'key' => 'regexpid',
		'fields' => [
			'regexpid' => [
				'null' => false,
				'type' => DB::FIELD_TYPE_ID,
				'length' => 20
			],
			'name' => [
				'null' => false,
				'type' => DB::FIELD_TYPE_CHAR,
				'length' => 128,
				'default' => ''
			],
			'test_string' => [
				'null' => false,
				'type' => DB::FIELD_TYPE_TEXT,
				'default' => ''
			]
		]
	],
	'expressions' => [
		'key' => 'expressionid',
		'fields' => [
			'expressionid' => [
				'null' => false,
				'type' => DB::FIELD_TYPE_ID,
				'length' => 20
			],
			'regexpid' => [
				'null' => false,
				'type' => DB::FIELD_TYPE_ID,
				'length' => 20,
				'ref_table' => 'regexps',
				'ref_field' => 'regexpid'
			],
			'expression' => [
				'null' => false,
				'type' => DB::FIELD_TYPE_CHAR,
				'length' => 255,
				'default' => ''
			],
			'expression_type' => [
				'null' => false,
				'type' => DB::FIELD_TYPE_INT,
				'length' => 10,
				'default' => '0'
			],
			'exp_delimiter' => [
				'null' => false,
				'type' => DB::FIELD_TYPE_CHAR,
				'length' => 1,
				'default' => ''
			],
			'case_sensitive' => [
				'null' => false,
				'type' => DB::FIELD_TYPE_INT,
				'length' => 10,
				'default' => '0'
			]
		]
	],
	'ids' => [
		'key' => 'table_name,field_name',
		'fields' => [
			'table_name' => [
				'null' => false,
				'type' => DB::FIELD_TYPE_CHAR,
				'length' => 64,
				'default' => ''
			],
			'field_name' => [
				'null' => false,
				'type' => DB::FIELD_TYPE_CHAR,
				'length' => 64,
				'default' => ''
			],
			'nextid' => [
				'null' => false,
				'type' => DB::FIELD_TYPE_ID,
				'length' => 20
			]
		]
	],
	'alerts' => [
		'key' => 'alertid',
		'fields' => [
			'alertid' => [
				'null' => false,
				'type' => DB::FIELD_TYPE_ID,
				'length' => 20
			],
			'actionid' => [
				'null' => false,
				'type' => DB::FIELD_TYPE_ID,
				'length' => 20,
				'ref_table' => 'actions',
				'ref_field' => 'actionid'
			],
			'eventid' => [
				'null' => false,
				'type' => DB::FIELD_TYPE_ID,
				'length' => 20,
				'ref_table' => 'events',
				'ref_field' => 'eventid'
			],
			'userid' => [
				'null' => true,
				'type' => DB::FIELD_TYPE_ID,
				'length' => 20,
				'ref_table' => 'users',
				'ref_field' => 'userid'
			],
			'clock' => [
				'null' => false,
				'type' => DB::FIELD_TYPE_INT,
				'length' => 10,
				'default' => '0'
			],
			'mediatypeid' => [
				'null' => true,
				'type' => DB::FIELD_TYPE_ID,
				'length' => 20,
				'ref_table' => 'media_type',
				'ref_field' => 'mediatypeid'
			],
			'sendto' => [
				'null' => false,
				'type' => DB::FIELD_TYPE_CHAR,
				'length' => 1024,
				'default' => ''
			],
			'subject' => [
				'null' => false,
				'type' => DB::FIELD_TYPE_CHAR,
				'length' => 255,
				'default' => ''
			],
			'message' => [
				'null' => false,
				'type' => DB::FIELD_TYPE_NCLOB,
				'default' => ''
			],
			'status' => [
				'null' => false,
				'type' => DB::FIELD_TYPE_INT,
				'length' => 10,
				'default' => '0'
			],
			'retries' => [
				'null' => false,
				'type' => DB::FIELD_TYPE_INT,
				'length' => 10,
				'default' => '0'
			],
			'error' => [
				'null' => false,
				'type' => DB::FIELD_TYPE_CHAR,
				'length' => 2048,
				'default' => ''
			],
			'esc_step' => [
				'null' => false,
				'type' => DB::FIELD_TYPE_INT,
				'length' => 10,
				'default' => '0'
			],
			'alerttype' => [
				'null' => false,
				'type' => DB::FIELD_TYPE_INT,
				'length' => 10,
				'default' => '0'
			],
			'p_eventid' => [
				'null' => true,
				'type' => DB::FIELD_TYPE_ID,
				'length' => 20,
				'ref_table' => 'events',
				'ref_field' => 'eventid'
			],
			'acknowledgeid' => [
				'null' => true,
				'type' => DB::FIELD_TYPE_ID,
				'length' => 20,
				'ref_table' => 'acknowledges',
				'ref_field' => 'acknowledgeid'
			],
			'parameters' => [
				'null' => false,
				'type' => DB::FIELD_TYPE_TEXT,
				'default' => '{}'
			]
		]
	],
	'history' => [
		'key' => '',
		'fields' => [
			'itemid' => [
				'null' => false,
				'type' => DB::FIELD_TYPE_ID,
				'length' => 20,
				'ref_table' => 'items',
				'ref_field' => 'itemid'
			],
			'clock' => [
				'null' => false,
				'type' => DB::FIELD_TYPE_INT,
				'length' => 10,
				'default' => '0'
			],
			'value' => [
				'null' => false,
				'type' => DB::FIELD_TYPE_FLOAT,
				'default' => '0.0000'
			],
			'ns' => [
				'null' => false,
				'type' => DB::FIELD_TYPE_INT,
				'length' => 10,
				'default' => '0'
			]
		]
	],
	'history_uint' => [
		'key' => '',
		'fields' => [
			'itemid' => [
				'null' => false,
				'type' => DB::FIELD_TYPE_ID,
				'length' => 20,
				'ref_table' => 'items',
				'ref_field' => 'itemid'
			],
			'clock' => [
				'null' => false,
				'type' => DB::FIELD_TYPE_INT,
				'length' => 10,
				'default' => '0'
			],
			'value' => [
				'null' => false,
				'type' => DB::FIELD_TYPE_UINT,
				'length' => 20,
				'default' => '0'
			],
			'ns' => [
				'null' => false,
				'type' => DB::FIELD_TYPE_INT,
				'length' => 10,
				'default' => '0'
			]
		]
	],
	'history_str' => [
		'key' => '',
		'fields' => [
			'itemid' => [
				'null' => false,
				'type' => DB::FIELD_TYPE_ID,
				'length' => 20,
				'ref_table' => 'items',
				'ref_field' => 'itemid'
			],
			'clock' => [
				'null' => false,
				'type' => DB::FIELD_TYPE_INT,
				'length' => 10,
				'default' => '0'
			],
			'value' => [
				'null' => false,
				'type' => DB::FIELD_TYPE_CHAR,
				'length' => 255,
				'default' => ''
			],
			'ns' => [
				'null' => false,
				'type' => DB::FIELD_TYPE_INT,
				'length' => 10,
				'default' => '0'
			]
		]
	],
	'history_log' => [
		'key' => '',
		'fields' => [
			'itemid' => [
				'null' => false,
				'type' => DB::FIELD_TYPE_ID,
				'length' => 20,
				'ref_table' => 'items',
				'ref_field' => 'itemid'
			],
			'clock' => [
				'null' => false,
				'type' => DB::FIELD_TYPE_INT,
				'length' => 10,
				'default' => '0'
			],
			'timestamp' => [
				'null' => false,
				'type' => DB::FIELD_TYPE_INT,
				'length' => 10,
				'default' => '0'
			],
			'source' => [
				'null' => false,
				'type' => DB::FIELD_TYPE_CHAR,
				'length' => 64,
				'default' => ''
			],
			'severity' => [
				'null' => false,
				'type' => DB::FIELD_TYPE_INT,
				'length' => 10,
				'default' => '0'
			],
			'value' => [
				'null' => false,
				'type' => DB::FIELD_TYPE_NCLOB,
				'default' => ''
			],
			'logeventid' => [
				'null' => false,
				'type' => DB::FIELD_TYPE_INT,
				'length' => 10,
				'default' => '0'
			],
			'ns' => [
				'null' => false,
				'type' => DB::FIELD_TYPE_INT,
				'length' => 10,
				'default' => '0'
			]
		]
	],
	'history_text' => [
		'key' => '',
		'fields' => [
			'itemid' => [
				'null' => false,
				'type' => DB::FIELD_TYPE_ID,
				'length' => 20,
				'ref_table' => 'items',
				'ref_field' => 'itemid'
			],
			'clock' => [
				'null' => false,
				'type' => DB::FIELD_TYPE_INT,
				'length' => 10,
				'default' => '0'
			],
			'value' => [
				'null' => false,
				'type' => DB::FIELD_TYPE_NCLOB,
				'default' => ''
			],
			'ns' => [
				'null' => false,
				'type' => DB::FIELD_TYPE_INT,
				'length' => 10,
				'default' => '0'
			]
		]
	],
	'proxy_history' => [
		'key' => 'id',
		'fields' => [
			'id' => [
				'null' => false,
				'type' => DB::FIELD_TYPE_UINT,
				'length' => 20
			],
			'itemid' => [
				'null' => false,
				'type' => DB::FIELD_TYPE_ID,
				'length' => 20,
				'ref_table' => 'items',
				'ref_field' => 'itemid'
			],
			'clock' => [
				'null' => false,
				'type' => DB::FIELD_TYPE_INT,
				'length' => 10,
				'default' => '0'
			],
			'timestamp' => [
				'null' => false,
				'type' => DB::FIELD_TYPE_INT,
				'length' => 10,
				'default' => '0'
			],
			'source' => [
				'null' => false,
				'type' => DB::FIELD_TYPE_CHAR,
				'length' => 64,
				'default' => ''
			],
			'severity' => [
				'null' => false,
				'type' => DB::FIELD_TYPE_INT,
				'length' => 10,
				'default' => '0'
			],
			'value' => [
				'null' => false,
				'type' => DB::FIELD_TYPE_NCLOB,
				'default' => ''
			],
			'logeventid' => [
				'null' => false,
				'type' => DB::FIELD_TYPE_INT,
				'length' => 10,
				'default' => '0'
			],
			'ns' => [
				'null' => false,
				'type' => DB::FIELD_TYPE_INT,
				'length' => 10,
				'default' => '0'
			],
			'state' => [
				'null' => false,
				'type' => DB::FIELD_TYPE_INT,
				'length' => 10,
				'default' => '0'
			],
			'lastlogsize' => [
				'null' => false,
				'type' => DB::FIELD_TYPE_UINT,
				'length' => 20,
				'default' => '0'
			],
			'mtime' => [
				'null' => false,
				'type' => DB::FIELD_TYPE_INT,
				'length' => 10,
				'default' => '0'
			],
			'flags' => [
				'null' => false,
				'type' => DB::FIELD_TYPE_INT,
				'length' => 10,
				'default' => '0'
			],
			'write_clock' => [
				'null' => false,
				'type' => DB::FIELD_TYPE_INT,
				'length' => 10,
				'default' => '0'
			]
		]
	],
	'proxy_dhistory' => [
		'key' => 'id',
		'fields' => [
			'id' => [
				'null' => false,
				'type' => DB::FIELD_TYPE_UINT,
				'length' => 20
			],
			'clock' => [
				'null' => false,
				'type' => DB::FIELD_TYPE_INT,
				'length' => 10,
				'default' => '0'
			],
			'druleid' => [
				'null' => false,
				'type' => DB::FIELD_TYPE_ID,
				'length' => 20,
				'ref_table' => 'drules',
				'ref_field' => 'druleid'
			],
			'ip' => [
				'null' => false,
				'type' => DB::FIELD_TYPE_CHAR,
				'length' => 39,
				'default' => ''
			],
			'port' => [
				'null' => false,
				'type' => DB::FIELD_TYPE_INT,
				'length' => 10,
				'default' => '0'
			],
			'value' => [
				'null' => false,
				'type' => DB::FIELD_TYPE_CHAR,
				'length' => 255,
				'default' => ''
			],
			'status' => [
				'null' => false,
				'type' => DB::FIELD_TYPE_INT,
				'length' => 10,
				'default' => '0'
			],
			'dcheckid' => [
				'null' => true,
				'type' => DB::FIELD_TYPE_ID,
				'length' => 20,
				'ref_table' => 'dchecks',
				'ref_field' => 'dcheckid'
			],
			'dns' => [
				'null' => false,
				'type' => DB::FIELD_TYPE_CHAR,
				'length' => 255,
				'default' => ''
			]
		]
	],
	'events' => [
		'key' => 'eventid',
		'fields' => [
			'eventid' => [
				'null' => false,
				'type' => DB::FIELD_TYPE_ID,
				'length' => 20
			],
			'source' => [
				'null' => false,
				'type' => DB::FIELD_TYPE_INT,
				'length' => 10,
				'default' => '0'
			],
			'object' => [
				'null' => false,
				'type' => DB::FIELD_TYPE_INT,
				'length' => 10,
				'default' => '0'
			],
			'objectid' => [
				'null' => false,
				'type' => DB::FIELD_TYPE_ID,
				'length' => 20,
				'default' => '0'
			],
			'clock' => [
				'null' => false,
				'type' => DB::FIELD_TYPE_INT,
				'length' => 10,
				'default' => '0'
			],
			'value' => [
				'null' => false,
				'type' => DB::FIELD_TYPE_INT,
				'length' => 10,
				'default' => '0'
			],
			'acknowledged' => [
				'null' => false,
				'type' => DB::FIELD_TYPE_INT,
				'length' => 10,
				'default' => '0'
			],
			'ns' => [
				'null' => false,
				'type' => DB::FIELD_TYPE_INT,
				'length' => 10,
				'default' => '0'
			],
			'name' => [
				'null' => false,
				'type' => DB::FIELD_TYPE_CHAR,
				'length' => 2048,
				'default' => ''
			],
			'severity' => [
				'null' => false,
				'type' => DB::FIELD_TYPE_INT,
				'length' => 10,
				'default' => '0'
			]
		]
	],
	'trends' => [
		'key' => 'itemid,clock',
		'fields' => [
			'itemid' => [
				'null' => false,
				'type' => DB::FIELD_TYPE_ID,
				'length' => 20,
				'ref_table' => 'items',
				'ref_field' => 'itemid'
			],
			'clock' => [
				'null' => false,
				'type' => DB::FIELD_TYPE_INT,
				'length' => 10,
				'default' => '0'
			],
			'num' => [
				'null' => false,
				'type' => DB::FIELD_TYPE_INT,
				'length' => 10,
				'default' => '0'
			],
			'value_min' => [
				'null' => false,
				'type' => DB::FIELD_TYPE_FLOAT,
				'default' => '0.0000'
			],
			'value_avg' => [
				'null' => false,
				'type' => DB::FIELD_TYPE_FLOAT,
				'default' => '0.0000'
			],
			'value_max' => [
				'null' => false,
				'type' => DB::FIELD_TYPE_FLOAT,
				'default' => '0.0000'
			]
		]
	],
	'trends_uint' => [
		'key' => 'itemid,clock',
		'fields' => [
			'itemid' => [
				'null' => false,
				'type' => DB::FIELD_TYPE_ID,
				'length' => 20,
				'ref_table' => 'items',
				'ref_field' => 'itemid'
			],
			'clock' => [
				'null' => false,
				'type' => DB::FIELD_TYPE_INT,
				'length' => 10,
				'default' => '0'
			],
			'num' => [
				'null' => false,
				'type' => DB::FIELD_TYPE_INT,
				'length' => 10,
				'default' => '0'
			],
			'value_min' => [
				'null' => false,
				'type' => DB::FIELD_TYPE_UINT,
				'length' => 20,
				'default' => '0'
			],
			'value_avg' => [
				'null' => false,
				'type' => DB::FIELD_TYPE_UINT,
				'length' => 20,
				'default' => '0'
			],
			'value_max' => [
				'null' => false,
				'type' => DB::FIELD_TYPE_UINT,
				'length' => 20,
				'default' => '0'
			]
		]
	],
	'acknowledges' => [
		'key' => 'acknowledgeid',
		'fields' => [
			'acknowledgeid' => [
				'null' => false,
				'type' => DB::FIELD_TYPE_ID,
				'length' => 20
			],
			'userid' => [
				'null' => false,
				'type' => DB::FIELD_TYPE_ID,
				'length' => 20,
				'ref_table' => 'users',
				'ref_field' => 'userid'
			],
			'eventid' => [
				'null' => false,
				'type' => DB::FIELD_TYPE_ID,
				'length' => 20,
				'ref_table' => 'events',
				'ref_field' => 'eventid'
			],
			'clock' => [
				'null' => false,
				'type' => DB::FIELD_TYPE_INT,
				'length' => 10,
				'default' => '0'
			],
			'message' => [
				'null' => false,
				'type' => DB::FIELD_TYPE_CHAR,
				'length' => 2048,
				'default' => ''
			],
			'action' => [
				'null' => false,
				'type' => DB::FIELD_TYPE_INT,
				'length' => 10,
				'default' => '0'
			],
			'old_severity' => [
				'null' => false,
				'type' => DB::FIELD_TYPE_INT,
				'length' => 10,
				'default' => '0'
			],
			'new_severity' => [
				'null' => false,
				'type' => DB::FIELD_TYPE_INT,
				'length' => 10,
				'default' => '0'
			]
		]
	],
	'auditlog' => [
		'key' => 'auditid',
		'fields' => [
			'auditid' => [
				'null' => false,
				'type' => DB::FIELD_TYPE_CUID,
				'length' => 25
			],
			'userid' => [
				'null' => true,
				'type' => DB::FIELD_TYPE_ID,
				'length' => 20
			],
			'username' => [
				'null' => false,
				'type' => DB::FIELD_TYPE_CHAR,
				'length' => 100,
				'default' => ''
			],
			'clock' => [
				'null' => false,
				'type' => DB::FIELD_TYPE_INT,
				'length' => 10,
				'default' => '0'
			],
			'ip' => [
				'null' => false,
				'type' => DB::FIELD_TYPE_CHAR,
				'length' => 39,
				'default' => ''
			],
			'action' => [
				'null' => false,
				'type' => DB::FIELD_TYPE_INT,
				'length' => 10,
				'default' => '0'
			],
			'resourcetype' => [
				'null' => false,
				'type' => DB::FIELD_TYPE_INT,
				'length' => 10,
				'default' => '0'
			],
			'resourceid' => [
				'null' => false,
				'type' => DB::FIELD_TYPE_ID,
				'length' => 20
			],
			'resourcename' => [
				'null' => false,
				'type' => DB::FIELD_TYPE_CHAR,
				'length' => 255,
				'default' => ''
			],
			'recordsetid' => [
				'null' => false,
				'type' => DB::FIELD_TYPE_CUID,
				'length' => 25
			],
			'details' => [
				'null' => false,
				'type' => DB::FIELD_TYPE_NCLOB,
				'default' => ''
			]
		]
	],
	'service_alarms' => [
		'key' => 'servicealarmid',
		'fields' => [
			'servicealarmid' => [
				'null' => false,
				'type' => DB::FIELD_TYPE_ID,
				'length' => 20
			],
			'serviceid' => [
				'null' => false,
				'type' => DB::FIELD_TYPE_ID,
				'length' => 20,
				'ref_table' => 'services',
				'ref_field' => 'serviceid'
			],
			'clock' => [
				'null' => false,
				'type' => DB::FIELD_TYPE_INT,
				'length' => 10,
				'default' => '0'
			],
			'value' => [
				'null' => false,
				'type' => DB::FIELD_TYPE_INT,
				'length' => 10,
				'default' => '0'
			]
		]
	],
	'autoreg_host' => [
		'key' => 'autoreg_hostid',
		'fields' => [
			'autoreg_hostid' => [
				'null' => false,
				'type' => DB::FIELD_TYPE_ID,
				'length' => 20
			],
			'proxy_hostid' => [
				'null' => true,
				'type' => DB::FIELD_TYPE_ID,
				'length' => 20,
				'ref_table' => 'hosts',
				'ref_field' => 'hostid'
			],
			'host' => [
				'null' => false,
				'type' => DB::FIELD_TYPE_CHAR,
				'length' => 128,
				'default' => ''
			],
			'listen_ip' => [
				'null' => false,
				'type' => DB::FIELD_TYPE_CHAR,
				'length' => 39,
				'default' => ''
			],
			'listen_port' => [
				'null' => false,
				'type' => DB::FIELD_TYPE_INT,
				'length' => 10,
				'default' => '0'
			],
			'listen_dns' => [
				'null' => false,
				'type' => DB::FIELD_TYPE_CHAR,
				'length' => 255,
				'default' => ''
			],
			'host_metadata' => [
				'null' => false,
				'type' => DB::FIELD_TYPE_CHAR,
				'length' => 255,
				'default' => ''
			],
			'flags' => [
				'null' => false,
				'type' => DB::FIELD_TYPE_INT,
				'length' => 10,
				'default' => '0'
			],
			'tls_accepted' => [
				'null' => false,
				'type' => DB::FIELD_TYPE_INT,
				'length' => 10,
				'default' => '1'
			]
		]
	],
	'proxy_autoreg_host' => [
		'key' => 'id',
		'fields' => [
			'id' => [
				'null' => false,
				'type' => DB::FIELD_TYPE_UINT,
				'length' => 20
			],
			'clock' => [
				'null' => false,
				'type' => DB::FIELD_TYPE_INT,
				'length' => 10,
				'default' => '0'
			],
			'host' => [
				'null' => false,
				'type' => DB::FIELD_TYPE_CHAR,
				'length' => 128,
				'default' => ''
			],
			'listen_ip' => [
				'null' => false,
				'type' => DB::FIELD_TYPE_CHAR,
				'length' => 39,
				'default' => ''
			],
			'listen_port' => [
				'null' => false,
				'type' => DB::FIELD_TYPE_INT,
				'length' => 10,
				'default' => '0'
			],
			'listen_dns' => [
				'null' => false,
				'type' => DB::FIELD_TYPE_CHAR,
				'length' => 255,
				'default' => ''
			],
			'host_metadata' => [
				'null' => false,
				'type' => DB::FIELD_TYPE_CHAR,
				'length' => 255,
				'default' => ''
			],
			'flags' => [
				'null' => false,
				'type' => DB::FIELD_TYPE_INT,
				'length' => 10,
				'default' => '0'
			],
			'tls_accepted' => [
				'null' => false,
				'type' => DB::FIELD_TYPE_INT,
				'length' => 10,
				'default' => '1'
			]
		]
	],
	'dhosts' => [
		'key' => 'dhostid',
		'fields' => [
			'dhostid' => [
				'null' => false,
				'type' => DB::FIELD_TYPE_ID,
				'length' => 20
			],
			'druleid' => [
				'null' => false,
				'type' => DB::FIELD_TYPE_ID,
				'length' => 20,
				'ref_table' => 'drules',
				'ref_field' => 'druleid'
			],
			'status' => [
				'null' => false,
				'type' => DB::FIELD_TYPE_INT,
				'length' => 10,
				'default' => '0'
			],
			'lastup' => [
				'null' => false,
				'type' => DB::FIELD_TYPE_INT,
				'length' => 10,
				'default' => '0'
			],
			'lastdown' => [
				'null' => false,
				'type' => DB::FIELD_TYPE_INT,
				'length' => 10,
				'default' => '0'
			]
		]
	],
	'dservices' => [
		'key' => 'dserviceid',
		'fields' => [
			'dserviceid' => [
				'null' => false,
				'type' => DB::FIELD_TYPE_ID,
				'length' => 20
			],
			'dhostid' => [
				'null' => false,
				'type' => DB::FIELD_TYPE_ID,
				'length' => 20,
				'ref_table' => 'dhosts',
				'ref_field' => 'dhostid'
			],
			'value' => [
				'null' => false,
				'type' => DB::FIELD_TYPE_CHAR,
				'length' => 255,
				'default' => ''
			],
			'port' => [
				'null' => false,
				'type' => DB::FIELD_TYPE_INT,
				'length' => 10,
				'default' => '0'
			],
			'status' => [
				'null' => false,
				'type' => DB::FIELD_TYPE_INT,
				'length' => 10,
				'default' => '0'
			],
			'lastup' => [
				'null' => false,
				'type' => DB::FIELD_TYPE_INT,
				'length' => 10,
				'default' => '0'
			],
			'lastdown' => [
				'null' => false,
				'type' => DB::FIELD_TYPE_INT,
				'length' => 10,
				'default' => '0'
			],
			'dcheckid' => [
				'null' => false,
				'type' => DB::FIELD_TYPE_ID,
				'length' => 20,
				'ref_table' => 'dchecks',
				'ref_field' => 'dcheckid'
			],
			'ip' => [
				'null' => false,
				'type' => DB::FIELD_TYPE_CHAR,
				'length' => 39,
				'default' => ''
			],
			'dns' => [
				'null' => false,
				'type' => DB::FIELD_TYPE_CHAR,
				'length' => 255,
				'default' => ''
			]
		]
	],
	'escalations' => [
		'key' => 'escalationid',
		'fields' => [
			'escalationid' => [
				'null' => false,
				'type' => DB::FIELD_TYPE_ID,
				'length' => 20
			],
			'actionid' => [
				'null' => false,
				'type' => DB::FIELD_TYPE_ID,
				'length' => 20,
				'ref_table' => 'actions',
				'ref_field' => 'actionid'
			],
			'triggerid' => [
				'null' => true,
				'type' => DB::FIELD_TYPE_ID,
				'length' => 20,
				'ref_table' => 'triggers',
				'ref_field' => 'triggerid'
			],
			'eventid' => [
				'null' => true,
				'type' => DB::FIELD_TYPE_ID,
				'length' => 20,
				'ref_table' => 'events',
				'ref_field' => 'eventid'
			],
			'r_eventid' => [
				'null' => true,
				'type' => DB::FIELD_TYPE_ID,
				'length' => 20,
				'ref_table' => 'events',
				'ref_field' => 'eventid'
			],
			'nextcheck' => [
				'null' => false,
				'type' => DB::FIELD_TYPE_INT,
				'length' => 10,
				'default' => '0'
			],
			'esc_step' => [
				'null' => false,
				'type' => DB::FIELD_TYPE_INT,
				'length' => 10,
				'default' => '0'
			],
			'status' => [
				'null' => false,
				'type' => DB::FIELD_TYPE_INT,
				'length' => 10,
				'default' => '0'
			],
			'itemid' => [
				'null' => true,
				'type' => DB::FIELD_TYPE_ID,
				'length' => 20,
				'ref_table' => 'items',
				'ref_field' => 'itemid'
			],
			'acknowledgeid' => [
				'null' => true,
				'type' => DB::FIELD_TYPE_ID,
				'length' => 20,
				'ref_table' => 'acknowledges',
				'ref_field' => 'acknowledgeid'
			],
			'servicealarmid' => [
				'null' => true,
				'type' => DB::FIELD_TYPE_ID,
				'length' => 20,
				'ref_table' => 'service_alarms',
				'ref_field' => 'servicealarmid'
			],
			'serviceid' => [
				'null' => true,
				'type' => DB::FIELD_TYPE_ID,
				'length' => 20,
				'ref_table' => 'services',
				'ref_field' => 'serviceid'
			]
		]
	],
	'globalvars' => [
		'key' => 'globalvarid',
		'fields' => [
			'globalvarid' => [
				'null' => false,
				'type' => DB::FIELD_TYPE_ID,
				'length' => 20
			],
			'snmp_lastsize' => [
				'null' => false,
				'type' => DB::FIELD_TYPE_UINT,
				'length' => 20,
				'default' => '0'
			]
		]
	],
	'graph_discovery' => [
		'key' => 'graphid',
		'fields' => [
			'graphid' => [
				'null' => false,
				'type' => DB::FIELD_TYPE_ID,
				'length' => 20,
				'ref_table' => 'graphs',
				'ref_field' => 'graphid'
			],
			'parent_graphid' => [
				'null' => false,
				'type' => DB::FIELD_TYPE_ID,
				'length' => 20,
				'ref_table' => 'graphs',
				'ref_field' => 'graphid'
			],
			'lastcheck' => [
				'null' => false,
				'type' => DB::FIELD_TYPE_INT,
				'length' => 10,
				'default' => '0'
			],
			'ts_delete' => [
				'null' => false,
				'type' => DB::FIELD_TYPE_INT,
				'length' => 10,
				'default' => '0'
			]
		]
	],
	'host_inventory' => [
		'key' => 'hostid',
		'fields' => [
			'hostid' => [
				'null' => false,
				'type' => DB::FIELD_TYPE_ID,
				'length' => 20,
				'ref_table' => 'hosts',
				'ref_field' => 'hostid'
			],
			'inventory_mode' => [
				'null' => false,
				'type' => DB::FIELD_TYPE_INT,
				'length' => 10,
				'default' => '0'
			],
			'type' => [
				'null' => false,
				'type' => DB::FIELD_TYPE_CHAR,
				'length' => 64,
				'default' => ''
			],
			'type_full' => [
				'null' => false,
				'type' => DB::FIELD_TYPE_CHAR,
				'length' => 64,
				'default' => ''
			],
			'name' => [
				'null' => false,
				'type' => DB::FIELD_TYPE_CHAR,
				'length' => 128,
				'default' => ''
			],
			'alias' => [
				'null' => false,
				'type' => DB::FIELD_TYPE_CHAR,
				'length' => 128,
				'default' => ''
			],
			'os' => [
				'null' => false,
				'type' => DB::FIELD_TYPE_CHAR,
				'length' => 128,
				'default' => ''
			],
			'os_full' => [
				'null' => false,
				'type' => DB::FIELD_TYPE_CHAR,
				'length' => 255,
				'default' => ''
			],
			'os_short' => [
				'null' => false,
				'type' => DB::FIELD_TYPE_CHAR,
				'length' => 128,
				'default' => ''
			],
			'serialno_a' => [
				'null' => false,
				'type' => DB::FIELD_TYPE_CHAR,
				'length' => 64,
				'default' => ''
			],
			'serialno_b' => [
				'null' => false,
				'type' => DB::FIELD_TYPE_CHAR,
				'length' => 64,
				'default' => ''
			],
			'tag' => [
				'null' => false,
				'type' => DB::FIELD_TYPE_CHAR,
				'length' => 64,
				'default' => ''
			],
			'asset_tag' => [
				'null' => false,
				'type' => DB::FIELD_TYPE_CHAR,
				'length' => 64,
				'default' => ''
			],
			'macaddress_a' => [
				'null' => false,
				'type' => DB::FIELD_TYPE_CHAR,
				'length' => 64,
				'default' => ''
			],
			'macaddress_b' => [
				'null' => false,
				'type' => DB::FIELD_TYPE_CHAR,
				'length' => 64,
				'default' => ''
			],
			'hardware' => [
				'null' => false,
				'type' => DB::FIELD_TYPE_CHAR,
				'length' => 255,
				'default' => ''
			],
			'hardware_full' => [
				'null' => false,
				'type' => DB::FIELD_TYPE_TEXT,
				'default' => ''
			],
			'software' => [
				'null' => false,
				'type' => DB::FIELD_TYPE_CHAR,
				'length' => 255,
				'default' => ''
			],
			'software_full' => [
				'null' => false,
				'type' => DB::FIELD_TYPE_TEXT,
				'default' => ''
			],
			'software_app_a' => [
				'null' => false,
				'type' => DB::FIELD_TYPE_CHAR,
				'length' => 64,
				'default' => ''
			],
			'software_app_b' => [
				'null' => false,
				'type' => DB::FIELD_TYPE_CHAR,
				'length' => 64,
				'default' => ''
			],
			'software_app_c' => [
				'null' => false,
				'type' => DB::FIELD_TYPE_CHAR,
				'length' => 64,
				'default' => ''
			],
			'software_app_d' => [
				'null' => false,
				'type' => DB::FIELD_TYPE_CHAR,
				'length' => 64,
				'default' => ''
			],
			'software_app_e' => [
				'null' => false,
				'type' => DB::FIELD_TYPE_CHAR,
				'length' => 64,
				'default' => ''
			],
			'contact' => [
				'null' => false,
				'type' => DB::FIELD_TYPE_TEXT,
				'default' => ''
			],
			'location' => [
				'null' => false,
				'type' => DB::FIELD_TYPE_TEXT,
				'default' => ''
			],
			'location_lat' => [
				'null' => false,
				'type' => DB::FIELD_TYPE_CHAR,
				'length' => 16,
				'default' => ''
			],
			'location_lon' => [
				'null' => false,
				'type' => DB::FIELD_TYPE_CHAR,
				'length' => 16,
				'default' => ''
			],
			'notes' => [
				'null' => false,
				'type' => DB::FIELD_TYPE_TEXT,
				'default' => ''
			],
			'chassis' => [
				'null' => false,
				'type' => DB::FIELD_TYPE_CHAR,
				'length' => 64,
				'default' => ''
			],
			'model' => [
				'null' => false,
				'type' => DB::FIELD_TYPE_CHAR,
				'length' => 64,
				'default' => ''
			],
			'hw_arch' => [
				'null' => false,
				'type' => DB::FIELD_TYPE_CHAR,
				'length' => 32,
				'default' => ''
			],
			'vendor' => [
				'null' => false,
				'type' => DB::FIELD_TYPE_CHAR,
				'length' => 64,
				'default' => ''
			],
			'contract_number' => [
				'null' => false,
				'type' => DB::FIELD_TYPE_CHAR,
				'length' => 64,
				'default' => ''
			],
			'installer_name' => [
				'null' => false,
				'type' => DB::FIELD_TYPE_CHAR,
				'length' => 64,
				'default' => ''
			],
			'deployment_status' => [
				'null' => false,
				'type' => DB::FIELD_TYPE_CHAR,
				'length' => 64,
				'default' => ''
			],
			'url_a' => [
				'null' => false,
				'type' => DB::FIELD_TYPE_CHAR,
				'length' => 255,
				'default' => ''
			],
			'url_b' => [
				'null' => false,
				'type' => DB::FIELD_TYPE_CHAR,
				'length' => 255,
				'default' => ''
			],
			'url_c' => [
				'null' => false,
				'type' => DB::FIELD_TYPE_CHAR,
				'length' => 255,
				'default' => ''
			],
			'host_networks' => [
				'null' => false,
				'type' => DB::FIELD_TYPE_TEXT,
				'default' => ''
			],
			'host_netmask' => [
				'null' => false,
				'type' => DB::FIELD_TYPE_CHAR,
				'length' => 39,
				'default' => ''
			],
			'host_router' => [
				'null' => false,
				'type' => DB::FIELD_TYPE_CHAR,
				'length' => 39,
				'default' => ''
			],
			'oob_ip' => [
				'null' => false,
				'type' => DB::FIELD_TYPE_CHAR,
				'length' => 39,
				'default' => ''
			],
			'oob_netmask' => [
				'null' => false,
				'type' => DB::FIELD_TYPE_CHAR,
				'length' => 39,
				'default' => ''
			],
			'oob_router' => [
				'null' => false,
				'type' => DB::FIELD_TYPE_CHAR,
				'length' => 39,
				'default' => ''
			],
			'date_hw_purchase' => [
				'null' => false,
				'type' => DB::FIELD_TYPE_CHAR,
				'length' => 64,
				'default' => ''
			],
			'date_hw_install' => [
				'null' => false,
				'type' => DB::FIELD_TYPE_CHAR,
				'length' => 64,
				'default' => ''
			],
			'date_hw_expiry' => [
				'null' => false,
				'type' => DB::FIELD_TYPE_CHAR,
				'length' => 64,
				'default' => ''
			],
			'date_hw_decomm' => [
				'null' => false,
				'type' => DB::FIELD_TYPE_CHAR,
				'length' => 64,
				'default' => ''
			],
			'site_address_a' => [
				'null' => false,
				'type' => DB::FIELD_TYPE_CHAR,
				'length' => 128,
				'default' => ''
			],
			'site_address_b' => [
				'null' => false,
				'type' => DB::FIELD_TYPE_CHAR,
				'length' => 128,
				'default' => ''
			],
			'site_address_c' => [
				'null' => false,
				'type' => DB::FIELD_TYPE_CHAR,
				'length' => 128,
				'default' => ''
			],
			'site_city' => [
				'null' => false,
				'type' => DB::FIELD_TYPE_CHAR,
				'length' => 128,
				'default' => ''
			],
			'site_state' => [
				'null' => false,
				'type' => DB::FIELD_TYPE_CHAR,
				'length' => 64,
				'default' => ''
			],
			'site_country' => [
				'null' => false,
				'type' => DB::FIELD_TYPE_CHAR,
				'length' => 64,
				'default' => ''
			],
			'site_zip' => [
				'null' => false,
				'type' => DB::FIELD_TYPE_CHAR,
				'length' => 64,
				'default' => ''
			],
			'site_rack' => [
				'null' => false,
				'type' => DB::FIELD_TYPE_CHAR,
				'length' => 128,
				'default' => ''
			],
			'site_notes' => [
				'null' => false,
				'type' => DB::FIELD_TYPE_TEXT,
				'default' => ''
			],
			'poc_1_name' => [
				'null' => false,
				'type' => DB::FIELD_TYPE_CHAR,
				'length' => 128,
				'default' => ''
			],
			'poc_1_email' => [
				'null' => false,
				'type' => DB::FIELD_TYPE_CHAR,
				'length' => 128,
				'default' => ''
			],
			'poc_1_phone_a' => [
				'null' => false,
				'type' => DB::FIELD_TYPE_CHAR,
				'length' => 64,
				'default' => ''
			],
			'poc_1_phone_b' => [
				'null' => false,
				'type' => DB::FIELD_TYPE_CHAR,
				'length' => 64,
				'default' => ''
			],
			'poc_1_cell' => [
				'null' => false,
				'type' => DB::FIELD_TYPE_CHAR,
				'length' => 64,
				'default' => ''
			],
			'poc_1_screen' => [
				'null' => false,
				'type' => DB::FIELD_TYPE_CHAR,
				'length' => 64,
				'default' => ''
			],
			'poc_1_notes' => [
				'null' => false,
				'type' => DB::FIELD_TYPE_TEXT,
				'default' => ''
			],
			'poc_2_name' => [
				'null' => false,
				'type' => DB::FIELD_TYPE_CHAR,
				'length' => 128,
				'default' => ''
			],
			'poc_2_email' => [
				'null' => false,
				'type' => DB::FIELD_TYPE_CHAR,
				'length' => 128,
				'default' => ''
			],
			'poc_2_phone_a' => [
				'null' => false,
				'type' => DB::FIELD_TYPE_CHAR,
				'length' => 64,
				'default' => ''
			],
			'poc_2_phone_b' => [
				'null' => false,
				'type' => DB::FIELD_TYPE_CHAR,
				'length' => 64,
				'default' => ''
			],
			'poc_2_cell' => [
				'null' => false,
				'type' => DB::FIELD_TYPE_CHAR,
				'length' => 64,
				'default' => ''
			],
			'poc_2_screen' => [
				'null' => false,
				'type' => DB::FIELD_TYPE_CHAR,
				'length' => 64,
				'default' => ''
			],
			'poc_2_notes' => [
				'null' => false,
				'type' => DB::FIELD_TYPE_TEXT,
				'default' => ''
			]
		]
	],
	'housekeeper' => [
		'key' => 'housekeeperid',
		'fields' => [
			'housekeeperid' => [
				'null' => false,
				'type' => DB::FIELD_TYPE_ID,
				'length' => 20
			],
			'tablename' => [
				'null' => false,
				'type' => DB::FIELD_TYPE_CHAR,
				'length' => 64,
				'default' => ''
			],
			'field' => [
				'null' => false,
				'type' => DB::FIELD_TYPE_CHAR,
				'length' => 64,
				'default' => ''
			],
			'value' => [
				'null' => false,
				'type' => DB::FIELD_TYPE_ID,
				'length' => 20,
				'ref_table' => 'items',
				'ref_field' => 'value'
			]
		]
	],
	'images' => [
		'key' => 'imageid',
		'fields' => [
			'imageid' => [
				'null' => false,
				'type' => DB::FIELD_TYPE_ID,
				'length' => 20
			],
			'imagetype' => [
				'null' => false,
				'type' => DB::FIELD_TYPE_INT,
				'length' => 10,
				'default' => '0'
			],
			'name' => [
				'null' => false,
				'type' => DB::FIELD_TYPE_CHAR,
				'length' => 64,
				'default' => '0'
			],
			'image' => [
				'null' => false,
				'type' => DB::FIELD_TYPE_BLOB,
				'length' => 2048,
				'default' => ''
			]
		]
	],
	'item_discovery' => [
		'key' => 'itemdiscoveryid',
		'fields' => [
			'itemdiscoveryid' => [
				'null' => false,
				'type' => DB::FIELD_TYPE_ID,
				'length' => 20
			],
			'itemid' => [
				'null' => false,
				'type' => DB::FIELD_TYPE_ID,
				'length' => 20,
				'ref_table' => 'items',
				'ref_field' => 'itemid'
			],
			'parent_itemid' => [
				'null' => false,
				'type' => DB::FIELD_TYPE_ID,
				'length' => 20,
				'ref_table' => 'items',
				'ref_field' => 'itemid'
			],
			'key_' => [
				'null' => false,
				'type' => DB::FIELD_TYPE_CHAR,
				'length' => 2048,
				'default' => ''
			],
			'lastcheck' => [
				'null' => false,
				'type' => DB::FIELD_TYPE_INT,
				'length' => 10,
				'default' => '0'
			],
			'ts_delete' => [
				'null' => false,
				'type' => DB::FIELD_TYPE_INT,
				'length' => 10,
				'default' => '0'
			]
		]
	],
	'host_discovery' => [
		'key' => 'hostid',
		'fields' => [
			'hostid' => [
				'null' => false,
				'type' => DB::FIELD_TYPE_ID,
				'length' => 20,
				'ref_table' => 'hosts',
				'ref_field' => 'hostid'
			],
			'parent_hostid' => [
				'null' => true,
				'type' => DB::FIELD_TYPE_ID,
				'length' => 20,
				'ref_table' => 'hosts',
				'ref_field' => 'hostid'
			],
			'parent_itemid' => [
				'null' => true,
				'type' => DB::FIELD_TYPE_ID,
				'length' => 20,
				'ref_table' => 'items',
				'ref_field' => 'itemid'
			],
			'host' => [
				'null' => false,
				'type' => DB::FIELD_TYPE_CHAR,
				'length' => 128,
				'default' => ''
			],
			'lastcheck' => [
				'null' => false,
				'type' => DB::FIELD_TYPE_INT,
				'length' => 10,
				'default' => '0'
			],
			'ts_delete' => [
				'null' => false,
				'type' => DB::FIELD_TYPE_INT,
				'length' => 10,
				'default' => '0'
			]
		]
	],
	'interface_discovery' => [
		'key' => 'interfaceid',
		'fields' => [
			'interfaceid' => [
				'null' => false,
				'type' => DB::FIELD_TYPE_ID,
				'length' => 20,
				'ref_table' => 'interface',
				'ref_field' => 'interfaceid'
			],
			'parent_interfaceid' => [
				'null' => false,
				'type' => DB::FIELD_TYPE_ID,
				'length' => 20,
				'ref_table' => 'interface',
				'ref_field' => 'interfaceid'
			]
		]
	],
	'profiles' => [
		'key' => 'profileid',
		'fields' => [
			'profileid' => [
				'null' => false,
				'type' => DB::FIELD_TYPE_ID,
				'length' => 20
			],
			'userid' => [
				'null' => false,
				'type' => DB::FIELD_TYPE_ID,
				'length' => 20,
				'ref_table' => 'users',
				'ref_field' => 'userid'
			],
			'idx' => [
				'null' => false,
				'type' => DB::FIELD_TYPE_CHAR,
				'length' => 96,
				'default' => ''
			],
			'idx2' => [
				'null' => false,
				'type' => DB::FIELD_TYPE_ID,
				'length' => 20,
				'default' => '0'
			],
			'value_id' => [
				'null' => false,
				'type' => DB::FIELD_TYPE_ID,
				'length' => 20,
				'default' => '0'
			],
			'value_int' => [
				'null' => false,
				'type' => DB::FIELD_TYPE_INT,
				'length' => 10,
				'default' => '0'
			],
			'value_str' => [
				'null' => false,
				'type' => DB::FIELD_TYPE_NCLOB,
				'default' => ''
			],
			'source' => [
				'null' => false,
				'type' => DB::FIELD_TYPE_CHAR,
				'length' => 96,
				'default' => ''
			],
			'type' => [
				'null' => false,
				'type' => DB::FIELD_TYPE_INT,
				'length' => 10,
				'default' => '0'
			]
		]
	],
	'sessions' => [
		'key' => 'sessionid',
		'fields' => [
			'sessionid' => [
				'null' => false,
				'type' => DB::FIELD_TYPE_CHAR,
				'length' => 32,
				'default' => ''
			],
			'userid' => [
				'null' => false,
				'type' => DB::FIELD_TYPE_ID,
				'length' => 20,
				'ref_table' => 'users',
				'ref_field' => 'userid'
			],
			'lastaccess' => [
				'null' => false,
				'type' => DB::FIELD_TYPE_INT,
				'length' => 10,
				'default' => '0'
			],
			'status' => [
				'null' => false,
				'type' => DB::FIELD_TYPE_INT,
				'length' => 10,
				'default' => '0'
			]
		]
	],
	'trigger_discovery' => [
		'key' => 'triggerid',
		'fields' => [
			'triggerid' => [
				'null' => false,
				'type' => DB::FIELD_TYPE_ID,
				'length' => 20,
				'ref_table' => 'triggers',
				'ref_field' => 'triggerid'
			],
			'parent_triggerid' => [
				'null' => false,
				'type' => DB::FIELD_TYPE_ID,
				'length' => 20,
				'ref_table' => 'triggers',
				'ref_field' => 'triggerid'
			],
			'lastcheck' => [
				'null' => false,
				'type' => DB::FIELD_TYPE_INT,
				'length' => 10,
				'default' => '0'
			],
			'ts_delete' => [
				'null' => false,
				'type' => DB::FIELD_TYPE_INT,
				'length' => 10,
				'default' => '0'
			]
		]
	],
	'item_condition' => [
		'key' => 'item_conditionid',
		'fields' => [
			'item_conditionid' => [
				'null' => false,
				'type' => DB::FIELD_TYPE_ID,
				'length' => 20
			],
			'itemid' => [
				'null' => false,
				'type' => DB::FIELD_TYPE_ID,
				'length' => 20,
				'ref_table' => 'items',
				'ref_field' => 'itemid'
			],
			'operator' => [
				'null' => false,
				'type' => DB::FIELD_TYPE_INT,
				'length' => 10,
				'default' => '8'
			],
			'macro' => [
				'null' => false,
				'type' => DB::FIELD_TYPE_CHAR,
				'length' => 64,
				'default' => ''
			],
			'value' => [
				'null' => false,
				'type' => DB::FIELD_TYPE_CHAR,
				'length' => 255,
				'default' => ''
			]
		]
	],
	'item_rtdata' => [
		'key' => 'itemid',
		'fields' => [
			'itemid' => [
				'null' => false,
				'type' => DB::FIELD_TYPE_ID,
				'length' => 20,
				'ref_table' => 'items',
				'ref_field' => 'itemid'
			],
			'lastlogsize' => [
				'null' => false,
				'type' => DB::FIELD_TYPE_UINT,
				'length' => 20,
				'default' => '0'
			],
			'state' => [
				'null' => false,
				'type' => DB::FIELD_TYPE_INT,
				'length' => 10,
				'default' => '0'
			],
			'mtime' => [
				'null' => false,
				'type' => DB::FIELD_TYPE_INT,
				'length' => 10,
				'default' => '0'
			],
			'error' => [
				'null' => false,
				'type' => DB::FIELD_TYPE_CHAR,
				'length' => 2048,
				'default' => ''
			]
		]
	],
	'opinventory' => [
		'key' => 'operationid',
		'fields' => [
			'operationid' => [
				'null' => false,
				'type' => DB::FIELD_TYPE_ID,
				'length' => 20,
				'ref_table' => 'operations',
				'ref_field' => 'operationid'
			],
			'inventory_mode' => [
				'null' => false,
				'type' => DB::FIELD_TYPE_INT,
				'length' => 10,
				'default' => '0'
			]
		]
	],
	'trigger_tag' => [
		'key' => 'triggertagid',
		'fields' => [
			'triggertagid' => [
				'null' => false,
				'type' => DB::FIELD_TYPE_ID,
				'length' => 20
			],
			'triggerid' => [
				'null' => false,
				'type' => DB::FIELD_TYPE_ID,
				'length' => 20,
				'ref_table' => 'triggers',
				'ref_field' => 'triggerid'
			],
			'tag' => [
				'null' => false,
				'type' => DB::FIELD_TYPE_CHAR,
				'length' => 255,
				'default' => ''
			],
			'value' => [
				'null' => false,
				'type' => DB::FIELD_TYPE_CHAR,
				'length' => 255,
				'default' => ''
			]
		]
	],
	'event_tag' => [
		'key' => 'eventtagid',
		'fields' => [
			'eventtagid' => [
				'null' => false,
				'type' => DB::FIELD_TYPE_ID,
				'length' => 20
			],
			'eventid' => [
				'null' => false,
				'type' => DB::FIELD_TYPE_ID,
				'length' => 20,
				'ref_table' => 'events',
				'ref_field' => 'eventid'
			],
			'tag' => [
				'null' => false,
				'type' => DB::FIELD_TYPE_CHAR,
				'length' => 255,
				'default' => ''
			],
			'value' => [
				'null' => false,
				'type' => DB::FIELD_TYPE_CHAR,
				'length' => 255,
				'default' => ''
			]
		]
	],
	'problem' => [
		'key' => 'eventid',
		'fields' => [
			'eventid' => [
				'null' => false,
				'type' => DB::FIELD_TYPE_ID,
				'length' => 20,
				'ref_table' => 'events',
				'ref_field' => 'eventid'
			],
			'source' => [
				'null' => false,
				'type' => DB::FIELD_TYPE_INT,
				'length' => 10,
				'default' => '0'
			],
			'object' => [
				'null' => false,
				'type' => DB::FIELD_TYPE_INT,
				'length' => 10,
				'default' => '0'
			],
			'objectid' => [
				'null' => false,
				'type' => DB::FIELD_TYPE_ID,
				'length' => 20,
				'default' => '0'
			],
			'clock' => [
				'null' => false,
				'type' => DB::FIELD_TYPE_INT,
				'length' => 10,
				'default' => '0'
			],
			'ns' => [
				'null' => false,
				'type' => DB::FIELD_TYPE_INT,
				'length' => 10,
				'default' => '0'
			],
			'r_eventid' => [
				'null' => true,
				'type' => DB::FIELD_TYPE_ID,
				'length' => 20,
				'ref_table' => 'events',
				'ref_field' => 'eventid'
			],
			'r_clock' => [
				'null' => false,
				'type' => DB::FIELD_TYPE_INT,
				'length' => 10,
				'default' => '0'
			],
			'r_ns' => [
				'null' => false,
				'type' => DB::FIELD_TYPE_INT,
				'length' => 10,
				'default' => '0'
			],
			'correlationid' => [
				'null' => true,
				'type' => DB::FIELD_TYPE_ID,
				'length' => 20,
				'ref_table' => 'correlation',
				'ref_field' => 'correlationid'
			],
			'userid' => [
				'null' => true,
				'type' => DB::FIELD_TYPE_ID,
				'length' => 20,
				'ref_table' => 'users',
				'ref_field' => 'userid'
			],
			'name' => [
				'null' => false,
				'type' => DB::FIELD_TYPE_CHAR,
				'length' => 2048,
				'default' => ''
			],
			'acknowledged' => [
				'null' => false,
				'type' => DB::FIELD_TYPE_INT,
				'length' => 10,
				'default' => '0'
			],
			'severity' => [
				'null' => false,
				'type' => DB::FIELD_TYPE_INT,
				'length' => 10,
				'default' => '0'
			]
		]
	],
	'problem_tag' => [
		'key' => 'problemtagid',
		'fields' => [
			'problemtagid' => [
				'null' => false,
				'type' => DB::FIELD_TYPE_ID,
				'length' => 20
			],
			'eventid' => [
				'null' => false,
				'type' => DB::FIELD_TYPE_ID,
				'length' => 20,
				'ref_table' => 'problem',
				'ref_field' => 'eventid'
			],
			'tag' => [
				'null' => false,
				'type' => DB::FIELD_TYPE_CHAR,
				'length' => 255,
				'default' => ''
			],
			'value' => [
				'null' => false,
				'type' => DB::FIELD_TYPE_CHAR,
				'length' => 255,
				'default' => ''
			]
		]
	],
	'tag_filter' => [
		'key' => 'tag_filterid',
		'fields' => [
			'tag_filterid' => [
				'null' => false,
				'type' => DB::FIELD_TYPE_ID,
				'length' => 20
			],
			'usrgrpid' => [
				'null' => false,
				'type' => DB::FIELD_TYPE_ID,
				'length' => 20,
				'ref_table' => 'usrgrp',
				'ref_field' => 'usrgrpid'
			],
			'groupid' => [
				'null' => false,
				'type' => DB::FIELD_TYPE_ID,
				'length' => 20,
				'ref_table' => 'hstgrp',
				'ref_field' => 'groupid'
			],
			'tag' => [
				'null' => false,
				'type' => DB::FIELD_TYPE_CHAR,
				'length' => 255,
				'default' => ''
			],
			'value' => [
				'null' => false,
				'type' => DB::FIELD_TYPE_CHAR,
				'length' => 255,
				'default' => ''
			]
		]
	],
	'event_recovery' => [
		'key' => 'eventid',
		'fields' => [
			'eventid' => [
				'null' => false,
				'type' => DB::FIELD_TYPE_ID,
				'length' => 20,
				'ref_table' => 'events',
				'ref_field' => 'eventid'
			],
			'r_eventid' => [
				'null' => false,
				'type' => DB::FIELD_TYPE_ID,
				'length' => 20,
				'ref_table' => 'events',
				'ref_field' => 'eventid'
			],
			'c_eventid' => [
				'null' => true,
				'type' => DB::FIELD_TYPE_ID,
				'length' => 20,
				'ref_table' => 'events',
				'ref_field' => 'eventid'
			],
			'correlationid' => [
				'null' => true,
				'type' => DB::FIELD_TYPE_ID,
				'length' => 20,
				'ref_table' => 'correlation',
				'ref_field' => 'correlationid'
			],
			'userid' => [
				'null' => true,
				'type' => DB::FIELD_TYPE_ID,
				'length' => 20,
				'ref_table' => 'users',
				'ref_field' => 'userid'
			]
		]
	],
	'correlation' => [
		'key' => 'correlationid',
		'fields' => [
			'correlationid' => [
				'null' => false,
				'type' => DB::FIELD_TYPE_ID,
				'length' => 20
			],
			'name' => [
				'null' => false,
				'type' => DB::FIELD_TYPE_CHAR,
				'length' => 255,
				'default' => ''
			],
			'description' => [
				'null' => false,
				'type' => DB::FIELD_TYPE_TEXT,
				'default' => ''
			],
			'evaltype' => [
				'null' => false,
				'type' => DB::FIELD_TYPE_INT,
				'length' => 10,
				'default' => '0'
			],
			'status' => [
				'null' => false,
				'type' => DB::FIELD_TYPE_INT,
				'length' => 10,
				'default' => '0'
			],
			'formula' => [
				'null' => false,
				'type' => DB::FIELD_TYPE_CHAR,
				'length' => 255,
				'default' => ''
			]
		]
	],
	'corr_condition' => [
		'key' => 'corr_conditionid',
		'fields' => [
			'corr_conditionid' => [
				'null' => false,
				'type' => DB::FIELD_TYPE_ID,
				'length' => 20
			],
			'correlationid' => [
				'null' => false,
				'type' => DB::FIELD_TYPE_ID,
				'length' => 20,
				'ref_table' => 'correlation',
				'ref_field' => 'correlationid'
			],
			'type' => [
				'null' => false,
				'type' => DB::FIELD_TYPE_INT,
				'length' => 10,
				'default' => '0'
			]
		]
	],
	'corr_condition_tag' => [
		'key' => 'corr_conditionid',
		'fields' => [
			'corr_conditionid' => [
				'null' => false,
				'type' => DB::FIELD_TYPE_ID,
				'length' => 20,
				'ref_table' => 'corr_condition',
				'ref_field' => 'corr_conditionid'
			],
			'tag' => [
				'null' => false,
				'type' => DB::FIELD_TYPE_CHAR,
				'length' => 255,
				'default' => ''
			]
		]
	],
	'corr_condition_group' => [
		'key' => 'corr_conditionid',
		'fields' => [
			'corr_conditionid' => [
				'null' => false,
				'type' => DB::FIELD_TYPE_ID,
				'length' => 20,
				'ref_table' => 'corr_condition',
				'ref_field' => 'corr_conditionid'
			],
			'operator' => [
				'null' => false,
				'type' => DB::FIELD_TYPE_INT,
				'length' => 10,
				'default' => '0'
			],
			'groupid' => [
				'null' => false,
				'type' => DB::FIELD_TYPE_ID,
				'length' => 20,
				'ref_table' => 'hstgrp',
				'ref_field' => 'groupid'
			]
		]
	],
	'corr_condition_tagpair' => [
		'key' => 'corr_conditionid',
		'fields' => [
			'corr_conditionid' => [
				'null' => false,
				'type' => DB::FIELD_TYPE_ID,
				'length' => 20,
				'ref_table' => 'corr_condition',
				'ref_field' => 'corr_conditionid'
			],
			'oldtag' => [
				'null' => false,
				'type' => DB::FIELD_TYPE_CHAR,
				'length' => 255,
				'default' => ''
			],
			'newtag' => [
				'null' => false,
				'type' => DB::FIELD_TYPE_CHAR,
				'length' => 255,
				'default' => ''
			]
		]
	],
	'corr_condition_tagvalue' => [
		'key' => 'corr_conditionid',
		'fields' => [
			'corr_conditionid' => [
				'null' => false,
				'type' => DB::FIELD_TYPE_ID,
				'length' => 20,
				'ref_table' => 'corr_condition',
				'ref_field' => 'corr_conditionid'
			],
			'tag' => [
				'null' => false,
				'type' => DB::FIELD_TYPE_CHAR,
				'length' => 255,
				'default' => ''
			],
			'operator' => [
				'null' => false,
				'type' => DB::FIELD_TYPE_INT,
				'length' => 10,
				'default' => '0'
			],
			'value' => [
				'null' => false,
				'type' => DB::FIELD_TYPE_CHAR,
				'length' => 255,
				'default' => ''
			]
		]
	],
	'corr_operation' => [
		'key' => 'corr_operationid',
		'fields' => [
			'corr_operationid' => [
				'null' => false,
				'type' => DB::FIELD_TYPE_ID,
				'length' => 20
			],
			'correlationid' => [
				'null' => false,
				'type' => DB::FIELD_TYPE_ID,
				'length' => 20,
				'ref_table' => 'correlation',
				'ref_field' => 'correlationid'
			],
			'type' => [
				'null' => false,
				'type' => DB::FIELD_TYPE_INT,
				'length' => 10,
				'default' => '0'
			]
		]
	],
	'task' => [
		'key' => 'taskid',
		'fields' => [
			'taskid' => [
				'null' => false,
				'type' => DB::FIELD_TYPE_ID,
				'length' => 20
			],
			'type' => [
				'null' => false,
				'type' => DB::FIELD_TYPE_INT,
				'length' => 10
			],
			'status' => [
				'null' => false,
				'type' => DB::FIELD_TYPE_INT,
				'length' => 10,
				'default' => '0'
			],
			'clock' => [
				'null' => false,
				'type' => DB::FIELD_TYPE_INT,
				'length' => 10,
				'default' => '0'
			],
			'ttl' => [
				'null' => false,
				'type' => DB::FIELD_TYPE_INT,
				'length' => 10,
				'default' => '0'
			],
			'proxy_hostid' => [
				'null' => true,
				'type' => DB::FIELD_TYPE_ID,
				'length' => 20,
				'ref_table' => 'hosts',
				'ref_field' => 'hostid'
			]
		]
	],
	'task_close_problem' => [
		'key' => 'taskid',
		'fields' => [
			'taskid' => [
				'null' => false,
				'type' => DB::FIELD_TYPE_ID,
				'length' => 20,
				'ref_table' => 'task',
				'ref_field' => 'taskid'
			],
			'acknowledgeid' => [
				'null' => false,
				'type' => DB::FIELD_TYPE_ID,
				'length' => 20,
				'ref_table' => 'acknowledges',
				'ref_field' => 'acknowledgeid'
			]
		]
	],
	'item_preproc' => [
		'key' => 'item_preprocid',
		'fields' => [
			'item_preprocid' => [
				'null' => false,
				'type' => DB::FIELD_TYPE_ID,
				'length' => 20
			],
			'itemid' => [
				'null' => false,
				'type' => DB::FIELD_TYPE_ID,
				'length' => 20,
				'ref_table' => 'items',
				'ref_field' => 'itemid'
			],
			'step' => [
				'null' => false,
				'type' => DB::FIELD_TYPE_INT,
				'length' => 10,
				'default' => '0'
			],
			'type' => [
				'null' => false,
				'type' => DB::FIELD_TYPE_INT,
				'length' => 10,
				'default' => '0'
			],
			'params' => [
				'null' => false,
				'type' => DB::FIELD_TYPE_TEXT,
				'default' => ''
			],
			'error_handler' => [
				'null' => false,
				'type' => DB::FIELD_TYPE_INT,
				'length' => 10,
				'default' => '0'
			],
			'error_handler_params' => [
				'null' => false,
				'type' => DB::FIELD_TYPE_CHAR,
				'length' => 255,
				'default' => ''
			]
		]
	],
	'task_remote_command' => [
		'key' => 'taskid',
		'fields' => [
			'taskid' => [
				'null' => false,
				'type' => DB::FIELD_TYPE_ID,
				'length' => 20,
				'ref_table' => 'task',
				'ref_field' => 'taskid'
			],
			'command_type' => [
				'null' => false,
				'type' => DB::FIELD_TYPE_INT,
				'length' => 10,
				'default' => '0'
			],
			'execute_on' => [
				'null' => false,
				'type' => DB::FIELD_TYPE_INT,
				'length' => 10,
				'default' => '0'
			],
			'port' => [
				'null' => false,
				'type' => DB::FIELD_TYPE_INT,
				'length' => 10,
				'default' => '0'
			],
			'authtype' => [
				'null' => false,
				'type' => DB::FIELD_TYPE_INT,
				'length' => 10,
				'default' => '0'
			],
			'username' => [
				'null' => false,
				'type' => DB::FIELD_TYPE_CHAR,
				'length' => 64,
				'default' => ''
			],
			'password' => [
				'null' => false,
				'type' => DB::FIELD_TYPE_CHAR,
				'length' => 64,
				'default' => ''
			],
			'publickey' => [
				'null' => false,
				'type' => DB::FIELD_TYPE_CHAR,
				'length' => 64,
				'default' => ''
			],
			'privatekey' => [
				'null' => false,
				'type' => DB::FIELD_TYPE_CHAR,
				'length' => 64,
				'default' => ''
			],
			'command' => [
				'null' => false,
				'type' => DB::FIELD_TYPE_NCLOB,
				'default' => ''
			],
			'alertid' => [
				'null' => true,
				'type' => DB::FIELD_TYPE_ID,
				'length' => 20,
				'ref_table' => 'alerts',
				'ref_field' => 'alertid'
			],
			'parent_taskid' => [
				'null' => false,
				'type' => DB::FIELD_TYPE_ID,
				'length' => 20,
				'ref_table' => 'task',
				'ref_field' => 'taskid'
			],
			'hostid' => [
				'null' => false,
				'type' => DB::FIELD_TYPE_ID,
				'length' => 20,
				'ref_table' => 'hosts',
				'ref_field' => 'hostid'
			]
		]
	],
	'task_remote_command_result' => [
		'key' => 'taskid',
		'fields' => [
			'taskid' => [
				'null' => false,
				'type' => DB::FIELD_TYPE_ID,
				'length' => 20,
				'ref_table' => 'task',
				'ref_field' => 'taskid'
			],
			'status' => [
				'null' => false,
				'type' => DB::FIELD_TYPE_INT,
				'length' => 10,
				'default' => '0'
			],
			'parent_taskid' => [
				'null' => false,
				'type' => DB::FIELD_TYPE_ID,
				'length' => 20,
				'ref_table' => 'task',
				'ref_field' => 'taskid'
			],
			'info' => [
				'null' => false,
				'type' => DB::FIELD_TYPE_TEXT,
				'default' => ''
			]
		]
	],
	'task_data' => [
		'key' => 'taskid',
		'fields' => [
			'taskid' => [
				'null' => false,
				'type' => DB::FIELD_TYPE_ID,
				'length' => 20,
				'ref_table' => 'task',
				'ref_field' => 'taskid'
			],
			'type' => [
				'null' => false,
				'type' => DB::FIELD_TYPE_INT,
				'length' => 10,
				'default' => '0'
			],
			'data' => [
				'null' => false,
				'type' => DB::FIELD_TYPE_NCLOB,
				'default' => ''
			],
			'parent_taskid' => [
				'null' => false,
				'type' => DB::FIELD_TYPE_ID,
				'length' => 20,
				'ref_table' => 'task',
				'ref_field' => 'taskid'
			]
		]
	],
	'task_result' => [
		'key' => 'taskid',
		'fields' => [
			'taskid' => [
				'null' => false,
				'type' => DB::FIELD_TYPE_ID,
				'length' => 20,
				'ref_table' => 'task',
				'ref_field' => 'taskid'
			],
			'status' => [
				'null' => false,
				'type' => DB::FIELD_TYPE_INT,
				'length' => 10,
				'default' => '0'
			],
			'parent_taskid' => [
				'null' => false,
				'type' => DB::FIELD_TYPE_ID,
				'length' => 20,
				'ref_table' => 'task',
				'ref_field' => 'taskid'
			],
			'info' => [
				'null' => false,
				'type' => DB::FIELD_TYPE_NCLOB,
				'default' => ''
			]
		]
	],
	'task_acknowledge' => [
		'key' => 'taskid',
		'fields' => [
			'taskid' => [
				'null' => false,
				'type' => DB::FIELD_TYPE_ID,
				'length' => 20,
				'ref_table' => 'task',
				'ref_field' => 'taskid'
			],
			'acknowledgeid' => [
				'null' => false,
				'type' => DB::FIELD_TYPE_ID,
				'length' => 20,
				'ref_table' => 'acknowledges',
				'ref_field' => 'acknowledgeid'
			]
		]
	],
	'sysmap_shape' => [
		'key' => 'sysmap_shapeid',
		'fields' => [
			'sysmap_shapeid' => [
				'null' => false,
				'type' => DB::FIELD_TYPE_ID,
				'length' => 20
			],
			'sysmapid' => [
				'null' => false,
				'type' => DB::FIELD_TYPE_ID,
				'length' => 20,
				'ref_table' => 'sysmaps',
				'ref_field' => 'sysmapid'
			],
			'type' => [
				'null' => false,
				'type' => DB::FIELD_TYPE_INT,
				'length' => 10,
				'default' => '0'
			],
			'x' => [
				'null' => false,
				'type' => DB::FIELD_TYPE_INT,
				'length' => 10,
				'default' => '0'
			],
			'y' => [
				'null' => false,
				'type' => DB::FIELD_TYPE_INT,
				'length' => 10,
				'default' => '0'
			],
			'width' => [
				'null' => false,
				'type' => DB::FIELD_TYPE_INT,
				'length' => 10,
				'default' => '200'
			],
			'height' => [
				'null' => false,
				'type' => DB::FIELD_TYPE_INT,
				'length' => 10,
				'default' => '200'
			],
			'text' => [
				'null' => false,
				'type' => DB::FIELD_TYPE_TEXT,
				'default' => ''
			],
			'font' => [
				'null' => false,
				'type' => DB::FIELD_TYPE_INT,
				'length' => 10,
				'default' => '9'
			],
			'font_size' => [
				'null' => false,
				'type' => DB::FIELD_TYPE_INT,
				'length' => 10,
				'default' => '11'
			],
			'font_color' => [
				'null' => false,
				'type' => DB::FIELD_TYPE_CHAR,
				'length' => 6,
				'default' => '000000'
			],
			'text_halign' => [
				'null' => false,
				'type' => DB::FIELD_TYPE_INT,
				'length' => 10,
				'default' => '0'
			],
			'text_valign' => [
				'null' => false,
				'type' => DB::FIELD_TYPE_INT,
				'length' => 10,
				'default' => '0'
			],
			'border_type' => [
				'null' => false,
				'type' => DB::FIELD_TYPE_INT,
				'length' => 10,
				'default' => '0'
			],
			'border_width' => [
				'null' => false,
				'type' => DB::FIELD_TYPE_INT,
				'length' => 10,
				'default' => '1'
			],
			'border_color' => [
				'null' => false,
				'type' => DB::FIELD_TYPE_CHAR,
				'length' => 6,
				'default' => '000000'
			],
			'background_color' => [
				'null' => false,
				'type' => DB::FIELD_TYPE_CHAR,
				'length' => 6,
				'default' => ''
			],
			'zindex' => [
				'null' => false,
				'type' => DB::FIELD_TYPE_INT,
				'length' => 10,
				'default' => '0'
			]
		]
	],
	'sysmap_element_trigger' => [
		'key' => 'selement_triggerid',
		'fields' => [
			'selement_triggerid' => [
				'null' => false,
				'type' => DB::FIELD_TYPE_ID,
				'length' => 20
			],
			'selementid' => [
				'null' => false,
				'type' => DB::FIELD_TYPE_ID,
				'length' => 20,
				'ref_table' => 'sysmaps_elements',
				'ref_field' => 'selementid'
			],
			'triggerid' => [
				'null' => false,
				'type' => DB::FIELD_TYPE_ID,
				'length' => 20,
				'ref_table' => 'triggers',
				'ref_field' => 'triggerid'
			]
		]
	],
	'httptest_field' => [
		'key' => 'httptest_fieldid',
		'fields' => [
			'httptest_fieldid' => [
				'null' => false,
				'type' => DB::FIELD_TYPE_ID,
				'length' => 20
			],
			'httptestid' => [
				'null' => false,
				'type' => DB::FIELD_TYPE_ID,
				'length' => 20,
				'ref_table' => 'httptest',
				'ref_field' => 'httptestid'
			],
			'type' => [
				'null' => false,
				'type' => DB::FIELD_TYPE_INT,
				'length' => 10,
				'default' => '0'
			],
			'name' => [
				'null' => false,
				'type' => DB::FIELD_TYPE_CHAR,
				'length' => 255,
				'default' => ''
			],
			'value' => [
				'null' => false,
				'type' => DB::FIELD_TYPE_TEXT,
				'default' => ''
			]
		]
	],
	'httpstep_field' => [
		'key' => 'httpstep_fieldid',
		'fields' => [
			'httpstep_fieldid' => [
				'null' => false,
				'type' => DB::FIELD_TYPE_ID,
				'length' => 20
			],
			'httpstepid' => [
				'null' => false,
				'type' => DB::FIELD_TYPE_ID,
				'length' => 20,
				'ref_table' => 'httpstep',
				'ref_field' => 'httpstepid'
			],
			'type' => [
				'null' => false,
				'type' => DB::FIELD_TYPE_INT,
				'length' => 10,
				'default' => '0'
			],
			'name' => [
				'null' => false,
				'type' => DB::FIELD_TYPE_CHAR,
				'length' => 255,
				'default' => ''
			],
			'value' => [
				'null' => false,
				'type' => DB::FIELD_TYPE_TEXT,
				'default' => ''
			]
		]
	],
	'dashboard' => [
		'key' => 'dashboardid',
		'fields' => [
			'dashboardid' => [
				'null' => false,
				'type' => DB::FIELD_TYPE_ID,
				'length' => 20
			],
			'name' => [
				'null' => false,
				'type' => DB::FIELD_TYPE_CHAR,
				'length' => 255
			],
			'userid' => [
				'null' => true,
				'type' => DB::FIELD_TYPE_ID,
				'length' => 20,
				'ref_table' => 'users',
				'ref_field' => 'userid'
			],
			'private' => [
				'null' => false,
				'type' => DB::FIELD_TYPE_INT,
				'length' => 10,
				'default' => '1'
			],
			'templateid' => [
				'null' => true,
				'type' => DB::FIELD_TYPE_ID,
				'length' => 20,
				'ref_table' => 'hosts',
				'ref_field' => 'hostid'
			],
			'display_period' => [
				'null' => false,
				'type' => DB::FIELD_TYPE_INT,
				'length' => 10,
				'default' => '30'
			],
			'auto_start' => [
				'null' => false,
				'type' => DB::FIELD_TYPE_INT,
				'length' => 10,
				'default' => '1'
			],
			'uuid' => [
				'null' => false,
				'type' => DB::FIELD_TYPE_CHAR,
				'length' => 32,
				'default' => ''
			]
		]
	],
	'dashboard_user' => [
		'key' => 'dashboard_userid',
		'fields' => [
			'dashboard_userid' => [
				'null' => false,
				'type' => DB::FIELD_TYPE_ID,
				'length' => 20
			],
			'dashboardid' => [
				'null' => false,
				'type' => DB::FIELD_TYPE_ID,
				'length' => 20,
				'ref_table' => 'dashboard',
				'ref_field' => 'dashboardid'
			],
			'userid' => [
				'null' => false,
				'type' => DB::FIELD_TYPE_ID,
				'length' => 20,
				'ref_table' => 'users',
				'ref_field' => 'userid'
			],
			'permission' => [
				'null' => false,
				'type' => DB::FIELD_TYPE_INT,
				'length' => 10,
				'default' => '2'
			]
		]
	],
	'dashboard_usrgrp' => [
		'key' => 'dashboard_usrgrpid',
		'fields' => [
			'dashboard_usrgrpid' => [
				'null' => false,
				'type' => DB::FIELD_TYPE_ID,
				'length' => 20
			],
			'dashboardid' => [
				'null' => false,
				'type' => DB::FIELD_TYPE_ID,
				'length' => 20,
				'ref_table' => 'dashboard',
				'ref_field' => 'dashboardid'
			],
			'usrgrpid' => [
				'null' => false,
				'type' => DB::FIELD_TYPE_ID,
				'length' => 20,
				'ref_table' => 'usrgrp',
				'ref_field' => 'usrgrpid'
			],
			'permission' => [
				'null' => false,
				'type' => DB::FIELD_TYPE_INT,
				'length' => 10,
				'default' => '2'
			]
		]
	],
	'dashboard_page' => [
		'key' => 'dashboard_pageid',
		'fields' => [
			'dashboard_pageid' => [
				'null' => false,
				'type' => DB::FIELD_TYPE_ID,
				'length' => 20
			],
			'dashboardid' => [
				'null' => false,
				'type' => DB::FIELD_TYPE_ID,
				'length' => 20,
				'ref_table' => 'dashboard',
				'ref_field' => 'dashboardid'
			],
			'name' => [
				'null' => false,
				'type' => DB::FIELD_TYPE_CHAR,
				'length' => 255,
				'default' => ''
			],
			'display_period' => [
				'null' => false,
				'type' => DB::FIELD_TYPE_INT,
				'length' => 10,
				'default' => '0'
			],
			'sortorder' => [
				'null' => false,
				'type' => DB::FIELD_TYPE_INT,
				'length' => 10,
				'default' => '0'
			]
		]
	],
	'widget' => [
		'key' => 'widgetid',
		'fields' => [
			'widgetid' => [
				'null' => false,
				'type' => DB::FIELD_TYPE_ID,
				'length' => 20
			],
			'type' => [
				'null' => false,
				'type' => DB::FIELD_TYPE_CHAR,
				'length' => 255,
				'default' => ''
			],
			'name' => [
				'null' => false,
				'type' => DB::FIELD_TYPE_CHAR,
				'length' => 255,
				'default' => ''
			],
			'x' => [
				'null' => false,
				'type' => DB::FIELD_TYPE_INT,
				'length' => 10,
				'default' => '0'
			],
			'y' => [
				'null' => false,
				'type' => DB::FIELD_TYPE_INT,
				'length' => 10,
				'default' => '0'
			],
			'width' => [
				'null' => false,
				'type' => DB::FIELD_TYPE_INT,
				'length' => 10,
				'default' => '1'
			],
			'height' => [
				'null' => false,
				'type' => DB::FIELD_TYPE_INT,
				'length' => 10,
				'default' => '2'
			],
			'view_mode' => [
				'null' => false,
				'type' => DB::FIELD_TYPE_INT,
				'length' => 10,
				'default' => '0'
			],
			'dashboard_pageid' => [
				'null' => false,
				'type' => DB::FIELD_TYPE_ID,
				'length' => 20,
				'ref_table' => 'dashboard_page',
				'ref_field' => 'dashboard_pageid'
			]
		]
	],
	'widget_field' => [
		'key' => 'widget_fieldid',
		'fields' => [
			'widget_fieldid' => [
				'null' => false,
				'type' => DB::FIELD_TYPE_ID,
				'length' => 20
			],
			'widgetid' => [
				'null' => false,
				'type' => DB::FIELD_TYPE_ID,
				'length' => 20,
				'ref_table' => 'widget',
				'ref_field' => 'widgetid'
			],
			'type' => [
				'null' => false,
				'type' => DB::FIELD_TYPE_INT,
				'length' => 10,
				'default' => '0'
			],
			'name' => [
				'null' => false,
				'type' => DB::FIELD_TYPE_CHAR,
				'length' => 255,
				'default' => ''
			],
			'value_int' => [
				'null' => false,
				'type' => DB::FIELD_TYPE_INT,
				'length' => 10,
				'default' => '0'
			],
			'value_str' => [
				'null' => false,
				'type' => DB::FIELD_TYPE_CHAR,
				'length' => 255,
				'default' => ''
			],
			'value_groupid' => [
				'null' => true,
				'type' => DB::FIELD_TYPE_ID,
				'length' => 20,
				'ref_table' => 'hstgrp',
				'ref_field' => 'groupid'
			],
			'value_hostid' => [
				'null' => true,
				'type' => DB::FIELD_TYPE_ID,
				'length' => 20,
				'ref_table' => 'hosts',
				'ref_field' => 'hostid'
			],
			'value_itemid' => [
				'null' => true,
				'type' => DB::FIELD_TYPE_ID,
				'length' => 20,
				'ref_table' => 'items',
				'ref_field' => 'itemid'
			],
			'value_graphid' => [
				'null' => true,
				'type' => DB::FIELD_TYPE_ID,
				'length' => 20,
				'ref_table' => 'graphs',
				'ref_field' => 'graphid'
			],
			'value_sysmapid' => [
				'null' => true,
				'type' => DB::FIELD_TYPE_ID,
				'length' => 20,
				'ref_table' => 'sysmaps',
				'ref_field' => 'sysmapid'
			]
		]
	],
	'task_check_now' => [
		'key' => 'taskid',
		'fields' => [
			'taskid' => [
				'null' => false,
				'type' => DB::FIELD_TYPE_ID,
				'length' => 20,
				'ref_table' => 'task',
				'ref_field' => 'taskid'
			],
			'itemid' => [
				'null' => false,
				'type' => DB::FIELD_TYPE_ID,
				'length' => 20,
				'ref_table' => 'items',
				'ref_field' => 'itemid'
			]
		]
	],
	'event_suppress' => [
		'key' => 'event_suppressid',
		'fields' => [
			'event_suppressid' => [
				'null' => false,
				'type' => DB::FIELD_TYPE_ID,
				'length' => 20
			],
			'eventid' => [
				'null' => false,
				'type' => DB::FIELD_TYPE_ID,
				'length' => 20,
				'ref_table' => 'events',
				'ref_field' => 'eventid'
			],
			'maintenanceid' => [
				'null' => true,
				'type' => DB::FIELD_TYPE_ID,
				'length' => 20,
				'ref_table' => 'maintenances',
				'ref_field' => 'maintenanceid'
			],
			'suppress_until' => [
				'null' => false,
				'type' => DB::FIELD_TYPE_INT,
				'length' => 10,
				'default' => '0'
			]
		]
	],
	'maintenance_tag' => [
		'key' => 'maintenancetagid',
		'fields' => [
			'maintenancetagid' => [
				'null' => false,
				'type' => DB::FIELD_TYPE_ID,
				'length' => 20
			],
			'maintenanceid' => [
				'null' => false,
				'type' => DB::FIELD_TYPE_ID,
				'length' => 20,
				'ref_table' => 'maintenances',
				'ref_field' => 'maintenanceid'
			],
			'tag' => [
				'null' => false,
				'type' => DB::FIELD_TYPE_CHAR,
				'length' => 255,
				'default' => ''
			],
			'operator' => [
				'null' => false,
				'type' => DB::FIELD_TYPE_INT,
				'length' => 10,
				'default' => '2'
			],
			'value' => [
				'null' => false,
				'type' => DB::FIELD_TYPE_CHAR,
				'length' => 255,
				'default' => ''
			]
		]
	],
	'lld_macro_path' => [
		'key' => 'lld_macro_pathid',
		'fields' => [
			'lld_macro_pathid' => [
				'null' => false,
				'type' => DB::FIELD_TYPE_ID,
				'length' => 20
			],
			'itemid' => [
				'null' => false,
				'type' => DB::FIELD_TYPE_ID,
				'length' => 20,
				'ref_table' => 'items',
				'ref_field' => 'itemid'
			],
			'lld_macro' => [
				'null' => false,
				'type' => DB::FIELD_TYPE_CHAR,
				'length' => 255,
				'default' => ''
			],
			'path' => [
				'null' => false,
				'type' => DB::FIELD_TYPE_CHAR,
				'length' => 255,
				'default' => ''
			]
		]
	],
	'host_tag' => [
		'key' => 'hosttagid',
		'fields' => [
			'hosttagid' => [
				'null' => false,
				'type' => DB::FIELD_TYPE_ID,
				'length' => 20
			],
			'hostid' => [
				'null' => false,
				'type' => DB::FIELD_TYPE_ID,
				'length' => 20,
				'ref_table' => 'hosts',
				'ref_field' => 'hostid'
			],
			'tag' => [
				'null' => false,
				'type' => DB::FIELD_TYPE_CHAR,
				'length' => 255,
				'default' => ''
			],
			'value' => [
				'null' => false,
				'type' => DB::FIELD_TYPE_CHAR,
				'length' => 255,
				'default' => ''
			]
		]
	],
	'config_autoreg_tls' => [
		'key' => 'autoreg_tlsid',
		'fields' => [
			'autoreg_tlsid' => [
				'null' => false,
				'type' => DB::FIELD_TYPE_ID,
				'length' => 20
			],
			'tls_psk_identity' => [
				'null' => false,
				'type' => DB::FIELD_TYPE_CHAR,
				'length' => 128,
				'default' => ''
			],
			'tls_psk' => [
				'null' => false,
				'type' => DB::FIELD_TYPE_CHAR,
				'length' => 512,
				'default' => ''
			]
		]
	],
	'module' => [
		'key' => 'moduleid',
		'fields' => [
			'moduleid' => [
				'null' => false,
				'type' => DB::FIELD_TYPE_ID,
				'length' => 20
			],
			'id' => [
				'null' => false,
				'type' => DB::FIELD_TYPE_CHAR,
				'length' => 255,
				'default' => ''
			],
			'relative_path' => [
				'null' => false,
				'type' => DB::FIELD_TYPE_CHAR,
				'length' => 255,
				'default' => ''
			],
			'status' => [
				'null' => false,
				'type' => DB::FIELD_TYPE_INT,
				'length' => 10,
				'default' => '0'
			],
			'config' => [
				'null' => false,
				'type' => DB::FIELD_TYPE_TEXT,
				'default' => ''
			]
		]
	],
	'interface_snmp' => [
		'key' => 'interfaceid',
		'fields' => [
			'interfaceid' => [
				'null' => false,
				'type' => DB::FIELD_TYPE_ID,
				'length' => 20,
				'ref_table' => 'interface',
				'ref_field' => 'interfaceid'
			],
			'version' => [
				'null' => false,
				'type' => DB::FIELD_TYPE_INT,
				'length' => 10,
				'default' => '2'
			],
			'bulk' => [
				'null' => false,
				'type' => DB::FIELD_TYPE_INT,
				'length' => 10,
				'default' => '1'
			],
			'community' => [
				'null' => false,
				'type' => DB::FIELD_TYPE_CHAR,
				'length' => 64,
				'default' => ''
			],
			'securityname' => [
				'null' => false,
				'type' => DB::FIELD_TYPE_CHAR,
				'length' => 64,
				'default' => ''
			],
			'securitylevel' => [
				'null' => false,
				'type' => DB::FIELD_TYPE_INT,
				'length' => 10,
				'default' => '0'
			],
			'authpassphrase' => [
				'null' => false,
				'type' => DB::FIELD_TYPE_CHAR,
				'length' => 64,
				'default' => ''
			],
			'privpassphrase' => [
				'null' => false,
				'type' => DB::FIELD_TYPE_CHAR,
				'length' => 64,
				'default' => ''
			],
			'authprotocol' => [
				'null' => false,
				'type' => DB::FIELD_TYPE_INT,
				'length' => 10,
				'default' => '0'
			],
			'privprotocol' => [
				'null' => false,
				'type' => DB::FIELD_TYPE_INT,
				'length' => 10,
				'default' => '0'
			],
			'contextname' => [
				'null' => false,
				'type' => DB::FIELD_TYPE_CHAR,
				'length' => 255,
				'default' => ''
			]
		]
	],
	'lld_override' => [
		'key' => 'lld_overrideid',
		'fields' => [
			'lld_overrideid' => [
				'null' => false,
				'type' => DB::FIELD_TYPE_ID,
				'length' => 20
			],
			'itemid' => [
				'null' => false,
				'type' => DB::FIELD_TYPE_ID,
				'length' => 20,
				'ref_table' => 'items',
				'ref_field' => 'itemid'
			],
			'name' => [
				'null' => false,
				'type' => DB::FIELD_TYPE_CHAR,
				'length' => 255,
				'default' => ''
			],
			'step' => [
				'null' => false,
				'type' => DB::FIELD_TYPE_INT,
				'length' => 10,
				'default' => '0'
			],
			'evaltype' => [
				'null' => false,
				'type' => DB::FIELD_TYPE_INT,
				'length' => 10,
				'default' => '0'
			],
			'formula' => [
				'null' => false,
				'type' => DB::FIELD_TYPE_CHAR,
				'length' => 255,
				'default' => ''
			],
			'stop' => [
				'null' => false,
				'type' => DB::FIELD_TYPE_INT,
				'length' => 10,
				'default' => '0'
			]
		]
	],
	'lld_override_condition' => [
		'key' => 'lld_override_conditionid',
		'fields' => [
			'lld_override_conditionid' => [
				'null' => false,
				'type' => DB::FIELD_TYPE_ID,
				'length' => 20
			],
			'lld_overrideid' => [
				'null' => false,
				'type' => DB::FIELD_TYPE_ID,
				'length' => 20,
				'ref_table' => 'lld_override',
				'ref_field' => 'lld_overrideid'
			],
			'operator' => [
				'null' => false,
				'type' => DB::FIELD_TYPE_INT,
				'length' => 10,
				'default' => '8'
			],
			'macro' => [
				'null' => false,
				'type' => DB::FIELD_TYPE_CHAR,
				'length' => 64,
				'default' => ''
			],
			'value' => [
				'null' => false,
				'type' => DB::FIELD_TYPE_CHAR,
				'length' => 255,
				'default' => ''
			]
		]
	],
	'lld_override_operation' => [
		'key' => 'lld_override_operationid',
		'fields' => [
			'lld_override_operationid' => [
				'null' => false,
				'type' => DB::FIELD_TYPE_ID,
				'length' => 20
			],
			'lld_overrideid' => [
				'null' => false,
				'type' => DB::FIELD_TYPE_ID,
				'length' => 20,
				'ref_table' => 'lld_override',
				'ref_field' => 'lld_overrideid'
			],
			'operationobject' => [
				'null' => false,
				'type' => DB::FIELD_TYPE_INT,
				'length' => 10,
				'default' => '0'
			],
			'operator' => [
				'null' => false,
				'type' => DB::FIELD_TYPE_INT,
				'length' => 10,
				'default' => '0'
			],
			'value' => [
				'null' => false,
				'type' => DB::FIELD_TYPE_CHAR,
				'length' => 255,
				'default' => ''
			]
		]
	],
	'lld_override_opstatus' => [
		'key' => 'lld_override_operationid',
		'fields' => [
			'lld_override_operationid' => [
				'null' => false,
				'type' => DB::FIELD_TYPE_ID,
				'length' => 20,
				'ref_table' => 'lld_override_operation',
				'ref_field' => 'lld_override_operationid'
			],
			'status' => [
				'null' => false,
				'type' => DB::FIELD_TYPE_INT,
				'length' => 10,
				'default' => '0'
			]
		]
	],
	'lld_override_opdiscover' => [
		'key' => 'lld_override_operationid',
		'fields' => [
			'lld_override_operationid' => [
				'null' => false,
				'type' => DB::FIELD_TYPE_ID,
				'length' => 20,
				'ref_table' => 'lld_override_operation',
				'ref_field' => 'lld_override_operationid'
			],
			'discover' => [
				'null' => false,
				'type' => DB::FIELD_TYPE_INT,
				'length' => 10,
				'default' => '0'
			]
		]
	],
	'lld_override_opperiod' => [
		'key' => 'lld_override_operationid',
		'fields' => [
			'lld_override_operationid' => [
				'null' => false,
				'type' => DB::FIELD_TYPE_ID,
				'length' => 20,
				'ref_table' => 'lld_override_operation',
				'ref_field' => 'lld_override_operationid'
			],
			'delay' => [
				'null' => false,
				'type' => DB::FIELD_TYPE_CHAR,
				'length' => 1024,
				'default' => '0'
			]
		]
	],
	'lld_override_ophistory' => [
		'key' => 'lld_override_operationid',
		'fields' => [
			'lld_override_operationid' => [
				'null' => false,
				'type' => DB::FIELD_TYPE_ID,
				'length' => 20,
				'ref_table' => 'lld_override_operation',
				'ref_field' => 'lld_override_operationid'
			],
			'history' => [
				'null' => false,
				'type' => DB::FIELD_TYPE_CHAR,
				'length' => 255,
				'default' => '90d'
			]
		]
	],
	'lld_override_optrends' => [
		'key' => 'lld_override_operationid',
		'fields' => [
			'lld_override_operationid' => [
				'null' => false,
				'type' => DB::FIELD_TYPE_ID,
				'length' => 20,
				'ref_table' => 'lld_override_operation',
				'ref_field' => 'lld_override_operationid'
			],
			'trends' => [
				'null' => false,
				'type' => DB::FIELD_TYPE_CHAR,
				'length' => 255,
				'default' => '365d'
			]
		]
	],
	'lld_override_opseverity' => [
		'key' => 'lld_override_operationid',
		'fields' => [
			'lld_override_operationid' => [
				'null' => false,
				'type' => DB::FIELD_TYPE_ID,
				'length' => 20,
				'ref_table' => 'lld_override_operation',
				'ref_field' => 'lld_override_operationid'
			],
			'severity' => [
				'null' => false,
				'type' => DB::FIELD_TYPE_INT,
				'length' => 10,
				'default' => '0'
			]
		]
	],
	'lld_override_optag' => [
		'key' => 'lld_override_optagid',
		'fields' => [
			'lld_override_optagid' => [
				'null' => false,
				'type' => DB::FIELD_TYPE_ID,
				'length' => 20
			],
			'lld_override_operationid' => [
				'null' => false,
				'type' => DB::FIELD_TYPE_ID,
				'length' => 20,
				'ref_table' => 'lld_override_operation',
				'ref_field' => 'lld_override_operationid'
			],
			'tag' => [
				'null' => false,
				'type' => DB::FIELD_TYPE_CHAR,
				'length' => 255,
				'default' => ''
			],
			'value' => [
				'null' => false,
				'type' => DB::FIELD_TYPE_CHAR,
				'length' => 255,
				'default' => ''
			]
		]
	],
	'lld_override_optemplate' => [
		'key' => 'lld_override_optemplateid',
		'fields' => [
			'lld_override_optemplateid' => [
				'null' => false,
				'type' => DB::FIELD_TYPE_ID,
				'length' => 20
			],
			'lld_override_operationid' => [
				'null' => false,
				'type' => DB::FIELD_TYPE_ID,
				'length' => 20,
				'ref_table' => 'lld_override_operation',
				'ref_field' => 'lld_override_operationid'
			],
			'templateid' => [
				'null' => false,
				'type' => DB::FIELD_TYPE_ID,
				'length' => 20,
				'ref_table' => 'hosts',
				'ref_field' => 'hostid'
			]
		]
	],
	'lld_override_opinventory' => [
		'key' => 'lld_override_operationid',
		'fields' => [
			'lld_override_operationid' => [
				'null' => false,
				'type' => DB::FIELD_TYPE_ID,
				'length' => 20,
				'ref_table' => 'lld_override_operation',
				'ref_field' => 'lld_override_operationid'
			],
			'inventory_mode' => [
				'null' => false,
				'type' => DB::FIELD_TYPE_INT,
				'length' => 10,
				'default' => '0'
			]
		]
	],
	'trigger_queue' => [
		'key' => 'trigger_queueid',
		'fields' => [
			'trigger_queueid' => [
				'null' => false,
				'type' => DB::FIELD_TYPE_ID,
				'length' => 20
			],
			'objectid' => [
				'null' => false,
				'type' => DB::FIELD_TYPE_ID,
				'length' => 20
			],
			'type' => [
				'null' => false,
				'type' => DB::FIELD_TYPE_INT,
				'length' => 10,
				'default' => '0'
			],
			'clock' => [
				'null' => false,
				'type' => DB::FIELD_TYPE_INT,
				'length' => 10,
				'default' => '0'
			],
			'ns' => [
				'null' => false,
				'type' => DB::FIELD_TYPE_INT,
				'length' => 10,
				'default' => '0'
			]
		]
	],
	'item_parameter' => [
		'key' => 'item_parameterid',
		'fields' => [
			'item_parameterid' => [
				'null' => false,
				'type' => DB::FIELD_TYPE_ID,
				'length' => 20
			],
			'itemid' => [
				'null' => false,
				'type' => DB::FIELD_TYPE_ID,
				'length' => 20,
				'ref_table' => 'items',
				'ref_field' => 'itemid'
			],
			'name' => [
				'null' => false,
				'type' => DB::FIELD_TYPE_CHAR,
				'length' => 255,
				'default' => ''
			],
			'value' => [
				'null' => false,
				'type' => DB::FIELD_TYPE_CHAR,
				'length' => 2048,
				'default' => ''
			]
		]
	],
	'role_rule' => [
		'key' => 'role_ruleid',
		'fields' => [
			'role_ruleid' => [
				'null' => false,
				'type' => DB::FIELD_TYPE_ID,
				'length' => 20
			],
			'roleid' => [
				'null' => false,
				'type' => DB::FIELD_TYPE_ID,
				'length' => 20,
				'ref_table' => 'role',
				'ref_field' => 'roleid'
			],
			'type' => [
				'null' => false,
				'type' => DB::FIELD_TYPE_INT,
				'length' => 10,
				'default' => '0'
			],
			'name' => [
				'null' => false,
				'type' => DB::FIELD_TYPE_CHAR,
				'length' => 255,
				'default' => ''
			],
			'value_int' => [
				'null' => false,
				'type' => DB::FIELD_TYPE_INT,
				'length' => 10,
				'default' => '0'
			],
			'value_str' => [
				'null' => false,
				'type' => DB::FIELD_TYPE_CHAR,
				'length' => 255,
				'default' => ''
			],
			'value_moduleid' => [
				'null' => true,
				'type' => DB::FIELD_TYPE_ID,
				'length' => 20,
				'ref_table' => 'module',
				'ref_field' => 'moduleid'
			]
		]
	],
	'token' => [
		'key' => 'tokenid',
		'fields' => [
			'tokenid' => [
				'null' => false,
				'type' => DB::FIELD_TYPE_ID,
				'length' => 20
			],
			'name' => [
				'null' => false,
				'type' => DB::FIELD_TYPE_CHAR,
				'length' => 64,
				'default' => ''
			],
			'description' => [
				'null' => false,
				'type' => DB::FIELD_TYPE_TEXT,
				'default' => ''
			],
			'userid' => [
				'null' => false,
				'type' => DB::FIELD_TYPE_ID,
				'length' => 20,
				'ref_table' => 'users',
				'ref_field' => 'userid'
			],
			'token' => [
				'null' => true,
				'type' => DB::FIELD_TYPE_CHAR,
				'length' => 128
			],
			'lastaccess' => [
				'null' => false,
				'type' => DB::FIELD_TYPE_INT,
				'length' => 10,
				'default' => '0'
			],
			'status' => [
				'null' => false,
				'type' => DB::FIELD_TYPE_INT,
				'length' => 10,
				'default' => '0'
			],
			'expires_at' => [
				'null' => false,
				'type' => DB::FIELD_TYPE_INT,
				'length' => 10,
				'default' => '0'
			],
			'created_at' => [
				'null' => false,
				'type' => DB::FIELD_TYPE_INT,
				'length' => 10,
				'default' => '0'
			],
			'creator_userid' => [
				'null' => true,
				'type' => DB::FIELD_TYPE_ID,
				'length' => 20,
				'ref_table' => 'users',
				'ref_field' => 'userid'
			]
		]
	],
	'item_tag' => [
		'key' => 'itemtagid',
		'fields' => [
			'itemtagid' => [
				'null' => false,
				'type' => DB::FIELD_TYPE_ID,
				'length' => 20
			],
			'itemid' => [
				'null' => false,
				'type' => DB::FIELD_TYPE_ID,
				'length' => 20,
				'ref_table' => 'items',
				'ref_field' => 'itemid'
			],
			'tag' => [
				'null' => false,
				'type' => DB::FIELD_TYPE_CHAR,
				'length' => 255,
				'default' => ''
			],
			'value' => [
				'null' => false,
				'type' => DB::FIELD_TYPE_CHAR,
				'length' => 255,
				'default' => ''
			]
		]
	],
	'httptest_tag' => [
		'key' => 'httptesttagid',
		'fields' => [
			'httptesttagid' => [
				'null' => false,
				'type' => DB::FIELD_TYPE_ID,
				'length' => 20
			],
			'httptestid' => [
				'null' => false,
				'type' => DB::FIELD_TYPE_ID,
				'length' => 20,
				'ref_table' => 'httptest',
				'ref_field' => 'httptestid'
			],
			'tag' => [
				'null' => false,
				'type' => DB::FIELD_TYPE_CHAR,
				'length' => 255,
				'default' => ''
			],
			'value' => [
				'null' => false,
				'type' => DB::FIELD_TYPE_CHAR,
				'length' => 255,
				'default' => ''
			]
		]
	],
	'sysmaps_element_tag' => [
		'key' => 'selementtagid',
		'fields' => [
			'selementtagid' => [
				'null' => false,
				'type' => DB::FIELD_TYPE_ID,
				'length' => 20
			],
			'selementid' => [
				'null' => false,
				'type' => DB::FIELD_TYPE_ID,
				'length' => 20,
				'ref_table' => 'sysmaps_elements',
				'ref_field' => 'selementid'
			],
			'tag' => [
				'null' => false,
				'type' => DB::FIELD_TYPE_CHAR,
				'length' => 255,
				'default' => ''
			],
			'value' => [
				'null' => false,
				'type' => DB::FIELD_TYPE_CHAR,
				'length' => 255,
				'default' => ''
			],
			'operator' => [
				'null' => false,
				'type' => DB::FIELD_TYPE_INT,
				'length' => 10,
				'default' => '0'
			]
		]
	],
	'report' => [
		'key' => 'reportid',
		'fields' => [
			'reportid' => [
				'null' => false,
				'type' => DB::FIELD_TYPE_ID,
				'length' => 20
			],
			'userid' => [
				'null' => false,
				'type' => DB::FIELD_TYPE_ID,
				'length' => 20,
				'ref_table' => 'users',
				'ref_field' => 'userid'
			],
			'name' => [
				'null' => false,
				'type' => DB::FIELD_TYPE_CHAR,
				'length' => 255,
				'default' => ''
			],
			'description' => [
				'null' => false,
				'type' => DB::FIELD_TYPE_CHAR,
				'length' => 2048,
				'default' => ''
			],
			'status' => [
				'null' => false,
				'type' => DB::FIELD_TYPE_INT,
				'length' => 10,
				'default' => '0'
			],
			'dashboardid' => [
				'null' => false,
				'type' => DB::FIELD_TYPE_ID,
				'length' => 20,
				'ref_table' => 'dashboard',
				'ref_field' => 'dashboardid'
			],
			'period' => [
				'null' => false,
				'type' => DB::FIELD_TYPE_INT,
				'length' => 10,
				'default' => '0'
			],
			'cycle' => [
				'null' => false,
				'type' => DB::FIELD_TYPE_INT,
				'length' => 10,
				'default' => '0'
			],
			'weekdays' => [
				'null' => false,
				'type' => DB::FIELD_TYPE_INT,
				'length' => 10,
				'default' => '0'
			],
			'start_time' => [
				'null' => false,
				'type' => DB::FIELD_TYPE_INT,
				'length' => 10,
				'default' => '0'
			],
			'active_since' => [
				'null' => false,
				'type' => DB::FIELD_TYPE_INT,
				'length' => 10,
				'default' => '0'
			],
			'active_till' => [
				'null' => false,
				'type' => DB::FIELD_TYPE_INT,
				'length' => 10,
				'default' => '0'
			],
			'state' => [
				'null' => false,
				'type' => DB::FIELD_TYPE_INT,
				'length' => 10,
				'default' => '0'
			],
			'lastsent' => [
				'null' => false,
				'type' => DB::FIELD_TYPE_INT,
				'length' => 10,
				'default' => '0'
			],
			'info' => [
				'null' => false,
				'type' => DB::FIELD_TYPE_CHAR,
				'length' => 2048,
				'default' => ''
			]
		]
	],
	'report_param' => [
		'key' => 'reportparamid',
		'fields' => [
			'reportparamid' => [
				'null' => false,
				'type' => DB::FIELD_TYPE_ID,
				'length' => 20
			],
			'reportid' => [
				'null' => false,
				'type' => DB::FIELD_TYPE_ID,
				'length' => 20,
				'ref_table' => 'report',
				'ref_field' => 'reportid'
			],
			'name' => [
				'null' => false,
				'type' => DB::FIELD_TYPE_CHAR,
				'length' => 255,
				'default' => ''
			],
			'value' => [
				'null' => false,
				'type' => DB::FIELD_TYPE_TEXT,
				'default' => ''
			]
		]
	],
	'report_user' => [
		'key' => 'reportuserid',
		'fields' => [
			'reportuserid' => [
				'null' => false,
				'type' => DB::FIELD_TYPE_ID,
				'length' => 20
			],
			'reportid' => [
				'null' => false,
				'type' => DB::FIELD_TYPE_ID,
				'length' => 20,
				'ref_table' => 'report',
				'ref_field' => 'reportid'
			],
			'userid' => [
				'null' => false,
				'type' => DB::FIELD_TYPE_ID,
				'length' => 20,
				'ref_table' => 'users',
				'ref_field' => 'userid'
			],
			'exclude' => [
				'null' => false,
				'type' => DB::FIELD_TYPE_INT,
				'length' => 10,
				'default' => '0'
			],
			'access_userid' => [
				'null' => true,
				'type' => DB::FIELD_TYPE_ID,
				'length' => 20,
				'ref_table' => 'users',
				'ref_field' => 'userid'
			]
		]
	],
	'report_usrgrp' => [
		'key' => 'reportusrgrpid',
		'fields' => [
			'reportusrgrpid' => [
				'null' => false,
				'type' => DB::FIELD_TYPE_ID,
				'length' => 20
			],
			'reportid' => [
				'null' => false,
				'type' => DB::FIELD_TYPE_ID,
				'length' => 20,
				'ref_table' => 'report',
				'ref_field' => 'reportid'
			],
			'usrgrpid' => [
				'null' => false,
				'type' => DB::FIELD_TYPE_ID,
				'length' => 20,
				'ref_table' => 'usrgrp',
				'ref_field' => 'usrgrpid'
			],
			'access_userid' => [
				'null' => true,
				'type' => DB::FIELD_TYPE_ID,
				'length' => 20,
				'ref_table' => 'users',
				'ref_field' => 'userid'
			]
		]
	],
	'service_problem_tag' => [
		'key' => 'service_problem_tagid',
		'fields' => [
			'service_problem_tagid' => [
				'null' => false,
				'type' => DB::FIELD_TYPE_ID,
				'length' => 20
			],
			'serviceid' => [
				'null' => false,
				'type' => DB::FIELD_TYPE_ID,
				'length' => 20,
				'ref_table' => 'services',
				'ref_field' => 'serviceid'
			],
			'tag' => [
				'null' => false,
				'type' => DB::FIELD_TYPE_CHAR,
				'length' => 255,
				'default' => ''
			],
			'operator' => [
				'null' => false,
				'type' => DB::FIELD_TYPE_INT,
				'length' => 10,
				'default' => '0'
			],
			'value' => [
				'null' => false,
				'type' => DB::FIELD_TYPE_CHAR,
				'length' => 255,
				'default' => ''
			]
		]
	],
	'service_problem' => [
		'key' => 'service_problemid',
		'fields' => [
			'service_problemid' => [
				'null' => false,
				'type' => DB::FIELD_TYPE_ID,
				'length' => 20
			],
			'eventid' => [
				'null' => false,
				'type' => DB::FIELD_TYPE_ID,
				'length' => 20,
				'ref_table' => 'problem',
				'ref_field' => 'eventid'
			],
			'serviceid' => [
				'null' => false,
				'type' => DB::FIELD_TYPE_ID,
				'length' => 20,
				'ref_table' => 'services',
				'ref_field' => 'serviceid'
			],
			'severity' => [
				'null' => false,
				'type' => DB::FIELD_TYPE_INT,
				'length' => 10,
				'default' => '0'
			]
		]
	],
	'service_tag' => [
		'key' => 'servicetagid',
		'fields' => [
			'servicetagid' => [
				'null' => false,
				'type' => DB::FIELD_TYPE_ID,
				'length' => 20
			],
			'serviceid' => [
				'null' => false,
				'type' => DB::FIELD_TYPE_ID,
				'length' => 20,
				'ref_table' => 'services',
				'ref_field' => 'serviceid'
			],
			'tag' => [
				'null' => false,
				'type' => DB::FIELD_TYPE_CHAR,
				'length' => 255,
				'default' => ''
			],
			'value' => [
				'null' => false,
				'type' => DB::FIELD_TYPE_CHAR,
				'length' => 255,
				'default' => ''
			]
		]
	],
	'dbversion' => [
		'key' => '',
		'fields' => [
			'mandatory' => [
				'null' => false,
				'type' => DB::FIELD_TYPE_INT,
				'length' => 10,
				'default' => '0'
			],
			'optional' => [
				'null' => false,
				'type' => DB::FIELD_TYPE_INT,
				'length' => 10,
				'default' => '0'
			]
		]
	]
];<|MERGE_RESOLUTION|>--- conflicted
+++ resolved
@@ -2755,25 +2755,23 @@
 				'length' => 32,
 				'default' => '1d'
 			],
-<<<<<<< HEAD
+			'passwd_min_length' => [
+				'null' => false,
+				'type' => DB::FIELD_TYPE_INT,
+				'length' => 10,
+				'default' => '8'
+			],
+			'passwd_check_rules' => [
+				'null' => false,
+				'type' => DB::FIELD_TYPE_INT,
+				'length' => 10,
+				'default' => '8'
+			],
 			'auditlog_enabled' => [
 				'null' => false,
 				'type' => DB::FIELD_TYPE_INT,
 				'length' => 10,
 				'default' => '1'
-=======
-			'passwd_min_length' => [
-				'null' => false,
-				'type' => DB::FIELD_TYPE_INT,
-				'length' => 10,
-				'default' => '8'
-			],
-			'passwd_check_rules' => [
-				'null' => false,
-				'type' => DB::FIELD_TYPE_INT,
-				'length' => 10,
-				'default' => '8'
->>>>>>> d953b9ac
 			]
 		]
 	],
