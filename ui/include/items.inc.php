<?php
/*
** Zabbix
** Copyright (C) 2001-2023 Zabbix SIA
**
** This program is free software; you can redistribute it and/or modify
** it under the terms of the GNU General Public License as published by
** the Free Software Foundation; either version 2 of the License, or
** (at your option) any later version.
**
** This program is distributed in the hope that it will be useful,
** but WITHOUT ANY WARRANTY; without even the implied warranty of
** MERCHANTABILITY or FITNESS FOR A PARTICULAR PURPOSE. See the
** GNU General Public License for more details.
**
** You should have received a copy of the GNU General Public License
** along with this program; if not, write to the Free Software
** Foundation, Inc., 51 Franklin Street, Fifth Floor, Boston, MA  02110-1301, USA.
**/


/**
 * Convert windows events type constant in to the string representation
 *
 * @param int $logtype
 * @return string
 */
function get_item_logtype_description($logtype) {
	switch ($logtype) {
		case ITEM_LOGTYPE_INFORMATION:
			return _('Information');
		case ITEM_LOGTYPE_WARNING:
			return _('Warning');
		case ITEM_LOGTYPE_ERROR:
			return _('Error');
		case ITEM_LOGTYPE_FAILURE_AUDIT:
			return _('Failure Audit');
		case ITEM_LOGTYPE_SUCCESS_AUDIT:
			return _('Success Audit');
		case ITEM_LOGTYPE_CRITICAL:
			return _('Critical');
		case ITEM_LOGTYPE_VERBOSE:
			return _('Verbose');
		default:
			return _('Unknown');
	}
}

/**
 * Convert windows events type constant in to the CSS style name
 *
 * @param int $logtype
 * @return string
 */
function get_item_logtype_style($logtype) {
	switch ($logtype) {
		case ITEM_LOGTYPE_INFORMATION:
		case ITEM_LOGTYPE_SUCCESS_AUDIT:
		case ITEM_LOGTYPE_VERBOSE:
			return ZBX_STYLE_LOG_INFO_BG;

		case ITEM_LOGTYPE_WARNING:
			return ZBX_STYLE_LOG_WARNING_BG;

		case ITEM_LOGTYPE_ERROR:
		case ITEM_LOGTYPE_FAILURE_AUDIT:
			return ZBX_STYLE_LOG_HIGH_BG;

		case ITEM_LOGTYPE_CRITICAL:
			return ZBX_STYLE_LOG_DISASTER_BG;

		default:
			return ZBX_STYLE_LOG_NA_BG;
	}
}

/**
 * Get item type string name by item type number, or array of all item types if null passed.
 *
 * @param int|null $type
 *
 * @return array|string
 */
function item_type2str($type = null) {
	$types = [
		ITEM_TYPE_ZABBIX => _('Zabbix agent'),
		ITEM_TYPE_ZABBIX_ACTIVE => _('Zabbix agent (active)'),
		ITEM_TYPE_SIMPLE => _('Simple check'),
		ITEM_TYPE_SNMP => _('SNMP agent'),
		ITEM_TYPE_SNMPTRAP => _('SNMP trap'),
		ITEM_TYPE_INTERNAL => _('Zabbix internal'),
		ITEM_TYPE_TRAPPER => _('Zabbix trapper'),
		ITEM_TYPE_EXTERNAL => _('External check'),
		ITEM_TYPE_DB_MONITOR => _('Database monitor'),
		ITEM_TYPE_HTTPAGENT => _('HTTP agent'),
		ITEM_TYPE_IPMI => _('IPMI agent'),
		ITEM_TYPE_SSH => _('SSH agent'),
		ITEM_TYPE_TELNET => _('TELNET agent'),
		ITEM_TYPE_JMX => _('JMX agent'),
		ITEM_TYPE_CALCULATED => _('Calculated'),
		ITEM_TYPE_HTTPTEST => _('Web monitoring'),
		ITEM_TYPE_DEPENDENT => _('Dependent item'),
		ITEM_TYPE_SCRIPT => _('Script')
	];

	if ($type === null) {
		return $types;
	}

	return array_key_exists($type, $types) ? $types[$type] : _('Unknown');
}

/**
 * Returns label for value type.
 *
 * @param int $value_type
 *
 * @return string
 */
function itemValueTypeString($value_type): string {
	switch ($value_type) {
		case ITEM_VALUE_TYPE_UINT64:
			return _('Numeric (unsigned)');
		case ITEM_VALUE_TYPE_FLOAT:
			return _('Numeric (float)');
		case ITEM_VALUE_TYPE_STR:
			return _('Character');
		case ITEM_VALUE_TYPE_LOG:
			return _('Log');
		case ITEM_VALUE_TYPE_TEXT:
			return _('Text');
		case ITEM_VALUE_TYPE_BINARY:
			return _('Binary');
	}

	return _('Unknown');
}

function item_status2str($type = null) {
	if (is_null($type)) {
		return [ITEM_STATUS_ACTIVE => _('Enabled'), ITEM_STATUS_DISABLED => _('Disabled')];
	}

	return ($type == ITEM_STATUS_ACTIVE) ? _('Enabled') : _('Disabled');
}

/**
 * Returns the names of supported item states.
 *
 * If the $state parameter is passed, returns the name of the specific state, otherwise - returns an array of all
 * supported states.
 *
 * @param string $state
 *
 * @return array|string
 */
function itemState($state = null) {
	$states = [
		ITEM_STATE_NORMAL => _('Normal'),
		ITEM_STATE_NOTSUPPORTED => _('Not supported')
	];

	if ($state === null) {
		return $states;
	}
	elseif (isset($states[$state])) {
		return $states[$state];
	}
	else {
		return _('Unknown');
	}
}

/**
 * Returns the text indicating the items status and state. If the $state parameter is not given, only the status of
 * the item will be taken into account.
 *
 * @param int $status
 * @param int $state
 *
 * @return string
 */
function itemIndicator($status, $state = null) {
	if ($status == ITEM_STATUS_ACTIVE) {
		return ($state == ITEM_STATE_NOTSUPPORTED) ? _('Not supported') : _('Enabled');
	}

	return _('Disabled');
}

/**
 * Returns the CSS class for the items status and state indicator. If the $state parameter is not given, only the status of
 * the item will be taken into account.
 *
 * @param int $status
 * @param int $state
 *
 * @return string
 */
function itemIndicatorStyle($status, $state = null) {
	if ($status == ITEM_STATUS_ACTIVE) {
		return ($state == ITEM_STATE_NOTSUPPORTED) ?
			ZBX_STYLE_GREY :
			ZBX_STYLE_GREEN;
	}

	return ZBX_STYLE_RED;
}

/**
 * Order items by keep history.
 *
 * @param array  $items
 * @param string $items['history']
 * @param string $sortorder
 */
function orderItemsByHistory(array &$items, $sortorder){
	$simple_interval_parser = new CSimpleIntervalParser();

	foreach ($items as &$item) {
		$item['history_sort'] = ($simple_interval_parser->parse($item['history']) == CParser::PARSE_SUCCESS)
			? timeUnitToSeconds($item['history'])
			: $item['history'];
	}
	unset($item);

	order_result($items, 'history_sort', $sortorder);

	foreach ($items as &$item) {
		unset($item['history_sort']);
	}
	unset($item);
}

/**
 * Order items by keep trends.
 *
 * @param array  $items
 * @param int    $items['value_type']
 * @param string $items['trends']
 * @param string $sortorder
 */
function orderItemsByTrends(array &$items, $sortorder){
	$simple_interval_parser = new CSimpleIntervalParser();

	foreach ($items as &$item) {
		if (in_array($item['value_type'], [ITEM_VALUE_TYPE_STR, ITEM_VALUE_TYPE_LOG, ITEM_VALUE_TYPE_TEXT])) {
			$item['trends_sort'] = '';
		}
		else {
			$item['trends_sort'] = ($simple_interval_parser->parse($item['trends']) == CParser::PARSE_SUCCESS)
				? timeUnitToSeconds($item['trends'])
				: $item['trends'];
		}
	}
	unset($item);

	order_result($items, 'trends_sort', $sortorder);

	foreach ($items as &$item) {
		unset($item['trends_sort']);
	}
	unset($item);
}

/**
 * Order items by update interval.
 *
 * @param array  $items
 * @param int    $items['type']
 * @param string $items['delay']
 * @param string $items['key_']
 * @param string $sortorder
 * @param array  $options
 * @param bool   $options['usermacros']
 * @param bool   $options['lldmacros']
 */
function orderItemsByDelay(array &$items, $sortorder, array $options){
	$update_interval_parser = new CUpdateIntervalParser($options);

	foreach ($items as &$item) {
		if (in_array($item['type'], [ITEM_TYPE_TRAPPER, ITEM_TYPE_SNMPTRAP, ITEM_TYPE_DEPENDENT])
				|| ($item['type'] == ITEM_TYPE_ZABBIX_ACTIVE && strncmp($item['key_'], 'mqtt.get', 8) === 0)) {
			$item['delay_sort'] = '';
		}
		elseif ($update_interval_parser->parse($item['delay']) == CParser::PARSE_SUCCESS) {
			$item['delay_sort'] = $update_interval_parser->getDelay();

			if ($item['delay_sort'][0] !== '{') {
				$item['delay_sort'] = timeUnitToSeconds($item['delay_sort']);
			}
		}
		else {
			$item['delay_sort'] = $item['delay'];
		}
	}
	unset($item);

	order_result($items, 'delay_sort', $sortorder);

	foreach ($items as &$item) {
		unset($item['delay_sort']);
	}
	unset($item);
}

/**
 * Orders items by both status and state. Items are sorted in the following order: enabled, disabled, not supported.
 *
 * Keep in sync with orderTriggersByStatus().
 *
 * @param array  $items
 * @param string $sortorder
 */
function orderItemsByStatus(array &$items, $sortorder = ZBX_SORT_UP) {
	$sort = [];

	foreach ($items as $key => $item) {
		if ($item['status'] == ITEM_STATUS_ACTIVE) {
			$sort[$key] = ($item['state'] == ITEM_STATE_NOTSUPPORTED) ? 2 : 0;
		}
		else {
			$sort[$key] = 1;
		}
	}

	if ($sortorder == ZBX_SORT_UP) {
		asort($sort);
	}
	else {
		arsort($sort);
	}

	$sortedItems = [];
	foreach ($sort as $key => $val) {
		$sortedItems[$key] = $items[$key];
	}
	$items = $sortedItems;
}

/**
 * Returns the name of the given interface type. Items "status" and "state" properties must be defined.
 *
 * @param int $type
 *
 * @return ?string
 */
function interfaceType2str($type) {
	$interfaceGroupLabels = [
		INTERFACE_TYPE_AGENT => _('Agent'),
		INTERFACE_TYPE_SNMP => _('SNMP'),
		INTERFACE_TYPE_JMX => _('JMX'),
		INTERFACE_TYPE_IPMI => _('IPMI')
	];

	return array_key_exists($type, $interfaceGroupLabels) ? $interfaceGroupLabels[$type] : null;
}

function itemTypeInterface($type = null) {
	static $types = [
		ITEM_TYPE_SNMP => INTERFACE_TYPE_SNMP,
		ITEM_TYPE_SNMPTRAP => INTERFACE_TYPE_SNMP,
		ITEM_TYPE_IPMI => INTERFACE_TYPE_IPMI,
		ITEM_TYPE_ZABBIX => INTERFACE_TYPE_AGENT,
		ITEM_TYPE_SIMPLE => INTERFACE_TYPE_OPT,
		ITEM_TYPE_EXTERNAL => INTERFACE_TYPE_OPT,
		ITEM_TYPE_SSH => INTERFACE_TYPE_OPT,
		ITEM_TYPE_TELNET => INTERFACE_TYPE_OPT,
		ITEM_TYPE_JMX => INTERFACE_TYPE_JMX,
		ITEM_TYPE_HTTPAGENT => INTERFACE_TYPE_OPT
	];

	if (is_null($type)) {
		return $types;
	}
	elseif (array_key_exists($type, $types)) {
		return $types[$type];
	}

	return false;
}

/**
 * Convert a list of interfaces to an array of interface type => interfaceids.
 *
 * @param array $interfaces  List of (host) interfaces.
 *
 * @return array  Interface IDs grouped by type.
 */

function interfaceIdsByType(array $interfaces) {
	$interface_ids_by_type = [];

	foreach ($interfaces as $interface) {
		$interface_ids_by_type[$interface['type']][] = $interface['interfaceid'];
	}

	return $interface_ids_by_type;
}

/**
 * Get parent templates for each given item.
 *
 * @param array  $items                  An array of items.
 * @param string $items[]['itemid']      ID of an item.
 * @param string $items[]['templateid']  ID of parent template item.
 * @param int    $flag                   Origin of the item (ZBX_FLAG_DISCOVERY_NORMAL, ZBX_FLAG_DISCOVERY_RULE,
 *                                       ZBX_FLAG_DISCOVERY_PROTOTYPE).
 *
 * @return array
 */
function getItemParentTemplates(array $items, $flag) {
	$parent_itemids = [];
	$data = [
		'links' => [],
		'templates' => []
	];

	foreach ($items as $item) {
		if ($item['templateid'] != 0) {
			$parent_itemids[$item['templateid']] = true;
			$data['links'][$item['itemid']] = ['itemid' => $item['templateid']];
		}
	}

	if (!$parent_itemids) {
		return $data;
	}

	$all_parent_itemids = [];
	$hostids = [];
	if ($flag == ZBX_FLAG_DISCOVERY_PROTOTYPE) {
		$lld_ruleids = [];
	}

	do {
		if ($flag == ZBX_FLAG_DISCOVERY_RULE) {
			$db_items = API::DiscoveryRule()->get([
				'output' => ['itemid', 'hostid', 'templateid'],
				'itemids' => array_keys($parent_itemids)
			]);
		}
		elseif ($flag == ZBX_FLAG_DISCOVERY_PROTOTYPE) {
			$db_items = API::ItemPrototype()->get([
				'output' => ['itemid', 'hostid', 'templateid'],
				'itemids' => array_keys($parent_itemids),
				'selectDiscoveryRule' => ['itemid']
			]);
		}
		// ZBX_FLAG_DISCOVERY_NORMAL
		else {
			$db_items = API::Item()->get([
				'output' => ['itemid', 'hostid', 'templateid'],
				'itemids' => array_keys($parent_itemids),
				'webitems' => true
			]);
		}

		$all_parent_itemids += $parent_itemids;
		$parent_itemids = [];

		foreach ($db_items as $db_item) {
			$data['templates'][$db_item['hostid']] = [];
			$hostids[$db_item['itemid']] = $db_item['hostid'];

			if ($flag == ZBX_FLAG_DISCOVERY_PROTOTYPE) {
				$lld_ruleids[$db_item['itemid']] = $db_item['discoveryRule']['itemid'];
			}

			if ($db_item['templateid'] != 0) {
				if (!array_key_exists($db_item['templateid'], $all_parent_itemids)) {
					$parent_itemids[$db_item['templateid']] = true;
				}

				$data['links'][$db_item['itemid']] = ['itemid' => $db_item['templateid']];
			}
		}
	}
	while ($parent_itemids);

	foreach ($data['links'] as &$parent_item) {
		$parent_item['hostid'] = array_key_exists($parent_item['itemid'], $hostids)
			? $hostids[$parent_item['itemid']]
			: 0;

		if ($flag == ZBX_FLAG_DISCOVERY_PROTOTYPE) {
			$parent_item['lld_ruleid'] = array_key_exists($parent_item['itemid'], $lld_ruleids)
				? $lld_ruleids[$parent_item['itemid']]
				: 0;
		}
	}
	unset($parent_item);

	$db_templates = $data['templates']
		? API::Template()->get([
			'output' => ['name'],
			'templateids' => array_keys($data['templates']),
			'preservekeys' => true
		])
		: [];

	$rw_templates = $db_templates
		? API::Template()->get([
			'output' => [],
			'templateids' => array_keys($db_templates),
			'editable' => true,
			'preservekeys' => true
		])
		: [];

	$data['templates'][0] = [];

	foreach ($data['templates'] as $hostid => &$template) {
		$template = array_key_exists($hostid, $db_templates)
			? [
				'hostid' => $hostid,
				'name' => $db_templates[$hostid]['name'],
				'permission' => array_key_exists($hostid, $rw_templates) ? PERM_READ_WRITE : PERM_READ
			]
			: [
				'hostid' => $hostid,
				'name' => _('Inaccessible template'),
				'permission' => PERM_DENY
			];
	}
	unset($template);

	return $data;
}

/**
 * Returns a template prefix for selected item.
 *
 * @param string $itemid
 * @param array  $parent_templates  The list of the templates, prepared by getItemParentTemplates() function.
 * @param int    $flag              Origin of the item (ZBX_FLAG_DISCOVERY_NORMAL, ZBX_FLAG_DISCOVERY_RULE,
 *                                  ZBX_FLAG_DISCOVERY_PROTOTYPE).
 * @param bool   $provide_links     If this parameter is false, prefix will not contain links.
 *
 * @return array|null
 */
function makeItemTemplatePrefix($itemid, array $parent_templates, $flag, bool $provide_links) {
	if (!array_key_exists($itemid, $parent_templates['links'])) {
		return null;
	}

	while (array_key_exists($parent_templates['links'][$itemid]['itemid'], $parent_templates['links'])) {
		$itemid = $parent_templates['links'][$itemid]['itemid'];
	}

	$template = $parent_templates['templates'][$parent_templates['links'][$itemid]['hostid']];

	if ($provide_links && $template['permission'] == PERM_READ_WRITE) {
		if ($flag == ZBX_FLAG_DISCOVERY_RULE) {
			$url = (new CUrl('host_discovery.php'))
				->setArgument('filter_set', '1')
				->setArgument('filter_hostids', [$template['hostid']])
				->setArgument('context', 'template');
		}
		elseif ($flag == ZBX_FLAG_DISCOVERY_PROTOTYPE) {
			$url = (new CUrl('disc_prototypes.php'))
				->setArgument('parent_discoveryid', $parent_templates['links'][$itemid]['lld_ruleid'])
				->setArgument('context', 'template');
		}
		// ZBX_FLAG_DISCOVERY_NORMAL
		else {
			$url = (new CUrl('items.php'))
				->setArgument('filter_set', '1')
				->setArgument('filter_hostids', [$template['hostid']])
				->setArgument('context', 'template');
		}

		$name = (new CLink($template['name'], $url))->addClass(ZBX_STYLE_LINK_ALT);
	}
	else {
		$name = new CSpan($template['name']);
	}

	return [$name->addClass(ZBX_STYLE_GREY), NAME_DELIMITER];
}

/**
 * Returns a list of item templates.
 *
 * @param string $itemid
 * @param array  $parent_templates  The list of the templates, prepared by getItemParentTemplates() function.
 * @param int    $flag              Origin of the item (ZBX_FLAG_DISCOVERY_NORMAL, ZBX_FLAG_DISCOVERY_RULE,
 *                                  ZBX_FLAG_DISCOVERY_PROTOTYPE).
 * @param bool   $provide_links     If this parameter is false, prefix will not contain links.
 *
 * @return array
 */
function makeItemTemplatesHtml($itemid, array $parent_templates, $flag, bool $provide_links) {
	$list = [];

	while (array_key_exists($itemid, $parent_templates['links'])) {
		$template = $parent_templates['templates'][$parent_templates['links'][$itemid]['hostid']];

		if ($provide_links && $template['permission'] == PERM_READ_WRITE) {
			if ($flag == ZBX_FLAG_DISCOVERY_RULE) {
				$url = (new CUrl('host_discovery.php'))
					->setArgument('form', 'update')
					->setArgument('itemid', $parent_templates['links'][$itemid]['itemid'])
					->setArgument('context', 'template');
			}
			elseif ($flag == ZBX_FLAG_DISCOVERY_PROTOTYPE) {
				$url = (new CUrl('disc_prototypes.php'))
					->setArgument('form', 'update')
					->setArgument('itemid', $parent_templates['links'][$itemid]['itemid'])
					->setArgument('parent_discoveryid', $parent_templates['links'][$itemid]['lld_ruleid'])
					->setArgument('context', 'template');
			}
			// ZBX_FLAG_DISCOVERY_NORMAL
			else {
				$url = (new CUrl('items.php'))
					->setArgument('form', 'update')
					->setArgument('itemid', $parent_templates['links'][$itemid]['itemid'])
					->setArgument('context', 'template');
			}

			$name = new CLink($template['name'], $url);
		}
		else {
			$name = (new CSpan($template['name']))->addClass(ZBX_STYLE_GREY);
		}

		array_unshift($list, $name, [NBSP(), RARR(), NBSP()]);

		$itemid = $parent_templates['links'][$itemid]['itemid'];
	}

	if ($list) {
		array_pop($list);
	}

	return $list;
}

/**
 * Collect latest value and actual severity value for each item of Data overview table.
 *
 * @param array $db_items
 * @param array $data
 * @param int   $show_suppressed
 *
 * @return array
 */
function getDataOverviewCellData(array $db_items, array $data, int $show_suppressed): array {
	$history = Manager::History()->getLastValues($db_items, 1,
		timeUnitToSeconds(CSettingsHelper::get(CSettingsHelper::HISTORY_PERIOD))
	);

	$db_triggers = getTriggersWithActualSeverity([
		'output' => ['triggerid', 'priority', 'value'],
		'selectItems' => ['itemid'],
		'itemids' => array_keys($db_items),
		'monitored' => true,
		'preservekeys' => true
	], ['show_suppressed' => $show_suppressed]);

	$itemid_to_triggerids = [];
	foreach ($db_triggers as $triggerid => $db_trigger) {
		foreach ($db_trigger['items'] as $item) {
			if (!array_key_exists($item['itemid'], $itemid_to_triggerids)) {
				$itemid_to_triggerids[$item['itemid']] = [];
			}
			$itemid_to_triggerids[$item['itemid']][] = $triggerid;
		}
	}

	// Apply values and trigger severity to each $data cell.
	foreach ($data as &$data_clusters) {
		foreach ($data_clusters as &$data_cluster) {
			foreach ($data_cluster as &$item) {
				$itemid = $item['itemid'];

				if (array_key_exists($itemid, $itemid_to_triggerids)) {
					$max_priority = -1;
					$max_priority_triggerid = -1;
					foreach ($itemid_to_triggerids[$itemid] as $triggerid) {
						$trigger = $db_triggers[$triggerid];

						// Bump lower priority triggers of value "true" ahead of triggers with value "false".
						$multiplier = ($trigger['value'] == TRIGGER_VALUE_TRUE) ? TRIGGER_SEVERITY_COUNT : 0;
						if ($trigger['priority'] + $multiplier > $max_priority) {
							$max_priority_triggerid = $triggerid;
							$max_priority = $trigger['priority'] + $multiplier;
						}
					}
					$trigger = $db_triggers[$max_priority_triggerid];
				}
				else {
					$trigger = null;
				}

				$item += [
					'value' => array_key_exists($itemid, $history) ? $history[$itemid][0]['value'] : null,
					'trigger' => $trigger
				];
			}
		}
	}
	unset($data_clusters, $data_cluster, $item);

	return $data;
}

/**
 * @param array  $groupids
 * @param array  $hostids
 * @param array  $tags
 * @param int    $evaltype
 *
 * @return array
 */
function getDataOverviewItems(?array $groupids, ?array $hostids, ?array $tags, int $evaltype): array {
	if ($hostids === null) {
		$limit = CSettingsHelper::get(CSettingsHelper::SEARCH_LIMIT);
		$db_hosts = API::Host()->get([
			'output' => ['name'],
			'groupids' => $groupids,
			'monitored_hosts' => true,
			'with_monitored_items' => true,
			'sortfield' => ['name'],
			'limit' => $limit,
			'preservekeys' => true
		]);

		CArrayHelper::sort($db_hosts, ['name']);
		$db_hosts = array_slice($db_hosts, 0, CSettingsHelper::get(CSettingsHelper::MAX_OVERVIEW_TABLE_SIZE) + 1, true);

		$hostids = array_keys($db_hosts);
	}

	$db_items = API::Item()->get([
		'output' => ['itemid', 'hostid', 'name', 'value_type', 'units', 'valuemapid'],
		'selectHosts' => ['name'],
		'selectValueMap' => ['mappings'],
		'hostids' => $hostids,
		'groupids' => $groupids,
		'evaltype' => $evaltype,
		'tags' => $tags,
		'monitored' => true,
		'webitems' => true,
		'preservekeys' => true
	]);

	CArrayHelper::sort($db_items, [
		['field' => 'name', 'order' => ZBX_SORT_UP],
		['field' => 'itemid', 'order' => ZBX_SORT_UP]
	]);

	return $db_items;
}

/**
 * @param array  $groupids
 * @param array  $hostids
 * @param array  $filter
 * @param array  $filter['tags']
 * @param int    $filter['evaltype']
 * @param int    $filter['show_suppressed']
 *
 * @return array
 */
function getDataOverview(?array $groupids, ?array $hostids, array $filter): array {
	$tags = (array_key_exists('tags', $filter) && $filter['tags']) ? $filter['tags'] : null;
	$evaltype = array_key_exists('evaltype', $filter) ? $filter['evaltype'] : TAG_EVAL_TYPE_AND_OR;

	$db_items = getDataOverviewItems($groupids, $hostids, $tags, $evaltype);

	$data = [];
	$item_counter = [];
	$db_hosts = [];

	foreach ($db_items as $db_item) {
		$item_name = $db_item['name'];
		$host_name = $db_item['hosts'][0]['name'];
		$db_hosts[$db_item['hostid']] = $db_item['hosts'][0];

		if (!array_key_exists($host_name, $item_counter)) {
			$item_counter[$host_name] = [];
		}

		if (!array_key_exists($item_name, $item_counter[$host_name])) {
			$item_counter[$host_name][$item_name] = 0;
		}

		$item_place = $item_counter[$host_name][$item_name];
		$item_counter[$host_name][$item_name]++;

		$item = [
			'itemid' => $db_item['itemid'],
			'value_type' => $db_item['value_type'],
			'units' => $db_item['units'],
			'valuemap' => $db_item['valuemap'],
			'acknowledged' => array_key_exists('acknowledged', $db_item) ? $db_item['acknowledged'] : 0
		];

		if (array_key_exists('triggerid', $db_item)) {
			$item += [
				'triggerid' => $db_item['triggerid'],
				'severity' => $db_item['priority'],
				'tr_value' => $db_item['value']
			];
		}
		else {
			$item += [
				'triggerid' => null,
				'severity' => null,
				'tr_value' => null
			];
		}

		$data[$item_name][$item_place][$host_name] = $item;
	}

	CArrayHelper::sort($db_hosts, [
		['field' => 'name', 'order' => ZBX_SORT_UP]
	]);

	$data_display_limit = (int) CSettingsHelper::get(CSettingsHelper::MAX_OVERVIEW_TABLE_SIZE);
	$has_hidden_data = count($data) > $data_display_limit || count($db_hosts) > $data_display_limit;
	$db_hosts = array_slice($db_hosts, 0, $data_display_limit, true);
	$host_names = array_column($db_hosts, 'name', 'name');

	$itemids = [];
	$items_left = $data_display_limit;

	foreach ($data as &$item_columns) {
		if ($items_left != 0) {
			$item_columns = array_slice($item_columns, 0, min($data_display_limit, $items_left));
			$items_left -= count($item_columns);
		}
		else {
			$item_columns = null;
			break;
		}

		foreach ($item_columns as &$item_column) {
			CArrayHelper::ksort($item_column);
			$item_column = array_slice($item_column, 0, $data_display_limit, true);

			foreach ($item_column as $host_name => $item) {
				if (array_key_exists($host_name, $host_names)) {
					$itemids[$item['itemid']] = true;
				}
				else {
					unset($item_column[$host_name]);
				}
			}
		}
		unset($item_column);

		$item_columns = array_filter($item_columns);
	}
	unset($item_columns);

	$data = array_filter($data);
	$data = array_slice($data, 0, $data_display_limit, true);

	$has_hidden_data = $has_hidden_data || count($db_items) != count($itemids);

	$db_items = array_intersect_key($db_items, $itemids);
	$data = getDataOverviewCellData($db_items, $data, $filter['show_suppressed']);

	return [$data, $db_hosts, $has_hidden_data];
}

/**
 * Prepares interfaces select element with options.
 *
 * @param array $interfaces
 *
 * @return CSelect
 */
function getInterfaceSelect(array $interfaces): CSelect {
	$interface_select = new CSelect('interfaceid');

	/** @var CSelectOption[] $options_by_type */
	$options_by_type = [];

	$interface_select->addOption(new CSelectOption(0, _('None')));

	foreach ($interfaces as $interface) {
		$option = new CSelectOption($interface['interfaceid'], getHostInterface($interface));

		if ($interface['type'] == INTERFACE_TYPE_SNMP) {
			$option->setExtra('description', getSnmpInterfaceDescription($interface));
		}

		$options_by_type[$interface['type']][] = $option;
	}

	foreach (CItem::INTERFACE_TYPES_BY_PRIORITY as $interface_type) {
		if (array_key_exists($interface_type, $options_by_type)) {
			$interface_group = new CSelectOptionGroup((string) interfaceType2str($interface_type));

			if ($interface_type == INTERFACE_TYPE_SNMP) {
				$interface_group->setOptionTemplate('#{label}'.(new CDiv('#{description}'))->addClass('description'));
			}

			$interface_group->addOptions($options_by_type[$interface_type]);

			$interface_select->addOptionGroup($interface_group);
		}
	}

	return $interface_select;
}

/**
 * Creates SNMP interface description.
 *
 * @param array $interface
 * @param int   $interface['details']['version']        Interface SNMP version.
 * @param int   $interface['details']['contextname']    Interface context name for SNMP version 3.
 * @param int   $interface['details']['community']      Interface community for SNMP non version 3 interface.
 * @param int   $interface['details']['securitylevel']  Security level for SNMP version 3 interface.
 * @param int   $interface['details']['authprotocol']   Authentication protocol for SNMP version 3 interface.
 * @param int   $interface['details']['privprotocol']   Privacy protocol for SNMP version 3 interface.
 *
 * @return string
 */
function getSnmpInterfaceDescription(array $interface): string {
	$snmp_desc = [
		_s('SNMPv%1$d', $interface['details']['version'])
	];

	if ($interface['details']['version'] == SNMP_V3) {
		$snmp_desc[] = _('Context name').': '.$interface['details']['contextname'];

		if ($interface['details']['securitylevel'] == ITEM_SNMPV3_SECURITYLEVEL_AUTHPRIV) {
			[$interface['details']['authprotocol'] => $auth_protocol] = getSnmpV3AuthProtocols();
			[$interface['details']['privprotocol'] => $priv_protocol] = getSnmpV3PrivProtocols();

			$snmp_desc[] = '(priv: '.$priv_protocol.', auth: '.$auth_protocol.')';
		}
		elseif ($interface['details']['securitylevel'] == ITEM_SNMPV3_SECURITYLEVEL_AUTHNOPRIV) {
			[$interface['details']['authprotocol'] => $auth_protocol] = getSnmpV3AuthProtocols();

			$snmp_desc[] = '(auth: '.$auth_protocol.')';
		}

	} else {
		$snmp_desc[] = _x('Community', 'SNMP Community').': '.$interface['details']['community'];
	}

	return implode(', ', $snmp_desc);
}

/**
 * Named SNMPv3 authentication protocols.
 *
 * @return array
 */
function getSnmpV3AuthProtocols(): array {
	return [
		ITEM_SNMPV3_AUTHPROTOCOL_MD5 => 'MD5',
		ITEM_SNMPV3_AUTHPROTOCOL_SHA1 => 'SHA1',
		ITEM_SNMPV3_AUTHPROTOCOL_SHA224 => 'SHA224',
		ITEM_SNMPV3_AUTHPROTOCOL_SHA256 => 'SHA256',
		ITEM_SNMPV3_AUTHPROTOCOL_SHA384 => 'SHA384',
		ITEM_SNMPV3_AUTHPROTOCOL_SHA512 => 'SHA512'
	];
}

/**
 * Named SNMPv3 privacy protocols.
 *
 * @return array
 */
function getSnmpV3PrivProtocols(): array {
	return [
		ITEM_SNMPV3_PRIVPROTOCOL_DES => 'DES',
		ITEM_SNMPV3_PRIVPROTOCOL_AES128 => 'AES128',
		ITEM_SNMPV3_PRIVPROTOCOL_AES192 => 'AES192',
		ITEM_SNMPV3_PRIVPROTOCOL_AES256 => 'AES256',
		ITEM_SNMPV3_PRIVPROTOCOL_AES192C => 'AES192C',
		ITEM_SNMPV3_PRIVPROTOCOL_AES256C => 'AES256C'
	];
}

/**
 * @param array $item
 * @param array $trigger
 *
 * @return CCol
 */
function getItemDataOverviewCell(array $item, ?array $trigger = null): CCol {
	$ack = null;
	$css = '';
	$value = UNKNOWN_VALUE;

	if ($trigger && $trigger['value'] == TRIGGER_VALUE_TRUE) {
		$css = CSeverityHelper::getStyle((int) $trigger['priority']);

		if ($trigger['problem']['acknowledged'] == 1) {
			$ack = [' ', (new CSpan())->addClass(ZBX_ICON_CHECK)];
		}
	}

	if ($item['value'] !== null) {
		$value = $item['value_type'] == ITEM_VALUE_TYPE_BINARY
			? italic(_('binary value'))->addClass(ZBX_STYLE_GREY)
			: formatHistoryValue($item['value'], $item);
	}

	$col = (new CCol([$value, $ack]))
		->addClass($css)
		->addClass(ZBX_STYLE_NOWRAP)
		->setMenuPopup(CMenuPopupHelper::getHistory($item['itemid']))
		->addClass(ZBX_STYLE_CURSOR_POINTER);

	return $col;
}

/**
 * Prepare item value for displaying, apply value map and/or convert units.
 *
 * @see formatHistoryValueRaw
 *
 * @param int|float|string  $value
 * @param array             $item
 * @param bool              $trim             Whether to trim non-numeric value to a length of 20 characters.
 * @param array             $convert_options  Options for unit conversion. See @convertUnitsRaw.
 *
 * @return string
 */
function formatHistoryValue($value, array $item, bool $trim = true, array $convert_options = []): string {
	$formatted_value = formatHistoryValueRaw($value, $item, $trim, $convert_options);

	return $formatted_value['value'].($formatted_value['units'] !== '' ? ' '.$formatted_value['units'] : '');
}

/**
 * Prepare item value for displaying, apply value map and/or convert units.
 *
 * @param int|float|string  $value
 * @param array             $item
 * @param bool              $trim             Whether to trim non-numeric value to a length of 20 characters.
 * @param array             $convert_options  Options for unit conversion. See @convertUnitsRaw.
 *
 * $item = [
 *     'value_type' => (int)     ITEM_VALUE_TYPE_FLOAT | ITEM_VALUE_TYPE_UINT64, ...
 *     'units' =>      (string)  Item units.
 *     'valuemap' =>   (array)   Item value map.
 * ]
 *
 * @return array
 */
function formatHistoryValueRaw($value, array $item, bool $trim = true, array $convert_options = []): array {
	$mapped_value = in_array($item['value_type'], [ITEM_VALUE_TYPE_FLOAT, ITEM_VALUE_TYPE_UINT64, ITEM_VALUE_TYPE_STR])
		? CValueMapHelper::getMappedValue($item['value_type'], $value, $item['valuemap'])
		: false;

	switch ($item['value_type']) {
		case ITEM_VALUE_TYPE_FLOAT:
		case ITEM_VALUE_TYPE_UINT64:
			if ($mapped_value !== false) {
				return [
					'value' => $mapped_value.' ('.$value.')',
					'units' => '',
					'is_mapped' => true
				];
			}

			$converted_value = convertUnitsRaw([
				'value' => $value,
				'units' => $item['units']
			] + $convert_options);

			return [
				'value' => $converted_value['value'],
				'units' => $converted_value['units'],
				'is_mapped' => false
			];

		case ITEM_VALUE_TYPE_STR:
		case ITEM_VALUE_TYPE_TEXT:
		case ITEM_VALUE_TYPE_LOG:
			if ($trim && mb_strlen($value) > 20) {
				$value = mb_substr($value, 0, 20).'...';
			}

			if ($mapped_value !== false) {
				$value = $mapped_value.' ('.$value.')';
			}

			return [
				'value' => $value,
				'units' => '',
				'is_mapped' => $mapped_value !== false
			];

		case ITEM_VALUE_TYPE_BINARY:
			return [
				'value' => _('binary value'),
				'units' => '',
				'is_mapped' => false
			];

		default:
			return [
				'value' => _('Unknown value type'),
				'units' => '',
				'is_mapped' => false
			];
	}
}

/**
 * Check whether the unit of an item is binary or not.
 *
 * @param string $units
 *
 * @return bool
 */
function isBinaryUnits(string $units): bool {
	return $units === 'B' || $units === 'Bps';
}

/**
 * Retrieves from DB historical data for items and applies functional calculations.
 * If fails for some reason, returns null.
 *
 * @param array		$item
 * @param string	$item['itemid']		ID of item
 * @param string	$item['value_type']	type of item, allowed: ITEM_VALUE_TYPE_FLOAT and ITEM_VALUE_TYPE_UINT64
 * @param string	$function			function to apply to time period from param, allowed: min, max and avg
 * @param string	$parameter			formatted parameter for function, example: "2w" meaning 2 weeks
 *
 * @return string|null item functional value from history
 */
function getItemFunctionalValue($item, $function, $parameter) {
	// Check whether function is allowed and parameter is specified.
	if (!in_array($function, ['min', 'max', 'avg']) || $parameter === '') {
		return null;
	}

	// Check whether item type is allowed for min, max and avg functions.
	if ($item['value_type'] != ITEM_VALUE_TYPE_FLOAT && $item['value_type'] != ITEM_VALUE_TYPE_UINT64) {
		return null;
	}

	$number_parser = new CNumberParser(['with_size_suffix' => true, 'with_time_suffix' => true]);

	if ($number_parser->parse($parameter) != CParser::PARSE_SUCCESS) {
		return null;
	}

	$parameter = $number_parser->calcValue();

	$time_from = time() - $parameter;

	if ($time_from < 0 || $time_from > ZBX_MAX_DATE) {
		return null;
	}

	return Manager::History()->getAggregatedValue($item, $function, $time_from);
}

/**
 * Check if current time is within the given period.
 *
 * @param string $period	time period format: "wd[-wd2],hh:mm-hh:mm"
 * @param int $now			current timestamp
 *
 * @return bool		true - within period, false - out of period
 */
function checkTimePeriod($period, $now) {
	if (sscanf($period, '%d-%d,%d:%d-%d:%d', $d1, $d2, $h1, $m1, $h2, $m2) != 6) {
		if (sscanf($period, '%d,%d:%d-%d:%d', $d1, $h1, $m1, $h2, $m2) != 5) {
			// delay period format is wrong - skip
			return false;
		}
		$d2 = $d1;
	}

	$tm = localtime($now, true);
	$day = ($tm['tm_wday'] == 0) ? 7 : $tm['tm_wday'];
	$sec = SEC_PER_HOUR * $tm['tm_hour'] + SEC_PER_MIN * $tm['tm_min'] + $tm['tm_sec'];

	$sec1 = SEC_PER_HOUR * $h1 + SEC_PER_MIN * $m1;
	$sec2 = SEC_PER_HOUR * $h2 + SEC_PER_MIN * $m2;

	return $d1 <= $day && $day <= $d2 && $sec1 <= $sec && $sec < $sec2;
}

/**
 * Get item minimum delay.
 *
 * @param string $delay
 * @param array $flexible_intervals
 *
 * @return string
 */
function getItemDelay($delay, array $flexible_intervals) {
	$delay = timeUnitToSeconds($delay);

	if ($delay != 0 || !$flexible_intervals) {
		return $delay;
	}

	$min_delay = SEC_PER_YEAR;

	foreach ($flexible_intervals as $flexible_interval) {
		$flexible_interval_parts = explode('/', $flexible_interval);
		$flexible_delay = timeUnitToSeconds($flexible_interval_parts[0]);

		$min_delay = min($min_delay, $flexible_delay);
	}

	return $min_delay;
}

/**
 * Return delay value that is currently applicable
 *
 * @param int $delay					default delay
 * @param array $flexible_intervals		array of intervals in format: "d/wd[-wd2],hh:mm-hh:mm"
 * @param int $now						current timestamp
 *
 * @return int							delay for a current timestamp
 */
function getCurrentDelay($delay, array $flexible_intervals, $now) {
	if (!$flexible_intervals) {
		return $delay;
	}

	$current_delay = -1;

	foreach ($flexible_intervals as $flexible_interval) {
		[$flexible_delay, $flexible_period] = explode('/', $flexible_interval);
		$flexible_delay = (int) $flexible_delay;

		if (($current_delay == -1 || $flexible_delay < $current_delay) && checkTimePeriod($flexible_period, $now)) {
			$current_delay = $flexible_delay;
		}
	}

	if ($current_delay == -1) {
		return $delay;
	}

	return $current_delay;
}

/**
 * Return time of next flexible interval
 *
 * @param array $flexible_intervals  array of intervals in format: "d/wd[-wd2],hh:mm-hh:mm"
 * @param int $now                   current timestamp
 * @param int $next_interval          timestamp of a next interval
 *
 * @return bool                      false if no flexible intervals defined
 */
function getNextDelayInterval(array $flexible_intervals, $now, &$next_interval) {
	if (!$flexible_intervals) {
		return false;
	}

	$next = 0;
	$tm = localtime($now, true);
	$day = ($tm['tm_wday'] == 0) ? 7 : $tm['tm_wday'];
	$sec = SEC_PER_HOUR * $tm['tm_hour'] + SEC_PER_MIN * $tm['tm_min'] + $tm['tm_sec'];

	foreach ($flexible_intervals as $flexible_interval) {
		$flexible_interval_parts = explode('/', $flexible_interval);

		if (sscanf($flexible_interval_parts[1], '%d-%d,%d:%d-%d:%d', $d1, $d2, $h1, $m1, $h2, $m2) != 6) {
			if (sscanf($flexible_interval_parts[1], '%d,%d:%d-%d:%d', $d1, $h1, $m1, $h2, $m2) != 5) {
				continue;
			}
			$d2 = $d1;
		}

		$sec1 = SEC_PER_HOUR * $h1 + SEC_PER_MIN * $m1;
		$sec2 = SEC_PER_HOUR * $h2 + SEC_PER_MIN * $m2;

		// current period
		if ($d1 <= $day && $day <= $d2 && $sec1 <= $sec && $sec < $sec2) {
			if ($next == 0 || $next > $now - $sec + $sec2) {
				// the next second after the current interval's upper bound
				$next = $now - $sec + $sec2;
			}
		}
		// will be active today
		elseif ($d1 <= $day && $d2 >= $day && $sec < $sec1) {
			if ($next == 0 || $next > $now - $sec + $sec1) {
				$next = $now - $sec + $sec1;
			}
		}
		else {
			$nextDay = ($day + 1 <= 7) ? $day + 1 : 1;

			// will be active tomorrow
			if ($d1 <= $nextDay && $nextDay <= $d2) {
				if ($next == 0 || $next > $now - $sec + SEC_PER_DAY + $sec1) {
					$next = $now - $sec + SEC_PER_DAY + $sec1;
				}
			}
			// later in the future
			else {
				$dayDiff = -1;

				if ($day < $d1) {
					$dayDiff = $d1 - $day;
				}
				if ($day >= $d2) {
					$dayDiff = ($d1 + 7) - $day;
				}
				if ($d1 <= $day && $day < $d2) {
					// should never happen, could not deduce day difference
					$dayDiff = -1;
				}
				if ($dayDiff != -1 && ($next == 0 || $next > $now - $sec + SEC_PER_DAY * $dayDiff + $sec1)) {
					$next = $now - $sec + SEC_PER_DAY * $dayDiff + $sec1;
				}
			}
		}
	}

	if ($next != 0) {
		$next_interval = $next;
	}

	return ($next != 0);
}

/**
 * Calculate nextcheck timestamp for an item using flexible intervals.
 *
 * the parameter $flexible_intervals is an array if strings that are in the following format:
 *
 *           +------------[;]<----------+
 *           |                          |
 *         ->+-[d/wd[-wd2],hh:mm-hh:mm]-+
 *
 *         d       - delay (0-n)
 *         wd, wd2 - day of week (1-7)
 *         hh      - hours (0-24)
 *         mm      - minutes (0-59)
 *
 * @param int $seed						seed value applied to delay to spread item checks over the delay period
 * @param string $delay					default delay, can be overridden
 * @param array $flexible_intervals		array of flexible intervals
 * @param int $now						current timestamp
 *
 * @return int
 */
function calculateItemNextCheck($seed, $delay, $flexible_intervals, $now) {
	/*
	 * Try to find the nearest 'nextcheck' value with condition 'now' < 'nextcheck' < 'now' + SEC_PER_YEAR
	 * If it is not possible to check the item within a year, fail.
	 */

	$t = $now;
	$tMax = $now + SEC_PER_YEAR;
	$try = 0;

	while ($t < $tMax) {
		// Calculate 'nextcheck' value for the current interval.
		$currentDelay = getCurrentDelay($delay, $flexible_intervals, $t);

		if ($currentDelay != 0) {
			$nextCheck = $currentDelay * floor($t / $currentDelay) + ($seed % $currentDelay);

			if ($try == 0) {
				while ($nextCheck <= $t) {
					$nextCheck += $currentDelay;
				}
			}
			else {
				while ($nextCheck < $t) {
					$nextCheck += $currentDelay;
				}
			}
		}
		else {
			$nextCheck = ZBX_JAN_2038;
		}

		/*
		 * Is 'nextcheck' < end of the current interval and the end of the current interval
		 * is the beginning of the next interval - 1.
		 */
		if (getNextDelayInterval($flexible_intervals, $t, $nextInterval) && $nextCheck >= $nextInterval) {
			// 'nextcheck' is beyond the current interval.
			$t = $nextInterval;
			$try++;
		}
		else {
			break;
		}
	}

	return $nextCheck;
}

/*
 * Description:
 *	Function returns true if http items exists in the $items array.
 *	The array should contain a field 'type'
 */
function httpItemExists($items) {
	foreach ($items as $item) {
		if ($item['type'] == ITEM_TYPE_HTTPTEST) {
			return true;
		}
	}
	return false;
}

function getParamFieldNameByType($itemType) {
	switch ($itemType) {
		case ITEM_TYPE_SCRIPT:
			return 'script';
		case ITEM_TYPE_SSH:
		case ITEM_TYPE_TELNET:
		case ITEM_TYPE_JMX:
			return 'params_es';
		case ITEM_TYPE_DB_MONITOR:
			return 'params_ap';
		case ITEM_TYPE_CALCULATED:
			return 'params_f';
		default:
			return 'params';
	}
}

function getParamFieldLabelByType($itemType) {
	switch ($itemType) {
		case ITEM_TYPE_SCRIPT:
			return _('Script');
		case ITEM_TYPE_SSH:
		case ITEM_TYPE_TELNET:
		case ITEM_TYPE_JMX:
			return _('Executed script');
		case ITEM_TYPE_DB_MONITOR:
			return _('SQL query');
		case ITEM_TYPE_CALCULATED:
			return _('Formula');
		default:
			return 'params';
	}
}

/**
 * Get either one or all item preprocessing types.
 * If $grouped set to true, returns group labels. Returns empty string if no specific type is found.
 *
 * Usage examples:
 *    - get_preprocessing_types(null, true, [5, 4, 2])             Returns array as defined.
 *    - get_preprocessing_types(4, true, [5, 4, 2])                Returns string: 'Trim'.
 *    - get_preprocessing_types(<wrong type>, true, [5, 4, 2])     Returns an empty string: ''.
 *    - get_preprocessing_types(null, false, [5, 12, 15, 16, 20])  Returns subarrays in one array maintaining index:
 *                                                                     [5] => Regular expression
 *                                                                     [12] => JSONPath
 *                                                                     [15] => Does not match regular expression
 *                                                                     [16] => Check for error in JSON
 *                                                                     [20] => Discard unchanged with heartbeat
 *
 * @param int   $type             Item preprocessing type.
 * @param bool  $grouped          Group label flag. If specific type is given, this parameter does not matter.
 * @param array $supported_types  Array of supported pre-processing types. If none are given, empty array is returned.
 *
 * @return array|string
 */
function get_preprocessing_types($type = null, $grouped = true, array $supported_types = []) {
	$types = [
		ZBX_PREPROC_REGSUB => [
			'group' => _('Text'),
			'name' => _('Regular expression')
		],
		ZBX_PREPROC_STR_REPLACE => [
			'group' => _('Text'),
			'name' => _('Replace')
		],
		ZBX_PREPROC_TRIM => [
			'group' => _('Text'),
			'name' => _('Trim')
		],
		ZBX_PREPROC_RTRIM => [
			'group' => _('Text'),
			'name' => _('Right trim')
		],
		ZBX_PREPROC_LTRIM => [
			'group' => _('Text'),
			'name' => _('Left trim')
		],
		ZBX_PREPROC_XPATH => [
			'group' => _('Structured data'),
			'name' => _('XML XPath')
		],
		ZBX_PREPROC_JSONPATH => [
			'group' => _('Structured data'),
			'name' => _('JSONPath')
		],
		ZBX_PREPROC_CSV_TO_JSON => [
			'group' => _('Structured data'),
			'name' => _('CSV to JSON')
		],
		ZBX_PREPROC_XML_TO_JSON => [
			'group' => _('Structured data'),
			'name' => _('XML to JSON')
		],
		ZBX_PREPROC_SNMP_WALK_VALUE => [
			'group' => _('SNMP'),
			'name' => _('SNMP walk value')
		],
		ZBX_PREPROC_SNMP_WALK_TO_JSON => [
			'group' => _('SNMP'),
			'name' => _('SNMP walk to JSON')
		],
		ZBX_PREPROC_MULTIPLIER => [
			'group' => _('Arithmetic'),
			'name' => _('Custom multiplier')
		],
		ZBX_PREPROC_DELTA_VALUE => [
			'group' => _x('Change', 'noun'),
			'name' => _('Simple change')
		],
		ZBX_PREPROC_DELTA_SPEED => [
			'group' => _x('Change', 'noun'),
			'name' => _('Change per second')
		],
		ZBX_PREPROC_BOOL2DEC => [
			'group' => _('Numeral systems'),
			'name' => _('Boolean to decimal')
		],
		ZBX_PREPROC_OCT2DEC => [
			'group' => _('Numeral systems'),
			'name' => _('Octal to decimal')
		],
		ZBX_PREPROC_HEX2DEC => [
			'group' => _('Numeral systems'),
			'name' => _('Hexadecimal to decimal')
		],
		ZBX_PREPROC_SCRIPT => [
			'group' => _('Custom scripts'),
			'name' => _('JavaScript')
		],
		ZBX_PREPROC_VALIDATE_RANGE => [
			'group' => _('Validation'),
			'name' => _('In range')
		],
		ZBX_PREPROC_VALIDATE_REGEX => [
			'group' => _('Validation'),
			'name' => _('Matches regular expression')
		],
		ZBX_PREPROC_VALIDATE_NOT_REGEX => [
			'group' => _('Validation'),
			'name' => _('Does not match regular expression')
		],
		ZBX_PREPROC_ERROR_FIELD_JSON => [
			'group' => _('Validation'),
			'name' => _('Check for error in JSON')
		],
		ZBX_PREPROC_ERROR_FIELD_XML => [
			'group' => _('Validation'),
			'name' => _('Check for error in XML')
		],
		ZBX_PREPROC_ERROR_FIELD_REGEX => [
			'group' => _('Validation'),
			'name' => _('Check for error using regular expression')
		],
		ZBX_PREPROC_VALIDATE_NOT_SUPPORTED => [
			'group' => _('Validation'),
			'name' => _('Check for not supported value')
		],
		ZBX_PREPROC_THROTTLE_VALUE => [
			'group' => _('Throttling'),
			'name' => _('Discard unchanged')
		],
		ZBX_PREPROC_THROTTLE_TIMED_VALUE => [
			'group' => _('Throttling'),
			'name' => _('Discard unchanged with heartbeat')
		],
		ZBX_PREPROC_PROMETHEUS_PATTERN => [
			'group' => _('Prometheus'),
			'name' => _('Prometheus pattern')
		],
		ZBX_PREPROC_PROMETHEUS_TO_JSON => [
			'group' => _('Prometheus'),
			'name' => _('Prometheus to JSON')
		]
	];

	$filtered_types = [];

	foreach ($types as $_type => $data) {
		if (in_array($_type, $supported_types)) {
			$filtered_types[$data['group']][$_type] = $data['name'];
		}
	}

	$groups = [];

	foreach ($filtered_types as $label => $types) {
		$groups[] = [
			'label' => $label,
			'types' => $types
		];
	}

	if ($type !== null) {
		foreach ($groups as $group) {
			if (array_key_exists($type, $group['types'])) {
				return $group['types'][$type];
			}
		}

		return '';
	}
	elseif ($grouped) {
		return $groups;
	}
	else {
		$types = [];

		foreach ($groups as $group) {
			$types += $group['types'];
		}

		return $types;
	}
}

/*
 * Quoting $param if it contain special characters.
 *
 * @param string $param
 * @param bool   $forced
 *
 * @return string
 */
function quoteItemKeyParam($param, $forced = false) {
	if (!$forced) {
		if (!isset($param[0]) || ($param[0] != '"' && false === strpbrk($param, ',]'))) {
			return $param;
		}
	}

	return '"'.str_replace('"', '\\"', $param).'"';
}

/**
 * Expands item name and for dependent item master item name.
 *
 * @param array  $items        Array of items.
 * @param string $data_source  'items' or 'itemprototypes'.
 *
 * @return array
 */
function expandItemNamesWithMasterItems($items, $data_source) {
	$itemids = [];
	$master_itemids = [];

	foreach ($items as $item_index => &$item) {
		if ($item['type'] == ITEM_TYPE_DEPENDENT) {
			$master_itemids[$item['master_itemid']] = true;
		}

		// The "source" is required to tell the frontend where the link should point at - item or item prototype.
		$item['source'] = $data_source;
		$itemids[$item_index] = $item['itemid'];
	}
	unset($item);

	$master_itemids = array_diff(array_keys($master_itemids), $itemids);

	if ($master_itemids) {
		$options = [
			'output' => ['itemid', 'type', 'name'],
			'itemids' => $master_itemids,
			'editable' => true,
			'preservekeys' => true
		];
		$master_items = API::Item()->get($options + ['webitems' => true]);

		foreach ($master_items as &$master_item) {
			$master_item['source'] = 'items';
		}
		unset($master_item);

		$master_item_prototypes = API::ItemPrototype()->get($options);

		foreach ($master_item_prototypes as &$master_item_prototype) {
			$master_item_prototype['source'] = 'itemprototypes';
		}
		unset($master_item_prototype);

		$master_items += $master_item_prototypes;
	}

	foreach ($items as &$item) {
		if ($item['type'] == ITEM_TYPE_DEPENDENT) {
			$master_itemid = $item['master_itemid'];
			$items_index = array_search($master_itemid, $itemids);
			$item['master_item'] = array_fill_keys(['name', 'type', 'source'], '');
			$item['master_item'] = ($items_index === false)
				? array_intersect_key($master_items[$master_itemid], $item['master_item'])
				: array_intersect_key($items[$items_index], $item['master_item']);
			$item['master_item']['itemid'] = $master_itemid;
		}
	}
	unset($item);

	return $items;
}

/**
 * Returns an array of allowed item types for "Check now" functionality.
 *
 * @return array
 */
function checkNowAllowedTypes() {
	return [
		ITEM_TYPE_ZABBIX,
		ITEM_TYPE_SIMPLE,
		ITEM_TYPE_INTERNAL,
		ITEM_TYPE_EXTERNAL,
		ITEM_TYPE_DB_MONITOR,
		ITEM_TYPE_IPMI,
		ITEM_TYPE_SSH,
		ITEM_TYPE_TELNET,
		ITEM_TYPE_CALCULATED,
		ITEM_TYPE_JMX,
		ITEM_TYPE_DEPENDENT,
		ITEM_TYPE_HTTPAGENT,
		ITEM_TYPE_SNMP,
		ITEM_TYPE_SCRIPT
	];
}

/**
 * Validates update interval for items, item prototypes and low-level discovery rules and their overrides.
 *
 * @param CUpdateIntervalParser $parser [IN]      Parser used for delay validation.
 * @param string                $value  [IN]      Update interval to parse and validate.
 * @param string                $field_name [IN]  Frontend or API field name in the error
 * @param string                $error  [OUT]     Returned error string if delay validation fails.
 *
 * @return bool
 */
function validateDelay(CUpdateIntervalParser $parser, $field_name, $value, &$error) {
	if ($parser->parse($value) != CParser::PARSE_SUCCESS) {
		$error = _s('Incorrect value for field "%1$s": %2$s.', $field_name, _('invalid delay'));

		return false;
	}

	$delay = $parser->getDelay();

	if ($delay[0] !== '{') {
		$delay_sec = timeUnitToSeconds($delay);
		$intervals = $parser->getIntervals();
		$flexible_intervals = $parser->getIntervals(ITEM_DELAY_FLEXIBLE);
		$has_scheduling_intervals = (bool) $parser->getIntervals(ITEM_DELAY_SCHEDULING);
		$has_macros = false;

		foreach ($intervals as $interval) {
			if (strpos($interval['interval'], '{') !== false) {
				$has_macros = true;
				break;
			}
		}

		// If delay is 0, there must be at least one either flexible or scheduling interval.
		if ($delay_sec == 0 && !$intervals) {
			$error = _('Item will not be refreshed. Specified update interval requires having at least one either flexible or scheduling interval.');

			return false;
		}
		elseif ($delay_sec < 0 || $delay_sec > SEC_PER_DAY) {
			$error = _('Item will not be refreshed. Update interval should be between 1s and 1d. Also Scheduled/Flexible intervals can be used.');

			return false;
		}

		// If there are scheduling intervals or intervals with macros, skip the next check calculation.
		if (!$has_macros && !$has_scheduling_intervals && $flexible_intervals
				&& calculateItemNextCheck(0, $delay_sec, $flexible_intervals, time()) == ZBX_JAN_2038) {
			$error = _('Item will not be refreshed. Please enter a correct update interval.');

			return false;
		}
	}

	return true;
}

/**
 * Normalizes item preprocessing step parameters after item preprocessing form submit.
 *
 * @param array $preprocessing  Array of item preprocessing steps, as received from form submit.
 *
 * @return array
 */
function normalizeItemPreprocessingSteps(array $preprocessing): array {
	foreach ($preprocessing as &$step) {
		switch ($step['type']) {
			case ZBX_PREPROC_MULTIPLIER:
			case ZBX_PREPROC_PROMETHEUS_TO_JSON:
				$step['params'] = trim($step['params'][0]);
				break;

			case ZBX_PREPROC_RTRIM:
			case ZBX_PREPROC_LTRIM:
			case ZBX_PREPROC_TRIM:
			case ZBX_PREPROC_XPATH:
			case ZBX_PREPROC_JSONPATH:
			case ZBX_PREPROC_VALIDATE_REGEX:
			case ZBX_PREPROC_VALIDATE_NOT_REGEX:
			case ZBX_PREPROC_ERROR_FIELD_JSON:
			case ZBX_PREPROC_ERROR_FIELD_XML:
			case ZBX_PREPROC_THROTTLE_TIMED_VALUE:
			case ZBX_PREPROC_SCRIPT:
				$step['params'] = $step['params'][0];
				break;

			case ZBX_PREPROC_SNMP_WALK_VALUE:
			case ZBX_PREPROC_VALIDATE_RANGE:
				foreach ($step['params'] as &$param) {
					$param = trim($param);
				}
				unset($param);

				$step['params'] = implode("\n", $step['params']);
				break;

			case ZBX_PREPROC_PROMETHEUS_PATTERN:
				foreach ($step['params'] as &$param) {
					$param = trim($param);
				}
				unset($param);

				if (in_array($step['params'][1], [ZBX_PREPROC_PROMETHEUS_SUM, ZBX_PREPROC_PROMETHEUS_MIN,
						ZBX_PREPROC_PROMETHEUS_MAX, ZBX_PREPROC_PROMETHEUS_AVG, ZBX_PREPROC_PROMETHEUS_COUNT])) {
					$step['params'][2] = $step['params'][1];
					$step['params'][1] = ZBX_PREPROC_PROMETHEUS_FUNCTION;
				}

				if (!array_key_exists(2, $step['params'])) {
					$step['params'][2] = '';
				}

				$step['params'] = implode("\n", $step['params']);
				break;

			case ZBX_PREPROC_REGSUB:
			case ZBX_PREPROC_ERROR_FIELD_REGEX:
			case ZBX_PREPROC_STR_REPLACE:
				$step['params'] = implode("\n", $step['params']);
				break;

			case ZBX_PREPROC_CSV_TO_JSON:
				if (!array_key_exists(2, $step['params'])) {
					$step['params'][2] = ZBX_PREPROC_CSV_NO_HEADER;
				}
				$step['params'] = implode("\n", $step['params']);
				break;

			case ZBX_PREPROC_SNMP_WALK_TO_JSON:
				$step['params'] = array_values($step['params']);

				$step['params'] = implode("\n", array_map(function (string $value): string {
					return trim($value);
				}, $step['params']));
				break;

			default:
				$step['params'] = '';
		}

		$step += [
			'error_handler' => ZBX_PREPROC_FAIL_DEFAULT,
			'error_handler_params' => ''
		];

		// Remove fictional fields that don't belong to DB and API.
		unset($step['sortorder'], $step['on_fail']);
	}
	unset($step);

	return $preprocessing;
}

/**
 * Check that the given key is not equal to the example value presented for a specific type.
 *
 * @param int    $type
 * @param string $key
 *
 * @return bool
 */
function isItemExampleKey(int $type, string $key): bool {
	if (($type == ITEM_TYPE_DB_MONITOR && $key === ZBX_DEFAULT_KEY_DB_MONITOR)
			|| ($type == ITEM_TYPE_SSH && $key === ZBX_DEFAULT_KEY_SSH)
			|| ($type == ITEM_TYPE_TELNET && $key === ZBX_DEFAULT_KEY_TELNET)) {
		error(_('Check the key, please. Default example was passed.'));

		return true;
	}

	return false;
}

/**
 * Check the format of the given custom intervals. Unset the custom intervals with empty values.
 *
 * @param array  $delay_flex
 * @param bool   $lldmacros
 */
function isValidCustomIntervals(array &$delay_flex, bool $lldmacros = false): bool {
	if (!$delay_flex) {
		return true;
	}

	$simple_interval_parser = new CSimpleIntervalParser([
		'usermacros' => true,
		'lldmacros' => $lldmacros
	]);

	$time_period_parser = new CTimePeriodParser([
		'usermacros' => true,
		'lldmacros' => $lldmacros
	]);

	$scheduling_interval_parser = new CSchedulingIntervalParser([
		'usermacros' => true,
		'lldmacros' => $lldmacros
	]);

	foreach ($delay_flex as $i => $interval) {
		if ($interval['type'] == ITEM_DELAY_FLEXIBLE) {
			if ($interval['delay'] === '' && $interval['period'] === '') {
				unset($delay_flex[$i]);
				continue;
			}

			if ($simple_interval_parser->parse($interval['delay']) != CParser::PARSE_SUCCESS) {
				error(_s('Invalid interval "%1$s".', $interval['delay']));

				return false;
			}
			elseif ($time_period_parser->parse($interval['period']) != CParser::PARSE_SUCCESS) {
				error(_s('Invalid interval "%1$s".', $interval['period']));

				return false;
			}
		}
		else {
			if ($interval['schedule'] === '') {
				unset($delay_flex[$i]);
				continue;
			}

			if ($scheduling_interval_parser->parse($interval['schedule']) != CParser::PARSE_SUCCESS) {
				error(_s('Invalid interval "%1$s".', $interval['schedule']));

				return false;
			}
		}
	}

	return true;
}

/**
 * Get all given delay intervals as string in API format.
 *
 * @param string $delay
 * @param array  $delay_flex
 *
 * @return string
 */
function getDelayWithCustomIntervals(string $delay, array $delay_flex): string {
	foreach ($delay_flex as $interval) {
		if ($interval['type'] == ITEM_DELAY_FLEXIBLE) {
			$delay .= ';'.$interval['delay'].'/'.$interval['period'];
		}
		else {
			$delay .= ';'.$interval['schedule'];
		}
	}

	return $delay;
}

/**
 * Format tags received via form for API input.
 *
 * @param array $tags  Array of item tags, as received from form submit.
 *
 * @return array
 */
function prepareItemTags(array $tags): array {
	foreach ($tags as $key => $tag) {
		if ($tag['tag'] === '' && $tag['value'] === '') {
			unset($tags[$key]);
		}
		elseif (array_key_exists('type', $tag) && !($tag['type'] & ZBX_PROPERTY_OWN)) {
			unset($tags[$key]);
		}
		else {
			unset($tags[$key]['type']);
		}
	}

	return $tags;
}

/**
 * Format LLD macro paths received via form for API input.
 *
 * @param array $macro_paths  Array of LLD macro paths, as received from form submit.
 *
 * @return array
 */
function prepareLldMacroPaths(array $macro_paths): array {
	foreach ($macro_paths as $i => &$macro_path) {
		if ($macro_path['lld_macro'] === '' && $macro_path['path'] === '') {
			unset($macro_paths[$i]);
			continue;
		}

		$macro_path['lld_macro'] = mb_strtoupper($macro_path['lld_macro']);
	}
	unset($macro_path);

	return array_values($macro_paths);
}

/**
 * Format LLD rule filter data received via form for API input.
 *
 * @param array $filter  Array of LLD filters, as received from form submit.
 *
 * @return array
 */
function prepareLldFilter(array $filter): array {
	foreach ($filter['conditions'] as $i => &$condition) {
		if ($condition['macro'] === '' && $condition['value'] === '') {
			unset($filter['conditions'][$i]);
			continue;
		}

		$condition['macro'] = mb_strtoupper($condition['macro']);

		if ($filter['evaltype'] != CONDITION_EVAL_TYPE_EXPRESSION) {
			$condition['formulaid'] = '';
		}
	}
	unset($condition);

	$filter['conditions'] = array_values($filter['conditions']);

	if ($filter['evaltype'] == CONDITION_EVAL_TYPE_EXPRESSION && count($filter['conditions']) <= 1) {
		$filter['evaltype'] = CONDITION_EVAL_TYPE_AND_OR;
		$filter['formula'] = '';

		if ($filter['conditions']) {
			$filter['conditions'][0]['formulaid'] = '';
		}
	}

	if ($filter['evaltype'] != CONDITION_EVAL_TYPE_EXPRESSION) {
		$filter['formula'] = '';
	}

	return $filter;
}

/**
 * Format LLD rule overrides data received via form for API input.
 *
 * @param array      $overrides             Array of LLD overrides, as received from form submit.
 * @param array|null $db_item
 * @param array      $db_item['overrides']
 *
 * @return array
 */
function prepareLldOverrides(array $overrides, ?array $db_item): array {
	$db_overrides = $db_item !== null && $overrides ? array_column($db_item['overrides'], null, 'step') : [];

	foreach ($overrides as &$override) {
		if (!array_key_exists($override['step'], $db_overrides)
				&& !array_key_exists('conditions', $override['filter'])) {
			unset($override['filter']);
		}
		elseif (!array_key_exists('conditions', $override['filter'])) {
			$override['filter']['conditions'] = [];
		}

		if (array_key_exists('filter', $override)) {
			$override['filter'] = prepareLldFilter([
				'evaltype' => $override['filter']['evaltype'],
				'formula' => $override['filter']['formula'],
				'conditions' => $override['filter']['conditions']
			]);
		}

		if (!array_key_exists('operations', $override)) {
			$override['operations'] = [];
		}
	}
	unset($override);

	return $overrides;
}

/**
 * Format query fields received via form for API input.
 *
 * @param array $query_fields
 *
 * @return array
 */
function prepareItemQueryFields(array $query_fields): array {
	if ($query_fields) {
		$_query_fields = [];

		foreach ($query_fields['name'] as $index => $key) {
			$value = $query_fields['value'][$index];
			$sortorder = $query_fields['sortorder'][$index];

			if ($key !== '' || $value !== '') {
				$_query_fields[$sortorder] = [$key => $value];
			}
		}

		ksort($_query_fields);
		$query_fields = array_values($_query_fields);
	}

	return $query_fields;
}

/**
 * Format headers field received via form for API input.
 *
 * @param array $headers
 *
 * @return array
 */
function prepareItemHeaders(array $headers): array {
	if ($headers) {
		$_headers = [];

		foreach ($headers['name'] as $i => $name) {
			$value = $headers['value'][$i];

			if ($name === '' && $value === '') {
				continue;
			}

			$_headers[$name] = $value;
		}

		$headers = $_headers;
	}

	return $headers;
}

/**
 * Format parameters field received via form for API input.
 *
 * @param array $parameters
 *
 * @return array
 */
function prepareItemParameters(array $parameters): array {
	$_parameters = [];

	if (is_array($parameters) && array_key_exists('name', $parameters)
			&& array_key_exists('value', $parameters)) {
		foreach ($parameters['name'] as $index => $name) {
			if (array_key_exists($index, $parameters['value'])
					&& ($name !== '' || $parameters['value'][$index] !== '')) {
				$_parameters[] = [
					'name' => $name,
					'value' => $parameters['value'][$index]
				];
			}
		}
	}

	return $_parameters;
}

/**
 * Get sanitized item fields of given input.
 *
 * @param array  $input
 * @param string $input['templateid']
 * @param int    $input['flags']
 * @param int    $input['type']
 * @param string $input['key_']
 * @param int    $input['value_type']
 * @param int    $input['authtype']
 * @param int    $input['allow_traps']
 * @param int    $input['hosts'][0]['status']
 *
 * @return array
 */
function getSanitizedItemFields(array $input): array {
	$field_names = getMainItemFieldNames($input);

	if ($input['flags'] != ZBX_FLAG_DISCOVERY_CREATED) {
		$field_names = array_merge($field_names, getTypeItemFieldNames($input));
		$field_names = getConditionalItemFieldNames($field_names, $input);
	}

	return array_intersect_key($input, array_flip($field_names));
}

/**
 * Get main item fields of given input.
 *
 * @param array  $input
 * @param string $input['templateid']
 * @param int    $input['flags']
 *
 * @return array
 */
function getMainItemFieldNames(array $input): array {
	switch ($input['flags']) {
		case ZBX_FLAG_DISCOVERY_NORMAL:
			if ($input['templateid'] == 0) {
				return ['name', 'type', 'key_', 'value_type', 'units', 'history', 'trends', 'valuemapid',
					'inventory_link', 'logtimefmt', 'description', 'status', 'tags', 'preprocessing'
				];
			}
			else {
				return ['history', 'trends', 'inventory_link', 'description', 'status', 'tags'];
			}

		case ZBX_FLAG_DISCOVERY_RULE:
			if ($input['templateid'] == 0) {
				$field_names = ['name', 'type', 'key_', 'lifetime', 'description', 'status', 'preprocessing',
					'lld_macro_paths', 'overrides'
				];
			}
			else {
				$field_names = ['lifetime', 'description', 'status'];
			}

			if (array_key_exists('itemid', $input) || $input['filter']['conditions']) {
				$field_names[] = 'filter';
			}

			return $field_names;

		case ZBX_FLAG_DISCOVERY_PROTOTYPE:
			if ($input['templateid'] == 0) {
				return ['name', 'type', 'key_', 'value_type', 'units', 'history', 'trends', 'valuemapid', 'logtimefmt',
					'description', 'status', 'discover', 'tags', 'preprocessing'
				];
			}
			else {
				return ['history', 'trends', 'description', 'status', 'discover', 'tags'];
			}

		case ZBX_FLAG_DISCOVERY_CREATED:
			return ['status'];
	}
}

/**
 * Get item field names of the given type and template ID.
 *
 * @param array  $input
 *        string $input['templateid']
 *        int    $input['type']
 */
function getTypeItemFieldNames(array $input): array {
	switch ($input['type']) {
		case ITEM_TYPE_ZABBIX:
			return $input['templateid'] == 0
				? ['interfaceid', 'timeout', 'delay']
				: ['interfaceid', 'delay'];

		case ITEM_TYPE_TRAPPER:
			return ['trapper_hosts'];

		case ITEM_TYPE_SIMPLE:
			return $input['templateid'] == 0
				? ['interfaceid', 'username', 'password', 'timeout', 'delay']
				: ['interfaceid', 'username', 'password', 'delay'];

		case ITEM_TYPE_INTERNAL:
			return ['delay'];

		case ITEM_TYPE_ZABBIX_ACTIVE:
			return $input['templateid'] == 0
				? ['timeout', 'delay']
				: ['delay'];

		case ITEM_TYPE_EXTERNAL:
			return $input['templateid'] == 0
				? ['interfaceid', 'timeout', 'delay']
				: ['interfaceid', 'delay'];

		case ITEM_TYPE_DB_MONITOR:
			return $input['templateid'] == 0
				? ['username', 'password', 'params', 'timeout', 'delay']
				: ['username', 'password', 'params', 'delay'];

		case ITEM_TYPE_IPMI:
			return $input['templateid'] == 0
				? ['interfaceid', 'ipmi_sensor', 'delay']
				: ['interfaceid', 'delay'];

		case ITEM_TYPE_SSH:
			return $input['templateid'] == 0
				? ['interfaceid', 'authtype', 'username', 'publickey', 'privatekey', 'password', 'params', 'timeout',
					'delay'
				]
				: ['interfaceid', 'authtype', 'username', 'publickey', 'privatekey', 'password', 'params', 'delay'];

		case ITEM_TYPE_TELNET:
			return $input['templateid'] == 0
				? ['interfaceid', 'username', 'password', 'params', 'timeout', 'delay']
				: ['interfaceid', 'username', 'password', 'params', 'delay'];

		case ITEM_TYPE_CALCULATED:
			return ['params', 'delay'];

		case ITEM_TYPE_JMX:
			return $input['templateid'] == 0
				? ['interfaceid', 'jmx_endpoint', 'username', 'password', 'delay']
				: ['interfaceid', 'username', 'password', 'delay'];

		case ITEM_TYPE_SNMPTRAP:
			return ['interfaceid'];

		case ITEM_TYPE_DEPENDENT:
			return $input['templateid'] == 0 ? ['master_itemid'] : [];

		case ITEM_TYPE_HTTPAGENT:
			return $input['templateid'] == 0
				? ['url', 'query_fields', 'request_method', 'post_type', 'posts', 'headers', 'status_codes',
					'follow_redirects', 'retrieve_mode', 'output_format', 'http_proxy', 'interfaceid', 'authtype',
					'username', 'password', 'verify_peer', 'verify_host', 'ssl_cert_file', 'ssl_key_file',
					'ssl_key_password', 'timeout', 'delay', 'allow_traps', 'trapper_hosts'
				]
				: ['interfaceid', 'delay', 'allow_traps', 'trapper_hosts'];

		case ITEM_TYPE_SNMP:
			return $input['templateid'] == 0
				? ['interfaceid', 'snmp_oid', 'timeout', 'delay']
				: ['interfaceid', 'delay'];

		case ITEM_TYPE_SCRIPT:
			return $input['templateid'] == 0
				? ['parameters', 'params', 'timeout', 'delay']
				: ['delay'];
	}
}

/**
 * Get item field names excluding those that don't match a specific conditions.
 *
 * @param array  $field_names
 * @param array  $input
 * @param int    $input['type']
 * @param string $input['key_']
 * @param int    $input['value_type']
 * @param int    $input['authtype']
 * @param int    $input['allow_traps']
 * @param int    $input['hosts'][0]['status']
 *
 * @return array
 */
function getConditionalItemFieldNames(array $field_names, array $input): array {
	return array_filter($field_names, static function ($field_name) use ($input): bool {
		switch ($field_name) {
			case 'units':
			case 'trends':
				return in_array($input['value_type'], [ITEM_VALUE_TYPE_FLOAT, ITEM_VALUE_TYPE_UINT64]);

			case 'valuemapid':
				return in_array($input['value_type'],
					[ITEM_VALUE_TYPE_FLOAT, ITEM_VALUE_TYPE_STR, ITEM_VALUE_TYPE_UINT64]
				);

			case 'inventory_link':
				return in_array($input['value_type'],
					[ITEM_VALUE_TYPE_FLOAT, ITEM_VALUE_TYPE_STR, ITEM_VALUE_TYPE_UINT64, ITEM_VALUE_TYPE_TEXT]
				);

			case 'logtimefmt':
				return $input['value_type'] == ITEM_VALUE_TYPE_LOG;

			case 'interfaceid':
				return in_array($input['hosts'][0]['status'], [HOST_STATUS_MONITORED, HOST_STATUS_NOT_MONITORED]);

			case 'username':
			case 'password':
				return $input['type'] != ITEM_TYPE_HTTPAGENT || in_array($input['authtype'],
					[ZBX_HTTP_AUTH_BASIC, ZBX_HTTP_AUTH_NTLM, ZBX_HTTP_AUTH_KERBEROS, ZBX_HTTP_AUTH_DIGEST]
				);

			case 'delay':
				return $input['type'] != ITEM_TYPE_ZABBIX_ACTIVE || strncmp($input['key_'], 'mqtt.get', 8) != 0;

			case 'trapper_hosts':
				return $input['type'] != ITEM_TYPE_HTTPAGENT || $input['allow_traps'] == HTTPCHECK_ALLOW_TRAPS_ON;

			case 'publickey':
			case 'privatekey':
				return $input['authtype'] == ITEM_AUTHTYPE_PUBLICKEY;
		}

		return true;
	});
}

/**
<<<<<<< HEAD
 * Get per-item-type timeouts from proxy or global settings.
 *
 * @param string $proxyid
 *
 * @return array
 */
function getInheritedTimeouts(string $proxyid): array {
	if ($proxyid != 0) {
		$db_proxies = API::Proxy()->get([
			'output' => ['custom_timeouts', 'timeout_zabbix_agent', 'timeout_simple_check', 'timeout_snmp_agent',
				'timeout_external_check', 'timeout_db_monitor', 'timeout_http_agent', 'timeout_ssh_agent',
				'timeout_telnet_agent', 'timeout_script'
			],
			'proxyids' => $proxyid,
			'nopermissions' => true
		]);
		$db_proxy = $db_proxies[0];

		if ($db_proxy['custom_timeouts'] == ZBX_PROXY_CUSTOM_TIMEOUTS_ENABLED) {
			return [
				'source' => 'proxy',
				'timeouts' => [
					ITEM_TYPE_ZABBIX => $db_proxy['timeout_zabbix_agent'],
					ITEM_TYPE_SIMPLE => $db_proxy['timeout_simple_check'],
					ITEM_TYPE_ZABBIX_ACTIVE => $db_proxy['timeout_zabbix_agent'],
					ITEM_TYPE_EXTERNAL => $db_proxy['timeout_external_check'],
					ITEM_TYPE_DB_MONITOR => $db_proxy['timeout_db_monitor'],
					ITEM_TYPE_SSH => $db_proxy['timeout_ssh_agent'],
					ITEM_TYPE_TELNET => $db_proxy['timeout_telnet_agent'],
					ITEM_TYPE_HTTPAGENT => $db_proxy['timeout_http_agent'],
					ITEM_TYPE_SNMP => $db_proxy['timeout_snmp_agent'],
					ITEM_TYPE_SCRIPT => $db_proxy['timeout_script']
				]
			];
		}
	}

	return [
		'source' => 'global',
		'timeouts' => [
			ITEM_TYPE_ZABBIX => CSettingsHelper::get(CSettingsHelper::TIMEOUT_ZABBIX_AGENT),
			ITEM_TYPE_SIMPLE => CSettingsHelper::get(CSettingsHelper::TIMEOUT_SIMPLE_CHECK),
			ITEM_TYPE_ZABBIX_ACTIVE => CSettingsHelper::get(CSettingsHelper::TIMEOUT_ZABBIX_AGENT),
			ITEM_TYPE_EXTERNAL => CSettingsHelper::get(CSettingsHelper::TIMEOUT_EXTERNAL_CHECK),
			ITEM_TYPE_DB_MONITOR => CSettingsHelper::get(CSettingsHelper::TIMEOUT_DB_MONITOR),
			ITEM_TYPE_SSH => CSettingsHelper::get(CSettingsHelper::TIMEOUT_SSH_AGENT),
			ITEM_TYPE_TELNET => CSettingsHelper::get(CSettingsHelper::TIMEOUT_TELNET_AGENT),
			ITEM_TYPE_HTTPAGENT => CSettingsHelper::get(CSettingsHelper::TIMEOUT_HTTP_AGENT),
			ITEM_TYPE_SNMP => CSettingsHelper::get(CSettingsHelper::TIMEOUT_SNMP_AGENT),
			ITEM_TYPE_SCRIPT => CSettingsHelper::get(CSettingsHelper::TIMEOUT_SCRIPT)
		]
	];
=======
 * Apply sorting for discovery rule filter or override filter conditions, if appropriate.
 * Prioritization by non/exist operator applied between matching macros.
 *
 * @param array $conditions
 * @param int   $evaltype
 *
 * @return array
 */
function sortLldRuleFilterConditions(array $conditions, int $evaltype): array {
	switch ($evaltype) {
		case CONDITION_EVAL_TYPE_AND_OR:
		case CONDITION_EVAL_TYPE_AND:
		case CONDITION_EVAL_TYPE_OR:
			usort($conditions, static function(array $condition_a, array $condition_b): int {
				$comparison = strnatcasecmp($condition_a['macro'], $condition_b['macro']);

				if ($comparison != 0) {
					return $comparison;
				}

				$exist_operators = [CONDITION_OPERATOR_NOT_EXISTS, CONDITION_OPERATOR_EXISTS];

				$comparison = (int) in_array($condition_b['operator'], $exist_operators)
					- (int) in_array($condition_a['operator'], $exist_operators);

				if ($comparison != 0) {
					return $comparison;
				}

				return strnatcasecmp($condition_a['value'], $condition_b['value']);
			});

			foreach ($conditions as $i => &$condition) {
				$condition['formulaid'] = num2letter($i);
			}
			unset($condition);
			break;

		case CONDITION_EVAL_TYPE_EXPRESSION:
			CArrayHelper::sort($conditions, ['formulaid']);
			break;
	}

	return array_values($conditions);
>>>>>>> bbe88519
}<|MERGE_RESOLUTION|>--- conflicted
+++ resolved
@@ -2420,7 +2420,53 @@
 }
 
 /**
-<<<<<<< HEAD
+ * Apply sorting for discovery rule filter or override filter conditions, if appropriate.
+ * Prioritization by non/exist operator applied between matching macros.
+ *
+ * @param array $conditions
+ * @param int   $evaltype
+ *
+ * @return array
+ */
+function sortLldRuleFilterConditions(array $conditions, int $evaltype): array {
+	switch ($evaltype) {
+		case CONDITION_EVAL_TYPE_AND_OR:
+		case CONDITION_EVAL_TYPE_AND:
+		case CONDITION_EVAL_TYPE_OR:
+			usort($conditions, static function(array $condition_a, array $condition_b): int {
+				$comparison = strnatcasecmp($condition_a['macro'], $condition_b['macro']);
+
+				if ($comparison != 0) {
+					return $comparison;
+				}
+
+				$exist_operators = [CONDITION_OPERATOR_NOT_EXISTS, CONDITION_OPERATOR_EXISTS];
+
+				$comparison = (int) in_array($condition_b['operator'], $exist_operators)
+					- (int) in_array($condition_a['operator'], $exist_operators);
+
+				if ($comparison != 0) {
+					return $comparison;
+				}
+
+				return strnatcasecmp($condition_a['value'], $condition_b['value']);
+			});
+
+			foreach ($conditions as $i => &$condition) {
+				$condition['formulaid'] = num2letter($i);
+			}
+			unset($condition);
+			break;
+
+		case CONDITION_EVAL_TYPE_EXPRESSION:
+			CArrayHelper::sort($conditions, ['formulaid']);
+			break;
+	}
+
+	return array_values($conditions);
+}
+
+/**
  * Get per-item-type timeouts from proxy or global settings.
  *
  * @param string $proxyid
@@ -2473,50 +2519,4 @@
 			ITEM_TYPE_SCRIPT => CSettingsHelper::get(CSettingsHelper::TIMEOUT_SCRIPT)
 		]
 	];
-=======
- * Apply sorting for discovery rule filter or override filter conditions, if appropriate.
- * Prioritization by non/exist operator applied between matching macros.
- *
- * @param array $conditions
- * @param int   $evaltype
- *
- * @return array
- */
-function sortLldRuleFilterConditions(array $conditions, int $evaltype): array {
-	switch ($evaltype) {
-		case CONDITION_EVAL_TYPE_AND_OR:
-		case CONDITION_EVAL_TYPE_AND:
-		case CONDITION_EVAL_TYPE_OR:
-			usort($conditions, static function(array $condition_a, array $condition_b): int {
-				$comparison = strnatcasecmp($condition_a['macro'], $condition_b['macro']);
-
-				if ($comparison != 0) {
-					return $comparison;
-				}
-
-				$exist_operators = [CONDITION_OPERATOR_NOT_EXISTS, CONDITION_OPERATOR_EXISTS];
-
-				$comparison = (int) in_array($condition_b['operator'], $exist_operators)
-					- (int) in_array($condition_a['operator'], $exist_operators);
-
-				if ($comparison != 0) {
-					return $comparison;
-				}
-
-				return strnatcasecmp($condition_a['value'], $condition_b['value']);
-			});
-
-			foreach ($conditions as $i => &$condition) {
-				$condition['formulaid'] = num2letter($i);
-			}
-			unset($condition);
-			break;
-
-		case CONDITION_EVAL_TYPE_EXPRESSION:
-			CArrayHelper::sort($conditions, ['formulaid']);
-			break;
-	}
-
-	return array_values($conditions);
->>>>>>> bbe88519
-}+}
