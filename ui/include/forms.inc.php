<?php
/*
** Zabbix
** Copyright (C) 2001-2021 Zabbix SIA
**
** This program is free software; you can redistribute it and/or modify
** it under the terms of the GNU General Public License as published by
** the Free Software Foundation; either version 2 of the License, or
** (at your option) any later version.
**
** This program is distributed in the hope that it will be useful,
** but WITHOUT ANY WARRANTY; without even the implied warranty of
** MERCHANTABILITY or FITNESS FOR A PARTICULAR PURPOSE. See the
** GNU General Public License for more details.
**
** You should have received a copy of the GNU General Public License
** along with this program; if not, write to the Free Software
** Foundation, Inc., 51 Franklin Street, Fifth Floor, Boston, MA  02110-1301, USA.
**/


function prepareSubfilterOutput($label, $data, $subfilter, $subfilterName) {
	CArrayHelper::sort($data, ['value', 'name']);

	$output = [new CTag('h3', true, $label)];

	foreach ($data as $id => $element) {
		$element['name'] = CHtml::encode($element['name']);

		// is activated
		if (str_in_array($id, $subfilter)) {
			$output[] = (new CSpan([
				(new CLinkAction($element['name']))
					->onClick(CHtml::encode(
						'javascript: create_var("zbx_filter", "subfilter_set", "1", false);'.
						'create_var("zbx_filter", '.json_encode($subfilterName.'['.$id.']').', null, true);'
					)),
				' ',
				new CSup($element['count'])
			]))
				->addClass(ZBX_STYLE_NOWRAP)
				->addClass(ZBX_STYLE_SUBFILTER)
				->addClass(ZBX_STYLE_SUBFILTER_ENABLED);
		}
		// isn't activated
		else {
			// subfilter has 0 items
			if ($element['count'] == 0) {
				$output[] = (new CSpan([
					(new CSpan($element['name']))->addClass(ZBX_STYLE_GREY),
					' ',
					new CSup($element['count'])
				]))->addClass(ZBX_STYLE_SUBFILTER);
			}
			else {
				$link = (new CLinkAction($element['name']))
					->onClick(CHtml::encode(
						'javascript: create_var("zbx_filter", "subfilter_set", "1", false);'.
						'create_var("zbx_filter", '.
							json_encode($subfilterName.'['.$id.']').', '.
							json_encode($id).', '.
							'true'.
						');'
					));

				$output[] = (new CSpan([
					$link,
					' ',
					new CSup(($subfilter ? '+' : '').$element['count'])
				]))
					->addClass(ZBX_STYLE_NOWRAP)
					->addClass(ZBX_STYLE_SUBFILTER);
			}
		}
	}

	return $output;
}

<<<<<<< HEAD
function getItemFilterForm(&$items) {
	$filter_groupids			= $_REQUEST['filter_groupids'];
	$filter_hostids				= $_REQUEST['filter_hostids'];
	$filter_application			= $_REQUEST['filter_application'];
	$filter_name				= $_REQUEST['filter_name'];
	$filter_type				= $_REQUEST['filter_type'];
	$filter_key					= $_REQUEST['filter_key'];
	$filter_snmp_oid			= $_REQUEST['filter_snmp_oid'];
	$filter_value_type			= $_REQUEST['filter_value_type'];
	$filter_delay				= $_REQUEST['filter_delay'];
	$filter_history				= $_REQUEST['filter_history'];
	$filter_trends				= $_REQUEST['filter_trends'];
	$filter_status				= $_REQUEST['filter_status'];
	$filter_state				= $_REQUEST['filter_state'];
	$filter_templated_items		= $_REQUEST['filter_templated_items'];
	$filter_with_triggers		= $_REQUEST['filter_with_triggers'];
	$filter_discovery			= $_REQUEST['filter_discovery'];
	$filter_valuemaps			= $_REQUEST['filter_valuemapids'];
	$subfilter_hosts			= $_REQUEST['subfilter_hosts'];
	$subfilter_apps				= $_REQUEST['subfilter_apps'];
	$subfilter_types			= $_REQUEST['subfilter_types'];
	$subfilter_value_types		= $_REQUEST['subfilter_value_types'];
	$subfilter_status			= $_REQUEST['subfilter_status'];
	$subfilter_state			= $_REQUEST['subfilter_state'];
	$subfilter_templated_items	= $_REQUEST['subfilter_templated_items'];
	$subfilter_with_triggers	= $_REQUEST['subfilter_with_triggers'];
	$subfilter_discovery		= $_REQUEST['subfilter_discovery'];
	$subfilter_history			= $_REQUEST['subfilter_history'];
	$subfilter_trends			= $_REQUEST['subfilter_trends'];
	$subfilter_interval			= $_REQUEST['subfilter_interval'];

	$filter = (new CFilter(new CUrl('items.php')))
		->setProfile('web.items.filter')
		->setActiveTab(CProfile::get('web.items.filter.active', 1))
=======
function getItemFilterForm(&$data) {
	$filter_groupids			= getRequest('filter_groupids');
	$filter_hostids				= getRequest('filter_hostids');
	$filter_application			= getRequest('filter_application');
	$filter_name				= getRequest('filter_name');
	$filter_type				= getRequest('filter_type');
	$filter_key					= getRequest('filter_key');
	$filter_snmp_oid			= getRequest('filter_snmp_oid');
	$filter_value_type			= getRequest('filter_value_type');
	$filter_delay				= getRequest('filter_delay');
	$filter_history				= getRequest('filter_history');
	$filter_trends				= getRequest('filter_trends');
	$filter_status				= getRequest('filter_status');
	$filter_inherited			= getRequest('filter_inherited');
	$filter_with_triggers		= getRequest('filter_with_triggers');
	$subfilter_hosts			= getRequest('subfilter_hosts');
	$subfilter_apps				= getRequest('subfilter_apps');
	$subfilter_types			= getRequest('subfilter_types');
	$subfilter_value_types		= getRequest('subfilter_value_types');
	$subfilter_status			= getRequest('subfilter_status');
	$subfilter_inherited		= getRequest('subfilter_inherited');
	$subfilter_with_triggers	= getRequest('subfilter_with_triggers');
	$subfilter_history			= getRequest('subfilter_history');
	$subfilter_trends			= getRequest('subfilter_trends');
	$subfilter_interval			= getRequest('subfilter_interval');

	if ($data['context'] === 'host') {
		$filter_state =  getRequest('filter_state');
		$filter_discovered = getRequest('filter_discovered');
		$subfilter_state = getRequest('subfilter_state');
		$subfilter_discovered = getRequest('subfilter_discovered');
		$prefix = 'web.hosts.';
	}
	else {
		$prefix = 'web.templates.';
	}

	$filter = (new CFilter((new CUrl('items.php'))->setArgument('context', $data['context'])))
		->setProfile($prefix.'items.filter')
		->setActiveTab(CProfile::get($prefix.'items.filter.active', 1))
>>>>>>> 08b4a786
		->addVar('subfilter_hosts', $subfilter_hosts)
		->addVar('subfilter_apps', $subfilter_apps)
		->addVar('subfilter_types', $subfilter_types)
		->addVar('subfilter_value_types', $subfilter_value_types)
		->addVar('subfilter_status', $subfilter_status)
		->addVar('subfilter_inherited', $subfilter_inherited)
		->addVar('subfilter_with_triggers', $subfilter_with_triggers)
		->addVar('subfilter_history', $subfilter_history)
		->addVar('subfilter_trends', $subfilter_trends)
		->addVar('subfilter_interval', $subfilter_interval)
		->addvar('context', $data['context']);

	if ($data['context'] === 'host') {
		$filter
			->addVar('subfilter_state', $subfilter_state)
			->addVar('subfilter_discovered', $subfilter_discovered);
	}

	$filterColumn1 = new CFormList();
	$filterColumn2 = new CFormList();
	$filterColumn3 = new CFormList();
	$filterColumn4 = new CFormList();

	// type select
	$fTypeVisibility = [];
	$type_select = (new CSelect('filter_type'))
		->setId('filter_type')
		->setValue($filter_type)
		->setFocusableElementId('label-filter-type')
		->addOption(new CSelectOption(-1, _('all')));

	zbx_subarray_push($fTypeVisibility, -1, 'filter_delay_row');
	zbx_subarray_push($fTypeVisibility, -1, 'filter_delay');

	$item_types = item_type2str();
	unset($item_types[ITEM_TYPE_HTTPTEST]); // httptest items are only for internal zabbix logic

	$type_select->addOptions(CSelect::createOptionsFromArray($item_types));

	foreach ($item_types as $type => $name) {
		if ($type != ITEM_TYPE_TRAPPER && $type != ITEM_TYPE_SNMPTRAP) {
			zbx_subarray_push($fTypeVisibility, $type, 'filter_delay_row');
			zbx_subarray_push($fTypeVisibility, $type, 'filter_delay');
		}
		if ($type == ITEM_TYPE_SNMP) {
			zbx_subarray_push($fTypeVisibility, $type, 'filter_snmp_oid_row');
		}
	}

	zbx_add_post_js("var filterTypeSwitcher = new CViewSwitcher('filter_type', 'change', ".zbx_jsvalue($fTypeVisibility, true).');');

	// row 1
	$group_filter = !empty($filter_groupids)
		? CArrayHelper::renameObjectsKeys(API::HostGroup()->get([
			'output' => ['groupid', 'name'],
			'groupids' => $filter_groupids,
			'editable' => true
		]), ['groupid' => 'id'])
		: [];

	$hg_ms_params = ($data['context'] === 'host') ? ['real_hosts' => 1] : ['templated_hosts' => 1];

	$filterColumn1->addRow((new CLabel(_('Host groups'), 'filter_groupid_ms')),
		(new CMultiSelect([
			'name' => 'filter_groupids[]',
			'object_name' => 'hostGroup',
			'data' => $group_filter,
			'popup' => [
				'parameters' => [
					'srctbl' => 'host_groups',
					'srcfld1' => 'groupid',
					'dstfrm' => $filter->getName(),
					'dstfld1' => 'filter_groupids_',
					'editable' => true,
					'enrich_parent_groups' => true,
				] + $hg_ms_params
			]
		]))->setWidth(ZBX_TEXTAREA_FILTER_SMALL_WIDTH)
	);

	$filterColumn2->addRow(new CLabel(_('Type'), $type_select->getFocusableElementId()), $type_select);
	$filterColumn3->addRow(new CLabel(_('Type of information'), 'label-filter-value-type'),
		(new CSelect('filter_value_type'))
			->setFocusableElementId('label-filter-value-type')
			->setValue($filter_value_type)
			->addOptions(CSelect::createOptionsFromArray([
				-1 => _('all'),
				ITEM_VALUE_TYPE_UINT64 => _('Numeric (unsigned)'),
				ITEM_VALUE_TYPE_FLOAT => _('Numeric (float)'),
				ITEM_VALUE_TYPE_STR => _('Character'),
				ITEM_VALUE_TYPE_LOG => _('Log'),
				ITEM_VALUE_TYPE_TEXT => _('Text')
			]))
	);

	if ($data['context'] === 'host') {
		$filterColumn4->addRow(_('State'),
			(new CRadioButtonList('filter_state', (int) $filter_state))
				->addValue(_('all'), -1)
				->addValue(_('Normal'), ITEM_STATE_NORMAL)
				->addValue(_('Not supported'), ITEM_STATE_NOTSUPPORTED)
				->setModern(true)
		);

		$host_template_filter = $filter_hostids
			? CArrayHelper::renameObjectsKeys(API::Host()->get([
				'output' => ['hostid', 'name'],
				'hostids' => $filter_hostids,
				'editable' => true
			]), ['hostid' => 'id'])
			: [];
	}
	else {
		$host_template_filter = $filter_hostids
			? CArrayHelper::renameObjectsKeys(API::Template()->get([
				'output' => ['templateid', 'name'],
				'templateids' => $filter_hostids,
				'editable' => true
			]), ['templateid' => 'id'])
			: [];
	}

	// row 2
	$filterColumn1->addRow((new CLabel(($data['context'] === 'host') ? _('Hosts') : _('Templates'),
		'filter_hostid_ms'
	)), (new CMultiSelect([
			'name' => 'filter_hostids[]',
			'object_name' => ($data['context'] === 'host') ? 'hosts' : 'templates',
			'data' => $host_template_filter,
			'popup' => [
				'filter_preselect_fields' => [
					'hostgroups' => 'filter_groupids_'
				],
				'parameters' => [
					'srctbl' => ($data['context'] === 'host') ? 'hosts' : 'templates',
					'srcfld1' => 'hostid',
					'dstfrm' => $filter->getName(),
					'dstfld1' => 'filter_hostids_',
					'editable' => true
				]
			]
		]))->setWidth(ZBX_TEXTAREA_FILTER_SMALL_WIDTH)
	);

	$filterColumn2->addRow(_('Update interval'),
		(new CTextBox('filter_delay', $filter_delay))->setWidth(ZBX_TEXTAREA_FILTER_SMALL_WIDTH),
		'filter_delay_row'
	);
	$filterColumn4->addRow(_('Status'),
		(new CRadioButtonList('filter_status', (int) $filter_status))
			->addValue(_('all'), -1)
			->addValue(_('Enabled'), ITEM_STATUS_ACTIVE)
			->addValue(_('Disabled'), ITEM_STATUS_DISABLED)
			->setModern(true)
	);

	// row 3
	$filterColumn1->addRow(_('Application'),
		[
			(new CTextBox('filter_application', $filter_application))->setWidth(ZBX_TEXTAREA_FILTER_SMALL_WIDTH),
			(new CDiv())->addClass(ZBX_STYLE_FORM_INPUT_MARGIN),
			(new CButton(null, _('Select')))
				->addClass(ZBX_STYLE_BTN_GREY)
				->onClick('return PopUp("popup.generic",jQuery.extend('.
					json_encode([
						'srctbl' => 'applications',
						'srcfld1' => 'name',
						'dstfrm' => $filter->getName(),
						'dstfld1' => 'filter_application',
						'with_applications' => '1'
					] + $hg_ms_params).
					', getFirstMultiselectValue("filter_hostids_")), null, this);'
				)
		]
	);

	$filterColumn3->addRow(_('History'),
		(new CTextBox('filter_history', $filter_history))->setWidth(ZBX_TEXTAREA_FILTER_SMALL_WIDTH)
	);
	$filterColumn4->addRow(_('With triggers'),
		(new CRadioButtonList('filter_with_triggers', (int) $filter_with_triggers))
			->addValue(_('all'), -1)
			->addValue(_('Yes'), 1)
			->addValue(_('No'), 0)
			->setModern(true)
	);

	// row 4
	$filterColumn1->addRow(_('Name'),
		(new CTextBox('filter_name', $filter_name))->setWidth(ZBX_TEXTAREA_FILTER_SMALL_WIDTH)
	);
	$filterColumn2->addRow(_('SNMP OID'),
		(new CTextBox('filter_snmp_oid', $filter_snmp_oid, '', 255))->setWidth(ZBX_TEXTAREA_FILTER_SMALL_WIDTH),
		'filter_snmp_oid_row'
	);
	$filterColumn3->addRow(_('Trends'),
		(new CTextBox('filter_trends', $filter_trends))->setWidth(ZBX_TEXTAREA_FILTER_SMALL_WIDTH)
	);
	$filterColumn4->addRow(_('Inherited'),
		(new CRadioButtonList('filter_inherited', (int) $filter_inherited))
			->addValue(_('all'), -1)
			->addValue(_('Yes'), 1)
			->addValue(_('No'), 0)
			->setModern(true)
	);

	// row 5
	$valuemaps_filter = $filter_valuemaps
		? CArrayHelper::renameObjectsKeys(API::ValueMap()->get([
			'output' => ['valuemapid', 'name'],
			'valuemapids' => $filter_valuemaps,
			'editable' => true
		]), ['valuemapid' => 'id'])
		: [];

	$filterColumn1->addRow(_('Key'),
		(new CTextBox('filter_key', $filter_key))->setWidth(ZBX_TEXTAREA_FILTER_SMALL_WIDTH)
	);
<<<<<<< HEAD
	$filterColumn2->addRow(_('Value mapping'),
		(new CMultiSelect([
			'name' => 'filter_valuemapids[]',
			'object_name' => 'valuemaps',
			'data' => $valuemaps_filter,
			'popup' => [
				'parameters' => [
					'srctbl' => 'valuemaps',
					'srcfld1' => 'valuemapid',
					'dstfrm' => $filter->getName(),
					'dstfld1' => 'filter_valuemapids_',
					'hostids' => array_column($host_filter, 'id'),
					'editable' => true
				]
			]
		]))
			->setWidth(ZBX_TEXTAREA_FILTER_SMALL_WIDTH),
		'filter_snmp_oid_row'
	);
	$filterColumn4->addRow(_('Discovery'),
		new CComboBox('filter_discovery', $filter_discovery, null, [
			-1 => _('all'),
			ZBX_FLAG_DISCOVERY_CREATED => _('Discovered items'),
			ZBX_FLAG_DISCOVERY_NORMAL => _('Regular items')
		])
	);
=======

	if ($data['context'] === 'host') {
		$filterColumn4->addRow(_('Discovered'),
			(new CRadioButtonList('filter_discovered', (int) $filter_discovered))
				->addValue(_('all'), -1)
				->addValue(_('Yes'), ZBX_FLAG_DISCOVERY_CREATED)
				->addValue(_('No'), ZBX_FLAG_DISCOVERY_NORMAL)
				->setModern(true)
		);
	}
>>>>>>> 08b4a786

	// subfilters
	$table_subfilter = (new CTableInfo())
		->addRow([
			new CTag('h4', true, [
				_('Subfilter'), SPACE, (new CSpan(_('affects only filtered data')))->addClass(ZBX_STYLE_GREY)
			])
		]);

	// array contains subfilters and number of items in each
	$item_params = [
		'hosts' => [],
		'applications' => [],
		'types' => [],
		'value_types' => [],
		'status' => [],
		'state' => [],
		'templated_items' => [],
		'with_triggers' => [],
		'discovery' => [],
		'history' => [],
		'trends' => [],
		'interval' => []
	];

	$update_interval_parser = new CUpdateIntervalParser(['usermacros' => true]);
	$simple_interval_parser = new CSimpleIntervalParser();

	// generate array with values for subfilters of selected items
	foreach ($data['items'] as $item) {
		// hosts
		if ($filter_hostids) {
			$host = reset($item['hosts']);

			if (!isset($item_params['hosts'][$host['hostid']])) {
				$item_params['hosts'][$host['hostid']] = ['name' => $host['name'], 'count' => 0];
			}
			$show_item = true;
			foreach ($item['subfilters'] as $name => $value) {
				if ($name == 'subfilter_hosts') {
					continue;
				}
				$show_item &= $value;
			}
			if ($show_item) {
				$host = reset($item['hosts']);
				$item_params['hosts'][$host['hostid']]['count']++;
			}
		}

		// applications
		if (!empty($item['applications'])) {
			foreach ($item['applications'] as $application) {
				if (!isset($item_params['applications'][$application['name']])) {
					$item_params['applications'][$application['name']] = ['name' => $application['name'], 'count' => 0];
				}
			}
		}
		$show_item = true;
		foreach ($item['subfilters'] as $name => $value) {
			if ($name == 'subfilter_apps') {
				continue;
			}
			$show_item &= $value;
		}
		$sel_app = false;
		if ($show_item) {
			// if any of item applications are selected
			foreach ($item['applications'] as $app) {
				if (str_in_array($app['name'], $subfilter_apps)) {
					$sel_app = true;
					break;
				}
			}
			foreach ($item['applications'] as $app) {
				if (str_in_array($app['name'], $subfilter_apps) || !$sel_app) {
					$item_params['applications'][$app['name']]['count']++;
				}
			}
		}

		// types
		if ($filter_type == -1) {
			if (!isset($item_params['types'][$item['type']])) {
				$item_params['types'][$item['type']] = ['name' => item_type2str($item['type']), 'count' => 0];
			}
			$show_item = true;
			foreach ($item['subfilters'] as $name => $value) {
				if ($name == 'subfilter_types') {
					continue;
				}
				$show_item &= $value;
			}
			if ($show_item) {
				$item_params['types'][$item['type']]['count']++;
			}
		}

		// value types
		if ($filter_value_type == -1) {
			if (!isset($item_params['value_types'][$item['value_type']])) {
				$item_params['value_types'][$item['value_type']] = [
					'name' => itemValueTypeString($item['value_type']),
					'count' => 0
				];
			}

			$show_item = true;
			foreach ($item['subfilters'] as $name => $value) {
				if ($name == 'subfilter_value_types') {
					continue;
				}
				$show_item &= $value;
			}
			if ($show_item) {
				$item_params['value_types'][$item['value_type']]['count']++;
			}
		}

		// status
		if ($filter_status == -1) {
			if (!isset($item_params['status'][$item['status']])) {
				$item_params['status'][$item['status']] = [
					'name' => item_status2str($item['status']),
					'count' => 0
				];
			}
			$show_item = true;
			foreach ($item['subfilters'] as $name => $value) {
				if ($name == 'subfilter_status') {
					continue;
				}
				$show_item &= $value;
			}
			if ($show_item) {
				$item_params['status'][$item['status']]['count']++;
			}
		}

		// state
		if ($data['context'] === 'host' && $filter_state == -1) {
			if (!isset($item_params['state'][$item['state']])) {
				$item_params['state'][$item['state']] = [
					'name' => itemState($item['state']),
					'count' => 0
				];
			}
			$show_item = true;
			foreach ($item['subfilters'] as $name => $value) {
				if ($name == 'subfilter_state') {
					continue;
				}
				$show_item &= $value;
			}
			if ($show_item) {
				$item_params['state'][$item['state']]['count']++;
			}
		}

		// template
		if ($filter_inherited == -1) {
			if ($item['templateid'] == 0 && !isset($item_params['templated_items'][0])) {
				$item_params['templated_items'][0] = ['name' => _('Not inherited items'), 'count' => 0];
			}
			elseif ($item['templateid'] > 0 && !isset($item_params['templated_items'][1])) {
				$item_params['templated_items'][1] = ['name' => _('Inherited items'), 'count' => 0];
			}
			$show_item = true;
			foreach ($item['subfilters'] as $name => $value) {
				if ($name == 'subfilter_inherited') {
					continue;
				}
				$show_item &= $value;
			}
			if ($show_item) {
				if ($item['templateid'] == 0) {
					$item_params['templated_items'][0]['count']++;
				}
				else {
					$item_params['templated_items'][1]['count']++;
				}
			}
		}

		// with triggers
		if ($filter_with_triggers == -1) {
			if (count($item['triggers']) == 0 && !isset($item_params['with_triggers'][0])) {
				$item_params['with_triggers'][0] = ['name' => _('Without triggers'), 'count' => 0];
			}
			elseif (count($item['triggers']) > 0 && !isset($item_params['with_triggers'][1])) {
				$item_params['with_triggers'][1] = ['name' => _('With triggers'), 'count' => 0];
			}
			$show_item = true;
			foreach ($item['subfilters'] as $name => $value) {
				if ($name == 'subfilter_with_triggers') {
					continue;
				}
				$show_item &= $value;
			}
			if ($show_item) {
				if (count($item['triggers']) == 0) {
					$item_params['with_triggers'][0]['count']++;
				}
				else {
					$item_params['with_triggers'][1]['count']++;
				}
			}
		}

		// discovery
		if ($data['context'] === 'host' && $filter_discovered == -1) {
			if ($item['flags'] == ZBX_FLAG_DISCOVERY_NORMAL && !isset($item_params['discovery'][0])) {
				$item_params['discovery'][0] = ['name' => _('Regular'), 'count' => 0];
			}
			elseif ($item['flags'] == ZBX_FLAG_DISCOVERY_CREATED && !isset($item_params['discovery'][1])) {
				$item_params['discovery'][1] = ['name' => _('Discovered'), 'count' => 0];
			}
			$show_item = true;
			foreach ($item['subfilters'] as $name => $value) {
				if ($name == 'subfilter_discovered') {
					continue;
				}
				$show_item &= $value;
			}
			if ($show_item) {
				if ($item['flags'] == ZBX_FLAG_DISCOVERY_NORMAL) {
					$item_params['discovery'][0]['count']++;
				}
				else {
					$item_params['discovery'][1]['count']++;
				}
			}
		}

		// trends
		if ($filter_trends === ''
				&& !in_array($item['value_type'], [ITEM_VALUE_TYPE_STR, ITEM_VALUE_TYPE_LOG, ITEM_VALUE_TYPE_TEXT])) {
			$trends = $item['trends'];
			$value = $trends;

			if ($simple_interval_parser->parse($trends) == CParser::PARSE_SUCCESS) {
				$value = timeUnitToSeconds($trends);
				$trends = convertUnitsS($value);
			}

			if (!array_key_exists($trends, $item_params['trends'])) {
				$item_params['trends'][$trends] = [
					'name' => $trends,
					'count' => 0,
					'value' => $value
				];
			}

			$show_item = true;

			foreach ($item['subfilters'] as $name => $value) {
				if ($name === 'subfilter_trends') {
					continue;
				}
				$show_item &= $value;
			}

			if ($show_item) {
				$item_params['trends'][$trends]['count']++;
			}
		}

		// history
		if ($filter_history === '') {
			$history = $item['history'];
			$value = $history;

			if ($simple_interval_parser->parse($history) == CParser::PARSE_SUCCESS) {
				$value = timeUnitToSeconds($history);
				$history = convertUnitsS($value);
			}

			if (!array_key_exists($history, $item_params['history'])) {
				$item_params['history'][$history] = [
					'name' => $history,
					'count' => 0,
					'value' => $value
				];
			}

			$show_item = true;

			foreach ($item['subfilters'] as $name => $value) {
				if ($name === 'subfilter_history') {
					continue;
				}
				$show_item &= $value;
			}

			if ($show_item) {
				$item_params['history'][$history]['count']++;
			}
		}

		// interval
		if ($filter_delay === '' && $filter_type != ITEM_TYPE_TRAPPER && $item['type'] != ITEM_TYPE_TRAPPER
				&& $item['type'] != ITEM_TYPE_SNMPTRAP && $item['type'] != ITEM_TYPE_DEPENDENT
				&& ($item['type'] != ITEM_TYPE_ZABBIX_ACTIVE || strncmp($item['key_'], 'mqtt.get', 8) !== 0)) {
			// Use temporary variable for delay, because the original will be used for sorting later.
			$delay = $item['delay'];
			$value = $delay;

			if ($update_interval_parser->parse($delay) == CParser::PARSE_SUCCESS) {
				$delay = $update_interval_parser->getDelay();

				// "value" is delay represented in seconds and it is used for sorting the subfilter.
				if ($delay[0] !== '{') {
					$value = timeUnitToSeconds($delay);
					$delay = convertUnitsS($value);
				}
				else {
					$value = $delay;
				}
			}

			if (!array_key_exists($delay, $item_params['interval'])) {
				$item_params['interval'][$delay] = [
					'name' => $delay,
					'count' => 0,
					'value' => $value
				];
			}

			$show_item = true;

			foreach ($item['subfilters'] as $name => $value) {
				if ($name === 'subfilter_interval') {
					continue;
				}
				$show_item &= $value;
			}

			if ($show_item) {
				$item_params['interval'][$delay]['count']++;
			}
		}
	}

	// output
	if ($filter_hostids && count($item_params['hosts']) > 1) {
		$hosts_output = prepareSubfilterOutput(_('Hosts'), $item_params['hosts'], $subfilter_hosts, 'subfilter_hosts');
		$table_subfilter->addRow([$hosts_output]);
	}

	if (!empty($item_params['applications']) && count($item_params['applications']) > 1) {
		$application_output = prepareSubfilterOutput(_('Applications'), $item_params['applications'], $subfilter_apps, 'subfilter_apps');
		$table_subfilter->addRow([$application_output]);
	}

	if ($filter_type == -1 && count($item_params['types']) > 1) {
		$type_output = prepareSubfilterOutput(_('Types'), $item_params['types'], $subfilter_types, 'subfilter_types');
		$table_subfilter->addRow([$type_output]);
	}

	if ($filter_value_type == -1 && count($item_params['value_types']) > 1) {
		$value_types_output = prepareSubfilterOutput(_('Type of information'), $item_params['value_types'], $subfilter_value_types, 'subfilter_value_types');
		$table_subfilter->addRow([$value_types_output]);
	}

	if ($filter_status == -1 && count($item_params['status']) > 1) {
		$status_output = prepareSubfilterOutput(_('Status'), $item_params['status'], $subfilter_status, 'subfilter_status');
		$table_subfilter->addRow([$status_output]);
	}

	if ($data['context'] === 'host' && $filter_state == -1 && count($item_params['state']) > 1) {
		$state_output = prepareSubfilterOutput(_('State'), $item_params['state'], $subfilter_state, 'subfilter_state');
		$table_subfilter->addRow([$state_output]);
	}

	if ($filter_inherited == -1 && count($item_params['templated_items']) > 1) {
		$templated_items_output = prepareSubfilterOutput(_('Template'), $item_params['templated_items'],
			$subfilter_inherited, 'subfilter_inherited'
		);
		$table_subfilter->addRow([$templated_items_output]);
	}

	if ($filter_with_triggers == -1 && count($item_params['with_triggers']) > 1) {
		$with_triggers_output = prepareSubfilterOutput(_('With triggers'), $item_params['with_triggers'], $subfilter_with_triggers, 'subfilter_with_triggers');
		$table_subfilter->addRow([$with_triggers_output]);
	}

	if ($data['context'] === 'host' && $filter_discovered == -1 && count($item_params['discovery']) > 1) {
		$discovery_output = prepareSubfilterOutput(_('Discovery'), $item_params['discovery'], $subfilter_discovered,
			'subfilter_discovered'
		);
		$table_subfilter->addRow([$discovery_output]);
	}

	if (zbx_empty($filter_history) && count($item_params['history']) > 1) {
		$history_output = prepareSubfilterOutput(_('History'), $item_params['history'], $subfilter_history, 'subfilter_history');
		$table_subfilter->addRow([$history_output]);
	}

	if (zbx_empty($filter_trends) && (count($item_params['trends']) > 1)) {
		$trends_output = prepareSubfilterOutput(_('Trends'), $item_params['trends'], $subfilter_trends, 'subfilter_trends');
		$table_subfilter->addRow([$trends_output]);
	}

	if (zbx_empty($filter_delay) && $filter_type != ITEM_TYPE_TRAPPER && count($item_params['interval']) > 1) {
		$interval_output = prepareSubfilterOutput(_('Interval'), $item_params['interval'], $subfilter_interval, 'subfilter_interval');
		$table_subfilter->addRow([$interval_output]);
	}

	$filter->addFilterTab(_('Filter'), [$filterColumn1, $filterColumn2, $filterColumn3, $filterColumn4],
		$table_subfilter
	);

	return $filter;
}

/**
 * Prepare ITEM_TYPE_HTTPAGENT type item data for create or update API calls.
 * - Converts 'query_fields' from array of keys and array of values to array of hash maps for every field.
 * - Converts 'headers' from array of keys and array of values to hash map.
 * - For request method HEAD set retrieve mode to retrieve only headers.
 *
 * @param array $item                       Array of form fields data for ITEM_TYPE_HTTPAGENT item.
 * @param int   $item['request_method']     Request method type.
 * @param array $item['query_fields']       Array of 'name' and 'value' arrays for URL query fields.
 * @param array $item['headers']            Array of 'name' and 'value' arrays for headers.
 *
 * @return array
 */
function prepareItemHttpAgentFormData(array $item) {
	if ($item['request_method'] == HTTPCHECK_REQUEST_HEAD) {
		$item['retrieve_mode'] = HTTPTEST_STEP_RETRIEVE_MODE_HEADERS;
	}

	if ($item['query_fields']) {
		$query_fields = [];

		foreach ($item['query_fields']['name'] as $index => $key) {
			$value = $item['query_fields']['value'][$index];

			if ($key !== '' || $value !== '') {
				$query_fields[] = [$key => $value];
			}
		}
		$item['query_fields'] = $query_fields;
	}

	if ($item['headers']) {
		$headers = [];

		foreach ($item['headers']['name'] as $index => $key) {
			$value = $item['headers']['value'][$index];

			if ($key !== '' || $value !== '') {
				$headers[$key] = $value;
			}
		}

		$item['headers'] = $headers;
	}

	return $item;
}

/**
 * Prepare ITEM_TYPE_SCRIPT type item data for create or update API calls.
 * - Converts 'parameters' from array of keys and array of values to arrays of names and values.
 *   IN:
 *   Array (
 *       [name] => Array (
 *           [0] => a
 *           [1] => c
 *       )
 *       [value] => Array (
 *           [0] => b
 *           [1] => d
 *       )
 *   )
 *
 *   OUT:
 *   Array (
 *       [0] => Array (
 *           [name] => a
 *           [value] => b
 *       )
 *       [1] => Array (
 *           [name] => c
 *           [value] => d
 *       )
 *   )
 *
 * @param array $item                          Array of form fields data for ITEM_TYPE_SCRIPT item.
 * @param array $item['parameters']            Item parameters array.
 * @param array $item['parameters']['name']    Item parameter names array.
 * @param array $item['parameters']['values']  Item parameter values array.
 *
 * @return array
 */
function prepareScriptItemFormData(array $item): array {
	$values = [];

	if (is_array($item['parameters']) && array_key_exists('name', $item['parameters'])
			&& array_key_exists('value', $item['parameters'])) {
		foreach ($item['parameters']['name'] as $index => $key) {
			if (array_key_exists($index, $item['parameters']['value'])
					&& ($key !== '' || $item['parameters']['value'][$index] !== '')) {
				$values[] = [
					'name' => $key,
					'value' => $item['parameters']['value'][$index]
				];
			}
		}
	}

	$item['parameters'] = $values;

	return $item;
}

/**
 * Get data for item edit page.
 *
 * @param array  $item                          Item, item prototype, LLD rule or LLD item to take the data from.
 * @param array  $options
 * @param bool   $options['is_discovery_rule']
 *
 * @return array
 */
function getItemFormData(array $item = [], array $options = []) {
	$data = [
		'form' => getRequest('form'),
		'form_refresh' => getRequest('form_refresh'),
		'is_discovery_rule' => !empty($options['is_discovery_rule']),
		'parent_discoveryid' => getRequest('parent_discoveryid', 0),
		'itemid' => getRequest('itemid'),
		'limited' => false,
		'interfaceid' => getRequest('interfaceid', 0),
		'name' => getRequest('name', ''),
		'description' => getRequest('description', ''),
		'key' => getRequest('key', ''),
		'master_itemid' => getRequest('master_itemid', 0),
		'hostname' => getRequest('hostname'),
		'delay' => getRequest('delay', ZBX_ITEM_DELAY_DEFAULT),
		'history' => getRequest('history', DB::getDefault('items', 'history')),
		'status' => getRequest('status', isset($_REQUEST['form_refresh']) ? 1 : 0),
		'type' => getRequest('type', 0),
		'snmp_oid' => getRequest('snmp_oid', ''),
		'value_type' => getRequest('value_type', ITEM_VALUE_TYPE_UINT64),
		'trapper_hosts' => getRequest('trapper_hosts', ''),
		'units' => getRequest('units', ''),
		'params' => getRequest('params', ''),
		'trends' => getRequest('trends', DB::getDefault('items', 'trends')),
		'new_application' => getRequest('new_application', ''),
		'applications' => getRequest('applications', []),
		'delay_flex' => array_values(getRequest('delay_flex', [])),
		'ipmi_sensor' => getRequest('ipmi_sensor', ''),
		'authtype' => getRequest('authtype', 0),
		'username' => getRequest('username', ''),
		'password' => getRequest('password', ''),
		'publickey' => getRequest('publickey', ''),
		'privatekey' => getRequest('privatekey', ''),
		'logtimefmt' => getRequest('logtimefmt', ''),
		'possibleHostInventories' => null,
		'alreadyPopulated' => null,
		'initial_item_type' => null,
		'templates' => [],
		'jmx_endpoint' => getRequest('jmx_endpoint', ZBX_DEFAULT_JMX_ENDPOINT),
		'timeout' => getRequest('timeout', DB::getDefault('items', 'timeout')),
		'url' => getRequest('url'),
		'query_fields' => getRequest('query_fields', []),
		'parameters' => getRequest('parameters', []),
		'posts' => getRequest('posts'),
		'status_codes' => getRequest('status_codes', DB::getDefault('items', 'status_codes')),
		'follow_redirects' => hasRequest('form_refresh')
			? (int) getRequest('follow_redirects')
			: getRequest('follow_redirects', DB::getDefault('items', 'follow_redirects')),
		'post_type' => getRequest('post_type', DB::getDefault('items', 'post_type')),
		'http_proxy' => getRequest('http_proxy'),
		'headers' => getRequest('headers', []),
		'retrieve_mode' => getRequest('retrieve_mode', DB::getDefault('items', 'retrieve_mode')),
		'request_method' => getRequest('request_method', DB::getDefault('items', 'request_method')),
		'output_format' => getRequest('output_format', DB::getDefault('items', 'output_format')),
		'allow_traps' => getRequest('allow_traps', DB::getDefault('items', 'allow_traps')),
		'ssl_cert_file' => getRequest('ssl_cert_file'),
		'ssl_key_file' => getRequest('ssl_key_file'),
		'ssl_key_password' => getRequest('ssl_key_password'),
		'verify_peer' => getRequest('verify_peer', DB::getDefault('items', 'verify_peer')),
		'verify_host' => getRequest('verify_host', DB::getDefault('items', 'verify_host')),
		'http_authtype' => getRequest('http_authtype', HTTPTEST_AUTH_NONE),
		'http_username' => getRequest('http_username', ''),
		'http_password' => getRequest('http_password', ''),
		'preprocessing' => getRequest('preprocessing', []),
		'preprocessing_script_maxlength' => DB::getFieldLength('item_preproc', 'params'),
		'context' => getRequest('context')
	];

	if ($data['parent_discoveryid'] != 0) {
		$data['discover'] = hasRequest('form_refresh')
			? getRequest('discover', DB::getDefault('items', 'discover'))
			: (($item && array_key_exists('discover', $item))
				? $item['discover']
				: DB::getDefault('items', 'discover')
			);
	}

	if ($data['type'] == ITEM_TYPE_HTTPAGENT) {
		foreach (['query_fields', 'headers'] as $property) {
			$values = [];

			if (is_array($data[$property]) && array_key_exists('name', $data[$property])
					&& array_key_exists('value', $data[$property])) {
				foreach ($data[$property]['name'] as $index => $key) {
					if (array_key_exists($index, $data[$property]['value'])) {
						$values[] = [$key => $data[$property]['value'][$index]];
					}
				}
			}
			$data[$property] = $values;
		}

		$data['parameters'] = [];
	}
	elseif ($data['type'] == ITEM_TYPE_SCRIPT) {
		$values = [];

		if (is_array($data['parameters']) && array_key_exists('name', $data['parameters'])
				&& array_key_exists('value', $data['parameters'])) {
			foreach ($data['parameters']['name'] as $index => $key) {
				if (array_key_exists($index, $data['parameters']['value'])) {
					$values[] = [
						'name' => $key,
						'value' => $data['parameters']['value'][$index]
					];
				}
			}
		}
		$data['parameters'] = $values;

		$data['headers'] = [];
		$data['query_fields'] = [];
	}
	else {
		$data['headers'] = [];
		$data['query_fields'] = [];
		$data['parameters'] = [];
	}

	// Dependent item initialization by master_itemid.
	if (array_key_exists('master_item', $item)) {
		$expanded = CMacrosResolverHelper::resolveItemNames([$item['master_item']]);
		$master_item = reset($expanded);
		$data['master_itemid'] = $master_item['itemid'];
		$data['master_itemname'] = $master_item['name_expanded'];
		// Do not initialize item data if only master_item array was passed.
		unset($item['master_item']);
	}

	// hostid
	if ($data['parent_discoveryid'] != 0) {
		$discoveryRule = API::DiscoveryRule()->get([
			'output' => ['hostid'],
			'itemids' => $data['parent_discoveryid'],
			'editable' => true
		]);
		$discoveryRule = reset($discoveryRule);
		$data['hostid'] = $discoveryRule['hostid'];

		$data['new_application_prototype'] = getRequest('new_application_prototype', '');
		$data['application_prototypes'] = getRequest('application_prototypes', []);
	}
	else {
		$data['hostid'] = getRequest('hostid', 0);
	}

	foreach ($data['preprocessing'] as &$step) {
		$step += [
			'error_handler' => ZBX_PREPROC_FAIL_DEFAULT,
			'error_handler_params' => ''
		];
	}
	unset($step);

	// types, http items only for internal processes
	$data['types'] = item_type2str();
	unset($data['types'][ITEM_TYPE_HTTPTEST]);
	if ($data['is_discovery_rule']) {
		unset($data['types'][ITEM_TYPE_AGGREGATE],
			$data['types'][ITEM_TYPE_CALCULATED],
			$data['types'][ITEM_TYPE_SNMPTRAP]
		);
	}

	// item
	if (array_key_exists('itemid', $item)) {
		$data['item'] = $item;
		$data['hostid'] = !empty($data['hostid']) ? $data['hostid'] : $data['item']['hostid'];
		$data['limited'] = ($data['item']['templateid'] != 0);
		$data['interfaceid'] = $item['interfaceid'];

		// discovery rule
		if ($data['is_discovery_rule']) {
			$flag = ZBX_FLAG_DISCOVERY_RULE;
		}
		// item prototype
		elseif ($data['parent_discoveryid'] != 0) {
			$flag = ZBX_FLAG_DISCOVERY_PROTOTYPE;
		}
		// plain item
		else {
			$flag = ZBX_FLAG_DISCOVERY_NORMAL;
		}

		$data['templates'] = makeItemTemplatesHtml($item['itemid'], getItemParentTemplates([$item], $flag), $flag,
			CWebUser::checkAccess(CRoleHelper::UI_CONFIGURATION_TEMPLATES), $data['context']
		);
	}

	// caption
	if ($data['is_discovery_rule']) {
		$data['caption'] = _('Discovery rule');
	}
	else {
		$data['caption'] = ($data['parent_discoveryid'] != 0) ? _('Item prototype') : _('Item');
	}

	// hostname
	if (empty($data['is_discovery_rule']) && empty($data['hostname'])) {
		if (!empty($data['hostid'])) {
			$hostInfo = API::Host()->get([
				'hostids' => $data['hostid'],
				'output' => ['name'],
				'templated_hosts' => true
			]);
			$hostInfo = reset($hostInfo);
			$data['hostname'] = $hostInfo['name'];
		}
		else {
			$data['hostname'] = _('not selected');
		}
	}

	// fill data from item
	if (!hasRequest('form_refresh') && ($item || $data['limited'])) {
		$data['name'] = $data['item']['name'];
		$data['description'] = $data['item']['description'];
		$data['key'] = $data['item']['key_'];
		$data['interfaceid'] = $data['item']['interfaceid'];
		$data['type'] = $data['item']['type'];
		$data['snmp_oid'] = $data['item']['snmp_oid'];
		$data['value_type'] = $data['item']['value_type'];
		$data['trapper_hosts'] = $data['item']['trapper_hosts'];
		$data['units'] = $data['item']['units'];
		$data['hostid'] = $data['item']['hostid'];
		$data['params'] = $data['item']['params'];
		$data['ipmi_sensor'] = $data['item']['ipmi_sensor'];
		$data['authtype'] = $data['item']['authtype'];
		$data['username'] = $data['item']['username'];
		$data['password'] = $data['item']['password'];
		$data['publickey'] = $data['item']['publickey'];
		$data['privatekey'] = $data['item']['privatekey'];
		$data['logtimefmt'] = $data['item']['logtimefmt'];
		$data['jmx_endpoint'] = $data['item']['jmx_endpoint'];
		$data['new_application'] = getRequest('new_application', '');
		// ITEM_TYPE_HTTPAGENT
		$data['timeout'] = $data['item']['timeout'];
		$data['url'] = $data['item']['url'];
		$data['query_fields'] = $data['item']['query_fields'];
		$data['parameters'] = $data['item']['parameters'];
		$data['posts'] = $data['item']['posts'];
		$data['status_codes'] = $data['item']['status_codes'];
		$data['follow_redirects'] = $data['item']['follow_redirects'];
		$data['post_type'] = $data['item']['post_type'];
		$data['http_proxy'] = $data['item']['http_proxy'];
		$data['headers'] = $data['item']['headers'];
		$data['retrieve_mode'] = $data['item']['retrieve_mode'];
		$data['request_method'] = $data['item']['request_method'];
		$data['allow_traps'] = $data['item']['allow_traps'];
		$data['ssl_cert_file'] = $data['item']['ssl_cert_file'];
		$data['ssl_key_file'] = $data['item']['ssl_key_file'];
		$data['ssl_key_password'] = $data['item']['ssl_key_password'];
		$data['verify_peer'] = $data['item']['verify_peer'];
		$data['verify_host'] = $data['item']['verify_host'];
		$data['http_authtype'] = $data['item']['authtype'];
		$data['http_username'] = $data['item']['username'];
		$data['http_password'] = $data['item']['password'];

		if ($data['type'] == ITEM_TYPE_HTTPAGENT) {
			// Convert hash to array where every item is hash for single key value pair as it is used by view.
			$headers = [];

			foreach ($data['headers'] as $key => $value) {
				$headers[] = [$key => $value];
			}

			$data['headers'] = $headers;
		}
		elseif ($data['type'] == ITEM_TYPE_SCRIPT && $data['parameters']) {
			CArrayHelper::sort($data['parameters'], ['name']);
		}

		$data['preprocessing'] = $data['item']['preprocessing'];

		if (!$data['is_discovery_rule']) {
			$data['output_format'] = $data['item']['output_format'];
		}

		if ($data['parent_discoveryid'] != 0) {
			$data['new_application_prototype'] = getRequest('new_application_prototype', '');
		}

		if (!$data['limited'] || !isset($_REQUEST['form_refresh'])) {
			$data['delay'] = $data['item']['delay'];

			$update_interval_parser = new CUpdateIntervalParser([
				'usermacros' => true,
				'lldmacros' => ($data['parent_discoveryid'] != 0)
			]);

			if ($update_interval_parser->parse($data['delay']) == CParser::PARSE_SUCCESS) {
				$data['delay'] = $update_interval_parser->getDelay();

				if ($data['delay'][0] !== '{') {
					$delay = timeUnitToSeconds($data['delay']);

					if ($delay == 0 && ($data['type'] == ITEM_TYPE_TRAPPER || $data['type'] == ITEM_TYPE_SNMPTRAP
							|| $data['type'] == ITEM_TYPE_DEPENDENT || ($data['type'] == ITEM_TYPE_ZABBIX_ACTIVE
								&& strncmp($data['key'], 'mqtt.get', 8) === 0))) {
						$data['delay'] = ZBX_ITEM_DELAY_DEFAULT;
					}
				}

				foreach ($update_interval_parser->getIntervals() as $interval) {
					if ($interval['type'] == ITEM_DELAY_FLEXIBLE) {
						$data['delay_flex'][] = [
							'delay' => $interval['update_interval'],
							'period' => $interval['time_period'],
							'type' => ITEM_DELAY_FLEXIBLE
						];
					}
					else {
						$data['delay_flex'][] = [
							'schedule' => $interval['interval'],
							'type' => ITEM_DELAY_SCHEDULING
						];
					}
				}
			}
			else {
				$data['delay'] = ZBX_ITEM_DELAY_DEFAULT;
			}

			$data['history'] = $data['item']['history'];
			$data['status'] = $data['item']['status'];
			$data['trends'] = $data['item']['trends'];

			$data['applications'] = array_unique(zbx_array_merge($data['applications'], get_applications_by_itemid($data['itemid'])));

			if ($data['parent_discoveryid'] != 0) {
				/*
				 * Get a list of application prototypes assigned to item prototype. Don't select distinct names,
				 * since database can be accidentally created case insensitive.
				 */
				$application_prototypes = DBfetchArray(DBselect(
					'SELECT ap.name'.
					' FROM application_prototype ap,item_application_prototype iap'.
					' WHERE ap.application_prototypeid=iap.application_prototypeid'.
						' AND ap.itemid='.zbx_dbstr($data['parent_discoveryid']).
						' AND iap.itemid='.zbx_dbstr($data['itemid'])
				));

				// Merge form submitted data with data existing in DB to find diff and correctly display ListBox.
				$data['application_prototypes'] = array_unique(
					zbx_array_merge($data['application_prototypes'], zbx_objectValues($application_prototypes, 'name'))
				);
			}
		}
	}

	if (!$data['delay_flex']) {
		$data['delay_flex'][] = ['delay' => '', 'period' => '', 'type' => ITEM_DELAY_FLEXIBLE];
	}

	// applications
	if (count($data['applications']) == 0) {
		array_push($data['applications'], 0);
	}
	$data['db_applications'] = DBfetchArray(DBselect(
		'SELECT DISTINCT a.applicationid,a.name'.
		' FROM applications a'.
		' WHERE a.hostid='.zbx_dbstr($data['hostid']).
			(($data['parent_discoveryid'] != 0) ? ' AND a.flags='.ZBX_FLAG_DISCOVERY_NORMAL : '')
	));
	order_result($data['db_applications'], 'name');

	if ($data['parent_discoveryid'] != 0) {
		// Make the application prototype list no appearing empty, but filling it with "-None-" as first element.
		if (count($data['application_prototypes']) == 0) {
			$data['application_prototypes'][] = 0;
		}

		// Get a list of application prototypes by discovery rule.
		$data['db_application_prototypes'] = DBfetchArray(DBselect(
			'SELECT ap.application_prototypeid,ap.name'.
			' FROM application_prototype ap'.
			' WHERE ap.itemid='.zbx_dbstr($data['parent_discoveryid'])
		));
		order_result($data['db_application_prototypes'], 'name');
	}

	// interfaces
	$data['interfaces'] = API::HostInterface()->get([
		'hostids' => $data['hostid'],
		'output' => API_OUTPUT_EXTEND
	]);

	// possible host inventories
	if ($data['parent_discoveryid'] == 0) {
		$data['possibleHostInventories'] = getHostInventories();

		// get already populated fields by other items
		$data['alreadyPopulated'] = API::item()->get([
			'output' => ['inventory_link'],
			'filter' => ['hostid' => $data['hostid']],
			'nopermissions' => true
		]);
		$data['alreadyPopulated'] = zbx_toHash($data['alreadyPopulated'], 'inventory_link');
	}

	// unset ssh auth fields
	if ($data['type'] != ITEM_TYPE_SSH) {
		$data['authtype'] = ITEM_AUTHTYPE_PASSWORD;
		$data['publickey'] = '';
		$data['privatekey'] = '';
	}

	if ($data['type'] != ITEM_TYPE_DEPENDENT) {
		$data['master_itemid'] = 0;
	}

	return $data;
}

/**
 * Get list of item pre-processing data and return a prepared HTML object.
 *
 * @param CForm  $form                                     Form object to where add pre-processing list.
 * @param array  $preprocessing                            Array of item pre-processing steps.
 * @param string $preprocessing[]['type']                  Pre-processing step type.
 * @param array  $preprocessing[]['params']                Additional parameters used by pre-processing.
 * @param string $preprocessing[]['error_handler']         Action type used in case of pre-processing step failure.
 * @param string $preprocessing[]['error_handler_params']  Error handler parameters.
 * @param bool   $readonly                                 True if fields should be read only.
 * @param array  $types                                    Supported pre-processing types.
 *
 * @return CList
 */
function getItemPreprocessing(CForm $form, array $preprocessing, $readonly, array $types) {
	$script_maxlength = DB::getFieldLength('item_preproc', 'params');
	$preprocessing_list = (new CList())
		->setId('preprocessing')
		->addClass('preprocessing-list')
		->addClass('list-numbered')
		->addItem(
			(new CListItem([
				(new CDiv(_('Name')))->addClass('step-name'),
				(new CDiv(_('Parameters')))->addClass('step-parameters'),
				(new CDiv(_('Custom on fail')))->addClass('step-on-fail'),
				(new CDiv(_('Actions')))->addClass('step-action')
			]))
				->addClass('preprocessing-list-head')
				->addStyle(!$preprocessing ? 'display: none;' : null)
		);

	$sortable = (count($preprocessing) > 1 && !$readonly);

	$i = 0;
	$have_validate_not_supported = in_array(ZBX_PREPROC_VALIDATE_NOT_SUPPORTED, array_column($preprocessing, 'type'));

	foreach ($preprocessing as $step) {
		// Create a select with preprocessing types.
		$preproc_types_select = (new CSelect('preprocessing['.$i.'][type]'))
			->setId('preprocessing_'.$i.'_type')
			->setValue($step['type'])
			->setReadonly($readonly)
			->setWidthAuto();

		foreach (get_preprocessing_types(null, true, $types) as $group) {
			$opt_group = new CSelectOptionGroup($group['label']);

			foreach ($group['types'] as $type => $label) {
				$enabled = (!$have_validate_not_supported || $type != ZBX_PREPROC_VALIDATE_NOT_SUPPORTED
						|| $type == $step['type']);
				$opt_group->addOption((new CSelectOption($type, $label))->setDisabled(!$enabled));
			}

			$preproc_types_select->addOptionGroup($opt_group);
		}

		// Depending on preprocessing type, display corresponding params field and placeholders.
		$params = '';

		// Create a primary param text box, so it can be hidden if necessary.
		$step_param_0_value = array_key_exists('params', $step) ? $step['params'][0] : '';
		$step_param_0 = (new CTextBox('preprocessing['.$i.'][params][0]', $step_param_0_value))
			->setTitle($step_param_0_value)
			->setReadonly($readonly);

		// Create a secondary param text box, so it can be hidden if necessary.
		$step_param_1_value = (array_key_exists('params', $step) && array_key_exists(1, $step['params']))
			? $step['params'][1]
			: '';
		$step_param_1 = (new CTextBox('preprocessing['.$i.'][params][1]', $step_param_1_value))
			->setTitle($step_param_1_value)
			->setReadonly($readonly);

		// Add corresponding placeholders and show or hide text boxes.
		switch ($step['type']) {
			case ZBX_PREPROC_MULTIPLIER:
				$params = $step_param_0
					->setAttribute('placeholder', _('number'))
					->setWidth(ZBX_TEXTAREA_NUMERIC_BIG_WIDTH);
				break;

			case ZBX_PREPROC_RTRIM:
			case ZBX_PREPROC_LTRIM:
			case ZBX_PREPROC_TRIM:
				$params = $step_param_0
					->setAttribute('placeholder', _('list of characters'))
					->setWidth(ZBX_TEXTAREA_SMALL_WIDTH);
				break;

			case ZBX_PREPROC_XPATH:
			case ZBX_PREPROC_ERROR_FIELD_XML:
				$params = $step_param_0->setAttribute('placeholder', _('XPath'));
				break;

			case ZBX_PREPROC_JSONPATH:
			case ZBX_PREPROC_ERROR_FIELD_JSON:
				$params = $step_param_0->setAttribute('placeholder', _('$.path.to.node'));
				break;

			case ZBX_PREPROC_REGSUB:
			case ZBX_PREPROC_ERROR_FIELD_REGEX:
				$params = [
					$step_param_0->setAttribute('placeholder', _('pattern')),
					$step_param_1->setAttribute('placeholder', _('output'))
				];
				break;

			case ZBX_PREPROC_VALIDATE_RANGE:
				$params = [
					$step_param_0->setAttribute('placeholder', _('min')),
					$step_param_1->setAttribute('placeholder', _('max'))
				];
				break;

			case ZBX_PREPROC_VALIDATE_REGEX:
			case ZBX_PREPROC_VALIDATE_NOT_REGEX:
				$params = $step_param_0->setAttribute('placeholder', _('pattern'));
				break;

			case ZBX_PREPROC_THROTTLE_TIMED_VALUE:
				$params = $step_param_0
					->setAttribute('placeholder', _('seconds'))
					->setWidth(ZBX_TEXTAREA_NUMERIC_BIG_WIDTH);
				break;

			case ZBX_PREPROC_SCRIPT:
				$params = new CMultilineInput($step_param_0->getName(), $step_param_0_value, [
					'title' => _('JavaScript'),
					'placeholder' => _('script'),
					'placeholder_textarea' => 'return value',
					'label_before' => 'function (value) {',
					'label_after' => '}',
					'grow' => 'auto',
					'rows' => 0,
					'maxlength' => $script_maxlength,
					'readonly' => $readonly
				]);
				break;

			case ZBX_PREPROC_PROMETHEUS_PATTERN:
				$params = [
					$step_param_0->setAttribute('placeholder',
						_('<metric name>{<label name>="<label value>", ...} == <value>')
					),
					$step_param_1->setAttribute('placeholder', _('<label name>'))
				];
				break;

			case ZBX_PREPROC_PROMETHEUS_TO_JSON:
				$params = $step_param_0->setAttribute('placeholder',
					_('<metric name>{<label name>="<label value>", ...} == <value>')
				);
				break;

			// ZBX-16642
			case ZBX_PREPROC_CSV_TO_JSON:
				$step_param_2_value = (array_key_exists('params', $step) && array_key_exists(2, $step['params']))
					? $step['params'][2]
					: ZBX_PREPROC_CSV_NO_HEADER;

				$params = [
					$step_param_0
						->setAttribute('placeholder', ',')
						->setWidth(ZBX_TEXTAREA_NUMERIC_STANDARD_WIDTH)
						->setAttribute('maxlength', 1),
					$step_param_1
						->setAttribute('placeholder', '"')
						->setWidth(ZBX_TEXTAREA_NUMERIC_STANDARD_WIDTH)
						->setAttribute('maxlength', 1),
					(new CCheckBox('preprocessing['.$i.'][params][2]', ZBX_PREPROC_CSV_HEADER))
						->setLabel(_('With header row'))
						->setChecked($step_param_2_value == ZBX_PREPROC_CSV_HEADER)
						->setReadonly($readonly)
				];
				break;

			case ZBX_PREPROC_STR_REPLACE:
				$params = [
					$step_param_0->setAttribute('placeholder', _('search string')),
					$step_param_1->setAttribute('placeholder', _('replacement'))
				];
				break;
		}

		// Create checkbox "Custom on fail" and enable or disable depending on preprocessing type.
		$on_fail = new CCheckBox('preprocessing['.$i.'][on_fail]');

		switch ($step['type']) {
			case ZBX_PREPROC_RTRIM:
			case ZBX_PREPROC_LTRIM:
			case ZBX_PREPROC_TRIM:
			case ZBX_PREPROC_THROTTLE_VALUE:
			case ZBX_PREPROC_THROTTLE_TIMED_VALUE:
			case ZBX_PREPROC_SCRIPT:
			case ZBX_PREPROC_STR_REPLACE:
				$on_fail->setEnabled(false);
				break;

			case ZBX_PREPROC_VALIDATE_NOT_SUPPORTED:
				$on_fail
					->setEnabled(false)
					->setChecked(true);
				break;

			default:
				$on_fail->setEnabled(!$readonly);

				if ($step['error_handler'] != ZBX_PREPROC_FAIL_DEFAULT) {
					$on_fail->setChecked(true);
				}
				break;
		}

		$error_handler = (new CRadioButtonList('preprocessing['.$i.'][error_handler]',
			($step['error_handler'] == ZBX_PREPROC_FAIL_DEFAULT)
				? ZBX_PREPROC_FAIL_DISCARD_VALUE
				: (int) $step['error_handler']
		))
			->addValue(_('Discard value'), ZBX_PREPROC_FAIL_DISCARD_VALUE)
			->addValue(_('Set value to'), ZBX_PREPROC_FAIL_SET_VALUE)
			->addValue(_('Set error to'), ZBX_PREPROC_FAIL_SET_ERROR)
			->setModern(true);

		$error_handler_params = (new CTextBox('preprocessing['.$i.'][error_handler_params]',
			$step['error_handler_params'])
		)->setTitle($step['error_handler_params']);

		if ($step['error_handler'] == ZBX_PREPROC_FAIL_DEFAULT) {
			$error_handler->setEnabled(false);
		}

		if ($step['error_handler'] == ZBX_PREPROC_FAIL_DEFAULT
				|| $step['error_handler'] == ZBX_PREPROC_FAIL_DISCARD_VALUE) {
			$error_handler_params
				->setEnabled(false)
				->addStyle('display: none;');
		}

		$on_fail_options = (new CDiv([
			new CLabel(_('Custom on fail')),
			$error_handler->setReadonly($readonly),
			$error_handler_params->setReadonly($readonly)
		]))->addClass('on-fail-options');

		if ($step['error_handler'] == ZBX_PREPROC_FAIL_DEFAULT) {
			$on_fail_options->addStyle('display: none;');
		}

		$preprocessing_list->addItem(
			(new CListItem([
				(new CDiv([
					(new CDiv())
						->addClass(ZBX_STYLE_DRAG_ICON)
						->addClass(!$sortable ? ZBX_STYLE_DISABLED : null),
					(new CDiv($preproc_types_select))
						->addClass('list-numbered-item')
						->addClass('step-name'),
					(new CDiv($params))->addClass('step-parameters'),
					(new CDiv($on_fail))->addClass('step-on-fail'),
					(new CDiv([
						(new CButton('preprocessing['.$i.'][test]', _('Test')))
							->addClass(ZBX_STYLE_BTN_LINK)
							->addClass('preprocessing-step-test')
							->removeId(),
						(new CButton('preprocessing['.$i.'][remove]', _('Remove')))
							->addClass(ZBX_STYLE_BTN_LINK)
							->addClass('element-table-remove')
							->setEnabled(!$readonly)
							->removeId()
					]))->addClass('step-action')
				]))->addClass('preprocessing-step'),
				$on_fail_options
			]))
				->addClass('preprocessing-list-item')
				->addClass('sortable')
				->setAttribute('data-step', $i)
		);

		$i++;
	}

	$preprocessing_list->addItem(
		(new CListItem([
			(new CDiv(
				(new CButton('param_add', _('Add')))
					->addClass(ZBX_STYLE_BTN_LINK)
					->addClass('element-table-add')
					->setEnabled(!$readonly)
			))->addClass('step-action'),
			(new CDiv(
				(new CButton('preproc_test_all', _('Test all steps')))
					->addClass(ZBX_STYLE_BTN_LINK)
					->addStyle(($i > 0) ? null : 'display: none')
			))->addClass('step-action')
		]))->addClass('preprocessing-list-foot')
	);

	return $preprocessing_list;
}

/**
 * Prepares data to copy items/triggers/graphs.
 *
 * @param string      $elements_field
 * @param null|string $title
 *
 * @return array
 */
function getCopyElementsFormData($elements_field, $title = null) {
	$data = [
		'title' => $title,
		'elements_field' => $elements_field,
		'elements' => getRequest($elements_field, []),
		'copy_type' => getRequest('copy_type', COPY_TYPE_TO_HOST_GROUP),
		'copy_targetids' => getRequest('copy_targetids', []),
		'hostid' => getRequest('hostid', 0)
	];

	if (!$data['elements'] || !is_array($data['elements'])) {
		show_error_message(_('Incorrect list of items.'));

		return $data;
	}

	if ($data['copy_targetids']) {
		switch ($data['copy_type']) {
			case COPY_TYPE_TO_HOST_GROUP:
				$data['copy_targetids'] = CArrayHelper::renameObjectsKeys(API::HostGroup()->get([
					'output' => ['groupid', 'name'],
					'groupids' => $data['copy_targetids'],
					'editable' => true
				]), ['groupid' => 'id']);
				break;

			case COPY_TYPE_TO_HOST:
				$data['copy_targetids'] = CArrayHelper::renameObjectsKeys(API::Host()->get([
					'output' => ['hostid', 'name'],
					'hostids' => $data['copy_targetids'],
					'editable' => true
				]), ['hostid' => 'id']);
				break;

			case COPY_TYPE_TO_TEMPLATE:
				$data['copy_targetids'] = CArrayHelper::renameObjectsKeys(API::Template()->get([
					'output' => ['templateid', 'name'],
					'templateids' => $data['copy_targetids'],
					'editable' => true
				]), ['templateid' => 'id']);
		}
	}

	return $data;
}

function getTriggerMassupdateFormData() {
	$data = [
		'visible' => getRequest('visible', []),
		'dependencies' => getRequest('dependencies', []),
		'tags' => getRequest('tags', []),
		'mass_update_tags' => getRequest('mass_update_tags', ZBX_ACTION_ADD),
		'manual_close' => getRequest('manual_close', ZBX_TRIGGER_MANUAL_CLOSE_NOT_ALLOWED),
		'massupdate' => getRequest('massupdate', 1),
		'parent_discoveryid' => getRequest('parent_discoveryid'),
		'g_triggerid' => getRequest('g_triggerid', []),
		'priority' => getRequest('priority', 0),
		'hostid' => getRequest('hostid', 0),
		'context' => getRequest('context')
	];

	if ($data['dependencies']) {
		$dependencyTriggers = API::Trigger()->get([
			'output' => ['triggerid', 'description', 'flags'],
			'selectHosts' => ['hostid', 'name'],
			'triggerids' => $data['dependencies'],
			'preservekeys' => true
		]);

		if ($data['parent_discoveryid']) {
			$dependencyTriggerPrototypes = API::TriggerPrototype()->get([
				'output' => ['triggerid', 'description', 'flags'],
				'selectHosts' => ['hostid', 'name'],
				'triggerids' => $data['dependencies'],
				'preservekeys' => true
			]);
			$data['dependencies'] = $dependencyTriggers + $dependencyTriggerPrototypes;
		}
		else {
			$data['dependencies'] = $dependencyTriggers;
		}
	}

	foreach ($data['dependencies'] as &$dependency) {
		order_result($dependency['hosts'], 'name', ZBX_SORT_UP);
	}
	unset($dependency);

	order_result($data['dependencies'], 'description', ZBX_SORT_UP);

	if (!$data['tags']) {
		$data['tags'][] = ['tag' => '', 'value' => ''];
	}

	return $data;
}

/**
 * Generate data for the trigger configuration form.
 *
 * @param array       $data                                     Trigger data array.
 * @param string      $data['form']                             Form action.
 * @param string      $data['form_refresh']                     Form refresh.
 * @param null|string $data['parent_discoveryid']               Parent discovery ID.
 * @param array       $data['dependencies']                     Trigger dependencies.
 * @param array       $data['db_dependencies']                  DB trigger dependencies.
 * @param string      $data['triggerid']                        Trigger ID.
 * @param string      $data['expression']                       Trigger expression.
 * @param string      $data['recovery_expression']              Trigger recovery expression.
 * @param string      $data['expr_temp']                        Trigger temporary expression.
 * @param string      $data['recovery_expr_temp']               Trigger temporary recovery expression.
 * @param string      $data['recovery_mode']                    Trigger recovery mode.
 * @param string      $data['description']                      Trigger description.
 * @param string      $data['event_name']                       Trigger event name.
 * @param string      $data['opdata']                           Trigger operational data.
 * @param int         $data['type']                             Trigger problem event generation mode.
 * @param string      $data['priority']                         Trigger severity.
 * @param int         $data['status']                           Trigger status.
 * @param string      $data['comments']                         Trigger description.
 * @param string      $data['url']                              Trigger URL.
 * @param string      $data['expression_constructor']           Trigger expression constructor mode.
 * @param string      $data['recovery_expression_constructor']  Trigger recovery expression constructor mode.
 * @param bool        $data['limited']                          Templated trigger.
 * @param array       $data['templates']                        Trigger templates.
 * @param string      $data['hostid']                           Host ID.
 * @param string      $data['expression_action']                Trigger expression action.
 * @param string      $data['recovery_expression_action']       Trigger recovery expression action.
 * @param string      $data['tags']                             Trigger tags.
 * @param string      $data['correlation_mode']                 Trigger correlation mode.
 * @param string      $data['correlation_tag']                  Trigger correlation tag.
 * @param string      $data['manual_close']                     Trigger manual close.
 * @param string      $data['context']                          Additional parameter in URL to identify main section.
 *
 * @return array
 */
function getTriggerFormData(array $data) {
	if ($data['triggerid'] !== null) {
		// Get trigger.
		$options = [
			'output' => API_OUTPUT_EXTEND,
			'selectHosts' => ['hostid'],
			'triggerids' => $data['triggerid']
		];

		if (!hasRequest('form_refresh')) {
			$options['selectTags'] = ['tag', 'value'];
		}

		if ($data['show_inherited_tags']) {
			$options['selectItems'] = ['itemid', 'templateid', 'flags'];
		}

		if ($data['parent_discoveryid'] === null) {
			$options['selectDiscoveryRule'] = ['itemid', 'name', 'templateid'];
			$options['selectTriggerDiscovery'] = ['parent_triggerid'];
			$triggers = API::Trigger()->get($options);
			$flag = ZBX_FLAG_DISCOVERY_NORMAL;
		}
		else {
			$triggers = API::TriggerPrototype()->get($options);
			$flag = ZBX_FLAG_DISCOVERY_PROTOTYPE;
		}

		$triggers = CMacrosResolverHelper::resolveTriggerExpressions($triggers,
			['sources' => ['expression', 'recovery_expression']]
		);

		$trigger = reset($triggers);

		if (!hasRequest('form_refresh')) {
			$data['tags'] = $trigger['tags'];
		}

		// Get templates.
		$data['templates'] = makeTriggerTemplatesHtml($trigger['triggerid'],
			getTriggerParentTemplates([$trigger], $flag), $flag,
			CWebUser::checkAccess(CRoleHelper::UI_CONFIGURATION_TEMPLATES), $data['context']
		);

		if ($data['show_inherited_tags']) {
			if ($data['parent_discoveryid'] === null) {
				if ($trigger['discoveryRule']) {
					$item_parent_templates = getItemParentTemplates([$trigger['discoveryRule']],
						ZBX_FLAG_DISCOVERY_RULE
					)['templates'];
				}
				else {
					$item_parent_templates = getItemParentTemplates($trigger['items'],
						ZBX_FLAG_DISCOVERY_NORMAL
					)['templates'];
				}
			}
			else {
				$items = [];
				$item_prototypes = [];

				foreach ($trigger['items'] as $item) {
					if ($item['flags'] == ZBX_FLAG_DISCOVERY_NORMAL) {
						$items[] = $item;
					}
					else {
						$item_prototypes[] = $item;
					}
				}

				$item_parent_templates = getItemParentTemplates($items, ZBX_FLAG_DISCOVERY_NORMAL)['templates']
					+ getItemParentTemplates($item_prototypes, ZBX_FLAG_DISCOVERY_PROTOTYPE)['templates'];
			}
			unset($item_parent_templates[0]);

			$db_templates = $item_parent_templates
				? API::Template()->get([
					'output' => ['templateid'],
					'selectTags' => ['tag', 'value'],
					'templateids' => array_keys($item_parent_templates),
					'preservekeys' => true
				])
				: [];

			$inherited_tags = [];

			foreach ($item_parent_templates as $templateid => $template) {
				if (array_key_exists($templateid, $db_templates)) {
					foreach ($db_templates[$templateid]['tags'] as $tag) {
						if (!array_key_exists($tag['tag'].':'.$tag['value'], $inherited_tags)) {
							$inherited_tags[$tag['tag'].':'.$tag['value']] = $tag + [
								'parent_templates' => [$templateid => $template],
								'type' => ZBX_PROPERTY_INHERITED
							];
						}
						else {
							$inherited_tags[$tag['tag'].':'.$tag['value']]['parent_templates'] += [
								$templateid => $template
							];
						}
					}
				}
			}

			$db_hosts = API::Host()->get([
				'output' => [],
				'selectTags' => ['tag', 'value'],
				'hostids' => $data['hostid']
			]);

			if ($db_hosts) {
				foreach ($db_hosts[0]['tags'] as $tag) {
					$inherited_tags[$tag['tag'].':'.$tag['value']] = $tag;
					$inherited_tags[$tag['tag'].':'.$tag['value']]['type'] = ZBX_PROPERTY_INHERITED;
				}
			}

			foreach ($data['tags'] as $tag) {
				if (!array_key_exists($tag['tag'].':'.$tag['value'], $inherited_tags)) {
					$inherited_tags[$tag['tag'].':'.$tag['value']] = $tag + ['type' => ZBX_PROPERTY_OWN];
				}
				else {
					$inherited_tags[$tag['tag'].':'.$tag['value']]['type'] = ZBX_PROPERTY_BOTH;
				}
			}

			$data['tags'] = array_values($inherited_tags);
		}

		$data['limited'] = ($trigger['templateid'] != 0);

		// Select first host from triggers if no matching value is given.
		$hosts = $trigger['hosts'];
		if (count($hosts) > 0 && !in_array(['hostid' => $data['hostid']], $hosts)) {
			$host = reset($hosts);
			$data['hostid'] = $host['hostid'];
		}
	}

	// tags
	if (!$data['tags']) {
		$data['tags'][] = ['tag' => '', 'value' => ''];
	}
	else {
		CArrayHelper::sort($data['tags'], ['tag', 'value']);
	}

	if ((!empty($data['triggerid']) && !isset($_REQUEST['form_refresh'])) || $data['limited']) {
		$data['expression'] = $trigger['expression'];
		$data['recovery_expression'] = $trigger['recovery_expression'];

		if (!$data['limited'] || !isset($_REQUEST['form_refresh'])) {
			$data['description'] = $trigger['description'];
			$data['event_name'] = $trigger['event_name'];
			$data['opdata'] = $trigger['opdata'];
			$data['type'] = $trigger['type'];
			$data['recovery_mode'] = $trigger['recovery_mode'];
			$data['correlation_mode'] = $trigger['correlation_mode'];
			$data['correlation_tag'] = $trigger['correlation_tag'];
			$data['manual_close'] = $trigger['manual_close'];
			$data['priority'] = $trigger['priority'];
			$data['status'] = $trigger['status'];
			$data['comments'] = $trigger['comments'];
			$data['url'] = $trigger['url'];
			$data['discover'] = $trigger['discover'];

			$db_triggers = DBselect(
				'SELECT t.triggerid,t.description'.
				' FROM triggers t,trigger_depends d'.
				' WHERE t.triggerid=d.triggerid_up'.
					' AND d.triggerid_down='.zbx_dbstr($data['triggerid'])
			);
			while ($db_trigger = DBfetch($db_triggers)) {
				if (uint_in_array($db_trigger['triggerid'], $data['dependencies'])) {
					continue;
				}
				array_push($data['dependencies'], $db_trigger['triggerid']);
			}
		}
	}

	$readonly = false;
	if ($data['triggerid'] !== null) {
		$data['flags'] = $trigger['flags'];

		if ($data['parent_discoveryid'] === null) {
			$data['discoveryRule'] = $trigger['discoveryRule'];
			$data['triggerDiscovery'] = $trigger['triggerDiscovery'];
		}

		if ($trigger['flags'] == ZBX_FLAG_DISCOVERY_CREATED || $data['limited']) {
			$readonly = true;
		}
	}

	// Trigger expression constructor.
	if ($data['expression_constructor'] == IM_TREE) {
		$analyze = analyzeExpression($data['expression'], TRIGGER_EXPRESSION);

		if ($analyze !== false) {
			list($data['expression_formula'], $data['expression_tree']) = $analyze;

			if ($data['expression_action'] !== '' && $data['expression_tree'] !== null) {
				$new_expr = remakeExpression($data['expression'], $_REQUEST['expr_target_single'],
					$data['expression_action'], $data['expr_temp']
				);

				if ($new_expr !== false) {
					$data['expression'] = $new_expr;
					$analyze = analyzeExpression($data['expression'], TRIGGER_EXPRESSION);

					if ($analyze !== false) {
						list($data['expression_formula'], $data['expression_tree']) = $analyze;
					}
					else {
						show_messages(false, '', _('Expression syntax error.'));
					}

					$data['expr_temp'] = '';
				}
				else {
					show_messages(false, '', _('Expression syntax error.'));
				}
			}

			$data['expression_field_name'] = 'expr_temp';
			$data['expression_field_value'] = $data['expr_temp'];
			$data['expression_field_readonly'] = true;
		}
		else {
			show_messages(false, '', _('Expression syntax error.'));
			$data['expression_field_name'] = 'expression';
			$data['expression_field_value'] = $data['expression'];
			$data['expression_field_readonly'] = $readonly;
			$data['expression_constructor'] = IM_ESTABLISHED;
		}
	}
	elseif ($data['expression_constructor'] != IM_TREE) {
		$data['expression_field_name'] = 'expression';
		$data['expression_field_value'] = $data['expression'];
		$data['expression_field_readonly'] = $readonly;
	}

	// Trigger recovery expression constructor.
	if ($data['recovery_expression_constructor'] == IM_TREE) {
		$analyze = analyzeExpression($data['recovery_expression'], TRIGGER_RECOVERY_EXPRESSION);

		if ($analyze !== false) {
			list($data['recovery_expression_formula'], $data['recovery_expression_tree']) = $analyze;

			if ($data['recovery_expression_action'] !== '' && $data['recovery_expression_tree'] !== null) {
				$new_expr = remakeExpression($data['recovery_expression'], $_REQUEST['recovery_expr_target_single'],
					$data['recovery_expression_action'], $data['recovery_expr_temp']
				);

				if ($new_expr !== false) {
					$data['recovery_expression'] = $new_expr;
					$analyze = analyzeExpression($data['recovery_expression'], TRIGGER_RECOVERY_EXPRESSION);

					if ($analyze !== false) {
						list($data['recovery_expression_formula'], $data['recovery_expression_tree']) = $analyze;
					}
					else {
						show_messages(false, '', _('Recovery expression syntax error.'));
					}

					$data['recovery_expr_temp'] = '';
				}
				else {
					show_messages(false, '', _('Recovery expression syntax error.'));
				}
			}

			$data['recovery_expression_field_name'] = 'recovery_expr_temp';
			$data['recovery_expression_field_value'] = $data['recovery_expr_temp'];
			$data['recovery_expression_field_readonly'] = true;
		}
		else {
			show_messages(false, '', _('Recovery expression syntax error.'));
			$data['recovery_expression_field_name'] = 'recovery_expression';
			$data['recovery_expression_field_value'] = $data['recovery_expression'];
			$data['recovery_expression_field_readonly'] = $readonly;
			$data['recovery_expression_constructor'] = IM_ESTABLISHED;
		}
	}
	elseif ($data['recovery_expression_constructor'] != IM_TREE) {
		$data['recovery_expression_field_name'] = 'recovery_expression';
		$data['recovery_expression_field_value'] = $data['recovery_expression'];
		$data['recovery_expression_field_readonly'] = $readonly;
	}

	if ($data['dependencies']) {
		$dependencyTriggers = API::Trigger()->get([
			'output' => ['triggerid', 'description', 'flags'],
			'selectHosts' => ['hostid', 'name'],
			'triggerids' => $data['dependencies'],
			'preservekeys' => true
		]);

		if ($data['parent_discoveryid']) {
			$dependencyTriggerPrototypes = API::TriggerPrototype()->get([
				'output' => ['triggerid', 'description', 'flags'],
				'selectHosts' => ['hostid', 'name'],
				'triggerids' => $data['dependencies'],
				'preservekeys' => true
			]);

			$data['db_dependencies'] = $dependencyTriggers + $dependencyTriggerPrototypes;
		}
		else {
			$data['db_dependencies'] = $dependencyTriggers;
		}
	}

	foreach ($data['db_dependencies'] as &$dependency) {
		order_result($dependency['hosts'], 'name', ZBX_SORT_UP);
	}
	unset($dependency);

	order_result($data['db_dependencies'], 'description');

	return $data;
}

/**
 * Renders tag table row.
 *
 * @param int|string $index
 * @param string     $tag      (optional)
 * @param string     $value    (optional)
 * @param array      $options  (optional)
 *
 * @return CRow
 */
function renderTagTableRow($index, $tag = '', $value = '', array $options = []) {
	$options = array_merge([
		'readonly' => false,
		'field_name' => 'tags'
	], $options);

	return (new CRow([
		(new CCol(
			(new CTextAreaFlexible($options['field_name'].'['.$index.'][tag]', $tag, $options))
				->setAdaptiveWidth(ZBX_TEXTAREA_TAG_WIDTH)
				->setAttribute('placeholder', _('tag'))
		))->addClass(ZBX_STYLE_TEXTAREA_FLEXIBLE_PARENT),
		(new CCol(
			(new CTextAreaFlexible($options['field_name'].'['.$index.'][value]', $value, $options))
				->setAdaptiveWidth(ZBX_TEXTAREA_TAG_VALUE_WIDTH)
				->setAttribute('placeholder', _('value'))
		))->addClass(ZBX_STYLE_TEXTAREA_FLEXIBLE_PARENT),
		(new CCol(
			(new CButton($options['field_name'].'['.$index.'][remove]', _('Remove')))
				->addClass(ZBX_STYLE_BTN_LINK)
				->addClass('element-table-remove')
				->setEnabled(!$options['readonly'])
		))
			->addClass(ZBX_STYLE_NOWRAP)
			->addClass(ZBX_STYLE_TOP)
	]))->addClass('form_row');
}

/**
 * Renders tag table.
 *
 * @param array  $tags
 * @param array  $tags[]['tag']
 * @param array  $tags[]['value']
 * @param bool   $readonly         (optional)
 *
 * @return CTable
 */
function renderTagTable(array $tags, $readonly = false, array $options = []) {
	$table = (new CTable())
		->addStyle('width:100%;')
		->addClass(ZBX_STYLE_TEXTAREA_FLEXIBLE_CONTAINER);

	$row_options = ['readonly' => $readonly];

	if (array_key_exists('field_name', $options)) {
		$row_options['field_name'] = $options['field_name'];
	}

	foreach ($tags as $index => $tag) {
		$table->addRow(renderTagTableRow($index, $tag['tag'], $tag['value'], $row_options));
	}

	return $table->setFooter(new CCol(
		(new CButton('tag_add', _('Add')))
			->addClass(ZBX_STYLE_BTN_LINK)
			->addClass('element-table-add')
			->setEnabled(!$readonly)
	));
}<|MERGE_RESOLUTION|>--- conflicted
+++ resolved
@@ -77,42 +77,6 @@
 	return $output;
 }
 
-<<<<<<< HEAD
-function getItemFilterForm(&$items) {
-	$filter_groupids			= $_REQUEST['filter_groupids'];
-	$filter_hostids				= $_REQUEST['filter_hostids'];
-	$filter_application			= $_REQUEST['filter_application'];
-	$filter_name				= $_REQUEST['filter_name'];
-	$filter_type				= $_REQUEST['filter_type'];
-	$filter_key					= $_REQUEST['filter_key'];
-	$filter_snmp_oid			= $_REQUEST['filter_snmp_oid'];
-	$filter_value_type			= $_REQUEST['filter_value_type'];
-	$filter_delay				= $_REQUEST['filter_delay'];
-	$filter_history				= $_REQUEST['filter_history'];
-	$filter_trends				= $_REQUEST['filter_trends'];
-	$filter_status				= $_REQUEST['filter_status'];
-	$filter_state				= $_REQUEST['filter_state'];
-	$filter_templated_items		= $_REQUEST['filter_templated_items'];
-	$filter_with_triggers		= $_REQUEST['filter_with_triggers'];
-	$filter_discovery			= $_REQUEST['filter_discovery'];
-	$filter_valuemaps			= $_REQUEST['filter_valuemapids'];
-	$subfilter_hosts			= $_REQUEST['subfilter_hosts'];
-	$subfilter_apps				= $_REQUEST['subfilter_apps'];
-	$subfilter_types			= $_REQUEST['subfilter_types'];
-	$subfilter_value_types		= $_REQUEST['subfilter_value_types'];
-	$subfilter_status			= $_REQUEST['subfilter_status'];
-	$subfilter_state			= $_REQUEST['subfilter_state'];
-	$subfilter_templated_items	= $_REQUEST['subfilter_templated_items'];
-	$subfilter_with_triggers	= $_REQUEST['subfilter_with_triggers'];
-	$subfilter_discovery		= $_REQUEST['subfilter_discovery'];
-	$subfilter_history			= $_REQUEST['subfilter_history'];
-	$subfilter_trends			= $_REQUEST['subfilter_trends'];
-	$subfilter_interval			= $_REQUEST['subfilter_interval'];
-
-	$filter = (new CFilter(new CUrl('items.php')))
-		->setProfile('web.items.filter')
-		->setActiveTab(CProfile::get('web.items.filter.active', 1))
-=======
 function getItemFilterForm(&$data) {
 	$filter_groupids			= getRequest('filter_groupids');
 	$filter_hostids				= getRequest('filter_hostids');
@@ -128,6 +92,7 @@
 	$filter_status				= getRequest('filter_status');
 	$filter_inherited			= getRequest('filter_inherited');
 	$filter_with_triggers		= getRequest('filter_with_triggers');
+	$filter_valuemaps			= getRequest('filter_valuemapids');
 	$subfilter_hosts			= getRequest('subfilter_hosts');
 	$subfilter_apps				= getRequest('subfilter_apps');
 	$subfilter_types			= getRequest('subfilter_types');
@@ -153,7 +118,6 @@
 	$filter = (new CFilter((new CUrl('items.php'))->setArgument('context', $data['context'])))
 		->setProfile($prefix.'items.filter')
 		->setActiveTab(CProfile::get($prefix.'items.filter.active', 1))
->>>>>>> 08b4a786
 		->addVar('subfilter_hosts', $subfilter_hosts)
 		->addVar('subfilter_apps', $subfilter_apps)
 		->addVar('subfilter_types', $subfilter_types)
@@ -372,7 +336,7 @@
 	$filterColumn1->addRow(_('Key'),
 		(new CTextBox('filter_key', $filter_key))->setWidth(ZBX_TEXTAREA_FILTER_SMALL_WIDTH)
 	);
-<<<<<<< HEAD
+
 	$filterColumn2->addRow(_('Value mapping'),
 		(new CMultiSelect([
 			'name' => 'filter_valuemapids[]',
@@ -384,7 +348,7 @@
 					'srcfld1' => 'valuemapid',
 					'dstfrm' => $filter->getName(),
 					'dstfld1' => 'filter_valuemapids_',
-					'hostids' => array_column($host_filter, 'id'),
+					'hostids' => array_column($host_template_filter, 'id'),
 					'editable' => true
 				]
 			]
@@ -392,14 +356,6 @@
 			->setWidth(ZBX_TEXTAREA_FILTER_SMALL_WIDTH),
 		'filter_snmp_oid_row'
 	);
-	$filterColumn4->addRow(_('Discovery'),
-		new CComboBox('filter_discovery', $filter_discovery, null, [
-			-1 => _('all'),
-			ZBX_FLAG_DISCOVERY_CREATED => _('Discovered items'),
-			ZBX_FLAG_DISCOVERY_NORMAL => _('Regular items')
-		])
-	);
-=======
 
 	if ($data['context'] === 'host') {
 		$filterColumn4->addRow(_('Discovered'),
@@ -410,7 +366,6 @@
 				->setModern(true)
 		);
 	}
->>>>>>> 08b4a786
 
 	// subfilters
 	$table_subfilter = (new CTableInfo())
