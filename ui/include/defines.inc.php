--- conflicted
+++ resolved
@@ -1341,11 +1341,8 @@
 define('API_UUID',					42);
 define('API_VAULT_SECRET',			43);
 define('API_CUID',					45);
-<<<<<<< HEAD
-define('API_IMAGE',					46);
-=======
 define('API_IP_RANGES',				46);
->>>>>>> 66197e57
+define('API_IMAGE',					47);
 
 // flags
 define('API_REQUIRED',					0x0001);
