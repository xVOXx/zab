<?php
/*
** Zabbix
** Copyright (C) 2001-2022 Zabbix SIA
**
** This program is free software; you can redistribute it and/or modify
** it under the terms of the GNU General Public License as published by
** the Free Software Foundation; either version 2 of the License, or
** (at your option) any later version.
**
** This program is distributed in the hope that it will be useful,
** but WITHOUT ANY WARRANTY; without even the implied warranty of
** MERCHANTABILITY or FITNESS FOR A PARTICULAR PURPOSE. See the
** GNU General Public License for more details.
**
** You should have received a copy of the GNU General Public License
** along with this program; if not, write to the Free Software
** Foundation, Inc., 51 Franklin Street, Fifth Floor, Boston, MA  02110-1301, USA.
**/

define('ZABBIX_VERSION',		'6.2.0rc1');
define('ZABBIX_API_VERSION',	'6.2.0');
define('ZABBIX_EXPORT_VERSION',	'6.2');

define('ZABBIX_DB_VERSION',		6010097);

define('DB_VERSION_SUPPORTED',				0);
define('DB_VERSION_LOWER_THAN_MINIMUM',		1);
define('DB_VERSION_HIGHER_THAN_MAXIMUM',	2);
define('DB_VERSION_FAILED_TO_RETRIEVE',		3);
define('DB_VERSION_NOT_SUPPORTED_ERROR',	4);
define('DB_VERSION_NOT_SUPPORTED_WARNING',	5);

define('ZABBIX_COPYRIGHT_FROM',	'2001');
define('ZABBIX_COPYRIGHT_TO',	'2022');

define('ZBX_DOCUMENTATION_URL', 'https://www.zabbix.com/documentation');

define('ZBX_BCRYPT_COST',		10);

define('ZBX_SESSION_NAME', 'zbx_session'); // Session cookie name for Zabbix front-end.

define('ZBX_KIBIBYTE',	'1024');
define('ZBX_MEBIBYTE',	'1048576');
define('ZBX_GIBIBYTE',	'1073741824');
define('ZBX_TEBIBYTE',	'1099511627776');

define('ZBX_MIN_PERIOD',		60); // 1 minute

define('ZBX_MIN_INT32',			-2147483648);
define('ZBX_MAX_INT32',			2147483647);
define('ZBX_MAX_UINT64',		'18446744073709551615');

// Double precision 64-bit float.
define('ZBX_FLOAT_DIG', PHP_FLOAT_DIG);
define('ZBX_FLOAT_MIN', PHP_FLOAT_MIN);
define('ZBX_FLOAT_MAX', PHP_FLOAT_MAX);

define('ZBX_MAX_DATE',		ZBX_MAX_INT32); // 19 Jan 2038 03:14:07 UTC
define('ZBX_MIN_TIMESHIFT',	-788400000); // Min valid timeshift value in seconds (25 years).
define('ZBX_MAX_TIMESHIFT',	788400000); // Max valid timeshift value in seconds (25 years).

define('ZBX_GEOMAP_MAX_ZOOM', 30); // Max zoom level for geomap.

define('ZBX_MAX_GRAPHS_PER_PAGE', 20);

define('SUBFILTER_VALUES_PER_GROUP', 1000); // Number of subfilter values per group.

// Date and time format separators must be synced with setSDateFromOuterObj() in class.calendar.js.
define('ZBX_FULL_DATE_TIME',	'Y-m-d H:i:s'); // Time selector full date and time presentation format.
define('ZBX_DATE_TIME',			'Y-m-d H:i'); // Time selector date and time without seconds presentation format.
define('ZBX_DATE',				'Y-m-d'); // Time selector date without minutes and seconds presentation format.

// TTL timeout in seconds used to invalidate data cache of Vault response. Set 0 to disable Vault response caching.
define('ZBX_DATA_CACHE_TTL', 60);

define('ZBX_HISTORY_SOURCE_ELASTIC',	'elastic');
define('ZBX_HISTORY_SOURCE_SQL',		'sql');

define('ELASTICSEARCH_RESPONSE_PLAIN',			0);
define('ELASTICSEARCH_RESPONSE_AGGREGATION',	1);
define('ELASTICSEARCH_RESPONSE_DOCUMENTS',		2);

define('ZBX_FONTPATH',				realpath('assets/fonts')); // where to search for font (GD > 2.0.18)
define('ZBX_GRAPH_FONT_NAME',		'DejaVuSans'); // font file name
define('ZBX_GRAPH_LEGEND_HEIGHT',	120); // when graph height is less then this value, some legend will not show up

define('GRAPH_YAXIS_SIDE_DEFAULT', 0); // 0 - LEFT SIDE, 1 - RIGHT SIDE

define('ZBX_MAX_IMAGE_SIZE', ZBX_MEBIBYTE);

define('ZBX_UNITS_ROUNDOFF_SUFFIXED',		2);
define('ZBX_UNITS_ROUNDOFF_UNSUFFIXED',		4);

define('ZBX_DEFAULT_INTERVAL', '1-7,00:00-24:00');

define('ZBX_SCRIPT_TYPE_CUSTOM_SCRIPT',	0);
define('ZBX_SCRIPT_TYPE_IPMI',			1);
define('ZBX_SCRIPT_TYPE_SSH',			2);
define('ZBX_SCRIPT_TYPE_TELNET',		3);
define('ZBX_SCRIPT_TYPE_WEBHOOK',		5);

define('ZBX_SCRIPT_SCOPE_ACTION', 0x1);
define('ZBX_SCRIPT_SCOPE_HOST', 0x2);
define('ZBX_SCRIPT_SCOPE_EVENT', 0x4);

define('ZBX_SEARCH_TYPE_STRICT',	0);
define('ZBX_SEARCH_TYPE_PATTERN',	1);

define('ZBX_SCRIPT_EXECUTE_ON_AGENT',	0);
define('ZBX_SCRIPT_EXECUTE_ON_SERVER',	1);
define('ZBX_SCRIPT_EXECUTE_ON_PROXY',	2);

define('ZBX_FLAG_DISCOVERY_NORMAL',		0x0);
define('ZBX_FLAG_DISCOVERY_RULE',		0x1);
define('ZBX_FLAG_DISCOVERY_PROTOTYPE',	0x2);
define('ZBX_FLAG_DISCOVERY_CREATED',	0x4);

define('EXTACK_OPTION_ALL',		0);
define('EXTACK_OPTION_UNACK',	1);
define('EXTACK_OPTION_BOTH',	2);

define('WIDGET_PROBLEMS_BY_SV_SHOW_GROUPS',	0);
define('WIDGET_PROBLEMS_BY_SV_SHOW_TOTALS',	1);

define('TRIGGERS_OPTION_RECENT_PROBLEM',	1);
define('TRIGGERS_OPTION_ALL',				2);
define('TRIGGERS_OPTION_IN_PROBLEM',		3);

define('ZBX_FONT_NAME', 'DejaVuSans');

define('ZBX_AUTH_INTERNAL',	0);
define('ZBX_AUTH_LDAP',		1);
define('ZBX_AUTH_HTTP_DISABLED',	0);
define('ZBX_AUTH_HTTP_ENABLED',		1);
define('ZBX_AUTH_LDAP_DISABLED',	0);
define('ZBX_AUTH_LDAP_ENABLED',		1);
define('ZBX_AUTH_SAML_DISABLED',	0);
define('ZBX_AUTH_SAML_ENABLED',		1);
define('ZBX_AUTH_FORM_ZABBIX',	0);
define('ZBX_AUTH_FORM_HTTP',	1);
define('ZBX_AUTH_CASE_INSENSITIVE',	0);
define('ZBX_AUTH_CASE_SENSITIVE',	1);
define('ZBX_AUTH_START_TLS_OFF',	0);
define('ZBX_AUTH_START_TLS_ON',		1);

// password policy
define('PASSWD_CHECK_CASE', 0x01);
define('PASSWD_CHECK_DIGITS', 0x02);
define('PASSWD_CHECK_SPECIAL', 0x04);
define('PASSWD_CHECK_SIMPLE', 0x08);

define('ZBX_DB_MYSQL',		'MYSQL');
define('ZBX_DB_ORACLE',		'ORACLE');
define('ZBX_DB_POSTGRESQL',	'POSTGRESQL');

define('ZBX_DB_EXTENSION_TIMESCALEDB', 'timescaledb');

define('ZBX_DB_MAX_ID', '9223372036854775807');

// maximum number of records for create() or update() API calls
define('ZBX_DB_MAX_INSERTS', 10000);

// Default db and field character set (MYSQL & POSTGRESQL)
define('ZBX_DB_POSTGRESQL_ALLOWED_CHARSET', 'UTF8');
define('ZBX_DB_MYSQL_ALLOWED_CHARSETS', ['UTF8', 'UTF8MB3', 'UTF8MB4']);
define('ZBX_DB_MYSQL_ALLOWED_COLLATIONS', ['utf8_bin', 'utf8mb3_bin', 'utf8mb4_bin']);

// Default db defines for Oracle DB
define('ORACLE_MAX_STRING_SIZE', 4000);
define('ORACLE_UTF8_CHARSET', 'AL32UTF8');
define('ORACLE_CESU8_CHARSET', 'UTF8');

define('DB_STORE_CREDS_CONFIG', 0);
define('DB_STORE_CREDS_VAULT_HASHICORP', 1);
define('DB_STORE_CREDS_VAULT_CYBERARK',  2);

define('PAGE_TYPE_HTML',				0);
define('PAGE_TYPE_IMAGE',				1);
define('PAGE_TYPE_JS',					3); // javascript
define('PAGE_TYPE_CSS',					4);
define('PAGE_TYPE_HTML_BLOCK',			5); // simple block of html (as text)
define('PAGE_TYPE_JSON',				6); // simple JSON
define('PAGE_TYPE_JSON_RPC',			7); // api call
define('PAGE_TYPE_TEXT',				9); // simple text
define('PAGE_TYPE_TEXT_RETURN_JSON',	11); // input plaintext output json

define('ZBX_SESSION_ACTIVE',	0);
define('ZBX_SESSION_PASSIVE',	1);

define('T_ZBX_STR',			0);
define('T_ZBX_INT',			1);
define('T_ZBX_DBL',			2);
define('T_ZBX_RANGE_TIME',	3);
define('T_ZBX_TU',			12);
define('T_ZBX_ABS_TIME',	13);

define('O_MAND',	0);
define('O_OPT',		1);
define('O_NO',		2);

define('P_SYS',					0x0001);
define('P_UNSET_EMPTY',			0x0002);
define('P_CRLF',				0x0004);
define('P_ACT',					0x0010);
define('P_NZERO',				0x0020);
define('P_NO_TRIM',				0x0040);
define('P_ALLOW_USER_MACRO',	0x0080);
define('P_ALLOW_LLD_MACRO',		0x0100);

//	misc parameters
define('IMAGE_FORMAT_PNG',	'PNG');
define('IMAGE_FORMAT_JPEG',	'JPEG');
define('IMAGE_FORMAT_TEXT',	'JPEG');
define('IMAGE_FORMAT_GIF',	'GIF');

define('IMAGE_TYPE_ICON',			1);
define('IMAGE_TYPE_BACKGROUND',		2);

define('ITEM_CONVERT_WITH_UNITS',	0); // - do not convert empty units
define('ITEM_CONVERT_NO_UNITS',		1); // - no units

define('ZBX_SORT_UP',	'ASC');
define('ZBX_SORT_DOWN',	'DESC');

// Maximum number of tags to display.
define('ZBX_TAG_COUNT_DEFAULT', 3);

define('ZBX_TCP_HEADER_DATA',		"ZBXD");
define('ZBX_TCP_HEADER_VERSION',	"\1");
define('ZBX_TCP_HEADER',			ZBX_TCP_HEADER_DATA.ZBX_TCP_HEADER_VERSION);
define('ZBX_TCP_HEADER_LEN',		5);
define('ZBX_TCP_DATALEN_LEN',		8);

define('CONDITION_TYPE_HOST_GROUP',			0);
define('CONDITION_TYPE_HOST',				1);
define('CONDITION_TYPE_TRIGGER',			2);
define('CONDITION_TYPE_TRIGGER_NAME',		3);
define('CONDITION_TYPE_TRIGGER_SEVERITY',	4);
define('CONDITION_TYPE_TIME_PERIOD',		6);
define('CONDITION_TYPE_DHOST_IP',			7);
define('CONDITION_TYPE_DSERVICE_TYPE',		8);
define('CONDITION_TYPE_DSERVICE_PORT',		9);
define('CONDITION_TYPE_DSTATUS',			10);
define('CONDITION_TYPE_DUPTIME',			11);
define('CONDITION_TYPE_DVALUE',				12);
define('CONDITION_TYPE_TEMPLATE',			13);
define('CONDITION_TYPE_EVENT_ACKNOWLEDGED',	14);
define('CONDITION_TYPE_SUPPRESSED',			16);
define('CONDITION_TYPE_DRULE',				18);
define('CONDITION_TYPE_DCHECK',				19);
define('CONDITION_TYPE_PROXY',				20);
define('CONDITION_TYPE_DOBJECT',			21);
define('CONDITION_TYPE_HOST_NAME',			22);
define('CONDITION_TYPE_EVENT_TYPE',			23);
define('CONDITION_TYPE_HOST_METADATA',		24);
define('CONDITION_TYPE_EVENT_TAG',			25);
define('CONDITION_TYPE_EVENT_TAG_VALUE',	26);
define('CONDITION_TYPE_SERVICE',			27);
define('CONDITION_TYPE_SERVICE_NAME',		28);

define('CONDITION_OPERATOR_EQUAL',		0);
define('CONDITION_OPERATOR_NOT_EQUAL',	1);
define('CONDITION_OPERATOR_LIKE',		2);
define('CONDITION_OPERATOR_NOT_LIKE',	3);
define('CONDITION_OPERATOR_IN',			4);
define('CONDITION_OPERATOR_MORE_EQUAL',	5);
define('CONDITION_OPERATOR_LESS_EQUAL',	6);
define('CONDITION_OPERATOR_NOT_IN',		7);
define('CONDITION_OPERATOR_REGEXP',		8);
define('CONDITION_OPERATOR_NOT_REGEXP',	9);
define('CONDITION_OPERATOR_YES',		10);
define('CONDITION_OPERATOR_NO',			11);
define('CONDITION_OPERATOR_EXISTS',		12);
define('CONDITION_OPERATOR_NOT_EXISTS',	13);

// correlation statuses
define('ZBX_CORRELATION_ENABLED',		0);
define('ZBX_CORRELATION_DISABLED',		1);

// correlation condition types
define('ZBX_CORR_CONDITION_OLD_EVENT_TAG',			0);
define('ZBX_CORR_CONDITION_NEW_EVENT_TAG',			1);
define('ZBX_CORR_CONDITION_NEW_EVENT_HOSTGROUP',	2);
define('ZBX_CORR_CONDITION_EVENT_TAG_PAIR',			3);
define('ZBX_CORR_CONDITION_OLD_EVENT_TAG_VALUE',	4);
define('ZBX_CORR_CONDITION_NEW_EVENT_TAG_VALUE',	5);

// correlation operation types
define('ZBX_CORR_OPERATION_CLOSE_OLD',	0);
define('ZBX_CORR_OPERATION_CLOSE_NEW',	1);

// event type action condition values
define('EVENT_TYPE_ITEM_NOTSUPPORTED',		0);
define('EVENT_TYPE_LLDRULE_NOTSUPPORTED',	2);
define('EVENT_TYPE_TRIGGER_UNKNOWN',		4);

define('ZBX_TAG_MANUAL',	0);
define('ZBX_TAG_AUTOMATIC',	1);

define('HOST_STATUS_MONITORED',		0);
define('HOST_STATUS_NOT_MONITORED',	1);
define('HOST_STATUS_TEMPLATE',		3);
define('HOST_STATUS_PROXY_ACTIVE',	5);
define('HOST_STATUS_PROXY_PASSIVE',	6);

define('HOST_DISCOVER',		0);
define('HOST_NO_DISCOVER',	1);

define('TEMPLATE_LINK_MANUAL',	0);
define('TEMPLATE_LINK_LLD',		1);

define('HOST_ENCRYPTION_NONE',			1);
define('HOST_ENCRYPTION_PSK',			2);
define('HOST_ENCRYPTION_CERTIFICATE',	4);

define('HOST_COMPRESSION_ON', 1);

define('PSK_MIN_LEN',	32);

define('HOST_MAINTENANCE_STATUS_OFF',	0);
define('HOST_MAINTENANCE_STATUS_ON',	1);

define('INTERFACE_SECONDARY',	0);
define('INTERFACE_PRIMARY',		1);

define('INTERFACE_USE_DNS',	0);
define('INTERFACE_USE_IP',	1);

define('INTERFACE_TYPE_OPT',			-2);
define('INTERFACE_TYPE_ANY',			-1);
define('INTERFACE_TYPE_UNKNOWN',		0);
define('INTERFACE_TYPE_AGENT',			1);
define('INTERFACE_TYPE_SNMP',			2);
define('INTERFACE_TYPE_IPMI',			3);
define('INTERFACE_TYPE_JMX',			4);
define('INTERFACE_TYPE_AGENT_ACTIVE',	5);

define('HOST_PROT_INTERFACES_INHERIT',	0);
define('HOST_PROT_INTERFACES_CUSTOM',	1);

define('SNMP_BULK_DISABLED',	0);
define('SNMP_BULK_ENABLED',		1);

define('MAINTENANCE_STATUS_ACTIVE',		0);
define('MAINTENANCE_STATUS_APPROACH',	1);
define('MAINTENANCE_STATUS_EXPIRED',	2);

define('HOST_GROUP_TYPE_HOST_GROUP', 		0);
define('HOST_GROUP_TYPE_TEMPLATE_GROUP', 	1);

// Modules.
define('MODULE_STATUS_DISABLED', 0);
define('MODULE_STATUS_ENABLED',	1);

define('INTERFACE_AVAILABLE_UNKNOWN',	0);
define('INTERFACE_AVAILABLE_TRUE',		1);
define('INTERFACE_AVAILABLE_FALSE',		2);
define('INTERFACE_AVAILABLE_MIXED',		3);

// Logo.
define('LOGO_TYPE_NORMAL',			0);
define('LOGO_TYPE_SIDEBAR',			1);
define('LOGO_TYPE_SIDEBAR_COMPACT',	2);

define('MAINTENANCE_TAG_EVAL_TYPE_AND_OR',	0);
define('MAINTENANCE_TAG_EVAL_TYPE_OR',		2);
define('MAINTENANCE_TAG_OPERATOR_EQUAL',	0);
define('MAINTENANCE_TAG_OPERATOR_LIKE',		2);

define('MAINTENANCE_TYPE_NORMAL',	0);
define('MAINTENANCE_TYPE_NODATA',	1);

define('TIMEPERIOD_TYPE_ONETIME',	0);
define('TIMEPERIOD_TYPE_HOURLY',	1);
define('TIMEPERIOD_TYPE_DAILY',		2);
define('TIMEPERIOD_TYPE_WEEKLY',	3);
define('TIMEPERIOD_TYPE_MONTHLY',	4);
define('TIMEPERIOD_TYPE_YEARLY',	5);

define('MONTH_WEEK_FIRST',	1);
define('MONTH_WEEK_SECOND',	2);
define('MONTH_WEEK_THIRD',	3);
define('MONTH_WEEK_FOURTH',	4);
define('MONTH_WEEK_LAST',	5);

define('MONTH_MAX_DAY',	31);

// report periods
define('REPORT_PERIOD_TODAY',			0);
define('REPORT_PERIOD_YESTERDAY',		1);
define('REPORT_PERIOD_CURRENT_WEEK',	2);
define('REPORT_PERIOD_CURRENT_MONTH',	3);
define('REPORT_PERIOD_CURRENT_YEAR',	4);
define('REPORT_PERIOD_LAST_WEEK',		5);
define('REPORT_PERIOD_LAST_MONTH',		6);
define('REPORT_PERIOD_LAST_YEAR',		7);

// scheduled reports
define('ZBX_REPORT_FILTER_SHOW_ALL',	0);
define('ZBX_REPORT_FILTER_SHOW_MY',		1);

define('ZBX_REPORT_STATUS_ENABLED',		0);
define('ZBX_REPORT_STATUS_DISABLED',	1);
define('ZBX_REPORT_STATUS_EXPIRED',		2);

define('ZBX_REPORT_PERIOD_DAY',		0);
define('ZBX_REPORT_PERIOD_WEEK',	1);
define('ZBX_REPORT_PERIOD_MONTH',	2);
define('ZBX_REPORT_PERIOD_YEAR',	3);

define('ZBX_REPORT_CYCLE_DAILY',	0);
define('ZBX_REPORT_CYCLE_WEEKLY',	1);
define('ZBX_REPORT_CYCLE_MONTHLY',	2);
define('ZBX_REPORT_CYCLE_YEARLY',	3);

define('ZBX_REPORT_STATE_UNKNOWN',		0);
define('ZBX_REPORT_STATE_SENT',			1);
define('ZBX_REPORT_STATE_ERROR',		2);
define('ZBX_REPORT_STATE_SUCCESS_INFO',	3);

define('ZBX_REPORT_RECIPIENT_TYPE_USER',		0);
define('ZBX_REPORT_RECIPIENT_TYPE_USER_GROUP',	1);

define('ZBX_REPORT_CREATOR_TYPE_USER',		0);
define('ZBX_REPORT_CREATOR_TYPE_RECIPIENT',	1);

define('ZBX_REPORT_EXCLUDE_USER_FALSE',	0);
define('ZBX_REPORT_EXCLUDE_USER_TRUE',	1);

define('SYSMAP_LABEL_ADVANCED_OFF',	0);
define('SYSMAP_LABEL_ADVANCED_ON',	1);

define('SYSMAP_PROBLEMS_NUMBER',			0);
define('SYSMAP_SINGLE_PROBLEM',				1);
define('SYSMAP_PROBLEMS_NUMBER_CRITICAL',	2);

define('MAP_LABEL_TYPE_LABEL',		0);
define('MAP_LABEL_TYPE_IP',			1);
define('MAP_LABEL_TYPE_NAME',		2);
define('MAP_LABEL_TYPE_STATUS',		3);
define('MAP_LABEL_TYPE_NOTHING',	4);
define('MAP_LABEL_TYPE_CUSTOM',		5);

define('MAP_LABEL_LOC_DEFAULT', -1);
define('MAP_LABEL_LOC_BOTTOM',	0);
define('MAP_LABEL_LOC_LEFT',	1);
define('MAP_LABEL_LOC_RIGHT',	2);
define('MAP_LABEL_LOC_TOP',		3);

define('SYSMAP_ELEMENT_TYPE_HOST',		0);
define('SYSMAP_ELEMENT_TYPE_MAP',		1);
define('SYSMAP_ELEMENT_TYPE_TRIGGER',	2);
define('SYSMAP_ELEMENT_TYPE_HOST_GROUP',3);
define('SYSMAP_ELEMENT_TYPE_IMAGE',		4);

define('SYSMAP_ELEMENT_SUBTYPE_HOST_GROUP',				0);
define('SYSMAP_ELEMENT_SUBTYPE_HOST_GROUP_ELEMENTS',	1);

define('SYSMAP_ELEMENT_AREA_TYPE_FIT',		0);
define('SYSMAP_ELEMENT_AREA_TYPE_CUSTOM',	1);

define('SYSMAP_ELEMENT_AREA_VIEWTYPE_GRID', 0);

define('SYSMAP_ELEMENT_ICON_ON',			0);
define('SYSMAP_ELEMENT_ICON_OFF',			1);
define('SYSMAP_ELEMENT_ICON_MAINTENANCE',	3);
define('SYSMAP_ELEMENT_ICON_DISABLED',		4);

define('SYSMAP_SHAPE_TYPE_RECTANGLE',		0);
define('SYSMAP_SHAPE_TYPE_ELLIPSE',			1);
define('SYSMAP_SHAPE_TYPE_LINE',			2);

define('SYSMAP_SHAPE_BORDER_TYPE_NONE',		0);
define('SYSMAP_SHAPE_BORDER_TYPE_SOLID',	1);
define('SYSMAP_SHAPE_BORDER_TYPE_DOTTED',	2);
define('SYSMAP_SHAPE_BORDER_TYPE_DASHED',	3);

define('SYSMAP_SHAPE_LABEL_HALIGN_CENTER',	0);
define('SYSMAP_SHAPE_LABEL_HALIGN_LEFT',	1);
define('SYSMAP_SHAPE_LABEL_HALIGN_RIGHT',	2);

define('SYSMAP_SHAPE_LABEL_VALIGN_MIDDLE',	0);
define('SYSMAP_SHAPE_LABEL_VALIGN_TOP',		1);
define('SYSMAP_SHAPE_LABEL_VALIGN_BOTTOM',	2);

define('SYSMAP_HIGHLIGHT_OFF',	0);
define('SYSMAP_HIGHLIGHT_ON',	1);

define('SYSMAP_GRID_SHOW_ON',	1);
define('SYSMAP_GRID_SHOW_OFF',	0);

define('SYSMAP_EXPAND_MACROS_OFF',	0);
define('SYSMAP_EXPAND_MACROS_ON',	1);

define('SYSMAP_GRID_ALIGN_ON',	1);
define('SYSMAP_GRID_ALIGN_OFF',	0);

define('PUBLIC_SHARING',	0);
define('PRIVATE_SHARING',	1);

define('ZBX_ITEM_DELAY_DEFAULT',			'1m');
define('ZBX_ITEM_FLEXIBLE_DELAY_DEFAULT',	'50s');
define('ZBX_ITEM_SCHEDULING_DEFAULT',		'wd1-5h9-18');

define('ITEM_TYPE_ZABBIX',			0);
define('ITEM_TYPE_SNMPV1',			1); // Deprecated. Now only used in XML converters. Use ITEM_TYPE_SNMP instead.
define('ITEM_TYPE_TRAPPER',			2);
define('ITEM_TYPE_SIMPLE',			3);
define('ITEM_TYPE_SNMPV2C',			4); // Deprecated. Now only used in XML converters. Use ITEM_TYPE_SNMP instead.
define('ITEM_TYPE_INTERNAL',		5);
define('ITEM_TYPE_SNMPV3',			6); // Deprecated. Now only used in XML converters. Use ITEM_TYPE_SNMP instead.
define('ITEM_TYPE_ZABBIX_ACTIVE',	7);
define('ITEM_TYPE_AGGREGATE',		8); // Deprecated. Now only used in XML converters. Use ITEM_TYPE_CALCULATED instead.
define('ITEM_TYPE_HTTPTEST',		9);
define('ITEM_TYPE_EXTERNAL',		10);
define('ITEM_TYPE_DB_MONITOR',		11);
define('ITEM_TYPE_IPMI',			12);
define('ITEM_TYPE_SSH',				13);
define('ITEM_TYPE_TELNET',			14);
define('ITEM_TYPE_CALCULATED',		15);
define('ITEM_TYPE_JMX',				16);
define('ITEM_TYPE_SNMPTRAP',		17);
define('ITEM_TYPE_DEPENDENT',		18);
define('ITEM_TYPE_HTTPAGENT',		19);
define('ITEM_TYPE_SNMP',			20);
define('ITEM_TYPE_SCRIPT',			21);

define('SNMP_V1', 1);
define('SNMP_V2C', 2);
define('SNMP_V3', 3);

define('ZBX_DEPENDENT_ITEM_MAX_LEVELS',	3);
define('ZBX_DEPENDENT_ITEM_MAX_COUNT',	29999);

define('ITEM_VALUE_TYPE_FLOAT',		0);
define('ITEM_VALUE_TYPE_STR',		1); // aka Character
define('ITEM_VALUE_TYPE_LOG',		2);
define('ITEM_VALUE_TYPE_UINT64',	3);
define('ITEM_VALUE_TYPE_TEXT',		4);

define('ITEM_DATA_TYPE_DECIMAL',		0);
define('ITEM_DATA_TYPE_OCTAL',			1);
define('ITEM_DATA_TYPE_HEXADECIMAL',	2);
define('ITEM_DATA_TYPE_BOOLEAN',		3);

define('ZBX_DEFAULT_KEY_DB_MONITOR',			'db.odbc.select[<unique short description>,<dsn>,<connection string>]');
define('ZBX_DEFAULT_KEY_DB_MONITOR_DISCOVERY',	'db.odbc.discovery[<unique short description>,<dsn>,<connection string>]');
define('ZBX_DEFAULT_KEY_SSH',					'ssh.run[<unique short description>,<ip>,<port>,<encoding>]');
define('ZBX_DEFAULT_KEY_TELNET',				'telnet.run[<unique short description>,<ip>,<port>,<encoding>]');

define('ZBX_DEFAULT_JMX_ENDPOINT',	'service:jmx:rmi:///jndi/rmi://{HOST.CONN}:{HOST.PORT}/jmxrmi');

define('SYSMAP_ELEMENT_USE_ICONMAP_ON',		1);
define('SYSMAP_ELEMENT_USE_ICONMAP_OFF',	0);

define('ZBX_ICON_PREVIEW_HEIGHT',	24);
define('ZBX_ICON_PREVIEW_WIDTH',	24);

define('ITEM_STATUS_ACTIVE',		0);
define('ITEM_STATUS_DISABLED',		1);
define('ITEM_DISCOVER',	0);
define('ITEM_NO_DISCOVER',	1);

/**
 * Starting from Zabbix 2.2 items could not have ITEM_STATUS_NOTSUPPORTED status
 * this constant is left for importing data from versions 1.8 and 2.0.
 */
define('ITEM_STATUS_NOTSUPPORTED',	3);

define('ITEM_STATE_NORMAL',			0);
define('ITEM_STATE_NOTSUPPORTED',	1);

define('ITEM_SNMPV3_SECURITYLEVEL_NOAUTHNOPRIV',	0);
define('ITEM_SNMPV3_SECURITYLEVEL_AUTHNOPRIV',		1);
define('ITEM_SNMPV3_SECURITYLEVEL_AUTHPRIV',		2);

define('ITEM_AUTHTYPE_PASSWORD',	0);
define('ITEM_AUTHTYPE_PUBLICKEY',	1);

define('ITEM_SNMPV3_AUTHPROTOCOL_MD5',		0);
define('ITEM_SNMPV3_AUTHPROTOCOL_SHA1',		1);
define('ITEM_SNMPV3_AUTHPROTOCOL_SHA224',	2);
define('ITEM_SNMPV3_AUTHPROTOCOL_SHA256',	3);
define('ITEM_SNMPV3_AUTHPROTOCOL_SHA384',	4);
define('ITEM_SNMPV3_AUTHPROTOCOL_SHA512',	5);

define('ITEM_SNMPV3_PRIVPROTOCOL_DES',		0);
define('ITEM_SNMPV3_PRIVPROTOCOL_AES128',	1);
define('ITEM_SNMPV3_PRIVPROTOCOL_AES192',	2);
define('ITEM_SNMPV3_PRIVPROTOCOL_AES256',	3);
define('ITEM_SNMPV3_PRIVPROTOCOL_AES192C',	4);
define('ITEM_SNMPV3_PRIVPROTOCOL_AES256C',	5);

define('ITEM_LOGTYPE_INFORMATION',		1);
define('ITEM_LOGTYPE_WARNING',			2);
define('ITEM_LOGTYPE_ERROR',			4);
define('ITEM_LOGTYPE_FAILURE_AUDIT',	7);
define('ITEM_LOGTYPE_SUCCESS_AUDIT',	8);
define('ITEM_LOGTYPE_CRITICAL',			9);
define('ITEM_LOGTYPE_VERBOSE',			10);

define('ITEM_DELAY_FLEXIBLE',	0);
define('ITEM_DELAY_SCHEDULING',	1);

// Item pre-processing types.
define('ZBX_PREPROC_MULTIPLIER',				1);
define('ZBX_PREPROC_RTRIM',						2);
define('ZBX_PREPROC_LTRIM',						3);
define('ZBX_PREPROC_TRIM',						4);
define('ZBX_PREPROC_REGSUB',					5);
define('ZBX_PREPROC_BOOL2DEC',					6);
define('ZBX_PREPROC_OCT2DEC',					7);
define('ZBX_PREPROC_HEX2DEC',					8);
define('ZBX_PREPROC_DELTA_VALUE',				9);
define('ZBX_PREPROC_DELTA_SPEED',				10);
define('ZBX_PREPROC_XPATH',						11);
define('ZBX_PREPROC_JSONPATH',					12);
define('ZBX_PREPROC_VALIDATE_RANGE',			13);
define('ZBX_PREPROC_VALIDATE_REGEX',			14);
define('ZBX_PREPROC_VALIDATE_NOT_REGEX',		15);
define('ZBX_PREPROC_ERROR_FIELD_JSON',			16);
define('ZBX_PREPROC_ERROR_FIELD_XML',			17);
define('ZBX_PREPROC_ERROR_FIELD_REGEX',			18);
define('ZBX_PREPROC_THROTTLE_VALUE',			19);
define('ZBX_PREPROC_THROTTLE_TIMED_VALUE',		20);
define('ZBX_PREPROC_SCRIPT',					21);
define('ZBX_PREPROC_PROMETHEUS_PATTERN',		22);
define('ZBX_PREPROC_PROMETHEUS_TO_JSON',		23);
define('ZBX_PREPROC_CSV_TO_JSON',				24);
define('ZBX_PREPROC_STR_REPLACE',				25);
define('ZBX_PREPROC_VALIDATE_NOT_SUPPORTED',	26);
define('ZBX_PREPROC_XML_TO_JSON',				27);

// Item pre-processing error handlers.
define('ZBX_PREPROC_FAIL_DEFAULT',			0);
define('ZBX_PREPROC_FAIL_DISCARD_VALUE',	1);
define('ZBX_PREPROC_FAIL_SET_VALUE',		2);
define('ZBX_PREPROC_FAIL_SET_ERROR',		3);

define('ZBX_PREPROC_CSV_NO_HEADER',	0);
define('ZBX_PREPROC_CSV_HEADER',	1);

define('ZBX_PREPROC_PROMETHEUS_VALUE', 'value');
define('ZBX_PREPROC_PROMETHEUS_LABEL', 'label');
define('ZBX_PREPROC_PROMETHEUS_FUNCTION', 'function');

define('ZBX_PREPROC_PROMETHEUS_SUM',   'sum');
define('ZBX_PREPROC_PROMETHEUS_MIN',   'min');
define('ZBX_PREPROC_PROMETHEUS_MAX',   'max');
define('ZBX_PREPROC_PROMETHEUS_AVG',   'avg');
define('ZBX_PREPROC_PROMETHEUS_COUNT', 'count');

// LLD rule overrides.
define('ZBX_LLD_OVERRIDE_STOP_NO',	0);
define('ZBX_LLD_OVERRIDE_STOP_YES',	1);
define('ZBX_PROTOTYPE_STATUS_ENABLED', 0);
define('ZBX_PROTOTYPE_STATUS_DISABLED', 1);
define('ZBX_PROTOTYPE_DISCOVER', 0);
define('ZBX_PROTOTYPE_NO_DISCOVER', 1);
define('OPERATION_OBJECT_ITEM_PROTOTYPE', 0);
define('OPERATION_OBJECT_TRIGGER_PROTOTYPE', 1);
define('OPERATION_OBJECT_GRAPH_PROTOTYPE', 2);
define('OPERATION_OBJECT_HOST_PROTOTYPE', 3);

define('GRAPH_DISCOVER',	0);
define('GRAPH_NO_DISCOVER',	1);

define('GRAPH_ITEM_DRAWTYPE_LINE',			0);
define('GRAPH_ITEM_DRAWTYPE_FILLED_REGION',	1);
define('GRAPH_ITEM_DRAWTYPE_BOLD_LINE',		2);
define('GRAPH_ITEM_DRAWTYPE_DOT',			3);
define('GRAPH_ITEM_DRAWTYPE_DASHED_LINE',	4);
define('GRAPH_ITEM_DRAWTYPE_GRADIENT_LINE',	5);
define('GRAPH_ITEM_DRAWTYPE_BOLD_DOT',		6);

define('MAP_LINK_DRAWTYPE_LINE',			0);
define('MAP_LINK_DRAWTYPE_BOLD_LINE',		2);
define('MAP_LINK_DRAWTYPE_DOT',				3);
define('MAP_LINK_DRAWTYPE_DASHED_LINE',		4);

define('ZBX_SLA_MAX_REPORTING_PERIODS',		100);
define('ZBX_SLA_DEFAULT_REPORTING_PERIODS',	20);

define('ZBX_SLA_STATUS_DISABLED',	0);
define('ZBX_SLA_STATUS_ENABLED',	1);

define('ZBX_SLA_PERIOD_DAILY',		0);
define('ZBX_SLA_PERIOD_WEEKLY',		1);
define('ZBX_SLA_PERIOD_MONTHLY',	2);
define('ZBX_SLA_PERIOD_QUARTERLY',	3);
define('ZBX_SLA_PERIOD_ANNUALLY',	4);

define('ZBX_SLA_SERVICE_TAG_OPERATOR_EQUAL',	0);
define('ZBX_SLA_SERVICE_TAG_OPERATOR_LIKE',		2);

define('ZBX_SERVICE_STATUS_CALC_SET_OK',			0);
define('ZBX_SERVICE_STATUS_CALC_MOST_CRITICAL_ALL',	1);
define('ZBX_SERVICE_STATUS_CALC_MOST_CRITICAL_ONE',	2);

define('SERVICE_STATUS_ANY', -1);
define('SERVICE_STATUS_OK', 0);
define('SERVICE_STATUS_PROBLEM', 1);

define('ZBX_SERVICE_PROBLEM_TAG_OPERATOR_EQUAL',	0);
define('ZBX_SERVICE_PROBLEM_TAG_OPERATOR_LIKE',		2);

define('ZBX_SERVICE_FILTER_TAGS_ANY',		0);
define('ZBX_SERVICE_FILTER_TAGS_SERVICE',	1);
define('ZBX_SERVICE_FILTER_TAGS_PROBLEM',	2);

define('TRIGGER_MULT_EVENT_DISABLED',	0);
define('TRIGGER_MULT_EVENT_ENABLED',	1);

define('ZBX_TRIGGER_CORRELATION_NONE',	0);
define('ZBX_TRIGGER_CORRELATION_TAG',	1);

define('ZBX_TRIGGER_MANUAL_CLOSE_NOT_ALLOWED',	0);
define('ZBX_TRIGGER_MANUAL_CLOSE_ALLOWED',		1);

define('ZBX_RECOVERY_MODE_EXPRESSION',			0);
define('ZBX_RECOVERY_MODE_RECOVERY_EXPRESSION',	1);
define('ZBX_RECOVERY_MODE_NONE',				2);

define('TRIGGER_STATUS_ENABLED',	0);
define('TRIGGER_STATUS_DISABLED',	1);
define('TRIGGER_DISCOVER',		0);
define('TRIGGER_NO_DISCOVER',	1);

define('TRIGGER_VALUE_FALSE',	0);
define('TRIGGER_VALUE_TRUE',	1);

define('TRIGGER_STATE_NORMAL',	0);
define('TRIGGER_STATE_UNKNOWN',	1);

define('ZBX_SEVERITY_OK',					-1);
define('TRIGGER_SEVERITY_NOT_CLASSIFIED',	0);
define('TRIGGER_SEVERITY_INFORMATION',		1);
define('TRIGGER_SEVERITY_WARNING',			2);
define('TRIGGER_SEVERITY_AVERAGE',			3);
define('TRIGGER_SEVERITY_HIGH',				4);
define('TRIGGER_SEVERITY_DISASTER',			5);
define('TRIGGER_SEVERITY_COUNT',			6);

define('EVENT_CUSTOM_COLOR_DISABLED',	0);
define('EVENT_CUSTOM_COLOR_ENABLED',	1);

define('ALERT_STATUS_NOT_SENT', 0);
define('ALERT_STATUS_SENT',		1);
define('ALERT_STATUS_FAILED',	2);
define('ALERT_STATUS_NEW',		3);

define('ALERT_TYPE_MESSAGE',	0);
define('ALERT_TYPE_COMMAND',	1);

define('MEDIA_STATUS_ACTIVE',	0);
define('MEDIA_STATUS_DISABLED',	1);

define('MEDIA_TYPE_STATUS_ACTIVE',		0);
define('MEDIA_TYPE_STATUS_DISABLED',	1);
define('ZBX_MEDIA_TYPE_TAGS_DISABLED',	0);
define('ZBX_MEDIA_TYPE_TAGS_ENABLED',	1);
define('ZBX_EVENT_MENU_HIDE',	0);
define('ZBX_EVENT_MENU_SHOW',	1);

define('MEDIA_TYPE_EMAIL',		0);
define('MEDIA_TYPE_EXEC',		1);
define('MEDIA_TYPE_SMS',		2);
define('MEDIA_TYPE_WEBHOOK',	4);

define('SMTP_CONNECTION_SECURITY_NONE',		0);
define('SMTP_CONNECTION_SECURITY_STARTTLS',	1);
define('SMTP_CONNECTION_SECURITY_SSL_TLS',	2);

define('SMTP_AUTHENTICATION_NONE',		0);
define('SMTP_AUTHENTICATION_NORMAL',	1);

define('SMTP_MESSAGE_FORMAT_PLAIN_TEXT',	0);
define('SMTP_MESSAGE_FORMAT_HTML',			1);

define('ACTION_STATUS_ENABLED',		0);
define('ACTION_STATUS_DISABLED',	1);

define('ACTION_PAUSE_SUPPRESSED_FALSE',		0);
define('ACTION_PAUSE_SUPPRESSED_TRUE',		1);

define('ACTION_NOTIFY_IF_CANCELED_FALSE',	0);
define('ACTION_NOTIFY_IF_CANCELED_TRUE',	1);

define('OPERATION_TYPE_MESSAGE',			0);
define('OPERATION_TYPE_COMMAND',			1);
define('OPERATION_TYPE_HOST_ADD',			2);
define('OPERATION_TYPE_HOST_REMOVE',		3);
define('OPERATION_TYPE_GROUP_ADD',			4);
define('OPERATION_TYPE_GROUP_REMOVE',		5);
define('OPERATION_TYPE_TEMPLATE_ADD',		6);
define('OPERATION_TYPE_TEMPLATE_REMOVE',	7);
define('OPERATION_TYPE_HOST_ENABLE',		8);
define('OPERATION_TYPE_HOST_DISABLE',		9);
define('OPERATION_TYPE_HOST_INVENTORY',		10);
define('OPERATION_TYPE_RECOVERY_MESSAGE',	11);
define('OPERATION_TYPE_UPDATE_MESSAGE',		12);

define('ACTION_OPERATION',			0);
define('ACTION_RECOVERY_OPERATION',	1);
define('ACTION_UPDATE_OPERATION',	2);

define('CONDITION_EVAL_TYPE_AND_OR',		0);
define('CONDITION_EVAL_TYPE_AND',			1);
define('CONDITION_EVAL_TYPE_OR',			2);
define('CONDITION_EVAL_TYPE_EXPRESSION', 	3);

// screen
define('SCREEN_RESOURCE_GRAPH',				0);
define('SCREEN_RESOURCE_SIMPLE_GRAPH',		1);
define('SCREEN_RESOURCE_MAP',				2);
define('SCREEN_RESOURCE_HISTORY',			17);
define('SCREEN_RESOURCE_HTTPTEST_DETAILS',	21);
define('SCREEN_RESOURCE_DISCOVERY',			22);
define('SCREEN_RESOURCE_HTTPTEST',			23);
define('SCREEN_RESOURCE_PROBLEM',			24);

define('SCREEN_SORT_TRIGGERS_SEVERITY_DESC',		1);
define('SCREEN_SORT_TRIGGERS_HOST_NAME_ASC',		2);
define('SCREEN_SORT_TRIGGERS_TIME_ASC',				3);
define('SCREEN_SORT_TRIGGERS_TIME_DESC',			4);
define('SCREEN_SORT_TRIGGERS_TYPE_ASC',				5);
define('SCREEN_SORT_TRIGGERS_TYPE_DESC',			6);
define('SCREEN_SORT_TRIGGERS_STATUS_ASC',			7);
define('SCREEN_SORT_TRIGGERS_STATUS_DESC',			8);
define('SCREEN_SORT_TRIGGERS_RECIPIENT_ASC',		11);
define('SCREEN_SORT_TRIGGERS_RECIPIENT_DESC',		12);
define('SCREEN_SORT_TRIGGERS_SEVERITY_ASC',			13);
define('SCREEN_SORT_TRIGGERS_HOST_NAME_DESC',		14);
define('SCREEN_SORT_TRIGGERS_NAME_ASC',				15);
define('SCREEN_SORT_TRIGGERS_NAME_DESC',			16);

define('SCREEN_MODE_PREVIEW',	0);
define('SCREEN_MODE_EDIT',		1);
define('SCREEN_MODE_SLIDESHOW',		2);
define('SCREEN_MODE_JS',		3);

define('SCREEN_REFRESH_RESPONSIVENESS',	10);

// default, minimum and maximum number of lines for dashboard widgets
define('ZBX_DEFAULT_WIDGET_LINES', 25);
define('ZBX_MIN_WIDGET_LINES', 1);
define('ZBX_MAX_WIDGET_LINES', 100);

// dashboards
define('DASHBOARD_MAX_PAGES',		50);
define('DASHBOARD_MAX_COLUMNS',		24);
define('DASHBOARD_MAX_ROWS',		64);
define('DASHBOARD_WIDGET_MIN_ROWS',	2);
define('DASHBOARD_WIDGET_MAX_ROWS',	32);
define('DASHBOARD_FILTER_SHOW_ALL',	0);
define('DASHBOARD_FILTER_SHOW_MY',	1);
define('DASHBOARD_DISPLAY_PERIODS',	[10, 30, 60, 120, 600, 1800, 3600]);

// alignments
define('HALIGN_DEFAULT',	0);
define('HALIGN_CENTER',		0);
define('HALIGN_LEFT',		1);
define('HALIGN_RIGHT',		2);

define('VALIGN_DEFAULT',	0);
define('VALIGN_MIDDLE',		0);
define('VALIGN_TOP',		1);
define('VALIGN_BOTTOM',		2);

// info module style
define('STYLE_HORIZONTAL',	0);
define('STYLE_VERTICAL',	1);

// view style [Overview, Plaintext]
define('STYLE_LEFT',	0);
define('STYLE_TOP',		1);

// time module type
define('TIME_TYPE_LOCAL',	0);
define('TIME_TYPE_SERVER',	1);
define('TIME_TYPE_HOST',	2);

define('FILTER_TASK_SHOW',			0);
define('FILTER_TASK_HIDE',			1);
define('FILTER_TASK_MARK',			2);
define('FILTER_TASK_INVERT_MARK',	3);

define('MARK_COLOR_RED',	1);
define('MARK_COLOR_GREEN',	2);
define('MARK_COLOR_BLUE',	3);

define('PROFILE_TYPE_ID',			1);
define('PROFILE_TYPE_INT',			2);
define('PROFILE_TYPE_STR',			3);

define('CALC_FNC_MIN', 1);
define('CALC_FNC_AVG', 2);
define('CALC_FNC_MAX', 4);
define('CALC_FNC_ALL', 7);
define('CALC_FNC_LST', 9);

define('ZBX_SERVICE_STATUS_RULE_TYPE_N_GE',		0);
define('ZBX_SERVICE_STATUS_RULE_TYPE_NP_GE',	1);
define('ZBX_SERVICE_STATUS_RULE_TYPE_N_L',		2);
define('ZBX_SERVICE_STATUS_RULE_TYPE_NP_L',		3);
define('ZBX_SERVICE_STATUS_RULE_TYPE_W_GE',		4);
define('ZBX_SERVICE_STATUS_RULE_TYPE_WP_GE',	5);
define('ZBX_SERVICE_STATUS_RULE_TYPE_W_L',		6);
define('ZBX_SERVICE_STATUS_RULE_TYPE_WP_L',		7);

define('ZBX_SERVICE_STATUS_PROPAGATION_AS_IS',		0);
define('ZBX_SERVICE_STATUS_PROPAGATION_INCREASE',	1);
define('ZBX_SERVICE_STATUS_PROPAGATION_DECREASE',	2);
define('ZBX_SERVICE_STATUS_PROPAGATION_IGNORE',		3);
define('ZBX_SERVICE_STATUS_PROPAGATION_FIXED',		4);

define('SERVICE_TIME_TYPE_UPTIME',				0);
define('SERVICE_TIME_TYPE_DOWNTIME',			1);
define('SERVICE_TIME_TYPE_ONETIME_DOWNTIME',	2);

define('ZBX_DISCOVERY_UNSPEC',	0);
define('ZBX_DISCOVERY_DNS',		1);
define('ZBX_DISCOVERY_IP',		2);
define('ZBX_DISCOVERY_VALUE',	3);

define('USER_TYPE_ZABBIX_USER',		1);
define('USER_TYPE_ZABBIX_ADMIN',	2);
define('USER_TYPE_SUPER_ADMIN',		3);

define('GROUP_STATUS_DISABLED', 1);
define('GROUP_STATUS_ENABLED',	0);

define('LINE_TYPE_NORMAL',	0);
define('LINE_TYPE_BOLD',	1);

// IMPORTANT!!! by priority DESC
define('GROUP_GUI_ACCESS_SYSTEM',	0);
define('GROUP_GUI_ACCESS_INTERNAL', 1);
define('GROUP_GUI_ACCESS_LDAP', 	2);
define('GROUP_GUI_ACCESS_DISABLED', 3);

/**
 * @see access_deny()
 */
define('ACCESS_DENY_OBJECT', 0);
define('ACCESS_DENY_PAGE', 1);

define('GROUP_DEBUG_MODE_DISABLED', 0);
define('GROUP_DEBUG_MODE_ENABLED',	1);

define('PERM_READ_WRITE',	3);
define('PERM_READ',			2);
define('PERM_DENY',			0);
define('PERM_NONE',			-1);

define('PARAM_TYPE_TIME',		0);
define('PARAM_TYPE_COUNTS',		1);

define('ZBX_DEFAULT_AGENT', 'Zabbix');
define('ZBX_AGENT_OTHER', -1);

define('HTTPTEST_AUTH_NONE',		0);
define('HTTPTEST_AUTH_BASIC',		1);
define('HTTPTEST_AUTH_NTLM',		2);
define('HTTPTEST_AUTH_KERBEROS',	3);
define('HTTPTEST_AUTH_DIGEST',		4);

define('HTTPTEST_STATUS_ACTIVE',	0);
define('HTTPTEST_STATUS_DISABLED',	1);

define('ZBX_HTTPFIELD_HEADER',		0);
define('ZBX_HTTPFIELD_VARIABLE',	1);
define('ZBX_HTTPFIELD_POST_FIELD',	2);
define('ZBX_HTTPFIELD_QUERY_FIELD',	3);

define('ZBX_POSTTYPE_RAW',	0);
define('ZBX_POSTTYPE_FORM',	1);
define('ZBX_POSTTYPE_JSON',	2);
define('ZBX_POSTTYPE_XML',	3);

define('HTTPCHECK_STORE_RAW',	0);
define('HTTPCHECK_STORE_JSON',	1);

define('HTTPCHECK_ALLOW_TRAPS_OFF',	0);
define('HTTPCHECK_ALLOW_TRAPS_ON',	1);

define('HTTPCHECK_REQUEST_GET',		0);
define('HTTPCHECK_REQUEST_POST',	1);
define('HTTPCHECK_REQUEST_PUT',		2);
define('HTTPCHECK_REQUEST_HEAD',	3);

define('HTTPSTEP_ITEM_TYPE_RSPCODE',	0);
define('HTTPSTEP_ITEM_TYPE_TIME',		1);
define('HTTPSTEP_ITEM_TYPE_IN',			2);
define('HTTPSTEP_ITEM_TYPE_LASTSTEP',	3);
define('HTTPSTEP_ITEM_TYPE_LASTERROR',	4);

define('HTTPTEST_STEP_RETRIEVE_MODE_CONTENT',	0);
define('HTTPTEST_STEP_RETRIEVE_MODE_HEADERS',	1);
define('HTTPTEST_STEP_RETRIEVE_MODE_BOTH',		2);

define('HTTPTEST_STEP_FOLLOW_REDIRECTS_OFF',	0);
define('HTTPTEST_STEP_FOLLOW_REDIRECTS_ON',		1);

define('HTTPTEST_VERIFY_PEER_OFF',	0);
define('HTTPTEST_VERIFY_PEER_ON',	1);

define('HTTPTEST_VERIFY_HOST_OFF',	0);
define('HTTPTEST_VERIFY_HOST_ON',	1);

define('EVENT_NOT_ACKNOWLEDGED',	'0');
define('EVENT_ACKNOWLEDGED',		'1');

define('ZBX_ACKNOWLEDGE_SELECTED',	0);
define('ZBX_ACKNOWLEDGE_PROBLEM',	1);

define('ZBX_PROBLEM_SUPPRESSED_FALSE',	0);
define('ZBX_PROBLEM_SUPPRESSED_TRUE',	1);

define('ZBX_PROBLEM_SUPPRESS_TIME_INDEFINITE',	0);
define('ZBX_PROBLEM_SUPPRESS_TIME_DEFINITE',	1);

define('ZBX_PROBLEM_UPDATE_NONE',			0x00);
define('ZBX_PROBLEM_UPDATE_CLOSE',			0x01);
define('ZBX_PROBLEM_UPDATE_ACKNOWLEDGE',	0x02);
define('ZBX_PROBLEM_UPDATE_MESSAGE',		0x04);
define('ZBX_PROBLEM_UPDATE_SEVERITY',		0x08);
define('ZBX_PROBLEM_UPDATE_UNACKNOWLEDGE',	0x10);
define('ZBX_PROBLEM_UPDATE_SUPPRESS',	    0x20);
define('ZBX_PROBLEM_UPDATE_UNSUPPRESS',	    0x40);

define('ZBX_EVENT_HISTORY_PROBLEM_EVENT',		0);
define('ZBX_EVENT_HISTORY_RECOVERY_EVENT',		1);
define('ZBX_EVENT_HISTORY_MANUAL_UPDATE',		2);
define('ZBX_EVENT_HISTORY_ALERT',				3);

define('ZBX_TM_TASK_CLOSE_PROBLEM', 1);
define('ZBX_TM_TASK_ACKNOWLEDGE',	4);
define('ZBX_TM_TASK_CHECK_NOW',		6);
define('ZBX_TM_TASK_DATA',			7);

define('ZBX_TM_STATUS_NEW',			1);
define('ZBX_TM_STATUS_INPROGRESS',	2);

define('ZBX_PROTO_VALUE_SUPPRESSION_SUPPRESS', 'suppress');
define('ZBX_PROTO_VALUE_SUPPRESSION_UNSUPPRESS', 'unsuppress');

define('ZBX_TM_DATA_TYPE_DIAGINFO',			1);
define('ZBX_TM_DATA_TYPE_PROXY_HOSTIDS',	2);
define('ZBX_TM_DATA_TYPE_TEMP_SUPPRESSION', 5);
define('ZBX_TM_DATA_TYPE_CHECK_NOW',		6);

define('EVENT_SOURCE_TRIGGERS',			0);
define('EVENT_SOURCE_DISCOVERY',		1);
define('EVENT_SOURCE_AUTOREGISTRATION',	2);
define('EVENT_SOURCE_INTERNAL',			3);
define('EVENT_SOURCE_SERVICE',			4);

define('EVENT_OBJECT_TRIGGER',			0);
define('EVENT_OBJECT_DHOST',			1);
define('EVENT_OBJECT_DSERVICE',			2);
define('EVENT_OBJECT_AUTOREGHOST',		3);
define('EVENT_OBJECT_ITEM',				4);
define('EVENT_OBJECT_LLDRULE',			5);
define('EVENT_OBJECT_SERVICE',			6);

// System information widget constants.
define('ZBX_SYSTEM_INFO_SERVER_STATS',	0);
define('ZBX_SYSTEM_INFO_HAC_STATUS',	1);

// Problem and event tag constants.
define('TAG_EVAL_TYPE_AND_OR',		0);
define('TAG_EVAL_TYPE_OR',			2);

define('TAG_OPERATOR_LIKE',			0);
define('TAG_OPERATOR_EQUAL',		1);
define('TAG_OPERATOR_NOT_LIKE',		2);
define('TAG_OPERATOR_NOT_EQUAL',	3);
define('TAG_OPERATOR_EXISTS',		4);
define('TAG_OPERATOR_NOT_EXISTS',	5);

define('GRAPH_FILTER_ALL',		0);
define('GRAPH_FILTER_HOST',		1);
define('GRAPH_FILTER_SIMPLE',	2);

define('GRAPH_AGGREGATE_DEFAULT_INTERVAL',	'1h');

define('AGGREGATE_NONE',	0);
define('AGGREGATE_MIN',		1);
define('AGGREGATE_MAX',		2);
define('AGGREGATE_AVG',		3);
define('AGGREGATE_COUNT',	4);
define('AGGREGATE_SUM',		5);
define('AGGREGATE_FIRST',	6);
define('AGGREGATE_LAST',	7);

define('APPROXIMATION_MIN',	1);
define('APPROXIMATION_AVG',	2);
define('APPROXIMATION_MAX',	4);
define('APPROXIMATION_ALL',	7);

define('GRAPH_AGGREGATE_BY_ITEM',		0);
define('GRAPH_AGGREGATE_BY_DATASET',	1);

define('GRAPH_YAXIS_TYPE_CALCULATED',	0);
define('GRAPH_YAXIS_TYPE_FIXED',		1);
define('GRAPH_YAXIS_TYPE_ITEM_VALUE',	2);

define('GRAPH_YAXIS_SIDE_LEFT',		0);
define('GRAPH_YAXIS_SIDE_RIGHT',	1);
define('GRAPH_YAXIS_SIDE_BOTTOM',	2);

define('GRAPH_ITEM_SIMPLE',			0);
define('GRAPH_ITEM_SUM',			2);

define('GRAPH_TYPE_NORMAL',			0);
define('GRAPH_TYPE_STACKED',		1);
define('GRAPH_TYPE_PIE',			2);
define('GRAPH_TYPE_EXPLODED',		3);
define('GRAPH_TYPE_3D',				4);
define('GRAPH_TYPE_3D_EXPLODED',	5);
define('GRAPH_TYPE_BAR',			6);
define('GRAPH_TYPE_COLUMN',			7);
define('GRAPH_TYPE_BAR_STACKED',	8);
define('GRAPH_TYPE_COLUMN_STACKED',	9);

define('SVG_GRAPH_TYPE_LINE',		0);
define('SVG_GRAPH_TYPE_POINTS',		1);
define('SVG_GRAPH_TYPE_STAIRCASE',	2);
define('SVG_GRAPH_TYPE_BAR',		3);

define('SVG_GRAPH_STACKED_OFF',	0);
define('SVG_GRAPH_STACKED_ON',	1);

define('SVG_GRAPH_MISSING_DATA_NONE',			0);
define('SVG_GRAPH_MISSING_DATA_CONNECTED',		1);
define('SVG_GRAPH_MISSING_DATA_TREAT_AS_ZERO',	2);
define('SVG_GRAPH_MISSING_DATA_LAST_KNOWN',		3);

define('SVG_GRAPH_DATA_SOURCE_AUTO',	0);
define('SVG_GRAPH_DATA_SOURCE_HISTORY',	1);
define('SVG_GRAPH_DATA_SOURCE_TRENDS',	2);

define('SVG_GRAPH_SIMPLE_TRIGGERS_OFF',	0);
define('SVG_GRAPH_SIMPLE_TRIGGERS_ON',	1);

define('SVG_GRAPH_WORKING_TIME_OFF',	0);
define('SVG_GRAPH_WORKING_TIME_ON',		1);

define('SVG_GRAPH_PERCENTILE_LEFT_OFF',		0);
define('SVG_GRAPH_PERCENTILE_LEFT_ON',		1);

define('SVG_GRAPH_PERCENTILE_RIGHT_OFF',	0);
define('SVG_GRAPH_PERCENTILE_RIGHT_ON',		1);

define('SVG_GRAPH_CUSTOM_TIME', 1);

define('SVG_GRAPH_LEGEND_OFF',	0);
define('SVG_GRAPH_LEGEND_ON',	1);

define('SVG_GRAPH_LEGEND_STATISTIC_OFF',	0);
define('SVG_GRAPH_LEGEND_STATISTIC_ON',		1);

define('SVG_GRAPH_LEGEND_LINES_MIN',	1);
define('SVG_GRAPH_LEGEND_LINES_MAX',	10);

define('SVG_GRAPH_LEGEND_COLUMNS_MIN',	1);
define('SVG_GRAPH_LEGEND_COLUMNS_MAX',	4);

define('SVG_GRAPH_PROBLEMS_SHOW', 1);

define('SVG_GRAPH_SELECTED_ITEM_PROBLEMS', 1);

define('SVG_GRAPH_AXIS_SHOW', 1);

define('SVG_GRAPH_AXIS_UNITS_AUTO',		0);
define('SVG_GRAPH_AXIS_UNITS_STATIC',	1);

define('SVG_GRAPH_MAX_NUMBER_OF_METRICS', 50);

define('SVG_GRAPH_DEFAULT_WIDTH',			1);
define('SVG_GRAPH_DEFAULT_POINTSIZE',		3);
define('SVG_GRAPH_DEFAULT_TRANSPARENCY',	5);
define('SVG_GRAPH_DEFAULT_FILL',			3);

define('BR_DISTRIBUTION_MULTIPLE_PERIODS',	1);
define('BR_DISTRIBUTION_MULTIPLE_ITEMS',	2);
define('BR_COMPARE_VALUE_MULTIPLE_PERIODS',	3);

define('GRAPH_3D_ANGLE', 70);

define('GRAPH_STACKED_ALFA', 15); // 0..100 transparency

define('GRAPH_ZERO_LINE_COLOR_LEFT',	'AAAAAA');
define('GRAPH_ZERO_LINE_COLOR_RIGHT',	'888888');

define('GRAPH_TRIGGER_LINE_OPPOSITE_COLOR', '000000');

define('ZBX_MAX_TREND_DIFF', 3600);

define('ZBX_GRAPH_MAX_SKIP_CELL',	16);
define('ZBX_GRAPH_MAX_SKIP_DELAY',	4);

define('DOBJECT_STATUS_UP',			0);
define('DOBJECT_STATUS_DOWN',		1);
define('DOBJECT_STATUS_DISCOVER',	2); // only for events
define('DOBJECT_STATUS_LOST',		3); // generated by discovery

define('DRULE_STATUS_ACTIVE',		0);
define('DRULE_STATUS_DISABLED',		1);

define('DSVC_STATUS_ACTIVE',		0);
define('DSVC_STATUS_DISABLED',		1);

define('SVC_SSH',		0);
define('SVC_LDAP',		1);
define('SVC_SMTP',		2);
define('SVC_FTP',		3);
define('SVC_HTTP',		4);
define('SVC_POP',		5);
define('SVC_NNTP',		6);
define('SVC_IMAP',		7);
define('SVC_TCP',		8);
define('SVC_AGENT',		9);
define('SVC_SNMPv1',	10);
define('SVC_SNMPv2c',	11);
define('SVC_ICMPPING',	12);
define('SVC_SNMPv3',	13);
define('SVC_HTTPS',		14);
define('SVC_TELNET',	15);

define('DHOST_STATUS_ACTIVE',	0);
define('DHOST_STATUS_DISABLED', 1);

define('IM_FORCED',			0);
define('IM_ESTABLISHED',	1);
define('IM_TREE',			2);

define('TRIGGER_EXPRESSION',			0);
define('TRIGGER_RECOVERY_EXPRESSION',	1);

define('EXPRESSION_TYPE_INCLUDED',		0);
define('EXPRESSION_TYPE_ANY_INCLUDED',	1);
define('EXPRESSION_TYPE_NOT_INCLUDED',	2);
define('EXPRESSION_TYPE_TRUE',			3);
define('EXPRESSION_TYPE_FALSE',			4);

define('HOST_INVENTORY_DISABLED',	-1);
define('HOST_INVENTORY_MANUAL',		0);
define('HOST_INVENTORY_AUTOMATIC',	1);

define('INVENTORY_URL_MACRO_NONE', -1);
define('INVENTORY_URL_MACRO_HOST', 0);
define('INVENTORY_URL_MACRO_TRIGGER', 1);

define('EXPRESSION_HOST_UNKNOWN',			'#ERROR_HOST#');
define('EXPRESSION_HOST_ITEM_UNKNOWN',		'#ERROR_ITEM#');
define('EXPRESSION_NOT_A_MACRO_ERROR',		'#ERROR_MACRO#');
define('EXPRESSION_FUNCTION_UNKNOWN',		'#ERROR_FUNCTION#');
define('EXPRESSION_UNSUPPORTED_VALUE_TYPE',	'#ERROR_VALUE_TYPE#');

define('ZBX_FUNCTION_TYPE_AGGREGATE',	0);
define('ZBX_FUNCTION_TYPE_BITWISE',		1);
define('ZBX_FUNCTION_TYPE_DATE_TIME',	2);
define('ZBX_FUNCTION_TYPE_HISTORY',		3);
define('ZBX_FUNCTION_TYPE_MATH',		4);
define('ZBX_FUNCTION_TYPE_OPERATOR',	5);
define('ZBX_FUNCTION_TYPE_PREDICTION',	6);
define('ZBX_FUNCTION_TYPE_STRING',		7);

/**
 * @deprecated use either a literal space " " or a non-breakable space "&nbsp;" instead
 */
define('SPACE',	'&nbsp;');

/**
 * Symbol used to separate name pairs such as "host: item" or "proxy: host".
 *
 * Should not be used as just a colon.
 */
define('NAME_DELIMITER', ': ');

define('UNKNOWN_VALUE', '');

// End of line sequence.
define('ZBX_EOL_LF',	0);
define('ZBX_EOL_CRLF',	1);

// Time intervals.
define('SEC_PER_MIN',			60);
define('SEC_PER_HOUR',			3600);
define('SEC_PER_DAY',			86400);
define('SEC_PER_WEEK',			604800);
define('SEC_PER_MONTH',			2592000);
define('SEC_PER_YEAR',			31536000);

// Time suffixes and multipliers.
define('ZBX_TIME_SUFFIXES', 'smhdw');
define('ZBX_TIME_SUFFIXES_WITH_YEAR', 'smhdwMy');
define('ZBX_TIME_SUFFIX_MULTIPLIERS', [
	's' => 1,
	'm' => SEC_PER_MIN,
	'h' => SEC_PER_HOUR,
	'd' => SEC_PER_DAY,
	'w' => SEC_PER_WEEK,
	'M' => SEC_PER_MONTH,
	'y' => SEC_PER_YEAR
]);

// Byte suffixes and multipliers.
define('ZBX_BYTE_SUFFIXES', 'KMGT');
define('ZBX_BYTE_SUFFIX_MULTIPLIERS', [
	'K' => ZBX_KIBIBYTE,
	'M' => ZBX_MEBIBYTE,
	'G' => ZBX_GIBIBYTE,
	'T' => ZBX_TEBIBYTE
]);

// Geographic coordinate system edges.
define('GEOMAP_LAT_MIN', -90);
define('GEOMAP_LAT_MAX', 90);
define('GEOMAP_LNG_MIN', -180);
define('GEOMAP_LNG_MAX', 180);

// Regular expressions.
define('ZBX_PREG_PRINT', '^\x00-\x1F');
define('ZBX_PREG_MACRO_NAME', '([A-Z0-9\._]+)');
define('ZBX_PREG_MACRO_NAME_LLD', '([A-Z0-9\._]+)');
define('ZBX_PREG_INTERNAL_NAMES', '([0-9a-zA-Z_\. \-]+)'); // !!! Don't forget sync code with C !!!
define('ZBX_PREG_NUMBER', '(?<number>-?(\d+(\.\d*)?|\.\d+)([Ee][+-]?\d+)?)');
define('ZBX_PREG_INT', '(?<int>-?\d+)');
define('ZBX_PREG_DEF_FONT_STRING', '/^[0-9\.:% ]+$/');
define('ZBX_PREG_DNS_FORMAT', '([0-9a-zA-Z_\.\-$]|\{\$?'.ZBX_PREG_MACRO_NAME.'\})*');
define('ZBX_PREG_HOST_FORMAT', ZBX_PREG_INTERNAL_NAMES);
define('ZBX_PREG_MACRO_NAME_FORMAT', '(\{[A-Z\.]+\})');
define('ZBX_PREG_EXPRESSION_LLD_MACROS', '(\{\#'.ZBX_PREG_MACRO_NAME_LLD.'\})');

define('TRIGGER_QUERY_PLACEHOLDER', '$'); // !!! Don't forget sync code with C !!!

define('ZBX_USER_ONLINE_TIME', 600); // 10min
define('ZBX_GUEST_USER','guest');

// IPMI
define('IPMI_AUTHTYPE_DEFAULT',		-1);
define('IPMI_AUTHTYPE_NONE',		0);
define('IPMI_AUTHTYPE_MD2',			1);
define('IPMI_AUTHTYPE_MD5',			2);
define('IPMI_AUTHTYPE_STRAIGHT',	4);
define('IPMI_AUTHTYPE_OEM',			5);
define('IPMI_AUTHTYPE_RMCP_PLUS',	6);

define('IPMI_PRIVILEGE_CALLBACK',	1);
define('IPMI_PRIVILEGE_USER',		2);
define('IPMI_PRIVILEGE_OPERATOR',	3);
define('IPMI_PRIVILEGE_ADMIN',		4);
define('IPMI_PRIVILEGE_OEM',		5);

define('ZBX_HAVE_IPV6', true);
define('ZBX_DISCOVERER_IPRANGE_LIMIT', 65536);

// Value map mappings type
define('VALUEMAP_MAPPING_TYPE_EQUAL',			0);
define('VALUEMAP_MAPPING_TYPE_GREATER_EQUAL',	1);
define('VALUEMAP_MAPPING_TYPE_LESS_EQUAL',		2);
define('VALUEMAP_MAPPING_TYPE_IN_RANGE',		3);
define('VALUEMAP_MAPPING_TYPE_REGEXP',			4);
define('VALUEMAP_MAPPING_TYPE_DEFAULT',			5);

define('ZBX_SOCKET_BYTES_LIMIT',    ZBX_MEBIBYTE * 16); // socket response size limit

// value is also used in servercheck.js file
define('SERVER_CHECK_INTERVAL', 10);

define('DATE_TIME_FORMAT_SECONDS_XML', 'Y-m-d\TH:i:s\Z');

define('ZBX_DEFAULT_IMPORT_HOST_GROUP', 'Imported hosts');

// XML import flags
// See ZBX-8151. Old version of libxml suffered from setting DTDLOAD and NOENT flags by default, which allowed
// performing XXE attacks. Calling libxml_disable_entity_loader(true) also had no affect if flags passed to libxml
// calls were 0 - so for better security with legacy libxml we need to call libxml_disable_entity_loader(true) AND
// pass the LIBXML_NONET flag. Please keep in mind that LIBXML_NOENT actually EXPANDS entities, opposite to it's name -
// so this flag is not needed here.
define('LIBXML_IMPORT_FLAGS', LIBXML_NONET);

// XML validation
define('XML_STRING',		0x01);
define('XML_ARRAY',			0x02);
define('XML_INDEXED_ARRAY',	0x04);
define('XML_REQUIRED',		0x08);

// API validation
// multiple types
define('API_MULTIPLE',				0);
// scalar data types
define('API_STRING_UTF8',			1);
define('API_INT32',					2);
define('API_ID',					3);
define('API_BOOLEAN',				4);
define('API_FLAG',					5);
define('API_FLOAT',					6);
define('API_UINT64',				7);
// arrays
define('API_OBJECT',				8);
define('API_IDS',					9);
define('API_OBJECTS',				10);
define('API_STRINGS_UTF8',			11);
define('API_INTS32',				12);
define('API_FLOATS',				13);
define('API_UINTS64',				14);
define('API_CUIDS',					44);
define('API_USER_MACROS',			52);
// any type
define('API_ANY',					56);
// specific types
define('API_HG_NAME',				15);
define('API_SCRIPT_MENU_PATH',		16);
define('API_USER_MACRO',			17);
define('API_TIME_PERIOD',			18);
define('API_REGEX',					19);
define('API_HTTP_POST',				20);
define('API_VARIABLE_NAME',			21);
define('API_OUTPUT',				22);
define('API_TIME_UNIT',				23);
define('API_URL',					24);
define('API_H_NAME',				25);
define('API_COLOR',					27);
define('API_NUMERIC',				28);
define('API_LLD_MACRO',				29);
define('API_PSK',					30);
define('API_SORTORDER',				31);
define('API_CALC_FORMULA',			32);
define('API_IP',					33);
define('API_DNS',					34);
define('API_PORT',					35);
define('API_TRIGGER_EXPRESSION',	36);
define('API_EVENT_NAME',			37);
define('API_JSONRPC_PARAMS',		38);
define('API_JSONRPC_ID',			39);
define('API_DATE',					40);
define('API_NUMERIC_RANGES',		41);
define('API_UUID',					42);
define('API_VAULT_SECRET',			43);
define('API_CUID',					45);
define('API_IP_RANGES',				46);
define('API_IMAGE',					47);
define('API_EXEC_PARAMS',			48);
define('API_COND_FORMULA',			49);
define('API_COND_FORMULAID',		50);
define('API_UNEXPECTED',			51);
define('API_INT32_RANGES',			53);
define('API_LAT_LNG_ZOOM',			54);
define('API_TIMESTAMP',				55);
define('API_TG_NAME',				56);
<<<<<<< HEAD
define('API_ITEM_KEY',				57);
define('API_ITEM_DELAY',			58);
define('API_JSON',					59);
define('API_XML',					60);
define('API_PREPROC_PARAMS',		61);
define('API_PROMETHEUS_PATTERN',	62);
define('API_PROMETHEUS_LABEL',		63);
=======
define('API_COLORS',				57);
>>>>>>> e5597fe4

// flags
define('API_REQUIRED',					0x00001);
define('API_NOT_EMPTY',					0x00002);
define('API_ALLOW_NULL',				0x00004);
define('API_NORMALIZE',					0x00008);
define('API_DEPRECATED',				0x00010);
define('API_ALLOW_USER_MACRO',			0x00020);
define('API_ALLOW_COUNT',				0x00040);
define('API_ALLOW_LLD_MACRO',			0x00080);
define('API_REQUIRED_LLD_MACRO',		0x00100);
define('API_TIME_UNIT_WITH_YEAR',		0x00200);
define('API_ALLOW_EVENT_TAGS_MACRO',	0x00400);
define('API_PRESERVE_KEYS',				0x00800);
define('API_ALLOW_MACRO',				0x01000);
define('API_ALLOW_GLOBAL_REGEX',		0x02000);
define('API_ALLOW_UNEXPECTED',			0x04000);
define('API_ALLOW_DNS',					0x08000);
define('API_ALLOW_RANGE',				0x10000);

// JSON error codes.
if (!defined('JSON_ERROR_NONE')) {
	define('JSON_ERROR_NONE', 0);
}
if (!defined('JSON_ERROR_SYNTAX')) {
	define('JSON_ERROR_SYNTAX', 4);
}

// API errors
define('ZBX_API_ERROR_INTERNAL',	111);
define('ZBX_API_ERROR_PARAMETERS',	100);
define('ZBX_API_ERROR_PERMISSIONS',	120);
define('ZBX_API_ERROR_NO_AUTH',		200);
define('ZBX_API_ERROR_NO_METHOD',	300);

// Error types of unexpected API parameter.
define('API_ERR_INHERITED', 0);
define('API_ERR_DISCOVERED', 1);

define('API_OUTPUT_EXTEND',		'extend');
define('API_OUTPUT_COUNT',		'count');

define('ZBX_AUTH_TOKEN_ENABLED', 0);
define('ZBX_AUTH_TOKEN_DISABLED', 1);

define('ZBX_JAN_2038', 2145916800);

define('DAY_IN_YEAR', 365);

define('ZBX_MIN_PORT_NUMBER', 0);
define('ZBX_MAX_PORT_NUMBER', 65535);

define('ZBX_MACRO_TYPE_TEXT', 0); // Display macro value as text.
define('ZBX_MACRO_TYPE_SECRET', 1); // Display masked macro value.
define('ZBX_MACRO_TYPE_VAULT', 2); // Display macro value as text (path to secret in Vault).

define('ZBX_USERMACRO_MANUAL', 0); // Macro value updated by user.
define('ZBX_USERMACRO_AUTOMATIC', 1); // Macro value updated by discovery rule.

define('ZBX_VAULT_TYPE_UNKNOWN', -1);
define('ZBX_VAULT_TYPE_HASHICORP', 0);
define('ZBX_VAULT_TYPE_CYBERARK',  1);

define('ZBX_SECRET_MASK', '******'); // Placeholder for secret values.

// Layout
define('ZBX_LAYOUT_NORMAL',		0);
define('ZBX_LAYOUT_KIOSKMODE',	1);
define('ZBX_LAYOUT_MODE', 'layout-mode');

// Sidebar
define('ZBX_SIDEBAR_VIEW_MODE_FULL',	0);
define('ZBX_SIDEBAR_VIEW_MODE_COMPACT',	1);
define('ZBX_SIDEBAR_VIEW_MODE_HIDDEN',	2);

// List
define('ZBX_LIST_MODE_VIEW', 0);
define('ZBX_LIST_MODE_EDIT', 1);

// input fields
define('ZBX_TEXTAREA_HTTP_PAIR_NAME_WIDTH',		218);
define('ZBX_TEXTAREA_HTTP_PAIR_VALUE_WIDTH',	218);
define('ZBX_TEXTAREA_MACRO_WIDTH',				250);
define('ZBX_TEXTAREA_MACRO_VALUE_WIDTH',		300);
define('ZBX_TEXTAREA_MACRO_INHERITED_WIDTH',	180);
define('ZBX_TEXTAREA_TAG_WIDTH',				250);
define('ZBX_TEXTAREA_TAG_VALUE_WIDTH',			300);
define('ZBX_TEXTAREA_MAPPING_VALUE_WIDTH',		250);
define('ZBX_TEXTAREA_MAPPING_NEWVALUE_WIDTH',	250);
define('ZBX_TEXTAREA_FILTER_SMALL_WIDTH',		150);
define('ZBX_TEXTAREA_FILTER_STANDARD_WIDTH',	300);
define('ZBX_TEXTAREA_TINY_WIDTH',				75);
define('ZBX_TEXTAREA_SMALL_WIDTH',				150);
define('ZBX_TEXTAREA_MEDIUM_WIDTH',				270);
define('ZBX_TEXTAREA_STANDARD_WIDTH',			453);
define('ZBX_TEXTAREA_BIG_WIDTH',				540);
define('ZBX_TEXTAREA_NUMERIC_STANDARD_WIDTH',	75);
define('ZBX_TEXTAREA_NUMERIC_BIG_WIDTH',		150);
define('ZBX_TEXTAREA_2DIGITS_WIDTH',			35);	// please use for date selector only
define('ZBX_TEXTAREA_4DIGITS_WIDTH',			50);	// please use for date selector only
define('ZBX_TEXTAREA_INTERFACE_IP_WIDTH',		225);
define('ZBX_TEXTAREA_INTERFACE_DNS_WIDTH',		175);
define('ZBX_TEXTAREA_INTERFACE_PORT_WIDTH',		100);
define('ZBX_TEXTAREA_STANDARD_ROWS',			7);

// decoration borders
define('ZBX_HOST_INTERFACE_WIDTH',				750);

// Helper buttons that allow selected objects to be added, replaced or removed.
define('ZBX_ACTION_ADD',		0);
define('ZBX_ACTION_REPLACE',	1);
define('ZBX_ACTION_REMOVE',		2);
define('ZBX_ACTION_REMOVE_ALL', 3);
define('ZBX_ACTION_RENAME',		4);

// Maximum width for popups in Actions column for problems.
define('ZBX_ACTIONS_POPUP_MAX_WIDTH',			800);

define('ZBX_HINTBOX_CONTENT_LIMIT',				8192);

// dashboard widgets
define('WIDGET_ACTION_LOG',			'actionlog');
define('WIDGET_CLOCK',				'clock');
define('WIDGET_DISCOVERY',			'discovery');
define('WIDGET_FAV_GRAPHS',			'favgraphs');
define('WIDGET_FAV_MAPS',			'favmaps');
define('WIDGET_GEOMAP',				'geomap');
define('WIDGET_GRAPH',				'graph');
define('WIDGET_GRAPH_PROTOTYPE',	'graphprototype');
define('WIDGET_HOST_AVAIL',			'hostavail');
define('WIDGET_MAP',				'map');
define('WIDGET_NAV_TREE',			'navtree');
define('WIDGET_PLAIN_TEXT',			'plaintext');
define('WIDGET_PROBLEM_HOSTS',		'problemhosts');
define('WIDGET_PROBLEMS',			'problems');
define('WIDGET_PROBLEMS_BY_SV',		'problemsbysv');
define('WIDGET_SLA_REPORT',			'slareport');
define('WIDGET_SVG_GRAPH',			'svggraph');
define('WIDGET_SYSTEM_INFO',		'systeminfo');
define('WIDGET_TOP_HOSTS',			'tophosts');
define('WIDGET_TRIG_OVER',			'trigover');
define('WIDGET_URL',				'url');
define('WIDGET_WEB',				'web');
define('WIDGET_ITEM',				'item');
// Deprecated widgets
define('WIDGET_DATA_OVER',			'dataover');

// Clock widget type
define('WIDGET_CLOCK_TYPE_ANALOG',	0);
define('WIDGET_CLOCK_TYPE_DIGITAL',	1);

// Clock time zone format
define('WIDGET_CLOCK_TIMEZONE_SHORT',	0);
define('WIDGET_CLOCK_TIMEZONE_FULL',	1);

// Clock widget time format
define('WIDGET_CLOCK_HOUR_TWENTY_FOUR',	0);
define('WIDGET_CLOCK_HOUR_TWELVE',		1);

// Item widget object positions.
define('WIDGET_ITEM_POS_LEFT',		0);
define('WIDGET_ITEM_POS_CENTER',	1);
define('WIDGET_ITEM_POS_RIGHT',		2);

define('WIDGET_ITEM_POS_TOP',		0);
define('WIDGET_ITEM_POS_MIDDLE',	1);
define('WIDGET_ITEM_POS_BOTTOM',	2);

define('WIDGET_ITEM_POS_BEFORE',	0);
define('WIDGET_ITEM_POS_ABOVE',		1);
define('WIDGET_ITEM_POS_AFTER',		2);
define('WIDGET_ITEM_POS_BELOW',		3);

// sysmap widget source types
define('WIDGET_SYSMAP_SOURCETYPE_MAP',	1);
define('WIDGET_SYSMAP_SOURCETYPE_FILTER',	2);

// widget select resource field types
define('WIDGET_FIELD_SELECT_RES_SYSMAP',	1);

// max depth of navigation tree
define('WIDGET_NAVIGATION_TREE_MAX_DEPTH', 10);

// event details widgets
define('WIDGET_HAT_TRIGGERDETAILS',		'hat_triggerdetails');
define('WIDGET_HAT_EVENTDETAILS',		'hat_eventdetails');
define('WIDGET_HAT_EVENTACTIONS',		'hat_eventactions');
define('WIDGET_HAT_EVENTLIST',			'hat_eventlist');
// search widget
define('WIDGET_SEARCH_HOSTS',			'search_hosts');
define('WIDGET_SEARCH_HOSTGROUP',		'search_hostgroup');
define('WIDGET_SEARCH_TEMPLATES',		'search_templates');
define('WIDGET_SEARCH_TEMPLATEGROUP',	'search_templategroup');

// dashboard widget dynamic state
define('WIDGET_SIMPLE_ITEM',	0);
define('WIDGET_DYNAMIC_ITEM',	1);

// clock widget blocks
define('WIDGET_CLOCK_SHOW_DATE', 1);
define('WIDGET_CLOCK_SHOW_TIME', 2);
define('WIDGET_CLOCK_SHOW_TIMEZONE', 3);

// item widget blocks
define('WIDGET_ITEM_SHOW_DESCRIPTION',		1);
define('WIDGET_ITEM_SHOW_VALUE',			2);
define('WIDGET_ITEM_SHOW_TIME',				3);
define('WIDGET_ITEM_SHOW_CHANGE_INDICATOR',	4);

// widget defaults
define('ZBX_WIDGET_ROWS', 20);

// widget field types
define('ZBX_WIDGET_FIELD_TYPE_INT32',			0);
define('ZBX_WIDGET_FIELD_TYPE_STR',				1);
define('ZBX_WIDGET_FIELD_TYPE_GROUP',			2);
define('ZBX_WIDGET_FIELD_TYPE_HOST',			3);
define('ZBX_WIDGET_FIELD_TYPE_ITEM',			4);
define('ZBX_WIDGET_FIELD_TYPE_ITEM_PROTOTYPE',	5);
define('ZBX_WIDGET_FIELD_TYPE_GRAPH',			6);
define('ZBX_WIDGET_FIELD_TYPE_GRAPH_PROTOTYPE',	7);
define('ZBX_WIDGET_FIELD_TYPE_MAP',				8);
define('ZBX_WIDGET_FIELD_TYPE_SERVICE',			9);
define('ZBX_WIDGET_FIELD_TYPE_SLA',				10);

define('ZBX_WIDGET_FIELD_RESOURCE_GRAPH',					0);
define('ZBX_WIDGET_FIELD_RESOURCE_SIMPLE_GRAPH',			1);
define('ZBX_WIDGET_FIELD_RESOURCE_GRAPH_PROTOTYPE',			2);
define('ZBX_WIDGET_FIELD_RESOURCE_SIMPLE_GRAPH_PROTOTYPE',	3);

// widget view modes
define('ZBX_WIDGET_VIEW_MODE_NORMAL',			0);
define('ZBX_WIDGET_VIEW_MODE_HIDDEN_HEADER',	1);

// top hosts widget
define('ZBX_WIDGET_TOP_HOSTS_DEFAULT_FILL',	'#97AAB3');

// validation
define('DB_ID',		"({}>=0&&bccomp({},\"9223372036854775807\")<=0)&&");
define('NOT_EMPTY',	"({}!='')&&");
define('NOT_ZERO',	"({}!=0)&&");

define('ZBX_VALID_OK',		0);
define('ZBX_VALID_ERROR',	1);
define('ZBX_VALID_WARNING',	2);

// user default language
define('LANG_DEFAULT', 'default');

// the default language
define('ZBX_DEFAULT_LANG', 'en_US');

// user default time zone
define('TIMEZONE_DEFAULT', 'default');
define('TIMEZONE_DEFAULT_LOCAL', 'local');

// the default time zone
define('ZBX_DEFAULT_TIMEZONE', 'system');

// user default theme
define('THEME_DEFAULT', 'default');

// the default theme
define('ZBX_DEFAULT_THEME', 'blue-theme');

// date format context, usable for translators
define('DATE_FORMAT_CONTEXT', 'Date format (see http://php.net/date)');

// availability report modes
define('AVAILABILITY_REPORT_BY_HOST', 0);
define('AVAILABILITY_REPORT_BY_TEMPLATE', 1);

// monitoring modes
define('ZBX_MONITORED_BY_ANY', 0);
define('ZBX_MONITORED_BY_SERVER', 1);
define('ZBX_MONITORED_BY_PROXY', 2);

// queue modes
define('QUEUE_OVERVIEW', 0);
define('QUEUE_OVERVIEW_BY_PROXY', 1);
define('QUEUE_DETAILS', 2);

// target types to copy items/triggers/graphs
define('COPY_TYPE_TO_HOST_GROUP',		0);
define('COPY_TYPE_TO_HOST',				1);
define('COPY_TYPE_TO_TEMPLATE',			2);
define('COPY_TYPE_TO_TEMPLATE_GROUP',	3);

define('HISTORY_GRAPH', 'showgraph');
define('HISTORY_BATCH_GRAPH', 'batchgraph');
define('HISTORY_VALUES', 'showvalues');
define('HISTORY_LATEST', 'showlatest');

// Item history and trends storage modes.
define('ITEM_STORAGE_OFF',		0);
define('ITEM_STORAGE_CUSTOM',	1);

// Item history and trends storage value to define 0 storage period.
define('ITEM_NO_STORAGE_VALUE',	0);

// configuration -> maps default add icon name
define('MAP_DEFAULT_ICON', 'Server_(96)');

// Condition popup types.
define('ZBX_POPUP_CONDITION_TYPE_EVENT_CORR', 0);
define('ZBX_POPUP_CONDITION_TYPE_ACTION', 1);
define('ZBX_POPUP_CONDITION_TYPE_ACTION_OPERATION', 2);

// Tab indicator names.
define('TAB_INDICATOR_AUTH_HTTP', 'http');
define('TAB_INDICATOR_AUTH_LDAP', 'ldap');
define('TAB_INDICATOR_AUTH_SAML', 'saml');
define('TAB_INDICATOR_CHILD_SERVICES', 'child-services');
define('TAB_INDICATOR_DEPENDENCY', 'dependency');
define('TAB_INDICATOR_ENCRYPTION', 'encryption');
define('TAB_INDICATOR_EXCLUDED_DOWNTIMES', 'excluded-downtimes');
define('TAB_INDICATOR_FILTERS', 'filters');
define('TAB_INDICATOR_FRONTEND_MESSAGE', 'frontend-message');
define('TAB_INDICATOR_GRAPH_DATASET', 'graph-dataset');
define('TAB_INDICATOR_GRAPH_LEGEND', 'graph-legend');
define('TAB_INDICATOR_GRAPH_DISPLAY_OPTIONS', 'graph-display-options');
define('TAB_INDICATOR_GRAPH_OVERRIDES', 'graph-overrides');
define('TAB_INDICATOR_GRAPH_PROBLEMS', 'graph-problems');
define('TAB_INDICATOR_GRAPH_TIME', 'graph-time');
define('TAB_INDICATOR_HTTP_AUTH', 'http-auth');
define('TAB_INDICATOR_INVENTORY', 'inventory');
define('TAB_INDICATOR_LLD_MACROS', 'lld-macros');
define('TAB_INDICATOR_MACROS', 'macros');
define('TAB_INDICATOR_MEDIA', 'media');
define('TAB_INDICATOR_MESSAGE_TEMPLATE', 'message-template');
define('TAB_INDICATOR_OPERATIONS', 'operations');
define('TAB_INDICATOR_OVERRIDES', 'overrides');
define('TAB_INDICATOR_HOST_PERMISSIONS', 'host-permissions');
define('TAB_INDICATOR_TEMPLATE_PERMISSIONS', 'template-permissions');
define('TAB_INDICATOR_PREPROCESSING', 'preprocessing');
define('TAB_INDICATOR_PROXY_ENCRYPTION', 'proxy-encryption');
define('TAB_INDICATOR_SHARING', 'sharing');
define('TAB_INDICATOR_STEPS', 'steps');
define('TAB_INDICATOR_TAG_FILTER', 'tag-filter');
define('TAB_INDICATOR_TAGS', 'tags');
define('TAB_INDICATOR_TIME', 'time');
define('TAB_INDICATOR_VALUEMAPS', 'valuemaps');

// CSS styles
define('ZBX_STYLE_ACTION_BUTTONS', 'action-buttons');
define('ZBX_STYLE_ACTION_CONTAINER', 'action-container');
define('ZBX_STYLE_ADM_IMG', 'adm-img');
define('ZBX_STYLE_AVERAGE_BG', 'average-bg');
define('ZBX_STYLE_ARROW_DOWN', 'arrow-down');
define('ZBX_STYLE_ARROW_LEFT', 'arrow-left');
define('ZBX_STYLE_ARROW_RIGHT', 'arrow-right');
define('ZBX_STYLE_ARROW_UP', 'arrow-up');
define('ZBX_STYLE_BLUE', 'blue');
define('ZBX_STYLE_BTN_ADD', 'btn-add');
define('ZBX_STYLE_BTN_ADD_FAV', 'btn-add-fav');
define('ZBX_STYLE_BTN_ALT', 'btn-alt');
define('ZBX_STYLE_BTN_TOGGLE_CHEVRON', 'btn-toggle-chevron');
define('ZBX_STYLE_BTN_SPLIT', 'btn-split');
define('ZBX_STYLE_BTN_TOGGLE', 'btn-dropdown-toggle');
define('ZBX_STYLE_BTN_BACK_MAP', 'btn-back-map');
define('ZBX_STYLE_BTN_BACK_MAP_CONTAINER', 'btn-back-map-container');
define('ZBX_STYLE_BTN_BACK_MAP_CONTENT', 'btn-back-map-content');
define('ZBX_STYLE_BTN_BACK_MAP_ICON', 'btn-back-map-icon');
define('ZBX_STYLE_BTN_ACTION', 'btn-action');
define('ZBX_STYLE_BTN_DASHBOARD_CONF', 'btn-dashboard-conf');
define('ZBX_STYLE_BTN_DASHBOARD_NORMAL', 'btn-dashboard-normal');
define('ZBX_STYLE_BTN_DASHBOARD_KIOSKMODE_TOGGLE_SLIDESHOW', 'btn-dashboard-kioskmode-toggle-slideshow');
define('ZBX_STYLE_BTN_DASHBOARD_KIOSKMODE_PREVIOUS_PAGE', 'btn-dashboard-kioskmode-previous-page');
define('ZBX_STYLE_BTN_DASHBOARD_KIOSKMODE_NEXT_PAGE', 'btn-dashboard-kioskmode-next-page');
define('ZBX_STYLE_BTN_DEBUG', 'btn-debug');
define('ZBX_STYLE_BTN_EDIT', 'btn-edit');
define('ZBX_STYLE_BTN_GREY', 'btn-grey');
define('ZBX_STYLE_BTN_IMPORT', 'btn-import');
define('ZBX_STYLE_BTN_INFO', 'btn-info');
define('ZBX_STYLE_BTN_LINK', 'btn-link');
define('ZBX_STYLE_BTN_KIOSK', 'btn-kiosk');
define('ZBX_STYLE_BTN_MIN', 'btn-min');
define('ZBX_STYLE_BTN_REMOVE', 'btn-remove');
define('ZBX_STYLE_BTN_REMOVE_FAV', 'btn-remove-fav');
define('ZBX_STYLE_BTN_TAG', 'btn-tag');
define('ZBX_STYLE_BTN_TIME', 'btn-time');
define('ZBX_STYLE_BTN_TIME_LEFT', 'btn-time-left');
define('ZBX_STYLE_BTN_TIME_OUT', 'btn-time-out');
define('ZBX_STYLE_BTN_TIME_RIGHT', 'btn-time-right');
define('ZBX_STYLE_BTN_WIDGET_ACTION', 'btn-widget-action');
define('ZBX_STYLE_BTN_WIDGET_COLLAPSE', 'btn-widget-collapse');
define('ZBX_STYLE_BTN_WIDGET_EDIT', 'btn-widget-edit');
define('ZBX_STYLE_BTN_WIDGET_EXPAND', 'btn-widget-expand');
define('ZBX_STYLE_BOTTOM', 'bottom');
define('ZBX_STYLE_BROWSER_LOGO_CHROME', 'browser-logo-chrome');
define('ZBX_STYLE_BROWSER_LOGO_FF', 'browser-logo-ff');
define('ZBX_STYLE_BROWSER_LOGO_ED', 'browser-logo-ed');
define('ZBX_STYLE_BROWSER_LOGO_OPERA', 'browser-logo-opera');
define('ZBX_STYLE_BROWSER_LOGO_SAFARI', 'browser-logo-safari');
define('ZBX_STYLE_BROWSER_WARNING_CONTAINER', 'browser-warning-container');
define('ZBX_STYLE_BROWSER_WARNING_FOOTER', 'browser-warning-footer');
define('ZBX_STYLE_CELL', 'cell');
define('ZBX_STYLE_CELL_WIDTH', 'cell-width');
define('ZBX_STYLE_CENTER', 'center');
define('ZBX_STYLE_CHECKBOX_RADIO', 'checkbox-radio');
define('ZBX_STYLE_CLOCK', 'clock');
define('ZBX_STYLE_SYSMAP', 'sysmap');
define('ZBX_STYLE_NAVIGATIONTREE', 'navtree');
define('ZBX_STYLE_CHECKBOX_LIST', 'checkbox-list');
define('ZBX_STYLE_CLOCK_SVG', 'clock-svg');
define('ZBX_STYLE_CLOCK_FACE', 'clock-face');
define('ZBX_STYLE_CLOCK_HAND', 'clock-hand');
define('ZBX_STYLE_CLOCK_HAND_SEC', 'clock-hand-sec');
define('ZBX_STYLE_CLOCK_LINES', 'clock-lines');
define('ZBX_STYLE_COLOR_PICKER', 'color-picker');
define('ZBX_STYLE_COLOR_PREVIEW_BOX', 'color-preview-box');
define('ZBX_STYLE_COLUMN_TAGS_1', 'column-tags-1');
define('ZBX_STYLE_COLUMN_TAGS_2', 'column-tags-2');
define('ZBX_STYLE_COLUMN_TAGS_3', 'column-tags-3');
define('ZBX_STYLE_COMPACT_VIEW', 'compact-view');
define('ZBX_STYLE_CURSOR_POINTER', 'cursor-pointer');
define('ZBX_STYLE_DASHBOARD', 'dashboard');
define('ZBX_STYLE_DASHBOARD_IS_MULTIPAGE', 'dashboard-is-multipage');
define('ZBX_STYLE_DASHBOARD_IS_EDIT_MODE', 'dashboard-is-edit-mode');
define('ZBX_STYLE_DASHBOARD_KIOSKMODE_CONTROLS', 'dashboard-kioskmode-controls');
define('ZBX_STYLE_DASHBOARD_GRID', 'dashboard-grid');
define('ZBX_STYLE_DASHBOARD_NAVIGATION', 'dashboard-navigation');
define('ZBX_STYLE_DASHBOARD_NAVIGATION_CONTROLS', 'dashboard-navigation-controls');
define('ZBX_STYLE_DASHBOARD_NAVIGATION_TABS', 'dashboard-navigation-tabs');
define('ZBX_STYLE_DASHBOARD_PREVIOUS_PAGE', 'dashboard-previous-page');
define('ZBX_STYLE_DASHBOARD_NEXT_PAGE', 'dashboard-next-page');
define('ZBX_STYLE_DASHBOARD_TOGGLE_SLIDESHOW', 'dashboard-toggle-slideshow');
define('ZBX_STYLE_DASHBOARD_WIDGET', 'dashboard-widget');
define('ZBX_STYLE_DASHBOARD_WIDGET_FLUID', 'dashboard-widget-fluid');
define('ZBX_STYLE_DASHBOARD_WIDGET_HEAD', 'dashboard-widget-head');
define('ZBX_STYLE_DASHBOARD_WIDGET_FOOT', 'dashboard-widget-foot');
define('ZBX_STYLE_DASHBOARD_EDIT', 'dashboard-edit');
define('ZBX_STYLE_DASHBOARD_WIDGET_GRAPH_LINK', 'dashboard-widget-graph-link');
define('ZBX_STYLE_DASHED_BORDER', 'dashed-border');
define('ZBX_STYLE_DEBUG_OUTPUT', 'debug-output');
define('ZBX_STYLE_DIFF', 'diff');
define('ZBX_STYLE_DIFF_ADDED', 'diff-added');
define('ZBX_STYLE_DIFF_REMOVED', 'diff-removed');
define('ZBX_STYLE_DISABLED', 'disabled');
define('ZBX_STYLE_DISASTER_BG', 'disaster-bg');
define('ZBX_STYLE_DISPLAY_NONE', 'display-none');
define('ZBX_STYLE_DRAG_ICON', 'drag-icon');
define('ZBX_STYLE_PROBLEM_UNACK_FG', 'problem-unack-fg');
define('ZBX_STYLE_PROBLEM_ACK_FG', 'problem-ack-fg');
define('ZBX_STYLE_OK_UNACK_FG', 'ok-unack-fg');
define('ZBX_STYLE_OK_ACK_FG', 'ok-ack-fg');
define('ZBX_STYLE_OVERRIDES_LIST', 'overrides-list');
define('ZBX_STYLE_OVERRIDES_LIST_ITEM', 'overrides-list-item');
define('ZBX_STYLE_OVERRIDES_OPTIONS_LIST', 'overrides-options-list');
define('ZBX_STYLE_PLUS_ICON', 'plus-icon');
define('ZBX_STYLE_DRAG_DROP_AREA', 'drag-drop-area');
define('ZBX_STYLE_TABLE_FORMS_SEPARATOR', 'table-forms-separator');
define('ZBX_STYLE_TABLE_LEFT_BORDER', 'border-left');
define('ZBX_STYLE_TIME_INPUT', 'time-input');
define('ZBX_STYLE_TIME_INPUT_ERROR', 'time-input-error');
define('ZBX_STYLE_TIME_QUICK', 'time-quick');
define('ZBX_STYLE_TIME_QUICK_RANGE', 'time-quick-range');
define('ZBX_STYLE_TIME_SELECTION_CONTAINER', 'time-selection-container');
define('ZBX_STYLE_FILTER_BTN_CONTAINER', 'filter-btn-container');
define('ZBX_STYLE_FILTER_CONTAINER', 'filter-container');
define('ZBX_STYLE_FILTER_HIGHLIGHT_ROW_CB', 'filter-highlight-row-cb');
define('ZBX_STYLE_FILTER_FORMS', 'filter-forms');
define('ZBX_STYLE_FILTER_SPACE', 'filter-space');
define('ZBX_STYLE_FILTER_TRIGGER', 'filter-trigger');
define('ZBX_STYLE_FLH_AVERAGE_BG', 'flh-average-bg');
define('ZBX_STYLE_FLH_DISASTER_BG', 'flh-disaster-bg');
define('ZBX_STYLE_FLH_HIGH_BG', 'flh-high-bg');
define('ZBX_STYLE_FLH_INFO_BG', 'flh-info-bg');
define('ZBX_STYLE_FLH_NA_BG', 'flh-na-bg');
define('ZBX_STYLE_FLH_WARNING_BG', 'flh-warning-bg');
define('ZBX_STYLE_FLOAT_LEFT', 'float-left');
define('ZBX_STYLE_FORM_INPUT_MARGIN', 'form-input-margin');
define('ZBX_STYLE_FORM_FIELDS_INLINE', 'form-fields-inline');
define('ZBX_STYLE_FORM_NEW_GROUP', 'form-new-group');
define('ZBX_STYLE_GRAPH_WRAPPER', 'graph-wrapper');
define('ZBX_STYLE_GREEN', 'green');
define('ZBX_STYLE_GREEN_BG', 'green-bg');
define('ZBX_STYLE_GREY', 'grey');
define('ZBX_STYLE_TEAL', 'teal');
define('ZBX_STYLE_HEADER_TITLE', 'header-title');
define('ZBX_STYLE_HEADER_CONTROLS', 'header-controls');
define('ZBX_STYLE_HEADER_Z_SELECT', 'header-z-select');
define('ZBX_STYLE_HIGH_BG', 'high-bg');
define('ZBX_STYLE_HOR_LIST', 'hor-list');
define('ZBX_STYLE_HOVER_NOBG', 'hover-nobg');
define('ZBX_STYLE_HINTBOX_WRAP', 'hintbox-wrap');
define('ZBX_STYLE_ICON_ACKN', 'icon-ackn');
define('ZBX_STYLE_ICON_CAL', 'icon-cal');
define('ZBX_STYLE_ICON_COUNT', 'icon-count');
define('ZBX_STYLE_ICON_DEPEND_DOWN', 'icon-depend-down');
define('ZBX_STYLE_ICON_DEPEND_UP', 'icon-depend-up');
define('ZBX_STYLE_ICON_DESCRIPTION', 'icon-description');
define('ZBX_STYLE_ICON_INFO', 'icon-info');
define('ZBX_STYLE_ICON_INVISIBLE', 'icon-invisible');
define('ZBX_STYLE_ICON_USER', 'icon-user');
define('ZBX_STYLE_ICON_USER_GROUP', 'icon-user-group');
define('ZBX_STYLE_ICON_MAINTENANCE', 'icon-maintenance');
define('ZBX_STYLE_ICON_WIZARD_ACTION', 'icon-wizard-action');
define('ZBX_STYLE_ACTION_COMMAND', 'icon-action-command');
define('ZBX_STYLE_ACTION_ICON_CLOSE', 'icon-action-close');
define('ZBX_STYLE_ACTION_ICON_MSG', 'icon-action-msg');
define('ZBX_STYLE_ACTION_ICON_MSGS', 'icon-action-msgs');
define('ZBX_STYLE_ACTION_ICON_SEV_UP', 'icon-action-severity-up');
define('ZBX_STYLE_ACTION_ICON_SEV_DOWN', 'icon-action-severity-down');
define('ZBX_STYLE_ACTION_ICON_SEV_CHANGED', 'icon-action-severity-changed');
define('ZBX_STYLE_ACTION_MESSAGE', 'icon-action-message');
define('ZBX_STYLE_ACTION_ICON_ACK', 'icon-action-ack');
define('ZBX_STYLE_ACTION_ICON_UNACK', 'icon-action-unack');
define('ZBX_STYLE_ACTION_ICON_SUPPRESS', 'icon-action-suppress');
define('ZBX_STYLE_ACTION_ICON_UNSUPPRESS', 'icon-action-unsuppress');
define('ZBX_STYLE_PROBLEM_GENERATED', 'icon-problem-generated');
define('ZBX_STYLE_PROBLEM_RECOVERY', 'icon-problem-recovery');
define('ZBX_STYLE_ACTIONS_NUM_GRAY', 'icon-actions-number-gray');
define('ZBX_STYLE_ACTIONS_NUM_YELLOW', 'icon-actions-number-yellow');
define('ZBX_STYLE_ACTIONS_NUM_RED', 'icon-actions-number-red');
define('ZBX_STYLE_INACTIVE_BG', 'inactive-bg');
define('ZBX_STYLE_INFO_BG', 'info-bg');
define('ZBX_STYLE_INLINE_FILTER', 'inline-filter');
define('ZBX_STYLE_INLINE_FILTER_LABEL', 'inline-filter-label');
define('ZBX_STYLE_INLINE_FILTER_FOOTER', 'inline-filter-footer');
define('ZBX_STYLE_INLINE_FILTER_STATS', 'inline-filter-stats');
define('ZBX_STYLE_LAYOUT_KIOSKMODE', 'layout-kioskmode');
define('ZBX_STYLE_CONTAINER', 'container');
define('ZBX_STYLE_LAYOUT_WRAPPER', 'wrapper');
define('ZBX_STYLE_LEFT', 'left');
define('ZBX_STYLE_LINK_ACTION', 'link-action');
define('ZBX_STYLE_LINK_ALT', 'link-alt');
define('ZBX_STYLE_LIST_CHECK_RADIO', 'list-check-radio');
define('ZBX_STYLE_LIST_DASHED', 'list-dashed');
define('ZBX_STYLE_LIST_TABLE', 'list-table');
define('ZBX_STYLE_LIST_TABLE_ACTIONS', 'list-table-actions');
define('ZBX_STYLE_LIST_TABLE_FOOTER', 'list-table-footer');
define('ZBX_STYLE_LIST_TABLE_STICKY_HEADER', 'sticky-header');
define('ZBX_STYLE_LIST_TABLE_STICKY_FOOTER', 'sticky-footer');
define('ZBX_STYLE_LIST_VERTICAL_ACCORDION', 'list-vertical-accordion');
define('ZBX_STYLE_LIST_ACCORDION_FOOT', 'list-accordion-foot');
define('ZBX_STYLE_LIST_ACCORDION_ITEM', 'list-accordion-item');
define('ZBX_STYLE_LIST_ACCORDION_ITEM_OPENED', 'list-accordion-item-opened');
define('ZBX_STYLE_LIST_ACCORDION_ITEM_CLOSED', 'list-accordion-item-closed');
define('ZBX_STYLE_LIST_ACCORDION_ITEM_HEAD', 'list-accordion-item-head');
define('ZBX_STYLE_LIST_ACCORDION_ITEM_BODY', 'list-accordion-item-body');
define('ZBX_STYLE_LIST_ACCORDION_ITEM_TOGGLE', 'list-accordion-item-toggle');
define('ZBX_STYLE_LOCAL_CLOCK', 'local-clock');
define('ZBX_STYLE_LOG_NA_BG', 'log-na-bg');
define('ZBX_STYLE_LOG_INFO_BG', 'log-info-bg');
define('ZBX_STYLE_LOG_WARNING_BG', 'log-warning-bg');
define('ZBX_STYLE_LOG_HIGH_BG', 'log-high-bg');
define('ZBX_STYLE_LOG_DISASTER_BG', 'log-disaster-bg');
define('ZBX_STYLE_LOGO', 'logo');
define('ZBX_STYLE_MAP_AREA', 'map-area');
define('ZBX_STYLE_MIDDLE', 'middle');
define('ZBX_STYLE_MONOSPACE_FONT', 'monospace-font');
define('ZBX_STYLE_MSG_GOOD', 'msg-good');
define('ZBX_STYLE_MSG_BAD', 'msg-bad');
define('ZBX_STYLE_MSG_WARNING', 'msg-warning');
define('ZBX_STYLE_MSG_GLOBAL_FOOTER', 'msg-global-footer');
define('ZBX_STYLE_MSG_DETAILS', 'msg-details');
define('ZBX_STYLE_MSG_DETAILS_BORDER', 'msg-details-border');
define('ZBX_STYLE_NA_BG', 'na-bg');
define('ZBX_STYLE_NORMAL_BG', 'normal-bg');
define('ZBX_STYLE_NOTHING_TO_SHOW', 'nothing-to-show');
define('ZBX_STYLE_NOWRAP', 'nowrap');
define('ZBX_STYLE_WORDWRAP', 'wordwrap');
define('ZBX_STYLE_WORDBREAK', 'wordbreak');
define('ZBX_STYLE_ORANGE', 'orange');
define('ZBX_STYLE_OVERLAY_CLOSE_BTN', 'overlay-close-btn');
define('ZBX_STYLE_OVERLAY_DESCR', 'overlay-descr');
define('ZBX_STYLE_OVERLAY_DESCR_URL', 'overlay-descr-url');
define('ZBX_STYLE_OVERFLOW_ELLIPSIS', 'overflow-ellipsis');
define('ZBX_STYLE_PAGING_BTN_CONTAINER', 'paging-btn-container');
define('ZBX_STYLE_PAGING_SELECTED', 'paging-selected');
define('ZBX_STYLE_PAGE_TITLE', 'page-title-general');
define('ZBX_STYLE_PAGE_TITLE_SUBMENU', 'page-title-submenu');
define('ZBX_STYLE_RED', 'red');
define('ZBX_STYLE_RED_BG', 'red-bg');
define('ZBX_STYLE_REL_CONTAINER', 'rel-container');
define('ZBX_STYLE_RIGHT', 'right');
define('ZBX_STYLE_ROW', 'row');
define('ZBX_STYLE_INLINE_SR_ONLY', 'inline-sr-only');
define('ZBX_STYLE_VALUEMAP_LIST_TABLE', 'valuemap-list-table');
define('ZBX_STYLE_VALUEMAP_CHECKBOX', 'valuemap-checkbox');
define('ZBX_STYLE_VALUEMAP_MAPPINGS_TABLE', 'mappings-table');
define('ZBX_STYLE_SEARCH', 'search');
define('ZBX_STYLE_FORM_SEARCH', 'form-search');
define('ZBX_STYLE_SECOND_COLUMN_LABEL', 'second-column-label');
define('ZBX_STYLE_SELECTED', 'selected');
define('ZBX_STYLE_SELECTED_ITEM_COUNT', 'selected-item-count');
define('ZBX_STYLE_SERVER_NAME', 'server-name');
define('ZBX_STYLE_SERVICE_ACTIONS', 'service-actions');
define('ZBX_STYLE_SERVICE_INFO', 'service-info');
define('ZBX_STYLE_SERVICE_INFO_GRID', 'service-info-grid');
define('ZBX_STYLE_SERVICE_INFO_LABEL', 'service-info-label');
define('ZBX_STYLE_SERVICE_INFO_VALUE', 'service-info-value');
define('ZBX_STYLE_SERVICE_INFO_VALUE_SLA', 'service-info-value-sla');
define('ZBX_STYLE_SERVICE_NAME', 'service-name');
define('ZBX_STYLE_SERVICE_STATUS', 'service-status');
define('ZBX_STYLE_SETUP_CONTAINER', 'setup-container');
define('ZBX_STYLE_SETUP_FOOTER', 'setup-footer');
define('ZBX_STYLE_SETUP_LEFT', 'setup-left');
define('ZBX_STYLE_SETUP_LEFT_CURRENT', 'setup-left-current');
define('ZBX_STYLE_SETUP_RIGHT', 'setup-right');
define('ZBX_STYLE_SETUP_RIGHT_BODY', 'setup-right-body');
define('ZBX_STYLE_SETUP_TITLE', 'setup-title');
define('ZBX_STYLE_SIGNIN_CONTAINER', 'signin-container');
define('ZBX_STYLE_SIGNIN_LINKS', 'signin-links');
define('ZBX_STYLE_SIGNIN_LOGO', 'signin-logo');
define('ZBX_STYLE_SIGN_IN_TXT', 'sign-in-txt');
define('ZBX_STYLE_STATUS_AVERAGE_BG', 'status-average-bg');
define('ZBX_STYLE_STATUS_CONTAINER', 'status-container');
define('ZBX_STYLE_STATUS_DARK_GREY', 'status-dark-grey');
define('ZBX_STYLE_STATUS_DISABLED_BG', 'status-disabled-bg');
define('ZBX_STYLE_STATUS_DISASTER_BG', 'status-disaster-bg');
define('ZBX_STYLE_STATUS_GREEN', 'status-green');
define('ZBX_STYLE_STATUS_GREY', 'status-grey');
define('ZBX_STYLE_STATUS_HIGH_BG', 'status-high-bg');
define('ZBX_STYLE_STATUS_INFO_BG', 'status-info-bg');
define('ZBX_STYLE_STATUS_NA_BG', 'status-na-bg');
define('ZBX_STYLE_STATUS_RED', 'status-red');
define('ZBX_STYLE_STATUS_WARNING_BG', 'status-warning-bg');
define('ZBX_STYLE_STATUS_YELLOW', 'status-yellow');
define('ZBX_STYLE_SVG_GRAPH', 'svg-graph');
define('ZBX_STYLE_SVG_GRAPH_PREVIEW', 'svg-graph-preview');
define('ZBX_STYLE_SUBFILTER', 'subfilter');
define('ZBX_STYLE_SUBFILTER_ENABLED', 'subfilter-enabled');
define('ZBX_STYLE_TABLE', 'table');
define('ZBX_STYLE_TABLE_FORMS', 'table-forms');
define('ZBX_STYLE_TABLE_FORMS_CONTAINER', 'table-forms-container');
define('ZBX_STYLE_TABLE_FORMS_SECOND_COLUMN', 'table-forms-second-column');
define('ZBX_STYLE_TABLE_FORMS_TD_LEFT', 'table-forms-td-left');
define('ZBX_STYLE_TABLE_FORMS_TD_RIGHT', 'table-forms-td-right');
define('ZBX_STYLE_TABLE_FORMS_OVERFLOW_BREAK', 'overflow-break');
define('ZBX_STYLE_TABLE_PAGING', 'table-paging');
define('ZBX_STYLE_TABLE_STATS', 'table-stats');
define('ZBX_STYLE_TABS_NAV', 'tabs-nav');
define('ZBX_STYLE_TAG', 'tag');
define('ZBX_STYLE_TEXT_PLACEHOLDER', 'text-placeholder');
define('ZBX_STYLE_TEXTAREA_FLEXIBLE', 'textarea-flexible');
define('ZBX_STYLE_TEXTAREA_FLEXIBLE_CONTAINER', 'textarea-flexible-container');
define('ZBX_STYLE_TEXTAREA_FLEXIBLE_PARENT', 'textarea-flexible-parent');
define('ZBX_STYLE_TFOOT_BUTTONS', 'tfoot-buttons');
define('ZBX_STYLE_TD_DRAG_ICON', 'td-drag-icon');
define('ZBX_STYLE_TIME_ZONE', 'time-zone');
define('ZBX_STYLE_TIMELINE_AXIS', 'timeline-axis');
define('ZBX_STYLE_TIMELINE_DATE', 'timeline-date');
define('ZBX_STYLE_TIMELINE_DOT', 'timeline-dot');
define('ZBX_STYLE_TIMELINE_DOT_BIG', 'timeline-dot-big');
define('ZBX_STYLE_TIMELINE_TD', 'timeline-td');
define('ZBX_STYLE_TIMELINE_TH', 'timeline-th');
define('ZBX_STYLE_TOC', 'toc');
define('ZBX_STYLE_TOC_ARROW', 'toc-arrow');
define('ZBX_STYLE_TOC_ITEM', 'toc-item');
define('ZBX_STYLE_TOC_LIST', 'toc-list');
define('ZBX_STYLE_TOC_ROW', 'toc-row');
define('ZBX_STYLE_TOC_SUBLIST', 'toc-sublist');
define('ZBX_STYLE_TOP', 'top');
define('ZBX_STYLE_TOTALS_LIST', 'totals-list');
define('ZBX_STYLE_TOTALS_LIST_HORIZONTAL', 'totals-list-horizontal');
define('ZBX_STYLE_TOTALS_LIST_VERTICAL', 'totals-list-vertical');
define('ZBX_STYLE_TOTALS_LIST_COUNT', 'count');
define('ZBX_STYLE_TREEVIEW', 'treeview');
define('ZBX_STYLE_TREEVIEW_PLUS', 'treeview-plus');
define('ZBX_STYLE_UPPERCASE', 'uppercase');
define('ZBX_STYLE_WARNING_BG', 'warning-bg');
define('ZBX_STYLE_WIDGET_URL', 'widget-url');
define('ZBX_STYLE_BLINK_HIDDEN', 'blink-hidden');
define('ZBX_STYLE_YELLOW', 'yellow');
define('ZBX_STYLE_YELLOW_BG', 'yellow-bg');
define('ZBX_STYLE_FIELD_LABEL_ASTERISK', 'form-label-asterisk');
define('ZBX_STYLE_PROBLEM_ICON_LIST' , 'problem-icon-list');
define('ZBX_STYLE_PROBLEM_ICON_LINK' , 'problem-icon-link');
define('ZBX_STYLE_PROBLEM_ICON_LIST_ITEM' , 'problem-icon-list-item');
define('ZBX_STYLE_ZABBIX_LOGO', 'zabbix-logo');
define('ZBX_STYLE_ZABBIX_SIDEBAR_LOGO', 'zabbix-sidebar-logo');
define('ZBX_STYLE_ZABBIX_SIDEBAR_LOGO_COMPACT', 'zabbix-sidebar-logo-compact');
define('ZBX_STYLE_WIDGET_ITEM_LABEL', 'widget-item-label');
define('ZBX_STYLE_DEFAULT_OPTION', 'default-option');

// HTML column layout.
define('ZBX_STYLE_GRID_COLUMNS', 'grid-columns');
define('ZBX_STYLE_GRID_COLUMNS_2', 'columns-2');
define('ZBX_STYLE_GRID_COLUMNS_3', 'columns-3');

define('ZBX_STYLE_COLUMNS', 'columns-wrapper');
define('ZBX_STYLE_COLUMNS_NOWRAP', 'columns-nowrap');
define('ZBX_STYLE_COLUMNS_2', 'columns-2');
define('ZBX_STYLE_COLUMNS_3', 'columns-3');
// column occupies x% width of column wrapper
define('ZBX_STYLE_COLUMN_5', 'column-5');
define('ZBX_STYLE_COLUMN_10', 'column-10');
define('ZBX_STYLE_COLUMN_15', 'column-15');
define('ZBX_STYLE_COLUMN_20', 'column-20');
define('ZBX_STYLE_COLUMN_33', 'column-33'); // column occupies 1/3 width of column wrapper.
define('ZBX_STYLE_COLUMN_35', 'column-35');
define('ZBX_STYLE_COLUMN_40', 'column-40');
define('ZBX_STYLE_COLUMN_50', 'column-50');
define('ZBX_STYLE_COLUMN_75', 'column-75');
define('ZBX_STYLE_COLUMN_90', 'column-90');
define('ZBX_STYLE_COLUMN_95', 'column-95');

// column visual options
define('ZBX_STYLE_COLUMN_CENTER', 'column-center');
define('ZBX_STYLE_COLUMN_MIDDLE', 'column-middle');

// Widget "Host availability" styles.
define('ZBX_STYLE_HOST_AVAIL_WIDGET', 'host-avail-widget');
define('ZBX_STYLE_HOST_AVAIL_TRUE', 'host-avail-true');
define('ZBX_STYLE_HOST_AVAIL_FALSE', 'host-avail-false');
define('ZBX_STYLE_HOST_AVAIL_UNKNOWN', 'host-avail-unknown');
define('ZBX_STYLE_HOST_AVAIL_TOTAL', 'host-avail-total');

// Widget "Problems by severity" styles.
define('ZBX_STYLE_BY_SEVERITY_WIDGET', 'by-severity-widget');

define('ZBX_STYLE_CHECKBOX_BLOCK', 'checkbox-block');

// Icons.
define('ZBX_STYLE_ICON_TEXT', 'icon-text');
define('ZBX_STYLE_ICON_SECRET_TEXT', 'icon-secret');
define('ZBX_STYLE_ICON_HELP_HINT', 'icon-help-hint');
define('ZBX_STYLE_ICON_DOC_LINK', 'icon-doc-link');

// Host interface styles.
define('ZBX_STYLE_HOST_INTERFACE_CONTAINER', 'interface-container');
define('ZBX_STYLE_HOST_INTERFACE_CONTAINER_HEADER', 'interface-container-header');
define('ZBX_STYLE_HOST_INTERFACE_ROW', 'interface-row');
define('ZBX_STYLE_HOST_INTERFACE_ROW_HEADER', 'interface-row-header');
define('ZBX_STYLE_HOST_INTERFACE_CELL', 'interface-cell');
define('ZBX_STYLE_HOST_INTERFACE_CELL_DETAILS', 'interface-cell-details');
define('ZBX_STYLE_HOST_INTERFACE_CELL_HEADER', 'interface-cell-header');
define('ZBX_STYLE_HOST_INTERFACE_CELL_TYPE', 'interface-cell-type');
define('ZBX_STYLE_HOST_INTERFACE_CELL_IP', 'interface-cell-ip');
define('ZBX_STYLE_HOST_INTERFACE_CELL_DNS', 'interface-cell-dns');
define('ZBX_STYLE_HOST_INTERFACE_CELL_USEIP', 'interface-cell-useip');
define('ZBX_STYLE_HOST_INTERFACE_CELL_PORT', 'interface-cell-port');
define('ZBX_STYLE_HOST_INTERFACE_CELL_DEFAULT', 'interface-cell-default');
define('ZBX_STYLE_HOST_INTERFACE_CELL_ACTION', 'interface-cell-action');
define('ZBX_STYLE_HOST_INTERFACE_BTN_TOGGLE', 'interface-btn-toggle');
define('ZBX_STYLE_HOST_INTERFACE_BTN_REMOVE', 'interface-btn-remove');
define('ZBX_STYLE_HOST_INTERFACE_BTN_MAIN_INTERFACE', 'interface-btn-main-interface');
define('ZBX_STYLE_HOST_INTERFACE_INPUT_EXPAND', 'interface-input-expand');

define('ZBX_STYLE_ZSELECT_HOST_INTERFACE', 'z-select-host-interface');

// Dashboard list table classes.
define('ZBX_STYLE_DASHBOARD_LIST', 'dashboard-list');
define('ZBX_STYLE_DASHBOARD_LIST_ITEM', 'dashboard-list-item');

// server variables
define('HTTPS', isset($_SERVER['HTTPS']) && $_SERVER['HTTPS'] && $_SERVER['HTTPS'] !== 'off');

define('ZBX_PROPERTY_INHERITED',	0x01);
define('ZBX_PROPERTY_OWN',			0x02);
define('ZBX_PROPERTY_BOTH',			0x03);	// ZBX_PROPERTY_INHERITED | ZBX_PROPERTY_OWN

// Number of tags to display in Problems widget and Monitoring > Problems.
define('SHOW_TAGS_NONE', 0);
define('SHOW_TAGS_1', 1);
define('SHOW_TAGS_2', 2);
define('SHOW_TAGS_3', 3);

// Tag name format to display in Problems widget and Monitoring > Problems.
define('TAG_NAME_FULL',      0);
define('TAG_NAME_SHORTENED', 1);
define('TAG_NAME_NONE',      2);

define('OPERATIONAL_DATA_SHOW_NONE',         0);
define('OPERATIONAL_DATA_SHOW_SEPARATELY',   1);
define('OPERATIONAL_DATA_SHOW_WITH_PROBLEM', 2);

define('ZBX_ROLE_RULE_DISABLED',				0);
define('ZBX_ROLE_RULE_ENABLED',					1);
define('ZBX_ROLE_RULE_SERVICES_ACCESS_CUSTOM',	0);
define('ZBX_ROLE_RULE_SERVICES_ACCESS_ALL',		1);
define('ZBX_ROLE_RULE_API_MODE_DENY',			0);
define('ZBX_ROLE_RULE_API_MODE_ALLOW',			1);
define('ZBX_ROLE_RULE_API_WILDCARD',			'*');
define('ZBX_ROLE_RULE_API_WILDCARD_ALIAS',		'*.*');

// Allows to set "rel" tag value "noreferer" when setting target="_blank".
define('ZBX_NOREFERER', true);

// High availability server node states.
define('ZBX_NODE_STATUS_STANDBY',		0);
define('ZBX_NODE_STATUS_STOPPED',		1);
define('ZBX_NODE_STATUS_UNAVAILABLE',	2);
define('ZBX_NODE_STATUS_ACTIVE',		3);

// init $_REQUEST
ini_set('variables_order', 'GP');
$_REQUEST = $_POST + $_GET;

// init precision
ini_set('precision', 14);

// BC Math scale. bcscale() can be undefined prior requirement check in setup.
if (function_exists('bcscale')) {
	bcscale(7);
}<|MERGE_RESOLUTION|>--- conflicted
+++ resolved
@@ -1453,17 +1453,14 @@
 define('API_LAT_LNG_ZOOM',			54);
 define('API_TIMESTAMP',				55);
 define('API_TG_NAME',				56);
-<<<<<<< HEAD
-define('API_ITEM_KEY',				57);
-define('API_ITEM_DELAY',			58);
-define('API_JSON',					59);
-define('API_XML',					60);
-define('API_PREPROC_PARAMS',		61);
-define('API_PROMETHEUS_PATTERN',	62);
-define('API_PROMETHEUS_LABEL',		63);
-=======
 define('API_COLORS',				57);
->>>>>>> e5597fe4
+define('API_ITEM_KEY',				58);
+define('API_ITEM_DELAY',			59);
+define('API_JSON',					60);
+define('API_XML',					61);
+define('API_PREPROC_PARAMS',		62);
+define('API_PROMETHEUS_PATTERN',	63);
+define('API_PROMETHEUS_LABEL',		64);
 
 // flags
 define('API_REQUIRED',					0x00001);
