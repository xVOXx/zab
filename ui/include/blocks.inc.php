--- conflicted
+++ resolved
@@ -363,52 +363,32 @@
 		->setHeader($header)
 		->setHeadingColumn(0);
 
-<<<<<<< HEAD
 	$url_group = $data['allowed']['ui_problems']
 		? (new CUrl('zabbix.php'))
 			->setArgument('action', 'problem.view')
-			->setArgument('filter_set', 1)
-			->setArgument('filter_show', TRIGGERS_OPTION_RECENT_PROBLEM)
-			->setArgument('filter_groupids', null)
-			->setArgument('filter_hostids', array_key_exists('hostids', $filter) ? $filter['hostids'] : null)
-			->setArgument('filter_name', array_key_exists('problem', $filter) ? $filter['problem'] : null)
-			->setArgument('filter_show_suppressed',
+			->setArgument('filter_name', '')
+			->setArgument('show', TRIGGERS_OPTION_RECENT_PROBLEM)
+			->setArgument('hostids', array_key_exists('hostids', $filter) ? $filter['hostids'] : [])
+			->setArgument('name', array_key_exists('problem', $filter) ? $filter['problem'] : null)
+			->setArgument('show_suppressed',
 				(array_key_exists('show_suppressed', $filter) && $filter['show_suppressed'] == 1)
 					? 1
 					: null
 			)
 		: null;
-=======
-	$url_group = (new CUrl('zabbix.php'))
-		->setArgument('action', 'problem.view')
-		->setArgument('filter_name', '')
-		->setArgument('show', TRIGGERS_OPTION_RECENT_PROBLEM)
-		->setArgument('hostids', array_key_exists('hostids', $filter) ? $filter['hostids'] : [])
-		->setArgument('name', array_key_exists('problem', $filter) ? $filter['problem'] : null)
-		->setArgument('show_suppressed',
-			(array_key_exists('show_suppressed', $filter) && $filter['show_suppressed'] == 1)
-				? 1
-				: null
-		);
->>>>>>> bf5cff9a
 
 	foreach ($data['groups'] as $group) {
 		if ($filter_hide_empty_groups && !$group['has_problems']) {
 			continue;
 		}
 
-<<<<<<< HEAD
 		if ($data['allowed']['ui_problems']) {
-			$url_group->setArgument('filter_groupids', [$group['groupid']]);
+			$url_group->setArgument('groupids', [$group['groupid']]);
 			$row = [new CLink($group['name'], $url_group->getUrl())];
 		}
 		else {
 			$row = [$group['name']];
 		}
-=======
-		$url_group->setArgument('groupids', [$group['groupid']]);
-		$row = [new CLink($group['name'], $url_group->getUrl())];
->>>>>>> bf5cff9a
 
 		foreach ($group['stats'] as $severity => $stat) {
 			if ($stat['count'] == 0 && $stat['count_unack'] == 0) {
@@ -529,18 +509,13 @@
 			continue;
 		}
 
-<<<<<<< HEAD
 		if ($data['allowed']['ui_problems']) {
-			$groupurl->setArgument('filter_groupids', [$group['groupid']]);
+			$groupurl->setArgument('groupids', [$group['groupid']]);
 			$row = [new CLink($group['name'], $groupurl->getUrl())];
 		}
 		else {
 			$row = [$group['name']];
 		}
-=======
-		$groupurl->setArgument('groupids', [$group['groupid']]);
-		$row = [new CLink($group['name'], $groupurl->getUrl())];
->>>>>>> bf5cff9a
 
 		foreach ($group['stats'] as $severity => $stat) {
 			if ($data['filter']['severities'] && !in_array($severity, $data['filter']['severities'])) {
