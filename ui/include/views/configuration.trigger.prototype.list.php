--- conflicted
+++ resolved
@@ -142,18 +142,9 @@
 	$status = (new CLink(
 		($trigger['status'] == TRIGGER_STATUS_DISABLED) ? _('No') : _('Yes'),
 		(new CUrl('trigger_prototypes.php'))
-<<<<<<< HEAD
-			->setArgument('g_triggerid', $triggerid)
-			->setArgument('parent_discoveryid', $data['parent_discoveryid'])
 			->setArgument('action', $status_action)
-=======
-			->setArgument('action', ($trigger['status'] == TRIGGER_STATUS_DISABLED)
-				? 'triggerprototype.massenable'
-				: 'triggerprototype.massdisable'
-			)
 			->setArgument('g_triggerid[]', $triggerid)
 			->setArgument('parent_discoveryid', $data['parent_discoveryid'])
->>>>>>> fa7f8976
 			->setArgument('context', $data['context'])
 			->setArgumentCsrfToken()
 			->getUrl()
