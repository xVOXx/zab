--- conflicted
+++ resolved
@@ -340,15 +340,10 @@
 		'source' => 'host_prototype',
 		'tags' => $data['tags'],
 		'readonly' => $data['readonly'],
-<<<<<<< HEAD
 		'tabs_id' => 'tabs',
 		'tags_tab_id' => 'tags-tab'
-	]), TAB_INDICATOR_TAGS
-=======
-		'tabs_id' => 'tabs'
 	]),
 	TAB_INDICATOR_TAGS
->>>>>>> eab32459
 );
 
 $tabs->addTab('macroTab', _('Macros'),
