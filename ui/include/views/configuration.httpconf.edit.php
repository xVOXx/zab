--- conflicted
+++ resolved
@@ -194,13 +194,7 @@
 						(new CCol(
 							(new CButtonLink(_('Remove')))->addClass('element-table-remove')
 						))->addClass(ZBX_STYLE_NOWRAP)
-<<<<<<< HEAD
 					]))->addClass('form_row')
-=======
-					]))
-						->addClass('form_row')
-						->addClass(CSortable::ZBX_STYLE_SORTABLE)
->>>>>>> ff9594ab
 				)
 			]))
 				->addClass(ZBX_STYLE_TABLE_FORMS_SEPARATOR)
@@ -295,13 +289,7 @@
 						(new CCol(
 							(new CButtonLink(_('Remove')))->addClass('js-remove-step')
 						))->addClass(ZBX_STYLE_NOWRAP)
-<<<<<<< HEAD
 					]))->setAttribute('data-row_index', '#{row_index}')
-=======
-					]))
-						->setAttribute('data-row_index', '#{row_index}')
-						->addClass(CSortable::ZBX_STYLE_SORTABLE)
->>>>>>> ff9594ab
 				)
 		]))
 			->addClass(ZBX_STYLE_TABLE_FORMS_SEPARATOR)
