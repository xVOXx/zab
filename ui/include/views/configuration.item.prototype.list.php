--- conflicted
+++ resolved
@@ -166,18 +166,11 @@
 			(new CUrl('disc_prototypes.php'))
 				->setArgument('group_itemid[]', $item['itemid'])
 				->setArgument('parent_discoveryid', $data['parent_discoveryid'])
-<<<<<<< HEAD
-				->setArgument('visible[discover]', '1')
-				->setArgument('massupdate', 'discover')
-				->setArgument('discover', $nodiscover ? ZBX_PROTOTYPE_DISCOVER : ZBX_PROTOTYPE_NO_DISCOVER)
-				->setArgument('context', $data['context'])
-=======
 				->setArgument('action', $nodiscover
 					? 'itemprototype.massdiscover.enable'
 					: 'itemprototype.massdiscover.disable'
 				)
-				->setArgumentSID()
->>>>>>> 23d6a051
+				->setArgument('context', $data['context'])
 				->getUrl()
 		))
 			->addSID()
