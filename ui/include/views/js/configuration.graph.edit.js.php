<?php
/*
** Zabbix
** Copyright (C) 2001-2020 Zabbix SIA
**
** This program is free software; you can redistribute it and/or modify
** it under the terms of the GNU General Public License as published by
** the Free Software Foundation; either version 2 of the License, or
** (at your option) any later version.
**
** This program is distributed in the hope that it will be useful,
** but WITHOUT ANY WARRANTY; without even the implied warranty of
** MERCHANTABILITY or FITNESS FOR A PARTICULAR PURPOSE. See the
** GNU General Public License for more details.
**
** You should have received a copy of the GNU General Public License
** along with this program; if not, write to the Free Software
** Foundation, Inc., 51 Franklin Street, Fifth Floor, Boston, MA  02110-1301, USA.
**/


/**
 * @var CView $this
 */
?>

<script type="text/x-jquery-tmpl" id="tmpl-item-row-<?= GRAPH_TYPE_NORMAL ?>">
	<tr id="items_#{number}" class="sortable">
		<!-- icon + hidden -->
		<?php if ($readonly): ?>
			<td>
		<?php else: ?>
			<td class="<?= ZBX_STYLE_TD_DRAG_ICON ?>">
				<div class="<?= ZBX_STYLE_DRAG_ICON ?>"></div>
				<span class="ui-icon ui-icon-arrowthick-2-n-s move"></span>
		<?php endif ?>
			<input type="hidden" id="items_#{number}_gitemid" name="gitemid" value="#{gitemid}">
			<input type="hidden" id="items_#{number}_itemid" name="itemid" value="#{itemid}">
			<input type="hidden" id="items_#{number}_sortorder" name="sortorder" value="#{sortorder}">
			<input type="hidden" id="items_#{number}_flags" name="flags" value="#{flags}">
			<input type="hidden" id="items_#{number}_type" name="type" value="<?= GRAPH_ITEM_SIMPLE ?>">
			<input type="hidden" id="items_#{number}_drawtype" name="drawtype" value="#{drawtype}">
			<input type="hidden" id="items_#{number}_yaxisside" name="yaxisside" value="#{yaxisside}">
		</td>

		<!-- row number -->
		<td>
			<span id="items_#{number}_number" class="items_number">#{number_nr}:</span>
		</td>

		<!-- name -->
		<td>
			<?php if ($readonly): ?>
				<span id="items_#{number}_name">#{name}</span>
			<?php else: ?>
				<a href="javascript:void(0)"><span id="items_#{number}_name">#{name}</span></a>
			<?php endif ?>
		</td>

		<!-- function -->
		<td>
			<select id="items_#{number}_calc_fnc" name="calc_fnc">
				<option value="<?= CALC_FNC_ALL ?>"><?= _('all') ?></option>
				<option value="<?= CALC_FNC_MIN ?>"><?= _('min') ?></option>
				<option value="<?= CALC_FNC_AVG ?>"><?= _('avg') ?></option>
				<option value="<?= CALC_FNC_MAX ?>"><?= _('max') ?></option>
			</select>
		</td>

		<!-- drawtype -->
		<td>
			<select name="drawtype">
			<?php foreach (graph_item_drawtypes() as $drawtype): ?>
				<option value="<?= $drawtype ?>"><?= graph_item_drawtype2str($drawtype) ?></option>
			<?php endforeach ?>
			</select>
		</td>

		<!-- yaxisside -->
		<td>
			<select name="yaxisside">
				<option value="<?= GRAPH_YAXIS_SIDE_LEFT ?>"><?= _('Left') ?></option>
				<option value="<?= GRAPH_YAXIS_SIDE_RIGHT ?>"><?= _('Right') ?></option>
			</select>
		</td>

		<td>
			<?= (new CColor('color', '#{color}', 'color_#{number}'))->appendColorPickerJs(false) ?>
		</td>

		<?php if (!$readonly): ?>
			<td class="<?= ZBX_STYLE_NOWRAP ?>">
				<button type="button" class="<?= ZBX_STYLE_BTN_LINK ?>" id="items_#{number}_remove" data-remove="#{number}" onclick="removeItem(this);"><?= _('Remove') ?></button>
			</td>
		<?php endif ?>
	</tr>
</script>

<script type="text/x-jquery-tmpl" id="tmpl-item-row-<?= GRAPH_TYPE_STACKED ?>">
	<tr id="items_#{number}" class="sortable">
		<!-- icon + hidden -->
		<?php if ($readonly): ?>
			<td>
		<?php else: ?>
			<td class="<?= ZBX_STYLE_TD_DRAG_ICON ?>">
				<div class="<?= ZBX_STYLE_DRAG_ICON ?>"></div>
				<span class="ui-icon ui-icon-arrowthick-2-n-s move"></span>
		<?php endif ?>
<<<<<<< HEAD
		<?php if ($this->data['graphtype'] != GRAPH_TYPE_NORMAL): ?>
			<input type="hidden" id="items_#{number}_drawtype" name="items[#{number}][drawtype]" value="#{drawtype}">
		<?php endif ?>
		<?php if (!in_array($this->data['graphtype'], [GRAPH_TYPE_NORMAL, GRAPH_TYPE_STACKED])): ?>
			<input type="hidden" id="items_#{number}_yaxisside" name="items[#{number}][yaxisside]" value="#{yaxisside}">
		<?php endif ?>
	</td>
=======
			<input type="hidden" id="items_#{number}_gitemid" name="gitemid" value="#{gitemid}">
			<input type="hidden" id="items_#{number}_itemid" name="itemid" value="#{itemid}">
			<input type="hidden" id="items_#{number}_sortorder" name="sortorder" value="#{sortorder}">
			<input type="hidden" id="items_#{number}_flags" name="flags" value="#{flags}">
			<input type="hidden" id="items_#{number}_type" name="type" value="<?= GRAPH_ITEM_SIMPLE ?>">
			<input type="hidden" id="items_#{number}_drawtype" name="drawtype" value="#{drawtype}">
			<input type="hidden" id="items_#{number}_yaxisside" name="yaxisside" value="#{yaxisside}">
		</td>

		<!-- row number -->
		<td>
			<span id="items_#{number}_number" class="items_number">#{number_nr}:</span>
		</td>

		<!-- name -->
		<td>
			<?php if ($readonly): ?>
				<span id="items_#{number}_name">#{name}</span>
			<?php else: ?>
				<a href="javascript:void(0)"><span id="items_#{number}_name">#{name}</span></a>
			<?php endif ?>
		</td>

		<!-- function -->
		<td>
			<select id="items_#{number}_calc_fnc" name="calc_fnc">
				<option value="<?= CALC_FNC_MIN ?>"><?= _('min') ?></option>
				<option value="<?= CALC_FNC_AVG ?>"><?= _('avg') ?></option>
				<option value="<?= CALC_FNC_MAX ?>"><?= _('max') ?></option>
			</select>
		</td>

		<!-- yaxisside -->
		<td>
			<select name="yaxisside">
				<option value="<?= GRAPH_YAXIS_SIDE_LEFT ?>"><?= _('Left') ?></option>
				<option value="<?= GRAPH_YAXIS_SIDE_RIGHT ?>"><?= _('Right') ?></option>
			</select>
		</td>
>>>>>>> b3f20624

		<td>
			<?= (new CColor('color', '#{color}', 'color_#{number}'))->appendColorPickerJs(false) ?>
		</td>

		<?php if (!$readonly): ?>
			<td class="<?= ZBX_STYLE_NOWRAP ?>">
				<button type="button" class="<?= ZBX_STYLE_BTN_LINK ?>" id="items_#{number}_remove" data-remove="#{number}" onclick="removeItem(this);"><?= _('Remove') ?></button>
			</td>
		<?php endif ?>
	</tr>
</script>

<script type="text/x-jquery-tmpl" id="tmpl-item-row-<?= GRAPH_TYPE_PIE ?>">
	<tr id="items_#{number}" class="sortable">
		<!-- icon + hidden -->
		<?php if ($readonly): ?>
			<td>
		<?php else: ?>
			<td class="<?= ZBX_STYLE_TD_DRAG_ICON ?>">
				<div class="<?= ZBX_STYLE_DRAG_ICON ?>"></div>
				<span class="ui-icon ui-icon-arrowthick-2-n-s move"></span>
		<?php endif ?>
			<input type="hidden" id="items_#{number}_gitemid" name="gitemid" value="#{gitemid}">
			<input type="hidden" id="items_#{number}_itemid" name="itemid" value="#{itemid}">
			<input type="hidden" id="items_#{number}_sortorder" name="sortorder" value="#{sortorder}">
			<input type="hidden" id="items_#{number}_flags" name="flags" value="#{flags}">
			<input type="hidden" id="items_#{number}_type" name="type" value="<?= GRAPH_ITEM_SIMPLE ?>">
			<input type="hidden" id="items_#{number}_drawtype" name="drawtype" value="#{drawtype}">
			<input type="hidden" id="items_#{number}_yaxisside" name="yaxisside" value="#{yaxisside}">
		</td>

		<!-- row number -->
		<td>
			<span id="items_#{number}_number" class="items_number">#{number_nr}:</span>
		</td>

		<!-- name -->
		<td>
			<?php if ($readonly): ?>
				<span id="items_#{number}_name">#{name}</span>
			<?php else: ?>
				<a href="javascript:void(0)"><span id="items_#{number}_name">#{name}</span></a>
			<?php endif ?>
		</td>

		<!-- type -->
		<td>
			<select name="type">
				<option value="<?= GRAPH_ITEM_SIMPLE ?>"><?= _('Simple') ?></option>
				<option value="<?= GRAPH_ITEM_SUM ?>"><?= _('Graph sum') ?></option>
			</select>
		</td>

		<!-- function -->
		<td>
			<select id="items_#{number}_calc_fnc" name="calc_fnc">
				<option value="<?= CALC_FNC_MIN ?>"><?= _('min') ?></option>
				<option value="<?= CALC_FNC_AVG ?>"><?= _('avg') ?></option>
				<option value="<?= CALC_FNC_MAX ?>"><?= _('max') ?></option>
				<option value="<?= CALC_FNC_LST ?>"><?= _('last') ?></option>
			</select>
		</td>

		<td>
			<?= (new CColor('color', '#{color}', 'color_#{number}'))->appendColorPickerJs(false) ?>
		</td>

		<?php if (!$readonly): ?>
			<td class="<?= ZBX_STYLE_NOWRAP ?>">
				<button type="button" class="<?= ZBX_STYLE_BTN_LINK ?>" id="items_#{number}_remove" data-remove="#{number}" onclick="removeItem(this);"><?= _('Remove') ?></button>
			</td>
		<?php endif ?>
	</tr>
</script>

<script type="text/x-jquery-tmpl" id="tmpl-item-row-<?= GRAPH_TYPE_EXPLODED ?>">
	<tr id="items_#{number}" class="sortable">
		<!-- icon + hidden -->
		<?php if ($readonly): ?>
			<td>
		<?php else: ?>
			<td class="<?= ZBX_STYLE_TD_DRAG_ICON ?>">
				<div class="<?= ZBX_STYLE_DRAG_ICON ?>"></div>
				<span class="ui-icon ui-icon-arrowthick-2-n-s move"></span>
		<?php endif ?>
			<input type="hidden" id="items_#{number}_gitemid" name="gitemid" value="#{gitemid}">
			<input type="hidden" id="items_#{number}_itemid" name="itemid" value="#{itemid}">
			<input type="hidden" id="items_#{number}_sortorder" name="sortorder" value="#{sortorder}">
			<input type="hidden" id="items_#{number}_flags" name="flags" value="#{flags}">
			<input type="hidden" id="items_#{number}_type" name="type" value="<?= GRAPH_ITEM_SIMPLE ?>">
			<input type="hidden" id="items_#{number}_drawtype" name="drawtype" value="#{drawtype}">
			<input type="hidden" id="items_#{number}_yaxisside" name="yaxisside" value="#{yaxisside}">
		</td>

		<!-- row number -->
		<td>
			<span id="items_#{number}_number" class="items_number">#{number_nr}:</span>
		</td>

		<!-- name -->
		<td>
			<?php if ($readonly): ?>
				<span id="items_#{number}_name">#{name}</span>
			<?php else: ?>
				<a href="javascript:void(0)"><span id="items_#{number}_name">#{name}</span></a>
			<?php endif ?>
		</td>

		<!-- type -->
		<td>
			<select name="type">
				<option value="<?= GRAPH_ITEM_SIMPLE ?>"><?= _('Simple') ?></option>
				<option value="<?= GRAPH_ITEM_SUM ?>"><?= _('Graph sum') ?></option>
			</select>
		</td>
<<<<<<< HEAD
	<?php endif ?>
=======
>>>>>>> b3f20624

		<!-- function -->
		<td>
			<select id="items_#{number}_calc_fnc" name="calc_fnc">
				<option value="<?= CALC_FNC_MIN ?>"><?= _('min') ?></option>
				<option value="<?= CALC_FNC_AVG ?>"><?= _('avg') ?></option>
				<option value="<?= CALC_FNC_MAX ?>"><?= _('max') ?></option>
				<option value="<?= CALC_FNC_LST ?>"><?= _('last') ?></option>
			</select>
		</td>
<<<<<<< HEAD
	<?php endif ?>
	<td>
		<?= (new CColor('items[#{number}][color]', '#{color}'))->appendColorPickerJs(false) ?>
	</td>
	<?php if (!$readonly): ?>
		<td class="<?= ZBX_STYLE_NOWRAP ?>">
			<button type="button" class="<?= ZBX_STYLE_BTN_LINK ?>" id="items_#{number}_remove" data-remove="#{number}" onclick="removeItem(this);"><?= _('Remove') ?></button>
=======

		<td>
			<?= (new CColor('color', '#{color}', 'color_#{number}'))->appendColorPickerJs(false) ?>
>>>>>>> b3f20624
		</td>

		<?php if (!$readonly): ?>
			<td class="<?= ZBX_STYLE_NOWRAP ?>">
				<button type="button" class="<?= ZBX_STYLE_BTN_LINK ?>" id="items_#{number}_remove" data-remove="#{number}" onclick="removeItem(this);"><?= _('Remove') ?></button>
			</td>
		<?php endif ?>
	</tr>
</script>

<script type="text/javascript">
	colorPalette.setThemeColors(<?= json_encode(explode(',', getUserGraphTheme()['colorpalette'])) ?>);
	var graphs = JSON.parse('<?= json_encode([
		'graphtype' =>  $data['graphtype'],
		'readonly' => $readonly,
		'hostid' => $data['hostid'],
		'groupid' => $data['groupid'],
		'is_template' => $data['is_template'],
		'normal_only' => $data['normal_only'],
		'parent_discoveryid' => $data['parent_discoveryid'],
		'CALC_FNC_AVG' => CALC_FNC_AVG,
		'ZBX_FLAG_DISCOVERY_PROTOTYPE' => ZBX_FLAG_DISCOVERY_PROTOTYPE,
		'ZBX_STYLE_DRAG_ICON' => ZBX_STYLE_DRAG_ICON,
		'GRAPH_YAXIS_TYPE_CALCULATED' => GRAPH_YAXIS_TYPE_CALCULATED,
		'GRAPH_YAXIS_TYPE_FIXED' => GRAPH_YAXIS_TYPE_FIXED,
		'GRAPH_TYPE_NORMAL' => GRAPH_TYPE_NORMAL,
		'GRAPH_TYPE_PIE' => GRAPH_TYPE_PIE,
		'GRAPH_TYPE_EXPLODED' => GRAPH_TYPE_EXPLODED
	]) ?>');

	function loadItem(number, gitemid, itemid, name, type, calc_fnc, drawtype, yaxisside, color, flags) {
		var item = {
				number: number,
				number_nr: number + 1,
				gitemid: gitemid,
				itemid: itemid,
				calc_fnc: calc_fnc,
				color: color,
				sortorder: number,
				flags: flags,
				name: name
			},
			itemTpl = new Template(jQuery('#tmpl-item-row-' + graphs.graphtype).html()),
			$row = jQuery(itemTpl.evaluate(item));

		$row.find('[name="type"]').val(type);
		$row.find('[name="drawtype"]').val(drawtype);
		$row.find('[name="yaxisside"]').val(yaxisside);

		var $calc_fnc = $row.find('[name="calc_fnc"]');
		$calc_fnc.val(calc_fnc);
		if ($calc_fnc[0].selectedIndex < 0) {
			$calc_fnc[0].selectedIndex = 0;
		}

		jQuery('#itemButtonsRow').before($row);
		$row.find('.input-color-picker input').colorpicker();

		colorPalette.incrementNextColor();

		!graphs.readonly && rewriteNameLinks();
	}

	function addPopupValues(list) {
		if (!isset('object', list) || list.object != 'itemid') {
			return false;
		}
		var itemTpl = new Template(jQuery('#tmpl-item-row-' + graphs.graphtype).html()),
			$row;

		for (var i = 0; i < list.values.length; i++) {
			var number = jQuery('#itemsTable tr.sortable').length,
				item = {
					number: number,
					number_nr: number + 1,
					gitemid: null,
					itemid: list.values[i].itemid,
					calc_fnc: null,
					drawtype: 0,
					yaxisside: 0,
					sortorder: number,
					flags: (typeof list.values[i].flags === 'undefined') ? 0 : list.values[i].flags,
					color: colorPalette.getNextColor(),
					name: list.values[i].name
				};
			$row = jQuery(itemTpl.evaluate(item));

			$row.find('[name="calc_fnc"]').val(graphs.CALC_FNC_AVG);
			jQuery('#itemButtonsRow').before($row);
			$row.find('.input-color-picker input').colorpicker();
		}

		if (!graphs.readonly) {
			activateSortable();
			rewriteNameLinks();
		}
	}

	function getOnlyHostParam() {
		return graphs.is_template
			? {only_hostid: graphs.hostid}
			: {real_hosts: '1', hostid: graphs.hostid};
	}

	function rewriteNameLinks() {
		var size = jQuery('#itemsTable tr.sortable').length;

		for (var i = 0; i < size; i++) {
			var popup_options = {
				srcfld1: 'itemid',
				srcfld2: 'name',
				dstfrm: 'graphForm',
				dstfld1: 'items_' + i + '_itemid',
				dstfld2: 'items_' + i + '_name',
				numeric: 1,
				with_webitems: 1,
				writeonly: 1
			};
			if (jQuery('#items_' + i + '_flags').val() == graphs.ZBX_FLAG_DISCOVERY_PROTOTYPE) {
				popup_options['srctbl'] = 'item_prototypes',
				popup_options['srcfld3'] = 'flags',
				popup_options['dstfld3'] = 'items_' + i + '_flags',
				popup_options['parent_discoveryid'] = graphs.parent_discoveryid;
			}
			else {
				popup_options['srctbl'] = 'items';
			}

			if (graphs.normal_only !== '') {
				popup_options['normal_only'] = '1';
			}

			if (!graphs.parent_discoveryid && graphs.hostid) {
				popup_options['hostid'] = graphs.hostid;
			}

			var nameLink = 'PopUp("popup.generic",'
				+ 'jQuery.extend('+ JSON.stringify(popup_options) +',getOnlyHostParam()), null, this);';
			jQuery('#items_' + i + '_name').attr('onclick', nameLink);
		}
	}

	function removeItem(obj) {
		var number = jQuery(obj).data('remove');

		jQuery('#items_' + number).find('*').remove();
		jQuery('#items_' + number).remove();

		recalculateSortOrder();
		!graphs.readonly && activateSortable();
	}

	function recalculateSortOrder() {
		var i = 0;

		// rewrite ids, set "tmp" prefix
		jQuery('#itemsTable tr.sortable').find('*[id]').each(function() {
			var obj = jQuery(this);

			obj.attr('id', 'tmp' + obj.attr('id'));
		});

		jQuery('#itemsTable tr.sortable').each(function() {
			var obj = jQuery(this);

			obj.attr('id', 'tmp' + obj.attr('id'));
		});

		// rewrite ids to new order
		jQuery('#itemsTable tr.sortable').each(function() {
			var obj = jQuery(this);

			// rewrite ids in input fields
			obj.find('*[id]').each(function() {
				var obj = jQuery(this),
					id = obj.attr('id').substring(3),
					part1 = id.substring(0, id.indexOf('items_') + 5),
					part2 = id.substring(id.indexOf('items_') + 6);

				part2 = part2.substring(part2.indexOf('_') + 1);

				obj.attr('id', part1 + '_' + i + '_' + part2);

				// set sortorder
				if (part2 === 'sortorder') {
					obj.val(i);
				}
			});

			// rewrite ids in <tr>
			var id = obj.attr('id').substring(3),
				part1 = id.substring(0, id.indexOf('items_') + 5);

			obj.attr('id', part1 + '_' + i);

			i++;
		});

		i = 0;

		jQuery('#itemsTable tr.sortable').each(function() {
			// set row number
			jQuery('.items_number', this).text((i + 1) + ':');

			// set remove number
			jQuery('#items_' + i + '_remove').data('remove', i);

			i++;
		});

		!graphs.readonly && rewriteNameLinks();
	}

	function initSortable() {
		$('#itemsTable').sortable({
			disabled: (jQuery('#itemsTable tr.sortable').length < 2),
			items: 'tbody tr.sortable',
			axis: 'y',
			containment: 'parent',
			cursor: 'grabbing',
			handle: 'div.' + graphs.ZBX_STYLE_DRAG_ICON,
			tolerance: 'pointer',
			opacity: 0.6,
			update: recalculateSortOrder,
			helper: function(e, ui) {
				ui.children().each(function(i) {
					$(this).width($('#itemsTable th').eq(i).width());
				});

				// when dragging element on safari, it jumps out of the table
				if (SF) {
					// move back draggable element to proper position
					ui.css('left', (ui.offset().left - 2) + 'px');
				}

				return ui;
			},
			start: function(e, ui) {
				jQuery(ui.placeholder).height(jQuery(ui.helper).height());
			},
			stop: function(e, ui) {
				ui.item.children().each(function(i) {
					$(this).width('');
				});
			}
		});
	}

	function activateSortable() {
		jQuery('#itemsTable').sortable({disabled: (jQuery('#itemsTable tr.sortable').length < 2)});
	}

	jQuery(function($) {
		$('#tabs').on('tabsactivate', function(event, ui) {
			if (ui.newPanel.attr('id') === 'previewTab') {
				var preview_chart = $('#previewChart'),
					src = new Curl('chart3.php');

				if (preview_chart.find('.is-loading').length) {
					return false;
				}

				src.setArgument('period', '3600');
				src.setArgument('name', $('#name').val());
				src.setArgument('width', $('#width').val());
				src.setArgument('height', $('#height').val());
				src.setArgument('graphtype', $('#graphtype').val());
				src.setArgument('legend', $('#show_legend').is(':checked') ? 1 : 0);

				if (graphs.graphtype == graphs.GRAPH_TYPE_PIE || graphs.graphtype == graphs.GRAPH_TYPE_EXPLODED) {
					src.setPath('chart7.php');
					src.setArgument('graph3d', $('#show_3d').is(':checked') ? 1 : 0);
				}
				else {
					if (graphs.graphtype == graphs.GRAPH_TYPE_NORMAL) {
						src.setArgument('percent_left', $('#percent_left').val());
						src.setArgument('percent_right', $('#percent_right').val());
					}
					src.setArgument('ymin_type', $('#ymin_type').val());
					src.setArgument('ymax_type', $('#ymax_type').val());
					src.setArgument('yaxismin', $('#yaxismin').val());
					src.setArgument('yaxismax', $('#yaxismax').val());
					src.setArgument('ymin_itemid', $('#ymin_itemid').val());
					src.setArgument('ymax_itemid', $('#ymax_itemid').val());
					src.setArgument('showworkperiod', $('#show_work_period').is(':checked') ? 1 : 0);
					src.setArgument('showtriggers', $('#show_triggers').is(':checked') ? 1 : 0);
				}

				$('#itemsTable tr.sortable').each(function(i, node) {
					var short_fmt = [];
					$(node).find('*[name]').each(function(_, input) {
						if (!$.isEmptyObject(input) && input.name != null) {
							short_fmt.push((input.name).substr(0, 2) + ':' + input.value);
						}
					});
					src.setArgument('i[' + i + ']', short_fmt.join(','));
				});

				var image = $('img', preview_chart);

				if (image.length != 0) {
					image.remove();
				}

				preview_chart.append($('<div>', {css: {'position': 'relative', 'min-height': '50px'}})
					.addClass('is-loading'));

				$('<img />')
					.attr('src', src.getUrl())
					.on('load', function() {
						preview_chart.html($(this));
					});
			}
		});

		if (graphs.readonly) {
			$('#itemsTable').sortable({disabled: true}).find('input').prop('readonly', true);
			$('select', '#itemsTable').prop('disabled', true);

			var size = $('#itemsTable tr.sortable').length;

			for (var i = 0; i < size; i++) {
				$('#items_' + i + '_color').removeAttr('onchange');
				$('#lbl_items_' + i + '_color').removeAttr('onclick');
			}
		}

		// Y axis min clean unused fields
		$('#ymin_type').change(function() {
			switch ($(this).val()) {
				case graphs.GRAPH_YAXIS_TYPE_CALCULATED:
					$('#yaxismin').val('');
					$('#ymin_name').val('');
					$('#ymin_itemid').val('0');
					break;

				case graphs.GRAPH_YAXIS_TYPE_FIXED:
					$('#ymin_name').val('');
					$('#ymin_itemid').val('0');
					break;

				default:
					$('#yaxismin').val('');
			}

			$('form[name="graphForm"]').submit();
		});

		// Y axis max clean unused fields
		$('#ymax_type').change(function() {
			switch ($(this).val()) {
				case graphs.GRAPH_YAXIS_TYPE_CALCULATED:
					$('#yaxismax').val('');
					$('#ymax_name').val('');
					$('#ymax_itemid').val('0');
					break;

				case graphs.GRAPH_YAXIS_TYPE_FIXED:
					$('#ymax_name').val('');
					$('#ymax_itemid').val('0');
					break;

				default:
					$('#yaxismax').val('');
			}

			$('form[name="graphForm"]').submit();
		});

		var $form = $('form[name="graphForm"]');
		$form.on('submit', function(e) {
			$form
				.find('tr.sortable[id^="items_"]')
				.each(function(i, node) {
					var item = {};

					$(node)
						.find('input, select')
						.each(function(_, node) {
							item[node.name] = node.value;
						})
						.remove();

					item.sortorder = i + 1;

					$form.append($('<input />', {
						type: 'hidden',
						name: 'items[' + i + ']',
						value: JSON.stringify(item)
					}));
				})
		});

		!graphs.readonly && initSortable();
	});
</script><|MERGE_RESOLUTION|>--- conflicted
+++ resolved
@@ -106,15 +106,6 @@
 				<div class="<?= ZBX_STYLE_DRAG_ICON ?>"></div>
 				<span class="ui-icon ui-icon-arrowthick-2-n-s move"></span>
 		<?php endif ?>
-<<<<<<< HEAD
-		<?php if ($this->data['graphtype'] != GRAPH_TYPE_NORMAL): ?>
-			<input type="hidden" id="items_#{number}_drawtype" name="items[#{number}][drawtype]" value="#{drawtype}">
-		<?php endif ?>
-		<?php if (!in_array($this->data['graphtype'], [GRAPH_TYPE_NORMAL, GRAPH_TYPE_STACKED])): ?>
-			<input type="hidden" id="items_#{number}_yaxisside" name="items[#{number}][yaxisside]" value="#{yaxisside}">
-		<?php endif ?>
-	</td>
-=======
 			<input type="hidden" id="items_#{number}_gitemid" name="gitemid" value="#{gitemid}">
 			<input type="hidden" id="items_#{number}_itemid" name="itemid" value="#{itemid}">
 			<input type="hidden" id="items_#{number}_sortorder" name="sortorder" value="#{sortorder}">
@@ -154,7 +145,6 @@
 				<option value="<?= GRAPH_YAXIS_SIDE_RIGHT ?>"><?= _('Right') ?></option>
 			</select>
 		</td>
->>>>>>> b3f20624
 
 		<td>
 			<?= (new CColor('color', '#{color}', 'color_#{number}'))->appendColorPickerJs(false) ?>
@@ -271,10 +261,6 @@
 				<option value="<?= GRAPH_ITEM_SUM ?>"><?= _('Graph sum') ?></option>
 			</select>
 		</td>
-<<<<<<< HEAD
-	<?php endif ?>
-=======
->>>>>>> b3f20624
 
 		<!-- function -->
 		<td>
@@ -285,19 +271,9 @@
 				<option value="<?= CALC_FNC_LST ?>"><?= _('last') ?></option>
 			</select>
 		</td>
-<<<<<<< HEAD
-	<?php endif ?>
-	<td>
-		<?= (new CColor('items[#{number}][color]', '#{color}'))->appendColorPickerJs(false) ?>
-	</td>
-	<?php if (!$readonly): ?>
-		<td class="<?= ZBX_STYLE_NOWRAP ?>">
-			<button type="button" class="<?= ZBX_STYLE_BTN_LINK ?>" id="items_#{number}_remove" data-remove="#{number}" onclick="removeItem(this);"><?= _('Remove') ?></button>
-=======
 
 		<td>
 			<?= (new CColor('color', '#{color}', 'color_#{number}'))->appendColorPickerJs(false) ?>
->>>>>>> b3f20624
 		</td>
 
 		<?php if (!$readonly): ?>
