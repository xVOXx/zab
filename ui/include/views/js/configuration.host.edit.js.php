--- conflicted
+++ resolved
@@ -73,11 +73,7 @@
 	<div class="<?= ZBX_STYLE_HOST_INTERFACE_CELL ?> <?= ZBX_STYLE_HOST_INTERFACE_CELL_DETAILS ?> <?= ZBX_STYLE_LIST_ACCORDION_ITEM_BODY ?>">
 		<?= (new CFormList('snmp_details_#{iface.interfaceid}'))
 				->cleanItems()
-<<<<<<< HEAD
-				->addRow((new CLabel(_('SNMP version'), 'interfaces[#{iface.interfaceid}][details][version]')),
-=======
 				->addRow(new CLabel(_('SNMP version'), 'interfaces[#{iface.interfaceid}][details][version]'),
->>>>>>> 3377f5cb
 					new CComboBox('interfaces[#{iface.interfaceid}][details][version]', SNMP_V2C, null, [SNMP_V1 => _('SNMPv1'), SNMP_V2C => _('SNMPv2'), SNMP_V3 => _('SNMPv3')]),
 					'row_snmp_version_#{iface.interfaceid}'
 				)
