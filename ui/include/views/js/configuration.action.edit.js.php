<?php
/*
** Zabbix
** Copyright (C) 2001-2020 Zabbix SIA
**
** This program is free software; you can redistribute it and/or modify
** it under the terms of the GNU General Public License as published by
** the Free Software Foundation; either version 2 of the License, or
** (at your option) any later version.
**
** This program is distributed in the hope that it will be useful,
** but WITHOUT ANY WARRANTY; without even the implied warranty of
** MERCHANTABILITY or FITNESS FOR A PARTICULAR PURPOSE. See the
** GNU General Public License for more details.
**
** You should have received a copy of the GNU General Public License
** along with this program; if not, write to the Free Software
** Foundation, Inc., 51 Franklin Street, Fifth Floor, Boston, MA  02110-1301, USA.
**/


/**
 * @var CView $this
 */
?>

<script type="text/x-jquery-tmpl" id="operation-popup-tmpl">
	<?= (new CPartial('popup.operations'))->getOutput() ?>
</script>

<!-- Trigger Actions-->
<script type="text/x-jquery-tmpl" id="opmsg-usrgrp-row-tmpl">
<tr data-id="#{usrgrpid}">
	<td>
		<span>#{name}</span>
	</td>
	<td class="<?= ZBX_STYLE_NOWRAP ?>">
		<input name="operation[opmessage_grp][][usrgrpid]" type="hidden" value="#{usrgrpid}" />
		<button type="button" class="<?= ZBX_STYLE_BTN_LINK ?>" name="remove" onclick="$(this).closest('tr').remove();">
			<?= _('Remove') ?>
		</button>
	</td>
</tr>
</script>

<script type="text/x-jquery-tmpl" id="opmsg-user-row-tmpl">
<tr data-id="#{id}">
	<td>
		<span>#{name}</span>
	</td>
	<td class="<?= ZBX_STYLE_NOWRAP ?>">
		<input name="operation[opmessage_usr][][userid]" type="hidden" value="#{id}" />
		<button type="button" class="<?= ZBX_STYLE_BTN_LINK ?>" name="remove" onclick="$(this).closest('tr').remove();">
			<?= _('Remove') ?>
		</button>
	</td>
</tr>
</script>

<script type="text/x-jquery-tmpl" id="operation-condition-row-tmpl">
<tr data-id="#{num}">
	<td>
		<span>#{formulaid}</span>
	</td>
	<td>
		<span>#{name}</span>
	</td>
	<td class="<?= ZBX_STYLE_NOWRAP ?>">
		<input type="hidden" name="operation[opconditions][#{num}][conditiontype]" value="#{conditiontype}" />
		<input type="hidden" name="operation[opconditions][#{num}][operator]" value="#{operator}" />
		<input type="hidden" name="operation[opconditions][#{num}][value]" value="#{value}" />
		<button data-action="remove" type="button" class="<?= ZBX_STYLE_BTN_LINK ?>" name="remove"><?= _('Remove') ?></button>
	</td>
</tr>
</script>

<script type="text/javascript">
	/**
	 * @see init.js add.popup event
	 */
	function addPopupValues({object: objectid, parentId: sourceid, values}) {
		if (sourceid === 'operation-message-user-groups-footer') {
			for (let usergroup of values) {
				if (!operation_popup.view.operation_message.$usergroups.find(`tr[data-id="${usergroup[objectid]}"]`).length) {
					operation_popup.view.operation_message.addUserGroup(usergroup);
				}
			}
		}
		else if (sourceid === 'operation-message-users-footer') {
			objectid = 'id';
			for (let user of values) {
				if (!operation_popup.view.operation_message.$users.find(`tr[data-id="${user[objectid]}"]`).length) {
					operation_popup.view.operation_message.addUser(user);
				}
			}
		}
		else if (sourceid === 'operation-command-target-hosts') {
			operation_popup.view.operation_command.$targets_hosts_ms.multiSelect('addData', values);
		}
		else if (sourceid === 'operation-command-target-groups') {
			operation_popup.view.operation_command.$targets_groups_ms.multiSelect('addData', values);
		}
	}

	function removeCondition(index) {
		jQuery('#conditions_' + index).find('*').remove();
		jQuery('#conditions_' + index).remove();

		processTypeOfCalculation();
	}

	function removeOperation(index, type) {
		if (type == <?= ACTION_OPERATION ?>) {
			var row = jQuery('#operations_' + index);
		}
		else if (type == <?= ACTION_RECOVERY_OPERATION ?>) {
			var row = jQuery('#recovery_operations_' + index);
		}
		else {
			var row = jQuery('#ack_operations_' + index);
		}

		var rowParent = row.parent();

		row.find('*').remove();
		row.remove();
	}

	function processTypeOfCalculation() {
		var show_formula = (jQuery('#evaltype').val() == <?= CONDITION_EVAL_TYPE_EXPRESSION ?>),
			$labels = jQuery('#conditionTable .label');

		jQuery('#evaltype').closest('li').toggle($labels.length > 1);
		jQuery('#conditionLabel').toggle(!show_formula);
		jQuery('#formula').toggle(show_formula);

		if ($labels.length > 1) {
			var conditions = [];

			$labels.each(function(index, label) {
				$label = jQuery(label);

				conditions.push({
					id: $label.data('formulaid'),
					type: $label.data('conditiontype')
				});
			});

			jQuery('#conditionLabel').html(getConditionFormula(conditions, +jQuery('#evaltype').val()));
		}
	}

	jQuery(document).ready(function() {
		var remove_operationid = function() {
			var operationid_RegExp = /^(operations|recovery_operations|ack_operations)\[\d+\]\[operationid\]$/;

			jQuery('input[name^=operations], input[name^=recovery_operations], input[name^=ack_operations]')
				.each(function() {
					if ($(this).attr('name').match(operationid_RegExp)) {
						$(this).remove();
					}
				});
		};

		jQuery('#add').click(remove_operationid);

		// clone button
		jQuery('#clone').click(function() {
			jQuery('#actionid, #delete, #clone').remove();
			jQuery('#update')
				.text(<?= json_encode(_('Add')) ?>)
				.attr({id: 'add', name: 'add'})
				.click(remove_operationid);
			jQuery('#form').val('clone');
			jQuery('#name').focus();
		});

		jQuery('#esc_period').change(function() {
			jQuery('form[name="action.edit"]').submit();
		});

<<<<<<< HEAD
=======
		$('.js-edit-button').on('click', function() {
			var operation = $(this).data('operation');

			operation_details.open(this, operation.actionid, operation.eventsource, operation.operationtype,
				JSON.parse($(['#operations_for_popup', operation.operationtype, operation.operationid].join('_')).val())
			);
		});

>>>>>>> f3db93a8
		$('#evaltype').on('change', () => {
			processTypeOfCalculation();
		});

		processTypeOfCalculation();
	});

	/**
	 * @param {object} props                    Meanwhile whole state is kept into DOM, few props needs to be passed in
	 *                                          component hierarchy. These are kept in props object. Default props must
	 *                                          be provided here.
	 * @param {object} props['eventsource']
	 * @param {object} props['operation_type']
	 * @param {object} props['command_type']
	 */
	function OperationView(props) {
		this.props = props;

		this.$obj = $($('#operation-popup-tmpl').html());
		this.$wrapper = this.$obj.find('>ul');

		this.operation_type = new OperationViewType(this.$obj.find('>ul>li[id^="operation-type"]'));
		this.$current_focus = this.operation_type.$select;

		this.operation_type.onchange = (operation_type) => {
			this.props.operation_type = operation_type;
			this.render();
			this.onupdate();
			this.operation_type.$select.focus();
		};

		this.operation_steps = new OperationViewSteps(this.$obj.find('>ul>li[id^="operation-step"]'));
		this.operation_message = new OperationViewMessage(this.$obj.find('>ul>li[id^="operation-message"]'));

		this.operation_command = new OperationViewCommand(this.$obj.find('>ul>li[id^="operation-command"]'));
		this.operation_command.onchange = (command_type) => {
			this.props.command_type = command_type;
			this.render();
			this.onupdate();
			this.operation_command.$type_select.focus();
		};

		this.operation_attr = new OperationViewAttr(this.$obj.find('>ul>li[id^="operation-attr"]'));
		this.operation_condition = new OperationViewCondition(this.$obj.find('>ul>li[id^="operation-condition"]'));
	}

	/**
	 * Is called when re-rendering has happened (when props are changed).
	 */
	OperationView.prototype.onupdate = function() {};

	/**
	 * Detaches all instance nodes.
	 */
	OperationView.prototype.detach = function() {
		this.operation_steps.detach();
		this.operation_message.detach();
		this.operation_command.detach();
		this.operation_attr.detach();
		this.operation_condition.detach();
	};

	/**
	 * Main rendering function call.
	 */
	OperationView.prototype.render = function() {
		this.detach();

		this.operation_type.attach(this.$wrapper);
		this.operation_steps.attach(this.$wrapper);

		if (this.props.operation_type == operation_details.OPERATION_TYPE_MESSAGE
				|| this.props.operation_type == operation_details.OPERATION_TYPE_ACK_MESSAGE
				|| this.props.operation_type == operation_details.OPERATION_TYPE_RECOVERY_MESSAGE) {
			this.operation_message.attach(this.$wrapper, this.props);
		}
		else if (this.props.operation_type == operation_details.OPERATION_TYPE_COMMAND) {
			this.operation_command.attach(this.$wrapper, this.props);
		}

		this.operation_attr.attach(this.$wrapper, this.props);
		this.operation_condition.attach(this.$wrapper);
	};

	/**
	 * Sets config for each of views. If config for particular view is "null", then the view is disabled permanently.
	 * Each of config fields must contain default values as they will be set into view.
	 *
	 * @param {object}      conf
	 * @param {object|null} conf['operation_type']       See OperationViewType.setConfig doc-block.
	 * @param {object|null} conf['operation_steps']      See OperationViewSteps.setConfig doc-block.
	 * @param {object|null} conf['operation_message']    See OperationViewMessage.setConfig doc-block.
	 * @param {object|null} conf['operation_command']    See OperationViewCommand.setConfig doc-block.
	 * @param {object|null} conf['operation_attr']       See OperationViewAttr.setConfig doc-block.
	 * @param {object|null} conf['operation_condition']  See OperationViewCondition.setConfig doc-block.
	 */
	OperationView.prototype.setConfig = function(conf) {
		if (conf.operation_steps === null) {
			this.operation_steps.attach = this.operation_steps.detach;
		}
		else {
			this.operation_steps.setConfig(conf.operation_steps);
		}

		if (conf.operation_message === null) {
			this.operation_message.attach = this.operation_message.detach;
		}
		else {
			this.operation_message.setConfig(conf.operation_message);
		}

		if (conf.operation_command === null) {
			this.operation_command.attach = this.operation_command.detach;
		}
		else {
			this.props.command_type = conf.operation_command.type;
			this.operation_command.setConfig(conf.operation_command);
		}

		if (conf.operation_attr === null) {
			this.operation_attr.attach = this.operation_attr.detach;
		}
		else {
			this.operation_attr.setConfig(conf.operation_attr);
		}

		if (conf.operation_condition === null) {
			this.operation_condition.attach = this.operation_condition.detach;
		}
		else {
			this.operation_condition.setConfig(conf.operation_condition);
		}

		if (conf.operation_type === null) {
			this.operation_type.attach = this.operation_type.detach;
		}
		else {
			this.props.operation_type = conf.operation_type.selected;
			this.operation_type.setConfig(conf.operation_type);
		}
	};

	/**
	 * @param {jQuery} $obj  JQuery collection to hydrate.
	 */
	function OperationViewMessage($obj) {
		this.$obj = $obj;
		this.$notice = $obj.siblings('#operation-message-notice');

		this.$custom = $obj.siblings('#operation-message-custom');
		this.$custom.find('input[type="checkbox"]')
			.on('change', ({target}) => this.showCustomMessage(target.checked));

		this.$subject = $obj.siblings('#operation-message-subject');
		this.$body = $obj.siblings('#operation-message-body');
		this.$mediatype_only = $obj.siblings('#operation-message-mediatype-only');
		this.$mediatype_default = $obj.siblings('#operation-message-mediatype-default');

		this.$usergroups = $obj.siblings('#operation-message-user-groups');
		this.$usergroups.find('#operation-message-user-groups-footer button')
			.on('click', ({target}) => this.showUserGroupPopup(target));

		this.$users = $obj.siblings('#operation-message-users');
		this.$users.find('#operation-message-users-footer button')
			.on('click', ({target}) => this.showUserPopup(target));

		this.tmpl_usergroup_row = new Template(jQuery('#opmsg-usrgrp-row-tmpl').html());
		this.tmpl_user_row = new Template(jQuery('#opmsg-user-row-tmpl').html());
	}

	/**
	 * @param {Node} return_focus
	 */
	OperationViewMessage.prototype.showUserPopup = function(return_focus) {
		PopUp('popup.generic', {
			'srctbl': 'users',
			'srcfld1': 'userid',
			'srcfld2': 'fullname',
			'dstfrm': 'popup.operation',
			'dstfld1': 'operation-message-users-footer',
			'multiselect': '1'
		}, null, return_focus);
	};

	/**
	 * @param {Node} return_focus
	 */
	OperationViewMessage.prototype.showUserGroupPopup = function(return_focus) {
		PopUp('popup.generic', {
			'srctbl': 'usrgrp',
			'srcfld1': 'usrgrpid',
			'srcfld2': 'name',
			'dstfrm': 'popup.operation',
			'dstfld1': 'operation-message-user-groups-footer',
			'multiselect': '1'
		}, null, return_focus);
	};

	/**
	 * @param {bool} show_message  If true, show custom message form, else hide it.
	 */
	OperationViewMessage.prototype.showCustomMessage = function(show_message) {
		if (show_message) {
			this.$custom.find('input[type="checkbox"]').prop('checked', true);
			this.$subject.show();
			this.$body.show();
		}
		else {
			this.$custom.find('input[type="checkbox"]').prop('checked', false);
			this.$subject.hide();
			this.$body.hide();
		}
	};

	/**
	 * Adds user group row-item.
	 *
	 * @param {object} usergroup
	 * @param {string} usergroup['usrgrpid']
	 * @param {string} usergroup['name']
	 */
	OperationViewMessage.prototype.addUserGroup = function(usergroup) {
		this.$usergroups
			.find('#operation-message-user-groups-footer')
			.before(this.tmpl_usergroup_row.evaluate(usergroup));
	};

	/**
	 * Adds user row-item.
	 *
	 * @param {object} user
	 * @param {string} user['id']
	 * @param {string} user['name']
	 */
	OperationViewMessage.prototype.addUser = function(user) {
		this.$users
			.find('#operation-message-users-footer')
			.before(this.tmpl_user_row.evaluate(user));
	};

	/**
	 * @param {object}  conf
	 * @param {string}  conf['subject']
	 * @param {string}  conf['body']
	 * @param {bool}    conf['custom_message']
	 * @param {array}   conf['mediatypes']                   Options of all available mediatypes.
	 * @param {string}  conf['mediatypes'][]['mediatypeid']
	 * @param {string}  conf['mediatypes'][]['name']
	 * @param {string}  conf['mediatypeid']                  Currently selected mediatype.
	 * @param {array}   conf['usergroups']                   Currently selected user groups.
	 * @param {string}  conf['usergroups'][]['usrgrpid']
	 * @param {string}  conf['usergroups'][]['name']
	 * @param {array}   conf['users']                        Currently selected users.
	 * @param {string}  conf['users'][]['id']
	 * @param {string}  conf['users'][]['name']
	 */
	OperationViewMessage.prototype.setConfig = function(conf) {
		this.$subject.find('input').val(conf.subject);
		this.$body.find('textarea').val(conf.body);
		this.showCustomMessage(conf.custom_message);
		conf.usergroups.forEach(usergroup => this.addUserGroup(usergroup));
		conf.users.forEach(user => this.addUser(user));

		const $mediatype_default_select = this.$mediatype_default.find('z-select');
		$mediatype_default_select.get(0).addOption({value: 0, label: `- ${t('All')} -`});

		const $mediatype_only_select = this.$mediatype_only.find('z-select');
		$mediatype_only_select.get(0).addOption({value: 0, label: `- ${t('All')} -`});

		conf.mediatypes.forEach(({mediatypeid, name, status}) => {
			$mediatype_default_select.get(0).addOption({
				value: mediatypeid,
				label: name,
				class_name: (status == operation_details.MEDIA_TYPE_DISABLED) ? operation_details.ZBX_STYLE_RED : null
			});

			$mediatype_only_select.get(0).addOption({
				value: mediatypeid,
				label: name,
				class_name: (status == operation_details.MEDIA_TYPE_DISABLED) ? operation_details.ZBX_STYLE_RED : null
			});
		});

		$mediatype_default_select.val(conf.mediatypeid);
		$mediatype_only_select.val(conf.mediatypeid);
	};

	/**
	 * Renders according to current instance configuration.
	 *
	 * @param {jQuery} $wrapper
	 * @param {object} props
	 * @param {string} props['operation_type']
	 * @param {string} props['recovery_phase']
	 */
	OperationViewMessage.prototype.attach = function($wrapper, props) {
		this.detach();

		if (props.operation_type == operation_details.OPERATION_TYPE_MESSAGE) {
			this.$notice.appendTo($wrapper);
			this.$usergroups.appendTo($wrapper);
			this.$users.appendTo($wrapper);
			this.$mediatype_only.appendTo($wrapper);
		}
		else if (props.operation_type == operation_details.OPERATION_TYPE_ACK_MESSAGE) {
			this.$mediatype_default.appendTo($wrapper);
		}
		else if (props.recovery_phase == operation_details.ACTION_OPERATION
				|| props.recovery_phase == operation_details.ACTION_ACKNOWLEDGE_OPERATION) {
			this.$mediatype_only.appendTo($wrapper);
		}

		this.$custom.appendTo($wrapper);
		this.$subject.appendTo($wrapper);
		this.$body.appendTo($wrapper);
	};

	/**
	 * Detaches all instance nodes.
	 */
	OperationViewMessage.prototype.detach = function() {
		this.$notice.detach();
		this.$usergroups.detach();
		this.$users.detach();
		this.$mediatype_only.detach();
		this.$mediatype_default.detach();
		this.$custom.detach();
		this.$subject.detach();
		this.$body.detach();
	};

	/**
	 * @param {jQuery} $obj  JQuery collection to hydrate.
	 */
	function OperationViewCommandTypeCustomScript($obj) {
		this.$script_target = $obj.siblings('#operation-command-script-target');
		this.$cmd = $obj.siblings('#operation-command-cmd');
		this.$cmd_input = this.$cmd.find('textarea');
	}

	/**
	 * @param {object} conf  See OperationViewCommand.setConfig doc-block.
	 */
	OperationViewCommandTypeCustomScript.prototype.setConfig = function(conf) {
		this.$cmd_input.val(conf.command);
		this.$script_target.find(`[value="${conf.execute_on}"]`).prop('checked', true);
	};

	/**
	 * @param {jQuery} $wrapper
	 */
	OperationViewCommandTypeCustomScript.prototype.attach = function($wrapper) {
		this.$script_target.appendTo($wrapper);
		this.$cmd.appendTo($wrapper);
	};

	/**
	 * Detaches all instance nodes.
	 */
	OperationViewCommandTypeCustomScript.prototype.detach = function() {
		this.$script_target.detach();
		this.$cmd.detach();
	};

	/**
	 * @param {jQuery} $obj  JQuery collection to hydrate.
	 */
	function OperationViewCommandTypeGlobalScript($obj) {
		this.$global_script = $obj.siblings('#operation-command-global-script');
		this.$global_script_name = this.$global_script.find('[name="operation[opcommand][script]"]')
		this.$global_script_id = this.$global_script.find('[name="operation[opcommand][scriptid]"]')

		this.$global_script_select = this.$global_script.find('button');
		this.$global_script_select.on('click', ({target}) => this.showScriptsPopup(target));
	}

	/**
	 * @param {Node} return_focus
	 */
	OperationViewCommandTypeGlobalScript.prototype.showScriptsPopup = function(return_focus) {
		PopUp('popup.generic', {
			srctbl: 'scripts',
			srcfld1: 'scriptid',
			srcfld2: 'name',
			dstfrm: 'popup.operation',
			dstfld1: 'operation_opcommand_scriptid',
			dstfld2: 'operation_opcommand_script'
		}, null, return_focus);
	};

	/**
	 * @param {object} conf  See OperationViewCommand.setConfig doc-block.
	 */
	OperationViewCommandTypeGlobalScript.prototype.setConfig = function(conf) {
		this.$global_script_name.val(conf.global_script.name);
		this.$global_script_id.val(conf.global_script.scriptid);
	};

	/**
	 * @param {jQuery} $wrapper
	 */
	OperationViewCommandTypeGlobalScript.prototype.attach = function($wrapper) {
		this.$global_script.appendTo($wrapper);
	};

	/**
	 * Detaches all instance nodes.
	 */
	OperationViewCommandTypeGlobalScript.prototype.detach = function() {
		this.$global_script.detach();
	};

	/**
	 * @param {jQuery} $obj  JQuery collection to hydrate.
	 */
	function OperationViewCommandTypeIPMI($obj) {
		this.$cmd_ipmi = $obj.siblings('#operation-command-cmd-ipmi');
		this.$cmd_ipmi_input = this.$cmd_ipmi.find('input');
	}

	/**
	 * @param {object} conf  See OperationViewCommand.setConfig doc-block.
	 */
	OperationViewCommandTypeIPMI.prototype.setConfig = function(conf) {
		this.$cmd_ipmi_input.val(conf.command);
	};

	/**
	 * @param {jQuery} $wrapper
	 */
	OperationViewCommandTypeIPMI.prototype.attach = function($wrapper) {
		this.$cmd_ipmi.appendTo($wrapper);
	};

	/**
	 * Detaches all instance nodes.
	 */
	OperationViewCommandTypeIPMI.prototype.detach = function() {
		this.$cmd_ipmi.detach();
	};

	/**
	 * @param {jQuery} $obj  JQuery collection to hydrate.
	 */
	function OperationViewCommandTypeSSH($obj) {
		this.$authtype = $obj.siblings('#operation-command-authtype');
		this.$username = $obj.siblings('#operation-command-username');
		this.$pubkey = $obj.siblings('#operation-command-pubkey');
		this.$privatekey = $obj.siblings('#operation-command-privatekey');
		this.$password = $obj.siblings('#operation-command-password');
		this.$passphrase = $obj.siblings('#operation-command-passphrase');
		this.$port = $obj.siblings('#operation-command-port');
		this.$cmd = $obj.siblings('#operation-command-cmd');

		this.$authtype_select = this.$authtype.find('z-select');
		this.$privatekey_input = this.$privatekey.find('input');
		this.$publickey_input = this.$pubkey.find('input');
		this.$password_input = this.$password.find('input');
		this.$passphrase_input = this.$passphrase.find('input');

		this.$authtype_select.on('change', ({target}) => {
			if (target.value == operation_details.ITEM_AUTHTYPE_PUBLICKEY) {
				this.viewAuthTypePublicKey();
			}
			else {
				this.viewAuthTypePassword();
			}
		});
	}

	/**
	 * Sets instance view by toggling node style-display.
	 */
	OperationViewCommandTypeSSH.prototype.viewAuthTypePublicKey = function() {
		this.$password.hide();
		this.$password_input.prop('disabled', true);

		this.$passphrase.show();
		this.$passphrase_input.prop('disabled', false);

		this.$privatekey.show();
		this.$privatekey_input.prop('disabled', false);

		this.$pubkey.show();
		this.$publickey_input.prop('disabled', false);
	};

	/**
	 * Sets instance view by toggling node style-display.
	 */
	OperationViewCommandTypeSSH.prototype.viewAuthTypePassword = function() {
		this.$password.show();
		this.$password_input.prop('disabled', false);

		this.$passphrase.hide();
		this.$passphrase_input.prop('disabled', true);

		this.$privatekey.hide();
		this.$privatekey_input.prop('disabled', true);

		this.$pubkey.hide();
		this.$publickey_input.prop('disabled', true);
	};

	/**
	 * @param {object} conf  See OperationViewCommand.setConfig doc-block.
	 */
	OperationViewCommandTypeSSH.prototype.setConfig = function(conf) {
		this.$authtype_select.val(conf.authtype);
		this.$authtype_select.trigger('change');

		this.$privatekey_input.val(conf.privatekey);
		this.$publickey_input.val(conf.publickey);
		this.$passphrase_input.val(conf.password);
		this.$password_input.val(conf.password);
	};

	/**
	 * @param {jQuery} $wrapper
	 */
	OperationViewCommandTypeSSH.prototype.attach = function($wrapper) {
		this.$authtype.appendTo($wrapper);
		this.$username.appendTo($wrapper);
		this.$pubkey.appendTo($wrapper);
		this.$privatekey.appendTo($wrapper);
		this.$password.appendTo($wrapper);
		this.$passphrase.appendTo($wrapper);
		this.$port.appendTo($wrapper);
		this.$cmd.appendTo($wrapper);
	};

	/**
	 * Detaches all instance nodes.
	 */
	OperationViewCommandTypeSSH.prototype.detach = function() {
		this.$authtype.detach();
		this.$username.detach();
		this.$pubkey.detach();
		this.$privatekey.detach();
		this.$password.detach();
		this.$passphrase.detach();
		this.$port.detach();
		this.$cmd.detach();
	};

	/**
	 * @param {jQuery} $obj  JQuery collection to hydrate.
	 */
	function OperationViewCommandTypeTelnet($obj) {
		this.$username = $obj.siblings('#operation-command-username');
		this.$password = $obj.siblings('#operation-command-password');
		this.$port = $obj.siblings('#operation-command-port');
		this.$cmd = $obj.siblings('#operation-command-cmd');

		this.$username_input = this.$username.find('input');
		this.$password_input = this.$password.find('input');
		this.$port_input = this.$port.find('input');
		this.$cmd_input = this.$cmd.find('input');
	}

	/**
	 * @param {object} conf  See OperationViewCommand.setConfig doc-block.
	 */
	OperationViewCommandTypeTelnet.prototype.setConfig = function(conf) {
		this.$username_input.val(conf.username);
		this.$password_input.val(conf.password);
		this.$port_input.val(conf.port);
		this.$cmd_input.val(conf.command);
	};

	/**
	 * @param {jQuery} $wrapper
	 */
	OperationViewCommandTypeTelnet.prototype.attach = function($wrapper) {
		this.$username.appendTo($wrapper);
		this.$password.appendTo($wrapper);
		this.$port.appendTo($wrapper);
		this.$cmd.appendTo($wrapper);
	};

	/**
	 * Detaches all instance nodes.
	 */
	OperationViewCommandTypeTelnet.prototype.detach = function() {
		this.$username.detach();
		this.$password.detach();
		this.$port.detach();
		this.$cmd.detach();
	};

	/**
	 * @param {jQuery} $obj  JQuery collection to hydrate.
	 */
	function OperationViewCommand($obj) {
		this.$obj = $obj;

		this.type_custom_script = new OperationViewCommandTypeCustomScript($obj);
		this.type_global_script = new OperationViewCommandTypeGlobalScript($obj);
		this.type_ipmi = new OperationViewCommandTypeIPMI($obj);
		this.type_ssh = new OperationViewCommandTypeSSH($obj);
		this.type_telnet = new OperationViewCommandTypeTelnet($obj);

		this.$type = $obj.siblings('#operation-command-type');
		this.$type_select = $obj.find('z-select[name="operation[opcommand][type]"]');

		this.$targets = $obj.siblings('#operation-command-targets');
		this.$targets_current = this.$targets.find('#operation-command-chst');

		this.$targets_hosts_ms = this.$targets.find('#operation_opcommand_hst__hostid');

		const ms_hosts_url = new Curl('jsrpc.php', false);
		ms_hosts_url.setArgument('method', 'multiselect.get');
		ms_hosts_url.setArgument('object_name', 'hosts');
		ms_hosts_url.setArgument('editable', '1');
		ms_hosts_url.setArgument('type', operation_details.PAGE_TYPE_TEXT_RETURN_JSON);

		this.$targets_hosts_ms.multiSelect({
			url: ms_hosts_url.getUrl(),
			name: 'operation[opcommand_hst][][hostid]',
			popup: {
				parameters: {
					multiselect: '1',
					srctbl: 'hosts',
					srcfld1: 'hostid',
					dstfrm: 'action.edit',
					dstfld1: 'operation-command-target-hosts',
					editable: '1'
				}
			}
		});

		const ms_groups_url = new Curl('jsrpc.php', false);
		ms_groups_url.setArgument('method', 'multiselect.get');
		ms_groups_url.setArgument('object_name', 'hostGroup');
		ms_groups_url.setArgument('editable', '1');
		ms_groups_url.setArgument('type', operation_details.PAGE_TYPE_TEXT_RETURN_JSON);

		this.$targets_groups_ms = this.$targets.find('#operation_opcommand_grp__groupid');
		this.$targets_groups_ms.multiSelect({
			url: ms_groups_url.getUrl(),
			name: 'operation[opcommand_grp][][groupid]',
			popup: {
				parameters: {
					multiselect: '1',
					srctbl: 'host_groups',
					srcfld1: 'groupid',
					dstfrm: 'action.edit',
					dstfld1: 'operation-command-target-groups',
					editable: '1'
				}
			}
		});

		this.$type_select.on('change', ({target}) => this.onchange(target.value));
	}

	/**
	 * @param {string} value
	 */
	OperationViewCommand.prototype.onchange = function(value) {};

	/**
	 * @param {object} conf
	 * @param {string} conf['authtype']
	 * @param {string} conf['command']
	 * @param {bool}   conf['current_host']
	 * @param {string} conf['execute_on']
	 * @param {object} conf['global_script']
	 * @param {string} conf['global_script']['scriptid']
	 * @param {string} conf['global_script']['name']
	 * @param {array}  conf['groups']
	 * @param {array}  conf['hosts']
	 * @param {string} conf['password']
	 * @param {string} conf['port']
	 * @param {string} conf['privatekey']
	 * @param {string} conf['publickey']
	 * @param {string} conf['type']
	 * @param {string} conf['username']
	 */
	OperationViewCommand.prototype.setConfig = function(conf) {
		this.$targets_current.prop('checked', conf.current_host);

		this.$targets_hosts_ms.multiSelect('clean');
		this.$targets_hosts_ms.multiSelect('addData', conf.hosts);

		this.$targets_groups_ms.multiSelect('clean');
		this.$targets_groups_ms.multiSelect('addData', conf.groups);

		this.$type_select.val(conf.type);

		this.type_custom_script.setConfig(conf);
		this.type_global_script.setConfig(conf);
		this.type_ipmi.setConfig(conf);
		this.type_ssh.setConfig(conf);
		this.type_telnet.setConfig(conf);
	};

	/**
	 * Attaches nodes for chosen command type.
	 *
	 * @param {jQuery} $wrapper
	 * @param {object} props
	 * @param {object} props['command_type']
	 */
	OperationViewCommand.prototype.attach = function($wrapper, {command_type}) {
		this.detach();

		this.$targets.appendTo($wrapper);
		this.$type.appendTo($wrapper);

		if (command_type == operation_details.ZBX_SCRIPT_TYPE_CUSTOM_SCRIPT) {
			this.type_custom_script.attach($wrapper);
		}
		else if (command_type == operation_details.ZBX_SCRIPT_TYPE_IPMI) {
			this.type_ipmi.attach($wrapper);
		}
		else if (command_type == operation_details.ZBX_SCRIPT_TYPE_SSH) {
			this.type_ssh.attach($wrapper);
		}
		else if (command_type == operation_details.ZBX_SCRIPT_TYPE_TELNET) {
			this.type_telnet.attach($wrapper);
		}
		else if (command_type == operation_details.ZBX_SCRIPT_TYPE_GLOBAL_SCRIPT) {
			this.type_global_script.attach($wrapper);
		}
	};

	/**
	 * Detaches all instance nodes.
	 */
	OperationViewCommand.prototype.detach = function() {
		this.$targets.detach();
		this.$type.detach();
		this.type_custom_script.detach();
		this.type_global_script.detach();
		this.type_ipmi.detach();
		this.type_ssh.detach();
		this.type_telnet.detach();
	};

	/**
	 * @param {jQuery} $obj  JQuery collection to hydrate.
	 */
	function OperationViewType($obj) {
		this.$obj = $obj;
		this.$select = this.$obj.find('z-select');
		this.$select.on('change', ({target}) => this.onchange(target.value));
	}

	/**
	 * @param {string} value
	 */
	OperationViewType.prototype.onchange = function(value) {};

	/**
	 * @param {object} conf
	 * @param {array}  conf['options']             List of available options.
	 * @param {string} conf['options'][]['value']
	 * @param {string} conf['options'][]['name']
	 * @param {string} conf['selected']            The selected option value.
	 */
	OperationViewType.prototype.setConfig = function(conf) {
		const {options, selected} = conf;
		if (options.length == 1) {
			const $hidden_input = $('<input />', {type: 'hidden', name: this.$select.attr('name'), value: selected});
			this.$select.replaceWith([options[0].name, $hidden_input]);
		}
		else {
			options.forEach(({value, name}) => this.$select.get(0).addOption({value, label: name}));
			this.$select.val(selected);
		}
	};

	/**
	 * @param {jQuery} $wrapper
	 */
	OperationViewType.prototype.attach = function($wrapper) {
		this.$obj.appendTo($wrapper);
	};

	/**
	 * Detaches all instance nodes.
	 */
	OperationViewType.prototype.detach = function() {
		this.$obj.detach();
	};

	/**
	 * @param {jQuery} $obj  JQuery collection to hydrate.
	 */
	function OperationViewAttr($obj) {
		this.$obj = $obj;

		this.$hostgroups = $obj.siblings('#operation-attr-hostgroups');
		this.$hostgroups_ms = this.$hostgroups.find('#operation_opgroup__groupid');

		this.$inventory = $obj.siblings('#operation-attr-inventory');

		const ms_groups_url = new Curl('jsrpc.php', false);
		ms_groups_url.setArgument('method', 'multiselect.get');
		ms_groups_url.setArgument('object_name', 'hostGroup');
		ms_groups_url.setArgument('editable', '1');
		ms_groups_url.setArgument('type', operation_details.PAGE_TYPE_TEXT_RETURN_JSON);

		this.$hostgroups_ms.multiSelect({
			url: ms_groups_url.getUrl(),
			name: 'operation[opgroup][][groupid]',
			popup: {
				parameters: {
					multiselect: '1',
					srctbl: 'host_groups',
					srcfld1: 'groupid',
					dstfrm: 'action.edit',
					dstfld1: 'operation_opgroup__groupid',
					editable: '1'
				}
			}
		});

		this.$templates = $obj.siblings('#operation-attr-templates');
		this.$templates_ms = this.$templates.find('#operation_optemplate__templateid');

		const ms_templates_url = new Curl('jsrpc.php', false);
		ms_templates_url.setArgument('method', 'multiselect.get');
		ms_templates_url.setArgument('object_name', 'templates');
		ms_templates_url.setArgument('editable', '1');
		ms_templates_url.setArgument('type', operation_details.PAGE_TYPE_TEXT_RETURN_JSON);

		this.$templates_ms.multiSelect({
			url: ms_templates_url.getUrl(),
			name: 'operation[optemplate][][templateid]',
			popup: {
				parameters: {
					multiselect: '1',
					srctbl: 'templates',
					srcfld1: 'hostid',
					dstfrm: 'action.edit',
					dstfld1: 'operation_optemplate__templateid',
					editable: '1'
				}
			}
		});
	}

	/**
	 * @param {object} conf
	 * @param {array}  conf['hostgroups']
	 * @param {string} conf['hostgroups'][]['id']
	 * @param {string} conf['hostgroups'][]['name']
	 * @param {string} conf['inventory_mode']
	 * @param {array}  conf['templates']
	 * @param {string} conf['templates'][]['id']
	 * @param {string} conf['templates'][]['name']
	 */
	OperationViewAttr.prototype.setConfig = function(conf) {
		this.$inventory.find(`[value="${conf.inventory_mode}"]`).prop('checked', true);

		this.$hostgroups_ms.multiSelect('clean');
		this.$hostgroups_ms.multiSelect('addData', conf.hostgroups);

		this.$templates_ms.multiSelect('clean');
		this.$templates_ms.multiSelect('addData', conf.templates);
	};

	/**
	 * @param {jQuery} $wrapper
	 * @param {object} props
	 * @param {string} props['operation_type']
	 */
	OperationViewAttr.prototype.attach = function($wrapper, props) {
		if (props.operation_type == operation_details.OPERATION_TYPE_TEMPLATE_REMOVE
				|| props.operation_type == operation_details.OPERATION_TYPE_TEMPLATE_ADD) {
			this.$templates.appendTo($wrapper);
		}
		else if (props.operation_type == operation_details.OPERATION_TYPE_GROUP_REMOVE
				|| props.operation_type == operation_details.OPERATION_TYPE_GROUP_ADD) {
			this.$hostgroups.appendTo($wrapper);
		}
		else if (props.operation_type == operation_details.OPERATION_TYPE_HOST_INVENTORY) {
			this.$inventory.appendTo($wrapper);
		}
	};

	/**
	 * Detaches all instance nodes.
	 */
	OperationViewAttr.prototype.detach = function() {
		this.$hostgroups.detach();
		this.$templates.detach();
		this.$inventory.detach();
	};

	/**
	 * @param {jQuery} $obj  JQuery collection to hydrate.
	 */
	function OperationViewCondition($obj) {
		this.conditions = [];
		this.tmpl_condition_row = new Template(jQuery('#operation-condition-row-tmpl').html());

		this.$evaltype = $obj.siblings('#operation-condition-evaltype');

		this.$evaltype_formula = this.$evaltype.find('#operation-condition-evaltype-formula');
		this.$evaltype_select = this.$evaltype.find('z-select');

		this.$list = $obj.siblings('#operation-condition-list');

		this.$list.find('#operation-condition-list-footer button')
			.on('click', ({target}) => this.showConditionsPopup(target));

		this.$evaltype_select.on('change', ({target}) => {
			const conditions_fmt = this.conditions.map(({formulaid: id, conditiontype: type}) => ({id, type}));
			const formula = getConditionFormula(conditions_fmt, parseInt(target.value))
			this.$evaltype_formula.html(formula);
		});
	}

	/**
	 * @param {Overlay} overlay
	 */
	OperationViewCondition.prototype.onConditionPopupSubmit = function(overlay) {
		overlay.setLoading();

		const condition_form = new FormData(document.forms['popup.condition']);
		overlay.xhr = this.validateNewCondition(condition_form);
		overlay.xhr
			.fail(({statusText}) => {
				overlay.$dialogue.$body.find('output.msg-bad').remove();
				overlay.$dialogue.$body.prepend(makeMessageBox('bad', statusText));
				overlay.unsetLoading();
			})
			.then((res) => {
				if (res.errors) {
					overlay.$dialogue.$body.find('output.msg-bad').remove();
					overlay.$dialogue.$body.prepend(res.errors);

					return overlay.unsetLoading();
				}

				const {inputs: {conditiontype, operator, value}, name} = res;
				const condition = {conditiontype, operator, value, name};

				this.addCondition(condition);
				this.renderConditions();

				overlayDialogueDestroy(overlay.dialogueid);
			});
	};

	/**
	 * @param {FormData} condition_form
	 *
	 * @return {JQueryXHR}
	 */
	OperationViewCondition.prototype.validateNewCondition = function(condition_form) {
		const url = new Curl('zabbix.php');
		url.setArgument('action', 'popup.condition.actions');
		url.setArgument('validate', 1);

		return $.ajax({
			url: url.getUrl(),
			data: condition_form,
			processData: false,
			contentType: false,
			dataType: 'json',
			method: 'POST'
		});
	};

	/**
	 * @param {Node} return_focus
	 */
	OperationViewCondition.prototype.showConditionsPopup = function(return_focus) {
		PopUp('popup.condition.operations', {
			'type': operation_details.ZBX_POPUP_CONDITION_TYPE_ACTION_OPERATION,
			'source': operation_details.EVENT_SOURCE_TRIGGERS
		}, null, return_focus);
	};

	/**
	 * Re-renders current list of conditions.
	 */
	OperationViewCondition.prototype.renderConditions = function() {
		this.$list.find('tr[data-id]').remove();

		this.conditions.forEach((condition, num) => {
			condition.formulaid = num2letter(num);
			condition.num = num;
			const $condition = $(this.tmpl_condition_row.evaluate(condition));

			$condition.find('[data-action="remove"]').on('click', () => {
				this.conditions.splice(num, 1);
				this.renderConditions();
			});

			this.$list
				.find('#operation-condition-list-footer')
				.before($condition);
		});

		if (this.conditions.length < 2) {
			this.$evaltype.hide();
		}
		else {
			this.$evaltype_select.trigger('change');
			this.$evaltype.show();
		}
	};

	/**
	 * Adds a conditional to current list of conditions only if condition by this name does not exist in current list.
	 *
	 * @param {object} condition
	 * @param {string} condition['conditiontype']
	 * @param {string} condition['formulaid']
	 * @param {string} condition['name']
	 * @param {string} condition['operator']
	 * @param {string} condition['value']
	 */
	OperationViewCondition.prototype.addCondition = function(condition) {
		let exists = this.conditions.map((cond) => cond.name).includes(condition.name);
		if (!exists) {
			this.conditions.push(condition);
		}
	};

	/**
	 * @param {object} conf
	 * @param {array}  conf['conditions']
	 * @param {string} conf['conditions'][]['conditiontype']
	 * @param {string} conf['conditions'][]['formulaid']
	 * @param {string} conf['conditions'][]['name']
	 * @param {string} conf['conditions'][]['operator']
	 * @param {string} conf['conditions'][]['value']
	 * @param {string} conf['evaltype']
	 */
	OperationViewCondition.prototype.setConfig = function(conf) {
		conf.conditions.forEach((condition) => this.addCondition(condition));
		this.renderConditions();

		this.$evaltype_select.val(conf.evaltype);
		this.$evaltype_select.trigger('change');
	};

	/**
	 * @param {jQuery} $wrapper
	 */
	OperationViewCondition.prototype.attach = function($wrapper) {
		this.$evaltype.appendTo($wrapper);
		this.$list.appendTo($wrapper);
	};

	/**
	 * Detaches all instance nodes.
	 */
	OperationViewCondition.prototype.detach = function() {
		this.$evaltype.detach();
		this.$list.detach();
	};

	/**
	 * @param {jQuery} $obj  JQuery collection to hydrate.
	 */
	function OperationViewSteps($obj) {
		this.$obj = $obj;
		this.$from = $obj.find('#operation_esc_step_from');
		this.$to = $obj.find('#operation_esc_step_to');
		this.$duration = $obj.find('#operation_esc_period');
	}

	/**
	 * Sets config for each of views.
	 *
	 * @param {object} conf
	 * @param {string} conf['from']
	 * @param {string} conf['to']
	 * @param {string} conf['duration']
	 */
	OperationViewSteps.prototype.setConfig = function(conf) {
		this.$from.val(conf.from);
		this.$to.val(conf.to);
		this.$duration.val(conf.duration);
	};

	/**
	 * @param {jQuery} $wrapper
	 */
	OperationViewSteps.prototype.attach = function($wrapper) {
		this.$obj.appendTo($wrapper);
	};

	/**
	 * Detaches all instance nodes.
	 */
	OperationViewSteps.prototype.detach = function() {
		this.$obj.detach();
	};

	/**
	 * @param {Node}   return_focus  The node a popup returns focus to when it closes.
	 * @param {number} eventsource
	 * @param {number} recovery_phase
	 * @param {number} actionid
	 */
	function OperationPopup(return_focus, eventsource, recovery_phase, actionid) {
		this.return_focus = return_focus;
		this.eventsource = eventsource;
		this.recovery_phase = recovery_phase;
		this.actionid = actionid;

		this.overlay = overlayDialogue({
			class: 'modal-popup modal-popup-medium',
			title: t('Operation details')
		});

		const props = {
			recovery_phase,
			operation_type: operation_details.OPERATION_TYPE_MESSAGE,
			command_type: operation_details.ZBX_SCRIPT_TYPE_CUSTOM_SCRIPT
		};

		this.view = new OperationView(props);
		this.view.onupdate = () => this.overlay.centerDialog();
	}

	/**
	 * Validates operation form.
	 *
	 * @param {FormData} operation_form
	 *
	 * @return {JQueryXHR}
	 */
	OperationPopup.prototype.validate = function(operation_form) {
		const url = new Curl('zabbix.php');
		url.setArgument('action', 'action.operation.validate');
		url.setArgument('actionid', this.actionid);

		return $.ajax({
			url: url.getUrl(),
			processData: false,
			contentType: false,
			data: operation_form,
			dataType: 'json',
			method: 'POST'
		});
	};

	/**
	 * @return {FormData}
	 */
	OperationPopup.prototype.getFormData = function() {
		const form_data = new FormData(this.overlay.$dialogue.$body.find('form').get(0));

		if (this.operation_num !== null) {
			form_data.append('operation[id]', this.operation_num);
		}

		form_data.append('operation[eventsource]', this.eventsource);
		form_data.append('operation[recovery]', this.recovery_phase);

		form_data.append('operation[operationtype]', form_data.get('operationtype'));
		form_data.delete('operationtype');

		return form_data;
	};

	/**
	 * Validates popup form, displays error if found, else submits main page.
	 */
	OperationPopup.prototype.onsubmit = function() {
		this.overlay.setLoading();

		const form_data = this.getFormData();

		this.overlay.xhr = this.validate(form_data);
		this.overlay.xhr
			.fail(({statusText}) => {
				this.overlay.$dialogue.$body.find('output.msg-bad').remove();
				this.overlay.$dialogue.$body.prepend(makeMessageBox('bad', statusText));
				this.overlay.unsetLoading();
			})
			.done((res) => {
				if (res.errors) {
					this.overlay.$dialogue.$body.find('output.msg-bad').remove();
					this.overlay.$dialogue.$body.prepend(res.errors);

					return this.overlay.unsetLoading();
				}
				// We keep overlay opened and in loading state during the full page reload.
				this.submit(form_data);
			});
	};

	/**
	 * @param {object}      res
	 * @param {object}      res['popup_config']
	 * @param {string|null} res['debug_data']
	 */
	OperationPopup.prototype.onload = function(res) {
		if (res.errors) {
			return this.overlay.setProperties({content: res.errors});
		}

		const buttons = [{
			title: this.operation_num === null ? t('Add') : t('Update'),
			class: '',
			keepOpen: true,
			isSubmit: true,
			action: () => this.onsubmit()
		}, {
			title: t('Cancel'),
			class: 'btn-alt',
			cancel: true,
			action: () => this.return_focus.focus()
		}];

		this.view.setConfig(res.popup_config);
		this.view.render();
		this.overlay.setProperties({content: this.view.$obj, debug: res.debug, buttons});
		this.overlay.containFocus();
		this.view.$obj.find(':focusable:first').focus();
	};

	/**
	 * Loads popup configuration from server, then displays configured view.
	 *
	 * @param {object} operation  (optional) The raw operation object.
	 */
	OperationPopup.prototype.load = function(operation) {
		const url = new Curl('zabbix.php');
		url.setArgument('action', 'action.operation.get');
		url.setArgument('eventsource', this.eventsource);
		url.setArgument('recovery', this.recovery_phase);

		if (operation) {
			this.operation_num = operation.id;
		}
		else {
			this.operation_num = null;
		}

		this.overlay.xhr = $.post(url.getUrl(), {operation});
		this.overlay.xhr
			.done(res => this.onload(res))
			.fail(({statusText}) => this.overlay.setProperties({content: makeMessageBox('bad', statusText)}));
	};

	/**
	 * Merges given operation form with page form and submits page.
	 *
	 * @param {FormData} operation_form
	 */
	OperationPopup.prototype.submit = function(operation_form) {
		let recovery_prefix = '';
		if (this.recovery_phase == operation_details.ACTION_RECOVERY_OPERATION) {
			recovery_prefix = 'recovery_';
		}
		else if (this.recovery_phase == operation_details.ACTION_ACKNOWLEDGE_OPERATION) {
			recovery_prefix = 'ack_';
		}

		const form = document.forms['action.edit'];
		const input = document.createElement('input');
		input.setAttribute('type', 'hidden');
		input.setAttribute('name', `add_${recovery_prefix}operation`);
		input.setAttribute('value', '1');
		form.appendChild(input);

		operation_form.forEach((value, name) => {
			const input = document.createElement('input');
			input.setAttribute('type', 'hidden');
			input.setAttribute('name', `new_${recovery_prefix}${name}`);
			input.setAttribute('value', value);
			form.appendChild(input);
		});

		form.submit();
	};

	window.operation_details = {
		/**
		 * Opens operation details popup.
		 *
		 * @param {Node}   target          Popup opener the focus will be returned to.
		 * @param {number} actionid        Current actionid.
		 * @param {string} eventsource     One of: EVENT_SOURCE_TRIGGERS, EVENT_SOURCE_DISCOVERY,
		 *                                 EVENT_SOURCE_AUTOREGISTRATION, EVENT_SOURCE_INTERNAL.
		 * @param {string} recovery_phase  One of: ACTION_OPERATION, ACTION_RECOVERY_OPERATION,
		 *                                 ACTION_ACKNOWLEDGE_OPERATION.
		 * @param {object} operation       (optional) Current operation object.
		 */
		open(target, actionid, eventsource, recovery_phase, operation) {
			const operation_popup = new OperationPopup(target, eventsource, recovery_phase, actionid);
			operation_popup.load(operation);

			/*
			 * This is used to workaround hardcoded js function calls in popup html response.
			 * See: "addPopupValues", "validateConditionPopup".
			 */
			window.operation_popup = operation_popup;
		}
	}

	window.operation_details.ZBX_SCRIPT_TYPE_CUSTOM_SCRIPT             = <?= ZBX_SCRIPT_TYPE_CUSTOM_SCRIPT ?>;
	window.operation_details.ZBX_SCRIPT_TYPE_IPMI                      = <?= ZBX_SCRIPT_TYPE_IPMI ?>;
	window.operation_details.ZBX_SCRIPT_TYPE_SSH                       = <?= ZBX_SCRIPT_TYPE_SSH ?>;
	window.operation_details.ZBX_SCRIPT_TYPE_TELNET                    = <?= ZBX_SCRIPT_TYPE_TELNET ?>;
	window.operation_details.ZBX_SCRIPT_TYPE_GLOBAL_SCRIPT             = <?= ZBX_SCRIPT_TYPE_GLOBAL_SCRIPT ?>;
	window.operation_details.OPERATION_TYPE_ACK_MESSAGE                = <?= OPERATION_TYPE_ACK_MESSAGE ?>;
	window.operation_details.OPERATION_TYPE_RECOVERY_MESSAGE           = <?= OPERATION_TYPE_RECOVERY_MESSAGE ?>;
	window.operation_details.OPERATION_TYPE_HOST_INVENTORY             = <?= OPERATION_TYPE_HOST_INVENTORY ?>;
	window.operation_details.OPERATION_TYPE_TEMPLATE_REMOVE            = <?= OPERATION_TYPE_TEMPLATE_REMOVE ?>;
	window.operation_details.OPERATION_TYPE_TEMPLATE_ADD               = <?= OPERATION_TYPE_TEMPLATE_ADD ?>;
	window.operation_details.OPERATION_TYPE_GROUP_REMOVE               = <?= OPERATION_TYPE_GROUP_REMOVE ?>;
	window.operation_details.OPERATION_TYPE_GROUP_ADD                  = <?= OPERATION_TYPE_GROUP_ADD ?>;
	window.operation_details.OPERATION_TYPE_COMMAND                    = <?= OPERATION_TYPE_COMMAND ?>;
	window.operation_details.OPERATION_TYPE_MESSAGE                    = <?= OPERATION_TYPE_MESSAGE ?>;
	window.operation_details.ACTION_ACKNOWLEDGE_OPERATION              = <?= ACTION_ACKNOWLEDGE_OPERATION ?>;
	window.operation_details.ACTION_RECOVERY_OPERATION                 = <?= ACTION_RECOVERY_OPERATION ?>;
	window.operation_details.ACTION_OPERATION                          = <?= ACTION_OPERATION ?>;
	window.operation_details.ZBX_POPUP_CONDITION_TYPE_ACTION_OPERATION = <?= ZBX_POPUP_CONDITION_TYPE_ACTION_OPERATION ?>;
	window.operation_details.ITEM_AUTHTYPE_PUBLICKEY                   = <?= ITEM_AUTHTYPE_PUBLICKEY ?>;
	window.operation_details.EVENT_SOURCE_TRIGGERS                     = <?= EVENT_SOURCE_TRIGGERS ?>;
	window.operation_details.PAGE_TYPE_TEXT_RETURN_JSON                = <?= PAGE_TYPE_TEXT_RETURN_JSON ?>;
	window.operation_details.MEDIA_TYPE_DISABLED                       = <?= MEDIA_TYPE_STATUS_DISABLED ?>;
	window.operation_details.ZBX_STYLE_RED                             = '<?= ZBX_STYLE_RED ?>';
</script><|MERGE_RESOLUTION|>--- conflicted
+++ resolved
@@ -179,8 +179,6 @@
 			jQuery('form[name="action.edit"]').submit();
 		});
 
-<<<<<<< HEAD
-=======
 		$('.js-edit-button').on('click', function() {
 			var operation = $(this).data('operation');
 
@@ -189,7 +187,6 @@
 			);
 		});
 
->>>>>>> f3db93a8
 		$('#evaltype').on('change', () => {
 			processTypeOfCalculation();
 		});
