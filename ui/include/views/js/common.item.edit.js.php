<?php
/*
** Zabbix
** Copyright (C) 2001-2020 Zabbix SIA
**
** This program is free software; you can redistribute it and/or modify
** it under the terms of the GNU General Public License as published by
** the Free Software Foundation; either version 2 of the License, or
** (at your option) any later version.
**
** This program is distributed in the hope that it will be useful,
** but WITHOUT ANY WARRANTY; without even the implied warranty of
** MERCHANTABILITY or FITNESS FOR A PARTICULAR PURPOSE. See the
** GNU General Public License for more details.
**
** You should have received a copy of the GNU General Public License
** along with this program; if not, write to the Free Software
** Foundation, Inc., 51 Franklin Street, Fifth Floor, Boston, MA  02110-1301, USA.
**/


/**
 * @var CView $this
 */
?>

<script type="text/x-jquery-tmpl" id="delayFlexRow">
	<tr class="form_row">
		<td>
			<ul class="<?= CRadioButtonList::ZBX_STYLE_CLASS ?>" id="delay_flex_#{rowNum}_type">
				<li>
					<input type="radio" id="delay_flex_#{rowNum}_type_0" name="delay_flex[#{rowNum}][type]" value="0" checked="checked">
					<label for="delay_flex_#{rowNum}_type_0"><?= _('Flexible') ?></label>
				</li><li>
					<input type="radio" id="delay_flex_#{rowNum}_type_1" name="delay_flex[#{rowNum}][type]" value="1">
					<label for="delay_flex_#{rowNum}_type_1"><?= _('Scheduling') ?></label>
				</li>
			</ul>
		</td>
		<td>
			<input type="text" id="delay_flex_#{rowNum}_delay" name="delay_flex[#{rowNum}][delay]" maxlength="255" placeholder="<?= ZBX_ITEM_FLEXIBLE_DELAY_DEFAULT ?>">
			<input type="text" id="delay_flex_#{rowNum}_schedule" name="delay_flex[#{rowNum}][schedule]" maxlength="255" placeholder="<?= ZBX_ITEM_SCHEDULING_DEFAULT ?>" style="display: none;">
		</td>
		<td>
			<input type="text" id="delay_flex_#{rowNum}_period" name="delay_flex[#{rowNum}][period]" maxlength="255" placeholder="<?= ZBX_DEFAULT_INTERVAL ?>">
		</td>
		<td>
			<button type="button" id="delay_flex_#{rowNum}_remove" name="delay_flex[#{rowNum}][remove]" class="<?= ZBX_STYLE_BTN_LINK ?> element-table-remove"><?= _('Remove') ?></button>
		</td>
	</tr>
</script>
<script type="text/javascript">
	jQuery(function($) {
		$('#delayFlexTable').on('click', 'input[type="radio"]', function() {
			var rowNum = $(this).attr('id').split('_')[2];

			if ($(this).val() == <?= ITEM_DELAY_FLEXIBLE; ?>) {
				$('#delay_flex_' + rowNum + '_schedule').hide();
				$('#delay_flex_' + rowNum + '_delay').show();
				$('#delay_flex_' + rowNum + '_period').show();
			}
			else {
				$('#delay_flex_' + rowNum + '_delay').hide();
				$('#delay_flex_' + rowNum + '_period').hide();
				$('#delay_flex_' + rowNum + '_schedule').show();
			}
		});

		$('#delayFlexTable').dynamicRows({
			template: '#delayFlexRow'
		});
	});
</script>
<?php

/*
 * Visibility
 */
$this->data['typeVisibility'] = [];

if ($data['display_interfaces']) {
	zbx_subarray_push($this->data['typeVisibility'], ITEM_TYPE_ZABBIX, 'interface_row');
	zbx_subarray_push($this->data['typeVisibility'], ITEM_TYPE_ZABBIX, 'interfaceid');
	zbx_subarray_push($this->data['typeVisibility'], ITEM_TYPE_SIMPLE, 'interface_row');
	zbx_subarray_push($this->data['typeVisibility'], ITEM_TYPE_SIMPLE, 'interfaceid');
	zbx_subarray_push($this->data['typeVisibility'], ITEM_TYPE_SNMP, 'interface_row');
	zbx_subarray_push($this->data['typeVisibility'], ITEM_TYPE_SNMP, 'interfaceid');
	zbx_subarray_push($this->data['typeVisibility'], ITEM_TYPE_EXTERNAL, 'interface_row');
	zbx_subarray_push($this->data['typeVisibility'], ITEM_TYPE_EXTERNAL, 'interfaceid');
	zbx_subarray_push($this->data['typeVisibility'], ITEM_TYPE_IPMI, 'interface_row');
	zbx_subarray_push($this->data['typeVisibility'], ITEM_TYPE_IPMI, 'interfaceid');
	zbx_subarray_push($this->data['typeVisibility'], ITEM_TYPE_SSH, 'interface_row');
	zbx_subarray_push($this->data['typeVisibility'], ITEM_TYPE_SSH, 'interfaceid');
	zbx_subarray_push($this->data['typeVisibility'], ITEM_TYPE_TELNET, 'interface_row');
	zbx_subarray_push($this->data['typeVisibility'], ITEM_TYPE_TELNET, 'interfaceid');
	zbx_subarray_push($this->data['typeVisibility'], ITEM_TYPE_JMX, 'interface_row');
	zbx_subarray_push($this->data['typeVisibility'], ITEM_TYPE_JMX, 'interfaceid');
	zbx_subarray_push($this->data['typeVisibility'], ITEM_TYPE_SNMPTRAP, 'interface_row');
	zbx_subarray_push($this->data['typeVisibility'], ITEM_TYPE_SNMPTRAP, 'interfaceid');
	zbx_subarray_push($this->data['typeVisibility'], ITEM_TYPE_HTTPAGENT, 'interface_row');
	zbx_subarray_push($this->data['typeVisibility'], ITEM_TYPE_HTTPAGENT, 'interfaceid');
}
zbx_subarray_push($this->data['typeVisibility'], ITEM_TYPE_SIMPLE, 'row_username');
zbx_subarray_push($this->data['typeVisibility'], ITEM_TYPE_SIMPLE, 'username');
zbx_subarray_push($this->data['typeVisibility'], ITEM_TYPE_SIMPLE, 'row_password');
zbx_subarray_push($this->data['typeVisibility'], ITEM_TYPE_SIMPLE, 'password');
zbx_subarray_push($this->data['typeVisibility'], ITEM_TYPE_SNMP, 'snmp_oid');
zbx_subarray_push($this->data['typeVisibility'], ITEM_TYPE_SNMP, 'row_snmp_oid');
zbx_subarray_push($this->data['typeVisibility'], ITEM_TYPE_IPMI, 'ipmi_sensor');
zbx_subarray_push($this->data['typeVisibility'], ITEM_TYPE_IPMI, 'row_ipmi_sensor');
zbx_subarray_push($this->data['typeVisibility'], ITEM_TYPE_SSH, 'authtype');
zbx_subarray_push($this->data['typeVisibility'], ITEM_TYPE_SSH, 'row_authtype');
zbx_subarray_push($this->data['typeVisibility'], ITEM_TYPE_SSH, 'username');
zbx_subarray_push($this->data['typeVisibility'], ITEM_TYPE_SSH, 'row_username');
zbx_subarray_push($this->data['typeVisibility'], ITEM_TYPE_TELNET, 'username');
zbx_subarray_push($this->data['typeVisibility'], ITEM_TYPE_TELNET, 'row_username');
zbx_subarray_push($this->data['typeVisibility'], ITEM_TYPE_DB_MONITOR, 'username');
zbx_subarray_push($this->data['typeVisibility'], ITEM_TYPE_DB_MONITOR, 'row_username');
zbx_subarray_push($this->data['typeVisibility'], ITEM_TYPE_JMX, 'username');
zbx_subarray_push($this->data['typeVisibility'], ITEM_TYPE_JMX, 'row_username');
zbx_subarray_push($this->data['typeVisibility'], ITEM_TYPE_JMX, 'jmx_endpoint');
zbx_subarray_push($this->data['typeVisibility'], ITEM_TYPE_JMX, 'row_jmx_endpoint');
zbx_subarray_push($this->data['typeVisibility'], ITEM_TYPE_SSH, 'password');
zbx_subarray_push($this->data['typeVisibility'], ITEM_TYPE_SSH, 'row_password');
zbx_subarray_push($this->data['typeVisibility'], ITEM_TYPE_TELNET, 'password');
zbx_subarray_push($this->data['typeVisibility'], ITEM_TYPE_TELNET, 'row_password');
zbx_subarray_push($this->data['typeVisibility'], ITEM_TYPE_DB_MONITOR, 'password');
zbx_subarray_push($this->data['typeVisibility'], ITEM_TYPE_DB_MONITOR, 'row_password');
zbx_subarray_push($this->data['typeVisibility'], ITEM_TYPE_JMX, 'password');
zbx_subarray_push($this->data['typeVisibility'], ITEM_TYPE_JMX, 'row_password');
zbx_subarray_push($this->data['typeVisibility'], ITEM_TYPE_SSH, 'label_executed_script');
zbx_subarray_push($this->data['typeVisibility'], ITEM_TYPE_TELNET, 'label_executed_script');
zbx_subarray_push($this->data['typeVisibility'], ITEM_TYPE_DB_MONITOR, 'label_params');
zbx_subarray_push($this->data['typeVisibility'], ITEM_TYPE_CALCULATED, 'label_formula');
zbx_subarray_push($this->data['typeVisibility'], ITEM_TYPE_SSH, 'params_script');
zbx_subarray_push($this->data['typeVisibility'], ITEM_TYPE_SSH, 'row_params');
zbx_subarray_push($this->data['typeVisibility'], ITEM_TYPE_TELNET, 'params_script');
zbx_subarray_push($this->data['typeVisibility'], ITEM_TYPE_TELNET, 'row_params');
zbx_subarray_push($this->data['typeVisibility'], ITEM_TYPE_DB_MONITOR, 'params_dbmonitor');
zbx_subarray_push($this->data['typeVisibility'], ITEM_TYPE_DB_MONITOR, 'row_params');
zbx_subarray_push($this->data['typeVisibility'], ITEM_TYPE_CALCULATED, 'params_calculted');
zbx_subarray_push($this->data['typeVisibility'], ITEM_TYPE_CALCULATED, 'row_params');
zbx_subarray_push($this->data['typeVisibility'], ITEM_TYPE_TRAPPER, 'trapper_hosts');
zbx_subarray_push($this->data['typeVisibility'], ITEM_TYPE_TRAPPER, 'row_trapper_hosts');
zbx_subarray_push($this->data['typeVisibility'], ITEM_TYPE_DEPENDENT, 'row_master_item');
$ui_rows = [
	ITEM_TYPE_HTTPAGENT => [
		'url_row', 'query_fields_row', 'request_method_row', 'timeout_row', 'post_type_row', 'posts_row', 'headers_row',
		'status_codes_row', 'follow_redirects_row', 'retrieve_mode_row', 'output_format_row', 'allow_traps_row',
		'request_method', 'http_proxy_row', 'http_authtype_row', 'http_authtype', 'verify_peer_row', 'verify_host_row',
		'ssl_key_file_row', 'ssl_cert_file_row', 'ssl_key_password_row', 'trapper_hosts', 'allow_traps'
	]
];
foreach ($ui_rows[ITEM_TYPE_HTTPAGENT] as $row) {
	zbx_subarray_push($this->data['typeVisibility'], ITEM_TYPE_HTTPAGENT, $row);
}

foreach ($this->data['types'] as $type => $label) {
	switch ($type) {
		case ITEM_TYPE_DB_MONITOR:
			$defaultKey = $this->data['is_discovery_rule']
				? ZBX_DEFAULT_KEY_DB_MONITOR_DISCOVERY
				: ZBX_DEFAULT_KEY_DB_MONITOR;
			zbx_subarray_push($this->data['typeVisibility'], $type,
				['id' => 'key', 'defaultValue' => $defaultKey]
			);
			break;
		case ITEM_TYPE_SSH:
			zbx_subarray_push($this->data['typeVisibility'], $type,
				['id' => 'key', 'defaultValue' => ZBX_DEFAULT_KEY_SSH]
			);
			break;
		case ITEM_TYPE_TELNET:
			zbx_subarray_push($this->data['typeVisibility'], $type,
				['id' => 'key', 'defaultValue' => ZBX_DEFAULT_KEY_TELNET]
			);
			break;
		default:
			zbx_subarray_push($this->data['typeVisibility'], $type, ['id' => 'key', 'defaultValue' => '']);
	}
}
foreach ($this->data['types'] as $type => $label) {
	if ($type == ITEM_TYPE_TRAPPER || $type == ITEM_TYPE_SNMPTRAP || $type == ITEM_TYPE_DEPENDENT) {
		continue;
	}

	zbx_subarray_push($this->data['typeVisibility'], $type, 'row_flex_intervals');
}
foreach ($this->data['types'] as $type => $label) {
	if ($type == ITEM_TYPE_TRAPPER || $type == ITEM_TYPE_SNMPTRAP || $type == ITEM_TYPE_DEPENDENT) {
		continue;
	}
	zbx_subarray_push($this->data['typeVisibility'], $type, 'delay');
	zbx_subarray_push($this->data['typeVisibility'], $type, 'row_delay');
}

// disable dropdown items for calculated and aggregate items
foreach ([ITEM_TYPE_CALCULATED, ITEM_TYPE_AGGREGATE] as $type) {
	// set to disable character, log and text items in value type
	zbx_subarray_push($this->data['typeDisable'], $type, [ITEM_VALUE_TYPE_STR, ITEM_VALUE_TYPE_LOG, ITEM_VALUE_TYPE_TEXT], 'value_type');
}

$this->data['authTypeVisibility'] = [];
zbx_subarray_push($this->data['authTypeVisibility'], ITEM_AUTHTYPE_PUBLICKEY, 'publickey');
zbx_subarray_push($this->data['authTypeVisibility'], ITEM_AUTHTYPE_PUBLICKEY, 'row_publickey');
zbx_subarray_push($this->data['authTypeVisibility'], ITEM_AUTHTYPE_PUBLICKEY, 'privatekey');
zbx_subarray_push($this->data['authTypeVisibility'], ITEM_AUTHTYPE_PUBLICKEY, 'row_privatekey');

?>
<script type="text/javascript">
	function setAuthTypeLabel() {
		if (jQuery('#authtype').val() == <?= json_encode(ITEM_AUTHTYPE_PUBLICKEY) ?>
				&& jQuery('#type').val() == <?= json_encode(ITEM_TYPE_SSH) ?>) {
			jQuery('#row_password label').html(<?= json_encode(_('Key passphrase')) ?>);
		}
		else {
			jQuery('#row_password label').html(<?= json_encode(_('Password')) ?>);
		}
	}

	function updateItemFormElements() {
		// test button
		var testable_item_types = <?= json_encode(CControllerPopupItemTest::getTestableItemTypes($this->data['hostid'])) ?>,
			type = parseInt(jQuery('#type').val()),
			key = jQuery('#key').val();

		if (type == <?= ITEM_TYPE_SIMPLE ?> && (key.substr(0, 7) === 'vmware.' || key.substr(0, 8) === 'icmpping')) {
			jQuery('#test_item').prop('disabled', true);
		}
		else {
			jQuery('#test_item').prop('disabled', (testable_item_types.indexOf(type) == -1));
		}

		// delay field
		if (type == <?= ITEM_TYPE_ZABBIX_ACTIVE ?>) {
			if (key.substr(0, 8) === 'mqtt.get') {
				globalAllObjForViewSwitcher['type'].hideObj(<?= json_encode(['id' => 'delay']) ?>);
				globalAllObjForViewSwitcher['type'].hideObj(<?= json_encode(['id' => 'row_delay']) ?>);
				globalAllObjForViewSwitcher['type'].hideObj(<?= json_encode(['id' => 'row_flex_intervals']) ?>);
			}
			else {
				globalAllObjForViewSwitcher['type'].showObj(<?= json_encode(['id' => 'delay']) ?>);
				globalAllObjForViewSwitcher['type'].showObj(<?= json_encode(['id' => 'row_delay']) ?>);
				globalAllObjForViewSwitcher['type'].showObj(<?= json_encode(['id' => 'row_flex_intervals']) ?>);
			}
		}
	}

	jQuery(document).ready(function($) {
		<?php
		if (!empty($this->data['authTypeVisibility'])) { ?>
			var authTypeSwitcher = new CViewSwitcher('authtype', 'change',
				<?php echo zbx_jsvalue($this->data['authTypeVisibility'], true); ?>);
		<?php }
		if (!empty($this->data['typeVisibility'])) { ?>
			var typeSwitcher = new CViewSwitcher('type', 'change',
				<?php echo zbx_jsvalue($this->data['typeVisibility'], true); ?>,
				<?php echo zbx_jsvalue($this->data['typeDisable'], true); ?>);
		<?php } ?>
		if ($('#http_authtype').length) {
			new CViewSwitcher('http_authtype', 'change', <?= zbx_jsvalue([
				HTTPTEST_AUTH_BASIC => ['http_username_row', 'http_password_row'],
				HTTPTEST_AUTH_NTLM => ['http_username_row', 'http_password_row'],
				HTTPTEST_AUTH_KERBEROS => ['http_username_row', 'http_password_row'],
				HTTPTEST_AUTH_DIGEST => ['http_username_row', 'http_password_row']
			], true) ?>);
		}

		if ($('#allow_traps').length) {
			new CViewSwitcher('allow_traps', 'change', <?= zbx_jsvalue([
				HTTPCHECK_ALLOW_TRAPS_ON => ['row_trapper_hosts']
			], true) ?>);
		}

		$("#key").on('keyup change', updateItemFormElements);

		$('#type')
			.change(function() {
				var item_interface_types = <?= json_encode(itemTypeInterface()) ?>,
					interface_ids_by_types = <?= json_encode($interface_ids_by_types) ?>;

<<<<<<< HEAD
				updateItemTestBtn();
				organizeInterfaces(interface_ids_by_types, item_interface_types, parseInt($(this).val()));
=======
				updateItemFormElements();
				organizeInterfaces(itemInterfaceTypes[parseInt($(this).val())] || null);
>>>>>>> 62f2e04d

				setAuthTypeLabel();
			})
			.trigger('change');

		$('#test_item').on('click', function() {
			var step_nums = [];
			$('select[name^="preprocessing"][name$="[type]"]', $('#preprocessing')).each(function() {
				var str = $(this).attr('name');
				step_nums.push(str.substr(14, str.length - 21));
			});

			openItemTestDialog(step_nums, true, true, this, -2);
		});

		$('#authtype').bind('change', function() {
			setAuthTypeLabel();
		});

		$('[data-action="parse_url"]').click(function(e) {
			var url_node = $(this).siblings('[name="url"]'),
				table = $('#query_fields_pairs').data('editableTable'),
				url = parseUrlString(url_node.val())

			if (typeof url === 'object') {
				if (url.pairs.length > 0) {
					table.addRows(url.pairs);
					table.getTableRows().map(function() {
						var empty = $(this).find('input[type="text"]').map(function() {
							return $(this).val() == '' ? this : null;
						});

						return empty.length == 2 ? this : null;
					}).map(function() {
						table.removeRow(this);
					});
				}

				url_node.val(url.url);
			}
			else {
				overlayDialogue({
					'title': <?= json_encode(_('Error')); ?>,
					'content': $('<span>').html(<?=
						json_encode(_('Failed to parse URL.').'<br><br>'._('URL is not properly encoded.'));
					?>),
					'buttons': [
						{
							title: <?= json_encode(_('Ok')); ?>,
							class: 'btn-alt',
							focused: true,
							action: function() {}
						}
					]
				}, e.target);
			}
		});

		$('#request_method').change(function() {
			if ($(this).val() == <?= HTTPCHECK_REQUEST_HEAD ?>) {
				$(':radio', '#retrieve_mode')
					.filter('[value=<?= HTTPTEST_STEP_RETRIEVE_MODE_HEADERS ?>]').click()
					.end()
					.prop('disabled', true);
			}
			else {
				$(':radio', '#retrieve_mode').prop('disabled', false);
			}
		});
	});
</script><|MERGE_RESOLUTION|>--- conflicted
+++ resolved
@@ -279,13 +279,8 @@
 				var item_interface_types = <?= json_encode(itemTypeInterface()) ?>,
 					interface_ids_by_types = <?= json_encode($interface_ids_by_types) ?>;
 
-<<<<<<< HEAD
 				updateItemTestBtn();
 				organizeInterfaces(interface_ids_by_types, item_interface_types, parseInt($(this).val()));
-=======
-				updateItemFormElements();
-				organizeInterfaces(itemInterfaceTypes[parseInt($(this).val())] || null);
->>>>>>> 62f2e04d
 
 				setAuthTypeLabel();
 			})
