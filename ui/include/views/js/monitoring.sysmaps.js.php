<?php
/*
** Zabbix
** Copyright (C) 2001-2023 Zabbix SIA
**
** This program is free software; you can redistribute it and/or modify
** it under the terms of the GNU General Public License as published by
** the Free Software Foundation; either version 2 of the License, or
** (at your option) any later version.
**
** This program is distributed in the hope that it will be useful,
** but WITHOUT ANY WARRANTY; without even the implied warranty of
** MERCHANTABILITY or FITNESS FOR A PARTICULAR PURPOSE. See the
** GNU General Public License for more details.
**
** You should have received a copy of the GNU General Public License
** along with this program; if not, write to the Free Software
** Foundation, Inc., 51 Franklin Street, Fifth Floor, Boston, MA  02110-1301, USA.
**/


/**
 * @var CView $this
 */

$shape_border_types = [
	SYSMAP_SHAPE_BORDER_TYPE_NONE		=> _('None'),
	SYSMAP_SHAPE_BORDER_TYPE_SOLID		=> '———',
	SYSMAP_SHAPE_BORDER_TYPE_DOTTED		=> '· · · ·',
	SYSMAP_SHAPE_BORDER_TYPE_DASHED		=> '- - - -'
];

$horizontal_align_types = [
	SYSMAP_SHAPE_LABEL_HALIGN_LEFT		=> _('Left'),
	SYSMAP_SHAPE_LABEL_HALIGN_CENTER	=> _('Center'),
	SYSMAP_SHAPE_LABEL_HALIGN_RIGHT		=> _('Right')
];

$vertical_align_types = [
	SYSMAP_SHAPE_LABEL_VALIGN_TOP		=> _('Top'),
	SYSMAP_SHAPE_LABEL_VALIGN_MIDDLE	=> _('Middle'),
	SYSMAP_SHAPE_LABEL_VALIGN_BOTTOM	=> _('Bottom')
];

/**
 * Get font select element.
 *
 * @param string $name
 *
 * @return CSelect
 */
function createFontSelect(string $name): CSelect {
	return (new CSelect($name))
		->setId($name)
		->addOptionGroup((new CSelectOptionGroup(_('Serif')))->addOptions(CSelect::createOptionsFromArray([
			0 => 'Georgia',
			1 => 'Palatino',
			2 => 'Times New Roman'
		])))
		->addOptionGroup((new CSelectOptionGroup(_('Sans-Serif')))->addOptions(CSelect::createOptionsFromArray([
			3 => 'Arial',
			4 => 'Arial Black',
			5 => 'Comic Sans',
			6 => 'Impact',
			7 => 'Lucida Sans',
			8 => 'Tahoma',
			9 => 'Helvetica',
			10 => 'Verdana'
		])))
		->addOptionGroup((new CSelectOptionGroup(_('Monospace')))->addOptions(CSelect::createOptionsFromArray([
			11 => 'Courier New',
			12 => 'Lucida Console'
		])));
}
?>
<script type="text/x-jquery-tmpl" id="mapElementFormTpl">
	<?= (new CDiv([
			(new CTag('h4', true, _('Map element'))),
			(new CLink(null, CDocHelper::getUrl(CDocHelper::POPUP_MAP_ELEMENT)))
				->addClass(ZBX_STYLE_BTN_ICON)
				->addClass(ZBX_ICON_HELP_SMALL)
				->setTitle(_('Help'))
				->setTarget('_blank')
		]))
			->addClass(ZBX_STYLE_DASHBOARD_WIDGET_HEAD)
			->setId('formDragHandler')
			->toString()
	?>
	<?= (new CForm())
			->setName('selementForm')
			->setId('selementForm')
			->addItem(
				(new CFormList())
					->addRow(new CLabel(_('Type'), 'label-elementtype'),
						(new CSelect('elementtype'))
							->setFocusableElementId('label-elementtype')
							->addOptions(CSelect::createOptionsFromArray([
								SYSMAP_ELEMENT_TYPE_HOST => _('Host'),
								SYSMAP_ELEMENT_TYPE_MAP => _('Map'),
								SYSMAP_ELEMENT_TYPE_TRIGGER => _('Trigger'),
								SYSMAP_ELEMENT_TYPE_HOST_GROUP => _('Host group'),
								SYSMAP_ELEMENT_TYPE_IMAGE => _('Image')
							]))
							->setId('elementType')
					)
					->addRow(_('Show'),
						(new CRadioButtonList('elementsubtype', SYSMAP_ELEMENT_SUBTYPE_HOST_GROUP))
							->addValue(_('Host group'), SYSMAP_ELEMENT_SUBTYPE_HOST_GROUP, 'subtypeHostGroup')
							->addValue(_('Host group elements'), SYSMAP_ELEMENT_SUBTYPE_HOST_GROUP_ELEMENTS,
								'subtypeHostGroupElements'
							)
							->setModern(true),
						'subtypeRow'
					)
					->addRow(_('Area type'),
						(new CRadioButtonList('areatype', SYSMAP_ELEMENT_AREA_TYPE_FIT))
							->addValue(_('Fit to map'), SYSMAP_ELEMENT_AREA_TYPE_FIT, 'areaTypeAuto')
							->addValue(_('Custom size'), SYSMAP_ELEMENT_AREA_TYPE_CUSTOM, 'areaTypeCustom')
							->setModern(true),
						'areaTypeRow'
					)
					->addRow(new CLabel(_('Area size'), 'areaSizeWidth'), [
						_('Width'),
						(new CDiv())->addClass(ZBX_STYLE_FORM_INPUT_MARGIN),
						(new CTextBox('width'))
							->setWidth(ZBX_TEXTAREA_TINY_WIDTH)
							->setId('areaSizeWidth'),
						(new CDiv())->addClass(ZBX_STYLE_FORM_INPUT_MARGIN),
						_('Height'),
						(new CDiv())->addClass(ZBX_STYLE_FORM_INPUT_MARGIN),
						(new CTextBox('height'))
							->setWidth(ZBX_TEXTAREA_TINY_WIDTH)
							->setId('areaSizeHeight')
					], 'areaSizeRow')
					->addRow(_('Placing algorithm'),
						(new CRadioButtonList('viewtype', SYSMAP_ELEMENT_AREA_VIEWTYPE_GRID))
							->addValue(_('Grid'), SYSMAP_ELEMENT_AREA_VIEWTYPE_GRID)
							->setModern(true),
						'areaPlacingRow'
					)
					->addRow(_('Label'),
						(new CTextArea('label'))
							->setWidth(ZBX_TEXTAREA_STANDARD_WIDTH)
							->setRows(2)
							->setId('elementLabel')
					)
					->addRow(new CLabel(_('Label location'), 'label-label-location'),
						(new CSelect('label_location'))
							->setFocusableElementId('label-label-location')
							->addOptions(CSelect::createOptionsFromArray([
								MAP_LABEL_LOC_DEFAULT => _('Default'),
								MAP_LABEL_LOC_BOTTOM => _('Bottom'),
								MAP_LABEL_LOC_LEFT => _('Left'),
								MAP_LABEL_LOC_RIGHT => _('Right'),
								MAP_LABEL_LOC_TOP => _('Top')
							]))
					)
					->addRow((new CLabel(_('Host group'), 'elementNameHostGroup_ms'))->setAsteriskMark(),
						(new CMultiSelect([
							'name' => 'elementNameHostGroup',
							'object_name' => 'hostGroup',
							'multiple' => false
						]))->setWidth(ZBX_TEXTAREA_STANDARD_WIDTH)
							->setAriaRequired(),
						'hostGroupSelectRow'
					)
					->addRow((new CLabel(_('Host'), 'elementNameHost_ms'))->setAsteriskMark(),
						(new CMultiSelect([
							'name' => 'elementNameHost',
							'object_name' => 'hosts',
							'multiple' => false
						]))->setWidth(ZBX_TEXTAREA_STANDARD_WIDTH)
							->setAriaRequired(),
						'hostSelectRow'
					)
					->addRow((new CLabel(_('Triggers'), 'triggerContainer'))->setAsteriskMark(), [
						(new CDiv([
							(new CTable())
								->setHeader(['', _('Name'), (new CColHeader(_('Action')))->addStyle('padding: 0 5px;')])
								->setId('triggerContainer')
								->setAttribute('style', 'width: 100%;')
								->addClass('ui-sortable')
						]))
							->addClass(ZBX_STYLE_TABLE_FORMS_SEPARATOR)
							->setAttribute('style', 'min-width: '.ZBX_TEXTAREA_BIG_WIDTH.'px;')
					], 'triggerListRow')
					->addRow((new CLabel(_('New triggers'), 'elementNameTriggers_ms')),
						(new CDiv([
							(new CMultiSelect([
								'name' => 'elementNameTriggers',
								'object_name' => 'triggers',
								'popup' => [
									'parameters' => [
										'srctbl' => 'triggers',
										'srcfld1' => 'triggerid',
										'dstfrm' => 'selementForm',
										'dstfld1' => 'elementNameTriggers',
										'with_triggers' => true,
										'editable' => 1,
										'real_hosts' => true
									]
								]
							]))->setWidth(ZBX_TEXTAREA_STANDARD_WIDTH),
							new CDiv(
								(new CButtonLink(_('Add')))->setId('newSelementTriggers')
						)]))
							->addClass(ZBX_STYLE_TABLE_FORMS_SEPARATOR)
							->setAttribute('style', 'min-width: '.ZBX_TEXTAREA_BIG_WIDTH.'px;'),
						'triggerSelectRow'
					)
					->addRow((new CLabel(_('Map'), 'elementNameMap_ms'))->setAsteriskMark(),
						(new CMultiSelect([
							'name' => 'elementNameMap',
							'object_name' => 'sysmaps',
							'multiple' => false
						]))
							->setWidth(ZBX_TEXTAREA_STANDARD_WIDTH)
							->setAriaRequired(),
<<<<<<< HEAD
						(new CVar('elements[0][sysmapid]', 0, 'sysmapid')),
						(new CDiv())->addClass(ZBX_STYLE_FORM_INPUT_MARGIN),
						(new CSimpleButton(_('Select')))
							->addClass(ZBX_STYLE_BTN_GREY)
							->onClick(
								'return PopUp("popup.generic", jQuery.extend('.json_encode([
									'srctbl' => 'sysmaps',
									'srcfld1' => 'sysmapid',
									'srcfld2' => 'name',
									'dstfrm' => 'selementForm',
									'dstfld1' => 'sysmapid',
									'dstfld2' => 'elementNameMap'
								]).', {excludeids: [#{sysmapid}]}), {dialogue_class: "modal-popup-generic"});'
							)
					], 'mapSelectRow')
=======
						'mapSelectRow'
					)
>>>>>>> a38e3285
					->addRow(_('Tags'),
						(new CDiv([
							(new CTable())
								->setId('selement-tags')
								->addRow(
									(new CCol(
										(new CRadioButtonList('evaltype', TAG_EVAL_TYPE_AND_OR))
											->addValue(_('And/Or'), TAG_EVAL_TYPE_AND_OR)
											->addValue(_('Or'), TAG_EVAL_TYPE_OR)
											->setModern(true)
									))->setColSpan(4)
								)
								->addRow(
									(new CCol(
										(new CButton('tags_add', _('Add')))
											->addClass(ZBX_STYLE_BTN_LINK)
											->addClass('element-table-add')
											->removeId()
									))->setColSpan(3)
								)
						]))
							->addClass(ZBX_STYLE_TABLE_FORMS_SEPARATOR)
							->setAttribute('style', 'min-width: '.ZBX_TEXTAREA_BIG_WIDTH.'px;'),
						'tags-select-row'
					)
					->addRow(_('Automatic icon selection'),
						new CCheckBox('use_iconmap'),
						'useIconMapRow'
					)
					->addRow(_('Icons'),
						(new CDiv(
							(new CTable())
								->addRow([
									new CLabel(_('Default'), 'label-iconid-off'),
									(new CSelect('iconid_off'))
										->setId('iconid_off')
										->setFocusableElementId('label-iconid-off')
										->setWidth(ZBX_TEXTAREA_MEDIUM_WIDTH)
								])
								->addRow(
									(new CRow([
										new CLabel(_('Problem'), 'label-iconid-on'),
										(new CSelect('iconid_on'))
											->setId('iconid_on')
											->setFocusableElementId('label-iconid-on')
											->setWidth(ZBX_TEXTAREA_MEDIUM_WIDTH)
									]))
										->setId('iconProblemRow')
								)
								->addRow(
									(new CRow([
										new CLabel(_('Maintenance'), 'label-iconid-maintenance'),
										(new CSelect('iconid_maintenance'))
											->setId('iconid_maintenance')
											->setFocusableElementId('label-iconid-maintenance')
											->setWidth(ZBX_TEXTAREA_MEDIUM_WIDTH)
									]))->setId('iconMainetnanceRow')
								)
								->addRow(
									(new CRow([
										new CLabel(_('Disabled'), 'label-iconid-disabled'),
										(new CSelect('iconid_disabled'))
											->setId('iconid_disabled')
											->setFocusableElementId('label-iconid-disabled')
											->setWidth(ZBX_TEXTAREA_MEDIUM_WIDTH)
									]))->setId('iconDisabledRow')
								)
								->setAttribute('style', 'width: 100%;')
						))
							->addClass(ZBX_STYLE_TABLE_FORMS_SEPARATOR)
							->setAttribute('style', 'min-width: '.ZBX_TEXTAREA_BIG_WIDTH.'px;')
					)
					->addRow(new CLabel(_('Coordinates'), 'x'), [
						_('X'),
						(new CDiv())->addClass(ZBX_STYLE_FORM_INPUT_MARGIN),
						(new CTextBox('x'))->setWidth(ZBX_TEXTAREA_NUMERIC_STANDARD_WIDTH),
						(new CDiv())->addClass(ZBX_STYLE_FORM_INPUT_MARGIN),
						_('Y'),
						(new CDiv())->addClass(ZBX_STYLE_FORM_INPUT_MARGIN),
						(new CTextBox('y'))->setWidth(ZBX_TEXTAREA_NUMERIC_STANDARD_WIDTH)
					])
					->addRow(_('URLs'),
						(new CDiv([
							(new CTable())
								->setHeader([_('Name'), _('URL'), _('Action')])
								->setId('urlContainer')
								->setAttribute('style', 'width: 100%;'),
							(new CButtonLink(_('Add')))->setId('newSelementUrl')
						]))
							->addClass(ZBX_STYLE_TABLE_FORMS_SEPARATOR)
							->setAttribute('style', 'min-width: '.ZBX_TEXTAREA_BIG_WIDTH.'px;')
					)
					->addItem([
						(new CDiv())->addClass(ZBX_STYLE_TABLE_FORMS_TD_LEFT),
						(new CDiv([
							(new CSimpleButton(_('Apply')))
								->setId('elementApply')
								->addClass('element-edit-control'),
							(new CSimpleButton(_('Remove')))
								->setId('elementRemove')
								->addClass(ZBX_STYLE_BTN_ALT)
								->addClass('element-edit-control'),
							(new CSimpleButton(_('Close')))
								->setId('elementClose')
								->addClass(ZBX_STYLE_BTN_ALT)
						]))
							->addClass(ZBX_STYLE_TABLE_FORMS_TD_RIGHT)
							->addClass(ZBX_STYLE_TFOOT_BUTTONS)
					])
			)
			->toString()
	?>
</script>

<script type="text/x-jquery-tmpl" id="mapShapeFormTpl">
	<?= (new CDiv([
			(new CTag('h4', true, _('Map shape'))),
			(new CLink(null, CDocHelper::getUrl(CDocHelper::POPUP_MAP_SHAPE)))
				->addClass(ZBX_STYLE_BTN_ICON)
				->addClass(ZBX_ICON_HELP_SMALL)
				->setTitle(_('Help'))
				->setTarget('_blank')
		]))
			->addClass(ZBX_STYLE_DASHBOARD_WIDGET_HEAD)
			->setId('shapeDragHandler')
			->toString().
		(new CForm())
			->setName('shapeForm')
			->setId('shapeForm')
			->addVar('sysmap_shapeid', '')
			->addItem(
				(new CFormList())
					->addRow(_('Shape'), [
						(new CRadioButtonList('type', SYSMAP_SHAPE_TYPE_RECTANGLE))
							->addValue(_('Rectangle'), SYSMAP_SHAPE_TYPE_RECTANGLE, null, 'jQuery.colorpicker("hide")')
							->addValue(_('Ellipse'), SYSMAP_SHAPE_TYPE_ELLIPSE, null, 'jQuery.colorpicker("hide")')
							->addValue(_('Line'), SYSMAP_SHAPE_TYPE_LINE, null, 'jQuery.colorpicker("hide")')
							->setModern(true),
						new CVar('', '', 'last_shape_type')
					])
					->addRow(_('Text'),
						(new CDiv([
							(new CTextArea('text'))
								->addStyle('margin-bottom: 4px;')
								->setWidth(ZBX_TEXTAREA_STANDARD_WIDTH)
								->setRows(3),
							BR(),
							_('Font'),
							(new CDiv())->addClass(ZBX_STYLE_FORM_INPUT_MARGIN),
							createFontSelect('font'),
							(new CDiv())->addClass(ZBX_STYLE_FORM_INPUT_MARGIN),
							_('Font size'),
							(new CDiv())->addClass(ZBX_STYLE_FORM_INPUT_MARGIN),
							(new CTextBox('font_size'))->setWidth(ZBX_TEXTAREA_NUMERIC_STANDARD_WIDTH),
							(new CDiv())->addClass(ZBX_STYLE_FORM_INPUT_MARGIN),
							_('Color'),
							(new CDiv())->addClass(ZBX_STYLE_FORM_INPUT_MARGIN),
							(new CColor('font_color', '#{color}'))->appendColorPickerJs(false),
							BR(),
							_('Horizontal align'),
							(new CDiv())->addClass(ZBX_STYLE_FORM_INPUT_MARGIN),
							(new CSelect('text_halign'))
								->setValue(SYSMAP_SHAPE_LABEL_HALIGN_CENTER)
								->addOptions(CSelect::createOptionsFromArray($horizontal_align_types))
								->setAttribute('style', 'margin-top: 4px'),
							(new CDiv())->addClass(ZBX_STYLE_FORM_INPUT_MARGIN),
							_('Vertical align'),
							(new CDiv())->addClass(ZBX_STYLE_FORM_INPUT_MARGIN),
							(new CSelect('text_valign'))
								->setValue(SYSMAP_SHAPE_LABEL_VALIGN_MIDDLE)
								->addOptions(CSelect::createOptionsFromArray($vertical_align_types))
						]))->addClass(ZBX_STYLE_TABLE_FORMS_SEPARATOR),
						'shape-text-row'
					)
					->addRow(_('Background'),
						(new CDiv([
							_('Color'),
							(new CDiv())->addClass(ZBX_STYLE_FORM_INPUT_MARGIN),
							(new CColor('background_color', '#{color}'))->appendColorPickerJs(false)
						]))->addClass(ZBX_STYLE_TABLE_FORMS_SEPARATOR),
						'shape-background-row'
					)
					->addRow((new CSpan())
							->addClass('switchable-content')
							->setAttribute('data-value', _('Border'))
							->setAttribute('data-value-2', _('Line')),
						(new CDiv([
							_('Type'),
							(new CDiv())->addClass(ZBX_STYLE_FORM_INPUT_MARGIN),
							(new CSelect('border_type'))
								->addOptions(CSelect::createOptionsFromArray($shape_border_types)),
							(new CDiv())->addClass(ZBX_STYLE_FORM_INPUT_MARGIN),
							_('Width'),
							(new CDiv())->addClass(ZBX_STYLE_FORM_INPUT_MARGIN),
							(new CTextBox('border_width'))->setWidth(ZBX_TEXTAREA_NUMERIC_STANDARD_WIDTH),
							(new CDiv())->addClass(ZBX_STYLE_FORM_INPUT_MARGIN),
							_('Color'),
							(new CDiv())->addClass(ZBX_STYLE_FORM_INPUT_MARGIN),
							(new CColor('border_color', '#{color}'))->appendColorPickerJs(false)
						]))
							->addClass(ZBX_STYLE_NOWRAP)
							->addClass(ZBX_STYLE_TABLE_FORMS_SEPARATOR)
					)
					->addRow((new CSpan())
							->addClass('switchable-content')
							->setAttribute('data-value', _('Coordinates'))
							->setAttribute('data-value-2', _('Points')),
						(new CDiv([
							(new CSpan())
								->addClass('switchable-content')
								->setAttribute('data-value', _('X'))
								->setAttribute('data-value-2', _('X1')),
							(new CDiv())->addClass(ZBX_STYLE_FORM_INPUT_MARGIN),
							(new CTextBox('x'))
								->setWidth(ZBX_TEXTAREA_NUMERIC_STANDARD_WIDTH)
								->setId('shapeX'),
							(new CDiv())->addClass(ZBX_STYLE_FORM_INPUT_MARGIN),
							(new CSpan())
								->addClass('switchable-content')
								->setAttribute('data-value', _('Y'))
								->setAttribute('data-value-2', _('Y1')),
							(new CDiv())->addClass(ZBX_STYLE_FORM_INPUT_MARGIN),
							(new CTextBox('y'))
								->setWidth(ZBX_TEXTAREA_NUMERIC_STANDARD_WIDTH)
								->setId('shapeY')
						]))->addClass(ZBX_STYLE_TABLE_FORMS_SEPARATOR)
					)
					->addRow((new CSpan())
							->addClass('switchable-content')
							->setAttribute('data-value', _('Size'))
							->setAttribute('data-value-2', ''),
						(new CDiv([
							(new CSpan())
								->addClass('switchable-content')
								->setAttribute('data-value', _('Width'))
								->setAttribute('data-value-2', _('X2')),
							(new CDiv())->addClass(ZBX_STYLE_FORM_INPUT_MARGIN),
							(new CTextBox('width'))
								->setWidth(ZBX_TEXTAREA_TINY_WIDTH)
								->setId('shapeAreaSizeWidth'),
							(new CDiv())->addClass(ZBX_STYLE_FORM_INPUT_MARGIN),
							(new CSpan())
								->addClass('switchable-content')
								->setAttribute('data-value', _('Height'))
								->setAttribute('data-value-2', _('Y2')),
							(new CDiv())->addClass(ZBX_STYLE_FORM_INPUT_MARGIN),
							(new CTextBox('height'))
								->setWidth(ZBX_TEXTAREA_TINY_WIDTH)
								->setId('shapeAreaSizeHeight')
						]))->addClass(ZBX_STYLE_TABLE_FORMS_SEPARATOR)
					)
					->addItem([
						(new CDiv())->addClass(ZBX_STYLE_TABLE_FORMS_TD_LEFT),
						(new CDiv([
							(new CSimpleButton(_('Apply')))
								->setId('shapeApply')
								->addClass('shape-edit-control'),
							(new CSimpleButton(_('Remove')))
								->setId('shapeRemove')
								->addClass('shape-edit-control')
								->addClass(ZBX_STYLE_BTN_ALT),
							(new CSimpleButton(_('Close')))
								->setId('shapeClose')
								->addClass(ZBX_STYLE_BTN_ALT)
						]))
							->addClass(ZBX_STYLE_TABLE_FORMS_TD_RIGHT)
							->addClass(ZBX_STYLE_TFOOT_BUTTONS)
					])
			)
			->toString()
	?>
</script>

<script type="text/x-jquery-tmpl" id="mapMassShapeFormTpl">
	<?= (new CDiv([
			(new CTag('h4', true, _('Mass update shapes'))),
			(new CLink(null, CDocHelper::getUrl(CDocHelper::POPUP_MAP_MASSUPDATE_SHAPES)))
				->addClass(ZBX_STYLE_BTN_ICON)
				->addClass(ZBX_ICON_HELP_SMALL)
				->setTitle(_('Help'))
				->setTarget('_blank')
		]))
			->addClass(ZBX_STYLE_DASHBOARD_WIDGET_HEAD)
			->setId('massShapeDragHandler')
			->toString().
		(new CForm())
			->setName('shapeForm')
			->setId('massShapeForm')
			->addItem(
				(new CFormList())
					->addRow((new CCheckBox('chkbox_type'))
							->setId('chkboxType')
							->setLabel(_('Shape')),
						(new CRadioButtonList('mass_type', SYSMAP_SHAPE_TYPE_RECTANGLE))
							->addValue(_('Rectangle'), SYSMAP_SHAPE_TYPE_RECTANGLE)
							->addValue(_('Ellipse'), SYSMAP_SHAPE_TYPE_ELLIPSE)
							->setModern(true),
						null, 'shape_figure_row'
					)
					->addRow((new CCheckBox('chkbox_text'))
							->setId('chkboxText')
							->setLabel(_('Text')),
						(new CTextArea('mass_text'))
								->setWidth(ZBX_TEXTAREA_STANDARD_WIDTH)
								->setRows(2),
						null, 'shape_figure_row'
					)
					->addRow((new CCheckBox('chkbox_font'))
							->setId('chkboxFont')
							->setLabel(_('Font')),
						createFontSelect('mass_font'),
						null, 'shape_figure_row'
					)
					->addRow((new CCheckBox('chkbox_font_size'))
							->setId('chkboxFontSize')
							->setLabel(_('Font size')),
						(new CTextBox('mass_font_size'))->setWidth(ZBX_TEXTAREA_NUMERIC_STANDARD_WIDTH),
						null, 'shape_figure_row'
					)
					->addRow((new CCheckBox('chkbox_font_color'))
							->setId('chkboxFontColor')
							->setLabel(_('Font color')),
						(new CColor('mass_font_color', '#{color}'))->appendColorPickerJs(false),
						null, 'shape_figure_row'
					)
					->addRow((new CCheckBox('chkbox_text_halign'))
							->setId('chkboxTextHalign')
							->setLabel(_('Horizontal align')),
						(new CSelect('mass_text_halign'))
							->setId('mass_text_halign')
							->setValue(SYSMAP_SHAPE_LABEL_HALIGN_CENTER)
							->addOptions(CSelect::createOptionsFromArray($horizontal_align_types)),
						null, 'shape_figure_row'
					)
					->addRow((new CCheckBox('chkbox_text_valign'))
							->setId('chkboxTextValign')
							->setLabel(_('Vertical align')),
						(new CSelect('mass_text_valign'))
							->setId('mass_text_valign')
							->setValue(SYSMAP_SHAPE_LABEL_VALIGN_MIDDLE)
							->addOptions(CSelect::createOptionsFromArray($vertical_align_types)),
						null, 'shape_figure_row'
					)
					->addRow((new CCheckBox('chkbox_background'))
							->setId('chkboxBackground')
							->setLabel(_('Background color')),
						(new CColor('mass_background_color', '#{color}'))->appendColorPickerJs(false),
						null, 'shape_figure_row'
					)
					->addRow((new CCheckBox('chkbox_border_type'))
							->setId('chkboxBorderType')
							->setLabel((new CDiv())
								->addClass('form-input-margin')
								->addClass('switchable-content')
								->setAttribute('data-value', _('Border type'))
								->setAttribute('data-value-2', _('Line type'))
							),
						(new CSelect('mass_border_type'))
							->setId('mass_border_type')
							->addOptions(CSelect::createOptionsFromArray($shape_border_types))
					)
					->addRow((new CCheckBox('chkbox_border_width'))
							->setId('chkboxBorderWidth')
							->setLabel((new CDiv())
								->addClass('form-input-margin')
								->addClass('switchable-content')
								->setAttribute('data-value', _('Border width'))
								->setAttribute('data-value-2', _('Line width'))
							),
						(new CTextBox('mass_border_width'))->setWidth(ZBX_TEXTAREA_NUMERIC_STANDARD_WIDTH)
					)
					->addRow((new CCheckBox('chkbox_border_color'))
							->setId('chkboxBorderColor')
							->setLabel((new CDiv())
								->addClass('form-input-margin')
								->addClass('switchable-content')
								->setAttribute('data-value', _('Border color'))
								->setAttribute('data-value-2', _('Line color'))
							),
						(new CColor('mass_border_color', '#{color}'))->appendColorPickerJs(false)
					)
					->addItem([
						(new CDiv())->addClass(ZBX_STYLE_TABLE_FORMS_TD_LEFT),
						(new CDiv([
							(new CSimpleButton(_('Apply')))
								->setId('shapeMassApply')
								->addClass('shape-edit-control'),
							(new CSimpleButton(_('Remove')))
								->setId('shapeMassRemove')
								->addClass('shape-edit-control')
								->addClass(ZBX_STYLE_BTN_ALT),
							(new CSimpleButton(_('Close')))
								->setId('shapeMassClose')
								->addClass(ZBX_STYLE_BTN_ALT)
						]))
							->addClass(ZBX_STYLE_TABLE_FORMS_TD_RIGHT)
							->addClass(ZBX_STYLE_TFOOT_BUTTONS)
					])
			)
			->toString()
	?>
</script>

<script type="text/x-jquery-tmpl" id="mapMassFormTpl">
	<?= (new CDiv([
			(new CTag('h4', true, _('Mass update elements'))),
			(new CLink(null, CDocHelper::getUrl(CDocHelper::POPUP_MAP_MASSUPDATE_ELEMENTS)))
				->addClass(ZBX_STYLE_BTN_ICON)
				->addClass(ZBX_ICON_HELP_SMALL)
				->setTitle(_('Help'))
				->setTarget('_blank')
		]))
			->addClass(ZBX_STYLE_DASHBOARD_WIDGET_HEAD)
			->setId('massDragHandler')
			->toString()
	?>
	<?= (new CForm())
			->setId('massForm')
			->addItem(
				(new CFormList())
					->addRow(_('Selected elements'),
						(new CDiv(
							(new CTable())
								->setHeader([_('Type'), _('Name')])
								->setAttribute('style', 'width: 100%;')
								->setId('massList')
						))
							->addClass(ZBX_STYLE_TABLE_FORMS_SEPARATOR)
							->setAttribute('style', 'min-width: '.ZBX_TEXTAREA_BIG_WIDTH.'px;')
					)
					->addRow(
						(new CCheckBox('chkbox_label'))
							->setId('chkboxLabel')
							->setLabel(_('Label')),
						(new CTextArea('label'))
							->setWidth(ZBX_TEXTAREA_STANDARD_WIDTH)
							->setRows(2)
							->setId('massLabel')
					)
					->addRow(
						(new CCheckBox('chkbox_label_location'))
							->setId('chkboxLabelLocation')
							->setLabel(_('Label location')),
						(new CSelect('label_location'))
							->addOptions(CSelect::createOptionsFromArray([
								MAP_LABEL_LOC_DEFAULT => _('Default'),
								MAP_LABEL_LOC_BOTTOM => _('Bottom'),
								MAP_LABEL_LOC_LEFT => _('Left'),
								MAP_LABEL_LOC_RIGHT => _('Right'),
								MAP_LABEL_LOC_TOP => _('Top')
							]))
							->setId('massLabelLocation')
					)
					->addRow(
						(new CCheckBox('chkbox_use_iconmap'))
							->setId('chkboxMassUseIconmap')
							->setLabel(_('Automatic icon selection'))
							->setEnabled($data['sysmap']['iconmapid'] !== '0'),
						(new CCheckBox('use_iconmap'))->setId('massUseIconmap')
					)
					->addRow(
						(new CCheckBox('chkbox_iconid_off'))
							->setId('chkboxMassIconidOff')
							->setLabel(_('Icon (default)')),
						(new CSelect('iconid_off'))
							->setId('massIconidOff')
							->setWidth(ZBX_TEXTAREA_MEDIUM_WIDTH)
					)
					->addRow(
						(new CCheckBox('chkbox_iconid_on'))
							->setId('chkboxMassIconidOn')
							->setLabel(_('Icon (problem)')),
						(new CSelect('iconid_on'))
							->setId('massIconidOn')
							->setWidth(ZBX_TEXTAREA_MEDIUM_WIDTH)
					)
					->addRow(
						(new CCheckBox('chkbox_iconid_maintenance'))
							->setId('chkboxMassIconidMaintenance')
							->setLabel(_('Icon (maintenance)')),
						(new CSelect('iconid_maintenance'))
							->setId('massIconidMaintenance')
							->setWidth(ZBX_TEXTAREA_MEDIUM_WIDTH)
					)
					->addRow(
						(new CCheckBox('chkbox_iconid_disabled'))
							->setId('chkboxMassIconidDisabled')
							->setLabel(_('Icon (disabled)')),
						(new CSelect('iconid_disabled'))
							->setId('massIconidDisabled')
							->setWidth(ZBX_TEXTAREA_MEDIUM_WIDTH)
					)
					->addItem([
						(new CDiv())->addClass(ZBX_STYLE_TABLE_FORMS_TD_LEFT),
						(new CDiv([
							(new CSimpleButton(_('Apply')))
								->setId('massApply')
								->addClass('element-edit-control'),
							(new CSimpleButton(_('Remove')))
								->setId('massRemove')
								->addClass(ZBX_STYLE_BTN_ALT)
								->addClass('element-edit-control'),
							(new CSimpleButton(_('Close')))
								->setId('massClose')
								->addClass(ZBX_STYLE_BTN_ALT)
						]))
							->addClass(ZBX_STYLE_TABLE_FORMS_TD_RIGHT)
							->addClass(ZBX_STYLE_TFOOT_BUTTONS)
					])
			)
			->toString()
	?>
</script>

<script type="text/x-jquery-tmpl" id="mapMassFormListRow">
	<?= (new CRow(['#{elementType}', '#{*elementName}']))->toString() ?>
</script>

<script type="text/x-jquery-tmpl" id="linkFormTpl">
	<?= (new CFormList())
		->addRow(_('Links'),
			(new CDiv(
				(new CTable())
					->setHeader([_('Element name'), _('Link indicators'), _('Action')])
					->setAttribute('style', 'width: 100%;')
					->setId('element-links')
			))
				->addClass(ZBX_STYLE_TABLE_FORMS_SEPARATOR)
				->setAttribute('style', 'min-width: '.ZBX_TEXTAREA_BIG_WIDTH.'px;'),
			null, 'element-links'
		)
		->addRow(_('Links'),
			(new CDiv(
				(new CTable())
					->setHeader([_('From'), _('To'), _('Link indicators'), _('Action')])
					->setAttribute('style', 'width: 100%;')
					->setId('mass-element-links')
			))
				->addClass(ZBX_STYLE_TABLE_FORMS_SEPARATOR)
				->setAttribute('style', 'min-width: '.ZBX_TEXTAREA_BIG_WIDTH.'px;'),
			null, 'element-links'
		)
		->setId('mapLinksContainer')
		->toString()
	?>
	<?= (new CForm())
			->setId('linkForm')
			->addVar('selementid1', '')
			->addItem(
				(new CFormList())
					->addRow(_('Label'),
						(new CTextArea('label'))
							->setWidth(ZBX_TEXTAREA_STANDARD_WIDTH)
							->setRows(2)
							->setId('linklabel')
					)
					->addRow(new CLabel(_('Connect to'), 'label-selementid2'), (new CSelect('selementid2'))
							->setFocusableElementId('label-selementid2')
							->setId('selementid2'),
						'link-connect-to'
					)
					->addRow(new CLabel(_('Type (OK)'), 'label-drawtype'),
						(new CSelect('drawtype'))
							->setFocusableElementId('label-drawtype')
							->addOptions(CSelect::createOptionsFromArray([
								GRAPH_ITEM_DRAWTYPE_LINE => _('Line'),
								GRAPH_ITEM_DRAWTYPE_BOLD_LINE => _('Bold line'),
								GRAPH_ITEM_DRAWTYPE_DOT => _('Dot'),
								GRAPH_ITEM_DRAWTYPE_DASHED_LINE => _('Dashed line')
							]))
					)
					->addRow(_('Color (OK)'),
						(new CColor('color', '#{color}'))->appendColorPickerJs(false)
					)
					->addRow(_('Link indicators'),
						(new CDiv([
							(new CTable())
								->setHeader([_('Trigger'), _('Type'), _('Color'), _('Action')])
								->setAttribute('style', 'width: 100%;')
								->setId('linkTriggerscontainer'),
							(new CButtonLink(_('Add')))->onClick(
								'return PopUp("popup.generic", '.json_encode([
									'srctbl' => 'triggers',
									'srcfld1' => 'triggerid',
									'reference' => 'linktrigger',
									'multiselect' => '1',
									'real_hosts' => '1',
									'with_triggers' => '1'
								]).', {dialogue_class: "modal-popup-generic"});'
							)
						]))
							->addClass(ZBX_STYLE_TABLE_FORMS_SEPARATOR)
							->setAttribute('style', 'min-width: '.ZBX_TEXTAREA_BIG_WIDTH.'px;')
					)
					->addItem([
						(new CDiv())->addClass(ZBX_STYLE_TABLE_FORMS_TD_LEFT),
						(new CDiv([
							(new CSimpleButton(_('Apply')))
								->setId('formLinkApply'),
							(new CSimpleButton(_('Remove')))
								->setId('formLinkRemove')
								->addClass(ZBX_STYLE_BTN_ALT),
							(new CSimpleButton(_('Close')))
								->setId('formLinkClose')
								->addClass(ZBX_STYLE_BTN_ALT)
						]))
							->addClass(ZBX_STYLE_TABLE_FORMS_TD_RIGHT)
							->addClass(ZBX_STYLE_TFOOT_BUTTONS)
					])
			)
			->toString()
	?>
</script>

<script type="text/x-jquery-tmpl" id="elementLinkTableRowTpl">
	<?= (new CRow([
			'#{toElementName}',
			(new CCol())->addClass('element-urls'),
			(new CCol(
				(new CButtonLink(_('Edit')))
					->addClass('openlink')
					->setAttribute('data-linkid', '#{linkid}')
			))->addClass(ZBX_STYLE_NOWRAP)
		]))->toString()
	?>
</script>

<script type="text/x-jquery-tmpl" id="massElementLinkTableRowTpl">
	<?= (new CRow([
			'#{fromElementName}',
			'#{toElementName}',
			(new CCol())->addClass('element-urls'),
			(new CCol(
				(new CButtonLink(_('Edit')))
					->addClass('openlink')
					->setAttribute('data-linkid', '#{linkid}')
			))->addClass(ZBX_STYLE_NOWRAP)
		]))->toString()
	?>
</script>

<script type="text/x-jquery-tmpl" id="linkTriggerRow">
	<?= (new CRow([
			'#{desc_exp}',
			[
				new CVar('linktrigger_#{linktriggerid}_desc_exp', '#{desc_exp}'),
				new CVar('linktrigger_#{linktriggerid}_triggerid', '#{triggerid}'),
				new CVar('linktrigger_#{linktriggerid}_linktriggerid', '#{linktriggerid}'),
				(new CSelect('linktrigger_#{linktriggerid}_drawtype'))
					->setId('linktrigger_#{linktriggerid}_drawtype')
					->addOptions(CSelect::createOptionsFromArray([
						GRAPH_ITEM_DRAWTYPE_LINE => _('Line'),
						GRAPH_ITEM_DRAWTYPE_BOLD_LINE => _('Bold line'),
						GRAPH_ITEM_DRAWTYPE_DOT => _('Dot'),
						GRAPH_ITEM_DRAWTYPE_DASHED_LINE => _('Dashed line')
					]))
			],
			(new CColor('linktrigger_#{linktriggerid}_color', '#{color}'))->appendColorPickerJs(false),
			(new CCol(
				(new CButtonLink(_('Remove')))
					->addClass('triggerRemove')
					->setAttribute('data-linktriggerid', '#{linktriggerid}')
			))->addClass(ZBX_STYLE_NOWRAP)
		]))
			->setId('linktrigger_#{linktriggerid}')
			->toString()
	?>
</script>

<script type="text/x-jquery-tmpl" id="selementFormUrls">
	<?= (new CRow([
			(new CTextBox('url_#{selementurlid}_name', '#{name}'))->setWidth(ZBX_TEXTAREA_SMALL_WIDTH),
			(new CTextBox('url_#{selementurlid}_url', '#{url}', false, DB::getFieldLength('sysmap_url', 'url')))
				->setWidth(ZBX_TEXTAREA_STANDARD_WIDTH),
			(new CCol(
				(new CButtonLink(_('Remove')))->onClick('jQuery("#urlrow_#{selementurlid}").remove();')
			))->addClass(ZBX_STYLE_NOWRAP)
		]))
			->setId('urlrow_#{selementurlid}')
			->toString()
	?>
</script>

<script type="text/x-jquery-tmpl" id="tag-row-tmpl">
	<?= CTagFilterFieldHelper::getTemplate(['tag_field_name' => 'tags']); ?>
</script>

<script type="text/x-jquery-tmpl" id="selementFormTriggers">
	<?= (new CRow([
			(new CCol((new CDiv())->addClass(ZBX_STYLE_DRAG_ICON)))->addClass(ZBX_STYLE_TD_DRAG_ICON),
			(new CCol([(new CDiv('#{name}'))->setWidth(ZBX_TEXTAREA_STANDARD_WIDTH)]))
				->addClass('#{class_name}'),
			(new CCol([
				(new CVar('element_id[#{triggerid}]', '#{triggerid}')),
				(new CVar('element_name[#{triggerid}]', '#{name}')),
				(new CVar('element_priority[#{triggerid}]', '#{priority}')),
				(new CButtonLink(_('Remove')))
					->addStyle('margin: 0 5px;')
					->onClick('jQuery("#triggerrow_#{triggerid}").remove();')
			]))->addClass(ZBX_STYLE_NOWRAP)
		]))
			->addClass('sortable')
			->setId('triggerrow_#{triggerid}')
			->toString()
	?>
</script>

<script type="text/javascript">
	/**
	 * @see init.js add.popup event
	 */
	function addPopupValues(data) {
		if (data.object === 'linktrigger') {
			ZABBIX.apps.map.object.linkForm.addNewTriggers(data.values);
		}
	}
</script><|MERGE_RESOLUTION|>--- conflicted
+++ resolved
@@ -216,26 +216,8 @@
 						]))
 							->setWidth(ZBX_TEXTAREA_STANDARD_WIDTH)
 							->setAriaRequired(),
-<<<<<<< HEAD
-						(new CVar('elements[0][sysmapid]', 0, 'sysmapid')),
-						(new CDiv())->addClass(ZBX_STYLE_FORM_INPUT_MARGIN),
-						(new CSimpleButton(_('Select')))
-							->addClass(ZBX_STYLE_BTN_GREY)
-							->onClick(
-								'return PopUp("popup.generic", jQuery.extend('.json_encode([
-									'srctbl' => 'sysmaps',
-									'srcfld1' => 'sysmapid',
-									'srcfld2' => 'name',
-									'dstfrm' => 'selementForm',
-									'dstfld1' => 'sysmapid',
-									'dstfld2' => 'elementNameMap'
-								]).', {excludeids: [#{sysmapid}]}), {dialogue_class: "modal-popup-generic"});'
-							)
-					], 'mapSelectRow')
-=======
 						'mapSelectRow'
 					)
->>>>>>> a38e3285
 					->addRow(_('Tags'),
 						(new CDiv([
 							(new CTable())
