--- conflicted
+++ resolved
@@ -44,11 +44,8 @@
 	<?= (new CRow([
 			(new CCol((new CDiv())
 				->addClass(ZBX_STYLE_DRAG_ICON)
-<<<<<<< HEAD
 				->addClass('zi-drag-handle')
-=======
 				->addStyle('top: 0px;')
->>>>>>> 1acfb5a5
 			))->addClass(ZBX_STYLE_TD_DRAG_ICON),
 			(new CSpan('1:'))->setAttribute('data-row-num', ''),
 			(new CLink('#{name}', 'javascript:httpconf.steps.open(#{no});')),
