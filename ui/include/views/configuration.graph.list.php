<?php
/*
** Zabbix
** Copyright (C) 2001-2022 Zabbix SIA
**
** This program is free software; you can redistribute it and/or modify
** it under the terms of the GNU General Public License as published by
** the Free Software Foundation; either version 2 of the License, or
** (at your option) any later version.
**
** This program is distributed in the hope that it will be useful,
** but WITHOUT ANY WARRANTY; without even the implied warranty of
** MERCHANTABILITY or FITNESS FOR A PARTICULAR PURPOSE. See the
** GNU General Public License for more details.
**
** You should have received a copy of the GNU General Public License
** along with this program; if not, write to the Free Software
** Foundation, Inc., 51 Franklin Street, Fifth Floor, Boston, MA  02110-1301, USA.
**/


/**
 * @var CView $this
 * @var array $data
 */

$this->includeJsFile('configuration.graph.list.js.php');

if (!empty($this->data['parent_discoveryid'])) {
	$html_page = (new CHtmlPage())
		->setTitle(_('Graph prototypes'))
		->setDocUrl(CDocHelper::getUrl($data['context'] === 'host'
			? CDocHelper::DATA_COLLECTION_HOST_GRAPH_PROTOTYPE_LIST
			: CDocHelper::DATA_COLLECTION_TEMPLATES_GRAPH_PROTOTYPE_LIST
		))
		->setControls(
			(new CTag('nav', true,
				(new CList())
					->addItem(
						new CRedirectButton(_('Create graph prototype'),
							(new CUrl('graphs.php'))
								->setArgument('form', 'create')
								->setArgument('parent_discoveryid', $data['parent_discoveryid'])
								->setArgument('context', $data['context'])
						)
					)
			))->setAttribute('aria-label', _('Content controls'))
		)
		->setNavigation(getHostNavigation('graphs', $this->data['hostid'], $this->data['parent_discoveryid']));
}
else {
	$html_page = (new CHtmlPage())
		->setTitle(_('Graphs'))
		->setDocUrl(CDocHelper::getUrl($data['context'] === 'host'
			? CDocHelper::DATA_COLLECTION_HOST_GRAPH_LIST
			: CDocHelper::DATA_COLLECTION_TEMPLATE_GRAPH_LIST
		))
		->setControls(
			(new CTag('nav', true,
				(new CList())
					->addItem(
						$data['hostid'] != 0
							? new CRedirectButton(_('Create graph'),
								(new CUrl('graphs.php'))
									->setArgument('hostid', $data['hostid'])
									->setArgument('form', 'create')
									->setArgument('context', $data['context'])
							)
							: (new CButton('form',
								$data['context'] === 'host'
									? _('Create graph (select host first)')
									: _('Create graph (select template first)')
							))->setEnabled(false)
					)
			))->setAttribute('aria-label', _('Content controls'))
		);

	if (!empty($this->data['hostid'])) {
		$html_page->setNavigation(getHostNavigation('graphs', $this->data['hostid']));
	}

	// Add filter tab.
	$hg_ms_params = $data['context'] === 'host' ? ['with_hosts' => true] : ['with_templates' => true];

	$html_page->addItem(
		(new CFilter())
			->setResetUrl((new CUrl('graphs.php'))->setArgument('context', $data['context']))
			->setProfile($data['profileIdx'])
			->setActiveTab($data['active_tab'])
			->addvar('context', $data['context'])
			->addFilterTab(_('Filter'), [
				(new CFormList())
					->addRow(
						new CLabel($data['context'] === 'host' ? _('Host groups') : _('Template groups'),
							'filter_groupids__ms'
						),
						(new CMultiSelect([
							'name' => 'filter_groupids[]',
							'object_name' => $data['context'] === 'host' ? 'hostGroup' : 'templateGroup',
							'data' => $data['filter']['groups'],
							'popup' => [
								'parameters' => [
									'srctbl' =>  $data['context'] === 'host' ? 'host_groups' : 'template_groups',
									'srcfld1' => 'groupid',
									'dstfrm' => 'zbx_filter',
									'dstfld1' => 'filter_groupids_',
									'editable' => true,
									'enrich_parent_groups' => true
								] + $hg_ms_params
							]
						]))->setWidth(ZBX_TEXTAREA_MEDIUM_WIDTH)
					)
					->addRow(
						(new CLabel(($data['context'] === 'host') ? _('Hosts') : _('Templates'), 'filter_hostids__ms')),
						(new CMultiSelect([
							'name' => 'filter_hostids[]',
							'object_name' => $data['context'] === 'host' ? 'hosts' : 'templates',
							'data' => $data['filter']['hosts'],
							'popup' => [
								'filter_preselect' => [
									'id' => 'filter_groupids_',
									'submit_as' => 'groupid'
								],
								'parameters' => [
									'srctbl' => $data['context'] === 'host' ? 'hosts' : 'templates',
									'srcfld1' => 'hostid',
									'dstfrm' => 'zbx_filter',
									'dstfld1' => 'filter_hostids_',
									'editable' => 1
								]
							]
						]))->setWidth(ZBX_TEXTAREA_MEDIUM_WIDTH)
					)
			])
	);
}

$url = (new CUrl('graphs.php'))
	->setArgument('context', $data['context'])
	->getUrl();

// create form
$graphForm = (new CForm('post', $url))
	->setName('graphForm')
	->addVar('hostid', $data['hostid'])
	->addVar('context', $data['context'], 'form_context');

if (!empty($this->data['parent_discoveryid'])) {
	$graphForm->addVar('parent_discoveryid', $this->data['parent_discoveryid']);
}

// create table
$discover = null;
$info_column = null;

if ($data['parent_discoveryid']) {
	$discover = make_sorting_header(_('Discover'), 'discover', $data['sort'], $data['sortorder'], $url);
}
else {
	$info_column = ($data['context'] === 'host') ? _('Info') : null;
}

$graphTable = (new CTableInfo())
	->setHeader([
		(new CColHeader(
			(new CCheckBox('all_graphs'))->onClick("checkAll('".$graphForm->getName()."', 'all_graphs', 'group_graphid');")
		))->addClass(ZBX_STYLE_CELL_WIDTH),
		($data['hostid'] == 0) ? ($data['context'] === 'host') ? _('Host') : _('Template') : null,
		make_sorting_header(_('Name'), 'name', $this->data['sort'], $this->data['sortorder'], $url),
		_('Width'),
		_('Height'),
		make_sorting_header(_('Graph type'), 'graphtype', $this->data['sort'], $this->data['sortorder'], $url),
		$discover,
		$info_column
	]);

foreach ($data['graphs'] as $graph) {
	$graphid = $graph['graphid'];

	$hostList = null;
	if (empty($this->data['hostid'])) {
		$hostList = [];
		foreach ($graph['hosts'] as $host) {
			$hostList[$host['name']] = $host['name'];
		}

		foreach ($graph['templates'] as $template) {
			$hostList[$template['name']] = $template['name'];
		}
		$hostList = implode(', ', $hostList);
	}

	$flag = ($data['parent_discoveryid'] === null) ? ZBX_FLAG_DISCOVERY_NORMAL : ZBX_FLAG_DISCOVERY_PROTOTYPE;
	$name = [];
	$name[] = makeGraphTemplatePrefix($graphid, $data['parent_templates'], $flag, $data['allowed_ui_conf_templates']);

	if ($graph['discoveryRule'] && $data['parent_discoveryid'] === null) {
		$name[] = (new CLink(CHtml::encode($graph['discoveryRule']['name']),
			(new CUrl('host_discovery.php'))
				->setArgument('form', 'update')
				->setArgument('itemid', $graph['discoveryRule']['itemid'])
				->setArgument('context', $data['context'])
		))
			->addClass(ZBX_STYLE_LINK_ALT)
			->addClass(ZBX_STYLE_ORANGE);
		$name[] = NAME_DELIMITER;
	}

	$url = (new CUrl('graphs.php'))
		->setArgument('form', 'update')
		->setArgument('parent_discoveryid', $data['parent_discoveryid'])
		->setArgument('graphid', $graphid)
		->setArgument('context', $data['context']);

	if ($data['parent_discoveryid'] === null) {
		$url->setArgument('filter_hostids', [$data['hostid']]);
	}

	$name[] = new CLink(CHtml::encode($graph['name']), $url);
	$info_icons = [];
	$discover = null;

	if ($data['parent_discoveryid']) {
		$nodiscover = ($graph['discover'] == ZBX_PROTOTYPE_NO_DISCOVER);
		$discover = (new CLink($nodiscover ? _('No') : _('Yes'),
				(new CUrl('graphs.php'))
					->setArgument('action', 'graph.updatediscover')
					->setArgument('parent_discoveryid', $data['parent_discoveryid'])
					->setArgument('graphid', $graphid)
					->setArgument('discover', $nodiscover ? ZBX_PROTOTYPE_DISCOVER : ZBX_PROTOTYPE_NO_DISCOVER)
					->setArgument('context', $data['context'])
					->getUrl()
			))
				->addSID()
				->addClass(ZBX_STYLE_LINK_ACTION)
				->addClass($nodiscover ? ZBX_STYLE_RED : ZBX_STYLE_GREEN);
	}
	else if (array_key_exists('ts_delete', $graph['graphDiscovery']) && $graph['graphDiscovery']['ts_delete'] > 0) {
		$info_icons[] = getGraphLifetimeIndicator(time(), $graph['graphDiscovery']['ts_delete']);
	}

	$graphTable->addRow([
		new CCheckBox('group_graphid['.$graphid.']', $graphid),
		$hostList,
		$name,
		$graph['width'],
		$graph['height'],
		$graph['graphtype'],
		$discover,
		($info_column === null) ? null : makeInformationList($info_icons)
	]);
}

// buttons
$buttonsArray = [];
if (!$this->data['parent_discoveryid']) {
	$buttonsArray['graph.masscopyto'] = [
		'content' => (new CSimpleButton(_('Copy')))
			->addClass('js-copy')
			->addClass(ZBX_STYLE_BTN_ALT)
			->removeid()
	];
}
$buttonsArray['graph.massdelete'] = ['name' => _('Delete'), 'confirm' => $this->data['parent_discoveryid']
	? _('Delete selected graph prototypes?')
	: _('Delete selected graphs?')
];

// append table to form
$graphForm->addItem([
	$graphTable,
	$data['paging'],
	new CActionButtonList('action', 'group_graphid', $buttonsArray,
		$data['parent_discoveryid']
			? $data['parent_discoveryid']
			: $data['hostid']
	)
]);

<<<<<<< HEAD
// append form to widget
$widget->addItem($graphForm);
$widget->show();

(new CScriptTag('view.init();'))
	->setOnDocumentReady()
=======
$html_page
	->addItem($graphForm)
>>>>>>> 860f0253
	->show();<|MERGE_RESOLUTION|>--- conflicted
+++ resolved
@@ -277,15 +277,10 @@
 	)
 ]);
 
-<<<<<<< HEAD
-// append form to widget
-$widget->addItem($graphForm);
-$widget->show();
-
 (new CScriptTag('view.init();'))
 	->setOnDocumentReady()
-=======
+	->show();
+
 $html_page
 	->addItem($graphForm)
->>>>>>> 860f0253
 	->show();