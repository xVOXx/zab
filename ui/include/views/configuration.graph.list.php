<?php
/*
** Zabbix
** Copyright (C) 2001-2023 Zabbix SIA
**
** This program is free software; you can redistribute it and/or modify
** it under the terms of the GNU General Public License as published by
** the Free Software Foundation; either version 2 of the License, or
** (at your option) any later version.
**
** This program is distributed in the hope that it will be useful,
** but WITHOUT ANY WARRANTY; without even the implied warranty of
** MERCHANTABILITY or FITNESS FOR A PARTICULAR PURPOSE. See the
** GNU General Public License for more details.
**
** You should have received a copy of the GNU General Public License
** along with this program; if not, write to the Free Software
** Foundation, Inc., 51 Franklin Street, Fifth Floor, Boston, MA  02110-1301, USA.
**/


/**
 * @var CView $this
 * @var array $data
 */

$this->includeJsFile('configuration.graph.list.js.php');

if (!empty($this->data['parent_discoveryid'])) {
	$html_page = (new CHtmlPage())
		->setTitle(_('Graph prototypes'))
		->setDocUrl(CDocHelper::getUrl($data['context'] === 'host'
			? CDocHelper::DATA_COLLECTION_HOST_GRAPH_PROTOTYPE_LIST
			: CDocHelper::DATA_COLLECTION_TEMPLATES_GRAPH_PROTOTYPE_LIST
		))
		->setControls(
			(new CTag('nav', true,
				(new CList())
					->addItem(
						new CRedirectButton(_('Create graph prototype'),
							(new CUrl('graphs.php'))
								->setArgument('form', 'create')
								->setArgument('parent_discoveryid', $data['parent_discoveryid'])
								->setArgument('context', $data['context'])
						)
					)
			))->setAttribute('aria-label', _('Content controls'))
		)
		->setNavigation(getHostNavigation('graphs', $this->data['hostid'], $this->data['parent_discoveryid']));
}
else {
	$html_page = (new CHtmlPage())
		->setTitle(_('Graphs'))
		->setDocUrl(CDocHelper::getUrl($data['context'] === 'host'
			? CDocHelper::DATA_COLLECTION_HOST_GRAPH_LIST
			: CDocHelper::DATA_COLLECTION_TEMPLATE_GRAPH_LIST
		))
		->setControls(
			(new CTag('nav', true,
				(new CList())
					->addItem(
						$data['hostid'] != 0
							? new CRedirectButton(_('Create graph'),
								(new CUrl('graphs.php'))
									->setArgument('hostid', $data['hostid'])
									->setArgument('form', 'create')
									->setArgument('context', $data['context'])
							)
							: (new CButton('form',
								$data['context'] === 'host'
									? _('Create graph (select host first)')
									: _('Create graph (select template first)')
							))->setEnabled(false)
					)
			))->setAttribute('aria-label', _('Content controls'))
		);

	if (!empty($this->data['hostid'])) {
		$html_page->setNavigation(getHostNavigation('graphs', $this->data['hostid']));
	}

	// Add filter tab.
	$hg_ms_params = $data['context'] === 'host' ? ['with_hosts' => true] : ['with_templates' => true];

	$html_page->addItem(
		(new CFilter())
			->setResetUrl((new CUrl('graphs.php'))->setArgument('context', $data['context']))
			->setProfile($data['profileIdx'])
			->setActiveTab($data['active_tab'])
			->addvar('context', $data['context'])
			->addFilterTab(_('Filter'), [
				(new CFormList())
					->addRow(
						new CLabel($data['context'] === 'host' ? _('Host groups') : _('Template groups'),
							'filter_groupids__ms'
						),
						(new CMultiSelect([
							'name' => 'filter_groupids[]',
							'object_name' => $data['context'] === 'host' ? 'hostGroup' : 'templateGroup',
							'data' => $data['filter']['groups'],
							'popup' => [
								'parameters' => [
									'srctbl' =>  $data['context'] === 'host' ? 'host_groups' : 'template_groups',
									'srcfld1' => 'groupid',
									'dstfrm' => 'zbx_filter',
									'dstfld1' => 'filter_groupids_',
									'editable' => true,
									'enrich_parent_groups' => true
								] + $hg_ms_params
							]
						]))->setWidth(ZBX_TEXTAREA_MEDIUM_WIDTH)
					)
					->addRow(
						(new CLabel(($data['context'] === 'host') ? _('Hosts') : _('Templates'), 'filter_hostids__ms')),
						(new CMultiSelect([
							'name' => 'filter_hostids[]',
							'object_name' => $data['context'] === 'host' ? 'hosts' : 'templates',
							'data' => $data['filter']['hosts'],
							'popup' => [
								'filter_preselect' => [
									'id' => 'filter_groupids_',
									'submit_as' => 'groupid'
								],
								'parameters' => [
									'srctbl' => $data['context'] === 'host' ? 'hosts' : 'templates',
									'srcfld1' => 'hostid',
									'dstfrm' => 'zbx_filter',
									'dstfld1' => 'filter_hostids_',
									'editable' => 1
								]
							]
						]))->setWidth(ZBX_TEXTAREA_MEDIUM_WIDTH)
					)
			])
	);
}

$url = (new CUrl('graphs.php'))
	->setArgument('context', $data['context'])
	->getUrl();

// create form
$graphForm = (new CForm('post', $url))
	->setName('graphForm')
	->addVar('hostid', $data['hostid'])
	->addVar('context', $data['context'], 'form_context');

if (!empty($this->data['parent_discoveryid'])) {
	$graphForm->addVar('parent_discoveryid', $this->data['parent_discoveryid']);
}

// create table
$discover = null;
$info_column = null;

if ($data['parent_discoveryid']) {
	$discover = make_sorting_header(_('Discover'), 'discover', $data['sort'], $data['sortorder'], $url);
}
else {
	$info_column = ($data['context'] === 'host') ? _('Info') : null;
}

$graphTable = (new CTableInfo())
	->setHeader([
		(new CColHeader(
			(new CCheckBox('all_graphs'))->onClick("checkAll('".$graphForm->getName()."', 'all_graphs', 'group_graphid');")
		))->addClass(ZBX_STYLE_CELL_WIDTH),
		($data['hostid'] == 0) ? ($data['context'] === 'host') ? _('Host') : _('Template') : null,
		make_sorting_header(_('Name'), 'name', $this->data['sort'], $this->data['sortorder'], $url),
		_('Width'),
		_('Height'),
		make_sorting_header(_('Graph type'), 'graphtype', $this->data['sort'], $this->data['sortorder'], $url),
		$discover,
		$info_column
	]);

$csrf_token = CCsrfTokenHelper::get('graphs.php');

foreach ($data['graphs'] as $graph) {
	$graphid = $graph['graphid'];

	$hostList = null;
	if (empty($this->data['hostid'])) {
		$hostList = [];
		foreach ($graph['hosts'] as $host) {
			$hostList[$host['name']] = $host['name'];
		}

		foreach ($graph['templates'] as $template) {
			$hostList[$template['name']] = $template['name'];
		}
		$hostList = implode(', ', $hostList);
	}

	$flag = ($data['parent_discoveryid'] === null) ? ZBX_FLAG_DISCOVERY_NORMAL : ZBX_FLAG_DISCOVERY_PROTOTYPE;
	$name = [];
	$name[] = makeGraphTemplatePrefix($graphid, $data['parent_templates'], $flag, $data['allowed_ui_conf_templates']);

	if ($graph['discoveryRule'] && $data['parent_discoveryid'] === null) {
		$name[] = (new CLink(CHtml::encode($graph['discoveryRule']['name']),
			(new CUrl('host_discovery.php'))
				->setArgument('form', 'update')
				->setArgument('itemid', $graph['discoveryRule']['itemid'])
				->setArgument('context', $data['context'])
		))
			->addClass(ZBX_STYLE_LINK_ALT)
			->addClass(ZBX_STYLE_ORANGE);
		$name[] = NAME_DELIMITER;
	}

	$url = (new CUrl('graphs.php'))
		->setArgument('form', 'update')
		->setArgument('parent_discoveryid', $data['parent_discoveryid'])
		->setArgument('graphid', $graphid)
		->setArgument('context', $data['context']);

	if ($data['parent_discoveryid'] === null) {
		$url->setArgument('filter_hostids', [$data['hostid']]);
	}

	$name[] = new CLink(CHtml::encode($graph['name']), $url);
	$info_icons = [];
	$discover = null;

	if ($data['parent_discoveryid']) {
		$nodiscover = ($graph['discover'] == ZBX_PROTOTYPE_NO_DISCOVER);
		$discover = (new CLink($nodiscover ? _('No') : _('Yes'),
				(new CUrl('graphs.php'))
					->setArgument('action', 'graph.updatediscover')
					->setArgument('parent_discoveryid', $data['parent_discoveryid'])
					->setArgument('graphid', $graphid)
					->setArgument('discover', $nodiscover ? ZBX_PROTOTYPE_DISCOVER : ZBX_PROTOTYPE_NO_DISCOVER)
					->setArgument('context', $data['context'])
					->getUrl()
			))
				->addCsrfToken($csrf_token)
				->addClass(ZBX_STYLE_LINK_ACTION)
				->addClass($nodiscover ? ZBX_STYLE_RED : ZBX_STYLE_GREEN);
	}
	else if (array_key_exists('ts_delete', $graph['graphDiscovery']) && $graph['graphDiscovery']['ts_delete'] > 0) {
		$info_icons[] = getGraphLifetimeIndicator(time(), $graph['graphDiscovery']['ts_delete']);
	}

	$graphTable->addRow([
		new CCheckBox('group_graphid['.$graphid.']', $graphid),
		$hostList,
		$name,
		$graph['width'],
		$graph['height'],
		$graph['graphtype'],
		$discover,
		($info_column === null) ? null : makeInformationList($info_icons)
	]);
}

// buttons
$buttons = [];
if (!$this->data['parent_discoveryid']) {
<<<<<<< HEAD
	$buttonsArray['graph.masscopyto'] = ['name' => _('Copy'), 'csrf_token' => $csrf_token];
}

$buttonsArray['graph.massdelete'] =  ['name' => _('Delete'), 'confirm' => $this->data['parent_discoveryid']
=======
	$buttons['graph.masscopyto'] = [
		'content' => (new CSimpleButton(_('Copy')))
			->addClass('js-copy')
			->addClass(ZBX_STYLE_BTN_ALT)
			->removeId()
	];
}
$buttons['graph.massdelete'] = ['name' => _('Delete'), 'confirm' => $this->data['parent_discoveryid']
>>>>>>> 24c7608b
	? _('Delete selected graph prototypes?')
	: _('Delete selected graphs?'),
	'csrf_token' => $csrf_token
];

// append table to form
$graphForm->addItem([
	$graphTable,
	$data['paging'],
	new CActionButtonList('action', 'group_graphid', $buttons,
		$data['parent_discoveryid'] ?: $data['hostid']
	)
]);

(new CScriptTag('
	view.init('.json_encode([
		'checkbox_hash' => $data['hostid'],
		'checkbox_object' => 'group_graphid'
	]).');
'))
	->setOnDocumentReady()
	->show();

$html_page
	->addItem($graphForm)
	->show();<|MERGE_RESOLUTION|>--- conflicted
+++ resolved
@@ -256,12 +256,6 @@
 // buttons
 $buttons = [];
 if (!$this->data['parent_discoveryid']) {
-<<<<<<< HEAD
-	$buttonsArray['graph.masscopyto'] = ['name' => _('Copy'), 'csrf_token' => $csrf_token];
-}
-
-$buttonsArray['graph.massdelete'] =  ['name' => _('Delete'), 'confirm' => $this->data['parent_discoveryid']
-=======
 	$buttons['graph.masscopyto'] = [
 		'content' => (new CSimpleButton(_('Copy')))
 			->addClass('js-copy')
@@ -270,7 +264,6 @@
 	];
 }
 $buttons['graph.massdelete'] = ['name' => _('Delete'), 'confirm' => $this->data['parent_discoveryid']
->>>>>>> 24c7608b
 	? _('Delete selected graph prototypes?')
 	: _('Delete selected graphs?'),
 	'csrf_token' => $csrf_token
