.sidebar .server-name, .list-table .action-container .label, .dashbrd-grid-widget-head h4, .dashbrd-grid-iterator-head h4, .menu-popup .menu-popup-item, .menu-popup h3, .btn-back-map-container a:focus .btn-back-map .btn-back-map-content, .btn-back-map-container a:hover .btn-back-map .btn-back-map-content, .notif-body h4, .overlay-descr-url, .tag, .overflow-ellipsis, .overflow-ellipsis td, .overflow-ellipsis th, .overflow-ellipsis th a {
  overflow: hidden;
  text-overflow: ellipsis;
  white-space: nowrap; }

html, body, div, span, applet, object, iframe, h1, h2, h3, h4, h5, h6, p, blockquote, pre, a, abbr, acronym, address, big, cite, code, del, dfn, em, img, ins, kbd, q, s, samp, small, strike, strong, sub, sup, tt, var,
b,
strong, u, i, center, dl, dt, dd, ol, ul, li, fieldset, form, label, legend, table, caption, tbody, tfoot, .table-forms .tfoot-buttons, thead, tr, th, td, article, aside, canvas, details, embed, figure, figcaption, footer, header, hgroup, menu, nav, output, ruby, section, summary,
time, mark, audio, video {
  margin: 0;
  padding: 0;
  border: 0;
  font-size: 100%;
  font: inherit;
  vertical-align: baseline; }

article, aside, details, figcaption, figure, footer, header, hgroup, menu, nav, section {
  display: block; }

body {
  line-height: 1; }

ol, ul {
  list-style: none; }

blockquote, q {
  quotes: none; }

blockquote::before, blockquote::after, q::before, q::after {
  content: '';
  content: none; }

table {
  border-collapse: collapse;
  border-spacing: 0; }

body {
  position: relative;
  background-color: #ebeef0;
  font-size: 75%;
  font-family: Arial, Tahoma, Verdana, sans-serif;
  line-height: 1.4em;
  color: #1f2c33; }

h1 {
  font-size: 1.75em;
  line-height: 1.2em; }

h2 {
  font-size: 1.5em;
  line-height: 1.2em; }

h3 {
  font-size: 0.917em;
  text-transform: uppercase;
  color: #768d99;
  letter-spacing: .0688em;
  text-rendering: optimizeLegibility; }

h4 {
  font-size: 1.167em;
  color: #1f2c33;
  line-height: 1.2em; }

sup {
  font-size: 0.917em;
  color: #768d99; }

b, strong {
  font-weight: bold; }

em {
  font-style: italic; }

ol {
  list-style: decimal;
  list-style-position: inside; }
  ol li {
    padding: 0 0 .7em; }

p {
  margin: 0 0 .7em; }

pre {
  font-family: "Courier New", Courier, monospace;
  font-size: 1em; }

a:link {
  color: #0275b8;
  text-decoration: none;
  transition: color .2s ease-out; }
a:visited {
  color: #0275b8;
  text-decoration: none; }
a:hover {
  outline: 0;
  color: #0275b8;
  border-bottom: 1px solid rgba(2, 117, 184, 0.5); }
a:focus {
  color: #0275b8;
  outline: none;
  border-bottom: 2px solid rgba(2, 117, 184, 0.5); }
a:active {
  outline: 0;
  color: #0275b8;
  border-bottom: 1px solid rgba(2, 117, 184, 0.5); }
a img {
  border: 0;
  vertical-align: top; }

svg a {
  fill: #0275b8;
  cursor: pointer; }
  svg a:visited {
    fill: #0275b8; }
  svg a:hover, svg a:focus {
    fill: #0275b8;
    text-decoration: underline; }
  svg a:active {
    fill: #0275b8;
    text-decoration: underline; }

[data-indicator="count"][data-indicator-value]:not([data-indicator-value="0"])::after {
  content: attr(data-indicator-value);
  margin-left: .4em;
  color: #768d99;
  font-size: 0.917em; }

[data-indicator="mark"][data-indicator-value]:not([data-indicator-value="0"])::after {
  content: '';
  display: inline-block;
  margin-left: .4em;
  width: 7px;
  height: 7px;
  border-radius: 50%;
  background: #009900; }

.scrollable {
  overflow-y: auto;
  overflow-x: hidden;
  position: relative;
  scrollbar-width: none;
  -ms-overflow-style: none; }
  .scrollable:focus {
    outline: 0; }
  .scrollable::-webkit-scrollbar {
    width: 0; }
  .scrollable .scrollbar-track {
    background: rgba(172, 187, 194, 0.55);
    width: 4px;
    border-radius: 2px;
    height: 100%;
    position: absolute;
    right: 2px;
    top: 0;
    opacity: 0;
    z-index: 999; }
    .scrollable .scrollbar-track::before {
      content: '';
      position: absolute;
      top: 0;
      right: -2px;
      bottom: 0;
      left: -6px; }
    .scrollable .scrollbar-track.is-active {
      opacity: 1; }
    .scrollable .scrollbar-track:hover {
      width: 8px; }
      .scrollable .scrollbar-track:hover .scrollbar-thumb {
        width: 8px; }
  .scrollable .scrollbar-thumb {
    background: rgba(135, 135, 135, 0.85);
    border-radius: 2px;
    width: 4px;
    position: absolute;
    height: 0;
    right: 0;
    opacity: .5; }
    .scrollable .scrollbar-thumb:hover {
      width: 8px;
      opacity: 1; }
  .scrollable .scrollbar-track {
    transition: opacity 0.3s ease-out 2s, width 0.3s ease-out 2s; }
    .scrollable .scrollbar-track.is-active {
      transition: opacity 0.3s ease-out, width 0.3s ease-out 2s; }
    .scrollable .scrollbar-track:hover {
      transition: opacity 0.3s ease-out, width 0.3s ease-out; }
      .scrollable .scrollbar-track:hover .scrollbar-thumb {
        transition: opacity 0.3s ease-out, width 0.3s ease-out; }
  .scrollable .scrollbar-thumb {
    transition: opacity 0.3s ease-out, width 0.3s ease-out 2s; }

html,
body {
  height: 100vh; }

body {
  display: flex;
  overflow: hidden; }

aside,
.wrapper {
  box-sizing: border-box; }

.wrapper {
  display: flex;
  flex: 1;
  flex-direction: column;
  overflow: auto;
  position: relative; }
  .wrapper > [class^="msg-"] + [class^="msg-"] {
    margin-top: 0; }
  .wrapper.layout-kioskmode main {
    transition: margin-top .3s; }
  .wrapper.layout-kioskmode.kiosk-slide-lines-1 main {
    margin-top: 2rem; }
  .wrapper.layout-kioskmode.kiosk-slide-lines-2 main {
    margin-top: 4rem; }
  .wrapper > .debug-output {
    flex-shrink: 0; }
  .wrapper > output {
    box-sizing: border-box;
    min-width: 1200px; }

header,
footer {
  flex-shrink: 0;
  min-width: 1200px; }

main {
  position: relative;
  min-width: 1200px;
  padding: 10px; }

footer {
  margin-top: auto; }

output {
  display: block; }

header {
  display: flex;
  align-items: center;
  height: 45px;
  padding: 0 10px;
  background: #ffffff;
  border-bottom: 1px solid #dfe4e7; }
  header > div {
    overflow: hidden; }
  header h1 {
    position: relative;
    padding-top: 1px;
    overflow: hidden;
    line-height: 24px;
    text-overflow: ellipsis;
    white-space: nowrap; }
  header .header-controls {
    flex-shrink: 0;
    margin: 0 -2px 0 auto;
    padding: 2px;
    white-space: nowrap; }
    header .header-controls label {
      line-height: 24px; }
  header a.link-action {
    box-sizing: border-box;
    display: block;
    height: 25px; }
    header a.link-action h1 {
      padding-right: 1em; }
      header a.link-action h1::after {
        content: '';
        position: absolute;
        top: 50%;
        right: .15em;
        width: .3em;
        height: .3em;
        margin-top: -.15em;
        border-right: 2px solid #1f2c33;
        border-bottom: 2px solid #1f2c33;
        transform: rotate(45deg);
        transition: border-color .2s ease-out; }
    header a.link-action:hover h1::after, header a.link-action:focus h1::after {
      border-color: #0275b8; }
  header form {
    display: flex;
    justify-content: flex-end; }
  header ul {
    text-align: right; }
    header ul li {
      display: inline-block;
      vertical-align: top;
      position: relative;
      padding: 0 0 0 10px; }
    header ul ul li:first-child {
      padding-left: 0; }
    header ul button {
      line-height: 22px; }
  header z-select > button {
    line-height: normal; }
  header z-select .list {
    text-align: left; }
    header z-select .list li:first-child {
      padding: 5px; }

footer {
  padding: 55px 10px 10px;
  color: #768d99;
  line-height: 15px;
  text-align: center; }

.sidebar {
  position: relative;
  z-index: 998;
  display: flex;
  flex-direction: column;
  width: max-content;
  max-width: 480px;
  background: #0a466a;
  transition: max-width 0.3s, transform 0.3s ease-out;
  will-change: max-width;
  transform: translate3d(0, 0, 0); }
  .sidebar .sidebar-header {
    position: relative;
    box-sizing: border-box;
    display: flex;
    margin: 10px 10px 0;
    padding: 2px;
    overflow: hidden;
    justify-content: space-between; }
  .sidebar .sidebar-header-buttons {
    display: flex;
    width: 48px;
    justify-content: flex-end; }
  .sidebar .server-name {
    box-sizing: border-box;
    width: 0;
    margin-top: 5px;
    padding: 0 12px;
    color: rgba(206, 218, 225, 0.5);
    transition: opacity 0.3s ease-out; }
  .sidebar .form-search {
    margin: 12px; }
  .sidebar .sidebar-nav {
    display: flex;
    flex-direction: column;
    flex: 1; }
  .sidebar .nav-user {
    margin-top: auto; }
  .sidebar .scrollable .scrollbar-track {
    z-index: 1000;
    background: rgba(135, 209, 255, 0.55); }
  .sidebar .scrollable .scrollbar-thumb {
    background: rgba(135, 209, 255, 0.85); }
  .sidebar .logo {
    position: relative;
    margin-right: 12px; }
    .sidebar .logo:active, .sidebar .logo:hover, .sidebar .logo:link, .sidebar .logo:visited {
      border: 0; }
    .sidebar .logo:focus .sidebar-logo {
      box-shadow: 0 0 0 2px rgba(30, 135, 227, 0.35); }
    .sidebar .logo .sidebar-logo-compact {
      position: absolute;
      top: 0;
      left: 0;
      opacity: 0; }
  .sidebar .button-hide,
  .sidebar .button-show,
  .sidebar .button-compact,
  .sidebar .button-expand {
    width: 24px;
    height: 24px;
    background: url("../img/icon-sprite.svg?20200407") no-repeat;
    border: none;
    border-radius: 0;
    text-indent: -9999px;
    opacity: .75; }
    .sidebar .button-hide:focus, .sidebar .button-hide:hover,
    .sidebar .button-show:focus,
    .sidebar .button-show:hover,
    .sidebar .button-compact:focus,
    .sidebar .button-compact:hover,
    .sidebar .button-expand:focus,
    .sidebar .button-expand:hover {
      opacity: 1; }
  .sidebar .button-hide {
    background-position: -540px -568px; }
  .sidebar .button-show {
    display: none;
    background-position: -570px -568px; }
  .sidebar .button-compact {
    background-position: -540px -544px; }
  .sidebar .button-expand {
    display: none;
    background-position: -540px -520px; }
  .sidebar .form-search .search {
    transition: opacity 0.3s; }
  .sidebar .form-search .search-icon {
    transition: transform 0.3s; }
  .sidebar.is-compact, .sidebar.is-hidden {
    position: fixed;
    top: 0;
    bottom: 0;
    box-shadow: 2px 0 6px rgba(118, 141, 153, 0.5); }
  .sidebar.is-compact + .wrapper {
    margin-left: 48px; }
  .sidebar.is-compact .button-compact,
  .sidebar.is-compact .button-show {
    display: none; }
  .sidebar.is-compact .button-expand,
  .sidebar.is-compact .button-hide {
    display: inline-block; }
  .sidebar.is-compact:not(.is-opened) {
    max-width: 48px !important; }
    .sidebar.is-compact:not(.is-opened) .scrollable .scrollbar-track {
      display: none; }
    .sidebar.is-compact:not(.is-opened) .logo .sidebar-logo {
      opacity: 0;
      transition: opacity 0s 0.3s; }
    .sidebar.is-compact:not(.is-opened) .logo .sidebar-logo-compact {
      opacity: 1;
      transition: opacity 0s 0.3s; }
    .sidebar.is-compact:not(.is-opened) .server-name {
      opacity: 0; }
    .sidebar.is-compact:not(.is-opened) .form-search {
      position: relative; }
      .sidebar.is-compact:not(.is-opened) .form-search .search {
        opacity: 0; }
      .sidebar.is-compact:not(.is-opened) .form-search .search-icon {
        opacity: 1;
        transform: scale(1); }
    .sidebar.is-compact:not(.is-opened) nav a {
      color: transparent; }
      .sidebar.is-compact:not(.is-opened) nav a::after {
        opacity: 0; }
    .sidebar.is-compact:not(.is-opened) .submenu {
      max-height: 0 !important; }
  .sidebar.is-hidden .button-show {
    display: inline-block; }
  .sidebar.is-hidden .button-compact,
  .sidebar.is-hidden .button-expand,
  .sidebar.is-hidden .button-hide {
    display: none; }
  .sidebar.is-hidden.focus-off {
    display: none; }
  .sidebar.is-hidden + .wrapper .sidebar-nav-toggle {
    display: block; }
  .sidebar.is-hidden:not(.is-opened) {
    transform: translate3d(-110%, 0, 0); }

.sidebar-nav-toggle {
  display: none;
  flex-shrink: 0;
  margin-right: 10px; }
  .sidebar-nav-toggle .button-toggle {
    width: 24px;
    height: 24px;
    background: url("../img/icon-sprite.svg?20200407") no-repeat -540px -592px;
    border: none;
    border-radius: 0;
    text-indent: -9999px;
    opacity: .75;
    transition: opacity 0.3s ease-out; }
    .sidebar-nav-toggle .button-toggle:hover {
      opacity: 1; }
  .sidebar-nav-toggle + div {
    flex-shrink: 1; }

.form-search {
  position: relative;
  height: 24px; }
  .form-search .search {
    position: absolute;
    top: 0;
    left: 0;
    width: 100%;
    height: 24px;
    padding-right: 22px;
    color: #ffffff;
    background: #092637;
    border: 1px solid #010a0f;
    border-radius: 3px; }
    .form-search .search:focus {
      color: #ffffff;
      background: #092637;
      border-color: #1384c7; }
      .form-search .search:focus ~ .search-icon {
        background-position: -540px -616px;
        opacity: 0.75; }
        .form-search .search:focus ~ .search-icon:hover:not(:disabled) {
          background-position: -570px -616px;
          opacity: 1; }
  .form-search .search-icon {
    position: absolute;
    top: 0;
    right: 0;
    width: 24px;
    height: 24px;
    padding: 0;
    background-color: transparent !important;
    background: url("../img/icon-sprite.svg?20200407") no-repeat -540px -616px;
    image-rendering: pixelated;
    border: 0;
    opacity: 0.75;
    transform: scale(0.8);
    transition: opacity 0.3s ease-out; }
    .form-search .search-icon:focus {
      box-shadow: 0 0 0 2px #1384c7; }
    .form-search .search-icon:focus, .form-search .search-icon:hover:not(:disabled) {
      background-position: -570px -616px;
      opacity: 1; }

.search-suggest {
  position: absolute;
  left: 0;
  right: 0;
  z-index: 1000;
  min-width: 16px;
  color: #768d99;
  background-color: #ffffff;
  border: 1px solid #ccd5d9;
  border-top: 0;
  box-shadow: 0 6px 10px 0 rgba(118, 141, 153, 0.5); }
  .search-suggest li {
    display: block;
    height: inherit;
    padding: .4em 5px;
    margin: 0;
    overflow: hidden;
    color: #1f2c33;
    line-height: normal;
    word-break: break-word;
    cursor: pointer;
    transition: background-color .2s ease-out; }
    .search-suggest li.suggest-hover {
      background-color: #e8f5ff; }

.icon-dashboard::before, .icon-problems::before, .icon-monitoring::before, .icon-inventory::before, .icon-reports::before, .icon-configuration::before, .icon-administration::before {
  content: '';
  width: 24px;
  height: 24px;
  background: url("../img/icon-sprite.svg?20200407") no-repeat;
  opacity: 0.75; }

.icon-dashboard::before {
  background-position: -540px -664px;
  transition: opacity 0.3s; }

.icon-problems::before {
  background-position: -540px -688px;
  transition: opacity 0.3s; }

.icon-monitoring::before {
  background-position: -540px -712px;
  transition: opacity 0.3s; }

.icon-inventory::before {
  background-position: -540px -736px;
  transition: opacity 0.3s; }

.icon-reports::before {
  background-position: -540px -760px;
  transition: opacity 0.3s; }

.icon-configuration::before {
  background-position: -540px -784px;
  transition: opacity 0.3s; }

.icon-administration::before {
  background-position: -540px -808px;
  transition: opacity 0.3s; }

.menu-main > li {
  line-height: 16px; }
  .menu-main > li.is-selected > a {
    background: #0a3c5b;
    border-left-color: #87d1ff;
    color: #ffffff; }
  .menu-main > li.is-expanded > a, .menu-main > li.is-expanded > a:focus {
    background: #092637;
    border-left-color: transparent;
    color: #ffffff; }
  .menu-main > li:not(.is-expanded) .submenu {
    max-height: 0 !important; }
  .menu-main > li > a {
    color: #ebeef0; }
    .menu-main > li > a::before {
      position: absolute;
      top: 7px;
      left: 9px; }
    .menu-main > li > a:hover, .menu-main > li > a:focus {
      background: #092637;
      border-left-color: #ffffff;
      color: #ffffff; }
      .menu-main > li > a:hover::before, .menu-main > li > a:focus::before {
        background-position-x: -570px;
        opacity: 1; }
  .menu-main > li.has-submenu > a::after {
    content: '';
    position: absolute;
    top: 19px;
    right: 14px;
    width: 6px;
    height: 4px;
    background: url("../img/icon-sprite.svg?20200407") no-repeat -606px -434px;
    transform: rotate(0deg);
    opacity: 0.75;
    transition: transform 0.3s, opacity 0.3s; }
  .menu-main > li.has-submenu > a:hover::after, .menu-main > li.has-submenu > a:focus::after {
    background-position: -606px -434px;
    opacity: 1; }
  .menu-main > li.has-submenu.is-expanded > a::after {
    background-position: -606px -434px;
    transform: rotate(-180deg); }
  .menu-main > li.has-submenu.is-expanded > a::before, .menu-main > li.has-submenu.is-expanded > a::after {
    opacity: 1; }
.menu-main a {
  position: relative;
  display: block;
  padding: 12px 34px 12px 44px;
  font-size: 14px;
  line-height: inherit;
  white-space: nowrap;
  border-left: 3px solid transparent;
  transition: color 0.3s, border-color 0.3s, background-color 0.3s; }
  .menu-main a:active, .menu-main a:hover, .menu-main a:link, .menu-main a:visited {
    border-bottom: 0; }
.menu-main .submenu {
  position: relative;
  padding-left: 24px;
  overflow: hidden;
  background: #051620;
  transition: max-height 0.3s ease;
  will-change: max-height;
  transform: translate3d(0, 0, 0); }
  .menu-main .submenu li {
    line-height: 14px; }
    .menu-main .submenu li.is-selected a {
      background: #0b2d42;
      border-left-color: #87d1ff;
      color: #ffffff; }
      .menu-main .submenu li.is-selected a:hover, .menu-main .submenu li.is-selected a:focus {
        background: #092637;
        color: #ffffff; }
    .menu-main .submenu li:not(:last-child) {
      border-bottom: 1px solid #051620; }
  .menu-main .submenu a {
    padding: 8px 12px 8px 20px;
    font-size: 12px;
    background: #0e354d;
    color: #ebeef0; }
    .menu-main .submenu a:hover, .menu-main .submenu a:focus {
      background: #092637;
      border-left-color: #ffffff;
      color: #ffffff; }
  .menu-main .submenu::before, .menu-main .submenu::after {
    content: '';
    position: absolute;
    right: 0;
    left: 0;
    z-index: 999;
    box-shadow: 0 0 6px 2px rgba(0, 0, 0, 0.35); }
  .menu-main .submenu::before {
    top: 0; }
  .menu-main .submenu::after {
    bottom: 0; }

.icon-support::before, .icon-share::before, .icon-help::before, .icon-guest::before, .icon-profile::before, .icon-signout::before {
  content: '';
  width: 12px;
  height: 12px;
  background: url("../img/icon-sprite.svg?20200407") no-repeat; }

.icon-support::before {
  background-position: -247px -48px; }

.icon-share::before {
  background-position: -90px -84px; }

.icon-help::before {
  background-position: -90px -48px; }

.icon-guest::before {
  background-position: -247px -156px; }

.icon-profile::before {
  background-position: -90px -120px; }

.icon-signout::before {
  background-position: -90px -156px; }

.menu-user {
  padding: 12px 0; }
  .menu-user li {
    line-height: 16px; }
  .menu-user a,
  .menu-user span {
    position: relative;
    display: block;
    padding: 12px 12px 12px 48px;
    font-size: 12px;
    white-space: nowrap;
    transition: color 0.3s ease-out; }
    .menu-user a::before,
    .menu-user span::before {
      position: absolute;
      top: 13px;
      left: 18px;
      opacity: .75;
      transition: opacity 0.3s ease-out; }
  .menu-user a {
    color: #cedae1; }
    .menu-user a:hover, .menu-user a:focus {
      border-bottom: 0;
      color: #ffffff; }
      .menu-user a:hover::before, .menu-user a:focus::before {
        opacity: 1; }
  .menu-user span {
    color: #768d99; }

.msg-bad,
.msg-good,
.msg-warning {
  position: relative;
  padding: 6px 10px 6px 75px;
  margin: 10px;
  font-size: 1.167em;
  color: #1f2c33;
  text-align: left;
  vertical-align: middle;
  background-color: #ffffff;
  border: 2px solid;
  border-radius: 2px; }
  .msg-bad .overlay-close-btn,
  .msg-good .overlay-close-btn,
  .msg-warning .overlay-close-btn {
    color: #768d99;
    font-size: 1.167em; }
  .msg-bad .link-action,
  .msg-good .link-action,
  .msg-warning .link-action {
    margin-right: 10px;
    font-size: 0.85em; }
    .msg-bad .link-action .arrow-up,
    .msg-good .link-action .arrow-up,
    .msg-warning .link-action .arrow-up {
      border-bottom-color: #2a502c; }
    .msg-bad .link-action .arrow-down,
    .msg-good .link-action .arrow-down,
    .msg-warning .link-action .arrow-down {
      border-top-color: #2a502c; }
  .msg-bad button,
  .msg-good button,
  .msg-warning button {
    background-color: #ffffff; }
  .msg-bad::before,
  .msg-good::before,
  .msg-warning::before {
    content: '';
    position: absolute;
    top: 0;
    bottom: 0;
    left: 0;
    width: 61px; }
  .msg-bad::after,
  .msg-good::after,
  .msg-warning::after {
    content: '';
    position: absolute;
    top: 0;
    left: 0;
    width: 27px;
    height: 25px;
    margin-top: 2px;
    margin-left: 16px;
    background: url("../img/icon-sprite.svg?20200407") no-repeat; }

.msg-bad {
  border-color: #ed9898; }
  .msg-bad .link-action {
    color: #93201e; }
    .msg-bad .link-action .arrow-up {
      border-bottom-color: #93201e; }
    .msg-bad .link-action .arrow-down {
      border-top-color: #93201e; }
  .msg-bad ul {
    border-top-color: #ed9898; }
  .msg-bad button {
    color: #93201e;
    border-color: #ed9898; }
  .msg-bad::before {
    background-color: #ed9898; }
  .msg-bad::after {
    background-position: -122px -325px; }

.msg-good {
  border-color: #a5d6a7; }
  .msg-good .link-action {
    color: #2a502c; }
    .msg-good .link-action .arrow-up {
      border-bottom-color: #2a502c; }
    .msg-good .link-action .arrow-down {
      border-top-color: #2a502c; }
  .msg-good ul {
    border-top-color: #a5d6a7; }
  .msg-good button {
    color: #2a502c;
    border-color: #a5d6a7; }
  .msg-good::before {
    background-color: #a5d6a7; }
  .msg-good::after {
    background-position: -122px -244px; }

.msg-warning {
  border-color: #ffd788; }
  .msg-warning .link-action {
    color: #9a7938; }
    .msg-warning .link-action .arrow-up {
      border-bottom-color: #9a7938; }
    .msg-warning .link-action .arrow-down {
      border-top-color: #9a7938; }
  .msg-warning ul {
    border-top-color: #ffd788; }
  .msg-warning button {
    color: #9a7938;
    border-color: #ffd788; }
  .msg-warning::before {
    background-color: #ffd788; }
  .msg-warning::after {
    background-position: -122px -325px; }

.msg-details {
  font-size: 1em;
  font-weight: normal;
  text-align: left; }
  .msg-details .link-action {
    position: absolute;
    top: 7px;
    left: 10px;
    margin-bottom: 20px; }
  .msg-details ul {
    max-height: 300px;
    padding: 0 5px 0 0;
    overflow-y: auto;
    font-size: 0.85em; }
    .msg-details ul li {
      margin-left: 1em; }
      .msg-details ul li::before {
        content: '\2013';
        float: left;
        margin-left: -1em; }
      .msg-details ul li:only-child {
        margin-left: 0; }
    .msg-details ul.msg-details-border {
      padding-top: .5em;
      margin: 8px 0 0;
      border-top-width: 1px;
      border-top-style: dashed; }

.msg-buttons {
  margin: 10px 0 0;
  text-align: right; }
  .msg-buttons button:not(:first-child) {
    margin-left: 10px; }

.msg-global-footer {
  flex-direction: column;
  position: fixed;
  bottom: 0;
  z-index: 10000;
  box-sizing: border-box;
  display: none;
  margin: 0; }

.msg-global {
  max-width: 25%;
  margin: 5% auto 0;
  text-align: left; }

z-select,
.z-select {
  display: inline-block; }
  z-select button,
  .z-select button {
    position: relative;
    height: 24px;
    padding: 3px 18px 3px 4px;
    overflow: hidden;
    font-size: 1em;
    text-align: left;
    text-overflow: ellipsis;
    word-break: break-all;
    white-space: pre;
    cursor: default;
    border-radius: 0; }
    z-select button::after,
    .z-select button::after {
      content: '';
      position: absolute;
      top: 6px;
      right: 5px;
      width: 5px;
      height: 5px;
      border-right: 1.4px solid;
      border-bottom: 1.4px solid;
      transform: rotate(45deg); }
    z-select button:active, z-select button:hover, z-select button:focus,
    .z-select button:active,
    .z-select button:hover,
    .z-select button:focus {
      color: #1f2c33;
      background-color: #ffffff;
      border-color: #acbbc2;
      box-shadow: none; }
  z-select .list,
  .z-select .list {
    display: none;
    z-index: 20000;
    max-height: 362px;
    overflow-y: auto;
    border: 1px solid;
    box-shadow: 0 6px 10px 0 rgba(118, 141, 153, 0.5); }
    z-select .list li,
    .z-select .list li {
      display: block;
      height: inherit;
      padding: 5px;
      line-height: normal;
      color: #1f2c33;
      text-overflow: ellipsis;
      word-break: break-all;
      white-space: pre-wrap;
      user-select: none; }
      z-select .list li.hover,
      .z-select .list li.hover {
        background-color: #e8f5ff; }
      z-select .list li.red,
      .z-select .list li.red {
        color: #e33734; }
      z-select .list li[disabled],
      .z-select .list li[disabled] {
        color: #acbbc2; }
      z-select .list li[optgroup]::before,
      .z-select .list li[optgroup]::before {
        content: attr(optgroup);
        display: block;
        font-weight: bold; }
    z-select .list > li > ul,
    .z-select .list > li > ul {
      margin: 5px -5px -5px; }
      z-select .list > li > ul li,
      .z-select .list > li > ul li {
        padding-left: 15px; }
    z-select .list.fall-upwards,
    .z-select .list.fall-upwards {
      box-shadow: 0 -6px 10px 0 rgba(118, 141, 153, 0.5); }
  z-select.is-expanded > ul,
  .z-select.is-expanded > ul {
    display: block;
    position: fixed; }
  z-select[disabled] button, z-select[readonly] button,
  .z-select[disabled] button,
  .z-select[readonly] button {
    pointer-events: none; }
  z-select[readonly] button,
  .z-select[readonly] button {
    color: #1f2c33 !important; }

.link-action {
  border-bottom: 1px dotted;
  cursor: pointer;
  color: #1f2c33; }
  .link-action:hover {
    color: #0275b8;
    border-bottom: 1px solid rgba(2, 117, 184, 0.35); }
  .link-action:focus {
    outline: none;
    border-bottom: 2px solid rgba(2, 117, 184, 0.35); }

.link-action:visited, .link-action:hover, .link-action:active {
  border-bottom: 1px dotted;
  text-decoration: none; }

.link-alt {
  text-decoration: none;
  cursor: pointer; }
  .link-alt:link {
    border-bottom: 1px solid rgba(118, 141, 153, 0.35); }
  .link-alt:visited {
    border-bottom: 1px solid rgba(118, 141, 153, 0.35); }
  .link-alt:hover {
    color: #0275b8;
    border-bottom: 1px solid rgba(2, 117, 184, 0.5); }
  .link-alt:focus {
    color: #0275b8;
    outline: none;
    border-bottom: 2px solid rgba(2, 117, 184, 0.35); }
  .link-alt:active {
    color: #0275b8;
    border-bottom: 1px solid rgba(2, 117, 184, 0.5); }

.disabled {
  cursor: default !important;
  opacity: .35;
  background-color: transparent; }
  .disabled .subfilter-enabled {
    color: #273035; }
  .disabled .subfilter-disable-btn {
    cursor: default;
    color: #3d4b52;
    background-color: #768d99; }
    .disabled .subfilter-disable-btn:hover, .disabled .subfilter-disable-btn:focus, .disabled .subfilter-disable-btn:active {
      color: #3d4b52; }
  .disabled .disabled,
  .disabled [disabled] {
    opacity: 1 !important; }

.monospace-font {
  font-family: "Courier New", Courier, monospace; }

pre, pre a, pre td, pre span {
  white-space: pre-wrap;
  word-break: break-word;
  overflow-wrap: break-word; }

.arrow-up {
  border: 0;
  border-left: 4px solid transparent;
  border-right: 4px solid transparent;
  border-bottom: 6px solid #1f2c33; }

.arrow-down {
  border: 0;
  border-left: 4px solid transparent;
  border-right: 4px solid transparent;
  border-top: 6px solid #1f2c33; }

.arrow-left {
  border-bottom: 4px solid transparent;
  border-top: 4px solid transparent;
  border-right: 6px solid #1f2c33; }

.arrow-right {
  border-bottom: 4px solid transparent;
  border-top: 4px solid transparent;
  border-left: 6px solid #1f2c33; }

.arrow-up, .arrow-down, .arrow-left, .arrow-right {
  display: inline-block;
  height: 0;
  width: 0;
  font-size: 0;
  line-height: 0; }

.zabbix-logo {
  width: 114px;
  height: 30px;
  background: url("../img/icon-sprite.svg?20200407") no-repeat 0 -864px; }

.zabbix-sidebar-logo {
  width: 91px;
  height: 24px;
  background: url("../img/icon-sprite.svg?20200407") no-repeat -570px -400px; }

.zabbix-sidebar-logo-compact {
  width: 24px;
  height: 24px;
  background: url("../img/icon-sprite.svg?20200407") no-repeat -540px -400px; }

.object-group {
  min-height: 24px;
  line-height: 24px;
  padding: 10px 0 6px;
  position: relative;
  vertical-align: top; }

.dashbrd-edit {
  background-color: #ffffff;
  box-shadow: 0 0 0 4px #ffffff;
  display: inline-block;
  margin-right: 5px;
  position: relative; }
  .dashbrd-edit::after {
    content: '';
    position: absolute;
    min-height: 24px;
    z-index: -1;
    top: -5px;
    right: -5px;
    bottom: -5px;
    left: -5px;
    border: 1px solid #dfe4e7; }
  .dashbrd-edit ul li {
    vertical-align: middle; }
    .dashbrd-edit ul li:first-child {
      padding: 0; }
    .dashbrd-edit ul li .btn-dashbrd-conf {
      vertical-align: middle; }

.object-group {
  margin-bottom: -1px; }
  .object-group li {
    float: left;
    margin-right: 5px; }
    .object-group li span {
      display: inline-block;
      padding: 0 7px; }
    .object-group li .status-container,
    .object-group li .rel-container {
      margin: 0 5px 0 0; }
      .object-group li .status-container span,
      .object-group li .rel-container span {
        padding: 2px 3px 1px; }
    .object-group li .rel-container {
      margin: 0; }
  .object-group .selected {
    background-color: #ffffff;
    border-radius: 2px;
    box-shadow: inset 0 0 0 1px #dfe4e7; }
  .object-group .arrow-right {
    border-left-color: #1f2c33; }
  .object-group button {
    line-height: 22px; }
  .object-group .btn-link, .object-group .interface-container .interface-row .interface-cell .interface-btn-toggle, .interface-container .interface-row .interface-cell .object-group .interface-btn-toggle {
    line-height: 14px; }

.hor-list li {
  display: inline-block;
  margin: 0 6px 0 0; }
  .hor-list li:last-child {
    margin: 0; }
.hor-list .object-group {
  margin: 0; }

.filter-breadcrumb {
  display: inline-block;
  padding-top: 0;
  z-index: 3;
  max-width: calc(100vw - 200px); }
  .filter-breadcrumb li {
    line-height: 14px;
    vertical-align: top;
    float: none;
    display: inline-block; }
    .filter-breadcrumb li .status-container {
      padding-top: 3px; }
    .filter-breadcrumb li > span {
      display: inline-block;
      height: 18px;
      padding: 4px 7px 0;
      line-height: 14px; }
      .filter-breadcrumb li > span a {
        display: inline-block;
        max-width: 200px;
        overflow: hidden;
        text-overflow: ellipsis;
        vertical-align: top;
        margin-bottom: -1px; }
        .filter-breadcrumb li > span a:focus {
          margin-bottom: -2px; }
  .filter-breadcrumb > li {
    padding: 1px 0;
    line-height: 22px;
    white-space: nowrap; }
    .filter-breadcrumb > li .status-container {
      line-height: 14px; }
    .filter-breadcrumb > li > span a {
      margin-top: 1px;
      line-height: 13px; }
  .filter-breadcrumb + .filter-space {
    margin-top: -29px; }

form.is-loading {
  position: relative; }

.list-table {
  width: 100%;
  background-color: #ffffff;
  border-collapse: separate;
  border: 1px solid #dfe4e7; }
  .list-table .action-container {
    display: flex;
    width: 100%; }
    .list-table .action-container .separator {
      margin-right: 4px; }
    .list-table .action-container [class*='icon-'] {
      flex-shrink: 0; }
  .list-table.compact-view tr[class*='flh-']:not(.row-selected):not(:hover) td {
    color: #1f2c33; }
    .list-table.compact-view tr[class*='flh-']:not(.row-selected):not(:hover) td sup,
    .list-table.compact-view tr[class*='flh-']:not(.row-selected):not(:hover) td a,
    .list-table.compact-view tr[class*='flh-']:not(.row-selected):not(:hover) td .problem-unack-fg,
    .list-table.compact-view tr[class*='flh-']:not(.row-selected):not(:hover) td .problem-ack-fg,
    .list-table.compact-view tr[class*='flh-']:not(.row-selected):not(:hover) td .ok-unack-fg,
    .list-table.compact-view tr[class*='flh-']:not(.row-selected):not(:hover) td .ok-ack-fg {
      color: #1f2c33;
      border-bottom-color: rgba(31, 44, 51, 0.5); }
    .list-table.compact-view tr[class*='flh-']:not(.row-selected):not(:hover) td .tag {
      background-color: rgba(31, 44, 51, 0.5); }
    .list-table.compact-view tr[class*='flh-']:not(.row-selected):not(:hover) td .icon-wzrd-action {
      background-position: -165px -624px; }
    .list-table.compact-view tr[class*='flh-']:not(.row-selected):not(:hover) td button:focus {
      box-shadow: 0 0 0 2px rgba(31, 44, 51, 0.5); }
  .list-table.compact-view tr[class*='flh-']:not(.row-selected):not(:hover) td [class*='icon-'] {
    background-color: #ffffff;
    border-radius: 2px; }
  .list-table.compact-view tr[class*='flh-']:not(.row-selected):not(:hover) td [class*='icon-depend-'],
  .list-table.compact-view tr[class*='flh-']:not(.row-selected):not(:hover) td .icon-description,
  .list-table.compact-view tr[class*='flh-']:not(.row-selected):not(:hover) td .icon-wzrd-action {
    background-color: transparent; }
  .list-table.compact-view .link-action {
    color: #1f2c33; }
    .list-table.compact-view .link-action.red {
      color: #e33734; }
    .list-table.compact-view .link-action.orange {
      color: #f24f1d; }
    .list-table.compact-view .link-action.yellow {
      color: #e99003; }
    .list-table.compact-view .link-action.green {
      color: #429e47; }
    .list-table.compact-view .link-action:hover, .list-table.compact-view .link-action:focus {
      color: #0275b8; }
  .list-table.compact-view td {
    padding-top: 0;
    padding-bottom: 0;
    border-bottom: 0;
    box-shadow: inset 0 -1px 0 0 rgba(31, 44, 51, 0.1);
    color: #1f2c33;
    height: 22px;
    line-height: 1;
    vertical-align: middle;
    white-space: nowrap; }
    .list-table.compact-view td [class*='icon-'] {
      vertical-align: middle; }
      .list-table.compact-view td [class*='icon-']::after {
        margin: 0;
        line-height: 14px; }
      .list-table.compact-view td [class*='icon-']:last-of-type {
        margin-right: 0; }
    .list-table.compact-view td [class*='icon-depend-'] {
      width: 12px;
      margin-right: 0; }
    .list-table.compact-view td .rel-container span {
      margin: 0; }
    .list-table.compact-view td .tag {
      display: inline-block;
      line-height: 16px;
      margin-right: 3px;
      padding: 0 3px;
      max-width: 40px; }
      @media screen and (min-width: 1200px) {
        .list-table.compact-view td .tag {
          max-width: 71px; } }
      @media screen and (min-width: 1400px) {
        .list-table.compact-view td .tag {
          max-width: 102px; } }
      @media screen and (min-width: 1600px) {
        .list-table.compact-view td .tag {
          max-width: 133px; } }
    .list-table.compact-view td .icon-maint {
      position: relative;
      display: inline-block;
      height: 12px;
      width: 12px;
      margin: 3px 1px 2px 2px !important; }
      .list-table.compact-view td .icon-maint::before {
        height: 12px;
        width: 12px;
        background-position: -48px -804px; }
    .list-table.compact-view td .icon-wzrd-action {
      background: url("../img/icon-sprite.svg?20200407") no-repeat -6px -624px;
      height: 12px;
      min-height: 12px;
      margin: 0;
      position: relative; }
    .list-table.compact-view td .icon-description {
      margin-left: 2px; }
  .list-table.compact-view .action-container {
    height: 18px;
    line-height: 18px; }
    .list-table.compact-view .action-container .rel-container {
      display: flex; }
    .list-table.compact-view .action-container .link-action {
      height: 16px;
      min-width: 1em; }
    .list-table.compact-view .action-container .separator {
      flex-shrink: 0; }
  .list-table thead th {
    color: #768d99;
    height: 100%;
    overflow: hidden;
    white-space: nowrap;
    padding: 6px 5px;
    vertical-align: bottom;
    border-bottom: 2px solid #dce2e5;
    text-align: left; }
    .list-table thead th.column-tags-1 {
      width: 75px; }
    .list-table thead th.column-tags-2 {
      width: 124px; }
    .list-table thead th.column-tags-3 {
      width: 173px; }
    @media screen and (min-width: 1200px) {
      .list-table thead th.column-tags-1 {
        width: 106px; }
      .list-table thead th.column-tags-2 {
        width: 186px; }
      .list-table thead th.column-tags-3 {
        width: 266px; } }
    @media screen and (min-width: 1400px) {
      .list-table thead th.column-tags-1 {
        width: 137px; }
      .list-table thead th.column-tags-2 {
        width: 248px; }
      .list-table thead th.column-tags-3 {
        width: 359px; } }
    @media screen and (min-width: 1600px) {
      .list-table thead th.column-tags-1 {
        width: 168px; }
      .list-table thead th.column-tags-2 {
        width: 310px; }
      .list-table thead th.column-tags-3 {
        width: 452px; } }
    .list-table thead th .arrow-up {
      margin: 0 0 0 3px;
      border-bottom-color: #768d99; }
    .list-table thead th .arrow-right {
      margin: 0 0 0 3px;
      border-left-color: #768d99; }
    .list-table thead th .arrow-down {
      margin: 0 0 0 3px;
      border-top-color: #768d99; }
    .list-table thead th .treeview span {
      margin: 0; }
    .list-table thead th a {
      display: block;
      position: relative;
      margin: -1em;
      padding: 1em;
      border: 0;
      transition: background-color .2s ease-out; }
      .list-table thead th a:hover, .list-table thead th a:focus, .list-table thead th a:active {
        text-decoration: none;
        background-color: #e8f5ff; }
  .list-table tbody tr:hover {
    background-color: #e8f5ff; }
    .list-table tbody tr:hover .timeline-axis {
      background-color: #ffffff; }
    .list-table tbody tr:hover .timeline-date {
      background-color: #ffffff; }
    .list-table tbody tr:hover .timeline-td {
      background-color: #ffffff !important; }
  .list-table tbody tr.row-selected .timeline-axis {
    background-color: #ffffff; }
  .list-table tbody tr.row-selected .timeline-date {
    background-color: #ffffff; }
  .list-table tbody tr.row-selected .timeline-td {
    background-color: #ffffff; }
  .list-table tbody tr:last-child th, .list-table tbody tr:last-child td {
    border-bottom: 0; }
  .list-table tbody tr.hover-nobg {
    background-color: #ffffff; }
  .list-table tbody th,
  .list-table td {
    padding: 6px 5px;
    position: relative;
    border-bottom: 1px solid #ebeef0;
    line-height: 18px;
    vertical-align: top; }
  .list-table tbody th {
    text-align: left; }
  .list-table .vertical_rotation_inner {
    transform: rotate(270deg);
    white-space: nowrap; }
  .list-table .list-table-footer {
    border-bottom: 0;
    color: #768d99;
    text-align: right; }
  .list-table .latest-values,
  .list-table .opdata {
    max-width: 300px; }

.table-paging {
  text-align: center;
  background-color: #ffffff;
  margin-top: -1px;
  padding: 4px 5px;
  overflow: hidden;
  position: relative;
  border: 1px solid #dfe4e7;
  border-top-color: #ebeef0; }
  .table-paging a:focus .arrow-right {
    border-left-color: #ffffff; }
  .table-paging a:focus .arrow-left {
    border-right-color: #ffffff; }

.paging-btn-container {
  min-height: 24px;
  position: relative; }

.table-stats {
  color: #768d99;
  display: inline-block;
  padding: 4px 0;
  position: absolute;
  right: 5px; }

.radio-switch {
  cursor: default;
  background-color: #ffffff; }

.table-paging a, .radio-switch {
  display: inline-block;
  margin-left: -1px;
  padding: 3px 11px;
  background-color: #ffffff;
  border: 1px solid #acbbc2 !important;
  text-decoration: none;
  color: #1f2c33;
  outline: 0;
  transition: background-color .2s ease-out; }
  .table-paging a:hover, .radio-switch:hover {
    color: #1f2c33;
    background-color: #e8f5ff; }
  .table-paging a:focus, .radio-switch:focus {
    color: #ffffff;
    background-color: #02659f;
    border-color: #02659f;
    z-index: 10;
    position: relative; }
  .table-paging a:active, .radio-switch:active {
    color: #1f2c33;
    background-color: #e8f5ff;
    z-index: 10;
    position: relative; }
  .table-paging a:first-of-type, .radio-switch:first-of-type {
    border-radius: 2px 0 0 2px; }
  .table-paging a:last-of-type, .radio-switch:last-of-type {
    border-radius: 0 2px 2px 0; }
  .table-paging a.paging-selected, .paging-selected.radio-switch {
    color: #ffffff;
    background-color: #768d99;
    position: relative;
    z-index: 1; }
    .table-paging a.paging-selected:hover, .paging-selected.radio-switch:hover {
      background-color: #6b8390; }
    .table-paging a.paging-selected:focus, .paging-selected.radio-switch:focus {
      color: #ffffff;
      background-color: #02659f;
      border-color: #02659f;
      position: relative; }
    .table-paging a.paging-selected:active, .paging-selected.radio-switch:active {
      background-color: #6b8390;
      position: relative; }

.treeview-plus {
  font-size: 1.167em;
  font-weight: bold;
  display: inline-block;
  background-color: #ffffff;
  border: 1px solid #acbbc2;
  border-radius: 2px;
  cursor: pointer;
  width: 12px;
  height: 12px;
  line-height: 12px;
  text-align: center; }
  .treeview-plus:link, .treeview-plus:visited, .treeview-plus:hover, .treeview-plus:focus, .treeview-plus:active {
    color: #1f2c33; }
  .treeview-plus:hover {
    background-color: #e8f5ff;
    border-bottom-color: #acbbc2; }
  .treeview-plus:focus {
    background-color: #e8f5ff;
    border-color: #02659f; }
  .treeview-plus:active {
    background-color: #e8f5ff;
    border-color: #acbbc2; }

.treeview {
  display: inline-block;
  width: 14px;
  height: 16px;
  min-height: auto;
  line-height: 16px;
  padding: 0;
  margin: 0 2px 0 0;
  cursor: auto;
  text-align: center;
  border: 0;
  background-color: transparent; }
  .treeview .arrow-right {
    border-left-color: #768d99; }
  .treeview .arrow-down {
    margin: 0 0 2px;
    border-top-color: #768d99; }
  .treeview:hover, .treeview:focus {
    background-color: transparent; }
    .treeview:hover .arrow-right, .treeview:focus .arrow-right {
      border-left-color: #0275b8; }
    .treeview:hover .arrow-down, .treeview:focus .arrow-down {
      border-top-color: #0275b8; }

.table {
  display: table; }

.row {
  display: table-row; }

.cell {
  display: table-cell;
  vertical-align: top; }
  .cell:last-child .dashbrd-widget {
    margin: 0 0 10px; }

.adm-img {
  width: 75%;
  text-align: center;
  margin: 0 auto;
  table-layout: fixed; }
  .adm-img .cell {
    vertical-align: bottom;
    padding: 20px 10px;
    width: 20%;
    text-align: center; }
    .adm-img .cell img {
      max-width: 100%; }

.cell-width {
  width: 8px; }

.nowrap {
  white-space: nowrap; }

.wordwrap {
  word-break: break-all; }

.overflow-table {
  overflow-x: auto;
  position: relative; }

.timeline-date {
  text-align: right;
  white-space: nowrap;
  border-bottom-color: transparent !important; }

.timeline-axis {
  padding: 6px .04em !important;
  border-right: 2px solid #aad7f0; }
  .timeline-axis::before {
    content: '';
    position: absolute;
    bottom: -1px;
    right: -2px;
    height: 100%;
    width: 2px;
    background-color: #aad7f0; }

.timeline-dot::after {
  background-color: #0275b8;
  border: 2px solid #ffffff;
  border-radius: 100%;
  top: 11px; }

.timeline-dot-big::after {
  background-color: #ffffff;
  border: 2px solid #0275b8;
  border-radius: 100%;
  top: 10px; }

.timeline-td {
  padding: 6px .25em !important; }

.timeline-th {
  padding: 6px .25em !important; }

.timeline-dot::after, .timeline-dot-big::after {
  content: '';
  position: absolute;
  z-index: 1;
  display: block;
  width: 4px;
  height: 4px;
  right: -5px;
  border-radius: 100%; }

.timeline-axis, .timeline-td {
  position: relative;
  border-bottom-color: #ffffff !important; }

.filter-btn-container {
  position: relative;
  text-align: right; }

.filter-container {
  background-color: #ffffff;
  border: 1px solid #dfe4e7;
  margin: 0 0 10px;
  padding: 10px 0;
  position: relative; }
  .filter-container .table {
    border-bottom: 1px solid #ebeef0; }
  .filter-container .filter-forms {
    padding: 0 10px; }
    .filter-container .filter-forms .btn-grey {
      vertical-align: baseline; }
  .filter-container .list-table {
    margin-bottom: -10px;
    border: 0; }
    .filter-container .list-table thead th {
      color: initial;
      padding: 8px 5px 5px;
      border-bottom-width: 1px; }

.subfilter,
.subfilter-enabled {
  display: inline-block;
  height: 18px;
  position: relative; }

.subfilter {
  margin-right: 10px; }

.subfilter-enabled {
  background-color: #768d99;
  border-radius: 2px;
  color: #ffffff;
  padding: 0 4px; }
  .subfilter-enabled .link-action {
    color: #ffffff;
    text-decoration: none; }
    .subfilter-enabled .link-action:focus {
      color: #ffffff;
      border-bottom: 2px solid rgba(255, 255, 255, 0.7); }
    .subfilter-enabled .link-action:hover {
      color: #ffffff;
      border-bottom: 1px solid rgba(255, 255, 255, 0.7); }
  .subfilter-enabled sup {
    color: #bfcacf; }

.filter-forms {
  margin: 0 auto;
  text-align: center;
  white-space: nowrap;
  background-color: #ffffff; }
  .filter-forms .cell {
    text-align: left;
    padding: 0 20px 5px; }
    .filter-forms .cell:first-child {
      padding-left: 0; }
    .filter-forms .cell:last-child {
      padding-right: 0;
      border-right: 0; }
    .filter-forms .cell button {
      margin: 0; }
  .filter-forms button {
    margin: 10px 5px 0; }
  .filter-forms select {
    vertical-align: top; }
  .filter-forms .table-forms .table-forms-td-right td {
    padding: 0 5px 5px 0;
    vertical-align: middle; }

.multiselect-control {
  display: flex;
  position: relative;
  vertical-align: top;
  white-space: nowrap; }

.multiselect {
  display: flex;
  flex-direction: column;
  position: relative;
  margin-right: 3px;
  min-height: 24px;
  white-space: normal; }
  .multiselect.active {
    border-color: #02659f; }
  .multiselect input[type="text"] {
    border: 0;
    background: none;
    box-sizing: border-box;
    width: 100%;
    padding-bottom: 2px;
    min-height: 20px; }
  .multiselect.search-disabled input[type="text"] {
    position: absolute;
    top: 0;
    left: 0;
    width: 0;
    padding: 0;
    margin: 0; }
  .multiselect .multiselect-list {
    display: flex;
    flex-direction: row;
    flex-wrap: wrap;
    padding-left: 2px;
    padding-bottom: 2px; }
    .multiselect .multiselect-list li {
      display: block;
      padding-left: 0 !important;
      margin: 2px 2px 0 0;
      overflow: hidden;
      white-space: nowrap;
      cursor: default; }
      .multiselect .multiselect-list li .subfilter-enabled {
        display: flex;
        flex-direction: row;
        padding: 0 3px 0 4px;
        line-height: 18px; }
        .multiselect .multiselect-list li .subfilter-enabled > span:first-child {
          overflow: hidden;
          text-overflow: ellipsis; }
        .multiselect .multiselect-list li .subfilter-enabled > .subfilter-disable-btn {
          position: relative;
          left: 3px;
          flex-shrink: 0; }
      .multiselect .multiselect-list li.selected .subfilter-enabled,
      .multiselect .multiselect-list li.selected .subfilter-disable-btn,
      .multiselect .multiselect-list li.selected .subfilter-disable-btn:active {
        background-color: #93a5af; }
  .multiselect .disabled {
    background-color: #ebebeb;
    opacity: 1; }
    .multiselect .disabled .subfilter-enabled,
    .multiselect .disabled .subfilter-disable-btn {
      background-color: #ccd5d9;
      color: #768d99; }
  .multiselect div[aria-live] {
    overflow: hidden;
    position: absolute;
    left: 0;
    right: 0;
    top: 0;
    bottom: 0;
    z-index: -1; }

.multiselect-button {
  vertical-align: top; }

.multiselect-suggest, .multiselect-matches {
  padding: 0 5px;
  white-space: normal;
  color: #768d99;
  background-color: #ffffff; }
  .multiselect-suggest li, .multiselect-matches li {
    display: block;
    height: inherit;
    line-height: normal;
    color: #1f2c33;
    padding: .4em 5px;
    margin: 0 -5px;
    cursor: pointer;
    overflow: hidden;
    text-overflow: ellipsis;
    transition: background-color .2s ease-out; }
    .multiselect-suggest li.suggest-hover, .multiselect-matches li.suggest-hover {
      background-color: #e8f5ff; }

.multiselect-matches {
  padding: .4em 5px;
  color: #1f2c33;
  font-weight: bold; }

.multiselect-available {
  position: absolute;
  z-index: 20000;
  border: 1px solid #ccd5d9;
  overflow-y: auto;
  box-shadow: 0 6px 10px 0 rgba(118, 141, 153, 0.5); }

.suggest-found {
  font-weight: bold;
  color: #e99003; }

.suggest-new {
  border-top: 1px solid #acbbc2; }
  .suggest-new span:first-child {
    font-weight: bold; }

.table-forms-container, .browser-warning-container {
  margin: 0 0 10px;
  background-color: #ffffff;
  border: 1px solid #dfe4e7;
  padding: 10px;
  text-align: left; }
  .table-forms-container > .ui-tabs-nav, .browser-warning-container > .ui-tabs-nav {
    margin: -10px -10px 10px; }

.form-btns button {
  margin: 10px 6px 5px; }

.table-forms {
  display: table;
  width: 100%;
  color: #1f2c33; }
  .table-forms li {
    display: table-row; }
  .table-forms .multiselect-suggest li, .table-forms .multiselect-matches li {
    display: block; }
  .table-forms th {
    color: #768d99;
    padding: 0 5px 0 0;
    text-align: left; }
    .table-forms th:last-child {
      padding: 0; }
  .table-forms tfoot .table-forms-td-right, .table-forms .tfoot-buttons .table-forms-td-right {
    padding-top: 5px; }
  .table-forms tfoot button, .table-forms .tfoot-buttons button {
    margin: 0 10px 0 0; }
  .table-forms .table-forms-td-left {
    display: table-cell;
    padding: 5px 0;
    text-align: right;
    vertical-align: top;
    width: 15%;
    white-space: nowrap; }
    .table-forms .table-forms-td-left label {
      display: block;
      height: 24px;
      line-height: 24px; }
  .table-forms .table-forms-td-right {
    display: table-cell;
    padding: 5px 0 5px 10px;
    vertical-align: middle;
    width: 85%;
    position: relative; }
    .table-forms .table-forms-td-right.has-before {
      padding-top: 0; }
    .table-forms .table-forms-td-right td {
      padding: 5px 5px 5px 0;
      position: relative; }
      .table-forms .table-forms-td-right td.td-drag-icon {
        padding: 0 11px 0 0;
        vertical-align: middle; }
      .table-forms .table-forms-td-right td .drag-icon {
        position: absolute;
        top: 5px;
        margin-right: 5px; }
      .table-forms .table-forms-td-right td.center {
        text-align: center;
        vertical-align: middle; }
        .table-forms .table-forms-td-right td.center .btn-grey {
          margin: 3px 0; }
      .table-forms .table-forms-td-right td.overflow-break {
        max-width: 150px;
        overflow-wrap: break-word;
        white-space: initial;
        word-wrap: break-word; }
      .table-forms .table-forms-td-right td:last-child {
        padding-right: 0; }
    .table-forms .table-forms-td-right .wrap-multiple-controls {
      display: flex; }
    .table-forms .table-forms-td-right .table-forms-separator .radio-segmented + .multiselect-wrapper {
      margin-top: 5px; }
  .table-forms .form-fields-inline label {
    margin: 0 8px 0 3px; }
  .table-forms h4 {
    margin-bottom: -5px; }
  .table-forms .hor-list li {
    display: inline-block; }
  .table-forms .dynamic-row > td {
    padding-top: 0; }
  .table-forms .dynamic-row-control > td {
    padding-top: 0;
    padding-bottom: 0; }

.table-forms-separator {
  border: 1px solid #ebeef0;
  box-sizing: border-box;
  display: inline-block;
  padding: 5px;
  position: relative; }

.margin-top {
  display: block;
  margin: 4px 0 0; }

.form-new-group {
  border: 5px solid #c5e3c6;
  border-radius: 2px;
  margin-left: -5px;
  padding: 4px 0; }

.list-check-radio li {
  display: block;
  padding: .3em 0; }
.list-check-radio.hor-list li {
  margin-right: 15px;
  padding: .3em 0 0; }
  .list-check-radio.hor-list li:last-child {
    margin-right: 0; }
.list-check-radio label {
  padding: 0 0 0 18px;
  display: inline-block;
  text-indent: -18px;
  max-width: 600px; }
  .list-check-radio label input[type="checkbox"] {
    left: -3px;
    margin: 0; }
  .list-check-radio label input[type="radio"] {
    left: -3px;
    margin: 0; }

.list-numbered {
  counter-reset: line; }
  .list-numbered .list-numbered-item::before {
    content: counter(line);
    counter-increment: line;
    user-select: none;
    text-align: right; }

.radio-list-control {
  white-space: nowrap; }
  .radio-list-control li {
    position: relative;
    display: inline-block;
    margin: 0 -1px 0 0; }
    .radio-list-control li:first-child {
      border-radius: 3px 0 0 3px; }
      .radio-list-control li:first-child label {
        border-radius: 2px 0 0 2px; }
    .radio-list-control li:last-child {
      border-radius: 0 3px 3px 0; }
      .radio-list-control li:last-child label {
        border-radius: 0 2px 2px 0; }
    .radio-list-control li:only-child {
      border-radius: 3px; }
      .radio-list-control li:only-child label {
        border-radius: 2px; }
  .radio-list-control label {
    display: inline-block;
    border: 1px solid #acbbc2;
    line-height: 1.2em;
    padding: 4px 11px;
    transition: background-color .2s ease-out; }
  .radio-list-control input[type="radio"] {
    position: absolute !important;
    top: auto !important;
    width: 1px !important;
    height: 1px !important;
    opacity: 0; }
    .radio-list-control input[type="radio"] + label {
      color: #1f2c33;
      border-color: #acbbc2;
      background-color: #ffffff; }
      .radio-list-control input[type="radio"] + label:hover {
        background-color: #e8f5ff; }
      .radio-list-control input[type="radio"] + label:active {
        border-color: #acbbc2;
        background-color: #e8f5ff; }
    .radio-list-control input[type="radio"]:focus + label {
      border-color: #02659f;
      background-color: #e8f5ff;
      position: relative;
      z-index: 2; }
    .radio-list-control input[type="radio"]:checked + label {
      color: #ffffff;
      border-color: #768d99;
      background-color: #768d99;
      position: relative;
      z-index: 1; }
    .radio-list-control input[type="radio"]:checked:focus + label {
      box-shadow: 0 0 0 2px rgba(30, 135, 227, 0.35);
      position: relative;
      z-index: 2; }
    .radio-list-control input[type="radio"]:checked[disabled] + label {
      background-color: #d6dde1 !important;
      transition: none; }
    .radio-list-control input[type="radio"][disabled] + label {
      transition: none; }

label.form-label-asterisk::before {
  color: #e33734;
  display: inline-block;
  content: '*';
  margin-right: .3em; }
label input[type="checkbox"] {
  margin-right: 3px; }
label input[type="radio"] {
  margin-right: 3px; }

input {
  font-family: Arial, Tahoma, Verdana, sans-serif;
  font-size: 1em; }
  input[type="file"] {
    padding: 1px; }
  input[readonly] {
    color: #1f2c33 !important; }

textarea {
  font-family: Arial, Tahoma, Verdana, sans-serif;
  font-size: 1em;
  padding: 4px 5px;
  margin: 0;
  overflow: auto; }
  textarea[readonly] {
    color: #1f2c33 !important; }
    textarea[readonly]:focus {
      border-color: #02659f; }

select {
  font-family: Arial, Tahoma, Verdana, sans-serif;
  font-size: 1em;
  height: 24px;
  padding: 3px 3px 3px 0;
  background-color: #ffffff; }
  select option {
    color: #1f2c33; }
  select[multiple] {
    padding: 4px 5px;
    width: 300px;
    height: 150px; }
    select[multiple] option {
      padding: 0; }
  select[readonly] {
    color: #1f2c33 !important;
    pointer-events: none; }

.form-input-margin {
  display: inline-block;
  margin: 0 3px 0 0; }

.checkbox-radio {
  position: absolute !important;
  top: auto !important;
  width: 16px !important;
  height: 16px !important;
  opacity: 0;
  z-index: 1; }
  .checkbox-radio:checked[readonly] + label span {
    transition: none; }
    .checkbox-radio:checked[readonly] + label span::after {
      border-color: #acbbc2 !important; }
  .checkbox-radio[readonly],
  .checkbox-radio[readonly] + label {
    pointer-events: none; }
    .checkbox-radio[readonly] span,
    .checkbox-radio[readonly] + label span {
      transition: none; }
  .checkbox-radio[type="checkbox"] + label span {
    border-radius: 2px; }
  .checkbox-radio[type="checkbox"]:checked + label span::after {
    content: '';
    position: absolute;
    display: block;
    width: 7px;
    height: 4px;
    top: 6px;
    left: 7px;
    border-left: 2px solid #0275b8;
    border-bottom: 2px solid #0275b8;
    transform: translate(-50%, -50%) rotate(-45deg); }
  .checkbox-radio[type="checkbox"]:checked[disabled] + label span::after {
    border-color: #acbbc2 !important; }
  .checkbox-radio[type="radio"] + label span {
    border-radius: 50%; }
  .checkbox-radio[type="radio"]:checked + label span::after {
    content: '';
    position: absolute;
    display: block;
    width: 8px;
    height: 8px;
    top: 3px;
    left: 3px;
    background-color: #0275b8;
    border-radius: 50%; }
  .checkbox-radio[type="radio"]:checked[disabled] + label span::after {
    background-color: #acbbc2 !important; }
  .checkbox-radio + label span {
    position: relative;
    display: inline-block;
    width: 14px;
    height: 14px;
    margin: -4px 4px 0 0;
    bottom: -3px;
    border: 1px solid #acbbc2;
    background-color: #ffffff; }
    .checkbox-radio + label span:active {
      border-color: #acbbc2; }
  .checkbox-radio + label.label-pos-left span {
    margin-left: 6px;
    margin-right: 1px; }
  .checkbox-radio:focus + label span {
    border-color: #02659f; }
  .checkbox-radio:checked:focus + label span {
    border-color: #02659f; }
  .checkbox-radio:checked[disabled] + label span {
    transition: none; }
    .checkbox-radio:checked[disabled] + label span::after {
      border-color: #acbbc2 !important; }
  .checkbox-radio[disabled] + label span {
    transition: none; }

input[type="checkbox"], input[type="radio"] {
  margin: 0;
  padding: 0;
  border: 0;
  vertical-align: middle;
  position: relative;
  top: -1px;
  overflow: hidden;
  width: 13px;
  height: 13px;
  background: none; }

input[type="text"], input[type="password"], input[type="search"], input[type="number"], input[type="email"], input[type="time"] {
  margin: 0;
  padding: 0 5px;
  min-height: 24px; }

z-select button,
.z-select button, z-select .list,
.z-select .list, .multiselect, input[type="text"], input[type="password"], input[type="search"], input[type="number"], input[type="email"], input[type="time"], input[type="file"], textarea, select {
  background-color: #ffffff;
  border: 1px solid #acbbc2;
  box-sizing: border-box;
  color: #1f2c33;
  outline: 0;
  transition: border-color .2s ease-out, box-shadow .2s ease-out; }
  z-select button:focus,
  .z-select button:focus, z-select .list:focus,
  .z-select .list:focus, .multiselect:focus, input[type="text"]:focus, input[type="password"]:focus, input[type="search"]:focus, input[type="number"]:focus, input[type="email"]:focus, input[type="time"]:focus, input[type="file"]:focus, textarea:focus, select:focus {
    border-color: #02659f; }

button::-moz-focus-inner {
  padding: 0;
  border: 0;
  vertical-align: middle; }

button {
  font-family: Arial, Tahoma, Verdana, sans-serif;
  font-size: 1em;
  background-color: #0275b8;
  border: 1px solid #0275b8;
  border-radius: 2px;
  color: #ffffff;
  margin: 0;
  padding: 0 11px;
  min-height: 24px;
  cursor: pointer;
  outline: 0;
  transition: border-color .2s ease-out, background-color .2s ease-out; }
  button:hover {
    color: #ffffff;
    background-color: #02659f;
    border-color: #02659f; }
  button:focus {
    box-shadow: 0 0 0 2px rgba(30, 135, 227, 0.35);
    color: #ffffff;
    background-color: #02659f;
    border-color: #02659f; }
  button:active {
    color: #ffffff;
    background-color: #02659f;
    border-color: #02659f; }

.btn-alt {
  color: #0275b8;
  background-color: transparent; }
  .btn-alt .plus-icon {
    background-color: #0275b8;
    margin-right: 8px; }
    .btn-alt .plus-icon::after {
      background-color: #0275b8; }
  .btn-alt:hover {
    color: #ffffff;
    background-color: #02659f;
    border-color: #02659f; }
    .btn-alt:hover .plus-icon {
      background-color: #ffffff; }
      .btn-alt:hover .plus-icon::after {
        background-color: #ffffff; }
  .btn-alt:focus {
    color: #ffffff;
    background-color: #02659f;
    border-color: #02659f; }
    .btn-alt:focus .plus-icon {
      background-color: #ffffff; }
      .btn-alt:focus .plus-icon::after {
        background-color: #ffffff; }
  .btn-alt:active {
    color: #ffffff;
    background-color: #02659f;
    border-color: #02659f; }
    .btn-alt:active .plus-icon {
      background-color: #ffffff; }
      .btn-alt:active .plus-icon::after {
        background-color: #ffffff; }

.btn-grey {
  color: #1f2c33;
  background-color: #ffffff;
  border-color: #acbbc2;
  vertical-align: top; }
  .btn-grey:hover {
    color: #1f2c33;
    background-color: #e8f5ff;
    border-color: #acbbc2; }
  .btn-grey:focus {
    color: #1f2c33;
    background-color: #e8f5ff;
    border-color: #02659f; }
  .btn-grey:active {
    color: #1f2c33;
    background-color: #e8f5ff;
    border-color: #02659f; }

.btn-link, .btn-link:hover, .btn-link:focus, .btn-link:active, .interface-container .interface-row .interface-cell .interface-btn-toggle {
  position: relative;
  background-color: transparent;
  border: 0;
  border-bottom: 1px dotted #0275b8;
  border-radius: 0;
  color: #0275b8;
  font-size: inherit;
  padding: 0;
  min-height: inherit; }
  .btn-link:focus, .interface-container .interface-row .interface-cell .interface-btn-toggle:focus {
    outline: none;
    margin-bottom: -2px !important;
    border-bottom: 2px solid rgba(2, 117, 184, 0.5);
    box-shadow: 0 0 0 0 !important; }
  .btn-link[disabled], .interface-container .interface-row .interface-cell [disabled].interface-btn-toggle {
    background-color: transparent; }
    .btn-link[disabled]:hover, .interface-container .interface-row .interface-cell [disabled].interface-btn-toggle:hover {
      background-color: transparent; }

.btn-conf {
  background: #0275b8 url("../img/icon-sprite.svg?20200407") no-repeat -7px -187px; }

.btn-kiosk {
  background: #0275b8 url("../img/icon-sprite.svg?20200407") no-repeat -79px -259px; }

.btn-min {
  background: #0275b8 url("../img/icon-sprite.svg?20200407") no-repeat -7px -259px; }

.btn-add-fav {
  background: #0275b8 url("../img/icon-sprite.svg?20200407") no-repeat -7px -295px; }

.btn-remove-fav {
  background: #0275b8 url("../img/icon-sprite.svg?20200407") no-repeat -7px -329px; }

.btn-action {
  background: #0275b8 url("../img/icon-sprite.svg?20200407") no-repeat -7px -367px; }

.btn-info {
  background: #0275b8 url("../img/icon-sprite.svg?20200407") no-repeat -7px -403px; }

.btn-iterator-page-previous {
  background: url("../img/icon-sprite.svg?20200407") no-repeat -85px -657px; }

.btn-iterator-page-next {
  background: url("../img/icon-sprite.svg?20200407") no-repeat -83px -623px; }

.btn-widget-action {
  background: url("../img/icon-sprite.svg?20200407") no-repeat -6px -618px; }

.btn-widget-collapse, .interface-row.list-accordion-item[data-type="2"].list-accordion-item-opened .interface-btn-toggle {
  background: url("../img/icon-sprite.svg?20200407") no-repeat -6px -654px; }

.btn-widget-expand, .interface-row.list-accordion-item[data-type="2"].list-accordion-item-closed .interface-btn-toggle {
  background: url("../img/icon-sprite.svg?20200407") no-repeat -6px -689px; }

.btn-widget-edit {
  background: url("../img/icon-sprite.svg?20200407") no-repeat -42px -619px; }

.btn-alarm-on {
  background: url("../img/icon-sprite.svg?20200407") no-repeat -6px -546px; }

.btn-alarm-off {
  background: url("../img/icon-sprite.svg?20200407") no-repeat -6px -582px; }

.btn-sound-on {
  background: url("../img/icon-sprite.svg?20200407") no-repeat -6px -474px; }

.btn-sound-off {
  background: url("../img/icon-sprite.svg?20200407") no-repeat -6px -510px; }

.btn-info-clock {
  background: url("../img/icon-sprite.svg?20200407") no-repeat -87px -762px; }

.ui-tabs-nav {
  height: 30px;
  line-height: 30px;
  border-bottom: 1px solid #ebeef0; }
  .ui-tabs-nav li {
    display: inline-block; }
    .ui-tabs-nav li a {
      border: 0;
      padding: 8px 10px;
      transition: background-color .2s ease-out; }
      .ui-tabs-nav li a:hover, .ui-tabs-nav li a:focus, .ui-tabs-nav li a:active {
        background-color: #e8f5ff; }
    .ui-tabs-nav li.ui-tabs-active:first-child {
      border-left: 0; }
    .ui-tabs-nav li.ui-tabs-active a {
      padding: 8px 10px 6px;
      background-color: transparent;
      color: #1f2c33;
      text-decoration: none;
      cursor: default;
      border-bottom: 3px solid #0275b8; }
    .ui-tabs-nav li.ui-state-disabled a {
      cursor: default;
      color: #acbbc2;
      background-color: transparent;
      border: 0; }
  .ui-tabs-nav .btn-time,
  .ui-tabs-nav .filter-trigger {
    border-radius: 2px;
    color: #ffffff;
    background-color: #0275b8;
    border: 1px solid #0275b8;
    position: relative;
    margin: 0 0 0 6px;
    min-height: 24px;
    vertical-align: bottom; }
    .ui-tabs-nav .btn-time::after,
    .ui-tabs-nav .filter-trigger::after {
      content: '';
      position: absolute; }
    .ui-tabs-nav .btn-time:focus, .ui-tabs-nav .btn-time:hover,
    .ui-tabs-nav .filter-trigger:focus,
    .ui-tabs-nav .filter-trigger:hover {
      color: #ffffff;
      background-color: #02659f;
      border-color: #02659f;
      cursor: pointer; }
  .ui-tabs-nav .btn-time {
    padding: 0 34px 0 10px; }
    .ui-tabs-nav .btn-time::after {
      margin: 0 5px;
      right: 0;
      top: 0;
      height: 24px;
      width: 24px;
      background: url("../img/icon-sprite.svg?20200407") no-repeat -87px -583px; }
  .ui-tabs-nav .filter-trigger {
    padding: 0 34px 0 10px; }
    .ui-tabs-nav .filter-trigger::after {
      margin: 0 5px;
      right: 0;
      top: 0;
      height: 24px;
      width: 24px;
      background: url("../img/icon-sprite.svg?20200407") no-repeat -87px -547px; }
  .ui-tabs-nav .ui-state-focus .btn-time,
  .ui-tabs-nav .ui-state-focus .filter-trigger {
    box-shadow: 0 0 0 2px rgba(30, 135, 227, 0.35);
    color: #ffffff;
    background-color: #02659f;
    border-color: #02659f; }
  .ui-tabs-nav .ui-state-focus.ui-tabs-active .btn-time,
  .ui-tabs-nav .ui-state-focus.ui-tabs-active .filter-trigger {
    box-shadow: 0 0 0 2px rgba(30, 135, 227, 0.35); }
  .ui-tabs-nav .ui-tabs-active .btn-time,
  .ui-tabs-nav .ui-tabs-active .filter-trigger {
    color: #1f2c33;
    background-color: #ffffff;
    border: 1px solid #dfe4e7;
    border-bottom: 0;
    border-radius: 2px 2px 0 0;
    margin: -1px 0 0 6px;
    padding: 1px 34px 7px 10px; }
  .ui-tabs-nav .ui-tabs-active .btn-time::after {
    background-position: -246px -583px;
    top: 1px; }
  .ui-tabs-nav .ui-tabs-active .filter-trigger::after {
    background-position: -246px -547px; }
  .ui-tabs-nav .ui-state-hover.ui-tabs-active .btn-time,
  .ui-tabs-nav .ui-state-hover.ui-tabs-active .filter-trigger {
    background-color: #e8f5ff; }

.filter-space {
  box-sizing: border-box; }
  .filter-space li a.ui-tabs-anchor {
    vertical-align: top; }
  .filter-space ul.ui-tabs-nav li:focus {
    outline: none; }
  .filter-space .filter-btn-container {
    height: 29px;
    z-index: 2; }
  .filter-space .ui-tabs-nav {
    height: 29px;
    border-bottom: 0; }
    .filter-space .ui-tabs-nav a {
      display: inline-block;
      box-sizing: border-box;
      line-height: 22px;
      margin-bottom: 5px;
      text-align: center; }

.btn-time-left,
.btn-time-right {
  background: url("../img/icon-sprite.svg?20200407") no-repeat;
  content: '';
  border: 0;
  height: 24px;
  width: 24px;
  vertical-align: top; }
  .btn-time-left:focus, .btn-time-left:hover,
  .btn-time-right:focus,
  .btn-time-right:hover {
    border: 1px solid #dfe4e7;
    color: #ffffff;
    background-color: #02659f;
    border-color: #02659f; }
  .btn-time-left:disabled,
  .btn-time-right:disabled {
    border: 0;
    opacity: .4; }

.btn-time-right {
  background-position: -83px -623px; }
  .btn-time-right:focus, .btn-time-right:hover {
    background-position: -396px -624px; }
  .btn-time-right:disabled {
    background-position: -83px -623px; }

.btn-time-left {
  background-position: -85px -657px; }
  .btn-time-left:focus, .btn-time-left:hover {
    background-position: -398px -658px; }
  .btn-time-left:disabled {
    background-position: -85px -657px; }

.btn-time-out {
  background: none;
  border: 1px solid transparent;
  color: #1f2c33;
  height: 24px;
  line-height: 22px;
  margin: 0 5px;
  vertical-align: top; }
  .btn-time-out:disabled {
    background: transparent !important;
    border-color: transparent !important;
    opacity: .8; }

.time-quick {
  font-size: 12px;
  line-height: 20px; }
  .time-quick li:last-of-type a {
    margin-bottom: 0; }
  .time-quick li a {
    display: inline-block;
    padding: 2px 10px;
    margin-bottom: 2px;
    margin-left: -10px;
    border-bottom: 0; }
    .time-quick li a:hover, .time-quick li a:focus, .time-quick li a.selected {
      border-radius: 2px;
      border-bottom: 0; }
    .time-quick li a:hover {
      background: #e8f5ff;
      transition: background-color .2s ease-out; }
    .time-quick li a:focus {
      box-shadow: 0 0 0 2px rgba(30, 135, 227, 0.35); }
    .time-quick li a.selected {
      background: #768d99;
      color: #ffffff;
      transition: background-color .2s ease-out; }

.time-selection-container {
  display: flex;
  justify-content: flex-end; }
  .time-selection-container .time-input {
    border-right: 1px solid #dfe4e7;
    padding: 0 30px 0 10px;
    text-align: right;
    white-space: nowrap; }
    .time-selection-container .time-input .time-input-error {
      margin: -8px 29px 0 0; }
    .time-selection-container .time-input ul {
      padding: 0 0 10px; }
    .time-selection-container .time-input li {
      display: inline-block;
      vertical-align: baseline;
      padding: 0 0 0 10px; }
      .time-selection-container .time-input li .icon-cal {
        position: relative;
        vertical-align: middle;
        margin-left: 2px; }
  .time-selection-container .time-quick-range {
    text-align: right;
    white-space: nowrap;
    margin: 0 0 0 20px; }
    .time-selection-container .time-quick-range .cell {
      display: inline-flex;
      vertical-align: top;
      text-align: left;
      margin: 0 10px; }
    .time-selection-container .time-quick-range .time-quick-selected {
      display: inline-block;
      padding: 2px 10px;
      margin-left: -10px;
      color: #ffffff;
      background-color: #768d99;
      border-bottom: 0; }

.btn-dashbrd-conf {
  background: url("../img/icon-sprite.svg?20200407") no-repeat -42px -619px; }

.btn-dashbrd-normal {
  box-shadow: 1px 1px 2px rgba(118, 141, 153, 0.5);
  position: fixed;
  right: 45px;
  top: 5px;
  opacity: 1;
  z-index: 1010;
  transition: opacity 1s ease-out; }
  .btn-dashbrd-normal.hidden {
    opacity: 0; }

.btn-iterator-page-previous, .btn-iterator-page-next, .btn-widget-action, .btn-widget-collapse, .interface-row.list-accordion-item[data-type="2"].list-accordion-item-opened .interface-btn-toggle, .btn-widget-expand, .interface-row.list-accordion-item[data-type="2"].list-accordion-item-closed .interface-btn-toggle, .btn-widget-edit, .btn-alarm-on, .btn-alarm-off, .btn-sound-on, .btn-sound-off, .btn-info-clock, .interface-row.list-accordion-item[data-type="2"] .interface-btn-toggle {
  width: 24px;
  height: 24px;
  margin: 2px 2px 0 0; }

.btn-dashbrd-conf {
  width: 24px;
  height: 24px; }

.btn-iterator-page-previous, .btn-iterator-page-next, .btn-widget-action, .btn-widget-collapse, .interface-row.list-accordion-item[data-type="2"].list-accordion-item-opened .interface-btn-toggle, .btn-widget-expand, .interface-row.list-accordion-item[data-type="2"].list-accordion-item-closed .interface-btn-toggle, .btn-widget-edit, .btn-alarm-on, .btn-alarm-off, .btn-sound-on, .btn-sound-off, .btn-info-clock, .interface-row.list-accordion-item[data-type="2"] .interface-btn-toggle, .btn-dashbrd-conf {
  border: 0;
  min-height: 0;
  padding: 0;
  opacity: .5;
  transition: opacity .2s ease-out; }
  [disabled].btn-iterator-page-previous, [disabled].btn-iterator-page-next, [disabled].btn-widget-action, [disabled].btn-widget-collapse, [disabled].btn-widget-expand, [disabled].btn-widget-edit, [disabled].btn-alarm-on, [disabled].btn-alarm-off, [disabled].btn-sound-on, [disabled].btn-sound-off, [disabled].btn-info-clock, .interface-row.list-accordion-item[data-type="2"] [disabled].interface-btn-toggle, [disabled].btn-dashbrd-conf, [disabled].btn-iterator-page-previous:hover, [disabled].btn-iterator-page-next:hover, [disabled].btn-widget-action:hover, [disabled].btn-widget-collapse:hover, [disabled].btn-widget-expand:hover, [disabled].btn-widget-edit:hover, [disabled].btn-alarm-on:hover, [disabled].btn-alarm-off:hover, [disabled].btn-sound-on:hover, [disabled].btn-sound-off:hover, [disabled].btn-info-clock:hover, .interface-row.list-accordion-item[data-type="2"] [disabled].interface-btn-toggle:hover, [disabled].btn-dashbrd-conf:hover, [disabled].btn-iterator-page-previous:focus, [disabled].btn-iterator-page-next:focus, [disabled].btn-widget-action:focus, [disabled].btn-widget-collapse:focus, [disabled].btn-widget-expand:focus, [disabled].btn-widget-edit:focus, [disabled].btn-alarm-on:focus, [disabled].btn-alarm-off:focus, [disabled].btn-sound-on:focus, [disabled].btn-sound-off:focus, [disabled].btn-info-clock:focus, .interface-row.list-accordion-item[data-type="2"] [disabled].interface-btn-toggle:focus, [disabled].btn-dashbrd-conf:focus, [disabled].btn-iterator-page-previous:active, [disabled].btn-iterator-page-next:active, [disabled].btn-widget-action:active, [disabled].btn-widget-collapse:active, [disabled].btn-widget-expand:active, [disabled].btn-widget-edit:active, [disabled].btn-alarm-on:active, [disabled].btn-alarm-off:active, [disabled].btn-sound-on:active, [disabled].btn-sound-off:active, [disabled].btn-info-clock:active, .interface-row.list-accordion-item[data-type="2"] [disabled].interface-btn-toggle:active, [disabled].btn-dashbrd-conf:active {
    background-color: transparent;
    opacity: .25; }

.btn-conf, .btn-kiosk, .btn-min, .btn-add-fav, .btn-remove-fav, .btn-action, .btn-info, .icon-cal, .icon-wzrd-action, .drag-icon {
  width: 24px;
  height: auto;
  padding: 0; }

button[disabled], button[disabled]:hover, button[disabled]:active {
  color: #acbbc2 !important;
  background-color: #ebebeb;
  border-color: #ccd5d9;
  cursor: default; }
  button.icon-cal[disabled] {
    opacity: .3;
    background-color: transparent; }

z-select[disabled] button, z-select[readonly] button,
.z-select[disabled] button,
.z-select[readonly] button, .multiselect[aria-disabled], .radio-list-control input[type="radio"][disabled] + label, input[disabled], input[readonly], textarea[disabled], textarea[readonly], select option[disabled], select[disabled], select[readonly], .checkbox-radio[readonly] span,
.checkbox-radio[readonly] + label span, .checkbox-radio[disabled] + label span, .input-group button.btn-dropdown-toggle:disabled {
  color: #acbbc2;
  background-color: #ebebeb !important;
  border-color: #ccd5d9; }

.inaccessible .subfilter-enabled {
  color: #bfbfbf; }

.btn-iterator-page-previous:hover, .btn-iterator-page-next:hover, .btn-widget-action:hover, .btn-widget-collapse:hover, .btn-widget-expand:hover, .btn-widget-edit:hover, .btn-alarm-on:hover, .btn-alarm-off:hover, .btn-sound-on:hover, .btn-sound-off:hover, .btn-info-clock:hover, .interface-row.list-accordion-item[data-type="2"] .interface-btn-toggle:hover, .btn-dashbrd-conf:hover, .btn-iterator-page-previous:focus, .btn-iterator-page-next:focus, .btn-widget-action:focus, .btn-widget-collapse:focus, .btn-widget-expand:focus, .btn-widget-edit:focus, .btn-alarm-on:focus, .btn-alarm-off:focus, .btn-sound-on:focus, .btn-sound-off:focus, .btn-info-clock:focus, .interface-row.list-accordion-item[data-type="2"] .interface-btn-toggle:focus, .btn-dashbrd-conf:focus, .btn-iterator-page-previous:active, .btn-iterator-page-next:active, .btn-widget-action:active, .btn-widget-collapse:active, .btn-widget-expand:active, .btn-widget-edit:active, .btn-alarm-on:active, .btn-alarm-off:active, .btn-sound-on:active, .btn-sound-off:active, .btn-info-clock:active, .interface-row.list-accordion-item[data-type="2"] .interface-btn-toggle:active, .btn-dashbrd-conf:active {
  background-color: transparent;
  opacity: 1; }

.action-buttons {
  margin: 10px 0 0;
  color: #768d99; }
  .action-buttons button {
    margin: 0 10px 10px 0; }

.selected-item-count {
  display: inline-block;
  margin: 0 14px 0 0; }

.icon-maint {
  margin: 0 18px 0 0; }
  .icon-maint::before {
    background: url("../img/icon-sprite.svg?20200407") no-repeat -46px -802px; }

.icon-depend-up {
  margin: 0 18px 0 0; }
  .icon-depend-up::before {
    background: url("../img/icon-sprite.svg?20200407") no-repeat -49px -729px; }

.icon-depend-down {
  margin: 0 18px 0 0; }
  .icon-depend-down::before {
    background: url("../img/icon-sprite.svg?20200407") no-repeat -49px -765px; }

.icon-ackn {
  margin: 0 18px 0 0; }
  .icon-ackn::before {
    background: url("../img/icon-sprite.svg?20200407") no-repeat -45px -693px; }

.icon-tree-top-bottom, .icon-tree-top-bottom-right, .icon-tree-top-right, .icon-tree-empty {
  margin: 0 12px 0 0; }
  .icon-tree-top-bottom::before, .icon-tree-top-bottom-right::before, .icon-tree-top-right::before, .icon-tree-empty::before {
    background: url("../img/icon-sprite.svg?20200407") no-repeat;
    display: inline-block;
    width: 12px;
    height: 12px;
    position: absolute;
    content: ''; }

.icon-tree-top-bottom::before {
  background-position: url("../img/icon-sprite.svg?20200407") no-repeat -84px -300px; }

.icon-tree-top-bottom-right::before {
  background-position: url("../img/icon-sprite.svg?20200407") no-repeat -84px -334px; }

.icon-tree-top-right::before {
  background-position: url("../img/icon-sprite.svg?20200407") no-repeat -84px -372px; }

.icon-tree-empty::before {
  background-position: url("../img/icon-sprite.svg?20200407") no-repeat -84px -350px; }

.icon-cal {
  background: transparent url("../img/icon-sprite.svg?20200407") no-repeat -42px -834px; }

.icon-wzrd-action {
  background: transparent url("../img/icon-sprite.svg?20200407") no-repeat -6px -617px;
  margin-top: -16px; }

.icon-cal, .icon-wzrd-action {
  border: 0;
  cursor: pointer;
  position: absolute;
  opacity: .75;
  transition: opacity .2s ease-out; }
  .icon-cal:hover, .icon-wzrd-action:hover, .icon-cal:focus, .icon-wzrd-action:focus, .icon-cal:active, .icon-wzrd-action:active {
    opacity: 1;
    background-color: transparent; }

.icon-maint::before, .icon-depend-up::before, .icon-depend-down::before, .icon-ackn::before {
  display: inline-block;
  width: 18px;
  height: 18px;
  position: absolute;
  content: ''; }

.drag-icon {
  margin-left: -9px;
  height: 24px;
  background: url("../img/icon-sprite.svg?20200407") no-repeat -6px -762px; }

.icon-info {
  position: relative;
  width: 8px;
  height: 11px;
  cursor: pointer;
  margin: -12px 0 -4px; }
  .icon-info::before {
    content: '';
    display: inline-block;
    position: absolute;
    top: 0;
    left: 0;
    width: 14px;
    height: 14px;
    background: url("../img/icon-sprite.svg?20200407") no-repeat -47px -659px; }

.setup-container {
  background-color: #ffffff;
  width: 766px;
  height: 420px;
  margin: 0 auto;
  margin-top: 5%;
  padding: 42px;
  vertical-align: top;
  position: relative;
  border: 1px solid #dfe4e7; }
  .setup-container h1 {
    border: 0;
    margin: 3px 0 11px;
    padding: 0; }
  .setup-container .setup-logo {
    display: flex;
    margin-bottom: 40px;
    justify-content: flex-start; }
  .setup-container #tls_encryption_hint {
    font-style: italic;
    color: #768d99; }

.setup-left {
  float: left;
  width: 200px;
  padding-right: 10px; }
  .setup-left ul {
    margin: -4px 0 0 -42px; }
    .setup-left ul li {
      padding: 4px 0 4px 42px; }
      .setup-left ul li.setup-left-current {
        border-left: 3px solid #0275b8;
        color: #768d99;
        padding-left: 39px; }

.setup-right {
  width: auto;
  margin-left: 200px; }

.setup-right-body {
  padding-right: 5px;
  max-height: 345px;
  overflow-y: auto; }
  .setup-right-body .list-table {
    border: 0; }
  .setup-right-body h1 {
    margin: 25% 0 .4em; }

.setup-title {
  margin: 109px 0 16px 0;
  color: #768d99;
  font-size: 7em;
  line-height: 0.75em; }
  .setup-title span {
    display: block;
    font-size: 0.25em; }

.setup-footer {
  position: absolute;
  bottom: 32px;
  width: 766px;
  text-align: right; }
  .setup-footer div {
    float: right; }
  .setup-footer button {
    margin: 0 0 0 10px; }
    .setup-footer button.float-left {
      margin: 0;
      float: left; }

.signin-container {
  background-color: #ffffff;
  width: 280px;
  margin: 0 auto;
  margin-top: 5%;
  padding: 42px 42px 39px;
  border: 1px solid #dfe4e7; }
  .signin-container h1 {
    border: 0;
    margin: 0 0 17px;
    padding: 0; }
  .signin-container ul li {
    padding: 16px 0 0;
    font-size: 1.167em; }
    .signin-container ul li.sign-in-txt {
      text-align: center; }
  .signin-container label {
    display: inline-block;
    margin: 0 0 2px; }
  .signin-container button {
    font-size: 1em;
    margin: 7px 0;
    min-height: 35px;
    line-height: 35px;
    width: 100%; }

.signin-logo {
  display: flex;
  margin-bottom: 21px;
  justify-content: center; }

.signin-links {
  width: 100%;
  text-align: center;
  color: #768d99;
  margin: 11px 0 0; }

.signin-container input[type="text"], .signin-container input[type="password"] {
  padding: 9px 5px;
  width: 100%; }

.dashbrd-grid-container {
  position: relative;
  margin: -4px;
  z-index: 3; }

.dashbrd-grid-new-widget-placeholder {
  box-sizing: border-box;
  display: flex;
  height: 200px;
  padding: .25rem;
  width: calc(100% / 6 - .65rem);
  z-index: 999;
  color: #768d99;
  cursor: pointer; }
  .dashbrd-grid-new-widget-placeholder .dashbrd-grid-widget-new-box,
  .dashbrd-grid-new-widget-placeholder .dashbrd-grid-widget-set-position,
  .dashbrd-grid-new-widget-placeholder .dashbrd-grid-widget-set-size {
    background-color: rgba(255, 255, 255, 0.7);
    border: 1px dashed #acbbc2;
    box-shadow: 2px 2px 6px rgba(118, 141, 153, 0.5);
    flex: 1;
    position: relative;
    overflow: hidden; }
  .dashbrd-grid-new-widget-placeholder .dashbrd-grid-widget-set-size {
    background: #dadfe3;
    box-shadow: inset 2px 2px 6px rgba(118, 141, 153, 0.5); }
  .dashbrd-grid-new-widget-placeholder .dashbrd-grid-new-widget-label {
    position: absolute;
    left: 0;
    top: calc(50% - 14px);
    right: 0;
    bottom: 0;
    padding: 38px 5px 5px;
    text-align: center; }
    .dashbrd-grid-new-widget-placeholder .dashbrd-grid-new-widget-label::before {
      background: url("../img/icon-sprite.svg?20200407") no-repeat -157px -888px;
      content: ' ';
      height: 28px;
      width: 36px;
      position: absolute;
      top: 0;
      left: 50%;
      transform: translateX(-50%); }
  .dashbrd-grid-new-widget-placeholder.disabled {
    opacity: 1; }
    .dashbrd-grid-new-widget-placeholder.disabled .dashbrd-grid-widget-new-box {
      background-color: rgba(255, 255, 255, 0.7); }
      .dashbrd-grid-new-widget-placeholder.disabled .dashbrd-grid-widget-new-box .dashbrd-grid-new-widget-label::before {
        background: url("../img/icon-sprite.svg?20200407") no-repeat -122px -284px; }

.dashbrd-grid-widget-set-size .dashbrd-grid-new-widget-label::before {
  background: url("../img/icon-sprite.svg?20200407") no-repeat -345px -888px; }

.dashbrd-grid-widget-container {
  position: absolute;
  top: 0;
  left: 0;
  right: 0;
  bottom: 0;
  padding: .25rem;
  box-sizing: border-box;
  display: flex;
  flex-direction: column; }

.dashbrd-grid-widget-head {
  position: absolute;
  top: .25rem;
  left: .25rem;
  right: .25rem;
  height: 2rem;
  padding-left: 10px;
  display: flex;
  flex-wrap: nowrap;
  flex-direction: row;
  overflow: hidden;
  align-items: flex-start;
  border: 1px solid #dfe4e7;
  border-bottom: 0;
  background-color: #ffffff;
  z-index: 3; }
  .dashbrd-grid-widget-head h4 {
    flex-grow: 1;
    margin-top: .5rem;
    color: #3c5563;
    font-weight: bold; }
  .dashbrd-grid-widget-head ul {
    flex-shrink: 0; }
    .dashbrd-grid-widget-head ul li {
      float: left;
      padding: 0; }
      .dashbrd-grid-widget-head ul li select {
        margin: 4px 0; }

.dashbrd-grid-widget-actions {
  opacity: 0;
  transition: opacity .2s ease-out; }

.dashbrd-grid-widget-content {
  flex-grow: 1;
  margin-top: 2rem;
  box-sizing: border-box;
  height: calc(100% - 2rem);
  padding-bottom: 8px;
  overflow: auto;
  border: 1px solid #dfe4e7;
  background-color: #ffffff; }
  .dashbrd-grid-widget-content .list-table {
    border: 0; }
    .dashbrd-grid-widget-content .list-table tbody tr:last-child th, .dashbrd-grid-widget-content .list-table tbody tr:last-child td {
      border-bottom: 1px solid #ebeef0; }
      .dashbrd-grid-widget-content .list-table tbody tr:last-child th.list-table-footer, .dashbrd-grid-widget-content .list-table tbody tr:last-child td.list-table-footer {
        border-bottom: 0; }
  .dashbrd-grid-widget-content .debug-output {
    max-height: none;
    border-color: #ebeef0; }
  .dashbrd-grid-widget-content .msg-bad,
  .dashbrd-grid-widget-content .msg-good,
  .dashbrd-grid-widget-content .msg-warning {
    margin: 0 10px; }

.dashbrd-grid-widget-mask {
  position: absolute;
  top: .25rem;
  left: .25rem;
  right: .25rem;
  bottom: .25rem;
  display: none; }

.dashbrd-grid-widget {
  position: absolute; }
  .dashbrd-grid-widget.dashbrd-grid-widget-hidden-header .dashbrd-grid-widget-head {
    height: 0;
    transition: height .3s, margin-top .3s, box-shadow .3s; }
  .dashbrd-grid-widget.dashbrd-grid-widget-hidden-header .dashbrd-grid-widget-content {
    margin-top: 0;
    height: 100%;
    padding-top: 8px; }
  .dashbrd-grid-widget.dashbrd-grid-widget-hidden-header.dashbrd-grid-widget-focus .dashbrd-grid-widget-head {
    height: 2rem;
    margin-top: -2rem;
    box-shadow: 0 -6px 8px -2px rgba(128, 128, 128, 0.15);
    z-index: 5; }
  .dashbrd-grid-widget.dashbrd-grid-widget-focus .dashbrd-grid-widget-actions {
    opacity: 1; }
  .dashbrd-grid-widget.ui-resizable-resizing.resizing-top .dashbrd-grid-widget-container {
    top: auto;
    bottom: 0; }
  .dashbrd-grid-widget.ui-resizable-resizing.resizing-left .dashbrd-grid-widget-container {
    left: auto;
    right: 0; }

.dashbrd-grid-iterator-container {
  position: absolute;
  top: 0;
  left: 0;
  width: 100%;
  height: 100%; }

.dashbrd-grid-iterator-head {
  position: absolute;
  top: .25rem;
  left: .25rem;
  right: .25rem;
  height: 0;
  display: flex;
  flex-wrap: nowrap;
  flex-direction: row;
  overflow: hidden;
  padding-left: 10px;
  box-sizing: border-box;
  border: 1px solid #dfe4e7;
  border-bottom: 0;
  background-color: #ffffff;
  opacity: 0;
  transition: margin-top .3s ease-out, height .3s ease-out, opacity .15s .15s ease-out, box-shadow .3s ease-out;
  z-index: 3; }
  .dashbrd-grid-iterator-head h4 {
    flex-grow: 1;
    margin-top: .5rem;
    color: #3c5563;
    font-weight: bold; }
  .dashbrd-grid-iterator-head ul {
    flex-shrink: 0; }
    .dashbrd-grid-iterator-head ul li {
      float: left;
      padding: 0; }
  .dashbrd-grid-iterator-head .dashbrd-grid-iterator-pager {
    margin: 0 10px;
    height: 2rem;
    display: none;
    flex-direction: row;
    flex-shrink: 0;
    align-items: center; }
    .dashbrd-grid-iterator-head .dashbrd-grid-iterator-pager .dashbrd-grid-iterator-pager-info {
      margin: 2px .5em 0;
      white-space: nowrap;
      color: #3c5563; }
  .dashbrd-grid-iterator-head.pager-visible .dashbrd-grid-iterator-pager {
    display: flex; }

.dashbrd-grid-iterator-content {
  position: absolute;
  top: 0;
  left: 0;
  right: 0;
  bottom: 0;
  overflow: visible;
  transition: margin-top .3s ease-out; }

.dashbrd-grid-iterator-placeholder {
  position: absolute;
  display: flex; }
  .dashbrd-grid-iterator-placeholder > div {
    margin: .25rem;
    display: flex;
    flex-grow: 1;
    flex-direction: column;
    border: 1px solid #dfe4e7;
    background-color: rgba(255, 255, 255, 0.3); }

.dashbrd-grid-iterator-too-small {
  position: absolute;
  top: .25rem;
  left: .25rem;
  right: .25rem;
  bottom: .25rem;
  overflow: hidden;
  display: none;
  align-items: center;
  justify-content: center;
  border: 1px solid #dfe4e7;
  background-color: #ffffff; }
  .dashbrd-grid-iterator-too-small > div {
    padding: 0 10px;
    text-align: center;
    color: #768d99; }

.dashbrd-grid-iterator-mask {
  position: absolute;
  top: .25rem;
  left: .25rem;
  right: .25rem;
  bottom: .25rem;
  display: none; }

.dashbrd-grid-iterator {
  position: absolute; }
  .dashbrd-grid-iterator.iterator-too-small .dashbrd-grid-iterator-too-small {
    display: flex; }
  .dashbrd-grid-iterator.iterator-too-small .dashbrd-grid-iterator-content {
    display: none; }
  .dashbrd-grid-iterator.dashbrd-grid-iterator-focus {
    z-index: 5; }
    .dashbrd-grid-iterator.dashbrd-grid-iterator-focus .dashbrd-grid-iterator-head {
      margin-top: -2rem;
      height: 2rem;
      box-shadow: 0 -6px 8px -2px rgba(128, 128, 128, 0.15);
      opacity: 1;
      transition: margin-top .3s ease-out, height .3s ease-out, box-shadow .3s ease-out; }
    .dashbrd-grid-iterator.dashbrd-grid-iterator-focus.dashbrd-grid-iterator-hidden-header.iterator-double-header .dashbrd-grid-iterator-head {
      margin-top: -4rem;
      height: 4rem; }
  .dashbrd-grid-iterator.ui-resizable-resizing.resizing-top .dashbrd-grid-iterator-container {
    top: auto;
    bottom: 0; }
  .dashbrd-grid-iterator.ui-resizable-resizing.resizing-left .dashbrd-grid-iterator-container {
    left: auto;
    right: 0; }
  .dashbrd-grid-iterator.iterator-alt-content .dashbrd-grid-iterator-content {
    position: absolute;
    top: .25rem;
    left: .25rem;
    right: .25rem;
    bottom: .25rem;
    border: 1px solid #dfe4e7;
    background-color: #ffffff; }
    .dashbrd-grid-iterator.iterator-alt-content .dashbrd-grid-iterator-content > div {
      padding-top: 8px; }
      .dashbrd-grid-iterator.iterator-alt-content .dashbrd-grid-iterator-content > div .list-table {
        border: 0; }
        .dashbrd-grid-iterator.iterator-alt-content .dashbrd-grid-iterator-content > div .list-table tbody tr:last-child th, .dashbrd-grid-iterator.iterator-alt-content .dashbrd-grid-iterator-content > div .list-table tbody tr:last-child td {
          border-bottom: 1px solid #ebeef0; }
          .dashbrd-grid-iterator.iterator-alt-content .dashbrd-grid-iterator-content > div .list-table tbody tr:last-child th.list-table-footer, .dashbrd-grid-iterator.iterator-alt-content .dashbrd-grid-iterator-content > div .list-table tbody tr:last-child td.list-table-footer {
            border-bottom: 0; }
      .dashbrd-grid-iterator.iterator-alt-content .dashbrd-grid-iterator-content > div .msg-good,
      .dashbrd-grid-iterator.iterator-alt-content .dashbrd-grid-iterator-content > div .msg-bad {
        margin: 0 10px; }

.dashbrd-grid-container.dashbrd-mode-edit .dashbrd-grid-widget-actions {
  opacity: 1; }
.dashbrd-grid-container.dashbrd-mode-edit.dashbrd-positioning .dashbrd-grid-widget.dashbrd-grid-widget-hidden-header .dashbrd-grid-widget-head {
  transition: none; }
.dashbrd-grid-container.dashbrd-mode-edit.dashbrd-positioning .dashbrd-grid-iterator.dashbrd-grid-widget-hidden-header .dashbrd-grid-widget-head {
  transition: none; }
.dashbrd-grid-container.dashbrd-mode-edit.dashbrd-positioning .dashbrd-grid-widget-mask {
  display: block; }
.dashbrd-grid-container.dashbrd-mode-edit.dashbrd-positioning .dashbrd-grid-iterator-mask {
  display: block; }
.dashbrd-grid-container.dashbrd-mode-edit .dashbrd-grid-widget .ui-resizable-handle {
  visibility: hidden; }
.dashbrd-grid-container.dashbrd-mode-edit .dashbrd-grid-widget.dashbrd-grid-widget-focus .ui-resizable-handle {
  visibility: visible; }
.dashbrd-grid-container.dashbrd-mode-edit .dashbrd-grid-widget.ui-resizable-resizing.dashbrd-grid-widget-hidden-header .dashbrd-grid-widget-head {
  margin-top: 0;
  height: 0;
  box-shadow: none; }
.dashbrd-grid-container.dashbrd-mode-edit .dashbrd-grid-widget.ui-draggable-dragging .ui-resizable-handle {
  visibility: hidden; }
.dashbrd-grid-container.dashbrd-mode-edit .dashbrd-grid-widget.ui-draggable-dragging.dashbrd-grid-widget-hidden-header .dashbrd-grid-widget-head {
  margin-top: -2rem;
  height: 2rem;
  box-shadow: 0 -6px 8px -2px rgba(128, 128, 128, 0.15);
  opacity: .5; }
.dashbrd-grid-container.dashbrd-mode-edit .dashbrd-grid-widget.ui-resizable-resizing, .dashbrd-grid-container.dashbrd-mode-edit .dashbrd-grid-widget.ui-draggable-dragging {
  z-index: 1000; }
  .dashbrd-grid-container.dashbrd-mode-edit .dashbrd-grid-widget.ui-resizable-resizing::before, .dashbrd-grid-container.dashbrd-mode-edit .dashbrd-grid-widget.ui-draggable-dragging::before {
    content: '';
    display: block;
    position: absolute;
    top: .25rem;
    left: .25rem;
    right: .25rem;
    bottom: .25rem;
    background-color: rgba(218, 223, 227, 0.75);
    box-shadow: 0 4px 20px 2px rgba(0, 0, 0, 0.15); }
  .dashbrd-grid-container.dashbrd-mode-edit .dashbrd-grid-widget.ui-resizable-resizing .dashbrd-grid-widget-head, .dashbrd-grid-container.dashbrd-mode-edit .dashbrd-grid-widget.ui-draggable-dragging .dashbrd-grid-widget-head {
    border-color: #ced5da; }
  .dashbrd-grid-container.dashbrd-mode-edit .dashbrd-grid-widget.ui-resizable-resizing .dashbrd-grid-widget-content, .dashbrd-grid-container.dashbrd-mode-edit .dashbrd-grid-widget.ui-draggable-dragging .dashbrd-grid-widget-content {
    border-color: #ced5da; }
.dashbrd-grid-container.dashbrd-mode-edit .dashbrd-grid-iterator .ui-resizable-handle {
  visibility: hidden; }
.dashbrd-grid-container.dashbrd-mode-edit .dashbrd-grid-iterator.dashbrd-grid-iterator-focus .ui-resizable-handle {
  visibility: visible; }
.dashbrd-grid-container.dashbrd-mode-edit .dashbrd-grid-iterator.ui-resizable-resizing .dashbrd-grid-iterator-head {
  margin-top: 0;
  height: 0;
  box-shadow: none;
  opacity: 0; }
.dashbrd-grid-container.dashbrd-mode-edit .dashbrd-grid-iterator.ui-draggable-dragging .ui-resizable-handle {
  visibility: hidden; }
.dashbrd-grid-container.dashbrd-mode-edit .dashbrd-grid-iterator.ui-draggable-dragging .dashbrd-grid-iterator-head {
  margin-top: -2rem;
  height: 2rem;
  box-shadow: 0 -6px 8px -2px rgba(128, 128, 128, 0.15);
  opacity: .5; }
.dashbrd-grid-container.dashbrd-mode-edit .dashbrd-grid-iterator.ui-draggable-dragging.dashbrd-grid-iterator-hidden-header.iterator-double-header .dashbrd-grid-iterator-head {
  margin-top: -4rem;
  height: 4rem; }
.dashbrd-grid-container.dashbrd-mode-edit .dashbrd-grid-iterator.ui-resizable-resizing, .dashbrd-grid-container.dashbrd-mode-edit .dashbrd-grid-iterator.ui-draggable-dragging {
  z-index: 1000; }
  .dashbrd-grid-container.dashbrd-mode-edit .dashbrd-grid-iterator.ui-resizable-resizing::before, .dashbrd-grid-container.dashbrd-mode-edit .dashbrd-grid-iterator.ui-draggable-dragging::before {
    content: '';
    display: block;
    position: absolute;
    top: .25rem;
    left: .25rem;
    right: .25rem;
    bottom: .25rem;
    background-color: rgba(218, 223, 227, 0.75);
    box-shadow: 0 4px 20px 2px rgba(0, 0, 0, 0.15); }
  .dashbrd-grid-container.dashbrd-mode-edit .dashbrd-grid-iterator.ui-resizable-resizing .dashbrd-grid-iterator-head, .dashbrd-grid-container.dashbrd-mode-edit .dashbrd-grid-iterator.ui-draggable-dragging .dashbrd-grid-iterator-head {
    border-color: #ced5da; }
  .dashbrd-grid-container.dashbrd-mode-edit .dashbrd-grid-iterator.ui-resizable-resizing .dashbrd-grid-iterator-content .dashbrd-grid-widget .dashbrd-grid-widget-head, .dashbrd-grid-container.dashbrd-mode-edit .dashbrd-grid-iterator.ui-draggable-dragging .dashbrd-grid-iterator-content .dashbrd-grid-widget .dashbrd-grid-widget-head {
    border-color: #ced5da; }
  .dashbrd-grid-container.dashbrd-mode-edit .dashbrd-grid-iterator.ui-resizable-resizing .dashbrd-grid-iterator-content .dashbrd-grid-widget .dashbrd-grid-widget-content, .dashbrd-grid-container.dashbrd-mode-edit .dashbrd-grid-iterator.ui-draggable-dragging .dashbrd-grid-iterator-content .dashbrd-grid-widget .dashbrd-grid-widget-content {
    border-color: #ced5da; }
  .dashbrd-grid-container.dashbrd-mode-edit .dashbrd-grid-iterator.ui-resizable-resizing .dashbrd-grid-iterator-content .dashbrd-grid-iterator-placeholder > div, .dashbrd-grid-container.dashbrd-mode-edit .dashbrd-grid-iterator.ui-draggable-dragging .dashbrd-grid-iterator-content .dashbrd-grid-iterator-placeholder > div {
    border-color: #ced5da; }
  .dashbrd-grid-container.dashbrd-mode-edit .dashbrd-grid-iterator.ui-resizable-resizing .dashbrd-grid-iterator-mask, .dashbrd-grid-container.dashbrd-mode-edit .dashbrd-grid-iterator.ui-draggable-dragging .dashbrd-grid-iterator-mask {
    border: 1px solid #c8d0d6;
    border-top: 0; }
.dashbrd-grid-container.dashbrd-mode-edit .dashbrd-grid-widget-placeholder {
  position: absolute;
  z-index: 999; }
  .dashbrd-grid-container.dashbrd-mode-edit .dashbrd-grid-widget-placeholder > div {
    position: absolute;
    top: .25rem;
    left: .25rem;
    right: .25rem;
    bottom: .25rem;
    background-color: #dadfe3 !important; }

@keyframes zoom-in-out {
  0% {
    transform: scale(1); }
  50% {
    transform: scale(1.05); }
  100% {
    transform: scale(1); } }
.new-widget {
  animation: zoom-in-out .2s linear; }

.ui-resizable-border-n {
  border-top: 1px solid #02659f;
  height: 5px;
  margin: 0 .25rem;
  flex: 1; }

.ui-resizable-border-e {
  border-right: 1px solid #02659f;
  width: 5px;
  margin: .25rem 0;
  flex: 1; }

.ui-resizable-border-s {
  border-bottom: 1px solid #02659f;
  height: 5px;
  margin: 0 .25rem;
  flex: 1; }

.ui-resizable-border-w {
  border-left: 1px solid #02659f;
  width: 5px;
  margin: .25rem 0;
  flex: 1; }

.ui-resizable-n {
  cursor: ns-resize;
  height: 5px;
  width: 100%;
  top: 4px;
  left: 0; }
  .ui-resizable-n .ui-resize-dot {
    left: 0;
    right: 0;
    margin: auto;
    bottom: 0; }

.ui-resizable-ne {
  cursor: nesw-resize;
  right: 0;
  top: 0; }

.ui-resizable-nw {
  cursor: nwse-resize;
  left: 0;
  top: 0; }

.ui-resizable-e {
  cursor: ew-resize;
  width: 5px;
  right: 4px;
  top: 0;
  height: 100%; }
  .ui-resizable-e .ui-resize-dot {
    left: 0;
    top: 50%;
    transform: translateY(-50%); }

.ui-resizable-s {
  cursor: ns-resize;
  height: 5px;
  width: 100%;
  bottom: 5px;
  left: 0; }
  .ui-resizable-s .ui-resize-dot {
    left: 0;
    right: 0;
    margin: auto;
    bottom: -5px; }

.ui-resizable-se {
  cursor: nwse-resize;
  right: 0;
  bottom: 0; }

.ui-resizable-sw {
  cursor: nesw-resize;
  left: 0;
  bottom: 0; }

.ui-resizable-w {
  cursor: ew-resize;
  width: 5px;
  left: 4px;
  top: 0;
  height: 100%; }
  .ui-resizable-w .ui-resize-dot {
    right: 0;
    top: 50%;
    transform: translateY(-50%); }

.ui-inner-handles .ui-resizable-n {
  top: 0; }
.ui-inner-handles .ui-resizable-ne {
  top: -4px;
  right: -4px; }
.ui-inner-handles .ui-resizable-nw {
  top: -4px;
  left: -4px; }
.ui-inner-handles .ui-resizable-e {
  right: 0; }
.ui-inner-handles .ui-resizable-s {
  bottom: 0; }
.ui-inner-handles .ui-resizable-se {
  bottom: -4px;
  right: -4px; }
.ui-inner-handles .ui-resizable-sw {
  bottom: -4px;
  left: -4px; }
.ui-inner-handles .ui-resizable-w {
  left: 0; }

.ui-resize-dot, .ui-resizable-ne, .ui-resizable-nw, .ui-resizable-se, .ui-resizable-sw {
  z-index: 90;
  width: 7px;
  height: 7px;
  position: absolute;
  background-color: #ffffff;
  border: 1px solid #02659f;
  border-radius: 100%; }

.ui-resizable-n, .ui-resizable-e, .ui-resizable-s, .ui-resizable-w {
  z-index: 90;
  position: absolute;
  display: flex; }

.dashbrd-widget-placeholder {
  border-color: #dadfe3 !important;
  background-color: #dadfe3 !important; }

.dashbrd-widget-draggable {
  border-color: #ccd5d9 !important;
  border-bottom-color: #c9d3d7 !important;
  box-shadow: 0 4px 20px 0 rgba(118, 141, 153, 0.5); }

.dashbrd-widget {
  min-width: 250px;
  margin: 0 10px 10px 0;
  background-color: #ffffff;
  border: 1px solid #dfe4e7; }
  .dashbrd-widget .list-table {
    border: 0; }
    .dashbrd-widget .list-table tbody tr:last-child td {
      border-bottom: 1px solid #ebeef0; }
  .dashbrd-widget .msg-bad,
  .dashbrd-widget .msg-good,
  .dashbrd-widget .msg-warning {
    margin: 0 10px; }
  .dashbrd-widget.dashbrd-widget-fluid {
    margin-right: 0; }

.list-table tbody tr.nothing-to-show {
  color: #768d99;
  text-align: center;
  transition: 0s; }
  .list-table tbody tr.nothing-to-show td:hover {
    background-color: #ffffff; }

.dashbrd-grid-widget-content .list-table th:first-child, .dashbrd-grid-widget-content .list-table td:first-child, .dashbrd-grid-iterator.iterator-alt-content .dashbrd-grid-iterator-content > div .list-table th:first-child, .dashbrd-grid-iterator.iterator-alt-content .dashbrd-grid-iterator-content > div .list-table td:first-child, .dashbrd-widget .list-table th:first-child, .dashbrd-widget .list-table td:first-child, .overlay-dialogue .list-table th:first-child, .overlay-dialogue .list-table td:first-child {
  padding-left: 10px; }
.dashbrd-grid-widget-content .list-table th:last-child, .dashbrd-grid-widget-content .list-table td:last-child, .dashbrd-grid-iterator.iterator-alt-content .dashbrd-grid-iterator-content > div .list-table th:last-child, .dashbrd-grid-iterator.iterator-alt-content .dashbrd-grid-iterator-content > div .list-table td:last-child, .dashbrd-widget .list-table th:last-child, .dashbrd-widget .list-table td:last-child, .overlay-dialogue .list-table th:last-child, .overlay-dialogue .list-table td:last-child {
  padding-right: 10px; }

.dashbrd-widget-head {
  position: relative;
  padding: 8px 60px 8px 10px; }
  .dashbrd-widget-head h4 {
    color: #3c5563;
    font-weight: bold; }
  .dashbrd-widget-head ul {
    position: absolute;
    top: 0;
    right: 0; }
    .dashbrd-widget-head ul li {
      display: block;
      float: left;
      padding: 0; }
      .dashbrd-widget-head ul li select {
        margin: 4px 0; }

.dashbrd-widget-foot {
  text-align: right;
  color: #768d99;
  margin: 0 10px; }
  .dashbrd-widget-foot li {
    display: inline-block;
    padding: 8px 0 8px 13px; }

.dashbrd-widget-graph-link {
  display: block; }
  .dashbrd-widget-graph-link:link {
    border: 0; }

.menu-popup {
  position: absolute;
  z-index: 1001;
  padding: 5px 15px 5px 25px;
  min-width: 166px;
  max-width: 250px;
  background-color: #ffffff;
  border: 1px solid #ccd5d9;
  border-bottom-color: #c9d3d7;
  box-shadow: 0 4px 20px 0 rgba(118, 141, 153, 0.5); }
  .menu-popup:focus {
    outline: none; }
  .menu-popup li {
    display: block; }
    .menu-popup li div {
      border-top: 1px solid #ebeef0;
      margin: 5px -15px 5px -25px; }
  .menu-popup .menu-popup-item {
    display: block;
    height: 24px;
    line-height: 24px;
    cursor: pointer;
    color: #1f2c33;
    text-decoration: none;
    border: 0;
    outline: 0;
    padding: 0 15px 0 25px;
    margin: 0 -15px 0 -25px;
    position: relative;
    transition: background-color .2s ease-out; }
    .menu-popup .menu-popup-item:hover, .menu-popup .menu-popup-item:focus, .menu-popup .menu-popup-item:active, .menu-popup .menu-popup-item.highlighted {
      background-color: #e8f5ff; }
    .menu-popup .menu-popup-item.selected::before {
      display: block;
      width: 24px;
      height: 24px;
      position: absolute;
      left: 0;
      content: '';
      background: url("../img/icon-sprite.svg?20200407") no-repeat -5px -835px; }
    .menu-popup .menu-popup-item .arrow-right {
      position: absolute;
      right: 10px;
      top: 8px;
      height: auto;
      line-height: auto;
      padding: 0;
      margin: 0;
      border-left-color: #768d99; }
    .menu-popup .menu-popup-item[class*='icon-']::before {
      position: absolute;
      top: 0;
      left: 0;
      display: block;
      width: 22px;
      height: 22px;
      content: ""; }
  .menu-popup .menu-popup-item-disabled {
    display: block;
    height: 24px;
    line-height: 24px;
    color: #768d99;
    border: 0;
    cursor: default; }
  .menu-popup h3 {
    height: 24px;
    line-height: 24px; }
  .menu-popup.page-title-submenu::before {
    content: '';
    position: absolute;
    top: -7px;
    left: 10px;
    width: 12px;
    height: 12px;
    background-color: #ffffff;
    border-top: 1px solid #ccd5d9;
    border-left: 1px solid #ccd5d9;
    transform: rotate(45deg); }

.overlay-dialogue {
  display: table;
  position: absolute;
  z-index: 1000;
  padding: 15px 10px 10px;
  background-color: #ffffff;
  border: 1px solid #ccd5d9;
  border-bottom-color: #c9d3d7;
  box-shadow: 0 4px 20px 0 rgba(118, 141, 153, 0.5); }
  .overlay-dialogue.modal {
    position: fixed;
    overflow: hidden;
    margin: 0 10px; }
    .overlay-dialogue.modal .overlay-dialogue-body {
      overflow: auto;
      overflow-x: hidden;
      width: 100%;
      max-height: calc(100vh - 190px);
      max-width: inherit;
      margin: 0 -10px 10px;
      padding: 0 10px; }
      .overlay-dialogue.modal .overlay-dialogue-body .table-forms .table-forms-td-right {
        padding-right: 8px; }
      .overlay-dialogue.modal .overlay-dialogue-body .table-forms .table-forms-row-with-second-field {
        position: relative;
        transform: scale(1); }
        .overlay-dialogue.modal .overlay-dialogue-body .table-forms .table-forms-row-with-second-field .table-forms-second-column {
          position: absolute;
          top: 5px;
          right: 8px; }
      .overlay-dialogue.modal .overlay-dialogue-body .columns-wrapper .column-50:last-of-type {
        margin-left: 10px; }
    .overlay-dialogue.modal .overlay-dialogue-controls {
      text-align: right;
      padding: 0 0 10px; }
      .overlay-dialogue.modal .overlay-dialogue-controls li {
        display: inline;
        padding-left: 10px; }
    .overlay-dialogue.modal > .overlay-close-btn {
      position: relative;
      float: right;
      top: -13px;
      right: -8px; }
  .overlay-dialogue.sticked-to-top {
    top: 50px; }
  .overlay-dialogue.modal-popup {
    max-width: 1024px; }
    .overlay-dialogue.modal-popup.modal-popup-medium {
      min-width: 450px; }
    .overlay-dialogue.modal-popup.modal-popup-generic {
      min-width: 650px; }
  .overlay-dialogue .hintbox-scrollable {
    overflow: auto;
    width: 100%;
    max-height: calc(100vh - 190px);
    max-width: 45vw;
    white-space: nowrap; }
  .overlay-dialogue .hintbox-wrap {
    overflow: auto;
    max-height: 240px;
    max-width: 800px;
    overflow-wrap: break-word; }
  .overlay-dialogue .msg-bad,
  .overlay-dialogue .msg-good,
  .overlay-dialogue .msg-warning {
    position: -webkit-sticky;
    position: sticky;
    top: 0;
    z-index: 4;
    margin: 0 0 10px; }
  .overlay-dialogue .list-table {
    white-space: normal;
    border: 0; }
  .overlay-dialogue .table-paging {
    border: 0;
    border-top: 1px solid #ebeef0; }
  .overlay-dialogue .table-forms-td-right td {
    vertical-align: middle; }
    .overlay-dialogue .table-forms-td-right td label {
      display: block; }
  .overlay-dialogue .dashbrd-widget-head {
    margin: -10px -10px 6px; }
  .overlay-dialogue .maps-container {
    max-height: 128px;
    overflow-y: auto;
    margin-left: -10px; }
  .overlay-dialogue .table-forms-second-column {
    float: right;
    line-height: 24px; }

.multilineinput-control {
  display: flex;
  width: 100%; }
  .multilineinput-control input[type=text] {
    overflow: hidden;
    cursor: pointer;
    white-space: nowrap;
    text-overflow: ellipsis;
    border-right: 0;
    width: 100%; }
    .multilineinput-control input[type=text][readonly] {
      background: #ffffff !important;
      border-color: #acbbc2;
      color: #1f2c33; }
    .multilineinput-control input[type=text].monospace-font {
      padding-top: 1px; }
  .multilineinput-control.editable {
    background-color: #ffffff !important;
    border-color: #acbbc2; }
  .multilineinput-control button {
    position: relative;
    border-top-left-radius: 0;
    border-bottom-left-radius: 0; }
    .multilineinput-control button::after {
      background: url("../img/icon-sprite.svg?20200407") no-repeat -47px -478px;
      content: '';
      position: absolute;
      left: 3px;
      top: 4px;
      height: 14px;
      width: 15px; }
    .multilineinput-control button:not([disabled]):not([readonly]) {
      background-color: #ffffff;
      border-color: #acbbc2; }
      .multilineinput-control button:not([disabled]):not([readonly]):hover {
        background-color: #e8f5ff; }
  .multilineinput-control.multilineinput-readonly input[type=text][readonly] {
    background-color: #ebebeb !important; }
  .multilineinput-control.multilineinput-disabled input[type=text] {
    cursor: default; }
  .multilineinput-control.multilineinput-disabled button::after {
    opacity: .5; }

.multilineinput-modal {
  min-width: 960px; }
  .multilineinput-modal .multilineinput-container {
    padding: 1px;
    position: relative;
    display: flex;
    overflow: hidden; }
  .multilineinput-modal .multilineinput-line-numbers {
    counter-reset: line;
    overflow: hidden;
    padding: 1px 5px 1px 0;
    position: absolute;
    left: 0;
    top: 0;
    bottom: 0; }
    .multilineinput-modal .multilineinput-line-numbers li {
      color: #768d99;
      line-height: 18px;
      text-align: right;
      min-width: 24px; }
      .multilineinput-modal .multilineinput-line-numbers li::before {
        counter-increment: line;
        content: counter(line);
        user-select: none; }
  .multilineinput-modal .multilineinput-label {
    color: #768d99;
    line-height: 24px; }
  .multilineinput-modal .multilineinput-textarea {
    flex: 1;
    line-height: 18px;
    resize: none;
    white-space: pre;
    padding: 0 5px;
    z-index: 20; }
    .multilineinput-modal .multilineinput-textarea::-webkit-scrollbar {
      height: 9px; }
  .multilineinput-modal .multilineinput-symbols-remaining {
    color: #768d99;
    float: left;
    line-height: 24px; }

.textarea-flexible-container td {
  line-height: 22px; }
  .textarea-flexible-container td.textarea-flexible-parent {
    vertical-align: top; }
  .textarea-flexible-container td button {
    line-height: normal; }

.textarea-flexible {
  display: block;
  min-height: 24px;
  overflow: hidden;
  resize: none;
  word-break: break-all;
  height: 24px;
  line-height: 14px;
  white-space: break-spaces; }

.btn-back-map-container {
  text-align: left;
  position: absolute;
  left: -1px;
  max-width: 100%; }
  .btn-back-map-container a:focus, .btn-back-map-container a:hover {
    outline: none; }
    .btn-back-map-container a:focus .btn-back-map, .btn-back-map-container a:hover .btn-back-map {
      background-color: #ffffff;
      border: #0275b8 solid 1px; }
      .btn-back-map-container a:focus .btn-back-map .btn-back-map-content, .btn-back-map-container a:hover .btn-back-map .btn-back-map-content {
        display: inline-block;
        line-height: 24px;
        padding: 0 6px 0 0;
        flex: auto; }
  .btn-back-map-container .btn-back-map {
    border: #dfe4e7 solid 1px;
    border-radius: 0 2px 2px 0;
    background-color: rgba(255, 255, 255, 0.8);
    color: #0275b8;
    margin-top: 10px;
    padding: 0;
    display: flex;
    height: 24px;
    line-height: 24px;
    vertical-align: middle;
    text-decoration: none; }
    .btn-back-map-container .btn-back-map .btn-back-map-content {
      display: none; }
    .btn-back-map-container .btn-back-map .btn-back-map-icon {
      margin-left: 5px;
      display: inline-block;
      flex: 1 0 auto;
      width: 28px;
      height: 24px;
      vertical-align: middle;
      background: url("../img/icon-sprite.svg?20200407") no-repeat -85px -691px; }

.overlay-dialogue-body {
  margin: 0 0 25px;
  white-space: nowrap; }
  .overlay-dialogue-body .debug-output {
    margin: 10px 0 0; }

.overlay-dialogue-footer {
  text-align: right; }
  .overlay-dialogue-footer button {
    margin: 0 0 0 10px; }

.overlay-bg {
  background-color: #ffffff;
  width: 100%;
  height: 100%;
  position: fixed;
  z-index: 1000;
  top: 0;
  left: 0;
  opacity: .35; }

.calendar {
  width: 200px; }
  .calendar .calendar-year.highlighted, .calendar .highlighted.calendar-month,
  .calendar .calendar-month.highlighted {
    background-color: #e8f5ff; }
  .calendar .calendar-year:focus, .calendar .calendar-month:focus,
  .calendar .calendar-month:focus {
    outline: none; }
  .calendar table {
    width: 100%;
    margin: 5px 0; }
    .calendar table thead {
      text-transform: uppercase;
      color: #768d99; }
    .calendar table tbody {
      text-align: center; }
      .calendar table tbody td {
        transition: background-color .2s ease-out; }
        .calendar table tbody td.selected {
          background-color: #768d99;
          color: #ffffff; }
          .calendar table tbody td.selected:hover {
            background-color: #6b8390; }
        .calendar table tbody td:hover {
          background-color: #e8f5ff;
          cursor: pointer; }
        .calendar table tbody td.highlighted {
          color: #ffffff;
          background-color: #02659f;
          border-color: #02659f;
          cursor: pointer; }
        .calendar table tbody td:focus {
          outline: none; }
        .calendar table tbody td span {
          z-index: -1;
          padding: 4px;
          display: block; }

.calendar-header {
  text-align: center; }
  .calendar-header .btn-grey {
    border: 0;
    background-color: transparent; }

.calendar-year, .calendar-month {
  height: 24px;
  line-height: 26px;
  display: table;
  width: 100%; }
  .calendar-year button:first-child, .calendar-month button:first-child {
    float: left; }
  .calendar-year button:last-child, .calendar-month button:last-child {
    float: right; }
  .calendar-year button:hover, .calendar-month button:hover {
    background-color: #e8f5ff;
    cursor: pointer; }

.calendar-time {
  text-align: center; }
  .calendar-time input[type="text"] {
    width: 32px; }

.calendar-footer {
  margin: 26px 0 0;
  text-align: right; }
  .calendar-footer .btn-grey {
    float: left;
    margin-top: 0; }

.notif {
  width: 250px; }
  .notif .dashbrd-widget-head {
    margin: -11px 0 7px -9px;
    padding: 0; }
    .notif .dashbrd-widget-head ul {
      position: relative;
      display: inline-block; }
      .notif .dashbrd-widget-head ul li {
        float: none;
        display: inline-block; }

.notif-body {
  max-height: 600px;
  padding: 0 5px 0 0;
  overflow-y: auto; }
  .notif-body h4 {
    display: block;
    max-width: 250px;
    padding-bottom: .083em; }
  .notif-body p {
    margin: .25em 0 0; }
  .notif-body li {
    padding: 0 0 10px 19px; }
    .notif-body li:last-child {
      padding-bottom: 0; }

.notif-indic {
  width: 14px;
  height: 14px;
  float: left;
  margin: 2px 0 0 -19px;
  border-radius: 2px; }
  .notif-indic .notif-indic-snooze {
    width: 14px;
    height: 14px;
    float: left;
    margin-top: 20px;
    background: url("../img/icon-sprite.svg?20200407") no-repeat -11px -587px; }

.notif-indic-container {
  border-top: 1px solid #ebeef0;
  margin: 0 0 0 -19px;
  padding: 14px 0 0; }
  .notif-indic-container .notif-indic {
    float: none;
    display: inline-block;
    margin: 0 2px 0 0; }

.screen-table {
  background-color: #ffffff;
  width: 100%; }
  .screen-table td {
    padding: 2px 3px; }
  .screen-table .table-forms {
    text-align: left; }
  .screen-table .list-table {
    border: 0; }
    .screen-table .list-table td {
      text-align: left;
      padding: 6px 5px;
      border: 0;
      border-bottom: 1px solid #ebeef0; }
      .screen-table .list-table td.list-table-footer {
        color: #768d99;
        text-align: right; }
  .screen-table .dashbrd-widget {
    margin: 0;
    border: 0; }
    .screen-table .dashbrd-widget th {
      padding: 6px 5px; }
  .screen-table .dashbrd-widget-head {
    text-align: left;
    padding: 4px 5px; }
    .screen-table .dashbrd-widget-head li {
      line-height: 2.9em; }
  .screen-table .dashbrd-widget-foot {
    margin: 0; }
  .screen-table .nothing-to-show td {
    text-align: center !important; }

.dashed-border td {
  border: 1px dashed #ebeef0; }

.top {
  vertical-align: top; }

.right {
  text-align: right !important; }

.bottom {
  vertical-align: bottom; }

.left {
  text-align: left; }

.center {
  text-align: center; }

.middle {
  vertical-align: middle; }

.no-padding {
  padding: 0 !important; }

.graph-selection {
  position: absolute;
  z-index: 98;
  overflow: hidden;
  background-color: rgba(250, 214, 52, 0.35);
  border: 1px solid rgba(233, 144, 3, 0.6);
  border-top: 0;
  border-bottom: 0; }

.svg-graph-selection {
  fill: rgba(250, 214, 52, 0.35);
  stroke: rgba(233, 144, 3, 0.6);
  stroke-width: 1px; }

.svg-graph-selection-text {
  fill: #1f2c33; }

.svg-helper {
  stroke-opacity: .35;
  stroke: #e33734;
  stroke-width: 2px; }

.svg-point-highlight {
  fill: #1f2c33 !important;
  fill-opacity: .5 !important; }

.svg-graph-preview {
  margin-top: 10px;
  min-width: 960px;
  height: 300px;
  position: relative; }
  .svg-graph-preview > div {
    background: #ffffff;
    height: 300px;
    position: absolute;
    left: 0;
    right: 0;
    top: 0;
    z-index: 3; }

.svg-graph {
  display: block; }

.svg-single-item-graph-legend,
.svg-single-two-items-graph-legend,
.svg-graph-legend {
  overflow-y: hidden;
  white-space: normal;
  margin: 0 10px;
  line-height: 18px; }
  .svg-single-item-graph-legend div,
  .svg-single-two-items-graph-legend div,
  .svg-graph-legend div {
    display: inline-block;
    margin: 0 4px;
    font-size: 12px;
    line-height: 1.1;
    vertical-align: bottom;
    min-width: 120px;
    overflow: hidden;
    white-space: nowrap;
    text-overflow: ellipsis;
    border: 0 none transparent; }
  .svg-single-item-graph-legend div::before,
  .svg-single-two-items-graph-legend div::before,
  .svg-graph-legend div::before {
    content: ' ';
    display: inline-block;
    margin-right: 4px;
    width: 10px;
    height: 0;
    vertical-align: middle;
    margin-top: -4px;
    border-top-width: 4px;
    border-top-style: solid;
    border-top-color: inherit; }

.svg-graph-legend div {
  max-width: 30%; }

.svg-single-two-items-graph-legend div {
  max-width: 50%; }

.svg-graph-hintbox {
  font-size: 12px;
  line-height: 18px;
  white-space: nowrap;
  min-width: 145px; }
  .svg-graph-hintbox .table-paging {
    min-height: 18px;
    padding: 0 0 2px;
    border: 0;
    top: 2px; }
    .svg-graph-hintbox .table-paging .paging-btn-container {
      min-height: inherit; }
  .svg-graph-hintbox .list-table tbody tr:last-child td {
    border-bottom-style: none;
    box-shadow: none; }
  .svg-graph-hintbox li {
    padding-left: 23px; }
    .svg-graph-hintbox li .svg-graph-hintbox-item-color {
      margin: 3px 10px 3px -20px;
      width: 10px;
      height: 10px;
      float: left;
      display: block; }
  .svg-graph-hintbox .header {
    margin: 0 0 10px 3px; }

.ui-selectable-helper {
  position: absolute;
  z-index: 100;
  background-color: rgba(250, 214, 52, 0.35);
  border: 1px solid rgba(233, 144, 3, 0.6); }

#map-area .map-element-area-bg {
  background-color: rgba(232, 245, 255, 0.35); }

.map-element-selected {
  border: 3px dashed #e99003;
  margin: -3px; }

.debug-output {
  display: none;
  max-height: 600px;
  overflow-y: auto;
  padding: 10px;
  margin: 10px;
  background-color: #fcf7c2;
  border: 1px solid #dfe4e7; }

.btn-debug {
  position: fixed;
  bottom: 10px;
  right: 35px;
  z-index: 15000;
  color: #1f2c33;
  background-color: #ffffff;
  border-color: #acbbc2;
  opacity: 0;
  transition: opacity .2s ease-out; }
  .btn-debug.visible {
    opacity: 0.75; }
  .btn-debug:hover {
    color: #1f2c33;
    background-color: #e8f5ff;
    border-color: #acbbc2; }
  .btn-debug:focus {
    color: #1f2c33;
    background-color: #e8f5ff;
    border-color: #02659f; }
  .btn-debug:active {
    color: #1f2c33;
    background-color: #e8f5ff;
    border-color: #02659f; }

.overlay-descr {
  max-height: 150px;
  overflow-y: auto;
  padding: 0;
  margin: 5px 0;
  background-color: #ffffff; }

.overlay-descr-url {
  padding: 3px 0 7px; }

.overlay-descr {
  background: linear-gradient(#ffffff 30%, rgba(255, 255, 255, 0)), linear-gradient(rgba(255, 255, 255, 0), #ffffff 70%) 0 100%, radial-gradient(50% 0, farthest-side, rgba(118, 141, 153, 0.4), rgba(118, 141, 153, 0)), radial-gradient(50% 100%, farthest-side, rgba(118, 141, 153, 0.4), rgba(118, 141, 153, 0)) 0 100%;
  background: linear-gradient(#ffffff 30%, rgba(255, 255, 255, 0)), linear-gradient(rgba(255, 255, 255, 0), #ffffff 70%) 0 100%, radial-gradient(farthest-side at 50% 0, rgba(118, 141, 153, 0.4), rgba(118, 141, 153, 0)), radial-gradient(farthest-side at 50% 100%, rgba(118, 141, 153, 0.4), rgba(118, 141, 153, 0)) 0 100%;
  background-repeat: no-repeat;
  background-color: #ffffff;
  background-size: 100% 40px, 100% 40px, 100% 4px, 100% 4px;
  background-attachment: local, local, scroll, scroll; }

.green, a.green {
  color: #429e47; }

a.green:hover, a.green:focus {
  color: #0275b8; }

.red, a.red, select.red, select option.red {
  color: #e33734; }

a.red:hover, a.red:focus {
  color: #0275b8; }

.orange, a.orange {
  color: #f24f1d; }

a.orange:hover, a.orange:focus {
  color: #0275b8; }

.yellow, a.yellow {
  color: #e99003; }

a.yellow:hover, a.yellow:focus {
  color: #0275b8; }

.grey, a.grey {
  color: #768d99; }

a.grey:hover, a.grey:focus {
  color: #0275b8; }

.blue, a.blue {
  color: #1e87e3; }

a.blue:hover, a.blue:focus {
  color: #0275b8; }

.teal, a.teal {
  color: #0f998b; }

a.teal:hover, a.teal:focus {
  color: #0275b8; }

a.link-action {
  color: #1f2c33; }
  a.link-action.red {
    color: #e33734; }
  a.link-action.orange {
    color: #f24f1d; }
  a.link-action.yellow {
    color: #e99003; }
  a.link-action.green {
    color: #429e47; }
  a.link-action.grey {
    color: #768d99; }
  a.link-action:hover {
    color: #0275b8;
    border-bottom: 1px solid rgba(2, 117, 184, 0.5); }
  a.link-action:focus {
    color: #0275b8; }

.progress-bar-container {
  display: inline-block;
  white-space: nowrap;
  position: relative; }
  .progress-bar-container a {
    border: none !important; }
    .progress-bar-container a:hover .progress-bar-label, .progress-bar-container a:focus .progress-bar-label {
      display: block; }

.progress-bar-bg {
  padding: 3px 0 2px;
  font-size: 0.917em;
  line-height: 1em;
  display: inline-block; }
  .progress-bar-bg.green-bg {
    background-color: #34af67; }
  .progress-bar-bg.red-bg {
    background-color: #d64e4e; }

.progress-bar-label {
  display: none;
  color: #ffffff;
  font-size: 0.917em; }
  .progress-bar-label span {
    position: absolute; }
    .progress-bar-label span:first-child {
      left: .35em; }
    .progress-bar-label span:last-child {
      right: .35em; }

.status-container .status-na-bg,
.status-container .status-info-bg,
.status-container .status-warning-bg,
.status-container .status-average-bg,
.status-container .status-high-bg,
.status-container .status-disaster-bg, .status-green, .status-red, .status-grey, .status-dark-grey, .status-yellow, .status-disabled-bg {
  padding: 2px 3px 1px;
  font-size: 0.917em;
  text-align: center;
  min-width: .7em;
  line-height: 1em;
  display: inline-block;
  border-radius: 2px; }
  .status-container .status-na-bg:not(:last-of-type),
  .status-container .status-info-bg:not(:last-of-type),
  .status-container .status-warning-bg:not(:last-of-type),
  .status-container .status-average-bg:not(:last-of-type),
  .status-container .status-high-bg:not(:last-of-type),
  .status-container .status-disaster-bg:not(:last-of-type), .status-green:not(:last-of-type), .status-red:not(:last-of-type), .status-grey:not(:last-of-type), .status-dark-grey:not(:last-of-type), .status-yellow:not(:last-of-type), .status-disabled-bg:not(:last-of-type) {
    border-right: 0; }

.status-container {
  display: inline-block;
  white-space: nowrap;
  margin: 1px 3px 1px 0; }
  .status-container:last-child {
    margin: 0; }
  .status-container span {
    border-radius: 0; }
    .status-container span:only-child {
      border-radius: 2px; }
    .status-container span:first-of-type:not(:only-child) {
      border-radius: 2px 0 0 2px; }
    .status-container span:last-of-type:not(:only-child) {
      border-radius: 0 2px 2px 0; }
  .status-container .status-na-bg,
  .status-container .status-info-bg,
  .status-container .status-warning-bg,
  .status-container .status-average-bg,
  .status-container .status-high-bg,
  .status-container .status-disaster-bg {
    border: 1px solid rgba(31, 44, 51, 0.2);
    border-radius: 0; }

.status-green {
  color: #ffffff;
  border: 1px solid #2f9f5e;
  background-color: #34af67; }

.status-red {
  color: #ffffff;
  border: 1px solid #d23d3d;
  background-color: #d64e4e; }

.status-grey {
  color: #acbbc2;
  background-color: #ebebeb;
  border: 1px solid #ccd5d9; }

.status-dark-grey {
  border: 1px solid #80898d;
  background-color: #8a9397; }

.status-yellow {
  color: #ffffff;
  border: 1px solid #e79e0b;
  background-color: #f1a50b; }

.status-disabled-bg {
  color: #acbbc2;
  background-color: #ebebeb;
  border: 1px solid rgba(31, 44, 51, 0.2); }

.tag {
  display: inline-block;
  color: #ffffff;
  background-color: #768d99;
  margin: 1px 3px 1px 0;
  padding: 2px 3px;
  line-height: 1em;
  max-width: 133px;
  vertical-align: middle;
  border-radius: 2px; }
  .tag:last-child {
    margin: 0; }
  .tag.green-bg {
    color: #0e4123; }
  .tag.yellow-bg {
    color: #734d00; }

.green-bg {
  background-color: #59db8f; }

.red-bg {
  background-color: #e45959; }

.yellow-bg {
  background-color: #ffc859; }

td[class] + td.na-bg,
td[class] + td.normal-bg,
td[class] + td.info-bg,
td[class] + td.average-bg,
td[class] + td.warning-bg,
td[class] + td.high-bg,
td[class] + td.disaster-bg {
  border-left: 1px dotted #ebeef0; }

.na-bg {
  color: #2a353a;
  position: relative; }
  .na-bg a.link-action,
  .na-bg input[type="radio"]:enabled:checked + label {
    color: #2a353a; }

.log-na-bg {
  color: #2a353a;
  background-color: #97aab3; }

.normal-bg {
  color: #0e4123;
  position: relative;
  background-color: #59db8f; }
  .normal-bg a.link-action {
    color: #0e4123; }

.log-normal-bg {
  color: #0e4123;
  background-color: #59db8f; }

.info-bg {
  color: #00268e;
  position: relative; }
  .info-bg a.link-action,
  .info-bg input[type="radio"]:enabled:checked + label {
    color: #00268e; }

.log-info-bg {
  color: #00268e;
  background-color: #7499ff; }

.average-bg {
  color: #733100;
  position: relative; }
  .average-bg a.link-action,
  .average-bg input[type="radio"]:enabled:checked + label {
    color: #733100; }

.log-average-bg {
  color: #733100;
  background-color: #ffa059; }

.warning-bg {
  color: #734d00;
  position: relative; }
  .warning-bg a.link-action,
  .warning-bg input[type="radio"]:enabled:checked + label {
    color: #734d00; }

.log-warning-bg {
  color: #734d00;
  background-color: #ffc859; }

.high-bg {
  color: #52190b;
  position: relative; }
  .high-bg a.link-action,
  .high-bg input[type="radio"]:enabled:checked + label {
    color: #52190b; }

.log-high-bg {
  color: #52190b;
  background-color: #e97659; }

.disaster-bg {
  color: #4b0c0c;
  position: relative; }
  .disaster-bg a.link-action,
  .disaster-bg input[type="radio"]:enabled:checked + label {
    color: #4b0c0c; }

.log-disaster-bg {
  color: #4b0c0c;
  background-color: #e45959; }

.na-bg a,
.normal-bg a,
.info-bg a,
.average-bg a,
.warning-bg a,
.high-bg a,
.disaster-bg a {
  transition: none; }
.na-bg.blink-hidden,
.normal-bg.blink-hidden,
.info-bg.blink-hidden,
.average-bg.blink-hidden,
.warning-bg.blink-hidden,
.high-bg.blink-hidden,
.disaster-bg.blink-hidden {
  background-color: transparent; }
  .na-bg.blink-hidden a,
  .normal-bg.blink-hidden a,
  .info-bg.blink-hidden a,
  .average-bg.blink-hidden a,
  .warning-bg.blink-hidden a,
  .high-bg.blink-hidden a,
  .disaster-bg.blink-hidden a {
    color: #1f2c33; }

.inactive-bg, td.inactive-bg {
  color: #4b0c0c;
  background-color: #e45959; }

.table-forms-second-column {
  display: inline-block;
  width: 50%;
  min-width: 200px;
  text-align: right; }
  .table-forms-second-column .second-column-label {
    padding: 0 10px; }

.problem-unack-fg {
  color: #cc0000; }

.problem-ack-fg {
  color: #cc0000; }

.ok-unack-fg {
  color: #009900; }

.ok-ack-fg {
  color: #009900; }

.list-table tbody tr.row-selected, .drag-drop-area, .navtree .tree .tree-item.selected > .tree-row, .navtree .tree .tree-item.selected > .tree-row:hover {
  background-color: #fcf7c2; }

.plus-icon {
  display: inline-block; }

.plus-icon {
  width: 2px;
  height: 8px;
  position: relative; }
  .plus-icon::after {
    content: '';
    width: 8px;
    height: 2px;
    top: 3px;
    left: -3px;
    position: absolute; }

.remove-btn, .overlay-close-btn, a.overlay-close-btn, .subfilter-disable-btn {
  display: block;
  padding: 0;
  width: 18px;
  height: 18px;
  line-height: 18px;
  text-align: center;
  color: #768d99;
  font-size: 1.5em;
  font-weight: bold;
  text-decoration: none;
  cursor: pointer;
  opacity: .5;
  transition: opacity .2s ease-out; }
  .remove-btn::before, .overlay-close-btn::before, .subfilter-disable-btn::before {
    content: '\00d7'; }
  .remove-btn:hover, .overlay-close-btn:hover, .subfilter-disable-btn:hover, .remove-btn:focus, .overlay-close-btn:focus, .subfilter-disable-btn:focus, .remove-btn:active, .overlay-close-btn:active, .subfilter-disable-btn:active {
    color: #768d99;
    text-decoration: none;
    opacity: 1; }

.remove-btn {
  position: absolute;
  top: 5px;
  right: 5px;
  min-height: auto;
  border: 0;
  background-color: transparent !important;
  border-radius: 2px; }
  .remove-btn:focus {
    box-shadow: none; }

.overlay-close-btn, a.overlay-close-btn {
  position: absolute;
  z-index: 1000;
  top: 1px;
  right: 1px;
  min-height: auto;
  border: 0;
  background-color: transparent !important;
  border-radius: 2px; }

.subfilter-disable-btn {
  width: 18px;
  height: 18px;
  line-height: 18px;
  color: #ffffff;
  background-color: #768d99;
  border-radius: 2px;
  opacity: 1; }
  .subfilter-disable-btn:hover {
    color: #f2f2f2; }
  .subfilter-disable-btn:focus, .subfilter-disable-btn:active {
    color: #e6e6e6; }

.color-picker {
  height: 20px;
  white-space: nowrap; }
  .color-picker div {
    display: inline-block;
    width: 18px;
    height: 18px;
    border: 1px solid #ffffff; }
    .color-picker div:hover {
      border-color: #7499ff;
      box-shadow: inset 0 0 0 1px #ffffff;
      cursor: pointer; }
    .color-picker div:active {
      box-shadow: inset 0 0 0 2px #ffffff;
      cursor: pointer; }

.input-color-picker {
  position: relative;
  display: inline-block; }
  .input-color-picker div {
    position: absolute;
    top: 2px;
    left: 2px;
    width: 18px;
    height: 18px;
    border: 1px solid #acbbc2;
    background: url("../img/icon-sprite.svg?20200407") no-repeat -323px -411px;
    cursor: pointer; }
  .input-color-picker input[readonly],
  .input-color-picker input:disabled {
    color: #acbbc2 !important; }
    .input-color-picker input[readonly] + div,
    .input-color-picker input:disabled + div {
      cursor: default; }
  .input-color-picker input:disabled + div {
    background: #acbbc2 !important;
    border: 1px solid #acbbc2; }
  .input-color-picker input[type="text"] {
    padding-left: 25px; }

@keyframes is-loading-kf {
  to {
    transform: rotate(360deg); } }
.is-loading {
  pointer-events: none; }
  .is-loading::before {
    background-color: rgba(255, 255, 255, 0.8);
    content: 'loading';
    text-indent: 200%;
    overflow: hidden;
    position: absolute;
    top: 0;
    bottom: 0;
    left: 0;
    right: 0;
    z-index: 5; }
  .is-loading::after {
    background-color: rgba(255, 255, 255, 0.8);
    border: 2px solid #ccd5d9;
    border-bottom-color: #0275b8;
    border-radius: 50%;
    box-shadow: 0 0 0 7px rgba(255, 255, 255, 0.8);
    width: 20px;
    height: 20px;
    position: absolute;
    margin: auto;
    top: 0;
    bottom: 0;
    left: 0;
    right: 0;
    animation: is-loading-kf .6s infinite linear;
    z-index: 5;
    content: ''; }
  .is-loading.is-loading-fadein::before {
    opacity: 0;
    animation: fadein 2s ease-in .5s normal forwards; }
  .is-loading.is-loading-fadein::after {
    opacity: 0;
    animation: fadein 2s ease-in .5s normal forwards, is-loading-kf .6s infinite linear; }
  .is-loading.is-loading-fadein.delayed-15s::before, .is-loading.is-loading-fadein.delayed-15s::after {
    animation-delay: 15s; }

button.is-loading {
  position: relative; }
  button.is-loading::before {
    background: none; }
  button.is-loading::after {
    box-shadow: none;
    background: none;
    border: 1px solid #fdfdfd;
    border-bottom-color: #0275b8;
    width: 12px;
    height: 12px; }

span.is-loading {
  position: relative;
  display: inline-block;
  min-width: 40px;
  min-height: 40px; }

.dashbrd-grid-widget-content.is-loading::before,
.dashbrd-grid-iterator-content.is-loading::before {
  margin: calc(.25rem + 1px); }

.overlay-dialogue.modal .overlay-dialogue-body.is-loading {
  overflow: hidden; }
  .overlay-dialogue.modal .overlay-dialogue-body.is-loading:before {
    top: 42px;
    bottom: 42px; }

.menu-popup-preloader {
  background: #ebeef0;
  border: 1px solid #ccd5d9;
  box-shadow: 0 4px 20px 0 rgba(118, 141, 153, 0.5);
  height: 128px;
  width: 128px;
  position: fixed;
  right: auto;
  bottom: auto;
  z-index: 1010; }
  .menu-popup-preloader::before {
    background: #ebeef0; }

.browser-logo-chrome, .browser-logo-ff, .browser-logo-ed, .browser-logo-opera, .browser-logo-safari {
  background: url("../img/browser-sprite.png?20200407") no-repeat;
  width: 66px;
  height: 66px;
  margin: 0 auto;
  margin-bottom: 5px; }

.browser-logo-chrome {
  background-position: 0 0; }

.browser-logo-ff {
  background-position: -66px 0; }

.browser-logo-ed {
  background-position: 0 -66px; }

.browser-logo-opera {
  background-position: -66px -66px; }

.browser-logo-safari {
  background-position: 0 -132px; }

.browser-warning-container {
  margin-top: 5%;
  margin-left: auto;
  margin-right: auto;
  width: 766px;
  text-align: center;
  padding: 28px 28px 10px; }
  .browser-warning-container h2 {
    text-align: left; }
  .browser-warning-container p {
    margin: .7em 0;
    text-align: left; }
  .browser-warning-container li {
    display: inline-block;
    margin: 25px 20px; }

.browser-warning-footer {
  border-top: 1px solid #ebeef0;
  margin: 25px 0 0;
  padding: 10px 0 0;
  text-align: center; }

.msg-details ul::-webkit-scrollbar, z-select button::-webkit-scrollbar,
.z-select button::-webkit-scrollbar, z-select .list::-webkit-scrollbar,
.z-select .list::-webkit-scrollbar, .multiselect-available::-webkit-scrollbar, textarea::-webkit-scrollbar, select::-webkit-scrollbar, .setup-right-body::-webkit-scrollbar, .dashbrd-grid-widget-content::-webkit-scrollbar, .overlay-dialogue.modal .overlay-dialogue-body::-webkit-scrollbar, .overlay-dialogue .hintbox-scrollable::-webkit-scrollbar, .overlay-dialogue .hintbox-wrap::-webkit-scrollbar, .overlay-dialogue .maps-container::-webkit-scrollbar, .notif-body::-webkit-scrollbar, .debug-output::-webkit-scrollbar, .overlay-descr::-webkit-scrollbar, .overflow-table::-webkit-scrollbar {
  width: 9px; }
.msg-details ul::-webkit-scrollbar-track, z-select button::-webkit-scrollbar-track,
.z-select button::-webkit-scrollbar-track, z-select .list::-webkit-scrollbar-track,
.z-select .list::-webkit-scrollbar-track, .multiselect-available::-webkit-scrollbar-track, textarea::-webkit-scrollbar-track, select::-webkit-scrollbar-track, .setup-right-body::-webkit-scrollbar-track, .dashbrd-grid-widget-content::-webkit-scrollbar-track, .overlay-dialogue.modal .overlay-dialogue-body::-webkit-scrollbar-track, .overlay-dialogue .hintbox-scrollable::-webkit-scrollbar-track, .overlay-dialogue .hintbox-wrap::-webkit-scrollbar-track, .overlay-dialogue .maps-container::-webkit-scrollbar-track, .notif-body::-webkit-scrollbar-track, .debug-output::-webkit-scrollbar-track, .overlay-descr::-webkit-scrollbar-track, .overflow-table::-webkit-scrollbar-track {
  background-color: rgba(172, 187, 194, 0.55); }
.msg-details ul::-webkit-scrollbar-thumb, z-select button::-webkit-scrollbar-thumb,
.z-select button::-webkit-scrollbar-thumb, z-select .list::-webkit-scrollbar-thumb,
.z-select .list::-webkit-scrollbar-thumb, .multiselect-available::-webkit-scrollbar-thumb, textarea::-webkit-scrollbar-thumb, select::-webkit-scrollbar-thumb, .setup-right-body::-webkit-scrollbar-thumb, .dashbrd-grid-widget-content::-webkit-scrollbar-thumb, .overlay-dialogue.modal .overlay-dialogue-body::-webkit-scrollbar-thumb, .overlay-dialogue .hintbox-scrollable::-webkit-scrollbar-thumb, .overlay-dialogue .hintbox-wrap::-webkit-scrollbar-thumb, .overlay-dialogue .maps-container::-webkit-scrollbar-thumb, .notif-body::-webkit-scrollbar-thumb, .debug-output::-webkit-scrollbar-thumb, .overlay-descr::-webkit-scrollbar-thumb, .overflow-table::-webkit-scrollbar-thumb {
  background-color: rgba(135, 135, 135, 0.85);
  border: 1px solid rgba(122, 122, 122, 0.85); }

.overflow-table::-webkit-scrollbar {
  height: 9px; }

.drag-icon,
.ui-draggable .dashbrd-widget-head,
.dashbrd-grid-widget.ui-draggable .dashbrd-grid-widget-head,
.dashbrd-grid-iterator.ui-draggable .dashbrd-grid-iterator-head {
  cursor: move;
  /* fallback if grab cursor is unsupported */
  cursor: grab; }

.ui-draggable-dragging .drag-icon,
.ui-draggable-dragging .dashbrd-widget-head,
.ui-draggable-dragging .dashbrd-grid-widget-head,
.ui-draggable-dragging .dashbrd-grid-iterator-head, .cursor-dragging {
  cursor: move;
  /* fallback if grabbing cursor is unsupported */
  cursor: grabbing; }

.cursor-move {
  cursor: move; }

tr.cursor-move td * {
  cursor: move; }

.cursor-pointer {
  cursor: pointer; }

.overflow-ellipsis {
  table-layout: fixed; }

.rel-container {
  position: relative;
  display: inline-block;
  min-width: 16px;
  white-space: nowrap; }
  .rel-container .icon-info {
    margin-right: 5px; }
    .rel-container .icon-info:only-of-type {
      margin-right: 0; }
    .rel-container .icon-info:last-child {
      margin-right: 0; }
    .rel-container .icon-info.status-green {
      border-right: 1px solid #2f9f5e; }

main .server-name {
  float: right;
  margin: 10px;
  color: #768d99; }

.uppercase {
  text-transform: uppercase; }

.flickerfreescreen {
  position: relative;
  overflow: hidden; }
  .flickerfreescreen.is-loading {
    min-height: 64px; }

.graph-wrapper {
  display: inline; }

.widget-url {
  display: block; }

.clock {
  display: flex;
  justify-content: center;
  padding: 0 10px;
  height: 100%; }

.clock-svg {
  flex-grow: 1; }

.time-zone {
  margin: 0 0 .5em;
  white-space: nowrap; }

.local-clock {
  margin: .5em 0 0;
  white-space: nowrap; }

.clock-face {
  fill: #ebebeb; }

.clock-hand {
  fill: #1f2c33; }

.clock-hand-sec {
  fill: #0275b8; }

.clock-lines {
  fill: #acbbc2; }

svg {
  overflow: hidden; }

.sysmap {
  height: 100%;
  width: auto;
  padding: 0 10px;
  text-align: center; }

.sysmap-scroll-container {
  overflow-x: auto;
  overflow-y: hidden;
  position: relative;
  width: calc(100% - 20px);
  border: 10px solid #ffffff;
  background: #ffffff;
  display: block;
  margin: 4px 0; }
  .sysmap-scroll-container .map-container {
    display: table; }
  .sysmap-scroll-container .flickerfreescreen {
    display: inline-block; }
  .sysmap-scroll-container .table-forms-container, .sysmap-scroll-container .browser-warning-container {
    display: table;
    margin: 0;
    padding: 0;
    border: 0; }

.sysmap-widget-container {
  overflow: hidden;
  height: 100%;
  display: flex; }
  .sysmap-widget-container svg {
    flex-grow: 1; }

.lld-overrides-operations-table {
  white-space: normal;
  word-break: break-word; }

.overrides-list {
  display: table;
  width: 90%;
  max-width: 738px;
  padding-left: 15px; }
  .overrides-list .overrides-list-item {
    display: table-row; }
    .overrides-list .overrides-list-item .remove-btn {
      position: relative;
      right: -73px;
      top: 3px; }

.overrides-options-list {
  white-space: normal;
  padding: 5px 0 8px;
  margin-bottom: 10px;
  border-bottom: 1px solid #ebeef0; }
  .overrides-options-list > li {
    display: inline-block;
    margin: 2px 7px 2px 0;
    white-space: nowrap; }
    .overrides-options-list > li > div {
      position: relative;
      padding: 1px 18px 1px 1px;
      background-color: #768d99;
      border-radius: 2px; }
      .overrides-options-list > li > div > span {
        color: white;
        padding-left: 8px;
        line-height: 22px; }
      .overrides-options-list > li > div > input[type=text] {
        border-style: none;
        line-height: 22px;
        min-height: 22px;
        width: 85px; }
      .overrides-options-list > li > div > .subfilter-disable-btn {
        position: absolute;
        right: 0;
        top: 0;
        border: 0; }
        .overrides-options-list > li > div > .subfilter-disable-btn:focus, .overrides-options-list > li > div > .subfilter-disable-btn:hover {
          background: none; }

.list-accordion-foot > div {
  display: table-cell;
  padding-top: 10px; }

.color-preview-box {
  height: 24px;
  width: 24px;
  float: left;
  margin-right: 10px;
  cursor: pointer;
  border: 0;
  border-radius: 0; }

.list-vertical-accordion {
  display: table;
  padding-left: 15px;
  width: calc(100% - 15px); }
  .list-vertical-accordion .list-accordion-item {
    display: table-row; }
    .list-vertical-accordion .list-accordion-item .remove-btn {
      position: relative;
      right: -10px;
      top: 3px; }
  .list-vertical-accordion .list-accordion-item-head,
  .list-vertical-accordion .list-accordion-item-body {
    padding-bottom: 2px; }
  .list-vertical-accordion .list-accordion-item-closed .multiselect {
    height: 24px;
    overflow: hidden; }
  .list-vertical-accordion .list-accordion-item-closed .list-accordion-item-head {
    margin-bottom: 5px; }
  .list-vertical-accordion .list-accordion-item-closed .list-accordion-item-body {
    display: none; }

.display-none, .table-forms li.display-none {
  display: none; }

.checkbox-list li {
  overflow: hidden;
  text-overflow: ellipsis;
  line-height: 20px; }
  .checkbox-list li label {
    line-height: 16px;
    vertical-align: bottom; }

.columns-wrapper {
  display: flex;
  flex-wrap: wrap; }
  .columns-wrapper.columns-nowrap {
    flex-wrap: nowrap; }
  .columns-wrapper.columns-2 > div,
  .columns-wrapper.columns-2 > li {
    display: block;
    flex: 0 0 50%;
    max-width: 50%; }
  .columns-wrapper.columns-3 > div,
  .columns-wrapper.columns-3 > li {
    display: block;
    flex: 0 0 33.33333%;
    max-width: 33.33333%; }
  .columns-wrapper .column-5 {
    flex: 0 0 5%;
    max-width: 5%; }
  .columns-wrapper .column-10 {
    flex: 0 0 10%;
    max-width: 10%; }
  .columns-wrapper .column-15 {
    flex: 0 0 15%;
    max-width: 15%; }
  .columns-wrapper .column-20 {
    flex: 0 0 20%;
    max-width: 20%; }
  .columns-wrapper .column-33 {
    flex: 0 0 33.33333%;
    max-width: 33.33333%; }
  .columns-wrapper .column-35 {
    flex: 0 0 35%;
    max-width: 35%; }
  .columns-wrapper .column-40 {
    flex: 0 0 40%;
    max-width: 40%; }
  .columns-wrapper .column-50 {
    flex: 0 0 50%;
    max-width: 50%; }
  .columns-wrapper .column-75 {
    flex: 0 0 75%;
    max-width: 75%; }
  .columns-wrapper .column-90 {
    flex: 0 0 90%;
    max-width: 90%; }
  .columns-wrapper .column-95 {
    flex: 0 0 95%;
    max-width: 95%; }
  .columns-wrapper .column-center {
    display: flex;
    justify-content: center;
    text-align: center; }
  .columns-wrapper .column-middle {
    display: flex;
    align-items: center; }

.preprocessing-list {
  display: block;
  max-width: 930px;
  min-width: 800px; }
  .preprocessing-list > li {
    display: block;
    position: relative; }
  .preprocessing-list .drag-icon {
    position: absolute;
    left: 0;
    top: 5px; }
  .preprocessing-list .list-numbered-item::before {
    content: counter(line) ":";
    flex: 0 0 15px;
    max-width: 15px;
    line-height: 24px;
    padding-right: 5px; }
  .preprocessing-list input[type=text],
  .preprocessing-list select {
    width: 100%;
    min-width: 0; }
  .preprocessing-list input[type=text]:not(:last-of-type),
  .preprocessing-list .btn-link:not(:last-of-type),
  .preprocessing-list .interface-container .interface-row .interface-cell .interface-btn-toggle:not(:last-of-type),
  .interface-container .interface-row .interface-cell .preprocessing-list .interface-btn-toggle:not(:last-of-type) {
    margin-right: 10px; }
  .preprocessing-list .preprocessing-list-head,
  .preprocessing-list .preprocessing-list-foot,
  .preprocessing-list .preprocessing-step,
  .preprocessing-list .on-fail-options,
  .preprocessing-list .step-name,
  .preprocessing-list .step-parameters,
  .preprocessing-list .step-on-fail,
  .preprocessing-list .step-action {
    display: flex;
    align-items: center;
    box-sizing: border-box; }
  .preprocessing-list .step-name,
  .preprocessing-list .step-parameters,
  .preprocessing-list .step-on-fail,
  .preprocessing-list .step-action,
  .preprocessing-list .on-fail-options > label,
  .preprocessing-list .on-fail-options > .radio-segmented {
    padding: 5px 5px 5px 0; }
  .preprocessing-list .step-name {
    flex: 0 0 290px;
    max-width: 290px; }
  .preprocessing-list .step-parameters {
    flex: 1; }
  .preprocessing-list .step-on-fail {
    flex: 0 0 100px;
    max-width: 100px;
    justify-content: center;
    text-align: center; }
  .preprocessing-list .step-action {
    flex: 0 0 120px;
    max-width: 120px;
    padding-right: 0; }
  .preprocessing-list .on-fail-options {
    padding-right: 225px;
    margin-bottom: 5px; }
    .preprocessing-list .on-fail-options > label {
      padding-left: 30px; }
    .preprocessing-list .on-fail-options input[type=text] {
      flex: 1; }
  .preprocessing-list .preprocessing-list-head {
    color: #768d99;
    line-height: 14px; }
    .preprocessing-list .preprocessing-list-head .step-name {
      padding-left: 30px; }
  .preprocessing-list .preprocessing-list-item .step-name {
    padding-left: 10px; }
  .preprocessing-list .preprocessing-list-foot {
    justify-content: space-between; }
    .preprocessing-list .preprocessing-list-foot .step-action {
      height: 24px; }
      .preprocessing-list .preprocessing-list-foot .step-action + .step-action:last-child {
        margin-left: auto;
        justify-self: flex-end; }

@keyframes fadein {
  from {
    opacity: 0; }
  to {
    opacity: 1; } }
.navtree .tree {
  width: 100%;
  height: 100%; }
  .navtree .tree .tree-list {
    list-style: none; }
    .navtree .tree .tree-list.root > .tree-item > .tree-row > .content > .margin-lvl {
      flex: 0 0 15px; }
    .navtree .tree .tree-list > .tree-item.ui-sortable-helper .content {
      padding-left: 5px; }
    .navtree .tree .tree-list[data-depth="0"] > .tree-item > .tree-row > .content > .margin-lvl {
      flex: 0 0 10px; }
    .navtree .tree .tree-list[data-depth="0"] > .tree-item.ui-sortable-helper {
      margin-left: 10px; }
      .navtree .tree .tree-list[data-depth="0"] > .tree-item.ui-sortable-helper > .tree-row > .content > .margin-lvl {
        display: none; }
    .navtree .tree .tree-list[data-depth="1"] > .tree-item > .tree-row > .content > .margin-lvl {
      flex: 0 0 25px; }
    .navtree .tree .tree-list[data-depth="1"] > .tree-item.ui-sortable-helper {
      margin-left: 25px; }
      .navtree .tree .tree-list[data-depth="1"] > .tree-item.ui-sortable-helper > .tree-row > .content > .margin-lvl {
        display: none; }
    .navtree .tree .tree-list[data-depth="2"] > .tree-item > .tree-row > .content > .margin-lvl {
      flex: 0 0 40px; }
    .navtree .tree .tree-list[data-depth="2"] > .tree-item.ui-sortable-helper {
      margin-left: 40px; }
      .navtree .tree .tree-list[data-depth="2"] > .tree-item.ui-sortable-helper > .tree-row > .content > .margin-lvl {
        display: none; }
    .navtree .tree .tree-list[data-depth="3"] > .tree-item > .tree-row > .content > .margin-lvl {
      flex: 0 0 55px; }
    .navtree .tree .tree-list[data-depth="3"] > .tree-item.ui-sortable-helper {
      margin-left: 55px; }
      .navtree .tree .tree-list[data-depth="3"] > .tree-item.ui-sortable-helper > .tree-row > .content > .margin-lvl {
        display: none; }
    .navtree .tree .tree-list[data-depth="4"] > .tree-item > .tree-row > .content > .margin-lvl {
      flex: 0 0 70px; }
    .navtree .tree .tree-list[data-depth="4"] > .tree-item.ui-sortable-helper {
      margin-left: 70px; }
      .navtree .tree .tree-list[data-depth="4"] > .tree-item.ui-sortable-helper > .tree-row > .content > .margin-lvl {
        display: none; }
    .navtree .tree .tree-list[data-depth="5"] > .tree-item > .tree-row > .content > .margin-lvl {
      flex: 0 0 85px; }
    .navtree .tree .tree-list[data-depth="5"] > .tree-item.ui-sortable-helper {
      margin-left: 85px; }
      .navtree .tree .tree-list[data-depth="5"] > .tree-item.ui-sortable-helper > .tree-row > .content > .margin-lvl {
        display: none; }
    .navtree .tree .tree-list[data-depth="6"] > .tree-item > .tree-row > .content > .margin-lvl {
      flex: 0 0 100px; }
    .navtree .tree .tree-list[data-depth="6"] > .tree-item.ui-sortable-helper {
      margin-left: 100px; }
      .navtree .tree .tree-list[data-depth="6"] > .tree-item.ui-sortable-helper > .tree-row > .content > .margin-lvl {
        display: none; }
    .navtree .tree .tree-list[data-depth="7"] > .tree-item > .tree-row > .content > .margin-lvl {
      flex: 0 0 115px; }
    .navtree .tree .tree-list[data-depth="7"] > .tree-item.ui-sortable-helper {
      margin-left: 115px; }
      .navtree .tree .tree-list[data-depth="7"] > .tree-item.ui-sortable-helper > .tree-row > .content > .margin-lvl {
        display: none; }
    .navtree .tree .tree-list[data-depth="8"] > .tree-item > .tree-row > .content > .margin-lvl {
      flex: 0 0 130px; }
    .navtree .tree .tree-list[data-depth="8"] > .tree-item.ui-sortable-helper {
      margin-left: 130px; }
      .navtree .tree .tree-list[data-depth="8"] > .tree-item.ui-sortable-helper > .tree-row > .content > .margin-lvl {
        display: none; }
    .navtree .tree .tree-list[data-depth="9"] > .tree-item > .tree-row > .content > .margin-lvl {
      flex: 0 0 145px; }
    .navtree .tree .tree-list[data-depth="9"] > .tree-item.ui-sortable-helper {
      margin-left: 145px; }
      .navtree .tree .tree-list[data-depth="9"] > .tree-item.ui-sortable-helper > .tree-row > .content > .margin-lvl {
        display: none; }
    .navtree .tree .tree-list[data-depth="10"] > .tree-item > .tree-row > .content > .margin-lvl {
      flex: 0 0 160px; }
    .navtree .tree .tree-list[data-depth="10"] > .tree-item.ui-sortable-helper {
      margin-left: 160px; }
      .navtree .tree .tree-list[data-depth="10"] > .tree-item.ui-sortable-helper > .tree-row > .content > .margin-lvl {
        display: none; }
    .navtree .tree .tree-list[data-depth] .ui-sortable-helper > .tree-row > .content > .margin-lvl {
      flex: 0 0 15px; }
    .navtree .tree .tree-list[data-depth] .ui-sortable-helper .tree-list > li > .tree-row > .content > .margin-lvl {
      flex: 0 0 30px; }
    .navtree .tree .tree-list[data-depth] .ui-sortable-helper .tree-list .tree-list > li > .tree-row > .content > .margin-lvl {
      flex: 0 0 45px; }
    .navtree .tree .tree-list[data-depth] .ui-sortable-helper .tree-list .tree-list .tree-list > li > .tree-row > .content > .margin-lvl {
      flex: 0 0 60px; }
    .navtree .tree .tree-list[data-depth] .ui-sortable-helper .tree-list .tree-list .tree-list .tree-list > li > .tree-row > .content > .margin-lvl {
      flex: 0 0 75px; }
    .navtree .tree .tree-list[data-depth] .ui-sortable-helper .tree-list .tree-list .tree-list .tree-list .tree-list > li > .tree-row > .content > .margin-lvl {
      flex: 0 0 90px; }
    .navtree .tree .tree-list[data-depth] .ui-sortable-helper .tree-list .tree-list .tree-list .tree-list .tree-list .tree-list > li > .tree-row > .content > .margin-lvl {
      flex: 0 0 105px; }
    .navtree .tree .tree-list[data-depth] .ui-sortable-helper .tree-list .tree-list .tree-list .tree-list .tree-list .tree-list .tree-list > li > .tree-row > .content > .margin-lvl {
      flex: 0 0 120px; }
    .navtree .tree .tree-list[data-depth] .ui-sortable-helper .tree-list .tree-list .tree-list .tree-list .tree-list .tree-list .tree-list .tree-list > li > .tree-row > .content > .margin-lvl {
      flex: 0 0 135px; }
    .navtree .tree .tree-list[data-depth] .ui-sortable-helper .tree-list .tree-list .tree-list .tree-list .tree-list .tree-list .tree-list .tree-list .tree-list > li > .tree-row > .content > .margin-lvl {
      flex: 0 0 150px; }
  .navtree .tree .tree-item > .tree-row {
    width: 100%;
    min-width: 320px;
    border-bottom: 1px solid #ebeef0;
    padding: 8px 0; }
    .navtree .tree .tree-item > .tree-row:hover {
      background-color: #e8f5ff; }
    .navtree .tree .tree-item > .tree-row > .problem-icon-list {
      float: right;
      padding-left: 10px;
      margin-right: 10px; }
    .navtree .tree .tree-item > .tree-row > .tools {
      float: right;
      position: relative;
      padding-left: 10px;
      margin-right: 10px;
      display: flex;
      width: 85px; }
      .navtree .tree .tree-item > .tree-row > .tools .edit-item-btn,
      .navtree .tree .tree-item > .tree-row > .tools .remove-item-btn,
      .navtree .tree .tree-item > .tree-row > .tools .import-items-btn,
      .navtree .tree .tree-item > .tree-row > .tools .add-child-btn {
        margin-left: 5px;
        cursor: pointer;
        border: 0;
        opacity: .5;
        float: left; }
        .navtree .tree .tree-item > .tree-row > .tools .edit-item-btn::-moz-focus-inner,
        .navtree .tree .tree-item > .tree-row > .tools .remove-item-btn::-moz-focus-inner,
        .navtree .tree .tree-item > .tree-row > .tools .import-items-btn::-moz-focus-inner,
        .navtree .tree .tree-item > .tree-row > .tools .add-child-btn::-moz-focus-inner {
          padding: 0; }
      .navtree .tree .tree-item > .tree-row > .tools .edit-item-btn:hover,
      .navtree .tree .tree-item > .tree-row > .tools .remove-item-btn:hover,
      .navtree .tree .tree-item > .tree-row > .tools .import-items-btn:hover,
      .navtree .tree .tree-item > .tree-row > .tools .add-child-btn:hover {
        opacity: 1; }
      .navtree .tree .tree-item > .tree-row > .tools .edit-item-btn:focus,
      .navtree .tree .tree-item > .tree-row > .tools .remove-item-btn:focus,
      .navtree .tree .tree-item > .tree-row > .tools .import-items-btn:focus,
      .navtree .tree .tree-item > .tree-row > .tools .add-child-btn:focus {
        opacity: 1;
        outline: none; }
      .navtree .tree .tree-item > .tree-row > .tools .add-child-btn {
        background: url("../img/icon-sprite.svg?20200407") no-repeat -47px -551px;
        background-color: transparent !important;
        height: 15px;
        width: 14px; }
      .navtree .tree .tree-item > .tree-row > .tools .edit-item-btn {
        background: url("../img/icon-sprite.svg?20200407") no-repeat -47px -478px;
        background-color: transparent !important;
        height: 15px;
        width: 14px; }
      .navtree .tree .tree-item > .tree-row > .tools .import-items-btn {
        background: url("../img/icon-sprite.svg?20200407") no-repeat -47px -515px;
        background-color: transparent !important;
        height: 15px;
        width: 14px; }
      .navtree .tree .tree-item > .tree-row > .tools .remove-btn {
        position: relative;
        margin-left: 10px;
        top: 0; }
    .navtree .tree .tree-item > .tree-row > .content {
      display: flex;
      height: 20px; }
      .navtree .tree .tree-item > .tree-row > .content > .arrow {
        flex: 0 0 15px;
        text-align: center;
        margin: 2px 2px 0 -5px; }
        .navtree .tree .tree-item > .tree-row > .content > .arrow > .treeview {
          display: none; }
      .navtree .tree .tree-item > .tree-row > .content > .drag-icon {
        min-width: 24px; }
      .navtree .tree .tree-item > .tree-row > .content > .item-name {
        flex: 0 1 auto;
        white-space: nowrap;
        overflow: hidden;
        margin-right: 5px;
        text-overflow: ellipsis;
        line-height: 1.5; }
  .navtree .tree .tree-item.is-parent > .tree-row > .content > .arrow > .treeview {
    display: block; }
  .navtree .tree .tree-item.no-map > .tree-row > .content > .item-name, .navtree .tree .tree-item.inaccessible > .tree-row > .content > .item-name {
    color: #acbbc2; }
  .navtree .tree .tree-item.ui-sortable-helper {
    background: #ffffff;
    border-color: #dfe4e7;
    border-width: 1px;
    border-style: solid; }
    .navtree .tree .tree-item.ui-sortable-helper .tools {
      display: none; }
  .navtree .tree .tree-item.opened > ul {
    display: block; }
  .navtree .tree .tree-item.closed > ul {
    display: none; }
  .navtree .tree .tree-item .sortable-error {
    border-color: transparent;
    background: rgba(227, 55, 52, 0.2); }
  .navtree .tree .highlighted-parent > .tree-row {
    background: #f7f8f9; }
  .navtree .tree .placeholder {
    background-color: #ebeef0;
    animation: fadein .5s; }
.navtree .problem-icon-list {
  flex-wrap: nowrap; }

.problem-icon-list {
  display: flex;
  flex-wrap: wrap; }
  .problem-icon-list .problem-icon-list-item {
    border-radius: 3px;
    color: #ffffff;
    display: inline-block;
    flex: 0 0 7px;
    font-size: 12px;
    line-height: 1;
    padding: 3px 4px 2px;
    margin: 1px 0; }
    .problem-icon-list .problem-icon-list-item:not(:last-of-type) {
      margin-right: 5px; }

:-ms-input-placeholder {
  color: #9d9d9d !important; }

::-ms-input-placeholder {
  color: #9d9d9d; }

::placeholder {
  color: #9d9d9d; }

.icon-action-command,
.icon-action-close,
.icon-action-msg,
.icon-action-msgs,
.icon-action-severity-up,
.icon-action-severity-down,
.icon-action-severity-changed,
.icon-action-message,
.icon-action-ack,
.icon-action-unack,
.icon-invisible,
.icon-problem-generated,
.icon-problem-recovery,
.icon-actions-number-gray,
.icon-actions-number-yellow,
.icon-actions-number-red,
.icon-description {
  display: inline-block;
  position: relative;
  height: 18px;
  width: 18px;
  margin: 0 5px 0 0;
  top: 0;
  bottom: 0;
  vertical-align: bottom; }
  .icon-action-command::before,
  .icon-action-close::before,
  .icon-action-msg::before,
  .icon-action-msgs::before,
  .icon-action-severity-up::before,
  .icon-action-severity-down::before,
  .icon-action-severity-changed::before,
  .icon-action-message::before,
  .icon-action-ack::before,
  .icon-action-unack::before,
  .icon-invisible::before,
  .icon-problem-generated::before,
  .icon-problem-recovery::before,
  .icon-actions-number-gray::before,
  .icon-actions-number-yellow::before,
  .icon-actions-number-red::before,
  .icon-description::before {
    content: '';
    display: inline-block;
    position: absolute;
    top: 0;
    left: 0;
    width: 18px;
    height: 18px;
    background-image: url("../img/icon-sprite.svg?20200407");
    background-repeat: no-repeat; }

[data-count][class*='icon-']::after,
.icon-description::after {
  position: absolute;
  content: attr(data-count);
  text-align: center;
  margin-top: -2px;
  font-size: 9px;
  letter-spacing: -.25px;
  width: 18px; }

.icon-action-command::before {
  background-position: -249px -245px; }

.icon-action-close::before {
  background-position: -224px -245px; }

.icon-action-msg::before {
  background-position: -299px -245px; }

.icon-action-severity-up::before {
  background-position: -349px -245px; }

.icon-action-severity-down::before {
  background-position: -374px -245px; }

.icon-action-severity-changed::before {
  background-position: -399px -245px; }

.icon-action-message::before {
  background-position: -199px -245px; }

.icon-action-ack::before {
  background-position: -323px -245px; }

.icon-action-unack::before {
  background-position: -173px -245px; }

.icon-invisible::before {
  background-position: -89px -803px; }

.icon-problem-generated::before {
  background-position: -449px -245px; }

.icon-problem-recovery::before {
  background-position: -424px -245px; }

.icon-action-msgs[data-count]::after {
  color: #ffffff; }
.icon-action-msgs::before {
  background-position: -474px -245px; }

.icon-actions-number-gray[data-count]::after {
  color: #1f2c33; }
.icon-actions-number-gray::before {
  background-position: -499px -245px; }

.icon-actions-number-yellow[data-count]::after {
  color: #1f2c33; }
.icon-actions-number-yellow::before {
  background-position: -549px -245px; }

.icon-actions-number-red[data-count]::after {
  color: #1f2c33; }
.icon-actions-number-red::before {
  background-position: -524px -245px; }

.icon-description {
  margin: 0 0 0 5px; }
  .icon-description::after {
    content: '?';
    color: #ffffff; }
  .icon-description::before {
    background-position: -474px -245px; }

#expressions_list .ui-sortable-helper {
  display: table; }

.range-control {
  position: relative;
  display: inline-block;
  vertical-align: middle; }
  .range-control input[type=range] {
    cursor: pointer;
    -webkit-appearance: none;
    /* Hides the slider so that custom slider can be made */
    -moz-appearance: none;
    /* Hides the slider so that custom slider can be made */
    width: calc(100% + 10px);
    opacity: 0;
    vertical-align: middle;
    margin: 0 -5px;
    padding: 0;
    height: 20px;
    /* Special styling for WebKit/Blink */ }
    .range-control input[type=range]:focus {
      outline: none; }
    .range-control input[type=range]::-webkit-slider-thumb {
      margin-top: 1px;
      /* You need to specify a margin in Chrome, but in Firefox and IE it is automatic */
      height: 10px;
      width: 10px;
      opacity: 0; }
    .range-control input[type=range]::-webkit-slider-runnable-track {
      height: 10px;
      opacity: 0; }
  .range-control input[type=text] {
    width: 31px;
    float: right; }
  .range-control > div {
    position: relative;
    width: calc(100% - 10px - 31px);
    margin: 2px 10px 0 0;
    float: left; }
  .range-control .range-control-track,
  .range-control .range-control-progress {
    position: absolute;
    top: 50%;
    margin-top: -1px;
    left: 0;
    height: 2px;
    cursor: pointer; }
  .range-control .range-control-track {
    width: 100%;
    background: #c0c0c0; }
  .range-control .range-control-progress {
    background: #0275b8; }
  .range-control .range-control-thumb {
    position: absolute;
    top: 50%;
    margin-top: -5px;
    margin-left: -5px;
    width: 10px;
    height: 10px;
    border-radius: 50%;
    background: #0275b8; }
  .range-control.range-control-focus .range-control-thumb {
    margin-top: -6.66667px;
    margin-left: -6.66667px;
    background: #0275b8;
    border: 2px solid #0395ea; }
  .range-control.range-control-focus .range-control-progress {
    background: #0275b8; }
  .range-control.disabled {
    opacity: 1; }
    .range-control.disabled input[type=range] {
      cursor: default; }
    .range-control.disabled .range-control-progress,
    .range-control.disabled .range-control-thumb {
      background: #c0c0c0; }
  .range-control datalist {
    position: absolute;
    display: flex;
    width: 100%;
    top: 50%;
    margin-top: -1px; }
    .range-control datalist option {
      padding: 0;
      font-size: 0;
      flex: 1 0 0;
      height: 2px;
      border-left: 1px solid #ebeef0; }

.graph-legend {
  text-align: left;
  white-space: nowrap;
  text-overflow: ellipsis;
  overflow: hidden; }

.graph-widget-config-tabs {
  padding: 10px 0; }
  .graph-widget-config-tabs > .tabs-nav {
    padding-left: calc(15% + 10px);
    margin-right: 0;
    margin-left: 0; }

.inline-sr-only {
  font-size: 0; }

.item-test-popup-value-row,
.preproc-test-popup-value-row {
  display: flex; }
  .item-test-popup-value-row label,
  .preproc-test-popup-value-row label {
    padding: 0 10px;
    margin-left: auto;
    line-height: 24px; }

table.preprocessing-test-results td {
  vertical-align: top !important; }
table.preprocessing-test-results .rel-container {
  top: 4px;
  margin-left: 3px; }

#preprocessing-test-form .table-forms-separator {
  margin-top: -2px; }

.totals-list:not(.list-table) {
  display: flex;
  height: 100%; }
.totals-list > div {
  flex: 1;
  align-items: center;
  display: flex;
  line-height: 18px;
  overflow: hidden;
  padding: 0 10px;
  position: relative; }
.totals-list .count {
  font-size: 16px; }
.totals-list.totals-list-horizontal > div {
  flex-direction: column;
  justify-content: center;
  min-width: 55px;
  text-align: center; }
.totals-list.totals-list-vertical {
  flex-direction: column; }
  .totals-list.totals-list-vertical > div {
    min-height: 21px;
    padding-top: 3px; }
  .totals-list.totals-list-vertical .count {
    margin-right: 5px; }

.host-avail-widget td:not(:first-child) {
  border-left: 1px dotted #ebeef0; }
.host-avail-widget .host-avail-true {
  background: #86cc89; }
.host-avail-widget .host-avail-false {
  background: #e45959; }
.host-avail-widget .host-avail-unknown {
  background: #97aab3; }
.host-avail-widget .host-avail-total {
  background: transparent; }

.input-group {
  position: relative;
  display: flex;
  flex-wrap: wrap;
  align-items: stretch;
  width: 100%; }
  .input-group * {
    box-sizing: border-box; }
  .input-group input,
  .input-group textarea {
    flex: 1;
    border-right: 0; }
    .input-group input:focus + .btn-undo, .input-group input:active + .btn-undo,
    .input-group textarea:focus + .btn-undo,
    .input-group textarea:active + .btn-undo {
      border-top-color: #02659f;
      border-bottom-color: #02659f; }
  .input-group button {
    position: relative; }
    .input-group button.btn-change {
      border-radius: 0; }
      .input-group button.btn-change:disabled {
        display: none; }
    .input-group button.btn-undo {
      display: none;
      width: 24px;
      border-left: 0;
      border-right: 0;
      border-top: 1px solid #acbbc2;
      border-bottom: 1px solid #acbbc2;
      border-radius: 0;
      background-color: #ffffff;
      transition: border-color .2s ease-out, box-shadow .2s ease-out; }
      .input-group button.btn-undo::before {
        position: absolute;
        top: 0;
        left: 0;
        display: block;
        width: 22px;
        height: 22px;
        content: '';
        background: url("../img/icon-sprite.svg?20200407") no-repeat -119px -474px; }
      .input-group button.btn-undo.is-focused {
        border-top: 1px solid #02659f;
        border-bottom: 1px solid #02659f; }
      .input-group button.btn-undo:hover, .input-group button.btn-undo:focus, .input-group button.btn-undo:active {
        border-top: 1px solid #02659f;
        border-bottom: 1px solid #02659f;
        color: #ffffff;
        background-color: #02659f;
        border-color: #02659f; }
        .input-group button.btn-undo:hover::before, .input-group button.btn-undo:focus::before, .input-group button.btn-undo:active::before {
          background-position: -431px -474px; }
    .input-group button.btn-dropdown-toggle {
      border-color: #02659f;
      border-top-left-radius: 0;
      border-bottom-left-radius: 0; }

.input-secret {
  position: relative;
  display: flex;
  flex: 1; }
  .input-secret input {
    flex: 1; }
  .input-secret button {
    position: absolute;
    top: 0;
    left: 0;
    width: 100%;
    opacity: 0; }
    .input-secret button:enabled:hover, .input-secret button:enabled:focus, .input-secret button:enabled:active {
      opacity: 1;
      animation: fadein .2s; }

.btn-dropdown-container {
  display: flex; }

.icon-text::before {
  background: url("../img/icon-sprite.svg?20200407") no-repeat -87px -474px; }
.icon-text:not(.highlighted):enabled:hover::before, .icon-text:not(.highlighted):enabled:focus::before, .icon-text:not(.highlighted):enabled:active::before, .icon-text:not(.highlighted):enabled[aria-expanded="true"]::before {
  background-position: -399px -474px; }

.icon-secret::before {
  background: url("../img/icon-sprite.svg?20200407") no-repeat -87px -510px; }
.icon-secret:not(.highlighted):enabled:hover::before, .icon-secret:not(.highlighted):enabled:focus::before, .icon-secret:not(.highlighted):enabled:active::before, .icon-secret:not(.highlighted):enabled[aria-expanded="true"]::before {
  background-position: -399px -510px; }

.icon-invisible.menu-popup-item,
.icon-invisible.btn-dropdown-toggle {
  width: 100%; }
  .icon-invisible.menu-popup-item::before,
  .icon-invisible.btn-dropdown-toggle::before {
    background: url("../img/icon-sprite.svg?20200407") no-repeat -87px -800px; }
  .icon-invisible.menu-popup-item:not(.highlighted):enabled:hover::before, .icon-invisible.menu-popup-item:not(.highlighted):enabled:focus::before, .icon-invisible.menu-popup-item:not(.highlighted):enabled:active::before, .icon-invisible.menu-popup-item:not(.highlighted):enabled[aria-expanded="true"]::before,
  .icon-invisible.btn-dropdown-toggle:not(.highlighted):enabled:hover::before,
  .icon-invisible.btn-dropdown-toggle:not(.highlighted):enabled:focus::before,
  .icon-invisible.btn-dropdown-toggle:not(.highlighted):enabled:active::before,
  .icon-invisible.btn-dropdown-toggle:not(.highlighted):enabled[aria-expanded="true"]::before {
    background-position: -399px -800px; }

.icon-invisible.btn-dropdown-toggle {
  margin: 0; }

.btn-split {
  display: inline-block;
  position: relative;
  margin-right: 10px; }
  .btn-split li {
    display: inline-block; }
    .btn-split li button {
      margin: 0 -1px 0 0;
      border-radius: 0; }
    .btn-split li:first-child button {
      border-radius: 2px 0 0 2px; }
    .btn-split li:last-child button {
      border-radius: 0 2px 2px 0; }
    .btn-split li:only-child button {
      border-radius: 2px; }

.btn-toggle-chevron {
  position: relative; }
  .btn-toggle-chevron[aria-expanded="true"] {
    color: #ffffff;
    background-color: #02659f;
    border-color: #02659f; }
  .btn-toggle-chevron::after {
    content: '';
    position: absolute;
    right: 8px;
    top: calc(50% - 3px);
    width: 5px;
    height: 5px;
    border-top: 1px solid #0275b8;
    border-right: 1px solid #0275b8;
    transform: rotate(135deg) translate(-1px, 1px);
    transition: transform .3s; }
  .btn-toggle-chevron[disabled]::after {
    border-top-color: #acbbc2;
    border-right-color: #acbbc2; }
  .btn-toggle-chevron:enabled:active::after, .btn-toggle-chevron:enabled[aria-expanded="true"]::after {
    transform: rotate(315deg) translate(-1px, 1px); }
  .btn-toggle-chevron:enabled:hover::after, .btn-toggle-chevron:enabled:focus::after, .btn-toggle-chevron:enabled:active::after, .btn-toggle-chevron:enabled[aria-expanded="true"]::after {
    border-top-color: #ffffff;
    border-right-color: #ffffff; }

.btn-dropdown-toggle {
  white-space: nowrap;
  overflow: hidden;
  text-indent: -200px; }
  .btn-dropdown-toggle[class*='icon-'] {
    padding-left: 22px; }
    .btn-dropdown-toggle[class*='icon-']::before {
      position: absolute;
      top: 0;
      left: 0;
      display: block;
      width: 22px;
      height: 22px;
      content: ''; }
    .btn-dropdown-toggle[class*='icon-']::after {
      top: 6px;
      right: 2px; }
  .btn-dropdown-toggle::after {
    position: absolute;
    top: 7px;
    right: 6px;
    width: 10px;
    height: 10px;
    content: '';
    background: url("../img/icon-sprite.svg?20200407") no-repeat -547px -431px; }
  .btn-dropdown-toggle:enabled:hover::after, .btn-dropdown-toggle:enabled:focus::after, .btn-dropdown-toggle:enabled:active::after {
    background-position: -604px -431px; }
  .btn-dropdown-toggle[aria-expanded="true"] {
    color: #ffffff;
    background-color: #02659f;
    border-color: #02659f; }
    .btn-dropdown-toggle[aria-expanded="true"]::after {
      background: url("../img/icon-sprite.svg?20200407") no-repeat -604px -503px; }
    .btn-dropdown-toggle[aria-expanded="true"]:hover::after, .btn-dropdown-toggle[aria-expanded="true"]:focus::after, .btn-dropdown-toggle[aria-expanded="true"]:active::after {
      background: url("../img/icon-sprite.svg?20200407") no-repeat -604px -503px; }

.checkbox-block {
  display: none;
  margin: 10px 0; }

#tbl_macros.massupdate-remove th,
#tbl_macros.massupdate-remove td {
  display: none; }
#tbl_macros.massupdate-remove th:nth-child(1),
#tbl_macros.massupdate-remove td:nth-child(1),
#tbl_macros.massupdate-remove td.nowrap {
  display: table-cell; }

@media screen and (-ms-high-contrast: active), (-ms-high-contrast: none) {
  /* for IE11 only. Fixed cell height if table has 100% height */
  .host-avail-widget td {
    height: 100%; } }
.interface-container {
  width: fit-content;
  width: -moz-fit-content;
  padding-left: 0; }
  .interface-container:not(.interface-container-header):not(:empty) {
    margin-bottom: 5px; }
    .interface-container:not(.interface-container-header):not(:empty) ~ .interface-container:not(:empty) {
      border-top: 1px solid #acbbc2;
      padding-top: 10px; }
  .interface-container:empty {
    display: none; }
  .interface-container .interface-row {
    display: grid;
    grid-template-columns: 26px 36px 225px 175px 85px 100px 20px 1fr;
    grid-template-rows: 24px 1fr;
    gap: 5px; }
    .interface-container .interface-row:not(:first-of-type) {
      margin-top: 5px; }
    .interface-container .interface-row[data-type] .interface-cell-details {
      display: none; }
    .interface-container .interface-row .interface-cell {
      align-self: center; }
      .interface-container .interface-row .interface-cell .interface-btn-toggle {
        display: none; }
      .interface-container .interface-row .interface-cell.interface-cell-header {
        color: #768d99;
        text-align: left; }
      .interface-container .interface-row .interface-cell .table-forms-td-left,
      .interface-container .interface-row .interface-cell .table-forms-td-right {
        padding-bottom: 0; }

.interface-row.list-accordion-item[data-type="2"].list-accordion-item-closed .list-accordion-item-body {
  display: none; }
.interface-row.list-accordion-item[data-type="2"].list-accordion-item-opened .list-accordion-item-body {
  display: block; }
.interface-row.list-accordion-item[data-type="2"] .interface-btn-toggle {
  display: inline-block; }

#mediatype_testlog .logitems {
  overflow: auto;
  margin-bottom: 10px; }
  #mediatype_testlog .logitems pre {
    white-space: nowrap; }
#mediatype_testlog .logtotalms {
  margin-bottom: 10px; }

#itemsTable .table-col-handle {
  width: 26px; }
#itemsTable .table-col-no {
  width: 20px; }
#itemsTable .table-col-name-normal {
  width: 285px; }
#itemsTable .table-col-name {
  width: 365px; }
#itemsTable .table-col-type {
  width: 85px; }
#itemsTable .table-col-function {
  width: 85px; }
#itemsTable .table-col-draw-style {
  width: 85px; }
#itemsTable .table-col-y-axis-side {
  width: 85px; }
#itemsTable .table-col-colour {
  width: 105px; }
#itemsTable .table-col-action {
  width: 55px; }

<<<<<<< HEAD
.dashboard-list .dashboard-list-item {
  display: flex;
  justify-content: space-between;
  height: 18px; }
  .dashboard-list .dashboard-list-item .status-green {
    background-color: #2f9f5e;
    border-color: #2f9f5e; }
  .dashboard-list .dashboard-list-item .status-yellow {
    background-color: #e79e0b;
    border-color: #e79e0b; }
=======
z-select.z-select-host-interface .description:not(:empty),
.z-select.z-select-host-interface .description:not(:empty) {
  display: block;
  margin-top: 5px;
  color: #9d9d9d; }
z-select.z-select-host-interface[disabled] .description:not(:empty),
z-select.z-select-host-interface li[disabled] .description:not(:empty),
.z-select.z-select-host-interface[disabled] .description:not(:empty),
.z-select.z-select-host-interface li[disabled] .description:not(:empty) {
  color: #acbbc2; }
>>>>>>> a8f97674
<|MERGE_RESOLUTION|>--- conflicted
+++ resolved
@@ -5743,18 +5743,6 @@
 #itemsTable .table-col-action {
   width: 55px; }
 
-<<<<<<< HEAD
-.dashboard-list .dashboard-list-item {
-  display: flex;
-  justify-content: space-between;
-  height: 18px; }
-  .dashboard-list .dashboard-list-item .status-green {
-    background-color: #2f9f5e;
-    border-color: #2f9f5e; }
-  .dashboard-list .dashboard-list-item .status-yellow {
-    background-color: #e79e0b;
-    border-color: #e79e0b; }
-=======
 z-select.z-select-host-interface .description:not(:empty),
 .z-select.z-select-host-interface .description:not(:empty) {
   display: block;
@@ -5765,4 +5753,14 @@
 .z-select.z-select-host-interface[disabled] .description:not(:empty),
 .z-select.z-select-host-interface li[disabled] .description:not(:empty) {
   color: #acbbc2; }
->>>>>>> a8f97674
+
+.dashboard-list .dashboard-list-item {
+  display: flex;
+  justify-content: space-between;
+  height: 18px; }
+  .dashboard-list .dashboard-list-item .status-green {
+    background-color: #2f9f5e;
+    border-color: #2f9f5e; }
+  .dashboard-list .dashboard-list-item .status-yellow {
+    background-color: #e79e0b;
+    border-color: #e79e0b; }