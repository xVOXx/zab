--- conflicted
+++ resolved
@@ -1189,18 +1189,8 @@
     background-color: #c7c7c7;
     border-color: #d3d3d3; }
 
-<<<<<<< HEAD
-.btn-add[disabled], .btn-add[disabled]:hover,
-.btn-edit[disabled],
-.btn-edit[disabled]:hover,
-.btn-import[disabled],
-.btn-import[disabled]:hover,
-.btn-remove[disabled],
-.btn-remove[disabled]:hover {
-=======
 .btn-alt {
   color: #ffffff;
->>>>>>> 9b5c1e34
   background-color: transparent;
   border-color: #e0e0e0; }
   .btn-alt:hover {
