--- conflicted
+++ resolved
@@ -1131,27 +1131,6 @@
       padding: 0; }
   .form-grid td {
     padding: 0 5px 5px 0; }
-<<<<<<< HEAD
-=======
-  .form-grid a:not(:first-child),
-  .form-grid .btn-icon:not(:first-child),
-  .form-grid .btn-link:not(:first-child) {
-    margin-left: 5px; }
-  .form-grid .btn-icon.btn-small {
-    top: 1px;
-    vertical-align: text-bottom; }
-  .form-grid.form-grid-1-1 {
-    grid-template-columns: repeat(2, minmax(15%, max-content) auto); }
-    .form-grid.form-grid-1-1.label-width-true {
-      grid-template-columns: repeat(2, max-content auto); }
-  .form-grid.form-grid-3-1 {
-    grid-template-columns: minmax(15%, max-content) 3fr max-content auto; }
-    .form-grid.form-grid-3-1.label-width-true {
-      grid-template-columns: max-content auto 3fr max-content auto; }
-  .form-grid.form-grid-1-1 .form-field:not(.field-fluid), .form-grid.form-grid-3-1 .form-field:not(.field-fluid) {
-    grid-column-start: initial;
-    grid-column-end: span 1; }
->>>>>>> 8f6bb6d2
   .form-grid .table-forms,
   .form-grid .table-forms-separator {
     line-height: 1.4em; }
@@ -1166,6 +1145,7 @@
   .form-grid .btn-split button[aria-expanded="true"] {
     background-color: #333333;
     border-color: #333333; }
+  .form-grid a:not(:first-child),
   .form-grid .btn-icon:not(:first-child),
   .form-grid .btn-link:not(:first-child) {
     margin-left: 5px; }
@@ -1201,11 +1181,7 @@
 
 .form-grid table .btn-icon,
 .form-grid table .icon, button.btn-medium, .btn-medium.btn, .btn-medium.btn-alt, .btn-medium.btn-grey, .btn-medium.btn-icon, .btn-medium.btn-link, .btn-medium.btn-overlay-close, .btn-medium.btn-debug, .btn-overlay-close, .list-table .btn-icon:not(.btn-small),
-<<<<<<< HEAD
-.list-table .icon, .multiselect .multiselect-list .subfilter-enabled .btn-icon, .service-info .service-info-value .service-info-value-sla .btn-icon, div.dashboard-widget-navtree .navtree .tree .tree-item .tree-row .tools .btn-icon, form.dashboard-widget-svggraph .list-item-actions .btn-icon, .table-forms .table-forms-td-right table .btn-icon:not(.btn-small),
-=======
-.list-table .icon, .service-info .service-info-value .service-info-value-sla .btn-icon, div.dashboard-widget-navtree .navtree .tree .tree-item .tree-row .tools .btn-icon, form.dashboard-widget-piechart .list-item-actions .btn-icon, form.dashboard-widget-svggraph .list-item-actions .btn-icon, .multiselect .multiselect-list .subfilter-enabled .btn-icon, .table-forms .table-forms-td-right table .btn-icon:not(.btn-small),
->>>>>>> 8f6bb6d2
+.list-table .icon, .multiselect .multiselect-list .subfilter-enabled .btn-icon, .service-info .service-info-value .service-info-value-sla .btn-icon, div.dashboard-widget-navtree .navtree .tree .tree-item .tree-row .tools .btn-icon, form.dashboard-widget-piechart .list-item-actions .btn-icon, form.dashboard-widget-svggraph .list-item-actions .btn-icon, .table-forms .table-forms-td-right table .btn-icon:not(.btn-small),
 .table-forms .table-forms-td-right table .icon, .overlay-dialogue .dashboard-widget-head .btn-icon {
   min-width: 18px;
   height: 18px; }
