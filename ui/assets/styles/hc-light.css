@charset "UTF-8";
.sidebar .server-name, .dashboard-navigation-tabs .sortable-item > div span, .dashboard-grid-widget-header h4, .dashboard-grid-iterator-header h4, .list-table .action-container .link-action, div.dashboard-widget-map .btn-back-map-container a:focus .btn-back-map .btn-back-map-content, div.dashboard-widget-map .btn-back-map-container a:hover .btn-back-map .btn-back-map-content, form.dashboard-widget-tophosts #list_columns .text, .menu-popup .menu-popup-item, .menu-popup h3, .notif-body h4, .overlay-descr-url, .tag, .btn-tag, .overflow-ellipsis, .overflow-ellipsis td, .overflow-ellipsis th, .overflow-ellipsis th a {
  overflow: hidden;
  text-overflow: ellipsis;
  white-space: nowrap; }

html, body, div, span, applet, object, iframe, h1, h2, h3, h4, h5, h6, p, blockquote, pre, a, abbr, acronym, address, big, cite, code, del, dfn, em, img, ins, kbd, q, s, samp, small, strike, strong, sub, sup, tt, var,
b,
strong, u, i, center, dl, dt, dd, ol, ul, li, fieldset, form, label, legend, table, caption, tbody, tfoot, thead, tr, th, td, article, aside, canvas, details, embed, figure, figcaption, footer, header, hgroup, menu, nav, output, ruby, section, summary,
time, mark, audio, video, textarea {
  margin: 0;
  padding: 0;
  border: 0;
  font-size: 100%;
  font: inherit;
  vertical-align: baseline; }

article, aside, details, figcaption, figure, footer, header, hgroup, menu, nav, section {
  display: block; }

body {
  line-height: 1; }

ol, ul {
  list-style: none; }

blockquote, q {
  quotes: none; }

blockquote::before, blockquote::after, q::before, q::after {
  content: '';
  content: none; }

table {
  border-collapse: collapse;
  border-spacing: 0; }

svg:focus,
svg *:focus {
  outline: none; }

@font-face {
  font-family: "zabbix-icons";
  src: url("../fonts/zabbix-icons.woff2?t=1685100044866") format("woff2"), url("../fonts/zabbix-icons.woff?t=1685100044866") format("woff"), url("../fonts/zabbix-icons.ttf?t=1685100044866") format("truetype"), url("../fonts/zabbix-icons.svg?t=1685100044866#zabbix-icons") format("svg"); }
[class^="zi-"]::before, [class*=" zi-"]::before, .drag-icon::before, .btn-overlay-close::before, .color-picker .use-transparent::after,
.color-picker-dialogue .use-transparent::after, .dashboard-widget-placeholder .dashboard-widget-placeholder-label::before, .menu-main .has-submenu > a::after, .menu-user .has-submenu > a::after, output::before, z-select button.focusable::after,
.z-select button.focusable::after, .btn-dropdown-container .btn-dropdown-toggle::after, .na-bg::before, .normal-bg::before, .info-bg::before, .average-bg::before, .warning-bg::before, .high-bg::before, .disaster-bg::before, .log-na-bg::before, .log-info-bg::before, .log-warning-bg::before, .log-high-bg::before, .log-disaster-bg::before, .inactive-bg::before, .problem-icon-link .problem-icon-list-item::before,
.problem-icon-list .problem-icon-list-item::before {
  font-family: 'zabbix-icons';
  font-size: 18px;
  line-height: 1;
  -webkit-font-smoothing: antialiased;
  -moz-osx-font-smoothing: grayscale; }

.drag-icon, button[class^="zi-"], [class^="zi-"].btn, [class^="zi-"].btn-alt, [class^="zi-"].btn-grey, [class^="zi-"].btn-icon, [class^="zi-"].btn-link, [class^="zi-"].btn-overlay-close, [class^="zi-"].btn-debug, button[class*=" zi-"], [class*=" zi-"].btn, [class*=" zi-"].btn-alt, [class*=" zi-"].btn-grey, [class*=" zi-"].btn-icon, [class*=" zi-"].btn-link, [class*=" zi-"].btn-overlay-close, [class*=" zi-"].btn-debug, .btn-overlay-close, .icon, .color-picker .use-transparent::after,
.color-picker-dialogue .use-transparent::after {
  position: relative;
  display: inline-flex;
  align-items: center;
  vertical-align: top; }
  .drag-icon:empty, button[class^="zi-"]:empty, [class^="zi-"].btn:empty, [class^="zi-"].btn-alt:empty, [class^="zi-"].btn-grey:empty, [class^="zi-"].btn-icon:empty, [class^="zi-"].btn-link:empty, [class^="zi-"].btn-debug:empty, button[class*=" zi-"]:empty, [class*=" zi-"].btn:empty, [class*=" zi-"].btn-alt:empty, [class*=" zi-"].btn-grey:empty, [class*=" zi-"].btn-icon:empty, [class*=" zi-"].btn-link:empty, [class*=" zi-"].btn-debug:empty, .btn-overlay-close:empty, .icon:empty, .color-picker .use-transparent:empty::after,
  .color-picker-dialogue .use-transparent:empty::after {
    justify-content: center; }

.zi-alert-check:before {
  content: "\ea01"; }

.zi-alert-more:before {
  content: "\ea02"; }

.zi-alert-x:before {
  content: "\ea03"; }

.zi-alert:before, .zi-alert-with-content:before {
  content: "\ea04"; }

.zi-arrow-back:before {
  content: "\ea05"; }

.zi-arrow-down:before, .zi-arrow-down-small:before {
  content: "\ea06"; }

.zi-arrow-forward:before {
  content: "\ea07"; }

.zi-arrow-left:before {
  content: "\ea08"; }

.zi-arrow-right-top:before {
  content: "\ea09"; }

.zi-arrow-right:before {
  content: "\ea0a"; }

.zi-arrow-top-right:before {
  content: "\ea0b"; }

.zi-arrow-up:before, .zi-arrow-up-small:before {
  content: "\ea0c"; }

.zi-arrows-left-right:before {
  content: "\ea0d"; }

.zi-arrows-top-bottom:before {
  content: "\ea0e"; }

.zi-bell-off:before {
  content: "\ea0f"; }

.zi-bell:before {
  content: "\ea10"; }

.zi-bullet-alt-down:before {
  content: "\ea11"; }

.zi-bullet-alt-left:before {
  content: "\ea12"; }

.zi-bullet-alt-right:before {
  content: "\ea13"; }

.zi-bullet-alt-up:before {
  content: "\ea14"; }

.zi-bullet-down:before {
  content: "\ea15"; }

.zi-bullet-left:before {
  content: "\ea16"; }

.zi-bullet-right:before, .zi-bullet-right-with-content:before {
  content: "\ea17"; }

.zi-bullet-up:before {
  content: "\ea18"; }

.zi-calendar-check:before {
  content: "\ea19"; }

.zi-calendar-warning:before {
  content: "\ea1a"; }

.zi-calendar:before {
  content: "\ea1b"; }

.zi-check:before {
  content: "\ea1c"; }

.zi-checkbox:before {
  content: "\ea1d"; }

.zi-chevron-double-down:before {
  content: "\ea1e"; }

.zi-chevron-double-left:before {
  content: "\ea1f"; }

.zi-chevron-double-right:before {
  content: "\ea20"; }

.zi-chevron-double-up:before {
  content: "\ea21"; }

.zi-chevron-down:before, .zi-chevron-down-small:before {
  content: "\ea22"; }

.zi-chevron-left:before {
  content: "\ea23"; }

.zi-chevron-right:before {
  content: "\ea24"; }

.zi-chevron-up:before {
  content: "\ea25"; }

.zi-circle-check-filled:before {
  content: "\ea26"; }

.zi-circle-check:before {
  content: "\ea27"; }

.zi-circle-info-filled:before {
  content: "\ea28"; }

.zi-circle-info:before {
  content: "\ea29"; }

.zi-circle-question-filled:before {
  content: "\ea2a"; }

.zi-circle-question:before {
  content: "\ea2b"; }

.zi-circle-warning-filled:before {
  content: "\ea2c"; }

.zi-circle-warning:before {
  content: "\ea2d"; }

.zi-clock:before {
  content: "\ea2e"; }

.zi-cog-filled:before {
  content: "\ea2f"; }

.zi-cog:before {
  content: "\ea30"; }

.zi-collapse:before {
  content: "\ea31"; }

.zi-command:before {
  content: "\ea32"; }

.zi-copy:before {
  content: "\ea33"; }

.zi-dashboard:before {
  content: "\ea34"; }

.zi-download:before {
  content: "\ea35"; }

.zi-drag-handle:before, .drag-icon:before {
  content: "\ea36"; }

.zi-envelope-filled:before {
  content: "\ea37"; }

.zi-envelope:before {
  content: "\ea38"; }

.zi-expand:before {
  content: "\ea39"; }

.zi-eye-alt-off:before {
  content: "\ea3a"; }

.zi-eye-alt:before {
  content: "\ea3b"; }

.zi-eye-off:before {
  content: "\ea3c"; }

.zi-eye:before {
  content: "\ea3d"; }

.zi-filter-filled:before {
  content: "\ea3e"; }

.zi-filter:before {
  content: "\ea3f"; }

.zi-fullscreen:before {
  content: "\ea40"; }

.zi-help:before, .zi-help-small:before, .zi-help-filled-small:before {
  content: "\ea41"; }

.zi-hierarchy:before {
  content: "\ea42"; }

.zi-home:before {
  content: "\ea43"; }

.zi-i:before, .zi-i-negative:before, .zi-i-positive:before, .zi-i-warning:before {
  content: "\ea44"; }

.zi-list:before {
  content: "\ea45"; }

.zi-lock:before {
  content: "\ea46"; }

.zi-maximize:before {
  content: "\ea47"; }

.zi-menu:before {
  content: "\ea48"; }

.zi-minimize:before {
  content: "\ea49"; }

.zi-more:before {
  content: "\ea4a"; }

.zi-pause:before {
  content: "\ea4b"; }

.zi-pencil:before {
  content: "\ea4c"; }

.zi-picture:before {
  content: "\ea4d"; }

.zi-play:before {
  content: "\ea4e"; }

.zi-plus:before, .zi-plus-small:before {
  content: "\ea4f"; }

.zi-reload:before {
  content: "\ea50"; }

.zi-remove:before, .zi-remove-small:before, .zi-remove-smaller:before {
  content: "\ea51"; }

.zi-report:before {
  content: "\ea52"; }

.zi-search:before {
  content: "\ea53"; }

.zi-signout:before {
  content: "\ea54"; }

.zi-slash:before {
  content: "\ea55"; }

.zi-speaker-off:before {
  content: "\ea56"; }

.zi-speaker:before {
  content: "\ea57"; }

.zi-star-filled:before {
  content: "\ea58"; }

.zi-star:before {
  content: "\ea59"; }

.zi-stop-sign:before {
  content: "\ea5a"; }

.zi-support:before {
  content: "\ea5b"; }

.zi-text:before {
  content: "\ea5c"; }

.zi-time-period:before {
  content: "\ea5d"; }

.zi-trash:before {
  content: "\ea5e"; }

.zi-tree-top-bottom:before, .zi-tree-top-bottom-small:before {
  content: "\ea5f"; }

.zi-tree-top-right-bottom:before, .zi-tree-top-right-bottom-small:before {
  content: "\ea60"; }

.zi-tree-top-right:before, .zi-tree-top-right-small:before {
  content: "\ea61"; }

.zi-triangle-flipped-warning:before {
  content: "\ea62"; }

.zi-triangle-warning:before {
  content: "\ea63"; }

.zi-uncheck:before {
  content: "\ea64"; }

.zi-user-filled:before, .zi-user-filled-small:before {
  content: "\ea65"; }

.zi-user:before {
  content: "\ea66"; }

.zi-users-filled:before, .zi-users-filled-small:before {
  content: "\ea67"; }

.zi-users:before {
  content: "\ea68"; }

.zi-widget-add:before {
  content: "\ea69"; }

.zi-widget-resize:before {
  content: "\ea6a"; }

.zi-wrench-alt:before, .zi-wrench-alt-small:before {
  content: "\ea6b"; }

.zi-wrench:before {
  content: "\ea6c"; }

.zi-z:before {
  content: "\ea6d"; }

.zabbix-logo {
  width: 114px;
  height: 30px;
  background: url("data:image/svg+xml;base64,PHN2ZyB4bWxucz0iaHR0cDovL3d3dy53My5vcmcvMjAwMC9zdmciIHdpZHRoPSIxMTQiIGhlaWdodD0iMzAiPjxwYXRoIGZpbGw9IiNkNDAwMDAiIGQ9Ik0wIDBoMTE0djMwSDB6Ii8+PHBhdGggZmlsbD0iI2ZmZiIgc3Ryb2tlPSIjZmZmIiBzdHJva2Utd2lkdGg9Ii40IiBkPSJtOTQuNzc0IDI1LjQyNyA1LjgwNS04LjcyOCA1Ljc0OCA4LjcyOGgzLjEyM2wtNy4zMDUtMTEuMDg1IDYuNDk4LTkuNzdoLTMuMDE4bC00Ljk4IDcuNDg4LTQuOTM2LTcuNDg4aC0zLjEyM2w2LjQ4OSA5Ljg0OS03LjMxOSAxMS4wMDZ6bS03My4wOSAwdi0yLjM3M0g4LjA5M0wyMS4zNiA2LjcyM1Y0LjU3Mkg0Ljg3M3YyLjM3NGgxMi45NDZMNC41NSAyMy4yNzZ2Mi4xNTF6TTMyLjUyNyA0LjU3MmwtOC4wMTIgMjAuODU0aDIuOTkzbDEuOTExLTUuMzQ5aDkuNDYzbDEuOTA4IDUuMzQ5aDIuOTUyTDM1Ljc0NSA0LjU3MnptLTIuMjQ5IDEzLjE1OUwzNC4xMzEgNy4zNWwzLjg2MyAxMC4zODF6bTI3LjA3NC0zLjU0OGMxLjE1OS0uMTg3IDIuMDQyLS42NTggMi42NDItMS40MS42MDItLjc1Ny44OTktMS43NzIuODk5LTMuMDQ3IDAtMS42NDctLjU4Ny0yLjkyMS0xLjc1Ni0zLjgxMy0xLjE3My0uODk1LTIuODQyLTEuMzQtNS4wMDQtMS4zNEg0Ni44OHYyMC44NTRoNy41MzJjMi4zNTIgMCA0LjE2Ny0uNTA4IDUuNDM4LTEuNTIxIDEuMjc2LTEuMDE2IDEuOTEzLTIuNDU1IDEuOTEzLTQuMzE3IDAtMS40MTYtLjM4NS0yLjU5Ny0xLjE1Ny0zLjU0Mi0uNzczLS45NDUtMS44Ni0xLjU2Ni0zLjI1NC0xLjg2NHptLTcuNjM1LTcuMjkyaDQuMjA1YzEuMzg1IDAgMi40MTkuMjYgMy4xLjc4Mi42NzkuNTIxIDEuMDIgMS4zMDcgMS4wMiAyLjM2IDAgMS4wNjItLjM0MSAxLjg1Mi0xLjAyIDIuMzY2LS42ODEuNTE5LTEuNzE1Ljc3Ni0zLjEuNzc2aC00LjIwNXptNy45NSAxNS4yNzZjLS43MzMuNjI3LTEuODY2Ljk0Mi0zLjM5NS45NDJoLTQuNTU2di03LjY0M2g0LjU1NmMxLjUyOCAwIDIuNjYxLjMxMiAzLjM5NS45My43MzQuNjE5IDEuMTAzIDEuNTgyIDEuMTAzIDIuODg1IDAgMS4yOTMtLjM2OSAyLjI1Ny0xLjEwMyAyLjg4NnpNODUuMzI2IDQuNTcyaDIuODM4djIwLjg1NGgtMi44Mzh6bS04LjkxOSA5LjYxMWMxLjE2LS4xODcgMi4wNC0uNjU4IDIuNjQyLTEuNDEuNjAyLS43NTcuOS0xLjc3Mi45LTMuMDQ3IDAtMS42NDctLjU4OC0yLjkyMS0xLjc1Ny0zLjgxMy0xLjE3My0uODk1LTIuODQyLTEuMzQtNS4wMDMtMS4zNGgtNy4yNTR2MjAuODU0aDcuNTMyYzIuMzUzIDAgNC4xNjctLjUwOCA1LjQzOS0xLjUyMSAxLjI3NS0xLjAxNiAxLjkxMi0yLjQ1NSAxLjkxMi00LjMxNyAwLTEuNDE2LS4zODUtMi41OTctMS4xNjEtMy41NDItLjc3Mi0uOTQ1LTEuODU1LTEuNTY2LTMuMjUtMS44NjR6bS03LjYzNS03LjI5Mmg0LjIwM2MxLjM4OCAwIDIuNDIyLjI2IDMuMTAyLjc4Mi42ODEuNTIxIDEuMDE5IDEuMzA3IDEuMDE5IDIuMzYgMCAxLjA2Mi0uMzM4IDEuODUyLTEuMDE5IDIuMzY2LS42OC41MTktMS43MTQuNzc2LTMuMTAyLjc3NmgtNC4yMDN6bTcuOTUxIDE1LjI3NmMtLjczNy42MjctMS44NjYuOTQyLTMuMzk2Ljk0MmgtNC41NTV2LTcuNjQzaDQuNTU1YzEuNTI5IDAgMi42NTguMzEyIDMuMzk2LjkzLjczNC42MTkgMS4xMDQgMS41ODIgMS4xMDQgMi44ODUtLjAwMSAxLjI5My0uMzcgMi4yNTctMS4xMDQgMi44ODZ6Ii8+PC9zdmc+Cg==") no-repeat; }

.zabbix-logo-sidebar {
  width: 91px;
  height: 24px;
  background: url("data:image/svg+xml;base64,PHN2ZyB4bWxucz0iaHR0cDovL3d3dy53My5vcmcvMjAwMC9zdmciIHdpZHRoPSI5MSIgaGVpZ2h0PSIyNCI+PHBhdGggZmlsbD0iI2Q0MDAwMCIgZD0iTTAgMGg5MXYyNEgweiIvPjxwYXRoIGZpbGw9IiNmZmYiIHN0cm9rZT0iI2ZmZiIgc3Ryb2tlLXdpZHRoPSIuMiIgZD0ibTgwLjI4NiAxMy4zNTggNC41OTEgNi45ODloMi40OTNsLTUuODMzLTguODc4IDUuMTg0LTcuODFoLTIuNDA4TDgwLjM0IDkuNjUzbC0zLjkzNy01Ljk5NGgtMi40OTRsNS4xNzYgNy44NzMtNS44MzggOC44MTVoMi40MDN6bS02Mi45NzggNS4wODRINi40NjRMMTcuMDQ5IDUuMzg1VjMuNjU5SDMuODg5djEuOTA2aDEwLjMzNkwzLjYzIDE4LjYyMXYxLjcyNmgxMy42Nzh6bTguNjYtMTQuNzgzLTYuMzk2IDE2LjY4OGgyLjM4OGwxLjUyMi00LjI4aDcuNTU0bDEuNTIzIDQuMjhoMi4zNTdMMjguNTM1IDMuNjU5em0tMS43OTkgMTAuNTMgMy4wNzctOC4zMDkgMy4wNzkgOC4zMDl6bTIxLjYxNC0yLjgzNWMuOTI0LS4xNjMgMS42MjctLjUzNCAyLjEwNC0xLjE0Mi40NzktLjYwMi43MTktMS40MTYuNzE5LTIuNDI2IDAtMS4zMjgtLjQ2NC0yLjM0LTEuMzk4LTMuMDU0LS45MzctLjcxNi0yLjI2OS0xLjA3My0zLjk5Ny0xLjA3M2gtNS43ODl2MTYuNjg4aDYuMDExYzEuODc2IDAgMy4zMjktLjQxNyA0LjM0My0xLjIyOSAxLjAxOC0uODE1IDEuNTIzLTEuOTY0IDEuNTIzLTMuNDQ5IDAtMS4xMjgtLjMwNy0yLjA4My0uOTIzLTIuODMtLjYxNS0uNzY1LTEuNDc5LTEuMjUzLTIuNTkzLTEuNDg1em0tNi4wOTUtNS44NDNoMy4zNTNjMS4xMDUgMCAxLjkzNS4yMTQgMi40OC42MjUuNTM2LjQxMy44MDggMS4wNDEuODA4IDEuODkyIDAgLjg0MS0uMjcyIDEuNDc1LS44MDggMS44OTgtLjU0NS40MDktMS4zNzUuNjIxLTIuNDguNjIxaC0zLjM1M3ptNi4zNDQgMTIuMjIzYy0uNTg3LjQ5NS0xLjQ4Ny43NDQtMi43MDkuNzQ0aC0zLjYzNXYtNi4xMDdoMy42MzVjMS4yMjMgMCAyLjEyMi4yNDYgMi43MDkuNzUuNTg4LjQ4Ny44NzggMS4yNjEuODc4IDIuMzA2LjAwMSAxLjAyOC0uMjkgMS44MDUtLjg3OCAyLjMwN3pNNjguMTEgMy42NTloMi4yNjV2MTYuNjg4SDY4LjExem0tNy4xMjEgNy42OTVjLjkzLS4xNjMgMS42MzQtLjUzNCAyLjExMy0xLjE0Mi40NzgtLjYwMi43Mi0xLjQxNi43Mi0yLjQyNiAwLTEuMzI4LS40NzQtMi4zNC0xLjQwNy0zLjA1NC0uOTM3LS43MTYtMi4yNjktMS4wNzMtMy45OTMtMS4wNzNoLTUuNzg5djE2LjY4OGg2LjAxMmMxLjg4IDAgMy4zMjUtLjQxNyA0LjM0LTEuMjI5IDEuMDIzLS44MTUgMS41MjktMS45NjQgMS41MjktMy40NDkgMC0xLjEyOC0uMzA2LTIuMDgzLS45MjYtMi44My0uNjE3LS43NjUtMS40ODYtMS4yNTMtMi41OTktMS40ODV6bS02LjA5MS01Ljg0M2gzLjM1NGMxLjEwNyAwIDEuOTM0LjIxNCAyLjQ3My42MjUuNTQ1LjQxMy44MTYgMS4wNDEuODE2IDEuODkyIDAgLjg0MS0uMjcgMS40NzUtLjgxNiAxLjg5OC0uNTQuNDA5LTEuMzY2LjYyMS0yLjQ3My42MjFoLTMuMzU0em02LjM0OCAxMi4yMjNjLS41OTEuNDk1LTEuNDk0Ljc0NC0yLjcxLjc0NGgtMy42Mzh2LTYuMTA3aDMuNjM4YzEuMjE2IDAgMi4xMi4yNDYgMi43MS43NS41ODQuNDg3Ljg3OSAxLjI2MS44NzkgMi4zMDYuMDAxIDEuMDI4LS4yOTUgMS44MDUtLjg3OSAyLjMwN3oiLz48L3N2Zz4K") no-repeat; }

.zabbix-logo-sidebar-compact {
  width: 24px;
  height: 24px;
  background: url("data:image/svg+xml;base64,PHN2ZyB4bWxucz0iaHR0cDovL3d3dy53My5vcmcvMjAwMC9zdmciIHdpZHRoPSIyNCIgaGVpZ2h0PSIyNCI+PHBhdGggZmlsbD0iI2Q0MDAwMCIgZD0iTTAgMGgyNHYyNEgweiIvPjxwYXRoIGZpbGw9IiNmZmYiIHN0cm9rZT0iI2ZmZiIgc3Ryb2tlLXdpZHRoPSIuMiIgZD0iTTIxLjA5OSAxOC44ODd2MS40NTVIMy42NDV2LS45NjNsMTMuOTIxLTE0LjMxSDQuMzcyVjMuNjE1aDE2djEuMTM2TDYuMzg4IDE4Ljg4N3oiLz48L3N2Zz4K") no-repeat; }

body {
  position: relative;
  background-color: #ffffff;
  font-size: 75%;
  font-family: Arial, Tahoma, Verdana, sans-serif;
  line-height: 1.4em;
  color: #000000; }

h1 {
  font-size: 1.75em;
  line-height: 1.2em; }

h2 {
  font-size: 1.5em;
  line-height: 1.2em; }

h3 {
  font-size: 0.917em;
  text-transform: uppercase;
  color: #333333;
  letter-spacing: .0688em;
  text-rendering: optimizeLegibility; }

h4 {
  font-size: 1.167em;
  color: #000000;
  line-height: 1.2em; }

sup {
  font-size: 0.917em;
  color: #333333; }

b, strong {
  font-weight: bold; }

em {
  font-style: italic; }

ol {
  list-style: decimal;
  list-style-position: inside; }
  ol li {
    padding: 0 0 .7em; }

p {
  margin: 0 0 .7em; }

pre {
  font-family: "Courier New", Courier, monospace;
  font-size: 1em; }

a {
  color: #555555;
  text-decoration: none; }
  a:visited {
    color: #555555;
    text-decoration: none; }
  a:hover {
    outline: 0;
    color: #000000;
    border-bottom: 1px solid rgba(0, 0, 0, 0.5); }
  a:focus {
    color: #000000;
    outline: none;
    border-bottom: 2px solid rgba(0, 0, 0, 0.5); }
  a:active {
    outline: 0;
    color: #555555;
    border-bottom: 1px solid rgba(85, 85, 85, 0.5); }
  a img {
    border: 0;
    vertical-align: top; }
  a.disabled:active, a.disabled:focus, a.disabled:hover {
    cursor: default !important;
    border-bottom: 0;
    outline: 0;
    opacity: .35; }

svg a {
  fill: #555555;
  cursor: pointer; }
  svg a:visited {
    fill: #555555; }
  svg a:hover, svg a:focus {
    fill: #000000;
    text-decoration: underline; }
  svg a:active {
    fill: #555555;
    text-decoration: underline; }

.monospace-font {
  font-family: "Courier New", Courier, monospace; }

.float-left {
  float: left; }

.text-placeholder {
  padding: 1px 4px;
  border-radius: 2px;
  background-color: #333333;
  color: #ffffff; }

[data-indicator="count"][data-indicator-value]:not([data-indicator-value="0"])::after {
  content: attr(data-indicator-value);
  margin-left: .4em;
  color: #768d99;
  font-size: 0.917em; }

[data-indicator="mark"][data-indicator-value]:not([data-indicator-value="0"])::after {
  content: '';
  display: inline-block;
  margin-left: .4em;
  width: 7px;
  height: 7px;
  border-radius: 50%;
  background: #009900; }

.ui-resizable-border-n {
  border-top: 1px solid #000000;
  height: 5px;
  margin: 0 .25rem;
  flex: 1; }

.ui-resizable-border-e {
  border-right: 1px solid #000000;
  width: 5px;
  margin: .25rem 0;
  flex: 1; }

.ui-resizable-border-s {
  border-bottom: 1px solid #000000;
  height: 5px;
  margin: 0 .25rem;
  flex: 1; }

.ui-resizable-border-w {
  border-left: 1px solid #000000;
  width: 5px;
  margin: .25rem 0;
  flex: 1; }

.ui-resizable-n {
  cursor: ns-resize;
  height: 5px;
  width: 100%;
  top: 4px;
  left: 0; }
  .ui-resizable-n .ui-resize-dot {
    left: 0;
    right: 0;
    margin: auto;
    bottom: 0; }

.ui-resizable-ne {
  cursor: nesw-resize;
  right: 0;
  top: 0; }

.ui-resizable-nw {
  cursor: nwse-resize;
  left: 0;
  top: 0; }

.ui-resizable-e {
  cursor: ew-resize;
  width: 5px;
  right: 4px;
  top: 0;
  height: 100%; }
  .ui-resizable-e .ui-resize-dot {
    left: 0;
    top: 50%;
    transform: translateY(-50%); }

.ui-resizable-s {
  cursor: ns-resize;
  height: 5px;
  width: 100%;
  bottom: 5px;
  left: 0; }
  .ui-resizable-s .ui-resize-dot {
    left: 0;
    right: 0;
    margin: auto;
    bottom: -5px; }

.ui-resizable-se {
  cursor: nwse-resize;
  right: 0;
  bottom: 0; }

.ui-resizable-sw {
  cursor: nesw-resize;
  left: 0;
  bottom: 0; }

.ui-resizable-w {
  cursor: ew-resize;
  width: 5px;
  left: 4px;
  top: 0;
  height: 100%; }
  .ui-resizable-w .ui-resize-dot {
    right: 0;
    top: 50%;
    transform: translateY(-50%); }

.ui-inner-handles .ui-resizable-n {
  top: 0; }
.ui-inner-handles .ui-resizable-ne {
  top: -4px;
  right: -4px; }
.ui-inner-handles .ui-resizable-nw {
  top: -4px;
  left: -4px; }
.ui-inner-handles .ui-resizable-e {
  right: 0; }
.ui-inner-handles .ui-resizable-s {
  bottom: 0; }
.ui-inner-handles .ui-resizable-se {
  bottom: -4px;
  right: -4px; }
.ui-inner-handles .ui-resizable-sw {
  bottom: -4px;
  left: -4px; }
.ui-inner-handles .ui-resizable-w {
  left: 0; }

.ui-resize-dot, .ui-resizable-ne, .ui-resizable-nw, .ui-resizable-se, .ui-resizable-sw {
  z-index: 90;
  width: 7px;
  height: 7px;
  position: absolute;
  background-color: #ffffff;
  border: 1px solid #000000;
  border-radius: 100%; }

.ui-resizable-n, .ui-resizable-e, .ui-resizable-s, .ui-resizable-w {
  z-index: 90;
  position: absolute;
  display: flex; }

.scrollable {
  overflow-y: auto;
  overflow-x: hidden;
  position: relative;
  scrollbar-width: none;
  -ms-overflow-style: none; }
  .scrollable:focus {
    outline: 0; }
  .scrollable::-webkit-scrollbar {
    width: 0; }
  .scrollable .scrollbar-track {
    background: #999999;
    width: 4px;
    border-radius: 2px;
    height: 100%;
    position: absolute;
    right: 2px;
    top: 0;
    opacity: 0;
    z-index: 999; }
    .scrollable .scrollbar-track::before {
      content: '';
      position: absolute;
      top: 0;
      right: -2px;
      bottom: 0;
      left: -6px; }
    .scrollable .scrollbar-track.is-active {
      opacity: 1; }
    .scrollable .scrollbar-track:hover {
      width: 8px; }
      .scrollable .scrollbar-track:hover .scrollbar-thumb {
        width: 8px; }
  .scrollable .scrollbar-thumb {
    background: #f9f9f9;
    border-radius: 2px;
    width: 4px;
    position: absolute;
    height: 0;
    right: 0;
    opacity: .5; }
    .scrollable .scrollbar-thumb:hover {
      width: 8px;
      opacity: 1; }

.sortable {
  position: relative;
  overflow: hidden; }
  .sortable .sortable-list {
    position: relative;
    top: 0;
    left: 0; }
  .sortable .sortable-item {
    box-sizing: border-box; }
  .sortable.sortable-dragging .sortable-item {
    position: absolute; }
    .sortable.sortable-dragging .sortable-item.sortable-dragging {
      opacity: 0.6; }

.drag-icon {
  width: 12px;
  height: 1.4em;
  color: #555555; }
  .drag-icon::before {
    font-size: 22px; }
  .drag-icon.disabled {
    color: #cccccc;
    opacity: 1; }

html,
body {
  height: 100vh; }

body {
  display: flex;
  overflow: hidden; }

aside,
.wrapper {
  box-sizing: border-box; }

.wrapper {
  display: flex;
  flex: 1;
  flex-direction: column;
  overflow: auto;
  position: relative; }
  .wrapper > [class^="msg-"] + [class^="msg-"] {
    margin-top: 0; }
  .wrapper > .debug-output {
    flex-shrink: 0; }
  .wrapper > output {
    min-width: 1200px; }

header,
footer {
  flex-shrink: 0;
  min-width: 1200px; }

main {
  position: relative;
  min-width: 1200px;
  padding: 10px; }
  main > .container:not(:first-of-type) {
    margin-top: 10px; }

footer {
  margin-top: auto; }

output {
  display: block; }

.container {
  background: #ffffff; }

header {
  display: flex;
  align-items: center;
  height: 45px;
  padding: 0 10px;
  background: #f3f3f3;
  border-bottom: 1px solid #9f9f9f; }
  header > div {
    overflow: hidden; }
  header h1 {
    position: relative;
    padding-top: 1px;
    overflow: hidden;
    line-height: 24px;
    text-overflow: ellipsis;
    white-space: nowrap; }
  header .header-doc-link {
    flex-shrink: 0;
    margin: 0 -2px 0 auto;
    padding: 2px; }
    header .header-doc-link + .header-controls {
      margin-left: 0; }
  header .header-controls {
    flex-shrink: 0;
    margin: 0 -2px 0 auto;
    padding: 2px;
    white-space: nowrap; }
    header .header-controls label {
      line-height: 24px; }
    header .header-controls .radio-list-control label {
      line-height: 1.2; }
    header .header-controls .zi-star,
    header .header-controls .zi-star-filled {
      padding: 0;
      vertical-align: middle;
      font-size: 0; }
      header .header-controls .zi-star::before,
      header .header-controls .zi-star-filled::before {
        padding: 0 2px; }
    header .header-controls .zi-star-filled::before {
      color: #f3a914; }
  header .header-kioskmode-controls {
    position: fixed;
    top: 5px;
    right: 45px;
    z-index: 1010;
    display: flex;
    transition: opacity 1s ease-out; }
    header .header-kioskmode-controls.hidden {
      opacity: 0; }
    header .header-kioskmode-controls > li > ul {
      margin-right: 10px; }
    header .header-kioskmode-controls ul {
      display: flex; }
      header .header-kioskmode-controls ul li {
        margin-right: 10px; }
  header .header-z-select {
    max-width: 600px; }
  header a.link-action {
    box-sizing: border-box;
    display: block;
    height: 25px;
    margin-bottom: 0; }
    header a.link-action h1 {
      padding-right: 1em; }
      header a.link-action h1::after {
        content: '';
        position: absolute;
        top: 50%;
        right: .15em;
        width: .3em;
        height: .3em;
        margin-top: -.15em;
        border-right: 2px solid #000000;
        border-bottom: 2px solid #000000;
        transform: rotate(45deg); }
    header a.link-action:hover, header a.link-action:focus {
      margin-bottom: 0; }
      header a.link-action:hover h1::after, header a.link-action:focus h1::after {
        border-color: #000000; }
  header form {
    display: flex;
    justify-content: flex-end; }
  header ul {
    text-align: right; }
    header ul li {
      display: inline-block;
      vertical-align: top;
      position: relative;
      padding: 0 0 0 10px; }
      header ul li .btn-split {
        margin-right: 0; }
        header ul li .btn-split li {
          padding-left: 0; }
    header ul ul li:first-child {
      padding-left: 0; }
    header ul button {
      line-height: 22px; }
  header z-select > button {
    line-height: normal; }
  header z-select .list {
    text-align: left; }
    header z-select .list li:first-child {
      padding: 5px; }

footer {
  padding: 55px 10px 10px;
  color: #333333;
  line-height: 15px;
  text-align: center; }

.sidebar {
  position: relative;
  z-index: 998;
  display: flex;
  flex-direction: column;
  width: max-content;
  max-width: 480px;
  background: #000000; }
  .sidebar .sidebar-header {
    position: relative;
    box-sizing: border-box;
    display: flex;
    margin: 10px 10px 0;
    padding: 2px;
    overflow: hidden;
    justify-content: space-between; }
  .sidebar .sidebar-header-buttons {
    display: flex;
    width: 48px;
    justify-content: flex-end; }
    .sidebar .sidebar-header-buttons .btn-icon::before {
      color: #9f9f9f; }
    .sidebar .sidebar-header-buttons .btn-icon:hover::before, .sidebar .sidebar-header-buttons .btn-icon:focus::before {
      color: #ffffff; }
  .sidebar .server-name {
    box-sizing: border-box;
    width: 0;
    margin-top: 5px;
    padding: 0 12px;
    color: #9f9f9f; }
  .sidebar .form-search {
    margin: 12px; }
  .sidebar .sidebar-nav {
    display: flex;
    flex-direction: column;
    flex: 1; }
  .sidebar .nav-user {
    margin-top: auto; }
  .sidebar .scrollable .scrollbar-track {
    z-index: 1000;
    background: rgba(135, 209, 255, 0.55); }
  .sidebar .scrollable .scrollbar-thumb {
    background: rgba(135, 209, 255, 0.85); }
  .sidebar .logo {
    position: relative;
    margin-right: 12px; }
    .sidebar .logo:active, .sidebar .logo:hover, .sidebar .logo:link, .sidebar .logo:visited {
      border: 0; }
    .sidebar .logo:focus .zabbix-logo-sidebar {
      box-shadow: 0 0 0 2px #111111; }
    .sidebar .logo .zabbix-logo-sidebar-compact {
      position: absolute;
      top: 0;
      left: 0;
      opacity: 0; }
  .sidebar .button-show {
    display: none; }
  .sidebar .button-expand {
    display: none; }
  .sidebar.is-compact, .sidebar.is-hidden {
    position: fixed;
    top: 0;
    bottom: 0;
    box-shadow: 2px 0 6px rgba(0, 0, 0, 0.5); }
  .sidebar.is-compact + .wrapper {
    margin-left: 48px; }
  .sidebar.is-compact .button-compact,
  .sidebar.is-compact .button-show {
    display: none; }
  .sidebar.is-compact .button-expand,
  .sidebar.is-compact .button-hide {
    display: inline-block; }
  .sidebar.is-compact:not(.is-opened) {
    max-width: 48px !important; }
    .sidebar.is-compact:not(.is-opened) .scrollable .scrollbar-track {
      display: none; }
    .sidebar.is-compact:not(.is-opened) .logo .zabbix-logo-sidebar {
      opacity: 0; }
    .sidebar.is-compact:not(.is-opened) .logo .zabbix-logo-sidebar-compact {
      opacity: 1; }
    .sidebar.is-compact:not(.is-opened) .server-name {
      opacity: 0; }
    .sidebar.is-compact:not(.is-opened) .form-search {
      position: relative; }
      .sidebar.is-compact:not(.is-opened) .form-search .search {
        opacity: 0; }
      .sidebar.is-compact:not(.is-opened) .form-search .search-icon {
        opacity: 1;
        transform: scale(1); }
    .sidebar.is-compact:not(.is-opened) nav a {
      color: transparent; }
      .sidebar.is-compact:not(.is-opened) nav a::after {
        opacity: 0; }
    .sidebar.is-compact:not(.is-opened) .submenu {
      max-height: 0 !important; }
  .sidebar.is-hidden .button-show {
    display: inline-block; }
  .sidebar.is-hidden .button-compact,
  .sidebar.is-hidden .button-expand,
  .sidebar.is-hidden .button-hide {
    display: none; }
  .sidebar.is-hidden.focus-off {
    display: none; }
  .sidebar.is-hidden + .wrapper .sidebar-nav-toggle {
    display: block; }
  .sidebar.is-hidden:not(.is-opened) {
    transform: translate3d(-110%, 0, 0); }

.sidebar-nav-toggle {
  display: none;
  flex-shrink: 0;
  margin-right: 10px; }
  .sidebar-nav-toggle + div {
    flex-shrink: 1; }
  .sidebar-nav-toggle .btn-icon::before {
    font-size: 20px;
    color: #4298ca; }
  .sidebar-nav-toggle .btn-icon:hover::before, .sidebar-nav-toggle .btn-icon:focus::before {
    color: #0275b8; }

.grid-columns {
  display: grid;
  align-items: start; }
  .grid-columns.columns-2 {
    grid-template-columns: repeat(2, 1fr); }
  .grid-columns.columns-3 {
    grid-template-columns: repeat(3, 1fr); }

.form-grid {
  display: grid;
  row-gap: 10px;
  column-gap: 10px;
  grid-template-columns: minmax(15%, max-content) auto; }
  .form-grid.label-width-true {
    grid-template-columns: max-content auto; }
  .form-grid fieldset {
    display: contents; }
    .form-grid fieldset legend {
      grid-column: 2 / -1;
      margin-top: 10px; }
      .form-grid fieldset legend span {
        font-size: 1.167em;
        color: #000000; }
    .form-grid fieldset > label {
      padding-left: 24px; }
    .form-grid fieldset.collapsible legend {
      grid-column: 1 / -1; }
      .form-grid fieldset.collapsible legend .toggle {
        position: relative;
        padding: 0 5px 0 10px;
        border: none;
        background-color: transparent; }
        .form-grid fieldset.collapsible legend .toggle::before {
          color: #555555; }
        .form-grid fieldset.collapsible legend .toggle:hover::before {
          color: #000000; }
        .form-grid fieldset.collapsible legend .toggle:active::before, .form-grid fieldset.collapsible legend .toggle:focus::before {
          color: #555555; }
        .form-grid fieldset.collapsible legend .toggle::after {
          content: ' ';
          position: absolute;
          top: 20px;
          left: 11px;
          width: 2px;
          height: var(--fieldset-height, 0);
          background: #9f9f9f;
          pointer-events: none; }
        .form-grid fieldset.collapsible legend .toggle span {
          line-height: normal;
          border-bottom: 1px dotted #000000; }
        .form-grid fieldset.collapsible legend .toggle:hover span {
          border-bottom-style: solid; }
        .form-grid fieldset.collapsible legend .toggle:focus {
          box-shadow: none; }
          .form-grid fieldset.collapsible legend .toggle:focus span {
            border-bottom-width: 2px;
            border-bottom-style: solid; }
    .form-grid fieldset.collapsible.collapsed .toggle::after {
      display: none; }
    .form-grid fieldset.collapsible.collapsed label,
    .form-grid fieldset.collapsible.collapsed .fields-group,
    .form-grid fieldset.collapsible.collapsed .form-field {
      display: none !important; }
  .form-grid label {
    align-self: start;
    line-height: 24px;
    text-align: right;
    word-wrap: break-word; }
    .form-grid label.fields-group-label {
      margin-top: 6px; }
    .form-grid label .btn-icon,
    .form-grid label .icon {
      margin-left: 5px; }
    .form-grid label:not([for]) {
      pointer-events: none; }
      .form-grid label:not([for]) .btn-icon {
        pointer-events: initial; }
  .form-grid .fields-group {
    grid-column: 2 / -1;
    padding: 5px;
    border: 1px solid #888888; }
  .form-grid > .form-field,
  .form-grid > .field-fluid,
  .form-grid fieldset > .form-field,
  .form-grid fieldset > .field-fluid,
  .form-grid .form-actions {
    grid-column: 2 / -1;
    text-align: left; }
  .form-grid > .form-field,
  .form-grid > .field-fluid,
  .form-grid fieldset > .form-field,
  .form-grid fieldset > .field-fluid,
  .form-grid .form-actions {
    line-height: 24px; }
  .form-grid .form-actions button:not(:first-of-type) {
    margin-left: 10px; }
  .form-grid.form-grid-actions {
    margin-top: 10px; }
  .form-grid .form-field.offset-1 {
    grid-column-start: 2 !important; }
  .form-grid .form-field.offset-2 {
    grid-column-start: 3 !important; }
  .form-grid .form-field.offset-3 {
    grid-column-start: 4 !important; }
  .form-grid table {
    width: 100%; }
    .form-grid table.table-initial-width {
      width: auto; }
<<<<<<< HEAD
    .form-grid .form-field table .sortable td {
      vertical-align: middle;
      line-height: 24px; }
    .form-grid .form-field table.cell-top .sortable td {
      vertical-align: top; }
  .form-grid .form-field th {
=======
    .form-grid table .sortable td {
      padding-bottom: 0;
      vertical-align: middle;
      line-height: 24px; }
      .form-grid table .sortable td.td-drag-icon {
        line-height: inherit; }
  .form-grid th {
>>>>>>> 9b5c1e34
    padding: 0 5px 0 0;
    color: #333333; }
    .form-grid th:last-child {
      padding: 0; }
  .form-grid td {
    padding: 0 5px 5px 0; }
  .form-grid .btn-icon:not(:first-child),
  .form-grid .btn-link:not(:first-child) {
    margin-left: 5px; }
  .form-grid .btn-icon.btn-small {
    top: 1px;
    vertical-align: text-bottom; }
  .form-grid.form-grid-1-1 {
    grid-template-columns: repeat(2, minmax(15%, max-content) auto); }
    .form-grid.form-grid-1-1.label-width-true {
      grid-template-columns: repeat(2, max-content auto); }
  .form-grid.form-grid-3-1 {
    grid-template-columns: minmax(15%, max-content) 3fr max-content auto; }
    .form-grid.form-grid-3-1.label-width-true {
      grid-template-columns: max-content auto 3fr max-content auto; }
  .form-grid.form-grid-1-1 .form-field:not(.field-fluid), .form-grid.form-grid-3-1 .form-field:not(.field-fluid) {
    grid-column-start: initial;
    grid-column-end: span 1; }
  .form-grid .table-forms-separator {
    display: inline-flex;
    line-height: 1.4; }
    .form-grid .table-forms-separator td {
<<<<<<< HEAD
      padding: 5px 5px 0 0; }
      .form-grid .table-forms-separator td .drag-icon {
        width: 15px; }
=======
      padding: 5px 5px 5px 0; }
    .form-grid .table-forms-separator tfoot td {
      padding-bottom: 0; }
>>>>>>> 9b5c1e34

button, .btn, .btn-alt, .btn-grey, .btn-icon, .btn-link, .btn-overlay-close, .btn-debug {
  position: relative;
  min-width: 24px;
  height: 24px;
  padding: 0 11px;
  font-family: Arial, Tahoma, Verdana, sans-serif;
  font-size: 1em;
  line-height: 22px;
  text-align: center;
  vertical-align: top;
  cursor: pointer;
  border: 1px solid;
  border-radius: 2px; }
  button:empty, .btn:empty, .btn-alt:empty, .btn-grey:empty, .btn-icon:empty, .btn-link:empty, .btn-overlay-close:empty, .btn-debug:empty {
    padding-right: 0;
    padding-left: 0; }
  button:active, .btn:active, .btn-alt:active, .btn-grey:active, .btn-icon:active, .btn-link:active, .btn-overlay-close:active, .btn-debug:active, button:focus, .btn:focus, .btn-alt:focus, .btn-grey:focus, .btn-icon:focus, .btn-link:focus, .btn-overlay-close:focus, .btn-debug:focus {
    box-shadow: 0 0 0 2px #111111;
    outline: none; }
  button.btn-small, .btn-small.btn, .btn-small.btn-alt, .btn-small.btn-grey, .btn-small.btn-icon, .btn-small.btn-link, .btn-small.btn-overlay-close, .btn-small.btn-debug {
    line-height: 14px; }
  button.btn-medium, .btn-medium.btn, .btn-medium.btn-alt, .btn-medium.btn-grey, .btn-medium.btn-icon, .btn-medium.btn-link, .btn-medium.btn-overlay-close, .btn-medium.btn-debug {
    line-height: 16px; }
  button[class^="zi-"]:not(:empty)::before, [class^="zi-"].btn:not(:empty)::before, [class^="zi-"].btn-alt:not(:empty)::before, [class^="zi-"].btn-grey:not(:empty)::before, [class^="zi-"].btn-icon:not(:empty)::before, [class^="zi-"].btn-link:not(:empty)::before, [class^="zi-"].btn-overlay-close:not(:empty)::before, [class^="zi-"].btn-debug:not(:empty)::before, button[class*=" zi-"]:not(:empty)::before, [class*=" zi-"].btn:not(:empty)::before, [class*=" zi-"].btn-alt:not(:empty)::before, [class*=" zi-"].btn-grey:not(:empty)::before, [class*=" zi-"].btn-icon:not(:empty)::before, [class*=" zi-"].btn-link:not(:empty)::before, [class*=" zi-"].btn-overlay-close:not(:empty)::before, [class*=" zi-"].btn-debug:not(:empty)::before {
    margin-right: 4px;
    margin-left: -6px; }

.form-grid table .btn-icon,
.form-grid table .icon, button.btn-medium, .btn-medium.btn, .btn-medium.btn-alt, .btn-medium.btn-grey, .btn-medium.btn-icon, .btn-medium.btn-link, .btn-medium.btn-overlay-close, .btn-medium.btn-debug, .btn-overlay-close, .list-table .btn-icon:not(.btn-small),
.list-table .icon, .service-info .service-info-value .service-info-value-sla .btn-icon, div.dashboard-widget-navtree .navtree .tree .tree-item .tree-row .tools .btn-icon, form.dashboard-widget-svggraph .list-item-actions .btn-icon, .multiselect .multiselect-list .subfilter-enabled .btn-icon, .table-forms .table-forms-td-right table .btn-icon:not(.btn-small),
.table-forms .table-forms-td-right table .icon, .overlay-dialogue .dashboard-widget-head .btn-icon {
  min-width: 18px;
  height: 18px; }

button.btn-small, .btn-small.btn, .btn-small.btn-alt, .btn-small.btn-grey, .btn-small.btn-icon, .btn-small.btn-link, .btn-small.btn-overlay-close, .btn-small.btn-debug, div.dashboard-widget-navtree .treeview, .form-grid .subscriptions-table .icon {
  min-width: 16px;
  height: 16px; }

button, .btn {
  color: #ffffff;
  background-color: #555555;
  border-color: #555555; }
  button:hover, .btn:hover {
    color: #ffffff;
    background-color: #484848;
    border-color: #484848; }
  button:active, .btn:active, button:focus, .btn:focus {
    color: #ffffff;
    background-color: #6f6f6f;
    border-color: #484848; }

.btn-alt {
  color: #000000;
  background-color: transparent;
  border-color: #555555; }
  .btn-alt:hover {
    background-color: #484848;
    border-color: #484848; }
  .btn-alt:active, .btn-alt:focus {
    background-color: #484848;
    border-color: #484848; }

.btn-grey, .btn-debug {
  color: #333333;
  background-color: #ffffff;
  border-color: #888888; }
  .btn-grey:hover, .btn-debug:hover {
    color: #333333;
    background-color: #f4f4f4;
    border-color: #888888; }
  .btn-grey:active, .btn-debug:active, .btn-grey:focus, .btn-debug:focus {
    color: #333333;
    background-color: #f4f4f4;
    border-color: #000000; }

.btn-icon, .btn-overlay-close {
  color: #555555;
  background: transparent;
  border: none; }
  .btn-icon:hover, .btn-overlay-close:hover {
    color: #000000;
    background: transparent;
    border: none; }
  .btn-icon:active, .btn-overlay-close:active, .btn-icon:focus, .btn-overlay-close:focus {
    color: #555555;
    background: transparent;
    border: none; }
  [disabled].btn-icon, [disabled].btn-overlay-close {
    color: #cccccc;
    background-color: transparent; }

.btn-link {
  color: #555555;
  background: transparent;
  border-color: #555555; }
  .btn-link:hover {
    color: #555555;
    background: transparent;
    border-color: #555555; }
  .btn-link:active, .btn-link:focus {
    color: #555555;
    background: transparent;
    border-color: rgba(72, 72, 72, 0.5); }

button[disabled], [disabled].btn, [disabled].btn-alt, [disabled].btn-grey {
  pointer-events: none;
  color: #999999;
  background-color: transparent;
  border-color: #999999;
  box-shadow: none; }

button {
  margin: 0; }

.btn {
  display: inline-block; }
  .btn:link, .btn:visited {
    color: #ffffff; }

.btn-icon {
  display: inline-block;
  line-height: 24px; }
  .btn-icon:not(:hover):not(:focus):link, .btn-icon:not(:hover):not(:focus):visited {
    color: #555555; }
  .btn-icon[disabled] {
    pointer-events: none; }
  .btn-icon.btn-small {
    line-height: 16px; }

.btn-link {
  box-sizing: content-box;
  padding: 0;
  min-width: 1ch;
  height: 14px;
  line-height: 14px;
  vertical-align: baseline;
  border-width: 0 0 1px;
  border-style: dotted;
  border-radius: 0; }
  .btn-link:active, .btn-link:focus, .btn-link:hover {
    border-style: solid;
    box-shadow: none; }
  .btn-link:active, .btn-link:focus {
    margin-bottom: -1px;
    border-bottom-width: 2px; }
  .btn-link[disabled] {
    background-color: transparent;
    border-style: dotted; }

.btn-tag {
  height: auto;
  outline: none;
  border: none; }
  .btn-tag:hover {
    text-decoration: underline;
    background-color: #333333; }
  .btn-tag:focus {
    background-color: #333333; }

.btn-overlay-close {
  position: absolute;
  top: 1px;
  right: 1px;
  z-index: 1000; }
  .btn-overlay-close::before {
    content: ""; }

.btn-debug {
  position: fixed;
  bottom: 4px;
  right: 31px;
  z-index: 15000;
  opacity: 0; }
  .btn-debug.visible {
    opacity: 0.75; }

.sidebar .sidebar-header-buttons .btn-icon::before, .zi-chevron-down::before, .zi-chevron-down-small::before,
.zi-chevron-left::before,
.zi-chevron-right::before,
.zi-chevron-up::before, .problem-icon-link .problem-icon-list-item::before,
.problem-icon-list .problem-icon-list-item::before {
  font-size: 16px; }

.zi-arrow-down-small::before, .zi-arrow-up-small::before, .zi-chevron-down-small::before, .zi-help-small::before, .zi-help-filled-small::before, .zi-i-negative::before, .zi-i-positive::before, .zi-i-warning::before, .zi-plus-small::before, .zi-remove-small::before, .zi-tree-top-bottom-small::before, .zi-tree-top-right-small::before, .zi-tree-top-right-bottom-small::before, .zi-user-filled-small::before, .zi-wrench-alt-small::before, .overlay-dialogue .dashboard-widget-head .btn-overlay-close::before {
  font-size: 12px; }

.btn-overlay-close::before, .zi-remove-smaller::before {
  font-size: 10px; }

.zi-alert-with-content::after, .zi-bullet-right-with-content::after {
  content: attr(data-content);
  position: absolute;
  top: 50%;
  font-size: 9px;
  line-height: 1;
  letter-spacing: -.25px;
  transform: translateY(calc(-50% - 2px)); }

.icon {
  color: #555555; }

.icon-empty-small {
  display: inline-block;
  width: 12px; }

.zi-alert-with-content::after {
  color: #ffffff; }
.zi-alert-with-content.btn-icon {
  color: #555555; }

.zi-bullet-right-with-content::before {
  position: absolute;
  bottom: 0;
  line-height: 6px; }
.zi-bullet-right-with-content::after {
  color: #000000; }
.zi-bullet-right-with-content.btn-icon {
  color: #555555; }

.zi-help-filled-small::before {
  padding: 1px;
  border-radius: 50%; }
.zi-help-filled-small, .zi-help-filled-small.btn-icon {
  color: #ffffff;
  background-color: #555555;
  border-radius: 50%; }

.zi-i-negative, .zi-i-negative.btn-icon {
  color: #ffffff;
  background-color: #990000; }

.zi-i-positive, .zi-i-positive.btn-icon {
  color: #ffffff;
  background-color: #009900; }

.zi-i-warning, .zi-i-warning.btn-icon {
  color: #ffffff;
  background-color: #af6b00; }

.zi-users-filled-small::before {
  font-size: 16px; }

.checkbox-list {
  display: grid;
  grid-column-gap: 10px;
  grid-template-columns: repeat(var(--columns), minmax(max-content, 1fr)); }
  .checkbox-list.vertical {
    grid-template-rows: repeat(var(--rows), 1fr);
    grid-auto-flow: column; }
  .checkbox-list li {
    overflow: hidden;
    text-overflow: ellipsis;
    line-height: 24px; }

.color-picker .color-picker-preview,
.color-picker-dialogue .color-picker-preview {
  position: relative;
  background: #ffffff;
  border: 1px solid #888888;
  color: #000000; }
  .color-picker .color-picker-preview::after,
  .color-picker-dialogue .color-picker-preview::after {
    position: absolute;
    top: 2px;
    right: 2px;
    bottom: 2px;
    left: 2px; }
.color-picker .use-default,
.color-picker-dialogue .use-default {
  background: transparent; }
  .color-picker .use-default::after,
  .color-picker-dialogue .use-default::after {
    content: attr(data-use-default);
    text-align: center;
    line-height: 18px; }
.color-picker .use-transparent::after,
.color-picker-dialogue .use-transparent::after {
  content: "";
  font-size: 20px;
  color: #d40000; }

.color-picker {
  display: inline-block;
  line-height: 24px; }
  .color-picker .color-picker-preview {
    padding: 0;
    width: 24px;
    vertical-align: top; }
  .color-picker input:disabled + button {
    pointer-events: none;
    background: #9f9f9f !important;
    border-color: #9f9f9f; }

.color-picker-dialogue > div:first-of-type {
  margin-bottom: 5px; }
.color-picker-dialogue > div:not(:first-of-type) button {
  min-width: 20px;
  height: 20px;
  padding: 0;
  border: 1px solid #ffffff;
  border-radius: 0;
  vertical-align: middle;
  transition: none; }
  .color-picker-dialogue > div:not(:first-of-type) button:hover, .color-picker-dialogue > div:not(:first-of-type) button:focus {
    border-color: #000000;
    box-shadow: inset 0 0 0 1px #ffffff; }
  .color-picker-dialogue > div:not(:first-of-type) button:active {
    box-shadow: inset 0 0 0 2px #ffffff; }
.color-picker-dialogue .color-picker-input {
  position: relative;
  display: inline-block;
  margin-right: 3px; }
  .color-picker-dialogue .color-picker-input .color-picker-preview {
    position: absolute;
    top: 2px;
    left: 2px;
    width: 18px;
    height: 18px; }
    .color-picker-dialogue .color-picker-input .color-picker-preview::after {
      line-height: 14px; }
    .color-picker-dialogue .color-picker-input .color-picker-preview.use-transparent::after {
      font-size: 18px; }
  .color-picker-dialogue .color-picker-input input {
    padding-left: 25px; }

.columns-wrapper {
  display: flex;
  flex-wrap: wrap;
  align-items: start; }
  .columns-wrapper.columns-nowrap {
    flex-wrap: nowrap; }
  .columns-wrapper.columns-2 > div,
  .columns-wrapper.columns-2 > li {
    display: block;
    flex: 0 0 50%;
    max-width: 50%; }
  .columns-wrapper.columns-3 > div,
  .columns-wrapper.columns-3 > li {
    display: block;
    flex: 0 0 33.33333%;
    max-width: 33.33333%; }
  .columns-wrapper .column-5 {
    flex: 0 0 5%;
    max-width: 5%; }
  .columns-wrapper .column-10 {
    flex: 0 0 10%;
    max-width: 10%; }
  .columns-wrapper .column-15 {
    flex: 0 0 15%;
    max-width: 15%; }
  .columns-wrapper .column-20 {
    flex: 0 0 20%;
    max-width: 20%; }
  .columns-wrapper .column-33 {
    flex: 0 0 33.33333%;
    max-width: 33.33333%; }
  .columns-wrapper .column-35 {
    flex: 0 0 35%;
    max-width: 35%; }
  .columns-wrapper .column-40 {
    flex: 0 0 40%;
    max-width: 40%; }
  .columns-wrapper .column-50 {
    flex: 0 0 50%;
    max-width: 50%; }
  .columns-wrapper .column-75 {
    flex: 0 0 75%;
    max-width: 75%; }
  .columns-wrapper .column-90 {
    flex: 0 0 90%;
    max-width: 90%; }
  .columns-wrapper .column-95 {
    flex: 0 0 95%;
    max-width: 95%; }
  .columns-wrapper .column-center {
    display: flex;
    justify-content: center;
    text-align: center; }
  .columns-wrapper .column-middle {
    display: flex;
    align-items: center; }
  .columns-wrapper > div:not(:last-child) section,
  .columns-wrapper > ul:not(:last-child) section {
    margin-right: 10px; }

.header-kioskmode-controls .dashboard-kioskmode-controls li {
  margin-right: 6px; }

.btn-dashboard-toggle-slideshow.slideshow-state-started .slideshow-state-stopped, .btn-dashboard-toggle-slideshow.slideshow-state-stopped .slideshow-state-started,
.btn-dashboard-kioskmode-toggle-slideshow.slideshow-state-started .slideshow-state-stopped,
.btn-dashboard-kioskmode-toggle-slideshow.slideshow-state-stopped .slideshow-state-started {
  display: none; }

.dashboard-edit {
  display: inline-block;
  margin-right: 5px;
  position: relative; }
  .dashboard-edit ul li {
    vertical-align: middle; }
    .dashboard-edit ul li:first-child {
      padding: 0; }

.dashboard-navigation {
  display: flex;
  margin-top: 10px;
  padding-bottom: 2px; }
  .dashboard-navigation.is-scrollable .dashboard-navigation-controls button.btn-dashboard-previous-page, .dashboard-navigation.is-scrollable .dashboard-navigation-controls button.btn-dashboard-next-page {
    display: inline-block; }

.dashboard-navigation-tabs {
  margin: -2px 10px -2px 0;
  overflow: hidden; }
  .dashboard-navigation-tabs .sortable {
    padding: 2px 0;
    margin: 0 -1.5px; }
  .dashboard-navigation-tabs .sortable-list {
    display: flex;
    padding: 0;
    margin: 0;
    align-items: center; }
    .dashboard-navigation-tabs .sortable-list > .sortable-item:focus:not(:active) {
      padding: 0 3.5px 0 3.5px; }
      .dashboard-navigation-tabs .sortable-list > .sortable-item:focus:not(:active) > div {
        padding: 0 8px;
        border: 1px solid transparent;
        box-shadow: 0 0 0 2px #111111; }
  .dashboard-navigation-tabs .sortable-item {
    box-sizing: border-box;
    display: block;
    padding: 0 1.5px 0 1.5px;
    margin: 0;
    list-style-type: none;
    outline: none; }
    .dashboard-navigation-tabs .sortable-item > div {
      display: flex;
      align-items: center;
      min-height: 22px;
      line-height: 22px;
      padding: 0 10px;
      flex-shrink: 0;
      font-size: 12px;
      white-space: nowrap;
      cursor: pointer;
      user-select: none;
      background-color: #ffffff;
      border: 1px solid #9f9f9f;
      border-radius: 2px; }
      .dashboard-navigation-tabs .sortable-item > div span {
        max-width: 300px;
        color: #000000; }
      .dashboard-navigation-tabs .sortable-item > div button {
        margin: -1px -9px -1px 4px; }
      .dashboard-navigation-tabs .sortable-item > div:not(.selected-tab) button {
        display: none; }
  .dashboard-navigation-tabs .sortable > .sortable-item > div,
  .dashboard-navigation-tabs .sortable-list > .sortable-item > div:hover {
    background: #f4f4f4;
    border: 1px solid #c1c1c1; }
  .dashboard-navigation-tabs .sortable > .sortable-item > div.selected-tab,
  .dashboard-navigation-tabs .sortable-list > .sortable-item > div.selected-tab {
    background-color: #333333;
    border: 1px solid transparent; }
    .dashboard-navigation-tabs .sortable > .sortable-item > div.selected-tab span,
    .dashboard-navigation-tabs .sortable-list > .sortable-item > div.selected-tab span {
      color: #ffffff; }
  .dashboard-navigation-tabs .btn-dashboard-page-properties:hover, .dashboard-navigation-tabs .btn-dashboard-page-properties:focus, .dashboard-navigation-tabs .btn-dashboard-page-properties:active {
    color: #ffffff; }

.dashboard-navigation-controls {
  display: flex;
  flex-shrink: 0; }
  .dashboard-navigation-controls button {
    margin-left: 10px; }
    .dashboard-navigation-controls button.btn-dashboard-previous-page, .dashboard-navigation-controls button.btn-dashboard-next-page {
      display: none;
      margin: 0; }

.dashboard-grid {
  position: relative;
  margin: 0 -4px -4px -4px;
  z-index: 3; }
  .dashboard-grid.reserve-header-lines-1 {
    margin-top: 2rem; }
  .dashboard-grid.reserve-header-lines-2 {
    margin-top: calc(4rem + 8px); }

.dashboard:not(.dashboard-is-multipage):not(.dashboard-is-edit-mode) .dashboard-navigation {
  display: none; }
.dashboard.dashboard-is-edit-mode .btn-dashboard-toggle-slideshow, .dashboard:not(.dashboard-is-multipage) .btn-dashboard-toggle-slideshow {
  display: none; }

.dashboard-grid-widget-blocker {
  position: absolute;
  width: 100%;
  height: 100%;
  z-index: 998; }

.dashboard-widget-placeholder {
  box-sizing: border-box;
  display: flex;
  height: 200px;
  padding: .25rem;
  width: calc(100% / 6 - .65rem);
  z-index: 999;
  color: #333333;
  cursor: pointer;
  user-select: none; }
  .dashboard-widget-placeholder .dashboard-widget-placeholder-box {
    position: relative;
    overflow: hidden;
    background-color: rgba(255, 255, 255, 0.7);
    border: 1px dashed #888888;
    box-shadow: 2px 2px 6px rgba(0, 0, 0, 0.5);
    flex: 1; }
  .dashboard-widget-placeholder .dashboard-widget-placeholder-label {
    position: absolute;
    left: 0;
    top: calc(50% - 23px);
    right: 0;
    bottom: 0;
    text-align: center; }
    .dashboard-widget-placeholder .dashboard-widget-placeholder-label::before {
      content: "";
      margin: 0 -4px;
      font-size: 46px; }
    .dashboard-widget-placeholder .dashboard-widget-placeholder-label .hidden {
      display: none; }
    .dashboard-widget-placeholder .dashboard-widget-placeholder-label div {
      padding: 0 5px 5px; }
  .dashboard-widget-placeholder .dashboard-widget-placeholder-resizing {
    background: #f0f0f0;
    box-shadow: inset 2px 2px 6px rgba(0, 0, 0, 0.5); }
    .dashboard-widget-placeholder .dashboard-widget-placeholder-resizing .dashboard-widget-placeholder-label::before {
      content: ""; }
  .dashboard-widget-placeholder.disabled {
    opacity: 1; }
    .dashboard-widget-placeholder.disabled .dashboard-widget-placeholder-box {
      background-color: rgba(255, 255, 255, 0.7); }
  .dashboard-widget-placeholder.hidden {
    display: none; }

.dashboard-grid-widget-container {
  position: absolute;
  top: 0;
  left: 0;
  right: 0;
  bottom: 0;
  padding: .25rem;
  box-sizing: border-box;
  display: flex;
  flex-direction: column; }

.dashboard-grid-widget-header {
  position: absolute;
  top: .25rem;
  left: .25rem;
  right: .25rem;
  height: 2rem;
  padding-left: 10px;
  display: flex;
  flex-wrap: nowrap;
  flex-direction: row;
  overflow: hidden;
  align-items: flex-start;
  border: 1px solid #9f9f9f;
  border-bottom: 0;
  background-color: #ffffff;
  z-index: 3; }
  .dashboard-grid-widget-header h4 {
    flex-grow: 1;
    margin-top: .5rem;
    color: #262626;
    font-weight: bold; }
  .dashboard-grid-widget-header ul {
    flex-shrink: 0; }
    .dashboard-grid-widget-header ul li {
      float: left;
      padding: 0; }
      .dashboard-grid-widget-header ul li select {
        margin: 4px 0; }

.dashboard-grid-widget-actions {
  opacity: 0; }
  .dashboard-grid-widget-actions li {
    margin-top: 2px;
    margin-right: 2px; }

.dashboard-grid-widget-messages .msg-bad,
.dashboard-grid-widget-messages .msg-good,
.dashboard-grid-widget-messages .msg-warning {
  margin: 0 10px 8px; }

.dashboard-grid-widget-body {
  display: contents; }

.dashboard-grid-widget-debug .debug-output {
  margin: 8px 10px 0;
  max-height: none;
  border-color: #888888; }

.dashboard-grid-widget-contents {
  position: relative;
  flex-grow: 1;
  margin-top: 2rem;
  box-sizing: border-box;
  height: calc(100% - 2rem);
  padding-bottom: 8px;
  overflow: auto;
  border: 1px solid #9f9f9f;
  background-color: #ffffff; }
  .dashboard-grid-widget-contents .list-table {
    border: 0; }
    .dashboard-grid-widget-contents .list-table tbody tr:last-child th, .dashboard-grid-widget-contents .list-table tbody tr:last-child td {
      border-bottom: 1px solid #888888; }
      .dashboard-grid-widget-contents .list-table tbody tr:last-child th.list-table-footer, .dashboard-grid-widget-contents .list-table tbody tr:last-child td.list-table-footer {
        border-bottom: 0; }
    .dashboard-grid-widget-contents .list-table.sticky-footer {
      margin-bottom: -8px; }
      .dashboard-grid-widget-contents .list-table.sticky-footer tfoot {
        bottom: -8px; }
  .dashboard-grid-widget-contents.no-padding .dashboard-grid-widget-debug .debug-output {
    margin: 8px 10px; }

.dashboard-grid-widget-mask {
  position: absolute;
  top: .25rem;
  left: .25rem;
  right: .25rem;
  bottom: .25rem;
  display: none; }

.dashboard-grid-widget {
  position: absolute; }
  .dashboard-grid-widget.dashboard-grid-widget-hidden-header .dashboard-grid-widget-header {
    height: 0;
    transition: height 0.3s, margin-top 0.3s, box-shadow 0.3s; }
  .dashboard-grid-widget.dashboard-grid-widget-hidden-header .dashboard-grid-widget-contents {
    margin-top: 0;
    height: 100%;
    padding-top: 8px; }
    .dashboard-grid-widget.dashboard-grid-widget-hidden-header .dashboard-grid-widget-contents.no-padding .dashboard-grid-widget-messages .msg-bad,
    .dashboard-grid-widget.dashboard-grid-widget-hidden-header .dashboard-grid-widget-contents.no-padding .dashboard-grid-widget-messages .msg-good,
    .dashboard-grid-widget.dashboard-grid-widget-hidden-header .dashboard-grid-widget-contents.no-padding .dashboard-grid-widget-messages .msg-warning {
      margin: 8px 10px; }
    .dashboard-grid-widget.dashboard-grid-widget-hidden-header .dashboard-grid-widget-contents .list-table.sticky-footer {
      margin-bottom: 0; }
      .dashboard-grid-widget.dashboard-grid-widget-hidden-header .dashboard-grid-widget-contents .list-table.sticky-footer tfoot {
        bottom: 0; }
  .dashboard-grid-widget.dashboard-grid-widget-hidden-header.dashboard-grid-widget-focus .dashboard-grid-widget-header {
    height: 2rem;
    margin-top: -2rem;
    box-shadow: 0 -6px 8px -2px rgba(128, 128, 128, 0.15);
    z-index: 5; }
  .dashboard-grid-widget.dashboard-grid-widget-focus .dashboard-grid-widget-actions {
    opacity: 1; }
  .dashboard-grid-widget.ui-resizable-resizing.resizing-top .dashboard-grid-widget-container {
    top: auto;
    bottom: 0; }
  .dashboard-grid-widget.ui-resizable-resizing.resizing-left .dashboard-grid-widget-container {
    left: auto;
    right: 0; }

.dashboard-grid-iterator-container {
  position: absolute;
  top: 0;
  left: 0;
  width: 100%;
  height: 100%; }

.dashboard-grid-iterator-header {
  position: absolute;
  top: .25rem;
  left: .25rem;
  right: .25rem;
  height: 0;
  display: flex;
  flex-wrap: nowrap;
  flex-direction: row;
  overflow: hidden;
  padding-left: 10px;
  box-sizing: border-box;
  border: 1px solid #9f9f9f;
  border-bottom: 0;
  background-color: #ffffff;
  opacity: 0;
  transition: margin-top 0.3s ease-out, height 0.3s ease-out, opacity 0.15s 0.15s ease-out, box-shadow 0.3s ease-out;
  z-index: 3; }
  .dashboard-grid-iterator-header h4 {
    flex-grow: 1;
    margin-top: .5rem;
    color: #262626;
    font-weight: bold; }
  .dashboard-grid-iterator-header ul {
    flex-shrink: 0; }
    .dashboard-grid-iterator-header ul li {
      float: left;
      padding: 0; }
  .dashboard-grid-iterator-header .dashboard-grid-iterator-pager {
    margin: 0 10px;
    height: 2rem;
    display: none;
    flex-direction: row;
    flex-shrink: 0;
    align-items: center; }
    .dashboard-grid-iterator-header .dashboard-grid-iterator-pager .dashboard-grid-iterator-pager-info {
      margin: 2px .5em 0;
      white-space: nowrap;
      color: #262626; }
  .dashboard-grid-iterator-header.pager-visible .dashboard-grid-iterator-pager {
    display: flex; }

.dashboard-grid-iterator-contents {
  position: absolute;
  top: 0;
  left: 0;
  right: 0;
  bottom: 0;
  overflow: visible;
  transition: margin-top 0.3s ease-out; }

.dashboard-grid-iterator-placeholder {
  position: absolute;
  display: flex; }
  .dashboard-grid-iterator-placeholder > div {
    margin: .25rem;
    display: flex;
    flex-grow: 1;
    flex-direction: column;
    border: 1px solid #9f9f9f;
    background-color: rgba(255, 255, 255, 0.3); }

.dashboard-grid-iterator-too-small {
  position: absolute;
  top: .25rem;
  left: .25rem;
  right: .25rem;
  bottom: .25rem;
  overflow: hidden;
  display: none;
  align-items: center;
  justify-content: center;
  border: 1px solid #9f9f9f;
  background-color: #ffffff; }
  .dashboard-grid-iterator-too-small > div {
    padding: 0 10px;
    text-align: center;
    color: #333333; }

.dashboard-grid-iterator-mask {
  position: absolute;
  top: .25rem;
  left: .25rem;
  right: .25rem;
  bottom: .25rem;
  display: none; }

.dashboard-grid-iterator {
  position: absolute; }
  .dashboard-grid-iterator.iterator-too-small .dashboard-grid-iterator-too-small {
    display: flex; }
  .dashboard-grid-iterator.iterator-too-small .dashboard-grid-iterator-contents {
    display: none; }
  .dashboard-grid-iterator.dashboard-grid-iterator-focus {
    z-index: 5; }
    .dashboard-grid-iterator.dashboard-grid-iterator-focus .dashboard-grid-iterator-header {
      margin-top: -2rem;
      height: 2rem;
      box-shadow: 0 -6px 8px -2px rgba(128, 128, 128, 0.15);
      opacity: 1;
      transition: margin-top 0.3s ease-out, height 0.3s ease-out, box-shadow 0.3s ease-out; }
    .dashboard-grid-iterator.dashboard-grid-iterator-focus.dashboard-grid-iterator-hidden-header.iterator-double-header .dashboard-grid-iterator-header {
      margin-top: calc(-4rem - 8px);
      height: calc(4rem + 8px); }
  .dashboard-grid-iterator.ui-resizable-resizing.resizing-top .dashboard-grid-iterator-container {
    top: auto;
    bottom: 0; }
  .dashboard-grid-iterator.ui-resizable-resizing.resizing-left .dashboard-grid-iterator-container {
    left: auto;
    right: 0; }
  .dashboard-grid-iterator.iterator-alt-content .dashboard-grid-iterator-contents {
    position: absolute;
    top: .25rem;
    left: .25rem;
    right: .25rem;
    bottom: .25rem;
    border: 1px solid #9f9f9f;
    background-color: #ffffff; }
    .dashboard-grid-iterator.iterator-alt-content .dashboard-grid-iterator-contents > div {
      padding-top: 8px; }
      .dashboard-grid-iterator.iterator-alt-content .dashboard-grid-iterator-contents > div .list-table {
        border: 0; }
        .dashboard-grid-iterator.iterator-alt-content .dashboard-grid-iterator-contents > div .list-table tbody tr:last-child th, .dashboard-grid-iterator.iterator-alt-content .dashboard-grid-iterator-contents > div .list-table tbody tr:last-child td {
          border-bottom: 1px solid #888888; }
          .dashboard-grid-iterator.iterator-alt-content .dashboard-grid-iterator-contents > div .list-table tbody tr:last-child th.list-table-footer, .dashboard-grid-iterator.iterator-alt-content .dashboard-grid-iterator-contents > div .list-table tbody tr:last-child td.list-table-footer {
            border-bottom: 0; }
      .dashboard-grid-iterator.iterator-alt-content .dashboard-grid-iterator-contents > div .msg-good,
      .dashboard-grid-iterator.iterator-alt-content .dashboard-grid-iterator-contents > div .msg-bad {
        margin: 0 10px; }

.dashboard-grid-widget.ui-draggable .dashboard-grid-widget .dashboard-grid-widget-header,
.dashboard-grid-widget.ui-draggable .dashboard-grid-iterator .dashboard-grid-iterator-header,
.dashboard-grid-iterator.ui-draggable .dashboard-grid-widget .dashboard-grid-widget-header,
.dashboard-grid-iterator.ui-draggable .dashboard-grid-iterator .dashboard-grid-iterator-header {
  cursor: auto; }

.dashboard.dashboard-is-edit-mode .dashboard-grid-widget-actions {
  opacity: 1; }
.dashboard.dashboard-is-edit-mode.dashboard-positioning .dashboard-grid-widget.dashboard-grid-widget-hidden-header .dashboard-grid-widget-header {
  transition: none; }
.dashboard.dashboard-is-edit-mode.dashboard-positioning .dashboard-grid-iterator.dashboard-grid-widget-hidden-header .dashboard-grid-widget-header {
  transition: none; }
.dashboard.dashboard-is-edit-mode.dashboard-positioning .dashboard-grid-widget-mask {
  display: block; }
.dashboard.dashboard-is-edit-mode.dashboard-positioning .dashboard-grid-iterator-mask {
  display: block; }
.dashboard.dashboard-is-edit-mode .dashboard-grid-widget .ui-resizable-handle {
  visibility: hidden; }
.dashboard.dashboard-is-edit-mode .dashboard-grid-widget.dashboard-grid-widget-focus .ui-resizable-handle {
  visibility: visible; }
.dashboard.dashboard-is-edit-mode .dashboard-grid-widget.ui-resizable-resizing.dashboard-grid-widget-hidden-header .dashboard-grid-widget-header {
  margin-top: 0;
  height: 0;
  box-shadow: none; }
.dashboard.dashboard-is-edit-mode .dashboard-grid-widget.ui-draggable-dragging .ui-resizable-handle {
  visibility: hidden; }
.dashboard.dashboard-is-edit-mode .dashboard-grid-widget.ui-draggable-dragging.dashboard-grid-widget-hidden-header .dashboard-grid-widget-header {
  margin-top: -2rem;
  height: 2rem;
  box-shadow: 0 -6px 8px -2px rgba(128, 128, 128, 0.15);
  opacity: .5; }
.dashboard.dashboard-is-edit-mode .dashboard-grid-widget.ui-resizable-resizing, .dashboard.dashboard-is-edit-mode .dashboard-grid-widget.ui-draggable-dragging {
  z-index: 1000; }
  .dashboard.dashboard-is-edit-mode .dashboard-grid-widget.ui-resizable-resizing::before, .dashboard.dashboard-is-edit-mode .dashboard-grid-widget.ui-draggable-dragging::before {
    content: '';
    display: block;
    position: absolute;
    top: .25rem;
    left: .25rem;
    right: .25rem;
    bottom: .25rem;
    background-color: rgba(240, 240, 240, 0.75);
    box-shadow: 0 4px 20px 2px rgba(0, 0, 0, 0.15); }
  .dashboard.dashboard-is-edit-mode .dashboard-grid-widget.ui-resizable-resizing .dashboard-grid-widget-header, .dashboard.dashboard-is-edit-mode .dashboard-grid-widget.ui-draggable-dragging .dashboard-grid-widget-header {
    border-color: #909090; }
  .dashboard.dashboard-is-edit-mode .dashboard-grid-widget.ui-resizable-resizing .dashboard-grid-widget-contents, .dashboard.dashboard-is-edit-mode .dashboard-grid-widget.ui-draggable-dragging .dashboard-grid-widget-contents {
    border-color: #909090; }
.dashboard.dashboard-is-edit-mode .dashboard-grid-widget:not(.dashboard-grid-widget-focus) {
  transition-property: width, height, left, top;
  transition-duration: 0.15s; }
.dashboard.dashboard-is-edit-mode .dashboard-grid-iterator .ui-resizable-handle {
  visibility: hidden; }
.dashboard.dashboard-is-edit-mode .dashboard-grid-iterator.dashboard-grid-iterator-focus .ui-resizable-handle {
  visibility: visible; }
.dashboard.dashboard-is-edit-mode .dashboard-grid-iterator.ui-resizable-resizing .dashboard-grid-iterator-header {
  margin-top: 0;
  height: 0;
  box-shadow: none;
  opacity: 0; }
.dashboard.dashboard-is-edit-mode .dashboard-grid-iterator.ui-draggable-dragging .ui-resizable-handle {
  visibility: hidden; }
.dashboard.dashboard-is-edit-mode .dashboard-grid-iterator.ui-draggable-dragging .dashboard-grid-iterator-header {
  margin-top: -2rem;
  height: 2rem;
  box-shadow: 0 -6px 8px -2px rgba(128, 128, 128, 0.15);
  opacity: .5; }
.dashboard.dashboard-is-edit-mode .dashboard-grid-iterator.ui-draggable-dragging.dashboard-grid-iterator-hidden-header.iterator-double-header .dashboard-grid-iterator-header {
  margin-top: calc(-4rem - 8px);
  height: calc(4rem + 8px); }
.dashboard.dashboard-is-edit-mode .dashboard-grid-iterator.ui-resizable-resizing, .dashboard.dashboard-is-edit-mode .dashboard-grid-iterator.ui-draggable-dragging {
  z-index: 1000; }
  .dashboard.dashboard-is-edit-mode .dashboard-grid-iterator.ui-resizable-resizing::before, .dashboard.dashboard-is-edit-mode .dashboard-grid-iterator.ui-draggable-dragging::before {
    content: '';
    display: block;
    position: absolute;
    top: .25rem;
    left: .25rem;
    right: .25rem;
    bottom: .25rem;
    background-color: rgba(240, 240, 240, 0.75);
    box-shadow: 0 4px 20px 2px rgba(0, 0, 0, 0.15); }
  .dashboard.dashboard-is-edit-mode .dashboard-grid-iterator.ui-resizable-resizing .dashboard-grid-iterator-header, .dashboard.dashboard-is-edit-mode .dashboard-grid-iterator.ui-draggable-dragging .dashboard-grid-iterator-header {
    border-color: #909090; }
  .dashboard.dashboard-is-edit-mode .dashboard-grid-iterator.ui-resizable-resizing .dashboard-grid-iterator-contents .dashboard-grid-widget .dashboard-grid-widget-header, .dashboard.dashboard-is-edit-mode .dashboard-grid-iterator.ui-draggable-dragging .dashboard-grid-iterator-contents .dashboard-grid-widget .dashboard-grid-widget-header {
    border-color: #909090; }
  .dashboard.dashboard-is-edit-mode .dashboard-grid-iterator.ui-resizable-resizing .dashboard-grid-iterator-contents .dashboard-grid-widget .dashboard-grid-widget-contents, .dashboard.dashboard-is-edit-mode .dashboard-grid-iterator.ui-draggable-dragging .dashboard-grid-iterator-contents .dashboard-grid-widget .dashboard-grid-widget-contents {
    border-color: #909090; }
  .dashboard.dashboard-is-edit-mode .dashboard-grid-iterator.ui-resizable-resizing .dashboard-grid-iterator-contents .dashboard-grid-iterator-placeholder > div, .dashboard.dashboard-is-edit-mode .dashboard-grid-iterator.ui-draggable-dragging .dashboard-grid-iterator-contents .dashboard-grid-iterator-placeholder > div {
    border-color: #909090; }
  .dashboard.dashboard-is-edit-mode .dashboard-grid-iterator.ui-resizable-resizing .dashboard-grid-iterator-mask, .dashboard.dashboard-is-edit-mode .dashboard-grid-iterator.ui-draggable-dragging .dashboard-grid-iterator-mask {
    border: 1px solid #8b8b8b;
    border-top: 0; }
.dashboard.dashboard-is-edit-mode .dashboard-grid-widget-placeholder {
  position: absolute;
  z-index: 999; }
  .dashboard.dashboard-is-edit-mode .dashboard-grid-widget-placeholder > div {
    position: absolute;
    top: .25rem;
    left: .25rem;
    right: .25rem;
    bottom: .25rem;
    background-color: #f0f0f0; }

@keyframes zoom-in-out {
  0% {
    transform: scale(1); }
  50% {
    transform: scale(1.05); }
  100% {
    transform: scale(1); } }
.new-widget {
  animation: zoom-in-out 0.2s linear; }

.dashboard-widget {
  min-width: 250px;
  margin: 0 10px 10px 0;
  background-color: #ffffff;
  border: 1px solid #9f9f9f; }
  .dashboard-widget .dashboard-widget-head {
    margin: 8px 10px; }
  .dashboard-widget .list-table {
    border: 0; }
    .dashboard-widget .list-table tbody tr:last-child td {
      border-bottom: 1px solid #888888; }
  .dashboard-widget .msg-bad,
  .dashboard-widget .msg-good,
  .dashboard-widget .msg-warning {
    margin: 0 10px; }

.dashboard-grid-widget-contents .list-table th:first-child, .dashboard-grid-widget-contents .list-table td:first-child, .dashboard-grid-iterator.iterator-alt-content .dashboard-grid-iterator-contents > div .list-table th:first-child, .dashboard-grid-iterator.iterator-alt-content .dashboard-grid-iterator-contents > div .list-table td:first-child, .dashboard-widget .list-table th:first-child, .dashboard-widget .list-table td:first-child {
  padding-left: 10px; }
.dashboard-grid-widget-contents .list-table th:last-child, .dashboard-grid-widget-contents .list-table td:last-child, .dashboard-grid-iterator.iterator-alt-content .dashboard-grid-iterator-contents > div .list-table th:last-child, .dashboard-grid-iterator.iterator-alt-content .dashboard-grid-iterator-contents > div .list-table td:last-child, .dashboard-widget .list-table th:last-child, .dashboard-widget .list-table td:last-child {
  padding-right: 10px; }

.dashboard-widget-head {
  display: flex;
  margin-bottom: 8px; }
  .dashboard-widget-head h4 {
    color: #262626;
    font-weight: bold;
    margin-right: auto; }
  .dashboard-widget-head > ul {
    margin: -8px -10px -10px 10px; }

.dashboard-widget-foot {
  text-align: right;
  color: #333333;
  margin: 0 10px; }
  .dashboard-widget-foot li {
    display: inline-block;
    padding: 8px 0 8px 13px; }

.dashboard-widget-graph-link {
  display: block; }
  .dashboard-widget-graph-link:link {
    border: 0; }

.dashboard-grid-widget-contents.is-loading::before,
.dashboard-grid-iterator-contents.is-loading::before {
  margin: calc(.25rem + 1px); }

.dashboard-list .dashboard-list-item {
  display: flex;
  justify-content: space-between;
  height: 18px; }
  .dashboard-list .dashboard-list-item .status-green {
    background-color: #555555;
    border-color: #555555; }
  .dashboard-list .dashboard-list-item .status-yellow {
    background-color: #555555;
    border-color: #555555; }

.overlay-dialogue.modal-popup.modal-widget-configuration {
  max-width: 1120px;
  min-width: 650px; }

.dashboard-widget-form {
  position: relative; }
  .dashboard-widget-form .form-field-show-header {
    position: absolute;
    right: 5px; }
  .dashboard-widget-form .table-tags tr:last-of-type td {
    padding-bottom: 0;
    line-height: 1.4; }

.wrapper.layout-kioskmode .dashboard-navigation {
  display: none; }

.diff {
  padding: 4px;
  background: #ffffff; }
  .diff .diff-added {
    background-color: transparent; }
  .diff .diff-removed {
    background-color: transparent; }
  .diff pre {
    width: max-content;
    min-width: 100%; }
    .diff pre > div {
      white-space: pre; }

.entity-count {
  display: inline-block;
  padding: 0 3px;
  min-width: 10px;
  line-height: 16px;
  text-align: center;
  background-color: #333333;
  border-radius: 2px;
  overflow: hidden;
  text-overflow: ellipsis; }
  .entity-count, .entity-count:hover, .entity-count:focus, .entity-count:link, .entity-count:visited {
    color: #ffffff;
    border-bottom: none; }
  .entity-count:focus {
    box-shadow: 0 0 0 2px #111111; }

.expandable-subfilter {
  position: relative;
  word-break: break-word;
  max-height: 18px;
  line-height: 18px;
  overflow: hidden; }
  .expandable-subfilter.ten-lines {
    max-height: calc(20px * 10); }
  .expandable-subfilter > div {
    display: inline; }
  .expandable-subfilter .hidden {
    display: none; }
  .expandable-subfilter.expanded {
    max-height: none; }
    .expandable-subfilter.expanded .hidden {
      display: unset; }

.form-search {
  position: relative;
  height: 24px; }
  .form-search .search {
    position: absolute;
    top: 0;
    left: 0;
    width: 100%;
    height: 24px;
    padding-right: 22px;
    color: #ffffff;
    background: #000000;
    border: 1px solid #ffffff;
    border-radius: 3px; }
    .form-search .search:focus {
      color: #000000;
      background: #ffffff;
      border-color: #ffffff; }
      .form-search .search:focus ~ .btn-icon:not([disabled]) {
        color: #000000 !important; }
  .form-search .btn-icon {
    position: absolute;
    top: 2px;
    right: 2px;
    min-width: 20px;
    height: 20px;
    color: #ffffff; }
    .form-search .btn-icon:hover {
      color: #ffffff; }
    .form-search .btn-icon:focus {
      color: #000000;
      box-shadow: 0 0 0 1.5px #ffffff; }

.search-suggest {
  position: absolute;
  left: 0;
  right: 0;
  z-index: 1000;
  min-width: 16px;
  color: #333333;
  background-color: #ffffff;
  border: 1px solid #383838;
  border-top: 0;
  box-shadow: 0 6px 10px 0 rgba(0, 0, 0, 0.5); }
  .search-suggest li {
    display: block;
    height: inherit;
    padding: .4em 5px;
    margin: 0;
    overflow: hidden;
    color: #000000;
    line-height: normal;
    word-break: break-word;
    cursor: pointer; }
    .search-suggest li.suggest-hover {
      background-color: #f4f4f4; }

.inline-filter {
  text-align: right; }
  .inline-filter label {
    line-height: 24px; }
  .inline-filter label,
  .inline-filter input {
    vertical-align: top; }
  .inline-filter > li {
    display: inline-block; }
    .inline-filter > li:not(:last-child) {
      margin-right: 3px; }
    .inline-filter > li.inline-filter-label {
      margin-right: 10px; }

.inline-filter-footer {
  display: flex;
  align-items: baseline;
  justify-content: space-between; }
  .inline-filter-footer > li.inline-filter-stats {
    color: #333333; }

.list-table {
  width: 100%;
  background-color: #ffffff;
  border-collapse: separate;
  border: 1px solid #9f9f9f; }
  .list-table thead th {
    height: 100%;
    overflow: hidden;
    border-bottom-width: 2px;
    border-bottom-color: #7b7b7b;
    color: #333333;
    white-space: nowrap;
    vertical-align: bottom; }
    .list-table thead th .vertical {
      writing-mode: vertical-lr;
      transform: rotate(180deg); }
    .list-table thead th .arrow-up {
      margin-left: 3px;
      border-bottom-color: #333333; }
    .list-table thead th .arrow-right {
      margin-left: 3px;
      border-left-color: #333333; }
    .list-table thead th .arrow-down {
      margin-left: 3px;
      border-top-color: #333333; }
    .list-table thead th a {
      display: block;
      position: relative;
      margin: -1em;
      padding: 1em;
      border: 0; }
      .list-table thead th a:hover, .list-table thead th a:focus, .list-table thead th a:active {
        text-decoration: none;
        background-color: #f4f4f4; }
  .list-table tbody tr.hidden {
    display: none; }
  .list-table tbody tr:last-child th,
  .list-table tbody tr:last-child td {
    border-bottom-style: none; }
  .list-table tbody tr:not(.hover-nobg):not(.row-selected):hover {
    background-color: #f4f4f4; }
  .list-table tbody tr.row-selected {
    background-color: #f4f4f4; }
  .list-table tbody th.table-info,
  .list-table tbody td.table-info {
    color: #333333; }
  .list-table tbody th.list-table-actions,
  .list-table tbody td.list-table-actions {
    text-align: right;
    white-space: nowrap; }
  .list-table th,
  .list-table td {
    position: relative;
    padding: 6px 5px;
    line-height: 18px;
    text-align: left;
    vertical-align: top;
    border-bottom: 1px solid #888888; }
    .list-table th.second-col,
    .list-table td.second-col {
      width: 20px;
      padding-left: 0;
      padding-right: 0;
      text-align: center; }
  .list-table.sticky-header thead {
    position: sticky;
    top: 0;
    z-index: 1;
    background-color: #ffffff; }
  .list-table.sticky-footer tfoot {
    position: sticky;
    bottom: 0;
    z-index: 1;
    background: #ffffff; }
    .list-table.sticky-footer tfoot tr:first-of-type td, .list-table.sticky-footer tfoot tr:first-of-type th {
      border-top: 2px solid #7b7b7b;
      border-bottom-style: none; }
  .list-table .list-table-footer {
    border-bottom: 0;
    color: #333333;
    text-align: right; }
    .list-table .list-table-footer:hover {
      background-color: #ffffff; }
  .list-table .action-container {
    display: flex;
    width: 100%; }
    .list-table .action-container .link-action {
      height: 16px;
      min-width: 1ch; }
    .list-table .action-container .rel-container {
      display: flex; }
    .list-table .action-container .separator {
      flex-shrink: 0;
      margin-right: 4px; }
  .list-table .vertical_rotation_inner {
    transform: rotate(270deg);
    white-space: nowrap; }
  .list-table .nothing-to-show td {
    color: #333333;
    text-align: center; }
    .list-table .nothing-to-show td:hover {
      background-color: #ffffff; }
  .list-table .latest-values,
  .list-table .opdata {
    max-width: 300px; }
  .list-table .checkbox-radio {
    margin: 1px 0; }
    .list-table .checkbox-radio + label {
      display: inline-block;
      margin: 1px 0;
      line-height: 1;
      vertical-align: top; }
      .list-table .checkbox-radio + label span {
        margin: 0; }
  .list-table.compact-view td {
    padding-top: 2px;
    padding-bottom: 2px;
    border-bottom: 0;
    box-shadow: inset 0 -1px 0 0 rgba(0, 0, 0, 0.1);
    white-space: nowrap; }
    .list-table.compact-view td .rel-container span {
      margin: 0; }
    .list-table.compact-view td.nowrap {
      text-overflow: clip; }

.list-table .btn-icon:not(.no-indent):not(:first-child),
.list-table .icon:not(.no-indent):not(:first-child),
.list-table .link-action:not(.no-indent):not(:first-child) {
  margin-left: 5px; }
.list-table .icon {
  border-radius: 2px; }
.list-table .btn-small,
.list-table .problem-icon-link,
.list-table .status-container,
.list-table .entity-count,
.list-table .tag,
.list-table .btn-tag {
  margin-top: 1px;
  margin-bottom: 1px;
  vertical-align: top; }

.list-table thead th.column-tags-1 {
  width: 75px; }
  @media screen and (min-width: 1200px) {
    .list-table thead th.column-tags-1 {
      width: 106px; } }
  @media screen and (min-width: 1400px) {
    .list-table thead th.column-tags-1 {
      width: 137px; } }
  @media screen and (min-width: 1600px) {
    .list-table thead th.column-tags-1 {
      width: 168px; } }
.list-table thead th.column-tags-2 {
  width: 124px; }
  @media screen and (min-width: 1200px) {
    .list-table thead th.column-tags-2 {
      width: 186px; } }
  @media screen and (min-width: 1400px) {
    .list-table thead th.column-tags-2 {
      width: 248px; } }
  @media screen and (min-width: 1600px) {
    .list-table thead th.column-tags-2 {
      width: 310px; } }
.list-table thead th.column-tags-3 {
  width: 173px; }
  @media screen and (min-width: 1200px) {
    .list-table thead th.column-tags-3 {
      width: 266px; } }
  @media screen and (min-width: 1400px) {
    .list-table thead th.column-tags-3 {
      width: 359px; } }
  @media screen and (min-width: 1600px) {
    .list-table thead th.column-tags-3 {
      width: 452px; } }
.list-table .tag, .list-table .btn-tag {
  cursor: pointer; }
  .list-table .tag:not(:last-of-type), .list-table .btn-tag:not(:last-of-type) {
    margin-right: 3px; }
.list-table.compact-view .tag, .list-table.compact-view .btn-tag {
  max-width: 40px; }
  @media screen and (min-width: 1200px) {
    .list-table.compact-view .tag, .list-table.compact-view .btn-tag {
      max-width: 71px; } }
  @media screen and (min-width: 1400px) {
    .list-table.compact-view .tag, .list-table.compact-view .btn-tag {
      max-width: 102px; } }
  @media screen and (min-width: 1600px) {
    .list-table.compact-view .tag, .list-table.compact-view .btn-tag {
      max-width: 133px; } }

.list-table .timeline-date,
.list-table .timeline-axis,
.list-table .timeline-td {
  border-bottom-color: transparent; }
.list-table .timeline-date {
  text-align: right;
  white-space: nowrap; }
.list-table .timeline-axis,
.list-table .timeline-th,
.list-table .timeline-td {
  position: relative;
  padding: 0;
  width: 6px; }
.list-table .timeline-axis::before {
  content: '';
  position: absolute;
  top: 0;
  right: 0;
  bottom: -1px;
  width: 2px;
  background-color: #aad7f0; }
.list-table .timeline-dot::after,
.list-table .timeline-dot-big::after {
  content: '';
  position: absolute;
  right: -3px;
  width: 4px;
  height: 4px;
  border-radius: 50%; }
.list-table .timeline-dot::after {
  top: 10px;
  background-color: #555555;
  border: 2px solid #ffffff; }
.list-table .timeline-dot-big::after {
  top: 11px;
  background-color: #ffffff;
  border: 2px solid #555555; }

.list-table .problem-expand-td {
  border-bottom-color: transparent; }
.list-table .problem-nested:not([class*='flh-']):not(.row-selected) {
  background-color: #f2f2f2; }
  .list-table .problem-nested:not([class*='flh-']):not(.row-selected) td,
  .list-table .problem-nested:not([class*='flh-']):not(.row-selected) .timeline-axis,
  .list-table .problem-nested:not([class*='flh-']):not(.row-selected) .timeline-td {
    border-bottom-color: #f2f2f2; }
.list-table .problem-nested-small {
  font-size: 11px; }
  .list-table .problem-nested-small .tag, .list-table .problem-nested-small .btn-tag {
    font-size: 12px; }
.list-table.compact-view .problem-nested:not([class*='flh-']):not(.row-selected) td,
.list-table.compact-view .problem-nested:not([class*='flh-']):not(.row-selected) .timeline-axis,
.list-table.compact-view .problem-nested:not([class*='flh-']):not(.row-selected) .timeline-td {
  border-bottom-style: none; }
.list-table.compact-view [class*='flh-']:not(.row-selected):not(:hover) a,
.list-table.compact-view [class*='flh-']:not(.row-selected):not(:hover) td,
.list-table.compact-view [class*='flh-']:not(.row-selected):not(:hover) sup {
  color: #000000; }
.list-table.compact-view [class*='flh-']:not(.row-selected):not(:hover) .link-alt {
  border-bottom-color: #000000; }
.list-table.compact-view [class*='flh-']:not(.row-selected):not(:hover) .tag, .list-table.compact-view [class*='flh-']:not(.row-selected):not(:hover) .btn-tag {
  color: #ffffff;
  background-color: #333333; }
.list-table.compact-view [class*='flh-']:not(.row-selected):not(:hover) .btn-icon,
.list-table.compact-view [class*='flh-']:not(.row-selected):not(:hover) .icon {
  background-color: #ffffff; }
.list-table.compact-view [class*='flh-']:not(.row-selected):not(:hover) .entity-count {
  margin-top: 0;
  margin-bottom: 0;
  border: 1px solid #ffffff; }

.menu-main > li {
  line-height: 16px; }
  .menu-main > li.is-selected > a {
    background: #000000;
    border-left-color: #f3f3f3;
    color: #ffffff; }
  .menu-main > li.is-expanded > a, .menu-main > li.is-expanded > a:focus {
    background: #f3f3f3;
    border-left-color: transparent;
    color: #000000; }
  .menu-main > li:not(.is-expanded) .submenu {
    max-height: 0 !important; }
  .menu-main > li > a {
    color: #ffffff; }
    .menu-main > li > a:hover, .menu-main > li > a:focus {
      background: #e6e6e6;
      border-left-color: transparent;
      color: #000000; }
.menu-main .has-submenu > a::after {
  position: relative;
  float: right;
  top: 4px;
  font-size: 8px;
  content: "";
  transform: rotate(0deg); }
.menu-main .has-submenu.is-expanded > a[class^="zi-"]::before, .menu-main .has-submenu.is-expanded > a[class*=" zi-"]::before {
  color: #000000; }
.menu-main .has-submenu.is-expanded > a[class^="zi-"]:hover::before, .menu-main .has-submenu.is-expanded > a[class^="zi-"]:focus::before, .menu-main .has-submenu.is-expanded > a[class*=" zi-"]:hover::before, .menu-main .has-submenu.is-expanded > a[class*=" zi-"]:focus::before {
  color: #000000; }
.menu-main .has-submenu.is-expanded > a::after {
  transform: rotate(-180deg); }
.menu-main [class^="zi-"]::before, .menu-main [class*=" zi-"]::before {
  margin-right: 10px;
  color: #ffffff;
  font-size: 24px;
  line-height: 0; }
.menu-main a {
  position: relative;
  display: block;
  padding: 12px 14px 12px 44px;
  font-size: 14px;
  line-height: inherit;
  white-space: nowrap;
  border-left: 3px solid transparent; }
  .menu-main a:active, .menu-main a:hover, .menu-main a:link, .menu-main a:visited {
    border-bottom: 0; }
  .menu-main a[class^="zi-"], .menu-main a[class*=" zi-"] {
    padding-left: 10px; }
  .menu-main a:hover[class^="zi-"]::before, .menu-main a:hover[class*=" zi-"]::before, .menu-main a:focus[class^="zi-"]::before, .menu-main a:focus[class*=" zi-"]::before {
    color: inherit; }
.menu-main .submenu {
  position: relative;
  padding-left: 24px;
  overflow: hidden;
  background: #0d0d0d; }
  .menu-main .submenu > li {
    line-height: 14px; }
    .menu-main .submenu > li.is-selected > a {
      background: #f3f3f3;
      border-left-color: #949494;
      color: #000000; }
      .menu-main .submenu > li.is-selected > a:hover, .menu-main .submenu > li.is-selected > a:focus {
        background: #e6e6e6;
        color: #000000; }
    .menu-main .submenu > li:not(:last-child) {
      border-bottom: 1px solid #0d0d0d; }
  .menu-main .submenu [class^="zi-"]::before, .menu-main .submenu [class*=" zi-"]::before {
    margin-right: 8px;
    font-size: 16px;
    color: inherit; }
  .menu-main .submenu a {
    padding: 8px 20px;
    font-size: 12px;
    background: #333333;
    color: #f4f4f4; }
    .menu-main .submenu a:hover, .menu-main .submenu a:focus {
      background: #e6e6e6;
      border-left-color: transparent;
      color: #000000; }
  .menu-main .submenu::before, .menu-main .submenu::after {
    content: '';
    position: absolute;
    right: 0;
    left: 0;
    z-index: 999;
    box-shadow: 0 0 6px 2px rgba(0, 0, 0, 0.35); }
  .menu-main .submenu::before {
    top: 0; }
  .menu-main .submenu::after {
    bottom: 0; }
  .menu-main .submenu .submenu {
    position: fixed;
    top: 0;
    left: 100%;
    padding: 1px;
    box-shadow: 4px 4px 8px 0 transparent; }
    .menu-main .submenu .submenu li {
      border: 0; }
      .menu-main .submenu .submenu li a {
        padding: 6px 20px;
        border-left: 0;
        background-color: #000000; }
      .menu-main .submenu .submenu li.is-selected a {
        background-color: #f3f3f3; }
      .menu-main .submenu .submenu li a:hover,
      .menu-main .submenu .submenu li a:focus {
        background-color: #e6e6e6; }
    .menu-main .submenu .submenu::before, .menu-main .submenu .submenu::after {
      display: none; }
  .menu-main .submenu .has-submenu > a::after {
    transform: rotate(90deg); }
  .menu-main .submenu .has-submenu:not(.is-expanded) a::after {
    transform: rotate(-90deg); }
  .menu-main .submenu .has-submenu:not(.is-expanded) .submenu {
    left: -9999px !important; }

.menu-user {
  padding: 12px 0; }
  .menu-user li {
    line-height: 16px; }
  .menu-user [class^="zi-"]::before, .menu-user [class*=" zi-"]::before {
    margin-right: 16px;
    font-size: 16px;
    line-height: 0; }
  .menu-user a,
  .menu-user span {
    position: relative;
    display: block;
    padding: 12px 14px 12px 45px;
    font-size: 12px;
    white-space: nowrap;
    border-left: 3px solid transparent; }
  .menu-user [class^="zi-"], .menu-user [class*=" zi-"] {
    padding-left: 13px; }
    .menu-user [class^="zi-"]::before, .menu-user [class*=" zi-"]::before {
      color: #c8c8c8; }
  .menu-user a {
    color: #c8c8c8; }
    .menu-user a:hover, .menu-user a:focus {
      border-bottom: 0;
      border-color: #ffffff;
      color: #ffffff; }
      .menu-user a:hover[class^="zi-"]::before, .menu-user a:hover[class*=" zi-"]::before, .menu-user a:focus[class^="zi-"]::before, .menu-user a:focus[class*=" zi-"]::before {
        color: inherit; }
  .menu-user span {
    color: #9f9f9f; }
  .menu-user > li.is-selected > a {
    background: #000000;
    border-left-color: #f3f3f3;
    color: #ffffff; }
  .menu-user > li.is-expanded > a, .menu-user > li.is-expanded > a:focus {
    background: #f3f3f3;
    border-left-color: transparent;
    color: #000000; }
  .menu-user > li.is-expanded > a[class^="zi-"]::before, .menu-user > li.is-expanded > a[class*=" zi-"]::before {
    color: #000000; }
  .menu-user > li:not(.is-expanded) .submenu {
    max-height: 0 !important; }
  .menu-user .has-submenu > a::after {
    position: relative;
    float: right;
    top: 4px;
    font-size: 8px;
    content: "";
    transform: rotate(0deg); }
  .menu-user .has-submenu.is-expanded > a::after {
    transform: rotate(-180deg); }
  .menu-user .submenu {
    position: relative;
    padding-left: 24px;
    overflow: hidden;
    background: #0d0d0d; }
    .menu-user .submenu > li {
      line-height: 14px; }
      .menu-user .submenu > li.is-selected > a {
        background: #f3f3f3;
        border-left-color: #949494;
        color: #000000; }
        .menu-user .submenu > li.is-selected > a:hover, .menu-user .submenu > li.is-selected > a:focus {
          background: #e6e6e6;
          color: #000000; }
      .menu-user .submenu > li:not(:last-child) {
        border-bottom: 1px solid #0d0d0d; }
    .menu-user .submenu [class^="zi-"]::before, .menu-user .submenu [class*=" zi-"]::before {
      margin-right: 8px;
      color: inherit; }
    .menu-user .submenu a {
      padding: 8px 20px;
      background: #333333;
      color: #f4f4f4; }
      .menu-user .submenu a:hover, .menu-user .submenu a:focus {
        background: #e6e6e6;
        border-left-color: transparent;
        color: #000000; }
    .menu-user .submenu::before, .menu-user .submenu::after {
      content: '';
      position: absolute;
      right: 0;
      left: 0;
      z-index: 999;
      box-shadow: 0 0 6px 2px rgba(0, 0, 0, 0.35); }
    .menu-user .submenu::before {
      top: 0; }
    .menu-user .submenu::after {
      bottom: 0; }
    .menu-user .submenu .submenu {
      position: fixed;
      top: 0;
      left: 100%;
      padding: 1px;
      box-shadow: 4px 4px 8px 0 transparent; }
      .menu-user .submenu .submenu li {
        border: 0; }
        .menu-user .submenu .submenu li a {
          padding: 6px 20px;
          border-left: 0;
          background-color: #000000; }
        .menu-user .submenu .submenu li.is-selected a {
          background-color: #f3f3f3; }
        .menu-user .submenu .submenu li a:hover,
        .menu-user .submenu .submenu li a:focus {
          background-color: #e6e6e6; }
      .menu-user .submenu .submenu::before, .menu-user .submenu .submenu::after {
        display: none; }
    .menu-user .submenu .has-submenu > a::after {
      transform: rotate(90deg); }
    .menu-user .submenu .has-submenu:not(.is-expanded) a::after {
      transform: rotate(-90deg); }
    .menu-user .submenu .has-submenu:not(.is-expanded) .submenu {
      left: -9999px !important; }

output {
  position: relative;
  box-sizing: border-box;
  display: flex;
  flex-wrap: wrap;
  align-items: center;
  flex-shrink: 0;
  min-height: 48px;
  padding: 6px 10px;
  margin: 10px;
  background: #ffffff;
  border-style: solid;
  border-width: 2px 2px 2px 60px;
  border-radius: 2px; }
  output::before {
    position: absolute;
    top: 8px;
    left: -42px;
    font-size: 28px;
    color: rgba(255, 255, 255, 0.9);
    text-shadow: 0 0 5px rgba(0, 0, 0, 0.9); }
  output > span {
    font-size: 1.167em; }
  output .link-action {
    margin-right: 10px;
    line-height: 14px; }
  output .msg-details {
    width: 100%; }
    output .msg-details:not(:first-child) {
      margin-top: 6px;
      padding-top: 6px;
      border-top: 1px dashed;
      border-color: inherit; }
    output .msg-details ul {
      max-height: 300px;
      overflow-y: auto; }
    output .msg-details li {
      white-space: pre-line; }
      output .msg-details li:only-child {
        margin-left: 0; }
        output .msg-details li:only-child::before {
          display: none; }
  output .msg-buttons {
    width: 100%;
    margin-top: 10px;
    text-align: right; }
    output .msg-buttons button {
      font-size: 1.167em; }
      output .msg-buttons button:not(:first-child) {
        margin-left: 10px; }
  output.msg-bad {
    border-color: #dc3545; }
    output.msg-bad::before {
      content: ""; }
    output.msg-bad .msg-buttons button {
      color: #dc3545;
      background-color: transparent;
      border-color: #dc3545; }
      output.msg-bad .msg-buttons button:hover {
        color: #ffffff;
        background-color: #484848;
        border-color: #484848; }
      output.msg-bad .msg-buttons button:active, output.msg-bad .msg-buttons button:focus {
        color: #ffffff;
        background-color: #484848;
        border-color: #484848; }
  output.msg-good {
    border-color: #28a745; }
    output.msg-good::before {
      content: ""; }
  output.msg-warning {
    border-color: #ffc107; }
    output.msg-warning::before {
      content: ""; }
  output.msg-global {
    max-width: 475px;
    margin: 5% auto 0; }
  output.msg-global-footer {
    position: fixed;
    bottom: 0;
    z-index: 10000;
    display: none;
    padding-top: 4px;
    padding-bottom: 4px;
    margin: 0;
    min-height: 32px; }
    output.msg-global-footer::before {
      top: 0; }

.radio-list-control {
  display: inline-block;
  white-space: nowrap; }
  .radio-list-control li {
    position: relative;
    display: inline-block;
    padding: 0; }
    .radio-list-control li:not(:last-child) {
      margin-right: -1px; }
    .radio-list-control li:first-child {
      border-top-left-radius: 3px;
      border-bottom-left-radius: 3px; }
      .radio-list-control li:first-child label {
        border-top-left-radius: 2px;
        border-bottom-left-radius: 2px; }
    .radio-list-control li:last-child {
      border-top-right-radius: 3px;
      border-bottom-right-radius: 3px; }
      .radio-list-control li:last-child label {
        border-top-right-radius: 2px;
        border-bottom-right-radius: 2px; }
  .radio-list-control label {
    display: inline-block;
    border: 1px solid #888888;
    line-height: 14px;
    padding: 4px 11px;
    cursor: pointer; }
  .radio-list-control input[type="radio"] {
    position: absolute !important;
    top: auto !important;
    width: 1px !important;
    height: 1px !important;
    opacity: 0; }
    .radio-list-control input[type="radio"] + label {
      color: #000000;
      border-color: #888888;
      background-color: #ffffff; }
      .radio-list-control input[type="radio"] + label:hover {
        background-color: #f4f4f4; }
      .radio-list-control input[type="radio"] + label:active {
        border-color: #888888;
        background-color: #f4f4f4; }
    .radio-list-control input[type="radio"]:checked + label {
      color: #ffffff;
      border-color: #333333;
      background-color: #333333;
      position: relative;
      z-index: 1; }
    .radio-list-control input[type="radio"]:focus + label {
      box-shadow: 0 0 0 2px #111111; }
    .radio-list-control input[type="radio"]:checked[disabled] + label {
      background-color: #878787 !important;
      transition: none; }
    .radio-list-control input[type="radio"][disabled] + label {
      transition: none;
      cursor: default; }

.range-control {
  position: relative;
  display: inline-flex; }
  .range-control input[type=range] {
    width: calc(100% + 10px);
    height: 20px;
    margin: 2px -5px;
    padding: 0;
    vertical-align: top;
    opacity: 0;
    cursor: pointer;
    -webkit-appearance: none;
    -moz-appearance: none; }
    .range-control input[type=range]:focus {
      outline: none; }
    .range-control input[type=range]::-webkit-slider-thumb, .range-control input[type=range]::-moz-range-thumb {
      height: 10px;
      width: 10px;
      margin-top: 1px;
      opacity: 0; }
    .range-control input[type=range]::-webkit-slider-runnable-track {
      height: 10px;
      opacity: 0; }
  .range-control input[type=text] {
    width: 31px; }
  .range-control > div {
    position: relative;
    width: calc(100% - 10px - 31px);
    margin-right: 10px; }
  .range-control .range-control-track,
  .range-control .range-control-progress {
    position: absolute;
    top: 50%;
    left: 0;
    height: 2px;
    margin-top: -1px;
    cursor: pointer; }
  .range-control .range-control-track {
    width: 100%;
    background: #c0c0c0; }
  .range-control .range-control-progress {
    background: #555555; }
  .range-control .range-control-thumb {
    position: absolute;
    top: 50%;
    width: 10px;
    height: 10px;
    margin-top: -5px;
    margin-left: -5px;
    background: #555555;
    border-radius: 50%; }
  .range-control.range-control-focus .range-control-thumb {
    margin-top: -6.66667px;
    margin-left: -6.66667px;
    background: #555555;
    border: 2px solid #6f6f6f; }
  .range-control.range-control-focus .range-control-progress {
    background: #555555; }
  .range-control.disabled {
    opacity: 1; }
    .range-control.disabled input[type=range] {
      cursor: default; }
    .range-control.disabled .range-control-progress,
    .range-control.disabled .range-control-thumb {
      background: #c0c0c0; }
  .range-control datalist {
    position: absolute;
    top: 50%;
    display: flex;
    width: 100%;
    margin-top: -1px; }
    .range-control datalist option {
      flex: 1 0 0;
      height: 2px;
      padding: 0;
      font-size: 0;
      border-left: 1px solid #ffffff; }

section {
  background-color: #ffffff;
  border: 1px solid #9f9f9f; }
  section .section-head {
    display: flex;
    height: 32px;
    line-height: 32px; }
    section .section-head h4 {
      padding: 0 10px;
      margin-right: auto;
      overflow: hidden;
      text-overflow: ellipsis;
      font-weight: bold;
      line-height: inherit;
      color: #262626; }
    section .section-head .section-toggle {
      max-height: 24px; }
  section .section-foot {
    padding: 0 10px;
    text-align: right;
    line-height: 32px;
    color: #333333; }
  section.collapsed .section-body,
  section.collapsed .section-foot {
    display: none; }
  section:not(:last-child) {
    margin-bottom: 10px; }
  section .list-table {
    border: 0; }
    section .list-table tbody tr:last-child td {
      border-bottom: 1px solid #888888; }
    section .list-table td:first-child,
    section .list-table th:first-child {
      padding-left: 10px; }
    section .list-table td:last-child,
    section .list-table th:last-child {
      padding-right: 10px; }

.service-info {
  margin: -10px 0;
  border-left: 4px solid #009900; }
  .service-info .service-info-grid {
    display: grid;
    grid-template-columns: max-content auto;
    row-gap: 10px;
    column-gap: 10px;
    padding: 10px 10px 0; }
    .service-info .service-info-grid:last-of-type {
      padding-bottom: 10px; }
  .service-info .service-info-label::after {
    content: ':'; }
  .service-info .service-info-value .service-info-value-sla {
    display: inline-block;
    word-break: break-word;
    line-height: 18px; }
    .service-info .service-info-value .service-info-value-sla:not(:last-child) {
      margin-right: 10px; }
    .service-info .service-info-value .service-info-value-sla .btn-icon {
      margin-left: 5px; }
  .service-info .service-name {
    padding-bottom: 5px;
    font-size: 1.5em; }
  .service-info .service-actions {
    justify-self: end; }
  .service-info .service-status {
    display: inline-block;
    padding: 0 4px;
    border-radius: 3px;
    background-color: #009900;
    color: #ffffff; }
  .service-info.service-status-na-bg {
    border-color: var(--severity-color-na-bg); }
    .service-info.service-status-na-bg .service-status {
      background-color: var(--severity-color-na-bg);
      color: #2a353a; }
  .service-info.service-status-info-bg {
    border-color: var(--severity-color-info-bg); }
    .service-info.service-status-info-bg .service-status {
      background-color: var(--severity-color-info-bg);
      color: #00268e; }
  .service-info.service-status-average-bg {
    border-color: var(--severity-color-average-bg); }
    .service-info.service-status-average-bg .service-status {
      background-color: var(--severity-color-average-bg);
      color: #733100; }
  .service-info.service-status-warning-bg {
    border-color: var(--severity-color-warning-bg); }
    .service-info.service-status-warning-bg .service-status {
      background-color: var(--severity-color-warning-bg);
      color: #734d00; }
  .service-info.service-status-high-bg {
    border-color: var(--severity-color-high-bg); }
    .service-info.service-status-high-bg .service-status {
      background-color: var(--severity-color-high-bg);
      color: #52190b; }
  .service-info.service-status-disaster-bg {
    border-color: var(--severity-color-disaster-bg); }
    .service-info.service-status-disaster-bg .service-status {
      background-color: var(--severity-color-disaster-bg);
      color: #4b0c0c; }

.status-na-bg,
.status-info-bg,
.status-warning-bg,
.status-average-bg,
.status-high-bg,
.status-disaster-bg, .status-green, .status-disabled, .status-grey, .status-yellow, .status-red {
  box-sizing: border-box;
  display: inline-block;
  min-width: 16px;
  height: 16px;
  padding-right: 3px;
  padding-left: 3px;
  font-size: 0.917em;
  line-height: 15px;
  text-align: center;
  vertical-align: top;
  border-width: 1px;
  border-style: solid;
  border-radius: 2px; }

.status-container {
  display: inline-block;
  height: 16px;
  white-space: nowrap; }
  .status-container:not(:first-of-type) {
    margin-left: 3px; }
  .status-container [class^="status-"]:not(:last-of-type) {
    padding-right: 4px;
    border-right-style: none; }
  .status-container [class^="status-"]:not(:first-of-type) {
    border-top-left-radius: 0;
    border-bottom-left-radius: 0; }
  .status-container [class^="status-"]:not(:last-of-type) {
    border-top-right-radius: 0;
    border-bottom-right-radius: 0; }

.status-na-bg,
.status-info-bg,
.status-warning-bg,
.status-average-bg,
.status-high-bg,
.status-disaster-bg {
  border-color: rgba(31, 44, 51, 0.2); }

.status-green {
  color: #ffffff;
  background-color: #34af67;
  border-color: #2f9f5e; }

.status-disabled {
  color: #9f9f9f;
  background-color: #f0f0f0;
  border-color: rgba(0, 0, 0, 0.2); }

.status-grey {
  color: #9f9f9f;
  background-color: #f0f0f0;
  border-color: #9f9f9f; }

.status-yellow {
  color: #ffffff;
  background-color: #f1a50b;
  border-color: #e79e0b; }

.status-red {
  color: #ffffff;
  background-color: #d64e4e;
  border-color: #d23d3d; }

.subfilter-option-grid {
  grid-template-columns: minmax(75px, max-content) auto;
  display: grid;
  margin: 5px 0; }
  .subfilter-option-grid .subfilter-options {
    grid-column: 2 / -1; }

.subfilter,
.subfilter-enabled {
  display: inline-block;
  height: 18px;
  position: relative; }

.subfilter {
  margin-right: 10px;
  white-space: nowrap;
  line-height: 14px;
  height: 16px;
  margin-bottom: 2px; }

.subfilter-enabled {
  background-color: #333333;
  border-radius: 2px;
  color: #ffffff;
  padding: 0 4px; }
  .subfilter-enabled .link-action {
    color: #ffffff;
    text-decoration: none; }
    .subfilter-enabled .link-action:focus {
      color: #ffffff;
      border-bottom: 2px solid rgba(255, 255, 255, 0.7); }
    .subfilter-enabled .link-action:hover {
      color: #ffffff;
      border-bottom: 1px solid rgba(255, 255, 255, 0.7); }
  .subfilter-enabled sup {
    color: #737373; }

.svg-graph {
  display: block; }

.svg-point-highlight {
  fill: #000000;
  fill-opacity: .5; }

.svg-graph-percentile text,
.svg-graph-simple-trigger text {
  filter: drop-shadow(1px 1px 0 rgba(128, 128, 128, 0.1)); }

.svg-graph-legend {
  position: relative;
  top: 4px;
  box-sizing: border-box;
  display: grid;
  grid-template-columns: repeat(var(--columns, 4), auto);
  grid-gap: 0 10px;
  justify-content: start;
  max-height: calc(var(--lines) * 18px);
  margin: 0 10px;
  overflow: hidden;
  line-height: 18px; }
  .svg-graph-legend .svg-graph-legend-header {
    color: #333333; }
    .svg-graph-legend .svg-graph-legend-header:first-of-type {
      grid-column: 2; }
  .svg-graph-legend .svg-graph-legend-item {
    min-width: 100%;
    overflow: hidden;
    text-overflow: ellipsis;
    white-space: nowrap; }
    .svg-graph-legend .svg-graph-legend-item::before {
      position: relative;
      top: -3px;
      content: ' ';
      display: inline-block;
      width: 10px;
      height: 4px;
      margin-right: 4px;
      background: var(--color); }
  .svg-graph-legend .svg-graph-legend-no-data {
    grid-column: 2 / -1;
    color: #333333; }
  .svg-graph-legend.svg-graph-legend-statistic {
    grid-template-columns: auto repeat(3, max-content);
    justify-content: stretch; }
    .svg-graph-legend.svg-graph-legend-statistic .svg-graph-legend-item {
      grid-column: 1; }

.filter-container.tabfilter-container {
  padding: 0;
  border: 0 none;
  background-color: transparent;
  margin: 0; }
  .filter-container.tabfilter-container .form-buttons [name="filter_new"],
  .filter-container.tabfilter-container .form-buttons [name="filter_update"] {
    margin-right: 20px; }
  .filter-container.tabfilter-container .tabfilter-content-container {
    border: 1px solid #9f9f9f;
    background-color: #ffffff;
    padding: 10px 0;
    margin-bottom: 6px; }
    .filter-container.tabfilter-container .tabfilter-content-container.tabfilter-collapsed {
      padding: 0 0 10px 0; }
      .filter-container.tabfilter-container .tabfilter-content-container.tabfilter-collapsed .tabfilter-tabs-container,
      .filter-container.tabfilter-container .tabfilter-content-container.tabfilter-collapsed .form-buttons {
        display: none; }
  .filter-container.tabfilter-container nav > ul {
    display: flex;
    flex: 1;
    justify-content: space-between;
    background-color: #ffffff;
    margin-top: -3px; }
  .filter-container.tabfilter-container nav > ul > li {
    padding-top: 3px; }
    .filter-container.tabfilter-container nav > ul > li:nth-child(2) {
      flex-grow: 1;
      overflow: hidden;
      padding-bottom: 2px;
      margin: 0 3px -2px -3px;
      height: 30px; }
      .filter-container.tabfilter-container nav > ul > li:nth-child(2) ul {
        white-space: nowrap;
        margin-left: 3px;
        margin-right: 3px; }
    .filter-container.tabfilter-container nav > ul > li:nth-child(3) > ul > li {
      margin-right: 0; }
      .filter-container.tabfilter-container nav > ul > li:nth-child(3) > ul > li:not(:first-child) {
        margin-left: 5px; }
      .filter-container.tabfilter-container nav > ul > li:nth-child(3) > ul > li.disabled {
        opacity: 1; }
    .filter-container.tabfilter-container nav > ul > li:nth-child(3) .selected {
      background-color: transparent; }
    .filter-container.tabfilter-container nav > ul > li:nth-child(1), .filter-container.tabfilter-container nav > ul > li:nth-child(3) {
      white-space: nowrap; }
  .filter-container.tabfilter-container nav {
    margin-bottom: -1px; }
    .filter-container.tabfilter-container nav li {
      display: inline-block;
      height: 22px;
      line-height: 22px;
      vertical-align: top; }
      .filter-container.tabfilter-container nav li button {
        vertical-align: middle;
        margin-top: 0; }
  .filter-container.tabfilter-container .tabfilter-item-label {
    display: inline-block;
    border-radius: 2px;
    border: 1px solid transparent;
    color: #ffffff;
    margin-right: 2px;
    margin-left: 2px; }
    .filter-container.tabfilter-container .tabfilter-item-label.unsaved .tabfilter-item-link {
      font-style: italic; }
      .filter-container.tabfilter-container .tabfilter-item-label.unsaved .tabfilter-item-link::before {
        content: '*'; }
      .filter-container.tabfilter-container .tabfilter-item-label.unsaved .tabfilter-item-link[data-counter]::after {
        display: none; }
    .filter-container.tabfilter-container .tabfilter-item-label.selected.expanded {
      position: relative;
      background-color: #ffffff;
      border: 1px solid #9f9f9f;
      border-bottom: 0;
      border-bottom-right-radius: 0;
      border-bottom-left-radius: 0;
      padding-bottom: 7px;
      vertical-align: baseline; }
      .filter-container.tabfilter-container .tabfilter-item-label.selected.expanded .tabfilter-item-link {
        color: #000000; }
      .filter-container.tabfilter-container .tabfilter-item-label.selected.expanded:hover {
        background: #f4f4f4; }
    .filter-container.tabfilter-container .tabfilter-item-label.selected {
      background-color: #ffffff; }
      .filter-container.tabfilter-container .tabfilter-item-label.selected .tabfilter-item-link[data-counter]::after {
        display: none; }
    .filter-container.tabfilter-container .tabfilter-item-label.focused {
      box-shadow: 0 0 0 2px #111111; }
      .filter-container.tabfilter-container .tabfilter-item-label.focused .btn-icon:active, .filter-container.tabfilter-container .tabfilter-item-label.focused .btn-icon:focus {
        box-shadow: none; }
    .filter-container.tabfilter-container .tabfilter-item-label.disabled {
      box-shadow: none;
      pointer-events: none; }
    .filter-container.tabfilter-container .tabfilter-item-label.ui-sortable-helper {
      background-color: #ffffff; }
    .filter-container.tabfilter-container .tabfilter-item-label:first-child .tabfilter-item-link {
      padding: 0 11px 7px 11px; }
      .filter-container.tabfilter-container .tabfilter-item-label:first-child .tabfilter-item-link::before {
        vertical-align: middle; }
  .filter-container.tabfilter-container .tabfilter-item-link {
    position: relative;
    display: inline-block;
    padding: 0 8px 7px 8px;
    margin-bottom: -7px;
    line-height: 22px;
    color: #000000;
    border: 1px transparent; }
  .filter-container.tabfilter-container .tabfilter-edit {
    margin: -1px 2px -1px -6px; }
  .filter-container.tabfilter-container .ui-sortable-container .tabfilter-item-label.ui-sortable-helper + .tabfilter-item-label.ui-sortable-handle:not(.selected, .ui-sortable-helper) .tabfilter-item-link::before,
  .filter-container.tabfilter-container .ui-sortable-container .tabfilter-item-label:not(.selected) + .tabfilter-item-label.ui-sortable-handle:not(.selected, .ui-sortable-helper) .tabfilter-item-link::before {
    content: ' ';
    position: absolute;
    top: 1px;
    left: -3px;
    display: inline-block;
    height: 20px;
    border-left: 1px solid #768d99; }
  .filter-container.tabfilter-container .tabfilter-tabs-container .filter-container.time-selection-container {
    border: 0 none; }
  .filter-container.tabfilter-container .btn-time {
    padding: 0 11px;
    margin: -1px;
    color: #ffffff;
    border: 1px solid #555555;
    border-radius: 2px;
    height: 24px;
    box-sizing: border-box; }
    .filter-container.tabfilter-container .btn-time:hover {
      background-color: #484848;
      border-color: #484848; }
    .filter-container.tabfilter-container .btn-time:active, .filter-container.tabfilter-container .btn-time:focus {
      background-color: #6f6f6f;
      border-color: #484848;
      box-shadow: none; }
  .filter-container.tabfilter-container .expanded .btn-time {
    background-color: transparent;
    border-color: transparent; }
  .filter-container.tabfilter-container .disabled .btn-time, .filter-container.tabfilter-container .disabled .btn-time:hover, .filter-container.tabfilter-container .disabled .btn-time:focus, .filter-container.tabfilter-container .disabled .btn-time:active {
    color: #999999;
    background-color: transparent;
    border-color: #999999;
    box-shadow: none; }

[data-counter]::after {
  margin-left: .4em;
  padding: 0.1em 0.4em;
  font-size: 0.917em;
  background-color: #333333;
  border-radius: 2px;
  color: #ffffff;
  content: attr(data-counter); }

[data-counter=""]::after {
  display: none; }

.menu-popup .menu-popup-item[data-counter]::after {
  display: block;
  position: absolute;
  top: 2px;
  right: 15px;
  line-height: 18px; }
.menu-popup .menu-popup-item[data-counter] {
  padding-right: 35px; }

.ui-tabs-nav {
  height: 30px;
  line-height: 30px;
  border-bottom: 1px solid #888888; }
  .ui-tabs-nav li {
    display: inline-block;
    outline: none; }
    .ui-tabs-nav li .btn,
    .ui-tabs-nav li button {
      margin-left: 5px; }
  .ui-tabs-nav .ui-tabs-anchor:not(.btn) {
    border: none;
    padding: 8px 10px; }
    .ui-tabs-nav .ui-tabs-anchor:not(.btn):hover, .ui-tabs-nav .ui-tabs-anchor:not(.btn):focus, .ui-tabs-nav .ui-tabs-anchor:not(.btn):active {
      background-color: #f4f4f4; }
  .ui-tabs-nav .ui-tabs-active .ui-tabs-anchor:not(.btn) {
    padding-bottom: 6px;
    background-color: transparent;
    border-bottom: 3px solid #888888;
    color: #000000;
    cursor: default; }
  .ui-tabs-nav .ui-tabs-active .btn {
    height: auto;
    padding-bottom: 7px;
    margin-bottom: 0;
    color: #000000;
    background-color: #ffffff;
    border-color: #9f9f9f;
    border-bottom: 0;
    border-bottom-right-radius: 0;
    border-bottom-left-radius: 0; }
    .ui-tabs-nav .ui-tabs-active .btn:hover, .ui-tabs-nav .ui-tabs-active .btn:focus, .ui-tabs-nav .ui-tabs-active .btn:active {
      background-color: #f4f4f4; }
  .ui-tabs-nav .ui-state-focus .ui-tabs-anchor:not(:focus) {
    box-shadow: 0 0 0 2px #111111; }
  .ui-tabs-nav .ui-state-disabled .ui-tabs-anchor {
    cursor: default;
    color: #999999;
    background-color: transparent;
    border: none; }
    .ui-tabs-nav .ui-state-disabled .ui-tabs-anchor:hover {
      background-color: transparent;
      box-shadow: none; }

.toc .toc-row {
  padding: 8px 10px;
  overflow: hidden;
  text-overflow: ellipsis;
  white-space: nowrap;
  line-height: 14px;
  color: #555555;
  border-bottom: 1px solid #888888;
  background: #333333; }
.toc .toc-arrow {
  min-height: 14px;
  margin-left: 12px;
  padding: 0;
  background-color: transparent;
  border: 0; }
  .toc .toc-arrow .arrow-down,
  .toc .toc-arrow .arrow-up {
    margin-right: 4px;
    margin-left: -12px;
    transform: translateY(-1px); }
  .toc .toc-arrow .arrow-down {
    border-top-color: #ffffff; }
  .toc .toc-arrow .arrow-up {
    border-bottom-color: #ffffff; }
  .toc .toc-arrow:focus {
    margin-bottom: -2px;
    border-bottom: 2px solid #ffffff;
    box-shadow: none; }
.toc .toc-sublist .toc-row {
  padding-left: 20px;
  background: #ffffff; }
.toc .toc-sublist .toc-arrow {
  color: #000000;
  border-color: #000000; }
.toc .toc-sublist .toc-sublist .toc-row {
  padding-left: 50px; }
.toc .toc-sublist .arrow-down {
  border-top-color: #333333; }
.toc .toc-sublist .arrow-up {
  border-bottom-color: #333333; }

z-bar-gauge {
  position: relative;
  display: block;
  height: 24px; }
  z-bar-gauge::part(bar) {
    position: absolute;
    top: 0;
    left: 0;
    border: 1px solid #888888;
    border-radius: 3px; }

z-select,
.z-select {
  display: inline-grid; }
  z-select:focus,
  .z-select:focus {
    outline: none; }
  z-select ul > li.default-option,
  .z-select ul > li.default-option {
    font-style: italic; }
  z-select button.focusable,
  .z-select button.focusable {
    position: relative;
    width: 100%;
    height: 24px;
    padding: 3px 16px 3px 4px;
    overflow: hidden;
    font-size: 1em;
    line-height: initial;
    vertical-align: baseline;
    text-align: left;
    text-overflow: ellipsis;
    word-break: break-all;
    white-space: pre;
    cursor: default;
    border-radius: 0; }
    z-select button.focusable::after,
    .z-select button.focusable::after {
      position: absolute;
      top: 50%;
      right: 4px;
      font-size: 10px;
      content: "";
      transform: translateY(-50%); }
    z-select button.focusable:active, z-select button.focusable:hover, z-select button.focusable:focus,
    .z-select button.focusable:active,
    .z-select button.focusable:hover,
    .z-select button.focusable:focus {
      color: #000000;
      background-color: #ffffff;
      border-color: #888888;
      box-shadow: none; }
    z-select button.focusable.red, z-select button.focusable.red.btn-icon:not([disabled]), z-select button.focusable.red.btn-link:not([disabled]), z-select button.focusable.red.link-action:not(:hover):not(:focus), z-select button.focusable.red.link-alt:not(:hover):not(:focus),
    .z-select button.focusable.red,
    .z-select button.focusable.red.link-action:not(:hover):not(:focus),
    .z-select button.focusable.red.link-alt:not(:hover):not(:focus) {
      color: #990000; }
      z-select button.focusable.red::after, z-select button.focusable.red.btn-icon:not([disabled])::after, z-select button.focusable.red.btn-link:not([disabled])::after, z-select button.focusable.red.link-action:not(:focus):not(:hover)::after, z-select button.focusable.red.link-alt:not(:focus):not(:hover)::after,
      .z-select button.focusable.red::after,
      .z-select button.focusable.red.link-action:not(:focus):not(:hover)::after,
      .z-select button.focusable.red.link-alt:not(:focus):not(:hover)::after {
        color: #000000; }
  z-select .list,
  .z-select .list {
    display: none;
    z-index: 20000;
    max-height: 362px;
    overflow-y: auto;
    border: 1px solid;
    box-shadow: 0 6px 10px 0 rgba(0, 0, 0, 0.5); }
    z-select .list li,
    .z-select .list li {
      display: block;
      height: inherit;
      box-sizing: border-box;
      min-height: 24px;
      padding: 5px;
      line-height: normal;
      color: #000000;
      text-overflow: ellipsis;
      word-break: break-word;
      user-select: none;
      white-space: nowrap;
      overflow: hidden; }
      z-select .list li.hover,
      .z-select .list li.hover {
        background-color: #f4f4f4; }
      z-select .list li.red, z-select .list li.red.btn-icon:not([disabled]), z-select .list li.red.btn-link:not([disabled]), z-select .list li.red.link-action:not(:hover):not(:focus), z-select .list li.red.link-alt:not(:hover):not(:focus),
      .z-select .list li.red,
      .z-select .list li.red.link-action:not(:hover):not(:focus),
      .z-select .list li.red.link-alt:not(:hover):not(:focus) {
        color: #990000; }
      z-select .list li[disabled],
      .z-select .list li[disabled] {
        color: #9f9f9f; }
      z-select .list li[optgroup]::before,
      .z-select .list li[optgroup]::before {
        content: attr(optgroup);
        display: block;
        font-weight: bold; }
    z-select .list > li > ul,
    .z-select .list > li > ul {
      margin: 5px -5px -5px; }
      z-select .list > li > ul li,
      .z-select .list > li > ul li {
        padding-left: 15px; }
    z-select .list.fall-upwards,
    .z-select .list.fall-upwards {
      box-shadow: 0 -6px 10px 0 rgba(0, 0, 0, 0.5); }
  z-select.is-expanded > ul,
  .z-select.is-expanded > ul {
    display: block;
    position: fixed; }
  z-select[disabled] button,
  .z-select[disabled] button {
    pointer-events: none; }
  z-select[readonly] button,
  .z-select[readonly] button {
    color: #000000 !important; }
    z-select[readonly] button:focus,
    .z-select[readonly] button:focus {
      border-color: #000000; }

form.dashboard-widget-clock .fields-group.fields-group-date, form.dashboard-widget-clock .fields-group.fields-group-time, form.dashboard-widget-clock .fields-group.fields-group-tzone {
  display: grid;
  grid-template-columns: 60px 120px repeat(2, minmax(60px, max-content) auto);
  align-items: center;
  column-gap: 10px;
  row-gap: 5px; }
  form.dashboard-widget-clock .fields-group.fields-group-date .field-size input, form.dashboard-widget-clock .fields-group.fields-group-time .field-size input, form.dashboard-widget-clock .fields-group.fields-group-tzone .field-size input {
    margin-right: 5px; }
form.dashboard-widget-clock .fields-group.fields-group-time .field-format {
  grid-column: 4 / -1; }
form.dashboard-widget-clock .fields-group.fields-group-tzone .form-field.field-tzone-timezone, form.dashboard-widget-clock .fields-group.fields-group-tzone .form-field.field-tzone-format {
  grid-column: 2 / -1; }

div.dashboard-widget-clock .clock-digital {
  box-sizing: border-box;
  min-height: 100%;
  padding: 10px;
  display: flex;
  flex-direction: column;
  justify-content: center;
  align-items: center; }
  div.dashboard-widget-clock .clock-digital .clock-date,
  div.dashboard-widget-clock .clock-digital .clock-time,
  div.dashboard-widget-clock .clock-digital .clock-time-zone {
    max-width: 100%;
    white-space: nowrap;
    overflow: hidden;
    text-overflow: ellipsis;
    font-size: calc(var(--content-height) * var(--widget-clock-font) / 1.14);
    line-height: 1.14;
    flex-shrink: 0; }
  div.dashboard-widget-clock .clock-digital .bold {
    font-weight: bold; }
  div.dashboard-widget-clock .clock-digital .clock-disabled {
    font-size: calc(var(--content-height) * 0.6 / 1.14);
    color: #333333;
    font-weight: bold; }

div.dashboard-widget-hostavail .host-avail-widget td:not(:first-child) {
  border-left: 1px dotted #888888; }
div.dashboard-widget-hostavail .host-avail-widget .host-avail-true {
  background: #86cc89; }
div.dashboard-widget-hostavail .host-avail-widget .host-avail-false {
  background: #e45959; }
div.dashboard-widget-hostavail .host-avail-widget .host-avail-unknown {
  background: #97aab3; }
div.dashboard-widget-hostavail .host-avail-widget .host-avail-total {
  background: transparent; }

div.dashboard-widget-hostavail .host-avail-widget td:not(:first-child) {
  border-left: 1px solid #9f9f9f; }
div.dashboard-widget-hostavail .host-avail-widget .host-avail-true,
div.dashboard-widget-hostavail .host-avail-widget .host-avail-false,
div.dashboard-widget-hostavail .host-avail-widget .host-avail-unknown,
div.dashboard-widget-hostavail .host-avail-widget .host-avail-total {
  background: transparent; }

.dashboard-widget-inaccessible {
  display: grid;
  align-items: center;
  padding-right: 10px;
  padding-left: 10px;
  text-align: center;
  color: #333333; }

form.dashboard-widget-item .fields-group.fields-group-description, form.dashboard-widget-item .fields-group.fields-group-value, form.dashboard-widget-item .fields-group.fields-group-time, form.dashboard-widget-item .fields-group.fields-group-change-indicator {
  display: grid;
  grid-template-columns: minmax(100px, max-content) 3fr max-content auto;
  align-items: center;
  column-gap: 10px;
  row-gap: 5px; }
  form.dashboard-widget-item .fields-group.fields-group-description hr, form.dashboard-widget-item .fields-group.fields-group-value hr, form.dashboard-widget-item .fields-group.fields-group-time hr, form.dashboard-widget-item .fields-group.fields-group-change-indicator hr {
    grid-column: 1 / -1;
    margin: 0;
    width: 100%;
    border: solid #888888;
    border-width: 1px 0 0 0; }
  form.dashboard-widget-item .fields-group.fields-group-description .field-fluid, form.dashboard-widget-item .fields-group.fields-group-value .field-fluid, form.dashboard-widget-item .fields-group.fields-group-time .field-fluid, form.dashboard-widget-item .fields-group.fields-group-change-indicator .field-fluid {
    grid-column: 2 / -1; }
  form.dashboard-widget-item .fields-group.fields-group-description .offset-3, form.dashboard-widget-item .fields-group.fields-group-value .offset-3, form.dashboard-widget-item .fields-group.fields-group-time .offset-3, form.dashboard-widget-item .fields-group.fields-group-change-indicator .offset-3 {
    grid-column-start: 3; }
  form.dashboard-widget-item .fields-group.fields-group-description .field-size input, form.dashboard-widget-item .fields-group.fields-group-value .field-size input, form.dashboard-widget-item .fields-group.fields-group-time .field-size input, form.dashboard-widget-item .fields-group.fields-group-change-indicator .field-size input {
    margin-right: 5px; }
  form.dashboard-widget-item .fields-group.fields-group-description .form-field, form.dashboard-widget-item .fields-group.fields-group-value .form-field, form.dashboard-widget-item .fields-group.fields-group-time .form-field, form.dashboard-widget-item .fields-group.fields-group-change-indicator .form-field {
    line-height: 24px; }
form.dashboard-widget-item .fields-group.fields-group-description .form-field:nth-child(1) {
  grid-column: 1 / -1; }
form.dashboard-widget-item .fields-group.fields-group-value {
  grid-template-columns: minmax(100px, max-content) 3fr max-content auto; }
  form.dashboard-widget-item .fields-group.fields-group-value .units-show {
    display: flex; }
    form.dashboard-widget-item .fields-group.fields-group-value .units-show label[for='units'] {
      width: 100%; }
form.dashboard-widget-item .fields-group.fields-group-change-indicator {
  grid-template-columns: repeat(3, max-content 96px); }
  form.dashboard-widget-item .fields-group.fields-group-change-indicator .input-color-picker {
    display: block; }

div.dashboard-widget-item .dashboard-grid-widget-body > div {
  box-sizing: border-box;
  height: 100%;
  padding: 10px;
  overflow-x: hidden; }
div.dashboard-widget-item .dashboard-grid-widget-body a {
  box-sizing: border-box;
  display: flex;
  flex-direction: column;
  height: 100%;
  color: inherit; }
  div.dashboard-widget-item .dashboard-grid-widget-body a:focus, div.dashboard-widget-item .dashboard-grid-widget-body a:hover, div.dashboard-widget-item .dashboard-grid-widget-body a:visited {
    border: none; }
  div.dashboard-widget-item .dashboard-grid-widget-body a > div {
    display: flex;
    flex: 1 1 calc(100% / 3); }
div.dashboard-widget-item .dashboard-grid-widget-body .item-description,
div.dashboard-widget-item .dashboard-grid-widget-body .item-value,
div.dashboard-widget-item .dashboard-grid-widget-body .item-time {
  flex: 1 1 auto;
  max-width: 100%; }
div.dashboard-widget-item .dashboard-grid-widget-body .item-value {
  display: flex;
  flex-wrap: wrap;
  margin: 0 5px; }
  div.dashboard-widget-item .dashboard-grid-widget-body .item-value > .units:first-child, div.dashboard-widget-item .dashboard-grid-widget-body .item-value > .units:last-child {
    flex: 0 0 100%; }
  div.dashboard-widget-item .dashboard-grid-widget-body .item-value > .units:first-child {
    margin-bottom: -0.07em; }
  div.dashboard-widget-item .dashboard-grid-widget-body .item-value > .units:last-child {
    margin-top: -0.07em; }
  div.dashboard-widget-item .dashboard-grid-widget-body .item-value.type-text {
    min-width: 0; }
    div.dashboard-widget-item .dashboard-grid-widget-body .item-value.type-text .item-value-content {
      min-width: 0; }
div.dashboard-widget-item .dashboard-grid-widget-body .item-value-content {
  display: flex;
  align-items: baseline;
  overflow: hidden; }
div.dashboard-widget-item .dashboard-grid-widget-body .item-description,
div.dashboard-widget-item .dashboard-grid-widget-body .item-time,
div.dashboard-widget-item .dashboard-grid-widget-body .type-text .value {
  display: block;
  white-space: nowrap;
  overflow: hidden;
  text-overflow: ellipsis; }
div.dashboard-widget-item .dashboard-grid-widget-body .item-description,
div.dashboard-widget-item .dashboard-grid-widget-body .value,
div.dashboard-widget-item .dashboard-grid-widget-body .decimals,
div.dashboard-widget-item .dashboard-grid-widget-body .units,
div.dashboard-widget-item .dashboard-grid-widget-body .item-time {
  font-size: calc(var(--content-height) * var(--widget-item-font) / 1.14);
  line-height: 1.14; }
div.dashboard-widget-item .dashboard-grid-widget-body .units:not(:last-child),
div.dashboard-widget-item .dashboard-grid-widget-body .change-indicator:not(:last-child) {
  margin-right: 5px; }
div.dashboard-widget-item .dashboard-grid-widget-body .units:not(:first-child),
div.dashboard-widget-item .dashboard-grid-widget-body .change-indicator:not(:first-child) {
  margin-left: 5px; }
div.dashboard-widget-item .dashboard-grid-widget-body .svg-arrow {
  height: calc(var(--content-height) * var(--widget-item-font) * 0.72 / 1.14); }
div.dashboard-widget-item .dashboard-grid-widget-body .item-value-no-data {
  color: #333333; }
div.dashboard-widget-item .dashboard-grid-widget-body .left {
  justify-content: flex-start;
  max-width: max-content;
  margin-right: auto; }
div.dashboard-widget-item .dashboard-grid-widget-body .center {
  justify-content: center; }
div.dashboard-widget-item .dashboard-grid-widget-body .right {
  justify-content: flex-end;
  max-width: max-content;
  margin-left: auto; }
div.dashboard-widget-item .dashboard-grid-widget-body .top {
  align-self: flex-start; }
div.dashboard-widget-item .dashboard-grid-widget-body .middle {
  align-self: center; }
div.dashboard-widget-item .dashboard-grid-widget-body .bottom {
  align-self: flex-end; }
div.dashboard-widget-item .dashboard-grid-widget-body .bold {
  font-weight: bold; }

.dashboard-widget-item .svg-arrow-up {
  fill: #3DC51D; }
.dashboard-widget-item .svg-arrow-down {
  fill: #FC5A5A; }
.dashboard-widget-item .svg-arrow-up-down {
  fill: #3DC51D; }

div.dashboard-widget-item a:link {
  border-bottom: none; }

div.dashboard-widget-map .sysmap-widget-container {
  overflow: hidden;
  height: 100%;
  display: flex; }
  div.dashboard-widget-map .sysmap-widget-container svg {
    flex-grow: 1; }
div.dashboard-widget-map .btn-back-map-container {
  text-align: left;
  position: absolute;
  left: -1px;
  max-width: 100%; }
  div.dashboard-widget-map .btn-back-map-container a:focus, div.dashboard-widget-map .btn-back-map-container a:hover {
    outline: none; }
    div.dashboard-widget-map .btn-back-map-container a:focus .btn-back-map, div.dashboard-widget-map .btn-back-map-container a:hover .btn-back-map {
      background-color: #000000;
      border: #555555 solid 1px; }
      div.dashboard-widget-map .btn-back-map-container a:focus .btn-back-map .btn-back-map-content, div.dashboard-widget-map .btn-back-map-container a:hover .btn-back-map .btn-back-map-content {
        display: inline-block;
        line-height: 24px;
        padding: 0 6px 0 0;
        flex: auto; }
  div.dashboard-widget-map .btn-back-map-container .btn-back-map {
    border: #9f9f9f solid 1px;
    border-radius: 0 2px 2px 0;
    background-color: rgba(0, 0, 0, 0.8);
    color: #ffffff;
    margin-top: 10px;
    padding: 0;
    display: flex;
    height: 24px;
    line-height: 24px;
    vertical-align: middle;
    text-decoration: none; }
    div.dashboard-widget-map .btn-back-map-container .btn-back-map .btn-back-map-content {
      display: none; }
    div.dashboard-widget-map .btn-back-map-container .btn-back-map .btn-back-map-icon {
      margin-left: 5px;
      display: inline-block;
      flex: 1 0 auto;
      width: 28px;
      height: 24px;
      vertical-align: middle; }

div.dashboard-widget-map .btn-back-map-container a {
  border-bottom: 0; }

@keyframes fadein {
  from {
    opacity: 0; }
  to {
    opacity: 1; } }
div.dashboard-widget-navtree .navtree .tree .tree-list .margin-lvl {
  display: inline-block; }
div.dashboard-widget-navtree .navtree .tree .tree-list.root > .tree-item > .tree-row > .content > .margin-lvl {
  width: 15px; }
div.dashboard-widget-navtree .navtree .tree .tree-list > .tree-item.ui-sortable-helper .content {
  padding-left: 5px; }
div.dashboard-widget-navtree .navtree .tree .tree-list[data-depth="0"] > .tree-item > .tree-row > .content > .margin-lvl {
  width: 5px; }
div.dashboard-widget-navtree .navtree .tree .tree-list[data-depth="0"] > .tree-item.ui-sortable-helper {
  margin-left: 10px; }
  div.dashboard-widget-navtree .navtree .tree .tree-list[data-depth="0"] > .tree-item.ui-sortable-helper > .tree-row > .content > .margin-lvl {
    display: none; }
div.dashboard-widget-navtree .navtree .tree .tree-list[data-depth="1"] > .tree-item > .tree-row > .content > .margin-lvl {
  width: 20px; }
div.dashboard-widget-navtree .navtree .tree .tree-list[data-depth="1"] > .tree-item.ui-sortable-helper {
  margin-left: 25px; }
  div.dashboard-widget-navtree .navtree .tree .tree-list[data-depth="1"] > .tree-item.ui-sortable-helper > .tree-row > .content > .margin-lvl {
    display: none; }
div.dashboard-widget-navtree .navtree .tree .tree-list[data-depth="2"] > .tree-item > .tree-row > .content > .margin-lvl {
  width: 35px; }
div.dashboard-widget-navtree .navtree .tree .tree-list[data-depth="2"] > .tree-item.ui-sortable-helper {
  margin-left: 40px; }
  div.dashboard-widget-navtree .navtree .tree .tree-list[data-depth="2"] > .tree-item.ui-sortable-helper > .tree-row > .content > .margin-lvl {
    display: none; }
div.dashboard-widget-navtree .navtree .tree .tree-list[data-depth="3"] > .tree-item > .tree-row > .content > .margin-lvl {
  width: 50px; }
div.dashboard-widget-navtree .navtree .tree .tree-list[data-depth="3"] > .tree-item.ui-sortable-helper {
  margin-left: 55px; }
  div.dashboard-widget-navtree .navtree .tree .tree-list[data-depth="3"] > .tree-item.ui-sortable-helper > .tree-row > .content > .margin-lvl {
    display: none; }
div.dashboard-widget-navtree .navtree .tree .tree-list[data-depth="4"] > .tree-item > .tree-row > .content > .margin-lvl {
  width: 65px; }
div.dashboard-widget-navtree .navtree .tree .tree-list[data-depth="4"] > .tree-item.ui-sortable-helper {
  margin-left: 70px; }
  div.dashboard-widget-navtree .navtree .tree .tree-list[data-depth="4"] > .tree-item.ui-sortable-helper > .tree-row > .content > .margin-lvl {
    display: none; }
div.dashboard-widget-navtree .navtree .tree .tree-list[data-depth="5"] > .tree-item > .tree-row > .content > .margin-lvl {
  width: 80px; }
div.dashboard-widget-navtree .navtree .tree .tree-list[data-depth="5"] > .tree-item.ui-sortable-helper {
  margin-left: 85px; }
  div.dashboard-widget-navtree .navtree .tree .tree-list[data-depth="5"] > .tree-item.ui-sortable-helper > .tree-row > .content > .margin-lvl {
    display: none; }
div.dashboard-widget-navtree .navtree .tree .tree-list[data-depth="6"] > .tree-item > .tree-row > .content > .margin-lvl {
  width: 95px; }
div.dashboard-widget-navtree .navtree .tree .tree-list[data-depth="6"] > .tree-item.ui-sortable-helper {
  margin-left: 100px; }
  div.dashboard-widget-navtree .navtree .tree .tree-list[data-depth="6"] > .tree-item.ui-sortable-helper > .tree-row > .content > .margin-lvl {
    display: none; }
div.dashboard-widget-navtree .navtree .tree .tree-list[data-depth="7"] > .tree-item > .tree-row > .content > .margin-lvl {
  width: 110px; }
div.dashboard-widget-navtree .navtree .tree .tree-list[data-depth="7"] > .tree-item.ui-sortable-helper {
  margin-left: 115px; }
  div.dashboard-widget-navtree .navtree .tree .tree-list[data-depth="7"] > .tree-item.ui-sortable-helper > .tree-row > .content > .margin-lvl {
    display: none; }
div.dashboard-widget-navtree .navtree .tree .tree-list[data-depth="8"] > .tree-item > .tree-row > .content > .margin-lvl {
  width: 125px; }
div.dashboard-widget-navtree .navtree .tree .tree-list[data-depth="8"] > .tree-item.ui-sortable-helper {
  margin-left: 130px; }
  div.dashboard-widget-navtree .navtree .tree .tree-list[data-depth="8"] > .tree-item.ui-sortable-helper > .tree-row > .content > .margin-lvl {
    display: none; }
div.dashboard-widget-navtree .navtree .tree .tree-list[data-depth="9"] > .tree-item > .tree-row > .content > .margin-lvl {
  width: 140px; }
div.dashboard-widget-navtree .navtree .tree .tree-list[data-depth="9"] > .tree-item.ui-sortable-helper {
  margin-left: 145px; }
  div.dashboard-widget-navtree .navtree .tree .tree-list[data-depth="9"] > .tree-item.ui-sortable-helper > .tree-row > .content > .margin-lvl {
    display: none; }
div.dashboard-widget-navtree .navtree .tree .tree-list[data-depth="10"] > .tree-item > .tree-row > .content > .margin-lvl {
  width: 155px; }
div.dashboard-widget-navtree .navtree .tree .tree-list[data-depth="10"] > .tree-item.ui-sortable-helper {
  margin-left: 160px; }
  div.dashboard-widget-navtree .navtree .tree .tree-list[data-depth="10"] > .tree-item.ui-sortable-helper > .tree-row > .content > .margin-lvl {
    display: none; }
div.dashboard-widget-navtree .navtree .tree .tree-list[data-depth] .ui-sortable-helper > .tree-row > .content > .margin-lvl {
  width: 15px; }
div.dashboard-widget-navtree .navtree .tree .tree-list[data-depth] .ui-sortable-helper .tree-list > li > .tree-row > .content > .margin-lvl {
  width: 30px; }
div.dashboard-widget-navtree .navtree .tree .tree-list[data-depth] .ui-sortable-helper .tree-list .tree-list > li > .tree-row > .content > .margin-lvl {
  width: 45px; }
div.dashboard-widget-navtree .navtree .tree .tree-list[data-depth] .ui-sortable-helper .tree-list .tree-list .tree-list > li > .tree-row > .content > .margin-lvl {
  width: 60px; }
div.dashboard-widget-navtree .navtree .tree .tree-list[data-depth] .ui-sortable-helper .tree-list .tree-list .tree-list .tree-list > li > .tree-row > .content > .margin-lvl {
  width: 75px; }
div.dashboard-widget-navtree .navtree .tree .tree-list[data-depth] .ui-sortable-helper .tree-list .tree-list .tree-list .tree-list .tree-list > li > .tree-row > .content > .margin-lvl {
  width: 90px; }
div.dashboard-widget-navtree .navtree .tree .tree-list[data-depth] .ui-sortable-helper .tree-list .tree-list .tree-list .tree-list .tree-list .tree-list > li > .tree-row > .content > .margin-lvl {
  width: 105px; }
div.dashboard-widget-navtree .navtree .tree .tree-list[data-depth] .ui-sortable-helper .tree-list .tree-list .tree-list .tree-list .tree-list .tree-list .tree-list > li > .tree-row > .content > .margin-lvl {
  width: 120px; }
div.dashboard-widget-navtree .navtree .tree .tree-list[data-depth] .ui-sortable-helper .tree-list .tree-list .tree-list .tree-list .tree-list .tree-list .tree-list .tree-list > li > .tree-row > .content > .margin-lvl {
  width: 135px; }
div.dashboard-widget-navtree .navtree .tree .tree-list[data-depth] .ui-sortable-helper .tree-list .tree-list .tree-list .tree-list .tree-list .tree-list .tree-list .tree-list .tree-list > li > .tree-row > .content > .margin-lvl {
  width: 150px; }
div.dashboard-widget-navtree .navtree .tree .tree-item .tree-row {
  display: flex;
  align-items: center;
  justify-content: space-between;
  min-width: 320px;
  height: 20px;
  padding: 8px 0;
  border-bottom: 1px solid #888888; }
  div.dashboard-widget-navtree .navtree .tree .tree-item .tree-row:hover {
    background-color: #f4f4f4; }
  div.dashboard-widget-navtree .navtree .tree .tree-item .tree-row .content {
    position: relative; }
    div.dashboard-widget-navtree .navtree .tree .tree-item .tree-row .content .arrow {
      display: inline-block;
      width: 16px;
      margin-right: 2px; }
      div.dashboard-widget-navtree .navtree .tree .tree-item .tree-row .content .arrow > .treeview {
        display: none; }
    div.dashboard-widget-navtree .navtree .tree .tree-item .tree-row .content > .item-name {
      white-space: nowrap;
      overflow: hidden;
      margin-right: 5px;
      text-overflow: ellipsis;
      line-height: 1.5; }
  div.dashboard-widget-navtree .navtree .tree .tree-item .tree-row .problem-icon-list {
    padding-left: 10px;
    margin-right: 5px; }
    div.dashboard-widget-navtree .navtree .tree .tree-item .tree-row .problem-icon-list .problem-icon-list-item {
      border-radius: 2px; }
  div.dashboard-widget-navtree .navtree .tree .tree-item .tree-row .tools {
    padding-left: 10px;
    margin-right: 5px;
    width: 87px; }
    div.dashboard-widget-navtree .navtree .tree .tree-item .tree-row .tools .btn-icon:not(:first-child) {
      margin-left: 5px; }
div.dashboard-widget-navtree .navtree .tree .tree-item.is-parent > .tree-row > .content > .arrow > .treeview {
  display: block; }
div.dashboard-widget-navtree .navtree .tree .tree-item.no-map > .tree-row > .content > .item-name, div.dashboard-widget-navtree .navtree .tree .tree-item.inaccessible > .tree-row > .content > .item-name {
  color: #888888; }
div.dashboard-widget-navtree .navtree .tree .tree-item.ui-sortable-helper {
  background: #ffffff;
  border-color: #9f9f9f;
  border-width: 1px;
  border-style: solid; }
  div.dashboard-widget-navtree .navtree .tree .tree-item.ui-sortable-helper .tools {
    display: none; }
div.dashboard-widget-navtree .navtree .tree .tree-item.opened > ul {
  display: block; }
div.dashboard-widget-navtree .navtree .tree .tree-item.closed > ul {
  display: none; }
div.dashboard-widget-navtree .navtree .tree .tree-item .sortable-error {
  border-color: transparent;
  background: rgba(153, 0, 0, 0.2); }
div.dashboard-widget-navtree .navtree .tree .highlighted-parent > .tree-row {
  background: whitesmoke; }
div.dashboard-widget-navtree .navtree .tree .placeholder {
  background-color: #e6e6e6;
  animation: fadein .5s; }
div.dashboard-widget-navtree .treeview {
  display: inline-block;
  padding: 0;
  margin-right: 2px;
  cursor: pointer;
  line-height: 16px;
  text-align: center;
  border: 0;
  background-color: transparent; }
  div.dashboard-widget-navtree .treeview .arrow-right {
    border-left-color: #333333; }
  div.dashboard-widget-navtree .treeview .arrow-down {
    position: relative;
    top: -1px;
    border-top-color: #333333; }
  div.dashboard-widget-navtree .treeview:hover .arrow-right, div.dashboard-widget-navtree .treeview:focus .arrow-right {
    border-left-color: #555555; }
  div.dashboard-widget-navtree .treeview:hover .arrow-down, div.dashboard-widget-navtree .treeview:focus .arrow-down {
    border-top-color: #555555; }

div.dashboard-widget-navtree .navtree .tree .tree-item .tree-row {
  min-width: 410px; }

div.dashboard-widget-problemsbysv .by-severity-widget > div {
  min-width: 65px;
  padding-left: 42px; }
  div.dashboard-widget-problemsbysv .by-severity-widget > div::before {
    display: flex;
    flex-direction: column;
    justify-content: center; }

div.dashboard-widget-slareport .date-vertical {
  writing-mode: vertical-lr;
  transform: rotate(180deg); }

form.dashboard-widget-svggraph .svg-graph-preview,
form.dashboard-widget-svggraph .graph-widget-config-tabs {
  grid-column: 1 / -1; }
form.dashboard-widget-svggraph .svg-graph-preview {
  position: relative;
  min-width: 1110px;
  height: 300px; }
  form.dashboard-widget-svggraph .svg-graph-preview > div {
    position: absolute;
    top: 0;
    right: 0;
    left: 0;
    margin: 0 -10px;
    height: 300px;
    background: #ffffff;
    z-index: 3; }
form.dashboard-widget-svggraph .graph-widget-config-tabs > .tabs-nav {
  border-top: 1px solid #9f9f9f; }
form.dashboard-widget-svggraph .graph-widget-config-tabs .ui-tabs-nav {
  position: sticky;
  top: 0;
  background: #f3f3f3;
  z-index: 3; }
form.dashboard-widget-svggraph .table-forms-container, form.dashboard-widget-svggraph .browser-warning-container {
  margin: -10px 0 0 0;
  border: 1px solid #9f9f9f;
  border-top: none; }
form.dashboard-widget-svggraph .table-forms-separator {
  padding: 0; }
form.dashboard-widget-svggraph .dataset-head,
form.dashboard-widget-svggraph .dataset-body.list-accordion-item-body {
  display: contents; }
form.dashboard-widget-svggraph .dataset-head .multiselect {
  width: 100%; }
form.dashboard-widget-svggraph .dataset-body .form-grid {
  padding-top: 0; }
  form.dashboard-widget-svggraph .dataset-body .form-grid:first-child {
    grid-column-start: 5; }
form.dashboard-widget-svggraph .list-item-actions {
  grid-column: span 1 / -1;
  text-align: right; }
form.dashboard-widget-svggraph .items-list {
  grid-column: 4 / span 3; }
form.dashboard-widget-svggraph .list-vertical-accordion {
  position: relative; }
  form.dashboard-widget-svggraph .list-vertical-accordion.sortable {
    overflow: visible;
    margin-top: -5px;
    margin-bottom: 5px; }
form.dashboard-widget-svggraph .list-accordion-item {
  position: relative;
  display: grid;
  grid-template-columns: 5px 100px 24px 24px 1fr 1fr 24px;
  grid-gap: 10px;
  align-items: start;
  padding: 5px 0; }
  form.dashboard-widget-svggraph .list-accordion-item > .drag-icon {
    height: 24px;
    margin-left: -2px; }
  form.dashboard-widget-svggraph .list-accordion-item > label {
    pointer-events: initial;
    overflow: hidden;
    line-height: 24px;
    text-align: left;
    text-overflow: ellipsis; }
  form.dashboard-widget-svggraph .list-accordion-item.list-accordion-item-opened::before {
    content: ' ';
    position: absolute;
    top: 24px;
    bottom: 0;
    left: 136px;
    width: 2px;
    background: #9f9f9f; }
  form.dashboard-widget-svggraph .list-accordion-item.list-accordion-item-closed .multiselect {
    height: 24px;
    overflow: hidden; }
  form.dashboard-widget-svggraph .list-accordion-item.list-accordion-item-closed .dataset-head .table-forms-separator {
    border: none; }
  form.dashboard-widget-svggraph .list-accordion-item.list-accordion-item-closed .dataset-head .single-item-table thead,
  form.dashboard-widget-svggraph .list-accordion-item.list-accordion-item-closed .dataset-head .single-item-table tfoot,
  form.dashboard-widget-svggraph .list-accordion-item.list-accordion-item-closed .dataset-head .single-item-table .table-col-handle,
  form.dashboard-widget-svggraph .list-accordion-item.list-accordion-item-closed .dataset-head .single-item-table .table-col-action {
    display: none; }
  form.dashboard-widget-svggraph .list-accordion-item.list-accordion-item-closed .dataset-body {
    display: none; }
  form.dashboard-widget-svggraph .list-accordion-item.list-accordion-item-closed .items-list {
    padding-left: 0; }
form.dashboard-widget-svggraph .single-item-table .table-col-handle {
  width: 12px; }
form.dashboard-widget-svggraph .single-item-table .table-col-no {
  width: 20px; }
form.dashboard-widget-svggraph .single-item-table .table-col-color {
  width: 24px; }
form.dashboard-widget-svggraph .single-item-table .table-col-action {
  width: 55px; }
form.dashboard-widget-svggraph .single-item-table th {
  padding: 5px 5px 5px 0; }
form.dashboard-widget-svggraph .single-item-table .single-item-table-row td {
  padding: 0 5px 5px 0; }
form.dashboard-widget-svggraph .single-item-table th:first-child,
form.dashboard-widget-svggraph .single-item-table td:first-child {
  padding-left: 5px; }
form.dashboard-widget-svggraph .single-item-table .single-item-table-row:last-child td {
  padding-bottom: 0; }
form.dashboard-widget-svggraph .single-item-table tfoot td {
  padding: 5px 5px 5px 10px; }
form.dashboard-widget-svggraph .overrides-list {
  position: relative;
  margin: -5px 0 -5px 15px; }
form.dashboard-widget-svggraph .overrides-list-item {
  position: relative;
  display: grid;
  grid-template-columns: 1fr 1fr 24px;
  grid-gap: 5px 10px;
  align-items: start;
  padding: 5px 0; }
  form.dashboard-widget-svggraph .overrides-list-item.sortable {
    overflow: visible;
    margin-top: -5px;
    margin-bottom: -5px; }
  form.dashboard-widget-svggraph .overrides-list-item .drag-icon {
    position: absolute;
    top: 5px;
    left: -17px;
    height: 24px; }
  form.dashboard-widget-svggraph .overrides-list-item .multiselect {
    width: 100%; }
form.dashboard-widget-svggraph .overrides-foot {
  padding: 5px 0; }
form.dashboard-widget-svggraph .overrides-options-list {
  grid-column: 1 / -1;
  padding: 0 24px 8px 0;
  border-bottom: 1px solid #888888;
  white-space: normal; }
  form.dashboard-widget-svggraph .overrides-options-list li {
    display: inline-block;
    margin-bottom: 2px;
    vertical-align: middle;
    white-space: nowrap; }
    form.dashboard-widget-svggraph .overrides-options-list li > div {
      padding: 1px 0 1px 1px;
      background-color: #333333;
      border-radius: 2px;
      line-height: 22px; }
      form.dashboard-widget-svggraph .overrides-options-list li > div span {
        padding-left: 8px;
        color: #fff; }
      form.dashboard-widget-svggraph .overrides-options-list li > div input[type=text] {
        width: 85px;
        min-height: 22px;
        border-style: none; }
    form.dashboard-widget-svggraph .overrides-options-list li:not(:last-child) {
      margin-right: 5px; }
  form.dashboard-widget-svggraph .overrides-options-list .btn-icon {
    min-width: 18px;
    margin: -1px 0;
    color: #fff; }
    form.dashboard-widget-svggraph .overrides-options-list .btn-icon:hover, form.dashboard-widget-svggraph .overrides-options-list .btn-icon:focus {
      color: #dfe4e7; }
  form.dashboard-widget-svggraph .overrides-options-list .color-picker .color-picker-preview {
    width: 20px;
    min-width: 20px;
    height: 20px;
    margin: 1px 0 1px 1px; }
form.dashboard-widget-svggraph .no-items-message {
  display: none;
  line-height: 24px;
  color: #333333; }

div.dashboard-widget-svggraph {
  overflow-x: hidden; }

form.dashboard-widget-tophosts #list_columns .text {
  max-width: 250px; }
form.dashboard-widget-tophosts #column {
  max-width: 250px; }

div.dashboard-widget-tophosts .list-table th.center {
  text-align: center; }
div.dashboard-widget-tophosts td {
  line-height: 20px; }
div.dashboard-widget-tophosts .link-action {
  white-space: nowrap; }
div.dashboard-widget-tophosts z-bar-gauge {
  min-width: 64px;
  height: 20px; }

div.dashboard-widget-url .widget-url {
  display: block; }

.link-action {
  color: #000000;
  cursor: pointer; }
  .link-action:visited {
    color: #000000; }
  .link-action:hover {
    margin-bottom: -1px;
    color: #000000;
    border-bottom: 1px solid rgba(0, 0, 0, 0.35); }
  .link-action:focus {
    margin-bottom: -2px;
    outline: none;
    border-bottom: 2px solid rgba(0, 0, 0, 0.35); }

.link-action, .link-action:visited, .link-action:active {
  margin-bottom: -1px;
  border-bottom: 1px dotted;
  text-decoration: none; }

.link-alt {
  text-decoration: none;
  cursor: pointer; }
  .link-alt:link, .link-alt:visited {
    border-bottom: 1px solid rgba(128, 128, 128, 0.35); }
  .link-alt:hover {
    color: #000000;
    border-bottom: 1px solid rgba(0, 0, 0, 0.5); }
  .link-alt:focus {
    color: #000000;
    outline: none;
    border-bottom: 2px solid rgba(0, 0, 0, 0.35); }
  .link-alt:active {
    color: #555555;
    border-bottom: 1px solid rgba(85, 85, 85, 0.5); }

.disabled {
  cursor: default !important;
  opacity: .35;
  background-color: transparent; }
  .disabled .subfilter-enabled {
    color: black; }
  .disabled .disabled,
  .disabled [disabled] {
    opacity: 1 !important; }

pre, pre a, pre td, pre span {
  white-space: pre-wrap;
  word-break: break-word;
  overflow-wrap: break-word; }

.arrow-up {
  border: 0;
  border-left: 4px solid transparent;
  border-right: 4px solid transparent;
  border-bottom: 6px solid #000000; }

.arrow-down {
  border: 0;
  border-left: 4px solid transparent;
  border-right: 4px solid transparent;
  border-top: 6px solid #000000; }

.arrow-left {
  border-bottom: 4px solid transparent;
  border-top: 4px solid transparent;
  border-right: 6px solid #000000; }

.arrow-right {
  border-bottom: 4px solid transparent;
  border-top: 4px solid transparent;
  border-left: 6px solid #000000; }

.arrow-up, .arrow-down, .arrow-left, .arrow-right {
  display: inline-block;
  height: 0;
  width: 0;
  font-size: 0;
  line-height: 0; }

.hor-list > li {
  display: inline-block;
  margin: 0 6px 0 0; }
  .hor-list > li:last-child {
    margin: 0; }

.header-navigation {
  display: inline-block;
  position: relative;
  margin: 0 0 5px;
  z-index: 3;
  max-width: calc(100% - 200px);
  min-height: 24px; }
  .header-navigation > ul {
    display: flex;
    flex-wrap: wrap;
    align-items: baseline; }
    .header-navigation > ul > li {
      margin-right: 5px;
      line-height: 24px; }
      .header-navigation > ul > li > ul {
        display: flex;
        align-items: baseline;
        flex-wrap: wrap; }
        .header-navigation > ul > li > ul li {
          margin-right: 5px; }
        .header-navigation > ul > li > ul.breadcrumbs > li {
          margin-right: 0; }
          .header-navigation > ul > li > ul.breadcrumbs > li:not(:last-child)::after {
            content: "/"; }
      .header-navigation > ul > li .status-container {
        margin-right: 5px;
        vertical-align: text-bottom; }
    .header-navigation > ul li > span {
      display: inline-block;
      padding: 2px 7px;
      line-height: 18px;
      white-space: nowrap;
      vertical-align: top;
      text-overflow: ellipsis;
      overflow: hidden;
      max-width: 250px; }
      .header-navigation > ul li > span a {
        vertical-align: top;
        text-overflow: ellipsis;
        overflow: hidden;
        max-width: 200px;
        display: inline-block;
        margin-top: 2px;
        line-height: 14px; }
      .header-navigation > ul li > span.selected {
        background-color: #ffffff;
        border-radius: 2px;
        box-shadow: inset 0 0 0 1px #9f9f9f; }
  .header-navigation + .filter-space {
    margin-top: -29px; }

form.is-loading {
  position: relative; }

.form-submit-hidden {
  position: absolute;
  visibility: hidden;
  min-height: 0;
  max-height: 0; }

.table-paging {
  text-align: center;
  background-color: #ffffff;
  margin-top: -1px;
  padding: 4px 5px;
  overflow: hidden;
  position: relative;
  border: 1px solid #9f9f9f;
  border-top-color: #888888; }
  .table-paging a:focus .arrow-right {
    border-left-color: #ffffff; }
  .table-paging a:focus .arrow-left {
    border-right-color: #ffffff; }

.paging-btn-container {
  min-height: 24px;
  position: relative; }

.table-stats {
  color: #333333;
  display: inline-block;
  padding: 4px 0;
  position: absolute;
  right: 5px; }

.radio-switch {
  cursor: default;
  background-color: #ffffff; }

.table-paging a, .radio-switch {
  display: inline-block;
  margin-left: -1px;
  padding: 3px 11px;
  background-color: #ffffff;
  border: 1px solid #888888 !important;
  text-decoration: none;
  color: #000000;
  outline: 0; }
  .table-paging a:hover, .radio-switch:hover {
    color: #000000;
    background-color: #f4f4f4; }
  .table-paging a:focus, .radio-switch:focus {
    color: #ffffff;
    background-color: #484848;
    border-color: #484848;
    z-index: 10;
    position: relative; }
  .table-paging a:active, .radio-switch:active {
    color: #000000;
    background-color: #f4f4f4;
    z-index: 10;
    position: relative; }
  .table-paging a:first-of-type, .radio-switch:first-of-type {
    border-radius: 2px 0 0 2px; }
  .table-paging a:last-of-type, .radio-switch:last-of-type {
    border-radius: 0 2px 2px 0; }
  .table-paging a.paging-selected, .paging-selected.radio-switch {
    color: #ffffff;
    background-color: #333333;
    position: relative;
    z-index: 1; }
    .table-paging a.paging-selected:hover, .paging-selected.radio-switch:hover {
      background-color: #292929; }
    .table-paging a.paging-selected:focus, .paging-selected.radio-switch:focus {
      color: #ffffff;
      background-color: #484848;
      border-color: #484848;
      position: relative; }
    .table-paging a.paging-selected:active, .paging-selected.radio-switch:active {
      background-color: #292929;
      position: relative; }

.table {
  display: table; }

.row {
  display: table-row; }

.cell {
  display: table-cell;
  vertical-align: top; }
  .cell:last-child .dashboard-widget {
    margin: 0 0 10px; }

.adm-img {
  width: 75%;
  text-align: center;
  margin: 0 auto;
  table-layout: fixed; }
  .adm-img .cell {
    vertical-align: bottom;
    padding: 20px 10px;
    width: 20%;
    text-align: center; }
    .adm-img .cell img {
      max-width: 100%; }

.cell-width {
  width: 8px; }

.nowrap {
  white-space: nowrap; }

.wordwrap {
  white-space: normal;
  word-break: break-all; }

.wordbreak {
  white-space: pre-wrap;
  word-break: break-word; }

.overflow-table {
  overflow-x: auto;
  position: relative; }

.filter-btn-container {
  position: relative;
  text-align: right; }

.filter-container {
  background-color: #ffffff;
  border: 1px solid #9f9f9f;
  margin: 0 0 10px;
  padding: 10px 0;
  position: relative; }
  .filter-container .table {
    border-bottom: 1px solid #888888; }
  .filter-container .filter-forms {
    padding: 0 10px; }
    .filter-container .filter-forms .btn-grey {
      vertical-align: baseline; }
  .filter-container .list-table {
    margin-bottom: -10px;
    border: 0; }
    .filter-container .list-table thead th {
      color: initial;
      padding: 8px 5px 5px;
      border-bottom-width: 1px; }

.filter-forms {
  margin: 0 auto;
  text-align: center;
  white-space: nowrap;
  background-color: #ffffff; }
  .filter-forms .cell {
    text-align: left;
    padding: 0 20px 5px; }
    .filter-forms .cell:first-child {
      padding-left: 0; }
    .filter-forms .cell:last-child {
      padding-right: 0;
      border-right: 0; }
    .filter-forms .cell button {
      margin: 0; }
  .filter-forms button {
    margin: 10px 5px 0; }
  .filter-forms select {
    vertical-align: top; }
  .filter-forms .table-forms .table-forms-td-right td {
    padding: 0 5px 5px 0;
    vertical-align: middle; }

.btn-time-zoomout {
  color: #000000;
  background-color: transparent;
  border-color: transparent; }
  .btn-time-zoomout[disabled] {
    color: #9f9f9f;
    background-color: transparent;
    border-color: transparent; }

.multiselect-control {
  display: flex;
  position: relative;
  vertical-align: top;
  white-space: nowrap; }

.multiselect {
  display: flex;
  flex-direction: column;
  position: relative;
  margin-right: 3px;
  min-height: 24px;
  white-space: normal; }
  .multiselect.active {
    border-color: #000000; }
  .multiselect input[type="text"] {
    border: 0;
    background: none;
    box-sizing: border-box;
    width: 100%;
    padding-bottom: 2px;
    min-height: 20px; }
  .multiselect.search-disabled input[type="text"] {
    position: absolute;
    top: 0;
    left: 0;
    width: 0;
    padding: 0;
    margin: 0; }
  .multiselect .multiselect-list {
    display: flex;
    flex-direction: row;
    flex-wrap: wrap;
    padding-left: 2px;
    padding-bottom: 2px; }
    .multiselect .multiselect-list li {
      display: block;
      padding-left: 0 !important;
      margin: 2px 2px 0 0;
      overflow: hidden;
      white-space: nowrap;
      cursor: default; }
      .multiselect .multiselect-list li.selected .subfilter-enabled {
        background-color: #777777; }
    .multiselect .multiselect-list .subfilter-enabled {
      padding-right: 0;
      display: flex;
      flex-direction: row;
      line-height: 18px; }
      .multiselect .multiselect-list .subfilter-enabled > span:first-child {
        overflow: hidden;
        text-overflow: ellipsis; }
      .multiselect .multiselect-list .subfilter-enabled .btn-icon {
        flex-shrink: 0;
        margin-left: 0;
        color: #fff; }
        .multiselect .multiselect-list .subfilter-enabled .btn-icon:hover, .multiselect .multiselect-list .subfilter-enabled .btn-icon:focus {
          color: #dfe4e7; }
        .multiselect .multiselect-list .subfilter-enabled .btn-icon:active, .multiselect .multiselect-list .subfilter-enabled .btn-icon:focus {
          box-shadow: none; }
  .multiselect .disabled {
    background-color: #f0f0f0;
    opacity: 1; }
    .multiselect .disabled .subfilter-enabled {
      background-color: #9f9f9f;
      color: #ffffff; }
      .multiselect .disabled .subfilter-enabled .btn-icon {
        pointer-events: none;
        color: #ffffff; }
  .multiselect div[aria-live] {
    overflow: hidden;
    position: absolute;
    left: 0;
    right: 0;
    top: 0;
    bottom: 0;
    z-index: -1; }

.multiselect-button {
  vertical-align: top; }

.multiselect-suggest, .multiselect-matches {
  padding: 0 5px;
  white-space: normal;
  color: #333333;
  background-color: #ffffff; }
  .multiselect-suggest li, .multiselect-matches li {
    display: block;
    height: inherit;
    line-height: normal;
    color: #000000;
    padding: .4em 5px;
    margin: 0 -5px;
    cursor: pointer;
    overflow: hidden;
    text-overflow: ellipsis; }
    .multiselect-suggest li.suggest-hover, .multiselect-matches li.suggest-hover {
      background-color: #f4f4f4; }

.multiselect-matches {
  padding: .4em 5px;
  color: #000000;
  font-weight: bold; }

.multiselect-available {
  position: absolute;
  z-index: 20000;
  border: 1px solid #383838;
  overflow-y: auto;
  box-shadow: 0 6px 10px 0 rgba(0, 0, 0, 0.5); }

.suggest-found {
  font-weight: bold;
  color: #af6b00; }

.suggest-new {
  border-top: 1px solid #888888; }
  .suggest-new span:first-child {
    font-weight: bold; }

.table-forms-container, .browser-warning-container {
  margin: 0 0 10px;
  background-color: #ffffff;
  border: 1px solid #9f9f9f;
  padding: 10px;
  text-align: left; }
  .table-forms-container > .ui-tabs-nav, .browser-warning-container > .ui-tabs-nav {
    margin: -10px -10px 10px; }

.form-btns button {
  margin: 10px 6px 5px; }

.table-forms {
  display: table;
  width: 100%;
  color: #000000; }
  .table-forms > li {
    display: table-row; }
  .table-forms .multiselect-suggest li, .table-forms .multiselect-matches li {
    display: block; }
  .table-forms th {
    color: #333333;
    padding: 0 5px 0 0;
    text-align: left; }
    .table-forms th:last-child {
      padding: 0; }
  .table-forms tfoot .table-forms-td-right,
  .table-forms .tfoot-buttons .table-forms-td-right {
    padding-top: 5px; }
  .table-forms tfoot button,
  .table-forms .tfoot-buttons button {
    margin: 0 10px 0 0; }
  .table-forms td {
    position: relative; }
  .table-forms .table-forms-td-left {
    display: table-cell;
    padding: 5px 0;
    text-align: right;
    vertical-align: top;
    width: 15%;
    white-space: nowrap; }
    .table-forms .table-forms-td-left label {
      display: block;
      height: 24px;
      line-height: 24px; }
      .table-forms .table-forms-td-left label .btn-icon,
      .table-forms .table-forms-td-left label .icon {
        margin-left: 5px; }
  .table-forms .table-forms-td-right {
    display: table-cell;
    padding: 5px 0 5px 10px;
    vertical-align: middle;
    width: 85%;
    position: relative; }
    .table-forms .table-forms-td-right td {
      padding: 5px 5px 5px 0;
      position: relative; }
      .table-forms .table-forms-td-right td.center {
        text-align: center;
        vertical-align: middle; }
        .table-forms .table-forms-td-right td.center .btn-grey {
          margin: 3px 0; }
      .table-forms .table-forms-td-right td.overflow-break {
        max-width: 150px;
        overflow-wrap: break-word;
        white-space: initial;
        word-wrap: break-word; }
      .table-forms .table-forms-td-right td:last-child {
        padding-right: 0; }
      .table-forms .table-forms-td-right td.na-bg, .table-forms .table-forms-td-right td.normal-bg, .table-forms .table-forms-td-right td.info-bg, .table-forms .table-forms-td-right td.average-bg, .table-forms .table-forms-td-right td.warning-bg, .table-forms .table-forms-td-right td.high-bg, .table-forms .table-forms-td-right td.disaster-bg {
        padding-left: 5px; }
    .table-forms .table-forms-td-right .wrap-multiple-controls {
      display: flex; }
    .table-forms .table-forms-td-right .table-forms-separator .radio-segmented + .multiselect-wrapper {
      margin-top: 5px; }
  .table-forms h4 {
    margin-bottom: -5px; }
  .table-forms .hor-list li {
    display: inline-block; }
  .table-forms .dynamic-row > td {
    padding-top: 0; }
  .table-forms .dynamic-row-control > td {
    padding-top: 0;
    padding-bottom: 0; }
  .table-forms .btn-icon:not(:first-child),
  .table-forms .icon:not(:first-child) {
    margin-left: 5px; }
  .table-forms .btn-icon.btn-small {
    top: 1px;
    vertical-align: text-bottom; }

.table-forms-separator {
  border: 1px solid #888888;
  box-sizing: border-box;
  display: inline-block;
  padding: 5px;
  position: relative; }

.border-left {
  border-left: 1px solid #888888; }

.form-new-group {
  border: 5px solid #00cc00;
  border-radius: 2px;
  margin-left: -5px;
  padding: 4px 0; }

.list-check-radio li {
  display: block; }
.list-check-radio.hor-list li {
  margin-right: 15px; }
  .list-check-radio.hor-list li:last-child {
    margin-right: 0; }
.list-check-radio label {
  display: inline-block;
  max-width: 600px;
  padding: 0 0 0 18px;
  line-height: 24px;
  text-indent: -18px; }
  .list-check-radio label input[type="checkbox"] {
    left: -3px;
    margin: 0; }
  .list-check-radio label input[type="radio"] {
    left: -3px;
    margin: 0; }

.list-numbered {
  counter-reset: line; }
  .list-numbered .list-numbered-item::before {
    content: counter(line);
    counter-increment: line;
    user-select: none;
    text-align: right; }

label.form-label-asterisk::before {
  color: #990000;
  display: inline-block;
  content: '*';
  margin-right: .3em; }
label input[type="checkbox"] {
  margin-right: 3px; }
label input[type="radio"] {
  margin-right: 3px; }

input {
  font-family: Arial, Tahoma, Verdana, sans-serif;
  font-size: 1em; }
  input[type="file"] {
    padding: 1px; }
  input[readonly] {
    color: #000000 !important; }

textarea {
  margin: 0;
  padding: 4px 5px;
  overflow: auto;
  font-family: Arial, Tahoma, Verdana, sans-serif;
  font-size: 1em;
  line-height: normal;
  vertical-align: top; }
  textarea[readonly] {
    color: #000000 !important; }
    textarea[readonly]:focus {
      border-color: #000000; }

select {
  font-family: Arial, Tahoma, Verdana, sans-serif;
  font-size: 1em;
  height: 24px;
  padding: 3px 3px 3px 0;
  background-color: #ffffff; }
  select option {
    color: #000000; }
  select[multiple] {
    padding: 4px 5px;
    width: 300px;
    height: 150px;
    vertical-align: top; }
    select[multiple] option {
      padding: 0; }
  select[readonly] {
    color: #000000 !important;
    pointer-events: none; }

.form-fields-inline label {
  margin: 0 8px 0 3px; }

.form-input-margin {
  display: inline-block;
  margin: 0 3px 0 0; }

.checkbox-radio {
  position: absolute !important;
  top: auto !important;
  z-index: 1;
  width: 16px !important;
  height: 16px !important;
  opacity: 0; }
  .checkbox-radio + label span {
    position: relative;
    display: inline-block;
    width: 14px;
    height: 14px;
    margin-right: 4px;
    vertical-align: text-bottom;
    background-color: #ffffff;
    border: 1px solid #888888; }
    .checkbox-radio + label span:active {
      border-color: #888888; }
  .checkbox-radio + label.label-pos-left span {
    margin-left: 4px;
    margin-right: 0; }
  .checkbox-radio:checked[readonly] + label span {
    transition: none; }
    .checkbox-radio:checked[readonly] + label span::after {
      border-color: #888888 !important; }
  .checkbox-radio[readonly], .checkbox-radio[readonly] + label {
    pointer-events: none; }
    .checkbox-radio[readonly] span, .checkbox-radio[readonly] + label span {
      transition: none; }
  .checkbox-radio[type="checkbox"] + label span {
    border-radius: 2px; }
  .checkbox-radio[type="checkbox"]:checked + label span::after {
    content: '';
    position: absolute;
    display: block;
    width: 7px;
    height: 4px;
    top: 6px;
    left: 7px;
    border-left: 2px solid #555555;
    border-bottom: 2px solid #555555;
    transform: translate(-50%, -50%) rotate(-45deg); }
  .checkbox-radio[type="checkbox"]:checked[disabled] + label span::after {
    border-color: #888888 !important; }
  .checkbox-radio[type="radio"] + label span {
    border-radius: 50%; }
  .checkbox-radio[type="radio"]:checked + label span::after {
    content: '';
    position: absolute;
    display: block;
    width: 8px;
    height: 8px;
    top: 3px;
    left: 3px;
    background-color: #555555;
    border-radius: 50%; }
  .checkbox-radio[type="radio"]:checked[disabled] + label span::after {
    background-color: #888888 !important; }
  .checkbox-radio:focus + label span {
    border-color: #000000; }
  .checkbox-radio:checked[disabled] + label span {
    transition: none; }
    .checkbox-radio:checked[disabled] + label span::after {
      border-color: #888888 !important; }
  .checkbox-radio[disabled] + label span {
    transition: none; }

input[type="radio"] {
  margin: 0;
  padding: 0;
  border: 0;
  vertical-align: middle;
  position: relative;
  top: -1px;
  overflow: hidden;
  width: 13px;
  height: 13px;
  background: none; }

input[type="text"], input[type="password"], input[type="search"], input[type="number"], input[type="email"], input[type="time"] {
  margin: 0;
  padding: 0 5px;
  min-height: 24px; }

z-select button.focusable,
.z-select button.focusable, z-select .list,
.z-select .list, .multiselect, input[type="text"], input[type="password"], input[type="search"], input[type="number"], input[type="email"], input[type="time"], input[type="file"], textarea, select {
  background-color: #ffffff;
  border: 1px solid #888888;
  box-sizing: border-box;
  color: #000000;
  outline: 0; }
  z-select button.focusable:focus,
  .z-select button.focusable:focus, z-select .list:focus,
  .z-select .list:focus, .multiselect:focus, input[type="text"]:focus, input[type="password"]:focus, input[type="search"]:focus, input[type="number"]:focus, input[type="email"]:focus, input[type="time"]:focus, input[type="file"]:focus, textarea:focus, select:focus {
    border-color: #000000; }

.filter-space {
  box-sizing: border-box; }
  .filter-space li .ui-tabs-anchor {
    vertical-align: top; }
  .filter-space ul.ui-tabs-nav li:focus {
    outline: none; }
  .filter-space .filter-btn-container {
    height: 29px;
    z-index: 2; }
  .filter-space .ui-tabs-nav {
    height: 29px;
    border-bottom: 0; }
    .filter-space .ui-tabs-nav a {
      display: inline-block;
      box-sizing: border-box;
      line-height: 22px;
      margin-bottom: 5px;
      text-align: center; }

.time-quick {
  font-size: 12px;
  line-height: 20px; }
  .time-quick li:last-of-type a {
    margin-bottom: 0; }
  .time-quick li a {
    display: inline-block;
    padding: 2px 10px;
    margin-bottom: 2px;
    margin-left: -10px;
    border-bottom: 0; }
    .time-quick li a:hover, .time-quick li a:focus, .time-quick li a.selected {
      border-radius: 2px;
      border-bottom: 0; }
    .time-quick li a:hover {
      background: #f4f4f4; }
    .time-quick li a:focus {
      box-shadow: 0 0 0 2px #111111; }
    .time-quick li a.selected {
      background: #333333;
      color: #ffffff; }

.time-selection-container {
  display: flex;
  justify-content: flex-end; }
  .time-selection-container .time-input {
    border-right: 1px solid #9f9f9f;
    padding: 0 30px 0 10px;
    text-align: right;
    white-space: nowrap; }
    .time-selection-container .time-input .time-input-error {
      margin: -8px 29px 0 0; }
    .time-selection-container .time-input ul {
      padding: 0 0 10px; }
    .time-selection-container .time-input li {
      display: inline-block;
      vertical-align: baseline;
      padding: 0 0 0 10px; }
  .time-selection-container .time-quick-range {
    text-align: right;
    white-space: nowrap;
    margin: 0 0 0 20px; }
    .time-selection-container .time-quick-range .cell {
      display: inline-flex;
      vertical-align: top;
      text-align: left;
      margin: 0 10px; }
    .time-selection-container .time-quick-range .time-quick-selected {
      display: inline-block;
      padding: 2px 10px;
      margin-left: -10px;
      color: #ffffff;
      background-color: #333333;
      border-bottom: 0; }

.calendar-control .btn-icon:not(:first-child) {
  margin-left: 2px; }
.calendar-control .btn-icon::before {
  font-size: 22px; }

.header-kioskmode-controls {
  position: fixed;
  top: 5px;
  right: 45px;
  z-index: 1010;
  display: flex;
  transition: opacity 1s ease-out; }
  .header-kioskmode-controls.hidden {
    opacity: 0; }
  .header-kioskmode-controls > li > ul {
    margin-right: 10px; }
  .header-kioskmode-controls ul {
    display: flex; }
    .header-kioskmode-controls ul li {
      margin-right: 10px; }

.btn-dashboard-normal {
  box-shadow: 1px 1px 2px rgba(0, 0, 0, 0.5); }

.radio-list-control input[type="radio"][disabled] + label, z-select[disabled] button,
.z-select[disabled] button, z-select[readonly] button,
.z-select[readonly] button, .multiselect[aria-disabled], input[disabled], input[readonly], textarea[disabled], textarea[readonly], select option[disabled], select[disabled], select[readonly], .checkbox-radio[readonly] span, .checkbox-radio[readonly] + label span, .checkbox-radio[disabled] + label span, .safari input[readonly],
.safari textarea[readonly] {
  color: #9f9f9f;
  background-color: #f0f0f0 !important;
  border-color: #9f9f9f; }

/* This is a hack to define the color for disabled input elements on Safari. Other browsers uses 'color' instead. */
.safari .radio-list-control input[type="radio"][disabled] + label, .radio-list-control .safari input[type="radio"][disabled] + label, .safari z-select[disabled] button, z-select[disabled] .safari button,
.safari .z-select[disabled] button,
.z-select[disabled] .safari button, .safari z-select[readonly] button, z-select[readonly] .safari button,
.safari .z-select[readonly] button,
.z-select[readonly] .safari button, .safari .multiselect[aria-disabled], .safari input[disabled], .safari textarea[disabled], .safari select option[disabled], select .safari option[disabled], .safari select[disabled], .safari select[readonly], .safari .checkbox-radio[readonly] span, .checkbox-radio[readonly] .safari span, .safari .checkbox-radio[readonly] + label span, .checkbox-radio[readonly] + label .safari span, .safari .checkbox-radio[disabled] + label span, .checkbox-radio[disabled] + label .safari span, .safari input[readonly],
.safari textarea[readonly] {
  -webkit-text-fill-color: #9f9f9f; }
.safari input[readonly],
.safari textarea[readonly] {
  -webkit-text-fill-color: #000000 !important; }

.inaccessible .subfilter-enabled {
  color: #bfbfbf; }

.action-buttons {
  margin-top: 10px;
  color: #333333; }
  .action-buttons button {
    vertical-align: top; }
  .action-buttons > button:not(:first-child),
  .action-buttons .btn-split:not(:first-child) {
    margin-right: 0;
    margin-left: 10px; }
  .action-buttons .selected-item-count {
    display: inline-block;
    margin-right: 4px;
    line-height: 24px;
    vertical-align: top; }

.setup-container {
  background-color: #ffffff;
  width: 766px;
  height: 420px;
  margin: 0 auto;
  margin-top: 5%;
  padding: 42px;
  vertical-align: top;
  position: relative;
  border: 1px solid #9f9f9f; }
  .setup-container h1 {
    border: 0;
    margin: 3px 0 11px;
    padding: 0; }
  .setup-container .zabbix-logo {
    margin-bottom: 40px; }
  .setup-container #tls_encryption_hint {
    font-style: italic;
    color: #333333; }

.setup-left {
  float: left;
  width: 200px;
  padding-right: 10px; }
  .setup-left ul {
    margin: -4px 0 0 -42px; }
    .setup-left ul li {
      padding: 4px 0 4px 42px; }
      .setup-left ul li.setup-left-current {
        border-left: 3px solid #888888;
        color: #333333;
        padding-left: 39px; }

.setup-right {
  width: auto;
  margin-left: 200px; }

.setup-right-body {
  padding-right: 5px;
  max-height: 345px;
  overflow-y: auto; }
  .setup-right-body .list-table {
    border: 0; }
  .setup-right-body h1 {
    margin: 25% 0 .4em; }

.setup-title {
  margin: 109px 0 16px 0;
  color: #333333;
  font-size: 7em;
  line-height: 0.75em; }
  .setup-title span {
    display: block;
    font-size: 0.25em; }

.setup-footer {
  position: absolute;
  bottom: 32px;
  width: 766px;
  text-align: right; }
  .setup-footer div {
    float: right; }
  .setup-footer button {
    margin: 0 0 0 10px; }
    .setup-footer button.float-left {
      margin: 0;
      float: left; }

.signin-container {
  background-color: #ffffff;
  width: 280px;
  margin: 0 auto;
  margin-top: 5%;
  padding: 42px 42px 39px;
  border: 1px solid #9f9f9f; }
  .signin-container h1 {
    border: 0;
    margin: 0 0 17px;
    padding: 0; }
  .signin-container ul li {
    padding: 16px 0 0;
    font-size: 1.167em; }
    .signin-container ul li.sign-in-txt {
      text-align: center; }
  .signin-container label {
    display: inline-block;
    margin: 0 0 2px; }
  .signin-container button {
    font-size: 1em;
    margin: 7px 0;
    min-height: 35px;
    line-height: 35px;
    width: 100%; }

.signin-logo {
  display: flex;
  margin-bottom: 21px;
  justify-content: center; }

.signin-links {
  width: 100%;
  text-align: center;
  color: #333333;
  margin: 11px 0 0; }

.signin-container input[type="text"], .signin-container input[type="password"] {
  padding: 9px 5px;
  width: 100%; }

.menu-popup-overlay {
  position: fixed;
  top: 0;
  left: 0;
  width: 100%;
  height: 100%;
  z-index: 1001; }

.menu-popup {
  position: absolute;
  z-index: 1001;
  padding: 5px 15px 5px 25px;
  min-width: 166px;
  max-width: 250px;
  background-color: #ffffff;
  border: 1px solid #383838;
  border-bottom-color: #353535;
  box-shadow: 0 4px 20px 0 rgba(0, 0, 0, 0.5); }
  .menu-popup:focus {
    outline: none; }
  .menu-popup li {
    display: block; }
    .menu-popup li div {
      border-top: 1px solid #888888;
      margin: 5px -15px 5px -25px; }
  .menu-popup .menu-popup-item {
    display: block;
    height: 24px;
    line-height: 24px;
    cursor: pointer;
    color: #000000;
    text-decoration: none;
    border: 0;
    outline: 0;
    padding: 0 15px 0 25px;
    margin: 0 -15px 0 -25px;
    position: relative; }
    .menu-popup .menu-popup-item:hover, .menu-popup .menu-popup-item:focus, .menu-popup .menu-popup-item:active, .menu-popup .menu-popup-item.highlighted {
      background-color: #f4f4f4; }
    .menu-popup .menu-popup-item[class^="zi-"], .menu-popup .menu-popup-item[class*=" zi-"] {
      padding-left: 3px; }
      .menu-popup .menu-popup-item[class^="zi-"]::before, .menu-popup .menu-popup-item[class*=" zi-"]::before {
        margin-right: 4px;
        color: #555555; }
    .menu-popup .menu-popup-item .arrow-right {
      position: absolute;
      right: 10px;
      top: 8px;
      height: auto;
      line-height: auto;
      padding: 0;
      margin: 0;
      border-left-color: #333333; }
    .menu-popup .menu-popup-item.disabled {
      background-color: transparent;
      color: #333333;
      opacity: 1; }
  .menu-popup h3 {
    height: 24px;
    line-height: 24px; }
  .menu-popup.page-title-submenu::before {
    content: '';
    position: absolute;
    top: -7px;
    left: 10px;
    width: 12px;
    height: 12px;
    background-color: #ffffff;
    border-top: 1px solid #383838;
    border-left: 1px solid #383838;
    transform: rotate(45deg); }

.overlay-dialogue {
  display: table;
  position: absolute;
  z-index: 1000;
  padding: 17px 10px 10px;
  background-color: #ffffff;
  border: 1px solid #383838;
  border-bottom-color: #353535;
  box-shadow: 0 4px 20px 0 rgba(0, 0, 0, 0.5); }
  .overlay-dialogue .dashboard-widget-head {
    margin: -8px -10px 6px -10px;
    padding: 8px 10px; }
    .overlay-dialogue .dashboard-widget-head .btn-icon,
    .overlay-dialogue .dashboard-widget-head .btn-overlay-close {
      position: initial;
      margin-top: -9px;
      margin-left: 4px; }
      .overlay-dialogue .dashboard-widget-head .btn-icon:last-child,
      .overlay-dialogue .dashboard-widget-head .btn-overlay-close:last-child {
        margin-right: -6px; }
  .overlay-dialogue.modal {
    position: fixed;
    overflow: hidden;
    margin: 0 10px;
    padding: 13px 10px 10px; }
    .overlay-dialogue.modal .dashboard-widget-head {
      margin-bottom: 12px; }
    .overlay-dialogue.modal .overlay-dialogue-body {
      overflow: auto;
      overflow-x: hidden;
      width: 100%;
      max-height: calc(100vh - 220px);
      max-width: inherit;
      margin: 0 -10px 8px;
      padding: 0 10px;
      position: relative; }
      .overlay-dialogue.modal .overlay-dialogue-body > form {
        padding: 2px 0; }
      .overlay-dialogue.modal .overlay-dialogue-body .table-forms .table-forms-td-right {
        padding-right: 8px; }
      .overlay-dialogue.modal .overlay-dialogue-body .table-forms .table-forms-row-with-second-field {
        position: relative; }
        .overlay-dialogue.modal .overlay-dialogue-body .table-forms .table-forms-row-with-second-field .table-forms-second-column {
          position: absolute;
          top: 5px;
          right: 8px; }
      .overlay-dialogue.modal .overlay-dialogue-body .columns-wrapper .column-50:last-of-type {
        margin-left: 10px; }
    .overlay-dialogue.modal .overlay-dialogue-controls {
      text-align: right;
      padding: 0 0 10px; }
      .overlay-dialogue.modal .overlay-dialogue-controls z-select {
        text-align: left;
        padding: inherit; }
        .overlay-dialogue.modal .overlay-dialogue-controls z-select li {
          display: block;
          padding-left: 5px; }
      .overlay-dialogue.modal .overlay-dialogue-controls .inline-filter li {
        padding-left: 0; }
  .overlay-dialogue.modal-popup {
    top: 50px;
    max-width: 1024px; }
    .overlay-dialogue.modal-popup.modal-popup-small {
      max-width: 450px;
      width: 100%; }
    .overlay-dialogue.modal-popup.modal-popup-medium {
      min-width: 450px; }
    .overlay-dialogue.modal-popup.modal-popup-large {
      width: 100%; }
    .overlay-dialogue.modal-popup.modal-popup-generic {
      min-width: 650px; }
    .overlay-dialogue.modal-popup.modal-popup-static {
      max-width: 700px;
      width: 100%; }
    .overlay-dialogue.modal-popup.modal-popup-preprocessing {
      max-width: 900px;
      width: 100%; }
    .overlay-dialogue.modal-popup.modal-popup-fullscreen {
      width: calc(100vw - 40px);
      max-width: calc(100vw - 40px); }
  .overlay-dialogue .hintbox-wrap,
  .overlay-dialogue .hintbox-wrap-horizontal {
    overflow: auto;
    max-width: 800px;
    overflow-wrap: break-word; }
  .overlay-dialogue .hintbox-wrap {
    max-height: 240px; }
  .overlay-dialogue .msg-bad,
  .overlay-dialogue .msg-good,
  .overlay-dialogue .msg-warning {
    position: -webkit-sticky;
    position: sticky;
    top: 0;
    z-index: 4;
    margin: 0 0 10px; }
  .overlay-dialogue .form-grid {
    grid-template-columns: minmax(var(--label-width, 100px), max-content) auto; }
    .overlay-dialogue .form-grid.form-grid-1-1 {
      grid-template-columns: repeat(2, minmax(100px, max-content) auto); }
    .overlay-dialogue .form-grid.form-grid-3-1 {
      grid-template-columns: minmax(100px, max-content) 3fr max-content auto; }
  .overlay-dialogue .list-table {
    white-space: normal;
    border: 0; }
  .overlay-dialogue .table-paging {
    border: 0;
    border-top: 1px solid #888888; }
  .overlay-dialogue .table-forms-td-right td {
    vertical-align: middle; }
    .overlay-dialogue .table-forms-td-right td label {
      display: block; }
  .overlay-dialogue .maps-container {
    max-height: 128px;
    overflow-y: auto;
    margin-left: -10px; }
  .overlay-dialogue .table-forms-second-column {
    float: right;
    line-height: 24px; }

.multilineinput-control {
  display: flex;
  width: 100%; }
  .multilineinput-control input[type=text] {
    overflow: hidden;
    cursor: pointer;
    white-space: nowrap;
    text-overflow: ellipsis;
    border-right: 0;
    width: 100%; }
    .multilineinput-control input[type=text][readonly] {
      background: #ffffff !important;
      border-color: #888888;
      color: #000000; }
    .multilineinput-control input[type=text].monospace-font {
      padding-top: 1px; }
  .multilineinput-control.editable {
    background-color: #ffffff !important;
    border-color: #9f9f9f; }
  .multilineinput-control button {
    position: relative;
    min-width: 24px;
    margin-right: 1px;
    border-top-left-radius: 0;
    border-bottom-left-radius: 0; }
    .multilineinput-control button:not([disabled]):not([readonly]) {
      background-color: #ffffff;
      border-color: #888888; }
      .multilineinput-control button:not([disabled]):not([readonly]):hover {
        background-color: #f4f4f4; }
  .multilineinput-control.multilineinput-readonly input[type=text][readonly] {
    background-color: #f0f0f0 !important; }
  .multilineinput-control.multilineinput-disabled input[type=text] {
    cursor: default; }
  .multilineinput-control.multilineinput-disabled button::after {
    opacity: .5; }
  .multilineinput-control button.zi-pencil::before {
    color: #555555; }

.multilineinput-modal {
  min-width: 960px; }
  .multilineinput-modal .multilineinput-container {
    padding: 1px;
    position: relative;
    display: flex;
    overflow: hidden; }
  .multilineinput-modal .multilineinput-line-numbers {
    counter-reset: line;
    overflow: hidden;
    padding: 1px 5px 1px 0;
    position: absolute;
    left: 0;
    top: 0;
    bottom: 0; }
    .multilineinput-modal .multilineinput-line-numbers li {
      color: #333333;
      line-height: 18px;
      text-align: right;
      min-width: 24px; }
      .multilineinput-modal .multilineinput-line-numbers li::before {
        counter-increment: line;
        content: counter(line);
        user-select: none; }
  .multilineinput-modal .multilineinput-label {
    color: #333333;
    line-height: 24px; }
  .multilineinput-modal .multilineinput-textarea {
    flex: 1;
    line-height: 18px;
    resize: none;
    white-space: pre;
    padding: 0 5px;
    z-index: 20; }
    .multilineinput-modal .multilineinput-textarea::-webkit-scrollbar {
      height: 9px; }
  .multilineinput-modal .multilineinput-char-count {
    color: #333333;
    float: left;
    line-height: 24px; }

.textarea-flexible-container td {
  line-height: 22px; }
  .textarea-flexible-container td.textarea-flexible-parent {
    vertical-align: top; }
  .textarea-flexible-container td.macro-textarea-parent textarea {
    float: left; }
  .textarea-flexible-container td.macro-textarea-parent span {
    margin-left: 10px; }
  .textarea-flexible-container td button {
    line-height: normal; }

.textarea-flexible {
  display: block;
  min-height: 24px;
  overflow: hidden;
  resize: none;
  word-break: break-all;
  height: 24px;
  line-height: 14px;
  white-space: break-spaces; }

.overlay-dialogue-body {
  margin: 0 0 25px;
  white-space: nowrap; }
  .overlay-dialogue-body .debug-output {
    margin: 10px 0 0; }

.overlay-dialogue-footer {
  text-align: right; }
  .overlay-dialogue-footer button {
    margin: 0 0 0 10px; }

.overlay-bg {
  background-color: #000000;
  width: 100%;
  height: 100%;
  position: fixed;
  z-index: 1000;
  top: 0;
  left: 0;
  opacity: .35; }

.calendar {
  width: 200px; }
  .calendar .calendar-year.highlighted, .calendar .highlighted.calendar-month,
  .calendar .calendar-month.highlighted {
    background-color: #f4f4f4; }
  .calendar .calendar-year:focus, .calendar .calendar-month:focus,
  .calendar .calendar-month:focus {
    outline: none; }
  .calendar table {
    width: 100%;
    margin: 5px 0; }
    .calendar table thead {
      text-transform: uppercase;
      color: #333333; }
    .calendar table tbody {
      text-align: center; }
      .calendar table tbody td.selected {
        background-color: #333333;
        color: #ffffff; }
        .calendar table tbody td.selected:hover {
          background-color: #292929; }
      .calendar table tbody td:hover {
        background-color: #f4f4f4;
        cursor: pointer; }
      .calendar table tbody td.highlighted {
        color: #ffffff;
        background-color: #484848;
        border-color: #484848;
        cursor: pointer; }
      .calendar table tbody td:focus {
        outline: none; }
      .calendar table tbody td span {
        z-index: -1;
        padding: 4px;
        display: block; }

.calendar-header {
  text-align: center; }
  .calendar-header .btn-grey {
    border: 0;
    background-color: transparent; }

.calendar-year, .calendar-month {
  height: 24px;
  line-height: 26px;
  display: table;
  width: 100%; }
  .calendar-year button:first-child, .calendar-month button:first-child {
    float: left; }
  .calendar-year button:last-child, .calendar-month button:last-child {
    float: right; }
  .calendar-year button:hover, .calendar-month button:hover {
    background-color: #f4f4f4;
    cursor: pointer; }

.calendar-time {
  text-align: center; }
  .calendar-time input[type="text"] {
    width: 32px; }

.calendar-footer {
  margin: 26px 0 0;
  text-align: right; }
  .calendar-footer .btn-grey {
    float: left;
    margin-top: 0; }

.notif.overlay-dialogue {
  width: 250px; }
  .notif.overlay-dialogue .dashboard-widget-head ul {
    margin: 0 auto 0 0; }
    .notif.overlay-dialogue .dashboard-widget-head ul li {
      display: inline-block; }
      .notif.overlay-dialogue .dashboard-widget-head ul li:not(:first-child) {
        margin-left: 5px; }
      .notif.overlay-dialogue .dashboard-widget-head ul li .btn-icon {
        margin-left: 0;
        margin-right: 0; }

.notif-body {
  max-height: 600px;
  padding: 0 5px 0 0;
  overflow-y: auto; }
  .notif-body h4 {
    display: block;
    max-width: 250px;
    padding-bottom: .083em; }
  .notif-body p {
    margin: .25em 0 0; }
  .notif-body li {
    padding: 0 0 10px 19px; }
    .notif-body li:last-child {
      padding-bottom: 0; }

.notif-indic {
  width: 14px;
  height: 14px;
  float: left;
  margin: 2px 0 0 -19px;
  border-radius: 2px; }
  .notif-indic .notif-indic-snooze {
    width: 14px;
    height: 14px;
    float: left;
    margin-top: 20px; }
  .notif-indic .zi-bell-off {
    color: #555555; }

.dashed-border td {
  border: 1px dashed #888888; }

.top {
  vertical-align: top !important; }

.right {
  text-align: right !important; }

.bottom {
  vertical-align: bottom; }

.left {
  text-align: left; }

.center {
  text-align: center; }

.middle {
  vertical-align: middle; }

.no-padding {
  padding: 0 !important; }

.graph-selection {
  position: absolute;
  z-index: 98;
  overflow: hidden;
  background-color: rgba(167, 136, 32, 0.35);
  border: 1px solid rgba(175, 107, 0, 0.6);
  border-top: 0;
  border-bottom: 0; }

.svg-graph-selection {
  fill: rgba(167, 136, 32, 0.35);
  stroke: rgba(175, 107, 0, 0.6);
  stroke-width: 1px; }

.svg-graph-selection-text {
  fill: #000000; }

.svg-helper {
  stroke-opacity: .35;
  stroke: #990000;
  stroke-width: 2px; }

.svg-graph-hintbox {
  font-size: 12px;
  line-height: 18px;
  white-space: nowrap;
  min-width: 145px; }
  .svg-graph-hintbox .table-paging {
    min-height: 18px;
    padding: 0 0 2px;
    border: 0;
    top: 2px; }
    .svg-graph-hintbox .table-paging .paging-btn-container {
      min-height: inherit; }
  .svg-graph-hintbox .list-table tbody tr:last-child td {
    border-bottom-style: none;
    box-shadow: none; }
  .svg-graph-hintbox li {
    padding-left: 23px; }
    .svg-graph-hintbox li .svg-graph-hintbox-item-color,
    .svg-graph-hintbox li .svg-graph-hintbox-trigger-color {
      margin: 3px 10px 3px -20px;
      width: 10px;
      height: 10px;
      float: left;
      display: block; }
    .svg-graph-hintbox li .svg-graph-hintbox-trigger-color {
      border-radius: 50%; }
  .svg-graph-hintbox .header {
    margin: 0 0 10px 3px; }

.ui-selectable-helper {
  position: absolute;
  z-index: 100;
  background-color: rgba(167, 136, 32, 0.35);
  border: 1px solid rgba(175, 107, 0, 0.6); }

#map-area .map-element-area-bg {
  background-color: rgba(244, 244, 244, 0.35); }

.map-element-selected {
  border: 3px dashed #af6b00;
  margin: -3px; }

.debug-output {
  display: none;
  max-height: 600px;
  overflow-y: auto;
  padding: 10px;
  margin: 10px;
  background-color: #f4f4f4;
  border: 1px solid #9f9f9f; }

.overlay-descr {
  max-height: 150px;
  overflow-y: auto;
  padding: 0;
  margin: 5px 0;
  background-color: #ffffff; }

.overlay-descr-url {
  padding: 3px 0 7px; }

.overlay-descr {
  background: linear-gradient(#ffffff 30%, rgba(255, 255, 255, 0)), linear-gradient(rgba(255, 255, 255, 0), #ffffff 70%) 0 100%, radial-gradient(50% 0, farthest-side, rgba(0, 0, 0, 0.4), transparent), radial-gradient(50% 100%, farthest-side, rgba(0, 0, 0, 0.4), transparent) 0 100%;
  background: linear-gradient(#ffffff 30%, rgba(255, 255, 255, 0)), linear-gradient(rgba(255, 255, 255, 0), #ffffff 70%) 0 100%, radial-gradient(farthest-side at 50% 0, rgba(0, 0, 0, 0.4), transparent), radial-gradient(farthest-side at 50% 100%, rgba(0, 0, 0, 0.4), transparent) 0 100%;
  background-repeat: no-repeat;
  background-color: #ffffff;
  background-size: 100% 40px, 100% 40px, 100% 4px, 100% 4px;
  background-attachment: local, local, scroll, scroll; }

.tag, .btn-tag {
  display: inline-block;
  color: #ffffff;
  background-color: #333333;
  margin: 1px 3px 1px 0;
  padding: 2px 3px;
  line-height: 1em;
  max-width: 133px;
  vertical-align: middle;
  border-radius: 2px; }
  .tag a.link-action, .btn-tag a.link-action {
    color: inherit !important;
    border-bottom: none; }
    .tag a.link-action:hover, .btn-tag a.link-action:hover {
      text-decoration: underline;
      border-bottom: none; }
  .tag:last-child, .btn-tag:last-child {
    margin: 0; }
  .tag.green-bg, .green-bg.btn-tag {
    color: #0e4123; }
  .tag.yellow-bg, .yellow-bg.btn-tag {
    color: #734d00; }

.green-bg {
  background-color: #59db8f; }

.red-bg {
  background-color: #e45959; }

.yellow-bg {
  background-color: #ffc859; }

.na-bg {
  color: #2a353a;
  position: relative; }
  .na-bg a.link-action,
  .na-bg input[type="radio"]:enabled:checked + label {
    color: #2a353a; }

.log-na-bg {
  color: #2a353a;
  background-color: #97aab3; }

.normal-bg {
  color: #0e4123;
  position: relative;
  background-color: #59db8f; }
  .normal-bg a.link-action {
    color: #0e4123; }

.log-normal-bg {
  color: #0e4123;
  background-color: #59db8f; }

.info-bg {
  color: #00268e;
  position: relative; }
  .info-bg a.link-action,
  .info-bg input[type="radio"]:enabled:checked + label {
    color: #00268e; }

.log-info-bg {
  color: #00268e;
  background-color: #7499ff; }

.average-bg {
  color: #733100;
  position: relative; }
  .average-bg a.link-action,
  .average-bg input[type="radio"]:enabled:checked + label {
    color: #733100; }

.log-average-bg {
  color: #733100;
  background-color: #ffa059; }

.warning-bg {
  color: #734d00;
  position: relative; }
  .warning-bg a.link-action,
  .warning-bg input[type="radio"]:enabled:checked + label {
    color: #734d00; }

.log-warning-bg {
  color: #734d00;
  background-color: #ffc859; }

.high-bg {
  color: #52190b;
  position: relative; }
  .high-bg a.link-action,
  .high-bg input[type="radio"]:enabled:checked + label {
    color: #52190b; }

.log-high-bg {
  color: #52190b;
  background-color: #e97659; }

.disaster-bg {
  color: #4b0c0c;
  position: relative; }
  .disaster-bg a.link-action,
  .disaster-bg input[type="radio"]:enabled:checked + label {
    color: #4b0c0c; }

.log-disaster-bg {
  color: #4b0c0c;
  background-color: #e45959; }

.normal-bg input[type="radio"]:checked + label {
  background-color: #209450; }

.na-bg a,
.normal-bg a,
.info-bg a,
.average-bg a,
.warning-bg a,
.high-bg a,
.disaster-bg a {
  transition: none; }
.na-bg.blink-hidden,
.normal-bg.blink-hidden,
.info-bg.blink-hidden,
.average-bg.blink-hidden,
.warning-bg.blink-hidden,
.high-bg.blink-hidden,
.disaster-bg.blink-hidden {
  background-color: transparent; }
  .na-bg.blink-hidden a,
  .normal-bg.blink-hidden a,
  .info-bg.blink-hidden a,
  .average-bg.blink-hidden a,
  .warning-bg.blink-hidden a,
  .high-bg.blink-hidden a,
  .disaster-bg.blink-hidden a {
    color: #000000; }

.inactive-bg, td.inactive-bg {
  color: #4b0c0c;
  background-color: #e45959; }

.table-forms-second-column {
  display: inline-block;
  width: 50%;
  min-width: 200px;
  text-align: right; }
  .table-forms-second-column .second-column-label {
    padding: 0 10px; }

.problem-unack-fg {
  color: #cc0000; }

.problem-ack-fg {
  color: #cc0000; }

.ok-unack-fg {
  color: #009900; }

.ok-ack-fg {
  color: #009900; }

div.dashboard-widget-navtree .navtree .tree .tree-item.selected > .tree-row, div.dashboard-widget-navtree .navtree .tree .tree-item.selected > .tree-row:hover, .drag-drop-area {
  background-color: #f4f4f4; }

@keyframes is-loading-kf {
  to {
    transform: rotate(360deg); } }
.is-loading {
  pointer-events: none; }
  .is-loading::before {
    background-color: rgba(255, 255, 255, 0.8);
    content: 'loading';
    text-indent: 200%;
    overflow: hidden;
    position: absolute;
    top: 0;
    bottom: 0;
    left: 0;
    right: 0;
    z-index: 5; }
  .is-loading::after {
    background-color: rgba(255, 255, 255, 0.8);
    border: 2px solid #ccd5d9;
    border-bottom-color: #0275b8;
    border-radius: 50%;
    box-shadow: 0 0 0 7px rgba(255, 255, 255, 0.8);
    width: 20px;
    height: 20px;
    position: absolute;
    margin: auto;
    top: 0;
    bottom: 0;
    left: 0;
    right: 0;
    animation: is-loading-kf .6s infinite linear;
    z-index: 5;
    content: ''; }
  .is-loading.is-loading-fadein::before {
    opacity: 0;
    animation: fadein 2s ease-in .5s normal forwards; }
  .is-loading.is-loading-fadein::after {
    opacity: 0;
    animation: fadein 2s ease-in .5s normal forwards, is-loading-kf .6s infinite linear; }
  .is-loading.is-loading-fadein.delayed-15s::before, .is-loading.is-loading-fadein.delayed-15s::after {
    animation-delay: 15s; }

button.is-loading {
  position: relative; }
  button.is-loading::before {
    background: none; }
  button.is-loading::after {
    box-shadow: none;
    background: none;
    border: 1px solid #fdfdfd;
    border-bottom-color: #0275b8;
    width: 12px;
    height: 12px; }

.link-action.is-loading {
  position: relative;
  color: transparent !important;
  border-bottom-color: transparent; }
  .link-action.is-loading::after {
    box-shadow: none;
    background: none;
    border: 1px solid #fdfdfd;
    border-bottom-color: #0275b8;
    width: 12px;
    height: 12px; }

span.is-loading {
  position: relative;
  display: inline-block;
  min-width: 40px;
  min-height: 40px; }

.overlay-dialogue.modal .overlay-dialogue-body.is-loading {
  overflow: hidden; }

.menu-popup-preloader,
.hintbox-preloader {
  background: #ffffff;
  border: 1px solid #383838;
  box-shadow: 0 4px 20px 0 rgba(0, 0, 0, 0.5);
  height: 128px;
  width: 128px;
  position: fixed;
  right: auto;
  bottom: auto;
  z-index: 1010; }
  .menu-popup-preloader::before,
  .hintbox-preloader::before {
    background: #ffffff; }

.hintbox-preloader {
  position: absolute; }

.browser-logo-chrome, .browser-logo-ff, .browser-logo-ed, .browser-logo-opera, .browser-logo-safari {
  background: url("../img/browser-sprite.png?20220722") no-repeat;
  width: 66px;
  height: 66px;
  margin: 0 auto;
  margin-bottom: 5px; }

.browser-logo-chrome {
  background-position: 0 0; }

.browser-logo-ff {
  background-position: -66px 0; }

.browser-logo-ed {
  background-position: 0 -66px; }

.browser-logo-opera {
  background-position: -66px -66px; }

.browser-logo-safari {
  background-position: 0 -132px; }

.browser-warning-container {
  margin-top: 5%;
  margin-left: auto;
  margin-right: auto;
  width: 766px;
  text-align: center;
  padding: 28px 28px 10px; }
  .browser-warning-container h2 {
    text-align: left; }
  .browser-warning-container p {
    margin: .7em 0;
    text-align: left; }
  .browser-warning-container li {
    display: inline-block;
    margin: 25px 20px; }

.browser-warning-footer {
  border-top: 1px solid #888888;
  margin: 25px 0 0;
  padding: 10px 0 0;
  text-align: center; }

.dashboard-grid-widget-contents, output .msg-details ul, z-select button.focusable,
.z-select button.focusable, z-select .list,
.z-select .list, div.dashboard-widget-item .dashboard-grid-widget-body > div, .multiselect-available, textarea, select, .setup-right-body, .overlay-dialogue.modal .overlay-dialogue-body, .overlay-dialogue .hintbox-wrap,
.overlay-dialogue .hintbox-wrap-horizontal, .overlay-dialogue .maps-container, .notif-body, .debug-output, .overlay-descr, .overflow-table, .import-compare .toc,
.import-compare .diff {
  scrollbar-width: thin; }
  .dashboard-grid-widget-contents::-webkit-scrollbar, output .msg-details ul::-webkit-scrollbar, z-select button.focusable::-webkit-scrollbar,
  .z-select button.focusable::-webkit-scrollbar, z-select .list::-webkit-scrollbar,
  .z-select .list::-webkit-scrollbar, div.dashboard-widget-item .dashboard-grid-widget-body > div::-webkit-scrollbar, .multiselect-available::-webkit-scrollbar, textarea::-webkit-scrollbar, select::-webkit-scrollbar, .setup-right-body::-webkit-scrollbar, .overlay-dialogue.modal .overlay-dialogue-body::-webkit-scrollbar, .overlay-dialogue .hintbox-wrap::-webkit-scrollbar,
  .overlay-dialogue .hintbox-wrap-horizontal::-webkit-scrollbar, .overlay-dialogue .maps-container::-webkit-scrollbar, .notif-body::-webkit-scrollbar, .debug-output::-webkit-scrollbar, .overlay-descr::-webkit-scrollbar, .overflow-table::-webkit-scrollbar, .import-compare .toc::-webkit-scrollbar,
  .import-compare .diff::-webkit-scrollbar {
    width: 9px; }
  .dashboard-grid-widget-contents::-webkit-scrollbar-track, output .msg-details ul::-webkit-scrollbar-track, z-select button.focusable::-webkit-scrollbar-track,
  .z-select button.focusable::-webkit-scrollbar-track, z-select .list::-webkit-scrollbar-track,
  .z-select .list::-webkit-scrollbar-track, div.dashboard-widget-item .dashboard-grid-widget-body > div::-webkit-scrollbar-track, .multiselect-available::-webkit-scrollbar-track, textarea::-webkit-scrollbar-track, select::-webkit-scrollbar-track, .setup-right-body::-webkit-scrollbar-track, .overlay-dialogue.modal .overlay-dialogue-body::-webkit-scrollbar-track, .overlay-dialogue .hintbox-wrap::-webkit-scrollbar-track,
  .overlay-dialogue .hintbox-wrap-horizontal::-webkit-scrollbar-track, .overlay-dialogue .maps-container::-webkit-scrollbar-track, .notif-body::-webkit-scrollbar-track, .debug-output::-webkit-scrollbar-track, .overlay-descr::-webkit-scrollbar-track, .overflow-table::-webkit-scrollbar-track, .import-compare .toc::-webkit-scrollbar-track,
  .import-compare .diff::-webkit-scrollbar-track {
    background-color: #999999; }
  .dashboard-grid-widget-contents::-webkit-scrollbar-thumb, output .msg-details ul::-webkit-scrollbar-thumb, z-select button.focusable::-webkit-scrollbar-thumb,
  .z-select button.focusable::-webkit-scrollbar-thumb, z-select .list::-webkit-scrollbar-thumb,
  .z-select .list::-webkit-scrollbar-thumb, div.dashboard-widget-item .dashboard-grid-widget-body > div::-webkit-scrollbar-thumb, .multiselect-available::-webkit-scrollbar-thumb, textarea::-webkit-scrollbar-thumb, select::-webkit-scrollbar-thumb, .setup-right-body::-webkit-scrollbar-thumb, .overlay-dialogue.modal .overlay-dialogue-body::-webkit-scrollbar-thumb, .overlay-dialogue .hintbox-wrap::-webkit-scrollbar-thumb,
  .overlay-dialogue .hintbox-wrap-horizontal::-webkit-scrollbar-thumb, .overlay-dialogue .maps-container::-webkit-scrollbar-thumb, .notif-body::-webkit-scrollbar-thumb, .debug-output::-webkit-scrollbar-thumb, .overlay-descr::-webkit-scrollbar-thumb, .overflow-table::-webkit-scrollbar-thumb, .import-compare .toc::-webkit-scrollbar-thumb,
  .import-compare .diff::-webkit-scrollbar-thumb {
    background-color: #f9f9f9;
    border: 1px solid #adadad; }

.overflow-table::-webkit-scrollbar {
  height: 9px; }

.drag-icon, .dashboard-grid-widget.ui-draggable .dashboard-grid-widget-header,
.dashboard-grid-widget.ui-draggable .dashboard-grid-iterator-header,
.dashboard-grid-iterator.ui-draggable .dashboard-grid-widget-header,
.dashboard-grid-iterator.ui-draggable .dashboard-grid-iterator-header, form.dashboard-widget-svggraph .list-accordion-item > .drag-icon:not(.disabled) + label, .ui-draggable .dashboard-widget-head {
  cursor: move;
  cursor: grab; }

.dashboard-navigation-tabs .sortable-item.sortable-dragging > div, .dashboard-grid-widget.ui-draggable.ui-draggable-dragging .dashboard-grid-widget-header,
.dashboard-grid-widget.ui-draggable.ui-draggable-dragging .dashboard-grid-iterator-header,
.dashboard-grid-iterator.ui-draggable.ui-draggable-dragging .dashboard-grid-widget-header,
.dashboard-grid-iterator.ui-draggable.ui-draggable-dragging .dashboard-grid-iterator-header, .ui-draggable.ui-draggable-dragging .dashboard-widget-head, .cursor-dragging {
  cursor: move;
  cursor: grabbing; }

.cursor-move {
  cursor: move; }

tr.cursor-move td * {
  cursor: move; }

.cursor-pointer {
  cursor: pointer; }

.overflow-ellipsis {
  table-layout: fixed; }

.rel-container {
  position: relative;
  display: inline-block;
  min-width: 16px;
  white-space: nowrap; }

main .server-name {
  float: right;
  margin: 10px;
  color: #333333; }

.uppercase {
  text-transform: uppercase; }

.flickerfreescreen {
  position: relative;
  overflow: hidden; }
  .flickerfreescreen.is-loading {
    min-height: 64px; }

.graph-wrapper {
  display: inline; }

.clock {
  display: flex;
  justify-content: center;
  padding: 0 10px;
  height: 100%; }

.clock-svg {
  flex-grow: 1; }

.time-zone {
  margin: 0 0 .5em;
  white-space: nowrap; }

.local-clock {
  margin: .5em 0 0;
  white-space: nowrap; }

.clock-face {
  fill: #ffffff; }

.clock-hand {
  fill: #000000; }

.clock-hand-sec {
  fill: #555555; }

.clock-lines {
  fill: #555555; }

svg {
  overflow: hidden; }

.sysmap {
  height: 100%;
  width: auto;
  padding: 0 10px;
  text-align: center; }
  .sysmap .sysmap-caption {
    font-size: 0; }

.sysmap-scroll-container {
  overflow-x: auto;
  overflow-y: hidden;
  position: relative;
  width: calc(100% - 20px);
  border: 10px solid #ffffff;
  background: #ffffff;
  display: block;
  margin-top: 4px; }
  .sysmap-scroll-container .map-container {
    display: table; }
  .sysmap-scroll-container .flickerfreescreen {
    display: inline-block; }
  .sysmap-scroll-container .table-forms-container, .sysmap-scroll-container .browser-warning-container {
    display: table;
    margin: 0;
    padding: 0;
    border: 0; }

.lld-overrides-operations-table,
.confirmation-msg {
  white-space: normal;
  word-break: break-word; }

.list-accordion-foot > div {
  display: table-cell;
  padding-top: 10px; }

.color-preview-box {
  height: 24px;
  width: 24px;
  float: left;
  margin-right: 10px;
  cursor: pointer;
  border: 0;
  border-radius: 0; }

.list-vertical-accordion .list-accordion-item-head,
.list-vertical-accordion .list-accordion-item-body {
  padding-bottom: 2px; }
.list-vertical-accordion .list-accordion-item-opened .list-accordion-item-body {
  display: block; }
.list-vertical-accordion .list-accordion-item-closed .list-accordion-item-body {
  display: none; }
.list-vertical-accordion .list-accordion-item-closed .list-accordion-item-toggle {
  margin: 0;
  transform: rotate(180deg); }

.display-none, .table-forms > li.display-none {
  display: none; }

.visibility-hidden {
  visibility: hidden; }

.visibility-box-caption {
  line-height: 24px; }

.preprocessing-list {
  display: block;
  max-width: 930px;
  min-width: 800px;
  position: relative; }
  .preprocessing-list > li {
    display: block;
    position: relative; }
  .preprocessing-list .list-numbered-item::before {
    content: counter(line) ":";
    flex: 0 0 15px;
    max-width: 15px;
    line-height: 24px;
    padding-right: 5px; }
  .preprocessing-list input[type=text],
  .preprocessing-list select {
    width: 100%;
    min-width: 0; }
  .preprocessing-list .btn-link:not(:first-child) {
    margin-left: 10px; }
  .preprocessing-list .preprocessing-list-head,
  .preprocessing-list .preprocessing-list-foot,
  .preprocessing-list .preprocessing-step,
  .preprocessing-list .on-fail-options,
  .preprocessing-list .step-name,
  .preprocessing-list .step-parameters,
  .preprocessing-list .step-on-fail,
  .preprocessing-list .step-action {
    display: flex;
    align-items: center;
    box-sizing: border-box; }
  .preprocessing-list .step-name,
  .preprocessing-list .step-parameters,
  .preprocessing-list .step-on-fail,
  .preprocessing-list .step-action,
  .preprocessing-list .on-fail-options > label,
  .preprocessing-list .on-fail-options > .radio-segmented {
    padding: 5px 5px 5px 0; }
  .preprocessing-list .step-name {
    flex: 0 0 285px;
    max-width: 285px; }
  .preprocessing-list .preprocessing-step {
    align-items: start; }
    .preprocessing-list .preprocessing-step .drag-icon {
      top: 5px;
      left: -8px;
      width: 10px;
      height: 24px; }
    .preprocessing-list .preprocessing-step .step-on-fail,
    .preprocessing-list .preprocessing-step .step-action {
      height: 34px; }
  .preprocessing-list .step-parameters {
    flex: 1; }
    .preprocessing-list .step-parameters z-select {
      flex: 0 0 auto; }
    .preprocessing-list .step-parameters > input[type=text]:not(:last-child),
    .preprocessing-list .step-parameters z-select:not(:last-child) {
      margin-right: 5px; }
  .preprocessing-list .step-on-fail {
    flex: 0 0 100px;
    max-width: 100px;
    justify-content: center;
    text-align: center; }
  .preprocessing-list .step-action {
    flex: 0 0 120px;
    max-width: 120px;
    padding-right: 0; }
  .preprocessing-list .on-fail-options {
    padding-right: 225px;
    margin-bottom: 5px; }
    .preprocessing-list .on-fail-options > label {
      padding-left: 30px; }
    .preprocessing-list .on-fail-options input[type=text] {
      flex: 1; }
      .preprocessing-list .on-fail-options input[type=text]:not(:first-child) {
        margin-left: 5px; }
  .preprocessing-list .preprocessing-list-head {
    color: #333333;
    line-height: 14px; }
    .preprocessing-list .preprocessing-list-head .step-name {
      flex: 0 0 295px;
      max-width: 295px;
      padding-left: 30px; }
  .preprocessing-list .preprocessing-list-foot {
    justify-content: space-between; }
    .preprocessing-list .preprocessing-list-foot .step-action {
      height: 24px; }
      .preprocessing-list .preprocessing-list-foot .step-action + .step-action:last-child {
        margin-left: auto;
        justify-self: flex-end; }

.problem-icon-link,
.problem-icon-list {
  display: inline-block;
  height: 16px;
  white-space: nowrap; }
  .problem-icon-link .problem-icon-list-item,
  .problem-icon-list .problem-icon-list-item {
    font-size: 12px;
    color: #ffffff;
    border-color: transparent; }

.problem-icon-list .problem-icon-list-item:not(:last-of-type) {
  margin-right: 5px; }

.problem-icon-link {
  overflow: hidden;
  border-radius: 2px; }
  .problem-icon-link:link, .problem-icon-link:hover, .problem-icon-link:focus {
    border-bottom: none; }
  .problem-icon-link:focus {
    box-shadow: 0 0 0 2px #111111; }

:-ms-input-placeholder {
  color: #777777 !important; }

::-ms-input-placeholder {
  color: #777777; }

::placeholder {
  color: #777777; }

.ui-sortable tbody {
  position: relative; }
.ui-sortable .td-drag-icon {
  width: 12px; }
.ui-sortable.ui-sortable-disabled .drag-icon {
  color: #cccccc; }

#expressions_list .ui-sortable-helper {
  display: table; }

.graph-legend {
  text-align: left;
  white-space: nowrap;
  text-overflow: ellipsis;
  overflow: hidden; }

.preprocessing-test-results td {
  vertical-align: top !important; }
.preprocessing-test-results .rel-container {
  top: 4px;
  margin-left: 3px; }

#preprocessing-test-form .table-forms-separator {
  margin-top: -2px; }

.totals-list:not(.list-table) {
  display: flex;
  height: 100%; }
.totals-list > div {
  flex: 1;
  align-items: center;
  display: flex;
  line-height: 18px;
  overflow: hidden;
  padding: 0 10px;
  position: relative; }
.totals-list .count {
  font-size: 16px; }
.totals-list.totals-list-horizontal > div {
  flex-direction: column;
  justify-content: center;
  min-width: 55px;
  text-align: center; }
.totals-list.totals-list-vertical {
  flex-direction: column; }
  .totals-list.totals-list-vertical > div {
    min-height: 21px;
    padding-top: 3px; }
  .totals-list.totals-list-vertical .count {
    margin-right: 5px; }

.macro-input-group {
  position: relative;
  display: flex;
  align-items: stretch;
  width: 100%; }
  .macro-input-group * {
    box-sizing: border-box; }
  .macro-input-group input,
  .macro-input-group textarea {
    flex: 1;
    border-right: 0; }
    .macro-input-group input:focus + .btn-undo,
    .macro-input-group textarea:focus + .btn-undo {
      border-color: #000000; }
  .macro-input-group .btn-change,
  .macro-input-group .btn-undo {
    border-radius: 0; }
  .macro-input-group .btn-change[disabled] {
    display: none; }
  .macro-input-group .btn-undo {
    display: none;
    color: #555555;
    background-color: #ffffff;
    border-width: 1px 0;
    border-color: #888888; }
    .macro-input-group .btn-undo::before {
      font-size: 16px; }
    .macro-input-group .btn-undo:focus, .macro-input-group .btn-undo:hover {
      color: #ffffff;
      background-color: #484848;
      border-color: #000000; }
    .macro-input-group .btn-undo.is-focused {
      border-color: #000000; }

.input-secret {
  position: relative;
  display: flex;
  flex: 1; }
  .input-secret input {
    flex: 1; }
  .input-secret button {
    position: absolute;
    top: 0;
    left: 0;
    width: 100%;
    opacity: 0; }
    .input-secret button:enabled:hover, .input-secret button:enabled:focus, .input-secret button:enabled:active {
      opacity: 1; }

.btn-dropdown-container {
  display: flex; }
  .btn-dropdown-container .btn-dropdown-toggle {
    width: auto;
    height: auto;
    padding-right: 3px;
    align-items: start;
    line-height: 22px;
    border-radius: 0 2px 2px 0; }
    .btn-dropdown-container .btn-dropdown-toggle[class^="zi-"], .btn-dropdown-container .btn-dropdown-toggle[class*=" zi-"] {
      padding-left: 3px;
      color: #555555; }
      .btn-dropdown-container .btn-dropdown-toggle[class^="zi-"]::before, .btn-dropdown-container .btn-dropdown-toggle[class*=" zi-"]::before {
        margin-top: 2px;
        margin-right: 2px; }
      .btn-dropdown-container .btn-dropdown-toggle[class^="zi-"]:hover, .btn-dropdown-container .btn-dropdown-toggle[class^="zi-"]:active, .btn-dropdown-container .btn-dropdown-toggle[class^="zi-"]:focus, .btn-dropdown-container .btn-dropdown-toggle[class*=" zi-"]:hover, .btn-dropdown-container .btn-dropdown-toggle[class*=" zi-"]:active, .btn-dropdown-container .btn-dropdown-toggle[class*=" zi-"]:focus {
        color: #ffffff; }
      .btn-dropdown-container .btn-dropdown-toggle[class^="zi-"][disabled], .btn-dropdown-container .btn-dropdown-toggle[class*=" zi-"][disabled] {
        color: #999999; }
      .btn-dropdown-container .btn-dropdown-toggle[class^="zi-"][aria-expanded="true"], .btn-dropdown-container .btn-dropdown-toggle[class*=" zi-"][aria-expanded="true"] {
        color: #ffffff;
        background-color: #484848;
        border-color: #484848; }
    .btn-dropdown-container .btn-dropdown-toggle::after {
      content: "";
      margin-top: 7px;
      font-size: 10px; }
    .btn-dropdown-container .btn-dropdown-toggle:not(:empty)::before {
      padding-left: 4px; }
    .btn-dropdown-container .btn-dropdown-toggle:not(:empty)::after {
      margin-left: 4px; }

.btn-split {
  display: inline-block;
  position: relative;
  margin-right: 10px; }
  .btn-split li {
    display: inline-block; }
    .btn-split li:first-child button {
      border-top-right-radius: 0;
      border-bottom-right-radius: 0; }
    .btn-split li:last-child {
      margin-left: -1px; }
      .btn-split li:last-child button {
        border-top-left-radius: 0;
        border-bottom-left-radius: 0; }
        .btn-split li:last-child button[aria-expanded="true"] {
          color: #ffffff;
          background-color: #484848;
          border-color: #484848; }
    .btn-split li:only-child button {
      border-radius: 2px; }

.checkbox-block {
  margin: 10px 0; }

#tbl_macros.massupdate-remove th,
#tbl_macros.massupdate-remove td {
  display: none; }
#tbl_macros.massupdate-remove th:nth-child(1),
#tbl_macros.massupdate-remove td:nth-child(1),
#tbl_macros.massupdate-remove td.nowrap {
  display: table-cell; }

.table-forms-td-right .interfaces {
  margin-top: 5px; }

.interfaces {
  display: grid;
  grid-template-columns: 26px repeat(7, max-content);
  margin-bottom: 5px;
  line-height: 24px; }
  .interfaces .interface-container {
    display: contents; }
    .interfaces .interface-container.interface-container-header .interface-cell {
      padding: 0 5px 0 0;
      color: #333333; }
    .interfaces .interface-container.interface-container-header .interface-cell-action {
      grid-column: span 2; }
    .interfaces .interface-container:not(.interface-container-header):not(:empty) ~ .interface-container:not(:empty) :first-child .interface-cell:not(.interface-cell-details) {
      padding-top: 10px;
      margin-top: 5px;
      border-top: 1px solid #888888; }
  .interfaces .interface-row {
    display: contents; }
    .interfaces .interface-row .interface-btn-toggle {
      display: none;
      vertical-align: top; }
      .interfaces .interface-row .interface-btn-toggle[aria-expanded="true"] {
        transform: rotate(-180deg); }
    .interfaces .interface-row[data-type="2"] .list-accordion-item-body {
      display: none;
      padding-top: 0; }
    .interfaces .interface-row[data-type="2"] .interface-btn-toggle {
      display: inline-block; }
    .interfaces .interface-row[data-type="2"].list-accordion-item-opened .list-accordion-item-body {
      display: block; }
  .interfaces .interface-cell {
    padding: 5px 5px 5px 0; }
    .interfaces .interface-cell.interface-cell-details {
      display: none;
      grid-column: 1 / -1; }
  .interfaces .no-interface {
    grid-column: 1 / -1;
    color: #333333; }

.debug-modal.overlay-dialogue.modal .overlay-dialogue-body {
  overflow-x: auto; }
  .debug-modal.overlay-dialogue.modal .overlay-dialogue-body::-webkit-scrollbar {
    height: 9px; }
.debug-modal .logitems pre {
  white-space: nowrap; }
.debug-modal .logtotalms {
  color: #333333;
  float: left;
  line-height: 24px; }

#itemsTable .table-col-handle {
  width: 12px; }
#itemsTable .table-col-no {
  width: 20px; }
#itemsTable .table-col-name-normal {
  width: 285px; }
#itemsTable .table-col-name {
  width: 365px; }
#itemsTable .table-col-type {
  width: 85px; }
#itemsTable .table-col-function {
  width: 85px; }
#itemsTable .table-col-draw-style {
  width: 85px; }
#itemsTable .table-col-y-axis-side {
  width: 85px; }
#itemsTable .table-col-colour {
  width: 55px; }
#itemsTable .table-col-action {
  width: 55px; }

z-select.z-select-host-interface .description:not(:empty),
.z-select.z-select-host-interface .description:not(:empty) {
  display: block;
  margin-top: 5px;
  color: #777777; }
z-select.z-select-host-interface[disabled] .description:not(:empty),
z-select.z-select-host-interface li[disabled] .description:not(:empty),
.z-select.z-select-host-interface[disabled] .description:not(:empty),
.z-select.z-select-host-interface li[disabled] .description:not(:empty) {
  color: #9f9f9f; }

.multiselect-description-container {
  display: flex;
  align-items: center; }
  .multiselect-description-container > .multiselect-control {
    margin-right: 5px; }

.rules-status-container .status-green,
.rules-status-container .status-grey {
  margin: 3px 3px 3px 0; }

.input-section-header {
  padding-top: 10px; }

.modal-popup-preprocessing .preprocessing-list-head .step-name {
  flex: 0 0 190px; }
.modal-popup-preprocessing .preprocessing-list-item .step-name {
  flex: 0 0 180px; }
.modal-popup-preprocessing .preprocessing-list {
  min-width: unset;
  max-width: unset; }

.modal-popup-medium .table-forms-container, .modal-popup-medium .browser-warning-container,
.modal-popup-large .table-forms-container,
.modal-popup-large .browser-warning-container,
.modal-popup-static .table-forms-container,
.modal-popup-static .browser-warning-container,
.modal-popup-preprocessing .table-forms-container,
.modal-popup-preprocessing .browser-warning-container {
  border: none; }
.modal-popup-medium .ui-tabs-nav,
.modal-popup-large .ui-tabs-nav,
.modal-popup-static .ui-tabs-nav,
.modal-popup-preprocessing .ui-tabs-nav {
  position: sticky;
  top: 0;
  background: #f3f3f3;
  z-index: 3; }
.modal-popup-medium .textarea-flexible,
.modal-popup-large .textarea-flexible,
.modal-popup-static .textarea-flexible,
.modal-popup-preprocessing .textarea-flexible {
  max-height: 200px;
  overflow-y: auto; }

.global-macro-table .table-col-value,
.global-macro-table .table-col-template-value,
.host-macros-table .table-col-value,
.host-macros-table .table-col-template-value {
  width: 300px; }

.inherited-macros-table .table-col-value,
.inherited-macros-table .table-col-parent-value,
.inherited-macros-table .table-col-template-value,
.inherited-macros-table .table-col-global-value {
  width: 300px; }

.active-readonly[readonly] {
  color: #000000;
  background-color: #ffffff !important;
  border-color: #888888; }

.valuemap-list-table tbody td {
  border-bottom: 1px solid #888888; }
.valuemap-list-table tbody tr:first-child td {
  border-top: 1px solid #888888; }

.mappings-table {
  display: grid;
  grid-template-columns: auto auto minmax(auto, 100%); }
  .mappings-table > div {
    text-align: left; }
  .mappings-table > div:nth-child(3n + 2) {
    text-align: center;
    padding: 0 10px; }

.valuemap-checkbox {
  margin-top: 10px; }

.overlay-dialogue .valuemap-list-table td {
  vertical-align: top; }

.form-grid .subscriptions-table th {
  color: #333333; }
.form-grid .subscriptions-table .icon {
  margin-right: 3px;
  vertical-align: text-bottom; }

.import-compare {
  display: flex;
  max-height: calc(100vh - 220px); }
  .import-compare .toc {
    flex: 20%;
    overflow-y: auto;
    overflow-x: hidden; }
  .import-compare .diff {
    flex: 80%;
    margin-left: 5px;
    overflow: auto;
    border: 1px dashed #888888; }

.list-dashed li {
  margin-left: 1em; }
  .list-dashed li::before {
    content: '\2013';
    float: left;
    margin-left: -1em; }

.overlay-dialogue #host-form #tagsFormList .table-forms-td-left,
.overlay-dialogue #host-form #macrosFormList .table-forms-td-left,
.overlay-dialogue #host-form #valuemap-formlist .table-forms-td-left {
  display: none; }
.overlay-dialogue #host-form #tagsFormList .table-forms-td-right,
.overlay-dialogue #host-form #macrosFormList .table-forms-td-right,
.overlay-dialogue #host-form #valuemap-formlist .table-forms-td-right {
  width: 100%; }

.linked-templates > .table-forms {
  margin-bottom: 5px;
  line-height: 24px; }
  .linked-templates > .table-forms td, .linked-templates > .table-forms th {
    padding: 0 5px 0 0; }
    .linked-templates > .table-forms td:last-child, .linked-templates > .table-forms th:last-child {
      width: 0;
      padding-right: 0; }

.audit-details-popup-wrapper {
  margin: 5px 10px; }
  .audit-details-popup-wrapper .audit-details-popup-textarea {
    width: 100%;
    height: 135px; }

.audit-details-wrapper {
  display: flex;
  justify-content: space-between; }
  .audit-details-wrapper .audit-show-details-btn-wrapper {
    margin: 0 5px 0 5px; }

.geomap-filter {
  position: absolute;
  right: 0;
  display: none;
  padding: 5px 20px 5px 10px;
  margin-top: 5px;
  margin-right: -2px;
  background-color: #ffffff;
  border: 1px solid #383838; }

.geomap-filter.collapsed {
  display: block; }

.geomap-filter li {
  width: calc(100% + 20px); }

.geomap-filter label {
  white-space: nowrap; }

.marker-cluster {
  background: none; }

.marker-cluster div {
  text-align: center;
  border-radius: 50%;
  margin-left: 5px;
  margin-top: 5px;
  height: 30px;
  width: 30px; }

.leaflet-marker-icon:focus {
  box-shadow: 0 0 0 2px #111111;
  border-radius: 2px;
  outline: none; }

.marker-cluster span {
  line-height: 30px; }

.leaflet-control .navigate-home-button,
.leaflet-control .geomap-filter-button {
  cursor: pointer; }
  .leaflet-control .navigate-home-button::before,
  .leaflet-control .geomap-filter-button::before {
    vertical-align: middle; }
.leaflet-control.disabled {
  background-color: #ffffff;
  opacity: 1; }

.leaflet-container {
  height: 100%;
  z-index: 1; }

.color-accent, .color-accent.btn-icon:not([disabled]), .color-accent.btn-link:not([disabled]), .color-accent.link-action:not(:hover):not(:focus), .color-accent.link-alt:not(:hover):not(:focus) {
  color: #ed3400; }
  .color-accent.btn-link:not([disabled]), .btn-link.color-accent.link-action:not([disabled]):not(:hover):not(:focus), .btn-link.color-accent.link-alt:not([disabled]):not(:hover):not(:focus) {
    border-color: #ed3400; }

.color-icon, .color-icon.btn-icon:not([disabled]), .color-icon.btn-link:not([disabled]), .color-icon.link-action:not(:hover):not(:focus), .color-icon.link-alt:not(:hover):not(:focus) {
  color: #555555; }
  .color-icon.btn-link:not([disabled]), .btn-link.color-icon.link-action:not([disabled]):not(:hover):not(:focus), .btn-link.color-icon.link-alt:not([disabled]):not(:hover):not(:focus) {
    border-color: #555555; }

.color-negative, .color-negative.btn-icon:not([disabled]), .color-negative.btn-link:not([disabled]), .color-negative.link-action:not(:hover):not(:focus), .color-negative.link-alt:not(:hover):not(:focus) {
  color: #990000; }
  .color-negative.btn-link:not([disabled]), .btn-link.color-negative.link-action:not([disabled]):not(:hover):not(:focus), .btn-link.color-negative.link-alt:not([disabled]):not(:hover):not(:focus) {
    border-color: #990000; }

.color-warning, .color-warning.btn-icon:not([disabled]), .color-warning.btn-link:not([disabled]), .color-warning.link-action:not(:hover):not(:focus), .color-warning.link-alt:not(:hover):not(:focus) {
  color: #af6b00; }
  .color-warning.btn-link:not([disabled]), .btn-link.color-warning.link-action:not([disabled]):not(:hover):not(:focus), .btn-link.color-warning.link-alt:not([disabled]):not(:hover):not(:focus) {
    border-color: #af6b00; }

.color-positive, .color-positive.btn-icon:not([disabled]), .color-positive.btn-link:not([disabled]), .color-positive.link-action:not(:hover):not(:focus), .color-positive.link-alt:not(:hover):not(:focus) {
  color: #009900; }
  .color-positive.btn-link:not([disabled]), .btn-link.color-positive.link-action:not([disabled]):not(:hover):not(:focus), .btn-link.color-positive.link-alt:not([disabled]):not(:hover):not(:focus) {
    border-color: #009900; }

.blue, .blue.btn-icon:not([disabled]), .blue.btn-link:not([disabled]), .blue.link-action:not(:hover):not(:focus), .blue.link-alt:not(:hover):not(:focus) {
  color: #111111; }
  .blue.btn-link:not([disabled]), .btn-link.blue.link-action:not([disabled]):not(:hover):not(:focus), .btn-link.blue.link-alt:not([disabled]):not(:hover):not(:focus) {
    border-color: #111111; }

.green, .green.btn-icon:not([disabled]), .green.btn-link:not([disabled]), .green.link-action:not(:hover):not(:focus), .green.link-alt:not(:hover):not(:focus) {
  color: #009900; }
  .green.btn-link:not([disabled]), .btn-link.green.link-action:not([disabled]):not(:hover):not(:focus), .btn-link.green.link-alt:not([disabled]):not(:hover):not(:focus) {
    border-color: #009900; }

.grey, .grey.btn-icon:not([disabled]), .grey.btn-link:not([disabled]), .grey.link-action:not(:hover):not(:focus), .grey.link-alt:not(:hover):not(:focus) {
  color: #333333; }
  .grey.btn-link:not([disabled]), .btn-link.grey.link-action:not([disabled]):not(:hover):not(:focus), .btn-link.grey.link-alt:not([disabled]):not(:hover):not(:focus) {
    border-color: #333333; }

.orange, .orange.btn-icon:not([disabled]), .orange.btn-link:not([disabled]), .orange.link-action:not(:hover):not(:focus), .orange.link-alt:not(:hover):not(:focus) {
  color: #ed3400; }
  .orange.btn-link:not([disabled]), .btn-link.orange.link-action:not([disabled]):not(:hover):not(:focus), .btn-link.orange.link-alt:not([disabled]):not(:hover):not(:focus) {
    border-color: #ed3400; }

.red, .red.btn-icon:not([disabled]), .red.btn-link:not([disabled]), .red.link-action:not(:hover):not(:focus), .red.link-alt:not(:hover):not(:focus) {
  color: #990000; }
  .red.btn-link:not([disabled]), .btn-link.red.link-action:not([disabled]):not(:hover):not(:focus), .btn-link.red.link-alt:not([disabled]):not(:hover):not(:focus) {
    border-color: #990000; }

.teal, .teal.btn-icon:not([disabled]), .teal.btn-link:not([disabled]), .teal.link-action:not(:hover):not(:focus), .teal.link-alt:not(:hover):not(:focus) {
  color: #0f998b; }
  .teal.btn-link:not([disabled]), .btn-link.teal.link-action:not([disabled]):not(:hover):not(:focus), .btn-link.teal.link-alt:not([disabled]):not(:hover):not(:focus) {
    border-color: #0f998b; }

.yellow, .yellow.btn-icon:not([disabled]), .yellow.btn-link:not([disabled]), .yellow.link-action:not(:hover):not(:focus), .yellow.link-alt:not(:hover):not(:focus) {
  color: #af6b00; }
  .yellow.btn-link:not([disabled]), .btn-link.yellow.link-action:not([disabled]):not(:hover):not(:focus), .btn-link.yellow.link-alt:not([disabled]):not(:hover):not(:focus) {
    border-color: #af6b00; }

.sidebar .logo:focus .zabbix-logo-sidebar {
  box-shadow: 0 0 0 2px #ffffff; }
.sidebar button:focus {
  box-shadow: 0 0 0 2px #ffffff; }
.sidebar.is-compact:not(.is-opened) .menu-main > li.is-selected > a {
  background: #f3f3f3;
  border-left-color: transparent; }

a.btn-icon:link, a.btn-icon:hover, a.btn-icon:focus, a.btn-icon:visited,
.btn-icon:link,
.btn-icon:hover,
.btn-icon:focus,
.btn-icon:visited {
  border-bottom: none; }

.menu-user a:link, .menu-user a:visited {
  border-bottom: 0; }

.form-search .search:focus ~ .btn-icon {
  color: #000000 !important; }
.form-search .btn-icon:focus {
  color: #ffffff; }
  .form-search .btn-icon:focus:hover {
    color: #ffffff; }

.dashboard-navigation-tabs .sortable-list > .sortable-item:focus:not(:active) > div {
  box-shadow: 0 0 0 2px #111111; }
.dashboard-navigation-tabs .sortable > .sortable-item > div, .dashboard-navigation-tabs .sortable-list > .sortable-item > div:hover {
  border: 1px solid #8e8e8e; }
.dashboard-navigation-tabs .sortable > .sortable-item > div.selected-tab span, .dashboard-navigation-tabs .sortable-list > .sortable-item > div.selected-tab span {
  color: #ffffff; }
.dashboard-navigation-tabs .btn-dashboard-page-properties {
  color: #959595; }

.dashboard-widget-placeholder .dashboard-widget-placeholder-box {
  box-shadow: none;
  border-color: #000000;
  background-color: transparent; }
.dashboard-widget-placeholder .dashboard-widget-placeholder-resizing {
  border: 2px dashed #000000;
  box-shadow: none; }

.dashboard.dashboard-is-edit-mode .dashboard-grid-iterator.ui-resizable-resizing .dashboard-grid-iterator-mask, .dashboard.dashboard-is-edit-mode .dashboard-grid-iterator.ui-draggable-dragging .dashboard-grid-iterator-mask {
  border: 0; }

.dashboard-widget-graph-link:focus::after {
  background: #111111;
  height: 3px;
  bottom: -3px; }

.subfilter-enabled .link-action {
  color: #000000; }
  .subfilter-enabled .link-action:focus {
    color: #000000;
    border-bottom: 3px solid #000000; }
  .subfilter-enabled .link-action:hover {
    color: #000000;
    border-bottom: 1px solid #000000; }

.timeline-axis {
  border-right-color: #272727 !important; }
  .timeline-axis::before {
    background-color: #272727 !important; }

.menu-popup .menu-popup-item:hover, .menu-popup .menu-popup-item:focus, .menu-popup .menu-popup-item:active, .menu-popup .menu-popup-item.highlighted {
  background-color: #000000;
  color: #ffffff; }
  .menu-popup .menu-popup-item:hover .arrow-right, .menu-popup .menu-popup-item:focus .arrow-right, .menu-popup .menu-popup-item:active .arrow-right, .menu-popup .menu-popup-item.highlighted .arrow-right {
    border-left-color: #ffffff; }
.menu-popup .menu-popup-item.disabled {
  color: #9f9f9f; }

.radio-list-control .normal-bg::before, .radio-list-control .normal-bg::after,
.radio-list-control .average-bg::before,
.radio-list-control .average-bg::after,
.radio-list-control .disaster-bg::before,
.radio-list-control .disaster-bg::after,
.radio-list-control .high-bg::before,
.radio-list-control .high-bg::after,
.radio-list-control .info-bg::before,
.radio-list-control .info-bg::after,
.radio-list-control .na-bg::before,
.radio-list-control .na-bg::after,
.radio-list-control .warning-bg::before,
.radio-list-control .warning-bg::after {
  display: none; }
.radio-list-control li input[type="radio"]:checked:not([disabled]) + label {
  color: #ffffff; }
.radio-list-control li input[type="radio"]:checked + label {
  background-color: #333333 !important; }
.radio-list-control li input[type="radio"]:focus + label {
  background-color: #6f6f6f !important;
  box-shadow: 0 0 0 2px #111111 !important;
  color: #ffffff; }
.radio-list-control li input[type="radio"]:checked[disabled] + label {
  background-color: #d3d3d3 !important; }

a:link {
  border-bottom: 1px solid rgba(0, 0, 0, 0.5); }
a:visited, a:hover {
  border-bottom: 1px solid #000000; }
a:focus {
  border-bottom: 3px solid #000000; }

a.link-action {
  border-bottom: 1px dotted; }

.link-action:hover {
  border-bottom-color: rgba(0, 0, 0, 0.5); }
.link-action:active, .link-action:focus {
  margin-bottom: -3px;
  color: #000000;
  border-bottom: 3px solid #000000; }

.link-alt:link, .link-alt:visited {
  border-bottom-color: #808080; }
.link-alt:hover {
  border-bottom-color: #000000; }
.link-alt:focus {
  border-bottom: 3px solid #000000; }
.link-alt:active {
  border-bottom-color: #555555; }

.header-navigation li > span a:focus,
.header-navigation > li:first-child > span a:focus {
  margin-bottom: -2px; }
.header-navigation > li > span a:focus {
  line-height: 12px; }

.btn-link {
  font-weight: bold;
  color: #000000; }
  .btn-link:focus {
    margin-bottom: -3px !important;
    border-bottom: 3px solid #000000; }

.table-paging a:focus {
  background-color: #777777 !important; }

.paging-selected:focus {
  background-color: #777777 !important; }

.tag.green-bg, .green-bg.btn-tag, .tag.yellow-bg, .yellow-bg.btn-tag {
  background-color: #333333;
  color: #ffffff; }

.disabled {
  opacity: .5; }

.multiselect.active {
  box-shadow: 0 0 0 1px #111111; }
.multiselect input[type="text"]:focus {
  box-shadow: none; }
.multiselect .multiselect-list li.selected .subfilter-enabled,
.multiselect .multiselect-list li.selected .subfilter-disable-btn,
.multiselect .multiselect-list li.selected .subfilter-disable-btn:active {
  box-shadow: 0 0 0 1px #111111; }

.checkbox-radio:focus + label span {
  box-shadow: 0 0 0 1px #111111; }

.checkbox-list li {
  padding-left: 1px;
  margin-left: -1px; }

z-select button.focusable:focus,
.z-select button.focusable:focus, z-select .list:focus,
.z-select .list:focus, .multiselect:focus, input[type="text"]:focus, input[type="password"]:focus, input[type="search"]:focus, input[type="number"]:focus, input[type="email"]:focus, input[type="time"]:focus, input[type="file"]:focus, textarea:focus, select:focus {
  box-shadow: 0 0 0 1px #111111; }

.multiselect-suggest li.suggest-hover, .multiselect-matches li.suggest-hover {
  color: #ffffff;
  background-color: #000000; }
  .multiselect-suggest li.suggest-hover .grey, .multiselect-matches li.suggest-hover .grey, .multiselect-suggest li.suggest-hover .grey.link-action:not(:hover):not(:focus), .multiselect-matches li.suggest-hover .grey.link-action:not(:hover):not(:focus), .multiselect-suggest li.suggest-hover .grey.link-alt:not(:hover):not(:focus), .multiselect-matches li.suggest-hover .grey.link-alt:not(:hover):not(:focus) {
    color: #dcdcdc; }
  .multiselect-suggest li.suggest-hover .suggest-found, .multiselect-matches li.suggest-hover .suggest-found {
    color: #ffd98c; }

.suggest-found {
  color: #7c4c00; }

.list-table .subfilter-enabled {
  background-color: #ffffff;
  box-shadow: 0 0 0 1px #000000; }
.list-table thead th {
  border-color: #909090; }
.list-table .problem-nested:not([class*='flh-']):not(.row-selected):not(:hover) {
  background-color: #ffffff; }
  .list-table .problem-nested:not([class*='flh-']):not(.row-selected):not(:hover) td {
    border-bottom-color: #888888 !important; }
  .list-table .problem-nested:not([class*='flh-']):not(.row-selected):not(:hover) .timeline-axis,
  .list-table .problem-nested:not([class*='flh-']):not(.row-selected):not(:hover) .timeline-td,
  .list-table .problem-nested:not([class*='flh-']):not(.row-selected):not(:hover) .timeline-date,
  .list-table .problem-nested:not([class*='flh-']):not(.row-selected):not(:hover) .problem-expand-td {
    border-bottom-color: transparent !important; }
.list-table .action-container .link-action:active, .list-table .action-container .link-action:focus {
  margin-bottom: -3px; }
.list-table.compact-view .flh-na-bg:not(.row-selected):not(:hover),
.list-table.compact-view .flh-info-bg:not(.row-selected):not(:hover),
.list-table.compact-view .flh-warning-bg:not(.row-selected):not(:hover),
.list-table.compact-view .flh-average-bg:not(.row-selected):not(:hover),
.list-table.compact-view .flh-high-bg:not(.row-selected):not(:hover),
.list-table.compact-view .flh-disaster-bg:not(.row-selected):not(:hover) {
  background: none; }
.list-table.compact-view td {
  box-shadow: inset 0 -1px 0 0 #888888; }
  .list-table.compact-view td.na-bg::before, .list-table.compact-view td.normal-bg::before, .list-table.compact-view td.info-bg::before, .list-table.compact-view td.warning-bg::before, .list-table.compact-view td.average-bg::before, .list-table.compact-view td.high-bg::before, .list-table.compact-view td.disaster-bg::before {
    box-shadow: inset 0 -1px 0 0 #888888;
    font-size: 22px;
    padding-top: 0;
    padding-bottom: 0; }

.filter-highlight-row-cb {
  display: none; }

.status-container .status-na-bg,
.status-container .status-info-bg,
.status-container .status-warning-bg,
.status-container .status-average-bg,
.status-container .status-high-bg,
.status-container .status-disaster-bg {
  border-color: rgba(255, 255, 255, 0.2);
  background-color: #333333;
  color: #ffffff; }

.na-bg, .normal-bg, .info-bg, .average-bg, .warning-bg, .high-bg, .disaster-bg, .log-na-bg, .log-info-bg, .log-warning-bg, .log-high-bg, .log-disaster-bg, .inactive-bg, td.inactive-bg {
  background-color: transparent !important; }
  .na-bg::before, .normal-bg::before, .info-bg::before, .average-bg::before, .warning-bg::before, .high-bg::before, .disaster-bg::before, .log-na-bg::before, .log-info-bg::before, .log-warning-bg::before, .log-high-bg::before, .log-disaster-bg::before, .inactive-bg::before {
    position: absolute;
    top: 0;
    bottom: 0;
    left: 0;
    width: 34px;
    padding-top: 2px;
    padding-bottom: 2px;
    font-size: 26px;
    color: #ffffff;
    text-align: center;
    -webkit-text-stroke: 0.4px rgba(0, 0, 0, 0.2); }

.na-bg::before {
  content: ""; }

.normal-bg::before {
  content: ""; }

.info-bg::before {
  content: ""; }

.average-bg::before {
  content: ""; }

.warning-bg::before {
  content: ""; }

.high-bg::before {
  content: ""; }

.disaster-bg::before {
  content: ""; }

.log-na-bg::before {
  content: ""; }

.log-info-bg::before {
  content: ""; }

.log-warning-bg::before {
  content: ""; }

.log-high-bg::before {
  content: ""; }

.log-disaster-bg::before {
  content: ""; }

.na-bg::before,
.log-na-bg::before,
.normal-bg::before {
  background-color: #59db8f; }

.na-bg.blink-hidden::after,
.normal-bg.blink-hidden::after,
.info-bg.blink-hidden::after,
.average-bg.blink-hidden::after,
.warning-bg.blink-hidden::after,
.high-bg.blink-hidden::after,
.disaster-bg.blink-hidden::after {
  content: none; }
.na-bg a.link-action,
.normal-bg a.link-action,
.info-bg a.link-action,
.average-bg a.link-action,
.warning-bg a.link-action,
.high-bg a.link-action,
.disaster-bg a.link-action {
  color: #555555; }

.log-na-bg::before {
  color: #2a353a !important;
  background-color: #97aab3 !important; }

.log-info-bg::before {
  color: #00268e !important;
  background-color: #7499ff !important; }

.log-warning-bg::before {
  color: #734d00 !important;
  background-color: #ffc859 !important; }

.log-high-bg::before {
  color: #52190b !important;
  background-color: #e97659 !important; }

.log-disaster-bg::before {
  color: #4b0c0c !important;
  background-color: #e45959 !important; }

td.na-bg,
td.normal-bg,
td.info-bg,
td.average-bg,
td.warning-bg,
td.high-bg,
td.disaster-bg,
td.log-na-bg,
td.log-info-bg,
td.log-warning-bg,
td.log-high-bg,
td.log-disaster-bg {
  padding-left: 42px !important;
  color: #000000; }

.notif-body h4 {
  padding-bottom: 3px;
  margin-bottom: -3px; }
.notif-body p {
  margin-bottom: 2px; }
.notif-body li {
  padding-left: 42px; }

.notif-indic {
  width: 34px;
  height: 27px;
  position: relative;
  margin: 0 0 0 -42px; }
  .notif-indic .notif-indic-snooze {
    margin-top: 32px; }

td.inactive-bg {
  padding-left: 42px !important;
  color: #000000; }

.inactive-bg::before {
  content: "";
  background-color: #e45959; }

.msg-bad .link-action:hover,
.msg-good .link-action:hover,
.msg-warning .link-action:hover {
  color: #000000; }

.graph-selection {
  background-color: rgba(0, 0, 0, 0.1);
  border: 0;
  outline: 2px solid rgba(0, 0, 0, 0.6); }

.svg-graph-selection {
  fill: rgba(0, 0, 0, 0.1);
  stroke: rgba(0, 0, 0, 0.6);
  stroke-width: 2px; }

.ui-selectable-helper {
  background-color: rgba(0, 0, 0, 0.1);
  border: 2px solid rgba(0, 0, 0, 0.6); }

.map-element-selected {
  border-color: #000000; }

.ui-tabs-nav .btn-time:hover,
.ui-tabs-nav .filter-trigger:hover {
  background-color: #3c3c3c; }
.ui-tabs-nav .btn-time:focus,
.ui-tabs-nav .filter-trigger:focus {
  background-color: #6f6f6f;
  box-shadow: 0 0 0 2px #111111; }
.ui-tabs-nav .ui-state-focus .btn-time,
.ui-tabs-nav .ui-state-focus .filter-trigger {
  background-color: #6f6f6f;
  box-shadow: 0 0 0 2px #111111; }
.ui-tabs-nav .ui-state-focus.ui-tabs-active .btn-time,
.ui-tabs-nav .ui-state-focus.ui-tabs-active .filter-trigger {
  background-color: #f4f4f4;
  border-color: #f4f4f4;
  box-shadow: 0 0 0 2px #111111; }

.time-quick li a:focus {
  box-shadow: 0 0 0 2px #111111; }

.problem-icon-link {
  border-radius: 3px; }
  .problem-icon-link:focus {
    box-shadow: 0 0 0 2px #111111; }

.problem-icon-link .problem-icon-list-item,
.problem-icon-list .problem-icon-list-item {
  padding-left: 0;
  color: #000000;
  border: none;
  background: transparent; }
  .problem-icon-link .problem-icon-list-item::before,
  .problem-icon-list .problem-icon-list-item::before {
    margin-right: 4px;
    color: #ffffff;
    -webkit-text-stroke: 0.4px rgba(0, 0, 0, 0.2);
    border-radius: 3px; }
.problem-icon-link .status-na-bg::before,
.problem-icon-list .status-na-bg::before {
  content: ""; }
.problem-icon-link .status-normal-bg::before,
.problem-icon-list .status-normal-bg::before {
  content: ""; }
.problem-icon-link .status-info-bg::before,
.problem-icon-list .status-info-bg::before {
  content: ""; }
.problem-icon-link .status-average-bg::before,
.problem-icon-list .status-average-bg::before {
  content: ""; }
.problem-icon-link .status-warning-bg::before,
.problem-icon-list .status-warning-bg::before {
  content: ""; }
.problem-icon-link .status-high-bg::before,
.problem-icon-list .status-high-bg::before {
  content: ""; }
.problem-icon-link .status-disaster-bg::before,
.problem-icon-list .status-disaster-bg::before {
  content: ""; }

.totals-list > div {
  border-top: 1px solid #9f9f9f;
  color: #000000; }
.totals-list .count {
  font-weight: bold; }
.totals-list.totals-list-horizontal > div:not(:last-of-type) {
  border-right: 1px solid #9f9f9f; }

.btn-undo.is-focused {
  box-shadow: 0 1px 0 #111111, 0 -1px 0 #111111; }

.filter-container.tabfilter-container .tabfilter-item-label.focused {
  box-shadow: 0 0 0 2px #111111; }<|MERGE_RESOLUTION|>--- conflicted
+++ resolved
@@ -1100,14 +1100,6 @@
     width: 100%; }
     .form-grid table.table-initial-width {
       width: auto; }
-<<<<<<< HEAD
-    .form-grid .form-field table .sortable td {
-      vertical-align: middle;
-      line-height: 24px; }
-    .form-grid .form-field table.cell-top .sortable td {
-      vertical-align: top; }
-  .form-grid .form-field th {
-=======
     .form-grid table .sortable td {
       padding-bottom: 0;
       vertical-align: middle;
@@ -1115,7 +1107,6 @@
       .form-grid table .sortable td.td-drag-icon {
         line-height: inherit; }
   .form-grid th {
->>>>>>> 9b5c1e34
     padding: 0 5px 0 0;
     color: #333333; }
     .form-grid th:last-child {
@@ -1143,15 +1134,11 @@
     display: inline-flex;
     line-height: 1.4; }
     .form-grid .table-forms-separator td {
-<<<<<<< HEAD
       padding: 5px 5px 0 0; }
       .form-grid .table-forms-separator td .drag-icon {
         width: 15px; }
-=======
-      padding: 5px 5px 5px 0; }
     .form-grid .table-forms-separator tfoot td {
       padding-bottom: 0; }
->>>>>>> 9b5c1e34
 
 button, .btn, .btn-alt, .btn-grey, .btn-icon, .btn-link, .btn-overlay-close, .btn-debug {
   position: relative;
