--- conflicted
+++ resolved
@@ -1134,48 +1134,14 @@
   .form-grid .table-forms-separator {
     display: inline-flex;
     line-height: 1.4; }
-<<<<<<< HEAD
   .form-grid .table-forms th {
     line-height: 1.4em; }
   .form-grid .table-forms td {
-    padding-top: 5px; }
+    padding: 5px 5px 0 0; }
     .form-grid .table-forms td:last-child {
       padding-right: 0; }
-
-.btn-add,
-.btn-edit,
-.btn-import, .btn-remove, .overlay-close-btn, .subfilter-disable-btn {
-  display: inline-block;
-  width: 18px;
-  height: 18px;
-  min-height: auto;
-  padding: 0;
-  line-height: 18px;
-  text-decoration: none;
-  vertical-align: middle;
-  cursor: pointer;
-  background-color: transparent;
-  border: 0;
-  border-radius: 2px;
-  opacity: .5;
-  transition: opacity .2s ease-out; }
-  .btn-add:hover,
-  .btn-edit:hover,
-  .btn-import:hover, .btn-remove:hover, .overlay-close-btn:hover, .subfilter-disable-btn:hover, .btn-add:focus,
-  .btn-edit:focus,
-  .btn-import:focus, .btn-remove:focus, .overlay-close-btn:focus, .subfilter-disable-btn:focus, .btn-add:active,
-  .btn-edit:active,
-  .btn-import:active, .btn-remove:active, .overlay-close-btn:active, .subfilter-disable-btn:active {
-    text-decoration: none;
-    background-color: transparent;
-    outline: none;
-    opacity: 1; }
-=======
-    .form-grid .table-forms-separator td {
-      padding: 5px 5px 0 0; }
-    .form-grid .table-forms-separator tfoot td {
-      padding-bottom: 0; }
->>>>>>> 04d9499d
+  .form-grid .table-forms tfoot td {
+    padding-bottom: 0; }
 
 button, .btn, .btn-alt, .btn-grey, .btn-icon, .btn-link, .btn-overlay-close, .btn-debug {
   position: relative;
@@ -2177,67 +2143,11 @@
     .diff pre > div {
       white-space: pre; }
 
-<<<<<<< HEAD
-form.dashboard-widget-gauge .fields-group.fields-group-description, form.dashboard-widget-gauge .fields-group.fields-group-value, form.dashboard-widget-gauge .fields-group.fields-group-needle, form.dashboard-widget-gauge .fields-group.fields-group-minmax, form.dashboard-widget-gauge .fields-group.fields-group-thresholds {
-  display: grid;
-  grid-template-columns: minmax(100px, max-content) 1fr max-content minmax(95px, max-content);
-  align-items: center;
-  column-gap: 10px;
-  row-gap: 5px; }
-  form.dashboard-widget-gauge .fields-group.fields-group-description label, form.dashboard-widget-gauge .fields-group.fields-group-value label, form.dashboard-widget-gauge .fields-group.fields-group-needle label, form.dashboard-widget-gauge .fields-group.fields-group-minmax label, form.dashboard-widget-gauge .fields-group.fields-group-thresholds label {
-    text-align: right; }
-  form.dashboard-widget-gauge .fields-group.fields-group-description hr, form.dashboard-widget-gauge .fields-group.fields-group-value hr, form.dashboard-widget-gauge .fields-group.fields-group-needle hr, form.dashboard-widget-gauge .fields-group.fields-group-minmax hr, form.dashboard-widget-gauge .fields-group.fields-group-thresholds hr {
-    grid-column: 1 / -1;
-    margin: 0;
-    width: 100%;
-    border: solid #888888;
-    border-width: 1px 0 0 0; }
-  form.dashboard-widget-gauge .fields-group.fields-group-description .field-fluid, form.dashboard-widget-gauge .fields-group.fields-group-value .field-fluid, form.dashboard-widget-gauge .fields-group.fields-group-needle .field-fluid, form.dashboard-widget-gauge .fields-group.fields-group-minmax .field-fluid, form.dashboard-widget-gauge .fields-group.fields-group-thresholds .field-fluid {
-    grid-column: 2 / -1; }
-  form.dashboard-widget-gauge .fields-group.fields-group-description .offset-3, form.dashboard-widget-gauge .fields-group.fields-group-value .offset-3, form.dashboard-widget-gauge .fields-group.fields-group-needle .offset-3, form.dashboard-widget-gauge .fields-group.fields-group-minmax .offset-3, form.dashboard-widget-gauge .fields-group.fields-group-thresholds .offset-3 {
-    grid-column-start: 3; }
-  form.dashboard-widget-gauge .fields-group.fields-group-description .field-size input, form.dashboard-widget-gauge .fields-group.fields-group-value .field-size input, form.dashboard-widget-gauge .fields-group.fields-group-needle .field-size input, form.dashboard-widget-gauge .fields-group.fields-group-minmax .field-size input, form.dashboard-widget-gauge .fields-group.fields-group-thresholds .field-size input {
-    margin-right: 5px; }
-  form.dashboard-widget-gauge .fields-group.fields-group-description .form-field, form.dashboard-widget-gauge .fields-group.fields-group-value .form-field, form.dashboard-widget-gauge .fields-group.fields-group-needle .form-field, form.dashboard-widget-gauge .fields-group.fields-group-minmax .form-field, form.dashboard-widget-gauge .fields-group.fields-group-thresholds .form-field {
-    line-height: 24px; }
-form.dashboard-widget-gauge .fields-group.fields-group-description .form-field:nth-child(1) {
-  grid-column: 1 / -1; }
-form.dashboard-widget-gauge .fields-group.fields-group-value .units-show {
-  display: flex; }
-  form.dashboard-widget-gauge .fields-group.fields-group-value .units-show label[for='units'] {
-    width: 100%; }
-form.dashboard-widget-gauge .fields-group.fields-group-needle .needle-show {
-  display: flex; }
-  form.dashboard-widget-gauge .fields-group.fields-group-needle .needle-show label[for='lbl_needle_color'] {
-    width: 100%; }
-form.dashboard-widget-gauge .fields-group.fields-group-minmax .minmax-show {
-  display: flex; }
-  form.dashboard-widget-gauge .fields-group.fields-group-minmax .minmax-show label[for='minmax_size'] {
-    width: 100%; }
-form.dashboard-widget-gauge .fields-group.fields-group-thresholds .form-field:first-child {
-  grid-column: 1 / -1; }
-
-div.dashboard-widget-gauge {
-  overflow-x: hidden; }
-  div.dashboard-widget-gauge .dashboard-grid-widget-body a {
-    display: block; }
-    div.dashboard-widget-gauge .dashboard-grid-widget-body a:hover, div.dashboard-widget-gauge .dashboard-grid-widget-body a:focus, div.dashboard-widget-gauge .dashboard-grid-widget-body a:active {
-      border: 0; }
-    div.dashboard-widget-gauge .dashboard-grid-widget-body a svg {
-      display: block; }
-
-.dashboard-widget-inaccessible {
-  display: grid;
-  align-items: center;
-  padding-right: 10px;
-  padding-left: 10px;
-=======
 .entity-count {
   display: inline-block;
   padding: 0 3px;
   min-width: 10px;
   line-height: 16px;
->>>>>>> 04d9499d
   text-align: center;
   background-color: #333333;
   border-radius: 2px;
@@ -2249,17 +2159,6 @@
   .entity-count:focus {
     box-shadow: 0 0 0 2px #111111; }
 
-<<<<<<< HEAD
-form.dashboard-widget-item .fields-group.fields-group-description, form.dashboard-widget-item .fields-group.fields-group-value, form.dashboard-widget-item .fields-group.fields-group-time, form.dashboard-widget-item .fields-group.fields-group-change-indicator {
-  display: grid;
-  grid-template-columns: minmax(100px, max-content) 1fr max-content minmax(95px, max-content);
-  align-items: center;
-  column-gap: 10px;
-  row-gap: 5px; }
-  form.dashboard-widget-item .fields-group.fields-group-description hr, form.dashboard-widget-item .fields-group.fields-group-value hr, form.dashboard-widget-item .fields-group.fields-group-time hr, form.dashboard-widget-item .fields-group.fields-group-change-indicator hr {
-    grid-column: 1 / -1;
-    margin: 0;
-=======
 .expandable-subfilter {
   position: relative;
   word-break: break-word;
@@ -2284,7 +2183,6 @@
     position: absolute;
     top: 0;
     left: 0;
->>>>>>> 04d9499d
     width: 100%;
     height: 24px;
     padding-right: 22px;
@@ -2339,18 +2237,6 @@
   text-align: right; }
   .inline-filter label {
     line-height: 24px; }
-<<<<<<< HEAD
-form.dashboard-widget-item .fields-group.fields-group-description .form-field:nth-child(1) {
-  grid-column: 1 / -1; }
-form.dashboard-widget-item .fields-group.fields-group-value .units-show {
-  display: flex; }
-  form.dashboard-widget-item .fields-group.fields-group-value .units-show label[for='units'] {
-    width: 100%; }
-form.dashboard-widget-item .fields-group.fields-group-change-indicator {
-  grid-template-columns: repeat(3, max-content 96px); }
-  form.dashboard-widget-item .fields-group.fields-group-change-indicator .input-color-picker {
-    display: block; }
-=======
   .inline-filter label,
   .inline-filter input {
     vertical-align: top; }
@@ -2360,7 +2246,6 @@
       margin-right: 3px; }
     .inline-filter > li.inline-filter-label {
       margin-right: 10px; }
->>>>>>> 04d9499d
 
 .inline-filter-footer {
   display: flex;
@@ -3291,6 +3176,38 @@
       border-bottom: 1px solid rgba(255, 255, 255, 0.7); }
   .subfilter-enabled sup {
     color: #737373; }
+
+.svg-gauge {
+  fill: #000000; }
+  .svg-gauge .svg-gauge-description {
+    text-anchor: middle;
+    dominant-baseline: text-before-edge; }
+  .svg-gauge .svg-gauge-thresholds-arc-sector,
+  .svg-gauge .svg-gauge-empty-arc-sector {
+    fill: #ffffff; }
+  .svg-gauge .svg-gauge-value-arc-sector {
+    fill: #555555; }
+  .svg-gauge .svg-gauge-value-arc-sector,
+  .svg-gauge .svg-gauge-empty-arc-sector {
+    transition: fill 0.5s ease-in-out; }
+  .svg-gauge .svg-gauge-needle {
+    fill: #000000;
+    stroke: #000000;
+    vector-effect: non-scaling-stroke;
+    transition: fill 0.5s ease-in-out; }
+  .svg-gauge .svg-gauge-label-quadrant-3,
+  .svg-gauge .svg-gauge-label-quadrant-4 {
+    dominant-baseline: text-before-edge; }
+  .svg-gauge .svg-gauge-label-quadrant-2,
+  .svg-gauge .svg-gauge-label-quadrant-3 {
+    text-anchor: end; }
+  .svg-gauge .svg-gauge-value-and-units-no-data {
+    fill: #333333; }
+  .svg-gauge .svg-gauge-value-and-units-multi-line {
+    dominant-baseline: text-before-edge; }
+  .svg-gauge .svg-gauge-value,
+  .svg-gauge .svg-gauge-units {
+    text-anchor: middle; }
 
 .svg-graph {
   display: block; }
@@ -3753,6 +3670,54 @@
     color: #333333;
     font-weight: bold; }
 
+form.dashboard-widget-gauge .fields-group.fields-group-description, form.dashboard-widget-gauge .fields-group.fields-group-value, form.dashboard-widget-gauge .fields-group.fields-group-needle, form.dashboard-widget-gauge .fields-group.fields-group-minmax, form.dashboard-widget-gauge .fields-group.fields-group-thresholds {
+  display: grid;
+  grid-template-columns: minmax(100px, max-content) 1fr max-content minmax(95px, max-content);
+  align-items: center;
+  column-gap: 10px;
+  row-gap: 5px; }
+  form.dashboard-widget-gauge .fields-group.fields-group-description label, form.dashboard-widget-gauge .fields-group.fields-group-value label, form.dashboard-widget-gauge .fields-group.fields-group-needle label, form.dashboard-widget-gauge .fields-group.fields-group-minmax label, form.dashboard-widget-gauge .fields-group.fields-group-thresholds label {
+    text-align: right; }
+  form.dashboard-widget-gauge .fields-group.fields-group-description hr, form.dashboard-widget-gauge .fields-group.fields-group-value hr, form.dashboard-widget-gauge .fields-group.fields-group-needle hr, form.dashboard-widget-gauge .fields-group.fields-group-minmax hr, form.dashboard-widget-gauge .fields-group.fields-group-thresholds hr {
+    grid-column: 1 / -1;
+    margin: 0;
+    width: 100%;
+    border: solid #888888;
+    border-width: 1px 0 0 0; }
+  form.dashboard-widget-gauge .fields-group.fields-group-description .field-fluid, form.dashboard-widget-gauge .fields-group.fields-group-value .field-fluid, form.dashboard-widget-gauge .fields-group.fields-group-needle .field-fluid, form.dashboard-widget-gauge .fields-group.fields-group-minmax .field-fluid, form.dashboard-widget-gauge .fields-group.fields-group-thresholds .field-fluid {
+    grid-column: 2 / -1; }
+  form.dashboard-widget-gauge .fields-group.fields-group-description .offset-3, form.dashboard-widget-gauge .fields-group.fields-group-value .offset-3, form.dashboard-widget-gauge .fields-group.fields-group-needle .offset-3, form.dashboard-widget-gauge .fields-group.fields-group-minmax .offset-3, form.dashboard-widget-gauge .fields-group.fields-group-thresholds .offset-3 {
+    grid-column-start: 3; }
+  form.dashboard-widget-gauge .fields-group.fields-group-description .field-size input, form.dashboard-widget-gauge .fields-group.fields-group-value .field-size input, form.dashboard-widget-gauge .fields-group.fields-group-needle .field-size input, form.dashboard-widget-gauge .fields-group.fields-group-minmax .field-size input, form.dashboard-widget-gauge .fields-group.fields-group-thresholds .field-size input {
+    margin-right: 5px; }
+  form.dashboard-widget-gauge .fields-group.fields-group-description .form-field, form.dashboard-widget-gauge .fields-group.fields-group-value .form-field, form.dashboard-widget-gauge .fields-group.fields-group-needle .form-field, form.dashboard-widget-gauge .fields-group.fields-group-minmax .form-field, form.dashboard-widget-gauge .fields-group.fields-group-thresholds .form-field {
+    line-height: 24px; }
+form.dashboard-widget-gauge .fields-group.fields-group-description .form-field:nth-child(1) {
+  grid-column: 1 / -1; }
+form.dashboard-widget-gauge .fields-group.fields-group-value .units-show {
+  display: flex; }
+  form.dashboard-widget-gauge .fields-group.fields-group-value .units-show label[for='units'] {
+    width: 100%; }
+form.dashboard-widget-gauge .fields-group.fields-group-needle .needle-show {
+  display: flex; }
+  form.dashboard-widget-gauge .fields-group.fields-group-needle .needle-show label[for='lbl_needle_color'] {
+    width: 100%; }
+form.dashboard-widget-gauge .fields-group.fields-group-minmax .minmax-show {
+  display: flex; }
+  form.dashboard-widget-gauge .fields-group.fields-group-minmax .minmax-show label[for='minmax_size'] {
+    width: 100%; }
+form.dashboard-widget-gauge .fields-group.fields-group-thresholds .form-field:first-child {
+  grid-column: 1 / -1; }
+
+div.dashboard-widget-gauge {
+  overflow-x: hidden; }
+  div.dashboard-widget-gauge .dashboard-grid-widget-body a {
+    display: block; }
+    div.dashboard-widget-gauge .dashboard-grid-widget-body a:hover, div.dashboard-widget-gauge .dashboard-grid-widget-body a:focus, div.dashboard-widget-gauge .dashboard-grid-widget-body a:active {
+      border: 0; }
+    div.dashboard-widget-gauge .dashboard-grid-widget-body a svg {
+      display: block; }
+
 div.dashboard-widget-hostavail .host-avail-widget td:not(:first-child) {
   border-left: 1px dotted #888888; }
 div.dashboard-widget-hostavail .host-avail-widget .host-avail-true {
@@ -3782,7 +3747,7 @@
 
 form.dashboard-widget-item .fields-group.fields-group-description, form.dashboard-widget-item .fields-group.fields-group-value, form.dashboard-widget-item .fields-group.fields-group-time, form.dashboard-widget-item .fields-group.fields-group-change-indicator {
   display: grid;
-  grid-template-columns: minmax(100px, max-content) 3fr max-content auto;
+  grid-template-columns: minmax(100px, max-content) 1fr max-content minmax(95px, max-content);
   align-items: center;
   column-gap: 10px;
   row-gap: 5px; }
@@ -3802,12 +3767,10 @@
     line-height: 24px; }
 form.dashboard-widget-item .fields-group.fields-group-description .form-field:nth-child(1) {
   grid-column: 1 / -1; }
-form.dashboard-widget-item .fields-group.fields-group-value {
-  grid-template-columns: minmax(100px, max-content) 3fr max-content auto; }
-  form.dashboard-widget-item .fields-group.fields-group-value .units-show {
-    display: flex; }
-    form.dashboard-widget-item .fields-group.fields-group-value .units-show label[for='units'] {
-      width: 100%; }
+form.dashboard-widget-item .fields-group.fields-group-value .units-show {
+  display: flex; }
+  form.dashboard-widget-item .fields-group.fields-group-value .units-show label[for='units'] {
+    width: 100%; }
 form.dashboard-widget-item .fields-group.fields-group-change-indicator {
   grid-template-columns: repeat(3, max-content 96px); }
   form.dashboard-widget-item .fields-group.fields-group-change-indicator .input-color-picker {
@@ -3938,55 +3901,6 @@
     line-height: 24px;
     vertical-align: middle;
     text-decoration: none; }
-<<<<<<< HEAD
-    .subfilter-enabled .link-action:focus {
-      color: #ffffff;
-      border-bottom: 2px solid rgba(255, 255, 255, 0.7); }
-    .subfilter-enabled .link-action:hover {
-      color: #ffffff;
-      border-bottom: 1px solid rgba(255, 255, 255, 0.7); }
-  .subfilter-enabled sup {
-    color: #737373; }
-
-.svg-gauge {
-  fill: #000000; }
-  .svg-gauge .svg-gauge-description {
-    text-anchor: middle;
-    dominant-baseline: text-before-edge; }
-  .svg-gauge .svg-gauge-thresholds-arc-sector,
-  .svg-gauge .svg-gauge-empty-arc-sector {
-    fill: #ffffff; }
-  .svg-gauge .svg-gauge-value-arc-sector {
-    fill: #555555; }
-  .svg-gauge .svg-gauge-value-arc-sector,
-  .svg-gauge .svg-gauge-empty-arc-sector {
-    transition: fill 0.5s ease-in-out; }
-  .svg-gauge .svg-gauge-needle {
-    fill: #000000;
-    stroke: #000000;
-    vector-effect: non-scaling-stroke;
-    transition: fill 0.5s ease-in-out; }
-  .svg-gauge .svg-gauge-label-quadrant-3,
-  .svg-gauge .svg-gauge-label-quadrant-4 {
-    dominant-baseline: text-before-edge; }
-  .svg-gauge .svg-gauge-label-quadrant-2,
-  .svg-gauge .svg-gauge-label-quadrant-3 {
-    text-anchor: end; }
-  .svg-gauge .svg-gauge-value-and-units-no-data {
-    fill: #333333; }
-  .svg-gauge .svg-gauge-value-and-units-multi-line {
-    dominant-baseline: text-before-edge; }
-  .svg-gauge .svg-gauge-value,
-  .svg-gauge .svg-gauge-units {
-    text-anchor: middle; }
-
-.svg-graph {
-  display: block; }
-
-.svg-point-highlight {
-  fill: #000000;
-  fill-opacity: .5; }
-=======
     div.dashboard-widget-map .btn-back-map-container .btn-back-map .btn-back-map-content {
       display: none; }
     div.dashboard-widget-map .btn-back-map-container .btn-back-map .btn-back-map-icon {
@@ -3996,7 +3910,6 @@
       width: 28px;
       height: 24px;
       vertical-align: middle; }
->>>>>>> 04d9499d
 
 div.dashboard-widget-map .btn-back-map-container a {
   border-bottom: 0; }
