.sidebar .server-name, .dashboard-navigation-tabs .sortable-item > div span, .dashboard-grid-widget-head h4, .dashboard-grid-iterator-head h4, .list-table .action-container .label, .list-table.compact-view .action-container .link-action, .menu-popup .menu-popup-item, .menu-popup h3, .btn-back-map-container a:focus .btn-back-map .btn-back-map-content, .btn-back-map-container a:hover .btn-back-map .btn-back-map-content, .notif-body h4, .overlay-descr-url, .tag, .overflow-ellipsis, .overflow-ellipsis td, .overflow-ellipsis th, .overflow-ellipsis th a {
  overflow: hidden;
  text-overflow: ellipsis;
  white-space: nowrap; }

html, body, div, span, applet, object, iframe, h1, h2, h3, h4, h5, h6, p, blockquote, pre, a, abbr, acronym, address, big, cite, code, del, dfn, em, img, ins, kbd, q, s, samp, small, strike, strong, sub, sup, tt, var,
b,
strong, u, i, center, dl, dt, dd, ol, ul, li, fieldset, form, label, legend, table, caption, tbody, tfoot, .table-forms .tfoot-buttons, thead, tr, th, td, article, aside, canvas, details, embed, figure, figcaption, footer, header, hgroup, menu, nav, output, ruby, section, summary,
time, mark, audio, video {
  margin: 0;
  padding: 0;
  border: 0;
  font-size: 100%;
  font: inherit;
  vertical-align: baseline; }

article, aside, details, figcaption, figure, footer, header, hgroup, menu, nav, section {
  display: block; }

body {
  line-height: 1; }

ol, ul {
  list-style: none; }

blockquote, q {
  quotes: none; }

blockquote::before, blockquote::after, q::before, q::after {
  content: '';
  content: none; }

table {
  border-collapse: collapse;
  border-spacing: 0; }

body {
  position: relative;
  background-color: #ffffff;
  font-size: 75%;
  font-family: Arial, Tahoma, Verdana, sans-serif;
  line-height: 1.4em;
  color: #000000; }

h1 {
  font-size: 1.75em;
  line-height: 1.2em; }

h2 {
  font-size: 1.5em;
  line-height: 1.2em; }

h3 {
  font-size: 0.917em;
  text-transform: uppercase;
  color: #333333;
  letter-spacing: .0688em;
  text-rendering: optimizeLegibility; }

h4 {
  font-size: 1.167em;
  color: #000000;
  line-height: 1.2em; }

sup {
  font-size: 0.917em;
  color: #333333; }

b, strong {
  font-weight: bold; }

em {
  font-style: italic; }

ol {
  list-style: decimal;
  list-style-position: inside; }
  ol li {
    padding: 0 0 .7em; }

p {
  margin: 0 0 .7em; }

pre {
  font-family: "Courier New", Courier, monospace;
  font-size: 1em; }

a:link {
  color: #555555;
  text-decoration: none;
  transition: color .2s ease-out; }
a:visited {
  color: #555555;
  text-decoration: none; }
a:hover {
  outline: 0;
  color: #000000;
  border-bottom: 1px solid rgba(0, 0, 0, 0.5); }
a:focus {
  color: #000000;
  outline: none;
  border-bottom: 2px solid rgba(0, 0, 0, 0.5); }
a:active {
  outline: 0;
  color: #555555;
  border-bottom: 1px solid rgba(85, 85, 85, 0.5); }
a img {
  border: 0;
  vertical-align: top; }

svg a {
  fill: #555555;
  cursor: pointer; }
  svg a:visited {
    fill: #555555; }
  svg a:hover, svg a:focus {
    fill: #000000;
    text-decoration: underline; }
  svg a:active {
    fill: #555555;
    text-decoration: underline; }

.float-left {
  float: left; }

[data-indicator="count"][data-indicator-value]:not([data-indicator-value="0"])::after {
  content: attr(data-indicator-value);
  margin-left: .4em;
  color: #768d99;
  font-size: 0.917em; }

[data-indicator="mark"][data-indicator-value]:not([data-indicator-value="0"])::after {
  content: '';
  display: inline-block;
  margin-left: .4em;
  width: 7px;
  height: 7px;
  border-radius: 50%;
  background: #009900; }

.ui-resizable-border-n {
  border-top: 1px solid #000000;
  height: 5px;
  margin: 0 .25rem;
  flex: 1; }

.ui-resizable-border-e {
  border-right: 1px solid #000000;
  width: 5px;
  margin: .25rem 0;
  flex: 1; }

.ui-resizable-border-s {
  border-bottom: 1px solid #000000;
  height: 5px;
  margin: 0 .25rem;
  flex: 1; }

.ui-resizable-border-w {
  border-left: 1px solid #000000;
  width: 5px;
  margin: .25rem 0;
  flex: 1; }

.ui-resizable-n {
  cursor: ns-resize;
  height: 5px;
  width: 100%;
  top: 4px;
  left: 0; }
  .ui-resizable-n .ui-resize-dot {
    left: 0;
    right: 0;
    margin: auto;
    bottom: 0; }

.ui-resizable-ne {
  cursor: nesw-resize;
  right: 0;
  top: 0; }

.ui-resizable-nw {
  cursor: nwse-resize;
  left: 0;
  top: 0; }

.ui-resizable-e {
  cursor: ew-resize;
  width: 5px;
  right: 4px;
  top: 0;
  height: 100%; }
  .ui-resizable-e .ui-resize-dot {
    left: 0;
    top: 50%;
    transform: translateY(-50%); }

.ui-resizable-s {
  cursor: ns-resize;
  height: 5px;
  width: 100%;
  bottom: 5px;
  left: 0; }
  .ui-resizable-s .ui-resize-dot {
    left: 0;
    right: 0;
    margin: auto;
    bottom: -5px; }

.ui-resizable-se {
  cursor: nwse-resize;
  right: 0;
  bottom: 0; }

.ui-resizable-sw {
  cursor: nesw-resize;
  left: 0;
  bottom: 0; }

.ui-resizable-w {
  cursor: ew-resize;
  width: 5px;
  left: 4px;
  top: 0;
  height: 100%; }
  .ui-resizable-w .ui-resize-dot {
    right: 0;
    top: 50%;
    transform: translateY(-50%); }

.ui-inner-handles .ui-resizable-n {
  top: 0; }
.ui-inner-handles .ui-resizable-ne {
  top: -4px;
  right: -4px; }
.ui-inner-handles .ui-resizable-nw {
  top: -4px;
  left: -4px; }
.ui-inner-handles .ui-resizable-e {
  right: 0; }
.ui-inner-handles .ui-resizable-s {
  bottom: 0; }
.ui-inner-handles .ui-resizable-se {
  bottom: -4px;
  right: -4px; }
.ui-inner-handles .ui-resizable-sw {
  bottom: -4px;
  left: -4px; }
.ui-inner-handles .ui-resizable-w {
  left: 0; }

.ui-resize-dot, .ui-resizable-ne, .ui-resizable-nw, .ui-resizable-se, .ui-resizable-sw {
  z-index: 90;
  width: 7px;
  height: 7px;
  position: absolute;
  background-color: #ffffff;
  border: 1px solid #000000;
  border-radius: 100%; }

.ui-resizable-n, .ui-resizable-e, .ui-resizable-s, .ui-resizable-w {
  z-index: 90;
  position: absolute;
  display: flex; }

.scrollable {
  overflow-y: auto;
  overflow-x: hidden;
  position: relative;
  scrollbar-width: none;
  -ms-overflow-style: none; }
  .scrollable:focus {
    outline: 0; }
  .scrollable::-webkit-scrollbar {
    width: 0; }
  .scrollable .scrollbar-track {
    background: #999999;
    width: 4px;
    border-radius: 2px;
    height: 100%;
    position: absolute;
    right: 2px;
    top: 0;
    opacity: 0;
    z-index: 999; }
    .scrollable .scrollbar-track::before {
      content: '';
      position: absolute;
      top: 0;
      right: -2px;
      bottom: 0;
      left: -6px; }
    .scrollable .scrollbar-track.is-active {
      opacity: 1; }
    .scrollable .scrollbar-track:hover {
      width: 8px; }
      .scrollable .scrollbar-track:hover .scrollbar-thumb {
        width: 8px; }
  .scrollable .scrollbar-thumb {
    background: #f9f9f9;
    border-radius: 2px;
    width: 4px;
    position: absolute;
    height: 0;
    right: 0;
    opacity: .5; }
    .scrollable .scrollbar-thumb:hover {
      width: 8px;
      opacity: 1; }
  .scrollable .scrollbar-track {
    transition: opacity 0.3s ease-out 2s, width 0.3s ease-out 2s; }
    .scrollable .scrollbar-track.is-active {
      transition: opacity 0.3s ease-out, width 0.3s ease-out 2s; }
    .scrollable .scrollbar-track:hover {
      transition: opacity 0.3s ease-out, width 0.3s ease-out; }
      .scrollable .scrollbar-track:hover .scrollbar-thumb {
        transition: opacity 0.3s ease-out, width 0.3s ease-out; }
  .scrollable .scrollbar-thumb {
    transition: opacity 0.3s ease-out, width 0.3s ease-out 2s; }

.sortable {
  position: relative;
  overflow: hidden; }
  .sortable .sortable-list {
    position: relative;
    top: 0;
    left: 0;
    transition: left .2s, top .2s; }
    .sortable .sortable-list .sortable-item {
      transition: left .2s, top .2s; }
  .sortable.sortable-dragging .sortable-item {
    position: absolute; }
    .sortable.sortable-dragging .sortable-item.sortable-dragging {
      display: none; }

html,
body {
  height: 100vh; }

body {
  display: flex;
  overflow: hidden; }

aside,
.wrapper {
  box-sizing: border-box; }

.wrapper {
  display: flex;
  flex: 1;
  flex-direction: column;
  overflow: auto;
  position: relative; }
  .wrapper > [class^="msg-"] + [class^="msg-"] {
    margin-top: 0; }
  .wrapper > .debug-output {
    flex-shrink: 0; }
  .wrapper > output {
    box-sizing: border-box;
    min-width: 1200px; }

header,
footer {
  flex-shrink: 0;
  min-width: 1200px; }

main {
  position: relative;
  min-width: 1200px;
  padding: 10px; }

footer {
  margin-top: auto; }

output {
  display: block; }

header {
  display: flex;
  align-items: center;
  height: 45px;
  padding: 0 10px;
  background: #f3f3f3;
  border-bottom: 1px solid #9f9f9f; }
  header > div {
    overflow: hidden; }
  header h1 {
    position: relative;
    padding-top: 1px;
    overflow: hidden;
    line-height: 24px;
    text-overflow: ellipsis;
    white-space: nowrap; }
  header .header-controls {
    flex-shrink: 0;
    margin: 0 -2px 0 auto;
    padding: 2px;
    white-space: nowrap; }
    header .header-controls label {
      line-height: 24px; }
  header .header-kioskmode-controls {
    position: fixed;
    top: 5px;
    right: 45px;
    z-index: 1010;
    display: flex;
    transition: opacity 1s ease-out; }
    header .header-kioskmode-controls.hidden {
      opacity: 0; }
    header .header-kioskmode-controls > li > ul {
      margin-right: 10px; }
    header .header-kioskmode-controls ul {
      display: flex; }
      header .header-kioskmode-controls ul li {
        margin-right: 10px; }
  header .header-z-select {
    max-width: 600px; }
  header a.link-action {
    box-sizing: border-box;
    display: block;
    height: 25px; }
    header a.link-action h1 {
      padding-right: 1em; }
      header a.link-action h1::after {
        content: '';
        position: absolute;
        top: 50%;
        right: .15em;
        width: .3em;
        height: .3em;
        margin-top: -.15em;
        border-right: 2px solid #000000;
        border-bottom: 2px solid #000000;
        transform: rotate(45deg);
        transition: border-color .2s ease-out; }
    header a.link-action:hover h1::after, header a.link-action:focus h1::after {
      border-color: #000000; }
  header form {
    display: flex;
    justify-content: flex-end; }
  header ul {
    text-align: right; }
    header ul li {
      display: inline-block;
      vertical-align: top;
      position: relative;
      padding: 0 0 0 10px; }
      header ul li .btn-split {
        margin-right: 0; }
        header ul li .btn-split li {
          padding-left: 0; }
    header ul ul li:first-child {
      padding-left: 0; }
    header ul button {
      line-height: 22px; }
  header z-select > button {
    line-height: normal; }
  header z-select .list {
    text-align: left; }
    header z-select .list li:first-child {
      padding: 5px; }

footer {
  padding: 55px 10px 10px;
  color: #333333;
  line-height: 15px;
  text-align: center; }

.sidebar {
  position: relative;
  z-index: 998;
  display: flex;
  flex-direction: column;
  width: max-content;
  max-width: 480px;
  background: #000000;
  transition: max-width 0.3s, transform 0.3s ease-out;
  will-change: max-width;
  transform: translate3d(0, 0, 0); }
  .sidebar .sidebar-header {
    position: relative;
    box-sizing: border-box;
    display: flex;
    margin: 10px 10px 0;
    padding: 2px;
    overflow: hidden;
    justify-content: space-between; }
  .sidebar .sidebar-header-buttons {
    display: flex;
    width: 48px;
    justify-content: flex-end; }
  .sidebar .server-name {
    box-sizing: border-box;
    width: 0;
    margin-top: 5px;
    padding: 0 12px;
    color: #9f9f9f;
    transition: opacity 0.3s ease-out; }
  .sidebar .form-search {
    margin: 12px; }
  .sidebar .sidebar-nav {
    display: flex;
    flex-direction: column;
    flex: 1; }
  .sidebar .nav-user {
    margin-top: auto; }
  .sidebar .scrollable .scrollbar-track {
    z-index: 1000;
    background: rgba(135, 209, 255, 0.55); }
  .sidebar .scrollable .scrollbar-thumb {
    background: rgba(135, 209, 255, 0.85); }
  .sidebar .logo {
    position: relative;
    margin-right: 12px; }
    .sidebar .logo:active, .sidebar .logo:hover, .sidebar .logo:link, .sidebar .logo:visited {
      border: 0; }
    .sidebar .logo:focus .sidebar-logo {
      box-shadow: 0 0 0 2px rgba(17, 17, 17, 0.35); }
    .sidebar .logo .sidebar-logo-compact {
      position: absolute;
      top: 0;
      left: 0;
      opacity: 0; }
  .sidebar .button-hide,
  .sidebar .button-show,
  .sidebar .button-compact,
  .sidebar .button-expand {
    width: 24px;
    height: 24px;
    background: url("../img/icon-sprite.svg?20200407") no-repeat;
    border: none;
    border-radius: 0;
    text-indent: -9999px;
    opacity: .75; }
    .sidebar .button-hide:focus, .sidebar .button-hide:hover,
    .sidebar .button-show:focus,
    .sidebar .button-show:hover,
    .sidebar .button-compact:focus,
    .sidebar .button-compact:hover,
    .sidebar .button-expand:focus,
    .sidebar .button-expand:hover {
      opacity: 1; }
  .sidebar .button-hide {
    background-position: -540px -568px; }
  .sidebar .button-show {
    display: none;
    background-position: -570px -568px; }
  .sidebar .button-compact {
    background-position: -540px -544px; }
  .sidebar .button-expand {
    display: none;
    background-position: -540px -520px; }
  .sidebar .form-search .search {
    transition: opacity 0.3s; }
  .sidebar .form-search .search-icon {
    transition: transform 0.3s; }
  .sidebar.is-compact, .sidebar.is-hidden {
    position: fixed;
    top: 0;
    bottom: 0;
    box-shadow: 2px 0 6px rgba(0, 0, 0, 0.5); }
  .sidebar.is-compact + .wrapper {
    margin-left: 48px; }
  .sidebar.is-compact .button-compact,
  .sidebar.is-compact .button-show {
    display: none; }
  .sidebar.is-compact .button-expand,
  .sidebar.is-compact .button-hide {
    display: inline-block; }
  .sidebar.is-compact:not(.is-opened) {
    max-width: 48px !important; }
    .sidebar.is-compact:not(.is-opened) .scrollable .scrollbar-track {
      display: none; }
    .sidebar.is-compact:not(.is-opened) .logo .sidebar-logo {
      opacity: 0;
      transition: opacity 0s 0.3s; }
    .sidebar.is-compact:not(.is-opened) .logo .sidebar-logo-compact {
      opacity: 1;
      transition: opacity 0s 0.3s; }
    .sidebar.is-compact:not(.is-opened) .server-name {
      opacity: 0; }
    .sidebar.is-compact:not(.is-opened) .form-search {
      position: relative; }
      .sidebar.is-compact:not(.is-opened) .form-search .search {
        opacity: 0; }
      .sidebar.is-compact:not(.is-opened) .form-search .search-icon {
        opacity: 1;
        transform: scale(1); }
    .sidebar.is-compact:not(.is-opened) nav a {
      color: transparent; }
      .sidebar.is-compact:not(.is-opened) nav a::after {
        opacity: 0; }
    .sidebar.is-compact:not(.is-opened) .submenu {
      max-height: 0 !important; }
  .sidebar.is-hidden .button-show {
    display: inline-block; }
  .sidebar.is-hidden .button-compact,
  .sidebar.is-hidden .button-expand,
  .sidebar.is-hidden .button-hide {
    display: none; }
  .sidebar.is-hidden.focus-off {
    display: none; }
  .sidebar.is-hidden + .wrapper .sidebar-nav-toggle {
    display: block; }
  .sidebar.is-hidden:not(.is-opened) {
    transform: translate3d(-110%, 0, 0); }

.sidebar-nav-toggle {
  display: none;
  flex-shrink: 0;
  margin-right: 10px; }
  .sidebar-nav-toggle .button-toggle {
    width: 24px;
    height: 24px;
    background: url("../img/icon-sprite.svg?20200407") no-repeat -600px -592px;
    border: none;
    border-radius: 0;
    text-indent: -9999px;
    opacity: .75;
    transition: opacity 0.3s ease-out; }
    .sidebar-nav-toggle .button-toggle:hover {
      opacity: 1; }
  .sidebar-nav-toggle + div {
    flex-shrink: 1; }

.form-grid {
  display: grid;
  row-gap: 10px;
  column-gap: 10px;
  grid-template-columns: auto 1fr; }
  .form-grid > label {
    line-height: 24px;
    text-align: right;
    word-wrap: break-word; }
  .form-grid.form-grid-offset > label {
    min-width: 185px; }
  .form-grid .form-actions,
  .form-grid .form-field,
  .form-grid .field-fluid {
    grid-column: 2 / -1;
    text-align: left;
    line-height: 24px; }
  .form-grid .form-field.offset-1 {
    grid-column-start: 2 !important; }
  .form-grid .form-field.offset-2 {
    grid-column-start: 3 !important; }
  .form-grid .form-field.offset-3 {
    grid-column-start: 4 !important; }
  .form-grid.form-grid-3-1 {
    grid-template-columns: auto 3fr auto auto; }
  .form-grid.form-grid-1-1 {
    grid-template-columns: repeat(2, auto 1fr); }
  .form-grid.form-grid-3-1 .form-field:not(.field-fluid), .form-grid.form-grid-1-1 .form-field:not(.field-fluid) {
    grid-column-start: initial;
    grid-column-end: span 1; }

.form-grid .table-forms-separator {
  line-height: 1.4; }
  .form-grid .table-forms-separator td {
    padding: 5px 5px 5px 0; }
.form-grid .form-actions button:not(:first-of-type) {
  margin-left: 10px; }

.header-kioskmode-controls .dashboard-kioskmode-controls li {
  margin-right: 6px; }

.dashboard-toggle-slideshow.slideshow-state-started .slideshow-state-stopped, .dashboard-toggle-slideshow.slideshow-state-stopped .slideshow-state-started,
.dashboard-kioskmode-toggle-slideshow.slideshow-state-started .slideshow-state-stopped,
.dashboard-kioskmode-toggle-slideshow.slideshow-state-stopped .slideshow-state-started {
  display: none; }

.dashboard-edit {
  display: inline-block;
  margin-right: 5px;
  position: relative; }
  .dashboard-edit::after {
    content: '';
    position: absolute;
    min-height: 24px;
    z-index: -1;
    top: -5px;
    right: -5px;
    bottom: -5px;
    left: -5px;
    border: 1px solid #9f9f9f; }
  .dashboard-edit ul li {
    vertical-align: middle; }
    .dashboard-edit ul li:first-child {
      padding: 0; }
    .dashboard-edit ul li .btn-dashboard-conf {
      vertical-align: middle; }

.dashboard-navigation-tabs {
  margin: -2px 10px -2px 0;
  overflow: hidden; }
  .dashboard-navigation-tabs .sortable {
    padding: 2px 0;
    margin: 0 -1.5px; }
  .dashboard-navigation-tabs .sortable-list {
    display: flex;
    padding: 0;
    margin: 0;
    align-items: center; }
    .dashboard-navigation-tabs .sortable-list > .sortable-item:focus:not(:active) {
      padding: 0 3.5px 0 3.5px; }
      .dashboard-navigation-tabs .sortable-list > .sortable-item:focus:not(:active) > div {
        padding: 0 8px;
        border: 1px solid transparent;
        box-shadow: 0 0 0 2px rgba(17, 17, 17, 0.35); }
  .dashboard-navigation-tabs .sortable-item {
    box-sizing: border-box;
    display: block;
    padding: 0 1.5px 0 1.5px;
    margin: 0;
    list-style-type: none;
    outline: none; }
    .dashboard-navigation-tabs .sortable-item > div {
      display: flex;
      align-items: center;
      min-height: 22px;
      line-height: 22px;
      padding: 0 10px;
      flex-shrink: 0;
      font-size: 12px;
      white-space: nowrap;
      cursor: pointer;
      user-select: none;
      background-color: #ffffff;
      border: 1px solid #9f9f9f;
      border-radius: 2px;
      transition: background-color 0.3s, border-color 0.3s; }
      .dashboard-navigation-tabs .sortable-item > div span {
        max-width: 300px;
        color: #000000; }
      .dashboard-navigation-tabs .sortable-item > div button {
        margin: 0 -9px 0 4px; }
      .dashboard-navigation-tabs .sortable-item > div:not(.selected-tab) button {
        display: none; }
  .dashboard-navigation-tabs .sortable > .sortable-item > div,
  .dashboard-navigation-tabs .sortable-list > .sortable-item > div:hover {
    background: #f4f4f4;
    border: 1px solid #c1c1c1; }
  .dashboard-navigation-tabs .sortable > .sortable-item > div.selected-tab,
  .dashboard-navigation-tabs .sortable-list > .sortable-item > div.selected-tab {
    background-color: #333333;
    border: 1px solid transparent; }
    .dashboard-navigation-tabs .sortable > .sortable-item > div.selected-tab span,
    .dashboard-navigation-tabs .sortable-list > .sortable-item > div.selected-tab span {
      color: #ffffff; }

.dashboard-navigation-controls {
  display: flex;
  flex-shrink: 0; }
  .dashboard-navigation-controls button {
    margin-left: 10px; }
    .dashboard-navigation-controls button.dashboard-previous-page, .dashboard-navigation-controls button.dashboard-next-page {
      display: none;
      margin: 0; }

.dashboard-navigation {
  display: flex;
  margin-top: 10px;
  padding-bottom: 2px; }
  .dashboard-navigation.is-scrollable .dashboard-navigation-controls button.dashboard-previous-page, .dashboard-navigation.is-scrollable .dashboard-navigation-controls button.dashboard-next-page {
    display: inline-block; }

.dashboard-grid {
  position: relative;
  margin: 0 -4px -4px -4px;
  z-index: 3;
  transition: margin-top .3s; }
  .dashboard-grid.reserve-header-lines-1 {
    margin-top: 2rem; }
  .dashboard-grid.reserve-header-lines-2 {
    margin-top: calc(4rem + 8px); }

.dashboard:not(.dashboard-is-multipage):not(.dashboard-is-edit-mode) .dashboard-navigation {
  display: none; }
.dashboard.dashboard-is-edit-mode .dashboard-toggle-slideshow, .dashboard:not(.dashboard-is-multipage) .dashboard-toggle-slideshow {
  display: none; }

.dashboard-grid-widget-blocker {
  position: relative;
  width: 100%;
  height: 100%;
  z-index: 998; }

.dashboard-widget-placeholder {
  box-sizing: border-box;
  display: flex;
  height: 200px;
  padding: .25rem;
  width: calc(100% / 6 - .65rem);
  z-index: 999;
  color: #333333;
  cursor: pointer;
  user-select: none; }
  .dashboard-widget-placeholder .dashboard-widget-placeholder-box {
    background-color: rgba(255, 255, 255, 0.7);
    border: 1px dashed #888888;
    box-shadow: 2px 2px 6px rgba(0, 0, 0, 0.5);
    flex: 1;
    position: relative;
    overflow: hidden; }
  .dashboard-widget-placeholder .dashboard-widget-placeholder-label {
    position: absolute;
    left: 0;
    top: calc(50% - 14px);
    right: 0;
    bottom: 0;
    padding: 38px 5px 5px;
    text-align: center; }
    .dashboard-widget-placeholder .dashboard-widget-placeholder-label::before {
      background: url("../img/icon-sprite.svg?20200407") no-repeat -157px -888px;
      content: ' ';
      height: 28px;
      width: 36px;
      position: absolute;
      top: 0;
      left: 50%;
      transform: translateX(-50%); }
    .dashboard-widget-placeholder .dashboard-widget-placeholder-label span.hidden {
      display: none; }
  .dashboard-widget-placeholder .dashboard-widget-placeholder-resizing {
    background: #f0f0f0;
    box-shadow: inset 2px 2px 6px rgba(0, 0, 0, 0.5); }
    .dashboard-widget-placeholder .dashboard-widget-placeholder-resizing .dashboard-widget-placeholder-label::before {
      background: url("../img/icon-sprite.svg?20200407") no-repeat -345px -888px; }
  .dashboard-widget-placeholder.disabled {
    opacity: 1; }
    .dashboard-widget-placeholder.disabled .dashboard-widget-placeholder-box {
      background-color: rgba(255, 255, 255, 0.7); }
      .dashboard-widget-placeholder.disabled .dashboard-widget-placeholder-box .dashboard-widget-placeholder-label::before {
        background: url("../img/icon-sprite.svg?20200407") no-repeat -122px -284px; }
  .dashboard-widget-placeholder.hidden {
    display: none; }

.dashboard-grid-widget-container {
  position: absolute;
  top: 0;
  left: 0;
  right: 0;
  bottom: 0;
  padding: .25rem;
  box-sizing: border-box;
  display: flex;
  flex-direction: column; }

.dashboard-grid-widget-head {
  position: absolute;
  top: .25rem;
  left: .25rem;
  right: .25rem;
  height: 2rem;
  padding-left: 10px;
  display: flex;
  flex-wrap: nowrap;
  flex-direction: row;
  overflow: hidden;
  align-items: flex-start;
  border: 1px solid #9f9f9f;
  border-bottom: 0;
  background-color: #ffffff;
  z-index: 3; }
  .dashboard-grid-widget-head h4 {
    flex-grow: 1;
    margin-top: .5rem;
    color: #262626;
    font-weight: bold; }
  .dashboard-grid-widget-head ul {
    flex-shrink: 0; }
    .dashboard-grid-widget-head ul li {
      float: left;
      padding: 0; }
      .dashboard-grid-widget-head ul li select {
        margin: 4px 0; }

.dashboard-grid-widget-actions {
  opacity: 0;
  transition: opacity .2s ease-out; }

.dashboard-grid-widget-content {
  flex-grow: 1;
  margin-top: 2rem;
  box-sizing: border-box;
  height: calc(100% - 2rem);
  padding-bottom: 8px;
  overflow: auto;
  border: 1px solid #9f9f9f;
  background-color: #ffffff; }
  .dashboard-grid-widget-content .list-table {
    border: 0; }
    .dashboard-grid-widget-content .list-table tbody tr:last-child th, .dashboard-grid-widget-content .list-table tbody tr:last-child td {
      border-bottom: 1px solid #888888; }
      .dashboard-grid-widget-content .list-table tbody tr:last-child th.list-table-footer, .dashboard-grid-widget-content .list-table tbody tr:last-child td.list-table-footer {
        border-bottom: 0; }
  .dashboard-grid-widget-content .debug-output {
    max-height: none;
    border-color: #888888; }
  .dashboard-grid-widget-content .msg-bad,
  .dashboard-grid-widget-content .msg-good,
  .dashboard-grid-widget-content .msg-warning {
    margin: 0 10px; }

.dashboard-grid-widget-mask {
  position: absolute;
  top: .25rem;
  left: .25rem;
  right: .25rem;
  bottom: .25rem;
  display: none; }

.dashboard-grid-widget {
  position: absolute; }
  .dashboard-grid-widget.dashboard-grid-widget-hidden-header .dashboard-grid-widget-head {
    height: 0;
    transition: height .3s, margin-top .3s, box-shadow .3s; }
  .dashboard-grid-widget.dashboard-grid-widget-hidden-header .dashboard-grid-widget-content {
    margin-top: 0;
    height: 100%;
    padding-top: 8px; }
  .dashboard-grid-widget.dashboard-grid-widget-hidden-header.dashboard-grid-widget-focus .dashboard-grid-widget-head {
    height: 2rem;
    margin-top: -2rem;
    box-shadow: 0 -6px 8px -2px rgba(128, 128, 128, 0.15);
    z-index: 5; }
  .dashboard-grid-widget.dashboard-grid-widget-focus .dashboard-grid-widget-actions {
    opacity: 1; }
  .dashboard-grid-widget.ui-resizable-resizing.resizing-top .dashboard-grid-widget-container {
    top: auto;
    bottom: 0; }
  .dashboard-grid-widget.ui-resizable-resizing.resizing-left .dashboard-grid-widget-container {
    left: auto;
    right: 0; }

.dashboard-grid-iterator-container {
  position: absolute;
  top: 0;
  left: 0;
  width: 100%;
  height: 100%; }

.dashboard-grid-iterator-head {
  position: absolute;
  top: .25rem;
  left: .25rem;
  right: .25rem;
  height: 0;
  display: flex;
  flex-wrap: nowrap;
  flex-direction: row;
  overflow: hidden;
  padding-left: 10px;
  box-sizing: border-box;
  border: 1px solid #9f9f9f;
  border-bottom: 0;
  background-color: #ffffff;
  opacity: 0;
  transition: margin-top .3s ease-out, height .3s ease-out, opacity .15s .15s ease-out, box-shadow .3s ease-out;
  z-index: 3; }
  .dashboard-grid-iterator-head h4 {
    flex-grow: 1;
    margin-top: .5rem;
    color: #262626;
    font-weight: bold; }
  .dashboard-grid-iterator-head ul {
    flex-shrink: 0; }
    .dashboard-grid-iterator-head ul li {
      float: left;
      padding: 0; }
  .dashboard-grid-iterator-head .dashboard-grid-iterator-pager {
    margin: 0 10px;
    height: 2rem;
    display: none;
    flex-direction: row;
    flex-shrink: 0;
    align-items: center; }
    .dashboard-grid-iterator-head .dashboard-grid-iterator-pager .dashboard-grid-iterator-pager-info {
      margin: 2px .5em 0;
      white-space: nowrap;
      color: #262626; }
  .dashboard-grid-iterator-head.pager-visible .dashboard-grid-iterator-pager {
    display: flex; }

.dashboard-grid-iterator-content {
  position: absolute;
  top: 0;
  left: 0;
  right: 0;
  bottom: 0;
  overflow: visible;
  transition: margin-top .3s ease-out; }

.dashboard-grid-iterator-placeholder {
  position: absolute;
  display: flex; }
  .dashboard-grid-iterator-placeholder > div {
    margin: .25rem;
    display: flex;
    flex-grow: 1;
    flex-direction: column;
    border: 1px solid #9f9f9f;
    background-color: rgba(255, 255, 255, 0.3); }

.dashboard-grid-iterator-too-small {
  position: absolute;
  top: .25rem;
  left: .25rem;
  right: .25rem;
  bottom: .25rem;
  overflow: hidden;
  display: none;
  align-items: center;
  justify-content: center;
  border: 1px solid #9f9f9f;
  background-color: #ffffff; }
  .dashboard-grid-iterator-too-small > div {
    padding: 0 10px;
    text-align: center;
    color: #333333; }

.dashboard-grid-iterator-mask {
  position: absolute;
  top: .25rem;
  left: .25rem;
  right: .25rem;
  bottom: .25rem;
  display: none; }

.dashboard-grid-iterator {
  position: absolute; }
  .dashboard-grid-iterator.iterator-too-small .dashboard-grid-iterator-too-small {
    display: flex; }
  .dashboard-grid-iterator.iterator-too-small .dashboard-grid-iterator-content {
    display: none; }
  .dashboard-grid-iterator.dashboard-grid-iterator-focus {
    z-index: 5; }
    .dashboard-grid-iterator.dashboard-grid-iterator-focus .dashboard-grid-iterator-head {
      margin-top: -2rem;
      height: 2rem;
      box-shadow: 0 -6px 8px -2px rgba(128, 128, 128, 0.15);
      opacity: 1;
      transition: margin-top .3s ease-out, height .3s ease-out, box-shadow .3s ease-out; }
    .dashboard-grid-iterator.dashboard-grid-iterator-focus.dashboard-grid-iterator-hidden-header.iterator-double-header .dashboard-grid-iterator-head {
      margin-top: calc(-4rem - 8px);
      height: calc(4rem + 8px); }
  .dashboard-grid-iterator.ui-resizable-resizing.resizing-top .dashboard-grid-iterator-container {
    top: auto;
    bottom: 0; }
  .dashboard-grid-iterator.ui-resizable-resizing.resizing-left .dashboard-grid-iterator-container {
    left: auto;
    right: 0; }
  .dashboard-grid-iterator.iterator-alt-content .dashboard-grid-iterator-content {
    position: absolute;
    top: .25rem;
    left: .25rem;
    right: .25rem;
    bottom: .25rem;
    border: 1px solid #9f9f9f;
    background-color: #ffffff; }
    .dashboard-grid-iterator.iterator-alt-content .dashboard-grid-iterator-content > div {
      padding-top: 8px; }
      .dashboard-grid-iterator.iterator-alt-content .dashboard-grid-iterator-content > div .list-table {
        border: 0; }
        .dashboard-grid-iterator.iterator-alt-content .dashboard-grid-iterator-content > div .list-table tbody tr:last-child th, .dashboard-grid-iterator.iterator-alt-content .dashboard-grid-iterator-content > div .list-table tbody tr:last-child td {
          border-bottom: 1px solid #888888; }
          .dashboard-grid-iterator.iterator-alt-content .dashboard-grid-iterator-content > div .list-table tbody tr:last-child th.list-table-footer, .dashboard-grid-iterator.iterator-alt-content .dashboard-grid-iterator-content > div .list-table tbody tr:last-child td.list-table-footer {
            border-bottom: 0; }
      .dashboard-grid-iterator.iterator-alt-content .dashboard-grid-iterator-content > div .msg-good,
      .dashboard-grid-iterator.iterator-alt-content .dashboard-grid-iterator-content > div .msg-bad {
        margin: 0 10px; }

.dashboard-grid-widget.ui-draggable .dashboard-grid-widget .dashboard-grid-widget-head,
.dashboard-grid-widget.ui-draggable .dashboard-grid-iterator .dashboard-grid-iterator-head,
.dashboard-grid-iterator.ui-draggable .dashboard-grid-widget .dashboard-grid-widget-head,
.dashboard-grid-iterator.ui-draggable .dashboard-grid-iterator .dashboard-grid-iterator-head {
  cursor: auto; }

.dashboard.dashboard-is-edit-mode .dashboard-grid-widget-actions {
  opacity: 1; }
.dashboard.dashboard-is-edit-mode.dashboard-positioning .dashboard-grid-widget.dashboard-grid-widget-hidden-header .dashboard-grid-widget-head {
  transition: none; }
.dashboard.dashboard-is-edit-mode.dashboard-positioning .dashboard-grid-iterator.dashboard-grid-widget-hidden-header .dashboard-grid-widget-head {
  transition: none; }
.dashboard.dashboard-is-edit-mode.dashboard-positioning .dashboard-grid-widget-mask {
  display: block; }
.dashboard.dashboard-is-edit-mode.dashboard-positioning .dashboard-grid-iterator-mask {
  display: block; }
.dashboard.dashboard-is-edit-mode .dashboard-grid-widget .ui-resizable-handle {
  visibility: hidden; }
.dashboard.dashboard-is-edit-mode .dashboard-grid-widget.dashboard-grid-widget-focus .ui-resizable-handle {
  visibility: visible; }
.dashboard.dashboard-is-edit-mode .dashboard-grid-widget.ui-resizable-resizing.dashboard-grid-widget-hidden-header .dashboard-grid-widget-head {
  margin-top: 0;
  height: 0;
  box-shadow: none; }
.dashboard.dashboard-is-edit-mode .dashboard-grid-widget.ui-draggable-dragging .ui-resizable-handle {
  visibility: hidden; }
.dashboard.dashboard-is-edit-mode .dashboard-grid-widget.ui-draggable-dragging.dashboard-grid-widget-hidden-header .dashboard-grid-widget-head {
  margin-top: -2rem;
  height: 2rem;
  box-shadow: 0 -6px 8px -2px rgba(128, 128, 128, 0.15);
  opacity: .5; }
.dashboard.dashboard-is-edit-mode .dashboard-grid-widget.ui-resizable-resizing, .dashboard.dashboard-is-edit-mode .dashboard-grid-widget.ui-draggable-dragging {
  z-index: 1000; }
  .dashboard.dashboard-is-edit-mode .dashboard-grid-widget.ui-resizable-resizing::before, .dashboard.dashboard-is-edit-mode .dashboard-grid-widget.ui-draggable-dragging::before {
    content: '';
    display: block;
    position: absolute;
    top: .25rem;
    left: .25rem;
    right: .25rem;
    bottom: .25rem;
    background-color: rgba(240, 240, 240, 0.75);
    box-shadow: 0 4px 20px 2px rgba(0, 0, 0, 0.15); }
  .dashboard.dashboard-is-edit-mode .dashboard-grid-widget.ui-resizable-resizing .dashboard-grid-widget-head, .dashboard.dashboard-is-edit-mode .dashboard-grid-widget.ui-draggable-dragging .dashboard-grid-widget-head {
    border-color: #909090; }
  .dashboard.dashboard-is-edit-mode .dashboard-grid-widget.ui-resizable-resizing .dashboard-grid-widget-content, .dashboard.dashboard-is-edit-mode .dashboard-grid-widget.ui-draggable-dragging .dashboard-grid-widget-content {
    border-color: #909090; }
.dashboard.dashboard-is-edit-mode .dashboard-grid-iterator .ui-resizable-handle {
  visibility: hidden; }
.dashboard.dashboard-is-edit-mode .dashboard-grid-iterator.dashboard-grid-iterator-focus .ui-resizable-handle {
  visibility: visible; }
.dashboard.dashboard-is-edit-mode .dashboard-grid-iterator.ui-resizable-resizing .dashboard-grid-iterator-head {
  margin-top: 0;
  height: 0;
  box-shadow: none;
  opacity: 0; }
.dashboard.dashboard-is-edit-mode .dashboard-grid-iterator.ui-draggable-dragging .ui-resizable-handle {
  visibility: hidden; }
.dashboard.dashboard-is-edit-mode .dashboard-grid-iterator.ui-draggable-dragging .dashboard-grid-iterator-head {
  margin-top: -2rem;
  height: 2rem;
  box-shadow: 0 -6px 8px -2px rgba(128, 128, 128, 0.15);
  opacity: .5; }
.dashboard.dashboard-is-edit-mode .dashboard-grid-iterator.ui-draggable-dragging.dashboard-grid-iterator-hidden-header.iterator-double-header .dashboard-grid-iterator-head {
  margin-top: calc(-4rem - 8px);
  height: calc(4rem + 8px); }
.dashboard.dashboard-is-edit-mode .dashboard-grid-iterator.ui-resizable-resizing, .dashboard.dashboard-is-edit-mode .dashboard-grid-iterator.ui-draggable-dragging {
  z-index: 1000; }
  .dashboard.dashboard-is-edit-mode .dashboard-grid-iterator.ui-resizable-resizing::before, .dashboard.dashboard-is-edit-mode .dashboard-grid-iterator.ui-draggable-dragging::before {
    content: '';
    display: block;
    position: absolute;
    top: .25rem;
    left: .25rem;
    right: .25rem;
    bottom: .25rem;
    background-color: rgba(240, 240, 240, 0.75);
    box-shadow: 0 4px 20px 2px rgba(0, 0, 0, 0.15); }
  .dashboard.dashboard-is-edit-mode .dashboard-grid-iterator.ui-resizable-resizing .dashboard-grid-iterator-head, .dashboard.dashboard-is-edit-mode .dashboard-grid-iterator.ui-draggable-dragging .dashboard-grid-iterator-head {
    border-color: #909090; }
  .dashboard.dashboard-is-edit-mode .dashboard-grid-iterator.ui-resizable-resizing .dashboard-grid-iterator-content .dashboard-grid-widget .dashboard-grid-widget-head, .dashboard.dashboard-is-edit-mode .dashboard-grid-iterator.ui-draggable-dragging .dashboard-grid-iterator-content .dashboard-grid-widget .dashboard-grid-widget-head {
    border-color: #909090; }
  .dashboard.dashboard-is-edit-mode .dashboard-grid-iterator.ui-resizable-resizing .dashboard-grid-iterator-content .dashboard-grid-widget .dashboard-grid-widget-content, .dashboard.dashboard-is-edit-mode .dashboard-grid-iterator.ui-draggable-dragging .dashboard-grid-iterator-content .dashboard-grid-widget .dashboard-grid-widget-content {
    border-color: #909090; }
  .dashboard.dashboard-is-edit-mode .dashboard-grid-iterator.ui-resizable-resizing .dashboard-grid-iterator-content .dashboard-grid-iterator-placeholder > div, .dashboard.dashboard-is-edit-mode .dashboard-grid-iterator.ui-draggable-dragging .dashboard-grid-iterator-content .dashboard-grid-iterator-placeholder > div {
    border-color: #909090; }
  .dashboard.dashboard-is-edit-mode .dashboard-grid-iterator.ui-resizable-resizing .dashboard-grid-iterator-mask, .dashboard.dashboard-is-edit-mode .dashboard-grid-iterator.ui-draggable-dragging .dashboard-grid-iterator-mask {
    border: 1px solid #8b8b8b;
    border-top: 0; }
.dashboard.dashboard-is-edit-mode .dashboard-grid-widget-placeholder {
  position: absolute;
  z-index: 999; }
  .dashboard.dashboard-is-edit-mode .dashboard-grid-widget-placeholder > div {
    position: absolute;
    top: .25rem;
    left: .25rem;
    right: .25rem;
    bottom: .25rem;
    background-color: #f0f0f0 !important; }

@keyframes zoom-in-out {
  0% {
    transform: scale(1); }
  50% {
    transform: scale(1.05); }
  100% {
    transform: scale(1); } }
.new-widget {
  animation: zoom-in-out .2s linear; }

.dashboard-widget {
  min-width: 250px;
  margin: 0 10px 10px 0;
  background-color: #ffffff;
  border: 1px solid #9f9f9f; }
  .dashboard-widget .list-table {
    border: 0; }
    .dashboard-widget .list-table tbody tr:last-child td {
      border-bottom: 1px solid #888888; }
  .dashboard-widget .msg-bad,
  .dashboard-widget .msg-good,
  .dashboard-widget .msg-warning {
    margin: 0 10px; }
  .dashboard-widget.dashboard-widget-fluid {
    margin-right: 0; }

.dashboard-grid-widget-content .list-table th:first-child, .dashboard-grid-widget-content .list-table td:first-child, .dashboard-grid-iterator.iterator-alt-content .dashboard-grid-iterator-content > div .list-table th:first-child, .dashboard-grid-iterator.iterator-alt-content .dashboard-grid-iterator-content > div .list-table td:first-child, .dashboard-widget .list-table th:first-child, .dashboard-widget .list-table td:first-child, .overlay-dialogue .list-table th:first-child, .overlay-dialogue .list-table td:first-child {
  padding-left: 10px; }
.dashboard-grid-widget-content .list-table th:last-child, .dashboard-grid-widget-content .list-table td:last-child, .dashboard-grid-iterator.iterator-alt-content .dashboard-grid-iterator-content > div .list-table th:last-child, .dashboard-grid-iterator.iterator-alt-content .dashboard-grid-iterator-content > div .list-table td:last-child, .dashboard-widget .list-table th:last-child, .dashboard-widget .list-table td:last-child, .overlay-dialogue .list-table th:last-child, .overlay-dialogue .list-table td:last-child {
  padding-right: 10px; }

.dashboard-widget-head {
  position: relative;
  padding: 8px 60px 8px 10px; }
  .dashboard-widget-head h4 {
    color: #262626;
    font-weight: bold; }
  .dashboard-widget-head ul {
    position: absolute;
    top: 0;
    right: 0; }
    .dashboard-widget-head ul li {
      display: block;
      float: left;
      padding: 0; }
      .dashboard-widget-head ul li select {
        margin: 4px 0; }
  .dashboard-widget-head z-select .list li {
    float: none;
    line-height: normal;
    padding: 5px; }

.dashboard-widget-foot {
  text-align: right;
  color: #333333;
  margin: 0 10px; }
  .dashboard-widget-foot li {
    display: inline-block;
    padding: 8px 0 8px 13px; }

.dashboard-widget-graph-link {
  display: block; }
  .dashboard-widget-graph-link:link {
    border: 0; }

.dashboard-grid-widget-content.is-loading::before,
.dashboard-grid-iterator-content.is-loading::before {
  margin: calc(.25rem + 1px); }

.dashboard-list .dashboard-list-item {
  display: flex;
  justify-content: space-between;
  height: 18px; }
  .dashboard-list .dashboard-list-item .status-green {
    background-color: #555555;
    border-color: #555555; }
  .dashboard-list .dashboard-list-item .status-yellow {
    background-color: #555555;
    border-color: #555555; }

.wrapper.layout-kioskmode .dashboard-navigation {
  display: none; }

.diff {
  padding: 4px;
  background: #ffffff; }
  .diff .diff-added {
    background-color: transparent; }
  .diff .diff-removed {
    background-color: transparent; }
  .diff pre {
    width: max-content;
    min-width: 100%; }
    .diff pre > div {
      white-space: pre; }

.form-search {
  position: relative;
  height: 24px; }
  .form-search .search {
    position: absolute;
    top: 0;
    left: 0;
    width: 100%;
    height: 24px;
    padding-right: 22px;
    color: #ffffff;
    background: #000000;
    border: 1px solid #ffffff;
    border-radius: 3px; }
    .form-search .search:focus {
      color: #000000;
      background: #ffffff;
      border-color: #ffffff; }
      .form-search .search:focus ~ .search-icon {
        background-position: -600px -616px;
        opacity: 1; }
        .form-search .search:focus ~ .search-icon:hover:not(:disabled) {
          background-position: -600px -616px;
          opacity: 1; }
  .form-search .search-icon {
    position: absolute;
    top: 0;
    right: 0;
    width: 24px;
    height: 24px;
    padding: 0;
    background-color: transparent !important;
    background: url("../img/icon-sprite.svg?20200407") no-repeat -570px -616px;
    image-rendering: pixelated;
    border: 0;
    opacity: 1;
    transform: scale(0.8);
    transition: opacity 0.3s ease-out; }
    .form-search .search-icon:focus {
      box-shadow: 0 0 0 2px #ffffff; }
    .form-search .search-icon:focus, .form-search .search-icon:hover:not(:disabled) {
      background-position: -570px -616px;
      opacity: 1; }

.search-suggest {
  position: absolute;
  left: 0;
  right: 0;
  z-index: 1000;
  min-width: 16px;
  color: #333333;
  background-color: #ffffff;
  border: 1px solid #383838;
  border-top: 0;
  box-shadow: 0 6px 10px 0 rgba(0, 0, 0, 0.5); }
  .search-suggest li {
    display: block;
    height: inherit;
    padding: .4em 5px;
    margin: 0;
    overflow: hidden;
    color: #000000;
    line-height: normal;
    word-break: break-word;
    cursor: pointer;
    transition: background-color .2s ease-out; }
    .search-suggest li.suggest-hover {
      background-color: #f4f4f4; }

.icon-dashboard::before, .icon-problems::before, .icon-monitoring::before, .icon-inventory::before, .icon-reports::before, .icon-configuration::before, .icon-administration::before {
  content: '';
  width: 24px;
  height: 24px;
  background: url("../img/icon-sprite.svg?20200407") no-repeat; }

.icon-dashboard::before {
  background-position: -570px -664px; }

.icon-problems::before {
  background-position: -570px -688px; }

.icon-monitoring::before {
  background-position: -570px -712px; }

.icon-inventory::before {
  background-position: -570px -736px; }

.icon-reports::before {
  background-position: -570px -760px; }

.icon-configuration::before {
  background-position: -570px -784px; }

.icon-administration::before {
  background-position: -570px -808px; }

.menu-main > li {
  line-height: 16px; }
  .menu-main > li.is-selected > a {
    background: #000000;
    border-left-color: #f3f3f3;
    color: #ffffff; }
  .menu-main > li.is-expanded > a, .menu-main > li.is-expanded > a:focus {
    background: #f3f3f3;
    border-left-color: transparent;
    color: #000000; }
  .menu-main > li:not(.is-expanded) .submenu {
    max-height: 0 !important; }
  .menu-main > li > a {
    color: #ffffff; }
    .menu-main > li > a::before {
      position: absolute;
      top: 7px;
      left: 9px; }
    .menu-main > li > a:hover, .menu-main > li > a:focus {
      background: #e6e6e6;
      border-left-color: transparent;
      color: #000000; }
      .menu-main > li > a:hover::before, .menu-main > li > a:focus::before {
        background-position-x: -570px; }
.menu-main .has-submenu > a::after {
  content: '';
  position: absolute;
  top: 19px;
  right: 14px;
  width: 6px;
  height: 4px;
  background: url("../img/icon-sprite.svg?20200407") no-repeat -606px -434px;
  transform: rotate(0deg);
  transition: transform 0.3s, opacity 0.3s; }
.menu-main .has-submenu > a:hover::after, .menu-main .has-submenu > a:focus::after {
  background-position: -606px -434px; }
.menu-main .has-submenu.is-expanded > a::after {
  background-position: -606px -434px;
  transform: rotate(-180deg); }
.menu-main a {
  position: relative;
  display: block;
  padding: 12px 34px 12px 44px;
  font-size: 14px;
  line-height: inherit;
  white-space: nowrap;
  border-left: 3px solid transparent;
  transition: color 0.3s, border-color 0.3s, background-color 0.3s; }
  .menu-main a:active, .menu-main a:hover, .menu-main a:link, .menu-main a:visited {
    border-bottom: 0; }
.menu-main .submenu {
  position: relative;
  padding-left: 24px;
  overflow: hidden;
  background: #0d0d0d;
  transition: max-height 0.3s ease;
  will-change: max-height; }
  .menu-main .submenu > li {
    line-height: 14px; }
    .menu-main .submenu > li.is-selected > a {
      background: #f3f3f3;
      border-left-color: #949494;
      color: #000000; }
      .menu-main .submenu > li.is-selected > a:hover, .menu-main .submenu > li.is-selected > a:focus {
        background: #e6e6e6;
        color: #000000; }
    .menu-main .submenu > li:not(:last-child) {
      border-bottom: 1px solid #0d0d0d; }
  .menu-main .submenu a {
    padding: 8px 20px;
    font-size: 12px;
    background: #333333;
    color: #f4f4f4; }
    .menu-main .submenu a:hover, .menu-main .submenu a:focus {
      background: #e6e6e6;
      border-left-color: transparent;
      color: #000000; }
  .menu-main .submenu::before, .menu-main .submenu::after {
    content: '';
    position: absolute;
    right: 0;
    left: 0;
    z-index: 999;
    box-shadow: 0 0 6px 2px rgba(0, 0, 0, 0.35); }
  .menu-main .submenu::before {
    top: 0; }
  .menu-main .submenu::after {
    bottom: 0; }
  .menu-main .submenu .submenu {
    position: fixed;
    top: 0;
    left: 100%;
    padding: 1px;
    box-shadow: 4px 4px 8px 0 transparent;
    transition: none; }
    .menu-main .submenu .submenu li {
      border: 0; }
      .menu-main .submenu .submenu li a {
        padding: 6px 20px;
        border-left: 0;
        background-color: #000000; }
      .menu-main .submenu .submenu li.is-selected a {
        background-color: #f3f3f3; }
      .menu-main .submenu .submenu li a:hover,
      .menu-main .submenu .submenu li a:focus {
        background-color: #e6e6e6; }
    .menu-main .submenu .submenu::before, .menu-main .submenu .submenu::after {
      display: none; }
  .menu-main .submenu .has-submenu > a::after {
    top: 13px;
    transform: rotate(90deg); }
  .menu-main .submenu .has-submenu:not(.is-expanded) a::after {
    transform: rotate(-90deg); }
  .menu-main .submenu .has-submenu:not(.is-expanded) .submenu {
    left: -9999px !important; }

.icon-support::before, .icon-share::before, .icon-help::before, .icon-guest::before, .icon-profile::before, .icon-signout::before {
  content: '';
  width: 12px;
  height: 12px;
  background: url("../img/icon-sprite.svg?20200407") no-repeat; }

.icon-support::before {
  background-position: -247px -48px; }

.icon-share::before {
  background-position: -90px -84px; }

.icon-help::before {
  background-position: -90px -48px; }

.icon-guest::before {
  background-position: -247px -156px; }

.icon-profile::before {
  background-position: -90px -120px; }

.icon-signout::before {
  background-position: -90px -156px; }

.is-expanded .icon-support::before {
  background-position: -247px -84px; }

.is-expanded .icon-share::before {
  background-position: -168px -84px; }

.is-expanded .icon-help::before {
  background-position: -168px -48px; }

.is-expanded .icon-guest::before {
  background-position: -247px -192px; }

.is-expanded .icon-profile::before {
  background-position: -168px -120px; }

.is-expanded .icon-signout::before {
  background-position: -168px -156px; }

.menu-user {
  padding: 12px 0; }
  .menu-user li {
    line-height: 16px; }
  .menu-user a,
  .menu-user span {
    position: relative;
    display: block;
    padding: 12px 12px 12px 48px;
    font-size: 12px;
    white-space: nowrap;
    transition: color 0.3s ease-out; }
    .menu-user a::before,
    .menu-user span::before {
      position: absolute;
      top: 13px;
      left: 18px;
      opacity: .75;
      transition: opacity 0.3s ease-out; }
  .menu-user a {
    color: #cedae1; }
    .menu-user a:hover, .menu-user a:focus {
      border-bottom: 0;
      color: #ffffff; }
      .menu-user a:hover::before, .menu-user a:focus::before {
        opacity: 1; }
  .menu-user span {
    color: #9f9f9f; }
  .menu-user > li.is-selected > a {
    background: #000000;
    border-left-color: #f3f3f3;
    color: #ffffff; }
  .menu-user > li.is-expanded > a, .menu-user > li.is-expanded > a:focus {
    background: #f3f3f3;
    border-left-color: transparent;
    color: #000000; }
  .menu-user > li:not(.is-expanded) .submenu {
    max-height: 0 !important; }
  .menu-user .has-submenu > a::after {
    content: '';
    position: absolute;
    top: 19px;
    right: 14px;
    width: 6px;
    height: 4px;
    background: url("../img/icon-sprite.svg?20200407") no-repeat -606px -434px;
    transform: rotate(0deg);
    opacity: 0.75;
    transition: transform 0.3s, opacity 0.3s; }
  .menu-user .has-submenu > a:hover::after, .menu-user .has-submenu > a:focus::after {
    background-position: -606px -434px;
    opacity: 1; }
  .menu-user .has-submenu.is-expanded > a::after {
    background-position: -579px -434px;
    transform: rotate(-180deg); }
  .menu-user .has-submenu.is-expanded > a::before, .menu-user .has-submenu.is-expanded > a::after {
    opacity: 1; }
  .menu-user .submenu {
    position: relative;
    padding-left: 24px;
    overflow: hidden;
    background: #0d0d0d;
    transition: max-height 0.3s ease;
    will-change: max-height; }
    .menu-user .submenu > li {
      line-height: 14px; }
      .menu-user .submenu > li.is-selected > a {
        background: #f3f3f3;
        border-left-color: #949494;
        color: #000000; }
        .menu-user .submenu > li.is-selected > a:hover, .menu-user .submenu > li.is-selected > a:focus {
          background: #e6e6e6;
          color: #000000; }
      .menu-user .submenu > li:not(:last-child) {
        border-bottom: 1px solid #0d0d0d; }
    .menu-user .submenu a {
      padding: 8px 20px;
      background: #333333;
      color: #f4f4f4; }
      .menu-user .submenu a:hover, .menu-user .submenu a:focus {
        background: #e6e6e6;
        border-left-color: transparent;
        color: #000000; }
    .menu-user .submenu::before, .menu-user .submenu::after {
      content: '';
      position: absolute;
      right: 0;
      left: 0;
      z-index: 999;
      box-shadow: 0 0 6px 2px rgba(0, 0, 0, 0.35); }
    .menu-user .submenu::before {
      top: 0; }
    .menu-user .submenu::after {
      bottom: 0; }
    .menu-user .submenu .submenu {
      position: fixed;
      top: 0;
      left: 100%;
      padding: 1px;
      box-shadow: 4px 4px 8px 0 transparent;
      transition: none; }
      .menu-user .submenu .submenu li {
        border: 0; }
        .menu-user .submenu .submenu li a {
          padding: 6px 20px;
          border-left: 0;
          background-color: #000000; }
        .menu-user .submenu .submenu li.is-selected a {
          background-color: #f3f3f3; }
        .menu-user .submenu .submenu li a:hover,
        .menu-user .submenu .submenu li a:focus {
          background-color: #e6e6e6; }
      .menu-user .submenu .submenu::before, .menu-user .submenu .submenu::after {
        display: none; }
    .menu-user .submenu .has-submenu > a::after {
      top: 13px;
      transform: rotate(90deg); }
    .menu-user .submenu .has-submenu:not(.is-expanded) a::after {
      transform: rotate(-90deg); }
    .menu-user .submenu .has-submenu:not(.is-expanded) .submenu {
      left: -9999px !important; }

.msg-bad,
.msg-good,
.msg-warning {
  position: relative;
  padding: 6px 10px 6px 75px;
  margin: 10px;
  font-size: 1.167em;
  color: #000000;
  text-align: left;
  vertical-align: middle;
  background-color: #ffffff;
  border: 2px solid;
  border-radius: 2px; }
  .msg-bad .overlay-close-btn,
  .msg-good .overlay-close-btn,
  .msg-warning .overlay-close-btn {
    color: #333333;
    font-size: 1.167em; }
  .msg-bad .link-action,
  .msg-good .link-action,
  .msg-warning .link-action {
    margin-right: 10px;
    font-size: 0.85em; }
    .msg-bad .link-action .arrow-up,
    .msg-good .link-action .arrow-up,
    .msg-warning .link-action .arrow-up {
      border-bottom-color: #033003; }
    .msg-bad .link-action .arrow-down,
    .msg-good .link-action .arrow-down,
    .msg-warning .link-action .arrow-down {
      border-top-color: #033003; }
  .msg-bad button,
  .msg-good button,
  .msg-warning button {
    background-color: #ffffff; }
  .msg-bad::before,
  .msg-good::before,
  .msg-warning::before {
    content: '';
    position: absolute;
    top: 0;
    bottom: 0;
    left: 0;
    width: 61px; }
  .msg-bad::after,
  .msg-good::after,
  .msg-warning::after {
    content: '';
    position: absolute;
    top: 0;
    left: 0;
    width: 27px;
    height: 25px;
    margin-top: 2px;
    margin-left: 16px;
    background: url("../img/icon-sprite.svg?20200407") no-repeat; }

.msg-bad {
  border-color: #cc0000; }
  .msg-bad .link-action {
    color: #990000; }
    .msg-bad .link-action .arrow-up {
      border-bottom-color: #990000; }
    .msg-bad .link-action .arrow-down {
      border-top-color: #990000; }
  .msg-bad ul {
    border-top-color: #cc0000; }
  .msg-bad button {
    color: #990000;
    border-color: #cc0000; }
  .msg-bad::before {
    background-color: #cc0000; }
  .msg-bad::after {
    background-position: -122px -325px; }

.msg-good {
  border-color: #009900; }
  .msg-good .link-action {
    color: #009900; }
    .msg-good .link-action .arrow-up {
      border-bottom-color: #009900; }
    .msg-good .link-action .arrow-down {
      border-top-color: #009900; }
  .msg-good ul {
    border-top-color: #009900; }
  .msg-good button {
    color: #009900;
    border-color: #009900; }
  .msg-good::before {
    background-color: #009900; }
  .msg-good::after {
    background-position: -122px -244px; }

.msg-warning {
  border-color: #ffb319; }
  .msg-warning .link-action {
    color: #b37e12; }
    .msg-warning .link-action .arrow-up {
      border-bottom-color: #b37e12; }
    .msg-warning .link-action .arrow-down {
      border-top-color: #b37e12; }
  .msg-warning ul {
    border-top-color: #ffb319; }
  .msg-warning button {
    color: #b37e12;
    border-color: #ffb319; }
  .msg-warning::before {
    background-color: #ffb319; }
  .msg-warning::after {
    background-position: -122px -325px; }

.msg-details {
  font-size: 1em;
  font-weight: normal;
  text-align: left; }
  .msg-details .link-action {
    position: absolute;
    top: 7px;
    left: 10px;
    margin-bottom: 20px; }
  .msg-details ul {
    max-height: 300px;
    padding: 0 5px 0 0;
    overflow-y: auto;
    font-size: 0.85em; }
    .msg-details ul li {
      margin-left: 1em; }
      .msg-details ul li::before {
        content: '\2013';
        float: left;
        margin-left: -1em; }
      .msg-details ul li:only-child {
        margin-left: 0; }
    .msg-details ul.msg-details-border {
      padding-top: .5em;
      margin: 8px 0 0;
      border-top-width: 1px;
      border-top-style: dashed; }

.msg-buttons {
  margin: 10px 0 0;
  text-align: right; }
  .msg-buttons button:not(:first-child) {
    margin-left: 10px; }

.msg-global-footer {
  flex-direction: column;
  position: fixed;
  bottom: 0;
  z-index: 10000;
  box-sizing: border-box;
  display: none;
  margin: 0; }

.msg-global {
  max-width: 25%;
  margin: 5% auto 0;
  text-align: left; }

.filter-container.tabfilter-container {
  padding: 0;
  border: 0 none;
  background-color: transparent;
  margin: 0;
  /* All tab filters content container */
  /* Top navigation labels */ }
  .filter-container.tabfilter-container .form-buttons [name="filter_new"],
  .filter-container.tabfilter-container .form-buttons [name="filter_update"] {
    margin-right: 20px; }
  .filter-container.tabfilter-container .tabfilter-content-container {
    border: 1px solid #9f9f9f;
    background-color: #ffffff;
    padding: 10px 0;
    margin-bottom: 6px; }
  .filter-container.tabfilter-container nav > ul {
    display: flex;
    flex: 1;
    justify-content: space-between;
    background-color: #ffffff;
    margin-top: -3px; }
  .filter-container.tabfilter-container nav > ul > li {
    margin: 0 3px 5px 0;
    padding-top: 3px; }
    .filter-container.tabfilter-container nav > ul > li:nth-child(2) {
      flex-grow: 1;
      overflow: hidden;
      padding-bottom: 2px;
      margin: 0 3px -2px -3px;
      height: 30px; }
      .filter-container.tabfilter-container nav > ul > li:nth-child(2) ul {
        white-space: nowrap;
        margin-left: 3px;
        margin-right: 3px; }
    .filter-container.tabfilter-container nav > ul > li:nth-child(3) > ul > li {
      vertical-align: top;
      height: 24px; }
    .filter-container.tabfilter-container nav > ul > li:nth-child(1), .filter-container.tabfilter-container nav > ul > li:nth-child(3) {
      white-space: nowrap; }
  .filter-container.tabfilter-container nav {
    margin-bottom: -1px; }
    .filter-container.tabfilter-container nav li {
      display: inline-block;
      height: 22px;
      line-height: 22px;
      vertical-align: top; }
      .filter-container.tabfilter-container nav li button {
        vertical-align: middle;
        margin-top: 0; }
  .filter-container.tabfilter-container .tabfilter-item-label {
    display: inline-block;
    background-color: #555555;
    border-radius: 2px;
    border: 1px solid transparent;
    color: #ffffff;
    margin-right: 3px; }
    .filter-container.tabfilter-container .tabfilter-item-label:hover {
      color: #ffffff;
      background-color: #484848; }
    .filter-container.tabfilter-container .tabfilter-item-label.unsaved .tabfilter-item-link {
      font-style: italic; }
      .filter-container.tabfilter-container .tabfilter-item-label.unsaved .tabfilter-item-link::before {
        content: '*'; }
      .filter-container.tabfilter-container .tabfilter-item-label.unsaved .tabfilter-item-link[data-counter]::after {
        display: none; }
    .filter-container.tabfilter-container .tabfilter-item-label.selected.expanded {
      position: relative;
      background-color: #ffffff;
      border: 1px solid #9f9f9f;
      border-bottom: 0;
      padding-bottom: 8px;
      margin-top: -1px;
      vertical-align: baseline; }
      .filter-container.tabfilter-container .tabfilter-item-label.selected.expanded .tabfilter-item-link {
        color: #000000; }
      .filter-container.tabfilter-container .tabfilter-item-label.selected.expanded:hover {
        background: #f4f4f4; }
      .filter-container.tabfilter-container .tabfilter-item-label.selected.expanded .icon-edit {
        background: url("../img/icon-sprite.svg?20200407") no-repeat -42px -621px; }
    .filter-container.tabfilter-container .tabfilter-item-label.selected {
      background-color: #484848; }
      .filter-container.tabfilter-container .tabfilter-item-label.selected .tabfilter-item-link {
        color: #ffffff; }
      .filter-container.tabfilter-container .tabfilter-item-label.selected .tabfilter-item-link[data-counter]::after {
        display: none; }
    .filter-container.tabfilter-container .tabfilter-item-label.focused {
      box-shadow: 0 0 0 2px rgba(17, 17, 17, 0.35); }
    .filter-container.tabfilter-container .tabfilter-item-label.disabled {
      box-shadow: none;
      pointer-events: none; }
    .filter-container.tabfilter-container .tabfilter-item-label .icon-home.tabfilter-item-link[data-counter]::after {
      display: none; }
  .filter-container.tabfilter-container .tabfilter-item-link {
    display: inline-block;
    color: #ffffff;
    border: 1px transparent;
    line-height: 22px;
    vertical-align: middle;
    padding: 0 8px; }
  .filter-container.tabfilter-container .icon-edit {
    width: 24px;
    height: 22px;
    background: url("../img/icon-sprite.svg?20200407") no-repeat -354px -621px;
    cursor: pointer;
    margin: 0;
    vertical-align: middle;
    display: inline-block;
    opacity: 0; }
  .filter-container.tabfilter-container .tabfilter-tabs-container .filter-container.time-selection-container {
    border: 0 none; }

[data-counter]::after {
  margin-left: .4em;
  padding: 0.1em 0.4em;
  font-size: 0.917em;
  background-color: #f0f0f0;
  border-radius: 2px;
  color: #000000;
  content: attr(data-counter); }

[data-counter=""]::after {
  display: none; }

.menu-popup .menu-popup-item[data-counter]::after {
  display: block;
  position: absolute;
  top: 2px;
  right: 15px;
  line-height: 18px; }
.menu-popup .menu-popup-item[data-counter] {
  padding-right: 35px; }

.icon-home::before {
  display: block;
  width: 22px;
  height: 24px;
  content: '';
  background: url("../img/icon-sprite.svg?20200407") no-repeat -433px -510px; }

.selected.expanded .icon-home::before {
  background: url("../img/icon-sprite.svg?20200407") no-repeat -121px -510px; }

.toc .toc-row {
  padding: 8px 10px;
  overflow: hidden;
  text-overflow: ellipsis;
  white-space: nowrap;
  line-height: 14px;
  color: #ffffff;
  border-bottom: 1px solid #888888;
  background: #333333; }
.toc .toc-arrow {
  min-height: 14px;
  padding: 0;
  background-color: transparent;
  border: 0; }
  .toc .toc-arrow .arrow-down,
  .toc .toc-arrow .arrow-up {
    margin-right: 4px;
    transform: translateY(-1px); }
  .toc .toc-arrow .arrow-down {
    border-top-color: #ffffff; }
  .toc .toc-arrow .arrow-up {
    border-bottom-color: #ffffff; }
.toc .toc-sublist .toc-row {
  padding-left: 20px;
  background: #ffffff; }
.toc .toc-sublist .toc-arrow {
  color: #000000; }
.toc .toc-sublist .toc-sublist .toc-row {
  padding-left: 50px; }
.toc .toc-sublist .arrow-down {
  border-top-color: #333333; }
.toc .toc-sublist .arrow-up {
  border-bottom-color: #333333; }

z-select,
.z-select {
  display: inline-grid; }
  z-select:focus,
  .z-select:focus {
    outline: none; }
  z-select button.focusable,
  .z-select button.focusable {
    position: relative;
    width: 100%;
    height: 24px;
    padding: 3px 18px 3px 4px;
    overflow: hidden;
    font-size: 1em;
    line-height: initial;
    text-align: left;
    text-overflow: ellipsis;
    word-break: break-all;
    white-space: pre;
    cursor: default;
    border-radius: 0; }
    z-select button.focusable::after,
    .z-select button.focusable::after {
      content: '';
      position: absolute;
      top: 6px;
      right: 5px;
      width: 5px;
      height: 5px;
      border-right: 1.4px solid;
      border-bottom: 1.4px solid;
      transform: rotate(45deg); }
    z-select button.focusable:active, z-select button.focusable:hover, z-select button.focusable:focus,
    .z-select button.focusable:active,
    .z-select button.focusable:hover,
    .z-select button.focusable:focus {
      color: #000000;
      background-color: #ffffff;
      border-color: #888888;
      box-shadow: none; }
  z-select .list,
  .z-select .list {
    display: none;
    z-index: 20000;
    max-height: 362px;
    overflow-y: auto;
    border: 1px solid;
    box-shadow: 0 6px 10px 0 rgba(0, 0, 0, 0.5); }
    z-select .list li,
    .z-select .list li {
      display: block;
      height: inherit;
      box-sizing: border-box;
      min-height: 24px;
      padding: 5px;
      line-height: normal;
      color: #000000;
      text-overflow: ellipsis;
      word-break: break-word;
      white-space: pre-wrap;
      user-select: none; }
      z-select .list li.hover,
      .z-select .list li.hover {
        background-color: #f4f4f4; }
      z-select .list li.red,
      .z-select .list li.red {
        color: #990000; }
      z-select .list li[disabled],
      .z-select .list li[disabled] {
        color: #9f9f9f; }
      z-select .list li[optgroup]::before,
      .z-select .list li[optgroup]::before {
        content: attr(optgroup);
        display: block;
        font-weight: bold; }
    z-select .list > li > ul,
    .z-select .list > li > ul {
      margin: 5px -5px -5px; }
      z-select .list > li > ul li,
      .z-select .list > li > ul li {
        padding-left: 15px; }
    z-select .list.fall-upwards,
    .z-select .list.fall-upwards {
      box-shadow: 0 -6px 10px 0 rgba(0, 0, 0, 0.5); }
  z-select.is-expanded > ul,
  .z-select.is-expanded > ul {
    display: block;
    position: fixed; }
  z-select[disabled] button,
  .z-select[disabled] button {
    pointer-events: none; }
  z-select[readonly] button,
  .z-select[readonly] button {
    color: #000000 !important; }
    z-select[readonly] button:focus,
    .z-select[readonly] button:focus {
      border-color: #000000; }

.link-action {
  border-bottom: 1px dotted;
  cursor: pointer;
  color: #000000; }
  .link-action:hover {
    color: #000000;
    border-bottom: 1px solid rgba(0, 0, 0, 0.35); }
  .link-action:focus {
    outline: none;
    border-bottom: 2px solid rgba(0, 0, 0, 0.35); }

.link-action:visited, .link-action:hover, .link-action:active {
  border-bottom: 1px dotted;
  text-decoration: none; }

.link-alt {
  text-decoration: none;
  cursor: pointer; }
  .link-alt:link {
    border-bottom: 1px solid rgba(128, 128, 128, 0.35); }
  .link-alt:visited {
    border-bottom: 1px solid rgba(128, 128, 128, 0.35); }
  .link-alt:hover {
    color: #000000;
    border-bottom: 1px solid rgba(0, 0, 0, 0.5); }
  .link-alt:focus {
    color: #000000;
    outline: none;
    border-bottom: 2px solid rgba(0, 0, 0, 0.35); }
  .link-alt:active {
    color: #555555;
    border-bottom: 1px solid rgba(85, 85, 85, 0.5); }

.disabled {
  cursor: default !important;
  opacity: .35;
  background-color: transparent; }
  .disabled .subfilter-enabled {
    color: black; }
  .disabled .subfilter-disable-btn {
    cursor: default;
    color: black;
    background-color: #333333; }
    .disabled .subfilter-disable-btn:hover, .disabled .subfilter-disable-btn:focus, .disabled .subfilter-disable-btn:active {
      color: black; }
  .disabled .disabled,
  .disabled [disabled] {
    opacity: 1 !important; }

.monospace-font {
  font-family: "Courier New", Courier, monospace; }

pre, pre a, pre td, pre span {
  white-space: pre-wrap;
  word-break: break-word;
  overflow-wrap: break-word; }

.arrow-up {
  border: 0;
  border-left: 4px solid transparent;
  border-right: 4px solid transparent;
  border-bottom: 6px solid #000000; }

.arrow-down {
  border: 0;
  border-left: 4px solid transparent;
  border-right: 4px solid transparent;
  border-top: 6px solid #000000; }

.arrow-left {
  border-bottom: 4px solid transparent;
  border-top: 4px solid transparent;
  border-right: 6px solid #000000; }

.arrow-right {
  border-bottom: 4px solid transparent;
  border-top: 4px solid transparent;
  border-left: 6px solid #000000; }

.arrow-up, .arrow-down, .arrow-left, .arrow-right {
  display: inline-block;
  height: 0;
  width: 0;
  font-size: 0;
  line-height: 0; }

.zabbix-logo {
  width: 114px;
  height: 30px;
  background: url("../img/icon-sprite.svg?20200407") no-repeat 0 -864px; }

.zabbix-sidebar-logo {
  width: 91px;
  height: 24px;
  background: url("../img/icon-sprite.svg?20200407") no-repeat -570px -400px; }

.zabbix-sidebar-logo-compact {
  width: 24px;
  height: 24px;
  background: url("../img/icon-sprite.svg?20200407") no-repeat -540px -400px; }

.hor-list li {
  display: inline-block;
  margin: 0 6px 0 0; }
  .hor-list li:last-child {
    margin: 0; }

.header-navigation {
  display: inline-block;
  position: relative;
  margin: 0 0 5px;
  z-index: 3;
  max-width: calc(100% - 200px);
  min-height: 24px; }
  .header-navigation > ul {
    display: flex;
    flex-wrap: wrap;
    align-items: baseline; }
    .header-navigation > ul > li {
      margin-right: 5px;
      line-height: 24px; }
      .header-navigation > ul > li > ul {
        display: flex;
        align-items: baseline;
        flex-wrap: wrap; }
        .header-navigation > ul > li > ul li {
          margin-right: 5px; }
        .header-navigation > ul > li > ul.breadcrumbs > li {
          margin-right: 0; }
          .header-navigation > ul > li > ul.breadcrumbs > li::after {
            content: "/"; }
          .header-navigation > ul > li > ul.breadcrumbs > li:last-child::after {
            content: ""; }
      .header-navigation > ul > li .status-container {
        margin-right: 5px; }
    .header-navigation > ul li > span {
      display: inline-block;
      padding: 2px 7px;
      line-height: 18px;
      white-space: nowrap;
      vertical-align: top;
      text-overflow: ellipsis;
      overflow: hidden;
      max-width: 250px; }
      .header-navigation > ul li > span a {
        vertical-align: top;
        text-overflow: ellipsis;
        overflow: hidden;
        max-width: 200px;
        display: inline-block;
        margin-top: 2px;
        line-height: 14px; }
      .header-navigation > ul li > span.selected {
        background-color: #ffffff;
        border-radius: 2px;
        box-shadow: inset 0 0 0 1px #9f9f9f; }
  .header-navigation + .filter-space {
    margin-top: -29px; }

form.is-loading {
  position: relative; }

.list-table {
  width: 100%;
  background-color: #ffffff;
  border-collapse: separate;
  border: 1px solid #9f9f9f; }
  .list-table .action-container {
    display: flex;
    width: 100%; }
    .list-table .action-container .separator {
      margin-right: 4px; }
    .list-table .action-container [class*='icon-'] {
      flex-shrink: 0; }
  .list-table.compact-view .link-action {
    color: #000000; }
    .list-table.compact-view .link-action.red {
      color: #990000; }
    .list-table.compact-view .link-action.orange {
      color: #ed3400; }
    .list-table.compact-view .link-action.yellow {
      color: #af6b00; }
    .list-table.compact-view .link-action.green {
      color: #009900; }
    .list-table.compact-view .link-action:hover, .list-table.compact-view .link-action:focus {
      color: #000000; }
  .list-table.compact-view td {
    padding-top: 0;
    padding-bottom: 0;
    border-bottom: 0;
    box-shadow: inset 0 -1px 0 0 rgba(0, 0, 0, 0.1);
    color: #000000;
    height: 22px;
    line-height: 1;
    vertical-align: middle;
    white-space: nowrap; }
    .list-table.compact-view td [class*='icon-'] {
      vertical-align: middle; }
      .list-table.compact-view td [class*='icon-']::after {
        margin: 0;
        line-height: 14px; }
      .list-table.compact-view td [class*='icon-']:last-of-type {
        margin-right: 0; }
    .list-table.compact-view td [class*='icon-depend-'] {
      width: 12px;
      margin-right: 0; }
    .list-table.compact-view td .rel-container span {
      margin: 0; }
    .list-table.compact-view td .tag {
      display: inline-block;
      line-height: 16px;
      margin-right: 3px;
      padding: 0 3px;
      max-width: 40px; }
      @media screen and (min-width: 1200px) {
        .list-table.compact-view td .tag {
          max-width: 71px; } }
      @media screen and (min-width: 1400px) {
        .list-table.compact-view td .tag {
          max-width: 102px; } }
      @media screen and (min-width: 1600px) {
        .list-table.compact-view td .tag {
          max-width: 133px; } }
    .list-table.compact-view td .icon-maint {
      position: relative;
      display: inline-block;
      height: 12px;
      width: 12px;
      margin: 3px 1px 2px 2px !important; }
      .list-table.compact-view td .icon-maint::before {
        height: 12px;
        width: 12px;
        background-position: -48px -804px; }
    .list-table.compact-view td .icon-wzrd-action {
      background: url("../img/icon-sprite.svg?20200407") no-repeat -6px -624px;
      height: 12px;
      min-height: 12px;
      margin: 0;
      position: relative; }
    .list-table.compact-view td .icon-description {
      margin-left: 2px; }
  .list-table.compact-view .action-container {
    height: 18px;
    line-height: 18px; }
    .list-table.compact-view .action-container .rel-container {
      display: flex; }
    .list-table.compact-view .action-container .link-action {
      height: 16px;
      min-width: 1em; }
    .list-table.compact-view .action-container .separator {
      flex-shrink: 0; }
  .list-table thead th {
    color: #333333;
    height: 100%;
    overflow: hidden;
    white-space: nowrap;
    padding: 6px 5px;
    vertical-align: bottom;
    border-bottom: 2px solid #7b7b7b;
    text-align: left; }
    .list-table thead th.column-tags-1 {
      width: 75px; }
    .list-table thead th.column-tags-2 {
      width: 124px; }
    .list-table thead th.column-tags-3 {
      width: 173px; }
    @media screen and (min-width: 1200px) {
      .list-table thead th.column-tags-1 {
        width: 106px; }
      .list-table thead th.column-tags-2 {
        width: 186px; }
      .list-table thead th.column-tags-3 {
        width: 266px; } }
    @media screen and (min-width: 1400px) {
      .list-table thead th.column-tags-1 {
        width: 137px; }
      .list-table thead th.column-tags-2 {
        width: 248px; }
      .list-table thead th.column-tags-3 {
        width: 359px; } }
    @media screen and (min-width: 1600px) {
      .list-table thead th.column-tags-1 {
        width: 168px; }
      .list-table thead th.column-tags-2 {
        width: 310px; }
      .list-table thead th.column-tags-3 {
        width: 452px; } }
    .list-table thead th .arrow-up {
      margin: 0 0 0 3px;
      border-bottom-color: #333333; }
    .list-table thead th .arrow-right {
      margin: 0 0 0 3px;
      border-left-color: #333333; }
    .list-table thead th .arrow-down {
      margin: 0 0 0 3px;
      border-top-color: #333333; }
    .list-table thead th .treeview span {
      margin: 0; }
    .list-table thead th a {
      display: block;
      position: relative;
      margin: -1em;
      padding: 1em;
      border: 0;
      transition: background-color .2s ease-out; }
      .list-table thead th a:hover, .list-table thead th a:focus, .list-table thead th a:active {
        text-decoration: none;
        background-color: #f4f4f4; }
  .list-table tbody tr:hover {
    background-color: #f4f4f4; }
    .list-table tbody tr:hover .timeline-axis {
      background-color: #ffffff; }
    .list-table tbody tr:hover .timeline-date {
      background-color: #ffffff; }
    .list-table tbody tr:hover .timeline-td {
      background-color: #ffffff !important; }
  .list-table tbody tr.row-selected .timeline-axis {
    background-color: #ffffff; }
  .list-table tbody tr.row-selected .timeline-date {
    background-color: #ffffff; }
  .list-table tbody tr.row-selected .timeline-td {
    background-color: #ffffff; }
  .list-table tbody tr:last-child th, .list-table tbody tr:last-child td {
    border-bottom: 0; }
  .list-table tbody tr.hover-nobg {
    background-color: #ffffff; }
  .list-table tbody th,
  .list-table td {
    padding: 6px 5px;
    position: relative;
    border-bottom: 1px solid #888888;
    line-height: 18px;
    vertical-align: top; }
  .list-table tbody th {
    text-align: left; }
  .list-table .vertical_rotation_inner {
    transform: rotate(270deg);
    white-space: nowrap; }
  .list-table .list-table-footer {
    border-bottom: 0;
    color: #333333;
    text-align: right; }
  .list-table .latest-values,
  .list-table .opdata {
    max-width: 300px; }

.table-paging {
  text-align: center;
  background-color: #ffffff;
  margin-top: -1px;
  padding: 4px 5px;
  overflow: hidden;
  position: relative;
  border: 1px solid #9f9f9f;
  border-top-color: #888888; }
  .table-paging a:focus .arrow-right {
    border-left-color: #ffffff; }
  .table-paging a:focus .arrow-left {
    border-right-color: #ffffff; }

.paging-btn-container {
  min-height: 24px;
  position: relative; }

.table-stats {
  color: #333333;
  display: inline-block;
  padding: 4px 0;
  position: absolute;
  right: 5px; }

.radio-switch {
  cursor: default;
  background-color: #ffffff; }

.table-paging a, .radio-switch {
  display: inline-block;
  margin-left: -1px;
  padding: 3px 11px;
  background-color: #ffffff;
  border: 1px solid #888888 !important;
  text-decoration: none;
  color: #000000;
  outline: 0;
  transition: background-color .2s ease-out; }
  .table-paging a:hover, .radio-switch:hover {
    color: #000000;
    background-color: #f4f4f4; }
  .table-paging a:focus, .radio-switch:focus {
    color: #ffffff;
    background-color: #484848;
    border-color: #484848;
    z-index: 10;
    position: relative; }
  .table-paging a:active, .radio-switch:active {
    color: #000000;
    background-color: #f4f4f4;
    z-index: 10;
    position: relative; }
  .table-paging a:first-of-type, .radio-switch:first-of-type {
    border-radius: 2px 0 0 2px; }
  .table-paging a:last-of-type, .radio-switch:last-of-type {
    border-radius: 0 2px 2px 0; }
  .table-paging a.paging-selected, .paging-selected.radio-switch {
    color: #ffffff;
    background-color: #333333;
    position: relative;
    z-index: 1; }
    .table-paging a.paging-selected:hover, .paging-selected.radio-switch:hover {
      background-color: #292929; }
    .table-paging a.paging-selected:focus, .paging-selected.radio-switch:focus {
      color: #ffffff;
      background-color: #484848;
      border-color: #484848;
      position: relative; }
    .table-paging a.paging-selected:active, .paging-selected.radio-switch:active {
      background-color: #292929;
      position: relative; }

.treeview-plus {
  font-size: 1.167em;
  font-weight: bold;
  display: inline-block;
  background-color: #ffffff;
  border: 1px solid #888888;
  border-radius: 2px;
  cursor: pointer;
  width: 12px;
  height: 12px;
  line-height: 12px;
  text-align: center; }
  .treeview-plus:link, .treeview-plus:visited, .treeview-plus:hover, .treeview-plus:focus, .treeview-plus:active {
    color: #000000; }
  .treeview-plus:hover {
    background-color: #f4f4f4;
    border-bottom-color: #888888; }
  .treeview-plus:focus {
    background-color: #f4f4f4;
    border-color: #000000; }
  .treeview-plus:active {
    background-color: #f4f4f4;
    border-color: #888888; }

.treeview {
  display: inline-block;
  width: 14px;
  height: 16px;
  min-height: auto;
  line-height: 16px;
  padding: 0;
  margin: 0 2px 0 0;
  cursor: auto;
  text-align: center;
  border: 0;
  background-color: transparent; }
  .treeview .arrow-right {
    border-left-color: #333333; }
  .treeview .arrow-down {
    margin: 0 0 2px;
    border-top-color: #333333; }
  .treeview:hover, .treeview:focus {
    background-color: transparent; }
    .treeview:hover .arrow-right, .treeview:focus .arrow-right {
      border-left-color: #555555; }
    .treeview:hover .arrow-down, .treeview:focus .arrow-down {
      border-top-color: #555555; }

.table {
  display: table; }

.row {
  display: table-row; }

.cell {
  display: table-cell;
  vertical-align: top; }
  .cell:last-child .dashboard-widget {
    margin: 0 0 10px; }

.adm-img {
  width: 75%;
  text-align: center;
  margin: 0 auto;
  table-layout: fixed; }
  .adm-img .cell {
    vertical-align: bottom;
    padding: 20px 10px;
    width: 20%;
    text-align: center; }
    .adm-img .cell img {
      max-width: 100%; }

.cell-width {
  width: 8px; }

.nowrap {
  white-space: nowrap; }

.wordwrap {
  word-break: break-all; }

.wordbreak {
  white-space: pre-wrap;
  word-break: break-word; }

.overflow-table {
  overflow-x: auto;
  position: relative; }

.timeline-date {
  text-align: right;
  white-space: nowrap;
  border-bottom-color: transparent !important; }

.timeline-axis {
  padding: 6px .04em !important;
  border-right: 2px solid #c5c5c5; }
  .timeline-axis::before {
    content: '';
    position: absolute;
    bottom: -1px;
    right: -2px;
    height: 100%;
    width: 2px;
    background-color: #c5c5c5; }

.timeline-dot::after {
  background-color: #555555;
  border: 2px solid #ffffff;
  border-radius: 100%;
  top: 11px; }

.timeline-dot-big::after {
  background-color: #ffffff;
  border: 2px solid #555555;
  border-radius: 100%;
  top: 10px; }

.timeline-td {
  padding: 6px .25em !important; }

.timeline-th {
  padding: 6px .25em !important; }

.timeline-dot::after, .timeline-dot-big::after {
  content: '';
  position: absolute;
  z-index: 1;
  display: block;
  width: 4px;
  height: 4px;
  right: -5px;
  border-radius: 100%; }

.timeline-axis, .timeline-td {
  position: relative;
  border-bottom-color: #ffffff !important; }

.filter-btn-container {
  position: relative;
  text-align: right; }

.filter-container {
  background-color: #ffffff;
  border: 1px solid #9f9f9f;
  margin: 0 0 10px;
  padding: 10px 0;
  position: relative; }
  .filter-container .table {
    border-bottom: 1px solid #888888; }
  .filter-container .filter-forms {
    padding: 0 10px; }
    .filter-container .filter-forms .btn-grey {
      vertical-align: baseline; }
  .filter-container .list-table {
    margin-bottom: -10px;
    border: 0; }
    .filter-container .list-table thead th {
      color: initial;
      padding: 8px 5px 5px;
      border-bottom-width: 1px; }

.subfilter,
.subfilter-enabled {
  display: inline-block;
  height: 18px;
  position: relative; }

.subfilter {
  margin-right: 10px; }

.subfilter-enabled {
  background-color: #333333;
  border-radius: 2px;
  color: #ffffff;
  padding: 0 4px; }
  .subfilter-enabled .link-action {
    color: #ffffff;
    text-decoration: none; }
    .subfilter-enabled .link-action:focus {
      color: #ffffff;
      border-bottom: 2px solid rgba(255, 255, 255, 0.7); }
    .subfilter-enabled .link-action:hover {
      color: #ffffff;
      border-bottom: 1px solid rgba(255, 255, 255, 0.7); }
  .subfilter-enabled sup {
    color: #737373; }

.filter-forms {
  margin: 0 auto;
  text-align: center;
  white-space: nowrap;
  background-color: #ffffff; }
  .filter-forms .cell {
    text-align: left;
    padding: 0 20px 5px; }
    .filter-forms .cell:first-child {
      padding-left: 0; }
    .filter-forms .cell:last-child {
      padding-right: 0;
      border-right: 0; }
    .filter-forms .cell button {
      margin: 0; }
  .filter-forms button {
    margin: 10px 5px 0; }
  .filter-forms select {
    vertical-align: top; }
  .filter-forms .table-forms .table-forms-td-right td {
    padding: 0 5px 5px 0;
    vertical-align: middle; }

.multiselect-control {
  display: flex;
  position: relative;
  vertical-align: top;
  white-space: nowrap; }

.multiselect {
  display: flex;
  flex-direction: column;
  position: relative;
  margin-right: 3px;
  min-height: 24px;
  white-space: normal; }
  .multiselect.active {
    border-color: #000000; }
  .multiselect input[type="text"] {
    border: 0;
    background: none;
    box-sizing: border-box;
    width: 100%;
    padding-bottom: 2px;
    min-height: 20px; }
  .multiselect.search-disabled input[type="text"] {
    position: absolute;
    top: 0;
    left: 0;
    width: 0;
    padding: 0;
    margin: 0; }
  .multiselect .multiselect-list {
    display: flex;
    flex-direction: row;
    flex-wrap: wrap;
    padding-left: 2px;
    padding-bottom: 2px; }
    .multiselect .multiselect-list li {
      display: block;
      padding-left: 0 !important;
      margin: 2px 2px 0 0;
      overflow: hidden;
      white-space: nowrap;
      cursor: default; }
      .multiselect .multiselect-list li .subfilter-enabled {
        display: flex;
        flex-direction: row;
        padding: 0 3px 0 4px;
        line-height: 18px; }
        .multiselect .multiselect-list li .subfilter-enabled > span:first-child {
          overflow: hidden;
          text-overflow: ellipsis; }
        .multiselect .multiselect-list li .subfilter-enabled > .subfilter-disable-btn {
          position: relative;
          left: 3px;
          flex-shrink: 0; }
      .multiselect .multiselect-list li.selected .subfilter-enabled,
      .multiselect .multiselect-list li.selected .subfilter-disable-btn,
      .multiselect .multiselect-list li.selected .subfilter-disable-btn:active {
        background-color: #777777; }
  .multiselect .disabled {
    background-color: #f0f0f0;
    opacity: 1; }
    .multiselect .disabled .subfilter-enabled,
    .multiselect .disabled .subfilter-disable-btn {
      background-color: #9f9f9f;
      color: #ffffff; }
  .multiselect div[aria-live] {
    overflow: hidden;
    position: absolute;
    left: 0;
    right: 0;
    top: 0;
    bottom: 0;
    z-index: -1; }

.multiselect-button {
  vertical-align: top; }

.multiselect-suggest, .multiselect-matches {
  padding: 0 5px;
  white-space: normal;
  color: #333333;
  background-color: #ffffff; }
  .multiselect-suggest li, .multiselect-matches li {
    display: block;
    height: inherit;
    line-height: normal;
    color: #000000;
    padding: .4em 5px;
    margin: 0 -5px;
    cursor: pointer;
    overflow: hidden;
    text-overflow: ellipsis;
    transition: background-color .2s ease-out; }
    .multiselect-suggest li.suggest-hover, .multiselect-matches li.suggest-hover {
      background-color: #f4f4f4; }

.multiselect-matches {
  padding: .4em 5px;
  color: #000000;
  font-weight: bold; }

.multiselect-available {
  position: absolute;
  z-index: 20000;
  border: 1px solid #383838;
  overflow-y: auto;
  box-shadow: 0 6px 10px 0 rgba(0, 0, 0, 0.5); }

.suggest-found {
  font-weight: bold;
  color: #af6b00; }

.suggest-new {
  border-top: 1px solid #888888; }
  .suggest-new span:first-child {
    font-weight: bold; }

.table-forms-container, .browser-warning-container {
  margin: 0 0 10px;
  background-color: #ffffff;
  border: 1px solid #9f9f9f;
  padding: 10px;
  text-align: left; }
  .table-forms-container > .ui-tabs-nav, .browser-warning-container > .ui-tabs-nav {
    margin: -10px -10px 10px; }

.form-btns button {
  margin: 10px 6px 5px; }

.table-forms {
  display: table;
  width: 100%;
  color: #000000; }
  .table-forms li {
    display: table-row; }
  .table-forms .multiselect-suggest li, .table-forms .multiselect-matches li {
    display: block; }
  .table-forms th {
    color: #333333;
    padding: 0 5px 0 0;
    text-align: left; }
    .table-forms th:last-child {
      padding: 0; }
  .table-forms tfoot .table-forms-td-right, .table-forms .tfoot-buttons .table-forms-td-right {
    padding-top: 5px; }
  .table-forms tfoot button, .table-forms .tfoot-buttons button {
    margin: 0 10px 0 0; }
  .table-forms .table-forms-td-left {
    display: table-cell;
    padding: 5px 0;
    text-align: right;
    vertical-align: top;
    width: 15%;
    white-space: nowrap; }
    .table-forms .table-forms-td-left label {
      display: block;
      height: 24px;
      line-height: 24px; }
  .table-forms .table-forms-td-right {
    display: table-cell;
    padding: 5px 0 5px 10px;
    vertical-align: middle;
    width: 85%;
    position: relative; }
    .table-forms .table-forms-td-right.has-before {
      padding-top: 0; }
    .table-forms .table-forms-td-right td {
      padding: 5px 5px 5px 0;
      position: relative; }
      .table-forms .table-forms-td-right td.td-drag-icon {
        padding: 0 11px 0 0;
        vertical-align: middle; }
      .table-forms .table-forms-td-right td .drag-icon {
        position: absolute;
        top: 5px;
        margin-right: 5px; }
      .table-forms .table-forms-td-right td.center {
        text-align: center;
        vertical-align: middle; }
        .table-forms .table-forms-td-right td.center .btn-grey {
          margin: 3px 0; }
      .table-forms .table-forms-td-right td.overflow-break {
        max-width: 150px;
        overflow-wrap: break-word;
        white-space: initial;
        word-wrap: break-word; }
      .table-forms .table-forms-td-right td:last-child {
        padding-right: 0; }
    .table-forms .table-forms-td-right .wrap-multiple-controls {
      display: flex; }
    .table-forms .table-forms-td-right .table-forms-separator .radio-segmented + .multiselect-wrapper {
      margin-top: 5px; }
  .table-forms .form-fields-inline label {
    margin: 0 8px 0 3px; }
  .table-forms h4 {
    margin-bottom: -5px; }
  .table-forms .hor-list li {
    display: inline-block; }
  .table-forms .dynamic-row > td {
    padding-top: 0; }
  .table-forms .dynamic-row-control > td {
    padding-top: 0;
    padding-bottom: 0; }

.table-forms-separator {
  border: 1px solid #888888;
  box-sizing: border-box;
  display: inline-block;
  padding: 5px;
  position: relative; }

.border-left {
  border-left: 1px solid #888888; }

.margin-top {
  display: block;
  margin: 4px 0 0; }

.form-new-group {
  border: 5px solid #00cc00;
  border-radius: 2px;
  margin-left: -5px;
  padding: 4px 0; }

.list-check-radio li {
  display: block;
  padding: .3em 0; }
.list-check-radio.hor-list li {
  margin-right: 15px;
  padding: .3em 0 0; }
  .list-check-radio.hor-list li:last-child {
    margin-right: 0; }
.list-check-radio label {
  padding: 0 0 0 18px;
  display: inline-block;
  text-indent: -18px;
  max-width: 600px; }
  .list-check-radio label input[type="checkbox"] {
    left: -3px;
    margin: 0; }
  .list-check-radio label input[type="radio"] {
    left: -3px;
    margin: 0; }

.list-numbered {
  counter-reset: line; }
  .list-numbered .list-numbered-item::before {
    content: counter(line);
    counter-increment: line;
    user-select: none;
    text-align: right; }

.radio-list-control {
  display: inline-block;
  white-space: nowrap; }
  .radio-list-control li {
    position: relative;
    display: inline-block;
    margin: 0 -1px 0 0; }
    .radio-list-control li:first-child {
      border-radius: 3px 0 0 3px; }
      .radio-list-control li:first-child label {
        border-radius: 2px 0 0 2px; }
    .radio-list-control li:last-child {
      border-radius: 0 3px 3px 0; }
      .radio-list-control li:last-child label {
        border-radius: 0 2px 2px 0; }
    .radio-list-control li:only-child {
      border-radius: 3px; }
      .radio-list-control li:only-child label {
        border-radius: 2px; }
  .radio-list-control label {
    display: inline-block;
    border: 1px solid #888888;
    line-height: 1.2em;
    padding: 4px 11px;
    transition: background-color .2s ease-out; }
  .radio-list-control input[type="radio"] {
    position: absolute !important;
    top: auto !important;
    width: 1px !important;
    height: 1px !important;
    opacity: 0; }
    .radio-list-control input[type="radio"] + label {
      color: #000000;
      border-color: #888888;
      background-color: #ffffff; }
      .radio-list-control input[type="radio"] + label:hover {
        background-color: #f4f4f4; }
      .radio-list-control input[type="radio"] + label:active {
        border-color: #888888;
        background-color: #f4f4f4; }
    .radio-list-control input[type="radio"]:focus + label {
      border-color: #000000;
      background-color: #f4f4f4;
      position: relative;
      z-index: 2; }
    .radio-list-control input[type="radio"]:checked + label {
      color: #ffffff;
      border-color: #333333;
      background-color: #333333;
      position: relative;
      z-index: 1; }
    .radio-list-control input[type="radio"]:checked:focus + label {
      box-shadow: 0 0 0 2px rgba(17, 17, 17, 0.35);
      position: relative;
      z-index: 2; }
    .radio-list-control input[type="radio"]:checked[disabled] + label {
      background-color: #878787 !important;
      transition: none; }
    .radio-list-control input[type="radio"][disabled] + label {
      transition: none; }
  .radio-list-control + .icon-info {
    margin-left: 5px; }

label.form-label-asterisk::before {
  color: #990000;
  display: inline-block;
  content: '*';
  margin-right: .3em; }
label input[type="checkbox"] {
  margin-right: 3px; }
label input[type="radio"] {
  margin-right: 3px; }

input {
  font-family: Arial, Tahoma, Verdana, sans-serif;
  font-size: 1em; }
  input[type="file"] {
    padding: 1px; }
  input[readonly] {
    color: #000000 !important; }

textarea {
  font-family: Arial, Tahoma, Verdana, sans-serif;
  font-size: 1em;
  padding: 4px 5px;
  margin: 0;
  overflow: auto; }
  textarea[readonly] {
    color: #000000 !important; }
    textarea[readonly]:focus {
      border-color: #000000; }

select {
  font-family: Arial, Tahoma, Verdana, sans-serif;
  font-size: 1em;
  height: 24px;
  padding: 3px 3px 3px 0;
  background-color: #ffffff; }
  select option {
    color: #000000; }
  select[multiple] {
    padding: 4px 5px;
    width: 300px;
    height: 150px; }
    select[multiple] option {
      padding: 0; }
  select[readonly] {
    color: #000000 !important;
    pointer-events: none; }

.form-input-margin {
  display: inline-block;
  margin: 0 3px 0 0; }

.checkbox-radio {
  position: absolute !important;
  top: auto !important;
  width: 16px !important;
  height: 16px !important;
  opacity: 0;
  z-index: 1; }
  .checkbox-radio:checked[readonly] + label span {
    transition: none; }
    .checkbox-radio:checked[readonly] + label span::after {
      border-color: #888888 !important; }
  .checkbox-radio[readonly],
  .checkbox-radio[readonly] + label {
    pointer-events: none; }
    .checkbox-radio[readonly] span,
    .checkbox-radio[readonly] + label span {
      transition: none; }
  .checkbox-radio[type="checkbox"] + label span {
    border-radius: 2px; }
  .checkbox-radio[type="checkbox"]:checked + label span::after {
    content: '';
    position: absolute;
    display: block;
    width: 7px;
    height: 4px;
    top: 6px;
    left: 7px;
    border-left: 2px solid #555555;
    border-bottom: 2px solid #555555;
    transform: translate(-50%, -50%) rotate(-45deg); }
  .checkbox-radio[type="checkbox"]:checked[disabled] + label span::after {
    border-color: #888888 !important; }
  .checkbox-radio[type="radio"] + label span {
    border-radius: 50%; }
  .checkbox-radio[type="radio"]:checked + label span::after {
    content: '';
    position: absolute;
    display: block;
    width: 8px;
    height: 8px;
    top: 3px;
    left: 3px;
    background-color: #555555;
    border-radius: 50%; }
  .checkbox-radio[type="radio"]:checked[disabled] + label span::after {
    background-color: #888888 !important; }
  .checkbox-radio + label span {
    position: relative;
    display: inline-block;
    width: 14px;
    height: 14px;
    margin: -4px 4px 0 0;
    bottom: -3px;
    border: 1px solid #888888;
    background-color: #ffffff; }
    .checkbox-radio + label span:active {
      border-color: #888888; }
  .checkbox-radio + label.label-pos-left span {
    margin-left: 6px;
    margin-right: 1px; }
  .checkbox-radio:focus + label span {
    border-color: #000000; }
  .checkbox-radio:checked:focus + label span {
    border-color: #000000; }
  .checkbox-radio:checked[disabled] + label span {
    transition: none; }
    .checkbox-radio:checked[disabled] + label span::after {
      border-color: #888888 !important; }
  .checkbox-radio[disabled] + label span {
    transition: none; }

input[type="checkbox"], input[type="radio"] {
  margin: 0;
  padding: 0;
  border: 0;
  vertical-align: middle;
  position: relative;
  top: -1px;
  overflow: hidden;
  width: 13px;
  height: 13px;
  background: none; }

input[type="text"], input[type="password"], input[type="search"], input[type="number"], input[type="email"], input[type="time"] {
  margin: 0;
  padding: 0 5px;
  min-height: 24px; }

z-select button.focusable,
.z-select button.focusable, z-select .list,
.z-select .list, .multiselect, input[type="text"], input[type="password"], input[type="search"], input[type="number"], input[type="email"], input[type="time"], input[type="file"], textarea, select {
  background-color: #ffffff;
  border: 1px solid #888888;
  box-sizing: border-box;
  color: #000000;
  outline: 0;
  transition: border-color .2s ease-out, box-shadow .2s ease-out; }
  z-select button.focusable:focus,
  .z-select button.focusable:focus, z-select .list:focus,
  .z-select .list:focus, .multiselect:focus, input[type="text"]:focus, input[type="password"]:focus, input[type="search"]:focus, input[type="number"]:focus, input[type="email"]:focus, input[type="time"]:focus, input[type="file"]:focus, textarea:focus, select:focus {
    border-color: #000000; }

button::-moz-focus-inner {
  padding: 0;
  border: 0;
  vertical-align: middle; }

button {
  font-family: Arial, Tahoma, Verdana, sans-serif;
  font-size: 1em;
  background-color: #555555;
  border: 1px solid #555555;
  border-radius: 2px;
  color: #ffffff;
  margin: 0;
  padding: 0 11px;
  min-height: 24px;
  cursor: pointer;
  outline: 0;
  transition: border-color .2s ease-out, background-color .2s ease-out; }
  button:hover {
    color: #ffffff;
    background-color: #484848;
    border-color: #484848; }
  button:focus {
    box-shadow: 0 0 0 2px rgba(17, 17, 17, 0.35);
    color: #ffffff;
    background-color: #484848;
    border-color: #484848; }
  button:active {
    color: #ffffff;
    background-color: #484848;
    border-color: #484848; }

.btn-alt {
  color: #000000;
  background-color: transparent; }
  .btn-alt .plus-icon {
    background-color: #000000;
    margin-right: 8px; }
    .btn-alt .plus-icon::after {
      background-color: #000000; }
  .btn-alt:hover {
    color: #ffffff;
    background-color: #484848;
    border-color: #484848; }
    .btn-alt:hover .plus-icon {
      background-color: #ffffff; }
      .btn-alt:hover .plus-icon::after {
        background-color: #ffffff; }
  .btn-alt:focus {
    color: #ffffff;
    background-color: #484848;
    border-color: #484848; }
    .btn-alt:focus .plus-icon {
      background-color: #ffffff; }
      .btn-alt:focus .plus-icon::after {
        background-color: #ffffff; }
  .btn-alt:active {
    color: #ffffff;
    background-color: #484848;
    border-color: #484848; }
    .btn-alt:active .plus-icon {
      background-color: #ffffff; }
      .btn-alt:active .plus-icon::after {
        background-color: #ffffff; }

.btn-grey {
  color: #333333;
  background-color: #ffffff;
  border-color: #888888;
  vertical-align: top; }
  .btn-grey:hover {
    color: #333333;
    background-color: #f4f4f4;
    border-color: #888888; }
  .btn-grey:focus {
    color: #333333;
    background-color: #f4f4f4;
    border-color: #000000; }
  .btn-grey:active {
    color: #333333;
    background-color: #f4f4f4;
    border-color: #000000; }

.btn-link, .btn-link:hover, .btn-link:focus, .btn-link:active, .interface-container .interface-row .interface-cell .interface-btn-toggle {
  position: relative;
  background-color: transparent;
  border: 0;
  border-bottom: 1px dotted #555555;
  border-radius: 0;
  color: #555555;
  font-size: inherit;
  padding: 0;
  min-height: inherit; }
  .btn-link:focus, .interface-container .interface-row .interface-cell .interface-btn-toggle:focus {
    outline: none;
    margin-bottom: -2px !important;
    border-bottom: 2px solid rgba(0, 0, 0, 0.5);
    box-shadow: 0 0 0 0 !important; }
  .btn-link[disabled], .interface-container .interface-row .interface-cell [disabled].interface-btn-toggle {
    background-color: transparent; }
    .btn-link[disabled]:hover, .interface-container .interface-row .interface-cell [disabled].interface-btn-toggle:hover {
      background-color: transparent; }

.btn-kiosk {
  background: #555555 url("../img/icon-sprite.svg?20200407") no-repeat -79px -259px; }

.btn-min {
  background: #555555 url("../img/icon-sprite.svg?20200407") no-repeat -7px -259px; }

.btn-add-fav {
  background: #555555 url("../img/icon-sprite.svg?20200407") no-repeat -7px -295px; }

.btn-remove-fav {
  background: #555555 url("../img/icon-sprite.svg?20200407") no-repeat -7px -329px; }

.btn-action {
  background: #555555 url("../img/icon-sprite.svg?20200407") no-repeat -7px -367px; }

.btn-info {
  background: #555555 url("../img/icon-sprite.svg?20200407") no-repeat -7px -403px; }

.btn-dashboard-kioskmode-toggle-slideshow.slideshow-state-started {
  background: #555555 url("../img/icon-sprite.svg?20200407") no-repeat -432px -582px; }

.btn-dashboard-kioskmode-toggle-slideshow.slideshow-state-stopped {
  background: #555555 url("../img/icon-sprite.svg?20200407") no-repeat -433px -546px; }

.btn-dashboard-kioskmode-previous-page {
  background: #555555 url("../img/icon-sprite.svg?20200407") no-repeat -398px -657px; }

.btn-dashboard-kioskmode-next-page {
  background: #555555 url("../img/icon-sprite.svg?20200407") no-repeat -396px -624px; }

.btn-dashboard-page-properties {
  background: url("../img/icon-sprite.svg?20200407") no-repeat -318px -618px; }

.btn-iterator-page-previous {
  background: url("../img/icon-sprite.svg?20200407") no-repeat -85px -657px; }

.btn-iterator-page-next {
  background: url("../img/icon-sprite.svg?20200407") no-repeat -83px -623px; }

.btn-widget-action {
  background: url("../img/icon-sprite.svg?20200407") no-repeat -6px -618px; }

.btn-widget-collapse, .interface-row.list-accordion-item[data-type="2"].list-accordion-item-opened .interface-btn-toggle {
  background: url("../img/icon-sprite.svg?20200407") no-repeat -6px -654px; }

.btn-widget-expand, .interface-row.list-accordion-item[data-type="2"].list-accordion-item-closed .interface-btn-toggle {
  background: url("../img/icon-sprite.svg?20200407") no-repeat -6px -689px; }

.btn-widget-edit {
  background: url("../img/icon-sprite.svg?20200407") no-repeat -42px -619px; }

.btn-alarm-on {
  background: url("../img/icon-sprite.svg?20200407") no-repeat -6px -546px; }

.btn-alarm-off {
  background: url("../img/icon-sprite.svg?20200407") no-repeat -6px -582px; }

.btn-sound-on {
  background: url("../img/icon-sprite.svg?20200407") no-repeat -6px -474px; }

.btn-sound-off {
  background: url("../img/icon-sprite.svg?20200407") no-repeat -6px -510px; }

.btn-info-clock {
  background: url("../img/icon-sprite.svg?20200407") no-repeat -87px -762px; }

.ui-tabs-nav {
  height: 30px;
  line-height: 30px;
  border-bottom: 1px solid #888888; }
  .ui-tabs-nav li {
    display: inline-block; }
    .ui-tabs-nav li a {
      border: 0;
      padding: 8px 10px;
      transition: background-color .2s ease-out; }
      .ui-tabs-nav li a:hover, .ui-tabs-nav li a:focus, .ui-tabs-nav li a:active {
        background-color: #f4f4f4; }
    .ui-tabs-nav li.ui-tabs-active:first-child {
      border-left: 0; }
    .ui-tabs-nav li.ui-tabs-active a {
      padding: 8px 10px 6px;
      background-color: transparent;
      color: #000000;
      text-decoration: none;
      cursor: default;
      border-bottom: 3px solid #888888; }
    .ui-tabs-nav li.ui-state-disabled a {
      cursor: default;
      color: #999999;
      background-color: transparent;
      border: 0; }
  .ui-tabs-nav .btn-time,
  .ui-tabs-nav .filter-trigger {
    border-radius: 2px;
    color: #ffffff;
    background-color: #555555;
    border: 1px solid #555555;
    position: relative;
    margin: 0 0 0 6px;
    min-height: 24px;
    vertical-align: bottom; }
    .ui-tabs-nav .btn-time::after,
    .ui-tabs-nav .filter-trigger::after {
      content: '';
      position: absolute; }
    .ui-tabs-nav .btn-time:focus, .ui-tabs-nav .btn-time:hover,
    .ui-tabs-nav .filter-trigger:focus,
    .ui-tabs-nav .filter-trigger:hover {
      color: #ffffff;
      background-color: #484848;
      border-color: #484848;
      cursor: pointer; }
  .ui-tabs-nav .btn-time {
    padding: 0 34px 0 10px; }
    .ui-tabs-nav .btn-time::after {
      margin: 0 5px;
      right: 0;
      top: 0;
      height: 24px;
      width: 24px;
      background: url("../img/icon-sprite.svg?20200407") no-repeat -87px -583px; }
  .ui-tabs-nav .filter-trigger {
    padding: 0 34px 0 10px; }
    .ui-tabs-nav .filter-trigger::after {
      margin: 0 5px;
      right: 0;
      top: 0;
      height: 24px;
      width: 24px;
      background: url("../img/icon-sprite.svg?20200407") no-repeat -87px -547px; }
  .ui-tabs-nav .ui-state-focus .btn-time,
  .ui-tabs-nav .ui-state-focus .filter-trigger {
    box-shadow: 0 0 0 2px rgba(17, 17, 17, 0.35);
    color: #ffffff;
    background-color: #484848;
    border-color: #484848; }
  .ui-tabs-nav .ui-state-focus.ui-tabs-active .btn-time,
  .ui-tabs-nav .ui-state-focus.ui-tabs-active .filter-trigger {
    box-shadow: 0 0 0 2px rgba(17, 17, 17, 0.35); }
  .ui-tabs-nav .ui-tabs-active .btn-time,
  .ui-tabs-nav .ui-tabs-active .filter-trigger {
    color: #000000;
    background-color: #ffffff;
    border: 1px solid #9f9f9f;
    border-bottom: 0;
    border-radius: 2px 2px 0 0;
    margin: -1px 0 0 6px;
    padding: 1px 34px 7px 10px; }
  .ui-tabs-nav .ui-tabs-active .btn-time::after {
    background-position: -246px -583px;
    top: 1px; }
  .ui-tabs-nav .ui-tabs-active .filter-trigger::after {
    background-position: -246px -547px; }
  .ui-tabs-nav .ui-state-hover.ui-tabs-active .btn-time,
  .ui-tabs-nav .ui-state-hover.ui-tabs-active .filter-trigger {
    background-color: #f4f4f4; }

.filter-space {
  box-sizing: border-box; }
  .filter-space li a.ui-tabs-anchor {
    vertical-align: top; }
  .filter-space ul.ui-tabs-nav li:focus {
    outline: none; }
  .filter-space .filter-btn-container {
    height: 29px;
    z-index: 2; }
  .filter-space .ui-tabs-nav {
    height: 29px;
    border-bottom: 0; }
    .filter-space .ui-tabs-nav a {
      display: inline-block;
      box-sizing: border-box;
      line-height: 22px;
      margin-bottom: 5px;
      text-align: center; }

.btn-time-left,
.btn-time-right {
  background: url("../img/icon-sprite.svg?20200407") no-repeat;
  content: '';
  border: 0;
  height: 24px;
  width: 24px;
  vertical-align: top; }
  .btn-time-left:focus, .btn-time-left:hover,
  .btn-time-right:focus,
  .btn-time-right:hover {
    border: 1px solid #9f9f9f;
    color: #ffffff;
    background-color: #484848;
    border-color: #484848; }
  .btn-time-left:disabled,
  .btn-time-right:disabled {
    border: 0;
    opacity: .4; }

.btn-time-right {
  background-position: -83px -623px; }
  .btn-time-right:focus, .btn-time-right:hover {
    background-position: -396px -624px; }
  .btn-time-right:disabled {
    background-position: -83px -623px; }

.btn-time-left {
  background-position: -85px -657px; }
  .btn-time-left:focus, .btn-time-left:hover {
    background-position: -398px -658px; }
  .btn-time-left:disabled {
    background-position: -85px -657px; }

.btn-time-out {
  background: none;
  border: 1px solid transparent;
  color: #000000;
  height: 24px;
  line-height: 22px;
  margin: 0 5px;
  vertical-align: top; }
  .btn-time-out:disabled {
    background: transparent !important;
    border-color: transparent !important;
    opacity: .8; }

.time-quick {
  font-size: 12px;
  line-height: 20px; }
  .time-quick li:last-of-type a {
    margin-bottom: 0; }
  .time-quick li a {
    display: inline-block;
    padding: 2px 10px;
    margin-bottom: 2px;
    margin-left: -10px;
    border-bottom: 0; }
    .time-quick li a:hover, .time-quick li a:focus, .time-quick li a.selected {
      border-radius: 2px;
      border-bottom: 0; }
    .time-quick li a:hover {
      background: #f4f4f4;
      transition: background-color .2s ease-out; }
    .time-quick li a:focus {
      box-shadow: 0 0 0 2px rgba(17, 17, 17, 0.35); }
    .time-quick li a.selected {
      background: #333333;
      color: #ffffff;
      transition: background-color .2s ease-out; }

.time-selection-container {
  display: flex;
  justify-content: flex-end; }
  .time-selection-container .time-input {
    border-right: 1px solid #9f9f9f;
    padding: 0 30px 0 10px;
    text-align: right;
    white-space: nowrap; }
    .time-selection-container .time-input .time-input-error {
      margin: -8px 29px 0 0; }
    .time-selection-container .time-input ul {
      padding: 0 0 10px; }
    .time-selection-container .time-input li {
      display: inline-block;
      vertical-align: baseline;
      padding: 0 0 0 10px; }
      .time-selection-container .time-input li .icon-cal {
        position: relative;
        vertical-align: middle;
        margin-left: 2px; }
  .time-selection-container .time-quick-range {
    text-align: right;
    white-space: nowrap;
    margin: 0 0 0 20px; }
    .time-selection-container .time-quick-range .cell {
      display: inline-flex;
      vertical-align: top;
      text-align: left;
      margin: 0 10px; }
    .time-selection-container .time-quick-range .time-quick-selected {
      display: inline-block;
      padding: 2px 10px;
      margin-left: -10px;
      color: #ffffff;
      background-color: #333333;
      border-bottom: 0; }

.header-kioskmode-controls {
  position: fixed;
  top: 5px;
  right: 45px;
  z-index: 1010;
  display: flex;
  transition: opacity 1s ease-out; }
  .header-kioskmode-controls.hidden {
    opacity: 0; }
  .header-kioskmode-controls > li > ul {
    margin-right: 10px; }
  .header-kioskmode-controls ul {
    display: flex; }
    .header-kioskmode-controls ul li {
      margin-right: 10px; }

.btn-dashboard-conf {
  background: url("../img/icon-sprite.svg?20200407") no-repeat -42px -619px; }

.btn-dashboard-normal {
  box-shadow: 1px 1px 2px rgba(0, 0, 0, 0.5); }

.btn-dashboard-page-properties, .btn-iterator-page-previous, .btn-iterator-page-next, .btn-widget-action, .btn-widget-collapse, .interface-row.list-accordion-item[data-type="2"].list-accordion-item-opened .interface-btn-toggle, .btn-widget-expand, .interface-row.list-accordion-item[data-type="2"].list-accordion-item-closed .interface-btn-toggle, .btn-widget-edit, .btn-alarm-on, .btn-alarm-off, .btn-sound-on, .btn-sound-off, .btn-info-clock, .interface-row.list-accordion-item[data-type="2"] .interface-btn-toggle {
  width: 24px;
  height: 24px;
  margin: 2px 2px 0 0; }

.btn-dashboard-conf {
  width: 24px;
  height: 24px; }

.filter-container.tabfilter-container .icon-edit, .btn-dashboard-page-properties, .btn-iterator-page-previous, .btn-iterator-page-next, .btn-widget-action, .btn-widget-collapse, .interface-row.list-accordion-item[data-type="2"].list-accordion-item-opened .interface-btn-toggle, .btn-widget-expand, .interface-row.list-accordion-item[data-type="2"].list-accordion-item-closed .interface-btn-toggle, .btn-widget-edit, .btn-alarm-on, .btn-alarm-off, .btn-sound-on, .btn-sound-off, .btn-info-clock, .interface-row.list-accordion-item[data-type="2"] .interface-btn-toggle, .btn-dashboard-conf {
  border: 0;
  min-height: 0;
  padding: 0;
  opacity: .5;
  transition: opacity .2s ease-out; }
  .filter-container.tabfilter-container [disabled].icon-edit, [disabled].btn-dashboard-page-properties, [disabled].btn-iterator-page-previous, [disabled].btn-iterator-page-next, [disabled].btn-widget-action, [disabled].btn-widget-collapse, [disabled].btn-widget-expand, [disabled].btn-widget-edit, [disabled].btn-alarm-on, [disabled].btn-alarm-off, [disabled].btn-sound-on, [disabled].btn-sound-off, [disabled].btn-info-clock, .interface-row.list-accordion-item[data-type="2"] [disabled].interface-btn-toggle, [disabled].btn-dashboard-conf, .filter-container.tabfilter-container [disabled].icon-edit:hover, [disabled].btn-dashboard-page-properties:hover, [disabled].btn-iterator-page-previous:hover, [disabled].btn-iterator-page-next:hover, [disabled].btn-widget-action:hover, [disabled].btn-widget-collapse:hover, [disabled].btn-widget-expand:hover, [disabled].btn-widget-edit:hover, [disabled].btn-alarm-on:hover, [disabled].btn-alarm-off:hover, [disabled].btn-sound-on:hover, [disabled].btn-sound-off:hover, [disabled].btn-info-clock:hover, .interface-row.list-accordion-item[data-type="2"] [disabled].interface-btn-toggle:hover, [disabled].btn-dashboard-conf:hover, .filter-container.tabfilter-container [disabled].icon-edit:focus, [disabled].btn-dashboard-page-properties:focus, [disabled].btn-iterator-page-previous:focus, [disabled].btn-iterator-page-next:focus, [disabled].btn-widget-action:focus, [disabled].btn-widget-collapse:focus, [disabled].btn-widget-expand:focus, [disabled].btn-widget-edit:focus, [disabled].btn-alarm-on:focus, [disabled].btn-alarm-off:focus, [disabled].btn-sound-on:focus, [disabled].btn-sound-off:focus, [disabled].btn-info-clock:focus, .interface-row.list-accordion-item[data-type="2"] [disabled].interface-btn-toggle:focus, [disabled].btn-dashboard-conf:focus, .filter-container.tabfilter-container [disabled].icon-edit:active, [disabled].btn-dashboard-page-properties:active, [disabled].btn-iterator-page-previous:active, [disabled].btn-iterator-page-next:active, [disabled].btn-widget-action:active, [disabled].btn-widget-collapse:active, [disabled].btn-widget-expand:active, [disabled].btn-widget-edit:active, [disabled].btn-alarm-on:active, [disabled].btn-alarm-off:active, [disabled].btn-sound-on:active, [disabled].btn-sound-off:active, [disabled].btn-info-clock:active, .interface-row.list-accordion-item[data-type="2"] [disabled].interface-btn-toggle:active, [disabled].btn-dashboard-conf:active {
    background-color: transparent;
    opacity: .25; }

.btn-kiosk, .btn-min, .btn-add-fav, .btn-remove-fav, .btn-action, .btn-info, .btn-dashboard-kioskmode-toggle-slideshow.slideshow-state-started, .btn-dashboard-kioskmode-toggle-slideshow.slideshow-state-stopped, .btn-dashboard-kioskmode-previous-page, .btn-dashboard-kioskmode-next-page, .icon-cal, .icon-wzrd-action, .drag-icon {
  width: 24px;
  height: auto;
  padding: 0; }

button[disabled], button[disabled]:hover, button[disabled]:active {
  color: #999999 !important;
  background-color: transparent;
  border-color: #999999;
  cursor: default; }
  button.icon-cal[disabled] {
    opacity: .3;
    background-color: transparent; }

z-select[disabled] button,
.z-select[disabled] button, z-select[readonly] button,
.z-select[readonly] button, .multiselect[aria-disabled], .radio-list-control input[type="radio"][disabled] + label, input[disabled], input[readonly], textarea[disabled], textarea[readonly], select option[disabled], select[disabled], select[readonly], .checkbox-radio[readonly] span,
.checkbox-radio[readonly] + label span, .checkbox-radio[disabled] + label span, .input-group button.btn-dropdown-toggle:disabled {
  color: #9f9f9f;
  background-color: #f0f0f0 !important;
  border-color: #9f9f9f; }

.inaccessible .subfilter-enabled {
  color: #bfbfbf; }

.filter-container.tabfilter-container .icon-edit:hover, .btn-dashboard-page-properties:hover, .btn-iterator-page-previous:hover, .btn-iterator-page-next:hover, .btn-widget-action:hover, .btn-widget-collapse:hover, .btn-widget-expand:hover, .btn-widget-edit:hover, .btn-alarm-on:hover, .btn-alarm-off:hover, .btn-sound-on:hover, .btn-sound-off:hover, .btn-info-clock:hover, .interface-row.list-accordion-item[data-type="2"] .interface-btn-toggle:hover, .btn-dashboard-conf:hover, .filter-container.tabfilter-container .icon-edit:focus, .btn-dashboard-page-properties:focus, .btn-iterator-page-previous:focus, .btn-iterator-page-next:focus, .btn-widget-action:focus, .btn-widget-collapse:focus, .btn-widget-expand:focus, .btn-widget-edit:focus, .btn-alarm-on:focus, .btn-alarm-off:focus, .btn-sound-on:focus, .btn-sound-off:focus, .btn-info-clock:focus, .interface-row.list-accordion-item[data-type="2"] .interface-btn-toggle:focus, .btn-dashboard-conf:focus, .filter-container.tabfilter-container .icon-edit:active, .btn-dashboard-page-properties:active, .btn-iterator-page-previous:active, .btn-iterator-page-next:active, .btn-widget-action:active, .btn-widget-collapse:active, .btn-widget-expand:active, .btn-widget-edit:active, .btn-alarm-on:active, .btn-alarm-off:active, .btn-sound-on:active, .btn-sound-off:active, .btn-info-clock:active, .interface-row.list-accordion-item[data-type="2"] .interface-btn-toggle:active, .btn-dashboard-conf:active {
  background-color: transparent;
  opacity: 1; }

.action-buttons {
  margin: 10px 0 0;
  color: #333333; }
  .action-buttons button {
    margin: 0 10px 10px 0; }

.selected-item-count {
  display: inline-block;
  margin: 0 14px 0 0; }

.icon-maint {
  margin: 0 18px 0 0; }
  .icon-maint::before {
    background: url("../img/icon-sprite.svg?20200407") no-repeat -46px -802px; }

.icon-depend-up {
  margin: 0 18px 0 0; }
  .icon-depend-up::before {
    background: url("../img/icon-sprite.svg?20200407") no-repeat -49px -729px; }

.icon-depend-down {
  margin: 0 18px 0 0; }
  .icon-depend-down::before {
    background: url("../img/icon-sprite.svg?20200407") no-repeat -49px -765px; }

.icon-ackn {
  margin: 0 18px 0 0; }
  .icon-ackn::before {
    background: url("../img/icon-sprite.svg?20200407") no-repeat -45px -693px; }

.icon-tree-top-bottom, .icon-tree-top-bottom-right, .icon-tree-top-right, .icon-tree-empty {
  margin: 0 12px 0 0; }
  .icon-tree-top-bottom::before, .icon-tree-top-bottom-right::before, .icon-tree-top-right::before, .icon-tree-empty::before {
    background: url("../img/icon-sprite.svg?20200407") no-repeat;
    display: inline-block;
    width: 12px;
    height: 12px;
    position: absolute;
    content: ''; }

.icon-tree-top-bottom::before {
  background-position: url("../img/icon-sprite.svg?20200407") no-repeat -84px -300px; }

.icon-tree-top-bottom-right::before {
  background-position: url("../img/icon-sprite.svg?20200407") no-repeat -84px -334px; }

.icon-tree-top-right::before {
  background-position: url("../img/icon-sprite.svg?20200407") no-repeat -84px -372px; }

.icon-tree-empty::before {
  background-position: url("../img/icon-sprite.svg?20200407") no-repeat -84px -350px; }

.icon-cal {
  background: transparent url("../img/icon-sprite.svg?20200407") no-repeat -42px -834px; }

.icon-wzrd-action {
  background: transparent url("../img/icon-sprite.svg?20200407") no-repeat -6px -617px;
  margin-top: -16px; }

.icon-cal, .icon-wzrd-action {
  border: 0;
  cursor: pointer;
  position: absolute;
  opacity: .75;
  transition: opacity .2s ease-out; }
  .icon-cal:hover, .icon-wzrd-action:hover, .icon-cal:focus, .icon-wzrd-action:focus, .icon-cal:active, .icon-wzrd-action:active {
    opacity: 1;
    background-color: transparent; }

.icon-maint::before, .icon-depend-up::before, .icon-depend-down::before, .icon-ackn::before {
  display: inline-block;
  width: 18px;
  height: 18px;
  position: absolute;
  content: ''; }

.drag-icon {
  margin-left: -9px;
  height: 24px;
  background: url("../img/icon-sprite.svg?20200407") no-repeat -6px -762px; }

.icon-info {
  position: relative;
  width: 8px;
  height: 11px;
  cursor: pointer;
  margin: -12px 0 -4px; }
  .icon-info::before {
    content: '';
    display: inline-block;
    position: absolute;
    top: 0;
    left: 0;
    width: 14px;
    height: 14px;
    background: url("../img/icon-sprite.svg?20200407") no-repeat -47px -659px; }

.setup-container {
  background-color: #ffffff;
  width: 766px;
  height: 420px;
  margin: 0 auto;
  margin-top: 5%;
  padding: 42px;
  vertical-align: top;
  position: relative;
  border: 1px solid #9f9f9f; }
  .setup-container h1 {
    border: 0;
    margin: 3px 0 11px;
    padding: 0; }
  .setup-container .setup-logo {
    display: flex;
    margin-bottom: 40px;
    justify-content: flex-start; }
  .setup-container #tls_encryption_hint {
    font-style: italic;
    color: #333333; }

.setup-left {
  float: left;
  width: 200px;
  padding-right: 10px; }
  .setup-left ul {
    margin: -4px 0 0 -42px; }
    .setup-left ul li {
      padding: 4px 0 4px 42px; }
      .setup-left ul li.setup-left-current {
        border-left: 3px solid #888888;
        color: #333333;
        padding-left: 39px; }

.setup-right {
  width: auto;
  margin-left: 200px; }

.setup-right-body {
  padding-right: 5px;
  max-height: 345px;
  overflow-y: auto; }
  .setup-right-body .list-table {
    border: 0; }
  .setup-right-body h1 {
    margin: 25% 0 .4em; }

.setup-title {
  margin: 109px 0 16px 0;
  color: #333333;
  font-size: 7em;
  line-height: 0.75em; }
  .setup-title span {
    display: block;
    font-size: 0.25em; }

.setup-footer {
  position: absolute;
  bottom: 32px;
  width: 766px;
  text-align: right; }
  .setup-footer div {
    float: right; }
  .setup-footer button {
    margin: 0 0 0 10px; }
    .setup-footer button.float-left {
      margin: 0;
      float: left; }

.signin-container {
  background-color: #ffffff;
  width: 280px;
  margin: 0 auto;
  margin-top: 5%;
  padding: 42px 42px 39px;
  border: 1px solid #9f9f9f; }
  .signin-container h1 {
    border: 0;
    margin: 0 0 17px;
    padding: 0; }
  .signin-container ul li {
    padding: 16px 0 0;
    font-size: 1.167em; }
    .signin-container ul li.sign-in-txt {
      text-align: center; }
  .signin-container label {
    display: inline-block;
    margin: 0 0 2px; }
  .signin-container button {
    font-size: 1em;
    margin: 7px 0;
    min-height: 35px;
    line-height: 35px;
    width: 100%; }

.signin-logo {
  display: flex;
  margin-bottom: 21px;
  justify-content: center; }

.signin-links {
  width: 100%;
  text-align: center;
  color: #333333;
  margin: 11px 0 0; }

.signin-container input[type="text"], .signin-container input[type="password"] {
  padding: 9px 5px;
  width: 100%; }

.list-table tbody tr.nothing-to-show {
  color: #333333;
  text-align: center;
  transition: 0s; }
  .list-table tbody tr.nothing-to-show td:hover {
    background-color: #ffffff; }

.menu-popup-overlay {
  position: fixed;
  top: 0;
  left: 0;
  width: 100%;
  height: 100%;
  z-index: 1001; }

.menu-popup {
  position: absolute;
  z-index: 1001;
  padding: 5px 15px 5px 25px;
  min-width: 166px;
  max-width: 250px;
  background-color: #ffffff;
  border: 1px solid #383838;
  border-bottom-color: #353535;
  box-shadow: 0 4px 20px 0 rgba(0, 0, 0, 0.5); }
  .menu-popup:focus {
    outline: none; }
  .menu-popup li {
    display: block; }
    .menu-popup li div {
      border-top: 1px solid #888888;
      margin: 5px -15px 5px -25px; }
  .menu-popup .menu-popup-item {
    display: block;
    height: 24px;
    line-height: 24px;
    cursor: pointer;
    color: #000000;
    text-decoration: none;
    border: 0;
    outline: 0;
    padding: 0 15px 0 25px;
    margin: 0 -15px 0 -25px;
    position: relative;
    transition: background-color .2s ease-out; }
    .menu-popup .menu-popup-item:hover, .menu-popup .menu-popup-item:focus, .menu-popup .menu-popup-item:active, .menu-popup .menu-popup-item.highlighted {
      background-color: #f4f4f4; }
    .menu-popup .menu-popup-item.selected::before {
      display: block;
      width: 24px;
      height: 24px;
      position: absolute;
      left: 0;
      content: '';
      background: url("../img/icon-sprite.svg?20200407") no-repeat -5px -835px; }
    .menu-popup .menu-popup-item .arrow-right {
      position: absolute;
      right: 10px;
      top: 8px;
      height: auto;
      line-height: auto;
      padding: 0;
      margin: 0;
      border-left-color: #333333; }
    .menu-popup .menu-popup-item[class*='icon-']::before {
      position: absolute;
      top: 0;
      left: 0;
      display: block;
      width: 22px;
      height: 22px;
      content: ""; }
  .menu-popup .menu-popup-item-disabled {
    display: block;
    height: 24px;
    line-height: 24px;
    color: #333333;
    border: 0;
    cursor: default; }
  .menu-popup h3 {
    height: 24px;
    line-height: 24px; }
  .menu-popup.page-title-submenu::before {
    content: '';
    position: absolute;
    top: -7px;
    left: 10px;
    width: 12px;
    height: 12px;
    background-color: #ffffff;
    border-top: 1px solid #383838;
    border-left: 1px solid #383838;
    transform: rotate(45deg); }

.overlay-dialogue {
  display: table;
  position: absolute;
  z-index: 1000;
  padding: 15px 10px 10px;
  background-color: #ffffff;
  border: 1px solid #383838;
  border-bottom-color: #353535;
  box-shadow: 0 4px 20px 0 rgba(0, 0, 0, 0.5); }
  .overlay-dialogue.modal {
    position: fixed;
    overflow: hidden;
    margin: 0 10px; }
    .overlay-dialogue.modal .overlay-dialogue-body {
      overflow: auto;
      overflow-x: hidden;
      width: 100%;
      max-height: calc(100vh - 190px);
      max-width: inherit;
      margin: 0 -10px 8px;
      padding: 2px 10px;
      position: relative; }
      .overlay-dialogue.modal .overlay-dialogue-body .table-forms .table-forms-td-right {
        padding-right: 8px; }
      .overlay-dialogue.modal .overlay-dialogue-body .table-forms .table-forms-row-with-second-field {
        position: relative; }
        .overlay-dialogue.modal .overlay-dialogue-body .table-forms .table-forms-row-with-second-field .table-forms-second-column {
          position: absolute;
          top: 5px;
          right: 8px; }
      .overlay-dialogue.modal .overlay-dialogue-body .columns-wrapper .column-50:last-of-type {
        margin-left: 10px; }
    .overlay-dialogue.modal .overlay-dialogue-controls {
      text-align: right;
      padding: 0 0 10px; }
      .overlay-dialogue.modal .overlay-dialogue-controls z-select {
        text-align: left;
        padding: inherit; }
      .overlay-dialogue.modal .overlay-dialogue-controls li {
        display: inline;
        padding-left: 10px; }
      .overlay-dialogue.modal .overlay-dialogue-controls z-select li {
        display: block;
        padding-left: 5px; }
    .overlay-dialogue.modal > .overlay-close-btn {
      position: relative;
      float: right;
      top: -13px;
      right: -8px; }
  .overlay-dialogue.sticked-to-top {
    top: 50px; }
  .overlay-dialogue.modal-popup {
    max-width: 1024px; }
    .overlay-dialogue.modal-popup.modal-popup-medium {
      min-width: 450px; }
    .overlay-dialogue.modal-popup.modal-popup-small {
      max-width: 450px;
      width: 100%; }
    .overlay-dialogue.modal-popup.modal-popup-static {
      max-width: 700px;
      width: 100%; }
    .overlay-dialogue.modal-popup.modal-popup-preprocessing {
      max-width: 900px;
      width: 100%; }
    .overlay-dialogue.modal-popup.modal-popup-generic {
      min-width: 650px; }
    .overlay-dialogue.modal-popup.modal-popup-fullscreen {
      width: calc(100vw - 40px);
      max-width: calc(100vw - 40px); }
  .overlay-dialogue .hintbox-wrap {
    overflow: auto;
    max-height: 240px;
    max-width: 800px;
    overflow-wrap: break-word; }
  .overlay-dialogue .msg-bad,
  .overlay-dialogue .msg-good,
  .overlay-dialogue .msg-warning {
    position: -webkit-sticky;
    position: sticky;
    top: 0;
    z-index: 4;
    margin: 0 0 10px; }
  .overlay-dialogue .list-table {
    white-space: normal;
    border: 0; }
  .overlay-dialogue .table-paging {
    border: 0;
    border-top: 1px solid #888888; }
  .overlay-dialogue .table-forms-td-right td {
    vertical-align: middle; }
    .overlay-dialogue .table-forms-td-right td label {
      display: block; }
  .overlay-dialogue .dashboard-widget-head {
    margin: -10px -10px 4px; }
  .overlay-dialogue .maps-container {
    max-height: 128px;
    overflow-y: auto;
    margin-left: -10px; }
  .overlay-dialogue .table-forms-second-column {
    float: right;
    line-height: 24px; }

.multilineinput-control {
  display: flex;
  width: 100%; }
  .multilineinput-control input[type=text] {
    overflow: hidden;
    cursor: pointer;
    white-space: nowrap;
    text-overflow: ellipsis;
    border-right: 0;
    width: 100%; }
    .multilineinput-control input[type=text][readonly] {
      background: #ffffff !important;
      border-color: #888888;
      color: #000000; }
    .multilineinput-control input[type=text].monospace-font {
      padding-top: 1px; }
  .multilineinput-control.editable {
    background-color: #ffffff !important;
    border-color: #9f9f9f; }
  .multilineinput-control button {
    position: relative;
    border-top-left-radius: 0;
    border-bottom-left-radius: 0; }
    .multilineinput-control button::after {
      background: url("../img/icon-sprite.svg?20200407") no-repeat -47px -478px;
      content: '';
      position: absolute;
      left: 3px;
      top: 4px;
      height: 14px;
      width: 15px; }
    .multilineinput-control button:not([disabled]):not([readonly]) {
      background-color: #ffffff;
      border-color: #888888; }
      .multilineinput-control button:not([disabled]):not([readonly]):hover {
        background-color: #f4f4f4; }
  .multilineinput-control.multilineinput-readonly input[type=text][readonly] {
    background-color: #f0f0f0 !important; }
  .multilineinput-control.multilineinput-disabled input[type=text] {
    cursor: default; }
  .multilineinput-control.multilineinput-disabled button::after {
    opacity: .5; }

.multilineinput-modal {
  min-width: 960px; }
  .multilineinput-modal .multilineinput-container {
    padding: 1px;
    position: relative;
    display: flex;
    overflow: hidden; }
  .multilineinput-modal .multilineinput-line-numbers {
    counter-reset: line;
    overflow: hidden;
    padding: 1px 5px 1px 0;
    position: absolute;
    left: 0;
    top: 0;
    bottom: 0; }
    .multilineinput-modal .multilineinput-line-numbers li {
      color: #333333;
      line-height: 18px;
      text-align: right;
      min-width: 24px; }
      .multilineinput-modal .multilineinput-line-numbers li::before {
        counter-increment: line;
        content: counter(line);
        user-select: none; }
  .multilineinput-modal .multilineinput-label {
    color: #333333;
    line-height: 24px; }
  .multilineinput-modal .multilineinput-textarea {
    flex: 1;
    line-height: 18px;
    resize: none;
    white-space: pre;
    padding: 0 5px;
    z-index: 20; }
    .multilineinput-modal .multilineinput-textarea::-webkit-scrollbar {
      height: 9px; }
  .multilineinput-modal .multilineinput-symbols-remaining {
    color: #333333;
    float: left;
    line-height: 24px; }

.textarea-flexible-container td {
  line-height: 22px; }
  .textarea-flexible-container td.textarea-flexible-parent {
    vertical-align: top; }
  .textarea-flexible-container td button {
    line-height: normal; }

.textarea-flexible {
  display: block;
  min-height: 24px;
  overflow: hidden;
  resize: none;
  word-break: break-all;
  height: 24px;
  line-height: 14px;
  white-space: break-spaces; }

.btn-back-map-container {
  text-align: left;
  position: absolute;
  left: -1px;
  max-width: 100%; }
  .btn-back-map-container a:focus, .btn-back-map-container a:hover {
    outline: none; }
    .btn-back-map-container a:focus .btn-back-map, .btn-back-map-container a:hover .btn-back-map {
      background-color: #000000;
      border: #333333 solid 1px; }
      .btn-back-map-container a:focus .btn-back-map .btn-back-map-content, .btn-back-map-container a:hover .btn-back-map .btn-back-map-content {
        display: inline-block;
        line-height: 24px;
        padding: 0 6px 0 0;
        flex: auto; }
  .btn-back-map-container .btn-back-map {
    border: #9f9f9f solid 1px;
    border-radius: 0 2px 2px 0;
    background-color: rgba(0, 0, 0, 0.8);
    color: #ffffff;
    margin-top: 10px;
    padding: 0;
    display: flex;
    height: 24px;
    line-height: 24px;
    vertical-align: middle;
    text-decoration: none; }
    .btn-back-map-container .btn-back-map .btn-back-map-content {
      display: none; }
    .btn-back-map-container .btn-back-map .btn-back-map-icon {
      margin-left: 5px;
      display: inline-block;
      flex: 1 0 auto;
      width: 28px;
      height: 24px;
      vertical-align: middle;
      background: url("../img/icon-sprite.svg?20200407") no-repeat -85px -691px; }

.overlay-dialogue-body {
  margin: 0 0 25px;
  white-space: nowrap; }
  .overlay-dialogue-body .debug-output {
    margin: 10px 0 0; }

.overlay-dialogue-footer {
  text-align: right; }
  .overlay-dialogue-footer button {
    margin: 0 0 0 10px; }

.overlay-bg {
  background-color: #000000;
  width: 100%;
  height: 100%;
  position: fixed;
  z-index: 1000;
  top: 0;
  left: 0;
  opacity: .35; }

.calendar {
  width: 200px; }
  .calendar .calendar-year.highlighted, .calendar .highlighted.calendar-month,
  .calendar .calendar-month.highlighted {
    background-color: #f4f4f4; }
  .calendar .calendar-year:focus, .calendar .calendar-month:focus,
  .calendar .calendar-month:focus {
    outline: none; }
  .calendar table {
    width: 100%;
    margin: 5px 0; }
    .calendar table thead {
      text-transform: uppercase;
      color: #333333; }
    .calendar table tbody {
      text-align: center; }
      .calendar table tbody td {
        transition: background-color .2s ease-out; }
        .calendar table tbody td.selected {
          background-color: #333333;
          color: #ffffff; }
          .calendar table tbody td.selected:hover {
            background-color: #292929; }
        .calendar table tbody td:hover {
          background-color: #f4f4f4;
          cursor: pointer; }
        .calendar table tbody td.highlighted {
          color: #ffffff;
          background-color: #484848;
          border-color: #484848;
          cursor: pointer; }
        .calendar table tbody td:focus {
          outline: none; }
        .calendar table tbody td span {
          z-index: -1;
          padding: 4px;
          display: block; }

.calendar-header {
  text-align: center; }
  .calendar-header .btn-grey {
    border: 0;
    background-color: transparent; }

.calendar-year, .calendar-month {
  height: 24px;
  line-height: 26px;
  display: table;
  width: 100%; }
  .calendar-year button:first-child, .calendar-month button:first-child {
    float: left; }
  .calendar-year button:last-child, .calendar-month button:last-child {
    float: right; }
  .calendar-year button:hover, .calendar-month button:hover {
    background-color: #f4f4f4;
    cursor: pointer; }

.calendar-time {
  text-align: center; }
  .calendar-time input[type="text"] {
    width: 32px; }

.calendar-footer {
  margin: 26px 0 0;
  text-align: right; }
  .calendar-footer .btn-grey {
    float: left;
    margin-top: 0; }

.notif {
  width: 250px; }
  .notif .dashboard-widget-head {
    margin: -11px 0 7px -9px;
    padding: 0; }
    .notif .dashboard-widget-head ul {
      position: relative;
      display: inline-block; }
      .notif .dashboard-widget-head ul li {
        float: none;
        display: inline-block; }

.notif-body {
  max-height: 600px;
  padding: 0 5px 0 0;
  overflow-y: auto; }
  .notif-body h4 {
    display: block;
    max-width: 250px;
    padding-bottom: .083em; }
  .notif-body p {
    margin: .25em 0 0; }
  .notif-body li {
    padding: 0 0 10px 19px; }
    .notif-body li:last-child {
      padding-bottom: 0; }

.notif-indic {
  width: 14px;
  height: 14px;
  float: left;
  margin: 2px 0 0 -19px;
  border-radius: 2px; }
  .notif-indic .notif-indic-snooze {
    width: 14px;
    height: 14px;
    float: left;
    margin-top: 20px;
    background: url("../img/icon-sprite.svg?20200407") no-repeat -11px -587px; }

.notif-indic-container {
  border-top: 1px solid #888888;
  margin: 0 0 0 -19px;
  padding: 14px 0 0; }
  .notif-indic-container .notif-indic {
    float: none;
    display: inline-block;
    margin: 0 2px 0 0; }

.dashed-border td {
  border: 1px dashed #888888; }

.top {
  vertical-align: top !important; }

.right {
  text-align: right !important; }

.bottom {
  vertical-align: bottom; }

.left {
  text-align: left; }

.center {
  text-align: center; }

.middle {
  vertical-align: middle; }

.no-padding {
  padding: 0 !important; }

.graph-selection {
  position: absolute;
  z-index: 98;
  overflow: hidden;
  background-color: rgba(167, 136, 32, 0.35);
  border: 1px solid rgba(175, 107, 0, 0.6);
  border-top: 0;
  border-bottom: 0; }

.svg-graph-selection {
  fill: rgba(167, 136, 32, 0.35);
  stroke: rgba(175, 107, 0, 0.6);
  stroke-width: 1px; }

.svg-graph-selection-text {
  fill: #000000; }

.svg-helper {
  stroke-opacity: .35;
  stroke: #990000;
  stroke-width: 2px; }

.svg-point-highlight {
  fill: #000000 !important;
  fill-opacity: .5 !important; }

.svg-graph-preview {
  margin-top: 10px;
  min-width: 960px;
  height: 300px;
  position: relative; }
  .svg-graph-preview > div {
    background: #ffffff;
    height: 300px;
    position: absolute;
    left: 0;
    right: 0;
    top: 0;
    z-index: 3; }

.svg-graph {
  display: block; }

.svg-single-item-graph-legend,
.svg-single-two-items-graph-legend,
.svg-graph-legend {
  overflow-y: hidden;
  white-space: normal;
  margin: 0 10px;
  line-height: 18px; }
  .svg-single-item-graph-legend div,
  .svg-single-two-items-graph-legend div,
  .svg-graph-legend div {
    display: inline-block;
    margin: 0 4px;
    font-size: 12px;
    line-height: 1.1;
    vertical-align: bottom;
    min-width: 120px;
    overflow: hidden;
    white-space: nowrap;
    text-overflow: ellipsis;
    border: 0 none transparent; }
  .svg-single-item-graph-legend div::before,
  .svg-single-two-items-graph-legend div::before,
  .svg-graph-legend div::before {
    content: ' ';
    display: inline-block;
    margin-right: 4px;
    width: 10px;
    height: 0;
    vertical-align: middle;
    margin-top: -4px;
    border-top-width: 4px;
    border-top-style: solid;
    border-top-color: inherit; }

.svg-graph-legend div {
  max-width: 30%; }

.svg-single-two-items-graph-legend div {
  max-width: 50%; }

.svg-graph-hintbox {
  font-size: 12px;
  line-height: 18px;
  white-space: nowrap;
  min-width: 145px; }
  .svg-graph-hintbox .table-paging {
    min-height: 18px;
    padding: 0 0 2px;
    border: 0;
    top: 2px; }
    .svg-graph-hintbox .table-paging .paging-btn-container {
      min-height: inherit; }
  .svg-graph-hintbox .list-table tbody tr:last-child td {
    border-bottom-style: none;
    box-shadow: none; }
  .svg-graph-hintbox li {
    padding-left: 23px; }
    .svg-graph-hintbox li .svg-graph-hintbox-item-color {
      margin: 3px 10px 3px -20px;
      width: 10px;
      height: 10px;
      float: left;
      display: block; }
  .svg-graph-hintbox .header {
    margin: 0 0 10px 3px; }

.ui-selectable-helper {
  position: absolute;
  z-index: 100;
  background-color: rgba(167, 136, 32, 0.35);
  border: 1px solid rgba(175, 107, 0, 0.6); }

#map-area .map-element-area-bg {
  background-color: rgba(244, 244, 244, 0.35); }

.map-element-selected {
  border: 3px dashed #af6b00;
  margin: -3px; }

.debug-output {
  display: none;
  max-height: 600px;
  overflow-y: auto;
  padding: 10px;
  margin: 10px;
  background-color: #f4f4f4;
  border: 1px solid #9f9f9f; }

.btn-debug {
  position: fixed;
  bottom: 10px;
  right: 35px;
  z-index: 15000;
  color: #333333;
  background-color: #ffffff;
  border-color: #888888;
  opacity: 0;
  transition: opacity .2s ease-out; }
  .btn-debug.visible {
    opacity: 0.75; }
  .btn-debug:hover {
    color: #333333;
    background-color: #f4f4f4;
    border-color: #888888; }
  .btn-debug:focus {
    color: #333333;
    background-color: #f4f4f4;
    border-color: #000000; }
  .btn-debug:active {
    color: #333333;
    background-color: #f4f4f4;
    border-color: #000000; }

.overlay-descr {
  max-height: 150px;
  overflow-y: auto;
  padding: 0;
  margin: 5px 0;
  background-color: #ffffff; }

.overlay-descr-url {
  padding: 3px 0 7px; }

.overlay-descr {
  background: linear-gradient(#ffffff 30%, rgba(255, 255, 255, 0)), linear-gradient(rgba(255, 255, 255, 0), #ffffff 70%) 0 100%, radial-gradient(50% 0, farthest-side, rgba(0, 0, 0, 0.4), transparent), radial-gradient(50% 100%, farthest-side, rgba(0, 0, 0, 0.4), transparent) 0 100%;
  background: linear-gradient(#ffffff 30%, rgba(255, 255, 255, 0)), linear-gradient(rgba(255, 255, 255, 0), #ffffff 70%) 0 100%, radial-gradient(farthest-side at 50% 0, rgba(0, 0, 0, 0.4), transparent), radial-gradient(farthest-side at 50% 100%, rgba(0, 0, 0, 0.4), transparent) 0 100%;
  background-repeat: no-repeat;
  background-color: #ffffff;
  background-size: 100% 40px, 100% 40px, 100% 4px, 100% 4px;
  background-attachment: local, local, scroll, scroll; }

.green, a.green {
  color: #009900; }

a.green:hover, a.green:focus {
  color: #000000; }

.red, a.red {
  color: #990000; }

a.red:hover, a.red:focus {
  color: #000000; }

.orange, a.orange {
  color: #ed3400; }

a.orange:hover, a.orange:focus {
  color: #000000; }

.yellow, a.yellow {
  color: #af6b00; }

a.yellow:hover, a.yellow:focus {
  color: #000000; }

.grey, a.grey {
  color: #333333; }

a.grey:hover, a.grey:focus {
  color: #000000; }

.blue, a.blue {
  color: #111111; }

a.blue:hover, a.blue:focus {
  color: #000000; }

.teal, a.teal {
  color: #0f998b; }

a.teal:hover, a.teal:focus {
  color: #000000; }

a.link-action {
  color: #000000; }
  a.link-action.red {
    color: #990000; }
  a.link-action.orange {
    color: #ed3400; }
  a.link-action.yellow {
    color: #af6b00; }
  a.link-action.green {
    color: #009900; }
  a.link-action.grey {
    color: #333333; }
  a.link-action:hover {
    color: #000000;
    border-bottom: 1px solid rgba(0, 0, 0, 0.5); }
  a.link-action:focus {
    color: #000000; }

.progress-bar-container {
  display: inline-block;
  white-space: nowrap;
  position: relative; }
  .progress-bar-container a {
    border: none !important; }
    .progress-bar-container a:hover .progress-bar-label, .progress-bar-container a:focus .progress-bar-label {
      display: block; }

.progress-bar-bg {
  padding: 3px 0 2px;
  font-size: 0.917em;
  line-height: 1em;
  display: inline-block; }
  .progress-bar-bg.green-bg {
    background-color: #34af67; }
  .progress-bar-bg.red-bg {
    background-color: #d64e4e; }

.progress-bar-label {
  display: none;
  color: #ffffff;
  font-size: 0.917em; }
  .progress-bar-label span {
    position: absolute; }
    .progress-bar-label span:first-child {
      left: .35em; }
    .progress-bar-label span:last-child {
      right: .35em; }

.status-container .status-na-bg,
.status-container .status-info-bg,
.status-container .status-warning-bg,
.status-container .status-average-bg,
.status-container .status-high-bg,
.status-container .status-disaster-bg, .status-green, .status-red, .status-grey, .status-dark-grey, .status-yellow, .status-disabled-bg {
  padding: 2px 3px 1px;
  font-size: 0.917em;
  text-align: center;
  min-width: .7em;
  line-height: 1em;
  display: inline-block;
  border-radius: 2px; }
  .status-container .status-na-bg:not(:last-of-type),
  .status-container .status-info-bg:not(:last-of-type),
  .status-container .status-warning-bg:not(:last-of-type),
  .status-container .status-average-bg:not(:last-of-type),
  .status-container .status-high-bg:not(:last-of-type),
  .status-container .status-disaster-bg:not(:last-of-type), .status-green:not(:last-of-type), .status-red:not(:last-of-type), .status-grey:not(:last-of-type), .status-dark-grey:not(:last-of-type), .status-yellow:not(:last-of-type), .status-disabled-bg:not(:last-of-type) {
    border-right: 0; }

.status-container {
  display: inline-block;
  white-space: nowrap;
  margin: 1px 3px 1px 0; }
  .status-container:last-child {
    margin: 0; }
  .status-container span {
    border-radius: 0; }
    .status-container span:first-of-type {
      border-top-left-radius: 2px;
      border-bottom-left-radius: 2px; }
    .status-container span:last-of-type {
      border-top-right-radius: 2px;
      border-bottom-right-radius: 2px; }
  .status-container .status-na-bg,
  .status-container .status-info-bg,
  .status-container .status-warning-bg,
  .status-container .status-average-bg,
  .status-container .status-high-bg,
  .status-container .status-disaster-bg {
    border: 1px solid rgba(0, 0, 0, 0.2);
    border-radius: 0; }

.status-green {
  color: #ffffff;
  border: 1px solid #2f9f5e;
  background-color: #34af67; }

.status-red {
  color: #ffffff;
  border: 1px solid #d23d3d;
  background-color: #d64e4e; }

.status-grey {
  color: #9f9f9f;
  background-color: #f0f0f0;
  border: 1px solid #9f9f9f; }

.status-dark-grey {
  border: 1px solid #80898d;
  background-color: #8a9397; }

.status-yellow {
  color: #ffffff;
  border: 1px solid #e79e0b;
  background-color: #f1a50b; }

.status-disabled-bg {
  color: #9f9f9f;
  background-color: #f0f0f0;
  border: 1px solid rgba(0, 0, 0, 0.2); }

.tag {
  display: inline-block;
  color: #ffffff;
  background-color: #333333;
  margin: 1px 3px 1px 0;
  padding: 2px 3px;
  line-height: 1em;
  max-width: 133px;
  vertical-align: middle;
  border-radius: 2px; }
  .tag:last-child {
    margin: 0; }
  .tag.green-bg {
    color: #0e4123; }
  .tag.yellow-bg {
    color: #734d00; }

.green-bg {
  background-color: #59db8f; }

.red-bg {
  background-color: #e45959; }

.yellow-bg {
  background-color: #ffc859; }

.na-bg {
  color: #2a353a;
  position: relative; }
  .na-bg a.link-action,
  .na-bg input[type="radio"]:enabled:checked + label {
    color: #2a353a; }

.log-na-bg {
  color: #2a353a;
  background-color: #97aab3; }

.normal-bg {
  color: #0e4123;
  position: relative;
  background-color: #59db8f; }
  .normal-bg a.link-action {
    color: #0e4123; }

.log-normal-bg {
  color: #0e4123;
  background-color: #59db8f; }

.info-bg {
  color: #00268e;
  position: relative; }
  .info-bg a.link-action,
  .info-bg input[type="radio"]:enabled:checked + label {
    color: #00268e; }

.log-info-bg {
  color: #00268e;
  background-color: #7499ff; }

.average-bg {
  color: #733100;
  position: relative; }
  .average-bg a.link-action,
  .average-bg input[type="radio"]:enabled:checked + label {
    color: #733100; }

.log-average-bg {
  color: #733100;
  background-color: #ffa059; }

.warning-bg {
  color: #734d00;
  position: relative; }
  .warning-bg a.link-action,
  .warning-bg input[type="radio"]:enabled:checked + label {
    color: #734d00; }

.log-warning-bg {
  color: #734d00;
  background-color: #ffc859; }

.high-bg {
  color: #52190b;
  position: relative; }
  .high-bg a.link-action,
  .high-bg input[type="radio"]:enabled:checked + label {
    color: #52190b; }

.log-high-bg {
  color: #52190b;
  background-color: #e97659; }

.disaster-bg {
  color: #4b0c0c;
  position: relative; }
  .disaster-bg a.link-action,
  .disaster-bg input[type="radio"]:enabled:checked + label {
    color: #4b0c0c; }

.log-disaster-bg {
  color: #4b0c0c;
  background-color: #e45959; }

.na-bg a,
.normal-bg a,
.info-bg a,
.average-bg a,
.warning-bg a,
.high-bg a,
.disaster-bg a {
  transition: none; }
.na-bg.blink-hidden,
.normal-bg.blink-hidden,
.info-bg.blink-hidden,
.average-bg.blink-hidden,
.warning-bg.blink-hidden,
.high-bg.blink-hidden,
.disaster-bg.blink-hidden {
  background-color: transparent; }
  .na-bg.blink-hidden a,
  .normal-bg.blink-hidden a,
  .info-bg.blink-hidden a,
  .average-bg.blink-hidden a,
  .warning-bg.blink-hidden a,
  .high-bg.blink-hidden a,
  .disaster-bg.blink-hidden a {
    color: #000000; }

.inactive-bg, td.inactive-bg {
  color: #4b0c0c;
  background-color: #e45959; }

.table-forms-second-column {
  display: inline-block;
  width: 50%;
  min-width: 200px;
  text-align: right; }
  .table-forms-second-column .second-column-label {
    padding: 0 10px; }

.problem-unack-fg {
  color: #cc0000; }

.problem-ack-fg {
  color: #cc0000; }

.ok-unack-fg {
  color: #009900; }

.ok-ack-fg {
  color: #009900; }

.list-table tbody tr.row-selected, .drag-drop-area, .navtree .tree .tree-item.selected > .tree-row, .navtree .tree .tree-item.selected > .tree-row:hover {
  background-color: #f4f4f4; }

.plus-icon {
  display: inline-block; }

.plus-icon {
  width: 2px;
  height: 8px;
  position: relative; }
  .plus-icon::after {
    content: '';
    width: 8px;
    height: 2px;
    top: 3px;
    left: -3px;
    position: absolute; }

.remove-btn, .overlay-close-btn, a.overlay-close-btn, .subfilter-disable-btn {
  display: block;
  padding: 0;
  width: 18px;
  height: 18px;
  line-height: 18px;
  text-align: center;
  color: #333333;
  font-size: 1.5em;
  font-weight: bold;
  text-decoration: none;
  cursor: pointer;
  opacity: .5;
  transition: opacity .2s ease-out; }
  .remove-btn::before, .overlay-close-btn::before, .subfilter-disable-btn::before {
    content: '\00d7'; }
  .remove-btn:hover, .overlay-close-btn:hover, .subfilter-disable-btn:hover, .remove-btn:focus, .overlay-close-btn:focus, .subfilter-disable-btn:focus, .remove-btn:active, .overlay-close-btn:active, .subfilter-disable-btn:active {
    color: #333333;
    text-decoration: none;
    opacity: 1; }

.remove-btn {
  position: absolute;
  top: 5px;
  right: 5px;
  min-height: auto;
  border: 0;
  background-color: transparent !important;
  border-radius: 2px; }
  .remove-btn:focus {
    box-shadow: none; }

.overlay-close-btn, a.overlay-close-btn {
  position: absolute;
  z-index: 1000;
  top: 1px;
  right: 1px;
  min-height: auto;
  border: 0;
  background-color: transparent !important;
  border-radius: 2px; }

.subfilter-disable-btn {
  width: 18px;
  height: 18px;
  line-height: 18px;
  color: #ffffff;
  background-color: #333333;
  border-radius: 2px;
  opacity: 1; }
  .subfilter-disable-btn:hover {
    color: #f2f2f2; }
  .subfilter-disable-btn:focus, .subfilter-disable-btn:active {
    color: #e6e6e6; }

.color-picker {
  height: 20px;
  white-space: nowrap; }
  .color-picker div {
    display: inline-block;
    width: 18px;
    height: 18px;
    border: 1px solid #ffffff; }
    .color-picker div:hover {
      border-color: #7499ff;
      box-shadow: inset 0 0 0 1px #ffffff;
      cursor: pointer; }
    .color-picker div:active {
      box-shadow: inset 0 0 0 2px #ffffff;
      cursor: pointer; }

.input-color-picker {
  position: relative;
  display: inline-block; }
  .input-color-picker div {
    position: absolute;
    top: 2px;
    left: 2px;
    width: 18px;
    height: 18px;
    border: 1px solid #888888;
    background: url("../img/icon-sprite.svg?20200407") no-repeat -323px -411px;
    cursor: pointer; }
  .input-color-picker input[readonly],
  .input-color-picker input:disabled {
    color: #9f9f9f !important; }
    .input-color-picker input[readonly] + div,
    .input-color-picker input:disabled + div {
      cursor: default; }
  .input-color-picker input:disabled + div {
    background: #9f9f9f !important;
    border: 1px solid #9f9f9f; }
  .input-color-picker input[type="text"] {
    padding-left: 25px; }

@keyframes is-loading-kf {
  to {
    transform: rotate(360deg); } }
.is-loading {
  pointer-events: none; }
  .is-loading::before {
    background-color: rgba(255, 255, 255, 0.8);
    content: 'loading';
    text-indent: 200%;
    overflow: hidden;
    position: absolute;
    top: 0;
    bottom: 0;
    left: 0;
    right: 0;
    z-index: 5; }
  .is-loading::after {
    background-color: rgba(255, 255, 255, 0.8);
    border: 2px solid #ccd5d9;
    border-bottom-color: #0275b8;
    border-radius: 50%;
    box-shadow: 0 0 0 7px rgba(255, 255, 255, 0.8);
    width: 20px;
    height: 20px;
    position: absolute;
    margin: auto;
    top: 0;
    bottom: 0;
    left: 0;
    right: 0;
    animation: is-loading-kf .6s infinite linear;
    z-index: 5;
    content: ''; }
  .is-loading.is-loading-fadein::before {
    opacity: 0;
    animation: fadein 2s ease-in .5s normal forwards; }
  .is-loading.is-loading-fadein::after {
    opacity: 0;
    animation: fadein 2s ease-in .5s normal forwards, is-loading-kf .6s infinite linear; }
  .is-loading.is-loading-fadein.delayed-15s::before, .is-loading.is-loading-fadein.delayed-15s::after {
    animation-delay: 15s; }

button.is-loading {
  position: relative; }
  button.is-loading::before {
    background: none; }
  button.is-loading::after {
    box-shadow: none;
    background: none;
    border: 1px solid #fdfdfd;
    border-bottom-color: #0275b8;
    width: 12px;
    height: 12px; }

span.is-loading {
  position: relative;
  display: inline-block;
  min-width: 40px;
  min-height: 40px; }

.overlay-dialogue.modal .overlay-dialogue-body.is-loading {
  overflow: hidden; }
  .overlay-dialogue.modal .overlay-dialogue-body.is-loading:before {
    top: 42px;
    right: 1px;
    bottom: 42px;
    left: 1px; }

.menu-popup-preloader,
.hintbox-preloader {
  background: #ffffff;
  border: 1px solid #383838;
  box-shadow: 0 4px 20px 0 rgba(0, 0, 0, 0.5);
  height: 128px;
  width: 128px;
  position: fixed;
  right: auto;
  bottom: auto;
  z-index: 1010; }
  .menu-popup-preloader::before,
  .hintbox-preloader::before {
    background: #ffffff; }

.hintbox-preloader {
  position: absolute; }

.browser-logo-chrome, .browser-logo-ff, .browser-logo-ed, .browser-logo-opera, .browser-logo-safari {
  background: url("../img/browser-sprite.png?20200407") no-repeat;
  width: 66px;
  height: 66px;
  margin: 0 auto;
  margin-bottom: 5px; }

.browser-logo-chrome {
  background-position: 0 0; }

.browser-logo-ff {
  background-position: -66px 0; }

.browser-logo-ed {
  background-position: 0 -66px; }

.browser-logo-opera {
  background-position: -66px -66px; }

.browser-logo-safari {
  background-position: 0 -132px; }

.browser-warning-container {
  margin-top: 5%;
  margin-left: auto;
  margin-right: auto;
  width: 766px;
  text-align: center;
  padding: 28px 28px 10px; }
  .browser-warning-container h2 {
    text-align: left; }
  .browser-warning-container p {
    margin: .7em 0;
    text-align: left; }
  .browser-warning-container li {
    display: inline-block;
    margin: 25px 20px; }

.browser-warning-footer {
  border-top: 1px solid #888888;
  margin: 25px 0 0;
  padding: 10px 0 0;
  text-align: center; }

.dashboard-grid-widget-content::-webkit-scrollbar, .msg-details ul::-webkit-scrollbar, z-select button.focusable::-webkit-scrollbar,
.z-select button.focusable::-webkit-scrollbar, z-select .list::-webkit-scrollbar,
.z-select .list::-webkit-scrollbar, .multiselect-available::-webkit-scrollbar, textarea::-webkit-scrollbar, select::-webkit-scrollbar, .setup-right-body::-webkit-scrollbar, .overlay-dialogue.modal .overlay-dialogue-body::-webkit-scrollbar, .overlay-dialogue .hintbox-wrap::-webkit-scrollbar, .overlay-dialogue .maps-container::-webkit-scrollbar, .notif-body::-webkit-scrollbar, .debug-output::-webkit-scrollbar, .overlay-descr::-webkit-scrollbar, .overflow-table::-webkit-scrollbar {
  width: 9px; }
.dashboard-grid-widget-content::-webkit-scrollbar-track, .msg-details ul::-webkit-scrollbar-track, z-select button.focusable::-webkit-scrollbar-track,
.z-select button.focusable::-webkit-scrollbar-track, z-select .list::-webkit-scrollbar-track,
.z-select .list::-webkit-scrollbar-track, .multiselect-available::-webkit-scrollbar-track, textarea::-webkit-scrollbar-track, select::-webkit-scrollbar-track, .setup-right-body::-webkit-scrollbar-track, .overlay-dialogue.modal .overlay-dialogue-body::-webkit-scrollbar-track, .overlay-dialogue .hintbox-wrap::-webkit-scrollbar-track, .overlay-dialogue .maps-container::-webkit-scrollbar-track, .notif-body::-webkit-scrollbar-track, .debug-output::-webkit-scrollbar-track, .overlay-descr::-webkit-scrollbar-track, .overflow-table::-webkit-scrollbar-track {
  background-color: #999999; }
.dashboard-grid-widget-content::-webkit-scrollbar-thumb, .msg-details ul::-webkit-scrollbar-thumb, z-select button.focusable::-webkit-scrollbar-thumb,
.z-select button.focusable::-webkit-scrollbar-thumb, z-select .list::-webkit-scrollbar-thumb,
.z-select .list::-webkit-scrollbar-thumb, .multiselect-available::-webkit-scrollbar-thumb, textarea::-webkit-scrollbar-thumb, select::-webkit-scrollbar-thumb, .setup-right-body::-webkit-scrollbar-thumb, .overlay-dialogue.modal .overlay-dialogue-body::-webkit-scrollbar-thumb, .overlay-dialogue .hintbox-wrap::-webkit-scrollbar-thumb, .overlay-dialogue .maps-container::-webkit-scrollbar-thumb, .notif-body::-webkit-scrollbar-thumb, .debug-output::-webkit-scrollbar-thumb, .overlay-descr::-webkit-scrollbar-thumb, .overflow-table::-webkit-scrollbar-thumb {
  background-color: #f9f9f9;
  border: 1px solid #adadad; }

.overflow-table::-webkit-scrollbar {
  height: 9px; }

.dashboard-grid-widget.ui-draggable .dashboard-grid-widget-head,
.dashboard-grid-widget.ui-draggable .dashboard-grid-iterator-head,
.dashboard-grid-iterator.ui-draggable .dashboard-grid-widget-head,
.dashboard-grid-iterator.ui-draggable .dashboard-grid-iterator-head, .drag-icon,
.ui-draggable .dashboard-widget-head {
  cursor: move;
  cursor: grab; }

.dashboard-navigation-tabs .sortable-dragging .sortable-item > div, .dashboard-grid-widget.ui-draggable.ui-draggable-dragging .dashboard-grid-widget-head,
.dashboard-grid-widget.ui-draggable.ui-draggable-dragging .dashboard-grid-iterator-head,
.dashboard-grid-iterator.ui-draggable.ui-draggable-dragging .dashboard-grid-widget-head,
.dashboard-grid-iterator.ui-draggable.ui-draggable-dragging .dashboard-grid-iterator-head, .ui-draggable .drag-icon,
.ui-draggable .dashboard-widget-head, .cursor-dragging {
  cursor: move;
  cursor: grabbing; }

.cursor-move {
  cursor: move; }

tr.cursor-move td * {
  cursor: move; }

.cursor-pointer {
  cursor: pointer; }

.overflow-ellipsis {
  table-layout: fixed; }

.rel-container {
  position: relative;
  display: inline-block;
  min-width: 16px;
  white-space: nowrap; }
  .rel-container .icon-info {
    margin-right: 5px; }
    .rel-container .icon-info:only-of-type {
      margin-right: 0; }
    .rel-container .icon-info:last-child {
      margin-right: 0; }
    .rel-container .icon-info.status-green {
      border-right: 1px solid #2f9f5e; }

main .server-name {
  float: right;
  margin: 10px;
  color: #333333; }

.uppercase {
  text-transform: uppercase; }

.flickerfreescreen {
  position: relative;
  overflow: hidden; }
  .flickerfreescreen.is-loading {
    min-height: 64px; }

.graph-wrapper {
  display: inline; }

.widget-url {
  display: block; }

.clock {
  display: flex;
  justify-content: center;
  padding: 0 10px;
  height: 100%; }

.clock-svg {
  flex-grow: 1; }

.time-zone {
  margin: 0 0 .5em;
  white-space: nowrap; }

.local-clock {
  margin: .5em 0 0;
  white-space: nowrap; }

.clock-face {
  fill: #ffffff; }

.clock-hand {
  fill: #000000; }

.clock-hand-sec {
  fill: #555555; }

.clock-lines {
  fill: #555555; }

svg {
  overflow: hidden; }

.sysmap {
  height: 100%;
  width: auto;
  padding: 0 10px;
  text-align: center; }

.sysmap-scroll-container {
  overflow-x: auto;
  overflow-y: hidden;
  position: relative;
  width: calc(100% - 20px);
  border: 10px solid #ffffff;
  background: #ffffff;
  display: block;
  margin-top: 4px; }
  .sysmap-scroll-container .map-container {
    display: table; }
  .sysmap-scroll-container .flickerfreescreen {
    display: inline-block; }
  .sysmap-scroll-container .table-forms-container, .sysmap-scroll-container .browser-warning-container {
    display: table;
    margin: 0;
    padding: 0;
    border: 0; }

.sysmap-widget-container {
  overflow: hidden;
  height: 100%;
  display: flex; }
  .sysmap-widget-container svg {
    flex-grow: 1; }

.lld-overrides-operations-table,
.confirmation-msg {
  white-space: normal;
  word-break: break-word; }

.overrides-list {
  display: table;
  width: 90%;
  max-width: 738px;
  padding-left: 15px; }
  .overrides-list .overrides-list-item {
    display: table-row; }
    .overrides-list .overrides-list-item .remove-btn {
      position: relative;
      right: -73px;
      top: 3px; }

.overrides-options-list {
  white-space: normal;
  padding: 5px 0 8px;
  margin-bottom: 10px;
  border-bottom: 1px solid #888888; }
  .overrides-options-list > li {
    display: inline-block;
    margin: 2px 7px 2px 0;
    white-space: nowrap; }
    .overrides-options-list > li > div {
      position: relative;
      padding: 1px 18px 1px 1px;
      background-color: #333333;
      border-radius: 2px; }
      .overrides-options-list > li > div > span {
        color: white;
        padding-left: 8px;
        line-height: 22px; }
      .overrides-options-list > li > div > input[type=text] {
        border-style: none;
        line-height: 22px;
        min-height: 22px;
        width: 85px; }
      .overrides-options-list > li > div > .subfilter-disable-btn {
        position: absolute;
        right: 0;
        top: 0;
        border: 0; }
        .overrides-options-list > li > div > .subfilter-disable-btn:focus, .overrides-options-list > li > div > .subfilter-disable-btn:hover {
          background: none; }

.list-accordion-foot > div {
  display: table-cell;
  padding-top: 10px; }

.color-preview-box {
  height: 24px;
  width: 24px;
  float: left;
  margin-right: 10px;
  cursor: pointer;
  border: 0;
  border-radius: 0; }

.list-vertical-accordion {
  display: table;
  padding-left: 15px;
  width: calc(100% - 15px); }
  .list-vertical-accordion .list-accordion-item {
    display: table-row; }
    .list-vertical-accordion .list-accordion-item .remove-btn {
      position: relative;
      right: -10px;
      top: 3px; }
  .list-vertical-accordion .list-accordion-item-head,
  .list-vertical-accordion .list-accordion-item-body {
    padding-bottom: 2px; }
  .list-vertical-accordion .list-accordion-item-closed .multiselect {
    height: 24px;
    overflow: hidden; }
  .list-vertical-accordion .list-accordion-item-closed .list-accordion-item-head {
    margin-bottom: 5px; }
  .list-vertical-accordion .list-accordion-item-closed .list-accordion-item-body {
    display: none; }

.display-none, .table-forms li.display-none {
  display: none; }

.checkbox-list li {
  overflow: hidden;
  text-overflow: ellipsis;
  line-height: 20px; }
  .checkbox-list li label {
    line-height: 16px;
    vertical-align: bottom; }

.columns-wrapper {
  display: flex;
  flex-wrap: wrap; }
  .columns-wrapper.columns-nowrap {
    flex-wrap: nowrap; }
  .columns-wrapper.columns-2 > div,
  .columns-wrapper.columns-2 > li {
    display: block;
    flex: 0 0 50%;
    max-width: 50%; }
  .columns-wrapper.columns-3 > div,
  .columns-wrapper.columns-3 > li {
    display: block;
    flex: 0 0 33.33333%;
    max-width: 33.33333%; }
  .columns-wrapper .column-5 {
    flex: 0 0 5%;
    max-width: 5%; }
  .columns-wrapper .column-10 {
    flex: 0 0 10%;
    max-width: 10%; }
  .columns-wrapper .column-15 {
    flex: 0 0 15%;
    max-width: 15%; }
  .columns-wrapper .column-20 {
    flex: 0 0 20%;
    max-width: 20%; }
  .columns-wrapper .column-33 {
    flex: 0 0 33.33333%;
    max-width: 33.33333%; }
  .columns-wrapper .column-35 {
    flex: 0 0 35%;
    max-width: 35%; }
  .columns-wrapper .column-40 {
    flex: 0 0 40%;
    max-width: 40%; }
  .columns-wrapper .column-50 {
    flex: 0 0 50%;
    max-width: 50%; }
  .columns-wrapper .column-75 {
    flex: 0 0 75%;
    max-width: 75%; }
  .columns-wrapper .column-90 {
    flex: 0 0 90%;
    max-width: 90%; }
  .columns-wrapper .column-95 {
    flex: 0 0 95%;
    max-width: 95%; }
  .columns-wrapper .column-center {
    display: flex;
    justify-content: center;
    text-align: center; }
  .columns-wrapper .column-middle {
    display: flex;
    align-items: center; }

.preprocessing-list {
  display: block;
  max-width: 930px;
  min-width: 800px; }
  .preprocessing-list > li {
    display: block;
    position: relative; }
  .preprocessing-list .drag-icon {
    position: absolute;
    left: 0;
    top: 5px; }
  .preprocessing-list .list-numbered-item::before {
    content: counter(line) ":";
    flex: 0 0 15px;
    max-width: 15px;
    line-height: 24px;
    padding-right: 5px; }
  .preprocessing-list input[type=text],
  .preprocessing-list select {
    width: 100%;
    min-width: 0; }
  .preprocessing-list input[type=text]:not(:last-of-type),
  .preprocessing-list .btn-link:not(:last-of-type),
  .preprocessing-list .interface-container .interface-row .interface-cell .interface-btn-toggle:not(:last-of-type),
  .interface-container .interface-row .interface-cell .preprocessing-list .interface-btn-toggle:not(:last-of-type) {
    margin-right: 10px; }
  .preprocessing-list .preprocessing-list-head,
  .preprocessing-list .preprocessing-list-foot,
  .preprocessing-list .preprocessing-step,
  .preprocessing-list .on-fail-options,
  .preprocessing-list .step-name,
  .preprocessing-list .step-parameters,
  .preprocessing-list .step-on-fail,
  .preprocessing-list .step-action {
    display: flex;
    align-items: center;
    box-sizing: border-box; }
  .preprocessing-list .step-name,
  .preprocessing-list .step-parameters,
  .preprocessing-list .step-on-fail,
  .preprocessing-list .step-action,
  .preprocessing-list .on-fail-options > label,
  .preprocessing-list .on-fail-options > .radio-segmented {
    padding: 5px 5px 5px 0; }
  .preprocessing-list .step-name {
    flex: 0 0 295px;
    max-width: 295px; }
  .preprocessing-list .step-parameters {
    flex: 1; }
  .preprocessing-list .step-on-fail {
    flex: 0 0 100px;
    max-width: 100px;
    justify-content: center;
    text-align: center; }
  .preprocessing-list .step-action {
    flex: 0 0 120px;
    max-width: 120px;
    padding-right: 0; }
  .preprocessing-list .on-fail-options {
    padding-right: 225px;
    margin-bottom: 5px; }
    .preprocessing-list .on-fail-options > label {
      padding-left: 30px; }
    .preprocessing-list .on-fail-options input[type=text] {
      flex: 1; }
  .preprocessing-list .preprocessing-list-head {
    color: #333333;
    line-height: 14px; }
    .preprocessing-list .preprocessing-list-head .step-name {
      padding-left: 30px; }
  .preprocessing-list .preprocessing-list-item .step-name {
    padding-left: 10px; }
  .preprocessing-list .preprocessing-list-foot {
    justify-content: space-between; }
    .preprocessing-list .preprocessing-list-foot .step-action {
      height: 24px; }
      .preprocessing-list .preprocessing-list-foot .step-action + .step-action:last-child {
        margin-left: auto;
        justify-self: flex-end; }

@keyframes fadein {
  from {
    opacity: 0; }
  to {
    opacity: 1; } }
.navtree .tree {
  width: 100%;
  height: 100%; }
  .navtree .tree .tree-list {
    list-style: none; }
    .navtree .tree .tree-list.root > .tree-item > .tree-row > .content > .margin-lvl {
      flex: 0 0 15px; }
    .navtree .tree .tree-list > .tree-item.ui-sortable-helper .content {
      padding-left: 5px; }
    .navtree .tree .tree-list[data-depth="0"] > .tree-item > .tree-row > .content > .margin-lvl {
      flex: 0 0 10px; }
    .navtree .tree .tree-list[data-depth="0"] > .tree-item.ui-sortable-helper {
      margin-left: 10px; }
      .navtree .tree .tree-list[data-depth="0"] > .tree-item.ui-sortable-helper > .tree-row > .content > .margin-lvl {
        display: none; }
    .navtree .tree .tree-list[data-depth="1"] > .tree-item > .tree-row > .content > .margin-lvl {
      flex: 0 0 25px; }
    .navtree .tree .tree-list[data-depth="1"] > .tree-item.ui-sortable-helper {
      margin-left: 25px; }
      .navtree .tree .tree-list[data-depth="1"] > .tree-item.ui-sortable-helper > .tree-row > .content > .margin-lvl {
        display: none; }
    .navtree .tree .tree-list[data-depth="2"] > .tree-item > .tree-row > .content > .margin-lvl {
      flex: 0 0 40px; }
    .navtree .tree .tree-list[data-depth="2"] > .tree-item.ui-sortable-helper {
      margin-left: 40px; }
      .navtree .tree .tree-list[data-depth="2"] > .tree-item.ui-sortable-helper > .tree-row > .content > .margin-lvl {
        display: none; }
    .navtree .tree .tree-list[data-depth="3"] > .tree-item > .tree-row > .content > .margin-lvl {
      flex: 0 0 55px; }
    .navtree .tree .tree-list[data-depth="3"] > .tree-item.ui-sortable-helper {
      margin-left: 55px; }
      .navtree .tree .tree-list[data-depth="3"] > .tree-item.ui-sortable-helper > .tree-row > .content > .margin-lvl {
        display: none; }
    .navtree .tree .tree-list[data-depth="4"] > .tree-item > .tree-row > .content > .margin-lvl {
      flex: 0 0 70px; }
    .navtree .tree .tree-list[data-depth="4"] > .tree-item.ui-sortable-helper {
      margin-left: 70px; }
      .navtree .tree .tree-list[data-depth="4"] > .tree-item.ui-sortable-helper > .tree-row > .content > .margin-lvl {
        display: none; }
    .navtree .tree .tree-list[data-depth="5"] > .tree-item > .tree-row > .content > .margin-lvl {
      flex: 0 0 85px; }
    .navtree .tree .tree-list[data-depth="5"] > .tree-item.ui-sortable-helper {
      margin-left: 85px; }
      .navtree .tree .tree-list[data-depth="5"] > .tree-item.ui-sortable-helper > .tree-row > .content > .margin-lvl {
        display: none; }
    .navtree .tree .tree-list[data-depth="6"] > .tree-item > .tree-row > .content > .margin-lvl {
      flex: 0 0 100px; }
    .navtree .tree .tree-list[data-depth="6"] > .tree-item.ui-sortable-helper {
      margin-left: 100px; }
      .navtree .tree .tree-list[data-depth="6"] > .tree-item.ui-sortable-helper > .tree-row > .content > .margin-lvl {
        display: none; }
    .navtree .tree .tree-list[data-depth="7"] > .tree-item > .tree-row > .content > .margin-lvl {
      flex: 0 0 115px; }
    .navtree .tree .tree-list[data-depth="7"] > .tree-item.ui-sortable-helper {
      margin-left: 115px; }
      .navtree .tree .tree-list[data-depth="7"] > .tree-item.ui-sortable-helper > .tree-row > .content > .margin-lvl {
        display: none; }
    .navtree .tree .tree-list[data-depth="8"] > .tree-item > .tree-row > .content > .margin-lvl {
      flex: 0 0 130px; }
    .navtree .tree .tree-list[data-depth="8"] > .tree-item.ui-sortable-helper {
      margin-left: 130px; }
      .navtree .tree .tree-list[data-depth="8"] > .tree-item.ui-sortable-helper > .tree-row > .content > .margin-lvl {
        display: none; }
    .navtree .tree .tree-list[data-depth="9"] > .tree-item > .tree-row > .content > .margin-lvl {
      flex: 0 0 145px; }
    .navtree .tree .tree-list[data-depth="9"] > .tree-item.ui-sortable-helper {
      margin-left: 145px; }
      .navtree .tree .tree-list[data-depth="9"] > .tree-item.ui-sortable-helper > .tree-row > .content > .margin-lvl {
        display: none; }
    .navtree .tree .tree-list[data-depth="10"] > .tree-item > .tree-row > .content > .margin-lvl {
      flex: 0 0 160px; }
    .navtree .tree .tree-list[data-depth="10"] > .tree-item.ui-sortable-helper {
      margin-left: 160px; }
      .navtree .tree .tree-list[data-depth="10"] > .tree-item.ui-sortable-helper > .tree-row > .content > .margin-lvl {
        display: none; }
    .navtree .tree .tree-list[data-depth] .ui-sortable-helper > .tree-row > .content > .margin-lvl {
      flex: 0 0 15px; }
    .navtree .tree .tree-list[data-depth] .ui-sortable-helper .tree-list > li > .tree-row > .content > .margin-lvl {
      flex: 0 0 30px; }
    .navtree .tree .tree-list[data-depth] .ui-sortable-helper .tree-list .tree-list > li > .tree-row > .content > .margin-lvl {
      flex: 0 0 45px; }
    .navtree .tree .tree-list[data-depth] .ui-sortable-helper .tree-list .tree-list .tree-list > li > .tree-row > .content > .margin-lvl {
      flex: 0 0 60px; }
    .navtree .tree .tree-list[data-depth] .ui-sortable-helper .tree-list .tree-list .tree-list .tree-list > li > .tree-row > .content > .margin-lvl {
      flex: 0 0 75px; }
    .navtree .tree .tree-list[data-depth] .ui-sortable-helper .tree-list .tree-list .tree-list .tree-list .tree-list > li > .tree-row > .content > .margin-lvl {
      flex: 0 0 90px; }
    .navtree .tree .tree-list[data-depth] .ui-sortable-helper .tree-list .tree-list .tree-list .tree-list .tree-list .tree-list > li > .tree-row > .content > .margin-lvl {
      flex: 0 0 105px; }
    .navtree .tree .tree-list[data-depth] .ui-sortable-helper .tree-list .tree-list .tree-list .tree-list .tree-list .tree-list .tree-list > li > .tree-row > .content > .margin-lvl {
      flex: 0 0 120px; }
    .navtree .tree .tree-list[data-depth] .ui-sortable-helper .tree-list .tree-list .tree-list .tree-list .tree-list .tree-list .tree-list .tree-list > li > .tree-row > .content > .margin-lvl {
      flex: 0 0 135px; }
    .navtree .tree .tree-list[data-depth] .ui-sortable-helper .tree-list .tree-list .tree-list .tree-list .tree-list .tree-list .tree-list .tree-list .tree-list > li > .tree-row > .content > .margin-lvl {
      flex: 0 0 150px; }
  .navtree .tree .tree-item > .tree-row {
    width: 100%;
    min-width: 320px;
    border-bottom: 1px solid #888888;
    padding: 8px 0; }
    .navtree .tree .tree-item > .tree-row:hover {
      background-color: #f4f4f4; }
    .navtree .tree .tree-item > .tree-row > .problem-icon-list {
      float: right;
      padding-left: 10px;
      margin-right: 10px; }
    .navtree .tree .tree-item > .tree-row > .tools {
      float: right;
      position: relative;
      padding-left: 10px;
      margin-right: 10px;
      display: flex;
      width: 85px; }
      .navtree .tree .tree-item > .tree-row > .tools .edit-item-btn,
      .navtree .tree .tree-item > .tree-row > .tools .remove-item-btn,
      .navtree .tree .tree-item > .tree-row > .tools .import-items-btn,
      .navtree .tree .tree-item > .tree-row > .tools .add-child-btn {
        margin-left: 5px;
        cursor: pointer;
        border: 0;
        opacity: .5;
        float: left; }
        .navtree .tree .tree-item > .tree-row > .tools .edit-item-btn::-moz-focus-inner,
        .navtree .tree .tree-item > .tree-row > .tools .remove-item-btn::-moz-focus-inner,
        .navtree .tree .tree-item > .tree-row > .tools .import-items-btn::-moz-focus-inner,
        .navtree .tree .tree-item > .tree-row > .tools .add-child-btn::-moz-focus-inner {
          padding: 0; }
      .navtree .tree .tree-item > .tree-row > .tools .edit-item-btn:hover,
      .navtree .tree .tree-item > .tree-row > .tools .remove-item-btn:hover,
      .navtree .tree .tree-item > .tree-row > .tools .import-items-btn:hover,
      .navtree .tree .tree-item > .tree-row > .tools .add-child-btn:hover {
        opacity: 1; }
      .navtree .tree .tree-item > .tree-row > .tools .edit-item-btn:focus,
      .navtree .tree .tree-item > .tree-row > .tools .remove-item-btn:focus,
      .navtree .tree .tree-item > .tree-row > .tools .import-items-btn:focus,
      .navtree .tree .tree-item > .tree-row > .tools .add-child-btn:focus {
        opacity: 1;
        outline: none; }
      .navtree .tree .tree-item > .tree-row > .tools .add-child-btn {
        background: url("../img/icon-sprite.svg?20200407") no-repeat -47px -551px;
        background-color: transparent !important;
        height: 15px;
        width: 14px; }
      .navtree .tree .tree-item > .tree-row > .tools .edit-item-btn {
        background: url("../img/icon-sprite.svg?20200407") no-repeat -47px -478px;
        background-color: transparent !important;
        height: 15px;
        width: 14px; }
      .navtree .tree .tree-item > .tree-row > .tools .import-items-btn {
        background: url("../img/icon-sprite.svg?20200407") no-repeat -47px -515px;
        background-color: transparent !important;
        height: 15px;
        width: 14px; }
      .navtree .tree .tree-item > .tree-row > .tools .remove-btn {
        position: relative;
        margin-left: 10px;
        top: 0; }
    .navtree .tree .tree-item > .tree-row > .content {
      display: flex;
      height: 20px; }
      .navtree .tree .tree-item > .tree-row > .content > .arrow {
        flex: 0 0 15px;
        text-align: center;
        margin: 2px 2px 0 -5px; }
        .navtree .tree .tree-item > .tree-row > .content > .arrow > .treeview {
          display: none; }
      .navtree .tree .tree-item > .tree-row > .content > .drag-icon {
        min-width: 24px; }
      .navtree .tree .tree-item > .tree-row > .content > .item-name {
        flex: 0 1 auto;
        white-space: nowrap;
        overflow: hidden;
        margin-right: 5px;
        text-overflow: ellipsis;
        line-height: 1.5; }
  .navtree .tree .tree-item.is-parent > .tree-row > .content > .arrow > .treeview {
    display: block; }
  .navtree .tree .tree-item.no-map > .tree-row > .content > .item-name, .navtree .tree .tree-item.inaccessible > .tree-row > .content > .item-name {
    color: #888888; }
  .navtree .tree .tree-item.ui-sortable-helper {
    background: #ffffff;
    border-color: #9f9f9f;
    border-width: 1px;
    border-style: solid; }
    .navtree .tree .tree-item.ui-sortable-helper .tools {
      display: none; }
  .navtree .tree .tree-item.opened > ul {
    display: block; }
  .navtree .tree .tree-item.closed > ul {
    display: none; }
  .navtree .tree .tree-item .sortable-error {
    border-color: transparent;
    background: rgba(153, 0, 0, 0.2); }
  .navtree .tree .highlighted-parent > .tree-row {
    background: whitesmoke; }
  .navtree .tree .placeholder {
    background-color: #e6e6e6;
    animation: fadein .5s; }
.navtree .problem-icon-list {
  flex-wrap: nowrap; }

.problem-icon-list {
  display: flex;
  flex-wrap: wrap; }
  .problem-icon-list .problem-icon-list-item {
    border-radius: 3px;
    color: #ffffff;
    display: inline-block;
    flex: 0 0 7px;
    font-size: 12px;
    line-height: 1;
    padding: 3px 4px 2px;
    margin: 1px 0; }
    .problem-icon-list .problem-icon-list-item:not(:last-of-type) {
      margin-right: 5px; }

:-ms-input-placeholder {
  color: #777777 !important; }

::-ms-input-placeholder {
  color: #777777; }

::placeholder {
  color: #777777; }

.icon-action-command,
.icon-action-close,
.icon-action-msg,
.icon-action-msgs,
.icon-action-severity-up,
.icon-action-severity-down,
.icon-action-severity-changed,
.icon-action-message,
.icon-action-ack,
.icon-action-unack,
.icon-invisible,
.icon-problem-generated,
.icon-problem-recovery,
.icon-actions-number-gray,
.icon-actions-number-yellow,
.icon-actions-number-red,
.icon-description,
.icon-user,
.icon-user-group {
  display: inline-block;
  position: relative;
  height: 18px;
  width: 18px;
  margin: 0 5px 0 0;
  top: 0;
  bottom: 0;
  vertical-align: bottom; }
  .icon-action-command::before,
  .icon-action-close::before,
  .icon-action-msg::before,
  .icon-action-msgs::before,
  .icon-action-severity-up::before,
  .icon-action-severity-down::before,
  .icon-action-severity-changed::before,
  .icon-action-message::before,
  .icon-action-ack::before,
  .icon-action-unack::before,
  .icon-invisible::before,
  .icon-problem-generated::before,
  .icon-problem-recovery::before,
  .icon-actions-number-gray::before,
  .icon-actions-number-yellow::before,
  .icon-actions-number-red::before,
  .icon-description::before,
  .icon-user::before,
  .icon-user-group::before {
    content: '';
    display: inline-block;
    position: absolute;
    top: 0;
    left: 0;
    width: 18px;
    height: 18px;
    background-image: url("../img/icon-sprite.svg?20200407");
    background-repeat: no-repeat; }

[data-count][class*='icon-']::after,
.icon-description::after {
  position: absolute;
  content: attr(data-count);
  text-align: center;
  margin-top: -2px;
  font-size: 9px;
  letter-spacing: -.25px;
  width: 18px; }

.icon-action-command::before {
  background-position: -249px -245px; }

.icon-action-close::before {
  background-position: -224px -245px; }

.icon-action-msg::before {
  background-position: -299px -245px; }

.icon-action-severity-up::before {
  background-position: -349px -245px; }

.icon-action-severity-down::before {
  background-position: -374px -245px; }

.icon-action-severity-changed::before {
  background-position: -399px -245px; }

.icon-action-message::before {
  background-position: -199px -245px; }

.icon-action-ack::before {
  background-position: -323px -245px; }

.icon-action-unack::before {
  background-position: -173px -245px; }

.icon-invisible::before {
  background-position: -89px -803px; }

.icon-problem-generated::before {
  background-position: -449px -245px; }

.icon-problem-recovery::before {
  background-position: -424px -245px; }

.icon-action-msgs[data-count]::after {
  color: #ffffff; }
.icon-action-msgs::before {
  background-position: -474px -245px; }

.icon-actions-number-gray[data-count]::after {
  color: #000000; }
.icon-actions-number-gray::before {
  background-position: -499px -245px; }

.icon-actions-number-yellow[data-count]::after {
  color: #000000; }
.icon-actions-number-yellow::before {
  background-position: -549px -245px; }

.icon-actions-number-red[data-count]::after {
  color: #000000; }
.icon-actions-number-red::before {
  background-position: -524px -245px; }

.icon-description {
  margin: 0 0 0 5px; }
  .icon-description::after {
    content: '?';
    color: #ffffff; }
  .icon-description::before {
    background-position: -474px -245px; }

.icon-user,
.icon-user-group {
  height: 16px;
  width: 16px;
  vertical-align: top; }
  .icon-user::before,
  .icon-user-group::before {
    height: inherit;
    width: inherit; }

.icon-user::before {
  background-position: -339px -46px; }

.icon-user-group::before {
  background-position: -339px -8px; }

#expressions_list .ui-sortable-helper {
  display: table; }

.range-control {
  position: relative;
  display: inline-block;
  vertical-align: middle; }
  .range-control input[type=range] {
    cursor: pointer;
    -webkit-appearance: none;
    /* Hides the slider so that custom slider can be made */
    -moz-appearance: none;
    /* Hides the slider so that custom slider can be made */
    width: calc(100% + 10px);
    opacity: 0;
    vertical-align: middle;
    margin: 0 -5px;
    padding: 0;
    height: 20px;
    /* Special styling for WebKit/Blink */ }
    .range-control input[type=range]:focus {
      outline: none; }
    .range-control input[type=range]::-webkit-slider-thumb {
      margin-top: 1px;
      /* You need to specify a margin in Chrome, but in Firefox and IE it is automatic */
      height: 10px;
      width: 10px;
      opacity: 0; }
    .range-control input[type=range]::-webkit-slider-runnable-track {
      height: 10px;
      opacity: 0; }
  .range-control input[type=text] {
    width: 31px;
    float: right; }
  .range-control > div {
    position: relative;
    width: calc(100% - 10px - 31px);
    margin: 2px 10px 0 0;
    float: left; }
  .range-control .range-control-track,
  .range-control .range-control-progress {
    position: absolute;
    top: 50%;
    margin-top: -1px;
    left: 0;
    height: 2px;
    cursor: pointer; }
  .range-control .range-control-track {
    width: 100%;
    background: #c0c0c0; }
  .range-control .range-control-progress {
    background: #555555; }
  .range-control .range-control-thumb {
    position: absolute;
    top: 50%;
    margin-top: -5px;
    margin-left: -5px;
    width: 10px;
    height: 10px;
    border-radius: 50%;
    background: #555555; }
  .range-control.range-control-focus .range-control-thumb {
    margin-top: -6.66667px;
    margin-left: -6.66667px;
    background: #555555;
    border: 2px solid #6f6f6f; }
  .range-control.range-control-focus .range-control-progress {
    background: #555555; }
  .range-control.disabled {
    opacity: 1; }
    .range-control.disabled input[type=range] {
      cursor: default; }
    .range-control.disabled .range-control-progress,
    .range-control.disabled .range-control-thumb {
      background: #c0c0c0; }
  .range-control datalist {
    position: absolute;
    display: flex;
    width: 100%;
    top: 50%;
    margin-top: -1px; }
    .range-control datalist option {
      padding: 0;
      font-size: 0;
      flex: 1 0 0;
      height: 2px;
      border-left: 1px solid #ffffff; }

.graph-legend {
  text-align: left;
  white-space: nowrap;
  text-overflow: ellipsis;
  overflow: hidden; }

.graph-widget-config-tabs {
  padding: 10px 0; }
  .graph-widget-config-tabs > .tabs-nav {
    padding-left: calc(15% + 10px);
    margin-right: 0;
    margin-left: 0; }

.inline-sr-only {
  font-size: 0; }

.preprocessing-test-results td {
  vertical-align: top !important; }
.preprocessing-test-results .rel-container {
  top: 4px;
  margin-left: 3px; }

#preprocessing-test-form .table-forms-separator {
  margin-top: -2px; }

.totals-list:not(.list-table) {
  display: flex;
  height: 100%; }
.totals-list > div {
  flex: 1;
  align-items: center;
  display: flex;
  line-height: 18px;
  overflow: hidden;
  padding: 0 10px;
  position: relative; }
.totals-list .count {
  font-size: 16px; }
.totals-list.totals-list-horizontal > div {
  flex-direction: column;
  justify-content: center;
  min-width: 55px;
  text-align: center; }
.totals-list.totals-list-vertical {
  flex-direction: column; }
  .totals-list.totals-list-vertical > div {
    min-height: 21px;
    padding-top: 3px; }
  .totals-list.totals-list-vertical .count {
    margin-right: 5px; }

.host-avail-widget td:not(:first-child) {
  border-left: 1px dotted #888888; }
.host-avail-widget .host-avail-true {
  background: #86cc89; }
.host-avail-widget .host-avail-false {
  background: #e45959; }
.host-avail-widget .host-avail-unknown {
  background: #97aab3; }
.host-avail-widget .host-avail-total {
  background: transparent; }

.input-group {
  position: relative;
  display: flex;
  flex-wrap: wrap;
  align-items: stretch;
  width: 100%; }
  .input-group * {
    box-sizing: border-box; }
  .input-group input,
  .input-group textarea {
    flex: 1;
    border-right: 0; }
    .input-group input:focus + .btn-undo, .input-group input:active + .btn-undo,
    .input-group textarea:focus + .btn-undo,
    .input-group textarea:active + .btn-undo {
      border-top-color: #000000;
      border-bottom-color: #000000; }
  .input-group button {
    position: relative; }
    .input-group button.btn-change {
      border-radius: 0; }
      .input-group button.btn-change:disabled {
        display: none; }
    .input-group button.btn-undo {
      display: none;
      width: 24px;
      border-left: 0;
      border-right: 0;
      border-top: 1px solid #888888;
      border-bottom: 1px solid #888888;
      border-radius: 0;
      background-color: #ffffff;
      transition: border-color .2s ease-out, box-shadow .2s ease-out; }
      .input-group button.btn-undo::before {
        position: absolute;
        top: 0;
        left: 0;
        display: block;
        width: 22px;
        height: 22px;
        content: '';
        background: url("../img/icon-sprite.svg?20200407") no-repeat -119px -474px; }
      .input-group button.btn-undo.is-focused {
        border-top: 1px solid #000000;
        border-bottom: 1px solid #000000; }
      .input-group button.btn-undo:hover, .input-group button.btn-undo:focus, .input-group button.btn-undo:active {
        border-top: 1px solid #000000;
        border-bottom: 1px solid #000000;
        color: #ffffff;
        background-color: #484848;
        border-color: #484848; }
        .input-group button.btn-undo:hover::before, .input-group button.btn-undo:focus::before, .input-group button.btn-undo:active::before {
          background-position: -431px -474px; }
    .input-group button.btn-dropdown-toggle {
      border-color: #000000;
      border-top-left-radius: 0;
      border-bottom-left-radius: 0; }

.input-secret {
  position: relative;
  display: flex;
  flex: 1; }
  .input-secret input {
    flex: 1; }
  .input-secret button {
    position: absolute;
    top: 0;
    left: 0;
    width: 100%;
    opacity: 0; }
    .input-secret button:enabled:hover, .input-secret button:enabled:focus, .input-secret button:enabled:active {
      opacity: 1;
      animation: fadein .2s; }

.btn-dropdown-container {
  display: flex; }

.icon-text::before {
  background: url("../img/icon-sprite.svg?20200407") no-repeat -87px -474px; }
.icon-text:not(.highlighted):enabled:hover::before, .icon-text:not(.highlighted):enabled:focus::before, .icon-text:not(.highlighted):enabled:active::before, .icon-text:not(.highlighted):enabled[aria-expanded="true"]::before {
  background-position: -399px -474px; }

.icon-secret::before {
  background: url("../img/icon-sprite.svg?20200407") no-repeat -87px -510px; }
.icon-secret:not(.highlighted):enabled:hover::before, .icon-secret:not(.highlighted):enabled:focus::before, .icon-secret:not(.highlighted):enabled:active::before, .icon-secret:not(.highlighted):enabled[aria-expanded="true"]::before {
  background-position: -399px -510px; }

.icon-invisible.menu-popup-item,
.icon-invisible.btn-dropdown-toggle {
  width: 100%; }
  .icon-invisible.menu-popup-item::before,
  .icon-invisible.btn-dropdown-toggle::before {
    background: url("../img/icon-sprite.svg?20200407") no-repeat -87px -800px; }
  .icon-invisible.menu-popup-item:not(.highlighted):enabled:hover::before, .icon-invisible.menu-popup-item:not(.highlighted):enabled:focus::before, .icon-invisible.menu-popup-item:not(.highlighted):enabled:active::before, .icon-invisible.menu-popup-item:not(.highlighted):enabled[aria-expanded="true"]::before,
  .icon-invisible.btn-dropdown-toggle:not(.highlighted):enabled:hover::before,
  .icon-invisible.btn-dropdown-toggle:not(.highlighted):enabled:focus::before,
  .icon-invisible.btn-dropdown-toggle:not(.highlighted):enabled:active::before,
  .icon-invisible.btn-dropdown-toggle:not(.highlighted):enabled[aria-expanded="true"]::before {
    background-position: -399px -800px; }

.icon-invisible.btn-dropdown-toggle {
  margin: 0; }

.btn-split {
  display: inline-block;
  position: relative;
  margin-right: 10px; }
  .btn-split li {
    display: inline-block; }
    .btn-split li button {
      margin: 0 -1px 0 0;
      border-radius: 0; }
    .btn-split li:first-child button {
      border-radius: 2px 0 0 2px; }
    .btn-split li:last-child button {
      border-radius: 0 2px 2px 0; }
    .btn-split li:only-child button {
      border-radius: 2px; }

.btn-toggle-chevron {
  position: relative; }
  .btn-toggle-chevron[aria-expanded="true"] {
    color: #ffffff;
    background-color: #484848;
    border-color: #484848; }
  .btn-toggle-chevron::after {
    content: '';
    position: absolute;
    right: 8px;
    top: calc(50% - 3px);
    width: 5px;
    height: 5px;
    border-top: 1px solid #000000;
    border-right: 1px solid #000000;
    transform: rotate(135deg) translate(-1px, 1px);
    transition: transform .3s; }
  .btn-toggle-chevron[disabled]::after {
    border-top-color: #999999;
    border-right-color: #999999; }
  .btn-toggle-chevron:enabled:active::after, .btn-toggle-chevron:enabled[aria-expanded="true"]::after {
    transform: rotate(315deg) translate(-1px, 1px); }
  .btn-toggle-chevron:enabled:hover::after, .btn-toggle-chevron:enabled:focus::after, .btn-toggle-chevron:enabled:active::after, .btn-toggle-chevron:enabled[aria-expanded="true"]::after {
    border-top-color: #ffffff;
    border-right-color: #ffffff; }

.btn-dropdown-toggle {
  white-space: nowrap;
  overflow: hidden; }
  .btn-dropdown-toggle[class*='icon-'] {
    padding-left: 22px; }
    .btn-dropdown-toggle[class*='icon-']::before {
      position: absolute;
      top: 0;
      left: 0;
      display: block;
      width: 22px;
      height: 22px;
      content: ''; }
    .btn-dropdown-toggle[class*='icon-']::after {
      top: 6px;
      right: 2px; }
  .btn-dropdown-toggle:not(:empty) {
    padding-right: 22px; }
  .btn-dropdown-toggle::after {
    position: absolute;
    top: 7px;
    right: 6px;
    width: 10px;
    height: 10px;
    content: '';
    background: url("../img/icon-sprite.svg?20200407") no-repeat -547px -431px; }
  .btn-dropdown-toggle:enabled:hover::after, .btn-dropdown-toggle:enabled:focus::after, .btn-dropdown-toggle:enabled:active::after {
    background-position: -604px -431px; }
  .btn-dropdown-toggle[aria-expanded="true"] {
    color: #ffffff;
    background-color: #484848;
    border-color: #484848; }
    .btn-dropdown-toggle[aria-expanded="true"]::after {
      background: url("../img/icon-sprite.svg?20200407") no-repeat -604px -503px; }
    .btn-dropdown-toggle[aria-expanded="true"]:hover::after, .btn-dropdown-toggle[aria-expanded="true"]:focus::after, .btn-dropdown-toggle[aria-expanded="true"]:active::after {
      background: url("../img/icon-sprite.svg?20200407") no-repeat -604px -503px; }

.checkbox-block {
  margin: 10px 0; }

#tbl_macros.massupdate-remove th,
#tbl_macros.massupdate-remove td {
  display: none; }
#tbl_macros.massupdate-remove th:nth-child(1),
#tbl_macros.massupdate-remove td:nth-child(1),
#tbl_macros.massupdate-remove td.nowrap {
  display: table-cell; }

@media screen and (-ms-high-contrast: active), (-ms-high-contrast: none) {
  /* for IE11 only. Fixed cell height if table has 100% height */
  .host-avail-widget td {
    height: 100%; } }
.interface-container {
  width: fit-content;
  width: -moz-fit-content;
  padding-left: 0; }
  .interface-container:not(.interface-container-header):not(:empty) {
    margin-bottom: 5px; }
    .interface-container:not(.interface-container-header):not(:empty) ~ .interface-container:not(:empty) {
      border-top: 1px solid #888888;
      padding-top: 10px; }
  .interface-container:empty {
    display: none; }
  .interface-container .interface-row {
    display: grid;
    grid-template-columns: 26px 36px 225px 175px 85px 100px 20px 1fr;
    grid-template-rows: 24px 1fr;
    gap: 5px; }
    .interface-container .interface-row:not(:first-of-type) {
      margin-top: 5px; }
    .interface-container .interface-row[data-type] .interface-cell-details {
      display: none; }
    .interface-container .interface-row .interface-cell {
      align-self: center; }
      .interface-container .interface-row .interface-cell .interface-btn-toggle {
        display: none; }
      .interface-container .interface-row .interface-cell.interface-cell-header {
        color: #333333;
        text-align: left; }
      .interface-container .interface-row .interface-cell .table-forms-td-left,
      .interface-container .interface-row .interface-cell .table-forms-td-right {
        padding-bottom: 0; }

.interface-row.list-accordion-item[data-type="2"].list-accordion-item-closed .list-accordion-item-body {
  display: none; }
.interface-row.list-accordion-item[data-type="2"].list-accordion-item-opened .list-accordion-item-body {
  display: block; }
.interface-row.list-accordion-item[data-type="2"] .interface-btn-toggle {
  display: inline-block; }

.debug-modal.overlay-dialogue.modal .overlay-dialogue-body {
  overflow-x: auto; }
  .debug-modal.overlay-dialogue.modal .overlay-dialogue-body::-webkit-scrollbar {
    height: 9px; }
.debug-modal .logitems pre {
  white-space: nowrap; }
.debug-modal .logtotalms {
  color: #333333;
  float: left;
  line-height: 24px; }

#itemsTable .table-col-handle {
  width: 26px; }
#itemsTable .table-col-no {
  width: 20px; }
#itemsTable .table-col-name-normal {
  width: 285px; }
#itemsTable .table-col-name {
  width: 365px; }
#itemsTable .table-col-type {
  width: 85px; }
#itemsTable .table-col-function {
  width: 85px; }
#itemsTable .table-col-draw-style {
  width: 85px; }
#itemsTable .table-col-y-axis-side {
  width: 85px; }
#itemsTable .table-col-colour {
  width: 105px; }
#itemsTable .table-col-action {
  width: 55px; }

z-select.z-select-host-interface .description:not(:empty),
.z-select.z-select-host-interface .description:not(:empty) {
  display: block;
  margin-top: 5px;
  color: #777777; }
z-select.z-select-host-interface[disabled] .description:not(:empty),
z-select.z-select-host-interface li[disabled] .description:not(:empty),
.z-select.z-select-host-interface[disabled] .description:not(:empty),
.z-select.z-select-host-interface li[disabled] .description:not(:empty) {
  color: #9f9f9f; }

.multiselect-description-container {
  display: flex;
  align-items: center; }
  .multiselect-description-container > .multiselect-control {
    margin-right: 5px; }

.rules-status-container > span {
  text-transform: none;
  margin: 3px 3px 3px 0; }
  .rules-status-container > span:last-of-type {
    margin-right: 0; }
.rules-status-container > .status-green:not(:last-of-type) {
  border-right: 1px solid #2f9f5e; }
.rules-status-container > .status-grey:not(:last-of-type) {
  border-right: 1px solid #9f9f9f; }

.input-section-header {
  padding-top: 10px; }

.modal-popup-preprocessing .preprocessing-list .step-name {
  flex: 0 0 180px; }
.modal-popup-preprocessing .preprocessing-list {
  min-width: unset;
  max-width: unset; }

.modal-popup-static .table-forms-container, .modal-popup-static .browser-warning-container,
.modal-popup-preprocessing .table-forms-container,
.modal-popup-preprocessing .browser-warning-container {
  border: none; }
.modal-popup-static .ui-tabs-nav,
.modal-popup-preprocessing .ui-tabs-nav {
  position: sticky;
  top: 0;
  background: #f3f3f3;
  z-index: 3; }
.modal-popup-static .textarea-flexible,
.modal-popup-preprocessing .textarea-flexible {
  max-height: 200px;
  overflow-y: auto; }

.global-macro-table .table-col-value,
.global-macro-table .table-col-template-value,
.inherited-macros-table .table-col-value,
.inherited-macros-table .table-col-template-value,
.host-macros-table .table-col-value,
.host-macros-table .table-col-template-value {
  width: 300px; }

.active-readonly[readonly] {
  color: #000000;
  background-color: #ffffff !important;
  border-color: #888888; }

.valuemap-list-table tbody td {
  border-bottom: 1px solid #888888; }
  .valuemap-list-table tbody td.wordwrap {
    white-space: normal; }
.valuemap-list-table tbody tr:first-child td {
  border-top: 1px solid #888888; }

.valuemap-checkbox {
  margin-top: 10px; }

.overlay-dialogue .valuemap-list-table td {
  vertical-align: top; }

<<<<<<< HEAD
.import-compare {
  display: flex;
  max-height: calc(100vh - 190px); }
  .import-compare .toc {
    flex: 20%;
    overflow-y: auto;
    overflow-x: hidden; }
  .import-compare .diff {
    flex: 80%;
    margin-left: 5px;
    overflow: auto;
    border: 1px dashed #888888; }
=======
.subscriptions-table th {
  color: #333333; }
>>>>>>> 55816926

.sidebar .logo:focus .sidebar-logo {
  box-shadow: 0 0 0 2px #ffffff; }
.sidebar button:focus {
  box-shadow: 0 0 0 2px #ffffff; }
.sidebar.is-compact:not(.is-opened) .menu-main > li.is-selected > a {
  background: #f3f3f3;
  border-left-color: transparent; }
  .sidebar.is-compact:not(.is-opened) .menu-main > li.is-selected > a::before {
    background-position-x: -600px; }

.menu-main li.has-submenu.is-expanded > a::before,
.menu-main li.has-submenu .is-selected > a::before, .menu-main li.has-submenu > a:hover::before, .menu-main li.has-submenu > a:focus::before {
  background-position-x: -600px; }
.menu-main li.has-submenu.is-expanded > a::after,
.menu-main li.has-submenu .is-selected > a::after, .menu-main li.has-submenu > a:hover::after, .menu-main li.has-submenu > a:focus::after {
  background-position-x: -579px; }

.menu-user a {
  padding-left: 45px;
  border-left: 3px solid transparent; }
  .menu-user a::before {
    left: 15px; }
  .menu-user a:link, .menu-user a:visited {
    border-bottom: 0; }
  .menu-user a:hover, .menu-user a:focus {
    border-color: #ffffff; }

.dashboard-navigation-tabs .csortable-list > .csortable-item:focus:not(:active) > div {
  box-shadow: 0 0 0 2px #111111; }
.dashboard-navigation-tabs .csortable > .csortable-item > div, .dashboard-navigation-tabs .csortable-list > .csortable-item > div:hover {
  border: 1px solid #8e8e8e; }
.dashboard-navigation-tabs .csortable > .csortable-item > div.selected-tab span, .dashboard-navigation-tabs .csortable-list > .csortable-item > div.selected-tab span {
  color: #ffffff; }

.dashboard-widget-placeholder .dashboard-widget-placeholder-box {
  box-shadow: none;
  border-color: #000000;
  background-color: transparent; }
.dashboard-widget-placeholder .dashboard-widget-placeholder-label::before {
  background: url("../img/icon-sprite.svg?20200407") no-repeat -213px -888px; }
.dashboard-widget-placeholder .dashboard-widget-placeholder-resizing {
  border: 2px dashed #000000;
  box-shadow: none; }
  .dashboard-widget-placeholder .dashboard-widget-placeholder-resizing .dashboard-widget-placeholder-label::before {
    background: url("../img/icon-sprite.svg?20200407") no-repeat -401px -888px; }

.dashboard.dashboard-is-edit-mode .dashboard-grid-iterator.ui-resizable-resizing .dashboard-grid-iterator-mask, .dashboard.dashboard-is-edit-mode .dashboard-grid-iterator.ui-draggable-dragging .dashboard-grid-iterator-mask {
  border: 0; }

.icon-maint {
  margin: 0 18px 0 0; }
  .icon-maint::before {
    background: url("../img/icon-sprite.svg?20200407") no-repeat -203px -802px; }

.icon-depend-up {
  margin: 0 18px 0 0; }
  .icon-depend-up::before {
    background: url("../img/icon-sprite.svg?20200407") no-repeat -208px -729px; }

.icon-depend-down {
  margin: 0 18px 0 0; }
  .icon-depend-down::before {
    background: url("../img/icon-sprite.svg?20200407") no-repeat -208px -765px; }

.icon-ackn {
  margin: 0 18px 0 0; }
  .icon-ackn::before {
    background: url("../img/icon-sprite.svg?20200407") no-repeat -203px -693px; }

.icon-cal {
  background: transparent url("../img/icon-sprite.svg?20200407") no-repeat -201px -834px; }

.icon-wzrd-action {
  background: transparent url("../img/icon-sprite.svg?20200407") no-repeat -168px -617px;
  margin-top: -16px; }

.btn-dashboard-page-properties {
  background: url("../img/icon-sprite.svg?20200407") no-repeat -318px -618px; }

.btn-iterator-page-previous {
  background: url("../img/icon-sprite.svg?20200407") no-repeat -244px -657px; }

.btn-iterator-page-next {
  background: url("../img/icon-sprite.svg?20200407") no-repeat -242px -623px; }

.btn-widget-action {
  background: url("../img/icon-sprite.svg?20200407") no-repeat -165px -618px; }

.btn-widget-collapse, .interface-row.list-accordion-item[data-type="2"].list-accordion-item-opened .interface-btn-toggle {
  background: url("../img/icon-sprite.svg?20200407") no-repeat -165px -654px; }

.btn-widget-expand, .interface-row.list-accordion-item[data-type="2"].list-accordion-item-closed .interface-btn-toggle {
  background: url("../img/icon-sprite.svg?20200407") no-repeat -165px -690px; }

.btn-widget-edit {
  background: url("../img/icon-sprite.svg?20200407") no-repeat -201px -619px; }

.btn-alarm-on {
  background: url("../img/icon-sprite.svg?20200407") no-repeat -165px -546px; }

.btn-alarm-off {
  background: url("../img/icon-sprite.svg?20200407") no-repeat -165px -582px; }

.btn-sound-on {
  background: url("../img/icon-sprite.svg?20200407") no-repeat -165px -474px; }

.btn-sound-off {
  background: url("../img/icon-sprite.svg?20200407") no-repeat -165px -510px; }

.btn-info-clock {
  background: url("../img/icon-sprite.svg?20200407") no-repeat -246px -762px; }

.btn-dashboard-conf {
  background: url("../img/icon-sprite.svg?20200407") no-repeat -201px -619px !important; }

.subfilter-enabled .link-action {
  color: #000000; }
  .subfilter-enabled .link-action:focus {
    color: #000000;
    border-bottom: 3px solid #000000; }
  .subfilter-enabled .link-action:hover {
    color: #000000;
    border-bottom: 1px solid #000000; }

.timeline-axis {
  border-right-color: #272727 !important; }
  .timeline-axis::before {
    background-color: #272727 !important; }

.menu-popup .menu-popup-item-disabled {
  color: #9f9f9f; }
.menu-popup .menu-popup-item:hover, .menu-popup .menu-popup-item:focus, .menu-popup .menu-popup-item:active, .menu-popup .menu-popup-item.highlighted {
  background-color: #000000;
  color: #ffffff; }
  .menu-popup .menu-popup-item:hover .arrow-right, .menu-popup .menu-popup-item:focus .arrow-right, .menu-popup .menu-popup-item:active .arrow-right, .menu-popup .menu-popup-item.highlighted .arrow-right {
    border-left-color: #ffffff; }
  .menu-popup .menu-popup-item:hover.selected::before, .menu-popup .menu-popup-item:focus.selected::before, .menu-popup .menu-popup-item:active.selected::before, .menu-popup .menu-popup-item.highlighted.selected::before {
    background: url("../img/icon-sprite.svg?20200407") no-repeat -317px -835px; }
.menu-popup .menu-popup-item.selected::before {
  background: url("../img/icon-sprite.svg?20200407") no-repeat -164px -835px; }

.add-child-btn {
  background: url("../img/icon-sprite.svg?20200407") no-repeat -206px -551px !important; }

.edit-item-btn {
  background: url("../img/icon-sprite.svg?20200407") no-repeat -206px -478px !important; }

.import-items-btn {
  background: url("../img/icon-sprite.svg?20200407") no-repeat -206px -515px !important; }

.drag-icon {
  background: url("../img/icon-sprite.svg?20200407") no-repeat -165px -762px !important; }

button:focus {
  background-color: #6f6f6f;
  box-shadow: 0 0 0 2px #111111; }

.btn-alt:focus {
  box-shadow: 0 0 0 2px #111111; }

.radio-list-control .average-bg::before, .radio-list-control .average-bg::after,
.radio-list-control .disaster-bg::before,
.radio-list-control .disaster-bg::after,
.radio-list-control .high-bg::before,
.radio-list-control .high-bg::after,
.radio-list-control .info-bg::before,
.radio-list-control .info-bg::after,
.radio-list-control .na-bg::before,
.radio-list-control .na-bg::after,
.radio-list-control .warning-bg::before,
.radio-list-control .warning-bg::after {
  display: none; }
.radio-list-control li input[type="radio"]:checked:not([disabled]) + label {
  color: #ffffff; }
.radio-list-control li input[type="radio"]:checked + label {
  background-color: #333333 !important; }
.radio-list-control li input[type="radio"]:focus + label {
  background-color: #6f6f6f !important;
  box-shadow: 0 0 0 2px #111111 !important;
  color: #ffffff; }
.radio-list-control li input[type="radio"]:checked[disabled] + label {
  background-color: #d3d3d3 !important; }

a:link {
  border-bottom: 1px solid rgba(0, 0, 0, 0.5); }
a:visited {
  border-bottom: 1px solid #000000; }
a:hover {
  border-bottom: 1px solid #000000; }
a:focus {
  border-bottom: 3px solid #000000; }

a.link-action {
  border-bottom: 1px dotted; }

.link-action:hover {
  color: #000000;
  border-bottom: 1px solid #000000; }
.link-action:active {
  color: #000000;
  border-bottom: 1px dotted #000000; }
.link-action:focus {
  color: #000000;
  border-bottom: 3px solid #000000; }

.link-alt:link {
  border-bottom: 1px solid #808080; }
.link-alt:visited {
  border-bottom: 1px solid #808080; }
.link-alt:hover {
  color: #000000;
  border-bottom: 1px solid #000000; }
.link-alt:focus {
  color: #000000;
  border-bottom: 3px solid #000000; }
.link-alt:active {
  color: #555555;
  border-bottom: 1px solid #555555; }

.header-navigation li > span a:focus,
.header-navigation > li:first-child > span a:focus {
  margin-bottom: -2px; }
.header-navigation > li > span a:focus {
  line-height: 12px; }

.server-name {
  color: rgba(255, 255, 255, 0.8); }

.status-dark-grey {
  border: none !important;
  background-color: #666666 !important; }

.btn-link, .btn-link:hover, .btn-link:focus, .btn-link:active, .interface-container .interface-row .interface-cell .interface-btn-toggle {
  font-weight: bold !important;
  color: #000000 !important; }
  .btn-link:focus, .interface-container .interface-row .interface-cell .interface-btn-toggle:focus {
    margin-bottom: -3px !important;
    border-bottom: 3px solid #000000 !important; }

.table-paging a:focus {
  background-color: #777777 !important; }

.paging-selected:focus {
  background-color: #777777 !important; }

.filter-trigger .arrow-down {
  border-top-color: #ffffff !important; }

.tag.green-bg, .tag.yellow-bg {
  background-color: #333333;
  color: #ffffff; }

.disabled {
  opacity: .5; }

.multiselect.active {
  box-shadow: 0 0 0 1px #111111;
  transition: box-shadow .2s ease-out; }
.multiselect input[type="text"]:focus {
  box-shadow: none; }
.multiselect .multiselect-list li.selected .subfilter-enabled,
.multiselect .multiselect-list li.selected .subfilter-disable-btn,
.multiselect .multiselect-list li.selected .subfilter-disable-btn:active {
  box-shadow: 0 0 0 1px #111111; }

.checkbox-radio:focus + label span {
  box-shadow: 0 0 0 1px #111111;
  transition: box-shadow .2s ease-out; }

z-select button.focusable:focus,
.z-select button.focusable:focus, z-select .list:focus,
.z-select .list:focus, .multiselect:focus, input[type="text"]:focus, input[type="password"]:focus, input[type="search"]:focus, input[type="number"]:focus, input[type="email"]:focus, input[type="time"]:focus, input[type="file"]:focus, textarea:focus, select:focus {
  box-shadow: 0 0 0 1px #111111;
  transition: box-shadow .2s ease-out; }

.multiselect-suggest li.suggest-hover, .multiselect-matches li.suggest-hover {
  color: #ffffff;
  background-color: #000000; }
  .multiselect-suggest li.suggest-hover .grey, .multiselect-matches li.suggest-hover .grey {
    color: #dcdcdc; }
  .multiselect-suggest li.suggest-hover .suggest-found, .multiselect-matches li.suggest-hover .suggest-found {
    color: #ffd98c; }

.suggest-found {
  color: #7c4c00; }

.dashboard-widget-graph-link:focus::after {
  background: #111111;
  height: 3px;
  bottom: -3px; }

.list-table .subfilter-enabled {
  background-color: #ffffff;
  box-shadow: 0 0 0 1px #000000; }
.list-table thead th {
  border-color: #909090; }
.list-table.compact-view .flh-na-bg:not(.row-selected):not(:hover),
.list-table.compact-view .flh-info-bg:not(.row-selected):not(:hover),
.list-table.compact-view .flh-warning-bg:not(.row-selected):not(:hover),
.list-table.compact-view .flh-average-bg:not(.row-selected):not(:hover),
.list-table.compact-view .flh-high-bg:not(.row-selected):not(:hover),
.list-table.compact-view .flh-disaster-bg:not(.row-selected):not(:hover) {
  background: none; }
.list-table.compact-view td {
  box-shadow: inset 0 -1px 0 0 #888888; }
  .list-table.compact-view td.na-bg::before, .list-table.compact-view td.normal-bg::before, .list-table.compact-view td.info-bg::before, .list-table.compact-view td.warning-bg::before, .list-table.compact-view td.average-bg::before, .list-table.compact-view td.high-bg::before, .list-table.compact-view td.disaster-bg::before {
    min-height: 20px;
    box-shadow: inset 0 -1px 0 0 #888888; }
  .list-table.compact-view td.na-bg::after, .list-table.compact-view td.normal-bg::after, .list-table.compact-view td.info-bg::after, .list-table.compact-view td.warning-bg::after, .list-table.compact-view td.average-bg::after, .list-table.compact-view td.high-bg::after, .list-table.compact-view td.disaster-bg::after {
    top: 1px;
    transform: scale(0.8); }
  .list-table.compact-view td .icon-maint::before {
    background-position: -206px -804px; }
  .list-table.compact-view td .icon-wzrd-action {
    background: transparent url("../img/icon-sprite.svg?20200407") no-repeat -165px -624px; }

.filter-highlight-row-cb {
  display: none; }

.status-container .status-na-bg,
.status-container .status-info-bg,
.status-container .status-warning-bg,
.status-container .status-average-bg,
.status-container .status-high-bg,
.status-container .status-disaster-bg {
  border-color: rgba(255, 255, 255, 0.2);
  background-color: #333333;
  color: #ffffff; }

.na-bg,
.normal-bg,
.info-bg,
.average-bg,
.warning-bg,
.high-bg,
.disaster-bg,
.log-na-bg,
.log-info-bg,
.log-warning-bg,
.log-high-bg,
.log-disaster-bg {
  background-color: transparent !important; }
  .na-bg::before,
  .normal-bg::before,
  .info-bg::before,
  .average-bg::before,
  .warning-bg::before,
  .high-bg::before,
  .disaster-bg::before,
  .log-na-bg::before,
  .log-info-bg::before,
  .log-warning-bg::before,
  .log-high-bg::before,
  .log-disaster-bg::before {
    content: '';
    position: absolute;
    top: 0;
    left: 0;
    bottom: 0;
    min-height: 28px;
    width: 34px; }
  .na-bg::after,
  .normal-bg::after,
  .info-bg::after,
  .average-bg::after,
  .warning-bg::after,
  .high-bg::after,
  .disaster-bg::after,
  .log-na-bg::after,
  .log-info-bg::after,
  .log-warning-bg::after,
  .log-high-bg::after,
  .log-disaster-bg::after {
    background: url("../img/icon-sprite.svg?20200407") no-repeat;
    content: '';
    position: absolute;
    left: 6px;
    top: 5px;
    width: 22px;
    height: 18px; }

.na-bg::after,
.log-na-bg::after {
  background-position: -106px -411px; }

.normal-bg::after {
  background-position: -76px -411px; }

.info-bg::after,
.log-info-bg::after {
  background-position: -136px -411px; }

.average-bg::after {
  background-position: -196px -410px; }

.warning-bg::after,
.log-warning-bg::after {
  background-position: -166px -411px; }

.high-bg::after,
.log-high-bg::after {
  background-position: -226px -411px; }

.disaster-bg::after,
.log-disaster-bg::after {
  background-position: -256px -411px; }

.na-bg::before,
.log-na-bg::before,
.normal-bg::before {
  background-color: #59db8f; }

.na-bg.blink-hidden::after,
.normal-bg.blink-hidden::after,
.info-bg.blink-hidden::after,
.average-bg.blink-hidden::after,
.warning-bg.blink-hidden::after,
.high-bg.blink-hidden::after,
.disaster-bg.blink-hidden::after {
  content: none; }
.na-bg a.link-action,
.normal-bg a.link-action,
.info-bg a.link-action,
.average-bg a.link-action,
.warning-bg a.link-action,
.high-bg a.link-action,
.disaster-bg a.link-action {
  color: #555555; }

.log-na-bg::before {
  color: #2a353a !important;
  background-color: #97aab3 !important; }

.log-info-bg::before {
  color: #00268e !important;
  background-color: #7499ff !important; }

.log-warning-bg::before {
  color: #734d00 !important;
  background-color: #ffc859 !important; }

.log-high-bg::before {
  color: #52190b !important;
  background-color: #e97659 !important; }

.log-disaster-bg::before {
  color: #4b0c0c !important;
  background-color: #e45959 !important; }

td.na-bg,
td.normal-bg,
td.info-bg,
td.average-bg,
td.warning-bg,
td.high-bg,
td.disaster-bg,
td.log-na-bg,
td.log-info-bg,
td.log-warning-bg,
td.log-high-bg,
td.log-disaster-bg {
  padding-left: 42px;
  color: #000000; }

.notif-body h4 {
  padding-bottom: 3px;
  margin-bottom: -3px; }
.notif-body p {
  margin: .25em 0 2px; }
.notif-body li {
  padding: 0 0 10px 42px; }

.notif-indic {
  width: 34px;
  height: 27px;
  position: relative;
  margin: 0 0 0 -42px; }

.notif-indic-container {
  margin: 0 0 0 -42px; }

td.inactive-bg {
  padding-left: 42px !important;
  color: #000000; }

.inactive-bg, td.inactive-bg {
  background-color: transparent !important; }

.inactive-bg::before {
  content: '';
  width: 34px;
  position: absolute;
  top: 0;
  left: 0;
  bottom: 0;
  min-height: 28px;
  background-color: #e45959; }

.inactive-bg::after {
  content: '';
  background: url("../img/icon-sprite.svg?20200407") no-repeat -256px -411px;
  width: 22px;
  height: 18px;
  top: 5px;
  left: 6px;
  position: absolute; }

.msg-bad .link-action:hover,
.msg-good .link-action:hover,
.msg-warning .link-action:hover {
  color: #000000; }

.graph-selection {
  background-color: rgba(0, 0, 0, 0.1);
  border: 0;
  outline: 2px solid rgba(0, 0, 0, 0.6); }

.svg-graph-selection {
  fill: rgba(0, 0, 0, 0.1);
  stroke: rgba(0, 0, 0, 0.6);
  stroke-width: 2px; }

.ui-selectable-helper {
  background-color: rgba(0, 0, 0, 0.1);
  border: 2px solid rgba(0, 0, 0, 0.6); }

.map-element-selected {
  border: 3px dashed #000000; }

.multilineinput-control button::after {
  background-position: -206px -478px; }
.multilineinput-control button:focus::after {
  background-position: -206px -478px; }

.btn-back-map-container a {
  border-bottom: 0; }
.btn-back-map-container .btn-back-map .btn-back-map-icon {
  background-position: -85px -725px; }

.ui-tabs-nav .btn-time:hover,
.ui-tabs-nav .filter-trigger:hover {
  background-color: #3c3c3c; }
.ui-tabs-nav .btn-time:focus,
.ui-tabs-nav .filter-trigger:focus {
  background-color: #6f6f6f;
  box-shadow: 0 0 0 2px #111111; }
.ui-tabs-nav .ui-state-focus .btn-time,
.ui-tabs-nav .ui-state-focus .filter-trigger {
  background-color: #6f6f6f;
  box-shadow: 0 0 0 2px #111111; }
.ui-tabs-nav .ui-state-focus.ui-tabs-active .btn-time,
.ui-tabs-nav .ui-state-focus.ui-tabs-active .filter-trigger {
  background-color: #f4f4f4;
  border-color: #f4f4f4;
  box-shadow: 0 0 0 2px #111111; }

.btn-time-left {
  background-position: -244px -657px; }
  .btn-time-left:disabled {
    background-position: -244px -657px; }

.btn-time-right {
  background-position: -242px -623px; }
  .btn-time-right:disabled {
    background-position: -242px -623px; }

.btn-time-right:hover, .btn-time-right:focus,
.btn-time-left:hover,
.btn-time-left:focus {
  color: #ffffff;
  background-color: #484848;
  border-color: #484848; }
.btn-time-right:focus,
.btn-time-left:focus {
  background-color: #6f6f6f; }

.time-quick li a:focus {
  border-radius: 2px;
  box-shadow: 0 0 0 2px #111111; }

.icon-action-command::before {
  background-position: -249px -325px; }

.icon-action-close::before {
  background-position: -224px -325px; }

.icon-action-msg::before {
  background-position: -299px -285px; }

.icon-action-severity-up::before {
  background-position: -349px -285px; }

.icon-action-severity-down::before {
  background-position: -375px -285px; }

.icon-action-severity-changed::before {
  background-position: -399px -285px; }

.icon-action-message::before {
  background-position: -199px -285px; }

.icon-action-ack::before {
  background-position: -323px -285px; }

.icon-action-unack::before {
  background-position: -173px -285px; }

.icon-invisible::before {
  background-position: -249px -803px; }

.icon-problem-generated::before {
  background-position: -449px -285px; }

.icon-problem-recovery::before {
  background-position: -424px -285px; }

.icon-action-msgs::before,
.icon-description::before {
  background-position: -474px -285px; }

.icon-actions-number-gray::before {
  background-position: -499px -285px; }

.icon-actions-number-yellow::before {
  background-position: -549px -285px; }

.icon-actions-number-red::before {
  background-position: -524px -285px; }

.icon-user::before {
  background-position: -419px -46px; }

.icon-user-group::before {
  background-position: -419px -8px; }

.problem-icon-list .problem-icon-list-item {
  background: transparent;
  color: #000000;
  position: relative;
  padding-left: 20px; }
  .problem-icon-list .problem-icon-list-item::before {
    content: '';
    background-image: url("../img/icon-sprite.svg?20200407");
    background-repeat: no-repeat;
    border-radius: 3px;
    position: absolute;
    top: 0;
    left: 0;
    height: 17px;
    width: 17px; }
.problem-icon-list .status-na-bg::before {
  background-position: -357px -409px; }
.problem-icon-list .status-info-bg::before {
  background-position: -380px -409px; }
.problem-icon-list .status-average-bg::before {
  background-position: -403px -409px; }
.problem-icon-list .status-warning-bg::before {
  background-position: -426px -409px; }
.problem-icon-list .status-high-bg::before {
  background-position: -449px -409px; }
.problem-icon-list .status-disaster-bg::before {
  background-position: -472px -409px; }

.overrides-options-list > li > div {
  background-color: #333333 !important; }
  .overrides-options-list > li > div > .subfilter-disable-btn {
    border: none !important;
    top: 0; }

.totals-list > div {
  border-top: 1px solid #9f9f9f;
  color: #000000; }
.totals-list .count {
  font-weight: bold; }
.totals-list.totals-list-horizontal > div:not(:last-of-type) {
  border-right: 1px solid #9f9f9f; }

.host-avail-widget td:not(:first-child) {
  border-left: 1px solid #9f9f9f; }
.host-avail-widget .host-avail-true,
.host-avail-widget .host-avail-false,
.host-avail-widget .host-avail-unknown,
.host-avail-widget .host-avail-total {
  background: transparent; }

.navtree .tree .tree-item > .tree-row {
  min-width: 410px; }

.by-severity-widget > div {
  min-width: 65px;
  padding-left: 42px; }
  .by-severity-widget > div::after {
    top: 50%;
    transform: translateY(-50%); }

.btn-undo.is-focused {
  box-shadow: 0 1px 0px #111111, 0 -1px 0px #111111; }

.filter-container.tabfilter-container .tabfilter-item-label.focused {
  box-shadow: 0 0 0 2px #111111; }

.breadcrumbs > ::after {
  content: " /"; }
.breadcrumbs > :last-child::after {
  content: ""; }<|MERGE_RESOLUTION|>--- conflicted
+++ resolved
@@ -6312,7 +6312,9 @@
 .overlay-dialogue .valuemap-list-table td {
   vertical-align: top; }
 
-<<<<<<< HEAD
+.subscriptions-table th {
+  color: #333333; }
+
 .import-compare {
   display: flex;
   max-height: calc(100vh - 190px); }
@@ -6325,10 +6327,6 @@
     margin-left: 5px;
     overflow: auto;
     border: 1px dashed #888888; }
-=======
-.subscriptions-table th {
-  color: #333333; }
->>>>>>> 55816926
 
 .sidebar .logo:focus .sidebar-logo {
   box-shadow: 0 0 0 2px #ffffff; }
