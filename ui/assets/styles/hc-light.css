@charset "UTF-8";
.sidebar .server-name, .dashboard-navigation-tabs .sortable-item > div span, .dashboard-grid-widget-header h4, .dashboard-grid-iterator-header h4, .list-table .action-container .link-action, div.dashboard-widget-map .btn-back-map-container a:focus .btn-back-map .btn-back-map-content, div.dashboard-widget-map .btn-back-map-container a:hover .btn-back-map .btn-back-map-content, form.dashboard-widget-tophosts #list_columns .text, .menu-popup .menu-popup-item, .menu-popup h3, .notif-body h4, .overlay-descr-url, .tag, .btn-tag, .overflow-ellipsis, .overflow-ellipsis td, .overflow-ellipsis th, .overflow-ellipsis th a {
  overflow: hidden;
  text-overflow: ellipsis;
  white-space: nowrap; }

html, body, div, span, applet, object, iframe, h1, h2, h3, h4, h5, h6, p, blockquote, pre, a, abbr, acronym, address, big, cite, code, del, dfn, em, img, ins, kbd, q, s, samp, small, strike, strong, sub, sup, tt, var,
b,
strong, u, i, center, dl, dt, dd, ol, ul, li, fieldset, form, label, legend, table, caption, tbody, tfoot, thead, tr, th, td, article, aside, canvas, details, embed, figure, figcaption, footer, header, hgroup, menu, nav, output, ruby, section, summary,
time, mark, audio, video, textarea {
  margin: 0;
  padding: 0;
  border: 0;
  font-size: 100%;
  font: inherit;
  vertical-align: baseline; }

article, aside, details, figcaption, figure, footer, header, hgroup, menu, nav, section {
  display: block; }

body {
  line-height: 1; }

ol, ul {
  list-style: none; }

blockquote, q {
  quotes: none; }

blockquote::before, blockquote::after, q::before, q::after {
  content: '';
  content: none; }

table {
  border-collapse: collapse;
  border-spacing: 0; }

svg:focus,
svg *:focus {
  outline: none; }

@font-face {
  font-family: "zabbix-icons";
  src: url("../fonts/zabbix-icons.woff2?t=1685100044866") format("woff2"), url("../fonts/zabbix-icons.woff?t=1685100044866") format("woff"), url("../fonts/zabbix-icons.ttf?t=1685100044866") format("truetype"), url("../fonts/zabbix-icons.svg?t=1685100044866#zabbix-icons") format("svg"); }
[class^="zi-"]::before, [class*=" zi-"]::before, .drag-icon::before, .btn-overlay-close::before, .color-picker .use-transparent::after,
.color-picker-dialogue .use-transparent::after, .dashboard-widget-placeholder .dashboard-widget-placeholder-label::before, .menu-main .has-submenu > a::after, .menu-user .has-submenu > a::after, output::before, z-select button.focusable::after,
.z-select button.focusable::after, .btn-dropdown-container .btn-dropdown-toggle::after, .na-bg::before, .normal-bg::before, .info-bg::before, .average-bg::before, .warning-bg::before, .high-bg::before, .disaster-bg::before, .log-na-bg::before, .log-info-bg::before, .log-warning-bg::before, .log-high-bg::before, .log-disaster-bg::before, .inactive-bg::before, .problem-icon-link .problem-icon-list-item::before,
.problem-icon-list .problem-icon-list-item::before {
  font-family: 'zabbix-icons';
  font-size: 18px;
  line-height: 1;
  -webkit-font-smoothing: antialiased;
  -moz-osx-font-smoothing: grayscale; }

.drag-icon, button[class^="zi-"], [class^="zi-"].btn, [class^="zi-"].btn-alt, [class^="zi-"].btn-grey, [class^="zi-"].btn-icon, [class^="zi-"].btn-link, [class^="zi-"].btn-overlay-close, [class^="zi-"].btn-debug, button[class*=" zi-"], [class*=" zi-"].btn, [class*=" zi-"].btn-alt, [class*=" zi-"].btn-grey, [class*=" zi-"].btn-icon, [class*=" zi-"].btn-link, [class*=" zi-"].btn-overlay-close, [class*=" zi-"].btn-debug, .btn-overlay-close, .icon, .color-picker .use-transparent::after,
.color-picker-dialogue .use-transparent::after {
  position: relative;
  display: inline-flex;
  align-items: center;
  vertical-align: top; }
  .drag-icon:empty, button[class^="zi-"]:empty, [class^="zi-"].btn:empty, [class^="zi-"].btn-alt:empty, [class^="zi-"].btn-grey:empty, [class^="zi-"].btn-icon:empty, [class^="zi-"].btn-link:empty, [class^="zi-"].btn-debug:empty, button[class*=" zi-"]:empty, [class*=" zi-"].btn:empty, [class*=" zi-"].btn-alt:empty, [class*=" zi-"].btn-grey:empty, [class*=" zi-"].btn-icon:empty, [class*=" zi-"].btn-link:empty, [class*=" zi-"].btn-debug:empty, .btn-overlay-close:empty, .icon:empty, .color-picker .use-transparent:empty::after,
  .color-picker-dialogue .use-transparent:empty::after {
    justify-content: center; }

.zi-alert-check:before {
  content: "\ea01"; }

.zi-alert-more:before {
  content: "\ea02"; }

.zi-alert-x:before {
  content: "\ea03"; }

.zi-alert:before, .zi-alert-with-content:before {
  content: "\ea04"; }

.zi-arrow-back:before {
  content: "\ea05"; }

.zi-arrow-down:before, .zi-arrow-down-small:before {
  content: "\ea06"; }

.zi-arrow-forward:before {
  content: "\ea07"; }

.zi-arrow-left:before {
  content: "\ea08"; }

.zi-arrow-right-top:before {
  content: "\ea09"; }

.zi-arrow-right:before {
  content: "\ea0a"; }

.zi-arrow-top-right:before {
  content: "\ea0b"; }

.zi-arrow-up:before, .zi-arrow-up-small:before {
  content: "\ea0c"; }

.zi-arrows-left-right:before {
  content: "\ea0d"; }

.zi-arrows-top-bottom:before {
  content: "\ea0e"; }

.zi-bell-off:before {
  content: "\ea0f"; }

.zi-bell:before {
  content: "\ea10"; }

.zi-bullet-alt-down:before {
  content: "\ea11"; }

.zi-bullet-alt-left:before {
  content: "\ea12"; }

.zi-bullet-alt-right:before {
  content: "\ea13"; }

.zi-bullet-alt-up:before {
  content: "\ea14"; }

.zi-bullet-down:before {
  content: "\ea15"; }

.zi-bullet-left:before {
  content: "\ea16"; }

.zi-bullet-right:before, .zi-bullet-right-with-content:before {
  content: "\ea17"; }

.zi-bullet-up:before {
  content: "\ea18"; }

.zi-calendar-check:before {
  content: "\ea19"; }

.zi-calendar-warning:before {
  content: "\ea1a"; }

.zi-calendar:before {
  content: "\ea1b"; }

.zi-check:before {
  content: "\ea1c"; }

.zi-checkbox:before {
  content: "\ea1d"; }

.zi-chevron-double-down:before {
  content: "\ea1e"; }

.zi-chevron-double-left:before {
  content: "\ea1f"; }

.zi-chevron-double-right:before {
  content: "\ea20"; }

.zi-chevron-double-up:before {
  content: "\ea21"; }

.zi-chevron-down:before, .zi-chevron-down-small:before {
  content: "\ea22"; }

.zi-chevron-left:before {
  content: "\ea23"; }

.zi-chevron-right:before {
  content: "\ea24"; }

.zi-chevron-up:before {
  content: "\ea25"; }

.zi-circle-check-filled:before {
  content: "\ea26"; }

.zi-circle-check:before {
  content: "\ea27"; }

.zi-circle-info-filled:before {
  content: "\ea28"; }

.zi-circle-info:before {
  content: "\ea29"; }

.zi-circle-question-filled:before {
  content: "\ea2a"; }

.zi-circle-question:before {
  content: "\ea2b"; }

.zi-circle-warning-filled:before {
  content: "\ea2c"; }

.zi-circle-warning:before {
  content: "\ea2d"; }

.zi-clock:before {
  content: "\ea2e"; }

.zi-cog-filled:before {
  content: "\ea2f"; }

.zi-cog:before {
  content: "\ea30"; }

.zi-collapse:before {
  content: "\ea31"; }

.zi-command:before {
  content: "\ea32"; }

.zi-copy:before {
  content: "\ea33"; }

.zi-dashboard:before {
  content: "\ea34"; }

.zi-download:before {
  content: "\ea35"; }

.zi-drag-handle:before, .drag-icon:before {
  content: "\ea36"; }

.zi-envelope-filled:before {
  content: "\ea37"; }

.zi-envelope:before {
  content: "\ea38"; }

.zi-expand:before {
  content: "\ea39"; }

.zi-eye-alt-off:before {
  content: "\ea3a"; }

.zi-eye-alt:before {
  content: "\ea3b"; }

.zi-eye-off:before {
  content: "\ea3c"; }

.zi-eye:before {
  content: "\ea3d"; }

.zi-filter-filled:before {
  content: "\ea3e"; }

.zi-filter:before {
  content: "\ea3f"; }

.zi-fullscreen:before {
  content: "\ea40"; }

.zi-help:before, .zi-help-small:before, .zi-help-filled-small:before {
  content: "\ea41"; }

.zi-hierarchy:before {
  content: "\ea42"; }

.zi-home:before {
  content: "\ea43"; }

.zi-i:before, .zi-i-negative:before, .zi-i-positive:before, .zi-i-warning:before {
  content: "\ea44"; }

.zi-list:before {
  content: "\ea45"; }

.zi-lock:before {
  content: "\ea46"; }

.zi-maximize:before {
  content: "\ea47"; }

.zi-menu:before {
  content: "\ea48"; }

.zi-minimize:before {
  content: "\ea49"; }

.zi-more:before {
  content: "\ea4a"; }

.zi-pause:before {
  content: "\ea4b"; }

.zi-pencil:before {
  content: "\ea4c"; }

.zi-picture:before {
  content: "\ea4d"; }

.zi-play:before {
  content: "\ea4e"; }

.zi-plus:before, .zi-plus-small:before {
  content: "\ea4f"; }

.zi-reload:before {
  content: "\ea50"; }

.zi-remove:before, .zi-remove-small:before, .zi-remove-smaller:before {
  content: "\ea51"; }

.zi-report:before {
  content: "\ea52"; }

.zi-search:before {
  content: "\ea53"; }

.zi-signout:before {
  content: "\ea54"; }

.zi-slash:before {
  content: "\ea55"; }

.zi-speaker-off:before {
  content: "\ea56"; }

.zi-speaker:before {
  content: "\ea57"; }

.zi-star-filled:before {
  content: "\ea58"; }

.zi-star:before {
  content: "\ea59"; }

.zi-stop-sign:before {
  content: "\ea5a"; }

.zi-support:before {
  content: "\ea5b"; }

.zi-text:before {
  content: "\ea5c"; }

.zi-time-period:before {
  content: "\ea5d"; }

.zi-trash:before {
  content: "\ea5e"; }

.zi-tree-top-bottom:before, .zi-tree-top-bottom-small:before {
  content: "\ea5f"; }

.zi-tree-top-right-bottom:before, .zi-tree-top-right-bottom-small:before {
  content: "\ea60"; }

.zi-tree-top-right:before, .zi-tree-top-right-small:before {
  content: "\ea61"; }

.zi-triangle-flipped-warning:before {
  content: "\ea62"; }

.zi-triangle-warning:before {
  content: "\ea63"; }

.zi-uncheck:before {
  content: "\ea64"; }

.zi-user-filled:before, .zi-user-filled-small:before {
  content: "\ea65"; }

.zi-user:before {
  content: "\ea66"; }

.zi-users-filled:before, .zi-users-filled-small:before {
  content: "\ea67"; }

.zi-users:before {
  content: "\ea68"; }

.zi-widget-add:before {
  content: "\ea69"; }

.zi-widget-resize:before {
  content: "\ea6a"; }

.zi-wrench-alt:before, .zi-wrench-alt-small:before {
  content: "\ea6b"; }

.zi-wrench:before {
  content: "\ea6c"; }

.zi-z:before {
  content: "\ea6d"; }

.zabbix-logo {
  width: 114px;
  height: 30px;
  background: url("data:image/svg+xml;base64,PHN2ZyB4bWxucz0iaHR0cDovL3d3dy53My5vcmcvMjAwMC9zdmciIHdpZHRoPSIxMTQiIGhlaWdodD0iMzAiPjxwYXRoIGZpbGw9IiNkNDAwMDAiIGQ9Ik0wIDBoMTE0djMwSDB6Ii8+PHBhdGggZmlsbD0iI2ZmZiIgc3Ryb2tlPSIjZmZmIiBzdHJva2Utd2lkdGg9Ii40IiBkPSJtOTQuNzc0IDI1LjQyNyA1LjgwNS04LjcyOCA1Ljc0OCA4LjcyOGgzLjEyM2wtNy4zMDUtMTEuMDg1IDYuNDk4LTkuNzdoLTMuMDE4bC00Ljk4IDcuNDg4LTQuOTM2LTcuNDg4aC0zLjEyM2w2LjQ4OSA5Ljg0OS03LjMxOSAxMS4wMDZ6bS03My4wOSAwdi0yLjM3M0g4LjA5M0wyMS4zNiA2LjcyM1Y0LjU3Mkg0Ljg3M3YyLjM3NGgxMi45NDZMNC41NSAyMy4yNzZ2Mi4xNTF6TTMyLjUyNyA0LjU3MmwtOC4wMTIgMjAuODU0aDIuOTkzbDEuOTExLTUuMzQ5aDkuNDYzbDEuOTA4IDUuMzQ5aDIuOTUyTDM1Ljc0NSA0LjU3MnptLTIuMjQ5IDEzLjE1OUwzNC4xMzEgNy4zNWwzLjg2MyAxMC4zODF6bTI3LjA3NC0zLjU0OGMxLjE1OS0uMTg3IDIuMDQyLS42NTggMi42NDItMS40MS42MDItLjc1Ny44OTktMS43NzIuODk5LTMuMDQ3IDAtMS42NDctLjU4Ny0yLjkyMS0xLjc1Ni0zLjgxMy0xLjE3My0uODk1LTIuODQyLTEuMzQtNS4wMDQtMS4zNEg0Ni44OHYyMC44NTRoNy41MzJjMi4zNTIgMCA0LjE2Ny0uNTA4IDUuNDM4LTEuNTIxIDEuMjc2LTEuMDE2IDEuOTEzLTIuNDU1IDEuOTEzLTQuMzE3IDAtMS40MTYtLjM4NS0yLjU5Ny0xLjE1Ny0zLjU0Mi0uNzczLS45NDUtMS44Ni0xLjU2Ni0zLjI1NC0xLjg2NHptLTcuNjM1LTcuMjkyaDQuMjA1YzEuMzg1IDAgMi40MTkuMjYgMy4xLjc4Mi42NzkuNTIxIDEuMDIgMS4zMDcgMS4wMiAyLjM2IDAgMS4wNjItLjM0MSAxLjg1Mi0xLjAyIDIuMzY2LS42ODEuNTE5LTEuNzE1Ljc3Ni0zLjEuNzc2aC00LjIwNXptNy45NSAxNS4yNzZjLS43MzMuNjI3LTEuODY2Ljk0Mi0zLjM5NS45NDJoLTQuNTU2di03LjY0M2g0LjU1NmMxLjUyOCAwIDIuNjYxLjMxMiAzLjM5NS45My43MzQuNjE5IDEuMTAzIDEuNTgyIDEuMTAzIDIuODg1IDAgMS4yOTMtLjM2OSAyLjI1Ny0xLjEwMyAyLjg4NnpNODUuMzI2IDQuNTcyaDIuODM4djIwLjg1NGgtMi44Mzh6bS04LjkxOSA5LjYxMWMxLjE2LS4xODcgMi4wNC0uNjU4IDIuNjQyLTEuNDEuNjAyLS43NTcuOS0xLjc3Mi45LTMuMDQ3IDAtMS42NDctLjU4OC0yLjkyMS0xLjc1Ny0zLjgxMy0xLjE3My0uODk1LTIuODQyLTEuMzQtNS4wMDMtMS4zNGgtNy4yNTR2MjAuODU0aDcuNTMyYzIuMzUzIDAgNC4xNjctLjUwOCA1LjQzOS0xLjUyMSAxLjI3NS0xLjAxNiAxLjkxMi0yLjQ1NSAxLjkxMi00LjMxNyAwLTEuNDE2LS4zODUtMi41OTctMS4xNjEtMy41NDItLjc3Mi0uOTQ1LTEuODU1LTEuNTY2LTMuMjUtMS44NjR6bS03LjYzNS03LjI5Mmg0LjIwM2MxLjM4OCAwIDIuNDIyLjI2IDMuMTAyLjc4Mi42ODEuNTIxIDEuMDE5IDEuMzA3IDEuMDE5IDIuMzYgMCAxLjA2Mi0uMzM4IDEuODUyLTEuMDE5IDIuMzY2LS42OC41MTktMS43MTQuNzc2LTMuMTAyLjc3NmgtNC4yMDN6bTcuOTUxIDE1LjI3NmMtLjczNy42MjctMS44NjYuOTQyLTMuMzk2Ljk0MmgtNC41NTV2LTcuNjQzaDQuNTU1YzEuNTI5IDAgMi42NTguMzEyIDMuMzk2LjkzLjczNC42MTkgMS4xMDQgMS41ODIgMS4xMDQgMi44ODUtLjAwMSAxLjI5My0uMzcgMi4yNTctMS4xMDQgMi44ODZ6Ii8+PC9zdmc+Cg==") no-repeat; }

.zabbix-logo-sidebar {
  width: 91px;
  height: 24px;
  background: url("data:image/svg+xml;base64,PHN2ZyB4bWxucz0iaHR0cDovL3d3dy53My5vcmcvMjAwMC9zdmciIHdpZHRoPSI5MSIgaGVpZ2h0PSIyNCI+PHBhdGggZmlsbD0iI2Q0MDAwMCIgZD0iTTAgMGg5MXYyNEgweiIvPjxwYXRoIGZpbGw9IiNmZmYiIHN0cm9rZT0iI2ZmZiIgc3Ryb2tlLXdpZHRoPSIuMiIgZD0ibTgwLjI4NiAxMy4zNTggNC41OTEgNi45ODloMi40OTNsLTUuODMzLTguODc4IDUuMTg0LTcuODFoLTIuNDA4TDgwLjM0IDkuNjUzbC0zLjkzNy01Ljk5NGgtMi40OTRsNS4xNzYgNy44NzMtNS44MzggOC44MTVoMi40MDN6bS02Mi45NzggNS4wODRINi40NjRMMTcuMDQ5IDUuMzg1VjMuNjU5SDMuODg5djEuOTA2aDEwLjMzNkwzLjYzIDE4LjYyMXYxLjcyNmgxMy42Nzh6bTguNjYtMTQuNzgzLTYuMzk2IDE2LjY4OGgyLjM4OGwxLjUyMi00LjI4aDcuNTU0bDEuNTIzIDQuMjhoMi4zNTdMMjguNTM1IDMuNjU5em0tMS43OTkgMTAuNTMgMy4wNzctOC4zMDkgMy4wNzkgOC4zMDl6bTIxLjYxNC0yLjgzNWMuOTI0LS4xNjMgMS42MjctLjUzNCAyLjEwNC0xLjE0Mi40NzktLjYwMi43MTktMS40MTYuNzE5LTIuNDI2IDAtMS4zMjgtLjQ2NC0yLjM0LTEuMzk4LTMuMDU0LS45MzctLjcxNi0yLjI2OS0xLjA3My0zLjk5Ny0xLjA3M2gtNS43ODl2MTYuNjg4aDYuMDExYzEuODc2IDAgMy4zMjktLjQxNyA0LjM0My0xLjIyOSAxLjAxOC0uODE1IDEuNTIzLTEuOTY0IDEuNTIzLTMuNDQ5IDAtMS4xMjgtLjMwNy0yLjA4My0uOTIzLTIuODMtLjYxNS0uNzY1LTEuNDc5LTEuMjUzLTIuNTkzLTEuNDg1em0tNi4wOTUtNS44NDNoMy4zNTNjMS4xMDUgMCAxLjkzNS4yMTQgMi40OC42MjUuNTM2LjQxMy44MDggMS4wNDEuODA4IDEuODkyIDAgLjg0MS0uMjcyIDEuNDc1LS44MDggMS44OTgtLjU0NS40MDktMS4zNzUuNjIxLTIuNDguNjIxaC0zLjM1M3ptNi4zNDQgMTIuMjIzYy0uNTg3LjQ5NS0xLjQ4Ny43NDQtMi43MDkuNzQ0aC0zLjYzNXYtNi4xMDdoMy42MzVjMS4yMjMgMCAyLjEyMi4yNDYgMi43MDkuNzUuNTg4LjQ4Ny44NzggMS4yNjEuODc4IDIuMzA2LjAwMSAxLjAyOC0uMjkgMS44MDUtLjg3OCAyLjMwN3pNNjguMTEgMy42NTloMi4yNjV2MTYuNjg4SDY4LjExem0tNy4xMjEgNy42OTVjLjkzLS4xNjMgMS42MzQtLjUzNCAyLjExMy0xLjE0Mi40NzgtLjYwMi43Mi0xLjQxNi43Mi0yLjQyNiAwLTEuMzI4LS40NzQtMi4zNC0xLjQwNy0zLjA1NC0uOTM3LS43MTYtMi4yNjktMS4wNzMtMy45OTMtMS4wNzNoLTUuNzg5djE2LjY4OGg2LjAxMmMxLjg4IDAgMy4zMjUtLjQxNyA0LjM0LTEuMjI5IDEuMDIzLS44MTUgMS41MjktMS45NjQgMS41MjktMy40NDkgMC0xLjEyOC0uMzA2LTIuMDgzLS45MjYtMi44My0uNjE3LS43NjUtMS40ODYtMS4yNTMtMi41OTktMS40ODV6bS02LjA5MS01Ljg0M2gzLjM1NGMxLjEwNyAwIDEuOTM0LjIxNCAyLjQ3My42MjUuNTQ1LjQxMy44MTYgMS4wNDEuODE2IDEuODkyIDAgLjg0MS0uMjcgMS40NzUtLjgxNiAxLjg5OC0uNTQuNDA5LTEuMzY2LjYyMS0yLjQ3My42MjFoLTMuMzU0em02LjM0OCAxMi4yMjNjLS41OTEuNDk1LTEuNDk0Ljc0NC0yLjcxLjc0NGgtMy42Mzh2LTYuMTA3aDMuNjM4YzEuMjE2IDAgMi4xMi4yNDYgMi43MS43NS41ODQuNDg3Ljg3OSAxLjI2MS44NzkgMi4zMDYuMDAxIDEuMDI4LS4yOTUgMS44MDUtLjg3OSAyLjMwN3oiLz48L3N2Zz4K") no-repeat; }

.zabbix-logo-sidebar-compact {
  width: 24px;
  height: 24px;
  background: url("data:image/svg+xml;base64,PHN2ZyB4bWxucz0iaHR0cDovL3d3dy53My5vcmcvMjAwMC9zdmciIHdpZHRoPSIyNCIgaGVpZ2h0PSIyNCI+PHBhdGggZmlsbD0iI2Q0MDAwMCIgZD0iTTAgMGgyNHYyNEgweiIvPjxwYXRoIGZpbGw9IiNmZmYiIHN0cm9rZT0iI2ZmZiIgc3Ryb2tlLXdpZHRoPSIuMiIgZD0iTTIxLjA5OSAxOC44ODd2MS40NTVIMy42NDV2LS45NjNsMTMuOTIxLTE0LjMxSDQuMzcyVjMuNjE1aDE2djEuMTM2TDYuMzg4IDE4Ljg4N3oiLz48L3N2Zz4K") no-repeat; }

body {
  position: relative;
  background-color: #ffffff;
  font-size: 75%;
  font-family: Arial, Tahoma, Verdana, sans-serif;
  line-height: 1.4em;
  color: #000000; }

h1 {
  font-size: 1.75em;
  line-height: 1.2em; }

h2 {
  font-size: 1.5em;
  line-height: 1.2em; }

h3 {
  font-size: 0.917em;
  text-transform: uppercase;
  color: #333333;
  letter-spacing: .0688em;
  text-rendering: optimizeLegibility; }

h4 {
  font-size: 1.167em;
  color: #000000;
  line-height: 1.2em; }

sup {
  font-size: 0.917em;
  color: #333333; }

b, strong {
  font-weight: bold; }

em {
  font-style: italic; }

ol {
  list-style: decimal;
  list-style-position: inside; }
  ol li {
    padding: 0 0 .7em; }

p {
  margin: 0 0 .7em; }

pre {
  font-family: "Courier New", Courier, monospace;
  font-size: 1em; }

a {
  color: #555555;
  text-decoration: none; }
  a:visited {
    color: #555555;
    text-decoration: none; }
  a:hover {
    outline: 0;
    color: #000000;
    border-bottom: 1px solid rgba(0, 0, 0, 0.5); }
  a:focus {
    color: #000000;
    outline: none;
    border-bottom: 2px solid rgba(0, 0, 0, 0.5); }
  a:active {
    outline: 0;
    color: #555555;
    border-bottom: 1px solid rgba(85, 85, 85, 0.5); }
  a img {
    border: 0;
    vertical-align: top; }
  a.disabled:active, a.disabled:focus, a.disabled:hover {
    cursor: default !important;
    border-bottom: 0;
    outline: 0;
    opacity: .35; }

svg a {
  fill: #555555;
  cursor: pointer; }
  svg a:visited {
    fill: #555555; }
  svg a:hover, svg a:focus {
    fill: #000000;
    text-decoration: underline; }
  svg a:active {
    fill: #555555;
    text-decoration: underline; }

.monospace-font {
  font-family: "Courier New", Courier, monospace; }

.float-left {
  float: left; }

.text-placeholder {
  padding: 1px 4px;
  border-radius: 2px;
  background-color: #333333;
  color: #ffffff; }

[data-indicator="count"][data-indicator-value]:not([data-indicator-value="0"])::after {
  content: attr(data-indicator-value);
  margin-left: .4em;
  color: #768d99;
  font-size: 0.917em; }

[data-indicator="mark"][data-indicator-value]:not([data-indicator-value="0"])::after {
  content: '';
  display: inline-block;
  margin-left: .4em;
  width: 7px;
  height: 7px;
  border-radius: 50%;
  background: #009900; }

.ui-resizable-border-n {
  border-top: 1px solid #000000;
  height: 5px;
  margin: 0 .25rem;
  flex: 1; }

.ui-resizable-border-e {
  border-right: 1px solid #000000;
  width: 5px;
  margin: .25rem 0;
  flex: 1; }

.ui-resizable-border-s {
  border-bottom: 1px solid #000000;
  height: 5px;
  margin: 0 .25rem;
  flex: 1; }

.ui-resizable-border-w {
  border-left: 1px solid #000000;
  width: 5px;
  margin: .25rem 0;
  flex: 1; }

.ui-resizable-n {
  cursor: ns-resize;
  height: 5px;
  width: 100%;
  top: 4px;
  left: 0; }
  .ui-resizable-n .ui-resize-dot {
    left: 0;
    right: 0;
    margin: auto;
    bottom: 0; }

.ui-resizable-ne {
  cursor: nesw-resize;
  right: 0;
  top: 0; }

.ui-resizable-nw {
  cursor: nwse-resize;
  left: 0;
  top: 0; }

.ui-resizable-e {
  cursor: ew-resize;
  width: 5px;
  right: 4px;
  top: 0;
  height: 100%; }
  .ui-resizable-e .ui-resize-dot {
    left: 0;
    top: 50%;
    transform: translateY(-50%); }

.ui-resizable-s {
  cursor: ns-resize;
  height: 5px;
  width: 100%;
  bottom: 5px;
  left: 0; }
  .ui-resizable-s .ui-resize-dot {
    left: 0;
    right: 0;
    margin: auto;
    bottom: -5px; }

.ui-resizable-se {
  cursor: nwse-resize;
  right: 0;
  bottom: 0; }

.ui-resizable-sw {
  cursor: nesw-resize;
  left: 0;
  bottom: 0; }

.ui-resizable-w {
  cursor: ew-resize;
  width: 5px;
  left: 4px;
  top: 0;
  height: 100%; }
  .ui-resizable-w .ui-resize-dot {
    right: 0;
    top: 50%;
    transform: translateY(-50%); }

.ui-inner-handles .ui-resizable-n {
  top: 0; }
.ui-inner-handles .ui-resizable-ne {
  top: -4px;
  right: -4px; }
.ui-inner-handles .ui-resizable-nw {
  top: -4px;
  left: -4px; }
.ui-inner-handles .ui-resizable-e {
  right: 0; }
.ui-inner-handles .ui-resizable-s {
  bottom: 0; }
.ui-inner-handles .ui-resizable-se {
  bottom: -4px;
  right: -4px; }
.ui-inner-handles .ui-resizable-sw {
  bottom: -4px;
  left: -4px; }
.ui-inner-handles .ui-resizable-w {
  left: 0; }

.ui-resize-dot, .ui-resizable-ne, .ui-resizable-nw, .ui-resizable-se, .ui-resizable-sw {
  z-index: 90;
  width: 7px;
  height: 7px;
  position: absolute;
  background-color: #ffffff;
  border: 1px solid #000000;
  border-radius: 100%; }

.ui-resizable-n, .ui-resizable-e, .ui-resizable-s, .ui-resizable-w {
  z-index: 90;
  position: absolute;
  display: flex; }

.scrollable {
  overflow-y: auto;
  overflow-x: hidden;
  position: relative;
  scrollbar-width: none;
  -ms-overflow-style: none; }
  .scrollable:focus {
    outline: 0; }
  .scrollable::-webkit-scrollbar {
    width: 0; }
  .scrollable .scrollbar-track {
    background: #999999;
    width: 4px;
    border-radius: 2px;
    height: 100%;
    position: absolute;
    right: 2px;
    top: 0;
    opacity: 0;
    z-index: 999; }
    .scrollable .scrollbar-track::before {
      content: '';
      position: absolute;
      top: 0;
      right: -2px;
      bottom: 0;
      left: -6px; }
    .scrollable .scrollbar-track.is-active {
      opacity: 1; }
    .scrollable .scrollbar-track:hover {
      width: 8px; }
      .scrollable .scrollbar-track:hover .scrollbar-thumb {
        width: 8px; }
  .scrollable .scrollbar-thumb {
    background: #f9f9f9;
    border-radius: 2px;
    width: 4px;
    position: absolute;
    height: 0;
    right: 0;
    opacity: .5; }
    .scrollable .scrollbar-thumb:hover {
      width: 8px;
      opacity: 1; }

.sortable {
  position: relative;
  overflow: hidden; }
  .sortable .sortable-list {
    position: relative;
    top: 0;
    left: 0; }
  .sortable .sortable-item {
    box-sizing: border-box; }
  .sortable.sortable-dragging .sortable-item {
    position: absolute; }
    .sortable.sortable-dragging .sortable-item.sortable-dragging {
      opacity: 0.6; }

.drag-icon {
  width: 12px;
  height: 1.4em;
  color: #555555; }
  .drag-icon::before {
    font-size: 22px; }
  .drag-icon.disabled {
    color: #cccccc;
    opacity: 1; }

html,
body {
  height: 100vh; }

body {
  display: flex;
  overflow: hidden; }

aside,
.wrapper {
  box-sizing: border-box; }

.wrapper {
  display: flex;
  flex: 1;
  flex-direction: column;
  overflow: auto;
  position: relative; }
  .wrapper > [class^="msg-"] + [class^="msg-"] {
    margin-top: 0; }
  .wrapper > .debug-output {
    flex-shrink: 0; }
  .wrapper > output {
    min-width: 1200px; }

header,
footer {
  flex-shrink: 0;
  min-width: 1200px; }

main {
  position: relative;
  min-width: 1200px;
  padding: 10px; }
  main > .container:not(:first-of-type) {
    margin-top: 10px; }

footer {
  margin-top: auto; }

output {
  display: block; }

.container {
  background: #ffffff; }

header {
  display: flex;
  align-items: center;
  height: 45px;
  padding: 0 10px;
  background: #f3f3f3;
  border-bottom: 1px solid #9f9f9f; }
  header > div {
    overflow: hidden; }
  header h1 {
    position: relative;
    padding-top: 1px;
    overflow: hidden;
    line-height: 24px;
    text-overflow: ellipsis;
    white-space: nowrap; }
  header .header-doc-link {
    flex-shrink: 0;
    margin: 0 -2px 0 auto;
    padding: 2px; }
    header .header-doc-link + .header-controls {
      margin-left: 0; }
  header .header-controls {
    flex-shrink: 0;
    margin: 0 -2px 0 auto;
    padding: 2px;
    white-space: nowrap; }
    header .header-controls label {
      line-height: 24px; }
    header .header-controls .radio-list-control label {
      line-height: 1.2; }
    header .header-controls .zi-star,
    header .header-controls .zi-star-filled {
      padding: 0;
      vertical-align: middle;
      font-size: 0; }
      header .header-controls .zi-star::before,
      header .header-controls .zi-star-filled::before {
        padding: 0 2px; }
    header .header-controls .zi-star-filled::before {
      color: #f3a914; }
  header .header-kioskmode-controls {
    position: fixed;
    top: 5px;
    right: 45px;
    z-index: 1010;
    display: flex;
    transition: opacity 1s ease-out; }
    header .header-kioskmode-controls.hidden {
      opacity: 0; }
    header .header-kioskmode-controls > li > ul {
      margin-right: 10px; }
    header .header-kioskmode-controls ul {
      display: flex; }
      header .header-kioskmode-controls ul li {
        margin-right: 10px; }
  header .header-z-select {
    max-width: 600px; }
  header a.link-action {
    box-sizing: border-box;
    display: block;
    height: 25px;
    margin-bottom: 0; }
    header a.link-action h1 {
      padding-right: 1em; }
      header a.link-action h1::after {
        content: '';
        position: absolute;
        top: 50%;
        right: .15em;
        width: .3em;
        height: .3em;
        margin-top: -.15em;
        border-right: 2px solid #000000;
        border-bottom: 2px solid #000000;
        transform: rotate(45deg); }
    header a.link-action:hover, header a.link-action:focus {
      margin-bottom: 0; }
      header a.link-action:hover h1::after, header a.link-action:focus h1::after {
        border-color: #000000; }
  header form {
    display: flex;
    justify-content: flex-end; }
  header ul {
    text-align: right; }
    header ul li {
      display: inline-block;
      vertical-align: top;
      position: relative;
      padding: 0 0 0 10px; }
      header ul li .btn-split {
        margin-right: 0; }
        header ul li .btn-split li {
          padding-left: 0; }
    header ul ul li:first-child {
      padding-left: 0; }
    header ul button {
      line-height: 22px; }
  header z-select > button {
    line-height: normal; }
  header z-select .list {
    text-align: left; }
    header z-select .list li:first-child {
      padding: 5px; }

footer {
  padding: 55px 10px 10px;
  color: #333333;
  line-height: 15px;
  text-align: center; }

.sidebar {
  position: relative;
  z-index: 998;
  display: flex;
  flex-direction: column;
  width: max-content;
  max-width: 480px;
  background: #000000; }
  .sidebar .sidebar-header {
    position: relative;
    box-sizing: border-box;
    display: flex;
    margin: 10px 10px 0;
    padding: 2px;
    overflow: hidden;
    justify-content: space-between; }
  .sidebar .sidebar-header-buttons {
    display: flex;
    width: 48px;
    justify-content: flex-end; }
    .sidebar .sidebar-header-buttons .btn-icon::before {
      color: #9f9f9f; }
    .sidebar .sidebar-header-buttons .btn-icon:hover::before, .sidebar .sidebar-header-buttons .btn-icon:focus::before {
      color: #ffffff; }
  .sidebar .server-name {
    box-sizing: border-box;
    width: 0;
    margin-top: 5px;
    padding: 0 12px;
    color: #9f9f9f; }
  .sidebar .form-search {
    margin: 12px; }
  .sidebar .sidebar-nav {
    display: flex;
    flex-direction: column;
    flex: 1; }
  .sidebar .nav-user {
    margin-top: auto; }
  .sidebar .scrollable .scrollbar-track {
    z-index: 1000;
    background: rgba(135, 209, 255, 0.55); }
  .sidebar .scrollable .scrollbar-thumb {
    background: rgba(135, 209, 255, 0.85); }
  .sidebar .logo {
    position: relative;
    margin-right: 12px; }
    .sidebar .logo:active, .sidebar .logo:hover, .sidebar .logo:link, .sidebar .logo:visited {
      border: 0; }
    .sidebar .logo:focus .zabbix-logo-sidebar {
      box-shadow: 0 0 0 2px #111111; }
    .sidebar .logo .zabbix-logo-sidebar-compact {
      position: absolute;
      top: 0;
      left: 0;
      opacity: 0; }
  .sidebar .button-show {
    display: none; }
  .sidebar .button-expand {
    display: none; }
  .sidebar.is-compact, .sidebar.is-hidden {
    position: fixed;
    top: 0;
    bottom: 0;
    box-shadow: 2px 0 6px rgba(0, 0, 0, 0.5); }
  .sidebar.is-compact + .wrapper {
    margin-left: 48px; }
  .sidebar.is-compact .button-compact,
  .sidebar.is-compact .button-show {
    display: none; }
  .sidebar.is-compact .button-expand,
  .sidebar.is-compact .button-hide {
    display: inline-block; }
  .sidebar.is-compact:not(.is-opened) {
    max-width: 48px !important; }
    .sidebar.is-compact:not(.is-opened) .scrollable .scrollbar-track {
      display: none; }
    .sidebar.is-compact:not(.is-opened) .logo .zabbix-logo-sidebar {
      opacity: 0; }
    .sidebar.is-compact:not(.is-opened) .logo .zabbix-logo-sidebar-compact {
      opacity: 1; }
    .sidebar.is-compact:not(.is-opened) .server-name {
      opacity: 0; }
    .sidebar.is-compact:not(.is-opened) .form-search {
      position: relative; }
      .sidebar.is-compact:not(.is-opened) .form-search .search {
        opacity: 0; }
      .sidebar.is-compact:not(.is-opened) .form-search .search-icon {
        opacity: 1;
        transform: scale(1); }
    .sidebar.is-compact:not(.is-opened) nav a {
      color: transparent; }
      .sidebar.is-compact:not(.is-opened) nav a::after {
        opacity: 0; }
    .sidebar.is-compact:not(.is-opened) .submenu {
      max-height: 0 !important; }
  .sidebar.is-hidden .button-show {
    display: inline-block; }
  .sidebar.is-hidden .button-compact,
  .sidebar.is-hidden .button-expand,
  .sidebar.is-hidden .button-hide {
    display: none; }
  .sidebar.is-hidden.focus-off {
    display: none; }
  .sidebar.is-hidden + .wrapper .sidebar-nav-toggle {
    display: block; }
  .sidebar.is-hidden:not(.is-opened) {
    transform: translate3d(-110%, 0, 0); }

.sidebar-nav-toggle {
  display: none;
  flex-shrink: 0;
  margin-right: 10px; }
  .sidebar-nav-toggle + div {
    flex-shrink: 1; }
  .sidebar-nav-toggle .btn-icon::before {
    font-size: 20px;
    color: #4298ca; }
  .sidebar-nav-toggle .btn-icon:hover::before, .sidebar-nav-toggle .btn-icon:focus::before {
    color: #0275b8; }

.grid-columns {
  display: grid;
  align-items: start; }
  .grid-columns.columns-2 {
    grid-template-columns: repeat(2, 1fr); }
  .grid-columns.columns-3 {
    grid-template-columns: repeat(3, 1fr); }

.form-grid {
  display: grid;
  row-gap: 10px;
  column-gap: 10px;
  grid-template-columns: minmax(15%, max-content) auto; }
  .form-grid.label-width-true {
    grid-template-columns: max-content auto; }
  .form-grid fieldset {
    display: contents; }
    .form-grid fieldset legend {
      grid-column: 2 / -1;
      margin-top: 10px; }
      .form-grid fieldset legend span {
        font-size: 1.167em;
        color: #000000; }
    .form-grid fieldset > label {
      padding-left: 24px; }
    .form-grid fieldset.collapsible legend {
      grid-column: 1 / -1; }
      .form-grid fieldset.collapsible legend .toggle {
        position: relative;
        padding: 0 5px 0 10px;
        border: none;
        background-color: transparent; }
        .form-grid fieldset.collapsible legend .toggle::before {
          color: #555555; }
        .form-grid fieldset.collapsible legend .toggle:hover::before {
          color: #000000; }
        .form-grid fieldset.collapsible legend .toggle:active::before, .form-grid fieldset.collapsible legend .toggle:focus::before {
          color: #555555; }
        .form-grid fieldset.collapsible legend .toggle::after {
          content: ' ';
          position: absolute;
          top: 20px;
          left: 11px;
          width: 2px;
          height: var(--fieldset-height, 0);
          background: #9f9f9f;
          pointer-events: none; }
        .form-grid fieldset.collapsible legend .toggle span {
          line-height: normal;
          border-bottom: 1px dotted #000000; }
        .form-grid fieldset.collapsible legend .toggle:hover span {
          border-bottom-style: solid; }
        .form-grid fieldset.collapsible legend .toggle:focus {
          box-shadow: none; }
          .form-grid fieldset.collapsible legend .toggle:focus span {
            border-bottom-width: 2px;
            border-bottom-style: solid; }
    .form-grid fieldset.collapsible.collapsed .toggle::after {
      display: none; }
    .form-grid fieldset.collapsible.collapsed label,
    .form-grid fieldset.collapsible.collapsed .fields-group,
    .form-grid fieldset.collapsible.collapsed .form-field {
      display: none !important; }
  .form-grid label {
    align-self: start;
    line-height: 24px;
    text-align: right;
    word-wrap: break-word; }
    .form-grid label.fields-group-label {
      margin-top: 6px; }
    .form-grid label .btn-icon,
    .form-grid label .icon {
      margin-left: 5px; }
    .form-grid label:not([for]) {
      pointer-events: none; }
      .form-grid label:not([for]) .btn-icon {
        pointer-events: initial; }
  .form-grid .fields-group {
    grid-column: 2 / -1;
    padding: 5px;
    border: 1px solid #888888; }
  .form-grid > .form-field,
  .form-grid > .field-fluid,
  .form-grid fieldset > .form-field,
  .form-grid fieldset > .field-fluid,
  .form-grid .form-actions {
    grid-column: 2 / -1;
    text-align: left; }
  .form-grid > .form-field,
  .form-grid > .field-fluid,
  .form-grid fieldset > .form-field,
  .form-grid fieldset > .field-fluid,
  .form-grid .form-actions {
    line-height: 24px; }
  .form-grid .form-actions button:not(:first-of-type) {
    margin-left: 10px; }
  .form-grid.form-grid-actions {
    margin-top: 10px; }
  .form-grid .form-field.offset-1 {
    grid-column-start: 2 !important; }
  .form-grid .form-field.offset-2 {
    grid-column-start: 3 !important; }
  .form-grid .form-field.offset-3 {
    grid-column-start: 4 !important; }
  .form-grid table {
    width: 100%; }
    .form-grid table.table-initial-width {
      width: auto; }
    .form-grid table .sortable td {
      padding-bottom: 0;
      vertical-align: middle;
      line-height: 24px; }
      .form-grid table .sortable td.td-drag-icon {
        line-height: inherit; }
  .form-grid th {
    padding: 0 5px 0 0;
    color: #333333; }
    .form-grid th:last-child {
      padding: 0; }
  .form-grid td {
    padding: 0 5px 5px 0; }
  .form-grid .btn-icon:not(:first-child),
  .form-grid .btn-link:not(:first-child) {
    margin-left: 5px; }
  .form-grid .btn-icon.btn-small {
    top: 1px;
    vertical-align: text-bottom; }
  .form-grid.form-grid-1-1 {
    grid-template-columns: repeat(2, minmax(15%, max-content) auto); }
    .form-grid.form-grid-1-1.label-width-true {
      grid-template-columns: repeat(2, max-content auto); }
  .form-grid.form-grid-3-1 {
    grid-template-columns: minmax(15%, max-content) 3fr max-content auto; }
    .form-grid.form-grid-3-1.label-width-true {
      grid-template-columns: max-content auto 3fr max-content auto; }
  .form-grid.form-grid-1-1 .form-field:not(.field-fluid), .form-grid.form-grid-3-1 .form-field:not(.field-fluid) {
    grid-column-start: initial;
    grid-column-end: span 1; }
  .form-grid .table-forms-separator {
    display: inline-flex;
    line-height: 1.4; }
    .form-grid .table-forms-separator td {
      padding: 5px 5px 5px 0; }
    .form-grid .table-forms-separator tfoot td {
      padding-bottom: 0; }

button, .btn, .btn-alt, .btn-grey, .btn-icon, .btn-link, .btn-overlay-close, .btn-debug {
  position: relative;
  min-width: 24px;
  height: 24px;
  padding: 0 11px;
  font-family: Arial, Tahoma, Verdana, sans-serif;
  font-size: 1em;
  line-height: 22px;
  text-align: center;
  vertical-align: top;
  cursor: pointer;
  border: 1px solid;
  border-radius: 2px; }
  button:empty, .btn:empty, .btn-alt:empty, .btn-grey:empty, .btn-icon:empty, .btn-link:empty, .btn-overlay-close:empty, .btn-debug:empty {
    padding-right: 0;
    padding-left: 0; }
  button:active, .btn:active, .btn-alt:active, .btn-grey:active, .btn-icon:active, .btn-link:active, .btn-overlay-close:active, .btn-debug:active, button:focus, .btn:focus, .btn-alt:focus, .btn-grey:focus, .btn-icon:focus, .btn-link:focus, .btn-overlay-close:focus, .btn-debug:focus {
    box-shadow: 0 0 0 2px #111111;
    outline: none; }
  button.btn-small, .btn-small.btn, .btn-small.btn-alt, .btn-small.btn-grey, .btn-small.btn-icon, .btn-small.btn-link, .btn-small.btn-overlay-close, .btn-small.btn-debug {
    line-height: 14px; }
  button.btn-medium, .btn-medium.btn, .btn-medium.btn-alt, .btn-medium.btn-grey, .btn-medium.btn-icon, .btn-medium.btn-link, .btn-medium.btn-overlay-close, .btn-medium.btn-debug {
    line-height: 16px; }
  button[class^="zi-"]:not(:empty)::before, [class^="zi-"].btn:not(:empty)::before, [class^="zi-"].btn-alt:not(:empty)::before, [class^="zi-"].btn-grey:not(:empty)::before, [class^="zi-"].btn-icon:not(:empty)::before, [class^="zi-"].btn-link:not(:empty)::before, [class^="zi-"].btn-overlay-close:not(:empty)::before, [class^="zi-"].btn-debug:not(:empty)::before, button[class*=" zi-"]:not(:empty)::before, [class*=" zi-"].btn:not(:empty)::before, [class*=" zi-"].btn-alt:not(:empty)::before, [class*=" zi-"].btn-grey:not(:empty)::before, [class*=" zi-"].btn-icon:not(:empty)::before, [class*=" zi-"].btn-link:not(:empty)::before, [class*=" zi-"].btn-overlay-close:not(:empty)::before, [class*=" zi-"].btn-debug:not(:empty)::before {
    margin-right: 4px;
    margin-left: -6px; }

.form-grid table .btn-icon,
.form-grid table .icon, button.btn-medium, .btn-medium.btn, .btn-medium.btn-alt, .btn-medium.btn-grey, .btn-medium.btn-icon, .btn-medium.btn-link, .btn-medium.btn-overlay-close, .btn-medium.btn-debug, .btn-overlay-close, .list-table .btn-icon:not(.btn-small),
.list-table .icon, .service-info .service-info-value .service-info-value-sla .btn-icon, div.dashboard-widget-navtree .navtree .tree .tree-item .tree-row .tools .btn-icon, form.dashboard-widget-svggraph .list-item-actions .btn-icon, .multiselect .multiselect-list .subfilter-enabled .btn-icon, .table-forms .table-forms-td-right table .btn-icon:not(.btn-small),
.table-forms .table-forms-td-right table .icon, .overlay-dialogue .dashboard-widget-head .btn-icon {
  min-width: 18px;
  height: 18px; }

button.btn-small, .btn-small.btn, .btn-small.btn-alt, .btn-small.btn-grey, .btn-small.btn-icon, .btn-small.btn-link, .btn-small.btn-overlay-close, .btn-small.btn-debug, div.dashboard-widget-navtree .treeview, .form-grid .subscriptions-table .icon {
  min-width: 16px;
  height: 16px; }

button, .btn {
  color: #ffffff;
  background-color: #555555;
  border-color: #555555; }
  button:hover, .btn:hover {
    color: #ffffff;
    background-color: #484848;
    border-color: #484848; }
  button:active, .btn:active, button:focus, .btn:focus {
    color: #ffffff;
    background-color: #6f6f6f;
    border-color: #484848; }

<<<<<<< HEAD
.btn-add[disabled], .btn-add[disabled]:hover,
.btn-edit[disabled],
.btn-edit[disabled]:hover,
.btn-import[disabled],
.btn-import[disabled]:hover,
.btn-remove[disabled],
.btn-remove[disabled]:hover {
=======
.btn-alt {
  color: #000000;
>>>>>>> 9b5c1e34
  background-color: transparent;
  border-color: #555555; }
  .btn-alt:hover {
    background-color: #484848;
    border-color: #484848; }
  .btn-alt:active, .btn-alt:focus {
    background-color: #484848;
    border-color: #484848; }

.btn-grey, .btn-debug {
  color: #333333;
  background-color: #ffffff;
  border-color: #888888; }
  .btn-grey:hover, .btn-debug:hover {
    color: #333333;
    background-color: #f4f4f4;
    border-color: #888888; }
  .btn-grey:active, .btn-debug:active, .btn-grey:focus, .btn-debug:focus {
    color: #333333;
    background-color: #f4f4f4;
    border-color: #000000; }

.btn-icon, .btn-overlay-close {
  color: #555555;
  background: transparent;
  border: none; }
  .btn-icon:hover, .btn-overlay-close:hover {
    color: #000000;
    background: transparent;
    border: none; }
  .btn-icon:active, .btn-overlay-close:active, .btn-icon:focus, .btn-overlay-close:focus {
    color: #555555;
    background: transparent;
    border: none; }
  [disabled].btn-icon, [disabled].btn-overlay-close {
    color: #cccccc;
    background-color: transparent; }

.btn-link {
  color: #555555;
  background: transparent;
  border-color: #555555; }
  .btn-link:hover {
    color: #555555;
    background: transparent;
    border-color: #555555; }
  .btn-link:active, .btn-link:focus {
    color: #555555;
    background: transparent;
    border-color: rgba(72, 72, 72, 0.5); }

button[disabled], [disabled].btn, [disabled].btn-alt, [disabled].btn-grey {
  pointer-events: none;
  color: #999999;
  background-color: transparent;
  border-color: #999999;
  box-shadow: none; }

button {
  margin: 0; }

.btn {
  display: inline-block; }
  .btn:link, .btn:visited {
    color: #ffffff; }

.btn-icon {
  display: inline-block;
  line-height: 24px; }
  .btn-icon:not(:hover):not(:focus):link, .btn-icon:not(:hover):not(:focus):visited {
    color: #555555; }
  .btn-icon[disabled] {
    pointer-events: none; }
  .btn-icon.btn-small {
    line-height: 16px; }

.btn-link {
  box-sizing: content-box;
  padding: 0;
  min-width: 1ch;
  height: 14px;
  line-height: 14px;
  vertical-align: baseline;
  border-width: 0 0 1px;
  border-style: dotted;
  border-radius: 0; }
  .btn-link:active, .btn-link:focus, .btn-link:hover {
    border-style: solid;
    box-shadow: none; }
  .btn-link:active, .btn-link:focus {
    margin-bottom: -1px;
    border-bottom-width: 2px; }
  .btn-link[disabled] {
    background-color: transparent;
    border-style: dotted; }

.btn-tag {
  height: auto;
  outline: none;
  border: none; }
  .btn-tag:hover {
    text-decoration: underline;
    background-color: #333333; }
  .btn-tag:focus {
    background-color: #333333; }

.btn-overlay-close {
  position: absolute;
  top: 1px;
  right: 1px;
  z-index: 1000; }
  .btn-overlay-close::before {
    content: ""; }

.btn-debug {
  position: fixed;
  bottom: 4px;
  right: 31px;
  z-index: 15000;
  opacity: 0; }
  .btn-debug.visible {
    opacity: 0.75; }

.sidebar .sidebar-header-buttons .btn-icon::before, .zi-chevron-down::before, .zi-chevron-down-small::before,
.zi-chevron-left::before,
.zi-chevron-right::before,
.zi-chevron-up::before, .problem-icon-link .problem-icon-list-item::before,
.problem-icon-list .problem-icon-list-item::before {
  font-size: 16px; }

.zi-arrow-down-small::before, .zi-arrow-up-small::before, .zi-chevron-down-small::before, .zi-help-small::before, .zi-help-filled-small::before, .zi-i-negative::before, .zi-i-positive::before, .zi-i-warning::before, .zi-plus-small::before, .zi-remove-small::before, .zi-tree-top-bottom-small::before, .zi-tree-top-right-small::before, .zi-tree-top-right-bottom-small::before, .zi-user-filled-small::before, .zi-wrench-alt-small::before, .overlay-dialogue .dashboard-widget-head .btn-overlay-close::before {
  font-size: 12px; }

.btn-overlay-close::before, .zi-remove-smaller::before {
  font-size: 10px; }

.zi-alert-with-content::after, .zi-bullet-right-with-content::after {
  content: attr(data-content);
  position: absolute;
  top: 50%;
  font-size: 9px;
  line-height: 1;
  letter-spacing: -.25px;
  transform: translateY(calc(-50% - 2px)); }

.icon {
  color: #555555; }

.icon-empty-small {
  display: inline-block;
  width: 12px; }

.zi-alert-with-content::after {
  color: #ffffff; }
.zi-alert-with-content.btn-icon {
  color: #555555; }

.zi-bullet-right-with-content::before {
  position: absolute;
  bottom: 0;
  line-height: 6px; }
.zi-bullet-right-with-content::after {
  color: #000000; }
.zi-bullet-right-with-content.btn-icon {
  color: #555555; }

.zi-help-filled-small::before {
  padding: 1px;
  border-radius: 50%; }
.zi-help-filled-small, .zi-help-filled-small.btn-icon {
  color: #ffffff;
  background-color: #555555;
  border-radius: 50%; }

.zi-i-negative, .zi-i-negative.btn-icon {
  color: #ffffff;
  background-color: #990000; }

.zi-i-positive, .zi-i-positive.btn-icon {
  color: #ffffff;
  background-color: #009900; }

.zi-i-warning, .zi-i-warning.btn-icon {
  color: #ffffff;
  background-color: #af6b00; }

.zi-users-filled-small::before {
  font-size: 16px; }

.checkbox-list {
  display: grid;
  grid-column-gap: 10px;
  grid-template-columns: repeat(var(--columns), minmax(max-content, 1fr)); }
  .checkbox-list.vertical {
    grid-template-rows: repeat(var(--rows), 1fr);
    grid-auto-flow: column; }
  .checkbox-list li {
    overflow: hidden;
    text-overflow: ellipsis;
    line-height: 24px; }

.color-picker .color-picker-preview,
.color-picker-dialogue .color-picker-preview {
  position: relative;
  background: #ffffff;
  border: 1px solid #888888;
  color: #000000; }
  .color-picker .color-picker-preview::after,
  .color-picker-dialogue .color-picker-preview::after {
    position: absolute;
    top: 2px;
    right: 2px;
    bottom: 2px;
    left: 2px; }
.color-picker .use-default,
.color-picker-dialogue .use-default {
  background: transparent; }
  .color-picker .use-default::after,
  .color-picker-dialogue .use-default::after {
    content: attr(data-use-default);
    text-align: center;
    line-height: 18px; }
.color-picker .use-transparent::after,
.color-picker-dialogue .use-transparent::after {
  content: "";
  font-size: 20px;
  color: #d40000; }

.color-picker {
  display: inline-block;
  line-height: 24px; }
  .color-picker .color-picker-preview {
    padding: 0;
    width: 24px;
    vertical-align: top; }
  .color-picker input:disabled + button {
    pointer-events: none;
    background: #9f9f9f !important;
    border-color: #9f9f9f; }

.color-picker-dialogue > div:first-of-type {
  margin-bottom: 5px; }
.color-picker-dialogue > div:not(:first-of-type) button {
  min-width: 20px;
  height: 20px;
  padding: 0;
  border: 1px solid #ffffff;
  border-radius: 0;
  vertical-align: middle;
  transition: none; }
  .color-picker-dialogue > div:not(:first-of-type) button:hover, .color-picker-dialogue > div:not(:first-of-type) button:focus {
    border-color: #000000;
    box-shadow: inset 0 0 0 1px #ffffff; }
  .color-picker-dialogue > div:not(:first-of-type) button:active {
    box-shadow: inset 0 0 0 2px #ffffff; }
.color-picker-dialogue .color-picker-input {
  position: relative;
  display: inline-block;
  margin-right: 3px; }
  .color-picker-dialogue .color-picker-input .color-picker-preview {
    position: absolute;
    top: 2px;
    left: 2px;
    width: 18px;
    height: 18px; }
    .color-picker-dialogue .color-picker-input .color-picker-preview::after {
      line-height: 14px; }
    .color-picker-dialogue .color-picker-input .color-picker-preview.use-transparent::after {
      font-size: 18px; }
  .color-picker-dialogue .color-picker-input input {
    padding-left: 25px; }

.columns-wrapper {
  display: flex;
  flex-wrap: wrap;
  align-items: start; }
  .columns-wrapper.columns-nowrap {
    flex-wrap: nowrap; }
  .columns-wrapper.columns-2 > div,
  .columns-wrapper.columns-2 > li {
    display: block;
    flex: 0 0 50%;
    max-width: 50%; }
  .columns-wrapper.columns-3 > div,
  .columns-wrapper.columns-3 > li {
    display: block;
    flex: 0 0 33.33333%;
    max-width: 33.33333%; }
  .columns-wrapper .column-5 {
    flex: 0 0 5%;
    max-width: 5%; }
  .columns-wrapper .column-10 {
    flex: 0 0 10%;
    max-width: 10%; }
  .columns-wrapper .column-15 {
    flex: 0 0 15%;
    max-width: 15%; }
  .columns-wrapper .column-20 {
    flex: 0 0 20%;
    max-width: 20%; }
  .columns-wrapper .column-33 {
    flex: 0 0 33.33333%;
    max-width: 33.33333%; }
  .columns-wrapper .column-35 {
    flex: 0 0 35%;
    max-width: 35%; }
  .columns-wrapper .column-40 {
    flex: 0 0 40%;
    max-width: 40%; }
  .columns-wrapper .column-50 {
    flex: 0 0 50%;
    max-width: 50%; }
  .columns-wrapper .column-75 {
    flex: 0 0 75%;
    max-width: 75%; }
  .columns-wrapper .column-90 {
    flex: 0 0 90%;
    max-width: 90%; }
  .columns-wrapper .column-95 {
    flex: 0 0 95%;
    max-width: 95%; }
  .columns-wrapper .column-center {
    display: flex;
    justify-content: center;
    text-align: center; }
  .columns-wrapper .column-middle {
    display: flex;
    align-items: center; }
  .columns-wrapper > div:not(:last-child) section,
  .columns-wrapper > ul:not(:last-child) section {
    margin-right: 10px; }

.header-kioskmode-controls .dashboard-kioskmode-controls li {
  margin-right: 6px; }

.btn-dashboard-toggle-slideshow.slideshow-state-started .slideshow-state-stopped, .btn-dashboard-toggle-slideshow.slideshow-state-stopped .slideshow-state-started,
.btn-dashboard-kioskmode-toggle-slideshow.slideshow-state-started .slideshow-state-stopped,
.btn-dashboard-kioskmode-toggle-slideshow.slideshow-state-stopped .slideshow-state-started {
  display: none; }

.dashboard-edit {
  display: inline-block;
  margin-right: 5px;
  position: relative; }
  .dashboard-edit ul li {
    vertical-align: middle; }
    .dashboard-edit ul li:first-child {
      padding: 0; }

.dashboard-navigation {
  display: flex;
  margin-top: 10px;
  padding-bottom: 2px; }
  .dashboard-navigation.is-scrollable .dashboard-navigation-controls button.btn-dashboard-previous-page, .dashboard-navigation.is-scrollable .dashboard-navigation-controls button.btn-dashboard-next-page {
    display: inline-block; }

.dashboard-navigation-tabs {
  margin: -2px 10px -2px 0;
  overflow: hidden; }
  .dashboard-navigation-tabs .sortable {
    padding: 2px 0;
    margin: 0 -1.5px; }
  .dashboard-navigation-tabs .sortable-list {
    display: flex;
    padding: 0;
    margin: 0;
    align-items: center; }
    .dashboard-navigation-tabs .sortable-list > .sortable-item:focus:not(:active) {
      padding: 0 3.5px 0 3.5px; }
      .dashboard-navigation-tabs .sortable-list > .sortable-item:focus:not(:active) > div {
        padding: 0 8px;
        border: 1px solid transparent;
        box-shadow: 0 0 0 2px #111111; }
  .dashboard-navigation-tabs .sortable-item {
    box-sizing: border-box;
    display: block;
    padding: 0 1.5px 0 1.5px;
    margin: 0;
    list-style-type: none;
    outline: none; }
    .dashboard-navigation-tabs .sortable-item > div {
      display: flex;
      align-items: center;
      min-height: 22px;
      line-height: 22px;
      padding: 0 10px;
      flex-shrink: 0;
      font-size: 12px;
      white-space: nowrap;
      cursor: pointer;
      user-select: none;
      background-color: #ffffff;
      border: 1px solid #9f9f9f;
      border-radius: 2px; }
      .dashboard-navigation-tabs .sortable-item > div span {
        max-width: 300px;
        color: #000000; }
      .dashboard-navigation-tabs .sortable-item > div button {
        margin: -1px -9px -1px 4px; }
      .dashboard-navigation-tabs .sortable-item > div:not(.selected-tab) button {
        display: none; }
  .dashboard-navigation-tabs .sortable > .sortable-item > div,
  .dashboard-navigation-tabs .sortable-list > .sortable-item > div:hover {
    background: #f4f4f4;
    border: 1px solid #c1c1c1; }
  .dashboard-navigation-tabs .sortable > .sortable-item > div.selected-tab,
  .dashboard-navigation-tabs .sortable-list > .sortable-item > div.selected-tab {
    background-color: #333333;
    border: 1px solid transparent; }
    .dashboard-navigation-tabs .sortable > .sortable-item > div.selected-tab span,
    .dashboard-navigation-tabs .sortable-list > .sortable-item > div.selected-tab span {
      color: #ffffff; }
  .dashboard-navigation-tabs .btn-dashboard-page-properties:hover, .dashboard-navigation-tabs .btn-dashboard-page-properties:focus, .dashboard-navigation-tabs .btn-dashboard-page-properties:active {
    color: #ffffff; }

.dashboard-navigation-controls {
  display: flex;
  flex-shrink: 0; }
  .dashboard-navigation-controls button {
    margin-left: 10px; }
    .dashboard-navigation-controls button.btn-dashboard-previous-page, .dashboard-navigation-controls button.btn-dashboard-next-page {
      display: none;
      margin: 0; }

.dashboard-grid {
  position: relative;
  margin: 0 -4px -4px -4px;
  z-index: 3; }
  .dashboard-grid.reserve-header-lines-1 {
    margin-top: 2rem; }
  .dashboard-grid.reserve-header-lines-2 {
    margin-top: calc(4rem + 8px); }

.dashboard:not(.dashboard-is-multipage):not(.dashboard-is-edit-mode) .dashboard-navigation {
  display: none; }
.dashboard.dashboard-is-edit-mode .btn-dashboard-toggle-slideshow, .dashboard:not(.dashboard-is-multipage) .btn-dashboard-toggle-slideshow {
  display: none; }

.dashboard-grid-widget-blocker {
  position: absolute;
  width: 100%;
  height: 100%;
  z-index: 998; }

.dashboard-widget-placeholder {
  box-sizing: border-box;
  display: flex;
  height: 200px;
  padding: .25rem;
  width: calc(100% / 6 - .65rem);
  z-index: 999;
  color: #333333;
  cursor: pointer;
  user-select: none; }
  .dashboard-widget-placeholder .dashboard-widget-placeholder-box {
    position: relative;
    overflow: hidden;
    background-color: rgba(255, 255, 255, 0.7);
    border: 1px dashed #888888;
    box-shadow: 2px 2px 6px rgba(0, 0, 0, 0.5);
    flex: 1; }
  .dashboard-widget-placeholder .dashboard-widget-placeholder-label {
    position: absolute;
    left: 0;
    top: calc(50% - 23px);
    right: 0;
    bottom: 0;
    text-align: center; }
    .dashboard-widget-placeholder .dashboard-widget-placeholder-label::before {
      content: "";
      margin: 0 -4px;
      font-size: 46px; }
    .dashboard-widget-placeholder .dashboard-widget-placeholder-label .hidden {
      display: none; }
    .dashboard-widget-placeholder .dashboard-widget-placeholder-label div {
      padding: 0 5px 5px; }
  .dashboard-widget-placeholder .dashboard-widget-placeholder-resizing {
    background: #f0f0f0;
    box-shadow: inset 2px 2px 6px rgba(0, 0, 0, 0.5); }
    .dashboard-widget-placeholder .dashboard-widget-placeholder-resizing .dashboard-widget-placeholder-label::before {
      content: ""; }
  .dashboard-widget-placeholder.disabled {
    opacity: 1; }
    .dashboard-widget-placeholder.disabled .dashboard-widget-placeholder-box {
      background-color: rgba(255, 255, 255, 0.7); }
  .dashboard-widget-placeholder.hidden {
    display: none; }

.dashboard-grid-widget-container {
  position: absolute;
  top: 0;
  left: 0;
  right: 0;
  bottom: 0;
  padding: .25rem;
  box-sizing: border-box;
  display: flex;
  flex-direction: column; }

.dashboard-grid-widget-header {
  position: absolute;
  top: .25rem;
  left: .25rem;
  right: .25rem;
  height: 2rem;
  padding-left: 10px;
  display: flex;
  flex-wrap: nowrap;
  flex-direction: row;
  overflow: hidden;
  align-items: flex-start;
  border: 1px solid #9f9f9f;
  border-bottom: 0;
  background-color: #ffffff;
  z-index: 3; }
  .dashboard-grid-widget-header h4 {
    flex-grow: 1;
    margin-top: .5rem;
    color: #262626;
    font-weight: bold; }
  .dashboard-grid-widget-header ul {
    flex-shrink: 0; }
    .dashboard-grid-widget-header ul li {
      float: left;
      padding: 0; }
      .dashboard-grid-widget-header ul li select {
        margin: 4px 0; }

.dashboard-grid-widget-actions {
  opacity: 0; }
  .dashboard-grid-widget-actions li {
    margin-top: 2px;
    margin-right: 2px; }

.dashboard-grid-widget-messages .msg-bad,
.dashboard-grid-widget-messages .msg-good,
.dashboard-grid-widget-messages .msg-warning {
  margin: 0 10px 8px; }

.dashboard-grid-widget-body {
  display: contents; }

.dashboard-grid-widget-debug .debug-output {
  margin: 8px 10px 0;
  max-height: none;
  border-color: #888888; }

.dashboard-grid-widget-contents {
  position: relative;
  flex-grow: 1;
  margin-top: 2rem;
  box-sizing: border-box;
  height: calc(100% - 2rem);
  padding-bottom: 8px;
  overflow: auto;
  border: 1px solid #9f9f9f;
  background-color: #ffffff; }
  .dashboard-grid-widget-contents .list-table {
    border: 0; }
    .dashboard-grid-widget-contents .list-table tbody tr:last-child th, .dashboard-grid-widget-contents .list-table tbody tr:last-child td {
      border-bottom: 1px solid #888888; }
      .dashboard-grid-widget-contents .list-table tbody tr:last-child th.list-table-footer, .dashboard-grid-widget-contents .list-table tbody tr:last-child td.list-table-footer {
        border-bottom: 0; }
    .dashboard-grid-widget-contents .list-table.sticky-footer {
      margin-bottom: -8px; }
      .dashboard-grid-widget-contents .list-table.sticky-footer tfoot {
        bottom: -8px; }
  .dashboard-grid-widget-contents.no-padding .dashboard-grid-widget-debug .debug-output {
    margin: 8px 10px; }

.dashboard-grid-widget-mask {
  position: absolute;
  top: .25rem;
  left: .25rem;
  right: .25rem;
  bottom: .25rem;
  display: none; }

.dashboard-grid-widget {
  position: absolute; }
  .dashboard-grid-widget.dashboard-grid-widget-hidden-header .dashboard-grid-widget-header {
    height: 0;
    transition: height 0.3s, margin-top 0.3s, box-shadow 0.3s; }
  .dashboard-grid-widget.dashboard-grid-widget-hidden-header .dashboard-grid-widget-contents {
    margin-top: 0;
    height: 100%;
    padding-top: 8px; }
    .dashboard-grid-widget.dashboard-grid-widget-hidden-header .dashboard-grid-widget-contents.no-padding .dashboard-grid-widget-messages .msg-bad,
    .dashboard-grid-widget.dashboard-grid-widget-hidden-header .dashboard-grid-widget-contents.no-padding .dashboard-grid-widget-messages .msg-good,
    .dashboard-grid-widget.dashboard-grid-widget-hidden-header .dashboard-grid-widget-contents.no-padding .dashboard-grid-widget-messages .msg-warning {
      margin: 8px 10px; }
    .dashboard-grid-widget.dashboard-grid-widget-hidden-header .dashboard-grid-widget-contents .list-table.sticky-footer {
      margin-bottom: 0; }
      .dashboard-grid-widget.dashboard-grid-widget-hidden-header .dashboard-grid-widget-contents .list-table.sticky-footer tfoot {
        bottom: 0; }
  .dashboard-grid-widget.dashboard-grid-widget-hidden-header.dashboard-grid-widget-focus .dashboard-grid-widget-header {
    height: 2rem;
    margin-top: -2rem;
    box-shadow: 0 -6px 8px -2px rgba(128, 128, 128, 0.15);
    z-index: 5; }
  .dashboard-grid-widget.dashboard-grid-widget-focus .dashboard-grid-widget-actions {
    opacity: 1; }
  .dashboard-grid-widget.ui-resizable-resizing.resizing-top .dashboard-grid-widget-container {
    top: auto;
    bottom: 0; }
  .dashboard-grid-widget.ui-resizable-resizing.resizing-left .dashboard-grid-widget-container {
    left: auto;
    right: 0; }

.dashboard-grid-iterator-container {
  position: absolute;
  top: 0;
  left: 0;
  width: 100%;
  height: 100%; }

.dashboard-grid-iterator-header {
  position: absolute;
  top: .25rem;
  left: .25rem;
  right: .25rem;
  height: 0;
  display: flex;
  flex-wrap: nowrap;
  flex-direction: row;
  overflow: hidden;
  padding-left: 10px;
  box-sizing: border-box;
  border: 1px solid #9f9f9f;
  border-bottom: 0;
  background-color: #ffffff;
  opacity: 0;
  transition: margin-top 0.3s ease-out, height 0.3s ease-out, opacity 0.15s 0.15s ease-out, box-shadow 0.3s ease-out;
  z-index: 3; }
  .dashboard-grid-iterator-header h4 {
    flex-grow: 1;
    margin-top: .5rem;
    color: #262626;
    font-weight: bold; }
  .dashboard-grid-iterator-header ul {
    flex-shrink: 0; }
    .dashboard-grid-iterator-header ul li {
      float: left;
      padding: 0; }
  .dashboard-grid-iterator-header .dashboard-grid-iterator-pager {
    margin: 0 10px;
    height: 2rem;
    display: none;
    flex-direction: row;
    flex-shrink: 0;
    align-items: center; }
    .dashboard-grid-iterator-header .dashboard-grid-iterator-pager .dashboard-grid-iterator-pager-info {
      margin: 2px .5em 0;
      white-space: nowrap;
      color: #262626; }
  .dashboard-grid-iterator-header.pager-visible .dashboard-grid-iterator-pager {
    display: flex; }

.dashboard-grid-iterator-contents {
  position: absolute;
  top: 0;
  left: 0;
  right: 0;
  bottom: 0;
  overflow: visible;
  transition: margin-top 0.3s ease-out; }

.dashboard-grid-iterator-placeholder {
  position: absolute;
  display: flex; }
  .dashboard-grid-iterator-placeholder > div {
    margin: .25rem;
    display: flex;
    flex-grow: 1;
    flex-direction: column;
    border: 1px solid #9f9f9f;
    background-color: rgba(255, 255, 255, 0.3); }

.dashboard-grid-iterator-too-small {
  position: absolute;
  top: .25rem;
  left: .25rem;
  right: .25rem;
  bottom: .25rem;
  overflow: hidden;
  display: none;
  align-items: center;
  justify-content: center;
  border: 1px solid #9f9f9f;
  background-color: #ffffff; }
  .dashboard-grid-iterator-too-small > div {
    padding: 0 10px;
    text-align: center;
    color: #333333; }

.dashboard-grid-iterator-mask {
  position: absolute;
  top: .25rem;
  left: .25rem;
  right: .25rem;
  bottom: .25rem;
  display: none; }

.dashboard-grid-iterator {
  position: absolute; }
  .dashboard-grid-iterator.iterator-too-small .dashboard-grid-iterator-too-small {
    display: flex; }
  .dashboard-grid-iterator.iterator-too-small .dashboard-grid-iterator-contents {
    display: none; }
  .dashboard-grid-iterator.dashboard-grid-iterator-focus {
    z-index: 5; }
    .dashboard-grid-iterator.dashboard-grid-iterator-focus .dashboard-grid-iterator-header {
      margin-top: -2rem;
      height: 2rem;
      box-shadow: 0 -6px 8px -2px rgba(128, 128, 128, 0.15);
      opacity: 1;
      transition: margin-top 0.3s ease-out, height 0.3s ease-out, box-shadow 0.3s ease-out; }
    .dashboard-grid-iterator.dashboard-grid-iterator-focus.dashboard-grid-iterator-hidden-header.iterator-double-header .dashboard-grid-iterator-header {
      margin-top: calc(-4rem - 8px);
      height: calc(4rem + 8px); }
  .dashboard-grid-iterator.ui-resizable-resizing.resizing-top .dashboard-grid-iterator-container {
    top: auto;
    bottom: 0; }
  .dashboard-grid-iterator.ui-resizable-resizing.resizing-left .dashboard-grid-iterator-container {
    left: auto;
    right: 0; }
  .dashboard-grid-iterator.iterator-alt-content .dashboard-grid-iterator-contents {
    position: absolute;
    top: .25rem;
    left: .25rem;
    right: .25rem;
    bottom: .25rem;
    border: 1px solid #9f9f9f;
    background-color: #ffffff; }
    .dashboard-grid-iterator.iterator-alt-content .dashboard-grid-iterator-contents > div {
      padding-top: 8px; }
      .dashboard-grid-iterator.iterator-alt-content .dashboard-grid-iterator-contents > div .list-table {
        border: 0; }
        .dashboard-grid-iterator.iterator-alt-content .dashboard-grid-iterator-contents > div .list-table tbody tr:last-child th, .dashboard-grid-iterator.iterator-alt-content .dashboard-grid-iterator-contents > div .list-table tbody tr:last-child td {
          border-bottom: 1px solid #888888; }
          .dashboard-grid-iterator.iterator-alt-content .dashboard-grid-iterator-contents > div .list-table tbody tr:last-child th.list-table-footer, .dashboard-grid-iterator.iterator-alt-content .dashboard-grid-iterator-contents > div .list-table tbody tr:last-child td.list-table-footer {
            border-bottom: 0; }
      .dashboard-grid-iterator.iterator-alt-content .dashboard-grid-iterator-contents > div .msg-good,
      .dashboard-grid-iterator.iterator-alt-content .dashboard-grid-iterator-contents > div .msg-bad {
        margin: 0 10px; }

.dashboard-grid-widget.ui-draggable .dashboard-grid-widget .dashboard-grid-widget-header,
.dashboard-grid-widget.ui-draggable .dashboard-grid-iterator .dashboard-grid-iterator-header,
.dashboard-grid-iterator.ui-draggable .dashboard-grid-widget .dashboard-grid-widget-header,
.dashboard-grid-iterator.ui-draggable .dashboard-grid-iterator .dashboard-grid-iterator-header {
  cursor: auto; }

.dashboard.dashboard-is-edit-mode .dashboard-grid-widget-actions {
  opacity: 1; }
.dashboard.dashboard-is-edit-mode.dashboard-positioning .dashboard-grid-widget.dashboard-grid-widget-hidden-header .dashboard-grid-widget-header {
  transition: none; }
.dashboard.dashboard-is-edit-mode.dashboard-positioning .dashboard-grid-iterator.dashboard-grid-widget-hidden-header .dashboard-grid-widget-header {
  transition: none; }
.dashboard.dashboard-is-edit-mode.dashboard-positioning .dashboard-grid-widget-mask {
  display: block; }
.dashboard.dashboard-is-edit-mode.dashboard-positioning .dashboard-grid-iterator-mask {
  display: block; }
.dashboard.dashboard-is-edit-mode .dashboard-grid-widget .ui-resizable-handle {
  visibility: hidden; }
.dashboard.dashboard-is-edit-mode .dashboard-grid-widget.dashboard-grid-widget-focus .ui-resizable-handle {
  visibility: visible; }
.dashboard.dashboard-is-edit-mode .dashboard-grid-widget.ui-resizable-resizing.dashboard-grid-widget-hidden-header .dashboard-grid-widget-header {
  margin-top: 0;
  height: 0;
  box-shadow: none; }
.dashboard.dashboard-is-edit-mode .dashboard-grid-widget.ui-draggable-dragging .ui-resizable-handle {
  visibility: hidden; }
.dashboard.dashboard-is-edit-mode .dashboard-grid-widget.ui-draggable-dragging.dashboard-grid-widget-hidden-header .dashboard-grid-widget-header {
  margin-top: -2rem;
  height: 2rem;
  box-shadow: 0 -6px 8px -2px rgba(128, 128, 128, 0.15);
  opacity: .5; }
.dashboard.dashboard-is-edit-mode .dashboard-grid-widget.ui-resizable-resizing, .dashboard.dashboard-is-edit-mode .dashboard-grid-widget.ui-draggable-dragging {
  z-index: 1000; }
  .dashboard.dashboard-is-edit-mode .dashboard-grid-widget.ui-resizable-resizing::before, .dashboard.dashboard-is-edit-mode .dashboard-grid-widget.ui-draggable-dragging::before {
    content: '';
    display: block;
    position: absolute;
    top: .25rem;
    left: .25rem;
    right: .25rem;
    bottom: .25rem;
    background-color: rgba(240, 240, 240, 0.75);
    box-shadow: 0 4px 20px 2px rgba(0, 0, 0, 0.15); }
  .dashboard.dashboard-is-edit-mode .dashboard-grid-widget.ui-resizable-resizing .dashboard-grid-widget-header, .dashboard.dashboard-is-edit-mode .dashboard-grid-widget.ui-draggable-dragging .dashboard-grid-widget-header {
    border-color: #909090; }
  .dashboard.dashboard-is-edit-mode .dashboard-grid-widget.ui-resizable-resizing .dashboard-grid-widget-contents, .dashboard.dashboard-is-edit-mode .dashboard-grid-widget.ui-draggable-dragging .dashboard-grid-widget-contents {
    border-color: #909090; }
.dashboard.dashboard-is-edit-mode .dashboard-grid-widget:not(.dashboard-grid-widget-focus) {
  transition-property: width, height, left, top;
  transition-duration: 0.15s; }
.dashboard.dashboard-is-edit-mode .dashboard-grid-iterator .ui-resizable-handle {
  visibility: hidden; }
.dashboard.dashboard-is-edit-mode .dashboard-grid-iterator.dashboard-grid-iterator-focus .ui-resizable-handle {
  visibility: visible; }
.dashboard.dashboard-is-edit-mode .dashboard-grid-iterator.ui-resizable-resizing .dashboard-grid-iterator-header {
  margin-top: 0;
  height: 0;
  box-shadow: none;
  opacity: 0; }
.dashboard.dashboard-is-edit-mode .dashboard-grid-iterator.ui-draggable-dragging .ui-resizable-handle {
  visibility: hidden; }
.dashboard.dashboard-is-edit-mode .dashboard-grid-iterator.ui-draggable-dragging .dashboard-grid-iterator-header {
  margin-top: -2rem;
  height: 2rem;
  box-shadow: 0 -6px 8px -2px rgba(128, 128, 128, 0.15);
  opacity: .5; }
.dashboard.dashboard-is-edit-mode .dashboard-grid-iterator.ui-draggable-dragging.dashboard-grid-iterator-hidden-header.iterator-double-header .dashboard-grid-iterator-header {
  margin-top: calc(-4rem - 8px);
  height: calc(4rem + 8px); }
.dashboard.dashboard-is-edit-mode .dashboard-grid-iterator.ui-resizable-resizing, .dashboard.dashboard-is-edit-mode .dashboard-grid-iterator.ui-draggable-dragging {
  z-index: 1000; }
  .dashboard.dashboard-is-edit-mode .dashboard-grid-iterator.ui-resizable-resizing::before, .dashboard.dashboard-is-edit-mode .dashboard-grid-iterator.ui-draggable-dragging::before {
    content: '';
    display: block;
    position: absolute;
    top: .25rem;
    left: .25rem;
    right: .25rem;
    bottom: .25rem;
    background-color: rgba(240, 240, 240, 0.75);
    box-shadow: 0 4px 20px 2px rgba(0, 0, 0, 0.15); }
  .dashboard.dashboard-is-edit-mode .dashboard-grid-iterator.ui-resizable-resizing .dashboard-grid-iterator-header, .dashboard.dashboard-is-edit-mode .dashboard-grid-iterator.ui-draggable-dragging .dashboard-grid-iterator-header {
    border-color: #909090; }
  .dashboard.dashboard-is-edit-mode .dashboard-grid-iterator.ui-resizable-resizing .dashboard-grid-iterator-contents .dashboard-grid-widget .dashboard-grid-widget-header, .dashboard.dashboard-is-edit-mode .dashboard-grid-iterator.ui-draggable-dragging .dashboard-grid-iterator-contents .dashboard-grid-widget .dashboard-grid-widget-header {
    border-color: #909090; }
  .dashboard.dashboard-is-edit-mode .dashboard-grid-iterator.ui-resizable-resizing .dashboard-grid-iterator-contents .dashboard-grid-widget .dashboard-grid-widget-contents, .dashboard.dashboard-is-edit-mode .dashboard-grid-iterator.ui-draggable-dragging .dashboard-grid-iterator-contents .dashboard-grid-widget .dashboard-grid-widget-contents {
    border-color: #909090; }
  .dashboard.dashboard-is-edit-mode .dashboard-grid-iterator.ui-resizable-resizing .dashboard-grid-iterator-contents .dashboard-grid-iterator-placeholder > div, .dashboard.dashboard-is-edit-mode .dashboard-grid-iterator.ui-draggable-dragging .dashboard-grid-iterator-contents .dashboard-grid-iterator-placeholder > div {
    border-color: #909090; }
  .dashboard.dashboard-is-edit-mode .dashboard-grid-iterator.ui-resizable-resizing .dashboard-grid-iterator-mask, .dashboard.dashboard-is-edit-mode .dashboard-grid-iterator.ui-draggable-dragging .dashboard-grid-iterator-mask {
    border: 1px solid #8b8b8b;
    border-top: 0; }
.dashboard.dashboard-is-edit-mode .dashboard-grid-widget-placeholder {
  position: absolute;
  z-index: 999; }
  .dashboard.dashboard-is-edit-mode .dashboard-grid-widget-placeholder > div {
    position: absolute;
    top: .25rem;
    left: .25rem;
    right: .25rem;
    bottom: .25rem;
    background-color: #f0f0f0; }

@keyframes zoom-in-out {
  0% {
    transform: scale(1); }
  50% {
    transform: scale(1.05); }
  100% {
    transform: scale(1); } }
.new-widget {
  animation: zoom-in-out 0.2s linear; }

.dashboard-widget {
  min-width: 250px;
  margin: 0 10px 10px 0;
  background-color: #ffffff;
  border: 1px solid #9f9f9f; }
  .dashboard-widget .dashboard-widget-head {
    margin: 8px 10px; }
  .dashboard-widget .list-table {
    border: 0; }
    .dashboard-widget .list-table tbody tr:last-child td {
      border-bottom: 1px solid #888888; }
  .dashboard-widget .msg-bad,
  .dashboard-widget .msg-good,
  .dashboard-widget .msg-warning {
    margin: 0 10px; }

.dashboard-grid-widget-contents .list-table th:first-child, .dashboard-grid-widget-contents .list-table td:first-child, .dashboard-grid-iterator.iterator-alt-content .dashboard-grid-iterator-contents > div .list-table th:first-child, .dashboard-grid-iterator.iterator-alt-content .dashboard-grid-iterator-contents > div .list-table td:first-child, .dashboard-widget .list-table th:first-child, .dashboard-widget .list-table td:first-child {
  padding-left: 10px; }
.dashboard-grid-widget-contents .list-table th:last-child, .dashboard-grid-widget-contents .list-table td:last-child, .dashboard-grid-iterator.iterator-alt-content .dashboard-grid-iterator-contents > div .list-table th:last-child, .dashboard-grid-iterator.iterator-alt-content .dashboard-grid-iterator-contents > div .list-table td:last-child, .dashboard-widget .list-table th:last-child, .dashboard-widget .list-table td:last-child {
  padding-right: 10px; }

.dashboard-widget-head {
  display: flex;
  margin-bottom: 8px; }
  .dashboard-widget-head h4 {
    color: #262626;
    font-weight: bold;
    margin-right: auto; }
  .dashboard-widget-head > ul {
    margin: -8px -10px -10px 10px; }

.dashboard-widget-foot {
  text-align: right;
  color: #333333;
  margin: 0 10px; }
  .dashboard-widget-foot li {
    display: inline-block;
    padding: 8px 0 8px 13px; }

.dashboard-widget-graph-link {
  display: block; }
  .dashboard-widget-graph-link:link {
    border: 0; }

.dashboard-grid-widget-contents.is-loading::before,
.dashboard-grid-iterator-contents.is-loading::before {
  margin: calc(.25rem + 1px); }

.dashboard-list .dashboard-list-item {
  display: flex;
  justify-content: space-between;
  height: 18px; }
  .dashboard-list .dashboard-list-item .status-green {
    background-color: #555555;
    border-color: #555555; }
  .dashboard-list .dashboard-list-item .status-yellow {
    background-color: #555555;
    border-color: #555555; }

.overlay-dialogue.modal-popup.modal-widget-configuration {
  max-width: 1120px;
  min-width: 650px; }

.dashboard-widget-form {
  position: relative; }
  .dashboard-widget-form .form-field-show-header {
    position: absolute;
    right: 5px; }
  .dashboard-widget-form .table-tags tr:last-of-type td {
    padding-bottom: 0;
    line-height: 1.4; }

.wrapper.layout-kioskmode .dashboard-navigation {
  display: none; }

.diff {
  padding: 4px;
  background: #ffffff; }
  .diff .diff-added {
    background-color: transparent; }
  .diff .diff-removed {
    background-color: transparent; }
  .diff pre {
    width: max-content;
    min-width: 100%; }
    .diff pre > div {
      white-space: pre; }

.entity-count {
  display: inline-block;
  padding: 0 3px;
  min-width: 10px;
  line-height: 16px;
  text-align: center;
  background-color: #333333;
  border-radius: 2px;
  overflow: hidden;
  text-overflow: ellipsis; }
  .entity-count, .entity-count:hover, .entity-count:focus, .entity-count:link, .entity-count:visited {
    color: #ffffff;
    border-bottom: none; }
  .entity-count:focus {
    box-shadow: 0 0 0 2px #111111; }

.expandable-subfilter {
  position: relative;
  word-break: break-word;
  max-height: 18px;
  line-height: 18px;
  overflow: hidden; }
  .expandable-subfilter.ten-lines {
    max-height: calc(20px * 10); }
  .expandable-subfilter > div {
    display: inline; }
  .expandable-subfilter .hidden {
    display: none; }
  .expandable-subfilter.expanded {
    max-height: none; }
    .expandable-subfilter.expanded .hidden {
      display: unset; }

.form-search {
  position: relative;
  height: 24px; }
  .form-search .search {
    position: absolute;
    top: 0;
    left: 0;
    width: 100%;
    height: 24px;
    padding-right: 22px;
    color: #ffffff;
    background: #000000;
    border: 1px solid #ffffff;
    border-radius: 3px; }
    .form-search .search:focus {
      color: #000000;
      background: #ffffff;
      border-color: #ffffff; }
      .form-search .search:focus ~ .btn-icon:not([disabled]) {
        color: #000000 !important; }
  .form-search .btn-icon {
    position: absolute;
    top: 2px;
    right: 2px;
    min-width: 20px;
    height: 20px;
    color: #ffffff; }
    .form-search .btn-icon:hover {
      color: #ffffff; }
    .form-search .btn-icon:focus {
      color: #000000;
      box-shadow: 0 0 0 1.5px #ffffff; }

.search-suggest {
  position: absolute;
  left: 0;
  right: 0;
  z-index: 1000;
  min-width: 16px;
  color: #333333;
  background-color: #ffffff;
  border: 1px solid #383838;
  border-top: 0;
  box-shadow: 0 6px 10px 0 rgba(0, 0, 0, 0.5); }
  .search-suggest li {
    display: block;
    height: inherit;
    padding: .4em 5px;
    margin: 0;
    overflow: hidden;
    color: #000000;
    line-height: normal;
    word-break: break-word;
    cursor: pointer; }
    .search-suggest li.suggest-hover {
      background-color: #f4f4f4; }

.inline-filter {
  text-align: right; }
  .inline-filter label {
    line-height: 24px; }
  .inline-filter label,
  .inline-filter input {
    vertical-align: top; }
  .inline-filter > li {
    display: inline-block; }
    .inline-filter > li:not(:last-child) {
      margin-right: 3px; }
    .inline-filter > li.inline-filter-label {
      margin-right: 10px; }

.inline-filter-footer {
  display: flex;
  align-items: baseline;
  justify-content: space-between; }
  .inline-filter-footer > li.inline-filter-stats {
    color: #333333; }

.list-table {
  width: 100%;
  background-color: #ffffff;
  border-collapse: separate;
  border: 1px solid #9f9f9f; }
  .list-table thead th {
    height: 100%;
    overflow: hidden;
    border-bottom-width: 2px;
    border-bottom-color: #7b7b7b;
    color: #333333;
    white-space: nowrap;
    vertical-align: bottom; }
    .list-table thead th .vertical {
      writing-mode: vertical-lr;
      transform: rotate(180deg); }
    .list-table thead th .arrow-up {
      margin-left: 3px;
      border-bottom-color: #333333; }
    .list-table thead th .arrow-right {
      margin-left: 3px;
      border-left-color: #333333; }
    .list-table thead th .arrow-down {
      margin-left: 3px;
      border-top-color: #333333; }
    .list-table thead th a {
      display: block;
      position: relative;
      margin: -1em;
      padding: 1em;
      border: 0; }
      .list-table thead th a:hover, .list-table thead th a:focus, .list-table thead th a:active {
        text-decoration: none;
        background-color: #f4f4f4; }
  .list-table tbody tr.hidden {
    display: none; }
  .list-table tbody tr:last-child th,
  .list-table tbody tr:last-child td {
    border-bottom-style: none; }
  .list-table tbody tr:not(.hover-nobg):not(.row-selected):hover {
    background-color: #f4f4f4; }
  .list-table tbody tr.row-selected {
    background-color: #f4f4f4; }
  .list-table tbody th.table-info,
  .list-table tbody td.table-info {
    color: #333333; }
  .list-table tbody th.list-table-actions,
  .list-table tbody td.list-table-actions {
    text-align: right;
    white-space: nowrap; }
  .list-table th,
  .list-table td {
    position: relative;
    padding: 6px 5px;
    line-height: 18px;
    text-align: left;
    vertical-align: top;
    border-bottom: 1px solid #888888; }
    .list-table th.second-col,
    .list-table td.second-col {
      width: 20px;
      padding-left: 0;
      padding-right: 0;
      text-align: center; }
  .list-table.sticky-header thead {
    position: sticky;
    top: 0;
    z-index: 1;
    background-color: #ffffff; }
  .list-table.sticky-footer tfoot {
    position: sticky;
    bottom: 0;
    z-index: 1;
    background: #ffffff; }
    .list-table.sticky-footer tfoot tr:first-of-type td, .list-table.sticky-footer tfoot tr:first-of-type th {
      border-top: 2px solid #7b7b7b;
      border-bottom-style: none; }
  .list-table .list-table-footer {
    border-bottom: 0;
    color: #333333;
    text-align: right; }
    .list-table .list-table-footer:hover {
      background-color: #ffffff; }
  .list-table .action-container {
    display: flex;
    width: 100%; }
    .list-table .action-container .link-action {
      height: 16px;
      min-width: 1ch; }
    .list-table .action-container .rel-container {
      display: flex; }
    .list-table .action-container .separator {
      flex-shrink: 0;
      margin-right: 4px; }
  .list-table .vertical_rotation_inner {
    transform: rotate(270deg);
    white-space: nowrap; }
  .list-table .nothing-to-show td {
    color: #333333;
    text-align: center; }
    .list-table .nothing-to-show td:hover {
      background-color: #ffffff; }
  .list-table .latest-values,
  .list-table .opdata {
    max-width: 300px; }
  .list-table .checkbox-radio {
    margin: 1px 0; }
    .list-table .checkbox-radio + label {
      display: inline-block;
      margin: 1px 0;
      line-height: 1;
      vertical-align: top; }
      .list-table .checkbox-radio + label span {
        margin: 0; }
  .list-table.compact-view td {
    padding-top: 2px;
    padding-bottom: 2px;
    border-bottom: 0;
    box-shadow: inset 0 -1px 0 0 rgba(0, 0, 0, 0.1);
    white-space: nowrap; }
    .list-table.compact-view td .rel-container span {
      margin: 0; }
    .list-table.compact-view td.nowrap {
      text-overflow: clip; }

.list-table .btn-icon:not(.no-indent):not(:first-child),
.list-table .icon:not(.no-indent):not(:first-child),
.list-table .link-action:not(.no-indent):not(:first-child) {
  margin-left: 5px; }
.list-table .icon {
  border-radius: 2px; }
.list-table .btn-small,
.list-table .problem-icon-link,
.list-table .status-container,
.list-table .entity-count,
.list-table .tag,
.list-table .btn-tag {
  margin-top: 1px;
  margin-bottom: 1px;
  vertical-align: top; }

.list-table thead th.column-tags-1 {
  width: 75px; }
  @media screen and (min-width: 1200px) {
    .list-table thead th.column-tags-1 {
      width: 106px; } }
  @media screen and (min-width: 1400px) {
    .list-table thead th.column-tags-1 {
      width: 137px; } }
  @media screen and (min-width: 1600px) {
    .list-table thead th.column-tags-1 {
      width: 168px; } }
.list-table thead th.column-tags-2 {
  width: 124px; }
  @media screen and (min-width: 1200px) {
    .list-table thead th.column-tags-2 {
      width: 186px; } }
  @media screen and (min-width: 1400px) {
    .list-table thead th.column-tags-2 {
      width: 248px; } }
  @media screen and (min-width: 1600px) {
    .list-table thead th.column-tags-2 {
      width: 310px; } }
.list-table thead th.column-tags-3 {
  width: 173px; }
  @media screen and (min-width: 1200px) {
    .list-table thead th.column-tags-3 {
      width: 266px; } }
  @media screen and (min-width: 1400px) {
    .list-table thead th.column-tags-3 {
      width: 359px; } }
  @media screen and (min-width: 1600px) {
    .list-table thead th.column-tags-3 {
      width: 452px; } }
.list-table .tag, .list-table .btn-tag {
  cursor: pointer; }
  .list-table .tag:not(:last-of-type), .list-table .btn-tag:not(:last-of-type) {
    margin-right: 3px; }
.list-table.compact-view .tag, .list-table.compact-view .btn-tag {
  max-width: 40px; }
  @media screen and (min-width: 1200px) {
    .list-table.compact-view .tag, .list-table.compact-view .btn-tag {
      max-width: 71px; } }
  @media screen and (min-width: 1400px) {
    .list-table.compact-view .tag, .list-table.compact-view .btn-tag {
      max-width: 102px; } }
  @media screen and (min-width: 1600px) {
    .list-table.compact-view .tag, .list-table.compact-view .btn-tag {
      max-width: 133px; } }

.list-table .timeline-date,
.list-table .timeline-axis,
.list-table .timeline-td {
  border-bottom-color: transparent; }
.list-table .timeline-date {
  text-align: right;
  white-space: nowrap; }
.list-table .timeline-axis,
.list-table .timeline-th,
.list-table .timeline-td {
  position: relative;
  padding: 0;
  width: 6px; }
.list-table .timeline-axis::before {
  content: '';
  position: absolute;
  top: 0;
  right: 0;
  bottom: -1px;
  width: 2px;
  background-color: #aad7f0; }
.list-table .timeline-dot::after,
.list-table .timeline-dot-big::after {
  content: '';
  position: absolute;
  right: -3px;
  width: 4px;
  height: 4px;
  border-radius: 50%; }
.list-table .timeline-dot::after {
  top: 10px;
  background-color: #555555;
  border: 2px solid #ffffff; }
.list-table .timeline-dot-big::after {
  top: 11px;
  background-color: #ffffff;
  border: 2px solid #555555; }

.list-table .problem-expand-td {
  border-bottom-color: transparent; }
.list-table .problem-nested:not([class*='flh-']):not(.row-selected) {
  background-color: #f2f2f2; }
  .list-table .problem-nested:not([class*='flh-']):not(.row-selected) td,
  .list-table .problem-nested:not([class*='flh-']):not(.row-selected) .timeline-axis,
  .list-table .problem-nested:not([class*='flh-']):not(.row-selected) .timeline-td {
    border-bottom-color: #f2f2f2; }
.list-table .problem-nested-small {
  font-size: 11px; }
  .list-table .problem-nested-small .tag, .list-table .problem-nested-small .btn-tag {
    font-size: 12px; }
.list-table.compact-view .problem-nested:not([class*='flh-']):not(.row-selected) td,
.list-table.compact-view .problem-nested:not([class*='flh-']):not(.row-selected) .timeline-axis,
.list-table.compact-view .problem-nested:not([class*='flh-']):not(.row-selected) .timeline-td {
  border-bottom-style: none; }
.list-table.compact-view [class*='flh-']:not(.row-selected):not(:hover) a,
.list-table.compact-view [class*='flh-']:not(.row-selected):not(:hover) td,
.list-table.compact-view [class*='flh-']:not(.row-selected):not(:hover) sup {
  color: #000000; }
.list-table.compact-view [class*='flh-']:not(.row-selected):not(:hover) .link-alt {
  border-bottom-color: #000000; }
.list-table.compact-view [class*='flh-']:not(.row-selected):not(:hover) .tag, .list-table.compact-view [class*='flh-']:not(.row-selected):not(:hover) .btn-tag {
  color: #ffffff;
  background-color: #333333; }
.list-table.compact-view [class*='flh-']:not(.row-selected):not(:hover) .btn-icon,
.list-table.compact-view [class*='flh-']:not(.row-selected):not(:hover) .icon {
  background-color: #ffffff; }
.list-table.compact-view [class*='flh-']:not(.row-selected):not(:hover) .entity-count {
  margin-top: 0;
  margin-bottom: 0;
  border: 1px solid #ffffff; }

.menu-main > li {
  line-height: 16px; }
  .menu-main > li.is-selected > a {
    background: #000000;
    border-left-color: #f3f3f3;
    color: #ffffff; }
  .menu-main > li.is-expanded > a, .menu-main > li.is-expanded > a:focus {
    background: #f3f3f3;
    border-left-color: transparent;
    color: #000000; }
  .menu-main > li:not(.is-expanded) .submenu {
    max-height: 0 !important; }
  .menu-main > li > a {
    color: #ffffff; }
    .menu-main > li > a:hover, .menu-main > li > a:focus {
      background: #e6e6e6;
      border-left-color: transparent;
      color: #000000; }
.menu-main .has-submenu > a::after {
  position: relative;
  float: right;
  top: 4px;
  font-size: 8px;
  content: "";
  transform: rotate(0deg); }
.menu-main .has-submenu.is-expanded > a[class^="zi-"]::before, .menu-main .has-submenu.is-expanded > a[class*=" zi-"]::before {
  color: #000000; }
.menu-main .has-submenu.is-expanded > a[class^="zi-"]:hover::before, .menu-main .has-submenu.is-expanded > a[class^="zi-"]:focus::before, .menu-main .has-submenu.is-expanded > a[class*=" zi-"]:hover::before, .menu-main .has-submenu.is-expanded > a[class*=" zi-"]:focus::before {
  color: #000000; }
.menu-main .has-submenu.is-expanded > a::after {
  transform: rotate(-180deg); }
.menu-main [class^="zi-"]::before, .menu-main [class*=" zi-"]::before {
  margin-right: 10px;
  color: #ffffff;
  font-size: 24px;
  line-height: 0; }
.menu-main a {
  position: relative;
  display: block;
  padding: 12px 14px 12px 44px;
  font-size: 14px;
  line-height: inherit;
  white-space: nowrap;
  border-left: 3px solid transparent; }
  .menu-main a:active, .menu-main a:hover, .menu-main a:link, .menu-main a:visited {
    border-bottom: 0; }
  .menu-main a[class^="zi-"], .menu-main a[class*=" zi-"] {
    padding-left: 10px; }
  .menu-main a:hover[class^="zi-"]::before, .menu-main a:hover[class*=" zi-"]::before, .menu-main a:focus[class^="zi-"]::before, .menu-main a:focus[class*=" zi-"]::before {
    color: inherit; }
.menu-main .submenu {
  position: relative;
  padding-left: 24px;
  overflow: hidden;
  background: #0d0d0d; }
  .menu-main .submenu > li {
    line-height: 14px; }
    .menu-main .submenu > li.is-selected > a {
      background: #f3f3f3;
      border-left-color: #949494;
      color: #000000; }
      .menu-main .submenu > li.is-selected > a:hover, .menu-main .submenu > li.is-selected > a:focus {
        background: #e6e6e6;
        color: #000000; }
    .menu-main .submenu > li:not(:last-child) {
      border-bottom: 1px solid #0d0d0d; }
  .menu-main .submenu [class^="zi-"]::before, .menu-main .submenu [class*=" zi-"]::before {
    margin-right: 8px;
    font-size: 16px;
    color: inherit; }
  .menu-main .submenu a {
    padding: 8px 20px;
    font-size: 12px;
    background: #333333;
    color: #f4f4f4; }
    .menu-main .submenu a:hover, .menu-main .submenu a:focus {
      background: #e6e6e6;
      border-left-color: transparent;
      color: #000000; }
  .menu-main .submenu::before, .menu-main .submenu::after {
    content: '';
    position: absolute;
    right: 0;
    left: 0;
    z-index: 999;
    box-shadow: 0 0 6px 2px rgba(0, 0, 0, 0.35); }
  .menu-main .submenu::before {
    top: 0; }
  .menu-main .submenu::after {
    bottom: 0; }
  .menu-main .submenu .submenu {
    position: fixed;
    top: 0;
    left: 100%;
    padding: 1px;
    box-shadow: 4px 4px 8px 0 transparent; }
    .menu-main .submenu .submenu li {
      border: 0; }
      .menu-main .submenu .submenu li a {
        padding: 6px 20px;
        border-left: 0;
        background-color: #000000; }
      .menu-main .submenu .submenu li.is-selected a {
        background-color: #f3f3f3; }
      .menu-main .submenu .submenu li a:hover,
      .menu-main .submenu .submenu li a:focus {
        background-color: #e6e6e6; }
    .menu-main .submenu .submenu::before, .menu-main .submenu .submenu::after {
      display: none; }
  .menu-main .submenu .has-submenu > a::after {
    transform: rotate(90deg); }
  .menu-main .submenu .has-submenu:not(.is-expanded) a::after {
    transform: rotate(-90deg); }
  .menu-main .submenu .has-submenu:not(.is-expanded) .submenu {
    left: -9999px !important; }

.menu-user {
  padding: 12px 0; }
  .menu-user li {
    line-height: 16px; }
  .menu-user [class^="zi-"]::before, .menu-user [class*=" zi-"]::before {
    margin-right: 16px;
    font-size: 16px;
    line-height: 0; }
  .menu-user a,
  .menu-user span {
    position: relative;
    display: block;
    padding: 12px 14px 12px 45px;
    font-size: 12px;
    white-space: nowrap;
    border-left: 3px solid transparent; }
  .menu-user [class^="zi-"], .menu-user [class*=" zi-"] {
    padding-left: 13px; }
    .menu-user [class^="zi-"]::before, .menu-user [class*=" zi-"]::before {
      color: #c8c8c8; }
  .menu-user a {
    color: #c8c8c8; }
    .menu-user a:hover, .menu-user a:focus {
      border-bottom: 0;
      border-color: #ffffff;
      color: #ffffff; }
      .menu-user a:hover[class^="zi-"]::before, .menu-user a:hover[class*=" zi-"]::before, .menu-user a:focus[class^="zi-"]::before, .menu-user a:focus[class*=" zi-"]::before {
        color: inherit; }
  .menu-user span {
    color: #9f9f9f; }
  .menu-user > li.is-selected > a {
    background: #000000;
    border-left-color: #f3f3f3;
    color: #ffffff; }
  .menu-user > li.is-expanded > a, .menu-user > li.is-expanded > a:focus {
    background: #f3f3f3;
    border-left-color: transparent;
    color: #000000; }
  .menu-user > li.is-expanded > a[class^="zi-"]::before, .menu-user > li.is-expanded > a[class*=" zi-"]::before {
    color: #000000; }
  .menu-user > li:not(.is-expanded) .submenu {
    max-height: 0 !important; }
  .menu-user .has-submenu > a::after {
    position: relative;
    float: right;
    top: 4px;
    font-size: 8px;
    content: "";
    transform: rotate(0deg); }
  .menu-user .has-submenu.is-expanded > a::after {
    transform: rotate(-180deg); }
  .menu-user .submenu {
    position: relative;
    padding-left: 24px;
    overflow: hidden;
    background: #0d0d0d; }
    .menu-user .submenu > li {
      line-height: 14px; }
      .menu-user .submenu > li.is-selected > a {
        background: #f3f3f3;
        border-left-color: #949494;
        color: #000000; }
        .menu-user .submenu > li.is-selected > a:hover, .menu-user .submenu > li.is-selected > a:focus {
          background: #e6e6e6;
          color: #000000; }
      .menu-user .submenu > li:not(:last-child) {
        border-bottom: 1px solid #0d0d0d; }
    .menu-user .submenu [class^="zi-"]::before, .menu-user .submenu [class*=" zi-"]::before {
      margin-right: 8px;
      color: inherit; }
    .menu-user .submenu a {
      padding: 8px 20px;
      background: #333333;
      color: #f4f4f4; }
      .menu-user .submenu a:hover, .menu-user .submenu a:focus {
        background: #e6e6e6;
        border-left-color: transparent;
        color: #000000; }
    .menu-user .submenu::before, .menu-user .submenu::after {
      content: '';
      position: absolute;
      right: 0;
      left: 0;
      z-index: 999;
      box-shadow: 0 0 6px 2px rgba(0, 0, 0, 0.35); }
    .menu-user .submenu::before {
      top: 0; }
    .menu-user .submenu::after {
      bottom: 0; }
    .menu-user .submenu .submenu {
      position: fixed;
      top: 0;
      left: 100%;
      padding: 1px;
      box-shadow: 4px 4px 8px 0 transparent; }
      .menu-user .submenu .submenu li {
        border: 0; }
        .menu-user .submenu .submenu li a {
          padding: 6px 20px;
          border-left: 0;
          background-color: #000000; }
        .menu-user .submenu .submenu li.is-selected a {
          background-color: #f3f3f3; }
        .menu-user .submenu .submenu li a:hover,
        .menu-user .submenu .submenu li a:focus {
          background-color: #e6e6e6; }
      .menu-user .submenu .submenu::before, .menu-user .submenu .submenu::after {
        display: none; }
    .menu-user .submenu .has-submenu > a::after {
      transform: rotate(90deg); }
    .menu-user .submenu .has-submenu:not(.is-expanded) a::after {
      transform: rotate(-90deg); }
    .menu-user .submenu .has-submenu:not(.is-expanded) .submenu {
      left: -9999px !important; }

output {
  position: relative;
  box-sizing: border-box;
  display: flex;
  flex-wrap: wrap;
  align-items: center;
  flex-shrink: 0;
  min-height: 48px;
  padding: 6px 10px;
  margin: 10px;
  background: #ffffff;
  border-style: solid;
  border-width: 2px 2px 2px 60px;
  border-radius: 2px; }
  output::before {
    position: absolute;
    top: 8px;
    left: -42px;
    font-size: 28px;
    color: rgba(255, 255, 255, 0.9);
    text-shadow: 0 0 5px rgba(0, 0, 0, 0.9); }
  output > span {
    font-size: 1.167em; }
  output .link-action {
    margin-right: 10px;
    line-height: 14px; }
  output .msg-details {
    width: 100%; }
    output .msg-details:not(:first-child) {
      margin-top: 6px;
      padding-top: 6px;
      border-top: 1px dashed;
      border-color: inherit; }
    output .msg-details ul {
      max-height: 300px;
      overflow-y: auto; }
    output .msg-details li {
      white-space: pre-line; }
      output .msg-details li:only-child {
        margin-left: 0; }
        output .msg-details li:only-child::before {
          display: none; }
  output .msg-buttons {
    width: 100%;
    margin-top: 10px;
    text-align: right; }
    output .msg-buttons button {
      font-size: 1.167em; }
      output .msg-buttons button:not(:first-child) {
        margin-left: 10px; }
  output.msg-bad {
    border-color: #dc3545; }
    output.msg-bad::before {
      content: ""; }
    output.msg-bad .msg-buttons button {
      color: #dc3545;
      background-color: transparent;
      border-color: #dc3545; }
      output.msg-bad .msg-buttons button:hover {
        color: #ffffff;
        background-color: #484848;
        border-color: #484848; }
      output.msg-bad .msg-buttons button:active, output.msg-bad .msg-buttons button:focus {
        color: #ffffff;
        background-color: #484848;
        border-color: #484848; }
  output.msg-good {
    border-color: #28a745; }
    output.msg-good::before {
      content: ""; }
  output.msg-warning {
    border-color: #ffc107; }
    output.msg-warning::before {
      content: ""; }
  output.msg-global {
    max-width: 475px;
    margin: 5% auto 0; }
  output.msg-global-footer {
    position: fixed;
    bottom: 0;
    z-index: 10000;
    display: none;
    padding-top: 4px;
    padding-bottom: 4px;
    margin: 0;
    min-height: 32px; }
    output.msg-global-footer::before {
      top: 0; }

.radio-list-control {
  display: inline-block;
  white-space: nowrap; }
  .radio-list-control li {
    position: relative;
    display: inline-block;
    padding: 0; }
    .radio-list-control li:not(:last-child) {
      margin-right: -1px; }
    .radio-list-control li:first-child {
      border-top-left-radius: 3px;
      border-bottom-left-radius: 3px; }
      .radio-list-control li:first-child label {
        border-top-left-radius: 2px;
        border-bottom-left-radius: 2px; }
    .radio-list-control li:last-child {
      border-top-right-radius: 3px;
      border-bottom-right-radius: 3px; }
      .radio-list-control li:last-child label {
        border-top-right-radius: 2px;
        border-bottom-right-radius: 2px; }
  .radio-list-control label {
    display: inline-block;
    border: 1px solid #888888;
    line-height: 14px;
    padding: 4px 11px;
    cursor: pointer; }
  .radio-list-control input[type="radio"] {
    position: absolute !important;
    top: auto !important;
    width: 1px !important;
    height: 1px !important;
    opacity: 0; }
    .radio-list-control input[type="radio"] + label {
      color: #000000;
      border-color: #888888;
      background-color: #ffffff; }
      .radio-list-control input[type="radio"] + label:hover {
        background-color: #f4f4f4; }
      .radio-list-control input[type="radio"] + label:active {
        border-color: #888888;
        background-color: #f4f4f4; }
    .radio-list-control input[type="radio"]:checked + label {
      color: #ffffff;
      border-color: #333333;
      background-color: #333333;
      position: relative;
      z-index: 1; }
    .radio-list-control input[type="radio"]:focus + label {
      box-shadow: 0 0 0 2px #111111; }
    .radio-list-control input[type="radio"]:checked[disabled] + label {
      background-color: #878787 !important;
      transition: none; }
    .radio-list-control input[type="radio"][disabled] + label {
      transition: none;
      cursor: default; }

.range-control {
  position: relative;
  display: inline-flex; }
  .range-control input[type=range] {
    width: calc(100% + 10px);
    height: 20px;
    margin: 2px -5px;
    padding: 0;
    vertical-align: top;
    opacity: 0;
    cursor: pointer;
    -webkit-appearance: none;
    -moz-appearance: none; }
    .range-control input[type=range]:focus {
      outline: none; }
    .range-control input[type=range]::-webkit-slider-thumb, .range-control input[type=range]::-moz-range-thumb {
      height: 10px;
      width: 10px;
      margin-top: 1px;
      opacity: 0; }
    .range-control input[type=range]::-webkit-slider-runnable-track {
      height: 10px;
      opacity: 0; }
  .range-control input[type=text] {
    width: 31px; }
  .range-control > div {
    position: relative;
    width: calc(100% - 10px - 31px);
    margin-right: 10px; }
  .range-control .range-control-track,
  .range-control .range-control-progress {
    position: absolute;
    top: 50%;
    left: 0;
    height: 2px;
    margin-top: -1px;
    cursor: pointer; }
  .range-control .range-control-track {
    width: 100%;
    background: #c0c0c0; }
  .range-control .range-control-progress {
    background: #555555; }
  .range-control .range-control-thumb {
    position: absolute;
    top: 50%;
    width: 10px;
    height: 10px;
    margin-top: -5px;
    margin-left: -5px;
    background: #555555;
    border-radius: 50%; }
  .range-control.range-control-focus .range-control-thumb {
    margin-top: -6.66667px;
    margin-left: -6.66667px;
    background: #555555;
    border: 2px solid #6f6f6f; }
  .range-control.range-control-focus .range-control-progress {
    background: #555555; }
  .range-control.disabled {
    opacity: 1; }
    .range-control.disabled input[type=range] {
      cursor: default; }
    .range-control.disabled .range-control-progress,
    .range-control.disabled .range-control-thumb {
      background: #c0c0c0; }
  .range-control datalist {
    position: absolute;
    top: 50%;
    display: flex;
    width: 100%;
    margin-top: -1px; }
    .range-control datalist option {
      flex: 1 0 0;
      height: 2px;
      padding: 0;
      font-size: 0;
      border-left: 1px solid #ffffff; }

section {
  background-color: #ffffff;
  border: 1px solid #9f9f9f; }
  section .section-head {
    display: flex;
    height: 32px;
    line-height: 32px; }
    section .section-head h4 {
      padding: 0 10px;
      margin-right: auto;
      overflow: hidden;
      text-overflow: ellipsis;
      font-weight: bold;
      line-height: inherit;
      color: #262626; }
    section .section-head .section-toggle {
      max-height: 24px; }
  section .section-foot {
    padding: 0 10px;
    text-align: right;
    line-height: 32px;
    color: #333333; }
  section.collapsed .section-body,
  section.collapsed .section-foot {
    display: none; }
  section:not(:last-child) {
    margin-bottom: 10px; }
  section .list-table {
    border: 0; }
    section .list-table tbody tr:last-child td {
      border-bottom: 1px solid #888888; }
    section .list-table td:first-child,
    section .list-table th:first-child {
      padding-left: 10px; }
    section .list-table td:last-child,
    section .list-table th:last-child {
      padding-right: 10px; }

.service-info {
  margin: -10px 0;
  border-left: 4px solid #009900; }
  .service-info .service-info-grid {
    display: grid;
    grid-template-columns: max-content auto;
    row-gap: 10px;
    column-gap: 10px;
    padding: 10px 10px 0; }
    .service-info .service-info-grid:last-of-type {
      padding-bottom: 10px; }
  .service-info .service-info-label::after {
    content: ':'; }
  .service-info .service-info-value .service-info-value-sla {
    display: inline-block;
    word-break: break-word;
    line-height: 18px; }
    .service-info .service-info-value .service-info-value-sla:not(:last-child) {
      margin-right: 10px; }
    .service-info .service-info-value .service-info-value-sla .btn-icon {
      margin-left: 5px; }
  .service-info .service-name {
    padding-bottom: 5px;
    font-size: 1.5em; }
  .service-info .service-actions {
    justify-self: end; }
  .service-info .service-status {
    display: inline-block;
    padding: 0 4px;
    border-radius: 3px;
    background-color: #009900;
    color: #ffffff; }
  .service-info.service-status-na-bg {
    border-color: var(--severity-color-na-bg); }
    .service-info.service-status-na-bg .service-status {
      background-color: var(--severity-color-na-bg);
      color: #2a353a; }
  .service-info.service-status-info-bg {
    border-color: var(--severity-color-info-bg); }
    .service-info.service-status-info-bg .service-status {
      background-color: var(--severity-color-info-bg);
      color: #00268e; }
  .service-info.service-status-average-bg {
    border-color: var(--severity-color-average-bg); }
    .service-info.service-status-average-bg .service-status {
      background-color: var(--severity-color-average-bg);
      color: #733100; }
  .service-info.service-status-warning-bg {
    border-color: var(--severity-color-warning-bg); }
    .service-info.service-status-warning-bg .service-status {
      background-color: var(--severity-color-warning-bg);
      color: #734d00; }
  .service-info.service-status-high-bg {
    border-color: var(--severity-color-high-bg); }
    .service-info.service-status-high-bg .service-status {
      background-color: var(--severity-color-high-bg);
      color: #52190b; }
  .service-info.service-status-disaster-bg {
    border-color: var(--severity-color-disaster-bg); }
    .service-info.service-status-disaster-bg .service-status {
      background-color: var(--severity-color-disaster-bg);
      color: #4b0c0c; }

.status-na-bg,
.status-info-bg,
.status-warning-bg,
.status-average-bg,
.status-high-bg,
.status-disaster-bg, .status-green, .status-disabled, .status-grey, .status-yellow, .status-red {
  box-sizing: border-box;
  display: inline-block;
  min-width: 16px;
  height: 16px;
  padding-right: 3px;
  padding-left: 3px;
  font-size: 0.917em;
  line-height: 15px;
  text-align: center;
  vertical-align: top;
  border-width: 1px;
  border-style: solid;
  border-radius: 2px; }

.status-container {
  display: inline-block;
  height: 16px;
  white-space: nowrap; }
  .status-container:not(:first-of-type) {
    margin-left: 3px; }
  .status-container [class^="status-"]:not(:last-of-type) {
    padding-right: 4px;
    border-right-style: none; }
  .status-container [class^="status-"]:not(:first-of-type) {
    border-top-left-radius: 0;
    border-bottom-left-radius: 0; }
  .status-container [class^="status-"]:not(:last-of-type) {
    border-top-right-radius: 0;
    border-bottom-right-radius: 0; }

.status-na-bg,
.status-info-bg,
.status-warning-bg,
.status-average-bg,
.status-high-bg,
.status-disaster-bg {
  border-color: rgba(31, 44, 51, 0.2); }

.status-green {
  color: #ffffff;
  background-color: #34af67;
  border-color: #2f9f5e; }

.status-disabled {
  color: #9f9f9f;
  background-color: #f0f0f0;
  border-color: rgba(0, 0, 0, 0.2); }

.status-grey {
  color: #9f9f9f;
  background-color: #f0f0f0;
  border-color: #9f9f9f; }

.status-yellow {
  color: #ffffff;
  background-color: #f1a50b;
  border-color: #e79e0b; }

.status-red {
  color: #ffffff;
  background-color: #d64e4e;
  border-color: #d23d3d; }

.subfilter-option-grid {
  grid-template-columns: minmax(75px, max-content) auto;
  display: grid;
  margin: 5px 0; }
  .subfilter-option-grid .subfilter-options {
    grid-column: 2 / -1; }

.subfilter,
.subfilter-enabled {
  display: inline-block;
  height: 18px;
  position: relative; }

.subfilter {
  margin-right: 10px;
  white-space: nowrap;
  line-height: 14px;
  height: 16px;
  margin-bottom: 2px; }

.subfilter-enabled {
  background-color: #333333;
  border-radius: 2px;
  color: #ffffff;
  padding: 0 4px; }
  .subfilter-enabled .link-action {
    color: #ffffff;
    text-decoration: none; }
    .subfilter-enabled .link-action:focus {
      color: #ffffff;
      border-bottom: 2px solid rgba(255, 255, 255, 0.7); }
    .subfilter-enabled .link-action:hover {
      color: #ffffff;
      border-bottom: 1px solid rgba(255, 255, 255, 0.7); }
  .subfilter-enabled sup {
    color: #737373; }

.svg-graph {
  display: block; }

.svg-point-highlight {
  fill: #000000;
  fill-opacity: .5; }

.svg-graph-percentile text,
.svg-graph-simple-trigger text {
  filter: drop-shadow(1px 1px 0 rgba(128, 128, 128, 0.1)); }

.svg-graph-legend {
  position: relative;
  top: 4px;
  box-sizing: border-box;
  display: grid;
  grid-template-columns: repeat(var(--columns, 4), auto);
  grid-gap: 0 10px;
  justify-content: start;
  max-height: calc(var(--lines) * 18px);
  margin: 0 10px;
  overflow: hidden;
  line-height: 18px; }
  .svg-graph-legend .svg-graph-legend-header {
    color: #333333; }
    .svg-graph-legend .svg-graph-legend-header:first-of-type {
      grid-column: 2; }
  .svg-graph-legend .svg-graph-legend-item {
    min-width: 100%;
    overflow: hidden;
    text-overflow: ellipsis;
    white-space: nowrap; }
    .svg-graph-legend .svg-graph-legend-item::before {
      position: relative;
      top: -3px;
      content: ' ';
      display: inline-block;
      width: 10px;
      height: 4px;
      margin-right: 4px;
      background: var(--color); }
  .svg-graph-legend .svg-graph-legend-no-data {
    grid-column: 2 / -1;
    color: #333333; }
  .svg-graph-legend.svg-graph-legend-statistic {
    grid-template-columns: auto repeat(3, max-content);
    justify-content: stretch; }
    .svg-graph-legend.svg-graph-legend-statistic .svg-graph-legend-item {
      grid-column: 1; }

.filter-container.tabfilter-container {
  padding: 0;
  border: 0 none;
  background-color: transparent;
  margin: 0; }
  .filter-container.tabfilter-container .form-buttons [name="filter_new"],
  .filter-container.tabfilter-container .form-buttons [name="filter_update"] {
    margin-right: 20px; }
  .filter-container.tabfilter-container .tabfilter-content-container {
    border: 1px solid #9f9f9f;
    background-color: #ffffff;
    padding: 10px 0;
    margin-bottom: 6px; }
    .filter-container.tabfilter-container .tabfilter-content-container.tabfilter-collapsed {
      padding: 0 0 10px 0; }
      .filter-container.tabfilter-container .tabfilter-content-container.tabfilter-collapsed .tabfilter-tabs-container,
      .filter-container.tabfilter-container .tabfilter-content-container.tabfilter-collapsed .form-buttons {
        display: none; }
  .filter-container.tabfilter-container nav > ul {
    display: flex;
    flex: 1;
    justify-content: space-between;
    background-color: #ffffff;
    margin-top: -3px; }
  .filter-container.tabfilter-container nav > ul > li {
    padding-top: 3px; }
    .filter-container.tabfilter-container nav > ul > li:nth-child(2) {
      flex-grow: 1;
      overflow: hidden;
      padding-bottom: 2px;
      margin: 0 3px -2px -3px;
      height: 30px; }
      .filter-container.tabfilter-container nav > ul > li:nth-child(2) ul {
        white-space: nowrap;
        margin-left: 3px;
        margin-right: 3px; }
    .filter-container.tabfilter-container nav > ul > li:nth-child(3) > ul > li {
      margin-right: 0; }
      .filter-container.tabfilter-container nav > ul > li:nth-child(3) > ul > li:not(:first-child) {
        margin-left: 5px; }
      .filter-container.tabfilter-container nav > ul > li:nth-child(3) > ul > li.disabled {
        opacity: 1; }
    .filter-container.tabfilter-container nav > ul > li:nth-child(3) .selected {
      background-color: transparent; }
    .filter-container.tabfilter-container nav > ul > li:nth-child(1), .filter-container.tabfilter-container nav > ul > li:nth-child(3) {
      white-space: nowrap; }
  .filter-container.tabfilter-container nav {
    margin-bottom: -1px; }
    .filter-container.tabfilter-container nav li {
      display: inline-block;
      height: 22px;
      line-height: 22px;
      vertical-align: top; }
      .filter-container.tabfilter-container nav li button {
        vertical-align: middle;
        margin-top: 0; }
  .filter-container.tabfilter-container .tabfilter-item-label {
    display: inline-block;
    border-radius: 2px;
    border: 1px solid transparent;
    color: #ffffff;
    margin-right: 2px;
    margin-left: 2px; }
    .filter-container.tabfilter-container .tabfilter-item-label.unsaved .tabfilter-item-link {
      font-style: italic; }
      .filter-container.tabfilter-container .tabfilter-item-label.unsaved .tabfilter-item-link::before {
        content: '*'; }
      .filter-container.tabfilter-container .tabfilter-item-label.unsaved .tabfilter-item-link[data-counter]::after {
        display: none; }
    .filter-container.tabfilter-container .tabfilter-item-label.selected.expanded {
      position: relative;
      background-color: #ffffff;
      border: 1px solid #9f9f9f;
      border-bottom: 0;
      border-bottom-right-radius: 0;
      border-bottom-left-radius: 0;
      padding-bottom: 7px;
      vertical-align: baseline; }
      .filter-container.tabfilter-container .tabfilter-item-label.selected.expanded .tabfilter-item-link {
        color: #000000; }
      .filter-container.tabfilter-container .tabfilter-item-label.selected.expanded:hover {
        background: #f4f4f4; }
    .filter-container.tabfilter-container .tabfilter-item-label.selected {
      background-color: #ffffff; }
      .filter-container.tabfilter-container .tabfilter-item-label.selected .tabfilter-item-link[data-counter]::after {
        display: none; }
    .filter-container.tabfilter-container .tabfilter-item-label.focused {
      box-shadow: 0 0 0 2px #111111; }
      .filter-container.tabfilter-container .tabfilter-item-label.focused .btn-icon:active, .filter-container.tabfilter-container .tabfilter-item-label.focused .btn-icon:focus {
        box-shadow: none; }
    .filter-container.tabfilter-container .tabfilter-item-label.disabled {
      box-shadow: none;
      pointer-events: none; }
    .filter-container.tabfilter-container .tabfilter-item-label.ui-sortable-helper {
      background-color: #ffffff; }
    .filter-container.tabfilter-container .tabfilter-item-label:first-child .tabfilter-item-link {
      padding: 0 11px 7px 11px; }
      .filter-container.tabfilter-container .tabfilter-item-label:first-child .tabfilter-item-link::before {
        vertical-align: middle; }
  .filter-container.tabfilter-container .tabfilter-item-link {
    position: relative;
    display: inline-block;
    padding: 0 8px 7px 8px;
    margin-bottom: -7px;
    line-height: 22px;
    color: #000000;
    border: 1px transparent; }
  .filter-container.tabfilter-container .tabfilter-edit {
    margin: -1px 2px -1px -6px; }
  .filter-container.tabfilter-container .ui-sortable-container .tabfilter-item-label.ui-sortable-helper + .tabfilter-item-label.ui-sortable-handle:not(.selected, .ui-sortable-helper) .tabfilter-item-link::before,
  .filter-container.tabfilter-container .ui-sortable-container .tabfilter-item-label:not(.selected) + .tabfilter-item-label.ui-sortable-handle:not(.selected, .ui-sortable-helper) .tabfilter-item-link::before {
    content: ' ';
    position: absolute;
    top: 1px;
    left: -3px;
    display: inline-block;
    height: 20px;
    border-left: 1px solid #768d99; }
  .filter-container.tabfilter-container .tabfilter-tabs-container .filter-container.time-selection-container {
    border: 0 none; }
  .filter-container.tabfilter-container .btn-time {
    padding: 0 11px;
    margin: -1px;
    color: #ffffff;
    border: 1px solid #555555;
    border-radius: 2px;
    height: 24px;
    box-sizing: border-box; }
    .filter-container.tabfilter-container .btn-time:hover {
      background-color: #484848;
      border-color: #484848; }
    .filter-container.tabfilter-container .btn-time:active, .filter-container.tabfilter-container .btn-time:focus {
      background-color: #6f6f6f;
      border-color: #484848;
      box-shadow: none; }
  .filter-container.tabfilter-container .expanded .btn-time {
    background-color: transparent;
    border-color: transparent; }
  .filter-container.tabfilter-container .disabled .btn-time, .filter-container.tabfilter-container .disabled .btn-time:hover, .filter-container.tabfilter-container .disabled .btn-time:focus, .filter-container.tabfilter-container .disabled .btn-time:active {
    color: #999999;
    background-color: transparent;
    border-color: #999999;
    box-shadow: none; }

[data-counter]::after {
  margin-left: .4em;
  padding: 0.1em 0.4em;
  font-size: 0.917em;
  background-color: #333333;
  border-radius: 2px;
  color: #ffffff;
  content: attr(data-counter); }

[data-counter=""]::after {
  display: none; }

.menu-popup .menu-popup-item[data-counter]::after {
  display: block;
  position: absolute;
  top: 2px;
  right: 15px;
  line-height: 18px; }
.menu-popup .menu-popup-item[data-counter] {
  padding-right: 35px; }

.ui-tabs-nav {
  height: 30px;
  line-height: 30px;
  border-bottom: 1px solid #888888; }
  .ui-tabs-nav li {
    display: inline-block;
    outline: none; }
    .ui-tabs-nav li .btn,
    .ui-tabs-nav li button {
      margin-left: 5px; }
  .ui-tabs-nav .ui-tabs-anchor:not(.btn) {
    border: none;
    padding: 8px 10px; }
    .ui-tabs-nav .ui-tabs-anchor:not(.btn):hover, .ui-tabs-nav .ui-tabs-anchor:not(.btn):focus, .ui-tabs-nav .ui-tabs-anchor:not(.btn):active {
      background-color: #f4f4f4; }
  .ui-tabs-nav .ui-tabs-active .ui-tabs-anchor:not(.btn) {
    padding-bottom: 6px;
    background-color: transparent;
    border-bottom: 3px solid #888888;
    color: #000000;
    cursor: default; }
  .ui-tabs-nav .ui-tabs-active .btn {
    height: auto;
    padding-bottom: 7px;
    margin-bottom: 0;
    color: #000000;
    background-color: #ffffff;
    border-color: #9f9f9f;
    border-bottom: 0;
    border-bottom-right-radius: 0;
    border-bottom-left-radius: 0; }
    .ui-tabs-nav .ui-tabs-active .btn:hover, .ui-tabs-nav .ui-tabs-active .btn:focus, .ui-tabs-nav .ui-tabs-active .btn:active {
      background-color: #f4f4f4; }
  .ui-tabs-nav .ui-state-focus .ui-tabs-anchor:not(:focus) {
    box-shadow: 0 0 0 2px #111111; }
  .ui-tabs-nav .ui-state-disabled .ui-tabs-anchor {
    cursor: default;
    color: #999999;
    background-color: transparent;
    border: none; }
    .ui-tabs-nav .ui-state-disabled .ui-tabs-anchor:hover {
      background-color: transparent;
      box-shadow: none; }

.toc .toc-row {
  padding: 8px 10px;
  overflow: hidden;
  text-overflow: ellipsis;
  white-space: nowrap;
  line-height: 14px;
  color: #555555;
  border-bottom: 1px solid #888888;
  background: #333333; }
.toc .toc-arrow {
  min-height: 14px;
  margin-left: 12px;
  padding: 0;
  background-color: transparent;
  border: 0; }
  .toc .toc-arrow .arrow-down,
  .toc .toc-arrow .arrow-up {
    margin-right: 4px;
    margin-left: -12px;
    transform: translateY(-1px); }
  .toc .toc-arrow .arrow-down {
    border-top-color: #ffffff; }
  .toc .toc-arrow .arrow-up {
    border-bottom-color: #ffffff; }
  .toc .toc-arrow:focus {
    margin-bottom: -2px;
    border-bottom: 2px solid #ffffff;
    box-shadow: none; }
.toc .toc-sublist .toc-row {
  padding-left: 20px;
  background: #ffffff; }
.toc .toc-sublist .toc-arrow {
  color: #000000;
  border-color: #000000; }
.toc .toc-sublist .toc-sublist .toc-row {
  padding-left: 50px; }
.toc .toc-sublist .arrow-down {
  border-top-color: #333333; }
.toc .toc-sublist .arrow-up {
  border-bottom-color: #333333; }

z-bar-gauge {
  position: relative;
  display: block;
  height: 24px; }
  z-bar-gauge::part(bar) {
    position: absolute;
    top: 0;
    left: 0;
    border: 1px solid #888888;
    border-radius: 3px; }

z-select,
.z-select {
  display: inline-grid; }
  z-select:focus,
  .z-select:focus {
    outline: none; }
  z-select ul > li.default-option,
  .z-select ul > li.default-option {
    font-style: italic; }
  z-select button.focusable,
  .z-select button.focusable {
    position: relative;
    width: 100%;
    height: 24px;
    padding: 3px 16px 3px 4px;
    overflow: hidden;
    font-size: 1em;
    line-height: initial;
    vertical-align: baseline;
    text-align: left;
    text-overflow: ellipsis;
    word-break: break-all;
    white-space: pre;
    cursor: default;
    border-radius: 0; }
    z-select button.focusable::after,
    .z-select button.focusable::after {
      position: absolute;
      top: 50%;
      right: 4px;
      font-size: 10px;
      content: "";
      transform: translateY(-50%); }
    z-select button.focusable:active, z-select button.focusable:hover, z-select button.focusable:focus,
    .z-select button.focusable:active,
    .z-select button.focusable:hover,
    .z-select button.focusable:focus {
      color: #000000;
      background-color: #ffffff;
      border-color: #888888;
      box-shadow: none; }
    z-select button.focusable.red, z-select button.focusable.red.btn-icon:not([disabled]), z-select button.focusable.red.btn-link:not([disabled]), z-select button.focusable.red.link-action:not(:hover):not(:focus), z-select button.focusable.red.link-alt:not(:hover):not(:focus),
    .z-select button.focusable.red,
    .z-select button.focusable.red.link-action:not(:hover):not(:focus),
    .z-select button.focusable.red.link-alt:not(:hover):not(:focus) {
      color: #990000; }
      z-select button.focusable.red::after, z-select button.focusable.red.btn-icon:not([disabled])::after, z-select button.focusable.red.btn-link:not([disabled])::after, z-select button.focusable.red.link-action:not(:focus):not(:hover)::after, z-select button.focusable.red.link-alt:not(:focus):not(:hover)::after,
      .z-select button.focusable.red::after,
      .z-select button.focusable.red.link-action:not(:focus):not(:hover)::after,
      .z-select button.focusable.red.link-alt:not(:focus):not(:hover)::after {
        color: #000000; }
  z-select .list,
  .z-select .list {
    display: none;
    z-index: 20000;
    max-height: 362px;
    overflow-y: auto;
    border: 1px solid;
    box-shadow: 0 6px 10px 0 rgba(0, 0, 0, 0.5); }
    z-select .list li,
    .z-select .list li {
      display: block;
      height: inherit;
      box-sizing: border-box;
      min-height: 24px;
      padding: 5px;
      line-height: normal;
      color: #000000;
      text-overflow: ellipsis;
      word-break: break-word;
      user-select: none;
      white-space: nowrap;
      overflow: hidden; }
      z-select .list li.hover,
      .z-select .list li.hover {
        background-color: #f4f4f4; }
      z-select .list li.red, z-select .list li.red.btn-icon:not([disabled]), z-select .list li.red.btn-link:not([disabled]), z-select .list li.red.link-action:not(:hover):not(:focus), z-select .list li.red.link-alt:not(:hover):not(:focus),
      .z-select .list li.red,
      .z-select .list li.red.link-action:not(:hover):not(:focus),
      .z-select .list li.red.link-alt:not(:hover):not(:focus) {
        color: #990000; }
      z-select .list li[disabled],
      .z-select .list li[disabled] {
        color: #9f9f9f; }
      z-select .list li[optgroup]::before,
      .z-select .list li[optgroup]::before {
        content: attr(optgroup);
        display: block;
        font-weight: bold; }
    z-select .list > li > ul,
    .z-select .list > li > ul {
      margin: 5px -5px -5px; }
      z-select .list > li > ul li,
      .z-select .list > li > ul li {
        padding-left: 15px; }
    z-select .list.fall-upwards,
    .z-select .list.fall-upwards {
      box-shadow: 0 -6px 10px 0 rgba(0, 0, 0, 0.5); }
  z-select.is-expanded > ul,
  .z-select.is-expanded > ul {
    display: block;
    position: fixed; }
  z-select[disabled] button,
  .z-select[disabled] button {
    pointer-events: none; }
  z-select[readonly] button,
  .z-select[readonly] button {
    color: #000000 !important; }
    z-select[readonly] button:focus,
    .z-select[readonly] button:focus {
      border-color: #000000; }

form.dashboard-widget-clock .fields-group.fields-group-date, form.dashboard-widget-clock .fields-group.fields-group-time, form.dashboard-widget-clock .fields-group.fields-group-tzone {
  display: grid;
  grid-template-columns: 60px 120px repeat(2, minmax(60px, max-content) auto);
  align-items: center;
  column-gap: 10px;
  row-gap: 5px; }
  form.dashboard-widget-clock .fields-group.fields-group-date .field-size input, form.dashboard-widget-clock .fields-group.fields-group-time .field-size input, form.dashboard-widget-clock .fields-group.fields-group-tzone .field-size input {
    margin-right: 5px; }
form.dashboard-widget-clock .fields-group.fields-group-time .field-format {
  grid-column: 4 / -1; }
form.dashboard-widget-clock .fields-group.fields-group-tzone .form-field.field-tzone-timezone, form.dashboard-widget-clock .fields-group.fields-group-tzone .form-field.field-tzone-format {
  grid-column: 2 / -1; }

div.dashboard-widget-clock .clock-digital {
  box-sizing: border-box;
  min-height: 100%;
  padding: 10px;
  display: flex;
  flex-direction: column;
  justify-content: center;
  align-items: center; }
  div.dashboard-widget-clock .clock-digital .clock-date,
  div.dashboard-widget-clock .clock-digital .clock-time,
  div.dashboard-widget-clock .clock-digital .clock-time-zone {
    max-width: 100%;
    white-space: nowrap;
    overflow: hidden;
    text-overflow: ellipsis;
    font-size: calc(var(--content-height) * var(--widget-clock-font) / 1.14);
    line-height: 1.14;
    flex-shrink: 0; }
  div.dashboard-widget-clock .clock-digital .bold {
    font-weight: bold; }
  div.dashboard-widget-clock .clock-digital .clock-disabled {
    font-size: calc(var(--content-height) * 0.6 / 1.14);
    color: #333333;
    font-weight: bold; }

div.dashboard-widget-hostavail .host-avail-widget td:not(:first-child) {
  border-left: 1px dotted #888888; }
div.dashboard-widget-hostavail .host-avail-widget .host-avail-true {
  background: #86cc89; }
div.dashboard-widget-hostavail .host-avail-widget .host-avail-false {
  background: #e45959; }
div.dashboard-widget-hostavail .host-avail-widget .host-avail-unknown {
  background: #97aab3; }
div.dashboard-widget-hostavail .host-avail-widget .host-avail-total {
  background: transparent; }

div.dashboard-widget-hostavail .host-avail-widget td:not(:first-child) {
  border-left: 1px solid #9f9f9f; }
div.dashboard-widget-hostavail .host-avail-widget .host-avail-true,
div.dashboard-widget-hostavail .host-avail-widget .host-avail-false,
div.dashboard-widget-hostavail .host-avail-widget .host-avail-unknown,
div.dashboard-widget-hostavail .host-avail-widget .host-avail-total {
  background: transparent; }

.dashboard-widget-inaccessible {
  display: grid;
  align-items: center;
  padding-right: 10px;
  padding-left: 10px;
  text-align: center;
  color: #333333; }

form.dashboard-widget-item .fields-group.fields-group-description, form.dashboard-widget-item .fields-group.fields-group-value, form.dashboard-widget-item .fields-group.fields-group-time, form.dashboard-widget-item .fields-group.fields-group-change-indicator {
  display: grid;
  grid-template-columns: minmax(100px, max-content) 3fr max-content auto;
  align-items: center;
  column-gap: 10px;
  row-gap: 5px; }
  form.dashboard-widget-item .fields-group.fields-group-description hr, form.dashboard-widget-item .fields-group.fields-group-value hr, form.dashboard-widget-item .fields-group.fields-group-time hr, form.dashboard-widget-item .fields-group.fields-group-change-indicator hr {
    grid-column: 1 / -1;
    margin: 0;
    width: 100%;
    border: solid #888888;
    border-width: 1px 0 0 0; }
  form.dashboard-widget-item .fields-group.fields-group-description .field-fluid, form.dashboard-widget-item .fields-group.fields-group-value .field-fluid, form.dashboard-widget-item .fields-group.fields-group-time .field-fluid, form.dashboard-widget-item .fields-group.fields-group-change-indicator .field-fluid {
    grid-column: 2 / -1; }
  form.dashboard-widget-item .fields-group.fields-group-description .offset-3, form.dashboard-widget-item .fields-group.fields-group-value .offset-3, form.dashboard-widget-item .fields-group.fields-group-time .offset-3, form.dashboard-widget-item .fields-group.fields-group-change-indicator .offset-3 {
    grid-column-start: 3; }
  form.dashboard-widget-item .fields-group.fields-group-description .field-size input, form.dashboard-widget-item .fields-group.fields-group-value .field-size input, form.dashboard-widget-item .fields-group.fields-group-time .field-size input, form.dashboard-widget-item .fields-group.fields-group-change-indicator .field-size input {
    margin-right: 5px; }
  form.dashboard-widget-item .fields-group.fields-group-description .form-field, form.dashboard-widget-item .fields-group.fields-group-value .form-field, form.dashboard-widget-item .fields-group.fields-group-time .form-field, form.dashboard-widget-item .fields-group.fields-group-change-indicator .form-field {
    line-height: 24px; }
form.dashboard-widget-item .fields-group.fields-group-description .form-field:nth-child(1) {
  grid-column: 1 / -1; }
form.dashboard-widget-item .fields-group.fields-group-value {
  grid-template-columns: minmax(100px, max-content) 3fr max-content auto; }
  form.dashboard-widget-item .fields-group.fields-group-value .units-show {
    display: flex; }
    form.dashboard-widget-item .fields-group.fields-group-value .units-show label[for='units'] {
      width: 100%; }
form.dashboard-widget-item .fields-group.fields-group-change-indicator {
  grid-template-columns: repeat(3, max-content 96px); }
  form.dashboard-widget-item .fields-group.fields-group-change-indicator .input-color-picker {
    display: block; }

div.dashboard-widget-item .dashboard-grid-widget-body > div {
  box-sizing: border-box;
  height: 100%;
  padding: 10px;
  overflow-x: hidden; }
div.dashboard-widget-item .dashboard-grid-widget-body a {
  box-sizing: border-box;
  display: flex;
  flex-direction: column;
  height: 100%;
  color: inherit; }
  div.dashboard-widget-item .dashboard-grid-widget-body a:focus, div.dashboard-widget-item .dashboard-grid-widget-body a:hover, div.dashboard-widget-item .dashboard-grid-widget-body a:visited {
    border: none; }
  div.dashboard-widget-item .dashboard-grid-widget-body a > div {
    display: flex;
    flex: 1 1 calc(100% / 3); }
div.dashboard-widget-item .dashboard-grid-widget-body .item-description,
div.dashboard-widget-item .dashboard-grid-widget-body .item-value,
div.dashboard-widget-item .dashboard-grid-widget-body .item-time {
  flex: 1 1 auto;
  max-width: 100%; }
div.dashboard-widget-item .dashboard-grid-widget-body .item-value {
  display: flex;
  flex-wrap: wrap;
  margin: 0 5px; }
  div.dashboard-widget-item .dashboard-grid-widget-body .item-value > .units:first-child, div.dashboard-widget-item .dashboard-grid-widget-body .item-value > .units:last-child {
    flex: 0 0 100%; }
  div.dashboard-widget-item .dashboard-grid-widget-body .item-value > .units:first-child {
    margin-bottom: -0.07em; }
  div.dashboard-widget-item .dashboard-grid-widget-body .item-value > .units:last-child {
    margin-top: -0.07em; }
  div.dashboard-widget-item .dashboard-grid-widget-body .item-value.type-text {
    min-width: 0; }
    div.dashboard-widget-item .dashboard-grid-widget-body .item-value.type-text .item-value-content {
      min-width: 0; }
div.dashboard-widget-item .dashboard-grid-widget-body .item-value-content {
  display: flex;
  align-items: baseline;
  overflow: hidden; }
div.dashboard-widget-item .dashboard-grid-widget-body .item-description,
div.dashboard-widget-item .dashboard-grid-widget-body .item-time,
div.dashboard-widget-item .dashboard-grid-widget-body .type-text .value {
  display: block;
  white-space: nowrap;
  overflow: hidden;
  text-overflow: ellipsis; }
div.dashboard-widget-item .dashboard-grid-widget-body .item-description,
div.dashboard-widget-item .dashboard-grid-widget-body .value,
div.dashboard-widget-item .dashboard-grid-widget-body .decimals,
div.dashboard-widget-item .dashboard-grid-widget-body .units,
div.dashboard-widget-item .dashboard-grid-widget-body .item-time {
  font-size: calc(var(--content-height) * var(--widget-item-font) / 1.14);
  line-height: 1.14; }
div.dashboard-widget-item .dashboard-grid-widget-body .units:not(:last-child),
div.dashboard-widget-item .dashboard-grid-widget-body .change-indicator:not(:last-child) {
  margin-right: 5px; }
div.dashboard-widget-item .dashboard-grid-widget-body .units:not(:first-child),
div.dashboard-widget-item .dashboard-grid-widget-body .change-indicator:not(:first-child) {
  margin-left: 5px; }
div.dashboard-widget-item .dashboard-grid-widget-body .svg-arrow {
  height: calc(var(--content-height) * var(--widget-item-font) * 0.72 / 1.14); }
div.dashboard-widget-item .dashboard-grid-widget-body .item-value-no-data {
  color: #333333; }
div.dashboard-widget-item .dashboard-grid-widget-body .left {
  justify-content: flex-start;
  max-width: max-content;
  margin-right: auto; }
div.dashboard-widget-item .dashboard-grid-widget-body .center {
  justify-content: center; }
div.dashboard-widget-item .dashboard-grid-widget-body .right {
  justify-content: flex-end;
  max-width: max-content;
  margin-left: auto; }
div.dashboard-widget-item .dashboard-grid-widget-body .top {
  align-self: flex-start; }
div.dashboard-widget-item .dashboard-grid-widget-body .middle {
  align-self: center; }
div.dashboard-widget-item .dashboard-grid-widget-body .bottom {
  align-self: flex-end; }
div.dashboard-widget-item .dashboard-grid-widget-body .bold {
  font-weight: bold; }

.dashboard-widget-item .svg-arrow-up {
  fill: #3DC51D; }
.dashboard-widget-item .svg-arrow-down {
  fill: #FC5A5A; }
.dashboard-widget-item .svg-arrow-up-down {
  fill: #3DC51D; }

div.dashboard-widget-item a:link {
  border-bottom: none; }

div.dashboard-widget-map .sysmap-widget-container {
  overflow: hidden;
  height: 100%;
  display: flex; }
  div.dashboard-widget-map .sysmap-widget-container svg {
    flex-grow: 1; }
div.dashboard-widget-map .btn-back-map-container {
  text-align: left;
  position: absolute;
  left: -1px;
  max-width: 100%; }
  div.dashboard-widget-map .btn-back-map-container a:focus, div.dashboard-widget-map .btn-back-map-container a:hover {
    outline: none; }
    div.dashboard-widget-map .btn-back-map-container a:focus .btn-back-map, div.dashboard-widget-map .btn-back-map-container a:hover .btn-back-map {
      background-color: #000000;
      border: #555555 solid 1px; }
      div.dashboard-widget-map .btn-back-map-container a:focus .btn-back-map .btn-back-map-content, div.dashboard-widget-map .btn-back-map-container a:hover .btn-back-map .btn-back-map-content {
        display: inline-block;
        line-height: 24px;
        padding: 0 6px 0 0;
        flex: auto; }
  div.dashboard-widget-map .btn-back-map-container .btn-back-map {
    border: #9f9f9f solid 1px;
    border-radius: 0 2px 2px 0;
    background-color: rgba(0, 0, 0, 0.8);
    color: #ffffff;
    margin-top: 10px;
    padding: 0;
    display: flex;
    height: 24px;
    line-height: 24px;
    vertical-align: middle;
    text-decoration: none; }
    div.dashboard-widget-map .btn-back-map-container .btn-back-map .btn-back-map-content {
      display: none; }
    div.dashboard-widget-map .btn-back-map-container .btn-back-map .btn-back-map-icon {
      margin-left: 5px;
      display: inline-block;
      flex: 1 0 auto;
      width: 28px;
      height: 24px;
      vertical-align: middle; }

div.dashboard-widget-map .btn-back-map-container a {
  border-bottom: 0; }

@keyframes fadein {
  from {
    opacity: 0; }
  to {
    opacity: 1; } }
div.dashboard-widget-navtree .navtree .tree .tree-list .margin-lvl {
  display: inline-block; }
div.dashboard-widget-navtree .navtree .tree .tree-list.root > .tree-item > .tree-row > .content > .margin-lvl {
  width: 15px; }
div.dashboard-widget-navtree .navtree .tree .tree-list > .tree-item.ui-sortable-helper .content {
  padding-left: 5px; }
div.dashboard-widget-navtree .navtree .tree .tree-list[data-depth="0"] > .tree-item > .tree-row > .content > .margin-lvl {
  width: 5px; }
div.dashboard-widget-navtree .navtree .tree .tree-list[data-depth="0"] > .tree-item.ui-sortable-helper {
  margin-left: 10px; }
  div.dashboard-widget-navtree .navtree .tree .tree-list[data-depth="0"] > .tree-item.ui-sortable-helper > .tree-row > .content > .margin-lvl {
    display: none; }
div.dashboard-widget-navtree .navtree .tree .tree-list[data-depth="1"] > .tree-item > .tree-row > .content > .margin-lvl {
  width: 20px; }
div.dashboard-widget-navtree .navtree .tree .tree-list[data-depth="1"] > .tree-item.ui-sortable-helper {
  margin-left: 25px; }
  div.dashboard-widget-navtree .navtree .tree .tree-list[data-depth="1"] > .tree-item.ui-sortable-helper > .tree-row > .content > .margin-lvl {
    display: none; }
div.dashboard-widget-navtree .navtree .tree .tree-list[data-depth="2"] > .tree-item > .tree-row > .content > .margin-lvl {
  width: 35px; }
div.dashboard-widget-navtree .navtree .tree .tree-list[data-depth="2"] > .tree-item.ui-sortable-helper {
  margin-left: 40px; }
  div.dashboard-widget-navtree .navtree .tree .tree-list[data-depth="2"] > .tree-item.ui-sortable-helper > .tree-row > .content > .margin-lvl {
    display: none; }
div.dashboard-widget-navtree .navtree .tree .tree-list[data-depth="3"] > .tree-item > .tree-row > .content > .margin-lvl {
  width: 50px; }
div.dashboard-widget-navtree .navtree .tree .tree-list[data-depth="3"] > .tree-item.ui-sortable-helper {
  margin-left: 55px; }
  div.dashboard-widget-navtree .navtree .tree .tree-list[data-depth="3"] > .tree-item.ui-sortable-helper > .tree-row > .content > .margin-lvl {
    display: none; }
div.dashboard-widget-navtree .navtree .tree .tree-list[data-depth="4"] > .tree-item > .tree-row > .content > .margin-lvl {
  width: 65px; }
div.dashboard-widget-navtree .navtree .tree .tree-list[data-depth="4"] > .tree-item.ui-sortable-helper {
  margin-left: 70px; }
  div.dashboard-widget-navtree .navtree .tree .tree-list[data-depth="4"] > .tree-item.ui-sortable-helper > .tree-row > .content > .margin-lvl {
    display: none; }
div.dashboard-widget-navtree .navtree .tree .tree-list[data-depth="5"] > .tree-item > .tree-row > .content > .margin-lvl {
  width: 80px; }
div.dashboard-widget-navtree .navtree .tree .tree-list[data-depth="5"] > .tree-item.ui-sortable-helper {
  margin-left: 85px; }
  div.dashboard-widget-navtree .navtree .tree .tree-list[data-depth="5"] > .tree-item.ui-sortable-helper > .tree-row > .content > .margin-lvl {
    display: none; }
div.dashboard-widget-navtree .navtree .tree .tree-list[data-depth="6"] > .tree-item > .tree-row > .content > .margin-lvl {
  width: 95px; }
div.dashboard-widget-navtree .navtree .tree .tree-list[data-depth="6"] > .tree-item.ui-sortable-helper {
  margin-left: 100px; }
  div.dashboard-widget-navtree .navtree .tree .tree-list[data-depth="6"] > .tree-item.ui-sortable-helper > .tree-row > .content > .margin-lvl {
    display: none; }
div.dashboard-widget-navtree .navtree .tree .tree-list[data-depth="7"] > .tree-item > .tree-row > .content > .margin-lvl {
  width: 110px; }
div.dashboard-widget-navtree .navtree .tree .tree-list[data-depth="7"] > .tree-item.ui-sortable-helper {
  margin-left: 115px; }
  div.dashboard-widget-navtree .navtree .tree .tree-list[data-depth="7"] > .tree-item.ui-sortable-helper > .tree-row > .content > .margin-lvl {
    display: none; }
div.dashboard-widget-navtree .navtree .tree .tree-list[data-depth="8"] > .tree-item > .tree-row > .content > .margin-lvl {
  width: 125px; }
div.dashboard-widget-navtree .navtree .tree .tree-list[data-depth="8"] > .tree-item.ui-sortable-helper {
  margin-left: 130px; }
  div.dashboard-widget-navtree .navtree .tree .tree-list[data-depth="8"] > .tree-item.ui-sortable-helper > .tree-row > .content > .margin-lvl {
    display: none; }
div.dashboard-widget-navtree .navtree .tree .tree-list[data-depth="9"] > .tree-item > .tree-row > .content > .margin-lvl {
  width: 140px; }
div.dashboard-widget-navtree .navtree .tree .tree-list[data-depth="9"] > .tree-item.ui-sortable-helper {
  margin-left: 145px; }
  div.dashboard-widget-navtree .navtree .tree .tree-list[data-depth="9"] > .tree-item.ui-sortable-helper > .tree-row > .content > .margin-lvl {
    display: none; }
div.dashboard-widget-navtree .navtree .tree .tree-list[data-depth="10"] > .tree-item > .tree-row > .content > .margin-lvl {
  width: 155px; }
div.dashboard-widget-navtree .navtree .tree .tree-list[data-depth="10"] > .tree-item.ui-sortable-helper {
  margin-left: 160px; }
  div.dashboard-widget-navtree .navtree .tree .tree-list[data-depth="10"] > .tree-item.ui-sortable-helper > .tree-row > .content > .margin-lvl {
    display: none; }
div.dashboard-widget-navtree .navtree .tree .tree-list[data-depth] .ui-sortable-helper > .tree-row > .content > .margin-lvl {
  width: 15px; }
div.dashboard-widget-navtree .navtree .tree .tree-list[data-depth] .ui-sortable-helper .tree-list > li > .tree-row > .content > .margin-lvl {
  width: 30px; }
div.dashboard-widget-navtree .navtree .tree .tree-list[data-depth] .ui-sortable-helper .tree-list .tree-list > li > .tree-row > .content > .margin-lvl {
  width: 45px; }
div.dashboard-widget-navtree .navtree .tree .tree-list[data-depth] .ui-sortable-helper .tree-list .tree-list .tree-list > li > .tree-row > .content > .margin-lvl {
  width: 60px; }
div.dashboard-widget-navtree .navtree .tree .tree-list[data-depth] .ui-sortable-helper .tree-list .tree-list .tree-list .tree-list > li > .tree-row > .content > .margin-lvl {
  width: 75px; }
div.dashboard-widget-navtree .navtree .tree .tree-list[data-depth] .ui-sortable-helper .tree-list .tree-list .tree-list .tree-list .tree-list > li > .tree-row > .content > .margin-lvl {
  width: 90px; }
div.dashboard-widget-navtree .navtree .tree .tree-list[data-depth] .ui-sortable-helper .tree-list .tree-list .tree-list .tree-list .tree-list .tree-list > li > .tree-row > .content > .margin-lvl {
  width: 105px; }
div.dashboard-widget-navtree .navtree .tree .tree-list[data-depth] .ui-sortable-helper .tree-list .tree-list .tree-list .tree-list .tree-list .tree-list .tree-list > li > .tree-row > .content > .margin-lvl {
  width: 120px; }
div.dashboard-widget-navtree .navtree .tree .tree-list[data-depth] .ui-sortable-helper .tree-list .tree-list .tree-list .tree-list .tree-list .tree-list .tree-list .tree-list > li > .tree-row > .content > .margin-lvl {
  width: 135px; }
div.dashboard-widget-navtree .navtree .tree .tree-list[data-depth] .ui-sortable-helper .tree-list .tree-list .tree-list .tree-list .tree-list .tree-list .tree-list .tree-list .tree-list > li > .tree-row > .content > .margin-lvl {
  width: 150px; }
div.dashboard-widget-navtree .navtree .tree .tree-item .tree-row {
  display: flex;
  align-items: center;
  justify-content: space-between;
  min-width: 320px;
  height: 20px;
  padding: 8px 0;
  border-bottom: 1px solid #888888; }
  div.dashboard-widget-navtree .navtree .tree .tree-item .tree-row:hover {
    background-color: #f4f4f4; }
  div.dashboard-widget-navtree .navtree .tree .tree-item .tree-row .content {
    position: relative; }
    div.dashboard-widget-navtree .navtree .tree .tree-item .tree-row .content .arrow {
      display: inline-block;
      width: 16px;
      margin-right: 2px; }
      div.dashboard-widget-navtree .navtree .tree .tree-item .tree-row .content .arrow > .treeview {
        display: none; }
    div.dashboard-widget-navtree .navtree .tree .tree-item .tree-row .content > .item-name {
      white-space: nowrap;
      overflow: hidden;
      margin-right: 5px;
      text-overflow: ellipsis;
      line-height: 1.5; }
  div.dashboard-widget-navtree .navtree .tree .tree-item .tree-row .problem-icon-list {
    padding-left: 10px;
    margin-right: 5px; }
    div.dashboard-widget-navtree .navtree .tree .tree-item .tree-row .problem-icon-list .problem-icon-list-item {
      border-radius: 2px; }
  div.dashboard-widget-navtree .navtree .tree .tree-item .tree-row .tools {
    padding-left: 10px;
    margin-right: 5px;
    width: 87px; }
    div.dashboard-widget-navtree .navtree .tree .tree-item .tree-row .tools .btn-icon:not(:first-child) {
      margin-left: 5px; }
div.dashboard-widget-navtree .navtree .tree .tree-item.is-parent > .tree-row > .content > .arrow > .treeview {
  display: block; }
div.dashboard-widget-navtree .navtree .tree .tree-item.no-map > .tree-row > .content > .item-name, div.dashboard-widget-navtree .navtree .tree .tree-item.inaccessible > .tree-row > .content > .item-name {
  color: #888888; }
div.dashboard-widget-navtree .navtree .tree .tree-item.ui-sortable-helper {
  background: #ffffff;
  border-color: #9f9f9f;
  border-width: 1px;
  border-style: solid; }
  div.dashboard-widget-navtree .navtree .tree .tree-item.ui-sortable-helper .tools {
    display: none; }
div.dashboard-widget-navtree .navtree .tree .tree-item.opened > ul {
  display: block; }
div.dashboard-widget-navtree .navtree .tree .tree-item.closed > ul {
  display: none; }
div.dashboard-widget-navtree .navtree .tree .tree-item .sortable-error {
  border-color: transparent;
  background: rgba(153, 0, 0, 0.2); }
div.dashboard-widget-navtree .navtree .tree .highlighted-parent > .tree-row {
  background: whitesmoke; }
div.dashboard-widget-navtree .navtree .tree .placeholder {
  background-color: #e6e6e6;
  animation: fadein .5s; }
div.dashboard-widget-navtree .treeview {
  display: inline-block;
  padding: 0;
  margin-right: 2px;
  cursor: pointer;
  line-height: 16px;
  text-align: center;
  border: 0;
  background-color: transparent; }
  div.dashboard-widget-navtree .treeview .arrow-right {
    border-left-color: #333333; }
  div.dashboard-widget-navtree .treeview .arrow-down {
    position: relative;
    top: -1px;
    border-top-color: #333333; }
  div.dashboard-widget-navtree .treeview:hover .arrow-right, div.dashboard-widget-navtree .treeview:focus .arrow-right {
    border-left-color: #555555; }
  div.dashboard-widget-navtree .treeview:hover .arrow-down, div.dashboard-widget-navtree .treeview:focus .arrow-down {
    border-top-color: #555555; }

div.dashboard-widget-navtree .navtree .tree .tree-item .tree-row {
  min-width: 410px; }

div.dashboard-widget-problemsbysv .by-severity-widget > div {
  min-width: 65px;
  padding-left: 42px; }
  div.dashboard-widget-problemsbysv .by-severity-widget > div::before {
    display: flex;
    flex-direction: column;
    justify-content: center; }

div.dashboard-widget-slareport .date-vertical {
  writing-mode: vertical-lr;
  transform: rotate(180deg); }

form.dashboard-widget-svggraph .svg-graph-preview,
form.dashboard-widget-svggraph .graph-widget-config-tabs {
  grid-column: 1 / -1; }
form.dashboard-widget-svggraph .svg-graph-preview {
  position: relative;
  min-width: 1110px;
  height: 300px; }
  form.dashboard-widget-svggraph .svg-graph-preview > div {
    position: absolute;
    top: 0;
    right: 0;
    left: 0;
    margin: 0 -10px;
    height: 300px;
    background: #ffffff;
    z-index: 3; }
form.dashboard-widget-svggraph .graph-widget-config-tabs > .tabs-nav {
  border-top: 1px solid #9f9f9f; }
form.dashboard-widget-svggraph .graph-widget-config-tabs .ui-tabs-nav {
  position: sticky;
  top: 0;
  background: #f3f3f3;
  z-index: 3; }
form.dashboard-widget-svggraph .table-forms-container, form.dashboard-widget-svggraph .browser-warning-container {
  margin: -10px 0 0 0;
  border: 1px solid #9f9f9f;
  border-top: none; }
form.dashboard-widget-svggraph .table-forms-separator {
  padding: 0; }
form.dashboard-widget-svggraph .dataset-head,
form.dashboard-widget-svggraph .dataset-body.list-accordion-item-body {
  display: contents; }
form.dashboard-widget-svggraph .dataset-head .multiselect {
  width: 100%; }
form.dashboard-widget-svggraph .dataset-body .form-grid {
  padding-top: 0; }
  form.dashboard-widget-svggraph .dataset-body .form-grid:first-child {
    grid-column-start: 5; }
form.dashboard-widget-svggraph .list-item-actions {
  grid-column: span 1 / -1;
  text-align: right; }
form.dashboard-widget-svggraph .items-list {
  grid-column: 4 / span 3; }
form.dashboard-widget-svggraph .list-vertical-accordion {
  position: relative; }
  form.dashboard-widget-svggraph .list-vertical-accordion.sortable {
    overflow: visible;
    margin-top: -5px;
    margin-bottom: 5px; }
form.dashboard-widget-svggraph .list-accordion-item {
  position: relative;
  display: grid;
  grid-template-columns: 5px 100px 24px 24px 1fr 1fr 24px;
  grid-gap: 10px;
  align-items: start;
  padding: 5px 0; }
  form.dashboard-widget-svggraph .list-accordion-item > .drag-icon {
    height: 24px;
    margin-left: -2px; }
  form.dashboard-widget-svggraph .list-accordion-item > label {
    pointer-events: initial;
    overflow: hidden;
    line-height: 24px;
    text-align: left;
    text-overflow: ellipsis; }
  form.dashboard-widget-svggraph .list-accordion-item.list-accordion-item-opened::before {
    content: ' ';
    position: absolute;
    top: 24px;
    bottom: 0;
    left: 136px;
    width: 2px;
    background: #9f9f9f; }
  form.dashboard-widget-svggraph .list-accordion-item.list-accordion-item-closed .multiselect {
    height: 24px;
    overflow: hidden; }
  form.dashboard-widget-svggraph .list-accordion-item.list-accordion-item-closed .dataset-head .table-forms-separator {
    border: none; }
  form.dashboard-widget-svggraph .list-accordion-item.list-accordion-item-closed .dataset-head .single-item-table thead,
  form.dashboard-widget-svggraph .list-accordion-item.list-accordion-item-closed .dataset-head .single-item-table tfoot,
  form.dashboard-widget-svggraph .list-accordion-item.list-accordion-item-closed .dataset-head .single-item-table .table-col-handle,
  form.dashboard-widget-svggraph .list-accordion-item.list-accordion-item-closed .dataset-head .single-item-table .table-col-action {
    display: none; }
  form.dashboard-widget-svggraph .list-accordion-item.list-accordion-item-closed .dataset-body {
    display: none; }
  form.dashboard-widget-svggraph .list-accordion-item.list-accordion-item-closed .items-list {
    padding-left: 0; }
form.dashboard-widget-svggraph .single-item-table .table-col-handle {
  width: 12px; }
form.dashboard-widget-svggraph .single-item-table .table-col-no {
  width: 20px; }
form.dashboard-widget-svggraph .single-item-table .table-col-color {
  width: 24px; }
form.dashboard-widget-svggraph .single-item-table .table-col-action {
  width: 55px; }
form.dashboard-widget-svggraph .single-item-table th {
  padding: 5px 5px 5px 0; }
form.dashboard-widget-svggraph .single-item-table .single-item-table-row td {
  padding: 0 5px 5px 0; }
form.dashboard-widget-svggraph .single-item-table th:first-child,
form.dashboard-widget-svggraph .single-item-table td:first-child {
  padding-left: 5px; }
form.dashboard-widget-svggraph .single-item-table .single-item-table-row:last-child td {
  padding-bottom: 0; }
form.dashboard-widget-svggraph .single-item-table tfoot td {
  padding: 5px 5px 5px 10px; }
form.dashboard-widget-svggraph .overrides-list {
  position: relative;
  margin: -5px 0 -5px 15px; }
form.dashboard-widget-svggraph .overrides-list-item {
  position: relative;
  display: grid;
  grid-template-columns: 1fr 1fr 24px;
  grid-gap: 5px 10px;
  align-items: start;
  padding: 5px 0; }
  form.dashboard-widget-svggraph .overrides-list-item.sortable {
    overflow: visible;
    margin-top: -5px;
    margin-bottom: -5px; }
  form.dashboard-widget-svggraph .overrides-list-item .drag-icon {
    position: absolute;
    top: 5px;
    left: -17px;
    height: 24px; }
  form.dashboard-widget-svggraph .overrides-list-item .multiselect {
    width: 100%; }
form.dashboard-widget-svggraph .overrides-foot {
  padding: 5px 0; }
form.dashboard-widget-svggraph .overrides-options-list {
  grid-column: 1 / -1;
  padding: 0 24px 8px 0;
  border-bottom: 1px solid #888888;
  white-space: normal; }
  form.dashboard-widget-svggraph .overrides-options-list li {
    display: inline-block;
    margin-bottom: 2px;
    vertical-align: middle;
    white-space: nowrap; }
    form.dashboard-widget-svggraph .overrides-options-list li > div {
      padding: 1px 0 1px 1px;
      background-color: #333333;
      border-radius: 2px;
      line-height: 22px; }
      form.dashboard-widget-svggraph .overrides-options-list li > div span {
        padding-left: 8px;
        color: #fff; }
      form.dashboard-widget-svggraph .overrides-options-list li > div input[type=text] {
        width: 85px;
        min-height: 22px;
        border-style: none; }
    form.dashboard-widget-svggraph .overrides-options-list li:not(:last-child) {
      margin-right: 5px; }
  form.dashboard-widget-svggraph .overrides-options-list .btn-icon {
    min-width: 18px;
    margin: -1px 0;
    color: #fff; }
    form.dashboard-widget-svggraph .overrides-options-list .btn-icon:hover, form.dashboard-widget-svggraph .overrides-options-list .btn-icon:focus {
      color: #dfe4e7; }
  form.dashboard-widget-svggraph .overrides-options-list .color-picker .color-picker-preview {
    width: 20px;
    min-width: 20px;
    height: 20px;
    margin: 1px 0 1px 1px; }
form.dashboard-widget-svggraph .no-items-message {
  display: none;
  line-height: 24px;
  color: #333333; }

div.dashboard-widget-svggraph {
  overflow-x: hidden; }

form.dashboard-widget-tophosts #list_columns .text {
  max-width: 250px; }
form.dashboard-widget-tophosts #column {
  max-width: 250px; }

div.dashboard-widget-tophosts .list-table th.center {
  text-align: center; }
div.dashboard-widget-tophosts td {
  line-height: 20px; }
div.dashboard-widget-tophosts .link-action {
  white-space: nowrap; }
div.dashboard-widget-tophosts z-bar-gauge {
  min-width: 64px;
  height: 20px; }

div.dashboard-widget-url .widget-url {
  display: block; }

.link-action {
  color: #000000;
  cursor: pointer; }
  .link-action:visited {
    color: #000000; }
  .link-action:hover {
    margin-bottom: -1px;
    color: #000000;
    border-bottom: 1px solid rgba(0, 0, 0, 0.35); }
  .link-action:focus {
    margin-bottom: -2px;
    outline: none;
    border-bottom: 2px solid rgba(0, 0, 0, 0.35); }

.link-action, .link-action:visited, .link-action:active {
  margin-bottom: -1px;
  border-bottom: 1px dotted;
  text-decoration: none; }

.link-alt {
  text-decoration: none;
  cursor: pointer; }
  .link-alt:link, .link-alt:visited {
    border-bottom: 1px solid rgba(128, 128, 128, 0.35); }
  .link-alt:hover {
    color: #000000;
    border-bottom: 1px solid rgba(0, 0, 0, 0.5); }
  .link-alt:focus {
    color: #000000;
    outline: none;
    border-bottom: 2px solid rgba(0, 0, 0, 0.35); }
  .link-alt:active {
    color: #555555;
    border-bottom: 1px solid rgba(85, 85, 85, 0.5); }

.disabled {
  cursor: default !important;
  opacity: .35;
  background-color: transparent; }
  .disabled .subfilter-enabled {
    color: black; }
  .disabled .disabled,
  .disabled [disabled] {
    opacity: 1 !important; }

pre, pre a, pre td, pre span {
  white-space: pre-wrap;
  word-break: break-word;
  overflow-wrap: break-word; }

.arrow-up {
  border: 0;
  border-left: 4px solid transparent;
  border-right: 4px solid transparent;
  border-bottom: 6px solid #000000; }

.arrow-down {
  border: 0;
  border-left: 4px solid transparent;
  border-right: 4px solid transparent;
  border-top: 6px solid #000000; }

.arrow-left {
  border-bottom: 4px solid transparent;
  border-top: 4px solid transparent;
  border-right: 6px solid #000000; }

.arrow-right {
  border-bottom: 4px solid transparent;
  border-top: 4px solid transparent;
  border-left: 6px solid #000000; }

.arrow-up, .arrow-down, .arrow-left, .arrow-right {
  display: inline-block;
  height: 0;
  width: 0;
  font-size: 0;
  line-height: 0; }

.hor-list > li {
  display: inline-block;
  margin: 0 6px 0 0; }
  .hor-list > li:last-child {
    margin: 0; }

.header-navigation {
  display: inline-block;
  position: relative;
  margin: 0 0 5px;
  z-index: 3;
  max-width: calc(100% - 200px);
  min-height: 24px; }
  .header-navigation > ul {
    display: flex;
    flex-wrap: wrap;
    align-items: baseline; }
    .header-navigation > ul > li {
      margin-right: 5px;
      line-height: 24px; }
      .header-navigation > ul > li > ul {
        display: flex;
        align-items: baseline;
        flex-wrap: wrap; }
        .header-navigation > ul > li > ul li {
          margin-right: 5px; }
        .header-navigation > ul > li > ul.breadcrumbs > li {
          margin-right: 0; }
          .header-navigation > ul > li > ul.breadcrumbs > li:not(:last-child)::after {
            content: "/"; }
      .header-navigation > ul > li .status-container {
        margin-right: 5px;
        vertical-align: text-bottom; }
    .header-navigation > ul li > span {
      display: inline-block;
      padding: 2px 7px;
      line-height: 18px;
      white-space: nowrap;
      vertical-align: top;
      text-overflow: ellipsis;
      overflow: hidden;
      max-width: 250px; }
      .header-navigation > ul li > span a {
        vertical-align: top;
        text-overflow: ellipsis;
        overflow: hidden;
        max-width: 200px;
        display: inline-block;
        margin-top: 2px;
        line-height: 14px; }
      .header-navigation > ul li > span.selected {
        background-color: #ffffff;
        border-radius: 2px;
        box-shadow: inset 0 0 0 1px #9f9f9f; }
  .header-navigation + .filter-space {
    margin-top: -29px; }

form.is-loading {
  position: relative; }

.form-submit-hidden {
  position: absolute;
  visibility: hidden;
  min-height: 0;
  max-height: 0; }

.table-paging {
  text-align: center;
  background-color: #ffffff;
  margin-top: -1px;
  padding: 4px 5px;
  overflow: hidden;
  position: relative;
  border: 1px solid #9f9f9f;
  border-top-color: #888888; }
  .table-paging a:focus .arrow-right {
    border-left-color: #ffffff; }
  .table-paging a:focus .arrow-left {
    border-right-color: #ffffff; }

.paging-btn-container {
  min-height: 24px;
  position: relative; }

.table-stats {
  color: #333333;
  display: inline-block;
  padding: 4px 0;
  position: absolute;
  right: 5px; }

.radio-switch {
  cursor: default;
  background-color: #ffffff; }

.table-paging a, .radio-switch {
  display: inline-block;
  margin-left: -1px;
  padding: 3px 11px;
  background-color: #ffffff;
  border: 1px solid #888888 !important;
  text-decoration: none;
  color: #000000;
  outline: 0; }
  .table-paging a:hover, .radio-switch:hover {
    color: #000000;
    background-color: #f4f4f4; }
  .table-paging a:focus, .radio-switch:focus {
    color: #ffffff;
    background-color: #484848;
    border-color: #484848;
    z-index: 10;
    position: relative; }
  .table-paging a:active, .radio-switch:active {
    color: #000000;
    background-color: #f4f4f4;
    z-index: 10;
    position: relative; }
  .table-paging a:first-of-type, .radio-switch:first-of-type {
    border-radius: 2px 0 0 2px; }
  .table-paging a:last-of-type, .radio-switch:last-of-type {
    border-radius: 0 2px 2px 0; }
  .table-paging a.paging-selected, .paging-selected.radio-switch {
    color: #ffffff;
    background-color: #333333;
    position: relative;
    z-index: 1; }
    .table-paging a.paging-selected:hover, .paging-selected.radio-switch:hover {
      background-color: #292929; }
    .table-paging a.paging-selected:focus, .paging-selected.radio-switch:focus {
      color: #ffffff;
      background-color: #484848;
      border-color: #484848;
      position: relative; }
    .table-paging a.paging-selected:active, .paging-selected.radio-switch:active {
      background-color: #292929;
      position: relative; }

.table {
  display: table; }

.row {
  display: table-row; }

.cell {
  display: table-cell;
  vertical-align: top; }
  .cell:last-child .dashboard-widget {
    margin: 0 0 10px; }

.adm-img {
  width: 75%;
  text-align: center;
  margin: 0 auto;
  table-layout: fixed; }
  .adm-img .cell {
    vertical-align: bottom;
    padding: 20px 10px;
    width: 20%;
    text-align: center; }
    .adm-img .cell img {
      max-width: 100%; }

.cell-width {
  width: 8px; }

.nowrap {
  white-space: nowrap; }

.wordwrap {
  white-space: normal;
  word-break: break-all; }

.wordbreak {
  white-space: pre-wrap;
  word-break: break-word; }

.overflow-table {
  overflow-x: auto;
  position: relative; }

.filter-btn-container {
  position: relative;
  text-align: right; }

.filter-container {
  background-color: #ffffff;
  border: 1px solid #9f9f9f;
  margin: 0 0 10px;
  padding: 10px 0;
  position: relative; }
  .filter-container .table {
    border-bottom: 1px solid #888888; }
  .filter-container .filter-forms {
    padding: 0 10px; }
    .filter-container .filter-forms .btn-grey {
      vertical-align: baseline; }
  .filter-container .list-table {
    margin-bottom: -10px;
    border: 0; }
    .filter-container .list-table thead th {
      color: initial;
      padding: 8px 5px 5px;
      border-bottom-width: 1px; }

.filter-forms {
  margin: 0 auto;
  text-align: center;
  white-space: nowrap;
  background-color: #ffffff; }
  .filter-forms .cell {
    text-align: left;
    padding: 0 20px 5px; }
    .filter-forms .cell:first-child {
      padding-left: 0; }
    .filter-forms .cell:last-child {
      padding-right: 0;
      border-right: 0; }
    .filter-forms .cell button {
      margin: 0; }
  .filter-forms button {
    margin: 10px 5px 0; }
  .filter-forms select {
    vertical-align: top; }
  .filter-forms .table-forms .table-forms-td-right td {
    padding: 0 5px 5px 0;
    vertical-align: middle; }

.btn-time-zoomout {
  color: #000000;
  background-color: transparent;
  border-color: transparent; }
  .btn-time-zoomout[disabled] {
    color: #9f9f9f;
    background-color: transparent;
    border-color: transparent; }

.multiselect-control {
  display: flex;
  position: relative;
  vertical-align: top;
  white-space: nowrap; }

.multiselect {
  display: flex;
  flex-direction: column;
  position: relative;
  margin-right: 3px;
  min-height: 24px;
  white-space: normal; }
  .multiselect.active {
    border-color: #000000; }
  .multiselect input[type="text"] {
    border: 0;
    background: none;
    box-sizing: border-box;
    width: 100%;
    padding-bottom: 2px;
    min-height: 20px; }
  .multiselect.search-disabled input[type="text"] {
    position: absolute;
    top: 0;
    left: 0;
    width: 0;
    padding: 0;
    margin: 0; }
  .multiselect .multiselect-list {
    display: flex;
    flex-direction: row;
    flex-wrap: wrap;
    padding-left: 2px;
    padding-bottom: 2px; }
    .multiselect .multiselect-list li {
      display: block;
      padding-left: 0 !important;
      margin: 2px 2px 0 0;
      overflow: hidden;
      white-space: nowrap;
      cursor: default; }
      .multiselect .multiselect-list li.selected .subfilter-enabled {
        background-color: #777777; }
    .multiselect .multiselect-list .subfilter-enabled {
      padding-right: 0;
      display: flex;
      flex-direction: row;
      line-height: 18px; }
      .multiselect .multiselect-list .subfilter-enabled > span:first-child {
        overflow: hidden;
        text-overflow: ellipsis; }
      .multiselect .multiselect-list .subfilter-enabled .btn-icon {
        flex-shrink: 0;
        margin-left: 0;
        color: #fff; }
        .multiselect .multiselect-list .subfilter-enabled .btn-icon:hover, .multiselect .multiselect-list .subfilter-enabled .btn-icon:focus {
          color: #dfe4e7; }
        .multiselect .multiselect-list .subfilter-enabled .btn-icon:active, .multiselect .multiselect-list .subfilter-enabled .btn-icon:focus {
          box-shadow: none; }
  .multiselect .disabled {
    background-color: #f0f0f0;
    opacity: 1; }
    .multiselect .disabled .subfilter-enabled {
      background-color: #9f9f9f;
      color: #ffffff; }
      .multiselect .disabled .subfilter-enabled .btn-icon {
        pointer-events: none;
        color: #ffffff; }
  .multiselect div[aria-live] {
    overflow: hidden;
    position: absolute;
    left: 0;
    right: 0;
    top: 0;
    bottom: 0;
    z-index: -1; }

.multiselect-button {
  vertical-align: top; }

.multiselect-suggest, .multiselect-matches {
  padding: 0 5px;
  white-space: normal;
  color: #333333;
  background-color: #ffffff; }
  .multiselect-suggest li, .multiselect-matches li {
    display: block;
    height: inherit;
    line-height: normal;
    color: #000000;
    padding: .4em 5px;
    margin: 0 -5px;
    cursor: pointer;
    overflow: hidden;
    text-overflow: ellipsis; }
    .multiselect-suggest li.suggest-hover, .multiselect-matches li.suggest-hover {
      background-color: #f4f4f4; }

.multiselect-matches {
  padding: .4em 5px;
  color: #000000;
  font-weight: bold; }

.multiselect-available {
  position: absolute;
  z-index: 20000;
  border: 1px solid #383838;
  overflow-y: auto;
  box-shadow: 0 6px 10px 0 rgba(0, 0, 0, 0.5); }

.suggest-found {
  font-weight: bold;
  color: #af6b00; }

.suggest-new {
  border-top: 1px solid #888888; }
  .suggest-new span:first-child {
    font-weight: bold; }

.table-forms-container, .browser-warning-container {
  margin: 0 0 10px;
  background-color: #ffffff;
  border: 1px solid #9f9f9f;
  padding: 10px;
  text-align: left; }
  .table-forms-container > .ui-tabs-nav, .browser-warning-container > .ui-tabs-nav {
    margin: -10px -10px 10px; }

.form-btns button {
  margin: 10px 6px 5px; }

.table-forms {
  display: table;
  width: 100%;
  color: #000000; }
  .table-forms > li {
    display: table-row; }
  .table-forms .multiselect-suggest li, .table-forms .multiselect-matches li {
    display: block; }
  .table-forms th {
    color: #333333;
    padding: 0 5px 0 0;
    text-align: left; }
    .table-forms th:last-child {
      padding: 0; }
  .table-forms tfoot .table-forms-td-right,
  .table-forms .tfoot-buttons .table-forms-td-right {
    padding-top: 5px; }
  .table-forms tfoot button,
  .table-forms .tfoot-buttons button {
    margin: 0 10px 0 0; }
  .table-forms td {
    position: relative; }
  .table-forms .table-forms-td-left {
    display: table-cell;
    padding: 5px 0;
    text-align: right;
    vertical-align: top;
    width: 15%;
    white-space: nowrap; }
    .table-forms .table-forms-td-left label {
      display: block;
      height: 24px;
      line-height: 24px; }
      .table-forms .table-forms-td-left label .btn-icon,
      .table-forms .table-forms-td-left label .icon {
        margin-left: 5px; }
  .table-forms .table-forms-td-right {
    display: table-cell;
    padding: 5px 0 5px 10px;
    vertical-align: middle;
    width: 85%;
    position: relative; }
    .table-forms .table-forms-td-right td {
      padding: 5px 5px 5px 0;
      position: relative; }
      .table-forms .table-forms-td-right td.center {
        text-align: center;
        vertical-align: middle; }
        .table-forms .table-forms-td-right td.center .btn-grey {
          margin: 3px 0; }
      .table-forms .table-forms-td-right td.overflow-break {
        max-width: 150px;
        overflow-wrap: break-word;
        white-space: initial;
        word-wrap: break-word; }
      .table-forms .table-forms-td-right td:last-child {
        padding-right: 0; }
      .table-forms .table-forms-td-right td.na-bg, .table-forms .table-forms-td-right td.normal-bg, .table-forms .table-forms-td-right td.info-bg, .table-forms .table-forms-td-right td.average-bg, .table-forms .table-forms-td-right td.warning-bg, .table-forms .table-forms-td-right td.high-bg, .table-forms .table-forms-td-right td.disaster-bg {
        padding-left: 5px; }
    .table-forms .table-forms-td-right .wrap-multiple-controls {
      display: flex; }
    .table-forms .table-forms-td-right .table-forms-separator .radio-segmented + .multiselect-wrapper {
      margin-top: 5px; }
  .table-forms h4 {
    margin-bottom: -5px; }
  .table-forms .hor-list li {
    display: inline-block; }
  .table-forms .dynamic-row > td {
    padding-top: 0; }
  .table-forms .dynamic-row-control > td {
    padding-top: 0;
    padding-bottom: 0; }
  .table-forms .btn-icon:not(:first-child),
  .table-forms .icon:not(:first-child) {
    margin-left: 5px; }
  .table-forms .btn-icon.btn-small {
    top: 1px;
    vertical-align: text-bottom; }

.table-forms-separator {
  border: 1px solid #888888;
  box-sizing: border-box;
  display: inline-block;
  padding: 5px;
  position: relative; }

.border-left {
  border-left: 1px solid #888888; }

.form-new-group {
  border: 5px solid #00cc00;
  border-radius: 2px;
  margin-left: -5px;
  padding: 4px 0; }

.list-check-radio li {
  display: block; }
.list-check-radio.hor-list li {
  margin-right: 15px; }
  .list-check-radio.hor-list li:last-child {
    margin-right: 0; }
.list-check-radio label {
  display: inline-block;
  max-width: 600px;
  padding: 0 0 0 18px;
  line-height: 24px;
  text-indent: -18px; }
  .list-check-radio label input[type="checkbox"] {
    left: -3px;
    margin: 0; }
  .list-check-radio label input[type="radio"] {
    left: -3px;
    margin: 0; }

.list-numbered {
  counter-reset: line; }
  .list-numbered .list-numbered-item::before {
    content: counter(line);
    counter-increment: line;
    user-select: none;
    text-align: right; }

label.form-label-asterisk::before {
  color: #990000;
  display: inline-block;
  content: '*';
  margin-right: .3em; }
label input[type="checkbox"] {
  margin-right: 3px; }
label input[type="radio"] {
  margin-right: 3px; }

input {
  font-family: Arial, Tahoma, Verdana, sans-serif;
  font-size: 1em; }
  input[type="file"] {
    padding: 1px; }
  input[readonly] {
    color: #000000 !important; }

textarea {
  margin: 0;
  padding: 4px 5px;
  overflow: auto;
  font-family: Arial, Tahoma, Verdana, sans-serif;
  font-size: 1em;
  line-height: normal;
  vertical-align: top; }
  textarea[readonly] {
    color: #000000 !important; }
    textarea[readonly]:focus {
      border-color: #000000; }

select {
  font-family: Arial, Tahoma, Verdana, sans-serif;
  font-size: 1em;
  height: 24px;
  padding: 3px 3px 3px 0;
  background-color: #ffffff; }
  select option {
    color: #000000; }
  select[multiple] {
    padding: 4px 5px;
    width: 300px;
    height: 150px;
    vertical-align: top; }
    select[multiple] option {
      padding: 0; }
  select[readonly] {
    color: #000000 !important;
    pointer-events: none; }

.form-fields-inline label {
  margin: 0 8px 0 3px; }

.form-input-margin {
  display: inline-block;
  margin: 0 3px 0 0; }

.checkbox-radio {
  position: absolute !important;
  top: auto !important;
  z-index: 1;
  width: 16px !important;
  height: 16px !important;
  opacity: 0; }
  .checkbox-radio + label span {
    position: relative;
    display: inline-block;
    width: 14px;
    height: 14px;
    margin-right: 4px;
    vertical-align: text-bottom;
    background-color: #ffffff;
    border: 1px solid #888888; }
    .checkbox-radio + label span:active {
      border-color: #888888; }
  .checkbox-radio + label.label-pos-left span {
    margin-left: 4px;
    margin-right: 0; }
  .checkbox-radio:checked[readonly] + label span {
    transition: none; }
    .checkbox-radio:checked[readonly] + label span::after {
      border-color: #888888 !important; }
  .checkbox-radio[readonly], .checkbox-radio[readonly] + label {
    pointer-events: none; }
    .checkbox-radio[readonly] span, .checkbox-radio[readonly] + label span {
      transition: none; }
  .checkbox-radio[type="checkbox"] + label span {
    border-radius: 2px; }
  .checkbox-radio[type="checkbox"]:checked + label span::after {
    content: '';
    position: absolute;
    display: block;
    width: 7px;
    height: 4px;
    top: 6px;
    left: 7px;
    border-left: 2px solid #555555;
    border-bottom: 2px solid #555555;
    transform: translate(-50%, -50%) rotate(-45deg); }
  .checkbox-radio[type="checkbox"]:checked[disabled] + label span::after {
    border-color: #888888 !important; }
  .checkbox-radio[type="radio"] + label span {
    border-radius: 50%; }
  .checkbox-radio[type="radio"]:checked + label span::after {
    content: '';
    position: absolute;
    display: block;
    width: 8px;
    height: 8px;
    top: 3px;
    left: 3px;
    background-color: #555555;
    border-radius: 50%; }
  .checkbox-radio[type="radio"]:checked[disabled] + label span::after {
    background-color: #888888 !important; }
  .checkbox-radio:focus + label span {
    border-color: #000000; }
  .checkbox-radio:checked[disabled] + label span {
    transition: none; }
    .checkbox-radio:checked[disabled] + label span::after {
      border-color: #888888 !important; }
  .checkbox-radio[disabled] + label span {
    transition: none; }

input[type="radio"] {
  margin: 0;
  padding: 0;
  border: 0;
  vertical-align: middle;
  position: relative;
  top: -1px;
  overflow: hidden;
  width: 13px;
  height: 13px;
  background: none; }

input[type="text"], input[type="password"], input[type="search"], input[type="number"], input[type="email"], input[type="time"] {
  margin: 0;
  padding: 0 5px;
  min-height: 24px; }

z-select button.focusable,
.z-select button.focusable, z-select .list,
.z-select .list, .multiselect, input[type="text"], input[type="password"], input[type="search"], input[type="number"], input[type="email"], input[type="time"], input[type="file"], textarea, select {
  background-color: #ffffff;
  border: 1px solid #888888;
  box-sizing: border-box;
  color: #000000;
  outline: 0; }
  z-select button.focusable:focus,
  .z-select button.focusable:focus, z-select .list:focus,
  .z-select .list:focus, .multiselect:focus, input[type="text"]:focus, input[type="password"]:focus, input[type="search"]:focus, input[type="number"]:focus, input[type="email"]:focus, input[type="time"]:focus, input[type="file"]:focus, textarea:focus, select:focus {
    border-color: #000000; }

.filter-space {
  box-sizing: border-box; }
  .filter-space li .ui-tabs-anchor {
    vertical-align: top; }
  .filter-space ul.ui-tabs-nav li:focus {
    outline: none; }
  .filter-space .filter-btn-container {
    height: 29px;
    z-index: 2; }
  .filter-space .ui-tabs-nav {
    height: 29px;
    border-bottom: 0; }
    .filter-space .ui-tabs-nav a {
      display: inline-block;
      box-sizing: border-box;
      line-height: 22px;
      margin-bottom: 5px;
      text-align: center; }

.time-quick {
  font-size: 12px;
  line-height: 20px; }
  .time-quick li:last-of-type a {
    margin-bottom: 0; }
  .time-quick li a {
    display: inline-block;
    padding: 2px 10px;
    margin-bottom: 2px;
    margin-left: -10px;
    border-bottom: 0; }
    .time-quick li a:hover, .time-quick li a:focus, .time-quick li a.selected {
      border-radius: 2px;
      border-bottom: 0; }
    .time-quick li a:hover {
      background: #f4f4f4; }
    .time-quick li a:focus {
      box-shadow: 0 0 0 2px #111111; }
    .time-quick li a.selected {
      background: #333333;
      color: #ffffff; }

.time-selection-container {
  display: flex;
  justify-content: flex-end; }
  .time-selection-container .time-input {
    border-right: 1px solid #9f9f9f;
    padding: 0 30px 0 10px;
    text-align: right;
    white-space: nowrap; }
    .time-selection-container .time-input .time-input-error {
      margin: -8px 29px 0 0; }
    .time-selection-container .time-input ul {
      padding: 0 0 10px; }
    .time-selection-container .time-input li {
      display: inline-block;
      vertical-align: baseline;
      padding: 0 0 0 10px; }
  .time-selection-container .time-quick-range {
    text-align: right;
    white-space: nowrap;
    margin: 0 0 0 20px; }
    .time-selection-container .time-quick-range .cell {
      display: inline-flex;
      vertical-align: top;
      text-align: left;
      margin: 0 10px; }
    .time-selection-container .time-quick-range .time-quick-selected {
      display: inline-block;
      padding: 2px 10px;
      margin-left: -10px;
      color: #ffffff;
      background-color: #333333;
      border-bottom: 0; }

.calendar-control .btn-icon:not(:first-child) {
  margin-left: 2px; }
.calendar-control .btn-icon::before {
  font-size: 22px; }

.header-kioskmode-controls {
  position: fixed;
  top: 5px;
  right: 45px;
  z-index: 1010;
  display: flex;
  transition: opacity 1s ease-out; }
  .header-kioskmode-controls.hidden {
    opacity: 0; }
  .header-kioskmode-controls > li > ul {
    margin-right: 10px; }
  .header-kioskmode-controls ul {
    display: flex; }
    .header-kioskmode-controls ul li {
      margin-right: 10px; }

.btn-dashboard-normal {
  box-shadow: 1px 1px 2px rgba(0, 0, 0, 0.5); }

.radio-list-control input[type="radio"][disabled] + label, z-select[disabled] button,
.z-select[disabled] button, z-select[readonly] button,
.z-select[readonly] button, .multiselect[aria-disabled], input[disabled], input[readonly], textarea[disabled], textarea[readonly], select option[disabled], select[disabled], select[readonly], .checkbox-radio[readonly] span, .checkbox-radio[readonly] + label span, .checkbox-radio[disabled] + label span, .safari input[readonly],
.safari textarea[readonly] {
  color: #9f9f9f;
  background-color: #f0f0f0 !important;
  border-color: #9f9f9f; }

/* This is a hack to define the color for disabled input elements on Safari. Other browsers uses 'color' instead. */
.safari .radio-list-control input[type="radio"][disabled] + label, .radio-list-control .safari input[type="radio"][disabled] + label, .safari z-select[disabled] button, z-select[disabled] .safari button,
.safari .z-select[disabled] button,
.z-select[disabled] .safari button, .safari z-select[readonly] button, z-select[readonly] .safari button,
.safari .z-select[readonly] button,
.z-select[readonly] .safari button, .safari .multiselect[aria-disabled], .safari input[disabled], .safari textarea[disabled], .safari select option[disabled], select .safari option[disabled], .safari select[disabled], .safari select[readonly], .safari .checkbox-radio[readonly] span, .checkbox-radio[readonly] .safari span, .safari .checkbox-radio[readonly] + label span, .checkbox-radio[readonly] + label .safari span, .safari .checkbox-radio[disabled] + label span, .checkbox-radio[disabled] + label .safari span, .safari input[readonly],
.safari textarea[readonly] {
  -webkit-text-fill-color: #9f9f9f; }
.safari input[readonly],
.safari textarea[readonly] {
  -webkit-text-fill-color: #000000 !important; }

.inaccessible .subfilter-enabled {
  color: #bfbfbf; }

.action-buttons {
  margin-top: 10px;
  color: #333333; }
  .action-buttons button {
    vertical-align: top; }
  .action-buttons > button:not(:first-child),
  .action-buttons .btn-split:not(:first-child) {
    margin-right: 0;
    margin-left: 10px; }
  .action-buttons .selected-item-count {
    display: inline-block;
    margin-right: 4px;
    line-height: 24px;
    vertical-align: top; }

.setup-container {
  background-color: #ffffff;
  width: 766px;
  height: 420px;
  margin: 0 auto;
  margin-top: 5%;
  padding: 42px;
  vertical-align: top;
  position: relative;
  border: 1px solid #9f9f9f; }
  .setup-container h1 {
    border: 0;
    margin: 3px 0 11px;
    padding: 0; }
  .setup-container .zabbix-logo {
    margin-bottom: 40px; }
  .setup-container #tls_encryption_hint {
    font-style: italic;
    color: #333333; }

.setup-left {
  float: left;
  width: 200px;
  padding-right: 10px; }
  .setup-left ul {
    margin: -4px 0 0 -42px; }
    .setup-left ul li {
      padding: 4px 0 4px 42px; }
      .setup-left ul li.setup-left-current {
        border-left: 3px solid #888888;
        color: #333333;
        padding-left: 39px; }

.setup-right {
  width: auto;
  margin-left: 200px; }

.setup-right-body {
  padding-right: 5px;
  max-height: 345px;
  overflow-y: auto; }
  .setup-right-body .list-table {
    border: 0; }
  .setup-right-body h1 {
    margin: 25% 0 .4em; }

.setup-title {
  margin: 109px 0 16px 0;
  color: #333333;
  font-size: 7em;
  line-height: 0.75em; }
  .setup-title span {
    display: block;
    font-size: 0.25em; }

.setup-footer {
  position: absolute;
  bottom: 32px;
  width: 766px;
  text-align: right; }
  .setup-footer div {
    float: right; }
  .setup-footer button {
    margin: 0 0 0 10px; }
    .setup-footer button.float-left {
      margin: 0;
      float: left; }

.signin-container {
  background-color: #ffffff;
  width: 280px;
  margin: 0 auto;
  margin-top: 5%;
  padding: 42px 42px 39px;
  border: 1px solid #9f9f9f; }
  .signin-container h1 {
    border: 0;
    margin: 0 0 17px;
    padding: 0; }
  .signin-container ul li {
    padding: 16px 0 0;
    font-size: 1.167em; }
    .signin-container ul li.sign-in-txt {
      text-align: center; }
  .signin-container label {
    display: inline-block;
    margin: 0 0 2px; }
  .signin-container button {
    font-size: 1em;
    margin: 7px 0;
    min-height: 35px;
    line-height: 35px;
    width: 100%; }

.signin-logo {
  display: flex;
  margin-bottom: 21px;
  justify-content: center; }

.signin-links {
  width: 100%;
  text-align: center;
  color: #333333;
  margin: 11px 0 0; }

.signin-container input[type="text"], .signin-container input[type="password"] {
  padding: 9px 5px;
  width: 100%; }

.menu-popup-overlay {
  position: fixed;
  top: 0;
  left: 0;
  width: 100%;
  height: 100%;
  z-index: 1001; }

.menu-popup {
  position: absolute;
  z-index: 1001;
  padding: 5px 15px 5px 25px;
  min-width: 166px;
  max-width: 250px;
  background-color: #ffffff;
  border: 1px solid #383838;
  border-bottom-color: #353535;
  box-shadow: 0 4px 20px 0 rgba(0, 0, 0, 0.5); }
  .menu-popup:focus {
    outline: none; }
  .menu-popup li {
    display: block; }
    .menu-popup li div {
      border-top: 1px solid #888888;
      margin: 5px -15px 5px -25px; }
  .menu-popup .menu-popup-item {
    display: block;
    height: 24px;
    line-height: 24px;
    cursor: pointer;
    color: #000000;
    text-decoration: none;
    border: 0;
    outline: 0;
    padding: 0 15px 0 25px;
    margin: 0 -15px 0 -25px;
    position: relative; }
    .menu-popup .menu-popup-item:hover, .menu-popup .menu-popup-item:focus, .menu-popup .menu-popup-item:active, .menu-popup .menu-popup-item.highlighted {
      background-color: #f4f4f4; }
    .menu-popup .menu-popup-item[class^="zi-"], .menu-popup .menu-popup-item[class*=" zi-"] {
      padding-left: 3px; }
      .menu-popup .menu-popup-item[class^="zi-"]::before, .menu-popup .menu-popup-item[class*=" zi-"]::before {
        margin-right: 4px;
        color: #555555; }
    .menu-popup .menu-popup-item .arrow-right {
      position: absolute;
      right: 10px;
      top: 8px;
      height: auto;
      line-height: auto;
      padding: 0;
      margin: 0;
      border-left-color: #333333; }
    .menu-popup .menu-popup-item.disabled {
      background-color: transparent;
      color: #333333;
      opacity: 1; }
  .menu-popup h3 {
    height: 24px;
    line-height: 24px; }
  .menu-popup.page-title-submenu::before {
    content: '';
    position: absolute;
    top: -7px;
    left: 10px;
    width: 12px;
    height: 12px;
    background-color: #ffffff;
    border-top: 1px solid #383838;
    border-left: 1px solid #383838;
    transform: rotate(45deg); }

.overlay-dialogue {
  display: table;
  position: absolute;
  z-index: 1000;
  padding: 17px 10px 10px;
  background-color: #ffffff;
  border: 1px solid #383838;
  border-bottom-color: #353535;
  box-shadow: 0 4px 20px 0 rgba(0, 0, 0, 0.5); }
  .overlay-dialogue .dashboard-widget-head {
    margin: -8px -10px 6px -10px;
    padding: 8px 10px; }
    .overlay-dialogue .dashboard-widget-head .btn-icon,
    .overlay-dialogue .dashboard-widget-head .btn-overlay-close {
      position: initial;
      margin-top: -9px;
      margin-left: 4px; }
      .overlay-dialogue .dashboard-widget-head .btn-icon:last-child,
      .overlay-dialogue .dashboard-widget-head .btn-overlay-close:last-child {
        margin-right: -6px; }
  .overlay-dialogue.modal {
    position: fixed;
    overflow: hidden;
    margin: 0 10px;
    padding: 13px 10px 10px; }
    .overlay-dialogue.modal .dashboard-widget-head {
      margin-bottom: 12px; }
    .overlay-dialogue.modal .overlay-dialogue-body {
      overflow: auto;
      overflow-x: hidden;
      width: 100%;
      max-height: calc(100vh - 220px);
      max-width: inherit;
      margin: 0 -10px 8px;
      padding: 0 10px;
      position: relative; }
      .overlay-dialogue.modal .overlay-dialogue-body > form {
        padding: 2px 0; }
      .overlay-dialogue.modal .overlay-dialogue-body .table-forms .table-forms-td-right {
        padding-right: 8px; }
      .overlay-dialogue.modal .overlay-dialogue-body .table-forms .table-forms-row-with-second-field {
        position: relative; }
        .overlay-dialogue.modal .overlay-dialogue-body .table-forms .table-forms-row-with-second-field .table-forms-second-column {
          position: absolute;
          top: 5px;
          right: 8px; }
      .overlay-dialogue.modal .overlay-dialogue-body .columns-wrapper .column-50:last-of-type {
        margin-left: 10px; }
    .overlay-dialogue.modal .overlay-dialogue-controls {
      text-align: right;
      padding: 0 0 10px; }
      .overlay-dialogue.modal .overlay-dialogue-controls z-select {
        text-align: left;
        padding: inherit; }
        .overlay-dialogue.modal .overlay-dialogue-controls z-select li {
          display: block;
          padding-left: 5px; }
      .overlay-dialogue.modal .overlay-dialogue-controls .inline-filter li {
        padding-left: 0; }
  .overlay-dialogue.modal-popup {
    top: 50px;
    max-width: 1024px; }
    .overlay-dialogue.modal-popup.modal-popup-small {
      max-width: 450px;
      width: 100%; }
    .overlay-dialogue.modal-popup.modal-popup-medium {
      min-width: 450px; }
    .overlay-dialogue.modal-popup.modal-popup-large {
      width: 100%; }
    .overlay-dialogue.modal-popup.modal-popup-generic {
      min-width: 650px; }
    .overlay-dialogue.modal-popup.modal-popup-static {
      max-width: 700px;
      width: 100%; }
    .overlay-dialogue.modal-popup.modal-popup-preprocessing {
      max-width: 900px;
      width: 100%; }
    .overlay-dialogue.modal-popup.modal-popup-fullscreen {
      width: calc(100vw - 40px);
      max-width: calc(100vw - 40px); }
  .overlay-dialogue .hintbox-wrap,
  .overlay-dialogue .hintbox-wrap-horizontal {
    overflow: auto;
    max-width: 800px;
    overflow-wrap: break-word; }
  .overlay-dialogue .hintbox-wrap {
    max-height: 240px; }
  .overlay-dialogue .msg-bad,
  .overlay-dialogue .msg-good,
  .overlay-dialogue .msg-warning {
    position: -webkit-sticky;
    position: sticky;
    top: 0;
    z-index: 4;
    margin: 0 0 10px; }
  .overlay-dialogue .form-grid {
    grid-template-columns: minmax(var(--label-width, 100px), max-content) auto; }
    .overlay-dialogue .form-grid.form-grid-1-1 {
      grid-template-columns: repeat(2, minmax(100px, max-content) auto); }
    .overlay-dialogue .form-grid.form-grid-3-1 {
      grid-template-columns: minmax(100px, max-content) 3fr max-content auto; }
  .overlay-dialogue .list-table {
    white-space: normal;
    border: 0; }
  .overlay-dialogue .table-paging {
    border: 0;
    border-top: 1px solid #888888; }
  .overlay-dialogue .table-forms-td-right td {
    vertical-align: middle; }
    .overlay-dialogue .table-forms-td-right td label {
      display: block; }
  .overlay-dialogue .maps-container {
    max-height: 128px;
    overflow-y: auto;
    margin-left: -10px; }
  .overlay-dialogue .table-forms-second-column {
    float: right;
    line-height: 24px; }

.multilineinput-control {
  display: flex;
  width: 100%; }
  .multilineinput-control input[type=text] {
    overflow: hidden;
    cursor: pointer;
    white-space: nowrap;
    text-overflow: ellipsis;
    border-right: 0;
    width: 100%; }
    .multilineinput-control input[type=text][readonly] {
      background: #ffffff !important;
      border-color: #888888;
      color: #000000; }
    .multilineinput-control input[type=text].monospace-font {
      padding-top: 1px; }
  .multilineinput-control.editable {
    background-color: #ffffff !important;
    border-color: #9f9f9f; }
  .multilineinput-control button {
    position: relative;
    min-width: 24px;
    margin-right: 1px;
    border-top-left-radius: 0;
    border-bottom-left-radius: 0; }
    .multilineinput-control button:not([disabled]):not([readonly]) {
      background-color: #ffffff;
      border-color: #888888; }
      .multilineinput-control button:not([disabled]):not([readonly]):hover {
        background-color: #f4f4f4; }
  .multilineinput-control.multilineinput-readonly input[type=text][readonly] {
    background-color: #f0f0f0 !important; }
  .multilineinput-control.multilineinput-disabled input[type=text] {
    cursor: default; }
  .multilineinput-control.multilineinput-disabled button::after {
    opacity: .5; }
  .multilineinput-control button.zi-pencil::before {
    color: #555555; }

.multilineinput-modal {
  min-width: 960px; }
  .multilineinput-modal .multilineinput-container {
    padding: 1px;
    position: relative;
    display: flex;
    overflow: hidden; }
  .multilineinput-modal .multilineinput-line-numbers {
    counter-reset: line;
    overflow: hidden;
    padding: 1px 5px 1px 0;
    position: absolute;
    left: 0;
    top: 0;
    bottom: 0; }
    .multilineinput-modal .multilineinput-line-numbers li {
      color: #333333;
      line-height: 18px;
      text-align: right;
      min-width: 24px; }
      .multilineinput-modal .multilineinput-line-numbers li::before {
        counter-increment: line;
        content: counter(line);
        user-select: none; }
  .multilineinput-modal .multilineinput-label {
    color: #333333;
    line-height: 24px; }
  .multilineinput-modal .multilineinput-textarea {
    flex: 1;
    line-height: 18px;
    resize: none;
    white-space: pre;
    padding: 0 5px;
    z-index: 20; }
    .multilineinput-modal .multilineinput-textarea::-webkit-scrollbar {
      height: 9px; }
  .multilineinput-modal .multilineinput-char-count {
    color: #333333;
    float: left;
    line-height: 24px; }

.textarea-flexible-container td {
  line-height: 22px; }
  .textarea-flexible-container td.textarea-flexible-parent {
    vertical-align: top; }
  .textarea-flexible-container td.macro-textarea-parent textarea {
    float: left; }
  .textarea-flexible-container td.macro-textarea-parent span {
    margin-left: 10px; }
  .textarea-flexible-container td button {
    line-height: normal; }

.textarea-flexible {
  display: block;
  min-height: 24px;
  overflow: hidden;
  resize: none;
  word-break: break-all;
  height: 24px;
  line-height: 14px;
  white-space: break-spaces; }

.overlay-dialogue-body {
  margin: 0 0 25px;
  white-space: nowrap; }
  .overlay-dialogue-body .debug-output {
    margin: 10px 0 0; }

.overlay-dialogue-footer {
  text-align: right; }
  .overlay-dialogue-footer button {
    margin: 0 0 0 10px; }

.overlay-bg {
  background-color: #000000;
  width: 100%;
  height: 100%;
  position: fixed;
  z-index: 1000;
  top: 0;
  left: 0;
  opacity: .35; }

.calendar {
  width: 200px; }
  .calendar .calendar-year.highlighted, .calendar .highlighted.calendar-month,
  .calendar .calendar-month.highlighted {
    background-color: #f4f4f4; }
  .calendar .calendar-year:focus, .calendar .calendar-month:focus,
  .calendar .calendar-month:focus {
    outline: none; }
  .calendar table {
    width: 100%;
    margin: 5px 0; }
    .calendar table thead {
      text-transform: uppercase;
      color: #333333; }
    .calendar table tbody {
      text-align: center; }
      .calendar table tbody td.selected {
        background-color: #333333;
        color: #ffffff; }
        .calendar table tbody td.selected:hover {
          background-color: #292929; }
      .calendar table tbody td:hover {
        background-color: #f4f4f4;
        cursor: pointer; }
      .calendar table tbody td.highlighted {
        color: #ffffff;
        background-color: #484848;
        border-color: #484848;
        cursor: pointer; }
      .calendar table tbody td:focus {
        outline: none; }
      .calendar table tbody td span {
        z-index: -1;
        padding: 4px;
        display: block; }

.calendar-header {
  text-align: center; }
  .calendar-header .btn-grey {
    border: 0;
    background-color: transparent; }

.calendar-year, .calendar-month {
  height: 24px;
  line-height: 26px;
  display: table;
  width: 100%; }
  .calendar-year button:first-child, .calendar-month button:first-child {
    float: left; }
  .calendar-year button:last-child, .calendar-month button:last-child {
    float: right; }
  .calendar-year button:hover, .calendar-month button:hover {
    background-color: #f4f4f4;
    cursor: pointer; }

.calendar-time {
  text-align: center; }
  .calendar-time input[type="text"] {
    width: 32px; }

.calendar-footer {
  margin: 26px 0 0;
  text-align: right; }
  .calendar-footer .btn-grey {
    float: left;
    margin-top: 0; }

.notif.overlay-dialogue {
  width: 250px; }
  .notif.overlay-dialogue .dashboard-widget-head ul {
    margin: 0 auto 0 0; }
    .notif.overlay-dialogue .dashboard-widget-head ul li {
      display: inline-block; }
      .notif.overlay-dialogue .dashboard-widget-head ul li:not(:first-child) {
        margin-left: 5px; }
      .notif.overlay-dialogue .dashboard-widget-head ul li .btn-icon {
        margin-left: 0;
        margin-right: 0; }

.notif-body {
  max-height: 600px;
  padding: 0 5px 0 0;
  overflow-y: auto; }
  .notif-body h4 {
    display: block;
    max-width: 250px;
    padding-bottom: .083em; }
  .notif-body p {
    margin: .25em 0 0; }
  .notif-body li {
    padding: 0 0 10px 19px; }
    .notif-body li:last-child {
      padding-bottom: 0; }

.notif-indic {
  width: 14px;
  height: 14px;
  float: left;
  margin: 2px 0 0 -19px;
  border-radius: 2px; }
  .notif-indic .notif-indic-snooze {
    width: 14px;
    height: 14px;
    float: left;
    margin-top: 20px; }
  .notif-indic .zi-bell-off {
    color: #555555; }

.dashed-border td {
  border: 1px dashed #888888; }

.top {
  vertical-align: top !important; }

.right {
  text-align: right !important; }

.bottom {
  vertical-align: bottom; }

.left {
  text-align: left; }

.center {
  text-align: center; }

.middle {
  vertical-align: middle; }

.no-padding {
  padding: 0 !important; }

.graph-selection {
  position: absolute;
  z-index: 98;
  overflow: hidden;
  background-color: rgba(167, 136, 32, 0.35);
  border: 1px solid rgba(175, 107, 0, 0.6);
  border-top: 0;
  border-bottom: 0; }

.svg-graph-selection {
  fill: rgba(167, 136, 32, 0.35);
  stroke: rgba(175, 107, 0, 0.6);
  stroke-width: 1px; }

.svg-graph-selection-text {
  fill: #000000; }

.svg-helper {
  stroke-opacity: .35;
  stroke: #990000;
  stroke-width: 2px; }

.svg-graph-hintbox {
  font-size: 12px;
  line-height: 18px;
  white-space: nowrap;
  min-width: 145px; }
  .svg-graph-hintbox .table-paging {
    min-height: 18px;
    padding: 0 0 2px;
    border: 0;
    top: 2px; }
    .svg-graph-hintbox .table-paging .paging-btn-container {
      min-height: inherit; }
  .svg-graph-hintbox .list-table tbody tr:last-child td {
    border-bottom-style: none;
    box-shadow: none; }
  .svg-graph-hintbox li {
    padding-left: 23px; }
    .svg-graph-hintbox li .svg-graph-hintbox-item-color,
    .svg-graph-hintbox li .svg-graph-hintbox-trigger-color {
      margin: 3px 10px 3px -20px;
      width: 10px;
      height: 10px;
      float: left;
      display: block; }
    .svg-graph-hintbox li .svg-graph-hintbox-trigger-color {
      border-radius: 50%; }
  .svg-graph-hintbox .header {
    margin: 0 0 10px 3px; }

.ui-selectable-helper {
  position: absolute;
  z-index: 100;
  background-color: rgba(167, 136, 32, 0.35);
  border: 1px solid rgba(175, 107, 0, 0.6); }

#map-area .map-element-area-bg {
  background-color: rgba(244, 244, 244, 0.35); }

.map-element-selected {
  border: 3px dashed #af6b00;
  margin: -3px; }

.debug-output {
  display: none;
  max-height: 600px;
  overflow-y: auto;
  padding: 10px;
  margin: 10px;
  background-color: #f4f4f4;
  border: 1px solid #9f9f9f; }

.overlay-descr {
  max-height: 150px;
  overflow-y: auto;
  padding: 0;
  margin: 5px 0;
  background-color: #ffffff; }

.overlay-descr-url {
  padding: 3px 0 7px; }

.overlay-descr {
  background: linear-gradient(#ffffff 30%, rgba(255, 255, 255, 0)), linear-gradient(rgba(255, 255, 255, 0), #ffffff 70%) 0 100%, radial-gradient(50% 0, farthest-side, rgba(0, 0, 0, 0.4), transparent), radial-gradient(50% 100%, farthest-side, rgba(0, 0, 0, 0.4), transparent) 0 100%;
  background: linear-gradient(#ffffff 30%, rgba(255, 255, 255, 0)), linear-gradient(rgba(255, 255, 255, 0), #ffffff 70%) 0 100%, radial-gradient(farthest-side at 50% 0, rgba(0, 0, 0, 0.4), transparent), radial-gradient(farthest-side at 50% 100%, rgba(0, 0, 0, 0.4), transparent) 0 100%;
  background-repeat: no-repeat;
  background-color: #ffffff;
  background-size: 100% 40px, 100% 40px, 100% 4px, 100% 4px;
  background-attachment: local, local, scroll, scroll; }

.tag, .btn-tag {
  display: inline-block;
  color: #ffffff;
  background-color: #333333;
  margin: 1px 3px 1px 0;
  padding: 2px 3px;
  line-height: 1em;
  max-width: 133px;
  vertical-align: middle;
  border-radius: 2px; }
  .tag a.link-action, .btn-tag a.link-action {
    color: inherit !important;
    border-bottom: none; }
    .tag a.link-action:hover, .btn-tag a.link-action:hover {
      text-decoration: underline;
      border-bottom: none; }
  .tag:last-child, .btn-tag:last-child {
    margin: 0; }
  .tag.green-bg, .green-bg.btn-tag {
    color: #0e4123; }
  .tag.yellow-bg, .yellow-bg.btn-tag {
    color: #734d00; }

.green-bg {
  background-color: #59db8f; }

.red-bg {
  background-color: #e45959; }

.yellow-bg {
  background-color: #ffc859; }

.na-bg {
  color: #2a353a;
  position: relative; }
  .na-bg a.link-action,
  .na-bg input[type="radio"]:enabled:checked + label {
    color: #2a353a; }

.log-na-bg {
  color: #2a353a;
  background-color: #97aab3; }

.normal-bg {
  color: #0e4123;
  position: relative;
  background-color: #59db8f; }
  .normal-bg a.link-action {
    color: #0e4123; }

.log-normal-bg {
  color: #0e4123;
  background-color: #59db8f; }

.info-bg {
  color: #00268e;
  position: relative; }
  .info-bg a.link-action,
  .info-bg input[type="radio"]:enabled:checked + label {
    color: #00268e; }

.log-info-bg {
  color: #00268e;
  background-color: #7499ff; }

.average-bg {
  color: #733100;
  position: relative; }
  .average-bg a.link-action,
  .average-bg input[type="radio"]:enabled:checked + label {
    color: #733100; }

.log-average-bg {
  color: #733100;
  background-color: #ffa059; }

.warning-bg {
  color: #734d00;
  position: relative; }
  .warning-bg a.link-action,
  .warning-bg input[type="radio"]:enabled:checked + label {
    color: #734d00; }

.log-warning-bg {
  color: #734d00;
  background-color: #ffc859; }

.high-bg {
  color: #52190b;
  position: relative; }
  .high-bg a.link-action,
  .high-bg input[type="radio"]:enabled:checked + label {
    color: #52190b; }

.log-high-bg {
  color: #52190b;
  background-color: #e97659; }

.disaster-bg {
  color: #4b0c0c;
  position: relative; }
  .disaster-bg a.link-action,
  .disaster-bg input[type="radio"]:enabled:checked + label {
    color: #4b0c0c; }

.log-disaster-bg {
  color: #4b0c0c;
  background-color: #e45959; }

.normal-bg input[type="radio"]:checked + label {
  background-color: #209450; }

.na-bg a,
.normal-bg a,
.info-bg a,
.average-bg a,
.warning-bg a,
.high-bg a,
.disaster-bg a {
  transition: none; }
.na-bg.blink-hidden,
.normal-bg.blink-hidden,
.info-bg.blink-hidden,
.average-bg.blink-hidden,
.warning-bg.blink-hidden,
.high-bg.blink-hidden,
.disaster-bg.blink-hidden {
  background-color: transparent; }
  .na-bg.blink-hidden a,
  .normal-bg.blink-hidden a,
  .info-bg.blink-hidden a,
  .average-bg.blink-hidden a,
  .warning-bg.blink-hidden a,
  .high-bg.blink-hidden a,
  .disaster-bg.blink-hidden a {
    color: #000000; }

.inactive-bg, td.inactive-bg {
  color: #4b0c0c;
  background-color: #e45959; }

.table-forms-second-column {
  display: inline-block;
  width: 50%;
  min-width: 200px;
  text-align: right; }
  .table-forms-second-column .second-column-label {
    padding: 0 10px; }

.problem-unack-fg {
  color: #cc0000; }

.problem-ack-fg {
  color: #cc0000; }

.ok-unack-fg {
  color: #009900; }

.ok-ack-fg {
  color: #009900; }

div.dashboard-widget-navtree .navtree .tree .tree-item.selected > .tree-row, div.dashboard-widget-navtree .navtree .tree .tree-item.selected > .tree-row:hover, .drag-drop-area {
  background-color: #f4f4f4; }

@keyframes is-loading-kf {
  to {
    transform: rotate(360deg); } }
.is-loading {
  pointer-events: none; }
  .is-loading::before {
    background-color: rgba(255, 255, 255, 0.8);
    content: 'loading';
    text-indent: 200%;
    overflow: hidden;
    position: absolute;
    top: 0;
    bottom: 0;
    left: 0;
    right: 0;
    z-index: 5; }
  .is-loading::after {
    background-color: rgba(255, 255, 255, 0.8);
    border: 2px solid #ccd5d9;
    border-bottom-color: #0275b8;
    border-radius: 50%;
    box-shadow: 0 0 0 7px rgba(255, 255, 255, 0.8);
    width: 20px;
    height: 20px;
    position: absolute;
    margin: auto;
    top: 0;
    bottom: 0;
    left: 0;
    right: 0;
    animation: is-loading-kf .6s infinite linear;
    z-index: 5;
    content: ''; }
  .is-loading.is-loading-fadein::before {
    opacity: 0;
    animation: fadein 2s ease-in .5s normal forwards; }
  .is-loading.is-loading-fadein::after {
    opacity: 0;
    animation: fadein 2s ease-in .5s normal forwards, is-loading-kf .6s infinite linear; }
  .is-loading.is-loading-fadein.delayed-15s::before, .is-loading.is-loading-fadein.delayed-15s::after {
    animation-delay: 15s; }

button.is-loading {
  position: relative; }
  button.is-loading::before {
    background: none; }
  button.is-loading::after {
    box-shadow: none;
    background: none;
    border: 1px solid #fdfdfd;
    border-bottom-color: #0275b8;
    width: 12px;
    height: 12px; }

.link-action.is-loading {
  position: relative;
  color: transparent !important;
  border-bottom-color: transparent; }
  .link-action.is-loading::after {
    box-shadow: none;
    background: none;
    border: 1px solid #fdfdfd;
    border-bottom-color: #0275b8;
    width: 12px;
    height: 12px; }

span.is-loading {
  position: relative;
  display: inline-block;
  min-width: 40px;
  min-height: 40px; }

.overlay-dialogue.modal .overlay-dialogue-body.is-loading {
  overflow: hidden; }

.menu-popup-preloader,
.hintbox-preloader {
  background: #ffffff;
  border: 1px solid #383838;
  box-shadow: 0 4px 20px 0 rgba(0, 0, 0, 0.5);
  height: 128px;
  width: 128px;
  position: fixed;
  right: auto;
  bottom: auto;
  z-index: 1010; }
  .menu-popup-preloader::before,
  .hintbox-preloader::before {
    background: #ffffff; }

.hintbox-preloader {
  position: absolute; }

.browser-logo-chrome, .browser-logo-ff, .browser-logo-ed, .browser-logo-opera, .browser-logo-safari {
  background: url("../img/browser-sprite.png?20220722") no-repeat;
  width: 66px;
  height: 66px;
  margin: 0 auto;
  margin-bottom: 5px; }

.browser-logo-chrome {
  background-position: 0 0; }

.browser-logo-ff {
  background-position: -66px 0; }

.browser-logo-ed {
  background-position: 0 -66px; }

.browser-logo-opera {
  background-position: -66px -66px; }

.browser-logo-safari {
  background-position: 0 -132px; }

.browser-warning-container {
  margin-top: 5%;
  margin-left: auto;
  margin-right: auto;
  width: 766px;
  text-align: center;
  padding: 28px 28px 10px; }
  .browser-warning-container h2 {
    text-align: left; }
  .browser-warning-container p {
    margin: .7em 0;
    text-align: left; }
  .browser-warning-container li {
    display: inline-block;
    margin: 25px 20px; }

.browser-warning-footer {
  border-top: 1px solid #888888;
  margin: 25px 0 0;
  padding: 10px 0 0;
  text-align: center; }

.dashboard-grid-widget-contents, output .msg-details ul, z-select button.focusable,
.z-select button.focusable, z-select .list,
.z-select .list, div.dashboard-widget-item .dashboard-grid-widget-body > div, .multiselect-available, textarea, select, .setup-right-body, .overlay-dialogue.modal .overlay-dialogue-body, .overlay-dialogue .hintbox-wrap,
.overlay-dialogue .hintbox-wrap-horizontal, .overlay-dialogue .maps-container, .notif-body, .debug-output, .overlay-descr, .overflow-table, .import-compare .toc,
.import-compare .diff {
  scrollbar-width: thin; }
  .dashboard-grid-widget-contents::-webkit-scrollbar, output .msg-details ul::-webkit-scrollbar, z-select button.focusable::-webkit-scrollbar,
  .z-select button.focusable::-webkit-scrollbar, z-select .list::-webkit-scrollbar,
  .z-select .list::-webkit-scrollbar, div.dashboard-widget-item .dashboard-grid-widget-body > div::-webkit-scrollbar, .multiselect-available::-webkit-scrollbar, textarea::-webkit-scrollbar, select::-webkit-scrollbar, .setup-right-body::-webkit-scrollbar, .overlay-dialogue.modal .overlay-dialogue-body::-webkit-scrollbar, .overlay-dialogue .hintbox-wrap::-webkit-scrollbar,
  .overlay-dialogue .hintbox-wrap-horizontal::-webkit-scrollbar, .overlay-dialogue .maps-container::-webkit-scrollbar, .notif-body::-webkit-scrollbar, .debug-output::-webkit-scrollbar, .overlay-descr::-webkit-scrollbar, .overflow-table::-webkit-scrollbar, .import-compare .toc::-webkit-scrollbar,
  .import-compare .diff::-webkit-scrollbar {
    width: 9px; }
  .dashboard-grid-widget-contents::-webkit-scrollbar-track, output .msg-details ul::-webkit-scrollbar-track, z-select button.focusable::-webkit-scrollbar-track,
  .z-select button.focusable::-webkit-scrollbar-track, z-select .list::-webkit-scrollbar-track,
  .z-select .list::-webkit-scrollbar-track, div.dashboard-widget-item .dashboard-grid-widget-body > div::-webkit-scrollbar-track, .multiselect-available::-webkit-scrollbar-track, textarea::-webkit-scrollbar-track, select::-webkit-scrollbar-track, .setup-right-body::-webkit-scrollbar-track, .overlay-dialogue.modal .overlay-dialogue-body::-webkit-scrollbar-track, .overlay-dialogue .hintbox-wrap::-webkit-scrollbar-track,
  .overlay-dialogue .hintbox-wrap-horizontal::-webkit-scrollbar-track, .overlay-dialogue .maps-container::-webkit-scrollbar-track, .notif-body::-webkit-scrollbar-track, .debug-output::-webkit-scrollbar-track, .overlay-descr::-webkit-scrollbar-track, .overflow-table::-webkit-scrollbar-track, .import-compare .toc::-webkit-scrollbar-track,
  .import-compare .diff::-webkit-scrollbar-track {
    background-color: #999999; }
  .dashboard-grid-widget-contents::-webkit-scrollbar-thumb, output .msg-details ul::-webkit-scrollbar-thumb, z-select button.focusable::-webkit-scrollbar-thumb,
  .z-select button.focusable::-webkit-scrollbar-thumb, z-select .list::-webkit-scrollbar-thumb,
  .z-select .list::-webkit-scrollbar-thumb, div.dashboard-widget-item .dashboard-grid-widget-body > div::-webkit-scrollbar-thumb, .multiselect-available::-webkit-scrollbar-thumb, textarea::-webkit-scrollbar-thumb, select::-webkit-scrollbar-thumb, .setup-right-body::-webkit-scrollbar-thumb, .overlay-dialogue.modal .overlay-dialogue-body::-webkit-scrollbar-thumb, .overlay-dialogue .hintbox-wrap::-webkit-scrollbar-thumb,
  .overlay-dialogue .hintbox-wrap-horizontal::-webkit-scrollbar-thumb, .overlay-dialogue .maps-container::-webkit-scrollbar-thumb, .notif-body::-webkit-scrollbar-thumb, .debug-output::-webkit-scrollbar-thumb, .overlay-descr::-webkit-scrollbar-thumb, .overflow-table::-webkit-scrollbar-thumb, .import-compare .toc::-webkit-scrollbar-thumb,
  .import-compare .diff::-webkit-scrollbar-thumb {
    background-color: #f9f9f9;
    border: 1px solid #adadad; }

.overflow-table::-webkit-scrollbar {
  height: 9px; }

.drag-icon, .dashboard-grid-widget.ui-draggable .dashboard-grid-widget-header,
.dashboard-grid-widget.ui-draggable .dashboard-grid-iterator-header,
.dashboard-grid-iterator.ui-draggable .dashboard-grid-widget-header,
.dashboard-grid-iterator.ui-draggable .dashboard-grid-iterator-header, form.dashboard-widget-svggraph .list-accordion-item > .drag-icon:not(.disabled) + label, .ui-draggable .dashboard-widget-head {
  cursor: move;
  cursor: grab; }

.dashboard-navigation-tabs .sortable-item.sortable-dragging > div, .dashboard-grid-widget.ui-draggable.ui-draggable-dragging .dashboard-grid-widget-header,
.dashboard-grid-widget.ui-draggable.ui-draggable-dragging .dashboard-grid-iterator-header,
.dashboard-grid-iterator.ui-draggable.ui-draggable-dragging .dashboard-grid-widget-header,
.dashboard-grid-iterator.ui-draggable.ui-draggable-dragging .dashboard-grid-iterator-header, .ui-draggable.ui-draggable-dragging .dashboard-widget-head, .cursor-dragging {
  cursor: move;
  cursor: grabbing; }

.cursor-move {
  cursor: move; }

tr.cursor-move td * {
  cursor: move; }

.cursor-pointer {
  cursor: pointer; }

.overflow-ellipsis {
  table-layout: fixed; }

.rel-container {
  position: relative;
  display: inline-block;
  min-width: 16px;
  white-space: nowrap; }

main .server-name {
  float: right;
  margin: 10px;
  color: #333333; }

.uppercase {
  text-transform: uppercase; }

.flickerfreescreen {
  position: relative;
  overflow: hidden; }
  .flickerfreescreen.is-loading {
    min-height: 64px; }

.graph-wrapper {
  display: inline; }

.clock {
  display: flex;
  justify-content: center;
  padding: 0 10px;
  height: 100%; }

.clock-svg {
  flex-grow: 1; }

.time-zone {
  margin: 0 0 .5em;
  white-space: nowrap; }

.local-clock {
  margin: .5em 0 0;
  white-space: nowrap; }

.clock-face {
  fill: #ffffff; }

.clock-hand {
  fill: #000000; }

.clock-hand-sec {
  fill: #555555; }

.clock-lines {
  fill: #555555; }

svg {
  overflow: hidden; }

.sysmap {
  height: 100%;
  width: auto;
  padding: 0 10px;
  text-align: center; }
  .sysmap .sysmap-caption {
    font-size: 0; }

.sysmap-scroll-container {
  overflow-x: auto;
  overflow-y: hidden;
  position: relative;
  width: calc(100% - 20px);
  border: 10px solid #ffffff;
  background: #ffffff;
  display: block;
  margin-top: 4px; }
  .sysmap-scroll-container .map-container {
    display: table; }
  .sysmap-scroll-container .flickerfreescreen {
    display: inline-block; }
  .sysmap-scroll-container .table-forms-container, .sysmap-scroll-container .browser-warning-container {
    display: table;
    margin: 0;
    padding: 0;
    border: 0; }

.lld-overrides-operations-table,
.confirmation-msg {
  white-space: normal;
  word-break: break-word; }

.list-accordion-foot > div {
  display: table-cell;
  padding-top: 10px; }

.color-preview-box {
  height: 24px;
  width: 24px;
  float: left;
  margin-right: 10px;
  cursor: pointer;
  border: 0;
  border-radius: 0; }

.list-vertical-accordion .list-accordion-item-head,
.list-vertical-accordion .list-accordion-item-body {
  padding-bottom: 2px; }
.list-vertical-accordion .list-accordion-item-opened .list-accordion-item-body {
  display: block; }
.list-vertical-accordion .list-accordion-item-closed .list-accordion-item-body {
  display: none; }
.list-vertical-accordion .list-accordion-item-closed .list-accordion-item-toggle {
  margin: 0;
  transform: rotate(180deg); }

.display-none, .table-forms > li.display-none {
  display: none; }

.visibility-hidden {
  visibility: hidden; }

.visibility-box-caption {
  line-height: 24px; }

.preprocessing-list {
  display: block;
  max-width: 930px;
  min-width: 800px;
  position: relative; }
  .preprocessing-list > li {
    display: block;
    position: relative; }
  .preprocessing-list .list-numbered-item::before {
    content: counter(line) ":";
    flex: 0 0 15px;
    max-width: 15px;
    line-height: 24px;
    padding-right: 5px; }
  .preprocessing-list input[type=text],
  .preprocessing-list select {
    width: 100%;
    min-width: 0; }
  .preprocessing-list .btn-link:not(:first-child) {
    margin-left: 10px; }
  .preprocessing-list .preprocessing-list-head,
  .preprocessing-list .preprocessing-list-foot,
  .preprocessing-list .preprocessing-step,
  .preprocessing-list .on-fail-options,
  .preprocessing-list .step-name,
  .preprocessing-list .step-parameters,
  .preprocessing-list .step-on-fail,
  .preprocessing-list .step-action {
    display: flex;
    align-items: center;
    box-sizing: border-box; }
  .preprocessing-list .step-name,
  .preprocessing-list .step-parameters,
  .preprocessing-list .step-on-fail,
  .preprocessing-list .step-action,
  .preprocessing-list .on-fail-options > label,
  .preprocessing-list .on-fail-options > .radio-segmented {
    padding: 5px 5px 5px 0; }
  .preprocessing-list .step-name {
    flex: 0 0 285px;
    max-width: 285px; }
  .preprocessing-list .preprocessing-step {
    align-items: start; }
    .preprocessing-list .preprocessing-step .drag-icon {
      top: 5px;
      left: -8px;
      width: 10px;
      height: 24px; }
    .preprocessing-list .preprocessing-step .step-on-fail,
    .preprocessing-list .preprocessing-step .step-action {
      height: 34px; }
  .preprocessing-list .step-parameters {
    flex: 1; }
    .preprocessing-list .step-parameters z-select {
      flex: 0 0 auto; }
    .preprocessing-list .step-parameters > input[type=text]:not(:last-child),
    .preprocessing-list .step-parameters z-select:not(:last-child) {
      margin-right: 5px; }
  .preprocessing-list .step-on-fail {
    flex: 0 0 100px;
    max-width: 100px;
    justify-content: center;
    text-align: center; }
  .preprocessing-list .step-action {
    flex: 0 0 120px;
    max-width: 120px;
    padding-right: 0; }
  .preprocessing-list .on-fail-options {
    padding-right: 225px;
    margin-bottom: 5px; }
    .preprocessing-list .on-fail-options > label {
      padding-left: 30px; }
    .preprocessing-list .on-fail-options input[type=text] {
      flex: 1; }
      .preprocessing-list .on-fail-options input[type=text]:not(:first-child) {
        margin-left: 5px; }
  .preprocessing-list .preprocessing-list-head {
    color: #333333;
    line-height: 14px; }
    .preprocessing-list .preprocessing-list-head .step-name {
      flex: 0 0 295px;
      max-width: 295px;
      padding-left: 30px; }
  .preprocessing-list .preprocessing-list-foot {
    justify-content: space-between; }
    .preprocessing-list .preprocessing-list-foot .step-action {
      height: 24px; }
      .preprocessing-list .preprocessing-list-foot .step-action + .step-action:last-child {
        margin-left: auto;
        justify-self: flex-end; }

.problem-icon-link,
.problem-icon-list {
  display: inline-block;
  height: 16px;
  white-space: nowrap; }
  .problem-icon-link .problem-icon-list-item,
  .problem-icon-list .problem-icon-list-item {
    font-size: 12px;
    color: #ffffff;
    border-color: transparent; }

.problem-icon-list .problem-icon-list-item:not(:last-of-type) {
  margin-right: 5px; }

.problem-icon-link {
  overflow: hidden;
  border-radius: 2px; }
  .problem-icon-link:link, .problem-icon-link:hover, .problem-icon-link:focus {
    border-bottom: none; }
  .problem-icon-link:focus {
    box-shadow: 0 0 0 2px #111111; }

:-ms-input-placeholder {
  color: #777777 !important; }

::-ms-input-placeholder {
  color: #777777; }

::placeholder {
  color: #777777; }

.ui-sortable tbody {
  position: relative; }
.ui-sortable .td-drag-icon {
  width: 12px; }
.ui-sortable.ui-sortable-disabled .drag-icon {
  color: #cccccc; }

#expressions_list .ui-sortable-helper {
  display: table; }

.graph-legend {
  text-align: left;
  white-space: nowrap;
  text-overflow: ellipsis;
  overflow: hidden; }

.preprocessing-test-results td {
  vertical-align: top !important; }
.preprocessing-test-results .rel-container {
  top: 4px;
  margin-left: 3px; }

#preprocessing-test-form .table-forms-separator {
  margin-top: -2px; }

.totals-list:not(.list-table) {
  display: flex;
  height: 100%; }
.totals-list > div {
  flex: 1;
  align-items: center;
  display: flex;
  line-height: 18px;
  overflow: hidden;
  padding: 0 10px;
  position: relative; }
.totals-list .count {
  font-size: 16px; }
.totals-list.totals-list-horizontal > div {
  flex-direction: column;
  justify-content: center;
  min-width: 55px;
  text-align: center; }
.totals-list.totals-list-vertical {
  flex-direction: column; }
  .totals-list.totals-list-vertical > div {
    min-height: 21px;
    padding-top: 3px; }
  .totals-list.totals-list-vertical .count {
    margin-right: 5px; }

.macro-input-group {
  position: relative;
  display: flex;
  align-items: stretch;
  width: 100%; }
  .macro-input-group * {
    box-sizing: border-box; }
  .macro-input-group input,
  .macro-input-group textarea {
    flex: 1;
    border-right: 0; }
    .macro-input-group input:focus + .btn-undo,
    .macro-input-group textarea:focus + .btn-undo {
      border-color: #000000; }
  .macro-input-group .btn-change,
  .macro-input-group .btn-undo {
    border-radius: 0; }
  .macro-input-group .btn-change[disabled] {
    display: none; }
  .macro-input-group .btn-undo {
    display: none;
    color: #555555;
    background-color: #ffffff;
    border-width: 1px 0;
    border-color: #888888; }
    .macro-input-group .btn-undo::before {
      font-size: 16px; }
    .macro-input-group .btn-undo:focus, .macro-input-group .btn-undo:hover {
      color: #ffffff;
      background-color: #484848;
      border-color: #000000; }
    .macro-input-group .btn-undo.is-focused {
      border-color: #000000; }

.input-secret {
  position: relative;
  display: flex;
  flex: 1; }
  .input-secret input {
    flex: 1; }
  .input-secret button {
    position: absolute;
    top: 0;
    left: 0;
    width: 100%;
    opacity: 0; }
    .input-secret button:enabled:hover, .input-secret button:enabled:focus, .input-secret button:enabled:active {
      opacity: 1; }

.btn-dropdown-container {
  display: flex; }
  .btn-dropdown-container .btn-dropdown-toggle {
    width: auto;
    height: auto;
    padding-right: 3px;
    align-items: start;
    line-height: 22px;
    border-radius: 0 2px 2px 0; }
    .btn-dropdown-container .btn-dropdown-toggle[class^="zi-"], .btn-dropdown-container .btn-dropdown-toggle[class*=" zi-"] {
      padding-left: 3px;
      color: #555555; }
      .btn-dropdown-container .btn-dropdown-toggle[class^="zi-"]::before, .btn-dropdown-container .btn-dropdown-toggle[class*=" zi-"]::before {
        margin-top: 2px;
        margin-right: 2px; }
      .btn-dropdown-container .btn-dropdown-toggle[class^="zi-"]:hover, .btn-dropdown-container .btn-dropdown-toggle[class^="zi-"]:active, .btn-dropdown-container .btn-dropdown-toggle[class^="zi-"]:focus, .btn-dropdown-container .btn-dropdown-toggle[class*=" zi-"]:hover, .btn-dropdown-container .btn-dropdown-toggle[class*=" zi-"]:active, .btn-dropdown-container .btn-dropdown-toggle[class*=" zi-"]:focus {
        color: #ffffff; }
      .btn-dropdown-container .btn-dropdown-toggle[class^="zi-"][disabled], .btn-dropdown-container .btn-dropdown-toggle[class*=" zi-"][disabled] {
        color: #999999; }
      .btn-dropdown-container .btn-dropdown-toggle[class^="zi-"][aria-expanded="true"], .btn-dropdown-container .btn-dropdown-toggle[class*=" zi-"][aria-expanded="true"] {
        color: #ffffff;
        background-color: #484848;
        border-color: #484848; }
    .btn-dropdown-container .btn-dropdown-toggle::after {
      content: "";
      margin-top: 7px;
      font-size: 10px; }
    .btn-dropdown-container .btn-dropdown-toggle:not(:empty)::before {
      padding-left: 4px; }
    .btn-dropdown-container .btn-dropdown-toggle:not(:empty)::after {
      margin-left: 4px; }

.btn-split {
  display: inline-block;
  position: relative;
  margin-right: 10px; }
  .btn-split li {
    display: inline-block; }
    .btn-split li:first-child button {
      border-top-right-radius: 0;
      border-bottom-right-radius: 0; }
    .btn-split li:last-child {
      margin-left: -1px; }
      .btn-split li:last-child button {
        border-top-left-radius: 0;
        border-bottom-left-radius: 0; }
        .btn-split li:last-child button[aria-expanded="true"] {
          color: #ffffff;
          background-color: #484848;
          border-color: #484848; }
    .btn-split li:only-child button {
      border-radius: 2px; }

.checkbox-block {
  margin: 10px 0; }

#tbl_macros.massupdate-remove th,
#tbl_macros.massupdate-remove td {
  display: none; }
#tbl_macros.massupdate-remove th:nth-child(1),
#tbl_macros.massupdate-remove td:nth-child(1),
#tbl_macros.massupdate-remove td.nowrap {
  display: table-cell; }

.table-forms-td-right .interfaces {
  margin-top: 5px; }

.interfaces {
  display: grid;
  grid-template-columns: 26px repeat(7, max-content);
  margin-bottom: 5px;
  line-height: 24px; }
  .interfaces .interface-container {
    display: contents; }
    .interfaces .interface-container.interface-container-header .interface-cell {
      padding: 0 5px 0 0;
      color: #333333; }
    .interfaces .interface-container.interface-container-header .interface-cell-action {
      grid-column: span 2; }
    .interfaces .interface-container:not(.interface-container-header):not(:empty) ~ .interface-container:not(:empty) :first-child .interface-cell:not(.interface-cell-details) {
      padding-top: 10px;
      margin-top: 5px;
      border-top: 1px solid #888888; }
  .interfaces .interface-row {
    display: contents; }
    .interfaces .interface-row .interface-btn-toggle {
      display: none;
      vertical-align: top; }
      .interfaces .interface-row .interface-btn-toggle[aria-expanded="true"] {
        transform: rotate(-180deg); }
    .interfaces .interface-row[data-type="2"] .list-accordion-item-body {
      display: none;
      padding-top: 0; }
    .interfaces .interface-row[data-type="2"] .interface-btn-toggle {
      display: inline-block; }
    .interfaces .interface-row[data-type="2"].list-accordion-item-opened .list-accordion-item-body {
      display: block; }
  .interfaces .interface-cell {
    padding: 5px 5px 5px 0; }
    .interfaces .interface-cell.interface-cell-details {
      display: none;
      grid-column: 1 / -1; }
  .interfaces .no-interface {
    grid-column: 1 / -1;
    color: #333333; }

.debug-modal.overlay-dialogue.modal .overlay-dialogue-body {
  overflow-x: auto; }
  .debug-modal.overlay-dialogue.modal .overlay-dialogue-body::-webkit-scrollbar {
    height: 9px; }
.debug-modal .logitems pre {
  white-space: nowrap; }
.debug-modal .logtotalms {
  color: #333333;
  float: left;
  line-height: 24px; }

#itemsTable .table-col-handle {
  width: 12px; }
#itemsTable .table-col-no {
  width: 20px; }
#itemsTable .table-col-name-normal {
  width: 285px; }
#itemsTable .table-col-name {
  width: 365px; }
#itemsTable .table-col-type {
  width: 85px; }
#itemsTable .table-col-function {
  width: 85px; }
#itemsTable .table-col-draw-style {
  width: 85px; }
#itemsTable .table-col-y-axis-side {
  width: 85px; }
#itemsTable .table-col-colour {
  width: 55px; }
#itemsTable .table-col-action {
  width: 55px; }

z-select.z-select-host-interface .description:not(:empty),
.z-select.z-select-host-interface .description:not(:empty) {
  display: block;
  margin-top: 5px;
  color: #777777; }
z-select.z-select-host-interface[disabled] .description:not(:empty),
z-select.z-select-host-interface li[disabled] .description:not(:empty),
.z-select.z-select-host-interface[disabled] .description:not(:empty),
.z-select.z-select-host-interface li[disabled] .description:not(:empty) {
  color: #9f9f9f; }

.multiselect-description-container {
  display: flex;
  align-items: center; }
  .multiselect-description-container > .multiselect-control {
    margin-right: 5px; }

.rules-status-container .status-green,
.rules-status-container .status-grey {
  margin: 3px 3px 3px 0; }

.input-section-header {
  padding-top: 10px; }

.modal-popup-preprocessing .preprocessing-list-head .step-name {
  flex: 0 0 190px; }
.modal-popup-preprocessing .preprocessing-list-item .step-name {
  flex: 0 0 180px; }
.modal-popup-preprocessing .preprocessing-list {
  min-width: unset;
  max-width: unset; }

.modal-popup-medium .table-forms-container, .modal-popup-medium .browser-warning-container,
.modal-popup-large .table-forms-container,
.modal-popup-large .browser-warning-container,
.modal-popup-static .table-forms-container,
.modal-popup-static .browser-warning-container,
.modal-popup-preprocessing .table-forms-container,
.modal-popup-preprocessing .browser-warning-container {
  border: none; }
.modal-popup-medium .ui-tabs-nav,
.modal-popup-large .ui-tabs-nav,
.modal-popup-static .ui-tabs-nav,
.modal-popup-preprocessing .ui-tabs-nav {
  position: sticky;
  top: 0;
  background: #f3f3f3;
  z-index: 3; }
.modal-popup-medium .textarea-flexible,
.modal-popup-large .textarea-flexible,
.modal-popup-static .textarea-flexible,
.modal-popup-preprocessing .textarea-flexible {
  max-height: 200px;
  overflow-y: auto; }

.global-macro-table .table-col-value,
.global-macro-table .table-col-template-value,
.host-macros-table .table-col-value,
.host-macros-table .table-col-template-value {
  width: 300px; }

.inherited-macros-table .table-col-value,
.inherited-macros-table .table-col-parent-value,
.inherited-macros-table .table-col-template-value,
.inherited-macros-table .table-col-global-value {
  width: 300px; }

.active-readonly[readonly] {
  color: #000000;
  background-color: #ffffff !important;
  border-color: #888888; }

.valuemap-list-table tbody td {
  border-bottom: 1px solid #888888; }
.valuemap-list-table tbody tr:first-child td {
  border-top: 1px solid #888888; }

.mappings-table {
  display: grid;
  grid-template-columns: auto auto minmax(auto, 100%); }
  .mappings-table > div {
    text-align: left; }
  .mappings-table > div:nth-child(3n + 2) {
    text-align: center;
    padding: 0 10px; }

.valuemap-checkbox {
  margin-top: 10px; }

.overlay-dialogue .valuemap-list-table td {
  vertical-align: top; }

.form-grid .subscriptions-table th {
  color: #333333; }
.form-grid .subscriptions-table .icon {
  margin-right: 3px;
  vertical-align: text-bottom; }

.import-compare {
  display: flex;
  max-height: calc(100vh - 220px); }
  .import-compare .toc {
    flex: 20%;
    overflow-y: auto;
    overflow-x: hidden; }
  .import-compare .diff {
    flex: 80%;
    margin-left: 5px;
    overflow: auto;
    border: 1px dashed #888888; }

.list-dashed li {
  margin-left: 1em; }
  .list-dashed li::before {
    content: '\2013';
    float: left;
    margin-left: -1em; }

.overlay-dialogue #host-form #tagsFormList .table-forms-td-left,
.overlay-dialogue #host-form #macrosFormList .table-forms-td-left,
.overlay-dialogue #host-form #valuemap-formlist .table-forms-td-left {
  display: none; }
.overlay-dialogue #host-form #tagsFormList .table-forms-td-right,
.overlay-dialogue #host-form #macrosFormList .table-forms-td-right,
.overlay-dialogue #host-form #valuemap-formlist .table-forms-td-right {
  width: 100%; }

.linked-templates > .table-forms {
  margin-bottom: 5px;
  line-height: 24px; }
  .linked-templates > .table-forms td, .linked-templates > .table-forms th {
    padding: 0 5px 0 0; }
    .linked-templates > .table-forms td:last-child, .linked-templates > .table-forms th:last-child {
      width: 0;
      padding-right: 0; }

.audit-details-popup-wrapper {
  margin: 5px 10px; }
  .audit-details-popup-wrapper .audit-details-popup-textarea {
    width: 100%;
    height: 135px; }

.audit-details-wrapper {
  display: flex;
  justify-content: space-between; }
  .audit-details-wrapper .audit-show-details-btn-wrapper {
    margin: 0 5px 0 5px; }

.geomap-filter {
  position: absolute;
  right: 0;
  display: none;
  padding: 5px 20px 5px 10px;
  margin-top: 5px;
  margin-right: -2px;
  background-color: #ffffff;
  border: 1px solid #383838; }

.geomap-filter.collapsed {
  display: block; }

.geomap-filter li {
  width: calc(100% + 20px); }

.geomap-filter label {
  white-space: nowrap; }

.marker-cluster {
  background: none; }

.marker-cluster div {
  text-align: center;
  border-radius: 50%;
  margin-left: 5px;
  margin-top: 5px;
  height: 30px;
  width: 30px; }

.leaflet-marker-icon:focus {
  box-shadow: 0 0 0 2px #111111;
  border-radius: 2px;
  outline: none; }

.marker-cluster span {
  line-height: 30px; }

.leaflet-control .navigate-home-button,
.leaflet-control .geomap-filter-button {
  cursor: pointer; }
  .leaflet-control .navigate-home-button::before,
  .leaflet-control .geomap-filter-button::before {
    vertical-align: middle; }
.leaflet-control.disabled {
  background-color: #ffffff;
  opacity: 1; }

.leaflet-container {
  height: 100%;
  z-index: 1; }

.color-accent, .color-accent.btn-icon:not([disabled]), .color-accent.btn-link:not([disabled]), .color-accent.link-action:not(:hover):not(:focus), .color-accent.link-alt:not(:hover):not(:focus) {
  color: #ed3400; }
  .color-accent.btn-link:not([disabled]), .btn-link.color-accent.link-action:not([disabled]):not(:hover):not(:focus), .btn-link.color-accent.link-alt:not([disabled]):not(:hover):not(:focus) {
    border-color: #ed3400; }

.color-icon, .color-icon.btn-icon:not([disabled]), .color-icon.btn-link:not([disabled]), .color-icon.link-action:not(:hover):not(:focus), .color-icon.link-alt:not(:hover):not(:focus) {
  color: #555555; }
  .color-icon.btn-link:not([disabled]), .btn-link.color-icon.link-action:not([disabled]):not(:hover):not(:focus), .btn-link.color-icon.link-alt:not([disabled]):not(:hover):not(:focus) {
    border-color: #555555; }

.color-negative, .color-negative.btn-icon:not([disabled]), .color-negative.btn-link:not([disabled]), .color-negative.link-action:not(:hover):not(:focus), .color-negative.link-alt:not(:hover):not(:focus) {
  color: #990000; }
  .color-negative.btn-link:not([disabled]), .btn-link.color-negative.link-action:not([disabled]):not(:hover):not(:focus), .btn-link.color-negative.link-alt:not([disabled]):not(:hover):not(:focus) {
    border-color: #990000; }

.color-warning, .color-warning.btn-icon:not([disabled]), .color-warning.btn-link:not([disabled]), .color-warning.link-action:not(:hover):not(:focus), .color-warning.link-alt:not(:hover):not(:focus) {
  color: #af6b00; }
  .color-warning.btn-link:not([disabled]), .btn-link.color-warning.link-action:not([disabled]):not(:hover):not(:focus), .btn-link.color-warning.link-alt:not([disabled]):not(:hover):not(:focus) {
    border-color: #af6b00; }

.color-positive, .color-positive.btn-icon:not([disabled]), .color-positive.btn-link:not([disabled]), .color-positive.link-action:not(:hover):not(:focus), .color-positive.link-alt:not(:hover):not(:focus) {
  color: #009900; }
  .color-positive.btn-link:not([disabled]), .btn-link.color-positive.link-action:not([disabled]):not(:hover):not(:focus), .btn-link.color-positive.link-alt:not([disabled]):not(:hover):not(:focus) {
    border-color: #009900; }

.blue, .blue.btn-icon:not([disabled]), .blue.btn-link:not([disabled]), .blue.link-action:not(:hover):not(:focus), .blue.link-alt:not(:hover):not(:focus) {
  color: #111111; }
  .blue.btn-link:not([disabled]), .btn-link.blue.link-action:not([disabled]):not(:hover):not(:focus), .btn-link.blue.link-alt:not([disabled]):not(:hover):not(:focus) {
    border-color: #111111; }

.green, .green.btn-icon:not([disabled]), .green.btn-link:not([disabled]), .green.link-action:not(:hover):not(:focus), .green.link-alt:not(:hover):not(:focus) {
  color: #009900; }
  .green.btn-link:not([disabled]), .btn-link.green.link-action:not([disabled]):not(:hover):not(:focus), .btn-link.green.link-alt:not([disabled]):not(:hover):not(:focus) {
    border-color: #009900; }

.grey, .grey.btn-icon:not([disabled]), .grey.btn-link:not([disabled]), .grey.link-action:not(:hover):not(:focus), .grey.link-alt:not(:hover):not(:focus) {
  color: #333333; }
  .grey.btn-link:not([disabled]), .btn-link.grey.link-action:not([disabled]):not(:hover):not(:focus), .btn-link.grey.link-alt:not([disabled]):not(:hover):not(:focus) {
    border-color: #333333; }

.orange, .orange.btn-icon:not([disabled]), .orange.btn-link:not([disabled]), .orange.link-action:not(:hover):not(:focus), .orange.link-alt:not(:hover):not(:focus) {
  color: #ed3400; }
  .orange.btn-link:not([disabled]), .btn-link.orange.link-action:not([disabled]):not(:hover):not(:focus), .btn-link.orange.link-alt:not([disabled]):not(:hover):not(:focus) {
    border-color: #ed3400; }

.red, .red.btn-icon:not([disabled]), .red.btn-link:not([disabled]), .red.link-action:not(:hover):not(:focus), .red.link-alt:not(:hover):not(:focus) {
  color: #990000; }
  .red.btn-link:not([disabled]), .btn-link.red.link-action:not([disabled]):not(:hover):not(:focus), .btn-link.red.link-alt:not([disabled]):not(:hover):not(:focus) {
    border-color: #990000; }

.teal, .teal.btn-icon:not([disabled]), .teal.btn-link:not([disabled]), .teal.link-action:not(:hover):not(:focus), .teal.link-alt:not(:hover):not(:focus) {
  color: #0f998b; }
  .teal.btn-link:not([disabled]), .btn-link.teal.link-action:not([disabled]):not(:hover):not(:focus), .btn-link.teal.link-alt:not([disabled]):not(:hover):not(:focus) {
    border-color: #0f998b; }

.yellow, .yellow.btn-icon:not([disabled]), .yellow.btn-link:not([disabled]), .yellow.link-action:not(:hover):not(:focus), .yellow.link-alt:not(:hover):not(:focus) {
  color: #af6b00; }
  .yellow.btn-link:not([disabled]), .btn-link.yellow.link-action:not([disabled]):not(:hover):not(:focus), .btn-link.yellow.link-alt:not([disabled]):not(:hover):not(:focus) {
    border-color: #af6b00; }

.sidebar .logo:focus .zabbix-logo-sidebar {
  box-shadow: 0 0 0 2px #ffffff; }
.sidebar button:focus {
  box-shadow: 0 0 0 2px #ffffff; }
.sidebar.is-compact:not(.is-opened) .menu-main > li.is-selected > a {
  background: #f3f3f3;
  border-left-color: transparent; }

a.btn-icon:link, a.btn-icon:hover, a.btn-icon:focus, a.btn-icon:visited,
.btn-icon:link,
.btn-icon:hover,
.btn-icon:focus,
.btn-icon:visited {
  border-bottom: none; }

.menu-user a:link, .menu-user a:visited {
  border-bottom: 0; }

.form-search .search:focus ~ .btn-icon {
  color: #000000 !important; }
.form-search .btn-icon:focus {
  color: #ffffff; }
  .form-search .btn-icon:focus:hover {
    color: #ffffff; }

.dashboard-navigation-tabs .sortable-list > .sortable-item:focus:not(:active) > div {
  box-shadow: 0 0 0 2px #111111; }
.dashboard-navigation-tabs .sortable > .sortable-item > div, .dashboard-navigation-tabs .sortable-list > .sortable-item > div:hover {
  border: 1px solid #8e8e8e; }
.dashboard-navigation-tabs .sortable > .sortable-item > div.selected-tab span, .dashboard-navigation-tabs .sortable-list > .sortable-item > div.selected-tab span {
  color: #ffffff; }
.dashboard-navigation-tabs .btn-dashboard-page-properties {
  color: #959595; }

.dashboard-widget-placeholder .dashboard-widget-placeholder-box {
  box-shadow: none;
  border-color: #000000;
  background-color: transparent; }
.dashboard-widget-placeholder .dashboard-widget-placeholder-resizing {
  border: 2px dashed #000000;
  box-shadow: none; }

.dashboard.dashboard-is-edit-mode .dashboard-grid-iterator.ui-resizable-resizing .dashboard-grid-iterator-mask, .dashboard.dashboard-is-edit-mode .dashboard-grid-iterator.ui-draggable-dragging .dashboard-grid-iterator-mask {
  border: 0; }

.dashboard-widget-graph-link:focus::after {
  background: #111111;
  height: 3px;
  bottom: -3px; }

.subfilter-enabled .link-action {
  color: #000000; }
  .subfilter-enabled .link-action:focus {
    color: #000000;
    border-bottom: 3px solid #000000; }
  .subfilter-enabled .link-action:hover {
    color: #000000;
    border-bottom: 1px solid #000000; }

.timeline-axis {
  border-right-color: #272727 !important; }
  .timeline-axis::before {
    background-color: #272727 !important; }

.menu-popup .menu-popup-item:hover, .menu-popup .menu-popup-item:focus, .menu-popup .menu-popup-item:active, .menu-popup .menu-popup-item.highlighted {
  background-color: #000000;
  color: #ffffff; }
  .menu-popup .menu-popup-item:hover .arrow-right, .menu-popup .menu-popup-item:focus .arrow-right, .menu-popup .menu-popup-item:active .arrow-right, .menu-popup .menu-popup-item.highlighted .arrow-right {
    border-left-color: #ffffff; }
.menu-popup .menu-popup-item.disabled {
  color: #9f9f9f; }

.radio-list-control .normal-bg::before, .radio-list-control .normal-bg::after,
.radio-list-control .average-bg::before,
.radio-list-control .average-bg::after,
.radio-list-control .disaster-bg::before,
.radio-list-control .disaster-bg::after,
.radio-list-control .high-bg::before,
.radio-list-control .high-bg::after,
.radio-list-control .info-bg::before,
.radio-list-control .info-bg::after,
.radio-list-control .na-bg::before,
.radio-list-control .na-bg::after,
.radio-list-control .warning-bg::before,
.radio-list-control .warning-bg::after {
  display: none; }
.radio-list-control li input[type="radio"]:checked:not([disabled]) + label {
  color: #ffffff; }
.radio-list-control li input[type="radio"]:checked + label {
  background-color: #333333 !important; }
.radio-list-control li input[type="radio"]:focus + label {
  background-color: #6f6f6f !important;
  box-shadow: 0 0 0 2px #111111 !important;
  color: #ffffff; }
.radio-list-control li input[type="radio"]:checked[disabled] + label {
  background-color: #d3d3d3 !important; }

a:link {
  border-bottom: 1px solid rgba(0, 0, 0, 0.5); }
a:visited, a:hover {
  border-bottom: 1px solid #000000; }
a:focus {
  border-bottom: 3px solid #000000; }

a.link-action {
  border-bottom: 1px dotted; }

.link-action:hover {
  border-bottom-color: rgba(0, 0, 0, 0.5); }
.link-action:active, .link-action:focus {
  margin-bottom: -3px;
  color: #000000;
  border-bottom: 3px solid #000000; }

.link-alt:link, .link-alt:visited {
  border-bottom-color: #808080; }
.link-alt:hover {
  border-bottom-color: #000000; }
.link-alt:focus {
  border-bottom: 3px solid #000000; }
.link-alt:active {
  border-bottom-color: #555555; }

.header-navigation li > span a:focus,
.header-navigation > li:first-child > span a:focus {
  margin-bottom: -2px; }
.header-navigation > li > span a:focus {
  line-height: 12px; }

.btn-link {
  font-weight: bold;
  color: #000000; }
  .btn-link:focus {
    margin-bottom: -3px !important;
    border-bottom: 3px solid #000000; }

.table-paging a:focus {
  background-color: #777777 !important; }

.paging-selected:focus {
  background-color: #777777 !important; }

.tag.green-bg, .green-bg.btn-tag, .tag.yellow-bg, .yellow-bg.btn-tag {
  background-color: #333333;
  color: #ffffff; }

.disabled {
  opacity: .5; }

.multiselect.active {
  box-shadow: 0 0 0 1px #111111; }
.multiselect input[type="text"]:focus {
  box-shadow: none; }
.multiselect .multiselect-list li.selected .subfilter-enabled,
.multiselect .multiselect-list li.selected .subfilter-disable-btn,
.multiselect .multiselect-list li.selected .subfilter-disable-btn:active {
  box-shadow: 0 0 0 1px #111111; }

.checkbox-radio:focus + label span {
  box-shadow: 0 0 0 1px #111111; }

.checkbox-list li {
  padding-left: 1px;
  margin-left: -1px; }

z-select button.focusable:focus,
.z-select button.focusable:focus, z-select .list:focus,
.z-select .list:focus, .multiselect:focus, input[type="text"]:focus, input[type="password"]:focus, input[type="search"]:focus, input[type="number"]:focus, input[type="email"]:focus, input[type="time"]:focus, input[type="file"]:focus, textarea:focus, select:focus {
  box-shadow: 0 0 0 1px #111111; }

.multiselect-suggest li.suggest-hover, .multiselect-matches li.suggest-hover {
  color: #ffffff;
  background-color: #000000; }
  .multiselect-suggest li.suggest-hover .grey, .multiselect-matches li.suggest-hover .grey, .multiselect-suggest li.suggest-hover .grey.link-action:not(:hover):not(:focus), .multiselect-matches li.suggest-hover .grey.link-action:not(:hover):not(:focus), .multiselect-suggest li.suggest-hover .grey.link-alt:not(:hover):not(:focus), .multiselect-matches li.suggest-hover .grey.link-alt:not(:hover):not(:focus) {
    color: #dcdcdc; }
  .multiselect-suggest li.suggest-hover .suggest-found, .multiselect-matches li.suggest-hover .suggest-found {
    color: #ffd98c; }

.suggest-found {
  color: #7c4c00; }

.list-table .subfilter-enabled {
  background-color: #ffffff;
  box-shadow: 0 0 0 1px #000000; }
.list-table thead th {
  border-color: #909090; }
.list-table .problem-nested:not([class*='flh-']):not(.row-selected):not(:hover) {
  background-color: #ffffff; }
  .list-table .problem-nested:not([class*='flh-']):not(.row-selected):not(:hover) td {
    border-bottom-color: #888888 !important; }
  .list-table .problem-nested:not([class*='flh-']):not(.row-selected):not(:hover) .timeline-axis,
  .list-table .problem-nested:not([class*='flh-']):not(.row-selected):not(:hover) .timeline-td,
  .list-table .problem-nested:not([class*='flh-']):not(.row-selected):not(:hover) .timeline-date,
  .list-table .problem-nested:not([class*='flh-']):not(.row-selected):not(:hover) .problem-expand-td {
    border-bottom-color: transparent !important; }
.list-table .action-container .link-action:active, .list-table .action-container .link-action:focus {
  margin-bottom: -3px; }
.list-table.compact-view .flh-na-bg:not(.row-selected):not(:hover),
.list-table.compact-view .flh-info-bg:not(.row-selected):not(:hover),
.list-table.compact-view .flh-warning-bg:not(.row-selected):not(:hover),
.list-table.compact-view .flh-average-bg:not(.row-selected):not(:hover),
.list-table.compact-view .flh-high-bg:not(.row-selected):not(:hover),
.list-table.compact-view .flh-disaster-bg:not(.row-selected):not(:hover) {
  background: none; }
.list-table.compact-view td {
  box-shadow: inset 0 -1px 0 0 #888888; }
  .list-table.compact-view td.na-bg::before, .list-table.compact-view td.normal-bg::before, .list-table.compact-view td.info-bg::before, .list-table.compact-view td.warning-bg::before, .list-table.compact-view td.average-bg::before, .list-table.compact-view td.high-bg::before, .list-table.compact-view td.disaster-bg::before {
    box-shadow: inset 0 -1px 0 0 #888888;
    font-size: 22px;
    padding-top: 0;
    padding-bottom: 0; }

.filter-highlight-row-cb {
  display: none; }

.status-container .status-na-bg,
.status-container .status-info-bg,
.status-container .status-warning-bg,
.status-container .status-average-bg,
.status-container .status-high-bg,
.status-container .status-disaster-bg {
  border-color: rgba(255, 255, 255, 0.2);
  background-color: #333333;
  color: #ffffff; }

.na-bg, .normal-bg, .info-bg, .average-bg, .warning-bg, .high-bg, .disaster-bg, .log-na-bg, .log-info-bg, .log-warning-bg, .log-high-bg, .log-disaster-bg, .inactive-bg, td.inactive-bg {
  background-color: transparent !important; }
  .na-bg::before, .normal-bg::before, .info-bg::before, .average-bg::before, .warning-bg::before, .high-bg::before, .disaster-bg::before, .log-na-bg::before, .log-info-bg::before, .log-warning-bg::before, .log-high-bg::before, .log-disaster-bg::before, .inactive-bg::before {
    position: absolute;
    top: 0;
    bottom: 0;
    left: 0;
    width: 34px;
    padding-top: 2px;
    padding-bottom: 2px;
    font-size: 26px;
    color: #ffffff;
    text-align: center;
    -webkit-text-stroke: 0.4px rgba(0, 0, 0, 0.2); }

.na-bg::before {
  content: ""; }

.normal-bg::before {
  content: ""; }

.info-bg::before {
  content: ""; }

.average-bg::before {
  content: ""; }

.warning-bg::before {
  content: ""; }

.high-bg::before {
  content: ""; }

.disaster-bg::before {
  content: ""; }

.log-na-bg::before {
  content: ""; }

.log-info-bg::before {
  content: ""; }

.log-warning-bg::before {
  content: ""; }

.log-high-bg::before {
  content: ""; }

.log-disaster-bg::before {
  content: ""; }

.na-bg::before,
.log-na-bg::before,
.normal-bg::before {
  background-color: #59db8f; }

.na-bg.blink-hidden::after,
.normal-bg.blink-hidden::after,
.info-bg.blink-hidden::after,
.average-bg.blink-hidden::after,
.warning-bg.blink-hidden::after,
.high-bg.blink-hidden::after,
.disaster-bg.blink-hidden::after {
  content: none; }
.na-bg a.link-action,
.normal-bg a.link-action,
.info-bg a.link-action,
.average-bg a.link-action,
.warning-bg a.link-action,
.high-bg a.link-action,
.disaster-bg a.link-action {
  color: #555555; }

.log-na-bg::before {
  color: #2a353a !important;
  background-color: #97aab3 !important; }

.log-info-bg::before {
  color: #00268e !important;
  background-color: #7499ff !important; }

.log-warning-bg::before {
  color: #734d00 !important;
  background-color: #ffc859 !important; }

.log-high-bg::before {
  color: #52190b !important;
  background-color: #e97659 !important; }

.log-disaster-bg::before {
  color: #4b0c0c !important;
  background-color: #e45959 !important; }

td.na-bg,
td.normal-bg,
td.info-bg,
td.average-bg,
td.warning-bg,
td.high-bg,
td.disaster-bg,
td.log-na-bg,
td.log-info-bg,
td.log-warning-bg,
td.log-high-bg,
td.log-disaster-bg {
  padding-left: 42px !important;
  color: #000000; }

.notif-body h4 {
  padding-bottom: 3px;
  margin-bottom: -3px; }
.notif-body p {
  margin-bottom: 2px; }
.notif-body li {
  padding-left: 42px; }

.notif-indic {
  width: 34px;
  height: 27px;
  position: relative;
  margin: 0 0 0 -42px; }
  .notif-indic .notif-indic-snooze {
    margin-top: 32px; }

td.inactive-bg {
  padding-left: 42px !important;
  color: #000000; }

.inactive-bg::before {
  content: "";
  background-color: #e45959; }

.msg-bad .link-action:hover,
.msg-good .link-action:hover,
.msg-warning .link-action:hover {
  color: #000000; }

.graph-selection {
  background-color: rgba(0, 0, 0, 0.1);
  border: 0;
  outline: 2px solid rgba(0, 0, 0, 0.6); }

.svg-graph-selection {
  fill: rgba(0, 0, 0, 0.1);
  stroke: rgba(0, 0, 0, 0.6);
  stroke-width: 2px; }

.ui-selectable-helper {
  background-color: rgba(0, 0, 0, 0.1);
  border: 2px solid rgba(0, 0, 0, 0.6); }

.map-element-selected {
  border-color: #000000; }

.ui-tabs-nav .btn-time:hover,
.ui-tabs-nav .filter-trigger:hover {
  background-color: #3c3c3c; }
.ui-tabs-nav .btn-time:focus,
.ui-tabs-nav .filter-trigger:focus {
  background-color: #6f6f6f;
  box-shadow: 0 0 0 2px #111111; }
.ui-tabs-nav .ui-state-focus .btn-time,
.ui-tabs-nav .ui-state-focus .filter-trigger {
  background-color: #6f6f6f;
  box-shadow: 0 0 0 2px #111111; }
.ui-tabs-nav .ui-state-focus.ui-tabs-active .btn-time,
.ui-tabs-nav .ui-state-focus.ui-tabs-active .filter-trigger {
  background-color: #f4f4f4;
  border-color: #f4f4f4;
  box-shadow: 0 0 0 2px #111111; }

.time-quick li a:focus {
  box-shadow: 0 0 0 2px #111111; }

.problem-icon-link {
  border-radius: 3px; }
  .problem-icon-link:focus {
    box-shadow: 0 0 0 2px #111111; }

.problem-icon-link .problem-icon-list-item,
.problem-icon-list .problem-icon-list-item {
  padding-left: 0;
  color: #000000;
  border: none;
  background: transparent; }
  .problem-icon-link .problem-icon-list-item::before,
  .problem-icon-list .problem-icon-list-item::before {
    margin-right: 4px;
    color: #ffffff;
    -webkit-text-stroke: 0.4px rgba(0, 0, 0, 0.2);
    border-radius: 3px; }
.problem-icon-link .status-na-bg::before,
.problem-icon-list .status-na-bg::before {
  content: ""; }
.problem-icon-link .status-normal-bg::before,
.problem-icon-list .status-normal-bg::before {
  content: ""; }
.problem-icon-link .status-info-bg::before,
.problem-icon-list .status-info-bg::before {
  content: ""; }
.problem-icon-link .status-average-bg::before,
.problem-icon-list .status-average-bg::before {
  content: ""; }
.problem-icon-link .status-warning-bg::before,
.problem-icon-list .status-warning-bg::before {
  content: ""; }
.problem-icon-link .status-high-bg::before,
.problem-icon-list .status-high-bg::before {
  content: ""; }
.problem-icon-link .status-disaster-bg::before,
.problem-icon-list .status-disaster-bg::before {
  content: ""; }

.totals-list > div {
  border-top: 1px solid #9f9f9f;
  color: #000000; }
.totals-list .count {
  font-weight: bold; }
.totals-list.totals-list-horizontal > div:not(:last-of-type) {
  border-right: 1px solid #9f9f9f; }

.btn-undo.is-focused {
  box-shadow: 0 1px 0 #111111, 0 -1px 0 #111111; }

.filter-container.tabfilter-container .tabfilter-item-label.focused {
  box-shadow: 0 0 0 2px #111111; }<|MERGE_RESOLUTION|>--- conflicted
+++ resolved
@@ -1189,18 +1189,8 @@
     background-color: #6f6f6f;
     border-color: #484848; }
 
-<<<<<<< HEAD
-.btn-add[disabled], .btn-add[disabled]:hover,
-.btn-edit[disabled],
-.btn-edit[disabled]:hover,
-.btn-import[disabled],
-.btn-import[disabled]:hover,
-.btn-remove[disabled],
-.btn-remove[disabled]:hover {
-=======
 .btn-alt {
   color: #000000;
->>>>>>> 9b5c1e34
   background-color: transparent;
   border-color: #555555; }
   .btn-alt:hover {
