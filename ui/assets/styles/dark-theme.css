--- conflicted
+++ resolved
@@ -6368,7 +6368,9 @@
 .overlay-dialogue .valuemap-list-table td {
   vertical-align: top; }
 
-<<<<<<< HEAD
+.subscriptions-table th {
+  color: #737373; }
+
 .import-compare {
   display: flex;
   max-height: calc(100vh - 190px); }
@@ -6381,10 +6383,6 @@
     margin-left: 5px;
     overflow: auto;
     border: 1px dashed #4f4f4f; }
-=======
-.subscriptions-table th {
-  color: #737373; }
->>>>>>> 55816926
 
 .sidebar.is-compact:not(.is-opened) .form-search .search-icon {
   opacity: .75; }
