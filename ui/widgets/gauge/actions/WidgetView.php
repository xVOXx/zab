<?php declare(strict_types = 0);
/*
** Zabbix
** Copyright (C) 2001-2023 Zabbix SIA
**
** This program is free software; you can redistribute it and/or modify
** it under the terms of the GNU General Public License as published by
** the Free Software Foundation; either version 2 of the License, or
** (at your option) any later version.
**
** This program is distributed in the hope that it will be useful,
** but WITHOUT ANY WARRANTY; without even the implied warranty of
** MERCHANTABILITY or FITNESS FOR A PARTICULAR PURPOSE. See the
** GNU General Public License for more details.
**
** You should have received a copy of the GNU General Public License
** along with this program; if not, write to the Free Software
** Foundation, Inc., 51 Franklin Street, Fifth Floor, Boston, MA  02110-1301, USA.
**/


namespace Widgets\Gauge\Actions;

use API,
	CMacrosResolverHelper,
	CNumberParser,
	CControllerDashboardWidgetView,
	CControllerResponseData,
	CSettingsHelper,
	CUrl,
	Manager;

use Widgets\Gauge\Widget;

use Zabbix\Core\CWidget;

class WidgetView extends CControllerDashboardWidgetView {

	protected function init(): void {
		parent::init();

		$this->addValidationRules([
			'with_config' => 'in 1'
		]);
	}

	protected function doAction(): void {
		$data = [
			'name' => $this->getInput('name', $this->widget->getDefaultName()),
			'user' => [
				'debug_mode' => $this->getDebugMode()
			]
		];

		$item = $this->getItem();

		if ($item === null) {
			$this->setResponse(new CControllerResponseData($data + [
				'error' => _('No permissions to referred object or it does not exist!')
			]));

			return;
		}

		if ($this->fields_values['override_hostid']) {
			$errors = $this->checkConfigForOverriddenItem($item);

			if ($errors) {
				foreach ($errors as $error) {
					error($error);
				}

				$this->setResponse(
					(new CControllerResponseData(['main_block' => json_encode([
						'error' => [
							'messages' => array_column(get_and_clear_messages(), 'message')
						]
					], JSON_THROW_ON_ERROR)]))->disableView()
				);

				return;
			}
		}

		if ($this->getInput('name', '') === '') {
			$data['name'] = $this->isTemplateDashboard()
				? $item['name']
				: $item['hosts'][0]['name'].NAME_DELIMITER.$item['name'];
		}

		$data['vars'] = $this->getValueData($item);

		$data['vars']['url'] = $this->getHistoryUrl($item);

		if ($this->hasInput('with_config')) {
			$data['vars']['config'] = $this->getConfig($item);
		}

		$this->setResponse(new CControllerResponseData($data));
	}

	private function getItem(): ?array {
		$item_options = [
			'output' => ['itemid', 'hostid', 'name', 'value_type', 'units'],
			'selectHosts' => !$this->isTemplateDashboard() ? ['name'] : null,
			'selectValueMap' => ['mappings'],
			'filter' => [
				'value_type' => [ITEM_VALUE_TYPE_FLOAT, ITEM_VALUE_TYPE_UINT64]
			],
			'webitems' => true
		];

		if ($this->fields_values['override_hostid']) {
			$src_items = API::Item()->get([
				'output' => ['key_'],
				'itemids' => $this->fields_values['itemid'],
				'webitems' => true
			]);

			if (!$src_items) {
				return null;
			}

			$item_options['hostids'] = $this->fields_values['override_hostid'];
			$item_options['filter']['key_'] = $src_items[0]['key_'];
		}
		else {
			$item_options['itemids'] = $this->fields_values['itemid'];
		}

		$items = API::Item()->get($item_options);

		if (!$items) {
			return null;
		}

		return $items[0];
	}

	private function checkConfigForOverriddenItem(array $item): array {
		$form = $this->widget->getForm(['itemid' => $item['itemid']] + $this->getInput('fields', []),
			$this->hasInput('templateid') ? $this->getInput('templateid') : null
		);

		return $form->validate();
	}

	private function getConfig(array $item): array {
		$config = [
			'angle' => $this->fields_values['angle'],
			'empty_color' => $this->fields_values['empty_color'],
			'bg_color' => $this->fields_values['bg_color']
		];

		$item_units = $this->fields_values['units_show'] == 1 && $this->fields_values['units'] !== ''
			? $this->fields_values['units']
			: $item['units'];

		$number_parser = new CNumberParser([
			'with_size_suffix' => true,
			'with_time_suffix' => true,
			'is_binary_size' => isBinaryUnits($item_units)
		]);

		$number_parser->parse($this->fields_values['min']);
		$config['min'] = $number_parser->calcValue();

		$number_parser->parse($this->fields_values['max']);
		$config['max'] = $number_parser->calcValue();

		$show = array_flip($this->fields_values['show']);

		if (array_key_exists(Widget::SHOW_SCALE, $show)) {
			$config['scale'] = [
				'show' => true,
				'size' => $this->fields_values['scale_size']
			];

			if ($this->fields_values['units_show'] == 1 && $this->fields_values['scale_show_units'] == 1) {
				$scale_units = $this->fields_values['units'] !== '' ? $this->fields_values['units'] : $item['units'];
			}
			else {
				$scale_units = '';
			}

			$scale_decimal_places = $this->fields_values['scale_decimal_places'];

			$labels = self::makeValueLabels(['units' => $scale_units] + $item, $config['min'], $scale_decimal_places);
			$config['scale']['min_text'] = $labels['value'].($labels['units'] !== '' ? ' '.$labels['units'] : '');

			$labels = self::makeValueLabels(['units' => $scale_units] + $item, $config['max'], $scale_decimal_places);
			$config['scale']['max_text'] = $labels['value'].($labels['units'] !== '' ? ' '.$labels['units'] : '');
		}
		else {
			$config['scale']['show'] = false;
		}

		if (array_key_exists(Widget::SHOW_DESCRIPTION, $show)) {
			$widget_description = $this->fields_values['description'];

			if (!$this->isTemplateDashboard() || $this->hasInput('dynamic_hostid')) {
				[[
					'widget_description' => $widget_description
				]] = CMacrosResolverHelper::resolveItemWidgetDescriptions([$item + [
						'widget_description' => $widget_description
					]]);
			}

<<<<<<< HEAD
			$config['description'] = [
				'show' => true,
				'text' => $widget_description,
				'position' => $this->fields_values['desc_v_pos'],
				'size' => $this->fields_values['desc_size'],
				'is_bold' => $this->fields_values['desc_bold'] == 1,
				'color' => $this->fields_values['desc_color']
			];
		}
		else {
			$config['description']['show'] = false;
=======
		if (!$this->isTemplateDashboard() || $this->fields_values['override_hostid']) {
			[[
				'widget_description' => $widget_description
			]] = CMacrosResolverHelper::resolveItemWidgetDescriptions([$item + [
				'widget_description' => $widget_description
			]]);
>>>>>>> af4828fb
		}

		if (array_key_exists(Widget::SHOW_VALUE, $show)) {
			$config['value'] = [
				'show' => true,
				'size' => $this->fields_values['value_size'],
				'is_bold' => $this->fields_values['value_bold'] == 1,
				'color' => $this->fields_values['value_color'],
				'arc' => $this->fields_values['value_arc'] == 1
					? [
						'show' => true,
						'size' => $this->fields_values['value_arc_size'],
						'color' => $this->fields_values['value_arc_color']
					]
					: [
						'show' => false
					]
			];

			$config['units'] = $this->fields_values['units_show'] == 1
				? [
					'show' => true,
					'position' => $this->fields_values['units_pos'],
					'size' => $this->fields_values['units_size'],
					'is_bold' => $this->fields_values['units_bold'] == 1,
					'color' => $this->fields_values['units_color']
				]
				: [
					'show' => false
				];
		}
		else {
			$config['value']['show'] = false;

			$config['units']['show'] = false;
		}

		$config['needle'] = array_key_exists(Widget::SHOW_NEEDLE, $show)
			? [
				'show' => true,
				'color' => $this->fields_values['needle_color']
			]
			: [
				'show' => false
			];

		$config['thresholds'] = [
			'show_labels' => $this->fields_values['th_show_labels'] == 1,
			'arc' => $this->fields_values['th_show_arc'] == 1
				? [
					'show' => true,
					'size' => $this->fields_values['th_arc_size']
				]
				: [
					'show' => false
				],
			'data' => []
		];

		foreach ($this->fields_values['thresholds'] as $threshold) {
			$number_parser->parse($threshold['threshold']);

			$threshold_value = $number_parser->calcValue();

			if (array_key_exists(Widget::SHOW_SCALE, $show)) {
				$labels = self::makeValueLabels(['units' => $scale_units] + $item, $threshold_value,
					$scale_decimal_places
				);

				$threshold_text = $labels['value'].($labels['units'] !== '' ? ' '.$labels['units'] : '');
			}
			else {
				$threshold_text = '';
			}

			$config['thresholds']['data'][] = [
				'color' => $threshold['color'],
				'value' => $threshold_value,
				'text' => $threshold_text
			];
		}

		return $config;
	}

	private function getValueData(array $item): array {
		$no_data = [
			'value' => null,
			'value_text' => _('No data'),
			'units_text' => ''
		];

		if ($this->isTemplateDashboard() && !$this->fields_values['override_hostid']) {
			return $no_data;
		}

		$history_period = timeUnitToSeconds(CSettingsHelper::get(CSettingsHelper::HISTORY_PERIOD));
		$history = Manager::History()->getLastValues([$item], 1, $history_period);

		if (!$history) {
			return $no_data;
		}

		$value = $history[$item['itemid']][0]['value'];

		if ($this->fields_values['units_show'] == 1) {
			if ($this->fields_values['units'] !== '') {
				$item['units'] = $this->fields_values['units'];
			}
		}
		else {
			$item['units'] = '';
		}

		$labels = self::makeValueLabels($item, $value, $this->fields_values['decimal_places']);

		return [
			'value' => (float) $value,
			'value_text' => $labels['value'],
			'units_text' => $labels['units']
		];
	}

	private function getHistoryUrl(array $item): string {
		return (new CUrl('history.php'))
			->setArgument('action', HISTORY_GRAPH)
			->setArgument('itemids[]', $item['itemid'])
			->getUrl();
	}

	private static function makeValueLabels(array $item, $value, int $decimal_places): array {
		return formatHistoryValueRaw($value, $item, false, [
			'decimals' => $decimal_places,
			'decimals_exact' => true,
			'small_scientific' => false,
			'zero_as_zero' => false
		]);
	}
}<|MERGE_RESOLUTION|>--- conflicted
+++ resolved
@@ -198,15 +198,14 @@
 		if (array_key_exists(Widget::SHOW_DESCRIPTION, $show)) {
 			$widget_description = $this->fields_values['description'];
 
-			if (!$this->isTemplateDashboard() || $this->hasInput('dynamic_hostid')) {
-				[[
-					'widget_description' => $widget_description
-				]] = CMacrosResolverHelper::resolveItemWidgetDescriptions([$item + [
-						'widget_description' => $widget_description
-					]]);
-			}
-
-<<<<<<< HEAD
+		if (!$this->isTemplateDashboard() || $this->fields_values['override_hostid']) {
+			[[
+				'widget_description' => $widget_description
+			]] = CMacrosResolverHelper::resolveItemWidgetDescriptions([$item + [
+				'widget_description' => $widget_description
+			]]);
+		}
+
 			$config['description'] = [
 				'show' => true,
 				'text' => $widget_description,
@@ -218,14 +217,6 @@
 		}
 		else {
 			$config['description']['show'] = false;
-=======
-		if (!$this->isTemplateDashboard() || $this->fields_values['override_hostid']) {
-			[[
-				'widget_description' => $widget_description
-			]] = CMacrosResolverHelper::resolveItemWidgetDescriptions([$item + [
-				'widget_description' => $widget_description
-			]]);
->>>>>>> af4828fb
 		}
 
 		if (array_key_exists(Widget::SHOW_VALUE, $show)) {
