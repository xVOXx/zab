--- conflicted
+++ resolved
@@ -114,34 +114,12 @@
 			$hostids = $this->fields_values['hostids'] ?: null;
 		}
 
-<<<<<<< HEAD
-		if (array_key_exists('tags', $this->fields_values)) {
-			$options = [
-				'output' => ['name'],
-				'groupids' => $groupids,
-				'hostids' => $hostids,
-				'evaltype' => $this->fields_values['evaltype'],
-				'tags' => $this->fields_values['tags'],
-				'monitored_hosts' => true,
-				'preservekeys' => true,
-				'dashboard_time' => $dashboard_time
-			];
-
-			if ($from !== null && $to !== null) {
-				$options['time_period'] = [
-					'time_from' => $time_from,
-					'time_to' => $time_to
-				];
-			}
-
-			$hosts = API::Host()->get($options);
-=======
 		$tags_exist = array_key_exists('tags', $this->fields_values);
 		$maintenance_status = $this->fields_values['maintenance'] == HOST_MAINTENANCE_STATUS_OFF
 			? HOST_MAINTENANCE_STATUS_OFF
 			: null;
 
-		$hosts = API::Host()->get([
+		$options = [
 			'output' => ['name', 'maintenance_status', 'maintenanceid'],
 			'groupids' => $groupids,
 			'hostids' => $hostids,
@@ -149,8 +127,18 @@
 			'tags' => $tags_exist ? $this->fields_values['tags'] : null,
 			'filter' => ['maintenance_status' => $maintenance_status],
 			'monitored_hosts' => true,
-			'preservekeys' => true
-		]);
+			'preservekeys' => true,
+			'dashboard_time' => $dashboard_time
+		];
+
+		if ($from !== null && $to !== null) {
+			$options['time_period'] = [
+				'time_from' => $time_from,
+				'time_to' => $time_to
+			];
+		}
+
+		$hosts = API::Host()->get($options);
 
 		$hostids = array_keys($hosts);
 		$maintenanceids = array_filter(array_column($hosts, 'maintenanceid', 'maintenanceid'));
@@ -162,7 +150,6 @@
 				'preservekeys' => true
 			])
 			: [];
->>>>>>> c4c5c3df
 
 		$db_maintenances = CArrayHelper::renameObjectsKeys($db_maintenances,
 			['name' => 'maintenance_name', 'description' => 'maintenance_description']
@@ -187,20 +174,14 @@
 		if (!$has_text_column && $item_names) {
 			$hosts_with_items = [];
 
-			foreach ($item_names as $column_index => $item_name) {
+			foreach ($item_names as $column_index => $item_name) {;
 				$numeric_only = self::isNumericOnlyColumn($configuration[$column_index]);
 				$items[$column_index] = self::getItems($item_name, $numeric_only, $groupids, $hostids);
 
-<<<<<<< HEAD
-		$master_items = self::getItems($master_column['item'], $master_items_only_numeric_allowed, $groupids, $hostids,
-			$master_column['aggregate_function'] == AGGREGATE_COUNT);
-		$master_item_values = self::getItemValues($master_items, $master_column, $time_now);
-=======
 				foreach ($items[$column_index] as $item) {
 					$hosts_with_items[$item['hostid']] = true;
 				}
 			}
->>>>>>> c4c5c3df
 
 			$hostids = array_keys($hosts_with_items);
 			$hosts = array_intersect_key($hosts, $hosts_with_items);
@@ -255,13 +236,8 @@
 		);
 
 		if ($this->fields_values['order'] == Widget::ORDER_TOP_N) {
-<<<<<<< HEAD
-			if ($master_items_only_numeric_present || $column['aggregate_function'] == AGGREGATE_COUNT) {
-				arsort($master_item_values, SORT_NUMERIC);
-=======
 			if ($master_items_only_numeric_present) {
 				arsort($master_entity_values, SORT_NUMERIC);
->>>>>>> c4c5c3df
 
 				$master_entities_min = end($master_entity_values);
 				$master_entities_max = reset($master_entity_values);
@@ -342,13 +318,6 @@
 			else {
 				$numeric_only = self::isNumericOnlyColumn($column);
 
-<<<<<<< HEAD
-				$column_items = !$calc_extremes || ($column['min'] !== '' && $column['max'] !== '')
-					? self::getItems($column['item'], $numeric_only, $groupids, array_keys($master_hostids),
-						$column['aggregate_function'] == AGGREGATE_COUNT)
-					: self::getItems($master_column['item'], $master_items_only_numeric_allowed, $groupids, $hostids,
-						$column['aggregate_function'] == AGGREGATE_COUNT);
-=======
 				if (!$calc_extremes || ($column['min'] !== '' && $column['max'] !== '')) {
 					$column_items = self::getItems($column['item'], $numeric_only, $groupids, $master_hostids);
 				}
@@ -357,7 +326,6 @@
 						? $items[$column_index]
 						: self::getItems($column['item'], $numeric_only, $groupids, $hostids);
 				}
->>>>>>> c4c5c3df
 
 				$column_item_values = self::getItemValues($column_items, $column, $time_now);
 			}
