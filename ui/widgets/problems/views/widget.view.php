<?php declare(strict_types = 0);
/*
** Zabbix
** Copyright (C) 2001-2023 Zabbix SIA
**
** This program is free software; you can redistribute it and/or modify
** it under the terms of the GNU General Public License as published by
** the Free Software Foundation; either version 2 of the License, or
** (at your option) any later version.
**
** This program is distributed in the hope that it will be useful,
** but WITHOUT ANY WARRANTY; without even the implied warranty of
** MERCHANTABILITY or FITNESS FOR A PARTICULAR PURPOSE. See the
** GNU General Public License for more details.
**
** You should have received a copy of the GNU General Public License
** along with this program; if not, write to the Free Software
** Foundation, Inc., 51 Franklin Street, Fifth Floor, Boston, MA 02110-1301, USA.
**/


/**
 * Problems widget view.
 *
 * @var CView $this
 * @var array $data
 */

use Widgets\Problems\Includes\WidgetProblems;

<<<<<<< HEAD
$url_details = $data['allowed_ui_problems']
	? (new CUrl('tr_events.php'))
		->setArgument('triggerid')
		->setArgument('eventid')
	: null;

$show_timeline = ($data['sortfield'] === 'clock' && $data['fields']['show_timeline']);
$show_recovery_data = in_array($data['fields']['show'], [TRIGGERS_OPTION_RECENT_PROBLEM, TRIGGERS_OPTION_ALL]);

$header_time = new CColHeader(($data['sortfield'] === 'clock')
	? [_x('Time', 'compact table header'), $sort_div]
	: _x('Time', 'compact table header'));

if ($show_timeline) {
	$header = [
		$header_time->addClass(ZBX_STYLE_RIGHT),
		(new CColHeader())->addClass(ZBX_STYLE_TIMELINE_TH),
		(new CColHeader())->addClass(ZBX_STYLE_TIMELINE_TH)
	];
}
else {
	$header = [$header_time];
}

$show_opdata = $data['fields']['show_opdata'];

$table = (new CTableInfo())
	->setHeader(array_merge($header, [
		$show_recovery_data
			? _x('Recovery time', 'compact table header')
			: null,
		$show_recovery_data
			? _x('Status', 'compact table header')
			: null,
		_x('Info', 'compact table header'),
		($data['sortfield'] === 'host')
			? [_x('Host', 'compact table header'), $sort_div]
			: _x('Host', 'compact table header'),
		[
			($data['sortfield'] === 'name')
				? [_x('Problem', 'compact table header'), $sort_div]
				: _x('Problem', 'compact table header'),
			' &bullet; ',
			($data['sortfield'] === 'severity')
				? [_x('Severity', 'compact table header'), $sort_div]
				: _x('Severity', 'compact table header')
		],
		($show_opdata == OPERATIONAL_DATA_SHOW_SEPARATELY)
			? _x('Operational data', 'compact table header')
			: null,
			_x('Duration', 'compact table header'),
			_x('Ack', 'compact table header'),
			_x('Actions', 'compact table header'),
		$data['fields']['show_tags'] ? _x('Tags', 'compact table header') : null
	]));

$today = strtotime('today');
$last_clock = 0;

if ($data['data']['problems']) {
	$triggers_hosts = makeTriggersHostsList($data['data']['triggers_hosts']);
}

$allowed = [
	'ui_problems' => $data['allowed_ui_problems'],
	'add_comments' => $data['allowed_add_comments'],
	'change_severity' => $data['allowed_change_severity'],
	'acknowledge' => $data['allowed_acknowledge'],
	'suppress' => $data['allowed_suppress']
];

foreach ($data['data']['problems'] as $eventid => $problem) {
	$trigger = $data['data']['triggers'][$problem['objectid']];

	if ($problem['r_eventid'] != 0) {
		$value = TRIGGER_VALUE_FALSE;
		$value_str = _('RESOLVED');
		$value_clock = $problem['r_clock'];
		$can_be_closed = false;
	}
	else {
		$in_closing = hasEventCloseAction($problem['acknowledges']);
		$can_be_closed = ($trigger['manual_close'] == ZBX_TRIGGER_MANUAL_CLOSE_ALLOWED && $data['allowed_close']
			&& !$in_closing
		);
		$value = $in_closing ? TRIGGER_VALUE_FALSE : TRIGGER_VALUE_TRUE;
		$value_str = $in_closing ? _('CLOSING') : _('PROBLEM');
		$value_clock = $in_closing ? time() : $problem['clock'];
	}

	$cell_clock = ($problem['clock'] >= $today)
		? zbx_date2str(TIME_FORMAT_SECONDS, $problem['clock'])
		: zbx_date2str(DATE_TIME_FORMAT_SECONDS, $problem['clock']);

	if ($url_details !== null) {
		$url_details
			->setArgument('triggerid', $problem['objectid'])
			->setArgument('eventid', $problem['eventid']);
		$cell_clock = new CCol(new CLink($cell_clock, $url_details));
	}
	else {
		$cell_clock = new CCol($cell_clock);
	}

	$is_acknowledged = ($problem['acknowledged'] == EVENT_ACKNOWLEDGED);

	$cell_r_clock = '';
	$cell_status = '';

	if ($show_recovery_data) {
		if ($problem['r_eventid'] != 0) {
			$cell_r_clock = ($problem['r_clock'] >= $today)
				? zbx_date2str(TIME_FORMAT_SECONDS, $problem['r_clock'])
				: zbx_date2str(DATE_TIME_FORMAT_SECONDS, $problem['r_clock']);
			$cell_r_clock = (new CCol($url_details !== null ? new CLink($cell_r_clock, $url_details) : $cell_r_clock))
				->addClass(ZBX_STYLE_NOWRAP)
				->addClass(ZBX_STYLE_RIGHT);
		}

		$cell_status = new CSpan($value_str);

		// Add colors and blinking to span depending on configuration and trigger parameters.
		addTriggerValueStyle($cell_status, $value, $value_clock, $is_acknowledged);
	}

	// Info.
	$info_icons = [];
	if ($problem['r_eventid'] != 0) {
		if ($problem['correlationid'] != 0) {
			$info_icons[] = makeInformationIcon(
				array_key_exists($problem['correlationid'], $data['data']['correlations'])
					? _s('Resolved by correlation rule "%1$s".',
						$data['data']['correlations'][$problem['correlationid']]['name']
					)
					: _('Resolved by correlation rule.')
			);
		}
		elseif ($problem['userid'] != 0) {
			$info_icons[] = makeInformationIcon(
				array_key_exists($problem['userid'], $data['data']['users'])
					? _s('Resolved by user "%1$s".', getUserFullname($data['data']['users'][$problem['userid']]))
					: _('Resolved by inaccessible user.')
			);
		}
	}

	if (array_key_exists('suppression_data', $problem)) {
		if (count($problem['suppression_data']) == 1
				&& $problem['suppression_data'][0]['maintenanceid'] == 0
				&& isEventRecentlyUnsuppressed($problem['acknowledges'], $unsuppression_action)) {
			// Show blinking button if the last manual suppression was recently revoked.
			$user_unsuppressed = array_key_exists($unsuppression_action['userid'], $data['data']['users'])
				? getUserFullname($data['data']['users'][$unsuppression_action['userid']])
				: _('Inaccessible user');

			$info_icons[] = (new CSimpleButton())
				->addClass(ZBX_ICON_EYE)
				->addClass('blink')
				->setHint(_s('Unsuppressed by: %1$s', $user_unsuppressed));
		}
		elseif ($problem['suppression_data']) {
			$info_icons[] = makeSuppressedProblemIcon($problem['suppression_data']);
		}
		elseif (isEventRecentlySuppressed($problem['acknowledges'], $suppression_action)) {
			// Show blinking button if suppression was made but is not yet processed by server.
			$info_icons[] = makeSuppressedProblemIcon([[
				'suppress_until' => $suppression_action['suppress_until'],
				'username' => array_key_exists($suppression_action['userid'], $data['data']['users'])
					? getUserFullname($data['data']['users'][$suppression_action['userid']])
					: _('Inaccessible user')
			]], true);
		}
	}

	$opdata = null;
	if ($show_opdata != OPERATIONAL_DATA_SHOW_NONE) {

		// operational data
		if ($trigger['opdata'] === '') {
			if ($show_opdata == OPERATIONAL_DATA_SHOW_SEPARATELY) {
				$opdata = (new CCol(CScreenProblem::getLatestValues($trigger['items'])))->addClass('latest-values');
			}
		} else {
			$opdata = CMacrosResolverHelper::resolveTriggerOpdata(
				[
					'triggerid' => $trigger['triggerid'],
					'expression' => $trigger['expression'],
					'opdata' => $trigger['opdata'],
					'clock' => ($problem['r_eventid'] != 0) ? $problem['r_clock'] : $problem['clock'],
					'ns' => ($problem['r_eventid'] != 0) ? $problem['r_ns'] : $problem['ns']
				],
				[
					'events' => true,
					'html' => true
				]
			);

			if ($show_opdata == OPERATIONAL_DATA_SHOW_SEPARATELY) {
				$opdata = (new CCol($opdata))->addClass('opdata');
			}
		}
	}

	$problem_link = [
		(new CLinkAction($problem['name']))
			->setMenuPopup(CMenuPopupHelper::getTrigger($trigger['triggerid'], $problem['eventid']))
			->setAttribute('aria-label', _xs('%1$s, Severity, %2$s', 'screen reader',
				$problem['name'], CSeverityHelper::getName((int) $problem['severity'])
			))
	];

	if ($show_opdata == OPERATIONAL_DATA_SHOW_WITH_PROBLEM && $opdata) {
		$problem_link = array_merge($problem_link, [' (', $opdata, ')']);
	}

	$description = (new CCol($problem_link))->addClass(ZBX_STYLE_WORDBREAK);

	$description_style = CSeverityHelper::getStyle((int) $problem['severity']);

	if ($value == TRIGGER_VALUE_TRUE) {
		$description->addClass($description_style);
	}

	if (!$show_recovery_data
			&& (($is_acknowledged && $data['config']['problem_ack_style'])
				|| (!$is_acknowledged && $data['config']['problem_unack_style']))) {
		// blinking
		$duration = time() - $problem['clock'];
		$blink_period = timeUnitToSeconds($data['config']['blink_period']);

		if ($blink_period != 0 && $duration < $blink_period) {
			$description
				->addClass('blink')
				->setAttribute('data-time-to-blink', $blink_period - $duration)
				->setAttribute('data-toggle-class', ZBX_STYLE_BLINK_HIDDEN);
		}
	}

	if ($show_timeline) {
		if ($last_clock != 0) {
			CScreenProblem::addTimelineBreakpoint($table, $last_clock, $problem['clock'], $data['sortorder']);
		}
		$last_clock = $problem['clock'];

		$row = [
			$cell_clock->addClass(ZBX_STYLE_TIMELINE_DATE),
			(new CCol())
				->addClass(ZBX_STYLE_TIMELINE_AXIS)
				->addClass(ZBX_STYLE_TIMELINE_DOT),
			(new CCol())->addClass(ZBX_STYLE_TIMELINE_TD)
		];
	}
	else {
		$row = [
			$cell_clock
				->addClass(ZBX_STYLE_NOWRAP)
				->addClass(ZBX_STYLE_RIGHT)
		];
	}

	// Create acknowledge link.
	$problem_update_link = ($allowed['add_comments'] || $allowed['change_severity'] || $allowed['acknowledge']
			|| $can_be_closed || $allowed['suppress'])
		? (new CLink($is_acknowledged ? _('Yes') : _('No')))
			->addClass($is_acknowledged ? ZBX_STYLE_GREEN : ZBX_STYLE_RED)
			->addClass(ZBX_STYLE_LINK_ALT)
			->setAttribute('data-eventid', $problem['eventid'])
			->onClick('acknowledgePopUp({eventids: [this.dataset.eventid]}, this);')
		: (new CSpan($is_acknowledged ? _('Yes') : _('No')))->addClass(
			$is_acknowledged ? ZBX_STYLE_GREEN : ZBX_STYLE_RED
		);

	$table->addRow(array_merge($row, [
		$show_recovery_data ? $cell_r_clock : null,
		$show_recovery_data ? $cell_status : null,
		makeInformationList($info_icons),
		$triggers_hosts[$trigger['triggerid']],
		$description,
		($show_opdata == OPERATIONAL_DATA_SHOW_SEPARATELY ) ? $opdata->addClass(ZBX_STYLE_WORDBREAK) : null,
		(new CCol(
			(new CLinkAction(zbx_date2age($problem['clock'], ($problem['r_eventid'] != 0) ? $problem['r_clock'] : 0)))
				->setAjaxHint(CHintBoxHelper::getEventList($trigger['triggerid'], $eventid, $show_timeline,
					$data['fields']['show_tags'], $data['fields']['tags'], $data['fields']['tag_name_format'],
					$data['fields']['tag_priority']
				))
		))->addClass(ZBX_STYLE_NOWRAP),
		$problem_update_link,
		makeEventActionsIcons($problem['eventid'], $data['data']['actions'], $data['data']['users']),
		$data['fields']['show_tags'] ? $data['data']['tags'][$problem['eventid']] : null
	]));
}

if ($data['info'] !== '') {
	$table->setFooter([
		(new CCol($data['info']))
			->setColSpan($table->getNumCols())
			->addClass(ZBX_STYLE_LIST_TABLE_FOOTER)
	]);
}
=======
$item = new WidgetProblems($data);
>>>>>>> 92b42880

(new CWidgetView($data))
	->addItem($item)
	->show();<|MERGE_RESOLUTION|>--- conflicted
+++ resolved
@@ -28,309 +28,7 @@
 
 use Widgets\Problems\Includes\WidgetProblems;
 
-<<<<<<< HEAD
-$url_details = $data['allowed_ui_problems']
-	? (new CUrl('tr_events.php'))
-		->setArgument('triggerid')
-		->setArgument('eventid')
-	: null;
-
-$show_timeline = ($data['sortfield'] === 'clock' && $data['fields']['show_timeline']);
-$show_recovery_data = in_array($data['fields']['show'], [TRIGGERS_OPTION_RECENT_PROBLEM, TRIGGERS_OPTION_ALL]);
-
-$header_time = new CColHeader(($data['sortfield'] === 'clock')
-	? [_x('Time', 'compact table header'), $sort_div]
-	: _x('Time', 'compact table header'));
-
-if ($show_timeline) {
-	$header = [
-		$header_time->addClass(ZBX_STYLE_RIGHT),
-		(new CColHeader())->addClass(ZBX_STYLE_TIMELINE_TH),
-		(new CColHeader())->addClass(ZBX_STYLE_TIMELINE_TH)
-	];
-}
-else {
-	$header = [$header_time];
-}
-
-$show_opdata = $data['fields']['show_opdata'];
-
-$table = (new CTableInfo())
-	->setHeader(array_merge($header, [
-		$show_recovery_data
-			? _x('Recovery time', 'compact table header')
-			: null,
-		$show_recovery_data
-			? _x('Status', 'compact table header')
-			: null,
-		_x('Info', 'compact table header'),
-		($data['sortfield'] === 'host')
-			? [_x('Host', 'compact table header'), $sort_div]
-			: _x('Host', 'compact table header'),
-		[
-			($data['sortfield'] === 'name')
-				? [_x('Problem', 'compact table header'), $sort_div]
-				: _x('Problem', 'compact table header'),
-			' &bullet; ',
-			($data['sortfield'] === 'severity')
-				? [_x('Severity', 'compact table header'), $sort_div]
-				: _x('Severity', 'compact table header')
-		],
-		($show_opdata == OPERATIONAL_DATA_SHOW_SEPARATELY)
-			? _x('Operational data', 'compact table header')
-			: null,
-			_x('Duration', 'compact table header'),
-			_x('Ack', 'compact table header'),
-			_x('Actions', 'compact table header'),
-		$data['fields']['show_tags'] ? _x('Tags', 'compact table header') : null
-	]));
-
-$today = strtotime('today');
-$last_clock = 0;
-
-if ($data['data']['problems']) {
-	$triggers_hosts = makeTriggersHostsList($data['data']['triggers_hosts']);
-}
-
-$allowed = [
-	'ui_problems' => $data['allowed_ui_problems'],
-	'add_comments' => $data['allowed_add_comments'],
-	'change_severity' => $data['allowed_change_severity'],
-	'acknowledge' => $data['allowed_acknowledge'],
-	'suppress' => $data['allowed_suppress']
-];
-
-foreach ($data['data']['problems'] as $eventid => $problem) {
-	$trigger = $data['data']['triggers'][$problem['objectid']];
-
-	if ($problem['r_eventid'] != 0) {
-		$value = TRIGGER_VALUE_FALSE;
-		$value_str = _('RESOLVED');
-		$value_clock = $problem['r_clock'];
-		$can_be_closed = false;
-	}
-	else {
-		$in_closing = hasEventCloseAction($problem['acknowledges']);
-		$can_be_closed = ($trigger['manual_close'] == ZBX_TRIGGER_MANUAL_CLOSE_ALLOWED && $data['allowed_close']
-			&& !$in_closing
-		);
-		$value = $in_closing ? TRIGGER_VALUE_FALSE : TRIGGER_VALUE_TRUE;
-		$value_str = $in_closing ? _('CLOSING') : _('PROBLEM');
-		$value_clock = $in_closing ? time() : $problem['clock'];
-	}
-
-	$cell_clock = ($problem['clock'] >= $today)
-		? zbx_date2str(TIME_FORMAT_SECONDS, $problem['clock'])
-		: zbx_date2str(DATE_TIME_FORMAT_SECONDS, $problem['clock']);
-
-	if ($url_details !== null) {
-		$url_details
-			->setArgument('triggerid', $problem['objectid'])
-			->setArgument('eventid', $problem['eventid']);
-		$cell_clock = new CCol(new CLink($cell_clock, $url_details));
-	}
-	else {
-		$cell_clock = new CCol($cell_clock);
-	}
-
-	$is_acknowledged = ($problem['acknowledged'] == EVENT_ACKNOWLEDGED);
-
-	$cell_r_clock = '';
-	$cell_status = '';
-
-	if ($show_recovery_data) {
-		if ($problem['r_eventid'] != 0) {
-			$cell_r_clock = ($problem['r_clock'] >= $today)
-				? zbx_date2str(TIME_FORMAT_SECONDS, $problem['r_clock'])
-				: zbx_date2str(DATE_TIME_FORMAT_SECONDS, $problem['r_clock']);
-			$cell_r_clock = (new CCol($url_details !== null ? new CLink($cell_r_clock, $url_details) : $cell_r_clock))
-				->addClass(ZBX_STYLE_NOWRAP)
-				->addClass(ZBX_STYLE_RIGHT);
-		}
-
-		$cell_status = new CSpan($value_str);
-
-		// Add colors and blinking to span depending on configuration and trigger parameters.
-		addTriggerValueStyle($cell_status, $value, $value_clock, $is_acknowledged);
-	}
-
-	// Info.
-	$info_icons = [];
-	if ($problem['r_eventid'] != 0) {
-		if ($problem['correlationid'] != 0) {
-			$info_icons[] = makeInformationIcon(
-				array_key_exists($problem['correlationid'], $data['data']['correlations'])
-					? _s('Resolved by correlation rule "%1$s".',
-						$data['data']['correlations'][$problem['correlationid']]['name']
-					)
-					: _('Resolved by correlation rule.')
-			);
-		}
-		elseif ($problem['userid'] != 0) {
-			$info_icons[] = makeInformationIcon(
-				array_key_exists($problem['userid'], $data['data']['users'])
-					? _s('Resolved by user "%1$s".', getUserFullname($data['data']['users'][$problem['userid']]))
-					: _('Resolved by inaccessible user.')
-			);
-		}
-	}
-
-	if (array_key_exists('suppression_data', $problem)) {
-		if (count($problem['suppression_data']) == 1
-				&& $problem['suppression_data'][0]['maintenanceid'] == 0
-				&& isEventRecentlyUnsuppressed($problem['acknowledges'], $unsuppression_action)) {
-			// Show blinking button if the last manual suppression was recently revoked.
-			$user_unsuppressed = array_key_exists($unsuppression_action['userid'], $data['data']['users'])
-				? getUserFullname($data['data']['users'][$unsuppression_action['userid']])
-				: _('Inaccessible user');
-
-			$info_icons[] = (new CSimpleButton())
-				->addClass(ZBX_ICON_EYE)
-				->addClass('blink')
-				->setHint(_s('Unsuppressed by: %1$s', $user_unsuppressed));
-		}
-		elseif ($problem['suppression_data']) {
-			$info_icons[] = makeSuppressedProblemIcon($problem['suppression_data']);
-		}
-		elseif (isEventRecentlySuppressed($problem['acknowledges'], $suppression_action)) {
-			// Show blinking button if suppression was made but is not yet processed by server.
-			$info_icons[] = makeSuppressedProblemIcon([[
-				'suppress_until' => $suppression_action['suppress_until'],
-				'username' => array_key_exists($suppression_action['userid'], $data['data']['users'])
-					? getUserFullname($data['data']['users'][$suppression_action['userid']])
-					: _('Inaccessible user')
-			]], true);
-		}
-	}
-
-	$opdata = null;
-	if ($show_opdata != OPERATIONAL_DATA_SHOW_NONE) {
-
-		// operational data
-		if ($trigger['opdata'] === '') {
-			if ($show_opdata == OPERATIONAL_DATA_SHOW_SEPARATELY) {
-				$opdata = (new CCol(CScreenProblem::getLatestValues($trigger['items'])))->addClass('latest-values');
-			}
-		} else {
-			$opdata = CMacrosResolverHelper::resolveTriggerOpdata(
-				[
-					'triggerid' => $trigger['triggerid'],
-					'expression' => $trigger['expression'],
-					'opdata' => $trigger['opdata'],
-					'clock' => ($problem['r_eventid'] != 0) ? $problem['r_clock'] : $problem['clock'],
-					'ns' => ($problem['r_eventid'] != 0) ? $problem['r_ns'] : $problem['ns']
-				],
-				[
-					'events' => true,
-					'html' => true
-				]
-			);
-
-			if ($show_opdata == OPERATIONAL_DATA_SHOW_SEPARATELY) {
-				$opdata = (new CCol($opdata))->addClass('opdata');
-			}
-		}
-	}
-
-	$problem_link = [
-		(new CLinkAction($problem['name']))
-			->setMenuPopup(CMenuPopupHelper::getTrigger($trigger['triggerid'], $problem['eventid']))
-			->setAttribute('aria-label', _xs('%1$s, Severity, %2$s', 'screen reader',
-				$problem['name'], CSeverityHelper::getName((int) $problem['severity'])
-			))
-	];
-
-	if ($show_opdata == OPERATIONAL_DATA_SHOW_WITH_PROBLEM && $opdata) {
-		$problem_link = array_merge($problem_link, [' (', $opdata, ')']);
-	}
-
-	$description = (new CCol($problem_link))->addClass(ZBX_STYLE_WORDBREAK);
-
-	$description_style = CSeverityHelper::getStyle((int) $problem['severity']);
-
-	if ($value == TRIGGER_VALUE_TRUE) {
-		$description->addClass($description_style);
-	}
-
-	if (!$show_recovery_data
-			&& (($is_acknowledged && $data['config']['problem_ack_style'])
-				|| (!$is_acknowledged && $data['config']['problem_unack_style']))) {
-		// blinking
-		$duration = time() - $problem['clock'];
-		$blink_period = timeUnitToSeconds($data['config']['blink_period']);
-
-		if ($blink_period != 0 && $duration < $blink_period) {
-			$description
-				->addClass('blink')
-				->setAttribute('data-time-to-blink', $blink_period - $duration)
-				->setAttribute('data-toggle-class', ZBX_STYLE_BLINK_HIDDEN);
-		}
-	}
-
-	if ($show_timeline) {
-		if ($last_clock != 0) {
-			CScreenProblem::addTimelineBreakpoint($table, $last_clock, $problem['clock'], $data['sortorder']);
-		}
-		$last_clock = $problem['clock'];
-
-		$row = [
-			$cell_clock->addClass(ZBX_STYLE_TIMELINE_DATE),
-			(new CCol())
-				->addClass(ZBX_STYLE_TIMELINE_AXIS)
-				->addClass(ZBX_STYLE_TIMELINE_DOT),
-			(new CCol())->addClass(ZBX_STYLE_TIMELINE_TD)
-		];
-	}
-	else {
-		$row = [
-			$cell_clock
-				->addClass(ZBX_STYLE_NOWRAP)
-				->addClass(ZBX_STYLE_RIGHT)
-		];
-	}
-
-	// Create acknowledge link.
-	$problem_update_link = ($allowed['add_comments'] || $allowed['change_severity'] || $allowed['acknowledge']
-			|| $can_be_closed || $allowed['suppress'])
-		? (new CLink($is_acknowledged ? _('Yes') : _('No')))
-			->addClass($is_acknowledged ? ZBX_STYLE_GREEN : ZBX_STYLE_RED)
-			->addClass(ZBX_STYLE_LINK_ALT)
-			->setAttribute('data-eventid', $problem['eventid'])
-			->onClick('acknowledgePopUp({eventids: [this.dataset.eventid]}, this);')
-		: (new CSpan($is_acknowledged ? _('Yes') : _('No')))->addClass(
-			$is_acknowledged ? ZBX_STYLE_GREEN : ZBX_STYLE_RED
-		);
-
-	$table->addRow(array_merge($row, [
-		$show_recovery_data ? $cell_r_clock : null,
-		$show_recovery_data ? $cell_status : null,
-		makeInformationList($info_icons),
-		$triggers_hosts[$trigger['triggerid']],
-		$description,
-		($show_opdata == OPERATIONAL_DATA_SHOW_SEPARATELY ) ? $opdata->addClass(ZBX_STYLE_WORDBREAK) : null,
-		(new CCol(
-			(new CLinkAction(zbx_date2age($problem['clock'], ($problem['r_eventid'] != 0) ? $problem['r_clock'] : 0)))
-				->setAjaxHint(CHintBoxHelper::getEventList($trigger['triggerid'], $eventid, $show_timeline,
-					$data['fields']['show_tags'], $data['fields']['tags'], $data['fields']['tag_name_format'],
-					$data['fields']['tag_priority']
-				))
-		))->addClass(ZBX_STYLE_NOWRAP),
-		$problem_update_link,
-		makeEventActionsIcons($problem['eventid'], $data['data']['actions'], $data['data']['users']),
-		$data['fields']['show_tags'] ? $data['data']['tags'][$problem['eventid']] : null
-	]));
-}
-
-if ($data['info'] !== '') {
-	$table->setFooter([
-		(new CCol($data['info']))
-			->setColSpan($table->getNumCols())
-			->addClass(ZBX_STYLE_LIST_TABLE_FOOTER)
-	]);
-}
-=======
 $item = new WidgetProblems($data);
->>>>>>> 92b42880
 
 (new CWidgetView($data))
 	->addItem($item)
