--- conflicted
+++ resolved
@@ -281,16 +281,11 @@
 			$itemids = array_keys($items_by_source['binary_items']);
 
 			$db_binary_items_values = API::History()->get([
-<<<<<<< HEAD
-				'history' => ITEM_VALUE_TYPE_BINARY,
-				'itemids' => array_keys($items_by_source['binary_items']),
-				'time_from' => $time_from,
-				'time_till' => $time_to,
-=======
->>>>>>> a4bcece2
 				'output' => ['itemid', 'clock', 'ns'],
 				'history' => ITEM_VALUE_TYPE_BINARY,
 				'itemids' => $itemids,
+				'time_from' => $time_from,
+				'time_till' => $time_to,
 				'sortfield' => 'clock',
 				'sortorder' => ZBX_SORT_DOWN,
 				'limit' => $this->fields_values['show_lines'] * count($itemids)
