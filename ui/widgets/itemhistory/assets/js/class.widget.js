--- conflicted
+++ resolved
@@ -67,19 +67,18 @@
 		return Promise.all([super.promiseReady(), this.#thumbnail_loader].filter(promise => promise));
 	}
 
-<<<<<<< HEAD
 	getUpdateRequestData() {
 		return {
 			...super.getUpdateRequestData(),
 			has_custom_time_period: this.getFieldsReferredData().has('time_period') ? undefined : 1
 		}
-=======
+	}
+
 	#markSelected(itemid, clock) {
 		this.#values_table.querySelectorAll('.has-broadcast-data').forEach(element => {
 			const data = element.dataset;
 			element.classList.toggle('selected', data?.itemid === itemid && data?.clock === clock);
 		});
->>>>>>> a4bcece2
 	}
 
 	#makeUrls() {
