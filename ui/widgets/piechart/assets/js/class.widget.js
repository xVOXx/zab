/*
** Zabbix
** Copyright (C) 2001-2024 Zabbix SIA
**
** This program is free software; you can redistribute it and/or modify
** it under the terms of the GNU General Public License as published by
** the Free Software Foundation; either version 2 of the License, or
** (at your option) any later version.
**
** This program is distributed in the hope that it will be useful,
** but WITHOUT ANY WARRANTY; without even the implied warranty of
** MERCHANTABILITY or FITNESS FOR A PARTICULAR PURPOSE. See the
** GNU General Public License for more details.
**
** You should have received a copy of the GNU General Public License
** along with this program; if not, write to the Free Software
** Foundation, Inc., 51 Franklin Street, Fifth Floor, Boston, MA  02110-1301, USA.
**/


class CWidgetPieChart extends CWidget {

	static ZBX_STYLE_DASHBOARD_WIDGET_PADDING_V = 8;
	static ZBX_STYLE_DASHBOARD_WIDGET_PADDING_H = 10;

	// Legend single line height is 18px. Value should be synchronized with $svg-legend-line-height in scss.
	static LEGEND_LINE_HEIGHT = 18;
	static ZBX_STYLE_PIE_CHART_LEGEND = 'svg-pie-chart-legend';
	static ZBX_STYLE_PIE_CHART_LEGEND_HEADER = 'svg-pie-chart-legend-header';
	static ZBX_STYLE_PIE_CHART_LEGEND_ITEM = 'svg-pie-chart-legend-item';
	static ZBX_STYLE_PIE_CHART_LEGEND_SHOW_VALUE = 'svg-pie-chart-legend-show-value';
	static ZBX_STYLE_PIE_CHART_LEGEND_VALUE = 'svg-pie-chart-legend-value';
	static ZBX_STYLE_PIE_CHART_LEGEND_NO_DATA = 'svg-pie-chart-legend-no-data';

	static LEGEND_LINES_MODE_VARIABLE = 1;

	/**
	 * @type {CSVGPie|null}
	 */
	#pie_chart = null;

	onResize() {
		if (this.getState() === WIDGET_STATE_ACTIVE && this.#pie_chart !== null) {
			this.#pie_chart.setSize(this.#getSize());
		}
	}

	promiseReady() {
		const readiness = [super.promiseReady()];

		if (this.#pie_chart !== null) {
			readiness.push(this.#pie_chart.promiseRendered());
		}

		return Promise.all(readiness);
	}

	getUpdateRequestData() {
		return {
			...super.getUpdateRequestData(),
			has_custom_time_period: this.getFieldsReferredData().has('time_period') ? undefined : 1,
			with_config: this.#pie_chart === null ? 1 : undefined
		};
	}

	updateProperties({name, view_mode, fields}) {
		if (this.#pie_chart !== null) {
			this.#pie_chart.destroy();
			this.#pie_chart = null;
		}

		this.#removeLegend();

		super.updateProperties({name, view_mode, fields});
	}

	setContents(response) {
		const legend = {...response.legend};

		let total_item = null;
		let total_item_index = -1;

		for (let i = 0; i < legend.data.length; i++) {
			if (legend.data[i].is_total) {
				total_item = legend.data[i];
				total_item_index = i;
				break;
			}
		}

		if (total_item !== null) {
			legend.data.splice(total_item_index, 1);
			legend.data.push(total_item);
		}

		this.#showLegend(legend, total_item);

		if (this.#pie_chart === null) {
			const padding = {
				vertical: CWidgetPieChart.ZBX_STYLE_DASHBOARD_WIDGET_PADDING_V,
				horizontal: CWidgetPieChart.ZBX_STYLE_DASHBOARD_WIDGET_PADDING_H,
			};

			this.#pie_chart = new CSVGPie(padding, response.config);
			this._body.prepend(this.#pie_chart.getSVGElement());
		}

		this.#pie_chart.setSize(this.#getSize());

		this.#pie_chart.setValue({
			sectors: response.sectors,
			all_sectorids: response.all_sectorids,
			total_value: response.total_value
		});
	}

	#showLegend(legend, total_item) {
		this.#removeLegend();

		if (!legend.show || legend.data.length === 0) {
			return;
		}

		if (total_item !== null) {
			legend.data.pop();
			legend.data.unshift(total_item);
		}

		const container = document.createElement('div');
		container.classList.add(CWidgetPieChart.ZBX_STYLE_PIE_CHART_LEGEND);

		if (legend.value_show) {
			container.classList.add(CWidgetPieChart.ZBX_STYLE_PIE_CHART_LEGEND_SHOW_VALUE);
			container.style.setProperty('--lines', legend.lines + 1);

<<<<<<< HEAD
			container.style.setProperty('--lines', legend.lines_mode === CWidgetPieChart.LEGEND_LINES_MODE_VARIABLE
				? Math.min(Math.ceil(legend.data.length / legend.columns), legend.lines)
				: legend.lines
			);

=======
			const header = document.createElement('div');
			header.textContent = t('Value');
			header.classList.add(CWidgetPieChart.ZBX_STYLE_PIE_CHART_LEGEND_HEADER);

			container.appendChild(header);
		}
		else {
			container.style.setProperty('--lines', legend.lines);
>>>>>>> 84a65a88
			container.style.setProperty('--columns', legend.columns);
		}

		for (const item of legend.data.slice(0, legend.lines * (legend.value_show ? 1 : legend.columns))) {
			const item_name_column = document.createElement('div');
			item_name_column.classList.add(CWidgetPieChart.ZBX_STYLE_PIE_CHART_LEGEND_ITEM);
			item_name_column.style.setProperty('--color', item.color);

			const name = document.createElement('span');
			name.textContent = item.name;
			item_name_column.append(name);

			container.append(item_name_column);

			if (legend.value_show) {
				const value_column = document.createElement('div');

				if (item.value !== null && item.value !== '') {
					value_column.textContent = item.value;
					value_column.className = CWidgetPieChart.ZBX_STYLE_PIE_CHART_LEGEND_VALUE;
				}
				else {
					value_column.textContent = `[${t('no data')}]`;
					value_column.className = CWidgetPieChart.ZBX_STYLE_PIE_CHART_LEGEND_NO_DATA;
				}

				container.append(value_column);
			}
		}

		this._body.append(container);
	}

	#removeLegend() {
		const container = this._body.querySelector(`.${CWidgetPieChart.ZBX_STYLE_PIE_CHART_LEGEND}`);

		if (container !== null) {
			container.remove();
		}
	}

	#getSize() {
		const size = super._getContentsSize();
		const container = this._body.querySelector(`.${CWidgetPieChart.ZBX_STYLE_PIE_CHART_LEGEND}`);

		if (container !== null) {
			const legend_lines = getComputedStyle(container).getPropertyValue('--lines');

			let pie_chart_height = size.height
				- (legend_lines * CWidgetPieChart.LEGEND_LINE_HEIGHT
					+ CWidgetPieChart.ZBX_STYLE_DASHBOARD_WIDGET_PADDING_V);

			if (pie_chart_height < 0) {
				pie_chart_height = 0;
			}

			size.height = pie_chart_height;
		}

		return size;
	}

	getActionsContextMenu({can_copy_widget, can_paste_widget}) {
		const menu = super.getActionsContextMenu({can_copy_widget, can_paste_widget});

		if (this.isEditMode()) {
			return menu;
		}

		let menu_actions = null;

		for (const search_menu_actions of menu) {
			if ('label' in search_menu_actions && search_menu_actions.label === t('Actions')) {
				menu_actions = search_menu_actions;

				break;
			}
		}

		if (menu_actions === null) {
			menu_actions = {
				label: t('Actions'),
				items: []
			};

			menu.unshift(menu_actions);
		}

		menu_actions.items.push({
			label: t('Download image'),
			disabled: this.#pie_chart === null,
			clickCallback: () => {
				downloadSvgImage(
					this.#pie_chart.getSVGElement(),
					'image.png',
					`.${CWidgetPieChart.ZBX_STYLE_PIE_CHART_LEGEND}`
				);
			}
		});

		return menu;
	}

	hasPadding() {
		return false;
	}
}<|MERGE_RESOLUTION|>--- conflicted
+++ resolved
@@ -129,17 +129,15 @@
 		const container = document.createElement('div');
 		container.classList.add(CWidgetPieChart.ZBX_STYLE_PIE_CHART_LEGEND);
 
+		const legend_columns = legend.value_show ? 1 : legend.columns;
+		const legend_lines = legend.lines_mode === CWidgetPieChart.LEGEND_LINES_MODE_VARIABLE
+			? Math.min(Math.ceil(legend.data.length / legend_columns), legend.lines)
+			: legend.lines;
+
 		if (legend.value_show) {
 			container.classList.add(CWidgetPieChart.ZBX_STYLE_PIE_CHART_LEGEND_SHOW_VALUE);
-			container.style.setProperty('--lines', legend.lines + 1);
-
-<<<<<<< HEAD
-			container.style.setProperty('--lines', legend.lines_mode === CWidgetPieChart.LEGEND_LINES_MODE_VARIABLE
-				? Math.min(Math.ceil(legend.data.length / legend.columns), legend.lines)
-				: legend.lines
-			);
-
-=======
+			container.style.setProperty('--lines', legend_lines + 1);
+
 			const header = document.createElement('div');
 			header.textContent = t('Value');
 			header.classList.add(CWidgetPieChart.ZBX_STYLE_PIE_CHART_LEGEND_HEADER);
@@ -147,8 +145,7 @@
 			container.appendChild(header);
 		}
 		else {
-			container.style.setProperty('--lines', legend.lines);
->>>>>>> 84a65a88
+			container.style.setProperty('--lines', legend_lines);
 			container.style.setProperty('--columns', legend.columns);
 		}
 
