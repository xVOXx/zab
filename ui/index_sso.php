--- conflicted
+++ resolved
@@ -41,13 +41,8 @@
 	}
 }
 
-<<<<<<< HEAD
-if ($config['saml_auth_enabled'] == ZBX_AUTH_SAML_DISABLED) {
+if (CAuthenticationHelper::get(CAuthenticationHelper::SAML_AUTH_ENABLED) == ZBX_AUTH_SAML_DISABLED) {
 	CSessionHelper::unset(['request']);
-=======
-if (CAuthenticationHelper::get(CAuthenticationHelper::SAML_AUTH_ENABLED) == ZBX_AUTH_SAML_DISABLED) {
-	CSession::unsetValue(['request']);
->>>>>>> 12dd3ea3
 
 	redirect($redirect_to->toString());
 }
@@ -189,15 +184,10 @@
 			);
 		}
 
-<<<<<<< HEAD
 		CSessionHelper::set('saml_data', [
-			'username_attribute' => reset($user_attributes[$config['saml_username_attribute']]),
-=======
-		CSession::setValue('saml_data', [
 			'username_attribute' => reset(
 				$user_attributes[CAuthenticationHelper::get(CAuthenticationHelper::SAML_USERNAME_ATTRIBUTE)]
 			),
->>>>>>> 12dd3ea3
 			'nameid' => $auth->getNameId(),
 			'nameid_format' => $auth->getNameIdFormat(),
 			'nameid_name_qualifier' => $auth->getNameIdNameQualifier(),
@@ -210,15 +200,9 @@
 		}
 	}
 
-<<<<<<< HEAD
-	if ($config['saml_slo_url'] !== '') {
+	if (CAuthenticationHelper::get(CAuthenticationHelper::SAML_SLO_URL) !== '') {
 		if (hasRequest('slo') && CSessionHelper::has('saml_data')) {
 			$saml_data = CSessionHelper::get('saml_data');
-=======
-	if (CAuthenticationHelper::get(CAuthenticationHelper::SAML_SLO_URL) !== '') {
-		if (hasRequest('slo') && CSession::keyExists('saml_data')) {
-			$saml_data = CSession::getValue('saml_data');
->>>>>>> 12dd3ea3
 
 			CWebUser::logout();
 
