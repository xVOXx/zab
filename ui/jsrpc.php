<?php
/*
** Zabbix
** Copyright (C) 2001-2021 Zabbix SIA
**
** This program is free software; you can redistribute it and/or modify
** it under the terms of the GNU General Public License as published by
** the Free Software Foundation; either version 2 of the License, or
** (at your option) any later version.
**
** This program is distributed in the hope that it will be useful,
** but WITHOUT ANY WARRANTY; without even the implied warranty of
** MERCHANTABILITY or FITNESS FOR A PARTICULAR PURPOSE. See the
** GNU General Public License for more details.
**
** You should have received a copy of the GNU General Public License
** along with this program; if not, write to the Free Software
** Foundation, Inc., 51 Franklin Street, Fifth Floor, Boston, MA  02110-1301, USA.
**/


require_once dirname(__FILE__).'/include/func.inc.php';
require_once dirname(__FILE__).'/include/defines.inc.php';
require_once dirname(__FILE__).'/include/classes/user/CWebUser.php';
require_once dirname(__FILE__).'/include/classes/core/CHttpRequest.php';

$requestType = getRequest('type', PAGE_TYPE_JSON);
if ($requestType == PAGE_TYPE_JSON) {
	$http_request = new CHttpRequest();
	$data = json_decode($http_request->body(), true);
}
else {
	$data = $_REQUEST;
}

if (is_array($data) && array_key_exists('method', $data) && $data['method'] === 'zabbix.status') {
	CWebUser::disableSessionExtension();
}

require_once dirname(__FILE__).'/include/config.inc.php';

$page['title'] = 'RPC';
$page['file'] = 'jsrpc.php';
$page['type'] = detect_page_type($requestType);

require_once dirname(__FILE__).'/include/page_header.php';

if (!is_array($data) || !isset($data['method'])
		|| ($requestType == PAGE_TYPE_JSON && (!isset($data['params']) || !is_array($data['params'])))) {
	fatal_error('Wrong RPC call to JS RPC!');
}

$result = [];
$limit = CSettingsHelper::get(CSettingsHelper::SEARCH_LIMIT);

switch ($data['method']) {
	case 'search':
		$result = API::Host()->get([
			'output' => ['hostid', 'name'],
			'search' => ['name' => $data['params']['search'], 'host' => $data['params']['search']],
			'searchByAny' => true,
			'sortfield' => 'name',
			'limit' => 15
		]);
		break;

	case 'zabbix.status':
		if (!CSessionHelper::has('serverCheckResult')
				|| (CSessionHelper::get('serverCheckTime') + SERVER_CHECK_INTERVAL) <= time()) {
			$zabbixServer = new CZabbixServer($ZBX_SERVER, $ZBX_SERVER_PORT,
				timeUnitToSeconds(CSettingsHelper::get(CSettingsHelper::CONNECT_TIMEOUT)),
				timeUnitToSeconds(CSettingsHelper::get(CSettingsHelper::SOCKET_TIMEOUT)), 0
			);
			CSessionHelper::set('serverCheckResult', $zabbixServer->isRunning(CSessionHelper::getId()));
			CSessionHelper::set('serverCheckTime', time());
		}

		$result = [
			'result' => (bool) CSessionHelper::get('serverCheckResult'),
			'message' => CSessionHelper::get('serverCheckResult')
				? ''
				: _('Zabbix server is not running: the information displayed may not be current.')
		];
		break;

	case 'screen.get':
		$result = '';
		$screenBase = CScreenBuilder::getScreen($data);
		if ($screenBase !== null) {
			$screen = $screenBase->get();

			if ($data['mode'] == SCREEN_MODE_JS) {
				$result = $screen;
			}
			elseif (is_object($screen)) {
				$result = $screen->toString();
			}
		}
		break;

	case 'trigger.get':
		$result = [];

		$triggers = API::Trigger()->get([
			'output' => ['triggerid', 'priority'],
			'triggerids' => $data['triggerids'],
			'limit' => $limit
		]);

		if ($triggers) {
			CArrayHelper::sort($triggers, [
				['field' => 'priority', 'order' => ZBX_SORT_DOWN]
			]);

			foreach ($triggers as $trigger) {
				$trigger['class_name'] = getSeverityStyle($trigger['priority']);
				$result[] = $trigger;
			}
		}
		break;

	/**
	 * Create multi select data.
	 * Supported objects: "applications", "hosts", "hostGroup", "templates", "triggers", "application_prototypes"
	 *
	 * @param string $data['object_name']
	 * @param string $data['search']
	 * @param int    $data['limit']
	 *
	 * @return array(int => array('value' => int, 'text' => string))
	 */
	case 'multiselect.get':
		switch ($data['object_name']) {
			case 'hostGroup':
				$options = [
					'output' => ['groupid', 'name'],
					'search' => array_key_exists('search', $data) ? ['name' => $data['search']] : null,
					'filter' => array_key_exists('filter', $data) ? $data['filter'] : null,
					'real_hosts' => array_key_exists('real_hosts', $data) ? $data['real_hosts'] : null,
					'with_items' => array_key_exists('with_items', $data) ? $data['with_items'] : null,
					'with_httptests' => array_key_exists('with_httptests', $data) ? $data['with_httptests'] : null,
					'with_hosts_and_templates' => array_key_exists('with_hosts_and_templates', $data)
						? $data['with_hosts_and_templates']
						: null,
					'with_monitored_triggers' => array_key_exists('with_monitored_triggers', $data)
						? $data['with_monitored_triggers']
						: null,
					'with_triggers' => array_key_exists('with_triggers', $data) ? $data['with_triggers'] : null,
					'templated_hosts' => array_key_exists('templated_hosts', $data) ? $data['templated_hosts'] : null,
					'editable' => array_key_exists('editable', $data) ? $data['editable'] : false,
					'limit' => array_key_exists('limit', $data) ? $data['limit'] : null,
					'preservekeys' => true
				];
				$hostGroups = API::HostGroup()->get($options);

				if ($hostGroups) {
					if (array_key_exists('enrich_parent_groups', $data)) {
						$hostGroups = enrichParentGroups($hostGroups);
					}

					CArrayHelper::sort($hostGroups, [
						['field' => 'name', 'order' => ZBX_SORT_UP]
					]);

					if (isset($data['limit'])) {
						$hostGroups = array_slice($hostGroups, 0, $data['limit']);
					}

					$result = CArrayHelper::renameObjectsKeys($hostGroups, ['groupid' => 'id']);
				}
				break;

			case 'host_templates':
			case 'hosts':
				$options = [
					'output' => ['hostid', 'name'],
					'templated_hosts' => array_key_exists('templated_hosts', $data) ? $data['templated_hosts'] : null,
					'with_items' => array_key_exists('with_items', $data) ? $data['with_items'] : null,
					'with_httptests' => array_key_exists('with_httptests', $data) ? $data['with_httptests'] : null,
					'with_triggers' => array_key_exists('with_triggers', $data) ? $data['with_triggers'] : null,
					'search' => array_key_exists('search', $data) ? ['name' => $data['search']] : null,
					'editable' => array_key_exists('editable', $data) ? $data['editable'] : false,
					'limit' => $limit
				];

				if ($data['object_name'] === 'host_templates') {
					$options['templated_hosts'] = true;
				}

				if (array_key_exists('with_monitored_triggers', $data)) {
					$options += [
						'with_monitored_triggers' => true
					];
				}

				if (array_key_exists('with_monitored_items', $data)) {
					$options += [
						'with_monitored_items' => true,
						'monitored_hosts' => true
					];
				}

				$hosts = API::Host()->get($options);

				if ($hosts) {
					CArrayHelper::sort($hosts, [
						['field' => 'name', 'order' => ZBX_SORT_UP]
					]);

					if (isset($data['limit'])) {
						$hosts = array_slice($hosts, 0, $data['limit']);
					}

					$result = CArrayHelper::renameObjectsKeys($hosts, ['hostid' => 'id']);
				}
				break;

			case 'items':
			case 'item_prototypes':
				$options = [
					'output' => ['itemid', 'hostid', 'name', 'key_'],
					'selectHosts' => ['name'],
					'hostids' => array_key_exists('hostid', $data) ? $data['hostid'] : null,
					'templated' => array_key_exists('real_hosts', $data) ? false : null,
					'search' => array_key_exists('search', $data) ? ['name' => $data['search']] : null,
					'filter' => array_key_exists('filter', $data) ? $data['filter'] : null,
					'limit' => $limit
				];

				if ($data['object_name'] === 'item_prototypes') {
					$records = API::ItemPrototype()->get($options);
				}
				else {
					if (array_key_exists('webitems', $data)) {
						$options['webitems'] = $data['webitems'];
					}

					$records = API::Item()->get($options);
				}

				if ($records) {
					$records = CMacrosResolverHelper::resolveItemNames($records);
					CArrayHelper::sort($records, ['name_expanded']);

					if (array_key_exists('limit', $data)) {
						$records = array_slice($records, 0, $data['limit']);
					}

					foreach ($records as $record) {
						$result[] = [
							'id' => $record['itemid'],
							'name' => $record['name_expanded'],
							'prefix' => $record['hosts'][0]['name'].NAME_DELIMITER
						];
					}
				}
				break;

			case 'graphs':
			case 'graph_prototypes':
				$options = [
					'output' => ['graphid', 'name'],
					'selectHosts' => ['name'],
					'hostids' => array_key_exists('hostid', $data) ? $data['hostid'] : null,
					'templated' => array_key_exists('real_hosts', $data) ? false : null,
					'search' => array_key_exists('search', $data) ? ['name' => $data['search']] : null,
					'filter' => array_key_exists('filter', $data) ? $data['filter'] : null,
					'limit' => $limit
				];

				if ($data['object_name'] === 'graph_prototypes') {
					$records = API::GraphPrototype()->get($options);
				}
				else {
					$records = API::Graph()->get($options);
				}

				CArrayHelper::sort($records, ['name']);

				if (array_key_exists('limit', $data)) {
					$records = array_slice($records, 0, $data['limit']);
				}

				foreach ($records as $record) {
					$result[] = [
						'id' => $record['graphid'],
						'name' => $record['name'],
						'prefix' => $record['hosts'][0]['name'].NAME_DELIMITER
					];
				}
				break;

			case 'templates':
				$templates = API::Template()->get([
					'editable' => isset($data['editable']) ? $data['editable'] : false,
					'output' => ['templateid', 'name'],
					'search' => isset($data['search']) ? ['name' => $data['search']] : null,
					'limit' => $limit
				]);

				if ($templates) {
					CArrayHelper::sort($templates, [
						['field' => 'name', 'order' => ZBX_SORT_UP]
					]);

					if (isset($data['limit'])) {
						$templates = array_slice($templates, 0, $data['limit']);
					}

					$result = CArrayHelper::renameObjectsKeys($templates, ['templateid' => 'id']);
				}
				break;

			case 'proxies':
				$proxies = API::Proxy()->get([
					'output' => ['proxyid', 'host'],
					'search' => array_key_exists('search', $data) ? ['host' => $data['search']] : null,
					'limit' => $limit
				]);

				if ($proxies) {
					CArrayHelper::sort($proxies, ['host']);

					if (isset($data['limit'])) {
						$proxies = array_slice($proxies, 0, $data['limit']);
					}

					$result = CArrayHelper::renameObjectsKeys($proxies, ['proxyid' => 'id', 'host' => 'name']);
				}
				break;

			case 'applications':
				$applications = API::Application()->get([
					'output' => ['applicationid', 'name'],
					'hostids' => zbx_toArray($data['hostid']),
					'search' => isset($data['search']) ? ['name' => $data['search']] : null,
					'limit' => $limit
				]);

				if ($applications) {
					CArrayHelper::sort($applications, [
						['field' => 'name', 'order' => ZBX_SORT_UP]
					]);

					if (isset($data['limit'])) {
						$applications = array_slice($applications, 0, $data['limit']);
					}

					$result = CArrayHelper::renameObjectsKeys($applications, ['applicationid' => 'id']);
				}
				break;

			case 'application_prototypes':
				$discovery_rules = API::DiscoveryRule()->get([
					'output' => [],
					'selectApplicationPrototypes' => ['application_prototypeid', 'name'],
					'itemids' => [$data['parent_discoveryid']],
					'limitSelects' => $limit
				]);

				if ($discovery_rules) {
					$discovery_rule = $discovery_rules[0];

					if ($discovery_rule['applicationPrototypes']) {
						foreach ($discovery_rule['applicationPrototypes'] as $application_prototype) {
							if (array_key_exists('search', $data)
									&& stripos($application_prototype['name'], $data['search']) !== false) {
								$result[] = [
									'id' => $application_prototype['application_prototypeid'],
									'name' => $application_prototype['name']
								];
							}
						}

						CArrayHelper::sort($result, [['field' => 'name', 'order' => ZBX_SORT_UP]]);

						if (array_key_exists('limit', $data)) {
							$result = array_slice($result, 0, $data['limit']);
						}
					}
				}
				break;

			case 'triggers':
				$host_fields = ['name'];
				if (array_key_exists('real_hosts', $data) && $data['real_hosts']) {
					$host_fields[] = 'status';
				}

				$triggers = API::Trigger()->get([
					'output' => ['triggerid', 'description'],
					'selectHosts' => $host_fields,
					'editable' => isset($data['editable']) ? $data['editable'] : false,
					'monitored' => isset($data['monitored']) ? $data['monitored'] : null,
					'search' => isset($data['search']) ? ['description' => $data['search']] : null,
					'limit' => $limit
				]);

				if ($triggers) {
					if (array_key_exists('real_hosts', $data) && $data['real_hosts']) {
						foreach ($triggers as $key => $trigger) {
							foreach ($triggers[$key]['hosts'] as $host) {
								if ($host['status'] != HOST_STATUS_MONITORED
										&& $host['status'] != HOST_STATUS_NOT_MONITORED) {
									unset($triggers[$key]);
									break;
								}
							}
						}
					}

					CArrayHelper::sort($triggers, [
						['field' => 'description', 'order' => ZBX_SORT_UP]
					]);

					if (isset($data['limit'])) {
						$triggers = array_slice($triggers, 0, $data['limit']);
					}

					foreach ($triggers as $trigger) {
						$hostName = '';

						if ($trigger['hosts']) {
							$trigger['hosts'] = reset($trigger['hosts']);

							$hostName = $trigger['hosts']['name'].NAME_DELIMITER;
						}

						$result[] = [
							'id' => $trigger['triggerid'],
							'name' => $trigger['description'],
							'prefix' => $hostName
						];
					}
				}
				break;

			case 'users':
				$users = API::User()->get([
					'output' => ['userid', 'username', 'name', 'surname'],
					'search' => array_key_exists('search', $data)
						? [
							'username' => $data['search'],
							'name' => $data['search'],
							'surname' => $data['search']
						]
						: null,
					'searchByAny' => true,
					'limit' => $limit
				]);

				if ($users) {
					CArrayHelper::sort($users, [
						['field' => 'username', 'order' => ZBX_SORT_UP]
					]);

					if (array_key_exists('limit', $data)) {
						$users = array_slice($users, 0, $data['limit']);
					}

					foreach ($users as $user) {
						$result[] = [
							'id' => $user['userid'],
							'name' => getUserFullname($user)
						];
					}
				}
				break;

			case 'usersGroups':
				$groups = API::UserGroup()->get([
					'output' => ['usrgrpid', 'name'],
					'search' => array_key_exists('search', $data) ? ['name' => $data['search']] : null,
					'limit' => $limit
				]);

				if ($groups) {
					CArrayHelper::sort($groups, [
						['field' => 'name', 'order' => ZBX_SORT_UP]
					]);

					if (array_key_exists('limit', $data)) {
						$groups = array_slice($groups, 0, $data['limit']);
					}

					$result = CArrayHelper::renameObjectsKeys($groups, ['usrgrpid' => 'id']);
				}
				break;

			case 'drules':
				$drules = API::DRule()->get([
					'output' => ['druleid', 'name'],
					'search' => array_key_exists('search', $data) ? ['name' => $data['search']] : null,
					'filter' => ['status' => DRULE_STATUS_ACTIVE],
					'limit' => $limit
				]);

				if ($drules) {
					CArrayHelper::sort($drules, [
						['field' => 'name', 'order' => ZBX_SORT_UP]
					]);

					if (array_key_exists('limit', $data)) {
						$applications = array_slice($drules, 0, $data['limit']);
					}

					$result = CArrayHelper::renameObjectsKeys($drules, ['druleid' => 'id']);
				}
				break;

			case 'roles':
				$roles = API::Role()->get([
					'output' => ['roleid', 'name'],
					'search' => array_key_exists('search', $data) ? ['name' => $data['search']] : null,
					'limit' => $limit
				]);

				if ($roles) {
					CArrayHelper::sort($roles, [
						['field' => 'name', 'order' => ZBX_SORT_UP]
					]);

					if (array_key_exists('limit', $data)) {
						$roles = array_slice($roles, 0, $data['limit']);
					}

					$result = CArrayHelper::renameObjectsKeys($roles, ['roleid' => 'id']);
				}
				break;

			case 'api_methods':
				$result = [];
				$user_type = array_key_exists('user_type', $data) ? $data['user_type'] : USER_TYPE_ZABBIX_USER;
				$search = array_key_exists('search', $data) ? $data['search'] : '';

				$api_methods = array_slice(
					preg_grep('/'.preg_quote($search).'/',
						array_merge(CRoleHelper::getApiMethodMasks($user_type), CRoleHelper::getApiMethods($user_type))
					),
					0, $limit
				);

				foreach ($api_methods as $api_method) {
					$result[] = ['id' => $api_method, 'name' => $api_method];
				}
				break;

<<<<<<< HEAD
			case 'dashboard':
				$dashboards = API::Dashboard()->get([
					'output' => ['dashboardid', 'name'],
					'search' => array_key_exists('search', $data) ? ['name' => $data['search']] : null,
					'limit' => $limit
				]);

				if ($dashboards) {
					CArrayHelper::sort($dashboards, [
						['field' => 'name', 'order' => ZBX_SORT_UP]
					]);

					if (array_key_exists('limit', $data)) {
						$dashboards = array_slice($dashboards, 0, $data['limit']);
					}

					$result = CArrayHelper::renameObjectsKeys($dashboards, ['dashboardid' => 'id']);
				}
=======
			case 'valuemap_names':
				if (!array_key_exists('hostids', $data) || !array_key_exists('context', $data)) {
					break;
				}

				$hostids = $data['hostids'];

				if (array_key_exists('with_inherited', $data)) {
					$hostids = CTemplateHelper::getParentTemplatesRecursive($hostids, $data['context']);
				}

				$result = API::ValueMap()->get([
					'output' => ['valuemapid', 'name'],
					'hostids' => $hostids,
					'search' => ['name' => $data['search'] ? $data['search'] : null],
					'limit' => $limit
				]);
				$result = array_column($result, null, 'name');
				$result = CArrayHelper::renameObjectsKeys($result, ['valuemapid' => 'id']);
				CArrayHelper::sort($result, ['name']);
				break;

			case 'valuemaps':
				if (!array_key_exists('hostids', $data) || !array_key_exists('context', $data)) {
					break;
				}

				if ($data['context'] === 'host') {
					$hosts = API::Host()->get([
						'output' => ['name'],
						'hostids' => $data['hostids'],
						'preservekeys' => true
					]);
				}
				else {
					$hosts = API::Template()->get([
						'output' => ['name'],
						'templateids' => $data['hostids'],
						'preservekeys' => true
					]);
				}

				$valuemaps = API::ValueMap()->get([
					'output' => ['valuemapid', 'name', 'hostid'],
					'hostids' => $data['hostids'],
					'search' => ['name' => $data['search'] ? $data['search'] : null],
					'limit' => $limit
				]);

				foreach ($valuemaps as &$valuemap) {
					$valuemap['prefix'] = $hosts[$valuemap['hostid']]['name'].NAME_DELIMITER;
					unset($valuemap['hostid']);
				}
				unset($valuemap);

				$result = CArrayHelper::renameObjectsKeys($valuemaps, ['valuemapid' => 'id']);
				CArrayHelper::sort($result, ['name']);
>>>>>>> 07f0a480
				break;
		}
		break;

	case 'patternselect.get':
		$search = (array_key_exists('search', $data) && $data['search'] !== '') ? $data['search'] : null;
		$wildcard_enabled = (strpos($search, '*') !== false);
		$result = [];

		switch ($data['object_name']) {
			case 'hosts':
				$options = [
					'output' => ['name'],
					'search' => ['name' => $search.($wildcard_enabled ? '*' : '')],
					'searchWildcardsEnabled' => $wildcard_enabled,
					'preservekeys' => true,
					'limit' => $limit
				];

				$db_result = API::Host()->get($options);
				break;

			case 'items':
				$options = [
					'output' => ['name'],
					'search' => ['name' => $search.($wildcard_enabled ? '*' : '')],
					'searchWildcardsEnabled' => $wildcard_enabled,
					'filter' => [
						'value_type' => [ITEM_VALUE_TYPE_UINT64, ITEM_VALUE_TYPE_FLOAT],
						'flags' => ZBX_FLAG_DISCOVERY_NORMAL
					],
					'templated' => array_key_exists('real_hosts', $data) ? false : null,
					'webitems' => array_key_exists('webitems', $data) ? $data['webitems'] : null,
					'limit' => $limit
				];

				$db_result = API::Item()->get($options);
				break;

			case 'graphs':
				$options = [
					'output' => ['name'],
					'search' => ['name' => $search.($wildcard_enabled ? '*' : '')],
					'hostids' => array_key_exists('hostid', $data) ? $data['hostid'] : null,
					'templated' => array_key_exists('real_hosts', $data) ? false : null,
					'searchWildcardsEnabled' => $wildcard_enabled,
					'limit' => $limit
				];

				$db_result = API::Graph()->get($options);
				break;
		}

		$result[] = [
			'name' => $search,
			'id' => $search
		];

		if ($db_result) {
			$db_result = array_flip(zbx_objectValues($db_result, 'name'));

			if (array_key_exists($search, $db_result)) {
				unset($db_result[$search]);
			}

			if (array_key_exists('limit', $data)) {
				$db_result = array_slice($db_result, 0, $data['limit']);
			}

			foreach ($db_result as $name => $id) {
				$result[] = [
					'name' => $name,
					'id' => $name
				];
			}
		}
		break;

	default:
		fatal_error('Wrong RPC call to JS RPC!');
}

if ($requestType == PAGE_TYPE_JSON) {
	if (isset($data['id'])) {
		echo json_encode([
			'jsonrpc' => '2.0',
			'result' => $result,
			'id' => $data['id']
		]);

		session_write_close();
		exit();
	}
}
elseif ($requestType == PAGE_TYPE_TEXT_RETURN_JSON) {
	echo json_encode([
		'jsonrpc' => '2.0',
		'result' => $result
	]);

	session_write_close();
	exit();
}
elseif ($requestType == PAGE_TYPE_TEXT || $requestType == PAGE_TYPE_JS) {
	echo $result;
}

require_once dirname(__FILE__).'/include/page_footer.php';<|MERGE_RESOLUTION|>--- conflicted
+++ resolved
@@ -545,26 +545,6 @@
 				}
 				break;
 
-<<<<<<< HEAD
-			case 'dashboard':
-				$dashboards = API::Dashboard()->get([
-					'output' => ['dashboardid', 'name'],
-					'search' => array_key_exists('search', $data) ? ['name' => $data['search']] : null,
-					'limit' => $limit
-				]);
-
-				if ($dashboards) {
-					CArrayHelper::sort($dashboards, [
-						['field' => 'name', 'order' => ZBX_SORT_UP]
-					]);
-
-					if (array_key_exists('limit', $data)) {
-						$dashboards = array_slice($dashboards, 0, $data['limit']);
-					}
-
-					$result = CArrayHelper::renameObjectsKeys($dashboards, ['dashboardid' => 'id']);
-				}
-=======
 			case 'valuemap_names':
 				if (!array_key_exists('hostids', $data) || !array_key_exists('context', $data)) {
 					break;
@@ -622,7 +602,26 @@
 
 				$result = CArrayHelper::renameObjectsKeys($valuemaps, ['valuemapid' => 'id']);
 				CArrayHelper::sort($result, ['name']);
->>>>>>> 07f0a480
+				break;
+
+			case 'dashboard':
+				$dashboards = API::Dashboard()->get([
+					'output' => ['dashboardid', 'name'],
+					'search' => array_key_exists('search', $data) ? ['name' => $data['search']] : null,
+					'limit' => $limit
+				]);
+
+				if ($dashboards) {
+					CArrayHelper::sort($dashboards, [
+						['field' => 'name', 'order' => ZBX_SORT_UP]
+					]);
+
+					if (array_key_exists('limit', $data)) {
+						$dashboards = array_slice($dashboards, 0, $data['limit']);
+					}
+
+					$result = CArrayHelper::renameObjectsKeys($dashboards, ['dashboardid' => 'id']);
+				}
 				break;
 		}
 		break;
