--- conflicted
+++ resolved
@@ -88,11 +88,8 @@
 	'class.crangecontrol.js' => '',
 	'class.csuggest.js' => '',
 	'class.csvggraph.js' => '',
-<<<<<<< HEAD
+	'class.csvggauge.js' => '',
 	'class.csvgpie.js' => '',
-=======
-	'class.csvggauge.js' => '',
->>>>>>> e7489906
 	'class.curl.js' => '',
 	'class.form.fieldset.collapsible.js' => '',
 	'class.overlaycollection.js' => '',
