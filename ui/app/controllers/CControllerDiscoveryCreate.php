--- conflicted
+++ resolved
@@ -27,28 +27,15 @@
 
 	protected function checkInput(): bool {
 		$fields = [
-<<<<<<< HEAD
-			'name'					=> 'required|db drules.name|not_empty',
-			'proxy_hostid'			=> 'db drules.proxy_hostid',
-			'iprange'				=> 'required|db drules.iprange|not_empty|flags '.P_CRLF,
-			'delay'					=> 'required|db drules.delay|not_empty',
-			'status'				=> 'db drules.status|in '.implode(',', [DRULE_STATUS_ACTIVE, DRULE_STATUS_DISABLED]),
-			'concurrency_max_type'	=> 'in '.implode(',', [ZBX_DISCOVERY_CHECKS_ONE, ZBX_DISCOVERY_CHECKS_UNLIMITED, ZBX_DISCOVERY_CHECKS_CUSTOM]),
-			'concurrency_max'		=> 'db drules.concurrency_max|ge '.ZBX_DISCOVERY_CHECKS_UNLIMITED.'|le '.ZBX_DISCOVERY_CHECKS_MAX,
-			'uniqueness_criteria'	=> 'string',
-			'host_source'			=> 'string',
-			'name_source'			=> 'string',
-			'dchecks'				=> 'required|array',
-			'form_refresh'			=> 'int32'
-=======
 			'name' =>					'required|db drules.name|not_empty',
-			'proxy_hostid'  =>			'db drules.proxy_hostid',
+			'proxy_hostid' =>			'db drules.proxy_hostid',
 			'iprange' =>				'required|db drules.iprange|not_empty|flags '.P_CRLF,
 			'delay' =>					'required|db drules.delay|not_empty',
-			'status' =>					'db drules.status|in '.DRULE_STATUS_ACTIVE,
+			'status' =>					'db drules.status|in '.implode(',', [DRULE_STATUS_ACTIVE, DRULE_STATUS_DISABLED]),
+			'concurrency_max_type' =>	'in '.implode(',', [ZBX_DISCOVERY_CHECKS_ONE, ZBX_DISCOVERY_CHECKS_UNLIMITED, ZBX_DISCOVERY_CHECKS_CUSTOM]),
+			'concurrency_max' =>		'db drules.concurrency_max|ge '.ZBX_DISCOVERY_CHECKS_UNLIMITED.'|le '.ZBX_DISCOVERY_CHECKS_MAX,
 			'uniqueness_criteria' =>	'string',
-			'dchecks' =>				'required|array'
->>>>>>> 88a575ac
+			'dchecks' =>				'required|array',
 		];
 
 		$ret = $this->validateInput($fields);
