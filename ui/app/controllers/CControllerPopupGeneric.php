<?php
/*
** Zabbix
** Copyright (C) 2001-2021 Zabbix SIA
**
** This program is free software; you can redistribute it and/or modify
** it under the terms of the GNU General Public License as published by
** the Free Software Foundation; either version 2 of the License, or
** (at your option) any later version.
**
** This program is distributed in the hope that it will be useful,
** but WITHOUT ANY WARRANTY; without even the implied warranty of
** MERCHANTABILITY or FITNESS FOR A PARTICULAR PURPOSE. See the
** GNU General Public License for more details.
**
** You should have received a copy of the GNU General Public License
** along with this program; if not, write to the Free Software
** Foundation, Inc., 51 Franklin Street, Fifth Floor, Boston, MA  02110-1301, USA.
**/


require_once dirname(__FILE__).'/../../include/hosts.inc.php';
require_once dirname(__FILE__).'/../../include/triggers.inc.php';
require_once dirname(__FILE__).'/../../include/items.inc.php';
require_once dirname(__FILE__).'/../../include/users.inc.php';
require_once dirname(__FILE__).'/../../include/js.inc.php';
require_once dirname(__FILE__).'/../../include/discovery.inc.php';

function get_window_opener($field, $value) {
	if ($field === '') {
		return '';
	}

	return '
		try {'.
			"document.getElementById(".zbx_jsvalue($field).").value=".zbx_jsvalue($value)."; ".
		'} catch(e) {'.
			'throw("Error: Target not found")'.
		'}'."\n";
}

class CControllerPopupGeneric extends CController {

	/**
	 * Item types allowed to be used in 'help_items' dialog.
	 *
	 * @var array
	 */
	const ALLOWED_ITEM_TYPES = [ITEM_TYPE_ZABBIX, ITEM_TYPE_ZABBIX_ACTIVE, ITEM_TYPE_SIMPLE, ITEM_TYPE_INTERNAL,
		ITEM_TYPE_AGGREGATE, ITEM_TYPE_IPMI, ITEM_TYPE_SNMPTRAP, ITEM_TYPE_DB_MONITOR, ITEM_TYPE_JMX
	];

	/**
	 * Popups having group filter selector.
	 *
	 * @array
	 */
	const POPUPS_HAVING_GROUP_FILTER = ['hosts', 'templates', 'host_templates'];

	/**
	 * Popups having host filter selector.
	 *
	 * @array
	 */
	const POPUPS_HAVING_HOST_FILTER = ['triggers', 'items', 'applications', 'graphs', 'graph_prototypes',
		'item_prototypes'
	];

	/**
	 * General properties for supported dialog types.
	 *
	 * @var array
	 */
	private $popup_properties;

	/**
	 * Type of requested popup.
	 *
	 * @var string
	 */
	private $source_table;

	/**
	 * Groups set in filter.
	 *
	 * @var array
	 */
	protected $groupids = [];

	/**
	 * Hosts set in filter.
	 *
	 * @var array
	 */
	protected $hostids = [];

	/**
	 * Either Host filter need to be filled to load results.
	 *
	 * @var bool
	 */
	protected $host_preselect_required;

	/**
	 * Either Host group filter need to be filled to load results.
	 *
	 * @var bool
	 */
	protected $group_preselect_required;

	/**
	 * Set of disabled options.
	 *
	 * @var array
	 */
	protected $disableids = [];

	protected function init() {
		$this->disableSIDvalidation();

		$this->popup_properties = [
			'hosts' => [
				'title' => _('Hosts'),
				'min_user_type' => USER_TYPE_ZABBIX_USER,
				'allowed_src_fields' => 'hostid,host',
				'form' => [
					'name' => 'hostform',
					'id' => 'hosts'
				],
				'table_columns' => [
					_('Name')
				]
			],
			'templates' => [
				'title' => _('Templates'),
				'min_user_type' => USER_TYPE_ZABBIX_ADMIN,
				'allowed_src_fields' => 'hostid,host',
				'form' => [
					'name' => 'templateform',
					'id' => 'templates'
				],
				'table_columns' => [
					_('Name')
				]
			],
			'host_templates' => [
				'title' => _('Hosts'),
				'min_user_type' => USER_TYPE_ZABBIX_ADMIN,
				'allowed_src_fields' => 'hostid,host',
				'form' => [
					'name' => 'hosttemplateform',
					'id' => 'hosts'
				],
				'table_columns' => [
					_('Name')
				]
			],
			'host_groups' => [
				'title' => _('Host groups'),
				'min_user_type' => USER_TYPE_ZABBIX_USER,
				'allowed_src_fields' => 'groupid,name',
				'form' => [
					'name' => 'hostGroupsform',
					'id' => 'hostGroups'
				],
				'table_columns' => [
					_('Name')
				]
			],
			'proxies' => [
				'title' => _('Proxies'),
				'min_user_type' => USER_TYPE_ZABBIX_ADMIN,
				'allowed_src_fields' => 'proxyid,host',
				'form' => [
					'name' => 'proxiesform',
					'id' => 'proxies'
				],
				'table_columns' => [
					_('Name')
				]
			],
			'applications' => [
				'title' => _('Applications'),
				'min_user_type' => USER_TYPE_ZABBIX_USER,
				'allowed_src_fields' => 'applicationid,name',
				'form' => [
					'name' => 'applicationform',
					'id' => 'applications'
				],
				'table_columns' => [
					_('Name')
				]
			],
			'application_prototypes' => [
				'title' => _('Application prototypes'),
				'min_user_type' => USER_TYPE_ZABBIX_ADMIN,
				'allowed_src_fields' => 'application_prototypeid,name',
				'form' => [
					'name' => 'application_prototype_form',
					'id' => 'application_prototypes'
				],
				'table_columns' => [
					_('Name')
				]
			],
			'triggers' => [
				'title' => _('Triggers'),
				'min_user_type' => USER_TYPE_ZABBIX_USER,
				'allowed_src_fields' => 'description,triggerid,expression',
				'form' => [
					'name' => 'triggerform',
					'id' => 'triggers'
				],
				'table_columns' => [
					_('Name'),
					_('Severity'),
					_('Status')
				]
			],
			'trigger_prototypes' => [
				'title' => _('Trigger prototypes'),
				'min_user_type' => USER_TYPE_ZABBIX_ADMIN,
				'allowed_src_fields' => 'description,triggerid,expression',
				'form' => [
					'name' => 'trigger_prototype_form',
					'id' => 'trigger_prototype'
				],
				'table_columns' => [
					_('Name'),
					_('Severity'),
					_('Status')
				]
			],
			'usrgrp' => [
				'title' => _('User groups'),
				'min_user_type' => USER_TYPE_ZABBIX_USER,
				'allowed_src_fields' => 'usrgrpid,name',
				'form' => [
					'name' => 'usrgrpform',
					'id' => 'usrgrps'
				],
				'table_columns' => [
					_('Name')
				]
			],
			'users' => [
				'title' => _('Users'),
				'min_user_type' => USER_TYPE_ZABBIX_USER,
				'allowed_src_fields' => 'usergrpid,username,fullname,userid',
				'form' => [
					'name' => 'userform',
					'id' => 'users'
				],
				'table_columns' => [
					_('Username'),
					_x('Name', 'user first name'),
					_('Surname')
				]
			],
			'items' => [
				'title' => _('Items'),
				'min_user_type' => USER_TYPE_ZABBIX_USER,
				'allowed_src_fields' => 'itemid,name',
				'form' => [
					'name' => 'itemform',
					'id' => 'items'
				],
				'table_columns' => [
					_('Name'),
					_('Key'),
					_('Type'),
					_('Type of information'),
					_('Status')
				]
			],
			'help_items' => [
				'title' => _('Standard items'),
				'min_user_type' => USER_TYPE_ZABBIX_USER,
				'allowed_src_fields' => 'key',
				'table_columns' => [
					_('Key'),
					_('Name')
				]
			],
			'screens' => [
				'title' => _('Screens'),
				'min_user_type' => USER_TYPE_ZABBIX_USER,
				'allowed_src_fields' => 'screenid',
				'form' => [
					'name' => 'screenform',
					'id' => 'screens'
				],
				'table_columns' => [
					_('Name')
				]
			],
			'graphs' => [
				'title' => _('Graphs'),
				'min_user_type' => USER_TYPE_ZABBIX_USER,
				'allowed_src_fields' => 'graphid,name',
				'form' => [
					'name' => 'graphform',
					'id' => 'graphs'
				],
				'table_columns' => [
					_('Name'),
					_('Graph type')
				]
			],
			'graph_prototypes' => [
				'title' => _('Graph prototypes'),
				'min_user_type' => USER_TYPE_ZABBIX_USER,
				'allowed_src_fields' => 'graphid,name',
				'form' => [
					'name' => 'graphform',
					'id' => 'graphs'
				],
				'table_columns' => [
					_('Name'),
					_('Graph type')
				]
			],
			'item_prototypes' => [
				'title' => _('Item prototypes'),
				'min_user_type' => USER_TYPE_ZABBIX_USER,
				'allowed_src_fields' => 'itemid,name,flags',
				'form' => [
					'name' => 'itemform',
					'id' => 'items'
				],
				'table_columns' => [
					_('Name'),
					_('Key'),
					_('Type'),
					_('Type of information')
				]
			],
			'sysmaps' => [
				'title' => _('Maps'),
				'min_user_type' => USER_TYPE_ZABBIX_USER,
				'allowed_src_fields' => 'sysmapid,name',
				'form' => [
					'name' => 'sysmapform',
					'id' => 'sysmaps'
				],
				'table_columns' => [
					_('Name')
				]
			],
			'drules' => [
				'title' => _('Discovery rules'),
				'min_user_type' => USER_TYPE_ZABBIX_ADMIN,
				'allowed_src_fields' => 'druleid,name',
				'form' => [
					'name' => 'druleform',
					'id' => 'drules'
				],
				'table_columns' => [
					_('Name')
				]
			],
			'dchecks' => [
				'title' => _('Discovery checks'),
				'min_user_type' => USER_TYPE_ZABBIX_ADMIN,
				'allowed_src_fields' => 'dcheckid,name',
				'table_columns' => [
					_('Name')
				]
			],
			'scripts' => [
				'title' => _('Global scripts'),
				'min_user_type' => USER_TYPE_ZABBIX_ADMIN,
				'allowed_src_fields' => 'scriptid,name',
				'form' => [
					'name' => 'scriptform',
					'id' => 'scripts'
				],
				'table_columns' => [
					_('Name'),
					_('Execute on')
				]
			],
			'roles' => [
				'title' => _('User roles'),
				'min_user_type' => USER_TYPE_ZABBIX_USER,
				'allowed_src_fields' => 'roleid,name',
				'form' => [
					'name' => 'rolesform',
					'id' => 'roles'
				],
				'table_columns' => [
					_('Name')
				]
			],
			'api_methods' => [
				'title' => _('API methods'),
				'min_user_type' => USER_TYPE_SUPER_ADMIN,
				'allowed_src_fields' => 'name',
				'form' => [
					'name' => 'apimethodform',
					'id' => 'apimethods'
				],
				'table_columns' => [
					_('Name')
				]
			],
<<<<<<< HEAD
			'dashboard' => [
				'title' => _('Dashboards'),
				'min_user_type' => USER_TYPE_ZABBIX_USER,
				'allowed_src_fields' => 'dashboardid,name',
				'form' => [
					'name' => 'dashboardform',
					'id' => 'dashboards'
=======
			'valuemap_names' => [
				'title' => _('Value mapping'),
				'min_user_type' => USER_TYPE_ZABBIX_ADMIN,
				'allowed_src_fields' => 'valuemapid,name',
				'form' => [
					'name' => 'valuemapform',
					'id' => 'valuemaps'
>>>>>>> 07f0a480
				],
				'table_columns' => [
					_('Name')
				]
<<<<<<< HEAD
=======
			],
			'valuemaps' => [
				'title' => _('Value mapping'),
				'min_user_type' => USER_TYPE_ZABBIX_ADMIN,
				'allowed_src_fields' => 'valuemapid,name',
				'form' => [
					'name' => 'valuemapform',
					'id' => 'valuemaps'
				],
				'table_columns' => [
					_('Name'),
					_('Mapping')
				]
>>>>>>> 07f0a480
			]
		];
	}

	protected function checkInput() {
		// This must be done before standard validation.
		if (array_key_exists('srctbl', $_REQUEST) && array_key_exists($_REQUEST['srctbl'], $this->popup_properties)) {
			$this->source_table = $_REQUEST['srctbl'];
		}
		else {
			$this->setResponse(new CControllerResponseFatal());
			return false;
		}

		$fields = [
			'dstfrm' =>								'string|fatal',
			'dstfld1' =>							'string|not_empty',
			'srctbl' =>								'string',
			'srcfld1' =>							'string|required|in '.$this->popup_properties[$this->source_table]['allowed_src_fields'],
			'groupid' =>							'db hstgrp.groupid',
			'group' =>								'string',
			'hostid' =>								'db hosts.hostid',
			'host' =>								'string',
			'parent_discoveryid' =>					'db items.itemid',
			'screenid' =>							'db screens.screenid',
			'templates' =>							'string|not_empty',
			'host_templates' =>						'string|not_empty',
			'multiselect' =>						'in 1',
			'patternselect' =>						'in 1',
			'submit' =>								'string',
			'excludeids' =>							'array',
			'disableids' =>							'array',
			'only_hostid' =>						'db hosts.hostid',
			'monitored_hosts' =>					'in 1',
			'templated_hosts' =>					'in 1',
			'real_hosts' =>							'in 1',
			'normal_only' =>						'in 1',
			'with_applications' =>					'in 1',
			'with_graphs' =>						'in 1',
			'with_graph_prototypes' =>				'in 1',
			'with_items' =>							'in 1',
			'with_simple_graph_items' =>			'in 1',
			'with_simple_graph_item_prototypes' =>	'in 1',
			'with_triggers' =>						'in 1',
			'with_monitored_triggers' =>			'in 1',
			'with_monitored_items' =>				'in 1',
			'with_httptests' => 					'in 1',
			'with_hosts_and_templates' =>			'in 1',
			'with_webitems' =>						'in 1',
			'with_inherited' =>						'in 1',
			'itemtype' =>							'in '.implode(',', self::ALLOWED_ITEM_TYPES),
			'value_types' =>						'array',
			'context' =>							'string|in host,template',
			'disable_names' =>						'array',
			'numeric' =>							'in 1',
			'reference' =>							'string',
			'orig_names' =>							'in 1',
			'writeonly' =>							'in 1',
			'noempty' =>							'in 1',
			'submit_parent' =>						'in 1',
			'enrich_parent_groups' =>				'in 1',
			'filter_groupid_rst' =>					'in 1',
			'filter_hostid_rst' =>					'in 1',
			'user_type' =>							'in '.implode(',', [USER_TYPE_ZABBIX_USER, USER_TYPE_ZABBIX_ADMIN, USER_TYPE_SUPER_ADMIN]),
			'hostids' => 							'array'
		];

		// Set destination and source field validation roles.
		$dst_field_count = countRequest('dstfld');
		for ($i = 2; $dst_field_count >= $i; $i++) {
			$fields['dstfld'.$i] = 'string';
		}

		$src_field_count = countRequest('srcfld');
		for ($i = 2; $src_field_count >= $i; $i++) {
			$fields['srcfld'.$i] = 'in '.$this->popup_properties[$this->source_table]['allowed_src_fields'];
		}

		$ret = $this->validateInput($fields);

		// Set disabled options to property for ability to modify them in result fetching.
		if ($ret && $this->hasInput('disableids')) {
			$this->disableids = $this->getInput('disableids');
		}

		if ($ret && $this->getInput('value_types', [])) {
			foreach ($this->getInput('value_types') as $value_type) {
				if (!is_numeric($value_type) || $value_type < 0 || $value_type > 15) {
					error(_s('Incorrect value "%1$s" for "%2$s" field.', $value_type, 'value_types'));
					$ret = false;
				}
			}
		}

		if (!$ret) {
			$output = [];
			if (($messages = getMessages()) !== null) {
				$output['errors'] = $messages->toString();
			}

			$this->setResponse(
				(new CControllerResponseData(['main_block' => json_encode($output)]))->disableView()
			);
		}

		return $ret;
	}

	protected function checkPermissions() {
		// Check minimum user type.
		if ($this->popup_properties[$this->getInput('srctbl')]['min_user_type'] > CWebUser::$data['type']) {
			return false;
		}

		// Check host group permissions.
		$group_options = [];

		if ($this->getInput('group', '') !== '') {
			$group_options['filter']['name'] = $this->getInput('group');
		}
		elseif ($this->hasInput('groupid')) {
			$group_options['groupids'] = $this->getInput('groupid');
		}

		if ($group_options) {
			$host_groups = API::HostGroup()->get(['output' => [], 'preservekeys' => true] + $group_options);

			if (!$host_groups) {
				return false;
			}

			$this->groupids = array_keys($host_groups);
		}

		// Check host permissions.
		$host_options = [];

		if ($this->hasInput('only_hostid')) {
			$host_options['templated_hosts'] = true;
			$host_options['hostids'] = $this->getInput('only_hostid');
		}
		elseif ($this->getInput('host', '') !== '') {
			$host_options['filter']['name'] = $this->getInput('host');
		}
		elseif ($this->hasInput('hostid')) {
			$host_options['hostids'] = $this->getInput('hostid');
		}

		if ($host_options) {
			$hosts = API::Host()->get([
				'output' => [],
				'templated_hosts' => true,
				'preservekeys' => true
			] + $host_options);

			if (!$hosts) {
				return false;
			}

			$this->hostids = array_keys($hosts);
		}

		// Check discovery rule permissions.
		if ($this->hasInput('parent_discoveryid')) {
			$lld_rules = API::DiscoveryRule()->get([
				'output' => [],
				'itemids' => $this->getInput('parent_discoveryid')
			]);

			if (!$lld_rules) {
				return false;
			}
		}

		return true;
	}

	/**
	 * Create array of multiselect filter options.
	 *
	 * @return array
	 */
	protected function makeFilters(): array {
		$filter = [];

		$group_options = [];
		$host_options = [];

		if ($this->hasInput('writeonly')) {
			$group_options['editable'] = 1;
			$host_options['editable'] = 1;
		}

		if ($this->hasInput('with_items')) {
			$group_options['with_items'] = 1;
			$host_options['with_items'] = 1;
		}
		elseif ($this->hasInput('with_monitored_items')) {
			$group_options['with_monitored_items'] = 1;
			$host_options['with_monitored_items'] = 1;
		}

		if ($this->hasInput('with_httptests')) {
			$group_options['with_httptests'] = 1;
			$host_options['with_httptests'] = 1;
		}

		if ($this->source_table === 'hosts' && !$this->hasInput('templated_hosts')) {
			$group_options['real_hosts'] = 1;
		}
		elseif ($this->source_table === 'templates') {
			$host_options['templated_hosts'] = 1;
			$group_options['templated_hosts'] = 1;
		}

		if ($this->hasInput('monitored_hosts')) {
			$group_options['monitored_hosts'] = 1;
			$host_options['monitored_hosts'] = 1;
		}
		elseif ($this->hasInput('real_hosts')) {
			$group_options['real_hosts'] = 1;
			$host_options['real_hosts'] = 1;
		}
		elseif ($this->hasInput('templated_hosts')) {
			$host_options['templated_hosts'] = 1;
			$group_options['templated_hosts'] = 1;
		}
		elseif ($this->source_table !== 'templates') {
			$group_options['with_hosts_and_templates'] = 1;
		}

		if ($this->hasInput('groupid')) {
			$host_options['groupid'] = $this->getInput('groupid');
			$group_options['groupid'] = $this->getInput('groupid');
		}

		if ($this->hasInput('enrich_parent_groups') || $this->group_preselect_required) {
			$group_options['enrich_parent_groups'] = 1;
		}

		foreach (['with_applications', 'with_graphs', 'with_graph_prototypes', 'with_simple_graph_items',
				'with_simple_graph_item_prototypes', 'with_triggers', 'with_monitored_triggers'] as $name) {
			if ($this->hasInput($name)) {
				$group_options[$name] = 1;
				$host_options[$name] = 1;
				break;
			}
		}

		// Host group dropdown.
		if ($this->group_preselect_required
				&& ($this->source_table !== 'item_prototypes' || !$this->page_options['parent_discoveryid'])) {
			$groups = $this->groupids
				? API::HostGroup()->get([
					'output' => ['name', 'groupid'],
					'groupids' => $this->groupids
				] + $group_options)
				: [];

			$filter['groups'] = [
				'multiple' => false,
				'name' => 'popup_host_group',
				'object_name' => 'hostGroup',
				'data' => CArrayHelper::renameObjectsKeys($groups, ['groupid' => 'id']),
				'selectedLimit' => 1,
				'popup' => [
					'parameters' => [
						'srctbl' => 'host_groups',
						'srcfld1' => 'groupid',
						'dstfld1' => 'popup_host_group'
					] + $group_options
				],
				'add_post_js' => false
			];
		}

		// Host dropdown.
		if (in_array($this->source_table, self::POPUPS_HAVING_HOST_FILTER)
				&& ($this->source_table !== 'item_prototypes' || !$this->page_options['parent_discoveryid'])) {

			$src_name = 'hosts';
			if (!array_key_exists('monitored_hosts', $host_options)
					&& !array_key_exists('real_hosts', $host_options)
					&& !array_key_exists('templated_hosts', $host_options)) {
				$src_name = 'host_templates';
			}

			$hosts = $this->hostids
				? API::Host()->get([
					'output' => ['name', 'hostid'],
					'hostids' => $this->hostids
				])
				: [];

			$hosts = CArrayHelper::renameObjectsKeys($hosts, ['hostid' => 'id']);

			if (count($hosts) != count($this->hostids)) {
				$templates = $this->hostids
					? API::Template()->get([
						'output' => ['name', 'hostid'],
						'templateids' => $this->hostids
					])
					: [];

				$hosts += CArrayHelper::renameObjectsKeys($templates, ['templateid' => 'id']);
				unset($templates);
			}

			$this->hostids = array_column($hosts, 'id');
			$filter['hosts'] = [
				'multiple' => false,
				'name' => 'popup_host',
				'object_name' => $src_name,
				'data' => array_values($hosts),
				'selectedLimit' => 1,
				'disabled' => $this->hasInput('only_hostid'),
				'popup' => [
					'parameters' => [
						'srctbl' => $src_name,
						'srcfld1' => 'hostid',
						'dstfld1' => 'popup_host'
					] + $host_options
				],
				'add_post_js' => false
			];
		}

		return $filter;
	}

	/**
	 * Create an array of global options.
	 *
	 * @return array
	 */
	protected function getPageOptions(): array {
		$option_fields_binary = ['noempty', 'real_hosts', 'submit_parent', 'with_items', 'writeonly'];
		$option_fields_value = ['host_templates', 'screenid'];

		$page_options = [
			'srcfld1' => $this->getInput('srcfld1', ''),
			'srcfld2' => $this->getInput('srcfld2', ''),
			'srcfld3' => $this->getInput('srcfld3', ''),
			'dstfld1' => $this->getInput('dstfld1', ''),
			'dstfld2' => $this->getInput('dstfld2', ''),
			'dstfld3' => $this->getInput('dstfld3', ''),
			'dstfrm' => $this->getInput('dstfrm', ''),
			'itemtype' => $this->getInput('itemtype', 0),
			'patternselect' => $this->getInput('patternselect', 0),
			'parent_discoveryid' => $this->getInput('parent_discoveryid', 0),
			'reference' => $this->getInput('reference', $this->getInput('srcfld1', 'unknown'))
		];

		$page_options['parentid'] = ($page_options['dstfld1'] !== '')
			? zbx_jsvalue($page_options['dstfld1'])
			: 'null';

		foreach ($option_fields_binary as $field) {
			if ($this->hasInput($field)) {
				$page_options[$field] = true;
			}
		}

		foreach ($option_fields_value as $field) {
			if ($this->hasInput($field)) {
				$page_options[$field] = $this->getInput($field);
			}
		}

		return $page_options;
	}

	/**
	 * Main controller action.
	 */
	protected function doAction() {
		$popup = $this->popup_properties[$this->source_table];

		// Update or read profile.
		if ($this->groupids) {
			CProfile::updateArray('web.popup.generic.filter_groupid', $this->groupids, PROFILE_TYPE_ID);
		}
		elseif ($this->hasInput('filter_groupid_rst')) {
			CProfile::delete('web.popup.generic.filter_groupid');
		}
		else {
			$this->groupids = CProfile::getArray('web.popup.generic.filter_groupid', []);
		}

		if ($this->hostids) {
			CProfile::updateArray('web.popup.generic.filter_hostid', $this->hostids, PROFILE_TYPE_ID);
		}
		elseif ($this->hasInput('filter_hostid_rst')) {
			CProfile::delete('web.popup.generic.filter_hostid');
		}
		else {
			$this->hostids = CProfile::getArray('web.popup.generic.filter_hostid', []);
		}

		// Set popup options.
		$this->host_preselect_required = in_array($this->source_table, self::POPUPS_HAVING_HOST_FILTER);
		$this->group_preselect_required = in_array($this->source_table, self::POPUPS_HAVING_GROUP_FILTER)
			|| ($this->source_table === 'valuemaps' && !$this->hasInput('hostids'));
		$this->page_options = $this->getPageOptions();

		// Make control filters. Must be called before extending groupids.
		$filters = $this->makeFilters();

		// Select subgroups.
		$this->groupids = getSubGroups($this->groupids);

		// Load results.
		$records = $this->fetchResults();
		$this->applyExcludedids($records);
		$this->applyDisableids($records);
		$this->transformRecordsForPatternSelector($records);

		$data = [
			'title' => $popup['title'],
			'popup_type' => $this->source_table,
			'filter' => $filters,
			'form' => array_key_exists('form', $popup) ? $popup['form'] : null,
			'options' => $this->page_options,
			'multiselect' => $this->getInput('multiselect', 0),
			'table_columns' => $popup['table_columns'],
			'table_records' => $records,
			'preselect_required' => (($this->host_preselect_required && !$this->hostids)
				|| ($this->group_preselect_required && !$this->groupids)),
			'user' => [
				'debug_mode' => $this->getDebugMode()
			]
		];

		if (($messages = getMessages()) !== null) {
			$data['messages'] = $messages;
		}
		else {
			$data['messages'] = null;
		}

		$this->setResponse(new CControllerResponseData($data));
	}

	/**
	 * Unset records having IDs passed in 'excludeids'.
	 *
	 * @param array $records
	 */
	protected function applyExcludedids(array &$records) {
		$excludeids = $this->getInput('excludeids', []);

		foreach ($excludeids as $excludeid) {
			if (array_key_exists($excludeid, $records)) {
				unset($records[$excludeid]);
			}
		}
	}

	/**
	 * Mark records having IDs passed in 'disableids' as disabled.
	 *
	 * @param array $records
	 */
	protected function applyDisableids(array &$records) {
		foreach ($this->disableids as $disableid) {
			if (array_key_exists($disableid, $records)) {
				$records[$disableid]['_disabled'] = true;
			}
		}
	}

	/**
	 * Function transforms records to be usable in pattern selector.
	 *
	 * @param array $records
	 */
	protected function transformRecordsForPatternSelector(array &$records) {
		// Pattern selector uses names as ids so they need to be rewritten.
		if (!$this->page_options['patternselect']) {
			return;
		}

		switch ($this->source_table) {
			case 'hosts':
				foreach ($records as $hostid => $row) {
					$records[$row['name']] = [
						'host' => $row['name'],
						'name' => $row['name'],
						'id' => $row['name']
					];
					unset($records[$hostid]);
				}
				break;

			case 'items':
				foreach ($records as $itmeid => $row) {
					$records[$row['name_expanded']] = ['itemid' => $row['name_expanded']] + $row;
					unset($records[$itmeid]);
				}
				break;

			case 'graphs':
				foreach ($records as $graphid => $row) {
					$records[$row['name']] = [
						'name' => $row['name'],
						'graphid' => $row['name'],
						'graphtype' => $row['graphtype'],
						'hosts' => $row['hosts']
					];
					unset($records[$graphid]);
				}
				break;
		}
	}

	/**
	 * Load results from database.
	 *
	 * @return array
	 */
	protected function fetchResults(): array {
		// Construct API request.
		$options = [
			'editable' => $this->hasInput('writeonly'),
			'preservekeys' => true
		];

		$popups_support_templated_entries = ['applications', 'triggers', 'trigger_prototypes', 'graphs',
			'graph_prototypes'
		];

		if (in_array($this->source_table, $popups_support_templated_entries)) {
			if (!$this->hasInput('monitored_hosts') && $this->hasInput('real_hosts')) {
				$templated = false;
			}
			elseif ($this->hasInput('templated_hosts')) {
				$templated = true;
			}
			else {
				$templated = null;
			}

			$options['templated'] = $templated;
		}

		switch ($this->source_table) {
			case 'usrgrp':
				$options += [
					'output' => API_OUTPUT_EXTEND
				];

				$records = API::UserGroup()->get($options);
				CArrayHelper::sort($records, ['name']);
				break;

			case 'users':
				$options += [
					'output' => ['username', 'name', 'surname', 'type', 'theme', 'lang']
				];

				$records = API::User()->get($options);
				CArrayHelper::sort($records, ['username']);
				break;

			case 'templates':
				$options += [
					'output' => ['templateid', 'name'],
					'groupids' => $this->groupids ? $this->groupids : null
				];

				$records = (!$this->group_preselect_required || $this->groupids)
					? API::Template()->get($options)
					: [];

				CArrayHelper::sort($records, ['name']);
				$records = CArrayHelper::renameObjectsKeys($records, ['templateid' => 'id']);
				break;

			case 'hosts':
				$options += [
					'output' => ['hostid', 'name'],
					'groupids' => $this->groupids ? $this->groupids : null,
					'real_hosts' => $this->hasInput('real_hosts') ? '1' : null,
					'with_httptests' => $this->hasInput('with_httptests') ? '1' : null,
					'with_items' => $this->hasInput('with_items') ? true : null,
					'with_triggers' => $this->hasInput('with_triggers') ? true : null,
					'templated_hosts' => $this->hasInput('with_hosts_and_templates') ? true : null
				];

				if ($this->hasInput('with_monitored_triggers')) {
					$options += [
						'with_monitored_triggers' => true
					];
				}

				if ($this->hasInput('with_monitored_items')) {
					$options += [
						'with_monitored_items' => true,
						'monitored_hosts' => true
					];
				}

				$records = (!$this->group_preselect_required || $this->groupids)
					? API::Host()->get($options)
					: [];

				CArrayHelper::sort($records, ['name']);
				$records = CArrayHelper::renameObjectsKeys($records, ['hostid' => 'id']);
				break;

			case 'host_templates':
				$options += [
					'output' => ['hostid', 'name'],
					'groupids' => $this->groupids ? $this->groupids : null,
					'templated_hosts' => true
				];

				$records = (!$this->group_preselect_required || $this->groupids)
					? API::Host()->get($options)
					: [];

				CArrayHelper::sort($records, ['name']);
				$records = CArrayHelper::renameObjectsKeys($records, ['hostid' => 'id']);
				break;

			case 'host_groups':
				$options += [
					'output' => ['groupid', 'name'],
					'with_triggers' => $this->hasInput('with_triggers') ? true : null
				];

				if (array_key_exists('real_hosts', $this->page_options)) {
					$options['real_hosts'] = 1;
				}
				elseif ($this->hasInput('templated_hosts')) {
					$options['templated_hosts'] = 1;
				}

				if ($this->hasInput('with_httptests')) {
					$options['with_httptests'] = 1;
				}

				if ($this->hasInput('with_hosts_and_templates')) {
					$options['with_hosts_and_templates'] = 1;
				}

				if ($this->hasInput('with_items')) {
					$options['with_items'] = true;
				}

				if ($this->hasInput('with_monitored_triggers')) {
					$options['with_monitored_triggers'] = true;
				}

				if ($this->hasInput('normal_only')) {
					$options['filter']['flags'] = ZBX_FLAG_DISCOVERY_NORMAL;
				}

				$records = API::HostGroup()->get($options);
				if ($this->hasInput('enrich_parent_groups')) {
					$records = enrichParentGroups($records);
				}

				CArrayHelper::sort($records, ['name']);
				$records = CArrayHelper::renameObjectsKeys($records, ['groupid' => 'id']);
				break;

			case 'help_items':
				$records = (new CHelpItems())->getByType($this->page_options['itemtype']);
				break;

			case 'triggers':
				$options += [
					'output' => ['triggerid', 'expression', 'description', 'status', 'priority', 'state'],
					'selectHosts' => ['name'],
					'selectDependencies' => ['triggerid', 'expression', 'description'],
					'expandDescription' => true
				];

				if ($this->hostids) {
					$options['hostids'] = $this->hostids;
				}
				elseif ($this->groupids) {
					$options['groupids'] = $this->groupids;
				}

				if ($this->hasInput('with_monitored_triggers')) {
					$options['monitored'] = true;
				}

				if ($this->hasInput('normal_only')) {
					$options['filter']['flags'] = ZBX_FLAG_DISCOVERY_NORMAL;
				}

				if (!$this->host_preselect_required || $this->hostids) {
					$records = API::Trigger()->get($options);
				}
				else {
					$records = [];
				}

				CArrayHelper::sort($records, ['description']);
				break;

			case 'trigger_prototypes':
				$options += [
					'output' => ['triggerid', 'expression', 'description', 'status', 'priority', 'state'],
					'selectHosts' => ['name'],
					'selectDependencies' => ['triggerid', 'expression', 'description'],
					'expandDescription' => true
				];

				if ($this->page_options['parent_discoveryid']) {
					$options['discoveryids'] = [$this->page_options['parent_discoveryid']];
				}
				elseif ($this->hostids) {
					$options['hostids'] = $this->hostids;
				}

				$records = API::TriggerPrototype()->get($options);

				CArrayHelper::sort($records, ['description']);
				break;

			case 'items':
			case 'item_prototypes':
				$options += [
					'output' => ['itemid', 'hostid', 'name', 'key_', 'flags', 'type', 'value_type', 'status'],
					'selectHosts' => ['name'],
					'templated' => $this->hasInput('templated_hosts') ? true : null
				];

				if ($this->source_table === 'items') {
					$options['output'] = array_merge($options['output'], ['state']);
				}

				if ($this->page_options['parent_discoveryid']) {
					$options['discoveryids'] = [$this->page_options['parent_discoveryid']];
				}
				elseif ($this->hostids) {
					$options['hostids'] = $this->hostids;
				}

				$value_types = $this->hasInput('value_types')
					? $this->getInput('value_types')
					: ($this->hasInput('numeric') ? [ITEM_VALUE_TYPE_FLOAT, ITEM_VALUE_TYPE_UINT64] : null);

				if ($value_types !== null) {
					$options['filter']['value_type'] = $value_types;
				}

				if (array_key_exists('real_hosts', $this->page_options)) {
					$options['templated'] = false;
				}

				if ($this->source_table === 'item_prototypes') {
					$records = API::ItemPrototype()->get($options);
				}
				else {
					if ($this->hasInput('with_webitems')) {
						$options['webitems'] = true;
					}

					if ($this->hasInput('normal_only')) {
						$options['filter']['flags'] = ZBX_FLAG_DISCOVERY_NORMAL;
					}

					$records = (!$this->host_preselect_required || $this->hostids)
						? API::Item()->get($options)
						: [];
				}

				// Resolve item names by default.
				$records = $this->hasInput('orig_names')
					? CArrayHelper::copyObjectsKeys($records, ['name' => 'name_expanded'])
					: CMacrosResolverHelper::resolveItemNames($records);

				CArrayHelper::sort($records, ['name_expanded']);
				break;

			case 'applications':
				$options += [
					'output' => ['applicationid', 'name'],
					'hostids' => $this->hostids ? $this->hostids : null
				];

				if (!$this->host_preselect_required || $this->hostids) {
					$records = API::Application()->get($options);
				}
				else {
					$records = [];
				}

				CArrayHelper::sort($records, ['name']);
				$records = CArrayHelper::renameObjectsKeys($records, ['applicationid' => 'id']);
				break;

			case 'application_prototypes':
				$records = [];
				$parent_discoveryid = $this->getInput('parent_discoveryid');

				$discovery_rules = API::DiscoveryRule()->get([
					'output' => [],
					'selectApplicationPrototypes' => ['application_prototypeid', 'name'],
					'itemids' => [$parent_discoveryid]
				]);

				if ($discovery_rules) {
					$discovery_rule = $discovery_rules[0];

					if ($discovery_rule['applicationPrototypes']) {
						CArrayHelper::sort($discovery_rule['applicationPrototypes'], [
							['field' => 'name', 'order' => ZBX_SORT_UP]
						]);

						foreach ($discovery_rule['applicationPrototypes'] as $application_prototype) {
							$records[$application_prototype['application_prototypeid']] = [
								'id' => $application_prototype['application_prototypeid'],
								'name' => $application_prototype['name']
							];
						}
					}
				}
				break;

			case 'graphs':
			case 'graph_prototypes':
				$options += [
					'output' => API_OUTPUT_EXTEND,
					'selectHosts' => ['name'],
					'hostids' => $this->hostids ? $this->hostids : null
				];

				if ($this->source_table === 'graph_prototypes') {
					$records = (!$this->host_preselect_required || $this->hostids)
						? API::GraphPrototype()->get($options)
						: [];
				}
				else {
					$records = (!$this->host_preselect_required || $this->hostids)
						? API::Graph()->get($options)
						: [];
				}

				CArrayHelper::sort($records, ['name']);
				break;

			case 'sysmaps':
				$options += [
					'output' => API_OUTPUT_EXTEND
				];

				$records = API::Map()->get($options);

				CArrayHelper::sort($records, ['name']);
				break;

			case 'screens':
				$options += [
					'output' => ['screenid', 'name']
				];

				$records = API::Screen()->get($options);
				CArrayHelper::sort($records, ['name']);
				break;

			case 'drules':
				$records = API::DRule()->get([
					'output' => ['druleid', 'name'],
					'filter' => ['status' => DRULE_STATUS_ACTIVE],
					'preservekeys' => true
				]);

				CArrayHelper::sort($records, ['name']);
				$records = CArrayHelper::renameObjectsKeys($records, ['druleid' => 'id']);
				break;

			case 'dchecks':
				$records = API::DRule()->get([
					'selectDChecks' => ['dcheckid', 'type', 'key_', 'ports'],
					'output' => ['druleid', 'name']
				]);

				CArrayHelper::sort($records, ['name']);
				break;

			case 'proxies':
				$options += [
					'output' => ['proxyid', 'host']
				];

				$records = API::Proxy()->get($options);
				CArrayHelper::sort($records, ['host']);
				$records = CArrayHelper::renameObjectsKeys($records, ['proxyid' => 'id', 'host' => 'name']);
				break;

			case 'scripts':
				$options += [
					'output' => ['scriptid', 'name', 'type', 'execute_on'],
					'groupids' => (!$this->hostids && $this->groupids) ? $this->groupids : null
				];

				if ((!$this->host_preselect_required && $this->hostids)
						|| (!$this->group_preselect_required || $this->groupids)) {
					$records = API::Script()->get($options);
				}
				else {
					$records = [];
				}

				CArrayHelper::sort($records, ['name']);
				break;

			case 'roles':
				$options += [
					'output' => ['roleid', 'name'],
					'preservekeys' => true
				];

				$records = API::Role()->get($options);
				CArrayHelper::sort($records, ['name']);
				$records = CArrayHelper::renameObjectsKeys($records, ['roleid' => 'id']);
				break;
			case 'api_methods':
				$user_type = $this->getInput('user_type', USER_TYPE_ZABBIX_USER);
				$api_methods = CRoleHelper::getApiMethods($user_type);
				$api_mask_methods = CRoleHelper::getApiMaskMethods($user_type);
				$modified_disableids = [];

				foreach ($this->disableids as $disableid) {
					if (array_key_exists($disableid, $api_mask_methods)) {
						$modified_disableids = array_merge($modified_disableids, $api_mask_methods[$disableid]);
					}
					else if (!in_array($disableid, $modified_disableids)) {
						$modified_disableids[] = $disableid;
					}
				}

				$this->disableids = $modified_disableids;

				foreach ($api_methods as $api_method) {
					$records[$api_method] = ['id' => $api_method, 'name' => $api_method];
				}

				CArrayHelper::sort($records, ['name']);
				break;

<<<<<<< HEAD
			case 'dashboard':
				$options += [
					'output' => ['dashboardid', 'name'],
					'preservekeys' => true
				];

				$records = API::Dashboard()->get($options);
				CArrayHelper::sort($records, ['name']);
				$records = CArrayHelper::renameObjectsKeys($records, ['dashboardid' => 'id']);
=======
			case 'valuemap_names':
				/**
				 * Show list of value maps with unique names for defined hosts or templates.
				 *
				 * hostids           (required) Array of host or template ids to get value maps from.
				 * context           (required) Define context for inherited value maps: host, template
				 * with_inherited    Include value maps from inherited templates.
				 */
				$records = [];
				$hostids = $this->getInput('hostids', []);
				$context = $this->getInput('context', '');

				if (!$hostids || $context === '') {
					break;
				}

				if ($this->hasInput('with_inherited')) {
					$hostids = CTemplateHelper::getParentTemplatesRecursive($hostids, $context);
				}

				$records = CArrayHelper::renameObjectsKeys(API::ValueMap()->get([
					'output' => ['valuemapid', 'name'],
					'hostids' => $hostids
				]), ['valuemapid' => 'id']);
				// Remove value maps with duplicate names.
				$records = array_column($records, null, 'name');
				$records = array_column($records, null, 'id');
				CArrayHelper::sort($records, ['name']);
				break;

			case 'valuemaps':
				/**
				 * Show list of value maps with their mappings for defined hosts or templates.
				 *
				 * context  Define context for hostids value maps: host, template. Required together with "hostids".
				 * hostids  Array of host or template ids to get value maps from. Filter by groups will be diplayed if
				 *          this parameter is not set;
				 */
				$records = [];

				if (($this->hasInput('hostids') && !$this->hasInput('context'))
						|| (!$this->hasInput('hostids') && !$this->groupids)) {
					break;
				}

				$limit = CSettingsHelper::get(CSettingsHelper::SEARCH_LIMIT);

				if ($this->hasInput('hostids')) {
					$hostids = $this->getInput('hostids');
					$context = $this->getInput('context');

					if ($context === 'host') {
						$hosts = API::Host()->get([
							'output' => ['name'],
							'hostids' => $hostids,
							'preservekeys' => true
						]);
					}
					else {
						$hosts = API::Template()->get([
							'output' => ['name'],
							'templateids' => $hostids,
							'preservekeys' => true
						]);
					}
				}
				else {
					$hosts = API::Host()->get([
						'output' => ['name'],
						'groupids' => $this->groupids,
						'preservekeys' => true,
						'limit' => $limit
					]) + API::Template()->get([
						'output' => ['name'],
						'groupids' => $this->groupids,
						'preservekeys' => true,
						'limit' => $limit
					]);

					$hostids = array_keys($hosts);
				}

				$db_valuemaps = API::ValueMap()->get([
					'output' => ['valuemapid', 'name', 'hostid'],
					'selectMappings' => ['value', 'newvalue'],
					'hostids' => $hostids,
					'limit' => $limit
				]);

				$disable_names = $this->getInput('disable_names', []);

				foreach ($db_valuemaps as $db_valuemap) {
					order_result($db_valuemap['mappings'], 'value');
					$valuemap = [
						'id' => $db_valuemap['valuemapid'],
						'hostname' => $hosts[$db_valuemap['hostid']]['name'],
						'name' => $db_valuemap['name'],
						'mappings' => array_values($db_valuemap['mappings']),
						'_disabled' => in_array($db_valuemap['name'], $disable_names)
					];

					$records[$db_valuemap['valuemapid']] = $valuemap;
				}

				$records = array_column($records, null, 'id');
				CArrayHelper::sort($records, ['name', 'hostname']);
>>>>>>> 07f0a480
				break;
		}

		return $records;
	}
}<|MERGE_RESOLUTION|>--- conflicted
+++ resolved
@@ -404,7 +404,31 @@
 					_('Name')
 				]
 			],
-<<<<<<< HEAD
+			'valuemap_names' => [
+				'title' => _('Value mapping'),
+				'min_user_type' => USER_TYPE_ZABBIX_ADMIN,
+				'allowed_src_fields' => 'valuemapid,name',
+				'form' => [
+					'name' => 'valuemapform',
+					'id' => 'valuemaps'
+				],
+				'table_columns' => [
+					_('Name')
+				]
+			],
+			'valuemaps' => [
+				'title' => _('Value mapping'),
+				'min_user_type' => USER_TYPE_ZABBIX_ADMIN,
+				'allowed_src_fields' => 'valuemapid,name',
+				'form' => [
+					'name' => 'valuemapform',
+					'id' => 'valuemaps'
+				],
+				'table_columns' => [
+					_('Name'),
+					_('Mapping')
+				]
+			],
 			'dashboard' => [
 				'title' => _('Dashboards'),
 				'min_user_type' => USER_TYPE_ZABBIX_USER,
@@ -412,35 +436,10 @@
 				'form' => [
 					'name' => 'dashboardform',
 					'id' => 'dashboards'
-=======
-			'valuemap_names' => [
-				'title' => _('Value mapping'),
-				'min_user_type' => USER_TYPE_ZABBIX_ADMIN,
-				'allowed_src_fields' => 'valuemapid,name',
-				'form' => [
-					'name' => 'valuemapform',
-					'id' => 'valuemaps'
->>>>>>> 07f0a480
-				],
-				'table_columns' => [
-					_('Name')
-				]
-<<<<<<< HEAD
-=======
-			],
-			'valuemaps' => [
-				'title' => _('Value mapping'),
-				'min_user_type' => USER_TYPE_ZABBIX_ADMIN,
-				'allowed_src_fields' => 'valuemapid,name',
-				'form' => [
-					'name' => 'valuemapform',
-					'id' => 'valuemaps'
-				],
-				'table_columns' => [
-					_('Name'),
-					_('Mapping')
-				]
->>>>>>> 07f0a480
+				],
+				'table_columns' => [
+					_('Name')
+				]
 			]
 		];
 	}
@@ -1388,17 +1387,6 @@
 				CArrayHelper::sort($records, ['name']);
 				break;
 
-<<<<<<< HEAD
-			case 'dashboard':
-				$options += [
-					'output' => ['dashboardid', 'name'],
-					'preservekeys' => true
-				];
-
-				$records = API::Dashboard()->get($options);
-				CArrayHelper::sort($records, ['name']);
-				$records = CArrayHelper::renameObjectsKeys($records, ['dashboardid' => 'id']);
-=======
 			case 'valuemap_names':
 				/**
 				 * Show list of value maps with unique names for defined hosts or templates.
@@ -1505,7 +1493,17 @@
 
 				$records = array_column($records, null, 'id');
 				CArrayHelper::sort($records, ['name', 'hostname']);
->>>>>>> 07f0a480
+				break;
+
+			case 'dashboard':
+				$options += [
+					'output' => ['dashboardid', 'name'],
+					'preservekeys' => true
+				];
+
+				$records = API::Dashboard()->get($options);
+				CArrayHelper::sort($records, ['name']);
+				$records = CArrayHelper::renameObjectsKeys($records, ['dashboardid' => 'id']);
 				break;
 		}
 
