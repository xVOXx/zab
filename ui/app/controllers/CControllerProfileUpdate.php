--- conflicted
+++ resolved
@@ -74,15 +74,12 @@
 				case 'web.slides.filter.active':
 				case 'web.sysmapconf.filter.active':
 				case 'web.templates.filter.active':
-<<<<<<< HEAD
-				case 'web.token.filter.active':
-=======
 				case 'web.templates.graphs.filter.active':
 				case 'web.templates.host_discovery.filter.active':
 				case 'web.templates.httpconf.filter.active':
 				case 'web.templates.items.filter.active':
 				case 'web.templates.triggers.filter.active':
->>>>>>> 79a8ae47
+				case 'web.token.filter.active':
 				case 'web.toptriggers.filter.active':
 				case 'web.tr_events.hats.'.WIDGET_HAT_EVENTACTIONS.'.state':
 				case 'web.tr_events.hats.'.WIDGET_HAT_EVENTLIST.'.state':
