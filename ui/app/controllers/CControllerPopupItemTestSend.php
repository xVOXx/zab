--- conflicted
+++ resolved
@@ -292,16 +292,11 @@
 			}
 
 			// Send test to be executed on Zabbix server.
-<<<<<<< HEAD
-			$server = new CZabbixServer($ZBX_SERVER, $ZBX_SERVER_PORT, ZBX_SOCKET_TIMEOUT, ZBX_SOCKET_BYTES_LIMIT);
-			$result = $server->testItem($item_test_data, CSessionHelper::getId());
-=======
 			$server = new CZabbixServer($ZBX_SERVER, $ZBX_SERVER_PORT,
 				timeUnitToSeconds(CSettingsHelper::get(CSettingsHelper::CONNECT_TIMEOUT)),
 				timeUnitToSeconds(CSettingsHelper::get(CSettingsHelper::ITEM_TEST_TIMEOUT)), ZBX_SOCKET_BYTES_LIMIT
 			);
-			$result = $server->testItem($item_test_data, get_cookie('zbx_sessionid'));
->>>>>>> 12dd3ea3
+			$result = $server->testItem($item_test_data, CSessionHelper::getId());
 
 			// Handle the response.
 			if ($result === false) {
@@ -343,16 +338,11 @@
 			$preproc_test_data['steps'] = $this->resolvePreprocessingStepMacros($preproc_test_data['steps']);
 
 			// Send test details to Zabbix server.
-<<<<<<< HEAD
-			$server = new CZabbixServer($ZBX_SERVER, $ZBX_SERVER_PORT, ZBX_SOCKET_TIMEOUT, ZBX_SOCKET_BYTES_LIMIT);
-			$result = $server->testPreprocessingSteps($preproc_test_data, CSessionHelper::getId());
-=======
 			$server = new CZabbixServer($ZBX_SERVER, $ZBX_SERVER_PORT,
 				timeUnitToSeconds(CSettingsHelper::get(CSettingsHelper::CONNECT_TIMEOUT)),
 				timeUnitToSeconds(CSettingsHelper::get(CSettingsHelper::ITEM_TEST_TIMEOUT)), ZBX_SOCKET_BYTES_LIMIT
 			);
-			$result = $server->testPreprocessingSteps($preproc_test_data, get_cookie('zbx_sessionid'));
->>>>>>> 12dd3ea3
+			$result = $server->testPreprocessingSteps($preproc_test_data, CSessionHelper::getId());
 
 			if ($result === false) {
 				error($server->getError());
