<?php
/*
** Zabbix
** Copyright (C) 2001-2023 Zabbix SIA
**
** This program is free software; you can redistribute it and/or modify
** it under the terms of the GNU General Public License as published by
** the Free Software Foundation; either version 2 of the License, or
** (at your option) any later version.
**
** This program is distributed in the hope that it will be useful,
** but WITHOUT ANY WARRANTY; without even the implied warranty of
** MERCHANTABILITY or FITNESS FOR A PARTICULAR PURPOSE. See the
** GNU General Public License for more details.
**
** You should have received a copy of the GNU General Public License
** along with this program; if not, write to the Free Software
** Foundation, Inc., 51 Franklin Street, Fifth Floor, Boston, MA  02110-1301, USA.
**/


class CControllerDashboardPrint extends CController {

	protected function init() {
		$this->disableCsrfValidation();
	}

	protected function checkInput(): bool {
		$fields = [
			'dashboardid' =>	'required|db dashboard.dashboardid',
			'from' =>			'range_time',
			'to' =>				'range_time'
		];

		$ret = $this->validateInput($fields) && $this->validateTimeSelectorPeriod();

		if (!$ret) {
			$this->setResponse(new CControllerResponseFatal());
		}

		return $ret;
	}

	protected function checkPermissions(): bool {
		return $this->checkAccess(CRoleHelper::UI_MONITORING_DASHBOARD);
	}

	protected function doAction() {
		[$dashboard, $page_sizes, $error] = $this->getDashboard();

		if ($error !== null) {
			$this->setResponse(new CControllerResponseData(['error' => $error]));

			return;
		}

		$time_selector_options = [
			'profileIdx' => 'web.dashboard.filter',
			'profileIdx2' => $dashboard['dashboardid'] ?? 0,
			'from' => $this->hasInput('from') ? $this->getInput('from') : null,
			'to' => $this->hasInput('to') ? $this->getInput('to') : null
		];

		$data = [
			'dashboard' => $dashboard,
			'page_sizes' => $page_sizes,
			'widget_defaults' => APP::ModuleManager()->getWidgetsDefaults(),
			'dashboard_time_period' => getTimeSelectorPeriod($time_selector_options)
		];

		$response = new CControllerResponseData($data);
		$response->setTitle(_('Dashboard'));
		$this->setResponse($response);
	}

	/**
	 * Get dashboard data from API.
	 *
	 * @return array
	 */
	private function getDashboard(): array {
		$dashboard = null;
		$error = null;
		$page_sizes = [];

		$db_dashboards = API::Dashboard()->get([
			'output' => ['dashboardid', 'name', 'display_period'],
			'selectPages' => ['dashboard_pageid', 'name', 'display_period', 'widgets'],
			'dashboardids' => [$this->getInput('dashboardid')]
		]);

<<<<<<< HEAD
		if ($dashboards) {
			$dashboard = array_shift($dashboards);
			$dashboard['pages'] = CDashboardHelper::preparePagesForGrid($dashboard['pages'], null, true);

			foreach($dashboard['pages'] as $index => $page) {
				$max = 0;

				foreach($page['widgets'] as $widget) {
					$max = max($max, $widget['pos']['y'] + $widget['pos']['height']);
				}

				$page_sizes[$index] = $max * DASHBOARD_ROW_HEIGHT + 12;
			}
=======
		if ($db_dashboards) {
			$dashboard = $db_dashboards[0];
			$dashboard['pages'] = CDashboardHelper::preparePages(
				CDashboardHelper::prepareWidgetsAndForms([$dashboard['pages'][0]], null),
				[$dashboard['pages'][0]],
				true
			);
>>>>>>> fdc49f99
		}
		else {
			$error = _('No permissions to referred object or it does not exist!');
		}

		return [$dashboard, $page_sizes, $error];
	}
}<|MERGE_RESOLUTION|>--- conflicted
+++ resolved
@@ -89,10 +89,13 @@
 			'dashboardids' => [$this->getInput('dashboardid')]
 		]);
 
-<<<<<<< HEAD
-		if ($dashboards) {
-			$dashboard = array_shift($dashboards);
-			$dashboard['pages'] = CDashboardHelper::preparePagesForGrid($dashboard['pages'], null, true);
+		if ($db_dashboards) {
+			$dashboard = $db_dashboards[0];
+			$dashboard['pages'] = CDashboardHelper::preparePages(
+				CDashboardHelper::prepareWidgetsAndForms($dashboard['pages'], null),
+				$dashboard['pages'],
+				true
+			);
 
 			foreach($dashboard['pages'] as $index => $page) {
 				$max = 0;
@@ -103,15 +106,6 @@
 
 				$page_sizes[$index] = $max * DASHBOARD_ROW_HEIGHT + 12;
 			}
-=======
-		if ($db_dashboards) {
-			$dashboard = $db_dashboards[0];
-			$dashboard['pages'] = CDashboardHelper::preparePages(
-				CDashboardHelper::prepareWidgetsAndForms([$dashboard['pages'][0]], null),
-				[$dashboard['pages'][0]],
-				true
-			);
->>>>>>> fdc49f99
 		}
 		else {
 			$error = _('No permissions to referred object or it does not exist!');
