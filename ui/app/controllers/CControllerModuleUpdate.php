<?php
/*
** Zabbix
** Copyright (C) 2001-2020 Zabbix SIA
**
** This program is free software; you can redistribute it and/or modify
** it under the terms of the GNU General Public License as published by
** the Free Software Foundation; either version 2 of the License, or
** (at your option) any later version.
**
** This program is distributed in the hope that it will be useful,
** but WITHOUT ANY WARRANTY; without even the implied warranty of
** MERCHANTABILITY or FITNESS FOR A PARTICULAR PURPOSE. See the
** GNU General Public License for more details.
**
** You should have received a copy of the GNU General Public License
** along with this program; if not, write to the Free Software
** Foundation, Inc., 51 Franklin Street, Fifth Floor, Boston, MA  02110-1301, USA.
**/


/**
 * Module update action.
 */
class CControllerModuleUpdate extends CController {

	/**
	 * List of modules to update.
	 *
	 * @var array
	 */
	private $modules = [];

	protected function checkInput() {
		$fields = [
			'moduleids' =>		'required|array_db module.moduleid',

			// form update fields
			'status' =>			'in 1',
			'form_refresh' =>	'int32'
		];

		$ret = $this->validateInput($fields);

		if (!$ret) {
			$this->setResponse(new CControllerResponseFatal());
		}

		return $ret;
	}

	protected function checkPermissions() {
		if ($this->getUserType() != USER_TYPE_SUPER_ADMIN) {
			return false;
		}

		$moduleids = $this->getInput('moduleids');

		$this->modules = API::Module()->get([
			'output' => [],
			'moduleids' => $moduleids,
			'preservekeys' => true
		]);

		return (count($this->modules) == count($moduleids));
	}

	protected function doAction() {
		$set_status = ($this->getAction() === 'module.update')
			? $this->hasInput('status')
				? MODULE_STATUS_ENABLED
				: MODULE_STATUS_DISABLED
			: ($this->getAction() === 'module.enable')
				? MODULE_STATUS_ENABLED
				: MODULE_STATUS_DISABLED;

		$db_modules_update_names = [];

		$db_modules = API::Module()->get([
			'output' => ['relative_path', 'status'],
			'sortfield' => 'relative_path',
			'preservekeys' => true
		]);

		$module_manager = new CModuleManager(APP::ModuleManager()->getModulesDir());
		$module_manager_enabled = new CModuleManager(APP::ModuleManager()->getModulesDir());

		foreach ($db_modules as $moduleid => $db_module) {
			$new_status = array_key_exists($moduleid, $this->modules) ? $set_status : $db_module['status'];

			if ($new_status == MODULE_STATUS_ENABLED) {
				$manifest = $module_manager_enabled->addModule($db_module['relative_path']);
			}
			else {
				$manifest = $module_manager->addModule($db_module['relative_path']);
			}

			if (array_key_exists($moduleid, $this->modules) && $manifest) {
				$db_modules_update_names[] = $manifest['name'];
			}
		}

		$errors = $module_manager_enabled->checkConflicts()['conflicts'];

		array_map('error', $errors);

		$result = false;

		if (!$errors) {
			$update = [];

			foreach (array_keys($this->modules) as $moduleid) {
				$update[] = [
					'moduleid' => $moduleid,
					'status' => $set_status
				];
			}

			$result = API::Module()->update($update);
		}

		if (!$result && $this->getAction() === 'module.update') {
			$response = new CControllerResponseRedirect((new CUrl('zabbix.php'))
				->setArgument('action', 'module.edit')
				->setArgument('moduleid', array_keys($this->modules)[0])
			);
			$response->setFormData($this->getInputAll());
		}
		else {
			$response = new CControllerResponseRedirect((new CUrl('zabbix.php'))
				->setArgument('action', 'module.list')
				->setArgument('page', CPagerHelper::loadPage('module.list', null))
			);

			if ($result) {
				$response->setFormData(['uncheck' => '1']);
			}
		}

		if ($result) {
<<<<<<< HEAD
			if ($set_status == MODULE_STATUS_ENABLED) {
				CMessages::addSuccess(_n('Module enabled: %1$s.', 'Modules enabled: %1$s.',
=======
			if ($this->getAction() === 'module.update') {
				$response->setMessageOk(_s('Module updated: %1$s.', $db_modules_update_names[0]));
			}
			elseif ($set_status == MODULE_STATUS_ENABLED) {
				$response->setMessageOk(_n('Module enabled: %1$s.', 'Modules enabled: %1$s.',
>>>>>>> 8bfff24c
					implode(', ', $db_modules_update_names), count($this->modules)
				));
			}
			else {
				CMessages::addSuccess(_n('Module disabled: %1$s.', 'Modules disabled: %1$s.',
					implode(', ', $db_modules_update_names), count($this->modules)
				));
			}
		}
		else {
<<<<<<< HEAD
			if ($set_status == MODULE_STATUS_ENABLED) {
				CMessages::addError(_n('Cannot enable module: %1$s.', 'Cannot enable modules: %1$s.',
=======
			if ($this->getAction() === 'module.update') {
				$response->setMessageError(_s('Cannot update module: %1$s.', $db_modules_update_names[0]));
			}
			elseif ($set_status == MODULE_STATUS_ENABLED) {
				$response->setMessageError(_n('Cannot enable module: %1$s.', 'Cannot enable modules: %1$s.',
>>>>>>> 8bfff24c
					implode(', ', $db_modules_update_names), count($this->modules)
				));
			}
			else {
				CMessages::addError(_n('Cannot disable module: %1$s.', 'Cannot disable modules: %1$s.',
					implode(', ', $db_modules_update_names), count($this->modules)
				));
			}
		}

		$this->setResponse($response);
	}
}<|MERGE_RESOLUTION|>--- conflicted
+++ resolved
@@ -138,16 +138,11 @@
 		}
 
 		if ($result) {
-<<<<<<< HEAD
-			if ($set_status == MODULE_STATUS_ENABLED) {
-				CMessages::addSuccess(_n('Module enabled: %1$s.', 'Modules enabled: %1$s.',
-=======
 			if ($this->getAction() === 'module.update') {
-				$response->setMessageOk(_s('Module updated: %1$s.', $db_modules_update_names[0]));
+				CMessages::addSuccess(_s('Module updated: %1$s.', $db_modules_update_names[0]));
 			}
 			elseif ($set_status == MODULE_STATUS_ENABLED) {
-				$response->setMessageOk(_n('Module enabled: %1$s.', 'Modules enabled: %1$s.',
->>>>>>> 8bfff24c
+				CMessages::addSuccess(_n('Module enabled: %1$s.', 'Modules enabled: %1$s.',
 					implode(', ', $db_modules_update_names), count($this->modules)
 				));
 			}
@@ -158,16 +153,11 @@
 			}
 		}
 		else {
-<<<<<<< HEAD
-			if ($set_status == MODULE_STATUS_ENABLED) {
-				CMessages::addError(_n('Cannot enable module: %1$s.', 'Cannot enable modules: %1$s.',
-=======
 			if ($this->getAction() === 'module.update') {
-				$response->setMessageError(_s('Cannot update module: %1$s.', $db_modules_update_names[0]));
+				CMessages::addError(_s('Cannot update module: %1$s.', $db_modules_update_names[0]));
 			}
 			elseif ($set_status == MODULE_STATUS_ENABLED) {
-				$response->setMessageError(_n('Cannot enable module: %1$s.', 'Cannot enable modules: %1$s.',
->>>>>>> 8bfff24c
+				CMessages::addError(_n('Cannot enable module: %1$s.', 'Cannot enable modules: %1$s.',
 					implode(', ', $db_modules_update_names), count($this->modules)
 				));
 			}
