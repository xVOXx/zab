--- conflicted
+++ resolved
@@ -51,7 +51,6 @@
 		$ret = $this->validateInput($fields);
 
 		if (!$ret) {
-<<<<<<< HEAD
 			$this->setResponse(
 				new CControllerResponseData(['main_block' => json_encode([
 					'error' => [
@@ -59,9 +58,6 @@
 					]
 				])])
 			);
-=======
-			$this->setResponse(new CControllerResponseData(['main_block' => json_encode(['error' => true])]));
->>>>>>> 7f1e83ee
 		}
 
 		return $ret;
