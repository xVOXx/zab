--- conflicted
+++ resolved
@@ -63,28 +63,6 @@
 
 	protected function doAction() {
 		$data = [
-<<<<<<< HEAD
-			'hk_events_mode'			=> $this->getInput('hk_events_mode',			$config['hk_events_mode']),
-			'hk_events_trigger'			=> $this->getInput('hk_events_trigger',			$config['hk_events_trigger']),
-			'hk_events_internal'		=> $this->getInput('hk_events_internal',		$config['hk_events_internal']),
-			'hk_events_discovery'		=> $this->getInput('hk_events_discovery',		$config['hk_events_discovery']),
-			'hk_events_autoreg'			=> $this->getInput('hk_events_autoreg',			$config['hk_events_autoreg']),
-			'hk_services_mode'			=> $this->getInput('hk_services_mode',			$config['hk_services_mode']),
-			'hk_services'				=> $this->getInput('hk_services',				$config['hk_services']),
-			'hk_audit_mode'				=> $this->getInput('hk_audit_mode',				$config['hk_audit_mode']),
-			'hk_audit'					=> $this->getInput('hk_audit',					$config['hk_audit']),
-			'hk_sessions_mode'			=> $this->getInput('hk_sessions_mode',			$config['hk_sessions_mode']),
-			'hk_sessions'				=> $this->getInput('hk_sessions',				$config['hk_sessions']),
-			'hk_history_mode'			=> $this->getInput('hk_history_mode',			$config['hk_history_mode']),
-			'hk_history_global'			=> $this->getInput('hk_history_global',			$config['hk_history_global']),
-			'hk_history'				=> $this->getInput('hk_history',				$config['hk_history']),
-			'hk_trends_mode'			=> $this->getInput('hk_trends_mode',			$config['hk_trends_mode']),
-			'hk_trends_global'			=> $this->getInput('hk_trends_global',			$config['hk_trends_global']),
-			'hk_trends'					=> $this->getInput('hk_trends',					$config['hk_trends']),
-			'compression_status'		=> $this->getInput('compression_status',		$config['compression_status']),
-			'compress_older'			=> $this->getInput('compress_older',			$config['compress_older']),
-			'db_extension'				=> $config['db_extension']
-=======
 			'hk_events_mode' => $this->getInput('hk_events_mode', CHousekeepingHelper::get(
 				CHousekeepingHelper::HK_EVENTS_MODE
 			)),
@@ -132,9 +110,7 @@
 			'compress_older' => $this->getInput('compress_older', CHousekeepingHelper::get(
 				CHousekeepingHelper::COMPRESS_OLDER
 			)),
-			'db_extension' => CHousekeepingHelper::get(CHousekeepingHelper::DB_EXTENSION),
-			'compression_availability' => CHousekeepingHelper::get(CHousekeepingHelper::COMPRESSION_AVAILABILITY)
->>>>>>> 7390446c
+			'db_extension' => CHousekeepingHelper::get(CHousekeepingHelper::DB_EXTENSION)
 		];
 
 		$response = new CControllerResponseData($data);
