--- conflicted
+++ resolved
@@ -93,9 +93,9 @@
 			}
 
 			if (!$this->getInput('clone_psk')) {
-				if ($this->getInput('status') == HOST_STATUS_PROXY_ACTIVE && $this->hasInput('tls_accept_psk')
-						|| $this->getInput('status') == HOST_STATUS_PROXY_PASSIVE
-							&& $this->getInput('tls_connect', 0) == HOST_ENCRYPTION_PSK) {
+				if (($this->getInput('status') == HOST_STATUS_PROXY_ACTIVE && $this->hasInput('tls_accept_psk'))
+						|| ($this->getInput('status') == HOST_STATUS_PROXY_PASSIVE
+							&& $this->getInput('tls_connect', 0) == HOST_ENCRYPTION_PSK)) {
 					if ($this->getInput('tls_psk_identity', '') === '') {
 						info(_s('Incorrect value for field "%1$s": %2$s.', _('PSK identity'), _('cannot be empty')));
 
@@ -156,21 +156,9 @@
 			'tls_psk', 'tls_issuer', 'tls_subject'
 		]);
 
-<<<<<<< HEAD
 		switch ($this->getInput('status')) {
 			case HOST_STATUS_PROXY_ACTIVE:
 				$proxy['proxy_address'] = $this->getInput('proxy_address', '');
-=======
-		if ($this->hasInput('clone_proxyid')
-				&& ((array_key_exists('tls_connect', $proxy) && $proxy['tls_connect'] == HOST_ENCRYPTION_PSK)
-					|| (array_key_exists('tls_accept', $proxy) && $proxy['tls_accept'] & HOST_ENCRYPTION_PSK))) {
-			$clone_proxies = API::Proxy()->get([
-				'output' => ['tls_psk_identity', 'tls_psk'],
-				'proxyids' => $this->getInput('clone_proxyid'),
-				'editable' => true
-			]);
-			$clone_proxy = reset($clone_proxies);
->>>>>>> c51db06e
 
 				$proxy['tls_accept'] = ($this->hasInput('tls_accept_none') ? HOST_ENCRYPTION_NONE : 0)
 					| ($this->hasInput('tls_accept_psk') ? HOST_ENCRYPTION_PSK : 0)
