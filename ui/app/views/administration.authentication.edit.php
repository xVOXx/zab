<?php
/*
** Zabbix
** Copyright (C) 2001-2024 Zabbix SIA
**
** This program is free software; you can redistribute it and/or modify
** it under the terms of the GNU General Public License as published by
** the Free Software Foundation; either version 2 of the License, or
** (at your option) any later version.
**
** This program is distributed in the hope that it will be useful,
** but WITHOUT ANY WARRANTY; without even the implied warranty of
** MERCHANTABILITY or FITNESS FOR A PARTICULAR PURPOSE. See the
** GNU General Public License for more details.
**
** You should have received a copy of the GNU General Public License
** along with this program; if not, write to the Free Software
** Foundation, Inc., 51 Franklin Street, Fifth Floor, Boston, MA  02110-1301, USA.
**/


/**
 * @var CView $this
 * @var array $data
 */

$this->addJsFile('class.form.fieldset.collapsible.js');
$this->includeJsFile('administration.authentication.edit.js.php');

$form = (new CForm())
	->addItem((new CVar('form_refresh', $data['form_refresh'] + 1))->removeId())
	->addItem((new CVar(CCsrfTokenHelper::CSRF_TOKEN_NAME, CCsrfTokenHelper::get('authentication')))->removeId())
	->addVar('action', $data['action_submit'])
	->addVar('ldap_removed_userdirectoryids', $data['ldap_removed_userdirectoryids'])
	->addVar('mfa_removed_mfaids', $data['mfa_removed_mfaids'])
	->setId('authentication-form')
	->setAttribute('aria-labelledby', CHtmlPage::PAGE_TITLE_ID)
	->disablePasswordAutofill();

// Authentication general fields.
$auth_tab = (new CFormGrid())
	->addItem([
		new CLabel(_('Default authentication')),
		new CFormField(
			(new CRadioButtonList('authentication_type', (int) $data['authentication_type']))
				->addValue(_x('Internal', 'authentication'), ZBX_AUTH_INTERNAL)
				->addValue(_('LDAP'), ZBX_AUTH_LDAP)
				->setModern(true)
				->removeId()
		)
	])
	->addItem([
		new CLabel([
			_('Deprovisioned users group'),
			makeHelpIcon(_('Only disabled group can be set for deprovisioned users.'))
		]),
		new CFormField(
			(new CMultiSelect([
				'name' => 'disabled_usrgrpid',
				'object_name' => 'usersGroups',
				'data' => $data['disabled_usrgrpid_ms'],
				'multiple' => false,
				'popup' => [
					'parameters' => [
						'srctbl' => 'usrgrp',
						'srcfld1' => 'usrgrpid',
						'srcfld2' => 'name',
						'dstfrm' => $form->getId(),
						'dstfld1' => 'disabled_usrgrpid',
						'group_status' => GROUP_STATUS_DISABLED
					]
				]
			]))->setWidth(ZBX_TEXTAREA_MEDIUM_WIDTH)
		)
	])
	->addItem(
		new CFormField(
			(new CTag('h4', true, _('Password policy')))->addClass('input-section-header')
		)
	)
	->addItem([
		new CLabel(_('Minimum password length'), 'passwd_min_length'),
		new CFormField(
			(new CNumericBox('passwd_min_length', $data['passwd_min_length'], 2, false, false, false))
				->setWidth(ZBX_TEXTAREA_NUMERIC_STANDARD_WIDTH)
		)
	])
	->addItem([
		new CLabel([
			_('Password must contain'),
			makeHelpIcon([
				_('Password requirements:'),
				(new CList([
					new CListItem([
						_('must contain at least one lowercase and one uppercase Latin letter'),
						' (', (new CSpan('A-Z'))->addClass(ZBX_STYLE_MONOSPACE_FONT), ', ',
						(new CSpan('a-z'))->addClass(ZBX_STYLE_MONOSPACE_FONT), ')'
					]),
					new CListItem([
						_('must contain at least one digit'),
						' (', (new CSpan('0-9'))->addClass(ZBX_STYLE_MONOSPACE_FONT), ')'
					]),
					new CListItem([
						_('must contain at least one special character'),
						' (', (new CSpan(' !"#$%&\'()*+,-./:;<=>?@[\]^_`{|}~'))->addClass(ZBX_STYLE_MONOSPACE_FONT), ')'
					])
				]))->addClass(ZBX_STYLE_LIST_DASHED)
			])
		]),
		new CFormField(
			(new CList([
				(new CCheckBox('passwd_check_rules[]', PASSWD_CHECK_CASE))
					->setLabel(_('an uppercase and a lowercase Latin letter'))
					->setChecked(($data['passwd_check_rules'] & PASSWD_CHECK_CASE) == PASSWD_CHECK_CASE)
					->setUncheckedValue(0x00)
					->setId('passwd_check_rules_case'),
				(new CCheckBox('passwd_check_rules[]', PASSWD_CHECK_DIGITS))
					->setLabel(_('a digit'))
					->setChecked(($data['passwd_check_rules'] & PASSWD_CHECK_DIGITS) == PASSWD_CHECK_DIGITS)
					->setUncheckedValue(0x00)
					->setId('passwd_check_rules_digits'),
				(new CCheckBox('passwd_check_rules[]', PASSWD_CHECK_SPECIAL))
					->setLabel(_('a special character'))
					->setChecked(($data['passwd_check_rules'] & PASSWD_CHECK_SPECIAL) == PASSWD_CHECK_SPECIAL)
					->setUncheckedValue(0x00)
					->setId('passwd_check_rules_special')
			]))->addClass(ZBX_STYLE_LIST_CHECK_RADIO)
		)
	])
	->addItem([
		new CLabel([
			_('Avoid easy-to-guess passwords'),
			makeHelpIcon([
				_('Password requirements:'),
				(new CList([
					_("must not contain user's name, surname or username"),
					_('must not be one of common or context-specific passwords')
				]))->addClass(ZBX_STYLE_LIST_DASHED)
			])
		], 'passwd_check_rules_simple'),
		new CFormField(
			(new CCheckBox('passwd_check_rules[]', PASSWD_CHECK_SIMPLE))
				->setChecked(($data['passwd_check_rules'] & PASSWD_CHECK_SIMPLE) == PASSWD_CHECK_SIMPLE)
				->setUncheckedValue(0x00)
				->setId('passwd_check_rules_simple')
		)
	]);

// LDAP authentication fields.
$ldap_auth_enabled = $data['ldap_error'] === '' && $data['ldap_auth_enabled'] == ZBX_AUTH_LDAP_ENABLED;
$form->addVar('ldap_default_row_index', $data['ldap_default_row_index']);
$ldap_tab = (new CFormGrid())
	->addItem([
		new CLabel(_('Enable LDAP authentication'), 'ldap_auth_enabled'),
		new CFormField($data['ldap_error']
			? (new CLabel($data['ldap_error']))->addClass(ZBX_STYLE_RED)
			: (new CCheckBox('ldap_auth_enabled', ZBX_AUTH_LDAP_ENABLED))
				->setChecked($data['ldap_auth_enabled'] == ZBX_AUTH_LDAP_ENABLED)
				->setUncheckedValue(ZBX_AUTH_LDAP_DISABLED)
		)
	])
	->addItem([
		new CLabel(_('Enable JIT provisioning'), 'ldap_jit_status'),
		new CFormField(
			(new CCheckBox('ldap_jit_status', JIT_PROVISIONING_ENABLED))
				->setChecked($data['ldap_jit_status'] == JIT_PROVISIONING_ENABLED)
				->setUncheckedValue(JIT_PROVISIONING_DISABLED)
				->setEnabled($ldap_auth_enabled)
		)
	])
	->addItem([
		(new CLabel(_('Servers')))->setAsteriskMark(),
		new CFormField(
			(new CDiv(
				(new CTable())
					->setId('ldap-servers')
					->addClass($ldap_auth_enabled ? null : ZBX_STYLE_DISABLED)
					->setHeader(
						(new CRowHeader([
							new CColHeader(_('Name')),
							new CColHeader(_('Host')),
							(new CColHeader(_('User groups')))->addClass(ZBX_STYLE_NOWRAP),
							_('Default'),
							''
						]))->addClass(ZBX_STYLE_GREY)
					)
					->addItem(
						(new CTag('tfoot', true))
							->addItem(
								(new CCol(
									(new CButtonLink(_('Add')))->addClass('js-add')
								))->setColSpan(5)
							)
					)->addStyle('width: 100%;')
			))
				->addClass(ZBX_STYLE_TABLE_FORMS_SEPARATOR)
				->addStyle('min-width: '.ZBX_TEXTAREA_BIG_WIDTH.'px;')
		)
	])
	->addItem([
		new CLabel(_('Case-sensitive login'), 'ldap_case_sensitive'),
		new CFormField(
			(new CCheckBox('ldap_case_sensitive', ZBX_AUTH_CASE_SENSITIVE))
				->setChecked($data['ldap_case_sensitive'] == ZBX_AUTH_CASE_SENSITIVE)
				->setUncheckedValue(ZBX_AUTH_CASE_INSENSITIVE)
				->setEnabled($ldap_auth_enabled)
		)
	])
	->addItem([
		new CLabel(_('Provisioning period'), 'jit_provision_interval'),
		new CFormField(
			(new CTextBox('jit_provision_interval', $data['jit_provision_interval']))
				->setWidth(ZBX_TEXTAREA_4DIGITS_WIDTH)
				->setEnabled($ldap_auth_enabled && $data['ldap_jit_status'] == JIT_PROVISIONING_ENABLED)
		)
	]);

// SAML authentication fields.
$view_url = (new CUrl('zabbix.php'))
	->setArgument('action', 'authentication.edit')
	->getUrl();
$saml_auth_enabled = $data['saml_auth_enabled'] == ZBX_AUTH_SAML_ENABLED;
$saml_provisioning = $data['saml_provision_status'] == JIT_PROVISIONING_ENABLED;
$saml_tab = (new CFormGrid())
	->addItem([
		new CLabel(_('Enable SAML authentication'), 'saml_auth_enabled'),
		new CFormField($data['saml_error']
			? (new CLabel($data['saml_error']))->addClass(ZBX_STYLE_RED)
			: (new CCheckBox('saml_auth_enabled', ZBX_AUTH_SAML_ENABLED))
				->setChecked($saml_auth_enabled)
				->setUncheckedValue(ZBX_AUTH_SAML_DISABLED)
		)
	])
	->addItem([
		new CLabel(_('Enable JIT provisioning'), 'saml_jit_status'),
		new CFormField(
			(new CCheckBox('saml_jit_status', JIT_PROVISIONING_ENABLED))
				->setChecked($data['saml_jit_status'] == JIT_PROVISIONING_ENABLED)
				->setUncheckedValue(JIT_PROVISIONING_DISABLED)
				->setReadonly(!$saml_auth_enabled)
				->addClass('saml-enabled')
		)
	])
	->addItem([
		(new CLabel(_('IdP entity ID'), 'idp_entityid'))->setAsteriskMark(),
		new CFormField(
			(new CTextBox('idp_entityid', $data['idp_entityid'], !$saml_auth_enabled,
				DB::getFieldLength('userdirectory_saml', 'idp_entityid')
			))
				->addClass('saml-enabled')
				->setWidth(ZBX_TEXTAREA_STANDARD_WIDTH)
				->setAriaRequired()
		)
	])
	->addItem([
		(new CLabel(_('SSO service URL'), 'sso_url'))->setAsteriskMark(),
		new CFormField(
			(new CTextBox('sso_url', $data['sso_url'], !$saml_auth_enabled,
				DB::getFieldLength('userdirectory_saml', 'sso_url'))
			)
				->addClass('saml-enabled')
				->setWidth(ZBX_TEXTAREA_STANDARD_WIDTH)
				->setAriaRequired()
		)
	])
	->addItem([
		new CLabel(_('SLO service URL'), 'slo_url'),
		new CFormField(
			(new CTextBox('slo_url', $data['slo_url'], !$saml_auth_enabled,
				DB::getFieldLength('userdirectory_saml', 'slo_url'))
			)
				->addClass('saml-enabled')
				->setWidth(ZBX_TEXTAREA_STANDARD_WIDTH)
		)
	])
	->addItem([
		(new CLabel(_('Username attribute'), 'username_attribute'))->setAsteriskMark(),
		new CFormField(
			(new CTextBox('username_attribute', $data['username_attribute'], !$saml_auth_enabled,
				DB::getFieldLength('userdirectory_saml', 'username_attribute')
			))
				->addClass('saml-enabled')
				->setWidth(ZBX_TEXTAREA_STANDARD_WIDTH)
				->setAriaRequired()
		)
	])
	->addItem([
		(new CLabel(_('SP entity ID'), 'sp_entityid'))->setAsteriskMark(),
		new CFormField(
			(new CTextBox('sp_entityid', $data['sp_entityid'], !$saml_auth_enabled,
				DB::getFieldLength('userdirectory_saml', 'sp_entityid')
			))
				->addClass('saml-enabled')
				->setWidth(ZBX_TEXTAREA_STANDARD_WIDTH)
				->setAriaRequired()
		)
	])
	->addItem([
		new CLabel(_('SP name ID format'), 'nameid_format'),
		new CFormField(
			(new CTextBox('nameid_format', $data['nameid_format'], !$saml_auth_enabled,
				DB::getFieldLength('userdirectory_saml', 'nameid_format')
			))
				->addClass('saml-enabled')
				->setWidth(ZBX_TEXTAREA_STANDARD_WIDTH)
				->setAttribute('placeholder', 'urn:oasis:names:tc:SAML:2.0:nameid-format:transient')
		)
	])
	->addItem([
		new CLabel(_('Sign')),
		new CFormField(
			(new CList([
				(new CCheckBox('sign_messages'))
					->setLabel(_('Messages'))
					->setChecked($data['sign_messages'] == 1)
					->setUncheckedValue(0)
					->setReadonly(!$saml_auth_enabled)
					->addClass('saml-enabled'),
				(new CCheckBox('sign_assertions'))
					->setLabel(_('Assertions'))
					->setChecked($data['sign_assertions'] == 1)
					->setUncheckedValue(0)
					->setReadonly(!$saml_auth_enabled)
					->addClass('saml-enabled'),
				(new CCheckBox('sign_authn_requests'))
					->setLabel(_('AuthN requests'))
					->setChecked($data['sign_authn_requests'] == 1)
					->setUncheckedValue(0)
					->setReadonly(!$saml_auth_enabled)
					->addClass('saml-enabled'),
				(new CCheckBox('sign_logout_requests'))
					->setLabel(_('Logout requests'))
					->setChecked($data['sign_logout_requests'] == 1)
					->setUncheckedValue(0)
					->setReadonly(!$saml_auth_enabled)
					->addClass('saml-enabled'),
				(new CCheckBox('sign_logout_responses'))
					->setLabel(_('Logout responses'))
					->setChecked($data['sign_logout_responses'] == 1)
					->setUncheckedValue(0)
					->setReadonly(!$saml_auth_enabled)
					->addClass('saml-enabled')
			]))->addClass(ZBX_STYLE_LIST_CHECK_RADIO)
		)
	])
	->addItem([
		new CLabel(_('Encrypt')),
		new CFormField(
			(new CList([
				(new CCheckBox('encrypt_nameid'))
					->setLabel(_('Name ID'))
					->setChecked($data['encrypt_nameid'] == 1)
					->setUncheckedValue(0)
					->setReadonly(!$saml_auth_enabled)
					->addClass('saml-enabled'),
				(new CCheckBox('encrypt_assertions'))
					->setLabel(_('Assertions'))
					->setChecked($data['encrypt_assertions'] == 1)
					->setUncheckedValue(0)
					->setReadonly(!$saml_auth_enabled)
					->addClass('saml-enabled')
			]))->addClass(ZBX_STYLE_LIST_CHECK_RADIO)
		)
	])
	->addItem([
		new CLabel(_('Case-sensitive login'), 'saml_case_sensitive'),
		new CFormField(
			(new CCheckBox('saml_case_sensitive'))
				->setChecked($data['saml_case_sensitive'] == ZBX_AUTH_CASE_SENSITIVE)
				->setUncheckedValue(ZBX_AUTH_CASE_INSENSITIVE)
				->setReadonly(!$saml_auth_enabled)
				->addClass('saml-enabled')
		)
	])
	->addItem([
		new CLabel(_('Configure JIT provisioning'), 'saml_provision_status'),
		new CFormField(
			(new CCheckBox('saml_provision_status'))
				->setChecked($saml_provisioning)
				->setUncheckedValue(JIT_PROVISIONING_DISABLED)
				->setReadonly(!$saml_auth_enabled)
				->addClass('saml-enabled')
		)
	])
	->addItem([
		(new CLabel(_('Group name attribute'), 'saml_group_name'))
			->setAsteriskMark()
			->addClass($saml_provisioning ? null : ZBX_STYLE_DISPLAY_NONE)
			->addClass('saml-provision-status'),
		(new CFormField(
			(new CTextBox('saml_group_name', $data['saml_group_name'], !$saml_auth_enabled,
				DB::getFieldLength('userdirectory_saml', 'group_name')
			))
				->setWidth(ZBX_TEXTAREA_STANDARD_WIDTH)
				->setAriaRequired()
				->addClass('saml-enabled')
		))
			->addClass($saml_provisioning ? null : ZBX_STYLE_DISPLAY_NONE)
			->addClass('saml-provision-status')
	])
	->addItem([
		(new CLabel(_('User name attribute'), 'saml_user_username'))
			->addClass($saml_provisioning ? null : ZBX_STYLE_DISPLAY_NONE)
			->addClass('saml-provision-status'),
		(new CFormField(
			(new CTextBox('saml_user_username', $data['saml_user_username'], !$saml_auth_enabled,
				DB::getFieldLength('userdirectory_saml', 'user_username')
			))
				->setWidth(ZBX_TEXTAREA_STANDARD_WIDTH)
				->addClass('saml-enabled')
		))
			->addClass($saml_provisioning ? null : ZBX_STYLE_DISPLAY_NONE)
			->addClass('saml-provision-status')
	])
	->addItem([
		(new CLabel(_('User last name attribute'), 'saml_user_lastname'))
			->addClass($saml_provisioning ? null : ZBX_STYLE_DISPLAY_NONE)
			->addClass('saml-provision-status'),
		(new CFormField(
			(new CTextBox('saml_user_lastname', $data['saml_user_lastname'], !$saml_auth_enabled,
				DB::getFieldLength('userdirectory_saml', 'user_lastname')
			))
				->setWidth(ZBX_TEXTAREA_STANDARD_WIDTH)
				->addClass('saml-enabled')
		))
			->addClass($saml_provisioning ? null : ZBX_STYLE_DISPLAY_NONE)
			->addClass('saml-provision-status')
	])
	->addItem([
		(new CLabel(_('User group mapping')))
			->addClass($saml_provisioning ? null : ZBX_STYLE_DISPLAY_NONE)
			->addClass('saml-provision-status')
			->setAsteriskMark(),
		(new CFormField(
			(new CDiv(
				(new CTable())
					->setId('saml-group-table')
					->setAttribute('style', 'width: 100%;')
					->addClass($saml_auth_enabled ? null : ZBX_STYLE_DISABLED)
					->setHeader(
						(new CRowHeader([
							_('SAML group pattern'), _('User groups'), _('User role'), _('Action')
						]))->addClass(ZBX_STYLE_GREY)
					)
					->addItem(
						(new CTag('tfoot', true))->addItem(
							(new CCol(
								(new CButtonLink(_('Add')))
									->addClass($saml_auth_enabled ? null : ZBX_STYLE_DISABLED)
									->addClass('js-add')
									->setEnabled($data['saml_enabled'])
							))->setColSpan(5)
						)
					)
			))
				->addClass(ZBX_STYLE_TABLE_FORMS_SEPARATOR)
				->setWidth(ZBX_TEXTAREA_STANDARD_WIDTH)
		))
			->addClass($saml_provisioning ? null : ZBX_STYLE_DISPLAY_NONE)
			->addClass('saml-provision-status')
	])
	->addItem([
		(new CLabel([
			_('Media type mapping'),
			makeHelpIcon(
				_("Map user's SAML media attributes (e.g. email) to Zabbix user media for sending notifications.")
			)
		]))
			->addClass($saml_provisioning ? null : ZBX_STYLE_DISPLAY_NONE)
			->addClass('saml-provision-status'),
		(new CFormField(
			(new CDiv(
				(new CTable())
					->setId('saml-media-type-mapping-table')
					->addClass($saml_auth_enabled ? null : ZBX_STYLE_DISABLED)
					->setHeader(
						(new CRowHeader([
							_('Name '), _('Media type'), _('Attribute'), ''
						]))->addClass(ZBX_STYLE_GREY)
					)
					->addItem(
						(new CTag('tfoot', true))->addItem(
							(new CCol(
								(new CButtonLink(_('Add')))
									->addClass($saml_auth_enabled ? null : ZBX_STYLE_DISABLED)
									->addClass('js-add')
									->setEnabled($data['saml_enabled'])
							))->setColSpan(5)
						)
					)
					->addStyle('width: 100%;')
			))
				->addClass(ZBX_STYLE_TABLE_FORMS_SEPARATOR)
				->setWidth(ZBX_TEXTAREA_STANDARD_WIDTH)
		))
			->addClass($saml_provisioning ? null : ZBX_STYLE_DISPLAY_NONE)
			->addClass('saml-provision-status')
	])
	->addItem([
		(new CLabel(_('Enable SCIM provisioning'), 'scim_status'))
			->addClass($saml_provisioning ? null : ZBX_STYLE_DISPLAY_NONE)
			->addClass('saml-provision-status'),
		(new CFormField(
			(new CCheckBox('scim_status', ZBX_AUTH_SCIM_PROVISIONING_ENABLED))
				->setChecked($data['scim_status'] == ZBX_AUTH_SCIM_PROVISIONING_ENABLED)
				->setUncheckedValue(ZBX_AUTH_SCIM_PROVISIONING_DISABLED)
				->setReadonly(!$saml_auth_enabled)
				->addClass('saml-enabled')
		))
			->addClass($saml_provisioning ? null : ZBX_STYLE_DISPLAY_NONE)
			->addClass('saml-provision-status')
	]);

<<<<<<< HEAD
	$tab_view = (new CTabView())
=======
$form->addVar('mfa_default_row_index', $data['mfa_default_row_index']);
$mfa_tab = (new CFormGrid())
	->addItem([
		new CLabel(_('Enable multi-factor authentication'), 'mfa_status'),
		new CFormField(
			(new CCheckBox('mfa_status', MFA_ENABLED))
				->setChecked($data['mfa_status'] == MFA_ENABLED)
				->setUncheckedValue(MFA_DISABLED)
		)
	])
	->addItem([
		(new CLabel(_('Methods')))->setAsteriskMark(),
		new CFormField(
			(new CDiv(
				(new CTable())
					->setId('mfa-methods')
					->setHeader(
						(new CRowHeader([
							new CColHeader(_('Name')),
							new CColHeader(_('Type')),
							(new CColHeader(_('User groups')))->addClass(ZBX_STYLE_NOWRAP),
							_('Default'),
							_('Action')
						]))->addClass(ZBX_STYLE_GREY)
					)
					->addItem(
						(new CTag('tfoot', true))
							->addItem(
								(new CCol(
									(new CButtonLink(_('Add')))->addClass('js-add')
								))->setColSpan(5)
							)
					)->addStyle('width: 100%')
			))
				->addClass(ZBX_STYLE_TABLE_FORMS_SEPARATOR)
				->addStyle('min-width: '.ZBX_TEXTAREA_BIG_WIDTH.'px;')
		)
	]);

	$form->addItem((new CTabView())
>>>>>>> c2c13161
		->setSelected($data['form_refresh'] != 0 ? null : 0)
		->addTab('auth', _('Authentication'), $auth_tab);

	if ($data['is_http_auth_allowed']) {
		// HTTP authentication fields.
		$http_tab = (new CFormGrid())
			->addItem([
				new CLabel([_('Enable HTTP authentication'),
					makeHelpIcon(
						_("If HTTP authentication is enabled, all users (even with frontend access set to LDAP/Internal) will be authenticated by the web server, not by Zabbix.")
					)
				], 'http_auth_enabled'),
				new CFormField(
					(new CCheckBox('http_auth_enabled', ZBX_AUTH_HTTP_ENABLED))
						->setChecked($data['http_auth_enabled'] == ZBX_AUTH_HTTP_ENABLED)
						->setUncheckedValue(ZBX_AUTH_HTTP_DISABLED)
				)
			])
			->addItem([
				new CLabel(_('Default login form'), 'label-http-login-form'),
				new CFormField(
					(new CSelect('http_login_form'))
						->setFocusableElementId('label-http-login-form')
						->setValue($data['http_login_form'])
						->addOptions(CSelect::createOptionsFromArray([
							ZBX_AUTH_FORM_ZABBIX => _('Zabbix login form'),
							ZBX_AUTH_FORM_HTTP => _('HTTP login form')
						]))
						->setDisabled($data['http_auth_enabled'] != ZBX_AUTH_HTTP_ENABLED)
				)
			])
			->addItem([
				new CLabel(_('Remove domain name'), 'http_strip_domains'),
				new CFormField(
					(new CTextBox('http_strip_domains', $data['http_strip_domains'], false,
						DB::getFieldLength('config', 'http_strip_domains')
					))
						->setEnabled($data['http_auth_enabled'])
						->setWidth(ZBX_TEXTAREA_STANDARD_WIDTH)
				)
			])
			->addItem([
				new CLabel(_('Case-sensitive login'), 'http_case_sensitive'),
				new CFormField(
					(new CCheckBox('http_case_sensitive', ZBX_AUTH_CASE_SENSITIVE))
						->setChecked($data['http_case_sensitive'] == ZBX_AUTH_CASE_SENSITIVE)
						->setEnabled($data['http_auth_enabled'] == ZBX_AUTH_HTTP_ENABLED)
						->setUncheckedValue(ZBX_AUTH_CASE_INSENSITIVE)
				)
			]);

		$tab_view->addTab('http', _('HTTP settings'), $http_tab, TAB_INDICATOR_AUTH_HTTP);
	}

	$tab_view
		->addTab('ldap', _('LDAP settings'), $ldap_tab, TAB_INDICATOR_AUTH_LDAP)
		->addTab('saml', _('SAML settings'), $saml_tab, TAB_INDICATOR_AUTH_SAML)
		->addTab('mfa', _('MFA settings'), $mfa_tab, TAB_INDICATOR_AUTH_MFA)
		->setFooter(makeFormFooter(
			(new CSubmit('update', _('Update')))
		));

	$form->addItem($tab_view);

(new CHtmlPage())
	->setTitle(_('Authentication'))
	->setDocUrl(CDocHelper::getUrl(CDocHelper::USERS_AUTHENTICATION_EDIT))
	->addItem($form)
	->show();

$templates = [];
// SAML provisioning group row template.
$templates['saml_provisioning_group_row'] = (string) (new CRow([
	[
		(new CLink('#{name}', 'javascript:void(0);'))
			->addClass(ZBX_STYLE_WORDWRAP)
			->addClass('js-edit'),
		(new CVar('saml_provision_groups[#{row_index}][name]', '#{name}'))->removeId()
	],
	(new CCol('#{user_group_names}'))->addClass(ZBX_STYLE_WORDBREAK),
	(new CCol('#{role_name}'))->addClass(ZBX_STYLE_WORDBREAK),
	(new CButtonLink(_('Remove')))->addClass('js-remove')
]))->setAttribute('data-row_index', '#{row_index}');
// SAML provisioning medias row template.
$templates['saml_provisioning_media_row'] = (string) (new CRow([
	[
		(new CLink('#{name}', 'javascript:void(0);'))
			->addClass(ZBX_STYLE_WORDWRAP)
			->addClass('js-edit'),
		(new CVar('saml_provision_media[#{row_index}][name]', '#{name}'))->removeId(),
		(new CVar('saml_provision_media[#{row_index}][mediatypeid]', '#{mediatypeid}'))->removeId(),
		(new CVar('saml_provision_media[#{row_index}][attribute]', '#{attribute}'))->removeId()
	],
	(new CCol('#{mediatype_name}'))->addClass(ZBX_STYLE_WORDBREAK),
	(new CCol('#{attribute}'))->addClass(ZBX_STYLE_WORDBREAK),
	(new CButtonLink(_('Remove')))->addClass('js-remove')
]))->setAttribute('data-row_index', '#{row_index}');
// LDAP servers list row.
$templates['ldap_servers_row'] = (string) (new CRow([
	[
		(new CLink('#{name}', 'javascript:void(0);'))
			->addClass(ZBX_STYLE_WORDWRAP)
			->addClass('js-edit'),
		(new CVar('ldap_servers[#{row_index}][userdirectoryid]', '#{userdirectoryid}'))->removeId(),
		(new CVar('ldap_servers[#{row_index}][name]', '#{name}'))->removeId(),
		(new CVar('ldap_servers[#{row_index}][host]', '#{host}'))->removeId(),
		(new CVar('ldap_servers[#{row_index}][port]', '#{port}'))->removeId(),
		(new CVar('ldap_servers[#{row_index}][base_dn]', '#{base_dn}'))->removeId(),
		(new CVar('ldap_servers[#{row_index}][search_attribute]', '#{search_attribute}'))->removeId(),
		(new CVar('ldap_servers[#{row_index}][search_filter]', '#{search_filter}'))->removeId(),
		(new CVar('ldap_servers[#{row_index}][start_tls]', '#{start_tls}'))->removeId(),
		(new CVar('ldap_servers[#{row_index}][bind_dn]', '#{bind_dn}'))->removeId(),
		(new CVar('ldap_servers[#{row_index}][bind_password]', '#{bind_password}'))->removeId(),
		(new CVar('ldap_servers[#{row_index}][description]', '#{description}'))->removeId(),
		(new CVar('ldap_servers[#{row_index}][provision_status]', '#{provision_status}'))->removeId(),
		(new CVar('ldap_servers[#{row_index}][group_basedn]', '#{group_basedn}'))->removeId(),
		(new CVar('ldap_servers[#{row_index}][group_name]', '#{group_name}'))->removeId(),
		(new CVar('ldap_servers[#{row_index}][group_member]', '#{group_member}'))->removeId(),
		(new CVar('ldap_servers[#{row_index}][user_ref_attr]', '#{user_ref_attr}'))->removeId(),
		(new CVar('ldap_servers[#{row_index}][group_filter]', '#{group_filter}'))->removeId(),
		(new CVar('ldap_servers[#{row_index}][group_membership]', '#{group_membership}'))->removeId(),
		(new CVar('ldap_servers[#{row_index}][user_username]', '#{user_username}'))->removeId(),
		(new CVar('ldap_servers[#{row_index}][user_lastname]', '#{user_lastname}'))->removeId()
	],
	(new CCol('#{host}'))->addClass(ZBX_STYLE_WORDBREAK),
	(new CCol('#{usrgrps}'))->addClass('js-ldap-usergroups'),
	[
		(new CInput('radio', 'ldap_default_row_index', '#{row_index}'))
			->addClass(ZBX_STYLE_CHECKBOX_RADIO)
			->setId('ldap_default_row_index_#{row_index}'),
		(new CLabel(new CSpan(), 'ldap_default_row_index_#{row_index}'))->addClass(ZBX_STYLE_WORDWRAP)
	],
	(new CButtonLink(_('Remove')))->addClass('js-remove')
]))->setAttribute('data-row_index', '#{row_index}');

$templates['mfa_methods_row'] = (string) (new CRow([
	[
		(new CLink('#{name}', 'javascript:void(0);'))
			->addClass(ZBX_STYLE_WORDWRAP)
			->addClass('js-edit'),
		(new CVar('mfa_methods[#{row_index}][mfaid]', '#{mfaid}'))->removeId(),
		(new CVar('mfa_methods[#{row_index}][type]', '#{type}'))->removeId(),
		(new CVar('mfa_methods[#{row_index}][name]', '#{name}'))->removeId(),
		(new CVar('mfa_methods[#{row_index}][hash_function]', '#{hash_function}'))->removeId(),
		(new CVar('mfa_methods[#{row_index}][code_length]', '#{code_length}'))->removeId(),
		(new CVar('mfa_methods[#{row_index}][api_hostname]', '#{api_hostname}'))->removeId(),
		(new CVar('mfa_methods[#{row_index}][clientid]', '#{clientid}'))->removeId(),
		(new CVar('mfa_methods[#{row_index}][client_secret]', '#{client_secret}'))->removeId()
	],
	(new CCol('#{type_name}'))->addClass(ZBX_STYLE_WORDBREAK),
	(new CCol('#{usrgrps}'))->addClass('js-mfa-usergroups'),
	[
		(new CInput('radio', 'mfa_default_row_index', '#{row_index}'))
			->addClass(ZBX_STYLE_CHECKBOX_RADIO)
			->setId('mfa_default_row_index_#{row_index}'),
		(new CLabel(new CSpan(), 'mfa_default_row_index_#{row_index}'))->addClass(ZBX_STYLE_WORDWRAP)
	],
	(new CButtonLink(_('Remove')))->addClass('js-remove')
]))->setAttribute('data-row_index', '#{row_index}');

(new CScriptTag(
	'view.init('.json_encode([
		'ldap_servers' => $data['ldap_servers'],
		'ldap_default_row_index' => $data['ldap_default_row_index'],
		'db_authentication_type' => $data['db_authentication_type'],
		'saml_provision_groups' => $data['saml_provision_groups'],
		'saml_provision_media' => $data['saml_provision_media'],
		'templates' => $templates,
<<<<<<< HEAD
		'is_http_auth_allowed' => $data['is_http_auth_allowed']
=======
		'mfa_methods' => $data['mfa_methods'],
		'mfa_default_row_index' => $data['mfa_default_row_index']
>>>>>>> c2c13161
	]).');'
))
	->setOnDocumentReady()
	->show();<|MERGE_RESOLUTION|>--- conflicted
+++ resolved
@@ -511,10 +511,8 @@
 			->addClass('saml-provision-status')
 	]);
 
-<<<<<<< HEAD
-	$tab_view = (new CTabView())
-=======
 $form->addVar('mfa_default_row_index', $data['mfa_default_row_index']);
+
 $mfa_tab = (new CFormGrid())
 	->addItem([
 		new CLabel(_('Enable multi-factor authentication'), 'mfa_status'),
@@ -553,71 +551,70 @@
 		)
 	]);
 
-	$form->addItem((new CTabView())
->>>>>>> c2c13161
-		->setSelected($data['form_refresh'] != 0 ? null : 0)
-		->addTab('auth', _('Authentication'), $auth_tab);
-
-	if ($data['is_http_auth_allowed']) {
-		// HTTP authentication fields.
-		$http_tab = (new CFormGrid())
-			->addItem([
-				new CLabel([_('Enable HTTP authentication'),
-					makeHelpIcon(
-						_("If HTTP authentication is enabled, all users (even with frontend access set to LDAP/Internal) will be authenticated by the web server, not by Zabbix.")
-					)
-				], 'http_auth_enabled'),
-				new CFormField(
-					(new CCheckBox('http_auth_enabled', ZBX_AUTH_HTTP_ENABLED))
-						->setChecked($data['http_auth_enabled'] == ZBX_AUTH_HTTP_ENABLED)
-						->setUncheckedValue(ZBX_AUTH_HTTP_DISABLED)
+$tab_view = (new CTabView())
+	->setSelected($data['form_refresh'] != 0 ? null : 0)
+	->addTab('auth', _('Authentication'), $auth_tab);
+
+if ($data['is_http_auth_allowed']) {
+	// HTTP authentication fields.
+	$http_tab = (new CFormGrid())
+		->addItem([
+			new CLabel([_('Enable HTTP authentication'),
+				makeHelpIcon(
+					_("If HTTP authentication is enabled, all users (even with frontend access set to LDAP/Internal) will be authenticated by the web server, not by Zabbix.")
 				)
-			])
-			->addItem([
-				new CLabel(_('Default login form'), 'label-http-login-form'),
-				new CFormField(
-					(new CSelect('http_login_form'))
-						->setFocusableElementId('label-http-login-form')
-						->setValue($data['http_login_form'])
-						->addOptions(CSelect::createOptionsFromArray([
-							ZBX_AUTH_FORM_ZABBIX => _('Zabbix login form'),
-							ZBX_AUTH_FORM_HTTP => _('HTTP login form')
-						]))
-						->setDisabled($data['http_auth_enabled'] != ZBX_AUTH_HTTP_ENABLED)
-				)
-			])
-			->addItem([
-				new CLabel(_('Remove domain name'), 'http_strip_domains'),
-				new CFormField(
-					(new CTextBox('http_strip_domains', $data['http_strip_domains'], false,
-						DB::getFieldLength('config', 'http_strip_domains')
-					))
-						->setEnabled($data['http_auth_enabled'])
-						->setWidth(ZBX_TEXTAREA_STANDARD_WIDTH)
-				)
-			])
-			->addItem([
-				new CLabel(_('Case-sensitive login'), 'http_case_sensitive'),
-				new CFormField(
-					(new CCheckBox('http_case_sensitive', ZBX_AUTH_CASE_SENSITIVE))
-						->setChecked($data['http_case_sensitive'] == ZBX_AUTH_CASE_SENSITIVE)
-						->setEnabled($data['http_auth_enabled'] == ZBX_AUTH_HTTP_ENABLED)
-						->setUncheckedValue(ZBX_AUTH_CASE_INSENSITIVE)
-				)
-			]);
-
-		$tab_view->addTab('http', _('HTTP settings'), $http_tab, TAB_INDICATOR_AUTH_HTTP);
-	}
-
-	$tab_view
-		->addTab('ldap', _('LDAP settings'), $ldap_tab, TAB_INDICATOR_AUTH_LDAP)
-		->addTab('saml', _('SAML settings'), $saml_tab, TAB_INDICATOR_AUTH_SAML)
-		->addTab('mfa', _('MFA settings'), $mfa_tab, TAB_INDICATOR_AUTH_MFA)
-		->setFooter(makeFormFooter(
-			(new CSubmit('update', _('Update')))
-		));
-
-	$form->addItem($tab_view);
+			], 'http_auth_enabled'),
+			new CFormField(
+				(new CCheckBox('http_auth_enabled', ZBX_AUTH_HTTP_ENABLED))
+					->setChecked($data['http_auth_enabled'] == ZBX_AUTH_HTTP_ENABLED)
+					->setUncheckedValue(ZBX_AUTH_HTTP_DISABLED)
+			)
+		])
+		->addItem([
+			new CLabel(_('Default login form'), 'label-http-login-form'),
+			new CFormField(
+				(new CSelect('http_login_form'))
+					->setFocusableElementId('label-http-login-form')
+					->setValue($data['http_login_form'])
+					->addOptions(CSelect::createOptionsFromArray([
+						ZBX_AUTH_FORM_ZABBIX => _('Zabbix login form'),
+						ZBX_AUTH_FORM_HTTP => _('HTTP login form')
+					]))
+					->setDisabled($data['http_auth_enabled'] != ZBX_AUTH_HTTP_ENABLED)
+			)
+		])
+		->addItem([
+			new CLabel(_('Remove domain name'), 'http_strip_domains'),
+			new CFormField(
+				(new CTextBox('http_strip_domains', $data['http_strip_domains'], false,
+					DB::getFieldLength('config', 'http_strip_domains')
+				))
+					->setEnabled($data['http_auth_enabled'])
+					->setWidth(ZBX_TEXTAREA_STANDARD_WIDTH)
+			)
+		])
+		->addItem([
+			new CLabel(_('Case-sensitive login'), 'http_case_sensitive'),
+			new CFormField(
+				(new CCheckBox('http_case_sensitive', ZBX_AUTH_CASE_SENSITIVE))
+					->setChecked($data['http_case_sensitive'] == ZBX_AUTH_CASE_SENSITIVE)
+					->setEnabled($data['http_auth_enabled'] == ZBX_AUTH_HTTP_ENABLED)
+					->setUncheckedValue(ZBX_AUTH_CASE_INSENSITIVE)
+			)
+		]);
+
+	$tab_view->addTab('http', _('HTTP settings'), $http_tab, TAB_INDICATOR_AUTH_HTTP);
+}
+
+$tab_view
+	->addTab('ldap', _('LDAP settings'), $ldap_tab, TAB_INDICATOR_AUTH_LDAP)
+	->addTab('saml', _('SAML settings'), $saml_tab, TAB_INDICATOR_AUTH_SAML)
+	->addTab('mfa', _('MFA settings'), $mfa_tab, TAB_INDICATOR_AUTH_MFA)
+	->setFooter(makeFormFooter(
+		(new CSubmit('update', _('Update')))
+	));
+
+$form->addItem($tab_view);
 
 (new CHtmlPage())
 	->setTitle(_('Authentication'))
@@ -723,12 +720,9 @@
 		'saml_provision_groups' => $data['saml_provision_groups'],
 		'saml_provision_media' => $data['saml_provision_media'],
 		'templates' => $templates,
-<<<<<<< HEAD
+		'mfa_methods' => $data['mfa_methods'],
+		'mfa_default_row_index' => $data['mfa_default_row_index'],
 		'is_http_auth_allowed' => $data['is_http_auth_allowed']
-=======
-		'mfa_methods' => $data['mfa_methods'],
-		'mfa_default_row_index' => $data['mfa_default_row_index']
->>>>>>> c2c13161
 	]).');'
 ))
 	->setOnDocumentReady()
