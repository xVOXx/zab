--- conflicted
+++ resolved
@@ -49,7 +49,8 @@
 	if ($name === 'proxyid') {
 		continue;
 	}
-	elseif ($name === 'interface') {
+
+	if ($name === 'interface') {
 		// SNMPv3 additional details about interface.
 		if (array_key_exists('useip', $value)) {
 			$form->addVar('interface[useip]', $value['useip']);
@@ -258,7 +259,6 @@
 				->addValue(_('Server'), CControllerPopupItemTest::TEST_WITH_SERVER)
 				->addValue(_('Proxy'), CControllerPopupItemTest::TEST_WITH_PROXY)
 				->setReadonly(!$data['proxies_enabled'])
-<<<<<<< HEAD
 				->setModern(),
 			(new CDiv(
 				(new CMultiSelect([
@@ -281,16 +281,6 @@
 				->addStyle($data['test_with'] == CControllerPopupItemTest::TEST_WITH_SERVER ? 'display: none;' : '')
 				->addStyle('margin-top: 5px;')
 		]))
-=======
-				->addOptions(CSelect::createOptionsFromArray([0 => _('(no proxy)')] + $data['proxies']))
-				->setFocusableElementId('label-proxy-hostid')
-				->setValue(
-					array_key_exists('proxyid', $data['inputs']['host']) ? $data['inputs']['host']['proxyid'] : 0
-				)
-				->setId('proxyid')
-				->setWidth(ZBX_TEXTAREA_SMALL_WIDTH)
-		))
->>>>>>> 57cb126b
 			->addClass(CFormField::ZBX_STYLE_FORM_FIELD_FLUID)
 			->addClass('js-test-with-row'),
 
@@ -461,7 +451,7 @@
 		]))
 			->addStyle('max-width: '.ZBX_TEXTAREA_STANDARD_WIDTH.'px;')
 			->addClass('item-test-result')
-		),
+	),
 	(new CTemplateTag('preprocessing-step-action-done'))->addItem(
 		(new CDiv([
 			'#{action_name} ',
