--- conflicted
+++ resolved
@@ -34,11 +34,7 @@
 		->setArgument('action', ($data['imageid'] == 0) ? 'image.create' : 'image.update')
 		->getUrl(), 'multipart/form-data')
 	)
-<<<<<<< HEAD
-		->setAttribute('aria-labeledby', CHtmlPage::PAGE_TITLE_ID)
-=======
-		->setAttribute('aria-labelledby', ZBX_STYLE_PAGE_TITLE)
->>>>>>> 2477cb7c
+		->setAttribute('aria-labelledby', CHtmlPage::PAGE_TITLE_ID)
 		->addVar('imagetype', $data['imagetype']);
 
 if ($data['imageid'] != 0) {
