--- conflicted
+++ resolved
@@ -34,11 +34,7 @@
 function makeStepResult(step) {
 	if ('error' in step) {
 		return jQuery(new Template(jQuery('#preprocessing-step-error-icon').html()).evaluate(
-<<<<<<< HEAD
-			{error: step.error || <?= json_encode(htmlspecialchars(_('<empty string>'))) ?>}
-=======
-			{error: escapeHtml(step.error) || <?= json_encode(htmlentities(_('<empty string>'))) ?>}
->>>>>>> dc8161d9
+			{error: escapeHtml(step.error) || <?= json_encode(htmlspecialchars(_('<empty string>'))) ?>}
 		));
 	}
 
@@ -52,13 +48,9 @@
 		return jQuery(new Template(jQuery('#preprocessing-step-result-warning').html()).evaluate(step));
 	}
 	else if (step.result.indexOf("\n") != -1 || step.result.length > 25) {
-<<<<<<< HEAD
-		return jQuery(new Template(jQuery('#preprocessing-step-result').html()).evaluate(step));
-=======
 		return jQuery(new Template(jQuery('#preprocessing-step-result').html()).evaluate(
 			{result: step.result, result_hint: escapeHtml(step.result)}
 		));
->>>>>>> dc8161d9
 	}
 	else {
 		return jQuery('<span>').text(step.result);
