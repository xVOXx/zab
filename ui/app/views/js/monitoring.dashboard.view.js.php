--- conflicted
+++ resolved
@@ -71,11 +71,7 @@
 					widget.configuration = (typeof widget.configuration === 'object') ? widget.configuration : {};
 				}
 
-<<<<<<< HEAD
-				$('#dynamic_hostid').on('change', events.dynamicHostChange);
-=======
 				ZABBIX.Dashboard.addDashboardPage(page);
->>>>>>> 1c7558db
 			}
 
 			ZABBIX.Dashboard.activate();
