<?php
/*
** Zabbix
** Copyright (C) 2001-2021 Zabbix SIA
**
** This program is free software; you can redistribute it and/or modify
** it under the terms of the GNU General Public License as published by
** the Free Software Foundation; either version 2 of the License, or
** (at your option) any later version.
**
** This program is distributed in the hope that it will be useful,
** but WITHOUT ANY WARRANTY; without even the implied warranty of
** MERCHANTABILITY or FITNESS FOR A PARTICULAR PURPOSE. See the
** GNU General Public License for more details.
**
** You should have received a copy of the GNU General Public License
** along with this program; if not, write to the Free Software
** Foundation, Inc., 51 Franklin Street, Fifth Floor, Boston, MA  02110-1301, USA.
**/


/**
 * @var CView $this
 */

<<<<<<< HEAD
?>
<script>
	const view = {
		refresh_url: null,
		refresh_interval: null,
		filter_defaults: null,
		filter: null,
		global_timerange: null,
		active_filter: null,
		refresh_timer: null,
		filter_counter_fetch: null,

		init({filter_options, refresh_url, refresh_interval, filter_defaults}) {
			this.refresh_url = refresh_url;
			this.refresh_interval = refresh_interval;
			this.filter_defaults = filter_defaults;
=======
if (array_key_exists('filter_options', $data)) { ?>
	<script type="text/javascript">
	$(function() {
		var options = <?= json_encode($data['filter_options']) ?>,
			filter = new CTabFilter($('#monitoring_problem_filter')[0], options),
			refresh_interval = <?= $data['refresh_interval'] ?>,
			refresh_timer,
			filter_item,
			filter_counter_fetch,
			active_filter = filter._active_item,
			global_timerange = {
				from: options.timeselector.from,
				to: options.timeselector.to
			};

		const url = new Curl('zabbix.php', false);
		url.setArgument('action', 'problem.view.refresh');
		const refresh_url = url.getUrl();

		/**
		 * Update on filter changes.
		 */
		filter.on(TABFILTER_EVENT_URLSET, () => {
			let url = new Curl();

			url.setArgument('action', 'problem.view.csv');
			$('#export_csv').attr('data-url', url.getUrl());
			refreshResults();
			refreshCounters();

			if (active_filter !== filter._active_item) {
				active_filter = filter._active_item;
				chkbxRange.checkObjectAll(chkbxRange.pageGoName, false);
				chkbxRange.clearSelectedOnFilterChange();
			}
		});
>>>>>>> c8fab6d8

			this.initFilter(filter_options);
			this.initAcknowledge();

			$(document).on({
				mouseenter: function() {
					if ($(this)[0].scrollWidth > $(this)[0].offsetWidth) {
						$(this).attr({title: $(this).text()});
					}
				},
				mouseleave: function() {
					if ($(this).is('[title]')) {
						$(this).removeAttr('title');
					}
				}
			}, 'table.<?= ZBX_STYLE_COMPACT_VIEW ?> a.<?= ZBX_STYLE_LINK_ACTION ?>');

			// Activate blinking.
			jqBlink.blink();
		},

		initFilter(filter_options) {
			if (!filter_options) {
				return;
			}

			this.filter = new CTabFilter($('#monitoring_problem_filter')[0], filter_options);
			this.active_filter = this.filter._active_item;
			this.global_timerange = {
				from: filter_options.timeselector.from,
				to: filter_options.timeselector.to
			};

			/**
			 * Update on filter changes.
			 */
			this.filter.on(TABFILTER_EVENT_URLSET, () => {
				const url = new Curl();
				url.setArgument('action', 'problem.view.csv');
				$('#export_csv').attr('data-url', url.getUrl());

				this.refreshResults();
				this.refreshCounters();

				if (this.active_filter !== this.filter._active_item) {
					this.active_filter = this.filter._active_item;
					chkbxRange.checkObjectAll(chkbxRange.pageGoName, false);
					chkbxRange.clearSelectedOnFilterChange();
				}
			});

			/**
			 * Update filter item counter when filter settings updated.
			 */
			this.filter.on(TABFILTER_EVENT_UPDATE, (e) => {
				if (!this.filter._active_item.hasCounter() || e.detail.filter_property !== 'properties') {
					return;
				}

				if (this.filter_counter_fetch) {
					this.filter_counter_fetch.abort();
				}

				this.filter_counter_fetch = new AbortController();
				const filter_item = this.filter._active_item;

				fetch(this.refresh_url, {
					method: 'POST',
					signal: this.filter_counter_fetch.signal,
					body: new URLSearchParams({filter_counters: 1, counter_index: filter_item._index})
				})
					.then(response => response.json())
					.then(response => {
						filter_item.updateCounter(response.filter_counters.pop());
					});
			});

			this.refreshCounters();

			// Keep timeselector changes in global_timerange.
			$.subscribe('timeselector.rangeupdate', (e, data) => {
				if (data.idx === '<?= CControllerProblem::FILTER_IDX ?>') {
					this.global_timerange.from = data.from;
					this.global_timerange.to = data.to;
				}
			});
		},

		initAcknowledge() {
			$.subscribe('acknowledge.create', function(event, response) {
				// Clear all selected checkboxes in Monitoring->Problems.
				if (chkbxRange.prefix === 'problem') {
					chkbxRange.checkObjectAll(chkbxRange.pageGoName, false);
					chkbxRange.clearSelectedOnFilterChange();
				}

				window.flickerfreeScreen.refresh('problem');

				clearMessages();
				addMessage(makeMessageBox('good', [], response.message, true, false));
			});

			$(document).on('submit', '#problem_form', function(e) {
				e.preventDefault();

				acknowledgePopUp({eventids: chkbxRange.getSelectedIds()}, this);
			});
		},

		/**
		 * Refresh results table via window.flickerfreeScreen.refresh call.
		 */
		refreshResults() {
			const url = new Curl();
			const screen = window.flickerfreeScreen.screens['problem'];
			const data = $.extend(this.filter_defaults, this.global_timerange, url.getArgumentsObject());

			data.inventory = data.inventory
				? data.inventory.filter(inventory => 'value' in inventory && inventory.value !== '')
				: data.inventory;
			data.tags = data.tags
				? data.tags.filter(tag => !(tag.tag === '' && tag.value === ''))
				: data.tags;
			data.severities = data.severities
				? data.severities.filter((value, key) => value == key)
				: data.severities;

			// Modify filter data of flickerfreeScreen object with id 'problem'.
			if (data.page === null) {
				delete data.page;
			}

			if (data.filter_custom_time) {
				screen.timeline.from = data.from;
				screen.timeline.to = data.to;
			}
			else {
				screen.timeline.from = this.global_timerange.from;
				screen.timeline.to = this.global_timerange.to;
			}

			screen.data.filter = data;
			screen.data.sort = data.sort;
			screen.data.sortorder = data.sortorder;

			// Close all opened hint boxes otherwise flicker free screen will not refresh it content.
			for (let i = overlays_stack.length - 1; i >= 0; i--) {
				const hintbox = overlays_stack.getById(overlays_stack.stack[i]);

				if (hintbox.type === 'hintbox') {
					hintBox.hideHint(hintbox.element, true);
					removeFromOverlaysStack(overlays_stack.stack[i]);
				}
			}

			window.flickerfreeScreen.refresh(screen.id);
		},

		refreshCounters() {
			clearTimeout(this.refresh_timer);

			fetch(this.refresh_url, {
				method: 'POST',
				body: new URLSearchParams({filter_counters: 1})
			})
				.then(response => response.json())
				.then(response => {
					if (response.filter_counters) {
						this.filter.updateCounters(response.filter_counters);
					}

					if (this.refresh_interval > 0) {
						this.refresh_timer = setTimeout(() => this.refreshCounters(), this.refresh_interval);
					}
				})
				.catch(() => {
					/**
					 * On error restart refresh timer.
					 * If refresh interval is set to 0 (no refresh) schedule initialization request after 5 sec.
					 */
					this.refresh_timer = setTimeout(() => this.refreshCounters(),
						this.refresh_interval > 0 ? this.refresh_interval : 5000
					);
				});
		},

		editHost(hostid) {
			this.openHostPopup({hostid});
		},

		openHostPopup(host_data) {
			clearMessages();
			const original_url = location.href;

			const overlay = PopUp('popup.host.edit', host_data, 'host_edit', document.activeElement);

			overlay.$dialogue[0].addEventListener('dialogue.create', this.events.hostSuccess, {once: true});
			overlay.$dialogue[0].addEventListener('dialogue.update', this.events.hostSuccess, {once: true});
			overlay.$dialogue[0].addEventListener('dialogue.delete', this.events.hostDelete, {once: true});
			overlay.$dialogue[0].addEventListener('overlay.close', () => {
				history.replaceState({}, '', original_url);
			}, {once: true});
		},

		events: {
			hostSuccess(e) {
				const data = e.detail;

				if ('success' in data) {
					const title = data.success.title;
					let messages = [];

					if ('messages' in data.success) {
						messages = data.success.messages;
					}

					addMessage(makeMessageBox('good', messages, title));
				}

				view.refreshResults();
				view.refreshCounters();
			},

			hostDelete(e) {
				const data = e.detail;

				if ('success' in data) {
					const title = data.success.title;
					let messages = [];

					if ('messages' in data.success) {
						messages = data.success.messages;
					}

					addMessage(makeMessageBox('good', messages, title));
				}

				uncheckTableRows('problem');
				view.refreshResults();
				view.refreshCounters();
			}
		}
	};
</script><|MERGE_RESOLUTION|>--- conflicted
+++ resolved
@@ -23,7 +23,6 @@
  * @var CView $this
  */
 
-<<<<<<< HEAD
 ?>
 <script>
 	const view = {
@@ -36,48 +35,13 @@
 		refresh_timer: null,
 		filter_counter_fetch: null,
 
-		init({filter_options, refresh_url, refresh_interval, filter_defaults}) {
-			this.refresh_url = refresh_url;
+		init({filter_options, refresh_interval, filter_defaults}) {
 			this.refresh_interval = refresh_interval;
 			this.filter_defaults = filter_defaults;
-=======
-if (array_key_exists('filter_options', $data)) { ?>
-	<script type="text/javascript">
-	$(function() {
-		var options = <?= json_encode($data['filter_options']) ?>,
-			filter = new CTabFilter($('#monitoring_problem_filter')[0], options),
-			refresh_interval = <?= $data['refresh_interval'] ?>,
-			refresh_timer,
-			filter_item,
-			filter_counter_fetch,
-			active_filter = filter._active_item,
-			global_timerange = {
-				from: options.timeselector.from,
-				to: options.timeselector.to
-			};
-
-		const url = new Curl('zabbix.php', false);
-		url.setArgument('action', 'problem.view.refresh');
-		const refresh_url = url.getUrl();
-
-		/**
-		 * Update on filter changes.
-		 */
-		filter.on(TABFILTER_EVENT_URLSET, () => {
-			let url = new Curl();
-
-			url.setArgument('action', 'problem.view.csv');
-			$('#export_csv').attr('data-url', url.getUrl());
-			refreshResults();
-			refreshCounters();
-
-			if (active_filter !== filter._active_item) {
-				active_filter = filter._active_item;
-				chkbxRange.checkObjectAll(chkbxRange.pageGoName, false);
-				chkbxRange.clearSelectedOnFilterChange();
-			}
-		});
->>>>>>> c8fab6d8
+
+			const url = new Curl('zabbix.php', false);
+			url.setArgument('action', 'problem.view.refresh');
+			this.refresh_url = url.getUrl();
 
 			this.initFilter(filter_options);
 			this.initAcknowledge();
