--- conflicted
+++ resolved
@@ -169,6 +169,10 @@
 			input.uniqueness_criteria = document.querySelector('input[name=uniqueness_criteria]:checked').value;
 		}
 
+		if (input.type == <?= SVC_ICMPPING ?>) {
+			input.allow_redirect = typeof input.allow_redirect === 'undefined' ? 0 : input.allow_redirect;
+		}
+
 		const template = new Template(document.getElementById('dcheck-row-tmpl').innerHTML);
 
 		if (row !== null) {
@@ -290,40 +294,9 @@
 	submit() {
 		const fields = getFormFields(this.form);
 
-<<<<<<< HEAD
 		['name', 'iprange', 'delay'].forEach(
 			field => fields[field] = fields[field].trim()
 		);
-=======
-	/**
-	 * Sends discovery check form data to the server for validation before adding it to the main form.
-	 *
-	 * @param {Overlay} overlay
-	 */
-	function submitDCheck(overlay) {
-		var $form = overlay.$dialogue.find('form');
-
-		$form.trimValues([
-			'#ports', '#key_', '#snmp_community', '#snmp_oid', '#snmpv3_contextname', '#snmpv3_securityname',
-			'#snmpv3_authpassphrase', '#snmpv3_privpassphrase'
-		]);
-
-		var data = $form
-				.find('#ports, >input[type=hidden], input[type=text]:visible, input[type=radio]:checked:visible,'
-					+ ' input[type=checkbox]:checked:visible')
-				.serializeJSON(),
-			dialogueid = $form
-				.closest("[data-dialogueid]")
-				.data('dialogueid');
-
-		$form.find('z-select:visible').each((_, zselect) => {
-			data[zselect.name] = zselect.value;
-		});
-
-		if (!dialogueid) {
-			return false;
-		}
->>>>>>> 8c30c74b
 
 		const curl = new Curl('zabbix.php');
 		curl.setArgument('action', this.druleid === null ? 'discovery.create' : 'discovery.update');
@@ -346,20 +319,6 @@
 				if ('error' in response) {
 					throw {error: response.error};
 				}
-<<<<<<< HEAD
-=======
-				if (dcheck.allow_redirect == 1) {
-					dcheck.name += ' "' + <?= json_encode(_('allow redirect')) ?> + '"';
-				}
-				dcheck.host_source = jQuery('[name="host_source"]:checked:not([data-id])').val()
-					|| '<?= ZBX_DISCOVERY_DNS ?>';
-				dcheck.name_source = jQuery('[name="name_source"]:checked:not([data-id])').val()
-					|| '<?= ZBX_DISCOVERY_UNSPEC ?>';
-
-				if (hasDCheckDuplicates()) {
-					jQuery(makeMessageBox('bad', [<?= json_encode(_('Check already exists.')) ?>]))
-						.insertBefore($form);
->>>>>>> 8c30c74b
 
 				return response;
 			})
@@ -371,7 +330,6 @@
 					}
 				}
 
-<<<<<<< HEAD
 				let title, messages;
 
 				if (typeof exception === 'object' && 'error' in exception) {
@@ -380,60 +338,7 @@
 				}
 				else {
 					messages = [<?= json_encode(_('Unexpected server error.')) ?>];
-=======
-				addDCheck([dcheck]);
-				overlayDialogueDestroy(overlay.dialogueid);
-			}
-		});
-	}
-
-	/**
-	 * Check for duplicates.
-	 *
-	 * @return {boolean}
-	 */
-	function hasDCheckDuplicates() {
-		var $form = jQuery(document.forms['dcheck_form']),
-			dcheckid = jQuery('#dcheckid').val(),
-			dcheck = $form
-				.find('#ports, >input[type=hidden], input[type=text]:visible, input[type=radio]:checked:visible,'
-					+ ' input[type=checkbox]:checked:visible')
-				.serializeJSON(),
-			fields = ['type', 'ports', 'snmp_community', 'key_', 'snmpv3_contextname', 'snmpv3_securityname',
-				'snmpv3_securitylevel', 'snmpv3_authprotocol', 'snmpv3_authpassphrase', 'snmpv3_privprotocol',
-				'snmpv3_privpassphrase', 'allow_redirect'
-			];
-
-		$form.find('z-select:visible').each((_, zselect) => {
-			dcheck[zselect.name] = zselect.value;
-		});
-
-		dcheck.dcheckid = dcheckid ? dcheckid : getUniqueId();
-
-		if (dcheck['type'] == <?= SVC_SNMPv1 ?> || dcheck['type'] == <?= SVC_SNMPv2c ?>
-				|| dcheck['type'] == <?= SVC_SNMPv3 ?>) {
-			dcheck['key_'] = dcheck['snmp_oid'];
-		}
-
-		for (var zbx_dcheckid in ZBX_CHECKLIST) {
-			if (ZBX_CHECKLIST[zbx_dcheckid]['type'] != dcheck['type']) {
-				continue;
-			}
-
-			if (typeof dcheckid === 'undefined' || dcheckid != zbx_dcheckid) {
-				var duplicate_fields = fields
-					.map(function(value) {
-						return (typeof dcheck[value] === 'undefined'
-								&& typeof ZBX_CHECKLIST[zbx_dcheckid][value] === 'undefined')
-							|| ZBX_CHECKLIST[zbx_dcheckid][value] == dcheck[value];
-					})
-					.filter(function(value) {
-						return !!value;
-					});
-
-				if (duplicate_fields.length === fields.length) {
-					return true;
->>>>>>> 8c30c74b
+
 				}
 
 				const message_box = makeMessageBox('bad', messages, title)[0];
