--- conflicted
+++ resolved
@@ -73,10 +73,6 @@
 			const resources = <?php echo json_encode([
 					CAudit::ACTION_ADD => [
 						CAudit::RESOURCE_ACTION, CAudit::RESOURCE_AUTH_TOKEN, CAudit::RESOURCE_AUTOREGISTRATION,
-<<<<<<< HEAD
-						CAudit::RESOURCE_DASHBOARD, CAudit::RESOURCE_DISCOVERY_RULE, CAudit::RESOURCE_GRAPH,
-						CAudit::RESOURCE_GRAPH_PROTOTYPE, CAudit::RESOURCE_HA_NODE, CAudit::RESOURCE_HOST,
-=======
 						CAudit::RESOURCE_CORRELATION, CAudit::RESOURCE_DASHBOARD, CAudit::RESOURCE_DISCOVERY_RULE,
 						CAudit::RESOURCE_GRAPH, CAudit::RESOURCE_GRAPH_PROTOTYPE, CAudit::RESOURCE_HOST,
 						CAudit::RESOURCE_HOST_GROUP, CAudit::RESOURCE_HOST_PROTOTYPE, CAudit::RESOURCE_ICON_MAP,
@@ -108,7 +104,6 @@
 						CAudit::RESOURCE_ACTION, CAudit::RESOURCE_AUTH_TOKEN, CAudit::RESOURCE_AUTOREGISTRATION,
 						CAudit::RESOURCE_CORRELATION, CAudit::RESOURCE_DASHBOARD, CAudit::RESOURCE_DISCOVERY_RULE,
 						CAudit::RESOURCE_GRAPH, CAudit::RESOURCE_GRAPH_PROTOTYPE, CAudit::RESOURCE_HOST,
->>>>>>> c8fab6d8
 						CAudit::RESOURCE_HOST_GROUP, CAudit::RESOURCE_HOST_PROTOTYPE, CAudit::RESOURCE_ICON_MAP,
 						CAudit::RESOURCE_IMAGE, CAudit::RESOURCE_ITEM, CAudit::RESOURCE_ITEM_PROTOTYPE,
 						CAudit::RESOURCE_IT_SERVICE, CAudit::RESOURCE_MACRO, CAudit::RESOURCE_MAINTENANCE,
