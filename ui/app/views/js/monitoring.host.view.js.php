--- conflicted
+++ resolved
@@ -265,15 +265,11 @@
 		openHostPopup(host_data) {
 			this._removePopupMessage();
 
-<<<<<<< HEAD
 			const original_url = location.href;
-			const overlay = PopUp('popup.host.edit', host_data, 'host_edit', document.activeElement);
-=======
 			const overlay = PopUp('popup.host.edit', host_data, {
 				dialogueid: 'host_edit',
 				dialogue_class: 'modal-popup-large'
 			});
->>>>>>> 88daeac3
 
 			this.unscheduleRefresh();
 
