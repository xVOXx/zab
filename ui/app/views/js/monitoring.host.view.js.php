--- conflicted
+++ resolved
@@ -24,12 +24,12 @@
  */
 
 ?>
-<<<<<<< HEAD
 <script>
 	const view = {
 		host_view_form: null,
 		filter: null,
 		refresh_url: null,
+		refresh_simple_url: null,
 		refresh_interval: null,
 		refresh_counters: null,
 		running: false,
@@ -40,9 +40,13 @@
 		_popup_message_box: null,
 
 		init({filter_options, refresh_url, refresh_interval, applied_filter_groupids}) {
-			this.refresh_url = refresh_url;
+			this.refresh_url = new Curl(refresh_url, false);
 			this.refresh_interval = refresh_interval;
 			this.applied_filter_groupids = applied_filter_groupids;
+
+			const url = new Curl('zabbix.php', false);
+			url.setArgument('action', 'host.view.refresh');
+			this.refresh_simple_url = url.getUrl();
 
 			this.initTabFilter(filter_options);
 
@@ -67,53 +71,13 @@
 			if (this.refresh_counters) {
 				clearTimeout(this.refresh_counters);
 				this.refresh_counters = null;
-=======
-<script type="text/javascript">
-	jQuery(function($) {
-		function hostPage() {
-			let filter_options = <?= json_encode($data['filter_options']) ?>;
-
-			this.refresh_url = new Curl('<?= $data['refresh_url'] ?>', false);
-			this.refresh_interval = <?= $data['refresh_interval'] ?>;
-			this.running = false;
-			this.timeout = null;
-			this.deferred = null;
-
-			const url = new Curl('zabbix.php', false);
-			url.setArgument('action', 'host.view.refresh');
-			this.refresh_simple_url = url.getUrl();
-
-			if (filter_options) {
-				this.refresh_counters = this.createCountersRefresh(1);
-				this.filter = new CTabFilter($('#monitoring_hosts_filter')[0], filter_options);
-				this.filter.on(TABFILTER_EVENT_URLSET, (ev) => {
-					this.refresh_url = new Curl('', false);
-
-					this.unscheduleRefresh();
-					this.refresh();
-
-					var filter_item = this.filter._active_item;
-
-					if (this.filter._active_item.hasCounter()) {
-						$.post(this.refresh_simple_url, {
-							filter_counters: 1,
-							counter_index: filter_item._index
-						}).done((json) => {
-							if (json.filter_counters) {
-								filter_item.updateCounter(json.filter_counters.pop());
-							}
-						});
-					}
-				});
->>>>>>> c8fab6d8
 			}
 
 			return setTimeout(() => this.getFiltersCounters(), timeout);
 		},
 
 		getFiltersCounters() {
-			return $.post('zabbix.php', {
-				action: 'host.view.refresh',
+			return $.post(this.refresh_simple_url, {
 				filter_counters: 1
 			})
 			.done((json) => {
@@ -129,107 +93,24 @@
 		},
 
 		reloadPartialAndTabCounters() {
-			const url = new Curl('', false);
-			url.setArgument('action', 'host.view.refresh');
-			this.refresh_url = url.getUrl();
+			this.refresh_url = new Curl('', false);
 
 			this.unscheduleRefresh();
 			this.refresh();
 
-<<<<<<< HEAD
 			// Filter is not present in Kiosk mode.
 			if (this.filter) {
 				const filter_item = this.filter._active_item;
 
 				if (this.filter._active_item.hasCounter()) {
-					$.post('zabbix.php', {
-						action: 'host.view.refresh',
+					$.post(this.refresh_simple_url, {
 						filter_counters: 1,
 						counter_index: filter_item._index
-=======
-				return setTimeout(() => this.getFiltersCounters(), timeout);
-			},
-			getFiltersCounters: function() {
-				return $.post(this.refresh_simple_url, {
-						filter_counters: 1
->>>>>>> c8fab6d8
 					}).done((json) => {
 						if (json.filter_counters) {
 							filter_item.updateCounter(json.filter_counters.pop());
 						}
 					});
-<<<<<<< HEAD
-=======
-			},
-			getCurrentForm: function() {
-				return $('form[name=host_view]');
-			},
-			addMessages: function(messages) {
-				$('.wrapper main').before(messages);
-			},
-			removeMessages: function() {
-				$('.wrapper .msg-bad').remove();
-			},
-			refresh: function() {
-				this.setLoading();
-
-				const params = this.refresh_url.getArgumentsObject();
-				const exclude = ['action', 'filter_src', 'filter_show_counter', 'filter_custom_time', 'filter_name'];
-				const post_data = Object.keys(params)
-					.filter(key => !exclude.includes(key))
-					.reduce((post_data, key) => {
-						post_data[key] = (typeof params[key] === 'object')
-							? [...params[key]].filter(i => i)
-							: params[key];
-						return post_data;
-					}, {});
-
-				this.deferred = $.ajax({
-					url: this.refresh_simple_url,
-					data: post_data,
-					type: 'post',
-					dataType: 'json'
-				});
-
-				return this.bindDataEvents(this.deferred);
-			},
-			setLoading: function() {
-				this.getCurrentForm().addClass('is-loading is-loading-fadein delayed-15s');
-			},
-			clearLoading: function() {
-				this.getCurrentForm().removeClass('is-loading is-loading-fadein delayed-15s');
-			},
-			doRefresh: function(body) {
-				this.getCurrentForm().replaceWith(body);
-			},
-			bindDataEvents: function(deferred) {
-				var that = this;
-
-				deferred
-					.done(function(response) {
-						that.onDataDone.call(that, response);
-					})
-					.fail(function(jqXHR) {
-						that.onDataFail.call(that, jqXHR);
-					})
-					.always(this.onDataAlways.bind(this));
-
-				return deferred;
-			},
-			onDataDone: function(response) {
-				this.clearLoading();
-				this.removeMessages();
-				this.doRefresh(response.body);
-
-				if ('messages' in response) {
-					this.addMessages(response.messages);
-				}
-			},
-			onDataFail: function(jqXHR) {
-				// Ignore failures caused by page unload.
-				if (jqXHR.status == 0) {
-					return;
->>>>>>> c8fab6d8
 				}
 			}
 		},
@@ -265,7 +146,23 @@
 		refresh() {
 			this.setLoading();
 
-			this.deferred = $.getJSON(this.refresh_url);
+			const params = this.refresh_url.getArgumentsObject();
+			const exclude = ['action', 'filter_src', 'filter_show_counter', 'filter_custom_time', 'filter_name'];
+			const post_data = Object.keys(params)
+				.filter(key => !exclude.includes(key))
+				.reduce((post_data, key) => {
+					post_data[key] = (typeof params[key] === 'object')
+						? [...params[key]].filter(i => i)
+						: params[key];
+					return post_data;
+				}, {});
+
+			this.deferred = $.ajax({
+				url: this.refresh_simple_url,
+				data: post_data,
+				type: 'post',
+				dataType: 'json'
+			});
 
 			return this.bindDataEvents(this.deferred);
 		},
