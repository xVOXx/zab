--- conflicted
+++ resolved
@@ -99,11 +99,7 @@
 					});
 				}
 				else if (e.target.classList.contains('js-massdelete-service')) {
-<<<<<<< HEAD
-					this.delete(e.target, Object.keys(chkbxRange.getSelectedIds()));
-=======
-					this._delete(e.target, Object.values(chkbxRange.getSelectedIds()));
->>>>>>> d6a482de
+					this._delete(e.target, Object.keys(chkbxRange.getSelectedIds()));
 				}
 			});
 		}
