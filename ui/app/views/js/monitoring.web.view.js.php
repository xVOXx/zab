--- conflicted
+++ resolved
@@ -52,15 +52,10 @@
 
 		openHostPopup(host_data) {
 			const original_url = location.href;
-<<<<<<< HEAD
-			const overlay = PopUp('popup.host.edit', host_data, 'host_edit', document.activeElement);
-=======
-
 			const overlay = PopUp('popup.host.edit', host_data, {
 				dialogueid: 'host_edit',
 				dialogue_class: 'modal-popup-large'
 			});
->>>>>>> 88daeac3
 
 			overlay.$dialogue[0].addEventListener('dialogue.create', this.events.hostSuccess, {once: true});
 			overlay.$dialogue[0].addEventListener('dialogue.update', this.events.hostSuccess, {once: true});
