--- conflicted
+++ resolved
@@ -90,13 +90,7 @@
 						(new CCol(
 							(new CButtonLink(_('Remove')))->addClass('element-table-remove')
 						))->addClass(ZBX_STYLE_NOWRAP)
-<<<<<<< HEAD
 					]))->addClass('form_row')
-=======
-					]))
-						->addClass('form_row')
-						->addClass(CSortable::ZBX_STYLE_SORTABLE)
->>>>>>> ff9594ab
 				)
 			]))
 				->addClass(ZBX_STYLE_TABLE_FORMS_SEPARATOR)
@@ -144,13 +138,7 @@
 						(new CCol(
 							(new CButtonLink(_('Remove')))->addClass('element-table-remove')
 						))->addClass(ZBX_STYLE_NOWRAP)
-<<<<<<< HEAD
 					]))->addClass('form_row')
-=======
-					]))
-						->addClass('form_row')
-						->addClass(CSortable::ZBX_STYLE_SORTABLE)
->>>>>>> ff9594ab
 				)
 			]))
 				->addClass(ZBX_STYLE_TABLE_FORMS_SEPARATOR)
@@ -235,13 +223,7 @@
 						(new CCol(
 							(new CButtonLink(_('Remove')))->addClass('element-table-remove')
 						))->addClass(ZBX_STYLE_NOWRAP)
-<<<<<<< HEAD
 					]))->addClass('form_row')
-=======
-					]))
-						->addClass('form_row')
-						->addClass(CSortable::ZBX_STYLE_SORTABLE)
->>>>>>> ff9594ab
 				)
 			]))
 				->addClass(ZBX_STYLE_TABLE_FORMS_SEPARATOR)
