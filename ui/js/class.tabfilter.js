--- conflicted
+++ resolved
@@ -646,7 +646,6 @@
 			 * Action on 'Apply' button press.
 			 */
 			buttonApplyAction: () => {
-<<<<<<< HEAD
 				if (this._active_item._index === 0) {
 					var params = this._active_item.getFilterParams();
 
@@ -654,6 +653,7 @@
 						idx2: this._active_item._index,
 						value_str: params.toString()
 					}).then(() => {
+						this._active_item.unsetExpandedSubfilters();
 						this._active_item.emptySubfilter();
 						this._active_item.updateUnsavedState();
 						this._active_item.updateApplyUrl();
@@ -661,9 +661,7 @@
 					});
 				}
 
-=======
 				this._active_item.unsetExpandedSubfilters();
->>>>>>> b0021dae
 				this._active_item.emptySubfilter();
 				this._active_item.updateUnsavedState();
 				this._active_item.updateApplyUrl();
