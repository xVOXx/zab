--- conflicted
+++ resolved
@@ -804,16 +804,8 @@
 		const config_urls = [];
 		const item_urls = [];
 
-<<<<<<< HEAD
 		url = new Curl('zabbix.php');
 		url.setArgument('action', 'trigger.edit');
-=======
-		url = new Curl('triggers.php');
-		url.setArgument('form', 'update');
-		url.setArgument('triggerid', options.triggerid);
-		url.setArgument('context', 'host');
-		url.setArgument('backurl', options.backurl);
->>>>>>> c1ab8481
 
 		config_urls.push({
 			label: t('Trigger'),
