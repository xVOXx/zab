/*
** Zabbix
** Copyright (C) 2001-2021 Zabbix SIA
**
** This program is free software; you can redistribute it and/or modify
** it under the terms of the GNU General Public License as published by
** the Free Software Foundation; either version 2 of the License, or
** (at your option) any later version.
**
** This program is distributed in the hope that it will be useful,
** but WITHOUT ANY WARRANTY; without even the implied warranty of
** MERCHANTABILITY or FITNESS FOR A PARTICULAR PURPOSE. See the
** GNU General Public License for more details.
**
** You should have received a copy of the GNU General Public License
** along with this program; if not, write to the Free Software
** Foundation, Inc., 51 Franklin Street, Fifth Floor, Boston, MA  02110-1301, USA.
**/


/**
 * Get menu popup history section data.
 *
 * @param string options['itemid']           Item ID.
 * @param bool   options['hasLatestGraphs']  Link to history page with showgraph action (optional).
 *
 * @return array
 */
function getMenuPopupHistory(options) {
	var items = [],
		url = new Curl('history.php', false);

	if (!options.allowed_ui_latest_data) {
		return [];
	}

	url.setArgument('itemids[]', options.itemid);

	// latest graphs
	if (typeof options.hasLatestGraphs !== 'undefined' && options.hasLatestGraphs) {
		url.setArgument('action', 'showgraph');
		url.setArgument('to', 'now');

		url.setArgument('from', 'now-1h');
		items.push({
			label: t('Last hour graph'),
			url: url.getUrl()
		});

		url.setArgument('from', 'now-7d');
		items.push({
			label: t('Last week graph'),
			url: url.getUrl()
		});

		url.setArgument('from', 'now-1M');
		items.push({
			label: t('Last month graph'),
			url: url.getUrl()
		});
	}

	// latest values
	url.setArgument('action', 'showvalues');
	url.setArgument('from', 'now-1h');
	items.push({
		label: t('Latest values'),
		url: url.getUrl()
	});

	return [{
		label: t('History'),
		items: items
	}];
}

/**
 * Get menu popup host section data.
 *
 * @param {string} options['hostid']                  Host ID.
 * @param {array}  options['scripts']                 Host scripts (optional).
 * @param {string} options[]['name']                  Script name.
 * @param {string} options[]['scriptid']              Script ID.
 * @param {string} options[]['confirmation']          Confirmation text.
 * @param {bool}   options['showGraphs']              Link to Monitoring->Hosts->Graphs page.
 * @param {bool}   options['showDashboards']          Link to Monitoring->Hosts->Dashboards page.
 * @param {bool}   options['showWeb']		          Link to Monitoring->Hosts->Web page.
 * @param {bool}   options['showTriggers']            Link to Monitoring->Problems page.
 * @param {bool}   options['hasGoTo']                 "Go to" block in popup.
 * @param {array}  options['severities']              (optional)
 * @param {bool}   options['show_suppressed']         (optional)
 * @param {array}  options['urls']                    (optional)
 * @param {string} options['url'][]['label']
 * @param {string} options['url'][]['url']
 * @param {string} options['filter_application']      (optional) Application name for filter by application.
 * @param {bool}   options['allowed_ui_inventory']    Whether user has access to inventory hosts page.
 * @param {bool}   options['allowed_ui_latest_data']  Whether user has access to latest data page.
 * @param {bool}   options['allowed_ui_problems']     Whether user has access to problems page.
 * @param {bool}   options['allowed_ui_hosts']        Whether user has access to monitoring hosts pages.
 * @param {bool}   options['allowed_ui_conf_hosts']   Whether user has access to configuration hosts page.
 * @param {object} trigger_elmnt                      UI element which triggered opening of overlay dialogue.
 *
 * @return array
 */
function getMenuPopupHost(options, trigger_elmnt) {
	var sections = [];

	// go to section
	if (options.hasGoTo) {
		var	host_inventory = {
				label: t('Inventory')
			},
			latest_data = {
				label: t('Latest data')
			},
			problems = {
				label: t('Problems')
			},
			graphs = {
				label: t('Graphs')
			},
			dashboards = {
				label: t('Dashboards')
			},
			web = {
				label: t('Web')
			};

		// inventory link
		var url = new Curl('hostinventories.php', false);
		url.setArgument('hostid', options.hostid);
		host_inventory.url = url.getUrl();

		// latest data link
		var url = new Curl('zabbix.php', false);
		url.setArgument('action', 'latest.view');
		if (typeof options.filter_application !== 'undefined') {
			url.setArgument('filter_application', options.filter_application);
		}
		url.setArgument('filter_hostids[]', options.hostid);
		url.setArgument('filter_set', '1');
		latest_data.url = url.getUrl();

		if (!options.showTriggers) {
			problems.disabled = true;
		}
		else {
			var url = new Curl('zabbix.php', false);
			url.setArgument('action', 'problem.view');
			url.setArgument('filter_name', '');
			url.setArgument('hostids[]', options.hostid);
			if (typeof options.severities !== 'undefined') {
				url.setArgument('severities[]', options.severities);
			}
			if (typeof options.show_suppressed !== 'undefined' && options.show_suppressed) {
				url.setArgument('show_suppressed', '1');
			}
			if (typeof options.filter_application !== 'undefined') {
				url.setArgument('application', options.filter_application);
			}

			problems.url = url.getUrl();
		}

		if (!options.showGraphs) {
			graphs.disabled = true;
		}
		else {
			var graphs_url = new Curl('zabbix.php', false);

			graphs_url.setArgument('action', 'charts.view')
			graphs_url.setArgument('view_as', 'showgraph'); // HISTORY_GRAPH
			graphs_url.setArgument('filter_search_type', '0'); // ZBX_SEARCH_TYPE_STRICT
			graphs_url.setArgument('filter_hostids[]', options.hostid);
			graphs_url.setArgument('filter_set', '1');
			graphs.url = graphs_url.getUrl();
		}

		if (!options.showDashboards) {
			dashboards.disabled = true;
		}
		else {
			var dashboards_url = new Curl('zabbix.php', false);

			dashboards_url.setArgument('action', 'host.dashboard.view')
			dashboards_url.setArgument('hostid', options.hostid)
			dashboards.url = dashboards_url.getUrl();
		}

		if (!options.showWeb) {
			web.disabled = true;
		}
		else {
			var web_url = new Curl('zabbix.php', false);
			web_url.setArgument('action', 'web.view');
			web_url.setArgument('filter_hostids[]', options.hostid);
			web_url.setArgument('filter_set', '1');
			web.url = web_url.getUrl();
		}

		var items = [];

		if (options.allowed_ui_inventory) {
			items.push(host_inventory);
		}

		if (options.allowed_ui_latest_data) {
			items.push(latest_data);
		}

		if (options.allowed_ui_problems) {
			items.push(problems);
		}

		if (options.allowed_ui_hosts) {
			items.push(graphs);
			items.push(dashboards);
			items.push(web);
		}

		if (options.allowed_ui_conf_hosts) {
			var config = {
				label: t('Configuration')
			};

			if (options.isWriteable) {
				var config_url = new Curl('hosts.php', false);
				config_url.setArgument('form', 'update');
				config_url.setArgument('hostid', options.hostid);
				config.url = config_url.getUrl();
			}
			else {
				config.disabled = true;
			}

			items.push(config);
		}

		if (items.length) {
			sections.push({
				label: t('Host'),
				items: items
			});
		}
	}

	// urls
	if (typeof options.urls !== 'undefined') {
		sections.push({
			label: t('URLs'),
			items: options.urls
		});
	}

	// scripts
	if (typeof options.scripts !== 'undefined') {
		sections.push({
			label: t('Scripts'),
			items: getMenuPopupScriptData(options.scripts, trigger_elmnt, options.hostid)
		});
	}

	return sections;
}

/**
 * Get menu popup submap map element section data.
 *
 * @param {array}  options['sysmapid']
 * @param {int}    options['severity_min']     (optional)
 * @param {int}    options['widget_uniqueid']  (optional)
 * @param {array}  options['urls']             (optional)
 * @param {string} options['url'][]['label']
 * @param {string} options['url'][]['url']
 *
 * @return array
 */
function getMenuPopupMapElementSubmap(options) {
	var sections = [],
		submap_url;

	if (typeof options.widget_uniqueid !== 'undefined') {
		submap_url = new Curl('javascript: navigateToSubmap(' + options.sysmapid + ', false);');
	}
	else {
		if (!options.allowed_ui_maps) {
			return [];
		}

		submap_url = new Curl('zabbix.php', false);
		submap_url.setArgument('action', 'map.view');
		submap_url.setArgument('sysmapid', options.sysmapid);
		if (typeof options.severity_min !== 'undefined') {
			submap_url.setArgument('severity_min', options.severity_min);
		}
	}

	sections.push({
		label: t('Go to'),
		items: [{
			label: t('Submap'),
			url: submap_url.getUrl()
		}]
	});

	// urls
	if (typeof options.urls !== 'undefined') {
		sections.push({
			label: t('URLs'),
			items: options.urls
		});
	}

	return sections;
}

/**
 * Get menu popup host group map element section data.
 *
 * @param {string} options['groupid']
 * @param {array}  options['severities']         (optional)
 * @param {bool}   options['show_suppressed']    (optional)
 * @param {array}  options['urls']               (optional)
 * @param {string} options['url'][]['label']
 * @param {string} options['url'][]['url']
 * @param {string} options['filter_application'] (optional) Application name for filter by application.
 *
 * @return array
 */
function getMenuPopupMapElementGroup(options) {
	if (!options.allowed_ui_problems) {
		return [];
	}

	var sections = [],
		problems_url = new Curl('zabbix.php', false);

	problems_url.setArgument('action', 'problem.view');
	problems_url.setArgument('filter_name', '');
	problems_url.setArgument('groupids[]', options.groupid);
	if (typeof options.severities !== 'undefined') {
		problems_url.setArgument('severities[]', options.severities);
	}
	if (typeof options.show_suppressed !== 'undefined' && options.show_suppressed) {
		problems_url.setArgument('show_suppressed', '1');
	}
	if (typeof options.filter_application !== 'undefined') {
		problems_url.setArgument('application', options.filter_application);
	}

	sections.push({
		label: t('Go to'),
		items: [{
			label: t('Problems'),
			url: problems_url.getUrl()
		}]
	});

	// urls
	if (typeof options.urls !== 'undefined') {
		sections.push({
			label: t('URLs'),
			items: options.urls
		});
	}

	return sections;
}

/**
 * Get menu popup trigger map element section data.
 *
 * @param {array}  options['triggerids']
 * @param {array}  options['severities']       (optional)
 * @param {bool}   options['show_suppressed']  (optional)
 * @param {array}  options['urls']             (optional)
 * @param {string} options['url'][]['label']
 * @param {string} options['url'][]['url']
 *
 * @return array
 */
function getMenuPopupMapElementTrigger(options) {
	if (!options.allowed_ui_problems) {
		return [];
	}

	var sections = [],
		problems_url = new Curl('zabbix.php', false);

	problems_url.setArgument('action', 'problem.view');
	problems_url.setArgument('filter_name', '');
	problems_url.setArgument('triggerids[]', options.triggerids);
	if (typeof options.severities !== 'undefined') {
		problems_url.setArgument('severities[]', options.severities);
	}
	if (typeof options.show_suppressed !== 'undefined' && options.show_suppressed) {
		problems_url.setArgument('show_suppressed', '1');
	}

	sections.push({
		label: t('Go to'),
		items: [{
			label: t('Problems'),
			url: problems_url.getUrl()
		}]
	});

	// urls
	if (typeof options.urls !== 'undefined') {
		sections.push({
			label: t('URLs'),
			items: options.urls
		});
	}

	return sections;
}

/**
 * Get menu popup image map element section data.
 *
 * @param {array}  options['urls']             (optional)
 * @param {string} options['url'][]['label']
 * @param {string} options['url'][]['url']
 *
 * @return array
 */
function getMenuPopupMapElementImage(options) {
	// urls
	if (typeof options.urls !== 'undefined') {
		return [{
			label: t('URLs'),
			items: options.urls
		}];
	}

	return [];
}

/**
 * Get menu popup widget actions data.
 *
 * @param {string}   options['dashboard_page_unique_id']  Dashboard page unique_id.
 * @param {bool}     options['unique_id']                 Widget unique_id.
 *
 * @return array
 */
<<<<<<< HEAD
function getMenuPopupWidgetActions(options, trigger_elmnt) {
	var dashboard_data = ZABBIX.Dashboard.getDashboardData(),
		editMode = ZABBIX.Dashboard.isEditMode(),
		widget = ZABBIX.Dashboard.getWidgetsBy('uniqueid', options.widget_uniqueid).pop(),
		widgetid = widget.widgetid,
		loading = (!widget.isReady() || widget.content_body.find('.is-loading').length > 0),
		widget_actions = [],
		menu;

	options.widgetid = widgetid;
	menu = editMode ? [] : getMenuPopupRefresh(options, trigger_elmnt);

	// Do not show "Copy" action for host dashboards.
	if (ZABBIX.Dashboard.getOptions()['allowed_edit']
			&& (dashboard_data.dashboard.templateid === null || dashboard_data.dashboard.dynamic_hostid === null)) {
		widget_actions.push({
			label: t('S_COPY'),
			clickCallback: function() {
				ZABBIX.Dashboard.copyWidget(widget);
				jQuery(this).closest('.menu-popup').menuPopup('close', trigger_elmnt);
			}
		});
	}

	if (editMode) {
		widget_actions.push({
			label: t('S_PASTE'),
			disabled: (ZABBIX.Dashboard.getCopiedWidget() === null),
			clickCallback: function() {
				ZABBIX.Dashboard.pasteWidget(widget, widget.pos);
				jQuery(this).closest('.menu-popup').menuPopup('close', trigger_elmnt);
			}
		});

		widget_actions.push({
			label: t('Delete'),
			clickCallback: function() {
				ZABBIX.Dashboard.deleteWidget(widget);
				jQuery(this).closest('.menu-popup').menuPopup('close', trigger_elmnt);
			}
		});
	}

	if ('download' in options && !editMode) {
		widget_actions.push({
			label: t('Download image'),
			disabled: loading || !options.download,
			clickCallback: function() {
				var svg = widget['content_body'].find('svg').first();

				if (svg.length) {
					downloadSvgImage(svg, 'graph.png');
				}
				else {
					downloadPngImage(widget['content_body'].find('img').first(), 'graph.png');
				}

				jQuery(this).closest('.menu-popup').menuPopup('close', trigger_elmnt);
			},
			refreshCallback: function(widget) {
				if (widget['widgetid'] == widgetid && options.download) {
					this.disabled = !widget.isReady();
				}
			}
		});
	}

	if (widget_actions.length) {
		menu.unshift({
			label: t('Actions'),
			items: widget_actions
=======
function getMenuPopupWidgetActions(options) {
	return ZABBIX.Dashboard
		.getDashboardPage(options.dashboard_page_unique_id)
		.getWidget(options.unique_id)
		.getActionsMenu({
			can_paste_widget: (ZABBIX.Dashboard.getStoredWidgetCopy() !== null)
>>>>>>> 1c7558db
		});
}

/**
 * Get menu popup trigger section data.
 *
 * @param {string} options['dashboardid']
 * @param {bool}   options['editable']
 * @param {object} trigger_elmnt           UI element which triggered opening of overlay dialogue.
 *
 * @return array
 */
function getMenuPopupDashboard(options, trigger_elmnt) {
	var	url_create = new Curl('zabbix.php', false),
		url_clone = new Curl('zabbix.php', false),
		url_delete = new Curl('zabbix.php', false);

	url_create.setArgument('action', 'dashboard.view');
	url_create.setArgument('new', '1');

	url_clone.setArgument('action', 'dashboard.view');
	url_clone.setArgument('source_dashboardid', options.dashboardid);

	url_delete.setArgument('action', 'dashboard.delete');
	url_delete.setArgument('dashboardids', [options.dashboardid]);

	return [{
		label: t('Actions'),
		items: [
			{
				label: t('Sharing'),
				clickCallback: function () {
					jQuery(this).closest('.menu-popup').menuPopup('close', null);

					var popup_options = {'dashboardid': options.dashboardid};
					PopUp('dashboard.share.edit', popup_options, 'dashboard_share', trigger_elmnt);
				},
				disabled: !options.editable
			},
			{
				label: t('Create new'),
				url: url_create.getUrl()
			},
			{
				label: t('Clone'),
				url: url_clone.getUrl()
			},
			{
				label: t('Delete'),
				clickCallback: function () {
					jQuery(this).closest('.menu-popup').menuPopup('close', null);

					if (!confirm(t('Delete dashboard?'))) {
						return false;
					}

					redirect(url_delete.getUrl(), 'post', 'sid', true, true);
				},
				disabled: !options.editable
			}
		]
	}];
}

/**
 * Get menu popup trigger section data.
 *
 * @param {string} options['triggerid']               Trigger ID.
 * @param {string} options['eventid']                 (optional) Required for Acknowledge section.
 * @param {object} options['items']                   Link to trigger item history page (optional).
 * @param {string} options['items'][]['name']         Item name.
 * @param {object} options['items'][]['params']       Item URL parameters ("name" => "value").
 * @param {bool}   options['acknowledge']             (optional) Whether to show Acknowledge section.
 * @param {object} options['configuration']           Link to trigger configuration page (optional).
 * @param {bool}   options['showEvents']              Show Problems item enabled. Default: false.
 * @param {string} options['url']                     Trigger URL link (optional).
 * @param {object} trigger_elmnt                      UI element which triggered opening of overlay dialogue.
 *
 * @return array
 */
function getMenuPopupTrigger(options, trigger_elmnt) {
	var sections = [],
		items = [];

	if (options.allowed_ui_problems) {
		// events
		var events = {
			label: t('Problems')
		};

	if (typeof options.showEvents !== 'undefined' && options.showEvents) {
		var url = new Curl('zabbix.php', false);
		url.setArgument('action', 'problem.view');
		url.setArgument('filter_name', '');
		url.setArgument('triggerids[]', options.triggerid);

			events.url = url.getUrl();
		}
		else {
			events.disabled = true;
		}

		items[items.length] = events;
	}

	// acknowledge
	if (typeof options.acknowledge !== 'undefined' && options.acknowledge) {
		items[items.length] = {
			label: t('Acknowledge'),
			clickCallback: function() {
				jQuery(this).closest('.menu-popup-top').menuPopup('close', null);

				acknowledgePopUp({eventids: [options.eventid]}, trigger_elmnt);
			}
		};
	}

	// configuration
	if (options.allowed_ui_conf_hosts) {
		var url = new Curl('triggers.php', false);

		url.setArgument('form', 'update');
		url.setArgument('triggerid', options.triggerid);
		url.setArgument('context', 'host');

		items[items.length] = {
			label: t('Configuration'),
			url: url.getUrl()
		};
	}

	if (items.length) {
		sections[sections.length] = {
			label: t('S_TRIGGER'),
			items: items
		};
	}

	// urls
	if ('urls' in options) {
		sections[sections.length] = {
			label: t('Links'),
			items: options.urls
		};
	}

	// items
	if (options.allowed_ui_latest_data && typeof options.items !== 'undefined' && objectSize(options.items) > 0) {
		var items = [];

		jQuery.each(options.items, function(i, item) {
			var url = new Curl('history.php', false);
			url.setArgument('action', item.params.action);
			url.setArgument('itemids[]', item.params.itemid);

			items[items.length] = {
				label: item.name,
				url: url.getUrl()
			};
		});

		sections[sections.length] = {
			label: t('History'),
			items: items
		};
	}

	// scripts
	if (typeof options.scripts !== 'undefined') {
		sections.push({
			label: t('Scripts'),
			items: getMenuPopupScriptData(options.scripts, trigger_elmnt, null, options.eventid)
		});
	}

	return sections;
}

/**
 * Get menu popup trigger log section data.
 *
 * @param string options['itemid']
 * @param string options['hostid']
 * @param string options['name']
 * @param bool   options['show_triggers']             (optional) Show trigger menus.
 * @param array  options['triggers']                  (optional)
 * @param string options['triggers'][n]['triggerid']
 * @param string options['triggers'][n]['name']
 * @param string options['context']                   Additional parameter in URL to identify main section.
 * @param {object} trigger_elmnt                      UI element that was clicked to open overlay dialogue.
 *
 * @return array
 */
function getMenuPopupItem(options, trigger_elmnt) {
	var items = [];

	if (typeof options.show_triggers !== 'undefined' && options.show_triggers) {
		// create
		items.push({
			label: t('Create trigger'),
			clickCallback: function() {
				jQuery(this).closest('.menu-popup').menuPopup('close', null);

				return PopUp('popup.triggerwizard', {
					itemid: options.itemid
				}, null, trigger_elmnt);
			}
		});

		var edit_trigger = {
			label: t('Edit trigger')
		};

		// edit
		if (options.triggers.length > 0) {
			var triggers = [];

			jQuery.each(options.triggers, function(i, trigger) {
				triggers.push({
					label: trigger.name,
					clickCallback: function() {
						jQuery(this).closest('.menu-popup-top').menuPopup('close', null);

						return PopUp('popup.triggerwizard', {
							itemid: options.itemid,
							triggerid: trigger.triggerid
						}, null, trigger_elmnt);
					}
				});
			});

			edit_trigger.items = triggers;
		}
		else {
			edit_trigger.disabled = true;
		}

		items.push(edit_trigger);
	}

	var url = new Curl('items.php', false);
	url.setArgument('form', 'create');
	url.setArgument('hostid', options.hostid);
	url.setArgument('type', 18);	// ITEM_TYPE_DEPENDENT
	url.setArgument('master_itemid', options.itemid);
	url.setArgument('context', options.context);

	items.push({
		label: t('Create dependent item'),
		url: url.getUrl(),
		disabled: !options.create_dependent_item
	});

	url = new Curl('host_discovery.php', false);
	url.setArgument('form', 'create');
	url.setArgument('hostid', options.hostid);
	url.setArgument('type', 18);	// ITEM_TYPE_DEPENDENT
	url.setArgument('master_itemid', options.itemid);
	url.setArgument('context', options.context);

	items.push({
		label: t('Create dependent discovery rule'),
		url: url.getUrl(),
		disabled: !options.create_dependent_discovery
	});

	return [{
		label: options.name,
		items: items
	}];
}

/**
 * Get menu structure for item prototypess.
 *
 * @param array options['name']
 * @param array options['itemid']
 * @param array options['parent_discoveryid']
 * @param string options['context']                   Additional parameter in URL to identify main section.
 *
 * @return array
 */
function getMenuPopupItemPrototype(options) {
	var url = new Curl('disc_prototypes.php', false);

	url.setArgument('form', 'create');
	url.setArgument('parent_discoveryid', options.parent_discoveryid);
	url.setArgument('type', 18);	// ITEM_TYPE_DEPENDENT
	url.setArgument('master_itemid', options.itemid);
	url.setArgument('context', options.context);

	return [{
		label: options.name,
		items: [{
			label: t('Create dependent item'),
			url: url.getUrl()
		}]
	}];
}

/**
 * Get dropdown section data.
 *
 * @param {array}  options
 * @param {object} trigger_elem  UI element that was clicked to open overlay dialogue.
 *
 * @returns array
 */
function getMenuPopupDropdown(options, trigger_elem) {
	var items = [];

	jQuery.each(options.items, function(i, item) {
		var row = {
			label: item.label,
			url: item.url || 'javascript:void(0);'
		};

		if (item.class) {
			row.class = item.class;
		}

		if (options.toggle_class) {
			row.clickCallback = () => {
				jQuery(trigger_elem)
					.removeClass()
					.addClass(['btn-alt', options.toggle_class, item.class].join(' '));

				jQuery('input[type=hidden]', jQuery(trigger_elem).parent())
					.val(item.value)
					.trigger('change');
			}
		}
		else if (options.submit_form) {
			row.url = 'javascript:void(0);';
			row.clickCallback = () => {
				var $_form = trigger_elem.closest('form');

				if (!$_form.data("action")) {
					$_form.data("action", $_form.attr("action"));
				}

				$_form.attr("action", item.url);
				$_form.submit();
			}
		}

		items.push(row);
	});

	return [{
		items: items
	}];
}

/**
 * Get menu popup submenu section data.
 *
 * @param object options['submenu']                                    List of menu sections.
 * @param object options['submenu'][section]                           An individual section definition.
 * @param string options['submenu'][section]['label']                  Non-clickable section label.
 * @param object options['submenu'][section]['items']                  List of menu items of the section.
 * @param string options['submenu'][section]['items'][url]             Menu item label for the given url.
 * @param object options['submenu'][section]['items'][key]             Menu item with a submenu.
 * @param object options['submenu'][section]['items'][key]['label']    Non-clickable subsection label.
 * @param object options['submenu'][section]['items'][key]['items']    List of menu items of the subsection.
 * @param object options['submenu'][section]['items'][key]['items'][]  More levels of submenu.
 *
 * @returns array
 */
function getMenuPopupSubmenu(options) {
	var transform = function(sections) {
			var result = [];

			for (var key in sections) {
				if (typeof sections[key] === 'object') {
					var item = {};
					for (var item_key in sections[key]) {
						if (item_key === 'items') {
							item[item_key] = transform(sections[key][item_key]);
						}
						else {
							item[item_key] = sections[key][item_key];
						}
					}
					result.push(item);
				}
				else {
					result.push({
						'label': sections[key],
						'url': key
					});
				}
			}

			return result;
		};

	return transform(options.submenu);
}

/**
 * Get data for the "Insert expression" menu in the trigger expression constructor.
 *
 * @return array
 */
function getMenuPopupTriggerMacro(options) {
	var items = [],
		expressions = [
			{
				label: t('Trigger status "OK"'),
				string: '{TRIGGER.VALUE}=0'
			},
			{
				label: t('Trigger status "Problem"'),
				string: '{TRIGGER.VALUE}=1'
			}
		];

	jQuery.each(expressions, function(key, expression) {
		items[items.length] = {
			label: expression.label,
			clickCallback: function() {
				var expressionInput = jQuery('#expr_temp');

				if (expressionInput.val().length > 0 && !confirm(t('Do you wish to replace the conditional expression?'))) {
					return false;
				}

				expressionInput.val(expression.string);

				jQuery(this).closest('.menu-popup').menuPopup('close', null);
			}
		};
	});

	return [{
		label: t('Insert expression'),
		items: items
	}];
}

/**
 * Build script menu tree.
 *
 * @param array scripts           Scripts names.
 * @param {object} trigger_elmnt  UI element which triggered opening of overlay dialogue.
 * @param array hostid            Host ID.
 * @param array eventid           Event ID.
 *
 * @returns array
 */
function getMenuPopupScriptData(scripts, trigger_elmnt, hostid, eventid) {
	var tree = {};

	var appendTreeItem = function(tree, name, items, params) {
		if (items.length > 0) {
			var item = items.shift();

			if (typeof tree[item] === 'undefined') {
				tree[item] = {items: {}};
			}

			appendTreeItem(tree[item].items, name, items, params);
		}
		else {
			tree[name] = {
				params: params,
				items: {}
			};
		}
	};

	// parse scripts and create tree
	for (var key in scripts) {
		var script = scripts[key];

		if (typeof script.scriptid !== 'undefined') {
			var items = splitPath(script.name),
				name = (items.length > 0) ? items.pop() : script.name;

			appendTreeItem(tree, name, items, {
				scriptid: script.scriptid,
				confirmation: script.confirmation,
				hostid: hostid,
				eventid: eventid
			});
		}
	}

	// build menu items from tree
	var getMenuPopupScriptItems = function(tree, trigger_elm) {
		var items = [];

		if (objectSize(tree) > 0) {
			jQuery.each(tree, function(name, data) {
				var item = {label: name};

				if (typeof data.items !== 'undefined' && objectSize(data.items) > 0) {
					item.items = getMenuPopupScriptItems(data.items, trigger_elm);
				}

				if (typeof data.params !== 'undefined' && typeof data.params.scriptid !== 'undefined') {
					item.clickCallback = function(e) {
						jQuery(this)
							.closest('.menu-popup-top')
							.menuPopup('close', trigger_elm, false);
						executeScript(data.params.scriptid, data.params.confirmation, trigger_elm, data.params.hostid,
							data.params.eventid
						);
						cancelEvent(e);
					};
				}

				items[items.length] = item;
			});
		}

		return items;
	};

	return getMenuPopupScriptItems(tree, trigger_elmnt);
}

/**
 * Create menu for dashboard widget area selector.
 *
 * @param {object} area_selected  Area in which new widget will be created.
 *
 * @returns {array}
 */
function getDashboardWidgetActionMenu(area_selected) {
	return [{
		items: [{
			label: t('Add widget'),
			clickCallback: function() {
				ZABBIX.Dashboard.addNewWidget(null, area_selected);
			}
		}, {
			label: t('Paste widget'),
			clickCallback: function() {
				var widget_dims = {
					x: area_selected.x,
					y: area_selected.y,
					width: area_selected.width,
					height: area_selected.height
				};

				ZABBIX.Dashboard.pasteWidget(null, widget_dims);
			}
		}]
	}];
}

jQuery(function($) {

	/**
	 * Menu popup.
	 *
	 * @param array  sections              Menu sections.
	 * @param string sections[n]['label']  Section title (optional).
	 * @param array  sections[n]['items']  Section menu data (see createMenuItem() for available options).
	 * @param object event                 Menu popup call event.
	 * @param object options               Menu popup options (optional).
	 * @param object options['class']      Menu popup additional class name (optional).
	 * @param object options['position']   Menu popup position object (optional).
	 *
	 * @see createMenuItem()
	 */
	$.fn.menuPopup = function(method) {
		if (methods[method]) {
			return methods[method].apply(this, Array.prototype.slice.call(arguments, 1));
		}
		else {
			return methods.init.apply(this, arguments);
		}
	};

	/**
	 * Created popup menu item nodes and append to $menu_popup.
	 *
	 * @param {object} $menu_popup    jQuery node of popup menu.
	 * @param {array} sections        Array of menu popup sections.
	 */
	function addMenuPopupItems($menu_popup, sections) {
		// Create menu sections.
		$.each(sections, function(i, section) {
			// Add a separator between menu item sections.
			if (i > 0) {
				$menu_popup.append($('<li>').append($('<div>')));
			}

			var section_label = null;

			if (typeof section.label === 'string' && section.label.length) {
				section_label = section.label;
			}

			// Add menu item section label, if provided.
			if (section_label !== null) {
				$menu_popup.append($('<li>').append($('<h3>').text(section_label)));
			}

			// Add individual menu items of the section.
			$.each(section.items, function(i, item) {
				item = $.extend({}, item);
				if (sections.length > 1 && section_label !== null) {
					item.ariaLabel = section_label + ', ' + item['label'];
				}
				$menu_popup.append(createMenuItem(item));
			});
		});

		if (sections.length == 1) {
			if (typeof sections[0].label === 'string' && sections[0].label.length) {
				$menu_popup.attr({'aria-label': sections[0].label});
			}
		}
	}

	var defaultOptions = {
		closeCallback: function(){}
	};

	var methods = {
		init: function(sections, event, options) {
			// Don't display empty menu.
			if (!sections.length || !sections[0]['items'].length) {
				return;
			}

			var $opener = $(this);

			options = $.extend({
				position: {
					/*
					 * Please note that click event is also triggered by hitting spacebar on the keyboard,
					 * in which case the number of mouse clicks (stored in event.originalEvent.detail) will be zero.
					 */
					of: (event.type === 'click' && event.originalEvent.detail) ? event : event.target,
					my: 'left top',
					at: 'left bottom'
				}
			}, defaultOptions, options || {});

			// Close other action menus and prevent focus jumping before opening a new popup.
			$('.menu-popup-top').menuPopup('close', null, false);

			$opener.attr('aria-expanded', 'true');

			var $menu_popup = $('<ul>', {
					'role': 'menu',
					'class': 'menu-popup menu-popup-top',
					'tabindex': 0
				});

			// Add custom class, if specified.
			if ('class' in options) {
				$menu_popup.addClass(options.class);
			}

			$opener.data({
				sections: sections,
				menu_popup: $menu_popup
			});
			addMenuPopupItems($menu_popup, sections);

			$menu_popup.data('menu_popup', options);

			$('.wrapper').append($menu_popup);

			// Position the menu (before hiding).
			$menu_popup.position(options.position);

			// Hide all action menu sub-levels, including the topmost, for fade effect to work.
			$menu_popup.add('.menu-popup', $menu_popup).hide();

			// Position and display the menu.
			$menu_popup.fadeIn(50);

			addToOverlaysStack('menu-popup', event.target, 'menu-popup');

			// Need to be postponed.
			setTimeout(function() {
				$(document)
					.on('click', {menu: $menu_popup, opener: $opener}, menuPopupDocumentCloseHandler)
					.on('keydown', {menu: $menu_popup}, menuPopupKeyDownHandler);
			});

			$menu_popup.focus();
		},

		close: function(trigger_elem, return_focus) {
			var menu_popup = $(this),
				options = $(menu_popup).data('menu_popup') || {};

			if (!menu_popup.is(trigger_elem) && menu_popup.has(trigger_elem).length === 0) {
				$('[aria-expanded="true"]', trigger_elem).attr({'aria-expanded': 'false'});
				menu_popup.fadeOut(0);

				$('.highlighted', menu_popup).removeClass('highlighted');
				$('[aria-expanded="true"]', menu_popup).attr({'aria-expanded': 'false'});

				$(document)
					.off('click', menuPopupDocumentCloseHandler)
					.off('keydown', menuPopupKeyDownHandler);

				var overlay = removeFromOverlaysStack('menu-popup', return_focus);

				if (overlay && typeof overlay['element'] !== undefined) {
					// Remove expanded attribute of the original opener.
					$(overlay['element']).attr({'aria-expanded': 'false'});
				}

				menu_popup.remove();

				// Call menu close callback function.
				typeof options.closeCallback === 'function' && options.closeCallback.apply();
			}
		},

		/**
		 * Refresh popup menu, call refreshCallback for every item if defined. Refresh recreate item dom nodes.
		 */
		refresh: function(widget) {
			var $opener = $(this),
				sections = $opener.data('sections'),
				$menu_popup = $opener.data('menu_popup');

			$menu_popup.empty();
			sections.forEach(
				section => section.items && section.items.forEach(
					item => item.refreshCallback && item.refreshCallback.call(item, widget)
			));
			addMenuPopupItems($menu_popup, sections);
		}
	};

	/**
	 * Expends hovered/selected context menu item.
	 */
	$.fn.actionMenuItemExpand = function() {
		var li = $(this),
			pos = li.position(),
			menu = li.closest('.menu-popup');

		for (var item = $('li:first-child', menu); item.length > 0; item = item.next()) {
			if (item[0] == li[0]) {
				$('>a', li[0]).addClass('highlighted');

				if (!$('ul', item[0]).is(':visible')) {
					$('ul:first', item[0]).prev('[role="menuitem"]').attr({'aria-expanded': 'true'});

					$('ul:first', item[0])
						.css({
							'top': pos.top - 6,
							'left': pos.left + li.outerWidth() + 14,
							'display': 'block'
						});
				}
			}
			else {
				// Remove activity from item that has been selected by keyboard and now is deselected using mouse.
				if ($('>a', item[0]).hasClass('highlighted')) {
					$('>a', item[0]).removeClass('highlighted').blur();
				}

				// Closes all other submenus from this level, if they were open.
				if ($('ul', item[0]).is(':visible')) {
					$('ul', item[0]).prev('[role="menuitem"]').removeClass('highlighted');
					$('ul', item[0]).prev('[role="menuitem"]').attr({'aria-expanded': 'false'});
					$('ul', item[0]).css({'display': 'none'});
				}
			}
		}

		return this;
	};

	/**
	 * Collapses context menu item that has lost focus or is not selected anymore.
	 */
	$.fn.actionMenuItemCollapse = function() {
		// Remove style and close sub-menus in deeper levels.
		var parent_menu = $(this).closest('.menu-popup');
		$('.highlighted', parent_menu).removeClass('highlighted');
		$('[aria-expanded]', parent_menu).attr({'aria-expanded': 'false'});
		$('.menu-popup', parent_menu).css({'display': 'none'});

		// Close actual menu level.
		parent_menu.not('.menu-popup-top').css({'display': 'none'});
		parent_menu.prev('[role="menuitem"]').attr({'aria-expanded': 'false'});

		return this;
	};

	function menuPopupDocumentCloseHandler(event) {
		$(event.data.menu[0]).menuPopup('close', event.data.opener);
	}

	function menuPopupKeyDownHandler(event) {
		var link_selector = '.menu-popup-item',
			menu_popup = $(event.data.menu[0]),
			level = menu_popup,
			selected,
			items;

		// Find active menu level.
		while ($('[aria-expanded="true"]:visible', level).length) {
			level = $('[aria-expanded="true"]:visible:first', level.get(0)).next('[role="menu"]');
		}

		// Find active menu items.
		items = $('>li', level).filter(function() {
			return $(this).has('.menu-popup-item').length;
		});

		// Find an element that was selected when key was pressed.
		if ($('.menu-popup-item.highlighted', level).length) {
			selected = $(link_selector + '.highlighted', level).closest('li');
		}
		else if ($('.menu-popup-item', level).filter(function() {
			return this == document.activeElement;
		}).length) {
			selected = $(document.activeElement).closest('li');
		}

		// Perform action based on keydown event.
		switch (event.which) {
			case 37: // arrow left
				if (typeof selected !== 'undefined' && selected.has('.menu-popup')) {
					if (level != menu_popup) {
						selected.actionMenuItemCollapse();

						// Must focus previous element, otherwise screen reader will exit menu.
						selected.closest('.menu-popup').prev('[role="menuitem"]').addClass('highlighted').focus();
					}
				}
				break;

			case 38: // arrow up
				if (typeof selected === 'undefined') {
					$(link_selector + ':last', level).addClass('highlighted').focus();
				}
				else {
					var prev = items[items.index(selected) - 1];
					if (typeof prev === 'undefined') {
						prev = items[items.length - 1];
					}

					$(link_selector, selected).removeClass('highlighted');
					$(link_selector + ':first', prev).addClass('highlighted').focus();
				}

				// Prevent page scrolling.
				event.preventDefault();
				break;

			case 39: // arrow right
				if (typeof selected !== 'undefined' && selected.has('.menu-popup')) {
					selected.actionMenuItemExpand();
					$('ul > li ' + link_selector + ':first', selected).addClass('highlighted').focus();
				}
				break;

			case 40: // arrow down
				if (typeof selected === 'undefined') {
					$(link_selector + ':first', items[0]).addClass('highlighted').focus();
				}
				else {
					var next = items[items.index(selected) + 1];
					if (typeof next === 'undefined') {
						next = items[0];
					}

					$(link_selector, selected).removeClass('highlighted');
					$(link_selector + ':first', next).addClass('highlighted').focus();
				}

				// Prevent page scrolling.
				event.preventDefault();
				break;

			case 27: // ESC
				$(menu_popup).menuPopup('close', null);
				break;

			case 13: // Enter
				if (typeof selected !== 'undefined') {
					$('>' + link_selector, selected)[0].click();
				}
				break;

			case 9: // Tab
				event.preventDefault();
				break;
		}

		return false;
	}

	/**
	 * Create menu item.
	 *
	 * @param string options['label']          Link label.
	 * @param string options['ariaLabel']	   Aria-label text.
	 * @param string options['url']            Link url.
	 * @param string options['css']            Item class.
	 * @param array  options['data']           Item data ("key" => "value").
	 * @param array  options['items']          Item sub menu.
	 * @param {bool} options['disabled']       Item disable status.
	 * @param object options['clickCallback']  Item click callback.
	 *
	 * @return object
	 */
	function createMenuItem(options) {
		options = $.extend({
			ariaLabel: options.label,
			selected: false,
			disabled: false,
			class: false
		}, options);

		var item = $('<li>'),
			link = $('<a>', {
				role: 'menuitem',
				tabindex: '-1',
				'aria-label': options.selected ? sprintf(t('S_SELECTED_SR'), options.ariaLabel) : options.ariaLabel
			}).data('aria-label', options.ariaLabel);

		if (typeof options.label !== 'undefined') {
			link.text(options.label);

			if (typeof options.items !== 'undefined' && options.items.length > 0) {
				// if submenu exists
				link.append($('<span>', {'class': 'arrow-right'}));
			}
		}

		if (typeof options.data !== 'undefined' && objectSize(options.data) > 0) {
			$.each(options.data, function(key, value) {
				link.data(key, value);
			});
		}

		if (options.disabled) {
			link.addClass('menu-popup-item-disabled');
		}
		else {
			link.addClass('menu-popup-item');

			if (typeof options.url !== 'undefined') {
				link.attr('href', options.url);

				if ('target' in options) {
					link.attr('target', options.target);
				}
			}

			if (typeof options.clickCallback !== 'undefined') {
				link.on('click', options.clickCallback);
			}
		}

		if (options.selected) {
			link.addClass('selected');
		}

		if (options.class) {
			link.addClass(options.class);
		}

		if ('dataAttributes' in options) {
			$.each(options.dataAttributes, function(key, value) {
				link.attr((key.substr(0, 5) === 'data-') ? key : 'data-' + key, value);
			});
		}

		if (typeof options.items !== 'undefined' && options.items.length > 0) {
			link.attr({
				'aria-haspopup': 'true',
				'aria-expanded': 'false',
				'area-hidden': 'true'
			});
			link.on('click', function(e) {
				e.stopPropagation();
			});
		}

		item.append(link);

		if (typeof options.items !== 'undefined' && options.items.length > 0) {
			var menu = $('<ul>', {
					class : 'menu-popup',
					role: 'menu'
				})
				.on('mouseenter', function(e) {
					// Prevent 'mouseenter' event in parent item, that would call actionMenuItemExpand() for parent.
					e.stopPropagation();
				});

			$.each(options.items, function(i, item) {
				menu.append(createMenuItem(item));
			});

			item.append(menu);
		}

		item.on('mouseenter', function(e) {
			e.stopPropagation();
			$(this).actionMenuItemExpand();
		});

		return item;
	}
});<|MERGE_RESOLUTION|>--- conflicted
+++ resolved
@@ -445,86 +445,12 @@
  *
  * @return array
  */
-<<<<<<< HEAD
-function getMenuPopupWidgetActions(options, trigger_elmnt) {
-	var dashboard_data = ZABBIX.Dashboard.getDashboardData(),
-		editMode = ZABBIX.Dashboard.isEditMode(),
-		widget = ZABBIX.Dashboard.getWidgetsBy('uniqueid', options.widget_uniqueid).pop(),
-		widgetid = widget.widgetid,
-		loading = (!widget.isReady() || widget.content_body.find('.is-loading').length > 0),
-		widget_actions = [],
-		menu;
-
-	options.widgetid = widgetid;
-	menu = editMode ? [] : getMenuPopupRefresh(options, trigger_elmnt);
-
-	// Do not show "Copy" action for host dashboards.
-	if (ZABBIX.Dashboard.getOptions()['allowed_edit']
-			&& (dashboard_data.dashboard.templateid === null || dashboard_data.dashboard.dynamic_hostid === null)) {
-		widget_actions.push({
-			label: t('S_COPY'),
-			clickCallback: function() {
-				ZABBIX.Dashboard.copyWidget(widget);
-				jQuery(this).closest('.menu-popup').menuPopup('close', trigger_elmnt);
-			}
-		});
-	}
-
-	if (editMode) {
-		widget_actions.push({
-			label: t('S_PASTE'),
-			disabled: (ZABBIX.Dashboard.getCopiedWidget() === null),
-			clickCallback: function() {
-				ZABBIX.Dashboard.pasteWidget(widget, widget.pos);
-				jQuery(this).closest('.menu-popup').menuPopup('close', trigger_elmnt);
-			}
-		});
-
-		widget_actions.push({
-			label: t('Delete'),
-			clickCallback: function() {
-				ZABBIX.Dashboard.deleteWidget(widget);
-				jQuery(this).closest('.menu-popup').menuPopup('close', trigger_elmnt);
-			}
-		});
-	}
-
-	if ('download' in options && !editMode) {
-		widget_actions.push({
-			label: t('Download image'),
-			disabled: loading || !options.download,
-			clickCallback: function() {
-				var svg = widget['content_body'].find('svg').first();
-
-				if (svg.length) {
-					downloadSvgImage(svg, 'graph.png');
-				}
-				else {
-					downloadPngImage(widget['content_body'].find('img').first(), 'graph.png');
-				}
-
-				jQuery(this).closest('.menu-popup').menuPopup('close', trigger_elmnt);
-			},
-			refreshCallback: function(widget) {
-				if (widget['widgetid'] == widgetid && options.download) {
-					this.disabled = !widget.isReady();
-				}
-			}
-		});
-	}
-
-	if (widget_actions.length) {
-		menu.unshift({
-			label: t('Actions'),
-			items: widget_actions
-=======
 function getMenuPopupWidgetActions(options) {
 	return ZABBIX.Dashboard
 		.getDashboardPage(options.dashboard_page_unique_id)
 		.getWidget(options.unique_id)
 		.getActionsMenu({
 			can_paste_widget: (ZABBIX.Dashboard.getStoredWidgetCopy() !== null)
->>>>>>> 1c7558db
 		});
 }
 
