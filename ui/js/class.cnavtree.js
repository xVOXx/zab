--- conflicted
+++ resolved
@@ -351,11 +351,7 @@
 				const parent_id = this.placeholder.parent().closest('.tree-item').data('id');
 				const item_id = $(this.currentItem[0]).data('id');
 
-<<<<<<< HEAD
 				$(`[name="navtree[${item_id}][parent]"]`).val(parent_id);
-=======
-				$(`[name="navtree.parent.${item_id}"]`).val(parent_id);
->>>>>>> 53facd7f
 
 				if (this.options.revert) {
 					const self = this;
