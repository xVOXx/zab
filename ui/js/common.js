/*
** Zabbix
** Copyright (C) 2001-2023 Zabbix SIA
**
** This program is free software; you can redistribute it and/or modify
** it under the terms of the GNU General Public License as published by
** the Free Software Foundation; either version 2 of the License, or
** (at your option) any later version.
**
** This program is distributed in the hope that it will be useful,
** but WITHOUT ANY WARRANTY; without even the implied warranty of
** MERCHANTABILITY or FITNESS FOR A PARTICULAR PURPOSE. See the
** GNU General Public License for more details.
**
** You should have received a copy of the GNU General Public License
** along with this program; if not, write to the Free Software
** Foundation, Inc., 51 Franklin Street, Fifth Floor, Boston, MA  02110-1301, USA.
**/


/**
 * jQuery based publish/subscribe handler.
 *
 * - $.subscribe(event_name, callback)
 * - $.unsubscribe(event_name, callback)
 * - $.publish(event_name, data_object)
 *
 */
(function($) {
	var pubsub = $({});

	$.subscribe = function() {
		pubsub.on.apply(pubsub, arguments);
	};

	$.unsubscribe = function() {
		pubsub.off.apply(pubsub, arguments);
	};

	$.publish = function() {
		pubsub.trigger.apply(pubsub, arguments);
	};
}(jQuery));

var overlays_stack = new OverlayCollection();

function isset(key, obj) {
	return (is_null(key) || is_null(obj)) ? false : (typeof(obj[key]) != 'undefined');
}

/**
 * @deprecated  use strict comparison instead
 *
 * @param obj
 * @returns {*}
 */
function empty(obj) {
	if (is_null(obj)) {
		return true;
	}
	if (obj === false) {
		return true;
	}
	if (is_string(obj) && obj === '') {
		return true;
	}
	if (typeof(obj) == 'undefined') {
		return true;
	}

	return is_array(obj) && obj.length == 0;
}

/**
 * @deprecated use === null instead
 *
 * @param obj
 * @returns {boolean}
 */
function is_null(obj) {
	return (obj == null);
}

function is_number(obj) {
	return isNaN(obj) ? false : (typeof(obj) === 'number');
}

function is_object(obj, instance) {
	if (typeof(instance) === 'object' || typeof(instance) === 'function') {
		if (typeof(obj) === 'object' && obj instanceof instance) {
			return true;
		}
	}
	else {
		if (typeof(obj) === 'object') {
			return true;
		}
	}

	return false;
}

function is_string(obj) {
	return (typeof(obj) === 'string');
}

function is_array(obj) {
	return (obj != null) && (typeof obj == 'object') && ('splice' in obj) && ('join' in obj);
}

/**
 * Get elements existing exclusively in one of both arrays.
 * @deprecated
 *
 * @param {Array} arr
 *
 * @returns {Array}
 */
Array.prototype.xor = function(arr) {
	var merged_arr = this.concat(arr);

	return merged_arr.filter(function(e) {
		return (merged_arr.indexOf(e) === merged_arr.lastIndexOf(e));
	});
};

function addListener(element, eventname, expression, bubbling) {
	bubbling = bubbling || false;
	element = $(element)[0];

	if (element.addEventListener) {
		element.addEventListener(eventname, expression, bubbling);
		return true;
	}
	else if (element.attachEvent) {
		element.attachEvent('on' + eventname, expression);
		return true;
	}
	else {
		return false;
	}
}

function removeListener(element, eventname, expression, bubbling) {
	bubbling = bubbling || false;
	element = $(element);

	if (element.removeEventListener) {
		element.removeEventListener(eventname, expression, bubbling);
		return true;
	}
	else if (element.detachEvent) {
		element.detachEvent('on' + eventname, expression);
		return true;
	}
	else {
		return false;
	}
}

function cancelEvent(e) {
	if (!e) {
		e = window.event;
	}

	e.stopPropagation();
	e.preventDefault();

	return false;
}

function checkAll(form_name, chkMain, shkName) {
	var frmForm = document.forms[form_name],
		value = frmForm.elements[chkMain].checked;

	chkbxRange.checkObjectAll(shkName, value);
	chkbxRange.update(shkName);

	return true;
}

function Confirm(msg) {
	return confirm(msg);
}

/**
 * Function removes input elements in specified form that matches given selector.
 *
 * @param {object}|{string}  form_name  Form element in which input elements will be selected. If given value is 'null',
 *                                      the DOM document object will be used.
 * @param {string} selector             String containing one or more commas separated CSS selectors.
 *
 * @returns {bool}
 */
function removeVarsBySelector(form_name, selector) {
	if (form_name !== null) {
		var source = is_string(form_name) ? document.forms[form_name] : form_name;
	}
	else {
		var source = document;
	}

	if (!source) {
		return false;
	}

	var inputs = source.querySelectorAll(selector);

	if (inputs.length) {
		for (var i in inputs) {
			if (typeof inputs[i] === 'object') {
				inputs[i].parentNode.removeChild(inputs[i]);
			}
		}
	}
}

function create_var(form_name, var_name, var_value, doSubmit) {
	var objForm = is_string(form_name) ? document.forms[form_name] : form_name;
	if (!objForm) {
		return;
	}

	var objVar = (typeof(objForm[var_name]) != 'undefined') ? objForm[var_name] : null;
	if (is_null(objVar)) {
		objVar = document.createElement('input');
		objVar.setAttribute('type', 'hidden');
		if (!objVar) {
			return;
		}
		objVar.setAttribute('name', var_name);
		objVar.setAttribute('id', var_name.replace(']', '').replace('[', '_'));
		objForm.appendChild(objVar);
	}

	if (is_null(var_value)) {
		objVar.parentNode.removeChild(objVar);
	}
	else {
		objVar.value = var_value;
	}

	if (doSubmit) {
		objForm.submit();
	}
}

function getDimensions(obj) {
	var dim = {
		left:		0,
		top:		0,
		right:		0,
		bottom:		0,
		width:		0,
		height:		0,
		offsetleft:	0
	};

	if (!is_null(obj) && typeof(obj.offsetParent) != 'undefined') {
		var dim = {
			left:	parseInt(obj.style.left, 10),
			top:	parseInt(obj.style.top, 10),
			width:	parseInt(obj.style.width, 10),
			height:	parseInt(obj.style.height, 10),
			offsetleft: parseInt(jQuery(obj).offset().left, 10)
		};

		if (!is_number(dim.top)) {
			dim.top = parseInt(obj.offsetTop, 10);
		}
		if (!is_number(dim.left)) {
			dim.left = parseInt(obj.offsetLeft, 10);
		}
		if (!is_number(dim.width)) {
			dim.width = parseInt(obj.offsetWidth, 10);
		}
		if (!is_number(dim.height)) {
			dim.height = parseInt(obj.offsetHeight, 10);
		}

		dim.right = dim.left + dim.width;
		dim.bottom = dim.top + dim.height;
	}

	return dim;
}

function getPosition(obj) {
	var pos = {top: 0, left: 0};

	if (!is_null(obj) && typeof(obj.offsetParent) != 'undefined') {
		pos.left = obj.offsetLeft;
		pos.top = obj.offsetTop;

		try {
			while (!is_null(obj.offsetParent)) {
				obj = obj.offsetParent;
				pos.left += obj.offsetLeft;
				pos.top += obj.offsetTop;
			}
		} catch(e) {
		}
	}

	return pos;
}

/**
 * Opens popup content in overlay dialogue.
 *
 * @param {string}           action              Popup controller related action.
 * @param {array|object}     parameters          Array with key/value pairs that will be used as query for popup
 *                                               request.
 *
 * @param {string}           dialogue_class      CSS class, usually based on .modal-popup and .modal-popup-{size}.
 * @param {string|null}      dialogueid          ID of overlay dialogue.
 * @param {HTMLElement|null} trigger_element     UI element which was clicked to open overlay dialogue.
 * @param {bool}             prevent_navigation  Show warning when navigating away from an active dialogue.
 *
 * @returns {Overlay}
 */
function PopUp(action, parameters, {
	dialogueid = null,
	dialogue_class = '',
	trigger_element = document.activeElement,
	prevent_navigation = false
} = {}) {
	hintBox.deleteAll();

	let overlay = overlays_stack.getById(dialogueid);

	if (!overlay) {
		overlay = overlayDialogue({
			dialogueid,
			title: '',
			doc_url: '',
			content: jQuery('<div>', {'height': '68px', class: 'is-loading'}),
			class: 'modal-popup ' + dialogue_class,
			buttons: [],
			element: trigger_element,
			type: 'popup',
			prevent_navigation
		});
	}

	overlay
		.load(action, parameters)
		.then(function(resp) {
			if ('error' in resp) {
				overlay.setProperties({
					title: resp.header !== undefined ? resp.header : '',
					content: makeMessageBox('bad', resp.error.messages, resp.error.title, false),
					buttons: [
						{
							'title': t('Cancel'),
							'class': 'btn-alt js-cancel',
							'cancel': true,
							'action': function() {}
						}
					]
				});
			}
			else {
				var buttons = resp.buttons !== null ? resp.buttons : [];

				switch (action) {
					case 'popup.scheduledreport.list':
					case 'popup.scheduledreport.test':
					case 'popup.scriptexec':
						buttons.push({
							'title': t('Ok'),
							'cancel': true,
							'action': (typeof resp.cancel_action !== 'undefined') ? resp.cancel_action : function() {}
						});
						break;

					default:
						buttons.push({
							'title': t('Cancel'),
							'class': 'btn-alt js-cancel',
							'cancel': true,
							'action': (typeof resp.cancel_action !== 'undefined') ? resp.cancel_action : function() {}
						});
				}

				overlay.setProperties({
					title: resp.header,
					doc_url: resp.doc_url,
					content: resp.body,
					controls: resp.controls,
					buttons,
					debug: resp.debug,
					script_inline: resp.script_inline,
					data: resp.data || null
				});

				for (const grid of overlay.$dialogue.$body[0].querySelectorAll('form .form-grid')) {
					new ResizeObserver(() => {
						for (const label of grid.querySelectorAll(':scope > label')) {
							const rect = label.getBoundingClientRect();

							if (rect.width > 0) {
								grid.style.setProperty('--label-width', Math.ceil(rect.width) + 'px');
								break;
							}
						}
					}).observe(grid);
				}
			}

			overlay.recoverFocus();
			overlay.containFocus();
		})
		.fail((resp) => {
			if (resp.statusText !== 'abort') {
				const error = resp.responseJSON !== undefined && resp.responseJSON.error !== undefined
					? resp.responseJSON.error
					: {title: t('Unexpected server error.')};

				overlay.setProperties({
					content: makeMessageBox('bad', error.messages, error.title, false),
					buttons: [
						{
							'title': t('Cancel'),
							'class': 'btn-alt js-cancel',
							'cancel': true,
							'action': function() {}
						}
					]
				});

				overlay.recoverFocus();
				overlay.containFocus();
			}
		});

	addToOverlaysStack(overlay);

	return overlay;
}

/**
 * Open "Update problem" dialog and manage URL change.
 *
 * @param {Object} parameters
 * @param {array}  parameters['eventids']  Eventids to update.
 * @param {object} trigger_element        (optional) UI element which was clicked to open overlay dialogue.
 *
 * @returns {Overlay}
 */
function acknowledgePopUp(parameters, trigger_element) {
	var overlay = PopUp('popup.acknowledge.edit', parameters, {trigger_element}),
		backurl = location.href;

	overlay.trigger_parents = $(trigger_element).parents();

	overlay.xhr.then(function() {
		var url = new Curl('zabbix.php');
		url.setArgument('action', 'popup');
		url.setArgument('popup_action', 'acknowledge.edit');
		url.setArgument('eventids', parameters.eventids);

		history.replaceState({}, '', url.getUrl());
	});

	overlay.$dialogue[0].addEventListener('dialogue.close', () => {
		history.replaceState({}, '', backurl);
	}, {once: true});

	return overlay;
}

/**
 * Function to add details about overlay UI elements in global overlays_stack variable.
 *
 * @param {string|Overlay} id       Unique overlay element identifier or Overlay object.
 * @param {object} element          UI element which must be focused when overlay UI element will be closed.
 * @param {object} type             Type of overlay UI element.
 * @param {object} xhr              (optional) XHR request used to load content. Used to abort loading. Currently used
 *                                  with type 'popup' only.
 */
function addToOverlaysStack(id, element, type, xhr) {
	if (id instanceof Overlay) {
		overlays_stack.pushUnique(id);
	}
	else {
		overlays_stack.pushUnique({
			dialogueid: id.toString(),
			element: element,
			type: type,
			xhr: xhr
		});
	}

	jQuery(document)
		.off('keydown', closeDialogHandler)
		.on('keydown', closeDialogHandler);
}

// Keydown handler. Closes last opened overlay UI element.
function closeDialogHandler(event) {
	if (event.which == 27) { // ESC
		var dialog = overlays_stack.end();
		if (typeof dialog !== 'undefined') {
			switch (dialog.type) {
				// Close overlay popup.
				case 'popup':
					overlayDialogueDestroy(dialog.dialogueid);
					break;

				// Close overlay hintbox.
				case 'hintbox':
					hintBox.hideHint(dialog.element, true);
					break;

				// Close popup menu overlays.
				case 'menu-popup':
					jQuery('.menu-popup.menu-popup-top:visible').menuPopup('close', dialog.element);
					break;

				// Close context menu preloader.
				case 'preloader':
					overlayPreloaderDestroy(dialog.dialogueid);
					break;

				// Close overlay time picker.
				case 'clndr':
					CLNDR.clndrhide();
					break;

				// Close overlay message.
				case 'message':
					jQuery(ZBX_MESSAGES).each(function(i, msg) {
						msg.closeAllMessages();
					});
					break;

				// Close overlay color picker.
				case 'color_picker':
					jQuery.colorpicker('hide');
					break;
			}
		}
	}
}

/**
 * Removed overlay from overlays stack and sets focus to source element.
 *
 * @param {string} dialogueid		Id of dialogue, that is being closed.
 * @param {boolean} return_focus	If not FALSE, the element stored in overlay.element will be focused.
 *
 * @return {object|undefined|null}  Overlay object, if found.
 */
function removeFromOverlaysStack(dialogueid, return_focus) {
	if (return_focus !== false) {
		return_focus = true;
	}

	const overlay = overlays_stack.removeById(dialogueid);

	if (overlay && return_focus) {
		if (overlay.element !== undefined) {
			const element = overlay.element instanceof jQuery ? overlay.element[0] : overlay.element;

			element.focus({preventScroll: true});
		}
	}

	// Remove event listener.
	if (overlays_stack.length == 0) {
		jQuery(document).off('keydown', closeDialogHandler);
	}

	return overlay;
}

/**
 * Reload content of Modal Overlay dialogue without closing it.
 *
 * @param {object} form		Filter form in which element has been changed. Assumed that form is inside Overlay Dialogue.
 * @param {string} action	(optional) action value that is used in CRouter. Default value is 'popup.generic'.
 */
function reloadPopup(form, action) {
	const dialogueid = form.closest('[data-dialogueid]').dataset.dialogueid;
	const dialogue_class = jQuery(form).closest('[data-dialogueid]').prop('class');
	const parameters = getFormFields(form);

	action = action || 'popup.generic';

	PopUp(action, parameters, {dialogueid, dialogue_class});
}

/**
 * Pass value to add.popup trigger.
 *
 * @param {string} object			refers to destination object
 * @param {string} single_value		value passed to destination object
 * @param {string} parentid			parent id
 */
function addValue(object, single_value, parentid) {
	var overlay = overlays_stack.end(),
		value = {};

	if (isset(single_value, overlay.data)) {
		value = overlay.data[single_value];
	}
	else {
		value[object] = single_value;
	}

	if (typeof parentid === 'undefined') {
		var parentid = null;
	}
	var data = {
		object: object,
		values: [value],
		parentId: parentid
	};

	jQuery(document).trigger('add.popup', data);
}

/**
 * Adds multiple values to destination form.
 *
 * @param {string} frame			refers to destination form
 * @param {object} values			values added to destination form
 */
function addValues(frame, values) {
	var forms = document.getElementsByTagName('FORM')[frame],
		frm_storage = null;

	for (var key in values) {
		if (values[key] === null) {
			continue;
		}

		if (typeof forms !== 'undefined') {
			frm_storage = jQuery(forms).find('#' + key).get(0);
		}
		if (typeof frm_storage === 'undefined' || frm_storage === null) {
			frm_storage = document.getElementById(key);
		}

		if (jQuery(frm_storage).is(':input')) {
			jQuery(frm_storage).val(values[key]).change();
		}
		else {
			jQuery(frm_storage).html(values[key]);
		}
	}
}

/**
 * Collects checked values and passes them to add.popup trigger.
 *
 * @param {string} object		refers to object that is selected from popup
 * @param {string} parentid		parent id
 */
function addSelectedValues(object, parentid) {
	if (typeof parentid === 'undefined') {
		var parentid = null;
	}

	var data = {object: object, values: [], parentId: parentid},
		overlay = overlays_stack.end();

	overlay.$dialogue.find('input[type="checkbox"]').filter(':checked').each((i, c) => {
		if (c.name.indexOf('all_') == -1) {
			data['values'].push(overlay.data[c.value] || c.value);
		}
	});

	jQuery(document).trigger('add.popup', data);
}

/**
 * Add media.
 *
 * @param {string} formname			name of destination form
 * @param {integer} media			media id. If -1, then assumes that this is new media
 * @param {integer} mediatypeid		media type id
 * @param {string} sendto			media sendto value
 * @param {string} period			media period value
 * @param {string} active			media active value
 * @param {string} severity			media severity value
 *
 * @returns true
 */
function add_media(formname, media, mediatypeid, sendto, period, active, severity) {
	var form = window.document.forms[formname];
	var media_name = (media > -1) ? 'medias[' + media + ']' : 'new_media';

	window.create_var(form, media_name + '[mediatypeid]', mediatypeid);
	if (typeof sendto === "object") {
		window.removeVarsBySelector(form, 'input[name^="'+media_name+'[sendto]"]');
		jQuery(sendto).each(function(i, st) {
			window.create_var(form, media_name + '[sendto]['+i+']', st);
		});
	}
	else {
		window.create_var(form, media_name + '[sendto]', sendto);
	}
	window.create_var(form, media_name + '[period]', period);
	window.create_var(form, media_name + '[active]', active);
	window.create_var(form, media_name + '[severity]', severity);

	form.submit();
	return true;
}

/**
 * Send trigger expression form data to server for validation before adding it to trigger expression field.
 *
 * @param {Overlay} overlay
 */
function validate_trigger_expression(overlay) {
	var $form = overlay.$dialogue.find('form'),
		url = new Curl($form.attr('action'));

	url.setArgument('add', 1);

	overlay.setLoading();
	overlay.xhr = jQuery.ajax({
		url: url.getUrl(),
		data: $form.serialize(),
		complete: function() {
			overlay.unsetLoading();
		},
		success: function(ret) {
			overlay.$dialogue.find('.msg-bad, .msg-good').remove();

			if ('error' in ret) {
				const message_box = makeMessageBox('bad', ret.error.messages, ret.error.title);

				message_box.insertBefore($form);

				return;
			}

			var form = window.document.forms[ret.dstfrm];
			var obj = (typeof form !== 'undefined')
				? jQuery(form).find('#' + ret.dstfld1).get(0)
				: document.getElementById(ret.dstfld1);

			if ((ret.dstfld1 === 'expr_temp' || ret.dstfld1 === 'recovery_expr_temp')) {
				jQuery(obj).val(ret.expression);
			}
			else {
				jQuery(obj).val(jQuery(obj).val() + ret.expression);
			}

			overlayDialogueDestroy(overlay.dialogueid);

			obj.dispatchEvent(new Event('change'));
		},
		dataType: 'json',
		type: 'POST'
	});
}

function redirect(uri, method, needle, invert_needle, allow_empty) {
	method = (method || 'get').toLowerCase();

	var url = new Curl(uri);

	if (method == 'get') {
		window.location = url.getUrl();
	}
	else {
		// useless param just for easier loop
		var action = '';
		var domBody = document.getElementsByTagName('body')[0];
		var postForm = document.createElement('form');
		domBody.appendChild(postForm);
		postForm.setAttribute('method', 'post');

		invert_needle = (typeof(invert_needle) != 'undefined' && invert_needle);

		var args = url.getArguments();
		for (var key in args) {
			if (!allow_empty && empty(args[key])) {
				continue;
			}

			var is_needle = (typeof(needle) != 'undefined' && key.indexOf(needle) > -1);

			if ((is_needle && !invert_needle) || (!is_needle && invert_needle)) {
				if (Array.isArray(args[key])) {
					for (var i = 0, l = args[key].length; i < l; i++) {
						action += '&' + key + '[]=' + args[key][i];
					}
				}
				else {
					action += '&' + key + '=' + args[key];
				}

				continue;
			}

			var hInput = document.createElement('input');
			hInput.setAttribute('type', 'hidden');
			postForm.appendChild(hInput);

			if (Array.isArray(args[key])) {
				hInput.setAttribute('name', key + '[]');
				for (var i = 0, l = args[key].length; i < l; i++) {
					hInput.setAttribute('value', args[key][i]);
				}
			}
			else {
				hInput.setAttribute('name', key);
				hInput.setAttribute('value', args[key]);
			}
		}

		postForm.setAttribute('action', url.getPath() + '?' + action.substr(1));
		postForm.submit();
	}

	return false;
}

/**
 * Send parameters to given url using natural HTML form submission.
 *
 * @param {string} url
 * @param {Object} params
 * @param {boolean} allow_empty
 *
 * @return {boolean}
 */
function post(url, params) {
	function addVars(post_form, name, value) {
		if (Array.isArray(value)) {
			for (let i = 0; i < value.length; i++) {
				addVars(post_form, `${name}[]`, value[i]);
			}
		}
		else if (typeof value === 'object' && value !== null) {
			for (const [key, _value] of Object.entries(value)) {
				addVars(post_form, `${name}[${key}]`, _value);
			}
		}
		else {
			addVar(post_form, name, value);
		}
	}

	function addVar(post_form, name, value) {
		const is_multiline = /\r|\n/.exec(value);
		let input;

		if (is_multiline) {
			input = document.createElement('textarea');
		}
		else {
			input = document.createElement('input');
			input.type = 'hidden';
		}

		input.name = name;
		input.value = value;
		post_form.appendChild(input);
	}

	const dom_body = document.getElementsByTagName('body')[0];
	const post_form = document.createElement('form');
	post_form.setAttribute('action', url);
	post_form.setAttribute('method', 'post');
	post_form.style.display = 'none';

	for (const [key, value] of Object.entries(params)) {
		addVars(post_form, key, value);
	}

	dom_body.appendChild(post_form);
	post_form.submit();
}

function showHide(obj) {
	if (jQuery(obj).is(':hidden')) {
		jQuery(obj).css('display', 'block');
	}
	else {
		jQuery(obj).css('display', 'none');
	}
}

function showHideVisible(obj) {
	if (is_string(obj)) {
		obj = document.getElementById(obj);
	}
	if (!obj) {
		throw 'showHideVisible(): Object not found.';
	}

	if (obj.style.visibility != 'hidden') {
		obj.style.visibility = 'hidden';
	}
	else {
		obj.style.visibility = 'visible';
	}
}

/**
 * Check if element is visible.
 *
 * @param {object} element
 *
 * @return {boolean}
 */
function isVisible(element) {
	return element.getClientRects().length > 0 && window.getComputedStyle(element).visibility !== 'hidden';
}

/**
 * Switch element classes and return final class.
 *
 * @param object|string obj			object or object id
 * @param string        class1
 * @param string        class2
 *
 * @return string
 */
function switchElementClass(obj, class1, class2) {
	obj = (typeof obj === 'string') ? jQuery('#' + obj) : jQuery(obj);

	if (obj.length > 0) {
		if (obj.hasClass(class1)) {
			obj.removeClass(class1);
			obj.addClass(class2);

			return class2;
		}
		else if (obj.hasClass(class2)) {
			obj.removeClass(class2);
			obj.addClass(class1);

			return class1;
		}
	}

	return null;
}

/**
 * Returns the file name of the given path.
 *
 * @param string path
 * @param string suffix
 *
 * @return string
 */
function basename(path, suffix) {
	var name = path.replace(/^.*[\/\\]/g, '');

	if (typeof suffix === 'string' && name.substr(name.length - suffix.length) == suffix) {
		name = name.substr(0, name.length - suffix.length);
	}

	return name;
}

/**
 * Transform datetime parts to two digits e.g., 2 becomes 02.
 *
 * @param int val
 *
 * @return string
 */
function appendZero(val) {
	return val < 10 ? '0' + val : val;
}

/**
 * Trims selected element values.
 *
 * @param array selectors
 */
jQuery.fn.trimValues = function(selectors) {
	var form = this,
		obj;

	jQuery.each(selectors, function(i, value) {
		obj = jQuery(value, form);

		jQuery(obj).each(function() {
			jQuery(this).val(jQuery.trim(jQuery(this).val()));
		});
	});
};

/**
 * Inserts hidden input into a form
 *
 * @param string form_name
 * @param string input_name
 * @param string input_value
 */
function submitFormWithParam(form_name, input_name, input_value) {
	var input = document.createElement('input');
	input.setAttribute('type', 'hidden');
	input.setAttribute('name', input_name);
	input.setAttribute('value', input_value);
	document.forms[form_name].appendChild(input);
	jQuery(document.forms[form_name]).trigger('submit');
}

if (typeof Element.prototype.remove === 'undefined') {
	Element.prototype.remove = function() {
		this.parentNode.removeChild(this);
		return this;
	};
}

/**
 * @deprecated use native bind method
 */
Function.prototype.bindAsEventListener = function (context) {
	var method = this, args = Array.prototype.slice.call(arguments, 1);

	return function(event) {
		return method.apply(context, [event || window.event].concat(args));
	};
};

function openMassupdatePopup(action, parameters = {}, {
	dialogue_class = '',
	trigger_element = document.activeElement
}) {
	const form = trigger_element.closest('form');

	switch (action) {
		case 'popup.massupdate.host':
			parameters.hostids = Object.keys(chkbxRange.getSelectedIds());
			break;

		default:
			parameters.ids = Object.keys(chkbxRange.getSelectedIds());
	}

	switch (action) {
<<<<<<< HEAD
		case 'popup.massupdate.trigger':
			parameters.context = form.querySelector('#form_context').value;
			break;

		case 'popup.massupdate.triggerprototype':
=======
		case 'popup.massupdate.item':
			parameters.context = form.querySelector('#form_context').value;
			parameters.prototype = 0;
			break;

		case 'trigger.massupdate':
			parameters.context = form.querySelector('#form_context').value;
			break;

		case 'popup.massupdate.itemprototype':
		case 'trigger.prototype.massupdate':
>>>>>>> ed41bf12
			parameters.parent_discoveryid = form.querySelector('#form_parent_discoveryid').value;
			parameters.context = form.querySelector('#form_context').value;
			parameters.prototype = 1;
			break;
	}

	return PopUp(action, parameters, {dialogue_class, trigger_element});
}

/**
 * @param {boolean} value
 * @param {string} objectid
 * @param {string} replace_to
 */
function visibilityStatusChanges(value, objectid, replace_to) {
	const obj = document.getElementById(objectid);

	if (obj === null) {
		throw `Cannot find objects with name [${objectid}]`;
	}

	if (replace_to && replace_to != '') {
		if (obj.originalObject) {
			const old_obj = obj.originalObject;
			old_obj.originalObject = obj;

			obj.parentNode.replaceChild(old_obj, obj);
		}
		else if (!value) {
			const new_obj = document.createElement('span');
			new_obj.classList.add('visibility-box-caption');
			new_obj.setAttribute('id', obj.id);
			new_obj.innerHTML = replace_to;
			new_obj.originalObject = obj;

			obj.parentNode.replaceChild(new_obj, obj);
		}
		else {
			throw 'Missing originalObject for restoring';
		}
	}
	else {
		obj.style.visibility = value ? 'visible' : 'hidden';
	}
}

/**
 * Clears session storage from markers of checked table rows.
 * Or keeps only accessible IDs in the list of checked rows.
 *
 * @param {string}       page
 * @param {array|Object} keepids
 * @param {boolean}      mvc
 */
function uncheckTableRows(page, keepids = [], mvc = true) {
	const key = mvc ? 'cb_zabbix_'+page : 'cb_'+page;

	if (keepids.length) {
		let keepids_formatted = {};
		const current = chkbxRange.getSelectedIds();

		for (const id of Object.values(keepids)) {
			keepids_formatted[id.toString()] = (id in current) ? current[id] : '';
		}

		sessionStorage.setItem(key, JSON.stringify(keepids_formatted));
	}
	else {
		sessionStorage.removeItem(key);
	}
}

// Fix jQuery ui.sortable vertical positioning bug.
$.widget("ui.sortable", $.extend({}, $.ui.sortable.prototype, {
	_getParentOffset: function () {
		this.offsetParent = this.helper.offsetParent();

		const pos = this.offsetParent.offset();

		if (this.scrollParent[0] !== this.document[0]
				&& $.contains(this.scrollParent[0], this.offsetParent[0])) {
			pos.left += this.scrollParent.scrollLeft();
			pos.top += this.scrollParent.scrollTop();
		}

		if ((this.offsetParent[0].tagName && this.offsetParent[0].tagName.toLowerCase() === 'html' && $.ui.ie)
				|| this.offsetParent[0] === this.document[0].body) {
			pos = {top: 0, left: 0};
		}

		return {
			top: pos.top + (parseInt(this.offsetParent.css('borderTopWidth'), 10) || 0),
			left: pos.left + (parseInt(this.offsetParent.css('borderLeftWidth'), 10) || 0)
		};
	}
}));<|MERGE_RESOLUTION|>--- conflicted
+++ resolved
@@ -1042,14 +1042,7 @@
 	}
 
 	switch (action) {
-<<<<<<< HEAD
-		case 'popup.massupdate.trigger':
-			parameters.context = form.querySelector('#form_context').value;
-			break;
-
-		case 'popup.massupdate.triggerprototype':
-=======
-		case 'popup.massupdate.item':
+		case 'item.massupdate':
 			parameters.context = form.querySelector('#form_context').value;
 			parameters.prototype = 0;
 			break;
@@ -1058,9 +1051,8 @@
 			parameters.context = form.querySelector('#form_context').value;
 			break;
 
-		case 'popup.massupdate.itemprototype':
+		case 'item.prototype.massupdate':
 		case 'trigger.prototype.massupdate':
->>>>>>> ed41bf12
 			parameters.parent_discoveryid = form.querySelector('#form_parent_discoveryid').value;
 			parameters.context = form.querySelector('#form_context').value;
 			parameters.prototype = 1;
