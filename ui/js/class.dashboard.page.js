--- conflicted
+++ resolved
@@ -343,78 +343,6 @@
 		return this.addWidget(new_widget);
 	}
 
-<<<<<<< HEAD
-=======
-	replaceWidgetFromData(old_widget, new_widget_data) {
-		this.deleteWidget(old_widget, {is_batch_mode: true});
-
-		return this.addWidgetFromData(new_widget_data);
-	}
-
-	_createWidget(widget_class, {type, name, view_mode, fields, defaults, widgetid, pos, is_new, rf_rate, unique_id}) {
-		return new widget_class({
-			type,
-			name,
-			view_mode,
-			fields,
-			defaults,
-			widgetid,
-			pos,
-			is_new,
-			rf_rate,
-			dashboard: {
-				templateid: this._dashboard.templateid,
-				dashboardid: this._dashboard.dashboardid
-			},
-			dashboard_page: {
-				unique_id: this._unique_id
-			},
-			cell_width: this._cell_width,
-			cell_height: this._cell_height,
-			is_editable: this._is_editable,
-			is_edit_mode: this._is_edit_mode,
-			csrf_token: this._csrf_token,
-			unique_id
-		});
-	}
-
-	_createInaccessibleWidget({widgetid, pos, unique_id}) {
-		return this._createWidget(CWidgetInaccessible, {
-			type: 'inaccessible',
-			name: '',
-			view_mode: ZBX_WIDGET_VIEW_MODE_HIDDEN_HEADER,
-			fields: {},
-			defaults: {
-				name: t('Inaccessible widget')
-			},
-			widgetid,
-			pos,
-			is_new: false,
-			rf_rate: 0,
-			unique_id
-		});
-	}
-
-	_createPastePlaceholderWidget({type, name, view_mode, pos, unique_id}) {
-		return this._createWidget(CWidgetPastePlaceholder, {
-			type: 'paste-placeholder',
-			name,
-			view_mode,
-			fields: {},
-			defaults: this._widget_defaults[type],
-			widgetid: null,
-			pos,
-			is_new: false,
-			rf_rate: 0,
-			unique_id
-		});
-	}
-
-	_isHelperWidget(widget) {
-		return widget instanceof CWidgetPastePlaceholder;
-	}
-
->>>>>>> 966a3fa7
 	getDataCopy() {
 		const data = {
 			name: this._data.name,
