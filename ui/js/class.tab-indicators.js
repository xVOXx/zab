/*
** Zabbix
** Copyright (C) 2001-2021 Zabbix SIA
**
** This program is free software; you can redistribute it and/or modify
** it under the terms of the GNU General Public License as published by
** the Free Software Foundation; either version 2 of the License, or
** (at your option) any later version.
**
** This program is distributed in the hope that it will be useful,
** but WITHOUT ANY WARRANTY; without even the implied warranty of
** MERCHANTABILITY or FITNESS FOR A PARTICULAR PURPOSE. See the
** GNU General Public License for more details.
**
** You should have received a copy of the GNU General Public License
** along with this program; if not, write to the Free Software
** Foundation, Inc., 51 Franklin Street, Fifth Floor, Boston, MA  02110-1301, USA.
**/


'use strict';

const TAB_INDICATOR_ATTR_TYPE    = 'data-indicator';
const TAB_INDICATOR_ATTR_VALUE   = 'data-indicator-value';

const TAB_INDICATOR_TYPE_COUNT   = 'count';
const TAB_INDICATOR_TYPE_MARK    = 'mark';

const TAB_INDICATOR_UPDATE_EVENT = 'tab-indicator-update';

/**
 * Main class to initialize tab indicators.
 */
class TabIndicators {

	constructor(tabs_id = 'tabs') {
		try {
			this.tabs_id = tabs_id;
			this.form = this.getForm();
			this.activateIndicators();
		} catch (error) {
			return false;
		}
	}

	/**
	 * Get main form.
	 *
	 * @return {HTMLElement} Main form
	 */
	getForm() {
		const TEMPLATE = document.querySelector('#templates-form');
		const HOST = document.querySelector('#host-form');
		const AUTHENTICATION = document.querySelector('#authentication-form');
		const HOST_PROTOTYPE = document.querySelector('#host-prototype-form');
		const ITEM = document.querySelector('#item-form');
		const ITEM_PROTOTYPE = document.querySelector('#item-prototype-form');
		const TRIGGER = document.querySelector('#triggers-form');
		const TRIGGER_PROTOTYPE = document.querySelector('#triggers-prototype-form');
		const HOST_DISCOVERY = document.querySelector('#host-discovery-form');
		const WEB_SCENARIO = document.querySelector('#http-form');
		const ACTION = document.querySelector('#action-form');
		const SERVICE = document.querySelector('#service-form');
		const PROXY = document.querySelector('#proxy-form');
		const USER_GROUP = document.querySelector('#user-group-form');
		const USER = document.querySelector('#user-form');
		const MEDIA_TYPE = document.querySelector('#media-type-form');
		const MAP = document.querySelector('#sysmap-form');
		const GRAPH = document.querySelector('#widget-dialogue-form');

		switch (true) {
			case !!TEMPLATE:
				return TEMPLATE;
			case !!HOST:
				return HOST;
			case !!AUTHENTICATION:
				return AUTHENTICATION;
			case !!HOST_PROTOTYPE:
				return HOST_PROTOTYPE;
			case !!ITEM:
				return ITEM;
			case !!ITEM_PROTOTYPE:
				return ITEM_PROTOTYPE;
			case !!TRIGGER:
				return TRIGGER;
			case !!TRIGGER_PROTOTYPE:
				return TRIGGER_PROTOTYPE;
			case !!HOST_DISCOVERY:
				return HOST_DISCOVERY;
			case !!WEB_SCENARIO:
				return WEB_SCENARIO;
			case !!ACTION:
				return ACTION;
			case !!SERVICE:
				return SERVICE;
			case !!PROXY:
				return PROXY;
			case !!USER_GROUP:
				return USER_GROUP;
			case !!USER:
				return USER;
			case !!MEDIA_TYPE:
				return MEDIA_TYPE;
			case !!MAP:
				return MAP;
			case !!GRAPH:
				return GRAPH;
			default:
				throw 'Form not found.';
		}
	}

	/**
	 * Activate tab indicators.
	 */
	activateIndicators() {
<<<<<<< HEAD
		for (const element of this.form.querySelectorAll('#tabs a')) {
=======
		const tabs = this.form.querySelectorAll('#'+this.tabs_id+' a');

		Object.values(tabs).map((element) => {
>>>>>>> aa60ffed
			const indicator_item = this.getIndicatorItem(this.getIndicatorNameByElement(element));

			if (indicator_item instanceof TabIndicatorItem) {
				indicator_item
					.addAttributes(element)
					.initObserver(element);
			}
		}
	}

	/**
	 * Get tab indicator name.
	 *
	 * @param {HTMLElement} element  tab element.
	 *
	 * @return {?string}
	 */
	getIndicatorNameByElement(element) {
		const attr = element.getAttribute('js-indicator');

		if (attr !== null) {
			return attr
				.split('-')
				.map((value) => value[0].toUpperCase() + value.slice(1))
				.join('');
		}

		return null;
	}

	/**
	 * Get tab indicator item class.
	 *
	 * @param {string} indicator_name
	 *
	 * @return {?TabIndicatorItem}
	 */
	getIndicatorItem(indicator_name) {
		return TabIndicatorFactory.createTabIndicator(indicator_name);
	}
}

/**
 * Factory for tab indicator items.
 */
class TabIndicatorFactory {

	/**
	 * Get tab indicator item class.
	 *
	 * @param {string} name
	 *
	 * @return {?TabIndicatorItem}
	 */
	static createTabIndicator(name) {
		switch (name) {
			case 'Macros':
				return new MacrosTabIndicatorItem;
			case 'LinkedTemplate':
				return new LinkedTemplateTabIndicatorItem;
			case 'Tags':
				return new TagsTabIndicatorItem;
			case 'Http':
				return new HttpTabIndicatorItem;
			case 'Ldap':
				return new LdapTabIndicatorItem;
			case 'Saml':
				return new SamlTabIndicatorItem;
			case 'Inventory':
				return new InventoryTabIndicatorItem;
			case 'Encryption':
				return new EncryptionTabIndicatorItem;
			case 'Groups':
				return new GroupsTabIndicatorItem;
			case 'Preprocessing':
				return new PreprocessingTabIndicatorItem;
			case 'Dependency':
				return new DependencyTabIndicatorItem;
			case 'LldMacros':
				return new LldMacrosTabIndicatorItem;
			case 'Filters':
				return new FiltersTabIndicatorItem;
			case 'Overrides':
				return new OverridesTabIndicatorItem;
			case 'Steps':
				return new StepsTabIndicatorItem;
			case 'HttpAuth':
				return new HttpAuthTabIndicatorItem;
			case 'Operations':
				return new OperationsTabIndicatorItem;
			case 'Sla':
				return new SlaTabIndicatorItem;
			case 'ChildServices':
				return new ChildServicesTabIndicatorItem;
			case 'Time':
				return new TimeTabIndicatorItem;
			case 'TagFilter':
				return new TagFilterTabIndicatorItem;
			case 'Media':
				return new MediaTabIndicatorItem;
			case 'MessageTemplate':
				return new MessageTemplateTabIndicatorItem;
			case 'FrontendMessage':
				return new FrontendMessageTabIndicatorItem;
			case 'Sharing':
				return new SharingTabIndicatorItem;
			case 'GraphDataset':
				return new GraphDatasetTabIndicatorItem;
			case 'GraphOptions':
				return new GraphOptionsTabIndicatorItem;
			case 'GraphTime':
				return new GraphTimeTabIndicatorItem;
			case 'GraphLegend':
				return new GraphLegendTabIndicatorItem;
			case 'GraphProblems':
				return new GraphProblemsTabIndicatorItem;
			case 'GraphOverrides':
				return new GraphOverridesTabIndicatorItem;
			case 'Permissions':
				return new PermissionsTabIndicatorItem;
			case 'Valuemaps':
				return new ValuemapsTabIndicatorItem;
		}

		return null;
	}
}

/**
 * Tab indicator item.
 */
class TabIndicatorItem {

	constructor(type) {
		this._type = type;
	}

	/**
	 * Get tab indicator type.
	 *
	 * @return {string}
	 */
	getType() {
		return this._type;
	}

	/**
	 * Get tab indicator value.
	 *
	 * @return {boolean|number} Boolean for mark indicator and number for count indicator
	 */
	getValue() {
		throw 'Fatal error: cannot call abstract method.';
	}

	/**
	 * Init observer for html changes.
	 *
	 * @param {HTMLElement} element
	 */
	initObserver(element) {
		throw 'Fatal error: cannot call abstract method.';
	}

	/**
	 * Add tab indicator attribute to tab element.
	 *
	 * @param {HTMLElement} element  tab element
	 *
	 * @return {TabIndicatorItem}
	 */
	addAttributes(element) {
		element.setAttribute(TAB_INDICATOR_ATTR_TYPE, this.getType());

		switch (this.getType()) {
			case TAB_INDICATOR_TYPE_COUNT:
				element.setAttribute(TAB_INDICATOR_ATTR_VALUE, this.getValue().toString());
				break;
			case TAB_INDICATOR_TYPE_MARK:
				element.setAttribute(TAB_INDICATOR_ATTR_VALUE, !!this.getValue() ? '1' : '0');
				break;
		}

		return this;
	}
}

class MacrosTabIndicatorItem extends TabIndicatorItem {

	constructor() {
		super(TAB_INDICATOR_TYPE_COUNT);
	}

	getValue() {
		return document
			.querySelectorAll('#tbl_macros tr.form_row > td:first-child > textarea:not(:placeholder-shown):not([readonly])')
			.length;
	}

	/**
	 * @inheritdoc
	 * This observer yet init in include\views\js\common.template.edit.js.php.
	 *
	 * @param {HTMLElement} element
	 */
	initObserver(element) {
		const target_node = document.querySelector('#tbl_macros');

		if (target_node !== null) {
			const observer = new MutationObserver(() => {
				this.addAttributes(element);
			});

			observer.observe(target_node, {
				childList: true,
				attributes: true,
				attributeFilter: ['value', 'style'], // Use style because textarea don't have value attribute.
				subtree: true
			});
		}
	}
}

class LinkedTemplateTabIndicatorItem extends TabIndicatorItem {

	constructor() {
		super(TAB_INDICATOR_TYPE_COUNT);
	}

	getValue() {
		const target_node = document.querySelector('#linked-template');
		const multiselect_node = document.querySelector('#add_templates_');
		let count = 0;

		// Count saved templates.
		if (target_node !== null) {
			count += target_node
				.querySelectorAll('tbody tr')
				.length;
		}

		// Count new templates in multiselect.
		if (multiselect_node !== null) {
			count += multiselect_node
				.querySelectorAll('.selected li')
				.length;
		}

		return count;
	}

	initObserver(element) {
<<<<<<< HEAD
		const target_node = document.querySelector('#add_templates_ .multiselect-list');

		if (target_node !== null) {
			const observer = new MutationObserver(() => {
				this.addAttributes(element);
=======
		const observer_options = {
			childList: true,
			subtree: true
		};
		const multiselect_node = document.querySelector('#add_templates_');
		const linked_node = document.querySelector('#linked-template');

		const observer_callback = (mutationList, _observer) => {
			mutationList.forEach((mutation) => {
				switch (mutation.type) {
					case 'childList':
						this.addAttributes(element);
						break;
				}
>>>>>>> aa60ffed
			});

<<<<<<< HEAD
			observer.observe(target_node, {
				childList: true,
				subtree: true
			});
=======
		if (linked_node) {
			const linked_observer = new MutationObserver(observer_callback);
			linked_observer.observe(linked_node, observer_options);
		}

		if (multiselect_node) {
			const multiselect_observer = new MutationObserver(observer_callback);
			multiselect_observer.observe(multiselect_node.parentNode, observer_options);
>>>>>>> aa60ffed
		}
	}
}

class TagsTabIndicatorItem extends TabIndicatorItem {

	constructor() {
		super(TAB_INDICATOR_TYPE_COUNT);
	}

	getValue() {
		return document
			.querySelectorAll('#tags-table tr.form_row > td:first-child > textarea:not(:placeholder-shown):not([readonly])')
			.length;
	}

	initObserver(element) {
		const target_node = document.querySelector('#tags-table');

		if (target_node !== null) {
			const observer = new MutationObserver(() => {
				this.addAttributes(element);
			});

			observer.observe(target_node, {
				childList: true,
				attributes: true,
				attributeFilter: ['value', 'style'], // Use style because textarea don't have value attribute.
				subtree: true
			});
		}
	}
}

class HttpTabIndicatorItem extends TabIndicatorItem {

	constructor() {
		super(TAB_INDICATOR_TYPE_MARK);
	}

	getValue() {
		const element = document.querySelector('#http_auth_enabled');

		if (element !== null) {
			return element.checked;
		}

		return false;
	}

	initObserver(element) {
		const target_node = document.querySelector('#http_auth_enabled');

		if (target_node !== null) {
			target_node.addEventListener('click', () => {
				this.addAttributes(element);
			});
		}
	}
}

class LdapTabIndicatorItem extends TabIndicatorItem {

	constructor() {
		super(TAB_INDICATOR_TYPE_MARK);
	}

	getValue() {
		const element = document.querySelector('#ldap_configured');

		if (element !== null) {
			return element.checked;
		}

		return false;
	}

	initObserver(element) {
		const target_node = document.querySelector('#ldap_configured');

		if (target_node !== null) {
			target_node.addEventListener('click', () => {
				this.addAttributes(element);
			});
		}
	}
}

class SamlTabIndicatorItem extends TabIndicatorItem {

	constructor() {
		super(TAB_INDICATOR_TYPE_MARK);
	}

	getValue() {
		const element = document.querySelector('#saml_auth_enabled');

		if (element !== null) {
			return element.checked;
		}

		return false;
	}

	initObserver(element) {
		const target_node = document.querySelector('#saml_auth_enabled');

		if (target_node !== null) {
			target_node.addEventListener('click', () => {
				this.addAttributes(element);
			});
		}
	}
}

class InventoryTabIndicatorItem extends TabIndicatorItem {

	constructor() {
		super(TAB_INDICATOR_TYPE_MARK);
	}

	getValue() {
		const element = document.querySelector('[name=inventory_mode]:checked');

		if (element !== null) {
			return (element.value === '0' || element.value === '1');
		}

		return false;
	}

	initObserver(element) {
		for (const input of document.querySelectorAll('[name=inventory_mode]')) {
			input.addEventListener('click', () => {
				this.addAttributes(element);
			});
		}
	}
}

class EncryptionTabIndicatorItem extends TabIndicatorItem {

	constructor() {
		super(TAB_INDICATOR_TYPE_MARK);
	}

	getValue() {
		const tls_connect = document.querySelector('[name=tls_connect]:checked');

		if (tls_connect !== null && (tls_connect.value === '2' || tls_connect.value === '4')) {
			return true;
		}

		const tls_in_psk = !!document.querySelector('[name=tls_in_psk]:checked');
		const tls_in_cert = !!document.querySelector('[name=tls_in_cert]:checked');

		return tls_in_psk || tls_in_cert;
	}

	initObserver(element) {
		const tls_in_psk_node = document.querySelector('[name=tls_in_psk]');

		if (tls_in_psk_node !== null) {
			tls_in_psk_node.addEventListener('click', () => {
				this.addAttributes(element);
			});
		}

		const tls_in_cert_node = document.querySelector('[name=tls_in_cert]');

		if (tls_in_cert_node !== null) {
			tls_in_cert_node.addEventListener('click', () => {
				this.addAttributes(element);
			});
		}

		for (const input of document.querySelectorAll('[name=tls_connect]')) {
			input.addEventListener('click', () => {
				this.addAttributes(element);
			});
		}
	}
}

class GroupsTabIndicatorItem extends TabIndicatorItem {

	constructor() {
		super(TAB_INDICATOR_TYPE_COUNT);
	}

	getValue() {
		return document
			.querySelectorAll('#group_links_ .multiselect-list li')
			.length;
	}

	initObserver(element) {
		const target_node = document.querySelector('#group_links_ .multiselect-list');

		if (target_node !== null) {
			const observer = new MutationObserver(() => {
				this.addAttributes(element);
			});

			observer.observe(target_node, {
				childList: true,
				subtree: true
			});
		}
	}
}

class PreprocessingTabIndicatorItem extends TabIndicatorItem {

	constructor() {
		super(TAB_INDICATOR_TYPE_COUNT);
	}

	getValue() {
		return document
			.querySelectorAll('#preprocessing .preprocessing-list-item')
			.length;
	}

	initObserver(element) {
		const target_node = document.querySelector('#preprocessing');

		if (target_node !== null) {
			const observer = new MutationObserver(() => {
				this.addAttributes(element);
			});

			observer.observe(target_node, {
				childList: true,
				subtree: true
			});
		}
	}
}

class DependencyTabIndicatorItem extends TabIndicatorItem {

	constructor() {
		super(TAB_INDICATOR_TYPE_COUNT);
	}

	getValue() {
		return document
			.querySelectorAll('#dependency-table tbody tr')
			.length;
	}

	initObserver(element) {
		const target_node = document.querySelector('#dependency-table tbody');

		if (target_node !== null) {
			const observer = new MutationObserver(() => {
				this.addAttributes(element);
			});

			observer.observe(target_node, {
				childList: true,
				subtree: true
			});
		}
	}
}

class LldMacrosTabIndicatorItem extends TabIndicatorItem {

	constructor() {
		super(TAB_INDICATOR_TYPE_COUNT);
	}

	getValue() {
		return document
			.querySelectorAll('#lld_macro_paths tbody tr.form_row > td:first-child > textarea:not(:placeholder-shown):not([readonly])')
			.length;
	}

	initObserver(element) {
		const target_node = document.querySelector('#lld_macro_paths');

		if (target_node !== null) {
			const observer = new MutationObserver(() => {
				this.addAttributes(element);
			});

			observer.observe(target_node, {
				childList: true,
				attributes: true,
				attributeFilter: ['value', 'style'], // Use style because textarea don't have value attribute.
				subtree: true
			});
		}
	}
}

class FiltersTabIndicatorItem extends TabIndicatorItem {

	constructor() {
		super(TAB_INDICATOR_TYPE_COUNT);
	}

	getValue() {
		return document
			.querySelectorAll('#conditions tbody .form_row > td > input.macro:not(:placeholder-shown):not([readonly])')
			.length;
	}

	initObserver(element) {
		const target_node = document.querySelector('#conditions');

		if (target_node !== null) {
			const observer = new MutationObserver(() => {
				this.addAttributes(element);
			});

			observer.observe(target_node, {
				childList: true,
				attributes: true,
				attributeFilter: ['value'],
				subtree: true
			});
		}
	}
}

class OverridesTabIndicatorItem extends TabIndicatorItem {

	constructor() {
		super(TAB_INDICATOR_TYPE_COUNT);
	}

	getValue() {
		return document
			.querySelectorAll('.lld-overrides-table tbody [data-index]')
			.length;
	}

	initObserver(element) {
		const target_node = document.querySelector('.lld-overrides-table tbody');

		if (target_node !== null) {
			const observer = new MutationObserver(() => {
				this.addAttributes(element);
			});

			observer.observe(target_node, {
				childList: true,
				subtree: true
			});
		}
	}
}

class StepsTabIndicatorItem extends TabIndicatorItem {

	constructor() {
		super(TAB_INDICATOR_TYPE_COUNT);
	}

	getValue() {
		return document
			.querySelectorAll('.httpconf-steps-dynamic-row [data-index]')
			.length;
	}

	initObserver(element) {
		const target_node = document.querySelector('.httpconf-steps-dynamic-row tbody');

		if (target_node !== null) {
			const observer = new MutationObserver(() => {
				this.addAttributes(element);
			});

			observer.observe(target_node, {
				childList: true,
				subtree: true
			});
		}
	}
}

class HttpAuthTabIndicatorItem extends TabIndicatorItem {

	constructor() {
		super(TAB_INDICATOR_TYPE_MARK);
	}

	getValue() {
		if (document.querySelector('#authentication').value > 0) {
			return true;
		}

		if (document.querySelector('#verify_peer:checked') || document.querySelector('#verify_host:checked')) {
			return true;
		}

		return document.querySelector('#ssl_cert_file').value !== ''
			|| document.querySelector('#ssl_key_file').value !== ''
			|| document.querySelector('#ssl_key_password').value !== '';
	}

	initObserver(element) {
		const auth_node = document.querySelector('#authentication');

		if (auth_node !== null) {
			auth_node.addEventListener('change', () => {
				this.addAttributes(element);
			});
		}

		for (const input of document.querySelectorAll('#verify_peer, #verify_host')) {
			input.addEventListener('click', () => {
				this.addAttributes(element);
			});
		}

		for (const input of document.querySelectorAll('#ssl_cert_file, #ssl_key_file, #ssl_key_password')) {
			input.addEventListener('change', () => {
				this.addAttributes(element);
			});
		}
	}
}

class OperationsTabIndicatorItem extends TabIndicatorItem {

	constructor() {
		super(TAB_INDICATOR_TYPE_COUNT);
	}

	getValue() {
		let count = 0;

		count += document
			.querySelectorAll('#op-table tbody tr:not(:last-child)')
			.length;

		count += document
			.querySelectorAll('#rec-table tbody tr:not(:last-child)')
			.length;

		count += document
			.querySelectorAll('#upd-table tbody tr:not(:last-child)')
			.length;

		return count;
	}

	initObserver(element) {
		const target_node_op = document.querySelector('#op-table tbody');

		if (target_node_op !== null) {
			const observer_op = new MutationObserver(() => {
				this.addAttributes(element);
			});

			observer_op.observe(target_node_op, {
				childList: true,
				subtree: true
			});
		}

		const target_node_rec = document.querySelector('#rec-table tbody');

		if (target_node_rec !== null) {
			const observer_rec = new MutationObserver(() => {
				this.addAttributes(element);
			});

			observer_rec.observe(target_node_rec, {
				childList: true,
				subtree: true
			});
		}

		const target_node_upd = document.querySelector('#upd-table tbody');

		if (target_node_upd !== null) {
			const observer_upd = new MutationObserver(() => {
				this.addAttributes(element);
			});

			observer_upd.observe(target_node_upd, {
				childList: true,
				subtree: true
			});
		}
	}
}

class SlaTabIndicatorItem extends TabIndicatorItem {

	constructor() {
		super(TAB_INDICATOR_TYPE_MARK);
	}

	getValue() {
		const element = document.querySelector('#showsla');

		if (element !== null) {
			return element.checked;
		}

		return false;
	}

	initObserver(element) {
		const target_node = document.querySelector('#showsla');

		if (target_node !== null) {
			target_node.addEventListener('click', () => {
				this.addAttributes(element);
			});
		}
	}
}

class ChildServicesTabIndicatorItem extends TabIndicatorItem {

	constructor() {
		super(TAB_INDICATOR_TYPE_COUNT);
	}

	getValue() {
		return document
			.querySelector('#children')
			.dataset
			.tabIndicator;
	}

	initObserver(element) {
		const target_node = document.querySelector('#children');

		if (target_node !== null) {
			const observer = new MutationObserver(() => {
				this.addAttributes(element);
			});

			observer.observe(target_node, {
				attributes: true,
				attributeFilter: ['data-tab-indicator']
			});
		}
	}
}

class TimeTabIndicatorItem extends TabIndicatorItem {

	constructor() {
		super(TAB_INDICATOR_TYPE_COUNT);
	}

	getValue() {
		return document
			.querySelectorAll('#time-table tbody tr')
			.length;
	}

	initObserver(element) {
		const target_node = document.querySelector('#time-table tbody');

		if (target_node !== null) {
			const observer = new MutationObserver(() => {
				this.addAttributes(element);
			});

			observer.observe(target_node, {
				childList: true,
				subtree: true
			});
		}
	}
}

class TagFilterTabIndicatorItem extends TabIndicatorItem {

	constructor() {
		super(TAB_INDICATOR_TYPE_MARK);
	}

	getValue() {
		return document
			.querySelectorAll('#tag-filter-table tbody tr')
			.length > 0;
	}

	initObserver(element) {
		document.addEventListener(TAB_INDICATOR_UPDATE_EVENT, () => {
			this.addAttributes(element);
		});
	}
}

class MediaTabIndicatorItem extends TabIndicatorItem {

	constructor() {
		super(TAB_INDICATOR_TYPE_COUNT);
	}

	getValue() {
		return document.querySelectorAll('#media-table tbody tr').length;
	}

	initObserver(element) {
		const target_node = document.querySelector('#media-table tbody');

		if (target_node !== null) {
			const observer = new MutationObserver(() => {
				this.addAttributes(element);
			});

			observer.observe(target_node, {
				childList: true,
				subtree: true
			});
		}
	}
}

class MessageTemplateTabIndicatorItem extends TabIndicatorItem {

	constructor() {
		super(TAB_INDICATOR_TYPE_COUNT);
	}

	getValue() {
		return document
			.querySelectorAll('#message-templates tbody tr:not(:last-child)')
			.length;
	}

	initObserver(element) {
		const target_node = document.querySelector('#message-templates tbody');

		if (target_node !== null) {
			const observer = new MutationObserver(() => {
				this.addAttributes(element);
			});

			observer.observe(target_node, {
				childList: true,
				subtree: true
			});
		}
	}
}

class FrontendMessageTabIndicatorItem extends TabIndicatorItem {

	constructor() {
		super(TAB_INDICATOR_TYPE_MARK);
	}

	getValue() {
		const element = document.querySelector('#messages_enabled');

		if (element !== null) {
			return element.checked;
		}

		return false;
	}

	initObserver(element) {
		const target_node = document.querySelector('#messages_enabled');

		if (target_node !== null) {
			target_node.addEventListener('click', () => {
				this.addAttributes(element);
			});
		}
	}
}

class SharingTabIndicatorItem extends TabIndicatorItem {

	constructor() {
		super(TAB_INDICATOR_TYPE_MARK);
	}

	getValue() {
		const element = document.querySelector("[name='private']:checked");

		if (element !== null && element.value > 0) {
			return true;
		}

		return document.querySelectorAll('#user-group-share-table tbody tr:not(:last-child)').length > 0
			|| document.querySelectorAll('#user-share-table tbody tr:not(:last-child)').length > 0;
	}

	initObserver(element) {
		for (const input of document.querySelectorAll('[name=private]')) {
			input.addEventListener('click', () => {
				this.addAttributes(element);
			});
		}

		const target_node_group = document.querySelector('#user-group-share-table tbody');

		if (target_node_group !== null) {
			const observer_group = new MutationObserver(() => {
				this.addAttributes(element);
			});

			observer_group.observe(target_node_group, {
				childList: true,
				subtree: true
			});
		}

		const target_node_user = document.querySelector('#user-share-table tbody');

		if (target_node_user !== null) {
			const observer_user = new MutationObserver(() => {
				this.addAttributes(element);
			});

			observer_user.observe(target_node_user, {
				childList: true,
				subtree: true
			});
		}
	}
}

class GraphDatasetTabIndicatorItem extends TabIndicatorItem {

	constructor() {
		super(TAB_INDICATOR_TYPE_COUNT);
	}

	getValue() {
		return document
			.querySelectorAll('#data_sets .list-accordion-item')
			.length;
	}

	initObserver(element) {
		const target_node = document.querySelector('#data_sets');

		if (target_node !== null) {
			const observer = new MutationObserver(() => {
				this.addAttributes(element);
			});

			observer.observe(target_node, {
				childList: true,
				subtree: true
			});
		}
	}
}

class GraphOptionsTabIndicatorItem extends TabIndicatorItem {

	constructor() {
		super(TAB_INDICATOR_TYPE_MARK);
	}

	getValue() {
		const element = document.querySelector("[name='source']:checked");

		if (element !== null) {
			return element.value > 0;
		}

		return false;
	}

	initObserver(element) {
		for (const input of document.querySelectorAll("[name='source']")) {
			input.addEventListener('click', () => {
				this.addAttributes(element);
			});
		}
	}
}

class GraphTimeTabIndicatorItem extends TabIndicatorItem {

	constructor() {
		super(TAB_INDICATOR_TYPE_MARK);
	}

	getValue() {
		const element = document.querySelector('#graph_time');

		if (element !== null) {
			return element.checked;
		}

		return false;
	}

	initObserver(element) {
		const target_node = document.querySelector('#graph_time');

		if (target_node !== null) {
			target_node.addEventListener('click', () => {
				this.addAttributes(element);
			});
		}
	}
}

class GraphLegendTabIndicatorItem extends TabIndicatorItem {

	constructor() {
		super(TAB_INDICATOR_TYPE_MARK);
	}

	getValue() {
		const element = document.querySelector('#legend');

		if (element !== null) {
			return element.checked;
		}

		return false;
	}

	initObserver(element) {
		const target_node = document.querySelector('#legend');

		if (target_node !== null) {
			target_node.addEventListener('click', () => {
				this.addAttributes(element);
			});
		}
	}
}

class GraphProblemsTabIndicatorItem extends TabIndicatorItem {

	constructor() {
		super(TAB_INDICATOR_TYPE_MARK);
	}

	getValue() {
		const element = document.querySelector('#show_problems');

		if (element !== null) {
			return element.checked;
		}

		return false;
	}

	initObserver(element) {
		const target_node = document.querySelector('#show_problems');

		if (target_node !== null) {
			target_node.addEventListener('click', () => {
				this.addAttributes(element);
			});
		}
	}
}

class GraphOverridesTabIndicatorItem extends TabIndicatorItem {

	constructor() {
		super(TAB_INDICATOR_TYPE_COUNT);
	}

	getValue() {
		return document
			.querySelectorAll('.overrides-list .overrides-list-item')
			.length;
	}

	initObserver(element) {
		const target_node = document.querySelector('.overrides-list');

		if (target_node !== null) {
			const observer = new MutationObserver(() => {
				this.addAttributes(element);
			});

			observer.observe(target_node, {
				childList: true,
				subtree: true
			});
		}
	}
}

class PermissionsTabIndicatorItem extends TabIndicatorItem {

	constructor() {
		super(TAB_INDICATOR_TYPE_MARK);
	}

	getValue() {
		return document
			.querySelectorAll('#group-right-table tbody tr')
			.length > 1;
	}

	initObserver(element) {
		document.addEventListener(TAB_INDICATOR_UPDATE_EVENT, () => {
			this.addAttributes(element);
		});
	}
}

class ValuemapsTabIndicatorItem extends TabIndicatorItem {

	constructor() {
		super(TAB_INDICATOR_TYPE_COUNT);
	}

	getValue() {
		return document
			.querySelectorAll('#valuemap-table tbody tr')
			.length;
	}

	initObserver(element) {
		const target_node = document.querySelector('#valuemap-table');

		if (target_node !== null) {
			const observer = new MutationObserver(() => {
				this.addAttributes(element);
			});

			observer.observe(target_node, {
				childList: true,
				subtree: true
			});
		}
	}
}<|MERGE_RESOLUTION|>--- conflicted
+++ resolved
@@ -114,13 +114,7 @@
 	 * Activate tab indicators.
 	 */
 	activateIndicators() {
-<<<<<<< HEAD
-		for (const element of this.form.querySelectorAll('#tabs a')) {
-=======
-		const tabs = this.form.querySelectorAll('#'+this.tabs_id+' a');
-
-		Object.values(tabs).map((element) => {
->>>>>>> aa60ffed
+		for (const element of this.form.querySelectorAll('#' + this.tabs_id + ' a')) {
 			const indicator_item = this.getIndicatorItem(this.getIndicatorNameByElement(element));
 
 			if (indicator_item instanceof TabIndicatorItem) {
@@ -373,45 +367,29 @@
 	}
 
 	initObserver(element) {
-<<<<<<< HEAD
-		const target_node = document.querySelector('#add_templates_ .multiselect-list');
-
-		if (target_node !== null) {
-			const observer = new MutationObserver(() => {
-				this.addAttributes(element);
-=======
-		const observer_options = {
-			childList: true,
-			subtree: true
-		};
 		const multiselect_node = document.querySelector('#add_templates_');
 		const linked_node = document.querySelector('#linked-template');
 
-		const observer_callback = (mutationList, _observer) => {
-			mutationList.forEach((mutation) => {
-				switch (mutation.type) {
-					case 'childList':
-						this.addAttributes(element);
-						break;
-				}
->>>>>>> aa60ffed
-			});
-
-<<<<<<< HEAD
-			observer.observe(target_node, {
-				childList: true,
-				subtree: true
-			});
-=======
-		if (linked_node) {
-			const linked_observer = new MutationObserver(observer_callback);
-			linked_observer.observe(linked_node, observer_options);
-		}
-
-		if (multiselect_node) {
-			const multiselect_observer = new MutationObserver(observer_callback);
-			multiselect_observer.observe(multiselect_node.parentNode, observer_options);
->>>>>>> aa60ffed
+		if (linked_node !== null) {
+			const linked_observer = new MutationObserver(() => {
+				this.addAttributes(element)
+			});
+
+			linked_observer.observe(linked_node, {
+				childList: true,
+				subtree: true
+			});
+		}
+
+		if (multiselect_node !== null) {
+			const multiselect_observer = new MutationObserver(() => {
+				this.addAttributes(element)
+			});
+
+			multiselect_observer.observe(multiselect_node.parentNode, {
+				childList: true,
+				subtree: true
+			});
 		}
 	}
 }
