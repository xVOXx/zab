<?php declare(strict_types=1);
/*
** Zabbix
** Copyright (C) 2001-2021 Zabbix SIA
**
** This program is free software; you can redistribute it and/or modify
** it under the terms of the GNU General Public License as published by
** the Free Software Foundation; either version 2 of the License, or
** (at your option) any later version.
**
** This program is distributed in the hope that it will be useful,
** but WITHOUT ANY WARRANTY; without even the implied warranty of
** MERCHANTABILITY or FITNESS FOR A PARTICULAR PURPOSE. See the
** GNU General Public License for more details.
**
** You should have received a copy of the GNU General Public License
** along with this program; if not, write to the Free Software
** Foundation, Inc., 51 Franklin Street, Fifth Floor, Boston, MA  02110-1301, USA.
**/


use PHPUnit\Framework\TestCase;

class CApiInputValidatorTest extends TestCase {

	protected function setUp(): void {
		$settings = $this->createMock(CSettings::class);
		$settings->method('get')
			->will($this->returnValue([
				CSettingsHelper::VALIDATE_URI_SCHEMES => '1',
				CSettingsHelper::URI_VALID_SCHEMES => 'http,https,ftp,file,mailto,tel,ssh'
			]));

		$instances_map = [
			['settings', $settings]
		];
		$api_service_factory = $this->createMock('CApiServiceFactory');
		$api_service_factory->method('getObject')
			->will($this->returnValueMap($instances_map));

		API::setApiServiceFactory($api_service_factory);
	}

	public function dataProviderInput() {
		return [
			[
				['type' => API_CALC_FORMULA],
				'last(agent.ping) = 1 or "text" = {$MACRO}',
				'/1/formula',
				'last(agent.ping) = 1 or "text" = {$MACRO}'
			],
			[
				['type' => API_CALC_FORMULA],
				'last(agent.ping) = 1 or "text" = {#LLD}',
				'/1/formula',
				'Invalid parameter "/1/formula": incorrect calculated item formula starting from " {#LLD}".'
			],
			[
				['type' => API_CALC_FORMULA, 'flags' => API_ALLOW_LLD_MACRO],
				'last(agent.ping) = 1 or "text" = {#LLD}',
				'/1/formula',
				'last(agent.ping) = 1 or "text" = {#LLD}'
			],
			[
				['type' => API_CALC_FORMULA],
				'',
				'/1/formula',
				'Invalid parameter "/1/formula": cannot be empty.'
			],
			[
				['type' => API_CALC_FORMULA],
				[],
				'/1/formula',
				'Invalid parameter "/1/formula": a character string is expected.'
			],
			[
				['type' => API_CALC_FORMULA],
				true,
				'/1/formula',
				'Invalid parameter "/1/formula": a character string is expected.'
			],
			[
				['type' => API_CALC_FORMULA],
				null,
				'/1/formula',
				'Invalid parameter "/1/formula": a character string is expected.'
			],
			[
				['type' => API_CALC_FORMULA],
				// broken UTF-8 byte sequence
				"\xd1".'12345',
				'/1/formula',
				'Invalid parameter "/1/formula": invalid byte sequence in UTF-8.'
			],
			[
				['type' => API_COLOR],
				'ffffff',
				'/1/color',
				'ffffff'
			],
			[
				['type' => API_COLOR],
				'037ACF',
				'/1/color',
				'037ACF'
			],
			[
				['type' => API_COLOR],
				'000000',
				'/1/color',
				'000000'
			],
			[
				['type' => API_COLOR],
				'',
				'/1/color',
				''
			],
			[
				['type' => API_COLOR, 'flags' => API_NOT_EMPTY],
				'',
				'/1/color',
				'Invalid parameter "/1/color": cannot be empty.'
			],
			[
				['type' => API_COLOR],
				[],
				'/1/color',
				'Invalid parameter "/1/color": a character string is expected.'
			],
			[
				['type' => API_COLOR],
				true,
				'/1/color',
				'Invalid parameter "/1/color": a character string is expected.'
			],
			[
				['type' => API_COLOR],
				null,
				'/1/color',
				'Invalid parameter "/1/color": a character string is expected.'
			],
			[
				['type' => API_COLOR],
				// broken UTF-8 byte sequence
				"\xd1".'12345',
				'/1/color',
				'Invalid parameter "/1/color": invalid byte sequence in UTF-8.'
			],
			[
				['type' => API_STRING_UTF8, 'length' => 16],
				'Zabbix server',
				'/1/name',
				'Zabbix server'
			],
			[
				['type' => API_STRING_UTF8, 'length' => 16],
				'Zabbix Server++++',
				'/1/name',
				'Invalid parameter "/1/name": value is too long.'
			],
			[
				['type' => API_STRING_UTF8, 'flags' => API_NOT_EMPTY],
				'name',
				'/1/name',
				'name'
			],
			[
				['type' => API_STRING_UTF8, 'flags' => API_NOT_EMPTY],
				'',
				'/1/name',
				'Invalid parameter "/1/name": cannot be empty.'
			],
			[
				['type' => API_STRING_UTF8],
				'',
				'/1/name',
				''
			],
			[
				['type' => API_STRING_UTF8],
				[],
				'/1/name',
				'Invalid parameter "/1/name": a character string is expected.'
			],
			[
				['type' => API_STRING_UTF8],
				true,
				'/1/name',
				'Invalid parameter "/1/name": a character string is expected.'
			],
			[
				['type' => API_STRING_UTF8],
				null,
				'/1/name',
				'Invalid parameter "/1/name": a character string is expected.'
			],
			[
				['type' => API_STRING_UTF8, 'flags' => API_ALLOW_NULL],
				null,
				'/1/name',
				null
			],
			[
				['type' => API_STRING_UTF8],
				// broken UTF-8 byte sequence
				'Заббикс '."\xd1".'сервер',
				'/1/name',
				'Invalid parameter "/1/name": invalid byte sequence in UTF-8.'
			],
			[
				['type' => API_STRING_UTF8, 'in' => 'xml,json'],
				'json',
				'/1/name',
				'json'
			],
			[
				['type' => API_STRING_UTF8, 'in' => 'xml,json'],
				'XML',
				'/1/name',
				'Invalid parameter "/1/name": value must be one of xml, json.'
			],
			[
				['type' => API_STRINGS_UTF8],
				['hostid', 'name'],
				'/output',
				['hostid', 'name']
			],
			[
				['type' => API_STRINGS_UTF8],
				['a' => 'hostid', 'b' => 'name'],
				'/output',
				['hostid', 'name']
			],
			[
				['type' => API_STRINGS_UTF8],
				[],
				'/output',
				[]
			],
			[
				['type' => API_STRINGS_UTF8, 'flags' => API_NOT_EMPTY],
				[],
				'/output',
				'Invalid parameter "/output": cannot be empty.'
			],
			[
				['type' => API_STRINGS_UTF8],
				'',
				'/output',
				'Invalid parameter "/output": an array is expected.'
			],
			[
				['type' => API_STRINGS_UTF8, 'flags' => API_NORMALIZE],
				'',
				'/output',
				['']
			],
			[
				['type' => API_STRINGS_UTF8],
				true,
				'/output',
				'Invalid parameter "/output": an array is expected.'
			],
			[
				['type' => API_STRINGS_UTF8],
				123,
				'/output',
				'Invalid parameter "/output": an array is expected.'
			],
			[
				['type' => API_STRINGS_UTF8],
				123.5,
				'/output',
				'Invalid parameter "/output": an array is expected.'
			],
			[
				['type' => API_STRINGS_UTF8],
				null,
				'/output',
				'Invalid parameter "/output": an array is expected.'
			],
			[
				['type' => API_STRINGS_UTF8, 'flags' => API_ALLOW_NULL],
				null,
				'/output',
				null
			],
			[
				['type' => API_STRINGS_UTF8],
				['hostid', []],
				'/output',
				'Invalid parameter "/output/2": a character string is expected.'
			],
			[
				['type' => API_STRINGS_UTF8],
				// broken UTF-8 byte sequence
				['abc'."\xd1".'e'],
				'/output',
				'Invalid parameter "/output/1": invalid byte sequence in UTF-8.'
			],
			[
				['type' => API_STRINGS_UTF8, 'in' => 'hostid,name'],
				['hostid', 'name'],
				'/output',
				['hostid', 'name']
			],
			[
				['type' => API_STRINGS_UTF8, 'in' => 'hostid,name'],
				['hostid', 'host'],
				'/output',
				'Invalid parameter "/output/2": value must be one of hostid, name.'
			],
			[
				['type' => API_STRINGS_UTF8, 'in' => 'hostid,name', 'uniq' => true],
				['hostid', 'name', 'name'],
				'/output',
				'Invalid parameter "/output/3": value (name) already exists.'
			],
			[
				['type' => API_INT32],
				0,
				'/1/int',
				0
			],
			[
				['type' => API_INT32],
				12345,
				'/1/int',
				12345
			],
			[
				['type' => API_INT32],
				-12345,
				'/1/int',
				-12345
			],
			[
				['type' => API_INT32],
				'012345',
				'/1/int',
				12345
			],
			[
				['type' => API_INT32],
				'-12345',
				'/1/int',
				-12345
			],
			[
				['type' => API_INT32],
				'-012345',
				'/1/int',
				-12345
			],
			[
				['type' => API_INT32],
				'-2147483648',
				'/1/int',
				-2147483648
			],
			[
				['type' => API_INT32],
				'2147483647',
				'/1/int',
				2147483647
			],
			[
				['type' => API_INT32],
				'-2147483649',
				'/1/int',
				'Invalid parameter "/1/int": a number is too large.'
			],
			[
				['type' => API_INT32],
				'2147483648',
				'/1/int',
				'Invalid parameter "/1/int": a number is too large.'
			],
			[
				['type' => API_INT32],
				'foo',
				'/1/int',
				'Invalid parameter "/1/int": an integer is expected.'
			],
			[
				['type' => API_INT32],
				[],
				'/1/int',
				'Invalid parameter "/1/int": an integer is expected.'
			],
			[
				['type' => API_INT32],
				true,
				'/1/int',
				'Invalid parameter "/1/int": an integer is expected.'
			],
			[
				['type' => API_INT32],
				null,
				'/1/int',
				'Invalid parameter "/1/int": an integer is expected.'
			],
			[
				['type' => API_INT32, 'flags' => API_ALLOW_NULL],
				null,
				'/1/int',
				null
			],
			[
				['type' => API_INT32],
				0.0,
				'/1/int',
				'Invalid parameter "/1/int": an integer is expected.'
			],
			[
				['type' => API_INT32],
				1.23E+11,
				'/1/int',
				'Invalid parameter "/1/int": an integer is expected.'
			],
			[
				['type' => API_INT32, 'in' => '0,1,2'],
				1,
				'/1/int',
				1
			],
			[
				['type' => API_INT32, 'in' => '-1,0,1,2'],
				'01',
				'/1/int',
				1
			],
			[
				['type' => API_INT32, 'in' => '-1,0,1,2'],
				-1,
				'/1/int',
				-1
			],
			[
				['type' => API_INT32, 'in' => '-1,0,1,2'],
				'-1',
				'/1/int',
				-1
			],
			[
				['type' => API_INT32, 'in' => '-1,0,1,2'],
				'-01',
				'/1/int',
				-1
			],
			[
				['type' => API_INT32, 'in' => '-1,0,1,2'],
				-2,
				'/1/int',
				'Invalid parameter "/1/int": value must be one of -1, 0, 1, 2.'
			],
			[
				['type' => API_INT32, 'in' => '0,60:900'],
				0,
				'/1/int',
				0
			],
			[
				['type' => API_INT32, 'in' => '0,60:900'],
				60,
				'/1/int',
				60
			],
			[
				['type' => API_INT32, 'in' => '0,60:900'],
				120,
				'/1/int',
				120
			],
			[
				['type' => API_INT32, 'in' => '0,60:900'],
				900,
				'/1/int',
				900
			],
			[
				['type' => API_INT32, 'in' => '0,60:900'],
				1,
				'/1/int',
				'Invalid parameter "/1/int": value must be one of 0, 60-900.'
			],
			[
				['type' => API_INT32, 'in' => '0,60:900'],
				59,
				'/1/int',
				'Invalid parameter "/1/int": value must be one of 0, 60-900.'
			],
			[
				['type' => API_INT32, 'in' => '0,60:900'],
				901,
				'/1/int',
				'Invalid parameter "/1/int": value must be one of 0, 60-900.'
			],
			[
				['type' => API_INTS32],
				[0, 1],
				'/output',
				[0, 1]
			],
			[
				['type' => API_INTS32],
				['0', '1'],
				'/output',
				[0, 1]
			],
			[
				['type' => API_INTS32],
				['a' => 0, 'b' => 1],
				'/output',
				[0, 1]
			],
			[
				['type' => API_INTS32],
				[],
				'/output',
				[]
			],
			[
				['type' => API_INTS32, 'flags' => API_NOT_EMPTY],
				[],
				'/output',
				'Invalid parameter "/output": cannot be empty.'
			],
			[
				['type' => API_INTS32],
				'',
				'/output',
				'Invalid parameter "/output": an array is expected.'
			],
			[
				['type' => API_INTS32],
				true,
				'/output',
				'Invalid parameter "/output": an array is expected.'
			],
			[
				['type' => API_INTS32],
				123,
				'/output',
				'Invalid parameter "/output": an array is expected.'
			],
			[
				['type' => API_INTS32, 'flags' => API_NORMALIZE],
				123,
				'/output',
				[123]
			],
			[
				['type' => API_INTS32],
				123.5,
				'/output',
				'Invalid parameter "/output": an array is expected.'
			],
			[
				['type' => API_INTS32],
				null,
				'/output',
				'Invalid parameter "/output": an array is expected.'
			],
			[
				['type' => API_INTS32, 'flags' => API_ALLOW_NULL],
				null,
				'/output',
				null
			],
			[
				['type' => API_INTS32],
				[0, []],
				'/output',
				'Invalid parameter "/output/2": an integer is expected.'
			],
			[
				['type' => API_INTS32, 'in' => '1:100'],
				[55, 67],
				'/output',
				[55, 67]
			],
			[
				['type' => API_INTS32, 'in' => '1:100'],
				[55, 55, 101],
				'/output',
				'Invalid parameter "/output/3": value must be one of 1-100.'
			],
			[
				['type' => API_INTS32, 'uniq' => true],
				[55, 55, 101],
				'/output',
				'Invalid parameter "/output/2": value (55) already exists.'
			],
			[
				['type' => API_UINT64],
				0,
				'/1/int',
				'0'
			],
			[
				['type' => API_UINT64],
				12345,
				'/1/int',
				'12345'
			],
			[
				['type' => API_UINT64],
				-12345,
				'/1/int',
				'Invalid parameter "/1/int": an unsigned integer is expected.'
			],
			[
				['type' => API_UINT64],
				'012345',
				'/1/int',
				'12345'
			],
			[
				['type' => API_UINT64],
				'-012345',
				'/1/int',
				'Invalid parameter "/1/int": an unsigned integer is expected.'
			],
			[
				['type' => API_UINT64],
				'18446744073709551615',
				'/1/int',
				'18446744073709551615'
			],
			[
				['type' => API_UINT64],
				'18446744073709551616',
				'/1/int',
				'Invalid parameter "/1/int": a number is too large.'
			],
			[
				['type' => API_UINT64],
				'foo',
				'/1/int',
				'Invalid parameter "/1/int": an unsigned integer is expected.'
			],
			[
				['type' => API_UINT64],
				[],
				'/1/int',
				'Invalid parameter "/1/int": an unsigned integer is expected.'
			],
			[
				['type' => API_UINT64],
				true,
				'/1/int',
				'Invalid parameter "/1/int": an unsigned integer is expected.'
			],
			[
				['type' => API_UINT64],
				null,
				'/1/int',
				'Invalid parameter "/1/int": an unsigned integer is expected.'
			],
			[
				['type' => API_UINT64, 'flags' => API_ALLOW_NULL],
				null,
				'/1/int',
				null
			],
			[
				['type' => API_UINT64],
				0.0,
				'/1/int',
				'Invalid parameter "/1/int": an unsigned integer is expected.'
			],
			[
				['type' => API_UINT64],
				1.23E+11,
				'/1/int',
				'Invalid parameter "/1/int": an unsigned integer is expected.'
			],
			[
				['type' => API_UINTS64],
				[0, 1],
				'/output',
				['0', '1']
			],
			[
				['type' => API_UINTS64],
				['0', '1'],
				'/output',
				['0', '1']
			],
			[
				['type' => API_UINTS64],
				['a' => 0, 'b' => 1],
				'/output',
				['0', '1']
			],
			[
				['type' => API_UINTS64],
				[],
				'/output',
				[]
			],
			[
				['type' => API_UINTS64, 'flags' => API_NOT_EMPTY],
				[],
				'/output',
				'Invalid parameter "/output": cannot be empty.'
			],
			[
				['type' => API_UINTS64],
				'',
				'/output',
				'Invalid parameter "/output": an array is expected.'
			],
			[
				['type' => API_UINTS64],
				true,
				'/output',
				'Invalid parameter "/output": an array is expected.'
			],
			[
				['type' => API_UINTS64],
				123,
				'/output',
				'Invalid parameter "/output": an array is expected.'
			],
			[
				['type' => API_UINTS64, 'flags' => API_NORMALIZE],
				123,
				'/output',
				['123']
			],
			[
				['type' => API_UINTS64],
				123.5,
				'/output',
				'Invalid parameter "/output": an array is expected.'
			],
			[
				['type' => API_UINTS64],
				null,
				'/output',
				'Invalid parameter "/output": an array is expected.'
			],
			[
				['type' => API_UINTS64, 'flags' => API_ALLOW_NULL],
				null,
				'/output',
				null
			],
			[
				['type' => API_UINTS64],
				[0, []],
				'/output',
				'Invalid parameter "/output/2": an unsigned integer is expected.'
			],
			[
				['type' => API_FLOAT],
				0,
				'/1/float',
				0.0
			],
			[
				['type' => API_FLOAT],
				0.5,
				'/1/float',
				0.5
			],
			[
				['type' => API_FLOAT],
				-0.5,
				'/1/float',
				-0.5
			],
			[
				['type' => API_FLOAT],
				12345,
				'/1/float',
				12345.0
			],
			[
				['type' => API_FLOAT],
				-12345,
				'/1/float',
				-12345.0
			],
			[
				['type' => API_FLOAT],
				'012345',
				'/1/float',
				12345.0
			],
			[
				['type' => API_FLOAT],
				'-12345',
				'/1/float',
				-12345.0
			],
			[
				['type' => API_FLOAT],
				'-012345',
				'/1/float',
				-12345.0
			],
			[
				['type' => API_FLOAT],
				'-2147483648',
				'/1/float',
				-2147483648.0
			],
			[
				['type' => API_FLOAT],
				'2147483647',
				'/1/float',
				2147483647.0
			],
			[
				['type' => API_FLOAT],
				'-2147483649',
				'/1/float',
				-2147483649.0
			],
			[
				['type' => API_FLOAT],
				'2147483648',
				'/1/float',
				2147483648.0
			],
			[
				['type' => API_FLOAT],
				'foo',
				'/1/float',
				'Invalid parameter "/1/float": a floating point value is expected.'
			],
			[
				['type' => API_FLOAT],
				[],
				'/1/float',
				'Invalid parameter "/1/float": a floating point value is expected.'
			],
			[
				['type' => API_FLOAT],
				true,
				'/1/float',
				'Invalid parameter "/1/float": a floating point value is expected.'
			],
			[
				['type' => API_FLOAT],
				null,
				'/1/float',
				'Invalid parameter "/1/float": a floating point value is expected.'
			],
			[
				['type' => API_FLOAT, 'flags' => API_ALLOW_NULL],
				null,
				'/1/float',
				null
			],
			[
				['type' => API_FLOAT],
				1.23E+11,
				'/1/float',
				1.23E+11
			],
			[
				['type' => API_FLOAT],
				'1.23E+11',
				'/1/float',
				1.23E+11
			],
			[
				['type' => API_FLOAT],
				'1.23e+11',
				'/1/float',
				1.23E+11
			],
			[
				['type' => API_FLOAT],
				'-1.23e+11',
				'/1/float',
				-1.23E+11
			],
			[
				['type' => API_FLOAT],
				'.23E11',
				'/1/float',
				0.23E+11
			],
			[
				['type' => API_FLOATS],
				[0, 1],
				'/output',
				[0.0, 1.0]
			],
			[
				['type' => API_FLOATS],
				['0', '1'],
				'/output',
				[0.0, 1.0]
			],
			[
				['type' => API_FLOATS],
				['a' => 0, 'b' => 1],
				'/output',
				[0.0, 1.0]
			],
			[
				['type' => API_FLOATS],
				[],
				'/output',
				[]
			],
			[
				['type' => API_FLOATS, 'flags' => API_NOT_EMPTY],
				[],
				'/output',
				'Invalid parameter "/output": cannot be empty.'
			],
			[
				['type' => API_FLOATS],
				'',
				'/output',
				'Invalid parameter "/output": an array is expected.'
			],
			[
				['type' => API_FLOATS],
				true,
				'/output',
				'Invalid parameter "/output": an array is expected.'
			],
			[
				['type' => API_FLOATS],
				123,
				'/output',
				'Invalid parameter "/output": an array is expected.'
			],
			[
				['type' => API_FLOATS, 'flags' => API_NORMALIZE],
				123,
				'/output',
				[123.0]
			],
			[
				['type' => API_FLOATS],
				123.5,
				'/output',
				'Invalid parameter "/output": an array is expected.'
			],
			[
				['type' => API_FLOATS],
				null,
				'/output',
				'Invalid parameter "/output": an array is expected.'
			],
			[
				['type' => API_FLOATS, 'flags' => API_ALLOW_NULL],
				null,
				'/output',
				null
			],
			[
				['type' => API_FLOATS],
				[0, []],
				'/output',
				'Invalid parameter "/output/2": a floating point value is expected.'
			],
			[
				['type' => API_ID],
				0,
				'/1/id',
				'0'
			],
			[
				['type' => API_ID, 'flags' => API_NOT_EMPTY],
				0,
				'/1/id',
				'Invalid parameter "/1/id": cannot be empty.'
			],
			[
				['type' => API_ID],
				12345,
				'/1/id',
				'12345'
			],
			[
				['type' => API_ID],
				'012345',
				'/1/id',
				'12345'
			],
			[
				['type' => API_ID],
				'00',
				'/1/id',
				'0'
			],
			[
				['type' => API_ID],
				'9223372036854775807',
				'/1/id',
				'9223372036854775807'
			],
			[
				['type' => API_ID],
				'00009223372036854775807',
				'/1/id',
				'9223372036854775807'
			],
			[
				['type' => API_ID],
				'-1',
				'/1/id',
				'Invalid parameter "/1/id": a number is expected.'
			],
			[
				['type' => API_ID],
				'foo',
				'/1/id',
				'Invalid parameter "/1/id": a number is expected.'
			],
			[
				['type' => API_ID],
				[],
				'/1/id',
				'Invalid parameter "/1/id": a number is expected.'
			],
			[
				['type' => API_ID],
				true,
				'/1/id',
				'Invalid parameter "/1/id": a number is expected.'
			],
			[
				['type' => API_ID],
				null,
				'/1/id',
				'Invalid parameter "/1/id": a number is expected.'
			],
			[
				['type' => API_ID, 'flags' => API_ALLOW_NULL],
				null,
				'/1/id',
				null
			],
			[
				['type' => API_ID],
				'9223372036854775808',
				'/1/id',
				'Invalid parameter "/1/id": a number is too large.'
			],
			[
				['type' => API_ID],
				0.0,
				'/1/id',
				'Invalid parameter "/1/id": a number is expected.'
			],
			[
				['type' => API_ID],
				1.23E+11,
				'/1/id',
				'Invalid parameter "/1/id": a number is expected.'
			],
			[
				['type' => API_BOOLEAN],
				true,
				'/1/createMissing',
				true
			],
			[
				['type' => API_BOOLEAN],
				false,
				'/1/createMissing',
				false
			],
			[
				['type' => API_BOOLEAN],
				'-1',
				'/1/createMissing',
				'Invalid parameter "/1/createMissing": a boolean is expected.'
			],
			[
				['type' => API_BOOLEAN],
				0,
				'/1/createMissing',
				'Invalid parameter "/1/createMissing": a boolean is expected.'
			],
			[
				['type' => API_BOOLEAN],
				[],
				'/1/createMissing',
				'Invalid parameter "/1/createMissing": a boolean is expected.'
			],
			[
				['type' => API_BOOLEAN],
				0.0,
				'/1/createMissing',
				'Invalid parameter "/1/createMissing": a boolean is expected.'
			],
			[
				['type' => API_BOOLEAN],
				null,
				'/1/createMissing',
				'Invalid parameter "/1/createMissing": a boolean is expected.'
			],
			[
				['type' => API_BOOLEAN, 'flags' => API_ALLOW_NULL],
				null,
				'/1/createMissing',
				null
			],
			[
				['type' => API_FLAG],
				true,
				'/1/userData',
				true
			],
			[
				['type' => API_FLAG],
				false,
				'/1/userData',
				false
			],
			[
				['type' => API_OBJECT, 'fields' => []],
				[],
				'/',
				[]
			],
			[
				['type' => API_OBJECT, 'fields' => []],
				true,
				'/',
				'Invalid parameter "/": an array is expected.'
			],
			[
				['type' => API_OBJECT, 'fields' => []],
				null,
				'/',
				'Invalid parameter "/": an array is expected.'
			],
			[
				['type' => API_OBJECT, 'flags' => API_ALLOW_NULL, 'fields' => []],
				null,
				'/',
				null
			],
			[
				['type' => API_OBJECT, 'fields' => []],
				'',
				'/',
				'Invalid parameter "/": an array is expected.'
			],
			[
				['type' => API_OBJECT, 'fields' => []],
				['host' => 'Zabbix server'],
				'/',
				'Invalid parameter "/": unexpected parameter "host".'
			],
			[
				['type' => API_OBJECT, 'fields' => [
					'host' => ['type' => API_STRING_UTF8]
				]],
				['host' => 'Zabbix server'],
				'/',
				['host' => 'Zabbix server']
			],
			[
				['type' => API_OBJECT, 'fields' => [
					'host' => ['type' => API_STRING_UTF8]
				]],
				[
					'host' => 'Zabbix server',
					'name' => 'Zabbix server'
				],
				'/',
				'Invalid parameter "/": unexpected parameter "name".'
			],
			[
				['type' => API_OBJECT, 'fields' => [
					'host' => ['type' => API_STRING_UTF8],
					'name' => ['type' => API_STRING_UTF8]
				]],
				[
					'host' => 'Zabbix server'
				],
				'/',
				[
					'host' => 'Zabbix server'
				]
			],
			[
				['type' => API_OBJECT, 'fields' => [
					'host' => ['type' => API_STRING_UTF8, 'flags' => API_REQUIRED],
					'name' => ['type' => API_STRING_UTF8, 'flags' => API_REQUIRED]
				]],
				[
					'host' => 'Zabbix server'
				],
				'/',
				'Invalid parameter "/": the parameter "name" is missing.'
			],
			[
				['type' => API_OBJECT, 'fields' => [
					'roles' => ['type' => API_OBJECT, 'default' => [], 'fields' => [
						'value' => ['type' => API_STRING_UTF8, 'default' => 'test']
					]]
				]],
				[],
				'/',
				[
					'roles' => [
						'value' => 'test'
					]
				]
			],
			[
				['type' => API_IDS],
				[],
				'/',
				[]
			],
			[
				['type' => API_IDS],
				'',
				'/',
				'Invalid parameter "/": an array is expected.'
			],
			[
				['type' => API_IDS],
				true,
				'/',
				'Invalid parameter "/": an array is expected.'
			],
			[
				['type' => API_IDS],
				null,
				'/',
				'Invalid parameter "/": an array is expected.'
			],
			[
				['type' => API_IDS, 'flags' => API_NORMALIZE],
				null,
				'/',
				'Invalid parameter "/": an array is expected.'
			],
			[
				['type' => API_IDS],
				46342,
				'/',
				'Invalid parameter "/": an array is expected.'
			],
			[
				['type' => API_IDS, 'flags' => API_NORMALIZE],
				46342,
				'/',
				['46342']
			],
			[
				['type' => API_IDS, 'flags' => API_NORMALIZE],
				'00',
				'/',
				['0']
			],
			[
				['type' => API_IDS, 'flags' => API_NORMALIZE],
				'0000046342',
				'/',
				['46342']
			],
			[
				['type' => API_IDS, 'flags' => API_ALLOW_NULL],
				null,
				'/',
				null
			],
			[
				['type' => API_IDS],
				[0, 1, 2, 3, '00', '4', '9223372036854775807'],
				'/',
				['0', '1', '2', '3', '0', '4', '9223372036854775807']
			],
			[
				['type' => API_IDS],
				[0, 1, 2, 3, '4', '9223372036854775807', 'foo'],
				'/',
				'Invalid parameter "/7": a number is expected.'
			],
			[
				['type' => API_IDS],
				[0, 1, 2, 3, '4', '9223372036854775807', '9223372036854775808'],
				'/',
				'Invalid parameter "/7": a number is too large.'
			],
			[
				['type' => API_IDS, 'uniq' => true],
				[0, 1, 2, 3, '4', '9223372036854775807', 5, 6, 7],
				'/',
				['0', '1', '2', '3', '4', '9223372036854775807', '5', '6', '7']
			],
			[
				['type' => API_IDS, 'uniq' => true],
				[0, 1, 2, 3, '4', '9223372036854775807', 5, 6, 7, '3'],
				'/',
				'Invalid parameter "/10": value (3) already exists.'
			],
			[
				['type' => API_IDS, 'uniq' => true],
				[0, 1, 2, 3, '4', '9223372036854775807', 5, 6, 7, 0.0],
				'/',
				'Invalid parameter "/10": a number is expected.'
			],
			[
				['type' => API_IDS, 'uniq' => true],
				[0, 1, 2, 3, '4', '9223372036854775807', 5, 6, 7, '03'],
				'/',
				'Invalid parameter "/10": value (3) already exists.'
			],
			[
				['type' => API_OBJECTS],
				true,
				'/',
				'Invalid parameter "/": an array is expected.'
			],
			[
				['type' => API_OBJECTS],
				null,
				'/',
				'Invalid parameter "/": an array is expected.'
			],
			[
				['type' => API_OBJECTS, 'flags' => API_ALLOW_NULL, 'fields' => []],
				null,
				'/',
				null
			],
			[
				['type' => API_OBJECTS, 'flags' => API_NOT_EMPTY, 'fields' => []],
				[[], [], []],
				'/',
				[[], [], []]
			],
			[
				['type' => API_OBJECTS, 'flags' => API_NOT_EMPTY, 'fields' => []],
				[],
				'/',
				'Invalid parameter "/": cannot be empty.'
			],
			[
				['type' => API_OBJECTS, 'length' => 2, 'fields' => []],
				[[], [], []],
				'/',
				'Invalid parameter "/": value is too long.'
			],
			[
				['type' => API_OBJECTS, 'length' => 3, 'fields' => []],
				[[], [], []],
				'/',
				[[], [], []]
			],
			[
				['type' => API_OBJECTS, 'fields' => []],
				['000' => []],
				'/',
				[[]]
			],
			[
				['type' => API_OBJECTS, 'fields' => []],
				[['host' => 'Zabbix server']],
				'/',
				'Invalid parameter "/1": unexpected parameter "host".'
			],
			[
				['type' => API_OBJECTS, 'fields' => [
					'host' => ['type' => API_STRING_UTF8, 'flags' => API_REQUIRED],
					'name' => ['type' => API_STRING_UTF8]
				]],
				[
					['host' => 'Zabbix server', 'name' => 'Zabbix server'],
					['host' => 'Zabbix server']
				],
				'/',
				[
					['host' => 'Zabbix server', 'name' => 'Zabbix server'],
					['host' => 'Zabbix server']
				]
			],
			[
				['type' => API_OBJECTS, 'fields' => [
					'name' => ['type' => API_STRING_UTF8],
					'col' => ['type' => API_INT32, 'flags' => API_REQUIRED, 'default' => '0'],
					'row' => ['type' => API_INT32, 'flags' => API_REQUIRED, 'default' => '1'],
					'width' => ['type' => API_INT32],
					'height' => ['type' => API_INT32]
				]],
				[
					['name' => 'Zabbix server 1'],
					['name' => 'Zabbix server 2', 'col' => 5, 'row' => 10, 'width' => 1, 'height' => 1]
				],
				'/',
				[
					['name' => 'Zabbix server 1', 'col' => 0, 'row' => 1],
					['name' => 'Zabbix server 2', 'col' => 5, 'row' => 10, 'width' => 1, 'height' => 1]
				]
			],
			[
				['type' => API_OBJECTS, 'fields' => [
					'host' => ['type' => API_STRING_UTF8, 'flags' => API_REQUIRED],
					'name' => ['type' => API_STRING_UTF8, 'flags' => API_REQUIRED]
				]],
				[
					['host' => 'Zabbix server', 'name' => 'Zabbix server'],
					['host' => 'Zabbix server']
				],
				'/',
				'Invalid parameter "/2": the parameter "name" is missing.'
			],
			[
				['type' => API_OBJECTS, 'uniq' => [['valuemapid'], ['name']], 'fields' => [
					'valuemapid' =>	['type' => API_ID, 'flags' => API_REQUIRED],
					'name' =>		['type' => API_STRING_UTF8, 'flags' => API_REQUIRED | API_NOT_EMPTY, 'length' => 64],
					'mappings' =>	['type' => API_OBJECTS, 'flags' => API_REQUIRED | API_NOT_EMPTY, 'uniq' => [['value']], 'fields' => [
						'value' =>		['type' => API_STRING_UTF8, 'flags' => API_REQUIRED, 'length' => 64],
						'newvalue' =>	['type' => API_STRING_UTF8, 'flags' => API_REQUIRED, 'length' => 64]
					]]
				]],
				[
					[
						'valuemapid' => 4,
						'name' => 'APC Battery Replacement Status',
						'mappings' => [
							['value' => '1', 'newvalue' => 'unknown'],
							['value' => '2', 'newvalue' => 'notInstalled'],
							['value' => '3', 'newvalue' => 'ok'],
							['value' => '4', 'newvalue' => 'failed'],
							['value' => '5', 'newvalue' => 'highTemperature'],
							['value' => '6', 'newvalue' => 'replaceImmediately'],
							['value' => '7', 'newvalue' => 'lowCapacity']
						]
					],
					[
						'valuemapid' => 5,
						'name' => 'APC Battery Status',
						'mappings' => [
							['value' => '1', 'newvalue' => 'unknown'],
							['value' => '2', 'newvalue' => 'batteryNormal'],
							['value' => '3', 'newvalue' => 'batteryLow']
						]
					]
				],
				'/',
				[
					[
						'valuemapid' => '4',
						'name' => 'APC Battery Replacement Status',
						'mappings' => [
							['value' => '1', 'newvalue' => 'unknown'],
							['value' => '2', 'newvalue' => 'notInstalled'],
							['value' => '3', 'newvalue' => 'ok'],
							['value' => '4', 'newvalue' => 'failed'],
							['value' => '5', 'newvalue' => 'highTemperature'],
							['value' => '6', 'newvalue' => 'replaceImmediately'],
							['value' => '7', 'newvalue' => 'lowCapacity']
						]
					],
					[
						'valuemapid' => '5',
						'name' => 'APC Battery Status',
						'mappings' => [
							['value' => '1', 'newvalue' => 'unknown'],
							['value' => '2', 'newvalue' => 'batteryNormal'],
							['value' => '3', 'newvalue' => 'batteryLow']
						]
					]
				]
			],
			[
				['type' => API_OBJECTS, 'uniq' => [['valuemapid'], ['name']], 'fields' => [
					'valuemapid' =>	['type' => API_ID, 'flags' => API_REQUIRED],
					'name' =>		['type' => API_STRING_UTF8, 'flags' => API_REQUIRED | API_NOT_EMPTY, 'length' => 64]
				]],
				[
					[
						'valuemapid' => 4,
						'name' => 'APC Battery Replacement Status'
					],
					[
						'valuemapid' => 5,
						'name' => 'APC Battery Status'
					],
					[
						'valuemapid' => 4,
						'name' => 'APC Battery Replacement Status'
					]
				],
				'/',
				'Invalid parameter "/3": value (valuemapid)=(4) already exists.'
			],
			[
				['type' => API_OBJECTS, 'uniq' => [['valuemapid'], ['name']], 'fields' => [
					'valuemapid' =>	['type' => API_ID, 'flags' => API_REQUIRED],
					'name' =>		['type' => API_STRING_UTF8, 'flags' => API_REQUIRED | API_NOT_EMPTY, 'length' => 64],
					'mappings' =>	['type' => API_OBJECTS, 'flags' => API_REQUIRED | API_NOT_EMPTY, 'uniq' => [['value']], 'fields' => [
						'value' =>		['type' => API_STRING_UTF8, 'flags' => API_REQUIRED, 'length' => 64],
						'newvalue' =>	['type' => API_STRING_UTF8, 'flags' => API_REQUIRED, 'length' => 64]
					]]
				]],
				[
					[
						'valuemapid' => 4,
						'name' => 'APC Battery Replacement Status',
						'mappings' => [
							['value' => '1', 'newvalue' => 'unknown'],
							['value' => '2', 'newvalue' => 'notInstalled'],
							['value' => '3', 'newvalue' => 'ok'],
							['value' => '4', 'newvalue' => 'failed'],
							['value' => '5', 'newvalue' => 'highTemperature'],
							['value' => '6', 'newvalue' => 'replaceImmediately'],
							['value' => '1', 'newvalue' => 'lowCapacity']
						]
					]
				],
				'/',
				'Invalid parameter "/1/mappings/7": value (value)=(1) already exists.'
			],
			[
				['type' => API_OBJECT, 'fields' => [
					'tags' => ['type' => API_OBJECTS, 'uniq' => [['tag', 'operator', 'value']], 'fields' => [
						'tag'		=> ['type' => API_STRING_UTF8, 'flags' => API_REQUIRED | API_NOT_EMPTY, 'length' => 255],
						'operator'	=> ['type' => API_INT32, 'in' => implode(',', [0, 2]), 'default' => 2],
						'value'		=> ['type' => API_STRING_UTF8, 'length' => 255, 'default' => '']
					]]
				]],
				[
					'tags' => [
						['tag' => 'tag', 'operator' => 0, 'value' => ''],
						['tag' => 'tag', 'operator' => 0, 'value' => '']
					]
				],
				'/',
				'Invalid parameter "/tags/2": value (tag, operator, value)=(tag, 0, ) already exists.'
			],
			[
				['type' => API_OBJECT, 'fields' => [
					'tags' => ['type' => API_OBJECT, 'flags' => API_ALLOW_NULL, 'fields' => [
						'tag'	=> ['type' => API_STRING_UTF8]
					]]
				]],
				[
					'tags' => null
				],
				'/',
				[
					'tags' => null
				]
			],
			[
				['type' => API_OBJECT, 'fields' => [
					'tags' => ['type' => API_OBJECTS, 'uniq' => [['tag', 'operator', 'value']], 'fields' => [
						'tag'		=> ['type' => API_STRING_UTF8, 'flags' => API_REQUIRED | API_NOT_EMPTY, 'length' => 255],
						'operator'	=> ['type' => API_INT32, 'in' => implode(',', [0, 2]), 'default' => 2],
						'value'		=> ['type' => API_STRING_UTF8, 'length' => 255, 'default' => '']
					]]
				]],
				[
					'tags' => [
						['tag' => 'tag'],
						['tag' => 'tag']
					]
				],
				'/',
				'Invalid parameter "/tags/2": value (tag, operator, value)=(tag, 2, ) already exists.'
			],
			[
				['type' => API_OBJECTS, 'uniq' => [['valuemapid'], ['name']], 'fields' => [
					'valuemapid' =>	['type' => API_ID, 'flags' => API_REQUIRED],
					'name' =>		['type' => API_STRING_UTF8, 'flags' => API_REQUIRED | API_NOT_EMPTY, 'length' => 64]
				]],
				[
					'valuemapid' => 5,
					'name' => 'APC Battery Status'
				],
				'/',
				'Invalid parameter "/1": an array is expected.'
			],
			[
				['type' => API_OBJECTS, 'flags' => API_NORMALIZE, 'uniq' => [['valuemapid'], ['name']], 'fields' => [
					'valuemapid' =>	['type' => API_ID, 'flags' => API_REQUIRED],
					'name' =>		['type' => API_STRING_UTF8, 'flags' => API_REQUIRED | API_NOT_EMPTY, 'length' => 64],
					'mappings' =>	['type' => API_OBJECTS, 'flags' => API_REQUIRED | API_NOT_EMPTY | API_NORMALIZE, 'uniq' => [['value']], 'fields' => [
						'value' =>		['type' => API_STRING_UTF8, 'flags' => API_REQUIRED, 'length' => 64],
						'newvalue' =>	['type' => API_STRING_UTF8, 'flags' => API_REQUIRED, 'length' => 64]
					]]
				]],
				[
					'valuemapid' => 5,
					'name' => 'APC Battery Status',
					'mappings' => ['value' => '1', 'newvalue' => 'unknown']
				],
				'/',
				[
					[
						'valuemapid' => '5',
						'name' => 'APC Battery Status',
						'mappings' => [
							['value' => '1', 'newvalue' => 'unknown']
						]
					]
				]
			],
			[
				['type' => API_OBJECTS, 'fields' => [
					'type' =>	['type' => API_INT32, 'flags' => API_REQUIRED, 'in' => '1:9'],
					'value' =>	['type' => API_MULTIPLE, 'flags' => API_REQUIRED, 'rules' => [
						['if' => ['field' => 'type', 'in' => '1,2'], 'type' => API_INT32],
						['if' => ['field' => 'type', 'in' => '3,4'], 'type' => API_STRING_UTF8],
						['if' => ['field' => 'type', 'in' => '5:9'], 'type' => API_ID]
					]]
				]],
				[
					['type' => '1', 'value' => '-5'],
					['type' => '2', 'value' => '125'],
					['type' => '3', 'value' => 'text'],
					['type' => '4', 'value' => 'text3'],
					['type' => '7', 'value' => '123456789012345']
				],
				'/',
				[
					['type' => 1, 'value' => -5],
					['type' => 2, 'value' => 125],
					['type' => 3, 'value' => 'text'],
					['type' => 4, 'value' => 'text3'],
					['type' => 7, 'value' => '123456789012345']
				]
			],
			[
				['type' => API_OBJECTS, 'fields' => [
					'type' =>	['type' => API_INT32, 'flags' => API_REQUIRED, 'in' => '1:9'],
					'value' =>	['type' => API_MULTIPLE, 'flags' => API_REQUIRED, 'rules' => [
						['if' => ['field' => 'type', 'in' => '1,2'], 'type' => API_INT32]
					]]
				]],
				[
					['type' => '1', 'value' => '-5'],
					['type' => '2', 'value' => 'a125']
				],
				'/',
				'Invalid parameter "/2/value": an integer is expected.'
			],
			[
				['type' => API_OBJECTS, 'fields' => [
					'type' =>	['type' => API_INT32, 'flags' => API_REQUIRED, 'in' => '1:9'],
					'value' =>	['type' => API_MULTIPLE, 'flags' => API_REQUIRED, 'rules' => [
						['if' => ['field' => 'type', 'in' => '1,3'], 'type' => API_INT32]
					]]
				]],
				[
					['type' => '1', 'value' => '-5'],
					['type' => '2', 'value' => '125']
				],
				'/',
				'Incorrect validation rules.'
			],
			[
				['type' => API_OBJECTS, 'fields' => [
					'host' =>	['type' => API_H_NAME, 'flags' => API_REQUIRED],
					'name' =>	['type' => API_STRING_UTF8, 'default_source' => 'host']
				]],
				[
					['host' => 'host 0'],
					['host' => 'host 1', 'name' => 'visible name 1'],
					['host' => 'host 2'],
					['host' => 'host 3'],
					['host' => 'host 4']
				],
				'/',
				[
					['host' => 'host 0', 'name' => 'host 0'],
					['host' => 'host 1', 'name' => 'visible name 1'],
					['host' => 'host 2', 'name' => 'host 2'],
					['host' => 'host 3', 'name' => 'host 3'],
					['host' => 'host 4', 'name' => 'host 4']
				]
			],
			[
				['type' => API_OBJECTS, 'flags' => API_PRESERVE_KEYS, 'fields' => []],
				[
					5 => [],
					102 => []
				],
				'/',
				[
					5 => [],
					102 => []
				]
			],
			[
				['type' => API_OBJECTS, 'fields' => []],
				[
					5 => [],
					102 => []
				],
				'/',
				[
					[],
					[]
				]
			],
			[
				['type' => API_HG_NAME, 'length' => 16],
				'Zabbix servers',
				'/1/name',
				'Zabbix servers'
			],
			[
				['type' => API_HG_NAME, 'length' => 16],
				'Zabbix Servers+++',
				'/1/name',
				'Invalid parameter "/1/name": value is too long.'
			],
			[
				['type' => API_HG_NAME],
				'',
				'/1/name',
				'Invalid parameter "/1/name": cannot be empty.'
			],
			[
				['type' => API_HG_NAME],
				[],
				'/1/name',
				'Invalid parameter "/1/name": a character string is expected.'
			],
			[
				['type' => API_HG_NAME],
				true,
				'/1/name',
				'Invalid parameter "/1/name": a character string is expected.'
			],
			[
				['type' => API_HG_NAME],
				null,
				'/1/name',
				'Invalid parameter "/1/name": a character string is expected.'
			],
			[
				['type' => API_HG_NAME],
				// broken UTF-8 byte sequence
				'Заббикс '."\xd1".'сервера',
				'/1/name',
				'Invalid parameter "/1/name": invalid byte sequence in UTF-8.'
			],
			[
				['type' => API_HG_NAME],
				'Latvia/Riga',
				'/1/name',
				'Latvia/Riga'
			],
			[
				['type' => API_HG_NAME],
				'/Latvia/Riga',
				'/1/name',
				'Invalid parameter "/1/name": invalid host group name.'
			],
			[
				['type' => API_HG_NAME, 'flags' => API_REQUIRED_LLD_MACRO],
				'Latvia/Riga',
				'/1/name',
				'Invalid parameter "/1/name": must contain at least one low-level discovery macro.'
			],
			[
				['type' => API_HG_NAME, 'flags' => API_REQUIRED_LLD_MACRO],
				'Latvia/Riga/{#DC.NAME}',
				'/1/name',
				'Latvia/Riga/{#DC.NAME}'
			],
			[
				['type' => API_HG_NAME, 'flags' => API_REQUIRED_LLD_MACRO],
				'{{#DC}.regsub(".*", "//\1")}',
				'/1/name',
				'{{#DC}.regsub(".*", "//\1")}'
			],
			[
				['type' => API_H_NAME, 'length' => 16],
				'Zabbix server',
				'/1/name',
				'Zabbix server'
			],
			[
				['type' => API_H_NAME, 'length' => 16],
				'Zabbix server++++',
				'/1/name',
				'Invalid parameter "/1/name": value is too long.'
			],
			[
				['type' => API_H_NAME],
				'',
				'/1/name',
				'Invalid parameter "/1/name": cannot be empty.'
			],
			[
				['type' => API_H_NAME],
				[],
				'/1/name',
				'Invalid parameter "/1/name": a character string is expected.'
			],
			[
				['type' => API_H_NAME],
				true,
				'/1/name',
				'Invalid parameter "/1/name": a character string is expected.'
			],
			[
				['type' => API_H_NAME],
				null,
				'/1/name',
				'Invalid parameter "/1/name": a character string is expected.'
			],
			[
				['type' => API_H_NAME],
				// broken UTF-8 byte sequence
				'Zabbix '."\xd1".'server',
				'/1/name',
				'Invalid parameter "/1/name": invalid byte sequence in UTF-8.'
			],
			[
				['type' => API_H_NAME, 'flags' => API_REQUIRED_LLD_MACRO],
				'Linux server',
				'/1/name',
				'Invalid parameter "/1/name": must contain at least one low-level discovery macro.'
			],
			[
				['type' => API_H_NAME, 'flags' => API_REQUIRED_LLD_MACRO],
				'{#PREFIX}-server',
				'/1/name',
				'{#PREFIX}-server'
			],
			[
				['type' => API_H_NAME, 'flags' => API_REQUIRED_LLD_MACRO],
				'{{#HOST}.regsub("^[a-z]+", "\1")}',
				'/1/name',
				'{{#HOST}.regsub("^[a-z]+", "\1")}'
			],
			[
				['type' => API_NUMERIC],
				'',
				'/1/numeric',
				''
			],
			[
				['type' => API_NUMERIC, 'flags' => API_NOT_EMPTY],
				'',
				'/1/numeric',
				'Invalid parameter "/1/numeric": cannot be empty.'
			],
			[
				['type' => API_NUMERIC],
				0,
				'/1/numeric',
				'0'
			],
			[
				['type' => API_NUMERIC, 'length' => 5],
				12345,
				'/1/numeric',
				'12345'
			],
			[
				['type' => API_NUMERIC, 'length' => 5],
				123456,
				'/1/numeric',
				'Invalid parameter "/1/numeric": value is too long.'
			],
			[
				['type' => API_NUMERIC],
				-12345,
				'/1/numeric',
				'-12345'
			],
			[
				['type' => API_NUMERIC],
				'00',
				'/1/numeric',
				'0'
			],
			[
				['type' => API_NUMERIC],
				'-00',
				'/1/numeric',
				'-0'
			],
			[
				['type' => API_NUMERIC],
				'0001.15',
				'/1/numeric',
				'1.15'
			],
			[
				['type' => API_NUMERIC],
				'-0000.0125',
				'/1/numeric',
				'-0.0125'
			],
			[
				['type' => API_NUMERIC],
				'012345',
				'/1/numeric',
				'12345'
			],
			[
				['type' => API_NUMERIC],
				'-012345',
				'/1/numeric',
				'-12345'
			],
			[
				['type' => API_NUMERIC],
				'-9223372036854775808',
				'/1/numeric',
				'-9223372036854775808'
			],
			[
				['type' => API_NUMERIC],
				'9223372036854775807',
				'/1/numeric',
				'9223372036854775807'
			],
			[
				['type' => API_NUMERIC],
				'-1.23E+500',
				'/1/numeric',
				'Invalid parameter "/1/numeric": a number is too large.'
			],
			[
				['type' => API_NUMERIC],
				'1.23E+500',
				'/1/numeric',
				'Invalid parameter "/1/numeric": a number is too large.'
			],
			[
				['type' => API_NUMERIC],
				'.124',
				'/1/numeric',
				'0.124'
			],
			[
				['type' => API_NUMERIC],
				'-.124',
				'/1/numeric',
				'-0.124'
			],
			[
				['type' => API_NUMERIC],
				'foo',
				'/1/numeric',
				'Invalid parameter "/1/numeric": a number is expected.'
			],
			[
				['type' => API_NUMERIC],
				[],
				'/1/numeric',
				'Invalid parameter "/1/numeric": a character string is expected.'
			],
			[
				['type' => API_NUMERIC],
				true,
				'/1/numeric',
				'Invalid parameter "/1/numeric": a character string is expected.'
			],
			[
				['type' => API_NUMERIC],
				null,
				'/1/numeric',
				'Invalid parameter "/1/numeric": a character string is expected.'
			],
			[
				['type' => API_NUMERIC],
				'5s',
				'/1/numeric',
				'5s'
			],
			[
				['type' => API_NUMERIC],
				'5m',
				'/1/numeric',
				'5m'
			],
			[
				['type' => API_NUMERIC],
				'5h',
				'/1/numeric',
				'5h'
			],
			[
				['type' => API_NUMERIC],
				'5d',
				'/1/numeric',
				'5d'
			],
			[
				['type' => API_NUMERIC],
				'5w',
				'/1/numeric',
				'5w'
			],
			[
				['type' => API_NUMERIC],
				'5K',
				'/1/numeric',
				'5K'
			],
			[
				['type' => API_NUMERIC],
				'5M',
				'/1/numeric',
				'5M'
			],
			[
				['type' => API_NUMERIC],
				'5G',
				'/1/numeric',
				'5G'
			],
			[
				['type' => API_NUMERIC],
				'5T',
				'/1/numeric',
				'5T'
			],
			[
				['type' => API_NUMERIC],
				'8388607T',
				'/1/numeric',
				'8388607T'
			],
			[
				['type' => API_NUMERIC],
				'8388608T',
				'/1/numeric',
				'8388608T'
			],
			[
				['type' => API_SCRIPT_MENU_PATH],
				[],
				'/1/menu_path',
				'Invalid parameter "/1/menu_path": a character string is expected.'
			],
			[
				['type' => API_SCRIPT_MENU_PATH],
				true,
				'/1/menu_path',
				'Invalid parameter "/1/menu_path": a character string is expected.'
			],
			[
				['type' => API_SCRIPT_MENU_PATH],
				null,
				'/1/menu_path',
				'Invalid parameter "/1/menu_path": a character string is expected.'
			],
			[
				['type' => API_SCRIPT_MENU_PATH],
				'folder1/'.'/folder2',
				'/1/menu_path',
				'Invalid parameter "/1/menu_path": directory cannot be empty.'
			],
			[
				['type' => API_SCRIPT_MENU_PATH],
				'',
				'/1/menu_path',
				''
			],
			[
				['type' => API_SCRIPT_MENU_PATH],
				'/',
				'/1/menu_path',
				'/'
			],
			[
				['type' => API_SCRIPT_MENU_PATH],
				'/folder1/\/'.'/',
				'/1/menu_path',
				'/folder1/\/'.'/'
			],
			[
				['type' => API_SCRIPT_MENU_PATH],
				'folder1/',
				'/1/menu_path',
				'folder1/'
			],
			[
				['type' => API_SCRIPT_MENU_PATH],
				'/folder1',
				'/1/menu_path',
				'/folder1'
			],
			[
				['type' => API_SCRIPT_MENU_PATH],
				'/folder1/',
				'/1/menu_path',
				'/folder1/'
			],
			[
				['type' => API_SCRIPT_MENU_PATH],
				'/folder1/folder2',
				'/1/menu_path',
				'/folder1/folder2'
			],
			[
				['type' => API_SCRIPT_MENU_PATH],
				'/folder1/folder2/',
				'/1/menu_path',
				'/folder1/folder2/'
			],
			[
				['type' => API_USER_MACRO, 'length' => 8],
				'{$MACRO}',
				'/1/macro',
				'{$MACRO}'
			],
			[
				['type' => API_USER_MACRO, 'length' => 19],
				'{$MACRO: "context"}',
				'/1/macro',
				'{$MACRO: "context"}'
			],
			[
				['type' => API_USER_MACRO, 'length' => 18],
				'{$MACRO: "context"}',
				'/1/macro',
				'Invalid parameter "/1/macro": value is too long.'
			],
			[
				['type' => API_USER_MACRO],
				'{$MACRo}',
				'/1/macro',
				'Invalid parameter "/1/macro": a user macro is expected.'
			],
			[
				['type' => API_USER_MACRO],
				'{$MACRO} ',
				'/1/macro',
				'Invalid parameter "/1/macro": a user macro is expected.'
			],
			[
				['type' => API_USER_MACRO],
				'{$MACRO: "context"',
				'/1/macro',
				'Invalid parameter "/1/macro": a user macro is expected.'
			],
			[
				['type' => API_USER_MACRO],
				true,
				'/1/macro',
				'Invalid parameter "/1/macro": a character string is expected.'
			],
			[
				['type' => API_USER_MACRO],
				[],
				'/1/macro',
				'Invalid parameter "/1/macro": a character string is expected.'
			],
			[
				['type' => API_USER_MACRO],
				null,
				'/1/macro',
				'Invalid parameter "/1/macro": a character string is expected.'
			],
			[
				['type' => API_USER_MACRO],
				// broken UTF-8 byte sequence
				'{$MACRO: '."\xd1".'ontext}',
				'/1/macro',
				'Invalid parameter "/1/macro": invalid byte sequence in UTF-8.'
			],
			[
				['type' => API_RANGE_TIME, 'length' => 6],
				'now-1d',
				'/1/time',
				'now-1d'
			],
			[
				['type' => API_RANGE_TIME, 'length' => 8],
				'now-1d-1h',
				'/1/time',
				'Invalid parameter "/1/time": value is too long.'
			],
			[
				['type' => API_RANGE_TIME],
				'{$MACRO}',
				'/1/time',
				'Invalid parameter "/1/time": a time range is expected.'
			],
			[
				['type' => API_RANGE_TIME],
				'',
				'/1/time',
				'Invalid parameter "/1/time": cannot be empty.'
			],
			[
				['type' => API_RANGE_TIME],
				[],
				'/1/time',
				'Invalid parameter "/1/time": a character string is expected.'
			],
			[
				['type' => API_RANGE_TIME],
				true,
				'/1/time',
				'Invalid parameter "/1/time": a character string is expected.'
			],
			[
				['type' => API_RANGE_TIME],
				null,
				'/1/time',
				'Invalid parameter "/1/time": a character string is expected.'
			],
			[
				['type' => API_RANGE_TIME],
				'now-5x',
				'/1/time',
				'Invalid parameter "/1/time": a time range is expected.'
			],
			[
				['type' => API_RANGE_TIME],
				// broken UTF-8 byte sequence
				'now-'."\xd1".'d',
				'/1/time',
				'Invalid parameter "/1/time": invalid byte sequence in UTF-8.'
			],
			[
				['type' => API_TIME_PERIOD, 'length' => 16],
				'1-7,00:00-24:00',
				'/1/period',
				'1-7,00:00-24:00'
			],
			[
				['type' => API_TIME_PERIOD],
				'1-5,09:00-18:00;6-7,09:00-15:00',
				'/1/period',
				'1-5,09:00-18:00;6-7,09:00-15:00'
			],
			[
				['type' => API_TIME_PERIOD, 'flags' => API_ALLOW_USER_MACRO],
				'{$MACRO}',
				'/1/period',
				'{$MACRO}'
			],
			[
				['type' => API_TIME_PERIOD],
				'{$MACRO}',
				'/1/period',
				'Invalid parameter "/1/period": a time period is expected.'
			],
			[
				['type' => API_TIME_PERIOD],
				'',
				'/1/period',
				'Invalid parameter "/1/period": cannot be empty.'
			],
			[
				['type' => API_TIME_PERIOD],
				[],
				'/1/period',
				'Invalid parameter "/1/period": a character string is expected.'
			],
			[
				['type' => API_TIME_PERIOD],
				true,
				'/1/period',
				'Invalid parameter "/1/period": a character string is expected.'
			],
			[
				['type' => API_TIME_PERIOD],
				null,
				'/1/period',
				'Invalid parameter "/1/period": a character string is expected.'
			],
			[
				['type' => API_TIME_PERIOD],
				'1,00:00-24:00a',
				'/1/period',
				'Invalid parameter "/1/period": a time period is expected.'
			],
			[
				['type' => API_TIME_PERIOD],
				// broken UTF-8 byte sequence
				'1-7'."\xd1".',00:00-24:00',
				'/1/period',
				'Invalid parameter "/1/period": invalid byte sequence in UTF-8.'
			],
			[
				['type' => API_REGEX, 'length' => 7],
				'^[a-z]$',
				'/1/expression',
				'^[a-z]$'
			],
			[
				['type' => API_REGEX, 'length' => 6],
				'^[a-z]$',
				'/1/expression',
				'Invalid parameter "/1/expression": value is too long.'
			],
			[
				['type' => API_REGEX, 'flags' => API_NOT_EMPTY],
				'^[a-z]$',
				'/1/expression',
				'^[a-z]$'
			],
			[
				['type' => API_REGEX, 'flags' => API_NOT_EMPTY],
				'',
				'/1/expression',
				'Invalid parameter "/1/expression": cannot be empty.'
			],
			[
				['type' => API_REGEX],
				'',
				'/1/expression',
				''
			],
			[
				['type' => API_REGEX],
				[],
				'/1/expression',
				'Invalid parameter "/1/expression": a character string is expected.'
			],
			[
				['type' => API_REGEX],
				true,
				'/1/expression',
				'Invalid parameter "/1/expression": a character string is expected.'
			],
			[
				['type' => API_REGEX],
				null,
				'/1/expression',
				'Invalid parameter "/1/expression": a character string is expected.'
			],
			[
				['type' => API_REGEX],
				// broken UTF-8 byte sequence
				'^'."\xd1".'$',
				'/1/expression',
				'Invalid parameter "/1/expression": invalid byte sequence in UTF-8.'
			],
			[
				['type' => API_REGEX],
				'^[a-z$',
				'/1/expression',
				'Invalid parameter "/1/expression": invalid regular expression.'
			],
			[
				['type' => API_REGEX],
				'@^[a-z$',
				'/1/expression',
				'@^[a-z$'
			],
			[
				['type' => API_REGEX],
				'/',
				'/1/expression',
				'/'
			],
			[
				['type' => API_REGEX, 'length' => 8],
				'/test/i',
				'/1/expression',
				'/test/i'
			],
			[
				['type' => API_VARIABLE_NAME, 'length' => 6],
				'{var1}',
				'/1/variables',
				'{var1}'
			],
			[
				['type' => API_VARIABLE_NAME, 'length' => 5],
				'{var1}',
				'/1/variables',
				'Invalid parameter "/1/variables": value is too long.'
			],
			[
				['type' => API_VARIABLE_NAME],
				'',
				'/1/variables',
				'Invalid parameter "/1/variables": cannot be empty.'
			],
			[
				['type' => API_VARIABLE_NAME],
				null,
				'/1/variables',
				'Invalid parameter "/1/variables": a character string is expected.'
			],
			[
				['type' => API_VARIABLE_NAME],
				'{var',
				'/1/variables',
				'Invalid parameter "/1/variables": is not enclosed in {} or is malformed.'
			],
			[
				['type' => API_HTTP_POST, 'name-length' => 255],
				[
					[
						'name' => str_repeat('Long ', 95).'name',
						'value' => 'value'
					]
				],
				'/1/posts',
				'Invalid parameter "/1/posts/1/name": value is too long.'
			],
			[
				['type' => API_HTTP_POST, 'value-length' => 255],
				[
					[
						'name' => 'name',
						'value' => str_repeat('Long ', 95).'value'
					]
				],
				'/1/posts',
				'Invalid parameter "/1/posts/1/value": value is too long.'
			],
			[
				['type' => API_HTTP_POST, 'name-length' => 6, 'value-length' => 19],
				[
					[
						'name' => 'Host',
						'value' => 'www.zabbix.com:8080'
					],
					[
						'name' => 'Custom',
						'value' => 'v:a:l:u:e'
					]
				],
				'/1/posts',
				[
					[
						'name' => 'Host',
						'value' => 'www.zabbix.com:8080'
					],
					[
						'name' => 'Custom',
						'value' => 'v:a:l:u:e'
					]
				]
			],
			[
				['type' => API_HTTP_POST],
				[
					[
						'name' => 'Host',
						'value' => 'www.zabbix.com:8080'
					],
					[
					]
				],
				'/1/posts',
				'Invalid parameter "/1/posts/2": the parameter "name" is missing.'
			],
			[
				['type' => API_HTTP_POST],
				[
					[
						'name' => 'Host',
						'value' => 'www.zabbix.com:8080'
					],
					[
						'name' => 'Custom'
					]
				],
				'/1/posts',
				'Invalid parameter "/1/posts/2": the parameter "value" is missing.'
			],
			[
				['type' => API_HTTP_POST],
				[
					[
						'name' => 'Host',
						'value' => 'www.zabbix.com:8080'
					],
					[
						'name' => 'Custom',
						'value' => 'v:a:l:u:e',
						'type' => 1
					]
				],
				'/1/posts',
				'Invalid parameter "/1/posts/2": unexpected parameter "type".'
			],
			[
				['type' => API_HTTP_POST],
				[
					[
						'name' => 'Host',
						'value' => 'www.zabbix.com:8080'
					],
					[
						'name' => null,
						'value' => 'v:a:l:u:e'
					]
				],
				'/1/posts',
				'Invalid parameter "/1/posts/2/name": a character string is expected.'
			],
			[
				['type' => API_HTTP_POST],
				[
					[
						'name' => 'Host',
						'value' => 'www.zabbix.com:8080'
					],
					[
						'name' => 'Custom',
						'value' => true
					]
				],
				'/1/posts',
				'Invalid parameter "/1/posts/2/value": a character string is expected.'
			],
			[
				['type' => API_HTTP_POST],
				[
					[
						'name' => 'Host',
						'value' => 'www.zabbix.com:8080'
					],
					[
						'name' => '',
						'value' => 'v:a:l:u:e'
					]
				],
				'/1/posts',
				'Invalid parameter "/1/posts/2/name": cannot be empty.'
			],
			[
				['type' => API_HTTP_POST],
				[
					[
						'name' => 'Host',
						'value' => 'www.zabbix.com:8080'
					],
					[
						'name' => 'Custom',
						'value' => ''
					]
				],
				'/1/posts',
				[
					[
						'name' => 'Host',
						'value' => 'www.zabbix.com:8080'
					],
					[
						'name' => 'Custom',
						'value' => ''
					]
				]
			],
			[
				['type' => API_HTTP_POST],
				true,
				'/1/posts',
				'Invalid parameter "/1/posts": a character string is expected.'
			],
			[
				['type' => API_HTTP_POST],
				null,
				'/1/posts',
				'Invalid parameter "/1/posts": a character string is expected.'
			],
			[
				['type' => API_HTTP_POST],
				['a', 'b'],
				'/1/posts',
				'Invalid parameter "/1/posts/1": an array is expected.'
			],
			[
				['type' => API_HTTP_POST],
				'a=raw\r post that\n should : not be altered',
				'/1/posts',
				'a=raw\r post that\n should : not be altered'
			],
			[
				['type' => API_HTTP_POST, 'length' => 10],
				'12345678901',
				'/1/posts',
				'Invalid parameter "/1/posts": value is too long.'
			],
			[
				['type' => API_HTTP_POST],
				[
					[
						'name' => 'p1',
						'value' => 'value1'
					],
					[
						'name' => 'p2',
						'value' => 'value2'
					]
				],
				'/1/posts',
				[
					[
						'name' => 'p1',
						'value' => 'value1'
					],
					[
						'name' => 'p2',
						'value' => 'value2'
					]
				]
			],
			[
				['type' => API_TIME_UNIT],
				'30h',
				'/1/time_unit',
				'30h'
			],
			[
				['type' => API_TIME_UNIT],
				'-2147483649s',
				'/1/time_unit',
				'Invalid parameter "/1/time_unit": a number is too large.'
			],
			[
				['type' => API_TIME_UNIT, 'length' => 3],
				'15s',
				'/1/time_unit',
				'15s'
			],
			[
				['type' => API_TIME_UNIT, 'length' => 2],
				'15s',
				'/1/time_unit',
				'Invalid parameter "/1/time_unit": value is too long.'
			],
			[
				['type' => API_TIME_UNIT],
				'-2147483648s',
				'/1/time_unit',
				'-2147483648s'
			],
			[
				['type' => API_TIME_UNIT],
				'2147483647s',
				'/1/time_unit',
				'2147483647s'
			],
			[
				['type' => API_TIME_UNIT],
				'2147483648s',
				'/1/time_unit',
				'Invalid parameter "/1/time_unit": a number is too large.'
			],
			[
				['type' => API_TIME_UNIT],
				'3550w',
				'/1/time_unit',
				'3550w'
			],
			[
				['type' => API_TIME_UNIT],
				'',
				'/1/time_unit',
				''
			],
			[
				['type' => API_TIME_UNIT, 'flags' => API_NOT_EMPTY],
				'',
				'/1/time_unit',
				'Invalid parameter "/1/time_unit": cannot be empty.'
			],
			[
				['type' => API_TIME_UNIT],
				'2147483648s',
				'/1/time_unit',
				'Invalid parameter "/1/time_unit": a number is too large.'
			],
			[
				['type' => API_TIME_UNIT],
				'3551w',
				'/1/time_unit',
				'Invalid parameter "/1/time_unit": a number is too large.'
			],
			[
				['type' => API_TIME_UNIT],
				'30mm',
				'/1/time_unit',
				'Invalid parameter "/1/time_unit": a time unit is expected.'
			],
			[
				['type' => API_TIME_UNIT, 'in' => '-100:100'],
				'-101s',
				'/1/time_unit',
				'Invalid parameter "/1/time_unit": value must be one of -100-100.'
			],
			[
				['type' => API_TIME_UNIT, 'flags' => API_ALLOW_USER_MACRO, 'in' => '1:100'],
				'101s',
				'/1/time_unit',
				'Invalid parameter "/1/time_unit": value must be one of 1-100.'
			],
			[
				['type' => API_TIME_UNIT, 'flags' => API_ALLOW_USER_MACRO, 'in' => '1:100'],
				'100s',
				'/1/time_unit',
				'100s'
			],
			[
				['type' => API_TIME_UNIT, 'flags' => API_ALLOW_USER_MACRO, 'in' => '1:100'],
				'{$MACRO}',
				'/1/time_unit',
				'{$MACRO}'
			],
			[
				['type' => API_TIME_UNIT],
				'{$MACRO}',
				'/1/time_unit',
				'Invalid parameter "/1/time_unit": a time unit is expected.'
			],
			[
				['type' => API_TIME_UNIT, 'flags' => API_ALLOW_LLD_MACRO | API_ALLOW_USER_MACRO],
				'{#MACRO}',
				'/1/time_unit',
				'{#MACRO}'
			],
			[
				['type' => API_TIME_UNIT, 'flags' => API_ALLOW_LLD_MACRO],
				'{#MACRO}',
				'/1/time_unit',
				'{#MACRO}'
			],
			[
				['type' => API_TIME_UNIT, 'flags' => API_ALLOW_LLD_MACRO, 'in' => '1:100'],
				'101s',
				'/1/time_unit',
				'Invalid parameter "/1/time_unit": value must be one of 1-100.'
			],
			[
				['type' => API_TIME_UNIT, 'flags' => API_ALLOW_LLD_MACRO, 'in' => '1:100'],
				'100s',
				'/1/time_unit',
				'100s'
			],
			[
				['type' => API_TIME_UNIT],
				'{#MACRO}',
				'/1/time_unit',
				'Invalid parameter "/1/time_unit": a time unit is expected.'
			],
			[
				['type' => API_OUTPUT],
				['hostid', 'name'],
				'/output',
				['hostid', 'name']
			],
			[
				['type' => API_OUTPUT],
				['a' => 'hostid', 'b' => 'name'],
				'/output',
				['hostid', 'name']
			],
			[
				['type' => API_OUTPUT],
				[],
				'/output',
				[]
			],
			[
				['type' => API_OUTPUT],
				'extend',
				'/output',
				'extend'
			],
			[
				['type' => API_OUTPUT],
				'count',
				'/output',
				'Invalid parameter "/output": value must be one of extend.'
			],
			[
				['type' => API_OUTPUT, 'flags' => API_ALLOW_COUNT],
				'count',
				'/output',
				'count'
			],
			[
				['type' => API_OUTPUT],
				'',
				'/output',
				'Invalid parameter "/output": value must be one of extend.'
			],
			[
				['type' => API_OUTPUT, 'flags' => API_ALLOW_COUNT],
				'',
				'/output',
				'Invalid parameter "/output": value must be one of extend, count.'
			],
			[
				['type' => API_OUTPUT],
				true,
				'/output',
				'Invalid parameter "/output": an array or a character string is expected.'
			],
			[
				['type' => API_OUTPUT],
				123,
				'/output',
				'Invalid parameter "/output": an array or a character string is expected.'
			],
			[
				['type' => API_OUTPUT],
				123.5,
				'/output',
				'Invalid parameter "/output": an array or a character string is expected.'
			],
			[
				['type' => API_OUTPUT, 'flags' => API_ALLOW_NULL],
				null,
				'/output',
				null
			],
			[
				['type' => API_OUTPUT],
				null,
				'/output',
				'Invalid parameter "/output": an array or a character string is expected.'
			],
			[
				['type' => API_OUTPUT],
				['hostid', []],
				'/output',
				'Invalid parameter "/output/2": a character string is expected.'
			],
			[
				['type' => API_OUTPUT],
				// broken UTF-8 byte sequence
				['abc'."\xd1".'e'],
				'/output',
				'Invalid parameter "/output/1": invalid byte sequence in UTF-8.'
			],
			[
				['type' => API_OUTPUT, 'in' => 'hostid,name'],
				['hostid', 'name'],
				'/output',
				['hostid', 'name']
			],
			[
				['type' => API_OUTPUT, 'in' => 'hostid,name'],
				['hostid', 'host'],
				'/output',
				'Invalid parameter "/output/2": value must be one of hostid, name.'
			],
			[
				['type' => API_OUTPUT, 'in' => 'hostid,name'],
				['hostid', 'name', 'name'],
				'/output',
				'Invalid parameter "/output/3": value (name) already exists.'
			],
			[
				['type' => API_PSK],
				'0123456789abcdef0123456789abcdef',
				'/psk',
				'0123456789abcdef0123456789abcdef'
			],
			[
				['type' => API_PSK],
				'0123456789abcdef0123456789abcde',
				'/psk',
				'Invalid parameter "/psk": minimum length is 32 characters.'
			],
			[
				['type' => API_PSK],
				'xyz',
				'/psk',
				'Invalid parameter "/psk": minimum length is 32 characters.'
			],
			[
				['type' => API_PSK],
				'0123456789abcdef0123456789abcd',
				'/psk',
				'Invalid parameter "/psk": minimum length is 32 characters.'
			],
			[
				['type' => API_PSK],
				'',
				'/psk',
				''
			],
			[
				['type' => API_PSK, 'flags' => API_NOT_EMPTY],
				'',
				'/psk',
				'Invalid parameter "/psk": cannot be empty.'
			],
			[
				['type' => API_PSK],
				[],
				'/psk',
				'Invalid parameter "/psk": a character string is expected.'
			],
			[
				['type' => API_PSK],
				true,
				'/psk',
				'Invalid parameter "/psk": a character string is expected.'
			],
			[
				['type' => API_PSK],
				123,
				'/psk',
				'Invalid parameter "/psk": a character string is expected.'
			],
			[
				['type' => API_PSK],
				123.5,
				'/psk',
				'Invalid parameter "/psk": a character string is expected.'
			],
			[
				['type' => API_PSK],
				null,
				'/psk',
				'Invalid parameter "/psk": a character string is expected.'
			],
			[
				['type' => API_PSK],
				// broken UTF-8 byte sequence
				'abc'."\xd1".'e',
				'/psk',
				'Invalid parameter "/psk": invalid byte sequence in UTF-8.'
			],
			[
				['type' => API_SORTORDER],
				null,
				'/sortorder',
				'Invalid parameter "/sortorder": an array or a character string is expected.'
			],
			[
				['type' => API_SORTORDER],
				[],
				'/sortorder',
				[]
			],
			[
				['type' => API_SORTORDER],
				'DESC',
				'/sortorder',
				'DESC'
			],
			[
				['type' => API_SORTORDER],
				'ASC',
				'/sortorder',
				'ASC'
			],
			[
				['type' => API_SORTORDER],
				['ASC'],
				'/sortorder',
				['ASC']
			],
			[
				['type' => API_SORTORDER],
				['DESC'],
				'count',
				['DESC']
			],
			[
				['type' => API_SORTORDER],
				['ASC', 'ASC', 'DESC', 'DESC'],
				'/sortorder',
				['ASC', 'ASC', 'DESC', 'DESC']
			],
			[
				['type' => API_SORTORDER],
				'',
				'/sortorder',
				'Invalid parameter "/sortorder": value must be one of ASC, DESC.'
			],
			[
				['type' => API_SORTORDER],
				['asc'],
				'/sortorder',
				'Invalid parameter "/sortorder/1": value must be one of ASC, DESC.'
			],
			[
				['type' => API_SORTORDER],
				true,
				'/sortorder',
				'Invalid parameter "/sortorder": an array or a character string is expected.'
			],
			[
				['type' => API_SORTORDER],
				123,
				'/sortorder',
				'Invalid parameter "/sortorder": an array or a character string is expected.'
			],
			[
				['type' => API_SORTORDER],
				123.5,
				'/sortorder',
				'Invalid parameter "/sortorder": an array or a character string is expected.'
			],
			[
				['type' => API_SORTORDER],
				['DESC', []],
				'/sortorder',
				'Invalid parameter "/sortorder/2": a character string is expected.'
			],
			[
				['type' => API_SORTORDER],
				// broken UTF-8 byte sequence
				'abc'."\xd1".'e',
				'/sortorder',
				'Invalid parameter "/sortorder": invalid byte sequence in UTF-8.'
			],
			[
				['type' => API_URL],
				'',
				'/1/url',
				''
			],
			[
				['type' => API_URL, 'flags' => API_NOT_EMPTY],
				'',
				'/1/url',
				'Invalid parameter "/1/url": cannot be empty.'
			],
			[
				['type' => API_URL],
				'http://www.zabbix.com',
				'/1/url',
				'http://www.zabbix.com'
			],
			[
				['type' => API_URL],
				'https://www.zabbix.com',
				'/1/url',
				'https://www.zabbix.com'
			],
			[
				['type' => API_URL],
				'mailto:example@example.com',
				'/1/url',
				'mailto:example@example.com'
			],
			[
				['type' => API_URL],
				'file://localhost/path',
				'/1/url',
				'file://localhost/path'
			],
			[
				['type' => API_URL],
				'ssh://username@hostname',
				'/1/url',
				'ssh://username@hostname'
			],
			[
				['type' => API_URL],
				'ftp://user@host:8080',
				'/1/url',
				'ftp://user@host:8080'
			],
			[
				['type' => API_URL],
				'tel:1-111-111-1111',
				'/1/url',
				'tel:1-111-111-1111'
			],
			[
				['type' => API_URL],
				'zabbix.php?action=dashboard.view',
				'/1/url',
				'zabbix.php?action=dashboard.view'
			],
			[
				['type' => API_URL, 'length' => 9],
				'hosts.php',
				'/1/url',
				'hosts.php'
			],
			[
				['type' => API_URL, 'length' => 8],
				'hosts.php',
				'/1/url',
				'Invalid parameter "/1/url": value is too long.'
			],
			[
				['type' => API_URL],
				[],
				'/1/url',
				'Invalid parameter "/1/url": a character string is expected.'
			],
			[
				['type' => API_URL],
				true,
				'/1/url',
				'Invalid parameter "/1/url": a character string is expected.'
			],
			[
				['type' => API_URL],
				null,
				'/1/url',
				'Invalid parameter "/1/url": a character string is expected.'
			],
			[
				['type' => API_URL],
				// broken UTF-8 byte sequence
				'hosts.'."\xd1".'hp',
				'/1/url',
				'Invalid parameter "/1/url": invalid byte sequence in UTF-8.'
			],
			[
				['type' => API_URL],
				'javascript:alert()',
				'/1/url',
				'Invalid parameter "/1/url": unacceptable URL.'
			],
			[
				['type' => API_URL],
				'/chart_bar.php?a=1&b=2',
				'/1/url',
				'/chart_bar.php?a=1&b=2'
			],
			[
				['type' => API_URL, 'flags' => API_ALLOW_USER_MACRO],
				'{$URL}',
				'/1/url',
				'{$URL}'
			],
			[
				['type' => API_URL, 'flags' => API_ALLOW_USER_MACRO],
				'javascript:{$URL}',
				'/1/url',
				'javascript:{$URL}'
			],
			[
				['type' => API_URL, 'flags' => API_ALLOW_EVENT_TAGS_MACRO],
				'text{EVENT.TAGS."JIRAID"}text',
				'/1/url',
				'text{EVENT.TAGS."JIRAID"}text'
			],
			[
				['type' => API_IP],
				'',
				'/1/ip',
				''
			],
			[
				['type' => API_IP, 'flags' => API_NOT_EMPTY],
				'',
				'/1/ip',
				'Invalid parameter "/1/ip": cannot be empty.'
			],
			[
				['type' => API_IP],
				[],
				'/1/ip',
				'Invalid parameter "/1/ip": a character string is expected.'
			],
			[
				['type' => API_IP],
				true,
				'/1/ip',
				'Invalid parameter "/1/ip": a character string is expected.'
			],
			[
				['type' => API_IP],
				null,
				'/1/ip',
				'Invalid parameter "/1/ip": a character string is expected.'
			],
			[
				['type' => API_IP, 'flags' => API_ALLOW_USER_MACRO],
				// broken UTF-8 byte sequence
				'{$MACRO: "'."\xd1".'"}',
				'/1/ip',
				'Invalid parameter "/1/ip": invalid byte sequence in UTF-8.'
			],
			[
				['type' => API_IP, 'flags' => API_ALLOW_USER_MACRO],
				'{$MACRO: "context"}',
				'/1/ip',
				'{$MACRO: "context"}'
			],
			[
				['type' => API_IP],
				'0.0.0.x',
				'/1/ip',
				'Invalid parameter "/1/ip": an IP address is expected.'
			],
			[
				['type' => API_IP],
				'1.1.1.1',
				'/1/ip',
				'1.1.1.1'
			],
			[
				['type' => API_IP, 'length' => 11],
				'192.168.3.5',
				'/1/ip',
				'192.168.3.5'
			],
			[
				['type' => API_IP, 'length' => 10],
				'192.168.3.5',
				'/1/ip',
				'Invalid parameter "/1/ip": value is too long.'
			],
			[
				['type' => API_IP, 'flags' => API_ALLOW_USER_MACRO],
				'{$}',
				'/1/ip',
				'Invalid parameter "/1/ip": an IP address is expected.'
			],
			[
				['type' => API_IP, 'flags' => API_ALLOW_USER_MACRO],
				'{$MACRO1}',
				'/1/ip',
				'{$MACRO1}'
			],
			[
				['type' => API_IP, 'flags' => API_ALLOW_LLD_MACRO],
				'{#}',
				'/1/ip',
				'Invalid parameter "/1/ip": an IP address is expected.'
			],
			[
				['type' => API_IP, 'flags' => API_ALLOW_LLD_MACRO],
				'{#MACRO1}',
				'/1/ip',
				'{#MACRO1}'
			],
			[
				['type' => API_IP, 'flags' => API_ALLOW_MACRO],
				'{HOST.IP}',
				'/1/ip',
				'{HOST.IP}'
			],
			[
				['type' => API_IP, 'flags' => API_ALLOW_MACRO],
				'{$MACRO}',
				'/1/ip',
				'Invalid parameter "/1/ip": an IP address is expected.'
			],
			[
				['type' => API_IP, 'flags' => API_ALLOW_USER_MACRO | API_ALLOW_LLD_MACRO],
				'{HOST.HOST}',
				'/1/ip',
				'Invalid parameter "/1/ip": an IP address is expected.'
			],
			[
				['type' => API_DNS],
				'',
				'/1/dns',
				''
			],
			[
				['type' => API_DNS, 'flags' => API_NOT_EMPTY],
				'',
				'/1/dns',
				'Invalid parameter "/1/dns": cannot be empty.'
			],
			[
				['type' => API_DNS],
				[],
				'/1/dns',
				'Invalid parameter "/1/dns": a character string is expected.'
			],
			[
				['type' => API_DNS],
				true,
				'/1/dns',
				'Invalid parameter "/1/dns": a character string is expected.'
			],
			[
				['type' => API_DNS],
				null,
				'/1/dns',
				'Invalid parameter "/1/dns": a character string is expected.'
			],
			[
				['type' => API_DNS, 'flags' => API_ALLOW_USER_MACRO],
				// broken UTF-8 byte sequence
				'{$MACRO: "'."\xd1".'"}',
				'/1/dns',
				'Invalid parameter "/1/dns": invalid byte sequence in UTF-8.'
			],
			[
				['type' => API_DNS, 'flags' => API_ALLOW_USER_MACRO],
				'{$MACRO: "context"}',
				'/1/ip',
				'{$MACRO: "context"}'
			],
			[
				['type' => API_DNS],
				'%%%',
				'/1/dns',
				'Invalid parameter "/1/dns": a DNS name is expected.'
			],
			[
				['type' => API_DNS],
				'3.3.3.3',
				'/1/dns',
				'3.3.3.3'
			],
			[
				['type' => API_DNS, 'length' => 15],
				'www.example.com',
				'/1/dns',
				'www.example.com'
			],
			[
				['type' => API_DNS, 'length' => 14],
				'www.example.com',
				'/1/dns',
				'Invalid parameter "/1/dns": value is too long.'
			],
			[
				['type' => API_DNS, 'flags' => API_ALLOW_USER_MACRO],
				'{$}',
				'/1/dns',
				'Invalid parameter "/1/dns": a DNS name is expected.'
			],
			[
				['type' => API_DNS, 'flags' => API_ALLOW_USER_MACRO],
				'{$MACRO2}',
				'/1/dns',
				'{$MACRO2}'
			],
			[
				['type' => API_DNS, 'flags' => API_ALLOW_LLD_MACRO],
				'{#}',
				'/1/dns',
				'Invalid parameter "/1/dns": a DNS name is expected.'
			],
			[
				['type' => API_DNS, 'flags' => API_ALLOW_LLD_MACRO],
				'{#MACRO2}',
				'/1/dns',
				'{#MACRO2}'
			],
			[
				['type' => API_DNS, 'flags' => API_ALLOW_LLD_MACRO],
				'{#MACRO3}{#MACRO4}',
				'/1/dns',
				'{#MACRO3}{#MACRO4}'
			],
			[
				['type' => API_DNS, 'flags' => API_ALLOW_MACRO],
				'{HOST.IP}',
				'/1/dns',
				'{HOST.IP}'
			],
			[
				['type' => API_DNS, 'flags' => API_ALLOW_USER_MACRO],
				'{$MACRO3}{$MACRO4}',
				'/1/dns',
				'{$MACRO3}{$MACRO4}'
			],
			[
				['type' => API_DNS, 'flags' => API_ALLOW_MACRO],
				'{$MACRO}',
				'/1/dns',
				'Invalid parameter "/1/dns": a DNS name is expected.'
			],
			[
				['type' => API_DNS, 'flags' => API_ALLOW_USER_MACRO | API_ALLOW_LLD_MACRO],
				'{HOST.HOST}',
				'/1/dns',
				'Invalid parameter "/1/dns": a DNS name is expected.'
			],
			[
				['type' => API_DNS, 'flags' => API_ALLOW_USER_MACRO | API_ALLOW_LLD_MACRO | API_ALLOW_MACRO],
				'a{HOST.HOST}b{$MACRO5}c{#MACRO5}d{HOST.NAME}e{$MACRO6}',
				'/1/dns',
				'a{HOST.HOST}b{$MACRO5}c{#MACRO5}d{HOST.NAME}e{$MACRO6}'
			],
			[
				['type' => API_DNS, 'flags' => API_ALLOW_MACRO],
				'a{HOST.HOST}b{HOST.IP}c',
				'/1/dns',
				'a{HOST.HOST}b{HOST.IP}c'
			],
			[
				['type' => API_DNS, 'flags' => API_ALLOW_USER_MACRO | API_ALLOW_LLD_MACRO],
				'a{$MACRO7}b{#MACRO6}c{HOST.NAME}d{$MACRO8}',
				'/1/dns',
				'Invalid parameter "/1/dns": a DNS name is expected.'
			],
			[
				['type' => API_PORT],
				'',
				'/1/port',
				''
			],
			[
				['type' => API_PORT, 'flags' => API_NOT_EMPTY],
				'',
				'/1/port',
				'Invalid parameter "/1/port": cannot be empty.'
			],
			[
				['type' => API_PORT],
				[],
				'/1/port',
				'Invalid parameter "/1/port": a number is expected.'
			],
			[
				['type' => API_PORT],
				true,
				'/1/port',
				'Invalid parameter "/1/port": a number is expected.'
			],
			[
				['type' => API_PORT],
				null,
				'/1/port',
				'Invalid parameter "/1/port": a number is expected.'
			],
			[
				['type' => API_PORT, 'flags' => API_ALLOW_USER_MACRO],
				// broken UTF-8 byte sequence
				'{$MACRO: "'."\xd1".'"}',
				'/1/port',
				'Invalid parameter "/1/port": invalid byte sequence in UTF-8.'
			],
			[
				['type' => API_PORT, 'flags' => API_ALLOW_USER_MACRO],
				'{$MACRO: "context"}',
				'/1/ip',
				'{$MACRO: "context"}'
			],
			[
				['type' => API_PORT],
				false,
				'/1/port',
				'Invalid parameter "/1/port": a number is expected.'
			],
			[
				['type' => API_PORT],
				'123',
				'/1/port',
				'123'
			],
			[
				['type' => API_PORT],
				456,
				'/1/port',
				'456'
			],
			[
				['type' => API_PORT, 'length' => 5],
				'65535',
				'/1/port',
				'65535'
			],
			[
				['type' => API_PORT, 'length' => 4],
				'65535',
				'/1/port',
				'Invalid parameter "/1/port": value is too long.'
			],
			[
				['type' => API_PORT, 'flags' => API_ALLOW_USER_MACRO],
				'{$}',
				'/1/port',
				'Invalid parameter "/1/port": an integer is expected.'
			],
			[
				['type' => API_PORT, 'flags' => API_ALLOW_USER_MACRO],
				'{$MACRO9}',
				'/1/port',
				'{$MACRO9}'
			],
			[
				['type' => API_PORT, 'flags' => API_ALLOW_LLD_MACRO],
				'{#}',
				'/1/port',
				'Invalid parameter "/1/port": an integer is expected.'
			],
			[
				['type' => API_PORT, 'flags' => API_ALLOW_LLD_MACRO],
				'{#MACRO7}',
				'/1/port',
				'{#MACRO7}'
			],
			[
				['type' => API_PORT, 'flags' => API_ALLOW_USER_MACRO],
				'{$MACRO10}{$MACRO11}',
				'/1/port',
				'Invalid parameter "/1/port": an integer is expected.'
			],
			[
				['type' => API_PORT, 'flags' => API_ALLOW_LLD_MACRO],
				'{#MACRO8}{#MACRO9}',
				'/1/port',
				'Invalid parameter "/1/port": an integer is expected.'
			],
			[
				['type' => API_PORT],
				'-1',
				'/1/port',
				'Invalid parameter "/1/port": value must be one of 0-65535.'
			],
			[
				['type' => API_PORT],
				'9999999999',
				'/1/port',
				'Invalid parameter "/1/port": a number is too large.'
			],
			[
				['type' => API_PORT],
				'65536',
				'/1/port',
				'Invalid parameter "/1/port": value must be one of 0-65535.'
			],
			[
				['type' => API_TRIGGER_EXPRESSION],
				null,
				'/1/expression',
				'Invalid parameter "/1/expression": a character string is expected.'
			],
			[
				['type' => API_TRIGGER_EXPRESSION, 'flags' => API_NOT_EMPTY],
				'',
				'/1/expression',
				'Invalid parameter "/1/expression": cannot be empty.'
			],
			[
				['type' => API_TRIGGER_EXPRESSION],
				[],
				'/1/expression',
				'Invalid parameter "/1/expression": a character string is expected.'
			],
			[
				['type' => API_TRIGGER_EXPRESSION, 'length' => 10],
				'{host:item.last()} = 0',
				'/1/expression',
				'Invalid parameter "/1/expression": value is too long.'
			],
			[
				['type' => API_TRIGGER_EXPRESSION],
				'{host:item.last() = 0',
				'/1/expression',
				'Invalid parameter "/1/expression": incorrect trigger expression starting from "{host:item.last() = 0".'
			],
			[
				['type' => API_TRIGGER_EXPRESSION],
				'9 and 1',
				'/1/expression',
				'Invalid parameter "/1/expression": trigger expression must contain at least one host:key reference.'
			],
			[
				['type' => API_TRIGGER_EXPRESSION],
				'{host:item.last()} = {#LLD_MACRO}',
				'/1/expression',
				'Invalid parameter "/1/expression": incorrect trigger expression starting from " {#LLD_MACRO}".'
			],
			[
				['type' => API_TRIGGER_EXPRESSION, 'flags' => API_ALLOW_LLD_MACRO],
				'{host:item.last()} = {#LLD_MACRO}',
				'/1/expression',
				'{host:item.last()} = {#LLD_MACRO}'
			],
			[
				['type' => API_TRIGGER_EXPRESSION],
				'{host:item.last()} = 0',
				'/1/expression',
				'{host:item.last()} = 0'
			],
			[
				['type' => API_TRIGGER_EXPRESSION],
				'{host:item.last()} = {$USER_MACRO}',
				'/1/expression',
				'{host:item.last()} = {$USER_MACRO}'
			],
			[
				['type' => API_TRIGGER_EXPRESSION],
				'',
				'/1/expression',
				''
			],
			[
				['type' => API_EVENT_NAME],
				null,
				'/1/event_name',
				'Invalid parameter "/1/event_name": a character string is expected.'
			],
			[
				['type' => API_EVENT_NAME],
				[],
				'/1/event_name',
				'Invalid parameter "/1/event_name": a character string is expected.'
			],
			[
				['type' => API_EVENT_NAME, 'length' => 10],
				'12345678901',
				'/1/event_name',
				'Invalid parameter "/1/event_name": value is too long.'
			],
			[
				['type' => API_EVENT_NAME, 'length' => 10],
				'1234567890',
				'/1/event_name',
				'1234567890'
			],
			[
				['type' => API_EVENT_NAME],
				'event name {?{host:item.last() = 0}',
				'/1/event_name',
				'Invalid parameter "/1/event_name": incorrect syntax near "{host:item.last() = 0}".'
			],
			[
				['type' => API_EVENT_NAME],
				'event name {?9 and 1}',
				'/1/event_name',
				'event name {?9 and 1}'
			],
			[
				['type' => API_EVENT_NAME],
				'event name {?{host:item.last()} = 0}',
				'/1/event_name',
				'event name {?{host:item.last()} = 0}'
			],
			[
				['type' => API_EVENT_NAME],
				'event name {?{host:item.last()} = {$USER_MACRO}}',
				'/1/event_name',
				'event name {?{host:item.last()} = {$USER_MACRO}}'
			],
			[
				['type' => API_EVENT_NAME],
				'',
				'/1/event_name',
				''
			],
			[
				['type' => API_JSONRPC_PARAMS],
				[],
				'/params',
				[]
			],
			[
				['type' => API_JSONRPC_PARAMS],
				'',
				'/params',
				'Invalid parameter "/params": an array or object is expected.'
			],
			[
				['type' => API_JSONRPC_PARAMS],
				1,
				'/params',
				'Invalid parameter "/params": an array or object is expected.'
			],
			[
				['type' => API_JSONRPC_PARAMS],
				true,
				'/params',
				'Invalid parameter "/params": an array or object is expected.'
			],
			[
				['type' => API_JSONRPC_PARAMS],
				'23',
				'/params',
				'Invalid parameter "/params": an array or object is expected.'
			],
			[
				['type' => API_JSONRPC_PARAMS],
				null,
				'/params',
				'Invalid parameter "/params": an array or object is expected.'
			],
			[
				['type' => API_JSONRPC_ID],
				[],
				'/id',
				'Invalid parameter "/id": a string, number or null value is expected.'
			],
			[
				['type' => API_JSONRPC_ID],
				'id',
				'/id',
				'id'
			],
			[
				['type' => API_JSONRPC_ID],
				1,
				'/id',
				1
			],
			[
				['type' => API_JSONRPC_ID],
				true,
				'/id',
				'Invalid parameter "/id": a string, number or null value is expected.'
			],
			[
				['type' => API_JSONRPC_ID],
				'23',
				'/id',
				'23'
			],
			[
				['type' => API_JSONRPC_ID],
				null,
				'/id',
				null
			],
			[
<<<<<<< HEAD
				['type' => API_UUID],
				null,
				'/uuid',
				'Invalid parameter "/uuid": a character string is expected.'
			],
			[
				['type' => API_UUID],
				[],
				'/uuid',
				'Invalid parameter "/uuid": a character string is expected.'
			],
			[
				['type' => API_UUID],
				'',
				'/uuid',
				''
			],
			[
				['type' => API_UUID, 'flags' => API_NOT_EMPTY],
				'',
				'/uuid',
				'Invalid parameter "/uuid": cannot be empty.'
			],
			[
				['type' => API_UUID],
				1,
				'/uuid',
				'Invalid parameter "/uuid": a character string is expected.'
			],
			[
				['type' => API_UUID],
				true,
				'/uuid',
				'Invalid parameter "/uuid": a character string is expected.'
			],
			[
				['type' => API_UUID],
				'23',
				'/uuid',
				'Invalid parameter "/uuid": must be 32 characters long.'
			],
			[
				['type' => API_UUID],
				'1234567890123456789012345678901234567890',
				'/uuid',
				'Invalid parameter "/uuid": must be 32 characters long.'
			],
			[
				['type' => API_UUID],
				'12345678901234567890123456789012',
				'/uuid',
				'Invalid parameter "/uuid": UUIDv4 is expected.'
			],
			[
				['type' => API_UUID],
				'2fdcb2e2995040b2bba202067f730136',
				'/uuid',
				'2fdcb2e2995040b2bba202067f730136'
			],
			[
				['type' => API_UUID],
				'2fdcb2e2-9950-40b2-bba2-02067f730136',
				'/uuid',
				'Invalid parameter "/uuid": must be 32 characters long.'
			],
			[
				['type' => API_UUID],
				'2fdcb2e2995080b2bba202067f730136',
				'/uuid',
				'Invalid parameter "/uuid": UUIDv4 is expected.'
			],
=======
				['type' => API_DATE],
				null,
				'/1/date',
				'Invalid parameter "/1/date": a character string is expected.'
			],
			[
				['type' => API_DATE],
				'',
				'/1/date',
				''
			],
			[
				['type' => API_DATE, 'flags' => API_NOT_EMPTY],
				'',
				'/1/date',
				'Invalid parameter "/1/date": cannot be empty.'
			],
			[
				['type' => API_DATE],
				[],
				'/1/date',
				'Invalid parameter "/1/date": a character string is expected.'
			],
			[
				['type' => API_DATE],
				true,
				'/1/date',
				'Invalid parameter "/1/date": a character string is expected.'
			],
			[
				['type' => API_DATE],
				false,
				'/1/date',
				'Invalid parameter "/1/date": a character string is expected.'
			],
			[
				['type' => API_DATE],
				'aaa',
				'/1/date',
				'Invalid parameter "/1/date": a date in YYYY-MM-DD format is expected.'
			],
			[
				['type' => API_DATE],
				'123',
				'/1/date',
				'Invalid parameter "/1/date": a date in YYYY-MM-DD format is expected.'
			],
			[
				['type' => API_DATE],
				456,
				'/1/date',
				'Invalid parameter "/1/date": a character string is expected.'
			],
			[
				['type' => API_DATE],
				'01-01-2000',
				'/1/date',
				'Invalid parameter "/1/date": a date in YYYY-MM-DD format is expected.'
			],
			[
				['type' => API_DATE],
				'01-2000-01',
				'/1/date',
				'Invalid parameter "/1/date": a date in YYYY-MM-DD format is expected.'
			],
			[
				['type' => API_DATE],
				'2000-99-01',
				'/1/date',
				'Invalid parameter "/1/date": a date in YYYY-MM-DD format is expected.'
			],
			[
				['type' => API_DATE],
				'2000-01-99',
				'/1/date',
				'Invalid parameter "/1/date": a date in YYYY-MM-DD format is expected.'
			],
			[
				['type' => API_DATE],
				'2000-01-31',
				'/1/date',
				'2000-01-31'
			],
			[
				['type' => API_DATE],
				'2000-02-29',
				'/1/date',
				'2000-02-29'
			],
			[
				['type' => API_DATE],
				'2001-02-29',
				'/1/date',
				'Invalid parameter "/1/date": a date in YYYY-MM-DD format is expected.'
			],
			[
				['type' => API_DATE],
				'1900-01-01',
				'/1/date',
				'Invalid parameter "/1/date": value must be between "1970-01-01" and "2038-01-18".'
			],
			[
				['type' => API_DATE],
				'1970-01-01',
				'/1/date',
				'1970-01-01'
			],
			[
				['type' => API_DATE],
				'2100-01-01',
				'/1/date',
				'Invalid parameter "/1/date": value must be between "1970-01-01" and "2038-01-18".'
			],
			[
				['type' => API_DATE],
				'2038-01-18',
				'/1/date',
				'2038-01-18'
			]
>>>>>>> 55816926
		];
	}

	public function dataProviderInputLegacy() {
		return [
			[
				['type' => API_NUMERIC],
				'9.99999999999999E+15',
				'/1/numeric',
				'9.99999999999999E+15'
			],
			[
				['type' => API_NUMERIC],
				'1E+16',
				'/1/numeric',
				'Invalid parameter "/1/numeric": a number is too large.'
			],
			[
				['type' => API_NUMERIC],
				'-9.99999999999999E+15',
				'/1/numeric',
				'-9.99999999999999E+15'
			],
			[
				['type' => API_NUMERIC],
				'-1E+16',
				'/1/numeric',
				'Invalid parameter "/1/numeric": a number is too large.'
			],
			[
				['type' => API_NUMERIC],
				'10000000000.0001',
				'/1/numeric',
				'10000000000.0001'
			],
			[
				['type' => API_NUMERIC],
				'1.00001',
				'/1/numeric',
				'Invalid parameter "/1/numeric": a number has too many fractional digits.'
			],
			[
				['type' => API_NUMERIC],
				'1E-4',
				'/1/numeric',
				'1E-4'
			],
			[
				['type' => API_NUMERIC],
				'1E-5',
				'/1/numeric',
				'Invalid parameter "/1/numeric": a number has too many fractional digits.'
			]
		];
	}

	/**
	 * @dataProvider dataProviderInput
	 *
	 * @param array  $rule
	 * @param mixed  $data
	 * @param string $path
	 * @param mixed  $exprected
	 * @param bool   $float_ieee754
	 */
	public function testApiInputValidator(array $rule, $data, $path, $expected, $float_ieee754 = true) {
		global $DB;

		$DB['DOUBLE_IEEE754'] = $float_ieee754;

		$rc = CApiInputValidator::validate($rule, $data, $path, $error);

		$this->assertTrue(is_bool($rc));

		if ($rc === true) {
			$this->assertSame(gettype($expected), gettype($data));
			$this->assertSame('string', gettype($error));
			$this->assertSame($expected, $data);
			$this->assertSame('', $error);
		}
		else {
			$this->assertSame(gettype($expected), gettype($error));
			$this->assertSame($expected, $error);
		}
	}

	/**
	 * @dataProvider dataProviderInputLegacy
	 *
	 * @param array  $rule
	 * @param mixed  $data
	 * @param string $path
	 * @param mixed  $exprected
	 */
	public function testApiInputLegacyValidator(array $rule, $data, $path, $expected) {
		$this->testApiInputValidator($rule, $data, $path, $expected, false);
	}

	public function dataProviderUniqueness() {
		return [
			[
				['type' => API_IDS, 'uniq' => true],
				[0, 1, 2, 3, '4', '9223372036854775807', 5, 6, 7],
				'/',
				true,
				''
			],
			[
				['type' => API_IDS],
				[0, 1, 2, 3, '4', '9223372036854775807', 5, 6, 7, '3'],
				'/',
				true,
				''
			],
			[
				['type' => API_IDS, 'uniq' => true],
				[0, 1, 2, 3, '4', '9223372036854775807', 5, 6, 7, '3'],
				'/',
				false,
				'Invalid parameter "/10": value (3) already exists.'
			],
			[
				['type' => API_STRINGS_UTF8, 'uniq' => true],
				['dashboardid', 'name', 'userid', 'private'],
				'/',
				true,
				''
			],
			[
				['type' => API_STRINGS_UTF8],
				['dashboardid', 'name', 'userid', 'private', 'dashboardid'],
				'/',
				true,
				''
			],
			[
				['type' => API_STRINGS_UTF8, 'uniq' => true],
				['dashboardid', 'name', 'userid', 'private', 'dashboardid'],
				'/',
				false,
				'Invalid parameter "/5": value (dashboardid) already exists.'
			],
			[
				['type' => API_OBJECTS, 'uniq' => [['applicationid'], ['hostid', 'name']]],
				[
					['applicationid' => 1, 'hostid' => 1, 'name' => 'app1'],
					['applicationid' => 2, 'hostid' => 1, 'name' => 'app2'],
					['applicationid' => 3, 'hostid' => 1, 'name' => 'app3'],
					['applicationid' => 4, 'hostid' => 1, 'name' => 'app4'],
					['applicationid' => 5, 'hostid' => 1, 'name' => 'app5'],
					['applicationid' => 6, 'hostid' => 1, 'name' => 'app6'],
					['applicationid' => 7, 'hostid' => 1, 'name' => 'app7'],
					['applicationid' => 8, 'hostid' => 1, 'name' => 'app8'],
					['applicationid' => 9, 'hostid' => 1, 'name' => 'app9'],
					['applicationid' => 10, 'hostid' => 1, 'name' => 'app10'],
					['applicationid' => 11, 'hostid' => 2, 'name' => 'app1'],
					['applicationid' => 12, 'hostid' => 2, 'name' => 'app2'],
					['applicationid' => 13, 'hostid' => 2, 'name' => 'app3'],
					['applicationid' => 14, 'hostid' => 2, 'name' => 'app4'],
					['applicationid' => 15, 'hostid' => 2, 'name' => 'app5'],
					['applicationid' => 16, 'hostid' => 3, 'name' => 'app1'],
					['applicationid' => 17, 'hostid' => 3, 'name' => 'app2'],
					['applicationid' => 18, 'hostid' => 3, 'name' => 'app3'],
					['applicationid' => 19, 'hostid' => 3, 'name' => 'app4'],
					['applicationid' => 20, 'hostid' => 3, 'name' => 'app5']
				],
				'/',
				true,
				''
			],
			[
				['type' => API_OBJECTS, 'uniq' => [['applicationid'], ['hostid', 'name']]],
				[
					['applicationid' => 1, 'hostid' => 1, 'name' => 'app1'],
					['applicationid' => 2, 'hostid' => 1, 'name' => 'app2'],
					['applicationid' => 3, 'hostid' => 1, 'name' => 'app3'],
					['applicationid' => 4, 'hostid' => 1, 'name' => 'app4'],
					['applicationid' => 5, 'hostid' => 1, 'name' => 'app5'],
					['applicationid' => 6, 'hostid' => 1, 'name' => 'app6'],
					['applicationid' => 7, 'hostid' => 1, 'name' => 'app7'],
					['applicationid' => 8, 'hostid' => 1, 'name' => 'app8'],
					['applicationid' => 9, 'hostid' => 1, 'name' => 'app9'],
					['applicationid' => 10, 'hostid' => 1, 'name' => 'app10'],
					['applicationid' => 11, 'hostid' => 2, 'name' => 'app1'],
					['applicationid' => 12, 'hostid' => 2, 'name' => 'app2'],
					['applicationid' => 13, 'hostid' => 2, 'name' => 'app3'],
					['applicationid' => 14, 'hostid' => 2, 'name' => 'app4'],
					['applicationid' => 15, 'hostid' => 2, 'name' => 'app5'],
					['applicationid' => 16, 'hostid' => 3, 'name' => 'app1'],
					['applicationid' => 17, 'hostid' => 3, 'name' => 'app2'],
					['applicationid' => 18, 'hostid' => 3, 'name' => 'app3'],
					['applicationid' => 19, 'hostid' => 3, 'name' => 'app4'],
					['applicationid' => 20, 'hostid' => 3, 'name' => 'app5'],
					['applicationid' => 21, 'hostid' => 1, 'name' => 'app1']
				],
				'/',
				false,
				'Invalid parameter "/21": value (hostid, name)=(1, app1) already exists.'
			],
			[
				['type' => API_OBJECTS, 'uniq' => [['applicationid'], ['hostid', 'name']]],
				[
					['applicationid' => 1, 'hostid' => 1, 'name' => 'app1'],
					['applicationid' => 2, 'hostid' => 1, 'name' => 'app2'],
					['applicationid' => 3, 'hostid' => 1, 'name' => 'app3'],
					['applicationid' => 4, 'hostid' => 1, 'name' => 'app4'],
					['applicationid' => 5, 'hostid' => 1, 'name' => 'app5'],
					['applicationid' => 6, 'hostid' => 1, 'name' => 'app6'],
					['applicationid' => 7, 'hostid' => 1, 'name' => 'app7'],
					['applicationid' => 8, 'hostid' => 1, 'name' => 'app8'],
					['applicationid' => 9, 'hostid' => 1, 'name' => 'app9'],
					['applicationid' => 10, 'hostid' => 1, 'name' => 'app10'],
					['applicationid' => 11, 'hostid' => 2, 'name' => 'app1'],
					['applicationid' => 12, 'hostid' => 2, 'name' => 'app2'],
					['applicationid' => 13, 'hostid' => 2, 'name' => 'app3'],
					['applicationid' => 14, 'hostid' => 2, 'name' => 'app4'],
					['applicationid' => 15, 'hostid' => 2, 'name' => 'app5'],
					['applicationid' => 16, 'hostid' => 3, 'name' => 'app1'],
					['applicationid' => 17, 'hostid' => 3, 'name' => 'app2'],
					['applicationid' => 18, 'hostid' => 3, 'name' => 'app3'],
					['applicationid' => 19, 'hostid' => 3, 'name' => 'app4'],
					['applicationid' => 1, 'hostid' => 3, 'name' => 'app5']
				],
				'/',
				false,
				'Invalid parameter "/20": value (applicationid)=(1) already exists.'
			],
			[
				['type' => API_OBJECTS, 'uniq' => [['name']]],
				[
					['name' => 'app1'],
					['name' => 'app2'],
					['name' => 'app3'],
					['name' => 'app4'],
					['name' => 'app5'],
					['name' => 'app6'],
					['name' => 'app7'],
					['name' => 'app8'],
					['name' => 'app9'],
					[],
					['name' => 'app10'],
					['name' => 'app11'],
					['name' => 'app12'],
					[],
					[],
					[],
					['name' => 'app13'],
					['name' => 'app14'],
					['name' => 'app15'],
					['name' => 'app16'],
					['name' => 'app17'],
					['name' => 'app18'],
					['name' => 'app19'],
					['name' => 'app1']
				],
				'/',
				false,
				'Invalid parameter "/24": value (name)=(app1) already exists.'
			],
			[
				['type' => API_OBJECTS, 'uniq' => [['hostid', 'name']]],
				[
					['hostid' => 1, 'name' => 'app1'],
					['hostid' => 1, 'name' => 'app2'],
					['hostid' => 1],
					['hostid' => 1],
					['hostid' => 1],
					['hostid' => 1, 'name' => 'app6'],
					['hostid' => 1, 'name' => 'app7'],
					['name' => 'app8'],
					['name' => 'app9'],
					['name' => 'app10'],
					['name' => 'app1'],
					['name' => 'app2'],
					['name' => 'app3'],
					['name' => 'app4'],
					['name' => 'app5'],
					['hostid' => 3],
					['hostid' => 3],
					['hostid' => 3],
					['hostid' => 3],
					['hostid' => 1, 'name' => 'app1']
				],
				'/',
				false,
				'Invalid parameter "/20": value (hostid, name)=(1, app1) already exists.'
			],
			[
				['type' => API_OBJECT, 'fields' => [
					'tags' => ['type' => API_OBJECTS, 'uniq' => [['tag', 'operator', 'value']], 'fields' => [
						'tag'		=> ['type' => API_STRING_UTF8],
						'operator'	=> ['type' => API_INT32],
						'value'		=> ['type' => API_STRING_UTF8]
					]]
				]],
				[
					'tags' => [
						['tag' => 'tag', 'operator' => 0, 'value' => ''],
						['tag' => 'tag', 'operator' => 0, 'value' => '']
					]
				],
				'/',
				false,
				'Invalid parameter "/tags/2": value (tag, operator, value)=(tag, 0, ) already exists.'
			]
		];
	}

	/**
	 * @dataProvider dataProviderUniqueness
	 *
	 * @param array  $rule
	 * @param mixed  $data
	 * @param string $path
	 * @param bool   $rc_exprected
	 * @param mixed  $error_exprected
	 */
	public function testApiUniqueness(array $rule, $data, $path, $rc_expected, $error_expected) {
		$rc = CApiInputValidator::validateUniqueness($rule, $data, $path, $error);

		$this->assertSame(gettype($rc_expected), gettype($rc));
		$this->assertSame(gettype($error_expected), gettype($error));
		$this->assertSame($rc_expected, $rc);
		$this->assertSame($error_expected, $error);
	}
}<|MERGE_RESOLUTION|>--- conflicted
+++ resolved
@@ -3708,7 +3708,126 @@
 				null
 			],
 			[
-<<<<<<< HEAD
+				['type' => API_DATE],
+				null,
+				'/1/date',
+				'Invalid parameter "/1/date": a character string is expected.'
+			],
+			[
+				['type' => API_DATE],
+				'',
+				'/1/date',
+				''
+			],
+			[
+				['type' => API_DATE, 'flags' => API_NOT_EMPTY],
+				'',
+				'/1/date',
+				'Invalid parameter "/1/date": cannot be empty.'
+			],
+			[
+				['type' => API_DATE],
+				[],
+				'/1/date',
+				'Invalid parameter "/1/date": a character string is expected.'
+			],
+			[
+				['type' => API_DATE],
+				true,
+				'/1/date',
+				'Invalid parameter "/1/date": a character string is expected.'
+			],
+			[
+				['type' => API_DATE],
+				false,
+				'/1/date',
+				'Invalid parameter "/1/date": a character string is expected.'
+			],
+			[
+				['type' => API_DATE],
+				'aaa',
+				'/1/date',
+				'Invalid parameter "/1/date": a date in YYYY-MM-DD format is expected.'
+			],
+			[
+				['type' => API_DATE],
+				'123',
+				'/1/date',
+				'Invalid parameter "/1/date": a date in YYYY-MM-DD format is expected.'
+			],
+			[
+				['type' => API_DATE],
+				456,
+				'/1/date',
+				'Invalid parameter "/1/date": a character string is expected.'
+			],
+			[
+				['type' => API_DATE],
+				'01-01-2000',
+				'/1/date',
+				'Invalid parameter "/1/date": a date in YYYY-MM-DD format is expected.'
+			],
+			[
+				['type' => API_DATE],
+				'01-2000-01',
+				'/1/date',
+				'Invalid parameter "/1/date": a date in YYYY-MM-DD format is expected.'
+			],
+			[
+				['type' => API_DATE],
+				'2000-99-01',
+				'/1/date',
+				'Invalid parameter "/1/date": a date in YYYY-MM-DD format is expected.'
+			],
+			[
+				['type' => API_DATE],
+				'2000-01-99',
+				'/1/date',
+				'Invalid parameter "/1/date": a date in YYYY-MM-DD format is expected.'
+			],
+			[
+				['type' => API_DATE],
+				'2000-01-31',
+				'/1/date',
+				'2000-01-31'
+			],
+			[
+				['type' => API_DATE],
+				'2000-02-29',
+				'/1/date',
+				'2000-02-29'
+			],
+			[
+				['type' => API_DATE],
+				'2001-02-29',
+				'/1/date',
+				'Invalid parameter "/1/date": a date in YYYY-MM-DD format is expected.'
+			],
+			[
+				['type' => API_DATE],
+				'1900-01-01',
+				'/1/date',
+				'Invalid parameter "/1/date": value must be between "1970-01-01" and "2038-01-18".'
+			],
+			[
+				['type' => API_DATE],
+				'1970-01-01',
+				'/1/date',
+				'1970-01-01'
+			],
+			[
+				['type' => API_DATE],
+				'2100-01-01',
+				'/1/date',
+				'Invalid parameter "/1/date": value must be between "1970-01-01" and "2038-01-18".'
+			],
+			[
+				['type' => API_DATE],
+				'2038-01-18',
+				'/1/date',
+				'2038-01-18'
+			],
+			[
 				['type' => API_UUID],
 				null,
 				'/uuid',
@@ -3779,128 +3898,7 @@
 				'2fdcb2e2995080b2bba202067f730136',
 				'/uuid',
 				'Invalid parameter "/uuid": UUIDv4 is expected.'
-			],
-=======
-				['type' => API_DATE],
-				null,
-				'/1/date',
-				'Invalid parameter "/1/date": a character string is expected.'
-			],
-			[
-				['type' => API_DATE],
-				'',
-				'/1/date',
-				''
-			],
-			[
-				['type' => API_DATE, 'flags' => API_NOT_EMPTY],
-				'',
-				'/1/date',
-				'Invalid parameter "/1/date": cannot be empty.'
-			],
-			[
-				['type' => API_DATE],
-				[],
-				'/1/date',
-				'Invalid parameter "/1/date": a character string is expected.'
-			],
-			[
-				['type' => API_DATE],
-				true,
-				'/1/date',
-				'Invalid parameter "/1/date": a character string is expected.'
-			],
-			[
-				['type' => API_DATE],
-				false,
-				'/1/date',
-				'Invalid parameter "/1/date": a character string is expected.'
-			],
-			[
-				['type' => API_DATE],
-				'aaa',
-				'/1/date',
-				'Invalid parameter "/1/date": a date in YYYY-MM-DD format is expected.'
-			],
-			[
-				['type' => API_DATE],
-				'123',
-				'/1/date',
-				'Invalid parameter "/1/date": a date in YYYY-MM-DD format is expected.'
-			],
-			[
-				['type' => API_DATE],
-				456,
-				'/1/date',
-				'Invalid parameter "/1/date": a character string is expected.'
-			],
-			[
-				['type' => API_DATE],
-				'01-01-2000',
-				'/1/date',
-				'Invalid parameter "/1/date": a date in YYYY-MM-DD format is expected.'
-			],
-			[
-				['type' => API_DATE],
-				'01-2000-01',
-				'/1/date',
-				'Invalid parameter "/1/date": a date in YYYY-MM-DD format is expected.'
-			],
-			[
-				['type' => API_DATE],
-				'2000-99-01',
-				'/1/date',
-				'Invalid parameter "/1/date": a date in YYYY-MM-DD format is expected.'
-			],
-			[
-				['type' => API_DATE],
-				'2000-01-99',
-				'/1/date',
-				'Invalid parameter "/1/date": a date in YYYY-MM-DD format is expected.'
-			],
-			[
-				['type' => API_DATE],
-				'2000-01-31',
-				'/1/date',
-				'2000-01-31'
-			],
-			[
-				['type' => API_DATE],
-				'2000-02-29',
-				'/1/date',
-				'2000-02-29'
-			],
-			[
-				['type' => API_DATE],
-				'2001-02-29',
-				'/1/date',
-				'Invalid parameter "/1/date": a date in YYYY-MM-DD format is expected.'
-			],
-			[
-				['type' => API_DATE],
-				'1900-01-01',
-				'/1/date',
-				'Invalid parameter "/1/date": value must be between "1970-01-01" and "2038-01-18".'
-			],
-			[
-				['type' => API_DATE],
-				'1970-01-01',
-				'/1/date',
-				'1970-01-01'
-			],
-			[
-				['type' => API_DATE],
-				'2100-01-01',
-				'/1/date',
-				'Invalid parameter "/1/date": value must be between "1970-01-01" and "2038-01-18".'
-			],
-			[
-				['type' => API_DATE],
-				'2038-01-18',
-				'/1/date',
-				'2038-01-18'
 			]
->>>>>>> 55816926
 		];
 	}
 
