--- conflicted
+++ resolved
@@ -678,15 +678,9 @@
 					'key_' => 'empty-lld-rule',
 					'lld_macro_paths' => [],
 					'preprocessing' => [],
-<<<<<<< HEAD
-					'overrides' => []
-=======
 					'overrides' => [],
-					'master_item' => [],
-					'lifetime_type' => '0',
-					'enabled_lifetime_type' => '1',
-					'enabled_lifetime' => '0'
->>>>>>> 618c033f
+					'lifetime_type' => ZBX_LLD_DELETE_AFTER,
+					'enabled_lifetime_type' => ZBX_LLD_DELETE_NEVER
 				],
 				'empty-lld-rule-jmx' => [
 					'name' => 'empty-lld-rule-jmx',
@@ -711,15 +705,9 @@
 					'key_' => 'empty-lld-rule-jmx',
 					'lld_macro_paths' => [],
 					'preprocessing' => [],
-<<<<<<< HEAD
-					'overrides' => []
-=======
 					'overrides' => [],
-					'master_item' => [],
-					'lifetime_type' => '0',
-					'enabled_lifetime_type' => '1',
-					'enabled_lifetime' => '0'
->>>>>>> 618c033f
+					'lifetime_type' => ZBX_LLD_DELETE_AFTER,
+					'enabled_lifetime_type' => ZBX_LLD_DELETE_NEVER
 				],
 				'lld-rule' => [
 					'name' => 'lld-rule',
@@ -893,19 +881,12 @@
 							'custom_interfaces' => '0'
 						]
 					],
-					'interface_ref' => 'if1',
 					'key_' => 'lld-rule',
 					'lld_macro_paths' => [],
 					'preprocessing' => [],
-<<<<<<< HEAD
-					'overrides' => []
-=======
 					'overrides' => [],
-					'master_item' => [],
-					'lifetime_type' => '0',
-					'enabled_lifetime_type' => '1',
-					'enabled_lifetime' => '0'
->>>>>>> 618c033f
+					'lifetime_type' => ZBX_LLD_DELETE_AFTER,
+					'enabled_lifetime_type' => ZBX_LLD_DELETE_NEVER
 				]
 			],
 			'export-template' => [
@@ -929,15 +910,9 @@
 					'key_' => 'empty-lld-rule',
 					'lld_macro_paths' => [],
 					'preprocessing' => [],
-<<<<<<< HEAD
-					'overrides' => []
-=======
 					'overrides' => [],
-					'master_item' => [],
-					'lifetime_type' => '0',
-					'enabled_lifetime_type' => '1',
-					'enabled_lifetime' => '0'
->>>>>>> 618c033f
+					'lifetime_type' => ZBX_LLD_DELETE_AFTER,
+					'enabled_lifetime_type' => ZBX_LLD_DELETE_NEVER
 				],
 				'lld-rule-jmx' => [
 					'uuid' => '96c257b7f1104833ad3bb18f6a2e8d96',
@@ -962,15 +937,9 @@
 					'key_' => 'lld-rule-jmx',
 					'lld_macro_paths' => [],
 					'preprocessing' => [],
-<<<<<<< HEAD
-					'overrides' => []
-=======
 					'overrides' => [],
-					'master_item' => [],
-					'lifetime_type' => '0',
-					'enabled_lifetime_type' => '1',
-					'enabled_lifetime' => '0'
->>>>>>> 618c033f
+					'lifetime_type' => ZBX_LLD_DELETE_AFTER,
+					'enabled_lifetime_type' => ZBX_LLD_DELETE_NEVER
 				],
 				'lld-rule' => [
 					'uuid' => 'cdcd6fb3277e481baa22573c8c349b3b',
@@ -1150,15 +1119,9 @@
 					'key_' => 'lld-rule',
 					'lld_macro_paths' => [],
 					'preprocessing' => [],
-<<<<<<< HEAD
-					'overrides' => []
-=======
 					'overrides' => [],
-					'master_item' => [],
-					'lifetime_type' => '0',
-					'enabled_lifetime_type' => '1',
-					'enabled_lifetime' => '0'
->>>>>>> 618c033f
+					'lifetime_type' => ZBX_LLD_DELETE_AFTER,
+					'enabled_lifetime_type' => ZBX_LLD_DELETE_NEVER
 				]
 			]
 		], $adapter->getDiscoveryRules());
@@ -2407,32 +2370,8 @@
 					'trigger_prototypes' => [],
 					'graph_prototypes' => [],
 					'host_prototypes' => [],
-<<<<<<< HEAD
-=======
-					'jmx_endpoint' => '',
-					'master_item' => [],
-					'lifetime_type' => '0',
-					'enabled_lifetime_type' => '1',
-					'enabled_lifetime' => '0',
-					'timeout' => '',
-					'url' => '',
-					'query_fields' => [],
-					'parameters' => [],
-					'posts' => '',
-					'status_codes' => '200',
-					'follow_redirects' => '1',
-					'post_type' => '0',
-					'http_proxy' => '',
-					'headers' => [],
-					'retrieve_mode' => '0',
-					'request_method' => '0',
-					'allow_traps' => '0',
-					'ssl_cert_file' => '',
-					'ssl_key_file' => '',
-					'ssl_key_password' => '',
-					'verify_peer' => '0',
-					'verify_host' => '0',
->>>>>>> 618c033f
+					'lifetime_type' => ZBX_LLD_DELETE_AFTER,
+					'enabled_lifetime_type' => ZBX_LLD_DELETE_NEVER,
 					'lld_macro_paths' => [],
 					'preprocessing' => [],
 					'overrides' => [],
@@ -2476,32 +2415,8 @@
 					'trigger_prototypes' => [],
 					'graph_prototypes' => [],
 					'host_prototypes' => [],
-<<<<<<< HEAD
-=======
-					'jmx_endpoint' => '',
-					'master_item' => [],
-					'lifetime_type' => '0',
-					'enabled_lifetime_type' => '1',
-					'enabled_lifetime' => '0',
-					'timeout' => '',
-					'url' => '',
-					'query_fields' => [],
-					'parameters' => [],
-					'posts' => '',
-					'status_codes' => '200',
-					'follow_redirects' => '1',
-					'post_type' => '0',
-					'http_proxy' => '',
-					'headers' => [],
-					'retrieve_mode' => '0',
-					'request_method' => '0',
-					'allow_traps' => '0',
-					'ssl_cert_file' => '',
-					'ssl_key_file' => '',
-					'ssl_key_password' => '',
-					'verify_peer' => '0',
-					'verify_host' => '0',
->>>>>>> 618c033f
+					'lifetime_type' => ZBX_LLD_DELETE_AFTER,
+					'enabled_lifetime_type' => ZBX_LLD_DELETE_NEVER,
 					'lld_macro_paths' => [],
 					'preprocessing' => [],
 					'overrides' => [],
@@ -2545,32 +2460,8 @@
 					'trigger_prototypes' => [],
 					'graph_prototypes' => [],
 					'host_prototypes' => [],
-<<<<<<< HEAD
-=======
-					'jmx_endpoint' => '',
-					'master_item' => [],
-					'lifetime_type' => '0',
-					'enabled_lifetime_type' => '1',
-					'enabled_lifetime' => '0',
-					'timeout' => '',
-					'url' => '',
-					'query_fields' => [],
-					'parameters' => [],
-					'posts' => '',
-					'status_codes' => '200',
-					'follow_redirects' => '1',
-					'post_type' => '0',
-					'http_proxy' => '',
-					'headers' => [],
-					'retrieve_mode' => '0',
-					'request_method' => '0',
-					'allow_traps' => '0',
-					'ssl_cert_file' => '',
-					'ssl_key_file' => '',
-					'ssl_key_password' => '',
-					'verify_peer' => '0',
-					'verify_host' => '0',
->>>>>>> 618c033f
+					'lifetime_type' => ZBX_LLD_DELETE_AFTER,
+					'enabled_lifetime_type' => ZBX_LLD_DELETE_NEVER,
 					'lld_macro_paths' => [],
 					'preprocessing' => [],
 					'overrides' => [],
@@ -2933,32 +2824,8 @@
 					'trigger_prototypes' => [],
 					'graph_prototypes' => [],
 					'host_prototypes' => [],
-<<<<<<< HEAD
-=======
-					'jmx_endpoint' => '',
-					'master_item' => [],
-					'lifetime_type' => '0',
-					'enabled_lifetime_type' => '1',
-					'enabled_lifetime' => '0',
-					'timeout' => '',
-					'url' => '',
-					'query_fields' => [],
-					'parameters' => [],
-					'posts' => '',
-					'status_codes' => '200',
-					'follow_redirects' => '1',
-					'post_type' => '0',
-					'http_proxy' => '',
-					'headers' => [],
-					'retrieve_mode' => '0',
-					'request_method' => '0',
-					'allow_traps' => '0',
-					'ssl_cert_file' => '',
-					'ssl_key_file' => '',
-					'ssl_key_password' => '',
-					'verify_peer' => '0',
-					'verify_host' => '0',
->>>>>>> 618c033f
+					'lifetime_type' => ZBX_LLD_DELETE_AFTER,
+					'enabled_lifetime_type' => ZBX_LLD_DELETE_NEVER,
 					'lld_macro_paths' => [],
 					'preprocessing' => [],
 					'overrides' => [],
@@ -3002,32 +2869,8 @@
 					'trigger_prototypes' => [],
 					'graph_prototypes' => [],
 					'host_prototypes' => [],
-<<<<<<< HEAD
-=======
-					'jmx_endpoint' => '',
-					'master_item' => [],
-					'lifetime_type' => '0',
-					'enabled_lifetime_type' => '1',
-					'enabled_lifetime' => '0',
-					'timeout' => '',
-					'url' => '',
-					'query_fields' => [],
-					'parameters' => [],
-					'posts' => '',
-					'status_codes' => '200',
-					'follow_redirects' => '1',
-					'post_type' => '0',
-					'http_proxy' => '',
-					'headers' => [],
-					'retrieve_mode' => '0',
-					'request_method' => '0',
-					'allow_traps' => '0',
-					'ssl_cert_file' => '',
-					'ssl_key_file' => '',
-					'ssl_key_password' => '',
-					'verify_peer' => '0',
-					'verify_host' => '0',
->>>>>>> 618c033f
+					'lifetime_type' => ZBX_LLD_DELETE_AFTER,
+					'enabled_lifetime_type' => ZBX_LLD_DELETE_NEVER,
 					'lld_macro_paths' => [],
 					'preprocessing' => [],
 					'overrides' => [],
@@ -3071,33 +2914,8 @@
 					'trigger_prototypes' => [],
 					'graph_prototypes' => [],
 					'host_prototypes' => [],
-<<<<<<< HEAD
-=======
-					'jmx_endpoint' => '',
-					'master_item' => [],
-					'master_item' => [],
-					'lifetime_type' => '0',
-					'enabled_lifetime_type' => '1',
-					'enabled_lifetime' => '0',
-					'timeout' => '',
-					'url' => '',
-					'query_fields' => [],
-					'parameters' => [],
-					'posts' => '',
-					'status_codes' => '200',
-					'follow_redirects' => '1',
-					'post_type' => '0',
-					'http_proxy' => '',
-					'headers' => [],
-					'retrieve_mode' => '0',
-					'request_method' => '0',
-					'allow_traps' => '0',
-					'ssl_cert_file' => '',
-					'ssl_key_file' => '',
-					'ssl_key_password' => '',
-					'verify_peer' => '0',
-					'verify_host' => '0',
->>>>>>> 618c033f
+					'lifetime_type' => ZBX_LLD_DELETE_AFTER,
+					'enabled_lifetime_type' => ZBX_LLD_DELETE_NEVER,
 					'lld_macro_paths' => [],
 					'preprocessing' => [],
 					'overrides' => [],
