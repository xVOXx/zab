--- conflicted
+++ resolved
@@ -32,13 +32,8 @@
 			],
 			// CSRF token argument exists
 			[
-<<<<<<< HEAD
-				['caption', (new CUrl('http://localhost'))->setArgument(CCsrfTokenHelper::CSRF_TOKEN_NAME, 'value')],
+				['caption', (new CUrl('http://localhost'))->setArgument(CSRF_TOKEN_NAME, 'value')],
 				'<button type="button" data-post="1" data-url="http://localhost?_csrf_token=value">caption</button>'
-=======
-				['caption', (new CUrl('http://localhost'))->setArgument(CSRF_TOKEN_NAME, 'value')],
-				'<button type="button" tabindex="0" data-post="1" data-url="http://localhost?_csrf_token=value">caption</button>'
->>>>>>> d1ba3f29
 			],
 			// caption encoding
 			[
