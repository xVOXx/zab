--- conflicted
+++ resolved
@@ -19,15 +19,8 @@
 **/
 
 
-<<<<<<< HEAD
-/**
- * @backup users
- */
-class testFormLogin extends CLegacyWebTest {
-=======
 require_once dirname(__FILE__).'/../include/CWebTest.php';
 require_once dirname(__FILE__).'/../include/helpers/CDataHelper.php';
->>>>>>> 2e797c29
 
 /**
  * @backup users
