--- conflicted
+++ resolved
@@ -683,11 +683,7 @@
 		DBexecute('DELETE FROM users_groups WHERE userid=2 AND usrgrpid=9');
 	}
 
-<<<<<<< HEAD
-	public function addGuestToDisabledGroup() {
-=======
 	public static function addGuestToDisabledGroup() {
->>>>>>> 2477cb7c
 		DBexecute('INSERT INTO users_groups (id, usrgrpid, userid) VALUES (1551, 9, 2)');
 	}
 }