<?php
/*
** Zabbix
** Copyright (C) 2001-2021 Zabbix SIA
**
** This program is free software; you can redistribute it and/or modify
** it under the terms of the GNU General Public License as published by
** the Free Software Foundation; either version 2 of the License, or
** (at your option) any later version.
**
** This program is distributed in the hope that it will be useful,
** but WITHOUT ANY WARRANTY; without even the implied warranty of
** MERCHANTABILITY or FITNESS FOR A PARTICULAR PURPOSE.  See the
** GNU General Public License for more details.
**
** You should have received a copy of the GNU General Public License
** along with this program; if not, write to the Free Software
** Foundation, Inc., 51 Franklin Street, Fifth Floor, Boston, MA  02110-1301, USA.
**/

require_once dirname(__FILE__).'/../include/CLegacyWebTest.php';
require_once dirname(__FILE__).'/behaviors/CMessageBehavior.php';

/**
 * Test the creation of inheritance of new objects on a previously linked template.
 *
 * @backup triggers
 */
class testInheritanceTrigger extends CLegacyWebTest {

	/**
	 * Attach MessageBehavior to the test.
	 *
	 * @return array
	 */
	public function getBehaviors() {
		return [
			'class' => CMessageBehavior::class
		];
	}

	private $templateid = 15000;	// 'Inheritance test template'
	private $template = 'Inheritance test template';

	private $hostid = 15001;		// 'Template inheritance test host'
	private $host = 'Template inheritance test host';

	/**
	 * Attach MessageBehavior to the test.
	 *
	 * @return array
	 */
	public function getBehaviors() {
		return [CMessageBehavior::class];
	}

	// return list of triggers from a template
	public static function update() {
		return CDBHelper::getDataProvider(
			'SELECT t.triggerid'.
			' FROM triggers t'.
			' WHERE EXISTS ('.
				'SELECT NULL'.
				' FROM functions f,items i'.
				' WHERE t.triggerid=f.triggerid'.
					' AND f.itemid=i.itemid'.
					' AND i.hostid=15000'.	//	$this->templateid.
					' AND i.flags=0'.
				')'.
				' AND t.flags=0'
		);
	}

	/**
	 * @dataProvider update
	 */
	public function testInheritanceTrigger_SimpleUpdate($data) {
		$sqlTriggers = 'SELECT * FROM triggers ORDER BY triggerid';
		$oldHashTriggers = CDBHelper::getHash($sqlTriggers);

		$this->zbxTestLogin('triggers.php?form=update&triggerid='.$data['triggerid'].'&context=host');
		$this->zbxTestCheckTitle('Configuration of triggers');
		$this->zbxTestClickWait('update');
		$this->zbxTestWaitUntilMessageTextPresent('msg-good', 'Trigger updated');

		$this->assertEquals($oldHashTriggers, CDBHelper::getHash($sqlTriggers));
	}

	public static function create() {
		return [
			[
				[
					'expected' => TEST_GOOD,
					'description' => 'testInheritanceTrigger',
					'expression' => '{Inheritance test template:test-inheritance-item1.last()}=0'
				]
			],
			[
				[
					'expected' => TEST_BAD,
					'description' => 'testInheritanceTrigger1',
					'expression' => '{Inheritance test template:key-item-inheritance-test.last()}=0',
					'errors' => [
						'Trigger "testInheritanceTrigger1" already exists on "Inheritance test template".'
					]
				]
			]
		];
	}

	/**
	 * @dataProvider create
	 */
	public function testInheritanceTrigger_SimpleCreate($data) {
		$this->zbxTestLogin('triggers.php?filter_set=1&context=template&filter_hostids[0]='.$this->templateid);
		$this->zbxTestContentControlButtonClickTextWait('Create trigger');

		$this->zbxTestInputType('description', $data['description']);
		$this->zbxTestInputType('expression', $data['expression']);

		$this->zbxTestClickWait('add');

		switch ($data['expected']) {
			case TEST_GOOD:
				$this->zbxTestCheckTitle('Configuration of triggers');
				$this->zbxTestCheckHeader('Triggers');
				$this->zbxTestTextPresent('Trigger added');
				$this->zbxTestTextPresent($data['description']);
				break;
			case TEST_BAD:
				$this->zbxTestCheckTitle('Configuration of triggers');
				$this->zbxTestCheckHeader('Triggers');
				$this->zbxTestTextPresent('Cannot add trigger');
				$this->zbxTestTextPresent($data['errors']);
				break;
		}
	}

	/**
	 * Test inheritance of trigger tags from template
	 */
	public function testInheritanceTrigger_Tags() {
		$inherited_trigger = 'testInheritanceTrigger1';

		// Go to Host form.
		$this->page->login()->open('hosts.php?form=update&hostid='.$this->hostid);
		$host_form = $this->query('name:hostsForm')->waitUntilPresent()->asForm()->one();
		// Fill tags on host.
		$host_form->selectTab('Tags');

		$host_tags = [
			['name'=>'host_tag', 'value'=>'host_tag_value']
		];

		$this->fillTags($host_tags, count($host_tags));
		$host_form->submit();
		$this->page->waitUntilReady();
		$this->assertMessage(TEST_GOOD, 'Host updated');

		// Go to Template form.
		$this->page->login()->open('templates.php?groupid=1');
<<<<<<< HEAD
		$this->query('link', $this->template)->one()->click();

		$templates_form = $this->query('name:templatesForm')->waitUntilPresent()->asForm()->one();
		// Fill tags on template.
		$templates_form->selectTab('Tags');
=======
		$this->query('link', $this->template)->one()->waitUntilClickable()->click();

		$template_form = $this->query('name:templatesForm')->waitUntilPresent()->asForm()->one();
		// Fill tags on template.
		$template_form->selectTab('Tags');
>>>>>>> b4bdbed8

		$template_tags = [
			['name'=>'template', 'value'=>'template'],
			['name'=>'test', 'value'=>'inheritance']
		];
		$template_tags_count = count($template_tags);

		$this->fillTags($template_tags, $template_tags_count);
<<<<<<< HEAD
		$templates_form->submit();
=======
		$template_form->submit();
>>>>>>> b4bdbed8
		$this->page->waitUntilReady();
		$this->assertMessage(TEST_GOOD, 'Template updated');

		// Go to Trigger form on Template.
		$updated_templates_table = $this->query('xpath://form[@name="templates"]/table[@class="list-table"]')
				->asTable()->waitUntilReady()->one();
		$updated_templates_table->findRow('Name', $this->template)->getColumn('Triggers')->query('tag:a')->one()->click();
		$triggers_table = $this->query('xpath://form[@name="triggersForm"]/table[@class="list-table"]')
				->asTable()->waitUntilReady()->one();
		$triggers_table->findRow('Name', $inherited_trigger)->getColumn('Name')->query('tag:a')->one()->click();

<<<<<<< HEAD
		$triggers_form = $this->query('name:triggersForm')->waitUntilPresent()->asForm()->one();
		// Fill tags on trigger.
		$triggers_form->selectTab('Tags');
=======
		$trigger_form = $this->query('name:triggersForm')->waitUntilPresent()->asForm()->one();
		// Fill tags on trigger.
		$trigger_form->selectTab('Tags');
>>>>>>> b4bdbed8

		$templated_trigger_tags = [
			['name'=>'tag1', 'value'=>'trigger'],
			['name'=>'tag2', 'value'=>'templated']
		];
		$templated_trigger_tags_count = count($templated_trigger_tags);

		$this->fillTags($templated_trigger_tags, $templated_trigger_tags_count);
<<<<<<< HEAD
		$triggers_form->submit();
=======
		$trigger_form->submit();
>>>>>>> b4bdbed8
		$this->page->waitUntilReady();
		$this->assertMessage(TEST_GOOD, 'Trigger updated');

		// Check inherited trigger on host.
		// Go to host.
		$this->page->login()->open('triggers.php?filter_set=1&context=host&filter_hostids[0]='.$this->hostid);
		// Go to inherited trigger.
		$host_triggers_table = $this->query('xpath:.//form[@name="triggersForm"]/table[@class="list-table"]')
					->waitUntilPresent()->asTable()->one();
		$host_triggers_table->query('link', $inherited_trigger)->one()->click();
		// Check trigger name.
<<<<<<< HEAD
		$triggers_form->invalidate();
//		$form = $this->query('name:triggersForm')->waitUntilPresent()->asForm()->one();
		$name = $triggers_form->getField('Name')->getValue();
		$this->assertEquals($name, $inherited_trigger);
		// Check tags.
		$triggers_form->selectTab('Tags');
=======
		$trigger_form->invalidate();
		$name = $trigger_form->getField('Name')->getValue();
		$this->assertEquals($name, $inherited_trigger);
		// Check tags.
		$trigger_form->selectTab('Tags');
>>>>>>> b4bdbed8
		$trigger_tags_table = $this->query('id:tags-table')->asTable()->one();
		// Check trigger tags.
		$triggers_tags_slice_1 = $trigger_tags_table->getRows()->slice(0, -1); // Remove Add button from cycle.
		$this->checkTags($triggers_tags_slice_1, $templated_trigger_tags);

		// Click on inherited and trigger tags radio.
<<<<<<< HEAD
		$triggers_form->getField('id:show_inherited_tags')->fill('Inherited and trigger tags');

		$triggers_tags_slice_2 = $trigger_tags_table->getRows()->slice(0, -($template_tags_count+1)); // Remove templated tags and Add button from cycle.
		$template_tags_slice = $trigger_tags_table->getRows()->slice($templated_trigger_tags_count, -1); // Remove trigger tags and Add button from cycle.
=======
		$trigger_form->getField('id:show_inherited_tags')->fill('Inherited and trigger tags');
>>>>>>> b4bdbed8

		// All expected trigger tags including host and template tags.
		$inherited_trigger_tags = [
			['name'=>'host_tag', 'value'=>'host_tag_value'],
			['name'=>'tag1', 'value'=>'trigger'],
			['name'=>'tag2', 'value'=>'templated'],
			['name'=>'template', 'value'=>'template'],
			['name'=>'test', 'value'=>'inheritance']
		];

		$actual_triggers_tags = $trigger_tags_table->getRows()->slice(0, -1); // Remove Add button from cycle.
		$this->checkTags($actual_triggers_tags, $inherited_trigger_tags);
	}

	private function fillTags($array, $i) {
		$tags_table = $this->query('id:tags-table')->asTable()->one();
		$button = $tags_table ->query('button:Add')->one();
		$last = $i - 1;

		foreach ($array as $count => $tag){
			$row = $tags_table->getRows()->get($count);
			$row->getColumn('Name')->query('tag:textarea')->one()->fill($tag['name']);
			$row->getColumn('Value')->query('tag:textarea')->one()->fill($tag['value']);
			if ($count !== $last) {
				$button->click();
			}
		}
	}

	private function checkTags($slice, $array) {
		foreach ($slice as $i => $row) {
			$this->assertEquals($array[$i], [
				'name' => $row->getColumn('Name')->children()->one()->getValue(),
				'value' => $row->getColumn('Value')->children()->one()->getValue()
			]);
		}
	}
}<|MERGE_RESOLUTION|>--- conflicted
+++ resolved
@@ -159,19 +159,11 @@
 
 		// Go to Template form.
 		$this->page->login()->open('templates.php?groupid=1');
-<<<<<<< HEAD
 		$this->query('link', $this->template)->one()->click();
 
 		$templates_form = $this->query('name:templatesForm')->waitUntilPresent()->asForm()->one();
 		// Fill tags on template.
 		$templates_form->selectTab('Tags');
-=======
-		$this->query('link', $this->template)->one()->waitUntilClickable()->click();
-
-		$template_form = $this->query('name:templatesForm')->waitUntilPresent()->asForm()->one();
-		// Fill tags on template.
-		$template_form->selectTab('Tags');
->>>>>>> b4bdbed8
 
 		$template_tags = [
 			['name'=>'template', 'value'=>'template'],
@@ -180,11 +172,7 @@
 		$template_tags_count = count($template_tags);
 
 		$this->fillTags($template_tags, $template_tags_count);
-<<<<<<< HEAD
 		$templates_form->submit();
-=======
-		$template_form->submit();
->>>>>>> b4bdbed8
 		$this->page->waitUntilReady();
 		$this->assertMessage(TEST_GOOD, 'Template updated');
 
@@ -196,15 +184,9 @@
 				->asTable()->waitUntilReady()->one();
 		$triggers_table->findRow('Name', $inherited_trigger)->getColumn('Name')->query('tag:a')->one()->click();
 
-<<<<<<< HEAD
 		$triggers_form = $this->query('name:triggersForm')->waitUntilPresent()->asForm()->one();
 		// Fill tags on trigger.
 		$triggers_form->selectTab('Tags');
-=======
-		$trigger_form = $this->query('name:triggersForm')->waitUntilPresent()->asForm()->one();
-		// Fill tags on trigger.
-		$trigger_form->selectTab('Tags');
->>>>>>> b4bdbed8
 
 		$templated_trigger_tags = [
 			['name'=>'tag1', 'value'=>'trigger'],
@@ -213,11 +195,7 @@
 		$templated_trigger_tags_count = count($templated_trigger_tags);
 
 		$this->fillTags($templated_trigger_tags, $templated_trigger_tags_count);
-<<<<<<< HEAD
 		$triggers_form->submit();
-=======
-		$trigger_form->submit();
->>>>>>> b4bdbed8
 		$this->page->waitUntilReady();
 		$this->assertMessage(TEST_GOOD, 'Trigger updated');
 
@@ -229,34 +207,22 @@
 					->waitUntilPresent()->asTable()->one();
 		$host_triggers_table->query('link', $inherited_trigger)->one()->click();
 		// Check trigger name.
-<<<<<<< HEAD
 		$triggers_form->invalidate();
 //		$form = $this->query('name:triggersForm')->waitUntilPresent()->asForm()->one();
 		$name = $triggers_form->getField('Name')->getValue();
 		$this->assertEquals($name, $inherited_trigger);
 		// Check tags.
 		$triggers_form->selectTab('Tags');
-=======
-		$trigger_form->invalidate();
-		$name = $trigger_form->getField('Name')->getValue();
-		$this->assertEquals($name, $inherited_trigger);
-		// Check tags.
-		$trigger_form->selectTab('Tags');
->>>>>>> b4bdbed8
 		$trigger_tags_table = $this->query('id:tags-table')->asTable()->one();
 		// Check trigger tags.
 		$triggers_tags_slice_1 = $trigger_tags_table->getRows()->slice(0, -1); // Remove Add button from cycle.
 		$this->checkTags($triggers_tags_slice_1, $templated_trigger_tags);
 
 		// Click on inherited and trigger tags radio.
-<<<<<<< HEAD
 		$triggers_form->getField('id:show_inherited_tags')->fill('Inherited and trigger tags');
 
 		$triggers_tags_slice_2 = $trigger_tags_table->getRows()->slice(0, -($template_tags_count+1)); // Remove templated tags and Add button from cycle.
 		$template_tags_slice = $trigger_tags_table->getRows()->slice($templated_trigger_tags_count, -1); // Remove trigger tags and Add button from cycle.
-=======
-		$trigger_form->getField('id:show_inherited_tags')->fill('Inherited and trigger tags');
->>>>>>> b4bdbed8
 
 		// All expected trigger tags including host and template tags.
 		$inherited_trigger_tags = [
