--- conflicted
+++ resolved
@@ -1830,55 +1830,10 @@
 								'height' => 4,
 								'fields' => [
 									[
-<<<<<<< HEAD
-										'type' => 1,
-										'name' => 'reference',
-										'value' => 'FYKXG'
-									]
-								]
-							]
-						]
-					]
-				]
-			]
-		]);
-
-		CDataHelper::call('templatedashboard.create', [
-			[
-				'templateid' => 50000,
-				'name' => 'Templated dashboard with all widgets',
-				'pages' => [
-					[
-						'name' => 'Page with widgets',
-						'widgets' => [
-							[
-								'type' => 'clock',
-								'name' => 'Clock widget',
-								'width' => 4,
-								'height' => 4
-							],
-							[
-								'type' => 'discovery',
-								'name' => 'Discovery status widget',
-								'x' => 8,
-								'y' => 10,
-								'width' => 12,
-								'height' => 4
-							],
-							[
-								'type' => 'graph',
-								'name' => 'Graph (classic) widget',
-								'x' => 4,
-								'y' => 0,
-								'width' => 8,
-								'height' => 4,
-								'fields' => [
-=======
 										'type' => ZBX_WIDGET_FIELD_TYPE_STR,
 										'name' => 'ds.0.hosts.0',
 										'value' => 'test'
 									],
->>>>>>> f4c5dd7c
 									[
 										'type' => ZBX_WIDGET_FIELD_TYPE_STR,
 										'name' => 'ds.0.items.0',
@@ -2297,6 +2252,14 @@
 								'height' => 4
 							],
 							[
+								'type' => 'discovery',
+								'name' => 'Discovery status widget',
+								'x' => 8,
+								'y' => 10,
+								'width' => 12,
+								'height' => 4
+							],
+							[
 								'type' => 'graph',
 								'name' => 'Graph (classic) widget',
 								'x' => 19,
