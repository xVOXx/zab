-- Activate Zabbix Server, set visible name and make it a more unique name
UPDATE hosts SET status=0,name='ЗАББИКС Сервер',host='Test host' WHERE host='Zabbix server';

-- More media for user 'Admin'
INSERT INTO media (mediaid, userid, mediatypeid, sendto, active, severity, period) VALUES (1,1,1,'test@zabbix.com',0,63,'1-7,00:00-24:00');
INSERT INTO media (mediaid, userid, mediatypeid, sendto, active, severity, period) VALUES (2,1,1,'test2@zabbix.com',1,60,'1-7,00:00-24:00');
INSERT INTO media (mediaid, userid, mediatypeid, sendto, active, severity, period) VALUES (3,1,3,'123456789',0,32,'1-7,00:00-24:00');

-- More user scripts
INSERT INTO scripts (scriptid, type, name, command, host_access, usrgrpid, groupid, description, confirmation) VALUES (4, 0,'Reboot','/sbin/shutdown -r',3,7,4,'This command reboots server.','Do you really want to reboot it?');

-- create an empty host "Template linkage test host"
INSERT INTO hosts (hostid, host, name, status, description) VALUES (10053, 'Template linkage test host', 'Visible host for template linkage', 0, '');
INSERT INTO interface (interfaceid, hostid, main, type, useip, ip, dns, port) VALUES (10021,10053,1,1,1,'127.0.0.1','','10050');
INSERT INTO interface (interfaceid,hostid,main,type,useip,ip,dns,port) values (10022,10053,1,2,1,'127.0.0.1','','161');
INSERT INTO interface_snmp (interfaceid, version, bulk, community) values (10022, 2, 1, '{$SNMP_COMMUNITY}');
INSERT INTO interface (interfaceid,hostid,main,type,useip,ip,dns,port) values (10023,10053,1,3,1,'127.0.0.1','','623');
INSERT INTO interface (interfaceid,hostid,main,type,useip,ip,dns,port) values (10024,10053,1,4,1,'127.0.0.1','','12345');
INSERT INTO hosts_groups (hostgroupid, hostid, groupid) VALUES (90278, 10053, 4);
INSERT INTO interface (interfaceid, hostid, main, type, useip, ip, dns, port) VALUES (10030,10084,1,4,1,'127.0.0.1','jmxagent.zabbix.com','10051');

-- Add regular expressions
INSERT INTO regexps (regexpid, name, test_string) VALUES (20,'1_regexp_1','first test string');
INSERT INTO regexps (regexpid, name, test_string) VALUES (21,'1_regexp_2','first test string');
INSERT INTO regexps (regexpid, name, test_string) VALUES (22,'2_regexp_1','second test string');
INSERT INTO regexps (regexpid, name, test_string) VALUES (23,'2_regexp_2','second test string');
INSERT INTO regexps (regexpid, name, test_string) VALUES (24,'3_regexp_1','test');
INSERT INTO regexps (regexpid, name, test_string) VALUES (25,'3_regexp_2','test');
INSERT INTO regexps (regexpid, name, test_string) VALUES (26,'4_regexp_1','abcd');
INSERT INTO regexps (regexpid, name, test_string) VALUES (27,'4_regexp_2','abcd');
INSERT INTO regexps (regexpid, name, test_string) VALUES (28,'5_regexp_1','abcd');
INSERT INTO regexps (regexpid, name, test_string) VALUES (29,'5_regexp_2','abcd');

-- Add expressions for regexps
INSERT INTO expressions (expressionid,regexpid,expression,expression_type,exp_delimiter,case_sensitive) VALUES (20,20,'first test string',0,',',1);
INSERT INTO expressions (expressionid,regexpid,expression,expression_type,exp_delimiter,case_sensitive) VALUES (21,21,'first test string2',0,',',1);
INSERT INTO expressions (expressionid,regexpid,expression,expression_type,exp_delimiter,case_sensitive) VALUES (22,22,'second test string',1,',',1);
INSERT INTO expressions (expressionid,regexpid,expression,expression_type,exp_delimiter,case_sensitive) VALUES (23,23,'second string',1,',',1);
INSERT INTO expressions (expressionid,regexpid,expression,expression_type,exp_delimiter,case_sensitive) VALUES (24,24,'abcd test',2,',',1);
INSERT INTO expressions (expressionid,regexpid,expression,expression_type,exp_delimiter,case_sensitive) VALUES (25,25,'test',2,',',1);
INSERT INTO expressions (expressionid,regexpid,expression,expression_type,exp_delimiter,case_sensitive) VALUES (26,26,'abcd',3,',',1);
INSERT INTO expressions (expressionid,regexpid,expression,expression_type,exp_delimiter,case_sensitive) VALUES (27,27,'asdf',3,',',1);
INSERT INTO expressions (expressionid,regexpid,expression,expression_type,exp_delimiter,case_sensitive) VALUES (28,28,'abcd',4,',',1);
INSERT INTO expressions (expressionid,regexpid,expression,expression_type,exp_delimiter,case_sensitive) VALUES (29,29,'asdf',4,',',1);

-- trigger actions
INSERT INTO actions (actionid, name, eventsource, evaltype, status, esc_period) VALUES (10,'Simple action',0,0,0,'60s');
INSERT INTO actions (actionid, name, eventsource, evaltype, status, esc_period) VALUES (11,'Trigger action 1',0,0,0,'1h');
INSERT INTO actions (actionid, name, eventsource, evaltype, status, esc_period) VALUES (12,'Trigger action 2',0,0,0,'60s');
INSERT INTO actions (actionid, name, eventsource, evaltype, status, esc_period) VALUES (13,'Trigger action 3',0,0,0,'60s');
INSERT INTO actions (actionid, name, eventsource, evaltype, status, esc_period) VALUES (14,'Trigger action 4',0,0,1,'60s');

-- autoregistration actions
INSERT INTO actions (actionid, name, eventsource, evaltype, status, esc_period) VALUES (9,'Autoregistration action 1',2,0,0,'1h');
INSERT INTO actions (actionid, name, eventsource, evaltype, status, esc_period) VALUES (15,'Autoregistration action 2',2,0,1,'1h');

INSERT INTO proxy (proxyid, name, mode, description) VALUES (20000, 'Proxy for Discovery rule', 0, '');
INSERT INTO proxy (proxyid, name, mode, description) VALUES (20001, 'Proxy for Actions', 0, '');

INSERT INTO conditions (conditionid, actionid, conditiontype, operator, value) VALUES (500, 9, 22, 3, 'DB2');
INSERT INTO conditions (conditionid, actionid, conditiontype, operator, value) VALUES (501, 9, 22, 2, 'MySQL');
INSERT INTO conditions (conditionid, actionid, conditiontype, operator, value) VALUES (502, 9, 20, 1, '20001');
INSERT INTO conditions (conditionid, actionid, conditiontype, operator, value) VALUES (503, 9, 20, 0, '20000');
INSERT INTO conditions (conditionid, actionid, conditiontype, operator, value) VALUES (504, 10, 16, 11, '');
INSERT INTO conditions (conditionid, actionid, conditiontype, operator, value) VALUES (505, 11, 16, 11, '');
INSERT INTO conditions (conditionid, actionid, conditiontype, operator, value, value2) VALUES (507, 12, 26, 3, 'PostgreSQL', 'Database');
INSERT INTO conditions (conditionid, actionid, conditiontype, operator, value, value2) VALUES (508, 12, 26, 2, 'MYSQL', 'Database');
INSERT INTO conditions (conditionid, actionid, conditiontype, operator, value2) VALUES (509, 12, 26, 0, 'MySQL');
INSERT INTO conditions (conditionid, actionid, conditiontype, operator, value) VALUES (510, 12, 16, 10, '');
INSERT INTO conditions (conditionid, actionid, conditiontype, operator, value) VALUES (511, 12, 13, 1, '10081');
INSERT INTO conditions (conditionid, actionid, conditiontype, operator, value) VALUES (512, 12, 13, 0, '10001');
INSERT INTO conditions (conditionid, actionid, conditiontype, operator, value) VALUES (513, 12, 6, 7, '6-7,08:00-18:00');
INSERT INTO conditions (conditionid, actionid, conditiontype, operator, value) VALUES (514, 12, 6, 4, '1-7,00:00-24:00');
INSERT INTO conditions (conditionid, actionid, conditiontype, operator, value) VALUES (517, 12, 4, 6, '4');
INSERT INTO conditions (conditionid, actionid, conditiontype, operator, value) VALUES (518, 12, 4, 5, '3');
INSERT INTO conditions (conditionid, actionid, conditiontype, operator, value) VALUES (519, 12, 4, 1, '2');
INSERT INTO conditions (conditionid, actionid, conditiontype, operator, value) VALUES (520, 12, 4, 0, '5');
INSERT INTO conditions (conditionid, actionid, conditiontype, operator, value) VALUES (521, 12, 4, 0, '1');
INSERT INTO conditions (conditionid, actionid, conditiontype, operator, value) VALUES (522, 12, 3, 3, 'DB2');
INSERT INTO conditions (conditionid, actionid, conditiontype, operator, value) VALUES (523, 12, 3, 2, 'Oracle');
INSERT INTO conditions (conditionid, actionid, conditiontype, operator, value) VALUES (524, 12, 2, 1, '13485');
INSERT INTO conditions (conditionid, actionid, conditiontype, operator, value) VALUES (525, 12, 2, 0, '99252');
INSERT INTO conditions (conditionid, actionid, conditiontype, operator, value) VALUES (526, 12, 1, 1, '10084');
INSERT INTO conditions (conditionid, actionid, conditiontype, operator, value) VALUES (527, 12, 1, 0, '99134');
INSERT INTO conditions (conditionid, actionid, conditiontype, operator, value) VALUES (528, 12, 0, 1, '4');
INSERT INTO conditions (conditionid, actionid, conditiontype, operator, value) VALUES (529, 12, 0, 0, '2');
INSERT INTO conditions (conditionid, actionid, conditiontype, operator, value, value2) VALUES (530, 13, 26, 3, 'PostgreSQL', 'Database');
INSERT INTO conditions (conditionid, actionid, conditiontype, operator, value, value2) VALUES (531, 13, 26, 2, 'MYSQL', 'Database');
INSERT INTO conditions (conditionid, actionid, conditiontype, operator, value2) VALUES (532, 13, 26, 0, 'MySQL');
INSERT INTO conditions (conditionid, actionid, conditiontype, operator, value) VALUES (533, 13, 16, 11, '');
INSERT INTO conditions (conditionid, actionid, conditiontype, operator, value) VALUES (535, 13, 13, 1, '10081');
INSERT INTO conditions (conditionid, actionid, conditiontype, operator, value) VALUES (536, 13, 13, 0, '10001');
INSERT INTO conditions (conditionid, actionid, conditiontype, operator, value) VALUES (537, 13, 6, 7, '6-7,08:00-18:00');
INSERT INTO conditions (conditionid, actionid, conditiontype, operator, value) VALUES (538, 13, 6, 4, '1-7,00:00-24:00');
INSERT INTO conditions (conditionid, actionid, conditiontype, operator, value) VALUES (541, 13, 4, 6, '4');
INSERT INTO conditions (conditionid, actionid, conditiontype, operator, value) VALUES (542, 13, 4, 5, '3');
INSERT INTO conditions (conditionid, actionid, conditiontype, operator, value) VALUES (543, 13, 4, 1, '2');
INSERT INTO conditions (conditionid, actionid, conditiontype, operator, value) VALUES (544, 13, 4, 0, '5');
INSERT INTO conditions (conditionid, actionid, conditiontype, operator, value) VALUES (545, 13, 4, 0, '1');
INSERT INTO conditions (conditionid, actionid, conditiontype, operator, value) VALUES (546, 13, 3, 3, 'DB2');
INSERT INTO conditions (conditionid, actionid, conditiontype, operator, value) VALUES (547, 13, 3, 2, 'Oracle');
INSERT INTO conditions (conditionid, actionid, conditiontype, operator, value) VALUES (548, 13, 2, 1, '13485');
INSERT INTO conditions (conditionid, actionid, conditiontype, operator, value) VALUES (549, 13, 2, 0, '99252');
INSERT INTO conditions (conditionid, actionid, conditiontype, operator, value) VALUES (550, 13, 1, 1, '10084');
INSERT INTO conditions (conditionid, actionid, conditiontype, operator, value) VALUES (551, 13, 1, 0, '99134');
INSERT INTO conditions (conditionid, actionid, conditiontype, operator, value) VALUES (552, 13, 0, 1, '4');
INSERT INTO conditions (conditionid, actionid, conditiontype, operator, value) VALUES (553, 13, 0, 0, '2');
INSERT INTO conditions (conditionid, actionid, conditiontype, operator, value, value2) VALUES (554, 14, 26, 3, 'PostgreSQL', 'Database');
INSERT INTO conditions (conditionid, actionid, conditiontype, operator, value, value2) VALUES (555, 14, 26, 2, 'MYSQL', 'Database');
INSERT INTO conditions (conditionid, actionid, conditiontype, operator, value2) VALUES (556, 14, 26, 0, 'MySQL');
INSERT INTO conditions (conditionid, actionid, conditiontype, operator, value) VALUES (557, 14, 16, 11, '');
INSERT INTO conditions (conditionid, actionid, conditiontype, operator, value) VALUES (559, 14, 13, 1, '10081');
INSERT INTO conditions (conditionid, actionid, conditiontype, operator, value) VALUES (560, 14, 13, 0, '10001');
INSERT INTO conditions (conditionid, actionid, conditiontype, operator, value) VALUES (561, 14, 6, 7, '6-7,08:00-18:00');
INSERT INTO conditions (conditionid, actionid, conditiontype, operator, value) VALUES (562, 14, 6, 4, '1-7,00:00-24:00');
INSERT INTO conditions (conditionid, actionid, conditiontype, operator, value) VALUES (565, 14, 4, 6, '4');
INSERT INTO conditions (conditionid, actionid, conditiontype, operator, value) VALUES (566, 14, 4, 5, '3');
INSERT INTO conditions (conditionid, actionid, conditiontype, operator, value) VALUES (567, 14, 4, 1, '2');
INSERT INTO conditions (conditionid, actionid, conditiontype, operator, value) VALUES (568, 14, 4, 0, '5');
INSERT INTO conditions (conditionid, actionid, conditiontype, operator, value) VALUES (569, 14, 4, 0, '1');
INSERT INTO conditions (conditionid, actionid, conditiontype, operator, value) VALUES (570, 14, 3, 3, 'DB2');
INSERT INTO conditions (conditionid, actionid, conditiontype, operator, value) VALUES (571, 14, 3, 2, 'Oracle');
INSERT INTO conditions (conditionid, actionid, conditiontype, operator, value) VALUES (572, 14, 2, 1, '13485');
INSERT INTO conditions (conditionid, actionid, conditiontype, operator, value) VALUES (573, 14, 2, 0, '99252');
INSERT INTO conditions (conditionid, actionid, conditiontype, operator, value) VALUES (574, 14, 1, 1, '10084');
INSERT INTO conditions (conditionid, actionid, conditiontype, operator, value) VALUES (575, 14, 1, 0, '99134');
INSERT INTO conditions (conditionid, actionid, conditiontype, operator, value) VALUES (576, 14, 0, 1, '4');
INSERT INTO conditions (conditionid, actionid, conditiontype, operator, value) VALUES (577, 14, 0, 0, '2');
INSERT INTO conditions (conditionid, actionid, conditiontype, operator, value) VALUES (578, 15, 22, 3, 'DB2');
INSERT INTO conditions (conditionid, actionid, conditiontype, operator, value) VALUES (579, 15, 22, 2, 'MySQL');
INSERT INTO conditions (conditionid, actionid, conditiontype, operator, value) VALUES (580, 15, 20, 1, '20001');
INSERT INTO conditions (conditionid, actionid, conditiontype, operator, value) VALUES (581, 15, 20, 0, '20000');

INSERT INTO operations (operationid, actionid, operationtype, esc_period, esc_step_from, esc_step_to, evaltype) VALUES (11, 10, 0, 0, 1, 1, 0);
INSERT INTO operations (operationid, actionid, operationtype, esc_period, esc_step_from, esc_step_to, evaltype) VALUES (12, 11, 0, 0, 1, 1, 0);
INSERT INTO operations (operationid, actionid, operationtype, esc_period, esc_step_from, esc_step_to, evaltype) VALUES (13, 12, 0, 0, 1, 1, 0);
INSERT INTO operations (operationid, actionid, operationtype, esc_period, esc_step_from, esc_step_to, evaltype) VALUES (14, 13, 0, 0, 1, 1, 0);
INSERT INTO operations (operationid, actionid, operationtype, esc_period, esc_step_from, esc_step_to, evaltype) VALUES (15, 13, 0, 3600, 2, 2, 0);
INSERT INTO operations (operationid, actionid, operationtype, esc_period, esc_step_from, esc_step_to, evaltype) VALUES (16, 13, 0, 0, 5, 6, 0);
INSERT INTO operations (operationid, actionid, operationtype, esc_period, esc_step_from, esc_step_to, evaltype) VALUES (17, 14, 0, 0, 1, 1, 0);
INSERT INTO operations (operationid, actionid, operationtype, esc_period, esc_step_from, esc_step_to, evaltype) VALUES (18, 14, 0, 3600, 2, 2, 0);
INSERT INTO operations (operationid, actionid, operationtype, esc_period, esc_step_from, esc_step_to, evaltype) VALUES (19, 14, 0, 0, 5, 6, 0);
INSERT INTO operations (operationid, actionid, operationtype, esc_period, esc_step_from, esc_step_to, evaltype) VALUES (20, 14, 1, 0, 20, 0, 0);

INSERT INTO opmessage (operationid, default_msg, subject, message, mediatypeid) VALUES (11, 1, '{TRIGGER.NAME}: {TRIGGER.STATUS}', '{TRIGGER.NAME}: {TRIGGER.STATUS}Last value: {ITEM.LASTVALUE}{TRIGGER.URL}', NULL);
INSERT INTO opmessage (operationid, default_msg, subject, message, mediatypeid) VALUES (12, 1, '{TRIGGER.NAME}: {TRIGGER.STATUS}', '{TRIGGER.NAME}: {TRIGGER.STATUS}Last value: {ITEM.LASTVALUE}{TRIGGER.URL}', NULL);
INSERT INTO opmessage (operationid, default_msg, subject, message, mediatypeid) VALUES (13, 1, '{TRIGGER.NAME}: {TRIGGER.STATUS}', '{TRIGGER.NAME}: {TRIGGER.STATUS}Last value: {ITEM.LASTVALUE}{TRIGGER.URL}', NULL);
INSERT INTO opmessage (operationid, default_msg, subject, message, mediatypeid) VALUES (14, 1, '{TRIGGER.NAME}: {TRIGGER.STATUS}', '{TRIGGER.NAME}: {TRIGGER.STATUS}Last value: {ITEM.LASTVALUE}{TRIGGER.URL}', NULL);
INSERT INTO opmessage (operationid, default_msg, subject, message, mediatypeid) VALUES (15, 1, '{TRIGGER.NAME}: {TRIGGER.STATUS}', '{TRIGGER.NAME}: {TRIGGER.STATUS}Last value: {ITEM.LASTVALUE}{TRIGGER.URL}', 1);
INSERT INTO opmessage (operationid, default_msg, subject, message, mediatypeid) VALUES (16, 0, 'Custom: {TRIGGER.NAME}: {TRIGGER.STATUS}', 'Custom: {TRIGGER.NAME}: {TRIGGER.STATUS}Last value: {ITEM.LASTVALUE}{TRIGGER.URL}', 1);
INSERT INTO opmessage (operationid, default_msg, subject, message, mediatypeid) VALUES (17, 1, '{TRIGGER.NAME}: {TRIGGER.STATUS}', '{TRIGGER.NAME}: {TRIGGER.STATUS}Last value: {ITEM.LASTVALUE}{TRIGGER.URL}', NULL);
INSERT INTO opmessage (operationid, default_msg, subject, message, mediatypeid) VALUES (18, 1, '{TRIGGER.NAME}: {TRIGGER.STATUS}', '{TRIGGER.NAME}: {TRIGGER.STATUS}Last value: {ITEM.LASTVALUE}{TRIGGER.URL}', 1);
INSERT INTO opmessage (operationid, default_msg, subject, message, mediatypeid) VALUES (19, 0, 'Custom: {TRIGGER.NAME}: {TRIGGER.STATUS}', 'Custom: {TRIGGER.NAME}: {TRIGGER.STATUS}Last value: {ITEM.LASTVALUE}{TRIGGER.URL}', 1);

INSERT INTO opmessage_grp (opmessage_grpid, operationid, usrgrpid) VALUES (10, 11, 7);
INSERT INTO opmessage_grp (opmessage_grpid, operationid, usrgrpid) VALUES (11, 12, 7);
INSERT INTO opmessage_grp (opmessage_grpid, operationid, usrgrpid) VALUES (12, 13, 7);
INSERT INTO opmessage_grp (opmessage_grpid, operationid, usrgrpid) VALUES (13, 14, 7);
INSERT INTO opmessage_grp (opmessage_grpid, operationid, usrgrpid) VALUES (14, 15, 7);
INSERT INTO opmessage_grp (opmessage_grpid, operationid, usrgrpid) VALUES (15, 17, 7);
INSERT INTO opmessage_grp (opmessage_grpid, operationid, usrgrpid) VALUES (16, 18, 7);

INSERT INTO opmessage_usr (opmessage_usrid, operationid, userid) VALUES (2, 16, 1);
INSERT INTO opmessage_usr (opmessage_usrid, operationid, userid) VALUES (3, 19, 1);

INSERT INTO opcommand (operationid, scriptid) VALUES (20, 4);

INSERT INTO opcommand_hst (opcommand_hstid, operationid, hostid) VALUES (1, 20, NULL);

INSERT INTO opconditions (opconditionid, operationid, conditiontype, operator, value) VALUES (1,15,14,0,'0');
INSERT INTO opconditions (opconditionid, operationid, conditiontype, operator, value) VALUES (2,15,14,0,'1');
INSERT INTO opconditions (opconditionid, operationid, conditiontype, operator, value) VALUES (3,16,14,0,'0');
INSERT INTO opconditions (opconditionid, operationid, conditiontype, operator, value) VALUES (4,18,14,0,'0');
INSERT INTO opconditions (opconditionid, operationid, conditiontype, operator, value) VALUES (5,18,14,0,'1');
INSERT INTO opconditions (opconditionid, operationid, conditiontype, operator, value) VALUES (6,19,14,0,'0');
INSERT INTO opconditions (opconditionid, operationid, conditiontype, operator, value) VALUES (7,20,14,0,'0');

INSERT INTO operations (operationid, actionid, operationtype, esc_period, esc_step_from, esc_step_to, evaltype) VALUES (21, 9, 0, 0, 1, 1, 0);
INSERT INTO operations (operationid, actionid, operationtype, esc_period, esc_step_from, esc_step_to, evaltype) VALUES (22, 9, 0, 0, 1, 1, 0);
INSERT INTO operations (operationid, actionid, operationtype, esc_period, esc_step_from, esc_step_to, evaltype) VALUES (23, 9, 1, 0, 1, 1, 0);
INSERT INTO operations (operationid, actionid, operationtype, esc_period, esc_step_from, esc_step_to, evaltype) VALUES (24, 9, 2, 0, 1, 1, 0);
INSERT INTO operations (operationid, actionid, operationtype, esc_period, esc_step_from, esc_step_to, evaltype) VALUES (25, 9, 9, 0, 1, 1, 0);
INSERT INTO operations (operationid, actionid, operationtype, esc_period, esc_step_from, esc_step_to, evaltype) VALUES (26, 9, 4, 0, 1, 1, 0);
INSERT INTO operations (operationid, actionid, operationtype, esc_period, esc_step_from, esc_step_to, evaltype) VALUES (27, 9, 6, 0, 1, 1, 0);
INSERT INTO operations (operationid, actionid, operationtype, esc_period, esc_step_from, esc_step_to, evaltype) VALUES (28, 15, 0, 0, 1, 1, 0);
INSERT INTO operations (operationid, actionid, operationtype, esc_period, esc_step_from, esc_step_to, evaltype) VALUES (29, 15, 0, 0, 1, 1, 0);
INSERT INTO operations (operationid, actionid, operationtype, esc_period, esc_step_from, esc_step_to, evaltype) VALUES (30, 15, 1, 0, 1, 1, 0);

INSERT INTO opmessage (operationid, default_msg, subject, message, mediatypeid) VALUES (21, 0, 'Special: {TRIGGER.NAME}: {TRIGGER.STATUS}', 'Special: {TRIGGER.NAME}: {TRIGGER.STATUS}Last value: {ITEM.LASTVALUE}{TRIGGER.URL}', NULL);
INSERT INTO opmessage (operationid, default_msg, subject, message, mediatypeid) VALUES (22, 1, '{TRIGGER.NAME}: {TRIGGER.STATUS}', '{TRIGGER.NAME}: {TRIGGER.STATUS}Last value: {ITEM.LASTVALUE}{TRIGGER.URL}', NULL);
INSERT INTO opmessage (operationid, default_msg, subject, message, mediatypeid) VALUES (28, 0, 'Special: {TRIGGER.NAME}: {TRIGGER.STATUS}', 'Special: {TRIGGER.NAME}: {TRIGGER.STATUS}Last value: {ITEM.LASTVALUE}{TRIGGER.URL}', NULL);
INSERT INTO opmessage (operationid, default_msg, subject, message, mediatypeid) VALUES (29, 1, '{TRIGGER.NAME}: {TRIGGER.STATUS}', '{TRIGGER.NAME}: {TRIGGER.STATUS}Last value: {ITEM.LASTVALUE}{TRIGGER.URL}', NULL);

INSERT INTO opmessage_grp (opmessage_grpid, operationid, usrgrpid) VALUES (17, 21, 7);
INSERT INTO opmessage_grp (opmessage_grpid, operationid, usrgrpid) VALUES (18, 22, 7);
INSERT INTO opmessage_grp (opmessage_grpid, operationid, usrgrpid) VALUES (19, 28, 7);
INSERT INTO opmessage_grp (opmessage_grpid, operationid, usrgrpid) VALUES (20, 29, 7);

-- Autoregistration action scripts
INSERT INTO opcommand (operationid, scriptid) VALUES (23, 4);
INSERT INTO opcommand_hst (opcommand_hstid, operationid, hostid) VALUES (4, 23, NULL);
INSERT INTO opcommand (operationid, scriptid) VALUES (30, 4);
INSERT INTO opcommand_hst (opcommand_hstid, operationid, hostid) VALUES (5, 30, NULL);

INSERT INTO opgroup (opgroupid, operationid, groupid) VALUES (3, 26, 5);

INSERT INTO optemplate (optemplateid, operationid, templateid) VALUES (3, 27, 10001);

-- Add test graph
INSERT INTO graphs (graphid, name, width, height, yaxismin, yaxismax, templateid, show_work_period, show_triggers, graphtype, show_legend, show_3d, percent_left, percent_right, ymin_type, ymax_type, ymin_itemid, ymax_itemid, flags) VALUES (800000,'Test graph 1',900,200,0.0,100.0,NULL,1,0,1,1,0,0.0,0.0,1,1,NULL,NULL,0);

-- Add graph items
INSERT INTO graphs_items (gitemid, graphid, itemid, drawtype, sortorder, color, yaxisside, calc_fnc, type) VALUES (800000, 800000, 42213, 1, 1, 'FF5555', 0, 2, 0);

-- Add maintenance periods
INSERT INTO maintenances (maintenanceid, name, maintenance_type, description, active_since, active_till,tags_evaltype) VALUES (1,'Maintenance period 1 (data collection)',0,'Test description 1',1294760280,1294846680,0);
INSERT INTO maintenances (maintenanceid, name, maintenance_type, description, active_since, active_till,tags_evaltype) VALUES (2,'Maintenance period 2 (no data collection)',1,'Test description 1',1294760280,1294846680,0);
INSERT INTO maintenances (maintenanceid, name, maintenance_type, description, active_since, active_till,tags_evaltype) VALUES (3,'Maintenance for update (data collection)',0,'Test description',1534885200,1534971600,2);

INSERT INTO maintenances_groups (maintenance_groupid, maintenanceid, groupid) VALUES (1,1,4);
INSERT INTO maintenances_groups (maintenance_groupid, maintenanceid, groupid) VALUES (2,2,4);
INSERT INTO maintenances_groups (maintenance_groupid, maintenanceid, groupid) VALUES (3,3,4);

INSERT INTO timeperiods (timeperiodid, timeperiod_type, every, month, dayofweek, day, start_time, period, start_date) VALUES (1,0,1,0,0,1,43200,184200,1294760340);
INSERT INTO timeperiods (timeperiodid, timeperiod_type, every, month, dayofweek, day, start_time, period, start_date) VALUES (2,2,2,0,0,1,43200,93780,0);
INSERT INTO timeperiods (timeperiodid, timeperiod_type, every, month, dayofweek, day, start_time, period, start_date) VALUES (3,3,2,0,85,1,85800,300,0);
INSERT INTO timeperiods (timeperiodid, timeperiod_type, every, month, dayofweek, day, start_time, period, start_date) VALUES (4,4,1,1365,0,15,37500,183840,0);
INSERT INTO timeperiods (timeperiodid, timeperiod_type, every, month, dayofweek, day, start_time, period, start_date) VALUES (5,4,1,2730,85,0,84600,1800,0);
INSERT INTO timeperiods (timeperiodid, timeperiod_type, every, month, dayofweek, day, start_time, period, start_date) VALUES (6,0,1,0,0,1,43200,184200,1294760340);
INSERT INTO timeperiods (timeperiodid, timeperiod_type, every, month, dayofweek, day, start_time, period, start_date) VALUES (7,2,2,0,0,1,43200,93780,0);
INSERT INTO timeperiods (timeperiodid, timeperiod_type, every, month, dayofweek, day, start_time, period, start_date) VALUES (8,3,2,0,85,1,85800,300,0);
INSERT INTO timeperiods (timeperiodid, timeperiod_type, every, month, dayofweek, day, start_time, period, start_date) VALUES (9,4,1,1365,0,15,37500,183840,0);
INSERT INTO timeperiods (timeperiodid, timeperiod_type, every, month, dayofweek, day, start_time, period, start_date) VALUES (10,4,1,2730,85,0,84600,1800,0);
INSERT INTO timeperiods (timeperiodid, timeperiod_type, every, month, dayofweek, day, start_time, period, start_date) VALUES (11,0,1,0,0,1,43200,90000,1534950000);

INSERT INTO maintenances_windows (maintenance_timeperiodid, maintenanceid, timeperiodid) VALUES (1,1,1);
INSERT INTO maintenances_windows (maintenance_timeperiodid, maintenanceid, timeperiodid) VALUES (2,1,2);
INSERT INTO maintenances_windows (maintenance_timeperiodid, maintenanceid, timeperiodid) VALUES (3,1,3);
INSERT INTO maintenances_windows (maintenance_timeperiodid, maintenanceid, timeperiodid) VALUES (4,1,4);
INSERT INTO maintenances_windows (maintenance_timeperiodid, maintenanceid, timeperiodid) VALUES (5,1,5);
INSERT INTO maintenances_windows (maintenance_timeperiodid, maintenanceid, timeperiodid) VALUES (6,2,6);
INSERT INTO maintenances_windows (maintenance_timeperiodid, maintenanceid, timeperiodid) VALUES (7,2,7);
INSERT INTO maintenances_windows (maintenance_timeperiodid, maintenanceid, timeperiodid) VALUES (8,2,8);
INSERT INTO maintenances_windows (maintenance_timeperiodid, maintenanceid, timeperiodid) VALUES (9,2,9);
INSERT INTO maintenances_windows (maintenance_timeperiodid, maintenanceid, timeperiodid) VALUES (10,2,10);
INSERT INTO maintenances_windows (maintenance_timeperiodid, maintenanceid, timeperiodid) VALUES (11,3,11);

INSERT INTO maintenance_tag (maintenancetagid, maintenanceid, tag, operator,value) VALUES (1,3,'Tag1',2,'A');
INSERT INTO maintenance_tag (maintenancetagid, maintenanceid, tag, operator,value) VALUES (2,3,'Tag2',0,'B');

-- Add maps
INSERT INTO sysmaps (sysmapid, name, width, height, backgroundid, label_type, label_location, highlight, expandproblem, markelements, show_unack, userid, private) VALUES (3, 'Test map 1', 800, 600, NULL, 0, 0, 1, 1, 1, 2, 1, 0);

INSERT INTO sysmaps_elements (selementid, sysmapid, elementid, elementtype, iconid_off, iconid_on, label, label_location, x, y, iconid_disabled, iconid_maintenance) VALUES (3,3,0,4,7,NULL,'Test phone icon',0,151,101,NULL,NULL);
INSERT INTO sysmaps_elements (selementid, sysmapid, elementid, elementtype, iconid_off, iconid_on, label, label_location, x, y, iconid_disabled, iconid_maintenance) VALUES (4,3,1,1,3,NULL,'Map element (Local network)',0,401,101,NULL,NULL);
INSERT INTO sysmaps_elements (selementid, sysmapid, elementid, elementtype, iconid_off, iconid_on, label, label_location, x, y, iconid_disabled, iconid_maintenance) VALUES (5,3,0,2,15,NULL,'Trigger element (CPU load)',0,101,301,NULL,NULL);
INSERT INTO sysmaps_elements (selementid, sysmapid, elementid, elementtype, iconid_off, iconid_on, label, label_location, x, y, iconid_disabled, iconid_maintenance) VALUES (6,3,2,3,1,NULL,'Host group element (Linux servers)',0,301,351,NULL,NULL);
INSERT INTO sysmaps_elements (selementid, sysmapid, elementid, elementtype, iconid_off, iconid_on, label, label_location, x, y, iconid_disabled, iconid_maintenance) VALUES (7,3,10084,0,19,NULL,'Host element (Zabbix Server)',0,501,301,NULL,NULL);

INSERT INTO sysmap_element_trigger (selement_triggerid, selementid, triggerid) VALUES (1,5,13487);

INSERT INTO sysmaps_links (linkid, sysmapid, selementid1, selementid2, drawtype, color, label) VALUES (1,3,3,4,2,'00CC00','CPU load: {?last(/Zabbix Server/system.cpu.load[])}');
INSERT INTO sysmaps_links (linkid, sysmapid, selementid1, selementid2, drawtype, color, label) VALUES (2,3,3,5,0,'00CC00','');
INSERT INTO sysmaps_links (linkid, sysmapid, selementid1, selementid2, drawtype, color, label) VALUES (3,3,6,5,0,'00CC00','');
INSERT INTO sysmaps_links (linkid, sysmapid, selementid1, selementid2, drawtype, color, label) VALUES (4,3,7,6,0,'00CC00','');
INSERT INTO sysmaps_links (linkid, sysmapid, selementid1, selementid2, drawtype, color, label) VALUES (5,3,4,7,0,'00CC00','');
INSERT INTO sysmaps_links (linkid, sysmapid, selementid1, selementid2, drawtype, color, label) VALUES (6,3,4,5,0,'00CC00','');
INSERT INTO sysmaps_links (linkid, sysmapid, selementid1, selementid2, drawtype, color, label) VALUES (7,3,3,6,0,'00CC00','');
INSERT INTO sysmaps_links (linkid, sysmapid, selementid1, selementid2, drawtype, color, label) VALUES (8,3,7,3,0,'00CC00','');

INSERT INTO sysmap_element_url (sysmapelementurlid, selementid, name, url) VALUES (1,4,'Zabbix home','http://www.zabbix.com');
INSERT INTO sysmap_element_url (sysmapelementurlid, selementid, name, url) VALUES (2,5,'www.wikipedia.org','http://www.wikipedia.org');
-- Add shapes
INSERT INTO sysmap_shape (sysmap_shapeid, sysmapid, type, x, y, width, height, text, font, font_size, font_color, text_halign, text_valign, border_type, border_width, border_color, background_color, zindex) VALUES (100,3,1,425,257,199,135,'',9,11,'000000',0,0,1,2,'000000','FFCCCC',0);
INSERT INTO sysmap_shape (sysmap_shapeid, sysmapid, type, x, y, width, height, text, font, font_size, font_color, text_halign, text_valign, border_type, border_width, border_color, background_color, zindex) VALUES (101,3,0,113,82,124,86,'',9,11,'000000',0,0,3,5,'009900','',1);
INSERT INTO sysmap_shape (sysmap_shapeid, sysmapid, type, x, y, width, height, text, font, font_size, font_color, text_halign, text_valign, border_type, border_width, border_color, background_color, zindex) VALUES (102,3,0,408,0,233,50,'Map name: {MAP.NAME}',10,14,'BB0000',1,2,0,2,'000000','',2);


-- Host inventories
INSERT INTO host_inventory (type,type_full,name,alias,os,os_full,os_short,serialno_a,serialno_b,tag,asset_tag,macaddress_a,macaddress_b,hardware,hardware_full,software,software_full,software_app_a,software_app_b,software_app_c,software_app_d,software_app_e,contact,location,location_lat,location_lon,notes,chassis,model,hw_arch,vendor,contract_number,installer_name,deployment_status,url_a,url_b,url_c,host_networks,host_netmask,host_router,oob_ip,oob_netmask,oob_router,date_hw_purchase,date_hw_install,date_hw_expiry,date_hw_decomm,site_address_a,site_address_b,site_address_c,site_city,site_state,site_country,site_zip,site_rack,site_notes,poc_1_name,poc_1_email,poc_1_phone_a,poc_1_phone_b,poc_1_cell,poc_1_screen,poc_1_notes,poc_2_name,poc_2_email,poc_2_phone_a,poc_2_phone_b,poc_2_cell,poc_2_screen,poc_2_notes,hostid) VALUES ('Type','Type (Full details)','Name','Alias','OS','OS (Full details)','OS (Short)','Serial number A','Serial number B','Tag','Asset tag','MAC address A','MAC address B','Hardware','Hardware (Full details)','Software','Software (Full details)','Software application A','Software application B','Software application C','Software application D','Software application E','Contact','Location','Location latitud','Location longitu','Notes','Chassis','Model','HW architecture','Vendor','Contract number','Installer name','Deployment status','URL A','URL B','URL C','Host networks','Host subnet mask','Host router','OOB IP address','OOB subnet mask','OOB router','Date HW purchased','Date HW installed','Date HW maintenance expires','Date hw decommissioned','Site address A','Site address B','Site address C','Site city','Site state / province','Site country','Site ZIP / postal','Site rack location','Site notes','Primary POC name','Primary POC email','Primary POC phone A','Primary POC phone B','Primary POC cell','Primary POC screen name','Primary POC notes','Secondary POC name','Secondary POC email','Secondary POC phone A','Secondary POC phone B','Secondary POC cell','Secondary POC screen name','Secondary POC notes',10053);

-- delete Discovery Rule
INSERT INTO items (itemid, name, type, hostid, description, key_, delay, history, trends, status, value_type, trapper_hosts, units, logtimefmt, templateid, valuemapid, params, ipmi_sensor, authtype, username, password, publickey, privatekey, flags, interfaceid, posts, headers) VALUES (22188, 'delete Discovery Rule', 0, 10053, 'rule', 'key', '30s', '90d', '365d', 0, 0, '', '', '', NULL, NULL, '', '', 0, '', '', '', '', 1, 10021, '', '');

-- add some test items
-- first, one that references a non-existent user macro in the key and then references that key parameter in the item name using a positional reference
INSERT INTO items (itemid, name, type, hostid, description, key_, delay, history, trends, status, value_type, trapper_hosts, units, logtimefmt, templateid, valuemapid, params, ipmi_sensor, authtype, username, password, publickey, privatekey, flags, interfaceid, posts, headers) VALUES (23100, 'Item_referencing_a_non-existent_user_macro', 0, 10053, 'a. i am referencing a non-existent user macro $1', 'key[{$I_DONT_EXIST}]', '30s', '90d', '365d', 0, 0, '', '', '', NULL, NULL, '', '', 0, '', '', '', '', 0, 10021, '', '');
INSERT INTO items (itemid, name, type, hostid, description, key_, delay, history, trends, status, value_type, trapper_hosts, units, logtimefmt, templateid, valuemapid, params, ipmi_sensor, authtype, username, password, publickey, privatekey, flags, interfaceid, inventory_link, posts, headers) VALUES (23101, 'Item_populating_filed_Type', 0, 10053, 'i am populating filed Type', 'key.test.pop.type', '30s', '90d', '365d', 0, 0, '', '', '', NULL, NULL, '', '', 0, '', '', '', '', 0, 10021, 1, '', '');

-- test discovery rule
INSERT INTO drules (druleid, proxyid, name, iprange, delay, status) VALUES (3, NULL, 'External network', '192.168.3.1-255', 600, 0);

INSERT INTO dchecks (dcheckid, druleid, type, key_, snmp_community, ports, snmpv3_securityname, snmpv3_securitylevel, snmpv3_authpassphrase, snmpv3_privpassphrase, uniq) VALUES (6, 3, 9, 'system.uname', '', '10050', '', 0, '', '', 0);
INSERT INTO dchecks (dcheckid, druleid, type, key_, snmp_community, ports, snmpv3_securityname, snmpv3_securitylevel, snmpv3_authpassphrase, snmpv3_privpassphrase, uniq) VALUES (7, 3, 3, '', '', '21,1021', '', 0, '', '', 0);
INSERT INTO dchecks (dcheckid, druleid, type, key_, snmp_community, ports, snmpv3_securityname, snmpv3_securitylevel, snmpv3_authpassphrase, snmpv3_privpassphrase, uniq) VALUES (8, 3, 4, '', '', '80,8080', '', 0, '', '', 0);
INSERT INTO dchecks (dcheckid, druleid, type, key_, snmp_community, ports, snmpv3_securityname, snmpv3_securitylevel, snmpv3_authpassphrase, snmpv3_privpassphrase, uniq) VALUES (9, 3, 14, '', '', '443', '', 0, '', '', 0);
INSERT INTO dchecks (dcheckid, druleid, type, key_, snmp_community, ports, snmpv3_securityname, snmpv3_securitylevel, snmpv3_authpassphrase, snmpv3_privpassphrase, uniq) VALUES (10, 3, 12, '', '', '0', '', 0, '', '', 0);
INSERT INTO dchecks (dcheckid, druleid, type, key_, snmp_community, ports, snmpv3_securityname, snmpv3_securitylevel, snmpv3_authpassphrase, snmpv3_privpassphrase, uniq) VALUES (11, 3, 7, '', '', '143-145', '', 0, '', '', 0);
INSERT INTO dchecks (dcheckid, druleid, type, key_, snmp_community, ports, snmpv3_securityname, snmpv3_securitylevel, snmpv3_authpassphrase, snmpv3_privpassphrase, uniq) VALUES (12, 3, 1, '', '', '389', '', 0, '', '', 0);
INSERT INTO dchecks (dcheckid, druleid, type, key_, snmp_community, ports, snmpv3_securityname, snmpv3_securitylevel, snmpv3_authpassphrase, snmpv3_privpassphrase, uniq) VALUES (13, 3, 6, '', '', '119', '', 0, '', '', 0);
INSERT INTO dchecks (dcheckid, druleid, type, key_, snmp_community, ports, snmpv3_securityname, snmpv3_securitylevel, snmpv3_authpassphrase, snmpv3_privpassphrase, uniq) VALUES (14, 3, 5, '', '', '110', '', 0, '', '', 0);
INSERT INTO dchecks (dcheckid, druleid, type, key_, snmp_community, ports, snmpv3_securityname, snmpv3_securitylevel, snmpv3_authpassphrase, snmpv3_privpassphrase, uniq) VALUES (15, 3, 2, '', '', '25', '', 0, '', '', 0);
INSERT INTO dchecks (dcheckid, druleid, type, key_, snmp_community, ports, snmpv3_securityname, snmpv3_securitylevel, snmpv3_authpassphrase, snmpv3_privpassphrase, uniq) VALUES (16, 3, 10, 'ifIndex0', 'public', '161', '', 0, '', '', 0);
INSERT INTO dchecks (dcheckid, druleid, type, key_, snmp_community, ports, snmpv3_securityname, snmpv3_securitylevel, snmpv3_authpassphrase, snmpv3_privpassphrase, uniq) VALUES (17, 3, 11, 'ifInOut0', 'private1', '162', '', 0, '', '', 0);
INSERT INTO dchecks (dcheckid, druleid, type, key_, snmp_community, ports, snmpv3_securityname, snmpv3_securitylevel, snmpv3_authpassphrase, snmpv3_privpassphrase, uniq) VALUES (18, 3, 13, 'ifIn0', '', '161', 'private2', 0, '', '', 0);
INSERT INTO dchecks (dcheckid, druleid, type, key_, snmp_community, ports, snmpv3_securityname, snmpv3_securitylevel, snmpv3_authpassphrase, snmpv3_privpassphrase, uniq) VALUES (19, 3, 0, '', '', '22', '', 0, '', '', 0);
INSERT INTO dchecks (dcheckid, druleid, type, key_, snmp_community, ports, snmpv3_securityname, snmpv3_securitylevel, snmpv3_authpassphrase, snmpv3_privpassphrase, uniq) VALUES (20, 3, 8, '', '', '10000-20000', '', 0, '', '', 0);
INSERT INTO dchecks (dcheckid, druleid, type, key_, snmp_community, ports, snmpv3_securityname, snmpv3_securitylevel, snmpv3_authpassphrase, snmpv3_privpassphrase, uniq) VALUES (21, 3, 15, '', '', '23', '', 0, '', '', 0);
INSERT INTO dchecks (dcheckid, druleid, type, key_, snmp_community, ports, snmpv3_securityname, snmpv3_securitylevel, snmpv3_authpassphrase, snmpv3_privpassphrase, uniq) VALUES (22, 3, 9, 'agent.uname', '', '10050', '', 0, '', '', 0);

<<<<<<< HEAD
=======
INSERT INTO drules (druleid, proxyid, name, iprange, delay, status) VALUES (4, 20000, 'Discovery rule for update', '192.14.3.1-255', 600, 0);
INSERT INTO dchecks (dcheckid, druleid, type, key_, snmp_community, ports, snmpv3_securityname, snmpv3_securitylevel, snmpv3_authpassphrase, snmpv3_privpassphrase, uniq) VALUES (23, 4, 12, '', '', '0', '', 0, '', '', 0);
INSERT INTO drules (druleid, proxyid, name, iprange, delay, status) VALUES (5, 20000, 'Disabled discovery rule for update', '192.15.3.1-255', 600, 1);
INSERT INTO dchecks (dcheckid, druleid, type, key_, snmp_community, ports, snmpv3_securityname, snmpv3_securitylevel, snmpv3_authpassphrase, snmpv3_privpassphrase, uniq) VALUES (24, 5, 12, '', '', '0', '', 0, '', '', 0);
INSERT INTO drules (druleid, proxyid, name, iprange, delay, status) VALUES (6, 20000, 'Discovery rule to check delete', '192.16.3.1-255', 600, 1);
INSERT INTO dchecks (dcheckid, druleid, type, key_, snmp_community, ports, snmpv3_securityname, snmpv3_securitylevel, snmpv3_authpassphrase, snmpv3_privpassphrase, uniq) VALUES (25, 6, 12, '', '', '0', '', 0, '', '', 0);

>>>>>>> 0eb79d2a
-- Global macros
INSERT INTO globalmacro (globalmacroid, macro, value, description) VALUES (6,'{$DEFAULT_DELAY}','30','');
INSERT INTO globalmacro (globalmacroid, macro, value, description) VALUES (7,'{$LOCALIP}','127.0.0.1','Test description 2');
INSERT INTO globalmacro (globalmacroid, macro, value, description) VALUES (8,'{$DEFAULT_LINUX_IF}','eth0','');
INSERT INTO globalmacro (globalmacroid, macro, value, description) VALUES (9,'{$0123456789012345678901234567890123456789012345678901234567890}','012345678901234567890123456789012345678901234567890123456789012345678901234567890123456789012345678901234567890123456789012345678901234567890123456789012345678901234567890123456789012345678901234567890123456789012345678901234567890123456789012345678901234','');
INSERT INTO globalmacro (globalmacroid, macro, value, description) VALUES (10,'{$A}','Some text','');
INSERT INTO globalmacro (globalmacroid, macro, value, description) VALUES (11,'{$1}','Numeric macro','Test description 1');
INSERT INTO globalmacro (globalmacroid, macro, value, description) VALUES (12,'{$_}','Underscore','');
INSERT INTO globalmacro (globalmacroid, macro, value, description) VALUES (13,'{$WORKING_HOURS}','1-5,09:00-18:00','Test description 3');
INSERT INTO globalmacro (globalmacroid, macro, value, description, type) VALUES (14,'{$X_SECRET_2_SECRET}','This text should stay secret','This text should stay secret', 1);
INSERT INTO globalmacro (globalmacroid, macro, value, description, type) VALUES (15,'{$X_TEXT_2_SECRET}','This text should become secret','This text should become secret', 0);
INSERT INTO globalmacro (globalmacroid, macro, value, description, type) VALUES (16,'{$X_SECRET_2_TEXT}','This text should become visible','This text should become visible', 1);
INSERT INTO globalmacro (globalmacroid, macro, value, description, type) VALUES (17,'{$Y_SECRET_MACRO_REVERT}','Changes value and revert','' , 1);
INSERT INTO globalmacro (globalmacroid, macro, value, description, type) VALUES (18,'{$Y_SECRET_MACRO_2_TEXT_REVERT}','Change value and type and revert','' , 1);
INSERT INTO globalmacro (globalmacroid, macro, value, description, type) VALUES (19,'{$Z_GLOBAL_MACRO_2_RESOLVE}','Value 2 B resolved','' , 0);

-- adding test data to the 'alerts' table for testing Audit->Actions report
INSERT INTO events (eventid, source, object, objectid, clock, value, acknowledged, ns) VALUES (1, 0, 0, 13545, 1329724790, 1, 0, 0);

INSERT INTO alerts (alertid, actionid, eventid, userid, clock, mediatypeid, sendto, subject, message, status, retries, error, esc_step, alerttype, parameters) VALUES (1, 12, 1, 1, 1329724800, 1, 'igor.danoshaites@zabbix.com', 'PROBLEM: Value of item key1 > 5', 'Event at 2012.02.20 10:00:00 Hostname: H1 Value of item key1 > 5: PROBLEM Last value: 6', 1, 0, '', 1, 0, '');
INSERT INTO alerts (alertid, actionid, eventid, userid, clock, mediatypeid, sendto, subject, message, status, retries, error, esc_step, alerttype, parameters) VALUES (2, 12, 1, 1, 1329724810, 1, 'igor.danoshaites@zabbix.com', 'PROBLEM: Value of item key1 > 6', 'Event at 2012.02.20 10:00:10 Hostname: H1 Value of item key1 > 6: PROBLEM', 1, 0, '', 1, 0, '');
INSERT INTO alerts (alertid, actionid, eventid, userid, clock, mediatypeid, sendto, subject, message, status, retries, error, esc_step, alerttype, parameters) VALUES (3, 12, 1, 1, 1329724820, 1, 'igor.danoshaites@zabbix.com', 'PROBLEM: Value of item key1 > 7', 'Event at 2012.02.20 10:00:20 Hostname: H1 Value of item key1 > 7: PROBLEM', 1, 0, '', 1, 0, '');
INSERT INTO alerts (alertid, actionid, eventid, userid, clock, mediatypeid, sendto, subject, message, status, retries, error, esc_step, alerttype, parameters) VALUES (4, 12, 1, 1, 1329724830, 1, 'igor.danoshaites@zabbix.com', 'PROBLEM: Value of item key1 > 10', 'Event at 2012.02.20 10:00:30 Hostname: H1 Value of item key1 > 10: PROBLEM', 2, 0, 'Get value from agent failed: cannot connect to [[127.0.0.1]:10050]: [111] Connection refused', 1, 0, '');
INSERT INTO alerts (alertid, actionid, eventid, userid, clock, mediatypeid, sendto, subject, message, status, retries, error, esc_step, alerttype, parameters) VALUES (5, 12, 1, 1, 1329724840, 1, 'igor.danoshaites@zabbix.com', 'PROBLEM: Value of item key1 > 20', 'Event at 2012.02.20 10:00:40 Hostname: H1 Value of item key1 > 20: PROBLEM', 0, 0, 'Get value from agent failed: cannot connect to [[127.0.0.1]:10050]: [111] Connection refused', 1, 0, '');
INSERT INTO alerts (alertid, actionid, eventid, userid, clock, mediatypeid, sendto, subject, message, status, retries, error, esc_step, alerttype, parameters) VALUES (6, 12, 1, NULL, 1329724850, NULL, '', '', 'Command: H1:ls -la', 1, 0, '', 1, 1, '');
INSERT INTO alerts (alertid, actionid, eventid, userid, clock, mediatypeid, sendto, subject, message, status, retries, error, esc_step, alerttype, parameters) VALUES (7, 12, 1, NULL, 1329724860, NULL, '', '', 'Command: H1:ls -la', 1, 0, '', 1, 1, '');

-- deleting auditid from the ids table
-- delete from ids where table_name='auditlog' and field_name='auditid'

-- host, item, trigger  for testing macro resolving in trigger description
INSERT INTO hosts (hostid, host, name, status, description) VALUES (20006, 'Host for trigger description macros', 'Host for trigger description macros', 0, '');
INSERT INTO hosts_groups (hostgroupid, hostid, groupid) VALUES (90279, 20006, 4);
INSERT INTO interface (type, ip, dns, useip, port, main, hostid, interfaceid) VALUES (1, '127.0.0.1', '', '1', '10050', '1', 20006, 10025);
INSERT INTO items (itemid, name, key_, hostid, interfaceid, delay, value_type, params, description, posts, headers) VALUES (24338, 'item1', 'key1', 20006, 10025, '30s', 3, '', '', '', '');
INSERT INTO triggers (triggerid, description, value, state, lastchange, comments) VALUES (100029, 'trigger host.host:{HOST.HOST} | host.host2:{HOST.HOST2} | host.name:{HOST.NAME} | item.value:{ITEM.VALUE} | item.value1:{ITEM.VALUE1} | item.lastvalue:{ITEM.LASTVALUE} | host.ip:{HOST.IP} | host.dns:{HOST.DNS} | host.conn:{HOST.CONN}', 0, 1, '1339761311', '');
INSERT INTO functions (functionid, itemid, triggerid, name, parameter) VALUES (99946, 24338, 100029, 'last', '$,#1');

-- inheritance testing
INSERT INTO hosts (hostid, host, name, status, description) VALUES (15000, 'Inheritance test template', 'Inheritance test template', 3, '');
INSERT INTO hosts (hostid, host, name, status, description) VALUES (15002, 'Inheritance test template 2', 'Inheritance test template 2', 3, '');
INSERT INTO hosts (hostid, host, name, status, description) VALUES (15015, 'Inheritance test template for unlink', 'Inheritance test template for unlink', 3, '');
INSERT INTO hosts_groups (hostgroupid, hostid, groupid) VALUES (15000, 15000, 1);
INSERT INTO hosts_groups (hostgroupid, hostid, groupid) VALUES (15002, 15002, 1);
INSERT INTO hosts_groups (hostgroupid, hostid, groupid) VALUES (15015, 15015, 1);

INSERT INTO valuemap (valuemapid, hostid, name) VALUES (5701, 15000, 'Template value mapping');
INSERT INTO valuemap_mapping (valuemap_mappingid, valuemapid, value, newvalue, sortorder) VALUES (57001, 5701, 0, 'no', 0);
INSERT INTO valuemap_mapping (valuemap_mappingid, valuemapid, value, newvalue, sortorder) VALUES (57002, 5701, 1, 'yes', 1);

INSERT INTO hosts (hostid, host, name, status, description) VALUES (15001, 'Template inheritance test host', 'Template inheritance test host', 0, '');
INSERT INTO interface (interfaceid, hostid, type, ip, useip, port, main) VALUES (15000, 15001, 1, '127.0.0.1', 1, '10051', 1);
INSERT INTO interface (interfaceid, hostid, type, ip, useip, port, main) VALUES (15001, 15001, 1, '127.0.0.2', 1, '10052', 0);
INSERT INTO interface (interfaceid, hostid, type, ip, useip, port, main) VALUES (15002, 15001, 2, '127.0.0.3', 1, '10053', 1);
INSERT INTO interface_snmp (interfaceid, version, bulk, community) values (15002, 2, 1, '{$SNMP_COMMUNITY}');
INSERT INTO interface (interfaceid, hostid, type, ip, useip, port, main) VALUES (15003, 15001, 3, '127.0.0.4', 1, '10054', 1);
INSERT INTO interface (interfaceid, hostid, type, ip, useip, port, main) VALUES (15004, 15001, 4, '127.0.0.5', 1, '10055', 1);
INSERT INTO hosts_groups (hostgroupid, hostid, groupid) VALUES (15001, 15001, 4);
INSERT INTO hosts_templates (hosttemplateid, hostid, templateid) VALUES (15000, 15001, 15000);
INSERT INTO hosts_templates (hosttemplateid, hostid, templateid) VALUES (15001, 15001, 15002);
INSERT INTO hosts_templates (hosttemplateid, hostid, templateid) VALUES (15003, 15001, 15015);

-- testFormItem.LayoutCheck testInheritanceItem.SimpleUpdate
INSERT INTO items (itemid, hostid, type, name, key_, delay, value_type, formula, params, description, posts, headers) VALUES (15000, 15000, 0, 'itemInheritance'     , 'key-item-inheritance-test', '30s', 3, 1, '', '', '', '');
INSERT INTO items (itemid, hostid, type, name, key_, delay, value_type, formula, params, description, posts, headers) VALUES (15001, 15000, 0, 'testInheritanceItem1', 'test-inheritance-item1'   , '30s', 3, 1, '', '', '', '');
INSERT INTO items (itemid, hostid, type, name, key_, delay, value_type, formula, params, description, posts, headers) VALUES (15002, 15000, 0, 'testInheritanceItem2', 'test-inheritance-item2'   , '30s', 3, 1, '', '', '', '');
INSERT INTO items (itemid, hostid, type, name, key_, delay, value_type, formula, params, description, posts, headers) VALUES (15003, 15000, 0, 'testInheritanceItem3', 'test-inheritance-item3'   , '30s', 3, 1, '', '', '', '');
INSERT INTO items (itemid, hostid, type, name, key_, delay, value_type, formula, params, description, posts, headers) VALUES (15004, 15000, 0, 'testInheritanceItem4', 'test-inheritance-item4'   , '30s', 3, 1, '', '', '', '');
INSERT INTO items (itemid, hostid, type, name, key_, delay, value_type, params, description, posts, headers) VALUES (15093, 15000, 0, 'testInheritanceItemPreprocessing', 'test-inheritance-item-preprocessing'   , '30s', 3, '', '', '', '');
INSERT INTO items (itemid, hostid, type, name, key_, delay, value_type, params, description, interfaceid, templateid, posts, headers) VALUES (15005, 15001, 0, 'itemInheritance'     , 'key-item-inheritance-test', '30s', 3, '', '', 15000, 15000, '', '');
INSERT INTO items (itemid, hostid, type, name, key_, delay, value_type, params, description, interfaceid, templateid, posts, headers) VALUES (15006, 15001, 0, 'testInheritanceItem1', 'test-inheritance-item1'   , '30s', 3, '', '', 15000, 15001, '', '');
INSERT INTO items (itemid, hostid, type, name, key_, delay, value_type, params, description, interfaceid, templateid, posts, headers) VALUES (15007, 15001, 0, 'testInheritanceItem2', 'test-inheritance-item2'   , '30s', 3, '', '', 15000, 15002, '', '');
INSERT INTO items (itemid, hostid, type, name, key_, delay, value_type, params, description, interfaceid, templateid, posts, headers) VALUES (15008, 15001, 0, 'testInheritanceItem3', 'test-inheritance-item3'   , '30s', 3, '', '', 15000, 15003, '', '');
INSERT INTO items (itemid, hostid, type, name, key_, delay, value_type, params, description, interfaceid, templateid, posts, headers) VALUES (15009, 15001, 0, 'testInheritanceItem4', 'test-inheritance-item4'   , '30s', 3, '', '', 15000, 15004, '', '');
INSERT INTO items (itemid, hostid, type, name, key_, delay, value_type, params, description, interfaceid, templateid, posts, headers) VALUES (15094, 15001, 0, 'testInheritanceItemPreprocessing', 'test-inheritance-item-preprocessing', '30s', 3, '', '', 15000, 15093, '', '');
INSERT INTO items (itemid, hostid, type, name, key_, delay, value_type, params, description, interfaceid, posts, headers)             VALUES (15010, 15001, 0, 'itemInheritanceTest' , 'key-test-inheritance'     , '30s', 3, '', '', 15000, '', '');

INSERT INTO items (itemid, hostid, type, name, key_, delay, value_type, params, description, posts, headers) VALUES (15079, 15002, 0, 'testInheritance'     , 'key-item-inheritance'     , '30s', 3, '', '', '', '');
INSERT INTO items (itemid, hostid, type, name, key_, delay, value_type, params, description, interfaceid, templateid, posts, headers) VALUES (15080, 15001, 0, 'testInheritance'     , 'key-item-inheritance'     , '30s', 3, '', '', 15000, 15079, '', '');

-- testFormItem.Preprocessing Inheritance test template->testInheritanceItemPreprocessing
INSERT INTO item_preproc (item_preprocid,itemid,step,type,params) VALUES (125,15093,1,1,'123');
INSERT INTO item_preproc (item_preprocid,itemid,step,type,params) VALUES (126,15093,2,2,'abc');
INSERT INTO item_preproc (item_preprocid,itemid,step,type,params) VALUES (127,15093,3,3,'def');
INSERT INTO item_preproc (item_preprocid,itemid,step,type,params) VALUES (128,15093,4,4,'1a2b3c');
INSERT INTO item_preproc (item_preprocid,itemid,step,type,params) VALUES (129,15093,5,5,'regular expression pattern
output formatting template');
INSERT INTO item_preproc (item_preprocid,itemid,step,type,params) VALUES (130,15093,6,6,'');
INSERT INTO item_preproc (item_preprocid,itemid,step,type,params) VALUES (131,15093,7,7,'');
INSERT INTO item_preproc (item_preprocid,itemid,step,type,params) VALUES (132,15093,8,8,'');
INSERT INTO item_preproc (item_preprocid,itemid,step,type,params) VALUES (133,15093,9,9,'');
INSERT INTO item_preproc (item_preprocid,itemid,step,type,params) VALUES (134,15093,10,11,'/document/item/value/text()');
INSERT INTO item_preproc (item_preprocid,itemid,step,type,params) VALUES (135,15093,11,12,'$.document.item.value parameter.');
INSERT INTO item_preproc (item_preprocid,itemid,step,type,params) VALUES (177,15093,12,13,'-5
3');
INSERT INTO item_preproc (item_preprocid,itemid,step,type,params) VALUES (178,15093,13,14,'regular expression pattern for matching');
INSERT INTO item_preproc (item_preprocid,itemid,step,type,params) VALUES (179,15093,14,15,'regular expression pattern for not matching');
INSERT INTO item_preproc (item_preprocid,itemid,step,type,params) VALUES (180,15093,15,16,'/json/path');
INSERT INTO item_preproc (item_preprocid,itemid,step,type,params) VALUES (181,15093,16,17,'/xml/path');
INSERT INTO item_preproc (item_preprocid,itemid,step,type,params) VALUES (182,15093,17,18,'regular expression pattern for error matching
test output');
INSERT INTO item_preproc (item_preprocid,itemid,step,type,params) VALUES (183,15093,18,20,'7');
INSERT INTO item_preproc (item_preprocid,itemid,step,type,params) VALUES (77000,15093,19,25,'1
2');
INSERT INTO item_preproc (item_preprocid,itemid,step,type,params) VALUES (77001,15093,20,24,'.
/
1');
INSERT INTO item_preproc (item_preprocid,itemid,step,type,params) VALUES (77002,15093,21,21,'test script');
INSERT INTO item_preproc (item_preprocid,itemid,step,type,params) VALUES (77003,15093,22,23,'metric');

-- Template inheritance test host->testInheritanceItemPreprocessing
INSERT INTO item_preproc (item_preprocid,itemid,step,type,params) VALUES (136,15094,1,1,'123');
INSERT INTO item_preproc (item_preprocid,itemid,step,type,params) VALUES (137,15094,2,2,'abc');
INSERT INTO item_preproc (item_preprocid,itemid,step,type,params) VALUES (138,15094,3,3,'def');
INSERT INTO item_preproc (item_preprocid,itemid,step,type,params) VALUES (139,15094,4,4,'1a2b3c');
INSERT INTO item_preproc (item_preprocid,itemid,step,type,params) VALUES (140,15094,5,5,'regular expression pattern
output formatting template');
INSERT INTO item_preproc (item_preprocid,itemid,step,type,params) VALUES (141,15094,6,6,'');
INSERT INTO item_preproc (item_preprocid,itemid,step,type,params) VALUES (142,15094,7,7,'');
INSERT INTO item_preproc (item_preprocid,itemid,step,type,params) VALUES (143,15094,8,8,'');
INSERT INTO item_preproc (item_preprocid,itemid,step,type,params) VALUES (144,15094,9,9,'');
INSERT INTO item_preproc (item_preprocid,itemid,step,type,params) VALUES (145,15094,10,11,'/document/item/value/text()');
INSERT INTO item_preproc (item_preprocid,itemid,step,type,params) VALUES (146,15094,11,12,'$.document.item.value parameter.');
INSERT INTO item_preproc (item_preprocid,itemid,step,type,params) VALUES (170,15094,12,13,'-5
3');
INSERT INTO item_preproc (item_preprocid,itemid,step,type,params) VALUES (171,15094,13,14,'regular expression pattern for matching');
INSERT INTO item_preproc (item_preprocid,itemid,step,type,params) VALUES (172,15094,14,15,'regular expression pattern for not matching');
INSERT INTO item_preproc (item_preprocid,itemid,step,type,params) VALUES (173,15094,15,16,'/json/path');
INSERT INTO item_preproc (item_preprocid,itemid,step,type,params) VALUES (174,15094,16,17,'/xml/path');
INSERT INTO item_preproc (item_preprocid,itemid,step,type,params) VALUES (175,15094,17,18,'regular expression pattern for error matching
test output');
INSERT INTO item_preproc (item_preprocid,itemid,step,type,params) VALUES (176,15094,18,20,'7');

INSERT INTO item_preproc (item_preprocid,itemid,step,type,params) VALUES (777000,15094,19,25,'1
2');
INSERT INTO item_preproc (item_preprocid,itemid,step,type,params) VALUES (777001,15094,20,24,'.
/
1');
INSERT INTO item_preproc (item_preprocid,itemid,step,type,params) VALUES (777002,15094,21,21,'test script');
INSERT INTO item_preproc (item_preprocid,itemid,step,type,params) VALUES (777003,15094,22,23,'metric');

-- testFormTrigger.SimpleUpdate and testInheritanceTrigger.SimpleUpdate
INSERT INTO triggers (triggerid, expression, description, comments)             VALUES (99000, '{99729}=0', 'testInheritanceTrigger1', '');
INSERT INTO triggers (triggerid, expression, description, comments)             VALUES (99001, '{99730}=0', 'testInheritanceTrigger2', '');
INSERT INTO triggers (triggerid, expression, description, comments)             VALUES (99002, '{99731}=0', 'testInheritanceTrigger3', '');
INSERT INTO triggers (triggerid, expression, description, comments)             VALUES (99003, '{99732}=0', 'testInheritanceTrigger4', '');
INSERT INTO triggers (triggerid, expression, description, comments, templateid) VALUES (99004, '{99733}=0', 'testInheritanceTrigger1', '', 99000);
INSERT INTO triggers (triggerid, expression, description, comments, templateid) VALUES (99005, '{99734}=0', 'testInheritanceTrigger2', '', 99001);
INSERT INTO triggers (triggerid, expression, description, comments, templateid) VALUES (99006, '{99735}=0', 'testInheritanceTrigger3', '', 99002);
INSERT INTO triggers (triggerid, expression, description, comments, templateid) VALUES (99007, '{99736}=0', 'testInheritanceTrigger4', '', 99003);
INSERT INTO functions (functionid, triggerid, itemid, name, parameter) VALUES (99729, 99000, 15000, 'last', '$');
INSERT INTO functions (functionid, triggerid, itemid, name, parameter) VALUES (99730, 99001, 15000, 'last', '$');
INSERT INTO functions (functionid, triggerid, itemid, name, parameter) VALUES (99731, 99002, 15000, 'last', '$');
INSERT INTO functions (functionid, triggerid, itemid, name, parameter) VALUES (99732, 99003, 15000, 'last', '$');
INSERT INTO functions (functionid, triggerid, itemid, name, parameter) VALUES (99733, 99004, 15005, 'last', '$');
INSERT INTO functions (functionid, triggerid, itemid, name, parameter) VALUES (99734, 99005, 15005, 'last', '$');
INSERT INTO functions (functionid, triggerid, itemid, name, parameter) VALUES (99735, 99006, 15005, 'last', '$');
INSERT INTO functions (functionid, triggerid, itemid, name, parameter) VALUES (99736, 99007, 15005, 'last', '$');

-- testFormGraph.LayoutCheck testInheritanceGraph.SimpleUpdate
INSERT INTO graphs (graphid, name)             VALUES (15000, 'testInheritanceGraph1');
INSERT INTO graphs (graphid, name)             VALUES (15001, 'testInheritanceGraph2');
INSERT INTO graphs (graphid, name)             VALUES (15002, 'testInheritanceGraph3');
INSERT INTO graphs (graphid, name)             VALUES (15003, 'testInheritanceGraph4');
INSERT INTO graphs (graphid, name, templateid) VALUES (15004, 'testInheritanceGraph1', 15000);
INSERT INTO graphs (graphid, name, templateid) VALUES (15005, 'testInheritanceGraph2', 15001);
INSERT INTO graphs (graphid, name, templateid) VALUES (15006, 'testInheritanceGraph3', 15002);
INSERT INTO graphs (graphid, name, templateid) VALUES (15007, 'testInheritanceGraph4', 15003);
INSERT INTO graphs_items (gitemid, graphid, itemid, drawtype, sortorder, color) VALUES (15000, 15000, 15001, 1, 1, 'FF5555');
INSERT INTO graphs_items (gitemid, graphid, itemid, drawtype, sortorder, color) VALUES (15001, 15001, 15002, 1, 1, 'FF5555');
INSERT INTO graphs_items (gitemid, graphid, itemid, drawtype, sortorder, color) VALUES (15002, 15002, 15003, 1, 1, 'FF5555');
INSERT INTO graphs_items (gitemid, graphid, itemid, drawtype, sortorder, color) VALUES (15003, 15003, 15004, 1, 1, 'FF5555');
INSERT INTO graphs_items (gitemid, graphid, itemid, drawtype, sortorder, color) VALUES (15004, 15004, 15006, 1, 1, 'FF5555');
INSERT INTO graphs_items (gitemid, graphid, itemid, drawtype, sortorder, color) VALUES (15005, 15005, 15007, 1, 1, 'FF5555');
INSERT INTO graphs_items (gitemid, graphid, itemid, drawtype, sortorder, color) VALUES (15006, 15006, 15008, 1, 1, 'FF5555');
INSERT INTO graphs_items (gitemid, graphid, itemid, drawtype, sortorder, color) VALUES (15007, 15007, 15009, 1, 1, 'FF5555');

-- testInheritanceDiscoveryRule.LayoutCheck and testInheritanceDiscoveryRule.SimpleUpdate
-- testFormItemPrototype, testInheritanceItemPrototype etc. for all prototype testing
INSERT INTO items (itemid, hostid, type, name, key_, delay, trends, value_type, params, description, flags, posts, headers)                          VALUES (15011, 15000, 0, 'testInheritanceDiscoveryRule' , 'inheritance-discovery-rule' , 3600, 0, 4, '', '', 1, '', '');
INSERT INTO items (itemid, hostid, type, name, key_, delay, trends, value_type, params, description, flags, posts, headers)                          VALUES (15012, 15000, 0, 'testInheritanceDiscoveryRule1', 'discovery-rule-inheritance1', 3600, 0, 4, '', '', 1, '', '');
INSERT INTO items (itemid, hostid, type, name, key_, delay, trends, value_type, params, description, flags, posts, headers)                          VALUES (15013, 15000, 0, 'testInheritanceDiscoveryRule2', 'discovery-rule-inheritance2', 3600, 0, 4, '', '', 1, '', '');
INSERT INTO items (itemid, hostid, type, name, key_, delay, trends, value_type, params, description, flags, posts, headers)                          VALUES (15014, 15000, 0, 'testInheritanceDiscoveryRule3', 'discovery-rule-inheritance3', 3600, 0, 4, '', '', 1, '', '');
INSERT INTO items (itemid, hostid, type, name, key_, delay, trends, value_type, params, description, flags, posts, headers)                          VALUES (15015, 15000, 0, 'testInheritanceDiscoveryRule4', 'discovery-rule-inheritance4', 3600, 0, 4, '', '', 1, '', '');
INSERT INTO items (itemid, hostid, type, name, key_, delay, trends, value_type, params, description, flags, interfaceid, templateid, posts, headers) VALUES (15016, 15001, 0, 'testInheritanceDiscoveryRule' , 'inheritance-discovery-rule' , 3600, 0, 4, '', '', 1, 15000, 15011, '', '');
INSERT INTO items (itemid, hostid, type, name, key_, delay, trends, value_type, params, description, flags, interfaceid, templateid, posts, headers) VALUES (15017, 15001, 0, 'testInheritanceDiscoveryRule1', 'discovery-rule-inheritance1', 3600, 0, 4, '', '', 1, 15000, 15012, '', '');
INSERT INTO items (itemid, hostid, type, name, key_, delay, trends, value_type, params, description, flags, interfaceid, templateid, posts, headers) VALUES (15018, 15001, 0, 'testInheritanceDiscoveryRule2', 'discovery-rule-inheritance2', 3600, 0, 4, '', '', 1, 15000, 15013, '', '');
INSERT INTO items (itemid, hostid, type, name, key_, delay, trends, value_type, params, description, flags, interfaceid, templateid, posts, headers) VALUES (15019, 15001, 0, 'testInheritanceDiscoveryRule3', 'discovery-rule-inheritance3', 3600, 0, 4, '', '', 1, 15000, 15014, '', '');
INSERT INTO items (itemid, hostid, type, name, key_, delay, trends, value_type, params, description, flags, interfaceid, templateid, posts, headers) VALUES (15020, 15001, 0, 'testInheritanceDiscoveryRule4', 'discovery-rule-inheritance4', 3600, 0, 4, '', '', 1, 15000, 15015, '', '');

INSERT INTO items (itemid, hostid, type, name, key_, delay, value_type, params, description, flags, posts, headers)                          VALUES (15081, 15002, 0, 'testInheritanceDiscoveryRule5', 'discovery-rule-inheritance5', 3600, 4, '', '', 1, '', '');
INSERT INTO items (itemid, hostid, type, name, key_, delay, value_type, params, description, flags, interfaceid, templateid, posts, headers) VALUES (15082, 15001, 0, 'testInheritanceDiscoveryRule5', 'discovery-rule-inheritance5', 3600, 4, '', '', 1, 15000, 15081, '', '');

-- testInheritanceItemPrototype.SimpleUpdate and testInheritanceItemPrototype.SimpleCreate
INSERT INTO items (itemid, hostid, type, name, key_, delay, value_type, formula, params, description, flags, posts, headers)                          VALUES (15021, 15000, 0, 'itemDiscovery'                , 'item-discovery-prototype[{#KEY}]', '30s', 3, 1, '', '', 2, '', '');
INSERT INTO items (itemid, hostid, type, name, key_, delay, value_type, formula, params, description, flags, posts, headers)                          VALUES (15022, 15000, 0, 'testInheritanceItemPrototype1', 'item-prototype-test1[{#KEY}]'    , '30s', 3, 1, '', '', 2, '', '');
INSERT INTO items (itemid, hostid, type, name, key_, delay, value_type, formula, params, description, flags, posts, headers)                          VALUES (15023, 15000, 0, 'testInheritanceItemPrototype2', 'item-prototype-test2[{#KEY}]'    , '30s', 3, 1, '', '', 2, '', '');
INSERT INTO items (itemid, hostid, type, name, key_, delay, value_type, formula, params, description, flags, posts, headers)                          VALUES (15024, 15000, 0, 'testInheritanceItemPrototype3', 'item-prototype-test3[{#KEY}]'    , '30s', 3, 1, '', '', 2, '', '');
INSERT INTO items (itemid, hostid, type, name, key_, delay, value_type, formula, params, description, flags, posts, headers)                          VALUES (15025, 15000, 0, 'testInheritanceItemPrototype4', 'item-prototype-test4[{#KEY}]'    , '30s', 3, 1, '', '', 2, '', '');
INSERT INTO items (itemid, hostid, type, name, key_, delay, value_type, params, description, flags, posts, headers)                          VALUES (15095, 15000, 0, 'testInheritanceItemPrototypePreprocessing', 'item-prototype-preprocessing[{#KEY}]'    , 30, 3,'', '', 2, '', '');
INSERT INTO items (itemid, hostid, type, name, key_, delay, value_type, params, description, flags, interfaceid, templateid, posts, headers) VALUES (15026, 15001, 0, 'itemDiscovery'                , 'item-discovery-prototype[{#KEY}]', '30s', 3, '', '', 2, 15000, 15021, '', '');
INSERT INTO items (itemid, hostid, type, name, key_, delay, value_type, params, description, flags, interfaceid, templateid, posts, headers) VALUES (15027, 15001, 0, 'testInheritanceItemPrototype1', 'item-prototype-test1[{#KEY}]'    , '30s', 3, '', '', 2, 15000, 15022, '', '');
INSERT INTO items (itemid, hostid, type, name, key_, delay, value_type, params, description, flags, interfaceid, templateid, posts, headers) VALUES (15028, 15001, 0, 'testInheritanceItemPrototype2', 'item-prototype-test2[{#KEY}]'    , '30s', 3, '', '', 2, 15000, 15023, '', '');
INSERT INTO items (itemid, hostid, type, name, key_, delay, value_type, params, description, flags, interfaceid, templateid, posts, headers) VALUES (15029, 15001, 0, 'testInheritanceItemPrototype3', 'item-prototype-test3[{#KEY}]'    , '30s', 3, '', '', 2, 15000, 15024, '', '');
INSERT INTO items (itemid, hostid, type, name, key_, delay, value_type, params, description, flags, interfaceid, templateid, posts, headers) VALUES (15030, 15001, 0, 'testInheritanceItemPrototype4', 'item-prototype-test4[{#KEY}]'    , '30s', 3, '', '', 2, 15000, 15025, '', '');
INSERT INTO items (itemid, hostid, type, name, key_, delay, value_type, params, description, flags, interfaceid, templateid, posts, headers) VALUES (15096, 15001, 0, 'testInheritanceItemPrototypePreprocessing', 'item-prototype-preprocessing[{#KEY}]', '30s', 3, '', '', 2, 15000, 15095, '', '');
INSERT INTO item_discovery (itemdiscoveryid, itemid, parent_itemid) values (15021, 15021, 15011);
INSERT INTO item_discovery (itemdiscoveryid, itemid, parent_itemid) values (15022, 15022, 15011);
INSERT INTO item_discovery (itemdiscoveryid, itemid, parent_itemid) values (15023, 15023, 15011);
INSERT INTO item_discovery (itemdiscoveryid, itemid, parent_itemid) values (15024, 15024, 15011);
INSERT INTO item_discovery (itemdiscoveryid, itemid, parent_itemid) values (15025, 15025, 15011);
INSERT INTO item_discovery (itemdiscoveryid, itemid, parent_itemid) values (15026, 15026, 15016);
INSERT INTO item_discovery (itemdiscoveryid, itemid, parent_itemid) values (15027, 15027, 15016);
INSERT INTO item_discovery (itemdiscoveryid, itemid, parent_itemid) values (15028, 15028, 15016);
INSERT INTO item_discovery (itemdiscoveryid, itemid, parent_itemid) values (15029, 15029, 15016);
INSERT INTO item_discovery (itemdiscoveryid, itemid, parent_itemid) values (15030, 15030, 15016);
INSERT INTO item_discovery (itemdiscoveryid, itemid, parent_itemid) values (15031, 15095, 15011);
INSERT INTO item_discovery (itemdiscoveryid, itemid, parent_itemid) values (15032, 15096, 15016);

INSERT INTO items (itemid, hostid, type, name, key_, delay, value_type, params, description, flags, posts, headers)                          VALUES (15083, 15002, 0, 'testInheritanceItemPrototype5', 'item-prototype-test5[{#KEY}]', '30s', 3, '', '', 2, '', '');
INSERT INTO items (itemid, hostid, type, name, key_, delay, value_type, params, description, flags, interfaceid, templateid, posts, headers) VALUES (15084, 15001, 0, 'testInheritanceItemPrototype5', 'item-prototype-test5[{#KEY}]', '30s', 3, '', '', 2, 15000, 15083, '', '');
INSERT INTO item_discovery (itemdiscoveryid, itemid, parent_itemid) values (15083, 15083, 15081);
INSERT INTO item_discovery (itemdiscoveryid, itemid, parent_itemid) values (15084, 15084, 15082);

-- testFormItemPrototype.Preprocessing
INSERT INTO item_preproc (item_preprocid,itemid,step,type,params) VALUES (147,15095,1,1,'123');
INSERT INTO item_preproc (item_preprocid,itemid,step,type,params) VALUES (148,15095,2,2,'abc');
INSERT INTO item_preproc (item_preprocid,itemid,step,type,params) VALUES (149,15095,3,3,'def');
INSERT INTO item_preproc (item_preprocid,itemid,step,type,params) VALUES (150,15095,4,4,'1a2b3c');
INSERT INTO item_preproc (item_preprocid,itemid,step,type,params) VALUES (151,15095,5,5,'regular expression pattern
output formatting template');
INSERT INTO item_preproc (item_preprocid,itemid,step,type,params) VALUES (152,15095,6,6,'');
INSERT INTO item_preproc (item_preprocid,itemid,step,type,params) VALUES (153,15095,7,7,'');
INSERT INTO item_preproc (item_preprocid,itemid,step,type,params) VALUES (154,15095,8,8,'');
INSERT INTO item_preproc (item_preprocid,itemid,step,type,params) VALUES (155,15095,9,9,'');
INSERT INTO item_preproc (item_preprocid,itemid,step,type,params) VALUES (156,15095,10,11,'/document/item/value/text()');
INSERT INTO item_preproc (item_preprocid,itemid,step,type,params) VALUES (157,15095,11,12,'$.document.item.value parameter.');
INSERT INTO item_preproc (item_preprocid,itemid,step,type,params) VALUES (158,15096,1,1,'123');
INSERT INTO item_preproc (item_preprocid,itemid,step,type,params) VALUES (159,15096,2,2,'abc');
INSERT INTO item_preproc (item_preprocid,itemid,step,type,params) VALUES (160,15096,3,3,'def');
INSERT INTO item_preproc (item_preprocid,itemid,step,type,params) VALUES (161,15096,4,4,'1a2b3c');
INSERT INTO item_preproc (item_preprocid,itemid,step,type,params) VALUES (162,15096,5,5,'regular expression pattern
output formatting template');
INSERT INTO item_preproc (item_preprocid,itemid,step,type,params) VALUES (163,15096,6,6,'');
INSERT INTO item_preproc (item_preprocid,itemid,step,type,params) VALUES (164,15096,7,7,'');
INSERT INTO item_preproc (item_preprocid,itemid,step,type,params) VALUES (165,15096,8,8,'');
INSERT INTO item_preproc (item_preprocid,itemid,step,type,params) VALUES (166,15096,9,9,'');
INSERT INTO item_preproc (item_preprocid,itemid,step,type,params) VALUES (167,15096,10,11,'/document/item/value/text()');
INSERT INTO item_preproc (item_preprocid,itemid,step,type,params) VALUES (168,15096,11,12,'$.document.item.value parameter.');

-- testFormGraphPrototype.LayoutCheck and testInheritanceGraphPrototype.SimpleUpdate
INSERT INTO graphs (graphid, name, flags)             VALUES (15008, 'testInheritanceGraphPrototype1', 2);
INSERT INTO graphs (graphid, name, flags)             VALUES (15009, 'testInheritanceGraphPrototype2', 2);
INSERT INTO graphs (graphid, name, flags)             VALUES (15010, 'testInheritanceGraphPrototype3', 2);
INSERT INTO graphs (graphid, name, flags)             VALUES (15011, 'testInheritanceGraphPrototype4', 2);
INSERT INTO graphs (graphid, name, flags, templateid) VALUES (15012, 'testInheritanceGraphPrototype1', 2, 15008);
INSERT INTO graphs (graphid, name, flags, templateid) VALUES (15013, 'testInheritanceGraphPrototype2', 2, 15009);
INSERT INTO graphs (graphid, name, flags, templateid) VALUES (15014, 'testInheritanceGraphPrototype3', 2, 15010);
INSERT INTO graphs (graphid, name, flags, templateid) VALUES (15015, 'testInheritanceGraphPrototype4', 2, 15011);

-- testFormGraphPrototype.LayoutCheck and testInheritanceGraphPrototype.SimpleUpdate
INSERT INTO graphs_items (gitemid, graphid, itemid, drawtype, sortorder, color) VALUES (15008, 15008, 15000, 1, 0, '9999FF');
INSERT INTO graphs_items (gitemid, graphid, itemid, drawtype, sortorder, color) VALUES (15009, 15008, 15021, 1, 1, 'FF9999');
INSERT INTO graphs_items (gitemid, graphid, itemid, drawtype, sortorder, color) VALUES (15010, 15009, 15000, 1, 0, '9999FF');
INSERT INTO graphs_items (gitemid, graphid, itemid, drawtype, sortorder, color) VALUES (15011, 15009, 15021, 1, 1, 'FF9999');
INSERT INTO graphs_items (gitemid, graphid, itemid, drawtype, sortorder, color) VALUES (15012, 15010, 15000, 1, 0, '9999FF');
INSERT INTO graphs_items (gitemid, graphid, itemid, drawtype, sortorder, color) VALUES (15013, 15010, 15021, 1, 1, 'FF9999');
INSERT INTO graphs_items (gitemid, graphid, itemid, drawtype, sortorder, color) VALUES (15014, 15011, 15000, 1, 0, '9999FF');
INSERT INTO graphs_items (gitemid, graphid, itemid, drawtype, sortorder, color) VALUES (15015, 15011, 15021, 1, 1, 'FF9999');
INSERT INTO graphs_items (gitemid, graphid, itemid, drawtype, sortorder, color) VALUES (15016, 15012, 15005, 1, 0, '9999FF');
INSERT INTO graphs_items (gitemid, graphid, itemid, drawtype, sortorder, color) VALUES (15017, 15012, 15026, 1, 1, 'FF9999');
INSERT INTO graphs_items (gitemid, graphid, itemid, drawtype, sortorder, color) VALUES (15018, 15013, 15005, 1, 0, '9999FF');
INSERT INTO graphs_items (gitemid, graphid, itemid, drawtype, sortorder, color) VALUES (15019, 15013, 15026, 1, 1, 'FF9999');
INSERT INTO graphs_items (gitemid, graphid, itemid, drawtype, sortorder, color) VALUES (15020, 15014, 15005, 1, 0, '9999FF');
INSERT INTO graphs_items (gitemid, graphid, itemid, drawtype, sortorder, color) VALUES (15021, 15014, 15026, 1, 1, 'FF9999');
INSERT INTO graphs_items (gitemid, graphid, itemid, drawtype, sortorder, color) VALUES (15022, 15015, 15005, 1, 0, '9999FF');
INSERT INTO graphs_items (gitemid, graphid, itemid, drawtype, sortorder, color) VALUES (15023, 15015, 15026, 1, 1, 'FF9999');

-- testFormTriggerPrototype.LayoutCheck, testInheritanceTriggerPrototype.SimpleUpdate
INSERT INTO triggers (triggerid, expression, description, comments, flags)             VALUES (99008, '{99737}=0', 'testInheritanceTriggerPrototype1', '', 2);
INSERT INTO triggers (triggerid, expression, description, comments, flags)             VALUES (99009, '{99738}=0', 'testInheritanceTriggerPrototype2', '', 2);
INSERT INTO triggers (triggerid, expression, description, comments, flags)             VALUES (99010, '{99739}=0', 'testInheritanceTriggerPrototype3', '', 2);
INSERT INTO triggers (triggerid, expression, description, comments, flags)             VALUES (99011, '{99740}=0', 'testInheritanceTriggerPrototype4', '', 2);
INSERT INTO triggers (triggerid, expression, description, comments, flags, templateid) VALUES (99012, '{99741}=0', 'testInheritanceTriggerPrototype1', '', 2, 99008);
INSERT INTO triggers (triggerid, expression, description, comments, flags, templateid) VALUES (99013, '{99742}=0', 'testInheritanceTriggerPrototype2', '', 2, 99009);
INSERT INTO triggers (triggerid, expression, description, comments, flags, templateid) VALUES (99014, '{99743}=0', 'testInheritanceTriggerPrototype3', '', 2, 99010);
INSERT INTO triggers (triggerid, expression, description, comments, flags, templateid) VALUES (99015, '{99744}=0', 'testInheritanceTriggerPrototype4', '', 2, 99011);
INSERT INTO functions (functionid, itemid, triggerid, name, parameter) VALUES (99737, 15021, 99008, 'last', '$');
INSERT INTO functions (functionid, itemid, triggerid, name, parameter) VALUES (99738, 15021, 99009, 'last', '$');
INSERT INTO functions (functionid, itemid, triggerid, name, parameter) VALUES (99739, 15021, 99010, 'last', '$');
INSERT INTO functions (functionid, itemid, triggerid, name, parameter) VALUES (99740, 15021, 99011, 'last', '$');
INSERT INTO functions (functionid, itemid, triggerid, name, parameter) VALUES (99741, 15026, 99012, 'last', '$');
INSERT INTO functions (functionid, itemid, triggerid, name, parameter) VALUES (99742, 15026, 99013, 'last', '$');
INSERT INTO functions (functionid, itemid, triggerid, name, parameter) VALUES (99743, 15026, 99014, 'last', '$');
INSERT INTO functions (functionid, itemid, triggerid, name, parameter) VALUES (99744, 15026, 99015, 'last', '$');

-- testInheritanceWeb.SimpleUpdate
INSERT INTO httptest (httptestid, name, delay, agent, hostid)             VALUES (15000, 'testInheritanceWeb1', '1m', 'Mozilla/5.0 (compatible; MSIE 10.0; Windows NT 6.1; Trident/6.0)', 15000);
INSERT INTO httptest (httptestid, name, delay, agent, hostid)             VALUES (15001, 'testInheritanceWeb2', '1m', 'Mozilla/5.0 (compatible; MSIE 10.0; Windows NT 6.1; Trident/6.0)', 15000);
INSERT INTO httptest (httptestid, name, delay, agent, hostid)             VALUES (15002, 'testInheritanceWeb3', '1m', 'Mozilla/5.0 (compatible; MSIE 10.0; Windows NT 6.1; Trident/6.0)', 15000);
INSERT INTO httptest (httptestid, name, delay, agent, hostid)             VALUES (15003, 'testInheritanceWeb4', '1m', 'Mozilla/5.0 (compatible; MSIE 10.0; Windows NT 6.1; Trident/6.0)', 15000);
INSERT INTO httptest (httptestid, name, delay, agent, hostid, templateid) VALUES (15004, 'testInheritanceWeb1', '1m', 'Mozilla/5.0 (compatible; MSIE 10.0; Windows NT 6.1; Trident/6.0)', 15001, 15000);
INSERT INTO httptest (httptestid, name, delay, agent, hostid, templateid) VALUES (15005, 'testInheritanceWeb2', '1m', 'Mozilla/5.0 (compatible; MSIE 10.0; Windows NT 6.1; Trident/6.0)', 15001, 15001);
INSERT INTO httptest (httptestid, name, delay, agent, hostid, templateid) VALUES (15006, 'testInheritanceWeb3', '1m', 'Mozilla/5.0 (compatible; MSIE 10.0; Windows NT 6.1; Trident/6.0)', 15001, 15002);
INSERT INTO httptest (httptestid, name, delay, agent, hostid, templateid) VALUES (15007, 'testInheritanceWeb4', '1m', 'Mozilla/5.0 (compatible; MSIE 10.0; Windows NT 6.1; Trident/6.0)', 15001, 15003);
INSERT INTO httpstep (httpstepid, httptestid, name, no, url, timeout, posts) VALUES (15000, 15000, 'testInheritanceWeb1', 1, 'testInheritanceWeb1', 15, '');
INSERT INTO httpstep (httpstepid, httptestid, name, no, url, timeout, posts) VALUES (15001, 15001, 'testInheritanceWeb2', 1, 'testInheritanceWeb2', 15, '');
INSERT INTO httpstep (httpstepid, httptestid, name, no, url, timeout, posts) VALUES (15002, 15002, 'testInheritanceWeb3', 1, 'testInheritanceWeb3', 15, '');
INSERT INTO httpstep (httpstepid, httptestid, name, no, url, timeout, posts) VALUES (15003, 15003, 'testInheritanceWeb4', 1, 'testInheritanceWeb4', 15, '');
INSERT INTO httpstep (httpstepid, httptestid, name, no, url, timeout, posts) VALUES (15004, 15004, 'testInheritanceWeb1', 1, 'testInheritanceWeb1', 15, '');
INSERT INTO httpstep (httpstepid, httptestid, name, no, url, timeout, posts) VALUES (15005, 15005, 'testInheritanceWeb2', 1, 'testInheritanceWeb2', 15, '');
INSERT INTO httpstep (httpstepid, httptestid, name, no, url, timeout, posts) VALUES (15006, 15006, 'testInheritanceWeb3', 1, 'testInheritanceWeb3', 15, '');
INSERT INTO httpstep (httpstepid, httptestid, name, no, url, timeout, posts) VALUES (15007, 15007, 'testInheritanceWeb4', 1, 'testInheritanceWeb4', 15, '');

INSERT INTO items (itemid, hostid, type, name, key_, delay, value_type, units, params, description, posts, headers)             VALUES (15031, 15000, 9, 'Download speed for scenario "testInheritanceWeb1".', 'web.test.in[testInheritanceWeb1,,bps]'                      , 60, 0, 'Bps', '', '', '', '');
INSERT INTO items (itemid, hostid, type, name, key_, delay, value_type, units, params, description, posts, headers)             VALUES (15032, 15000, 9, 'Failed step of scenario "testInheritanceWeb1".', 'web.test.fail[testInheritanceWeb1]'                         , 60, 3, ''   , '', '', '', '');
INSERT INTO items (itemid, hostid, type, name, key_, delay, value_type, units, params, description, posts, headers)             VALUES (15033, 15000, 9, 'Last error message of scenario "testInheritanceWeb1".', 'web.test.error[testInheritanceWeb1]'                        , 60, 1, ''   , '', '', '', '');
INSERT INTO items (itemid, hostid, type, name, key_, delay, value_type, units, params, description, posts, headers)             VALUES (15034, 15000, 9, 'Download speed for step "testInheritanceWeb1" of scenario "testInheritanceWeb1".', 'web.test.in[testInheritanceWeb1,testInheritanceWeb1,bps]'   , 60, 0, 'Bps', '', '', '', '');
INSERT INTO items (itemid, hostid, type, name, key_, delay, value_type, units, params, description, posts, headers)             VALUES (15035, 15000, 9, 'Response time for step "testInheritanceWeb1" of scenario "testInheritanceWeb1".', 'web.test.time[testInheritanceWeb1,testInheritanceWeb1,resp]', 60, 0, 's'  , '', '', '', '');
INSERT INTO items (itemid, hostid, type, name, key_, delay, value_type, units, params, description, posts, headers)             VALUES (15036, 15000, 9, 'Response code for step "testInheritanceWeb1" of scenario "testInheritanceWeb1".', 'web.test.rspcode[testInheritanceWeb1,testInheritanceWeb1]'  , 60, 3, ''   , '', '', '', '');
INSERT INTO items (itemid, hostid, type, name, key_, delay, value_type, units, params, description, posts, headers)             VALUES (15037, 15000, 9, 'Download speed for scenario "testInheritanceWeb2".', 'web.test.in[testInheritanceWeb2,,bps]'                      , 60, 0, 'Bps', '', '', '', '');
INSERT INTO items (itemid, hostid, type, name, key_, delay, value_type, units, params, description, posts, headers)             VALUES (15038, 15000, 9, 'Failed step of scenario "testInheritanceWeb2".', 'web.test.fail[testInheritanceWeb2]'                         , 60, 3, ''   , '', '', '', '');
INSERT INTO items (itemid, hostid, type, name, key_, delay, value_type, units, params, description, posts, headers)             VALUES (15039, 15000, 9, 'Last error message of scenario "testInheritanceWeb2".', 'web.test.error[testInheritanceWeb2]'                        , 60, 1, ''   , '', '', '', '');
INSERT INTO items (itemid, hostid, type, name, key_, delay, value_type, units, params, description, posts, headers)             VALUES (15040, 15000, 9, 'Download speed for step "testInheritanceWeb2" of scenario "testInheritanceWeb2".', 'web.test.in[testInheritanceWeb2,testInheritanceWeb2,bps]'   , 60, 0, 'Bps', '', '', '', '');
INSERT INTO items (itemid, hostid, type, name, key_, delay, value_type, units, params, description, posts, headers)             VALUES (15041, 15000, 9, 'Response time for step "testInheritanceWeb2" of scenario "testInheritanceWeb2".', 'web.test.time[testInheritanceWeb2,testInheritanceWeb2,resp]', 60, 0, 's'  , '', '', '', '');
INSERT INTO items (itemid, hostid, type, name, key_, delay, value_type, units, params, description, posts, headers)             VALUES (15042, 15000, 9, 'Response code for step "testInheritanceWeb2" of scenario "testInheritanceWeb2".', 'web.test.rspcode[testInheritanceWeb2,testInheritanceWeb2]'  , 60, 3, ''   , '', '', '', '');
INSERT INTO items (itemid, hostid, type, name, key_, delay, value_type, units, params, description, posts, headers)             VALUES (15043, 15000, 9, 'Download speed for scenario "testInheritanceWeb3".', 'web.test.in[testInheritanceWeb3,,bps]'                      , 60, 0, 'Bps', '', '', '', '');
INSERT INTO items (itemid, hostid, type, name, key_, delay, value_type, units, params, description, posts, headers)             VALUES (15044, 15000, 9, 'Failed step of scenario "testInheritanceWeb3".', 'web.test.fail[testInheritanceWeb3]'                         , 60, 3, ''   , '', '', '', '');
INSERT INTO items (itemid, hostid, type, name, key_, delay, value_type, units, params, description, posts, headers)             VALUES (15045, 15000, 9, 'Last error message of scenario "testInheritanceWeb3".', 'web.test.error[testInheritanceWeb3]'                        , 60, 1, ''   , '', '', '', '');
INSERT INTO items (itemid, hostid, type, name, key_, delay, value_type, units, params, description, posts, headers)             VALUES (15046, 15000, 9, 'Download speed for step "testInheritanceWeb3" of scenario "testInheritanceWeb3".', 'web.test.in[testInheritanceWeb3,testInheritanceWeb3,bps]'   , 60, 0, 'Bps', '', '', '', '');
INSERT INTO items (itemid, hostid, type, name, key_, delay, value_type, units, params, description, posts, headers)             VALUES (15047, 15000, 9, 'Response time for step "testInheritanceWeb3" of scenario "testInheritanceWeb3".', 'web.test.time[testInheritanceWeb3,testInheritanceWeb3,resp]', 60, 0, 's'  , '', '', '', '');
INSERT INTO items (itemid, hostid, type, name, key_, delay, value_type, units, params, description, posts, headers)             VALUES (15048, 15000, 9, 'Response code for step "testInheritanceWeb3" of scenario "testInheritanceWeb3".', 'web.test.rspcode[testInheritanceWeb3,testInheritanceWeb3]'  , 60, 3, ''   , '', '', '', '');
INSERT INTO items (itemid, hostid, type, name, key_, delay, value_type, units, params, description, posts, headers)             VALUES (15049, 15000, 9, 'Download speed for scenario "testInheritanceWeb4".', 'web.test.in[testInheritanceWeb4,,bps]'                      , 60, 0, 'Bps', '', '', '', '');
INSERT INTO items (itemid, hostid, type, name, key_, delay, value_type, units, params, description, posts, headers)             VALUES (15050, 15000, 9, 'Failed step of scenario "testInheritanceWeb4".', 'web.test.fail[testInheritanceWeb4]'                         , 60, 3, ''   , '', '', '', '');
INSERT INTO items (itemid, hostid, type, name, key_, delay, value_type, units, params, description, posts, headers)             VALUES (15051, 15000, 9, 'Last error message of scenario "testInheritanceWeb4".', 'web.test.error[testInheritanceWeb4]'                        , 60, 1, ''   , '', '', '', '');
INSERT INTO items (itemid, hostid, type, name, key_, delay, value_type, units, params, description, posts, headers)             VALUES (15052, 15000, 9, 'Download speed for step "testInheritanceWeb4" of scenario "testInheritanceWeb4".', 'web.test.in[testInheritanceWeb4,testInheritanceWeb4,bps]'   , 60, 0, 'Bps', '', '', '', '');
INSERT INTO items (itemid, hostid, type, name, key_, delay, value_type, units, params, description, posts, headers)             VALUES (15053, 15000, 9, 'Response time for step "testInheritanceWeb4" of scenario "testInheritanceWeb4".', 'web.test.time[testInheritanceWeb4,testInheritanceWeb4,resp]', 60, 0, 's'  , '', '', '', '');
INSERT INTO items (itemid, hostid, type, name, key_, delay, value_type, units, params, description, posts, headers)             VALUES (15054, 15000, 9, 'Response code for step "testInheritanceWeb4" of scenario "testInheritanceWeb4".', 'web.test.rspcode[testInheritanceWeb4,testInheritanceWeb4]'  , 60, 3, ''   , '', '', '', '');
INSERT INTO items (itemid, hostid, type, name, key_, delay, value_type, units, params, description, templateid, posts, headers) VALUES (15055, 15001, 9, 'Download speed for scenario "testInheritanceWeb1".', 'web.test.in[testInheritanceWeb1,,bps]'                      , 60, 0, 'Bps', '', '', 15031, '', '');
INSERT INTO items (itemid, hostid, type, name, key_, delay, value_type, units, params, description, templateid, posts, headers) VALUES (15056, 15001, 9, 'Failed step of scenario "testInheritanceWeb1".', 'web.test.fail[testInheritanceWeb1]'                         , 60, 3, ''   , '', '', 15032, '', '');
INSERT INTO items (itemid, hostid, type, name, key_, delay, value_type, units, params, description, templateid, posts, headers) VALUES (15057, 15001, 9, 'Last error message of scenario "testInheritanceWeb1".', 'web.test.error[testInheritanceWeb1]'                        , 60, 1, ''   , '', '', 15033, '', '');
INSERT INTO items (itemid, hostid, type, name, key_, delay, value_type, units, params, description, templateid, posts, headers) VALUES (15058, 15001, 9, 'Download speed for step "testInheritanceWeb1" of scenario "testInheritanceWeb1".', 'web.test.in[testInheritanceWeb1,testInheritanceWeb1,bps]'   , 60, 0, 'Bps', '', '', 15034, '', '');
INSERT INTO items (itemid, hostid, type, name, key_, delay, value_type, units, params, description, templateid, posts, headers) VALUES (15059, 15001, 9, 'Response time for step "testInheritanceWeb1" of scenario "testInheritanceWeb1".', 'web.test.time[testInheritanceWeb1,testInheritanceWeb1,resp]', 60, 0, 's'  , '', '', 15035, '', '');
INSERT INTO items (itemid, hostid, type, name, key_, delay, value_type, units, params, description, templateid, posts, headers) VALUES (15060, 15001, 9, 'Response code for step "testInheritanceWeb1" of scenario "testInheritanceWeb1".', 'web.test.rspcode[testInheritanceWeb1,testInheritanceWeb1]'  , 60, 3, ''   , '', '', 15036, '', '');
INSERT INTO items (itemid, hostid, type, name, key_, delay, value_type, units, params, description, templateid, posts, headers) VALUES (15061, 15001, 9, 'Download speed for scenario "testInheritanceWeb2".' , 'web.test.in[testInheritanceWeb2,,bps]'                      , 60, 0, 'Bps', '', '', 15037, '', '');
INSERT INTO items (itemid, hostid, type, name, key_, delay, value_type, units, params, description, templateid, posts, headers) VALUES (15062, 15001, 9, 'Failed step of scenario "testInheritanceWeb2".', 'web.test.fail[testInheritanceWeb2]'                         , 60, 3, ''   , '', '', 15038, '', '');
INSERT INTO items (itemid, hostid, type, name, key_, delay, value_type, units, params, description, templateid, posts, headers) VALUES (15063, 15001, 9, 'Last error message of scenario "testInheritanceWeb2".', 'web.test.error[testInheritanceWeb2]'                        , 60, 1, ''   , '', '', 15039, '', '');
INSERT INTO items (itemid, hostid, type, name, key_, delay, value_type, units, params, description, templateid, posts, headers) VALUES (15064, 15001, 9, 'Download speed for step "testInheritanceWeb2" of scenario "testInheritanceWeb2".', 'web.test.in[testInheritanceWeb2,testInheritanceWeb2,bps]'   , 60, 0, 'Bps', '', '', 15040, '', '');
INSERT INTO items (itemid, hostid, type, name, key_, delay, value_type, units, params, description, templateid, posts, headers) VALUES (15065, 15001, 9, 'Response time for step "testInheritanceWeb2" of scenario "testInheritanceWeb2".', 'web.test.time[testInheritanceWeb2,testInheritanceWeb2,resp]', 60, 0, 's'  , '', '', 15041, '', '');
INSERT INTO items (itemid, hostid, type, name, key_, delay, value_type, units, params, description, templateid, posts, headers) VALUES (15066, 15001, 9, 'Response code for step "testInheritanceWeb2" of scenario "testInheritanceWeb2".', 'web.test.rspcode[testInheritanceWeb2,testInheritanceWeb2]'  , 60, 3, ''   , '', '', 15042, '', '');
INSERT INTO items (itemid, hostid, type, name, key_, delay, value_type, units, params, description, templateid, posts, headers) VALUES (15067, 15001, 9, 'Download speed for scenario "testInheritanceWeb3".', 'web.test.in[testInheritanceWeb3,,bps]'                      , 60, 0, 'Bps', '', '', 15043, '', '');
INSERT INTO items (itemid, hostid, type, name, key_, delay, value_type, units, params, description, templateid, posts, headers) VALUES (15068, 15001, 9, 'Failed step of scenario "testInheritanceWeb3".', 'web.test.fail[testInheritanceWeb3]'                         , 60, 3, ''   , '', '', 15044, '', '');
INSERT INTO items (itemid, hostid, type, name, key_, delay, value_type, units, params, description, templateid, posts, headers) VALUES (15069, 15001, 9, 'Last error message of scenario "testInheritanceWeb3".', 'web.test.error[testInheritanceWeb3]'                        , 60, 1, ''   , '', '', 15045, '', '');
INSERT INTO items (itemid, hostid, type, name, key_, delay, value_type, units, params, description, templateid, posts, headers) VALUES (15070, 15001, 9, 'Download speed for step "testInheritanceWeb3" of scenario "testInheritanceWeb3".', 'web.test.in[testInheritanceWeb3,testInheritanceWeb3,bps]'   , 60, 0, 'Bps', '', '', 15046, '', '');
INSERT INTO items (itemid, hostid, type, name, key_, delay, value_type, units, params, description, templateid, posts, headers) VALUES (15071, 15001, 9, 'Response time for step "testInheritanceWeb3" of scenario "testInheritanceWeb3".', 'web.test.time[testInheritanceWeb3,testInheritanceWeb3,resp]', 60, 0, 's'  , '', '', 15047, '', '');
INSERT INTO items (itemid, hostid, type, name, key_, delay, value_type, units, params, description, templateid, posts, headers) VALUES (15072, 15001, 9, 'Response code for step "testInheritanceWeb3" of scenario "testInheritanceWeb3".', 'web.test.rspcode[testInheritanceWeb3,testInheritanceWeb3]'  , 60, 3, ''   , '', '', 15048, '', '');
INSERT INTO items (itemid, hostid, type, name, key_, delay, value_type, units, params, description, templateid, posts, headers) VALUES (15073, 15001, 9, 'Download speed for scenario "testInheritanceWeb4".' , 'web.test.in[testInheritanceWeb4,,bps]'                      , 60, 0, 'Bps', '', '', 15049, '', '');
INSERT INTO items (itemid, hostid, type, name, key_, delay, value_type, units, params, description, templateid, posts, headers) VALUES (15074, 15001, 9, 'Failed step of scenario "testInheritanceWeb4".', 'web.test.fail[testInheritanceWeb4]'                         , 60, 3, ''   , '', '', 15050, '', '');
INSERT INTO items (itemid, hostid, type, name, key_, delay, value_type, units, params, description, templateid, posts, headers) VALUES (15075, 15001, 9, 'Last error message of scenario "testInheritanceWeb4".', 'web.test.error[testInheritanceWeb4]'                        , 60, 1, ''   , '', '', 15051, '', '');
INSERT INTO items (itemid, hostid, type, name, key_, delay, value_type, units, params, description, templateid, posts, headers) VALUES (15076, 15001, 9, 'Download speed for step "testInheritanceWeb4" of scenario "testInheritanceWeb4".', 'web.test.in[testInheritanceWeb4,testInheritanceWeb4,bps]'   , 60, 0, 'Bps', '', '', 15052, '', '');
INSERT INTO items (itemid, hostid, type, name, key_, delay, value_type, units, params, description, templateid, posts, headers) VALUES (15077, 15001, 9, 'Response time for step "testInheritanceWeb4" of scenario "testInheritanceWeb4".', 'web.test.time[testInheritanceWeb4,testInheritanceWeb4,resp]', 60, 0, 's'  , '', '', 15053, '', '');
INSERT INTO items (itemid, hostid, type, name, key_, delay, value_type, units, params, description, templateid, posts, headers) VALUES (15078, 15001, 9, 'Response code for step "testInheritanceWeb4" of scenario "testInheritanceWeb4".', 'web.test.rspcode[testInheritanceWeb4,testInheritanceWeb4]'  , 60, 3, ''   , '', '', 15054, '', '');
INSERT INTO httptestitem (httptestitemid,httptestid,itemid,type) VALUES (15000, 15000, 15031, 2);
INSERT INTO httptestitem (httptestitemid,httptestid,itemid,type) VALUES (15001, 15000, 15032, 3);
INSERT INTO httptestitem (httptestitemid,httptestid,itemid,type) VALUES (15002, 15000, 15033, 4);
INSERT INTO httptestitem (httptestitemid,httptestid,itemid,type) VALUES (15003, 15001, 15037, 2);
INSERT INTO httptestitem (httptestitemid,httptestid,itemid,type) VALUES (15004, 15001, 15038, 3);
INSERT INTO httptestitem (httptestitemid,httptestid,itemid,type) VALUES (15005, 15001, 15039, 4);
INSERT INTO httptestitem (httptestitemid,httptestid,itemid,type) VALUES (15006, 15002, 15043, 2);
INSERT INTO httptestitem (httptestitemid,httptestid,itemid,type) VALUES (15007, 15002, 15044, 3);
INSERT INTO httptestitem (httptestitemid,httptestid,itemid,type) VALUES (15008, 15002, 15045, 4);
INSERT INTO httptestitem (httptestitemid,httptestid,itemid,type) VALUES (15009, 15003, 15049, 2);
INSERT INTO httptestitem (httptestitemid,httptestid,itemid,type) VALUES (15010, 15003, 15050, 3);
INSERT INTO httptestitem (httptestitemid,httptestid,itemid,type) VALUES (15011, 15003, 15051, 4);
INSERT INTO httptestitem (httptestitemid,httptestid,itemid,type) VALUES (15012, 15004, 15055, 2);
INSERT INTO httptestitem (httptestitemid,httptestid,itemid,type) VALUES (15013, 15004, 15056, 3);
INSERT INTO httptestitem (httptestitemid,httptestid,itemid,type) VALUES (15014, 15004, 15057, 4);
INSERT INTO httptestitem (httptestitemid,httptestid,itemid,type) VALUES (15015, 15005, 15061, 2);
INSERT INTO httptestitem (httptestitemid,httptestid,itemid,type) VALUES (15016, 15005, 15062, 3);
INSERT INTO httptestitem (httptestitemid,httptestid,itemid,type) VALUES (15017, 15005, 15063, 4);
INSERT INTO httptestitem (httptestitemid,httptestid,itemid,type) VALUES (15018, 15006, 15067, 2);
INSERT INTO httptestitem (httptestitemid,httptestid,itemid,type) VALUES (15019, 15006, 15068, 3);
INSERT INTO httptestitem (httptestitemid,httptestid,itemid,type) VALUES (15020, 15006, 15069, 4);
INSERT INTO httptestitem (httptestitemid,httptestid,itemid,type) VALUES (15021, 15007, 15073, 2);
INSERT INTO httptestitem (httptestitemid,httptestid,itemid,type) VALUES (15022, 15007, 15074, 3);
INSERT INTO httptestitem (httptestitemid,httptestid,itemid,type) VALUES (15023, 15007, 15075, 4);
INSERT INTO httpstepitem (httpstepitemid,httpstepid,itemid,type) VALUES (15000, 15000, 15034, 2);
INSERT INTO httpstepitem (httpstepitemid,httpstepid,itemid,type) VALUES (15001, 15000, 15035, 1);
INSERT INTO httpstepitem (httpstepitemid,httpstepid,itemid,type) VALUES (15002, 15000, 15036, 0);
INSERT INTO httpstepitem (httpstepitemid,httpstepid,itemid,type) VALUES (15003, 15001, 15040, 2);
INSERT INTO httpstepitem (httpstepitemid,httpstepid,itemid,type) VALUES (15004, 15001, 15041, 1);
INSERT INTO httpstepitem (httpstepitemid,httpstepid,itemid,type) VALUES (15005, 15001, 15042, 0);
INSERT INTO httpstepitem (httpstepitemid,httpstepid,itemid,type) VALUES (15006, 15002, 15046, 2);
INSERT INTO httpstepitem (httpstepitemid,httpstepid,itemid,type) VALUES (15007, 15002, 15047, 1);
INSERT INTO httpstepitem (httpstepitemid,httpstepid,itemid,type) VALUES (15008, 15002, 15048, 0);
INSERT INTO httpstepitem (httpstepitemid,httpstepid,itemid,type) VALUES (15009, 15003, 15052, 2);
INSERT INTO httpstepitem (httpstepitemid,httpstepid,itemid,type) VALUES (15010, 15003, 15053, 1);
INSERT INTO httpstepitem (httpstepitemid,httpstepid,itemid,type) VALUES (15011, 15003, 15054, 0);
INSERT INTO httpstepitem (httpstepitemid,httpstepid,itemid,type) VALUES (15012, 15004, 15058, 2);
INSERT INTO httpstepitem (httpstepitemid,httpstepid,itemid,type) VALUES (15013, 15004, 15059, 1);
INSERT INTO httpstepitem (httpstepitemid,httpstepid,itemid,type) VALUES (15014, 15004, 15060, 0);
INSERT INTO httpstepitem (httpstepitemid,httpstepid,itemid,type) VALUES (15015, 15005, 15064, 2);
INSERT INTO httpstepitem (httpstepitemid,httpstepid,itemid,type) VALUES (15016, 15005, 15065, 1);
INSERT INTO httpstepitem (httpstepitemid,httpstepid,itemid,type) VALUES (15017, 15005, 15066, 0);
INSERT INTO httpstepitem (httpstepitemid,httpstepid,itemid,type) VALUES (15018, 15006, 15070, 2);
INSERT INTO httpstepitem (httpstepitemid,httpstepid,itemid,type) VALUES (15019, 15006, 15071, 1);
INSERT INTO httpstepitem (httpstepitemid,httpstepid,itemid,type) VALUES (15020, 15006, 15072, 0);
INSERT INTO httpstepitem (httpstepitemid,httpstepid,itemid,type) VALUES (15021, 15007, 15076, 2);
INSERT INTO httpstepitem (httpstepitemid,httpstepid,itemid,type) VALUES (15022, 15007, 15077, 1);
INSERT INTO httpstepitem (httpstepitemid,httpstepid,itemid,type) VALUES (15023, 15007, 15078, 0);


-- create Form test template
INSERT INTO hosts (hostid, host, name, status, description) VALUES (40000, 'Form test template', 'Form test template', 3, '');
INSERT INTO hosts_groups (hostgroupid, hostid, groupid) VALUES (40000, 40000, 1);

-- create Simple form test
INSERT INTO hosts (hostid, host, name, status, description) VALUES (40001, 'Simple form test host', 'Simple form test host', 0, '');
INSERT INTO hosts_groups (hostgroupid, hostid, groupid) VALUES (40001, 40001, 4);
INSERT INTO hosts_templates (hosttemplateid, hostid, templateid) VALUES (40000, 40001, 40000);
INSERT INTO valuemap (valuemapid, hostid, name) VALUES (5601, 40001, 'Reference valuemap');
INSERT INTO valuemap_mapping (valuemap_mappingid, valuemapid, value, newvalue, sortorder) VALUES (56001, 5601, 1, 'One', 0);
INSERT INTO valuemap_mapping (valuemap_mappingid, valuemapid, value, newvalue, sortorder) VALUES (56002, 5601, 2, 'Two', 1);
INSERT INTO valuemap_mapping (valuemap_mappingid, valuemapid, value, newvalue, sortorder) VALUES (56003, 5601, 3, 'Three', 2);
INSERT INTO valuemap_mapping (valuemap_mappingid, valuemapid, value, newvalue, sortorder) VALUES (56004, 5601, 4, 'Four', 3);
INSERT INTO valuemap (valuemapid, hostid, name) VALUES (5602, 40001, 'Второй валъю мап');
INSERT INTO valuemap_mapping (valuemap_mappingid, valuemapid, value, newvalue, sortorder) VALUES (56005, 5602, 1, 'один', 0);
INSERT INTO valuemap_mapping (valuemap_mappingid, valuemapid, value, newvalue, sortorder) VALUES (56006, 5602, 2, 'два', 1);

-- testFormItem interfaces
INSERT INTO interface (interfaceid, hostid, main, type, useip, ip, port) VALUES (40011, 40001, 1, 1, 1, '127.0.5.1', '10051');
INSERT INTO interface (interfaceid, hostid, main, type, useip, ip, port) VALUES (40012, 40001, 1, 2, 1, '127.0.5.2', '10052');
INSERT INTO interface_snmp (interfaceid, version, bulk, community) values (40012, 2, 1, '{$SNMP_COMMUNITY}');
INSERT INTO interface (interfaceid, hostid, main, type, useip, ip, port) VALUES (40013, 40001, 1, 3, 1, '127.0.5.3', '10053');
INSERT INTO interface (interfaceid, hostid, main, type, useip, ip, port) VALUES (40014, 40001, 1, 4, 1, '127.0.5.4', '10054');

-- testFormItem.LayoutCheck testFormItem.SimpleUpdate
INSERT INTO items (itemid, type, hostid, name, description, key_, delay, interfaceid, params, formula, posts, headers) VALUES (99098, 0, 40001, 'testFormItem1', 'testFormItems', 'test-item-form1', 30, 40011, '', 1, '', '');
INSERT INTO items (itemid, type, hostid, name, description, key_, delay, interfaceid, params, formula, posts, headers) VALUES (99099, 0, 40001, 'testFormItem2', 'testFormItems', 'test-item-form2', 30, 40011, '', 1, '', '');
INSERT INTO items (itemid, type, hostid, name, description, key_, delay, interfaceid, params, formula, posts, headers) VALUES (99100, 0, 40001, 'testFormItem3', 'testFormItems', 'test-item-form3', 30, 40011, '', 1, '', '');
INSERT INTO items (itemid, type, hostid, name, description, key_, delay, interfaceid, params, formula, posts, headers) VALUES (99101, 0, 40001, 'testFormItem4', 'testFormItems', 'test-item-form4', 30, 40011, '', 1, '', '');

-- testFormTrigger.SimpleCreate
INSERT INTO items (itemid, type, hostid, name, description, key_, delay, history, trends, status, value_type, trapper_hosts, units, logtimefmt, templateid, valuemapid, params, ipmi_sensor, authtype, username, password, publickey, privatekey, flags, interfaceid, posts, headers) VALUES (99102, 0, 40001, 'testFormItem', 'testFormItems', 'test-item-reuse', '30s', '90d', '365d', 0, 0, '', '', '', NULL, NULL, '', '', 0, '', '', '', '', 0, 40011, '', '');

-- testFormTrigger.SimpleUpdate
INSERT INTO triggers (triggerid, expression, description, comments) VALUES (14000, '{14000}=0', 'testFormTrigger1', '');
INSERT INTO functions (functionid, itemid, triggerid, name, parameter) VALUES (14000, 99102, 14000, 'last', '$,#1');

INSERT INTO triggers (triggerid, expression, description, comments) VALUES (14001, '{14001}=0', 'testFormTrigger2', '');
INSERT INTO functions (functionid, itemid, triggerid, name, parameter) VALUES (14001, 99102, 14001, 'last', '$,#1');

INSERT INTO triggers (triggerid, expression, description, comments) VALUES (14002, '{14002}=0', 'testFormTrigger3', '');
INSERT INTO functions (functionid, itemid, triggerid, name, parameter) VALUES (14002, 99102, 14002, 'last', '$,#1');

INSERT INTO triggers (triggerid, expression, description, comments) VALUES (14003, '{14003}=0', 'testFormTrigger4', '');
INSERT INTO functions (functionid, itemid, triggerid, name, parameter) VALUES (14003, 99102, 14003, 'last', '$,#1');

-- testFormGraph.LayoutCheck testFormGraph.SimpleUpdate
INSERT INTO graphs (graphid, name, width, height, yaxismin, yaxismax, templateid, show_work_period, show_triggers, graphtype, show_legend, show_3d, percent_left, percent_right, ymin_type, ymax_type, ymin_itemid, ymax_itemid, flags) VALUES (300000,'testFormGraph1',900,200,0.0,100.0,NULL,1,0,1,1,0,0.0,0.0,1,1,NULL,NULL,0);
INSERT INTO graphs (graphid, name, width, height, yaxismin, yaxismax, templateid, show_work_period, show_triggers, graphtype, show_legend, show_3d, percent_left, percent_right, ymin_type, ymax_type, ymin_itemid, ymax_itemid, flags) VALUES (300001,'testFormGraph2',900,200,0.0,100.0,NULL,1,0,1,1,0,0.0,0.0,1,1,NULL,NULL,0);
INSERT INTO graphs (graphid, name, width, height, yaxismin, yaxismax, templateid, show_work_period, show_triggers, graphtype, show_legend, show_3d, percent_left, percent_right, ymin_type, ymax_type, ymin_itemid, ymax_itemid, flags) VALUES (300002,'testFormGraph3',900,200,0.0,100.0,NULL,1,0,1,1,0,0.0,0.0,1,1,NULL,NULL,0);
INSERT INTO graphs (graphid, name, width, height, yaxismin, yaxismax, templateid, show_work_period, show_triggers, graphtype, show_legend, show_3d, percent_left, percent_right, ymin_type, ymax_type, ymin_itemid, ymax_itemid, flags) VALUES (300003,'testFormGraph4',900,200,0.0,100.0,NULL,1,0,1,1,0,0.0,0.0,1,1,NULL,NULL,0);

-- testFormGraph.LayoutCheck testFormGraph.SimpleUpdate
INSERT INTO graphs_items (gitemid, graphid, itemid, drawtype, sortorder, color, yaxisside, calc_fnc, type) VALUES (300000, 300000, 99102, 1, 1, 'FF5555', 0, 2, 0);
INSERT INTO graphs_items (gitemid, graphid, itemid, drawtype, sortorder, color, yaxisside, calc_fnc, type) VALUES (300001, 300001, 99102, 1, 1, 'FF5555', 0, 2, 0);
INSERT INTO graphs_items (gitemid, graphid, itemid, drawtype, sortorder, color, yaxisside, calc_fnc, type) VALUES (300002, 300002, 99102, 1, 1, 'FF5555', 0, 2, 0);
INSERT INTO graphs_items (gitemid, graphid, itemid, drawtype, sortorder, color, yaxisside, calc_fnc, type) VALUES (300003, 300003, 99102, 1, 1, 'FF5555', 0, 2, 0);

-- testFormDiscoveryRule.SimpleUpdate
INSERT INTO items (name, key_, hostid, value_type, itemid, flags, delay, params, description, interfaceid, posts, headers) VALUES ('testFormDiscoveryRule1', 'discovery-rule-form1', 40001, 4, 10080, 1,  50, '', '', 40011, '', '');
INSERT INTO items (name, key_, hostid, value_type, itemid, flags, delay, params, description, interfaceid, posts, headers) VALUES ('testFormDiscoveryRule2', 'discovery-rule-form2', 40001, 4, 10081, 1,  50, '', '', 40011, '', '');
INSERT INTO items (name, key_, hostid, value_type, itemid, flags, delay, params, description, interfaceid, posts, headers) VALUES ('testFormDiscoveryRule3', 'discovery-rule-form3', 40001, 4, 10082, 1,  50, '', '', 40011, '', '');
INSERT INTO items (name, key_, hostid, value_type, itemid, flags, delay, params, description, interfaceid, posts, headers) VALUES ('testFormDiscoveryRule4', 'discovery-rule-form4', 40001, 4, 10083, 1,  50, '', '', 40011, '', '');

-- testFormItemPrototype.SimpleUpdate
INSERT INTO items (name, key_, hostid, value_type, itemid, flags, delay, params, description, interfaceid, posts, headers) VALUES ('testFormDiscoveryRule', 'discovery-rule-form', 40001, 4, 133800, 1,  50, '', '', 40011, '', '');

-- testFormItemPrototype.SimpleUpdate
INSERT INTO items (name, key_, hostid, value_type, itemid, flags, delay, params, description, interfaceid, posts, headers) VALUES ('testFormItemPrototype1', 'item-prototype-form1[{#KEY}]', 40001, 3, 23800, 2, 5, '', '', 40011, '', '');
INSERT INTO item_discovery (itemdiscoveryid, itemid, parent_itemid) values (501, 23800, 133800);
INSERT INTO items (name, key_, hostid, value_type, itemid, flags, delay, params, description, interfaceid, posts, headers) VALUES ('testFormItemPrototype2', 'item-prototype-form2[{#KEY}]', 40001, 3, 23801, 2, 5, '', '', 40011, '', '');
INSERT INTO item_discovery (itemdiscoveryid, itemid, parent_itemid) values (502, 23801, 133800);
INSERT INTO items (name, key_, hostid, value_type, itemid, flags, delay, params, description, interfaceid, posts, headers) VALUES ('testFormItemPrototype3', 'item-prototype-form3[{#KEY}]', 40001, 3, 23802, 2, 5, '', '', 40011, '', '');
INSERT INTO item_discovery (itemdiscoveryid, itemid, parent_itemid) values (503, 23802, 133800);
INSERT INTO items (name, key_, hostid, value_type, itemid, flags, delay, params, description, interfaceid, posts, headers) VALUES ('testFormItemPrototype4', 'item-prototype-form4[{#KEY}]', 40001, 3, 23803, 2, 5, '', '', 40011, '', '');
INSERT INTO item_discovery (itemdiscoveryid, itemid, parent_itemid) values (504, 23803, 133800);

-- testFormTriggerPrototype.SimpleCreate
INSERT INTO items (name, key_, hostid, value_type, itemid, flags, delay, params, description, interfaceid, posts, headers) VALUES ('testFormItemReuse', 'item-prototype-reuse[{#KEY}]', 40001, 3, 23804, 2, 5, '', '', 40011, '', '');
INSERT INTO item_discovery (itemdiscoveryid, itemid, parent_itemid) values (505, 23804, 133800);

-- testFormTriggerPrototype.SimpleUpdate
INSERT INTO triggers (triggerid,expression,description,url,status,value,priority,lastchange,comments,error,templateid,type,state,flags) VALUES (99518,'{99947}=0','testFormTriggerPrototype1','',0,0,0,0,'','',NULL,0,0,2);
INSERT INTO triggers (triggerid,expression,description,url,status,value,priority,lastchange,comments,error,templateid,type,state,flags) VALUES (99519,'{99948}=0','testFormTriggerPrototype2','',0,0,0,0,'','',NULL,0,0,2);
INSERT INTO triggers (triggerid,expression,description,url,status,value,priority,lastchange,comments,error,templateid,type,state,flags) VALUES (99520,'{99949}=0','testFormTriggerPrototype3','',0,0,0,0,'','',NULL,0,0,2);
INSERT INTO triggers (triggerid,expression,description,url,status,value,priority,lastchange,comments,error,templateid,type,state,flags) VALUES (99521,'{99950}=0','testFormTriggerPrototype4','',0,0,0,0,'','',NULL,0,0,2);
INSERT INTO functions (functionid,itemid,triggerid,name,parameter) VALUES (99947,23804,99518,'last','$,#1');
INSERT INTO functions (functionid,itemid,triggerid,name,parameter) VALUES (99948,23804,99519,'last','$,#2');
INSERT INTO functions (functionid,itemid,triggerid,name,parameter) VALUES (99949,23804,99520,'last','$,#4');
INSERT INTO functions (functionid,itemid,triggerid,name,parameter) VALUES (99950,23804,99521,'last','$,#1');

-- testFormGraphPrototype.LayoutCheck and testFormGraphPrototype.SimpleUpdate
INSERT INTO graphs (graphid, name, width, height, yaxismin, yaxismax, templateid, show_work_period, show_triggers, graphtype, show_legend, show_3d, percent_left, percent_right, ymin_type, ymax_type, ymin_itemid, ymax_itemid, flags) VALUES (600000,'testFormGraphPrototype1',900,200,0.0,100.0,NULL,1,0,1,1,0,0.0,0.0,1,1,NULL,NULL,2);
INSERT INTO graphs (graphid, name, width, height, yaxismin, yaxismax, templateid, show_work_period, show_triggers, graphtype, show_legend, show_3d, percent_left, percent_right, ymin_type, ymax_type, ymin_itemid, ymax_itemid, flags) VALUES (600001,'testFormGraphPrototype2',900,200,0.0,100.0,NULL,1,0,1,1,0,0.0,0.0,1,1,NULL,NULL,2);
INSERT INTO graphs (graphid, name, width, height, yaxismin, yaxismax, templateid, show_work_period, show_triggers, graphtype, show_legend, show_3d, percent_left, percent_right, ymin_type, ymax_type, ymin_itemid, ymax_itemid, flags) VALUES (600002,'testFormGraphPrototype3',900,200,0.0,100.0,NULL,1,0,1,1,0,0.0,0.0,1,1,NULL,NULL,2);
INSERT INTO graphs (graphid, name, width, height, yaxismin, yaxismax, templateid, show_work_period, show_triggers, graphtype, show_legend, show_3d, percent_left, percent_right, ymin_type, ymax_type, ymin_itemid, ymax_itemid, flags) VALUES (600003,'testFormGraphPrototype4',900,200,0.0,100.0,NULL,1,0,1,1,0,0.0,0.0,1,1,NULL,NULL,2);

-- testFormGraphPrototype.LayoutCheck and testFormGraphPrototype.SimpleUpdate
INSERT INTO graphs_items (gitemid, graphid, itemid, drawtype, sortorder, color, yaxisside, calc_fnc, type) VALUES (600000, 600000, 99102, 1, 1, 'FF5555', 0, 2, 0);
INSERT INTO graphs_items (gitemid, graphid, itemid, drawtype, sortorder, color, yaxisside, calc_fnc, type) VALUES (600001, 600000, 23804, 1, 1, 'FF5555', 0, 2, 0);
INSERT INTO graphs_items (gitemid, graphid, itemid, drawtype, sortorder, color, yaxisside, calc_fnc, type) VALUES (600002, 600001, 99102, 1, 1, 'FF5555', 0, 2, 0);
INSERT INTO graphs_items (gitemid, graphid, itemid, drawtype, sortorder, color, yaxisside, calc_fnc, type) VALUES (600003, 600001, 23804, 1, 1, 'FF5555', 0, 2, 0);
INSERT INTO graphs_items (gitemid, graphid, itemid, drawtype, sortorder, color, yaxisside, calc_fnc, type) VALUES (600004, 600002, 99102, 1, 1, 'FF5555', 0, 2, 0);
INSERT INTO graphs_items (gitemid, graphid, itemid, drawtype, sortorder, color, yaxisside, calc_fnc, type) VALUES (600005, 600002, 23804, 1, 1, 'FF5555', 0, 2, 0);
INSERT INTO graphs_items (gitemid, graphid, itemid, drawtype, sortorder, color, yaxisside, calc_fnc, type) VALUES (600006, 600003, 99102, 1, 1, 'FF5555', 0, 2, 0);
INSERT INTO graphs_items (gitemid, graphid, itemid, drawtype, sortorder, color, yaxisside, calc_fnc, type) VALUES (600007, 600003, 23804, 1, 1, 'FF5555', 0, 2, 0);

-- testZBX6663.MassSelect
INSERT INTO hosts (hostid, host, name, status, description) VALUES (50000, 'Template ZBX6663 First', 'Template ZBX6663 First', 3, '');
INSERT INTO hosts_groups (hostgroupid, hostid, groupid) VALUES (50000, 50000, 1);
INSERT INTO hosts (hostid, host, name, status, description) VALUES (50002, 'Template ZBX6663 Second', 'Template ZBX6663 Second', 3, '');
INSERT INTO hosts_groups (hostgroupid, hostid, groupid) VALUES (50001, 50002, 1);
INSERT INTO hosts (hostid, host, name, status, description) VALUES (50001, 'Host ZBX6663','Host ZBX6663', 0, '');
INSERT INTO hosts_groups (hostgroupid, hostid, groupid) VALUES (50002, 50001, 4);
INSERT INTO hosts_templates (hosttemplateid, hostid, templateid) VALUES (50000, 50001, 50002);
INSERT INTO hosts_templates (hosttemplateid, hostid, templateid) VALUES (50002, 50000, 50002);
INSERT INTO interface (type, ip, dns, useip, port, main, hostid, interfaceid) VALUES (1, '127.0.7.1', '', '1', '10071', '1', 50001, 50015);
INSERT INTO items (itemid,type,hostid,name,key_,delay,history,trends,status,value_type,trapper_hosts,units,logtimefmt,templateid,valuemapid,params,ipmi_sensor,authtype,username,password,publickey,privatekey,flags,interfaceid,description,inventory_link,lifetime,posts,headers) VALUES (400080,9,50000,'Download speed for scenario "$1".','web.test.in[Web ZBX6663 First,,bps]','60s','30d','90d',0,0,'','Bps','',NULL,NULL,'','',0,'','','','',0,NULL,'',0,'30d','','');
INSERT INTO items (itemid,type,hostid,name,key_,delay,history,trends,status,value_type,trapper_hosts,units,logtimefmt,templateid,valuemapid,params,ipmi_sensor,authtype,username,password,publickey,privatekey,flags,interfaceid,description,inventory_link,lifetime,posts,headers) VALUES (400090,9,50000,'Failed step of scenario "$1".','web.test.fail[Web ZBX6663 First]','60s','30d','90d',0,3,'','','',NULL,NULL,'','',0,'','','','',0,NULL,'',0,'30d','','');
INSERT INTO items (itemid,type,hostid,name,key_,delay,history,trends,status,value_type,trapper_hosts,units,logtimefmt,templateid,valuemapid,params,ipmi_sensor,authtype,username,password,publickey,privatekey,flags,interfaceid,description,inventory_link,lifetime,posts,headers) VALUES (400100,9,50000,'Last error message of scenario "$1".','web.test.error[Web ZBX6663 First]','60s','30d','90d',0,1,'','','',NULL,NULL,'','',0,'','','','',0,NULL,'',0,'30d','','');
INSERT INTO items (itemid,type,hostid,name,key_,delay,history,trends,status,value_type,trapper_hosts,units,logtimefmt,templateid,valuemapid,params,ipmi_sensor,authtype,username,password,publickey,privatekey,flags,interfaceid,description,inventory_link,lifetime,posts,headers) VALUES (400110,9,50000,'Download speed for step "$2" of scenario "$1".','web.test.in[Web ZBX6663 First,Web ZBX6663 First Step,bps]','60s','30d','90d',0,0,'','Bps','',NULL,NULL,'','',0,'','','','',0,NULL,'',0,'30d','','');
INSERT INTO items (itemid,type,hostid,name,key_,delay,history,trends,status,value_type,trapper_hosts,units,logtimefmt,templateid,valuemapid,params,ipmi_sensor,authtype,username,password,publickey,privatekey,flags,interfaceid,description,inventory_link,lifetime,posts,headers) VALUES (400120,9,50000,'Response time for step "$2" of scenario "$1".','web.test.time[Web ZBX6663 First,Web ZBX6663 First Step,resp]','60s','30d','90d',0,0,'','s','',NULL,NULL,'','',0,'','','','',0,NULL,'',0,'30d','','');
INSERT INTO items (itemid,type,hostid,name,key_,delay,history,trends,status,value_type,trapper_hosts,units,logtimefmt,templateid,valuemapid,params,ipmi_sensor,authtype,username,password,publickey,privatekey,flags,interfaceid,description,inventory_link,lifetime,posts,headers) VALUES (400130,9,50000,'Response code for step "$2" of scenario "$1".','web.test.rspcode[Web ZBX6663 First,Web ZBX6663 First Step]','60s','30d','90d',0,3,'','','',NULL,NULL,'','',0,'','','','',0,NULL,'',0,'30d','','');
INSERT INTO items (itemid,type,hostid,name,key_,delay,history,trends,status,value_type,trapper_hosts,units,logtimefmt,templateid,valuemapid,params,ipmi_sensor,authtype,username,password,publickey,privatekey,flags,interfaceid,description,inventory_link,lifetime,posts,headers) VALUES (400140,9,50002,'Download speed for scenario "$1".','web.test.in[Web ZBX6663 Second,,bps]','60s','30d','90d',0,0,'','Bps','',NULL,NULL,'','',0,'','','','',0,NULL,'',0,'30d','','');
INSERT INTO items (itemid,type,hostid,name,key_,delay,history,trends,status,value_type,trapper_hosts,units,logtimefmt,templateid,valuemapid,params,ipmi_sensor,authtype,username,password,publickey,privatekey,flags,interfaceid,description,inventory_link,lifetime,posts,headers) VALUES (400150,9,50002,'Failed step of scenario "$1".','web.test.fail[Web ZBX6663 Second]','60s','30d','90d',0,3,'','','',NULL,NULL,'','',0,'','','','',0,NULL,'',0,'30d','','');
INSERT INTO items (itemid,type,hostid,name,key_,delay,history,trends,status,value_type,trapper_hosts,units,logtimefmt,templateid,valuemapid,params,ipmi_sensor,authtype,username,password,publickey,privatekey,flags,interfaceid,description,inventory_link,lifetime,posts,headers) VALUES (400160,9,50002,'Last error message of scenario "$1".','web.test.error[Web ZBX6663 Second]','60s','30d','90d',0,1,'','','',NULL,NULL,'','',0,'','','','',0,NULL,'',0,'30d','','');
INSERT INTO items (itemid,type,hostid,name,key_,delay,history,trends,status,value_type,trapper_hosts,units,logtimefmt,templateid,valuemapid,params,ipmi_sensor,authtype,username,password,publickey,privatekey,flags,interfaceid,description,inventory_link,lifetime,posts,headers) VALUES (400170,9,50002,'Download speed for step "$2" of scenario "$1".','web.test.in[Web ZBX6663 Second,Web ZBX6663 Second Step,bps]','60s','30d','90d',0,0,'','Bps','',NULL,NULL,'','',0,'','','','',0,NULL,'',0,'30d','','');
INSERT INTO items (itemid,type,hostid,name,key_,delay,history,trends,status,value_type,trapper_hosts,units,logtimefmt,templateid,valuemapid,params,ipmi_sensor,authtype,username,password,publickey,privatekey,flags,interfaceid,description,inventory_link,lifetime,posts,headers) VALUES (400180,9,50002,'Response time for step "$2" of scenario "$1".','web.test.time[Web ZBX6663 Second,Web ZBX6663 Second Step,resp]','60s','30d','90d',0,0,'','s','',NULL,NULL,'','',0,'','','','',0,NULL,'',0,'30d','','');
INSERT INTO items (itemid,type,hostid,name,key_,delay,history,trends,status,value_type,trapper_hosts,units,logtimefmt,templateid,valuemapid,params,ipmi_sensor,authtype,username,password,publickey,privatekey,flags,interfaceid,description,inventory_link,lifetime,posts,headers) VALUES (400190,9,50002,'Response code for step "$2" of scenario "$1".','web.test.rspcode[Web ZBX6663 Second,Web ZBX6663 Second Step]','60s','30d','90d',0,3,'','','',NULL,NULL,'','',0,'','','','',0,NULL,'',0,'30d','','');
INSERT INTO items (itemid,type,hostid,name,key_,delay,history,trends,status,value_type,trapper_hosts,units,logtimefmt,templateid,valuemapid,params,ipmi_sensor,authtype,username,password,publickey,privatekey,flags,interfaceid,description,inventory_link,lifetime,posts,headers) VALUES (400200,9,50001,'Download speed for scenario "$1".','web.test.in[Web ZBX6663 Second,,bps]','60s','30d','90d',0,0,'','Bps','',400140,NULL,'','',0,'','','','',0,NULL,'',0,'30d','','');
INSERT INTO items (itemid,type,hostid,name,key_,delay,history,trends,status,value_type,trapper_hosts,units,logtimefmt,templateid,valuemapid,params,ipmi_sensor,authtype,username,password,publickey,privatekey,flags,interfaceid,description,inventory_link,lifetime,posts,headers) VALUES (400210,9,50001,'Failed step of scenario "$1".','web.test.fail[Web ZBX6663 Second]','60s','30d','90d',0,3,'','','',400150,NULL,'','',0,'','','','',0,NULL,'',0,'30d','','');
INSERT INTO items (itemid,type,hostid,name,key_,delay,history,trends,status,value_type,trapper_hosts,units,logtimefmt,templateid,valuemapid,params,ipmi_sensor,authtype,username,password,publickey,privatekey,flags,interfaceid,description,inventory_link,lifetime,posts,headers) VALUES (400220,9,50001,'Last error message of scenario "$1".','web.test.error[Web ZBX6663 Second]','60s','30d','90d',0,1,'','','',400160,NULL,'','',0,'','','','',0,NULL,'',0,'30d','','');
INSERT INTO items (itemid,type,hostid,name,key_,delay,history,trends,status,value_type,trapper_hosts,units,logtimefmt,templateid,valuemapid,params,ipmi_sensor,authtype,username,password,publickey,privatekey,flags,interfaceid,description,inventory_link,lifetime,posts,headers) VALUES (400230,9,50001,'Download speed for step "$2" of scenario "$1".','web.test.in[Web ZBX6663 Second,Web ZBX6663 Second Step,bps]','60s','30d','90d',0,0,'','Bps','',400170,NULL,'','',0,'','','','',0,NULL,'',0,'30d','','');
INSERT INTO items (itemid,type,hostid,name,key_,delay,history,trends,status,value_type,trapper_hosts,units,logtimefmt,templateid,valuemapid,params,ipmi_sensor,authtype,username,password,publickey,privatekey,flags,interfaceid,description,inventory_link,lifetime,posts,headers) VALUES (400240,9,50001,'Response time for step "$2" of scenario "$1".','web.test.time[Web ZBX6663 Second,Web ZBX6663 Second Step,resp]','60s','30d','90d',0,0,'','s','',400180,NULL,'','',0,'','','','',0,NULL,'',0,'30d','','');
INSERT INTO items (itemid,type,hostid,name,key_,delay,history,trends,status,value_type,trapper_hosts,units,logtimefmt,templateid,valuemapid,params,ipmi_sensor,authtype,username,password,publickey,privatekey,flags,interfaceid,description,inventory_link,lifetime,posts,headers) VALUES (400250,9,50001,'Response code for step "$2" of scenario "$1".','web.test.rspcode[Web ZBX6663 Second,Web ZBX6663 Second Step]','60s','30d','90d',0,3,'','','',400190,NULL,'','',0,'','','','',0,NULL,'',0,'30d','','');
INSERT INTO items (itemid,type,hostid,name,key_,delay,history,trends,status,value_type,trapper_hosts,units,logtimefmt,templateid,valuemapid,params,ipmi_sensor,authtype,username,password,publickey,privatekey,flags,interfaceid,description,inventory_link,lifetime,posts,headers) VALUES (400260,9,50000,'Download speed for scenario "$1".','web.test.in[Web ZBX6663 Second,,bps]','60s','30d','90d',0,0,'','Bps','',400140,NULL,'','',0,'','','','',0,NULL,'',0,'30d','','');
INSERT INTO items (itemid,type,hostid,name,key_,delay,history,trends,status,value_type,trapper_hosts,units,logtimefmt,templateid,valuemapid,params,ipmi_sensor,authtype,username,password,publickey,privatekey,flags,interfaceid,description,inventory_link,lifetime,posts,headers) VALUES (400270,9,50000,'Failed step of scenario "$1".','web.test.fail[Web ZBX6663 Second]','60s','30d','90d',0,3,'','','',0400150,NULL,'','',0,'','','','',0,NULL,'',0,'30d','','');
INSERT INTO items (itemid,type,hostid,name,key_,delay,history,trends,status,value_type,trapper_hosts,units,logtimefmt,templateid,valuemapid,params,ipmi_sensor,authtype,username,password,publickey,privatekey,flags,interfaceid,description,inventory_link,lifetime,posts,headers) VALUES (400280,9,50000,'Last error message of scenario "$1".','web.test.error[Web ZBX6663 Second]','60s','30d','90d',0,1,'','','',400160,NULL,'','',0,'','','','',0,NULL,'',0,'30d','','');
INSERT INTO items (itemid,type,hostid,name,key_,delay,history,trends,status,value_type,trapper_hosts,units,logtimefmt,templateid,valuemapid,params,ipmi_sensor,authtype,username,password,publickey,privatekey,flags,interfaceid,description,inventory_link,lifetime,posts,headers) VALUES (400290,9,50000,'Download speed for step "$2" of scenario "$1".','web.test.in[Web ZBX6663 Second,Web ZBX6663 Second Step,bps]','60s','30d','90d',0,0,'','Bps','',400170,NULL,'','',0,'','','','',0,NULL,'',0,'30d','','');
INSERT INTO items (itemid,type,hostid,name,key_,delay,history,trends,status,value_type,trapper_hosts,units,logtimefmt,templateid,valuemapid,params,ipmi_sensor,authtype,username,password,publickey,privatekey,flags,interfaceid,description,inventory_link,lifetime,posts,headers) VALUES (400300,9,50000,'Response time for step "$2" of scenario "$1".','web.test.time[Web ZBX6663 Second,Web ZBX6663 Second Step,resp]','60s','30d','90d',0,0,'','s','',400180,NULL,'','',0,'','','','',0,NULL,'',0,'30d','','');
INSERT INTO items (itemid,type,hostid,name,key_,delay,history,trends,status,value_type,trapper_hosts,units,logtimefmt,templateid,valuemapid,params,ipmi_sensor,authtype,username,password,publickey,privatekey,flags,interfaceid,description,inventory_link,lifetime,posts,headers) VALUES (400310,9,50000,'Response code for step "$2" of scenario "$1".','web.test.rspcode[Web ZBX6663 Second,Web ZBX6663 Second Step]','60s','30d','90d',0,3,'','','',400190,NULL,'','',0,'','','','',0,NULL,'',0,'30d','','');
INSERT INTO items (itemid,type,hostid,name,key_,delay,history,trends,status,value_type,trapper_hosts,units,logtimefmt,templateid,valuemapid,params,ipmi_sensor,authtype,username,password,publickey,privatekey,flags,interfaceid,description,inventory_link,lifetime,posts,headers) VALUES (400320,9,50001,'Download speed for scenario "$1".','web.test.in[Web ZBX6663,,bps]','60s','30s','90d',0,0,'','Bps','',NULL,NULL,'','',0,'','','','',0,NULL,'',0,'30d','','');
INSERT INTO items (itemid,type,hostid,name,key_,delay,history,trends,status,value_type,trapper_hosts,units,logtimefmt,templateid,valuemapid,params,ipmi_sensor,authtype,username,password,publickey,privatekey,flags,interfaceid,description,inventory_link,lifetime,posts,headers) VALUES (400330,9,50001,'Failed step of scenario "$1".','web.test.fail[Web ZBX6663]','60s','30d','90d',0,3,'','','',NULL,NULL,'','',0,'','','','',0,NULL,'',0,'30d','','');
INSERT INTO items (itemid,type,hostid,name,key_,delay,history,trends,status,value_type,trapper_hosts,units,logtimefmt,templateid,valuemapid,params,ipmi_sensor,authtype,username,password,publickey,privatekey,flags,interfaceid,description,inventory_link,lifetime,posts,headers) VALUES (400340,9,50001,'Last error message of scenario "$1".','web.test.error[Web ZBX6663]','60s','30d','90d',0,1,'','','',NULL,NULL,'','',0,'','','','',0,NULL,'',0,'30d','','');
INSERT INTO items (itemid,type,hostid,name,key_,delay,history,trends,status,value_type,trapper_hosts,units,logtimefmt,templateid,valuemapid,params,ipmi_sensor,authtype,username,password,publickey,privatekey,flags,interfaceid,description,inventory_link,lifetime,posts,headers) VALUES (400350,9,50001,'Download speed for step "$2" of scenario "$1".','web.test.in[Web ZBX6663,Web ZBX6663 Step,bps]','60s','30d','90d',0,0,'','Bps','',NULL,NULL,'','',0,'','','','',0,NULL,'',0,'30d','','');
INSERT INTO items (itemid,type,hostid,name,key_,delay,history,trends,status,value_type,trapper_hosts,units,logtimefmt,templateid,valuemapid,params,ipmi_sensor,authtype,username,password,publickey,privatekey,flags,interfaceid,description,inventory_link,lifetime,posts,headers) VALUES (400360,9,50001,'Response time for step "$2" of scenario "$1".','web.test.time[Web ZBX6663,Web ZBX6663 Step,resp]','60s','30d','90d',0,0,'','s','',NULL,NULL,'','',0,'','','','',0,NULL,'',0,'30d','','');
INSERT INTO items (itemid,type,hostid,name,key_,delay,history,trends,status,value_type,trapper_hosts,units,logtimefmt,templateid,valuemapid,params,ipmi_sensor,authtype,username,password,publickey,privatekey,flags,interfaceid,description,inventory_link,lifetime,posts,headers) VALUES (400370,9,50001,'Response code for step "$2" of scenario "$1".','web.test.rspcode[Web ZBX6663,Web ZBX6663 Step]','60s','30d','90d',0,3,'','','',NULL,NULL,'','',0,'','','','',0,NULL,'',0,'30d','','');
INSERT INTO items (itemid,type,hostid,name,key_,delay,history,trends,status,value_type,trapper_hosts,units,logtimefmt,templateid,valuemapid,params,ipmi_sensor,authtype,username,password,publickey,privatekey,flags,interfaceid,description,inventory_link,lifetime,posts,headers) VALUES (400380,0,50002,'Item ZBX6663 Second','item-ZBX6663-second','30s','90d','365d',0,3,'','','',NULL,NULL,'','',0,'','','','',0,NULL,'',0,'30d','','');
INSERT INTO items (itemid,type,hostid,name,key_,delay,history,trends,status,value_type,trapper_hosts,units,logtimefmt,templateid,valuemapid,params,ipmi_sensor,authtype,username,password,publickey,privatekey,flags,interfaceid,description,inventory_link,lifetime,posts,headers) VALUES (400390,0,50001,'Item ZBX6663 Second','item-ZBX6663-second','30s','90d','365d',0,3,'','','',400380,NULL,'','',0,'','','','',0,50015,'',0,'30d','','');
INSERT INTO items (itemid,type,hostid,name,key_,delay,history,trends,status,value_type,trapper_hosts,units,logtimefmt,templateid,valuemapid,params,ipmi_sensor,authtype,username,password,publickey,privatekey,flags,interfaceid,description,inventory_link,lifetime,posts,headers) VALUES (400400,0,50000,'Item ZBX6663 Second','item-ZBX6663-second','30s','90d','365d',0,3,'','','',400380,NULL,'','',0,'','','','',0,NULL,'',0,'30d','','');
INSERT INTO items (itemid,type,hostid,name,key_,delay,history,trends,status,value_type,trapper_hosts,units,logtimefmt,templateid,valuemapid,params,ipmi_sensor,authtype,username,password,publickey,privatekey,flags,interfaceid,description,inventory_link,lifetime,posts,headers) VALUES (400410,0,50000,'Item ZBX6663 First','item-ZBX6663-first','30s','90d','365d',0,3,'','','',NULL,NULL,'','',0,'','','','',0,NULL,'',0,'30d','','');
INSERT INTO items (itemid,type,hostid,name,key_,delay,history,trends,status,value_type,trapper_hosts,units,logtimefmt,templateid,valuemapid,params,ipmi_sensor,authtype,username,password,publickey,privatekey,flags,interfaceid,description,inventory_link,lifetime,posts,headers) VALUES (400420,0,50001,'Item ZBX6663','item-ZBX6663','30s','90d','365d',0,3,'','','',NULL,NULL,'','',0,'','','','',0,50015,'',0,'30d','','');
INSERT INTO items (itemid,type,hostid,name,key_,delay,history,trends,status,value_type,trapper_hosts,units,logtimefmt,templateid,valuemapid,params,ipmi_sensor,authtype,username,password,publickey,privatekey,flags,interfaceid,description,inventory_link,lifetime,posts,headers) VALUES (400430,0,50001,'DiscoveryRule ZBX6663','drule-zbx6663','30s','90d','365d',0,4,'','','',NULL,NULL,'','',0,'','','','',1,50015,'',0,'30d','','');
INSERT INTO items (itemid,type,hostid,name,key_,delay,history,trends,status,value_type,trapper_hosts,units,logtimefmt,templateid,valuemapid,params,ipmi_sensor,authtype,username,password,publickey,privatekey,flags,interfaceid,description,inventory_link,lifetime,posts,headers) VALUES (400450,0,50002,'DiscoveryRule ZBX6663 Second','drule-ZBX6663-second','30s','90d','365d',0,4,'','','',NULL,NULL,'','',0,'','','','',1,NULL,'',0,'30d','','');
INSERT INTO items (itemid,type,hostid,name,key_,delay,history,trends,status,value_type,trapper_hosts,units,logtimefmt,templateid,valuemapid,params,ipmi_sensor,authtype,username,password,publickey,privatekey,flags,interfaceid,description,inventory_link,lifetime,posts,headers) VALUES (400460,0,50001,'DiscoveryRule ZBX6663 Second','drule-ZBX6663-second','30s','90d','365d',0,4,'','','',400450,NULL,'','',0,'','','','',1,50015,'',0,'30d','','');
INSERT INTO items (itemid,type,hostid,name,key_,delay,history,trends,status,value_type,trapper_hosts,units,logtimefmt,templateid,valuemapid,params,ipmi_sensor,authtype,username,password,publickey,privatekey,flags,interfaceid,description,inventory_link,lifetime,posts,headers) VALUES (400470,0,50000,'DiscoveryRule ZBX6663 Second','drule-ZBX6663-second','30s','90d','365d',0,4,'','','',400450,NULL,'','',0,'','','','',1,NULL,'',0,'30d','','');
INSERT INTO items (itemid,type,hostid,name,key_,delay,history,trends,status,value_type,trapper_hosts,units,logtimefmt,templateid,valuemapid,params,ipmi_sensor,authtype,username,password,publickey,privatekey,flags,interfaceid,description,inventory_link,lifetime,posts,headers) VALUES (400480,0,50002,'ItemProto ZBX6663 Second','item-proto-zbx6663-second[{#KEY}]','30s','90d','365d',0,3,'','','',NULL,NULL,'','',0,'','','','',2,NULL,'',0,'30d','','');
INSERT INTO items (itemid,type,hostid,name,key_,delay,history,trends,status,value_type,trapper_hosts,units,logtimefmt,templateid,valuemapid,params,ipmi_sensor,authtype,username,password,publickey,privatekey,flags,interfaceid,description,inventory_link,lifetime,posts,headers) VALUES (400490,0,50001,'ItemProto ZBX6663 Second','item-proto-zbx6663-second[{#KEY}]','30s','90d','365d',0,3,'','','',400480,NULL,'','',0,'','','','',2,50015,'',0,'30d','','');
INSERT INTO items (itemid,type,hostid,name,key_,delay,history,trends,status,value_type,trapper_hosts,units,logtimefmt,templateid,valuemapid,params,ipmi_sensor,authtype,username,password,publickey,privatekey,flags,interfaceid,description,inventory_link,lifetime,posts,headers) VALUES (400500,0,50000,'ItemProto ZBX6663 Second','item-proto-zbx6663-second[{#KEY}]','30s','90d','365d',0,3,'','','',400480,NULL,'','',0,'','','','',2,NULL,'',0,'30d','','');
INSERT INTO items (itemid,type,hostid,name,key_,delay,history,trends,status,value_type,trapper_hosts,units,logtimefmt,templateid,valuemapid,params,ipmi_sensor,authtype,username,password,publickey,privatekey,flags,interfaceid,description,inventory_link,lifetime,posts,headers) VALUES (400510,0,50000,'DiscoveryRule ZBX6663 First','drule-zbx6663-first','30s','90d','365d',0,4,'','','',NULL,NULL,'','',0,'','','','',1,NULL,'',0,'3600','','');
INSERT INTO items (itemid,type,hostid,name,key_,delay,history,trends,status,value_type,trapper_hosts,units,logtimefmt,templateid,valuemapid,params,ipmi_sensor,authtype,username,password,publickey,privatekey,flags,interfaceid,description,inventory_link,lifetime,posts,headers) VALUES (400520,0,50001,'ItemProto ZBX6663 HSecond','item-proto-zbx6663-hsecond[{#KEY}]','30s','90d','365d',0,3,'','','',NULL,NULL,'','',0,'','','','',2,50015,'',0,'30d','','');
INSERT INTO items (itemid,type,hostid,name,key_,delay,history,trends,status,value_type,trapper_hosts,units,logtimefmt,templateid,valuemapid,params,ipmi_sensor,authtype,username,password,publickey,privatekey,flags,interfaceid,description,inventory_link,lifetime,posts,headers) VALUES (400540,0,50000,'ItemProto ZBX6663 TSecond','item-proto-zbx6663-tsecond[{#KEY}]','30s','90d','365d',0,3,'','','',NULL,NULL,'','',0,'','','','',2,NULL,'',0,'30d','','');
INSERT INTO item_discovery (itemdiscoveryid,itemid,parent_itemid,key_,lastcheck,ts_delete) VALUES (507,400480,400450,'',0,0);
INSERT INTO item_discovery (itemdiscoveryid,itemid,parent_itemid,key_,lastcheck,ts_delete) VALUES (508,400490,400460,'',0,0);
INSERT INTO item_discovery (itemdiscoveryid,itemid,parent_itemid,key_,lastcheck,ts_delete) VALUES (509,400500,400470,'',0,0);
INSERT INTO item_discovery (itemdiscoveryid,itemid,parent_itemid,key_,lastcheck,ts_delete) VALUES (510,400520,400460,'',0,0);
INSERT INTO item_discovery (itemdiscoveryid,itemid,parent_itemid,key_,lastcheck,ts_delete) VALUES (512,400540,400470,'',0,0);
INSERT INTO triggers (triggerid,expression,description,url,status,value,priority,lastchange,comments,error,templateid,type,state,flags) VALUES (100008,'{100008}=0','Trigger ZBX6663 Second','',0,0,0,0,'','',NULL,0,0,0);
INSERT INTO triggers (triggerid,expression,description,url,status,value,priority,lastchange,comments,error,templateid,type,state,flags) VALUES (100009,'{100009}=0','Trigger ZBX6663 Second','',0,0,0,0,'','',100008,0,0,0);
INSERT INTO triggers (triggerid,expression,description,url,status,value,priority,lastchange,comments,error,templateid,type,state,flags) VALUES (100010,'{100010}=0','Trigger ZBX6663 Second','',0,0,0,0,'','',100008,0,0,0);
INSERT INTO triggers (triggerid,expression,description,url,status,value,priority,lastchange,comments,error,templateid,type,state,flags) VALUES (100011,'{100011}=0','Trigger ZBX6663 First','',0,0,0,0,'','',NULL,0,0,0);
INSERT INTO triggers (triggerid,expression,description,url,status,value,priority,lastchange,comments,error,templateid,type,state,flags) VALUES (100012,'{100012}=0','Trigger ZBX6663','',0,0,0,0,'','',NULL,0,0,0);
INSERT INTO triggers (triggerid,expression,description,url,status,value,priority,lastchange,comments,error,templateid,type,state,flags) VALUES (100013,'{100013}=0','TriggerProto ZBX6663 TSecond','',0,0,0,0,'','',NULL,0,0,2);
INSERT INTO triggers (triggerid,expression,description,url,status,value,priority,lastchange,comments,error,templateid,type,state,flags) VALUES (100014,'{100014}=0','TriggerProto ZBX6663 Second','',0,0,0,0,'','',NULL,0,0,2);
INSERT INTO triggers (triggerid,expression,description,url,status,value,priority,lastchange,comments,error,templateid,type,state,flags) VALUES (100015,'{100015}=0','TriggerProto ZBX6663 Second','',0,0,0,0,'','',100014,0,0,2);
INSERT INTO triggers (triggerid,expression,description,url,status,value,priority,lastchange,comments,error,templateid,type,state,flags) VALUES (100016,'{100016}=0','TriggerProto ZBX6663 Second','',0,0,0,0,'','',100014,0,0,2);
INSERT INTO triggers (triggerid,expression,description,url,status,value,priority,lastchange,comments,error,templateid,type,state,flags) VALUES (100017,'{100017}=0','TriggerProto ZBX6663 HSecond','',0,0,0,0,'','',NULL,0,0,2);
INSERT INTO functions (functionid,itemid,triggerid,name,parameter) VALUES (100008,400380,100008,'last','$,#1');
INSERT INTO functions (functionid,itemid,triggerid,name,parameter) VALUES (100009,400390,100009,'last','$,#1');
INSERT INTO functions (functionid,itemid,triggerid,name,parameter) VALUES (100010,400400,100010,'last','$,#1');
INSERT INTO functions (functionid,itemid,triggerid,name,parameter) VALUES (100011,400410,100011,'last','$,#1');
INSERT INTO functions (functionid,itemid,triggerid,name,parameter) VALUES (100012,400420,100012,'last','$,#1');
INSERT INTO functions (functionid,itemid,triggerid,name,parameter) VALUES (100013,400540,100013,'last','$,#1');
INSERT INTO functions (functionid,itemid,triggerid,name,parameter) VALUES (100014,400480,100014,'last','$,#1');
INSERT INTO functions (functionid,itemid,triggerid,name,parameter) VALUES (100015,400490,100015,'last','$,#1');
INSERT INTO functions (functionid,itemid,triggerid,name,parameter) VALUES (100016,400500,100016,'last','$,#1');
INSERT INTO functions (functionid,itemid,triggerid,name,parameter) VALUES (100017,400520,100017,'last','$,#1');
INSERT INTO graphs (graphid,name,width,height,yaxismin,yaxismax,templateid,show_work_period,show_triggers,graphtype,show_legend,show_3d,percent_left,percent_right,ymin_type,ymax_type,ymin_itemid,ymax_itemid,flags) VALUES (700008,'Graph ZBX6663',900,200,0.0000,100.0000,NULL,1,1,0,1,0,0.0000,0.0000,0,0,NULL,NULL,0);
INSERT INTO graphs (graphid,name,width,height,yaxismin,yaxismax,templateid,show_work_period,show_triggers,graphtype,show_legend,show_3d,percent_left,percent_right,ymin_type,ymax_type,ymin_itemid,ymax_itemid,flags) VALUES (700009,'Graph ZBX6663 Second',900,200,0.0000,100.0000,NULL,1,1,0,1,0,0.0000,0.0000,0,0,NULL,NULL,0);
INSERT INTO graphs (graphid,name,width,height,yaxismin,yaxismax,templateid,show_work_period,show_triggers,graphtype,show_legend,show_3d,percent_left,percent_right,ymin_type,ymax_type,ymin_itemid,ymax_itemid,flags) VALUES (700010,'Graph ZBX6663 Second',900,200,0.0000,100.0000,700009,1,1,0,1,0,0.0000,0.0000,0,0,NULL,NULL,0);
INSERT INTO graphs (graphid,name,width,height,yaxismin,yaxismax,templateid,show_work_period,show_triggers,graphtype,show_legend,show_3d,percent_left,percent_right,ymin_type,ymax_type,ymin_itemid,ymax_itemid,flags) VALUES (700011,'Graph ZBX6663 Second',900,200,0.0000,100.0000,700009,1,1,0,1,0,0.0000,0.0000,0,0,NULL,NULL,0);
INSERT INTO graphs (graphid,name,width,height,yaxismin,yaxismax,templateid,show_work_period,show_triggers,graphtype,show_legend,show_3d,percent_left,percent_right,ymin_type,ymax_type,ymin_itemid,ymax_itemid,flags) VALUES (700012,'Graph ZBX6663 First',900,200,0.0000,100.0000,NULL,1,1,0,1,0,0.0000,0.0000,0,0,NULL,NULL,0);
INSERT INTO graphs (graphid,name,width,height,yaxismin,yaxismax,templateid,show_work_period,show_triggers,graphtype,show_legend,show_3d,percent_left,percent_right,ymin_type,ymax_type,ymin_itemid,ymax_itemid,flags) VALUES (700013,'GraphPrototype ZBX6663 Second',900,200,0.0000,100.0000,NULL,1,1,0,1,0,0.0000,0.0000,0,0,NULL,NULL,2);
INSERT INTO graphs (graphid,name,width,height,yaxismin,yaxismax,templateid,show_work_period,show_triggers,graphtype,show_legend,show_3d,percent_left,percent_right,ymin_type,ymax_type,ymin_itemid,ymax_itemid,flags) VALUES (700014,'GraphPrototype ZBX6663 Second',900,200,0.0000,100.0000,700013,1,1,0,1,0,0.0000,0.0000,0,0,NULL,NULL,2);
INSERT INTO graphs (graphid,name,width,height,yaxismin,yaxismax,templateid,show_work_period,show_triggers,graphtype,show_legend,show_3d,percent_left,percent_right,ymin_type,ymax_type,ymin_itemid,ymax_itemid,flags) VALUES (700015,'GraphPrototype ZBX6663 Second',900,200,0.0000,100.0000,700013,1,1,0,1,0,0.0000,0.0000,0,0,NULL,NULL,2);
INSERT INTO graphs (graphid,name,width,height,yaxismin,yaxismax,templateid,show_work_period,show_triggers,graphtype,show_legend,show_3d,percent_left,percent_right,ymin_type,ymax_type,ymin_itemid,ymax_itemid,flags) VALUES (700016,'GraphProto ZBX6663 TSecond',900,200,0.0000,100.0000,NULL,1,1,0,1,0,0.0000,0.0000,0,0,NULL,NULL,2);
INSERT INTO graphs (graphid,name,width,height,yaxismin,yaxismax,templateid,show_work_period,show_triggers,graphtype,show_legend,show_3d,percent_left,percent_right,ymin_type,ymax_type,ymin_itemid,ymax_itemid,flags) VALUES (700017,'GraphProto ZBX6663 HSecond',900,200,0.0000,100.0000,NULL,1,1,0,1,0,0.0000,0.0000,0,0,NULL,NULL,2);
INSERT INTO graphs_items (gitemid,graphid,itemid,drawtype,sortorder,color,yaxisside,calc_fnc,type) VALUES (700016,700008,400420,0,0,'C80000',0,2,0);
INSERT INTO graphs_items (gitemid,graphid,itemid,drawtype,sortorder,color,yaxisside,calc_fnc,type) VALUES (700017,700009,400380,0,0,'C80000',0,2,0);
INSERT INTO graphs_items (gitemid,graphid,itemid,drawtype,sortorder,color,yaxisside,calc_fnc,type) VALUES (700018,700010,400390,0,0,'C80000',0,2,0);
INSERT INTO graphs_items (gitemid,graphid,itemid,drawtype,sortorder,color,yaxisside,calc_fnc,type) VALUES (700019,700011,400400,0,0,'C80000',0,2,0);
INSERT INTO graphs_items (gitemid,graphid,itemid,drawtype,sortorder,color,yaxisside,calc_fnc,type) VALUES (700020,700012,400410,0,0,'C80000',0,2,0);
INSERT INTO graphs_items (gitemid,graphid,itemid,drawtype,sortorder,color,yaxisside,calc_fnc,type) VALUES (700021,700013,400480,0,0,'C80000',0,2,0);
INSERT INTO graphs_items (gitemid,graphid,itemid,drawtype,sortorder,color,yaxisside,calc_fnc,type) VALUES (700022,700014,400490,0,0,'C80000',0,2,0);
INSERT INTO graphs_items (gitemid,graphid,itemid,drawtype,sortorder,color,yaxisside,calc_fnc,type) VALUES (700023,700015,400500,0,0,'C80000',0,2,0);
INSERT INTO graphs_items (gitemid,graphid,itemid,drawtype,sortorder,color,yaxisside,calc_fnc,type) VALUES (700024,700016,400540,0,0,'C80000',0,2,0);
INSERT INTO graphs_items (gitemid,graphid,itemid,drawtype,sortorder,color,yaxisside,calc_fnc,type) VALUES (700025,700017,400520,0,0,'C80000',0,2,0);
INSERT INTO httptest (httptestid, hostid, templateid, name, delay, status, agent) VALUES (98, 50000, NULL, 'Web ZBX6663 First', 60, 0, 'Mozilla/5.0 (compatible; MSIE 10.0; Windows NT 6.1; Trident/6.0)');
INSERT INTO httptest (httptestid, hostid, templateid, name, delay, status, agent) VALUES (99, 50002, NULL, 'Web ZBX6663 Second', 60, 0, 'Mozilla/5.0 (compatible; MSIE 10.0; Windows NT 6.1; Trident/6.0)');
INSERT INTO httptest (httptestid, hostid, templateid, name, delay, status, agent) VALUES (100, 50001, 99, 'Web ZBX6663 Second', 60, 0, 'Mozilla/5.0 (compatible; MSIE 10.0; Windows NT 6.1; Trident/6.0)');
INSERT INTO httptest (httptestid, hostid, templateid, name, delay, status, agent) VALUES (101, 50000, 99, 'Web ZBX6663 Second', 60, 0, 'Mozilla/5.0 (compatible; MSIE 10.0; Windows NT 6.1; Trident/6.0)');
INSERT INTO httptest (httptestid, hostid, templateid, name, delay, status, agent) VALUES (102, 50001, NULL, 'Web ZBX6663', 60, 0, 'Mozilla/5.0 (compatible; MSIE 10.0; Windows NT 6.1; Trident/6.0)');
INSERT INTO httpstep (httpstepid, httptestid, name, no, url, timeout, posts, required, status_codes) VALUES (98, 98, 'Web ZBX6663 First Step', 1, 'Web ZBX6663 First Url', 15, '', '', '');
INSERT INTO httpstep (httpstepid, httptestid, name, no, url, timeout, posts, required, status_codes) VALUES (99, 99, 'Web ZBX6663 Second Step', 1, 'Web ZBX6663 Second Url', 15, '', '', '');
INSERT INTO httpstep (httpstepid, httptestid, name, no, url, timeout, posts, required, status_codes) VALUES (100, 100, 'Web ZBX6663 Second Step', 1, 'Web ZBX6663 Second Url', 15, '', '', '');
INSERT INTO httpstep (httpstepid, httptestid, name, no, url, timeout, posts, required, status_codes) VALUES (101, 101, 'Web ZBX6663 Second Step', 1, 'Web ZBX6663 Second Url', 15, '', '', '');
INSERT INTO httpstep (httpstepid, httptestid, name, no, url, timeout, posts, required, status_codes) VALUES (102, 102, 'Web ZBX6663 Step', 1, 'Web ZBX6663 Url', 15, '', '', '');
INSERT INTO httptestitem (httptestitemid,httptestid,itemid,type) VALUES (922,98,400080,2);
INSERT INTO httptestitem (httptestitemid,httptestid,itemid,type) VALUES (923,98,400090,3);
INSERT INTO httptestitem (httptestitemid,httptestid,itemid,type) VALUES (924,98,400100,4);
INSERT INTO httptestitem (httptestitemid,httptestid,itemid,type) VALUES (925,99,400140,2);
INSERT INTO httptestitem (httptestitemid,httptestid,itemid,type) VALUES (926,99,400150,3);
INSERT INTO httptestitem (httptestitemid,httptestid,itemid,type) VALUES (927,99,400160,4);
INSERT INTO httptestitem (httptestitemid,httptestid,itemid,type) VALUES (928,100,400200,2);
INSERT INTO httptestitem (httptestitemid,httptestid,itemid,type) VALUES (929,100,400210,3);
INSERT INTO httptestitem (httptestitemid,httptestid,itemid,type) VALUES (930,100,400220,4);
INSERT INTO httptestitem (httptestitemid,httptestid,itemid,type) VALUES (931,101,400260,2);
INSERT INTO httptestitem (httptestitemid,httptestid,itemid,type) VALUES (932,101,400270,3);
INSERT INTO httptestitem (httptestitemid,httptestid,itemid,type) VALUES (933,101,400280,4);
INSERT INTO httptestitem (httptestitemid,httptestid,itemid,type) VALUES (934,102,400320,2);
INSERT INTO httptestitem (httptestitemid,httptestid,itemid,type) VALUES (935,102,400330,3);
INSERT INTO httptestitem (httptestitemid,httptestid,itemid,type) VALUES (936,102,400340,4);

INSERT INTO httpstepitem (httpstepitemid,httpstepid,itemid,type) VALUES (922,98,400110,0);
INSERT INTO httpstepitem (httpstepitemid,httpstepid,itemid,type) VALUES (923,98,400120,1);
INSERT INTO httpstepitem (httpstepitemid,httpstepid,itemid,type) VALUES (924,98,400130,2);
INSERT INTO httpstepitem (httpstepitemid,httpstepid,itemid,type) VALUES (925,99,400170,0);
INSERT INTO httpstepitem (httpstepitemid,httpstepid,itemid,type) VALUES (926,99,400180,1);
INSERT INTO httpstepitem (httpstepitemid,httpstepid,itemid,type) VALUES (927,99,400190,2);
INSERT INTO httpstepitem (httpstepitemid,httpstepid,itemid,type) VALUES (928,100,400230,0);
INSERT INTO httpstepitem (httpstepitemid,httpstepid,itemid,type) VALUES (929,100,400240,1);
INSERT INTO httpstepitem (httpstepitemid,httpstepid,itemid,type) VALUES (930,100,400250,2);
INSERT INTO httpstepitem (httpstepitemid,httpstepid,itemid,type) VALUES (931,101,400290,0);
INSERT INTO httpstepitem (httpstepitemid,httpstepid,itemid,type) VALUES (932,101,400300,1);
INSERT INTO httpstepitem (httpstepitemid,httpstepid,itemid,type) VALUES (933,101,400310,2);
INSERT INTO httpstepitem (httpstepitemid,httpstepid,itemid,type) VALUES (934,102,400350,0);
INSERT INTO httpstepitem (httpstepitemid,httpstepid,itemid,type) VALUES (935,102,400360,1);
INSERT INTO httpstepitem (httpstepitemid,httpstepid,itemid,type) VALUES (936,102,400370,2);

-- testZBX6648.eventsFilter
INSERT INTO hstgrp (groupid,name,type) VALUES (50000,'ZBX6648 Group No Hosts',0);
INSERT INTO hstgrp (groupid,name,type) VALUES (50001,'ZBX6648 Disabled Triggers',0);
INSERT INTO hstgrp (groupid,name,type) VALUES (50002,'ZBX6648 Enabled Triggers',0);
INSERT INTO hstgrp (groupid,name,type) VALUES (50003,'ZBX6648 All Triggers',0);
INSERT INTO hosts (hostid, host, name, status, description) VALUES (50003, 'ZBX6648 Disabled Triggers Host', 'ZBX6648 Disabled Triggers Host', 0, '');
INSERT INTO hosts (hostid, host, name, status, description) VALUES (50004, 'ZBX6648 Enabled Triggers Host', 'ZBX6648 Enabled Triggers Host', 0, '');
INSERT INTO hosts (hostid, host, name, status, description) VALUES (50005, 'ZBX6648 All Triggers Host', 'ZBX6648 All Triggers Host', 0, '');
INSERT INTO hosts_groups (hostgroupid,hostid,groupid) VALUES (50003,50003,50001);
INSERT INTO hosts_groups (hostgroupid,hostid,groupid) VALUES (50004,50004,50002);
INSERT INTO hosts_groups (hostgroupid,hostid,groupid) VALUES (50005,50005,50003);
INSERT INTO interface (interfaceid,hostid,main,type,useip,ip,dns,port) VALUES (50016,50003,1,1,1,'127.0.7.1','','10071');
INSERT INTO interface (interfaceid,hostid,main,type,useip,ip,dns,port) VALUES (50017,50004,1,1,1,'127.0.7.1','','10071');
INSERT INTO interface (interfaceid,hostid,main,type,useip,ip,dns,port) VALUES (50018,50005,1,1,1,'127.0.7.1','','10071');
INSERT INTO items (itemid,type,hostid,name,key_,delay,history,trends,status,value_type,trapper_hosts,units,logtimefmt,templateid,valuemapid,params,ipmi_sensor,authtype,username,password,publickey,privatekey,flags,interfaceid,description,inventory_link,lifetime,posts,headers) VALUES (400550,0,50003,'zbx6648 item disabled','zbx6648-item-disabled','30s','90d','365d',0,3,'','','',NULL,NULL,'','',0,'','','','',0,50016,'',0,'30','','');
INSERT INTO items (itemid,type,hostid,name,key_,delay,history,trends,status,value_type,trapper_hosts,units,logtimefmt,templateid,valuemapid,params,ipmi_sensor,authtype,username,password,publickey,privatekey,flags,interfaceid,description,inventory_link,lifetime,posts,headers) VALUES (400560,0,50004,'zbx6648 item enabled','zbx6648-item-enabled','30s','90d','365d',0,3,'','','',NULL,NULL,'','',0,'','','','',0,50017,'',0,'30','','');
INSERT INTO items (itemid,type,hostid,name,key_,delay,history,trends,status,value_type,trapper_hosts,units,logtimefmt,templateid,valuemapid,params,ipmi_sensor,authtype,username,password,publickey,privatekey,flags,interfaceid,description,inventory_link,lifetime,posts,headers) VALUES (400570,0,50005,'zbx6648 item all','zbx6648-item-all','30s','90d','365d',0,3,'','','',NULL,NULL,'','',0,'','','','',0,50018,'',0,'30','','');
INSERT INTO triggers (triggerid,expression,description,url,status,value,priority,lastchange,comments,error,templateid,type,state,flags) VALUES (100018,'{100018}=0','zbx6648 trigger disabled','',1,0,0,0,'','',NULL,0,0,0);
INSERT INTO triggers (triggerid,expression,description,url,status,value,priority,lastchange,comments,error,templateid,type,state,flags) VALUES (100019,'{100019}=0','zbx6648 trigger enabled','',0,0,0,0,'','',NULL,0,0,0);
INSERT INTO triggers (triggerid,expression,description,url,status,value,priority,lastchange,comments,error,templateid,type,state,flags) VALUES (100020,'{100020}=0','zbx6648 trigger all enabled','',0,0,0,0,'','',NULL,0,0,0);
INSERT INTO triggers (triggerid,expression,description,url,status,value,priority,lastchange,comments,error,templateid,type,state,flags) VALUES (100021,'{100021}=0','zbx6648 trigger all disabled','',1,0,0,0,'','',NULL,0,0,0);
INSERT INTO functions (functionid,itemid,triggerid,name,parameter) VALUES (100018,400550,100018,'last','$,#1');
INSERT INTO functions (functionid,itemid,triggerid,name,parameter) VALUES (100019,400560,100019,'last','$,#1');
INSERT INTO functions (functionid,itemid,triggerid,name,parameter) VALUES (100020,400570,100020,'last','$,#1');
INSERT INTO functions (functionid,itemid,triggerid,name,parameter) VALUES (100021,400570,100021,'last','$,#1');

-- testPageItems, testPageTriggers, testPageDiscoveryRules, testPageItemPrototype, testPageTriggerPrototype
INSERT INTO hosts (hostid, host, name, status, description) VALUES (50006, 'Template-layout-test-001', 'Template-layout-test-001', 3, '');
INSERT INTO hosts_groups (hostgroupid, hostid, groupid) VALUES (50006, 50006, 1);
INSERT INTO hosts (hostid, host, name, status, description) VALUES (50007, 'Host-layout-test-001', 'Host-layout-test-001', 0, '');
INSERT INTO hosts_groups (hostgroupid, hostid, groupid) VALUES (50007, 50007, 4);
INSERT INTO interface (type, ip, dns, useip, port, main, hostid, interfaceid) VALUES (1, '127.0.7.1', '', '1', '10071', '1', 50007, 50019);
INSERT INTO interface (type, ip, dns, useip, port, main, hostid, interfaceid) VALUES (1, '127.0.7.1', '', '1', '10071', '1', 50006, 50020);
INSERT INTO items (itemid,type,hostid,name,key_,delay,history,trends,status,value_type,trapper_hosts,units,logtimefmt,templateid,valuemapid,params,ipmi_sensor,authtype,username,password,publickey,privatekey,flags,interfaceid,description,inventory_link,lifetime,posts,headers) VALUES (400580,0,50006,'Discovery-rule-layout-test-001','drule-layout-test001','30s','90d','365d',1,4,'','','',NULL,NULL,'','',0,'','','','',1,NULL,'',0,'50d','','');
INSERT INTO items (itemid,type,hostid,name,key_,delay,history,trends,status,value_type,trapper_hosts,units,logtimefmt,templateid,valuemapid,params,ipmi_sensor,authtype,username,password,publickey,privatekey,flags,interfaceid,description,inventory_link,lifetime,posts,headers) VALUES (400590,0,50007,'Discovery-rule-layout-test-002','drule-layout-test002','30s','90d','365d',0,4,'','','',NULL,NULL,'','',0,'','','','',1,NULL,'',0,'30','','');
INSERT INTO items (name, key_, hostid, value_type, itemid, flags, delay, params, description,posts,headers) VALUES ('Item-proto-layout-test-001', 'item-proto-layout-test001', 50006, 3, 400600, 2, 5, '', '','','');
INSERT INTO item_discovery (itemdiscoveryid, itemid, parent_itemid) values (513, 400600, 400580);
INSERT INTO items (name, key_, hostid, value_type, itemid, flags, delay, params, description,posts,headers) VALUES ('Item-proto-layout-test-002', 'item-proto-layout-test002', 50007, 3, 400610, 2, 5, '', '','','');
INSERT INTO item_discovery (itemdiscoveryid, itemid, parent_itemid) values (514, 400610, 400590);
INSERT INTO items (itemid,type,hostid,name,key_,delay,history,trends,status,value_type,trapper_hosts,units,logtimefmt,templateid,valuemapid,params,ipmi_sensor,authtype,username,password,publickey,privatekey,flags,interfaceid,description,inventory_link,lifetime,posts,headers) VALUES (400620,0,50006,'Item-layout-test-001','item-layout-test-001','30s','90d','365d',0,3,'','','',NULL,NULL,'','',0,'','','','',0,50020,'',0,'30','','');
INSERT INTO items (itemid,type,hostid,name,key_,delay,history,trends,status,value_type,trapper_hosts,units,logtimefmt,templateid,valuemapid,params,ipmi_sensor,authtype,username,password,publickey,privatekey,flags,interfaceid,description,inventory_link,lifetime,posts,headers) VALUES (400630,0,50007,'Item-layout-test-002','item-layout-test-002','30s','90d','365d',0,3,'','','',NULL,NULL,'','',0,'','','','',0,50019,'{{$A}}',0,'30','','');
INSERT INTO triggers (triggerid,expression,description,url,status,value,priority,lastchange,comments,error,templateid,type,state,flags) VALUES (100022,'{100022}=0','Trigger-proto-layout-test-001','',0,0,0,0,'','',NULL,0,0,2);
INSERT INTO functions (functionid,itemid,triggerid,name,parameter) VALUES (100022,400600,100022,'last','$,#1');
INSERT INTO triggers (triggerid, expression, description, comments, flags) VALUES (100023, '{100023}=0', 'Trigger-proto-layout-test-001', '', 2);
INSERT INTO functions (functionid, itemid, triggerid, name, parameter) VALUES (100023, 400610, 100023,'last','$,#1');
INSERT INTO triggers (triggerid,expression,description,url,status,value,priority,lastchange,comments,error,templateid,type,state,flags) VALUES (100024,'{100024}=0','Trigger-layout-test-001','',1,0,0,0,'','',NULL,0,0,0);
INSERT INTO triggers (triggerid,expression,description,url,status,value,priority,lastchange,comments,error,templateid,type,state,flags) VALUES (100025,'{100025}=0','Trigger-layout-test-002','',0,0,0,0,'','',NULL,0,0,0);
INSERT INTO functions (functionid,itemid,triggerid,name,parameter) VALUES (100024,400630,100024,'last','$,#1');
INSERT INTO functions (functionid,itemid,triggerid,name,parameter) VALUES (100025,400620,100025,'last','$,#1');

-- testFormMap.ZBX6840
INSERT INTO hosts (hostid, host, name, status, description) VALUES (50008, 'Host-map-test-zbx6840', 'Host-map-test-zbx6840', 0, '');
INSERT INTO hosts_groups (hostgroupid, hostid, groupid) VALUES (50008, 50008, 4);
INSERT INTO interface (type, ip, dns, useip, port, main, hostid, interfaceid) VALUES (1, '127.0.7.1', '', '1', '10071', '1', 50008, 50021);
INSERT INTO items (itemid,type,hostid,name,key_,delay,history,trends,status,value_type,trapper_hosts,units,logtimefmt,templateid,valuemapid,params,ipmi_sensor,authtype,username,password,publickey,privatekey,flags,interfaceid,description,inventory_link,lifetime,posts,headers) VALUES (400650,0,50008,'Item-layout-test-zbx6840','item-layout-test-002','30s','90d','365d',0,3,'','','',NULL,NULL,'','',0,'','','','',0,50021,'',0,'30','','');
INSERT INTO triggers (triggerid,expression,description,url,status,value,priority,lastchange,comments,error,templateid,type,state,flags) VALUES (100026,'{100026}=0 and {100027}=0','Trigger-map-test-zbx6840','',0,0,0,0,'','',NULL,0,0,0);
INSERT INTO functions (functionid,itemid,triggerid,name,parameter) VALUES (100026,400650,100026,'last','$,#1');
INSERT INTO functions (functionid,itemid,triggerid,name,parameter) VALUES (100027,42237,100026,'last','$,#1');
INSERT INTO sysmaps (sysmapid, name, width, height, backgroundid, label_type, label_location, highlight, expandproblem, markelements, show_unack, grid_size, grid_show, grid_align, label_format, label_type_host, label_type_hostgroup, label_type_trigger, label_type_map, label_type_image, label_string_host, label_string_hostgroup, label_string_trigger, label_string_map, label_string_image, iconmapid, expand_macros, severity_min, userid, private) VALUES (5, 'testZBX6840', 800, 600, NULL, 0, 0, 0, 0, 0, 0, 50, 1, 1, 0, 2, 2, 2, 2, 2, '', '', '', '', '', NULL, 0, 0, 1, 0);
INSERT INTO sysmaps_elements (selementid,sysmapid,elementid,elementtype,iconid_off,iconid_on,label,label_location,x,y,iconid_disabled,iconid_maintenance,elementsubtype,areatype,width,height,viewtype,use_iconmap) VALUES (8,5,10084,0,19,NULL,'Host element (Zabbix Server)',-1,413,268,NULL,NULL,0,0,200,200,0,0);
INSERT INTO sysmaps_elements (selementid,sysmapid,elementid,elementtype,iconid_off,iconid_on,label,label_location,x,y,iconid_disabled,iconid_maintenance,elementsubtype,areatype,width,height,viewtype,use_iconmap) VALUES (9,5,0,2,15,NULL,'Trigger element (zbx6840)',-1,213,218,NULL,NULL,0,0,200,200,0,0);
INSERT INTO sysmap_element_trigger (selement_triggerid, selementid, triggerid) VALUES (2,9,100026);

-- testPageHistory_CheckLayout

INSERT INTO hosts (hostid, host, name, status, description) VALUES (15003, 'testPageHistory_CheckLayout', 'testPageHistory_CheckLayout', 0, '');
INSERT INTO hosts_groups (hostgroupid, hostid, groupid) VALUES (15003, 15003, 4);
INSERT INTO interface (interfaceid, hostid, type, ip, useip, port, main) VALUES (15005, 15003, 1, '127.0.0.1', 1, '10050', 1);

INSERT INTO items (itemid, hostid, interfaceid, type, value_type, name, key_, delay, history, trends, status, units, valuemapid, params, description, flags, posts, headers) VALUES (15085, 15003, 15005, 0, 3, 'item_testPageHistory_CheckLayout_Numeric_Unsigned', 'numeric_unsigned[item_testpagehistory_checklayout]', '30s', '90d', '365d', 0, '', NULL, '', '', 0, '', '');
INSERT INTO items (itemid, hostid, interfaceid, type, value_type, name, key_, delay, history, trends, status, units, valuemapid, params, description, flags, posts, headers) VALUES (15086, 15003, 15005, 0, 0, 'item_testPageHistory_CheckLayout_Numeric_Float'   , 'numeric_float[item_testpagehistory_checklayout]'   , '30s', '90d', '365d', 0, '', NULL, '', '', 0, '', '');
INSERT INTO items (itemid, hostid, interfaceid, type, value_type, name, key_, delay, history,         status,                    params, description, flags, posts, headers) VALUES (15087, 15003, 15005, 0, 1, 'item_testPageHistory_CheckLayout_Character'       , 'character[item_testpagehistory_checklayout]'       , '30s', '90d',      0,           '', 'http://zabbix.com https://www.zabbix.com/career https://www.zabbix.com/contact', 0, '', '');
INSERT INTO items (itemid, hostid, interfaceid, type, value_type, name, key_, delay, history,         status,                    params, description, flags, posts, headers) VALUES (15088, 15003, 15005, 0, 4, 'item_testPageHistory_CheckLayout_Text'            , 'text[item_testpagehistory_checklayout]'            , '30s', '90d',      0,           '', 'These urls should be clickable: https://zabbix.com https://www.zabbix.com/career', 0, '', '');
INSERT INTO items (itemid, hostid, interfaceid, type, value_type, name, key_, delay, history,         status,                    params, description, flags, posts, headers) VALUES (15089, 15003, 15005, 0, 2, 'item_testPageHistory_CheckLayout_Log'             , 'log[item_testpagehistory_checklayout]'             , '30s', '90d',      0,           '', '', 0, '', '');
INSERT INTO items (itemid, hostid, interfaceid, type, value_type, name, key_, delay, history,         status,                    params, description, flags, posts, headers) VALUES (15090, 15003, 15005, 0, 2, 'item_testPageHistory_CheckLayout_Log_2'           , 'log[item_testpagehistory_checklayout, 2]'          , '30s', '90d',      0,           '', 'Non-clickable description', 0, '', '');
INSERT INTO items (itemid, hostid, interfaceid, type, value_type, name, key_, delay, history,         status,                    params, description, flags, posts, headers) VALUES (15091, 15003, 15005, 0, 2, 'item_testPageHistory_CheckLayout_Eventlog'        , 'eventlog[item_testpagehistory_checklayout]'        , '30s', '90d',      0,           '', 'https://zabbix.com', 0, '', '');
INSERT INTO items (itemid, hostid, interfaceid, type, value_type, name, key_, delay, history,         status,                    params, description, flags, posts, headers) VALUES (15092, 15003, 15005, 0, 2, 'item_testPageHistory_CheckLayout_Eventlog_2'      , 'eventlog[item_testpagehistory_checklayout, 2]'     , '30s', '90d',      0,           '', 'The following url should be clickable: https://zabbix.com', 0, '', '');

-- testFormFilterProblems, testFormFilterHosts
INSERT INTO users (userid, username, passwd, autologin, autologout, lang, refresh, roleid, theme, attempt_failed, attempt_clock, rows_per_page) VALUES (92, 'filter-create', '$2y$10$nA7hh4cZ5oHM.GgXPqzZ/e/vaD1LYcOi.3ZfulCjZV/9H4PFtIKnK', 0, 0, 'default', 30, 3, 'default', 0, 0, 50);
INSERT INTO users_groups (id, usrgrpid, userid) VALUES (106, 7, 92);
INSERT INTO users (userid, username, passwd, autologin, autologout, lang, refresh, roleid, theme, attempt_failed, attempt_clock, rows_per_page) VALUES (93, 'filter-delete', '$2y$10$z9toljmutmrQqkrl6BZiGO2kvQNcfN4wY.Pi00CeyhFMwPRIYBt16', 0, 0, 'default', 30, 3, 'default', 0, 0, 50);
INSERT INTO users_groups (id, usrgrpid, userid) VALUES (107, 7, 93);
INSERT INTO users (userid, username, passwd, autologin, autologout, lang, refresh, roleid, theme, attempt_failed, attempt_clock, rows_per_page) VALUES (94, 'filter-update', '$2y$10$rHPaFkVgIx.ceaZYTlMTiuH9HyCv5M/GXQkrCyQLcK2sdubp303ze', 0, 0, 'default', 30, 3, 'default', 0, 0, 50);
INSERT INTO users_groups (id, usrgrpid, userid) VALUES (108, 7, 94);

INSERT INTO profiles (profileid, userid, idx, idx2, value_id, value_int, value_str, type) VALUES (24, 93, 'web.monitoring.problem.properties', 0, 0, 0, '{"filter_name":""}', 3);
INSERT INTO profiles (profileid, userid, idx, idx2, value_id, value_int, value_str, type) VALUES (25, 93, 'web.monitoring.problem.properties', 1, 0, 0, '{"hostids":["10084"],"filter_name":"delete_problems_1"}', 3);
INSERT INTO profiles (profileid, userid, idx, idx2, value_id, value_int, value_str, type) VALUES (30, 93, 'web.monitoring.problem.properties', 2, 0, 0, '{"filter_name":"delete_problems_2"}', 3);
INSERT INTO profiles (profileid, userid, idx, idx2, value_id, value_int, value_str, type) VALUES (20, 93, 'web.monitoring.hosts.properties', 0, 0, 0, '{"filter_name":""}', 3);
INSERT INTO profiles (profileid, userid, idx, idx2, value_id, value_int, value_str, type) VALUES (21, 93, 'web.monitoring.hosts.properties', 1, 0, 0, '{"groupids":["4"],"filter_name":"delete_hosts_1"}', 3);
INSERT INTO profiles (profileid, userid, idx, idx2, value_id, value_int, value_str, type) VALUES (31, 93, 'web.monitoring.hosts.properties', 2, 0, 0, '{"filter_name":"delete_hosts_2"}', 3);

INSERT INTO profiles (profileid, userid, idx, idx2, value_id, value_int, value_str, type) VALUES (26, 94, 'web.monitoring.problem.properties', 0, 0, 0, '{"filter_name":""}', 3);
INSERT INTO profiles (profileid, userid, idx, idx2, value_id, value_int, value_str, type) VALUES (27, 94, 'web.monitoring.problem.properties', 1, 0, 0, '{"filter_name":"update_tab","filter_show_counter":1,"show_timeline":"0"}', 3);
INSERT INTO profiles (profileid, userid, idx, idx2, value_id, value_int, value_str, type) VALUES (28, 94, 'web.monitoring.hosts.properties', 0, 0, 0, '{"filter_name":""}', 3);
INSERT INTO profiles (profileid, userid, idx, idx2, value_id, value_int, value_str, type) VALUES (29, 94, 'web.monitoring.hosts.properties', 1, 0, 0, '{"filter_name":"update_tab","filter_show_counter":1}', 3);

-- testTimezone
INSERT INTO users (userid, username, passwd, autologin, autologout, lang, refresh, roleid, theme, attempt_failed, attempt_clock, rows_per_page) VALUES (9, 'test-timezone', '$2y$10$TUIJdrXgEUaoCmbOdhiLhe8kWc3M.EE.paOv0rC7bgSP2til3643O', 0, 0, 'default', 30, 3, 'default', 0, 0, 50);
INSERT INTO usrgrp (usrgrpid, name) VALUES (92, 'Test timezone');
INSERT INTO users_groups (id, usrgrpid, userid) VALUES (105, 92, 9);

-- testUrlUserPermissions
INSERT INTO users (userid, username, passwd, autologin, autologout, lang, refresh, roleid, theme, attempt_failed, attempt_clock, rows_per_page, url) VALUES (40, 'admin-zabbix', '$2y$10$HuvU0X0vGitK8YhwyxILbOVU6oxYNF.BqsOhaieVBvDiGlxgxriay', 0, 0, 'en_US', 30, 2, 'default', 0, 0, 50, 'zabbix.php?action=toptriggers.list');
INSERT INTO users_groups (id, usrgrpid, userid) VALUES (60, 7, 40);
INSERT INTO users (userid, username, passwd, autologin, autologout, lang, refresh, roleid, theme, attempt_failed, attempt_clock, rows_per_page) VALUES (50, 'user-zabbix', '$2y$10$MZQTU3/7XsECy1DbQqvn/eaoPoMDgMYJ7Ml1wYon1dC0NfwM9E3zu', 0, 0, 'en_US', 30, 1, 'default', 0, 0, 50);
INSERT INTO users_groups (id, usrgrpid, userid) VALUES (70, 7, 50);

-- testPageDashboard Favorites
INSERT INTO profiles (profileid,userid,idx,value_id,value_str,source,type) VALUES (1,1,'web.favorite.sysmapids',1,'','sysmapid',1);
INSERT INTO profiles (profileid,userid,idx,value_id,value_str,source,type) VALUES (2,1,'web.favorite.graphids',42258,'','itemid',1);

-- testFormAdministrationUserGroups
INSERT INTO usrgrp (usrgrpid, name) VALUES (130, 'Selenium user group');
INSERT INTO usrgrp (usrgrpid, name) VALUES (140, 'Selenium user group in scripts');
INSERT INTO usrgrp (usrgrpid, name) VALUES (150, 'Selenium user group in configuration');
INSERT INTO scripts (scriptid, type, name, command, host_access, usrgrpid, groupid, description, scope) VALUES (5, 0, 'Selenium script','test',2,140,NULL,'selenium script description', 1);
UPDATE config SET alert_usrgrpid = 150 WHERE configid = 1;

-- Disable warning if Zabbix server is down
UPDATE config SET server_check_interval = 0 WHERE configid = 1;
-- Super admin rows per page
UPDATE users SET rows_per_page = 100 WHERE userid = 1;

-- test data for testPageAdministrationGeneralIconMapping and testFormAdministrationGeneralIconMapping
INSERT INTO icon_map (iconmapid, name, default_iconid) VALUES (100, 'Icon mapping one', 10);
INSERT INTO icon_mapping (iconmappingid, iconmapid, iconid, inventory_link, expression, sortorder) VALUES (1, 100, 2, 1, 'expression one', 0);
INSERT INTO icon_mapping (iconmappingid, iconmapid, iconid, inventory_link, expression, sortorder) VALUES (2, 100, 2, 1, 'expression two', 1);
INSERT INTO icon_map (iconmapid, name, default_iconid) VALUES (101, 'Icon mapping for update', 15);
INSERT INTO icon_mapping (iconmappingid, iconmapid, iconid, inventory_link, expression, sortorder) VALUES (3, 101, 5, 4, '(1!@#$%^-=2*)', 0);
INSERT INTO icon_map (iconmapid, name, default_iconid) VALUES (102, 'Icon mapping testForm update expression', 16);
INSERT INTO icon_mapping (iconmappingid, iconmapid, iconid, inventory_link, expression, sortorder) VALUES (4, 102, 6, 5, 'one more expression', 0);
INSERT INTO icon_map (iconmapid, name, default_iconid) VALUES (103, 'Icon mapping to check delete functionality', 10);
INSERT INTO icon_mapping (iconmappingid, iconmapid, iconid, inventory_link, expression, sortorder) VALUES (5, 103, 2, 1, 'expression 1', 0);
INSERT INTO icon_mapping (iconmappingid, iconmapid, iconid, inventory_link, expression, sortorder) VALUES (6, 103, 2, 1, 'expression 2', 1);
INSERT INTO icon_mapping (iconmappingid, iconmapid, iconid, inventory_link, expression, sortorder) VALUES (7, 103, 2, 1, 'expression 3', 2);
INSERT INTO icon_mapping (iconmappingid, iconmapid, iconid, inventory_link, expression, sortorder) VALUES (8, 103, 2, 1, 'expression 4', 3);
INSERT INTO icon_map (iconmapid, name, default_iconid) VALUES (104, 'used_by_map', 9);
INSERT INTO icon_mapping (iconmappingid, iconmapid, iconid, inventory_link, expression, sortorder) VALUES (9, 104, 2, 1, 'This Icon map used by map', 0);
INSERT INTO sysmaps (sysmapid, name, width, height, backgroundid, label_type, label_location, highlight, expandproblem, markelements, show_unack, iconmapid, userid, private) VALUES (6, 'Map with icon mapping', 800, 600, NULL, 0, 0, 0, 1, 0, 0, 104, 1, 1);
INSERT INTO icon_map (iconmapid, name, default_iconid) VALUES (105, 'Icon mapping to check clone functionality', 10);
INSERT INTO icon_mapping (iconmappingid, iconmapid, iconid, inventory_link, expression, sortorder) VALUES (10, 105, 2, 1, 'expression 1 for clone', 0);
INSERT INTO icon_mapping (iconmappingid, iconmapid, iconid, inventory_link, expression, sortorder) VALUES (11, 105, 2, 1, 'expression 2 for clone', 1);
INSERT INTO icon_mapping (iconmappingid, iconmapid, iconid, inventory_link, expression, sortorder) VALUES (12, 105, 2, 1, 'expression 3 for clone', 2);
INSERT INTO icon_mapping (iconmappingid, iconmapid, iconid, inventory_link, expression, sortorder) VALUES (13, 105, 2, 1, 'expression 4 for clone', 3);

-- Create two triggers with event
INSERT INTO triggers (description,expression,recovery_mode,type,url,priority,comments,manual_close,status,correlation_mode,recovery_expression,correlation_tag,triggerid) VALUES ('Test trigger to check tag filter on problem page','{100185}>100','0','0','','3','','1','0','0','','','99250');
INSERT INTO functions (functionid,triggerid,itemid,name,parameter) VALUES ('100185','99250','42253','avg','$,5m');
INSERT INTO trigger_tag (tag,value,triggerid,triggertagid) VALUES ('Service','abc','99250','8997');
INSERT INTO trigger_tag (tag,value,triggerid,triggertagid) VALUES ('service','abcdef','99250','8998');
INSERT INTO trigger_tag (tag,value,triggerid,triggertagid) VALUES ('Database','','99250','8999');
INSERT INTO events (eventid,source,object,objectid,clock,ns,value,name,severity) VALUES (92,0,0,99250,1603456428,128786843,1,'Test trigger to check tag filter on problem page',3);
INSERT INTO event_tag (eventtagid,eventid,tag,value) VALUES (90,92,'Service','abc'),(91,92,'service','abcdef'),(92,92,'Database',''),(98,92,'Tag4',''),(99,92,'Tag5','5');
INSERT INTO problem (eventid,source,object,objectid,clock,ns,name,severity) VALUES (92,0,0,99250,1603456428,128786843,'Test trigger to check tag filter on problem page',3);
INSERT INTO problem_tag (problemtagid,eventid,tag,value) VALUES (90,92,'Service','abc'),(91,92,'service','abcdef'),(92,92,'Database',''),(98,92,'Tag4',''),(99,92,'Tag5','5');

INSERT INTO triggers (description,expression,recovery_mode,type,url,priority,comments,manual_close,status,correlation_mode,recovery_expression,correlation_tag,triggerid) VALUES ('Test trigger with tag','{100186}>100','0','0','','2','','1','0','0','','','99251');
INSERT INTO functions (functionid,triggerid,itemid,name,parameter) VALUES ('100186','99251','42253','avg','$,5m');
INSERT INTO trigger_tag (tag,value,triggerid,triggertagid) VALUES ('Service','abc','99251','9000');
INSERT INTO events (eventid,source,object,objectid,clock,ns,value,name,severity) VALUES (93,0,0,99251,1603466628,128786843,1,'Test trigger with tag',2);
INSERT INTO event_tag (eventtagid,eventid,tag,value) VALUES (93,93,'Service','abc');
INSERT INTO problem (eventid,source,object,objectid,clock,ns,name,severity) VALUES (93,0,0,99251,1603466628,128786843,'Test trigger with tag',2);
INSERT INTO problem_tag (problemtagid,eventid,tag,value) VALUES (93,93,'Service','abc');

-- Tag based permissions
INSERT INTO usrgrp (usrgrpid, name) VALUES (90, 'Selenium user group for tag permissions AAA');
INSERT INTO usrgrp (usrgrpid, name) VALUES (91, 'Selenium user group for tag permissions BBB');
INSERT INTO users (userid, username, passwd, autologin, autologout, lang, refresh, roleid, theme, attempt_failed, attempt_clock, rows_per_page) VALUES (90, 'Tag-user', '$2y$10$UpgaksQrfBNgJVTZ8Zy53eVE6gaRcGhh1WQZojBAw2GGGh3ZXIoSi', 0, 0, 'en_US', 30, 1, 'default', 0, 0, 50);
INSERT INTO users_groups (id, usrgrpid, userid) VALUES (90, 90, 90);
INSERT INTO users_groups (id, usrgrpid, userid) VALUES (91, 91, 90);
-- Tag based permissions: host group, host, item, two triggers
INSERT INTO hstgrp (groupid, name, type) VALUES (50004, 'Host group for tag permissions', 0);
INSERT INTO hosts (hostid, host, name, status, description) VALUES (50009, 'Host for tag permissions', 'Host for tag permissions', 0, '');
INSERT INTO hosts_groups (hostgroupid, hostid, groupid) VALUES (90280, 50009, 50004);
INSERT INTO interface (type, ip, dns, useip, port, main, hostid, interfaceid) VALUES (1, '127.0.0.1', '', '1', '10050', '1', 50009, 50022);
INSERT INTO items (itemid, name, key_, hostid, interfaceid, delay, value_type, params, description, posts, headers) VALUES (400660, 'tag.item', 'tag.key', 50009, 50022, '30s', 3, '', '', '', '');
INSERT INTO triggers (triggerid, description, expression, value, state, lastchange, comments) VALUES (100027, 'Trigger for tag permissions MySQL', '{100028}=0', 0, 1, '1339761311', '');
INSERT INTO functions (functionid, itemid, triggerid, name, parameter) VALUES (100028, 400660, 100027, 'last', '$,#1');
INSERT INTO trigger_tag (triggertagid, tag, value, triggerid) VALUES (9001, 'Service','MySQL', 100027);
INSERT INTO triggers (triggerid, description, expression, value, state, lastchange, comments) VALUES (100028, 'Trigger for tag permissions Oracle', '{100029}=0', 0, 1, '1339761311', '');
INSERT INTO functions (functionid, itemid, triggerid, name, parameter) VALUES (100029, 400660, 100028, 'last', '$,#1');
INSERT INTO trigger_tag (triggertagid, tag, value, triggerid) VALUES (9002, 'Service','Oracle', 100028);
-- Tag based permissions: triggers problems events
INSERT INTO events (eventid,source,object,objectid,clock,ns,value,name) VALUES (94,0,0,100027,1603456528,128786843,1,'Trigger for tag permissions MySQL');
INSERT INTO event_tag (eventtagid,eventid,tag,value) VALUES (94,94,'Service','MySQL');
INSERT INTO problem (eventid,source,object,objectid,clock,ns,name) VALUES (94,0,0,100027,1603456528,128786843,'Trigger for tag permissions MySQL');
INSERT INTO problem_tag (problemtagid,eventid,tag,value) VALUES (94,94,'Service','MySQL');
INSERT INTO events (eventid,source,object,objectid,clock,ns,value,name) VALUES (95,0,0,100028,1603466728,128786843,1,'Trigger for tag permissions Oracle');
INSERT INTO event_tag (eventtagid,eventid,tag,value) VALUES (95,95,'Service','Oracle');
INSERT INTO problem (eventid,source,object,objectid,clock,ns,name) VALUES (95,0,0,100028,1603466728,128786843,'Trigger for tag permissions Oracle');
INSERT INTO problem_tag (problemtagid,eventid,tag,value) VALUES (95,95,'Service','Oracle');
-- Tag based permissions: Read-write permissions to host group
INSERT INTO rights (rightid,groupid,permission,id) VALUES (1,90,3,50004);
INSERT INTO rights (rightid,groupid,permission,id) VALUES (2,91,3,50004);

-- host prototypes
INSERT INTO hosts (hostid, host, name, status, description, flags) VALUES (90001, 'Host for host prototype tests', 'Host for host prototype tests', 0, '', 0);
INSERT INTO hosts_groups (hostgroupid, hostid, groupid) VALUES (99000, 90001, 4);
INSERT INTO interface (interfaceid, hostid, main, type, useip, ip, dns, port) values (50024,90001,1,1,1,'127.0.0.1','','10050');
INSERT INTO items (name, key_, hostid, value_type, itemid, interfaceid, flags, delay, params, description, posts, headers) VALUES ('Discovery rule 1', 'key1', 90001, 4, 90001, 50024, 1, '30s', '', '', '', '');
INSERT INTO items (name, key_, hostid, value_type, itemid, interfaceid, flags, delay, params, description, posts, headers) VALUES ('Discovery rule 2', 'key2', 90001, 4, 90002, 50024, 1, '30s', '', '', '', '');
INSERT INTO items (name, key_, hostid, value_type, itemid, interfaceid, flags, delay, params, description, posts, headers) VALUES ('Discovery rule 3', 'key3', 90001, 4, 90003, 50024, 1, '30s', '', '', '', '');
INSERT INTO hosts (hostid, host, name, status, description, flags) VALUES (90002, 'Host prototype {#1}', 'Host prototype {#1}', 0, '', 2);
INSERT INTO hosts (hostid, host, name, status, description, flags) VALUES (90003, 'Host prototype {#2}', 'Host prototype {#2}', 1, '', 2);
INSERT INTO hosts (hostid, host, name, status, description, flags) VALUES (90004, 'Host prototype {#3}', 'Host prototype {#3}', 0, '', 2);
INSERT INTO hosts (hostid, host, name, status, description, flags) VALUES (90005, 'Host prototype {#4}', 'Host prototype {#4}', 0, '', 2);
INSERT INTO hosts (hostid, host, name, status, description, flags) VALUES (90006, 'Host prototype {#5}', 'Host prototype {#5}', 0, '', 2);
INSERT INTO hosts (hostid, host, name, status, description, flags) VALUES (90007, 'Host prototype {#6}', 'Host prototype {#6}', 0, '', 2);
INSERT INTO hosts (hostid, host, name, status, description, flags) VALUES (90008, 'Host prototype {#7}', 'Host prototype {#7}', 0, '', 2);
INSERT INTO hosts (hostid, host, name, status, description, flags) VALUES (90009, 'Host prototype {#8}', 'Host prototype {#8}', 0, '', 2);
INSERT INTO hosts (hostid, host, name, status, description, flags) VALUES (90010, 'Host prototype {#9}', 'Host prototype {#9}', 0, '', 2);
INSERT INTO hosts (hostid, host, name, status, description, flags) VALUES (90011, 'Host prototype {#10}', 'Host prototype {#10}', 0, '', 2);
INSERT INTO hosts (hostid, host, name, status, description, flags) VALUES (90012, 'Host prototype {#33}', 'Host prototype visible name', 0, '', 2);
INSERT INTO host_discovery (hostid, parent_itemid) VALUES (90002, 90001);
INSERT INTO host_discovery (hostid, parent_itemid) VALUES (90003, 90001);
INSERT INTO host_discovery (hostid, parent_itemid) VALUES (90004, 90001);
INSERT INTO host_discovery (hostid, parent_itemid) VALUES (90012, 90001);
INSERT INTO host_discovery (hostid, parent_itemid) VALUES (90005, 90002);
INSERT INTO host_discovery (hostid, parent_itemid) VALUES (90006, 90002);
INSERT INTO host_discovery (hostid, parent_itemid) VALUES (90007, 90002);
INSERT INTO host_discovery (hostid, parent_itemid) VALUES (90008, 90003);
INSERT INTO host_discovery (hostid, parent_itemid) VALUES (90009, 90003);
INSERT INTO host_discovery (hostid, parent_itemid) VALUES (90010, 90003);
INSERT INTO host_discovery (hostid, parent_itemid) VALUES (90011, 90003);
INSERT INTO group_prototype (group_prototypeid, hostid, name, groupid, templateid) VALUES (1000, 90002, '', 5, NULL);
INSERT INTO group_prototype (group_prototypeid, hostid, name, groupid, templateid) VALUES (1001, 90003, '', 5, NULL);
INSERT INTO group_prototype (group_prototypeid, hostid, name, groupid, templateid) VALUES (1019, 90003, '{#FSNAME}', NULL, NULL);
INSERT INTO group_prototype (group_prototypeid, hostid, name, groupid, templateid) VALUES (1020, 90012, '', 5, NULL);
INSERT INTO group_prototype (group_prototypeid, hostid, name, groupid, templateid) VALUES (1002, 90004, '', 5, NULL);
INSERT INTO group_prototype (group_prototypeid, hostid, name, groupid, templateid) VALUES (1003, 90005, '', 5, NULL);
INSERT INTO group_prototype (group_prototypeid, hostid, name, groupid, templateid) VALUES (1004, 90006, '', 5, NULL);
INSERT INTO group_prototype (group_prototypeid, hostid, name, groupid, templateid) VALUES (1005, 90007, '', 5, NULL);
INSERT INTO group_prototype (group_prototypeid, hostid, name, groupid, templateid) VALUES (1006, 90008, '', 5, NULL);
INSERT INTO group_prototype (group_prototypeid, hostid, name, groupid, templateid) VALUES (1007, 90009, '', 5, NULL);
INSERT INTO group_prototype (group_prototypeid, hostid, name, groupid, templateid) VALUES (1008, 90010, '', 5, NULL);
INSERT INTO group_prototype (group_prototypeid, hostid, name, groupid, templateid) VALUES (1009, 90011, '', 5, NULL);

INSERT INTO hosts_templates (hosttemplateid, hostid, templateid) VALUES (50003, 90003, 10001);

INSERT INTO hostmacro (hostmacroid, hostid, macro, value, description) VALUES (99009, 90012, '{$PROTOYPE_MACRO_1}', 'Prototype macro value 1', 'Prototype macro description 1');
INSERT INTO hostmacro (hostmacroid, hostid, macro, value, description) VALUES (99010, 90012, '{$PROTOYPE_MACRO_2}', 'Prototype macro value 2', 'Prototype macro description 2');

-- testInheritanceHostPrototype
INSERT INTO hstgrp (groupid, name, type) VALUES (50019, 'Inheritance test', 0);
INSERT INTO hstgrp (groupid, name, type) VALUES (50023, 'Inheritance test', 1);
INSERT INTO hosts (hostid, host, name, flags, templateid, description) VALUES (99000, 'testInheritanceHostPrototype {#TEST}', 'testInheritanceHostPrototype {#TEST}', 2, NULL, '');
INSERT INTO hosts (hostid, host, name, flags, templateid, description) VALUES (99001, 'testInheritanceHostPrototype {#TEST}', 'testInheritanceHostPrototype {#TEST}', 2, 99000, '');
INSERT INTO host_discovery (hostid, parent_hostid, parent_itemid, host, lastcheck, ts_delete) VALUES (99000, NULL, 15011, '', 0, 0);
INSERT INTO host_discovery (hostid, parent_hostid, parent_itemid, host, lastcheck, ts_delete) VALUES (99001, NULL, 15016, '', 0, 0);
INSERT INTO group_prototype (group_prototypeid, hostid, name, groupid, templateid) VALUES (1010, 99000, '', 50019, NULL);
INSERT INTO group_prototype (group_prototypeid, hostid, name, groupid, templateid) VALUES (1011, 99001, '', 50019, 1010);
INSERT INTO hosts (hostid, host, name, status, description) VALUES (99006, 'Inheritance test template with host prototype', 'Inheritance test template with host prototype', 3, '');
INSERT INTO hosts_groups (hostgroupid, hostid, groupid) VALUES (99006, 99006, 50023);
INSERT INTO items (itemid, hostid, type, name, key_, delay, value_type, formula, params, description, posts, headers, flags) VALUES (99083, 99006, 2, 'Discovery rule for host prototype test', 'key_test', '30s', 4, '', '', '', '', '', 1);
INSERT INTO hosts (hostid, host, name, status, description, flags) VALUES (99007, 'Host prototype for update {#TEST}', 'Host prototype for update {#TEST}', 0, '', 2);
INSERT INTO group_prototype (group_prototypeid, hostid, name, groupid, templateid) VALUES (1012, 99007, '', 50019, NULL);
INSERT INTO host_discovery (hostid, parent_hostid, parent_itemid, host, lastcheck, ts_delete) VALUES (99007, NULL, 99083, '', 0, 0);
INSERT INTO hosts (hostid, host, name, status, description, flags) VALUES (99009, 'Host prototype for delete {#TEST}', 'Host prototype for delete {#TEST}', 0, '', 2);
INSERT INTO group_prototype (group_prototypeid, hostid, name, groupid, templateid) VALUES (1013, 99009, '', 50019, NULL);
INSERT INTO host_discovery (hostid, parent_hostid, parent_itemid, host, lastcheck, ts_delete) VALUES (99009, NULL, 99083, '', 0, 0);
INSERT INTO hosts (hostid, host, name, status, description) VALUES (99004, 'Host for inheritance host prototype tests', 'Host for inheritance host prototype tests', 0, '');
INSERT INTO interface (interfaceid, hostid, main, type, useip, ip, dns, port) VALUES (10026,99004,1,1,1,'127.0.0.1','','10050');
INSERT INTO hosts_groups (hostgroupid, hostid, groupid) VALUES (99004, 99004, 50019);
INSERT INTO hosts_templates (hosttemplateid, hostid, templateid) VALUES (15004, 99004, 99006);
INSERT INTO items (itemid, hostid, type, name, key_, delay, value_type, formula, params, description, posts, headers, templateid, flags) VALUES (99084, 99004, 2, 'Discovery rule for host prototype test', 'key_test', '30s', 4, '', '', '', '', '', 99083, 1);
INSERT INTO hosts (hostid, host, name, status, description, templateid, flags) VALUES (99008, 'Host prototype for update {#TEST}', 'Host prototype for update {#TEST}', 0, '', 99007, 2);
INSERT INTO group_prototype (group_prototypeid, hostid, name, groupid, templateid) VALUES (1014, 99008, '', 50019, 1002);
INSERT INTO host_discovery (hostid, parent_hostid, parent_itemid, host, lastcheck, ts_delete) VALUES (99008, NULL, 99084, '', 0, 0);
INSERT INTO hosts (hostid, host, name, status, description, templateid, flags) VALUES (99010, 'Host prototype for delete {#TEST}', 'Host prototype for delete {#TEST}', 0, '', 99009, 2);
INSERT INTO group_prototype (group_prototypeid, hostid, name, groupid, templateid) VALUES (1015, 99010, '', 50019, 1004);
INSERT INTO host_discovery (hostid, parent_hostid, parent_itemid, host, lastcheck, ts_delete) VALUES (99010, NULL, 99084, '', 0, 0);

INSERT INTO hosts (hostid, host, name, status, description, flags) VALUES (99060, 'Host prototype for Clone {#TEST}', 'Host prototype for Clone {#TEST}', 1, '', 2);
INSERT INTO group_prototype (group_prototypeid, hostid, name, groupid, templateid) VALUES (1023, 99060, '', 50019, NULL);
INSERT INTO group_prototype (group_prototypeid, hostid, name, groupid, templateid) VALUES (1024, 99060, '{#GROUP_PROTO}',NULL, NULL);
INSERT INTO host_discovery (hostid, parent_hostid, parent_itemid, host, lastcheck, ts_delete) VALUES (99060, NULL, 99083, '', 0, 0);

INSERT INTO hosts (hostid, host, name, status, description, templateid, flags) VALUES (99055, 'Host prototype for Clone {#TEST}', 'Host prototype for Clone {#TEST}', 1, '', 99060, 2);
INSERT INTO group_prototype (group_prototypeid, hostid, name, groupid, templateid) VALUES (1025, 99055, '', 50019, 1024);
INSERT INTO group_prototype (group_prototypeid, hostid, name, groupid, templateid) VALUES (1026, 99055, '{#GROUP_PROTO}',NULL, 1023);
INSERT INTO host_discovery (hostid, parent_hostid, parent_itemid, host, lastcheck, ts_delete) VALUES (99055, NULL, 99084, '', 0, 0);

-- testFormItemHttpAgent
INSERT INTO hosts (hostid, host, name, status, description) VALUES (50010, 'Host for different item types', 'Host for different items types', 0, '');
INSERT INTO hosts_groups (hostgroupid, hostid, groupid) VALUES (90281, 50010, 4);
INSERT INTO interface (interfaceid, hostid, main, type, useip, ip, dns, port) values (50023,50010,1,1,1,'127.0.0.1','','10050');
INSERT INTO items (itemid, type, hostid, name, description, key_, delay, interfaceid, params, formula, url, posts, query_fields, headers) VALUES (99004, 19, 50010, 'Http agent item form', '{$_} {$NONEXISTING}', 'http-item-form', 30, 50023, '', '', 'zabbix.com', '', '[{"user":"admin"}]','Content-Type: text/plain');
INSERT INTO items (itemid, type, hostid, name, description, key_, delay, interfaceid, params, formula, url, posts, query_fields, headers) VALUES (99005, 19, 50010, 'Http agent item for update', '{$LOCALIP} {$A}', 'http-item-update', 30, 50023, '', '', 'zabbix.com', '', '[{"user":"admin"}]','Content-Type: text/plain');
INSERT INTO items (itemid, type, hostid, name, description, key_, delay, interfaceid, params, formula, url, posts, headers) VALUES (99006, 19, 50010, 'Http agent item for delete', '{$A} and IP number {$LOCALIP}', 'http-item-delete', 30, 50023, '', '', 'zabbix.com', '', '');
INSERT INTO valuemap (valuemapid, hostid, name) VALUES (5501, 50010, 'Service state');
INSERT INTO valuemap_mapping (valuemap_mappingid, valuemapid, value, newvalue, sortorder) VALUES (55001, 5501, 0, 'Down', 0);
INSERT INTO valuemap_mapping (valuemap_mappingid, valuemapid, value, newvalue, sortorder) VALUES (55002, 5501, 1, 'Up', 1);

-- testPageProblems_TagPriority
INSERT INTO triggers (description,expression,recovery_mode,type,url,priority,comments,manual_close,status,correlation_mode,recovery_expression,correlation_tag,triggerid) VALUES ('First test trigger with tag priority','{100181}>100','0','1','','2','','1','0','0','','','99252');
INSERT INTO functions (functionid,triggerid,itemid,name,parameter) VALUES ('100181','99252','42253','avg','$,5m');
INSERT INTO trigger_tag (tag,value,triggerid,triggertagid) VALUES ('Delta','d','99252','9005');
INSERT INTO trigger_tag (tag,value,triggerid,triggertagid) VALUES ('Beta','b','99252','9006');
INSERT INTO trigger_tag (tag,value,triggerid,triggertagid) VALUES ('Alpha','a','99252','9007');
INSERT INTO trigger_tag (tag,value,triggerid,triggertagid) VALUES ('Gamma','g','99252','9008');
INSERT INTO events (eventid,source,object,objectid,clock,ns,value,name,severity) VALUES (96,0,0,99252,1534495628,128786843,1,'First test trigger with tag priority',2);
INSERT INTO event_tag (eventtagid,eventid,tag,value) VALUES (100,96,'Delta','d');
INSERT INTO event_tag (eventtagid,eventid,tag,value) VALUES (101,96,'Beta','b');
INSERT INTO event_tag (eventtagid,eventid,tag,value) VALUES (102,96,'Alpha','a');
INSERT INTO event_tag (eventtagid,eventid,tag,value) VALUES (103,96,'Gamma','g');
INSERT INTO problem (eventid,source,object,objectid,clock,ns,name,severity) VALUES (96,0,0,99252,1534495628,128786843,'First test trigger with tag priority',2);
INSERT INTO problem_tag (problemtagid,eventid,tag,value) VALUES (100,96,'Delta','d');
INSERT INTO problem_tag (problemtagid,eventid,tag,value) VALUES (101,96,'Beta','b');
INSERT INTO problem_tag (problemtagid,eventid,tag,value) VALUES (102,96,'Alpha','a');
INSERT INTO problem_tag (problemtagid,eventid,tag,value) VALUES (103,96,'Gamma','g');

INSERT INTO triggers (description,expression,recovery_mode,type,url,priority,comments,manual_close,status,correlation_mode,recovery_expression,correlation_tag,triggerid) VALUES ('Second test trigger with tag priority','{100182}>100','0','1','','2','','1','0','0','','','99253');
INSERT INTO functions (functionid,triggerid,itemid,name,parameter) VALUES ('100182','99253','42253','avg','$,5m');
INSERT INTO trigger_tag (tag,value,triggerid,triggertagid) VALUES ('Zeta','z','99253','9009');
INSERT INTO trigger_tag (tag,value,triggerid,triggertagid) VALUES ('Beta','b','99253','9010');
INSERT INTO trigger_tag (tag,value,triggerid,triggertagid) VALUES ('Epsilon','e','99253','9011');
INSERT INTO trigger_tag (tag,value,triggerid,triggertagid) VALUES ('Eta','e','99253','9012');
INSERT INTO events (eventid,source,object,objectid,clock,ns,value,name,severity) VALUES (97,0,0,99253,1534495628,128786843,1,'Second test trigger with tag priority',2);
INSERT INTO event_tag (eventtagid,eventid,tag,value) VALUES (104,97,'Zeta','z');
INSERT INTO event_tag (eventtagid,eventid,tag,value) VALUES (105,97,'Beta','b');
INSERT INTO event_tag (eventtagid,eventid,tag,value) VALUES (106,97,'Epsilon','e');
INSERT INTO event_tag (eventtagid,eventid,tag,value) VALUES (107,97,'Eta','e');
INSERT INTO problem (eventid,source,object,objectid,clock,ns,name,severity) VALUES (97,0,0,99253,1534495628,128786843,'Second test trigger with tag priority',2);
INSERT INTO problem_tag (problemtagid,eventid,tag,value) VALUES (104,97,'Zeta','z');
INSERT INTO problem_tag (problemtagid,eventid,tag,value) VALUES (105,97,'Beta','b');
INSERT INTO problem_tag (problemtagid,eventid,tag,value) VALUES (106,97,'Epsilon','e');
INSERT INTO problem_tag (problemtagid,eventid,tag,value) VALUES (107,97,'Eta','e');

INSERT INTO triggers (description,expression,recovery_mode,type,url,priority,comments,manual_close,status,correlation_mode,recovery_expression,correlation_tag,triggerid) VALUES ('Third test trigger with tag priority','{100183}>100','0','1','','2','','1','0','0','','','99254');
INSERT INTO functions (functionid,triggerid,itemid,name,parameter) VALUES ('100183','99254','42253','avg','$,5m');
INSERT INTO trigger_tag (tag,value,triggerid,triggertagid) VALUES ('Kappa','k','99254','9013');
INSERT INTO trigger_tag (tag,value,triggerid,triggertagid) VALUES ('Iota','i','99254','9014');
INSERT INTO trigger_tag (tag,value,triggerid,triggertagid) VALUES ('Alpha','a','99254','9015');
INSERT INTO trigger_tag (tag,value,triggerid,triggertagid) VALUES ('Theta','t','99254','9016');
INSERT INTO events (eventid,source,object,objectid,clock,ns,value,name,severity) VALUES (98,0,0,99254,1534495628,128786843,1,'Third test trigger with tag priority',2);
INSERT INTO event_tag (eventtagid,eventid,tag,value) VALUES (108,98,'Kappa','k');
INSERT INTO event_tag (eventtagid,eventid,tag,value) VALUES (109,98,'Iota','i');
INSERT INTO event_tag (eventtagid,eventid,tag,value) VALUES (110,98,'Alpha','a');
INSERT INTO event_tag (eventtagid,eventid,tag,value) VALUES (111,98,'Theta','t');
INSERT INTO problem (eventid,source,object,objectid,clock,ns,name,severity) VALUES (98,0,0,99253,1534495628,128786843,'Third test trigger with tag priority',2);
INSERT INTO problem_tag (problemtagid,eventid,tag,value) VALUES (108,98,'Kappa','k');
INSERT INTO problem_tag (problemtagid,eventid,tag,value) VALUES (109,98,'Iota','i');
INSERT INTO problem_tag (problemtagid,eventid,tag,value) VALUES (110,98,'Alpha','a');
INSERT INTO problem_tag (problemtagid,eventid,tag,value) VALUES (111,98,'Theta','t');

INSERT INTO triggers (description,expression,recovery_mode,type,url,priority,comments,manual_close,status,correlation_mode,recovery_expression,correlation_tag,triggerid) VALUES ('Fourth test trigger with tag priority','{100184}>100','0','1','','2','','1','0','0','','','99255');
INSERT INTO functions (functionid,triggerid,itemid,name,parameter) VALUES ('100184','99255','42253','avg','$,5m');
INSERT INTO trigger_tag (tag,value,triggerid,triggertagid) VALUES ('Eta','e','99255','9017');
INSERT INTO trigger_tag (tag,value,triggerid,triggertagid) VALUES ('Gamma','g','99255','9018');
INSERT INTO trigger_tag (tag,value,triggerid,triggertagid) VALUES ('Theta','t','99255','9019');
INSERT INTO trigger_tag (tag,value,triggerid,triggertagid) VALUES ('Delta','d','99255','9020');
INSERT INTO events (eventid,source,object,objectid,clock,ns,value,name,severity) VALUES (99,0,0,99254,1534495628,128786843,1,'Fourth test trigger with tag priority',2);
INSERT INTO event_tag (eventtagid,eventid,tag,value) VALUES (112,99,'Eta','e');
INSERT INTO event_tag (eventtagid,eventid,tag,value) VALUES (113,99,'Gamma','g');
INSERT INTO event_tag (eventtagid,eventid,tag,value) VALUES (114,99,'Theta','t');
INSERT INTO event_tag (eventtagid,eventid,tag,value) VALUES (115,99,'Delta','t');
INSERT INTO problem (eventid,source,object,objectid,clock,ns,name,severity) VALUES (99,0,0,99253,1534495628,128786843,'Fourth test trigger with tag priority',2);
INSERT INTO problem_tag (problemtagid,eventid,tag,value) VALUES (112,99,'Eta','e');
INSERT INTO problem_tag (problemtagid,eventid,tag,value) VALUES (113,99,'Gamma','g');
INSERT INTO problem_tag (problemtagid,eventid,tag,value) VALUES (114,99,'Theta','t');
INSERT INTO problem_tag (problemtagid,eventid,tag,value) VALUES (115,99,'Delta','t');

-- Problem suppression test: host, item, trigger, maintenance, event, problem, tags
INSERT INTO hstgrp (groupid, name, type) VALUES (50013, 'Host group for suppression', 0);
INSERT INTO hosts (hostid, host, name, status, description) VALUES (99011, 'Host for suppression', 'Host for suppression', 0, '');
INSERT INTO hosts_groups (hostgroupid, hostid, groupid) VALUES (99007, 99011, 50013);
INSERT INTO interface (interfaceid, hostid, main, type, useip, ip, dns, port) values (50025,99011,1,1,1,'127.0.0.1','','10050');
INSERT INTO items (itemid, type, hostid, name, description, key_, delay, interfaceid, params, formula, url, posts, query_fields, headers) VALUES (99087, 2, 99011, 'Trapper_for_suppression', '', 'trapper_sup', 30, NULL, '', '', '', '', '','');
INSERT INTO triggers (triggerid, description, expression, value, priority, state, lastchange, comments) VALUES (100031, 'Trigger_for_suppression', '{100031}>0', 1, 3, 0, '1535012391', '');
INSERT INTO functions (functionid, itemid, triggerid, name, parameter) VALUES (100031, 99087, 100031, 'last', '$,#1');
INSERT INTO trigger_tag (triggertagid, tag, value, triggerid) VALUES (9004, 'SupTag','A', 100031);

INSERT INTO maintenances (maintenanceid, name, maintenance_type, description, active_since, active_till,tags_evaltype) VALUES (4,'Maintenance for suppression test',0,'',1534971600,2147378400,2);
INSERT INTO maintenances_hosts (maintenance_hostid, maintenanceid, hostid) VALUES (3,4,99011);
INSERT INTO timeperiods (timeperiodid, timeperiod_type, every, month, dayofweek, day, start_time, period, start_date) VALUES (12,0,1,0,0,1,43200,86399940,1535021880);
INSERT INTO maintenances_windows (maintenance_timeperiodid, maintenanceid, timeperiodid) VALUES (12,4,12);
INSERT INTO maintenance_tag (maintenancetagid, maintenanceid, tag, operator,value) VALUES (3,4,'SupTag',2,'A');

INSERT INTO events (eventid,source,object,objectid,clock,ns,value,name,severity) VALUES (175,0,0,100031,1535012391,445429746,1,'Trigger_for_suppression',3);
INSERT INTO event_tag (eventtagid,eventid,tag,value) VALUES (200,175,'SupTag','A');
INSERT INTO event_suppress (event_suppressid,eventid,maintenanceid,suppress_until) VALUES (1,175,4,1621329420);
INSERT INTO problem (eventid,source,object,objectid,clock,ns,name,severity) VALUES (175,0,0,100031,1535012391,445429746,'Trigger_for_suppression',3);
INSERT INTO problem_tag (problemtagid,eventid,tag,value) VALUES (200,175,'SupTag','A');

-- testPageHostGraph
INSERT INTO hstgrp (groupid,name,type) VALUES (50005,'Group for host graph check',0);
INSERT INTO hosts (hostid, host, name, status, description) VALUES (99012, 'Host to check graph 1', 'Host to check graph 1', 0, '');
INSERT INTO hosts_groups (hostgroupid, hostid, groupid) VALUES (99008, 99012, 50005);
INSERT INTO interface (interfaceid, hostid, main, type, useip, ip, dns, port) values (50026,99012,1,1,1,'127.0.0.1','','10050');
INSERT INTO items (itemid, type, hostid, name, description, key_, delay, interfaceid, params, formula, url, posts, query_fields, headers) VALUES (99007, 2, 99012, 'Item to check graph', '', 'graph[1]', 0, NULL, '', '', 'zabbix.com', '', '','');
INSERT INTO graphs (graphid, name, width, height, yaxismin, yaxismax, templateid, show_work_period, show_triggers, graphtype, show_legend, show_3d, percent_left, percent_right, ymin_type, ymax_type, ymin_itemid, ymax_itemid, flags) VALUES (700018,'Check graph 1',900,200,0.0,100.0,NULL,1,1,0,1,0,0.0,0.0,0,0,NULL,NULL,0);
INSERT INTO graphs (graphid, name, width, height, yaxismin, yaxismax, templateid, show_work_period, show_triggers, graphtype, show_legend, show_3d, percent_left, percent_right, ymin_type, ymax_type, ymin_itemid, ymax_itemid, flags) VALUES (700019,'Check graph 2',900,200,0.0,100.0,NULL,1,1,0,1,0,0.0,0.0,0,0,NULL,NULL,0);
INSERT INTO graphs_items (gitemid, graphid, itemid, drawtype, sortorder, color, yaxisside, calc_fnc, type) VALUES (700026, 700018, 99007, 0, 0, '1A7C11', 0, 2, 0);
INSERT INTO graphs_items (gitemid, graphid, itemid, drawtype, sortorder, color, yaxisside, calc_fnc, type) VALUES (700027, 700019, 99007, 0, 0, '1A7C11', 0, 2, 0);
INSERT INTO hosts (hostid, host, name, status, description) VALUES (99013, 'Host to delete graphs', 'Host to delete graphs', 0, '');
INSERT INTO hosts_groups (hostgroupid, hostid, groupid) VALUES (99009, 99013, 50005);
INSERT INTO interface (interfaceid, hostid, main, type, useip, ip, dns, port) values (50027,99013,1,1,1,'127.0.0.1','','10050');
INSERT INTO items (itemid, type, hostid, name, description, key_, delay, interfaceid, params, formula, url, posts, query_fields, headers) VALUES (99008, 2, 99013, 'Item to delete graph', '', 'graph[1]', 0, NULL, '', '', 'zabbix.com', '', '','');
INSERT INTO graphs (graphid, name, width, height, yaxismin, yaxismax, templateid, show_work_period, show_triggers, graphtype, show_legend, show_3d, percent_left, percent_right, ymin_type, ymax_type, ymin_itemid, ymax_itemid, flags) VALUES (700020,'Delete graph 1',900,200,0.0,100.0,NULL,1,1,0,1,0,0.0,0.0,0,0,NULL,NULL,0);
INSERT INTO graphs (graphid, name, width, height, yaxismin, yaxismax, templateid, show_work_period, show_triggers, graphtype, show_legend, show_3d, percent_left, percent_right, ymin_type, ymax_type, ymin_itemid, ymax_itemid, flags) VALUES (700021,'Delete graph 2',900,200,0.0,100.0,NULL,1,1,0,1,0,0.0,0.0,0,0,NULL,NULL,0);
INSERT INTO graphs (graphid, name, width, height, yaxismin, yaxismax, templateid, show_work_period, show_triggers, graphtype, show_legend, show_3d, percent_left, percent_right, ymin_type, ymax_type, ymin_itemid, ymax_itemid, flags) VALUES (700022,'Delete graph 3',900,200,0.0,100.0,NULL,1,1,0,1,0,0.0,0.0,0,0,NULL,NULL,0);
INSERT INTO graphs (graphid, name, width, height, yaxismin, yaxismax, templateid, show_work_period, show_triggers, graphtype, show_legend, show_3d, percent_left, percent_right, ymin_type, ymax_type, ymin_itemid, ymax_itemid, flags) VALUES (700023,'Delete graph 4',900,200,0.0,100.0,NULL,1,1,0,1,0,0.0,0.0,0,0,NULL,NULL,0);
INSERT INTO graphs (graphid, name, width, height, yaxismin, yaxismax, templateid, show_work_period, show_triggers, graphtype, show_legend, show_3d, percent_left, percent_right, ymin_type, ymax_type, ymin_itemid, ymax_itemid, flags) VALUES (700024,'Delete graph 5',900,200,0.0,100.0,NULL,1,1,0,1,0,0.0,0.0,0,0,NULL,NULL,0);
INSERT INTO graphs_items (gitemid, graphid, itemid, drawtype, sortorder, color, yaxisside, calc_fnc, type) VALUES (700028, 700020, 99008, 0, 0, '1A7C11', 0, 2, 0);
INSERT INTO graphs_items (gitemid, graphid, itemid, drawtype, sortorder, color, yaxisside, calc_fnc, type) VALUES (700029, 700021, 99008, 0, 0, '1A7C11', 0, 2, 0);
INSERT INTO graphs_items (gitemid, graphid, itemid, drawtype, sortorder, color, yaxisside, calc_fnc, type) VALUES (700030, 700022, 99008, 0, 0, '1A7C11', 0, 2, 0);
INSERT INTO graphs_items (gitemid, graphid, itemid, drawtype, sortorder, color, yaxisside, calc_fnc, type) VALUES (700031, 700023, 99008, 0, 0, '1A7C11', 0, 2, 0);
INSERT INTO graphs_items (gitemid, graphid, itemid, drawtype, sortorder, color, yaxisside, calc_fnc, type) VALUES (700032, 700024, 99008, 0, 0, '1A7C11', 0, 2, 0);
INSERT INTO hosts (hostid, host, name, status, description) VALUES (99014, 'Empty template', 'Empty template', 3, '');
INSERT INTO hosts_groups (hostgroupid, hostid, groupid) VALUES (99010, 99014, 1);
INSERT INTO hstgrp (groupid,name,type) VALUES (50006,'Empty group',0);
INSERT INTO hosts (hostid, host, name, status, description) VALUES (99015, 'Empty host', 'Empty host', 0, '');
INSERT INTO hosts_groups (hostgroupid, hostid, groupid) VALUES (99011, 99015, 50006);
INSERT INTO interface (interfaceid, hostid, main, type, useip, ip, dns, port) values (50028,99015,1,1,1,'127.0.0.1','','10050');
INSERT INTO hosts (hostid, host, name, status, description) VALUES (99016, 'Template to test graphs', 'Template to test graphs', 3, '');
INSERT INTO hosts_groups (hostgroupid, hostid, groupid) VALUES (99012, 99016, 1);
INSERT INTO items (itemid, type, hostid, name, description, key_, delay, interfaceid, params, formula, url, posts, query_fields, headers) VALUES (99009, 2, 99016, 'Item to check graph', '', 'graph[2]', 0, NULL, '', '', 'zabbix.com', '', '','');
INSERT INTO graphs (graphid, name, width, height, yaxismin, yaxismax, templateid, show_work_period, show_triggers, graphtype, show_legend, show_3d, percent_left, percent_right, ymin_type, ymax_type, ymin_itemid, ymax_itemid, flags) VALUES (700025,'Graph to check copy',900,200,0.0,100.0,NULL,1,1,0,1,0,0.0,0.0,0,0,NULL,NULL,0);
INSERT INTO graphs_items (gitemid, graphid, itemid, drawtype, sortorder, color, yaxisside, calc_fnc, type) VALUES (700033, 700025, 99009, 0, 0, '1A7C11', 0, 2, 0);
INSERT INTO hstgrp (groupid,name,type) VALUES (50007,'Group to copy graph',0);
INSERT INTO hosts (hostid, host, name, status, description) VALUES (99017, 'Host with item and without graph 1', 'Host with item and without graph 1', 0, '');
INSERT INTO hosts_groups (hostgroupid, hostid, groupid) VALUES (99013, 99017, 50007);
INSERT INTO interface (interfaceid, hostid, main, type, useip, ip, dns, port) values (50029,99017,1,1,1,'127.0.0.1','','10050');
INSERT INTO items (itemid, type, hostid, name, description, key_, delay, interfaceid, params, formula, url, posts, query_fields, headers) VALUES (99010, 2, 99017, 'Item', '', 'graph[1]', 0, NULL, '', '', 'zabbix.com', '', '','');
INSERT INTO hosts (hostid, host, name, status, description) VALUES (99018, 'Host with item and without graph 2', 'Host with item and without graph 2', 0, '');
INSERT INTO hosts_groups (hostgroupid, hostid, groupid) VALUES (99014, 99018, 50007);
INSERT INTO interface (interfaceid, hostid, main, type, useip, ip, dns, port) values (50030,99018,1,1,1,'127.0.0.1','','10050');
INSERT INTO items (itemid, type, hostid, name, description, key_, delay, interfaceid, params, formula, url, posts, query_fields, headers) VALUES (99011, 2, 99018, 'Item', '', 'graph[1]', 0, NULL, '', '', 'zabbix.com', '', '','');
INSERT INTO hstgrp (groupid,name,type) VALUES (50008,'Group to copy all graph',0);
INSERT INTO hosts (hostid, host, name, status, description) VALUES (99019, 'Host with item to copy all graphs 1', 'Host with item to copy all graphs 1', 0, '');
INSERT INTO hosts_groups (hostgroupid, hostid, groupid) VALUES (99015, 99019, 50008);
INSERT INTO interface (interfaceid, hostid, main, type, useip, ip, dns, port) values (50031,99019,1,1,1,'127.0.0.1','','10050');
INSERT INTO items (itemid, type, hostid, name, description, key_, delay, interfaceid, params, formula, url, posts, query_fields, headers) VALUES (99012, 2, 99019, 'Item', '', 'graph[1]', 0, NULL, '', '', 'zabbix.com', '', '','');
INSERT INTO hosts (hostid, host, name, status, description) VALUES (99020, 'Host with item to copy all graphs 2', 'Host with item to copy all graphs 2', 0, '');
INSERT INTO hosts_groups (hostgroupid, hostid, groupid) VALUES (99016, 99020, 50008);
INSERT INTO interface (interfaceid, hostid, main, type, useip, ip, dns, port) values (50032,99020,1,1,1,'127.0.0.1','','10050');
INSERT INTO items (itemid, type, hostid, name, description, key_, delay, interfaceid, params, formula, url, posts, query_fields, headers) VALUES (99013, 2, 99020, 'Item', '', 'graph[1]', 0, NULL, '', '', 'zabbix.com', '', '','');
INSERT INTO hosts (hostid, host, name, status, description) VALUES (99021, 'Host to check graph 2', 'Host to check graph 2', 0, '');
INSERT INTO hosts_groups (hostgroupid, hostid, groupid) VALUES (99017, 99021, 50005);
INSERT INTO interface (interfaceid, hostid, main, type, useip, ip, dns, port) values (50033,99021,1,1,1,'127.0.0.1','','10050');
INSERT INTO items (itemid, type, hostid, name, description, key_, delay, interfaceid, params, formula, url, posts, query_fields, headers) VALUES (99014, 2, 99021, 'Item to check graph', '', 'graph[1]', 0, NULL, '', '', 'zabbix.com', '', '','');
INSERT INTO hosts (hostid, host, name, status, description) VALUES (99022, 'Template with item graph', 'Template with item graph', 3, '');
INSERT INTO hosts_groups (hostgroupid, hostid, groupid) VALUES (99018, 99022, 1);
INSERT INTO items (itemid, type, hostid, name, description, key_, delay, interfaceid, params, formula, url, posts, query_fields, headers) VALUES (99015, 2, 99022, 'Item', '', 'graph[1]', 0, NULL, '', '', 'zabbix.com', '', '','');
INSERT INTO hosts (hostid, host, name, status, description) VALUES (99023, 'Template with item graph for copy all graph', 'Template with item graph for copy all graph', 3, '');
INSERT INTO hosts_groups (hostgroupid, hostid, groupid) VALUES (99019, 99023, 1);
INSERT INTO items (itemid, type, hostid, name, description, key_, delay, interfaceid, params, formula, url, posts, query_fields, headers) VALUES (99016, 2, 99023, 'Item', '', 'graph[1]', 0, NULL, '', '', 'zabbix.com', '', '','');
INSERT INTO hosts (hostid, host, name, status, description) VALUES (99029, 'Template to copy graph to several templates 1', 'Template to copy graph to several templates 1', 3, '');
INSERT INTO hosts_groups (hostgroupid, hostid, groupid) VALUES (99020, 99029, 1);
INSERT INTO items (itemid, type, hostid, name, description, key_, delay, interfaceid, params, formula, url, posts, query_fields, headers) VALUES (99022, 2, 99029, 'Item', '', 'graph[1]', 0, NULL, '', '', 'zabbix.com', '', '','');
INSERT INTO hosts (hostid, host, name, status, description) VALUES (99030, 'Template to copy graph to several templates 2', 'Template to copy graph to several templates 2', 3, '');
INSERT INTO hosts_groups (hostgroupid, hostid, groupid) VALUES (99021, 99030, 1);
INSERT INTO items (itemid, type, hostid, name, description, key_, delay, interfaceid, params, formula, url, posts, query_fields, headers) VALUES (99023, 2, 99030, 'Item', '', 'graph[1]', 0, NULL, '', '', 'zabbix.com', '', '','');
INSERT INTO hosts (hostid, host, name, status, description) VALUES (99024, 'Host to check graph 3', 'Host to check graph 3', 0, '');
INSERT INTO hosts_groups (hostgroupid, hostid, groupid) VALUES (99022, 99024, 50005);
INSERT INTO interface (interfaceid, hostid, main, type, useip, ip, dns, port) values (50034,99024,1,1,1,'127.0.0.1','','10050');
INSERT INTO items (itemid, type, hostid, name, description, key_, delay, interfaceid, params, formula, url, posts, query_fields, headers) VALUES (99017, 2, 99024, 'Item to check graph', '', 'graph[1]', 0, NULL, '', '', 'zabbix.com', '', '','');
INSERT INTO hosts (hostid, host, name, status, description) VALUES (99025, 'Host to check graph 4', 'Host to check graph 4', 0, '');
INSERT INTO hosts_groups (hostgroupid, hostid, groupid) VALUES (99023, 99025, 50005);
INSERT INTO interface (interfaceid, hostid, main, type, useip, ip, dns, port) values (50035,99025,1,1,1,'127.0.0.1','','10050');
INSERT INTO items (itemid, type, hostid, name, description, key_, delay, interfaceid, params, formula, url, posts, query_fields, headers) VALUES (99018, 2, 99025, 'Item to check graph', '', 'graph[1]', 0, NULL, '', '', 'zabbix.com', '', '','');
INSERT INTO hosts (hostid, host, name, status, description) VALUES (99026, 'Host to check graph 5', 'Host to check graph 5', 0, '');
INSERT INTO hosts_groups (hostgroupid, hostid, groupid) VALUES (99024, 99026, 50005);
INSERT INTO interface (interfaceid, hostid, main, type, useip, ip, dns, port) values (50036,99026,1,1,1,'127.0.0.1','','10050');
INSERT INTO items (itemid, type, hostid, name, description, key_, delay, interfaceid, params, formula, url, posts, query_fields, headers) VALUES (99019, 2, 99026, 'Item to check graph', '', 'graph[1]', 0, NULL, '', '', 'zabbix.com', '', '','');
INSERT INTO hstgrp (groupid,name,type) VALUES (50009,'Copy graph to several groups 1',0);
INSERT INTO hosts (hostid, host, name, status, description) VALUES (99027, 'Host 1 from first group', 'Host 1 from first group', 0, '');
INSERT INTO hosts_groups (hostgroupid, hostid, groupid) VALUES (99025, 99027, 50009);
INSERT INTO interface (interfaceid, hostid, main, type, useip, ip, dns, port) values (50037,99027,1,1,1,'127.0.0.1','','10050');
INSERT INTO items (itemid, type, hostid, name, description, key_, delay, interfaceid, params, formula, url, posts, query_fields, headers) VALUES (99020, 2, 99027, 'Item to check graph', '{$A}', 'graph[1]', 0, NULL, '', '', 'zabbix.com', '', '','');
INSERT INTO hstgrp (groupid,name,type) VALUES (50010,'Copy graph to several groups 2',0);
INSERT INTO hosts (hostid, host, name, status, description) VALUES (99028, 'Host 1 from second group', 'Host 1 from second group', 0, '');
INSERT INTO hosts_groups (hostgroupid, hostid, groupid) VALUES (99026, 99028, 50010);
INSERT INTO interface (interfaceid, hostid, main, type, useip, ip, dns, port) values (50038,99028,1,1,1,'127.0.0.1','','10050');
INSERT INTO items (itemid, type, hostid, name, description, key_, delay, interfaceid, params, formula, url, posts, query_fields, headers) VALUES (99021, 2, 99028, 'Item to check graph', '', 'graph[1]', 0, NULL, '', '', 'zabbix.com', '', '','');

-- testPageTriggers tags filtering test
INSERT INTO hosts (hostid, host, name, status, description) VALUES (99050, 'Host for trigger tags filtering', 'Host for trigger tags filtering', 0, '');
INSERT INTO hosts_groups (hostgroupid, hostid, groupid) VALUES (99910, 99050, 4);
INSERT INTO interface (interfaceid, hostid, main, type, useip, ip, dns, port) values (55030,99050,1,1,1,'127.0.0.1','','10050');
INSERT INTO items (itemid, type, hostid, name, description, key_, delay, interfaceid, params, formula, url, posts, query_fields, headers) VALUES (99090, 2, 99050, 'Trapper', '', 'trap', 30, NULL, '', '', '', '', '','');

INSERT INTO triggers (triggerid, description, expression, value, priority, state, lastchange, comments) VALUES (100060, 'First trigger for tag filtering', '{100060}>0', 0, 1, 0, '0', '');
INSERT INTO functions (functionid, itemid, triggerid, name, parameter) VALUES (100060, 99090, 100060, 'last', '$');
INSERT INTO trigger_tag (triggertagid, tag, value, triggerid) VALUES (9030, 'TagA','A', 100060);
INSERT INTO trigger_tag (triggertagid, tag, value, triggerid) VALUES (9031, 'TagB','b', 100060);
INSERT INTO trigger_tag (triggertagid, tag, value, triggerid) VALUES (9032, 'TagD','d', 100060);
INSERT INTO trigger_tag (triggertagid, tag, value, triggerid) VALUES (9033, 'TagG','g', 100060);

INSERT INTO triggers (triggerid, description, expression, value, priority, state, lastchange, comments) VALUES (100061, 'Second trigger for tag filtering', '{100061}>0', 0, 2, 0, '0', '');
INSERT INTO functions (functionid, itemid, triggerid, name, parameter) VALUES (100061, 99090, 100061, 'last', '$');
INSERT INTO trigger_tag (triggertagid, tag, value, triggerid) VALUES (9034, 'TagB','b', 100061);
INSERT INTO trigger_tag (triggertagid, tag, value, triggerid) VALUES (9035, 'TagE','e', 100061);
INSERT INTO trigger_tag (triggertagid, tag, value, triggerid) VALUES (9036, 'TagE1','e', 100061);
INSERT INTO trigger_tag (triggertagid, tag, value, triggerid) VALUES (9037, 'TagZ','z', 100061);

INSERT INTO triggers (triggerid, description, expression, value, priority, state, lastchange, comments) VALUES (100062, 'Third trigger for tag filtering', '{100062}>0', 0, 3, 0, '0', '');
INSERT INTO functions (functionid, itemid, triggerid, name, parameter) VALUES (100062, 99090, 100062, 'last', '$');
INSERT INTO trigger_tag (triggertagid, tag, value, triggerid) VALUES (9038, 'TagA','a', 100062);
INSERT INTO trigger_tag (triggertagid, tag, value, triggerid) VALUES (9039, 'TagI','i', 100062);
INSERT INTO trigger_tag (triggertagid, tag, value, triggerid) VALUES (9040, 'TagK','k', 100062);
INSERT INTO trigger_tag (triggertagid, tag, value, triggerid) VALUES (9041, 'TagT','t', 100062);

INSERT INTO triggers (triggerid, description, expression, value, priority, state, lastchange, comments) VALUES (100063, 'Fourth trigger for tag filtering', '{100063}>0', 0, 4, 0, '0', '');
INSERT INTO functions (functionid, itemid, triggerid, name, parameter) VALUES (100063, 99090, 100063, 'last', '$');
INSERT INTO trigger_tag (triggertagid, tag, value, triggerid) VALUES (9042, 'TagD','d', 100063);
INSERT INTO trigger_tag (triggertagid, tag, value, triggerid) VALUES (9043, 'TagE1','e', 100063);
INSERT INTO trigger_tag (triggertagid, tag, value, triggerid) VALUES (9044, 'TagG','g', 100063);
INSERT INTO trigger_tag (triggertagid, tag, value, triggerid) VALUES (9045, 'TagT','t', 100063);

INSERT INTO triggers (triggerid, description, expression, value, priority, state, lastchange, comments) VALUES (100064, 'Fifth trigger for tag filtering (no tags)', '{100064}>0', 0, 5, 0, '0', '');
INSERT INTO functions (functionid, itemid, triggerid, name, parameter) VALUES (100064, 99090, 100064, 'last', '$');

-- testDashboardHostAvailabilityWidget
INSERT INTO hstgrp (groupid, name, type) VALUES (50011, 'Group to check Overview', 0);
INSERT INTO hstgrp (groupid, name, type) VALUES (50012, 'Another group to check Overview', 0);
INSERT INTO hosts (hostid, host, name, status, description) VALUES (50011, '1_Host_to_check_Monitoring_Overview', '1_Host_to_check_Monitoring_Overview', 0, '');
INSERT INTO hosts (hostid, host, name, status, description) VALUES (50012, '3_Host_to_check_Monitoring_Overview', '3_Host_to_check_Monitoring_Overview', 0, '');
INSERT INTO hosts (hostid, host, name, status, description) VALUES (50013, '4_Host_to_check_Monitoring_Overview', '4_Host_to_check_Monitoring_Overview', 0, '');
INSERT INTO host_inventory (type, type_full, name, alias, os, os_full, os_short, serialno_a, serialno_b, tag, asset_tag, macaddress_a, macaddress_b, hardware, hardware_full, software, software_full, software_app_a, software_app_b, software_app_c, software_app_d, software_app_e, contact, location, location_lat, location_lon, notes, chassis, model, hw_arch, vendor, contract_number, installer_name, deployment_status, url_a, url_b, url_c, host_networks, host_netmask, host_router, oob_ip, oob_netmask, oob_router, date_hw_purchase, date_hw_install, date_hw_expiry, date_hw_decomm, site_address_a, site_address_b, site_address_c, site_city, site_state, site_country, site_zip, site_rack, site_notes, poc_1_name, poc_1_email, poc_1_phone_a, poc_1_phone_b, poc_1_cell, poc_1_screen, poc_1_notes, poc_2_name, poc_2_email, poc_2_phone_a, poc_2_phone_b, poc_2_cell, poc_2_screen, poc_2_notes, hostid) VALUES ('Type', 'Type (Full details)', 'Name', 'Alias', 'OS', 'OS (Full details)', 'OS (Short)', 'Serial number A', 'Serial number B', 'Tag','Asset tag', 'MAC address A', 'MAC address B', 'Hardware', 'Hardware (Full details)', 'Software', 'Software (Full details)', 'Software application A', 'Software application B', 'Software application C', 'Software application D', 'Software application E', 'Contact', 'Location', 'Location latitud', 'Location longitu', 'Notes', 'Chassis', 'Model', 'HW architecture', 'Vendor', 'Contract number', 'Installer name', 'Deployment status', 'URL A', 'URL B', 'URL C', 'Host networks', 'Host subnet mask', 'Host router', 'OOB IP address', 'OOB subnet mask', 'OOB router', 'Date HW purchased', 'Date HW installed', 'Date HW maintenance expires', 'Date hw decommissioned', 'Site address A', 'Site address B', 'Site address C', 'Site city', 'Site state / province', 'Site country', 'Site ZIP / postal', 'Site rack location', 'Site notes', 'Primary POC name', 'Primary POC email', 'Primary POC phone A', 'Primary POC phone B', 'Primary POC cell', 'Primary POC screen name', 'Primary POC notes', 'Secondary POC name', 'Secondary POC email', 'Secondary POC phone A', 'Secondary POC phone B', 'Secondary POC cell', 'Secondary POC screen name', 'Secondary POC notes', 50012);
INSERT INTO hosts_groups (hostgroupid, hostid, groupid) VALUES (90282, 50011, 50011);
INSERT INTO hosts_groups (hostgroupid, hostid, groupid) VALUES (90283, 50012, 50011);
INSERT INTO hosts_groups (hostgroupid, hostid, groupid) VALUES (90284, 50013, 50012);
INSERT INTO interface (interfaceid, hostid, main, type, useip, ip, dns, port) values (50039,50011,1,1,1,'127.0.0.1','','10050');
INSERT INTO interface (interfaceid, hostid, main, type, useip, ip, dns, port) values (50040,50012,1,1,1,'127.0.0.1','','10050');
INSERT INTO interface (interfaceid, hostid, main, type, useip, ip, dns, port) values (50041,50013,1,1,1,'127.0.0.1','','10050');
INSERT INTO items (itemid, hostid, interfaceid, type, value_type, name, key_, delay, history, status, params, description, flags, posts, headers) VALUES (99086, 50011, 50039, 2, 3, '1_item','trap[1]', '30s', '90d', 0, '', '', 0, '', '');
INSERT INTO item_tag (itemtagid, itemid, tag, value) VALUES (99000, 99086, 'DataBase', 'mysql');
INSERT INTO items (itemid, hostid, interfaceid, type, value_type, name, key_, delay, history, status, params, description, flags, posts, headers) VALUES (99091, 50011, 50039, 2, 3, '2_item','trap[2]', '30s', '90d', 0, '', '', 0, '', '');
INSERT INTO item_tag (itemtagid, itemid, tag, value) VALUES (99001, 99091, 'DataBase', 'PostgreSQL');
INSERT INTO items (itemid, hostid, interfaceid, type, value_type, name, key_, delay, history, status, params, description, flags, posts, headers) VALUES (99088, 50012, 50040, 2, 3, '3_item','trap[3]', '30s', '90d', 0, '', '', 0, '', '');
INSERT INTO item_tag (itemtagid, itemid, tag, value) VALUES (99002, 99088, 'DataBase', 'Oracle');
INSERT INTO items (itemid, hostid, interfaceid, type, value_type, name, key_, delay, history, status, params, description, flags, posts, headers, units) VALUES (99089, 50013, 50041, 2, 3, '4_item','trap[4]', '30s', '90d', 0, '', '', 0, '', '', 'UNIT');
INSERT INTO item_tag (itemtagid, itemid, tag, value) VALUES (99003, 99089, 'DataBase', 'Oracle DB');
INSERT INTO triggers (triggerid, description, expression, value, state, lastchange, comments, priority, url) VALUES (100032, '1_trigger_Not_classified', '{100032}>0', 1, 0, '1533555726', 'Macro should be resolved, host IP should be visible here: {HOST.CONN}', 0, 'tr_events.php?triggerid={TRIGGER.ID}&eventid={EVENT.ID}');
INSERT INTO triggers (triggerid, description, expression, value, state, lastchange, comments, priority) VALUES (100033, '1_trigger_Warning', '{100033}>0', 1, 0, '1533555726', 'The following url should be clickable: https://zabbix.com', 2);
INSERT INTO triggers (triggerid, description, expression, value, state, lastchange, comments, priority, url) VALUES (100034, '1_trigger_Average', '{100034}>0', 1, 0, '1533555726', 'https://zabbix.com', 3, 'tr_events.php?triggerid={TRIGGER.ID}&eventid={EVENT.ID}');
INSERT INTO triggers (triggerid, description, expression, value, state, lastchange, comments, priority, url) VALUES (100035, '1_trigger_High', '{100035}>0', 1, 0, '1533555726', 'Non-clickable description', 4, 'tr_events.php?triggerid={TRIGGER.ID}&eventid={EVENT.ID}');
INSERT INTO triggers (triggerid, description, expression, value, state, lastchange, comments, priority) VALUES (100036, '1_trigger_Disaster', '{100036}>0', 1, 0, '1533555726', '', 5);
INSERT INTO triggers (triggerid, description, expression, value, state, lastchange, comments, priority) VALUES (100037, '2_trigger_Information', '{100037}>0', 1, 0, '1533555726', 'http://zabbix.com https://www.zabbix.com/career https://www.zabbix.com/contact', 1);
INSERT INTO triggers (triggerid, description, expression, value, state, lastchange, comments, priority) VALUES (100038, '3_trigger_Average', '{100038}>0', 1, 0, '1533555726', 'Macro - resolved, URL - clickable: {HOST.NAME}, https://zabbix.com', 3);
INSERT INTO triggers (triggerid, description, expression, value, state, lastchange, comments, priority, url) VALUES (100039, '3_trigger_Disaster', '{100039}>0', 0, 0, '1533555726', '', 5, 'triggers.php?form=update&triggerid={TRIGGER.ID}&context=host');
INSERT INTO triggers (triggerid, description, expression, value, state, lastchange, comments, priority) VALUES (100040, '4_trigger_Average', '{100040}>0', 1, 0, '1533555726', '', 3);
INSERT INTO functions (functionid, itemid, triggerid, name, parameter) VALUES (100032, 99086, 100032, 'last', '$,#1');
INSERT INTO functions (functionid, itemid, triggerid, name, parameter) VALUES (100033, 99086, 100033, 'last', '$,#1');
INSERT INTO functions (functionid, itemid, triggerid, name, parameter) VALUES (100034, 99086, 100034, 'last', '$,#1');
INSERT INTO functions (functionid, itemid, triggerid, name, parameter) VALUES (100035, 99086, 100035, 'last', '$,#1');
INSERT INTO functions (functionid, itemid, triggerid, name, parameter) VALUES (100036, 99086, 100036, 'last', '$,#1');
INSERT INTO functions (functionid, itemid, triggerid, name, parameter) VALUES (100037, 99091, 100037, 'last', '$,#1');
INSERT INTO functions (functionid, itemid, triggerid, name, parameter) VALUES (100038, 99088, 100038, 'last', '$,#1');
INSERT INTO functions (functionid, itemid, triggerid, name, parameter) VALUES (100039, 99088, 100039, 'last', '$,#1');
INSERT INTO functions (functionid, itemid, triggerid, name, parameter) VALUES (100040, 99089, 100040, 'last', '$,#1');
INSERT INTO history_uint (itemid, clock, value, ns) VALUES (99086, 1533555726, 1, 726692808);
INSERT INTO history_uint (itemid, clock, value, ns) VALUES (99091, 1533555726, 2, 726692808);
INSERT INTO history_uint (itemid, clock, value, ns) VALUES (99088, 1533555726, 3, 726692808);
INSERT INTO history_uint (itemid, clock, value, ns) VALUES (99089, 1533555726, 4, 726692808);
INSERT INTO events (eventid, source, object, objectid, clock, ns, value, name, severity) VALUES (9000, 0, 0, 100032, 1533555726, 726692808, 1, '1_trigger_Not_classified', 0);
INSERT INTO events (eventid, source, object, objectid, clock, ns, value, name, severity) VALUES (9001, 0, 0, 100033, 1533555726, 726692808, 1, '1_trigger_Warning', 2);
INSERT INTO events (eventid, source, object, objectid, clock, ns, value, name, severity) VALUES (9002, 0, 0, 100034, 1533555726, 726692808, 1, '1_trigger_Average', 3);
INSERT INTO events (eventid, source, object, objectid, clock, ns, value, name, severity) VALUES (9003, 0, 0, 100035, 1533555726, 726692808, 1, '1_trigger_High', 4);
INSERT INTO events (eventid, source, object, objectid, clock, ns, value, name, severity) VALUES (9004, 0, 0, 100036, 1533555726, 726692808, 1, '1_trigger_Disaster', 5);
INSERT INTO events (eventid, source, object, objectid, clock, ns, value, name, severity, acknowledged) VALUES (9005, 0, 0, 100037, 1533555726, 726692808, 1, '2_trigger_Information', 1, 1);
INSERT INTO events (eventid, source, object, objectid, clock, ns, value, name, severity, acknowledged) VALUES (9006, 0, 0, 100038, 1533555726, 726692808, 1, '3_trigger_Average', 3, 1);
INSERT INTO events (eventid, source, object, objectid, clock, ns, value, name, severity) VALUES (9007, 0, 0, 100040, 1533555726, 726692808, 1, '4_trigger_Average', 3);
INSERT INTO problem (eventid, source, object, objectid, clock, ns, name, severity) VALUES ( 9000, 0, 0, 100032, 1533555726, 726692808, '1_trigger_Not_classified', 0);
INSERT INTO problem (eventid, source, object, objectid, clock, ns, name, severity) VALUES ( 9001, 0, 0, 100033, 1533555726, 726692808, '1_trigger_Warning', 2);
INSERT INTO problem (eventid, source, object, objectid, clock, ns, name, severity) VALUES ( 9002, 0, 0, 100034, 1533555726, 726692808, '1_trigger_Average', 3);
INSERT INTO problem (eventid, source, object, objectid, clock, ns, name, severity) VALUES ( 9003, 0, 0, 100035, 1533555726, 726692808, '1_trigger_High', 4);
INSERT INTO problem (eventid, source, object, objectid, clock, ns, name, severity) VALUES ( 9004, 0, 0, 100036, 1533555726, 726692808, '1_trigger_Disaster', 5);
INSERT INTO problem (eventid, source, object, objectid, clock, ns, name, severity, acknowledged) VALUES ( 9005, 0, 0, 100037, 1533555726, 726692808, '2_trigger_Information', 1, 1);
INSERT INTO problem (eventid, source, object, objectid, clock, ns, name, severity, acknowledged) VALUES ( 9006, 0, 0, 100038, 1533555726, 726692808, '3_trigger_Average', 3, 1);
INSERT INTO problem (eventid, source, object, objectid, clock, ns, name, severity, acknowledged) VALUES ( 9007, 0, 0, 100040, 1533555726, 726692808, '4_trigger_Average', 3, 1);
INSERT INTO acknowledges (acknowledgeid, userid, eventid, clock, message, action, old_severity, new_severity) VALUES (1, 1, 9005, 1533629135, '1 acknowledged', 2, 0, 0);
INSERT INTO acknowledges (acknowledgeid, userid, eventid, clock, message, action, old_severity, new_severity) VALUES (2, 1, 9006, 1533629135, '2 acknowledged', 2, 0, 0);
INSERT INTO task (taskid, type, status, clock, ttl, proxyid) VALUES (1, 4, 1, 1533631968, 0, NULL);
INSERT INTO task (taskid, type, status, clock, ttl, proxyid) VALUES (2, 4, 1, 1533631968, 0, NULL);
INSERT INTO task_acknowledge (taskid, acknowledgeid) VALUES (1, 1);
INSERT INTO task_acknowledge (taskid, acknowledgeid) VALUES (2, 2);

-- Dashboard for problem hosts widget
INSERT INTO dashboard (dashboardid, name, userid, private) VALUES (1000, 'Dashboard for Problem hosts widget', 1, 1);
INSERT INTO dashboard_page (dashboard_pageid, dashboardid) VALUES (12345, 1000);
INSERT INTO widget (widgetid, dashboard_pageid, type, name, x, y, width, height) VALUES (100000, 12345, 'problemhosts', '', 0, 0, 8, 8);
INSERT INTO profiles (profileid,userid,idx,value_id,value_str,source,type) VALUES (4, 1, 'web.dashboard.dashboardid', 1,'','', 1);

-- testPageAvailabilityReport SLA reports
INSERT INTO hosts (hostid, host, name, status, description) VALUES (50014, 'SLA reports host', 'SLA reports host', 0, '');
INSERT INTO interface (interfaceid, hostid, main, type, useip, ip, port) VALUES (50042, 50014, 1, 1, 1, '127.0.0.1', '10051');
INSERT INTO hosts_groups (hostgroupid, hostid, groupid) VALUES (50013, 50014, 4);
INSERT INTO items (itemid, type, hostid, name, key_, params, description, posts, headers) VALUES (400670, 2, 50014, 'Item A', 'A', '', '', '', '');
INSERT INTO items (itemid, type, hostid, name, key_, params, description, posts, headers) VALUES (400680, 2, 50014, 'Item B', 'B', '', '', '', '');
INSERT INTO items (itemid, type, hostid, name, key_, params, description, posts, headers) VALUES (400690, 2, 50014, 'Item C', 'C', '', '', '', '');
INSERT INTO triggers (triggerid, expression, description, comments) VALUES (100001, '{16028}=0', 'A trigger', '');
INSERT INTO triggers (triggerid, expression, description, comments) VALUES (100002, '{16029}=0', 'B trigger', '');
INSERT INTO triggers (triggerid, expression, description, comments) VALUES (100003, '{16030}=0', 'C trigger', '');
INSERT INTO functions (functionid, itemid, triggerid, name, parameter) VALUES (16028, 400670, 100001,'last','$,#1');
INSERT INTO functions (functionid, itemid, triggerid, name, parameter) VALUES (16029, 400680, 100002,'last','$,#1');
INSERT INTO functions (functionid, itemid, triggerid, name, parameter) VALUES (16030, 400690, 100003,'last','$,#1');

-- testPageTriggers triggers filtering
INSERT INTO hosts (hostid, host, name, status, description) VALUES (99061, 'Inheritance template for triggers filtering', 'Inheritance template for triggers filtering', 3, '');
INSERT INTO hosts_groups (hostgroupid, hostid, groupid) VALUES (99913, 99061, 1);
INSERT INTO items (itemid, type, hostid, name, description, key_, interfaceid, params, posts, headers) VALUES (99092, 2, 99061, 'Inheritance item for triggers filtering', '', 'trap', NULL, '', '', '');
INSERT INTO triggers (triggerid, description, expression, priority, state, comments) VALUES (100065, 'Inheritance trigger with tags', '{100065}>0',3, 1, '');
INSERT INTO functions (functionid, itemid, triggerid, name, parameter) VALUES (100065, 99092, 100065, 'last', '$');
INSERT INTO trigger_tag (triggertagid, tag, value, triggerid) VALUES (9046, 'server','selenium', 100065);
INSERT INTO trigger_tag (triggertagid, tag, value, triggerid) VALUES (9047, 'Street','dzelzavas', 100065);

INSERT INTO hosts (hostid, host, name, status, description) VALUES (99062, 'Host for triggers filtering', 'Host for triggers filtering', 0, '');
INSERT INTO hstgrp (groupid, name, type) VALUES (50014,'Group to check triggers filtering',0);
INSERT INTO hosts_groups (hostgroupid, hostid, groupid) VALUES (99914, 99062, 50014);
INSERT INTO hosts_templates (hosttemplateid, hostid, templateid) VALUES (50004, 99062, 99061);
INSERT INTO interface (interfaceid, hostid, main, type, useip, ip, dns, port) values (55033, 99062, 1, 1, 1, '127.0.0.1', '', '10050');

INSERT INTO items (itemid, type, hostid, name, description, key_, interfaceid, params, posts, templateid, headers) VALUES (99093, 2, 99062, 'Inheritance item for triggers filtering', '', 'trap', NULL, '', '', 99092,'');
INSERT INTO items (itemid, type, hostid, name, description, key_, interfaceid, params, posts, headers) VALUES (99094, 2, 99062, 'Item for triggers filtering', '', 'trap1', NULL, '', '', '');

INSERT INTO triggers (triggerid, description, expression, value, comments, templateid, state, error) VALUES (100066, 'Inheritance trigger with tags', '{100067}=0', 1,'', 100065, 1, 'selenium trigger cannot be evaluated for some reason');
INSERT INTO functions (functionid, triggerid, itemid, name, parameter) VALUES (100067, 100066, 99093, 'last', '$');
INSERT INTO trigger_tag (triggertagid, tag, value, triggerid) VALUES (9048, 'server','selenium', 100066);
INSERT INTO trigger_tag (triggertagid, tag, value, triggerid) VALUES (9049, 'Street','Dzelzavas', 100066);
INSERT INTO events (eventid, source, object, objectid, clock, ns, value, name, severity) VALUES (9008, 0, 0, 100066, 1535012391, 445429746,1, 'Inheritance trigger with tags', 3);
INSERT INTO event_tag (eventtagid, eventid, tag, value) VALUES (116, 9008, 'server', 'selenium');
INSERT INTO event_tag (eventtagid, eventid, tag, value) VALUES (117, 9008, 'Street', 'Dzelzavas');
INSERT INTO problem (eventid, source, object, objectid, clock, ns, name, severity) VALUES (9008, 0, 0, 100066, 1535012391, 445429746, 'Inheritance trigger with tags', 3);
INSERT INTO problem_tag (problemtagid, eventid, tag, value) VALUES (116, 9008, 'server', 'selenium');
INSERT INTO problem_tag (problemtagid, eventid, tag, value) VALUES (117, 9008, 'Street', 'Dzelzavas');
INSERT INTO triggers (triggerid, description, expression, status, value, priority, comments, state) VALUES (100067, 'Trigger disabled with tags', '{100067}>0', 1, 0, 3, '', 0);
INSERT INTO functions (functionid, itemid, triggerid, name, parameter) VALUES (100068, 99094, 100067, 'last', '$');
INSERT INTO trigger_tag (triggertagid, tag, value, triggerid) VALUES (9050, 'Street','Dzelzavas', 100067);
INSERT INTO trigger_tag (triggertagid, tag, value, triggerid) VALUES (9051, 'country','latvia', 100067);
INSERT INTO trigger_depends (triggerdepid, triggerid_down, triggerid_up) VALUES (99000, 100066, 100067);
INSERT INTO triggers (triggerid, description, expression, status, value, priority, comments, state) VALUES (100070, 'Dependent trigger ONE', '{100067}>0', 0, 0, 4, '', 0);
INSERT INTO functions (functionid, itemid, triggerid, name, parameter) VALUES (100071, 99094, 100070, 'last', '$');
INSERT INTO trigger_depends (triggerdepid, triggerid_down, triggerid_up) VALUES (99001, 100070, 100067);

INSERT INTO items (itemid, type, hostid, name, description, key_, interfaceid, flags, params, posts, headers) VALUES (99095, 2, 99062, 'Discovery rule for triggers filtering', '', 'lld', NULL, 1,'','','');
INSERT INTO items (itemid, type, hostid, name, description, key_, interfaceid, flags, params, posts, headers) VALUES (99096, 2, 99062, 'Discovered item {#TEST}', '', 'lld[{#TEST}]', NULL, 2, '', '', '');
INSERT INTO item_discovery (itemdiscoveryid, itemid, parent_itemid, lastcheck, ts_delete) VALUES (15085, 99096, 99095, 0, 0);
INSERT INTO items (itemid, type, hostid, name, description, key_, interfaceid, flags, params, posts, headers) VALUES (99097, 2, 99062, 'Discovered item one', '', 'lld[one]', NULL, 4, '', '', '');
INSERT INTO item_discovery (itemdiscoveryid, itemid, parent_itemid, key_) values (15086, 99097, 99096, 'lld[one]');
INSERT INTO triggers (triggerid, description, expression, status, value, priority, comments, state, flags) VALUES (100068, 'Discovered trigger {#TEST}', '{100069}>0', 0, 0, 5, '', 0, 2);
INSERT INTO functions (functionid, itemid, triggerid, name, parameter) VALUES (100069, 99096, 100068, 'last', '$');
INSERT INTO triggers (triggerid, description, expression, status, value, priority, comments, state, flags) VALUES (100069, 'Discovered trigger one', '{100070}>0', 0, 0, 5, '', 0, 4);
INSERT INTO functions (functionid, itemid, triggerid, name, parameter) VALUES (100070, 99097, 100069, 'last', '$');
INSERT INTO trigger_discovery (triggerid, parent_triggerid) VALUES (100069, 100068);

-- testFormAdministrationMediaTypes
INSERT INTO media_type (mediatypeid, type, name, exec_path, status, script, description) VALUES (100, 1, 'Test script', 'Selenium test script', 1, '', '');
INSERT INTO media_type_param (mediatype_paramid, mediatypeid, name, value, sortorder) VALUES (1012, 100, '', '{ALERT.SUBJECT}', 0);

-- testFormUser
INSERT INTO sysmaps (sysmapid, name, width, height, backgroundid, label_type, label_location, highlight, expandproblem, markelements, show_unack, userid, private) VALUES (10, 'Public map with image', 800, 600, NULL, 0, 0, 1, 1, 1, 2, 1, 0);
INSERT INTO sysmaps_elements (selementid, sysmapid, elementid, elementtype, iconid_off, iconid_on, label, label_location, x, y, iconid_disabled, iconid_maintenance) VALUES (10,10,0,4,7,NULL,'Test phone icon',0,151,101,NULL,NULL);
INSERT INTO users (userid, username, passwd, autologin, autologout, lang, refresh, roleid, theme, attempt_failed, attempt_clock, rows_per_page) VALUES (91, 'http-auth-admin', '$2y$10$HuvU0X0vGitK8YhwyxILbOVU6oxYNF.BqsOhaieVBvDiGlxgxriay', 0, 0, 'en_US', 30, 2, 'default', 0, 0, 50);
INSERT INTO users_groups (id, usrgrpid, userid) VALUES (92, 7, 91);

-- testHostAvailabilityWidget
INSERT INTO dashboard (dashboardid, name, userid, private) VALUES (1010, 'Dashboard for Host availability widget', 1, 1);
INSERT INTO dashboard_page (dashboard_pageid, dashboardid) VALUES (9000, 1010);
INSERT INTO widget (widgetid, dashboard_pageid, type, name, x, y, width, height) VALUES (100001, 9000, 'hostavail', 'Reference HA widget', 0, 0, 6, 3);
INSERT INTO widget (widgetid, dashboard_pageid, type, name, x, y, width, height) VALUES (100002, 9000, 'hostavail', 'Reference HA widget to delete', 0, 3, 6, 3);
INSERT INTO widget_field (widget_fieldid, widgetid, type, name, value_int, value_groupid) VALUES (1234, 100002, 2, 'groupids', 0, 4);
INSERT INTO widget_field (widget_fieldid, widgetid, type, name, value_int) VALUES (1235, 100002, 0, 'layout', 1);
INSERT INTO hstgrp (groupid,name,type) VALUES (50015,'Group for Host availability widget',0);
INSERT INTO hstgrp (groupid,name,type) VALUES (50016,'Group in maintenance for Host availability widget',0);

INSERT INTO maintenances (maintenanceid, name, maintenance_type, description, active_since, active_till,tags_evaltype) VALUES (5,'Maintenance for Host availability widget',0,'Maintenance for checking Show hosts in maintenance option in Host availability widget',1534971600,2147378400,0);
INSERT INTO timeperiods (timeperiodid, timeperiod_type, every, month, dayofweek, day, start_time, period, start_date) VALUES (14,0,1,0,0,1,43200,612406800,1534971600);
INSERT INTO maintenances_windows (maintenance_timeperiodid, maintenanceid, timeperiodid) VALUES (14,5,14);
INSERT INTO maintenances_groups (maintenance_groupid, maintenanceid, groupid) VALUES (4,5,50016);

INSERT INTO hosts (hostid, host, name, status, description) VALUES (99130, 'Not available host', 'Not available host', 0, 'Not available host for Host availability widget');
INSERT INTO hosts_groups (hostgroupid, hostid, groupid) VALUES (99050, 99130, 50015);
INSERT INTO interface (interfaceid, hostid, type, ip, dns, useip, port, main, available, error) VALUES (55040, 99130, 1, '127.0.0.1', 'zabbixzabbixzabbix.com', '0', '10050', '1', 2, 'ERROR Agent');
INSERT INTO interface (interfaceid, hostid, type, ip, dns, useip, port, main, available, error) VALUES (55041, 99130, 2, '127.0.0.1', 'zabbixzabbixzabbix.com', '0', '10050', '1', 2, 'ERROR SNMP');
INSERT INTO interface_snmp (interfaceid, version, bulk, community) values (55041, 2, 1, '{$SNMP_COMMUNITY}');
INSERT INTO interface (interfaceid, hostid, type, ip, dns, useip, port, main, available, error) VALUES (55042, 99130, 3, '127.0.0.1', 'zabbixzabbixzabbix.com', '0', '10050', '1', 2, 'ERROR IPMI');
INSERT INTO interface (interfaceid, hostid, type, ip, dns, useip, port, main, available, error) VALUES (55043, 99130, 4, '127.0.0.1', 'zabbixzabbixzabbix.com', '0', '10050', '1', 2, 'ERROR JMX');

INSERT INTO hosts (hostid, host, name, status, description, maintenanceid, maintenance_status, maintenance_type, maintenance_from) VALUES (99131, 'Not available host in maintenance', 'Not available host in maintenance', 0, 'Not available host in maintenance for Host availability widget', 5, 1, 0, 1534971600);
INSERT INTO hosts_groups (hostgroupid, hostid, groupid) VALUES (99051, 99131, 50016);
INSERT INTO interface (interfaceid, hostid, type, ip, dns, useip, port, main, available) VALUES (55044, 99131, 1, '127.0.0.1', 'zabbixzabbixzabbix.com', '0', '10050', '1', 2);
INSERT INTO interface (interfaceid, hostid, type, ip, dns, useip, port, main, available) VALUES (55045, 99131, 2, '127.0.0.1', 'zabbixzabbixzabbix.com', '0', '10050', '1', 2);
INSERT INTO interface_snmp (interfaceid, version, bulk, community) values (55045, 2, 1, '{$SNMP_COMMUNITY}');
INSERT INTO interface (interfaceid, hostid, type, ip, dns, useip, port, main, available) VALUES (55046, 99131, 3, '127.0.0.1', 'zabbixzabbixzabbix.com', '0', '10050', '1', 2);
INSERT INTO interface (interfaceid, hostid, type, ip, dns, useip, port, main, available) VALUES (55047, 99131, 4, '127.0.0.1', 'zabbixzabbixzabbix.com', '0', '10050', '1', 2);

INSERT INTO hosts (hostid, host, name, status, description) VALUES (99132, 'Unknown host', 'Unknown host', 0,'Unknown host for Host availability widget');
INSERT INTO hosts_groups (hostgroupid, hostid, groupid) VALUES (99052, 99132, 50015);
INSERT INTO interface (interfaceid, hostid, type, ip, dns, useip, port, main, available) VALUES (55048, 99132, 1, '127.0.0.1', 'zabbixzabbixzabbix.com', '0', '10050', '1',0);

INSERT INTO hosts (hostid, host, name, status, description, maintenanceid, maintenance_status, maintenance_type, maintenance_from) VALUES (99133, 'Unknown host in maintenance', 'Unknown host in maintenance', 0,'Unknown host for Host availability widget in maintenance', 5, 1, 0, 1534971600);
INSERT INTO hosts_groups (hostgroupid, hostid, groupid) VALUES (99053, 99133, 50016);
INSERT INTO interface (interfaceid, hostid, type, ip, dns, useip, port, main, available) VALUES (55049, 99133, 1, '127.0.0.1', 'zabbixzabbixzabbix.com', '0', '10050', '1',0);

INSERT INTO hosts (hostid, host, name, status, description) VALUES (99134, 'Available host', 'Available host', 0, 'Available host for Host availability widget');
INSERT INTO hosts_groups (hostgroupid, hostid, groupid) VALUES (99054, 99134, 50015);
INSERT INTO interface (interfaceid, hostid, type, ip, dns, useip, port, main, available) VALUES (55050, 99134, 1, '127.0.0.1', '', '1', '10050', '1', 1);
INSERT INTO interface (interfaceid, hostid, type, ip, dns, useip, port, main, available) VALUES (55051, 99134, 2, '127.0.0.1', 'zabbixzabbixzabbix.com', '0', '10050', '1', 1);
INSERT INTO interface_snmp (interfaceid, version, bulk, community) values (55051, 2, 1, '{$SNMP_COMMUNITY}');
INSERT INTO interface (interfaceid, hostid, type, ip, dns, useip, port, main, available) VALUES (55052, 99134, 3, '127.0.0.1', 'zabbixzabbixzabbix.com', '0', '10050', '1', 1);
INSERT INTO interface (interfaceid, hostid, type, ip, dns, useip, port, main, available) VALUES (55053, 99134, 4, '127.0.0.1', 'zabbixzabbixzabbix.com', '0', '10050', '1', 1);

INSERT INTO hosts (hostid, host, name, status, description, maintenanceid, maintenance_status, maintenance_type, maintenance_from) VALUES (99135, 'Available host in maintenance', 'Available host in maintenance', 0, 'Available host in maintenance for Host availability widget', 5, 1, 0, 1534971600);
INSERT INTO hosts_groups (hostgroupid, hostid, groupid) VALUES (99055, 99135, 50016);
INSERT INTO interface (interfaceid, hostid, type, ip, dns, useip, port, main, available) VALUES (55054, 99135, 1, '127.0.0.1', '', '1', '10050', '1', 1);
INSERT INTO interface (interfaceid, hostid, type, ip, dns, useip, port, main, available) VALUES (55055, 99135, 2, '127.0.0.1', '', '1', '10050', '1', 1);
INSERT INTO interface_snmp (interfaceid, version, bulk, community) values (55055, 2, 1, '{$SNMP_COMMUNITY}');
INSERT INTO interface (interfaceid, hostid, type, ip, dns, useip, port, main, available) VALUES (55056, 99135, 3, '127.0.0.1', '', '1', '10050', '1', 1);
INSERT INTO interface (interfaceid, hostid, type, ip, dns, useip, port, main, available) VALUES (55057, 99135, 4, '127.0.0.1', '', '1', '10050', '1', 1);

-- testHostMacros
INSERT INTO hostmacro (hostmacroid, hostid, macro, value, description) VALUES (90100, 20006, '{$MACRO1}', '', '');
INSERT INTO hostmacro (hostmacroid, hostid, macro, value, description) VALUES (90101, 20006, '{$MACRO2}', '', '');

INSERT INTO hosts (hostid, host, name, status, description) VALUES (30010, 'Host for macros remove', 'Host for macros remove', 0, '');
INSERT INTO hosts_groups (hostgroupid, hostid, groupid) VALUES (90900, 30010, 4);
INSERT INTO interface (type, ip, dns, useip, port, main, hostid, interfaceid) VALUES (1, '127.0.0.1', '', '1', '10050', '1', 30010, 20030);
INSERT INTO hostmacro (hostmacroid, hostid, macro, value, description) VALUES (90102, 30010, '{$MACRO_FOR_REMOVE1}', '', '');
INSERT INTO hostmacro (hostmacroid, hostid, macro, value, description) VALUES (90103, 30010, '{$MACRO_FOR_REMOVE2}', '', '');

INSERT INTO hostmacro (hostmacroid, hostid, macro, value, description) VALUES (90104, 40000, '{$TEMPLATE_MACRO1}', '', '');
INSERT INTO hostmacro (hostmacroid, hostid, macro, value, description) VALUES (90105, 40000, '{$TEMPLATE_MACRO2}', '', '');

INSERT INTO hostmacro (hostmacroid, hostid, macro, value, description) VALUES (90106, 99016, '{$TEMPLATE_MACRO_FOR_REMOVE1}', '', '');
INSERT INTO hostmacro (hostmacroid, hostid, macro, value, description) VALUES (90107, 99016, '{$TEMPLATE_MACRO_FOR_REMOVE2}', '', '');

-- testPageTriggerUrl
INSERT INTO dashboard (dashboardid, name, userid, private) VALUES (1020, 'Dashboard for Trigger overview widget', 1, 1);
INSERT INTO dashboard_page (dashboard_pageid, dashboardid) VALUES (15670, 1020);
INSERT INTO widget (widgetid, dashboard_pageid, type, name, x, y, width, height) VALUES (100003, 15670, 'trigover', 'Group to check Overview', 0, 0, 12, 7);
INSERT INTO widget_field (widget_fieldid, widgetid, type, name, value_int) VALUES (1345, 100003, 0, 'style', 1);
INSERT INTO widget_field (widget_fieldid, widgetid, type, name, value_int, value_groupid) VALUES (1346, 100003, 2, 'groupids', 0, 50011);

-- Dashboard for sharing testing
INSERT INTO dashboard (dashboardid, name, userid, private) VALUES (1210, 'Testing share dashboard', 9, 0);
INSERT INTO dashboard_page (dashboard_pageid, dashboardid) VALUES (13345, 1210);
INSERT INTO dashboard (dashboardid, name, userid, private) VALUES (1220, 'Dashboard for Admin share testing', 1, 1);
INSERT INTO dashboard_page (dashboard_pageid, dashboardid) VALUES (14345, 1220);
INSERT INTO dashboard_user (dashboard_userid, dashboardid, userid, permission) VALUES (1, 1220, 9, 2);

-- Dashboard for graph widget
INSERT INTO dashboard (dashboardid, name, userid, private) VALUES (1030, 'Dashboard for graph widgets', 1, 1);
INSERT INTO dashboard_page (dashboard_pageid, dashboardid) VALUES (15680, 1030);
INSERT INTO widget (widgetid, dashboard_pageid, type, name, x, y, width, height) VALUES (100004, 15680, 'svggraph', 'Test cases for update', 0, 0, 6, 5);
INSERT INTO widget (widgetid, dashboard_pageid, type, name, x, y, width, height) VALUES (100005, 15680, 'svggraph', 'Test cases for simple update and deletion', 6, 0, 6, 5);
-- widget "Test cases for simple update and deletion"
INSERT INTO widget_field (widget_fieldid, widgetid, type, name, value_int, value_str) VALUES (90006, 100005, 1, 'ds.color.0', 0, 'FF465C');
INSERT INTO widget_field (widget_fieldid, widgetid, type, name, value_int, value_str) VALUES (90007, 100005, 0, 'righty', 0, '');
INSERT INTO widget_field (widget_fieldid, widgetid, type, name, value_int, value_str) VALUES (90008, 100005, 1, 'ds.hosts.0.0', 0, 'Host*');
INSERT INTO widget_field (widget_fieldid, widgetid, type, name, value_int, value_str) VALUES (90009, 100005, 1, 'ds.items.0.0', 0, 'Available memory');
-- widget "Test cases for update"
INSERT INTO widget_field (widget_fieldid, widgetid, type, name, value_int, value_str) VALUES (90010, 100004, 0, 'ds.axisy.0', 1, '');
INSERT INTO widget_field (widget_fieldid, widgetid, type, name, value_int, value_str) VALUES (90011, 100004, 1, 'ds.color.0', 0, 'FF465C');
INSERT INTO widget_field (widget_fieldid, widgetid, type, name, value_int, value_str) VALUES (90012, 100004, 0, 'ds.pointsize.0', 4, '');
INSERT INTO widget_field (widget_fieldid, widgetid, type, name, value_int, value_str) VALUES (90013, 100004, 0, 'ds.transparency.0', 6, '');
INSERT INTO widget_field (widget_fieldid, widgetid, type, name, value_int, value_str) VALUES (90014, 100004, 0, 'ds.type.0', 1, '');
INSERT INTO widget_field (widget_fieldid, widgetid, type, name, value_int, value_str) VALUES (90015, 100004, 0, 'graph_time', 1, '');
INSERT INTO widget_field (widget_fieldid, widgetid, type, name, value_int, value_str) VALUES (90016, 100004, 0, 'lefty', 0, '');
INSERT INTO widget_field (widget_fieldid, widgetid, type, name, value_int, value_str) VALUES (90017, 100004, 0, 'legend_lines', 2, '');
INSERT INTO widget_field (widget_fieldid, widgetid, type, name, value_int, value_str) VALUES (90018, 100004, 0, 'or.pointsize.0', 1, '');
INSERT INTO widget_field (widget_fieldid, widgetid, type, name, value_int, value_str) VALUES (90019, 100004, 0, 'righty_units', 1, '');
INSERT INTO widget_field (widget_fieldid, widgetid, type, name, value_int, value_str) VALUES (90020, 100004, 0, 'severities', 0, '');
INSERT INTO widget_field (widget_fieldid, widgetid, type, name, value_int, value_str) VALUES (90021, 100004, 0, 'show_problems', 1, '');
INSERT INTO widget_field (widget_fieldid, widgetid, type, name, value_int, value_str) VALUES (90022, 100004, 0, 'source', 2, '');
INSERT INTO widget_field (widget_fieldid, widgetid, type, name, value_int, value_str) VALUES (90024, 100004, 1, 'ds.hosts.0.0', 0, 'update host');
INSERT INTO widget_field (widget_fieldid, widgetid, type, name, value_int, value_str) VALUES (90025, 100004, 1, 'ds.items.0.0', 0, 'update item');
INSERT INTO widget_field (widget_fieldid, widgetid, type, name, value_int, value_str) VALUES (90026, 100004, 1, 'ds.timeshift.0', 0, '1m');
INSERT INTO widget_field (widget_fieldid, widgetid, type, name, value_int, value_str) VALUES (90027, 100004, 1, 'or.hosts.0.0', 0, 'override host');
INSERT INTO widget_field (widget_fieldid, widgetid, type, name, value_int, value_str) VALUES (90028, 100004, 1, 'or.items.0.0', 0, 'override item');
INSERT INTO widget_field (widget_fieldid, widgetid, type, name, value_int, value_str) VALUES (90029, 100004, 1, 'problemhosts.0', 0, 'ЗАББИКС Сервер');
INSERT INTO widget_field (widget_fieldid, widgetid, type, name, value_int, value_str) VALUES (90030, 100004, 1, 'righty_max', 0, '5');
INSERT INTO widget_field (widget_fieldid, widgetid, type, name, value_int, value_str) VALUES (90031, 100004, 1, 'righty_min', 0, '-2');
INSERT INTO widget_field (widget_fieldid, widgetid, type, name, value_int, value_str) VALUES (90032, 100004, 1, 'righty_static_units', 0, 'KB');
INSERT INTO widget_field (widget_fieldid, widgetid, type, name, value_int, value_str) VALUES (90033, 100004, 1, 'time_from', 0, 'now-10m');
INSERT INTO widget_field (widget_fieldid, widgetid, type, name, value_int, value_str) VALUES (90034, 100004, 1, 'time_to', 0, 'now-5m');

-- testProblemsBySeverityWidget
INSERT INTO dashboard (dashboardid, name, userid, private) VALUES (1040, 'Dashboard for Problems by severity', 1, 1);
INSERT INTO dashboard_page (dashboard_pageid, dashboardid) VALUES (15690, 1040);
INSERT INTO widget (widgetid, dashboard_pageid, type, name, x, y, width, height) VALUES (100006, 15690, 'problemsbysv', 'Reference widget', 0, 0, 12, 5);
INSERT INTO widget (widgetid, dashboard_pageid, type, name, x, y, width, height) VALUES (100007, 15690, 'problemsbysv', 'Reference PBS widget to delete', 12, 0, 6, 3);
INSERT INTO widget (widgetid, dashboard_pageid, type, name, x, y, width, height) VALUES (100009, 15690, 'problemsbysv', 'Totals reference PBS widget to delete',18, 0, 6, 3);
INSERT INTO widget_field (widgetid, widget_fieldid, type, name, value_int) VALUES (100009, 80137, 0, 'show_type', 1);
INSERT INTO widget_field (widgetid, widget_fieldid, type, name, value_int) VALUES (100009, 80138, 0, 'layout', 1);

-- testFormItemTest
INSERT INTO hosts (hostid, host, name, status, description) VALUES (99136, 'Test item host', 'Test item host', 0, 'Test item host for testing items');
INSERT INTO hosts_groups (hostgroupid, hostid, groupid) VALUES (100999, 99136, 4);
INSERT INTO interface (interfaceid, hostid, type, ip, dns, useip, port, main, available) VALUES (55070, 99136, 1, '127.0.0.1', 'Test1', '1', '10050', '1', 0);

INSERT INTO interface (interfaceid, hostid, type, ip, dns, useip, port, main) VALUES (55071, 99136, 2, '127.0.0.2', 'Test2', '1', '161', '1');
INSERT INTO interface_snmp (interfaceid, version, bulk, community) values (55071, 2, 1, '{$SNMP_COMMUNITY}');

INSERT INTO interface (interfaceid, hostid, type, ip, dns, useip, port, main) VALUES (55077, 99136, 2, '127.0.0.5', 'Test5', '1', '161', '0');
INSERT INTO interface_snmp (interfaceid, version, bulk, community) values (55077, 1, 1, '{$SNMP_COMMUNITY}');

INSERT INTO interface (interfaceid, hostid, type, ip, dns, useip, port, main) VALUES (55078, 99136, 2, '127.0.0.6', 'Test6', '1', '161', '0');
INSERT INTO interface_snmp (interfaceid, version, bulk, community, securityname, securitylevel, authpassphrase, privpassphrase, authprotocol, privprotocol, contextname) values (55078, 3, 1, '{$SNMP_COMMUNITY}', 'test_security_name', 2, '{$TEST}', 'test_privpassphrase', 1, 1, 'test_context');

INSERT INTO interface (interfaceid, hostid, type, ip, dns, useip, port, main) VALUES (55072, 99136, 3, '127.0.0.3', 'Test3', '1', '623', '1');
INSERT INTO interface (interfaceid, hostid, type, ip, dns, useip, port, main) VALUES (55073, 99136, 4, '127.0.0.4', 'Test4', '1', '12345', '1');

INSERT INTO items (itemid, type, hostid, name, description, key_, interfaceid, flags, params, posts, headers) VALUES (99142, 0, 99136, 'Master item', '', 'master', 55070, 0, '', '', '');
INSERT INTO items (itemid, type, hostid, name, description, key_, interfaceid, flags, params, posts, headers) VALUES (99294, 0, 99136, 'Test discovery rule', '', 'test', 55070, 1, '', '', '');

INSERT INTO hosts (hostid, host, name, status, description) VALUES (99137, 'Test Item Template', 'Test Item Template', 3,'Template for testing items');
INSERT INTO hosts_groups (hostgroupid, hostid, groupid) VALUES (99982, 99137, 1);

INSERT INTO items (itemid, type, hostid, name, description, key_, interfaceid, flags, params, posts, headers) VALUES (99183, 2, 99137, 'Master item', '', 'master', NULL, 0, '', '', '');
INSERT INTO items (itemid, type, hostid, name, description, key_, interfaceid, flags, params, posts, headers) VALUES (99349, 0, 99137, 'Test discovery rule', '', 'test', NULL, 1, '', '', '');

-- testFormHostPrototypeMacros
INSERT INTO hosts (hostid, host, name, status, description, flags) VALUES (99200, 'Host prototype for macros {#UPDATE}', 'Host prototype for macros {#UPDATE}', 0, '', 2);
INSERT INTO host_discovery (hostid, parent_itemid) VALUES (99200, 90001);
INSERT INTO group_prototype (group_prototypeid, hostid, name, groupid, templateid) VALUES (222090, 99200, '', 5, NULL);
INSERT INTO hostmacro (hostmacroid, hostid, macro, value, description) VALUES (99500, 99200, '{$UPDATE_MACRO_1}', 'Update macro value 1', 'Update macro description 1');
INSERT INTO hostmacro (hostmacroid, hostid, macro, value, description) VALUES (99501, 99200, '{$UPDATE_MACRO_2}', 'Update macro value 2', 'Update macro description 2');

INSERT INTO hosts (hostid, host, name, status, description, flags) VALUES (99201, 'Host prototype for macros {#DELETE}', 'Host prototype for macros {#DELETE}', 0, '', 2);
INSERT INTO host_discovery (hostid, parent_itemid) VALUES (99201, 90001);
INSERT INTO group_prototype (group_prototypeid, hostid, name, groupid, templateid) VALUES (222091, 99201, '', 5, NULL);
INSERT INTO hostmacro (hostmacroid, hostid, macro, value, description) VALUES (99502, 99201, '{$DELETE_MACRO_1}', 'Delete macro value 1', 'Delete macro description 1');
INSERT INTO hostmacro (hostmacroid, hostid, macro, value, description) VALUES (99503, 99201, '{$DELETE_MACRO_2}', 'Delete macro value 2', 'Delete macro description 2');

INSERT INTO hosts (hostid, host, name, status, description, flags) VALUES (99205, 'Host prototype for Secret macros {#CREATE}', 'Host prototype for Secret macros {#CREATE}', 0, '', 2);
INSERT INTO host_discovery (hostid, parent_itemid) VALUES (99205, 90001);
INSERT INTO group_prototype (group_prototypeid, hostid, name, groupid, templateid) VALUES (222092, 99205, '', 5, NULL);

INSERT INTO hosts (hostid, host, name, status, description, flags) VALUES (99206, 'Host prototype for Secret macros {#UPDATE}', 'Host prototype for Secret macros {#UPDATE}', 0, '', 2);
INSERT INTO host_discovery (hostid, parent_itemid) VALUES (99206, 90001);
INSERT INTO group_prototype (group_prototypeid, hostid, name, groupid, templateid) VALUES (222093, 99206, '', 5, NULL);
INSERT INTO hostmacro (hostmacroid, hostid, macro, value, description, type) VALUES (99504, 99206, '{$PROTOTYPE_SECRET_2_SECRET}', 'This text should stay secret', 'Secret macro to me updated', 1);
INSERT INTO hostmacro (hostmacroid, hostid, macro, value, description, type) VALUES (99505, 99206, '{$PROTOTYPE_SECRET_2_TEXT}', 'This text should become visible', 'Secret macro to become visible', 1);
INSERT INTO hostmacro (hostmacroid, hostid, macro, value, description, type) VALUES (99506, 99206, '{$PROTOTYPE_TEXT_2_SECRET}', 'This text should become secret', 'Text macro to become secret', 0);
INSERT INTO hostmacro (hostmacroid, hostid, macro, value, description, type) VALUES (99507, 99206, '{$Z_HOST_PROTOTYPE_MACRO_REVERT}', 'Secret host value', 'Value change Revert', 1);
INSERT INTO hostmacro (hostmacroid, hostid, macro, value, description, type) VALUES (99508, 99206, '{$Z_HOST_PROTOTYPE_MACRO_2_TEXT_REVERT}', 'Secret host value 2', 'Value and type change revert', 1);

INSERT INTO hostmacro (hostmacroid, hostid, macro, value, description, type) VALUES (99527, 90008, '{$VAULT_HOST_MACRO}', 'secret/path:key', 'Change name, value, description', 2);

-- testFormAdministrationMediaTypeWebhook
INSERT INTO media_type (mediatypeid, type, name, status, script, description) VALUES (101, 4, 'Reference webhook', 0, 'return 0;', 'Reference webhook media type');
INSERT INTO media_type_param (mediatype_paramid, mediatypeid, name, value) VALUES (1000, 101, 'URL', '');
INSERT INTO media_type_param (mediatype_paramid, mediatypeid, name, value) VALUES (1001, 101, 'To', '{ALERT.SENDTO}');
INSERT INTO media_type_param (mediatype_paramid, mediatypeid, name, value) VALUES (1002, 101, 'Subject', '{ALERT.SUBJECT}');
INSERT INTO media_type_param (mediatype_paramid, mediatypeid, name, value) VALUES (1003, 101, 'Message', '{ALERT.MESSAGE}');
INSERT INTO media_type_param (mediatype_paramid, mediatypeid, name, value) VALUES (1004, 101, 'HTTPProxy', '');
INSERT INTO media_type (mediatypeid, type, name, status, script, description) VALUES (102, 4, 'Validation webhook', 0, 'return 0;', 'Reference webhook media type for validation tests');
INSERT INTO media_type_param (mediatype_paramid, mediatypeid, name, value) VALUES (1005, 102, 'URL', '');
INSERT INTO media_type_param (mediatype_paramid, mediatypeid, name, value) VALUES (1006, 102, 'To', '{ALERT.SENDTO}');
INSERT INTO media_type_param (mediatype_paramid, mediatypeid, name, value) VALUES (1007, 102, 'Subject', '{ALERT.SUBJECT}');
INSERT INTO media_type_param (mediatype_paramid, mediatypeid, name, value) VALUES (1008, 102, 'Message', '{ALERT.MESSAGE}');
INSERT INTO media_type_param (mediatype_paramid, mediatypeid, name, value) VALUES (1009, 102, 'HTTPProxy', '');
INSERT INTO media_type (mediatypeid, type, name, status, script, show_event_menu, event_menu_name, event_menu_url, description) VALUES (103, 4, 'Webhook to delete', 0, 'return 0;', 1, 'Unique webhook url', 'zabbix.php?action=mediatype.list&ddreset={EVENT.TAGS.webhook}', 'Webhook media type to be deleted');
INSERT INTO media_type_param (mediatype_paramid, mediatypeid, name, value) VALUES (1010, 103, 'Parameter name to be deleted', 'Parameter value to be deleted');
INSERT INTO media_type_param (mediatype_paramid, mediatypeid, name, value) VALUES (1011, 103, '2nd parameter name to be deleted', '2nd parameter value to be deleted');

-- testPageProblems_ProblemLinks
INSERT INTO media_type (mediatypeid, type, name, status, script, show_event_menu, event_menu_name, event_menu_url, description) VALUES (104, 4, 'URL test webhook', 0, 'return 0;', 1, 'Webhook url for all', 'zabbix.php?action=mediatype.edit&mediatypeid=101', 'Webhook media type for URL test');
INSERT INTO event_tag (eventtagid, eventid, tag, value) VALUES (201, 9003, 'webhook', '1');
INSERT INTO problem_tag (problemtagid, eventid, tag, value) VALUES (201, 9003, 'webhook', '1');

-- testDynamicItemWidgets
INSERT INTO hosts (hostid, host, name, description) VALUES (99202, 'Dynamic widgets H1', 'Dynamic widgets H1', '');
INSERT INTO hstgrp (groupid, name, type) VALUES (50017, 'Dynamic widgets HG1 (H1 and H2)', 0);
INSERT INTO hosts_groups (hostgroupid, hostid, groupid) VALUES (99983, 99202, 50017);
INSERT INTO interface (interfaceid, hostid, main, type) VALUES (55074, 99202, 1, 1);
INSERT INTO items (itemid, type, hostid, name, key_, params, description, posts, headers) VALUES (99103, 2, 99202, 'Dynamic widgets H1I1', 'dynamic[1]', '', '', '', '');
INSERT INTO history (itemid, clock, value, ns) VALUES (99103, 1589983553, '11', 726692808);
INSERT INTO items (itemid, type, hostid, name, key_, params, description, posts, headers) VALUES (99104, 2, 99202, 'Dynamic widgets H1I2', 'dynamic[2]', '', '', '', '');
INSERT INTO history (itemid, clock, value, ns) VALUES (99104, 1589897100, '12', 726692808);
INSERT INTO graphs (graphid, name) VALUES (700026, 'Dynamic widgets H1 G1 (I1)');
INSERT INTO graphs_items (gitemid, graphid, itemid, sortorder) VALUES (700034, 700026, 99103, 0);
INSERT INTO graphs (graphid, name) VALUES (700027, 'Dynamic widgets H1 G2 (I2)');
INSERT INTO graphs_items (gitemid, graphid, itemid, sortorder) VALUES (700035, 700027, 99104, 0);
INSERT INTO graphs (graphid, name) VALUES (700028, 'Dynamic widgets H1 G3 (I1 and I2)');
INSERT INTO graphs_items (gitemid, graphid, itemid, sortorder) VALUES (700036, 700028, 99103, 0);
INSERT INTO graphs_items (gitemid, graphid, itemid, sortorder) VALUES (700037, 700028, 99104, 1);
INSERT INTO graphs (graphid, name) VALUES (700031,'Dynamic widgets H1 G4 (H1I1 and H3I1)');
INSERT INTO graphs_items (gitemid, graphid, itemid, sortorder) VALUES (700041, 700031, 99104, 0);
INSERT INTO items (itemid, type, hostid, name, key_, flags, params, description, posts, headers) VALUES (99107, 2, 99202, 'Dynamic widgets H1D1', 'dynamic.lld[1]', 1, '', '', '', '');
INSERT INTO items (itemid, type, hostid, name, key_, flags, params, description, posts, headers) VALUES (99108, 2, 99202, 'Dynamic widgets H1IP1', 'dynamic.ip[1]', 2, '', '', '', '');
INSERT INTO items (itemid, type, hostid, name, key_, flags, params, description, posts, headers) VALUES (99109, 2, 99202, 'Dynamic widgets H1IP2', 'dynamic.ip[2]', 2, '', '', '', '');
INSERT INTO item_discovery (itemdiscoveryid, itemid, parent_itemid) values (15087, 99108, 99107);
INSERT INTO item_discovery (itemdiscoveryid, itemid, parent_itemid) values (15088, 99109, 99107);
INSERT INTO graphs (graphid, name, flags) VALUES (700032, 'Dynamic widgets GP1 (IP1)', 2);
INSERT INTO graphs_items (gitemid, graphid, itemid, sortorder) VALUES (700042, 700032, 99108, 0);
INSERT INTO graphs (graphid, name, flags) VALUES (700033, 'Dynamic widgets GP2 (I1, IP1, H1I2)', 2);
INSERT INTO graphs_items (gitemid, graphid, itemid, sortorder) VALUES (700043, 700033, 99108, 0);
INSERT INTO graphs_items (gitemid, graphid, itemid, sortorder) VALUES (700044, 700033, 99103, 1);
INSERT INTO graphs_items (gitemid, graphid, itemid, sortorder) VALUES (700045, 700033, 99104, 2);
INSERT INTO graphs (graphid, name, flags) VALUES (700034, 'Dynamic widgets H1 GP3 (H1IP1)', 2);
INSERT INTO graphs_items (gitemid, graphid, itemid, sortorder) VALUES (700046, 700034, 99108, 0);
INSERT INTO graphs (graphid, name, flags) VALUES (700035, 'Dynamic widgets H1 GP4 (H1IP1 and H2I1)', 2);
INSERT INTO graphs_items (gitemid, graphid, itemid, sortorder) VALUES (700047, 700035, 99108, 0);

INSERT INTO hosts (hostid, host, name, status, description) VALUES (99203, 'Dynamic widgets H2', 'Dynamic widgets H2', 0, '');
INSERT INTO hosts_groups (hostgroupid, hostid, groupid) VALUES (99984, 99203, 50017);
INSERT INTO interface (interfaceid, hostid, main, type) VALUES (55075, 99203, 1, 1);
INSERT INTO items (itemid, type, hostid, name, key_, params, description, posts, headers) VALUES (99105, 2, 99203, 'Dynamic widgets H2I1', 'dynamic[1]', '', '', '', '');
INSERT INTO history (itemid, clock, value, ns) VALUES (99105, 1589810700, '21', 726692808);
INSERT INTO graphs (graphid, name) VALUES (700029, 'Dynamic widgets H2 G1 (I1)');
INSERT INTO graphs_items (gitemid, graphid, itemid, sortorder) VALUES (700038, 700029, 99105, 0);
INSERT INTO items (itemid, type, hostid, name, key_, flags, params, description, posts, headers) VALUES (99110, 2, 99203, 'Dynamic widgets H2D1', 'dynamic.lld[1]', 1, '', '', '', '');
INSERT INTO items (itemid, type, hostid, name, key_, flags, params, description, posts, headers) VALUES (99111, 2, 99203, 'Dynamic widgets H2IP1', 'dynamic.ip[1]', 2, '', '', '', '');
INSERT INTO item_discovery (itemdiscoveryid, itemid, parent_itemid) values (15089, 99111, 99110);
INSERT INTO graphs (graphid, name, flags) VALUES (700036, 'Dynamic widgets GP1 (IP1)', 2);
INSERT INTO graphs_items (gitemid, graphid, itemid, sortorder) VALUES (700048, 700036, 99111, 0);
INSERT INTO graphs (graphid, name, flags) VALUES (700037, 'Dynamic widgets GP2 (I1, IP1, H1I2)', 2);
INSERT INTO graphs_items (gitemid, graphid, itemid, sortorder) VALUES (700049, 700037, 99105, 0);
INSERT INTO graphs_items (gitemid, graphid, itemid, sortorder) VALUES (700050, 700037, 99111, 1);
INSERT INTO graphs (graphid, name, flags) VALUES (700038, 'Dynamic widgets H2 GP3 (H2IP1)', 2);
INSERT INTO graphs_items (gitemid, graphid, itemid, sortorder) VALUES (700051, 700038, 99111, 0);
INSERT INTO graphs_items (gitemid, graphid, itemid, sortorder) VALUES (700052, 700035, 99105, 1);

INSERT INTO hosts (hostid, host, name, status, description) VALUES (99204, 'Dynamic widgets H3', 'Dynamic widgets H3', 0, '');
INSERT INTO hstgrp (groupid, name, type) VALUES (50018, 'Dynamic widgets HG2 (H3)', 0);
INSERT INTO hosts_groups (hostgroupid, hostid, groupid) VALUES (99985, 99204, 50018);
INSERT INTO interface (interfaceid, hostid, main, type) VALUES (55076, 99204, 1, 1);
INSERT INTO items (itemid, type, hostid, name, key_, params, description, posts, headers) VALUES (99106, 2, 99204, 'Dynamic widgets H3I1', 'dynamic[1]', '', '', '', '');
INSERT INTO history (itemid, clock, value, ns) VALUES (99106, 1589724300, '31', 726692808);
INSERT INTO graphs (graphid, name) VALUES (700030, 'Dynamic widgets H3 G1 (I1)');
INSERT INTO graphs_items (gitemid, graphid, itemid, sortorder) VALUES (700039, 700030, 99106, 0);
INSERT INTO graphs_items (gitemid, graphid, itemid, sortorder) VALUES (700040, 700031, 99106, 1);

INSERT INTO dashboard (dashboardid, name, userid, private) VALUES (1050, 'Dashboard for Dynamic item', 1, 1);
INSERT INTO dashboard_page (dashboard_pageid, dashboardid) VALUES (15700, 1050);
INSERT INTO widget (widgetid, dashboard_pageid, type, name, x, y, width, height) VALUES (100010, 15700, 'graph', '', 0, 0, 8, 3);
INSERT INTO widget (widgetid, dashboard_pageid, type, name, x, y, width, height) VALUES (100011, 15700, 'graph', '', 8, 0, 8, 3);
INSERT INTO widget (widgetid, dashboard_pageid, type, name, x, y, width, height) VALUES (100012, 15700, 'graph', '', 16, 0, 8, 3);
INSERT INTO widget_field (widget_fieldid, widgetid, type, name, value_int) VALUES (90035, 100010, 0, 'source_type', 1);
INSERT INTO widget_field (widget_fieldid, widgetid, type, name, value_int, value_itemid) VALUES (90036, 100010, 4, 'itemid', 0, 99104);
INSERT INTO widget_field (widget_fieldid, widgetid, type, name, value_int) VALUES (90037, 100011, 0, 'source_type', 1);
INSERT INTO widget_field (widget_fieldid, widgetid, type, name, value_int, value_itemid) VALUES (90038, 100011, 4, 'itemid', 0, 99103);
INSERT INTO widget_field (widget_fieldid, widgetid, type, name, value_int) VALUES (90039, 100011, 0, 'dynamic', 1);
INSERT INTO widget_field (widget_fieldid, widgetid, type, name, value_int) VALUES (90040, 100012, 0, 'source_type', 1);
INSERT INTO widget_field (widget_fieldid, widgetid, type, name, value_int, value_itemid) VALUES (90041, 100012, 4, 'itemid', 0, 99104);
INSERT INTO widget_field (widget_fieldid, widgetid, type, name, value_int) VALUES (90042, 100012, 0, 'dynamic', 1);
INSERT INTO widget (widgetid, dashboard_pageid, type, name, x, y, width, height) VALUES (100013, 15700, 'graph', '', 0, 3, 8, 3);
INSERT INTO widget (widgetid, dashboard_pageid, type, name, x, y, width, height) VALUES (100014, 15700, 'graph', '', 8, 3, 8, 3);
INSERT INTO widget (widgetid, dashboard_pageid, type, name, x, y, width, height) VALUES (100015, 15700, 'graph', '', 16, 3, 8, 3);
INSERT INTO widget (widgetid, dashboard_pageid, type, name, x, y, width, height) VALUES (100016, 15700, 'graph', '', 0, 6, 10, 3);
INSERT INTO widget (widgetid, dashboard_pageid, type, name, x, y, width, height) VALUES (100017, 15700, 'graph', '', 10, 6, 10, 3);
INSERT INTO widget_field (widget_fieldid, widgetid, type, name, value_int, value_graphid) VALUES (90043, 100013, 6, 'graphid', 0, 700027);
INSERT INTO widget_field (widget_fieldid, widgetid, type, name, value_int, value_graphid) VALUES (90044, 100014, 6, 'graphid', 0, 700026);
INSERT INTO widget_field (widget_fieldid, widgetid, type, name, value_int) VALUES (90045, 100014, 0, 'dynamic', 1);
INSERT INTO widget_field (widget_fieldid, widgetid, type, name, value_int, value_graphid) VALUES (90046, 100015, 6, 'graphid', 0, 700027);
INSERT INTO widget_field (widget_fieldid, widgetid, type, name, value_int) VALUES (90047, 100015, 0, 'dynamic', 1);
INSERT INTO widget_field (widget_fieldid, widgetid, type, name, value_int, value_graphid) VALUES (90048, 100016, 6, 'graphid', 0, 700028);
INSERT INTO widget_field (widget_fieldid, widgetid, type, name, value_int) VALUES (90049, 100016, 0, 'dynamic', 1);
INSERT INTO widget_field (widget_fieldid, widgetid, type, name, value_int, value_graphid) VALUES (90050, 100017, 6, 'graphid', 0, 700031);
INSERT INTO widget_field (widget_fieldid, widgetid, type, name, value_int) VALUES (90051, 100017, 0, 'dynamic', 1);
INSERT INTO widget (widgetid, dashboard_pageid, type, name, x, y, width, height) VALUES (100018, 15700, 'plaintext', '', 0, 9, 8, 2);
INSERT INTO widget (widgetid, dashboard_pageid, type, name, x, y, width, height) VALUES (100019, 15700, 'plaintext', '', 8, 9, 8, 2);
INSERT INTO widget (widgetid, dashboard_pageid, type, name, x, y, width, height) VALUES (100020, 15700, 'plaintext', '', 16, 9, 8, 2);
INSERT INTO widget (widgetid, dashboard_pageid, type, name, x, y, width, height) VALUES (100021, 15700, 'plaintext', '', 0, 11, 8, 2);
INSERT INTO widget_field (widget_fieldid, widgetid, type, name, value_int, value_itemid) VALUES (90052, 100018, 4, 'itemids', 0, 99104);
INSERT INTO widget_field (widget_fieldid, widgetid, type, name, value_int, value_itemid) VALUES (90053, 100019, 4, 'itemids', 0, 99103);
INSERT INTO widget_field (widget_fieldid, widgetid, type, name, value_int) VALUES (90054, 100019, 0, 'dynamic', 1);
INSERT INTO widget_field (widget_fieldid, widgetid, type, name, value_int, value_itemid) VALUES (90055, 100020, 4, 'itemids', 0, 99104);
INSERT INTO widget_field (widget_fieldid, widgetid, type, name, value_int) VALUES (90056, 100020, 0, 'dynamic', 1);
INSERT INTO widget_field (widget_fieldid, widgetid, type, name, value_int, value_itemid) VALUES (90057, 100021, 4, 'itemids', 0, 99103);
INSERT INTO widget_field (widget_fieldid, widgetid, type, name, value_int, value_itemid) VALUES (90058, 100021, 4, 'itemids', 0, 99104);
INSERT INTO widget_field (widget_fieldid, widgetid, type, name, value_int) VALUES (90059, 100021, 0, 'dynamic', 1);
INSERT INTO widget (widgetid, dashboard_pageid, type, name, x, y, width, height) VALUES (100022, 15700, 'url', 'Dynamic URL', 0, 13, 11, 4);
INSERT INTO widget_field (widget_fieldid, widgetid, type, name, value_int) VALUES (90060, 100022, 0, 'dynamic', 1);
INSERT INTO widget_field (widget_fieldid, widgetid, type, name, value_str) VALUES (90061, 100022, 1, 'url', 'iframe.php?name={HOST.NAME}');
INSERT INTO widget (widgetid, dashboard_pageid, type, name, x, y, width, height) VALUES (100023, 15700, 'graphprototype', '', 0, 17, 9, 2);
INSERT INTO widget (widgetid, dashboard_pageid, type, name, x, y, width, height) VALUES (100024, 15700, 'graphprototype', '', 9, 17, 8, 2);
INSERT INTO widget (widgetid, dashboard_pageid, type, name, x, y, width, height) VALUES (100025, 15700, 'graphprototype', '', 17, 17, 7, 2);
INSERT INTO widget (widgetid, dashboard_pageid, type, name, x, y, width, height) VALUES (100026, 15700, 'graphprototype', '', 0, 19, 8, 2);
INSERT INTO widget (widgetid, dashboard_pageid, type, name, x, y, width, height) VALUES (100027, 15700, 'graphprototype', '', 8, 19, 9, 2);
INSERT INTO widget (widgetid, dashboard_pageid, type, name, x, y, width, height) VALUES (100028, 15700, 'graphprototype', '', 17, 19, 7, 2);
INSERT INTO widget (widgetid, dashboard_pageid, type, name, x, y, width, height) VALUES (100029, 15700, 'graphprototype', '', 0, 21, 11, 2);
INSERT INTO widget (widgetid, dashboard_pageid, type, name, x, y, width, height) VALUES (100030, 15700, 'graphprototype', '', 11, 21, 11, 2);
INSERT INTO widget_field (widget_fieldid, widgetid, type, name, value_int) VALUES (90062, 100023, 0, 'source_type', 3);
INSERT INTO widget_field (widget_fieldid, widgetid, type, name, value_int, value_itemid) VALUES (90063, 100023, 5, 'itemid', 0, 99109);
INSERT INTO widget_field (widget_fieldid, widgetid, type, name, value_int) VALUES (90064, 100024, 0, 'dynamic', 1);
INSERT INTO widget_field (widget_fieldid, widgetid, type, name, value_int) VALUES (90065, 100024, 0, 'source_type', 3);
INSERT INTO widget_field (widget_fieldid, widgetid, type, name, value_int, value_itemid) VALUES (90066, 100024, 5, 'itemid', 0, 99108);
INSERT INTO widget_field (widget_fieldid, widgetid, type, name, value_int) VALUES (90067, 100025, 0, 'dynamic', 1);
INSERT INTO widget_field (widget_fieldid, widgetid, type, name, value_int) VALUES (90068, 100025, 0, 'source_type', 3);
INSERT INTO widget_field (widget_fieldid, widgetid, type, name, value_int, value_itemid) VALUES (90069, 100025, 5, 'itemid', 0, 99109);
INSERT INTO widget_field (widget_fieldid, widgetid, type, name, value_int, value_graphid) VALUES (90070, 100026, 7, 'graphid', 0, 700032);
INSERT INTO widget_field (widget_fieldid, widgetid, type, name, value_int) VALUES (90071, 100027, 0, 'dynamic', 1);
INSERT INTO widget_field (widget_fieldid, widgetid, type, name, value_int, value_graphid) VALUES (90072, 100027, 7, 'graphid', 0, 700032);
INSERT INTO widget_field (widget_fieldid, widgetid, type, name, value_int) VALUES (90073, 100028, 0, 'dynamic', 1);
INSERT INTO widget_field (widget_fieldid, widgetid, type, name, value_int, value_graphid) VALUES (90074, 100028, 7, 'graphid', 0, 700033);
INSERT INTO widget_field (widget_fieldid, widgetid, type, name, value_int) VALUES (90075, 100029, 0, 'dynamic', 1);
INSERT INTO widget_field (widget_fieldid, widgetid, type, name, value_int, value_graphid) VALUES (90076, 100029, 7, 'graphid', 0, 700034);
INSERT INTO widget_field (widget_fieldid, widgetid, type, name, value_int) VALUES (90077, 100030, 0, 'dynamic', 1);
INSERT INTO widget_field (widget_fieldid, widgetid, type, name, value_int, value_graphid) VALUES (90078, 100030, 7, 'graphid', 0, 700035);

-- testFormUserMedia
INSERT INTO media (mediaid, userid, mediatypeid, sendto, active, severity, period) VALUES (4,1,10,'test@jabber.com',0,16,'1-7,00:00-24:00');
INSERT INTO media (mediaid, userid, mediatypeid, sendto, active, severity, period) VALUES (5,1,12,'test_account',0,63,'6-7,09:00-18:00');

-- Dashboard for Graph Prototype widget
INSERT INTO dashboard (dashboardid, name, userid, private) VALUES (1400, 'Dashboard for Graph Prototype widget', 1, 1);
INSERT INTO dashboard_page (dashboard_pageid, dashboardid) VALUES (9004, 1400);
INSERT INTO widget (widgetid, dashboard_pageid, type, name, x, y, width, height) VALUES (100099, 9004, 'graphprototype', 'Graph prototype widget for update', 0, 0, 16, 5);
INSERT INTO widget_field (widget_fieldid, widgetid, type, name, value_graphid) VALUES (905054, 100099, 7, 'graphid', 600003);

INSERT INTO widget (widgetid, dashboard_pageid, type, name, x, y, width, height) VALUES (120000, 9004, 'graphprototype', 'Graph prototype widget for delete', 0, 5, 16, 5);
INSERT INTO widget_field (widget_fieldid, widgetid, type, name, value_graphid) VALUES (905055, 120000, 7, 'graphid', 600002);

INSERT INTO dashboard (dashboardid, name, userid, private) VALUES (1410, 'Dashboard for Sceenshoting Graph Prototype widgets', 1, 1);
INSERT INTO dashboard_page (dashboard_pageid, dashboardid) VALUES (9005, 1410);

-- Overrides for LLD Overrides test
INSERT INTO lld_override (lld_overrideid, itemid, name, step, evaltype, stop) values (5000, 133800, 'Override for update 1', 1, 1, 0);
INSERT INTO lld_override (lld_overrideid, itemid, name, step, evaltype, stop) values (5001, 133800, 'Override for update 2', 2, 0, 0);

INSERT INTO lld_override_condition (lld_override_conditionid, lld_overrideid, operator, macro, value) values (34000, 5000, 8, '{#MACRO1}', 'test expression_1');
INSERT INTO lld_override_condition (lld_override_conditionid, lld_overrideid, operator, macro, value) values (34001, 5000, 9, '{#MACRO2}', 'test expression_2');
INSERT INTO lld_override_condition (lld_override_conditionid, lld_overrideid, operator, macro, value) values (34002, 5000, 12, '{#MACRO3}', '');
INSERT INTO lld_override_condition (lld_override_conditionid, lld_overrideid, operator, macro, value) values (34003, 5000, 13, '{#MACRO4}', '');

INSERT INTO lld_override_operation (lld_override_operationid, lld_overrideid, operationobject, operator, value) values (40000, 5000, 0, 0, 'test item pattern');
INSERT INTO lld_override_operation (lld_override_operationid, lld_overrideid, operationobject, operator, value) values (40001, 5000, 1, 1, 'test trigger pattern');
INSERT INTO lld_override_operation (lld_override_operationid, lld_overrideid, operationobject, operator, value) values (40002, 5001, 2, 8, 'test graph pattern');
INSERT INTO lld_override_operation (lld_override_operationid, lld_overrideid, operationobject, operator, value) values (40003, 5001, 3, 9, 'test host pattern');

INSERT INTO lld_override_opdiscover (lld_override_operationid, discover) values (40000, 0);
INSERT INTO lld_override_opdiscover (lld_override_operationid, discover) values (40002, 0);

INSERT INTO lld_override_ophistory (lld_override_operationid, history) values (40000, 0);

INSERT INTO lld_override_opinventory (lld_override_operationid, inventory_mode) values (40003, 1);

INSERT INTO lld_override_opperiod (lld_override_operationid, delay) values (40000, '1m;50s/1-7,00:00-24:00;wd1-5h9-18');

INSERT INTO lld_override_opseverity (lld_override_operationid, severity) values (40001, 2);

INSERT INTO lld_override_opstatus (lld_override_operationid, status) values (40000, 0);

INSERT INTO lld_override_optag (lld_override_optagid, lld_override_operationid, tag, value) values (3000, 40001, 'tag1', 'value1');
INSERT INTO lld_override_optag (lld_override_optagid, lld_override_operationid, tag, value) values (3001, 40003, 'name1', 'value1');
INSERT INTO lld_override_optag (lld_override_optagid, lld_override_operationid, tag, value) values (3002, 40003, 'name2', 'value2');

INSERT INTO lld_override_optemplate (lld_override_optemplateid, lld_override_operationid, templateid) values (3000, 40003, 99137);

INSERT INTO lld_override_optrends (lld_override_operationid, trends) values (40000, 0);

UPDATE config SET session_key='caf1c06dcf802728c4cfc24d645e1e73' WHERE configid = 1;

-- testFormHostMacros
INSERT INTO hostmacro (hostmacroid, hostid, macro, value, description, type) VALUES (99509, 99135, '{$SECRET_HOST_MACRO_REVERT}', 'Secret host value', 'Secret host macro description', 1);
INSERT INTO hostmacro (hostmacroid, hostid, macro, value, description, type) VALUES (99510, 99135, '{$SECRET_HOST_MACRO_2_TEXT_REVERT}', 'Secret host value 2 text', 'Secret host macro that will be changed to text', 1);
INSERT INTO hostmacro (hostmacroid, hostid, macro, value, description, type) VALUES (99511, 99135, '{$SECRET_HOST_MACRO_UPDATE_2_TEXT}', 'Secret host value 2 B updated', 'Secret host macro that is going to be updated', 1);
INSERT INTO hostmacro (hostmacroid, hostid, macro, value, description, type) VALUES (99512, 99135, '{$TEXT_HOST_MACRO_2_SECRET}', 'Text host macro value', 'Text host macro that is going to become secret', 0);
INSERT INTO hostmacro (hostmacroid, hostid, macro, value, description, type) VALUES (99513, 99135, '{$SECRET_HOST_MACRO_UPDATE}', 'Secret host macro value', 'Secret host macro that is going to stay secret', 1);
INSERT INTO hostmacro (hostmacroid, hostid, macro, value, description, type) VALUES (99514, 99135, '{$X_SECRET_HOST_MACRO_2_RESOLVE}', 'Value 2 B resolved', 'Host macro to be resolved', 0);
INSERT INTO hostmacro (hostmacroid, hostid, macro, value, description, type) VALUES (99515, 99011, '{$SECRET_HOST_MACRO}', 'some secret value', '', 1);
INSERT INTO hostmacro (hostmacroid, hostid, macro, value, description, type) VALUES (99516, 99011, '{$TEXT_HOST_MACRO}', 'some text value', '', 0);
INSERT INTO items (itemid, type, hostid, name, key_, interfaceid, params, description, posts, headers) VALUES (99112, 2, 99135, 'Macro value: {$X_SECRET_HOST_MACRO_2_RESOLVE}', 'trap[{$X_SECRET_HOST_MACRO_2_RESOLVE}]', NULL, '', '', '', '');

INSERT INTO hostmacro (hostmacroid, hostid, macro, value, description, type) VALUES (99525, 99011, '{$VAULT_HOST_MACRO3}', 'secret/path:key', 'Change name, value, description', 2);

-- testFormTemplateMacros
INSERT INTO hostmacro (hostmacroid, hostid, macro, value, description, type) VALUES (99517, 99137, '{$SECRET_TEMPLATE_MACRO_REVERT}', 'Secret template value', 'Secret template macro description', 1);
INSERT INTO hostmacro (hostmacroid, hostid, macro, value, description, type) VALUES (99518, 99137, '{$SECRET_TEMPLATE_MACRO_2_TEXT_REVERT}', 'Secret template value 2 text', 'Secret template macro that will be changed to text', 1);
INSERT INTO hostmacro (hostmacroid, hostid, macro, value, description, type) VALUES (99519, 99137, '{$SECRET_TEMPLATE_MACRO_UPDATE_2_TEXT}', 'Secret template value 2 B updated', 'Secret template macro that is going to be updated', 1);
INSERT INTO hostmacro (hostmacroid, hostid, macro, value, description, type) VALUES (99520, 99137, '{$TEXT_TEMPLATE_MACRO_2_SECRET}', 'Text template macro value', 'Text template macro that is going to become secret', 0);
INSERT INTO hostmacro (hostmacroid, hostid, macro, value, description, type) VALUES (99521, 99137, '{$SECRET_TEMPLATE_MACRO_UPDATE}', 'Secret template macro value', 'Secret template macro that is going to stay secret', 1);
INSERT INTO hostmacro (hostmacroid, hostid, macro, value, description, type) VALUES (99522, 99137, '{$X_SECRET_TEMPLATE_MACRO_2_RESOLVE}', 'Value 2 B resolved', 'Template macro to be resolved', 0);
INSERT INTO items (itemid, type, hostid, name, key_, interfaceid, params, description, posts, headers) VALUES (99113, 2, 99137, 'Macro value: {$X_SECRET_TEMPLATE_MACRO_2_RESOLVE}', 'trap', NULL, '', '', '', '');

INSERT INTO hostmacro (hostmacroid, hostid, macro, value, description, type) VALUES (99526, 99014, '{$VAULT_HOST_MACRO}', 'secret/path:key', 'Change name, value, description', 2);

-- testFormAdministrationGeneralMacros
INSERT INTO items (itemid, type, hostid, name, key_, interfaceid, params, description, posts, headers) VALUES (99114, 2, 99134, 'Macro value: {$Z_GLOBAL_MACRO_2_RESOLVE}', 'trap[{$Z_GLOBAL_MACRO_2_RESOLVE}]', NULL, '', '', '', '');

-- testPageHostPrototypes
INSERT INTO host_tag (hosttagid, hostid, tag, value) VALUES (9450, 90002, 'host_proto_tag_1', 'value1');
INSERT INTO host_tag (hosttagid, hostid, tag, value) VALUES (9451, 90002, 'host_proto_tag_2', 'value2');<|MERGE_RESOLUTION|>--- conflicted
+++ resolved
@@ -308,16 +308,6 @@
 INSERT INTO dchecks (dcheckid, druleid, type, key_, snmp_community, ports, snmpv3_securityname, snmpv3_securitylevel, snmpv3_authpassphrase, snmpv3_privpassphrase, uniq) VALUES (21, 3, 15, '', '', '23', '', 0, '', '', 0);
 INSERT INTO dchecks (dcheckid, druleid, type, key_, snmp_community, ports, snmpv3_securityname, snmpv3_securitylevel, snmpv3_authpassphrase, snmpv3_privpassphrase, uniq) VALUES (22, 3, 9, 'agent.uname', '', '10050', '', 0, '', '', 0);
 
-<<<<<<< HEAD
-=======
-INSERT INTO drules (druleid, proxyid, name, iprange, delay, status) VALUES (4, 20000, 'Discovery rule for update', '192.14.3.1-255', 600, 0);
-INSERT INTO dchecks (dcheckid, druleid, type, key_, snmp_community, ports, snmpv3_securityname, snmpv3_securitylevel, snmpv3_authpassphrase, snmpv3_privpassphrase, uniq) VALUES (23, 4, 12, '', '', '0', '', 0, '', '', 0);
-INSERT INTO drules (druleid, proxyid, name, iprange, delay, status) VALUES (5, 20000, 'Disabled discovery rule for update', '192.15.3.1-255', 600, 1);
-INSERT INTO dchecks (dcheckid, druleid, type, key_, snmp_community, ports, snmpv3_securityname, snmpv3_securitylevel, snmpv3_authpassphrase, snmpv3_privpassphrase, uniq) VALUES (24, 5, 12, '', '', '0', '', 0, '', '', 0);
-INSERT INTO drules (druleid, proxyid, name, iprange, delay, status) VALUES (6, 20000, 'Discovery rule to check delete', '192.16.3.1-255', 600, 1);
-INSERT INTO dchecks (dcheckid, druleid, type, key_, snmp_community, ports, snmpv3_securityname, snmpv3_securitylevel, snmpv3_authpassphrase, snmpv3_privpassphrase, uniq) VALUES (25, 6, 12, '', '', '0', '', 0, '', '', 0);
-
->>>>>>> 0eb79d2a
 -- Global macros
 INSERT INTO globalmacro (globalmacroid, macro, value, description) VALUES (6,'{$DEFAULT_DELAY}','30','');
 INSERT INTO globalmacro (globalmacroid, macro, value, description) VALUES (7,'{$LOCALIP}','127.0.0.1','Test description 2');
