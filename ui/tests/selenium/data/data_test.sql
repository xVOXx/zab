-- Activate Zabbix Server, set visible name and make it a more unique name
UPDATE hosts SET status=0,name='ЗАББИКС Сервер',host='Test host' WHERE host='Zabbix server';

-- More medias for user 'Admin'
INSERT INTO media (mediaid, userid, mediatypeid, sendto, active, severity, period) VALUES (1,1,1,'test@zabbix.com',0,63,'1-7,00:00-24:00');
INSERT INTO media (mediaid, userid, mediatypeid, sendto, active, severity, period) VALUES (2,1,1,'test2@zabbix.com',1,60,'1-7,00:00-24:00');
INSERT INTO media (mediaid, userid, mediatypeid, sendto, active, severity, period) VALUES (3,1,3,'123456789',0,32,'1-7,00:00-24:00');

-- More user scripts
INSERT INTO scripts (scriptid, name, command, host_access, usrgrpid, groupid, description, confirmation) VALUES (4,'Reboot','/sbin/shutdown -r',3,7,4,'This command reboots server.','Do you really want to reboot it?');

-- Add proxies
INSERT INTO hosts (hostid, host, status, description) VALUES (20000, 'Active proxy 1', 5, '');
INSERT INTO hosts (hostid, host, status, description) VALUES (20001, 'Active proxy 2', 5, '');
INSERT INTO hosts (hostid, host, status, description) VALUES (20002, 'Active proxy 3', 5, '');
INSERT INTO hosts (hostid, host, status, description) VALUES (20003, 'Passive proxy 1', 6, '');
INSERT INTO hosts (hostid, host, status, description) VALUES (20004, 'Passive proxy 2', 6, '');
INSERT INTO hosts (hostid, host, status, description) VALUES (20005, 'Passive proxy 3', 6, '');
INSERT INTO hosts (hostid, host, status, description) VALUES (20010, 'Active proxy to delete', 5, '');
INSERT INTO hosts (hostid, host, status, description) VALUES (20011, 'Passive proxy to delete', 6, '');

INSERT INTO interface (interfaceid, hostid, main, type, useip, ip, dns, port) VALUES (10018,20003,1,0,1,'127.0.0.1','proxy1.zabbix.com','10051');
INSERT INTO interface (interfaceid, hostid, main, type, useip, ip, dns, port) VALUES (10019,20004,1,0,1,'127.0.0.1','proxy2.zabbix.com','10333');
INSERT INTO interface (interfaceid, hostid, main, type, useip, ip, dns, port) VALUES (10020,20005,1,0,0,'127.0.0.1','proxy3.zabbix.com','10051');
INSERT INTO interface (interfaceid, hostid, main, type, useip, ip, dns, port) VALUES (10030,10084,1,4,1,'127.0.0.1','jmxagent.zabbix.com','10051');
INSERT INTO interface (interfaceid, hostid, main, type, useip, ip, dns, port) VALUES (10040,20011,1,0,0,'127.0.0.1','proxy4.zabbix.com','10051');

-- create an empty host "Template linkage test host"
INSERT INTO hosts (hostid, host, name, status, description) VALUES (10053, 'Template linkage test host', 'Visible host for template linkage', 0, '');
INSERT INTO interface (interfaceid, hostid, main, type, useip, ip, dns, port) VALUES (10021,10053,1,1,1,'127.0.0.1','','10050');
INSERT INTO interface (interfaceid,hostid,main,type,useip,ip,dns,port) values (10022,10053,1,2,1,'127.0.0.1','','161');
INSERT INTO interface_snmp (interfaceid, version, bulk, community) values (10022, 2, 1, '{$SNMP_COMMUNITY}');
INSERT INTO interface (interfaceid,hostid,main,type,useip,ip,dns,port) values (10023,10053,1,3,1,'127.0.0.1','','623');
INSERT INTO interface (interfaceid,hostid,main,type,useip,ip,dns,port) values (10024,10053,1,4,1,'127.0.0.1','','12345');
INSERT INTO hosts_groups (hostgroupid, hostid, groupid) VALUES (90278, 10053, 4);

-- Add regular expressions
INSERT INTO regexps (regexpid, name, test_string) VALUES (20,'1_regexp_1','first test string');
INSERT INTO regexps (regexpid, name, test_string) VALUES (21,'1_regexp_2','first test string');
INSERT INTO regexps (regexpid, name, test_string) VALUES (22,'2_regexp_1','second test string');
INSERT INTO regexps (regexpid, name, test_string) VALUES (23,'2_regexp_2','second test string');
INSERT INTO regexps (regexpid, name, test_string) VALUES (24,'3_regexp_1','test');
INSERT INTO regexps (regexpid, name, test_string) VALUES (25,'3_regexp_2','test');
INSERT INTO regexps (regexpid, name, test_string) VALUES (26,'4_regexp_1','abcd');
INSERT INTO regexps (regexpid, name, test_string) VALUES (27,'4_regexp_2','abcd');
INSERT INTO regexps (regexpid, name, test_string) VALUES (28,'5_regexp_1','abcd');
INSERT INTO regexps (regexpid, name, test_string) VALUES (29,'5_regexp_2','abcd');

-- Add expressions for regexps
INSERT INTO expressions (expressionid,regexpid,expression,expression_type,exp_delimiter,case_sensitive) VALUES (20,20,'first test string',0,',',1);
INSERT INTO expressions (expressionid,regexpid,expression,expression_type,exp_delimiter,case_sensitive) VALUES (21,21,'first test string2',0,',',1);
INSERT INTO expressions (expressionid,regexpid,expression,expression_type,exp_delimiter,case_sensitive) VALUES (22,22,'second test string',1,',',1);
INSERT INTO expressions (expressionid,regexpid,expression,expression_type,exp_delimiter,case_sensitive) VALUES (23,23,'second string',1,',',1);
INSERT INTO expressions (expressionid,regexpid,expression,expression_type,exp_delimiter,case_sensitive) VALUES (24,24,'abcd test',2,',',1);
INSERT INTO expressions (expressionid,regexpid,expression,expression_type,exp_delimiter,case_sensitive) VALUES (25,25,'test',2,',',1);
INSERT INTO expressions (expressionid,regexpid,expression,expression_type,exp_delimiter,case_sensitive) VALUES (26,26,'abcd',3,',',1);
INSERT INTO expressions (expressionid,regexpid,expression,expression_type,exp_delimiter,case_sensitive) VALUES (27,27,'asdf',3,',',1);
INSERT INTO expressions (expressionid,regexpid,expression,expression_type,exp_delimiter,case_sensitive) VALUES (28,28,'abcd',4,',',1);
INSERT INTO expressions (expressionid,regexpid,expression,expression_type,exp_delimiter,case_sensitive) VALUES (29,29,'asdf',4,',',1);

-- trigger actions
INSERT INTO actions (actionid, name, eventsource, evaltype, status, esc_period) VALUES (10,'Simple action',0,0,0,'60s');
INSERT INTO actions (actionid, name, eventsource, evaltype, status, esc_period) VALUES (11,'Trigger action 1',0,0,0,'1h');
INSERT INTO actions (actionid, name, eventsource, evaltype, status, esc_period) VALUES (12,'Trigger action 2',0,0,0,'60s');
INSERT INTO actions (actionid, name, eventsource, evaltype, status, esc_period) VALUES (13,'Trigger action 3',0,0,0,'60s');
INSERT INTO actions (actionid, name, eventsource, evaltype, status, esc_period) VALUES (14,'Trigger action 4',0,0,1,'60s');

-- autoregistration actions
INSERT INTO actions (actionid, name, eventsource, evaltype, status, esc_period) VALUES (9,'Autoregistration action 1',2,0,0,'1h');
INSERT INTO actions (actionid, name, eventsource, evaltype, status, esc_period) VALUES (15,'Autoregistration action 2',2,0,1,'1h');

INSERT INTO conditions (conditionid, actionid, conditiontype, operator, value) VALUES (500, 9, 22, 3, 'DB2');
INSERT INTO conditions (conditionid, actionid, conditiontype, operator, value) VALUES (501, 9, 22, 2, 'MySQL');
INSERT INTO conditions (conditionid, actionid, conditiontype, operator, value) VALUES (502, 9, 20, 1, '20001');
INSERT INTO conditions (conditionid, actionid, conditiontype, operator, value) VALUES (503, 9, 20, 0, '20000');
INSERT INTO conditions (conditionid, actionid, conditiontype, operator, value) VALUES (504, 10, 16, 11, '');
INSERT INTO conditions (conditionid, actionid, conditiontype, operator, value) VALUES (505, 11, 16, 11, '');
INSERT INTO conditions (conditionid, actionid, conditiontype, operator, value) VALUES (507, 12, 16, 10, '');
INSERT INTO conditions (conditionid, actionid, conditiontype, operator, value) VALUES (508, 12, 15, 3, 'PostgreSQL');
INSERT INTO conditions (conditionid, actionid, conditiontype, operator, value) VALUES (509, 12, 15, 2, 'MYSQL');
INSERT INTO conditions (conditionid, actionid, conditiontype, operator, value) VALUES (510, 12, 15, 0, 'MySQL');
INSERT INTO conditions (conditionid, actionid, conditiontype, operator, value) VALUES (511, 12, 13, 1, '10081');
INSERT INTO conditions (conditionid, actionid, conditiontype, operator, value) VALUES (512, 12, 13, 0, '10001');
INSERT INTO conditions (conditionid, actionid, conditiontype, operator, value) VALUES (513, 12, 6, 7, '6-7,08:00-18:00');
INSERT INTO conditions (conditionid, actionid, conditiontype, operator, value) VALUES (514, 12, 6, 4, '1-7,00:00-24:00');
INSERT INTO conditions (conditionid, actionid, conditiontype, operator, value) VALUES (517, 12, 4, 6, '4');
INSERT INTO conditions (conditionid, actionid, conditiontype, operator, value) VALUES (518, 12, 4, 5, '3');
INSERT INTO conditions (conditionid, actionid, conditiontype, operator, value) VALUES (519, 12, 4, 1, '2');
INSERT INTO conditions (conditionid, actionid, conditiontype, operator, value) VALUES (520, 12, 4, 0, '5');
INSERT INTO conditions (conditionid, actionid, conditiontype, operator, value) VALUES (521, 12, 4, 0, '1');
INSERT INTO conditions (conditionid, actionid, conditiontype, operator, value) VALUES (522, 12, 3, 3, 'DB2');
INSERT INTO conditions (conditionid, actionid, conditiontype, operator, value) VALUES (523, 12, 3, 2, 'Oracle');
INSERT INTO conditions (conditionid, actionid, conditiontype, operator, value) VALUES (524, 12, 2, 1, '13485');
INSERT INTO conditions (conditionid, actionid, conditiontype, operator, value) VALUES (525, 12, 2, 0, '16054');
INSERT INTO conditions (conditionid, actionid, conditiontype, operator, value) VALUES (526, 12, 1, 1, '10084');
INSERT INTO conditions (conditionid, actionid, conditiontype, operator, value) VALUES (527, 12, 1, 0, '10084');
INSERT INTO conditions (conditionid, actionid, conditiontype, operator, value) VALUES (528, 12, 0, 1, '4');
INSERT INTO conditions (conditionid, actionid, conditiontype, operator, value) VALUES (529, 12, 0, 0, '2');
INSERT INTO conditions (conditionid, actionid, conditiontype, operator, value) VALUES (530, 13, 16, 11, '');
INSERT INTO conditions (conditionid, actionid, conditiontype, operator, value) VALUES (532, 13, 15, 3, 'PostgreSQL');
INSERT INTO conditions (conditionid, actionid, conditiontype, operator, value) VALUES (533, 13, 15, 2, 'MYSQL');
INSERT INTO conditions (conditionid, actionid, conditiontype, operator, value) VALUES (534, 13, 15, 0, 'MySQL');
INSERT INTO conditions (conditionid, actionid, conditiontype, operator, value) VALUES (535, 13, 13, 1, '10081');
INSERT INTO conditions (conditionid, actionid, conditiontype, operator, value) VALUES (536, 13, 13, 0, '10001');
INSERT INTO conditions (conditionid, actionid, conditiontype, operator, value) VALUES (537, 13, 6, 7, '6-7,08:00-18:00');
INSERT INTO conditions (conditionid, actionid, conditiontype, operator, value) VALUES (538, 13, 6, 4, '1-7,00:00-24:00');
INSERT INTO conditions (conditionid, actionid, conditiontype, operator, value) VALUES (541, 13, 4, 6, '4');
INSERT INTO conditions (conditionid, actionid, conditiontype, operator, value) VALUES (542, 13, 4, 5, '3');
INSERT INTO conditions (conditionid, actionid, conditiontype, operator, value) VALUES (543, 13, 4, 1, '2');
INSERT INTO conditions (conditionid, actionid, conditiontype, operator, value) VALUES (544, 13, 4, 0, '5');
INSERT INTO conditions (conditionid, actionid, conditiontype, operator, value) VALUES (545, 13, 4, 0, '1');
INSERT INTO conditions (conditionid, actionid, conditiontype, operator, value) VALUES (546, 13, 3, 3, 'DB2');
INSERT INTO conditions (conditionid, actionid, conditiontype, operator, value) VALUES (547, 13, 3, 2, 'Oracle');
INSERT INTO conditions (conditionid, actionid, conditiontype, operator, value) VALUES (548, 13, 2, 1, '13485');
INSERT INTO conditions (conditionid, actionid, conditiontype, operator, value) VALUES (549, 13, 2, 0, '16054');
INSERT INTO conditions (conditionid, actionid, conditiontype, operator, value) VALUES (550, 13, 1, 1, '10084');
INSERT INTO conditions (conditionid, actionid, conditiontype, operator, value) VALUES (551, 13, 1, 0, '10084');
INSERT INTO conditions (conditionid, actionid, conditiontype, operator, value) VALUES (552, 13, 0, 1, '4');
INSERT INTO conditions (conditionid, actionid, conditiontype, operator, value) VALUES (553, 13, 0, 0, '2');
INSERT INTO conditions (conditionid, actionid, conditiontype, operator, value) VALUES (554, 14, 16, 11, '');
INSERT INTO conditions (conditionid, actionid, conditiontype, operator, value) VALUES (556, 14, 15, 3, 'PostgreSQL');
INSERT INTO conditions (conditionid, actionid, conditiontype, operator, value) VALUES (557, 14, 15, 2, 'MYSQL');
INSERT INTO conditions (conditionid, actionid, conditiontype, operator, value) VALUES (558, 14, 15, 0, 'MySQL');
INSERT INTO conditions (conditionid, actionid, conditiontype, operator, value) VALUES (559, 14, 13, 1, '10081');
INSERT INTO conditions (conditionid, actionid, conditiontype, operator, value) VALUES (560, 14, 13, 0, '10001');
INSERT INTO conditions (conditionid, actionid, conditiontype, operator, value) VALUES (561, 14, 6, 7, '6-7,08:00-18:00');
INSERT INTO conditions (conditionid, actionid, conditiontype, operator, value) VALUES (562, 14, 6, 4, '1-7,00:00-24:00');
INSERT INTO conditions (conditionid, actionid, conditiontype, operator, value) VALUES (565, 14, 4, 6, '4');
INSERT INTO conditions (conditionid, actionid, conditiontype, operator, value) VALUES (566, 14, 4, 5, '3');
INSERT INTO conditions (conditionid, actionid, conditiontype, operator, value) VALUES (567, 14, 4, 1, '2');
INSERT INTO conditions (conditionid, actionid, conditiontype, operator, value) VALUES (568, 14, 4, 0, '5');
INSERT INTO conditions (conditionid, actionid, conditiontype, operator, value) VALUES (569, 14, 4, 0, '1');
INSERT INTO conditions (conditionid, actionid, conditiontype, operator, value) VALUES (570, 14, 3, 3, 'DB2');
INSERT INTO conditions (conditionid, actionid, conditiontype, operator, value) VALUES (571, 14, 3, 2, 'Oracle');
INSERT INTO conditions (conditionid, actionid, conditiontype, operator, value) VALUES (572, 14, 2, 1, '13485');
INSERT INTO conditions (conditionid, actionid, conditiontype, operator, value) VALUES (573, 14, 2, 0, '16054');
INSERT INTO conditions (conditionid, actionid, conditiontype, operator, value) VALUES (574, 14, 1, 1, '10084');
INSERT INTO conditions (conditionid, actionid, conditiontype, operator, value) VALUES (575, 14, 1, 0, '10084');
INSERT INTO conditions (conditionid, actionid, conditiontype, operator, value) VALUES (576, 14, 0, 1, '4');
INSERT INTO conditions (conditionid, actionid, conditiontype, operator, value) VALUES (577, 14, 0, 0, '2');
INSERT INTO conditions (conditionid, actionid, conditiontype, operator, value) VALUES (578, 15, 22, 3, 'DB2');
INSERT INTO conditions (conditionid, actionid, conditiontype, operator, value) VALUES (579, 15, 22, 2, 'MySQL');
INSERT INTO conditions (conditionid, actionid, conditiontype, operator, value) VALUES (580, 15, 20, 1, '20001');
INSERT INTO conditions (conditionid, actionid, conditiontype, operator, value) VALUES (581, 15, 20, 0, '20000');

INSERT INTO operations (operationid, actionid, operationtype, esc_period, esc_step_from, esc_step_to, evaltype) VALUES (11, 10, 0, 0, 1, 1, 0);
INSERT INTO operations (operationid, actionid, operationtype, esc_period, esc_step_from, esc_step_to, evaltype) VALUES (12, 11, 0, 0, 1, 1, 0);
INSERT INTO operations (operationid, actionid, operationtype, esc_period, esc_step_from, esc_step_to, evaltype) VALUES (13, 12, 0, 0, 1, 1, 0);
INSERT INTO operations (operationid, actionid, operationtype, esc_period, esc_step_from, esc_step_to, evaltype) VALUES (14, 13, 0, 0, 1, 1, 0);
INSERT INTO operations (operationid, actionid, operationtype, esc_period, esc_step_from, esc_step_to, evaltype) VALUES (15, 13, 0, 3600, 2, 2, 0);
INSERT INTO operations (operationid, actionid, operationtype, esc_period, esc_step_from, esc_step_to, evaltype) VALUES (16, 13, 0, 0, 5, 6, 0);
INSERT INTO operations (operationid, actionid, operationtype, esc_period, esc_step_from, esc_step_to, evaltype) VALUES (17, 14, 0, 0, 1, 1, 0);
INSERT INTO operations (operationid, actionid, operationtype, esc_period, esc_step_from, esc_step_to, evaltype) VALUES (18, 14, 0, 3600, 2, 2, 0);
INSERT INTO operations (operationid, actionid, operationtype, esc_period, esc_step_from, esc_step_to, evaltype) VALUES (19, 14, 0, 0, 5, 6, 0);
INSERT INTO operations (operationid, actionid, operationtype, esc_period, esc_step_from, esc_step_to, evaltype) VALUES (20, 14, 1, 0, 20, 0, 0);

INSERT INTO opmessage (operationid, default_msg, subject, message, mediatypeid) VALUES (11, 1, '{TRIGGER.NAME}: {TRIGGER.STATUS}', '{TRIGGER.NAME}: {TRIGGER.STATUS}Last value: {ITEM.LASTVALUE}{TRIGGER.URL}', NULL);
INSERT INTO opmessage (operationid, default_msg, subject, message, mediatypeid) VALUES (12, 1, '{TRIGGER.NAME}: {TRIGGER.STATUS}', '{TRIGGER.NAME}: {TRIGGER.STATUS}Last value: {ITEM.LASTVALUE}{TRIGGER.URL}', NULL);
INSERT INTO opmessage (operationid, default_msg, subject, message, mediatypeid) VALUES (13, 1, '{TRIGGER.NAME}: {TRIGGER.STATUS}', '{TRIGGER.NAME}: {TRIGGER.STATUS}Last value: {ITEM.LASTVALUE}{TRIGGER.URL}', NULL);
INSERT INTO opmessage (operationid, default_msg, subject, message, mediatypeid) VALUES (14, 1, '{TRIGGER.NAME}: {TRIGGER.STATUS}', '{TRIGGER.NAME}: {TRIGGER.STATUS}Last value: {ITEM.LASTVALUE}{TRIGGER.URL}', NULL);
INSERT INTO opmessage (operationid, default_msg, subject, message, mediatypeid) VALUES (15, 1, '{TRIGGER.NAME}: {TRIGGER.STATUS}', '{TRIGGER.NAME}: {TRIGGER.STATUS}Last value: {ITEM.LASTVALUE}{TRIGGER.URL}', 1);
INSERT INTO opmessage (operationid, default_msg, subject, message, mediatypeid) VALUES (16, 0, 'Custom: {TRIGGER.NAME}: {TRIGGER.STATUS}', 'Custom: {TRIGGER.NAME}: {TRIGGER.STATUS}Last value: {ITEM.LASTVALUE}{TRIGGER.URL}', 1);
INSERT INTO opmessage (operationid, default_msg, subject, message, mediatypeid) VALUES (17, 1, '{TRIGGER.NAME}: {TRIGGER.STATUS}', '{TRIGGER.NAME}: {TRIGGER.STATUS}Last value: {ITEM.LASTVALUE}{TRIGGER.URL}', NULL);
INSERT INTO opmessage (operationid, default_msg, subject, message, mediatypeid) VALUES (18, 1, '{TRIGGER.NAME}: {TRIGGER.STATUS}', '{TRIGGER.NAME}: {TRIGGER.STATUS}Last value: {ITEM.LASTVALUE}{TRIGGER.URL}', 1);
INSERT INTO opmessage (operationid, default_msg, subject, message, mediatypeid) VALUES (19, 0, 'Custom: {TRIGGER.NAME}: {TRIGGER.STATUS}', 'Custom: {TRIGGER.NAME}: {TRIGGER.STATUS}Last value: {ITEM.LASTVALUE}{TRIGGER.URL}', 1);

INSERT INTO opmessage_grp (opmessage_grpid, operationid, usrgrpid) VALUES (10, 11, 7);
INSERT INTO opmessage_grp (opmessage_grpid, operationid, usrgrpid) VALUES (11, 12, 7);
INSERT INTO opmessage_grp (opmessage_grpid, operationid, usrgrpid) VALUES (12, 13, 7);
INSERT INTO opmessage_grp (opmessage_grpid, operationid, usrgrpid) VALUES (13, 14, 7);
INSERT INTO opmessage_grp (opmessage_grpid, operationid, usrgrpid) VALUES (14, 15, 7);
INSERT INTO opmessage_grp (opmessage_grpid, operationid, usrgrpid) VALUES (15, 17, 7);
INSERT INTO opmessage_grp (opmessage_grpid, operationid, usrgrpid) VALUES (16, 18, 7);

INSERT INTO opmessage_usr (opmessage_usrid, operationid, userid) VALUES (2, 16, 1);
INSERT INTO opmessage_usr (opmessage_usrid, operationid, userid) VALUES (3, 19, 1);

INSERT INTO opcommand (operationid, type, scriptid, execute_on, port, authtype, username, password, publickey, privatekey, command) VALUES (20, 0, NULL, 0, '', 0, '', '', '', '', '/sbin/shutdown -r');

INSERT INTO opcommand_hst (opcommand_hstid, operationid, hostid) VALUES (1, 20, NULL);

INSERT INTO opconditions (opconditionid, operationid, conditiontype, operator, value) VALUES (1,15,14,0,'0');
INSERT INTO opconditions (opconditionid, operationid, conditiontype, operator, value) VALUES (2,15,14,0,'1');
INSERT INTO opconditions (opconditionid, operationid, conditiontype, operator, value) VALUES (3,16,14,0,'0');
INSERT INTO opconditions (opconditionid, operationid, conditiontype, operator, value) VALUES (4,18,14,0,'0');
INSERT INTO opconditions (opconditionid, operationid, conditiontype, operator, value) VALUES (5,18,14,0,'1');
INSERT INTO opconditions (opconditionid, operationid, conditiontype, operator, value) VALUES (6,19,14,0,'0');
INSERT INTO opconditions (opconditionid, operationid, conditiontype, operator, value) VALUES (7,20,14,0,'0');

INSERT INTO operations (operationid, actionid, operationtype, esc_period, esc_step_from, esc_step_to, evaltype) VALUES (21, 9, 0, 0, 1, 1, 0);
INSERT INTO operations (operationid, actionid, operationtype, esc_period, esc_step_from, esc_step_to, evaltype) VALUES (22, 9, 0, 0, 1, 1, 0);
INSERT INTO operations (operationid, actionid, operationtype, esc_period, esc_step_from, esc_step_to, evaltype) VALUES (23, 9, 1, 0, 1, 1, 0);
INSERT INTO operations (operationid, actionid, operationtype, esc_period, esc_step_from, esc_step_to, evaltype) VALUES (24, 9, 2, 0, 1, 1, 0);
INSERT INTO operations (operationid, actionid, operationtype, esc_period, esc_step_from, esc_step_to, evaltype) VALUES (25, 9, 9, 0, 1, 1, 0);
INSERT INTO operations (operationid, actionid, operationtype, esc_period, esc_step_from, esc_step_to, evaltype) VALUES (26, 9, 4, 0, 1, 1, 0);
INSERT INTO operations (operationid, actionid, operationtype, esc_period, esc_step_from, esc_step_to, evaltype) VALUES (27, 9, 6, 0, 1, 1, 0);
INSERT INTO operations (operationid, actionid, operationtype, esc_period, esc_step_from, esc_step_to, evaltype) VALUES (28, 15, 0, 0, 1, 1, 0);
INSERT INTO operations (operationid, actionid, operationtype, esc_period, esc_step_from, esc_step_to, evaltype) VALUES (29, 15, 0, 0, 1, 1, 0);
INSERT INTO operations (operationid, actionid, operationtype, esc_period, esc_step_from, esc_step_to, evaltype) VALUES (30, 15, 1, 0, 1, 1, 0);

INSERT INTO opmessage (operationid, default_msg, subject, message, mediatypeid) VALUES (21, 0, 'Special: {TRIGGER.NAME}: {TRIGGER.STATUS}', 'Special: {TRIGGER.NAME}: {TRIGGER.STATUS}Last value: {ITEM.LASTVALUE}{TRIGGER.URL}', NULL);
INSERT INTO opmessage (operationid, default_msg, subject, message, mediatypeid) VALUES (22, 1, '{TRIGGER.NAME}: {TRIGGER.STATUS}', '{TRIGGER.NAME}: {TRIGGER.STATUS}Last value: {ITEM.LASTVALUE}{TRIGGER.URL}', NULL);
INSERT INTO opmessage (operationid, default_msg, subject, message, mediatypeid) VALUES (28, 0, 'Special: {TRIGGER.NAME}: {TRIGGER.STATUS}', 'Special: {TRIGGER.NAME}: {TRIGGER.STATUS}Last value: {ITEM.LASTVALUE}{TRIGGER.URL}', NULL);
INSERT INTO opmessage (operationid, default_msg, subject, message, mediatypeid) VALUES (29, 1, '{TRIGGER.NAME}: {TRIGGER.STATUS}', '{TRIGGER.NAME}: {TRIGGER.STATUS}Last value: {ITEM.LASTVALUE}{TRIGGER.URL}', NULL);

INSERT INTO opmessage_grp (opmessage_grpid, operationid, usrgrpid) VALUES (17, 21, 7);
INSERT INTO opmessage_grp (opmessage_grpid, operationid, usrgrpid) VALUES (18, 22, 7);
INSERT INTO opmessage_grp (opmessage_grpid, operationid, usrgrpid) VALUES (19, 28, 7);
INSERT INTO opmessage_grp (opmessage_grpid, operationid, usrgrpid) VALUES (20, 29, 7);

INSERT INTO opcommand (operationid, type, command) VALUES (23, 0, 'echo TEST');
INSERT INTO opcommand (operationid, type, command) VALUES (30, 0, 'echo TEST');

INSERT INTO opcommand_hst (opcommand_hstid, operationid, hostid) VALUES (2, 23, NULL);
INSERT INTO opcommand_hst (opcommand_hstid, operationid, hostid) VALUES (3, 30, NULL);

INSERT INTO opgroup (opgroupid, operationid, groupid) VALUES (3, 26, 5);

INSERT INTO optemplate (optemplateid, operationid, templateid) VALUES (3, 27, 10001);

-- Add test graph
INSERT INTO graphs (graphid, name, width, height, yaxismin, yaxismax, templateid, show_work_period, show_triggers, graphtype, show_legend, show_3d, percent_left, percent_right, ymin_type, ymax_type, ymin_itemid, ymax_itemid, flags) VALUES (200000,'Test graph 1',900,200,0.0,100.0,NULL,1,0,1,1,0,0.0,0.0,1,1,NULL,NULL,0);

-- Add graph items
INSERT INTO graphs_items (gitemid, graphid, itemid, drawtype, sortorder, color, yaxisside, calc_fnc, type) VALUES (200000, 200000, 29155, 1, 1, 'FF5555', 0, 2, 0);

-- Add more screens
INSERT INTO screens (screenid, name, hsize, vsize, userid, private) VALUES (200000, 'Test screen (graph)'                          , 1, 1, 1, 0);
INSERT INTO screens (screenid, name, hsize, vsize, userid, private) VALUES (200001, 'Test screen (clock)'                          , 1, 1, 1, 0);
INSERT INTO screens (screenid, name, hsize, vsize, userid, private) VALUES (200002, 'Test screen (data overview, left align)'      , 1, 1, 1, 0);
INSERT INTO screens (screenid, name, hsize, vsize, userid, private) VALUES (200003, 'Test screen (history of actions)'             , 1, 1, 1, 0);
INSERT INTO screens (screenid, name, hsize, vsize, userid, private) VALUES (200004, 'Test screen (history of events)'              , 1, 1, 1, 0);
INSERT INTO screens (screenid, name, hsize, vsize, userid, private) VALUES (200005, 'Test screen (hosts info, horizontal align)'   , 1, 1, 1, 0);
INSERT INTO screens (screenid, name, hsize, vsize, userid, private) VALUES (200006, 'Test screen (hosts info, vertical align)'     , 1, 1, 1, 0);
INSERT INTO screens (screenid, name, hsize, vsize, userid, private) VALUES (200007, 'Test screen (map)'                            , 1, 1, 1, 0);
INSERT INTO screens (screenid, name, hsize, vsize, userid, private) VALUES (200008, 'Test screen (plain text)'                     , 1, 1, 1, 0);
INSERT INTO screens (screenid, name, hsize, vsize, userid, private) VALUES (200010, 'Test screen (server info)'                    , 1, 1, 1, 0);
INSERT INTO screens (screenid, name, hsize, vsize, userid, private) VALUES (200011, 'Test screen (simple graph)'                   , 1, 1, 1, 0);
INSERT INTO screens (screenid, name, hsize, vsize, userid, private) VALUES (200012, 'Test screen (status of hostgroup triggers)'   , 1, 1, 1, 0);
INSERT INTO screens (screenid, name, hsize, vsize, userid, private) VALUES (200013, 'Test screen (status of host triggers)'        , 1, 1, 1, 0);
INSERT INTO screens (screenid, name, hsize, vsize, userid, private) VALUES (200014, 'Test screen (system status)'                  , 1, 1, 1, 0);
INSERT INTO screens (screenid, name, hsize, vsize, userid, private) VALUES (200015, 'Test screen (triggers info, horizontal align)', 1, 1, 1, 0);
INSERT INTO screens (screenid, name, hsize, vsize, userid, private) VALUES (200016, 'Test screen (triggers overview, left align)'  , 1, 1, 1, 0);
INSERT INTO screens (screenid, name, hsize, vsize, userid, private) VALUES (200017, 'Test screen (triggers overview, top align)'   , 1, 1, 1, 0);
INSERT INTO screens (screenid, name, hsize, vsize, userid, private) VALUES (200018, 'Test screen (url)'                            , 1, 1, 1, 0);
INSERT INTO screens (screenid, name, hsize, vsize, userid, private) VALUES (200019, 'Test screen (data overview, top align)'       , 1, 1, 1, 0);
INSERT INTO screens (screenid, name, hsize, vsize, userid, private) VALUES (200020, 'Test screen (triggers info, vertical align)'  , 1, 1, 1, 0);

INSERT INTO screens_items (screenitemid, screenid, resourcetype, resourceid, width, height, x, y, colspan, rowspan, elements, valign, halign, style, url, dynamic, sort_triggers) VALUES (200000,200000,0,200000,500,100,0,0,0,0,0,0,0,0,'',0,0);
INSERT INTO screens_items (screenitemid, screenid, resourcetype, resourceid, width, height, x, y, colspan, rowspan, elements, valign, halign, style, url, dynamic, sort_triggers) VALUES (200001,200001,7,0,500,100,0,0,0,0,0,0,0,0,'',0,0);
INSERT INTO screens_items (screenitemid, screenid, resourcetype, resourceid, width, height, x, y, colspan, rowspan, elements, valign, halign, style, url, dynamic, sort_triggers) VALUES (200002,200002,10,4,500,100,0,0,0,0,0,0,0,0,'',0,0);
INSERT INTO screens_items (screenitemid, screenid, resourcetype, resourceid, width, height, x, y, colspan, rowspan, elements, valign, halign, style, url, dynamic, sort_triggers) VALUES (200003,200003,12,0,500,100,0,0,0,0,25,0,0,0,'',0,0);
INSERT INTO screens_items (screenitemid, screenid, resourcetype, resourceid, width, height, x, y, colspan, rowspan, elements, valign, halign, style, url, dynamic, sort_triggers) VALUES (200004,200004,13,0,500,100,0,0,0,0,25,0,0,0,'',0,0);
INSERT INTO screens_items (screenitemid, screenid, resourcetype, resourceid, width, height, x, y, colspan, rowspan, elements, valign, halign, style, url, dynamic, sort_triggers) VALUES (200005,200005,4,4,500,100,0,0,0,0,0,0,0,0,'',0,0);
INSERT INTO screens_items (screenitemid, screenid, resourcetype, resourceid, width, height, x, y, colspan, rowspan, elements, valign, halign, style, url, dynamic, sort_triggers) VALUES (200006,200006,4,4,500,100,0,0,0,0,0,0,0,1,'',0,0);
INSERT INTO screens_items (screenitemid, screenid, resourcetype, resourceid, width, height, x, y, colspan, rowspan, elements, valign, halign, style, url, dynamic, sort_triggers) VALUES (200007,200007,2,3,500,100,0,0,1,1,0,0,0,0,'',0,0);
INSERT INTO screens_items (screenitemid, screenid, resourcetype, resourceid, width, height, x, y, colspan, rowspan, elements, valign, halign, style, url, dynamic, sort_triggers) VALUES (200008,200008,3,29187,500,100,0,0,0,0,25,0,0,0,'',0,0);
INSERT INTO screens_items (screenitemid, screenid, resourcetype, resourceid, width, height, x, y, colspan, rowspan, elements, valign, halign, style, url, dynamic, sort_triggers) VALUES (200010,200010,6,0,500,100,0,0,0,0,0,0,0,0,'',0,0);
INSERT INTO screens_items (screenitemid, screenid, resourcetype, resourceid, width, height, x, y, colspan, rowspan, elements, valign, halign, style, url, dynamic, sort_triggers) VALUES (200011,200011,1,29141,500,100,0,0,0,0,0,0,0,0,'',0,0);
INSERT INTO screens_items (screenitemid, screenid, resourcetype, resourceid, width, height, x, y, colspan, rowspan, elements, valign, halign, style, url, dynamic, sort_triggers) VALUES (200012,200012,14,2,500,100,0,0,0,0,25,0,0,0,'',0,0);
INSERT INTO screens_items (screenitemid, screenid, resourcetype, resourceid, width, height, x, y, colspan, rowspan, elements, valign, halign, style, url, dynamic, sort_triggers) VALUES (200013,200013,16,10084,500,100,0,0,0,0,25,0,0,0,'',0,0);
INSERT INTO screens_items (screenitemid, screenid, resourcetype, resourceid, width, height, x, y, colspan, rowspan, elements, valign, halign, style, url, dynamic, sort_triggers) VALUES (200014,200014,15,0,500,100,0,0,0,0,0,0,0,0,'',0,0);
INSERT INTO screens_items (screenitemid, screenid, resourcetype, resourceid, width, height, x, y, colspan, rowspan, elements, valign, halign, style, url, dynamic, sort_triggers) VALUES (200015,200015,5,4,500,100,0,0,0,0,0,0,0,0,'',0,0);
INSERT INTO screens_items (screenitemid, screenid, resourcetype, resourceid, width, height, x, y, colspan, rowspan, elements, valign, halign, style, url, dynamic, sort_triggers) VALUES (200016,200016,9,4,500,100,0,0,0,0,0,0,0,0,'',0,0);
INSERT INTO screens_items (screenitemid, screenid, resourcetype, resourceid, width, height, x, y, colspan, rowspan, elements, valign, halign, style, url, dynamic, sort_triggers) VALUES (200017,200017,9,4,500,100,0,0,0,0,0,0,0,1,'',0,0);
INSERT INTO screens_items (screenitemid, screenid, resourcetype, resourceid, width, height, x, y, colspan, rowspan, elements, valign, halign, style, url, dynamic, sort_triggers) VALUES (200018,200018,11,0,500,500,0,0,0,0,0,0,0,0,'http://www.google.com',0,0);
INSERT INTO screens_items (screenitemid, screenid, resourcetype, resourceid, width, height, x, y, colspan, rowspan, elements, valign, halign, style, url, dynamic, sort_triggers) VALUES (200019,200019,10,4,500,100,0,0,0,0,0,0,0,1,'',0,0);
INSERT INTO screens_items (screenitemid, screenid, resourcetype, resourceid, width, height, x, y, colspan, rowspan, elements, valign, halign, style, url, dynamic, sort_triggers) VALUES (200020,200020,5,4,500,100,0,0,0,0,0,0,0,1,'',0,0);

-- Add slide shows
INSERT INTO slideshows (slideshowid, name, delay, userid, private) VALUES (200001, 'Test slide show 1', 10, 1, 0);
INSERT INTO slideshows (slideshowid, name, delay, userid, private) VALUES (200002, 'Test slide show 2', 10, 1, 0);
INSERT INTO slideshows (slideshowid, name, delay, userid, private) VALUES (200003, 'Test slide show 3', 900, 1, 0);

INSERT INTO slides (slideid, slideshowid, screenid, step, delay) VALUES (200000, 200001, 200000, 0, 0);
INSERT INTO slides (slideid, slideshowid, screenid, step, delay) VALUES (200001, 200001, 200001, 1, 0);
INSERT INTO slides (slideid, slideshowid, screenid, step, delay) VALUES (200003, 200002, 200002, 0, 0);
INSERT INTO slides (slideid, slideshowid, screenid, step, delay) VALUES (200004, 200002, 200003, 1, 0);
INSERT INTO slides (slideid, slideshowid, screenid, step, delay) VALUES (200005, 200002, 200004, 2, 15);
INSERT INTO slides (slideid, slideshowid, screenid, step, delay) VALUES (200006, 200002, 200005, 3, 20);
INSERT INTO slides (slideid, slideshowid, screenid, step, delay) VALUES (200007, 200003, 200007, 0, 0);
INSERT INTO slides (slideid, slideshowid, screenid, step, delay) VALUES (200009, 200003, 200016, 1, 15);
INSERT INTO slides (slideid, slideshowid, screenid, step, delay) VALUES (200010, 200003, 200019, 2, 20);
INSERT INTO slides (slideid, slideshowid, screenid, step, delay) VALUES (200011, 200003, 200020, 3, 60);

-- Add maintenance periods
INSERT INTO maintenances (maintenanceid, name, maintenance_type, description, active_since, active_till,tags_evaltype) VALUES (1,'Maintenance period 1 (data collection)',0,'Test description 1',1294760280,1294846680,0);
INSERT INTO maintenances (maintenanceid, name, maintenance_type, description, active_since, active_till,tags_evaltype) VALUES (2,'Maintenance period 2 (no data collection)',1,'Test description 1',1294760280,1294846680,0);
INSERT INTO maintenances (maintenanceid, name, maintenance_type, description, active_since, active_till,tags_evaltype) VALUES (3,'Maintenance for update (data collection)',0,'Test description',1534885200,1534971600,2);

INSERT INTO maintenances_hosts (maintenance_hostid, maintenanceid, hostid) VALUES (1,1,20000);
INSERT INTO maintenances_hosts (maintenance_hostid, maintenanceid, hostid) VALUES (2,2,20000);

INSERT INTO maintenances_groups (maintenance_groupid, maintenanceid, groupid) VALUES (1,1,4);
INSERT INTO maintenances_groups (maintenance_groupid, maintenanceid, groupid) VALUES (2,2,4);
INSERT INTO maintenances_groups (maintenance_groupid, maintenanceid, groupid) VALUES (3,3,4);

INSERT INTO timeperiods (timeperiodid, timeperiod_type, every, month, dayofweek, day, start_time, period, start_date) VALUES (1,0,1,0,0,1,43200,184200,1294760340);
INSERT INTO timeperiods (timeperiodid, timeperiod_type, every, month, dayofweek, day, start_time, period, start_date) VALUES (2,2,2,0,0,1,43200,93780,0);
INSERT INTO timeperiods (timeperiodid, timeperiod_type, every, month, dayofweek, day, start_time, period, start_date) VALUES (3,3,2,0,85,1,85800,300,0);
INSERT INTO timeperiods (timeperiodid, timeperiod_type, every, month, dayofweek, day, start_time, period, start_date) VALUES (4,4,1,1365,0,15,37500,183840,0);
INSERT INTO timeperiods (timeperiodid, timeperiod_type, every, month, dayofweek, day, start_time, period, start_date) VALUES (5,4,1,2730,85,0,84600,1800,0);
INSERT INTO timeperiods (timeperiodid, timeperiod_type, every, month, dayofweek, day, start_time, period, start_date) VALUES (6,0,1,0,0,1,43200,184200,1294760340);
INSERT INTO timeperiods (timeperiodid, timeperiod_type, every, month, dayofweek, day, start_time, period, start_date) VALUES (7,2,2,0,0,1,43200,93780,0);
INSERT INTO timeperiods (timeperiodid, timeperiod_type, every, month, dayofweek, day, start_time, period, start_date) VALUES (8,3,2,0,85,1,85800,300,0);
INSERT INTO timeperiods (timeperiodid, timeperiod_type, every, month, dayofweek, day, start_time, period, start_date) VALUES (9,4,1,1365,0,15,37500,183840,0);
INSERT INTO timeperiods (timeperiodid, timeperiod_type, every, month, dayofweek, day, start_time, period, start_date) VALUES (10,4,1,2730,85,0,84600,1800,0);
INSERT INTO timeperiods (timeperiodid, timeperiod_type, every, month, dayofweek, day, start_time, period, start_date) VALUES (11,0,1,0,0,1,43200,90000,1534950000);

INSERT INTO maintenances_windows (maintenance_timeperiodid, maintenanceid, timeperiodid) VALUES (1,1,1);
INSERT INTO maintenances_windows (maintenance_timeperiodid, maintenanceid, timeperiodid) VALUES (2,1,2);
INSERT INTO maintenances_windows (maintenance_timeperiodid, maintenanceid, timeperiodid) VALUES (3,1,3);
INSERT INTO maintenances_windows (maintenance_timeperiodid, maintenanceid, timeperiodid) VALUES (4,1,4);
INSERT INTO maintenances_windows (maintenance_timeperiodid, maintenanceid, timeperiodid) VALUES (5,1,5);
INSERT INTO maintenances_windows (maintenance_timeperiodid, maintenanceid, timeperiodid) VALUES (6,2,6);
INSERT INTO maintenances_windows (maintenance_timeperiodid, maintenanceid, timeperiodid) VALUES (7,2,7);
INSERT INTO maintenances_windows (maintenance_timeperiodid, maintenanceid, timeperiodid) VALUES (8,2,8);
INSERT INTO maintenances_windows (maintenance_timeperiodid, maintenanceid, timeperiodid) VALUES (9,2,9);
INSERT INTO maintenances_windows (maintenance_timeperiodid, maintenanceid, timeperiodid) VALUES (10,2,10);
INSERT INTO maintenances_windows (maintenance_timeperiodid, maintenanceid, timeperiodid) VALUES (11,3,11);

INSERT INTO maintenance_tag (maintenancetagid, maintenanceid, tag, operator,value) VALUES (1,3,'Tag1',2,'A');
INSERT INTO maintenance_tag (maintenancetagid, maintenanceid, tag, operator,value) VALUES (2,3,'Tag2',0,'B');

-- Add maps
INSERT INTO sysmaps (sysmapid, name, width, height, backgroundid, label_type, label_location, highlight, expandproblem, markelements, show_unack, userid, private) VALUES (3, 'Test map 1', 800, 600, NULL, 0, 0, 1, 1, 1, 2, 1, 0);

INSERT INTO sysmaps_elements (selementid, sysmapid, elementid, elementtype, iconid_off, iconid_on, label, label_location, x, y, iconid_disabled, iconid_maintenance) VALUES (3,3,0,4,7,NULL,'Test phone icon',0,151,101,NULL,NULL);
INSERT INTO sysmaps_elements (selementid, sysmapid, elementid, elementtype, iconid_off, iconid_on, label, label_location, x, y, iconid_disabled, iconid_maintenance) VALUES (4,3,1,1,3,NULL,'Map element (Local network)',0,401,101,NULL,NULL);
INSERT INTO sysmaps_elements (selementid, sysmapid, elementid, elementtype, iconid_off, iconid_on, label, label_location, x, y, iconid_disabled, iconid_maintenance) VALUES (5,3,0,2,15,NULL,'Trigger element (CPU load)',0,101,301,NULL,NULL);
INSERT INTO sysmaps_elements (selementid, sysmapid, elementid, elementtype, iconid_off, iconid_on, label, label_location, x, y, iconid_disabled, iconid_maintenance) VALUES (6,3,2,3,1,NULL,'Host group element (Linux servers)',0,301,351,NULL,NULL);
INSERT INTO sysmaps_elements (selementid, sysmapid, elementid, elementtype, iconid_off, iconid_on, label, label_location, x, y, iconid_disabled, iconid_maintenance) VALUES (7,3,10084,0,19,NULL,'Host element (Zabbix Server)',0,501,301,NULL,NULL);

INSERT INTO sysmap_element_trigger (selement_triggerid, selementid, triggerid) VALUES (1,5,13487);

INSERT INTO sysmaps_links (linkid, sysmapid, selementid1, selementid2, drawtype, color, label) VALUES (1,3,3,4,2,'00CC00','CPU load: {Zabbix Server:system.cpu.load[].last(0)}');
INSERT INTO sysmaps_links (linkid, sysmapid, selementid1, selementid2, drawtype, color, label) VALUES (2,3,3,5,0,'00CC00','');
INSERT INTO sysmaps_links (linkid, sysmapid, selementid1, selementid2, drawtype, color, label) VALUES (3,3,6,5,0,'00CC00','');
INSERT INTO sysmaps_links (linkid, sysmapid, selementid1, selementid2, drawtype, color, label) VALUES (4,3,7,6,0,'00CC00','');
INSERT INTO sysmaps_links (linkid, sysmapid, selementid1, selementid2, drawtype, color, label) VALUES (5,3,4,7,0,'00CC00','');
INSERT INTO sysmaps_links (linkid, sysmapid, selementid1, selementid2, drawtype, color, label) VALUES (6,3,4,5,0,'00CC00','');
INSERT INTO sysmaps_links (linkid, sysmapid, selementid1, selementid2, drawtype, color, label) VALUES (7,3,3,6,0,'00CC00','');
INSERT INTO sysmaps_links (linkid, sysmapid, selementid1, selementid2, drawtype, color, label) VALUES (8,3,7,3,0,'00CC00','');

INSERT INTO sysmaps_link_triggers (linktriggerid, linkid, triggerid, drawtype, color) VALUES (1,1,13545,4,'DD0000');

INSERT INTO sysmap_element_url (sysmapelementurlid, selementid, name, url) VALUES (1,4,'Zabbix home','http://www.zabbix.com');
INSERT INTO sysmap_element_url (sysmapelementurlid, selementid, name, url) VALUES (2,5,'www.wikipedia.org','http://www.wikipedia.org');
-- Add shapes
INSERT INTO sysmap_shape (sysmap_shapeid, sysmapid, type, x, y, width, height, text, font, font_size, font_color, text_halign, text_valign, border_type, border_width, border_color, background_color, zindex) VALUES (100,3,1,425,257,199,135,'',9,11,'000000',0,0,1,2,'000000','FFCCCC',0);
INSERT INTO sysmap_shape (sysmap_shapeid, sysmapid, type, x, y, width, height, text, font, font_size, font_color, text_halign, text_valign, border_type, border_width, border_color, background_color, zindex) VALUES (101,3,0,113,82,124,86,'',9,11,'000000',0,0,3,5,'009900','',1);
INSERT INTO sysmap_shape (sysmap_shapeid, sysmapid, type, x, y, width, height, text, font, font_size, font_color, text_halign, text_valign, border_type, border_width, border_color, background_color, zindex) VALUES (102,3,0,408,0,233,50,'Map name: {MAP.NAME}',10,14,'BB0000',1,2,0,2,'000000','',2);


-- Host inventories
INSERT INTO host_inventory (type,type_full,name,alias,os,os_full,os_short,serialno_a,serialno_b,tag,asset_tag,macaddress_a,macaddress_b,hardware,hardware_full,software,software_full,software_app_a,software_app_b,software_app_c,software_app_d,software_app_e,contact,location,location_lat,location_lon,notes,chassis,model,hw_arch,vendor,contract_number,installer_name,deployment_status,url_a,url_b,url_c,host_networks,host_netmask,host_router,oob_ip,oob_netmask,oob_router,date_hw_purchase,date_hw_install,date_hw_expiry,date_hw_decomm,site_address_a,site_address_b,site_address_c,site_city,site_state,site_country,site_zip,site_rack,site_notes,poc_1_name,poc_1_email,poc_1_phone_a,poc_1_phone_b,poc_1_cell,poc_1_screen,poc_1_notes,poc_2_name,poc_2_email,poc_2_phone_a,poc_2_phone_b,poc_2_cell,poc_2_screen,poc_2_notes,hostid) VALUES ('Type','Type (Full details)','Name','Alias','OS','OS (Full details)','OS (Short)','Serial number A','Serial number B','Tag','Asset tag','MAC address A','MAC address B','Hardware','Hardware (Full details)','Software','Software (Full details)','Software application A','Software application B','Software application C','Software application D','Software application E','Contact','Location','Location latitud','Location longitu','Notes','Chassis','Model','HW architecture','Vendor','Contract number','Installer name','Deployment status','URL A','URL B','URL C','Host networks','Host subnet mask','Host router','OOB IP address','OOB subnet mask','OOB router','Date HW purchased','Date HW installed','Date HW maintenance expires','Date hw decommissioned','Site address A','Site address B','Site address C','Site city','Site state / province','Site country','Site ZIP / postal','Site rack location','Site notes','Primary POC name','Primary POC email','Primary POC phone A','Primary POC phone B','Primary POC cell','Primary POC screen name','Primary POC notes','Secondary POC name','Secondary POC email','Secondary POC phone A','Secondary POC phone B','Secondary POC cell','Secondary POC screen name','Secondary POC notes',10053);

-- delete Discovery Rule
INSERT INTO items (itemid, name, type, hostid, description, key_, delay, history, trends, status, value_type, trapper_hosts, units, logtimefmt, templateid, valuemapid, params, ipmi_sensor, authtype, username, password, publickey, privatekey, flags, interfaceid, posts, headers) VALUES (22188, 'delete Discovery Rule', 0, 10053, 'rule', 'key', '30s', '90d', '365d', 0, 0, '', '', '', NULL, NULL, '', '', 0, '', '', '', '', 1, 10021, '', '');

-- add some test items
-- first, one that references a non-existent user macro in the key and then references that key parameter in the item name using a positional reference
INSERT INTO items (itemid, name, type, hostid, description, key_, delay, history, trends, status, value_type, trapper_hosts, units, logtimefmt, templateid, valuemapid, params, ipmi_sensor, authtype, username, password, publickey, privatekey, flags, interfaceid, posts, headers) VALUES (23100, 'Item_referencing_a_non-existent_user_macro', 0, 10053, 'a. i am referencing a non-existent user macro $1', 'key[{$I_DONT_EXIST}]', '30s', '90d', '365d', 0, 0, '', '', '', NULL, NULL, '', '', 0, '', '', '', '', 0, 10021, '', '');
INSERT INTO items (itemid, name, type, hostid, description, key_, delay, history, trends, status, value_type, trapper_hosts, units, logtimefmt, templateid, valuemapid, params, ipmi_sensor, authtype, username, password, publickey, privatekey, flags, interfaceid, inventory_link, posts, headers) VALUES (23101, 'Item_populating_filed_Type', 0, 10053, 'i am populating filed Type', 'key.test.pop.type', '30s', '90d', '365d', 0, 0, '', '', '', NULL, NULL, '', '', 0, '', '', '', '', 0, 10021, 1, '', '');

-- test discovery rule
INSERT INTO drules (druleid, proxy_hostid, name, iprange, delay, nextcheck, status) VALUES (3, NULL, 'External network', '192.168.3.1-255', 600, 0, 0);

INSERT INTO dchecks (dcheckid, druleid, type, key_, snmp_community, ports, snmpv3_securityname, snmpv3_securitylevel, snmpv3_authpassphrase, snmpv3_privpassphrase, uniq) VALUES (6, 3, 9, 'system.uname', '', '10050', '', 0, '', '', 0);
INSERT INTO dchecks (dcheckid, druleid, type, key_, snmp_community, ports, snmpv3_securityname, snmpv3_securitylevel, snmpv3_authpassphrase, snmpv3_privpassphrase, uniq) VALUES (7, 3, 3, '', '', '21,1021', '', 0, '', '', 0);
INSERT INTO dchecks (dcheckid, druleid, type, key_, snmp_community, ports, snmpv3_securityname, snmpv3_securitylevel, snmpv3_authpassphrase, snmpv3_privpassphrase, uniq) VALUES (8, 3, 4, '', '', '80,8080', '', 0, '', '', 0);
INSERT INTO dchecks (dcheckid, druleid, type, key_, snmp_community, ports, snmpv3_securityname, snmpv3_securitylevel, snmpv3_authpassphrase, snmpv3_privpassphrase, uniq) VALUES (9, 3, 14, '', '', '443', '', 0, '', '', 0);
INSERT INTO dchecks (dcheckid, druleid, type, key_, snmp_community, ports, snmpv3_securityname, snmpv3_securitylevel, snmpv3_authpassphrase, snmpv3_privpassphrase, uniq) VALUES (10, 3, 12, '', '', '0', '', 0, '', '', 0);
INSERT INTO dchecks (dcheckid, druleid, type, key_, snmp_community, ports, snmpv3_securityname, snmpv3_securitylevel, snmpv3_authpassphrase, snmpv3_privpassphrase, uniq) VALUES (11, 3, 7, '', '', '143-145', '', 0, '', '', 0);
INSERT INTO dchecks (dcheckid, druleid, type, key_, snmp_community, ports, snmpv3_securityname, snmpv3_securitylevel, snmpv3_authpassphrase, snmpv3_privpassphrase, uniq) VALUES (12, 3, 1, '', '', '389', '', 0, '', '', 0);
INSERT INTO dchecks (dcheckid, druleid, type, key_, snmp_community, ports, snmpv3_securityname, snmpv3_securitylevel, snmpv3_authpassphrase, snmpv3_privpassphrase, uniq) VALUES (13, 3, 6, '', '', '119', '', 0, '', '', 0);
INSERT INTO dchecks (dcheckid, druleid, type, key_, snmp_community, ports, snmpv3_securityname, snmpv3_securitylevel, snmpv3_authpassphrase, snmpv3_privpassphrase, uniq) VALUES (14, 3, 5, '', '', '110', '', 0, '', '', 0);
INSERT INTO dchecks (dcheckid, druleid, type, key_, snmp_community, ports, snmpv3_securityname, snmpv3_securitylevel, snmpv3_authpassphrase, snmpv3_privpassphrase, uniq) VALUES (15, 3, 2, '', '', '25', '', 0, '', '', 0);
INSERT INTO dchecks (dcheckid, druleid, type, key_, snmp_community, ports, snmpv3_securityname, snmpv3_securitylevel, snmpv3_authpassphrase, snmpv3_privpassphrase, uniq) VALUES (16, 3, 10, 'ifIndex0', 'public', '161', '', 0, '', '', 0);
INSERT INTO dchecks (dcheckid, druleid, type, key_, snmp_community, ports, snmpv3_securityname, snmpv3_securitylevel, snmpv3_authpassphrase, snmpv3_privpassphrase, uniq) VALUES (17, 3, 11, 'ifInOut0', 'private1', '162', '', 0, '', '', 0);
INSERT INTO dchecks (dcheckid, druleid, type, key_, snmp_community, ports, snmpv3_securityname, snmpv3_securitylevel, snmpv3_authpassphrase, snmpv3_privpassphrase, uniq) VALUES (18, 3, 13, 'ifIn0', '', '161', 'private2', 0, '', '', 0);
INSERT INTO dchecks (dcheckid, druleid, type, key_, snmp_community, ports, snmpv3_securityname, snmpv3_securitylevel, snmpv3_authpassphrase, snmpv3_privpassphrase, uniq) VALUES (19, 3, 0, '', '', '22', '', 0, '', '', 0);
INSERT INTO dchecks (dcheckid, druleid, type, key_, snmp_community, ports, snmpv3_securityname, snmpv3_securitylevel, snmpv3_authpassphrase, snmpv3_privpassphrase, uniq) VALUES (20, 3, 8, '', '', '10000-20000', '', 0, '', '', 0);
INSERT INTO dchecks (dcheckid, druleid, type, key_, snmp_community, ports, snmpv3_securityname, snmpv3_securitylevel, snmpv3_authpassphrase, snmpv3_privpassphrase, uniq) VALUES (21, 3, 15, '', '', '23', '', 0, '', '', 0);
INSERT INTO dchecks (dcheckid, druleid, type, key_, snmp_community, ports, snmpv3_securityname, snmpv3_securitylevel, snmpv3_authpassphrase, snmpv3_privpassphrase, uniq) VALUES (22, 3, 9, 'agent.uname', '', '10050', '', 0, '', '', 0);

INSERT INTO drules (druleid, proxy_hostid, name, iprange, delay, nextcheck, status) VALUES (4, 20003, 'Discovery rule for update', '192.14.3.1-255', 600, 0, 0);
INSERT INTO dchecks (dcheckid, druleid, type, key_, snmp_community, ports, snmpv3_securityname, snmpv3_securitylevel, snmpv3_authpassphrase, snmpv3_privpassphrase, uniq) VALUES (23, 4, 12, '', '', '0', '', 0, '', '', 0);
INSERT INTO drules (druleid, proxy_hostid, name, iprange, delay, nextcheck, status) VALUES (5, 20003, 'Disabled discovery rule for update', '192.15.3.1-255', 600, 0, 1);
INSERT INTO dchecks (dcheckid, druleid, type, key_, snmp_community, ports, snmpv3_securityname, snmpv3_securitylevel, snmpv3_authpassphrase, snmpv3_privpassphrase, uniq) VALUES (24, 5, 12, '', '', '0', '', 0, '', '', 0);
INSERT INTO drules (druleid, proxy_hostid, name, iprange, delay, nextcheck, status) VALUES (6, 20003, 'Discovery rule to check delete', '192.16.3.1-255', 600, 0, 1);
INSERT INTO dchecks (dcheckid, druleid, type, key_, snmp_community, ports, snmpv3_securityname, snmpv3_securitylevel, snmpv3_authpassphrase, snmpv3_privpassphrase, uniq) VALUES (25, 6, 12, '', '', '0', '', 0, '', '', 0);

-- Global macros
INSERT INTO globalmacro (globalmacroid, macro, value, description) VALUES (6,'{$DEFAULT_DELAY}','30','');
INSERT INTO globalmacro (globalmacroid, macro, value, description) VALUES (7,'{$LOCALIP}','127.0.0.1','Test description 2');
INSERT INTO globalmacro (globalmacroid, macro, value, description) VALUES (8,'{$DEFAULT_LINUX_IF}','eth0','');
INSERT INTO globalmacro (globalmacroid, macro, value, description) VALUES (9,'{$0123456789012345678901234567890123456789012345678901234567890}','012345678901234567890123456789012345678901234567890123456789012345678901234567890123456789012345678901234567890123456789012345678901234567890123456789012345678901234567890123456789012345678901234567890123456789012345678901234567890123456789012345678901234','');
INSERT INTO globalmacro (globalmacroid, macro, value, description) VALUES (10,'{$A}','Some text','');
INSERT INTO globalmacro (globalmacroid, macro, value, description) VALUES (11,'{$1}','Numeric macro','Test description 1');
INSERT INTO globalmacro (globalmacroid, macro, value, description) VALUES (12,'{$_}','Underscore','');
INSERT INTO globalmacro (globalmacroid, macro, value, description) VALUES (13,'{$WORKING_HOURS}','1-5,09:00-18:00','Test description 3');
INSERT INTO globalmacro (globalmacroid, macro, value, description, type) VALUES (14,'{$X_SECRET_2_SECRET}','This text should stay secret','This text should stay secret', 1);
INSERT INTO globalmacro (globalmacroid, macro, value, description, type) VALUES (15,'{$X_TEXT_2_SECRET}','This text should become secret','This text should become secret', 0);
INSERT INTO globalmacro (globalmacroid, macro, value, description, type) VALUES (16,'{$X_SECRET_2_TEXT}','This text should become visible','This text should become visible', 1);
INSERT INTO globalmacro (globalmacroid, macro, value, description, type) VALUES (17,'{$Y_SECRET_MACRO_REVERT}','Changes value and revert','' , 1);
INSERT INTO globalmacro (globalmacroid, macro, value, description, type) VALUES (18,'{$Y_SECRET_MACRO_2_TEXT_REVERT}','Change value and type and revert','' , 1);
INSERT INTO globalmacro (globalmacroid, macro, value, description, type) VALUES (19,'{$Z_GLOBAL_MACRO_2_RESOLVE}','Value 2 B resolved','' , 0);

-- Adding records into Auditlog

-- add user
INSERT INTO auditlog (auditid, userid, clock, action, resourcetype, note, ip, resourceid) VALUES (500, 1, 1411543800, 0, 0, 'User alias [Admin] name [Admin] surname [Admin]', '192.168.3.38', 0);
-- update user
INSERT INTO auditlog (auditid, userid, clock, action, resourcetype, note, ip, resourceid) VALUES (501, 1, 1411543800, 1, 0, 'User alias [Admin2] name [Admin2] surname [Admin2]', '192.168.3.38', 0);
-- delete user
INSERT INTO auditlog (auditid, userid, clock, action, resourcetype, note, ip, resourceid) VALUES (502, 1, 1411543800, 2, 0, 'User alias [Admin2] name [Admin2] surname [Admin2]', '192.168.3.38', 0);
-- can check also block user (enable,disable)

-- add host
INSERT INTO auditlog (auditid, userid, clock, action, resourcetype, note, ip, resourceid, resourcename) VALUES (503, 1, 1411543800, 0, 4, '0', '192.168.3.32', 10054, 'H1');

-- update host
INSERT INTO auditlog (auditid, userid, clock, action, resourcetype, note, ip, resourceid, resourcename) VALUES (504, 1, 1411543800, 1, 4, '0', '192.168.3.32', 10054, 'H1 updated');

-- delete host
INSERT INTO auditlog (auditid, userid, clock, action, resourcetype, note, ip, resourceid, resourcename) VALUES (505, 1, 1411543800, 2, 4, '0', '192.168.3.32', 10054, 'H1 updated');

-- enable host, hosts.status: 1 => 0
INSERT INTO auditlog (auditid, userid, clock, action, resourcetype, note, ip, resourceid, resourcename) VALUES (506, 1, 1411543800, 1, 4, '0', '192.168.3.32', 10054, 'H1 updated');
INSERT INTO auditlog_details (auditdetailid, auditid, table_name, field_name, oldvalue, newvalue) VALUES (500, 506, 'hosts', 'status', '1', '0');

-- disable host, hosts.status: 0 => 1
INSERT INTO auditlog (auditid, userid, clock, action, resourcetype, note, ip, resourceid, resourcename) VALUES (507, 1, 1411543800, 1, 4, '0', '192.168.3.32', 10054, 'H1 updated');
INSERT INTO auditlog_details (auditdetailid, auditid, table_name, field_name, oldvalue, newvalue) VALUES (501, 507, 'hosts', 'status', '0', '1');

-- add hostgroup
INSERT INTO auditlog (auditid, userid, clock, action, resourcetype, note, ip, resourceid, resourcename) VALUES (508, 1, 1411543800, 0, 14, '0', '192.168.3.32', 6, 'HG1');

-- update hostgroup
INSERT INTO auditlog (auditid, userid, clock, action, resourcetype, note, ip, resourceid, resourcename) VALUES (509, 1, 1411543800, 1, 14, '0', '192.168.3.32', 6, 'HG1 updated');
INSERT INTO auditlog_details (auditdetailid, auditid, table_name, field_name, oldvalue, newvalue) VALUES (502, 509, 'groups', 'name', 'HG1', 'HG1 updated');

-- delete hostgroup
INSERT INTO auditlog (auditid, userid, clock, action, resourcetype, note, ip, resourceid, resourcename) VALUES (510, 1, 1411543800, 2, 14, '0', '192.168.3.32', 6, 'HG1 updated');

-- add item
INSERT INTO auditlog (auditid, userid, clock, action, resourcetype, note, ip, resourceid, resourcename) VALUES (511, 1, 1411543800, 0, 15, '0', '192.168.3.32', 22500, 'Item added');

-- update item
INSERT INTO auditlog (auditid, userid, clock, action, resourcetype, note, ip, resourceid, resourcename) VALUES (512, 1, 1411543800, 1, 15, '0', '192.168.3.32', 22500, 'Item updated');

-- disable item
INSERT INTO auditlog (auditid, userid, clock, action, resourcetype, note, ip, resourceid, resourcename) VALUES (513, 1, 1411543800, 1, 15, '0', '192.168.3.32', 22500, 'H1 updated:test_item');
INSERT INTO auditlog_details (auditdetailid, auditid, table_name, field_name, oldvalue, newvalue) VALUES (503, 513, 'items', 'status', '0', '1');

-- enable item
INSERT INTO auditlog (auditid, userid, clock, action, resourcetype, note, ip, resourceid, resourcename) VALUES (514, 1, 1411543800, 1, 15, '0', '192.168.3.32', 22500, 'H1 updated:test_item');
INSERT INTO auditlog_details (auditdetailid, auditid, table_name, field_name, oldvalue, newvalue) VALUES (504, 514, 'items', 'status', '1', '0');

-- delete item
INSERT INTO auditlog (auditid, userid, clock, action, resourcetype, note, ip, resourceid, resourcename) VALUES (515, 1, 1411543800, 2, 15, 'Item [agent.version] [22500] Host [H1]', '192.168.3.32', 22500, 'Item deleted');

-- add trigger
INSERT INTO auditlog (auditid, userid, clock, action, resourcetype, note, ip, resourceid, resourcename) VALUES (516, 1, 1411543800, 0, 13, '0', '192.168.3.32', 13000, 'Trigger1');

-- update trigger
INSERT INTO auditlog (auditid, userid, clock, action, resourcetype, note, ip, resourceid, resourcename) VALUES (517, 1, 1411543800, 0, 13, '0', '192.168.3.32', 13000, 'Trigger1');
INSERT INTO auditlog_details (auditdetailid, auditid, table_name, field_name, oldvalue, newvalue) VALUES (505, 517, '', 'description', 'Trigger1', 'Trigger1 updated');

-- disable trigger
INSERT INTO auditlog (auditid, userid, clock, action, resourcetype, note, ip, resourceid, resourcename) VALUES (518, 1, 1411543800, 1, 13, '0', '192.168.3.32', 13000, 'H1 updated:Trigger1');
INSERT INTO auditlog_details (auditdetailid, auditid, table_name, field_name, oldvalue, newvalue) VALUES (506, 518, 'triggers', 'status', '0', '1');

-- enable trigger
INSERT INTO auditlog (auditid, userid, clock, action, resourcetype, note, ip, resourceid, resourcename) VALUES (519, 1, 1411543800, 1, 13, '0', '192.168.3.32', 13000, 'H1 updated:Trigger1');
INSERT INTO auditlog_details (auditdetailid, auditid, table_name, field_name, oldvalue, newvalue) VALUES (507, 519, 'triggers', 'status', '1', '0');

-- TODO: delete trigger

-- add action
INSERT INTO auditlog (auditid, userid, clock, action, resourcetype, note, ip, resourceid, resourcename) VALUES (520, 1, 1411543800, 0, 5, 'Name: Action1', '192.168.3.32', 0, '');

-- update action
INSERT INTO auditlog (auditid, userid, clock, action, resourcetype, note, ip, resourceid, resourcename) VALUES (521, 1, 1411543800, 1, 5, 'Name: Action1 updated', '192.168.3.32', 0, '');

-- disable action
INSERT INTO auditlog (auditid, userid, clock, action, resourcetype, note, ip, resourceid, resourcename) VALUES (522, 1, 1411543800, 1, 5, 'Actions [11] disabled', '192.168.3.32', 0, '');

-- enable action
INSERT INTO auditlog (auditid, userid, clock, action, resourcetype, note, ip, resourceid, resourcename) VALUES (523, 1, 1411543800, 1, 5, 'Actions [11] enabled', '192.168.3.32', 0, '');

-- delete action
INSERT INTO auditlog (auditid, userid, clock, action, resourcetype, note, ip, resourceid, resourcename) VALUES (524, 1, 1411543800, 2, 5, 'Actions [11] deleted', '192.168.3.32', 11, 'Action deleted');

-- add application
INSERT INTO auditlog (auditid, userid, clock, action, resourcetype, note, ip, resourceid, resourcename) VALUES (525, 1, 1411543800, 0, 12, 'Application [App1 ] [177]', '192.168.3.32', 0, '');

-- update application
INSERT INTO auditlog (auditid, userid, clock, action, resourcetype, note, ip, resourceid, resourcename) VALUES (526, 1, 1411543800, 1, 12, 'Application [App1 updated ] []', '192.168.3.32', 0, '');

-- disable application  (work in the same way as update app- disable all items on this host), such records do not exist at this moment
INSERT INTO auditlog (auditid, userid, clock, action, resourcetype, note, ip, resourceid, resourcename) VALUES (527, 1, 1411543800, 1, 12, '0', '192.168.3.32', 22165, 'test_item');
INSERT INTO auditlog_details (auditdetailid, auditid, table_name, field_name, oldvalue, newvalue) VALUES (508, 527, 'items', 'status', '0', '1');

-- enable application (work in the same way as update app- disable all items on this host), such records do not exist at this moment
INSERT INTO auditlog (auditid, userid, clock, action, resourcetype, note, ip, resourceid, resourcename) VALUES (528, 1, 1411543800, 1, 12, '0', '192.168.3.32', 22165, 'test_item');
INSERT INTO auditlog_details (auditdetailid, auditid, table_name, field_name, oldvalue, newvalue) VALUES (509, 528, 'items', 'status', '1', '0');

-- delete application
INSERT INTO auditlog (auditid, userid, clock, action, resourcetype, note, ip, resourceid, resourcename) VALUES (529, 1, 1411543800, 2, 12, 'Application [App1] from host [H1]', '192.168.3.32', 0, '');

-- add graph
INSERT INTO auditlog (auditid, userid, clock, action, resourcetype, note, ip, resourceid, resourcename) VALUES (530, 1, 1411543800, 0, 6, 'Graph [graph1]', '192.168.3.32', 0, '');

-- update graph
INSERT INTO auditlog (auditid, userid, clock, action, resourcetype, note, ip, resourceid, resourcename) VALUES (531, 1, 1411543800, 1, 6, 'Graph [graph1 updated]', '192.168.3.32', 0, '');

-- delete graph, no records in the DB for this operation
INSERT INTO auditlog (auditid, userid, clock, action, resourcetype, note, ip, resourceid, resourcename) VALUES (532, 1, 1411543800, 2, 6, 'Graph ID [386] Graph [graph1]', '192.168.3.32', 0, '');

-- add image
INSERT INTO auditlog (auditid, userid, clock, action, resourcetype, note, ip, resourceid, resourcename) VALUES (533, 1, 1411543800, 0, 16, 'Image [1image] added', '192.168.3.32', 0, '');

-- update image
INSERT INTO auditlog (auditid, userid, clock, action, resourcetype, note, ip, resourceid, resourcename) VALUES (534, 1, 1411543800, 1, 16, 'Image [1image] updated', '192.168.3.32', 0, '');

-- delete image
INSERT INTO auditlog (auditid, userid, clock, action, resourcetype, note, ip, resourceid, resourcename) VALUES (535, 1, 1411543800, 2, 16, 'Image [1image] updated', '192.168.3.32', 0, '');

-- add globalmacro
INSERT INTO auditlog (auditid, userid, clock, action, resourcetype, note, ip, resourceid, resourcename) VALUES (536, 1, 1411543800, 0, 29, '0', '192.168.3.32', 9, '{$B}&nbsp;&rArr;&nbsp;abcd');

-- update globalmacro
INSERT INTO auditlog (auditid, userid, clock, action, resourcetype, note, ip, resourceid, resourcename) VALUES (537, 1, 1411543800, 1, 29, '0', '192.168.3.32', 9, '{$B}&nbsp;&rArr;&nbsp;xyz');

-- delete globalmacro
INSERT INTO auditlog (auditid, userid, clock, action, resourcetype, note, ip, resourceid, resourcename) VALUES (538, 1, 1411543800, 2, 29, '0', '192.168.3.32', 9, 'Array&nbsp;&rArr;&nbsp;xyz');

-- add valuemap
INSERT INTO auditlog (auditid, userid, clock, action, resourcetype, note, ip, resourceid, resourcename) VALUES (539, 1, 1411543800, 0, 17, 'Value map [testvaluemap1]', '192.168.3.32', 0, '');

-- update valuemap
INSERT INTO auditlog (auditid, userid, clock, action, resourcetype, note, ip, resourceid, resourcename) VALUES (540, 1, 1411543800, 1, 17, '0', '192.168.3.32', 0, '');

-- delete valuemap
INSERT INTO auditlog (auditid, userid, clock, action, resourcetype, note, ip, resourceid, resourcename) VALUES (541, 1, 1411543800, 2, 17, '0', '192.168.3.32', 0, '');

-- add maint period
INSERT INTO auditlog (auditid, userid, clock, action, resourcetype, note, ip, resourceid, resourcename) VALUES (542, 1, 1411543800, 0, 27, 'Name: Maintenance1', '192.168.3.32', 0, '');

-- update maint period
INSERT INTO auditlog (auditid, userid, clock, action, resourcetype, note, ip, resourceid, resourcename) VALUES (543, 1, 1411543800, 1, 27, 'Name: Maintenance2', '192.168.3.32', 0, '');

-- delete maint period
INSERT INTO auditlog (auditid, userid, clock, action, resourcetype, note, ip, resourceid, resourcename) VALUES (544, 1, 1411543800, 2, 27, 'Id [3] Name [Maintenance2]', '192.168.3.32', 0, '');

-- add service
INSERT INTO auditlog (auditid, userid, clock, action, resourcetype, note, ip, resourceid, resourcename) VALUES (545, 1, 1411543800, 0, 18, 'Name [service1] id [1]', '192.168.3.32', 0, '');

-- update service
INSERT INTO auditlog (auditid, userid, clock, action, resourcetype, note, ip, resourceid, resourcename) VALUES (546, 1, 1411543800, 1, 18, 'Name [service1] id [1]', '192.168.3.32', 0, '');

-- delete service
INSERT INTO auditlog (auditid, userid, clock, action, resourcetype, note, ip, resourceid, resourcename) VALUES (547, 1, 1411543800, 2, 18, 'Name [service1] id [1]', '192.168.3.32', 0, '');

-- add DRule
INSERT INTO auditlog (auditid, userid, clock, action, resourcetype, note, ip, resourceid, resourcename) VALUES (548, 1, 1411543800, 0, 23, '[10] drule1', '192.168.3.32', 0, '');

-- update DRule
INSERT INTO auditlog (auditid, userid, clock, action, resourcetype, note, ip, resourceid, resourcename) VALUES (549, 1, 1411543800, 1, 23, '[10] drule1-new', '192.168.3.32', 0, '');

-- delete DRule
INSERT INTO auditlog (auditid, userid, clock, action, resourcetype, note, ip, resourceid, resourcename) VALUES (550, 1, 1411543800, 2, 23, 'Discovery rule [10] drule1-new deleted', '192.168.3.32', 0, '');

-- disable DRule
INSERT INTO auditlog (auditid, userid, clock, action, resourcetype, note, ip, resourceid, resourcename) VALUES (551, 1, 1411543800, 1, 23, 'Discovery rule [10] disabled', '192.168.3.32', 0, '');

-- enable DRule
INSERT INTO auditlog (auditid, userid, clock, action, resourcetype, note, ip, resourceid, resourcename) VALUES (552, 1, 1411543800, 1, 23, 'Discovery rule [10] enabled', '192.168.3.32', 0, '');

-- add map
INSERT INTO auditlog (auditid, userid, clock, action, resourcetype, note, ip, resourceid, resourcename) VALUES (553, 1, 1411543800, 0, 19, 'Test Map1', '192.168.3.32', 20, '');

-- update map
INSERT INTO auditlog (auditid, userid, clock, action, resourcetype, note, ip, resourceid, resourcename) VALUES (554, 1, 1411543800, 1, 19, 'Test Map2', '192.168.3.32', 20, '');

-- delete map
INSERT INTO auditlog (auditid, userid, clock, action, resourcetype, note, ip, resourceid, resourcename) VALUES (555, 1, 1411543800, 2, 19, '0', '192.168.3.32', 20, 'Test Map2');

-- add media type
INSERT INTO auditlog (auditid, userid, clock, action, resourcetype, note, ip, resourceid, resourcename) VALUES (556, 1, 1411543800, 0, 3, 'Media type [Media1]', '192.168.3.32', 0, '');

-- update media type
INSERT INTO auditlog (auditid, userid, clock, action, resourcetype, note, ip, resourceid, resourcename) VALUES (557, 1, 1411543800, 1, 3, 'Media type [Media2]', '192.168.3.32', 0, '');

-- disable media type
INSERT INTO auditlog (auditid, userid, clock, action, resourcetype, note, ip, resourceid, resourcename) VALUES (558, 1, 1411543800, 1, 3, 'Media type [Media2]', '192.168.3.32', 0, '');

-- enable media type
INSERT INTO auditlog (auditid, userid, clock, action, resourcetype, note, ip, resourceid, resourcename) VALUES (559, 1, 1411543800, 1, 3, 'Media type [Media2]', '192.168.3.32', 0, '');

-- delete media type
INSERT INTO auditlog (auditid, userid, clock, action, resourcetype, note, ip, resourceid, resourcename) VALUES (560, 1, 1411543800, 2, 3, 'Media type [Media2]', '192.168.3.32', 0, '');

-- add proxy
INSERT INTO auditlog (auditid, userid, clock, action, resourcetype, note, ip, resourceid, resourcename) VALUES (564, 1, 1411543800, 0, 26, '[test_proxy1] [10054]', '192.168.3.32', 0, '');

-- update proxy
INSERT INTO auditlog (auditid, userid, clock, action, resourcetype, note, ip, resourceid, resourcename) VALUES (565, 1, 1411543800, 1, 26, '[test_proxy2] [10054]', '192.168.3.32', 0, '');

-- disable proxy - this will disable all hosts that are monitored by this proxy
INSERT INTO auditlog (auditid, userid, clock, action, resourcetype, note, ip, resourceid, resourcename) VALUES (566, 1, 1411543800, 1, 4, '0', '192.168.3.32', 10053, 'Test host');
INSERT INTO auditlog_details (auditdetailid, auditid, table_name, field_name, oldvalue, newvalue) VALUES (510, 566, 'hosts', 'status', '0', '1');

-- enable proxy - this will enable all hosts that are monitored by this proxy
INSERT INTO auditlog (auditid, userid, clock, action, resourcetype, note, ip, resourceid, resourcename) VALUES (567, 1, 1411543800, 1, 4, '0', '192.168.3.32', 10053, 'Test host');
INSERT INTO auditlog_details (auditdetailid, auditid, table_name, field_name, oldvalue, newvalue) VALUES (511, 567, 'hosts', 'status', '1', '0');

-- delete proxy
INSERT INTO auditlog (auditid, userid, clock, action, resourcetype, note, ip, resourceid, resourcename) VALUES (568, 1, 1411543800, 1, 4, '0', '192.168.3.32', 10053, 'Test host');

-- add web scenario
INSERT INTO auditlog (auditid, userid, clock, action, resourcetype, note, ip, resourceid, resourcename) VALUES (569, 1, 1411543800, 0, 22, 'Web scenario [Scenario1] [1] Host [Test host]', '192.168.3.32', 0, '');

-- update web scenario
INSERT INTO auditlog (auditid, userid, clock, action, resourcetype, note, ip, resourceid, resourcename) VALUES (570, 1, 1411543800, 1, 22, 'Web scenario [Scenario1] [1] Host [Test host]', '192.168.3.32', 0, '');

-- disable scenario
INSERT INTO auditlog (auditid, userid, clock, action, resourcetype, note, ip, resourceid, resourcename) VALUES (571, 1, 1411543800, 6, 22, 'Web scenario [Scenario1] [1] Host [Test host] disabled', '192.168.3.32', 0, '');

-- enable scenario
INSERT INTO auditlog (auditid, userid, clock, action, resourcetype, note, ip, resourceid, resourcename) VALUES (572, 1, 1411543800, 5, 22, 'Web scenario [Scenario1] [1] Host [Test host] activated', '192.168.3.32', 0, '');

-- delete scenario
INSERT INTO auditlog (auditid, userid, clock, action, resourcetype, note, ip, resourceid, resourcename) VALUES (573, 1, 1411543800, 2, 22, 'Web scenario [Scenario1] [1] Host [Test host]', '192.168.3.32', 0, '');

-- add screen
INSERT INTO auditlog (auditid, userid, clock, action, resourcetype, note, ip, resourceid, resourcename) VALUES (574, 1, 1411543800, 0, 20, 'Name [screen1]', '192.168.3.32', 0, '');

-- update screen
INSERT INTO auditlog (auditid, userid, clock, action, resourcetype, note, ip, resourceid, resourcename) VALUES (575, 1, 1411543800, 1, 20, 'Name [screen1]', '192.168.3.32', 0, '');

-- delete screen
INSERT INTO auditlog (auditid, userid, clock, action, resourcetype, note, ip, resourceid, resourcename) VALUES (576, 1, 1411543800, 2, 20, '0', '192.168.3.32', 24, 'screen1');

-- add script
INSERT INTO auditlog (auditid, userid, clock, action, resourcetype, note, ip, resourceid, resourcename) VALUES (577, 1, 1411543800, 0, 25, 'Name [script1] id [4]', '192.168.3.32', 0, '');

-- update script
INSERT INTO auditlog (auditid, userid, clock, action, resourcetype, note, ip, resourceid, resourcename) VALUES (578, 1, 1411543800, 1, 25, 'Name [script1] id [4]', '192.168.3.32', 0, '');

-- delete script
INSERT INTO auditlog (auditid, userid, clock, action, resourcetype, note, ip, resourceid, resourcename) VALUES (579, 1, 1411543800, 2, 25, 'Script [4]', '192.168.3.32', 0, '');

-- add slideshow
INSERT INTO auditlog (auditid, userid, clock, action, resourcetype, note, ip, resourceid, resourcename) VALUES (580, 1, 1411543800, 0, 24, 'Name Slideshow_4', '192.168.3.32', 0, '');

-- update slideshow
INSERT INTO auditlog (auditid, userid, clock, action, resourcetype, note, ip, resourceid, resourcename) VALUES (581, 1, 1411543800, 1, 24, 'Name Slideshow_4', '192.168.3.32', 0, '');

-- delete slideshow
INSERT INTO auditlog (auditid, userid, clock, action, resourcetype, note, ip, resourceid, resourcename) VALUES (582, 1, 1411543800, 2, 24, 'Name Slideshow_4', '192.168.3.32', 0, '');

-- add template
INSERT INTO auditlog (auditid, userid, clock, action, resourcetype, note, ip, resourceid, resourcename) VALUES (583, 1, 1411543800, 0, 30, '', '192.168.3.32', 10055, 'Test_template1');

-- update template
INSERT INTO auditlog (auditid, userid, clock, action, resourcetype, note, ip, resourceid, resourcename) VALUES (584, 1, 1411543800, 1, 30, '', '192.168.3.32', 10055, 'Test_template1');

-- delete template
INSERT INTO auditlog (auditid, userid, clock, action, resourcetype, note, ip, resourceid, resourcename) VALUES (585, 1, 1411543800, 2, 30, '0', '192.168.3.32', 10055, 'Test_template1');

-- updating record "Configuration of Zabbix" in the auditlog
INSERT INTO auditlog (auditid, userid, clock, action, resourcetype, note, ip, resourceid, resourcename) VALUES (700, 1, 1411543800, 1, 2, 'Default theme "originalblue".; Event acknowledges "1".; Dr...', '192.168.3.32', 0, '');

-- adding test data to the 'alerts' table for testing Audit->Actions report
INSERT INTO events (eventid, source, object, objectid, clock, value, acknowledged, ns) VALUES (1, 0, 0, 13545, 1329724790, 1, 0, 0);

INSERT INTO alerts (alertid, actionid, eventid, userid, clock, mediatypeid, sendto, subject, message, status, retries, error, esc_step, alerttype, parameters) VALUES (1, 12, 1, 1, 1329724800, 1, 'igor.danoshaites@zabbix.com', 'PROBLEM: Value of item key1 > 5', 'Event at 2012.02.20 10:00:00 Hostname: H1 Value of item key1 > 5: PROBLEM Last value: 6', 1, 0, '', 1, 0, '');
INSERT INTO alerts (alertid, actionid, eventid, userid, clock, mediatypeid, sendto, subject, message, status, retries, error, esc_step, alerttype, parameters) VALUES (2, 12, 1, 1, 1329724810, 1, 'igor.danoshaites@zabbix.com', 'PROBLEM: Value of item key1 > 6', 'Event at 2012.02.20 10:00:10 Hostname: H1 Value of item key1 > 6: PROBLEM', 1, 0, '', 1, 0, '');
INSERT INTO alerts (alertid, actionid, eventid, userid, clock, mediatypeid, sendto, subject, message, status, retries, error, esc_step, alerttype, parameters) VALUES (3, 12, 1, 1, 1329724820, 1, 'igor.danoshaites@zabbix.com', 'PROBLEM: Value of item key1 > 7', 'Event at 2012.02.20 10:00:20 Hostname: H1 Value of item key1 > 7: PROBLEM', 1, 0, '', 1, 0, '');
INSERT INTO alerts (alertid, actionid, eventid, userid, clock, mediatypeid, sendto, subject, message, status, retries, error, esc_step, alerttype, parameters) VALUES (4, 12, 1, 1, 1329724830, 1, 'igor.danoshaites@zabbix.com', 'PROBLEM: Value of item key1 > 10', 'Event at 2012.02.20 10:00:30 Hostname: H1 Value of item key1 > 10: PROBLEM', 2, 0, 'Get value from agent failed: cannot connect to [[127.0.0.1]:10050]: [111] Connection refused', 1, 0, '');
INSERT INTO alerts (alertid, actionid, eventid, userid, clock, mediatypeid, sendto, subject, message, status, retries, error, esc_step, alerttype, parameters) VALUES (5, 12, 1, 1, 1329724840, 1, 'igor.danoshaites@zabbix.com', 'PROBLEM: Value of item key1 > 20', 'Event at 2012.02.20 10:00:40 Hostname: H1 Value of item key1 > 20: PROBLEM', 0, 0, 'Get value from agent failed: cannot connect to [[127.0.0.1]:10050]: [111] Connection refused', 1, 0, '');
INSERT INTO alerts (alertid, actionid, eventid, userid, clock, mediatypeid, sendto, subject, message, status, retries, error, esc_step, alerttype, parameters) VALUES (6, 12, 1, NULL, 1329724850, NULL, '', '', 'Command: H1:ls -la', 1, 0, '', 1, 1, '');
INSERT INTO alerts (alertid, actionid, eventid, userid, clock, mediatypeid, sendto, subject, message, status, retries, error, esc_step, alerttype, parameters) VALUES (7, 12, 1, NULL, 1329724860, NULL, '', '', 'Command: H1:ls -la', 1, 0, '', 1, 1, '');

-- deleting auditid from the ids table
-- delete from ids where table_name='auditlog' and field_name='auditid'

-- host, item, trigger  for testing macro resolving in trigger description
INSERT INTO hosts (hostid, host, name, status, description) VALUES (20006, 'Host for trigger description macros', 'Host for trigger description macros', 0, '');
INSERT INTO hosts_groups (hostgroupid, hostid, groupid) VALUES (90279, 20006, 4);
INSERT INTO interface (type, ip, dns, useip, port, main, hostid, interfaceid) VALUES (1, '127.0.0.1', '', '1', '10050', '1', 20006, 10025);
INSERT INTO items (itemid, name, key_, hostid, interfaceid, delay, value_type, params, description, posts, headers) VALUES (24338, 'item1', 'key1', 20006, 10025, '30s', 3, '', '', '', '');
INSERT INTO triggers (triggerid, description, value, state, lastchange, comments) VALUES (100029, 'trigger host.host:{HOST.HOST} | host.host2:{HOST.HOST2} | host.name:{HOST.NAME} | item.value:{ITEM.VALUE} | item.value1:{ITEM.VALUE1} | item.lastvalue:{ITEM.LASTVALUE} | host.ip:{HOST.IP} | host.dns:{HOST.DNS} | host.conn:{HOST.CONN}', 0, 1, '1339761311', '');
INSERT INTO functions (functionid, itemid, triggerid, name, parameter) VALUES (99946, 24338, 100029, 'last', '0');

-- inheritance testing
INSERT INTO hosts (hostid, host, name, status, description) VALUES (15000, 'Inheritance test template', 'Inheritance test template', 3, '');
INSERT INTO hosts (hostid, host, name, status, description) VALUES (15002, 'Inheritance test template 2', 'Inheritance test template 2', 3, '');
INSERT INTO hosts (hostid, host, name, status, description) VALUES (15015, 'Inheritance test template for unlink', 'Inheritance test template for unlink', 3, '');
INSERT INTO hosts_groups (hostgroupid, hostid, groupid) VALUES (15000, 15000, 1);
INSERT INTO hosts_groups (hostgroupid, hostid, groupid) VALUES (15002, 15002, 1);
INSERT INTO hosts_groups (hostgroupid, hostid, groupid) VALUES (15015, 15015, 1);

INSERT INTO hosts (hostid, host, name, status, description) VALUES (15001, 'Template inheritance test host', 'Template inheritance test host', 0, '');
INSERT INTO interface (interfaceid, hostid, type, ip, useip, port, main) VALUES (15000, 15001, 1, '127.0.0.1', 1, '10051', 1);
INSERT INTO interface (interfaceid, hostid, type, ip, useip, port, main) VALUES (15001, 15001, 1, '127.0.0.2', 1, '10052', 0);
INSERT INTO interface (interfaceid, hostid, type, ip, useip, port, main) VALUES (15002, 15001, 2, '127.0.0.3', 1, '10053', 1);
INSERT INTO interface_snmp (interfaceid, version, bulk, community) values (15002, 2, 1, '{$SNMP_COMMUNITY}');
INSERT INTO interface (interfaceid, hostid, type, ip, useip, port, main) VALUES (15003, 15001, 3, '127.0.0.4', 1, '10054', 1);
INSERT INTO interface (interfaceid, hostid, type, ip, useip, port, main) VALUES (15004, 15001, 4, '127.0.0.5', 1, '10055', 1);
INSERT INTO hosts_groups (hostgroupid, hostid, groupid) VALUES (15001, 15001, 4);
INSERT INTO hosts_templates (hosttemplateid, hostid, templateid) VALUES (15000, 15001, 15000);
INSERT INTO hosts_templates (hosttemplateid, hostid, templateid) VALUES (15001, 15001, 15002);
INSERT INTO hosts_templates (hosttemplateid, hostid, templateid) VALUES (15003, 15001, 15015);

-- testFormItem.LayoutCheck testInheritanceItem.SimpleUpdate
INSERT INTO items (itemid, hostid, type, name, key_, delay, value_type, formula, params, description, posts, headers) VALUES (15000, 15000, 0, 'itemInheritance'     , 'key-item-inheritance-test', '30s', 3, 1, '', '', '', '');
INSERT INTO items (itemid, hostid, type, name, key_, delay, value_type, formula, params, description, posts, headers) VALUES (15001, 15000, 0, 'testInheritanceItem1', 'test-inheritance-item1'   , '30s', 3, 1, '', '', '', '');
INSERT INTO items (itemid, hostid, type, name, key_, delay, value_type, formula, params, description, posts, headers) VALUES (15002, 15000, 0, 'testInheritanceItem2', 'test-inheritance-item2'   , '30s', 3, 1, '', '', '', '');
INSERT INTO items (itemid, hostid, type, name, key_, delay, value_type, formula, params, description, posts, headers) VALUES (15003, 15000, 0, 'testInheritanceItem3', 'test-inheritance-item3'   , '30s', 3, 1, '', '', '', '');
INSERT INTO items (itemid, hostid, type, name, key_, delay, value_type, formula, params, description, posts, headers) VALUES (15004, 15000, 0, 'testInheritanceItem4', 'test-inheritance-item4'   , '30s', 3, 1, '', '', '', '');
INSERT INTO items (itemid, hostid, type, name, key_, delay, value_type, params, description, posts, headers) VALUES (15093, 15000, 0, 'testInheritanceItemPreprocessing', 'test-inheritance-item-preprocessing'   , '30s', 3, '', '', '', '');
INSERT INTO items (itemid, hostid, type, name, key_, delay, value_type, params, description, interfaceid, templateid, posts, headers) VALUES (15005, 15001, 0, 'itemInheritance'     , 'key-item-inheritance-test', '30s', 3, '', '', 15000, 15000, '', '');
INSERT INTO items (itemid, hostid, type, name, key_, delay, value_type, params, description, interfaceid, templateid, posts, headers) VALUES (15006, 15001, 0, 'testInheritanceItem1', 'test-inheritance-item1'   , '30s', 3, '', '', 15000, 15001, '', '');
INSERT INTO items (itemid, hostid, type, name, key_, delay, value_type, params, description, interfaceid, templateid, posts, headers) VALUES (15007, 15001, 0, 'testInheritanceItem2', 'test-inheritance-item2'   , '30s', 3, '', '', 15000, 15002, '', '');
INSERT INTO items (itemid, hostid, type, name, key_, delay, value_type, params, description, interfaceid, templateid, posts, headers) VALUES (15008, 15001, 0, 'testInheritanceItem3', 'test-inheritance-item3'   , '30s', 3, '', '', 15000, 15003, '', '');
INSERT INTO items (itemid, hostid, type, name, key_, delay, value_type, params, description, interfaceid, templateid, posts, headers) VALUES (15009, 15001, 0, 'testInheritanceItem4', 'test-inheritance-item4'   , '30s', 3, '', '', 15000, 15004, '', '');
INSERT INTO items (itemid, hostid, type, name, key_, delay, value_type, params, description, interfaceid, templateid, posts, headers) VALUES (15094, 15001, 0, 'testInheritanceItemPreprocessing', 'test-inheritance-item-preprocessing', '30s', 3, '', '', 15000, 15093, '', '');
INSERT INTO items (itemid, hostid, type, name, key_, delay, value_type, params, description, interfaceid, posts, headers)             VALUES (15010, 15001, 0, 'itemInheritanceTest' , 'key-test-inheritance'     , '30s', 3, '', '', 15000, '', '');

INSERT INTO items (itemid, hostid, type, name, key_, delay, value_type, params, description, posts, headers) VALUES (15079, 15002, 0, 'testInheritance'     , 'key-item-inheritance'     , '30s', 3, '', '', '', '');
INSERT INTO items (itemid, hostid, type, name, key_, delay, value_type, params, description, interfaceid, templateid, posts, headers) VALUES (15080, 15001, 0, 'testInheritance'     , 'key-item-inheritance'     , '30s', 3, '', '', 15000, 15079, '', '');

-- testFormItem.Preprocessing
INSERT INTO item_preproc (item_preprocid,itemid,step,type,params) VALUES (125,15093,1,1,'123');
INSERT INTO item_preproc (item_preprocid,itemid,step,type,params) VALUES (126,15093,2,2,'abc');
INSERT INTO item_preproc (item_preprocid,itemid,step,type,params) VALUES (127,15093,3,3,'def');
INSERT INTO item_preproc (item_preprocid,itemid,step,type,params) VALUES (128,15093,4,4,'1a2b3c');
INSERT INTO item_preproc (item_preprocid,itemid,step,type,params) VALUES (129,15093,5,5,'regular expression pattern
output formatting template');
INSERT INTO item_preproc (item_preprocid,itemid,step,type,params) VALUES (130,15093,6,6,'');
INSERT INTO item_preproc (item_preprocid,itemid,step,type,params) VALUES (131,15093,7,7,'');
INSERT INTO item_preproc (item_preprocid,itemid,step,type,params) VALUES (132,15093,8,8,'');
INSERT INTO item_preproc (item_preprocid,itemid,step,type,params) VALUES (133,15093,9,9,'');
INSERT INTO item_preproc (item_preprocid,itemid,step,type,params) VALUES (134,15093,10,11,'/document/item/value/text()');
INSERT INTO item_preproc (item_preprocid,itemid,step,type,params) VALUES (135,15093,11,12,'$.document.item.value parameter.');
INSERT INTO item_preproc (item_preprocid,itemid,step,type,params) VALUES (177,15093,12,13,'-5
3');
INSERT INTO item_preproc (item_preprocid,itemid,step,type,params) VALUES (178,15093,13,14,'regular expression pattern for matching');
INSERT INTO item_preproc (item_preprocid,itemid,step,type,params) VALUES (179,15093,14,15,'regular expression pattern for not matching');
INSERT INTO item_preproc (item_preprocid,itemid,step,type,params) VALUES (180,15093,15,16,'/json/path');
INSERT INTO item_preproc (item_preprocid,itemid,step,type,params) VALUES (181,15093,16,17,'/xml/path');
INSERT INTO item_preproc (item_preprocid,itemid,step,type,params) VALUES (182,15093,17,18,'regular expression pattern for error matching
test output');
INSERT INTO item_preproc (item_preprocid,itemid,step,type,params) VALUES (183,15093,18,20,'7');


INSERT INTO item_preproc (item_preprocid,itemid,step,type,params) VALUES (136,15094,1,1,'123');
INSERT INTO item_preproc (item_preprocid,itemid,step,type,params) VALUES (137,15094,2,2,'abc');
INSERT INTO item_preproc (item_preprocid,itemid,step,type,params) VALUES (138,15094,3,3,'def');
INSERT INTO item_preproc (item_preprocid,itemid,step,type,params) VALUES (139,15094,4,4,'1a2b3c');
INSERT INTO item_preproc (item_preprocid,itemid,step,type,params) VALUES (140,15094,5,5,'regular expression pattern
output formatting template');
INSERT INTO item_preproc (item_preprocid,itemid,step,type,params) VALUES (141,15094,6,6,'');
INSERT INTO item_preproc (item_preprocid,itemid,step,type,params) VALUES (142,15094,7,7,'');
INSERT INTO item_preproc (item_preprocid,itemid,step,type,params) VALUES (143,15094,8,8,'');
INSERT INTO item_preproc (item_preprocid,itemid,step,type,params) VALUES (144,15094,9,9,'');
INSERT INTO item_preproc (item_preprocid,itemid,step,type,params) VALUES (145,15094,10,11,'/document/item/value/text()');
INSERT INTO item_preproc (item_preprocid,itemid,step,type,params) VALUES (146,15094,11,12,'$.document.item.value parameter.');
INSERT INTO item_preproc (item_preprocid,itemid,step,type,params) VALUES (170,15094,12,13,'-5
3');
INSERT INTO item_preproc (item_preprocid,itemid,step,type,params) VALUES (171,15094,13,14,'regular expression pattern for matching');
INSERT INTO item_preproc (item_preprocid,itemid,step,type,params) VALUES (172,15094,14,15,'regular expression pattern for not matching');
INSERT INTO item_preproc (item_preprocid,itemid,step,type,params) VALUES (173,15094,15,16,'/json/path');
INSERT INTO item_preproc (item_preprocid,itemid,step,type,params) VALUES (174,15094,16,17,'/xml/path');
INSERT INTO item_preproc (item_preprocid,itemid,step,type,params) VALUES (175,15094,17,18,'regular expression pattern for error matching
test output');
INSERT INTO item_preproc (item_preprocid,itemid,step,type,params) VALUES (176,15094,18,20,'7');


-- testFormTrigger.SimpleUpdate and testInheritanceTrigger.SimpleUpdate
INSERT INTO triggers (triggerid, expression, description, comments)             VALUES (99000, '{99729}=0', 'testInheritanceTrigger1', '');
INSERT INTO triggers (triggerid, expression, description, comments)             VALUES (99001, '{99730}=0', 'testInheritanceTrigger2', '');
INSERT INTO triggers (triggerid, expression, description, comments)             VALUES (99002, '{99731}=0', 'testInheritanceTrigger3', '');
INSERT INTO triggers (triggerid, expression, description, comments)             VALUES (99003, '{99732}=0', 'testInheritanceTrigger4', '');
INSERT INTO triggers (triggerid, expression, description, comments, templateid) VALUES (99004, '{99733}=0', 'testInheritanceTrigger1', '', 99000);
INSERT INTO triggers (triggerid, expression, description, comments, templateid) VALUES (99005, '{99734}=0', 'testInheritanceTrigger2', '', 99001);
INSERT INTO triggers (triggerid, expression, description, comments, templateid) VALUES (99006, '{99735}=0', 'testInheritanceTrigger3', '', 99002);
INSERT INTO triggers (triggerid, expression, description, comments, templateid) VALUES (99007, '{99736}=0', 'testInheritanceTrigger4', '', 99003);
INSERT INTO functions (functionid, triggerid, itemid, name, parameter) VALUES (99729, 99000, 15000, 'last', '');
INSERT INTO functions (functionid, triggerid, itemid, name, parameter) VALUES (99730, 99001, 15000, 'last', '');
INSERT INTO functions (functionid, triggerid, itemid, name, parameter) VALUES (99731, 99002, 15000, 'last', '');
INSERT INTO functions (functionid, triggerid, itemid, name, parameter) VALUES (99732, 99003, 15000, 'last', '');
INSERT INTO functions (functionid, triggerid, itemid, name, parameter) VALUES (99733, 99004, 15005, 'last', '');
INSERT INTO functions (functionid, triggerid, itemid, name, parameter) VALUES (99734, 99005, 15005, 'last', '');
INSERT INTO functions (functionid, triggerid, itemid, name, parameter) VALUES (99735, 99006, 15005, 'last', '');
INSERT INTO functions (functionid, triggerid, itemid, name, parameter) VALUES (99736, 99007, 15005, 'last', '');

-- testFormGraph.LayoutCheck testInheritanceGraph.SimpleUpdate
INSERT INTO graphs (graphid, name)             VALUES (15000, 'testInheritanceGraph1');
INSERT INTO graphs (graphid, name)             VALUES (15001, 'testInheritanceGraph2');
INSERT INTO graphs (graphid, name)             VALUES (15002, 'testInheritanceGraph3');
INSERT INTO graphs (graphid, name)             VALUES (15003, 'testInheritanceGraph4');
INSERT INTO graphs (graphid, name, templateid) VALUES (15004, 'testInheritanceGraph1', 15000);
INSERT INTO graphs (graphid, name, templateid) VALUES (15005, 'testInheritanceGraph2', 15001);
INSERT INTO graphs (graphid, name, templateid) VALUES (15006, 'testInheritanceGraph3', 15002);
INSERT INTO graphs (graphid, name, templateid) VALUES (15007, 'testInheritanceGraph4', 15003);
INSERT INTO graphs_items (gitemid, graphid, itemid, drawtype, sortorder, color) VALUES (15000, 15000, 15001, 1, 1, 'FF5555');
INSERT INTO graphs_items (gitemid, graphid, itemid, drawtype, sortorder, color) VALUES (15001, 15001, 15002, 1, 1, 'FF5555');
INSERT INTO graphs_items (gitemid, graphid, itemid, drawtype, sortorder, color) VALUES (15002, 15002, 15003, 1, 1, 'FF5555');
INSERT INTO graphs_items (gitemid, graphid, itemid, drawtype, sortorder, color) VALUES (15003, 15003, 15004, 1, 1, 'FF5555');
INSERT INTO graphs_items (gitemid, graphid, itemid, drawtype, sortorder, color) VALUES (15004, 15004, 15006, 1, 1, 'FF5555');
INSERT INTO graphs_items (gitemid, graphid, itemid, drawtype, sortorder, color) VALUES (15005, 15005, 15007, 1, 1, 'FF5555');
INSERT INTO graphs_items (gitemid, graphid, itemid, drawtype, sortorder, color) VALUES (15006, 15006, 15008, 1, 1, 'FF5555');
INSERT INTO graphs_items (gitemid, graphid, itemid, drawtype, sortorder, color) VALUES (15007, 15007, 15009, 1, 1, 'FF5555');

-- testInheritanceDiscoveryRule.LayoutCheck and testInheritanceDiscoveryRule.SimpleUpdate
-- testFormItemPrototype, testInheritanceItemPrototype etc. for all prototype testing
INSERT INTO items (itemid, hostid, type, name, key_, delay, trends, value_type, params, description, flags, posts, headers)                          VALUES (15011, 15000, 0, 'testInheritanceDiscoveryRule' , 'inheritance-discovery-rule' , 3600, 0, 4, '', '', 1, '', '');
INSERT INTO items (itemid, hostid, type, name, key_, delay, trends, value_type, params, description, flags, posts, headers)                          VALUES (15012, 15000, 0, 'testInheritanceDiscoveryRule1', 'discovery-rule-inheritance1', 3600, 0, 4, '', '', 1, '', '');
INSERT INTO items (itemid, hostid, type, name, key_, delay, trends, value_type, params, description, flags, posts, headers)                          VALUES (15013, 15000, 0, 'testInheritanceDiscoveryRule2', 'discovery-rule-inheritance2', 3600, 0, 4, '', '', 1, '', '');
INSERT INTO items (itemid, hostid, type, name, key_, delay, trends, value_type, params, description, flags, posts, headers)                          VALUES (15014, 15000, 0, 'testInheritanceDiscoveryRule3', 'discovery-rule-inheritance3', 3600, 0, 4, '', '', 1, '', '');
INSERT INTO items (itemid, hostid, type, name, key_, delay, trends, value_type, params, description, flags, posts, headers)                          VALUES (15015, 15000, 0, 'testInheritanceDiscoveryRule4', 'discovery-rule-inheritance4', 3600, 0, 4, '', '', 1, '', '');
INSERT INTO items (itemid, hostid, type, name, key_, delay, trends, value_type, params, description, flags, interfaceid, templateid, posts, headers) VALUES (15016, 15001, 0, 'testInheritanceDiscoveryRule' , 'inheritance-discovery-rule' , 3600, 0, 4, '', '', 1, 15000, 15011, '', '');
INSERT INTO items (itemid, hostid, type, name, key_, delay, trends, value_type, params, description, flags, interfaceid, templateid, posts, headers) VALUES (15017, 15001, 0, 'testInheritanceDiscoveryRule1', 'discovery-rule-inheritance1', 3600, 0, 4, '', '', 1, 15000, 15012, '', '');
INSERT INTO items (itemid, hostid, type, name, key_, delay, trends, value_type, params, description, flags, interfaceid, templateid, posts, headers) VALUES (15018, 15001, 0, 'testInheritanceDiscoveryRule2', 'discovery-rule-inheritance2', 3600, 0, 4, '', '', 1, 15000, 15013, '', '');
INSERT INTO items (itemid, hostid, type, name, key_, delay, trends, value_type, params, description, flags, interfaceid, templateid, posts, headers) VALUES (15019, 15001, 0, 'testInheritanceDiscoveryRule3', 'discovery-rule-inheritance3', 3600, 0, 4, '', '', 1, 15000, 15014, '', '');
INSERT INTO items (itemid, hostid, type, name, key_, delay, trends, value_type, params, description, flags, interfaceid, templateid, posts, headers) VALUES (15020, 15001, 0, 'testInheritanceDiscoveryRule4', 'discovery-rule-inheritance4', 3600, 0, 4, '', '', 1, 15000, 15015, '', '');

INSERT INTO items (itemid, hostid, type, name, key_, delay, value_type, params, description, flags, posts, headers)                          VALUES (15081, 15002, 0, 'testInheritanceDiscoveryRule5', 'discovery-rule-inheritance5', 3600, 4, '', '', 1, '', '');
INSERT INTO items (itemid, hostid, type, name, key_, delay, value_type, params, description, flags, interfaceid, templateid, posts, headers) VALUES (15082, 15001, 0, 'testInheritanceDiscoveryRule5', 'discovery-rule-inheritance5', 3600, 4, '', '', 1, 15000, 15081, '', '');

-- testInheritanceItemPrototype.SimpleUpdate and testInheritanceItemPrototype.SimpleCreate
INSERT INTO items (itemid, hostid, type, name, key_, delay, value_type, formula, params, description, flags, posts, headers)                          VALUES (15021, 15000, 0, 'itemDiscovery'                , 'item-discovery-prototype', '30s', 3, 1, '', '', 2, '', '');
INSERT INTO items (itemid, hostid, type, name, key_, delay, value_type, formula, params, description, flags, posts, headers)                          VALUES (15022, 15000, 0, 'testInheritanceItemPrototype1', 'item-prototype-test1'    , '30s', 3, 1, '', '', 2, '', '');
INSERT INTO items (itemid, hostid, type, name, key_, delay, value_type, formula, params, description, flags, posts, headers)                          VALUES (15023, 15000, 0, 'testInheritanceItemPrototype2', 'item-prototype-test2'    , '30s', 3, 1, '', '', 2, '', '');
INSERT INTO items (itemid, hostid, type, name, key_, delay, value_type, formula, params, description, flags, posts, headers)                          VALUES (15024, 15000, 0, 'testInheritanceItemPrototype3', 'item-prototype-test3'    , '30s', 3, 1, '', '', 2, '', '');
INSERT INTO items (itemid, hostid, type, name, key_, delay, value_type, formula, params, description, flags, posts, headers)                          VALUES (15025, 15000, 0, 'testInheritanceItemPrototype4', 'item-prototype-test4'    , '30s', 3, 1, '', '', 2, '', '');
INSERT INTO items (itemid, hostid, type, name, key_, delay, value_type, params, description, flags, posts, headers)                          VALUES (15095, 15000, 0, 'testInheritanceItemPrototypePreprocessing', 'item-prototype-preprocessing'    , 30, 3,'', '', 2, '', '');
INSERT INTO items (itemid, hostid, type, name, key_, delay, value_type, params, description, flags, interfaceid, templateid, posts, headers) VALUES (15026, 15001, 0, 'itemDiscovery'                , 'item-discovery-prototype', '30s', 3, '', '', 2, 15000, 15021, '', '');
INSERT INTO items (itemid, hostid, type, name, key_, delay, value_type, params, description, flags, interfaceid, templateid, posts, headers) VALUES (15027, 15001, 0, 'testInheritanceItemPrototype1', 'item-prototype-test1'    , '30s', 3, '', '', 2, 15000, 15022, '', '');
INSERT INTO items (itemid, hostid, type, name, key_, delay, value_type, params, description, flags, interfaceid, templateid, posts, headers) VALUES (15028, 15001, 0, 'testInheritanceItemPrototype2', 'item-prototype-test2'    , '30s', 3, '', '', 2, 15000, 15023, '', '');
INSERT INTO items (itemid, hostid, type, name, key_, delay, value_type, params, description, flags, interfaceid, templateid, posts, headers) VALUES (15029, 15001, 0, 'testInheritanceItemPrototype3', 'item-prototype-test3'    , '30s', 3, '', '', 2, 15000, 15024, '', '');
INSERT INTO items (itemid, hostid, type, name, key_, delay, value_type, params, description, flags, interfaceid, templateid, posts, headers) VALUES (15030, 15001, 0, 'testInheritanceItemPrototype4', 'item-prototype-test4'    , '30s', 3, '', '', 2, 15000, 15025, '', '');
INSERT INTO items (itemid, hostid, type, name, key_, delay, value_type, params, description, flags, interfaceid, templateid, posts, headers) VALUES (15096, 15001, 0, 'testInheritanceItemPrototypePreprocessing', 'item-prototype-preprocessing'    , '30s', 3, '', '', 2, 15000, 15095, '', '');
INSERT INTO item_discovery (itemdiscoveryid, itemid, parent_itemid) values (15021, 15021, 15011);
INSERT INTO item_discovery (itemdiscoveryid, itemid, parent_itemid) values (15022, 15022, 15011);
INSERT INTO item_discovery (itemdiscoveryid, itemid, parent_itemid) values (15023, 15023, 15011);
INSERT INTO item_discovery (itemdiscoveryid, itemid, parent_itemid) values (15024, 15024, 15011);
INSERT INTO item_discovery (itemdiscoveryid, itemid, parent_itemid) values (15025, 15025, 15011);
INSERT INTO item_discovery (itemdiscoveryid, itemid, parent_itemid) values (15026, 15026, 15016);
INSERT INTO item_discovery (itemdiscoveryid, itemid, parent_itemid) values (15027, 15027, 15016);
INSERT INTO item_discovery (itemdiscoveryid, itemid, parent_itemid) values (15028, 15028, 15016);
INSERT INTO item_discovery (itemdiscoveryid, itemid, parent_itemid) values (15029, 15029, 15016);
INSERT INTO item_discovery (itemdiscoveryid, itemid, parent_itemid) values (15030, 15030, 15016);
INSERT INTO item_discovery (itemdiscoveryid, itemid, parent_itemid) values (15031, 15095, 15011);
INSERT INTO item_discovery (itemdiscoveryid, itemid, parent_itemid) values (15032, 15096, 15016);

INSERT INTO items (itemid, hostid, type, name, key_, delay, value_type, params, description, flags, posts, headers)                          VALUES (15083, 15002, 0, 'testInheritanceItemPrototype5', 'item-prototype-test5'    , '30s', 3, '', '', 2, '', '');
INSERT INTO items (itemid, hostid, type, name, key_, delay, value_type, params, description, flags, interfaceid, templateid, posts, headers) VALUES (15084, 15001, 0, 'testInheritanceItemPrototype5', 'item-prototype-test5'    , '30s', 3, '', '', 2, 15000, 15083, '', '');
INSERT INTO item_discovery (itemdiscoveryid, itemid, parent_itemid) values (15083, 15083, 15081);
INSERT INTO item_discovery (itemdiscoveryid, itemid, parent_itemid) values (15084, 15084, 15082);

-- testFormItemPrototype.Preprocessing
INSERT INTO item_preproc (item_preprocid,itemid,step,type,params) VALUES (147,15095,1,1,'123');
INSERT INTO item_preproc (item_preprocid,itemid,step,type,params) VALUES (148,15095,2,2,'abc');
INSERT INTO item_preproc (item_preprocid,itemid,step,type,params) VALUES (149,15095,3,3,'def');
INSERT INTO item_preproc (item_preprocid,itemid,step,type,params) VALUES (150,15095,4,4,'1a2b3c');
INSERT INTO item_preproc (item_preprocid,itemid,step,type,params) VALUES (151,15095,5,5,'regular expression pattern
output formatting template');
INSERT INTO item_preproc (item_preprocid,itemid,step,type,params) VALUES (152,15095,6,6,'');
INSERT INTO item_preproc (item_preprocid,itemid,step,type,params) VALUES (153,15095,7,7,'');
INSERT INTO item_preproc (item_preprocid,itemid,step,type,params) VALUES (154,15095,8,8,'');
INSERT INTO item_preproc (item_preprocid,itemid,step,type,params) VALUES (155,15095,9,9,'');
INSERT INTO item_preproc (item_preprocid,itemid,step,type,params) VALUES (156,15095,10,11,'/document/item/value/text()');
INSERT INTO item_preproc (item_preprocid,itemid,step,type,params) VALUES (157,15095,11,12,'$.document.item.value parameter.');
INSERT INTO item_preproc (item_preprocid,itemid,step,type,params) VALUES (158,15096,1,1,'123');
INSERT INTO item_preproc (item_preprocid,itemid,step,type,params) VALUES (159,15096,2,2,'abc');
INSERT INTO item_preproc (item_preprocid,itemid,step,type,params) VALUES (160,15096,3,3,'def');
INSERT INTO item_preproc (item_preprocid,itemid,step,type,params) VALUES (161,15096,4,4,'1a2b3c');
INSERT INTO item_preproc (item_preprocid,itemid,step,type,params) VALUES (162,15096,5,5,'regular expression pattern
output formatting template');
INSERT INTO item_preproc (item_preprocid,itemid,step,type,params) VALUES (163,15096,6,6,'');
INSERT INTO item_preproc (item_preprocid,itemid,step,type,params) VALUES (164,15096,7,7,'');
INSERT INTO item_preproc (item_preprocid,itemid,step,type,params) VALUES (165,15096,8,8,'');
INSERT INTO item_preproc (item_preprocid,itemid,step,type,params) VALUES (166,15096,9,9,'');
INSERT INTO item_preproc (item_preprocid,itemid,step,type,params) VALUES (167,15096,10,11,'/document/item/value/text()');
INSERT INTO item_preproc (item_preprocid,itemid,step,type,params) VALUES (168,15096,11,12,'$.document.item.value parameter.');

-- testFormGraphPrototype.LayoutCheck and testInheritanceGraphPrototype.SimpleUpdate
INSERT INTO graphs (graphid, name, flags)             VALUES (15008, 'testInheritanceGraphPrototype1', 2);
INSERT INTO graphs (graphid, name, flags)             VALUES (15009, 'testInheritanceGraphPrototype2', 2);
INSERT INTO graphs (graphid, name, flags)             VALUES (15010, 'testInheritanceGraphPrototype3', 2);
INSERT INTO graphs (graphid, name, flags)             VALUES (15011, 'testInheritanceGraphPrototype4', 2);
INSERT INTO graphs (graphid, name, flags, templateid) VALUES (15012, 'testInheritanceGraphPrototype1', 2, 15008);
INSERT INTO graphs (graphid, name, flags, templateid) VALUES (15013, 'testInheritanceGraphPrototype2', 2, 15009);
INSERT INTO graphs (graphid, name, flags, templateid) VALUES (15014, 'testInheritanceGraphPrototype3', 2, 15010);
INSERT INTO graphs (graphid, name, flags, templateid) VALUES (15015, 'testInheritanceGraphPrototype4', 2, 15011);

-- testFormGraphPrototype.LayoutCheck and testInheritanceGraphPrototype.SimpleUpdate
INSERT INTO graphs_items (gitemid, graphid, itemid, drawtype, sortorder, color) VALUES (15008, 15008, 15000, 1, 0, '9999FF');
INSERT INTO graphs_items (gitemid, graphid, itemid, drawtype, sortorder, color) VALUES (15009, 15008, 15021, 1, 1, 'FF9999');
INSERT INTO graphs_items (gitemid, graphid, itemid, drawtype, sortorder, color) VALUES (15010, 15009, 15000, 1, 0, '9999FF');
INSERT INTO graphs_items (gitemid, graphid, itemid, drawtype, sortorder, color) VALUES (15011, 15009, 15021, 1, 1, 'FF9999');
INSERT INTO graphs_items (gitemid, graphid, itemid, drawtype, sortorder, color) VALUES (15012, 15010, 15000, 1, 0, '9999FF');
INSERT INTO graphs_items (gitemid, graphid, itemid, drawtype, sortorder, color) VALUES (15013, 15010, 15021, 1, 1, 'FF9999');
INSERT INTO graphs_items (gitemid, graphid, itemid, drawtype, sortorder, color) VALUES (15014, 15011, 15000, 1, 0, '9999FF');
INSERT INTO graphs_items (gitemid, graphid, itemid, drawtype, sortorder, color) VALUES (15015, 15011, 15021, 1, 1, 'FF9999');
INSERT INTO graphs_items (gitemid, graphid, itemid, drawtype, sortorder, color) VALUES (15016, 15012, 15005, 1, 0, '9999FF');
INSERT INTO graphs_items (gitemid, graphid, itemid, drawtype, sortorder, color) VALUES (15017, 15012, 15026, 1, 1, 'FF9999');
INSERT INTO graphs_items (gitemid, graphid, itemid, drawtype, sortorder, color) VALUES (15018, 15013, 15005, 1, 0, '9999FF');
INSERT INTO graphs_items (gitemid, graphid, itemid, drawtype, sortorder, color) VALUES (15019, 15013, 15026, 1, 1, 'FF9999');
INSERT INTO graphs_items (gitemid, graphid, itemid, drawtype, sortorder, color) VALUES (15020, 15014, 15005, 1, 0, '9999FF');
INSERT INTO graphs_items (gitemid, graphid, itemid, drawtype, sortorder, color) VALUES (15021, 15014, 15026, 1, 1, 'FF9999');
INSERT INTO graphs_items (gitemid, graphid, itemid, drawtype, sortorder, color) VALUES (15022, 15015, 15005, 1, 0, '9999FF');
INSERT INTO graphs_items (gitemid, graphid, itemid, drawtype, sortorder, color) VALUES (15023, 15015, 15026, 1, 1, 'FF9999');

-- testFormTriggerPrototype.LayoutCheck, testInheritanceTriggerPrototype.SimpleUpdate
INSERT INTO triggers (triggerid, expression, description, comments, flags)             VALUES (99008, '{99737}=0', 'testInheritanceTriggerPrototype1', '', 2);
INSERT INTO triggers (triggerid, expression, description, comments, flags)             VALUES (99009, '{99738}=0', 'testInheritanceTriggerPrototype2', '', 2);
INSERT INTO triggers (triggerid, expression, description, comments, flags)             VALUES (99010, '{99739}=0', 'testInheritanceTriggerPrototype3', '', 2);
INSERT INTO triggers (triggerid, expression, description, comments, flags)             VALUES (99011, '{99740}=0', 'testInheritanceTriggerPrototype4', '', 2);
INSERT INTO triggers (triggerid, expression, description, comments, flags, templateid) VALUES (99012, '{99741}=0', 'testInheritanceTriggerPrototype1', '', 2, 99008);
INSERT INTO triggers (triggerid, expression, description, comments, flags, templateid) VALUES (99013, '{99742}=0', 'testInheritanceTriggerPrototype2', '', 2, 99009);
INSERT INTO triggers (triggerid, expression, description, comments, flags, templateid) VALUES (99014, '{99743}=0', 'testInheritanceTriggerPrototype3', '', 2, 99010);
INSERT INTO triggers (triggerid, expression, description, comments, flags, templateid) VALUES (99015, '{99744}=0', 'testInheritanceTriggerPrototype4', '', 2, 99011);
INSERT INTO functions (functionid, itemid, triggerid, name, parameter) VALUES (99737, 15021, 99008, 'last', '');
INSERT INTO functions (functionid, itemid, triggerid, name, parameter) VALUES (99738, 15021, 99009, 'last', '');
INSERT INTO functions (functionid, itemid, triggerid, name, parameter) VALUES (99739, 15021, 99010, 'last', '');
INSERT INTO functions (functionid, itemid, triggerid, name, parameter) VALUES (99740, 15021, 99011, 'last', '');
INSERT INTO functions (functionid, itemid, triggerid, name, parameter) VALUES (99741, 15026, 99012, 'last', '');
INSERT INTO functions (functionid, itemid, triggerid, name, parameter) VALUES (99742, 15026, 99013, 'last', '');
INSERT INTO functions (functionid, itemid, triggerid, name, parameter) VALUES (99743, 15026, 99014, 'last', '');
INSERT INTO functions (functionid, itemid, triggerid, name, parameter) VALUES (99744, 15026, 99015, 'last', '');

-- testInheritanceWeb.SimpleUpdate
INSERT INTO httptest (httptestid, name, delay, agent, hostid)             VALUES (15000, 'testInheritanceWeb1', '1m', 'Mozilla/5.0 (compatible; MSIE 10.0; Windows NT 6.1; Trident/6.0)', 15000);
INSERT INTO httptest (httptestid, name, delay, agent, hostid)             VALUES (15001, 'testInheritanceWeb2', '1m', 'Mozilla/5.0 (compatible; MSIE 10.0; Windows NT 6.1; Trident/6.0)', 15000);
INSERT INTO httptest (httptestid, name, delay, agent, hostid)             VALUES (15002, 'testInheritanceWeb3', '1m', 'Mozilla/5.0 (compatible; MSIE 10.0; Windows NT 6.1; Trident/6.0)', 15000);
INSERT INTO httptest (httptestid, name, delay, agent, hostid)             VALUES (15003, 'testInheritanceWeb4', '1m', 'Mozilla/5.0 (compatible; MSIE 10.0; Windows NT 6.1; Trident/6.0)', 15000);
INSERT INTO httptest (httptestid, name, delay, agent, hostid, templateid) VALUES (15004, 'testInheritanceWeb1', '1m', 'Mozilla/5.0 (compatible; MSIE 10.0; Windows NT 6.1; Trident/6.0)', 15001, 15000);
INSERT INTO httptest (httptestid, name, delay, agent, hostid, templateid) VALUES (15005, 'testInheritanceWeb2', '1m', 'Mozilla/5.0 (compatible; MSIE 10.0; Windows NT 6.1; Trident/6.0)', 15001, 15001);
INSERT INTO httptest (httptestid, name, delay, agent, hostid, templateid) VALUES (15006, 'testInheritanceWeb3', '1m', 'Mozilla/5.0 (compatible; MSIE 10.0; Windows NT 6.1; Trident/6.0)', 15001, 15002);
INSERT INTO httptest (httptestid, name, delay, agent, hostid, templateid) VALUES (15007, 'testInheritanceWeb4', '1m', 'Mozilla/5.0 (compatible; MSIE 10.0; Windows NT 6.1; Trident/6.0)', 15001, 15003);
INSERT INTO httpstep (httpstepid, httptestid, name, no, url, timeout, posts) VALUES (15000, 15000, 'testInheritanceWeb1', 1, 'testInheritanceWeb1', 15, '');
INSERT INTO httpstep (httpstepid, httptestid, name, no, url, timeout, posts) VALUES (15001, 15001, 'testInheritanceWeb2', 1, 'testInheritanceWeb2', 15, '');
INSERT INTO httpstep (httpstepid, httptestid, name, no, url, timeout, posts) VALUES (15002, 15002, 'testInheritanceWeb3', 1, 'testInheritanceWeb3', 15, '');
INSERT INTO httpstep (httpstepid, httptestid, name, no, url, timeout, posts) VALUES (15003, 15003, 'testInheritanceWeb4', 1, 'testInheritanceWeb4', 15, '');
INSERT INTO httpstep (httpstepid, httptestid, name, no, url, timeout, posts) VALUES (15004, 15004, 'testInheritanceWeb1', 1, 'testInheritanceWeb1', 15, '');
INSERT INTO httpstep (httpstepid, httptestid, name, no, url, timeout, posts) VALUES (15005, 15005, 'testInheritanceWeb2', 1, 'testInheritanceWeb2', 15, '');
INSERT INTO httpstep (httpstepid, httptestid, name, no, url, timeout, posts) VALUES (15006, 15006, 'testInheritanceWeb3', 1, 'testInheritanceWeb3', 15, '');
INSERT INTO httpstep (httpstepid, httptestid, name, no, url, timeout, posts) VALUES (15007, 15007, 'testInheritanceWeb4', 1, 'testInheritanceWeb4', 15, '');

INSERT INTO items (itemid, hostid, type, name, key_, delay, value_type, units, params, description, posts, headers)             VALUES (15031, 15000, 9, 'Download speed for scenario "$1".'             , 'web.test.in[testInheritanceWeb1,,bps]'                      , 60, 0, 'Bps', '', '', '', '');
INSERT INTO items (itemid, hostid, type, name, key_, delay, value_type, units, params, description, posts, headers)             VALUES (15032, 15000, 9, 'Failed step of scenario "$1".'                 , 'web.test.fail[testInheritanceWeb1]'                         , 60, 3, ''   , '', '', '', '');
INSERT INTO items (itemid, hostid, type, name, key_, delay, value_type, units, params, description, posts, headers)             VALUES (15033, 15000, 9, 'Last error message of scenario "$1".'          , 'web.test.error[testInheritanceWeb1]'                        , 60, 1, ''   , '', '', '', '');
INSERT INTO items (itemid, hostid, type, name, key_, delay, value_type, units, params, description, posts, headers)             VALUES (15034, 15000, 9, 'Download speed for step "$2" of scenario "$1".', 'web.test.in[testInheritanceWeb1,testInheritanceWeb1,bps]'   , 60, 0, 'Bps', '', '', '', '');
INSERT INTO items (itemid, hostid, type, name, key_, delay, value_type, units, params, description, posts, headers)             VALUES (15035, 15000, 9, 'Response time for step "$2" of scenario "$1".' , 'web.test.time[testInheritanceWeb1,testInheritanceWeb1,resp]', 60, 0, 's'  , '', '', '', '');
INSERT INTO items (itemid, hostid, type, name, key_, delay, value_type, units, params, description, posts, headers)             VALUES (15036, 15000, 9, 'Response code for step "$2" of scenario "$1".' , 'web.test.rspcode[testInheritanceWeb1,testInheritanceWeb1]'  , 60, 3, ''   , '', '', '', '');
INSERT INTO items (itemid, hostid, type, name, key_, delay, value_type, units, params, description, posts, headers)             VALUES (15037, 15000, 9, 'Download speed for scenario "$1".'             , 'web.test.in[testInheritanceWeb2,,bps]'                      , 60, 0, 'Bps', '', '', '', '');
INSERT INTO items (itemid, hostid, type, name, key_, delay, value_type, units, params, description, posts, headers)             VALUES (15038, 15000, 9, 'Failed step of scenario "$1".'                 , 'web.test.fail[testInheritanceWeb2]'                         , 60, 3, ''   , '', '', '', '');
INSERT INTO items (itemid, hostid, type, name, key_, delay, value_type, units, params, description, posts, headers)             VALUES (15039, 15000, 9, 'Last error message of scenario "$1".'          , 'web.test.error[testInheritanceWeb2]'                        , 60, 1, ''   , '', '', '', '');
INSERT INTO items (itemid, hostid, type, name, key_, delay, value_type, units, params, description, posts, headers)             VALUES (15040, 15000, 9, 'Download speed for step "$2" of scenario "$1".', 'web.test.in[testInheritanceWeb2,testInheritanceWeb2,bps]'   , 60, 0, 'Bps', '', '', '', '');
INSERT INTO items (itemid, hostid, type, name, key_, delay, value_type, units, params, description, posts, headers)             VALUES (15041, 15000, 9, 'Response time for step "$2" of scenario "$1".' , 'web.test.time[testInheritanceWeb2,testInheritanceWeb2,resp]', 60, 0, 's'  , '', '', '', '');
INSERT INTO items (itemid, hostid, type, name, key_, delay, value_type, units, params, description, posts, headers)             VALUES (15042, 15000, 9, 'Response code for step "$2" of scenario "$1".' , 'web.test.rspcode[testInheritanceWeb2,testInheritanceWeb2]'  , 60, 3, ''   , '', '', '', '');
INSERT INTO items (itemid, hostid, type, name, key_, delay, value_type, units, params, description, posts, headers)             VALUES (15043, 15000, 9, 'Download speed for scenario "$1".'             , 'web.test.in[testInheritanceWeb3,,bps]'                      , 60, 0, 'Bps', '', '', '', '');
INSERT INTO items (itemid, hostid, type, name, key_, delay, value_type, units, params, description, posts, headers)             VALUES (15044, 15000, 9, 'Failed step of scenario "$1".'                 , 'web.test.fail[testInheritanceWeb3]'                         , 60, 3, ''   , '', '', '', '');
INSERT INTO items (itemid, hostid, type, name, key_, delay, value_type, units, params, description, posts, headers)             VALUES (15045, 15000, 9, 'Last error message of scenario "$1".'          , 'web.test.error[testInheritanceWeb3]'                        , 60, 1, ''   , '', '', '', '');
INSERT INTO items (itemid, hostid, type, name, key_, delay, value_type, units, params, description, posts, headers)             VALUES (15046, 15000, 9, 'Download speed for step "$2" of scenario "$1".', 'web.test.in[testInheritanceWeb3,testInheritanceWeb3,bps]'   , 60, 0, 'Bps', '', '', '', '');
INSERT INTO items (itemid, hostid, type, name, key_, delay, value_type, units, params, description, posts, headers)             VALUES (15047, 15000, 9, 'Response time for step "$2" of scenario "$1".' , 'web.test.time[testInheritanceWeb3,testInheritanceWeb3,resp]', 60, 0, 's'  , '', '', '', '');
INSERT INTO items (itemid, hostid, type, name, key_, delay, value_type, units, params, description, posts, headers)             VALUES (15048, 15000, 9, 'Response code for step "$2" of scenario "$1".' , 'web.test.rspcode[testInheritanceWeb3,testInheritanceWeb3]'  , 60, 3, ''   , '', '', '', '');
INSERT INTO items (itemid, hostid, type, name, key_, delay, value_type, units, params, description, posts, headers)             VALUES (15049, 15000, 9, 'Download speed for scenario "$1".'             , 'web.test.in[testInheritanceWeb4,,bps]'                      , 60, 0, 'Bps', '', '', '', '');
INSERT INTO items (itemid, hostid, type, name, key_, delay, value_type, units, params, description, posts, headers)             VALUES (15050, 15000, 9, 'Failed step of scenario "$1".'                 , 'web.test.fail[testInheritanceWeb4]'                         , 60, 3, ''   , '', '', '', '');
INSERT INTO items (itemid, hostid, type, name, key_, delay, value_type, units, params, description, posts, headers)             VALUES (15051, 15000, 9, 'Last error message of scenario "$1".'          , 'web.test.error[testInheritanceWeb4]'                        , 60, 1, ''   , '', '', '', '');
INSERT INTO items (itemid, hostid, type, name, key_, delay, value_type, units, params, description, posts, headers)             VALUES (15052, 15000, 9, 'Download speed for step "$2" of scenario "$1".', 'web.test.in[testInheritanceWeb4,testInheritanceWeb4,bps]'   , 60, 0, 'Bps', '', '', '', '');
INSERT INTO items (itemid, hostid, type, name, key_, delay, value_type, units, params, description, posts, headers)             VALUES (15053, 15000, 9, 'Response time for step "$2" of scenario "$1".' , 'web.test.time[testInheritanceWeb4,testInheritanceWeb4,resp]', 60, 0, 's'  , '', '', '', '');
INSERT INTO items (itemid, hostid, type, name, key_, delay, value_type, units, params, description, posts, headers)             VALUES (15054, 15000, 9, 'Response code for step "$2" of scenario "$1".' , 'web.test.rspcode[testInheritanceWeb4,testInheritanceWeb4]'  , 60, 3, ''   , '', '', '', '');
INSERT INTO items (itemid, hostid, type, name, key_, delay, value_type, units, params, description, templateid, posts, headers) VALUES (15055, 15001, 9, 'Download speed for scenario "$1".'             , 'web.test.in[testInheritanceWeb1,,bps]'                      , 60, 0, 'Bps', '', '', 15031, '', '');
INSERT INTO items (itemid, hostid, type, name, key_, delay, value_type, units, params, description, templateid, posts, headers) VALUES (15056, 15001, 9, 'Failed step of scenario "$1".'                 , 'web.test.fail[testInheritanceWeb1]'                         , 60, 3, ''   , '', '', 15032, '', '');
INSERT INTO items (itemid, hostid, type, name, key_, delay, value_type, units, params, description, templateid, posts, headers) VALUES (15057, 15001, 9, 'Last error message of scenario "$1".'          , 'web.test.error[testInheritanceWeb1]'                        , 60, 1, ''   , '', '', 15033, '', '');
INSERT INTO items (itemid, hostid, type, name, key_, delay, value_type, units, params, description, templateid, posts, headers) VALUES (15058, 15001, 9, 'Download speed for step "$2" of scenario "$1".', 'web.test.in[testInheritanceWeb1,testInheritanceWeb1,bps]'   , 60, 0, 'Bps', '', '', 15034, '', '');
INSERT INTO items (itemid, hostid, type, name, key_, delay, value_type, units, params, description, templateid, posts, headers) VALUES (15059, 15001, 9, 'Response time for step "$2" of scenario "$1".' , 'web.test.time[testInheritanceWeb1,testInheritanceWeb1,resp]', 60, 0, 's'  , '', '', 15035, '', '');
INSERT INTO items (itemid, hostid, type, name, key_, delay, value_type, units, params, description, templateid, posts, headers) VALUES (15060, 15001, 9, 'Response code for step "$2" of scenario "$1".' , 'web.test.rspcode[testInheritanceWeb1,testInheritanceWeb1]'  , 60, 3, ''   , '', '', 15036, '', '');
INSERT INTO items (itemid, hostid, type, name, key_, delay, value_type, units, params, description, templateid, posts, headers) VALUES (15061, 15001, 9, 'Download speed for scenario "$1".'             , 'web.test.in[testInheritanceWeb2,,bps]'                      , 60, 0, 'Bps', '', '', 15037, '', '');
INSERT INTO items (itemid, hostid, type, name, key_, delay, value_type, units, params, description, templateid, posts, headers) VALUES (15062, 15001, 9, 'Failed step of scenario "$1".'                 , 'web.test.fail[testInheritanceWeb2]'                         , 60, 3, ''   , '', '', 15038, '', '');
INSERT INTO items (itemid, hostid, type, name, key_, delay, value_type, units, params, description, templateid, posts, headers) VALUES (15063, 15001, 9, 'Last error message of scenario "$1".'          , 'web.test.error[testInheritanceWeb2]'                        , 60, 1, ''   , '', '', 15039, '', '');
INSERT INTO items (itemid, hostid, type, name, key_, delay, value_type, units, params, description, templateid, posts, headers) VALUES (15064, 15001, 9, 'Download speed for step "$2" of scenario "$1".', 'web.test.in[testInheritanceWeb2,testInheritanceWeb2,bps]'   , 60, 0, 'Bps', '', '', 15040, '', '');
INSERT INTO items (itemid, hostid, type, name, key_, delay, value_type, units, params, description, templateid, posts, headers) VALUES (15065, 15001, 9, 'Response time for step "$2" of scenario "$1".' , 'web.test.time[testInheritanceWeb2,testInheritanceWeb2,resp]', 60, 0, 's'  , '', '', 15041, '', '');
INSERT INTO items (itemid, hostid, type, name, key_, delay, value_type, units, params, description, templateid, posts, headers) VALUES (15066, 15001, 9, 'Response code for step "$2" of scenario "$1".' , 'web.test.rspcode[testInheritanceWeb2,testInheritanceWeb2]'  , 60, 3, ''   , '', '', 15042, '', '');
INSERT INTO items (itemid, hostid, type, name, key_, delay, value_type, units, params, description, templateid, posts, headers) VALUES (15067, 15001, 9, 'Download speed for scenario "$1".'             , 'web.test.in[testInheritanceWeb3,,bps]'                      , 60, 0, 'Bps', '', '', 15043, '', '');
INSERT INTO items (itemid, hostid, type, name, key_, delay, value_type, units, params, description, templateid, posts, headers) VALUES (15068, 15001, 9, 'Failed step of scenario "$1".'                 , 'web.test.fail[testInheritanceWeb3]'                         , 60, 3, ''   , '', '', 15044, '', '');
INSERT INTO items (itemid, hostid, type, name, key_, delay, value_type, units, params, description, templateid, posts, headers) VALUES (15069, 15001, 9, 'Last error message of scenario "$1".'          , 'web.test.error[testInheritanceWeb3]'                        , 60, 1, ''   , '', '', 15045, '', '');
INSERT INTO items (itemid, hostid, type, name, key_, delay, value_type, units, params, description, templateid, posts, headers) VALUES (15070, 15001, 9, 'Download speed for step "$2" of scenario "$1".', 'web.test.in[testInheritanceWeb3,testInheritanceWeb3,bps]'   , 60, 0, 'Bps', '', '', 15046, '', '');
INSERT INTO items (itemid, hostid, type, name, key_, delay, value_type, units, params, description, templateid, posts, headers) VALUES (15071, 15001, 9, 'Response time for step "$2" of scenario "$1".' , 'web.test.time[testInheritanceWeb3,testInheritanceWeb3,resp]', 60, 0, 's'  , '', '', 15047, '', '');
INSERT INTO items (itemid, hostid, type, name, key_, delay, value_type, units, params, description, templateid, posts, headers) VALUES (15072, 15001, 9, 'Response code for step "$2" of scenario "$1".' , 'web.test.rspcode[testInheritanceWeb3,testInheritanceWeb3]'  , 60, 3, ''   , '', '', 15048, '', '');
INSERT INTO items (itemid, hostid, type, name, key_, delay, value_type, units, params, description, templateid, posts, headers) VALUES (15073, 15001, 9, 'Download speed for scenario "$1".'             , 'web.test.in[testInheritanceWeb4,,bps]'                      , 60, 0, 'Bps', '', '', 15049, '', '');
INSERT INTO items (itemid, hostid, type, name, key_, delay, value_type, units, params, description, templateid, posts, headers) VALUES (15074, 15001, 9, 'Failed step of scenario "$1".'                 , 'web.test.fail[testInheritanceWeb4]'                         , 60, 3, ''   , '', '', 15050, '', '');
INSERT INTO items (itemid, hostid, type, name, key_, delay, value_type, units, params, description, templateid, posts, headers) VALUES (15075, 15001, 9, 'Last error message of scenario "$1".'          , 'web.test.error[testInheritanceWeb4]'                        , 60, 1, ''   , '', '', 15051, '', '');
INSERT INTO items (itemid, hostid, type, name, key_, delay, value_type, units, params, description, templateid, posts, headers) VALUES (15076, 15001, 9, 'Download speed for step "$2" of scenario "$1".', 'web.test.in[testInheritanceWeb4,testInheritanceWeb4,bps]'   , 60, 0, 'Bps', '', '', 15052, '', '');
INSERT INTO items (itemid, hostid, type, name, key_, delay, value_type, units, params, description, templateid, posts, headers) VALUES (15077, 15001, 9, 'Response time for step "$2" of scenario "$1".' , 'web.test.time[testInheritanceWeb4,testInheritanceWeb4,resp]', 60, 0, 's'  , '', '', 15053, '', '');
INSERT INTO items (itemid, hostid, type, name, key_, delay, value_type, units, params, description, templateid, posts, headers) VALUES (15078, 15001, 9, 'Response code for step "$2" of scenario "$1".' , 'web.test.rspcode[testInheritanceWeb4,testInheritanceWeb4]'  , 60, 3, ''   , '', '', 15054, '', '');
INSERT INTO httptestitem (httptestitemid,httptestid,itemid,type) VALUES (15000, 15000, 15031, 2);
INSERT INTO httptestitem (httptestitemid,httptestid,itemid,type) VALUES (15001, 15000, 15032, 3);
INSERT INTO httptestitem (httptestitemid,httptestid,itemid,type) VALUES (15002, 15000, 15033, 4);
INSERT INTO httptestitem (httptestitemid,httptestid,itemid,type) VALUES (15003, 15001, 15037, 2);
INSERT INTO httptestitem (httptestitemid,httptestid,itemid,type) VALUES (15004, 15001, 15038, 3);
INSERT INTO httptestitem (httptestitemid,httptestid,itemid,type) VALUES (15005, 15001, 15039, 4);
INSERT INTO httptestitem (httptestitemid,httptestid,itemid,type) VALUES (15006, 15002, 15043, 2);
INSERT INTO httptestitem (httptestitemid,httptestid,itemid,type) VALUES (15007, 15002, 15044, 3);
INSERT INTO httptestitem (httptestitemid,httptestid,itemid,type) VALUES (15008, 15002, 15045, 4);
INSERT INTO httptestitem (httptestitemid,httptestid,itemid,type) VALUES (15009, 15003, 15049, 2);
INSERT INTO httptestitem (httptestitemid,httptestid,itemid,type) VALUES (15010, 15003, 15050, 3);
INSERT INTO httptestitem (httptestitemid,httptestid,itemid,type) VALUES (15011, 15003, 15051, 4);
INSERT INTO httptestitem (httptestitemid,httptestid,itemid,type) VALUES (15012, 15004, 15055, 2);
INSERT INTO httptestitem (httptestitemid,httptestid,itemid,type) VALUES (15013, 15004, 15056, 3);
INSERT INTO httptestitem (httptestitemid,httptestid,itemid,type) VALUES (15014, 15004, 15057, 4);
INSERT INTO httptestitem (httptestitemid,httptestid,itemid,type) VALUES (15015, 15005, 15061, 2);
INSERT INTO httptestitem (httptestitemid,httptestid,itemid,type) VALUES (15016, 15005, 15062, 3);
INSERT INTO httptestitem (httptestitemid,httptestid,itemid,type) VALUES (15017, 15005, 15063, 4);
INSERT INTO httptestitem (httptestitemid,httptestid,itemid,type) VALUES (15018, 15006, 15067, 2);
INSERT INTO httptestitem (httptestitemid,httptestid,itemid,type) VALUES (15019, 15006, 15068, 3);
INSERT INTO httptestitem (httptestitemid,httptestid,itemid,type) VALUES (15020, 15006, 15069, 4);
INSERT INTO httptestitem (httptestitemid,httptestid,itemid,type) VALUES (15021, 15007, 15073, 2);
INSERT INTO httptestitem (httptestitemid,httptestid,itemid,type) VALUES (15022, 15007, 15074, 3);
INSERT INTO httptestitem (httptestitemid,httptestid,itemid,type) VALUES (15023, 15007, 15075, 4);
INSERT INTO httpstepitem (httpstepitemid,httpstepid,itemid,type) VALUES (15000, 15000, 15034, 2);
INSERT INTO httpstepitem (httpstepitemid,httpstepid,itemid,type) VALUES (15001, 15000, 15035, 1);
INSERT INTO httpstepitem (httpstepitemid,httpstepid,itemid,type) VALUES (15002, 15000, 15036, 0);
INSERT INTO httpstepitem (httpstepitemid,httpstepid,itemid,type) VALUES (15003, 15001, 15040, 2);
INSERT INTO httpstepitem (httpstepitemid,httpstepid,itemid,type) VALUES (15004, 15001, 15041, 1);
INSERT INTO httpstepitem (httpstepitemid,httpstepid,itemid,type) VALUES (15005, 15001, 15042, 0);
INSERT INTO httpstepitem (httpstepitemid,httpstepid,itemid,type) VALUES (15006, 15002, 15046, 2);
INSERT INTO httpstepitem (httpstepitemid,httpstepid,itemid,type) VALUES (15007, 15002, 15047, 1);
INSERT INTO httpstepitem (httpstepitemid,httpstepid,itemid,type) VALUES (15008, 15002, 15048, 0);
INSERT INTO httpstepitem (httpstepitemid,httpstepid,itemid,type) VALUES (15009, 15003, 15052, 2);
INSERT INTO httpstepitem (httpstepitemid,httpstepid,itemid,type) VALUES (15010, 15003, 15053, 1);
INSERT INTO httpstepitem (httpstepitemid,httpstepid,itemid,type) VALUES (15011, 15003, 15054, 0);
INSERT INTO httpstepitem (httpstepitemid,httpstepid,itemid,type) VALUES (15012, 15004, 15058, 2);
INSERT INTO httpstepitem (httpstepitemid,httpstepid,itemid,type) VALUES (15013, 15004, 15059, 1);
INSERT INTO httpstepitem (httpstepitemid,httpstepid,itemid,type) VALUES (15014, 15004, 15060, 0);
INSERT INTO httpstepitem (httpstepitemid,httpstepid,itemid,type) VALUES (15015, 15005, 15064, 2);
INSERT INTO httpstepitem (httpstepitemid,httpstepid,itemid,type) VALUES (15016, 15005, 15065, 1);
INSERT INTO httpstepitem (httpstepitemid,httpstepid,itemid,type) VALUES (15017, 15005, 15066, 0);
INSERT INTO httpstepitem (httpstepitemid,httpstepid,itemid,type) VALUES (15018, 15006, 15070, 2);
INSERT INTO httpstepitem (httpstepitemid,httpstepid,itemid,type) VALUES (15019, 15006, 15071, 1);
INSERT INTO httpstepitem (httpstepitemid,httpstepid,itemid,type) VALUES (15020, 15006, 15072, 0);
INSERT INTO httpstepitem (httpstepitemid,httpstepid,itemid,type) VALUES (15021, 15007, 15076, 2);
INSERT INTO httpstepitem (httpstepitemid,httpstepid,itemid,type) VALUES (15022, 15007, 15077, 1);
INSERT INTO httpstepitem (httpstepitemid,httpstepid,itemid,type) VALUES (15023, 15007, 15078, 0);


-- create Form test template
INSERT INTO hosts (hostid, host, name, status, description) VALUES (40000, 'Form test template', 'Form test template', 3, '');
INSERT INTO hosts_groups (hostgroupid, hostid, groupid) VALUES (40000, 40000, 1);

-- create Simple form test
INSERT INTO hosts (hostid, host, name, status, description) VALUES (40001, 'Simple form test host', 'Simple form test host', 0, '');
INSERT INTO hosts_groups (hostgroupid, hostid, groupid) VALUES (40001, 40001, 4);
INSERT INTO hosts_templates (hosttemplateid, hostid, templateid) VALUES (40000, 40001, 40000);

-- testFormItem interfaces
INSERT INTO interface (interfaceid, hostid, main, type, useip, ip, port) VALUES (40011, 40001, 1, 1, 1, '127.0.5.1', '10051');
INSERT INTO interface (interfaceid, hostid, main, type, useip, ip, port) VALUES (40012, 40001, 1, 2, 1, '127.0.5.2', '10052');
INSERT INTO interface_snmp (interfaceid, version, bulk, community) values (40012, 2, 1, '{$SNMP_COMMUNITY}');
INSERT INTO interface (interfaceid, hostid, main, type, useip, ip, port) VALUES (40013, 40001, 1, 3, 1, '127.0.5.3', '10053');
INSERT INTO interface (interfaceid, hostid, main, type, useip, ip, port) VALUES (40014, 40001, 1, 4, 1, '127.0.5.4', '10054');

-- testFormItem.LayoutCheck testFormItem.SimpleUpdate
INSERT INTO items (itemid, type, hostid, name, description, key_, delay, interfaceid, params, formula, posts, headers) VALUES (99098, 0, 40001, 'testFormItem1', 'testFormItems', 'test-item-form1', 30, 40011, '', 1, '', '');
INSERT INTO items (itemid, type, hostid, name, description, key_, delay, interfaceid, params, formula, posts, headers) VALUES (99099, 0, 40001, 'testFormItem2', 'testFormItems', 'test-item-form2', 30, 40011, '', 1, '', '');
INSERT INTO items (itemid, type, hostid, name, description, key_, delay, interfaceid, params, formula, posts, headers) VALUES (99100, 0, 40001, 'testFormItem3', 'testFormItems', 'test-item-form3', 30, 40011, '', 1, '', '');
INSERT INTO items (itemid, type, hostid, name, description, key_, delay, interfaceid, params, formula, posts, headers) VALUES (99101, 0, 40001, 'testFormItem4', 'testFormItems', 'test-item-form4', 30, 40011, '', 1, '', '');

-- testFormTrigger.SimpleCreate
INSERT INTO items (itemid, type, hostid, name, description, key_, delay, history, trends, status, value_type, trapper_hosts, units, logtimefmt, templateid, valuemapid, params, ipmi_sensor, authtype, username, password, publickey, privatekey, flags, interfaceid, posts, headers) VALUES (99102, 0, 40001, 'testFormItem', 'testFormItems', 'test-item-reuse', '30s', '90d', '365d', 0, 0, '', '', '', NULL, NULL, '', '', 0, '', '', '', '', 0, 40011, '', '');

-- testFormTrigger.SimpleUpdate
INSERT INTO triggers (triggerid, expression, description, comments) VALUES (14000, '{14000}=0', 'testFormTrigger1', '');
INSERT INTO functions (functionid, itemid, triggerid, name, parameter) VALUES (14000, 99102, 14000, 'last', '0');

INSERT INTO triggers (triggerid, expression, description, comments) VALUES (14001, '{14001}=0', 'testFormTrigger2', '');
INSERT INTO functions (functionid, itemid, triggerid, name, parameter) VALUES (14001, 99102, 14001, 'last', '0');

INSERT INTO triggers (triggerid, expression, description, comments) VALUES (14002, '{14002}=0', 'testFormTrigger3', '');
INSERT INTO functions (functionid, itemid, triggerid, name, parameter) VALUES (14002, 99102, 14002, 'last', '0');

INSERT INTO triggers (triggerid, expression, description, comments) VALUES (14003, '{14003}=0', 'testFormTrigger4', '');
INSERT INTO functions (functionid, itemid, triggerid, name, parameter) VALUES (14003, 99102, 14003, 'last', '0');

-- testFormGraph.LayoutCheck testFormGraph.SimpleUpdate
INSERT INTO graphs (graphid, name, width, height, yaxismin, yaxismax, templateid, show_work_period, show_triggers, graphtype, show_legend, show_3d, percent_left, percent_right, ymin_type, ymax_type, ymin_itemid, ymax_itemid, flags) VALUES (300000,'testFormGraph1',900,200,0.0,100.0,NULL,1,0,1,1,0,0.0,0.0,1,1,NULL,NULL,0);
INSERT INTO graphs (graphid, name, width, height, yaxismin, yaxismax, templateid, show_work_period, show_triggers, graphtype, show_legend, show_3d, percent_left, percent_right, ymin_type, ymax_type, ymin_itemid, ymax_itemid, flags) VALUES (300001,'testFormGraph2',900,200,0.0,100.0,NULL,1,0,1,1,0,0.0,0.0,1,1,NULL,NULL,0);
INSERT INTO graphs (graphid, name, width, height, yaxismin, yaxismax, templateid, show_work_period, show_triggers, graphtype, show_legend, show_3d, percent_left, percent_right, ymin_type, ymax_type, ymin_itemid, ymax_itemid, flags) VALUES (300002,'testFormGraph3',900,200,0.0,100.0,NULL,1,0,1,1,0,0.0,0.0,1,1,NULL,NULL,0);
INSERT INTO graphs (graphid, name, width, height, yaxismin, yaxismax, templateid, show_work_period, show_triggers, graphtype, show_legend, show_3d, percent_left, percent_right, ymin_type, ymax_type, ymin_itemid, ymax_itemid, flags) VALUES (300003,'testFormGraph4',900,200,0.0,100.0,NULL,1,0,1,1,0,0.0,0.0,1,1,NULL,NULL,0);

-- testFormGraph.LayoutCheck testFormGraph.SimpleUpdate
INSERT INTO graphs_items (gitemid, graphid, itemid, drawtype, sortorder, color, yaxisside, calc_fnc, type) VALUES (300000, 300000, 99102, 1, 1, 'FF5555', 0, 2, 0);
INSERT INTO graphs_items (gitemid, graphid, itemid, drawtype, sortorder, color, yaxisside, calc_fnc, type) VALUES (300001, 300001, 99102, 1, 1, 'FF5555', 0, 2, 0);
INSERT INTO graphs_items (gitemid, graphid, itemid, drawtype, sortorder, color, yaxisside, calc_fnc, type) VALUES (300002, 300002, 99102, 1, 1, 'FF5555', 0, 2, 0);
INSERT INTO graphs_items (gitemid, graphid, itemid, drawtype, sortorder, color, yaxisside, calc_fnc, type) VALUES (300003, 300003, 99102, 1, 1, 'FF5555', 0, 2, 0);

-- testFormDiscoveryRule.SimpleUpdate
INSERT INTO items (name, key_, hostid, value_type, itemid, flags, delay, params, description, interfaceid, posts, headers) VALUES ('testFormDiscoveryRule1', 'discovery-rule-form1', 40001, 4, 33700, 1,  50, '', '', 40011, '', '');
INSERT INTO items (name, key_, hostid, value_type, itemid, flags, delay, params, description, interfaceid, posts, headers) VALUES ('testFormDiscoveryRule2', 'discovery-rule-form2', 40001, 4, 33701, 1,  50, '', '', 40011, '', '');
INSERT INTO items (name, key_, hostid, value_type, itemid, flags, delay, params, description, interfaceid, posts, headers) VALUES ('testFormDiscoveryRule3', 'discovery-rule-form3', 40001, 4, 33702, 1,  50, '', '', 40011, '', '');
INSERT INTO items (name, key_, hostid, value_type, itemid, flags, delay, params, description, interfaceid, posts, headers) VALUES ('testFormDiscoveryRule4', 'discovery-rule-form4', 40001, 4, 33703, 1,  50, '', '', 40011, '', '');

-- testFormItemPrototype.SimpleUpdate
INSERT INTO items (name, key_, hostid, value_type, itemid, flags, delay, params, description, posts, headers) VALUES ('testFormDiscoveryRule', 'discovery-rule-form', 40001, 4, 33800, 1,  50, '', '', '', '');

-- testFormItemPrototype.SimpleUpdate
INSERT INTO items (name, key_, hostid, value_type, itemid, flags, delay, params, description, posts, headers) VALUES ('testFormItemPrototype1', 'item-prototype-form1', 40001, 3, 23800, 2, 5, '', '', '', '');
INSERT INTO item_discovery (itemdiscoveryid, itemid, parent_itemid) values (501, 23800, 33800);
INSERT INTO items (name, key_, hostid, value_type, itemid, flags, delay, params, description, posts, headers) VALUES ('testFormItemPrototype2', 'item-prototype-form2', 40001, 3, 23801, 2, 5, '', '', '', '');
INSERT INTO item_discovery (itemdiscoveryid, itemid, parent_itemid) values (502, 23801, 33800);
INSERT INTO items (name, key_, hostid, value_type, itemid, flags, delay, params, description, posts, headers) VALUES ('testFormItemPrototype3', 'item-prototype-form3', 40001, 3, 23802, 2, 5, '', '', '', '');
INSERT INTO item_discovery (itemdiscoveryid, itemid, parent_itemid) values (503, 23802, 33800);
INSERT INTO items (name, key_, hostid, value_type, itemid, flags, delay, params, description, posts, headers) VALUES ('testFormItemPrototype4', 'item-prototype-form4', 40001, 3, 23803, 2, 5, '', '', '', '');
INSERT INTO item_discovery (itemdiscoveryid, itemid, parent_itemid) values (504, 23803, 33800);

-- testFormTriggerPrototype.SimpleCreate
INSERT INTO items (name, key_, hostid, value_type, itemid, flags, delay, params, description, posts, headers) VALUES ('testFormItemReuse', 'item-prototype-reuse', 40001, 3, 23804, 2, 5, '', '', '', '');
INSERT INTO item_discovery (itemdiscoveryid, itemid, parent_itemid) values (505, 23804, 33800);

-- testFormTriggerPrototype.SimpleUpdate
INSERT INTO triggers (triggerid,expression,description,url,status,value,priority,lastchange,comments,error,templateid,type,state,flags) VALUES (99518,'{99947}=0','testFormTriggerPrototype1','',0,0,0,0,'','',NULL,0,0,2);
INSERT INTO triggers (triggerid,expression,description,url,status,value,priority,lastchange,comments,error,templateid,type,state,flags) VALUES (99519,'{99948}=0','testFormTriggerPrototype2','',0,0,0,0,'','',NULL,0,0,2);
INSERT INTO triggers (triggerid,expression,description,url,status,value,priority,lastchange,comments,error,templateid,type,state,flags) VALUES (99520,'{99949}=0','testFormTriggerPrototype3','',0,0,0,0,'','',NULL,0,0,2);
INSERT INTO triggers (triggerid,expression,description,url,status,value,priority,lastchange,comments,error,templateid,type,state,flags) VALUES (99521,'{99950}=0','testFormTriggerPrototype4','',0,0,0,0,'','',NULL,0,0,2);
INSERT INTO functions (functionid,itemid,triggerid,name,parameter) VALUES (99947,23804,99518,'last','0');
INSERT INTO functions (functionid,itemid,triggerid,name,parameter) VALUES (99948,23804,99519,'last','0');
INSERT INTO functions (functionid,itemid,triggerid,name,parameter) VALUES (99949,23804,99520,'last','0');
INSERT INTO functions (functionid,itemid,triggerid,name,parameter) VALUES (99950,23804,99521,'last','0');

-- testFormGraphPrototype.LayoutCheck and testFormGraphPrototype.SimpleUpdate
INSERT INTO graphs (graphid, name, width, height, yaxismin, yaxismax, templateid, show_work_period, show_triggers, graphtype, show_legend, show_3d, percent_left, percent_right, ymin_type, ymax_type, ymin_itemid, ymax_itemid, flags) VALUES (600000,'testFormGraphPrototype1',900,200,0.0,100.0,NULL,1,0,1,1,0,0.0,0.0,1,1,NULL,NULL,2);
INSERT INTO graphs (graphid, name, width, height, yaxismin, yaxismax, templateid, show_work_period, show_triggers, graphtype, show_legend, show_3d, percent_left, percent_right, ymin_type, ymax_type, ymin_itemid, ymax_itemid, flags) VALUES (600001,'testFormGraphPrototype2',900,200,0.0,100.0,NULL,1,0,1,1,0,0.0,0.0,1,1,NULL,NULL,2);
INSERT INTO graphs (graphid, name, width, height, yaxismin, yaxismax, templateid, show_work_period, show_triggers, graphtype, show_legend, show_3d, percent_left, percent_right, ymin_type, ymax_type, ymin_itemid, ymax_itemid, flags) VALUES (600002,'testFormGraphPrototype3',900,200,0.0,100.0,NULL,1,0,1,1,0,0.0,0.0,1,1,NULL,NULL,2);
INSERT INTO graphs (graphid, name, width, height, yaxismin, yaxismax, templateid, show_work_period, show_triggers, graphtype, show_legend, show_3d, percent_left, percent_right, ymin_type, ymax_type, ymin_itemid, ymax_itemid, flags) VALUES (600003,'testFormGraphPrototype4',900,200,0.0,100.0,NULL,1,0,1,1,0,0.0,0.0,1,1,NULL,NULL,2);

-- testFormGraphPrototype.LayoutCheck and testFormGraphPrototype.SimpleUpdate
INSERT INTO graphs_items (gitemid, graphid, itemid, drawtype, sortorder, color, yaxisside, calc_fnc, type) VALUES (600000, 600000, 99102, 1, 1, 'FF5555', 0, 2, 0);
INSERT INTO graphs_items (gitemid, graphid, itemid, drawtype, sortorder, color, yaxisside, calc_fnc, type) VALUES (600001, 600000, 23804, 1, 1, 'FF5555', 0, 2, 0);
INSERT INTO graphs_items (gitemid, graphid, itemid, drawtype, sortorder, color, yaxisside, calc_fnc, type) VALUES (600002, 600001, 99102, 1, 1, 'FF5555', 0, 2, 0);
INSERT INTO graphs_items (gitemid, graphid, itemid, drawtype, sortorder, color, yaxisside, calc_fnc, type) VALUES (600003, 600001, 23804, 1, 1, 'FF5555', 0, 2, 0);
INSERT INTO graphs_items (gitemid, graphid, itemid, drawtype, sortorder, color, yaxisside, calc_fnc, type) VALUES (600004, 600002, 99102, 1, 1, 'FF5555', 0, 2, 0);
INSERT INTO graphs_items (gitemid, graphid, itemid, drawtype, sortorder, color, yaxisside, calc_fnc, type) VALUES (600005, 600002, 23804, 1, 1, 'FF5555', 0, 2, 0);
INSERT INTO graphs_items (gitemid, graphid, itemid, drawtype, sortorder, color, yaxisside, calc_fnc, type) VALUES (600006, 600003, 99102, 1, 1, 'FF5555', 0, 2, 0);
INSERT INTO graphs_items (gitemid, graphid, itemid, drawtype, sortorder, color, yaxisside, calc_fnc, type) VALUES (600007, 600003, 23804, 1, 1, 'FF5555', 0, 2, 0);

-- testFormWeb.SimpleUpdate
INSERT INTO httptest (httptestid, hostid, name, delay, status, agent) VALUES (94, 40001, 'testFormWeb1', '1m', 0, 'Mozilla/5.0 (compatible; MSIE 10.0; Windows NT 6.1; Trident/6.0)');
INSERT INTO httptest (httptestid, hostid, name, delay, status, agent) VALUES (95, 40001, 'testFormWeb2', '1m', 0, 'Mozilla/5.0 (compatible; MSIE 10.0; Windows NT 6.1; Trident/6.0)');
INSERT INTO httptest (httptestid, hostid, name, delay, status, agent) VALUES (96, 40001, 'testFormWeb3', '1m', 0, 'Mozilla/5.0 (compatible; MSIE 10.0; Windows NT 6.1; Trident/6.0)');
INSERT INTO httptest (httptestid, hostid, name, delay, status, agent) VALUES (97, 40001, 'testFormWeb4', '1m', 0, 'Mozilla/5.0 (compatible; MSIE 10.0; Windows NT 6.1; Trident/6.0)');
INSERT INTO httpstep (httpstepid, httptestid, name, no, url, timeout, posts, required, status_codes) VALUES (94, 94, 'testFormWeb1', 1, 'testFormWeb1', 15, '', '', '');
INSERT INTO httpstep (httpstepid, httptestid, name, no, url, timeout, posts, required, status_codes) VALUES (95, 95, 'testFormWeb2', 1, 'testFormWeb2', 15, '', '', '');
INSERT INTO httpstep (httpstepid, httptestid, name, no, url, timeout, posts, required, status_codes) VALUES (96, 96, 'testFormWeb3', 1, 'testFormWeb3', 15, '', '', '');
INSERT INTO httpstep (httpstepid, httptestid, name, no, url, timeout, posts, required, status_codes) VALUES (97, 97, 'testFormWeb4', 1, 'testFormWeb4', 15, '', '', '');
INSERT INTO items (itemid,type,hostid,name,key_,delay,history,trends,status,value_type,trapper_hosts,units,logtimefmt,templateid,valuemapid,params,ipmi_sensor,authtype,username,password,publickey,privatekey,flags,interfaceid,description,inventory_link,lifetime,posts,headers) VALUES (23420,9,40001,'Download speed for scenario "$1".','web.test.in[testFormWeb1,,bps]','60s','30d','90d',0,0,'','Bps','',NULL,NULL,'','',0,'','','','',0,NULL,'',0,'30','','');
INSERT INTO items (itemid,type,hostid,name,key_,delay,history,trends,status,value_type,trapper_hosts,units,logtimefmt,templateid,valuemapid,params,ipmi_sensor,authtype,username,password,publickey,privatekey,flags,interfaceid,description,inventory_link,lifetime,posts,headers) VALUES (23421,9,40001,'Failed step of scenario "$1".','web.test.fail[testFormWeb1]','60s','30d','90d',0,3,'','','',NULL,NULL,'','',0,'','','','',0,NULL,'',0,'30','','');
INSERT INTO items (itemid,type,hostid,name,key_,delay,history,trends,status,value_type,trapper_hosts,units,logtimefmt,templateid,valuemapid,params,ipmi_sensor,authtype,username,password,publickey,privatekey,flags,interfaceid,description,inventory_link,lifetime,posts,headers) VALUES (23422,9,40001,'Last error message of scenario "$1".','web.test.error[testFormWeb1]','60s','30d','90d',0,1,'','','',NULL,NULL,'','',0,'','','','',0,NULL,'',0,'30','','');
INSERT INTO items (itemid,type,hostid,name,key_,delay,history,trends,status,value_type,trapper_hosts,units,logtimefmt,templateid,valuemapid,params,ipmi_sensor,authtype,username,password,publickey,privatekey,flags,interfaceid,description,inventory_link,lifetime,posts,headers) VALUES (23423,9,40001,'Download speed for step "$2" of scenario "$1".','web.test.in[testFormWeb1,testFormWeb1,bps]','60s','30d','90d',0,0,'','Bps','',NULL,NULL,'','',0,'','','','',0,NULL,'',0,'30','','');
INSERT INTO items (itemid,type,hostid,name,key_,delay,history,trends,status,value_type,trapper_hosts,units,logtimefmt,templateid,valuemapid,params,ipmi_sensor,authtype,username,password,publickey,privatekey,flags,interfaceid,description,inventory_link,lifetime,posts,headers) VALUES (23424,9,40001,'Response time for step "$2" of scenario "$1".','web.test.time[testFormWeb1,testFormWeb1,resp]','60s','30d','90d',0,0,'','s','',NULL,NULL,'','',0,'','','','',0,NULL,'',0,'30','','');
INSERT INTO items (itemid,type,hostid,name,key_,delay,history,trends,status,value_type,trapper_hosts,units,logtimefmt,templateid,valuemapid,params,ipmi_sensor,authtype,username,password,publickey,privatekey,flags,interfaceid,description,inventory_link,lifetime,posts,headers) VALUES (23425,9,40001,'Response code for step "$2" of scenario "$1".','web.test.rspcode[testFormWeb1,testFormWeb1]','60s','30d','90d',0,3,'','','',NULL,NULL,'','',0,'','','','',0,NULL,'',0,'30','','');
INSERT INTO items (itemid,type,hostid,name,key_,delay,history,trends,status,value_type,trapper_hosts,units,logtimefmt,templateid,valuemapid,params,ipmi_sensor,authtype,username,password,publickey,privatekey,flags,interfaceid,description,inventory_link,lifetime,posts,headers) VALUES (23426,9,40001,'Download speed for scenario "$1".','web.test.in[testFormWeb2,,bps]','60s','30d','90d',0,0,'','Bps','',NULL,NULL,'','',0,'','','','',0,NULL,'',0,'30','','');
INSERT INTO items (itemid,type,hostid,name,key_,delay,history,trends,status,value_type,trapper_hosts,units,logtimefmt,templateid,valuemapid,params,ipmi_sensor,authtype,username,password,publickey,privatekey,flags,interfaceid,description,inventory_link,lifetime,posts,headers) VALUES (23427,9,40001,'Failed step of scenario "$1".','web.test.fail[testFormWeb2]','60s','30d','90d',0,3,'','','',NULL,NULL,'','',0,'','','','',0,NULL,'',0,'30','','');
INSERT INTO items (itemid,type,hostid,name,key_,delay,history,trends,status,value_type,trapper_hosts,units,logtimefmt,templateid,valuemapid,params,ipmi_sensor,authtype,username,password,publickey,privatekey,flags,interfaceid,description,inventory_link,lifetime,posts,headers) VALUES (23428,9,40001,'Last error message of scenario "$1".','web.test.error[testFormWeb2]','60s','30d','90d',0,1,'','','',NULL,NULL,'','',0,'','','','',0,NULL,'',0,'30','','');
INSERT INTO items (itemid,type,hostid,name,key_,delay,history,trends,status,value_type,trapper_hosts,units,logtimefmt,templateid,valuemapid,params,ipmi_sensor,authtype,username,password,publickey,privatekey,flags,interfaceid,description,inventory_link,lifetime,posts,headers) VALUES (23429,9,40001,'Download speed for step "$2" of scenario "$1".','web.test.in[testFormWeb2,testFormWeb2,bps]','60s','30d','90d',0,0,'','Bps','',NULL,NULL,'','',0,'','','','',0,NULL,'',0,'30','','');
INSERT INTO items (itemid,type,hostid,name,key_,delay,history,trends,status,value_type,trapper_hosts,units,logtimefmt,templateid,valuemapid,params,ipmi_sensor,authtype,username,password,publickey,privatekey,flags,interfaceid,description,inventory_link,lifetime,posts,headers) VALUES (23430,9,40001,'Response time for step "$2" of scenario "$1".','web.test.time[testFormWeb2,testFormWeb2,resp]','60s','30d','90d',0,0,'','s','',NULL,NULL,'','',0,'','','','',0,NULL,'',0,'30','','');
INSERT INTO items (itemid,type,hostid,name,key_,delay,history,trends,status,value_type,trapper_hosts,units,logtimefmt,templateid,valuemapid,params,ipmi_sensor,authtype,username,password,publickey,privatekey,flags,interfaceid,description,inventory_link,lifetime,posts,headers) VALUES (23431,9,40001,'Response code for step "$2" of scenario "$1".','web.test.rspcode[testFormWeb2,testFormWeb2]','60s','30d','90d',0,3,'','','',NULL,NULL,'','',0,'','','','',0,NULL,'',0,'30','','');
INSERT INTO items (itemid,type,hostid,name,key_,delay,history,trends,status,value_type,trapper_hosts,units,logtimefmt,templateid,valuemapid,params,ipmi_sensor,authtype,username,password,publickey,privatekey,flags,interfaceid,description,inventory_link,lifetime,posts,headers) VALUES (23432,9,40001,'Download speed for scenario "$1".','web.test.in[testFormWeb3,,bps]','60s',30,'90d',0,0,'','Bps','',NULL,NULL,'','',0,'','','','',0,NULL,'',0,'30','','');
INSERT INTO items (itemid,type,hostid,name,key_,delay,history,trends,status,value_type,trapper_hosts,units,logtimefmt,templateid,valuemapid,params,ipmi_sensor,authtype,username,password,publickey,privatekey,flags,interfaceid,description,inventory_link,lifetime,posts,headers) VALUES (23433,9,40001,'Failed step of scenario "$1".','web.test.fail[testFormWeb3]','60s','30d','90d',0,3,'','','',NULL,NULL,'','',0,'','','','',0,NULL,'',0,'30','','');
INSERT INTO items (itemid,type,hostid,name,key_,delay,history,trends,status,value_type,trapper_hosts,units,logtimefmt,templateid,valuemapid,params,ipmi_sensor,authtype,username,password,publickey,privatekey,flags,interfaceid,description,inventory_link,lifetime,posts,headers) VALUES (23434,9,40001,'Last error message of scenario "$1".','web.test.error[testFormWeb3]','60s','30d','90d',0,1,'','','',NULL,NULL,'','',0,'','','','',0,NULL,'',0,'30','','');
INSERT INTO items (itemid,type,hostid,name,key_,delay,history,trends,status,value_type,trapper_hosts,units,logtimefmt,templateid,valuemapid,params,ipmi_sensor,authtype,username,password,publickey,privatekey,flags,interfaceid,description,inventory_link,lifetime,posts,headers) VALUES (23435,9,40001,'Download speed for step "$2" of scenario "$1".','web.test.in[testFormWeb3,testFormWeb3,bps]','60s','30d','90d',0,0,'','Bps','',NULL,NULL,'','',0,'','','','',0,NULL,'',0,'30','','');
INSERT INTO items (itemid,type,hostid,name,key_,delay,history,trends,status,value_type,trapper_hosts,units,logtimefmt,templateid,valuemapid,params,ipmi_sensor,authtype,username,password,publickey,privatekey,flags,interfaceid,description,inventory_link,lifetime,posts,headers) VALUES (23436,9,40001,'Response time for step "$2" of scenario "$1".','web.test.time[testFormWeb3,testFormWeb3,resp]','60s','30d','90d',0,0,'','s','',NULL,NULL,'','',0,'','','','',0,NULL,'',0,'30','','');
INSERT INTO items (itemid,type,hostid,name,key_,delay,history,trends,status,value_type,trapper_hosts,units,logtimefmt,templateid,valuemapid,params,ipmi_sensor,authtype,username,password,publickey,privatekey,flags,interfaceid,description,inventory_link,lifetime,posts,headers) VALUES (23437,9,40001,'Response code for step "$2" of scenario "$1".','web.test.rspcode[testFormWeb3,testFormWeb3]','60s','30d','90d',0,3,'','','',NULL,NULL,'','',0,'','','','',0,NULL,'',0,'30','','');
INSERT INTO items (itemid,type,hostid,name,key_,delay,history,trends,status,value_type,trapper_hosts,units,logtimefmt,templateid,valuemapid,params,ipmi_sensor,authtype,username,password,publickey,privatekey,flags,interfaceid,description,inventory_link,lifetime,posts,headers) VALUES (23438,9,40001,'Download speed for scenario "$1".','web.test.in[testFormWeb4,,bps]','60s','30d','90d',0,0,'','Bps','',NULL,NULL,'','',0,'','','','',0,NULL,'',0,'30','','');
INSERT INTO items (itemid,type,hostid,name,key_,delay,history,trends,status,value_type,trapper_hosts,units,logtimefmt,templateid,valuemapid,params,ipmi_sensor,authtype,username,password,publickey,privatekey,flags,interfaceid,description,inventory_link,lifetime,posts,headers) VALUES (23439,9,40001,'Failed step of scenario "$1".','web.test.fail[testFormWeb4]','60s','30d','90d',0,3,'','','',NULL,NULL,'','',0,'','','','',0,NULL,'',0,'30','','');
INSERT INTO items (itemid,type,hostid,name,key_,delay,history,trends,status,value_type,trapper_hosts,units,logtimefmt,templateid,valuemapid,params,ipmi_sensor,authtype,username,password,publickey,privatekey,flags,interfaceid,description,inventory_link,lifetime,posts,headers) VALUES (23440,9,40001,'Last error message of scenario "$1".','web.test.error[testFormWeb4]','60s','30d','90d',0,1,'','','',NULL,NULL,'','',0,'','','','',0,NULL,'',0,'30','','');
INSERT INTO items (itemid,type,hostid,name,key_,delay,history,trends,status,value_type,trapper_hosts,units,logtimefmt,templateid,valuemapid,params,ipmi_sensor,authtype,username,password,publickey,privatekey,flags,interfaceid,description,inventory_link,lifetime,posts,headers) VALUES (23441,9,40001,'Download speed for step "$2" of scenario "$1".','web.test.in[testFormWeb4,testFormWeb4,bps]','60s','30d','90d',0,0,'','Bps','',NULL,NULL,'','',0,'','','','',0,NULL,'',0,'30','','');
INSERT INTO items (itemid,type,hostid,name,key_,delay,history,trends,status,value_type,trapper_hosts,units,logtimefmt,templateid,valuemapid,params,ipmi_sensor,authtype,username,password,publickey,privatekey,flags,interfaceid,description,inventory_link,lifetime,posts,headers) VALUES (23442,9,40001,'Response time for step "$2" of scenario "$1".','web.test.time[testFormWeb4,testFormWeb4,resp]','60s','30d','90d',0,0,'','s','',NULL,NULL,'','',0,'','','','',0,NULL,'',0,'30','','');
INSERT INTO items (itemid,type,hostid,name,key_,delay,history,trends,status,value_type,trapper_hosts,units,logtimefmt,templateid,valuemapid,params,ipmi_sensor,authtype,username,password,publickey,privatekey,flags,interfaceid,description,inventory_link,lifetime,posts,headers) VALUES (23443,9,40001,'Response code for step "$2" of scenario "$1".','web.test.rspcode[testFormWeb4,testFormWeb4]','60s','30d','90d',0,3,'','','',NULL,NULL,'','',0,'','','','',0,NULL,'',0,'30','','');
INSERT INTO httptestitem (httptestitemid,httptestid,itemid,type) VALUES (910,94,23420,2);
INSERT INTO httptestitem (httptestitemid,httptestid,itemid,type) VALUES (911,94,23421,3);
INSERT INTO httptestitem (httptestitemid,httptestid,itemid,type) VALUES (912,94,23422,4);
INSERT INTO httptestitem (httptestitemid,httptestid,itemid,type) VALUES (913,95,23426,2);
INSERT INTO httptestitem (httptestitemid,httptestid,itemid,type) VALUES (914,95,23427,3);
INSERT INTO httptestitem (httptestitemid,httptestid,itemid,type) VALUES (915,95,23428,4);
INSERT INTO httptestitem (httptestitemid,httptestid,itemid,type) VALUES (916,96,23432,2);
INSERT INTO httptestitem (httptestitemid,httptestid,itemid,type) VALUES (917,96,23433,3);
INSERT INTO httptestitem (httptestitemid,httptestid,itemid,type) VALUES (918,96,23434,4);
INSERT INTO httptestitem (httptestitemid,httptestid,itemid,type) VALUES (919,97,23438,2);
INSERT INTO httptestitem (httptestitemid,httptestid,itemid,type) VALUES (920,97,23439,3);
INSERT INTO httptestitem (httptestitemid,httptestid,itemid,type) VALUES (921,97,23440,4);
INSERT INTO httpstepitem (httpstepitemid,httpstepid,itemid,type) VALUES (910,94,23423,2);
INSERT INTO httpstepitem (httpstepitemid,httpstepid,itemid,type) VALUES (911,94,23424,1);
INSERT INTO httpstepitem (httpstepitemid,httpstepid,itemid,type) VALUES (912,94,23425,0);
INSERT INTO httpstepitem (httpstepitemid,httpstepid,itemid,type) VALUES (913,95,23429,2);
INSERT INTO httpstepitem (httpstepitemid,httpstepid,itemid,type) VALUES (914,95,23430,1);
INSERT INTO httpstepitem (httpstepitemid,httpstepid,itemid,type) VALUES (915,95,23431,0);
INSERT INTO httpstepitem (httpstepitemid,httpstepid,itemid,type) VALUES (916,96,23435,2);
INSERT INTO httpstepitem (httpstepitemid,httpstepid,itemid,type) VALUES (917,96,23436,1);
INSERT INTO httpstepitem (httpstepitemid,httpstepid,itemid,type) VALUES (918,96,23437,0);
INSERT INTO httpstepitem (httpstepitemid,httpstepid,itemid,type) VALUES (919,97,23441,2);
INSERT INTO httpstepitem (httpstepitemid,httpstepid,itemid,type) VALUES (920,97,23442,1);
INSERT INTO httpstepitem (httpstepitemid,httpstepid,itemid,type) VALUES (921,97,23443,0);

-- testZBX6663.MassSelect
INSERT INTO hosts (hostid, host, name, status, description) VALUES (50000, 'Template ZBX6663 First', 'Template ZBX6663 First', 3, '');
INSERT INTO hosts_groups (hostgroupid, hostid, groupid) VALUES (50000, 50000, 1);
INSERT INTO hosts (hostid, host, name, status, description) VALUES (50002, 'Template ZBX6663 Second', 'Template ZBX6663 Second', 3, '');
INSERT INTO hosts_groups (hostgroupid, hostid, groupid) VALUES (50001, 50002, 1);
INSERT INTO hosts (hostid, host, name, status, description) VALUES (50001, 'Host ZBX6663','Host ZBX6663', 0, '');
INSERT INTO hosts_groups (hostgroupid, hostid, groupid) VALUES (50002, 50001, 4);
INSERT INTO hosts_templates (hosttemplateid, hostid, templateid) VALUES (50000, 50001, 50002);
INSERT INTO hosts_templates (hosttemplateid, hostid, templateid) VALUES (50002, 50000, 50002);
INSERT INTO interface (type, ip, dns, useip, port, main, hostid, interfaceid) VALUES (1, '127.0.7.1', '', '1', '10071', '1', 50001, 50015);
INSERT INTO applications (applicationid,hostid,name) VALUES (359,50000,'App ZBX6663 First');
INSERT INTO applications (applicationid,hostid,name) VALUES (362,50000,'App ZBX6663 Second');
INSERT INTO applications (applicationid,hostid,name) VALUES (360,50001,'App ZBX6663');
INSERT INTO applications (applicationid,hostid,name) VALUES (365,50001,'App ZBX6663 Second');
INSERT INTO applications (applicationid,hostid,name) VALUES (361,50002,'App ZBX6663 Second');
INSERT INTO application_template (application_templateid,applicationid,templateid) VALUES (50,365,361);
INSERT INTO application_template (application_templateid,applicationid,templateid) VALUES (51,362,361);
INSERT INTO items (itemid,type,hostid,name,key_,delay,history,trends,status,value_type,trapper_hosts,units,logtimefmt,templateid,valuemapid,params,ipmi_sensor,authtype,username,password,publickey,privatekey,flags,interfaceid,description,inventory_link,lifetime,posts,headers) VALUES (40008,9,50000,'Download speed for scenario "$1".','web.test.in[Web ZBX6663 First,,bps]','60s','30d','90d',0,0,'','Bps','',NULL,NULL,'','',0,'','','','',0,NULL,'',0,'30','','');
INSERT INTO items (itemid,type,hostid,name,key_,delay,history,trends,status,value_type,trapper_hosts,units,logtimefmt,templateid,valuemapid,params,ipmi_sensor,authtype,username,password,publickey,privatekey,flags,interfaceid,description,inventory_link,lifetime,posts,headers) VALUES (40009,9,50000,'Failed step of scenario "$1".','web.test.fail[Web ZBX6663 First]','60s','30d','90d',0,3,'','','',NULL,NULL,'','',0,'','','','',0,NULL,'',0,'30','','');
INSERT INTO items (itemid,type,hostid,name,key_,delay,history,trends,status,value_type,trapper_hosts,units,logtimefmt,templateid,valuemapid,params,ipmi_sensor,authtype,username,password,publickey,privatekey,flags,interfaceid,description,inventory_link,lifetime,posts,headers) VALUES (40010,9,50000,'Last error message of scenario "$1".','web.test.error[Web ZBX6663 First]','60s','30d','90d',0,1,'','','',NULL,NULL,'','',0,'','','','',0,NULL,'',0,'30','','');
INSERT INTO items (itemid,type,hostid,name,key_,delay,history,trends,status,value_type,trapper_hosts,units,logtimefmt,templateid,valuemapid,params,ipmi_sensor,authtype,username,password,publickey,privatekey,flags,interfaceid,description,inventory_link,lifetime,posts,headers) VALUES (40011,9,50000,'Download speed for step "$2" of scenario "$1".','web.test.in[Web ZBX6663 First,Web ZBX6663 First Step,bps]','60s','30d','90d',0,0,'','Bps','',NULL,NULL,'','',0,'','','','',0,NULL,'',0,'30','','');
INSERT INTO items (itemid,type,hostid,name,key_,delay,history,trends,status,value_type,trapper_hosts,units,logtimefmt,templateid,valuemapid,params,ipmi_sensor,authtype,username,password,publickey,privatekey,flags,interfaceid,description,inventory_link,lifetime,posts,headers) VALUES (40012,9,50000,'Response time for step "$2" of scenario "$1".','web.test.time[Web ZBX6663 First,Web ZBX6663 First Step,resp]','60s','30d','90d',0,0,'','s','',NULL,NULL,'','',0,'','','','',0,NULL,'',0,'30','','');
INSERT INTO items (itemid,type,hostid,name,key_,delay,history,trends,status,value_type,trapper_hosts,units,logtimefmt,templateid,valuemapid,params,ipmi_sensor,authtype,username,password,publickey,privatekey,flags,interfaceid,description,inventory_link,lifetime,posts,headers) VALUES (40013,9,50000,'Response code for step "$2" of scenario "$1".','web.test.rspcode[Web ZBX6663 First,Web ZBX6663 First Step]','60s','30d','90d',0,3,'','','',NULL,NULL,'','',0,'','','','',0,NULL,'',0,'30','','');
INSERT INTO items (itemid,type,hostid,name,key_,delay,history,trends,status,value_type,trapper_hosts,units,logtimefmt,templateid,valuemapid,params,ipmi_sensor,authtype,username,password,publickey,privatekey,flags,interfaceid,description,inventory_link,lifetime,posts,headers) VALUES (40014,9,50002,'Download speed for scenario "$1".','web.test.in[Web ZBX6663 Second,,bps]','60s','30d','90d',0,0,'','Bps','',NULL,NULL,'','',0,'','','','',0,NULL,'',0,'30','','');
INSERT INTO items (itemid,type,hostid,name,key_,delay,history,trends,status,value_type,trapper_hosts,units,logtimefmt,templateid,valuemapid,params,ipmi_sensor,authtype,username,password,publickey,privatekey,flags,interfaceid,description,inventory_link,lifetime,posts,headers) VALUES (40015,9,50002,'Failed step of scenario "$1".','web.test.fail[Web ZBX6663 Second]','60s','30d','90d',0,3,'','','',NULL,NULL,'','',0,'','','','',0,NULL,'',0,'30','','');
INSERT INTO items (itemid,type,hostid,name,key_,delay,history,trends,status,value_type,trapper_hosts,units,logtimefmt,templateid,valuemapid,params,ipmi_sensor,authtype,username,password,publickey,privatekey,flags,interfaceid,description,inventory_link,lifetime,posts,headers) VALUES (40016,9,50002,'Last error message of scenario "$1".','web.test.error[Web ZBX6663 Second]','60s','30d','90d',0,1,'','','',NULL,NULL,'','',0,'','','','',0,NULL,'',0,'30','','');
INSERT INTO items (itemid,type,hostid,name,key_,delay,history,trends,status,value_type,trapper_hosts,units,logtimefmt,templateid,valuemapid,params,ipmi_sensor,authtype,username,password,publickey,privatekey,flags,interfaceid,description,inventory_link,lifetime,posts,headers) VALUES (40017,9,50002,'Download speed for step "$2" of scenario "$1".','web.test.in[Web ZBX6663 Second,Web ZBX6663 Second Step,bps]','60s','30d','90d',0,0,'','Bps','',NULL,NULL,'','',0,'','','','',0,NULL,'',0,'30','','');
INSERT INTO items (itemid,type,hostid,name,key_,delay,history,trends,status,value_type,trapper_hosts,units,logtimefmt,templateid,valuemapid,params,ipmi_sensor,authtype,username,password,publickey,privatekey,flags,interfaceid,description,inventory_link,lifetime,posts,headers) VALUES (40018,9,50002,'Response time for step "$2" of scenario "$1".','web.test.time[Web ZBX6663 Second,Web ZBX6663 Second Step,resp]','60s','30d','90d',0,0,'','s','',NULL,NULL,'','',0,'','','','',0,NULL,'',0,'30','','');
INSERT INTO items (itemid,type,hostid,name,key_,delay,history,trends,status,value_type,trapper_hosts,units,logtimefmt,templateid,valuemapid,params,ipmi_sensor,authtype,username,password,publickey,privatekey,flags,interfaceid,description,inventory_link,lifetime,posts,headers) VALUES (40019,9,50002,'Response code for step "$2" of scenario "$1".','web.test.rspcode[Web ZBX6663 Second,Web ZBX6663 Second Step]','60s','30d','90d',0,3,'','','',NULL,NULL,'','',0,'','','','',0,NULL,'',0,'30','','');
INSERT INTO items (itemid,type,hostid,name,key_,delay,history,trends,status,value_type,trapper_hosts,units,logtimefmt,templateid,valuemapid,params,ipmi_sensor,authtype,username,password,publickey,privatekey,flags,interfaceid,description,inventory_link,lifetime,posts,headers) VALUES (40020,9,50001,'Download speed for scenario "$1".','web.test.in[Web ZBX6663 Second,,bps]','60s','30d','90d',0,0,'','Bps','',40014,NULL,'','',0,'','','','',0,NULL,'',0,'30','','');
INSERT INTO items (itemid,type,hostid,name,key_,delay,history,trends,status,value_type,trapper_hosts,units,logtimefmt,templateid,valuemapid,params,ipmi_sensor,authtype,username,password,publickey,privatekey,flags,interfaceid,description,inventory_link,lifetime,posts,headers) VALUES (40021,9,50001,'Failed step of scenario "$1".','web.test.fail[Web ZBX6663 Second]','60s','30d','90d',0,3,'','','',40015,NULL,'','',0,'','','','',0,NULL,'',0,'30','','');
INSERT INTO items (itemid,type,hostid,name,key_,delay,history,trends,status,value_type,trapper_hosts,units,logtimefmt,templateid,valuemapid,params,ipmi_sensor,authtype,username,password,publickey,privatekey,flags,interfaceid,description,inventory_link,lifetime,posts,headers) VALUES (40022,9,50001,'Last error message of scenario "$1".','web.test.error[Web ZBX6663 Second]','60s','30d','90d',0,1,'','','',40016,NULL,'','',0,'','','','',0,NULL,'',0,'30','','');
INSERT INTO items (itemid,type,hostid,name,key_,delay,history,trends,status,value_type,trapper_hosts,units,logtimefmt,templateid,valuemapid,params,ipmi_sensor,authtype,username,password,publickey,privatekey,flags,interfaceid,description,inventory_link,lifetime,posts,headers) VALUES (40023,9,50001,'Download speed for step "$2" of scenario "$1".','web.test.in[Web ZBX6663 Second,Web ZBX6663 Second Step,bps]','60s','30d','90d',0,0,'','Bps','',40017,NULL,'','',0,'','','','',0,NULL,'',0,'30','','');
INSERT INTO items (itemid,type,hostid,name,key_,delay,history,trends,status,value_type,trapper_hosts,units,logtimefmt,templateid,valuemapid,params,ipmi_sensor,authtype,username,password,publickey,privatekey,flags,interfaceid,description,inventory_link,lifetime,posts,headers) VALUES (40024,9,50001,'Response time for step "$2" of scenario "$1".','web.test.time[Web ZBX6663 Second,Web ZBX6663 Second Step,resp]','60s','30d','90d',0,0,'','s','',40018,NULL,'','',0,'','','','',0,NULL,'',0,'30','','');
INSERT INTO items (itemid,type,hostid,name,key_,delay,history,trends,status,value_type,trapper_hosts,units,logtimefmt,templateid,valuemapid,params,ipmi_sensor,authtype,username,password,publickey,privatekey,flags,interfaceid,description,inventory_link,lifetime,posts,headers) VALUES (40025,9,50001,'Response code for step "$2" of scenario "$1".','web.test.rspcode[Web ZBX6663 Second,Web ZBX6663 Second Step]','60s','30d','90d',0,3,'','','',40019,NULL,'','',0,'','','','',0,NULL,'',0,'30','','');
INSERT INTO items (itemid,type,hostid,name,key_,delay,history,trends,status,value_type,trapper_hosts,units,logtimefmt,templateid,valuemapid,params,ipmi_sensor,authtype,username,password,publickey,privatekey,flags,interfaceid,description,inventory_link,lifetime,posts,headers) VALUES (40026,9,50000,'Download speed for scenario "$1".','web.test.in[Web ZBX6663 Second,,bps]','60s','30d','90d',0,0,'','Bps','',40014,NULL,'','',0,'','','','',0,NULL,'',0,'30','','');
INSERT INTO items (itemid,type,hostid,name,key_,delay,history,trends,status,value_type,trapper_hosts,units,logtimefmt,templateid,valuemapid,params,ipmi_sensor,authtype,username,password,publickey,privatekey,flags,interfaceid,description,inventory_link,lifetime,posts,headers) VALUES (40027,9,50000,'Failed step of scenario "$1".','web.test.fail[Web ZBX6663 Second]','60s','30d','90d',0,3,'','','',040015,NULL,'','',0,'','','','',0,NULL,'',0,'30','','');
INSERT INTO items (itemid,type,hostid,name,key_,delay,history,trends,status,value_type,trapper_hosts,units,logtimefmt,templateid,valuemapid,params,ipmi_sensor,authtype,username,password,publickey,privatekey,flags,interfaceid,description,inventory_link,lifetime,posts,headers) VALUES (40028,9,50000,'Last error message of scenario "$1".','web.test.error[Web ZBX6663 Second]','60s','30d','90d',0,1,'','','',40016,NULL,'','',0,'','','','',0,NULL,'',0,'30','','');
INSERT INTO items (itemid,type,hostid,name,key_,delay,history,trends,status,value_type,trapper_hosts,units,logtimefmt,templateid,valuemapid,params,ipmi_sensor,authtype,username,password,publickey,privatekey,flags,interfaceid,description,inventory_link,lifetime,posts,headers) VALUES (40029,9,50000,'Download speed for step "$2" of scenario "$1".','web.test.in[Web ZBX6663 Second,Web ZBX6663 Second Step,bps]','60s','30d','90d',0,0,'','Bps','',40017,NULL,'','',0,'','','','',0,NULL,'',0,'30','','');
INSERT INTO items (itemid,type,hostid,name,key_,delay,history,trends,status,value_type,trapper_hosts,units,logtimefmt,templateid,valuemapid,params,ipmi_sensor,authtype,username,password,publickey,privatekey,flags,interfaceid,description,inventory_link,lifetime,posts,headers) VALUES (40030,9,50000,'Response time for step "$2" of scenario "$1".','web.test.time[Web ZBX6663 Second,Web ZBX6663 Second Step,resp]','60s','30d','90d',0,0,'','s','',40018,NULL,'','',0,'','','','',0,NULL,'',0,'30','','');
INSERT INTO items (itemid,type,hostid,name,key_,delay,history,trends,status,value_type,trapper_hosts,units,logtimefmt,templateid,valuemapid,params,ipmi_sensor,authtype,username,password,publickey,privatekey,flags,interfaceid,description,inventory_link,lifetime,posts,headers) VALUES (40031,9,50000,'Response code for step "$2" of scenario "$1".','web.test.rspcode[Web ZBX6663 Second,Web ZBX6663 Second Step]','60s','30d','90d',0,3,'','','',40019,NULL,'','',0,'','','','',0,NULL,'',0,'30','','');
INSERT INTO items (itemid,type,hostid,name,key_,delay,history,trends,status,value_type,trapper_hosts,units,logtimefmt,templateid,valuemapid,params,ipmi_sensor,authtype,username,password,publickey,privatekey,flags,interfaceid,description,inventory_link,lifetime,posts,headers) VALUES (40032,9,50001,'Download speed for scenario "$1".','web.test.in[Web ZBX6663,,bps]','60s','30s','90d',0,0,'','Bps','',NULL,NULL,'','',0,'','','','',0,NULL,'',0,'30','','');
INSERT INTO items (itemid,type,hostid,name,key_,delay,history,trends,status,value_type,trapper_hosts,units,logtimefmt,templateid,valuemapid,params,ipmi_sensor,authtype,username,password,publickey,privatekey,flags,interfaceid,description,inventory_link,lifetime,posts,headers) VALUES (40033,9,50001,'Failed step of scenario "$1".','web.test.fail[Web ZBX6663]','60s','30d','90d',0,3,'','','',NULL,NULL,'','',0,'','','','',0,NULL,'',0,'30','','');
INSERT INTO items (itemid,type,hostid,name,key_,delay,history,trends,status,value_type,trapper_hosts,units,logtimefmt,templateid,valuemapid,params,ipmi_sensor,authtype,username,password,publickey,privatekey,flags,interfaceid,description,inventory_link,lifetime,posts,headers) VALUES (40034,9,50001,'Last error message of scenario "$1".','web.test.error[Web ZBX6663]','60s','30d','90d',0,1,'','','',NULL,NULL,'','',0,'','','','',0,NULL,'',0,'30','','');
INSERT INTO items (itemid,type,hostid,name,key_,delay,history,trends,status,value_type,trapper_hosts,units,logtimefmt,templateid,valuemapid,params,ipmi_sensor,authtype,username,password,publickey,privatekey,flags,interfaceid,description,inventory_link,lifetime,posts,headers) VALUES (40035,9,50001,'Download speed for step "$2" of scenario "$1".','web.test.in[Web ZBX6663,Web ZBX6663 Step,bps]','60s','30d','90d',0,0,'','Bps','',NULL,NULL,'','',0,'','','','',0,NULL,'',0,'30','','');
INSERT INTO items (itemid,type,hostid,name,key_,delay,history,trends,status,value_type,trapper_hosts,units,logtimefmt,templateid,valuemapid,params,ipmi_sensor,authtype,username,password,publickey,privatekey,flags,interfaceid,description,inventory_link,lifetime,posts,headers) VALUES (40036,9,50001,'Response time for step "$2" of scenario "$1".','web.test.time[Web ZBX6663,Web ZBX6663 Step,resp]','60s','30d','90d',0,0,'','s','',NULL,NULL,'','',0,'','','','',0,NULL,'',0,'30','','');
INSERT INTO items (itemid,type,hostid,name,key_,delay,history,trends,status,value_type,trapper_hosts,units,logtimefmt,templateid,valuemapid,params,ipmi_sensor,authtype,username,password,publickey,privatekey,flags,interfaceid,description,inventory_link,lifetime,posts,headers) VALUES (40037,9,50001,'Response code for step "$2" of scenario "$1".','web.test.rspcode[Web ZBX6663,Web ZBX6663 Step]','60s','30d','90d',0,3,'','','',NULL,NULL,'','',0,'','','','',0,NULL,'',0,'30','','');
INSERT INTO items (itemid,type,hostid,name,key_,delay,history,trends,status,value_type,trapper_hosts,units,logtimefmt,templateid,valuemapid,params,ipmi_sensor,authtype,username,password,publickey,privatekey,flags,interfaceid,description,inventory_link,lifetime,posts,headers) VALUES (40038,0,50002,'Item ZBX6663 Second','item-ZBX6663-second','30s','90d','365d',0,3,'','','',NULL,NULL,'','',0,'','','','',0,NULL,'',0,'30','','');
INSERT INTO items (itemid,type,hostid,name,key_,delay,history,trends,status,value_type,trapper_hosts,units,logtimefmt,templateid,valuemapid,params,ipmi_sensor,authtype,username,password,publickey,privatekey,flags,interfaceid,description,inventory_link,lifetime,posts,headers) VALUES (40039,0,50001,'Item ZBX6663 Second','item-ZBX6663-second','30s','90d','365d',0,3,'','','',40038,NULL,'','',0,'','','','',0,50015,'',0,'30','','');
INSERT INTO items (itemid,type,hostid,name,key_,delay,history,trends,status,value_type,trapper_hosts,units,logtimefmt,templateid,valuemapid,params,ipmi_sensor,authtype,username,password,publickey,privatekey,flags,interfaceid,description,inventory_link,lifetime,posts,headers) VALUES (40040,0,50000,'Item ZBX6663 Second','item-ZBX6663-second','30s','90d','365d',0,3,'','','',40038,NULL,'','',0,'','','','',0,NULL,'',0,'30','','');
INSERT INTO items (itemid,type,hostid,name,key_,delay,history,trends,status,value_type,trapper_hosts,units,logtimefmt,templateid,valuemapid,params,ipmi_sensor,authtype,username,password,publickey,privatekey,flags,interfaceid,description,inventory_link,lifetime,posts,headers) VALUES (40041,0,50000,'Item ZBX6663 First','item-ZBX6663-first','30s','90d','365d',0,3,'','','',NULL,NULL,'','',0,'','','','',0,NULL,'',0,'30','','');
INSERT INTO items (itemid,type,hostid,name,key_,delay,history,trends,status,value_type,trapper_hosts,units,logtimefmt,templateid,valuemapid,params,ipmi_sensor,authtype,username,password,publickey,privatekey,flags,interfaceid,description,inventory_link,lifetime,posts,headers) VALUES (40042,0,50001,'Item ZBX6663','item-ZBX6663','30s','90d','365d',0,3,'','','',NULL,NULL,'','',0,'','','','',0,50015,'',0,'30','','');
INSERT INTO items (itemid,type,hostid,name,key_,delay,history,trends,status,value_type,trapper_hosts,units,logtimefmt,templateid,valuemapid,params,ipmi_sensor,authtype,username,password,publickey,privatekey,flags,interfaceid,description,inventory_link,lifetime,posts,headers) VALUES (40043,0,50001,'DiscoveryRule ZBX6663','drule-zbx6663','30s','90d','365d',0,4,'','','',NULL,NULL,'','',0,'','','','',1,50015,'',0,'30','','');
INSERT INTO items (itemid,type,hostid,name,key_,delay,history,trends,status,value_type,trapper_hosts,units,logtimefmt,templateid,valuemapid,params,ipmi_sensor,authtype,username,password,publickey,privatekey,flags,interfaceid,description,inventory_link,lifetime,posts,headers) VALUES (40045,0,50002,'DiscoveryRule ZBX6663 Second','drule-ZBX6663-second','30s','90d','365d',0,4,'','','',NULL,NULL,'','',0,'','','','',1,NULL,'',0,'30','','');
INSERT INTO items (itemid,type,hostid,name,key_,delay,history,trends,status,value_type,trapper_hosts,units,logtimefmt,templateid,valuemapid,params,ipmi_sensor,authtype,username,password,publickey,privatekey,flags,interfaceid,description,inventory_link,lifetime,posts,headers) VALUES (40046,0,50001,'DiscoveryRule ZBX6663 Second','drule-ZBX6663-second','30s','90d','365d',0,4,'','','',40045,NULL,'','',0,'','','','',1,50015,'',0,'30','','');
INSERT INTO items (itemid,type,hostid,name,key_,delay,history,trends,status,value_type,trapper_hosts,units,logtimefmt,templateid,valuemapid,params,ipmi_sensor,authtype,username,password,publickey,privatekey,flags,interfaceid,description,inventory_link,lifetime,posts,headers) VALUES (40047,0,50000,'DiscoveryRule ZBX6663 Second','drule-ZBX6663-second','30s','90d','365d',0,4,'','','',40045,NULL,'','',0,'','','','',1,NULL,'',0,'30','','');
INSERT INTO items (itemid,type,hostid,name,key_,delay,history,trends,status,value_type,trapper_hosts,units,logtimefmt,templateid,valuemapid,params,ipmi_sensor,authtype,username,password,publickey,privatekey,flags,interfaceid,description,inventory_link,lifetime,posts,headers) VALUES (40048,0,50002,'ItemProto ZBX6663 Second','item-proto-zbx6663-second','30s','90d','365d',0,3,'','','',NULL,NULL,'','',0,'','','','',2,NULL,'',0,'30','','');
INSERT INTO items (itemid,type,hostid,name,key_,delay,history,trends,status,value_type,trapper_hosts,units,logtimefmt,templateid,valuemapid,params,ipmi_sensor,authtype,username,password,publickey,privatekey,flags,interfaceid,description,inventory_link,lifetime,posts,headers) VALUES (40049,0,50001,'ItemProto ZBX6663 Second','item-proto-zbx6663-second','30s','90d','365d',0,3,'','','',40048,NULL,'','',0,'','','','',2,50015,'',0,'30','','');
INSERT INTO items (itemid,type,hostid,name,key_,delay,history,trends,status,value_type,trapper_hosts,units,logtimefmt,templateid,valuemapid,params,ipmi_sensor,authtype,username,password,publickey,privatekey,flags,interfaceid,description,inventory_link,lifetime,posts,headers) VALUES (40050,0,50000,'ItemProto ZBX6663 Second','item-proto-zbx6663-second','30s','90d','365d',0,3,'','','',40048,NULL,'','',0,'','','','',2,NULL,'',0,'30','','');
INSERT INTO items (itemid,type,hostid,name,key_,delay,history,trends,status,value_type,trapper_hosts,units,logtimefmt,templateid,valuemapid,params,ipmi_sensor,authtype,username,password,publickey,privatekey,flags,interfaceid,description,inventory_link,lifetime,posts,headers) VALUES (40051,0,50000,'DiscoveryRule ZBX6663 First','drule-zbx6663-first','30s','90d','365d',0,4,'','','',NULL,NULL,'','',0,'','','','',1,NULL,'',0,'30','','');
INSERT INTO items (itemid,type,hostid,name,key_,delay,history,trends,status,value_type,trapper_hosts,units,logtimefmt,templateid,valuemapid,params,ipmi_sensor,authtype,username,password,publickey,privatekey,flags,interfaceid,description,inventory_link,lifetime,posts,headers) VALUES (40052,0,50001,'ItemProto ZBX6663 HSecond','item-proto-zbx6663-hsecond','30s','90d','365d',0,3,'','','',NULL,NULL,'','',0,'','','','',2,50015,'',0,'30','','');
INSERT INTO items (itemid,type,hostid,name,key_,delay,history,trends,status,value_type,trapper_hosts,units,logtimefmt,templateid,valuemapid,params,ipmi_sensor,authtype,username,password,publickey,privatekey,flags,interfaceid,description,inventory_link,lifetime,posts,headers) VALUES (40054,0,50000,'ItemProto ZBX6663 TSecond','item-proto-zbx6663-tsecond','30s','90d','365d',0,3,'','','',NULL,NULL,'','',0,'','','','',2,NULL,'',0,'30','','');
INSERT INTO item_discovery (itemdiscoveryid,itemid,parent_itemid,key_,lastcheck,ts_delete) VALUES (507,40048,40045,'',0,0);
INSERT INTO item_discovery (itemdiscoveryid,itemid,parent_itemid,key_,lastcheck,ts_delete) VALUES (508,40049,40046,'',0,0);
INSERT INTO item_discovery (itemdiscoveryid,itemid,parent_itemid,key_,lastcheck,ts_delete) VALUES (509,40050,40047,'',0,0);
INSERT INTO item_discovery (itemdiscoveryid,itemid,parent_itemid,key_,lastcheck,ts_delete) VALUES (510,40052,40046,'',0,0);
INSERT INTO item_discovery (itemdiscoveryid,itemid,parent_itemid,key_,lastcheck,ts_delete) VALUES (512,40054,40047,'',0,0);
INSERT INTO triggers (triggerid,expression,description,url,status,value,priority,lastchange,comments,error,templateid,type,state,flags) VALUES (100008,'{100008}=0','Trigger ZBX6663 Second','',0,0,0,0,'','',NULL,0,0,0);
INSERT INTO triggers (triggerid,expression,description,url,status,value,priority,lastchange,comments,error,templateid,type,state,flags) VALUES (100009,'{100009}=0','Trigger ZBX6663 Second','',0,0,0,0,'','',100008,0,0,0);
INSERT INTO triggers (triggerid,expression,description,url,status,value,priority,lastchange,comments,error,templateid,type,state,flags) VALUES (100010,'{100010}=0','Trigger ZBX6663 Second','',0,0,0,0,'','',100008,0,0,0);
INSERT INTO triggers (triggerid,expression,description,url,status,value,priority,lastchange,comments,error,templateid,type,state,flags) VALUES (100011,'{100011}=0','Trigger ZBX6663 First','',0,0,0,0,'','',NULL,0,0,0);
INSERT INTO triggers (triggerid,expression,description,url,status,value,priority,lastchange,comments,error,templateid,type,state,flags) VALUES (100012,'{100012}=0','Trigger ZBX6663','',0,0,0,0,'','',NULL,0,0,0);
INSERT INTO triggers (triggerid,expression,description,url,status,value,priority,lastchange,comments,error,templateid,type,state,flags) VALUES (100013,'{100013}=0','TriggerProto ZBX6663 TSecond','',0,0,0,0,'','',NULL,0,0,2);
INSERT INTO triggers (triggerid,expression,description,url,status,value,priority,lastchange,comments,error,templateid,type,state,flags) VALUES (100014,'{100014}=0','TriggerProto ZBX6663 Second','',0,0,0,0,'','',NULL,0,0,2);
INSERT INTO triggers (triggerid,expression,description,url,status,value,priority,lastchange,comments,error,templateid,type,state,flags) VALUES (100015,'{100015}=0','TriggerProto ZBX6663 Second','',0,0,0,0,'','',100014,0,0,2);
INSERT INTO triggers (triggerid,expression,description,url,status,value,priority,lastchange,comments,error,templateid,type,state,flags) VALUES (100016,'{100016}=0','TriggerProto ZBX6663 Second','',0,0,0,0,'','',100014,0,0,2);
INSERT INTO triggers (triggerid,expression,description,url,status,value,priority,lastchange,comments,error,templateid,type,state,flags) VALUES (100017,'{100017}=0','TriggerProto ZBX6663 HSecond','',0,0,0,0,'','',NULL,0,0,2);
INSERT INTO functions (functionid,itemid,triggerid,name,parameter) VALUES (100008,40038,100008,'last','0');
INSERT INTO functions (functionid,itemid,triggerid,name,parameter) VALUES (100009,40039,100009,'last','0');
INSERT INTO functions (functionid,itemid,triggerid,name,parameter) VALUES (100010,40040,100010,'last','0');
INSERT INTO functions (functionid,itemid,triggerid,name,parameter) VALUES (100011,40041,100011,'last','0');
INSERT INTO functions (functionid,itemid,triggerid,name,parameter) VALUES (100012,40042,100012,'last','0');
INSERT INTO functions (functionid,itemid,triggerid,name,parameter) VALUES (100013,40054,100013,'last','0');
INSERT INTO functions (functionid,itemid,triggerid,name,parameter) VALUES (100014,40048,100014,'last','0');
INSERT INTO functions (functionid,itemid,triggerid,name,parameter) VALUES (100015,40049,100015,'last','0');
INSERT INTO functions (functionid,itemid,triggerid,name,parameter) VALUES (100016,40050,100016,'last','0');
INSERT INTO functions (functionid,itemid,triggerid,name,parameter) VALUES (100017,40052,100017,'last','0');
INSERT INTO graphs (graphid,name,width,height,yaxismin,yaxismax,templateid,show_work_period,show_triggers,graphtype,show_legend,show_3d,percent_left,percent_right,ymin_type,ymax_type,ymin_itemid,ymax_itemid,flags) VALUES (700008,'Graph ZBX6663',900,200,0.0000,100.0000,NULL,1,1,0,1,0,0.0000,0.0000,0,0,NULL,NULL,0);
INSERT INTO graphs (graphid,name,width,height,yaxismin,yaxismax,templateid,show_work_period,show_triggers,graphtype,show_legend,show_3d,percent_left,percent_right,ymin_type,ymax_type,ymin_itemid,ymax_itemid,flags) VALUES (700009,'Graph ZBX6663 Second',900,200,0.0000,100.0000,NULL,1,1,0,1,0,0.0000,0.0000,0,0,NULL,NULL,0);
INSERT INTO graphs (graphid,name,width,height,yaxismin,yaxismax,templateid,show_work_period,show_triggers,graphtype,show_legend,show_3d,percent_left,percent_right,ymin_type,ymax_type,ymin_itemid,ymax_itemid,flags) VALUES (700010,'Graph ZBX6663 Second',900,200,0.0000,100.0000,700009,1,1,0,1,0,0.0000,0.0000,0,0,NULL,NULL,0);
INSERT INTO graphs (graphid,name,width,height,yaxismin,yaxismax,templateid,show_work_period,show_triggers,graphtype,show_legend,show_3d,percent_left,percent_right,ymin_type,ymax_type,ymin_itemid,ymax_itemid,flags) VALUES (700011,'Graph ZBX6663 Second',900,200,0.0000,100.0000,700009,1,1,0,1,0,0.0000,0.0000,0,0,NULL,NULL,0);
INSERT INTO graphs (graphid,name,width,height,yaxismin,yaxismax,templateid,show_work_period,show_triggers,graphtype,show_legend,show_3d,percent_left,percent_right,ymin_type,ymax_type,ymin_itemid,ymax_itemid,flags) VALUES (700012,'Graph ZBX6663 First',900,200,0.0000,100.0000,NULL,1,1,0,1,0,0.0000,0.0000,0,0,NULL,NULL,0);
INSERT INTO graphs (graphid,name,width,height,yaxismin,yaxismax,templateid,show_work_period,show_triggers,graphtype,show_legend,show_3d,percent_left,percent_right,ymin_type,ymax_type,ymin_itemid,ymax_itemid,flags) VALUES (700013,'GraphPrototype ZBX6663 Second',900,200,0.0000,100.0000,NULL,1,1,0,1,0,0.0000,0.0000,0,0,NULL,NULL,2);
INSERT INTO graphs (graphid,name,width,height,yaxismin,yaxismax,templateid,show_work_period,show_triggers,graphtype,show_legend,show_3d,percent_left,percent_right,ymin_type,ymax_type,ymin_itemid,ymax_itemid,flags) VALUES (700014,'GraphPrototype ZBX6663 Second',900,200,0.0000,100.0000,700013,1,1,0,1,0,0.0000,0.0000,0,0,NULL,NULL,2);
INSERT INTO graphs (graphid,name,width,height,yaxismin,yaxismax,templateid,show_work_period,show_triggers,graphtype,show_legend,show_3d,percent_left,percent_right,ymin_type,ymax_type,ymin_itemid,ymax_itemid,flags) VALUES (700015,'GraphPrototype ZBX6663 Second',900,200,0.0000,100.0000,700013,1,1,0,1,0,0.0000,0.0000,0,0,NULL,NULL,2);
INSERT INTO graphs (graphid,name,width,height,yaxismin,yaxismax,templateid,show_work_period,show_triggers,graphtype,show_legend,show_3d,percent_left,percent_right,ymin_type,ymax_type,ymin_itemid,ymax_itemid,flags) VALUES (700016,'GraphProto ZBX6663 TSecond',900,200,0.0000,100.0000,NULL,1,1,0,1,0,0.0000,0.0000,0,0,NULL,NULL,2);
INSERT INTO graphs (graphid,name,width,height,yaxismin,yaxismax,templateid,show_work_period,show_triggers,graphtype,show_legend,show_3d,percent_left,percent_right,ymin_type,ymax_type,ymin_itemid,ymax_itemid,flags) VALUES (700017,'GraphProto ZBX6663 HSecond',900,200,0.0000,100.0000,NULL,1,1,0,1,0,0.0000,0.0000,0,0,NULL,NULL,2);
INSERT INTO graphs_items (gitemid,graphid,itemid,drawtype,sortorder,color,yaxisside,calc_fnc,type) VALUES (700016,700008,40042,0,0,'C80000',0,2,0);
INSERT INTO graphs_items (gitemid,graphid,itemid,drawtype,sortorder,color,yaxisside,calc_fnc,type) VALUES (700017,700009,40038,0,0,'C80000',0,2,0);
INSERT INTO graphs_items (gitemid,graphid,itemid,drawtype,sortorder,color,yaxisside,calc_fnc,type) VALUES (700018,700010,40039,0,0,'C80000',0,2,0);
INSERT INTO graphs_items (gitemid,graphid,itemid,drawtype,sortorder,color,yaxisside,calc_fnc,type) VALUES (700019,700011,40040,0,0,'C80000',0,2,0);
INSERT INTO graphs_items (gitemid,graphid,itemid,drawtype,sortorder,color,yaxisside,calc_fnc,type) VALUES (700020,700012,40041,0,0,'C80000',0,2,0);
INSERT INTO graphs_items (gitemid,graphid,itemid,drawtype,sortorder,color,yaxisside,calc_fnc,type) VALUES (700021,700013,40048,0,0,'C80000',0,2,0);
INSERT INTO graphs_items (gitemid,graphid,itemid,drawtype,sortorder,color,yaxisside,calc_fnc,type) VALUES (700022,700014,40049,0,0,'C80000',0,2,0);
INSERT INTO graphs_items (gitemid,graphid,itemid,drawtype,sortorder,color,yaxisside,calc_fnc,type) VALUES (700023,700015,40050,0,0,'C80000',0,2,0);
INSERT INTO graphs_items (gitemid,graphid,itemid,drawtype,sortorder,color,yaxisside,calc_fnc,type) VALUES (700024,700016,40054,0,0,'C80000',0,2,0);
INSERT INTO graphs_items (gitemid,graphid,itemid,drawtype,sortorder,color,yaxisside,calc_fnc,type) VALUES (700025,700017,40052,0,0,'C80000',0,2,0);
INSERT INTO httptest (httptestid, hostid, templateid, name, delay, status, agent) VALUES (98, 50000, NULL, 'Web ZBX6663 First', 60, 0, 'Mozilla/5.0 (compatible; MSIE 10.0; Windows NT 6.1; Trident/6.0)');
INSERT INTO httptest (httptestid, hostid, templateid, name, delay, status, agent) VALUES (99, 50002, NULL, 'Web ZBX6663 Second', 60, 0, 'Mozilla/5.0 (compatible; MSIE 10.0; Windows NT 6.1; Trident/6.0)');
INSERT INTO httptest (httptestid, hostid, templateid, name, delay, status, agent) VALUES (100, 50001, 99, 'Web ZBX6663 Second', 60, 0, 'Mozilla/5.0 (compatible; MSIE 10.0; Windows NT 6.1; Trident/6.0)');
INSERT INTO httptest (httptestid, hostid, templateid, name, delay, status, agent) VALUES (101, 50000, 99, 'Web ZBX6663 Second', 60, 0, 'Mozilla/5.0 (compatible; MSIE 10.0; Windows NT 6.1; Trident/6.0)');
INSERT INTO httptest (httptestid, hostid, templateid, name, delay, status, agent) VALUES (102, 50001, NULL, 'Web ZBX6663', 60, 0, 'Mozilla/5.0 (compatible; MSIE 10.0; Windows NT 6.1; Trident/6.0)');
INSERT INTO httpstep (httpstepid, httptestid, name, no, url, timeout, posts, required, status_codes) VALUES (98, 98, 'Web ZBX6663 First Step', 1, 'Web ZBX6663 First Url', 15, '', '', '');
INSERT INTO httpstep (httpstepid, httptestid, name, no, url, timeout, posts, required, status_codes) VALUES (99, 99, 'Web ZBX6663 Second Step', 1, 'Web ZBX6663 Second Url', 15, '', '', '');
INSERT INTO httpstep (httpstepid, httptestid, name, no, url, timeout, posts, required, status_codes) VALUES (100, 100, 'Web ZBX6663 Second Step', 1, 'Web ZBX6663 Second Url', 15, '', '', '');
INSERT INTO httpstep (httpstepid, httptestid, name, no, url, timeout, posts, required, status_codes) VALUES (101, 101, 'Web ZBX6663 Second Step', 1, 'Web ZBX6663 Second Url', 15, '', '', '');
INSERT INTO httpstep (httpstepid, httptestid, name, no, url, timeout, posts, required, status_codes) VALUES (102, 102, 'Web ZBX6663 Step', 1, 'Web ZBX6663 Url', 15, '', '', '');
INSERT INTO httptestitem (httptestitemid,httptestid,itemid,type) VALUES (922,98,40008,2);
INSERT INTO httptestitem (httptestitemid,httptestid,itemid,type) VALUES (923,98,40009,3);
INSERT INTO httptestitem (httptestitemid,httptestid,itemid,type) VALUES (924,98,40010,4);
INSERT INTO httptestitem (httptestitemid,httptestid,itemid,type) VALUES (925,99,40014,2);
INSERT INTO httptestitem (httptestitemid,httptestid,itemid,type) VALUES (926,99,40015,3);
INSERT INTO httptestitem (httptestitemid,httptestid,itemid,type) VALUES (927,99,40016,4);
INSERT INTO httptestitem (httptestitemid,httptestid,itemid,type) VALUES (928,100,40020,2);
INSERT INTO httptestitem (httptestitemid,httptestid,itemid,type) VALUES (929,100,40021,3);
INSERT INTO httptestitem (httptestitemid,httptestid,itemid,type) VALUES (930,100,40022,4);
INSERT INTO httptestitem (httptestitemid,httptestid,itemid,type) VALUES (931,101,40026,2);
INSERT INTO httptestitem (httptestitemid,httptestid,itemid,type) VALUES (932,101,40027,3);
INSERT INTO httptestitem (httptestitemid,httptestid,itemid,type) VALUES (933,101,40028,4);
INSERT INTO httptestitem (httptestitemid,httptestid,itemid,type) VALUES (934,102,40032,2);
INSERT INTO httptestitem (httptestitemid,httptestid,itemid,type) VALUES (935,102,40033,3);
INSERT INTO httptestitem (httptestitemid,httptestid,itemid,type) VALUES (936,102,40034,4);

-- testZBX6648.eventsFilter
INSERT INTO hstgrp (groupid,name,internal) VALUES (50000,'ZBX6648 Group No Hosts',0);
INSERT INTO hstgrp (groupid,name,internal) VALUES (50001,'ZBX6648 Disabled Triggers',0);
INSERT INTO hstgrp (groupid,name,internal) VALUES (50002,'ZBX6648 Enabled Triggers',0);
INSERT INTO hstgrp (groupid,name,internal) VALUES (50003,'ZBX6648 All Triggers',0);
INSERT INTO hosts (hostid, host, name, status, description) VALUES (50003, 'ZBX6648 Disabled Triggers Host', 'ZBX6648 Disabled Triggers Host', 0, '');
INSERT INTO hosts (hostid, host, name, status, description) VALUES (50004, 'ZBX6648 Enabled Triggers Host', 'ZBX6648 Enabled Triggers Host', 0, '');
INSERT INTO hosts (hostid, host, name, status, description) VALUES (50005, 'ZBX6648 All Triggers Host', 'ZBX6648 All Triggers Host', 0, '');
INSERT INTO hosts_groups (hostgroupid,hostid,groupid) VALUES (50003,50003,50001);
INSERT INTO hosts_groups (hostgroupid,hostid,groupid) VALUES (50004,50004,50002);
INSERT INTO hosts_groups (hostgroupid,hostid,groupid) VALUES (50005,50005,50003);
INSERT INTO interface (interfaceid,hostid,main,type,useip,ip,dns,port) VALUES (50016,50003,1,1,1,'127.0.7.1','','10071');
INSERT INTO interface (interfaceid,hostid,main,type,useip,ip,dns,port) VALUES (50017,50004,1,1,1,'127.0.7.1','','10071');
INSERT INTO interface (interfaceid,hostid,main,type,useip,ip,dns,port) VALUES (50018,50005,1,1,1,'127.0.7.1','','10071');
INSERT INTO items (itemid,type,hostid,name,key_,delay,history,trends,status,value_type,trapper_hosts,units,logtimefmt,templateid,valuemapid,params,ipmi_sensor,authtype,username,password,publickey,privatekey,flags,interfaceid,description,inventory_link,lifetime,posts,headers) VALUES (40055,0,50003,'zbx6648 item disabled','zbx6648-item-disabled','30s','90d','365d',0,3,'','','',NULL,NULL,'','',0,'','','','',0,50016,'',0,'30','','');
INSERT INTO items (itemid,type,hostid,name,key_,delay,history,trends,status,value_type,trapper_hosts,units,logtimefmt,templateid,valuemapid,params,ipmi_sensor,authtype,username,password,publickey,privatekey,flags,interfaceid,description,inventory_link,lifetime,posts,headers) VALUES (40056,0,50004,'zbx6648 item enabled','zbx6648-item-enabled','30s','90d','365d',0,3,'','','',NULL,NULL,'','',0,'','','','',0,50017,'',0,'30','','');
INSERT INTO items (itemid,type,hostid,name,key_,delay,history,trends,status,value_type,trapper_hosts,units,logtimefmt,templateid,valuemapid,params,ipmi_sensor,authtype,username,password,publickey,privatekey,flags,interfaceid,description,inventory_link,lifetime,posts,headers) VALUES (40057,0,50005,'zbx6648 item all','zbx6648-item-all','30s','90d','365d',0,3,'','','',NULL,NULL,'','',0,'','','','',0,50018,'',0,'30','','');
INSERT INTO triggers (triggerid,expression,description,url,status,value,priority,lastchange,comments,error,templateid,type,state,flags) VALUES (100018,'{100018}=0','zbx6648 trigger disabled','',1,0,0,0,'','',NULL,0,0,0);
INSERT INTO triggers (triggerid,expression,description,url,status,value,priority,lastchange,comments,error,templateid,type,state,flags) VALUES (100019,'{100019}=0','zbx6648 trigger enabled','',0,0,0,0,'','',NULL,0,0,0);
INSERT INTO triggers (triggerid,expression,description,url,status,value,priority,lastchange,comments,error,templateid,type,state,flags) VALUES (100020,'{100020}=0','zbx6648 trigger all enabled','',0,0,0,0,'','',NULL,0,0,0);
INSERT INTO triggers (triggerid,expression,description,url,status,value,priority,lastchange,comments,error,templateid,type,state,flags) VALUES (100021,'{100021}=0','zbx6648 trigger all disabled','',1,0,0,0,'','',NULL,0,0,0);
INSERT INTO functions (functionid,itemid,triggerid,name,parameter) VALUES (100018,40055,100018,'last','0');
INSERT INTO functions (functionid,itemid,triggerid,name,parameter) VALUES (100019,40056,100019,'last','0');
INSERT INTO functions (functionid,itemid,triggerid,name,parameter) VALUES (100020,40057,100020,'last','0');
INSERT INTO functions (functionid,itemid,triggerid,name,parameter) VALUES (100021,40057,100021,'last','0');

-- testPageItems, testPageTriggers, testPageDiscoveryRules, testPageItemPrototype, testPageTriggerPrototype
INSERT INTO hosts (hostid, host, name, status, description) VALUES (50006, 'Template-layout-test-001', 'Template-layout-test-001', 3, '');
INSERT INTO hosts_groups (hostgroupid, hostid, groupid) VALUES (50006, 50006, 1);
INSERT INTO hosts (hostid, host, name, status, description) VALUES (50007, 'Host-layout-test-001', 'Host-layout-test-001', 0, '');
INSERT INTO hosts_groups (hostgroupid, hostid, groupid) VALUES (50007, 50007, 4);
INSERT INTO interface (type, ip, dns, useip, port, main, hostid, interfaceid) VALUES (1, '127.0.7.1', '', '1', '10071', '1', 50007, 50019);
INSERT INTO interface (type, ip, dns, useip, port, main, hostid, interfaceid) VALUES (1, '127.0.7.1', '', '1', '10071', '1', 50006, 50020);
INSERT INTO items (itemid,type,hostid,name,key_,delay,history,trends,status,value_type,trapper_hosts,units,logtimefmt,templateid,valuemapid,params,ipmi_sensor,authtype,username,password,publickey,privatekey,flags,interfaceid,description,inventory_link,lifetime,posts,headers) VALUES (40058,0,50006,'Discovery-rule-layout-test-001','drule-layout-test001','30s','90d','365d',1,4,'','','',NULL,NULL,'','',0,'','','','',1,NULL,'',0,'50d','','');
INSERT INTO items (itemid,type,hostid,name,key_,delay,history,trends,status,value_type,trapper_hosts,units,logtimefmt,templateid,valuemapid,params,ipmi_sensor,authtype,username,password,publickey,privatekey,flags,interfaceid,description,inventory_link,lifetime,posts,headers) VALUES (40059,0,50007,'Discovery-rule-layout-test-002','drule-layout-test002','30s','90d','365d',0,4,'','','',NULL,NULL,'','',0,'','','','',1,NULL,'',0,'30','','');
INSERT INTO items (name, key_, hostid, value_type, itemid, flags, delay, params, description,posts,headers) VALUES ('Item-proto-layout-test-001', 'item-proto-layout-test001', 50006, 3, 40060, 2, 5, '', '','','');
INSERT INTO item_discovery (itemdiscoveryid, itemid, parent_itemid) values (513, 40060, 40058);
INSERT INTO items (name, key_, hostid, value_type, itemid, flags, delay, params, description,posts,headers) VALUES ('Item-proto-layout-test-002', 'item-proto-layout-test002', 50007, 3, 40061, 2, 5, '', '','','');
INSERT INTO item_discovery (itemdiscoveryid, itemid, parent_itemid) values (514, 40061, 40059);
INSERT INTO items (itemid,type,hostid,name,key_,delay,history,trends,status,value_type,trapper_hosts,units,logtimefmt,templateid,valuemapid,params,ipmi_sensor,authtype,username,password,publickey,privatekey,flags,interfaceid,description,inventory_link,lifetime,posts,headers) VALUES (40062,0,50006,'Item-layout-test-001','item-layout-test-001','30s','90d','365d',0,3,'','','',NULL,NULL,'','',0,'','','','',0,50020,'',0,'30','','');
INSERT INTO items (itemid,type,hostid,name,key_,delay,history,trends,status,value_type,trapper_hosts,units,logtimefmt,templateid,valuemapid,params,ipmi_sensor,authtype,username,password,publickey,privatekey,flags,interfaceid,description,inventory_link,lifetime,posts,headers) VALUES (40063,0,50007,'Item-layout-test-002','item-layout-test-002','30s','90d','365d',0,3,'','','',NULL,NULL,'','',0,'','','','',0,50019,'{{$A}}',0,'30','','');
INSERT INTO triggers (triggerid,expression,description,url,status,value,priority,lastchange,comments,error,templateid,type,state,flags) VALUES (100022,'{100022}=0','Trigger-proto-layout-test-001','',0,0,0,0,'','',NULL,0,0,2);
INSERT INTO functions (functionid,itemid,triggerid,name,parameter) VALUES (100022,40060,100022,'last','0');
INSERT INTO triggers (triggerid, expression, description, comments, flags) VALUES (100023, '{100023}=0', 'Trigger-proto-layout-test-001', '', 2);
INSERT INTO functions (functionid, itemid, triggerid, name, parameter) VALUES (100023, 40061 ,100023,'last',0);
INSERT INTO triggers (triggerid,expression,description,url,status,value,priority,lastchange,comments,error,templateid,type,state,flags) VALUES (100024,'{100024}=0','Trigger-layout-test-001','',1,0,0,0,'','',NULL,0,0,0);
INSERT INTO triggers (triggerid,expression,description,url,status,value,priority,lastchange,comments,error,templateid,type,state,flags) VALUES (100025,'{100025}=0','Trigger-layout-test-002','',0,0,0,0,'','',NULL,0,0,0);
INSERT INTO functions (functionid,itemid,triggerid,name,parameter) VALUES (100024,40063,100024,'last','0');
INSERT INTO functions (functionid,itemid,triggerid,name,parameter) VALUES (100025,40062,100025,'last','0');

-- testFormMap.ZBX6840
INSERT INTO hosts (hostid, host, name, status, description) VALUES (50008, 'Host-map-test-zbx6840', 'Host-map-test-zbx6840', 0, '');
INSERT INTO hosts_groups (hostgroupid, hostid, groupid) VALUES (50008, 50008, 4);
INSERT INTO interface (type, ip, dns, useip, port, main, hostid, interfaceid) VALUES (1, '127.0.7.1', '', '1', '10071', '1', 50008, 50021);
INSERT INTO items (itemid,type,hostid,name,key_,delay,history,trends,status,value_type,trapper_hosts,units,logtimefmt,templateid,valuemapid,params,ipmi_sensor,authtype,username,password,publickey,privatekey,flags,interfaceid,description,inventory_link,lifetime,posts,headers) VALUES (40065,0,50008,'Item-layout-test-zbx6840','item-layout-test-002','30s','90d','365d',0,3,'','','',NULL,NULL,'','',0,'','','','',0,50021,'',0,'30','','');
INSERT INTO triggers (triggerid,expression,description,url,status,value,priority,lastchange,comments,error,templateid,type,state,flags) VALUES (100026,'{100026}=0 and {100027}=0','Trigger-map-test-zbx6840','',0,0,0,0,'','',NULL,0,0,0);
INSERT INTO functions (functionid,itemid,triggerid,name,parameter) VALUES (100026,40065,100026,'last','0');
INSERT INTO functions (functionid,itemid,triggerid,name,parameter) VALUES (100027,23287,100026,'last','0');
INSERT INTO sysmaps (sysmapid, name, width, height, backgroundid, label_type, label_location, highlight, expandproblem, markelements, show_unack, grid_size, grid_show, grid_align, label_format, label_type_host, label_type_hostgroup, label_type_trigger, label_type_map, label_type_image, label_string_host, label_string_hostgroup, label_string_trigger, label_string_map, label_string_image, iconmapid, expand_macros, severity_min, userid, private) VALUES (5, 'testZBX6840', 800, 600, NULL, 0, 0, 0, 0, 0, 0, 50, 1, 1, 0, 2, 2, 2, 2, 2, '', '', '', '', '', NULL, 0, 0, 1, 0);
INSERT INTO sysmaps_elements (selementid,sysmapid,elementid,elementtype,iconid_off,iconid_on,label,label_location,x,y,iconid_disabled,iconid_maintenance,elementsubtype,areatype,width,height,viewtype,use_iconmap) VALUES (8,5,10084,0,19,NULL,'Host element (Zabbix Server)',-1,413,268,NULL,NULL,0,0,200,200,0,0);
INSERT INTO sysmaps_elements (selementid,sysmapid,elementid,elementtype,iconid_off,iconid_on,label,label_location,x,y,iconid_disabled,iconid_maintenance,elementsubtype,areatype,width,height,viewtype,use_iconmap) VALUES (9,5,0,2,15,NULL,'Trigger element (zbx6840)',-1,213,218,NULL,NULL,0,0,200,200,0,0);
INSERT INTO sysmap_element_trigger (selement_triggerid, selementid, triggerid) VALUES (2,9,100026);

-- testPageHistory_CheckLayout

INSERT INTO hosts (hostid, host, name, status, description) VALUES (15003, 'testPageHistory_CheckLayout', 'testPageHistory_CheckLayout', 0, '');
INSERT INTO hosts_groups (hostgroupid, hostid, groupid) VALUES (15003, 15003, 4);
INSERT INTO interface (interfaceid, hostid, type, ip, useip, port, main) VALUES (15005, 15003, 1, '127.0.0.1', 1, '10050', 1);

INSERT INTO items (itemid, hostid, interfaceid, type, value_type, name, key_, delay, history, trends, status, units, valuemapid, params, description, flags, posts, headers) VALUES (15085, 15003, 15005, 0, 3, 'item_testPageHistory_CheckLayout_Numeric_Unsigned', 'numeric_unsigned[item_testpagehistory_checklayout]', '30s', '90d', '365d', 0, '', NULL, '', '', 0, '', '');
INSERT INTO items (itemid, hostid, interfaceid, type, value_type, name, key_, delay, history, trends, status, units, valuemapid, params, description, flags, posts, headers) VALUES (15086, 15003, 15005, 0, 0, 'item_testPageHistory_CheckLayout_Numeric_Float'   , 'numeric_float[item_testpagehistory_checklayout]'   , '30s', '90d', '365d', 0, '', NULL, '', '', 0, '', '');
INSERT INTO items (itemid, hostid, interfaceid, type, value_type, name, key_, delay, history,         status,                    params, description, flags, posts, headers) VALUES (15087, 15003, 15005, 0, 1, 'item_testPageHistory_CheckLayout_Character'       , 'character[item_testpagehistory_checklayout]'       , '30s', '90d',      0,           '', 'http://zabbix.com https://www.zabbix.com/career https://www.zabbix.com/contact', 0, '', '');
INSERT INTO items (itemid, hostid, interfaceid, type, value_type, name, key_, delay, history,         status,                    params, description, flags, posts, headers) VALUES (15088, 15003, 15005, 0, 4, 'item_testPageHistory_CheckLayout_Text'            , 'text[item_testpagehistory_checklayout]'            , '30s', '90d',      0,           '', 'These urls should be clickable: https://zabbix.com https://www.zabbix.com/career', 0, '', '');
INSERT INTO items (itemid, hostid, interfaceid, type, value_type, name, key_, delay, history,         status,                    params, description, flags, posts, headers) VALUES (15089, 15003, 15005, 0, 2, 'item_testPageHistory_CheckLayout_Log'             , 'log[item_testpagehistory_checklayout]'             , '30s', '90d',      0,           '', '', 0, '', '');
INSERT INTO items (itemid, hostid, interfaceid, type, value_type, name, key_, delay, history,         status,                    params, description, flags, posts, headers) VALUES (15090, 15003, 15005, 0, 2, 'item_testPageHistory_CheckLayout_Log_2'           , 'log[item_testpagehistory_checklayout, 2]'          , '30s', '90d',      0,           '', 'Non-clickable description', 0, '', '');
INSERT INTO items (itemid, hostid, interfaceid, type, value_type, name, key_, delay, history,         status,                    params, description, flags, posts, headers) VALUES (15091, 15003, 15005, 0, 2, 'item_testPageHistory_CheckLayout_Eventlog'        , 'eventlog[item_testpagehistory_checklayout]'        , '30s', '90d',      0,           '', 'https://zabbix.com', 0, '', '');
INSERT INTO items (itemid, hostid, interfaceid, type, value_type, name, key_, delay, history,         status,                    params, description, flags, posts, headers) VALUES (15092, 15003, 15005, 0, 2, 'item_testPageHistory_CheckLayout_Eventlog_2'      , 'eventlog[item_testpagehistory_checklayout, 2]'     , '30s', '90d',      0,           '', 'The following url should be clickable: https://zabbix.com', 0, '', '');

-- testPageUsers, testFormLogin
INSERT INTO users (userid, alias, passwd, autologin, autologout, lang, refresh, type, theme, attempt_failed, attempt_clock, rows_per_page) VALUES (3, 'test-user', '$2y$10$rHT2NCiJY3ly7ORLdqWbceGrDZ3YsR6gHSb5KAZAtc4QNbs6rFAaC', 0, 0, 'en_GB', 30, 1, 'default', 0, 0, 50);
INSERT INTO users_groups (id, usrgrpid, userid) VALUES (5, 8, 3);
INSERT INTO users (userid, alias, passwd, autologin, autologout, lang, refresh, type, theme, attempt_failed, attempt_clock, rows_per_page) VALUES (6, 'user-for-blocking', '$2y$10$XuoeDz5QsPSjhZm9Ht.J8ujgX5en.X5QNSzLa3aYn04l9u6bu1p2u', 0, 0, 'en_GB', 30, 1, 'default', 0, 0, 50);
INSERT INTO users_groups (id, usrgrpid, userid) VALUES (8, 8, 6);
INSERT INTO users (userid, alias, passwd, autologin, autologout, lang, refresh, type, theme, attempt_failed, attempt_clock, rows_per_page) VALUES (7, 'disabled-user', '$2y$10$7BRRzklg43VciDKXPsLq7uUqFehlgdTGzr/WfQXDFtACVYWFiRjjO', 0, 0, 'en_GB', 30, 1, 'default', 0, 0, 50);
INSERT INTO users_groups (id, usrgrpid, userid) VALUES (9, 9, 7);
INSERT INTO users (userid, alias, passwd, autologin, autologout, lang, refresh, type, theme, attempt_failed, attempt_clock, rows_per_page) VALUES (8, 'no-access-to-the-frontend', '$2y$10$cExfysPEJsHzIoCkoUVH..XM0OSIwIQPE1sob2UgXDcH1Iyw8Wtny', 0, 0, 'en_GB', 30, 1, 'default', 0, 0, 50);
INSERT INTO users_groups (id, usrgrpid, userid) VALUES (10, 12, 8);

-- testTimezone
INSERT INTO users (userid, alias, passwd, autologin, autologout, lang, refresh, type, theme, attempt_failed, attempt_clock, rows_per_page) VALUES (9, 'test-timezone', '$2y$10$TUIJdrXgEUaoCmbOdhiLhe8kWc3M.EE.paOv0rC7bgSP2til3643O', 0, 0, 'default', 30, 3, 'default', 0, 0, 50);
INSERT INTO usrgrp (usrgrpid, name) VALUES (92, 'Test timezone');
INSERT INTO users_groups (id, usrgrpid, userid) VALUES (105, 92, 9);

-- testUrlUserPermissions
INSERT INTO users (userid, alias, passwd, autologin, autologout, lang, refresh, type, theme, attempt_failed, attempt_clock, rows_per_page, url) VALUES (4, 'admin-zabbix', '$2y$10$HuvU0X0vGitK8YhwyxILbOVU6oxYNF.BqsOhaieVBvDiGlxgxriay', 0, 0, 'en_GB', 30, 2, 'default', 0, 0, 50, 'toptriggers.php');
INSERT INTO users_groups (id, usrgrpid, userid) VALUES (6, 7, 4);
INSERT INTO users (userid, alias, passwd, autologin, autologout, lang, refresh, type, theme, attempt_failed, attempt_clock, rows_per_page) VALUES (5, 'user-zabbix', '$2y$10$MZQTU3/7XsECy1DbQqvn/eaoPoMDgMYJ7Ml1wYon1dC0NfwM9E3zu', 0, 0, 'en_GB', 30, 1, 'default', 0, 0, 50);
INSERT INTO users_groups (id, usrgrpid, userid) VALUES (7, 7, 5);

-- testPageDashboard Favorites
INSERT INTO profiles (profileid,userid,idx,value_id,value_str,source,type) VALUES (1,1,'web.favorite.sysmapids',1,'','sysmapid',1);
INSERT INTO profiles (profileid,userid,idx,value_id,value_str,source,type) VALUES (2,1,'web.favorite.graphids',519,'','graphid',1);
INSERT INTO profiles (profileid,userid,idx,value_id,value_str,source,type) VALUES (3,1,'web.favorite.screenids',16,'','screenid',1);

-- testFormAdministrationUserGroups
INSERT INTO usrgrp (usrgrpid, name) VALUES (13, 'Selenium user group');
INSERT INTO usrgrp (usrgrpid, name) VALUES (14, 'Selenium user group in scripts');
INSERT INTO usrgrp (usrgrpid, name) VALUES (15, 'Selenium user group in configuration');
INSERT INTO scripts (scriptid, name, command, host_access, usrgrpid, groupid, description) VALUES (5,'Selenium script','test',2,14,NULL,'selenium script description');
UPDATE config SET alert_usrgrpid = 15 WHERE configid = 1;

-- testPageApplication
INSERT INTO applications (applicationid,hostid,name) VALUES (99000,10084,'Selenium test application');
INSERT INTO items (itemid, hostid, interfaceid, type, value_type, name, key_, delay, history, status, params, description, flags, posts, headers) VALUES (99000, 10084, 1, 0, 2, 'Selenium item for testPageApplication','item-with-app', '30s', '90d', 0, '', '', 0, '', '');
INSERT INTO items_applications (itemappid,applicationid,itemid) VALUES (99000,99000,99000);

-- Disable warning if Zabbix server is down
UPDATE config SET server_check_interval = 0 WHERE configid = 1;
-- Super admin rows per page
UPDATE users SET rows_per_page = 100 WHERE userid = 1;

-- test data for testPageAdministrationGeneralIconMapping and testFormAdministrationGeneralIconMapping
INSERT INTO icon_map (iconmapid, name, default_iconid) VALUES (100, 'Icon mapping one', 10);
INSERT INTO icon_mapping (iconmappingid, iconmapid, iconid, inventory_link, expression, sortorder) VALUES (1, 100, 2, 1, 'expression one', 0);
INSERT INTO icon_mapping (iconmappingid, iconmapid, iconid, inventory_link, expression, sortorder) VALUES (2, 100, 2, 1, 'expression two', 1);
INSERT INTO icon_map (iconmapid, name, default_iconid) VALUES (101, 'Icon mapping for update', 15);
INSERT INTO icon_mapping (iconmappingid, iconmapid, iconid, inventory_link, expression, sortorder) VALUES (3, 101, 5, 4, '(1!@#$%^-=2*)', 0);
INSERT INTO icon_map (iconmapid, name, default_iconid) VALUES (102, 'Icon mapping testForm update expression', 16);
INSERT INTO icon_mapping (iconmappingid, iconmapid, iconid, inventory_link, expression, sortorder) VALUES (4, 102, 6, 5, 'one more expression', 0);
INSERT INTO icon_map (iconmapid, name, default_iconid) VALUES (103, 'Icon mapping to check delete functionality', 10);
INSERT INTO icon_mapping (iconmappingid, iconmapid, iconid, inventory_link, expression, sortorder) VALUES (5, 103, 2, 1, 'expression 1', 0);
INSERT INTO icon_mapping (iconmappingid, iconmapid, iconid, inventory_link, expression, sortorder) VALUES (6, 103, 2, 1, 'expression 2', 1);
INSERT INTO icon_mapping (iconmappingid, iconmapid, iconid, inventory_link, expression, sortorder) VALUES (7, 103, 2, 1, 'expression 3', 2);
INSERT INTO icon_mapping (iconmappingid, iconmapid, iconid, inventory_link, expression, sortorder) VALUES (8, 103, 2, 1, 'expression 4', 3);
INSERT INTO icon_map (iconmapid, name, default_iconid) VALUES (104, 'used_by_map', 9);
INSERT INTO icon_mapping (iconmappingid, iconmapid, iconid, inventory_link, expression, sortorder) VALUES (9, 104, 2, 1, 'This Icon map used by map', 0);
INSERT INTO sysmaps (sysmapid, name, width, height, backgroundid, label_type, label_location, highlight, expandproblem, markelements, show_unack, iconmapid, userid, private) VALUES (6, 'Map with icon mapping', 800, 600, NULL, 0, 0, 0, 1, 0, 0, 104, 1, 1);
INSERT INTO icon_map (iconmapid, name, default_iconid) VALUES (105, 'Icon mapping to check clone functionality', 10);
INSERT INTO icon_mapping (iconmappingid, iconmapid, iconid, inventory_link, expression, sortorder) VALUES (10, 105, 2, 1, 'expression 1 for clone', 0);
INSERT INTO icon_mapping (iconmappingid, iconmapid, iconid, inventory_link, expression, sortorder) VALUES (11, 105, 2, 1, 'expression 2 for clone', 1);
INSERT INTO icon_mapping (iconmappingid, iconmapid, iconid, inventory_link, expression, sortorder) VALUES (12, 105, 2, 1, 'expression 3 for clone', 2);
INSERT INTO icon_mapping (iconmappingid, iconmapid, iconid, inventory_link, expression, sortorder) VALUES (13, 105, 2, 1, 'expression 4 for clone', 3);

-- Create two triggers with event
INSERT INTO triggers (description,expression,recovery_mode,type,url,priority,comments,manual_close,status,correlation_mode,recovery_expression,correlation_tag,triggerid) VALUES ('Test trigger to check tag filter on problem page','{100185}>100','0','0','','3','','1','0','0','','','99250');
INSERT INTO functions (functionid,triggerid,itemid,name,parameter) VALUES ('100185','99250','29192','avg','5m');
INSERT INTO trigger_tag (tag,value,triggerid,triggertagid) VALUES ('Service','abc','99250','97');
INSERT INTO trigger_tag (tag,value,triggerid,triggertagid) VALUES ('service','abcdef','99250','98');
INSERT INTO trigger_tag (tag,value,triggerid,triggertagid) VALUES ('Database','','99250','99');
INSERT INTO events (eventid,source,object,objectid,clock,ns,value,name,severity) VALUES (92,0,0,99250,1540287228,128786843,1,'Test trigger to check tag filter on problem page',3);
INSERT INTO event_tag (eventtagid,eventid,tag,value) VALUES (90,92,'Service','abc'),(91,92,'service','abcdef'),(92,92,'Database',''),(98,92,'Tag4',''),(99,92,'Tag5','5');
INSERT INTO problem (eventid,source,object,objectid,clock,ns,name,severity) VALUES (92,0,0,99250,1540287228,128786843,'Test trigger to check tag filter on problem page',3);
INSERT INTO problem_tag (problemtagid,eventid,tag,value) VALUES (90,92,'Service','abc'),(91,92,'service','abcdef'),(92,92,'Database',''),(98,92,'Tag4',''),(99,92,'Tag5','5');

INSERT INTO triggers (description,expression,recovery_mode,type,url,priority,comments,manual_close,status,correlation_mode,recovery_expression,correlation_tag,triggerid) VALUES ('Test trigger with tag','{100186}>100','0','0','','2','','1','0','0','','','99251');
INSERT INTO functions (functionid,triggerid,itemid,name,parameter) VALUES ('100186','99251','29192','avg','5m');
INSERT INTO trigger_tag (tag,value,triggerid,triggertagid) VALUES ('Service','abc','99251','100');
INSERT INTO events (eventid,source,object,objectid,clock,ns,value,name,severity) VALUES (93,0,0,99251,1540297428,128786843,1,'Test trigger with tag',2);
INSERT INTO event_tag (eventtagid,eventid,tag,value) VALUES (93,93,'Service','abc');
INSERT INTO problem (eventid,source,object,objectid,clock,ns,name,severity) VALUES (93,0,0,99251,1540297428,128786843,'Test trigger with tag',2);
INSERT INTO problem_tag (problemtagid,eventid,tag,value) VALUES (93,93,'Service','abc');

-- Tag based permissions
INSERT INTO usrgrp (usrgrpid, name) VALUES (90, 'Selenium user group for tag permissions AAA');
INSERT INTO usrgrp (usrgrpid, name) VALUES (91, 'Selenium user group for tag permissions BBB');
INSERT INTO users (userid, alias, passwd, autologin, autologout, lang, refresh, type, theme, attempt_failed, attempt_clock, rows_per_page) VALUES (90, 'Tag-user', '$2y$10$UpgaksQrfBNgJVTZ8Zy53eVE6gaRcGhh1WQZojBAw2GGGh3ZXIoSi', 0, 0, 'en_GB', 30, 1, 'default', 0, 0, 50);
INSERT INTO users_groups (id, usrgrpid, userid) VALUES (90, 90, 90);
INSERT INTO users_groups (id, usrgrpid, userid) VALUES (91, 91, 90);
-- Tag based permissions: host group, host, item, two triggers
INSERT INTO hstgrp (groupid, name, internal) VALUES (50004, 'Host group for tag permissions', 0);
INSERT INTO hosts (hostid, host, name, status, description) VALUES (50009, 'Host for tag permissions', 'Host for tag permissions', 0, '');
INSERT INTO hosts_groups (hostgroupid, hostid, groupid) VALUES (90280, 50009, 50004);
INSERT INTO interface (type, ip, dns, useip, port, main, hostid, interfaceid) VALUES (1, '127.0.0.1', '', '1', '10050', '1', 50009, 50022);
INSERT INTO items (itemid, name, key_, hostid, interfaceid, delay, value_type, params, description, posts, headers) VALUES (40066, 'tag.item', 'tag.key', 50009, 50022, '30s', 3, '', '', '', '');
INSERT INTO triggers (triggerid, description, expression, value, state, lastchange, comments) VALUES (100027, 'Trigger for tag permissions MySQL', '{13083}=0', 0, 1, '1339761311', '');
INSERT INTO functions (functionid, itemid, triggerid, name, parameter) VALUES (100028, 40066, 100027, 'last', '0');
INSERT INTO trigger_tag (triggertagid, tag, value, triggerid) VALUES (101, 'Service','MySQL', 100027);
INSERT INTO triggers (triggerid, description, expression, value, state, lastchange, comments) VALUES (100028, 'Trigger for tag permissions Oracle', '{13083}=0', 0, 1, '1339761311', '');
INSERT INTO functions (functionid, itemid, triggerid, name, parameter) VALUES (100029, 40066, 100028, 'last', '0');
INSERT INTO trigger_tag (triggertagid, tag, value, triggerid) VALUES (102, 'Service','Oracle', 100028);
-- Tag based permissions: triggers problems events
INSERT INTO events (eventid,source,object,objectid,clock,ns,value,name) VALUES (94,0,0,100027,1540287328,128786843,1,'Trigger for tag permissions MySQL');
INSERT INTO event_tag (eventtagid,eventid,tag,value) VALUES (94,94,'Service','MySQL');
INSERT INTO problem (eventid,source,object,objectid,clock,ns,name) VALUES (94,0,0,100027,1540287328,128786843,'Trigger for tag permissions MySQL');
INSERT INTO problem_tag (problemtagid,eventid,tag,value) VALUES (94,94,'Service','MySQL');
INSERT INTO events (eventid,source,object,objectid,clock,ns,value,name) VALUES (95,0,0,100028,1540297528,128786843,1,'Trigger for tag permissions Oracle');
INSERT INTO event_tag (eventtagid,eventid,tag,value) VALUES (95,95,'Service','Oracle');
INSERT INTO problem (eventid,source,object,objectid,clock,ns,name) VALUES (95,0,0,100028,1540297528,128786843,'Trigger for tag permissions Oracle');
INSERT INTO problem_tag (problemtagid,eventid,tag,value) VALUES (95,95,'Service','Oracle');
-- Tag based permissions: Read-write permissions to host group
INSERT INTO rights (rightid,groupid,permission,id) VALUES (1,90,3,50004);
INSERT INTO rights (rightid,groupid,permission,id) VALUES (2,91,3,50004);

-- event correlation
INSERT INTO correlation (correlationid, name, description, evaltype, status, formula) VALUES (99000, 'Event correlation for delete', 'Test description delete', 0, 0, '');
INSERT INTO corr_condition (corr_conditionid, correlationid, type) VALUES (99000, 99000, 0);
INSERT INTO corr_condition_tag (corr_conditionid, tag) VALUES (99000, 'delete tag');
INSERT INTO corr_operation (corr_operationid, correlationid, type) VALUES (99000, 99000, 0);

INSERT INTO correlation (correlationid, name, description, evaltype, status, formula) VALUES (99001, 'Event correlation for update', 'Test description update', 0, 0, '');
INSERT INTO corr_condition (corr_conditionid, correlationid, type) VALUES (99001, 99001, 0);
INSERT INTO corr_condition_tag (corr_conditionid, tag) VALUES (99001, 'update tag');
INSERT INTO corr_operation (corr_operationid, correlationid, type) VALUES (99001, 99001, 0);

INSERT INTO correlation (correlationid, name, description, evaltype, status, formula) VALUES (99002, 'Event correlation for cancel', 'Test description cancel', 1, 1, '');
INSERT INTO corr_condition (corr_conditionid, correlationid, type) VALUES (99002, 99002, 0);
INSERT INTO corr_condition_tag (corr_conditionid, tag) VALUES (99002, 'cancel tag');
INSERT INTO corr_operation (corr_operationid, correlationid, type) VALUES (99002, 99002, 0);

INSERT INTO correlation (correlationid, name, description, evaltype, status, formula) VALUES (99003, 'Event correlation for clone', 'Test description clone', 0, 0, '');
INSERT INTO corr_condition (corr_conditionid, correlationid, type) VALUES (99003, 99003, 0);
INSERT INTO corr_condition_tag (corr_conditionid, tag) VALUES (99003, 'clone tag');
INSERT INTO corr_operation (corr_operationid, correlationid, type) VALUES (99003, 99003, 0);

-- host prototypes
INSERT INTO hosts (hostid, host, name, status, description, flags) VALUES (90001, 'Host for host prototype tests', 'Host for host prototype tests', 0, '', 0);
INSERT INTO hosts_groups (hostgroupid, hostid, groupid) VALUES (99000, 90001, 4);
INSERT INTO interface (interfaceid, hostid, main, type, useip, ip, dns, port) values (50024,90001,1,1,1,'127.0.0.1','','10050');
INSERT INTO items (name, key_, hostid, value_type, itemid, interfaceid, flags, delay, params, description, posts, headers) VALUES ('Discovery rule 1', 'key1', 90001, 4, 90001, 50024, 1, '30s', '', '', '', '');
INSERT INTO items (name, key_, hostid, value_type, itemid, interfaceid, flags, delay, params, description, posts, headers) VALUES ('Discovery rule 2', 'key2', 90001, 4, 90002, 50024, 1, '30s', '', '', '', '');
INSERT INTO items (name, key_, hostid, value_type, itemid, interfaceid, flags, delay, params, description, posts, headers) VALUES ('Discovery rule 3', 'key3', 90001, 4, 90003, 50024, 1, '30s', '', '', '', '');
INSERT INTO hosts (hostid, host, name, status, description, flags) VALUES (90002, 'Host prototype {#1}', 'Host prototype {#1}', 0, '', 2);
INSERT INTO hosts (hostid, host, name, status, description, flags) VALUES (90003, 'Host prototype {#2}', 'Host prototype {#2}', 1, '', 2);
INSERT INTO hosts (hostid, host, name, status, description, flags) VALUES (90004, 'Host prototype {#3}', 'Host prototype {#3}', 0, '', 2);
INSERT INTO hosts (hostid, host, name, status, description, flags) VALUES (90005, 'Host prototype {#4}', 'Host prototype {#4}', 0, '', 2);
INSERT INTO hosts (hostid, host, name, status, description, flags) VALUES (90006, 'Host prototype {#5}', 'Host prototype {#5}', 0, '', 2);
INSERT INTO hosts (hostid, host, name, status, description, flags) VALUES (90007, 'Host prototype {#6}', 'Host prototype {#6}', 0, '', 2);
INSERT INTO hosts (hostid, host, name, status, description, flags) VALUES (90008, 'Host prototype {#7}', 'Host prototype {#7}', 0, '', 2);
INSERT INTO hosts (hostid, host, name, status, description, flags) VALUES (90009, 'Host prototype {#8}', 'Host prototype {#8}', 0, '', 2);
INSERT INTO hosts (hostid, host, name, status, description, flags) VALUES (90010, 'Host prototype {#9}', 'Host prototype {#9}', 0, '', 2);
INSERT INTO hosts (hostid, host, name, status, description, flags) VALUES (90011, 'Host prototype {#10}', 'Host prototype {#10}', 0, '', 2);
INSERT INTO hosts (hostid, host, name, status, description, flags) VALUES (90012, 'Host prototype {#33}', 'Host prototype visible name', 0, '', 2);
INSERT INTO host_discovery (hostid, parent_itemid) VALUES (90002, 90001);
INSERT INTO host_discovery (hostid, parent_itemid) VALUES (90003, 90001);
INSERT INTO host_discovery (hostid, parent_itemid) VALUES (90004, 90001);
INSERT INTO host_discovery (hostid, parent_itemid) VALUES (90012, 90001);
INSERT INTO host_discovery (hostid, parent_itemid) VALUES (90005, 90002);
INSERT INTO host_discovery (hostid, parent_itemid) VALUES (90006, 90002);
INSERT INTO host_discovery (hostid, parent_itemid) VALUES (90007, 90002);
INSERT INTO host_discovery (hostid, parent_itemid) VALUES (90008, 90003);
INSERT INTO host_discovery (hostid, parent_itemid) VALUES (90009, 90003);
INSERT INTO host_discovery (hostid, parent_itemid) VALUES (90010, 90003);
INSERT INTO host_discovery (hostid, parent_itemid) VALUES (90011, 90003);
INSERT INTO group_prototype (group_prototypeid, hostid, name, groupid, templateid) VALUES (1000, 90002, '', 5, NULL);
INSERT INTO group_prototype (group_prototypeid, hostid, name, groupid, templateid) VALUES (1001, 90003, '', 5, NULL);
INSERT INTO group_prototype (group_prototypeid, hostid, name, groupid, templateid) VALUES (1019, 90003, '{#FSNAME}', NULL, NULL);
INSERT INTO group_prototype (group_prototypeid, hostid, name, groupid, templateid) VALUES (1020, 90012, '', 5, NULL);
INSERT INTO group_prototype (group_prototypeid, hostid, name, groupid, templateid) VALUES (1002, 90004, '', 5, NULL);
INSERT INTO group_prototype (group_prototypeid, hostid, name, groupid, templateid) VALUES (1003, 90005, '', 5, NULL);
INSERT INTO group_prototype (group_prototypeid, hostid, name, groupid, templateid) VALUES (1004, 90006, '', 5, NULL);
INSERT INTO group_prototype (group_prototypeid, hostid, name, groupid, templateid) VALUES (1005, 90007, '', 5, NULL);
INSERT INTO group_prototype (group_prototypeid, hostid, name, groupid, templateid) VALUES (1006, 90008, '', 5, NULL);
INSERT INTO group_prototype (group_prototypeid, hostid, name, groupid, templateid) VALUES (1007, 90009, '', 5, NULL);
INSERT INTO group_prototype (group_prototypeid, hostid, name, groupid, templateid) VALUES (1008, 90010, '', 5, NULL);
INSERT INTO group_prototype (group_prototypeid, hostid, name, groupid, templateid) VALUES (1009, 90011, '', 5, NULL);

INSERT INTO hosts_templates (hosttemplateid, hostid, templateid) VALUES (50003, 90003, 10001);

INSERT INTO hostmacro (hostmacroid, hostid, macro, value, description) VALUES (99009, 90012, '{$PROTOYPE_MACRO_1}', 'Prototype macro value 1', 'Prototype macro description 1');
INSERT INTO hostmacro (hostmacroid, hostid, macro, value, description) VALUES (99010, 90012, '{$PROTOYPE_MACRO_2}', 'Prototype macro value 2', 'Prototype macro description 2');

-- adding test data to the 'alerts' table for testing Reports-> Notifications
INSERT INTO alerts (alertid, actionid, eventid, userid, clock, mediatypeid, sendto, subject, message, status, retries, error, esc_step, alerttype, parameters) VALUES (8, 12, 1, 1, 1483275171, 1, 'notificatio.report@zabbix.com', 'PROBLEM: problem', 'Event at 2017.01.01 12:52:51', 1, 0, '', 1, 0, '');
INSERT INTO alerts (alertid, actionid, eventid, userid, clock, mediatypeid, sendto, subject, message, status, retries, error, esc_step, alerttype, parameters) VALUES (9, 12, 1, 2, 1486039971, 3, 'notificatio.report@zabbix.com', 'PROBLEM: problem', 'Event at 2017.02.02 12:52:51', 1, 0, '', 1, 0, '');
INSERT INTO alerts (alertid, actionid, eventid, userid, clock, mediatypeid, sendto, subject, message, status, retries, error, esc_step, alerttype, parameters) VALUES (10, 12, 1, 2, 1487030400, 1, 'notificatio.report@zabbix.com', 'PROBLEM: problem', 'Event at 2017.02.14 00:00:00', 1, 0, '', 1, 0, '');
INSERT INTO alerts (alertid, actionid, eventid, userid, clock, mediatypeid, sendto, subject, message, status, retries, error, esc_step, alerttype, parameters) VALUES (11, 12, 1, 3, 1488545571, 3, 'notificatio.report@zabbix.com', 'PROBLEM: problem', 'Event at 2017.03.03 12:52:51', 1, 0, '', 1, 0, '');
INSERT INTO alerts (alertid, actionid, eventid, userid, clock, mediatypeid, sendto, subject, message, status, retries, error, esc_step, alerttype, parameters) VALUES (12, 12, 1, 3, 1488382034, 1, 'notificatio.report@zabbix.com', 'PROBLEM: problem', 'Event at 2017.03.01 15:27:14', 1, 0, '', 1, 0, '');
INSERT INTO alerts (alertid, actionid, eventid, userid, clock, mediatypeid, sendto, subject, message, status, retries, error, esc_step, alerttype, parameters) VALUES (13, 12, 1, 3, 1490701552, 3, 'notificatio.report@zabbix.com', 'PROBLEM: problem', 'Event at 2017.03.28 11:45:52', 1, 0, '', 1, 0, '');
INSERT INTO alerts (alertid, actionid, eventid, userid, clock, mediatypeid, sendto, subject, message, status, retries, error, esc_step, alerttype, parameters) VALUES (14, 12, 1, 4, 1491310371, 1, 'notificatio.report@zabbix.com', 'PROBLEM: problem', 'Event at 2017.04.04 12:52:51', 2, 0, '', 1, 0, '');
INSERT INTO alerts (alertid, actionid, eventid, userid, clock, mediatypeid, sendto, subject, message, status, retries, error, esc_step, alerttype, parameters) VALUES (15, 12, 1, 4, 1493096321, 3, 'notificatio.report@zabbix.com', 'PROBLEM: problem', 'Event at 2017.04.25 04:58:41', 2, 0, '', 1, 0, '');
INSERT INTO alerts (alertid, actionid, eventid, userid, clock, mediatypeid, sendto, subject, message, status, retries, error, esc_step, alerttype, parameters) VALUES (16, 12, 1, 4, 1492456511, 1, 'notificatio.report@zabbix.com', 'PROBLEM: problem', 'Event at 2017.04.17 19:15:11', 2, 0, '', 1, 0, '');
INSERT INTO alerts (alertid, actionid, eventid, userid, clock, mediatypeid, sendto, subject, message, status, retries, error, esc_step, alerttype, parameters) VALUES (17, 12, 1, 4, 1493585245, 3, 'notificatio.report@zabbix.com', 'PROBLEM: problem', 'Event at 2017.04.30 23:47:25', 2, 0, '', 1, 0, '');
INSERT INTO alerts (alertid, actionid, eventid, userid, clock, mediatypeid, sendto, subject, message, status, retries, error, esc_step, alerttype, parameters) VALUES (18, 12, 1, 5, 1493988771, 1, 'notificatio.report@zabbix.com', 'PROBLEM: problem', 'Event at 2017.05.05 12:52:51', 0, 0, '', 1, 0, '');
INSERT INTO alerts (alertid, actionid, eventid, userid, clock, mediatypeid, sendto, subject, message, status, retries, error, esc_step, alerttype, parameters) VALUES (19, 12, 1, 5, 1493693050, 3, 'notificatio.report@zabbix.com', 'PROBLEM: problem', 'Event at 2017.05.02 02:44:10', 0, 0, '', 1, 0, '');
INSERT INTO alerts (alertid, actionid, eventid, userid, clock, mediatypeid, sendto, subject, message, status, retries, error, esc_step, alerttype, parameters) VALUES (20, 12, 1, 5, 1494674768, 1, 'notificatio.report@zabbix.com', 'PROBLEM: problem', 'Event at 2017.05.13 11:26:08', 0, 0, '', 1, 0, '');
INSERT INTO alerts (alertid, actionid, eventid, userid, clock, mediatypeid, sendto, subject, message, status, retries, error, esc_step, alerttype, parameters) VALUES (21, 12, 1, 5, 1495924312, 3, 'notificatio.report@zabbix.com', 'PROBLEM: problem', 'Event at 2017.05.27 22:31:52', 0, 0, '', 1, 0, '');
INSERT INTO alerts (alertid, actionid, eventid, userid, clock, mediatypeid, sendto, subject, message, status, retries, error, esc_step, alerttype, parameters) VALUES (22, 12, 1, 5, 1496256062, 1, 'notificatio.report@zabbix.com', 'PROBLEM: problem', 'Event at 2017.05.31 21:41:02', 0, 0, '', 1, 0, '');
INSERT INTO alerts (alertid, actionid, eventid, userid, clock, mediatypeid, sendto, subject, message, status, retries, error, esc_step, alerttype, parameters) VALUES (23, 12, 1, 6, 1496753571, 3, 'notificatio.report@zabbix.com', 'PROBLEM: problem', 'Event at 2017.06.06 12:52:51', 1, 0, '', 1, 1, '');
INSERT INTO alerts (alertid, actionid, eventid, userid, clock, mediatypeid, sendto, subject, message, status, retries, error, esc_step, alerttype, parameters) VALUES (24, 12, 1, 6, 1496524375, 1, 'notificatio.report@zabbix.com', 'PROBLEM: problem', 'Event at 2017.06.03 21:12:55', 1, 0, '', 1, 1, '');
INSERT INTO alerts (alertid, actionid, eventid, userid, clock, mediatypeid, sendto, subject, message, status, retries, error, esc_step, alerttype, parameters) VALUES (25, 12, 1, 6, 1497731966, 3, 'notificatio.report@zabbix.com', 'PROBLEM: problem', 'Event at 2017.06.17 20:39:26', 1, 0, '', 1, 1, '');
INSERT INTO alerts (alertid, actionid, eventid, userid, clock, mediatypeid, sendto, subject, message, status, retries, error, esc_step, alerttype, parameters) VALUES (26, 12, 1, 6, 1498160557, 1, 'notificatio.report@zabbix.com', 'PROBLEM: problem', 'Event at 2017.06.22 19:42:37', 1, 0, '', 1, 1, '');
INSERT INTO alerts (alertid, actionid, eventid, userid, clock, mediatypeid, sendto, subject, message, status, retries, error, esc_step, alerttype, parameters) VALUES (27, 12, 1, 6, 1498501846, 3, 'notificatio.report@zabbix.com', 'PROBLEM: problem', 'Event at 2017.06.26 18:30:46', 1, 0, '', 1, 1, '');
INSERT INTO alerts (alertid, actionid, eventid, userid, clock, mediatypeid, sendto, subject, message, status, retries, error, esc_step, alerttype, parameters) VALUES (28, 12, 1, 6, 1498759123, 1, 'notificatio.report@zabbix.com', 'PROBLEM: problem', 'Event at 2017.06.29 17:58:43', 1, 0, '', 1, 1, '');
INSERT INTO alerts (alertid, actionid, eventid, userid, clock, mediatypeid, sendto, subject, message, status, retries, error, esc_step, alerttype, parameters) VALUES (29, 12, 1, 7, 1499431971, 3, 'notificatio.report@zabbix.com', 'PROBLEM: problem', 'Event at 2017.07.07 12:52:51', 1, 0, '', 1, 1, '');
INSERT INTO alerts (alertid, actionid, eventid, userid, clock, mediatypeid, sendto, subject, message, status, retries, error, esc_step, alerttype, parameters) VALUES (30, 12, 1, 7, 1498870861, 1, 'notificatio.report@zabbix.com', 'PROBLEM: problem', 'Event at 2017.07.01 01:01:01', 1, 0, '', 1, 1, '');
INSERT INTO alerts (alertid, actionid, eventid, userid, clock, mediatypeid, sendto, subject, message, status, retries, error, esc_step, alerttype, parameters) VALUES (31, 12, 1, 7, 1498960922, 3, 'notificatio.report@zabbix.com', 'PROBLEM: problem', 'Event at 2017.07.02 02:02:02', 1, 0, '', 1, 1, '');
INSERT INTO alerts (alertid, actionid, eventid, userid, clock, mediatypeid, sendto, subject, message, status, retries, error, esc_step, alerttype, parameters) VALUES (32, 12, 1, 7, 1499050983, 1, 'notificatio.report@zabbix.com', 'PROBLEM: problem', 'Event at 2017.07.03 03:03:03', 1, 0, '', 1, 1, '');
INSERT INTO alerts (alertid, actionid, eventid, userid, clock, mediatypeid, sendto, subject, message, status, retries, error, esc_step, alerttype, parameters) VALUES (33, 12, 1, 7, 1499141044, 3, 'notificatio.report@zabbix.com', 'PROBLEM: problem', 'Event at 2017.07.04 04:04:04', 1, 0, '', 1, 1, '');
INSERT INTO alerts (alertid, actionid, eventid, userid, clock, mediatypeid, sendto, subject, message, status, retries, error, esc_step, alerttype, parameters) VALUES (34, 12, 1, 7, 1499231105, 1, 'notificatio.report@zabbix.com', 'PROBLEM: problem', 'Event at 2017.07.05 05:05:05', 1, 0, '', 1, 1, '');
INSERT INTO alerts (alertid, actionid, eventid, userid, clock, mediatypeid, sendto, subject, message, status, retries, error, esc_step, alerttype, parameters) VALUES (35, 12, 1, 7, 1499321166, 3, 'notificatio.report@zabbix.com', 'PROBLEM: problem', 'Event at 2017.07.06 06:06:06', 1, 0, '', 1, 1, '');
INSERT INTO alerts (alertid, actionid, eventid, userid, clock, mediatypeid, sendto, subject, message, status, retries, error, esc_step, alerttype, parameters) VALUES (36, 12, 1, 8, 1502196771, 1, 'notificatio.report@zabbix.com', 'PROBLEM: problem', 'Event at 2017.08.08 12:52:51', 1, 0, '', 1, 1, '');
INSERT INTO alerts (alertid, actionid, eventid, userid, clock, mediatypeid, sendto, subject, message, status, retries, error, esc_step, alerttype, parameters) VALUES (37, 12, 1, 8, 1502269749, 3, 'notificatio.report@zabbix.com', 'PROBLEM: problem', 'Event at 2017.08.09 09:09:09', 1, 0, '', 1, 1, '');
INSERT INTO alerts (alertid, actionid, eventid, userid, clock, mediatypeid, sendto, subject, message, status, retries, error, esc_step, alerttype, parameters) VALUES (38, 12, 1, 8, 1502359810, 1, 'notificatio.report@zabbix.com', 'PROBLEM: problem', 'Event at 2017.08.10 10:10:10', 1, 0, '', 1, 1, '');
INSERT INTO alerts (alertid, actionid, eventid, userid, clock, mediatypeid, sendto, subject, message, status, retries, error, esc_step, alerttype, parameters) VALUES (39, 12, 1, 8, 1502449871, 3, 'notificatio.report@zabbix.com', 'PROBLEM: problem', 'Event at 2017.08.11 11:11:11', 1, 0, '', 1, 1, '');
INSERT INTO alerts (alertid, actionid, eventid, userid, clock, mediatypeid, sendto, subject, message, status, retries, error, esc_step, alerttype, parameters) VALUES (40, 12, 1, 8, 1502539932, 1, 'notificatio.report@zabbix.com', 'PROBLEM: problem', 'Event at 2017.08.12 12:12:12', 1, 0, '', 1, 1, '');
INSERT INTO alerts (alertid, actionid, eventid, userid, clock, mediatypeid, sendto, subject, message, status, retries, error, esc_step, alerttype, parameters) VALUES (41, 12, 1, 8, 1502629993, 3, 'notificatio.report@zabbix.com', 'PROBLEM: problem', 'Event at 2017.08.13 13:13:13', 1, 0, '', 1, 1, '');
INSERT INTO alerts (alertid, actionid, eventid, userid, clock, mediatypeid, sendto, subject, message, status, retries, error, esc_step, alerttype, parameters) VALUES (42, 12, 1, 8, 1502720054, 1, 'notificatio.report@zabbix.com', 'PROBLEM: problem', 'Event at 2017.08.14 14:14:14', 1, 0, '', 1, 1, '');
INSERT INTO alerts (alertid, actionid, eventid, userid, clock, mediatypeid, sendto, subject, message, status, retries, error, esc_step, alerttype, parameters) VALUES (43, 12, 1, 8, 1502810115, 3, 'notificatio.report@zabbix.com', 'PROBLEM: problem', 'Event at 2017.08.15 15:15:15', 1, 0, '', 1, 1, '');
INSERT INTO alerts (alertid, actionid, eventid, userid, clock, mediatypeid, sendto, subject, message, status, retries, error, esc_step, alerttype, parameters) VALUES (44, 12, 1, 1, 1504961571, 1, 'notificatio.report@zabbix.com', 'PROBLEM: problem', 'Event at 2017.09.09 12:52:51', 1, 0, '', 1, 1, '');
INSERT INTO alerts (alertid, actionid, eventid, userid, clock, mediatypeid, sendto, subject, message, status, retries, error, esc_step, alerttype, parameters) VALUES (45, 12, 1, 1, 1505578576, 3, 'notificatio.report@zabbix.com', 'PROBLEM: problem', 'Event at 2017.09.16 16:16:16', 1, 0, '', 1, 1, '');
INSERT INTO alerts (alertid, actionid, eventid, userid, clock, mediatypeid, sendto, subject, message, status, retries, error, esc_step, alerttype, parameters) VALUES (46, 12, 1, 1, 1505668637, 1, 'notificatio.report@zabbix.com', 'PROBLEM: problem', 'Event at 2017.09.17 17:17:17', 1, 0, '', 1, 1, '');
INSERT INTO alerts (alertid, actionid, eventid, userid, clock, mediatypeid, sendto, subject, message, status, retries, error, esc_step, alerttype, parameters) VALUES (47, 12, 1, 1, 1505758698, 3, 'notificatio.report@zabbix.com', 'PROBLEM: problem', 'Event at 2017.09.18 18:18:18', 1, 0, '', 1, 1, '');
INSERT INTO alerts (alertid, actionid, eventid, userid, clock, mediatypeid, sendto, subject, message, status, retries, error, esc_step, alerttype, parameters) VALUES (48, 12, 1, 1, 1505848759, 1, 'notificatio.report@zabbix.com', 'PROBLEM: problem', 'Event at 2017.09.19 19:19:19', 1, 0, '', 1, 1, '');
INSERT INTO alerts (alertid, actionid, eventid, userid, clock, mediatypeid, sendto, subject, message, status, retries, error, esc_step, alerttype, parameters) VALUES (49, 12, 1, 1, 1505938820, 3, 'notificatio.report@zabbix.com', 'PROBLEM: problem', 'Event at 2017.09.20 20:20:20', 1, 0, '', 1, 1, '');
INSERT INTO alerts (alertid, actionid, eventid, userid, clock, mediatypeid, sendto, subject, message, status, retries, error, esc_step, alerttype, parameters) VALUES (50, 12, 1, 1, 1506028881, 1, 'notificatio.report@zabbix.com', 'PROBLEM: problem', 'Event at 2017.09.21 21:21:21', 1, 0, '', 1, 1, '');
INSERT INTO alerts (alertid, actionid, eventid, userid, clock, mediatypeid, sendto, subject, message, status, retries, error, esc_step, alerttype, parameters) VALUES (51, 12, 1, 1, 1506118942, 3, 'notificatio.report@zabbix.com', 'PROBLEM: problem', 'Event at 2017.09.22 22:22:22', 1, 0, '', 1, 1, '');
INSERT INTO alerts (alertid, actionid, eventid, userid, clock, mediatypeid, sendto, subject, message, status, retries, error, esc_step, alerttype, parameters) VALUES (52, 12, 1, 1, 1506209003, 1, 'notificatio.report@zabbix.com', 'PROBLEM: problem', 'Event at 2017.09.23 23:23:23', 1, 0, '', 1, 1, '');
INSERT INTO alerts (alertid, actionid, eventid, userid, clock, mediatypeid, sendto, subject, message, status, retries, error, esc_step, alerttype, parameters) VALUES (53, 12, 1, 2, 1507639971, 3, 'notificatio.report@zabbix.com', 'PROBLEM: problem', 'Event at 2017.10.10 12:52:51', 1, 0, '', 1, 1, '');
INSERT INTO alerts (alertid, actionid, eventid, userid, clock, mediatypeid, sendto, subject, message, status, retries, error, esc_step, alerttype, parameters) VALUES (54, 12, 1, 2, 1508804664, 1, 'notificatio.report@zabbix.com', 'PROBLEM: problem', 'Event at 2017.10.24 00:24:24', 1, 0, '', 1, 1, '');
INSERT INTO alerts (alertid, actionid, eventid, userid, clock, mediatypeid, sendto, subject, message, status, retries, error, esc_step, alerttype, parameters) VALUES (55, 12, 1, 2, 1508894725, 3, 'notificatio.report@zabbix.com', 'PROBLEM: problem', 'Event at 2017.10.25 01:25:25', 1, 0, '', 1, 1, '');
INSERT INTO alerts (alertid, actionid, eventid, userid, clock, mediatypeid, sendto, subject, message, status, retries, error, esc_step, alerttype, parameters) VALUES (56, 12, 1, 2, 1508984786, 1, 'notificatio.report@zabbix.com', 'PROBLEM: problem', 'Event at 2017.10.26 02:26:26', 1, 0, '', 1, 1, '');
INSERT INTO alerts (alertid, actionid, eventid, userid, clock, mediatypeid, sendto, subject, message, status, retries, error, esc_step, alerttype, parameters) VALUES (57, 12, 1, 2, 1509074847, 3, 'notificatio.report@zabbix.com', 'PROBLEM: problem', 'Event at 2017.10.27 03:27:27', 1, 0, '', 1, 1, '');
INSERT INTO alerts (alertid, actionid, eventid, userid, clock, mediatypeid, sendto, subject, message, status, retries, error, esc_step, alerttype, parameters) VALUES (58, 12, 1, 2, 1509164908, 1, 'notificatio.report@zabbix.com', 'PROBLEM: problem', 'Event at 2017.10.28 04:28:28', 1, 0, '', 1, 1, '');
INSERT INTO alerts (alertid, actionid, eventid, userid, clock, mediatypeid, sendto, subject, message, status, retries, error, esc_step, alerttype, parameters) VALUES (59, 12, 1, 2, 1509254969, 3, 'notificatio.report@zabbix.com', 'PROBLEM: problem', 'Event at 2017.10.29 05:29:29', 1, 0, '', 1, 1, '');
INSERT INTO alerts (alertid, actionid, eventid, userid, clock, mediatypeid, sendto, subject, message, status, retries, error, esc_step, alerttype, parameters) VALUES (60, 12, 1, 2, 1509345030, 1, 'notificatio.report@zabbix.com', 'PROBLEM: problem', 'Event at 2017.10.30 06:30:30', 1, 0, '', 1, 1, '');
INSERT INTO alerts (alertid, actionid, eventid, userid, clock, mediatypeid, sendto, subject, message, status, retries, error, esc_step, alerttype, parameters) VALUES (61, 12, 1, 2, 1509435091, 3, 'notificatio.report@zabbix.com', 'PROBLEM: problem', 'Event at 2017.10.31 07:31:31', 1, 0, '', 1, 1, '');
INSERT INTO alerts (alertid, actionid, eventid, userid, clock, mediatypeid, sendto, subject, message, status, retries, error, esc_step, alerttype, parameters) VALUES (62, 12, 1, 2, 1506846752, 1, 'notificatio.report@zabbix.com', 'PROBLEM: problem', 'Event at 2017.10.01 08:32:32', 1, 0, '', 1, 1, '');
INSERT INTO alerts (alertid, actionid, eventid, userid, clock, mediatypeid, sendto, subject, message, status, retries, error, esc_step, alerttype, parameters) VALUES (63, 12, 1, 3, 1510404771, 3, 'notificatio.report@zabbix.com', 'PROBLEM: problem', 'Event at 2017.11.11 12:52:51', 1, 0, '', 1, 1, '');
INSERT INTO alerts (alertid, actionid, eventid, userid, clock, mediatypeid, sendto, subject, message, status, retries, error, esc_step, alerttype, parameters) VALUES (64, 12, 1, 3, 1509615213, 1, 'notificatio.report@zabbix.com', 'PROBLEM: problem', 'Event at 2017.11.02 09:33:33', 1, 0, '', 1, 1, '');
INSERT INTO alerts (alertid, actionid, eventid, userid, clock, mediatypeid, sendto, subject, message, status, retries, error, esc_step, alerttype, parameters) VALUES (65, 12, 1, 3, 1509705274, 3, 'notificatio.report@zabbix.com', 'PROBLEM: problem', 'Event at 2017.11.03 10:34:34', 1, 0, '', 1, 1, '');
INSERT INTO alerts (alertid, actionid, eventid, userid, clock, mediatypeid, sendto, subject, message, status, retries, error, esc_step, alerttype, parameters) VALUES (66, 12, 1, 3, 1509795335, 1, 'notificatio.report@zabbix.com', 'PROBLEM: problem', 'Event at 2017.11.04 11:35:35', 1, 0, '', 1, 1, '');
INSERT INTO alerts (alertid, actionid, eventid, userid, clock, mediatypeid, sendto, subject, message, status, retries, error, esc_step, alerttype, parameters) VALUES (67, 12, 1, 3, 1509885396, 3, 'notificatio.report@zabbix.com', 'PROBLEM: problem', 'Event at 2017.11.05 12:36:36', 1, 0, '', 1, 1, '');
INSERT INTO alerts (alertid, actionid, eventid, userid, clock, mediatypeid, sendto, subject, message, status, retries, error, esc_step, alerttype, parameters) VALUES (68, 12, 1, 3, 1509975457, 1, 'notificatio.report@zabbix.com', 'PROBLEM: problem', 'Event at 2017.11.06 13:37:37', 1, 0, '', 1, 1, '');
INSERT INTO alerts (alertid, actionid, eventid, userid, clock, mediatypeid, sendto, subject, message, status, retries, error, esc_step, alerttype, parameters) VALUES (69, 12, 1, 3, 1510065518, 3, 'notificatio.report@zabbix.com', 'PROBLEM: problem', 'Event at 2017.11.07 14:38:38', 1, 0, '', 1, 1, '');
INSERT INTO alerts (alertid, actionid, eventid, userid, clock, mediatypeid, sendto, subject, message, status, retries, error, esc_step, alerttype, parameters) VALUES (70, 12, 1, 3, 1510155579, 1, 'notificatio.report@zabbix.com', 'PROBLEM: problem', 'Event at 2017.11.08 15:39:39', 1, 0, '', 1, 1, '');
INSERT INTO alerts (alertid, actionid, eventid, userid, clock, mediatypeid, sendto, subject, message, status, retries, error, esc_step, alerttype, parameters) VALUES (71, 12, 1, 3, 1510245640, 3, 'notificatio.report@zabbix.com', 'PROBLEM: problem', 'Event at 2017.11.09 16:40:40', 1, 0, '', 1, 1, '');
INSERT INTO alerts (alertid, actionid, eventid, userid, clock, mediatypeid, sendto, subject, message, status, retries, error, esc_step, alerttype, parameters) VALUES (72, 12, 1, 3, 1510335701, 1, 'notificatio.report@zabbix.com', 'PROBLEM: problem', 'Event at 2017.11.10 17:41:41', 1, 0, '', 1, 1, '');
INSERT INTO alerts (alertid, actionid, eventid, userid, clock, mediatypeid, sendto, subject, message, status, retries, error, esc_step, alerttype, parameters) VALUES (73, 12, 1, 3, 1510425762, 3, 'notificatio.report@zabbix.com', 'PROBLEM: problem', 'Event at 2017.11.11 18:42:42', 1, 0, '', 1, 1, '');
INSERT INTO alerts (alertid, actionid, eventid, userid, clock, mediatypeid, sendto, subject, message, status, retries, error, esc_step, alerttype, parameters) VALUES (74, 12, 1, 4, 1513083171, 1, 'notificatio.report@zabbix.com', 'PROBLEM: problem', 'Event at 2017.12.12 12:52:51', 1, 0, '', 1, 1, '');
INSERT INTO alerts (alertid, actionid, eventid, userid, clock, mediatypeid, sendto, subject, message, status, retries, error, esc_step, alerttype, parameters) VALUES (75, 12, 1, 4, 1513107823, 3, 'notificatio.report@zabbix.com', 'PROBLEM: problem', 'Event at 2017.12.12 19:43:43', 1, 0, '', 1, 1, '');
INSERT INTO alerts (alertid, actionid, eventid, userid, clock, mediatypeid, sendto, subject, message, status, retries, error, esc_step, alerttype, parameters) VALUES (76, 12, 1, 4, 1513197884, 1, 'notificatio.report@zabbix.com', 'PROBLEM: problem', 'Event at 2017.12.13 20:44:44', 1, 0, '', 1, 1, '');
INSERT INTO alerts (alertid, actionid, eventid, userid, clock, mediatypeid, sendto, subject, message, status, retries, error, esc_step, alerttype, parameters) VALUES (77, 12, 1, 4, 1513287945, 3, 'notificatio.report@zabbix.com', 'PROBLEM: problem', 'Event at 2017.12.14 21:45:45', 1, 0, '', 1, 1, '');
INSERT INTO alerts (alertid, actionid, eventid, userid, clock, mediatypeid, sendto, subject, message, status, retries, error, esc_step, alerttype, parameters) VALUES (78, 12, 1, 4, 1513378006, 1, 'notificatio.report@zabbix.com', 'PROBLEM: problem', 'Event at 2017.12.15 22:46:46', 1, 0, '', 1, 1, '');
INSERT INTO alerts (alertid, actionid, eventid, userid, clock, mediatypeid, sendto, subject, message, status, retries, error, esc_step, alerttype, parameters) VALUES (79, 12, 1, 4, 1513468067, 3, 'notificatio.report@zabbix.com', 'PROBLEM: problem', 'Event at 2017.12.16 23:47:47', 1, 0, '', 1, 1, '');
INSERT INTO alerts (alertid, actionid, eventid, userid, clock, mediatypeid, sendto, subject, message, status, retries, error, esc_step, alerttype, parameters) VALUES (80, 12, 1, 4, 1513471728, 1, 'notificatio.report@zabbix.com', 'PROBLEM: problem', 'Event at 2017.12.17 00:48:48', 1, 0, '', 1, 1, '');
INSERT INTO alerts (alertid, actionid, eventid, userid, clock, mediatypeid, sendto, subject, message, status, retries, error, esc_step, alerttype, parameters) VALUES (81, 12, 1, 4, 1513561789, 3, 'notificatio.report@zabbix.com', 'PROBLEM: problem', 'Event at 2017.12.18 01:49:49', 1, 0, '', 1, 1, '');
INSERT INTO alerts (alertid, actionid, eventid, userid, clock, mediatypeid, sendto, subject, message, status, retries, error, esc_step, alerttype, parameters) VALUES (82, 12, 1, 4, 1513651850, 1, 'notificatio.report@zabbix.com', 'PROBLEM: problem', 'Event at 2017.12.19 02:50:50', 1, 0, '', 1, 1, '');
INSERT INTO alerts (alertid, actionid, eventid, userid, clock, mediatypeid, sendto, subject, message, status, retries, error, esc_step, alerttype, parameters) VALUES (83, 12, 1, 4, 1513741911, 3, 'notificatio.report@zabbix.com', 'PROBLEM: problem', 'Event at 2017.12.20 03:51:51', 1, 0, '', 1, 1, '');
INSERT INTO alerts (alertid, actionid, eventid, userid, clock, mediatypeid, sendto, subject, message, status, retries, error, esc_step, alerttype, parameters) VALUES (84, 12, 1, 4, 1513831972, 1, 'notificatio.report@zabbix.com', 'PROBLEM: problem', 'Event at 2017.12.21 04:52:52', 1, 0, '', 1, 1, '');
INSERT INTO alerts (alertid, actionid, eventid, userid, clock, mediatypeid, sendto, subject, message, status, retries, error, esc_step, alerttype, parameters) VALUES (85, 12, 1, 4, 1513922033, 3, 'notificatio.report@zabbix.com', 'PROBLEM: problem', 'Event at 2017.12.22 05:53:53', 1, 0, '', 1, 1, '');
INSERT INTO alerts (alertid, actionid, eventid, userid, clock, mediatypeid, sendto, subject, message, status, retries, error, esc_step, alerttype, parameters) VALUES (86, 12, 1, 5, 1453524894, 1, 'notificatio.report@zabbix.com', 'PROBLEM: problem', 'Event at 2016.01.23 06:54:54', 1, 0, '', 1, 1, '');
INSERT INTO alerts (alertid, actionid, eventid, userid, clock, mediatypeid, sendto, subject, message, status, retries, error, esc_step, alerttype, parameters) VALUES (87, 12, 1, 5, 1453614955, 3, 'notificatio.report@zabbix.com', 'PROBLEM: problem', 'Event at 2016.01.24 07:55:55', 1, 0, '', 1, 1, '');
INSERT INTO alerts (alertid, actionid, eventid, userid, clock, mediatypeid, sendto, subject, message, status, retries, error, esc_step, alerttype, parameters) VALUES (88, 12, 1, 5, 1453705016, 1, 'notificatio.report@zabbix.com', 'PROBLEM: problem', 'Event at 2016.01.25 08:56:56', 1, 0, '', 1, 1, '');
INSERT INTO alerts (alertid, actionid, eventid, userid, clock, mediatypeid, sendto, subject, message, status, retries, error, esc_step, alerttype, parameters) VALUES (89, 12, 1, 5, 1453795077, 3, 'notificatio.report@zabbix.com', 'PROBLEM: problem', 'Event at 2016.01.26 09:57:57', 1, 0, '', 1, 1, '');
INSERT INTO alerts (alertid, actionid, eventid, userid, clock, mediatypeid, sendto, subject, message, status, retries, error, esc_step, alerttype, parameters) VALUES (90, 12, 1, 5, 1453885138, 1, 'notificatio.report@zabbix.com', 'PROBLEM: problem', 'Event at 2016.01.27 10:58:58', 1, 0, '', 1, 1, '');
INSERT INTO alerts (alertid, actionid, eventid, userid, clock, mediatypeid, sendto, subject, message, status, retries, error, esc_step, alerttype, parameters) VALUES (91, 12, 1, 5, 1453975199, 3, 'notificatio.report@zabbix.com', 'PROBLEM: problem', 'Event at 2016.01.28 11:59:59', 1, 0, '', 1, 1, '');
INSERT INTO alerts (alertid, actionid, eventid, userid, clock, mediatypeid, sendto, subject, message, status, retries, error, esc_step, alerttype, parameters) VALUES (92, 12, 1, 5, 1454061600, 1, 'notificatio.report@zabbix.com', 'PROBLEM: problem', 'Event at 2016.01.29 12:00:00', 1, 0, '', 1, 1, '');
INSERT INTO alerts (alertid, actionid, eventid, userid, clock, mediatypeid, sendto, subject, message, status, retries, error, esc_step, alerttype, parameters) VALUES (93, 12, 1, 5, 1454151661, 3, 'notificatio.report@zabbix.com', 'PROBLEM: problem', 'Event at 2016.01.30 13:01:01', 1, 0, '', 1, 1, '');
INSERT INTO alerts (alertid, actionid, eventid, userid, clock, mediatypeid, sendto, subject, message, status, retries, error, esc_step, alerttype, parameters) VALUES (94, 12, 1, 5, 1454241722, 1, 'notificatio.report@zabbix.com', 'PROBLEM: problem', 'Event at 2016.01.31 14:02:02', 1, 0, '', 1, 1, '');
INSERT INTO alerts (alertid, actionid, eventid, userid, clock, mediatypeid, sendto, subject, message, status, retries, error, esc_step, alerttype, parameters) VALUES (95, 12, 1, 5, 1451653383, 3, 'notificatio.report@zabbix.com', 'PROBLEM: problem', 'Event at 2016.01.01 15:03:03', 1, 0, '', 1, 1, '');
INSERT INTO alerts (alertid, actionid, eventid, userid, clock, mediatypeid, sendto, subject, message, status, retries, error, esc_step, alerttype, parameters) VALUES (96, 12, 1, 5, 1451743444, 1, 'notificatio.report@zabbix.com', 'PROBLEM: problem', 'Event at 2016.01.02 16:04:04', 1, 0, '', 1, 1, '');
INSERT INTO alerts (alertid, actionid, eventid, userid, clock, mediatypeid, sendto, subject, message, status, retries, error, esc_step, alerttype, parameters) VALUES (97, 12, 1, 5, 1451833505, 3, 'notificatio.report@zabbix.com', 'PROBLEM: problem', 'Event at 2016.01.03 17:05:05', 1, 0, '', 1, 1, '');
INSERT INTO alerts (alertid, actionid, eventid, userid, clock, mediatypeid, sendto, subject, message, status, retries, error, esc_step, alerttype, parameters) VALUES (98, 12, 1, 5, 1451923566, 3, 'notificatio.report@zabbix.com', 'PROBLEM: problem', 'Event at 2016.01.04 18:06:06', 1, 0, '', 1, 1, '');
INSERT INTO alerts (alertid, actionid, eventid, userid, clock, mediatypeid, sendto, subject, message, status, retries, error, esc_step, alerttype, parameters) VALUES (99, 12, 1, 6, 1467734827, 1, 'notificatio.report@zabbix.com', 'PROBLEM: problem', 'Event at 2016.07.05 19:07:07', 1, 0, '', 1, 1, '');
INSERT INTO alerts (alertid, actionid, eventid, userid, clock, mediatypeid, sendto, subject, message, status, retries, error, esc_step, alerttype, parameters) VALUES (100, 12, 1, 6, 1467824888, 3, 'notificatio.report@zabbix.com', 'PROBLEM: problem', 'Event at 2016.07.06 20:08:08', 1, 0, '', 1, 1, '');
INSERT INTO alerts (alertid, actionid, eventid, userid, clock, mediatypeid, sendto, subject, message, status, retries, error, esc_step, alerttype, parameters) VALUES (101, 12, 1, 6, 1467914949, 1, 'notificatio.report@zabbix.com', 'PROBLEM: problem', 'Event at 2016.07.07 21:09:09', 1, 0, '', 1, 1, '');
INSERT INTO alerts (alertid, actionid, eventid, userid, clock, mediatypeid, sendto, subject, message, status, retries, error, esc_step, alerttype, parameters) VALUES (102, 12, 1, 6, 1468005010, 3, 'notificatio.report@zabbix.com', 'PROBLEM: problem', 'Event at 2016.07.08 22:10:10', 1, 0, '', 1, 1, '');
INSERT INTO alerts (alertid, actionid, eventid, userid, clock, mediatypeid, sendto, subject, message, status, retries, error, esc_step, alerttype, parameters) VALUES (103, 12, 1, 6, 1468095071, 1, 'notificatio.report@zabbix.com', 'PROBLEM: problem', 'Event at 2016.07.09 23:11:11', 1, 0, '', 1, 1, '');
INSERT INTO alerts (alertid, actionid, eventid, userid, clock, mediatypeid, sendto, subject, message, status, retries, error, esc_step, alerttype, parameters) VALUES (104, 12, 1, 6, 1468098732, 3, 'notificatio.report@zabbix.com', 'PROBLEM: problem', 'Event at 2016.07.10 00:12:12', 1, 0, '', 1, 1, '');
INSERT INTO alerts (alertid, actionid, eventid, userid, clock, mediatypeid, sendto, subject, message, status, retries, error, esc_step, alerttype, parameters) VALUES (105, 12, 1, 6, 1468188793, 1, 'notificatio.report@zabbix.com', 'PROBLEM: problem', 'Event at 2016.07.11 01:13:13', 1, 0, '', 1, 1, '');
INSERT INTO alerts (alertid, actionid, eventid, userid, clock, mediatypeid, sendto, subject, message, status, retries, error, esc_step, alerttype, parameters) VALUES (106, 12, 1, 6, 1468278854, 3, 'notificatio.report@zabbix.com', 'PROBLEM: problem', 'Event at 2016.07.12 02:14:14', 1, 0, '', 1, 1, '');
INSERT INTO alerts (alertid, actionid, eventid, userid, clock, mediatypeid, sendto, subject, message, status, retries, error, esc_step, alerttype, parameters) VALUES (107, 12, 1, 6, 1468368915, 1, 'notificatio.report@zabbix.com', 'PROBLEM: problem', 'Event at 2016.07.13 03:15:15', 1, 0, '', 1, 1, '');
INSERT INTO alerts (alertid, actionid, eventid, userid, clock, mediatypeid, sendto, subject, message, status, retries, error, esc_step, alerttype, parameters) VALUES (108, 12, 1, 6, 1468458976, 3, 'notificatio.report@zabbix.com', 'PROBLEM: problem', 'Event at 2016.07.14 04:16:16', 1, 0, '', 1, 1, '');
INSERT INTO alerts (alertid, actionid, eventid, userid, clock, mediatypeid, sendto, subject, message, status, retries, error, esc_step, alerttype, parameters) VALUES (109, 12, 1, 6, 1468549037, 1, 'notificatio.report@zabbix.com', 'PROBLEM: problem', 'Event at 2016.07.15 05:17:17', 1, 0, '', 1, 1, '');
INSERT INTO alerts (alertid, actionid, eventid, userid, clock, mediatypeid, sendto, subject, message, status, retries, error, esc_step, alerttype, parameters) VALUES (110, 12, 1, 6, 1468639098, 3, 'notificatio.report@zabbix.com', 'PROBLEM: problem', 'Event at 2016.07.16 06:18:18', 1, 0, '', 1, 1, '');
INSERT INTO alerts (alertid, actionid, eventid, userid, clock, mediatypeid, sendto, subject, message, status, retries, error, esc_step, alerttype, parameters) VALUES (111, 12, 1, 6, 1468729159, 3, 'notificatio.report@zabbix.com', 'PROBLEM: problem', 'Event at 2016.07.17 07:19:19', 1, 0, '', 1, 1, '');
INSERT INTO alerts (alertid, actionid, eventid, userid, clock, mediatypeid, sendto, subject, message, status, retries, error, esc_step, alerttype, parameters) VALUES (112, 12, 1, 6, 1468819220, 3, 'notificatio.report@zabbix.com', 'PROBLEM: problem', 'Event at 2016.07.18 08:20:20', 1, 0, '', 1, 1, '');
INSERT INTO alerts (alertid, actionid, eventid, userid, clock, mediatypeid, sendto, subject, message, status, retries, error, esc_step, alerttype, parameters) VALUES (113, 12, 1, 7, 1479540081, 1, 'notificatio.report@zabbix.com', 'PROBLEM: problem', 'Event at 2016.11.19 09:21:21', 1, 0, '', 1, 1, '');
INSERT INTO alerts (alertid, actionid, eventid, userid, clock, mediatypeid, sendto, subject, message, status, retries, error, esc_step, alerttype, parameters) VALUES (114, 12, 1, 7, 1479630142, 3, 'notificatio.report@zabbix.com', 'PROBLEM: problem', 'Event at 2016.11.20 10:22:22', 1, 0, '', 1, 1, '');
INSERT INTO alerts (alertid, actionid, eventid, userid, clock, mediatypeid, sendto, subject, message, status, retries, error, esc_step, alerttype, parameters) VALUES (115, 12, 1, 7, 1479720203, 1, 'notificatio.report@zabbix.com', 'PROBLEM: problem', 'Event at 2016.11.21 11:23:23', 1, 0, '', 1, 1, '');
INSERT INTO alerts (alertid, actionid, eventid, userid, clock, mediatypeid, sendto, subject, message, status, retries, error, esc_step, alerttype, parameters) VALUES (116, 12, 1, 7, 1479810264, 3, 'notificatio.report@zabbix.com', 'PROBLEM: problem', 'Event at 2016.11.22 12:24:24', 1, 0, '', 1, 1, '');
INSERT INTO alerts (alertid, actionid, eventid, userid, clock, mediatypeid, sendto, subject, message, status, retries, error, esc_step, alerttype, parameters) VALUES (117, 12, 1, 7, 1479900325, 1, 'notificatio.report@zabbix.com', 'PROBLEM: problem', 'Event at 2016.11.23 13:25:25', 1, 0, '', 1, 1, '');
INSERT INTO alerts (alertid, actionid, eventid, userid, clock, mediatypeid, sendto, subject, message, status, retries, error, esc_step, alerttype, parameters) VALUES (118, 12, 1, 7, 1479990386, 3, 'notificatio.report@zabbix.com', 'PROBLEM: problem', 'Event at 2016.11.24 14:26:26', 1, 0, '', 1, 1, '');
INSERT INTO alerts (alertid, actionid, eventid, userid, clock, mediatypeid, sendto, subject, message, status, retries, error, esc_step, alerttype, parameters) VALUES (119, 12, 1, 7, 1480080447, 1, 'notificatio.report@zabbix.com', 'PROBLEM: problem', 'Event at 2016.11.25 15:27:27', 1, 0, '', 1, 1, '');
INSERT INTO alerts (alertid, actionid, eventid, userid, clock, mediatypeid, sendto, subject, message, status, retries, error, esc_step, alerttype, parameters) VALUES (120, 12, 1, 7, 1480170508, 3, 'notificatio.report@zabbix.com', 'PROBLEM: problem', 'Event at 2016.11.26 16:28:28', 1, 0, '', 1, 1, '');
INSERT INTO alerts (alertid, actionid, eventid, userid, clock, mediatypeid, sendto, subject, message, status, retries, error, esc_step, alerttype, parameters) VALUES (121, 12, 1, 7, 1480260569, 1, 'notificatio.report@zabbix.com', 'PROBLEM: problem', 'Event at 2016.11.27 17:29:29', 1, 0, '', 1, 1, '');
INSERT INTO alerts (alertid, actionid, eventid, userid, clock, mediatypeid, sendto, subject, message, status, retries, error, esc_step, alerttype, parameters) VALUES (122, 12, 1, 7, 1480350630, 3, 'notificatio.report@zabbix.com', 'PROBLEM: problem', 'Event at 2016.11.28 18:30:30', 1, 0, '', 1, 1, '');
INSERT INTO alerts (alertid, actionid, eventid, userid, clock, mediatypeid, sendto, subject, message, status, retries, error, esc_step, alerttype, parameters) VALUES (123, 12, 1, 7, 1480440691, 1, 'notificatio.report@zabbix.com', 'PROBLEM: problem', 'Event at 2016.11.29 19:31:31', 1, 0, '', 1, 1, '');
INSERT INTO alerts (alertid, actionid, eventid, userid, clock, mediatypeid, sendto, subject, message, status, retries, error, esc_step, alerttype, parameters) VALUES (124, 12, 1, 7, 1480530752, 3, 'notificatio.report@zabbix.com', 'PROBLEM: problem', 'Event at 2016.11.30 20:32:32', 1, 0, '', 1, 1, '');
INSERT INTO alerts (alertid, actionid, eventid, userid, clock, mediatypeid, sendto, subject, message, status, retries, error, esc_step, alerttype, parameters) VALUES (125, 12, 1, 7, 1478201613, 3, 'notificatio.report@zabbix.com', 'PROBLEM: problem', 'Event at 2016.11.03 21:33:33', 1, 0, '', 1, 1, '');
INSERT INTO alerts (alertid, actionid, eventid, userid, clock, mediatypeid, sendto, subject, message, status, retries, error, esc_step, alerttype, parameters) VALUES (126, 12, 1, 7, 1478032474, 3, 'notificatio.report@zabbix.com', 'PROBLEM: problem', 'Event at 2016.11.01 22:34:34', 1, 0, '', 1, 1, '');
INSERT INTO alerts (alertid, actionid, eventid, userid, clock, mediatypeid, sendto, subject, message, status, retries, error, esc_step, alerttype, parameters) VALUES (127, 12, 1, 7, 1478122535, 3, 'notificatio.report@zabbix.com', 'PROBLEM: problem', 'Event at 2016.11.02 23:35:35', 1, 0, '', 1, 1, '');

-- testInheritanceHostPrototype
INSERT INTO hstgrp (groupid, name, internal) VALUES (50019, 'Inheritance test', 0);
INSERT INTO hosts (hostid, host, name, flags, templateid, description) VALUES (99000, 'testInheritanceHostPrototype {#TEST}', 'testInheritanceHostPrototype {#TEST}', 2, NULL, '');
INSERT INTO hosts (hostid, host, name, flags, templateid, description) VALUES (99001, 'testInheritanceHostPrototype {#TEST}', 'testInheritanceHostPrototype {#TEST}', 2, 99000, '');
INSERT INTO host_discovery (hostid, parent_hostid, parent_itemid, host, lastcheck, ts_delete) VALUES (99000, NULL, 15011, '', 0, 0);
INSERT INTO host_discovery (hostid, parent_hostid, parent_itemid, host, lastcheck, ts_delete) VALUES (99001, NULL, 15016, '', 0, 0);
INSERT INTO group_prototype (group_prototypeid, hostid, name, groupid, templateid) VALUES (1010, 99000, '', 50019, NULL);
INSERT INTO group_prototype (group_prototypeid, hostid, name, groupid, templateid) VALUES (1011, 99001, '', 50019, 1010);
INSERT INTO hosts (hostid, host, name, status, description) VALUES (99006, 'Inheritance test template with host prototype', 'Inheritance test template with host prototype', 3, '');
INSERT INTO hosts_groups (hostgroupid, hostid, groupid) VALUES (99006, 99006, 50019);
INSERT INTO items (itemid, hostid, type, name, key_, delay, value_type, formula, params, description, posts, headers, flags) VALUES (99083, 99006, 2, 'Discovery rule for host prototype test', 'key_test', '30s', 4, '', '', '', '', '', 1);
INSERT INTO hosts (hostid, host, name, status, description, flags) VALUES (99007, 'Host prototype for update {#TEST}', 'Host prototype for update {#TEST}', 0, '', 2);
INSERT INTO group_prototype (group_prototypeid, hostid, name, groupid, templateid) VALUES (1012, 99007, '', 50019, NULL);
INSERT INTO host_discovery (hostid, parent_hostid, parent_itemid, host, lastcheck, ts_delete) VALUES (99007, NULL, 99083, '', 0, 0);
INSERT INTO hosts (hostid, host, name, status, description, flags) VALUES (99009, 'Host prototype for delete {#TEST}', 'Host prototype for delete {#TEST}', 0, '', 2);
INSERT INTO group_prototype (group_prototypeid, hostid, name, groupid, templateid) VALUES (1013, 99009, '', 50019, NULL);
INSERT INTO host_discovery (hostid, parent_hostid, parent_itemid, host, lastcheck, ts_delete) VALUES (99009, NULL, 99083, '', 0, 0);
INSERT INTO hosts (hostid, host, name, status, description) VALUES (99004, 'Host for inheritance host prototype tests', 'Host for inheritance host prototype tests', 0, '');
INSERT INTO interface (interfaceid, hostid, main, type, useip, ip, dns, port) VALUES (10026,99004,1,1,1,'127.0.0.1','','10050');
INSERT INTO hosts_groups (hostgroupid, hostid, groupid) VALUES (99004, 99004, 50019);
INSERT INTO hosts_templates (hosttemplateid, hostid, templateid) VALUES (15004, 99004, 99006);
INSERT INTO items (itemid, hostid, type, name, key_, delay, value_type, formula, params, description, posts, headers, templateid, flags) VALUES (99084, 99004, 2, 'Discovery rule for host prototype test', 'key_test', '30s', 4, '', '', '', '', '', 99083, 1);
INSERT INTO hosts (hostid, host, name, status, description, templateid, flags) VALUES (99008, 'Host prototype for update {#TEST}', 'Host prototype for update {#TEST}', 0, '', 99007, 2);
INSERT INTO group_prototype (group_prototypeid, hostid, name, groupid, templateid) VALUES (1014, 99008, '', 50019, 1002);
INSERT INTO host_discovery (hostid, parent_hostid, parent_itemid, host, lastcheck, ts_delete) VALUES (99008, NULL, 99084, '', 0, 0);
INSERT INTO hosts (hostid, host, name, status, description, templateid, flags) VALUES (99010, 'Host prototype for delete {#TEST}', 'Host prototype for delete {#TEST}', 0, '', 99009, 2);
INSERT INTO group_prototype (group_prototypeid, hostid, name, groupid, templateid) VALUES (1015, 99010, '', 50019, 1004);
INSERT INTO host_discovery (hostid, parent_hostid, parent_itemid, host, lastcheck, ts_delete) VALUES (99010, NULL, 99084, '', 0, 0);

INSERT INTO hosts (hostid, host, name, status, description, flags) VALUES (99060, 'Host prototype for Clone {#TEST}', 'Host prototype for Clone {#TEST}', 1, '', 2);
INSERT INTO group_prototype (group_prototypeid, hostid, name, groupid, templateid) VALUES (1023, 99060, '', 50019, NULL);
INSERT INTO group_prototype (group_prototypeid, hostid, name, groupid, templateid) VALUES (1024, 99060, '{#GROUP_PROTO}',NULL, NULL);
INSERT INTO host_discovery (hostid, parent_hostid, parent_itemid, host, lastcheck, ts_delete) VALUES (99060, NULL, 99083, '', 0, 0);

INSERT INTO hosts (hostid, host, name, status, description, templateid, flags) VALUES (99055, 'Host prototype for Clone {#TEST}', 'Host prototype for Clone {#TEST}', 1, '', 99060, 2);
INSERT INTO group_prototype (group_prototypeid, hostid, name, groupid, templateid) VALUES (1025, 99055, '', 50019, 1024);
INSERT INTO group_prototype (group_prototypeid, hostid, name, groupid, templateid) VALUES (1026, 99055, '{#GROUP_PROTO}',NULL, 1023);
INSERT INTO host_discovery (hostid, parent_hostid, parent_itemid, host, lastcheck, ts_delete) VALUES (99055, NULL, 99084, '', 0, 0);

-- testFormItemHttpAgent
INSERT INTO hosts (hostid, host, name, status, description) VALUES (50010, 'Host for different item types', 'Host for different items types', 0, '');
INSERT INTO hosts_groups (hostgroupid, hostid, groupid) VALUES (90281, 50010, 4);
INSERT INTO interface (interfaceid, hostid, main, type, useip, ip, dns, port) values (50023,50010,1,1,1,'127.0.0.1','','10050');
INSERT INTO items (itemid, type, hostid, name, description, key_, delay, interfaceid, params, formula, url, posts, query_fields, headers) VALUES (99004, 19, 50010, 'Http agent item form', '{$_} {$NONEXISTING}', 'http-item-form', 30, 50023, '', '', 'zabbix.com', '', '[{"user":"admin"}]','Content-Type: text/plain');
INSERT INTO items (itemid, type, hostid, name, description, key_, delay, interfaceid, params, formula, url, posts, query_fields, headers) VALUES (99005, 19, 50010, 'Http agent item for update', '{$LOCALIP} {$A}', 'http-item-update', 30, 50023, '', '', 'zabbix.com', '', '[{"user":"admin"}]','Content-Type: text/plain');
INSERT INTO items (itemid, type, hostid, name, description, key_, delay, interfaceid, params, formula, url, posts, headers) VALUES (99006, 19, 50010, 'Http agent item for delete', '{$A} and IP number {$LOCALIP}', 'http-item-delete', 30, 50023, '', '', 'zabbix.com', '', '');

-- testInheritanceApplication
INSERT INTO applications (applicationid, hostid, name) VALUES (99001, 15000, 'Inheritance application');
INSERT INTO applications (applicationid, hostid, name) VALUES (99002, 15001, 'Inheritance application');
INSERT INTO application_template (application_templateid, applicationid, templateid) VALUES (900, 99002, 99001);
INSERT INTO applications (applicationid, hostid, name) VALUES (99003, 15000, 'Inheritance application for delete without items');
INSERT INTO applications (applicationid, hostid, name) VALUES (99004, 15001, 'Inheritance application for delete without items');
INSERT INTO application_template (application_templateid, applicationid, templateid) VALUES (901, 99004, 99003);
INSERT INTO applications (applicationid, hostid, name) VALUES (99005, 15000, 'Inheritance application for delete with items');
INSERT INTO applications (applicationid, hostid, name) VALUES (99006, 15001, 'Inheritance application for delete with items');
INSERT INTO application_template (application_templateid, applicationid, templateid) VALUES (902, 99006, 99005);
INSERT INTO items (itemid, hostid, interfaceid, type, value_type, name, key_, delay, history, status, params, description, flags, posts, headers) VALUES (99085, 15001, 1, 0, 2, 'Item for testInheritanceApplication','item-with-inheritance-app', '30s', '90d', 0, '', '', 0, '', '');
INSERT INTO items_applications (itemappid, applicationid, itemid) VALUES (99001, 99006, 99085);
INSERT INTO applications (applicationid, hostid, name) VALUES (99007, 15000, 'Inheritance application for update');
INSERT INTO applications (applicationid, hostid, name) VALUES (99008, 15001, 'Inheritance application for update');
INSERT INTO application_template (application_templateid, applicationid, templateid) VALUES (903, 99008, 99007);
INSERT INTO applications (applicationid, hostid, name) VALUES (99009, 15001, 'Application on host');

-- testPageProblems_TagPriority
INSERT INTO triggers (description,expression,recovery_mode,type,url,priority,comments,manual_close,status,correlation_mode,recovery_expression,correlation_tag,triggerid) VALUES ('First test trigger with tag priority','{100181}>100','0','1','','2','','1','0','0','','','99252');
INSERT INTO functions (functionid,triggerid,itemid,name,parameter) VALUES ('100181','99252','29192','avg','5m');
INSERT INTO trigger_tag (tag,value,triggerid,triggertagid) VALUES ('Delta','d','99252','105');
INSERT INTO trigger_tag (tag,value,triggerid,triggertagid) VALUES ('Beta','b','99252','106');
INSERT INTO trigger_tag (tag,value,triggerid,triggertagid) VALUES ('Alpha','a','99252','107');
INSERT INTO trigger_tag (tag,value,triggerid,triggertagid) VALUES ('Gamma','g','99252','108');
INSERT INTO events (eventid,source,object,objectid,clock,ns,value,name,severity) VALUES (96,0,0,99252,1534495628,128786843,1,'First test trigger with tag priority',2);
INSERT INTO event_tag (eventtagid,eventid,tag,value) VALUES (100,96,'Delta','d');
INSERT INTO event_tag (eventtagid,eventid,tag,value) VALUES (101,96,'Beta','b');
INSERT INTO event_tag (eventtagid,eventid,tag,value) VALUES (102,96,'Alpha','a');
INSERT INTO event_tag (eventtagid,eventid,tag,value) VALUES (103,96,'Gamma','g');
INSERT INTO problem (eventid,source,object,objectid,clock,ns,name,severity) VALUES (96,0,0,99252,1534495628,128786843,'First test trigger with tag priority',2);
INSERT INTO problem_tag (problemtagid,eventid,tag,value) VALUES (100,96,'Delta','d');
INSERT INTO problem_tag (problemtagid,eventid,tag,value) VALUES (101,96,'Beta','b');
INSERT INTO problem_tag (problemtagid,eventid,tag,value) VALUES (102,96,'Alpha','a');
INSERT INTO problem_tag (problemtagid,eventid,tag,value) VALUES (103,96,'Gamma','g');

INSERT INTO triggers (description,expression,recovery_mode,type,url,priority,comments,manual_close,status,correlation_mode,recovery_expression,correlation_tag,triggerid) VALUES ('Second test trigger with tag priority','{100182}>100','0','1','','2','','1','0','0','','','99253');
INSERT INTO functions (functionid,triggerid,itemid,name,parameter) VALUES ('100182','99253','29192','avg','5m');
INSERT INTO trigger_tag (tag,value,triggerid,triggertagid) VALUES ('Zeta','z','99253','109');
INSERT INTO trigger_tag (tag,value,triggerid,triggertagid) VALUES ('Beta','b','99253','110');
INSERT INTO trigger_tag (tag,value,triggerid,triggertagid) VALUES ('Epsilon','e','99253','111');
INSERT INTO trigger_tag (tag,value,triggerid,triggertagid) VALUES ('Eta','e','99253','112');
INSERT INTO events (eventid,source,object,objectid,clock,ns,value,name,severity) VALUES (97,0,0,99253,1534495628,128786843,1,'Second test trigger with tag priority',2);
INSERT INTO event_tag (eventtagid,eventid,tag,value) VALUES (104,97,'Zeta','z');
INSERT INTO event_tag (eventtagid,eventid,tag,value) VALUES (105,97,'Beta','b');
INSERT INTO event_tag (eventtagid,eventid,tag,value) VALUES (106,97,'Epsilon','e');
INSERT INTO event_tag (eventtagid,eventid,tag,value) VALUES (107,97,'Eta','e');
INSERT INTO problem (eventid,source,object,objectid,clock,ns,name,severity) VALUES (97,0,0,99253,1534495628,128786843,'Second test trigger with tag priority',2);
INSERT INTO problem_tag (problemtagid,eventid,tag,value) VALUES (104,97,'Zeta','z');
INSERT INTO problem_tag (problemtagid,eventid,tag,value) VALUES (105,97,'Beta','b');
INSERT INTO problem_tag (problemtagid,eventid,tag,value) VALUES (106,97,'Epsilon','e');
INSERT INTO problem_tag (problemtagid,eventid,tag,value) VALUES (107,97,'Eta','e');

INSERT INTO triggers (description,expression,recovery_mode,type,url,priority,comments,manual_close,status,correlation_mode,recovery_expression,correlation_tag,triggerid) VALUES ('Third test trigger with tag priority','{100183}>100','0','1','','2','','1','0','0','','','99254');
INSERT INTO functions (functionid,triggerid,itemid,name,parameter) VALUES ('100183','99254','29192','avg','5m');
INSERT INTO trigger_tag (tag,value,triggerid,triggertagid) VALUES ('Kappa','k','99254','113');
INSERT INTO trigger_tag (tag,value,triggerid,triggertagid) VALUES ('Iota','i','99254','114');
INSERT INTO trigger_tag (tag,value,triggerid,triggertagid) VALUES ('Alpha','a','99254','115');
INSERT INTO trigger_tag (tag,value,triggerid,triggertagid) VALUES ('Theta','t','99254','116');
INSERT INTO events (eventid,source,object,objectid,clock,ns,value,name,severity) VALUES (98,0,0,99254,1534495628,128786843,1,'Third test trigger with tag priority',2);
INSERT INTO event_tag (eventtagid,eventid,tag,value) VALUES (108,98,'Kappa','k');
INSERT INTO event_tag (eventtagid,eventid,tag,value) VALUES (109,98,'Iota','i');
INSERT INTO event_tag (eventtagid,eventid,tag,value) VALUES (110,98,'Alpha','a');
INSERT INTO event_tag (eventtagid,eventid,tag,value) VALUES (111,98,'Theta','t');
INSERT INTO problem (eventid,source,object,objectid,clock,ns,name,severity) VALUES (98,0,0,99253,1534495628,128786843,'Third test trigger with tag priority',2);
INSERT INTO problem_tag (problemtagid,eventid,tag,value) VALUES (108,98,'Kappa','k');
INSERT INTO problem_tag (problemtagid,eventid,tag,value) VALUES (109,98,'Iota','i');
INSERT INTO problem_tag (problemtagid,eventid,tag,value) VALUES (110,98,'Alpha','a');
INSERT INTO problem_tag (problemtagid,eventid,tag,value) VALUES (111,98,'Theta','t');

INSERT INTO triggers (description,expression,recovery_mode,type,url,priority,comments,manual_close,status,correlation_mode,recovery_expression,correlation_tag,triggerid) VALUES ('Fourth test trigger with tag priority','{100184}>100','0','1','','2','','1','0','0','','','99255');
INSERT INTO functions (functionid,triggerid,itemid,name,parameter) VALUES ('100184','99255','29192','avg','5m');
INSERT INTO trigger_tag (tag,value,triggerid,triggertagid) VALUES ('Eta','e','99255','117');
INSERT INTO trigger_tag (tag,value,triggerid,triggertagid) VALUES ('Gamma','g','99255','118');
INSERT INTO trigger_tag (tag,value,triggerid,triggertagid) VALUES ('Theta','t','99255','119');
INSERT INTO trigger_tag (tag,value,triggerid,triggertagid) VALUES ('Delta','d','99255','120');
INSERT INTO events (eventid,source,object,objectid,clock,ns,value,name,severity) VALUES (99,0,0,99254,1534495628,128786843,1,'Fourth test trigger with tag priority',2);
INSERT INTO event_tag (eventtagid,eventid,tag,value) VALUES (112,99,'Eta','e');
INSERT INTO event_tag (eventtagid,eventid,tag,value) VALUES (113,99,'Gamma','g');
INSERT INTO event_tag (eventtagid,eventid,tag,value) VALUES (114,99,'Theta','t');
INSERT INTO event_tag (eventtagid,eventid,tag,value) VALUES (115,99,'Delta','t');
INSERT INTO problem (eventid,source,object,objectid,clock,ns,name,severity) VALUES (99,0,0,99253,1534495628,128786843,'Fourth test trigger with tag priority',2);
INSERT INTO problem_tag (problemtagid,eventid,tag,value) VALUES (112,99,'Eta','e');
INSERT INTO problem_tag (problemtagid,eventid,tag,value) VALUES (113,99,'Gamma','g');
INSERT INTO problem_tag (problemtagid,eventid,tag,value) VALUES (114,99,'Theta','t');
INSERT INTO problem_tag (problemtagid,eventid,tag,value) VALUES (115,99,'Delta','t');

-- Problem suppression test: host, item, trigger, maintenance, event, problem, tags
INSERT INTO hstgrp (groupid, name, internal) VALUES (50013, 'Host group for suppression', 0);
INSERT INTO hosts (hostid, host, name, status, description) VALUES (99011, 'Host for suppression', 'Host for suppression', 0, '');
INSERT INTO hosts_groups (hostgroupid, hostid, groupid) VALUES (99007, 99011, 50013);
INSERT INTO interface (interfaceid, hostid, main, type, useip, ip, dns, port) values (50025,99011,1,1,1,'127.0.0.1','','10050');
INSERT INTO items (itemid, type, hostid, name, description, key_, delay, interfaceid, params, formula, url, posts, query_fields, headers) VALUES (99087, 2, 99011, 'Trapper_for_suppression', '', 'trapper_sup', 30, NULL, '', '', '', '', '','');
INSERT INTO triggers (triggerid, description, expression, value, priority, state, lastchange, comments) VALUES (100031, 'Trigger_for_suppression', '{100031}>0', 1, 3, 0, '1535012391', '');
INSERT INTO functions (functionid, itemid, triggerid, name, parameter) VALUES (100031, 99087, 100031, 'last', '0');
INSERT INTO trigger_tag (triggertagid, tag, value, triggerid) VALUES (104, 'SupTag','A', 100031);

INSERT INTO maintenances (maintenanceid, name, maintenance_type, description, active_since, active_till,tags_evaltype) VALUES (4,'Maintenance for suppression test',0,'',1534971600,2147378400,2);
INSERT INTO maintenances_hosts (maintenance_hostid, maintenanceid, hostid) VALUES (3,4,99011);
INSERT INTO timeperiods (timeperiodid, timeperiod_type, every, month, dayofweek, day, start_time, period, start_date) VALUES (12,0,1,0,0,1,43200,86399940,1535021880);
INSERT INTO maintenances_windows (maintenance_timeperiodid, maintenanceid, timeperiodid) VALUES (12,4,12);
INSERT INTO maintenance_tag (maintenancetagid, maintenanceid, tag, operator,value) VALUES (3,4,'SupTag',2,'A');

INSERT INTO events (eventid,source,object,objectid,clock,ns,value,name,severity) VALUES (175,0,0,100031,1535012391,445429746,1,'Trigger_for_suppression',3);
INSERT INTO event_tag (eventtagid,eventid,tag,value) VALUES (200,175,'SupTag','A');
INSERT INTO event_suppress (event_suppressid,eventid,maintenanceid,suppress_until) VALUES (1,175,4,1621329420);
INSERT INTO problem (eventid,source,object,objectid,clock,ns,name,severity) VALUES (175,0,0,100031,1535012391,445429746,'Trigger_for_suppression',3);
INSERT INTO problem_tag (problemtagid,eventid,tag,value) VALUES (200,175,'SupTag','A');

-- testPageHostGraph
INSERT INTO hstgrp (groupid,name,internal) VALUES (50005,'Group for host graph check',0);
INSERT INTO hosts (hostid, host, name, status, description) VALUES (99012, 'Host to check graph 1', 'Host to check graph 1', 0, '');
INSERT INTO hosts_groups (hostgroupid, hostid, groupid) VALUES (99008, 99012, 50005);
INSERT INTO interface (interfaceid, hostid, main, type, useip, ip, dns, port) values (50026,99012,1,1,1,'127.0.0.1','','10050');
INSERT INTO items (itemid, type, hostid, name, description, key_, delay, interfaceid, params, formula, url, posts, query_fields, headers) VALUES (99007, 2, 99012, 'Item to check graph', '', 'graph[1]', 0, NULL, '', '', 'zabbix.com', '', '','');
INSERT INTO graphs (graphid, name, width, height, yaxismin, yaxismax, templateid, show_work_period, show_triggers, graphtype, show_legend, show_3d, percent_left, percent_right, ymin_type, ymax_type, ymin_itemid, ymax_itemid, flags) VALUES (700018,'Check graph 1',900,200,0.0,100.0,NULL,1,1,0,1,0,0.0,0.0,0,0,NULL,NULL,0);
INSERT INTO graphs (graphid, name, width, height, yaxismin, yaxismax, templateid, show_work_period, show_triggers, graphtype, show_legend, show_3d, percent_left, percent_right, ymin_type, ymax_type, ymin_itemid, ymax_itemid, flags) VALUES (700019,'Check graph 2',900,200,0.0,100.0,NULL,1,1,0,1,0,0.0,0.0,0,0,NULL,NULL,0);
INSERT INTO graphs_items (gitemid, graphid, itemid, drawtype, sortorder, color, yaxisside, calc_fnc, type) VALUES (700026, 700018, 99007, 0, 0, '1A7C11', 0, 2, 0);
INSERT INTO graphs_items (gitemid, graphid, itemid, drawtype, sortorder, color, yaxisside, calc_fnc, type) VALUES (700027, 700019, 99007, 0, 0, '1A7C11', 0, 2, 0);
INSERT INTO hosts (hostid, host, name, status, description) VALUES (99013, 'Host to delete graphs', 'Host to delete graphs', 0, '');
INSERT INTO hosts_groups (hostgroupid, hostid, groupid) VALUES (99009, 99013, 50005);
INSERT INTO interface (interfaceid, hostid, main, type, useip, ip, dns, port) values (50027,99013,1,1,1,'127.0.0.1','','10050');
INSERT INTO items (itemid, type, hostid, name, description, key_, delay, interfaceid, params, formula, url, posts, query_fields, headers) VALUES (99008, 2, 99013, 'Item to delete graph', '', 'graph[1]', 0, NULL, '', '', 'zabbix.com', '', '','');
INSERT INTO graphs (graphid, name, width, height, yaxismin, yaxismax, templateid, show_work_period, show_triggers, graphtype, show_legend, show_3d, percent_left, percent_right, ymin_type, ymax_type, ymin_itemid, ymax_itemid, flags) VALUES (700020,'Delete graph 1',900,200,0.0,100.0,NULL,1,1,0,1,0,0.0,0.0,0,0,NULL,NULL,0);
INSERT INTO graphs (graphid, name, width, height, yaxismin, yaxismax, templateid, show_work_period, show_triggers, graphtype, show_legend, show_3d, percent_left, percent_right, ymin_type, ymax_type, ymin_itemid, ymax_itemid, flags) VALUES (700021,'Delete graph 2',900,200,0.0,100.0,NULL,1,1,0,1,0,0.0,0.0,0,0,NULL,NULL,0);
INSERT INTO graphs (graphid, name, width, height, yaxismin, yaxismax, templateid, show_work_period, show_triggers, graphtype, show_legend, show_3d, percent_left, percent_right, ymin_type, ymax_type, ymin_itemid, ymax_itemid, flags) VALUES (700022,'Delete graph 3',900,200,0.0,100.0,NULL,1,1,0,1,0,0.0,0.0,0,0,NULL,NULL,0);
INSERT INTO graphs (graphid, name, width, height, yaxismin, yaxismax, templateid, show_work_period, show_triggers, graphtype, show_legend, show_3d, percent_left, percent_right, ymin_type, ymax_type, ymin_itemid, ymax_itemid, flags) VALUES (700023,'Delete graph 4',900,200,0.0,100.0,NULL,1,1,0,1,0,0.0,0.0,0,0,NULL,NULL,0);
INSERT INTO graphs (graphid, name, width, height, yaxismin, yaxismax, templateid, show_work_period, show_triggers, graphtype, show_legend, show_3d, percent_left, percent_right, ymin_type, ymax_type, ymin_itemid, ymax_itemid, flags) VALUES (700024,'Delete graph 5',900,200,0.0,100.0,NULL,1,1,0,1,0,0.0,0.0,0,0,NULL,NULL,0);
INSERT INTO graphs_items (gitemid, graphid, itemid, drawtype, sortorder, color, yaxisside, calc_fnc, type) VALUES (700028, 700020, 99008, 0, 0, '1A7C11', 0, 2, 0);
INSERT INTO graphs_items (gitemid, graphid, itemid, drawtype, sortorder, color, yaxisside, calc_fnc, type) VALUES (700029, 700021, 99008, 0, 0, '1A7C11', 0, 2, 0);
INSERT INTO graphs_items (gitemid, graphid, itemid, drawtype, sortorder, color, yaxisside, calc_fnc, type) VALUES (700030, 700022, 99008, 0, 0, '1A7C11', 0, 2, 0);
INSERT INTO graphs_items (gitemid, graphid, itemid, drawtype, sortorder, color, yaxisside, calc_fnc, type) VALUES (700031, 700023, 99008, 0, 0, '1A7C11', 0, 2, 0);
INSERT INTO graphs_items (gitemid, graphid, itemid, drawtype, sortorder, color, yaxisside, calc_fnc, type) VALUES (700032, 700024, 99008, 0, 0, '1A7C11', 0, 2, 0);
INSERT INTO hosts (hostid, host, name, status, description) VALUES (99014, 'Empty template', 'Empty template', 3, '');
INSERT INTO hosts_groups (hostgroupid, hostid, groupid) VALUES (99010, 99014, 1);
INSERT INTO hstgrp (groupid,name,internal) VALUES (50006,'Empty group',0);
INSERT INTO hosts (hostid, host, name, status, description) VALUES (99015, 'Empty host', 'Empty host', 0, '');
INSERT INTO hosts_groups (hostgroupid, hostid, groupid) VALUES (99011, 99015, 50006);
INSERT INTO interface (interfaceid, hostid, main, type, useip, ip, dns, port) values (50028,99015,1,1,1,'127.0.0.1','','10050');
INSERT INTO hosts (hostid, host, name, status, description) VALUES (99016, 'Template to test graphs', 'Template to test graphs', 3, '');
INSERT INTO hosts_groups (hostgroupid, hostid, groupid) VALUES (99012, 99016, 1);
INSERT INTO items (itemid, type, hostid, name, description, key_, delay, interfaceid, params, formula, url, posts, query_fields, headers) VALUES (99009, 2, 99016, 'Item to check graph', '', 'graph[2]', 0, NULL, '', '', 'zabbix.com', '', '','');
INSERT INTO graphs (graphid, name, width, height, yaxismin, yaxismax, templateid, show_work_period, show_triggers, graphtype, show_legend, show_3d, percent_left, percent_right, ymin_type, ymax_type, ymin_itemid, ymax_itemid, flags) VALUES (700025,'Graph to check copy',900,200,0.0,100.0,NULL,1,1,0,1,0,0.0,0.0,0,0,NULL,NULL,0);
INSERT INTO graphs_items (gitemid, graphid, itemid, drawtype, sortorder, color, yaxisside, calc_fnc, type) VALUES (700033, 700025, 99009, 0, 0, '1A7C11', 0, 2, 0);
INSERT INTO hstgrp (groupid,name,internal) VALUES (50007,'Group to copy graph',0);
INSERT INTO hosts (hostid, host, name, status, description) VALUES (99017, 'Host with item and without graph 1', 'Host with item and without graph 1', 0, '');
INSERT INTO hosts_groups (hostgroupid, hostid, groupid) VALUES (99013, 99017, 50007);
INSERT INTO interface (interfaceid, hostid, main, type, useip, ip, dns, port) values (50029,99017,1,1,1,'127.0.0.1','','10050');
INSERT INTO items (itemid, type, hostid, name, description, key_, delay, interfaceid, params, formula, url, posts, query_fields, headers) VALUES (99010, 2, 99017, 'Item', '', 'graph[1]', 0, NULL, '', '', 'zabbix.com', '', '','');
INSERT INTO hosts (hostid, host, name, status, description) VALUES (99018, 'Host with item and without graph 2', 'Host with item and without graph 2', 0, '');
INSERT INTO hosts_groups (hostgroupid, hostid, groupid) VALUES (99014, 99018, 50007);
INSERT INTO interface (interfaceid, hostid, main, type, useip, ip, dns, port) values (50030,99018,1,1,1,'127.0.0.1','','10050');
INSERT INTO items (itemid, type, hostid, name, description, key_, delay, interfaceid, params, formula, url, posts, query_fields, headers) VALUES (99011, 2, 99018, 'Item', '', 'graph[1]', 0, NULL, '', '', 'zabbix.com', '', '','');
INSERT INTO hstgrp (groupid,name,internal) VALUES (50008,'Group to copy all graph',0);
INSERT INTO hosts (hostid, host, name, status, description) VALUES (99019, 'Host with item to copy all graphs 1', 'Host with item to copy all graphs 1', 0, '');
INSERT INTO hosts_groups (hostgroupid, hostid, groupid) VALUES (99015, 99019, 50008);
INSERT INTO interface (interfaceid, hostid, main, type, useip, ip, dns, port) values (50031,99019,1,1,1,'127.0.0.1','','10050');
INSERT INTO items (itemid, type, hostid, name, description, key_, delay, interfaceid, params, formula, url, posts, query_fields, headers) VALUES (99012, 2, 99019, 'Item', '', 'graph[1]', 0, NULL, '', '', 'zabbix.com', '', '','');
INSERT INTO hosts (hostid, host, name, status, description) VALUES (99020, 'Host with item to copy all graphs 2', 'Host with item to copy all graphs 2', 0, '');
INSERT INTO hosts_groups (hostgroupid, hostid, groupid) VALUES (99016, 99020, 50008);
INSERT INTO interface (interfaceid, hostid, main, type, useip, ip, dns, port) values (50032,99020,1,1,1,'127.0.0.1','','10050');
INSERT INTO items (itemid, type, hostid, name, description, key_, delay, interfaceid, params, formula, url, posts, query_fields, headers) VALUES (99013, 2, 99020, 'Item', '', 'graph[1]', 0, NULL, '', '', 'zabbix.com', '', '','');
INSERT INTO hosts (hostid, host, name, status, description) VALUES (99021, 'Host to check graph 2', 'Host to check graph 2', 0, '');
INSERT INTO hosts_groups (hostgroupid, hostid, groupid) VALUES (99017, 99021, 50005);
INSERT INTO interface (interfaceid, hostid, main, type, useip, ip, dns, port) values (50033,99021,1,1,1,'127.0.0.1','','10050');
INSERT INTO items (itemid, type, hostid, name, description, key_, delay, interfaceid, params, formula, url, posts, query_fields, headers) VALUES (99014, 2, 99021, 'Item to check graph', '', 'graph[1]', 0, NULL, '', '', 'zabbix.com', '', '','');
INSERT INTO hosts (hostid, host, name, status, description) VALUES (99022, 'Template with item graph', 'Template with item graph', 3, '');
INSERT INTO hosts_groups (hostgroupid, hostid, groupid) VALUES (99018, 99022, 1);
INSERT INTO items (itemid, type, hostid, name, description, key_, delay, interfaceid, params, formula, url, posts, query_fields, headers) VALUES (99015, 2, 99022, 'Item', '', 'graph[1]', 0, NULL, '', '', 'zabbix.com', '', '','');
INSERT INTO hosts (hostid, host, name, status, description) VALUES (99023, 'Template with item graph for copy all graph', 'Template with item graph for copy all graph', 3, '');
INSERT INTO hosts_groups (hostgroupid, hostid, groupid) VALUES (99019, 99023, 1);
INSERT INTO items (itemid, type, hostid, name, description, key_, delay, interfaceid, params, formula, url, posts, query_fields, headers) VALUES (99016, 2, 99023, 'Item', '', 'graph[1]', 0, NULL, '', '', 'zabbix.com', '', '','');
INSERT INTO hosts (hostid, host, name, status, description) VALUES (99029, 'Template to copy graph to several templates 1', 'Template to copy graph to several templates 1', 3, '');
INSERT INTO hosts_groups (hostgroupid, hostid, groupid) VALUES (99020, 99029, 1);
INSERT INTO items (itemid, type, hostid, name, description, key_, delay, interfaceid, params, formula, url, posts, query_fields, headers) VALUES (99022, 2, 99029, 'Item', '', 'graph[1]', 0, NULL, '', '', 'zabbix.com', '', '','');
INSERT INTO hosts (hostid, host, name, status, description) VALUES (99030, 'Template to copy graph to several templates 2', 'Template to copy graph to several templates 2', 3, '');
INSERT INTO hosts_groups (hostgroupid, hostid, groupid) VALUES (99021, 99030, 1);
INSERT INTO items (itemid, type, hostid, name, description, key_, delay, interfaceid, params, formula, url, posts, query_fields, headers) VALUES (99023, 2, 99030, 'Item', '', 'graph[1]', 0, NULL, '', '', 'zabbix.com', '', '','');
INSERT INTO hosts (hostid, host, name, status, description) VALUES (99024, 'Host to check graph 3', 'Host to check graph 3', 0, '');
INSERT INTO hosts_groups (hostgroupid, hostid, groupid) VALUES (99022, 99024, 50005);
INSERT INTO interface (interfaceid, hostid, main, type, useip, ip, dns, port) values (50034,99024,1,1,1,'127.0.0.1','','10050');
INSERT INTO items (itemid, type, hostid, name, description, key_, delay, interfaceid, params, formula, url, posts, query_fields, headers) VALUES (99017, 2, 99024, 'Item to check graph', '', 'graph[1]', 0, NULL, '', '', 'zabbix.com', '', '','');
INSERT INTO hosts (hostid, host, name, status, description) VALUES (99025, 'Host to check graph 4', 'Host to check graph 4', 0, '');
INSERT INTO hosts_groups (hostgroupid, hostid, groupid) VALUES (99023, 99025, 50005);
INSERT INTO interface (interfaceid, hostid, main, type, useip, ip, dns, port) values (50035,99025,1,1,1,'127.0.0.1','','10050');
INSERT INTO items (itemid, type, hostid, name, description, key_, delay, interfaceid, params, formula, url, posts, query_fields, headers) VALUES (99018, 2, 99025, 'Item to check graph', '', 'graph[1]', 0, NULL, '', '', 'zabbix.com', '', '','');
INSERT INTO hosts (hostid, host, name, status, description) VALUES (99026, 'Host to check graph 5', 'Host to check graph 5', 0, '');
INSERT INTO hosts_groups (hostgroupid, hostid, groupid) VALUES (99024, 99026, 50005);
INSERT INTO interface (interfaceid, hostid, main, type, useip, ip, dns, port) values (50036,99026,1,1,1,'127.0.0.1','','10050');
INSERT INTO items (itemid, type, hostid, name, description, key_, delay, interfaceid, params, formula, url, posts, query_fields, headers) VALUES (99019, 2, 99026, 'Item to check graph', '', 'graph[1]', 0, NULL, '', '', 'zabbix.com', '', '','');
INSERT INTO hstgrp (groupid,name,internal) VALUES (50009,'Copy graph to several groups 1',0);
INSERT INTO hosts (hostid, host, name, status, description) VALUES (99027, 'Host 1 from first group', 'Host 1 from first group', 0, '');
INSERT INTO hosts_groups (hostgroupid, hostid, groupid) VALUES (99025, 99027, 50009);
INSERT INTO interface (interfaceid, hostid, main, type, useip, ip, dns, port) values (50037,99027,1,1,1,'127.0.0.1','','10050');
INSERT INTO items (itemid, type, hostid, name, description, key_, delay, interfaceid, params, formula, url, posts, query_fields, headers) VALUES (99020, 2, 99027, 'Item to check graph', '{$A}', 'graph[1]', 0, NULL, '', '', 'zabbix.com', '', '','');
INSERT INTO hstgrp (groupid,name,internal) VALUES (50010,'Copy graph to several groups 2',0);
INSERT INTO hosts (hostid, host, name, status, description) VALUES (99028, 'Host 1 from second group', 'Host 1 from second group', 0, '');
INSERT INTO hosts_groups (hostgroupid, hostid, groupid) VALUES (99026, 99028, 50010);
INSERT INTO interface (interfaceid, hostid, main, type, useip, ip, dns, port) values (50038,99028,1,1,1,'127.0.0.1','','10050');
INSERT INTO items (itemid, type, hostid, name, description, key_, delay, interfaceid, params, formula, url, posts, query_fields, headers) VALUES (99021, 2, 99028, 'Item to check graph', '', 'graph[1]', 0, NULL, '', '', 'zabbix.com', '', '','');

-- testPageTriggers tags filtering test
INSERT INTO hosts (hostid, host, name, status, description) VALUES (99050, 'Host for trigger tags filtering', 'Host for trigger tags filtering', 0, '');
INSERT INTO hosts_groups (hostgroupid, hostid, groupid) VALUES (99910, 99050, 4);
INSERT INTO interface (interfaceid, hostid, main, type, useip, ip, dns, port) values (55030,99050,1,1,1,'127.0.0.1','','10050');
INSERT INTO items (itemid, type, hostid, name, description, key_, delay, interfaceid, params, formula, url, posts, query_fields, headers) VALUES (99090, 2, 99050, 'Trapper', '', 'trap', 30, NULL, '', '', '', '', '','');

INSERT INTO triggers (triggerid, description, expression, value, priority, state, lastchange, comments) VALUES (100060, 'First trigger for tag filtering', '{100060}>0', 0, 1, 0, '0', '');
INSERT INTO functions (functionid, itemid, triggerid, name, parameter) VALUES (100060, 99090, 100060, 'last', '');
INSERT INTO trigger_tag (triggertagid, tag, value, triggerid) VALUES (130, 'TagA','A', 100060);
INSERT INTO trigger_tag (triggertagid, tag, value, triggerid) VALUES (131, 'TagB','b', 100060);
INSERT INTO trigger_tag (triggertagid, tag, value, triggerid) VALUES (132, 'TagD','d', 100060);
INSERT INTO trigger_tag (triggertagid, tag, value, triggerid) VALUES (133, 'TagG','g', 100060);

INSERT INTO triggers (triggerid, description, expression, value, priority, state, lastchange, comments) VALUES (100061, 'Second trigger for tag filtering', '{100061}>0', 0, 2, 0, '0', '');
INSERT INTO functions (functionid, itemid, triggerid, name, parameter) VALUES (100061, 99090, 100061, 'last', '');
INSERT INTO trigger_tag (triggertagid, tag, value, triggerid) VALUES (134, 'TagB','b', 100061);
INSERT INTO trigger_tag (triggertagid, tag, value, triggerid) VALUES (135, 'TagE','e', 100061);
INSERT INTO trigger_tag (triggertagid, tag, value, triggerid) VALUES (136, 'TagE1','e', 100061);
INSERT INTO trigger_tag (triggertagid, tag, value, triggerid) VALUES (137, 'TagZ','z', 100061);

INSERT INTO triggers (triggerid, description, expression, value, priority, state, lastchange, comments) VALUES (100062, 'Third trigger for tag filtering', '{100062}>0', 0, 3, 0, '0', '');
INSERT INTO functions (functionid, itemid, triggerid, name, parameter) VALUES (100062, 99090, 100062, 'last', '');
INSERT INTO trigger_tag (triggertagid, tag, value, triggerid) VALUES (138, 'TagA','a', 100062);
INSERT INTO trigger_tag (triggertagid, tag, value, triggerid) VALUES (139, 'TagI','i', 100062);
INSERT INTO trigger_tag (triggertagid, tag, value, triggerid) VALUES (140, 'TagK','k', 100062);
INSERT INTO trigger_tag (triggertagid, tag, value, triggerid) VALUES (141, 'TagT','t', 100062);

INSERT INTO triggers (triggerid, description, expression, value, priority, state, lastchange, comments) VALUES (100063, 'Fourth trigger for tag filtering', '{100063}>0', 0, 4, 0, '0', '');
INSERT INTO functions (functionid, itemid, triggerid, name, parameter) VALUES (100063, 99090, 100063, 'last', '');
INSERT INTO trigger_tag (triggertagid, tag, value, triggerid) VALUES (142, 'TagD','d', 100063);
INSERT INTO trigger_tag (triggertagid, tag, value, triggerid) VALUES (143, 'TagE1','e', 100063);
INSERT INTO trigger_tag (triggertagid, tag, value, triggerid) VALUES (144, 'TagG','g', 100063);
INSERT INTO trigger_tag (triggertagid, tag, value, triggerid) VALUES (145, 'TagT','t', 100063);

INSERT INTO triggers (triggerid, description, expression, value, priority, state, lastchange, comments) VALUES (100064, 'Fifth trigger for tag filtering (no tags)', '{100064}>0', 0, 5, 0, '0', '');
INSERT INTO functions (functionid, itemid, triggerid, name, parameter) VALUES (100064, 99090, 100064, 'last', '');

-- testPageMonitoringOverview
INSERT INTO hstgrp (groupid, name, internal) VALUES (50011, 'Group to check Overview', 0);
INSERT INTO hstgrp (groupid, name, internal) VALUES (50012, 'Another group to check Overview', 0);
INSERT INTO hosts (hostid, host, name, status, description) VALUES (50011, '1_Host_to_check_Monitoring_Overview', '1_Host_to_check_Monitoring_Overview', 0, '');
INSERT INTO hosts (hostid, host, name, status, description) VALUES (50012, '3_Host_to_check_Monitoring_Overview', '3_Host_to_check_Monitoring_Overview', 0, '');
INSERT INTO hosts (hostid, host, name, status, description) VALUES (50013, '4_Host_to_check_Monitoring_Overview', '4_Host_to_check_Monitoring_Overview', 0, '');
INSERT INTO host_inventory (type, type_full, name, alias, os, os_full, os_short, serialno_a, serialno_b, tag, asset_tag, macaddress_a, macaddress_b, hardware, hardware_full, software, software_full, software_app_a, software_app_b, software_app_c, software_app_d, software_app_e, contact, location, location_lat, location_lon, notes, chassis, model, hw_arch, vendor, contract_number, installer_name, deployment_status, url_a, url_b, url_c, host_networks, host_netmask, host_router, oob_ip, oob_netmask, oob_router, date_hw_purchase, date_hw_install, date_hw_expiry, date_hw_decomm, site_address_a, site_address_b, site_address_c, site_city, site_state, site_country, site_zip, site_rack, site_notes, poc_1_name, poc_1_email, poc_1_phone_a, poc_1_phone_b, poc_1_cell, poc_1_screen, poc_1_notes, poc_2_name, poc_2_email, poc_2_phone_a, poc_2_phone_b, poc_2_cell, poc_2_screen, poc_2_notes, hostid) VALUES ('Type', 'Type (Full details)', 'Name', 'Alias', 'OS', 'OS (Full details)', 'OS (Short)', 'Serial number A', 'Serial number B', 'Tag','Asset tag', 'MAC address A', 'MAC address B', 'Hardware', 'Hardware (Full details)', 'Software', 'Software (Full details)', 'Software application A', 'Software application B', 'Software application C', 'Software application D', 'Software application E', 'Contact', 'Location', 'Location latitud', 'Location longitu', 'Notes', 'Chassis', 'Model', 'HW architecture', 'Vendor', 'Contract number', 'Installer name', 'Deployment status', 'URL A', 'URL B', 'URL C', 'Host networks', 'Host subnet mask', 'Host router', 'OOB IP address', 'OOB subnet mask', 'OOB router', 'Date HW purchased', 'Date HW installed', 'Date HW maintenance expires', 'Date hw decommissioned', 'Site address A', 'Site address B', 'Site address C', 'Site city', 'Site state / province', 'Site country', 'Site ZIP / postal', 'Site rack location', 'Site notes', 'Primary POC name', 'Primary POC email', 'Primary POC phone A', 'Primary POC phone B', 'Primary POC cell', 'Primary POC screen name', 'Primary POC notes', 'Secondary POC name', 'Secondary POC email', 'Secondary POC phone A', 'Secondary POC phone B', 'Secondary POC cell', 'Secondary POC screen name', 'Secondary POC notes', 50012);
INSERT INTO hosts_groups (hostgroupid, hostid, groupid) VALUES (90282, 50011, 50011);
INSERT INTO hosts_groups (hostgroupid, hostid, groupid) VALUES (90283, 50012, 50011);
INSERT INTO hosts_groups (hostgroupid, hostid, groupid) VALUES (90284, 50013, 50012);
INSERT INTO interface (interfaceid, hostid, main, type, useip, ip, dns, port) values (50039,50011,1,1,1,'127.0.0.1','','10050');
INSERT INTO interface (interfaceid, hostid, main, type, useip, ip, dns, port) values (50040,50012,1,1,1,'127.0.0.1','','10050');
INSERT INTO interface (interfaceid, hostid, main, type, useip, ip, dns, port) values (50041,50013,1,1,1,'127.0.0.1','','10050');
INSERT INTO applications (applicationid, hostid, name) VALUES (99010, 50011, '1 application');
INSERT INTO applications (applicationid, hostid, name) VALUES (99011, 50011, '2 application');
INSERT INTO applications (applicationid, hostid, name) VALUES (99012, 50012, '3 application');
INSERT INTO applications (applicationid, hostid, name) VALUES (99013, 50013, '4 application');
INSERT INTO items (itemid, hostid, interfaceid, type, value_type, name, key_, delay, history, status, params, description, flags, posts, headers) VALUES (99086, 50011, 50039, 2, 3, '1_item','trap[1]', '30s', '90d', 0, '', '', 0, '', '');
INSERT INTO items_applications (itemappid, applicationid, itemid) VALUES (99002, 99010, 99086);
INSERT INTO items (itemid, hostid, interfaceid, type, value_type, name, key_, delay, history, status, params, description, flags, posts, headers) VALUES (99091, 50011, 50039, 2, 3, '2_item','trap[2]', '30s', '90d', 0, '', '', 0, '', '');
INSERT INTO items_applications (itemappid, applicationid, itemid) VALUES (99003, 99011, 99091);
INSERT INTO items (itemid, hostid, interfaceid, type, value_type, name, key_, delay, history, status, params, description, flags, posts, headers) VALUES (99088, 50012, 50040, 2, 3, '3_item','trap[3]', '30s', '90d', 0, '', '', 0, '', '');
INSERT INTO items_applications (itemappid, applicationid, itemid) VALUES (99004, 99012, 99088);
INSERT INTO items (itemid, hostid, interfaceid, type, value_type, name, key_, delay, history, status, params, description, flags, posts, headers) VALUES (99089, 50013, 50041, 2, 3, '4_item','trap[4]', '30s', '90d', 0, '', '', 0, '', '');
INSERT INTO items_applications (itemappid, applicationid, itemid) VALUES (99005, 99013, 99089);
INSERT INTO triggers (triggerid, description, expression, value, state, lastchange, comments, priority, url) VALUES (100032, '1_trigger_Not_classified', '{100032}>0', 1, 0, '1533555726', 'Macro should be resolved, host IP should be visible here: {HOST.CONN}', 0, 'tr_events.php?triggerid={TRIGGER.ID}&eventid={EVENT.ID}');
INSERT INTO triggers (triggerid, description, expression, value, state, lastchange, comments, priority) VALUES (100033, '1_trigger_Warning', '{100033}>0', 1, 0, '1533555726', 'The following url should be clickable: https://zabbix.com', 2);
INSERT INTO triggers (triggerid, description, expression, value, state, lastchange, comments, priority, url) VALUES (100034, '1_trigger_Average', '{100034}>0', 1, 0, '1533555726', 'https://zabbix.com', 3, 'tr_events.php?triggerid={TRIGGER.ID}&eventid={EVENT.ID}');
INSERT INTO triggers (triggerid, description, expression, value, state, lastchange, comments, priority, url) VALUES (100035, '1_trigger_High', '{100035}>0', 1, 0, '1533555726', 'Non-clickable description', 4, 'tr_events.php?triggerid={TRIGGER.ID}&eventid={EVENT.ID}');
INSERT INTO triggers (triggerid, description, expression, value, state, lastchange, comments, priority) VALUES (100036, '1_trigger_Disaster', '{100036}>0', 1, 0, '1533555726', '', 5);
INSERT INTO triggers (triggerid, description, expression, value, state, lastchange, comments, priority) VALUES (100037, '2_trigger_Information', '{100037}>0', 1, 0, '1533555726', 'http://zabbix.com https://www.zabbix.com/career https://www.zabbix.com/contact', 1);
INSERT INTO triggers (triggerid, description, expression, value, state, lastchange, comments, priority) VALUES (100038, '3_trigger_Average', '{100038}>0', 1, 0, '1533555726', 'Macro - resolved, URL - clickable: {HOST.NAME}, https://zabbix.com', 3);
INSERT INTO triggers (triggerid, description, expression, value, state, lastchange, comments, priority, url) VALUES (100039, '3_trigger_Disaster', '{100039}>0', 0, 0, '1533555726', '', 5, 'triggers.php?form=update&triggerid={TRIGGER.ID}');
INSERT INTO triggers (triggerid, description, expression, value, state, lastchange, comments, priority) VALUES (100040, '4_trigger_Average', '{100040}>0', 1, 0, '1533555726', '', 3);
INSERT INTO functions (functionid, itemid, triggerid, name, parameter) VALUES (100032, 99086, 100032, 'last', '0');
INSERT INTO functions (functionid, itemid, triggerid, name, parameter) VALUES (100033, 99086, 100033, 'last', '0');
INSERT INTO functions (functionid, itemid, triggerid, name, parameter) VALUES (100034, 99086, 100034, 'last', '0');
INSERT INTO functions (functionid, itemid, triggerid, name, parameter) VALUES (100035, 99086, 100035, 'last', '0');
INSERT INTO functions (functionid, itemid, triggerid, name, parameter) VALUES (100036, 99086, 100036, 'last', '0');
INSERT INTO functions (functionid, itemid, triggerid, name, parameter) VALUES (100037, 99091, 100037, 'last', '0');
INSERT INTO functions (functionid, itemid, triggerid, name, parameter) VALUES (100038, 99088, 100038, 'last', '0');
INSERT INTO functions (functionid, itemid, triggerid, name, parameter) VALUES (100039, 99088, 100039, 'last', '0');
INSERT INTO functions (functionid, itemid, triggerid, name, parameter) VALUES (100040, 99089, 100040, 'last', '0');
INSERT INTO history_uint (itemid, clock, value, ns) VALUES (99086, 1533555726, 1, 726692808);
INSERT INTO history_uint (itemid, clock, value, ns) VALUES (99091, 1533555726, 2, 726692808);
INSERT INTO history_uint (itemid, clock, value, ns) VALUES (99088, 1533555726, 3, 726692808);
INSERT INTO history_uint (itemid, clock, value, ns) VALUES (99089, 1533555726, 4, 726692808);
INSERT INTO events (eventid, source, object, objectid, clock, ns, value, name, severity) VALUES (9000, 0, 0, 100032, 1533555726, 726692808, 1, '1_trigger_Not_classified', 0);
INSERT INTO events (eventid, source, object, objectid, clock, ns, value, name, severity) VALUES (9001, 0, 0, 100033, 1533555726, 726692808, 1, '1_trigger_Warning', 2);
INSERT INTO events (eventid, source, object, objectid, clock, ns, value, name, severity) VALUES (9002, 0, 0, 100034, 1533555726, 726692808, 1, '1_trigger_Average', 3);
INSERT INTO events (eventid, source, object, objectid, clock, ns, value, name, severity) VALUES (9003, 0, 0, 100035, 1533555726, 726692808, 1, '1_trigger_High', 4);
INSERT INTO events (eventid, source, object, objectid, clock, ns, value, name, severity) VALUES (9004, 0, 0, 100036, 1533555726, 726692808, 1, '1_trigger_Disaster', 5);
INSERT INTO events (eventid, source, object, objectid, clock, ns, value, name, severity, acknowledged) VALUES (9005, 0, 0, 100037, 1533555726, 726692808, 1, '2_trigger_Information', 1, 1);
INSERT INTO events (eventid, source, object, objectid, clock, ns, value, name, severity, acknowledged) VALUES (9006, 0, 0, 100038, 1533555726, 726692808, 1, '3_trigger_Average', 3, 1);
INSERT INTO events (eventid, source, object, objectid, clock, ns, value, name, severity) VALUES (9007, 0, 0, 100040, 1533555726, 726692808, 1, '4_trigger_Average', 3);
INSERT INTO problem (eventid, source, object, objectid, clock, ns, name, severity) VALUES ( 9000, 0, 0, 100032, 1533555726, 726692808, '1_trigger_Not_classified', 0);
INSERT INTO problem (eventid, source, object, objectid, clock, ns, name, severity) VALUES ( 9001, 0, 0, 100033, 1533555726, 726692808, '1_trigger_Warning', 2);
INSERT INTO problem (eventid, source, object, objectid, clock, ns, name, severity) VALUES ( 9002, 0, 0, 100034, 1533555726, 726692808, '1_trigger_Average', 3);
INSERT INTO problem (eventid, source, object, objectid, clock, ns, name, severity) VALUES ( 9003, 0, 0, 100035, 1533555726, 726692808, '1_trigger_High', 4);
INSERT INTO problem (eventid, source, object, objectid, clock, ns, name, severity) VALUES ( 9004, 0, 0, 100036, 1533555726, 726692808, '1_trigger_Disaster', 5);
INSERT INTO problem (eventid, source, object, objectid, clock, ns, name, severity, acknowledged) VALUES ( 9005, 0, 0, 100037, 1533555726, 726692808, '2_trigger_Information', 1, 1);
INSERT INTO problem (eventid, source, object, objectid, clock, ns, name, severity, acknowledged) VALUES ( 9006, 0, 0, 100038, 1533555726, 726692808, '3_trigger_Average', 3, 1);
INSERT INTO problem (eventid, source, object, objectid, clock, ns, name, severity, acknowledged) VALUES ( 9007, 0, 0, 100040, 1533555726, 726692808, '4_trigger_Average', 3, 1);
INSERT INTO acknowledges (acknowledgeid, userid, eventid, clock, message, action, old_severity, new_severity) VALUES (1, 1, 9005, 1533629135, '1 acknowledged', 2, 0, 0);
INSERT INTO acknowledges (acknowledgeid, userid, eventid, clock, message, action, old_severity, new_severity) VALUES (2, 1, 9006, 1533629135, '2 acknowledged', 2, 0, 0);
INSERT INTO task (taskid, type, status, clock, ttl, proxy_hostid) VALUES (1, 4, 1, 1533631968, 0, NULL);
INSERT INTO task (taskid, type, status, clock, ttl, proxy_hostid) VALUES (2, 4, 1, 1533631968, 0, NULL);
INSERT INTO task_acknowledge (taskid, acknowledgeid) VALUES (1, 1);
INSERT INTO task_acknowledge (taskid, acknowledgeid) VALUES (2, 2);

-- Hosts with proxies for Hosts filtering test
INSERT INTO hosts (hostid, host, status, description) VALUES (99051, 'Proxy_1 for filter', 5, '');
INSERT INTO hosts (hostid, host, status, description) VALUES (99052, 'Proxy_2 for filter', 5, '');
INSERT INTO hosts (hostid, proxy_hostid, host, name, status, description) VALUES (99053, 99051, 'Host_1 with proxy', 'Host_1 with proxy', 0, '');
INSERT INTO hosts (hostid, proxy_hostid, host, name, status, description) VALUES (99054, 99052, 'Host_2 with proxy', 'Host_2 with proxy', 0, '');
INSERT INTO interface (interfaceid, hostid, type, ip, useip, port, main) VALUES (55031, 99053, 1, '127.0.0.1', 1, '10050', 1);
INSERT INTO interface (interfaceid, hostid, type, ip, useip, port, main) VALUES (55032, 99054, 1, '127.0.0.1', 1, '10050', 1);
INSERT INTO hosts_groups (hostgroupid, hostid, groupid) VALUES (99911, 99053, 4);
INSERT INTO hosts_groups (hostgroupid, hostid, groupid) VALUES (99912, 99054, 4);

-- Dashboard for problem hosts widget
INSERT INTO dashboard (dashboardid, name, userid, private) VALUES (100, 'Dashboard for Problem hosts widget', 1, 1);
<<<<<<< HEAD
INSERT INTO widget (widgetid, dashboardid, type, name, x, y, width, height) VALUES (1000, 100, 'problemhosts', '', 0, 0, 8, 8);
INSERT INTO profiles (profileid,userid,idx,value_id,source,type) VALUES (4, 1, 'web.dashbrd.dashboardid', 1, '', 1);
=======
INSERT INTO widget (widgetid, dashboardid, type, name, x, y, width, height) VALUES (100, 100, 'problemhosts', '', 0, 0, 8, 8);
INSERT INTO profiles (profileid,userid,idx,value_id,value_str,source,type) VALUES (4, 1, 'web.dashbrd.dashboardid', 1,'','', 1);
>>>>>>> 5d4bbbeb

-- testPageAvailabilityReport SLA reports
INSERT INTO hosts (hostid, host, name, status, description) VALUES (50014, 'SLA reports host', 'SLA reports host', 0, '');
INSERT INTO interface (interfaceid, hostid, main, type, useip, ip, port) VALUES (50042, 50014, 1, 1, 1, '127.0.0.1', '10051');
INSERT INTO hosts_groups (hostgroupid, hostid, groupid) VALUES (50013, 50014, 4);
INSERT INTO items (itemid, type, hostid, name, key_, params, description, posts, headers) VALUES (40067, 2, 50014, 'Item A', 'A', '', '', '', '');
INSERT INTO items (itemid, type, hostid, name, key_, params, description, posts, headers) VALUES (40068, 2, 50014, 'Item B', 'B', '', '', '', '');
INSERT INTO items (itemid, type, hostid, name, key_, params, description, posts, headers) VALUES (40069, 2, 50014, 'Item C', 'C', '', '', '', '');
INSERT INTO triggers (triggerid, expression, description, comments) VALUES (100001, '{16028}=0', 'A trigger', '');
INSERT INTO triggers (triggerid, expression, description, comments) VALUES (100002, '{16029}=0', 'B trigger', '');
INSERT INTO triggers (triggerid, expression, description, comments) VALUES (100003, '{16030}=0', 'C trigger', '');
INSERT INTO functions (functionid, itemid, triggerid, name, parameter) VALUES (16028, 40067, 100001,'last','0');
INSERT INTO functions (functionid, itemid, triggerid, name, parameter) VALUES (16029, 40068, 100002,'last','0');
INSERT INTO functions (functionid, itemid, triggerid, name, parameter) VALUES (16030, 40069, 100003,'last','0');

-- testPageTriggers triggers filtering
INSERT INTO hosts (hostid, host, name, status, description) VALUES (99061, 'Inheritance template for triggers filtering', 'Inheritance template for triggers filtering', 3, '');
INSERT INTO hosts_groups (hostgroupid, hostid, groupid) VALUES (99913, 99061, 1);
INSERT INTO items (itemid, type, hostid, name, description, key_, interfaceid, params, posts, headers) VALUES (99092, 2, 99061, 'Inheritance item for triggers filtering', '', 'trap', NULL, '', '', '');
INSERT INTO triggers (triggerid, description, expression, priority, state, comments) VALUES (100065, 'Inheritance trigger with tags', '{100065}>0',3, 1, '');
INSERT INTO functions (functionid, itemid, triggerid, name, parameter) VALUES (100065, 99092, 100065, 'last', '');
INSERT INTO trigger_tag (triggertagid, tag, value, triggerid) VALUES (146, 'server','selenium', 100065);
INSERT INTO trigger_tag (triggertagid, tag, value, triggerid) VALUES (147, 'Street','dzelzavas', 100065);

INSERT INTO hosts (hostid, host, name, status, description) VALUES (99062, 'Host for triggers filtering', 'Host for triggers filtering', 0, '');
INSERT INTO hstgrp (groupid, name, internal) VALUES (50014,'Group to check triggers filtering',0);
INSERT INTO hosts_groups (hostgroupid, hostid, groupid) VALUES (99914, 99062, 50014);
INSERT INTO hosts_templates (hosttemplateid, hostid, templateid) VALUES (50004, 99062, 99061);
INSERT INTO interface (interfaceid, hostid, main, type, useip, ip, dns, port) values (55033, 99062, 1, 1, 1, '127.0.0.1', '', '10050');

INSERT INTO items (itemid, type, hostid, name, description, key_, interfaceid, params, posts, templateid, headers) VALUES (99093, 2, 99062, 'Inheritance item for triggers filtering', '', 'trap', NULL, '', '', 99092,'');
INSERT INTO items (itemid, type, hostid, name, description, key_, interfaceid, params, posts, headers) VALUES (99094, 2, 99062, 'Item for triggers filtering', '', 'trap1', NULL, '', '', '');

INSERT INTO triggers (triggerid, description, expression, value, comments, templateid, state, error) VALUES (100066, 'Inheritance trigger with tags', '{100067}=0', 1,'', 100065, 1, 'selenium trigger cannot be evaluated for some reason');
INSERT INTO functions (functionid, triggerid, itemid, name, parameter) VALUES (100067, 100066, 99093, 'last', '');
INSERT INTO trigger_tag (triggertagid, tag, value, triggerid) VALUES (148, 'server','selenium', 100066);
INSERT INTO trigger_tag (triggertagid, tag, value, triggerid) VALUES (149, 'Street','Dzelzavas', 100066);
INSERT INTO events (eventid, source, object, objectid, clock, ns, value, name, severity) VALUES (9008, 0, 0, 100066, 1535012391, 445429746,1, 'Inheritance trigger with tags', 3);
INSERT INTO event_tag (eventtagid, eventid, tag, value) VALUES (116, 9008, 'server', 'selenium');
INSERT INTO event_tag (eventtagid, eventid, tag, value) VALUES (117, 9008, 'Street', 'Dzelzavas');
INSERT INTO problem (eventid, source, object, objectid, clock, ns, name, severity) VALUES (9008, 0, 0, 100066, 1535012391, 445429746, 'Inheritance trigger with tags', 3);
INSERT INTO problem_tag (problemtagid, eventid, tag, value) VALUES (116, 9008, 'server', 'selenium');
INSERT INTO problem_tag (problemtagid, eventid, tag, value) VALUES (117, 9008, 'Street', 'Dzelzavas');
INSERT INTO triggers (triggerid, description, expression, status, value, priority, comments, state) VALUES (100067, 'Trigger disabled with tags', '{100067}>0', 1, 0, 3, '', 0);
INSERT INTO functions (functionid, itemid, triggerid, name, parameter) VALUES (100068, 99094, 100067, 'last', '');
INSERT INTO trigger_tag (triggertagid, tag, value, triggerid) VALUES (150, 'Street','Dzelzavas', 100067);
INSERT INTO trigger_tag (triggertagid, tag, value, triggerid) VALUES (151, 'country','latvia', 100067);
INSERT INTO trigger_depends (triggerdepid, triggerid_down, triggerid_up) VALUES (99000, 100066, 100067);
INSERT INTO triggers (triggerid, description, expression, status, value, priority, comments, state) VALUES (100070, 'Dependent trigger ONE', '{100067}>0', 0, 0, 4, '', 0);
INSERT INTO functions (functionid, itemid, triggerid, name, parameter) VALUES (100071, 99094, 100070, 'last', '');
INSERT INTO trigger_depends (triggerdepid, triggerid_down, triggerid_up) VALUES (99001, 100070, 100067);

INSERT INTO items (itemid, type, hostid, name, description, key_, interfaceid, flags, params, posts, headers) VALUES (99095, 2, 99062, 'Discovery rule for triggers filtering', '', 'lld', NULL, 1,'','','');
INSERT INTO items (itemid, type, hostid, name, description, key_, interfaceid, flags, params, posts, headers) VALUES (99096, 2, 99062, 'Discovered item {#TEST}', '', 'lld[{#TEST}]', NULL, 2, '', '', '');
INSERT INTO item_discovery (itemdiscoveryid, itemid, parent_itemid, lastcheck, ts_delete) VALUES (15085, 99096, 99095, 0, 0);
INSERT INTO items (itemid, type, hostid, name, description, key_, interfaceid, flags, params, posts, headers) VALUES (99097, 2, 99062, 'Discovered item one', '', 'lld[one]', NULL, 4, '', '', '');
INSERT INTO item_discovery (itemdiscoveryid, itemid, parent_itemid, key_) values (15086, 99097, 99096, 'lld[one]');
INSERT INTO triggers (triggerid, description, expression, status, value, priority, comments, state, flags) VALUES (100068, 'Discovered trigger {#TEST}', '{100069}>0', 0, 0, 5, '', 0, 2);
INSERT INTO functions (functionid, itemid, triggerid, name, parameter) VALUES (100069, 99096, 100068, 'last', '');
INSERT INTO triggers (triggerid, description, expression, status, value, priority, comments, state, flags) VALUES (100069, 'Discovered trigger one', '{100070}>0', 0, 0, 5, '', 0, 4);
INSERT INTO functions (functionid, itemid, triggerid, name, parameter) VALUES (100070, 99097, 100069, 'last', '');
INSERT INTO trigger_discovery (triggerid, parent_triggerid) VALUES (100069, 100068);

-- host/template level tags tests
INSERT INTO host_tag (hosttagid, hostid, tag, value) VALUES (311, 40001, 'action', 'simple');
INSERT INTO host_tag (hosttagid, hostid, tag, value) VALUES (312, 40001, 'tag', 'HOST');
INSERT INTO host_tag (hosttagid, hostid, tag, value) VALUES (313, 40001, 'test', 'test_tag');

INSERT INTO hosts (hostid, host, name, status, description) VALUES (99092, 'Host with tags for cloning', 'Host with tags for cloning', 0, '');
INSERT INTO interface (interfaceid, hostid, main, type, useip, ip, port) VALUES (10900, 99092, 1, 1, 1, '127.0.0.1', '10051');
INSERT INTO hosts_groups (hostgroupid, hostid, groupid) VALUES (99944, 99092, 4);
INSERT INTO host_tag (hosttagid, hostid, tag, value) VALUES (307, 99092, 'action', 'clone');
INSERT INTO host_tag (hosttagid, hostid, tag, value) VALUES (310, 99092, 'tag', 'host');

INSERT INTO hosts (hostid, host, name, status, description) VALUES (99109, 'Host with tags for updating', 'Host with tags for updating', 0, '');
INSERT INTO interface (interfaceid, hostid, main, type, useip, ip, port) VALUES (10901, 99109, 1, 1, 1, '127.0.0.1', '10051');
INSERT INTO hosts_groups (hostgroupid, hostid, groupid) VALUES (99961, 99109, 4);
INSERT INTO host_tag (hosttagid, hostid, tag, value) VALUES (308, 99109, 'action', 'update');
INSERT INTO host_tag (hosttagid, hostid, tag, value) VALUES (309, 99109, 'tag', 'host');

INSERT INTO host_tag (hosttagid, hostid, tag, value) VALUES (319, 40000, 'action', 'simple');
INSERT INTO host_tag (hosttagid, hostid, tag, value) VALUES (321, 40000, 'test', 'test_tag');
INSERT INTO host_tag (hosttagid, hostid, tag, value) VALUES (408, 40000, 'tag', 'TEMPLATE');

INSERT INTO hosts (hostid, host, name, status, description) VALUES (99127, 'Template with tags for cloning', 'Template with tags for cloning', 3, '');
INSERT INTO hosts_groups (hostgroupid, hostid, groupid) VALUES (99979, 99127, 4);
INSERT INTO host_tag (hosttagid, hostid, tag, value) VALUES (315, 99127, 'action', 'clone');
INSERT INTO host_tag (hosttagid, hostid, tag, value) VALUES (316, 99127, 'tag', 'template');

INSERT INTO hosts (hostid, host, name, status, description) VALUES (99128, 'Template with tags for updating', 'Template with tags for updating', 3, '');
INSERT INTO hosts_groups (hostgroupid, hostid, groupid) VALUES (99980, 99128, 4);
INSERT INTO host_tag (hosttagid, hostid, tag, value) VALUES (317, 99128, 'action', 'update');
INSERT INTO host_tag (hosttagid, hostid, tag, value) VALUES (318, 99128, 'tag', 'template');

INSERT INTO trigger_tag (triggertagid, triggerid, tag, value) VALUES (452, 14003, 'test', 'test_tag');
INSERT INTO trigger_tag (triggertagid, triggerid, tag, value) VALUES (453, 14003, 'action', 'simple');
INSERT INTO trigger_tag (triggertagid, triggerid, tag, value) VALUES (454, 14003, 'tag', 'TRIGGER');

INSERT INTO triggers (triggerid, expression, description, comments) VALUES (100113, '{100114}=0', 'Trigger with tags for cloning', '');
INSERT INTO functions (functionid, itemid, triggerid, name, parameter) VALUES (100114, 99102, 100113, 'last', '0');
INSERT INTO trigger_tag (triggertagid, triggerid, tag, value) VALUES (186, 100113, 'action', 'clone');
INSERT INTO trigger_tag (triggertagid, triggerid, tag, value) VALUES (187, 100113, 'tag', 'trigger');

INSERT INTO triggers (triggerid, expression, description, comments) VALUES (100112, '{100113}=0', 'Trigger with tags for updating', '');
INSERT INTO functions (functionid, itemid, triggerid, name, parameter) VALUES (100113, 99102, 100112, 'last', '0');
INSERT INTO trigger_tag (triggertagid, triggerid, tag, value) VALUES (184, 100112, 'action', 'update');
INSERT INTO trigger_tag (triggertagid, triggerid, tag, value) VALUES (185, 100112, 'tag', 'trigger');

-- testFormAdministrationMediaTypes
INSERT INTO media_type (mediatypeid, type, name, exec_path, status, script, description) VALUES (100, 1, 'Test script', 'Selenium test script', 1, '', '');

-- testFormUser
INSERT INTO usrgrp (usrgrpid, name, gui_access, users_status,debug_mode) VALUES (16,'LDAP user group',2,0,0);
INSERT INTO sysmaps (sysmapid, name, width, height, backgroundid, label_type, label_location, highlight, expandproblem, markelements, show_unack, userid, private) VALUES (10, 'Public map with image', 800, 600, NULL, 0, 0, 1, 1, 1, 2, 1, 0);
INSERT INTO sysmaps_elements (selementid, sysmapid, elementid, elementtype, iconid_off, iconid_on, label, label_location, x, y, iconid_disabled, iconid_maintenance) VALUES (10,10,0,4,7,NULL,'Test phone icon',0,151,101,NULL,NULL);
INSERT INTO users (userid, alias, passwd, autologin, autologout, lang, refresh, type, theme, attempt_failed, attempt_clock, rows_per_page) VALUES (91, 'http-auth-admin', '$2y$10$HuvU0X0vGitK8YhwyxILbOVU6oxYNF.BqsOhaieVBvDiGlxgxriay', 0, 0, 'en_GB', 30, 2, 'default', 0, 0, 50);
INSERT INTO users_groups (id, usrgrpid, userid) VALUES (92, 7, 91);

-- testHostAvailabilityWidget
INSERT INTO dashboard (dashboardid, name, userid, private) VALUES (101, 'Dashboard for Host availability widget', 1, 1);
INSERT INTO widget (widgetid, dashboardid, type, name, x, y, width, height) VALUES (1001, 101, 'hostavail', 'Reference HA widget', 0, 0, 6, 3);
INSERT INTO widget (widgetid, dashboardid, type, name, x, y, width, height) VALUES (1002, 101, 'hostavail', 'Reference HA widget to delete', 0, 3, 6, 3);
INSERT INTO widget_field (widget_fieldid, widgetid, type, name, value_int, value_groupid) VALUES (8900, 1002, 2, 'groupids', 0, 4);
INSERT INTO widget_field (widget_fieldid, widgetid, type, name, value_int) VALUES (8901, 1002, 0, 'layout', 1);
INSERT INTO hstgrp (groupid,name,internal) VALUES (50015,'Group for Host availability widget',0);
INSERT INTO hstgrp (groupid,name,internal) VALUES (50016,'Group in maintenance for Host availability widget',0);

INSERT INTO maintenances (maintenanceid, name, maintenance_type, description, active_since, active_till,tags_evaltype) VALUES (5,'Maintenance for Host availability widget',0,'Maintenance for checking Show hosts in maintenance option in Host availability widget',1534971600,2147378400,0);
INSERT INTO timeperiods (timeperiodid, timeperiod_type, every, month, dayofweek, day, start_time, period, start_date) VALUES (14,0,1,0,0,1,43200,612406800,1534971600);
INSERT INTO maintenances_windows (maintenance_timeperiodid, maintenanceid, timeperiodid) VALUES (14,5,14);
INSERT INTO maintenances_groups (maintenance_groupid, maintenanceid, groupid) VALUES (4,5,50016);

INSERT INTO hosts (hostid, host, name, status, available, ipmi_available, snmp_available, jmx_available, description) VALUES (99130, 'Not available host', 'Not available host', 0, 2, 2, 2, 2, 'Not available host for Host availability widget');
INSERT INTO hosts_groups (hostgroupid, hostid, groupid) VALUES (99050, 99130, 50015);
INSERT INTO interface (interfaceid, hostid, type, ip, dns, useip, port, main) VALUES (55040, 99130, 1, '127.0.0.1', 'zabbixzabbixzabbix.com', '0', '10050', '1');
INSERT INTO interface (interfaceid, hostid, type, ip, dns, useip, port, main) VALUES (55041, 99130, 2, '127.0.0.1', 'zabbixzabbixzabbix.com', '0', '10050', '1');
INSERT INTO interface_snmp (interfaceid, version, bulk, community) values (55041, 2, 1, '{$SNMP_COMMUNITY}');
INSERT INTO interface (interfaceid, hostid, type, ip, dns, useip, port, main) VALUES (55042, 99130, 3, '127.0.0.1', 'zabbixzabbixzabbix.com', '0', '10050', '1');
INSERT INTO interface (interfaceid, hostid, type, ip, dns, useip, port, main) VALUES (55043, 99130, 4, '127.0.0.1', 'zabbixzabbixzabbix.com', '0', '10050', '1');

INSERT INTO hosts (hostid, host, name, status, available, ipmi_available, snmp_available, jmx_available, description, maintenanceid, maintenance_status, maintenance_type, maintenance_from) VALUES (99131, 'Not available host in maintenance', 'Not available host in maintenance', 0, 2, 2, 2, 2, 'Not available host in maintenance for Host availability widget', 5, 1, 0, 1534971600);
INSERT INTO hosts_groups (hostgroupid, hostid, groupid) VALUES (99051, 99131, 50016);
INSERT INTO interface (interfaceid, hostid, type, ip, dns, useip, port, main) VALUES (55044, 99131, 1, '127.0.0.1', 'zabbixzabbixzabbix.com', '0', '10050', '1');
INSERT INTO interface (interfaceid, hostid, type, ip, dns, useip, port, main) VALUES (55045, 99131, 2, '127.0.0.1', 'zabbixzabbixzabbix.com', '0', '10050', '1');
INSERT INTO interface_snmp (interfaceid, version, bulk, community) values (55045, 2, 1, '{$SNMP_COMMUNITY}');
INSERT INTO interface (interfaceid, hostid, type, ip, dns, useip, port, main) VALUES (55046, 99131, 3, '127.0.0.1', 'zabbixzabbixzabbix.com', '0', '10050', '1');
INSERT INTO interface (interfaceid, hostid, type, ip, dns, useip, port, main) VALUES (55047, 99131, 4, '127.0.0.1', 'zabbixzabbixzabbix.com', '0', '10050', '1');

INSERT INTO hosts (hostid, host, name, status, available, description) VALUES (99132, 'Unknown host', 'Unknown host', 0, 0,'Unknown host for Host availability widget');
INSERT INTO hosts_groups (hostgroupid, hostid, groupid) VALUES (99052, 99132, 50015);
INSERT INTO interface (interfaceid, hostid, type, ip, dns, useip, port, main) VALUES (55048, 99132, 1, '127.0.0.1', 'zabbixzabbixzabbix.com', '0', '10050', '1');

INSERT INTO hosts (hostid, host, name, status, available, description, maintenanceid, maintenance_status, maintenance_type, maintenance_from) VALUES (99133, 'Unknown host in maintenance', 'Unknown host in maintenance', 0, 0,'Unknown host for Host availability widget in maintenance', 5, 1, 0, 1534971600);
INSERT INTO hosts_groups (hostgroupid, hostid, groupid) VALUES (99053, 99133, 50016);
INSERT INTO interface (interfaceid, hostid, type, ip, dns, useip, port, main) VALUES (55049, 99133, 1, '127.0.0.1', 'zabbixzabbixzabbix.com', '0', '10050', '1');

INSERT INTO hosts (hostid, host, name, status, available, ipmi_available, snmp_available, jmx_available, description) VALUES (99134, 'Available host', 'Available host', 0, 1, 1, 1, 1, 'Available host for Host availability widget');
INSERT INTO hosts_groups (hostgroupid, hostid, groupid) VALUES (99054, 99134, 50015);
INSERT INTO interface (interfaceid, hostid, type, ip, dns, useip, port, main) VALUES (55050, 99134, 1, '127.0.0.1', '', '1', '10050', '1');
INSERT INTO interface (interfaceid, hostid, type, ip, dns, useip, port, main) VALUES (55051, 99134, 2, '127.0.0.1', 'zabbixzabbixzabbix.com', '0', '10050', '1');
INSERT INTO interface_snmp (interfaceid, version, bulk, community) values (55051, 2, 1, '{$SNMP_COMMUNITY}');
INSERT INTO interface (interfaceid, hostid, type, ip, dns, useip, port, main) VALUES (55052, 99134, 3, '127.0.0.1', 'zabbixzabbixzabbix.com', '0', '10050', '1');
INSERT INTO interface (interfaceid, hostid, type, ip, dns, useip, port, main) VALUES (55053, 99134, 4, '127.0.0.1', 'zabbixzabbixzabbix.com', '0', '10050', '1');

INSERT INTO hosts (hostid, host, name, status, available, ipmi_available, snmp_available, jmx_available, description, maintenanceid, maintenance_status, maintenance_type, maintenance_from) VALUES (99135, 'Available host in maintenance', 'Available host in maintenance', 0, 1, 1, 1, 1, 'Available host in maintenance for Host availability widget', 5, 1, 0, 1534971600);
INSERT INTO hosts_groups (hostgroupid, hostid, groupid) VALUES (99055, 99135, 50016);
INSERT INTO interface (interfaceid, hostid, type, ip, dns, useip, port, main) VALUES (55054, 99135, 1, '127.0.0.1', '', '1', '10050', '1');
INSERT INTO interface (interfaceid, hostid, type, ip, dns, useip, port, main) VALUES (55055, 99135, 2, '127.0.0.1', '', '1', '10050', '1');
INSERT INTO interface_snmp (interfaceid, version, bulk, community) values (55055, 2, 1, '{$SNMP_COMMUNITY}');
INSERT INTO interface (interfaceid, hostid, type, ip, dns, useip, port, main) VALUES (55056, 99135, 3, '127.0.0.1', '', '1', '10050', '1');
INSERT INTO interface (interfaceid, hostid, type, ip, dns, useip, port, main) VALUES (55057, 99135, 4, '127.0.0.1', '', '1', '10050', '1');

-- testHostMacros
INSERT INTO hostmacro (hostmacroid, hostid, macro, value, description) VALUES (90100, 20006, '{$MACRO1}', '', '');
INSERT INTO hostmacro (hostmacroid, hostid, macro, value, description) VALUES (90101, 20006, '{$MACRO2}', '', '');

INSERT INTO hosts (hostid, host, name, status, description) VALUES (30010, 'Host for macros remove', 'Host for macros remove', 0, '');
INSERT INTO hosts_groups (hostgroupid, hostid, groupid) VALUES (90900, 30010, 4);
INSERT INTO interface (type, ip, dns, useip, port, main, hostid, interfaceid) VALUES (1, '127.0.0.1', '', '1', '10050', '1', 30010, 20030);
INSERT INTO hostmacro (hostmacroid, hostid, macro, value, description) VALUES (90102, 30010, '{$MACRO_FOR_REMOVE1}', '', '');
INSERT INTO hostmacro (hostmacroid, hostid, macro, value, description) VALUES (90103, 30010, '{$MACRO_FOR_REMOVE2}', '', '');

INSERT INTO hostmacro (hostmacroid, hostid, macro, value, description) VALUES (90104, 40000, '{$TEMPLATE_MACRO1}', '', '');
INSERT INTO hostmacro (hostmacroid, hostid, macro, value, description) VALUES (90105, 40000, '{$TEMPLATE_MACRO2}', '', '');

INSERT INTO hostmacro (hostmacroid, hostid, macro, value, description) VALUES (90106, 99016, '{$TEMPLATE_MACRO_FOR_REMOVE1}', '', '');
INSERT INTO hostmacro (hostmacroid, hostid, macro, value, description) VALUES (90107, 99016, '{$TEMPLATE_MACRO_FOR_REMOVE2}', '', '');

-- testPageTriggerUrl
INSERT INTO dashboard (dashboardid, name, userid, private) VALUES (102, 'Dashboard for Trigger overview widget', 1, 1);
INSERT INTO widget (widgetid, dashboardid, type, name, x, y, width, height) VALUES (1003, 102, 'trigover', 'Group to check Overview', 0, 0, 12, 7);
INSERT INTO widget_field (widget_fieldid, widgetid, type, name, value_int) VALUES (8902, 1003, 0, 'style', 1);
INSERT INTO widget_field (widget_fieldid, widgetid, type, name, value_int, value_groupid) VALUES (8903, 1003, 2, 'groupids', 0, 50011);
INSERT INTO screens (screenid, name, hsize, vsize, userid, private) VALUES (200021, 'Screen to check trigger url', 1, 3, 1, 0);
INSERT INTO screens_items (screenitemid, screenid, resourcetype, resourceid, width, height, x, y, colspan, rowspan, elements, valign, halign, style, url, dynamic, sort_triggers) VALUES (200021, 200021, 9, 50011, 500, 100, 0, 0, 1, 1, 0, 0, 0, 1, '', 0, 0);
INSERT INTO screens_items (screenitemid, screenid, resourcetype, resourceid, width, height, x, y, colspan, rowspan, elements, valign, halign, style, url, dynamic, sort_triggers) VALUES (200022, 200021, 16, 50011, 500, 100, 0, 1, 1, 1, 25, 0, 0, 0, '', 0, 0);
INSERT INTO screens_items (screenitemid, screenid, resourcetype, resourceid, width, height, x, y, colspan, rowspan, elements, valign, halign, style, url, dynamic, sort_triggers) VALUES (200023, 200021, 14, 50011, 500, 100, 0, 2, 1, 1, 25, 0, 0, 0, '', 0, 0);

-- Dashboard for sharing testing
INSERT INTO dashboard (dashboardid, name, userid, private) VALUES (121, 'Testing share dashboard', 9, 0);
INSERT INTO dashboard (dashboardid, name, userid, private) VALUES (122, 'Dashboard for Admin share testing', 1, 1);
INSERT INTO dashboard_user (dashboard_userid, dashboardid, userid, permission) VALUES (1, 122, 9, 2);

-- Dashboard for graph widget
INSERT INTO dashboard (dashboardid, name, userid, private) VALUES (103, 'Dashboard for graph widgets', 1, 1);
INSERT INTO widget (widgetid, dashboardid, type, name, x, y, width, height) VALUES (1004, 103, 'svggraph', 'Test cases for update', 0, 0, 6, 5);
INSERT INTO widget (widgetid, dashboardid, type, name, x, y, width, height) VALUES (1005, 103, 'svggraph', 'Test cases for simple update and deletion', 6, 0, 6, 5);
-- widget "Test cases for simple update and deletion"
INSERT INTO widget_field (widget_fieldid, widgetid, type, name, value_int, value_str) VALUES (90006, 1005, 0, 'righty', 0, '');
INSERT INTO widget_field (widget_fieldid, widgetid, type, name, value_int, value_str) VALUES (90008, 1005, 1, 'ds.hosts.0.0', 0, 'Host*');
INSERT INTO widget_field (widget_fieldid, widgetid, type, name, value_int, value_str) VALUES (90009, 1005, 1, 'ds.items.0.0', 0, 'Available memory');
-- widget "Test cases for update"
INSERT INTO widget_field (widget_fieldid, widgetid, type, name, value_int, value_str) VALUES (90011, 1004, 0, 'ds.axisy.0', 1, '');
INSERT INTO widget_field (widget_fieldid, widgetid, type, name, value_int, value_str) VALUES (90012, 1004, 0, 'ds.pointsize.0', 4, '');
INSERT INTO widget_field (widget_fieldid, widgetid, type, name, value_int, value_str) VALUES (90013, 1004, 0, 'ds.transparency.0', 6, '');
INSERT INTO widget_field (widget_fieldid, widgetid, type, name, value_int, value_str) VALUES (90014, 1004, 0, 'ds.type.0', 1, '');
INSERT INTO widget_field (widget_fieldid, widgetid, type, name, value_int, value_str) VALUES (90015, 1004, 0, 'graph_time', 1, '');
INSERT INTO widget_field (widget_fieldid, widgetid, type, name, value_int, value_str) VALUES (90016, 1004, 0, 'lefty', 0, '');
INSERT INTO widget_field (widget_fieldid, widgetid, type, name, value_int, value_str) VALUES (90017, 1004, 0, 'legend_lines', 2, '');
INSERT INTO widget_field (widget_fieldid, widgetid, type, name, value_int, value_str) VALUES (90018, 1004, 0, 'or.pointsize.0', 1, '');
INSERT INTO widget_field (widget_fieldid, widgetid, type, name, value_int, value_str) VALUES (90019, 1004, 0, 'righty_units', 1, '');
INSERT INTO widget_field (widget_fieldid, widgetid, type, name, value_int, value_str) VALUES (90020, 1004, 0, 'severities', 0, '');
INSERT INTO widget_field (widget_fieldid, widgetid, type, name, value_int, value_str) VALUES (90021, 1004, 0, 'show_problems', 1, '');
INSERT INTO widget_field (widget_fieldid, widgetid, type, name, value_int, value_str) VALUES (90022, 1004, 0, 'source', 2, '');
INSERT INTO widget_field (widget_fieldid, widgetid, type, name, value_int, value_str) VALUES (90024, 1004, 1, 'ds.hosts.0.0', 0, 'update host');
INSERT INTO widget_field (widget_fieldid, widgetid, type, name, value_int, value_str) VALUES (90025, 1004, 1, 'ds.items.0.0', 0, 'update item');
INSERT INTO widget_field (widget_fieldid, widgetid, type, name, value_int, value_str) VALUES (90026, 1004, 1, 'ds.timeshift.0', 0, '1m');
INSERT INTO widget_field (widget_fieldid, widgetid, type, name, value_int, value_str) VALUES (90027, 1004, 1, 'or.hosts.0.0', 0, 'override host');
INSERT INTO widget_field (widget_fieldid, widgetid, type, name, value_int, value_str) VALUES (90028, 1004, 1, 'or.items.0.0', 0, 'override item');
INSERT INTO widget_field (widget_fieldid, widgetid, type, name, value_int, value_str) VALUES (90029, 1004, 1, 'problemhosts.0', 0, 'ЗАББИКС Сервер');
INSERT INTO widget_field (widget_fieldid, widgetid, type, name, value_int, value_str) VALUES (90030, 1004, 1, 'righty_max', 0, '5');
INSERT INTO widget_field (widget_fieldid, widgetid, type, name, value_int, value_str) VALUES (90031, 1004, 1, 'righty_min', 0, '-2');
INSERT INTO widget_field (widget_fieldid, widgetid, type, name, value_int, value_str) VALUES (90032, 1004, 1, 'righty_static_units', 0, 'KB');
INSERT INTO widget_field (widget_fieldid, widgetid, type, name, value_int, value_str) VALUES (90033, 1004, 1, 'time_from', 0, 'now-10m');
INSERT INTO widget_field (widget_fieldid, widgetid, type, name, value_int, value_str) VALUES (90034, 1004, 1, 'time_to', 0, 'now-5m');

-- testProblemsBySeverityWidget
INSERT INTO dashboard (dashboardid, name, userid, private) VALUES (104, 'Dashboard for Problems by severity', 1, 1);
INSERT INTO widget (widgetid, dashboardid, type, name, x, y, width, height) VALUES (1006, 104, 'problemsbysv', 'Reference widget', 0, 0, 12, 5);
INSERT INTO widget (widgetid, dashboardid, type, name, x, y, width, height) VALUES (1007, 104, 'problemsbysv', 'Reference PBS widget to delete', 12, 0, 6, 3);
INSERT INTO widget (widgetid, dashboardid, type, name, x, y, width, height) VALUES (1009, 104, 'problemsbysv', 'Totals reference PBS widget to delete',18, 0, 6, 3);
INSERT INTO widget_field (widgetid, widget_fieldid, type, name, value_int) VALUES (1009, 8137, 0, 'show_type', 1);
INSERT INTO widget_field (widgetid, widget_fieldid, type, name, value_int) VALUES (1009, 8138, 0, 'layout', 1);

-- testFormItemTest
INSERT INTO hosts (hostid, proxy_hostid, host, name, status, available, description) VALUES (99136, 20000, 'Test item host', 'Test item host', 0, 0,'Test item host for testing items');
INSERT INTO hosts_groups (hostgroupid, hostid, groupid) VALUES (100999, 99136, 4);
INSERT INTO interface (interfaceid, hostid, type, ip, dns, useip, port, main) VALUES (55070, 99136, 1, '127.0.0.1', 'Test1', '1', '10050', '1');
INSERT INTO interface (interfaceid, hostid, type, ip, dns, useip, port, main) VALUES (55071, 99136, 2, '127.0.0.2', 'Test2', '1', '161', '1');
INSERT INTO interface_snmp (interfaceid, version, bulk, community) values (55071, 2, 1, '{$SNMP_COMMUNITY}');
INSERT INTO interface (interfaceid, hostid, type, ip, dns, useip, port, main) VALUES (55072, 99136, 3, '127.0.0.3', 'Test3', '1', '623', '1');
INSERT INTO interface (interfaceid, hostid, type, ip, dns, useip, port, main) VALUES (55073, 99136, 4, '127.0.0.4', 'Test4', '1', '12345', '1');

INSERT INTO items (itemid, type, hostid, name, description, key_, interfaceid, flags, params, posts, headers) VALUES (99142, 0, 99136, 'Master item', '', 'master', 55070, 0, '', '', '');
INSERT INTO items (itemid, type, hostid, name, description, key_, interfaceid, flags, params, posts, headers) VALUES (99294, 0, 99136, 'Test discovery rule', '', 'test', 55070, 1, '', '', '');

INSERT INTO hosts (hostid, host, name, status, available, description) VALUES (99137, 'Test Item Template', 'Test Item Template', 3, 0,'Template for testing items');
INSERT INTO hosts_groups (hostgroupid, hostid, groupid) VALUES (99982, 99137, 4);

INSERT INTO items (itemid, type, hostid, name, description, key_, interfaceid, flags, params, posts, headers) VALUES (99183, 2, 99137, 'Master item', '', 'master', NULL, 0, '', '', '');
INSERT INTO items (itemid, type, hostid, name, description, key_, interfaceid, flags, params, posts, headers) VALUES (99349, 0, 99137, 'Test discovery rule', '', 'test', NULL, 1, '', '', '');

-- testFormHostPrototypeMacros
INSERT INTO hosts (hostid, host, name, status, description, flags) VALUES (99200, 'Host prototype for macros {#UPDATE}', 'Host prototype for macros {#UPDATE}', 0, '', 2);
INSERT INTO host_discovery (hostid, parent_itemid) VALUES (99200, 90001);
INSERT INTO group_prototype (group_prototypeid, hostid, name, groupid, templateid) VALUES (222090, 99200, '', 5, NULL);
INSERT INTO hostmacro (hostmacroid, hostid, macro, value, description) VALUES (99500, 99200, '{$UPDATE_MACRO_1}', 'Update macro value 1', 'Update macro description 1');
INSERT INTO hostmacro (hostmacroid, hostid, macro, value, description) VALUES (99501, 99200, '{$UPDATE_MACRO_2}', 'Update macro value 2', 'Update macro description 2');

INSERT INTO hosts (hostid, host, name, status, description, flags) VALUES (99201, 'Host prototype for macros {#DELETE}', 'Host prototype for macros {#DELETE}', 0, '', 2);
INSERT INTO host_discovery (hostid, parent_itemid) VALUES (99201, 90001);
INSERT INTO group_prototype (group_prototypeid, hostid, name, groupid, templateid) VALUES (222091, 99201, '', 5, NULL);
INSERT INTO hostmacro (hostmacroid, hostid, macro, value, description) VALUES (99502, 99201, '{$DELETE_MACRO_1}', 'Delete macro value 1', 'Delete macro description 1');
INSERT INTO hostmacro (hostmacroid, hostid, macro, value, description) VALUES (99503, 99201, '{$DELETE_MACRO_2}', 'Delete macro value 2', 'Delete macro description 2');

INSERT INTO hosts (hostid, host, name, status, description, flags) VALUES (99205, 'Host prototype for Secret macros {#CREATE}', 'Host prototype for Secret macros {#CREATE}', 0, '', 2);
INSERT INTO host_discovery (hostid, parent_itemid) VALUES (99205, 90001);
INSERT INTO group_prototype (group_prototypeid, hostid, name, groupid, templateid) VALUES (222092, 99205, '', 5, NULL);

INSERT INTO hosts (hostid, host, name, status, description, flags) VALUES (99206, 'Host prototype for Secret macros {#UPDATE}', 'Host prototype for Secret macros {#UPDATE}', 0, '', 2);
INSERT INTO host_discovery (hostid, parent_itemid) VALUES (99206, 90001);
INSERT INTO group_prototype (group_prototypeid, hostid, name, groupid, templateid) VALUES (222093, 99206, '', 5, NULL);
INSERT INTO hostmacro (hostmacroid, hostid, macro, value, description, type) VALUES (99504, 99206, '{$PROTOTYPE_SECRET_2_SECRET}', 'This text should stay secret', 'Secret macro to me updated', 1);
INSERT INTO hostmacro (hostmacroid, hostid, macro, value, description, type) VALUES (99505, 99206, '{$PROTOTYPE_SECRET_2_TEXT}', 'This text should become visible', 'Secret macro to become visible', 1);
INSERT INTO hostmacro (hostmacroid, hostid, macro, value, description, type) VALUES (99506, 99206, '{$PROTOTYPE_TEXT_2_SECRET}', 'This text should become secret', 'Text macro to become secret', 0);
INSERT INTO hostmacro (hostmacroid, hostid, macro, value, description, type) VALUES (99507, 99206, '{$Z_HOST_PROTOTYPE_MACRO_REVERT}', 'Secret host value', 'Value change Revert', 1);
INSERT INTO hostmacro (hostmacroid, hostid, macro, value, description, type) VALUES (99508, 99206, '{$Z_HOST_PROTOTYPE_MACRO_2_TEXT_REVERT}', 'Secret host value 2', 'Value and type change revert', 1);

INSERT INTO hostmacro (hostmacroid, hostid, macro, value, description, type) VALUES (99527, 90008, '{$VAULT_HOST_MACRO}', 'secret/path:key', 'Change name, value, description', 2);

-- testFormAdministrationMediaTypeWebhook
INSERT INTO media_type (mediatypeid, type, name, status, script, description) VALUES (101, 4, 'Reference webhook', 0, 'return 0;', 'Reference webhook media type');
INSERT INTO media_type_param (mediatype_paramid, mediatypeid, name, value) VALUES (1000, 101, 'URL', '');
INSERT INTO media_type_param (mediatype_paramid, mediatypeid, name, value) VALUES (1001, 101, 'To', '{ALERT.SENDTO}');
INSERT INTO media_type_param (mediatype_paramid, mediatypeid, name, value) VALUES (1002, 101, 'Subject', '{ALERT.SUBJECT}');
INSERT INTO media_type_param (mediatype_paramid, mediatypeid, name, value) VALUES (1003, 101, 'Message', '{ALERT.MESSAGE}');
INSERT INTO media_type_param (mediatype_paramid, mediatypeid, name, value) VALUES (1004, 101, 'HTTPProxy', '');
INSERT INTO media_type (mediatypeid, type, name, status, script, description) VALUES (102, 4, 'Validation webhook', 0, 'return 0;', 'Reference webhook media type for validation tests');
INSERT INTO media_type_param (mediatype_paramid, mediatypeid, name, value) VALUES (1005, 102, 'URL', '');
INSERT INTO media_type_param (mediatype_paramid, mediatypeid, name, value) VALUES (1006, 102, 'To', '{ALERT.SENDTO}');
INSERT INTO media_type_param (mediatype_paramid, mediatypeid, name, value) VALUES (1007, 102, 'Subject', '{ALERT.SUBJECT}');
INSERT INTO media_type_param (mediatype_paramid, mediatypeid, name, value) VALUES (1008, 102, 'Message', '{ALERT.MESSAGE}');
INSERT INTO media_type_param (mediatype_paramid, mediatypeid, name, value) VALUES (1009, 102, 'HTTPProxy', '');
INSERT INTO media_type (mediatypeid, type, name, status, script, show_event_menu, event_menu_name, event_menu_url, description) VALUES (103, 4, 'Webhook to delete', 0, 'return 0;', 1, 'Unique webhook url', 'zabbix.php?action=mediatype.list&ddreset={EVENT.TAGS.webhook}', 'Webhook media type to be deleted');
INSERT INTO media_type_param (mediatype_paramid, mediatypeid, name, value) VALUES (1010, 103, 'Parameter name to be deleted', 'Parameter value to be deleted');
INSERT INTO media_type_param (mediatype_paramid, mediatypeid, name, value) VALUES (1011, 103, '2nd parameter name to be deleted', '2nd parameter value to be deleted');

-- testPageProblems_ProblemLinks
INSERT INTO media_type (mediatypeid, type, name, status, script, show_event_menu, event_menu_name, event_menu_url, description) VALUES (104, 4, 'URL test webhook', 0, 'return 0;', 1, 'Webhook url for all', 'zabbix.php?action=mediatype.edit&mediatypeid=101', 'Webhook media type for URL test');
INSERT INTO event_tag (eventtagid, eventid, tag, value) VALUES (201, 9003, 'webhook', '1');
INSERT INTO problem_tag (problemtagid, eventid, tag, value) VALUES (201, 9003, 'webhook', '1');

-- testDynamicItemWidgets
INSERT INTO hosts (hostid, host, name, description) VALUES (99202, 'Dynamic widgets H1', 'Dynamic widgets H1', '');
INSERT INTO hstgrp (groupid, name, internal) VALUES (50017, 'Dynamic widgets HG1 (H1 and H2)', 0);
INSERT INTO hosts_groups (hostgroupid, hostid, groupid) VALUES (99983, 99202, 50017);
INSERT INTO interface (interfaceid, hostid, main, type) VALUES (55074, 99202, 1, 1);
INSERT INTO items (itemid, type, hostid, name, key_, params, description, posts, headers) VALUES (99103, 2, 99202, 'Dynamic widgets H1I1', 'dynamic[1]', '', '', '', '');
INSERT INTO history (itemid, clock, value, ns) VALUES (99103, 1589983553, '11', 726692808);
INSERT INTO items (itemid, type, hostid, name, key_, params, description, posts, headers) VALUES (99104, 2, 99202, 'Dynamic widgets H1I2', 'dynamic[2]', '', '', '', '');
INSERT INTO history (itemid, clock, value, ns) VALUES (99104, 1589897100, '12', 726692808);
INSERT INTO graphs (graphid, name) VALUES (700026, 'Dynamic widgets H1 G1 (I1)');
INSERT INTO graphs_items (gitemid, graphid, itemid, sortorder) VALUES (700034, 700026, 99103, 0);
INSERT INTO graphs (graphid, name) VALUES (700027, 'Dynamic widgets H1 G2 (I2)');
INSERT INTO graphs_items (gitemid, graphid, itemid, sortorder) VALUES (700035, 700027, 99104, 0);
INSERT INTO graphs (graphid, name) VALUES (700028, 'Dynamic widgets H1 G3 (I1 and I2)');
INSERT INTO graphs_items (gitemid, graphid, itemid, sortorder) VALUES (700036, 700028, 99103, 0);
INSERT INTO graphs_items (gitemid, graphid, itemid, sortorder) VALUES (700037, 700028, 99104, 1);
INSERT INTO graphs (graphid, name) VALUES (700031,'Dynamic widgets H1 G4 (H1I1 and H3I1)');
INSERT INTO graphs_items (gitemid, graphid, itemid, sortorder) VALUES (700041, 700031, 99104, 0);
INSERT INTO items (itemid, type, hostid, name, key_, flags, params, description, posts, headers) VALUES (99107, 2, 99202, 'Dynamic widgets H1D1', 'dynamic.lld[1]', 1, '', '', '', '');
INSERT INTO items (itemid, type, hostid, name, key_, flags, params, description, posts, headers) VALUES (99108, 2, 99202, 'Dynamic widgets H1IP1', 'dynamic.ip[1]', 2, '', '', '', '');
INSERT INTO items (itemid, type, hostid, name, key_, flags, params, description, posts, headers) VALUES (99109, 2, 99202, 'Dynamic widgets H1IP2', 'dynamic.ip[2]', 2, '', '', '', '');
INSERT INTO item_discovery (itemdiscoveryid, itemid, parent_itemid) values (15087, 99108, 99107);
INSERT INTO item_discovery (itemdiscoveryid, itemid, parent_itemid) values (15088, 99109, 99107);
INSERT INTO graphs (graphid, name, flags) VALUES (700032, 'Dynamic widgets GP1 (IP1)', 2);
INSERT INTO graphs_items (gitemid, graphid, itemid, sortorder) VALUES (700042, 700032, 99108, 0);
INSERT INTO graphs (graphid, name, flags) VALUES (700033, 'Dynamic widgets GP2 (I1, IP1, H1I2)', 2);
INSERT INTO graphs_items (gitemid, graphid, itemid, sortorder) VALUES (700043, 700033, 99108, 0);
INSERT INTO graphs_items (gitemid, graphid, itemid, sortorder) VALUES (700044, 700033, 99103, 1);
INSERT INTO graphs_items (gitemid, graphid, itemid, sortorder) VALUES (700045, 700033, 99104, 2);
INSERT INTO graphs (graphid, name, flags) VALUES (700034, 'Dynamic widgets H1 GP3 (H1IP1)', 2);
INSERT INTO graphs_items (gitemid, graphid, itemid, sortorder) VALUES (700046, 700034, 99108, 0);
INSERT INTO graphs (graphid, name, flags) VALUES (700035, 'Dynamic widgets H1 GP4 (H1IP1 and H2I1)', 2);
INSERT INTO graphs_items (gitemid, graphid, itemid, sortorder) VALUES (700047, 700035, 99108, 0);

INSERT INTO hosts (hostid, host, name, status, description) VALUES (99203, 'Dynamic widgets H2', 'Dynamic widgets H2', 0, '');
INSERT INTO hosts_groups (hostgroupid, hostid, groupid) VALUES (99984, 99203, 50017);
INSERT INTO interface (interfaceid, hostid, main, type) VALUES (55075, 99203, 1, 1);
INSERT INTO items (itemid, type, hostid, name, key_, params, description, posts, headers) VALUES (99105, 2, 99203, 'Dynamic widgets H2I1', 'dynamic[1]', '', '', '', '');
INSERT INTO history (itemid, clock, value, ns) VALUES (99105, 1589810700, '21', 726692808);
INSERT INTO graphs (graphid, name) VALUES (700029, 'Dynamic widgets H2 G1 (I1)');
INSERT INTO graphs_items (gitemid, graphid, itemid, sortorder) VALUES (700038, 700029, 99105, 0);
INSERT INTO items (itemid, type, hostid, name, key_, flags, params, description, posts, headers) VALUES (99110, 2, 99203, 'Dynamic widgets H2D1', 'dynamic.lld[1]', 1, '', '', '', '');
INSERT INTO items (itemid, type, hostid, name, key_, flags, params, description, posts, headers) VALUES (99111, 2, 99203, 'Dynamic widgets H2IP1', 'dynamic.ip[1]', 2, '', '', '', '');
INSERT INTO item_discovery (itemdiscoveryid, itemid, parent_itemid) values (15089, 99111, 99110);
INSERT INTO graphs (graphid, name, flags) VALUES (700036, 'Dynamic widgets GP1 (IP1)', 2);
INSERT INTO graphs_items (gitemid, graphid, itemid, sortorder) VALUES (700048, 700036, 99111, 0);
INSERT INTO graphs (graphid, name, flags) VALUES (700037, 'Dynamic widgets GP2 (I1, IP1, H1I2)', 2);
INSERT INTO graphs_items (gitemid, graphid, itemid, sortorder) VALUES (700049, 700037, 99105, 0);
INSERT INTO graphs_items (gitemid, graphid, itemid, sortorder) VALUES (700050, 700037, 99111, 1);
INSERT INTO graphs (graphid, name, flags) VALUES (700038, 'Dynamic widgets H2 GP3 (H2IP1)', 2);
INSERT INTO graphs_items (gitemid, graphid, itemid, sortorder) VALUES (700051, 700038, 99111, 0);
INSERT INTO graphs_items (gitemid, graphid, itemid, sortorder) VALUES (700052, 700035, 99105, 1);

INSERT INTO hosts (hostid, host, name, status, description) VALUES (99204, 'Dynamic widgets H3', 'Dynamic widgets H3', 0, '');
INSERT INTO hstgrp (groupid, name, internal) VALUES (50018, 'Dynamic widgets HG2 (H3)', 0);
INSERT INTO hosts_groups (hostgroupid, hostid, groupid) VALUES (99985, 99204, 50018);
INSERT INTO interface (interfaceid, hostid, main, type) VALUES (55076, 99204, 1, 1);
INSERT INTO items (itemid, type, hostid, name, key_, params, description, posts, headers) VALUES (99106, 2, 99204, 'Dynamic widgets H3I1', 'dynamic[1]', '', '', '', '');
INSERT INTO history (itemid, clock, value, ns) VALUES (99106, 1589724300, '31', 726692808);
INSERT INTO graphs (graphid, name) VALUES (700030, 'Dynamic widgets H3 G1 (I1)');
INSERT INTO graphs_items (gitemid, graphid, itemid, sortorder) VALUES (700039, 700030, 99106, 0);
INSERT INTO graphs_items (gitemid, graphid, itemid, sortorder) VALUES (700040, 700031, 99106, 1);

INSERT INTO dashboard (dashboardid, name, userid, private) VALUES (105, 'Dashboard for Dynamic item', 1, 1);
INSERT INTO widget (widgetid, dashboardid, type, name, x, y, width, height) VALUES (1010, 105, 'graph', '', 0, 0, 8, 3);
INSERT INTO widget (widgetid, dashboardid, type, name, x, y, width, height) VALUES (1011, 105, 'graph', '', 8, 0, 8, 3);
INSERT INTO widget (widgetid, dashboardid, type, name, x, y, width, height) VALUES (1012, 105, 'graph', '', 16, 0, 8, 3);
INSERT INTO widget_field (widget_fieldid, widgetid, type, name, value_int) VALUES (90035, 1010, 0, 'source_type', 1);
INSERT INTO widget_field (widget_fieldid, widgetid, type, name, value_int, value_itemid) VALUES (90036, 1010, 4, 'itemid', 0, 99104);
INSERT INTO widget_field (widget_fieldid, widgetid, type, name, value_int) VALUES (90037, 111, 0, 'source_type', 1);
INSERT INTO widget_field (widget_fieldid, widgetid, type, name, value_int, value_itemid) VALUES (90038, 1011, 4, 'itemid', 0, 99103);
INSERT INTO widget_field (widget_fieldid, widgetid, type, name, value_int) VALUES (90039, 1011, 0, 'dynamic', 1);
INSERT INTO widget_field (widget_fieldid, widgetid, type, name, value_int) VALUES (90040, 1012, 0, 'source_type', 1);
INSERT INTO widget_field (widget_fieldid, widgetid, type, name, value_int, value_itemid) VALUES (90041, 1012, 4, 'itemid', 0, 99104);
INSERT INTO widget_field (widget_fieldid, widgetid, type, name, value_int) VALUES (90042, 1012, 0, 'dynamic', 1);
INSERT INTO widget (widgetid, dashboardid, type, name, x, y, width, height) VALUES (1013, 105, 'graph', '', 0, 3, 8, 3);
INSERT INTO widget (widgetid, dashboardid, type, name, x, y, width, height) VALUES (1014, 105, 'graph', '', 8, 3, 8, 3);
INSERT INTO widget (widgetid, dashboardid, type, name, x, y, width, height) VALUES (1015, 105, 'graph', '', 16, 3, 8, 3);
INSERT INTO widget (widgetid, dashboardid, type, name, x, y, width, height) VALUES (1016, 105, 'graph', '', 0, 6, 10, 3);
INSERT INTO widget (widgetid, dashboardid, type, name, x, y, width, height) VALUES (1017, 105, 'graph', '', 10, 6, 10, 3);
INSERT INTO widget_field (widget_fieldid, widgetid, type, name, value_int, value_graphid) VALUES (90043, 1013, 6, 'graphid', 0, 700027);
INSERT INTO widget_field (widget_fieldid, widgetid, type, name, value_int, value_graphid) VALUES (90044, 1014, 6, 'graphid', 0, 700026);
INSERT INTO widget_field (widget_fieldid, widgetid, type, name, value_int) VALUES (90045, 1014, 0, 'dynamic', 1);
INSERT INTO widget_field (widget_fieldid, widgetid, type, name, value_int, value_graphid) VALUES (90046, 1015, 6, 'graphid', 0, 700027);
INSERT INTO widget_field (widget_fieldid, widgetid, type, name, value_int) VALUES (90047, 1015, 0, 'dynamic', 1);
INSERT INTO widget_field (widget_fieldid, widgetid, type, name, value_int, value_graphid) VALUES (90048, 1016, 6, 'graphid', 0, 700028);
INSERT INTO widget_field (widget_fieldid, widgetid, type, name, value_int) VALUES (90049, 1016, 0, 'dynamic', 1);
INSERT INTO widget_field (widget_fieldid, widgetid, type, name, value_int, value_graphid) VALUES (90050, 1017, 6, 'graphid', 0, 700031);
INSERT INTO widget_field (widget_fieldid, widgetid, type, name, value_int) VALUES (90051, 1017, 0, 'dynamic', 1);
INSERT INTO widget (widgetid, dashboardid, type, name, x, y, width, height) VALUES (1018, 105, 'plaintext', '', 0, 9, 8, 2);
INSERT INTO widget (widgetid, dashboardid, type, name, x, y, width, height) VALUES (1019, 105, 'plaintext', '', 8, 9, 8, 2);
INSERT INTO widget (widgetid, dashboardid, type, name, x, y, width, height) VALUES (1020, 105, 'plaintext', '', 16, 9, 8, 2);
INSERT INTO widget (widgetid, dashboardid, type, name, x, y, width, height) VALUES (1021, 105, 'plaintext', '', 0, 11, 8, 2);
INSERT INTO widget_field (widget_fieldid, widgetid, type, name, value_int, value_itemid) VALUES (90052, 1018, 4, 'itemids', 0, 99104);
INSERT INTO widget_field (widget_fieldid, widgetid, type, name, value_int, value_itemid) VALUES (90053, 1019, 4, 'itemids', 0, 99103);
INSERT INTO widget_field (widget_fieldid, widgetid, type, name, value_int) VALUES (90054, 1019, 0, 'dynamic', 1);
INSERT INTO widget_field (widget_fieldid, widgetid, type, name, value_int, value_itemid) VALUES (90055, 1020, 4, 'itemids', 0, 99104);
INSERT INTO widget_field (widget_fieldid, widgetid, type, name, value_int) VALUES (90056, 1020, 0, 'dynamic', 1);
INSERT INTO widget_field (widget_fieldid, widgetid, type, name, value_int, value_itemid) VALUES (90057, 1021, 4, 'itemids', 0, 99103);
INSERT INTO widget_field (widget_fieldid, widgetid, type, name, value_int, value_itemid) VALUES (90058, 1021, 4, 'itemids', 0, 99104);
INSERT INTO widget_field (widget_fieldid, widgetid, type, name, value_int) VALUES (90059, 1021, 0, 'dynamic', 1);
INSERT INTO widget (widgetid, dashboardid, type, name, x, y, width, height) VALUES (1022, 105, 'url', 'Dynamic URL', 0, 13, 11, 4);
INSERT INTO widget_field (widget_fieldid, widgetid, type, name, value_int) VALUES (90060, 1022, 0, 'dynamic', 1);
INSERT INTO widget_field (widget_fieldid, widgetid, type, name, value_str) VALUES (90061, 1022, 1, 'url', 'iframe.php?name={HOST.NAME}');
INSERT INTO widget (widgetid, dashboardid, type, name, x, y, width, height) VALUES (1023, 105, 'graphprototype', '', 0, 17, 9, 2);
INSERT INTO widget (widgetid, dashboardid, type, name, x, y, width, height) VALUES (1024, 105, 'graphprototype', '', 9, 17, 8, 2);
INSERT INTO widget (widgetid, dashboardid, type, name, x, y, width, height) VALUES (1025, 105, 'graphprototype', '', 17, 17, 7, 2);
INSERT INTO widget (widgetid, dashboardid, type, name, x, y, width, height) VALUES (1026, 105, 'graphprototype', '', 0, 19, 8, 2);
INSERT INTO widget (widgetid, dashboardid, type, name, x, y, width, height) VALUES (1027, 105, 'graphprototype', '', 8, 19, 9, 2);
INSERT INTO widget (widgetid, dashboardid, type, name, x, y, width, height) VALUES (1028, 105, 'graphprototype', '', 17, 19, 7, 2);
INSERT INTO widget (widgetid, dashboardid, type, name, x, y, width, height) VALUES (1029, 105, 'graphprototype', '', 0, 21, 11, 2);
INSERT INTO widget (widgetid, dashboardid, type, name, x, y, width, height) VALUES (1030, 105, 'graphprototype', '', 11, 21, 11, 2);
INSERT INTO widget_field (widget_fieldid, widgetid, type, name, value_int) VALUES (90062, 1023, 0, 'source_type', 3);
INSERT INTO widget_field (widget_fieldid, widgetid, type, name, value_int, value_itemid) VALUES (90063, 1023, 5, 'itemid', 0, 99109);
INSERT INTO widget_field (widget_fieldid, widgetid, type, name, value_int) VALUES (90064, 1024, 0, 'dynamic', 1);
INSERT INTO widget_field (widget_fieldid, widgetid, type, name, value_int) VALUES (90065, 1024, 0, 'source_type', 3);
INSERT INTO widget_field (widget_fieldid, widgetid, type, name, value_int, value_itemid) VALUES (90066, 1024, 5, 'itemid', 0, 99108);
INSERT INTO widget_field (widget_fieldid, widgetid, type, name, value_int) VALUES (90067, 1025, 0, 'dynamic', 1);
INSERT INTO widget_field (widget_fieldid, widgetid, type, name, value_int) VALUES (90068, 1025, 0, 'source_type', 3);
INSERT INTO widget_field (widget_fieldid, widgetid, type, name, value_int, value_itemid) VALUES (90069, 1025, 5, 'itemid', 0, 99109);
INSERT INTO widget_field (widget_fieldid, widgetid, type, name, value_int, value_graphid) VALUES (90070, 1026, 7, 'graphid', 0, 700032);
INSERT INTO widget_field (widget_fieldid, widgetid, type, name, value_int) VALUES (90071, 1027, 0, 'dynamic', 1);
INSERT INTO widget_field (widget_fieldid, widgetid, type, name, value_int, value_graphid) VALUES (90072, 1027, 7, 'graphid', 0, 700032);
INSERT INTO widget_field (widget_fieldid, widgetid, type, name, value_int) VALUES (90073, 1028, 0, 'dynamic', 1);
INSERT INTO widget_field (widget_fieldid, widgetid, type, name, value_int, value_graphid) VALUES (90074, 1028, 7, 'graphid', 0, 700033);
INSERT INTO widget_field (widget_fieldid, widgetid, type, name, value_int) VALUES (90075, 1029, 0, 'dynamic', 1);
INSERT INTO widget_field (widget_fieldid, widgetid, type, name, value_int, value_graphid) VALUES (90076, 1029, 7, 'graphid', 0, 700034);
INSERT INTO widget_field (widget_fieldid, widgetid, type, name, value_int) VALUES (90077, 1030, 0, 'dynamic', 1);
INSERT INTO widget_field (widget_fieldid, widgetid, type, name, value_int, value_graphid) VALUES (90078, 1030, 7, 'graphid', 0, 700035);

-- testFormUserMedia
INSERT INTO media (mediaid, userid, mediatypeid, sendto, active, severity, period) VALUES (4,1,10,'test@jabber.com',0,16,'1-7,00:00-24:00');
INSERT INTO media (mediaid, userid, mediatypeid, sendto, active, severity, period) VALUES (5,1,12,'test_account',0,63,'6-7,09:00-18:00');
INSERT INTO media (mediaid, userid, mediatypeid, sendto, active, severity, period) VALUES (6,3,1,'zabbix@zabbix.com',0,60,'1-5,09:00-18:00');

-- Dashboards and widgets for Copy widget tests
INSERT INTO dashboard (dashboardid, name, userid, private) VALUES (130, 'Dashboard for Copying widgets', 1, 1);
INSERT INTO dashboard (dashboardid, name, userid, private) VALUES (131, 'Dashboard for Paste widgets', 1, 1);

INSERT INTO widget (widgetid, dashboardid, type, name, x, y, width, height) VALUES (1075, 131, 'navtree', 'Test copy Map navigation tree', 0, 0, 6, 4);
INSERT INTO widget_field (widget_fieldid, widgetid, type, name, value_int, value_str) VALUES (90479, 1075, 1, 'reference', 0, 'FYKXG');
INSERT INTO widget (widgetid, dashboardid, type, name, x, y, width, height) VALUES (0174, 131, 'clock', 'Test widget for replace', 6, 0, 13, 8);

INSERT INTO widget (widgetid, dashboardid, type, name, x, y, width, height) VALUES (1050, 130, 'actionlog', 'Test copy Action log', 0, 0, 7, 6);
INSERT INTO widget_field (widget_fieldid, widgetid, type, name, value_int) VALUES (90250, 1050, 0, 'rf_rate', 10);
INSERT INTO widget_field (widget_fieldid, widgetid, type, name, value_int) VALUES (90251, 1050, 0, 'show_lines', 3);
INSERT INTO widget_field (widget_fieldid, widgetid, type, name, value_int) VALUES (90252, 1050, 0, 'sort_triggers', 7);

INSERT INTO widget (widgetid, dashboardid, type, name, x, y, width, height) VALUES (1051, 130, 'clock', 'Test copy Clock', 7, 0, 2, 2);
INSERT INTO widget_field (widget_fieldid, widgetid, type, name, value_int) VALUES (90253, 1051, 0, 'rf_rate', 60);
INSERT INTO widget_field (widget_fieldid, widgetid, type, name, value_int) VALUES (90254, 1051, 0, 'time_type', 2);
INSERT INTO widget_field (widget_fieldid, widgetid, type, name, value_int, value_itemid) VALUES (90412, 1051, 4, 'itemid', 0, 29172);

INSERT INTO widget (widgetid, dashboardid, type, name, x, y, width, height) VALUES (1052, 130, 'dataover', 'Test copy Data overview', 9, 0, 4, 2);
INSERT INTO widget_field (widget_fieldid, widgetid, type, name, value_int) VALUES (90255, 1052, 0, 'rf_rate', 0);
INSERT INTO widget_field (widget_fieldid, widgetid, type, name, value_int) VALUES (90256, 1052, 0, 'show_suppressed', 1);
INSERT INTO widget_field (widget_fieldid, widgetid, type, name, value_int) VALUES (90257, 1052, 0, 'style', 1);
INSERT INTO widget_field (widget_fieldid, widgetid, type, name, value_int, value_str) VALUES (90258, 1052, 1, 'application', 0, '3 application');
INSERT INTO widget_field (widget_fieldid, widgetid, type, name, value_int, value_groupid) VALUES (90259, 1052, 2, 'groupids', 0, 50011);
INSERT INTO widget_field (widget_fieldid, widgetid, type, name, value_int, value_hostid) VALUES (90260, 1052, 3, 'hostids', 0, 50012);

INSERT INTO widget (widgetid, dashboardid, type, name, x, y, width, height) VALUES (1053, 130, 'graph', 'Test copy classic Graph', 13, 0, 11, 6);
INSERT INTO widget_field (widget_fieldid, widgetid, type, name, value_int) VALUES (90261, 1053, 0, 'dynamic', 10);
INSERT INTO widget_field (widget_fieldid, widgetid, type, name, value_int) VALUES (90262, 1053, 0, 'rf_rate', 30);
INSERT INTO widget_field (widget_fieldid, widgetid, type, name, value_int) VALUES (90263, 1053, 0, 'show_legend', 1);
INSERT INTO widget_field (widget_fieldid, widgetid, type, name, value_int) VALUES (90264, 1053, 0, 'source_type', 1);
INSERT INTO widget_field (widget_fieldid, widgetid, type, name, value_int, value_itemid) VALUES (90265, 1053, 4, 'itemid', 0, 99088);

INSERT INTO widget (widgetid, dashboardid, type, name, x, y, width, height) VALUES (1054, 130, 'favgraphs', 'Test copy Favourite graphs', 7, 2, 2, 2);
INSERT INTO widget_field (widget_fieldid, widgetid, type, name, value_int) VALUES (90413, 1054, 0, 'rf_rate', 30);

INSERT INTO widget (widgetid, dashboardid, type, name, x, y, width, height) VALUES (1055, 130, 'favmaps', 'Test copy Favourite maps', 9, 2, 4, 2);
INSERT INTO widget_field (widget_fieldid, widgetid, type, name, value_int) VALUES (90266, 1055, 0, 'rf_rate', 600);

INSERT INTO widget (widgetid, dashboardid, type, name, x, y, width, height) VALUES (1056, 130, 'discovery', 'Test copy Discovery status', 9, 4, 4, 2);
INSERT INTO widget_field (widget_fieldid, widgetid, type, name, value_int) VALUES (90267, 1056, 0, 'rf_rate', 900);

INSERT INTO widget (widgetid, dashboardid, type, name, x, y, width, height) VALUES (1057, 130, 'favscreens', 'Test copy Favourite screens', 7, 4, 2, 2);
INSERT INTO widget_field (widget_fieldid, widgetid, type, name, value_int) VALUES (90268, 1057, 0, 'rf_rate', 30);

INSERT INTO widget (widgetid, dashboardid, type, name, x, y, width, height) VALUES (1058, 130, 'graphprototype', 'Test copy Graph prototype', 0, 6, 13, 4);
INSERT INTO widget_field (widget_fieldid, widgetid, type, name, value_int) VALUES (90269, 1058, 0, 'columns', 3);
INSERT INTO widget_field (widget_fieldid, widgetid, type, name, value_int) VALUES (90270, 1058, 0, 'rows', 2);
INSERT INTO widget_field (widget_fieldid, widgetid, type, name, value_int) VALUES (90271, 1058, 0, 'dynamic', 1);
INSERT INTO widget_field (widget_fieldid, widgetid, type, name, value_int) VALUES (90272, 1058, 0, 'rf_rate', 30);
-- change show_legend to 0 after ZBX-17813 is fixed:
-- INSERT INTO widget_field (widget_fieldid, widgetid, type, name, value_int) VALUES (90273, 1058, 0, 'show_legend', 0);
INSERT INTO widget_field (widget_fieldid, widgetid, type, name, value_int) VALUES (90400, 1058, 0, 'show_legend', 1);
INSERT INTO widget_field (widget_fieldid, widgetid, type, name, value_int, value_graphid) VALUES (900401, 1058, 7, 'graphid', 0, 600000);

INSERT INTO widget (widgetid, dashboardid, type, name, x, y, width, height) VALUES (1059, 130, 'hostavail', 'Test copy Host availability', 13, 6, 5, 4);
-- add following lines after ZBX-17813 is fixed:
-- INSERT INTO widget_field (widget_fieldid, widgetid, type, name, value_int) VALUES (90402, 1059, 0, 'interface_type', 1);
-- INSERT INTO widget_field (widget_fieldid, widgetid, type, name, value_int) VALUES (90403, 1059, 0, 'interface_type', 2);
INSERT INTO widget_field (widget_fieldid, widgetid, type, name, value_int) VALUES (904004, 1059, 0, 'interface_type', 3);
INSERT INTO widget_field (widget_fieldid, widgetid, type, name, value_int) VALUES (904005, 1059, 0, 'layout', 1);
INSERT INTO widget_field (widget_fieldid, widgetid, type, name, value_int) VALUES (904006, 1059, 0, 'maintenance', 1);
INSERT INTO widget_field (widget_fieldid, widgetid, type, name, value_int) VALUES (904007, 1059, 0, 'rf_rate', 60);
INSERT INTO widget_field (widget_fieldid, widgetid, type, name, value_int, value_groupid) VALUES (904008, 1059, 2, 'groupids', 0, 50013);

INSERT INTO widget (widgetid, dashboardid, type, name, x, y, width, height) VALUES (1060, 130, 'map', 'Test copy Map', 18, 6, 6, 4);
INSERT INTO widget_field (widget_fieldid, widgetid, type, name, value_int, value_str) VALUES (904009, 1060, 1, 'reference', 0, 'OYKZW');
INSERT INTO widget_field (widget_fieldid, widgetid, type, name, value_int, value_sysmapid) VALUES (904010, 1060, 8, 'sysmapid', 0, 3);

INSERT INTO widget (widgetid, dashboardid, type, name, x, y, width, height) VALUES (1061, 130, 'navtree', 'Test copy Map navigation tree', 0, 10, 6, 2);
INSERT INTO widget_field (widget_fieldid, widgetid, type, name, value_int) VALUES (904011, 1061, 0, 'navtree.order.2', 2);
INSERT INTO widget_field (widget_fieldid, widgetid, type, name, value_int) VALUES (904012, 1061, 0, 'rf_rate', 60);
INSERT INTO widget_field (widget_fieldid, widgetid, type, name, value_int) VALUES (904013, 1061, 0, 'show_unavailable', 1);
INSERT INTO widget_field (widget_fieldid, widgetid, type, name, value_int, value_str) VALUES (904014, 1061, 1, 'navtree.name.1', 0, 'Map with icon mapping');
INSERT INTO widget_field (widget_fieldid, widgetid, type, name, value_int, value_str) VALUES (904015, 1061, 1, 'navtree.name.2', 0, 'Public map with image');
INSERT INTO widget_field (widget_fieldid, widgetid, type, name, value_int, value_str) VALUES (904016, 1061, 1, 'reference', 0, 'STZDI');
INSERT INTO widget_field (widget_fieldid, widgetid, type, name, value_int, value_str) VALUES (904017, 1061, 8, 'navtree.sysmapid.1', 0, 6);
INSERT INTO widget_field (widget_fieldid, widgetid, type, name, value_int, value_str) VALUES (904018, 1061, 8, 'navtree.sysmapid.2', 0, 10);

INSERT INTO widget (widgetid, dashboardid, type, name, x, y, width, height) VALUES (1062, 130, 'map', 'Test copy Map from tree', 6, 10, 7, 2);
INSERT INTO widget_field (widget_fieldid, widgetid, type, name, value_int) VALUES (904019, 1062, 0, 'rf_rate', 120);
INSERT INTO widget_field (widget_fieldid, widgetid, type, name, value_int) VALUES (904020, 1062, 0, 'source_type', 2);
INSERT INTO widget_field (widget_fieldid, widgetid, type, name, value_int, value_str) VALUES (904021, 1062, 1, 'filter_widget_reference', 0, 'STZDI');
INSERT INTO widget_field (widget_fieldid, widgetid, type, name, value_int, value_str) VALUES (904022, 1062, 1, 'reference', 0, 'PVEYR');

INSERT INTO widget (widgetid, dashboardid, type, name, x, y, width, height) VALUES (1063, 130, 'plaintext', 'Test copy plain text', 13, 10, 5, 2);
INSERT INTO widget_field (widget_fieldid, widgetid, type, name, value_int) VALUES (904023, 1063, 0, 'dynamic', 1);
INSERT INTO widget_field (widget_fieldid, widgetid, type, name, value_int) VALUES (904024, 1063, 0, 'rf_rate', 0);
INSERT INTO widget_field (widget_fieldid, widgetid, type, name, value_int) VALUES (904025, 1063, 0, 'show_as_html', 1);
INSERT INTO widget_field (widget_fieldid, widgetid, type, name, value_int) VALUES (904026, 1063, 0, 'show_lines', 12);
INSERT INTO widget_field (widget_fieldid, widgetid, type, name, value_int) VALUES (904027, 1063, 0, 'style', 1);
INSERT INTO widget_field (widget_fieldid, widgetid, type, name, value_int, value_itemid) VALUES (904028, 1063, 4, 'itemids', 0, 29171);

INSERT INTO widget (widgetid, dashboardid, type, name, x, y, width, height) VALUES (1064, 130, 'problemhosts', 'Test copy Problem hosts', 18, 10, 6, 2);
INSERT INTO widget_field (widget_fieldid, widgetid, type, name, value_int) VALUES (904029, 1064, 0, 'evaltype', 2);
INSERT INTO widget_field (widget_fieldid, widgetid, type, name, value_int) VALUES (904030, 1064, 0, 'ext_ack', 2);
INSERT INTO widget_field (widget_fieldid, widgetid, type, name, value_int) VALUES (904031, 1064, 0, 'hide_empty_groups', 1);
INSERT INTO widget_field (widget_fieldid, widgetid, type, name, value_int) VALUES (904032, 1064, 0, 'rf_rate', 30);
INSERT INTO widget_field (widget_fieldid, widgetid, type, name, value_int) VALUES (904034, 1064, 0, 'severities', 1);
INSERT INTO widget_field (widget_fieldid, widgetid, type, name, value_int) VALUES (904035, 1064, 0, 'severities', 3);
INSERT INTO widget_field (widget_fieldid, widgetid, type, name, value_int) VALUES (904036, 1064, 0, 'severities', 5);
INSERT INTO widget_field (widget_fieldid, widgetid, type, name, value_int) VALUES (904037, 1064, 0, 'show_suppressed', 1);
INSERT INTO widget_field (widget_fieldid, widgetid, type, name, value_int) VALUES (904038, 1064, 0, 'tags.operator.0', 1);
INSERT INTO widget_field (widget_fieldid, widgetid, type, name, value_int, value_str) VALUES (904039, 1064, 1, 'problem', 0, 'Test');
INSERT INTO widget_field (widget_fieldid, widgetid, type, name, value_int, value_str) VALUES (904040, 1064, 1, 'tags.tag.0', 0, 'Tag1');
INSERT INTO widget_field (widget_fieldid, widgetid, type, name, value_int, value_str) VALUES (904041, 1064, 1, 'tags.value.0', 0, 1);
INSERT INTO widget_field (widget_fieldid, widgetid, type, name, value_int, value_groupid) VALUES (904042, 1064, 2, 'exclude_groupids', 0, 50014);
INSERT INTO widget_field (widget_fieldid, widgetid, type, name, value_int, value_groupid) VALUES (904043, 1064, 2, 'groupids', 0, 50011);
INSERT INTO widget_field (widget_fieldid, widgetid, type, name, value_int, value_itemid) VALUES (904044, 1064, 4, 'itemids', 0, 29171);

INSERT INTO widget (widgetid, dashboardid, type, name, x, y, width, height) VALUES (1065, 130, 'problems', 'Test copy Problems', 0, 12, 8, 6);
INSERT INTO widget_field (widget_fieldid, widgetid, type, name, value_int) VALUES (904045, 1065, 0, 'evaltype', 2);
INSERT INTO widget_field (widget_fieldid, widgetid, type, name, value_int) VALUES (904046, 1065, 0, 'rf_rate', 900);
INSERT INTO widget_field (widget_fieldid, widgetid, type, name, value_int) VALUES (90321, 1065, 0, 'severities', 0);
INSERT INTO widget_field (widget_fieldid, widgetid, type, name, value_int) VALUES (90415, 1065, 0, 'severities', 4);
INSERT INTO widget_field (widget_fieldid, widgetid, type, name, value_int) VALUES (90416, 1065, 0, 'severities', 2);
INSERT INTO widget_field (widget_fieldid, widgetid, type, name, value_int) VALUES (904048, 1065, 0, 'show', 3);
INSERT INTO widget_field (widget_fieldid, widgetid, type, name, value_int) VALUES (904049, 1065, 0, 'show_lines', 12);
INSERT INTO widget_field (widget_fieldid, widgetid, type, name, value_int) VALUES (904050, 1065, 0, 'show_opdata', 1);
INSERT INTO widget_field (widget_fieldid, widgetid, type, name, value_int) VALUES (904051, 1065, 0, 'show_suppressed', 1);
INSERT INTO widget_field (widget_fieldid, widgetid, type, name, value_int) VALUES (904052, 1065, 0, 'show_tags', 2);
INSERT INTO widget_field (widget_fieldid, widgetid, type, name, value_int) VALUES (904053, 1065, 0, 'sort_triggers', 15);
-- change show_timeline to 0 after ZBX-17813 is fixed:
INSERT INTO widget_field (widget_fieldid, widgetid, type, name, value_int) VALUES (904054, 1065, 0, 'show_timeline', 1);
INSERT INTO widget_field (widget_fieldid, widgetid, type, name, value_int) VALUES (904055, 1065, 0, 'tag_name_format', 1);
INSERT INTO widget_field (widget_fieldid, widgetid, type, name, value_int) VALUES (904056, 1065, 0, 'tags.operator.0', 1);
INSERT INTO widget_field (widget_fieldid, widgetid, type, name, value_int) VALUES (904057, 1065, 0, 'tags.operator.1', 1);
INSERT INTO widget_field (widget_fieldid, widgetid, type, name, value_int) VALUES (904058, 1065, 0, 'unacknowledged', 1);
INSERT INTO widget_field (widget_fieldid, widgetid, type, name, value_int, value_str) VALUES (904059, 1065, 1, 'problem', 0, 'test2');
INSERT INTO widget_field (widget_fieldid, widgetid, type, name, value_int, value_str) VALUES (904060, 1065, 1, 'tags.value.0', 0, '2');
INSERT INTO widget_field (widget_fieldid, widgetid, type, name, value_int, value_str) VALUES (904061, 1065, 1, 'tags.value.1', 0, '33');
INSERT INTO widget_field (widget_fieldid, widgetid, type, name, value_int, value_str) VALUES (904062, 1065, 1, 'tag_priority', 0, '1,2');
INSERT INTO widget_field (widget_fieldid, widgetid, type, name, value_int, value_str) VALUES (904063, 1065, 1, 'tags.tag.0', 0, 'tag2');
INSERT INTO widget_field (widget_fieldid, widgetid, type, name, value_int, value_str) VALUES (904064, 1065, 1, 'tags.tag.1', 0, 'tagg33');
INSERT INTO widget_field (widget_fieldid, widgetid, type, name, value_int, value_groupid) VALUES (904065, 1065, 2, 'exclude_groupids', 0, 50014);
INSERT INTO widget_field (widget_fieldid, widgetid, type, name, value_int, value_groupid) VALUES (904066, 1065, 2, 'groupids', 0, 50005);
INSERT INTO widget_field (widget_fieldid, widgetid, type, name, value_int, value_hostid) VALUES (904067, 1065, 3, 'hostids', 0, 99026);

INSERT INTO widget (widgetid, dashboardid, type, name, x, y, width, height) VALUES (1066, 130, 'problems', 'Test copy Problems 2', 8, 12, 16, 2);
INSERT INTO widget_field (widget_fieldid, widgetid, type, name, value_int) VALUES (904068, 1066, 0, 'rf_rate', 60);
INSERT INTO widget_field (widget_fieldid, widgetid, type, name, value_int) VALUES (904069, 1066, 0, 'show', 2);
INSERT INTO widget_field (widget_fieldid, widgetid, type, name, value_int) VALUES (904070, 1066, 0, 'show_lines', 5);
INSERT INTO widget_field (widget_fieldid, widgetid, type, name, value_int) VALUES (904071, 1066, 0, 'show_opdata', 2);
INSERT INTO widget_field (widget_fieldid, widgetid, type, name, value_int) VALUES (904072, 1066, 0, 'show_suppressed', 1);
INSERT INTO widget_field (widget_fieldid, widgetid, type, name, value_int) VALUES (904073, 1066, 0, 'show_tags', 3);
-- change show_timeline to 0 after ZBX-17813 is fixed:
INSERT INTO widget_field (widget_fieldid, widgetid, type, name, value_int) VALUES (904074, 1066, 0, 'show_timeline', 1);
INSERT INTO widget_field (widget_fieldid, widgetid, type, name, value_int) VALUES (904075, 1066, 0, 'sort_triggers', 3);
INSERT INTO widget_field (widget_fieldid, widgetid, type, name, value_int) VALUES (904076, 1066, 0, 'tag_name_format', 2);
-- change tags.operators to 0 after ZBX-17813 is fixed:
-- INSERT INTO widget_field (widget_fieldid, widgetid, type, name, value_int) VALUES (904077, 1066, 0, 'tags.operator.0', 0);
-- INSERT INTO widget_field (widget_fieldid, widgetid, type, name, value_int) VALUES (904078, 1066, 0, 'tags.operator.1', 0);
INSERT INTO widget_field (widget_fieldid, widgetid, type, name, value_int) VALUES (904079, 1066, 0, 'tags.operator.0', 1);
INSERT INTO widget_field (widget_fieldid, widgetid, type, name, value_int) VALUES (904080, 1066, 0, 'tags.operator.1', 1);
INSERT INTO widget_field (widget_fieldid, widgetid, type, name, value_int) VALUES (904081, 1066, 0, 'unacknowledged', 1);
INSERT INTO widget_field (widget_fieldid, widgetid, type, name, value_int, value_str) VALUES (904082, 1066, 1, 'problem', 0, 'test4');
INSERT INTO widget_field (widget_fieldid, widgetid, type, name, value_int, value_str) VALUES (904083, 1066, 1, 'tags.value.0', 0, 3);
INSERT INTO widget_field (widget_fieldid, widgetid, type, name, value_int, value_str) VALUES (904084, 1066, 1, 'tags.value.1', 0, 44);
INSERT INTO widget_field (widget_fieldid, widgetid, type, name, value_int, value_str) VALUES (904085, 1066, 1, 'tag_priority', 0, 'test5, test6');
INSERT INTO widget_field (widget_fieldid, widgetid, type, name, value_int, value_str) VALUES (904086, 1066, 1, 'tags.tag.0', 0, 'tag3');
INSERT INTO widget_field (widget_fieldid, widgetid, type, name, value_int, value_str) VALUES (904087, 1066, 1, 'tags.tag.1', 0, 'tag44');
INSERT INTO widget_field (widget_fieldid, widgetid, type, name, value_int, value_groupid) VALUES (904088, 1066, 2, 'exclude_groupids', 0, 50014);
INSERT INTO widget_field (widget_fieldid, widgetid, type, name, value_int, value_groupid) VALUES (904089, 1066, 2, 'groupids', 0, 50006);
INSERT INTO widget_field (widget_fieldid, widgetid, type, name, value_int, value_hostid) VALUES (904090, 1066, 3, 'hostids', 0, 99015);

INSERT INTO widget (widgetid, dashboardid, type, name, x, y, width, height) VALUES (1067, 130, 'problemsbysv', 'Test copy Problems by severity', 8, 14, 16, 4);
INSERT INTO widget_field (widget_fieldid, widgetid, type, name, value_int) VALUES (904091, 1067, 0, 'evaltype', 2);
INSERT INTO widget_field (widget_fieldid, widgetid, type, name, value_int) VALUES (904092, 1067, 0, 'ext_ack', 1);
INSERT INTO widget_field (widget_fieldid, widgetid, type, name, value_int) VALUES (904093, 1067, 0, 'layout', 1);
INSERT INTO widget_field (widget_fieldid, widgetid, type, name, value_int) VALUES (904094, 1067, 0, 'rf_rate', 30);
INSERT INTO widget_field (widget_fieldid, widgetid, type, name, value_int) VALUES (904096, 1067, 0, 'severities', 2);
INSERT INTO widget_field (widget_fieldid, widgetid, type, name, value_int) VALUES (904097, 1067, 0, 'severities', 3);
INSERT INTO widget_field (widget_fieldid, widgetid, type, name, value_int) VALUES (904098, 1067, 0, 'show_opdata', 2);
-- change show_timeline to 0 after ZBX-17813 is fixed:
INSERT INTO widget_field (widget_fieldid, widgetid, type, name, value_int) VALUES (904099, 1067, 0, 'show_timeline', 1);
INSERT INTO widget_field (widget_fieldid, widgetid, type, name, value_int) VALUES (905000, 1067, 0, 'show_type', 1);
INSERT INTO widget_field (widget_fieldid, widgetid, type, name, value_int) VALUES (905001, 1067, 0, 'tags.operator.0', 1);
INSERT INTO widget_field (widget_fieldid, widgetid, type, name, value_int, value_str) VALUES (905002, 1067, 1, 'problem', 0, 'test problem');
INSERT INTO widget_field (widget_fieldid, widgetid, type, name, value_int, value_str) VALUES (905003, 1067, 1, 'tags.tag.0', 0, 'tag5');
INSERT INTO widget_field (widget_fieldid, widgetid, type, name, value_int, value_str) VALUES (905004, 1067, 1, 'tags.value.0', 0, 5);
INSERT INTO widget_field (widget_fieldid, widgetid, type, name, value_int, value_groupid) VALUES (905005, 1067, 2, 'exclude_groupids', 0, 50008);
INSERT INTO widget_field (widget_fieldid, widgetid, type, name, value_int, value_groupid) VALUES (905006, 1067, 2, 'groupids', 0, 50011);
INSERT INTO widget_field (widget_fieldid, widgetid, type, name, value_int, value_hostid) VALUES (905007, 1067, 3, 'hostids', 0, 99012);

INSERT INTO widget (widgetid, dashboardid, type, name, x, y, width, height) VALUES (1068, 130, 'systeminfo', 'Test copy System information', 0, 18, 7, 3);
INSERT INTO widget_field (widget_fieldid, widgetid, type, name, value_int) VALUES (905008, 1068, 0, 'rf_rate', 30);

INSERT INTO widget (widgetid, dashboardid, type, name, x, y, width, height) VALUES (1069, 130, 'trigover', 'Test copy Trigger overview', 7, 18, 17, 3);
INSERT INTO widget_field (widget_fieldid, widgetid, type, name, value_int) VALUES (905009, 1069, 0, 'rf_rate', 120);
INSERT INTO widget_field (widget_fieldid, widgetid, type, name, value_int) VALUES (905010, 1069, 0, 'show', 2);
INSERT INTO widget_field (widget_fieldid, widgetid, type, name, value_int) VALUES (905011, 1069, 0, 'show_suppressed', 1);
INSERT INTO widget_field (widget_fieldid, widgetid, type, name, value_int) VALUES (905012, 1069, 0, 'style', 1);
INSERT INTO widget_field (widget_fieldid, widgetid, type, name, value_int, value_str) VALUES (905013, 1069, 1, 'application', 0, 'Inventory');
INSERT INTO widget_field (widget_fieldid, widgetid, type, name, value_int, value_groupid) VALUES (905014, 1069, 2, 'groupids', 0, 50011);
INSERT INTO widget_field (widget_fieldid, widgetid, type, name, value_int, value_hostid) VALUES (905015, 1069, 3, 'hostids', 0, 99012);

INSERT INTO widget (widgetid, dashboardid, type, name, x, y, width, height) VALUES (1070, 130, 'url', 'Test copy URL', 0, 21, 7, 3);
INSERT INTO widget_field (widget_fieldid, widgetid, type, name, value_int) VALUES (905016, 1070, 0, 'dynamic', 1);
INSERT INTO widget_field (widget_fieldid, widgetid, type, name, value_int) VALUES (905017, 1070, 0, 'rf_rate', 120);
INSERT INTO widget_field (widget_fieldid, widgetid, type, name, value_int, value_str) VALUES (905018, 1070, 1, 'url', 0, 'https://www.zabbix.com/integrations');

INSERT INTO widget (widgetid, dashboardid, type, name, x, y, width, height) VALUES (1071, 130, 'web', 'Test copy Web monitoring', 7, 21, 3, 3);
-- change maintenance to 0 after ZBX-17813 is fixed:
INSERT INTO widget_field (widget_fieldid, widgetid, type, name, value_int) VALUES (905019, 1071, 0, 'maintenance', 1);
INSERT INTO widget_field (widget_fieldid, widgetid, type, name, value_int) VALUES (905020, 1071, 0, 'rf_rate', 120);
INSERT INTO widget_field (widget_fieldid, widgetid, type, name, value_int, value_groupid) VALUES (905021, 1071, 2, 'exclude_groupids', 0, 50008);
INSERT INTO widget_field (widget_fieldid, widgetid, type, name, value_int, value_groupid) VALUES (905022, 1071, 2, 'groupids', 0, 50016);
INSERT INTO widget_field (widget_fieldid, widgetid, type, name, value_int, value_hostid) VALUES (905023, 1071, 3, 'hostids', 0, 99133);

INSERT INTO widget (widgetid, dashboardid, type, name, x, y, width, height) VALUES (1072, 130, 'problems', 'Test copy Problems 3', 10, 21, 14, 2);
INSERT INTO widget_field (widget_fieldid, widgetid, type, name, value_int) VALUES (905024, 1072, 0, 'evaltype', 2);
INSERT INTO widget_field (widget_fieldid, widgetid, type, name, value_int) VALUES (905025, 1072, 0, 'rf_rate', 60);
INSERT INTO widget_field (widget_fieldid, widgetid, type, name, value_int) VALUES (905026, 1072, 0, 'severities', 0);
INSERT INTO widget_field (widget_fieldid, widgetid, type, name, value_int) VALUES (905027, 1072, 0, 'severities', 1);
INSERT INTO widget_field (widget_fieldid, widgetid, type, name, value_int) VALUES (905028, 1072, 0, 'severities', 2);
INSERT INTO widget_field (widget_fieldid, widgetid, type, name, value_int) VALUES (905029, 1072, 0, 'severities', 3);
INSERT INTO widget_field (widget_fieldid, widgetid, type, name, value_int) VALUES (905030, 1072, 0, 'severities', 4);
INSERT INTO widget_field (widget_fieldid, widgetid, type, name, value_int) VALUES (905031, 1072, 0, 'severities', 5);
INSERT INTO widget_field (widget_fieldid, widgetid, type, name, value_int) VALUES (905032, 1072, 0, 'show', 2);
INSERT INTO widget_field (widget_fieldid, widgetid, type, name, value_int) VALUES (905033, 1072, 0, 'show_lines', 5);
INSERT INTO widget_field (widget_fieldid, widgetid, type, name, value_int) VALUES (905034, 1072, 0, 'show_opdata', 2);
INSERT INTO widget_field (widget_fieldid, widgetid, type, name, value_int) VALUES (905035, 1072, 0, 'show_suppressed', 1);
INSERT INTO widget_field (widget_fieldid, widgetid, type, name, value_int) VALUES (905036, 1072, 0, 'show_tags', 3);
INSERT INTO widget_field (widget_fieldid, widgetid, type, name, value_int) VALUES (905037, 1072, 0, 'sort_triggers', 3);
INSERT INTO widget_field (widget_fieldid, widgetid, type, name, value_int) VALUES (905038, 1072, 0, 'tags.operator.0', 1);
INSERT INTO widget_field (widget_fieldid, widgetid, type, name, value_int) VALUES (905039, 1072, 0, 'tag_name_format', 2);
INSERT INTO widget_field (widget_fieldid, widgetid, type, name, value_int) VALUES (905040, 1072, 0, 'unacknowledged', 1);
INSERT INTO widget_field (widget_fieldid, widgetid, type, name, value_int, value_str) VALUES (905041, 1072, 1, 'problem', 0, 'test5');
INSERT INTO widget_field (widget_fieldid, widgetid, type, name, value_int, value_str) VALUES (905042, 1072, 1, 'tag_priority', 0, 'test7, test8');
INSERT INTO widget_field (widget_fieldid, widgetid, type, name, value_int, value_str) VALUES (905043, 1072, 1, 'tags.tag.0', 0, 'tag9');
INSERT INTO widget_field (widget_fieldid, widgetid, type, name, value_int, value_str) VALUES (905044, 1072, 1, 'tags.value.0', 0, '9');
INSERT INTO widget_field (widget_fieldid, widgetid, type, name, value_int, value_groupid) VALUES (905045, 1072, 2, 'exclude_groupids', 0, 50014);
INSERT INTO widget_field (widget_fieldid, widgetid, type, name, value_int, value_groupid) VALUES (905046, 1072, 2, 'groupids', 0, 50006);
INSERT INTO widget_field (widget_fieldid, widgetid, type, name, value_int, value_hostid) VALUES (905047, 1072, 3, 'hostids', 0, 99015);

INSERT INTO widget (widgetid, dashboardid, type, name, x, y, width, height) VALUES (1073, 130, 'graphprototype', 'Test copy Graph prototype 2', 10, 23, 14, 5);
INSERT INTO widget_field (widget_fieldid, widgetid, type, name, value_int) VALUES (905048, 1073, 0, 'columns', 20);
INSERT INTO widget_field (widget_fieldid, widgetid, type, name, value_int) VALUES (905049, 1073, 0, 'rows', 5);
INSERT INTO widget_field (widget_fieldid, widgetid, type, name, value_int) VALUES (905050, 1073, 0, 'dynamic', 0);
INSERT INTO widget_field (widget_fieldid, widgetid, type, name, value_int) VALUES (905051, 1073, 0, 'rf_rate', 600);
-- change show_legend to 0 after ZBX-17813 is fixed:
-- INSERT INTO widget_field (widget_fieldid, widgetid, type, name, value_int) VALUES (90444, 1073, 0, 'show_legend', 0);
INSERT INTO widget_field (widget_fieldid, widgetid, type, name, value_int) VALUES (905052, 1073, 0, 'show_legend', 1);
INSERT INTO widget_field (widget_fieldid, widgetid, type, name, value_int, value_graphid) VALUES (905053, 1073, 7, 'graphid', 0, 600000);

-- Dashboard for Graph Prototype widget
INSERT INTO dashboard (dashboardid, name, userid, private) VALUES (140, 'Dashboard for Graph Prototype widget', 1, 1);
INSERT INTO widget (widgetid, dashboardid, type, name, x, y, width, height) VALUES (1099, 140, 'graphprototype', 'Graph prototype widget for update', 0, 0, 16, 5);
INSERT INTO widget_field (widget_fieldid, widgetid, type, name, value_graphid) VALUES (905054, 1099, 7, 'graphid', 600003);

INSERT INTO widget (widgetid, dashboardid, type, name, x, y, width, height) VALUES (2000, 140, 'graphprototype', 'Graph prototype widget for delete', 0, 5, 16, 5);
INSERT INTO widget_field (widget_fieldid, widgetid, type, name, value_graphid) VALUES (905055, 2000, 7, 'graphid', 600002);

INSERT INTO dashboard (dashboardid, name, userid, private) VALUES (141, 'Dashboard for Sceenshoting Graph Prototype widgets', 1, 1);

-- Overrides for LLD Overrides test
INSERT INTO lld_override (lld_overrideid, itemid, name, step, evaltype, stop) values (200, 33800, 'Override for update 1', 1, 1, 0);
INSERT INTO lld_override (lld_overrideid, itemid, name, step, evaltype, stop) values (201, 33800, 'Override for update 2', 2, 0, 0);

INSERT INTO lld_override_condition (lld_override_conditionid, lld_overrideid, operator, macro, value) values (300, 200, 8, '{#MACRO1}', 'test expression_1');
INSERT INTO lld_override_condition (lld_override_conditionid, lld_overrideid, operator, macro, value) values (301, 200, 9, '{#MACRO2}', 'test expression_2');

INSERT INTO lld_override_operation (lld_override_operationid, lld_overrideid, operationobject, operator, value) values (400, 200, 0, 0, 'test item pattern');
INSERT INTO lld_override_operation (lld_override_operationid, lld_overrideid, operationobject, operator, value) values (401, 200, 1, 1, 'test trigger pattern');
INSERT INTO lld_override_operation (lld_override_operationid, lld_overrideid, operationobject, operator, value) values (402, 201, 2, 8, 'test graph pattern');
INSERT INTO lld_override_operation (lld_override_operationid, lld_overrideid, operationobject, operator, value) values (403, 201, 3, 9, 'test host pattern');

INSERT INTO lld_override_opdiscover (lld_override_operationid, discover) values (400, 0);
INSERT INTO lld_override_opdiscover (lld_override_operationid, discover) values (402, 0);

INSERT INTO lld_override_ophistory (lld_override_operationid, history) values (400, 0);

INSERT INTO lld_override_opinventory (lld_override_operationid, inventory_mode) values (403, 1);

INSERT INTO lld_override_opperiod (lld_override_operationid, delay) values (400, '1m;50s/1-7,00:00-24:00;wd1-5h9-18');

INSERT INTO lld_override_opseverity (lld_override_operationid, severity) values (401, 2);

INSERT INTO lld_override_opstatus (lld_override_operationid, status) values (400, 0);

INSERT INTO lld_override_optag (lld_override_optagid, lld_override_operationid, tag, value) values (300, 401, 'tag1', 'value1');
INSERT INTO lld_override_optag (lld_override_optagid, lld_override_operationid, tag, value) values (301, 403, 'name1', 'value1');
INSERT INTO lld_override_optag (lld_override_optagid, lld_override_operationid, tag, value) values (302, 403, 'name2', 'value2');

INSERT INTO lld_override_optemplate (lld_override_optemplateid, lld_override_operationid, templateid) values (300, 403, 99137);

INSERT INTO lld_override_optrends (lld_override_operationid, trends) values (400, 0);

UPDATE config SET session_key='caf1c06dcf802728c4cfc24d645e1e73' WHERE configid = 1;

-- testFormHostMacros
INSERT INTO hostmacro (hostmacroid, hostid, macro, value, description, type) VALUES (99509, 99135, '{$SECRET_HOST_MACRO_REVERT}', 'Secret host value', 'Secret host macro description', 1);
INSERT INTO hostmacro (hostmacroid, hostid, macro, value, description, type) VALUES (99510, 99135, '{$SECRET_HOST_MACRO_2_TEXT_REVERT}', 'Secret host value 2 text', 'Secret host macro that will be changed to text', 1);
INSERT INTO hostmacro (hostmacroid, hostid, macro, value, description, type) VALUES (99511, 99135, '{$SECRET_HOST_MACRO_UPDATE_2_TEXT}', 'Secret host value 2 B updated', 'Secret host macro that is going to be updated', 1);
INSERT INTO hostmacro (hostmacroid, hostid, macro, value, description, type) VALUES (99512, 99135, '{$TEXT_HOST_MACRO_2_SECRET}', 'Text host macro value', 'Text host macro that is going to become secret', 0);
INSERT INTO hostmacro (hostmacroid, hostid, macro, value, description, type) VALUES (99513, 99135, '{$SECRET_HOST_MACRO_UPDATE}', 'Secret host macro value', 'Secret host macro that is going to stay secret', 1);
INSERT INTO hostmacro (hostmacroid, hostid, macro, value, description, type) VALUES (99514, 99135, '{$X_SECRET_HOST_MACRO_2_RESOLVE}', 'Value 2 B resolved', 'Host macro to be resolved', 0);
INSERT INTO hostmacro (hostmacroid, hostid, macro, value, description, type) VALUES (99515, 99011, '{$SECRET_HOST_MACRO}', 'some secret value', '', 1);
INSERT INTO hostmacro (hostmacroid, hostid, macro, value, description, type) VALUES (99516, 99011, '{$TEXT_HOST_MACRO}', 'some text value', '', 0);
INSERT INTO items (itemid, type, hostid, name, key_, interfaceid, params, description, posts, headers) VALUES (99112, 2, 99135, 'Macro value: {$X_SECRET_HOST_MACRO_2_RESOLVE}', 'trap', NULL, '', '', '', '');

INSERT INTO hostmacro (hostmacroid, hostid, macro, value, description, type) VALUES (99525, 99011, '{$VAULT_HOST_MACRO3}', 'secret/path:key', 'Change name, value, description', 2);

-- testFormTemplateMacros
INSERT INTO hostmacro (hostmacroid, hostid, macro, value, description, type) VALUES (99517, 99137, '{$SECRET_TEMPLATE_MACRO_REVERT}', 'Secret template value', 'Secret template macro description', 1);
INSERT INTO hostmacro (hostmacroid, hostid, macro, value, description, type) VALUES (99518, 99137, '{$SECRET_TEMPLATE_MACRO_2_TEXT_REVERT}', 'Secret template value 2 text', 'Secret template macro that will be changed to text', 1);
INSERT INTO hostmacro (hostmacroid, hostid, macro, value, description, type) VALUES (99519, 99137, '{$SECRET_TEMPLATE_MACRO_UPDATE_2_TEXT}', 'Secret template value 2 B updated', 'Secret template macro that is going to be updated', 1);
INSERT INTO hostmacro (hostmacroid, hostid, macro, value, description, type) VALUES (99520, 99137, '{$TEXT_TEMPLATE_MACRO_2_SECRET}', 'Text template macro value', 'Text template macro that is going to become secret', 0);
INSERT INTO hostmacro (hostmacroid, hostid, macro, value, description, type) VALUES (99521, 99137, '{$SECRET_TEMPLATE_MACRO_UPDATE}', 'Secret template macro value', 'Secret template macro that is going to stay secret', 1);
INSERT INTO hostmacro (hostmacroid, hostid, macro, value, description, type) VALUES (99522, 99137, '{$X_SECRET_TEMPLATE_MACRO_2_RESOLVE}', 'Value 2 B resolved', 'Template macro to be resolved', 0);
INSERT INTO items (itemid, type, hostid, name, key_, interfaceid, params, description, posts, headers) VALUES (99113, 2, 99137, 'Macro value: {$X_SECRET_TEMPLATE_MACRO_2_RESOLVE}', 'trap', NULL, '', '', '', '');

INSERT INTO hostmacro (hostmacroid, hostid, macro, value, description, type) VALUES (99526, 99014, '{$VAULT_HOST_MACRO}', 'secret/path:key', 'Change name, value, description', 2);

-- testFormAdministrationGeneralMacros
INSERT INTO items (itemid, type, hostid, name, key_, interfaceid, params, description, posts, headers) VALUES (99114, 2, 99134, 'Macro value: {$Z_GLOBAL_MACRO_2_RESOLVE}', 'trap', NULL, '', '', '', '');

-- tags in host prototypes
INSERT INTO host_tag (hosttagid, hostid, tag, value) VALUES (450, 90002, 'host_proto_tag_1', 'value1');
INSERT INTO host_tag (hosttagid, hostid, tag, value) VALUES (451, 90002, 'host_proto_tag_2', 'value2');

INSERT INTO hosts (hostid, host, name, status, description, flags) VALUES (99450, '{#HOST} prototype with tags for cloning', '{#HOST} prototype with tags for cloning', 0, '', 2);
INSERT INTO host_discovery (hostid, parent_itemid) VALUES (99450, 90001);
INSERT INTO group_prototype (group_prototypeid, hostid, name, groupid, templateid) VALUES (223000, 99450, '', 4, NULL);
INSERT INTO host_tag (hosttagid, hostid, tag, value) VALUES (452, 99450, 'action', 'clone');
INSERT INTO host_tag (hosttagid, hostid, tag, value) VALUES (453, 99450, 'tag', 'host_prototype');

INSERT INTO hosts (hostid, host, name, status, description, flags) VALUES (99451, '{#HOST} prototype with tags for updating', '{#HOST} prototype with tags for updating', 0, '', 2);
INSERT INTO host_discovery (hostid, parent_itemid) VALUES (99451, 90001);
INSERT INTO group_prototype (group_prototypeid, hostid, name, groupid, templateid) VALUES (223001, 99451, '', 4, NULL);
INSERT INTO host_tag (hosttagid, hostid, tag, value) VALUES (454, 99451, 'action', 'update');
INSERT INTO host_tag (hosttagid, hostid, tag, value) VALUES (455, 99451, 'tag', 'host_prototype');<|MERGE_RESOLUTION|>--- conflicted
+++ resolved
@@ -2091,13 +2091,8 @@
 
 -- Dashboard for problem hosts widget
 INSERT INTO dashboard (dashboardid, name, userid, private) VALUES (100, 'Dashboard for Problem hosts widget', 1, 1);
-<<<<<<< HEAD
 INSERT INTO widget (widgetid, dashboardid, type, name, x, y, width, height) VALUES (1000, 100, 'problemhosts', '', 0, 0, 8, 8);
-INSERT INTO profiles (profileid,userid,idx,value_id,source,type) VALUES (4, 1, 'web.dashbrd.dashboardid', 1, '', 1);
-=======
-INSERT INTO widget (widgetid, dashboardid, type, name, x, y, width, height) VALUES (100, 100, 'problemhosts', '', 0, 0, 8, 8);
 INSERT INTO profiles (profileid,userid,idx,value_id,value_str,source,type) VALUES (4, 1, 'web.dashbrd.dashboardid', 1,'','', 1);
->>>>>>> 5d4bbbeb
 
 -- testPageAvailabilityReport SLA reports
 INSERT INTO hosts (hostid, host, name, status, description) VALUES (50014, 'SLA reports host', 'SLA reports host', 0, '');
