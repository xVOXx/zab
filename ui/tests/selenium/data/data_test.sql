-- Activate Zabbix Server, set visible name and make it a more unique name
UPDATE hosts SET status=0,name='ЗАББИКС Сервер',host='Test host' WHERE host='Zabbix server';

-- More medias for user 'Admin'
INSERT INTO media (mediaid, userid, mediatypeid, sendto, active, severity, period) VALUES (1,1,1,'test@zabbix.com',0,63,'1-7,00:00-24:00');
INSERT INTO media (mediaid, userid, mediatypeid, sendto, active, severity, period) VALUES (2,1,1,'test2@zabbix.com',1,60,'1-7,00:00-24:00');
INSERT INTO media (mediaid, userid, mediatypeid, sendto, active, severity, period) VALUES (3,1,3,'123456789',0,32,'1-7,00:00-24:00');

-- More user scripts
INSERT INTO scripts (scriptid, name, command, host_access, usrgrpid, groupid, description, confirmation) VALUES (4,'Reboot','/sbin/shutdown -r',3,7,4,'This command reboots server.','Do you really want to reboot it?');

-- Add proxies
INSERT INTO hosts (hostid, host, status, description) VALUES (20000, 'Active proxy 1', 5, '');
INSERT INTO hosts (hostid, host, status, description) VALUES (20001, 'Active proxy 2', 5, '');
INSERT INTO hosts (hostid, host, status, description) VALUES (20002, 'Active proxy 3', 5, '');
INSERT INTO hosts (hostid, host, status, description) VALUES (20003, 'Passive proxy 1', 6, '');
INSERT INTO hosts (hostid, host, status, description) VALUES (20004, 'Passive proxy 2', 6, '');
INSERT INTO hosts (hostid, host, status, description) VALUES (20005, 'Passive proxy 3', 6, '');
INSERT INTO hosts (hostid, host, status, description) VALUES (20010, 'Active proxy to delete', 5, '');
INSERT INTO hosts (hostid, host, status, description) VALUES (20011, 'Passive proxy to delete', 6, '');

INSERT INTO interface (interfaceid, hostid, main, type, useip, ip, dns, port) VALUES (10018,20003,1,0,1,'127.0.0.1','proxy1.zabbix.com','10051');
INSERT INTO interface (interfaceid, hostid, main, type, useip, ip, dns, port) VALUES (10019,20004,1,0,1,'127.0.0.1','proxy2.zabbix.com','10333');
INSERT INTO interface (interfaceid, hostid, main, type, useip, ip, dns, port) VALUES (10020,20005,1,0,0,'127.0.0.1','proxy3.zabbix.com','10051');
INSERT INTO interface (interfaceid, hostid, main, type, useip, ip, dns, port) VALUES (10030,10084,1,4,1,'127.0.0.1','jmxagent.zabbix.com','10051');
INSERT INTO interface (interfaceid, hostid, main, type, useip, ip, dns, port) VALUES (10040,20011,1,0,0,'127.0.0.1','proxy4.zabbix.com','10051');

-- create an empty host "Template linkage test host"
INSERT INTO hosts (hostid, host, name, status, description) VALUES (10053, 'Template linkage test host', 'Visible host for template linkage', 0, '');
INSERT INTO interface (interfaceid, hostid, main, type, useip, ip, dns, port) VALUES (10021,10053,1,1,1,'127.0.0.1','','10050');
INSERT INTO interface (interfaceid,hostid,main,type,useip,ip,dns,port) values (10022,10053,1,2,1,'127.0.0.1','','161');
INSERT INTO interface_snmp (interfaceid, version, bulk, community) values (10022, 2, 1, '{$SNMP_COMMUNITY}');
INSERT INTO interface (interfaceid,hostid,main,type,useip,ip,dns,port) values (10023,10053,1,3,1,'127.0.0.1','','623');
INSERT INTO interface (interfaceid,hostid,main,type,useip,ip,dns,port) values (10024,10053,1,4,1,'127.0.0.1','','12345');
INSERT INTO hosts_groups (hostgroupid, hostid, groupid) VALUES (90278, 10053, 4);

-- Add regular expressions
INSERT INTO regexps (regexpid, name, test_string) VALUES (20,'1_regexp_1','first test string');
INSERT INTO regexps (regexpid, name, test_string) VALUES (21,'1_regexp_2','first test string');
INSERT INTO regexps (regexpid, name, test_string) VALUES (22,'2_regexp_1','second test string');
INSERT INTO regexps (regexpid, name, test_string) VALUES (23,'2_regexp_2','second test string');
INSERT INTO regexps (regexpid, name, test_string) VALUES (24,'3_regexp_1','test');
INSERT INTO regexps (regexpid, name, test_string) VALUES (25,'3_regexp_2','test');
INSERT INTO regexps (regexpid, name, test_string) VALUES (26,'4_regexp_1','abcd');
INSERT INTO regexps (regexpid, name, test_string) VALUES (27,'4_regexp_2','abcd');
INSERT INTO regexps (regexpid, name, test_string) VALUES (28,'5_regexp_1','abcd');
INSERT INTO regexps (regexpid, name, test_string) VALUES (29,'5_regexp_2','abcd');

-- Add expressions for regexps
INSERT INTO expressions (expressionid,regexpid,expression,expression_type,exp_delimiter,case_sensitive) VALUES (20,20,'first test string',0,',',1);
INSERT INTO expressions (expressionid,regexpid,expression,expression_type,exp_delimiter,case_sensitive) VALUES (21,21,'first test string2',0,',',1);
INSERT INTO expressions (expressionid,regexpid,expression,expression_type,exp_delimiter,case_sensitive) VALUES (22,22,'second test string',1,',',1);
INSERT INTO expressions (expressionid,regexpid,expression,expression_type,exp_delimiter,case_sensitive) VALUES (23,23,'second string',1,',',1);
INSERT INTO expressions (expressionid,regexpid,expression,expression_type,exp_delimiter,case_sensitive) VALUES (24,24,'abcd test',2,',',1);
INSERT INTO expressions (expressionid,regexpid,expression,expression_type,exp_delimiter,case_sensitive) VALUES (25,25,'test',2,',',1);
INSERT INTO expressions (expressionid,regexpid,expression,expression_type,exp_delimiter,case_sensitive) VALUES (26,26,'abcd',3,',',1);
INSERT INTO expressions (expressionid,regexpid,expression,expression_type,exp_delimiter,case_sensitive) VALUES (27,27,'asdf',3,',',1);
INSERT INTO expressions (expressionid,regexpid,expression,expression_type,exp_delimiter,case_sensitive) VALUES (28,28,'abcd',4,',',1);
INSERT INTO expressions (expressionid,regexpid,expression,expression_type,exp_delimiter,case_sensitive) VALUES (29,29,'asdf',4,',',1);

-- trigger actions
INSERT INTO actions (actionid, name, eventsource, evaltype, status, esc_period) VALUES (10,'Simple action',0,0,0,'60s');
INSERT INTO actions (actionid, name, eventsource, evaltype, status, esc_period) VALUES (11,'Trigger action 1',0,0,0,'1h');
INSERT INTO actions (actionid, name, eventsource, evaltype, status, esc_period) VALUES (12,'Trigger action 2',0,0,0,'60s');
INSERT INTO actions (actionid, name, eventsource, evaltype, status, esc_period) VALUES (13,'Trigger action 3',0,0,0,'60s');
INSERT INTO actions (actionid, name, eventsource, evaltype, status, esc_period) VALUES (14,'Trigger action 4',0,0,1,'60s');

-- autoregistration actions
INSERT INTO actions (actionid, name, eventsource, evaltype, status, esc_period) VALUES (9,'Autoregistration action 1',2,0,0,'1h');
INSERT INTO actions (actionid, name, eventsource, evaltype, status, esc_period) VALUES (15,'Autoregistration action 2',2,0,1,'1h');

INSERT INTO conditions (conditionid, actionid, conditiontype, operator, value) VALUES (500, 9, 22, 3, 'DB2');
INSERT INTO conditions (conditionid, actionid, conditiontype, operator, value) VALUES (501, 9, 22, 2, 'MySQL');
INSERT INTO conditions (conditionid, actionid, conditiontype, operator, value) VALUES (502, 9, 20, 1, '20001');
INSERT INTO conditions (conditionid, actionid, conditiontype, operator, value) VALUES (503, 9, 20, 0, '20000');
INSERT INTO conditions (conditionid, actionid, conditiontype, operator, value) VALUES (504, 10, 16, 11, '');
INSERT INTO conditions (conditionid, actionid, conditiontype, operator, value) VALUES (505, 11, 16, 11, '');
INSERT INTO conditions (conditionid, actionid, conditiontype, operator, value) VALUES (507, 12, 16, 10, '');
INSERT INTO conditions (conditionid, actionid, conditiontype, operator, value) VALUES (508, 12, 15, 3, 'PostgreSQL');
INSERT INTO conditions (conditionid, actionid, conditiontype, operator, value) VALUES (509, 12, 15, 2, 'MYSQL');
INSERT INTO conditions (conditionid, actionid, conditiontype, operator, value) VALUES (510, 12, 15, 0, 'MySQL');
INSERT INTO conditions (conditionid, actionid, conditiontype, operator, value) VALUES (511, 12, 13, 1, '10081');
INSERT INTO conditions (conditionid, actionid, conditiontype, operator, value) VALUES (512, 12, 13, 0, '10001');
INSERT INTO conditions (conditionid, actionid, conditiontype, operator, value) VALUES (513, 12, 6, 7, '6-7,08:00-18:00');
INSERT INTO conditions (conditionid, actionid, conditiontype, operator, value) VALUES (514, 12, 6, 4, '1-7,00:00-24:00');
INSERT INTO conditions (conditionid, actionid, conditiontype, operator, value) VALUES (517, 12, 4, 6, '4');
INSERT INTO conditions (conditionid, actionid, conditiontype, operator, value) VALUES (518, 12, 4, 5, '3');
INSERT INTO conditions (conditionid, actionid, conditiontype, operator, value) VALUES (519, 12, 4, 1, '2');
INSERT INTO conditions (conditionid, actionid, conditiontype, operator, value) VALUES (520, 12, 4, 0, '5');
INSERT INTO conditions (conditionid, actionid, conditiontype, operator, value) VALUES (521, 12, 4, 0, '1');
INSERT INTO conditions (conditionid, actionid, conditiontype, operator, value) VALUES (522, 12, 3, 3, 'DB2');
INSERT INTO conditions (conditionid, actionid, conditiontype, operator, value) VALUES (523, 12, 3, 2, 'Oracle');
INSERT INTO conditions (conditionid, actionid, conditiontype, operator, value) VALUES (524, 12, 2, 1, '13485');
INSERT INTO conditions (conditionid, actionid, conditiontype, operator, value) VALUES (525, 12, 2, 0, '16054');
INSERT INTO conditions (conditionid, actionid, conditiontype, operator, value) VALUES (526, 12, 1, 1, '10084');
INSERT INTO conditions (conditionid, actionid, conditiontype, operator, value) VALUES (527, 12, 1, 0, '10084');
INSERT INTO conditions (conditionid, actionid, conditiontype, operator, value) VALUES (528, 12, 0, 1, '4');
INSERT INTO conditions (conditionid, actionid, conditiontype, operator, value) VALUES (529, 12, 0, 0, '2');
INSERT INTO conditions (conditionid, actionid, conditiontype, operator, value) VALUES (530, 13, 16, 11, '');
INSERT INTO conditions (conditionid, actionid, conditiontype, operator, value) VALUES (532, 13, 15, 3, 'PostgreSQL');
INSERT INTO conditions (conditionid, actionid, conditiontype, operator, value) VALUES (533, 13, 15, 2, 'MYSQL');
INSERT INTO conditions (conditionid, actionid, conditiontype, operator, value) VALUES (534, 13, 15, 0, 'MySQL');
INSERT INTO conditions (conditionid, actionid, conditiontype, operator, value) VALUES (535, 13, 13, 1, '10081');
INSERT INTO conditions (conditionid, actionid, conditiontype, operator, value) VALUES (536, 13, 13, 0, '10001');
INSERT INTO conditions (conditionid, actionid, conditiontype, operator, value) VALUES (537, 13, 6, 7, '6-7,08:00-18:00');
INSERT INTO conditions (conditionid, actionid, conditiontype, operator, value) VALUES (538, 13, 6, 4, '1-7,00:00-24:00');
INSERT INTO conditions (conditionid, actionid, conditiontype, operator, value) VALUES (541, 13, 4, 6, '4');
INSERT INTO conditions (conditionid, actionid, conditiontype, operator, value) VALUES (542, 13, 4, 5, '3');
INSERT INTO conditions (conditionid, actionid, conditiontype, operator, value) VALUES (543, 13, 4, 1, '2');
INSERT INTO conditions (conditionid, actionid, conditiontype, operator, value) VALUES (544, 13, 4, 0, '5');
INSERT INTO conditions (conditionid, actionid, conditiontype, operator, value) VALUES (545, 13, 4, 0, '1');
INSERT INTO conditions (conditionid, actionid, conditiontype, operator, value) VALUES (546, 13, 3, 3, 'DB2');
INSERT INTO conditions (conditionid, actionid, conditiontype, operator, value) VALUES (547, 13, 3, 2, 'Oracle');
INSERT INTO conditions (conditionid, actionid, conditiontype, operator, value) VALUES (548, 13, 2, 1, '13485');
INSERT INTO conditions (conditionid, actionid, conditiontype, operator, value) VALUES (549, 13, 2, 0, '16054');
INSERT INTO conditions (conditionid, actionid, conditiontype, operator, value) VALUES (550, 13, 1, 1, '10084');
INSERT INTO conditions (conditionid, actionid, conditiontype, operator, value) VALUES (551, 13, 1, 0, '10084');
INSERT INTO conditions (conditionid, actionid, conditiontype, operator, value) VALUES (552, 13, 0, 1, '4');
INSERT INTO conditions (conditionid, actionid, conditiontype, operator, value) VALUES (553, 13, 0, 0, '2');
INSERT INTO conditions (conditionid, actionid, conditiontype, operator, value) VALUES (554, 14, 16, 11, '');
INSERT INTO conditions (conditionid, actionid, conditiontype, operator, value) VALUES (556, 14, 15, 3, 'PostgreSQL');
INSERT INTO conditions (conditionid, actionid, conditiontype, operator, value) VALUES (557, 14, 15, 2, 'MYSQL');
INSERT INTO conditions (conditionid, actionid, conditiontype, operator, value) VALUES (558, 14, 15, 0, 'MySQL');
INSERT INTO conditions (conditionid, actionid, conditiontype, operator, value) VALUES (559, 14, 13, 1, '10081');
INSERT INTO conditions (conditionid, actionid, conditiontype, operator, value) VALUES (560, 14, 13, 0, '10001');
INSERT INTO conditions (conditionid, actionid, conditiontype, operator, value) VALUES (561, 14, 6, 7, '6-7,08:00-18:00');
INSERT INTO conditions (conditionid, actionid, conditiontype, operator, value) VALUES (562, 14, 6, 4, '1-7,00:00-24:00');
INSERT INTO conditions (conditionid, actionid, conditiontype, operator, value) VALUES (565, 14, 4, 6, '4');
INSERT INTO conditions (conditionid, actionid, conditiontype, operator, value) VALUES (566, 14, 4, 5, '3');
INSERT INTO conditions (conditionid, actionid, conditiontype, operator, value) VALUES (567, 14, 4, 1, '2');
INSERT INTO conditions (conditionid, actionid, conditiontype, operator, value) VALUES (568, 14, 4, 0, '5');
INSERT INTO conditions (conditionid, actionid, conditiontype, operator, value) VALUES (569, 14, 4, 0, '1');
INSERT INTO conditions (conditionid, actionid, conditiontype, operator, value) VALUES (570, 14, 3, 3, 'DB2');
INSERT INTO conditions (conditionid, actionid, conditiontype, operator, value) VALUES (571, 14, 3, 2, 'Oracle');
INSERT INTO conditions (conditionid, actionid, conditiontype, operator, value) VALUES (572, 14, 2, 1, '13485');
INSERT INTO conditions (conditionid, actionid, conditiontype, operator, value) VALUES (573, 14, 2, 0, '16054');
INSERT INTO conditions (conditionid, actionid, conditiontype, operator, value) VALUES (574, 14, 1, 1, '10084');
INSERT INTO conditions (conditionid, actionid, conditiontype, operator, value) VALUES (575, 14, 1, 0, '10084');
INSERT INTO conditions (conditionid, actionid, conditiontype, operator, value) VALUES (576, 14, 0, 1, '4');
INSERT INTO conditions (conditionid, actionid, conditiontype, operator, value) VALUES (577, 14, 0, 0, '2');
INSERT INTO conditions (conditionid, actionid, conditiontype, operator, value) VALUES (578, 15, 22, 3, 'DB2');
INSERT INTO conditions (conditionid, actionid, conditiontype, operator, value) VALUES (579, 15, 22, 2, 'MySQL');
INSERT INTO conditions (conditionid, actionid, conditiontype, operator, value) VALUES (580, 15, 20, 1, '20001');
INSERT INTO conditions (conditionid, actionid, conditiontype, operator, value) VALUES (581, 15, 20, 0, '20000');

INSERT INTO operations (operationid, actionid, operationtype, esc_period, esc_step_from, esc_step_to, evaltype) VALUES (11, 10, 0, 0, 1, 1, 0);
INSERT INTO operations (operationid, actionid, operationtype, esc_period, esc_step_from, esc_step_to, evaltype) VALUES (12, 11, 0, 0, 1, 1, 0);
INSERT INTO operations (operationid, actionid, operationtype, esc_period, esc_step_from, esc_step_to, evaltype) VALUES (13, 12, 0, 0, 1, 1, 0);
INSERT INTO operations (operationid, actionid, operationtype, esc_period, esc_step_from, esc_step_to, evaltype) VALUES (14, 13, 0, 0, 1, 1, 0);
INSERT INTO operations (operationid, actionid, operationtype, esc_period, esc_step_from, esc_step_to, evaltype) VALUES (15, 13, 0, 3600, 2, 2, 0);
INSERT INTO operations (operationid, actionid, operationtype, esc_period, esc_step_from, esc_step_to, evaltype) VALUES (16, 13, 0, 0, 5, 6, 0);
INSERT INTO operations (operationid, actionid, operationtype, esc_period, esc_step_from, esc_step_to, evaltype) VALUES (17, 14, 0, 0, 1, 1, 0);
INSERT INTO operations (operationid, actionid, operationtype, esc_period, esc_step_from, esc_step_to, evaltype) VALUES (18, 14, 0, 3600, 2, 2, 0);
INSERT INTO operations (operationid, actionid, operationtype, esc_period, esc_step_from, esc_step_to, evaltype) VALUES (19, 14, 0, 0, 5, 6, 0);
INSERT INTO operations (operationid, actionid, operationtype, esc_period, esc_step_from, esc_step_to, evaltype) VALUES (20, 14, 1, 0, 20, 0, 0);

INSERT INTO opmessage (operationid, default_msg, subject, message, mediatypeid) VALUES (11, 1, '{TRIGGER.NAME}: {TRIGGER.STATUS}', '{TRIGGER.NAME}: {TRIGGER.STATUS}Last value: {ITEM.LASTVALUE}{TRIGGER.URL}', NULL);
INSERT INTO opmessage (operationid, default_msg, subject, message, mediatypeid) VALUES (12, 1, '{TRIGGER.NAME}: {TRIGGER.STATUS}', '{TRIGGER.NAME}: {TRIGGER.STATUS}Last value: {ITEM.LASTVALUE}{TRIGGER.URL}', NULL);
INSERT INTO opmessage (operationid, default_msg, subject, message, mediatypeid) VALUES (13, 1, '{TRIGGER.NAME}: {TRIGGER.STATUS}', '{TRIGGER.NAME}: {TRIGGER.STATUS}Last value: {ITEM.LASTVALUE}{TRIGGER.URL}', NULL);
INSERT INTO opmessage (operationid, default_msg, subject, message, mediatypeid) VALUES (14, 1, '{TRIGGER.NAME}: {TRIGGER.STATUS}', '{TRIGGER.NAME}: {TRIGGER.STATUS}Last value: {ITEM.LASTVALUE}{TRIGGER.URL}', NULL);
INSERT INTO opmessage (operationid, default_msg, subject, message, mediatypeid) VALUES (15, 1, '{TRIGGER.NAME}: {TRIGGER.STATUS}', '{TRIGGER.NAME}: {TRIGGER.STATUS}Last value: {ITEM.LASTVALUE}{TRIGGER.URL}', 1);
INSERT INTO opmessage (operationid, default_msg, subject, message, mediatypeid) VALUES (16, 0, 'Custom: {TRIGGER.NAME}: {TRIGGER.STATUS}', 'Custom: {TRIGGER.NAME}: {TRIGGER.STATUS}Last value: {ITEM.LASTVALUE}{TRIGGER.URL}', 1);
INSERT INTO opmessage (operationid, default_msg, subject, message, mediatypeid) VALUES (17, 1, '{TRIGGER.NAME}: {TRIGGER.STATUS}', '{TRIGGER.NAME}: {TRIGGER.STATUS}Last value: {ITEM.LASTVALUE}{TRIGGER.URL}', NULL);
INSERT INTO opmessage (operationid, default_msg, subject, message, mediatypeid) VALUES (18, 1, '{TRIGGER.NAME}: {TRIGGER.STATUS}', '{TRIGGER.NAME}: {TRIGGER.STATUS}Last value: {ITEM.LASTVALUE}{TRIGGER.URL}', 1);
INSERT INTO opmessage (operationid, default_msg, subject, message, mediatypeid) VALUES (19, 0, 'Custom: {TRIGGER.NAME}: {TRIGGER.STATUS}', 'Custom: {TRIGGER.NAME}: {TRIGGER.STATUS}Last value: {ITEM.LASTVALUE}{TRIGGER.URL}', 1);

INSERT INTO opmessage_grp (opmessage_grpid, operationid, usrgrpid) VALUES (10, 11, 7);
INSERT INTO opmessage_grp (opmessage_grpid, operationid, usrgrpid) VALUES (11, 12, 7);
INSERT INTO opmessage_grp (opmessage_grpid, operationid, usrgrpid) VALUES (12, 13, 7);
INSERT INTO opmessage_grp (opmessage_grpid, operationid, usrgrpid) VALUES (13, 14, 7);
INSERT INTO opmessage_grp (opmessage_grpid, operationid, usrgrpid) VALUES (14, 15, 7);
INSERT INTO opmessage_grp (opmessage_grpid, operationid, usrgrpid) VALUES (15, 17, 7);
INSERT INTO opmessage_grp (opmessage_grpid, operationid, usrgrpid) VALUES (16, 18, 7);

INSERT INTO opmessage_usr (opmessage_usrid, operationid, userid) VALUES (2, 16, 1);
INSERT INTO opmessage_usr (opmessage_usrid, operationid, userid) VALUES (3, 19, 1);

INSERT INTO opcommand (operationid, type, scriptid, execute_on, port, authtype, username, password, publickey, privatekey, command) VALUES (20, 0, NULL, 0, '', 0, '', '', '', '', '/sbin/shutdown -r');

INSERT INTO opcommand_hst (opcommand_hstid, operationid, hostid) VALUES (1, 20, NULL);

INSERT INTO opconditions (opconditionid, operationid, conditiontype, operator, value) VALUES (1,15,14,0,'0');
INSERT INTO opconditions (opconditionid, operationid, conditiontype, operator, value) VALUES (2,15,14,0,'1');
INSERT INTO opconditions (opconditionid, operationid, conditiontype, operator, value) VALUES (3,16,14,0,'0');
INSERT INTO opconditions (opconditionid, operationid, conditiontype, operator, value) VALUES (4,18,14,0,'0');
INSERT INTO opconditions (opconditionid, operationid, conditiontype, operator, value) VALUES (5,18,14,0,'1');
INSERT INTO opconditions (opconditionid, operationid, conditiontype, operator, value) VALUES (6,19,14,0,'0');
INSERT INTO opconditions (opconditionid, operationid, conditiontype, operator, value) VALUES (7,20,14,0,'0');

INSERT INTO operations (operationid, actionid, operationtype, esc_period, esc_step_from, esc_step_to, evaltype) VALUES (21, 9, 0, 0, 1, 1, 0);
INSERT INTO operations (operationid, actionid, operationtype, esc_period, esc_step_from, esc_step_to, evaltype) VALUES (22, 9, 0, 0, 1, 1, 0);
INSERT INTO operations (operationid, actionid, operationtype, esc_period, esc_step_from, esc_step_to, evaltype) VALUES (23, 9, 1, 0, 1, 1, 0);
INSERT INTO operations (operationid, actionid, operationtype, esc_period, esc_step_from, esc_step_to, evaltype) VALUES (24, 9, 2, 0, 1, 1, 0);
INSERT INTO operations (operationid, actionid, operationtype, esc_period, esc_step_from, esc_step_to, evaltype) VALUES (25, 9, 9, 0, 1, 1, 0);
INSERT INTO operations (operationid, actionid, operationtype, esc_period, esc_step_from, esc_step_to, evaltype) VALUES (26, 9, 4, 0, 1, 1, 0);
INSERT INTO operations (operationid, actionid, operationtype, esc_period, esc_step_from, esc_step_to, evaltype) VALUES (27, 9, 6, 0, 1, 1, 0);
INSERT INTO operations (operationid, actionid, operationtype, esc_period, esc_step_from, esc_step_to, evaltype) VALUES (28, 15, 0, 0, 1, 1, 0);
INSERT INTO operations (operationid, actionid, operationtype, esc_period, esc_step_from, esc_step_to, evaltype) VALUES (29, 15, 0, 0, 1, 1, 0);
INSERT INTO operations (operationid, actionid, operationtype, esc_period, esc_step_from, esc_step_to, evaltype) VALUES (30, 15, 1, 0, 1, 1, 0);

INSERT INTO opmessage (operationid, default_msg, subject, message, mediatypeid) VALUES (21, 0, 'Special: {TRIGGER.NAME}: {TRIGGER.STATUS}', 'Special: {TRIGGER.NAME}: {TRIGGER.STATUS}Last value: {ITEM.LASTVALUE}{TRIGGER.URL}', NULL);
INSERT INTO opmessage (operationid, default_msg, subject, message, mediatypeid) VALUES (22, 1, '{TRIGGER.NAME}: {TRIGGER.STATUS}', '{TRIGGER.NAME}: {TRIGGER.STATUS}Last value: {ITEM.LASTVALUE}{TRIGGER.URL}', NULL);
INSERT INTO opmessage (operationid, default_msg, subject, message, mediatypeid) VALUES (28, 0, 'Special: {TRIGGER.NAME}: {TRIGGER.STATUS}', 'Special: {TRIGGER.NAME}: {TRIGGER.STATUS}Last value: {ITEM.LASTVALUE}{TRIGGER.URL}', NULL);
INSERT INTO opmessage (operationid, default_msg, subject, message, mediatypeid) VALUES (29, 1, '{TRIGGER.NAME}: {TRIGGER.STATUS}', '{TRIGGER.NAME}: {TRIGGER.STATUS}Last value: {ITEM.LASTVALUE}{TRIGGER.URL}', NULL);

INSERT INTO opmessage_grp (opmessage_grpid, operationid, usrgrpid) VALUES (17, 21, 7);
INSERT INTO opmessage_grp (opmessage_grpid, operationid, usrgrpid) VALUES (18, 22, 7);
INSERT INTO opmessage_grp (opmessage_grpid, operationid, usrgrpid) VALUES (19, 28, 7);
INSERT INTO opmessage_grp (opmessage_grpid, operationid, usrgrpid) VALUES (20, 29, 7);

INSERT INTO opcommand (operationid, type, command) VALUES (23, 0, 'echo TEST');
INSERT INTO opcommand (operationid, type, command) VALUES (30, 0, 'echo TEST');

INSERT INTO opcommand_hst (opcommand_hstid, operationid, hostid) VALUES (2, 23, NULL);
INSERT INTO opcommand_hst (opcommand_hstid, operationid, hostid) VALUES (3, 30, NULL);

INSERT INTO opgroup (opgroupid, operationid, groupid) VALUES (3, 26, 5);

INSERT INTO optemplate (optemplateid, operationid, templateid) VALUES (3, 27, 10001);

-- Add test graph
INSERT INTO graphs (graphid, name, width, height, yaxismin, yaxismax, templateid, show_work_period, show_triggers, graphtype, show_legend, show_3d, percent_left, percent_right, ymin_type, ymax_type, ymin_itemid, ymax_itemid, flags) VALUES (200000,'Test graph 1',900,200,0.0,100.0,NULL,1,0,1,1,0,0.0,0.0,1,1,NULL,NULL,0);

-- Add graph items
INSERT INTO graphs_items (gitemid, graphid, itemid, drawtype, sortorder, color, yaxisside, calc_fnc, type) VALUES (200000, 200000, 29155, 1, 1, 'FF5555', 0, 2, 0);

-- Add more screens
INSERT INTO screens (screenid, name, hsize, vsize, templateid, userid, private) VALUES (200000, 'Test screen (graph)'                          , 1, 1, NULL, 1, 0);
INSERT INTO screens (screenid, name, hsize, vsize, templateid, userid, private) VALUES (200001, 'Test screen (clock)'                          , 1, 1, NULL, 1, 0);
INSERT INTO screens (screenid, name, hsize, vsize, templateid, userid, private) VALUES (200002, 'Test screen (data overview, left align)'      , 1, 1, NULL, 1, 0);
INSERT INTO screens (screenid, name, hsize, vsize, templateid, userid, private) VALUES (200003, 'Test screen (history of actions)'             , 1, 1, NULL, 1, 0);
INSERT INTO screens (screenid, name, hsize, vsize, templateid, userid, private) VALUES (200004, 'Test screen (history of events)'              , 1, 1, NULL, 1, 0);
INSERT INTO screens (screenid, name, hsize, vsize, templateid, userid, private) VALUES (200005, 'Test screen (hosts info, horizontal align)'   , 1, 1, NULL, 1, 0);
INSERT INTO screens (screenid, name, hsize, vsize, templateid, userid, private) VALUES (200006, 'Test screen (hosts info, vertical align)'     , 1, 1, NULL, 1, 0);
INSERT INTO screens (screenid, name, hsize, vsize, templateid, userid, private) VALUES (200007, 'Test screen (map)'                            , 1, 1, NULL, 1, 0);
INSERT INTO screens (screenid, name, hsize, vsize, templateid, userid, private) VALUES (200008, 'Test screen (plain text)'                     , 1, 1, NULL, 1, 0);
INSERT INTO screens (screenid, name, hsize, vsize, templateid, userid, private) VALUES (200010, 'Test screen (server info)'                    , 1, 1, NULL, 1, 0);
INSERT INTO screens (screenid, name, hsize, vsize, templateid, userid, private) VALUES (200011, 'Test screen (simple graph)'                   , 1, 1, NULL, 1, 0);
INSERT INTO screens (screenid, name, hsize, vsize, templateid, userid, private) VALUES (200012, 'Test screen (status of hostgroup triggers)'   , 1, 1, NULL, 1, 0);
INSERT INTO screens (screenid, name, hsize, vsize, templateid, userid, private) VALUES (200013, 'Test screen (status of host triggers)'        , 1, 1, NULL, 1, 0);
INSERT INTO screens (screenid, name, hsize, vsize, templateid, userid, private) VALUES (200014, 'Test screen (system status)'                  , 1, 1, NULL, 1, 0);
INSERT INTO screens (screenid, name, hsize, vsize, templateid, userid, private) VALUES (200015, 'Test screen (triggers info, horizontal align)', 1, 1, NULL, 1, 0);
INSERT INTO screens (screenid, name, hsize, vsize, templateid, userid, private) VALUES (200016, 'Test screen (triggers overview, left align)'  , 1, 1, NULL, 1, 0);
INSERT INTO screens (screenid, name, hsize, vsize, templateid, userid, private) VALUES (200017, 'Test screen (triggers overview, top align)'   , 1, 1, NULL, 1, 0);
INSERT INTO screens (screenid, name, hsize, vsize, templateid, userid, private) VALUES (200018, 'Test screen (url)'                            , 1, 1, NULL, 1, 0);
INSERT INTO screens (screenid, name, hsize, vsize, templateid, userid, private) VALUES (200019, 'Test screen (data overview, top align)'       , 1, 1, NULL, 1, 0);
INSERT INTO screens (screenid, name, hsize, vsize, templateid, userid, private) VALUES (200020, 'Test screen (triggers info, vertical align)'  , 1, 1, NULL, 1, 0);

INSERT INTO screens_items (screenitemid, screenid, resourcetype, resourceid, width, height, x, y, colspan, rowspan, elements, valign, halign, style, url, dynamic, sort_triggers) VALUES (200000,200000,0,200000,500,100,0,0,0,0,0,0,0,0,'',0,0);
INSERT INTO screens_items (screenitemid, screenid, resourcetype, resourceid, width, height, x, y, colspan, rowspan, elements, valign, halign, style, url, dynamic, sort_triggers) VALUES (200001,200001,7,0,500,100,0,0,0,0,0,0,0,0,'',0,0);
INSERT INTO screens_items (screenitemid, screenid, resourcetype, resourceid, width, height, x, y, colspan, rowspan, elements, valign, halign, style, url, dynamic, sort_triggers) VALUES (200002,200002,10,4,500,100,0,0,0,0,0,0,0,0,'',0,0);
INSERT INTO screens_items (screenitemid, screenid, resourcetype, resourceid, width, height, x, y, colspan, rowspan, elements, valign, halign, style, url, dynamic, sort_triggers) VALUES (200003,200003,12,0,500,100,0,0,0,0,25,0,0,0,'',0,0);
INSERT INTO screens_items (screenitemid, screenid, resourcetype, resourceid, width, height, x, y, colspan, rowspan, elements, valign, halign, style, url, dynamic, sort_triggers) VALUES (200004,200004,13,0,500,100,0,0,0,0,25,0,0,0,'',0,0);
INSERT INTO screens_items (screenitemid, screenid, resourcetype, resourceid, width, height, x, y, colspan, rowspan, elements, valign, halign, style, url, dynamic, sort_triggers) VALUES (200005,200005,4,4,500,100,0,0,0,0,0,0,0,0,'',0,0);
INSERT INTO screens_items (screenitemid, screenid, resourcetype, resourceid, width, height, x, y, colspan, rowspan, elements, valign, halign, style, url, dynamic, sort_triggers) VALUES (200006,200006,4,4,500,100,0,0,0,0,0,0,0,1,'',0,0);
INSERT INTO screens_items (screenitemid, screenid, resourcetype, resourceid, width, height, x, y, colspan, rowspan, elements, valign, halign, style, url, dynamic, sort_triggers) VALUES (200007,200007,2,3,500,100,0,0,1,1,0,0,0,0,'',0,0);
INSERT INTO screens_items (screenitemid, screenid, resourcetype, resourceid, width, height, x, y, colspan, rowspan, elements, valign, halign, style, url, dynamic, sort_triggers) VALUES (200008,200008,3,29187,500,100,0,0,0,0,25,0,0,0,'',0,0);
INSERT INTO screens_items (screenitemid, screenid, resourcetype, resourceid, width, height, x, y, colspan, rowspan, elements, valign, halign, style, url, dynamic, sort_triggers) VALUES (200010,200010,6,0,500,100,0,0,0,0,0,0,0,0,'',0,0);
INSERT INTO screens_items (screenitemid, screenid, resourcetype, resourceid, width, height, x, y, colspan, rowspan, elements, valign, halign, style, url, dynamic, sort_triggers) VALUES (200011,200011,1,29141,500,100,0,0,0,0,0,0,0,0,'',0,0);
INSERT INTO screens_items (screenitemid, screenid, resourcetype, resourceid, width, height, x, y, colspan, rowspan, elements, valign, halign, style, url, dynamic, sort_triggers) VALUES (200012,200012,14,2,500,100,0,0,0,0,25,0,0,0,'',0,0);
INSERT INTO screens_items (screenitemid, screenid, resourcetype, resourceid, width, height, x, y, colspan, rowspan, elements, valign, halign, style, url, dynamic, sort_triggers) VALUES (200013,200013,16,10084,500,100,0,0,0,0,25,0,0,0,'',0,0);
INSERT INTO screens_items (screenitemid, screenid, resourcetype, resourceid, width, height, x, y, colspan, rowspan, elements, valign, halign, style, url, dynamic, sort_triggers) VALUES (200014,200014,15,0,500,100,0,0,0,0,0,0,0,0,'',0,0);
INSERT INTO screens_items (screenitemid, screenid, resourcetype, resourceid, width, height, x, y, colspan, rowspan, elements, valign, halign, style, url, dynamic, sort_triggers) VALUES (200015,200015,5,4,500,100,0,0,0,0,0,0,0,0,'',0,0);
INSERT INTO screens_items (screenitemid, screenid, resourcetype, resourceid, width, height, x, y, colspan, rowspan, elements, valign, halign, style, url, dynamic, sort_triggers) VALUES (200016,200016,9,4,500,100,0,0,0,0,0,0,0,0,'',0,0);
INSERT INTO screens_items (screenitemid, screenid, resourcetype, resourceid, width, height, x, y, colspan, rowspan, elements, valign, halign, style, url, dynamic, sort_triggers) VALUES (200017,200017,9,4,500,100,0,0,0,0,0,0,0,1,'',0,0);
INSERT INTO screens_items (screenitemid, screenid, resourcetype, resourceid, width, height, x, y, colspan, rowspan, elements, valign, halign, style, url, dynamic, sort_triggers) VALUES (200018,200018,11,0,500,500,0,0,0,0,0,0,0,0,'http://www.google.com',0,0);
INSERT INTO screens_items (screenitemid, screenid, resourcetype, resourceid, width, height, x, y, colspan, rowspan, elements, valign, halign, style, url, dynamic, sort_triggers) VALUES (200019,200019,10,4,500,100,0,0,0,0,0,0,0,1,'',0,0);
INSERT INTO screens_items (screenitemid, screenid, resourcetype, resourceid, width, height, x, y, colspan, rowspan, elements, valign, halign, style, url, dynamic, sort_triggers) VALUES (200020,200020,5,4,500,100,0,0,0,0,0,0,0,1,'',0,0);

-- Add slide shows
INSERT INTO slideshows (slideshowid, name, delay, userid, private) VALUES (200001, 'Test slide show 1', 10, 1, 0);
INSERT INTO slideshows (slideshowid, name, delay, userid, private) VALUES (200002, 'Test slide show 2', 10, 1, 0);
INSERT INTO slideshows (slideshowid, name, delay, userid, private) VALUES (200003, 'Test slide show 3', 900, 1, 0);

INSERT INTO slides (slideid, slideshowid, screenid, step, delay) VALUES (200000, 200001, 200000, 0, 0);
INSERT INTO slides (slideid, slideshowid, screenid, step, delay) VALUES (200001, 200001, 200001, 1, 0);
INSERT INTO slides (slideid, slideshowid, screenid, step, delay) VALUES (200003, 200002, 200002, 0, 0);
INSERT INTO slides (slideid, slideshowid, screenid, step, delay) VALUES (200004, 200002, 200003, 1, 0);
INSERT INTO slides (slideid, slideshowid, screenid, step, delay) VALUES (200005, 200002, 200004, 2, 15);
INSERT INTO slides (slideid, slideshowid, screenid, step, delay) VALUES (200006, 200002, 200005, 3, 20);
INSERT INTO slides (slideid, slideshowid, screenid, step, delay) VALUES (200007, 200003, 200007, 0, 0);
INSERT INTO slides (slideid, slideshowid, screenid, step, delay) VALUES (200009, 200003, 200016, 1, 15);
INSERT INTO slides (slideid, slideshowid, screenid, step, delay) VALUES (200010, 200003, 200019, 2, 20);
INSERT INTO slides (slideid, slideshowid, screenid, step, delay) VALUES (200011, 200003, 200020, 3, 60);

-- Add maintenance periods
INSERT INTO maintenances (maintenanceid, name, maintenance_type, description, active_since, active_till,tags_evaltype) VALUES (1,'Maintenance period 1 (data collection)',0,'Test description 1',1294760280,1294846680,0);
INSERT INTO maintenances (maintenanceid, name, maintenance_type, description, active_since, active_till,tags_evaltype) VALUES (2,'Maintenance period 2 (no data collection)',1,'Test description 1',1294760280,1294846680,0);
INSERT INTO maintenances (maintenanceid, name, maintenance_type, description, active_since, active_till,tags_evaltype) VALUES (3,'Maintenance for update (data collection)',0,'Test description',1534885200,1534971600,2);

INSERT INTO maintenances_hosts (maintenance_hostid, maintenanceid, hostid) VALUES (1,1,20000);
INSERT INTO maintenances_hosts (maintenance_hostid, maintenanceid, hostid) VALUES (2,2,20000);

INSERT INTO maintenances_groups (maintenance_groupid, maintenanceid, groupid) VALUES (1,1,4);
INSERT INTO maintenances_groups (maintenance_groupid, maintenanceid, groupid) VALUES (2,2,4);
INSERT INTO maintenances_groups (maintenance_groupid, maintenanceid, groupid) VALUES (3,3,4);

INSERT INTO timeperiods (timeperiodid, timeperiod_type, every, month, dayofweek, day, start_time, period, start_date) VALUES (1,0,1,0,0,1,43200,184200,1294760340);
INSERT INTO timeperiods (timeperiodid, timeperiod_type, every, month, dayofweek, day, start_time, period, start_date) VALUES (2,2,2,0,0,1,43200,93780,0);
INSERT INTO timeperiods (timeperiodid, timeperiod_type, every, month, dayofweek, day, start_time, period, start_date) VALUES (3,3,2,0,85,1,85800,300,0);
INSERT INTO timeperiods (timeperiodid, timeperiod_type, every, month, dayofweek, day, start_time, period, start_date) VALUES (4,4,1,1365,0,15,37500,183840,0);
INSERT INTO timeperiods (timeperiodid, timeperiod_type, every, month, dayofweek, day, start_time, period, start_date) VALUES (5,4,1,2730,85,0,84600,1800,0);
INSERT INTO timeperiods (timeperiodid, timeperiod_type, every, month, dayofweek, day, start_time, period, start_date) VALUES (6,0,1,0,0,1,43200,184200,1294760340);
INSERT INTO timeperiods (timeperiodid, timeperiod_type, every, month, dayofweek, day, start_time, period, start_date) VALUES (7,2,2,0,0,1,43200,93780,0);
INSERT INTO timeperiods (timeperiodid, timeperiod_type, every, month, dayofweek, day, start_time, period, start_date) VALUES (8,3,2,0,85,1,85800,300,0);
INSERT INTO timeperiods (timeperiodid, timeperiod_type, every, month, dayofweek, day, start_time, period, start_date) VALUES (9,4,1,1365,0,15,37500,183840,0);
INSERT INTO timeperiods (timeperiodid, timeperiod_type, every, month, dayofweek, day, start_time, period, start_date) VALUES (10,4,1,2730,85,0,84600,1800,0);
INSERT INTO timeperiods (timeperiodid, timeperiod_type, every, month, dayofweek, day, start_time, period, start_date) VALUES (11,0,1,0,0,1,43200,90000,1534950000);

INSERT INTO maintenances_windows (maintenance_timeperiodid, maintenanceid, timeperiodid) VALUES (1,1,1);
INSERT INTO maintenances_windows (maintenance_timeperiodid, maintenanceid, timeperiodid) VALUES (2,1,2);
INSERT INTO maintenances_windows (maintenance_timeperiodid, maintenanceid, timeperiodid) VALUES (3,1,3);
INSERT INTO maintenances_windows (maintenance_timeperiodid, maintenanceid, timeperiodid) VALUES (4,1,4);
INSERT INTO maintenances_windows (maintenance_timeperiodid, maintenanceid, timeperiodid) VALUES (5,1,5);
INSERT INTO maintenances_windows (maintenance_timeperiodid, maintenanceid, timeperiodid) VALUES (6,2,6);
INSERT INTO maintenances_windows (maintenance_timeperiodid, maintenanceid, timeperiodid) VALUES (7,2,7);
INSERT INTO maintenances_windows (maintenance_timeperiodid, maintenanceid, timeperiodid) VALUES (8,2,8);
INSERT INTO maintenances_windows (maintenance_timeperiodid, maintenanceid, timeperiodid) VALUES (9,2,9);
INSERT INTO maintenances_windows (maintenance_timeperiodid, maintenanceid, timeperiodid) VALUES (10,2,10);
INSERT INTO maintenances_windows (maintenance_timeperiodid, maintenanceid, timeperiodid) VALUES (11,3,11);

INSERT INTO maintenance_tag (maintenancetagid, maintenanceid, tag, operator,value) VALUES (1,3,'Tag1',2,'A');
INSERT INTO maintenance_tag (maintenancetagid, maintenanceid, tag, operator,value) VALUES (2,3,'Tag2',0,'B');

-- Add maps
INSERT INTO sysmaps (sysmapid, name, width, height, backgroundid, label_type, label_location, highlight, expandproblem, markelements, show_unack, userid, private) VALUES (3, 'Test map 1', 800, 600, NULL, 0, 0, 1, 1, 1, 2, 1, 0);

INSERT INTO sysmaps_elements (selementid, sysmapid, elementid, elementtype, iconid_off, iconid_on, label, label_location, x, y, iconid_disabled, iconid_maintenance) VALUES (3,3,0,4,7,NULL,'Test phone icon',0,151,101,NULL,NULL);
INSERT INTO sysmaps_elements (selementid, sysmapid, elementid, elementtype, iconid_off, iconid_on, label, label_location, x, y, iconid_disabled, iconid_maintenance) VALUES (4,3,1,1,3,NULL,'Map element (Local network)',0,401,101,NULL,NULL);
INSERT INTO sysmaps_elements (selementid, sysmapid, elementid, elementtype, iconid_off, iconid_on, label, label_location, x, y, iconid_disabled, iconid_maintenance) VALUES (5,3,0,2,15,NULL,'Trigger element (CPU load)',0,101,301,NULL,NULL);
INSERT INTO sysmaps_elements (selementid, sysmapid, elementid, elementtype, iconid_off, iconid_on, label, label_location, x, y, iconid_disabled, iconid_maintenance) VALUES (6,3,2,3,1,NULL,'Host group element (Linux servers)',0,301,351,NULL,NULL);
INSERT INTO sysmaps_elements (selementid, sysmapid, elementid, elementtype, iconid_off, iconid_on, label, label_location, x, y, iconid_disabled, iconid_maintenance) VALUES (7,3,10084,0,19,NULL,'Host element (Zabbix Server)',0,501,301,NULL,NULL);

INSERT INTO sysmap_element_trigger (selement_triggerid, selementid, triggerid) VALUES (1,5,13487);

INSERT INTO sysmaps_links (linkid, sysmapid, selementid1, selementid2, drawtype, color, label) VALUES (1,3,3,4,2,'00CC00','CPU load: {Zabbix Server:system.cpu.load[].last(0)}');
INSERT INTO sysmaps_links (linkid, sysmapid, selementid1, selementid2, drawtype, color, label) VALUES (2,3,3,5,0,'00CC00','');
INSERT INTO sysmaps_links (linkid, sysmapid, selementid1, selementid2, drawtype, color, label) VALUES (3,3,6,5,0,'00CC00','');
INSERT INTO sysmaps_links (linkid, sysmapid, selementid1, selementid2, drawtype, color, label) VALUES (4,3,7,6,0,'00CC00','');
INSERT INTO sysmaps_links (linkid, sysmapid, selementid1, selementid2, drawtype, color, label) VALUES (5,3,4,7,0,'00CC00','');
INSERT INTO sysmaps_links (linkid, sysmapid, selementid1, selementid2, drawtype, color, label) VALUES (6,3,4,5,0,'00CC00','');
INSERT INTO sysmaps_links (linkid, sysmapid, selementid1, selementid2, drawtype, color, label) VALUES (7,3,3,6,0,'00CC00','');
INSERT INTO sysmaps_links (linkid, sysmapid, selementid1, selementid2, drawtype, color, label) VALUES (8,3,7,3,0,'00CC00','');

INSERT INTO sysmaps_link_triggers (linktriggerid, linkid, triggerid, drawtype, color) VALUES (1,1,13545,4,'DD0000');

INSERT INTO sysmap_element_url (sysmapelementurlid, selementid, name, url) VALUES (1,4,'Zabbix home','http://www.zabbix.com');
INSERT INTO sysmap_element_url (sysmapelementurlid, selementid, name, url) VALUES (2,5,'www.wikipedia.org','http://www.wikipedia.org');
-- Add shapes
INSERT INTO sysmap_shape (sysmap_shapeid, sysmapid, type, x, y, width, height, text, font, font_size, font_color, text_halign, text_valign, border_type, border_width, border_color, background_color, zindex) VALUES (100,3,1,425,257,199,135,'',9,11,'000000',0,0,1,2,'000000','FFCCCC',0);
INSERT INTO sysmap_shape (sysmap_shapeid, sysmapid, type, x, y, width, height, text, font, font_size, font_color, text_halign, text_valign, border_type, border_width, border_color, background_color, zindex) VALUES (101,3,0,113,82,124,86,'',9,11,'000000',0,0,3,5,'009900','',1);
INSERT INTO sysmap_shape (sysmap_shapeid, sysmapid, type, x, y, width, height, text, font, font_size, font_color, text_halign, text_valign, border_type, border_width, border_color, background_color, zindex) VALUES (102,3,0,408,0,233,50,'Map name: {MAP.NAME}',10,14,'BB0000',1,2,0,2,'000000','',2);


-- Host inventories
INSERT INTO host_inventory (type,type_full,name,alias,os,os_full,os_short,serialno_a,serialno_b,tag,asset_tag,macaddress_a,macaddress_b,hardware,hardware_full,software,software_full,software_app_a,software_app_b,software_app_c,software_app_d,software_app_e,contact,location,location_lat,location_lon,notes,chassis,model,hw_arch,vendor,contract_number,installer_name,deployment_status,url_a,url_b,url_c,host_networks,host_netmask,host_router,oob_ip,oob_netmask,oob_router,date_hw_purchase,date_hw_install,date_hw_expiry,date_hw_decomm,site_address_a,site_address_b,site_address_c,site_city,site_state,site_country,site_zip,site_rack,site_notes,poc_1_name,poc_1_email,poc_1_phone_a,poc_1_phone_b,poc_1_cell,poc_1_screen,poc_1_notes,poc_2_name,poc_2_email,poc_2_phone_a,poc_2_phone_b,poc_2_cell,poc_2_screen,poc_2_notes,hostid) VALUES ('Type','Type (Full details)','Name','Alias','OS','OS (Full details)','OS (Short)','Serial number A','Serial number B','Tag','Asset tag','MAC address A','MAC address B','Hardware','Hardware (Full details)','Software','Software (Full details)','Software application A','Software application B','Software application C','Software application D','Software application E','Contact','Location','Location latitud','Location longitu','Notes','Chassis','Model','HW architecture','Vendor','Contract number','Installer name','Deployment status','URL A','URL B','URL C','Host networks','Host subnet mask','Host router','OOB IP address','OOB subnet mask','OOB router','Date HW purchased','Date HW installed','Date HW maintenance expires','Date hw decommissioned','Site address A','Site address B','Site address C','Site city','Site state / province','Site country','Site ZIP / postal','Site rack location','Site notes','Primary POC name','Primary POC email','Primary POC phone A','Primary POC phone B','Primary POC cell','Primary POC screen name','Primary POC notes','Secondary POC name','Secondary POC email','Secondary POC phone A','Secondary POC phone B','Secondary POC cell','Secondary POC screen name','Secondary POC notes',10053);

-- delete Discovery Rule
INSERT INTO items (itemid, name, type, hostid, description, key_, delay, history, trends, status, value_type, trapper_hosts, units, logtimefmt, templateid, valuemapid, params, ipmi_sensor, authtype, username, password, publickey, privatekey, flags, interfaceid, posts, headers) VALUES (22188, 'delete Discovery Rule', 0, 10053, 'rule', 'key', '30s', '90d', '365d', 0, 0, '', '', '', NULL, NULL, '', '', 0, '', '', '', '', 1, 10021, '', '');

-- add some test items
-- first, one that references a non-existent user macro in the key and then references that key parameter in the item name using a positional reference
INSERT INTO items (itemid, name, type, hostid, description, key_, delay, history, trends, status, value_type, trapper_hosts, units, logtimefmt, templateid, valuemapid, params, ipmi_sensor, authtype, username, password, publickey, privatekey, flags, interfaceid, posts, headers) VALUES (23100, 'Item_referencing_a_non-existent_user_macro', 0, 10053, 'a. i am referencing a non-existent user macro $1', 'key[{$I_DONT_EXIST}]', '30s', '90d', '365d', 0, 0, '', '', '', NULL, NULL, '', '', 0, '', '', '', '', 0, 10021, '', '');
INSERT INTO items (itemid, name, type, hostid, description, key_, delay, history, trends, status, value_type, trapper_hosts, units, logtimefmt, templateid, valuemapid, params, ipmi_sensor, authtype, username, password, publickey, privatekey, flags, interfaceid, inventory_link, posts, headers) VALUES (23101, 'Item_populating_filed_Type', 0, 10053, 'i am populating filed Type', 'key.test.pop.type', '30s', '90d', '365d', 0, 0, '', '', '', NULL, NULL, '', '', 0, '', '', '', '', 0, 10021, 1, '', '');

-- test discovery rule
INSERT INTO drules (druleid, proxy_hostid, name, iprange, delay, nextcheck, status) VALUES (3, NULL, 'External network', '192.168.3.1-255', 600, 0, 0);

INSERT INTO dchecks (dcheckid, druleid, type, key_, snmp_community, ports, snmpv3_securityname, snmpv3_securitylevel, snmpv3_authpassphrase, snmpv3_privpassphrase, uniq) VALUES (6, 3, 9, 'system.uname', '', '10050', '', 0, '', '', 0);
INSERT INTO dchecks (dcheckid, druleid, type, key_, snmp_community, ports, snmpv3_securityname, snmpv3_securitylevel, snmpv3_authpassphrase, snmpv3_privpassphrase, uniq) VALUES (7, 3, 3, '', '', '21,1021', '', 0, '', '', 0);
INSERT INTO dchecks (dcheckid, druleid, type, key_, snmp_community, ports, snmpv3_securityname, snmpv3_securitylevel, snmpv3_authpassphrase, snmpv3_privpassphrase, uniq) VALUES (8, 3, 4, '', '', '80,8080', '', 0, '', '', 0);
INSERT INTO dchecks (dcheckid, druleid, type, key_, snmp_community, ports, snmpv3_securityname, snmpv3_securitylevel, snmpv3_authpassphrase, snmpv3_privpassphrase, uniq) VALUES (9, 3, 14, '', '', '443', '', 0, '', '', 0);
INSERT INTO dchecks (dcheckid, druleid, type, key_, snmp_community, ports, snmpv3_securityname, snmpv3_securitylevel, snmpv3_authpassphrase, snmpv3_privpassphrase, uniq) VALUES (10, 3, 12, '', '', '0', '', 0, '', '', 0);
INSERT INTO dchecks (dcheckid, druleid, type, key_, snmp_community, ports, snmpv3_securityname, snmpv3_securitylevel, snmpv3_authpassphrase, snmpv3_privpassphrase, uniq) VALUES (11, 3, 7, '', '', '143-145', '', 0, '', '', 0);
INSERT INTO dchecks (dcheckid, druleid, type, key_, snmp_community, ports, snmpv3_securityname, snmpv3_securitylevel, snmpv3_authpassphrase, snmpv3_privpassphrase, uniq) VALUES (12, 3, 1, '', '', '389', '', 0, '', '', 0);
INSERT INTO dchecks (dcheckid, druleid, type, key_, snmp_community, ports, snmpv3_securityname, snmpv3_securitylevel, snmpv3_authpassphrase, snmpv3_privpassphrase, uniq) VALUES (13, 3, 6, '', '', '119', '', 0, '', '', 0);
INSERT INTO dchecks (dcheckid, druleid, type, key_, snmp_community, ports, snmpv3_securityname, snmpv3_securitylevel, snmpv3_authpassphrase, snmpv3_privpassphrase, uniq) VALUES (14, 3, 5, '', '', '110', '', 0, '', '', 0);
INSERT INTO dchecks (dcheckid, druleid, type, key_, snmp_community, ports, snmpv3_securityname, snmpv3_securitylevel, snmpv3_authpassphrase, snmpv3_privpassphrase, uniq) VALUES (15, 3, 2, '', '', '25', '', 0, '', '', 0);
INSERT INTO dchecks (dcheckid, druleid, type, key_, snmp_community, ports, snmpv3_securityname, snmpv3_securitylevel, snmpv3_authpassphrase, snmpv3_privpassphrase, uniq) VALUES (16, 3, 10, 'ifIndex0', 'public', '161', '', 0, '', '', 0);
INSERT INTO dchecks (dcheckid, druleid, type, key_, snmp_community, ports, snmpv3_securityname, snmpv3_securitylevel, snmpv3_authpassphrase, snmpv3_privpassphrase, uniq) VALUES (17, 3, 11, 'ifInOut0', 'private1', '162', '', 0, '', '', 0);
INSERT INTO dchecks (dcheckid, druleid, type, key_, snmp_community, ports, snmpv3_securityname, snmpv3_securitylevel, snmpv3_authpassphrase, snmpv3_privpassphrase, uniq) VALUES (18, 3, 13, 'ifIn0', '', '161', 'private2', 0, '', '', 0);
INSERT INTO dchecks (dcheckid, druleid, type, key_, snmp_community, ports, snmpv3_securityname, snmpv3_securitylevel, snmpv3_authpassphrase, snmpv3_privpassphrase, uniq) VALUES (19, 3, 0, '', '', '22', '', 0, '', '', 0);
INSERT INTO dchecks (dcheckid, druleid, type, key_, snmp_community, ports, snmpv3_securityname, snmpv3_securitylevel, snmpv3_authpassphrase, snmpv3_privpassphrase, uniq) VALUES (20, 3, 8, '', '', '10000-20000', '', 0, '', '', 0);
INSERT INTO dchecks (dcheckid, druleid, type, key_, snmp_community, ports, snmpv3_securityname, snmpv3_securitylevel, snmpv3_authpassphrase, snmpv3_privpassphrase, uniq) VALUES (21, 3, 15, '', '', '23', '', 0, '', '', 0);
INSERT INTO dchecks (dcheckid, druleid, type, key_, snmp_community, ports, snmpv3_securityname, snmpv3_securitylevel, snmpv3_authpassphrase, snmpv3_privpassphrase, uniq) VALUES (22, 3, 9, 'agent.uname', '', '10050', '', 0, '', '', 0);

INSERT INTO drules (druleid, proxy_hostid, name, iprange, delay, nextcheck, status) VALUES (4, 20003, 'Discovery rule for update', '192.14.3.1-255', 600, 0, 0);
INSERT INTO dchecks (dcheckid, druleid, type, key_, snmp_community, ports, snmpv3_securityname, snmpv3_securitylevel, snmpv3_authpassphrase, snmpv3_privpassphrase, uniq) VALUES (23, 4, 12, '', '', '0', '', 0, '', '', 0);
INSERT INTO drules (druleid, proxy_hostid, name, iprange, delay, nextcheck, status) VALUES (5, 20003, 'Disabled discovery rule for update', '192.15.3.1-255', 600, 0, 1);
INSERT INTO dchecks (dcheckid, druleid, type, key_, snmp_community, ports, snmpv3_securityname, snmpv3_securitylevel, snmpv3_authpassphrase, snmpv3_privpassphrase, uniq) VALUES (24, 5, 12, '', '', '0', '', 0, '', '', 0);
INSERT INTO drules (druleid, proxy_hostid, name, iprange, delay, nextcheck, status) VALUES (6, 20003, 'Discovery rule to check delete', '192.16.3.1-255', 600, 0, 1);
INSERT INTO dchecks (dcheckid, druleid, type, key_, snmp_community, ports, snmpv3_securityname, snmpv3_securitylevel, snmpv3_authpassphrase, snmpv3_privpassphrase, uniq) VALUES (25, 6, 12, '', '', '0', '', 0, '', '', 0);

-- Global macros
INSERT INTO globalmacro (globalmacroid, macro, value, description) VALUES (6,'{$DEFAULT_DELAY}','30','');
INSERT INTO globalmacro (globalmacroid, macro, value, description) VALUES (7,'{$LOCALIP}','127.0.0.1','Test description 2');
INSERT INTO globalmacro (globalmacroid, macro, value, description) VALUES (8,'{$DEFAULT_LINUX_IF}','eth0','');
INSERT INTO globalmacro (globalmacroid, macro, value, description) VALUES (9,'{$0123456789012345678901234567890123456789012345678901234567890}','012345678901234567890123456789012345678901234567890123456789012345678901234567890123456789012345678901234567890123456789012345678901234567890123456789012345678901234567890123456789012345678901234567890123456789012345678901234567890123456789012345678901234','');
INSERT INTO globalmacro (globalmacroid, macro, value, description) VALUES (10,'{$A}','Some text','');
INSERT INTO globalmacro (globalmacroid, macro, value, description) VALUES (11,'{$1}','Numeric macro','Test description 1');
INSERT INTO globalmacro (globalmacroid, macro, value, description) VALUES (12,'{$_}','Underscore','');
INSERT INTO globalmacro (globalmacroid, macro, value, description) VALUES (13,'{$WORKING_HOURS}','1-5,09:00-18:00','Test description 3');
INSERT INTO globalmacro (globalmacroid, macro, value, description, type) VALUES (14,'{$X_SECRET_2_SECRET}','This text should stay secret','This text should stay secret', 1);
INSERT INTO globalmacro (globalmacroid, macro, value, description, type) VALUES (15,'{$X_TEXT_2_SECRET}','This text should become secret','This text should become secret', 0);
INSERT INTO globalmacro (globalmacroid, macro, value, description, type) VALUES (16,'{$X_SECRET_2_TEXT}','This text should become visible','This text should become visible', 1);
INSERT INTO globalmacro (globalmacroid, macro, value, description, type) VALUES (17,'{$Y_SECRET_MACRO_REVERT}','Changes value and revert','' , 1);
INSERT INTO globalmacro (globalmacroid, macro, value, description, type) VALUES (18,'{$Y_SECRET_MACRO_2_TEXT_REVERT}','Change value and type and revert','' , 1);
INSERT INTO globalmacro (globalmacroid, macro, value, description, type) VALUES (19,'{$Z_GLOBAL_MACRO_2_RESOLVE}','Value 2 B resolved','' , 0);

-- Adding records into Auditlog

-- add user
INSERT INTO auditlog (auditid, userid, clock, action, resourcetype, note, ip, resourceid) VALUES (500, 1, 1411543800, 0, 0, 'User alias [Admin] name [Admin] surname [Admin]', '192.168.3.38', 0);
-- update user
INSERT INTO auditlog (auditid, userid, clock, action, resourcetype, note, ip, resourceid) VALUES (501, 1, 1411543800, 1, 0, 'User alias [Admin2] name [Admin2] surname [Admin2]', '192.168.3.38', 0);
-- delete user
INSERT INTO auditlog (auditid, userid, clock, action, resourcetype, note, ip, resourceid) VALUES (502, 1, 1411543800, 2, 0, 'User alias [Admin2] name [Admin2] surname [Admin2]', '192.168.3.38', 0);
-- can check also block user (enable,disable)

-- add host
INSERT INTO auditlog (auditid, userid, clock, action, resourcetype, note, ip, resourceid, resourcename) VALUES (503, 1, 1411543800, 0, 4, '0', '192.168.3.32', 10054, 'H1');

-- update host
INSERT INTO auditlog (auditid, userid, clock, action, resourcetype, note, ip, resourceid, resourcename) VALUES (504, 1, 1411543800, 1, 4, '0', '192.168.3.32', 10054, 'H1 updated');

-- delete host
INSERT INTO auditlog (auditid, userid, clock, action, resourcetype, note, ip, resourceid, resourcename) VALUES (505, 1, 1411543800, 2, 4, '0', '192.168.3.32', 10054, 'H1 updated');

-- enable host, hosts.status: 1 => 0
INSERT INTO auditlog (auditid, userid, clock, action, resourcetype, note, ip, resourceid, resourcename) VALUES (506, 1, 1411543800, 1, 4, '0', '192.168.3.32', 10054, 'H1 updated');
INSERT INTO auditlog_details (auditdetailid, auditid, table_name, field_name, oldvalue, newvalue) VALUES (500, 506, 'hosts', 'status', '1', '0');

-- disable host, hosts.status: 0 => 1
INSERT INTO auditlog (auditid, userid, clock, action, resourcetype, note, ip, resourceid, resourcename) VALUES (507, 1, 1411543800, 1, 4, '0', '192.168.3.32', 10054, 'H1 updated');
INSERT INTO auditlog_details (auditdetailid, auditid, table_name, field_name, oldvalue, newvalue) VALUES (501, 507, 'hosts', 'status', '0', '1');

-- add hostgroup
INSERT INTO auditlog (auditid, userid, clock, action, resourcetype, note, ip, resourceid, resourcename) VALUES (508, 1, 1411543800, 0, 14, '0', '192.168.3.32', 6, 'HG1');

-- update hostgroup
INSERT INTO auditlog (auditid, userid, clock, action, resourcetype, note, ip, resourceid, resourcename) VALUES (509, 1, 1411543800, 1, 14, '0', '192.168.3.32', 6, 'HG1 updated');
INSERT INTO auditlog_details (auditdetailid, auditid, table_name, field_name, oldvalue, newvalue) VALUES (502, 509, 'groups', 'name', 'HG1', 'HG1 updated');

-- delete hostgroup
INSERT INTO auditlog (auditid, userid, clock, action, resourcetype, note, ip, resourceid, resourcename) VALUES (510, 1, 1411543800, 2, 14, '0', '192.168.3.32', 6, 'HG1 updated');

-- add item
INSERT INTO auditlog (auditid, userid, clock, action, resourcetype, note, ip, resourceid, resourcename) VALUES (511, 1, 1411543800, 0, 15, '0', '192.168.3.32', 22500, 'Item added');

-- update item
INSERT INTO auditlog (auditid, userid, clock, action, resourcetype, note, ip, resourceid, resourcename) VALUES (512, 1, 1411543800, 1, 15, '0', '192.168.3.32', 22500, 'Item updated');

-- disable item
INSERT INTO auditlog (auditid, userid, clock, action, resourcetype, note, ip, resourceid, resourcename) VALUES (513, 1, 1411543800, 1, 15, '0', '192.168.3.32', 22500, 'H1 updated:test_item');
INSERT INTO auditlog_details (auditdetailid, auditid, table_name, field_name, oldvalue, newvalue) VALUES (503, 513, 'items', 'status', '0', '1');

-- enable item
INSERT INTO auditlog (auditid, userid, clock, action, resourcetype, note, ip, resourceid, resourcename) VALUES (514, 1, 1411543800, 1, 15, '0', '192.168.3.32', 22500, 'H1 updated:test_item');
INSERT INTO auditlog_details (auditdetailid, auditid, table_name, field_name, oldvalue, newvalue) VALUES (504, 514, 'items', 'status', '1', '0');

-- delete item
INSERT INTO auditlog (auditid, userid, clock, action, resourcetype, note, ip, resourceid, resourcename) VALUES (515, 1, 1411543800, 2, 15, 'Item [agent.version] [22500] Host [H1]', '192.168.3.32', 22500, 'Item deleted');

-- add trigger
INSERT INTO auditlog (auditid, userid, clock, action, resourcetype, note, ip, resourceid, resourcename) VALUES (516, 1, 1411543800, 0, 13, '0', '192.168.3.32', 13000, 'Trigger1');

-- update trigger
INSERT INTO auditlog (auditid, userid, clock, action, resourcetype, note, ip, resourceid, resourcename) VALUES (517, 1, 1411543800, 0, 13, '0', '192.168.3.32', 13000, 'Trigger1');
INSERT INTO auditlog_details (auditdetailid, auditid, table_name, field_name, oldvalue, newvalue) VALUES (505, 517, '', 'description', 'Trigger1', 'Trigger1 updated');

-- disable trigger
INSERT INTO auditlog (auditid, userid, clock, action, resourcetype, note, ip, resourceid, resourcename) VALUES (518, 1, 1411543800, 1, 13, '0', '192.168.3.32', 13000, 'H1 updated:Trigger1');
INSERT INTO auditlog_details (auditdetailid, auditid, table_name, field_name, oldvalue, newvalue) VALUES (506, 518, 'triggers', 'status', '0', '1');

-- enable trigger
INSERT INTO auditlog (auditid, userid, clock, action, resourcetype, note, ip, resourceid, resourcename) VALUES (519, 1, 1411543800, 1, 13, '0', '192.168.3.32', 13000, 'H1 updated:Trigger1');
INSERT INTO auditlog_details (auditdetailid, auditid, table_name, field_name, oldvalue, newvalue) VALUES (507, 519, 'triggers', 'status', '1', '0');

-- TODO: delete trigger

-- add action
INSERT INTO auditlog (auditid, userid, clock, action, resourcetype, note, ip, resourceid, resourcename) VALUES (520, 1, 1411543800, 0, 5, 'Name: Action1', '192.168.3.32', 0, '');

-- update action
INSERT INTO auditlog (auditid, userid, clock, action, resourcetype, note, ip, resourceid, resourcename) VALUES (521, 1, 1411543800, 1, 5, 'Name: Action1 updated', '192.168.3.32', 0, '');

-- disable action
INSERT INTO auditlog (auditid, userid, clock, action, resourcetype, note, ip, resourceid, resourcename) VALUES (522, 1, 1411543800, 1, 5, 'Actions [11] disabled', '192.168.3.32', 0, '');

-- enable action
INSERT INTO auditlog (auditid, userid, clock, action, resourcetype, note, ip, resourceid, resourcename) VALUES (523, 1, 1411543800, 1, 5, 'Actions [11] enabled', '192.168.3.32', 0, '');

-- delete action
INSERT INTO auditlog (auditid, userid, clock, action, resourcetype, note, ip, resourceid, resourcename) VALUES (524, 1, 1411543800, 2, 5, 'Actions [11] deleted', '192.168.3.32', 11, 'Action deleted');

-- add application
INSERT INTO auditlog (auditid, userid, clock, action, resourcetype, note, ip, resourceid, resourcename) VALUES (525, 1, 1411543800, 0, 12, 'Application [App1 ] [177]', '192.168.3.32', 0, '');

-- update application
INSERT INTO auditlog (auditid, userid, clock, action, resourcetype, note, ip, resourceid, resourcename) VALUES (526, 1, 1411543800, 1, 12, 'Application [App1 updated ] []', '192.168.3.32', 0, '');

-- disable application  (work in the same way as update app- disable all items on this host), such records do not exist at this moment
INSERT INTO auditlog (auditid, userid, clock, action, resourcetype, note, ip, resourceid, resourcename) VALUES (527, 1, 1411543800, 1, 12, '0', '192.168.3.32', 22165, 'test_item');
INSERT INTO auditlog_details (auditdetailid, auditid, table_name, field_name, oldvalue, newvalue) VALUES (508, 527, 'items', 'status', '0', '1');

-- enable application (work in the same way as update app- disable all items on this host), such records do not exist at this moment
INSERT INTO auditlog (auditid, userid, clock, action, resourcetype, note, ip, resourceid, resourcename) VALUES (528, 1, 1411543800, 1, 12, '0', '192.168.3.32', 22165, 'test_item');
INSERT INTO auditlog_details (auditdetailid, auditid, table_name, field_name, oldvalue, newvalue) VALUES (509, 528, 'items', 'status', '1', '0');

-- delete application
INSERT INTO auditlog (auditid, userid, clock, action, resourcetype, note, ip, resourceid, resourcename) VALUES (529, 1, 1411543800, 2, 12, 'Application [App1] from host [H1]', '192.168.3.32', 0, '');

-- add graph
INSERT INTO auditlog (auditid, userid, clock, action, resourcetype, note, ip, resourceid, resourcename) VALUES (530, 1, 1411543800, 0, 6, 'Graph [graph1]', '192.168.3.32', 0, '');

-- update graph
INSERT INTO auditlog (auditid, userid, clock, action, resourcetype, note, ip, resourceid, resourcename) VALUES (531, 1, 1411543800, 1, 6, 'Graph [graph1 updated]', '192.168.3.32', 0, '');

-- delete graph, no records in the DB for this operation
INSERT INTO auditlog (auditid, userid, clock, action, resourcetype, note, ip, resourceid, resourcename) VALUES (532, 1, 1411543800, 2, 6, 'Graph ID [386] Graph [graph1]', '192.168.3.32', 0, '');

-- add image
INSERT INTO auditlog (auditid, userid, clock, action, resourcetype, note, ip, resourceid, resourcename) VALUES (533, 1, 1411543800, 0, 16, 'Image [1image] added', '192.168.3.32', 0, '');

-- update image
INSERT INTO auditlog (auditid, userid, clock, action, resourcetype, note, ip, resourceid, resourcename) VALUES (534, 1, 1411543800, 1, 16, 'Image [1image] updated', '192.168.3.32', 0, '');

-- delete image
INSERT INTO auditlog (auditid, userid, clock, action, resourcetype, note, ip, resourceid, resourcename) VALUES (535, 1, 1411543800, 2, 16, 'Image [1image] updated', '192.168.3.32', 0, '');

-- add globalmacro
INSERT INTO auditlog (auditid, userid, clock, action, resourcetype, note, ip, resourceid, resourcename) VALUES (536, 1, 1411543800, 0, 29, '0', '192.168.3.32', 9, '{$B}&nbsp;&rArr;&nbsp;abcd');

-- update globalmacro
INSERT INTO auditlog (auditid, userid, clock, action, resourcetype, note, ip, resourceid, resourcename) VALUES (537, 1, 1411543800, 1, 29, '0', '192.168.3.32', 9, '{$B}&nbsp;&rArr;&nbsp;xyz');

-- delete globalmacro
INSERT INTO auditlog (auditid, userid, clock, action, resourcetype, note, ip, resourceid, resourcename) VALUES (538, 1, 1411543800, 2, 29, '0', '192.168.3.32', 9, 'Array&nbsp;&rArr;&nbsp;xyz');

-- add valuemap
INSERT INTO auditlog (auditid, userid, clock, action, resourcetype, note, ip, resourceid, resourcename) VALUES (539, 1, 1411543800, 0, 17, 'Value map [testvaluemap1]', '192.168.3.32', 0, '');

-- update valuemap
INSERT INTO auditlog (auditid, userid, clock, action, resourcetype, note, ip, resourceid, resourcename) VALUES (540, 1, 1411543800, 1, 17, '0', '192.168.3.32', 0, '');

-- delete valuemap
INSERT INTO auditlog (auditid, userid, clock, action, resourcetype, note, ip, resourceid, resourcename) VALUES (541, 1, 1411543800, 2, 17, '0', '192.168.3.32', 0, '');

-- add maint period
INSERT INTO auditlog (auditid, userid, clock, action, resourcetype, note, ip, resourceid, resourcename) VALUES (542, 1, 1411543800, 0, 27, 'Name: Maintenance1', '192.168.3.32', 0, '');

-- update maint period
INSERT INTO auditlog (auditid, userid, clock, action, resourcetype, note, ip, resourceid, resourcename) VALUES (543, 1, 1411543800, 1, 27, 'Name: Maintenance2', '192.168.3.32', 0, '');

-- delete maint period
INSERT INTO auditlog (auditid, userid, clock, action, resourcetype, note, ip, resourceid, resourcename) VALUES (544, 1, 1411543800, 2, 27, 'Id [3] Name [Maintenance2]', '192.168.3.32', 0, '');

-- add service
INSERT INTO auditlog (auditid, userid, clock, action, resourcetype, note, ip, resourceid, resourcename) VALUES (545, 1, 1411543800, 0, 18, 'Name [service1] id [1]', '192.168.3.32', 0, '');

-- update service
INSERT INTO auditlog (auditid, userid, clock, action, resourcetype, note, ip, resourceid, resourcename) VALUES (546, 1, 1411543800, 1, 18, 'Name [service1] id [1]', '192.168.3.32', 0, '');

-- delete service
INSERT INTO auditlog (auditid, userid, clock, action, resourcetype, note, ip, resourceid, resourcename) VALUES (547, 1, 1411543800, 2, 18, 'Name [service1] id [1]', '192.168.3.32', 0, '');

-- add DRule
INSERT INTO auditlog (auditid, userid, clock, action, resourcetype, note, ip, resourceid, resourcename) VALUES (548, 1, 1411543800, 0, 23, '[10] drule1', '192.168.3.32', 0, '');

-- update DRule
INSERT INTO auditlog (auditid, userid, clock, action, resourcetype, note, ip, resourceid, resourcename) VALUES (549, 1, 1411543800, 1, 23, '[10] drule1-new', '192.168.3.32', 0, '');

-- delete DRule
INSERT INTO auditlog (auditid, userid, clock, action, resourcetype, note, ip, resourceid, resourcename) VALUES (550, 1, 1411543800, 2, 23, 'Discovery rule [10] drule1-new deleted', '192.168.3.32', 0, '');

-- disable DRule
INSERT INTO auditlog (auditid, userid, clock, action, resourcetype, note, ip, resourceid, resourcename) VALUES (551, 1, 1411543800, 1, 23, 'Discovery rule [10] disabled', '192.168.3.32', 0, '');

-- enable DRule
INSERT INTO auditlog (auditid, userid, clock, action, resourcetype, note, ip, resourceid, resourcename) VALUES (552, 1, 1411543800, 1, 23, 'Discovery rule [10] enabled', '192.168.3.32', 0, '');

-- add map
INSERT INTO auditlog (auditid, userid, clock, action, resourcetype, note, ip, resourceid, resourcename) VALUES (553, 1, 1411543800, 0, 19, 'Test Map1', '192.168.3.32', 20, '');

-- update map
INSERT INTO auditlog (auditid, userid, clock, action, resourcetype, note, ip, resourceid, resourcename) VALUES (554, 1, 1411543800, 1, 19, 'Test Map2', '192.168.3.32', 20, '');

-- delete map
INSERT INTO auditlog (auditid, userid, clock, action, resourcetype, note, ip, resourceid, resourcename) VALUES (555, 1, 1411543800, 2, 19, '0', '192.168.3.32', 20, 'Test Map2');

-- add media type
INSERT INTO auditlog (auditid, userid, clock, action, resourcetype, note, ip, resourceid, resourcename) VALUES (556, 1, 1411543800, 0, 3, 'Media type [Media1]', '192.168.3.32', 0, '');

-- update media type
INSERT INTO auditlog (auditid, userid, clock, action, resourcetype, note, ip, resourceid, resourcename) VALUES (557, 1, 1411543800, 1, 3, 'Media type [Media2]', '192.168.3.32', 0, '');

-- disable media type
INSERT INTO auditlog (auditid, userid, clock, action, resourcetype, note, ip, resourceid, resourcename) VALUES (558, 1, 1411543800, 1, 3, 'Media type [Media2]', '192.168.3.32', 0, '');

-- enable media type
INSERT INTO auditlog (auditid, userid, clock, action, resourcetype, note, ip, resourceid, resourcename) VALUES (559, 1, 1411543800, 1, 3, 'Media type [Media2]', '192.168.3.32', 0, '');

-- delete media type
INSERT INTO auditlog (auditid, userid, clock, action, resourcetype, note, ip, resourceid, resourcename) VALUES (560, 1, 1411543800, 2, 3, 'Media type [Media2]', '192.168.3.32', 0, '');

-- add proxy
INSERT INTO auditlog (auditid, userid, clock, action, resourcetype, note, ip, resourceid, resourcename) VALUES (564, 1, 1411543800, 0, 26, '[test_proxy1] [10054]', '192.168.3.32', 0, '');

-- update proxy
INSERT INTO auditlog (auditid, userid, clock, action, resourcetype, note, ip, resourceid, resourcename) VALUES (565, 1, 1411543800, 1, 26, '[test_proxy2] [10054]', '192.168.3.32', 0, '');

-- disable proxy - this will disable all hosts that are monitored by this proxy
INSERT INTO auditlog (auditid, userid, clock, action, resourcetype, note, ip, resourceid, resourcename) VALUES (566, 1, 1411543800, 1, 4, '0', '192.168.3.32', 10053, 'Test host');
INSERT INTO auditlog_details (auditdetailid, auditid, table_name, field_name, oldvalue, newvalue) VALUES (510, 566, 'hosts', 'status', '0', '1');

-- enable proxy - this will enable all hosts that are monitored by this proxy
INSERT INTO auditlog (auditid, userid, clock, action, resourcetype, note, ip, resourceid, resourcename) VALUES (567, 1, 1411543800, 1, 4, '0', '192.168.3.32', 10053, 'Test host');
INSERT INTO auditlog_details (auditdetailid, auditid, table_name, field_name, oldvalue, newvalue) VALUES (511, 567, 'hosts', 'status', '1', '0');

-- delete proxy
INSERT INTO auditlog (auditid, userid, clock, action, resourcetype, note, ip, resourceid, resourcename) VALUES (568, 1, 1411543800, 1, 4, '0', '192.168.3.32', 10053, 'Test host');

-- add web scenario
INSERT INTO auditlog (auditid, userid, clock, action, resourcetype, note, ip, resourceid, resourcename) VALUES (569, 1, 1411543800, 0, 22, 'Web scenario [Scenario1] [1] Host [Test host]', '192.168.3.32', 0, '');

-- update web scenario
INSERT INTO auditlog (auditid, userid, clock, action, resourcetype, note, ip, resourceid, resourcename) VALUES (570, 1, 1411543800, 1, 22, 'Web scenario [Scenario1] [1] Host [Test host]', '192.168.3.32', 0, '');

-- disable scenario
INSERT INTO auditlog (auditid, userid, clock, action, resourcetype, note, ip, resourceid, resourcename) VALUES (571, 1, 1411543800, 6, 22, 'Web scenario [Scenario1] [1] Host [Test host] disabled', '192.168.3.32', 0, '');

-- enable scenario
INSERT INTO auditlog (auditid, userid, clock, action, resourcetype, note, ip, resourceid, resourcename) VALUES (572, 1, 1411543800, 5, 22, 'Web scenario [Scenario1] [1] Host [Test host] activated', '192.168.3.32', 0, '');

-- delete scenario
INSERT INTO auditlog (auditid, userid, clock, action, resourcetype, note, ip, resourceid, resourcename) VALUES (573, 1, 1411543800, 2, 22, 'Web scenario [Scenario1] [1] Host [Test host]', '192.168.3.32', 0, '');

-- add screen
INSERT INTO auditlog (auditid, userid, clock, action, resourcetype, note, ip, resourceid, resourcename) VALUES (574, 1, 1411543800, 0, 20, 'Name [screen1]', '192.168.3.32', 0, '');

-- update screen
INSERT INTO auditlog (auditid, userid, clock, action, resourcetype, note, ip, resourceid, resourcename) VALUES (575, 1, 1411543800, 1, 20, 'Name [screen1]', '192.168.3.32', 0, '');

-- delete screen
INSERT INTO auditlog (auditid, userid, clock, action, resourcetype, note, ip, resourceid, resourcename) VALUES (576, 1, 1411543800, 2, 20, '0', '192.168.3.32', 24, 'screen1');

-- add script
INSERT INTO auditlog (auditid, userid, clock, action, resourcetype, note, ip, resourceid, resourcename) VALUES (577, 1, 1411543800, 0, 25, 'Name [script1] id [4]', '192.168.3.32', 0, '');

-- update script
INSERT INTO auditlog (auditid, userid, clock, action, resourcetype, note, ip, resourceid, resourcename) VALUES (578, 1, 1411543800, 1, 25, 'Name [script1] id [4]', '192.168.3.32', 0, '');

-- delete script
INSERT INTO auditlog (auditid, userid, clock, action, resourcetype, note, ip, resourceid, resourcename) VALUES (579, 1, 1411543800, 2, 25, 'Script [4]', '192.168.3.32', 0, '');

-- add slideshow
INSERT INTO auditlog (auditid, userid, clock, action, resourcetype, note, ip, resourceid, resourcename) VALUES (580, 1, 1411543800, 0, 24, 'Name Slideshow_4', '192.168.3.32', 0, '');

-- update slideshow
INSERT INTO auditlog (auditid, userid, clock, action, resourcetype, note, ip, resourceid, resourcename) VALUES (581, 1, 1411543800, 1, 24, 'Name Slideshow_4', '192.168.3.32', 0, '');

-- delete slideshow
INSERT INTO auditlog (auditid, userid, clock, action, resourcetype, note, ip, resourceid, resourcename) VALUES (582, 1, 1411543800, 2, 24, 'Name Slideshow_4', '192.168.3.32', 0, '');

-- add template
INSERT INTO auditlog (auditid, userid, clock, action, resourcetype, note, ip, resourceid, resourcename) VALUES (583, 1, 1411543800, 0, 30, '', '192.168.3.32', 10055, 'Test_template1');

-- update template
INSERT INTO auditlog (auditid, userid, clock, action, resourcetype, note, ip, resourceid, resourcename) VALUES (584, 1, 1411543800, 1, 30, '', '192.168.3.32', 10055, 'Test_template1');

-- delete template
INSERT INTO auditlog (auditid, userid, clock, action, resourcetype, note, ip, resourceid, resourcename) VALUES (585, 1, 1411543800, 2, 30, '0', '192.168.3.32', 10055, 'Test_template1');

-- updating record "Configuration of Zabbix" in the auditlog
INSERT INTO auditlog (auditid, userid, clock, action, resourcetype, note, ip, resourceid, resourcename) VALUES (700, 1, 1411543800, 1, 2, 'Default theme "originalblue".; Event acknowledges "1".; Dr...', '192.168.3.32', 0, '');

-- adding test data to the 'alerts' table for testing Audit->Actions report
INSERT INTO events (eventid, source, object, objectid, clock, value, acknowledged, ns) VALUES (1, 0, 0, 13545, 1329724790, 1, 0, 0);

INSERT INTO alerts (alertid, actionid, eventid, userid, clock, mediatypeid, sendto, subject, message, status, retries, error, esc_step, alerttype, parameters) VALUES (1, 12, 1, 1, 1329724800, 1, 'igor.danoshaites@zabbix.com', 'PROBLEM: Value of item key1 > 5', 'Event at 2012.02.20 10:00:00 Hostname: H1 Value of item key1 > 5: PROBLEM Last value: 6', 1, 0, '', 1, 0, '');
INSERT INTO alerts (alertid, actionid, eventid, userid, clock, mediatypeid, sendto, subject, message, status, retries, error, esc_step, alerttype, parameters) VALUES (2, 12, 1, 1, 1329724810, 1, 'igor.danoshaites@zabbix.com', 'PROBLEM: Value of item key1 > 6', 'Event at 2012.02.20 10:00:10 Hostname: H1 Value of item key1 > 6: PROBLEM', 1, 0, '', 1, 0, '');
INSERT INTO alerts (alertid, actionid, eventid, userid, clock, mediatypeid, sendto, subject, message, status, retries, error, esc_step, alerttype, parameters) VALUES (3, 12, 1, 1, 1329724820, 1, 'igor.danoshaites@zabbix.com', 'PROBLEM: Value of item key1 > 7', 'Event at 2012.02.20 10:00:20 Hostname: H1 Value of item key1 > 7: PROBLEM', 1, 0, '', 1, 0, '');
INSERT INTO alerts (alertid, actionid, eventid, userid, clock, mediatypeid, sendto, subject, message, status, retries, error, esc_step, alerttype, parameters) VALUES (4, 12, 1, 1, 1329724830, 1, 'igor.danoshaites@zabbix.com', 'PROBLEM: Value of item key1 > 10', 'Event at 2012.02.20 10:00:30 Hostname: H1 Value of item key1 > 10: PROBLEM', 2, 0, 'Get value from agent failed: cannot connect to [[127.0.0.1]:10050]: [111] Connection refused', 1, 0, '');
INSERT INTO alerts (alertid, actionid, eventid, userid, clock, mediatypeid, sendto, subject, message, status, retries, error, esc_step, alerttype, parameters) VALUES (5, 12, 1, 1, 1329724840, 1, 'igor.danoshaites@zabbix.com', 'PROBLEM: Value of item key1 > 20', 'Event at 2012.02.20 10:00:40 Hostname: H1 Value of item key1 > 20: PROBLEM', 0, 0, 'Get value from agent failed: cannot connect to [[127.0.0.1]:10050]: [111] Connection refused', 1, 0, '');
INSERT INTO alerts (alertid, actionid, eventid, userid, clock, mediatypeid, sendto, subject, message, status, retries, error, esc_step, alerttype, parameters) VALUES (6, 12, 1, NULL, 1329724850, NULL, '', '', 'Command: H1:ls -la', 1, 0, '', 1, 1, '');
INSERT INTO alerts (alertid, actionid, eventid, userid, clock, mediatypeid, sendto, subject, message, status, retries, error, esc_step, alerttype, parameters) VALUES (7, 12, 1, NULL, 1329724860, NULL, '', '', 'Command: H1:ls -la', 1, 0, '', 1, 1, '');

-- deleting auditid from the ids table
-- delete from ids where table_name='auditlog' and field_name='auditid'

-- host, item, trigger  for testing macro resolving in trigger description
INSERT INTO hosts (hostid, host, name, status, description) VALUES (20006, 'Host for trigger description macros', 'Host for trigger description macros', 0, '');
INSERT INTO hosts_groups (hostgroupid, hostid, groupid) VALUES (90279, 20006, 4);
INSERT INTO interface (type, ip, dns, useip, port, main, hostid, interfaceid) VALUES (1, '127.0.0.1', '', '1', '10050', '1', 20006, 10025);
INSERT INTO items (itemid, name, key_, hostid, interfaceid, delay, value_type, params, description, posts, headers) VALUES (24338, 'item1', 'key1', 20006, 10025, '30s', 3, '', '', '', '');
INSERT INTO triggers (triggerid, description, value, state, lastchange, comments) VALUES (100029, 'trigger host.host:{HOST.HOST} | host.host2:{HOST.HOST2} | host.name:{HOST.NAME} | item.value:{ITEM.VALUE} | item.value1:{ITEM.VALUE1} | item.lastvalue:{ITEM.LASTVALUE} | host.ip:{HOST.IP} | host.dns:{HOST.DNS} | host.conn:{HOST.CONN}', 0, 1, '1339761311', '');
INSERT INTO functions (functionid, itemid, triggerid, name, parameter) VALUES (99946, 24338, 100029, 'last', '0');

-- inheritance testing
INSERT INTO hosts (hostid, host, name, status, description) VALUES (15000, 'Inheritance test template', 'Inheritance test template', 3, '');
INSERT INTO hosts (hostid, host, name, status, description) VALUES (15002, 'Inheritance test template 2', 'Inheritance test template 2', 3, '');
INSERT INTO hosts (hostid, host, name, status, description) VALUES (15015, 'Inheritance test template for unlink', 'Inheritance test template for unlink', 3, '');
INSERT INTO hosts_groups (hostgroupid, hostid, groupid) VALUES (15000, 15000, 1);
INSERT INTO hosts_groups (hostgroupid, hostid, groupid) VALUES (15002, 15002, 1);
INSERT INTO hosts_groups (hostgroupid, hostid, groupid) VALUES (15015, 15015, 1);

INSERT INTO hosts (hostid, host, name, status, description) VALUES (15001, 'Template inheritance test host', 'Template inheritance test host', 0, '');
INSERT INTO interface (interfaceid, hostid, type, ip, useip, port, main) VALUES (15000, 15001, 1, '127.0.0.1', 1, '10051', 1);
INSERT INTO interface (interfaceid, hostid, type, ip, useip, port, main) VALUES (15001, 15001, 1, '127.0.0.2', 1, '10052', 0);
INSERT INTO interface (interfaceid, hostid, type, ip, useip, port, main) VALUES (15002, 15001, 2, '127.0.0.3', 1, '10053', 1);
INSERT INTO interface_snmp (interfaceid, version, bulk, community) values (15002, 2, 1, '{$SNMP_COMMUNITY}');
INSERT INTO interface (interfaceid, hostid, type, ip, useip, port, main) VALUES (15003, 15001, 3, '127.0.0.4', 1, '10054', 1);
INSERT INTO interface (interfaceid, hostid, type, ip, useip, port, main) VALUES (15004, 15001, 4, '127.0.0.5', 1, '10055', 1);
INSERT INTO hosts_groups (hostgroupid, hostid, groupid) VALUES (15001, 15001, 4);
INSERT INTO hosts_templates (hosttemplateid, hostid, templateid) VALUES (15000, 15001, 15000);
INSERT INTO hosts_templates (hosttemplateid, hostid, templateid) VALUES (15001, 15001, 15002);
INSERT INTO hosts_templates (hosttemplateid, hostid, templateid) VALUES (15003, 15001, 15015);

-- testFormItem.LayoutCheck testInheritanceItem.SimpleUpdate
INSERT INTO items (itemid, hostid, type, name, key_, delay, value_type, formula, params, description, posts, headers) VALUES (15000, 15000, 0, 'itemInheritance'     , 'key-item-inheritance-test', '30s', 3, 1, '', '', '', '');
INSERT INTO items (itemid, hostid, type, name, key_, delay, value_type, formula, params, description, posts, headers) VALUES (15001, 15000, 0, 'testInheritanceItem1', 'test-inheritance-item1'   , '30s', 3, 1, '', '', '', '');
INSERT INTO items (itemid, hostid, type, name, key_, delay, value_type, formula, params, description, posts, headers) VALUES (15002, 15000, 0, 'testInheritanceItem2', 'test-inheritance-item2'   , '30s', 3, 1, '', '', '', '');
INSERT INTO items (itemid, hostid, type, name, key_, delay, value_type, formula, params, description, posts, headers) VALUES (15003, 15000, 0, 'testInheritanceItem3', 'test-inheritance-item3'   , '30s', 3, 1, '', '', '', '');
INSERT INTO items (itemid, hostid, type, name, key_, delay, value_type, formula, params, description, posts, headers) VALUES (15004, 15000, 0, 'testInheritanceItem4', 'test-inheritance-item4'   , '30s', 3, 1, '', '', '', '');
INSERT INTO items (itemid, hostid, type, name, key_, delay, value_type, params, description, posts, headers) VALUES (15093, 15000, 0, 'testInheritanceItemPreprocessing', 'test-inheritance-item-preprocessing'   , '30s', 3, '', '', '', '');
INSERT INTO items (itemid, hostid, type, name, key_, delay, value_type, params, description, interfaceid, templateid, posts, headers) VALUES (15005, 15001, 0, 'itemInheritance'     , 'key-item-inheritance-test', '30s', 3, '', '', 15000, 15000, '', '');
INSERT INTO items (itemid, hostid, type, name, key_, delay, value_type, params, description, interfaceid, templateid, posts, headers) VALUES (15006, 15001, 0, 'testInheritanceItem1', 'test-inheritance-item1'   , '30s', 3, '', '', 15000, 15001, '', '');
INSERT INTO items (itemid, hostid, type, name, key_, delay, value_type, params, description, interfaceid, templateid, posts, headers) VALUES (15007, 15001, 0, 'testInheritanceItem2', 'test-inheritance-item2'   , '30s', 3, '', '', 15000, 15002, '', '');
INSERT INTO items (itemid, hostid, type, name, key_, delay, value_type, params, description, interfaceid, templateid, posts, headers) VALUES (15008, 15001, 0, 'testInheritanceItem3', 'test-inheritance-item3'   , '30s', 3, '', '', 15000, 15003, '', '');
INSERT INTO items (itemid, hostid, type, name, key_, delay, value_type, params, description, interfaceid, templateid, posts, headers) VALUES (15009, 15001, 0, 'testInheritanceItem4', 'test-inheritance-item4'   , '30s', 3, '', '', 15000, 15004, '', '');
INSERT INTO items (itemid, hostid, type, name, key_, delay, value_type, params, description, interfaceid, templateid, posts, headers) VALUES (15094, 15001, 0, 'testInheritanceItemPreprocessing', 'test-inheritance-item-preprocessing', '30s', 3, '', '', 15000, 15093, '', '');
INSERT INTO items (itemid, hostid, type, name, key_, delay, value_type, params, description, interfaceid, posts, headers)             VALUES (15010, 15001, 0, 'itemInheritanceTest' , 'key-test-inheritance'     , '30s', 3, '', '', 15000, '', '');

INSERT INTO items (itemid, hostid, type, name, key_, delay, value_type, params, description, posts, headers) VALUES (15079, 15002, 0, 'testInheritance'     , 'key-item-inheritance'     , '30s', 3, '', '', '', '');
INSERT INTO items (itemid, hostid, type, name, key_, delay, value_type, params, description, interfaceid, templateid, posts, headers) VALUES (15080, 15001, 0, 'testInheritance'     , 'key-item-inheritance'     , '30s', 3, '', '', 15000, 15079, '', '');

-- testFormItem.Preprocessing
INSERT INTO item_preproc (item_preprocid,itemid,step,type,params) VALUES (125,15093,1,1,'123');
INSERT INTO item_preproc (item_preprocid,itemid,step,type,params) VALUES (126,15093,2,2,'abc');
INSERT INTO item_preproc (item_preprocid,itemid,step,type,params) VALUES (127,15093,3,3,'def');
INSERT INTO item_preproc (item_preprocid,itemid,step,type,params) VALUES (128,15093,4,4,'1a2b3c');
INSERT INTO item_preproc (item_preprocid,itemid,step,type,params) VALUES (129,15093,5,5,'regular expression pattern
output formatting template');
INSERT INTO item_preproc (item_preprocid,itemid,step,type,params) VALUES (130,15093,6,6,'');
INSERT INTO item_preproc (item_preprocid,itemid,step,type,params) VALUES (131,15093,7,7,'');
INSERT INTO item_preproc (item_preprocid,itemid,step,type,params) VALUES (132,15093,8,8,'');
INSERT INTO item_preproc (item_preprocid,itemid,step,type,params) VALUES (133,15093,9,9,'');
INSERT INTO item_preproc (item_preprocid,itemid,step,type,params) VALUES (134,15093,10,11,'/document/item/value/text()');
INSERT INTO item_preproc (item_preprocid,itemid,step,type,params) VALUES (135,15093,11,12,'$.document.item.value parameter.');
INSERT INTO item_preproc (item_preprocid,itemid,step,type,params) VALUES (177,15093,12,13,'-5
3');
INSERT INTO item_preproc (item_preprocid,itemid,step,type,params) VALUES (178,15093,13,14,'regular expression pattern for matching');
INSERT INTO item_preproc (item_preprocid,itemid,step,type,params) VALUES (179,15093,14,15,'regular expression pattern for not matching');
INSERT INTO item_preproc (item_preprocid,itemid,step,type,params) VALUES (180,15093,15,16,'/json/path');
INSERT INTO item_preproc (item_preprocid,itemid,step,type,params) VALUES (181,15093,16,17,'/xml/path');
INSERT INTO item_preproc (item_preprocid,itemid,step,type,params) VALUES (182,15093,17,18,'regular expression pattern for error matching
test output');
INSERT INTO item_preproc (item_preprocid,itemid,step,type,params) VALUES (183,15093,18,20,'7');


INSERT INTO item_preproc (item_preprocid,itemid,step,type,params) VALUES (136,15094,1,1,'123');
INSERT INTO item_preproc (item_preprocid,itemid,step,type,params) VALUES (137,15094,2,2,'abc');
INSERT INTO item_preproc (item_preprocid,itemid,step,type,params) VALUES (138,15094,3,3,'def');
INSERT INTO item_preproc (item_preprocid,itemid,step,type,params) VALUES (139,15094,4,4,'1a2b3c');
INSERT INTO item_preproc (item_preprocid,itemid,step,type,params) VALUES (140,15094,5,5,'regular expression pattern
output formatting template');
INSERT INTO item_preproc (item_preprocid,itemid,step,type,params) VALUES (141,15094,6,6,'');
INSERT INTO item_preproc (item_preprocid,itemid,step,type,params) VALUES (142,15094,7,7,'');
INSERT INTO item_preproc (item_preprocid,itemid,step,type,params) VALUES (143,15094,8,8,'');
INSERT INTO item_preproc (item_preprocid,itemid,step,type,params) VALUES (144,15094,9,9,'');
INSERT INTO item_preproc (item_preprocid,itemid,step,type,params) VALUES (145,15094,10,11,'/document/item/value/text()');
INSERT INTO item_preproc (item_preprocid,itemid,step,type,params) VALUES (146,15094,11,12,'$.document.item.value parameter.');
INSERT INTO item_preproc (item_preprocid,itemid,step,type,params) VALUES (170,15094,12,13,'-5
3');
INSERT INTO item_preproc (item_preprocid,itemid,step,type,params) VALUES (171,15094,13,14,'regular expression pattern for matching');
INSERT INTO item_preproc (item_preprocid,itemid,step,type,params) VALUES (172,15094,14,15,'regular expression pattern for not matching');
INSERT INTO item_preproc (item_preprocid,itemid,step,type,params) VALUES (173,15094,15,16,'/json/path');
INSERT INTO item_preproc (item_preprocid,itemid,step,type,params) VALUES (174,15094,16,17,'/xml/path');
INSERT INTO item_preproc (item_preprocid,itemid,step,type,params) VALUES (175,15094,17,18,'regular expression pattern for error matching
test output');
INSERT INTO item_preproc (item_preprocid,itemid,step,type,params) VALUES (176,15094,18,20,'7');


-- testFormTrigger.SimpleUpdate and testInheritanceTrigger.SimpleUpdate
INSERT INTO triggers (triggerid, expression, description, comments)             VALUES (99000, '{99729}=0', 'testInheritanceTrigger1', '');
INSERT INTO triggers (triggerid, expression, description, comments)             VALUES (99001, '{99730}=0', 'testInheritanceTrigger2', '');
INSERT INTO triggers (triggerid, expression, description, comments)             VALUES (99002, '{99731}=0', 'testInheritanceTrigger3', '');
INSERT INTO triggers (triggerid, expression, description, comments)             VALUES (99003, '{99732}=0', 'testInheritanceTrigger4', '');
INSERT INTO triggers (triggerid, expression, description, comments, templateid) VALUES (99004, '{99733}=0', 'testInheritanceTrigger1', '', 99000);
INSERT INTO triggers (triggerid, expression, description, comments, templateid) VALUES (99005, '{99734}=0', 'testInheritanceTrigger2', '', 99001);
INSERT INTO triggers (triggerid, expression, description, comments, templateid) VALUES (99006, '{99735}=0', 'testInheritanceTrigger3', '', 99002);
INSERT INTO triggers (triggerid, expression, description, comments, templateid) VALUES (99007, '{99736}=0', 'testInheritanceTrigger4', '', 99003);
INSERT INTO functions (functionid, triggerid, itemid, name, parameter) VALUES (99729, 99000, 15000, 'last', '');
INSERT INTO functions (functionid, triggerid, itemid, name, parameter) VALUES (99730, 99001, 15000, 'last', '');
INSERT INTO functions (functionid, triggerid, itemid, name, parameter) VALUES (99731, 99002, 15000, 'last', '');
INSERT INTO functions (functionid, triggerid, itemid, name, parameter) VALUES (99732, 99003, 15000, 'last', '');
INSERT INTO functions (functionid, triggerid, itemid, name, parameter) VALUES (99733, 99004, 15005, 'last', '');
INSERT INTO functions (functionid, triggerid, itemid, name, parameter) VALUES (99734, 99005, 15005, 'last', '');
INSERT INTO functions (functionid, triggerid, itemid, name, parameter) VALUES (99735, 99006, 15005, 'last', '');
INSERT INTO functions (functionid, triggerid, itemid, name, parameter) VALUES (99736, 99007, 15005, 'last', '');

-- testFormGraph.LayoutCheck testInheritanceGraph.SimpleUpdate
INSERT INTO graphs (graphid, name)             VALUES (15000, 'testInheritanceGraph1');
INSERT INTO graphs (graphid, name)             VALUES (15001, 'testInheritanceGraph2');
INSERT INTO graphs (graphid, name)             VALUES (15002, 'testInheritanceGraph3');
INSERT INTO graphs (graphid, name)             VALUES (15003, 'testInheritanceGraph4');
INSERT INTO graphs (graphid, name, templateid) VALUES (15004, 'testInheritanceGraph1', 15000);
INSERT INTO graphs (graphid, name, templateid) VALUES (15005, 'testInheritanceGraph2', 15001);
INSERT INTO graphs (graphid, name, templateid) VALUES (15006, 'testInheritanceGraph3', 15002);
INSERT INTO graphs (graphid, name, templateid) VALUES (15007, 'testInheritanceGraph4', 15003);
INSERT INTO graphs_items (gitemid, graphid, itemid, drawtype, sortorder, color) VALUES (15000, 15000, 15001, 1, 1, 'FF5555');
INSERT INTO graphs_items (gitemid, graphid, itemid, drawtype, sortorder, color) VALUES (15001, 15001, 15002, 1, 1, 'FF5555');
INSERT INTO graphs_items (gitemid, graphid, itemid, drawtype, sortorder, color) VALUES (15002, 15002, 15003, 1, 1, 'FF5555');
INSERT INTO graphs_items (gitemid, graphid, itemid, drawtype, sortorder, color) VALUES (15003, 15003, 15004, 1, 1, 'FF5555');
INSERT INTO graphs_items (gitemid, graphid, itemid, drawtype, sortorder, color) VALUES (15004, 15004, 15006, 1, 1, 'FF5555');
INSERT INTO graphs_items (gitemid, graphid, itemid, drawtype, sortorder, color) VALUES (15005, 15005, 15007, 1, 1, 'FF5555');
INSERT INTO graphs_items (gitemid, graphid, itemid, drawtype, sortorder, color) VALUES (15006, 15006, 15008, 1, 1, 'FF5555');
INSERT INTO graphs_items (gitemid, graphid, itemid, drawtype, sortorder, color) VALUES (15007, 15007, 15009, 1, 1, 'FF5555');

-- testInheritanceDiscoveryRule.LayoutCheck and testInheritanceDiscoveryRule.SimpleUpdate
-- testFormItemPrototype, testInheritanceItemPrototype etc. for all prototype testing
INSERT INTO items (itemid, hostid, type, name, key_, delay, trends, value_type, params, description, flags, posts, headers)                          VALUES (15011, 15000, 0, 'testInheritanceDiscoveryRule' , 'inheritance-discovery-rule' , 3600, 0, 4, '', '', 1, '', '');
INSERT INTO items (itemid, hostid, type, name, key_, delay, trends, value_type, params, description, flags, posts, headers)                          VALUES (15012, 15000, 0, 'testInheritanceDiscoveryRule1', 'discovery-rule-inheritance1', 3600, 0, 4, '', '', 1, '', '');
INSERT INTO items (itemid, hostid, type, name, key_, delay, trends, value_type, params, description, flags, posts, headers)                          VALUES (15013, 15000, 0, 'testInheritanceDiscoveryRule2', 'discovery-rule-inheritance2', 3600, 0, 4, '', '', 1, '', '');
INSERT INTO items (itemid, hostid, type, name, key_, delay, trends, value_type, params, description, flags, posts, headers)                          VALUES (15014, 15000, 0, 'testInheritanceDiscoveryRule3', 'discovery-rule-inheritance3', 3600, 0, 4, '', '', 1, '', '');
INSERT INTO items (itemid, hostid, type, name, key_, delay, trends, value_type, params, description, flags, posts, headers)                          VALUES (15015, 15000, 0, 'testInheritanceDiscoveryRule4', 'discovery-rule-inheritance4', 3600, 0, 4, '', '', 1, '', '');
INSERT INTO items (itemid, hostid, type, name, key_, delay, trends, value_type, params, description, flags, interfaceid, templateid, posts, headers) VALUES (15016, 15001, 0, 'testInheritanceDiscoveryRule' , 'inheritance-discovery-rule' , 3600, 0, 4, '', '', 1, 15000, 15011, '', '');
INSERT INTO items (itemid, hostid, type, name, key_, delay, trends, value_type, params, description, flags, interfaceid, templateid, posts, headers) VALUES (15017, 15001, 0, 'testInheritanceDiscoveryRule1', 'discovery-rule-inheritance1', 3600, 0, 4, '', '', 1, 15000, 15012, '', '');
INSERT INTO items (itemid, hostid, type, name, key_, delay, trends, value_type, params, description, flags, interfaceid, templateid, posts, headers) VALUES (15018, 15001, 0, 'testInheritanceDiscoveryRule2', 'discovery-rule-inheritance2', 3600, 0, 4, '', '', 1, 15000, 15013, '', '');
INSERT INTO items (itemid, hostid, type, name, key_, delay, trends, value_type, params, description, flags, interfaceid, templateid, posts, headers) VALUES (15019, 15001, 0, 'testInheritanceDiscoveryRule3', 'discovery-rule-inheritance3', 3600, 0, 4, '', '', 1, 15000, 15014, '', '');
INSERT INTO items (itemid, hostid, type, name, key_, delay, trends, value_type, params, description, flags, interfaceid, templateid, posts, headers) VALUES (15020, 15001, 0, 'testInheritanceDiscoveryRule4', 'discovery-rule-inheritance4', 3600, 0, 4, '', '', 1, 15000, 15015, '', '');

INSERT INTO items (itemid, hostid, type, name, key_, delay, value_type, params, description, flags, posts, headers)                          VALUES (15081, 15002, 0, 'testInheritanceDiscoveryRule5', 'discovery-rule-inheritance5', 3600, 4, '', '', 1, '', '');
INSERT INTO items (itemid, hostid, type, name, key_, delay, value_type, params, description, flags, interfaceid, templateid, posts, headers) VALUES (15082, 15001, 0, 'testInheritanceDiscoveryRule5', 'discovery-rule-inheritance5', 3600, 4, '', '', 1, 15000, 15081, '', '');

-- testInheritanceItemPrototype.SimpleUpdate and testInheritanceItemPrototype.SimpleCreate
INSERT INTO items (itemid, hostid, type, name, key_, delay, value_type, formula, params, description, flags, posts, headers)                          VALUES (15021, 15000, 0, 'itemDiscovery'                , 'item-discovery-prototype', '30s', 3, 1, '', '', 2, '', '');
INSERT INTO items (itemid, hostid, type, name, key_, delay, value_type, formula, params, description, flags, posts, headers)                          VALUES (15022, 15000, 0, 'testInheritanceItemPrototype1', 'item-prototype-test1'    , '30s', 3, 1, '', '', 2, '', '');
INSERT INTO items (itemid, hostid, type, name, key_, delay, value_type, formula, params, description, flags, posts, headers)                          VALUES (15023, 15000, 0, 'testInheritanceItemPrototype2', 'item-prototype-test2'    , '30s', 3, 1, '', '', 2, '', '');
INSERT INTO items (itemid, hostid, type, name, key_, delay, value_type, formula, params, description, flags, posts, headers)                          VALUES (15024, 15000, 0, 'testInheritanceItemPrototype3', 'item-prototype-test3'    , '30s', 3, 1, '', '', 2, '', '');
INSERT INTO items (itemid, hostid, type, name, key_, delay, value_type, formula, params, description, flags, posts, headers)                          VALUES (15025, 15000, 0, 'testInheritanceItemPrototype4', 'item-prototype-test4'    , '30s', 3, 1, '', '', 2, '', '');
INSERT INTO items (itemid, hostid, type, name, key_, delay, value_type, params, description, flags, posts, headers)                          VALUES (15095, 15000, 0, 'testInheritanceItemPrototypePreprocessing', 'item-prototype-preprocessing'    , 30, 3,'', '', 2, '', '');
INSERT INTO items (itemid, hostid, type, name, key_, delay, value_type, params, description, flags, interfaceid, templateid, posts, headers) VALUES (15026, 15001, 0, 'itemDiscovery'                , 'item-discovery-prototype', '30s', 3, '', '', 2, 15000, 15021, '', '');
INSERT INTO items (itemid, hostid, type, name, key_, delay, value_type, params, description, flags, interfaceid, templateid, posts, headers) VALUES (15027, 15001, 0, 'testInheritanceItemPrototype1', 'item-prototype-test1'    , '30s', 3, '', '', 2, 15000, 15022, '', '');
INSERT INTO items (itemid, hostid, type, name, key_, delay, value_type, params, description, flags, interfaceid, templateid, posts, headers) VALUES (15028, 15001, 0, 'testInheritanceItemPrototype2', 'item-prototype-test2'    , '30s', 3, '', '', 2, 15000, 15023, '', '');
INSERT INTO items (itemid, hostid, type, name, key_, delay, value_type, params, description, flags, interfaceid, templateid, posts, headers) VALUES (15029, 15001, 0, 'testInheritanceItemPrototype3', 'item-prototype-test3'    , '30s', 3, '', '', 2, 15000, 15024, '', '');
INSERT INTO items (itemid, hostid, type, name, key_, delay, value_type, params, description, flags, interfaceid, templateid, posts, headers) VALUES (15030, 15001, 0, 'testInheritanceItemPrototype4', 'item-prototype-test4'    , '30s', 3, '', '', 2, 15000, 15025, '', '');
INSERT INTO items (itemid, hostid, type, name, key_, delay, value_type, params, description, flags, interfaceid, templateid, posts, headers) VALUES (15096, 15001, 0, 'testInheritanceItemPrototypePreprocessing', 'item-prototype-preprocessing'    , '30s', 3, '', '', 2, 15000, 15095, '', '');
INSERT INTO item_discovery (itemdiscoveryid, itemid, parent_itemid) values (15021, 15021, 15011);
INSERT INTO item_discovery (itemdiscoveryid, itemid, parent_itemid) values (15022, 15022, 15011);
INSERT INTO item_discovery (itemdiscoveryid, itemid, parent_itemid) values (15023, 15023, 15011);
INSERT INTO item_discovery (itemdiscoveryid, itemid, parent_itemid) values (15024, 15024, 15011);
INSERT INTO item_discovery (itemdiscoveryid, itemid, parent_itemid) values (15025, 15025, 15011);
INSERT INTO item_discovery (itemdiscoveryid, itemid, parent_itemid) values (15026, 15026, 15016);
INSERT INTO item_discovery (itemdiscoveryid, itemid, parent_itemid) values (15027, 15027, 15016);
INSERT INTO item_discovery (itemdiscoveryid, itemid, parent_itemid) values (15028, 15028, 15016);
INSERT INTO item_discovery (itemdiscoveryid, itemid, parent_itemid) values (15029, 15029, 15016);
INSERT INTO item_discovery (itemdiscoveryid, itemid, parent_itemid) values (15030, 15030, 15016);
INSERT INTO item_discovery (itemdiscoveryid, itemid, parent_itemid) values (15031, 15095, 15011);
INSERT INTO item_discovery (itemdiscoveryid, itemid, parent_itemid) values (15032, 15096, 15016);

INSERT INTO items (itemid, hostid, type, name, key_, delay, value_type, params, description, flags, posts, headers)                          VALUES (15083, 15002, 0, 'testInheritanceItemPrototype5', 'item-prototype-test5'    , '30s', 3, '', '', 2, '', '');
INSERT INTO items (itemid, hostid, type, name, key_, delay, value_type, params, description, flags, interfaceid, templateid, posts, headers) VALUES (15084, 15001, 0, 'testInheritanceItemPrototype5', 'item-prototype-test5'    , '30s', 3, '', '', 2, 15000, 15083, '', '');
INSERT INTO item_discovery (itemdiscoveryid, itemid, parent_itemid) values (15083, 15083, 15081);
INSERT INTO item_discovery (itemdiscoveryid, itemid, parent_itemid) values (15084, 15084, 15082);

-- testFormItemPrototype.Preprocessing
INSERT INTO item_preproc (item_preprocid,itemid,step,type,params) VALUES (147,15095,1,1,'123');
INSERT INTO item_preproc (item_preprocid,itemid,step,type,params) VALUES (148,15095,2,2,'abc');
INSERT INTO item_preproc (item_preprocid,itemid,step,type,params) VALUES (149,15095,3,3,'def');
INSERT INTO item_preproc (item_preprocid,itemid,step,type,params) VALUES (150,15095,4,4,'1a2b3c');
INSERT INTO item_preproc (item_preprocid,itemid,step,type,params) VALUES (151,15095,5,5,'regular expression pattern
output formatting template');
INSERT INTO item_preproc (item_preprocid,itemid,step,type,params) VALUES (152,15095,6,6,'');
INSERT INTO item_preproc (item_preprocid,itemid,step,type,params) VALUES (153,15095,7,7,'');
INSERT INTO item_preproc (item_preprocid,itemid,step,type,params) VALUES (154,15095,8,8,'');
INSERT INTO item_preproc (item_preprocid,itemid,step,type,params) VALUES (155,15095,9,9,'');
INSERT INTO item_preproc (item_preprocid,itemid,step,type,params) VALUES (156,15095,10,11,'/document/item/value/text()');
INSERT INTO item_preproc (item_preprocid,itemid,step,type,params) VALUES (157,15095,11,12,'$.document.item.value parameter.');
INSERT INTO item_preproc (item_preprocid,itemid,step,type,params) VALUES (158,15096,1,1,'123');
INSERT INTO item_preproc (item_preprocid,itemid,step,type,params) VALUES (159,15096,2,2,'abc');
INSERT INTO item_preproc (item_preprocid,itemid,step,type,params) VALUES (160,15096,3,3,'def');
INSERT INTO item_preproc (item_preprocid,itemid,step,type,params) VALUES (161,15096,4,4,'1a2b3c');
INSERT INTO item_preproc (item_preprocid,itemid,step,type,params) VALUES (162,15096,5,5,'regular expression pattern
output formatting template');
INSERT INTO item_preproc (item_preprocid,itemid,step,type,params) VALUES (163,15096,6,6,'');
INSERT INTO item_preproc (item_preprocid,itemid,step,type,params) VALUES (164,15096,7,7,'');
INSERT INTO item_preproc (item_preprocid,itemid,step,type,params) VALUES (165,15096,8,8,'');
INSERT INTO item_preproc (item_preprocid,itemid,step,type,params) VALUES (166,15096,9,9,'');
INSERT INTO item_preproc (item_preprocid,itemid,step,type,params) VALUES (167,15096,10,11,'/document/item/value/text()');
INSERT INTO item_preproc (item_preprocid,itemid,step,type,params) VALUES (168,15096,11,12,'$.document.item.value parameter.');

-- testFormGraphPrototype.LayoutCheck and testInheritanceGraphPrototype.SimpleUpdate
INSERT INTO graphs (graphid, name, flags)             VALUES (15008, 'testInheritanceGraphPrototype1', 2);
INSERT INTO graphs (graphid, name, flags)             VALUES (15009, 'testInheritanceGraphPrototype2', 2);
INSERT INTO graphs (graphid, name, flags)             VALUES (15010, 'testInheritanceGraphPrototype3', 2);
INSERT INTO graphs (graphid, name, flags)             VALUES (15011, 'testInheritanceGraphPrototype4', 2);
INSERT INTO graphs (graphid, name, flags, templateid) VALUES (15012, 'testInheritanceGraphPrototype1', 2, 15008);
INSERT INTO graphs (graphid, name, flags, templateid) VALUES (15013, 'testInheritanceGraphPrototype2', 2, 15009);
INSERT INTO graphs (graphid, name, flags, templateid) VALUES (15014, 'testInheritanceGraphPrototype3', 2, 15010);
INSERT INTO graphs (graphid, name, flags, templateid) VALUES (15015, 'testInheritanceGraphPrototype4', 2, 15011);

-- testFormGraphPrototype.LayoutCheck and testInheritanceGraphPrototype.SimpleUpdate
INSERT INTO graphs_items (gitemid, graphid, itemid, drawtype, sortorder, color) VALUES (15008, 15008, 15000, 1, 0, '9999FF');
INSERT INTO graphs_items (gitemid, graphid, itemid, drawtype, sortorder, color) VALUES (15009, 15008, 15021, 1, 1, 'FF9999');
INSERT INTO graphs_items (gitemid, graphid, itemid, drawtype, sortorder, color) VALUES (15010, 15009, 15000, 1, 0, '9999FF');
INSERT INTO graphs_items (gitemid, graphid, itemid, drawtype, sortorder, color) VALUES (15011, 15009, 15021, 1, 1, 'FF9999');
INSERT INTO graphs_items (gitemid, graphid, itemid, drawtype, sortorder, color) VALUES (15012, 15010, 15000, 1, 0, '9999FF');
INSERT INTO graphs_items (gitemid, graphid, itemid, drawtype, sortorder, color) VALUES (15013, 15010, 15021, 1, 1, 'FF9999');
INSERT INTO graphs_items (gitemid, graphid, itemid, drawtype, sortorder, color) VALUES (15014, 15011, 15000, 1, 0, '9999FF');
INSERT INTO graphs_items (gitemid, graphid, itemid, drawtype, sortorder, color) VALUES (15015, 15011, 15021, 1, 1, 'FF9999');
INSERT INTO graphs_items (gitemid, graphid, itemid, drawtype, sortorder, color) VALUES (15016, 15012, 15005, 1, 0, '9999FF');
INSERT INTO graphs_items (gitemid, graphid, itemid, drawtype, sortorder, color) VALUES (15017, 15012, 15026, 1, 1, 'FF9999');
INSERT INTO graphs_items (gitemid, graphid, itemid, drawtype, sortorder, color) VALUES (15018, 15013, 15005, 1, 0, '9999FF');
INSERT INTO graphs_items (gitemid, graphid, itemid, drawtype, sortorder, color) VALUES (15019, 15013, 15026, 1, 1, 'FF9999');
INSERT INTO graphs_items (gitemid, graphid, itemid, drawtype, sortorder, color) VALUES (15020, 15014, 15005, 1, 0, '9999FF');
INSERT INTO graphs_items (gitemid, graphid, itemid, drawtype, sortorder, color) VALUES (15021, 15014, 15026, 1, 1, 'FF9999');
INSERT INTO graphs_items (gitemid, graphid, itemid, drawtype, sortorder, color) VALUES (15022, 15015, 15005, 1, 0, '9999FF');
INSERT INTO graphs_items (gitemid, graphid, itemid, drawtype, sortorder, color) VALUES (15023, 15015, 15026, 1, 1, 'FF9999');

-- testFormTriggerPrototype.LayoutCheck, testInheritanceTriggerPrototype.SimpleUpdate
INSERT INTO triggers (triggerid, expression, description, comments, flags)             VALUES (99008, '{99737}=0', 'testInheritanceTriggerPrototype1', '', 2);
INSERT INTO triggers (triggerid, expression, description, comments, flags)             VALUES (99009, '{99738}=0', 'testInheritanceTriggerPrototype2', '', 2);
INSERT INTO triggers (triggerid, expression, description, comments, flags)             VALUES (99010, '{99739}=0', 'testInheritanceTriggerPrototype3', '', 2);
INSERT INTO triggers (triggerid, expression, description, comments, flags)             VALUES (99011, '{99740}=0', 'testInheritanceTriggerPrototype4', '', 2);
INSERT INTO triggers (triggerid, expression, description, comments, flags, templateid) VALUES (99012, '{99741}=0', 'testInheritanceTriggerPrototype1', '', 2, 99008);
INSERT INTO triggers (triggerid, expression, description, comments, flags, templateid) VALUES (99013, '{99742}=0', 'testInheritanceTriggerPrototype2', '', 2, 99009);
INSERT INTO triggers (triggerid, expression, description, comments, flags, templateid) VALUES (99014, '{99743}=0', 'testInheritanceTriggerPrototype3', '', 2, 99010);
INSERT INTO triggers (triggerid, expression, description, comments, flags, templateid) VALUES (99015, '{99744}=0', 'testInheritanceTriggerPrototype4', '', 2, 99011);
INSERT INTO functions (functionid, itemid, triggerid, name, parameter) VALUES (99737, 15021, 99008, 'last', '');
INSERT INTO functions (functionid, itemid, triggerid, name, parameter) VALUES (99738, 15021, 99009, 'last', '');
INSERT INTO functions (functionid, itemid, triggerid, name, parameter) VALUES (99739, 15021, 99010, 'last', '');
INSERT INTO functions (functionid, itemid, triggerid, name, parameter) VALUES (99740, 15021, 99011, 'last', '');
INSERT INTO functions (functionid, itemid, triggerid, name, parameter) VALUES (99741, 15026, 99012, 'last', '');
INSERT INTO functions (functionid, itemid, triggerid, name, parameter) VALUES (99742, 15026, 99013, 'last', '');
INSERT INTO functions (functionid, itemid, triggerid, name, parameter) VALUES (99743, 15026, 99014, 'last', '');
INSERT INTO functions (functionid, itemid, triggerid, name, parameter) VALUES (99744, 15026, 99015, 'last', '');

-- testInheritanceWeb.SimpleUpdate
INSERT INTO httptest (httptestid, name, delay, agent, hostid)             VALUES (15000, 'testInheritanceWeb1', '1m', 'Mozilla/5.0 (compatible; MSIE 10.0; Windows NT 6.1; Trident/6.0)', 15000);
INSERT INTO httptest (httptestid, name, delay, agent, hostid)             VALUES (15001, 'testInheritanceWeb2', '1m', 'Mozilla/5.0 (compatible; MSIE 10.0; Windows NT 6.1; Trident/6.0)', 15000);
INSERT INTO httptest (httptestid, name, delay, agent, hostid)             VALUES (15002, 'testInheritanceWeb3', '1m', 'Mozilla/5.0 (compatible; MSIE 10.0; Windows NT 6.1; Trident/6.0)', 15000);
INSERT INTO httptest (httptestid, name, delay, agent, hostid)             VALUES (15003, 'testInheritanceWeb4', '1m', 'Mozilla/5.0 (compatible; MSIE 10.0; Windows NT 6.1; Trident/6.0)', 15000);
INSERT INTO httptest (httptestid, name, delay, agent, hostid, templateid) VALUES (15004, 'testInheritanceWeb1', '1m', 'Mozilla/5.0 (compatible; MSIE 10.0; Windows NT 6.1; Trident/6.0)', 15001, 15000);
INSERT INTO httptest (httptestid, name, delay, agent, hostid, templateid) VALUES (15005, 'testInheritanceWeb2', '1m', 'Mozilla/5.0 (compatible; MSIE 10.0; Windows NT 6.1; Trident/6.0)', 15001, 15001);
INSERT INTO httptest (httptestid, name, delay, agent, hostid, templateid) VALUES (15006, 'testInheritanceWeb3', '1m', 'Mozilla/5.0 (compatible; MSIE 10.0; Windows NT 6.1; Trident/6.0)', 15001, 15002);
INSERT INTO httptest (httptestid, name, delay, agent, hostid, templateid) VALUES (15007, 'testInheritanceWeb4', '1m', 'Mozilla/5.0 (compatible; MSIE 10.0; Windows NT 6.1; Trident/6.0)', 15001, 15003);
INSERT INTO httpstep (httpstepid, httptestid, name, no, url, timeout, posts) VALUES (15000, 15000, 'testInheritanceWeb1', 1, 'testInheritanceWeb1', 15, '');
INSERT INTO httpstep (httpstepid, httptestid, name, no, url, timeout, posts) VALUES (15001, 15001, 'testInheritanceWeb2', 1, 'testInheritanceWeb2', 15, '');
INSERT INTO httpstep (httpstepid, httptestid, name, no, url, timeout, posts) VALUES (15002, 15002, 'testInheritanceWeb3', 1, 'testInheritanceWeb3', 15, '');
INSERT INTO httpstep (httpstepid, httptestid, name, no, url, timeout, posts) VALUES (15003, 15003, 'testInheritanceWeb4', 1, 'testInheritanceWeb4', 15, '');
INSERT INTO httpstep (httpstepid, httptestid, name, no, url, timeout, posts) VALUES (15004, 15004, 'testInheritanceWeb1', 1, 'testInheritanceWeb1', 15, '');
INSERT INTO httpstep (httpstepid, httptestid, name, no, url, timeout, posts) VALUES (15005, 15005, 'testInheritanceWeb2', 1, 'testInheritanceWeb2', 15, '');
INSERT INTO httpstep (httpstepid, httptestid, name, no, url, timeout, posts) VALUES (15006, 15006, 'testInheritanceWeb3', 1, 'testInheritanceWeb3', 15, '');
INSERT INTO httpstep (httpstepid, httptestid, name, no, url, timeout, posts) VALUES (15007, 15007, 'testInheritanceWeb4', 1, 'testInheritanceWeb4', 15, '');

INSERT INTO items (itemid, hostid, type, name, key_, delay, value_type, units, params, description, posts, headers)             VALUES (15031, 15000, 9, 'Download speed for scenario "$1".'             , 'web.test.in[testInheritanceWeb1,,bps]'                      , 60, 0, 'Bps', '', '', '', '');
INSERT INTO items (itemid, hostid, type, name, key_, delay, value_type, units, params, description, posts, headers)             VALUES (15032, 15000, 9, 'Failed step of scenario "$1".'                 , 'web.test.fail[testInheritanceWeb1]'                         , 60, 3, ''   , '', '', '', '');
INSERT INTO items (itemid, hostid, type, name, key_, delay, value_type, units, params, description, posts, headers)             VALUES (15033, 15000, 9, 'Last error message of scenario "$1".'          , 'web.test.error[testInheritanceWeb1]'                        , 60, 1, ''   , '', '', '', '');
INSERT INTO items (itemid, hostid, type, name, key_, delay, value_type, units, params, description, posts, headers)             VALUES (15034, 15000, 9, 'Download speed for step "$2" of scenario "$1".', 'web.test.in[testInheritanceWeb1,testInheritanceWeb1,bps]'   , 60, 0, 'Bps', '', '', '', '');
INSERT INTO items (itemid, hostid, type, name, key_, delay, value_type, units, params, description, posts, headers)             VALUES (15035, 15000, 9, 'Response time for step "$2" of scenario "$1".' , 'web.test.time[testInheritanceWeb1,testInheritanceWeb1,resp]', 60, 0, 's'  , '', '', '', '');
INSERT INTO items (itemid, hostid, type, name, key_, delay, value_type, units, params, description, posts, headers)             VALUES (15036, 15000, 9, 'Response code for step "$2" of scenario "$1".' , 'web.test.rspcode[testInheritanceWeb1,testInheritanceWeb1]'  , 60, 3, ''   , '', '', '', '');
INSERT INTO items (itemid, hostid, type, name, key_, delay, value_type, units, params, description, posts, headers)             VALUES (15037, 15000, 9, 'Download speed for scenario "$1".'             , 'web.test.in[testInheritanceWeb2,,bps]'                      , 60, 0, 'Bps', '', '', '', '');
INSERT INTO items (itemid, hostid, type, name, key_, delay, value_type, units, params, description, posts, headers)             VALUES (15038, 15000, 9, 'Failed step of scenario "$1".'                 , 'web.test.fail[testInheritanceWeb2]'                         , 60, 3, ''   , '', '', '', '');
INSERT INTO items (itemid, hostid, type, name, key_, delay, value_type, units, params, description, posts, headers)             VALUES (15039, 15000, 9, 'Last error message of scenario "$1".'          , 'web.test.error[testInheritanceWeb2]'                        , 60, 1, ''   , '', '', '', '');
INSERT INTO items (itemid, hostid, type, name, key_, delay, value_type, units, params, description, posts, headers)             VALUES (15040, 15000, 9, 'Download speed for step "$2" of scenario "$1".', 'web.test.in[testInheritanceWeb2,testInheritanceWeb2,bps]'   , 60, 0, 'Bps', '', '', '', '');
INSERT INTO items (itemid, hostid, type, name, key_, delay, value_type, units, params, description, posts, headers)             VALUES (15041, 15000, 9, 'Response time for step "$2" of scenario "$1".' , 'web.test.time[testInheritanceWeb2,testInheritanceWeb2,resp]', 60, 0, 's'  , '', '', '', '');
INSERT INTO items (itemid, hostid, type, name, key_, delay, value_type, units, params, description, posts, headers)             VALUES (15042, 15000, 9, 'Response code for step "$2" of scenario "$1".' , 'web.test.rspcode[testInheritanceWeb2,testInheritanceWeb2]'  , 60, 3, ''   , '', '', '', '');
INSERT INTO items (itemid, hostid, type, name, key_, delay, value_type, units, params, description, posts, headers)             VALUES (15043, 15000, 9, 'Download speed for scenario "$1".'             , 'web.test.in[testInheritanceWeb3,,bps]'                      , 60, 0, 'Bps', '', '', '', '');
INSERT INTO items (itemid, hostid, type, name, key_, delay, value_type, units, params, description, posts, headers)             VALUES (15044, 15000, 9, 'Failed step of scenario "$1".'                 , 'web.test.fail[testInheritanceWeb3]'                         , 60, 3, ''   , '', '', '', '');
INSERT INTO items (itemid, hostid, type, name, key_, delay, value_type, units, params, description, posts, headers)             VALUES (15045, 15000, 9, 'Last error message of scenario "$1".'          , 'web.test.error[testInheritanceWeb3]'                        , 60, 1, ''   , '', '', '', '');
INSERT INTO items (itemid, hostid, type, name, key_, delay, value_type, units, params, description, posts, headers)             VALUES (15046, 15000, 9, 'Download speed for step "$2" of scenario "$1".', 'web.test.in[testInheritanceWeb3,testInheritanceWeb3,bps]'   , 60, 0, 'Bps', '', '', '', '');
INSERT INTO items (itemid, hostid, type, name, key_, delay, value_type, units, params, description, posts, headers)             VALUES (15047, 15000, 9, 'Response time for step "$2" of scenario "$1".' , 'web.test.time[testInheritanceWeb3,testInheritanceWeb3,resp]', 60, 0, 's'  , '', '', '', '');
INSERT INTO items (itemid, hostid, type, name, key_, delay, value_type, units, params, description, posts, headers)             VALUES (15048, 15000, 9, 'Response code for step "$2" of scenario "$1".' , 'web.test.rspcode[testInheritanceWeb3,testInheritanceWeb3]'  , 60, 3, ''   , '', '', '', '');
INSERT INTO items (itemid, hostid, type, name, key_, delay, value_type, units, params, description, posts, headers)             VALUES (15049, 15000, 9, 'Download speed for scenario "$1".'             , 'web.test.in[testInheritanceWeb4,,bps]'                      , 60, 0, 'Bps', '', '', '', '');
INSERT INTO items (itemid, hostid, type, name, key_, delay, value_type, units, params, description, posts, headers)             VALUES (15050, 15000, 9, 'Failed step of scenario "$1".'                 , 'web.test.fail[testInheritanceWeb4]'                         , 60, 3, ''   , '', '', '', '');
INSERT INTO items (itemid, hostid, type, name, key_, delay, value_type, units, params, description, posts, headers)             VALUES (15051, 15000, 9, 'Last error message of scenario "$1".'          , 'web.test.error[testInheritanceWeb4]'                        , 60, 1, ''   , '', '', '', '');
INSERT INTO items (itemid, hostid, type, name, key_, delay, value_type, units, params, description, posts, headers)             VALUES (15052, 15000, 9, 'Download speed for step "$2" of scenario "$1".', 'web.test.in[testInheritanceWeb4,testInheritanceWeb4,bps]'   , 60, 0, 'Bps', '', '', '', '');
INSERT INTO items (itemid, hostid, type, name, key_, delay, value_type, units, params, description, posts, headers)             VALUES (15053, 15000, 9, 'Response time for step "$2" of scenario "$1".' , 'web.test.time[testInheritanceWeb4,testInheritanceWeb4,resp]', 60, 0, 's'  , '', '', '', '');
INSERT INTO items (itemid, hostid, type, name, key_, delay, value_type, units, params, description, posts, headers)             VALUES (15054, 15000, 9, 'Response code for step "$2" of scenario "$1".' , 'web.test.rspcode[testInheritanceWeb4,testInheritanceWeb4]'  , 60, 3, ''   , '', '', '', '');
INSERT INTO items (itemid, hostid, type, name, key_, delay, value_type, units, params, description, templateid, posts, headers) VALUES (15055, 15001, 9, 'Download speed for scenario "$1".'             , 'web.test.in[testInheritanceWeb1,,bps]'                      , 60, 0, 'Bps', '', '', 15031, '', '');
INSERT INTO items (itemid, hostid, type, name, key_, delay, value_type, units, params, description, templateid, posts, headers) VALUES (15056, 15001, 9, 'Failed step of scenario "$1".'                 , 'web.test.fail[testInheritanceWeb1]'                         , 60, 3, ''   , '', '', 15032, '', '');
INSERT INTO items (itemid, hostid, type, name, key_, delay, value_type, units, params, description, templateid, posts, headers) VALUES (15057, 15001, 9, 'Last error message of scenario "$1".'          , 'web.test.error[testInheritanceWeb1]'                        , 60, 1, ''   , '', '', 15033, '', '');
INSERT INTO items (itemid, hostid, type, name, key_, delay, value_type, units, params, description, templateid, posts, headers) VALUES (15058, 15001, 9, 'Download speed for step "$2" of scenario "$1".', 'web.test.in[testInheritanceWeb1,testInheritanceWeb1,bps]'   , 60, 0, 'Bps', '', '', 15034, '', '');
INSERT INTO items (itemid, hostid, type, name, key_, delay, value_type, units, params, description, templateid, posts, headers) VALUES (15059, 15001, 9, 'Response time for step "$2" of scenario "$1".' , 'web.test.time[testInheritanceWeb1,testInheritanceWeb1,resp]', 60, 0, 's'  , '', '', 15035, '', '');
INSERT INTO items (itemid, hostid, type, name, key_, delay, value_type, units, params, description, templateid, posts, headers) VALUES (15060, 15001, 9, 'Response code for step "$2" of scenario "$1".' , 'web.test.rspcode[testInheritanceWeb1,testInheritanceWeb1]'  , 60, 3, ''   , '', '', 15036, '', '');
INSERT INTO items (itemid, hostid, type, name, key_, delay, value_type, units, params, description, templateid, posts, headers) VALUES (15061, 15001, 9, 'Download speed for scenario "$1".'             , 'web.test.in[testInheritanceWeb2,,bps]'                      , 60, 0, 'Bps', '', '', 15037, '', '');
INSERT INTO items (itemid, hostid, type, name, key_, delay, value_type, units, params, description, templateid, posts, headers) VALUES (15062, 15001, 9, 'Failed step of scenario "$1".'                 , 'web.test.fail[testInheritanceWeb2]'                         , 60, 3, ''   , '', '', 15038, '', '');
INSERT INTO items (itemid, hostid, type, name, key_, delay, value_type, units, params, description, templateid, posts, headers) VALUES (15063, 15001, 9, 'Last error message of scenario "$1".'          , 'web.test.error[testInheritanceWeb2]'                        , 60, 1, ''   , '', '', 15039, '', '');
INSERT INTO items (itemid, hostid, type, name, key_, delay, value_type, units, params, description, templateid, posts, headers) VALUES (15064, 15001, 9, 'Download speed for step "$2" of scenario "$1".', 'web.test.in[testInheritanceWeb2,testInheritanceWeb2,bps]'   , 60, 0, 'Bps', '', '', 15040, '', '');
INSERT INTO items (itemid, hostid, type, name, key_, delay, value_type, units, params, description, templateid, posts, headers) VALUES (15065, 15001, 9, 'Response time for step "$2" of scenario "$1".' , 'web.test.time[testInheritanceWeb2,testInheritanceWeb2,resp]', 60, 0, 's'  , '', '', 15041, '', '');
INSERT INTO items (itemid, hostid, type, name, key_, delay, value_type, units, params, description, templateid, posts, headers) VALUES (15066, 15001, 9, 'Response code for step "$2" of scenario "$1".' , 'web.test.rspcode[testInheritanceWeb2,testInheritanceWeb2]'  , 60, 3, ''   , '', '', 15042, '', '');
INSERT INTO items (itemid, hostid, type, name, key_, delay, value_type, units, params, description, templateid, posts, headers) VALUES (15067, 15001, 9, 'Download speed for scenario "$1".'             , 'web.test.in[testInheritanceWeb3,,bps]'                      , 60, 0, 'Bps', '', '', 15043, '', '');
INSERT INTO items (itemid, hostid, type, name, key_, delay, value_type, units, params, description, templateid, posts, headers) VALUES (15068, 15001, 9, 'Failed step of scenario "$1".'                 , 'web.test.fail[testInheritanceWeb3]'                         , 60, 3, ''   , '', '', 15044, '', '');
INSERT INTO items (itemid, hostid, type, name, key_, delay, value_type, units, params, description, templateid, posts, headers) VALUES (15069, 15001, 9, 'Last error message of scenario "$1".'          , 'web.test.error[testInheritanceWeb3]'                        , 60, 1, ''   , '', '', 15045, '', '');
INSERT INTO items (itemid, hostid, type, name, key_, delay, value_type, units, params, description, templateid, posts, headers) VALUES (15070, 15001, 9, 'Download speed for step "$2" of scenario "$1".', 'web.test.in[testInheritanceWeb3,testInheritanceWeb3,bps]'   , 60, 0, 'Bps', '', '', 15046, '', '');
INSERT INTO items (itemid, hostid, type, name, key_, delay, value_type, units, params, description, templateid, posts, headers) VALUES (15071, 15001, 9, 'Response time for step "$2" of scenario "$1".' , 'web.test.time[testInheritanceWeb3,testInheritanceWeb3,resp]', 60, 0, 's'  , '', '', 15047, '', '');
INSERT INTO items (itemid, hostid, type, name, key_, delay, value_type, units, params, description, templateid, posts, headers) VALUES (15072, 15001, 9, 'Response code for step "$2" of scenario "$1".' , 'web.test.rspcode[testInheritanceWeb3,testInheritanceWeb3]'  , 60, 3, ''   , '', '', 15048, '', '');
INSERT INTO items (itemid, hostid, type, name, key_, delay, value_type, units, params, description, templateid, posts, headers) VALUES (15073, 15001, 9, 'Download speed for scenario "$1".'             , 'web.test.in[testInheritanceWeb4,,bps]'                      , 60, 0, 'Bps', '', '', 15049, '', '');
INSERT INTO items (itemid, hostid, type, name, key_, delay, value_type, units, params, description, templateid, posts, headers) VALUES (15074, 15001, 9, 'Failed step of scenario "$1".'                 , 'web.test.fail[testInheritanceWeb4]'                         , 60, 3, ''   , '', '', 15050, '', '');
INSERT INTO items (itemid, hostid, type, name, key_, delay, value_type, units, params, description, templateid, posts, headers) VALUES (15075, 15001, 9, 'Last error message of scenario "$1".'          , 'web.test.error[testInheritanceWeb4]'                        , 60, 1, ''   , '', '', 15051, '', '');
INSERT INTO items (itemid, hostid, type, name, key_, delay, value_type, units, params, description, templateid, posts, headers) VALUES (15076, 15001, 9, 'Download speed for step "$2" of scenario "$1".', 'web.test.in[testInheritanceWeb4,testInheritanceWeb4,bps]'   , 60, 0, 'Bps', '', '', 15052, '', '');
INSERT INTO items (itemid, hostid, type, name, key_, delay, value_type, units, params, description, templateid, posts, headers) VALUES (15077, 15001, 9, 'Response time for step "$2" of scenario "$1".' , 'web.test.time[testInheritanceWeb4,testInheritanceWeb4,resp]', 60, 0, 's'  , '', '', 15053, '', '');
INSERT INTO items (itemid, hostid, type, name, key_, delay, value_type, units, params, description, templateid, posts, headers) VALUES (15078, 15001, 9, 'Response code for step "$2" of scenario "$1".' , 'web.test.rspcode[testInheritanceWeb4,testInheritanceWeb4]'  , 60, 3, ''   , '', '', 15054, '', '');
INSERT INTO httptestitem (httptestitemid,httptestid,itemid,type) VALUES (15000, 15000, 15031, 2);
INSERT INTO httptestitem (httptestitemid,httptestid,itemid,type) VALUES (15001, 15000, 15032, 3);
INSERT INTO httptestitem (httptestitemid,httptestid,itemid,type) VALUES (15002, 15000, 15033, 4);
INSERT INTO httptestitem (httptestitemid,httptestid,itemid,type) VALUES (15003, 15001, 15037, 2);
INSERT INTO httptestitem (httptestitemid,httptestid,itemid,type) VALUES (15004, 15001, 15038, 3);
INSERT INTO httptestitem (httptestitemid,httptestid,itemid,type) VALUES (15005, 15001, 15039, 4);
INSERT INTO httptestitem (httptestitemid,httptestid,itemid,type) VALUES (15006, 15002, 15043, 2);
INSERT INTO httptestitem (httptestitemid,httptestid,itemid,type) VALUES (15007, 15002, 15044, 3);
INSERT INTO httptestitem (httptestitemid,httptestid,itemid,type) VALUES (15008, 15002, 15045, 4);
INSERT INTO httptestitem (httptestitemid,httptestid,itemid,type) VALUES (15009, 15003, 15049, 2);
INSERT INTO httptestitem (httptestitemid,httptestid,itemid,type) VALUES (15010, 15003, 15050, 3);
INSERT INTO httptestitem (httptestitemid,httptestid,itemid,type) VALUES (15011, 15003, 15051, 4);
INSERT INTO httptestitem (httptestitemid,httptestid,itemid,type) VALUES (15012, 15004, 15055, 2);
INSERT INTO httptestitem (httptestitemid,httptestid,itemid,type) VALUES (15013, 15004, 15056, 3);
INSERT INTO httptestitem (httptestitemid,httptestid,itemid,type) VALUES (15014, 15004, 15057, 4);
INSERT INTO httptestitem (httptestitemid,httptestid,itemid,type) VALUES (15015, 15005, 15061, 2);
INSERT INTO httptestitem (httptestitemid,httptestid,itemid,type) VALUES (15016, 15005, 15062, 3);
INSERT INTO httptestitem (httptestitemid,httptestid,itemid,type) VALUES (15017, 15005, 15063, 4);
INSERT INTO httptestitem (httptestitemid,httptestid,itemid,type) VALUES (15018, 15006, 15067, 2);
INSERT INTO httptestitem (httptestitemid,httptestid,itemid,type) VALUES (15019, 15006, 15068, 3);
INSERT INTO httptestitem (httptestitemid,httptestid,itemid,type) VALUES (15020, 15006, 15069, 4);
INSERT INTO httptestitem (httptestitemid,httptestid,itemid,type) VALUES (15021, 15007, 15073, 2);
INSERT INTO httptestitem (httptestitemid,httptestid,itemid,type) VALUES (15022, 15007, 15074, 3);
INSERT INTO httptestitem (httptestitemid,httptestid,itemid,type) VALUES (15023, 15007, 15075, 4);
INSERT INTO httpstepitem (httpstepitemid,httpstepid,itemid,type) VALUES (15000, 15000, 15034, 2);
INSERT INTO httpstepitem (httpstepitemid,httpstepid,itemid,type) VALUES (15001, 15000, 15035, 1);
INSERT INTO httpstepitem (httpstepitemid,httpstepid,itemid,type) VALUES (15002, 15000, 15036, 0);
INSERT INTO httpstepitem (httpstepitemid,httpstepid,itemid,type) VALUES (15003, 15001, 15040, 2);
INSERT INTO httpstepitem (httpstepitemid,httpstepid,itemid,type) VALUES (15004, 15001, 15041, 1);
INSERT INTO httpstepitem (httpstepitemid,httpstepid,itemid,type) VALUES (15005, 15001, 15042, 0);
INSERT INTO httpstepitem (httpstepitemid,httpstepid,itemid,type) VALUES (15006, 15002, 15046, 2);
INSERT INTO httpstepitem (httpstepitemid,httpstepid,itemid,type) VALUES (15007, 15002, 15047, 1);
INSERT INTO httpstepitem (httpstepitemid,httpstepid,itemid,type) VALUES (15008, 15002, 15048, 0);
INSERT INTO httpstepitem (httpstepitemid,httpstepid,itemid,type) VALUES (15009, 15003, 15052, 2);
INSERT INTO httpstepitem (httpstepitemid,httpstepid,itemid,type) VALUES (15010, 15003, 15053, 1);
INSERT INTO httpstepitem (httpstepitemid,httpstepid,itemid,type) VALUES (15011, 15003, 15054, 0);
INSERT INTO httpstepitem (httpstepitemid,httpstepid,itemid,type) VALUES (15012, 15004, 15058, 2);
INSERT INTO httpstepitem (httpstepitemid,httpstepid,itemid,type) VALUES (15013, 15004, 15059, 1);
INSERT INTO httpstepitem (httpstepitemid,httpstepid,itemid,type) VALUES (15014, 15004, 15060, 0);
INSERT INTO httpstepitem (httpstepitemid,httpstepid,itemid,type) VALUES (15015, 15005, 15064, 2);
INSERT INTO httpstepitem (httpstepitemid,httpstepid,itemid,type) VALUES (15016, 15005, 15065, 1);
INSERT INTO httpstepitem (httpstepitemid,httpstepid,itemid,type) VALUES (15017, 15005, 15066, 0);
INSERT INTO httpstepitem (httpstepitemid,httpstepid,itemid,type) VALUES (15018, 15006, 15070, 2);
INSERT INTO httpstepitem (httpstepitemid,httpstepid,itemid,type) VALUES (15019, 15006, 15071, 1);
INSERT INTO httpstepitem (httpstepitemid,httpstepid,itemid,type) VALUES (15020, 15006, 15072, 0);
INSERT INTO httpstepitem (httpstepitemid,httpstepid,itemid,type) VALUES (15021, 15007, 15076, 2);
INSERT INTO httpstepitem (httpstepitemid,httpstepid,itemid,type) VALUES (15022, 15007, 15077, 1);
INSERT INTO httpstepitem (httpstepitemid,httpstepid,itemid,type) VALUES (15023, 15007, 15078, 0);


-- create Form test template
INSERT INTO hosts (hostid, host, name, status, description) VALUES (40000, 'Form test template', 'Form test template', 3, '');
INSERT INTO hosts_groups (hostgroupid, hostid, groupid) VALUES (40000, 40000, 1);

-- create Simple form test
INSERT INTO hosts (hostid, host, name, status, description) VALUES (40001, 'Simple form test host', 'Simple form test host', 0, '');
INSERT INTO hosts_groups (hostgroupid, hostid, groupid) VALUES (40001, 40001, 4);
INSERT INTO hosts_templates (hosttemplateid, hostid, templateid) VALUES (40000, 40001, 40000);

-- testFormItem interfaces
INSERT INTO interface (interfaceid, hostid, main, type, useip, ip, port) VALUES (40011, 40001, 1, 1, 1, '127.0.5.1', '10051');
INSERT INTO interface (interfaceid, hostid, main, type, useip, ip, port) VALUES (40012, 40001, 1, 2, 1, '127.0.5.2', '10052');
INSERT INTO interface_snmp (interfaceid, version, bulk, community) values (40012, 2, 1, '{$SNMP_COMMUNITY}');
INSERT INTO interface (interfaceid, hostid, main, type, useip, ip, port) VALUES (40013, 40001, 1, 3, 1, '127.0.5.3', '10053');
INSERT INTO interface (interfaceid, hostid, main, type, useip, ip, port) VALUES (40014, 40001, 1, 4, 1, '127.0.5.4', '10054');

-- testFormItem.LayoutCheck testFormItem.SimpleUpdate
INSERT INTO items (itemid, type, hostid, name, description, key_, delay, interfaceid, params, formula, posts, headers) VALUES (99098, 0, 40001, 'testFormItem1', 'testFormItems', 'test-item-form1', 30, 40011, '', 1, '', '');
INSERT INTO items (itemid, type, hostid, name, description, key_, delay, interfaceid, params, formula, posts, headers) VALUES (99099, 0, 40001, 'testFormItem2', 'testFormItems', 'test-item-form2', 30, 40011, '', 1, '', '');
INSERT INTO items (itemid, type, hostid, name, description, key_, delay, interfaceid, params, formula, posts, headers) VALUES (99100, 0, 40001, 'testFormItem3', 'testFormItems', 'test-item-form3', 30, 40011, '', 1, '', '');
INSERT INTO items (itemid, type, hostid, name, description, key_, delay, interfaceid, params, formula, posts, headers) VALUES (99101, 0, 40001, 'testFormItem4', 'testFormItems', 'test-item-form4', 30, 40011, '', 1, '', '');

-- testFormTrigger.SimpleCreate
INSERT INTO items (itemid, type, hostid, name, description, key_, delay, history, trends, status, value_type, trapper_hosts, units, logtimefmt, templateid, valuemapid, params, ipmi_sensor, authtype, username, password, publickey, privatekey, flags, interfaceid, posts, headers) VALUES (99102, 0, 40001, 'testFormItem', 'testFormItems', 'test-item-reuse', '30s', '90d', '365d', 0, 0, '', '', '', NULL, NULL, '', '', 0, '', '', '', '', 0, 40011, '', '');

-- testFormTrigger.SimpleUpdate
INSERT INTO triggers (triggerid, expression, description, comments) VALUES (14000, '{14000}=0', 'testFormTrigger1', '');
INSERT INTO functions (functionid, itemid, triggerid, name, parameter) VALUES (14000, 99102, 14000, 'last', '0');

INSERT INTO triggers (triggerid, expression, description, comments) VALUES (14001, '{14001}=0', 'testFormTrigger2', '');
INSERT INTO functions (functionid, itemid, triggerid, name, parameter) VALUES (14001, 99102, 14001, 'last', '0');

INSERT INTO triggers (triggerid, expression, description, comments) VALUES (14002, '{14002}=0', 'testFormTrigger3', '');
INSERT INTO functions (functionid, itemid, triggerid, name, parameter) VALUES (14002, 99102, 14002, 'last', '0');

INSERT INTO triggers (triggerid, expression, description, comments) VALUES (14003, '{14003}=0', 'testFormTrigger4', '');
INSERT INTO functions (functionid, itemid, triggerid, name, parameter) VALUES (14003, 99102, 14003, 'last', '0');

-- testFormGraph.LayoutCheck testFormGraph.SimpleUpdate
INSERT INTO graphs (graphid, name, width, height, yaxismin, yaxismax, templateid, show_work_period, show_triggers, graphtype, show_legend, show_3d, percent_left, percent_right, ymin_type, ymax_type, ymin_itemid, ymax_itemid, flags) VALUES (300000,'testFormGraph1',900,200,0.0,100.0,NULL,1,0,1,1,0,0.0,0.0,1,1,NULL,NULL,0);
INSERT INTO graphs (graphid, name, width, height, yaxismin, yaxismax, templateid, show_work_period, show_triggers, graphtype, show_legend, show_3d, percent_left, percent_right, ymin_type, ymax_type, ymin_itemid, ymax_itemid, flags) VALUES (300001,'testFormGraph2',900,200,0.0,100.0,NULL,1,0,1,1,0,0.0,0.0,1,1,NULL,NULL,0);
INSERT INTO graphs (graphid, name, width, height, yaxismin, yaxismax, templateid, show_work_period, show_triggers, graphtype, show_legend, show_3d, percent_left, percent_right, ymin_type, ymax_type, ymin_itemid, ymax_itemid, flags) VALUES (300002,'testFormGraph3',900,200,0.0,100.0,NULL,1,0,1,1,0,0.0,0.0,1,1,NULL,NULL,0);
INSERT INTO graphs (graphid, name, width, height, yaxismin, yaxismax, templateid, show_work_period, show_triggers, graphtype, show_legend, show_3d, percent_left, percent_right, ymin_type, ymax_type, ymin_itemid, ymax_itemid, flags) VALUES (300003,'testFormGraph4',900,200,0.0,100.0,NULL,1,0,1,1,0,0.0,0.0,1,1,NULL,NULL,0);

-- testFormGraph.LayoutCheck testFormGraph.SimpleUpdate
INSERT INTO graphs_items (gitemid, graphid, itemid, drawtype, sortorder, color, yaxisside, calc_fnc, type) VALUES (300000, 300000, 99102, 1, 1, 'FF5555', 0, 2, 0);
INSERT INTO graphs_items (gitemid, graphid, itemid, drawtype, sortorder, color, yaxisside, calc_fnc, type) VALUES (300001, 300001, 99102, 1, 1, 'FF5555', 0, 2, 0);
INSERT INTO graphs_items (gitemid, graphid, itemid, drawtype, sortorder, color, yaxisside, calc_fnc, type) VALUES (300002, 300002, 99102, 1, 1, 'FF5555', 0, 2, 0);
INSERT INTO graphs_items (gitemid, graphid, itemid, drawtype, sortorder, color, yaxisside, calc_fnc, type) VALUES (300003, 300003, 99102, 1, 1, 'FF5555', 0, 2, 0);

-- testFormDiscoveryRule.SimpleUpdate
INSERT INTO items (name, key_, hostid, value_type, itemid, flags, delay, params, description, interfaceid, posts, headers) VALUES ('testFormDiscoveryRule1', 'discovery-rule-form1', 40001, 4, 33700, 1,  50, '', '', 40011, '', '');
INSERT INTO items (name, key_, hostid, value_type, itemid, flags, delay, params, description, interfaceid, posts, headers) VALUES ('testFormDiscoveryRule2', 'discovery-rule-form2', 40001, 4, 33701, 1,  50, '', '', 40011, '', '');
INSERT INTO items (name, key_, hostid, value_type, itemid, flags, delay, params, description, interfaceid, posts, headers) VALUES ('testFormDiscoveryRule3', 'discovery-rule-form3', 40001, 4, 33702, 1,  50, '', '', 40011, '', '');
INSERT INTO items (name, key_, hostid, value_type, itemid, flags, delay, params, description, interfaceid, posts, headers) VALUES ('testFormDiscoveryRule4', 'discovery-rule-form4', 40001, 4, 33703, 1,  50, '', '', 40011, '', '');

-- testFormItemPrototype.SimpleUpdate
INSERT INTO items (name, key_, hostid, value_type, itemid, flags, delay, params, description, posts, headers) VALUES ('testFormDiscoveryRule', 'discovery-rule-form', 40001, 4, 33800, 1,  50, '', '', '', '');

-- testFormItemPrototype.SimpleUpdate
INSERT INTO items (name, key_, hostid, value_type, itemid, flags, delay, params, description, posts, headers) VALUES ('testFormItemPrototype1', 'item-prototype-form1', 40001, 3, 23800, 2, 5, '', '', '', '');
INSERT INTO item_discovery (itemdiscoveryid, itemid, parent_itemid) values (501, 23800, 33800);
INSERT INTO items (name, key_, hostid, value_type, itemid, flags, delay, params, description, posts, headers) VALUES ('testFormItemPrototype2', 'item-prototype-form2', 40001, 3, 23801, 2, 5, '', '', '', '');
INSERT INTO item_discovery (itemdiscoveryid, itemid, parent_itemid) values (502, 23801, 33800);
INSERT INTO items (name, key_, hostid, value_type, itemid, flags, delay, params, description, posts, headers) VALUES ('testFormItemPrototype3', 'item-prototype-form3', 40001, 3, 23802, 2, 5, '', '', '', '');
INSERT INTO item_discovery (itemdiscoveryid, itemid, parent_itemid) values (503, 23802, 33800);
INSERT INTO items (name, key_, hostid, value_type, itemid, flags, delay, params, description, posts, headers) VALUES ('testFormItemPrototype4', 'item-prototype-form4', 40001, 3, 23803, 2, 5, '', '', '', '');
INSERT INTO item_discovery (itemdiscoveryid, itemid, parent_itemid) values (504, 23803, 33800);

-- testFormTriggerPrototype.SimpleCreate
INSERT INTO items (name, key_, hostid, value_type, itemid, flags, delay, params, description, posts, headers) VALUES ('testFormItemReuse', 'item-prototype-reuse', 40001, 3, 23804, 2, 5, '', '', '', '');
INSERT INTO item_discovery (itemdiscoveryid, itemid, parent_itemid) values (505, 23804, 33800);

-- testFormTriggerPrototype.SimpleUpdate
INSERT INTO triggers (triggerid,expression,description,url,status,value,priority,lastchange,comments,error,templateid,type,state,flags) VALUES (99518,'{99947}=0','testFormTriggerPrototype1','',0,0,0,0,'','',NULL,0,0,2);
INSERT INTO triggers (triggerid,expression,description,url,status,value,priority,lastchange,comments,error,templateid,type,state,flags) VALUES (99519,'{99948}=0','testFormTriggerPrototype2','',0,0,0,0,'','',NULL,0,0,2);
INSERT INTO triggers (triggerid,expression,description,url,status,value,priority,lastchange,comments,error,templateid,type,state,flags) VALUES (99520,'{99949}=0','testFormTriggerPrototype3','',0,0,0,0,'','',NULL,0,0,2);
INSERT INTO triggers (triggerid,expression,description,url,status,value,priority,lastchange,comments,error,templateid,type,state,flags) VALUES (99521,'{99950}=0','testFormTriggerPrototype4','',0,0,0,0,'','',NULL,0,0,2);
INSERT INTO functions (functionid,itemid,triggerid,name,parameter) VALUES (99947,23804,99518,'last','0');
INSERT INTO functions (functionid,itemid,triggerid,name,parameter) VALUES (99948,23804,99519,'last','0');
INSERT INTO functions (functionid,itemid,triggerid,name,parameter) VALUES (99949,23804,99520,'last','0');
INSERT INTO functions (functionid,itemid,triggerid,name,parameter) VALUES (99950,23804,99521,'last','0');

-- testFormGraphPrototype.LayoutCheck and testFormGraphPrototype.SimpleUpdate
INSERT INTO graphs (graphid, name, width, height, yaxismin, yaxismax, templateid, show_work_period, show_triggers, graphtype, show_legend, show_3d, percent_left, percent_right, ymin_type, ymax_type, ymin_itemid, ymax_itemid, flags) VALUES (600000,'testFormGraphPrototype1',900,200,0.0,100.0,NULL,1,0,1,1,0,0.0,0.0,1,1,NULL,NULL,2);
INSERT INTO graphs (graphid, name, width, height, yaxismin, yaxismax, templateid, show_work_period, show_triggers, graphtype, show_legend, show_3d, percent_left, percent_right, ymin_type, ymax_type, ymin_itemid, ymax_itemid, flags) VALUES (600001,'testFormGraphPrototype2',900,200,0.0,100.0,NULL,1,0,1,1,0,0.0,0.0,1,1,NULL,NULL,2);
INSERT INTO graphs (graphid, name, width, height, yaxismin, yaxismax, templateid, show_work_period, show_triggers, graphtype, show_legend, show_3d, percent_left, percent_right, ymin_type, ymax_type, ymin_itemid, ymax_itemid, flags) VALUES (600002,'testFormGraphPrototype3',900,200,0.0,100.0,NULL,1,0,1,1,0,0.0,0.0,1,1,NULL,NULL,2);
INSERT INTO graphs (graphid, name, width, height, yaxismin, yaxismax, templateid, show_work_period, show_triggers, graphtype, show_legend, show_3d, percent_left, percent_right, ymin_type, ymax_type, ymin_itemid, ymax_itemid, flags) VALUES (600003,'testFormGraphPrototype4',900,200,0.0,100.0,NULL,1,0,1,1,0,0.0,0.0,1,1,NULL,NULL,2);

-- testFormGraphPrototype.LayoutCheck and testFormGraphPrototype.SimpleUpdate
INSERT INTO graphs_items (gitemid, graphid, itemid, drawtype, sortorder, color, yaxisside, calc_fnc, type) VALUES (600000, 600000, 99102, 1, 1, 'FF5555', 0, 2, 0);
INSERT INTO graphs_items (gitemid, graphid, itemid, drawtype, sortorder, color, yaxisside, calc_fnc, type) VALUES (600001, 600000, 23804, 1, 1, 'FF5555', 0, 2, 0);
INSERT INTO graphs_items (gitemid, graphid, itemid, drawtype, sortorder, color, yaxisside, calc_fnc, type) VALUES (600002, 600001, 99102, 1, 1, 'FF5555', 0, 2, 0);
INSERT INTO graphs_items (gitemid, graphid, itemid, drawtype, sortorder, color, yaxisside, calc_fnc, type) VALUES (600003, 600001, 23804, 1, 1, 'FF5555', 0, 2, 0);
INSERT INTO graphs_items (gitemid, graphid, itemid, drawtype, sortorder, color, yaxisside, calc_fnc, type) VALUES (600004, 600002, 99102, 1, 1, 'FF5555', 0, 2, 0);
INSERT INTO graphs_items (gitemid, graphid, itemid, drawtype, sortorder, color, yaxisside, calc_fnc, type) VALUES (600005, 600002, 23804, 1, 1, 'FF5555', 0, 2, 0);
INSERT INTO graphs_items (gitemid, graphid, itemid, drawtype, sortorder, color, yaxisside, calc_fnc, type) VALUES (600006, 600003, 99102, 1, 1, 'FF5555', 0, 2, 0);
INSERT INTO graphs_items (gitemid, graphid, itemid, drawtype, sortorder, color, yaxisside, calc_fnc, type) VALUES (600007, 600003, 23804, 1, 1, 'FF5555', 0, 2, 0);

-- testFormWeb.SimpleUpdate
INSERT INTO httptest (httptestid, hostid, name, delay, status, agent) VALUES (94, 40001, 'testFormWeb1', '1m', 0, 'Mozilla/5.0 (compatible; MSIE 10.0; Windows NT 6.1; Trident/6.0)');
INSERT INTO httptest (httptestid, hostid, name, delay, status, agent) VALUES (95, 40001, 'testFormWeb2', '1m', 0, 'Mozilla/5.0 (compatible; MSIE 10.0; Windows NT 6.1; Trident/6.0)');
INSERT INTO httptest (httptestid, hostid, name, delay, status, agent) VALUES (96, 40001, 'testFormWeb3', '1m', 0, 'Mozilla/5.0 (compatible; MSIE 10.0; Windows NT 6.1; Trident/6.0)');
INSERT INTO httptest (httptestid, hostid, name, delay, status, agent) VALUES (97, 40001, 'testFormWeb4', '1m', 0, 'Mozilla/5.0 (compatible; MSIE 10.0; Windows NT 6.1; Trident/6.0)');
INSERT INTO httpstep (httpstepid, httptestid, name, no, url, timeout, posts, required, status_codes) VALUES (94, 94, 'testFormWeb1', 1, 'testFormWeb1', 15, '', '', '');
INSERT INTO httpstep (httpstepid, httptestid, name, no, url, timeout, posts, required, status_codes) VALUES (95, 95, 'testFormWeb2', 1, 'testFormWeb2', 15, '', '', '');
INSERT INTO httpstep (httpstepid, httptestid, name, no, url, timeout, posts, required, status_codes) VALUES (96, 96, 'testFormWeb3', 1, 'testFormWeb3', 15, '', '', '');
INSERT INTO httpstep (httpstepid, httptestid, name, no, url, timeout, posts, required, status_codes) VALUES (97, 97, 'testFormWeb4', 1, 'testFormWeb4', 15, '', '', '');
INSERT INTO items (itemid,type,hostid,name,key_,delay,history,trends,status,value_type,trapper_hosts,units,logtimefmt,templateid,valuemapid,params,ipmi_sensor,authtype,username,password,publickey,privatekey,flags,interfaceid,description,inventory_link,lifetime,posts,headers) VALUES (23420,9,40001,'Download speed for scenario "$1".','web.test.in[testFormWeb1,,bps]','60s','30d','90d',0,0,'','Bps','',NULL,NULL,'','',0,'','','','',0,NULL,'',0,'30','','');
INSERT INTO items (itemid,type,hostid,name,key_,delay,history,trends,status,value_type,trapper_hosts,units,logtimefmt,templateid,valuemapid,params,ipmi_sensor,authtype,username,password,publickey,privatekey,flags,interfaceid,description,inventory_link,lifetime,posts,headers) VALUES (23421,9,40001,'Failed step of scenario "$1".','web.test.fail[testFormWeb1]','60s','30d','90d',0,3,'','','',NULL,NULL,'','',0,'','','','',0,NULL,'',0,'30','','');
INSERT INTO items (itemid,type,hostid,name,key_,delay,history,trends,status,value_type,trapper_hosts,units,logtimefmt,templateid,valuemapid,params,ipmi_sensor,authtype,username,password,publickey,privatekey,flags,interfaceid,description,inventory_link,lifetime,posts,headers) VALUES (23422,9,40001,'Last error message of scenario "$1".','web.test.error[testFormWeb1]','60s','30d','90d',0,1,'','','',NULL,NULL,'','',0,'','','','',0,NULL,'',0,'30','','');
INSERT INTO items (itemid,type,hostid,name,key_,delay,history,trends,status,value_type,trapper_hosts,units,logtimefmt,templateid,valuemapid,params,ipmi_sensor,authtype,username,password,publickey,privatekey,flags,interfaceid,description,inventory_link,lifetime,posts,headers) VALUES (23423,9,40001,'Download speed for step "$2" of scenario "$1".','web.test.in[testFormWeb1,testFormWeb1,bps]','60s','30d','90d',0,0,'','Bps','',NULL,NULL,'','',0,'','','','',0,NULL,'',0,'30','','');
INSERT INTO items (itemid,type,hostid,name,key_,delay,history,trends,status,value_type,trapper_hosts,units,logtimefmt,templateid,valuemapid,params,ipmi_sensor,authtype,username,password,publickey,privatekey,flags,interfaceid,description,inventory_link,lifetime,posts,headers) VALUES (23424,9,40001,'Response time for step "$2" of scenario "$1".','web.test.time[testFormWeb1,testFormWeb1,resp]','60s','30d','90d',0,0,'','s','',NULL,NULL,'','',0,'','','','',0,NULL,'',0,'30','','');
INSERT INTO items (itemid,type,hostid,name,key_,delay,history,trends,status,value_type,trapper_hosts,units,logtimefmt,templateid,valuemapid,params,ipmi_sensor,authtype,username,password,publickey,privatekey,flags,interfaceid,description,inventory_link,lifetime,posts,headers) VALUES (23425,9,40001,'Response code for step "$2" of scenario "$1".','web.test.rspcode[testFormWeb1,testFormWeb1]','60s','30d','90d',0,3,'','','',NULL,NULL,'','',0,'','','','',0,NULL,'',0,'30','','');
INSERT INTO items (itemid,type,hostid,name,key_,delay,history,trends,status,value_type,trapper_hosts,units,logtimefmt,templateid,valuemapid,params,ipmi_sensor,authtype,username,password,publickey,privatekey,flags,interfaceid,description,inventory_link,lifetime,posts,headers) VALUES (23426,9,40001,'Download speed for scenario "$1".','web.test.in[testFormWeb2,,bps]','60s','30d','90d',0,0,'','Bps','',NULL,NULL,'','',0,'','','','',0,NULL,'',0,'30','','');
INSERT INTO items (itemid,type,hostid,name,key_,delay,history,trends,status,value_type,trapper_hosts,units,logtimefmt,templateid,valuemapid,params,ipmi_sensor,authtype,username,password,publickey,privatekey,flags,interfaceid,description,inventory_link,lifetime,posts,headers) VALUES (23427,9,40001,'Failed step of scenario "$1".','web.test.fail[testFormWeb2]','60s','30d','90d',0,3,'','','',NULL,NULL,'','',0,'','','','',0,NULL,'',0,'30','','');
INSERT INTO items (itemid,type,hostid,name,key_,delay,history,trends,status,value_type,trapper_hosts,units,logtimefmt,templateid,valuemapid,params,ipmi_sensor,authtype,username,password,publickey,privatekey,flags,interfaceid,description,inventory_link,lifetime,posts,headers) VALUES (23428,9,40001,'Last error message of scenario "$1".','web.test.error[testFormWeb2]','60s','30d','90d',0,1,'','','',NULL,NULL,'','',0,'','','','',0,NULL,'',0,'30','','');
INSERT INTO items (itemid,type,hostid,name,key_,delay,history,trends,status,value_type,trapper_hosts,units,logtimefmt,templateid,valuemapid,params,ipmi_sensor,authtype,username,password,publickey,privatekey,flags,interfaceid,description,inventory_link,lifetime,posts,headers) VALUES (23429,9,40001,'Download speed for step "$2" of scenario "$1".','web.test.in[testFormWeb2,testFormWeb2,bps]','60s','30d','90d',0,0,'','Bps','',NULL,NULL,'','',0,'','','','',0,NULL,'',0,'30','','');
INSERT INTO items (itemid,type,hostid,name,key_,delay,history,trends,status,value_type,trapper_hosts,units,logtimefmt,templateid,valuemapid,params,ipmi_sensor,authtype,username,password,publickey,privatekey,flags,interfaceid,description,inventory_link,lifetime,posts,headers) VALUES (23430,9,40001,'Response time for step "$2" of scenario "$1".','web.test.time[testFormWeb2,testFormWeb2,resp]','60s','30d','90d',0,0,'','s','',NULL,NULL,'','',0,'','','','',0,NULL,'',0,'30','','');
INSERT INTO items (itemid,type,hostid,name,key_,delay,history,trends,status,value_type,trapper_hosts,units,logtimefmt,templateid,valuemapid,params,ipmi_sensor,authtype,username,password,publickey,privatekey,flags,interfaceid,description,inventory_link,lifetime,posts,headers) VALUES (23431,9,40001,'Response code for step "$2" of scenario "$1".','web.test.rspcode[testFormWeb2,testFormWeb2]','60s','30d','90d',0,3,'','','',NULL,NULL,'','',0,'','','','',0,NULL,'',0,'30','','');
INSERT INTO items (itemid,type,hostid,name,key_,delay,history,trends,status,value_type,trapper_hosts,units,logtimefmt,templateid,valuemapid,params,ipmi_sensor,authtype,username,password,publickey,privatekey,flags,interfaceid,description,inventory_link,lifetime,posts,headers) VALUES (23432,9,40001,'Download speed for scenario "$1".','web.test.in[testFormWeb3,,bps]','60s',30,'90d',0,0,'','Bps','',NULL,NULL,'','',0,'','','','',0,NULL,'',0,'30','','');
INSERT INTO items (itemid,type,hostid,name,key_,delay,history,trends,status,value_type,trapper_hosts,units,logtimefmt,templateid,valuemapid,params,ipmi_sensor,authtype,username,password,publickey,privatekey,flags,interfaceid,description,inventory_link,lifetime,posts,headers) VALUES (23433,9,40001,'Failed step of scenario "$1".','web.test.fail[testFormWeb3]','60s','30d','90d',0,3,'','','',NULL,NULL,'','',0,'','','','',0,NULL,'',0,'30','','');
INSERT INTO items (itemid,type,hostid,name,key_,delay,history,trends,status,value_type,trapper_hosts,units,logtimefmt,templateid,valuemapid,params,ipmi_sensor,authtype,username,password,publickey,privatekey,flags,interfaceid,description,inventory_link,lifetime,posts,headers) VALUES (23434,9,40001,'Last error message of scenario "$1".','web.test.error[testFormWeb3]','60s','30d','90d',0,1,'','','',NULL,NULL,'','',0,'','','','',0,NULL,'',0,'30','','');
INSERT INTO items (itemid,type,hostid,name,key_,delay,history,trends,status,value_type,trapper_hosts,units,logtimefmt,templateid,valuemapid,params,ipmi_sensor,authtype,username,password,publickey,privatekey,flags,interfaceid,description,inventory_link,lifetime,posts,headers) VALUES (23435,9,40001,'Download speed for step "$2" of scenario "$1".','web.test.in[testFormWeb3,testFormWeb3,bps]','60s','30d','90d',0,0,'','Bps','',NULL,NULL,'','',0,'','','','',0,NULL,'',0,'30','','');
INSERT INTO items (itemid,type,hostid,name,key_,delay,history,trends,status,value_type,trapper_hosts,units,logtimefmt,templateid,valuemapid,params,ipmi_sensor,authtype,username,password,publickey,privatekey,flags,interfaceid,description,inventory_link,lifetime,posts,headers) VALUES (23436,9,40001,'Response time for step "$2" of scenario "$1".','web.test.time[testFormWeb3,testFormWeb3,resp]','60s','30d','90d',0,0,'','s','',NULL,NULL,'','',0,'','','','',0,NULL,'',0,'30','','');
INSERT INTO items (itemid,type,hostid,name,key_,delay,history,trends,status,value_type,trapper_hosts,units,logtimefmt,templateid,valuemapid,params,ipmi_sensor,authtype,username,password,publickey,privatekey,flags,interfaceid,description,inventory_link,lifetime,posts,headers) VALUES (23437,9,40001,'Response code for step "$2" of scenario "$1".','web.test.rspcode[testFormWeb3,testFormWeb3]','60s','30d','90d',0,3,'','','',NULL,NULL,'','',0,'','','','',0,NULL,'',0,'30','','');
INSERT INTO items (itemid,type,hostid,name,key_,delay,history,trends,status,value_type,trapper_hosts,units,logtimefmt,templateid,valuemapid,params,ipmi_sensor,authtype,username,password,publickey,privatekey,flags,interfaceid,description,inventory_link,lifetime,posts,headers) VALUES (23438,9,40001,'Download speed for scenario "$1".','web.test.in[testFormWeb4,,bps]','60s','30d','90d',0,0,'','Bps','',NULL,NULL,'','',0,'','','','',0,NULL,'',0,'30','','');
INSERT INTO items (itemid,type,hostid,name,key_,delay,history,trends,status,value_type,trapper_hosts,units,logtimefmt,templateid,valuemapid,params,ipmi_sensor,authtype,username,password,publickey,privatekey,flags,interfaceid,description,inventory_link,lifetime,posts,headers) VALUES (23439,9,40001,'Failed step of scenario "$1".','web.test.fail[testFormWeb4]','60s','30d','90d',0,3,'','','',NULL,NULL,'','',0,'','','','',0,NULL,'',0,'30','','');
INSERT INTO items (itemid,type,hostid,name,key_,delay,history,trends,status,value_type,trapper_hosts,units,logtimefmt,templateid,valuemapid,params,ipmi_sensor,authtype,username,password,publickey,privatekey,flags,interfaceid,description,inventory_link,lifetime,posts,headers) VALUES (23440,9,40001,'Last error message of scenario "$1".','web.test.error[testFormWeb4]','60s','30d','90d',0,1,'','','',NULL,NULL,'','',0,'','','','',0,NULL,'',0,'30','','');
INSERT INTO items (itemid,type,hostid,name,key_,delay,history,trends,status,value_type,trapper_hosts,units,logtimefmt,templateid,valuemapid,params,ipmi_sensor,authtype,username,password,publickey,privatekey,flags,interfaceid,description,inventory_link,lifetime,posts,headers) VALUES (23441,9,40001,'Download speed for step "$2" of scenario "$1".','web.test.in[testFormWeb4,testFormWeb4,bps]','60s','30d','90d',0,0,'','Bps','',NULL,NULL,'','',0,'','','','',0,NULL,'',0,'30','','');
INSERT INTO items (itemid,type,hostid,name,key_,delay,history,trends,status,value_type,trapper_hosts,units,logtimefmt,templateid,valuemapid,params,ipmi_sensor,authtype,username,password,publickey,privatekey,flags,interfaceid,description,inventory_link,lifetime,posts,headers) VALUES (23442,9,40001,'Response time for step "$2" of scenario "$1".','web.test.time[testFormWeb4,testFormWeb4,resp]','60s','30d','90d',0,0,'','s','',NULL,NULL,'','',0,'','','','',0,NULL,'',0,'30','','');
INSERT INTO items (itemid,type,hostid,name,key_,delay,history,trends,status,value_type,trapper_hosts,units,logtimefmt,templateid,valuemapid,params,ipmi_sensor,authtype,username,password,publickey,privatekey,flags,interfaceid,description,inventory_link,lifetime,posts,headers) VALUES (23443,9,40001,'Response code for step "$2" of scenario "$1".','web.test.rspcode[testFormWeb4,testFormWeb4]','60s','30d','90d',0,3,'','','',NULL,NULL,'','',0,'','','','',0,NULL,'',0,'30','','');
INSERT INTO httptestitem (httptestitemid,httptestid,itemid,type) VALUES (910,94,23420,2);
INSERT INTO httptestitem (httptestitemid,httptestid,itemid,type) VALUES (911,94,23421,3);
INSERT INTO httptestitem (httptestitemid,httptestid,itemid,type) VALUES (912,94,23422,4);
INSERT INTO httptestitem (httptestitemid,httptestid,itemid,type) VALUES (913,95,23426,2);
INSERT INTO httptestitem (httptestitemid,httptestid,itemid,type) VALUES (914,95,23427,3);
INSERT INTO httptestitem (httptestitemid,httptestid,itemid,type) VALUES (915,95,23428,4);
INSERT INTO httptestitem (httptestitemid,httptestid,itemid,type) VALUES (916,96,23432,2);
INSERT INTO httptestitem (httptestitemid,httptestid,itemid,type) VALUES (917,96,23433,3);
INSERT INTO httptestitem (httptestitemid,httptestid,itemid,type) VALUES (918,96,23434,4);
INSERT INTO httptestitem (httptestitemid,httptestid,itemid,type) VALUES (919,97,23438,2);
INSERT INTO httptestitem (httptestitemid,httptestid,itemid,type) VALUES (920,97,23439,3);
INSERT INTO httptestitem (httptestitemid,httptestid,itemid,type) VALUES (921,97,23440,4);
INSERT INTO httpstepitem (httpstepitemid,httpstepid,itemid,type) VALUES (910,94,23423,2);
INSERT INTO httpstepitem (httpstepitemid,httpstepid,itemid,type) VALUES (911,94,23424,1);
INSERT INTO httpstepitem (httpstepitemid,httpstepid,itemid,type) VALUES (912,94,23425,0);
INSERT INTO httpstepitem (httpstepitemid,httpstepid,itemid,type) VALUES (913,95,23429,2);
INSERT INTO httpstepitem (httpstepitemid,httpstepid,itemid,type) VALUES (914,95,23430,1);
INSERT INTO httpstepitem (httpstepitemid,httpstepid,itemid,type) VALUES (915,95,23431,0);
INSERT INTO httpstepitem (httpstepitemid,httpstepid,itemid,type) VALUES (916,96,23435,2);
INSERT INTO httpstepitem (httpstepitemid,httpstepid,itemid,type) VALUES (917,96,23436,1);
INSERT INTO httpstepitem (httpstepitemid,httpstepid,itemid,type) VALUES (918,96,23437,0);
INSERT INTO httpstepitem (httpstepitemid,httpstepid,itemid,type) VALUES (919,97,23441,2);
INSERT INTO httpstepitem (httpstepitemid,httpstepid,itemid,type) VALUES (920,97,23442,1);
INSERT INTO httpstepitem (httpstepitemid,httpstepid,itemid,type) VALUES (921,97,23443,0);

-- testZBX6663.MassSelect
INSERT INTO hosts (hostid, host, name, status, description) VALUES (50000, 'Template ZBX6663 First', 'Template ZBX6663 First', 3, '');
INSERT INTO hosts_groups (hostgroupid, hostid, groupid) VALUES (50000, 50000, 1);
INSERT INTO hosts (hostid, host, name, status, description) VALUES (50002, 'Template ZBX6663 Second', 'Template ZBX6663 Second', 3, '');
INSERT INTO hosts_groups (hostgroupid, hostid, groupid) VALUES (50001, 50002, 1);
INSERT INTO hosts (hostid, host, name, status, description) VALUES (50001, 'Host ZBX6663','Host ZBX6663', 0, '');
INSERT INTO hosts_groups (hostgroupid, hostid, groupid) VALUES (50002, 50001, 4);
INSERT INTO hosts_templates (hosttemplateid, hostid, templateid) VALUES (50000, 50001, 50002);
INSERT INTO hosts_templates (hosttemplateid, hostid, templateid) VALUES (50002, 50000, 50002);
INSERT INTO interface (type, ip, dns, useip, port, main, hostid, interfaceid) VALUES (1, '127.0.7.1', '', '1', '10071', '1', 50001, 50015);
INSERT INTO applications (applicationid,hostid,name) VALUES (359,50000,'App ZBX6663 First');
INSERT INTO applications (applicationid,hostid,name) VALUES (362,50000,'App ZBX6663 Second');
INSERT INTO applications (applicationid,hostid,name) VALUES (360,50001,'App ZBX6663');
INSERT INTO applications (applicationid,hostid,name) VALUES (365,50001,'App ZBX6663 Second');
INSERT INTO applications (applicationid,hostid,name) VALUES (361,50002,'App ZBX6663 Second');
INSERT INTO application_template (application_templateid,applicationid,templateid) VALUES (50,365,361);
INSERT INTO application_template (application_templateid,applicationid,templateid) VALUES (51,362,361);
INSERT INTO items (itemid,type,hostid,name,key_,delay,history,trends,status,value_type,trapper_hosts,units,logtimefmt,templateid,valuemapid,params,ipmi_sensor,authtype,username,password,publickey,privatekey,flags,interfaceid,description,inventory_link,lifetime,posts,headers) VALUES (40008,9,50000,'Download speed for scenario "$1".','web.test.in[Web ZBX6663 First,,bps]','60s','30d','90d',0,0,'','Bps','',NULL,NULL,'','',0,'','','','',0,NULL,'',0,'30','','');
INSERT INTO items (itemid,type,hostid,name,key_,delay,history,trends,status,value_type,trapper_hosts,units,logtimefmt,templateid,valuemapid,params,ipmi_sensor,authtype,username,password,publickey,privatekey,flags,interfaceid,description,inventory_link,lifetime,posts,headers) VALUES (40009,9,50000,'Failed step of scenario "$1".','web.test.fail[Web ZBX6663 First]','60s','30d','90d',0,3,'','','',NULL,NULL,'','',0,'','','','',0,NULL,'',0,'30','','');
INSERT INTO items (itemid,type,hostid,name,key_,delay,history,trends,status,value_type,trapper_hosts,units,logtimefmt,templateid,valuemapid,params,ipmi_sensor,authtype,username,password,publickey,privatekey,flags,interfaceid,description,inventory_link,lifetime,posts,headers) VALUES (40010,9,50000,'Last error message of scenario "$1".','web.test.error[Web ZBX6663 First]','60s','30d','90d',0,1,'','','',NULL,NULL,'','',0,'','','','',0,NULL,'',0,'30','','');
INSERT INTO items (itemid,type,hostid,name,key_,delay,history,trends,status,value_type,trapper_hosts,units,logtimefmt,templateid,valuemapid,params,ipmi_sensor,authtype,username,password,publickey,privatekey,flags,interfaceid,description,inventory_link,lifetime,posts,headers) VALUES (40011,9,50000,'Download speed for step "$2" of scenario "$1".','web.test.in[Web ZBX6663 First,Web ZBX6663 First Step,bps]','60s','30d','90d',0,0,'','Bps','',NULL,NULL,'','',0,'','','','',0,NULL,'',0,'30','','');
INSERT INTO items (itemid,type,hostid,name,key_,delay,history,trends,status,value_type,trapper_hosts,units,logtimefmt,templateid,valuemapid,params,ipmi_sensor,authtype,username,password,publickey,privatekey,flags,interfaceid,description,inventory_link,lifetime,posts,headers) VALUES (40012,9,50000,'Response time for step "$2" of scenario "$1".','web.test.time[Web ZBX6663 First,Web ZBX6663 First Step,resp]','60s','30d','90d',0,0,'','s','',NULL,NULL,'','',0,'','','','',0,NULL,'',0,'30','','');
INSERT INTO items (itemid,type,hostid,name,key_,delay,history,trends,status,value_type,trapper_hosts,units,logtimefmt,templateid,valuemapid,params,ipmi_sensor,authtype,username,password,publickey,privatekey,flags,interfaceid,description,inventory_link,lifetime,posts,headers) VALUES (40013,9,50000,'Response code for step "$2" of scenario "$1".','web.test.rspcode[Web ZBX6663 First,Web ZBX6663 First Step]','60s','30d','90d',0,3,'','','',NULL,NULL,'','',0,'','','','',0,NULL,'',0,'30','','');
INSERT INTO items (itemid,type,hostid,name,key_,delay,history,trends,status,value_type,trapper_hosts,units,logtimefmt,templateid,valuemapid,params,ipmi_sensor,authtype,username,password,publickey,privatekey,flags,interfaceid,description,inventory_link,lifetime,posts,headers) VALUES (40014,9,50002,'Download speed for scenario "$1".','web.test.in[Web ZBX6663 Second,,bps]','60s','30d','90d',0,0,'','Bps','',NULL,NULL,'','',0,'','','','',0,NULL,'',0,'30','','');
INSERT INTO items (itemid,type,hostid,name,key_,delay,history,trends,status,value_type,trapper_hosts,units,logtimefmt,templateid,valuemapid,params,ipmi_sensor,authtype,username,password,publickey,privatekey,flags,interfaceid,description,inventory_link,lifetime,posts,headers) VALUES (40015,9,50002,'Failed step of scenario "$1".','web.test.fail[Web ZBX6663 Second]','60s','30d','90d',0,3,'','','',NULL,NULL,'','',0,'','','','',0,NULL,'',0,'30','','');
INSERT INTO items (itemid,type,hostid,name,key_,delay,history,trends,status,value_type,trapper_hosts,units,logtimefmt,templateid,valuemapid,params,ipmi_sensor,authtype,username,password,publickey,privatekey,flags,interfaceid,description,inventory_link,lifetime,posts,headers) VALUES (40016,9,50002,'Last error message of scenario "$1".','web.test.error[Web ZBX6663 Second]','60s','30d','90d',0,1,'','','',NULL,NULL,'','',0,'','','','',0,NULL,'',0,'30','','');
INSERT INTO items (itemid,type,hostid,name,key_,delay,history,trends,status,value_type,trapper_hosts,units,logtimefmt,templateid,valuemapid,params,ipmi_sensor,authtype,username,password,publickey,privatekey,flags,interfaceid,description,inventory_link,lifetime,posts,headers) VALUES (40017,9,50002,'Download speed for step "$2" of scenario "$1".','web.test.in[Web ZBX6663 Second,Web ZBX6663 Second Step,bps]','60s','30d','90d',0,0,'','Bps','',NULL,NULL,'','',0,'','','','',0,NULL,'',0,'30','','');
INSERT INTO items (itemid,type,hostid,name,key_,delay,history,trends,status,value_type,trapper_hosts,units,logtimefmt,templateid,valuemapid,params,ipmi_sensor,authtype,username,password,publickey,privatekey,flags,interfaceid,description,inventory_link,lifetime,posts,headers) VALUES (40018,9,50002,'Response time for step "$2" of scenario "$1".','web.test.time[Web ZBX6663 Second,Web ZBX6663 Second Step,resp]','60s','30d','90d',0,0,'','s','',NULL,NULL,'','',0,'','','','',0,NULL,'',0,'30','','');
INSERT INTO items (itemid,type,hostid,name,key_,delay,history,trends,status,value_type,trapper_hosts,units,logtimefmt,templateid,valuemapid,params,ipmi_sensor,authtype,username,password,publickey,privatekey,flags,interfaceid,description,inventory_link,lifetime,posts,headers) VALUES (40019,9,50002,'Response code for step "$2" of scenario "$1".','web.test.rspcode[Web ZBX6663 Second,Web ZBX6663 Second Step]','60s','30d','90d',0,3,'','','',NULL,NULL,'','',0,'','','','',0,NULL,'',0,'30','','');
INSERT INTO items (itemid,type,hostid,name,key_,delay,history,trends,status,value_type,trapper_hosts,units,logtimefmt,templateid,valuemapid,params,ipmi_sensor,authtype,username,password,publickey,privatekey,flags,interfaceid,description,inventory_link,lifetime,posts,headers) VALUES (40020,9,50001,'Download speed for scenario "$1".','web.test.in[Web ZBX6663 Second,,bps]','60s','30d','90d',0,0,'','Bps','',40014,NULL,'','',0,'','','','',0,NULL,'',0,'30','','');
INSERT INTO items (itemid,type,hostid,name,key_,delay,history,trends,status,value_type,trapper_hosts,units,logtimefmt,templateid,valuemapid,params,ipmi_sensor,authtype,username,password,publickey,privatekey,flags,interfaceid,description,inventory_link,lifetime,posts,headers) VALUES (40021,9,50001,'Failed step of scenario "$1".','web.test.fail[Web ZBX6663 Second]','60s','30d','90d',0,3,'','','',40015,NULL,'','',0,'','','','',0,NULL,'',0,'30','','');
INSERT INTO items (itemid,type,hostid,name,key_,delay,history,trends,status,value_type,trapper_hosts,units,logtimefmt,templateid,valuemapid,params,ipmi_sensor,authtype,username,password,publickey,privatekey,flags,interfaceid,description,inventory_link,lifetime,posts,headers) VALUES (40022,9,50001,'Last error message of scenario "$1".','web.test.error[Web ZBX6663 Second]','60s','30d','90d',0,1,'','','',40016,NULL,'','',0,'','','','',0,NULL,'',0,'30','','');
INSERT INTO items (itemid,type,hostid,name,key_,delay,history,trends,status,value_type,trapper_hosts,units,logtimefmt,templateid,valuemapid,params,ipmi_sensor,authtype,username,password,publickey,privatekey,flags,interfaceid,description,inventory_link,lifetime,posts,headers) VALUES (40023,9,50001,'Download speed for step "$2" of scenario "$1".','web.test.in[Web ZBX6663 Second,Web ZBX6663 Second Step,bps]','60s','30d','90d',0,0,'','Bps','',40017,NULL,'','',0,'','','','',0,NULL,'',0,'30','','');
INSERT INTO items (itemid,type,hostid,name,key_,delay,history,trends,status,value_type,trapper_hosts,units,logtimefmt,templateid,valuemapid,params,ipmi_sensor,authtype,username,password,publickey,privatekey,flags,interfaceid,description,inventory_link,lifetime,posts,headers) VALUES (40024,9,50001,'Response time for step "$2" of scenario "$1".','web.test.time[Web ZBX6663 Second,Web ZBX6663 Second Step,resp]','60s','30d','90d',0,0,'','s','',40018,NULL,'','',0,'','','','',0,NULL,'',0,'30','','');
INSERT INTO items (itemid,type,hostid,name,key_,delay,history,trends,status,value_type,trapper_hosts,units,logtimefmt,templateid,valuemapid,params,ipmi_sensor,authtype,username,password,publickey,privatekey,flags,interfaceid,description,inventory_link,lifetime,posts,headers) VALUES (40025,9,50001,'Response code for step "$2" of scenario "$1".','web.test.rspcode[Web ZBX6663 Second,Web ZBX6663 Second Step]','60s','30d','90d',0,3,'','','',40019,NULL,'','',0,'','','','',0,NULL,'',0,'30','','');
INSERT INTO items (itemid,type,hostid,name,key_,delay,history,trends,status,value_type,trapper_hosts,units,logtimefmt,templateid,valuemapid,params,ipmi_sensor,authtype,username,password,publickey,privatekey,flags,interfaceid,description,inventory_link,lifetime,posts,headers) VALUES (40026,9,50000,'Download speed for scenario "$1".','web.test.in[Web ZBX6663 Second,,bps]','60s','30d','90d',0,0,'','Bps','',40014,NULL,'','',0,'','','','',0,NULL,'',0,'30','','');
INSERT INTO items (itemid,type,hostid,name,key_,delay,history,trends,status,value_type,trapper_hosts,units,logtimefmt,templateid,valuemapid,params,ipmi_sensor,authtype,username,password,publickey,privatekey,flags,interfaceid,description,inventory_link,lifetime,posts,headers) VALUES (40027,9,50000,'Failed step of scenario "$1".','web.test.fail[Web ZBX6663 Second]','60s','30d','90d',0,3,'','','',040015,NULL,'','',0,'','','','',0,NULL,'',0,'30','','');
INSERT INTO items (itemid,type,hostid,name,key_,delay,history,trends,status,value_type,trapper_hosts,units,logtimefmt,templateid,valuemapid,params,ipmi_sensor,authtype,username,password,publickey,privatekey,flags,interfaceid,description,inventory_link,lifetime,posts,headers) VALUES (40028,9,50000,'Last error message of scenario "$1".','web.test.error[Web ZBX6663 Second]','60s','30d','90d',0,1,'','','',40016,NULL,'','',0,'','','','',0,NULL,'',0,'30','','');
INSERT INTO items (itemid,type,hostid,name,key_,delay,history,trends,status,value_type,trapper_hosts,units,logtimefmt,templateid,valuemapid,params,ipmi_sensor,authtype,username,password,publickey,privatekey,flags,interfaceid,description,inventory_link,lifetime,posts,headers) VALUES (40029,9,50000,'Download speed for step "$2" of scenario "$1".','web.test.in[Web ZBX6663 Second,Web ZBX6663 Second Step,bps]','60s','30d','90d',0,0,'','Bps','',40017,NULL,'','',0,'','','','',0,NULL,'',0,'30','','');
INSERT INTO items (itemid,type,hostid,name,key_,delay,history,trends,status,value_type,trapper_hosts,units,logtimefmt,templateid,valuemapid,params,ipmi_sensor,authtype,username,password,publickey,privatekey,flags,interfaceid,description,inventory_link,lifetime,posts,headers) VALUES (40030,9,50000,'Response time for step "$2" of scenario "$1".','web.test.time[Web ZBX6663 Second,Web ZBX6663 Second Step,resp]','60s','30d','90d',0,0,'','s','',40018,NULL,'','',0,'','','','',0,NULL,'',0,'30','','');
INSERT INTO items (itemid,type,hostid,name,key_,delay,history,trends,status,value_type,trapper_hosts,units,logtimefmt,templateid,valuemapid,params,ipmi_sensor,authtype,username,password,publickey,privatekey,flags,interfaceid,description,inventory_link,lifetime,posts,headers) VALUES (40031,9,50000,'Response code for step "$2" of scenario "$1".','web.test.rspcode[Web ZBX6663 Second,Web ZBX6663 Second Step]','60s','30d','90d',0,3,'','','',40019,NULL,'','',0,'','','','',0,NULL,'',0,'30','','');
INSERT INTO items (itemid,type,hostid,name,key_,delay,history,trends,status,value_type,trapper_hosts,units,logtimefmt,templateid,valuemapid,params,ipmi_sensor,authtype,username,password,publickey,privatekey,flags,interfaceid,description,inventory_link,lifetime,posts,headers) VALUES (40032,9,50001,'Download speed for scenario "$1".','web.test.in[Web ZBX6663,,bps]','60s','30s','90d',0,0,'','Bps','',NULL,NULL,'','',0,'','','','',0,NULL,'',0,'30','','');
INSERT INTO items (itemid,type,hostid,name,key_,delay,history,trends,status,value_type,trapper_hosts,units,logtimefmt,templateid,valuemapid,params,ipmi_sensor,authtype,username,password,publickey,privatekey,flags,interfaceid,description,inventory_link,lifetime,posts,headers) VALUES (40033,9,50001,'Failed step of scenario "$1".','web.test.fail[Web ZBX6663]','60s','30d','90d',0,3,'','','',NULL,NULL,'','',0,'','','','',0,NULL,'',0,'30','','');
INSERT INTO items (itemid,type,hostid,name,key_,delay,history,trends,status,value_type,trapper_hosts,units,logtimefmt,templateid,valuemapid,params,ipmi_sensor,authtype,username,password,publickey,privatekey,flags,interfaceid,description,inventory_link,lifetime,posts,headers) VALUES (40034,9,50001,'Last error message of scenario "$1".','web.test.error[Web ZBX6663]','60s','30d','90d',0,1,'','','',NULL,NULL,'','',0,'','','','',0,NULL,'',0,'30','','');
INSERT INTO items (itemid,type,hostid,name,key_,delay,history,trends,status,value_type,trapper_hosts,units,logtimefmt,templateid,valuemapid,params,ipmi_sensor,authtype,username,password,publickey,privatekey,flags,interfaceid,description,inventory_link,lifetime,posts,headers) VALUES (40035,9,50001,'Download speed for step "$2" of scenario "$1".','web.test.in[Web ZBX6663,Web ZBX6663 Step,bps]','60s','30d','90d',0,0,'','Bps','',NULL,NULL,'','',0,'','','','',0,NULL,'',0,'30','','');
INSERT INTO items (itemid,type,hostid,name,key_,delay,history,trends,status,value_type,trapper_hosts,units,logtimefmt,templateid,valuemapid,params,ipmi_sensor,authtype,username,password,publickey,privatekey,flags,interfaceid,description,inventory_link,lifetime,posts,headers) VALUES (40036,9,50001,'Response time for step "$2" of scenario "$1".','web.test.time[Web ZBX6663,Web ZBX6663 Step,resp]','60s','30d','90d',0,0,'','s','',NULL,NULL,'','',0,'','','','',0,NULL,'',0,'30','','');
INSERT INTO items (itemid,type,hostid,name,key_,delay,history,trends,status,value_type,trapper_hosts,units,logtimefmt,templateid,valuemapid,params,ipmi_sensor,authtype,username,password,publickey,privatekey,flags,interfaceid,description,inventory_link,lifetime,posts,headers) VALUES (40037,9,50001,'Response code for step "$2" of scenario "$1".','web.test.rspcode[Web ZBX6663,Web ZBX6663 Step]','60s','30d','90d',0,3,'','','',NULL,NULL,'','',0,'','','','',0,NULL,'',0,'30','','');
INSERT INTO items (itemid,type,hostid,name,key_,delay,history,trends,status,value_type,trapper_hosts,units,logtimefmt,templateid,valuemapid,params,ipmi_sensor,authtype,username,password,publickey,privatekey,flags,interfaceid,description,inventory_link,lifetime,posts,headers) VALUES (40038,0,50002,'Item ZBX6663 Second','item-ZBX6663-second','30s','90d','365d',0,3,'','','',NULL,NULL,'','',0,'','','','',0,NULL,'',0,'30','','');
INSERT INTO items (itemid,type,hostid,name,key_,delay,history,trends,status,value_type,trapper_hosts,units,logtimefmt,templateid,valuemapid,params,ipmi_sensor,authtype,username,password,publickey,privatekey,flags,interfaceid,description,inventory_link,lifetime,posts,headers) VALUES (40039,0,50001,'Item ZBX6663 Second','item-ZBX6663-second','30s','90d','365d',0,3,'','','',40038,NULL,'','',0,'','','','',0,50015,'',0,'30','','');
INSERT INTO items (itemid,type,hostid,name,key_,delay,history,trends,status,value_type,trapper_hosts,units,logtimefmt,templateid,valuemapid,params,ipmi_sensor,authtype,username,password,publickey,privatekey,flags,interfaceid,description,inventory_link,lifetime,posts,headers) VALUES (40040,0,50000,'Item ZBX6663 Second','item-ZBX6663-second','30s','90d','365d',0,3,'','','',40038,NULL,'','',0,'','','','',0,NULL,'',0,'30','','');
INSERT INTO items (itemid,type,hostid,name,key_,delay,history,trends,status,value_type,trapper_hosts,units,logtimefmt,templateid,valuemapid,params,ipmi_sensor,authtype,username,password,publickey,privatekey,flags,interfaceid,description,inventory_link,lifetime,posts,headers) VALUES (40041,0,50000,'Item ZBX6663 First','item-ZBX6663-first','30s','90d','365d',0,3,'','','',NULL,NULL,'','',0,'','','','',0,NULL,'',0,'30','','');
INSERT INTO items (itemid,type,hostid,name,key_,delay,history,trends,status,value_type,trapper_hosts,units,logtimefmt,templateid,valuemapid,params,ipmi_sensor,authtype,username,password,publickey,privatekey,flags,interfaceid,description,inventory_link,lifetime,posts,headers) VALUES (40042,0,50001,'Item ZBX6663','item-ZBX6663','30s','90d','365d',0,3,'','','',NULL,NULL,'','',0,'','','','',0,50015,'',0,'30','','');
INSERT INTO items (itemid,type,hostid,name,key_,delay,history,trends,status,value_type,trapper_hosts,units,logtimefmt,templateid,valuemapid,params,ipmi_sensor,authtype,username,password,publickey,privatekey,flags,interfaceid,description,inventory_link,lifetime,posts,headers) VALUES (40043,0,50001,'DiscoveryRule ZBX6663','drule-zbx6663','30s','90d','365d',0,4,'','','',NULL,NULL,'','',0,'','','','',1,50015,'',0,'30','','');
INSERT INTO items (itemid,type,hostid,name,key_,delay,history,trends,status,value_type,trapper_hosts,units,logtimefmt,templateid,valuemapid,params,ipmi_sensor,authtype,username,password,publickey,privatekey,flags,interfaceid,description,inventory_link,lifetime,posts,headers) VALUES (40045,0,50002,'DiscoveryRule ZBX6663 Second','drule-ZBX6663-second','30s','90d','365d',0,4,'','','',NULL,NULL,'','',0,'','','','',1,NULL,'',0,'30','','');
INSERT INTO items (itemid,type,hostid,name,key_,delay,history,trends,status,value_type,trapper_hosts,units,logtimefmt,templateid,valuemapid,params,ipmi_sensor,authtype,username,password,publickey,privatekey,flags,interfaceid,description,inventory_link,lifetime,posts,headers) VALUES (40046,0,50001,'DiscoveryRule ZBX6663 Second','drule-ZBX6663-second','30s','90d','365d',0,4,'','','',40045,NULL,'','',0,'','','','',1,50015,'',0,'30','','');
INSERT INTO items (itemid,type,hostid,name,key_,delay,history,trends,status,value_type,trapper_hosts,units,logtimefmt,templateid,valuemapid,params,ipmi_sensor,authtype,username,password,publickey,privatekey,flags,interfaceid,description,inventory_link,lifetime,posts,headers) VALUES (40047,0,50000,'DiscoveryRule ZBX6663 Second','drule-ZBX6663-second','30s','90d','365d',0,4,'','','',40045,NULL,'','',0,'','','','',1,NULL,'',0,'30','','');
INSERT INTO items (itemid,type,hostid,name,key_,delay,history,trends,status,value_type,trapper_hosts,units,logtimefmt,templateid,valuemapid,params,ipmi_sensor,authtype,username,password,publickey,privatekey,flags,interfaceid,description,inventory_link,lifetime,posts,headers) VALUES (40048,0,50002,'ItemProto ZBX6663 Second','item-proto-zbx6663-second','30s','90d','365d',0,3,'','','',NULL,NULL,'','',0,'','','','',2,NULL,'',0,'30','','');
INSERT INTO items (itemid,type,hostid,name,key_,delay,history,trends,status,value_type,trapper_hosts,units,logtimefmt,templateid,valuemapid,params,ipmi_sensor,authtype,username,password,publickey,privatekey,flags,interfaceid,description,inventory_link,lifetime,posts,headers) VALUES (40049,0,50001,'ItemProto ZBX6663 Second','item-proto-zbx6663-second','30s','90d','365d',0,3,'','','',40048,NULL,'','',0,'','','','',2,50015,'',0,'30','','');
INSERT INTO items (itemid,type,hostid,name,key_,delay,history,trends,status,value_type,trapper_hosts,units,logtimefmt,templateid,valuemapid,params,ipmi_sensor,authtype,username,password,publickey,privatekey,flags,interfaceid,description,inventory_link,lifetime,posts,headers) VALUES (40050,0,50000,'ItemProto ZBX6663 Second','item-proto-zbx6663-second','30s','90d','365d',0,3,'','','',40048,NULL,'','',0,'','','','',2,NULL,'',0,'30','','');
INSERT INTO items (itemid,type,hostid,name,key_,delay,history,trends,status,value_type,trapper_hosts,units,logtimefmt,templateid,valuemapid,params,ipmi_sensor,authtype,username,password,publickey,privatekey,flags,interfaceid,description,inventory_link,lifetime,posts,headers) VALUES (40051,0,50000,'DiscoveryRule ZBX6663 First','drule-zbx6663-first','30s','90d','365d',0,4,'','','',NULL,NULL,'','',0,'','','','',1,NULL,'',0,'30','','');
INSERT INTO items (itemid,type,hostid,name,key_,delay,history,trends,status,value_type,trapper_hosts,units,logtimefmt,templateid,valuemapid,params,ipmi_sensor,authtype,username,password,publickey,privatekey,flags,interfaceid,description,inventory_link,lifetime,posts,headers) VALUES (40052,0,50001,'ItemProto ZBX6663 HSecond','item-proto-zbx6663-hsecond','30s','90d','365d',0,3,'','','',NULL,NULL,'','',0,'','','','',2,50015,'',0,'30','','');
INSERT INTO items (itemid,type,hostid,name,key_,delay,history,trends,status,value_type,trapper_hosts,units,logtimefmt,templateid,valuemapid,params,ipmi_sensor,authtype,username,password,publickey,privatekey,flags,interfaceid,description,inventory_link,lifetime,posts,headers) VALUES (40054,0,50000,'ItemProto ZBX6663 TSecond','item-proto-zbx6663-tsecond','30s','90d','365d',0,3,'','','',NULL,NULL,'','',0,'','','','',2,NULL,'',0,'30','','');
INSERT INTO item_discovery (itemdiscoveryid,itemid,parent_itemid,key_,lastcheck,ts_delete) VALUES (507,40048,40045,'',0,0);
INSERT INTO item_discovery (itemdiscoveryid,itemid,parent_itemid,key_,lastcheck,ts_delete) VALUES (508,40049,40046,'',0,0);
INSERT INTO item_discovery (itemdiscoveryid,itemid,parent_itemid,key_,lastcheck,ts_delete) VALUES (509,40050,40047,'',0,0);
INSERT INTO item_discovery (itemdiscoveryid,itemid,parent_itemid,key_,lastcheck,ts_delete) VALUES (510,40052,40046,'',0,0);
INSERT INTO item_discovery (itemdiscoveryid,itemid,parent_itemid,key_,lastcheck,ts_delete) VALUES (512,40054,40047,'',0,0);
INSERT INTO triggers (triggerid,expression,description,url,status,value,priority,lastchange,comments,error,templateid,type,state,flags) VALUES (100008,'{100008}=0','Trigger ZBX6663 Second','',0,0,0,0,'','',NULL,0,0,0);
INSERT INTO triggers (triggerid,expression,description,url,status,value,priority,lastchange,comments,error,templateid,type,state,flags) VALUES (100009,'{100009}=0','Trigger ZBX6663 Second','',0,0,0,0,'','',100008,0,0,0);
INSERT INTO triggers (triggerid,expression,description,url,status,value,priority,lastchange,comments,error,templateid,type,state,flags) VALUES (100010,'{100010}=0','Trigger ZBX6663 Second','',0,0,0,0,'','',100008,0,0,0);
INSERT INTO triggers (triggerid,expression,description,url,status,value,priority,lastchange,comments,error,templateid,type,state,flags) VALUES (100011,'{100011}=0','Trigger ZBX6663 First','',0,0,0,0,'','',NULL,0,0,0);
INSERT INTO triggers (triggerid,expression,description,url,status,value,priority,lastchange,comments,error,templateid,type,state,flags) VALUES (100012,'{100012}=0','Trigger ZBX6663','',0,0,0,0,'','',NULL,0,0,0);
INSERT INTO triggers (triggerid,expression,description,url,status,value,priority,lastchange,comments,error,templateid,type,state,flags) VALUES (100013,'{100013}=0','TriggerProto ZBX6663 TSecond','',0,0,0,0,'','',NULL,0,0,2);
INSERT INTO triggers (triggerid,expression,description,url,status,value,priority,lastchange,comments,error,templateid,type,state,flags) VALUES (100014,'{100014}=0','TriggerProto ZBX6663 Second','',0,0,0,0,'','',NULL,0,0,2);
INSERT INTO triggers (triggerid,expression,description,url,status,value,priority,lastchange,comments,error,templateid,type,state,flags) VALUES (100015,'{100015}=0','TriggerProto ZBX6663 Second','',0,0,0,0,'','',100014,0,0,2);
INSERT INTO triggers (triggerid,expression,description,url,status,value,priority,lastchange,comments,error,templateid,type,state,flags) VALUES (100016,'{100016}=0','TriggerProto ZBX6663 Second','',0,0,0,0,'','',100014,0,0,2);
INSERT INTO triggers (triggerid,expression,description,url,status,value,priority,lastchange,comments,error,templateid,type,state,flags) VALUES (100017,'{100017}=0','TriggerProto ZBX6663 HSecond','',0,0,0,0,'','',NULL,0,0,2);
INSERT INTO functions (functionid,itemid,triggerid,name,parameter) VALUES (100008,40038,100008,'last','0');
INSERT INTO functions (functionid,itemid,triggerid,name,parameter) VALUES (100009,40039,100009,'last','0');
INSERT INTO functions (functionid,itemid,triggerid,name,parameter) VALUES (100010,40040,100010,'last','0');
INSERT INTO functions (functionid,itemid,triggerid,name,parameter) VALUES (100011,40041,100011,'last','0');
INSERT INTO functions (functionid,itemid,triggerid,name,parameter) VALUES (100012,40042,100012,'last','0');
INSERT INTO functions (functionid,itemid,triggerid,name,parameter) VALUES (100013,40054,100013,'last','0');
INSERT INTO functions (functionid,itemid,triggerid,name,parameter) VALUES (100014,40048,100014,'last','0');
INSERT INTO functions (functionid,itemid,triggerid,name,parameter) VALUES (100015,40049,100015,'last','0');
INSERT INTO functions (functionid,itemid,triggerid,name,parameter) VALUES (100016,40050,100016,'last','0');
INSERT INTO functions (functionid,itemid,triggerid,name,parameter) VALUES (100017,40052,100017,'last','0');
INSERT INTO graphs (graphid,name,width,height,yaxismin,yaxismax,templateid,show_work_period,show_triggers,graphtype,show_legend,show_3d,percent_left,percent_right,ymin_type,ymax_type,ymin_itemid,ymax_itemid,flags) VALUES (700008,'Graph ZBX6663',900,200,0.0000,100.0000,NULL,1,1,0,1,0,0.0000,0.0000,0,0,NULL,NULL,0);
INSERT INTO graphs (graphid,name,width,height,yaxismin,yaxismax,templateid,show_work_period,show_triggers,graphtype,show_legend,show_3d,percent_left,percent_right,ymin_type,ymax_type,ymin_itemid,ymax_itemid,flags) VALUES (700009,'Graph ZBX6663 Second',900,200,0.0000,100.0000,NULL,1,1,0,1,0,0.0000,0.0000,0,0,NULL,NULL,0);
INSERT INTO graphs (graphid,name,width,height,yaxismin,yaxismax,templateid,show_work_period,show_triggers,graphtype,show_legend,show_3d,percent_left,percent_right,ymin_type,ymax_type,ymin_itemid,ymax_itemid,flags) VALUES (700010,'Graph ZBX6663 Second',900,200,0.0000,100.0000,700009,1,1,0,1,0,0.0000,0.0000,0,0,NULL,NULL,0);
INSERT INTO graphs (graphid,name,width,height,yaxismin,yaxismax,templateid,show_work_period,show_triggers,graphtype,show_legend,show_3d,percent_left,percent_right,ymin_type,ymax_type,ymin_itemid,ymax_itemid,flags) VALUES (700011,'Graph ZBX6663 Second',900,200,0.0000,100.0000,700009,1,1,0,1,0,0.0000,0.0000,0,0,NULL,NULL,0);
INSERT INTO graphs (graphid,name,width,height,yaxismin,yaxismax,templateid,show_work_period,show_triggers,graphtype,show_legend,show_3d,percent_left,percent_right,ymin_type,ymax_type,ymin_itemid,ymax_itemid,flags) VALUES (700012,'Graph ZBX6663 First',900,200,0.0000,100.0000,NULL,1,1,0,1,0,0.0000,0.0000,0,0,NULL,NULL,0);
INSERT INTO graphs (graphid,name,width,height,yaxismin,yaxismax,templateid,show_work_period,show_triggers,graphtype,show_legend,show_3d,percent_left,percent_right,ymin_type,ymax_type,ymin_itemid,ymax_itemid,flags) VALUES (700013,'GraphPrototype ZBX6663 Second',900,200,0.0000,100.0000,NULL,1,1,0,1,0,0.0000,0.0000,0,0,NULL,NULL,2);
INSERT INTO graphs (graphid,name,width,height,yaxismin,yaxismax,templateid,show_work_period,show_triggers,graphtype,show_legend,show_3d,percent_left,percent_right,ymin_type,ymax_type,ymin_itemid,ymax_itemid,flags) VALUES (700014,'GraphPrototype ZBX6663 Second',900,200,0.0000,100.0000,700013,1,1,0,1,0,0.0000,0.0000,0,0,NULL,NULL,2);
INSERT INTO graphs (graphid,name,width,height,yaxismin,yaxismax,templateid,show_work_period,show_triggers,graphtype,show_legend,show_3d,percent_left,percent_right,ymin_type,ymax_type,ymin_itemid,ymax_itemid,flags) VALUES (700015,'GraphPrototype ZBX6663 Second',900,200,0.0000,100.0000,700013,1,1,0,1,0,0.0000,0.0000,0,0,NULL,NULL,2);
INSERT INTO graphs (graphid,name,width,height,yaxismin,yaxismax,templateid,show_work_period,show_triggers,graphtype,show_legend,show_3d,percent_left,percent_right,ymin_type,ymax_type,ymin_itemid,ymax_itemid,flags) VALUES (700016,'GraphProto ZBX6663 TSecond',900,200,0.0000,100.0000,NULL,1,1,0,1,0,0.0000,0.0000,0,0,NULL,NULL,2);
INSERT INTO graphs (graphid,name,width,height,yaxismin,yaxismax,templateid,show_work_period,show_triggers,graphtype,show_legend,show_3d,percent_left,percent_right,ymin_type,ymax_type,ymin_itemid,ymax_itemid,flags) VALUES (700017,'GraphProto ZBX6663 HSecond',900,200,0.0000,100.0000,NULL,1,1,0,1,0,0.0000,0.0000,0,0,NULL,NULL,2);
INSERT INTO graphs_items (gitemid,graphid,itemid,drawtype,sortorder,color,yaxisside,calc_fnc,type) VALUES (700016,700008,40042,0,0,'C80000',0,2,0);
INSERT INTO graphs_items (gitemid,graphid,itemid,drawtype,sortorder,color,yaxisside,calc_fnc,type) VALUES (700017,700009,40038,0,0,'C80000',0,2,0);
INSERT INTO graphs_items (gitemid,graphid,itemid,drawtype,sortorder,color,yaxisside,calc_fnc,type) VALUES (700018,700010,40039,0,0,'C80000',0,2,0);
INSERT INTO graphs_items (gitemid,graphid,itemid,drawtype,sortorder,color,yaxisside,calc_fnc,type) VALUES (700019,700011,40040,0,0,'C80000',0,2,0);
INSERT INTO graphs_items (gitemid,graphid,itemid,drawtype,sortorder,color,yaxisside,calc_fnc,type) VALUES (700020,700012,40041,0,0,'C80000',0,2,0);
INSERT INTO graphs_items (gitemid,graphid,itemid,drawtype,sortorder,color,yaxisside,calc_fnc,type) VALUES (700021,700013,40048,0,0,'C80000',0,2,0);
INSERT INTO graphs_items (gitemid,graphid,itemid,drawtype,sortorder,color,yaxisside,calc_fnc,type) VALUES (700022,700014,40049,0,0,'C80000',0,2,0);
INSERT INTO graphs_items (gitemid,graphid,itemid,drawtype,sortorder,color,yaxisside,calc_fnc,type) VALUES (700023,700015,40050,0,0,'C80000',0,2,0);
INSERT INTO graphs_items (gitemid,graphid,itemid,drawtype,sortorder,color,yaxisside,calc_fnc,type) VALUES (700024,700016,40054,0,0,'C80000',0,2,0);
INSERT INTO graphs_items (gitemid,graphid,itemid,drawtype,sortorder,color,yaxisside,calc_fnc,type) VALUES (700025,700017,40052,0,0,'C80000',0,2,0);
INSERT INTO httptest (httptestid, hostid, templateid, name, delay, status, agent) VALUES (98, 50000, NULL, 'Web ZBX6663 First', 60, 0, 'Mozilla/5.0 (compatible; MSIE 10.0; Windows NT 6.1; Trident/6.0)');
INSERT INTO httptest (httptestid, hostid, templateid, name, delay, status, agent) VALUES (99, 50002, NULL, 'Web ZBX6663 Second', 60, 0, 'Mozilla/5.0 (compatible; MSIE 10.0; Windows NT 6.1; Trident/6.0)');
INSERT INTO httptest (httptestid, hostid, templateid, name, delay, status, agent) VALUES (100, 50001, 99, 'Web ZBX6663 Second', 60, 0, 'Mozilla/5.0 (compatible; MSIE 10.0; Windows NT 6.1; Trident/6.0)');
INSERT INTO httptest (httptestid, hostid, templateid, name, delay, status, agent) VALUES (101, 50000, 99, 'Web ZBX6663 Second', 60, 0, 'Mozilla/5.0 (compatible; MSIE 10.0; Windows NT 6.1; Trident/6.0)');
INSERT INTO httptest (httptestid, hostid, templateid, name, delay, status, agent) VALUES (102, 50001, NULL, 'Web ZBX6663', 60, 0, 'Mozilla/5.0 (compatible; MSIE 10.0; Windows NT 6.1; Trident/6.0)');
INSERT INTO httpstep (httpstepid, httptestid, name, no, url, timeout, posts, required, status_codes) VALUES (98, 98, 'Web ZBX6663 First Step', 1, 'Web ZBX6663 First Url', 15, '', '', '');
INSERT INTO httpstep (httpstepid, httptestid, name, no, url, timeout, posts, required, status_codes) VALUES (99, 99, 'Web ZBX6663 Second Step', 1, 'Web ZBX6663 Second Url', 15, '', '', '');
INSERT INTO httpstep (httpstepid, httptestid, name, no, url, timeout, posts, required, status_codes) VALUES (100, 100, 'Web ZBX6663 Second Step', 1, 'Web ZBX6663 Second Url', 15, '', '', '');
INSERT INTO httpstep (httpstepid, httptestid, name, no, url, timeout, posts, required, status_codes) VALUES (101, 101, 'Web ZBX6663 Second Step', 1, 'Web ZBX6663 Second Url', 15, '', '', '');
INSERT INTO httpstep (httpstepid, httptestid, name, no, url, timeout, posts, required, status_codes) VALUES (102, 102, 'Web ZBX6663 Step', 1, 'Web ZBX6663 Url', 15, '', '', '');
INSERT INTO httptestitem (httptestitemid,httptestid,itemid,type) VALUES (922,98,40008,2);
INSERT INTO httptestitem (httptestitemid,httptestid,itemid,type) VALUES (923,98,40009,3);
INSERT INTO httptestitem (httptestitemid,httptestid,itemid,type) VALUES (924,98,40010,4);
INSERT INTO httptestitem (httptestitemid,httptestid,itemid,type) VALUES (925,99,40014,2);
INSERT INTO httptestitem (httptestitemid,httptestid,itemid,type) VALUES (926,99,40015,3);
INSERT INTO httptestitem (httptestitemid,httptestid,itemid,type) VALUES (927,99,40016,4);
INSERT INTO httptestitem (httptestitemid,httptestid,itemid,type) VALUES (928,100,40020,2);
INSERT INTO httptestitem (httptestitemid,httptestid,itemid,type) VALUES (929,100,40021,3);
INSERT INTO httptestitem (httptestitemid,httptestid,itemid,type) VALUES (930,100,40022,4);
INSERT INTO httptestitem (httptestitemid,httptestid,itemid,type) VALUES (931,101,40026,2);
INSERT INTO httptestitem (httptestitemid,httptestid,itemid,type) VALUES (932,101,40027,3);
INSERT INTO httptestitem (httptestitemid,httptestid,itemid,type) VALUES (933,101,40028,4);
INSERT INTO httptestitem (httptestitemid,httptestid,itemid,type) VALUES (934,102,40032,2);
INSERT INTO httptestitem (httptestitemid,httptestid,itemid,type) VALUES (935,102,40033,3);
INSERT INTO httptestitem (httptestitemid,httptestid,itemid,type) VALUES (936,102,40034,4);

-- testZBX6648.eventsFilter
INSERT INTO hstgrp (groupid,name,internal) VALUES (50000,'ZBX6648 Group No Hosts',0);
INSERT INTO hstgrp (groupid,name,internal) VALUES (50001,'ZBX6648 Disabled Triggers',0);
INSERT INTO hstgrp (groupid,name,internal) VALUES (50002,'ZBX6648 Enabled Triggers',0);
INSERT INTO hstgrp (groupid,name,internal) VALUES (50003,'ZBX6648 All Triggers',0);
INSERT INTO hosts (hostid, host, name, status, description) VALUES (50003, 'ZBX6648 Disabled Triggers Host', 'ZBX6648 Disabled Triggers Host', 0, '');
INSERT INTO hosts (hostid, host, name, status, description) VALUES (50004, 'ZBX6648 Enabled Triggers Host', 'ZBX6648 Enabled Triggers Host', 0, '');
INSERT INTO hosts (hostid, host, name, status, description) VALUES (50005, 'ZBX6648 All Triggers Host', 'ZBX6648 All Triggers Host', 0, '');
INSERT INTO hosts_groups (hostgroupid,hostid,groupid) VALUES (50003,50003,50001);
INSERT INTO hosts_groups (hostgroupid,hostid,groupid) VALUES (50004,50004,50002);
INSERT INTO hosts_groups (hostgroupid,hostid,groupid) VALUES (50005,50005,50003);
INSERT INTO interface (interfaceid,hostid,main,type,useip,ip,dns,port) VALUES (50016,50003,1,1,1,'127.0.7.1','','10071');
INSERT INTO interface (interfaceid,hostid,main,type,useip,ip,dns,port) VALUES (50017,50004,1,1,1,'127.0.7.1','','10071');
INSERT INTO interface (interfaceid,hostid,main,type,useip,ip,dns,port) VALUES (50018,50005,1,1,1,'127.0.7.1','','10071');
INSERT INTO items (itemid,type,hostid,name,key_,delay,history,trends,status,value_type,trapper_hosts,units,logtimefmt,templateid,valuemapid,params,ipmi_sensor,authtype,username,password,publickey,privatekey,flags,interfaceid,description,inventory_link,lifetime,posts,headers) VALUES (40055,0,50003,'zbx6648 item disabled','zbx6648-item-disabled','30s','90d','365d',0,3,'','','',NULL,NULL,'','',0,'','','','',0,50016,'',0,'30','','');
INSERT INTO items (itemid,type,hostid,name,key_,delay,history,trends,status,value_type,trapper_hosts,units,logtimefmt,templateid,valuemapid,params,ipmi_sensor,authtype,username,password,publickey,privatekey,flags,interfaceid,description,inventory_link,lifetime,posts,headers) VALUES (40056,0,50004,'zbx6648 item enabled','zbx6648-item-enabled','30s','90d','365d',0,3,'','','',NULL,NULL,'','',0,'','','','',0,50017,'',0,'30','','');
INSERT INTO items (itemid,type,hostid,name,key_,delay,history,trends,status,value_type,trapper_hosts,units,logtimefmt,templateid,valuemapid,params,ipmi_sensor,authtype,username,password,publickey,privatekey,flags,interfaceid,description,inventory_link,lifetime,posts,headers) VALUES (40057,0,50005,'zbx6648 item all','zbx6648-item-all','30s','90d','365d',0,3,'','','',NULL,NULL,'','',0,'','','','',0,50018,'',0,'30','','');
INSERT INTO triggers (triggerid,expression,description,url,status,value,priority,lastchange,comments,error,templateid,type,state,flags) VALUES (100018,'{100018}=0','zbx6648 trigger disabled','',1,0,0,0,'','',NULL,0,0,0);
INSERT INTO triggers (triggerid,expression,description,url,status,value,priority,lastchange,comments,error,templateid,type,state,flags) VALUES (100019,'{100019}=0','zbx6648 trigger enabled','',0,0,0,0,'','',NULL,0,0,0);
INSERT INTO triggers (triggerid,expression,description,url,status,value,priority,lastchange,comments,error,templateid,type,state,flags) VALUES (100020,'{100020}=0','zbx6648 trigger all enabled','',0,0,0,0,'','',NULL,0,0,0);
INSERT INTO triggers (triggerid,expression,description,url,status,value,priority,lastchange,comments,error,templateid,type,state,flags) VALUES (100021,'{100021}=0','zbx6648 trigger all disabled','',1,0,0,0,'','',NULL,0,0,0);
INSERT INTO functions (functionid,itemid,triggerid,name,parameter) VALUES (100018,40055,100018,'last','0');
INSERT INTO functions (functionid,itemid,triggerid,name,parameter) VALUES (100019,40056,100019,'last','0');
INSERT INTO functions (functionid,itemid,triggerid,name,parameter) VALUES (100020,40057,100020,'last','0');
INSERT INTO functions (functionid,itemid,triggerid,name,parameter) VALUES (100021,40057,100021,'last','0');

-- testPageItems, testPageTriggers, testPageDiscoveryRules, testPageItemPrototype, testPageTriggerPrototype
INSERT INTO hosts (hostid, host, name, status, description) VALUES (50006, 'Template-layout-test-001', 'Template-layout-test-001', 3, '');
INSERT INTO hosts_groups (hostgroupid, hostid, groupid) VALUES (50006, 50006, 1);
INSERT INTO hosts (hostid, host, name, status, description) VALUES (50007, 'Host-layout-test-001', 'Host-layout-test-001', 0, '');
INSERT INTO hosts_groups (hostgroupid, hostid, groupid) VALUES (50007, 50007, 4);
INSERT INTO interface (type, ip, dns, useip, port, main, hostid, interfaceid) VALUES (1, '127.0.7.1', '', '1', '10071', '1', 50007, 50019);
INSERT INTO interface (type, ip, dns, useip, port, main, hostid, interfaceid) VALUES (1, '127.0.7.1', '', '1', '10071', '1', 50006, 50020);
INSERT INTO items (itemid,type,hostid,name,key_,delay,history,trends,status,value_type,trapper_hosts,units,logtimefmt,templateid,valuemapid,params,ipmi_sensor,authtype,username,password,publickey,privatekey,flags,interfaceid,description,inventory_link,lifetime,posts,headers) VALUES (40058,0,50006,'Discovery-rule-layout-test-001','drule-layout-test001','30s','90d','365d',1,4,'','','',NULL,NULL,'','',0,'','','','',1,NULL,'',0,'50d','','');
INSERT INTO items (itemid,type,hostid,name,key_,delay,history,trends,status,value_type,trapper_hosts,units,logtimefmt,templateid,valuemapid,params,ipmi_sensor,authtype,username,password,publickey,privatekey,flags,interfaceid,description,inventory_link,lifetime,posts,headers) VALUES (40059,0,50007,'Discovery-rule-layout-test-002','drule-layout-test002','30s','90d','365d',0,4,'','','',NULL,NULL,'','',0,'','','','',1,NULL,'',0,'30','','');
INSERT INTO items (name, key_, hostid, value_type, itemid, flags, delay, params, description,posts,headers) VALUES ('Item-proto-layout-test-001', 'item-proto-layout-test001', 50006, 3, 40060, 2, 5, '', '','','');
INSERT INTO item_discovery (itemdiscoveryid, itemid, parent_itemid) values (513, 40060, 40058);
INSERT INTO items (name, key_, hostid, value_type, itemid, flags, delay, params, description,posts,headers) VALUES ('Item-proto-layout-test-002', 'item-proto-layout-test002', 50007, 3, 40061, 2, 5, '', '','','');
INSERT INTO item_discovery (itemdiscoveryid, itemid, parent_itemid) values (514, 40061, 40059);
INSERT INTO items (itemid,type,hostid,name,key_,delay,history,trends,status,value_type,trapper_hosts,units,logtimefmt,templateid,valuemapid,params,ipmi_sensor,authtype,username,password,publickey,privatekey,flags,interfaceid,description,inventory_link,lifetime,posts,headers) VALUES (40062,0,50006,'Item-layout-test-001','item-layout-test-001','30s','90d','365d',0,3,'','','',NULL,NULL,'','',0,'','','','',0,50020,'',0,'30','','');
INSERT INTO items (itemid,type,hostid,name,key_,delay,history,trends,status,value_type,trapper_hosts,units,logtimefmt,templateid,valuemapid,params,ipmi_sensor,authtype,username,password,publickey,privatekey,flags,interfaceid,description,inventory_link,lifetime,posts,headers) VALUES (40063,0,50007,'Item-layout-test-002','item-layout-test-002','30s','90d','365d',0,3,'','','',NULL,NULL,'','',0,'','','','',0,50019,'',0,'30','','');
INSERT INTO triggers (triggerid,expression,description,url,status,value,priority,lastchange,comments,error,templateid,type,state,flags) VALUES (100022,'{100022}=0','Trigger-proto-layout-test-001','',0,0,0,0,'','',NULL,0,0,2);
INSERT INTO functions (functionid,itemid,triggerid,name,parameter) VALUES (100022,40060,100022,'last','0');
INSERT INTO triggers (triggerid, expression, description, comments, flags) VALUES (100023, '{100023}=0', 'Trigger-proto-layout-test-001', '', 2);
INSERT INTO functions (functionid, itemid, triggerid, name, parameter) VALUES (100023, 40061 ,100023,'last',0);
INSERT INTO triggers (triggerid,expression,description,url,status,value,priority,lastchange,comments,error,templateid,type,state,flags) VALUES (100024,'{100024}=0','Trigger-layout-test-001','',1,0,0,0,'','',NULL,0,0,0);
INSERT INTO triggers (triggerid,expression,description,url,status,value,priority,lastchange,comments,error,templateid,type,state,flags) VALUES (100025,'{100025}=0','Trigger-layout-test-002','',0,0,0,0,'','',NULL,0,0,0);
INSERT INTO functions (functionid,itemid,triggerid,name,parameter) VALUES (100024,40063,100024,'last','0');
INSERT INTO functions (functionid,itemid,triggerid,name,parameter) VALUES (100025,40062,100025,'last','0');

-- testFormMap.ZBX6840
INSERT INTO hosts (hostid, host, name, status, description) VALUES (50008, 'Host-map-test-zbx6840', 'Host-map-test-zbx6840', 0, '');
INSERT INTO hosts_groups (hostgroupid, hostid, groupid) VALUES (50008, 50008, 4);
INSERT INTO interface (type, ip, dns, useip, port, main, hostid, interfaceid) VALUES (1, '127.0.7.1', '', '1', '10071', '1', 50008, 50021);
INSERT INTO items (itemid,type,hostid,name,key_,delay,history,trends,status,value_type,trapper_hosts,units,logtimefmt,templateid,valuemapid,params,ipmi_sensor,authtype,username,password,publickey,privatekey,flags,interfaceid,description,inventory_link,lifetime,posts,headers) VALUES (40065,0,50008,'Item-layout-test-zbx6840','item-layout-test-002','30s','90d','365d',0,3,'','','',NULL,NULL,'','',0,'','','','',0,50021,'',0,'30','','');
INSERT INTO triggers (triggerid,expression,description,url,status,value,priority,lastchange,comments,error,templateid,type,state,flags) VALUES (100026,'{100026}=0 and {100027}=0','Trigger-map-test-zbx6840','',0,0,0,0,'','',NULL,0,0,0);
INSERT INTO functions (functionid,itemid,triggerid,name,parameter) VALUES (100026,40065,100026,'last','0');
INSERT INTO functions (functionid,itemid,triggerid,name,parameter) VALUES (100027,23287,100026,'last','0');
INSERT INTO sysmaps (sysmapid, name, width, height, backgroundid, label_type, label_location, highlight, expandproblem, markelements, show_unack, grid_size, grid_show, grid_align, label_format, label_type_host, label_type_hostgroup, label_type_trigger, label_type_map, label_type_image, label_string_host, label_string_hostgroup, label_string_trigger, label_string_map, label_string_image, iconmapid, expand_macros, severity_min, userid, private) VALUES (5, 'testZBX6840', 800, 600, NULL, 0, 0, 0, 0, 0, 0, 50, 1, 1, 0, 2, 2, 2, 2, 2, '', '', '', '', '', NULL, 0, 0, 1, 0);
INSERT INTO sysmaps_elements (selementid,sysmapid,elementid,elementtype,iconid_off,iconid_on,label,label_location,x,y,iconid_disabled,iconid_maintenance,elementsubtype,areatype,width,height,viewtype,use_iconmap) VALUES (8,5,10084,0,19,NULL,'Host element (Zabbix Server)',-1,413,268,NULL,NULL,0,0,200,200,0,0);
INSERT INTO sysmaps_elements (selementid,sysmapid,elementid,elementtype,iconid_off,iconid_on,label,label_location,x,y,iconid_disabled,iconid_maintenance,elementsubtype,areatype,width,height,viewtype,use_iconmap) VALUES (9,5,0,2,15,NULL,'Trigger element (zbx6840)',-1,213,218,NULL,NULL,0,0,200,200,0,0);
INSERT INTO sysmap_element_trigger (selement_triggerid, selementid, triggerid) VALUES (2,9,100026);

-- testPageHistory_CheckLayout

INSERT INTO hosts (hostid, host, name, status, description) VALUES (15003, 'testPageHistory_CheckLayout', 'testPageHistory_CheckLayout', 0, '');
INSERT INTO hosts_groups (hostgroupid, hostid, groupid) VALUES (15003, 15003, 4);
INSERT INTO interface (interfaceid, hostid, type, ip, useip, port, main) VALUES (15005, 15003, 1, '127.0.0.1', 1, '10050', 1);

INSERT INTO items (itemid, hostid, interfaceid, type, value_type, name, key_, delay, history, trends, status, units, valuemapid, params, description, flags, posts, headers) VALUES (15085, 15003, 15005, 0, 3, 'item_testPageHistory_CheckLayout_Numeric_Unsigned', 'numeric_unsigned[item_testpagehistory_checklayout]', '30s', '90d', '365d', 0, '', NULL, '', '', 0, '', '');
INSERT INTO items (itemid, hostid, interfaceid, type, value_type, name, key_, delay, history, trends, status, units, valuemapid, params, description, flags, posts, headers) VALUES (15086, 15003, 15005, 0, 0, 'item_testPageHistory_CheckLayout_Numeric_Float'   , 'numeric_float[item_testpagehistory_checklayout]'   , '30s', '90d', '365d', 0, '', NULL, '', '', 0, '', '');
INSERT INTO items (itemid, hostid, interfaceid, type, value_type, name, key_, delay, history,         status,                    params, description, flags, posts, headers) VALUES (15087, 15003, 15005, 0, 1, 'item_testPageHistory_CheckLayout_Character'       , 'character[item_testpagehistory_checklayout]'       , '30s', '90d',      0,           '', 'http://zabbix.com https://www.zabbix.com/career https://www.zabbix.com/contact', 0, '', '');
INSERT INTO items (itemid, hostid, interfaceid, type, value_type, name, key_, delay, history,         status,                    params, description, flags, posts, headers) VALUES (15088, 15003, 15005, 0, 4, 'item_testPageHistory_CheckLayout_Text'            , 'text[item_testpagehistory_checklayout]'            , '30s', '90d',      0,           '', 'These urls should be clickable: https://zabbix.com https://www.zabbix.com/career', 0, '', '');
INSERT INTO items (itemid, hostid, interfaceid, type, value_type, name, key_, delay, history,         status,                    params, description, flags, posts, headers) VALUES (15089, 15003, 15005, 0, 2, 'item_testPageHistory_CheckLayout_Log'             , 'log[item_testpagehistory_checklayout]'             , '30s', '90d',      0,           '', '', 0, '', '');
INSERT INTO items (itemid, hostid, interfaceid, type, value_type, name, key_, delay, history,         status,                    params, description, flags, posts, headers) VALUES (15090, 15003, 15005, 0, 2, 'item_testPageHistory_CheckLayout_Log_2'           , 'log[item_testpagehistory_checklayout, 2]'          , '30s', '90d',      0,           '', 'Non-clickable description', 0, '', '');
INSERT INTO items (itemid, hostid, interfaceid, type, value_type, name, key_, delay, history,         status,                    params, description, flags, posts, headers) VALUES (15091, 15003, 15005, 0, 2, 'item_testPageHistory_CheckLayout_Eventlog'        , 'eventlog[item_testpagehistory_checklayout]'        , '30s', '90d',      0,           '', 'https://zabbix.com', 0, '', '');
INSERT INTO items (itemid, hostid, interfaceid, type, value_type, name, key_, delay, history,         status,                    params, description, flags, posts, headers) VALUES (15092, 15003, 15005, 0, 2, 'item_testPageHistory_CheckLayout_Eventlog_2'      , 'eventlog[item_testpagehistory_checklayout, 2]'     , '30s', '90d',      0,           '', 'The following url should be clickable: https://zabbix.com', 0, '', '');

-- testPageUsers, testFormLogin
INSERT INTO users (userid, alias, passwd, autologin, autologout, lang, refresh, type, theme, attempt_failed, attempt_clock, rows_per_page) VALUES (3, 'test-user', '$2y$10$rHT2NCiJY3ly7ORLdqWbceGrDZ3YsR6gHSb5KAZAtc4QNbs6rFAaC', 0, 0, 'en_GB', 30, 1, 'default', 0, 0, 50);
INSERT INTO users_groups (id, usrgrpid, userid) VALUES (5, 8, 3);
INSERT INTO users (userid, alias, passwd, autologin, autologout, lang, refresh, type, theme, attempt_failed, attempt_clock, rows_per_page) VALUES (6, 'user-for-blocking', '$2y$10$XuoeDz5QsPSjhZm9Ht.J8ujgX5en.X5QNSzLa3aYn04l9u6bu1p2u', 0, 0, 'en_GB', 30, 1, 'default', 0, 0, 50);
INSERT INTO users_groups (id, usrgrpid, userid) VALUES (8, 8, 6);
INSERT INTO users (userid, alias, passwd, autologin, autologout, lang, refresh, type, theme, attempt_failed, attempt_clock, rows_per_page) VALUES (7, 'disabled-user', '$2y$10$7BRRzklg43VciDKXPsLq7uUqFehlgdTGzr/WfQXDFtACVYWFiRjjO', 0, 0, 'en_GB', 30, 1, 'default', 0, 0, 50);
INSERT INTO users_groups (id, usrgrpid, userid) VALUES (9, 9, 7);
INSERT INTO users (userid, alias, passwd, autologin, autologout, lang, refresh, type, theme, attempt_failed, attempt_clock, rows_per_page) VALUES (8, 'no-access-to-the-frontend', '$2y$10$cExfysPEJsHzIoCkoUVH..XM0OSIwIQPE1sob2UgXDcH1Iyw8Wtny', 0, 0, 'en_GB', 30, 1, 'default', 0, 0, 50);
INSERT INTO users_groups (id, usrgrpid, userid) VALUES (10, 12, 8);

-- testUrlUserPermissions
INSERT INTO users (userid, alias, passwd, autologin, autologout, lang, refresh, type, theme, attempt_failed, attempt_clock, rows_per_page, url) VALUES (4, 'admin-zabbix', '$2y$10$HuvU0X0vGitK8YhwyxILbOVU6oxYNF.BqsOhaieVBvDiGlxgxriay', 0, 0, 'en_GB', 30, 2, 'default', 0, 0, 50, 'toptriggers.php');
INSERT INTO users_groups (id, usrgrpid, userid) VALUES (6, 7, 4);
INSERT INTO users (userid, alias, passwd, autologin, autologout, lang, refresh, type, theme, attempt_failed, attempt_clock, rows_per_page) VALUES (5, 'user-zabbix', '$2y$10$MZQTU3/7XsECy1DbQqvn/eaoPoMDgMYJ7Ml1wYon1dC0NfwM9E3zu', 0, 0, 'en_GB', 30, 1, 'default', 0, 0, 50);
INSERT INTO users_groups (id, usrgrpid, userid) VALUES (7, 7, 5);

-- testPageDashboard Favorites
INSERT INTO profiles (profileid,userid,idx,value_id,source,type) VALUES (1,1,'web.favorite.sysmapids',1,'sysmapid',1);
INSERT INTO profiles (profileid,userid,idx,value_id,source,type) VALUES (2,1,'web.favorite.graphids',519,'graphid',1);
INSERT INTO profiles (profileid,userid,idx,value_id,source,type) VALUES (3,1,'web.favorite.screenids',16,'screenid',1);

-- testFormAdministrationUserGroups
INSERT INTO usrgrp (usrgrpid, name) VALUES (13, 'Selenium user group');
INSERT INTO usrgrp (usrgrpid, name) VALUES (14, 'Selenium user group in scripts');
INSERT INTO usrgrp (usrgrpid, name) VALUES (15, 'Selenium user group in configuration');
INSERT INTO scripts (scriptid, name, command, host_access, usrgrpid, groupid, description) VALUES (5,'Selenium script','test',2,14,NULL,'selenium script description');
UPDATE config SET alert_usrgrpid = 15 WHERE configid = 1;

-- testPageApplication
INSERT INTO applications (applicationid,hostid,name) VALUES (99000,10084,'Selenium test application');
INSERT INTO items (itemid, hostid, interfaceid, type, value_type, name, key_, delay, history, status, params, description, flags, posts, headers) VALUES (99000, 10084, 1, 0, 2, 'Selenium item for testPageApplication','item-with-app', '30s', '90d', 0, '', '', 0, '', '');
INSERT INTO items_applications (itemappid,applicationid,itemid) VALUES (99000,99000,99000);

-- Disable warning if Zabbix server is down
UPDATE config SET server_check_interval = 0 WHERE configid = 1;
-- Super admin rows per page
UPDATE users SET rows_per_page = 100 WHERE userid = 1;

-- test data for testPageAdministrationGeneralIconMapping and testFormAdministrationGeneralIconMapping
INSERT INTO icon_map (iconmapid, name, default_iconid) VALUES (100, 'Icon mapping one', 10);
INSERT INTO icon_mapping (iconmappingid, iconmapid, iconid, inventory_link, expression, sortorder) VALUES (1, 100, 2, 1, 'expression one', 0);
INSERT INTO icon_mapping (iconmappingid, iconmapid, iconid, inventory_link, expression, sortorder) VALUES (2, 100, 2, 1, 'expression two', 1);
INSERT INTO icon_map (iconmapid, name, default_iconid) VALUES (101, 'Icon mapping for update', 15);
INSERT INTO icon_mapping (iconmappingid, iconmapid, iconid, inventory_link, expression, sortorder) VALUES (3, 101, 5, 4, '(1!@#$%^-=2*)', 0);
INSERT INTO icon_map (iconmapid, name, default_iconid) VALUES (102, 'Icon mapping testForm update expression', 16);
INSERT INTO icon_mapping (iconmappingid, iconmapid, iconid, inventory_link, expression, sortorder) VALUES (4, 102, 6, 5, 'one more expression', 0);
INSERT INTO icon_map (iconmapid, name, default_iconid) VALUES (103, 'Icon mapping to check delete functionality', 10);
INSERT INTO icon_mapping (iconmappingid, iconmapid, iconid, inventory_link, expression, sortorder) VALUES (5, 103, 2, 1, 'expression 1', 0);
INSERT INTO icon_mapping (iconmappingid, iconmapid, iconid, inventory_link, expression, sortorder) VALUES (6, 103, 2, 1, 'expression 2', 1);
INSERT INTO icon_mapping (iconmappingid, iconmapid, iconid, inventory_link, expression, sortorder) VALUES (7, 103, 2, 1, 'expression 3', 2);
INSERT INTO icon_mapping (iconmappingid, iconmapid, iconid, inventory_link, expression, sortorder) VALUES (8, 103, 2, 1, 'expression 4', 3);
INSERT INTO icon_map (iconmapid, name, default_iconid) VALUES (104, 'used_by_map', 9);
INSERT INTO icon_mapping (iconmappingid, iconmapid, iconid, inventory_link, expression, sortorder) VALUES (9, 104, 2, 1, 'This Icon map used by map', 0);
INSERT INTO sysmaps (sysmapid, name, width, height, backgroundid, label_type, label_location, highlight, expandproblem, markelements, show_unack, iconmapid, userid, private) VALUES (6, 'Map with icon mapping', 800, 600, NULL, 0, 0, 0, 1, 0, 0, 104, 1, 1);
INSERT INTO icon_map (iconmapid, name, default_iconid) VALUES (105, 'Icon mapping to check clone functionality', 10);
INSERT INTO icon_mapping (iconmappingid, iconmapid, iconid, inventory_link, expression, sortorder) VALUES (10, 105, 2, 1, 'expression 1 for clone', 0);
INSERT INTO icon_mapping (iconmappingid, iconmapid, iconid, inventory_link, expression, sortorder) VALUES (11, 105, 2, 1, 'expression 2 for clone', 1);
INSERT INTO icon_mapping (iconmappingid, iconmapid, iconid, inventory_link, expression, sortorder) VALUES (12, 105, 2, 1, 'expression 3 for clone', 2);
INSERT INTO icon_mapping (iconmappingid, iconmapid, iconid, inventory_link, expression, sortorder) VALUES (13, 105, 2, 1, 'expression 4 for clone', 3);

-- Create two triggers with event
INSERT INTO triggers (description,expression,recovery_mode,type,url,priority,comments,manual_close,status,correlation_mode,recovery_expression,correlation_tag,triggerid) VALUES ('Test trigger to check tag filter on problem page','{100185}>100','0','0','','3','','1','0','0','','','99250');
INSERT INTO functions (functionid,triggerid,itemid,name,parameter) VALUES ('100185','99250','29192','avg','5m');
INSERT INTO trigger_tag (tag,value,triggerid,triggertagid) VALUES ('Service','abc','99250','97');
INSERT INTO trigger_tag (tag,value,triggerid,triggertagid) VALUES ('service','abcdef','99250','98');
INSERT INTO trigger_tag (tag,value,triggerid,triggertagid) VALUES ('Database','','99250','99');
INSERT INTO events (eventid,source,object,objectid,clock,ns,value,name,severity) VALUES (92,0,0,99250,1540287228,128786843,1,'Test trigger to check tag filter on problem page',3);
INSERT INTO event_tag (eventtagid,eventid,tag,value) VALUES (90,92,'Service','abc'),(91,92,'service','abcdef'),(92,92,'Database',''),(98,92,'Tag4',''),(99,92,'Tag5','5');
INSERT INTO problem (eventid,source,object,objectid,clock,ns,name,severity) VALUES (92,0,0,99250,1540287228,128786843,'Test trigger to check tag filter on problem page',3);
INSERT INTO problem_tag (problemtagid,eventid,tag,value) VALUES (90,92,'Service','abc'),(91,92,'service','abcdef'),(92,92,'Database',''),(98,92,'Tag4',''),(99,92,'Tag5','5');

INSERT INTO triggers (description,expression,recovery_mode,type,url,priority,comments,manual_close,status,correlation_mode,recovery_expression,correlation_tag,triggerid) VALUES ('Test trigger with tag','{100186}>100','0','0','','2','','1','0','0','','','99251');
INSERT INTO functions (functionid,triggerid,itemid,name,parameter) VALUES ('100186','99251','29192','avg','5m');
INSERT INTO trigger_tag (tag,value,triggerid,triggertagid) VALUES ('Service','abc','99251','100');
INSERT INTO events (eventid,source,object,objectid,clock,ns,value,name,severity) VALUES (93,0,0,99251,1540297428,128786843,1,'Test trigger with tag',2);
INSERT INTO event_tag (eventtagid,eventid,tag,value) VALUES (93,93,'Service','abc');
INSERT INTO problem (eventid,source,object,objectid,clock,ns,name,severity) VALUES (93,0,0,99251,1540297428,128786843,'Test trigger with tag',2);
INSERT INTO problem_tag (problemtagid,eventid,tag,value) VALUES (93,93,'Service','abc');

-- Tag based permissions
INSERT INTO usrgrp (usrgrpid, name) VALUES (90, 'Selenium user group for tag permissions AAA');
INSERT INTO usrgrp (usrgrpid, name) VALUES (91, 'Selenium user group for tag permissions BBB');
INSERT INTO users (userid, alias, passwd, autologin, autologout, lang, refresh, type, theme, attempt_failed, attempt_clock, rows_per_page) VALUES (90, 'Tag-user', '$2y$10$UpgaksQrfBNgJVTZ8Zy53eVE6gaRcGhh1WQZojBAw2GGGh3ZXIoSi', 0, 0, 'en_GB', 30, 1, 'default', 0, 0, 50);
INSERT INTO users_groups (id, usrgrpid, userid) VALUES (90, 90, 90);
INSERT INTO users_groups (id, usrgrpid, userid) VALUES (91, 91, 90);
-- Tag based permissions: host group, host, item, two triggers
INSERT INTO hstgrp (groupid, name, internal) VALUES (50004, 'Host group for tag permissions', 0);
INSERT INTO hosts (hostid, host, name, status, description) VALUES (50009, 'Host for tag permissions', 'Host for tag permissions', 0, '');
INSERT INTO hosts_groups (hostgroupid, hostid, groupid) VALUES (90280, 50009, 50004);
INSERT INTO interface (type, ip, dns, useip, port, main, hostid, interfaceid) VALUES (1, '127.0.0.1', '', '1', '10050', '1', 50009, 50022);
INSERT INTO items (itemid, name, key_, hostid, interfaceid, delay, value_type, params, description, posts, headers) VALUES (40066, 'tag.item', 'tag.key', 50009, 50022, '30s', 3, '', '', '', '');
INSERT INTO triggers (triggerid, description, expression, value, state, lastchange, comments) VALUES (100027, 'Trigger for tag permissions MySQL', '{13083}=0', 0, 1, '1339761311', '');
INSERT INTO functions (functionid, itemid, triggerid, name, parameter) VALUES (100028, 40066, 100027, 'last', '0');
INSERT INTO trigger_tag (triggertagid, tag, value, triggerid) VALUES (101, 'Service','MySQL', 100027);
INSERT INTO triggers (triggerid, description, expression, value, state, lastchange, comments) VALUES (100028, 'Trigger for tag permissions Oracle', '{13083}=0', 0, 1, '1339761311', '');
INSERT INTO functions (functionid, itemid, triggerid, name, parameter) VALUES (100029, 40066, 100028, 'last', '0');
INSERT INTO trigger_tag (triggertagid, tag, value, triggerid) VALUES (102, 'Service','Oracle', 100028);
-- Tag based permissions: triggers problems events
INSERT INTO events (eventid,source,object,objectid,clock,ns,value,name) VALUES (94,0,0,100027,1540287328,128786843,1,'Trigger for tag permissions MySQL');
INSERT INTO event_tag (eventtagid,eventid,tag,value) VALUES (94,94,'Service','MySQL');
INSERT INTO problem (eventid,source,object,objectid,clock,ns,name) VALUES (94,0,0,100027,1540287328,128786843,'Trigger for tag permissions MySQL');
INSERT INTO problem_tag (problemtagid,eventid,tag,value) VALUES (94,94,'Service','MySQL');
INSERT INTO events (eventid,source,object,objectid,clock,ns,value,name) VALUES (95,0,0,100028,1540297528,128786843,1,'Trigger for tag permissions Oracle');
INSERT INTO event_tag (eventtagid,eventid,tag,value) VALUES (95,95,'Service','Oracle');
INSERT INTO problem (eventid,source,object,objectid,clock,ns,name) VALUES (95,0,0,100028,1540297528,128786843,'Trigger for tag permissions Oracle');
INSERT INTO problem_tag (problemtagid,eventid,tag,value) VALUES (95,95,'Service','Oracle');
-- Tag based permissions: Read-write permissions to host group
INSERT INTO rights (rightid,groupid,permission,id) VALUES (1,90,3,50004);
INSERT INTO rights (rightid,groupid,permission,id) VALUES (2,91,3,50004);

-- event correlation
INSERT INTO correlation (correlationid, name, description, evaltype, status, formula) VALUES (99000, 'Event correlation for delete', 'Test description delete', 0, 0, '');
INSERT INTO corr_condition (corr_conditionid, correlationid, type) VALUES (99000, 99000, 0);
INSERT INTO corr_condition_tag (corr_conditionid, tag) VALUES (99000, 'delete tag');
INSERT INTO corr_operation (corr_operationid, correlationid, type) VALUES (99000, 99000, 0);

INSERT INTO correlation (correlationid, name, description, evaltype, status, formula) VALUES (99001, 'Event correlation for update', 'Test description update', 0, 0, '');
INSERT INTO corr_condition (corr_conditionid, correlationid, type) VALUES (99001, 99001, 0);
INSERT INTO corr_condition_tag (corr_conditionid, tag) VALUES (99001, 'update tag');
INSERT INTO corr_operation (corr_operationid, correlationid, type) VALUES (99001, 99001, 0);

INSERT INTO correlation (correlationid, name, description, evaltype, status, formula) VALUES (99002, 'Event correlation for cancel', 'Test description cancel', 1, 1, '');
INSERT INTO corr_condition (corr_conditionid, correlationid, type) VALUES (99002, 99002, 0);
INSERT INTO corr_condition_tag (corr_conditionid, tag) VALUES (99002, 'cancel tag');
INSERT INTO corr_operation (corr_operationid, correlationid, type) VALUES (99002, 99002, 0);

INSERT INTO correlation (correlationid, name, description, evaltype, status, formula) VALUES (99003, 'Event correlation for clone', 'Test description clone', 0, 0, '');
INSERT INTO corr_condition (corr_conditionid, correlationid, type) VALUES (99003, 99003, 0);
INSERT INTO corr_condition_tag (corr_conditionid, tag) VALUES (99003, 'clone tag');
INSERT INTO corr_operation (corr_operationid, correlationid, type) VALUES (99003, 99003, 0);

-- host prototypes
INSERT INTO hosts (hostid, host, name, status, description, flags) VALUES (90001, 'Host for host prototype tests', 'Host for host prototype tests', 0, '', 0);
INSERT INTO hosts_groups (hostgroupid, hostid, groupid) VALUES (99000, 90001, 4);
INSERT INTO interface (interfaceid, hostid, main, type, useip, ip, dns, port) values (50024,90001,1,1,1,'127.0.0.1','','10050');
INSERT INTO items (name, key_, hostid, value_type, itemid, interfaceid, flags, delay, params, description, posts, headers) VALUES ('Discovery rule 1', 'key1', 90001, 4, 90001, 50024, 1, '30s', '', '', '', '');
INSERT INTO items (name, key_, hostid, value_type, itemid, interfaceid, flags, delay, params, description, posts, headers) VALUES ('Discovery rule 2', 'key2', 90001, 4, 90002, 50024, 1, '30s', '', '', '', '');
INSERT INTO items (name, key_, hostid, value_type, itemid, interfaceid, flags, delay, params, description, posts, headers) VALUES ('Discovery rule 3', 'key3', 90001, 4, 90003, 50024, 1, '30s', '', '', '', '');
INSERT INTO hosts (hostid, host, name, status, description, flags) VALUES (90002, 'Host prototype {#1}', 'Host prototype {#1}', 0, '', 2);
INSERT INTO hosts (hostid, host, name, status, description, flags) VALUES (90003, 'Host prototype {#2}', 'Host prototype {#2}', 1, '', 2);
INSERT INTO hosts (hostid, host, name, status, description, flags) VALUES (90004, 'Host prototype {#3}', 'Host prototype {#3}', 0, '', 2);
INSERT INTO hosts (hostid, host, name, status, description, flags) VALUES (90005, 'Host prototype {#4}', 'Host prototype {#4}', 0, '', 2);
INSERT INTO hosts (hostid, host, name, status, description, flags) VALUES (90006, 'Host prototype {#5}', 'Host prototype {#5}', 0, '', 2);
INSERT INTO hosts (hostid, host, name, status, description, flags) VALUES (90007, 'Host prototype {#6}', 'Host prototype {#6}', 0, '', 2);
INSERT INTO hosts (hostid, host, name, status, description, flags) VALUES (90008, 'Host prototype {#7}', 'Host prototype {#7}', 0, '', 2);
INSERT INTO hosts (hostid, host, name, status, description, flags) VALUES (90009, 'Host prototype {#8}', 'Host prototype {#8}', 0, '', 2);
INSERT INTO hosts (hostid, host, name, status, description, flags) VALUES (90010, 'Host prototype {#9}', 'Host prototype {#9}', 0, '', 2);
INSERT INTO hosts (hostid, host, name, status, description, flags) VALUES (90011, 'Host prototype {#10}', 'Host prototype {#10}', 0, '', 2);
INSERT INTO hosts (hostid, host, name, status, description, flags) VALUES (90012, 'Host prototype {#33}', 'Host prototype visible name', 0, '', 2);
INSERT INTO host_discovery (hostid, parent_itemid) VALUES (90002, 90001);
INSERT INTO host_discovery (hostid, parent_itemid) VALUES (90003, 90001);
INSERT INTO host_discovery (hostid, parent_itemid) VALUES (90004, 90001);
INSERT INTO host_discovery (hostid, parent_itemid) VALUES (90012, 90001);
INSERT INTO host_discovery (hostid, parent_itemid) VALUES (90005, 90002);
INSERT INTO host_discovery (hostid, parent_itemid) VALUES (90006, 90002);
INSERT INTO host_discovery (hostid, parent_itemid) VALUES (90007, 90002);
INSERT INTO host_discovery (hostid, parent_itemid) VALUES (90008, 90003);
INSERT INTO host_discovery (hostid, parent_itemid) VALUES (90009, 90003);
INSERT INTO host_discovery (hostid, parent_itemid) VALUES (90010, 90003);
INSERT INTO host_discovery (hostid, parent_itemid) VALUES (90011, 90003);
INSERT INTO group_prototype (group_prototypeid, hostid, name, groupid, templateid) VALUES (1000, 90002, '', 5, NULL);
INSERT INTO group_prototype (group_prototypeid, hostid, name, groupid, templateid) VALUES (1001, 90003, '', 5, NULL);
INSERT INTO group_prototype (group_prototypeid, hostid, name, groupid, templateid) VALUES (1019, 90003, '{#FSNAME}', NULL, NULL);
INSERT INTO group_prototype (group_prototypeid, hostid, name, groupid, templateid) VALUES (1020, 90012, '', 5, NULL);
INSERT INTO group_prototype (group_prototypeid, hostid, name, groupid, templateid) VALUES (1002, 90004, '', 5, NULL);
INSERT INTO group_prototype (group_prototypeid, hostid, name, groupid, templateid) VALUES (1003, 90005, '', 5, NULL);
INSERT INTO group_prototype (group_prototypeid, hostid, name, groupid, templateid) VALUES (1004, 90006, '', 5, NULL);
INSERT INTO group_prototype (group_prototypeid, hostid, name, groupid, templateid) VALUES (1005, 90007, '', 5, NULL);
INSERT INTO group_prototype (group_prototypeid, hostid, name, groupid, templateid) VALUES (1006, 90008, '', 5, NULL);
INSERT INTO group_prototype (group_prototypeid, hostid, name, groupid, templateid) VALUES (1007, 90009, '', 5, NULL);
INSERT INTO group_prototype (group_prototypeid, hostid, name, groupid, templateid) VALUES (1008, 90010, '', 5, NULL);
INSERT INTO group_prototype (group_prototypeid, hostid, name, groupid, templateid) VALUES (1009, 90011, '', 5, NULL);

INSERT INTO hosts_templates (hosttemplateid, hostid, templateid) VALUES (50003, 90003, 10001);

INSERT INTO hostmacro (hostmacroid, hostid, macro, value, description) VALUES (99009, 90012, '{$PROTOYPE_MACRO_1}', 'Prototype macro value 1', 'Prototype macro description 1');
INSERT INTO hostmacro (hostmacroid, hostid, macro, value, description) VALUES (99010, 90012, '{$PROTOYPE_MACRO_2}', 'Prototype macro value 2', 'Prototype macro description 2');

-- adding test data to the 'alerts' table for testing Reports-> Notifications
INSERT INTO alerts (alertid, actionid, eventid, userid, clock, mediatypeid, sendto, subject, message, status, retries, error, esc_step, alerttype, parameters) VALUES (8, 12, 1, 1, 1483275171, 1, 'notificatio.report@zabbix.com', 'PROBLEM: problem', 'Event at 2017.01.01 12:52:51', 1, 0, '', 1, 0, '');
INSERT INTO alerts (alertid, actionid, eventid, userid, clock, mediatypeid, sendto, subject, message, status, retries, error, esc_step, alerttype, parameters) VALUES (9, 12, 1, 2, 1486039971, 3, 'notificatio.report@zabbix.com', 'PROBLEM: problem', 'Event at 2017.02.02 12:52:51', 1, 0, '', 1, 0, '');
INSERT INTO alerts (alertid, actionid, eventid, userid, clock, mediatypeid, sendto, subject, message, status, retries, error, esc_step, alerttype, parameters) VALUES (10, 12, 1, 2, 1487030400, 1, 'notificatio.report@zabbix.com', 'PROBLEM: problem', 'Event at 2017.02.14 00:00:00', 1, 0, '', 1, 0, '');
INSERT INTO alerts (alertid, actionid, eventid, userid, clock, mediatypeid, sendto, subject, message, status, retries, error, esc_step, alerttype, parameters) VALUES (11, 12, 1, 3, 1488545571, 3, 'notificatio.report@zabbix.com', 'PROBLEM: problem', 'Event at 2017.03.03 12:52:51', 1, 0, '', 1, 0, '');
INSERT INTO alerts (alertid, actionid, eventid, userid, clock, mediatypeid, sendto, subject, message, status, retries, error, esc_step, alerttype, parameters) VALUES (12, 12, 1, 3, 1488382034, 1, 'notificatio.report@zabbix.com', 'PROBLEM: problem', 'Event at 2017.03.01 15:27:14', 1, 0, '', 1, 0, '');
INSERT INTO alerts (alertid, actionid, eventid, userid, clock, mediatypeid, sendto, subject, message, status, retries, error, esc_step, alerttype, parameters) VALUES (13, 12, 1, 3, 1490701552, 3, 'notificatio.report@zabbix.com', 'PROBLEM: problem', 'Event at 2017.03.28 11:45:52', 1, 0, '', 1, 0, '');
INSERT INTO alerts (alertid, actionid, eventid, userid, clock, mediatypeid, sendto, subject, message, status, retries, error, esc_step, alerttype, parameters) VALUES (14, 12, 1, 4, 1491310371, 1, 'notificatio.report@zabbix.com', 'PROBLEM: problem', 'Event at 2017.04.04 12:52:51', 2, 0, '', 1, 0, '');
INSERT INTO alerts (alertid, actionid, eventid, userid, clock, mediatypeid, sendto, subject, message, status, retries, error, esc_step, alerttype, parameters) VALUES (15, 12, 1, 4, 1493096321, 3, 'notificatio.report@zabbix.com', 'PROBLEM: problem', 'Event at 2017.04.25 04:58:41', 2, 0, '', 1, 0, '');
INSERT INTO alerts (alertid, actionid, eventid, userid, clock, mediatypeid, sendto, subject, message, status, retries, error, esc_step, alerttype, parameters) VALUES (16, 12, 1, 4, 1492456511, 1, 'notificatio.report@zabbix.com', 'PROBLEM: problem', 'Event at 2017.04.17 19:15:11', 2, 0, '', 1, 0, '');
INSERT INTO alerts (alertid, actionid, eventid, userid, clock, mediatypeid, sendto, subject, message, status, retries, error, esc_step, alerttype, parameters) VALUES (17, 12, 1, 4, 1493585245, 3, 'notificatio.report@zabbix.com', 'PROBLEM: problem', 'Event at 2017.04.30 23:47:25', 2, 0, '', 1, 0, '');
INSERT INTO alerts (alertid, actionid, eventid, userid, clock, mediatypeid, sendto, subject, message, status, retries, error, esc_step, alerttype, parameters) VALUES (18, 12, 1, 5, 1493988771, 1, 'notificatio.report@zabbix.com', 'PROBLEM: problem', 'Event at 2017.05.05 12:52:51', 0, 0, '', 1, 0, '');
INSERT INTO alerts (alertid, actionid, eventid, userid, clock, mediatypeid, sendto, subject, message, status, retries, error, esc_step, alerttype, parameters) VALUES (19, 12, 1, 5, 1493693050, 3, 'notificatio.report@zabbix.com', 'PROBLEM: problem', 'Event at 2017.05.02 02:44:10', 0, 0, '', 1, 0, '');
INSERT INTO alerts (alertid, actionid, eventid, userid, clock, mediatypeid, sendto, subject, message, status, retries, error, esc_step, alerttype, parameters) VALUES (20, 12, 1, 5, 1494674768, 1, 'notificatio.report@zabbix.com', 'PROBLEM: problem', 'Event at 2017.05.13 11:26:08', 0, 0, '', 1, 0, '');
INSERT INTO alerts (alertid, actionid, eventid, userid, clock, mediatypeid, sendto, subject, message, status, retries, error, esc_step, alerttype, parameters) VALUES (21, 12, 1, 5, 1495924312, 3, 'notificatio.report@zabbix.com', 'PROBLEM: problem', 'Event at 2017.05.27 22:31:52', 0, 0, '', 1, 0, '');
INSERT INTO alerts (alertid, actionid, eventid, userid, clock, mediatypeid, sendto, subject, message, status, retries, error, esc_step, alerttype, parameters) VALUES (22, 12, 1, 5, 1496256062, 1, 'notificatio.report@zabbix.com', 'PROBLEM: problem', 'Event at 2017.05.31 21:41:02', 0, 0, '', 1, 0, '');
INSERT INTO alerts (alertid, actionid, eventid, userid, clock, mediatypeid, sendto, subject, message, status, retries, error, esc_step, alerttype, parameters) VALUES (23, 12, 1, 6, 1496753571, 3, 'notificatio.report@zabbix.com', 'PROBLEM: problem', 'Event at 2017.06.06 12:52:51', 1, 0, '', 1, 1, '');
INSERT INTO alerts (alertid, actionid, eventid, userid, clock, mediatypeid, sendto, subject, message, status, retries, error, esc_step, alerttype, parameters) VALUES (24, 12, 1, 6, 1496524375, 1, 'notificatio.report@zabbix.com', 'PROBLEM: problem', 'Event at 2017.06.03 21:12:55', 1, 0, '', 1, 1, '');
INSERT INTO alerts (alertid, actionid, eventid, userid, clock, mediatypeid, sendto, subject, message, status, retries, error, esc_step, alerttype, parameters) VALUES (25, 12, 1, 6, 1497731966, 3, 'notificatio.report@zabbix.com', 'PROBLEM: problem', 'Event at 2017.06.17 20:39:26', 1, 0, '', 1, 1, '');
INSERT INTO alerts (alertid, actionid, eventid, userid, clock, mediatypeid, sendto, subject, message, status, retries, error, esc_step, alerttype, parameters) VALUES (26, 12, 1, 6, 1498160557, 1, 'notificatio.report@zabbix.com', 'PROBLEM: problem', 'Event at 2017.06.22 19:42:37', 1, 0, '', 1, 1, '');
INSERT INTO alerts (alertid, actionid, eventid, userid, clock, mediatypeid, sendto, subject, message, status, retries, error, esc_step, alerttype, parameters) VALUES (27, 12, 1, 6, 1498501846, 3, 'notificatio.report@zabbix.com', 'PROBLEM: problem', 'Event at 2017.06.26 18:30:46', 1, 0, '', 1, 1, '');
INSERT INTO alerts (alertid, actionid, eventid, userid, clock, mediatypeid, sendto, subject, message, status, retries, error, esc_step, alerttype, parameters) VALUES (28, 12, 1, 6, 1498759123, 1, 'notificatio.report@zabbix.com', 'PROBLEM: problem', 'Event at 2017.06.29 17:58:43', 1, 0, '', 1, 1, '');
INSERT INTO alerts (alertid, actionid, eventid, userid, clock, mediatypeid, sendto, subject, message, status, retries, error, esc_step, alerttype, parameters) VALUES (29, 12, 1, 7, 1499431971, 3, 'notificatio.report@zabbix.com', 'PROBLEM: problem', 'Event at 2017.07.07 12:52:51', 1, 0, '', 1, 1, '');
INSERT INTO alerts (alertid, actionid, eventid, userid, clock, mediatypeid, sendto, subject, message, status, retries, error, esc_step, alerttype, parameters) VALUES (30, 12, 1, 7, 1498870861, 1, 'notificatio.report@zabbix.com', 'PROBLEM: problem', 'Event at 2017.07.01 01:01:01', 1, 0, '', 1, 1, '');
INSERT INTO alerts (alertid, actionid, eventid, userid, clock, mediatypeid, sendto, subject, message, status, retries, error, esc_step, alerttype, parameters) VALUES (31, 12, 1, 7, 1498960922, 3, 'notificatio.report@zabbix.com', 'PROBLEM: problem', 'Event at 2017.07.02 02:02:02', 1, 0, '', 1, 1, '');
INSERT INTO alerts (alertid, actionid, eventid, userid, clock, mediatypeid, sendto, subject, message, status, retries, error, esc_step, alerttype, parameters) VALUES (32, 12, 1, 7, 1499050983, 1, 'notificatio.report@zabbix.com', 'PROBLEM: problem', 'Event at 2017.07.03 03:03:03', 1, 0, '', 1, 1, '');
INSERT INTO alerts (alertid, actionid, eventid, userid, clock, mediatypeid, sendto, subject, message, status, retries, error, esc_step, alerttype, parameters) VALUES (33, 12, 1, 7, 1499141044, 3, 'notificatio.report@zabbix.com', 'PROBLEM: problem', 'Event at 2017.07.04 04:04:04', 1, 0, '', 1, 1, '');
INSERT INTO alerts (alertid, actionid, eventid, userid, clock, mediatypeid, sendto, subject, message, status, retries, error, esc_step, alerttype, parameters) VALUES (34, 12, 1, 7, 1499231105, 1, 'notificatio.report@zabbix.com', 'PROBLEM: problem', 'Event at 2017.07.05 05:05:05', 1, 0, '', 1, 1, '');
INSERT INTO alerts (alertid, actionid, eventid, userid, clock, mediatypeid, sendto, subject, message, status, retries, error, esc_step, alerttype, parameters) VALUES (35, 12, 1, 7, 1499321166, 3, 'notificatio.report@zabbix.com', 'PROBLEM: problem', 'Event at 2017.07.06 06:06:06', 1, 0, '', 1, 1, '');
INSERT INTO alerts (alertid, actionid, eventid, userid, clock, mediatypeid, sendto, subject, message, status, retries, error, esc_step, alerttype, parameters) VALUES (36, 12, 1, 8, 1502196771, 1, 'notificatio.report@zabbix.com', 'PROBLEM: problem', 'Event at 2017.08.08 12:52:51', 1, 0, '', 1, 1, '');
INSERT INTO alerts (alertid, actionid, eventid, userid, clock, mediatypeid, sendto, subject, message, status, retries, error, esc_step, alerttype, parameters) VALUES (37, 12, 1, 8, 1502269749, 3, 'notificatio.report@zabbix.com', 'PROBLEM: problem', 'Event at 2017.08.09 09:09:09', 1, 0, '', 1, 1, '');
INSERT INTO alerts (alertid, actionid, eventid, userid, clock, mediatypeid, sendto, subject, message, status, retries, error, esc_step, alerttype, parameters) VALUES (38, 12, 1, 8, 1502359810, 1, 'notificatio.report@zabbix.com', 'PROBLEM: problem', 'Event at 2017.08.10 10:10:10', 1, 0, '', 1, 1, '');
INSERT INTO alerts (alertid, actionid, eventid, userid, clock, mediatypeid, sendto, subject, message, status, retries, error, esc_step, alerttype, parameters) VALUES (39, 12, 1, 8, 1502449871, 3, 'notificatio.report@zabbix.com', 'PROBLEM: problem', 'Event at 2017.08.11 11:11:11', 1, 0, '', 1, 1, '');
INSERT INTO alerts (alertid, actionid, eventid, userid, clock, mediatypeid, sendto, subject, message, status, retries, error, esc_step, alerttype, parameters) VALUES (40, 12, 1, 8, 1502539932, 1, 'notificatio.report@zabbix.com', 'PROBLEM: problem', 'Event at 2017.08.12 12:12:12', 1, 0, '', 1, 1, '');
INSERT INTO alerts (alertid, actionid, eventid, userid, clock, mediatypeid, sendto, subject, message, status, retries, error, esc_step, alerttype, parameters) VALUES (41, 12, 1, 8, 1502629993, 3, 'notificatio.report@zabbix.com', 'PROBLEM: problem', 'Event at 2017.08.13 13:13:13', 1, 0, '', 1, 1, '');
INSERT INTO alerts (alertid, actionid, eventid, userid, clock, mediatypeid, sendto, subject, message, status, retries, error, esc_step, alerttype, parameters) VALUES (42, 12, 1, 8, 1502720054, 1, 'notificatio.report@zabbix.com', 'PROBLEM: problem', 'Event at 2017.08.14 14:14:14', 1, 0, '', 1, 1, '');
INSERT INTO alerts (alertid, actionid, eventid, userid, clock, mediatypeid, sendto, subject, message, status, retries, error, esc_step, alerttype, parameters) VALUES (43, 12, 1, 8, 1502810115, 3, 'notificatio.report@zabbix.com', 'PROBLEM: problem', 'Event at 2017.08.15 15:15:15', 1, 0, '', 1, 1, '');
INSERT INTO alerts (alertid, actionid, eventid, userid, clock, mediatypeid, sendto, subject, message, status, retries, error, esc_step, alerttype, parameters) VALUES (44, 12, 1, 1, 1504961571, 1, 'notificatio.report@zabbix.com', 'PROBLEM: problem', 'Event at 2017.09.09 12:52:51', 1, 0, '', 1, 1, '');
INSERT INTO alerts (alertid, actionid, eventid, userid, clock, mediatypeid, sendto, subject, message, status, retries, error, esc_step, alerttype, parameters) VALUES (45, 12, 1, 1, 1505578576, 3, 'notificatio.report@zabbix.com', 'PROBLEM: problem', 'Event at 2017.09.16 16:16:16', 1, 0, '', 1, 1, '');
INSERT INTO alerts (alertid, actionid, eventid, userid, clock, mediatypeid, sendto, subject, message, status, retries, error, esc_step, alerttype, parameters) VALUES (46, 12, 1, 1, 1505668637, 1, 'notificatio.report@zabbix.com', 'PROBLEM: problem', 'Event at 2017.09.17 17:17:17', 1, 0, '', 1, 1, '');
INSERT INTO alerts (alertid, actionid, eventid, userid, clock, mediatypeid, sendto, subject, message, status, retries, error, esc_step, alerttype, parameters) VALUES (47, 12, 1, 1, 1505758698, 3, 'notificatio.report@zabbix.com', 'PROBLEM: problem', 'Event at 2017.09.18 18:18:18', 1, 0, '', 1, 1, '');
INSERT INTO alerts (alertid, actionid, eventid, userid, clock, mediatypeid, sendto, subject, message, status, retries, error, esc_step, alerttype, parameters) VALUES (48, 12, 1, 1, 1505848759, 1, 'notificatio.report@zabbix.com', 'PROBLEM: problem', 'Event at 2017.09.19 19:19:19', 1, 0, '', 1, 1, '');
INSERT INTO alerts (alertid, actionid, eventid, userid, clock, mediatypeid, sendto, subject, message, status, retries, error, esc_step, alerttype, parameters) VALUES (49, 12, 1, 1, 1505938820, 3, 'notificatio.report@zabbix.com', 'PROBLEM: problem', 'Event at 2017.09.20 20:20:20', 1, 0, '', 1, 1, '');
INSERT INTO alerts (alertid, actionid, eventid, userid, clock, mediatypeid, sendto, subject, message, status, retries, error, esc_step, alerttype, parameters) VALUES (50, 12, 1, 1, 1506028881, 1, 'notificatio.report@zabbix.com', 'PROBLEM: problem', 'Event at 2017.09.21 21:21:21', 1, 0, '', 1, 1, '');
INSERT INTO alerts (alertid, actionid, eventid, userid, clock, mediatypeid, sendto, subject, message, status, retries, error, esc_step, alerttype, parameters) VALUES (51, 12, 1, 1, 1506118942, 3, 'notificatio.report@zabbix.com', 'PROBLEM: problem', 'Event at 2017.09.22 22:22:22', 1, 0, '', 1, 1, '');
INSERT INTO alerts (alertid, actionid, eventid, userid, clock, mediatypeid, sendto, subject, message, status, retries, error, esc_step, alerttype, parameters) VALUES (52, 12, 1, 1, 1506209003, 1, 'notificatio.report@zabbix.com', 'PROBLEM: problem', 'Event at 2017.09.23 23:23:23', 1, 0, '', 1, 1, '');
INSERT INTO alerts (alertid, actionid, eventid, userid, clock, mediatypeid, sendto, subject, message, status, retries, error, esc_step, alerttype, parameters) VALUES (53, 12, 1, 2, 1507639971, 3, 'notificatio.report@zabbix.com', 'PROBLEM: problem', 'Event at 2017.10.10 12:52:51', 1, 0, '', 1, 1, '');
INSERT INTO alerts (alertid, actionid, eventid, userid, clock, mediatypeid, sendto, subject, message, status, retries, error, esc_step, alerttype, parameters) VALUES (54, 12, 1, 2, 1508804664, 1, 'notificatio.report@zabbix.com', 'PROBLEM: problem', 'Event at 2017.10.24 00:24:24', 1, 0, '', 1, 1, '');
INSERT INTO alerts (alertid, actionid, eventid, userid, clock, mediatypeid, sendto, subject, message, status, retries, error, esc_step, alerttype, parameters) VALUES (55, 12, 1, 2, 1508894725, 3, 'notificatio.report@zabbix.com', 'PROBLEM: problem', 'Event at 2017.10.25 01:25:25', 1, 0, '', 1, 1, '');
INSERT INTO alerts (alertid, actionid, eventid, userid, clock, mediatypeid, sendto, subject, message, status, retries, error, esc_step, alerttype, parameters) VALUES (56, 12, 1, 2, 1508984786, 1, 'notificatio.report@zabbix.com', 'PROBLEM: problem', 'Event at 2017.10.26 02:26:26', 1, 0, '', 1, 1, '');
INSERT INTO alerts (alertid, actionid, eventid, userid, clock, mediatypeid, sendto, subject, message, status, retries, error, esc_step, alerttype, parameters) VALUES (57, 12, 1, 2, 1509074847, 3, 'notificatio.report@zabbix.com', 'PROBLEM: problem', 'Event at 2017.10.27 03:27:27', 1, 0, '', 1, 1, '');
INSERT INTO alerts (alertid, actionid, eventid, userid, clock, mediatypeid, sendto, subject, message, status, retries, error, esc_step, alerttype, parameters) VALUES (58, 12, 1, 2, 1509164908, 1, 'notificatio.report@zabbix.com', 'PROBLEM: problem', 'Event at 2017.10.28 04:28:28', 1, 0, '', 1, 1, '');
INSERT INTO alerts (alertid, actionid, eventid, userid, clock, mediatypeid, sendto, subject, message, status, retries, error, esc_step, alerttype, parameters) VALUES (59, 12, 1, 2, 1509254969, 3, 'notificatio.report@zabbix.com', 'PROBLEM: problem', 'Event at 2017.10.29 05:29:29', 1, 0, '', 1, 1, '');
INSERT INTO alerts (alertid, actionid, eventid, userid, clock, mediatypeid, sendto, subject, message, status, retries, error, esc_step, alerttype, parameters) VALUES (60, 12, 1, 2, 1509345030, 1, 'notificatio.report@zabbix.com', 'PROBLEM: problem', 'Event at 2017.10.30 06:30:30', 1, 0, '', 1, 1, '');
INSERT INTO alerts (alertid, actionid, eventid, userid, clock, mediatypeid, sendto, subject, message, status, retries, error, esc_step, alerttype, parameters) VALUES (61, 12, 1, 2, 1509435091, 3, 'notificatio.report@zabbix.com', 'PROBLEM: problem', 'Event at 2017.10.31 07:31:31', 1, 0, '', 1, 1, '');
INSERT INTO alerts (alertid, actionid, eventid, userid, clock, mediatypeid, sendto, subject, message, status, retries, error, esc_step, alerttype, parameters) VALUES (62, 12, 1, 2, 1506846752, 1, 'notificatio.report@zabbix.com', 'PROBLEM: problem', 'Event at 2017.10.01 08:32:32', 1, 0, '', 1, 1, '');
INSERT INTO alerts (alertid, actionid, eventid, userid, clock, mediatypeid, sendto, subject, message, status, retries, error, esc_step, alerttype, parameters) VALUES (63, 12, 1, 3, 1510404771, 3, 'notificatio.report@zabbix.com', 'PROBLEM: problem', 'Event at 2017.11.11 12:52:51', 1, 0, '', 1, 1, '');
INSERT INTO alerts (alertid, actionid, eventid, userid, clock, mediatypeid, sendto, subject, message, status, retries, error, esc_step, alerttype, parameters) VALUES (64, 12, 1, 3, 1509615213, 1, 'notificatio.report@zabbix.com', 'PROBLEM: problem', 'Event at 2017.11.02 09:33:33', 1, 0, '', 1, 1, '');
INSERT INTO alerts (alertid, actionid, eventid, userid, clock, mediatypeid, sendto, subject, message, status, retries, error, esc_step, alerttype, parameters) VALUES (65, 12, 1, 3, 1509705274, 3, 'notificatio.report@zabbix.com', 'PROBLEM: problem', 'Event at 2017.11.03 10:34:34', 1, 0, '', 1, 1, '');
INSERT INTO alerts (alertid, actionid, eventid, userid, clock, mediatypeid, sendto, subject, message, status, retries, error, esc_step, alerttype, parameters) VALUES (66, 12, 1, 3, 1509795335, 1, 'notificatio.report@zabbix.com', 'PROBLEM: problem', 'Event at 2017.11.04 11:35:35', 1, 0, '', 1, 1, '');
INSERT INTO alerts (alertid, actionid, eventid, userid, clock, mediatypeid, sendto, subject, message, status, retries, error, esc_step, alerttype, parameters) VALUES (67, 12, 1, 3, 1509885396, 3, 'notificatio.report@zabbix.com', 'PROBLEM: problem', 'Event at 2017.11.05 12:36:36', 1, 0, '', 1, 1, '');
INSERT INTO alerts (alertid, actionid, eventid, userid, clock, mediatypeid, sendto, subject, message, status, retries, error, esc_step, alerttype, parameters) VALUES (68, 12, 1, 3, 1509975457, 1, 'notificatio.report@zabbix.com', 'PROBLEM: problem', 'Event at 2017.11.06 13:37:37', 1, 0, '', 1, 1, '');
INSERT INTO alerts (alertid, actionid, eventid, userid, clock, mediatypeid, sendto, subject, message, status, retries, error, esc_step, alerttype, parameters) VALUES (69, 12, 1, 3, 1510065518, 3, 'notificatio.report@zabbix.com', 'PROBLEM: problem', 'Event at 2017.11.07 14:38:38', 1, 0, '', 1, 1, '');
INSERT INTO alerts (alertid, actionid, eventid, userid, clock, mediatypeid, sendto, subject, message, status, retries, error, esc_step, alerttype, parameters) VALUES (70, 12, 1, 3, 1510155579, 1, 'notificatio.report@zabbix.com', 'PROBLEM: problem', 'Event at 2017.11.08 15:39:39', 1, 0, '', 1, 1, '');
INSERT INTO alerts (alertid, actionid, eventid, userid, clock, mediatypeid, sendto, subject, message, status, retries, error, esc_step, alerttype, parameters) VALUES (71, 12, 1, 3, 1510245640, 3, 'notificatio.report@zabbix.com', 'PROBLEM: problem', 'Event at 2017.11.09 16:40:40', 1, 0, '', 1, 1, '');
INSERT INTO alerts (alertid, actionid, eventid, userid, clock, mediatypeid, sendto, subject, message, status, retries, error, esc_step, alerttype, parameters) VALUES (72, 12, 1, 3, 1510335701, 1, 'notificatio.report@zabbix.com', 'PROBLEM: problem', 'Event at 2017.11.10 17:41:41', 1, 0, '', 1, 1, '');
INSERT INTO alerts (alertid, actionid, eventid, userid, clock, mediatypeid, sendto, subject, message, status, retries, error, esc_step, alerttype, parameters) VALUES (73, 12, 1, 3, 1510425762, 3, 'notificatio.report@zabbix.com', 'PROBLEM: problem', 'Event at 2017.11.11 18:42:42', 1, 0, '', 1, 1, '');
INSERT INTO alerts (alertid, actionid, eventid, userid, clock, mediatypeid, sendto, subject, message, status, retries, error, esc_step, alerttype, parameters) VALUES (74, 12, 1, 4, 1513083171, 1, 'notificatio.report@zabbix.com', 'PROBLEM: problem', 'Event at 2017.12.12 12:52:51', 1, 0, '', 1, 1, '');
INSERT INTO alerts (alertid, actionid, eventid, userid, clock, mediatypeid, sendto, subject, message, status, retries, error, esc_step, alerttype, parameters) VALUES (75, 12, 1, 4, 1513107823, 3, 'notificatio.report@zabbix.com', 'PROBLEM: problem', 'Event at 2017.12.12 19:43:43', 1, 0, '', 1, 1, '');
INSERT INTO alerts (alertid, actionid, eventid, userid, clock, mediatypeid, sendto, subject, message, status, retries, error, esc_step, alerttype, parameters) VALUES (76, 12, 1, 4, 1513197884, 1, 'notificatio.report@zabbix.com', 'PROBLEM: problem', 'Event at 2017.12.13 20:44:44', 1, 0, '', 1, 1, '');
INSERT INTO alerts (alertid, actionid, eventid, userid, clock, mediatypeid, sendto, subject, message, status, retries, error, esc_step, alerttype, parameters) VALUES (77, 12, 1, 4, 1513287945, 3, 'notificatio.report@zabbix.com', 'PROBLEM: problem', 'Event at 2017.12.14 21:45:45', 1, 0, '', 1, 1, '');
INSERT INTO alerts (alertid, actionid, eventid, userid, clock, mediatypeid, sendto, subject, message, status, retries, error, esc_step, alerttype, parameters) VALUES (78, 12, 1, 4, 1513378006, 1, 'notificatio.report@zabbix.com', 'PROBLEM: problem', 'Event at 2017.12.15 22:46:46', 1, 0, '', 1, 1, '');
INSERT INTO alerts (alertid, actionid, eventid, userid, clock, mediatypeid, sendto, subject, message, status, retries, error, esc_step, alerttype, parameters) VALUES (79, 12, 1, 4, 1513468067, 3, 'notificatio.report@zabbix.com', 'PROBLEM: problem', 'Event at 2017.12.16 23:47:47', 1, 0, '', 1, 1, '');
INSERT INTO alerts (alertid, actionid, eventid, userid, clock, mediatypeid, sendto, subject, message, status, retries, error, esc_step, alerttype, parameters) VALUES (80, 12, 1, 4, 1513471728, 1, 'notificatio.report@zabbix.com', 'PROBLEM: problem', 'Event at 2017.12.17 00:48:48', 1, 0, '', 1, 1, '');
INSERT INTO alerts (alertid, actionid, eventid, userid, clock, mediatypeid, sendto, subject, message, status, retries, error, esc_step, alerttype, parameters) VALUES (81, 12, 1, 4, 1513561789, 3, 'notificatio.report@zabbix.com', 'PROBLEM: problem', 'Event at 2017.12.18 01:49:49', 1, 0, '', 1, 1, '');
INSERT INTO alerts (alertid, actionid, eventid, userid, clock, mediatypeid, sendto, subject, message, status, retries, error, esc_step, alerttype, parameters) VALUES (82, 12, 1, 4, 1513651850, 1, 'notificatio.report@zabbix.com', 'PROBLEM: problem', 'Event at 2017.12.19 02:50:50', 1, 0, '', 1, 1, '');
INSERT INTO alerts (alertid, actionid, eventid, userid, clock, mediatypeid, sendto, subject, message, status, retries, error, esc_step, alerttype, parameters) VALUES (83, 12, 1, 4, 1513741911, 3, 'notificatio.report@zabbix.com', 'PROBLEM: problem', 'Event at 2017.12.20 03:51:51', 1, 0, '', 1, 1, '');
INSERT INTO alerts (alertid, actionid, eventid, userid, clock, mediatypeid, sendto, subject, message, status, retries, error, esc_step, alerttype, parameters) VALUES (84, 12, 1, 4, 1513831972, 1, 'notificatio.report@zabbix.com', 'PROBLEM: problem', 'Event at 2017.12.21 04:52:52', 1, 0, '', 1, 1, '');
INSERT INTO alerts (alertid, actionid, eventid, userid, clock, mediatypeid, sendto, subject, message, status, retries, error, esc_step, alerttype, parameters) VALUES (85, 12, 1, 4, 1513922033, 3, 'notificatio.report@zabbix.com', 'PROBLEM: problem', 'Event at 2017.12.22 05:53:53', 1, 0, '', 1, 1, '');
INSERT INTO alerts (alertid, actionid, eventid, userid, clock, mediatypeid, sendto, subject, message, status, retries, error, esc_step, alerttype, parameters) VALUES (86, 12, 1, 5, 1453524894, 1, 'notificatio.report@zabbix.com', 'PROBLEM: problem', 'Event at 2016.01.23 06:54:54', 1, 0, '', 1, 1, '');
INSERT INTO alerts (alertid, actionid, eventid, userid, clock, mediatypeid, sendto, subject, message, status, retries, error, esc_step, alerttype, parameters) VALUES (87, 12, 1, 5, 1453614955, 3, 'notificatio.report@zabbix.com', 'PROBLEM: problem', 'Event at 2016.01.24 07:55:55', 1, 0, '', 1, 1, '');
INSERT INTO alerts (alertid, actionid, eventid, userid, clock, mediatypeid, sendto, subject, message, status, retries, error, esc_step, alerttype, parameters) VALUES (88, 12, 1, 5, 1453705016, 1, 'notificatio.report@zabbix.com', 'PROBLEM: problem', 'Event at 2016.01.25 08:56:56', 1, 0, '', 1, 1, '');
INSERT INTO alerts (alertid, actionid, eventid, userid, clock, mediatypeid, sendto, subject, message, status, retries, error, esc_step, alerttype, parameters) VALUES (89, 12, 1, 5, 1453795077, 3, 'notificatio.report@zabbix.com', 'PROBLEM: problem', 'Event at 2016.01.26 09:57:57', 1, 0, '', 1, 1, '');
INSERT INTO alerts (alertid, actionid, eventid, userid, clock, mediatypeid, sendto, subject, message, status, retries, error, esc_step, alerttype, parameters) VALUES (90, 12, 1, 5, 1453885138, 1, 'notificatio.report@zabbix.com', 'PROBLEM: problem', 'Event at 2016.01.27 10:58:58', 1, 0, '', 1, 1, '');
INSERT INTO alerts (alertid, actionid, eventid, userid, clock, mediatypeid, sendto, subject, message, status, retries, error, esc_step, alerttype, parameters) VALUES (91, 12, 1, 5, 1453975199, 3, 'notificatio.report@zabbix.com', 'PROBLEM: problem', 'Event at 2016.01.28 11:59:59', 1, 0, '', 1, 1, '');
INSERT INTO alerts (alertid, actionid, eventid, userid, clock, mediatypeid, sendto, subject, message, status, retries, error, esc_step, alerttype, parameters) VALUES (92, 12, 1, 5, 1454061600, 1, 'notificatio.report@zabbix.com', 'PROBLEM: problem', 'Event at 2016.01.29 12:00:00', 1, 0, '', 1, 1, '');
INSERT INTO alerts (alertid, actionid, eventid, userid, clock, mediatypeid, sendto, subject, message, status, retries, error, esc_step, alerttype, parameters) VALUES (93, 12, 1, 5, 1454151661, 3, 'notificatio.report@zabbix.com', 'PROBLEM: problem', 'Event at 2016.01.30 13:01:01', 1, 0, '', 1, 1, '');
INSERT INTO alerts (alertid, actionid, eventid, userid, clock, mediatypeid, sendto, subject, message, status, retries, error, esc_step, alerttype, parameters) VALUES (94, 12, 1, 5, 1454241722, 1, 'notificatio.report@zabbix.com', 'PROBLEM: problem', 'Event at 2016.01.31 14:02:02', 1, 0, '', 1, 1, '');
INSERT INTO alerts (alertid, actionid, eventid, userid, clock, mediatypeid, sendto, subject, message, status, retries, error, esc_step, alerttype, parameters) VALUES (95, 12, 1, 5, 1451653383, 3, 'notificatio.report@zabbix.com', 'PROBLEM: problem', 'Event at 2016.01.01 15:03:03', 1, 0, '', 1, 1, '');
INSERT INTO alerts (alertid, actionid, eventid, userid, clock, mediatypeid, sendto, subject, message, status, retries, error, esc_step, alerttype, parameters) VALUES (96, 12, 1, 5, 1451743444, 1, 'notificatio.report@zabbix.com', 'PROBLEM: problem', 'Event at 2016.01.02 16:04:04', 1, 0, '', 1, 1, '');
INSERT INTO alerts (alertid, actionid, eventid, userid, clock, mediatypeid, sendto, subject, message, status, retries, error, esc_step, alerttype, parameters) VALUES (97, 12, 1, 5, 1451833505, 3, 'notificatio.report@zabbix.com', 'PROBLEM: problem', 'Event at 2016.01.03 17:05:05', 1, 0, '', 1, 1, '');
INSERT INTO alerts (alertid, actionid, eventid, userid, clock, mediatypeid, sendto, subject, message, status, retries, error, esc_step, alerttype, parameters) VALUES (98, 12, 1, 5, 1451923566, 3, 'notificatio.report@zabbix.com', 'PROBLEM: problem', 'Event at 2016.01.04 18:06:06', 1, 0, '', 1, 1, '');
INSERT INTO alerts (alertid, actionid, eventid, userid, clock, mediatypeid, sendto, subject, message, status, retries, error, esc_step, alerttype, parameters) VALUES (99, 12, 1, 6, 1467734827, 1, 'notificatio.report@zabbix.com', 'PROBLEM: problem', 'Event at 2016.07.05 19:07:07', 1, 0, '', 1, 1, '');
INSERT INTO alerts (alertid, actionid, eventid, userid, clock, mediatypeid, sendto, subject, message, status, retries, error, esc_step, alerttype, parameters) VALUES (100, 12, 1, 6, 1467824888, 3, 'notificatio.report@zabbix.com', 'PROBLEM: problem', 'Event at 2016.07.06 20:08:08', 1, 0, '', 1, 1, '');
INSERT INTO alerts (alertid, actionid, eventid, userid, clock, mediatypeid, sendto, subject, message, status, retries, error, esc_step, alerttype, parameters) VALUES (101, 12, 1, 6, 1467914949, 1, 'notificatio.report@zabbix.com', 'PROBLEM: problem', 'Event at 2016.07.07 21:09:09', 1, 0, '', 1, 1, '');
INSERT INTO alerts (alertid, actionid, eventid, userid, clock, mediatypeid, sendto, subject, message, status, retries, error, esc_step, alerttype, parameters) VALUES (102, 12, 1, 6, 1468005010, 3, 'notificatio.report@zabbix.com', 'PROBLEM: problem', 'Event at 2016.07.08 22:10:10', 1, 0, '', 1, 1, '');
INSERT INTO alerts (alertid, actionid, eventid, userid, clock, mediatypeid, sendto, subject, message, status, retries, error, esc_step, alerttype, parameters) VALUES (103, 12, 1, 6, 1468095071, 1, 'notificatio.report@zabbix.com', 'PROBLEM: problem', 'Event at 2016.07.09 23:11:11', 1, 0, '', 1, 1, '');
INSERT INTO alerts (alertid, actionid, eventid, userid, clock, mediatypeid, sendto, subject, message, status, retries, error, esc_step, alerttype, parameters) VALUES (104, 12, 1, 6, 1468098732, 3, 'notificatio.report@zabbix.com', 'PROBLEM: problem', 'Event at 2016.07.10 00:12:12', 1, 0, '', 1, 1, '');
INSERT INTO alerts (alertid, actionid, eventid, userid, clock, mediatypeid, sendto, subject, message, status, retries, error, esc_step, alerttype, parameters) VALUES (105, 12, 1, 6, 1468188793, 1, 'notificatio.report@zabbix.com', 'PROBLEM: problem', 'Event at 2016.07.11 01:13:13', 1, 0, '', 1, 1, '');
INSERT INTO alerts (alertid, actionid, eventid, userid, clock, mediatypeid, sendto, subject, message, status, retries, error, esc_step, alerttype, parameters) VALUES (106, 12, 1, 6, 1468278854, 3, 'notificatio.report@zabbix.com', 'PROBLEM: problem', 'Event at 2016.07.12 02:14:14', 1, 0, '', 1, 1, '');
INSERT INTO alerts (alertid, actionid, eventid, userid, clock, mediatypeid, sendto, subject, message, status, retries, error, esc_step, alerttype, parameters) VALUES (107, 12, 1, 6, 1468368915, 1, 'notificatio.report@zabbix.com', 'PROBLEM: problem', 'Event at 2016.07.13 03:15:15', 1, 0, '', 1, 1, '');
INSERT INTO alerts (alertid, actionid, eventid, userid, clock, mediatypeid, sendto, subject, message, status, retries, error, esc_step, alerttype, parameters) VALUES (108, 12, 1, 6, 1468458976, 3, 'notificatio.report@zabbix.com', 'PROBLEM: problem', 'Event at 2016.07.14 04:16:16', 1, 0, '', 1, 1, '');
INSERT INTO alerts (alertid, actionid, eventid, userid, clock, mediatypeid, sendto, subject, message, status, retries, error, esc_step, alerttype, parameters) VALUES (109, 12, 1, 6, 1468549037, 1, 'notificatio.report@zabbix.com', 'PROBLEM: problem', 'Event at 2016.07.15 05:17:17', 1, 0, '', 1, 1, '');
INSERT INTO alerts (alertid, actionid, eventid, userid, clock, mediatypeid, sendto, subject, message, status, retries, error, esc_step, alerttype, parameters) VALUES (110, 12, 1, 6, 1468639098, 3, 'notificatio.report@zabbix.com', 'PROBLEM: problem', 'Event at 2016.07.16 06:18:18', 1, 0, '', 1, 1, '');
INSERT INTO alerts (alertid, actionid, eventid, userid, clock, mediatypeid, sendto, subject, message, status, retries, error, esc_step, alerttype, parameters) VALUES (111, 12, 1, 6, 1468729159, 3, 'notificatio.report@zabbix.com', 'PROBLEM: problem', 'Event at 2016.07.17 07:19:19', 1, 0, '', 1, 1, '');
INSERT INTO alerts (alertid, actionid, eventid, userid, clock, mediatypeid, sendto, subject, message, status, retries, error, esc_step, alerttype, parameters) VALUES (112, 12, 1, 6, 1468819220, 3, 'notificatio.report@zabbix.com', 'PROBLEM: problem', 'Event at 2016.07.18 08:20:20', 1, 0, '', 1, 1, '');
INSERT INTO alerts (alertid, actionid, eventid, userid, clock, mediatypeid, sendto, subject, message, status, retries, error, esc_step, alerttype, parameters) VALUES (113, 12, 1, 7, 1479540081, 1, 'notificatio.report@zabbix.com', 'PROBLEM: problem', 'Event at 2016.11.19 09:21:21', 1, 0, '', 1, 1, '');
INSERT INTO alerts (alertid, actionid, eventid, userid, clock, mediatypeid, sendto, subject, message, status, retries, error, esc_step, alerttype, parameters) VALUES (114, 12, 1, 7, 1479630142, 3, 'notificatio.report@zabbix.com', 'PROBLEM: problem', 'Event at 2016.11.20 10:22:22', 1, 0, '', 1, 1, '');
INSERT INTO alerts (alertid, actionid, eventid, userid, clock, mediatypeid, sendto, subject, message, status, retries, error, esc_step, alerttype, parameters) VALUES (115, 12, 1, 7, 1479720203, 1, 'notificatio.report@zabbix.com', 'PROBLEM: problem', 'Event at 2016.11.21 11:23:23', 1, 0, '', 1, 1, '');
INSERT INTO alerts (alertid, actionid, eventid, userid, clock, mediatypeid, sendto, subject, message, status, retries, error, esc_step, alerttype, parameters) VALUES (116, 12, 1, 7, 1479810264, 3, 'notificatio.report@zabbix.com', 'PROBLEM: problem', 'Event at 2016.11.22 12:24:24', 1, 0, '', 1, 1, '');
INSERT INTO alerts (alertid, actionid, eventid, userid, clock, mediatypeid, sendto, subject, message, status, retries, error, esc_step, alerttype, parameters) VALUES (117, 12, 1, 7, 1479900325, 1, 'notificatio.report@zabbix.com', 'PROBLEM: problem', 'Event at 2016.11.23 13:25:25', 1, 0, '', 1, 1, '');
INSERT INTO alerts (alertid, actionid, eventid, userid, clock, mediatypeid, sendto, subject, message, status, retries, error, esc_step, alerttype, parameters) VALUES (118, 12, 1, 7, 1479990386, 3, 'notificatio.report@zabbix.com', 'PROBLEM: problem', 'Event at 2016.11.24 14:26:26', 1, 0, '', 1, 1, '');
INSERT INTO alerts (alertid, actionid, eventid, userid, clock, mediatypeid, sendto, subject, message, status, retries, error, esc_step, alerttype, parameters) VALUES (119, 12, 1, 7, 1480080447, 1, 'notificatio.report@zabbix.com', 'PROBLEM: problem', 'Event at 2016.11.25 15:27:27', 1, 0, '', 1, 1, '');
INSERT INTO alerts (alertid, actionid, eventid, userid, clock, mediatypeid, sendto, subject, message, status, retries, error, esc_step, alerttype, parameters) VALUES (120, 12, 1, 7, 1480170508, 3, 'notificatio.report@zabbix.com', 'PROBLEM: problem', 'Event at 2016.11.26 16:28:28', 1, 0, '', 1, 1, '');
INSERT INTO alerts (alertid, actionid, eventid, userid, clock, mediatypeid, sendto, subject, message, status, retries, error, esc_step, alerttype, parameters) VALUES (121, 12, 1, 7, 1480260569, 1, 'notificatio.report@zabbix.com', 'PROBLEM: problem', 'Event at 2016.11.27 17:29:29', 1, 0, '', 1, 1, '');
INSERT INTO alerts (alertid, actionid, eventid, userid, clock, mediatypeid, sendto, subject, message, status, retries, error, esc_step, alerttype, parameters) VALUES (122, 12, 1, 7, 1480350630, 3, 'notificatio.report@zabbix.com', 'PROBLEM: problem', 'Event at 2016.11.28 18:30:30', 1, 0, '', 1, 1, '');
INSERT INTO alerts (alertid, actionid, eventid, userid, clock, mediatypeid, sendto, subject, message, status, retries, error, esc_step, alerttype, parameters) VALUES (123, 12, 1, 7, 1480440691, 1, 'notificatio.report@zabbix.com', 'PROBLEM: problem', 'Event at 2016.11.29 19:31:31', 1, 0, '', 1, 1, '');
INSERT INTO alerts (alertid, actionid, eventid, userid, clock, mediatypeid, sendto, subject, message, status, retries, error, esc_step, alerttype, parameters) VALUES (124, 12, 1, 7, 1480530752, 3, 'notificatio.report@zabbix.com', 'PROBLEM: problem', 'Event at 2016.11.30 20:32:32', 1, 0, '', 1, 1, '');
INSERT INTO alerts (alertid, actionid, eventid, userid, clock, mediatypeid, sendto, subject, message, status, retries, error, esc_step, alerttype, parameters) VALUES (125, 12, 1, 7, 1478201613, 3, 'notificatio.report@zabbix.com', 'PROBLEM: problem', 'Event at 2016.11.03 21:33:33', 1, 0, '', 1, 1, '');
INSERT INTO alerts (alertid, actionid, eventid, userid, clock, mediatypeid, sendto, subject, message, status, retries, error, esc_step, alerttype, parameters) VALUES (126, 12, 1, 7, 1478032474, 3, 'notificatio.report@zabbix.com', 'PROBLEM: problem', 'Event at 2016.11.01 22:34:34', 1, 0, '', 1, 1, '');
INSERT INTO alerts (alertid, actionid, eventid, userid, clock, mediatypeid, sendto, subject, message, status, retries, error, esc_step, alerttype, parameters) VALUES (127, 12, 1, 7, 1478122535, 3, 'notificatio.report@zabbix.com', 'PROBLEM: problem', 'Event at 2016.11.02 23:35:35', 1, 0, '', 1, 1, '');

-- testInheritanceHostPrototype
INSERT INTO hstgrp (groupid, name, internal) VALUES (15, 'Inheritance test', 0);
INSERT INTO hosts (hostid, host, name, flags, templateid, description) VALUES (99000, 'testInheritanceHostPrototype {#TEST}', 'testInheritanceHostPrototype {#TEST}', 2, NULL, '');
INSERT INTO hosts (hostid, host, name, flags, templateid, description) VALUES (99001, 'testInheritanceHostPrototype {#TEST}', 'testInheritanceHostPrototype {#TEST}', 2, 99000, '');
INSERT INTO host_discovery (hostid, parent_hostid, parent_itemid, host, lastcheck, ts_delete) VALUES (99000, NULL, 15011, '', 0, 0);
INSERT INTO host_discovery (hostid, parent_hostid, parent_itemid, host, lastcheck, ts_delete) VALUES (99001, NULL, 15016, '', 0, 0);
INSERT INTO group_prototype (group_prototypeid, hostid, name, groupid, templateid) VALUES (1010, 99000, '', 15, NULL);
INSERT INTO group_prototype (group_prototypeid, hostid, name, groupid, templateid) VALUES (1011, 99001, '', 15, 1010);
INSERT INTO hosts (hostid, host, name, status, description) VALUES (99006, 'Inheritance test template with host prototype', 'Inheritance test template with host prototype', 3, '');
INSERT INTO hosts_groups (hostgroupid, hostid, groupid) VALUES (99006, 99006, 15);
INSERT INTO items (itemid, hostid, type, name, key_, delay, value_type, formula, params, description, posts, headers, flags) VALUES (99083, 99006, 2, 'Discovery rule for host prototype test', 'key_test', '30s', 4, '', '', '', '', '', 1);
INSERT INTO hosts (hostid, host, name, status, description, flags) VALUES (99007, 'Host prototype for update {#TEST}', 'Host prototype for update {#TEST}', 0, '', 2);
INSERT INTO group_prototype (group_prototypeid, hostid, name, groupid, templateid) VALUES (1012, 99007, '', 15, NULL);
INSERT INTO host_discovery (hostid, parent_hostid, parent_itemid, host, lastcheck, ts_delete) VALUES (99007, NULL, 99083, '', 0, 0);
INSERT INTO hosts (hostid, host, name, status, description, flags) VALUES (99009, 'Host prototype for delete {#TEST}', 'Host prototype for delete {#TEST}', 0, '', 2);
INSERT INTO group_prototype (group_prototypeid, hostid, name, groupid, templateid) VALUES (1013, 99009, '', 15, NULL);
INSERT INTO host_discovery (hostid, parent_hostid, parent_itemid, host, lastcheck, ts_delete) VALUES (99009, NULL, 99083, '', 0, 0);
INSERT INTO hosts (hostid, host, name, status, description) VALUES (99004, 'Host for inheritance host prototype tests', 'Host for inheritance host prototype tests', 0, '');
INSERT INTO interface (interfaceid, hostid, main, type, useip, ip, dns, port) VALUES (10026,99004,1,1,1,'127.0.0.1','','10050');
INSERT INTO hosts_groups (hostgroupid, hostid, groupid) VALUES (99004, 99004, 15);
INSERT INTO hosts_templates (hosttemplateid, hostid, templateid) VALUES (15004, 99004, 99006);
INSERT INTO items (itemid, hostid, type, name, key_, delay, value_type, formula, params, description, posts, headers, templateid, flags) VALUES (99084, 99004, 2, 'Discovery rule for host prototype test', 'key_test', '30s', 4, '', '', '', '', '', 99083, 1);
INSERT INTO hosts (hostid, host, name, status, description, templateid, flags) VALUES (99008, 'Host prototype for update {#TEST}', 'Host prototype for update {#TEST}', 0, '', 99007, 2);
INSERT INTO group_prototype (group_prototypeid, hostid, name, groupid, templateid) VALUES (1014, 99008, '', 15, 1002);
INSERT INTO host_discovery (hostid, parent_hostid, parent_itemid, host, lastcheck, ts_delete) VALUES (99008, NULL, 99084, '', 0, 0);
INSERT INTO hosts (hostid, host, name, status, description, templateid, flags) VALUES (99010, 'Host prototype for delete {#TEST}', 'Host prototype for delete {#TEST}', 0, '', 99009, 2);
INSERT INTO group_prototype (group_prototypeid, hostid, name, groupid, templateid) VALUES (1015, 99010, '', 15, 1004);
INSERT INTO host_discovery (hostid, parent_hostid, parent_itemid, host, lastcheck, ts_delete) VALUES (99010, NULL, 99084, '', 0, 0);

INSERT INTO hosts (hostid, host, name, status, description, flags) VALUES (99060, 'Host prototype for Clone {#TEST}', 'Host prototype for Clone {#TEST}', 1, '', 2);
INSERT INTO group_prototype (group_prototypeid, hostid, name, groupid, templateid) VALUES (1023, 99060, '', 15, NULL);
INSERT INTO group_prototype (group_prototypeid, hostid, name, groupid, templateid) VALUES (1024, 99060, '{#GROUP_PROTO}',NULL, NULL);
INSERT INTO host_discovery (hostid, parent_hostid, parent_itemid, host, lastcheck, ts_delete) VALUES (99060, NULL, 99083, '', 0, 0);

INSERT INTO hosts (hostid, host, name, status, description, templateid, flags) VALUES (99055, 'Host prototype for Clone {#TEST}', 'Host prototype for Clone {#TEST}', 1, '', 99060, 2);
INSERT INTO group_prototype (group_prototypeid, hostid, name, groupid, templateid) VALUES (1025, 99055, '', 15, 1024);
INSERT INTO group_prototype (group_prototypeid, hostid, name, groupid, templateid) VALUES (1026, 99055, '{#GROUP_PROTO}',NULL, 1023);
INSERT INTO host_discovery (hostid, parent_hostid, parent_itemid, host, lastcheck, ts_delete) VALUES (99055, NULL, 99084, '', 0, 0);

-- testFormItemHttpAgent
INSERT INTO hosts (hostid, host, name, status, description) VALUES (50010, 'Host for different item types', 'Host for different items types', 0, '');
INSERT INTO hosts_groups (hostgroupid, hostid, groupid) VALUES (90281, 50010, 4);
INSERT INTO interface (interfaceid, hostid, main, type, useip, ip, dns, port) values (50023,50010,1,1,1,'127.0.0.1','','10050');
INSERT INTO items (itemid, type, hostid, name, description, key_, delay, interfaceid, params, formula, url, posts, query_fields, headers) VALUES (99004, 19, 50010, 'Http agent item form', '', 'http-item-form', 30, 50023, '', '', 'zabbix.com', '', '[{"user":"admin"}]','Content-Type: text/plain');
INSERT INTO items (itemid, type, hostid, name, description, key_, delay, interfaceid, params, formula, url, posts, query_fields, headers) VALUES (99005, 19, 50010, 'Http agent item for update', '', 'http-item-update', 30, 50023, '', '', 'zabbix.com', '', '[{"user":"admin"}]','Content-Type: text/plain');
INSERT INTO items (itemid, type, hostid, name, description, key_, delay, interfaceid, params, formula, url, posts, headers) VALUES (99006, 19, 50010, 'Http agent item for delete', '', 'http-item-delete', 30, 50023, '', '', 'zabbix.com', '', '');

-- testInheritanceApplication
INSERT INTO applications (applicationid, hostid, name) VALUES (99001, 15000, 'Inheritance application');
INSERT INTO applications (applicationid, hostid, name) VALUES (99002, 15001, 'Inheritance application');
INSERT INTO application_template (application_templateid, applicationid, templateid) VALUES (900, 99002, 99001);
INSERT INTO applications (applicationid, hostid, name) VALUES (99003, 15000, 'Inheritance application for delete without items');
INSERT INTO applications (applicationid, hostid, name) VALUES (99004, 15001, 'Inheritance application for delete without items');
INSERT INTO application_template (application_templateid, applicationid, templateid) VALUES (901, 99004, 99003);
INSERT INTO applications (applicationid, hostid, name) VALUES (99005, 15000, 'Inheritance application for delete with items');
INSERT INTO applications (applicationid, hostid, name) VALUES (99006, 15001, 'Inheritance application for delete with items');
INSERT INTO application_template (application_templateid, applicationid, templateid) VALUES (902, 99006, 99005);
INSERT INTO items (itemid, hostid, interfaceid, type, value_type, name, key_, delay, history, status, params, description, flags, posts, headers) VALUES (99085, 15001, 1, 0, 2, 'Item for testInheritanceApplication','item-with-inheritance-app', '30s', '90d', 0, '', '', 0, '', '');
INSERT INTO items_applications (itemappid, applicationid, itemid) VALUES (99001, 99006, 99085);
INSERT INTO applications (applicationid, hostid, name) VALUES (99007, 15000, 'Inheritance application for update');
INSERT INTO applications (applicationid, hostid, name) VALUES (99008, 15001, 'Inheritance application for update');
INSERT INTO application_template (application_templateid, applicationid, templateid) VALUES (903, 99008, 99007);
INSERT INTO applications (applicationid, hostid, name) VALUES (99009, 15001, 'Application on host');

-- testPageProblems_TagPriority
INSERT INTO triggers (description,expression,recovery_mode,type,url,priority,comments,manual_close,status,correlation_mode,recovery_expression,correlation_tag,triggerid) VALUES ('First test trigger with tag priority','{100181}>100','0','1','','2','','1','0','0','','','99252');
INSERT INTO functions (functionid,triggerid,itemid,name,parameter) VALUES ('100181','99252','29192','avg','5m');
INSERT INTO trigger_tag (tag,value,triggerid,triggertagid) VALUES ('Delta','d','99252','105');
INSERT INTO trigger_tag (tag,value,triggerid,triggertagid) VALUES ('Beta','b','99252','106');
INSERT INTO trigger_tag (tag,value,triggerid,triggertagid) VALUES ('Alpha','a','99252','107');
INSERT INTO trigger_tag (tag,value,triggerid,triggertagid) VALUES ('Gamma','g','99252','108');
INSERT INTO events (eventid,source,object,objectid,clock,ns,value,name,severity) VALUES (96,0,0,99252,1534495628,128786843,1,'First test trigger with tag priority',2);
INSERT INTO event_tag (eventtagid,eventid,tag,value) VALUES (100,96,'Delta','d');
INSERT INTO event_tag (eventtagid,eventid,tag,value) VALUES (101,96,'Beta','b');
INSERT INTO event_tag (eventtagid,eventid,tag,value) VALUES (102,96,'Alpha','a');
INSERT INTO event_tag (eventtagid,eventid,tag,value) VALUES (103,96,'Gamma','g');
INSERT INTO problem (eventid,source,object,objectid,clock,ns,name,severity) VALUES (96,0,0,99252,1534495628,128786843,'First test trigger with tag priority',2);
INSERT INTO problem_tag (problemtagid,eventid,tag,value) VALUES (100,96,'Delta','d');
INSERT INTO problem_tag (problemtagid,eventid,tag,value) VALUES (101,96,'Beta','b');
INSERT INTO problem_tag (problemtagid,eventid,tag,value) VALUES (102,96,'Alpha','a');
INSERT INTO problem_tag (problemtagid,eventid,tag,value) VALUES (103,96,'Gamma','g');

INSERT INTO triggers (description,expression,recovery_mode,type,url,priority,comments,manual_close,status,correlation_mode,recovery_expression,correlation_tag,triggerid) VALUES ('Second test trigger with tag priority','{100182}>100','0','1','','2','','1','0','0','','','99253');
INSERT INTO functions (functionid,triggerid,itemid,name,parameter) VALUES ('100182','99253','29192','avg','5m');
INSERT INTO trigger_tag (tag,value,triggerid,triggertagid) VALUES ('Zeta','z','99253','109');
INSERT INTO trigger_tag (tag,value,triggerid,triggertagid) VALUES ('Beta','b','99253','110');
INSERT INTO trigger_tag (tag,value,triggerid,triggertagid) VALUES ('Epsilon','e','99253','111');
INSERT INTO trigger_tag (tag,value,triggerid,triggertagid) VALUES ('Eta','e','99253','112');
INSERT INTO events (eventid,source,object,objectid,clock,ns,value,name,severity) VALUES (97,0,0,99253,1534495628,128786843,1,'Second test trigger with tag priority',2);
INSERT INTO event_tag (eventtagid,eventid,tag,value) VALUES (104,97,'Zeta','z');
INSERT INTO event_tag (eventtagid,eventid,tag,value) VALUES (105,97,'Beta','b');
INSERT INTO event_tag (eventtagid,eventid,tag,value) VALUES (106,97,'Epsilon','e');
INSERT INTO event_tag (eventtagid,eventid,tag,value) VALUES (107,97,'Eta','e');
INSERT INTO problem (eventid,source,object,objectid,clock,ns,name,severity) VALUES (97,0,0,99253,1534495628,128786843,'Second test trigger with tag priority',2);
INSERT INTO problem_tag (problemtagid,eventid,tag,value) VALUES (104,97,'Zeta','z');
INSERT INTO problem_tag (problemtagid,eventid,tag,value) VALUES (105,97,'Beta','b');
INSERT INTO problem_tag (problemtagid,eventid,tag,value) VALUES (106,97,'Epsilon','e');
INSERT INTO problem_tag (problemtagid,eventid,tag,value) VALUES (107,97,'Eta','e');

INSERT INTO triggers (description,expression,recovery_mode,type,url,priority,comments,manual_close,status,correlation_mode,recovery_expression,correlation_tag,triggerid) VALUES ('Third test trigger with tag priority','{100183}>100','0','1','','2','','1','0','0','','','99254');
INSERT INTO functions (functionid,triggerid,itemid,name,parameter) VALUES ('100183','99254','29192','avg','5m');
INSERT INTO trigger_tag (tag,value,triggerid,triggertagid) VALUES ('Kappa','k','99254','113');
INSERT INTO trigger_tag (tag,value,triggerid,triggertagid) VALUES ('Iota','i','99254','114');
INSERT INTO trigger_tag (tag,value,triggerid,triggertagid) VALUES ('Alpha','a','99254','115');
INSERT INTO trigger_tag (tag,value,triggerid,triggertagid) VALUES ('Theta','t','99254','116');
INSERT INTO events (eventid,source,object,objectid,clock,ns,value,name,severity) VALUES (98,0,0,99254,1534495628,128786843,1,'Third test trigger with tag priority',2);
INSERT INTO event_tag (eventtagid,eventid,tag,value) VALUES (108,98,'Kappa','k');
INSERT INTO event_tag (eventtagid,eventid,tag,value) VALUES (109,98,'Iota','i');
INSERT INTO event_tag (eventtagid,eventid,tag,value) VALUES (110,98,'Alpha','a');
INSERT INTO event_tag (eventtagid,eventid,tag,value) VALUES (111,98,'Theta','t');
INSERT INTO problem (eventid,source,object,objectid,clock,ns,name,severity) VALUES (98,0,0,99253,1534495628,128786843,'Third test trigger with tag priority',2);
INSERT INTO problem_tag (problemtagid,eventid,tag,value) VALUES (108,98,'Kappa','k');
INSERT INTO problem_tag (problemtagid,eventid,tag,value) VALUES (109,98,'Iota','i');
INSERT INTO problem_tag (problemtagid,eventid,tag,value) VALUES (110,98,'Alpha','a');
INSERT INTO problem_tag (problemtagid,eventid,tag,value) VALUES (111,98,'Theta','t');

INSERT INTO triggers (description,expression,recovery_mode,type,url,priority,comments,manual_close,status,correlation_mode,recovery_expression,correlation_tag,triggerid) VALUES ('Fourth test trigger with tag priority','{100184}>100','0','1','','2','','1','0','0','','','99255');
INSERT INTO functions (functionid,triggerid,itemid,name,parameter) VALUES ('100184','99255','29192','avg','5m');
INSERT INTO trigger_tag (tag,value,triggerid,triggertagid) VALUES ('Eta','e','99255','117');
INSERT INTO trigger_tag (tag,value,triggerid,triggertagid) VALUES ('Gamma','g','99255','118');
INSERT INTO trigger_tag (tag,value,triggerid,triggertagid) VALUES ('Theta','t','99255','119');
INSERT INTO trigger_tag (tag,value,triggerid,triggertagid) VALUES ('Delta','d','99255','120');
INSERT INTO events (eventid,source,object,objectid,clock,ns,value,name,severity) VALUES (99,0,0,99254,1534495628,128786843,1,'Fourth test trigger with tag priority',2);
INSERT INTO event_tag (eventtagid,eventid,tag,value) VALUES (112,99,'Eta','e');
INSERT INTO event_tag (eventtagid,eventid,tag,value) VALUES (113,99,'Gamma','g');
INSERT INTO event_tag (eventtagid,eventid,tag,value) VALUES (114,99,'Theta','t');
INSERT INTO event_tag (eventtagid,eventid,tag,value) VALUES (115,99,'Delta','t');
INSERT INTO problem (eventid,source,object,objectid,clock,ns,name,severity) VALUES (99,0,0,99253,1534495628,128786843,'Fourth test trigger with tag priority',2);
INSERT INTO problem_tag (problemtagid,eventid,tag,value) VALUES (112,99,'Eta','e');
INSERT INTO problem_tag (problemtagid,eventid,tag,value) VALUES (113,99,'Gamma','g');
INSERT INTO problem_tag (problemtagid,eventid,tag,value) VALUES (114,99,'Theta','t');
INSERT INTO problem_tag (problemtagid,eventid,tag,value) VALUES (115,99,'Delta','t');

-- Problem suppression test: host, item, trigger, maintenance, event, problem, tags
INSERT INTO hstgrp (groupid, name, internal) VALUES (50013, 'Host group for suppression', 0);
INSERT INTO hosts (hostid, host, name, status, description) VALUES (99011, 'Host for suppression', 'Host for suppression', 0, '');
INSERT INTO hosts_groups (hostgroupid, hostid, groupid) VALUES (99007, 99011, 50013);
INSERT INTO interface (interfaceid, hostid, main, type, useip, ip, dns, port) values (50025,99011,1,1,1,'127.0.0.1','','10050');
INSERT INTO items (itemid, type, hostid, name, description, key_, delay, interfaceid, params, formula, url, posts, query_fields, headers) VALUES (99087, 2, 99011, 'Trapper_for_suppression', '', 'trapper_sup', 30, NULL, '', '', '', '', '','');
INSERT INTO triggers (triggerid, description, expression, value, priority, state, lastchange, comments) VALUES (100031, 'Trigger_for_suppression', '{100031}>0', 1, 3, 0, '1535012391', '');
INSERT INTO functions (functionid, itemid, triggerid, name, parameter) VALUES (100031, 99087, 100031, 'last', '0');
INSERT INTO trigger_tag (triggertagid, tag, value, triggerid) VALUES (104, 'SupTag','A', 100031);

INSERT INTO maintenances (maintenanceid, name, maintenance_type, description, active_since, active_till,tags_evaltype) VALUES (4,'Maintenance for suppression test',0,'',1534971600,2147378400,2);
INSERT INTO maintenances_hosts (maintenance_hostid, maintenanceid, hostid) VALUES (3,4,99011);
INSERT INTO timeperiods (timeperiodid, timeperiod_type, every, month, dayofweek, day, start_time, period, start_date) VALUES (12,0,1,0,0,1,43200,86399940,1535021880);
INSERT INTO maintenances_windows (maintenance_timeperiodid, maintenanceid, timeperiodid) VALUES (12,4,12);
INSERT INTO maintenance_tag (maintenancetagid, maintenanceid, tag, operator,value) VALUES (3,4,'SupTag',2,'A');

INSERT INTO events (eventid,source,object,objectid,clock,ns,value,name,severity) VALUES (175,0,0,100031,1535012391,445429746,1,'Trigger_for_suppression',3);
INSERT INTO event_tag (eventtagid,eventid,tag,value) VALUES (200,175,'SupTag','A');
INSERT INTO event_suppress (event_suppressid,eventid,maintenanceid,suppress_until) VALUES (1,175,4,1621329420);
INSERT INTO problem (eventid,source,object,objectid,clock,ns,name,severity) VALUES (175,0,0,100031,1535012391,445429746,'Trigger_for_suppression',3);
INSERT INTO problem_tag (problemtagid,eventid,tag,value) VALUES (200,175,'SupTag','A');

-- testPageHostGraph
INSERT INTO hstgrp (groupid,name,internal) VALUES (50005,'Group for host graph check',0);
INSERT INTO hosts (hostid, host, name, status, description) VALUES (99012, 'Host to check graph 1', 'Host to check graph 1', 0, '');
INSERT INTO hosts_groups (hostgroupid, hostid, groupid) VALUES (99008, 99012, 50005);
INSERT INTO interface (interfaceid, hostid, main, type, useip, ip, dns, port) values (50026,99012,1,1,1,'127.0.0.1','','10050');
INSERT INTO items (itemid, type, hostid, name, description, key_, delay, interfaceid, params, formula, url, posts, query_fields, headers) VALUES (99007, 2, 99012, 'Item to check graph', '', 'graph[1]', 0, NULL, '', '', 'zabbix.com', '', '','');
INSERT INTO graphs (graphid, name, width, height, yaxismin, yaxismax, templateid, show_work_period, show_triggers, graphtype, show_legend, show_3d, percent_left, percent_right, ymin_type, ymax_type, ymin_itemid, ymax_itemid, flags) VALUES (700018,'Check graph 1',900,200,0.0,100.0,NULL,1,1,0,1,0,0.0,0.0,0,0,NULL,NULL,0);
INSERT INTO graphs (graphid, name, width, height, yaxismin, yaxismax, templateid, show_work_period, show_triggers, graphtype, show_legend, show_3d, percent_left, percent_right, ymin_type, ymax_type, ymin_itemid, ymax_itemid, flags) VALUES (700019,'Check graph 2',900,200,0.0,100.0,NULL,1,1,0,1,0,0.0,0.0,0,0,NULL,NULL,0);
INSERT INTO graphs_items (gitemid, graphid, itemid, drawtype, sortorder, color, yaxisside, calc_fnc, type) VALUES (700026, 700018, 99007, 0, 0, '1A7C11', 0, 2, 0);
INSERT INTO graphs_items (gitemid, graphid, itemid, drawtype, sortorder, color, yaxisside, calc_fnc, type) VALUES (700027, 700019, 99007, 0, 0, '1A7C11', 0, 2, 0);
INSERT INTO hosts (hostid, host, name, status, description) VALUES (99013, 'Host to delete graphs', 'Host to delete graphs', 0, '');
INSERT INTO hosts_groups (hostgroupid, hostid, groupid) VALUES (99009, 99013, 50005);
INSERT INTO interface (interfaceid, hostid, main, type, useip, ip, dns, port) values (50027,99013,1,1,1,'127.0.0.1','','10050');
INSERT INTO items (itemid, type, hostid, name, description, key_, delay, interfaceid, params, formula, url, posts, query_fields, headers) VALUES (99008, 2, 99013, 'Item to delete graph', '', 'graph[1]', 0, NULL, '', '', 'zabbix.com', '', '','');
INSERT INTO graphs (graphid, name, width, height, yaxismin, yaxismax, templateid, show_work_period, show_triggers, graphtype, show_legend, show_3d, percent_left, percent_right, ymin_type, ymax_type, ymin_itemid, ymax_itemid, flags) VALUES (700020,'Delete graph 1',900,200,0.0,100.0,NULL,1,1,0,1,0,0.0,0.0,0,0,NULL,NULL,0);
INSERT INTO graphs (graphid, name, width, height, yaxismin, yaxismax, templateid, show_work_period, show_triggers, graphtype, show_legend, show_3d, percent_left, percent_right, ymin_type, ymax_type, ymin_itemid, ymax_itemid, flags) VALUES (700021,'Delete graph 2',900,200,0.0,100.0,NULL,1,1,0,1,0,0.0,0.0,0,0,NULL,NULL,0);
INSERT INTO graphs (graphid, name, width, height, yaxismin, yaxismax, templateid, show_work_period, show_triggers, graphtype, show_legend, show_3d, percent_left, percent_right, ymin_type, ymax_type, ymin_itemid, ymax_itemid, flags) VALUES (700022,'Delete graph 3',900,200,0.0,100.0,NULL,1,1,0,1,0,0.0,0.0,0,0,NULL,NULL,0);
INSERT INTO graphs (graphid, name, width, height, yaxismin, yaxismax, templateid, show_work_period, show_triggers, graphtype, show_legend, show_3d, percent_left, percent_right, ymin_type, ymax_type, ymin_itemid, ymax_itemid, flags) VALUES (700023,'Delete graph 4',900,200,0.0,100.0,NULL,1,1,0,1,0,0.0,0.0,0,0,NULL,NULL,0);
INSERT INTO graphs (graphid, name, width, height, yaxismin, yaxismax, templateid, show_work_period, show_triggers, graphtype, show_legend, show_3d, percent_left, percent_right, ymin_type, ymax_type, ymin_itemid, ymax_itemid, flags) VALUES (700024,'Delete graph 5',900,200,0.0,100.0,NULL,1,1,0,1,0,0.0,0.0,0,0,NULL,NULL,0);
INSERT INTO graphs_items (gitemid, graphid, itemid, drawtype, sortorder, color, yaxisside, calc_fnc, type) VALUES (700028, 700020, 99008, 0, 0, '1A7C11', 0, 2, 0);
INSERT INTO graphs_items (gitemid, graphid, itemid, drawtype, sortorder, color, yaxisside, calc_fnc, type) VALUES (700029, 700021, 99008, 0, 0, '1A7C11', 0, 2, 0);
INSERT INTO graphs_items (gitemid, graphid, itemid, drawtype, sortorder, color, yaxisside, calc_fnc, type) VALUES (700030, 700022, 99008, 0, 0, '1A7C11', 0, 2, 0);
INSERT INTO graphs_items (gitemid, graphid, itemid, drawtype, sortorder, color, yaxisside, calc_fnc, type) VALUES (700031, 700023, 99008, 0, 0, '1A7C11', 0, 2, 0);
INSERT INTO graphs_items (gitemid, graphid, itemid, drawtype, sortorder, color, yaxisside, calc_fnc, type) VALUES (700032, 700024, 99008, 0, 0, '1A7C11', 0, 2, 0);
INSERT INTO hosts (hostid, host, name, status, description) VALUES (99014, 'Empty template', 'Empty template', 3, '');
INSERT INTO hosts_groups (hostgroupid, hostid, groupid) VALUES (99010, 99014, 1);
INSERT INTO hstgrp (groupid,name,internal) VALUES (50006,'Empty group',0);
INSERT INTO hosts (hostid, host, name, status, description) VALUES (99015, 'Empty host', 'Empty host', 0, '');
INSERT INTO hosts_groups (hostgroupid, hostid, groupid) VALUES (99011, 99015, 50006);
INSERT INTO interface (interfaceid, hostid, main, type, useip, ip, dns, port) values (50028,99015,1,1,1,'127.0.0.1','','10050');
INSERT INTO hosts (hostid, host, name, status, description) VALUES (99016, 'Template to test graphs', 'Template to test graphs', 3, '');
INSERT INTO hosts_groups (hostgroupid, hostid, groupid) VALUES (99012, 99016, 1);
INSERT INTO items (itemid, type, hostid, name, description, key_, delay, interfaceid, params, formula, url, posts, query_fields, headers) VALUES (99009, 2, 99016, 'Item to check graph', '', 'graph[2]', 0, NULL, '', '', 'zabbix.com', '', '','');
INSERT INTO graphs (graphid, name, width, height, yaxismin, yaxismax, templateid, show_work_period, show_triggers, graphtype, show_legend, show_3d, percent_left, percent_right, ymin_type, ymax_type, ymin_itemid, ymax_itemid, flags) VALUES (700025,'Graph to check copy',900,200,0.0,100.0,NULL,1,1,0,1,0,0.0,0.0,0,0,NULL,NULL,0);
INSERT INTO graphs_items (gitemid, graphid, itemid, drawtype, sortorder, color, yaxisside, calc_fnc, type) VALUES (700033, 700025, 99009, 0, 0, '1A7C11', 0, 2, 0);
INSERT INTO hstgrp (groupid,name,internal) VALUES (50007,'Group to copy graph',0);
INSERT INTO hosts (hostid, host, name, status, description) VALUES (99017, 'Host with item and without graph 1', 'Host with item and without graph 1', 0, '');
INSERT INTO hosts_groups (hostgroupid, hostid, groupid) VALUES (99013, 99017, 50007);
INSERT INTO interface (interfaceid, hostid, main, type, useip, ip, dns, port) values (50029,99017,1,1,1,'127.0.0.1','','10050');
INSERT INTO items (itemid, type, hostid, name, description, key_, delay, interfaceid, params, formula, url, posts, query_fields, headers) VALUES (99010, 2, 99017, 'Item', '', 'graph[1]', 0, NULL, '', '', 'zabbix.com', '', '','');
INSERT INTO hosts (hostid, host, name, status, description) VALUES (99018, 'Host with item and without graph 2', 'Host with item and without graph 2', 0, '');
INSERT INTO hosts_groups (hostgroupid, hostid, groupid) VALUES (99014, 99018, 50007);
INSERT INTO interface (interfaceid, hostid, main, type, useip, ip, dns, port) values (50030,99018,1,1,1,'127.0.0.1','','10050');
INSERT INTO items (itemid, type, hostid, name, description, key_, delay, interfaceid, params, formula, url, posts, query_fields, headers) VALUES (99011, 2, 99018, 'Item', '', 'graph[1]', 0, NULL, '', '', 'zabbix.com', '', '','');
INSERT INTO hstgrp (groupid,name,internal) VALUES (50008,'Group to copy all graph',0);
INSERT INTO hosts (hostid, host, name, status, description) VALUES (99019, 'Host with item to copy all graphs 1', 'Host with item to copy all graphs 1', 0, '');
INSERT INTO hosts_groups (hostgroupid, hostid, groupid) VALUES (99015, 99019, 50008);
INSERT INTO interface (interfaceid, hostid, main, type, useip, ip, dns, port) values (50031,99019,1,1,1,'127.0.0.1','','10050');
INSERT INTO items (itemid, type, hostid, name, description, key_, delay, interfaceid, params, formula, url, posts, query_fields, headers) VALUES (99012, 2, 99019, 'Item', '', 'graph[1]', 0, NULL, '', '', 'zabbix.com', '', '','');
INSERT INTO hosts (hostid, host, name, status, description) VALUES (99020, 'Host with item to copy all graphs 2', 'Host with item to copy all graphs 2', 0, '');
INSERT INTO hosts_groups (hostgroupid, hostid, groupid) VALUES (99016, 99020, 50008);
INSERT INTO interface (interfaceid, hostid, main, type, useip, ip, dns, port) values (50032,99020,1,1,1,'127.0.0.1','','10050');
INSERT INTO items (itemid, type, hostid, name, description, key_, delay, interfaceid, params, formula, url, posts, query_fields, headers) VALUES (99013, 2, 99020, 'Item', '', 'graph[1]', 0, NULL, '', '', 'zabbix.com', '', '','');
INSERT INTO hosts (hostid, host, name, status, description) VALUES (99021, 'Host to check graph 2', 'Host to check graph 2', 0, '');
INSERT INTO hosts_groups (hostgroupid, hostid, groupid) VALUES (99017, 99021, 50005);
INSERT INTO interface (interfaceid, hostid, main, type, useip, ip, dns, port) values (50033,99021,1,1,1,'127.0.0.1','','10050');
INSERT INTO items (itemid, type, hostid, name, description, key_, delay, interfaceid, params, formula, url, posts, query_fields, headers) VALUES (99014, 2, 99021, 'Item to check graph', '', 'graph[1]', 0, NULL, '', '', 'zabbix.com', '', '','');
INSERT INTO hosts (hostid, host, name, status, description) VALUES (99022, 'Template with item graph', 'Template with item graph', 3, '');
INSERT INTO hosts_groups (hostgroupid, hostid, groupid) VALUES (99018, 99022, 1);
INSERT INTO items (itemid, type, hostid, name, description, key_, delay, interfaceid, params, formula, url, posts, query_fields, headers) VALUES (99015, 2, 99022, 'Item', '', 'graph[1]', 0, NULL, '', '', 'zabbix.com', '', '','');
INSERT INTO hosts (hostid, host, name, status, description) VALUES (99023, 'Template with item graph for copy all graph', 'Template with item graph for copy all graph', 3, '');
INSERT INTO hosts_groups (hostgroupid, hostid, groupid) VALUES (99019, 99023, 1);
INSERT INTO items (itemid, type, hostid, name, description, key_, delay, interfaceid, params, formula, url, posts, query_fields, headers) VALUES (99016, 2, 99023, 'Item', '', 'graph[1]', 0, NULL, '', '', 'zabbix.com', '', '','');
INSERT INTO hosts (hostid, host, name, status, description) VALUES (99029, 'Template to copy graph to several templates 1', 'Template to copy graph to several templates 1', 3, '');
INSERT INTO hosts_groups (hostgroupid, hostid, groupid) VALUES (99020, 99029, 1);
INSERT INTO items (itemid, type, hostid, name, description, key_, delay, interfaceid, params, formula, url, posts, query_fields, headers) VALUES (99022, 2, 99029, 'Item', '', 'graph[1]', 0, NULL, '', '', 'zabbix.com', '', '','');
INSERT INTO hosts (hostid, host, name, status, description) VALUES (99030, 'Template to copy graph to several templates 2', 'Template to copy graph to several templates 2', 3, '');
INSERT INTO hosts_groups (hostgroupid, hostid, groupid) VALUES (99021, 99030, 1);
INSERT INTO items (itemid, type, hostid, name, description, key_, delay, interfaceid, params, formula, url, posts, query_fields, headers) VALUES (99023, 2, 99030, 'Item', '', 'graph[1]', 0, NULL, '', '', 'zabbix.com', '', '','');
INSERT INTO hosts (hostid, host, name, status, description) VALUES (99024, 'Host to check graph 3', 'Host to check graph 3', 0, '');
INSERT INTO hosts_groups (hostgroupid, hostid, groupid) VALUES (99022, 99024, 50005);
INSERT INTO interface (interfaceid, hostid, main, type, useip, ip, dns, port) values (50034,99024,1,1,1,'127.0.0.1','','10050');
INSERT INTO items (itemid, type, hostid, name, description, key_, delay, interfaceid, params, formula, url, posts, query_fields, headers) VALUES (99017, 2, 99024, 'Item to check graph', '', 'graph[1]', 0, NULL, '', '', 'zabbix.com', '', '','');
INSERT INTO hosts (hostid, host, name, status, description) VALUES (99025, 'Host to check graph 4', 'Host to check graph 4', 0, '');
INSERT INTO hosts_groups (hostgroupid, hostid, groupid) VALUES (99023, 99025, 50005);
INSERT INTO interface (interfaceid, hostid, main, type, useip, ip, dns, port) values (50035,99025,1,1,1,'127.0.0.1','','10050');
INSERT INTO items (itemid, type, hostid, name, description, key_, delay, interfaceid, params, formula, url, posts, query_fields, headers) VALUES (99018, 2, 99025, 'Item to check graph', '', 'graph[1]', 0, NULL, '', '', 'zabbix.com', '', '','');
INSERT INTO hosts (hostid, host, name, status, description) VALUES (99026, 'Host to check graph 5', 'Host to check graph 5', 0, '');
INSERT INTO hosts_groups (hostgroupid, hostid, groupid) VALUES (99024, 99026, 50005);
INSERT INTO interface (interfaceid, hostid, main, type, useip, ip, dns, port) values (50036,99026,1,1,1,'127.0.0.1','','10050');
INSERT INTO items (itemid, type, hostid, name, description, key_, delay, interfaceid, params, formula, url, posts, query_fields, headers) VALUES (99019, 2, 99026, 'Item to check graph', '', 'graph[1]', 0, NULL, '', '', 'zabbix.com', '', '','');
INSERT INTO hstgrp (groupid,name,internal) VALUES (50009,'Copy graph to several groups 1',0);
INSERT INTO hosts (hostid, host, name, status, description) VALUES (99027, 'Host 1 from first group', 'Host 1 from first group', 0, '');
INSERT INTO hosts_groups (hostgroupid, hostid, groupid) VALUES (99025, 99027, 50009);
INSERT INTO interface (interfaceid, hostid, main, type, useip, ip, dns, port) values (50037,99027,1,1,1,'127.0.0.1','','10050');
INSERT INTO items (itemid, type, hostid, name, description, key_, delay, interfaceid, params, formula, url, posts, query_fields, headers) VALUES (99020, 2, 99027, 'Item to check graph', '', 'graph[1]', 0, NULL, '', '', 'zabbix.com', '', '','');
INSERT INTO hstgrp (groupid,name,internal) VALUES (50010,'Copy graph to several groups 2',0);
INSERT INTO hosts (hostid, host, name, status, description) VALUES (99028, 'Host 1 from second group', 'Host 1 from second group', 0, '');
INSERT INTO hosts_groups (hostgroupid, hostid, groupid) VALUES (99026, 99028, 50010);
INSERT INTO interface (interfaceid, hostid, main, type, useip, ip, dns, port) values (50038,99028,1,1,1,'127.0.0.1','','10050');
INSERT INTO items (itemid, type, hostid, name, description, key_, delay, interfaceid, params, formula, url, posts, query_fields, headers) VALUES (99021, 2, 99028, 'Item to check graph', '', 'graph[1]', 0, NULL, '', '', 'zabbix.com', '', '','');

-- testPageTriggers tags filtering test
INSERT INTO hosts (hostid, host, name, status, description) VALUES (99050, 'Host for trigger tags filtering', 'Host for trigger tags filtering', 0, '');
INSERT INTO hosts_groups (hostgroupid, hostid, groupid) VALUES (99910, 99050, 4);
INSERT INTO interface (interfaceid, hostid, main, type, useip, ip, dns, port) values (55030,99050,1,1,1,'127.0.0.1','','10050');
INSERT INTO items (itemid, type, hostid, name, description, key_, delay, interfaceid, params, formula, url, posts, query_fields, headers) VALUES (99090, 2, 99050, 'Trapper', '', 'trap', 30, NULL, '', '', '', '', '','');

INSERT INTO triggers (triggerid, description, expression, value, priority, state, lastchange, comments) VALUES (100060, 'First trigger for tag filtering', '{100060}>0', 0, 1, 0, '0', '');
INSERT INTO functions (functionid, itemid, triggerid, name, parameter) VALUES (100060, 99090, 100060, 'last', '');
INSERT INTO trigger_tag (triggertagid, tag, value, triggerid) VALUES (130, 'TagA','A', 100060);
INSERT INTO trigger_tag (triggertagid, tag, value, triggerid) VALUES (131, 'TagB','b', 100060);
INSERT INTO trigger_tag (triggertagid, tag, value, triggerid) VALUES (132, 'TagD','d', 100060);
INSERT INTO trigger_tag (triggertagid, tag, value, triggerid) VALUES (133, 'TagG','g', 100060);

INSERT INTO triggers (triggerid, description, expression, value, priority, state, lastchange, comments) VALUES (100061, 'Second trigger for tag filtering', '{100061}>0', 0, 2, 0, '0', '');
INSERT INTO functions (functionid, itemid, triggerid, name, parameter) VALUES (100061, 99090, 100061, 'last', '');
INSERT INTO trigger_tag (triggertagid, tag, value, triggerid) VALUES (134, 'TagB','b', 100061);
INSERT INTO trigger_tag (triggertagid, tag, value, triggerid) VALUES (135, 'TagE','e', 100061);
INSERT INTO trigger_tag (triggertagid, tag, value, triggerid) VALUES (136, 'TagE1','e', 100061);
INSERT INTO trigger_tag (triggertagid, tag, value, triggerid) VALUES (137, 'TagZ','z', 100061);

INSERT INTO triggers (triggerid, description, expression, value, priority, state, lastchange, comments) VALUES (100062, 'Third trigger for tag filtering', '{100062}>0', 0, 3, 0, '0', '');
INSERT INTO functions (functionid, itemid, triggerid, name, parameter) VALUES (100062, 99090, 100062, 'last', '');
INSERT INTO trigger_tag (triggertagid, tag, value, triggerid) VALUES (138, 'TagA','a', 100062);
INSERT INTO trigger_tag (triggertagid, tag, value, triggerid) VALUES (139, 'TagI','i', 100062);
INSERT INTO trigger_tag (triggertagid, tag, value, triggerid) VALUES (140, 'TagK','k', 100062);
INSERT INTO trigger_tag (triggertagid, tag, value, triggerid) VALUES (141, 'TagT','t', 100062);

INSERT INTO triggers (triggerid, description, expression, value, priority, state, lastchange, comments) VALUES (100063, 'Fourth trigger for tag filtering', '{100063}>0', 0, 4, 0, '0', '');
INSERT INTO functions (functionid, itemid, triggerid, name, parameter) VALUES (100063, 99090, 100063, 'last', '');
INSERT INTO trigger_tag (triggertagid, tag, value, triggerid) VALUES (142, 'TagD','d', 100063);
INSERT INTO trigger_tag (triggertagid, tag, value, triggerid) VALUES (143, 'TagE1','e', 100063);
INSERT INTO trigger_tag (triggertagid, tag, value, triggerid) VALUES (144, 'TagG','g', 100063);
INSERT INTO trigger_tag (triggertagid, tag, value, triggerid) VALUES (145, 'TagT','t', 100063);

INSERT INTO triggers (triggerid, description, expression, value, priority, state, lastchange, comments) VALUES (100064, 'Fifth trigger for tag filtering (no tags)', '{100064}>0', 0, 5, 0, '0', '');
INSERT INTO functions (functionid, itemid, triggerid, name, parameter) VALUES (100064, 99090, 100064, 'last', '');

-- testPageMonitoringOverview
INSERT INTO hstgrp (groupid, name, internal) VALUES (50011, 'Group to check Overview', 0);
INSERT INTO hstgrp (groupid, name, internal) VALUES (50012, 'Another group to check Overview', 0);
INSERT INTO hosts (hostid, host, name, status, description) VALUES (50011, '1_Host_to_check_Monitoring_Overview', '1_Host_to_check_Monitoring_Overview', 0, '');
INSERT INTO hosts (hostid, host, name, status, description) VALUES (50012, '3_Host_to_check_Monitoring_Overview', '3_Host_to_check_Monitoring_Overview', 0, '');
INSERT INTO hosts (hostid, host, name, status, description) VALUES (50013, '4_Host_to_check_Monitoring_Overview', '4_Host_to_check_Monitoring_Overview', 0, '');
INSERT INTO host_inventory (type, type_full, name, alias, os, os_full, os_short, serialno_a, serialno_b, tag, asset_tag, macaddress_a, macaddress_b, hardware, hardware_full, software, software_full, software_app_a, software_app_b, software_app_c, software_app_d, software_app_e, contact, location, location_lat, location_lon, notes, chassis, model, hw_arch, vendor, contract_number, installer_name, deployment_status, url_a, url_b, url_c, host_networks, host_netmask, host_router, oob_ip, oob_netmask, oob_router, date_hw_purchase, date_hw_install, date_hw_expiry, date_hw_decomm, site_address_a, site_address_b, site_address_c, site_city, site_state, site_country, site_zip, site_rack, site_notes, poc_1_name, poc_1_email, poc_1_phone_a, poc_1_phone_b, poc_1_cell, poc_1_screen, poc_1_notes, poc_2_name, poc_2_email, poc_2_phone_a, poc_2_phone_b, poc_2_cell, poc_2_screen, poc_2_notes, hostid) VALUES ('Type', 'Type (Full details)', 'Name', 'Alias', 'OS', 'OS (Full details)', 'OS (Short)', 'Serial number A', 'Serial number B', 'Tag','Asset tag', 'MAC address A', 'MAC address B', 'Hardware', 'Hardware (Full details)', 'Software', 'Software (Full details)', 'Software application A', 'Software application B', 'Software application C', 'Software application D', 'Software application E', 'Contact', 'Location', 'Location latitud', 'Location longitu', 'Notes', 'Chassis', 'Model', 'HW architecture', 'Vendor', 'Contract number', 'Installer name', 'Deployment status', 'URL A', 'URL B', 'URL C', 'Host networks', 'Host subnet mask', 'Host router', 'OOB IP address', 'OOB subnet mask', 'OOB router', 'Date HW purchased', 'Date HW installed', 'Date HW maintenance expires', 'Date hw decommissioned', 'Site address A', 'Site address B', 'Site address C', 'Site city', 'Site state / province', 'Site country', 'Site ZIP / postal', 'Site rack location', 'Site notes', 'Primary POC name', 'Primary POC email', 'Primary POC phone A', 'Primary POC phone B', 'Primary POC cell', 'Primary POC screen name', 'Primary POC notes', 'Secondary POC name', 'Secondary POC email', 'Secondary POC phone A', 'Secondary POC phone B', 'Secondary POC cell', 'Secondary POC screen name', 'Secondary POC notes', 50012);
INSERT INTO hosts_groups (hostgroupid, hostid, groupid) VALUES (90282, 50011, 50011);
INSERT INTO hosts_groups (hostgroupid, hostid, groupid) VALUES (90283, 50012, 50011);
INSERT INTO hosts_groups (hostgroupid, hostid, groupid) VALUES (90284, 50013, 50012);
INSERT INTO interface (interfaceid, hostid, main, type, useip, ip, dns, port) values (50039,50011,1,1,1,'127.0.0.1','','10050');
INSERT INTO interface (interfaceid, hostid, main, type, useip, ip, dns, port) values (50040,50012,1,1,1,'127.0.0.1','','10050');
INSERT INTO interface (interfaceid, hostid, main, type, useip, ip, dns, port) values (50041,50013,1,1,1,'127.0.0.1','','10050');
INSERT INTO applications (applicationid, hostid, name) VALUES (99010, 50011, '1 application');
INSERT INTO applications (applicationid, hostid, name) VALUES (99011, 50011, '2 application');
INSERT INTO applications (applicationid, hostid, name) VALUES (99012, 50012, '3 application');
INSERT INTO applications (applicationid, hostid, name) VALUES (99013, 50013, '4 application');
INSERT INTO items (itemid, hostid, interfaceid, type, value_type, name, key_, delay, history, status, params, description, flags, posts, headers) VALUES (99086, 50011, 50039, 2, 3, '1_item','trap[1]', '30s', '90d', 0, '', '', 0, '', '');
INSERT INTO items_applications (itemappid, applicationid, itemid) VALUES (99002, 99010, 99086);
INSERT INTO items (itemid, hostid, interfaceid, type, value_type, name, key_, delay, history, status, params, description, flags, posts, headers) VALUES (99091, 50011, 50039, 2, 3, '2_item','trap[2]', '30s', '90d', 0, '', '', 0, '', '');
INSERT INTO items_applications (itemappid, applicationid, itemid) VALUES (99003, 99011, 99091);
INSERT INTO items (itemid, hostid, interfaceid, type, value_type, name, key_, delay, history, status, params, description, flags, posts, headers) VALUES (99088, 50012, 50040, 2, 3, '3_item','trap[3]', '30s', '90d', 0, '', '', 0, '', '');
INSERT INTO items_applications (itemappid, applicationid, itemid) VALUES (99004, 99012, 99088);
INSERT INTO items (itemid, hostid, interfaceid, type, value_type, name, key_, delay, history, status, params, description, flags, posts, headers) VALUES (99089, 50013, 50041, 2, 3, '4_item','trap[4]', '30s', '90d', 0, '', '', 0, '', '');
INSERT INTO items_applications (itemappid, applicationid, itemid) VALUES (99005, 99013, 99089);
INSERT INTO triggers (triggerid, description, expression, value, state, lastchange, comments, priority, url) VALUES (100032, '1_trigger_Not_classified', '{100032}>0', 1, 0, '1533555726', 'Macro should be resolved, host IP should be visible here: {HOST.CONN}', 0, 'tr_events.php?triggerid={TRIGGER.ID}&eventid={EVENT.ID}');
INSERT INTO triggers (triggerid, description, expression, value, state, lastchange, comments, priority) VALUES (100033, '1_trigger_Warning', '{100033}>0', 1, 0, '1533555726', 'The following url should be clickable: https://zabbix.com', 2);
INSERT INTO triggers (triggerid, description, expression, value, state, lastchange, comments, priority, url) VALUES (100034, '1_trigger_Average', '{100034}>0', 1, 0, '1533555726', 'https://zabbix.com', 3, 'tr_events.php?triggerid={TRIGGER.ID}&eventid={EVENT.ID}');
INSERT INTO triggers (triggerid, description, expression, value, state, lastchange, comments, priority, url) VALUES (100035, '1_trigger_High', '{100035}>0', 1, 0, '1533555726', 'Non-clickable description', 4, 'tr_events.php?triggerid={TRIGGER.ID}&eventid={EVENT.ID}');
INSERT INTO triggers (triggerid, description, expression, value, state, lastchange, comments, priority) VALUES (100036, '1_trigger_Disaster', '{100036}>0', 1, 0, '1533555726', '', 5);
INSERT INTO triggers (triggerid, description, expression, value, state, lastchange, comments, priority) VALUES (100037, '2_trigger_Information', '{100037}>0', 1, 0, '1533555726', 'http://zabbix.com https://www.zabbix.com/career https://www.zabbix.com/contact', 1);
INSERT INTO triggers (triggerid, description, expression, value, state, lastchange, comments, priority) VALUES (100038, '3_trigger_Average', '{100038}>0', 1, 0, '1533555726', 'Macro - resolved, URL - clickable: {HOST.NAME}, https://zabbix.com', 3);
INSERT INTO triggers (triggerid, description, expression, value, state, lastchange, comments, priority, url) VALUES (100039, '3_trigger_Disaster', '{100039}>0', 0, 0, '1533555726', '', 5, 'triggers.php?form=update&triggerid={TRIGGER.ID}');
INSERT INTO triggers (triggerid, description, expression, value, state, lastchange, comments, priority) VALUES (100040, '4_trigger_Average', '{100040}>0', 1, 0, '1533555726', '', 3);
INSERT INTO functions (functionid, itemid, triggerid, name, parameter) VALUES (100032, 99086, 100032, 'last', '0');
INSERT INTO functions (functionid, itemid, triggerid, name, parameter) VALUES (100033, 99086, 100033, 'last', '0');
INSERT INTO functions (functionid, itemid, triggerid, name, parameter) VALUES (100034, 99086, 100034, 'last', '0');
INSERT INTO functions (functionid, itemid, triggerid, name, parameter) VALUES (100035, 99086, 100035, 'last', '0');
INSERT INTO functions (functionid, itemid, triggerid, name, parameter) VALUES (100036, 99086, 100036, 'last', '0');
INSERT INTO functions (functionid, itemid, triggerid, name, parameter) VALUES (100037, 99091, 100037, 'last', '0');
INSERT INTO functions (functionid, itemid, triggerid, name, parameter) VALUES (100038, 99088, 100038, 'last', '0');
INSERT INTO functions (functionid, itemid, triggerid, name, parameter) VALUES (100039, 99088, 100039, 'last', '0');
INSERT INTO functions (functionid, itemid, triggerid, name, parameter) VALUES (100040, 99089, 100040, 'last', '0');
INSERT INTO history_uint (itemid, clock, value, ns) VALUES (99086, 1533555726, 1, 726692808);
INSERT INTO history_uint (itemid, clock, value, ns) VALUES (99091, 1533555726, 2, 726692808);
INSERT INTO history_uint (itemid, clock, value, ns) VALUES (99088, 1533555726, 3, 726692808);
INSERT INTO history_uint (itemid, clock, value, ns) VALUES (99089, 1533555726, 4, 726692808);
INSERT INTO events (eventid, source, object, objectid, clock, ns, value, name, severity) VALUES (9000, 0, 0, 100032, 1533555726, 726692808, 1, '1_trigger_Not_classified', 0);
INSERT INTO events (eventid, source, object, objectid, clock, ns, value, name, severity) VALUES (9001, 0, 0, 100033, 1533555726, 726692808, 1, '1_trigger_Warning', 2);
INSERT INTO events (eventid, source, object, objectid, clock, ns, value, name, severity) VALUES (9002, 0, 0, 100034, 1533555726, 726692808, 1, '1_trigger_Average', 3);
INSERT INTO events (eventid, source, object, objectid, clock, ns, value, name, severity) VALUES (9003, 0, 0, 100035, 1533555726, 726692808, 1, '1_trigger_High', 4);
INSERT INTO events (eventid, source, object, objectid, clock, ns, value, name, severity) VALUES (9004, 0, 0, 100036, 1533555726, 726692808, 1, '1_trigger_Disaster', 5);
INSERT INTO events (eventid, source, object, objectid, clock, ns, value, name, severity, acknowledged) VALUES (9005, 0, 0, 100037, 1533555726, 726692808, 1, '2_trigger_Information', 1, 1);
INSERT INTO events (eventid, source, object, objectid, clock, ns, value, name, severity, acknowledged) VALUES (9006, 0, 0, 100038, 1533555726, 726692808, 1, '3_trigger_Average', 3, 1);
INSERT INTO events (eventid, source, object, objectid, clock, ns, value, name, severity) VALUES (9007, 0, 0, 100040, 1533555726, 726692808, 1, '4_trigger_Average', 3);
INSERT INTO problem (eventid, source, object, objectid, clock, ns, name, severity) VALUES ( 9000, 0, 0, 100032, 1533555726, 726692808, '1_trigger_Not_classified', 0);
INSERT INTO problem (eventid, source, object, objectid, clock, ns, name, severity) VALUES ( 9001, 0, 0, 100033, 1533555726, 726692808, '1_trigger_Warning', 2);
INSERT INTO problem (eventid, source, object, objectid, clock, ns, name, severity) VALUES ( 9002, 0, 0, 100034, 1533555726, 726692808, '1_trigger_Average', 3);
INSERT INTO problem (eventid, source, object, objectid, clock, ns, name, severity) VALUES ( 9003, 0, 0, 100035, 1533555726, 726692808, '1_trigger_High', 4);
INSERT INTO problem (eventid, source, object, objectid, clock, ns, name, severity) VALUES ( 9004, 0, 0, 100036, 1533555726, 726692808, '1_trigger_Disaster', 5);
INSERT INTO problem (eventid, source, object, objectid, clock, ns, name, severity, acknowledged) VALUES ( 9005, 0, 0, 100037, 1533555726, 726692808, '2_trigger_Information', 1, 1);
INSERT INTO problem (eventid, source, object, objectid, clock, ns, name, severity, acknowledged) VALUES ( 9006, 0, 0, 100038, 1533555726, 726692808, '3_trigger_Average', 3, 1);
INSERT INTO problem (eventid, source, object, objectid, clock, ns, name, severity, acknowledged) VALUES ( 9007, 0, 0, 100040, 1533555726, 726692808, '4_trigger_Average', 3, 1);
INSERT INTO acknowledges (acknowledgeid, userid, eventid, clock, message, action, old_severity, new_severity) VALUES (1, 1, 9005, 1533629135, '1 acknowledged', 2, 0, 0);
INSERT INTO acknowledges (acknowledgeid, userid, eventid, clock, message, action, old_severity, new_severity) VALUES (2, 1, 9006, 1533629135, '2 acknowledged', 2, 0, 0);
INSERT INTO task (taskid, type, status, clock, ttl, proxy_hostid) VALUES (1, 4, 1, 1533631968, 0, NULL);
INSERT INTO task (taskid, type, status, clock, ttl, proxy_hostid) VALUES (2, 4, 1, 1533631968, 0, NULL);
INSERT INTO task_acknowledge (taskid, acknowledgeid) VALUES (1, 1);
INSERT INTO task_acknowledge (taskid, acknowledgeid) VALUES (2, 2);

-- Hosts with proxies for Hosts filtering test
INSERT INTO hosts (hostid, host, status, description) VALUES (99051, 'Proxy_1 for filter', 5, '');
INSERT INTO hosts (hostid, host, status, description) VALUES (99052, 'Proxy_2 for filter', 5, '');
INSERT INTO hosts (hostid, proxy_hostid, host, name, status, description) VALUES (99053, 99051, 'Host_1 with proxy', 'Host_1 with proxy', 0, '');
INSERT INTO hosts (hostid, proxy_hostid, host, name, status, description) VALUES (99054, 99052, 'Host_2 with proxy', 'Host_2 with proxy', 0, '');
INSERT INTO interface (interfaceid, hostid, type, ip, useip, port, main) VALUES (55031, 99053, 1, '127.0.0.1', 1, '10050', 1);
INSERT INTO interface (interfaceid, hostid, type, ip, useip, port, main) VALUES (55032, 99054, 1, '127.0.0.1', 1, '10050', 1);
INSERT INTO hosts_groups (hostgroupid, hostid, groupid) VALUES (99911, 99053, 4);
INSERT INTO hosts_groups (hostgroupid, hostid, groupid) VALUES (99912, 99054, 4);

-- Dashboard for problem hosts widget
INSERT INTO dashboard (dashboardid, name, userid, private) VALUES (100, 'Dashboard for Problem hosts widget', 1, 1);
INSERT INTO widget (widgetid, dashboardid, type, name, x, y, width, height) VALUES (100, 100, 'problemhosts', '', 0, 0, 8, 8);
INSERT INTO profiles (profileid,userid,idx,value_id,source,type) VALUES (4, 1, 'web.dashbrd.dashboardid', 1, '', 1);

-- testPageAvailabilityReport SLA reports
INSERT INTO hosts (hostid, host, name, status, description) VALUES (50014, 'SLA reports host', 'SLA reports host', 0, '');
INSERT INTO interface (interfaceid, hostid, main, type, useip, ip, port) VALUES (50042, 50014, 1, 1, 1, '127.0.0.1', '10051');
INSERT INTO hosts_groups (hostgroupid, hostid, groupid) VALUES (50013, 50014, 4);
INSERT INTO items (itemid, type, hostid, name, key_, params, description, posts, headers) VALUES (40067, 2, 50014, 'Item A', 'A', '', '', '', '');
INSERT INTO items (itemid, type, hostid, name, key_, params, description, posts, headers) VALUES (40068, 2, 50014, 'Item B', 'B', '', '', '', '');
INSERT INTO items (itemid, type, hostid, name, key_, params, description, posts, headers) VALUES (40069, 2, 50014, 'Item C', 'C', '', '', '', '');
INSERT INTO triggers (triggerid, expression, description, comments) VALUES (100001, '{16028}=0', 'A trigger', '');
INSERT INTO triggers (triggerid, expression, description, comments) VALUES (100002, '{16029}=0', 'B trigger', '');
INSERT INTO triggers (triggerid, expression, description, comments) VALUES (100003, '{16030}=0', 'C trigger', '');
INSERT INTO functions (functionid, itemid, triggerid, name, parameter) VALUES (16028, 40067, 100001,'last','0');
INSERT INTO functions (functionid, itemid, triggerid, name, parameter) VALUES (16029, 40068, 100002,'last','0');
INSERT INTO functions (functionid, itemid, triggerid, name, parameter) VALUES (16030, 40069, 100003,'last','0');

-- testPageTriggers triggers filtering
INSERT INTO hosts (hostid, host, name, status, description) VALUES (99061, 'Inheritance template for triggers filtering', 'Inheritance template for triggers filtering', 3, '');
INSERT INTO hosts_groups (hostgroupid, hostid, groupid) VALUES (99913, 99061, 1);
INSERT INTO items (itemid, type, hostid, name, description, key_, interfaceid, params, posts, headers) VALUES (99092, 2, 99061, 'Inheritance item for triggers filtering', '', 'trap', NULL, '', '', '');
INSERT INTO triggers (triggerid, description, expression, priority, state, comments) VALUES (100065, 'Inheritance trigger with tags', '{100065}>0',3, 1, '');
INSERT INTO functions (functionid, itemid, triggerid, name, parameter) VALUES (100065, 99092, 100065, 'last', '');
INSERT INTO trigger_tag (triggertagid, tag, value, triggerid) VALUES (146, 'server','selenium', 100065);
INSERT INTO trigger_tag (triggertagid, tag, value, triggerid) VALUES (147, 'Street','dzelzavas', 100065);

INSERT INTO hosts (hostid, host, name, status, description) VALUES (99062, 'Host for triggers filtering', 'Host for triggers filtering', 0, '');
INSERT INTO hstgrp (groupid, name, internal) VALUES (50014,'Group to check triggers filtering',0);
INSERT INTO hosts_groups (hostgroupid, hostid, groupid) VALUES (99914, 99062, 50014);
INSERT INTO hosts_templates (hosttemplateid, hostid, templateid) VALUES (50004, 99062, 99061);
INSERT INTO interface (interfaceid, hostid, main, type, useip, ip, dns, port) values (55033, 99062, 1, 1, 1, '127.0.0.1', '', '10050');

INSERT INTO items (itemid, type, hostid, name, description, key_, interfaceid, params, posts, templateid, headers) VALUES (99093, 2, 99062, 'Inheritance item for triggers filtering', '', 'trap', NULL, '', '', 99092,'');
INSERT INTO items (itemid, type, hostid, name, description, key_, interfaceid, params, posts, headers) VALUES (99094, 2, 99062, 'Item for triggers filtering', '', 'trap1', NULL, '', '', '');

INSERT INTO triggers (triggerid, description, expression, value, comments, templateid, state, error) VALUES (100066, 'Inheritance trigger with tags', '{100067}=0', 1,'', 100065, 1, 'selenium trigger cannot be evaluated for some reason');
INSERT INTO functions (functionid, triggerid, itemid, name, parameter) VALUES (100067, 100066, 99093, 'last', '');
INSERT INTO trigger_tag (triggertagid, tag, value, triggerid) VALUES (148, 'server','selenium', 100066);
INSERT INTO trigger_tag (triggertagid, tag, value, triggerid) VALUES (149, 'Street','Dzelzavas', 100066);
INSERT INTO events (eventid, source, object, objectid, clock, ns, value, name, severity) VALUES (9008, 0, 0, 100066, 1535012391, 445429746,1, 'Inheritance trigger with tags', 3);
INSERT INTO event_tag (eventtagid, eventid, tag, value) VALUES (116, 9008, 'server', 'selenium');
INSERT INTO event_tag (eventtagid, eventid, tag, value) VALUES (117, 9008, 'Street', 'Dzelzavas');
INSERT INTO problem (eventid, source, object, objectid, clock, ns, name, severity) VALUES (9008, 0, 0, 100066, 1535012391, 445429746, 'Inheritance trigger with tags', 3);
INSERT INTO problem_tag (problemtagid, eventid, tag, value) VALUES (116, 9008, 'server', 'selenium');
INSERT INTO problem_tag (problemtagid, eventid, tag, value) VALUES (117, 9008, 'Street', 'Dzelzavas');
INSERT INTO triggers (triggerid, description, expression, status, value, priority, comments, state) VALUES (100067, 'Trigger disabled with tags', '{100067}>0', 1, 0, 3, '', 0);
INSERT INTO functions (functionid, itemid, triggerid, name, parameter) VALUES (100068, 99094, 100067, 'last', '');
INSERT INTO trigger_tag (triggertagid, tag, value, triggerid) VALUES (150, 'Street','Dzelzavas', 100067);
INSERT INTO trigger_tag (triggertagid, tag, value, triggerid) VALUES (151, 'country','latvia', 100067);
INSERT INTO trigger_depends (triggerdepid, triggerid_down, triggerid_up) VALUES (99000, 100066, 100067);
INSERT INTO triggers (triggerid, description, expression, status, value, priority, comments, state) VALUES (100070, 'Dependent trigger ONE', '{100067}>0', 0, 0, 4, '', 0);
INSERT INTO functions (functionid, itemid, triggerid, name, parameter) VALUES (100071, 99094, 100070, 'last', '');
INSERT INTO trigger_depends (triggerdepid, triggerid_down, triggerid_up) VALUES (99001, 100070, 100067);

INSERT INTO items (itemid, type, hostid, name, description, key_, interfaceid, flags, params, posts, headers) VALUES (99095, 2, 99062, 'Discovery rule for triggers filtering', '', 'lld', NULL, 1,'','','');
INSERT INTO items (itemid, type, hostid, name, description, key_, interfaceid, flags, params, posts, headers) VALUES (99096, 2, 99062, 'Discovered item {#TEST}', '', 'lld[{#TEST}]', NULL, 2, '', '', '');
INSERT INTO item_discovery (itemdiscoveryid, itemid, parent_itemid, lastcheck, ts_delete) VALUES (15085, 99096, 99095, 0, 0);
INSERT INTO items (itemid, type, hostid, name, description, key_, interfaceid, flags, params, posts, headers) VALUES (99097, 2, 99062, 'Discovered item one', '', 'lld[one]', NULL, 4, '', '', '');
INSERT INTO item_discovery (itemdiscoveryid, itemid, parent_itemid, key_) values (15086, 99097, 99096, 'lld[one]');
INSERT INTO triggers (triggerid, description, expression, status, value, priority, comments, state, flags) VALUES (100068, 'Discovered trigger {#TEST}', '{100069}>0', 0, 0, 5, '', 0, 2);
INSERT INTO functions (functionid, itemid, triggerid, name, parameter) VALUES (100069, 99096, 100068, 'last', '');
INSERT INTO triggers (triggerid, description, expression, status, value, priority, comments, state, flags) VALUES (100069, 'Discovered trigger one', '{100070}>0', 0, 0, 5, '', 0, 4);
INSERT INTO functions (functionid, itemid, triggerid, name, parameter) VALUES (100070, 99097, 100069, 'last', '');
INSERT INTO trigger_discovery (triggerid, parent_triggerid) VALUES (100069, 100068);

-- host/template level tags tests
INSERT INTO host_tag (hosttagid, hostid, tag, value) VALUES (311, 40001, 'action', 'simple');
INSERT INTO host_tag (hosttagid, hostid, tag, value) VALUES (312, 40001, 'tag', 'HOST');
INSERT INTO host_tag (hosttagid, hostid, tag, value) VALUES (313, 40001, 'test', 'test_tag');

INSERT INTO hosts (hostid, host, name, status, description) VALUES (99092, 'Host with tags for cloning', 'Host with tags for cloning', 0, '');
INSERT INTO interface (interfaceid, hostid, main, type, useip, ip, port) VALUES (10900, 99092, 1, 1, 1, '127.0.0.1', '10051');
INSERT INTO hosts_groups (hostgroupid, hostid, groupid) VALUES (99944, 99092, 4);
INSERT INTO host_tag (hosttagid, hostid, tag, value) VALUES (307, 99092, 'action', 'clone');
INSERT INTO host_tag (hosttagid, hostid, tag, value) VALUES (310, 99092, 'tag', 'host');

INSERT INTO hosts (hostid, host, name, status, description) VALUES (99109, 'Host with tags for updating', 'Host with tags for updating', 0, '');
INSERT INTO interface (interfaceid, hostid, main, type, useip, ip, port) VALUES (10901, 99109, 1, 1, 1, '127.0.0.1', '10051');
INSERT INTO hosts_groups (hostgroupid, hostid, groupid) VALUES (99961, 99109, 4);
INSERT INTO host_tag (hosttagid, hostid, tag, value) VALUES (308, 99109, 'action', 'update');
INSERT INTO host_tag (hosttagid, hostid, tag, value) VALUES (309, 99109, 'tag', 'host');

INSERT INTO host_tag (hosttagid, hostid, tag, value) VALUES (319, 40000, 'action', 'simple');
INSERT INTO host_tag (hosttagid, hostid, tag, value) VALUES (321, 40000, 'test', 'test_tag');
INSERT INTO host_tag (hosttagid, hostid, tag, value) VALUES (408, 40000, 'tag', 'TEMPLATE');

INSERT INTO hosts (hostid, host, name, status, description) VALUES (99127, 'Template with tags for cloning', 'Template with tags for cloning', 3, '');
INSERT INTO hosts_groups (hostgroupid, hostid, groupid) VALUES (99979, 99127, 4);
INSERT INTO host_tag (hosttagid, hostid, tag, value) VALUES (315, 99127, 'action', 'clone');
INSERT INTO host_tag (hosttagid, hostid, tag, value) VALUES (316, 99127, 'tag', 'template');

INSERT INTO hosts (hostid, host, name, status, description) VALUES (99128, 'Template with tags for updating', 'Template with tags for updating', 3, '');
INSERT INTO hosts_groups (hostgroupid, hostid, groupid) VALUES (99980, 99128, 4);
INSERT INTO host_tag (hosttagid, hostid, tag, value) VALUES (317, 99128, 'action', 'update');
INSERT INTO host_tag (hosttagid, hostid, tag, value) VALUES (318, 99128, 'tag', 'template');

INSERT INTO trigger_tag (triggertagid, triggerid, tag, value) VALUES (452, 14003, 'test', 'test_tag');
INSERT INTO trigger_tag (triggertagid, triggerid, tag, value) VALUES (453, 14003, 'action', 'simple');
INSERT INTO trigger_tag (triggertagid, triggerid, tag, value) VALUES (454, 14003, 'tag', 'TRIGGER');

INSERT INTO triggers (triggerid, expression, description, comments) VALUES (100113, '{100114}=0', 'Trigger with tags for cloning', '');
INSERT INTO functions (functionid, itemid, triggerid, name, parameter) VALUES (100114, 99102, 100113, 'last', '0');
INSERT INTO trigger_tag (triggertagid, triggerid, tag, value) VALUES (186, 100113, 'action', 'clone');
INSERT INTO trigger_tag (triggertagid, triggerid, tag, value) VALUES (187, 100113, 'tag', 'trigger');

INSERT INTO triggers (triggerid, expression, description, comments) VALUES (100112, '{100113}=0', 'Trigger with tags for updating', '');
INSERT INTO functions (functionid, itemid, triggerid, name, parameter) VALUES (100113, 99102, 100112, 'last', '0');
INSERT INTO trigger_tag (triggertagid, triggerid, tag, value) VALUES (184, 100112, 'action', 'update');
INSERT INTO trigger_tag (triggertagid, triggerid, tag, value) VALUES (185, 100112, 'tag', 'trigger');

-- testFormAdministrationMediaTypes
INSERT INTO media_type (mediatypeid, type, name, exec_path, status, script, description) VALUES (100, 1, 'Test script', 'Selenium test script', 1, '', '');

-- testFormUser
INSERT INTO usrgrp (usrgrpid, name, gui_access, users_status,debug_mode) VALUES (16,'LDAP user group',2,0,0);
INSERT INTO sysmaps (sysmapid, name, width, height, backgroundid, label_type, label_location, highlight, expandproblem, markelements, show_unack, userid, private) VALUES (10, 'Public map with image', 800, 600, NULL, 0, 0, 1, 1, 1, 2, 1, 0);
INSERT INTO sysmaps_elements (selementid, sysmapid, elementid, elementtype, iconid_off, iconid_on, label, label_location, x, y, iconid_disabled, iconid_maintenance) VALUES (10,10,0,4,7,NULL,'Test phone icon',0,151,101,NULL,NULL);
INSERT INTO users (userid, alias, passwd, autologin, autologout, lang, refresh, type, theme, attempt_failed, attempt_clock, rows_per_page) VALUES (91, 'http-auth-admin', '$2y$10$HuvU0X0vGitK8YhwyxILbOVU6oxYNF.BqsOhaieVBvDiGlxgxriay', 0, 0, 'en_GB', 30, 2, 'default', 0, 0, 50);
INSERT INTO users_groups (id, usrgrpid, userid) VALUES (92, 7, 91);

-- testHostAvailabilityWidget
INSERT INTO dashboard (dashboardid, name, userid, private) VALUES (101, 'Dashboard for Host availability widget', 1, 1);
INSERT INTO widget (widgetid, dashboardid, type, name, x, y, width, height) VALUES (101, 101, 'hostavail', 'Reference HA widget', 0, 0, 6, 3);
INSERT INTO widget (widgetid, dashboardid, type, name, x, y, width, height) VALUES (102, 101, 'hostavail', 'Reference HA widget to delete', 0, 3, 6, 3);
INSERT INTO widget_field (widget_fieldid, widgetid, type, name, value_int, value_groupid) VALUES (900, 102, 2, 'groupids', 0, 4);
INSERT INTO widget_field (widget_fieldid, widgetid, type, name, value_int) VALUES (901, 102, 0, 'layout', 1);
INSERT INTO hstgrp (groupid,name,internal) VALUES (50015,'Group for Host availability widget',0);
INSERT INTO hstgrp (groupid,name,internal) VALUES (50016,'Group in maintenance for Host availability widget',0);

INSERT INTO maintenances (maintenanceid, name, maintenance_type, description, active_since, active_till,tags_evaltype) VALUES (5,'Maintenance for Host availability widget',0,'Maintenance for checking Show hosts in maintenance option in Host availability widget',1534971600,2147378400,0);
INSERT INTO timeperiods (timeperiodid, timeperiod_type, every, month, dayofweek, day, start_time, period, start_date) VALUES (14,0,1,0,0,1,43200,612406800,1534971600);
INSERT INTO maintenances_windows (maintenance_timeperiodid, maintenanceid, timeperiodid) VALUES (14,5,14);
INSERT INTO maintenances_groups (maintenance_groupid, maintenanceid, groupid) VALUES (4,5,50016);

INSERT INTO hosts (hostid, host, name, status, available, ipmi_available, snmp_available, jmx_available, description) VALUES (99130, 'Not available host', 'Not available host', 0, 2, 2, 2, 2, 'Not available host for Host availability widget');
INSERT INTO hosts_groups (hostgroupid, hostid, groupid) VALUES (99050, 99130, 50015);
INSERT INTO interface (interfaceid, hostid, type, ip, dns, useip, port, main) VALUES (55040, 99130, 1, '127.0.0.1', 'zabbixzabbixzabbix.com', '0', '10050', '1');
INSERT INTO interface (interfaceid, hostid, type, ip, dns, useip, port, main) VALUES (55041, 99130, 2, '127.0.0.1', 'zabbixzabbixzabbix.com', '0', '10050', '1');
INSERT INTO interface_snmp (interfaceid, version, bulk, community) values (55041, 2, 1, '{$SNMP_COMMUNITY}');
INSERT INTO interface (interfaceid, hostid, type, ip, dns, useip, port, main) VALUES (55042, 99130, 3, '127.0.0.1', 'zabbixzabbixzabbix.com', '0', '10050', '1');
INSERT INTO interface (interfaceid, hostid, type, ip, dns, useip, port, main) VALUES (55043, 99130, 4, '127.0.0.1', 'zabbixzabbixzabbix.com', '0', '10050', '1');

INSERT INTO hosts (hostid, host, name, status, available, ipmi_available, snmp_available, jmx_available, description, maintenanceid, maintenance_status, maintenance_type, maintenance_from) VALUES (99131, 'Not available host in maintenance', 'Not available host in maintenance', 0, 2, 2, 2, 2, 'Not available host in maintenance for Host availability widget', 5, 1, 0, 1534971600);
INSERT INTO hosts_groups (hostgroupid, hostid, groupid) VALUES (99051, 99131, 50016);
INSERT INTO interface (interfaceid, hostid, type, ip, dns, useip, port, main) VALUES (55044, 99131, 1, '127.0.0.1', 'zabbixzabbixzabbix.com', '0', '10050', '1');
INSERT INTO interface (interfaceid, hostid, type, ip, dns, useip, port, main) VALUES (55045, 99131, 2, '127.0.0.1', 'zabbixzabbixzabbix.com', '0', '10050', '1');
INSERT INTO interface_snmp (interfaceid, version, bulk, community) values (55045, 2, 1, '{$SNMP_COMMUNITY}');
INSERT INTO interface (interfaceid, hostid, type, ip, dns, useip, port, main) VALUES (55046, 99131, 3, '127.0.0.1', 'zabbixzabbixzabbix.com', '0', '10050', '1');
INSERT INTO interface (interfaceid, hostid, type, ip, dns, useip, port, main) VALUES (55047, 99131, 4, '127.0.0.1', 'zabbixzabbixzabbix.com', '0', '10050', '1');

INSERT INTO hosts (hostid, host, name, status, available, description) VALUES (99132, 'Unknown host', 'Unknown host', 0, 0,'Unknown host for Host availability widget');
INSERT INTO hosts_groups (hostgroupid, hostid, groupid) VALUES (99052, 99132, 50015);
INSERT INTO interface (interfaceid, hostid, type, ip, dns, useip, port, main) VALUES (55048, 99132, 1, '127.0.0.1', 'zabbixzabbixzabbix.com', '0', '10050', '1');

INSERT INTO hosts (hostid, host, name, status, available, description, maintenanceid, maintenance_status, maintenance_type, maintenance_from) VALUES (99133, 'Unknown host in maintenance', 'Unknown host in maintenance', 0, 0,'Unknown host for Host availability widget in maintenance', 5, 1, 0, 1534971600);
INSERT INTO hosts_groups (hostgroupid, hostid, groupid) VALUES (99053, 99133, 50016);
INSERT INTO interface (interfaceid, hostid, type, ip, dns, useip, port, main) VALUES (55049, 99133, 1, '127.0.0.1', 'zabbixzabbixzabbix.com', '0', '10050', '1');

INSERT INTO hosts (hostid, host, name, status, available, ipmi_available, snmp_available, jmx_available, description) VALUES (99134, 'Available host', 'Available host', 0, 1, 1, 1, 1, 'Available host for Host availability widget');
INSERT INTO hosts_groups (hostgroupid, hostid, groupid) VALUES (99054, 99134, 50015);
INSERT INTO interface (interfaceid, hostid, type, ip, dns, useip, port, main) VALUES (55050, 99134, 1, '127.0.0.1', '', '1', '10050', '1');
INSERT INTO interface (interfaceid, hostid, type, ip, dns, useip, port, main) VALUES (55051, 99134, 2, '127.0.0.1', 'zabbixzabbixzabbix.com', '0', '10050', '1');
INSERT INTO interface_snmp (interfaceid, version, bulk, community) values (55051, 2, 1, '{$SNMP_COMMUNITY}');
INSERT INTO interface (interfaceid, hostid, type, ip, dns, useip, port, main) VALUES (55052, 99134, 3, '127.0.0.1', 'zabbixzabbixzabbix.com', '0', '10050', '1');
INSERT INTO interface (interfaceid, hostid, type, ip, dns, useip, port, main) VALUES (55053, 99134, 4, '127.0.0.1', 'zabbixzabbixzabbix.com', '0', '10050', '1');

INSERT INTO hosts (hostid, host, name, status, available, ipmi_available, snmp_available, jmx_available, description, maintenanceid, maintenance_status, maintenance_type, maintenance_from) VALUES (99135, 'Available host in maintenance', 'Available host in maintenance', 0, 1, 1, 1, 1, 'Available host in maintenance for Host availability widget', 5, 1, 0, 1534971600);
INSERT INTO hosts_groups (hostgroupid, hostid, groupid) VALUES (99055, 99135, 50016);
INSERT INTO interface (interfaceid, hostid, type, ip, dns, useip, port, main) VALUES (55054, 99135, 1, '127.0.0.1', '', '1', '10050', '1');
INSERT INTO interface (interfaceid, hostid, type, ip, dns, useip, port, main) VALUES (55055, 99135, 2, '127.0.0.1', '', '1', '10050', '1');
INSERT INTO interface_snmp (interfaceid, version, bulk, community) values (55055, 2, 1, '{$SNMP_COMMUNITY}');
INSERT INTO interface (interfaceid, hostid, type, ip, dns, useip, port, main) VALUES (55056, 99135, 3, '127.0.0.1', '', '1', '10050', '1');
INSERT INTO interface (interfaceid, hostid, type, ip, dns, useip, port, main) VALUES (55057, 99135, 4, '127.0.0.1', '', '1', '10050', '1');

-- testHostMacros
INSERT INTO hostmacro (hostmacroid, hostid, macro, value, description) VALUES (90100, 20006, '{$MACRO1}', '', '');
INSERT INTO hostmacro (hostmacroid, hostid, macro, value, description) VALUES (90101, 20006, '{$MACRO2}', '', '');

INSERT INTO hosts (hostid, host, name, status, description) VALUES (30010, 'Host for macros remove', 'Host for macros remove', 0, '');
INSERT INTO hosts_groups (hostgroupid, hostid, groupid) VALUES (90900, 30010, 4);
INSERT INTO interface (type, ip, dns, useip, port, main, hostid, interfaceid) VALUES (1, '127.0.0.1', '', '1', '10050', '1', 30010, 20030);
INSERT INTO hostmacro (hostmacroid, hostid, macro, value, description) VALUES (90102, 30010, '{$MACRO_FOR_REMOVE1}', '', '');
INSERT INTO hostmacro (hostmacroid, hostid, macro, value, description) VALUES (90103, 30010, '{$MACRO_FOR_REMOVE2}', '', '');

INSERT INTO hostmacro (hostmacroid, hostid, macro, value, description) VALUES (90104, 40000, '{$TEMPLATE_MACRO1}', '', '');
INSERT INTO hostmacro (hostmacroid, hostid, macro, value, description) VALUES (90105, 40000, '{$TEMPLATE_MACRO2}', '', '');

INSERT INTO hostmacro (hostmacroid, hostid, macro, value, description) VALUES (90106, 99016, '{$TEMPLATE_MACRO_FOR_REMOVE1}', '', '');
INSERT INTO hostmacro (hostmacroid, hostid, macro, value, description) VALUES (90107, 99016, '{$TEMPLATE_MACRO_FOR_REMOVE2}', '', '');

-- testPageTriggerUrl
INSERT INTO dashboard (dashboardid, name, userid, private) VALUES (102, 'Dashboard for Trigger overview widget', 1, 1);
INSERT INTO widget (widgetid, dashboardid, type, name, x, y, width, height) VALUES (103, 102, 'trigover', 'Group to check Overview', 0, 0, 12, 7);
INSERT INTO widget_field (widget_fieldid, widgetid, type, name, value_int) VALUES (902, 103, 0, 'style', 1);
INSERT INTO widget_field (widget_fieldid, widgetid, type, name, value_int, value_groupid) VALUES (903, 103, 2, 'groupids', 0, 50011);
INSERT INTO screens (screenid, name, hsize, vsize, templateid, userid, private) VALUES (200021, 'Screen to check trigger url', 1, 3, NULL, 1, 0);
INSERT INTO screens_items (screenitemid, screenid, resourcetype, resourceid, width, height, x, y, colspan, rowspan, elements, valign, halign, style, url, dynamic, sort_triggers) VALUES (200021, 200021, 9, 50011, 500, 100, 0, 0, 1, 1, 0, 0, 0, 1, '', 0, 0);
INSERT INTO screens_items (screenitemid, screenid, resourcetype, resourceid, width, height, x, y, colspan, rowspan, elements, valign, halign, style, url, dynamic, sort_triggers) VALUES (200022, 200021, 16, 50011, 500, 100, 0, 1, 1, 1, 25, 0, 0, 0, '', 0, 0);
INSERT INTO screens_items (screenitemid, screenid, resourcetype, resourceid, width, height, x, y, colspan, rowspan, elements, valign, halign, style, url, dynamic, sort_triggers) VALUES (200023, 200021, 14, 50011, 500, 100, 0, 2, 1, 1, 25, 0, 0, 0, '', 0, 0);

-- Dashboard for graph widget
INSERT INTO dashboard (dashboardid, name, userid, private) VALUES (103, 'Dashboard for graph widgets', 1, 1);
INSERT INTO widget (widgetid, dashboardid, type, name, x, y, width, height) VALUES (104, 103, 'svggraph', 'Test cases for update', 0, 0, 6, 5);
INSERT INTO widget (widgetid, dashboardid, type, name, x, y, width, height) VALUES (105, 103, 'svggraph', 'Test cases for simple update and deletion', 6, 0, 6, 5);
-- widget "Test cases for simple update and deletion"
INSERT INTO widget_field (widget_fieldid, widgetid, type, name, value_int, value_str) VALUES (90006, 105, 0, 'righty', 0, '');
INSERT INTO widget_field (widget_fieldid, widgetid, type, name, value_int, value_str) VALUES (90008, 105, 1, 'ds.hosts.0.0', 0, 'Host*');
INSERT INTO widget_field (widget_fieldid, widgetid, type, name, value_int, value_str) VALUES (90009, 105, 1, 'ds.items.0.0', 0, 'Available memory');
-- widget "Test cases for update"
INSERT INTO widget_field (widget_fieldid, widgetid, type, name, value_int, value_str) VALUES (90011, 104, 0, 'ds.axisy.0', 1, '');
INSERT INTO widget_field (widget_fieldid, widgetid, type, name, value_int, value_str) VALUES (90012, 104, 0, 'ds.pointsize.0', 4, '');
INSERT INTO widget_field (widget_fieldid, widgetid, type, name, value_int, value_str) VALUES (90013, 104, 0, 'ds.transparency.0', 6, '');
INSERT INTO widget_field (widget_fieldid, widgetid, type, name, value_int, value_str) VALUES (90014, 104, 0, 'ds.type.0', 1, '');
INSERT INTO widget_field (widget_fieldid, widgetid, type, name, value_int, value_str) VALUES (90015, 104, 0, 'graph_time', 1, '');
INSERT INTO widget_field (widget_fieldid, widgetid, type, name, value_int, value_str) VALUES (90016, 104, 0, 'lefty', 0, '');
INSERT INTO widget_field (widget_fieldid, widgetid, type, name, value_int, value_str) VALUES (90017, 104, 0, 'legend_lines', 2, '');
INSERT INTO widget_field (widget_fieldid, widgetid, type, name, value_int, value_str) VALUES (90018, 104, 0, 'or.pointsize.0', 1, '');
INSERT INTO widget_field (widget_fieldid, widgetid, type, name, value_int, value_str) VALUES (90019, 104, 0, 'righty_units', 1, '');
INSERT INTO widget_field (widget_fieldid, widgetid, type, name, value_int, value_str) VALUES (90020, 104, 0, 'severities', 0, '');
INSERT INTO widget_field (widget_fieldid, widgetid, type, name, value_int, value_str) VALUES (90021, 104, 0, 'show_problems', 1, '');
INSERT INTO widget_field (widget_fieldid, widgetid, type, name, value_int, value_str) VALUES (90022, 104, 0, 'source', 2, '');
INSERT INTO widget_field (widget_fieldid, widgetid, type, name, value_int, value_str) VALUES (90024, 104, 1, 'ds.hosts.0.0', 0, 'update host');
INSERT INTO widget_field (widget_fieldid, widgetid, type, name, value_int, value_str) VALUES (90025, 104, 1, 'ds.items.0.0', 0, 'update item');
INSERT INTO widget_field (widget_fieldid, widgetid, type, name, value_int, value_str) VALUES (90026, 104, 1, 'ds.timeshift.0', 0, '1m');
INSERT INTO widget_field (widget_fieldid, widgetid, type, name, value_int, value_str) VALUES (90027, 104, 1, 'or.hosts.0.0', 0, 'override host');
INSERT INTO widget_field (widget_fieldid, widgetid, type, name, value_int, value_str) VALUES (90028, 104, 1, 'or.items.0.0', 0, 'override item');
INSERT INTO widget_field (widget_fieldid, widgetid, type, name, value_int, value_str) VALUES (90029, 104, 1, 'problemhosts.0', 0, 'ЗАББИКС Сервер');
INSERT INTO widget_field (widget_fieldid, widgetid, type, name, value_int, value_str) VALUES (90030, 104, 1, 'righty_max', 0, '5');
INSERT INTO widget_field (widget_fieldid, widgetid, type, name, value_int, value_str) VALUES (90031, 104, 1, 'righty_min', 0, '-2');
INSERT INTO widget_field (widget_fieldid, widgetid, type, name, value_int, value_str) VALUES (90032, 104, 1, 'righty_static_units', 0, 'KB');
INSERT INTO widget_field (widget_fieldid, widgetid, type, name, value_int, value_str) VALUES (90033, 104, 1, 'time_from', 0, 'now-10m');
INSERT INTO widget_field (widget_fieldid, widgetid, type, name, value_int, value_str) VALUES (90034, 104, 1, 'time_to', 0, 'now-5m');

-- testProblemsBySeverityWidget
INSERT INTO dashboard (dashboardid, name, userid, private) VALUES (104, 'Dashboard for Problems by severity', 1, 1);
INSERT INTO widget (widgetid, dashboardid, type, name, x, y, width, height) VALUES (106, 104, 'problemsbysv', 'Reference widget', 0, 0, 12, 5);
INSERT INTO widget (widgetid, dashboardid, type, name, x, y, width, height) VALUES (107, 104, 'problemsbysv', 'Reference PBS widget to delete', 0, 5, 12, 5);
INSERT INTO widget (widgetid, dashboardid, type, name, x, y, width, height) VALUES (108, 104, 'problemsbysv', 'Totals reference widget', 12, 0, 6, 3);
INSERT INTO widget_field (widgetid, widget_fieldid, type, name, value_int) VALUES (108, 136, 0, 'show_type', 1);
INSERT INTO widget (widgetid, dashboardid, type, name, x, y, width, height) VALUES (109, 104, 'problemsbysv', 'Totals reference PBS widget to delete',18, 0, 6, 3);
INSERT INTO widget_field (widgetid, widget_fieldid, type, name, value_int) VALUES (109, 137, 0, 'show_type', 1);
INSERT INTO widget_field (widgetid, widget_fieldid, type, name, value_int) VALUES (109, 138, 0, 'layout', 1);

-- testFormItemTest
INSERT INTO hosts (hostid, proxy_hostid, host, name, status, available, description) VALUES (99136, 20000, 'Test item host', 'Test item host', 0, 0,'Test item host for testing items');
INSERT INTO hosts_groups (hostgroupid, hostid, groupid) VALUES (100999, 99136, 4);
INSERT INTO interface (interfaceid, hostid, type, ip, dns, useip, port, main) VALUES (55070, 99136, 1, '127.0.0.1', 'Test1', '1', '10050', '1');
INSERT INTO interface (interfaceid, hostid, type, ip, dns, useip, port, main) VALUES (55071, 99136, 2, '127.0.0.2', 'Test2', '1', '161', '1');
INSERT INTO interface_snmp (interfaceid, version, bulk, community) values (55071, 2, 1, '{$SNMP_COMMUNITY}');
INSERT INTO interface (interfaceid, hostid, type, ip, dns, useip, port, main) VALUES (55072, 99136, 3, '127.0.0.3', 'Test3', '1', '623', '1');
INSERT INTO interface (interfaceid, hostid, type, ip, dns, useip, port, main) VALUES (55073, 99136, 4, '127.0.0.4', 'Test4', '1', '12345', '1');

INSERT INTO items (itemid, type, hostid, name, description, key_, interfaceid, flags, params, posts, headers) VALUES (99142, 0, 99136, 'Master item', '', 'master', 55070, 0, '', '', '');
INSERT INTO items (itemid, type, hostid, name, description, key_, interfaceid, flags, params, posts, headers) VALUES (99294, 0, 99136, 'Test discovery rule', '', 'test', 55070, 1, '', '', '');

INSERT INTO hosts (hostid, host, name, status, available, description) VALUES (99137, 'Test Item Template', 'Test Item Template', 3, 0,'Template for testing items');
INSERT INTO hosts_groups (hostgroupid, hostid, groupid) VALUES (99982, 99137, 4);

INSERT INTO items (itemid, type, hostid, name, description, key_, interfaceid, flags, params, posts, headers) VALUES (99183, 2, 99137, 'Master item', '', 'master', NULL, 0, '', '', '');
INSERT INTO items (itemid, type, hostid, name, description, key_, interfaceid, flags, params, posts, headers) VALUES (99349, 0, 99137, 'Test discovery rule', '', 'test', NULL, 1, '', '', '');

-- testFormHostPrototypeMacros
INSERT INTO hosts (hostid, host, name, status, description, flags) VALUES (99200, 'Host prototype for macros {#UPDATE}', 'Host prototype for macros {#UPDATE}', 0, '', 2);
INSERT INTO host_discovery (hostid, parent_itemid) VALUES (99200, 90001);
INSERT INTO group_prototype (group_prototypeid, hostid, name, groupid, templateid) VALUES (222090, 99200, '', 5, NULL);
INSERT INTO hostmacro (hostmacroid, hostid, macro, value, description) VALUES (99500, 99200, '{$UPDATE_MACRO_1}', 'Update macro value 1', 'Update macro description 1');
INSERT INTO hostmacro (hostmacroid, hostid, macro, value, description) VALUES (99501, 99200, '{$UPDATE_MACRO_2}', 'Update macro value 2', 'Update macro description 2');

INSERT INTO hosts (hostid, host, name, status, description, flags) VALUES (99201, 'Host prototype for macros {#DELETE}', 'Host prototype for macros {#DELETE}', 0, '', 2);
INSERT INTO host_discovery (hostid, parent_itemid) VALUES (99201, 90001);
INSERT INTO group_prototype (group_prototypeid, hostid, name, groupid, templateid) VALUES (222091, 99201, '', 5, NULL);
INSERT INTO hostmacro (hostmacroid, hostid, macro, value, description) VALUES (99502, 99201, '{$DELETE_MACRO_1}', 'Delete macro value 1', 'Delete macro description 1');
INSERT INTO hostmacro (hostmacroid, hostid, macro, value, description) VALUES (99503, 99201, '{$DELETE_MACRO_2}', 'Delete macro value 2', 'Delete macro description 2');

INSERT INTO hosts (hostid, host, name, status, description, flags) VALUES (99205, 'Host prototype for Secret macros {#CREATE}', 'Host prototype for Secret macros {#CREATE}', 0, '', 2);
INSERT INTO host_discovery (hostid, parent_itemid) VALUES (99205, 90001);
INSERT INTO group_prototype (group_prototypeid, hostid, name, groupid, templateid) VALUES (222092, 99205, '', 5, NULL);

INSERT INTO hosts (hostid, host, name, status, description, flags) VALUES (99206, 'Host prototype for Secret macros {#UPDATE}', 'Host prototype for Secret macros {#UPDATE}', 0, '', 2);
INSERT INTO host_discovery (hostid, parent_itemid) VALUES (99206, 90001);
INSERT INTO group_prototype (group_prototypeid, hostid, name, groupid, templateid) VALUES (222093, 99206, '', 5, NULL);
INSERT INTO hostmacro (hostmacroid, hostid, macro, value, description, type) VALUES (99504, 99206, '{$PROTOTYPE_SECRET_2_SECRET}', 'This text should stay secret', 'Secret macro to me updated', 1);
INSERT INTO hostmacro (hostmacroid, hostid, macro, value, description, type) VALUES (99505, 99206, '{$PROTOTYPE_SECRET_2_TEXT}', 'This text should become visible', 'Secret macro to become visible', 1);
INSERT INTO hostmacro (hostmacroid, hostid, macro, value, description, type) VALUES (99506, 99206, '{$PROTOTYPE_TEXT_2_SECRET}', 'This text should become secret', 'Text macro to become secret', 0);
INSERT INTO hostmacro (hostmacroid, hostid, macro, value, description, type) VALUES (99507, 99206, '{$Z_HOST_PROTOTYPE_MACRO_REVERT}', 'Secret host value', 'Value change Revert', 1);
INSERT INTO hostmacro (hostmacroid, hostid, macro, value, description, type) VALUES (99508, 99206, '{$Z_HOST_PROTOTYPE_MACRO_2_TEXT_REVERT}', 'Secret host value 2', 'Value and type change revert', 1);

-- testFormAdministrationMediaTypeWebhook
INSERT INTO media_type (mediatypeid, type, name, status, script, description) VALUES (101, 4, 'Reference webhook', 0, 'return 0;', 'Reference webhook media type');
INSERT INTO media_type_param (mediatype_paramid, mediatypeid, name, value) VALUES (1000, 101, 'URL', '');
INSERT INTO media_type_param (mediatype_paramid, mediatypeid, name, value) VALUES (1001, 101, 'To', '{ALERT.SENDTO}');
INSERT INTO media_type_param (mediatype_paramid, mediatypeid, name, value) VALUES (1002, 101, 'Subject', '{ALERT.SUBJECT}');
INSERT INTO media_type_param (mediatype_paramid, mediatypeid, name, value) VALUES (1003, 101, 'Message', '{ALERT.MESSAGE}');
INSERT INTO media_type_param (mediatype_paramid, mediatypeid, name, value) VALUES (1004, 101, 'HTTPProxy', '');
INSERT INTO media_type (mediatypeid, type, name, status, script, description) VALUES (102, 4, 'Validation webhook', 0, 'return 0;', 'Reference webhook media type for validation tests');
INSERT INTO media_type_param (mediatype_paramid, mediatypeid, name, value) VALUES (1005, 102, 'URL', '');
INSERT INTO media_type_param (mediatype_paramid, mediatypeid, name, value) VALUES (1006, 102, 'To', '{ALERT.SENDTO}');
INSERT INTO media_type_param (mediatype_paramid, mediatypeid, name, value) VALUES (1007, 102, 'Subject', '{ALERT.SUBJECT}');
INSERT INTO media_type_param (mediatype_paramid, mediatypeid, name, value) VALUES (1008, 102, 'Message', '{ALERT.MESSAGE}');
INSERT INTO media_type_param (mediatype_paramid, mediatypeid, name, value) VALUES (1009, 102, 'HTTPProxy', '');
INSERT INTO media_type (mediatypeid, type, name, status, script, show_event_menu, event_menu_name, event_menu_url, description) VALUES (103, 4, 'Webhook to delete', 0, 'return 0;', 1, 'Unique webhook url', 'zabbix.php?action=mediatype.list&ddreset={EVENT.TAGS.webhook}', 'Webhook media type to be deleted');
INSERT INTO media_type_param (mediatype_paramid, mediatypeid, name, value) VALUES (1010, 103, 'Parameter name to be deleted', 'Parameter value to be deleted');
INSERT INTO media_type_param (mediatype_paramid, mediatypeid, name, value) VALUES (1011, 103, '2nd parameter name to be deleted', '2nd parameter value to be deleted');

-- testPageProblems_ProblemLinks
INSERT INTO media_type (mediatypeid, type, name, status, script, show_event_menu, event_menu_name, event_menu_url, description) VALUES (104, 4, 'URL test webhook', 0, 'return 0;', 1, 'Webhook url for all', 'zabbix.php?action=mediatype.edit&mediatypeid=101', 'Webhook media type for URL test');
INSERT INTO event_tag (eventtagid, eventid, tag, value) VALUES (201, 9003, 'webhook', '1');
INSERT INTO problem_tag (problemtagid, eventid, tag, value) VALUES (201, 9003, 'webhook', '1');

-- testDynamicItemWidgets
INSERT INTO hosts (hostid, host, name, description) VALUES (99202, 'Dynamic widgets H1', 'Dynamic widgets H1', '');
INSERT INTO hstgrp (groupid, name, internal) VALUES (50017, 'Dynamic widgets HG1 (H1 and H2)', 0);
INSERT INTO hosts_groups (hostgroupid, hostid, groupid) VALUES (99983, 99202, 50017);
INSERT INTO interface (interfaceid, hostid, main, type) VALUES (55074, 99202, 1, 1);
INSERT INTO items (itemid, type, hostid, name, key_, params, description, posts, headers) VALUES (99103, 2, 99202, 'Dynamic widgets H1I1', 'dynamic[1]', '', '', '', '');
INSERT INTO history (itemid, clock, value, ns) VALUES (99103, 1589983553, '11', 726692808);
INSERT INTO items (itemid, type, hostid, name, key_, params, description, posts, headers) VALUES (99104, 2, 99202, 'Dynamic widgets H1I2', 'dynamic[2]', '', '', '', '');
INSERT INTO history (itemid, clock, value, ns) VALUES (99104, 1589897100, '12', 726692808);
INSERT INTO graphs (graphid, name) VALUES (700026, 'Dynamic widgets H1 G1 (I1)');
INSERT INTO graphs_items (gitemid, graphid, itemid, sortorder) VALUES (700034, 700026, 99103, 0);
INSERT INTO graphs (graphid, name) VALUES (700027, 'Dynamic widgets H1 G2 (I2)');
INSERT INTO graphs_items (gitemid, graphid, itemid, sortorder) VALUES (700035, 700027, 99104, 0);
INSERT INTO graphs (graphid, name) VALUES (700028, 'Dynamic widgets H1 G3 (I1 and I2)');
INSERT INTO graphs_items (gitemid, graphid, itemid, sortorder) VALUES (700036, 700028, 99103, 0);
INSERT INTO graphs_items (gitemid, graphid, itemid, sortorder) VALUES (700037, 700028, 99104, 1);
INSERT INTO graphs (graphid, name) VALUES (700031,'Dynamic widgets H1 G4 (H1I1 and H3I1)');
INSERT INTO graphs_items (gitemid, graphid, itemid, sortorder) VALUES (700041, 700031, 99104, 0);
INSERT INTO items (itemid, type, hostid, name, key_, flags, params, description, posts, headers) VALUES (99107, 2, 99202, 'Dynamic widgets H1D1', 'dynamic.lld[1]', 1, '', '', '', '');
INSERT INTO items (itemid, type, hostid, name, key_, flags, params, description, posts, headers) VALUES (99108, 2, 99202, 'Dynamic widgets H1IP1', 'dynamic.ip[1]', 2, '', '', '', '');
INSERT INTO items (itemid, type, hostid, name, key_, flags, params, description, posts, headers) VALUES (99109, 2, 99202, 'Dynamic widgets H1IP2', 'dynamic.ip[2]', 2, '', '', '', '');
INSERT INTO item_discovery (itemdiscoveryid, itemid, parent_itemid) values (15087, 99108, 99107);
INSERT INTO item_discovery (itemdiscoveryid, itemid, parent_itemid) values (15088, 99109, 99107);
INSERT INTO graphs (graphid, name, flags) VALUES (700032, 'Dynamic widgets GP1 (IP1)', 2);
INSERT INTO graphs_items (gitemid, graphid, itemid, sortorder) VALUES (700042, 700032, 99108, 0);
INSERT INTO graphs (graphid, name, flags) VALUES (700033, 'Dynamic widgets GP2 (I1, IP1, H1I2)', 2);
INSERT INTO graphs_items (gitemid, graphid, itemid, sortorder) VALUES (700043, 700033, 99108, 0);
INSERT INTO graphs_items (gitemid, graphid, itemid, sortorder) VALUES (700044, 700033, 99103, 1);
INSERT INTO graphs_items (gitemid, graphid, itemid, sortorder) VALUES (700045, 700033, 99104, 2);
INSERT INTO graphs (graphid, name, flags) VALUES (700034, 'Dynamic widgets H1 GP3 (H1IP1)', 2);
INSERT INTO graphs_items (gitemid, graphid, itemid, sortorder) VALUES (700046, 700034, 99108, 0);
INSERT INTO graphs (graphid, name, flags) VALUES (700035, 'Dynamic widgets H1 GP4 (H1IP1 and H2I2)', 2);
INSERT INTO graphs_items (gitemid, graphid, itemid, sortorder) VALUES (700047, 700035, 99108, 0);

INSERT INTO hosts (hostid, host, name, status, description) VALUES (99203, 'Dynamic widgets H2', 'Dynamic widgets H2', 0, '');
INSERT INTO hosts_groups (hostgroupid, hostid, groupid) VALUES (99984, 99203, 50017);
INSERT INTO interface (interfaceid, hostid, main, type) VALUES (55075, 99203, 1, 1);
INSERT INTO items (itemid, type, hostid, name, key_, params, description, posts, headers) VALUES (99105, 2, 99203, 'Dynamic widgets H2I1', 'dynamic[1]', '', '', '', '');
INSERT INTO history (itemid, clock, value, ns) VALUES (99105, 1589810700, '21', 726692808);
INSERT INTO graphs (graphid, name) VALUES (700029, 'Dynamic widgets H2 G1 (I1)');
INSERT INTO graphs_items (gitemid, graphid, itemid, sortorder) VALUES (700038, 700029, 99105, 0);
INSERT INTO items (itemid, type, hostid, name, key_, flags, params, description, posts, headers) VALUES (99110, 2, 99203, 'Dynamic widgets H2D1', 'dynamic.lld[1]', 1, '', '', '', '');
INSERT INTO items (itemid, type, hostid, name, key_, flags, params, description, posts, headers) VALUES (99111, 2, 99203, 'Dynamic widgets H2IP1', 'dynamic.ip[1]', 2, '', '', '', '');
INSERT INTO item_discovery (itemdiscoveryid, itemid, parent_itemid) values (15089, 99111, 99110);
INSERT INTO graphs (graphid, name, flags) VALUES (700036, 'Dynamic widgets GP1 (IP1)', 2);
INSERT INTO graphs_items (gitemid, graphid, itemid, sortorder) VALUES (700048, 700036, 99111, 0);
INSERT INTO graphs (graphid, name, flags) VALUES (700037, 'Dynamic widgets GP2 (I1, IP1, H1I2)', 2);
INSERT INTO graphs_items (gitemid, graphid, itemid, sortorder) VALUES (700049, 700037, 99105, 0);
INSERT INTO graphs_items (gitemid, graphid, itemid, sortorder) VALUES (700050, 700037, 99111, 1);
INSERT INTO graphs (graphid, name, flags) VALUES (700038, 'Dynamic widgets H2 GP3 (H2IP1)', 2);
INSERT INTO graphs_items (gitemid, graphid, itemid, sortorder) VALUES (700051, 700038, 99111, 0);
INSERT INTO graphs_items (gitemid, graphid, itemid, sortorder) VALUES (700052, 700035, 99105, 0);

INSERT INTO hosts (hostid, host, name, status, description) VALUES (99204, 'Dynamic widgets H3', 'Dynamic widgets H3', 0, '');
INSERT INTO hstgrp (groupid, name, internal) VALUES (50018, 'Dynamic widgets HG2 (H3)', 0);
INSERT INTO hosts_groups (hostgroupid, hostid, groupid) VALUES (99985, 99204, 50018);
INSERT INTO interface (interfaceid, hostid, main, type) VALUES (55076, 99204, 1, 1);
INSERT INTO items (itemid, type, hostid, name, key_, params, description, posts, headers) VALUES (99106, 2, 99204, 'Dynamic widgets H3I1', 'dynamic[1]', '', '', '', '');
INSERT INTO history (itemid, clock, value, ns) VALUES (99106, 1589724300, '31', 726692808);
INSERT INTO graphs (graphid, name) VALUES (700030, 'Dynamic widgets H3 G1 (I1)');
INSERT INTO graphs_items (gitemid, graphid, itemid, sortorder) VALUES (700039, 700030, 99106, 0);
INSERT INTO graphs_items (gitemid, graphid, itemid, sortorder) VALUES (700040, 700031, 99106, 1);

INSERT INTO dashboard (dashboardid, name, userid, private) VALUES (105, 'Dashboard for Dynamic item', 1, 1);
INSERT INTO widget (widgetid, dashboardid, type, name, x, y, width, height) VALUES (110, 105, 'graph', '', 0, 0, 8, 3);
INSERT INTO widget (widgetid, dashboardid, type, name, x, y, width, height) VALUES (111, 105, 'graph', '', 8, 0, 8, 3);
INSERT INTO widget (widgetid, dashboardid, type, name, x, y, width, height) VALUES (112, 105, 'graph', '', 16, 0, 8, 3);
INSERT INTO widget_field (widget_fieldid, widgetid, type, name, value_int) VALUES (90035, 110, 0, 'source_type', 1);
INSERT INTO widget_field (widget_fieldid, widgetid, type, name, value_int, value_itemid) VALUES (90036, 110, 4, 'itemid', 0, 99104);
INSERT INTO widget_field (widget_fieldid, widgetid, type, name, value_int) VALUES (90037, 111, 0, 'source_type', 1);
INSERT INTO widget_field (widget_fieldid, widgetid, type, name, value_int, value_itemid) VALUES (90038, 111, 4, 'itemid', 0, 99103);
INSERT INTO widget_field (widget_fieldid, widgetid, type, name, value_int) VALUES (90039, 111, 0, 'dynamic', 1);
INSERT INTO widget_field (widget_fieldid, widgetid, type, name, value_int) VALUES (90040, 112, 0, 'source_type', 1);
INSERT INTO widget_field (widget_fieldid, widgetid, type, name, value_int, value_itemid) VALUES (90041, 112, 4, 'itemid', 0, 99104);
INSERT INTO widget_field (widget_fieldid, widgetid, type, name, value_int) VALUES (90042, 112, 0, 'dynamic', 1);
INSERT INTO widget (widgetid, dashboardid, type, name, x, y, width, height) VALUES (113, 105, 'graph', '', 0, 3, 8, 3);
INSERT INTO widget (widgetid, dashboardid, type, name, x, y, width, height) VALUES (114, 105, 'graph', '', 8, 3, 8, 3);
INSERT INTO widget (widgetid, dashboardid, type, name, x, y, width, height) VALUES (115, 105, 'graph', '', 16, 3, 8, 3);
INSERT INTO widget (widgetid, dashboardid, type, name, x, y, width, height) VALUES (116, 105, 'graph', '', 0, 6, 10, 3);
INSERT INTO widget (widgetid, dashboardid, type, name, x, y, width, height) VALUES (117, 105, 'graph', '', 10, 6, 10, 3);
INSERT INTO widget_field (widget_fieldid, widgetid, type, name, value_int, value_graphid) VALUES (90043, 113, 6, 'graphid', 0, 700027);
INSERT INTO widget_field (widget_fieldid, widgetid, type, name, value_int, value_graphid) VALUES (90044, 114, 6, 'graphid', 0, 700026);
INSERT INTO widget_field (widget_fieldid, widgetid, type, name, value_int) VALUES (90045, 114, 0, 'dynamic', 1);
INSERT INTO widget_field (widget_fieldid, widgetid, type, name, value_int, value_graphid) VALUES (90046, 115, 6, 'graphid', 0, 700027);
INSERT INTO widget_field (widget_fieldid, widgetid, type, name, value_int) VALUES (90047, 115, 0, 'dynamic', 1);
INSERT INTO widget_field (widget_fieldid, widgetid, type, name, value_int, value_graphid) VALUES (90048, 116, 6, 'graphid', 0, 700028);
INSERT INTO widget_field (widget_fieldid, widgetid, type, name, value_int) VALUES (90049, 116, 0, 'dynamic', 1);
INSERT INTO widget_field (widget_fieldid, widgetid, type, name, value_int, value_graphid) VALUES (90050, 117, 6, 'graphid', 0, 700031);
INSERT INTO widget_field (widget_fieldid, widgetid, type, name, value_int) VALUES (90051, 117, 0, 'dynamic', 1);
INSERT INTO widget (widgetid, dashboardid, type, name, x, y, width, height) VALUES (118, 105, 'plaintext', '', 0, 9, 8, 2);
INSERT INTO widget (widgetid, dashboardid, type, name, x, y, width, height) VALUES (119, 105, 'plaintext', '', 8, 9, 8, 2);
INSERT INTO widget (widgetid, dashboardid, type, name, x, y, width, height) VALUES (120, 105, 'plaintext', '', 16, 9, 8, 2);
INSERT INTO widget (widgetid, dashboardid, type, name, x, y, width, height) VALUES (121, 105, 'plaintext', '', 0, 11, 8, 2);
INSERT INTO widget_field (widget_fieldid, widgetid, type, name, value_int, value_itemid) VALUES (90052, 118, 4, 'itemids', 0, 99104);
INSERT INTO widget_field (widget_fieldid, widgetid, type, name, value_int, value_itemid) VALUES (90053, 119, 4, 'itemids', 0, 99103);
INSERT INTO widget_field (widget_fieldid, widgetid, type, name, value_int) VALUES (90054, 119, 0, 'dynamic', 1);
INSERT INTO widget_field (widget_fieldid, widgetid, type, name, value_int, value_itemid) VALUES (90055, 120, 4, 'itemids', 0, 99104);
INSERT INTO widget_field (widget_fieldid, widgetid, type, name, value_int) VALUES (90056, 120, 0, 'dynamic', 1);
INSERT INTO widget_field (widget_fieldid, widgetid, type, name, value_int, value_itemid) VALUES (90057, 121, 4, 'itemids', 0, 99103);
INSERT INTO widget_field (widget_fieldid, widgetid, type, name, value_int, value_itemid) VALUES (90058, 121, 4, 'itemids', 0, 99104);
INSERT INTO widget_field (widget_fieldid, widgetid, type, name, value_int) VALUES (90059, 121, 0, 'dynamic', 1);
INSERT INTO widget (widgetid, dashboardid, type, name, x, y, width, height) VALUES (122, 105, 'url', 'Dynamic URL', 0, 13, 11, 4);
INSERT INTO widget_field (widget_fieldid, widgetid, type, name, value_int) VALUES (90060, 122, 0, 'dynamic', 1);
INSERT INTO widget_field (widget_fieldid, widgetid, type, name, value_str) VALUES (90061, 122, 1, 'url', 'iframe.php?name={HOST.NAME}');
INSERT INTO widget (widgetid, dashboardid, type, name, x, y, width, height) VALUES (123, 105, 'graphprototype', '', 0, 17, 9, 2);
INSERT INTO widget (widgetid, dashboardid, type, name, x, y, width, height) VALUES (124, 105, 'graphprototype', '', 9, 17, 8, 2);
INSERT INTO widget (widgetid, dashboardid, type, name, x, y, width, height) VALUES (125, 105, 'graphprototype', '', 17, 17, 7, 2);
INSERT INTO widget (widgetid, dashboardid, type, name, x, y, width, height) VALUES (126, 105, 'graphprototype', '', 0, 19, 8, 2);
INSERT INTO widget (widgetid, dashboardid, type, name, x, y, width, height) VALUES (127, 105, 'graphprototype', '', 8, 19, 9, 2);
INSERT INTO widget (widgetid, dashboardid, type, name, x, y, width, height) VALUES (128, 105, 'graphprototype', '', 17, 19, 7, 2);
INSERT INTO widget (widgetid, dashboardid, type, name, x, y, width, height) VALUES (129, 105, 'graphprototype', '', 0, 21, 11, 2);
INSERT INTO widget (widgetid, dashboardid, type, name, x, y, width, height) VALUES (130, 105, 'graphprototype', '', 11, 21, 11, 2);
INSERT INTO widget_field (widget_fieldid, widgetid, type, name, value_int) VALUES (90062, 123, 0, 'source_type', 3);
INSERT INTO widget_field (widget_fieldid, widgetid, type, name, value_int, value_itemid) VALUES (90063, 123, 5, 'itemid', 0, 99109);
INSERT INTO widget_field (widget_fieldid, widgetid, type, name, value_int) VALUES (90064, 124, 0, 'dynamic', 1);
INSERT INTO widget_field (widget_fieldid, widgetid, type, name, value_int) VALUES (90065, 124, 0, 'source_type', 3);
INSERT INTO widget_field (widget_fieldid, widgetid, type, name, value_int, value_itemid) VALUES (90066, 124, 5, 'itemid', 0, 99108);
INSERT INTO widget_field (widget_fieldid, widgetid, type, name, value_int) VALUES (90067, 125, 0, 'dynamic', 1);
INSERT INTO widget_field (widget_fieldid, widgetid, type, name, value_int) VALUES (90068, 125, 0, 'source_type', 3);
INSERT INTO widget_field (widget_fieldid, widgetid, type, name, value_int, value_itemid) VALUES (90069, 125, 5, 'itemid', 0, 99109);
INSERT INTO widget_field (widget_fieldid, widgetid, type, name, value_int, value_graphid) VALUES (90070, 126, 7, 'graphid', 0, 700032);
INSERT INTO widget_field (widget_fieldid, widgetid, type, name, value_int) VALUES (90071, 127, 0, 'dynamic', 1);
INSERT INTO widget_field (widget_fieldid, widgetid, type, name, value_int, value_graphid) VALUES (90072, 127, 7, 'graphid', 0, 700032);
INSERT INTO widget_field (widget_fieldid, widgetid, type, name, value_int) VALUES (90073, 128, 0, 'dynamic', 1);
INSERT INTO widget_field (widget_fieldid, widgetid, type, name, value_int, value_graphid) VALUES (90074, 128, 7, 'graphid', 0, 700033);
INSERT INTO widget_field (widget_fieldid, widgetid, type, name, value_int) VALUES (90075, 129, 0, 'dynamic', 1);
INSERT INTO widget_field (widget_fieldid, widgetid, type, name, value_int, value_graphid) VALUES (90076, 129, 7, 'graphid', 0, 700034);
INSERT INTO widget_field (widget_fieldid, widgetid, type, name, value_int) VALUES (90077, 130, 0, 'dynamic', 1);
INSERT INTO widget_field (widget_fieldid, widgetid, type, name, value_int, value_graphid) VALUES (90078, 130, 7, 'graphid', 0, 700035);

-- testFormUserMedia
INSERT INTO media (mediaid, userid, mediatypeid, sendto, active, severity, period) VALUES (4,1,10,'test@jabber.com',0,16,'1-7,00:00-24:00');
INSERT INTO media (mediaid, userid, mediatypeid, sendto, active, severity, period) VALUES (5,1,12,'test_account',0,63,'6-7,09:00-18:00');
INSERT INTO media (mediaid, userid, mediatypeid, sendto, active, severity, period) VALUES (6,3,1,'zabbix@zabbix.com',0,60,'1-5,09:00-18:00');

-- Dashboards and widgets for Copy widget tests
INSERT INTO dashboard (dashboardid, name, userid, private) VALUES (130, 'Dashboard for Copying widgets', 1, 1);
INSERT INTO dashboard (dashboardid, name, userid, private) VALUES (131, 'Dashboard for Paste widgets', 1, 1);

INSERT INTO widget (widgetid, dashboardid, type, name, x, y, width, height) VALUES (175, 131, 'navtree', 'Test copy Map navigation tree', 0, 0, 6, 4);
INSERT INTO widget_field (widget_fieldid, widgetid, type, name, value_int, value_str) VALUES (90479, 175, 1, 'reference', 0, 'FYKXG');
INSERT INTO widget (widgetid, dashboardid, type, name, x, y, width, height) VALUES (174, 131, 'clock', 'Test widget for replace', 6, 0, 13, 8);

INSERT INTO widget (widgetid, dashboardid, type, name, x, y, width, height) VALUES (150, 130, 'actionlog', 'Test copy Action log', 0, 0, 7, 6);
INSERT INTO widget_field (widget_fieldid, widgetid, type, name, value_int) VALUES (90250, 150, 0, 'rf_rate', 10);
INSERT INTO widget_field (widget_fieldid, widgetid, type, name, value_int) VALUES (90251, 150, 0, 'show_lines', 3);
INSERT INTO widget_field (widget_fieldid, widgetid, type, name, value_int) VALUES (90252, 150, 0, 'sort_triggers', 7);

INSERT INTO widget (widgetid, dashboardid, type, name, x, y, width, height) VALUES (151, 130, 'clock', 'Test copy Clock', 7, 0, 2, 2);
INSERT INTO widget_field (widget_fieldid, widgetid, type, name, value_int) VALUES (90253, 151, 0, 'rf_rate', 60);
INSERT INTO widget_field (widget_fieldid, widgetid, type, name, value_int) VALUES (90254, 151, 0, 'time_type', 2);
INSERT INTO widget_field (widget_fieldid, widgetid, type, name, value_int, value_itemid) VALUES (90412, 151, 4, 'itemid', 0, 29172);

INSERT INTO widget (widgetid, dashboardid, type, name, x, y, width, height) VALUES (152, 130, 'dataover', 'Test copy Data overview', 9, 0, 4, 2);
INSERT INTO widget_field (widget_fieldid, widgetid, type, name, value_int) VALUES (90255, 152, 0, 'rf_rate', 0);
INSERT INTO widget_field (widget_fieldid, widgetid, type, name, value_int) VALUES (90256, 152, 0, 'show_suppressed', 1);
INSERT INTO widget_field (widget_fieldid, widgetid, type, name, value_int) VALUES (90257, 152, 0, 'style', 1);
INSERT INTO widget_field (widget_fieldid, widgetid, type, name, value_int, value_str) VALUES (90258, 152, 1, 'application', 0, '3 application');
INSERT INTO widget_field (widget_fieldid, widgetid, type, name, value_int, value_groupid) VALUES (90259, 152, 2, 'groupids', 0, 50011);
INSERT INTO widget_field (widget_fieldid, widgetid, type, name, value_int, value_hostid) VALUES (90260, 152, 3, 'hostids', 0, 50012);

INSERT INTO widget (widgetid, dashboardid, type, name, x, y, width, height) VALUES (153, 130, 'graph', 'Test copy classic Graph', 13, 0, 11, 6);
INSERT INTO widget_field (widget_fieldid, widgetid, type, name, value_int) VALUES (90261, 153, 0, 'dynamic', 10);
INSERT INTO widget_field (widget_fieldid, widgetid, type, name, value_int) VALUES (90262, 153, 0, 'rf_rate', 30);
INSERT INTO widget_field (widget_fieldid, widgetid, type, name, value_int) VALUES (90263, 153, 0, 'show_legend', 1);
INSERT INTO widget_field (widget_fieldid, widgetid, type, name, value_int) VALUES (90264, 153, 0, 'source_type', 1);
INSERT INTO widget_field (widget_fieldid, widgetid, type, name, value_int, value_itemid) VALUES (90265, 153, 4, 'itemid', 0, 99088);

INSERT INTO widget (widgetid, dashboardid, type, name, x, y, width, height) VALUES (154, 130, 'favgraphs', 'Test copy Favourite graphs', 7, 2, 2, 2);
INSERT INTO widget_field (widget_fieldid, widgetid, type, name, value_int) VALUES (90413, 154, 0, 'rf_rate', 30);

INSERT INTO widget (widgetid, dashboardid, type, name, x, y, width, height) VALUES (155, 130, 'favmaps', 'Test copy Favourite maps', 9, 2, 4, 2);
INSERT INTO widget_field (widget_fieldid, widgetid, type, name, value_int) VALUES (90266, 155, 0, 'rf_rate', 600);

INSERT INTO widget (widgetid, dashboardid, type, name, x, y, width, height) VALUES (156, 130, 'discovery', 'Test copy Discovery status', 9, 4, 4, 2);
INSERT INTO widget_field (widget_fieldid, widgetid, type, name, value_int) VALUES (90267, 156, 0, 'rf_rate', 900);

INSERT INTO widget (widgetid, dashboardid, type, name, x, y, width, height) VALUES (157, 130, 'favscreens', 'Test copy Favourite screens', 7, 4, 2, 2);
INSERT INTO widget_field (widget_fieldid, widgetid, type, name, value_int) VALUES (90268, 157, 0, 'rf_rate', 30);

INSERT INTO widget (widgetid, dashboardid, type, name, x, y, width, height) VALUES (158, 130, 'graphprototype', 'Test copy Graph prototype', 0, 6, 13, 4);
INSERT INTO widget_field (widget_fieldid, widgetid, type, name, value_int) VALUES (90269, 158, 0, 'columns', 3);
INSERT INTO widget_field (widget_fieldid, widgetid, type, name, value_int) VALUES (90270, 158, 0, 'rows', 2);
INSERT INTO widget_field (widget_fieldid, widgetid, type, name, value_int) VALUES (90271, 158, 0, 'dynamic', 1);
INSERT INTO widget_field (widget_fieldid, widgetid, type, name, value_int) VALUES (90272, 158, 0, 'rf_rate', 30);
-- change show_legend to 0 after ZBX-17813 is fixed:
-- INSERT INTO widget_field (widget_fieldid, widgetid, type, name, value_int) VALUES (90273, 158, 0, 'show_legend', 0);
INSERT INTO widget_field (widget_fieldid, widgetid, type, name, value_int) VALUES (90400, 158, 0, 'show_legend', 1);
INSERT INTO widget_field (widget_fieldid, widgetid, type, name, value_int, value_graphid) VALUES (900401, 158, 7, 'graphid', 0, 600000);

INSERT INTO widget (widgetid, dashboardid, type, name, x, y, width, height) VALUES (159, 130, 'hostavail', 'Test copy Host availability', 13, 6, 5, 4);
-- add following lines after ZBX-17813 is fixed:
-- INSERT INTO widget_field (widget_fieldid, widgetid, type, name, value_int) VALUES (90402, 159, 0, 'interface_type', 1);
-- INSERT INTO widget_field (widget_fieldid, widgetid, type, name, value_int) VALUES (90403, 159, 0, 'interface_type', 2);
INSERT INTO widget_field (widget_fieldid, widgetid, type, name, value_int) VALUES (904004, 159, 0, 'interface_type', 3);
INSERT INTO widget_field (widget_fieldid, widgetid, type, name, value_int) VALUES (904005, 159, 0, 'layout', 1);
INSERT INTO widget_field (widget_fieldid, widgetid, type, name, value_int) VALUES (904006, 159, 0, 'maintenance', 1);
INSERT INTO widget_field (widget_fieldid, widgetid, type, name, value_int) VALUES (904007, 159, 0, 'rf_rate', 60);
INSERT INTO widget_field (widget_fieldid, widgetid, type, name, value_int, value_groupid) VALUES (904008, 159, 2, 'groupids', 0, 50013);

INSERT INTO widget (widgetid, dashboardid, type, name, x, y, width, height) VALUES (160, 130, 'map', 'Test copy Map', 18, 6, 6, 4);
INSERT INTO widget_field (widget_fieldid, widgetid, type, name, value_int, value_str) VALUES (904009, 160, 1, 'reference', 0, 'OYKZW');
INSERT INTO widget_field (widget_fieldid, widgetid, type, name, value_int, value_sysmapid) VALUES (904010, 160, 8, 'sysmapid', 0, 3);

INSERT INTO widget (widgetid, dashboardid, type, name, x, y, width, height) VALUES (161, 130, 'navtree', 'Test copy Map navigation tree', 0, 10, 6, 2);
INSERT INTO widget_field (widget_fieldid, widgetid, type, name, value_int) VALUES (904011, 161, 0, 'navtree.order.2', 2);
INSERT INTO widget_field (widget_fieldid, widgetid, type, name, value_int) VALUES (904012, 161, 0, 'rf_rate', 60);
INSERT INTO widget_field (widget_fieldid, widgetid, type, name, value_int) VALUES (904013, 161, 0, 'show_unavailable', 1);
INSERT INTO widget_field (widget_fieldid, widgetid, type, name, value_int, value_str) VALUES (904014, 161, 1, 'navtree.name.1', 0, 'Map with icon mapping');
INSERT INTO widget_field (widget_fieldid, widgetid, type, name, value_int, value_str) VALUES (904015, 161, 1, 'navtree.name.2', 0, 'Public map with image');
INSERT INTO widget_field (widget_fieldid, widgetid, type, name, value_int, value_str) VALUES (904016, 161, 1, 'reference', 0, 'STZDI');
INSERT INTO widget_field (widget_fieldid, widgetid, type, name, value_int, value_str) VALUES (904017, 161, 8, 'navtree.sysmapid.1', 0, 6);
INSERT INTO widget_field (widget_fieldid, widgetid, type, name, value_int, value_str) VALUES (904018, 161, 8, 'navtree.sysmapid.2', 0, 10);

INSERT INTO widget (widgetid, dashboardid, type, name, x, y, width, height) VALUES (162, 130, 'map', 'Test copy Map from tree', 6, 10, 7, 2);
INSERT INTO widget_field (widget_fieldid, widgetid, type, name, value_int) VALUES (904019, 162, 0, 'rf_rate', 120);
INSERT INTO widget_field (widget_fieldid, widgetid, type, name, value_int) VALUES (904020, 162, 0, 'source_type', 2);
INSERT INTO widget_field (widget_fieldid, widgetid, type, name, value_int, value_str) VALUES (904021, 162, 1, 'filter_widget_reference', 0, 'STZDI');
INSERT INTO widget_field (widget_fieldid, widgetid, type, name, value_int, value_str) VALUES (904022, 162, 1, 'reference', 0, 'PVEYR');

INSERT INTO widget (widgetid, dashboardid, type, name, x, y, width, height) VALUES (163, 130, 'plaintext', 'Test copy plain text', 13, 10, 5, 2);
INSERT INTO widget_field (widget_fieldid, widgetid, type, name, value_int) VALUES (904023, 163, 0, 'dynamic', 1);
INSERT INTO widget_field (widget_fieldid, widgetid, type, name, value_int) VALUES (904024, 163, 0, 'rf_rate', 0);
INSERT INTO widget_field (widget_fieldid, widgetid, type, name, value_int) VALUES (904025, 163, 0, 'show_as_html', 1);
INSERT INTO widget_field (widget_fieldid, widgetid, type, name, value_int) VALUES (904026, 163, 0, 'show_lines', 12);
INSERT INTO widget_field (widget_fieldid, widgetid, type, name, value_int) VALUES (904027, 163, 0, 'style', 1);
INSERT INTO widget_field (widget_fieldid, widgetid, type, name, value_int, value_itemid) VALUES (904028, 163, 4, 'itemids', 0, 29171);

INSERT INTO widget (widgetid, dashboardid, type, name, x, y, width, height) VALUES (164, 130, 'problemhosts', 'Test copy Problem hosts', 18, 10, 6, 2);
INSERT INTO widget_field (widget_fieldid, widgetid, type, name, value_int) VALUES (904029, 164, 0, 'evaltype', 2);
INSERT INTO widget_field (widget_fieldid, widgetid, type, name, value_int) VALUES (904030, 164, 0, 'ext_ack', 2);
INSERT INTO widget_field (widget_fieldid, widgetid, type, name, value_int) VALUES (904031, 164, 0, 'hide_empty_groups', 1);
INSERT INTO widget_field (widget_fieldid, widgetid, type, name, value_int) VALUES (904032, 164, 0, 'rf_rate', 30);
-- delete this line and add three following after ZBX-17812 is fixed:
INSERT INTO widget_field (widget_fieldid, widgetid, type, name, value_int) VALUES (904033, 164, 0, 'severities', 4);
-- INSERT INTO widget_field (widget_fieldid, widgetid, type, name, value_int) VALUES (904034, 164, 0, 'severities', 1);
-- INSERT INTO widget_field (widget_fieldid, widgetid, type, name, value_int) VALUES (904035, 164, 0, 'severities', 3);
-- INSERT INTO widget_field (widget_fieldid, widgetid, type, name, value_int) VALUES (904036, 164, 0, 'severities', 5);
INSERT INTO widget_field (widget_fieldid, widgetid, type, name, value_int) VALUES (904037, 164, 0, 'show_suppressed', 1);
INSERT INTO widget_field (widget_fieldid, widgetid, type, name, value_int) VALUES (904038, 164, 0, 'tags.operator.0', 1);
INSERT INTO widget_field (widget_fieldid, widgetid, type, name, value_int, value_str) VALUES (904039, 164, 1, 'problem', 0, 'Test');
INSERT INTO widget_field (widget_fieldid, widgetid, type, name, value_int, value_str) VALUES (904040, 164, 1, 'tags.tag.0', 0, 'Tag1');
INSERT INTO widget_field (widget_fieldid, widgetid, type, name, value_int, value_str) VALUES (904041, 164, 1, 'tags.value.0', 0, 1);
INSERT INTO widget_field (widget_fieldid, widgetid, type, name, value_int, value_groupid) VALUES (904042, 164, 2, 'exclude_groupids', 0, 50014);
INSERT INTO widget_field (widget_fieldid, widgetid, type, name, value_int, value_groupid) VALUES (904043, 164, 2, 'groupids', 0, 50011);
INSERT INTO widget_field (widget_fieldid, widgetid, type, name, value_int, value_itemid) VALUES (904044, 164, 4, 'itemids', 0, 29171);

INSERT INTO widget (widgetid, dashboardid, type, name, x, y, width, height) VALUES (165, 130, 'problems', 'Test copy Problems', 0, 12, 8, 6);
INSERT INTO widget_field (widget_fieldid, widgetid, type, name, value_int) VALUES (904045, 165, 0, 'evaltype', 2);
INSERT INTO widget_field (widget_fieldid, widgetid, type, name, value_int) VALUES (904046, 165, 0, 'rf_rate', 900);
-- delete this line and add three following after ZBX-17812 is fixed:
INSERT INTO widget_field (widget_fieldid, widgetid, type, name, value_int) VALUES (904047, 165, 0, 'severities', 5);
-- INSERT INTO widget_field (widget_fieldid, widgetid, type, name, value_int) VALUES (90321, 165, 0, 'severities', 0);
-- INSERT INTO widget_field (widget_fieldid, widgetid, type, name, value_int) VALUES (90415, 165, 0, 'severities', 4);
-- INSERT INTO widget_field (widget_fieldid, widgetid, type, name, value_int) VALUES (90416, 165, 0, 'severities', 2);
INSERT INTO widget_field (widget_fieldid, widgetid, type, name, value_int) VALUES (904048, 165, 0, 'show', 3);
INSERT INTO widget_field (widget_fieldid, widgetid, type, name, value_int) VALUES (904049, 165, 0, 'show_lines', 12);
INSERT INTO widget_field (widget_fieldid, widgetid, type, name, value_int) VALUES (904050, 165, 0, 'show_opdata', 1);
INSERT INTO widget_field (widget_fieldid, widgetid, type, name, value_int) VALUES (904051, 165, 0, 'show_suppressed', 1);
INSERT INTO widget_field (widget_fieldid, widgetid, type, name, value_int) VALUES (904052, 165, 0, 'show_tags', 2);
INSERT INTO widget_field (widget_fieldid, widgetid, type, name, value_int) VALUES (904053, 165, 0, 'sort_triggers', 15);
-- change show_timeline to 0 after ZBX-17813 is fixed:
INSERT INTO widget_field (widget_fieldid, widgetid, type, name, value_int) VALUES (904054, 165, 0, 'show_timeline', 1);
INSERT INTO widget_field (widget_fieldid, widgetid, type, name, value_int) VALUES (904055, 165, 0, 'tag_name_format', 1);
INSERT INTO widget_field (widget_fieldid, widgetid, type, name, value_int) VALUES (904056, 165, 0, 'tags.operator.0', 1);
INSERT INTO widget_field (widget_fieldid, widgetid, type, name, value_int) VALUES (904057, 165, 0, 'tags.operator.1', 1);
INSERT INTO widget_field (widget_fieldid, widgetid, type, name, value_int) VALUES (904058, 165, 0, 'unacknowledged', 1);
INSERT INTO widget_field (widget_fieldid, widgetid, type, name, value_int, value_str) VALUES (904059, 165, 1, 'problem', 0, 'test2');
INSERT INTO widget_field (widget_fieldid, widgetid, type, name, value_int, value_str) VALUES (904060, 165, 1, 'tags.value.0', 0, '2');
INSERT INTO widget_field (widget_fieldid, widgetid, type, name, value_int, value_str) VALUES (904061, 165, 1, 'tags.value.1', 0, '33');
INSERT INTO widget_field (widget_fieldid, widgetid, type, name, value_int, value_str) VALUES (904062, 165, 1, 'tag_priority', 0, '1,2');
INSERT INTO widget_field (widget_fieldid, widgetid, type, name, value_int, value_str) VALUES (904063, 165, 1, 'tags.tag.0', 0, 'tag2');
INSERT INTO widget_field (widget_fieldid, widgetid, type, name, value_int, value_str) VALUES (904064, 165, 1, 'tags.tag.1', 0, 'tagg33');
INSERT INTO widget_field (widget_fieldid, widgetid, type, name, value_int, value_groupid) VALUES (904065, 165, 2, 'exclude_groupids', 0, 50014);
INSERT INTO widget_field (widget_fieldid, widgetid, type, name, value_int, value_groupid) VALUES (904066, 165, 2, 'groupids', 0, 50005);
INSERT INTO widget_field (widget_fieldid, widgetid, type, name, value_int, value_hostid) VALUES (904067, 165, 3, 'hostids', 0, 99026);

INSERT INTO widget (widgetid, dashboardid, type, name, x, y, width, height) VALUES (166, 130, 'problems', 'Test copy Problems 2', 8, 12, 16, 2);
INSERT INTO widget_field (widget_fieldid, widgetid, type, name, value_int) VALUES (904068, 166, 0, 'rf_rate', 60);
INSERT INTO widget_field (widget_fieldid, widgetid, type, name, value_int) VALUES (904069, 166, 0, 'show', 2);
INSERT INTO widget_field (widget_fieldid, widgetid, type, name, value_int) VALUES (904070, 166, 0, 'show_lines', 5);
INSERT INTO widget_field (widget_fieldid, widgetid, type, name, value_int) VALUES (904071, 166, 0, 'show_opdata', 2);
INSERT INTO widget_field (widget_fieldid, widgetid, type, name, value_int) VALUES (904072, 166, 0, 'show_suppressed', 1);
INSERT INTO widget_field (widget_fieldid, widgetid, type, name, value_int) VALUES (904073, 166, 0, 'show_tags', 3);
-- change show_timeline to 0 after ZBX-17813 is fixed:
INSERT INTO widget_field (widget_fieldid, widgetid, type, name, value_int) VALUES (904074, 166, 0, 'show_timeline', 1);
INSERT INTO widget_field (widget_fieldid, widgetid, type, name, value_int) VALUES (904075, 166, 0, 'sort_triggers', 3);
INSERT INTO widget_field (widget_fieldid, widgetid, type, name, value_int) VALUES (904076, 166, 0, 'tag_name_format', 2);
-- change tags.operators to 0 after ZBX-17813 is fixed:
-- INSERT INTO widget_field (widget_fieldid, widgetid, type, name, value_int) VALUES (904077, 166, 0, 'tags.operator.0', 0);
-- INSERT INTO widget_field (widget_fieldid, widgetid, type, name, value_int) VALUES (904078, 166, 0, 'tags.operator.1', 0);
INSERT INTO widget_field (widget_fieldid, widgetid, type, name, value_int) VALUES (904079, 166, 0, 'tags.operator.0', 1);
INSERT INTO widget_field (widget_fieldid, widgetid, type, name, value_int) VALUES (904080, 166, 0, 'tags.operator.1', 1);
INSERT INTO widget_field (widget_fieldid, widgetid, type, name, value_int) VALUES (904081, 166, 0, 'unacknowledged', 1);
INSERT INTO widget_field (widget_fieldid, widgetid, type, name, value_int, value_str) VALUES (904082, 166, 1, 'problem', 0, 'test4');
INSERT INTO widget_field (widget_fieldid, widgetid, type, name, value_int, value_str) VALUES (904083, 166, 1, 'tags.value.0', 0, 3);
INSERT INTO widget_field (widget_fieldid, widgetid, type, name, value_int, value_str) VALUES (904084, 166, 1, 'tags.value.1', 0, 44);
INSERT INTO widget_field (widget_fieldid, widgetid, type, name, value_int, value_str) VALUES (904085, 166, 1, 'tag_priority', 0, 'test5, test6');
INSERT INTO widget_field (widget_fieldid, widgetid, type, name, value_int, value_str) VALUES (904086, 166, 1, 'tags.tag.0', 0, 'tag3');
INSERT INTO widget_field (widget_fieldid, widgetid, type, name, value_int, value_str) VALUES (904087, 166, 1, 'tags.tag.1', 0, 'tag44');
INSERT INTO widget_field (widget_fieldid, widgetid, type, name, value_int, value_groupid) VALUES (904088, 166, 2, 'exclude_groupids', 0, 50014);
INSERT INTO widget_field (widget_fieldid, widgetid, type, name, value_int, value_groupid) VALUES (904089, 166, 2, 'groupids', 0, 50006);
INSERT INTO widget_field (widget_fieldid, widgetid, type, name, value_int, value_hostid) VALUES (904090, 166, 3, 'hostids', 0, 99015);

INSERT INTO widget (widgetid, dashboardid, type, name, x, y, width, height) VALUES (167, 130, 'problemsbysv', 'Test copy Problems by severity', 8, 14, 16, 4);
INSERT INTO widget_field (widget_fieldid, widgetid, type, name, value_int) VALUES (904091, 167, 0, 'evaltype', 2);
INSERT INTO widget_field (widget_fieldid, widgetid, type, name, value_int) VALUES (904092, 167, 0, 'ext_ack', 1);
INSERT INTO widget_field (widget_fieldid, widgetid, type, name, value_int) VALUES (904093, 167, 0, 'layout', 1);
INSERT INTO widget_field (widget_fieldid, widgetid, type, name, value_int) VALUES (904094, 167, 0, 'rf_rate', 30);
-- delete this line and add following after ZBX-17812 is fixed:
INSERT INTO widget_field (widget_fieldid, widgetid, type, name, value_int) VALUES (904095, 167, 0, 'severities', 5);
-- INSERT INTO widget_field (widget_fieldid, widgetid, type, name, value_int) VALUES (904096, 167, 0, 'severities', 2);
-- INSERT INTO widget_field (widget_fieldid, widgetid, type, name, value_int) VALUES (904097, 167, 0, 'severities', 3);
INSERT INTO widget_field (widget_fieldid, widgetid, type, name, value_int) VALUES (904098, 167, 0, 'show_opdata', 2);
-- change show_timeline to 0 after ZBX-17813 is fixed:
INSERT INTO widget_field (widget_fieldid, widgetid, type, name, value_int) VALUES (904099, 167, 0, 'show_timeline', 1);
INSERT INTO widget_field (widget_fieldid, widgetid, type, name, value_int) VALUES (905000, 167, 0, 'show_type', 1);
INSERT INTO widget_field (widget_fieldid, widgetid, type, name, value_int) VALUES (905001, 167, 0, 'tags.operator.0', 1);
INSERT INTO widget_field (widget_fieldid, widgetid, type, name, value_int, value_str) VALUES (905002, 167, 1, 'problem', 0, 'test problem');
INSERT INTO widget_field (widget_fieldid, widgetid, type, name, value_int, value_str) VALUES (905003, 167, 1, 'tags.tag.0', 0, 'tag5');
INSERT INTO widget_field (widget_fieldid, widgetid, type, name, value_int, value_str) VALUES (905004, 167, 1, 'tags.value.0', 0, 5);
INSERT INTO widget_field (widget_fieldid, widgetid, type, name, value_int, value_groupid) VALUES (905005, 167, 2, 'exclude_groupids', 0, 50008);
INSERT INTO widget_field (widget_fieldid, widgetid, type, name, value_int, value_groupid) VALUES (905006, 167, 2, 'groupids', 0, 50011);
INSERT INTO widget_field (widget_fieldid, widgetid, type, name, value_int, value_hostid) VALUES (905007, 167, 3, 'hostids', 0, 99012);

INSERT INTO widget (widgetid, dashboardid, type, name, x, y, width, height) VALUES (168, 130, 'systeminfo', 'Test copy System information', 0, 18, 7, 3);
INSERT INTO widget_field (widget_fieldid, widgetid, type, name, value_int) VALUES (905008, 168, 0, 'rf_rate', 30);

INSERT INTO widget (widgetid, dashboardid, type, name, x, y, width, height) VALUES (169, 130, 'trigover', 'Test copy Trigger overview', 7, 18, 17, 3);
INSERT INTO widget_field (widget_fieldid, widgetid, type, name, value_int) VALUES (905009, 169, 0, 'rf_rate', 120);
INSERT INTO widget_field (widget_fieldid, widgetid, type, name, value_int) VALUES (905010, 169, 0, 'show', 2);
INSERT INTO widget_field (widget_fieldid, widgetid, type, name, value_int) VALUES (905011, 169, 0, 'show_suppressed', 1);
INSERT INTO widget_field (widget_fieldid, widgetid, type, name, value_int) VALUES (905012, 169, 0, 'style', 1);
INSERT INTO widget_field (widget_fieldid, widgetid, type, name, value_int, value_str) VALUES (905013, 169, 1, 'application', 0, 'Inventory');
INSERT INTO widget_field (widget_fieldid, widgetid, type, name, value_int, value_groupid) VALUES (905014, 169, 2, 'groupids', 0, 50011);
INSERT INTO widget_field (widget_fieldid, widgetid, type, name, value_int, value_hostid) VALUES (905015, 169, 3, 'hostids', 0, 99012);

INSERT INTO widget (widgetid, dashboardid, type, name, x, y, width, height) VALUES (170, 130, 'url', 'Test copy URL', 0, 21, 7, 3);
INSERT INTO widget_field (widget_fieldid, widgetid, type, name, value_int) VALUES (905016, 170, 0, 'dynamic', 1);
INSERT INTO widget_field (widget_fieldid, widgetid, type, name, value_int) VALUES (905017, 170, 0, 'rf_rate', 120);
INSERT INTO widget_field (widget_fieldid, widgetid, type, name, value_int, value_str) VALUES (905018, 170, 1, 'url', 0, 'https://www.zabbix.com/integrations');

INSERT INTO widget (widgetid, dashboardid, type, name, x, y, width, height) VALUES (171, 130, 'web', 'Test copy Web monitoring', 7, 21, 3, 3);
-- change maintenance to 0 after ZBX-17813 is fixed:
INSERT INTO widget_field (widget_fieldid, widgetid, type, name, value_int) VALUES (905019, 171, 0, 'maintenance', 1);
INSERT INTO widget_field (widget_fieldid, widgetid, type, name, value_int) VALUES (905020, 171, 0, 'rf_rate', 120);
INSERT INTO widget_field (widget_fieldid, widgetid, type, name, value_int, value_groupid) VALUES (905021, 171, 2, 'exclude_groupids', 0, 50008);
INSERT INTO widget_field (widget_fieldid, widgetid, type, name, value_int, value_groupid) VALUES (905022, 171, 2, 'groupids', 0, 50016);
INSERT INTO widget_field (widget_fieldid, widgetid, type, name, value_int, value_hostid) VALUES (905023, 171, 3, 'hostids', 0, 99133);

INSERT INTO widget (widgetid, dashboardid, type, name, x, y, width, height) VALUES (172, 130, 'problems', 'Test copy Problems 3', 10, 21, 14, 2);
INSERT INTO widget_field (widget_fieldid, widgetid, type, name, value_int) VALUES (905024, 172, 0, 'evaltype', 2);
INSERT INTO widget_field (widget_fieldid, widgetid, type, name, value_int) VALUES (905025, 172, 0, 'rf_rate', 60);
-- add following lines after ZBX-17812 is fixed:
-- INSERT INTO widget_field (widget_fieldid, widgetid, type, name, value_int) VALUES (905026, 172, 0, 'severities', 0);
-- INSERT INTO widget_field (widget_fieldid, widgetid, type, name, value_int) VALUES (905027, 172, 0, 'severities', 1);
-- INSERT INTO widget_field (widget_fieldid, widgetid, type, name, value_int) VALUES (905028, 172, 0, 'severities', 2);
-- INSERT INTO widget_field (widget_fieldid, widgetid, type, name, value_int) VALUES (905029, 172, 0, 'severities', 3);
-- INSERT INTO widget_field (widget_fieldid, widgetid, type, name, value_int) VALUES (905030, 172, 0, 'severities', 4);
INSERT INTO widget_field (widget_fieldid, widgetid, type, name, value_int) VALUES (905031, 172, 0, 'severities', 5);
INSERT INTO widget_field (widget_fieldid, widgetid, type, name, value_int) VALUES (905032, 172, 0, 'show', 2);
INSERT INTO widget_field (widget_fieldid, widgetid, type, name, value_int) VALUES (905033, 172, 0, 'show_lines', 5);
INSERT INTO widget_field (widget_fieldid, widgetid, type, name, value_int) VALUES (905034, 172, 0, 'show_opdata', 2);
INSERT INTO widget_field (widget_fieldid, widgetid, type, name, value_int) VALUES (905035, 172, 0, 'show_suppressed', 1);
INSERT INTO widget_field (widget_fieldid, widgetid, type, name, value_int) VALUES (905036, 172, 0, 'show_tags', 3);
INSERT INTO widget_field (widget_fieldid, widgetid, type, name, value_int) VALUES (905037, 172, 0, 'sort_triggers', 3);
INSERT INTO widget_field (widget_fieldid, widgetid, type, name, value_int) VALUES (905038, 172, 0, 'tags.operator.0', 1);
INSERT INTO widget_field (widget_fieldid, widgetid, type, name, value_int) VALUES (905039, 172, 0, 'tag_name_format', 2);
INSERT INTO widget_field (widget_fieldid, widgetid, type, name, value_int) VALUES (905040, 172, 0, 'unacknowledged', 1);
INSERT INTO widget_field (widget_fieldid, widgetid, type, name, value_int, value_str) VALUES (905041, 172, 1, 'problem', 0, 'test5');
INSERT INTO widget_field (widget_fieldid, widgetid, type, name, value_int, value_str) VALUES (905042, 172, 1, 'tag_priority', 0, 'test7, test8');
INSERT INTO widget_field (widget_fieldid, widgetid, type, name, value_int, value_str) VALUES (905043, 172, 1, 'tags.tag.0', 0, 'tag9');
INSERT INTO widget_field (widget_fieldid, widgetid, type, name, value_int, value_str) VALUES (905044, 172, 1, 'tags.value.0', 0, '9');
INSERT INTO widget_field (widget_fieldid, widgetid, type, name, value_int, value_groupid) VALUES (905045, 172, 2, 'exclude_groupids', 0, 50014);
INSERT INTO widget_field (widget_fieldid, widgetid, type, name, value_int, value_groupid) VALUES (905046, 172, 2, 'groupids', 0, 50006);
INSERT INTO widget_field (widget_fieldid, widgetid, type, name, value_int, value_hostid) VALUES (905047, 172, 3, 'hostids', 0, 99015);

INSERT INTO widget (widgetid, dashboardid, type, name, x, y, width, height) VALUES (173, 130, 'graphprototype', 'Test copy Graph prototype 2', 10, 23, 14, 5);
INSERT INTO widget_field (widget_fieldid, widgetid, type, name, value_int) VALUES (905048, 173, 0, 'columns', 20);
INSERT INTO widget_field (widget_fieldid, widgetid, type, name, value_int) VALUES (905049, 173, 0, 'rows', 5);
INSERT INTO widget_field (widget_fieldid, widgetid, type, name, value_int) VALUES (905050, 173, 0, 'dynamic', 0);
INSERT INTO widget_field (widget_fieldid, widgetid, type, name, value_int) VALUES (905051, 173, 0, 'rf_rate', 600);
-- change show_legend to 0 after ZBX-17813 is fixed:
-- INSERT INTO widget_field (widget_fieldid, widgetid, type, name, value_int) VALUES (90444, 173, 0, 'show_legend', 0);
INSERT INTO widget_field (widget_fieldid, widgetid, type, name, value_int) VALUES (905052, 173, 0, 'show_legend', 1);
INSERT INTO widget_field (widget_fieldid, widgetid, type, name, value_int, value_graphid) VALUES (905053, 173, 7, 'graphid', 0, 600000);

-- Dashboard for Graph Prototype widget
INSERT INTO dashboard (dashboardid, name, userid, private) VALUES (140, 'Dashboard for Graph Prototype widget', 1, 1);
INSERT INTO widget (widgetid, dashboardid, type, name, x, y, width, height) VALUES (199, 140, 'graphprototype', 'Graph prototype widget for update', 0, 0, 16, 5);
INSERT INTO widget_field (widget_fieldid, widgetid, type, name, value_graphid) VALUES (905054, 199, 7, 'graphid', 600003);

INSERT INTO widget (widgetid, dashboardid, type, name, x, y, width, height) VALUES (200, 140, 'graphprototype', 'Graph prototype widget for delete', 0, 5, 16, 5);
INSERT INTO widget_field (widget_fieldid, widgetid, type, name, value_graphid) VALUES (905055, 200, 7, 'graphid', 600002);

INSERT INTO dashboard (dashboardid, name, userid, private) VALUES (141, 'Dashboard for Sceenshoting Graph Prototype widgets', 1, 1);

<<<<<<< HEAD
-- testFormHostMacros
INSERT INTO hostmacro (hostmacroid, hostid, macro, value, description, type) VALUES (99509, 99135, '{$SECRET_HOST_MACRO_REVERT}', 'Secret host value', 'Secret host macro description', 1);
INSERT INTO hostmacro (hostmacroid, hostid, macro, value, description, type) VALUES (99510, 99135, '{$SECRET_HOST_MACRO_2_TEXT_REVERT}', 'Secret host value 2 text', 'Secret host macro that will be changed to text', 1);
INSERT INTO hostmacro (hostmacroid, hostid, macro, value, description, type) VALUES (99511, 99135, '{$SECRET_HOST_MACRO_UPDATE_2_TEXT}', 'Secret host value 2 B updated', 'Secret host macro that is going to be updated', 1);
INSERT INTO hostmacro (hostmacroid, hostid, macro, value, description, type) VALUES (99512, 99135, '{$TEXT_HOST_MACRO_2_SECRET}', 'Text host macro value', 'Text host macro that is going to become secret', 0);
INSERT INTO hostmacro (hostmacroid, hostid, macro, value, description, type) VALUES (99513, 99135, '{$SECRET_HOST_MACRO_UPDATE}', 'Secret host macro value', 'Secret host macro that is going to stay secret', 1);
INSERT INTO hostmacro (hostmacroid, hostid, macro, value, description, type) VALUES (99514, 99135, '{$X_SECRET_HOST_MACRO_2_RESOLVE}', 'Value 2 B resolved', 'Host macro to be resolved', 0);
INSERT INTO items (itemid, type, hostid, name, key_, interfaceid, params, description, posts, headers) VALUES (99112, 2, 99135, 'Macro value: {$X_SECRET_HOST_MACRO_2_RESOLVE}', 'trap', NULL, '', '', '', '');

-- testFormTemplateMacros
INSERT INTO hostmacro (hostmacroid, hostid, macro, value, description, type) VALUES (99515, 99137, '{$SECRET_TEMPLATE_MACRO_REVERT}', 'Secret template value', 'Secret template macro description', 1);
INSERT INTO hostmacro (hostmacroid, hostid, macro, value, description, type) VALUES (99516, 99137, '{$SECRET_TEMPLATE_MACRO_2_TEXT_REVERT}', 'Secret template value 2 text', 'Secret template macro that will be changed to text', 1);
INSERT INTO hostmacro (hostmacroid, hostid, macro, value, description, type) VALUES (99517, 99137, '{$SECRET_TEMPLATE_MACRO_UPDATE_2_TEXT}', 'Secret template value 2 B updated', 'Secret template macro that is going to be updated', 1);
INSERT INTO hostmacro (hostmacroid, hostid, macro, value, description, type) VALUES (99518, 99137, '{$TEXT_TEMPLATE_MACRO_2_SECRET}', 'Text template macro value', 'Text template macro that is going to become secret', 0);
INSERT INTO hostmacro (hostmacroid, hostid, macro, value, description, type) VALUES (99519, 99137, '{$SECRET_TEMPLATE_MACRO_UPDATE}', 'Secret template macro value', 'Secret template macro that is going to stay secret', 1);
INSERT INTO hostmacro (hostmacroid, hostid, macro, value, description, type) VALUES (99520, 99137, '{$X_SECRET_TEMPLATE_MACRO_2_RESOLVE}', 'Value 2 B resolved', 'Template macro to be resolved', 0);
INSERT INTO items (itemid, type, hostid, name, key_, interfaceid, params, description, posts, headers) VALUES (99113, 2, 99137, 'Macro value: {$X_SECRET_TEMPLATE_MACRO_2_RESOLVE}', 'trap', NULL, '', '', '', '');

-- testFormAdministrationGeneralMacros
INSERT INTO items (itemid, type, hostid, name, key_, interfaceid, params, description, posts, headers) VALUES (99114, 2, 99134, 'Macro value: {$Z_GLOBAL_MACRO_2_RESOLVE}', 'trap', NULL, '', '', '', '');
=======
-- Overrides for LLD Overrides test
INSERT INTO lld_override (lld_overrideid, itemid, name, step, evaltype, stop) values (200, 33800, 'Override for update 1', 1, 1, 0);
INSERT INTO lld_override (lld_overrideid, itemid, name, step, evaltype, stop) values (201, 33800, 'Override for update 2', 2, 0, 0);

INSERT INTO lld_override_condition (lld_override_conditionid, lld_overrideid, operator, macro, value) values (300, 200, 8, '{#MACRO1}', 'test expression_1');
INSERT INTO lld_override_condition (lld_override_conditionid, lld_overrideid, operator, macro, value) values (301, 200, 9, '{#MACRO2}', 'test expression_2');

INSERT INTO lld_override_operation (lld_override_operationid, lld_overrideid, operationobject, operator, value) values (400, 200, 0, 0, 'test item pattern');
INSERT INTO lld_override_operation (lld_override_operationid, lld_overrideid, operationobject, operator, value) values (401, 200, 1, 1, 'test trigger pattern');
INSERT INTO lld_override_operation (lld_override_operationid, lld_overrideid, operationobject, operator, value) values (402, 201, 2, 8, 'test graph pattern');
INSERT INTO lld_override_operation (lld_override_operationid, lld_overrideid, operationobject, operator, value) values (403, 201, 3, 9, 'test host pattern');

INSERT INTO lld_override_opdiscover (lld_override_operationid, discover) values (400, 0);
INSERT INTO lld_override_opdiscover (lld_override_operationid, discover) values (402, 0);

INSERT INTO lld_override_ophistory (lld_override_operationid, history) values (400, 0);

INSERT INTO lld_override_opinventory (lld_override_operationid, inventory_mode) values (403, 1);

INSERT INTO lld_override_opperiod (lld_override_operationid, delay) values (400, '1m;50s/1-7,00:00-24:00;wd1-5h9-18');

INSERT INTO lld_override_opseverity (lld_override_operationid, severity) values (401, 2);

INSERT INTO lld_override_opstatus (lld_override_operationid, status) values (400, 0);

INSERT INTO lld_override_optag (lld_override_optagid, lld_override_operationid, tag, value) values (300, 401, 'tag1', 'value1');

INSERT INTO lld_override_optemplate (lld_override_optemplateid, lld_override_operationid, templateid) values (300, 403, 99137);

INSERT INTO lld_override_optrends (lld_override_operationid, trends) values (400, 0);
>>>>>>> a601ee74
<|MERGE_RESOLUTION|>--- conflicted
+++ resolved
@@ -2792,7 +2792,37 @@
 
 INSERT INTO dashboard (dashboardid, name, userid, private) VALUES (141, 'Dashboard for Sceenshoting Graph Prototype widgets', 1, 1);
 
-<<<<<<< HEAD
+-- Overrides for LLD Overrides test
+INSERT INTO lld_override (lld_overrideid, itemid, name, step, evaltype, stop) values (200, 33800, 'Override for update 1', 1, 1, 0);
+INSERT INTO lld_override (lld_overrideid, itemid, name, step, evaltype, stop) values (201, 33800, 'Override for update 2', 2, 0, 0);
+
+INSERT INTO lld_override_condition (lld_override_conditionid, lld_overrideid, operator, macro, value) values (300, 200, 8, '{#MACRO1}', 'test expression_1');
+INSERT INTO lld_override_condition (lld_override_conditionid, lld_overrideid, operator, macro, value) values (301, 200, 9, '{#MACRO2}', 'test expression_2');
+
+INSERT INTO lld_override_operation (lld_override_operationid, lld_overrideid, operationobject, operator, value) values (400, 200, 0, 0, 'test item pattern');
+INSERT INTO lld_override_operation (lld_override_operationid, lld_overrideid, operationobject, operator, value) values (401, 200, 1, 1, 'test trigger pattern');
+INSERT INTO lld_override_operation (lld_override_operationid, lld_overrideid, operationobject, operator, value) values (402, 201, 2, 8, 'test graph pattern');
+INSERT INTO lld_override_operation (lld_override_operationid, lld_overrideid, operationobject, operator, value) values (403, 201, 3, 9, 'test host pattern');
+
+INSERT INTO lld_override_opdiscover (lld_override_operationid, discover) values (400, 0);
+INSERT INTO lld_override_opdiscover (lld_override_operationid, discover) values (402, 0);
+
+INSERT INTO lld_override_ophistory (lld_override_operationid, history) values (400, 0);
+
+INSERT INTO lld_override_opinventory (lld_override_operationid, inventory_mode) values (403, 1);
+
+INSERT INTO lld_override_opperiod (lld_override_operationid, delay) values (400, '1m;50s/1-7,00:00-24:00;wd1-5h9-18');
+
+INSERT INTO lld_override_opseverity (lld_override_operationid, severity) values (401, 2);
+
+INSERT INTO lld_override_opstatus (lld_override_operationid, status) values (400, 0);
+
+INSERT INTO lld_override_optag (lld_override_optagid, lld_override_operationid, tag, value) values (300, 401, 'tag1', 'value1');
+
+INSERT INTO lld_override_optemplate (lld_override_optemplateid, lld_override_operationid, templateid) values (300, 403, 99137);
+
+INSERT INTO lld_override_optrends (lld_override_operationid, trends) values (400, 0);
+
 -- testFormHostMacros
 INSERT INTO hostmacro (hostmacroid, hostid, macro, value, description, type) VALUES (99509, 99135, '{$SECRET_HOST_MACRO_REVERT}', 'Secret host value', 'Secret host macro description', 1);
 INSERT INTO hostmacro (hostmacroid, hostid, macro, value, description, type) VALUES (99510, 99135, '{$SECRET_HOST_MACRO_2_TEXT_REVERT}', 'Secret host value 2 text', 'Secret host macro that will be changed to text', 1);
@@ -2812,36 +2842,4 @@
 INSERT INTO items (itemid, type, hostid, name, key_, interfaceid, params, description, posts, headers) VALUES (99113, 2, 99137, 'Macro value: {$X_SECRET_TEMPLATE_MACRO_2_RESOLVE}', 'trap', NULL, '', '', '', '');
 
 -- testFormAdministrationGeneralMacros
-INSERT INTO items (itemid, type, hostid, name, key_, interfaceid, params, description, posts, headers) VALUES (99114, 2, 99134, 'Macro value: {$Z_GLOBAL_MACRO_2_RESOLVE}', 'trap', NULL, '', '', '', '');
-=======
--- Overrides for LLD Overrides test
-INSERT INTO lld_override (lld_overrideid, itemid, name, step, evaltype, stop) values (200, 33800, 'Override for update 1', 1, 1, 0);
-INSERT INTO lld_override (lld_overrideid, itemid, name, step, evaltype, stop) values (201, 33800, 'Override for update 2', 2, 0, 0);
-
-INSERT INTO lld_override_condition (lld_override_conditionid, lld_overrideid, operator, macro, value) values (300, 200, 8, '{#MACRO1}', 'test expression_1');
-INSERT INTO lld_override_condition (lld_override_conditionid, lld_overrideid, operator, macro, value) values (301, 200, 9, '{#MACRO2}', 'test expression_2');
-
-INSERT INTO lld_override_operation (lld_override_operationid, lld_overrideid, operationobject, operator, value) values (400, 200, 0, 0, 'test item pattern');
-INSERT INTO lld_override_operation (lld_override_operationid, lld_overrideid, operationobject, operator, value) values (401, 200, 1, 1, 'test trigger pattern');
-INSERT INTO lld_override_operation (lld_override_operationid, lld_overrideid, operationobject, operator, value) values (402, 201, 2, 8, 'test graph pattern');
-INSERT INTO lld_override_operation (lld_override_operationid, lld_overrideid, operationobject, operator, value) values (403, 201, 3, 9, 'test host pattern');
-
-INSERT INTO lld_override_opdiscover (lld_override_operationid, discover) values (400, 0);
-INSERT INTO lld_override_opdiscover (lld_override_operationid, discover) values (402, 0);
-
-INSERT INTO lld_override_ophistory (lld_override_operationid, history) values (400, 0);
-
-INSERT INTO lld_override_opinventory (lld_override_operationid, inventory_mode) values (403, 1);
-
-INSERT INTO lld_override_opperiod (lld_override_operationid, delay) values (400, '1m;50s/1-7,00:00-24:00;wd1-5h9-18');
-
-INSERT INTO lld_override_opseverity (lld_override_operationid, severity) values (401, 2);
-
-INSERT INTO lld_override_opstatus (lld_override_operationid, status) values (400, 0);
-
-INSERT INTO lld_override_optag (lld_override_optagid, lld_override_operationid, tag, value) values (300, 401, 'tag1', 'value1');
-
-INSERT INTO lld_override_optemplate (lld_override_optemplateid, lld_override_operationid, templateid) values (300, 403, 99137);
-
-INSERT INTO lld_override_optrends (lld_override_operationid, trends) values (400, 0);
->>>>>>> a601ee74
+INSERT INTO items (itemid, type, hostid, name, key_, interfaceid, params, description, posts, headers) VALUES (99114, 2, 99134, 'Macro value: {$Z_GLOBAL_MACRO_2_RESOLVE}', 'trap', NULL, '', '', '', '');