-- Activate Zabbix Server, set visible name and make it a more unique name
UPDATE hosts SET status=0,name='ЗАББИКС Сервер',host='Test host' WHERE host='Zabbix server';

-- More medias for user 'Admin'
INSERT INTO media (mediaid, userid, mediatypeid, sendto, active, severity, period) VALUES (1,1,1,'test@zabbix.com',0,63,'1-7,00:00-24:00');
INSERT INTO media (mediaid, userid, mediatypeid, sendto, active, severity, period) VALUES (2,1,1,'test2@zabbix.com',1,60,'1-7,00:00-24:00');
INSERT INTO media (mediaid, userid, mediatypeid, sendto, active, severity, period) VALUES (3,1,3,'123456789',0,32,'1-7,00:00-24:00');

-- More user scripts
INSERT INTO scripts (scriptid, name, command, host_access, usrgrpid, groupid, description, confirmation) VALUES (4,'Reboot','/sbin/shutdown -r',3,7,4,'This command reboots server.','Do you really want to reboot it?');

-- Add proxies
INSERT INTO hosts (hostid, host, status, description) VALUES (20000, 'Active proxy 1', 5, '');
INSERT INTO hosts (hostid, host, status, description) VALUES (20001, 'Active proxy 2', 5, '');
INSERT INTO hosts (hostid, host, status, description) VALUES (20002, 'Active proxy 3', 5, '');
INSERT INTO hosts (hostid, host, status, description) VALUES (20003, 'Passive proxy 1', 6, '');
INSERT INTO hosts (hostid, host, status, description) VALUES (20004, 'Passive proxy 2', 6, '');
INSERT INTO hosts (hostid, host, status, description) VALUES (20005, 'Passive proxy 3', 6, '');
INSERT INTO hosts (hostid, host, status, description) VALUES (20010, 'Active proxy to delete', 5, '');
INSERT INTO hosts (hostid, host, status, description) VALUES (20011, 'Passive proxy to delete', 6, '');

INSERT INTO interface (interfaceid, hostid, main, type, useip, ip, dns, port) VALUES (10018,20003,1,0,1,'127.0.0.1','proxy1.zabbix.com','10051');
INSERT INTO interface (interfaceid, hostid, main, type, useip, ip, dns, port) VALUES (10019,20004,1,0,1,'127.0.0.1','proxy2.zabbix.com','10333');
INSERT INTO interface (interfaceid, hostid, main, type, useip, ip, dns, port) VALUES (10020,20005,1,0,0,'127.0.0.1','proxy3.zabbix.com','10051');
INSERT INTO interface (interfaceid, hostid, main, type, useip, ip, dns, port) VALUES (10030,10084,1,4,1,'127.0.0.1','jmxagent.zabbix.com','10051');
INSERT INTO interface (interfaceid, hostid, main, type, useip, ip, dns, port) VALUES (10040,20011,1,0,0,'127.0.0.1','proxy4.zabbix.com','10051');

-- create an empty host "Template linkage test host"
INSERT INTO hosts (hostid, host, name, status, description) VALUES (10053, 'Template linkage test host', 'Visible host for template linkage', 0, '');
INSERT INTO interface (interfaceid, hostid, main, type, useip, ip, dns, port) VALUES (10021,10053,1,1,1,'127.0.0.1','','10050');
INSERT INTO interface (interfaceid,hostid,main,type,useip,ip,dns,port) values (10022,10053,1,2,1,'127.0.0.1','','161');
INSERT INTO interface_snmp (interfaceid, version, bulk, community) values (10022, 2, 1, '{$SNMP_COMMUNITY}');
INSERT INTO interface (interfaceid,hostid,main,type,useip,ip,dns,port) values (10023,10053,1,3,1,'127.0.0.1','','623');
INSERT INTO interface (interfaceid,hostid,main,type,useip,ip,dns,port) values (10024,10053,1,4,1,'127.0.0.1','','12345');
INSERT INTO hosts_groups (hostgroupid, hostid, groupid) VALUES (90278, 10053, 4);

-- Add regular expressions
INSERT INTO regexps (regexpid, name, test_string) VALUES (20,'1_regexp_1','first test string');
INSERT INTO regexps (regexpid, name, test_string) VALUES (21,'1_regexp_2','first test string');
INSERT INTO regexps (regexpid, name, test_string) VALUES (22,'2_regexp_1','second test string');
INSERT INTO regexps (regexpid, name, test_string) VALUES (23,'2_regexp_2','second test string');
INSERT INTO regexps (regexpid, name, test_string) VALUES (24,'3_regexp_1','test');
INSERT INTO regexps (regexpid, name, test_string) VALUES (25,'3_regexp_2','test');
INSERT INTO regexps (regexpid, name, test_string) VALUES (26,'4_regexp_1','abcd');
INSERT INTO regexps (regexpid, name, test_string) VALUES (27,'4_regexp_2','abcd');
INSERT INTO regexps (regexpid, name, test_string) VALUES (28,'5_regexp_1','abcd');
INSERT INTO regexps (regexpid, name, test_string) VALUES (29,'5_regexp_2','abcd');

-- Add expressions for regexps
INSERT INTO expressions (expressionid,regexpid,expression,expression_type,exp_delimiter,case_sensitive) VALUES (20,20,'first test string',0,',',1);
INSERT INTO expressions (expressionid,regexpid,expression,expression_type,exp_delimiter,case_sensitive) VALUES (21,21,'first test string2',0,',',1);
INSERT INTO expressions (expressionid,regexpid,expression,expression_type,exp_delimiter,case_sensitive) VALUES (22,22,'second test string',1,',',1);
INSERT INTO expressions (expressionid,regexpid,expression,expression_type,exp_delimiter,case_sensitive) VALUES (23,23,'second string',1,',',1);
INSERT INTO expressions (expressionid,regexpid,expression,expression_type,exp_delimiter,case_sensitive) VALUES (24,24,'abcd test',2,',',1);
INSERT INTO expressions (expressionid,regexpid,expression,expression_type,exp_delimiter,case_sensitive) VALUES (25,25,'test',2,',',1);
INSERT INTO expressions (expressionid,regexpid,expression,expression_type,exp_delimiter,case_sensitive) VALUES (26,26,'abcd',3,',',1);
INSERT INTO expressions (expressionid,regexpid,expression,expression_type,exp_delimiter,case_sensitive) VALUES (27,27,'asdf',3,',',1);
INSERT INTO expressions (expressionid,regexpid,expression,expression_type,exp_delimiter,case_sensitive) VALUES (28,28,'abcd',4,',',1);
INSERT INTO expressions (expressionid,regexpid,expression,expression_type,exp_delimiter,case_sensitive) VALUES (29,29,'asdf',4,',',1);

-- trigger actions
INSERT INTO actions (actionid, name, eventsource, evaltype, status, esc_period) VALUES (10,'Simple action',0,0,0,'60s');
INSERT INTO actions (actionid, name, eventsource, evaltype, status, esc_period) VALUES (11,'Trigger action 1',0,0,0,'1h');
INSERT INTO actions (actionid, name, eventsource, evaltype, status, esc_period) VALUES (12,'Trigger action 2',0,0,0,'60s');
INSERT INTO actions (actionid, name, eventsource, evaltype, status, esc_period) VALUES (13,'Trigger action 3',0,0,0,'60s');
INSERT INTO actions (actionid, name, eventsource, evaltype, status, esc_period) VALUES (14,'Trigger action 4',0,0,1,'60s');

-- autoregistration actions
INSERT INTO actions (actionid, name, eventsource, evaltype, status, esc_period) VALUES (9,'Autoregistration action 1',2,0,0,'1h');
INSERT INTO actions (actionid, name, eventsource, evaltype, status, esc_period) VALUES (15,'Autoregistration action 2',2,0,1,'1h');

INSERT INTO conditions (conditionid, actionid, conditiontype, operator, value) VALUES (500, 9, 22, 3, 'DB2');
INSERT INTO conditions (conditionid, actionid, conditiontype, operator, value) VALUES (501, 9, 22, 2, 'MySQL');
INSERT INTO conditions (conditionid, actionid, conditiontype, operator, value) VALUES (502, 9, 20, 1, '20001');
INSERT INTO conditions (conditionid, actionid, conditiontype, operator, value) VALUES (503, 9, 20, 0, '20000');
INSERT INTO conditions (conditionid, actionid, conditiontype, operator, value) VALUES (504, 10, 16, 11, '');
INSERT INTO conditions (conditionid, actionid, conditiontype, operator, value) VALUES (505, 11, 16, 11, '');
INSERT INTO conditions (conditionid, actionid, conditiontype, operator, value) VALUES (507, 12, 16, 10, '');
INSERT INTO conditions (conditionid, actionid, conditiontype, operator, value) VALUES (508, 12, 15, 3, 'PostgreSQL');
INSERT INTO conditions (conditionid, actionid, conditiontype, operator, value) VALUES (509, 12, 15, 2, 'MYSQL');
INSERT INTO conditions (conditionid, actionid, conditiontype, operator, value) VALUES (510, 12, 15, 0, 'MySQL');
INSERT INTO conditions (conditionid, actionid, conditiontype, operator, value) VALUES (511, 12, 13, 1, '10081');
INSERT INTO conditions (conditionid, actionid, conditiontype, operator, value) VALUES (512, 12, 13, 0, '10001');
INSERT INTO conditions (conditionid, actionid, conditiontype, operator, value) VALUES (513, 12, 6, 7, '6-7,08:00-18:00');
INSERT INTO conditions (conditionid, actionid, conditiontype, operator, value) VALUES (514, 12, 6, 4, '1-7,00:00-24:00');
INSERT INTO conditions (conditionid, actionid, conditiontype, operator, value) VALUES (517, 12, 4, 6, '4');
INSERT INTO conditions (conditionid, actionid, conditiontype, operator, value) VALUES (518, 12, 4, 5, '3');
INSERT INTO conditions (conditionid, actionid, conditiontype, operator, value) VALUES (519, 12, 4, 1, '2');
INSERT INTO conditions (conditionid, actionid, conditiontype, operator, value) VALUES (520, 12, 4, 0, '5');
INSERT INTO conditions (conditionid, actionid, conditiontype, operator, value) VALUES (521, 12, 4, 0, '1');
INSERT INTO conditions (conditionid, actionid, conditiontype, operator, value) VALUES (522, 12, 3, 3, 'DB2');
INSERT INTO conditions (conditionid, actionid, conditiontype, operator, value) VALUES (523, 12, 3, 2, 'Oracle');
INSERT INTO conditions (conditionid, actionid, conditiontype, operator, value) VALUES (524, 12, 2, 1, '13485');
INSERT INTO conditions (conditionid, actionid, conditiontype, operator, value) VALUES (525, 12, 2, 0, '16054');
INSERT INTO conditions (conditionid, actionid, conditiontype, operator, value) VALUES (526, 12, 1, 1, '10084');
INSERT INTO conditions (conditionid, actionid, conditiontype, operator, value) VALUES (527, 12, 1, 0, '10084');
INSERT INTO conditions (conditionid, actionid, conditiontype, operator, value) VALUES (528, 12, 0, 1, '4');
INSERT INTO conditions (conditionid, actionid, conditiontype, operator, value) VALUES (529, 12, 0, 0, '2');
INSERT INTO conditions (conditionid, actionid, conditiontype, operator, value) VALUES (530, 13, 16, 11, '');
INSERT INTO conditions (conditionid, actionid, conditiontype, operator, value) VALUES (532, 13, 15, 3, 'PostgreSQL');
INSERT INTO conditions (conditionid, actionid, conditiontype, operator, value) VALUES (533, 13, 15, 2, 'MYSQL');
INSERT INTO conditions (conditionid, actionid, conditiontype, operator, value) VALUES (534, 13, 15, 0, 'MySQL');
INSERT INTO conditions (conditionid, actionid, conditiontype, operator, value) VALUES (535, 13, 13, 1, '10081');
INSERT INTO conditions (conditionid, actionid, conditiontype, operator, value) VALUES (536, 13, 13, 0, '10001');
INSERT INTO conditions (conditionid, actionid, conditiontype, operator, value) VALUES (537, 13, 6, 7, '6-7,08:00-18:00');
INSERT INTO conditions (conditionid, actionid, conditiontype, operator, value) VALUES (538, 13, 6, 4, '1-7,00:00-24:00');
INSERT INTO conditions (conditionid, actionid, conditiontype, operator, value) VALUES (541, 13, 4, 6, '4');
INSERT INTO conditions (conditionid, actionid, conditiontype, operator, value) VALUES (542, 13, 4, 5, '3');
INSERT INTO conditions (conditionid, actionid, conditiontype, operator, value) VALUES (543, 13, 4, 1, '2');
INSERT INTO conditions (conditionid, actionid, conditiontype, operator, value) VALUES (544, 13, 4, 0, '5');
INSERT INTO conditions (conditionid, actionid, conditiontype, operator, value) VALUES (545, 13, 4, 0, '1');
INSERT INTO conditions (conditionid, actionid, conditiontype, operator, value) VALUES (546, 13, 3, 3, 'DB2');
INSERT INTO conditions (conditionid, actionid, conditiontype, operator, value) VALUES (547, 13, 3, 2, 'Oracle');
INSERT INTO conditions (conditionid, actionid, conditiontype, operator, value) VALUES (548, 13, 2, 1, '13485');
INSERT INTO conditions (conditionid, actionid, conditiontype, operator, value) VALUES (549, 13, 2, 0, '16054');
INSERT INTO conditions (conditionid, actionid, conditiontype, operator, value) VALUES (550, 13, 1, 1, '10084');
INSERT INTO conditions (conditionid, actionid, conditiontype, operator, value) VALUES (551, 13, 1, 0, '10084');
INSERT INTO conditions (conditionid, actionid, conditiontype, operator, value) VALUES (552, 13, 0, 1, '4');
INSERT INTO conditions (conditionid, actionid, conditiontype, operator, value) VALUES (553, 13, 0, 0, '2');
INSERT INTO conditions (conditionid, actionid, conditiontype, operator, value) VALUES (554, 14, 16, 11, '');
INSERT INTO conditions (conditionid, actionid, conditiontype, operator, value) VALUES (556, 14, 15, 3, 'PostgreSQL');
INSERT INTO conditions (conditionid, actionid, conditiontype, operator, value) VALUES (557, 14, 15, 2, 'MYSQL');
INSERT INTO conditions (conditionid, actionid, conditiontype, operator, value) VALUES (558, 14, 15, 0, 'MySQL');
INSERT INTO conditions (conditionid, actionid, conditiontype, operator, value) VALUES (559, 14, 13, 1, '10081');
INSERT INTO conditions (conditionid, actionid, conditiontype, operator, value) VALUES (560, 14, 13, 0, '10001');
INSERT INTO conditions (conditionid, actionid, conditiontype, operator, value) VALUES (561, 14, 6, 7, '6-7,08:00-18:00');
INSERT INTO conditions (conditionid, actionid, conditiontype, operator, value) VALUES (562, 14, 6, 4, '1-7,00:00-24:00');
INSERT INTO conditions (conditionid, actionid, conditiontype, operator, value) VALUES (565, 14, 4, 6, '4');
INSERT INTO conditions (conditionid, actionid, conditiontype, operator, value) VALUES (566, 14, 4, 5, '3');
INSERT INTO conditions (conditionid, actionid, conditiontype, operator, value) VALUES (567, 14, 4, 1, '2');
INSERT INTO conditions (conditionid, actionid, conditiontype, operator, value) VALUES (568, 14, 4, 0, '5');
INSERT INTO conditions (conditionid, actionid, conditiontype, operator, value) VALUES (569, 14, 4, 0, '1');
INSERT INTO conditions (conditionid, actionid, conditiontype, operator, value) VALUES (570, 14, 3, 3, 'DB2');
INSERT INTO conditions (conditionid, actionid, conditiontype, operator, value) VALUES (571, 14, 3, 2, 'Oracle');
INSERT INTO conditions (conditionid, actionid, conditiontype, operator, value) VALUES (572, 14, 2, 1, '13485');
INSERT INTO conditions (conditionid, actionid, conditiontype, operator, value) VALUES (573, 14, 2, 0, '16054');
INSERT INTO conditions (conditionid, actionid, conditiontype, operator, value) VALUES (574, 14, 1, 1, '10084');
INSERT INTO conditions (conditionid, actionid, conditiontype, operator, value) VALUES (575, 14, 1, 0, '10084');
INSERT INTO conditions (conditionid, actionid, conditiontype, operator, value) VALUES (576, 14, 0, 1, '4');
INSERT INTO conditions (conditionid, actionid, conditiontype, operator, value) VALUES (577, 14, 0, 0, '2');
INSERT INTO conditions (conditionid, actionid, conditiontype, operator, value) VALUES (578, 15, 22, 3, 'DB2');
INSERT INTO conditions (conditionid, actionid, conditiontype, operator, value) VALUES (579, 15, 22, 2, 'MySQL');
INSERT INTO conditions (conditionid, actionid, conditiontype, operator, value) VALUES (580, 15, 20, 1, '20001');
INSERT INTO conditions (conditionid, actionid, conditiontype, operator, value) VALUES (581, 15, 20, 0, '20000');

INSERT INTO operations (operationid, actionid, operationtype, esc_period, esc_step_from, esc_step_to, evaltype) VALUES (11, 10, 0, 0, 1, 1, 0);
INSERT INTO operations (operationid, actionid, operationtype, esc_period, esc_step_from, esc_step_to, evaltype) VALUES (12, 11, 0, 0, 1, 1, 0);
INSERT INTO operations (operationid, actionid, operationtype, esc_period, esc_step_from, esc_step_to, evaltype) VALUES (13, 12, 0, 0, 1, 1, 0);
INSERT INTO operations (operationid, actionid, operationtype, esc_period, esc_step_from, esc_step_to, evaltype) VALUES (14, 13, 0, 0, 1, 1, 0);
INSERT INTO operations (operationid, actionid, operationtype, esc_period, esc_step_from, esc_step_to, evaltype) VALUES (15, 13, 0, 3600, 2, 2, 0);
INSERT INTO operations (operationid, actionid, operationtype, esc_period, esc_step_from, esc_step_to, evaltype) VALUES (16, 13, 0, 0, 5, 6, 0);
INSERT INTO operations (operationid, actionid, operationtype, esc_period, esc_step_from, esc_step_to, evaltype) VALUES (17, 14, 0, 0, 1, 1, 0);
INSERT INTO operations (operationid, actionid, operationtype, esc_period, esc_step_from, esc_step_to, evaltype) VALUES (18, 14, 0, 3600, 2, 2, 0);
INSERT INTO operations (operationid, actionid, operationtype, esc_period, esc_step_from, esc_step_to, evaltype) VALUES (19, 14, 0, 0, 5, 6, 0);
INSERT INTO operations (operationid, actionid, operationtype, esc_period, esc_step_from, esc_step_to, evaltype) VALUES (20, 14, 1, 0, 20, 0, 0);

INSERT INTO opmessage (operationid, default_msg, subject, message, mediatypeid) VALUES (11, 1, '{TRIGGER.NAME}: {TRIGGER.STATUS}', '{TRIGGER.NAME}: {TRIGGER.STATUS}Last value: {ITEM.LASTVALUE}{TRIGGER.URL}', NULL);
INSERT INTO opmessage (operationid, default_msg, subject, message, mediatypeid) VALUES (12, 1, '{TRIGGER.NAME}: {TRIGGER.STATUS}', '{TRIGGER.NAME}: {TRIGGER.STATUS}Last value: {ITEM.LASTVALUE}{TRIGGER.URL}', NULL);
INSERT INTO opmessage (operationid, default_msg, subject, message, mediatypeid) VALUES (13, 1, '{TRIGGER.NAME}: {TRIGGER.STATUS}', '{TRIGGER.NAME}: {TRIGGER.STATUS}Last value: {ITEM.LASTVALUE}{TRIGGER.URL}', NULL);
INSERT INTO opmessage (operationid, default_msg, subject, message, mediatypeid) VALUES (14, 1, '{TRIGGER.NAME}: {TRIGGER.STATUS}', '{TRIGGER.NAME}: {TRIGGER.STATUS}Last value: {ITEM.LASTVALUE}{TRIGGER.URL}', NULL);
INSERT INTO opmessage (operationid, default_msg, subject, message, mediatypeid) VALUES (15, 1, '{TRIGGER.NAME}: {TRIGGER.STATUS}', '{TRIGGER.NAME}: {TRIGGER.STATUS}Last value: {ITEM.LASTVALUE}{TRIGGER.URL}', 1);
INSERT INTO opmessage (operationid, default_msg, subject, message, mediatypeid) VALUES (16, 0, 'Custom: {TRIGGER.NAME}: {TRIGGER.STATUS}', 'Custom: {TRIGGER.NAME}: {TRIGGER.STATUS}Last value: {ITEM.LASTVALUE}{TRIGGER.URL}', 1);
INSERT INTO opmessage (operationid, default_msg, subject, message, mediatypeid) VALUES (17, 1, '{TRIGGER.NAME}: {TRIGGER.STATUS}', '{TRIGGER.NAME}: {TRIGGER.STATUS}Last value: {ITEM.LASTVALUE}{TRIGGER.URL}', NULL);
INSERT INTO opmessage (operationid, default_msg, subject, message, mediatypeid) VALUES (18, 1, '{TRIGGER.NAME}: {TRIGGER.STATUS}', '{TRIGGER.NAME}: {TRIGGER.STATUS}Last value: {ITEM.LASTVALUE}{TRIGGER.URL}', 1);
INSERT INTO opmessage (operationid, default_msg, subject, message, mediatypeid) VALUES (19, 0, 'Custom: {TRIGGER.NAME}: {TRIGGER.STATUS}', 'Custom: {TRIGGER.NAME}: {TRIGGER.STATUS}Last value: {ITEM.LASTVALUE}{TRIGGER.URL}', 1);

INSERT INTO opmessage_grp (opmessage_grpid, operationid, usrgrpid) VALUES (10, 11, 7);
INSERT INTO opmessage_grp (opmessage_grpid, operationid, usrgrpid) VALUES (11, 12, 7);
INSERT INTO opmessage_grp (opmessage_grpid, operationid, usrgrpid) VALUES (12, 13, 7);
INSERT INTO opmessage_grp (opmessage_grpid, operationid, usrgrpid) VALUES (13, 14, 7);
INSERT INTO opmessage_grp (opmessage_grpid, operationid, usrgrpid) VALUES (14, 15, 7);
INSERT INTO opmessage_grp (opmessage_grpid, operationid, usrgrpid) VALUES (15, 17, 7);
INSERT INTO opmessage_grp (opmessage_grpid, operationid, usrgrpid) VALUES (16, 18, 7);

INSERT INTO opmessage_usr (opmessage_usrid, operationid, userid) VALUES (2, 16, 1);
INSERT INTO opmessage_usr (opmessage_usrid, operationid, userid) VALUES (3, 19, 1);

INSERT INTO opcommand (operationid, type, scriptid, execute_on, port, authtype, username, password, publickey, privatekey, command) VALUES (20, 0, NULL, 0, '', 0, '', '', '', '', '/sbin/shutdown -r');

INSERT INTO opcommand_hst (opcommand_hstid, operationid, hostid) VALUES (1, 20, NULL);

INSERT INTO opconditions (opconditionid, operationid, conditiontype, operator, value) VALUES (1,15,14,0,'0');
INSERT INTO opconditions (opconditionid, operationid, conditiontype, operator, value) VALUES (2,15,14,0,'1');
INSERT INTO opconditions (opconditionid, operationid, conditiontype, operator, value) VALUES (3,16,14,0,'0');
INSERT INTO opconditions (opconditionid, operationid, conditiontype, operator, value) VALUES (4,18,14,0,'0');
INSERT INTO opconditions (opconditionid, operationid, conditiontype, operator, value) VALUES (5,18,14,0,'1');
INSERT INTO opconditions (opconditionid, operationid, conditiontype, operator, value) VALUES (6,19,14,0,'0');
INSERT INTO opconditions (opconditionid, operationid, conditiontype, operator, value) VALUES (7,20,14,0,'0');

INSERT INTO operations (operationid, actionid, operationtype, esc_period, esc_step_from, esc_step_to, evaltype) VALUES (21, 9, 0, 0, 1, 1, 0);
INSERT INTO operations (operationid, actionid, operationtype, esc_period, esc_step_from, esc_step_to, evaltype) VALUES (22, 9, 0, 0, 1, 1, 0);
INSERT INTO operations (operationid, actionid, operationtype, esc_period, esc_step_from, esc_step_to, evaltype) VALUES (23, 9, 1, 0, 1, 1, 0);
INSERT INTO operations (operationid, actionid, operationtype, esc_period, esc_step_from, esc_step_to, evaltype) VALUES (24, 9, 2, 0, 1, 1, 0);
INSERT INTO operations (operationid, actionid, operationtype, esc_period, esc_step_from, esc_step_to, evaltype) VALUES (25, 9, 9, 0, 1, 1, 0);
INSERT INTO operations (operationid, actionid, operationtype, esc_period, esc_step_from, esc_step_to, evaltype) VALUES (26, 9, 4, 0, 1, 1, 0);
INSERT INTO operations (operationid, actionid, operationtype, esc_period, esc_step_from, esc_step_to, evaltype) VALUES (27, 9, 6, 0, 1, 1, 0);
INSERT INTO operations (operationid, actionid, operationtype, esc_period, esc_step_from, esc_step_to, evaltype) VALUES (28, 15, 0, 0, 1, 1, 0);
INSERT INTO operations (operationid, actionid, operationtype, esc_period, esc_step_from, esc_step_to, evaltype) VALUES (29, 15, 0, 0, 1, 1, 0);
INSERT INTO operations (operationid, actionid, operationtype, esc_period, esc_step_from, esc_step_to, evaltype) VALUES (30, 15, 1, 0, 1, 1, 0);

INSERT INTO opmessage (operationid, default_msg, subject, message, mediatypeid) VALUES (21, 0, 'Special: {TRIGGER.NAME}: {TRIGGER.STATUS}', 'Special: {TRIGGER.NAME}: {TRIGGER.STATUS}Last value: {ITEM.LASTVALUE}{TRIGGER.URL}', NULL);
INSERT INTO opmessage (operationid, default_msg, subject, message, mediatypeid) VALUES (22, 1, '{TRIGGER.NAME}: {TRIGGER.STATUS}', '{TRIGGER.NAME}: {TRIGGER.STATUS}Last value: {ITEM.LASTVALUE}{TRIGGER.URL}', NULL);
INSERT INTO opmessage (operationid, default_msg, subject, message, mediatypeid) VALUES (28, 0, 'Special: {TRIGGER.NAME}: {TRIGGER.STATUS}', 'Special: {TRIGGER.NAME}: {TRIGGER.STATUS}Last value: {ITEM.LASTVALUE}{TRIGGER.URL}', NULL);
INSERT INTO opmessage (operationid, default_msg, subject, message, mediatypeid) VALUES (29, 1, '{TRIGGER.NAME}: {TRIGGER.STATUS}', '{TRIGGER.NAME}: {TRIGGER.STATUS}Last value: {ITEM.LASTVALUE}{TRIGGER.URL}', NULL);

INSERT INTO opmessage_grp (opmessage_grpid, operationid, usrgrpid) VALUES (17, 21, 7);
INSERT INTO opmessage_grp (opmessage_grpid, operationid, usrgrpid) VALUES (18, 22, 7);
INSERT INTO opmessage_grp (opmessage_grpid, operationid, usrgrpid) VALUES (19, 28, 7);
INSERT INTO opmessage_grp (opmessage_grpid, operationid, usrgrpid) VALUES (20, 29, 7);

INSERT INTO opcommand (operationid, type, command) VALUES (23, 0, 'echo TEST');
INSERT INTO opcommand (operationid, type, command) VALUES (30, 0, 'echo TEST');

INSERT INTO opcommand_hst (opcommand_hstid, operationid, hostid) VALUES (2, 23, NULL);
INSERT INTO opcommand_hst (opcommand_hstid, operationid, hostid) VALUES (3, 30, NULL);

INSERT INTO opgroup (opgroupid, operationid, groupid) VALUES (3, 26, 5);

INSERT INTO optemplate (optemplateid, operationid, templateid) VALUES (3, 27, 10001);

-- Add test graph
INSERT INTO graphs (graphid, name, width, height, yaxismin, yaxismax, templateid, show_work_period, show_triggers, graphtype, show_legend, show_3d, percent_left, percent_right, ymin_type, ymax_type, ymin_itemid, ymax_itemid, flags) VALUES (200000,'Test graph 1',900,200,0.0,100.0,NULL,1,0,1,1,0,0.0,0.0,1,1,NULL,NULL,0);

-- Add graph items
INSERT INTO graphs_items (gitemid, graphid, itemid, drawtype, sortorder, color, yaxisside, calc_fnc, type) VALUES (200000, 200000, 29155, 1, 1, 'FF5555', 0, 2, 0);

-- Add more screens
INSERT INTO screens (screenid, name, hsize, vsize, templateid, userid, private) VALUES (200000, 'Test screen (graph)'                          , 1, 1, NULL, 1, 0);
INSERT INTO screens (screenid, name, hsize, vsize, templateid, userid, private) VALUES (200001, 'Test screen (clock)'                          , 1, 1, NULL, 1, 0);
INSERT INTO screens (screenid, name, hsize, vsize, templateid, userid, private) VALUES (200002, 'Test screen (data overview, left align)'      , 1, 1, NULL, 1, 0);
INSERT INTO screens (screenid, name, hsize, vsize, templateid, userid, private) VALUES (200003, 'Test screen (history of actions)'             , 1, 1, NULL, 1, 0);
INSERT INTO screens (screenid, name, hsize, vsize, templateid, userid, private) VALUES (200004, 'Test screen (history of events)'              , 1, 1, NULL, 1, 0);
INSERT INTO screens (screenid, name, hsize, vsize, templateid, userid, private) VALUES (200005, 'Test screen (hosts info, horizontal align)'   , 1, 1, NULL, 1, 0);
INSERT INTO screens (screenid, name, hsize, vsize, templateid, userid, private) VALUES (200006, 'Test screen (hosts info, vertical align)'     , 1, 1, NULL, 1, 0);
INSERT INTO screens (screenid, name, hsize, vsize, templateid, userid, private) VALUES (200007, 'Test screen (map)'                            , 1, 1, NULL, 1, 0);
INSERT INTO screens (screenid, name, hsize, vsize, templateid, userid, private) VALUES (200008, 'Test screen (plain text)'                     , 1, 1, NULL, 1, 0);
INSERT INTO screens (screenid, name, hsize, vsize, templateid, userid, private) VALUES (200010, 'Test screen (server info)'                    , 1, 1, NULL, 1, 0);
INSERT INTO screens (screenid, name, hsize, vsize, templateid, userid, private) VALUES (200011, 'Test screen (simple graph)'                   , 1, 1, NULL, 1, 0);
INSERT INTO screens (screenid, name, hsize, vsize, templateid, userid, private) VALUES (200012, 'Test screen (status of hostgroup triggers)'   , 1, 1, NULL, 1, 0);
INSERT INTO screens (screenid, name, hsize, vsize, templateid, userid, private) VALUES (200013, 'Test screen (status of host triggers)'        , 1, 1, NULL, 1, 0);
INSERT INTO screens (screenid, name, hsize, vsize, templateid, userid, private) VALUES (200014, 'Test screen (system status)'                  , 1, 1, NULL, 1, 0);
INSERT INTO screens (screenid, name, hsize, vsize, templateid, userid, private) VALUES (200015, 'Test screen (triggers info, horizontal align)', 1, 1, NULL, 1, 0);
INSERT INTO screens (screenid, name, hsize, vsize, templateid, userid, private) VALUES (200016, 'Test screen (triggers overview, left align)'  , 1, 1, NULL, 1, 0);
INSERT INTO screens (screenid, name, hsize, vsize, templateid, userid, private) VALUES (200017, 'Test screen (triggers overview, top align)'   , 1, 1, NULL, 1, 0);
INSERT INTO screens (screenid, name, hsize, vsize, templateid, userid, private) VALUES (200018, 'Test screen (url)'                            , 1, 1, NULL, 1, 0);
INSERT INTO screens (screenid, name, hsize, vsize, templateid, userid, private) VALUES (200019, 'Test screen (data overview, top align)'       , 1, 1, NULL, 1, 0);
INSERT INTO screens (screenid, name, hsize, vsize, templateid, userid, private) VALUES (200020, 'Test screen (triggers info, vertical align)'  , 1, 1, NULL, 1, 0);

INSERT INTO screens_items (screenitemid, screenid, resourcetype, resourceid, width, height, x, y, colspan, rowspan, elements, valign, halign, style, url, dynamic, sort_triggers) VALUES (200000,200000,0,200000,500,100,0,0,0,0,0,0,0,0,'',0,0);
INSERT INTO screens_items (screenitemid, screenid, resourcetype, resourceid, width, height, x, y, colspan, rowspan, elements, valign, halign, style, url, dynamic, sort_triggers) VALUES (200001,200001,7,0,500,100,0,0,0,0,0,0,0,0,'',0,0);
INSERT INTO screens_items (screenitemid, screenid, resourcetype, resourceid, width, height, x, y, colspan, rowspan, elements, valign, halign, style, url, dynamic, sort_triggers) VALUES (200002,200002,10,4,500,100,0,0,0,0,0,0,0,0,'',0,0);
INSERT INTO screens_items (screenitemid, screenid, resourcetype, resourceid, width, height, x, y, colspan, rowspan, elements, valign, halign, style, url, dynamic, sort_triggers) VALUES (200003,200003,12,0,500,100,0,0,0,0,25,0,0,0,'',0,0);
INSERT INTO screens_items (screenitemid, screenid, resourcetype, resourceid, width, height, x, y, colspan, rowspan, elements, valign, halign, style, url, dynamic, sort_triggers) VALUES (200004,200004,13,0,500,100,0,0,0,0,25,0,0,0,'',0,0);
INSERT INTO screens_items (screenitemid, screenid, resourcetype, resourceid, width, height, x, y, colspan, rowspan, elements, valign, halign, style, url, dynamic, sort_triggers) VALUES (200005,200005,4,4,500,100,0,0,0,0,0,0,0,0,'',0,0);
INSERT INTO screens_items (screenitemid, screenid, resourcetype, resourceid, width, height, x, y, colspan, rowspan, elements, valign, halign, style, url, dynamic, sort_triggers) VALUES (200006,200006,4,4,500,100,0,0,0,0,0,0,0,1,'',0,0);
INSERT INTO screens_items (screenitemid, screenid, resourcetype, resourceid, width, height, x, y, colspan, rowspan, elements, valign, halign, style, url, dynamic, sort_triggers) VALUES (200007,200007,2,3,500,100,0,0,1,1,0,0,0,0,'',0,0);
INSERT INTO screens_items (screenitemid, screenid, resourcetype, resourceid, width, height, x, y, colspan, rowspan, elements, valign, halign, style, url, dynamic, sort_triggers) VALUES (200008,200008,3,29187,500,100,0,0,0,0,25,0,0,0,'',0,0);
INSERT INTO screens_items (screenitemid, screenid, resourcetype, resourceid, width, height, x, y, colspan, rowspan, elements, valign, halign, style, url, dynamic, sort_triggers) VALUES (200010,200010,6,0,500,100,0,0,0,0,0,0,0,0,'',0,0);
INSERT INTO screens_items (screenitemid, screenid, resourcetype, resourceid, width, height, x, y, colspan, rowspan, elements, valign, halign, style, url, dynamic, sort_triggers) VALUES (200011,200011,1,29141,500,100,0,0,0,0,0,0,0,0,'',0,0);
INSERT INTO screens_items (screenitemid, screenid, resourcetype, resourceid, width, height, x, y, colspan, rowspan, elements, valign, halign, style, url, dynamic, sort_triggers) VALUES (200012,200012,14,2,500,100,0,0,0,0,25,0,0,0,'',0,0);
INSERT INTO screens_items (screenitemid, screenid, resourcetype, resourceid, width, height, x, y, colspan, rowspan, elements, valign, halign, style, url, dynamic, sort_triggers) VALUES (200013,200013,16,10084,500,100,0,0,0,0,25,0,0,0,'',0,0);
INSERT INTO screens_items (screenitemid, screenid, resourcetype, resourceid, width, height, x, y, colspan, rowspan, elements, valign, halign, style, url, dynamic, sort_triggers) VALUES (200014,200014,15,0,500,100,0,0,0,0,0,0,0,0,'',0,0);
INSERT INTO screens_items (screenitemid, screenid, resourcetype, resourceid, width, height, x, y, colspan, rowspan, elements, valign, halign, style, url, dynamic, sort_triggers) VALUES (200015,200015,5,4,500,100,0,0,0,0,0,0,0,0,'',0,0);
INSERT INTO screens_items (screenitemid, screenid, resourcetype, resourceid, width, height, x, y, colspan, rowspan, elements, valign, halign, style, url, dynamic, sort_triggers) VALUES (200016,200016,9,4,500,100,0,0,0,0,0,0,0,0,'',0,0);
INSERT INTO screens_items (screenitemid, screenid, resourcetype, resourceid, width, height, x, y, colspan, rowspan, elements, valign, halign, style, url, dynamic, sort_triggers) VALUES (200017,200017,9,4,500,100,0,0,0,0,0,0,0,1,'',0,0);
INSERT INTO screens_items (screenitemid, screenid, resourcetype, resourceid, width, height, x, y, colspan, rowspan, elements, valign, halign, style, url, dynamic, sort_triggers) VALUES (200018,200018,11,0,500,500,0,0,0,0,0,0,0,0,'http://www.google.com',0,0);
INSERT INTO screens_items (screenitemid, screenid, resourcetype, resourceid, width, height, x, y, colspan, rowspan, elements, valign, halign, style, url, dynamic, sort_triggers) VALUES (200019,200019,10,4,500,100,0,0,0,0,0,0,0,1,'',0,0);
INSERT INTO screens_items (screenitemid, screenid, resourcetype, resourceid, width, height, x, y, colspan, rowspan, elements, valign, halign, style, url, dynamic, sort_triggers) VALUES (200020,200020,5,4,500,100,0,0,0,0,0,0,0,1,'',0,0);

-- Add slide shows
INSERT INTO slideshows (slideshowid, name, delay, userid, private) VALUES (200001, 'Test slide show 1', 10, 1, 0);
INSERT INTO slideshows (slideshowid, name, delay, userid, private) VALUES (200002, 'Test slide show 2', 10, 1, 0);
INSERT INTO slideshows (slideshowid, name, delay, userid, private) VALUES (200003, 'Test slide show 3', 900, 1, 0);

INSERT INTO slides (slideid, slideshowid, screenid, step, delay) VALUES (200000, 200001, 200000, 0, 0);
INSERT INTO slides (slideid, slideshowid, screenid, step, delay) VALUES (200001, 200001, 200001, 1, 0);
INSERT INTO slides (slideid, slideshowid, screenid, step, delay) VALUES (200003, 200002, 200002, 0, 0);
INSERT INTO slides (slideid, slideshowid, screenid, step, delay) VALUES (200004, 200002, 200003, 1, 0);
INSERT INTO slides (slideid, slideshowid, screenid, step, delay) VALUES (200005, 200002, 200004, 2, 15);
INSERT INTO slides (slideid, slideshowid, screenid, step, delay) VALUES (200006, 200002, 200005, 3, 20);
INSERT INTO slides (slideid, slideshowid, screenid, step, delay) VALUES (200007, 200003, 200007, 0, 0);
INSERT INTO slides (slideid, slideshowid, screenid, step, delay) VALUES (200009, 200003, 200016, 1, 15);
INSERT INTO slides (slideid, slideshowid, screenid, step, delay) VALUES (200010, 200003, 200019, 2, 20);
INSERT INTO slides (slideid, slideshowid, screenid, step, delay) VALUES (200011, 200003, 200020, 3, 60);

-- Add maintenance periods
INSERT INTO maintenances (maintenanceid, name, maintenance_type, description, active_since, active_till,tags_evaltype) VALUES (1,'Maintenance period 1 (data collection)',0,'Test description 1',1294760280,1294846680,0);
INSERT INTO maintenances (maintenanceid, name, maintenance_type, description, active_since, active_till,tags_evaltype) VALUES (2,'Maintenance period 2 (no data collection)',1,'Test description 1',1294760280,1294846680,0);
INSERT INTO maintenances (maintenanceid, name, maintenance_type, description, active_since, active_till,tags_evaltype) VALUES (3,'Maintenance for update (data collection)',0,'Test description',1534885200,1534971600,2);

INSERT INTO maintenances_hosts (maintenance_hostid, maintenanceid, hostid) VALUES (1,1,20000);
INSERT INTO maintenances_hosts (maintenance_hostid, maintenanceid, hostid) VALUES (2,2,20000);

INSERT INTO maintenances_groups (maintenance_groupid, maintenanceid, groupid) VALUES (1,1,4);
INSERT INTO maintenances_groups (maintenance_groupid, maintenanceid, groupid) VALUES (2,2,4);
INSERT INTO maintenances_groups (maintenance_groupid, maintenanceid, groupid) VALUES (3,3,4);

INSERT INTO timeperiods (timeperiodid, timeperiod_type, every, month, dayofweek, day, start_time, period, start_date) VALUES (1,0,1,0,0,1,43200,184200,1294760340);
INSERT INTO timeperiods (timeperiodid, timeperiod_type, every, month, dayofweek, day, start_time, period, start_date) VALUES (2,2,2,0,0,1,43200,93780,0);
INSERT INTO timeperiods (timeperiodid, timeperiod_type, every, month, dayofweek, day, start_time, period, start_date) VALUES (3,3,2,0,85,1,85800,300,0);
INSERT INTO timeperiods (timeperiodid, timeperiod_type, every, month, dayofweek, day, start_time, period, start_date) VALUES (4,4,1,1365,0,15,37500,183840,0);
INSERT INTO timeperiods (timeperiodid, timeperiod_type, every, month, dayofweek, day, start_time, period, start_date) VALUES (5,4,1,2730,85,0,84600,1800,0);
INSERT INTO timeperiods (timeperiodid, timeperiod_type, every, month, dayofweek, day, start_time, period, start_date) VALUES (6,0,1,0,0,1,43200,184200,1294760340);
INSERT INTO timeperiods (timeperiodid, timeperiod_type, every, month, dayofweek, day, start_time, period, start_date) VALUES (7,2,2,0,0,1,43200,93780,0);
INSERT INTO timeperiods (timeperiodid, timeperiod_type, every, month, dayofweek, day, start_time, period, start_date) VALUES (8,3,2,0,85,1,85800,300,0);
INSERT INTO timeperiods (timeperiodid, timeperiod_type, every, month, dayofweek, day, start_time, period, start_date) VALUES (9,4,1,1365,0,15,37500,183840,0);
INSERT INTO timeperiods (timeperiodid, timeperiod_type, every, month, dayofweek, day, start_time, period, start_date) VALUES (10,4,1,2730,85,0,84600,1800,0);
INSERT INTO timeperiods (timeperiodid, timeperiod_type, every, month, dayofweek, day, start_time, period, start_date) VALUES (11,0,1,0,0,1,43200,90000,1534950000);

INSERT INTO maintenances_windows (maintenance_timeperiodid, maintenanceid, timeperiodid) VALUES (1,1,1);
INSERT INTO maintenances_windows (maintenance_timeperiodid, maintenanceid, timeperiodid) VALUES (2,1,2);
INSERT INTO maintenances_windows (maintenance_timeperiodid, maintenanceid, timeperiodid) VALUES (3,1,3);
INSERT INTO maintenances_windows (maintenance_timeperiodid, maintenanceid, timeperiodid) VALUES (4,1,4);
INSERT INTO maintenances_windows (maintenance_timeperiodid, maintenanceid, timeperiodid) VALUES (5,1,5);
INSERT INTO maintenances_windows (maintenance_timeperiodid, maintenanceid, timeperiodid) VALUES (6,2,6);
INSERT INTO maintenances_windows (maintenance_timeperiodid, maintenanceid, timeperiodid) VALUES (7,2,7);
INSERT INTO maintenances_windows (maintenance_timeperiodid, maintenanceid, timeperiodid) VALUES (8,2,8);
INSERT INTO maintenances_windows (maintenance_timeperiodid, maintenanceid, timeperiodid) VALUES (9,2,9);
INSERT INTO maintenances_windows (maintenance_timeperiodid, maintenanceid, timeperiodid) VALUES (10,2,10);
INSERT INTO maintenances_windows (maintenance_timeperiodid, maintenanceid, timeperiodid) VALUES (11,3,11);

INSERT INTO maintenance_tag (maintenancetagid, maintenanceid, tag, operator,value) VALUES (1,3,'Tag1',2,'A');
INSERT INTO maintenance_tag (maintenancetagid, maintenanceid, tag, operator,value) VALUES (2,3,'Tag2',0,'B');

-- Add maps
INSERT INTO sysmaps (sysmapid, name, width, height, backgroundid, label_type, label_location, highlight, expandproblem, markelements, show_unack, userid, private) VALUES (3, 'Test map 1', 800, 600, NULL, 0, 0, 1, 1, 1, 2, 1, 0);

INSERT INTO sysmaps_elements (selementid, sysmapid, elementid, elementtype, iconid_off, iconid_on, label, label_location, x, y, iconid_disabled, iconid_maintenance) VALUES (3,3,0,4,7,NULL,'Test phone icon',0,151,101,NULL,NULL);
INSERT INTO sysmaps_elements (selementid, sysmapid, elementid, elementtype, iconid_off, iconid_on, label, label_location, x, y, iconid_disabled, iconid_maintenance) VALUES (4,3,1,1,3,NULL,'Map element (Local network)',0,401,101,NULL,NULL);
INSERT INTO sysmaps_elements (selementid, sysmapid, elementid, elementtype, iconid_off, iconid_on, label, label_location, x, y, iconid_disabled, iconid_maintenance) VALUES (5,3,0,2,15,NULL,'Trigger element (CPU load)',0,101,301,NULL,NULL);
INSERT INTO sysmaps_elements (selementid, sysmapid, elementid, elementtype, iconid_off, iconid_on, label, label_location, x, y, iconid_disabled, iconid_maintenance) VALUES (6,3,2,3,1,NULL,'Host group element (Linux servers)',0,301,351,NULL,NULL);
INSERT INTO sysmaps_elements (selementid, sysmapid, elementid, elementtype, iconid_off, iconid_on, label, label_location, x, y, iconid_disabled, iconid_maintenance) VALUES (7,3,10084,0,19,NULL,'Host element (Zabbix Server)',0,501,301,NULL,NULL);

INSERT INTO sysmap_element_trigger (selement_triggerid, selementid, triggerid) VALUES (1,5,13487);

INSERT INTO sysmaps_links (linkid, sysmapid, selementid1, selementid2, drawtype, color, label) VALUES (1,3,3,4,2,'00CC00','CPU load: {Zabbix Server:system.cpu.load[].last(0)}');
INSERT INTO sysmaps_links (linkid, sysmapid, selementid1, selementid2, drawtype, color, label) VALUES (2,3,3,5,0,'00CC00','');
INSERT INTO sysmaps_links (linkid, sysmapid, selementid1, selementid2, drawtype, color, label) VALUES (3,3,6,5,0,'00CC00','');
INSERT INTO sysmaps_links (linkid, sysmapid, selementid1, selementid2, drawtype, color, label) VALUES (4,3,7,6,0,'00CC00','');
INSERT INTO sysmaps_links (linkid, sysmapid, selementid1, selementid2, drawtype, color, label) VALUES (5,3,4,7,0,'00CC00','');
INSERT INTO sysmaps_links (linkid, sysmapid, selementid1, selementid2, drawtype, color, label) VALUES (6,3,4,5,0,'00CC00','');
INSERT INTO sysmaps_links (linkid, sysmapid, selementid1, selementid2, drawtype, color, label) VALUES (7,3,3,6,0,'00CC00','');
INSERT INTO sysmaps_links (linkid, sysmapid, selementid1, selementid2, drawtype, color, label) VALUES (8,3,7,3,0,'00CC00','');

INSERT INTO sysmaps_link_triggers (linktriggerid, linkid, triggerid, drawtype, color) VALUES (1,1,13545,4,'DD0000');

INSERT INTO sysmap_element_url (sysmapelementurlid, selementid, name, url) VALUES (1,4,'Zabbix home','http://www.zabbix.com');
INSERT INTO sysmap_element_url (sysmapelementurlid, selementid, name, url) VALUES (2,5,'www.wikipedia.org','http://www.wikipedia.org');
-- Add shapes
INSERT INTO sysmap_shape (sysmap_shapeid, sysmapid, type, x, y, width, height, text, font, font_size, font_color, text_halign, text_valign, border_type, border_width, border_color, background_color, zindex) VALUES (100,3,1,425,257,199,135,'',9,11,'000000',0,0,1,2,'000000','FFCCCC',0);
INSERT INTO sysmap_shape (sysmap_shapeid, sysmapid, type, x, y, width, height, text, font, font_size, font_color, text_halign, text_valign, border_type, border_width, border_color, background_color, zindex) VALUES (101,3,0,113,82,124,86,'',9,11,'000000',0,0,3,5,'009900','',1);
INSERT INTO sysmap_shape (sysmap_shapeid, sysmapid, type, x, y, width, height, text, font, font_size, font_color, text_halign, text_valign, border_type, border_width, border_color, background_color, zindex) VALUES (102,3,0,408,0,233,50,'Map name: {MAP.NAME}',10,14,'BB0000',1,2,0,2,'000000','',2);


-- Host inventories
INSERT INTO host_inventory (type,type_full,name,alias,os,os_full,os_short,serialno_a,serialno_b,tag,asset_tag,macaddress_a,macaddress_b,hardware,hardware_full,software,software_full,software_app_a,software_app_b,software_app_c,software_app_d,software_app_e,contact,location,location_lat,location_lon,notes,chassis,model,hw_arch,vendor,contract_number,installer_name,deployment_status,url_a,url_b,url_c,host_networks,host_netmask,host_router,oob_ip,oob_netmask,oob_router,date_hw_purchase,date_hw_install,date_hw_expiry,date_hw_decomm,site_address_a,site_address_b,site_address_c,site_city,site_state,site_country,site_zip,site_rack,site_notes,poc_1_name,poc_1_email,poc_1_phone_a,poc_1_phone_b,poc_1_cell,poc_1_screen,poc_1_notes,poc_2_name,poc_2_email,poc_2_phone_a,poc_2_phone_b,poc_2_cell,poc_2_screen,poc_2_notes,hostid) VALUES ('Type','Type (Full details)','Name','Alias','OS','OS (Full details)','OS (Short)','Serial number A','Serial number B','Tag','Asset tag','MAC address A','MAC address B','Hardware','Hardware (Full details)','Software','Software (Full details)','Software application A','Software application B','Software application C','Software application D','Software application E','Contact','Location','Location latitud','Location longitu','Notes','Chassis','Model','HW architecture','Vendor','Contract number','Installer name','Deployment status','URL A','URL B','URL C','Host networks','Host subnet mask','Host router','OOB IP address','OOB subnet mask','OOB router','Date HW purchased','Date HW installed','Date HW maintenance expires','Date hw decommissioned','Site address A','Site address B','Site address C','Site city','Site state / province','Site country','Site ZIP / postal','Site rack location','Site notes','Primary POC name','Primary POC email','Primary POC phone A','Primary POC phone B','Primary POC cell','Primary POC screen name','Primary POC notes','Secondary POC name','Secondary POC email','Secondary POC phone A','Secondary POC phone B','Secondary POC cell','Secondary POC screen name','Secondary POC notes',10053);

-- delete Discovery Rule
INSERT INTO items (itemid, name, type, hostid, description, key_, delay, history, trends, status, value_type, trapper_hosts, units, logtimefmt, templateid, valuemapid, params, ipmi_sensor, authtype, username, password, publickey, privatekey, flags, interfaceid, posts, headers) VALUES (22188, 'delete Discovery Rule', 0, 10053, 'rule', 'key', '30s', '90d', '365d', 0, 0, '', '', '', NULL, NULL, '', '', 0, '', '', '', '', 1, 10021, '', '');

-- add some test items
-- first, one that references a non-existent user macro in the key and then references that key parameter in the item name using a positional reference
INSERT INTO items (itemid, name, type, hostid, description, key_, delay, history, trends, status, value_type, trapper_hosts, units, logtimefmt, templateid, valuemapid, params, ipmi_sensor, authtype, username, password, publickey, privatekey, flags, interfaceid, posts, headers) VALUES (23100, 'Item_referencing_a_non-existent_user_macro', 0, 10053, 'a. i am referencing a non-existent user macro $1', 'key[{$I_DONT_EXIST}]', '30s', '90d', '365d', 0, 0, '', '', '', NULL, NULL, '', '', 0, '', '', '', '', 0, 10021, '', '');
INSERT INTO items (itemid, name, type, hostid, description, key_, delay, history, trends, status, value_type, trapper_hosts, units, logtimefmt, templateid, valuemapid, params, ipmi_sensor, authtype, username, password, publickey, privatekey, flags, interfaceid, inventory_link, posts, headers) VALUES (23101, 'Item_populating_filed_Type', 0, 10053, 'i am populating filed Type', 'key.test.pop.type', '30s', '90d', '365d', 0, 0, '', '', '', NULL, NULL, '', '', 0, '', '', '', '', 0, 10021, 1, '', '');

-- test discovery rule
INSERT INTO drules (druleid, proxy_hostid, name, iprange, delay, nextcheck, status) VALUES (3, NULL, 'External network', '192.168.3.1-255', 600, 0, 0);

INSERT INTO dchecks (dcheckid, druleid, type, key_, snmp_community, ports, snmpv3_securityname, snmpv3_securitylevel, snmpv3_authpassphrase, snmpv3_privpassphrase, uniq) VALUES (6, 3, 9, 'system.uname', '', '10050', '', 0, '', '', 0);
INSERT INTO dchecks (dcheckid, druleid, type, key_, snmp_community, ports, snmpv3_securityname, snmpv3_securitylevel, snmpv3_authpassphrase, snmpv3_privpassphrase, uniq) VALUES (7, 3, 3, '', '', '21,1021', '', 0, '', '', 0);
INSERT INTO dchecks (dcheckid, druleid, type, key_, snmp_community, ports, snmpv3_securityname, snmpv3_securitylevel, snmpv3_authpassphrase, snmpv3_privpassphrase, uniq) VALUES (8, 3, 4, '', '', '80,8080', '', 0, '', '', 0);
INSERT INTO dchecks (dcheckid, druleid, type, key_, snmp_community, ports, snmpv3_securityname, snmpv3_securitylevel, snmpv3_authpassphrase, snmpv3_privpassphrase, uniq) VALUES (9, 3, 14, '', '', '443', '', 0, '', '', 0);
INSERT INTO dchecks (dcheckid, druleid, type, key_, snmp_community, ports, snmpv3_securityname, snmpv3_securitylevel, snmpv3_authpassphrase, snmpv3_privpassphrase, uniq) VALUES (10, 3, 12, '', '', '0', '', 0, '', '', 0);
INSERT INTO dchecks (dcheckid, druleid, type, key_, snmp_community, ports, snmpv3_securityname, snmpv3_securitylevel, snmpv3_authpassphrase, snmpv3_privpassphrase, uniq) VALUES (11, 3, 7, '', '', '143-145', '', 0, '', '', 0);
INSERT INTO dchecks (dcheckid, druleid, type, key_, snmp_community, ports, snmpv3_securityname, snmpv3_securitylevel, snmpv3_authpassphrase, snmpv3_privpassphrase, uniq) VALUES (12, 3, 1, '', '', '389', '', 0, '', '', 0);
INSERT INTO dchecks (dcheckid, druleid, type, key_, snmp_community, ports, snmpv3_securityname, snmpv3_securitylevel, snmpv3_authpassphrase, snmpv3_privpassphrase, uniq) VALUES (13, 3, 6, '', '', '119', '', 0, '', '', 0);
INSERT INTO dchecks (dcheckid, druleid, type, key_, snmp_community, ports, snmpv3_securityname, snmpv3_securitylevel, snmpv3_authpassphrase, snmpv3_privpassphrase, uniq) VALUES (14, 3, 5, '', '', '110', '', 0, '', '', 0);
INSERT INTO dchecks (dcheckid, druleid, type, key_, snmp_community, ports, snmpv3_securityname, snmpv3_securitylevel, snmpv3_authpassphrase, snmpv3_privpassphrase, uniq) VALUES (15, 3, 2, '', '', '25', '', 0, '', '', 0);
INSERT INTO dchecks (dcheckid, druleid, type, key_, snmp_community, ports, snmpv3_securityname, snmpv3_securitylevel, snmpv3_authpassphrase, snmpv3_privpassphrase, uniq) VALUES (16, 3, 10, 'ifIndex0', 'public', '161', '', 0, '', '', 0);
INSERT INTO dchecks (dcheckid, druleid, type, key_, snmp_community, ports, snmpv3_securityname, snmpv3_securitylevel, snmpv3_authpassphrase, snmpv3_privpassphrase, uniq) VALUES (17, 3, 11, 'ifInOut0', 'private1', '162', '', 0, '', '', 0);
INSERT INTO dchecks (dcheckid, druleid, type, key_, snmp_community, ports, snmpv3_securityname, snmpv3_securitylevel, snmpv3_authpassphrase, snmpv3_privpassphrase, uniq) VALUES (18, 3, 13, 'ifIn0', '', '161', 'private2', 0, '', '', 0);
INSERT INTO dchecks (dcheckid, druleid, type, key_, snmp_community, ports, snmpv3_securityname, snmpv3_securitylevel, snmpv3_authpassphrase, snmpv3_privpassphrase, uniq) VALUES (19, 3, 0, '', '', '22', '', 0, '', '', 0);
INSERT INTO dchecks (dcheckid, druleid, type, key_, snmp_community, ports, snmpv3_securityname, snmpv3_securitylevel, snmpv3_authpassphrase, snmpv3_privpassphrase, uniq) VALUES (20, 3, 8, '', '', '10000-20000', '', 0, '', '', 0);
INSERT INTO dchecks (dcheckid, druleid, type, key_, snmp_community, ports, snmpv3_securityname, snmpv3_securitylevel, snmpv3_authpassphrase, snmpv3_privpassphrase, uniq) VALUES (21, 3, 15, '', '', '23', '', 0, '', '', 0);
INSERT INTO dchecks (dcheckid, druleid, type, key_, snmp_community, ports, snmpv3_securityname, snmpv3_securitylevel, snmpv3_authpassphrase, snmpv3_privpassphrase, uniq) VALUES (22, 3, 9, 'agent.uname', '', '10050', '', 0, '', '', 0);

INSERT INTO drules (druleid, proxy_hostid, name, iprange, delay, nextcheck, status) VALUES (4, 20003, 'Discovery rule for update', '192.14.3.1-255', 600, 0, 0);
INSERT INTO dchecks (dcheckid, druleid, type, key_, snmp_community, ports, snmpv3_securityname, snmpv3_securitylevel, snmpv3_authpassphrase, snmpv3_privpassphrase, uniq) VALUES (23, 4, 12, '', '', '0', '', 0, '', '', 0);
INSERT INTO drules (druleid, proxy_hostid, name, iprange, delay, nextcheck, status) VALUES (5, 20003, 'Disabled discovery rule for update', '192.15.3.1-255', 600, 0, 1);
INSERT INTO dchecks (dcheckid, druleid, type, key_, snmp_community, ports, snmpv3_securityname, snmpv3_securitylevel, snmpv3_authpassphrase, snmpv3_privpassphrase, uniq) VALUES (24, 5, 12, '', '', '0', '', 0, '', '', 0);
INSERT INTO drules (druleid, proxy_hostid, name, iprange, delay, nextcheck, status) VALUES (6, 20003, 'Discovery rule to check delete', '192.16.3.1-255', 600, 0, 1);
INSERT INTO dchecks (dcheckid, druleid, type, key_, snmp_community, ports, snmpv3_securityname, snmpv3_securitylevel, snmpv3_authpassphrase, snmpv3_privpassphrase, uniq) VALUES (25, 6, 12, '', '', '0', '', 0, '', '', 0);

-- Global macros
INSERT INTO globalmacro (globalmacroid, macro, value, description) VALUES (6,'{$DEFAULT_DELAY}','30','');
INSERT INTO globalmacro (globalmacroid, macro, value, description) VALUES (7,'{$LOCALIP}','127.0.0.1','Test description 2');
INSERT INTO globalmacro (globalmacroid, macro, value, description) VALUES (8,'{$DEFAULT_LINUX_IF}','eth0','');
INSERT INTO globalmacro (globalmacroid, macro, value, description) VALUES (9,'{$0123456789012345678901234567890123456789012345678901234567890}','012345678901234567890123456789012345678901234567890123456789012345678901234567890123456789012345678901234567890123456789012345678901234567890123456789012345678901234567890123456789012345678901234567890123456789012345678901234567890123456789012345678901234','');
INSERT INTO globalmacro (globalmacroid, macro, value, description) VALUES (10,'{$A}','Some text','');
INSERT INTO globalmacro (globalmacroid, macro, value, description) VALUES (11,'{$1}','Numeric macro','Test description 1');
INSERT INTO globalmacro (globalmacroid, macro, value, description) VALUES (12,'{$_}','Underscore','');
INSERT INTO globalmacro (globalmacroid, macro, value, description) VALUES (13,'{$WORKING_HOURS}','1-5,09:00-18:00','Test description 3');
INSERT INTO globalmacro (globalmacroid, macro, value, description, type) VALUES (14,'{$X_SECRET_2_SECRET}','This text should stay secret','This text should stay secret', 1);
INSERT INTO globalmacro (globalmacroid, macro, value, description, type) VALUES (15,'{$X_TEXT_2_SECRET}','This text should become secret','This text should become secret', 0);
INSERT INTO globalmacro (globalmacroid, macro, value, description, type) VALUES (16,'{$X_SECRET_2_TEXT}','This text should become visible','This text should become visible', 1);
INSERT INTO globalmacro (globalmacroid, macro, value, description, type) VALUES (17,'{$Y_SECRET_MACRO_REVERT}','Changes value and revert','' , 1);
INSERT INTO globalmacro (globalmacroid, macro, value, description, type) VALUES (18,'{$Y_SECRET_MACRO_2_TEXT_REVERT}','Change value and type and revert','' , 1);
INSERT INTO globalmacro (globalmacroid, macro, value, description, type) VALUES (19,'{$Z_GLOBAL_MACRO_2_RESOLVE}','Value 2 B resolved','' , 0);

-- Adding records into Auditlog

-- add user
INSERT INTO auditlog (auditid, userid, clock, action, resourcetype, note, ip, resourceid) VALUES (500, 1, 1411543800, 0, 0, 'User alias [Admin] name [Admin] surname [Admin]', '192.168.3.38', 0);
-- update user
INSERT INTO auditlog (auditid, userid, clock, action, resourcetype, note, ip, resourceid) VALUES (501, 1, 1411543800, 1, 0, 'User alias [Admin2] name [Admin2] surname [Admin2]', '192.168.3.38', 0);
-- delete user
INSERT INTO auditlog (auditid, userid, clock, action, resourcetype, note, ip, resourceid) VALUES (502, 1, 1411543800, 2, 0, 'User alias [Admin2] name [Admin2] surname [Admin2]', '192.168.3.38', 0);
-- can check also block user (enable,disable)

-- add host
INSERT INTO auditlog (auditid, userid, clock, action, resourcetype, note, ip, resourceid, resourcename) VALUES (503, 1, 1411543800, 0, 4, '0', '192.168.3.32', 10054, 'H1');

-- update host
INSERT INTO auditlog (auditid, userid, clock, action, resourcetype, note, ip, resourceid, resourcename) VALUES (504, 1, 1411543800, 1, 4, '0', '192.168.3.32', 10054, 'H1 updated');

-- delete host
INSERT INTO auditlog (auditid, userid, clock, action, resourcetype, note, ip, resourceid, resourcename) VALUES (505, 1, 1411543800, 2, 4, '0', '192.168.3.32', 10054, 'H1 updated');

-- enable host, hosts.status: 1 => 0
INSERT INTO auditlog (auditid, userid, clock, action, resourcetype, note, ip, resourceid, resourcename) VALUES (506, 1, 1411543800, 1, 4, '0', '192.168.3.32', 10054, 'H1 updated');
INSERT INTO auditlog_details (auditdetailid, auditid, table_name, field_name, oldvalue, newvalue) VALUES (500, 506, 'hosts', 'status', '1', '0');

-- disable host, hosts.status: 0 => 1
INSERT INTO auditlog (auditid, userid, clock, action, resourcetype, note, ip, resourceid, resourcename) VALUES (507, 1, 1411543800, 1, 4, '0', '192.168.3.32', 10054, 'H1 updated');
INSERT INTO auditlog_details (auditdetailid, auditid, table_name, field_name, oldvalue, newvalue) VALUES (501, 507, 'hosts', 'status', '0', '1');

-- add hostgroup
INSERT INTO auditlog (auditid, userid, clock, action, resourcetype, note, ip, resourceid, resourcename) VALUES (508, 1, 1411543800, 0, 14, '0', '192.168.3.32', 6, 'HG1');

-- update hostgroup
INSERT INTO auditlog (auditid, userid, clock, action, resourcetype, note, ip, resourceid, resourcename) VALUES (509, 1, 1411543800, 1, 14, '0', '192.168.3.32', 6, 'HG1 updated');
INSERT INTO auditlog_details (auditdetailid, auditid, table_name, field_name, oldvalue, newvalue) VALUES (502, 509, 'groups', 'name', 'HG1', 'HG1 updated');

-- delete hostgroup
INSERT INTO auditlog (auditid, userid, clock, action, resourcetype, note, ip, resourceid, resourcename) VALUES (510, 1, 1411543800, 2, 14, '0', '192.168.3.32', 6, 'HG1 updated');

-- add item
INSERT INTO auditlog (auditid, userid, clock, action, resourcetype, note, ip, resourceid, resourcename) VALUES (511, 1, 1411543800, 0, 15, '0', '192.168.3.32', 22500, 'Item added');

-- update item
INSERT INTO auditlog (auditid, userid, clock, action, resourcetype, note, ip, resourceid, resourcename) VALUES (512, 1, 1411543800, 1, 15, '0', '192.168.3.32', 22500, 'Item updated');

-- disable item
INSERT INTO auditlog (auditid, userid, clock, action, resourcetype, note, ip, resourceid, resourcename) VALUES (513, 1, 1411543800, 1, 15, '0', '192.168.3.32', 22500, 'H1 updated:test_item');
INSERT INTO auditlog_details (auditdetailid, auditid, table_name, field_name, oldvalue, newvalue) VALUES (503, 513, 'items', 'status', '0', '1');

-- enable item
INSERT INTO auditlog (auditid, userid, clock, action, resourcetype, note, ip, resourceid, resourcename) VALUES (514, 1, 1411543800, 1, 15, '0', '192.168.3.32', 22500, 'H1 updated:test_item');
INSERT INTO auditlog_details (auditdetailid, auditid, table_name, field_name, oldvalue, newvalue) VALUES (504, 514, 'items', 'status', '1', '0');

-- delete item
INSERT INTO auditlog (auditid, userid, clock, action, resourcetype, note, ip, resourceid, resourcename) VALUES (515, 1, 1411543800, 2, 15, 'Item [agent.version] [22500] Host [H1]', '192.168.3.32', 22500, 'Item deleted');

-- add trigger
INSERT INTO auditlog (auditid, userid, clock, action, resourcetype, note, ip, resourceid, resourcename) VALUES (516, 1, 1411543800, 0, 13, '0', '192.168.3.32', 13000, 'Trigger1');

-- update trigger
INSERT INTO auditlog (auditid, userid, clock, action, resourcetype, note, ip, resourceid, resourcename) VALUES (517, 1, 1411543800, 0, 13, '0', '192.168.3.32', 13000, 'Trigger1');
INSERT INTO auditlog_details (auditdetailid, auditid, table_name, field_name, oldvalue, newvalue) VALUES (505, 517, '', 'description', 'Trigger1', 'Trigger1 updated');

-- disable trigger
INSERT INTO auditlog (auditid, userid, clock, action, resourcetype, note, ip, resourceid, resourcename) VALUES (518, 1, 1411543800, 1, 13, '0', '192.168.3.32', 13000, 'H1 updated:Trigger1');
INSERT INTO auditlog_details (auditdetailid, auditid, table_name, field_name, oldvalue, newvalue) VALUES (506, 518, 'triggers', 'status', '0', '1');

-- enable trigger
INSERT INTO auditlog (auditid, userid, clock, action, resourcetype, note, ip, resourceid, resourcename) VALUES (519, 1, 1411543800, 1, 13, '0', '192.168.3.32', 13000, 'H1 updated:Trigger1');
INSERT INTO auditlog_details (auditdetailid, auditid, table_name, field_name, oldvalue, newvalue) VALUES (507, 519, 'triggers', 'status', '1', '0');

-- TODO: delete trigger

-- add action
INSERT INTO auditlog (auditid, userid, clock, action, resourcetype, note, ip, resourceid, resourcename) VALUES (520, 1, 1411543800, 0, 5, 'Name: Action1', '192.168.3.32', 0, '');

-- update action
INSERT INTO auditlog (auditid, userid, clock, action, resourcetype, note, ip, resourceid, resourcename) VALUES (521, 1, 1411543800, 1, 5, 'Name: Action1 updated', '192.168.3.32', 0, '');

-- disable action
INSERT INTO auditlog (auditid, userid, clock, action, resourcetype, note, ip, resourceid, resourcename) VALUES (522, 1, 1411543800, 1, 5, 'Actions [11] disabled', '192.168.3.32', 0, '');

-- enable action
INSERT INTO auditlog (auditid, userid, clock, action, resourcetype, note, ip, resourceid, resourcename) VALUES (523, 1, 1411543800, 1, 5, 'Actions [11] enabled', '192.168.3.32', 0, '');

-- delete action
INSERT INTO auditlog (auditid, userid, clock, action, resourcetype, note, ip, resourceid, resourcename) VALUES (524, 1, 1411543800, 2, 5, 'Actions [11] deleted', '192.168.3.32', 11, 'Action deleted');

-- add application
INSERT INTO auditlog (auditid, userid, clock, action, resourcetype, note, ip, resourceid, resourcename) VALUES (525, 1, 1411543800, 0, 12, 'Application [App1 ] [177]', '192.168.3.32', 0, '');

-- update application
INSERT INTO auditlog (auditid, userid, clock, action, resourcetype, note, ip, resourceid, resourcename) VALUES (526, 1, 1411543800, 1, 12, 'Application [App1 updated ] []', '192.168.3.32', 0, '');

-- disable application  (work in the same way as update app- disable all items on this host), such records do not exist at this moment
INSERT INTO auditlog (auditid, userid, clock, action, resourcetype, note, ip, resourceid, resourcename) VALUES (527, 1, 1411543800, 1, 12, '0', '192.168.3.32', 22165, 'test_item');
INSERT INTO auditlog_details (auditdetailid, auditid, table_name, field_name, oldvalue, newvalue) VALUES (508, 527, 'items', 'status', '0', '1');

-- enable application (work in the same way as update app- disable all items on this host), such records do not exist at this moment
INSERT INTO auditlog (auditid, userid, clock, action, resourcetype, note, ip, resourceid, resourcename) VALUES (528, 1, 1411543800, 1, 12, '0', '192.168.3.32', 22165, 'test_item');
INSERT INTO auditlog_details (auditdetailid, auditid, table_name, field_name, oldvalue, newvalue) VALUES (509, 528, 'items', 'status', '1', '0');

-- delete application
INSERT INTO auditlog (auditid, userid, clock, action, resourcetype, note, ip, resourceid, resourcename) VALUES (529, 1, 1411543800, 2, 12, 'Application [App1] from host [H1]', '192.168.3.32', 0, '');

-- add graph
INSERT INTO auditlog (auditid, userid, clock, action, resourcetype, note, ip, resourceid, resourcename) VALUES (530, 1, 1411543800, 0, 6, 'Graph [graph1]', '192.168.3.32', 0, '');

-- update graph
INSERT INTO auditlog (auditid, userid, clock, action, resourcetype, note, ip, resourceid, resourcename) VALUES (531, 1, 1411543800, 1, 6, 'Graph [graph1 updated]', '192.168.3.32', 0, '');

-- delete graph, no records in the DB for this operation
INSERT INTO auditlog (auditid, userid, clock, action, resourcetype, note, ip, resourceid, resourcename) VALUES (532, 1, 1411543800, 2, 6, 'Graph ID [386] Graph [graph1]', '192.168.3.32', 0, '');

-- add image
INSERT INTO auditlog (auditid, userid, clock, action, resourcetype, note, ip, resourceid, resourcename) VALUES (533, 1, 1411543800, 0, 16, 'Image [1image] added', '192.168.3.32', 0, '');

-- update image
INSERT INTO auditlog (auditid, userid, clock, action, resourcetype, note, ip, resourceid, resourcename) VALUES (534, 1, 1411543800, 1, 16, 'Image [1image] updated', '192.168.3.32', 0, '');

-- delete image
INSERT INTO auditlog (auditid, userid, clock, action, resourcetype, note, ip, resourceid, resourcename) VALUES (535, 1, 1411543800, 2, 16, 'Image [1image] updated', '192.168.3.32', 0, '');

-- add globalmacro
INSERT INTO auditlog (auditid, userid, clock, action, resourcetype, note, ip, resourceid, resourcename) VALUES (536, 1, 1411543800, 0, 29, '0', '192.168.3.32', 9, '{$B}&nbsp;&rArr;&nbsp;abcd');

-- update globalmacro
INSERT INTO auditlog (auditid, userid, clock, action, resourcetype, note, ip, resourceid, resourcename) VALUES (537, 1, 1411543800, 1, 29, '0', '192.168.3.32', 9, '{$B}&nbsp;&rArr;&nbsp;xyz');

-- delete globalmacro
INSERT INTO auditlog (auditid, userid, clock, action, resourcetype, note, ip, resourceid, resourcename) VALUES (538, 1, 1411543800, 2, 29, '0', '192.168.3.32', 9, 'Array&nbsp;&rArr;&nbsp;xyz');

-- add valuemap
INSERT INTO auditlog (auditid, userid, clock, action, resourcetype, note, ip, resourceid, resourcename) VALUES (539, 1, 1411543800, 0, 17, 'Value map [testvaluemap1]', '192.168.3.32', 0, '');

-- update valuemap
INSERT INTO auditlog (auditid, userid, clock, action, resourcetype, note, ip, resourceid, resourcename) VALUES (540, 1, 1411543800, 1, 17, '0', '192.168.3.32', 0, '');

-- delete valuemap
INSERT INTO auditlog (auditid, userid, clock, action, resourcetype, note, ip, resourceid, resourcename) VALUES (541, 1, 1411543800, 2, 17, '0', '192.168.3.32', 0, '');

-- add maint period
INSERT INTO auditlog (auditid, userid, clock, action, resourcetype, note, ip, resourceid, resourcename) VALUES (542, 1, 1411543800, 0, 27, 'Name: Maintenance1', '192.168.3.32', 0, '');

-- update maint period
INSERT INTO auditlog (auditid, userid, clock, action, resourcetype, note, ip, resourceid, resourcename) VALUES (543, 1, 1411543800, 1, 27, 'Name: Maintenance2', '192.168.3.32', 0, '');

-- delete maint period
INSERT INTO auditlog (auditid, userid, clock, action, resourcetype, note, ip, resourceid, resourcename) VALUES (544, 1, 1411543800, 2, 27, 'Id [3] Name [Maintenance2]', '192.168.3.32', 0, '');

-- add service
INSERT INTO auditlog (auditid, userid, clock, action, resourcetype, note, ip, resourceid, resourcename) VALUES (545, 1, 1411543800, 0, 18, 'Name [service1] id [1]', '192.168.3.32', 0, '');

-- update service
INSERT INTO auditlog (auditid, userid, clock, action, resourcetype, note, ip, resourceid, resourcename) VALUES (546, 1, 1411543800, 1, 18, 'Name [service1] id [1]', '192.168.3.32', 0, '');

-- delete service
INSERT INTO auditlog (auditid, userid, clock, action, resourcetype, note, ip, resourceid, resourcename) VALUES (547, 1, 1411543800, 2, 18, 'Name [service1] id [1]', '192.168.3.32', 0, '');

-- add DRule
INSERT INTO auditlog (auditid, userid, clock, action, resourcetype, note, ip, resourceid, resourcename) VALUES (548, 1, 1411543800, 0, 23, '[10] drule1', '192.168.3.32', 0, '');

-- update DRule
INSERT INTO auditlog (auditid, userid, clock, action, resourcetype, note, ip, resourceid, resourcename) VALUES (549, 1, 1411543800, 1, 23, '[10] drule1-new', '192.168.3.32', 0, '');

-- delete DRule
INSERT INTO auditlog (auditid, userid, clock, action, resourcetype, note, ip, resourceid, resourcename) VALUES (550, 1, 1411543800, 2, 23, 'Discovery rule [10] drule1-new deleted', '192.168.3.32', 0, '');

-- disable DRule
INSERT INTO auditlog (auditid, userid, clock, action, resourcetype, note, ip, resourceid, resourcename) VALUES (551, 1, 1411543800, 1, 23, 'Discovery rule [10] disabled', '192.168.3.32', 0, '');

-- enable DRule
INSERT INTO auditlog (auditid, userid, clock, action, resourcetype, note, ip, resourceid, resourcename) VALUES (552, 1, 1411543800, 1, 23, 'Discovery rule [10] enabled', '192.168.3.32', 0, '');

-- add map
INSERT INTO auditlog (auditid, userid, clock, action, resourcetype, note, ip, resourceid, resourcename) VALUES (553, 1, 1411543800, 0, 19, 'Test Map1', '192.168.3.32', 20, '');

-- update map
INSERT INTO auditlog (auditid, userid, clock, action, resourcetype, note, ip, resourceid, resourcename) VALUES (554, 1, 1411543800, 1, 19, 'Test Map2', '192.168.3.32', 20, '');

-- delete map
INSERT INTO auditlog (auditid, userid, clock, action, resourcetype, note, ip, resourceid, resourcename) VALUES (555, 1, 1411543800, 2, 19, '0', '192.168.3.32', 20, 'Test Map2');

-- add media type
INSERT INTO auditlog (auditid, userid, clock, action, resourcetype, note, ip, resourceid, resourcename) VALUES (556, 1, 1411543800, 0, 3, 'Media type [Media1]', '192.168.3.32', 0, '');

-- update media type
INSERT INTO auditlog (auditid, userid, clock, action, resourcetype, note, ip, resourceid, resourcename) VALUES (557, 1, 1411543800, 1, 3, 'Media type [Media2]', '192.168.3.32', 0, '');

-- disable media type
INSERT INTO auditlog (auditid, userid, clock, action, resourcetype, note, ip, resourceid, resourcename) VALUES (558, 1, 1411543800, 1, 3, 'Media type [Media2]', '192.168.3.32', 0, '');

-- enable media type
INSERT INTO auditlog (auditid, userid, clock, action, resourcetype, note, ip, resourceid, resourcename) VALUES (559, 1, 1411543800, 1, 3, 'Media type [Media2]', '192.168.3.32', 0, '');

-- delete media type
INSERT INTO auditlog (auditid, userid, clock, action, resourcetype, note, ip, resourceid, resourcename) VALUES (560, 1, 1411543800, 2, 3, 'Media type [Media2]', '192.168.3.32', 0, '');

-- add proxy
INSERT INTO auditlog (auditid, userid, clock, action, resourcetype, note, ip, resourceid, resourcename) VALUES (564, 1, 1411543800, 0, 26, '[test_proxy1] [10054]', '192.168.3.32', 0, '');

-- update proxy
INSERT INTO auditlog (auditid, userid, clock, action, resourcetype, note, ip, resourceid, resourcename) VALUES (565, 1, 1411543800, 1, 26, '[test_proxy2] [10054]', '192.168.3.32', 0, '');

-- disable proxy - this will disable all hosts that are monitored by this proxy
INSERT INTO auditlog (auditid, userid, clock, action, resourcetype, note, ip, resourceid, resourcename) VALUES (566, 1, 1411543800, 1, 4, '0', '192.168.3.32', 10053, 'Test host');
INSERT INTO auditlog_details (auditdetailid, auditid, table_name, field_name, oldvalue, newvalue) VALUES (510, 566, 'hosts', 'status', '0', '1');

-- enable proxy - this will enable all hosts that are monitored by this proxy
INSERT INTO auditlog (auditid, userid, clock, action, resourcetype, note, ip, resourceid, resourcename) VALUES (567, 1, 1411543800, 1, 4, '0', '192.168.3.32', 10053, 'Test host');
INSERT INTO auditlog_details (auditdetailid, auditid, table_name, field_name, oldvalue, newvalue) VALUES (511, 567, 'hosts', 'status', '1', '0');

-- delete proxy
INSERT INTO auditlog (auditid, userid, clock, action, resourcetype, note, ip, resourceid, resourcename) VALUES (568, 1, 1411543800, 1, 4, '0', '192.168.3.32', 10053, 'Test host');

-- add web scenario
INSERT INTO auditlog (auditid, userid, clock, action, resourcetype, note, ip, resourceid, resourcename) VALUES (569, 1, 1411543800, 0, 22, 'Web scenario [Scenario1] [1] Host [Test host]', '192.168.3.32', 0, '');

-- update web scenario
INSERT INTO auditlog (auditid, userid, clock, action, resourcetype, note, ip, resourceid, resourcename) VALUES (570, 1, 1411543800, 1, 22, 'Web scenario [Scenario1] [1] Host [Test host]', '192.168.3.32', 0, '');

-- disable scenario
INSERT INTO auditlog (auditid, userid, clock, action, resourcetype, note, ip, resourceid, resourcename) VALUES (571, 1, 1411543800, 6, 22, 'Web scenario [Scenario1] [1] Host [Test host] disabled', '192.168.3.32', 0, '');

-- enable scenario
INSERT INTO auditlog (auditid, userid, clock, action, resourcetype, note, ip, resourceid, resourcename) VALUES (572, 1, 1411543800, 5, 22, 'Web scenario [Scenario1] [1] Host [Test host] activated', '192.168.3.32', 0, '');

-- delete scenario
INSERT INTO auditlog (auditid, userid, clock, action, resourcetype, note, ip, resourceid, resourcename) VALUES (573, 1, 1411543800, 2, 22, 'Web scenario [Scenario1] [1] Host [Test host]', '192.168.3.32', 0, '');

-- add screen
INSERT INTO auditlog (auditid, userid, clock, action, resourcetype, note, ip, resourceid, resourcename) VALUES (574, 1, 1411543800, 0, 20, 'Name [screen1]', '192.168.3.32', 0, '');

-- update screen
INSERT INTO auditlog (auditid, userid, clock, action, resourcetype, note, ip, resourceid, resourcename) VALUES (575, 1, 1411543800, 1, 20, 'Name [screen1]', '192.168.3.32', 0, '');

-- delete screen
INSERT INTO auditlog (auditid, userid, clock, action, resourcetype, note, ip, resourceid, resourcename) VALUES (576, 1, 1411543800, 2, 20, '0', '192.168.3.32', 24, 'screen1');

-- add script
INSERT INTO auditlog (auditid, userid, clock, action, resourcetype, note, ip, resourceid, resourcename) VALUES (577, 1, 1411543800, 0, 25, 'Name [script1] id [4]', '192.168.3.32', 0, '');

-- update script
INSERT INTO auditlog (auditid, userid, clock, action, resourcetype, note, ip, resourceid, resourcename) VALUES (578, 1, 1411543800, 1, 25, 'Name [script1] id [4]', '192.168.3.32', 0, '');

-- delete script
INSERT INTO auditlog (auditid, userid, clock, action, resourcetype, note, ip, resourceid, resourcename) VALUES (579, 1, 1411543800, 2, 25, 'Script [4]', '192.168.3.32', 0, '');

-- add slideshow
INSERT INTO auditlog (auditid, userid, clock, action, resourcetype, note, ip, resourceid, resourcename) VALUES (580, 1, 1411543800, 0, 24, 'Name Slideshow_4', '192.168.3.32', 0, '');

-- update slideshow
INSERT INTO auditlog (auditid, userid, clock, action, resourcetype, note, ip, resourceid, resourcename) VALUES (581, 1, 1411543800, 1, 24, 'Name Slideshow_4', '192.168.3.32', 0, '');

-- delete slideshow
INSERT INTO auditlog (auditid, userid, clock, action, resourcetype, note, ip, resourceid, resourcename) VALUES (582, 1, 1411543800, 2, 24, 'Name Slideshow_4', '192.168.3.32', 0, '');

-- add template
INSERT INTO auditlog (auditid, userid, clock, action, resourcetype, note, ip, resourceid, resourcename) VALUES (583, 1, 1411543800, 0, 30, '', '192.168.3.32', 10055, 'Test_template1');

-- update template
INSERT INTO auditlog (auditid, userid, clock, action, resourcetype, note, ip, resourceid, resourcename) VALUES (584, 1, 1411543800, 1, 30, '', '192.168.3.32', 10055, 'Test_template1');

-- delete template
INSERT INTO auditlog (auditid, userid, clock, action, resourcetype, note, ip, resourceid, resourcename) VALUES (585, 1, 1411543800, 2, 30, '0', '192.168.3.32', 10055, 'Test_template1');

-- updating record "Configuration of Zabbix" in the auditlog
INSERT INTO auditlog (auditid, userid, clock, action, resourcetype, note, ip, resourceid, resourcename) VALUES (700, 1, 1411543800, 1, 2, 'Default theme "originalblue".; Event acknowledges "1".; Dr...', '192.168.3.32', 0, '');

-- adding test data to the 'alerts' table for testing Audit->Actions report
INSERT INTO events (eventid, source, object, objectid, clock, value, acknowledged, ns) VALUES (1, 0, 0, 13545, 1329724790, 1, 0, 0);

INSERT INTO alerts (alertid, actionid, eventid, userid, clock, mediatypeid, sendto, subject, message, status, retries, error, esc_step, alerttype, parameters) VALUES (1, 12, 1, 1, 1329724800, 1, 'igor.danoshaites@zabbix.com', 'PROBLEM: Value of item key1 > 5', 'Event at 2012.02.20 10:00:00 Hostname: H1 Value of item key1 > 5: PROBLEM Last value: 6', 1, 0, '', 1, 0, '');
INSERT INTO alerts (alertid, actionid, eventid, userid, clock, mediatypeid, sendto, subject, message, status, retries, error, esc_step, alerttype, parameters) VALUES (2, 12, 1, 1, 1329724810, 1, 'igor.danoshaites@zabbix.com', 'PROBLEM: Value of item key1 > 6', 'Event at 2012.02.20 10:00:10 Hostname: H1 Value of item key1 > 6: PROBLEM', 1, 0, '', 1, 0, '');
INSERT INTO alerts (alertid, actionid, eventid, userid, clock, mediatypeid, sendto, subject, message, status, retries, error, esc_step, alerttype, parameters) VALUES (3, 12, 1, 1, 1329724820, 1, 'igor.danoshaites@zabbix.com', 'PROBLEM: Value of item key1 > 7', 'Event at 2012.02.20 10:00:20 Hostname: H1 Value of item key1 > 7: PROBLEM', 1, 0, '', 1, 0, '');
INSERT INTO alerts (alertid, actionid, eventid, userid, clock, mediatypeid, sendto, subject, message, status, retries, error, esc_step, alerttype, parameters) VALUES (4, 12, 1, 1, 1329724830, 1, 'igor.danoshaites@zabbix.com', 'PROBLEM: Value of item key1 > 10', 'Event at 2012.02.20 10:00:30 Hostname: H1 Value of item key1 > 10: PROBLEM', 2, 0, 'Get value from agent failed: cannot connect to [[127.0.0.1]:10050]: [111] Connection refused', 1, 0, '');
INSERT INTO alerts (alertid, actionid, eventid, userid, clock, mediatypeid, sendto, subject, message, status, retries, error, esc_step, alerttype, parameters) VALUES (5, 12, 1, 1, 1329724840, 1, 'igor.danoshaites@zabbix.com', 'PROBLEM: Value of item key1 > 20', 'Event at 2012.02.20 10:00:40 Hostname: H1 Value of item key1 > 20: PROBLEM', 0, 0, 'Get value from agent failed: cannot connect to [[127.0.0.1]:10050]: [111] Connection refused', 1, 0, '');
INSERT INTO alerts (alertid, actionid, eventid, userid, clock, mediatypeid, sendto, subject, message, status, retries, error, esc_step, alerttype, parameters) VALUES (6, 12, 1, NULL, 1329724850, NULL, '', '', 'Command: H1:ls -la', 1, 0, '', 1, 1, '');
INSERT INTO alerts (alertid, actionid, eventid, userid, clock, mediatypeid, sendto, subject, message, status, retries, error, esc_step, alerttype, parameters) VALUES (7, 12, 1, NULL, 1329724860, NULL, '', '', 'Command: H1:ls -la', 1, 0, '', 1, 1, '');

-- deleting auditid from the ids table
-- delete from ids where table_name='auditlog' and field_name='auditid'

-- host, item, trigger  for testing macro resolving in trigger description
INSERT INTO hosts (hostid, host, name, status, description) VALUES (20006, 'Host for trigger description macros', 'Host for trigger description macros', 0, '');
INSERT INTO hosts_groups (hostgroupid, hostid, groupid) VALUES (90279, 20006, 4);
INSERT INTO interface (type, ip, dns, useip, port, main, hostid, interfaceid) VALUES (1, '127.0.0.1', '', '1', '10050', '1', 20006, 10025);
INSERT INTO items (itemid, name, key_, hostid, interfaceid, delay, value_type, params, description, posts, headers) VALUES (24338, 'item1', 'key1', 20006, 10025, '30s', 3, '', '', '', '');
INSERT INTO triggers (triggerid, description, value, state, lastchange, comments) VALUES (100029, 'trigger host.host:{HOST.HOST} | host.host2:{HOST.HOST2} | host.name:{HOST.NAME} | item.value:{ITEM.VALUE} | item.value1:{ITEM.VALUE1} | item.lastvalue:{ITEM.LASTVALUE} | host.ip:{HOST.IP} | host.dns:{HOST.DNS} | host.conn:{HOST.CONN}', 0, 1, '1339761311', '');
INSERT INTO functions (functionid, itemid, triggerid, name, parameter) VALUES (99946, 24338, 100029, 'last', '0');

-- inheritance testing
INSERT INTO hosts (hostid, host, name, status, description) VALUES (15000, 'Inheritance test template', 'Inheritance test template', 3, '');
INSERT INTO hosts (hostid, host, name, status, description) VALUES (15002, 'Inheritance test template 2', 'Inheritance test template 2', 3, '');
INSERT INTO hosts (hostid, host, name, status, description) VALUES (15015, 'Inheritance test template for unlink', 'Inheritance test template for unlink', 3, '');
INSERT INTO hosts_groups (hostgroupid, hostid, groupid) VALUES (15000, 15000, 1);
INSERT INTO hosts_groups (hostgroupid, hostid, groupid) VALUES (15002, 15002, 1);
INSERT INTO hosts_groups (hostgroupid, hostid, groupid) VALUES (15015, 15015, 1);

INSERT INTO hosts (hostid, host, name, status, description) VALUES (15001, 'Template inheritance test host', 'Template inheritance test host', 0, '');
INSERT INTO interface (interfaceid, hostid, type, ip, useip, port, main) VALUES (15000, 15001, 1, '127.0.0.1', 1, '10051', 1);
INSERT INTO interface (interfaceid, hostid, type, ip, useip, port, main) VALUES (15001, 15001, 1, '127.0.0.2', 1, '10052', 0);
INSERT INTO interface (interfaceid, hostid, type, ip, useip, port, main) VALUES (15002, 15001, 2, '127.0.0.3', 1, '10053', 1);
INSERT INTO interface_snmp (interfaceid, version, bulk, community) values (15002, 2, 1, '{$SNMP_COMMUNITY}');
INSERT INTO interface (interfaceid, hostid, type, ip, useip, port, main) VALUES (15003, 15001, 3, '127.0.0.4', 1, '10054', 1);
INSERT INTO interface (interfaceid, hostid, type, ip, useip, port, main) VALUES (15004, 15001, 4, '127.0.0.5', 1, '10055', 1);
INSERT INTO hosts_groups (hostgroupid, hostid, groupid) VALUES (15001, 15001, 4);
INSERT INTO hosts_templates (hosttemplateid, hostid, templateid) VALUES (15000, 15001, 15000);
INSERT INTO hosts_templates (hosttemplateid, hostid, templateid) VALUES (15001, 15001, 15002);
INSERT INTO hosts_templates (hosttemplateid, hostid, templateid) VALUES (15003, 15001, 15015);

-- testFormItem.LayoutCheck testInheritanceItem.SimpleUpdate
INSERT INTO items (itemid, hostid, type, name, key_, delay, value_type, formula, params, description, posts, headers) VALUES (15000, 15000, 0, 'itemInheritance'     , 'key-item-inheritance-test', '30s', 3, 1, '', '', '', '');
INSERT INTO items (itemid, hostid, type, name, key_, delay, value_type, formula, params, description, posts, headers) VALUES (15001, 15000, 0, 'testInheritanceItem1', 'test-inheritance-item1'   , '30s', 3, 1, '', '', '', '');
INSERT INTO items (itemid, hostid, type, name, key_, delay, value_type, formula, params, description, posts, headers) VALUES (15002, 15000, 0, 'testInheritanceItem2', 'test-inheritance-item2'   , '30s', 3, 1, '', '', '', '');
INSERT INTO items (itemid, hostid, type, name, key_, delay, value_type, formula, params, description, posts, headers) VALUES (15003, 15000, 0, 'testInheritanceItem3', 'test-inheritance-item3'   , '30s', 3, 1, '', '', '', '');
INSERT INTO items (itemid, hostid, type, name, key_, delay, value_type, formula, params, description, posts, headers) VALUES (15004, 15000, 0, 'testInheritanceItem4', 'test-inheritance-item4'   , '30s', 3, 1, '', '', '', '');
INSERT INTO items (itemid, hostid, type, name, key_, delay, value_type, params, description, posts, headers) VALUES (15093, 15000, 0, 'testInheritanceItemPreprocessing', 'test-inheritance-item-preprocessing'   , '30s', 3, '', '', '', '');
INSERT INTO items (itemid, hostid, type, name, key_, delay, value_type, params, description, interfaceid, templateid, posts, headers) VALUES (15005, 15001, 0, 'itemInheritance'     , 'key-item-inheritance-test', '30s', 3, '', '', 15000, 15000, '', '');
INSERT INTO items (itemid, hostid, type, name, key_, delay, value_type, params, description, interfaceid, templateid, posts, headers) VALUES (15006, 15001, 0, 'testInheritanceItem1', 'test-inheritance-item1'   , '30s', 3, '', '', 15000, 15001, '', '');
INSERT INTO items (itemid, hostid, type, name, key_, delay, value_type, params, description, interfaceid, templateid, posts, headers) VALUES (15007, 15001, 0, 'testInheritanceItem2', 'test-inheritance-item2'   , '30s', 3, '', '', 15000, 15002, '', '');
INSERT INTO items (itemid, hostid, type, name, key_, delay, value_type, params, description, interfaceid, templateid, posts, headers) VALUES (15008, 15001, 0, 'testInheritanceItem3', 'test-inheritance-item3'   , '30s', 3, '', '', 15000, 15003, '', '');
INSERT INTO items (itemid, hostid, type, name, key_, delay, value_type, params, description, interfaceid, templateid, posts, headers) VALUES (15009, 15001, 0, 'testInheritanceItem4', 'test-inheritance-item4'   , '30s', 3, '', '', 15000, 15004, '', '');
INSERT INTO items (itemid, hostid, type, name, key_, delay, value_type, params, description, interfaceid, templateid, posts, headers) VALUES (15094, 15001, 0, 'testInheritanceItemPreprocessing', 'test-inheritance-item-preprocessing', '30s', 3, '', '', 15000, 15093, '', '');
INSERT INTO items (itemid, hostid, type, name, key_, delay, value_type, params, description, interfaceid, posts, headers)             VALUES (15010, 15001, 0, 'itemInheritanceTest' , 'key-test-inheritance'     , '30s', 3, '', '', 15000, '', '');

INSERT INTO items (itemid, hostid, type, name, key_, delay, value_type, params, description, posts, headers) VALUES (15079, 15002, 0, 'testInheritance'     , 'key-item-inheritance'     , '30s', 3, '', '', '', '');
INSERT INTO items (itemid, hostid, type, name, key_, delay, value_type, params, description, interfaceid, templateid, posts, headers) VALUES (15080, 15001, 0, 'testInheritance'     , 'key-item-inheritance'     , '30s', 3, '', '', 15000, 15079, '', '');

-- testFormItem.Preprocessing
INSERT INTO item_preproc (item_preprocid,itemid,step,type,params) VALUES (125,15093,1,1,'123');
INSERT INTO item_preproc (item_preprocid,itemid,step,type,params) VALUES (126,15093,2,2,'abc');
INSERT INTO item_preproc (item_preprocid,itemid,step,type,params) VALUES (127,15093,3,3,'def');
INSERT INTO item_preproc (item_preprocid,itemid,step,type,params) VALUES (128,15093,4,4,'1a2b3c');
INSERT INTO item_preproc (item_preprocid,itemid,step,type,params) VALUES (129,15093,5,5,'regular expression pattern
output formatting template');
INSERT INTO item_preproc (item_preprocid,itemid,step,type,params) VALUES (130,15093,6,6,'');
INSERT INTO item_preproc (item_preprocid,itemid,step,type,params) VALUES (131,15093,7,7,'');
INSERT INTO item_preproc (item_preprocid,itemid,step,type,params) VALUES (132,15093,8,8,'');
INSERT INTO item_preproc (item_preprocid,itemid,step,type,params) VALUES (133,15093,9,9,'');
INSERT INTO item_preproc (item_preprocid,itemid,step,type,params) VALUES (134,15093,10,11,'/document/item/value/text()');
INSERT INTO item_preproc (item_preprocid,itemid,step,type,params) VALUES (135,15093,11,12,'$.document.item.value parameter.');
INSERT INTO item_preproc (item_preprocid,itemid,step,type,params) VALUES (177,15093,12,13,'-5
3');
INSERT INTO item_preproc (item_preprocid,itemid,step,type,params) VALUES (178,15093,13,14,'regular expression pattern for matching');
INSERT INTO item_preproc (item_preprocid,itemid,step,type,params) VALUES (179,15093,14,15,'regular expression pattern for not matching');
INSERT INTO item_preproc (item_preprocid,itemid,step,type,params) VALUES (180,15093,15,16,'/json/path');
INSERT INTO item_preproc (item_preprocid,itemid,step,type,params) VALUES (181,15093,16,17,'/xml/path');
INSERT INTO item_preproc (item_preprocid,itemid,step,type,params) VALUES (182,15093,17,18,'regular expression pattern for error matching
test output');
INSERT INTO item_preproc (item_preprocid,itemid,step,type,params) VALUES (183,15093,18,20,'7');


INSERT INTO item_preproc (item_preprocid,itemid,step,type,params) VALUES (136,15094,1,1,'123');
INSERT INTO item_preproc (item_preprocid,itemid,step,type,params) VALUES (137,15094,2,2,'abc');
INSERT INTO item_preproc (item_preprocid,itemid,step,type,params) VALUES (138,15094,3,3,'def');
INSERT INTO item_preproc (item_preprocid,itemid,step,type,params) VALUES (139,15094,4,4,'1a2b3c');
INSERT INTO item_preproc (item_preprocid,itemid,step,type,params) VALUES (140,15094,5,5,'regular expression pattern
output formatting template');
INSERT INTO item_preproc (item_preprocid,itemid,step,type,params) VALUES (141,15094,6,6,'');
INSERT INTO item_preproc (item_preprocid,itemid,step,type,params) VALUES (142,15094,7,7,'');
INSERT INTO item_preproc (item_preprocid,itemid,step,type,params) VALUES (143,15094,8,8,'');
INSERT INTO item_preproc (item_preprocid,itemid,step,type,params) VALUES (144,15094,9,9,'');
INSERT INTO item_preproc (item_preprocid,itemid,step,type,params) VALUES (145,15094,10,11,'/document/item/value/text()');
INSERT INTO item_preproc (item_preprocid,itemid,step,type,params) VALUES (146,15094,11,12,'$.document.item.value parameter.');
INSERT INTO item_preproc (item_preprocid,itemid,step,type,params) VALUES (170,15094,12,13,'-5
3');
INSERT INTO item_preproc (item_preprocid,itemid,step,type,params) VALUES (171,15094,13,14,'regular expression pattern for matching');
INSERT INTO item_preproc (item_preprocid,itemid,step,type,params) VALUES (172,15094,14,15,'regular expression pattern for not matching');
INSERT INTO item_preproc (item_preprocid,itemid,step,type,params) VALUES (173,15094,15,16,'/json/path');
INSERT INTO item_preproc (item_preprocid,itemid,step,type,params) VALUES (174,15094,16,17,'/xml/path');
INSERT INTO item_preproc (item_preprocid,itemid,step,type,params) VALUES (175,15094,17,18,'regular expression pattern for error matching
test output');
INSERT INTO item_preproc (item_preprocid,itemid,step,type,params) VALUES (176,15094,18,20,'7');


-- testFormTrigger.SimpleUpdate and testInheritanceTrigger.SimpleUpdate
INSERT INTO triggers (triggerid, expression, description, comments)             VALUES (99000, '{99729}=0', 'testInheritanceTrigger1', '');
INSERT INTO triggers (triggerid, expression, description, comments)             VALUES (99001, '{99730}=0', 'testInheritanceTrigger2', '');
INSERT INTO triggers (triggerid, expression, description, comments)             VALUES (99002, '{99731}=0', 'testInheritanceTrigger3', '');
INSERT INTO triggers (triggerid, expression, description, comments)             VALUES (99003, '{99732}=0', 'testInheritanceTrigger4', '');
INSERT INTO triggers (triggerid, expression, description, comments, templateid) VALUES (99004, '{99733}=0', 'testInheritanceTrigger1', '', 99000);
INSERT INTO triggers (triggerid, expression, description, comments, templateid) VALUES (99005, '{99734}=0', 'testInheritanceTrigger2', '', 99001);
INSERT INTO triggers (triggerid, expression, description, comments, templateid) VALUES (99006, '{99735}=0', 'testInheritanceTrigger3', '', 99002);
INSERT INTO triggers (triggerid, expression, description, comments, templateid) VALUES (99007, '{99736}=0', 'testInheritanceTrigger4', '', 99003);
INSERT INTO functions (functionid, triggerid, itemid, name, parameter) VALUES (99729, 99000, 15000, 'last', '');
INSERT INTO functions (functionid, triggerid, itemid, name, parameter) VALUES (99730, 99001, 15000, 'last', '');
INSERT INTO functions (functionid, triggerid, itemid, name, parameter) VALUES (99731, 99002, 15000, 'last', '');
INSERT INTO functions (functionid, triggerid, itemid, name, parameter) VALUES (99732, 99003, 15000, 'last', '');
INSERT INTO functions (functionid, triggerid, itemid, name, parameter) VALUES (99733, 99004, 15005, 'last', '');
INSERT INTO functions (functionid, triggerid, itemid, name, parameter) VALUES (99734, 99005, 15005, 'last', '');
INSERT INTO functions (functionid, triggerid, itemid, name, parameter) VALUES (99735, 99006, 15005, 'last', '');
INSERT INTO functions (functionid, triggerid, itemid, name, parameter) VALUES (99736, 99007, 15005, 'last', '');

-- testFormGraph.LayoutCheck testInheritanceGraph.SimpleUpdate
INSERT INTO graphs (graphid, name)             VALUES (15000, 'testInheritanceGraph1');
INSERT INTO graphs (graphid, name)             VALUES (15001, 'testInheritanceGraph2');
INSERT INTO graphs (graphid, name)             VALUES (15002, 'testInheritanceGraph3');
INSERT INTO graphs (graphid, name)             VALUES (15003, 'testInheritanceGraph4');
INSERT INTO graphs (graphid, name, templateid) VALUES (15004, 'testInheritanceGraph1', 15000);
INSERT INTO graphs (graphid, name, templateid) VALUES (15005, 'testInheritanceGraph2', 15001);
INSERT INTO graphs (graphid, name, templateid) VALUES (15006, 'testInheritanceGraph3', 15002);
INSERT INTO graphs (graphid, name, templateid) VALUES (15007, 'testInheritanceGraph4', 15003);
INSERT INTO graphs_items (gitemid, graphid, itemid, drawtype, sortorder, color) VALUES (15000, 15000, 15001, 1, 1, 'FF5555');
INSERT INTO graphs_items (gitemid, graphid, itemid, drawtype, sortorder, color) VALUES (15001, 15001, 15002, 1, 1, 'FF5555');
INSERT INTO graphs_items (gitemid, graphid, itemid, drawtype, sortorder, color) VALUES (15002, 15002, 15003, 1, 1, 'FF5555');
INSERT INTO graphs_items (gitemid, graphid, itemid, drawtype, sortorder, color) VALUES (15003, 15003, 15004, 1, 1, 'FF5555');
INSERT INTO graphs_items (gitemid, graphid, itemid, drawtype, sortorder, color) VALUES (15004, 15004, 15006, 1, 1, 'FF5555');
INSERT INTO graphs_items (gitemid, graphid, itemid, drawtype, sortorder, color) VALUES (15005, 15005, 15007, 1, 1, 'FF5555');
INSERT INTO graphs_items (gitemid, graphid, itemid, drawtype, sortorder, color) VALUES (15006, 15006, 15008, 1, 1, 'FF5555');
INSERT INTO graphs_items (gitemid, graphid, itemid, drawtype, sortorder, color) VALUES (15007, 15007, 15009, 1, 1, 'FF5555');

-- testInheritanceDiscoveryRule.LayoutCheck and testInheritanceDiscoveryRule.SimpleUpdate
-- testFormItemPrototype, testInheritanceItemPrototype etc. for all prototype testing
INSERT INTO items (itemid, hostid, type, name, key_, delay, trends, value_type, params, description, flags, posts, headers)                          VALUES (15011, 15000, 0, 'testInheritanceDiscoveryRule' , 'inheritance-discovery-rule' , 3600, 0, 4, '', '', 1, '', '');
INSERT INTO items (itemid, hostid, type, name, key_, delay, trends, value_type, params, description, flags, posts, headers)                          VALUES (15012, 15000, 0, 'testInheritanceDiscoveryRule1', 'discovery-rule-inheritance1', 3600, 0, 4, '', '', 1, '', '');
INSERT INTO items (itemid, hostid, type, name, key_, delay, trends, value_type, params, description, flags, posts, headers)                          VALUES (15013, 15000, 0, 'testInheritanceDiscoveryRule2', 'discovery-rule-inheritance2', 3600, 0, 4, '', '', 1, '', '');
INSERT INTO items (itemid, hostid, type, name, key_, delay, trends, value_type, params, description, flags, posts, headers)                          VALUES (15014, 15000, 0, 'testInheritanceDiscoveryRule3', 'discovery-rule-inheritance3', 3600, 0, 4, '', '', 1, '', '');
INSERT INTO items (itemid, hostid, type, name, key_, delay, trends, value_type, params, description, flags, posts, headers)                          VALUES (15015, 15000, 0, 'testInheritanceDiscoveryRule4', 'discovery-rule-inheritance4', 3600, 0, 4, '', '', 1, '', '');
INSERT INTO items (itemid, hostid, type, name, key_, delay, trends, value_type, params, description, flags, interfaceid, templateid, posts, headers) VALUES (15016, 15001, 0, 'testInheritanceDiscoveryRule' , 'inheritance-discovery-rule' , 3600, 0, 4, '', '', 1, 15000, 15011, '', '');
INSERT INTO items (itemid, hostid, type, name, key_, delay, trends, value_type, params, description, flags, interfaceid, templateid, posts, headers) VALUES (15017, 15001, 0, 'testInheritanceDiscoveryRule1', 'discovery-rule-inheritance1', 3600, 0, 4, '', '', 1, 15000, 15012, '', '');
INSERT INTO items (itemid, hostid, type, name, key_, delay, trends, value_type, params, description, flags, interfaceid, templateid, posts, headers) VALUES (15018, 15001, 0, 'testInheritanceDiscoveryRule2', 'discovery-rule-inheritance2', 3600, 0, 4, '', '', 1, 15000, 15013, '', '');
INSERT INTO items (itemid, hostid, type, name, key_, delay, trends, value_type, params, description, flags, interfaceid, templateid, posts, headers) VALUES (15019, 15001, 0, 'testInheritanceDiscoveryRule3', 'discovery-rule-inheritance3', 3600, 0, 4, '', '', 1, 15000, 15014, '', '');
INSERT INTO items (itemid, hostid, type, name, key_, delay, trends, value_type, params, description, flags, interfaceid, templateid, posts, headers) VALUES (15020, 15001, 0, 'testInheritanceDiscoveryRule4', 'discovery-rule-inheritance4', 3600, 0, 4, '', '', 1, 15000, 15015, '', '');

INSERT INTO items (itemid, hostid, type, name, key_, delay, value_type, params, description, flags, posts, headers)                          VALUES (15081, 15002, 0, 'testInheritanceDiscoveryRule5', 'discovery-rule-inheritance5', 3600, 4, '', '', 1, '', '');
INSERT INTO items (itemid, hostid, type, name, key_, delay, value_type, params, description, flags, interfaceid, templateid, posts, headers) VALUES (15082, 15001, 0, 'testInheritanceDiscoveryRule5', 'discovery-rule-inheritance5', 3600, 4, '', '', 1, 15000, 15081, '', '');

-- testInheritanceItemPrototype.SimpleUpdate and testInheritanceItemPrototype.SimpleCreate
INSERT INTO items (itemid, hostid, type, name, key_, delay, value_type, formula, params, description, flags, posts, headers)                          VALUES (15021, 15000, 0, 'itemDiscovery'                , 'item-discovery-prototype', '30s', 3, 1, '', '', 2, '', '');
INSERT INTO items (itemid, hostid, type, name, key_, delay, value_type, formula, params, description, flags, posts, headers)                          VALUES (15022, 15000, 0, 'testInheritanceItemPrototype1', 'item-prototype-test1'    , '30s', 3, 1, '', '', 2, '', '');
INSERT INTO items (itemid, hostid, type, name, key_, delay, value_type, formula, params, description, flags, posts, headers)                          VALUES (15023, 15000, 0, 'testInheritanceItemPrototype2', 'item-prototype-test2'    , '30s', 3, 1, '', '', 2, '', '');
INSERT INTO items (itemid, hostid, type, name, key_, delay, value_type, formula, params, description, flags, posts, headers)                          VALUES (15024, 15000, 0, 'testInheritanceItemPrototype3', 'item-prototype-test3'    , '30s', 3, 1, '', '', 2, '', '');
INSERT INTO items (itemid, hostid, type, name, key_, delay, value_type, formula, params, description, flags, posts, headers)                          VALUES (15025, 15000, 0, 'testInheritanceItemPrototype4', 'item-prototype-test4'    , '30s', 3, 1, '', '', 2, '', '');
INSERT INTO items (itemid, hostid, type, name, key_, delay, value_type, params, description, flags, posts, headers)                          VALUES (15095, 15000, 0, 'testInheritanceItemPrototypePreprocessing', 'item-prototype-preprocessing'    , 30, 3,'', '', 2, '', '');
INSERT INTO items (itemid, hostid, type, name, key_, delay, value_type, params, description, flags, interfaceid, templateid, posts, headers) VALUES (15026, 15001, 0, 'itemDiscovery'                , 'item-discovery-prototype', '30s', 3, '', '', 2, 15000, 15021, '', '');
INSERT INTO items (itemid, hostid, type, name, key_, delay, value_type, params, description, flags, interfaceid, templateid, posts, headers) VALUES (15027, 15001, 0, 'testInheritanceItemPrototype1', 'item-prototype-test1'    , '30s', 3, '', '', 2, 15000, 15022, '', '');
INSERT INTO items (itemid, hostid, type, name, key_, delay, value_type, params, description, flags, interfaceid, templateid, posts, headers) VALUES (15028, 15001, 0, 'testInheritanceItemPrototype2', 'item-prototype-test2'    , '30s', 3, '', '', 2, 15000, 15023, '', '');
INSERT INTO items (itemid, hostid, type, name, key_, delay, value_type, params, description, flags, interfaceid, templateid, posts, headers) VALUES (15029, 15001, 0, 'testInheritanceItemPrototype3', 'item-prototype-test3'    , '30s', 3, '', '', 2, 15000, 15024, '', '');
INSERT INTO items (itemid, hostid, type, name, key_, delay, value_type, params, description, flags, interfaceid, templateid, posts, headers) VALUES (15030, 15001, 0, 'testInheritanceItemPrototype4', 'item-prototype-test4'    , '30s', 3, '', '', 2, 15000, 15025, '', '');
INSERT INTO items (itemid, hostid, type, name, key_, delay, value_type, params, description, flags, interfaceid, templateid, posts, headers) VALUES (15096, 15001, 0, 'testInheritanceItemPrototypePreprocessing', 'item-prototype-preprocessing'    , '30s', 3, '', '', 2, 15000, 15095, '', '');
INSERT INTO item_discovery (itemdiscoveryid, itemid, parent_itemid) values (15021, 15021, 15011);
INSERT INTO item_discovery (itemdiscoveryid, itemid, parent_itemid) values (15022, 15022, 15011);
INSERT INTO item_discovery (itemdiscoveryid, itemid, parent_itemid) values (15023, 15023, 15011);
INSERT INTO item_discovery (itemdiscoveryid, itemid, parent_itemid) values (15024, 15024, 15011);
INSERT INTO item_discovery (itemdiscoveryid, itemid, parent_itemid) values (15025, 15025, 15011);
INSERT INTO item_discovery (itemdiscoveryid, itemid, parent_itemid) values (15026, 15026, 15016);
INSERT INTO item_discovery (itemdiscoveryid, itemid, parent_itemid) values (15027, 15027, 15016);
INSERT INTO item_discovery (itemdiscoveryid, itemid, parent_itemid) values (15028, 15028, 15016);
INSERT INTO item_discovery (itemdiscoveryid, itemid, parent_itemid) values (15029, 15029, 15016);
INSERT INTO item_discovery (itemdiscoveryid, itemid, parent_itemid) values (15030, 15030, 15016);
INSERT INTO item_discovery (itemdiscoveryid, itemid, parent_itemid) values (15031, 15095, 15011);
INSERT INTO item_discovery (itemdiscoveryid, itemid, parent_itemid) values (15032, 15096, 15016);

INSERT INTO items (itemid, hostid, type, name, key_, delay, value_type, params, description, flags, posts, headers)                          VALUES (15083, 15002, 0, 'testInheritanceItemPrototype5', 'item-prototype-test5'    , '30s', 3, '', '', 2, '', '');
INSERT INTO items (itemid, hostid, type, name, key_, delay, value_type, params, description, flags, interfaceid, templateid, posts, headers) VALUES (15084, 15001, 0, 'testInheritanceItemPrototype5', 'item-prototype-test5'    , '30s', 3, '', '', 2, 15000, 15083, '', '');
INSERT INTO item_discovery (itemdiscoveryid, itemid, parent_itemid) values (15083, 15083, 15081);
INSERT INTO item_discovery (itemdiscoveryid, itemid, parent_itemid) values (15084, 15084, 15082);

-- testFormItemPrototype.Preprocessing
INSERT INTO item_preproc (item_preprocid,itemid,step,type,params) VALUES (147,15095,1,1,'123');
INSERT INTO item_preproc (item_preprocid,itemid,step,type,params) VALUES (148,15095,2,2,'abc');
INSERT INTO item_preproc (item_preprocid,itemid,step,type,params) VALUES (149,15095,3,3,'def');
INSERT INTO item_preproc (item_preprocid,itemid,step,type,params) VALUES (150,15095,4,4,'1a2b3c');
INSERT INTO item_preproc (item_preprocid,itemid,step,type,params) VALUES (151,15095,5,5,'regular expression pattern
output formatting template');
INSERT INTO item_preproc (item_preprocid,itemid,step,type,params) VALUES (152,15095,6,6,'');
INSERT INTO item_preproc (item_preprocid,itemid,step,type,params) VALUES (153,15095,7,7,'');
INSERT INTO item_preproc (item_preprocid,itemid,step,type,params) VALUES (154,15095,8,8,'');
INSERT INTO item_preproc (item_preprocid,itemid,step,type,params) VALUES (155,15095,9,9,'');
INSERT INTO item_preproc (item_preprocid,itemid,step,type,params) VALUES (156,15095,10,11,'/document/item/value/text()');
INSERT INTO item_preproc (item_preprocid,itemid,step,type,params) VALUES (157,15095,11,12,'$.document.item.value parameter.');
INSERT INTO item_preproc (item_preprocid,itemid,step,type,params) VALUES (158,15096,1,1,'123');
INSERT INTO item_preproc (item_preprocid,itemid,step,type,params) VALUES (159,15096,2,2,'abc');
INSERT INTO item_preproc (item_preprocid,itemid,step,type,params) VALUES (160,15096,3,3,'def');
INSERT INTO item_preproc (item_preprocid,itemid,step,type,params) VALUES (161,15096,4,4,'1a2b3c');
INSERT INTO item_preproc (item_preprocid,itemid,step,type,params) VALUES (162,15096,5,5,'regular expression pattern
output formatting template');
INSERT INTO item_preproc (item_preprocid,itemid,step,type,params) VALUES (163,15096,6,6,'');
INSERT INTO item_preproc (item_preprocid,itemid,step,type,params) VALUES (164,15096,7,7,'');
INSERT INTO item_preproc (item_preprocid,itemid,step,type,params) VALUES (165,15096,8,8,'');
INSERT INTO item_preproc (item_preprocid,itemid,step,type,params) VALUES (166,15096,9,9,'');
INSERT INTO item_preproc (item_preprocid,itemid,step,type,params) VALUES (167,15096,10,11,'/document/item/value/text()');
INSERT INTO item_preproc (item_preprocid,itemid,step,type,params) VALUES (168,15096,11,12,'$.document.item.value parameter.');

-- testFormGraphPrototype.LayoutCheck and testInheritanceGraphPrototype.SimpleUpdate
INSERT INTO graphs (graphid, name, flags)             VALUES (15008, 'testInheritanceGraphPrototype1', 2);
INSERT INTO graphs (graphid, name, flags)             VALUES (15009, 'testInheritanceGraphPrototype2', 2);
INSERT INTO graphs (graphid, name, flags)             VALUES (15010, 'testInheritanceGraphPrototype3', 2);
INSERT INTO graphs (graphid, name, flags)             VALUES (15011, 'testInheritanceGraphPrototype4', 2);
INSERT INTO graphs (graphid, name, flags, templateid) VALUES (15012, 'testInheritanceGraphPrototype1', 2, 15008);
INSERT INTO graphs (graphid, name, flags, templateid) VALUES (15013, 'testInheritanceGraphPrototype2', 2, 15009);
INSERT INTO graphs (graphid, name, flags, templateid) VALUES (15014, 'testInheritanceGraphPrototype3', 2, 15010);
INSERT INTO graphs (graphid, name, flags, templateid) VALUES (15015, 'testInheritanceGraphPrototype4', 2, 15011);

-- testFormGraphPrototype.LayoutCheck and testInheritanceGraphPrototype.SimpleUpdate
INSERT INTO graphs_items (gitemid, graphid, itemid, drawtype, sortorder, color) VALUES (15008, 15008, 15000, 1, 0, '9999FF');
INSERT INTO graphs_items (gitemid, graphid, itemid, drawtype, sortorder, color) VALUES (15009, 15008, 15021, 1, 1, 'FF9999');
INSERT INTO graphs_items (gitemid, graphid, itemid, drawtype, sortorder, color) VALUES (15010, 15009, 15000, 1, 0, '9999FF');
INSERT INTO graphs_items (gitemid, graphid, itemid, drawtype, sortorder, color) VALUES (15011, 15009, 15021, 1, 1, 'FF9999');
INSERT INTO graphs_items (gitemid, graphid, itemid, drawtype, sortorder, color) VALUES (15012, 15010, 15000, 1, 0, '9999FF');
INSERT INTO graphs_items (gitemid, graphid, itemid, drawtype, sortorder, color) VALUES (15013, 15010, 15021, 1, 1, 'FF9999');
INSERT INTO graphs_items (gitemid, graphid, itemid, drawtype, sortorder, color) VALUES (15014, 15011, 15000, 1, 0, '9999FF');
INSERT INTO graphs_items (gitemid, graphid, itemid, drawtype, sortorder, color) VALUES (15015, 15011, 15021, 1, 1, 'FF9999');
INSERT INTO graphs_items (gitemid, graphid, itemid, drawtype, sortorder, color) VALUES (15016, 15012, 15005, 1, 0, '9999FF');
INSERT INTO graphs_items (gitemid, graphid, itemid, drawtype, sortorder, color) VALUES (15017, 15012, 15026, 1, 1, 'FF9999');
INSERT INTO graphs_items (gitemid, graphid, itemid, drawtype, sortorder, color) VALUES (15018, 15013, 15005, 1, 0, '9999FF');
INSERT INTO graphs_items (gitemid, graphid, itemid, drawtype, sortorder, color) VALUES (15019, 15013, 15026, 1, 1, 'FF9999');
INSERT INTO graphs_items (gitemid, graphid, itemid, drawtype, sortorder, color) VALUES (15020, 15014, 15005, 1, 0, '9999FF');
INSERT INTO graphs_items (gitemid, graphid, itemid, drawtype, sortorder, color) VALUES (15021, 15014, 15026, 1, 1, 'FF9999');
INSERT INTO graphs_items (gitemid, graphid, itemid, drawtype, sortorder, color) VALUES (15022, 15015, 15005, 1, 0, '9999FF');
INSERT INTO graphs_items (gitemid, graphid, itemid, drawtype, sortorder, color) VALUES (15023, 15015, 15026, 1, 1, 'FF9999');

-- testFormTriggerPrototype.LayoutCheck, testInheritanceTriggerPrototype.SimpleUpdate
INSERT INTO triggers (triggerid, expression, description, comments, flags)             VALUES (99008, '{99737}=0', 'testInheritanceTriggerPrototype1', '', 2);
INSERT INTO triggers (triggerid, expression, description, comments, flags)             VALUES (99009, '{99738}=0', 'testInheritanceTriggerPrototype2', '', 2);
INSERT INTO triggers (triggerid, expression, description, comments, flags)             VALUES (99010, '{99739}=0', 'testInheritanceTriggerPrototype3', '', 2);
INSERT INTO triggers (triggerid, expression, description, comments, flags)             VALUES (99011, '{99740}=0', 'testInheritanceTriggerPrototype4', '', 2);
INSERT INTO triggers (triggerid, expression, description, comments, flags, templateid) VALUES (99012, '{99741}=0', 'testInheritanceTriggerPrototype1', '', 2, 99008);
INSERT INTO triggers (triggerid, expression, description, comments, flags, templateid) VALUES (99013, '{99742}=0', 'testInheritanceTriggerPrototype2', '', 2, 99009);
INSERT INTO triggers (triggerid, expression, description, comments, flags, templateid) VALUES (99014, '{99743}=0', 'testInheritanceTriggerPrototype3', '', 2, 99010);
INSERT INTO triggers (triggerid, expression, description, comments, flags, templateid) VALUES (99015, '{99744}=0', 'testInheritanceTriggerPrototype4', '', 2, 99011);
INSERT INTO functions (functionid, itemid, triggerid, name, parameter) VALUES (99737, 15021, 99008, 'last', '');
INSERT INTO functions (functionid, itemid, triggerid, name, parameter) VALUES (99738, 15021, 99009, 'last', '');
INSERT INTO functions (functionid, itemid, triggerid, name, parameter) VALUES (99739, 15021, 99010, 'last', '');
INSERT INTO functions (functionid, itemid, triggerid, name, parameter) VALUES (99740, 15021, 99011, 'last', '');
INSERT INTO functions (functionid, itemid, triggerid, name, parameter) VALUES (99741, 15026, 99012, 'last', '');
INSERT INTO functions (functionid, itemid, triggerid, name, parameter) VALUES (99742, 15026, 99013, 'last', '');
INSERT INTO functions (functionid, itemid, triggerid, name, parameter) VALUES (99743, 15026, 99014, 'last', '');
INSERT INTO functions (functionid, itemid, triggerid, name, parameter) VALUES (99744, 15026, 99015, 'last', '');

-- testInheritanceWeb.SimpleUpdate
INSERT INTO httptest (httptestid, name, delay, agent, hostid)             VALUES (15000, 'testInheritanceWeb1', '1m', 'Mozilla/5.0 (compatible; MSIE 10.0; Windows NT 6.1; Trident/6.0)', 15000);
INSERT INTO httptest (httptestid, name, delay, agent, hostid)             VALUES (15001, 'testInheritanceWeb2', '1m', 'Mozilla/5.0 (compatible; MSIE 10.0; Windows NT 6.1; Trident/6.0)', 15000);
INSERT INTO httptest (httptestid, name, delay, agent, hostid)             VALUES (15002, 'testInheritanceWeb3', '1m', 'Mozilla/5.0 (compatible; MSIE 10.0; Windows NT 6.1; Trident/6.0)', 15000);
INSERT INTO httptest (httptestid, name, delay, agent, hostid)             VALUES (15003, 'testInheritanceWeb4', '1m', 'Mozilla/5.0 (compatible; MSIE 10.0; Windows NT 6.1; Trident/6.0)', 15000);
INSERT INTO httptest (httptestid, name, delay, agent, hostid, templateid) VALUES (15004, 'testInheritanceWeb1', '1m', 'Mozilla/5.0 (compatible; MSIE 10.0; Windows NT 6.1; Trident/6.0)', 15001, 15000);
INSERT INTO httptest (httptestid, name, delay, agent, hostid, templateid) VALUES (15005, 'testInheritanceWeb2', '1m', 'Mozilla/5.0 (compatible; MSIE 10.0; Windows NT 6.1; Trident/6.0)', 15001, 15001);
INSERT INTO httptest (httptestid, name, delay, agent, hostid, templateid) VALUES (15006, 'testInheritanceWeb3', '1m', 'Mozilla/5.0 (compatible; MSIE 10.0; Windows NT 6.1; Trident/6.0)', 15001, 15002);
INSERT INTO httptest (httptestid, name, delay, agent, hostid, templateid) VALUES (15007, 'testInheritanceWeb4', '1m', 'Mozilla/5.0 (compatible; MSIE 10.0; Windows NT 6.1; Trident/6.0)', 15001, 15003);
INSERT INTO httpstep (httpstepid, httptestid, name, no, url, timeout, posts) VALUES (15000, 15000, 'testInheritanceWeb1', 1, 'testInheritanceWeb1', 15, '');
INSERT INTO httpstep (httpstepid, httptestid, name, no, url, timeout, posts) VALUES (15001, 15001, 'testInheritanceWeb2', 1, 'testInheritanceWeb2', 15, '');
INSERT INTO httpstep (httpstepid, httptestid, name, no, url, timeout, posts) VALUES (15002, 15002, 'testInheritanceWeb3', 1, 'testInheritanceWeb3', 15, '');
INSERT INTO httpstep (httpstepid, httptestid, name, no, url, timeout, posts) VALUES (15003, 15003, 'testInheritanceWeb4', 1, 'testInheritanceWeb4', 15, '');
INSERT INTO httpstep (httpstepid, httptestid, name, no, url, timeout, posts) VALUES (15004, 15004, 'testInheritanceWeb1', 1, 'testInheritanceWeb1', 15, '');
INSERT INTO httpstep (httpstepid, httptestid, name, no, url, timeout, posts) VALUES (15005, 15005, 'testInheritanceWeb2', 1, 'testInheritanceWeb2', 15, '');
INSERT INTO httpstep (httpstepid, httptestid, name, no, url, timeout, posts) VALUES (15006, 15006, 'testInheritanceWeb3', 1, 'testInheritanceWeb3', 15, '');
INSERT INTO httpstep (httpstepid, httptestid, name, no, url, timeout, posts) VALUES (15007, 15007, 'testInheritanceWeb4', 1, 'testInheritanceWeb4', 15, '');

INSERT INTO items (itemid, hostid, type, name, key_, delay, value_type, units, params, description, posts, headers)             VALUES (15031, 15000, 9, 'Download speed for scenario "$1".'             , 'web.test.in[testInheritanceWeb1,,bps]'                      , 60, 0, 'Bps', '', '', '', '');
INSERT INTO items (itemid, hostid, type, name, key_, delay, value_type, units, params, description, posts, headers)             VALUES (15032, 15000, 9, 'Failed step of scenario "$1".'                 , 'web.test.fail[testInheritanceWeb1]'                         , 60, 3, ''   , '', '', '', '');
INSERT INTO items (itemid, hostid, type, name, key_, delay, value_type, units, params, description, posts, headers)             VALUES (15033, 15000, 9, 'Last error message of scenario "$1".'          , 'web.test.error[testInheritanceWeb1]'                        , 60, 1, ''   , '', '', '', '');
INSERT INTO items (itemid, hostid, type, name, key_, delay, value_type, units, params, description, posts, headers)             VALUES (15034, 15000, 9, 'Download speed for step "$2" of scenario "$1".', 'web.test.in[testInheritanceWeb1,testInheritanceWeb1,bps]'   , 60, 0, 'Bps', '', '', '', '');
INSERT INTO items (itemid, hostid, type, name, key_, delay, value_type, units, params, description, posts, headers)             VALUES (15035, 15000, 9, 'Response time for step "$2" of scenario "$1".' , 'web.test.time[testInheritanceWeb1,testInheritanceWeb1,resp]', 60, 0, 's'  , '', '', '', '');
INSERT INTO items (itemid, hostid, type, name, key_, delay, value_type, units, params, description, posts, headers)             VALUES (15036, 15000, 9, 'Response code for step "$2" of scenario "$1".' , 'web.test.rspcode[testInheritanceWeb1,testInheritanceWeb1]'  , 60, 3, ''   , '', '', '', '');
INSERT INTO items (itemid, hostid, type, name, key_, delay, value_type, units, params, description, posts, headers)             VALUES (15037, 15000, 9, 'Download speed for scenario "$1".'             , 'web.test.in[testInheritanceWeb2,,bps]'                      , 60, 0, 'Bps', '', '', '', '');
INSERT INTO items (itemid, hostid, type, name, key_, delay, value_type, units, params, description, posts, headers)             VALUES (15038, 15000, 9, 'Failed step of scenario "$1".'                 , 'web.test.fail[testInheritanceWeb2]'                         , 60, 3, ''   , '', '', '', '');
INSERT INTO items (itemid, hostid, type, name, key_, delay, value_type, units, params, description, posts, headers)             VALUES (15039, 15000, 9, 'Last error message of scenario "$1".'          , 'web.test.error[testInheritanceWeb2]'                        , 60, 1, ''   , '', '', '', '');
INSERT INTO items (itemid, hostid, type, name, key_, delay, value_type, units, params, description, posts, headers)             VALUES (15040, 15000, 9, 'Download speed for step "$2" of scenario "$1".', 'web.test.in[testInheritanceWeb2,testInheritanceWeb2,bps]'   , 60, 0, 'Bps', '', '', '', '');
INSERT INTO items (itemid, hostid, type, name, key_, delay, value_type, units, params, description, posts, headers)             VALUES (15041, 15000, 9, 'Response time for step "$2" of scenario "$1".' , 'web.test.time[testInheritanceWeb2,testInheritanceWeb2,resp]', 60, 0, 's'  , '', '', '', '');
INSERT INTO items (itemid, hostid, type, name, key_, delay, value_type, units, params, description, posts, headers)             VALUES (15042, 15000, 9, 'Response code for step "$2" of scenario "$1".' , 'web.test.rspcode[testInheritanceWeb2,testInheritanceWeb2]'  , 60, 3, ''   , '', '', '', '');
INSERT INTO items (itemid, hostid, type, name, key_, delay, value_type, units, params, description, posts, headers)             VALUES (15043, 15000, 9, 'Download speed for scenario "$1".'             , 'web.test.in[testInheritanceWeb3,,bps]'                      , 60, 0, 'Bps', '', '', '', '');
INSERT INTO items (itemid, hostid, type, name, key_, delay, value_type, units, params, description, posts, headers)             VALUES (15044, 15000, 9, 'Failed step of scenario "$1".'                 , 'web.test.fail[testInheritanceWeb3]'                         , 60, 3, ''   , '', '', '', '');
INSERT INTO items (itemid, hostid, type, name, key_, delay, value_type, units, params, description, posts, headers)             VALUES (15045, 15000, 9, 'Last error message of scenario "$1".'          , 'web.test.error[testInheritanceWeb3]'                        , 60, 1, ''   , '', '', '', '');
INSERT INTO items (itemid, hostid, type, name, key_, delay, value_type, units, params, description, posts, headers)             VALUES (15046, 15000, 9, 'Download speed for step "$2" of scenario "$1".', 'web.test.in[testInheritanceWeb3,testInheritanceWeb3,bps]'   , 60, 0, 'Bps', '', '', '', '');
INSERT INTO items (itemid, hostid, type, name, key_, delay, value_type, units, params, description, posts, headers)             VALUES (15047, 15000, 9, 'Response time for step "$2" of scenario "$1".' , 'web.test.time[testInheritanceWeb3,testInheritanceWeb3,resp]', 60, 0, 's'  , '', '', '', '');
INSERT INTO items (itemid, hostid, type, name, key_, delay, value_type, units, params, description, posts, headers)             VALUES (15048, 15000, 9, 'Response code for step "$2" of scenario "$1".' , 'web.test.rspcode[testInheritanceWeb3,testInheritanceWeb3]'  , 60, 3, ''   , '', '', '', '');
INSERT INTO items (itemid, hostid, type, name, key_, delay, value_type, units, params, description, posts, headers)             VALUES (15049, 15000, 9, 'Download speed for scenario "$1".'             , 'web.test.in[testInheritanceWeb4,,bps]'                      , 60, 0, 'Bps', '', '', '', '');
INSERT INTO items (itemid, hostid, type, name, key_, delay, value_type, units, params, description, posts, headers)             VALUES (15050, 15000, 9, 'Failed step of scenario "$1".'                 , 'web.test.fail[testInheritanceWeb4]'                         , 60, 3, ''   , '', '', '', '');
INSERT INTO items (itemid, hostid, type, name, key_, delay, value_type, units, params, description, posts, headers)             VALUES (15051, 15000, 9, 'Last error message of scenario "$1".'          , 'web.test.error[testInheritanceWeb4]'                        , 60, 1, ''   , '', '', '', '');
INSERT INTO items (itemid, hostid, type, name, key_, delay, value_type, units, params, description, posts, headers)             VALUES (15052, 15000, 9, 'Download speed for step "$2" of scenario "$1".', 'web.test.in[testInheritanceWeb4,testInheritanceWeb4,bps]'   , 60, 0, 'Bps', '', '', '', '');
INSERT INTO items (itemid, hostid, type, name, key_, delay, value_type, units, params, description, posts, headers)             VALUES (15053, 15000, 9, 'Response time for step "$2" of scenario "$1".' , 'web.test.time[testInheritanceWeb4,testInheritanceWeb4,resp]', 60, 0, 's'  , '', '', '', '');
INSERT INTO items (itemid, hostid, type, name, key_, delay, value_type, units, params, description, posts, headers)             VALUES (15054, 15000, 9, 'Response code for step "$2" of scenario "$1".' , 'web.test.rspcode[testInheritanceWeb4,testInheritanceWeb4]'  , 60, 3, ''   , '', '', '', '');
INSERT INTO items (itemid, hostid, type, name, key_, delay, value_type, units, params, description, templateid, posts, headers) VALUES (15055, 15001, 9, 'Download speed for scenario "$1".'             , 'web.test.in[testInheritanceWeb1,,bps]'                      , 60, 0, 'Bps', '', '', 15031, '', '');
INSERT INTO items (itemid, hostid, type, name, key_, delay, value_type, units, params, description, templateid, posts, headers) VALUES (15056, 15001, 9, 'Failed step of scenario "$1".'                 , 'web.test.fail[testInheritanceWeb1]'                         , 60, 3, ''   , '', '', 15032, '', '');
INSERT INTO items (itemid, hostid, type, name, key_, delay, value_type, units, params, description, templateid, posts, headers) VALUES (15057, 15001, 9, 'Last error message of scenario "$1".'          , 'web.test.error[testInheritanceWeb1]'                        , 60, 1, ''   , '', '', 15033, '', '');
INSERT INTO items (itemid, hostid, type, name, key_, delay, value_type, units, params, description, templateid, posts, headers) VALUES (15058, 15001, 9, 'Download speed for step "$2" of scenario "$1".', 'web.test.in[testInheritanceWeb1,testInheritanceWeb1,bps]'   , 60, 0, 'Bps', '', '', 15034, '', '');
INSERT INTO items (itemid, hostid, type, name, key_, delay, value_type, units, params, description, templateid, posts, headers) VALUES (15059, 15001, 9, 'Response time for step "$2" of scenario "$1".' , 'web.test.time[testInheritanceWeb1,testInheritanceWeb1,resp]', 60, 0, 's'  , '', '', 15035, '', '');
INSERT INTO items (itemid, hostid, type, name, key_, delay, value_type, units, params, description, templateid, posts, headers) VALUES (15060, 15001, 9, 'Response code for step "$2" of scenario "$1".' , 'web.test.rspcode[testInheritanceWeb1,testInheritanceWeb1]'  , 60, 3, ''   , '', '', 15036, '', '');
INSERT INTO items (itemid, hostid, type, name, key_, delay, value_type, units, params, description, templateid, posts, headers) VALUES (15061, 15001, 9, 'Download speed for scenario "$1".'             , 'web.test.in[testInheritanceWeb2,,bps]'                      , 60, 0, 'Bps', '', '', 15037, '', '');
INSERT INTO items (itemid, hostid, type, name, key_, delay, value_type, units, params, description, templateid, posts, headers) VALUES (15062, 15001, 9, 'Failed step of scenario "$1".'                 , 'web.test.fail[testInheritanceWeb2]'                         , 60, 3, ''   , '', '', 15038, '', '');
INSERT INTO items (itemid, hostid, type, name, key_, delay, value_type, units, params, description, templateid, posts, headers) VALUES (15063, 15001, 9, 'Last error message of scenario "$1".'          , 'web.test.error[testInheritanceWeb2]'                        , 60, 1, ''   , '', '', 15039, '', '');
INSERT INTO items (itemid, hostid, type, name, key_, delay, value_type, units, params, description, templateid, posts, headers) VALUES (15064, 15001, 9, 'Download speed for step "$2" of scenario "$1".', 'web.test.in[testInheritanceWeb2,testInheritanceWeb2,bps]'   , 60, 0, 'Bps', '', '', 15040, '', '');
INSERT INTO items (itemid, hostid, type, name, key_, delay, value_type, units, params, description, templateid, posts, headers) VALUES (15065, 15001, 9, 'Response time for step "$2" of scenario "$1".' , 'web.test.time[testInheritanceWeb2,testInheritanceWeb2,resp]', 60, 0, 's'  , '', '', 15041, '', '');
INSERT INTO items (itemid, hostid, type, name, key_, delay, value_type, units, params, description, templateid, posts, headers) VALUES (15066, 15001, 9, 'Response code for step "$2" of scenario "$1".' , 'web.test.rspcode[testInheritanceWeb2,testInheritanceWeb2]'  , 60, 3, ''   , '', '', 15042, '', '');
INSERT INTO items (itemid, hostid, type, name, key_, delay, value_type, units, params, description, templateid, posts, headers) VALUES (15067, 15001, 9, 'Download speed for scenario "$1".'             , 'web.test.in[testInheritanceWeb3,,bps]'                      , 60, 0, 'Bps', '', '', 15043, '', '');
INSERT INTO items (itemid, hostid, type, name, key_, delay, value_type, units, params, description, templateid, posts, headers) VALUES (15068, 15001, 9, 'Failed step of scenario "$1".'                 , 'web.test.fail[testInheritanceWeb3]'                         , 60, 3, ''   , '', '', 15044, '', '');
INSERT INTO items (itemid, hostid, type, name, key_, delay, value_type, units, params, description, templateid, posts, headers) VALUES (15069, 15001, 9, 'Last error message of scenario "$1".'          , 'web.test.error[testInheritanceWeb3]'                        , 60, 1, ''   , '', '', 15045, '', '');
INSERT INTO items (itemid, hostid, type, name, key_, delay, value_type, units, params, description, templateid, posts, headers) VALUES (15070, 15001, 9, 'Download speed for step "$2" of scenario "$1".', 'web.test.in[testInheritanceWeb3,testInheritanceWeb3,bps]'   , 60, 0, 'Bps', '', '', 15046, '', '');
INSERT INTO items (itemid, hostid, type, name, key_, delay, value_type, units, params, description, templateid, posts, headers) VALUES (15071, 15001, 9, 'Response time for step "$2" of scenario "$1".' , 'web.test.time[testInheritanceWeb3,testInheritanceWeb3,resp]', 60, 0, 's'  , '', '', 15047, '', '');
INSERT INTO items (itemid, hostid, type, name, key_, delay, value_type, units, params, description, templateid, posts, headers) VALUES (15072, 15001, 9, 'Response code for step "$2" of scenario "$1".' , 'web.test.rspcode[testInheritanceWeb3,testInheritanceWeb3]'  , 60, 3, ''   , '', '', 15048, '', '');
INSERT INTO items (itemid, hostid, type, name, key_, delay, value_type, units, params, description, templateid, posts, headers) VALUES (15073, 15001, 9, 'Download speed for scenario "$1".'             , 'web.test.in[testInheritanceWeb4,,bps]'                      , 60, 0, 'Bps', '', '', 15049, '', '');
INSERT INTO items (itemid, hostid, type, name, key_, delay, value_type, units, params, description, templateid, posts, headers) VALUES (15074, 15001, 9, 'Failed step of scenario "$1".'                 , 'web.test.fail[testInheritanceWeb4]'                         , 60, 3, ''   , '', '', 15050, '', '');
INSERT INTO items (itemid, hostid, type, name, key_, delay, value_type, units, params, description, templateid, posts, headers) VALUES (15075, 15001, 9, 'Last error message of scenario "$1".'          , 'web.test.error[testInheritanceWeb4]'                        , 60, 1, ''   , '', '', 15051, '', '');
INSERT INTO items (itemid, hostid, type, name, key_, delay, value_type, units, params, description, templateid, posts, headers) VALUES (15076, 15001, 9, 'Download speed for step "$2" of scenario "$1".', 'web.test.in[testInheritanceWeb4,testInheritanceWeb4,bps]'   , 60, 0, 'Bps', '', '', 15052, '', '');
INSERT INTO items (itemid, hostid, type, name, key_, delay, value_type, units, params, description, templateid, posts, headers) VALUES (15077, 15001, 9, 'Response time for step "$2" of scenario "$1".' , 'web.test.time[testInheritanceWeb4,testInheritanceWeb4,resp]', 60, 0, 's'  , '', '', 15053, '', '');
INSERT INTO items (itemid, hostid, type, name, key_, delay, value_type, units, params, description, templateid, posts, headers) VALUES (15078, 15001, 9, 'Response code for step "$2" of scenario "$1".' , 'web.test.rspcode[testInheritanceWeb4,testInheritanceWeb4]'  , 60, 3, ''   , '', '', 15054, '', '');
INSERT INTO httptestitem (httptestitemid,httptestid,itemid,type) VALUES (15000, 15000, 15031, 2);
INSERT INTO httptestitem (httptestitemid,httptestid,itemid,type) VALUES (15001, 15000, 15032, 3);
INSERT INTO httptestitem (httptestitemid,httptestid,itemid,type) VALUES (15002, 15000, 15033, 4);
INSERT INTO httptestitem (httptestitemid,httptestid,itemid,type) VALUES (15003, 15001, 15037, 2);
INSERT INTO httptestitem (httptestitemid,httptestid,itemid,type) VALUES (15004, 15001, 15038, 3);
INSERT INTO httptestitem (httptestitemid,httptestid,itemid,type) VALUES (15005, 15001, 15039, 4);
INSERT INTO httptestitem (httptestitemid,httptestid,itemid,type) VALUES (15006, 15002, 15043, 2);
INSERT INTO httptestitem (httptestitemid,httptestid,itemid,type) VALUES (15007, 15002, 15044, 3);
INSERT INTO httptestitem (httptestitemid,httptestid,itemid,type) VALUES (15008, 15002, 15045, 4);
INSERT INTO httptestitem (httptestitemid,httptestid,itemid,type) VALUES (15009, 15003, 15049, 2);
INSERT INTO httptestitem (httptestitemid,httptestid,itemid,type) VALUES (15010, 15003, 15050, 3);
INSERT INTO httptestitem (httptestitemid,httptestid,itemid,type) VALUES (15011, 15003, 15051, 4);
INSERT INTO httptestitem (httptestitemid,httptestid,itemid,type) VALUES (15012, 15004, 15055, 2);
INSERT INTO httptestitem (httptestitemid,httptestid,itemid,type) VALUES (15013, 15004, 15056, 3);
INSERT INTO httptestitem (httptestitemid,httptestid,itemid,type) VALUES (15014, 15004, 15057, 4);
INSERT INTO httptestitem (httptestitemid,httptestid,itemid,type) VALUES (15015, 15005, 15061, 2);
INSERT INTO httptestitem (httptestitemid,httptestid,itemid,type) VALUES (15016, 15005, 15062, 3);
INSERT INTO httptestitem (httptestitemid,httptestid,itemid,type) VALUES (15017, 15005, 15063, 4);
INSERT INTO httptestitem (httptestitemid,httptestid,itemid,type) VALUES (15018, 15006, 15067, 2);
INSERT INTO httptestitem (httptestitemid,httptestid,itemid,type) VALUES (15019, 15006, 15068, 3);
INSERT INTO httptestitem (httptestitemid,httptestid,itemid,type) VALUES (15020, 15006, 15069, 4);
INSERT INTO httptestitem (httptestitemid,httptestid,itemid,type) VALUES (15021, 15007, 15073, 2);
INSERT INTO httptestitem (httptestitemid,httptestid,itemid,type) VALUES (15022, 15007, 15074, 3);
INSERT INTO httptestitem (httptestitemid,httptestid,itemid,type) VALUES (15023, 15007, 15075, 4);
INSERT INTO httpstepitem (httpstepitemid,httpstepid,itemid,type) VALUES (15000, 15000, 15034, 2);
INSERT INTO httpstepitem (httpstepitemid,httpstepid,itemid,type) VALUES (15001, 15000, 15035, 1);
INSERT INTO httpstepitem (httpstepitemid,httpstepid,itemid,type) VALUES (15002, 15000, 15036, 0);
INSERT INTO httpstepitem (httpstepitemid,httpstepid,itemid,type) VALUES (15003, 15001, 15040, 2);
INSERT INTO httpstepitem (httpstepitemid,httpstepid,itemid,type) VALUES (15004, 15001, 15041, 1);
INSERT INTO httpstepitem (httpstepitemid,httpstepid,itemid,type) VALUES (15005, 15001, 15042, 0);
INSERT INTO httpstepitem (httpstepitemid,httpstepid,itemid,type) VALUES (15006, 15002, 15046, 2);
INSERT INTO httpstepitem (httpstepitemid,httpstepid,itemid,type) VALUES (15007, 15002, 15047, 1);
INSERT INTO httpstepitem (httpstepitemid,httpstepid,itemid,type) VALUES (15008, 15002, 15048, 0);
INSERT INTO httpstepitem (httpstepitemid,httpstepid,itemid,type) VALUES (15009, 15003, 15052, 2);
INSERT INTO httpstepitem (httpstepitemid,httpstepid,itemid,type) VALUES (15010, 15003, 15053, 1);
INSERT INTO httpstepitem (httpstepitemid,httpstepid,itemid,type) VALUES (15011, 15003, 15054, 0);
INSERT INTO httpstepitem (httpstepitemid,httpstepid,itemid,type) VALUES (15012, 15004, 15058, 2);
INSERT INTO httpstepitem (httpstepitemid,httpstepid,itemid,type) VALUES (15013, 15004, 15059, 1);
INSERT INTO httpstepitem (httpstepitemid,httpstepid,itemid,type) VALUES (15014, 15004, 15060, 0);
INSERT INTO httpstepitem (httpstepitemid,httpstepid,itemid,type) VALUES (15015, 15005, 15064, 2);
INSERT INTO httpstepitem (httpstepitemid,httpstepid,itemid,type) VALUES (15016, 15005, 15065, 1);
INSERT INTO httpstepitem (httpstepitemid,httpstepid,itemid,type) VALUES (15017, 15005, 15066, 0);
INSERT INTO httpstepitem (httpstepitemid,httpstepid,itemid,type) VALUES (15018, 15006, 15070, 2);
INSERT INTO httpstepitem (httpstepitemid,httpstepid,itemid,type) VALUES (15019, 15006, 15071, 1);
INSERT INTO httpstepitem (httpstepitemid,httpstepid,itemid,type) VALUES (15020, 15006, 15072, 0);
INSERT INTO httpstepitem (httpstepitemid,httpstepid,itemid,type) VALUES (15021, 15007, 15076, 2);
INSERT INTO httpstepitem (httpstepitemid,httpstepid,itemid,type) VALUES (15022, 15007, 15077, 1);
INSERT INTO httpstepitem (httpstepitemid,httpstepid,itemid,type) VALUES (15023, 15007, 15078, 0);


-- create Form test template
INSERT INTO hosts (hostid, host, name, status, description) VALUES (40000, 'Form test template', 'Form test template', 3, '');
INSERT INTO hosts_groups (hostgroupid, hostid, groupid) VALUES (40000, 40000, 1);

-- create Simple form test
INSERT INTO hosts (hostid, host, name, status, description) VALUES (40001, 'Simple form test host', 'Simple form test host', 0, '');
INSERT INTO hosts_groups (hostgroupid, hostid, groupid) VALUES (40001, 40001, 4);
INSERT INTO hosts_templates (hosttemplateid, hostid, templateid) VALUES (40000, 40001, 40000);

-- testFormItem interfaces
INSERT INTO interface (interfaceid, hostid, main, type, useip, ip, port) VALUES (40011, 40001, 1, 1, 1, '127.0.5.1', '10051');
INSERT INTO interface (interfaceid, hostid, main, type, useip, ip, port) VALUES (40012, 40001, 1, 2, 1, '127.0.5.2', '10052');
INSERT INTO interface_snmp (interfaceid, version, bulk, community) values (40012, 2, 1, '{$SNMP_COMMUNITY}');
INSERT INTO interface (interfaceid, hostid, main, type, useip, ip, port) VALUES (40013, 40001, 1, 3, 1, '127.0.5.3', '10053');
INSERT INTO interface (interfaceid, hostid, main, type, useip, ip, port) VALUES (40014, 40001, 1, 4, 1, '127.0.5.4', '10054');

-- testFormItem.LayoutCheck testFormItem.SimpleUpdate
INSERT INTO items (itemid, type, hostid, name, description, key_, delay, interfaceid, params, formula, posts, headers) VALUES (99098, 0, 40001, 'testFormItem1', 'testFormItems', 'test-item-form1', 30, 40011, '', 1, '', '');
INSERT INTO items (itemid, type, hostid, name, description, key_, delay, interfaceid, params, formula, posts, headers) VALUES (99099, 0, 40001, 'testFormItem2', 'testFormItems', 'test-item-form2', 30, 40011, '', 1, '', '');
INSERT INTO items (itemid, type, hostid, name, description, key_, delay, interfaceid, params, formula, posts, headers) VALUES (99100, 0, 40001, 'testFormItem3', 'testFormItems', 'test-item-form3', 30, 40011, '', 1, '', '');
INSERT INTO items (itemid, type, hostid, name, description, key_, delay, interfaceid, params, formula, posts, headers) VALUES (99101, 0, 40001, 'testFormItem4', 'testFormItems', 'test-item-form4', 30, 40011, '', 1, '', '');

-- testFormTrigger.SimpleCreate
INSERT INTO items (itemid, type, hostid, name, description, key_, delay, history, trends, status, value_type, trapper_hosts, units, logtimefmt, templateid, valuemapid, params, ipmi_sensor, authtype, username, password, publickey, privatekey, flags, interfaceid, posts, headers) VALUES (99102, 0, 40001, 'testFormItem', 'testFormItems', 'test-item-reuse', '30s', '90d', '365d', 0, 0, '', '', '', NULL, NULL, '', '', 0, '', '', '', '', 0, 40011, '', '');

-- testFormTrigger.SimpleUpdate
INSERT INTO triggers (triggerid, expression, description, comments) VALUES (14000, '{14000}=0', 'testFormTrigger1', '');
INSERT INTO functions (functionid, itemid, triggerid, name, parameter) VALUES (14000, 99102, 14000, 'last', '0');

INSERT INTO triggers (triggerid, expression, description, comments) VALUES (14001, '{14001}=0', 'testFormTrigger2', '');
INSERT INTO functions (functionid, itemid, triggerid, name, parameter) VALUES (14001, 99102, 14001, 'last', '0');

INSERT INTO triggers (triggerid, expression, description, comments) VALUES (14002, '{14002}=0', 'testFormTrigger3', '');
INSERT INTO functions (functionid, itemid, triggerid, name, parameter) VALUES (14002, 99102, 14002, 'last', '0');

INSERT INTO triggers (triggerid, expression, description, comments) VALUES (14003, '{14003}=0', 'testFormTrigger4', '');
INSERT INTO functions (functionid, itemid, triggerid, name, parameter) VALUES (14003, 99102, 14003, 'last', '0');

-- testFormGraph.LayoutCheck testFormGraph.SimpleUpdate
INSERT INTO graphs (graphid, name, width, height, yaxismin, yaxismax, templateid, show_work_period, show_triggers, graphtype, show_legend, show_3d, percent_left, percent_right, ymin_type, ymax_type, ymin_itemid, ymax_itemid, flags) VALUES (300000,'testFormGraph1',900,200,0.0,100.0,NULL,1,0,1,1,0,0.0,0.0,1,1,NULL,NULL,0);
INSERT INTO graphs (graphid, name, width, height, yaxismin, yaxismax, templateid, show_work_period, show_triggers, graphtype, show_legend, show_3d, percent_left, percent_right, ymin_type, ymax_type, ymin_itemid, ymax_itemid, flags) VALUES (300001,'testFormGraph2',900,200,0.0,100.0,NULL,1,0,1,1,0,0.0,0.0,1,1,NULL,NULL,0);
INSERT INTO graphs (graphid, name, width, height, yaxismin, yaxismax, templateid, show_work_period, show_triggers, graphtype, show_legend, show_3d, percent_left, percent_right, ymin_type, ymax_type, ymin_itemid, ymax_itemid, flags) VALUES (300002,'testFormGraph3',900,200,0.0,100.0,NULL,1,0,1,1,0,0.0,0.0,1,1,NULL,NULL,0);
INSERT INTO graphs (graphid, name, width, height, yaxismin, yaxismax, templateid, show_work_period, show_triggers, graphtype, show_legend, show_3d, percent_left, percent_right, ymin_type, ymax_type, ymin_itemid, ymax_itemid, flags) VALUES (300003,'testFormGraph4',900,200,0.0,100.0,NULL,1,0,1,1,0,0.0,0.0,1,1,NULL,NULL,0);

-- testFormGraph.LayoutCheck testFormGraph.SimpleUpdate
INSERT INTO graphs_items (gitemid, graphid, itemid, drawtype, sortorder, color, yaxisside, calc_fnc, type) VALUES (300000, 300000, 99102, 1, 1, 'FF5555', 0, 2, 0);
INSERT INTO graphs_items (gitemid, graphid, itemid, drawtype, sortorder, color, yaxisside, calc_fnc, type) VALUES (300001, 300001, 99102, 1, 1, 'FF5555', 0, 2, 0);
INSERT INTO graphs_items (gitemid, graphid, itemid, drawtype, sortorder, color, yaxisside, calc_fnc, type) VALUES (300002, 300002, 99102, 1, 1, 'FF5555', 0, 2, 0);
INSERT INTO graphs_items (gitemid, graphid, itemid, drawtype, sortorder, color, yaxisside, calc_fnc, type) VALUES (300003, 300003, 99102, 1, 1, 'FF5555', 0, 2, 0);

-- testFormDiscoveryRule.SimpleUpdate
INSERT INTO items (name, key_, hostid, value_type, itemid, flags, delay, params, description, interfaceid, posts, headers) VALUES ('testFormDiscoveryRule1', 'discovery-rule-form1', 40001, 4, 33700, 1,  50, '', '', 40011, '', '');
INSERT INTO items (name, key_, hostid, value_type, itemid, flags, delay, params, description, interfaceid, posts, headers) VALUES ('testFormDiscoveryRule2', 'discovery-rule-form2', 40001, 4, 33701, 1,  50, '', '', 40011, '', '');
INSERT INTO items (name, key_, hostid, value_type, itemid, flags, delay, params, description, interfaceid, posts, headers) VALUES ('testFormDiscoveryRule3', 'discovery-rule-form3', 40001, 4, 33702, 1,  50, '', '', 40011, '', '');
INSERT INTO items (name, key_, hostid, value_type, itemid, flags, delay, params, description, interfaceid, posts, headers) VALUES ('testFormDiscoveryRule4', 'discovery-rule-form4', 40001, 4, 33703, 1,  50, '', '', 40011, '', '');

-- testFormItemPrototype.SimpleUpdate
INSERT INTO items (name, key_, hostid, value_type, itemid, flags, delay, params, description, posts, headers) VALUES ('testFormDiscoveryRule', 'discovery-rule-form', 40001, 4, 33800, 1,  50, '', '', '', '');

-- testFormItemPrototype.SimpleUpdate
INSERT INTO items (name, key_, hostid, value_type, itemid, flags, delay, params, description, posts, headers) VALUES ('testFormItemPrototype1', 'item-prototype-form1', 40001, 3, 23800, 2, 5, '', '', '', '');
INSERT INTO item_discovery (itemdiscoveryid, itemid, parent_itemid) values (501, 23800, 33800);
INSERT INTO items (name, key_, hostid, value_type, itemid, flags, delay, params, description, posts, headers) VALUES ('testFormItemPrototype2', 'item-prototype-form2', 40001, 3, 23801, 2, 5, '', '', '', '');
INSERT INTO item_discovery (itemdiscoveryid, itemid, parent_itemid) values (502, 23801, 33800);
INSERT INTO items (name, key_, hostid, value_type, itemid, flags, delay, params, description, posts, headers) VALUES ('testFormItemPrototype3', 'item-prototype-form3', 40001, 3, 23802, 2, 5, '', '', '', '');
INSERT INTO item_discovery (itemdiscoveryid, itemid, parent_itemid) values (503, 23802, 33800);
INSERT INTO items (name, key_, hostid, value_type, itemid, flags, delay, params, description, posts, headers) VALUES ('testFormItemPrototype4', 'item-prototype-form4', 40001, 3, 23803, 2, 5, '', '', '', '');
INSERT INTO item_discovery (itemdiscoveryid, itemid, parent_itemid) values (504, 23803, 33800);

-- testFormTriggerPrototype.SimpleCreate
INSERT INTO items (name, key_, hostid, value_type, itemid, flags, delay, params, description, posts, headers) VALUES ('testFormItemReuse', 'item-prototype-reuse', 40001, 3, 23804, 2, 5, '', '', '', '');
INSERT INTO item_discovery (itemdiscoveryid, itemid, parent_itemid) values (505, 23804, 33800);

-- testFormTriggerPrototype.SimpleUpdate
INSERT INTO triggers (triggerid,expression,description,url,status,value,priority,lastchange,comments,error,templateid,type,state,flags) VALUES (99518,'{99947}=0','testFormTriggerPrototype1','',0,0,0,0,'','',NULL,0,0,2);
INSERT INTO triggers (triggerid,expression,description,url,status,value,priority,lastchange,comments,error,templateid,type,state,flags) VALUES (99519,'{99948}=0','testFormTriggerPrototype2','',0,0,0,0,'','',NULL,0,0,2);
INSERT INTO triggers (triggerid,expression,description,url,status,value,priority,lastchange,comments,error,templateid,type,state,flags) VALUES (99520,'{99949}=0','testFormTriggerPrototype3','',0,0,0,0,'','',NULL,0,0,2);
INSERT INTO triggers (triggerid,expression,description,url,status,value,priority,lastchange,comments,error,templateid,type,state,flags) VALUES (99521,'{99950}=0','testFormTriggerPrototype4','',0,0,0,0,'','',NULL,0,0,2);
INSERT INTO functions (functionid,itemid,triggerid,name,parameter) VALUES (99947,23804,99518,'last','0');
INSERT INTO functions (functionid,itemid,triggerid,name,parameter) VALUES (99948,23804,99519,'last','0');
INSERT INTO functions (functionid,itemid,triggerid,name,parameter) VALUES (99949,23804,99520,'last','0');
INSERT INTO functions (functionid,itemid,triggerid,name,parameter) VALUES (99950,23804,99521,'last','0');

-- testFormGraphPrototype.LayoutCheck and testFormGraphPrototype.SimpleUpdate
INSERT INTO graphs (graphid, name, width, height, yaxismin, yaxismax, templateid, show_work_period, show_triggers, graphtype, show_legend, show_3d, percent_left, percent_right, ymin_type, ymax_type, ymin_itemid, ymax_itemid, flags) VALUES (600000,'testFormGraphPrototype1',900,200,0.0,100.0,NULL,1,0,1,1,0,0.0,0.0,1,1,NULL,NULL,2);
INSERT INTO graphs (graphid, name, width, height, yaxismin, yaxismax, templateid, show_work_period, show_triggers, graphtype, show_legend, show_3d, percent_left, percent_right, ymin_type, ymax_type, ymin_itemid, ymax_itemid, flags) VALUES (600001,'testFormGraphPrototype2',900,200,0.0,100.0,NULL,1,0,1,1,0,0.0,0.0,1,1,NULL,NULL,2);
INSERT INTO graphs (graphid, name, width, height, yaxismin, yaxismax, templateid, show_work_period, show_triggers, graphtype, show_legend, show_3d, percent_left, percent_right, ymin_type, ymax_type, ymin_itemid, ymax_itemid, flags) VALUES (600002,'testFormGraphPrototype3',900,200,0.0,100.0,NULL,1,0,1,1,0,0.0,0.0,1,1,NULL,NULL,2);
INSERT INTO graphs (graphid, name, width, height, yaxismin, yaxismax, templateid, show_work_period, show_triggers, graphtype, show_legend, show_3d, percent_left, percent_right, ymin_type, ymax_type, ymin_itemid, ymax_itemid, flags) VALUES (600003,'testFormGraphPrototype4',900,200,0.0,100.0,NULL,1,0,1,1,0,0.0,0.0,1,1,NULL,NULL,2);

-- testFormGraphPrototype.LayoutCheck and testFormGraphPrototype.SimpleUpdate
INSERT INTO graphs_items (gitemid, graphid, itemid, drawtype, sortorder, color, yaxisside, calc_fnc, type) VALUES (600000, 600000, 99102, 1, 1, 'FF5555', 0, 2, 0);
INSERT INTO graphs_items (gitemid, graphid, itemid, drawtype, sortorder, color, yaxisside, calc_fnc, type) VALUES (600001, 600000, 23804, 1, 1, 'FF5555', 0, 2, 0);
INSERT INTO graphs_items (gitemid, graphid, itemid, drawtype, sortorder, color, yaxisside, calc_fnc, type) VALUES (600002, 600001, 99102, 1, 1, 'FF5555', 0, 2, 0);
INSERT INTO graphs_items (gitemid, graphid, itemid, drawtype, sortorder, color, yaxisside, calc_fnc, type) VALUES (600003, 600001, 23804, 1, 1, 'FF5555', 0, 2, 0);
INSERT INTO graphs_items (gitemid, graphid, itemid, drawtype, sortorder, color, yaxisside, calc_fnc, type) VALUES (600004, 600002, 99102, 1, 1, 'FF5555', 0, 2, 0);
INSERT INTO graphs_items (gitemid, graphid, itemid, drawtype, sortorder, color, yaxisside, calc_fnc, type) VALUES (600005, 600002, 23804, 1, 1, 'FF5555', 0, 2, 0);
INSERT INTO graphs_items (gitemid, graphid, itemid, drawtype, sortorder, color, yaxisside, calc_fnc, type) VALUES (600006, 600003, 99102, 1, 1, 'FF5555', 0, 2, 0);
INSERT INTO graphs_items (gitemid, graphid, itemid, drawtype, sortorder, color, yaxisside, calc_fnc, type) VALUES (600007, 600003, 23804, 1, 1, 'FF5555', 0, 2, 0);

-- testFormWeb.SimpleUpdate
INSERT INTO httptest (httptestid, hostid, name, delay, status, agent) VALUES (94, 40001, 'testFormWeb1', '1m', 0, 'Mozilla/5.0 (compatible; MSIE 10.0; Windows NT 6.1; Trident/6.0)');
INSERT INTO httptest (httptestid, hostid, name, delay, status, agent) VALUES (95, 40001, 'testFormWeb2', '1m', 0, 'Mozilla/5.0 (compatible; MSIE 10.0; Windows NT 6.1; Trident/6.0)');
INSERT INTO httptest (httptestid, hostid, name, delay, status, agent) VALUES (96, 40001, 'testFormWeb3', '1m', 0, 'Mozilla/5.0 (compatible; MSIE 10.0; Windows NT 6.1; Trident/6.0)');
INSERT INTO httptest (httptestid, hostid, name, delay, status, agent) VALUES (97, 40001, 'testFormWeb4', '1m', 0, 'Mozilla/5.0 (compatible; MSIE 10.0; Windows NT 6.1; Trident/6.0)');
INSERT INTO httpstep (httpstepid, httptestid, name, no, url, timeout, posts, required, status_codes) VALUES (94, 94, 'testFormWeb1', 1, 'testFormWeb1', 15, '', '', '');
INSERT INTO httpstep (httpstepid, httptestid, name, no, url, timeout, posts, required, status_codes) VALUES (95, 95, 'testFormWeb2', 1, 'testFormWeb2', 15, '', '', '');
INSERT INTO httpstep (httpstepid, httptestid, name, no, url, timeout, posts, required, status_codes) VALUES (96, 96, 'testFormWeb3', 1, 'testFormWeb3', 15, '', '', '');
INSERT INTO httpstep (httpstepid, httptestid, name, no, url, timeout, posts, required, status_codes) VALUES (97, 97, 'testFormWeb4', 1, 'testFormWeb4', 15, '', '', '');
INSERT INTO items (itemid,type,hostid,name,key_,delay,history,trends,status,value_type,trapper_hosts,units,logtimefmt,templateid,valuemapid,params,ipmi_sensor,authtype,username,password,publickey,privatekey,flags,interfaceid,description,inventory_link,lifetime,posts,headers) VALUES (23420,9,40001,'Download speed for scenario "$1".','web.test.in[testFormWeb1,,bps]','60s','30d','90d',0,0,'','Bps','',NULL,NULL,'','',0,'','','','',0,NULL,'',0,'30','','');
INSERT INTO items (itemid,type,hostid,name,key_,delay,history,trends,status,value_type,trapper_hosts,units,logtimefmt,templateid,valuemapid,params,ipmi_sensor,authtype,username,password,publickey,privatekey,flags,interfaceid,description,inventory_link,lifetime,posts,headers) VALUES (23421,9,40001,'Failed step of scenario "$1".','web.test.fail[testFormWeb1]','60s','30d','90d',0,3,'','','',NULL,NULL,'','',0,'','','','',0,NULL,'',0,'30','','');
INSERT INTO items (itemid,type,hostid,name,key_,delay,history,trends,status,value_type,trapper_hosts,units,logtimefmt,templateid,valuemapid,params,ipmi_sensor,authtype,username,password,publickey,privatekey,flags,interfaceid,description,inventory_link,lifetime,posts,headers) VALUES (23422,9,40001,'Last error message of scenario "$1".','web.test.error[testFormWeb1]','60s','30d','90d',0,1,'','','',NULL,NULL,'','',0,'','','','',0,NULL,'',0,'30','','');
INSERT INTO items (itemid,type,hostid,name,key_,delay,history,trends,status,value_type,trapper_hosts,units,logtimefmt,templateid,valuemapid,params,ipmi_sensor,authtype,username,password,publickey,privatekey,flags,interfaceid,description,inventory_link,lifetime,posts,headers) VALUES (23423,9,40001,'Download speed for step "$2" of scenario "$1".','web.test.in[testFormWeb1,testFormWeb1,bps]','60s','30d','90d',0,0,'','Bps','',NULL,NULL,'','',0,'','','','',0,NULL,'',0,'30','','');
INSERT INTO items (itemid,type,hostid,name,key_,delay,history,trends,status,value_type,trapper_hosts,units,logtimefmt,templateid,valuemapid,params,ipmi_sensor,authtype,username,password,publickey,privatekey,flags,interfaceid,description,inventory_link,lifetime,posts,headers) VALUES (23424,9,40001,'Response time for step "$2" of scenario "$1".','web.test.time[testFormWeb1,testFormWeb1,resp]','60s','30d','90d',0,0,'','s','',NULL,NULL,'','',0,'','','','',0,NULL,'',0,'30','','');
INSERT INTO items (itemid,type,hostid,name,key_,delay,history,trends,status,value_type,trapper_hosts,units,logtimefmt,templateid,valuemapid,params,ipmi_sensor,authtype,username,password,publickey,privatekey,flags,interfaceid,description,inventory_link,lifetime,posts,headers) VALUES (23425,9,40001,'Response code for step "$2" of scenario "$1".','web.test.rspcode[testFormWeb1,testFormWeb1]','60s','30d','90d',0,3,'','','',NULL,NULL,'','',0,'','','','',0,NULL,'',0,'30','','');
INSERT INTO items (itemid,type,hostid,name,key_,delay,history,trends,status,value_type,trapper_hosts,units,logtimefmt,templateid,valuemapid,params,ipmi_sensor,authtype,username,password,publickey,privatekey,flags,interfaceid,description,inventory_link,lifetime,posts,headers) VALUES (23426,9,40001,'Download speed for scenario "$1".','web.test.in[testFormWeb2,,bps]','60s','30d','90d',0,0,'','Bps','',NULL,NULL,'','',0,'','','','',0,NULL,'',0,'30','','');
INSERT INTO items (itemid,type,hostid,name,key_,delay,history,trends,status,value_type,trapper_hosts,units,logtimefmt,templateid,valuemapid,params,ipmi_sensor,authtype,username,password,publickey,privatekey,flags,interfaceid,description,inventory_link,lifetime,posts,headers) VALUES (23427,9,40001,'Failed step of scenario "$1".','web.test.fail[testFormWeb2]','60s','30d','90d',0,3,'','','',NULL,NULL,'','',0,'','','','',0,NULL,'',0,'30','','');
INSERT INTO items (itemid,type,hostid,name,key_,delay,history,trends,status,value_type,trapper_hosts,units,logtimefmt,templateid,valuemapid,params,ipmi_sensor,authtype,username,password,publickey,privatekey,flags,interfaceid,description,inventory_link,lifetime,posts,headers) VALUES (23428,9,40001,'Last error message of scenario "$1".','web.test.error[testFormWeb2]','60s','30d','90d',0,1,'','','',NULL,NULL,'','',0,'','','','',0,NULL,'',0,'30','','');
INSERT INTO items (itemid,type,hostid,name,key_,delay,history,trends,status,value_type,trapper_hosts,units,logtimefmt,templateid,valuemapid,params,ipmi_sensor,authtype,username,password,publickey,privatekey,flags,interfaceid,description,inventory_link,lifetime,posts,headers) VALUES (23429,9,40001,'Download speed for step "$2" of scenario "$1".','web.test.in[testFormWeb2,testFormWeb2,bps]','60s','30d','90d',0,0,'','Bps','',NULL,NULL,'','',0,'','','','',0,NULL,'',0,'30','','');
INSERT INTO items (itemid,type,hostid,name,key_,delay,history,trends,status,value_type,trapper_hosts,units,logtimefmt,templateid,valuemapid,params,ipmi_sensor,authtype,username,password,publickey,privatekey,flags,interfaceid,description,inventory_link,lifetime,posts,headers) VALUES (23430,9,40001,'Response time for step "$2" of scenario "$1".','web.test.time[testFormWeb2,testFormWeb2,resp]','60s','30d','90d',0,0,'','s','',NULL,NULL,'','',0,'','','','',0,NULL,'',0,'30','','');
INSERT INTO items (itemid,type,hostid,name,key_,delay,history,trends,status,value_type,trapper_hosts,units,logtimefmt,templateid,valuemapid,params,ipmi_sensor,authtype,username,password,publickey,privatekey,flags,interfaceid,description,inventory_link,lifetime,posts,headers) VALUES (23431,9,40001,'Response code for step "$2" of scenario "$1".','web.test.rspcode[testFormWeb2,testFormWeb2]','60s','30d','90d',0,3,'','','',NULL,NULL,'','',0,'','','','',0,NULL,'',0,'30','','');
INSERT INTO items (itemid,type,hostid,name,key_,delay,history,trends,status,value_type,trapper_hosts,units,logtimefmt,templateid,valuemapid,params,ipmi_sensor,authtype,username,password,publickey,privatekey,flags,interfaceid,description,inventory_link,lifetime,posts,headers) VALUES (23432,9,40001,'Download speed for scenario "$1".','web.test.in[testFormWeb3,,bps]','60s',30,'90d',0,0,'','Bps','',NULL,NULL,'','',0,'','','','',0,NULL,'',0,'30','','');
INSERT INTO items (itemid,type,hostid,name,key_,delay,history,trends,status,value_type,trapper_hosts,units,logtimefmt,templateid,valuemapid,params,ipmi_sensor,authtype,username,password,publickey,privatekey,flags,interfaceid,description,inventory_link,lifetime,posts,headers) VALUES (23433,9,40001,'Failed step of scenario "$1".','web.test.fail[testFormWeb3]','60s','30d','90d',0,3,'','','',NULL,NULL,'','',0,'','','','',0,NULL,'',0,'30','','');
INSERT INTO items (itemid,type,hostid,name,key_,delay,history,trends,status,value_type,trapper_hosts,units,logtimefmt,templateid,valuemapid,params,ipmi_sensor,authtype,username,password,publickey,privatekey,flags,interfaceid,description,inventory_link,lifetime,posts,headers) VALUES (23434,9,40001,'Last error message of scenario "$1".','web.test.error[testFormWeb3]','60s','30d','90d',0,1,'','','',NULL,NULL,'','',0,'','','','',0,NULL,'',0,'30','','');
INSERT INTO items (itemid,type,hostid,name,key_,delay,history,trends,status,value_type,trapper_hosts,units,logtimefmt,templateid,valuemapid,params,ipmi_sensor,authtype,username,password,publickey,privatekey,flags,interfaceid,description,inventory_link,lifetime,posts,headers) VALUES (23435,9,40001,'Download speed for step "$2" of scenario "$1".','web.test.in[testFormWeb3,testFormWeb3,bps]','60s','30d','90d',0,0,'','Bps','',NULL,NULL,'','',0,'','','','',0,NULL,'',0,'30','','');
INSERT INTO items (itemid,type,hostid,name,key_,delay,history,trends,status,value_type,trapper_hosts,units,logtimefmt,templateid,valuemapid,params,ipmi_sensor,authtype,username,password,publickey,privatekey,flags,interfaceid,description,inventory_link,lifetime,posts,headers) VALUES (23436,9,40001,'Response time for step "$2" of scenario "$1".','web.test.time[testFormWeb3,testFormWeb3,resp]','60s','30d','90d',0,0,'','s','',NULL,NULL,'','',0,'','','','',0,NULL,'',0,'30','','');
INSERT INTO items (itemid,type,hostid,name,key_,delay,history,trends,status,value_type,trapper_hosts,units,logtimefmt,templateid,valuemapid,params,ipmi_sensor,authtype,username,password,publickey,privatekey,flags,interfaceid,description,inventory_link,lifetime,posts,headers) VALUES (23437,9,40001,'Response code for step "$2" of scenario "$1".','web.test.rspcode[testFormWeb3,testFormWeb3]','60s','30d','90d',0,3,'','','',NULL,NULL,'','',0,'','','','',0,NULL,'',0,'30','','');
INSERT INTO items (itemid,type,hostid,name,key_,delay,history,trends,status,value_type,trapper_hosts,units,logtimefmt,templateid,valuemapid,params,ipmi_sensor,authtype,username,password,publickey,privatekey,flags,interfaceid,description,inventory_link,lifetime,posts,headers) VALUES (23438,9,40001,'Download speed for scenario "$1".','web.test.in[testFormWeb4,,bps]','60s','30d','90d',0,0,'','Bps','',NULL,NULL,'','',0,'','','','',0,NULL,'',0,'30','','');
INSERT INTO items (itemid,type,hostid,name,key_,delay,history,trends,status,value_type,trapper_hosts,units,logtimefmt,templateid,valuemapid,params,ipmi_sensor,authtype,username,password,publickey,privatekey,flags,interfaceid,description,inventory_link,lifetime,posts,headers) VALUES (23439,9,40001,'Failed step of scenario "$1".','web.test.fail[testFormWeb4]','60s','30d','90d',0,3,'','','',NULL,NULL,'','',0,'','','','',0,NULL,'',0,'30','','');
INSERT INTO items (itemid,type,hostid,name,key_,delay,history,trends,status,value_type,trapper_hosts,units,logtimefmt,templateid,valuemapid,params,ipmi_sensor,authtype,username,password,publickey,privatekey,flags,interfaceid,description,inventory_link,lifetime,posts,headers) VALUES (23440,9,40001,'Last error message of scenario "$1".','web.test.error[testFormWeb4]','60s','30d','90d',0,1,'','','',NULL,NULL,'','',0,'','','','',0,NULL,'',0,'30','','');
INSERT INTO items (itemid,type,hostid,name,key_,delay,history,trends,status,value_type,trapper_hosts,units,logtimefmt,templateid,valuemapid,params,ipmi_sensor,authtype,username,password,publickey,privatekey,flags,interfaceid,description,inventory_link,lifetime,posts,headers) VALUES (23441,9,40001,'Download speed for step "$2" of scenario "$1".','web.test.in[testFormWeb4,testFormWeb4,bps]','60s','30d','90d',0,0,'','Bps','',NULL,NULL,'','',0,'','','','',0,NULL,'',0,'30','','');
INSERT INTO items (itemid,type,hostid,name,key_,delay,history,trends,status,value_type,trapper_hosts,units,logtimefmt,templateid,valuemapid,params,ipmi_sensor,authtype,username,password,publickey,privatekey,flags,interfaceid,description,inventory_link,lifetime,posts,headers) VALUES (23442,9,40001,'Response time for step "$2" of scenario "$1".','web.test.time[testFormWeb4,testFormWeb4,resp]','60s','30d','90d',0,0,'','s','',NULL,NULL,'','',0,'','','','',0,NULL,'',0,'30','','');
INSERT INTO items (itemid,type,hostid,name,key_,delay,history,trends,status,value_type,trapper_hosts,units,logtimefmt,templateid,valuemapid,params,ipmi_sensor,authtype,username,password,publickey,privatekey,flags,interfaceid,description,inventory_link,lifetime,posts,headers) VALUES (23443,9,40001,'Response code for step "$2" of scenario "$1".','web.test.rspcode[testFormWeb4,testFormWeb4]','60s','30d','90d',0,3,'','','',NULL,NULL,'','',0,'','','','',0,NULL,'',0,'30','','');
INSERT INTO httptestitem (httptestitemid,httptestid,itemid,type) VALUES (910,94,23420,2);
INSERT INTO httptestitem (httptestitemid,httptestid,itemid,type) VALUES (911,94,23421,3);
INSERT INTO httptestitem (httptestitemid,httptestid,itemid,type) VALUES (912,94,23422,4);
INSERT INTO httptestitem (httptestitemid,httptestid,itemid,type) VALUES (913,95,23426,2);
INSERT INTO httptestitem (httptestitemid,httptestid,itemid,type) VALUES (914,95,23427,3);
INSERT INTO httptestitem (httptestitemid,httptestid,itemid,type) VALUES (915,95,23428,4);
INSERT INTO httptestitem (httptestitemid,httptestid,itemid,type) VALUES (916,96,23432,2);
INSERT INTO httptestitem (httptestitemid,httptestid,itemid,type) VALUES (917,96,23433,3);
INSERT INTO httptestitem (httptestitemid,httptestid,itemid,type) VALUES (918,96,23434,4);
INSERT INTO httptestitem (httptestitemid,httptestid,itemid,type) VALUES (919,97,23438,2);
INSERT INTO httptestitem (httptestitemid,httptestid,itemid,type) VALUES (920,97,23439,3);
INSERT INTO httptestitem (httptestitemid,httptestid,itemid,type) VALUES (921,97,23440,4);
INSERT INTO httpstepitem (httpstepitemid,httpstepid,itemid,type) VALUES (910,94,23423,2);
INSERT INTO httpstepitem (httpstepitemid,httpstepid,itemid,type) VALUES (911,94,23424,1);
INSERT INTO httpstepitem (httpstepitemid,httpstepid,itemid,type) VALUES (912,94,23425,0);
INSERT INTO httpstepitem (httpstepitemid,httpstepid,itemid,type) VALUES (913,95,23429,2);
INSERT INTO httpstepitem (httpstepitemid,httpstepid,itemid,type) VALUES (914,95,23430,1);
INSERT INTO httpstepitem (httpstepitemid,httpstepid,itemid,type) VALUES (915,95,23431,0);
INSERT INTO httpstepitem (httpstepitemid,httpstepid,itemid,type) VALUES (916,96,23435,2);
INSERT INTO httpstepitem (httpstepitemid,httpstepid,itemid,type) VALUES (917,96,23436,1);
INSERT INTO httpstepitem (httpstepitemid,httpstepid,itemid,type) VALUES (918,96,23437,0);
INSERT INTO httpstepitem (httpstepitemid,httpstepid,itemid,type) VALUES (919,97,23441,2);
INSERT INTO httpstepitem (httpstepitemid,httpstepid,itemid,type) VALUES (920,97,23442,1);
INSERT INTO httpstepitem (httpstepitemid,httpstepid,itemid,type) VALUES (921,97,23443,0);

-- testZBX6663.MassSelect
INSERT INTO hosts (hostid, host, name, status, description) VALUES (50000, 'Template ZBX6663 First', 'Template ZBX6663 First', 3, '');
INSERT INTO hosts_groups (hostgroupid, hostid, groupid) VALUES (50000, 50000, 1);
INSERT INTO hosts (hostid, host, name, status, description) VALUES (50002, 'Template ZBX6663 Second', 'Template ZBX6663 Second', 3, '');
INSERT INTO hosts_groups (hostgroupid, hostid, groupid) VALUES (50001, 50002, 1);
INSERT INTO hosts (hostid, host, name, status, description) VALUES (50001, 'Host ZBX6663','Host ZBX6663', 0, '');
INSERT INTO hosts_groups (hostgroupid, hostid, groupid) VALUES (50002, 50001, 4);
INSERT INTO hosts_templates (hosttemplateid, hostid, templateid) VALUES (50000, 50001, 50002);
INSERT INTO hosts_templates (hosttemplateid, hostid, templateid) VALUES (50002, 50000, 50002);
INSERT INTO interface (type, ip, dns, useip, port, main, hostid, interfaceid) VALUES (1, '127.0.7.1', '', '1', '10071', '1', 50001, 50015);
INSERT INTO applications (applicationid,hostid,name) VALUES (359,50000,'App ZBX6663 First');
INSERT INTO applications (applicationid,hostid,name) VALUES (362,50000,'App ZBX6663 Second');
INSERT INTO applications (applicationid,hostid,name) VALUES (360,50001,'App ZBX6663');
INSERT INTO applications (applicationid,hostid,name) VALUES (365,50001,'App ZBX6663 Second');
INSERT INTO applications (applicationid,hostid,name) VALUES (361,50002,'App ZBX6663 Second');
INSERT INTO application_template (application_templateid,applicationid,templateid) VALUES (50,365,361);
INSERT INTO application_template (application_templateid,applicationid,templateid) VALUES (51,362,361);
INSERT INTO items (itemid,type,hostid,name,key_,delay,history,trends,status,value_type,trapper_hosts,units,logtimefmt,templateid,valuemapid,params,ipmi_sensor,authtype,username,password,publickey,privatekey,flags,interfaceid,description,inventory_link,lifetime,posts,headers) VALUES (40008,9,50000,'Download speed for scenario "$1".','web.test.in[Web ZBX6663 First,,bps]','60s','30d','90d',0,0,'','Bps','',NULL,NULL,'','',0,'','','','',0,NULL,'',0,'30','','');
INSERT INTO items (itemid,type,hostid,name,key_,delay,history,trends,status,value_type,trapper_hosts,units,logtimefmt,templateid,valuemapid,params,ipmi_sensor,authtype,username,password,publickey,privatekey,flags,interfaceid,description,inventory_link,lifetime,posts,headers) VALUES (40009,9,50000,'Failed step of scenario "$1".','web.test.fail[Web ZBX6663 First]','60s','30d','90d',0,3,'','','',NULL,NULL,'','',0,'','','','',0,NULL,'',0,'30','','');
INSERT INTO items (itemid,type,hostid,name,key_,delay,history,trends,status,value_type,trapper_hosts,units,logtimefmt,templateid,valuemapid,params,ipmi_sensor,authtype,username,password,publickey,privatekey,flags,interfaceid,description,inventory_link,lifetime,posts,headers) VALUES (40010,9,50000,'Last error message of scenario "$1".','web.test.error[Web ZBX6663 First]','60s','30d','90d',0,1,'','','',NULL,NULL,'','',0,'','','','',0,NULL,'',0,'30','','');
INSERT INTO items (itemid,type,hostid,name,key_,delay,history,trends,status,value_type,trapper_hosts,units,logtimefmt,templateid,valuemapid,params,ipmi_sensor,authtype,username,password,publickey,privatekey,flags,interfaceid,description,inventory_link,lifetime,posts,headers) VALUES (40011,9,50000,'Download speed for step "$2" of scenario "$1".','web.test.in[Web ZBX6663 First,Web ZBX6663 First Step,bps]','60s','30d','90d',0,0,'','Bps','',NULL,NULL,'','',0,'','','','',0,NULL,'',0,'30','','');
INSERT INTO items (itemid,type,hostid,name,key_,delay,history,trends,status,value_type,trapper_hosts,units,logtimefmt,templateid,valuemapid,params,ipmi_sensor,authtype,username,password,publickey,privatekey,flags,interfaceid,description,inventory_link,lifetime,posts,headers) VALUES (40012,9,50000,'Response time for step "$2" of scenario "$1".','web.test.time[Web ZBX6663 First,Web ZBX6663 First Step,resp]','60s','30d','90d',0,0,'','s','',NULL,NULL,'','',0,'','','','',0,NULL,'',0,'30','','');
INSERT INTO items (itemid,type,hostid,name,key_,delay,history,trends,status,value_type,trapper_hosts,units,logtimefmt,templateid,valuemapid,params,ipmi_sensor,authtype,username,password,publickey,privatekey,flags,interfaceid,description,inventory_link,lifetime,posts,headers) VALUES (40013,9,50000,'Response code for step "$2" of scenario "$1".','web.test.rspcode[Web ZBX6663 First,Web ZBX6663 First Step]','60s','30d','90d',0,3,'','','',NULL,NULL,'','',0,'','','','',0,NULL,'',0,'30','','');
INSERT INTO items (itemid,type,hostid,name,key_,delay,history,trends,status,value_type,trapper_hosts,units,logtimefmt,templateid,valuemapid,params,ipmi_sensor,authtype,username,password,publickey,privatekey,flags,interfaceid,description,inventory_link,lifetime,posts,headers) VALUES (40014,9,50002,'Download speed for scenario "$1".','web.test.in[Web ZBX6663 Second,,bps]','60s','30d','90d',0,0,'','Bps','',NULL,NULL,'','',0,'','','','',0,NULL,'',0,'30','','');
INSERT INTO items (itemid,type,hostid,name,key_,delay,history,trends,status,value_type,trapper_hosts,units,logtimefmt,templateid,valuemapid,params,ipmi_sensor,authtype,username,password,publickey,privatekey,flags,interfaceid,description,inventory_link,lifetime,posts,headers) VALUES (40015,9,50002,'Failed step of scenario "$1".','web.test.fail[Web ZBX6663 Second]','60s','30d','90d',0,3,'','','',NULL,NULL,'','',0,'','','','',0,NULL,'',0,'30','','');
INSERT INTO items (itemid,type,hostid,name,key_,delay,history,trends,status,value_type,trapper_hosts,units,logtimefmt,templateid,valuemapid,params,ipmi_sensor,authtype,username,password,publickey,privatekey,flags,interfaceid,description,inventory_link,lifetime,posts,headers) VALUES (40016,9,50002,'Last error message of scenario "$1".','web.test.error[Web ZBX6663 Second]','60s','30d','90d',0,1,'','','',NULL,NULL,'','',0,'','','','',0,NULL,'',0,'30','','');
INSERT INTO items (itemid,type,hostid,name,key_,delay,history,trends,status,value_type,trapper_hosts,units,logtimefmt,templateid,valuemapid,params,ipmi_sensor,authtype,username,password,publickey,privatekey,flags,interfaceid,description,inventory_link,lifetime,posts,headers) VALUES (40017,9,50002,'Download speed for step "$2" of scenario "$1".','web.test.in[Web ZBX6663 Second,Web ZBX6663 Second Step,bps]','60s','30d','90d',0,0,'','Bps','',NULL,NULL,'','',0,'','','','',0,NULL,'',0,'30','','');
INSERT INTO items (itemid,type,hostid,name,key_,delay,history,trends,status,value_type,trapper_hosts,units,logtimefmt,templateid,valuemapid,params,ipmi_sensor,authtype,username,password,publickey,privatekey,flags,interfaceid,description,inventory_link,lifetime,posts,headers) VALUES (40018,9,50002,'Response time for step "$2" of scenario "$1".','web.test.time[Web ZBX6663 Second,Web ZBX6663 Second Step,resp]','60s','30d','90d',0,0,'','s','',NULL,NULL,'','',0,'','','','',0,NULL,'',0,'30','','');
INSERT INTO items (itemid,type,hostid,name,key_,delay,history,trends,status,value_type,trapper_hosts,units,logtimefmt,templateid,valuemapid,params,ipmi_sensor,authtype,username,password,publickey,privatekey,flags,interfaceid,description,inventory_link,lifetime,posts,headers) VALUES (40019,9,50002,'Response code for step "$2" of scenario "$1".','web.test.rspcode[Web ZBX6663 Second,Web ZBX6663 Second Step]','60s','30d','90d',0,3,'','','',NULL,NULL,'','',0,'','','','',0,NULL,'',0,'30','','');
INSERT INTO items (itemid,type,hostid,name,key_,delay,history,trends,status,value_type,trapper_hosts,units,logtimefmt,templateid,valuemapid,params,ipmi_sensor,authtype,username,password,publickey,privatekey,flags,interfaceid,description,inventory_link,lifetime,posts,headers) VALUES (40020,9,50001,'Download speed for scenario "$1".','web.test.in[Web ZBX6663 Second,,bps]','60s','30d','90d',0,0,'','Bps','',40014,NULL,'','',0,'','','','',0,NULL,'',0,'30','','');
INSERT INTO items (itemid,type,hostid,name,key_,delay,history,trends,status,value_type,trapper_hosts,units,logtimefmt,templateid,valuemapid,params,ipmi_sensor,authtype,username,password,publickey,privatekey,flags,interfaceid,description,inventory_link,lifetime,posts,headers) VALUES (40021,9,50001,'Failed step of scenario "$1".','web.test.fail[Web ZBX6663 Second]','60s','30d','90d',0,3,'','','',40015,NULL,'','',0,'','','','',0,NULL,'',0,'30','','');
INSERT INTO items (itemid,type,hostid,name,key_,delay,history,trends,status,value_type,trapper_hosts,units,logtimefmt,templateid,valuemapid,params,ipmi_sensor,authtype,username,password,publickey,privatekey,flags,interfaceid,description,inventory_link,lifetime,posts,headers) VALUES (40022,9,50001,'Last error message of scenario "$1".','web.test.error[Web ZBX6663 Second]','60s','30d','90d',0,1,'','','',40016,NULL,'','',0,'','','','',0,NULL,'',0,'30','','');
INSERT INTO items (itemid,type,hostid,name,key_,delay,history,trends,status,value_type,trapper_hosts,units,logtimefmt,templateid,valuemapid,params,ipmi_sensor,authtype,username,password,publickey,privatekey,flags,interfaceid,description,inventory_link,lifetime,posts,headers) VALUES (40023,9,50001,'Download speed for step "$2" of scenario "$1".','web.test.in[Web ZBX6663 Second,Web ZBX6663 Second Step,bps]','60s','30d','90d',0,0,'','Bps','',40017,NULL,'','',0,'','','','',0,NULL,'',0,'30','','');
INSERT INTO items (itemid,type,hostid,name,key_,delay,history,trends,status,value_type,trapper_hosts,units,logtimefmt,templateid,valuemapid,params,ipmi_sensor,authtype,username,password,publickey,privatekey,flags,interfaceid,description,inventory_link,lifetime,posts,headers) VALUES (40024,9,50001,'Response time for step "$2" of scenario "$1".','web.test.time[Web ZBX6663 Second,Web ZBX6663 Second Step,resp]','60s','30d','90d',0,0,'','s','',40018,NULL,'','',0,'','','','',0,NULL,'',0,'30','','');
INSERT INTO items (itemid,type,hostid,name,key_,delay,history,trends,status,value_type,trapper_hosts,units,logtimefmt,templateid,valuemapid,params,ipmi_sensor,authtype,username,password,publickey,privatekey,flags,interfaceid,description,inventory_link,lifetime,posts,headers) VALUES (40025,9,50001,'Response code for step "$2" of scenario "$1".','web.test.rspcode[Web ZBX6663 Second,Web ZBX6663 Second Step]','60s','30d','90d',0,3,'','','',40019,NULL,'','',0,'','','','',0,NULL,'',0,'30','','');
INSERT INTO items (itemid,type,hostid,name,key_,delay,history,trends,status,value_type,trapper_hosts,units,logtimefmt,templateid,valuemapid,params,ipmi_sensor,authtype,username,password,publickey,privatekey,flags,interfaceid,description,inventory_link,lifetime,posts,headers) VALUES (40026,9,50000,'Download speed for scenario "$1".','web.test.in[Web ZBX6663 Second,,bps]','60s','30d','90d',0,0,'','Bps','',40014,NULL,'','',0,'','','','',0,NULL,'',0,'30','','');
INSERT INTO items (itemid,type,hostid,name,key_,delay,history,trends,status,value_type,trapper_hosts,units,logtimefmt,templateid,valuemapid,params,ipmi_sensor,authtype,username,password,publickey,privatekey,flags,interfaceid,description,inventory_link,lifetime,posts,headers) VALUES (40027,9,50000,'Failed step of scenario "$1".','web.test.fail[Web ZBX6663 Second]','60s','30d','90d',0,3,'','','',040015,NULL,'','',0,'','','','',0,NULL,'',0,'30','','');
INSERT INTO items (itemid,type,hostid,name,key_,delay,history,trends,status,value_type,trapper_hosts,units,logtimefmt,templateid,valuemapid,params,ipmi_sensor,authtype,username,password,publickey,privatekey,flags,interfaceid,description,inventory_link,lifetime,posts,headers) VALUES (40028,9,50000,'Last error message of scenario "$1".','web.test.error[Web ZBX6663 Second]','60s','30d','90d',0,1,'','','',40016,NULL,'','',0,'','','','',0,NULL,'',0,'30','','');
INSERT INTO items (itemid,type,hostid,name,key_,delay,history,trends,status,value_type,trapper_hosts,units,logtimefmt,templateid,valuemapid,params,ipmi_sensor,authtype,username,password,publickey,privatekey,flags,interfaceid,description,inventory_link,lifetime,posts,headers) VALUES (40029,9,50000,'Download speed for step "$2" of scenario "$1".','web.test.in[Web ZBX6663 Second,Web ZBX6663 Second Step,bps]','60s','30d','90d',0,0,'','Bps','',40017,NULL,'','',0,'','','','',0,NULL,'',0,'30','','');
INSERT INTO items (itemid,type,hostid,name,key_,delay,history,trends,status,value_type,trapper_hosts,units,logtimefmt,templateid,valuemapid,params,ipmi_sensor,authtype,username,password,publickey,privatekey,flags,interfaceid,description,inventory_link,lifetime,posts,headers) VALUES (40030,9,50000,'Response time for step "$2" of scenario "$1".','web.test.time[Web ZBX6663 Second,Web ZBX6663 Second Step,resp]','60s','30d','90d',0,0,'','s','',40018,NULL,'','',0,'','','','',0,NULL,'',0,'30','','');
INSERT INTO items (itemid,type,hostid,name,key_,delay,history,trends,status,value_type,trapper_hosts,units,logtimefmt,templateid,valuemapid,params,ipmi_sensor,authtype,username,password,publickey,privatekey,flags,interfaceid,description,inventory_link,lifetime,posts,headers) VALUES (40031,9,50000,'Response code for step "$2" of scenario "$1".','web.test.rspcode[Web ZBX6663 Second,Web ZBX6663 Second Step]','60s','30d','90d',0,3,'','','',40019,NULL,'','',0,'','','','',0,NULL,'',0,'30','','');
INSERT INTO items (itemid,type,hostid,name,key_,delay,history,trends,status,value_type,trapper_hosts,units,logtimefmt,templateid,valuemapid,params,ipmi_sensor,authtype,username,password,publickey,privatekey,flags,interfaceid,description,inventory_link,lifetime,posts,headers) VALUES (40032,9,50001,'Download speed for scenario "$1".','web.test.in[Web ZBX6663,,bps]','60s','30s','90d',0,0,'','Bps','',NULL,NULL,'','',0,'','','','',0,NULL,'',0,'30','','');
INSERT INTO items (itemid,type,hostid,name,key_,delay,history,trends,status,value_type,trapper_hosts,units,logtimefmt,templateid,valuemapid,params,ipmi_sensor,authtype,username,password,publickey,privatekey,flags,interfaceid,description,inventory_link,lifetime,posts,headers) VALUES (40033,9,50001,'Failed step of scenario "$1".','web.test.fail[Web ZBX6663]','60s','30d','90d',0,3,'','','',NULL,NULL,'','',0,'','','','',0,NULL,'',0,'30','','');
INSERT INTO items (itemid,type,hostid,name,key_,delay,history,trends,status,value_type,trapper_hosts,units,logtimefmt,templateid,valuemapid,params,ipmi_sensor,authtype,username,password,publickey,privatekey,flags,interfaceid,description,inventory_link,lifetime,posts,headers) VALUES (40034,9,50001,'Last error message of scenario "$1".','web.test.error[Web ZBX6663]','60s','30d','90d',0,1,'','','',NULL,NULL,'','',0,'','','','',0,NULL,'',0,'30','','');
INSERT INTO items (itemid,type,hostid,name,key_,delay,history,trends,status,value_type,trapper_hosts,units,logtimefmt,templateid,valuemapid,params,ipmi_sensor,authtype,username,password,publickey,privatekey,flags,interfaceid,description,inventory_link,lifetime,posts,headers) VALUES (40035,9,50001,'Download speed for step "$2" of scenario "$1".','web.test.in[Web ZBX6663,Web ZBX6663 Step,bps]','60s','30d','90d',0,0,'','Bps','',NULL,NULL,'','',0,'','','','',0,NULL,'',0,'30','','');
INSERT INTO items (itemid,type,hostid,name,key_,delay,history,trends,status,value_type,trapper_hosts,units,logtimefmt,templateid,valuemapid,params,ipmi_sensor,authtype,username,password,publickey,privatekey,flags,interfaceid,description,inventory_link,lifetime,posts,headers) VALUES (40036,9,50001,'Response time for step "$2" of scenario "$1".','web.test.time[Web ZBX6663,Web ZBX6663 Step,resp]','60s','30d','90d',0,0,'','s','',NULL,NULL,'','',0,'','','','',0,NULL,'',0,'30','','');
INSERT INTO items (itemid,type,hostid,name,key_,delay,history,trends,status,value_type,trapper_hosts,units,logtimefmt,templateid,valuemapid,params,ipmi_sensor,authtype,username,password,publickey,privatekey,flags,interfaceid,description,inventory_link,lifetime,posts,headers) VALUES (40037,9,50001,'Response code for step "$2" of scenario "$1".','web.test.rspcode[Web ZBX6663,Web ZBX6663 Step]','60s','30d','90d',0,3,'','','',NULL,NULL,'','',0,'','','','',0,NULL,'',0,'30','','');
INSERT INTO items (itemid,type,hostid,name,key_,delay,history,trends,status,value_type,trapper_hosts,units,logtimefmt,templateid,valuemapid,params,ipmi_sensor,authtype,username,password,publickey,privatekey,flags,interfaceid,description,inventory_link,lifetime,posts,headers) VALUES (40038,0,50002,'Item ZBX6663 Second','item-ZBX6663-second','30s','90d','365d',0,3,'','','',NULL,NULL,'','',0,'','','','',0,NULL,'',0,'30','','');
INSERT INTO items (itemid,type,hostid,name,key_,delay,history,trends,status,value_type,trapper_hosts,units,logtimefmt,templateid,valuemapid,params,ipmi_sensor,authtype,username,password,publickey,privatekey,flags,interfaceid,description,inventory_link,lifetime,posts,headers) VALUES (40039,0,50001,'Item ZBX6663 Second','item-ZBX6663-second','30s','90d','365d',0,3,'','','',40038,NULL,'','',0,'','','','',0,50015,'',0,'30','','');
INSERT INTO items (itemid,type,hostid,name,key_,delay,history,trends,status,value_type,trapper_hosts,units,logtimefmt,templateid,valuemapid,params,ipmi_sensor,authtype,username,password,publickey,privatekey,flags,interfaceid,description,inventory_link,lifetime,posts,headers) VALUES (40040,0,50000,'Item ZBX6663 Second','item-ZBX6663-second','30s','90d','365d',0,3,'','','',40038,NULL,'','',0,'','','','',0,NULL,'',0,'30','','');
INSERT INTO items (itemid,type,hostid,name,key_,delay,history,trends,status,value_type,trapper_hosts,units,logtimefmt,templateid,valuemapid,params,ipmi_sensor,authtype,username,password,publickey,privatekey,flags,interfaceid,description,inventory_link,lifetime,posts,headers) VALUES (40041,0,50000,'Item ZBX6663 First','item-ZBX6663-first','30s','90d','365d',0,3,'','','',NULL,NULL,'','',0,'','','','',0,NULL,'',0,'30','','');
INSERT INTO items (itemid,type,hostid,name,key_,delay,history,trends,status,value_type,trapper_hosts,units,logtimefmt,templateid,valuemapid,params,ipmi_sensor,authtype,username,password,publickey,privatekey,flags,interfaceid,description,inventory_link,lifetime,posts,headers) VALUES (40042,0,50001,'Item ZBX6663','item-ZBX6663','30s','90d','365d',0,3,'','','',NULL,NULL,'','',0,'','','','',0,50015,'',0,'30','','');
INSERT INTO items (itemid,type,hostid,name,key_,delay,history,trends,status,value_type,trapper_hosts,units,logtimefmt,templateid,valuemapid,params,ipmi_sensor,authtype,username,password,publickey,privatekey,flags,interfaceid,description,inventory_link,lifetime,posts,headers) VALUES (40043,0,50001,'DiscoveryRule ZBX6663','drule-zbx6663','30s','90d','365d',0,4,'','','',NULL,NULL,'','',0,'','','','',1,50015,'',0,'30','','');
INSERT INTO items (itemid,type,hostid,name,key_,delay,history,trends,status,value_type,trapper_hosts,units,logtimefmt,templateid,valuemapid,params,ipmi_sensor,authtype,username,password,publickey,privatekey,flags,interfaceid,description,inventory_link,lifetime,posts,headers) VALUES (40045,0,50002,'DiscoveryRule ZBX6663 Second','drule-ZBX6663-second','30s','90d','365d',0,4,'','','',NULL,NULL,'','',0,'','','','',1,NULL,'',0,'30','','');
INSERT INTO items (itemid,type,hostid,name,key_,delay,history,trends,status,value_type,trapper_hosts,units,logtimefmt,templateid,valuemapid,params,ipmi_sensor,authtype,username,password,publickey,privatekey,flags,interfaceid,description,inventory_link,lifetime,posts,headers) VALUES (40046,0,50001,'DiscoveryRule ZBX6663 Second','drule-ZBX6663-second','30s','90d','365d',0,4,'','','',40045,NULL,'','',0,'','','','',1,50015,'',0,'30','','');
INSERT INTO items (itemid,type,hostid,name,key_,delay,history,trends,status,value_type,trapper_hosts,units,logtimefmt,templateid,valuemapid,params,ipmi_sensor,authtype,username,password,publickey,privatekey,flags,interfaceid,description,inventory_link,lifetime,posts,headers) VALUES (40047,0,50000,'DiscoveryRule ZBX6663 Second','drule-ZBX6663-second','30s','90d','365d',0,4,'','','',40045,NULL,'','',0,'','','','',1,NULL,'',0,'30','','');
INSERT INTO items (itemid,type,hostid,name,key_,delay,history,trends,status,value_type,trapper_hosts,units,logtimefmt,templateid,valuemapid,params,ipmi_sensor,authtype,username,password,publickey,privatekey,flags,interfaceid,description,inventory_link,lifetime,posts,headers) VALUES (40048,0,50002,'ItemProto ZBX6663 Second','item-proto-zbx6663-second','30s','90d','365d',0,3,'','','',NULL,NULL,'','',0,'','','','',2,NULL,'',0,'30','','');
INSERT INTO items (itemid,type,hostid,name,key_,delay,history,trends,status,value_type,trapper_hosts,units,logtimefmt,templateid,valuemapid,params,ipmi_sensor,authtype,username,password,publickey,privatekey,flags,interfaceid,description,inventory_link,lifetime,posts,headers) VALUES (40049,0,50001,'ItemProto ZBX6663 Second','item-proto-zbx6663-second','30s','90d','365d',0,3,'','','',40048,NULL,'','',0,'','','','',2,50015,'',0,'30','','');
INSERT INTO items (itemid,type,hostid,name,key_,delay,history,trends,status,value_type,trapper_hosts,units,logtimefmt,templateid,valuemapid,params,ipmi_sensor,authtype,username,password,publickey,privatekey,flags,interfaceid,description,inventory_link,lifetime,posts,headers) VALUES (40050,0,50000,'ItemProto ZBX6663 Second','item-proto-zbx6663-second','30s','90d','365d',0,3,'','','',40048,NULL,'','',0,'','','','',2,NULL,'',0,'30','','');
INSERT INTO items (itemid,type,hostid,name,key_,delay,history,trends,status,value_type,trapper_hosts,units,logtimefmt,templateid,valuemapid,params,ipmi_sensor,authtype,username,password,publickey,privatekey,flags,interfaceid,description,inventory_link,lifetime,posts,headers) VALUES (40051,0,50000,'DiscoveryRule ZBX6663 First','drule-zbx6663-first','30s','90d','365d',0,4,'','','',NULL,NULL,'','',0,'','','','',1,NULL,'',0,'30','','');
INSERT INTO items (itemid,type,hostid,name,key_,delay,history,trends,status,value_type,trapper_hosts,units,logtimefmt,templateid,valuemapid,params,ipmi_sensor,authtype,username,password,publickey,privatekey,flags,interfaceid,description,inventory_link,lifetime,posts,headers) VALUES (40052,0,50001,'ItemProto ZBX6663 HSecond','item-proto-zbx6663-hsecond','30s','90d','365d',0,3,'','','',NULL,NULL,'','',0,'','','','',2,50015,'',0,'30','','');
INSERT INTO items (itemid,type,hostid,name,key_,delay,history,trends,status,value_type,trapper_hosts,units,logtimefmt,templateid,valuemapid,params,ipmi_sensor,authtype,username,password,publickey,privatekey,flags,interfaceid,description,inventory_link,lifetime,posts,headers) VALUES (40054,0,50000,'ItemProto ZBX6663 TSecond','item-proto-zbx6663-tsecond','30s','90d','365d',0,3,'','','',NULL,NULL,'','',0,'','','','',2,NULL,'',0,'30','','');
INSERT INTO item_discovery (itemdiscoveryid,itemid,parent_itemid,key_,lastcheck,ts_delete) VALUES (507,40048,40045,'',0,0);
INSERT INTO item_discovery (itemdiscoveryid,itemid,parent_itemid,key_,lastcheck,ts_delete) VALUES (508,40049,40046,'',0,0);
INSERT INTO item_discovery (itemdiscoveryid,itemid,parent_itemid,key_,lastcheck,ts_delete) VALUES (509,40050,40047,'',0,0);
INSERT INTO item_discovery (itemdiscoveryid,itemid,parent_itemid,key_,lastcheck,ts_delete) VALUES (510,40052,40046,'',0,0);
INSERT INTO item_discovery (itemdiscoveryid,itemid,parent_itemid,key_,lastcheck,ts_delete) VALUES (512,40054,40047,'',0,0);
INSERT INTO triggers (triggerid,expression,description,url,status,value,priority,lastchange,comments,error,templateid,type,state,flags) VALUES (100008,'{100008}=0','Trigger ZBX6663 Second','',0,0,0,0,'','',NULL,0,0,0);
INSERT INTO triggers (triggerid,expression,description,url,status,value,priority,lastchange,comments,error,templateid,type,state,flags) VALUES (100009,'{100009}=0','Trigger ZBX6663 Second','',0,0,0,0,'','',100008,0,0,0);
INSERT INTO triggers (triggerid,expression,description,url,status,value,priority,lastchange,comments,error,templateid,type,state,flags) VALUES (100010,'{100010}=0','Trigger ZBX6663 Second','',0,0,0,0,'','',100008,0,0,0);
INSERT INTO triggers (triggerid,expression,description,url,status,value,priority,lastchange,comments,error,templateid,type,state,flags) VALUES (100011,'{100011}=0','Trigger ZBX6663 First','',0,0,0,0,'','',NULL,0,0,0);
INSERT INTO triggers (triggerid,expression,description,url,status,value,priority,lastchange,comments,error,templateid,type,state,flags) VALUES (100012,'{100012}=0','Trigger ZBX6663','',0,0,0,0,'','',NULL,0,0,0);
INSERT INTO triggers (triggerid,expression,description,url,status,value,priority,lastchange,comments,error,templateid,type,state,flags) VALUES (100013,'{100013}=0','TriggerProto ZBX6663 TSecond','',0,0,0,0,'','',NULL,0,0,2);
INSERT INTO triggers (triggerid,expression,description,url,status,value,priority,lastchange,comments,error,templateid,type,state,flags) VALUES (100014,'{100014}=0','TriggerProto ZBX6663 Second','',0,0,0,0,'','',NULL,0,0,2);
INSERT INTO triggers (triggerid,expression,description,url,status,value,priority,lastchange,comments,error,templateid,type,state,flags) VALUES (100015,'{100015}=0','TriggerProto ZBX6663 Second','',0,0,0,0,'','',100014,0,0,2);
INSERT INTO triggers (triggerid,expression,description,url,status,value,priority,lastchange,comments,error,templateid,type,state,flags) VALUES (100016,'{100016}=0','TriggerProto ZBX6663 Second','',0,0,0,0,'','',100014,0,0,2);
INSERT INTO triggers (triggerid,expression,description,url,status,value,priority,lastchange,comments,error,templateid,type,state,flags) VALUES (100017,'{100017}=0','TriggerProto ZBX6663 HSecond','',0,0,0,0,'','',NULL,0,0,2);
INSERT INTO functions (functionid,itemid,triggerid,name,parameter) VALUES (100008,40038,100008,'last','0');
INSERT INTO functions (functionid,itemid,triggerid,name,parameter) VALUES (100009,40039,100009,'last','0');
INSERT INTO functions (functionid,itemid,triggerid,name,parameter) VALUES (100010,40040,100010,'last','0');
INSERT INTO functions (functionid,itemid,triggerid,name,parameter) VALUES (100011,40041,100011,'last','0');
INSERT INTO functions (functionid,itemid,triggerid,name,parameter) VALUES (100012,40042,100012,'last','0');
INSERT INTO functions (functionid,itemid,triggerid,name,parameter) VALUES (100013,40054,100013,'last','0');
INSERT INTO functions (functionid,itemid,triggerid,name,parameter) VALUES (100014,40048,100014,'last','0');
INSERT INTO functions (functionid,itemid,triggerid,name,parameter) VALUES (100015,40049,100015,'last','0');
INSERT INTO functions (functionid,itemid,triggerid,name,parameter) VALUES (100016,40050,100016,'last','0');
INSERT INTO functions (functionid,itemid,triggerid,name,parameter) VALUES (100017,40052,100017,'last','0');
INSERT INTO graphs (graphid,name,width,height,yaxismin,yaxismax,templateid,show_work_period,show_triggers,graphtype,show_legend,show_3d,percent_left,percent_right,ymin_type,ymax_type,ymin_itemid,ymax_itemid,flags) VALUES (700008,'Graph ZBX6663',900,200,0.0000,100.0000,NULL,1,1,0,1,0,0.0000,0.0000,0,0,NULL,NULL,0);
INSERT INTO graphs (graphid,name,width,height,yaxismin,yaxismax,templateid,show_work_period,show_triggers,graphtype,show_legend,show_3d,percent_left,percent_right,ymin_type,ymax_type,ymin_itemid,ymax_itemid,flags) VALUES (700009,'Graph ZBX6663 Second',900,200,0.0000,100.0000,NULL,1,1,0,1,0,0.0000,0.0000,0,0,NULL,NULL,0);
INSERT INTO graphs (graphid,name,width,height,yaxismin,yaxismax,templateid,show_work_period,show_triggers,graphtype,show_legend,show_3d,percent_left,percent_right,ymin_type,ymax_type,ymin_itemid,ymax_itemid,flags) VALUES (700010,'Graph ZBX6663 Second',900,200,0.0000,100.0000,700009,1,1,0,1,0,0.0000,0.0000,0,0,NULL,NULL,0);
INSERT INTO graphs (graphid,name,width,height,yaxismin,yaxismax,templateid,show_work_period,show_triggers,graphtype,show_legend,show_3d,percent_left,percent_right,ymin_type,ymax_type,ymin_itemid,ymax_itemid,flags) VALUES (700011,'Graph ZBX6663 Second',900,200,0.0000,100.0000,700009,1,1,0,1,0,0.0000,0.0000,0,0,NULL,NULL,0);
INSERT INTO graphs (graphid,name,width,height,yaxismin,yaxismax,templateid,show_work_period,show_triggers,graphtype,show_legend,show_3d,percent_left,percent_right,ymin_type,ymax_type,ymin_itemid,ymax_itemid,flags) VALUES (700012,'Graph ZBX6663 First',900,200,0.0000,100.0000,NULL,1,1,0,1,0,0.0000,0.0000,0,0,NULL,NULL,0);
INSERT INTO graphs (graphid,name,width,height,yaxismin,yaxismax,templateid,show_work_period,show_triggers,graphtype,show_legend,show_3d,percent_left,percent_right,ymin_type,ymax_type,ymin_itemid,ymax_itemid,flags) VALUES (700013,'GraphPrototype ZBX6663 Second',900,200,0.0000,100.0000,NULL,1,1,0,1,0,0.0000,0.0000,0,0,NULL,NULL,2);
INSERT INTO graphs (graphid,name,width,height,yaxismin,yaxismax,templateid,show_work_period,show_triggers,graphtype,show_legend,show_3d,percent_left,percent_right,ymin_type,ymax_type,ymin_itemid,ymax_itemid,flags) VALUES (700014,'GraphPrototype ZBX6663 Second',900,200,0.0000,100.0000,700013,1,1,0,1,0,0.0000,0.0000,0,0,NULL,NULL,2);
INSERT INTO graphs (graphid,name,width,height,yaxismin,yaxismax,templateid,show_work_period,show_triggers,graphtype,show_legend,show_3d,percent_left,percent_right,ymin_type,ymax_type,ymin_itemid,ymax_itemid,flags) VALUES (700015,'GraphPrototype ZBX6663 Second',900,200,0.0000,100.0000,700013,1,1,0,1,0,0.0000,0.0000,0,0,NULL,NULL,2);
INSERT INTO graphs (graphid,name,width,height,yaxismin,yaxismax,templateid,show_work_period,show_triggers,graphtype,show_legend,show_3d,percent_left,percent_right,ymin_type,ymax_type,ymin_itemid,ymax_itemid,flags) VALUES (700016,'GraphProto ZBX6663 TSecond',900,200,0.0000,100.0000,NULL,1,1,0,1,0,0.0000,0.0000,0,0,NULL,NULL,2);
INSERT INTO graphs (graphid,name,width,height,yaxismin,yaxismax,templateid,show_work_period,show_triggers,graphtype,show_legend,show_3d,percent_left,percent_right,ymin_type,ymax_type,ymin_itemid,ymax_itemid,flags) VALUES (700017,'GraphProto ZBX6663 HSecond',900,200,0.0000,100.0000,NULL,1,1,0,1,0,0.0000,0.0000,0,0,NULL,NULL,2);
INSERT INTO graphs_items (gitemid,graphid,itemid,drawtype,sortorder,color,yaxisside,calc_fnc,type) VALUES (700016,700008,40042,0,0,'C80000',0,2,0);
INSERT INTO graphs_items (gitemid,graphid,itemid,drawtype,sortorder,color,yaxisside,calc_fnc,type) VALUES (700017,700009,40038,0,0,'C80000',0,2,0);
INSERT INTO graphs_items (gitemid,graphid,itemid,drawtype,sortorder,color,yaxisside,calc_fnc,type) VALUES (700018,700010,40039,0,0,'C80000',0,2,0);
INSERT INTO graphs_items (gitemid,graphid,itemid,drawtype,sortorder,color,yaxisside,calc_fnc,type) VALUES (700019,700011,40040,0,0,'C80000',0,2,0);
INSERT INTO graphs_items (gitemid,graphid,itemid,drawtype,sortorder,color,yaxisside,calc_fnc,type) VALUES (700020,700012,40041,0,0,'C80000',0,2,0);
INSERT INTO graphs_items (gitemid,graphid,itemid,drawtype,sortorder,color,yaxisside,calc_fnc,type) VALUES (700021,700013,40048,0,0,'C80000',0,2,0);
INSERT INTO graphs_items (gitemid,graphid,itemid,drawtype,sortorder,color,yaxisside,calc_fnc,type) VALUES (700022,700014,40049,0,0,'C80000',0,2,0);
INSERT INTO graphs_items (gitemid,graphid,itemid,drawtype,sortorder,color,yaxisside,calc_fnc,type) VALUES (700023,700015,40050,0,0,'C80000',0,2,0);
INSERT INTO graphs_items (gitemid,graphid,itemid,drawtype,sortorder,color,yaxisside,calc_fnc,type) VALUES (700024,700016,40054,0,0,'C80000',0,2,0);
INSERT INTO graphs_items (gitemid,graphid,itemid,drawtype,sortorder,color,yaxisside,calc_fnc,type) VALUES (700025,700017,40052,0,0,'C80000',0,2,0);
INSERT INTO httptest (httptestid, hostid, templateid, name, delay, status, agent) VALUES (98, 50000, NULL, 'Web ZBX6663 First', 60, 0, 'Mozilla/5.0 (compatible; MSIE 10.0; Windows NT 6.1; Trident/6.0)');
INSERT INTO httptest (httptestid, hostid, templateid, name, delay, status, agent) VALUES (99, 50002, NULL, 'Web ZBX6663 Second', 60, 0, 'Mozilla/5.0 (compatible; MSIE 10.0; Windows NT 6.1; Trident/6.0)');
INSERT INTO httptest (httptestid, hostid, templateid, name, delay, status, agent) VALUES (100, 50001, 99, 'Web ZBX6663 Second', 60, 0, 'Mozilla/5.0 (compatible; MSIE 10.0; Windows NT 6.1; Trident/6.0)');
INSERT INTO httptest (httptestid, hostid, templateid, name, delay, status, agent) VALUES (101, 50000, 99, 'Web ZBX6663 Second', 60, 0, 'Mozilla/5.0 (compatible; MSIE 10.0; Windows NT 6.1; Trident/6.0)');
INSERT INTO httptest (httptestid, hostid, templateid, name, delay, status, agent) VALUES (102, 50001, NULL, 'Web ZBX6663', 60, 0, 'Mozilla/5.0 (compatible; MSIE 10.0; Windows NT 6.1; Trident/6.0)');
INSERT INTO httpstep (httpstepid, httptestid, name, no, url, timeout, posts, required, status_codes) VALUES (98, 98, 'Web ZBX6663 First Step', 1, 'Web ZBX6663 First Url', 15, '', '', '');
INSERT INTO httpstep (httpstepid, httptestid, name, no, url, timeout, posts, required, status_codes) VALUES (99, 99, 'Web ZBX6663 Second Step', 1, 'Web ZBX6663 Second Url', 15, '', '', '');
INSERT INTO httpstep (httpstepid, httptestid, name, no, url, timeout, posts, required, status_codes) VALUES (100, 100, 'Web ZBX6663 Second Step', 1, 'Web ZBX6663 Second Url', 15, '', '', '');
INSERT INTO httpstep (httpstepid, httptestid, name, no, url, timeout, posts, required, status_codes) VALUES (101, 101, 'Web ZBX6663 Second Step', 1, 'Web ZBX6663 Second Url', 15, '', '', '');
INSERT INTO httpstep (httpstepid, httptestid, name, no, url, timeout, posts, required, status_codes) VALUES (102, 102, 'Web ZBX6663 Step', 1, 'Web ZBX6663 Url', 15, '', '', '');
INSERT INTO httptestitem (httptestitemid,httptestid,itemid,type) VALUES (922,98,40008,2);
INSERT INTO httptestitem (httptestitemid,httptestid,itemid,type) VALUES (923,98,40009,3);
INSERT INTO httptestitem (httptestitemid,httptestid,itemid,type) VALUES (924,98,40010,4);
INSERT INTO httptestitem (httptestitemid,httptestid,itemid,type) VALUES (925,99,40014,2);
INSERT INTO httptestitem (httptestitemid,httptestid,itemid,type) VALUES (926,99,40015,3);
INSERT INTO httptestitem (httptestitemid,httptestid,itemid,type) VALUES (927,99,40016,4);
INSERT INTO httptestitem (httptestitemid,httptestid,itemid,type) VALUES (928,100,40020,2);
INSERT INTO httptestitem (httptestitemid,httptestid,itemid,type) VALUES (929,100,40021,3);
INSERT INTO httptestitem (httptestitemid,httptestid,itemid,type) VALUES (930,100,40022,4);
INSERT INTO httptestitem (httptestitemid,httptestid,itemid,type) VALUES (931,101,40026,2);
INSERT INTO httptestitem (httptestitemid,httptestid,itemid,type) VALUES (932,101,40027,3);
INSERT INTO httptestitem (httptestitemid,httptestid,itemid,type) VALUES (933,101,40028,4);
INSERT INTO httptestitem (httptestitemid,httptestid,itemid,type) VALUES (934,102,40032,2);
INSERT INTO httptestitem (httptestitemid,httptestid,itemid,type) VALUES (935,102,40033,3);
INSERT INTO httptestitem (httptestitemid,httptestid,itemid,type) VALUES (936,102,40034,4);

-- testZBX6648.eventsFilter
INSERT INTO hstgrp (groupid,name,internal) VALUES (50000,'ZBX6648 Group No Hosts',0);
INSERT INTO hstgrp (groupid,name,internal) VALUES (50001,'ZBX6648 Disabled Triggers',0);
INSERT INTO hstgrp (groupid,name,internal) VALUES (50002,'ZBX6648 Enabled Triggers',0);
INSERT INTO hstgrp (groupid,name,internal) VALUES (50003,'ZBX6648 All Triggers',0);
INSERT INTO hosts (hostid, host, name, status, description) VALUES (50003, 'ZBX6648 Disabled Triggers Host', 'ZBX6648 Disabled Triggers Host', 0, '');
INSERT INTO hosts (hostid, host, name, status, description) VALUES (50004, 'ZBX6648 Enabled Triggers Host', 'ZBX6648 Enabled Triggers Host', 0, '');
INSERT INTO hosts (hostid, host, name, status, description) VALUES (50005, 'ZBX6648 All Triggers Host', 'ZBX6648 All Triggers Host', 0, '');
INSERT INTO hosts_groups (hostgroupid,hostid,groupid) VALUES (50003,50003,50001);
INSERT INTO hosts_groups (hostgroupid,hostid,groupid) VALUES (50004,50004,50002);
INSERT INTO hosts_groups (hostgroupid,hostid,groupid) VALUES (50005,50005,50003);
INSERT INTO interface (interfaceid,hostid,main,type,useip,ip,dns,port) VALUES (50016,50003,1,1,1,'127.0.7.1','','10071');
INSERT INTO interface (interfaceid,hostid,main,type,useip,ip,dns,port) VALUES (50017,50004,1,1,1,'127.0.7.1','','10071');
INSERT INTO interface (interfaceid,hostid,main,type,useip,ip,dns,port) VALUES (50018,50005,1,1,1,'127.0.7.1','','10071');
INSERT INTO items (itemid,type,hostid,name,key_,delay,history,trends,status,value_type,trapper_hosts,units,logtimefmt,templateid,valuemapid,params,ipmi_sensor,authtype,username,password,publickey,privatekey,flags,interfaceid,description,inventory_link,lifetime,posts,headers) VALUES (40055,0,50003,'zbx6648 item disabled','zbx6648-item-disabled','30s','90d','365d',0,3,'','','',NULL,NULL,'','',0,'','','','',0,50016,'',0,'30','','');
INSERT INTO items (itemid,type,hostid,name,key_,delay,history,trends,status,value_type,trapper_hosts,units,logtimefmt,templateid,valuemapid,params,ipmi_sensor,authtype,username,password,publickey,privatekey,flags,interfaceid,description,inventory_link,lifetime,posts,headers) VALUES (40056,0,50004,'zbx6648 item enabled','zbx6648-item-enabled','30s','90d','365d',0,3,'','','',NULL,NULL,'','',0,'','','','',0,50017,'',0,'30','','');
INSERT INTO items (itemid,type,hostid,name,key_,delay,history,trends,status,value_type,trapper_hosts,units,logtimefmt,templateid,valuemapid,params,ipmi_sensor,authtype,username,password,publickey,privatekey,flags,interfaceid,description,inventory_link,lifetime,posts,headers) VALUES (40057,0,50005,'zbx6648 item all','zbx6648-item-all','30s','90d','365d',0,3,'','','',NULL,NULL,'','',0,'','','','',0,50018,'',0,'30','','');
INSERT INTO triggers (triggerid,expression,description,url,status,value,priority,lastchange,comments,error,templateid,type,state,flags) VALUES (100018,'{100018}=0','zbx6648 trigger disabled','',1,0,0,0,'','',NULL,0,0,0);
INSERT INTO triggers (triggerid,expression,description,url,status,value,priority,lastchange,comments,error,templateid,type,state,flags) VALUES (100019,'{100019}=0','zbx6648 trigger enabled','',0,0,0,0,'','',NULL,0,0,0);
INSERT INTO triggers (triggerid,expression,description,url,status,value,priority,lastchange,comments,error,templateid,type,state,flags) VALUES (100020,'{100020}=0','zbx6648 trigger all enabled','',0,0,0,0,'','',NULL,0,0,0);
INSERT INTO triggers (triggerid,expression,description,url,status,value,priority,lastchange,comments,error,templateid,type,state,flags) VALUES (100021,'{100021}=0','zbx6648 trigger all disabled','',1,0,0,0,'','',NULL,0,0,0);
INSERT INTO functions (functionid,itemid,triggerid,name,parameter) VALUES (100018,40055,100018,'last','0');
INSERT INTO functions (functionid,itemid,triggerid,name,parameter) VALUES (100019,40056,100019,'last','0');
INSERT INTO functions (functionid,itemid,triggerid,name,parameter) VALUES (100020,40057,100020,'last','0');
INSERT INTO functions (functionid,itemid,triggerid,name,parameter) VALUES (100021,40057,100021,'last','0');

-- testPageItems, testPageTriggers, testPageDiscoveryRules, testPageItemPrototype, testPageTriggerPrototype
INSERT INTO hosts (hostid, host, name, status, description) VALUES (50006, 'Template-layout-test-001', 'Template-layout-test-001', 3, '');
INSERT INTO hosts_groups (hostgroupid, hostid, groupid) VALUES (50006, 50006, 1);
INSERT INTO hosts (hostid, host, name, status, description) VALUES (50007, 'Host-layout-test-001', 'Host-layout-test-001', 0, '');
INSERT INTO hosts_groups (hostgroupid, hostid, groupid) VALUES (50007, 50007, 4);
INSERT INTO interface (type, ip, dns, useip, port, main, hostid, interfaceid) VALUES (1, '127.0.7.1', '', '1', '10071', '1', 50007, 50019);
INSERT INTO interface (type, ip, dns, useip, port, main, hostid, interfaceid) VALUES (1, '127.0.7.1', '', '1', '10071', '1', 50006, 50020);
INSERT INTO items (itemid,type,hostid,name,key_,delay,history,trends,status,value_type,trapper_hosts,units,logtimefmt,templateid,valuemapid,params,ipmi_sensor,authtype,username,password,publickey,privatekey,flags,interfaceid,description,inventory_link,lifetime,posts,headers) VALUES (40058,0,50006,'Discovery-rule-layout-test-001','drule-layout-test001','30s','90d','365d',1,4,'','','',NULL,NULL,'','',0,'','','','',1,NULL,'',0,'50d','','');
INSERT INTO items (itemid,type,hostid,name,key_,delay,history,trends,status,value_type,trapper_hosts,units,logtimefmt,templateid,valuemapid,params,ipmi_sensor,authtype,username,password,publickey,privatekey,flags,interfaceid,description,inventory_link,lifetime,posts,headers) VALUES (40059,0,50007,'Discovery-rule-layout-test-002','drule-layout-test002','30s','90d','365d',0,4,'','','',NULL,NULL,'','',0,'','','','',1,NULL,'',0,'30','','');
INSERT INTO items (name, key_, hostid, value_type, itemid, flags, delay, params, description,posts,headers) VALUES ('Item-proto-layout-test-001', 'item-proto-layout-test001', 50006, 3, 40060, 2, 5, '', '','','');
INSERT INTO item_discovery (itemdiscoveryid, itemid, parent_itemid) values (513, 40060, 40058);
INSERT INTO items (name, key_, hostid, value_type, itemid, flags, delay, params, description,posts,headers) VALUES ('Item-proto-layout-test-002', 'item-proto-layout-test002', 50007, 3, 40061, 2, 5, '', '','','');
INSERT INTO item_discovery (itemdiscoveryid, itemid, parent_itemid) values (514, 40061, 40059);
INSERT INTO items (itemid,type,hostid,name,key_,delay,history,trends,status,value_type,trapper_hosts,units,logtimefmt,templateid,valuemapid,params,ipmi_sensor,authtype,username,password,publickey,privatekey,flags,interfaceid,description,inventory_link,lifetime,posts,headers) VALUES (40062,0,50006,'Item-layout-test-001','item-layout-test-001','30s','90d','365d',0,3,'','','',NULL,NULL,'','',0,'','','','',0,50020,'',0,'30','','');
INSERT INTO items (itemid,type,hostid,name,key_,delay,history,trends,status,value_type,trapper_hosts,units,logtimefmt,templateid,valuemapid,params,ipmi_sensor,authtype,username,password,publickey,privatekey,flags,interfaceid,description,inventory_link,lifetime,posts,headers) VALUES (40063,0,50007,'Item-layout-test-002','item-layout-test-002','30s','90d','365d',0,3,'','','',NULL,NULL,'','',0,'','','','',0,50019,'',0,'30','','');
INSERT INTO triggers (triggerid,expression,description,url,status,value,priority,lastchange,comments,error,templateid,type,state,flags) VALUES (100022,'{100022}=0','Trigger-proto-layout-test-001','',0,0,0,0,'','',NULL,0,0,2);
INSERT INTO functions (functionid,itemid,triggerid,name,parameter) VALUES (100022,40060,100022,'last','0');
INSERT INTO triggers (triggerid, expression, description, comments, flags) VALUES (100023, '{100023}=0', 'Trigger-proto-layout-test-001', '', 2);
INSERT INTO functions (functionid, itemid, triggerid, name, parameter) VALUES (100023, 40061 ,100023,'last',0);
INSERT INTO triggers (triggerid,expression,description,url,status,value,priority,lastchange,comments,error,templateid,type,state,flags) VALUES (100024,'{100024}=0','Trigger-layout-test-001','',1,0,0,0,'','',NULL,0,0,0);
INSERT INTO triggers (triggerid,expression,description,url,status,value,priority,lastchange,comments,error,templateid,type,state,flags) VALUES (100025,'{100025}=0','Trigger-layout-test-002','',0,0,0,0,'','',NULL,0,0,0);
INSERT INTO functions (functionid,itemid,triggerid,name,parameter) VALUES (100024,40063,100024,'last','0');
INSERT INTO functions (functionid,itemid,triggerid,name,parameter) VALUES (100025,40062,100025,'last','0');

-- testFormMap.ZBX6840
INSERT INTO hosts (hostid, host, name, status, description) VALUES (50008, 'Host-map-test-zbx6840', 'Host-map-test-zbx6840', 0, '');
INSERT INTO hosts_groups (hostgroupid, hostid, groupid) VALUES (50008, 50008, 4);
INSERT INTO interface (type, ip, dns, useip, port, main, hostid, interfaceid) VALUES (1, '127.0.7.1', '', '1', '10071', '1', 50008, 50021);
INSERT INTO items (itemid,type,hostid,name,key_,delay,history,trends,status,value_type,trapper_hosts,units,logtimefmt,templateid,valuemapid,params,ipmi_sensor,authtype,username,password,publickey,privatekey,flags,interfaceid,description,inventory_link,lifetime,posts,headers) VALUES (40065,0,50008,'Item-layout-test-zbx6840','item-layout-test-002','30s','90d','365d',0,3,'','','',NULL,NULL,'','',0,'','','','',0,50021,'',0,'30','','');
INSERT INTO triggers (triggerid,expression,description,url,status,value,priority,lastchange,comments,error,templateid,type,state,flags) VALUES (100026,'{100026}=0 and {100027}=0','Trigger-map-test-zbx6840','',0,0,0,0,'','',NULL,0,0,0);
INSERT INTO functions (functionid,itemid,triggerid,name,parameter) VALUES (100026,40065,100026,'last','0');
INSERT INTO functions (functionid,itemid,triggerid,name,parameter) VALUES (100027,23287,100026,'last','0');
INSERT INTO sysmaps (sysmapid, name, width, height, backgroundid, label_type, label_location, highlight, expandproblem, markelements, show_unack, grid_size, grid_show, grid_align, label_format, label_type_host, label_type_hostgroup, label_type_trigger, label_type_map, label_type_image, label_string_host, label_string_hostgroup, label_string_trigger, label_string_map, label_string_image, iconmapid, expand_macros, severity_min, userid, private) VALUES (5, 'testZBX6840', 800, 600, NULL, 0, 0, 0, 0, 0, 0, 50, 1, 1, 0, 2, 2, 2, 2, 2, '', '', '', '', '', NULL, 0, 0, 1, 0);
INSERT INTO sysmaps_elements (selementid,sysmapid,elementid,elementtype,iconid_off,iconid_on,label,label_location,x,y,iconid_disabled,iconid_maintenance,elementsubtype,areatype,width,height,viewtype,use_iconmap) VALUES (8,5,10084,0,19,NULL,'Host element (Zabbix Server)',-1,413,268,NULL,NULL,0,0,200,200,0,0);
INSERT INTO sysmaps_elements (selementid,sysmapid,elementid,elementtype,iconid_off,iconid_on,label,label_location,x,y,iconid_disabled,iconid_maintenance,elementsubtype,areatype,width,height,viewtype,use_iconmap) VALUES (9,5,0,2,15,NULL,'Trigger element (zbx6840)',-1,213,218,NULL,NULL,0,0,200,200,0,0);
INSERT INTO sysmap_element_trigger (selement_triggerid, selementid, triggerid) VALUES (2,9,100026);

-- testPageHistory_CheckLayout

INSERT INTO hosts (hostid, host, name, status, description) VALUES (15003, 'testPageHistory_CheckLayout', 'testPageHistory_CheckLayout', 0, '');
INSERT INTO hosts_groups (hostgroupid, hostid, groupid) VALUES (15003, 15003, 4);
INSERT INTO interface (interfaceid, hostid, type, ip, useip, port, main) VALUES (15005, 15003, 1, '127.0.0.1', 1, '10050', 1);

INSERT INTO items (itemid, hostid, interfaceid, type, value_type, name, key_, delay, history, trends, status, units, valuemapid, params, description, flags, posts, headers) VALUES (15085, 15003, 15005, 0, 3, 'item_testPageHistory_CheckLayout_Numeric_Unsigned', 'numeric_unsigned[item_testpagehistory_checklayout]', '30s', '90d', '365d', 0, '', NULL, '', '', 0, '', '');
INSERT INTO items (itemid, hostid, interfaceid, type, value_type, name, key_, delay, history, trends, status, units, valuemapid, params, description, flags, posts, headers) VALUES (15086, 15003, 15005, 0, 0, 'item_testPageHistory_CheckLayout_Numeric_Float'   , 'numeric_float[item_testpagehistory_checklayout]'   , '30s', '90d', '365d', 0, '', NULL, '', '', 0, '', '');
INSERT INTO items (itemid, hostid, interfaceid, type, value_type, name, key_, delay, history,         status,                    params, description, flags, posts, headers) VALUES (15087, 15003, 15005, 0, 1, 'item_testPageHistory_CheckLayout_Character'       , 'character[item_testpagehistory_checklayout]'       , '30s', '90d',      0,           '', 'http://zabbix.com https://www.zabbix.com/career https://www.zabbix.com/contact', 0, '', '');
INSERT INTO items (itemid, hostid, interfaceid, type, value_type, name, key_, delay, history,         status,                    params, description, flags, posts, headers) VALUES (15088, 15003, 15005, 0, 4, 'item_testPageHistory_CheckLayout_Text'            , 'text[item_testpagehistory_checklayout]'            , '30s', '90d',      0,           '', 'These urls should be clickable: https://zabbix.com https://www.zabbix.com/career', 0, '', '');
INSERT INTO items (itemid, hostid, interfaceid, type, value_type, name, key_, delay, history,         status,                    params, description, flags, posts, headers) VALUES (15089, 15003, 15005, 0, 2, 'item_testPageHistory_CheckLayout_Log'             , 'log[item_testpagehistory_checklayout]'             , '30s', '90d',      0,           '', '', 0, '', '');
INSERT INTO items (itemid, hostid, interfaceid, type, value_type, name, key_, delay, history,         status,                    params, description, flags, posts, headers) VALUES (15090, 15003, 15005, 0, 2, 'item_testPageHistory_CheckLayout_Log_2'           , 'log[item_testpagehistory_checklayout, 2]'          , '30s', '90d',      0,           '', 'Non-clickable description', 0, '', '');
INSERT INTO items (itemid, hostid, interfaceid, type, value_type, name, key_, delay, history,         status,                    params, description, flags, posts, headers) VALUES (15091, 15003, 15005, 0, 2, 'item_testPageHistory_CheckLayout_Eventlog'        , 'eventlog[item_testpagehistory_checklayout]'        , '30s', '90d',      0,           '', 'https://zabbix.com', 0, '', '');
INSERT INTO items (itemid, hostid, interfaceid, type, value_type, name, key_, delay, history,         status,                    params, description, flags, posts, headers) VALUES (15092, 15003, 15005, 0, 2, 'item_testPageHistory_CheckLayout_Eventlog_2'      , 'eventlog[item_testpagehistory_checklayout, 2]'     , '30s', '90d',      0,           '', 'The following url should be clickable: https://zabbix.com', 0, '', '');

-- testPageUsers, testFormLogin
INSERT INTO users (userid, alias, passwd, autologin, autologout, lang, refresh, type, theme, attempt_failed, attempt_clock, rows_per_page) VALUES (3, 'test-user', '$2y$10$rHT2NCiJY3ly7ORLdqWbceGrDZ3YsR6gHSb5KAZAtc4QNbs6rFAaC', 0, 0, 'en_GB', 30, 1, 'default', 0, 0, 50);
INSERT INTO users_groups (id, usrgrpid, userid) VALUES (5, 8, 3);
INSERT INTO users (userid, alias, passwd, autologin, autologout, lang, refresh, type, theme, attempt_failed, attempt_clock, rows_per_page) VALUES (6, 'user-for-blocking', '$2y$10$XuoeDz5QsPSjhZm9Ht.J8ujgX5en.X5QNSzLa3aYn04l9u6bu1p2u', 0, 0, 'en_GB', 30, 1, 'default', 0, 0, 50);
INSERT INTO users_groups (id, usrgrpid, userid) VALUES (8, 8, 6);
INSERT INTO users (userid, alias, passwd, autologin, autologout, lang, refresh, type, theme, attempt_failed, attempt_clock, rows_per_page) VALUES (7, 'disabled-user', '$2y$10$7BRRzklg43VciDKXPsLq7uUqFehlgdTGzr/WfQXDFtACVYWFiRjjO', 0, 0, 'en_GB', 30, 1, 'default', 0, 0, 50);
INSERT INTO users_groups (id, usrgrpid, userid) VALUES (9, 9, 7);
INSERT INTO users (userid, alias, passwd, autologin, autologout, lang, refresh, type, theme, attempt_failed, attempt_clock, rows_per_page) VALUES (8, 'no-access-to-the-frontend', '$2y$10$cExfysPEJsHzIoCkoUVH..XM0OSIwIQPE1sob2UgXDcH1Iyw8Wtny', 0, 0, 'en_GB', 30, 1, 'default', 0, 0, 50);
INSERT INTO users_groups (id, usrgrpid, userid) VALUES (10, 12, 8);

-- testTimezone
INSERT INTO users (userid, alias, passwd, autologin, autologout, lang, refresh, type, theme, attempt_failed, attempt_clock, rows_per_page) VALUES (9, 'test-timezone', '$2y$10$TUIJdrXgEUaoCmbOdhiLhe8kWc3M.EE.paOv0rC7bgSP2til3643O', 0, 0, 'default', 30, 3, 'default', 0, 0, 50);
INSERT INTO usrgrp (usrgrpid, name) VALUES (92, 'Test timezone');
INSERT INTO users_groups (id, usrgrpid, userid) VALUES (105, 92, 9);

-- testUrlUserPermissions
INSERT INTO users (userid, alias, passwd, autologin, autologout, lang, refresh, type, theme, attempt_failed, attempt_clock, rows_per_page, url) VALUES (4, 'admin-zabbix', '$2y$10$HuvU0X0vGitK8YhwyxILbOVU6oxYNF.BqsOhaieVBvDiGlxgxriay', 0, 0, 'en_GB', 30, 2, 'default', 0, 0, 50, 'toptriggers.php');
INSERT INTO users_groups (id, usrgrpid, userid) VALUES (6, 7, 4);
INSERT INTO users (userid, alias, passwd, autologin, autologout, lang, refresh, type, theme, attempt_failed, attempt_clock, rows_per_page) VALUES (5, 'user-zabbix', '$2y$10$MZQTU3/7XsECy1DbQqvn/eaoPoMDgMYJ7Ml1wYon1dC0NfwM9E3zu', 0, 0, 'en_GB', 30, 1, 'default', 0, 0, 50);
INSERT INTO users_groups (id, usrgrpid, userid) VALUES (7, 7, 5);

-- testPageDashboard Favorites
INSERT INTO profiles (profileid,userid,idx,value_id,source,type) VALUES (1,1,'web.favorite.sysmapids',1,'sysmapid',1);
INSERT INTO profiles (profileid,userid,idx,value_id,source,type) VALUES (2,1,'web.favorite.graphids',519,'graphid',1);
INSERT INTO profiles (profileid,userid,idx,value_id,source,type) VALUES (3,1,'web.favorite.screenids',16,'screenid',1);

-- testFormAdministrationUserGroups
INSERT INTO usrgrp (usrgrpid, name) VALUES (13, 'Selenium user group');
INSERT INTO usrgrp (usrgrpid, name) VALUES (14, 'Selenium user group in scripts');
INSERT INTO usrgrp (usrgrpid, name) VALUES (15, 'Selenium user group in configuration');
INSERT INTO scripts (scriptid, name, command, host_access, usrgrpid, groupid, description) VALUES (5,'Selenium script','test',2,14,NULL,'selenium script description');
UPDATE config SET alert_usrgrpid = 15 WHERE configid = 1;

-- testPageApplication
INSERT INTO applications (applicationid,hostid,name) VALUES (99000,10084,'Selenium test application');
INSERT INTO items (itemid, hostid, interfaceid, type, value_type, name, key_, delay, history, status, params, description, flags, posts, headers) VALUES (99000, 10084, 1, 0, 2, 'Selenium item for testPageApplication','item-with-app', '30s', '90d', 0, '', '', 0, '', '');
INSERT INTO items_applications (itemappid,applicationid,itemid) VALUES (99000,99000,99000);

-- Disable warning if Zabbix server is down
UPDATE config SET server_check_interval = 0 WHERE configid = 1;
-- Super admin rows per page
UPDATE users SET rows_per_page = 100 WHERE userid = 1;

-- test data for testPageAdministrationGeneralIconMapping and testFormAdministrationGeneralIconMapping
INSERT INTO icon_map (iconmapid, name, default_iconid) VALUES (100, 'Icon mapping one', 10);
INSERT INTO icon_mapping (iconmappingid, iconmapid, iconid, inventory_link, expression, sortorder) VALUES (1, 100, 2, 1, 'expression one', 0);
INSERT INTO icon_mapping (iconmappingid, iconmapid, iconid, inventory_link, expression, sortorder) VALUES (2, 100, 2, 1, 'expression two', 1);
INSERT INTO icon_map (iconmapid, name, default_iconid) VALUES (101, 'Icon mapping for update', 15);
INSERT INTO icon_mapping (iconmappingid, iconmapid, iconid, inventory_link, expression, sortorder) VALUES (3, 101, 5, 4, '(1!@#$%^-=2*)', 0);
INSERT INTO icon_map (iconmapid, name, default_iconid) VALUES (102, 'Icon mapping testForm update expression', 16);
INSERT INTO icon_mapping (iconmappingid, iconmapid, iconid, inventory_link, expression, sortorder) VALUES (4, 102, 6, 5, 'one more expression', 0);
INSERT INTO icon_map (iconmapid, name, default_iconid) VALUES (103, 'Icon mapping to check delete functionality', 10);
INSERT INTO icon_mapping (iconmappingid, iconmapid, iconid, inventory_link, expression, sortorder) VALUES (5, 103, 2, 1, 'expression 1', 0);
INSERT INTO icon_mapping (iconmappingid, iconmapid, iconid, inventory_link, expression, sortorder) VALUES (6, 103, 2, 1, 'expression 2', 1);
INSERT INTO icon_mapping (iconmappingid, iconmapid, iconid, inventory_link, expression, sortorder) VALUES (7, 103, 2, 1, 'expression 3', 2);
INSERT INTO icon_mapping (iconmappingid, iconmapid, iconid, inventory_link, expression, sortorder) VALUES (8, 103, 2, 1, 'expression 4', 3);
INSERT INTO icon_map (iconmapid, name, default_iconid) VALUES (104, 'used_by_map', 9);
INSERT INTO icon_mapping (iconmappingid, iconmapid, iconid, inventory_link, expression, sortorder) VALUES (9, 104, 2, 1, 'This Icon map used by map', 0);
INSERT INTO sysmaps (sysmapid, name, width, height, backgroundid, label_type, label_location, highlight, expandproblem, markelements, show_unack, iconmapid, userid, private) VALUES (6, 'Map with icon mapping', 800, 600, NULL, 0, 0, 0, 1, 0, 0, 104, 1, 1);
INSERT INTO icon_map (iconmapid, name, default_iconid) VALUES (105, 'Icon mapping to check clone functionality', 10);
INSERT INTO icon_mapping (iconmappingid, iconmapid, iconid, inventory_link, expression, sortorder) VALUES (10, 105, 2, 1, 'expression 1 for clone', 0);
INSERT INTO icon_mapping (iconmappingid, iconmapid, iconid, inventory_link, expression, sortorder) VALUES (11, 105, 2, 1, 'expression 2 for clone', 1);
INSERT INTO icon_mapping (iconmappingid, iconmapid, iconid, inventory_link, expression, sortorder) VALUES (12, 105, 2, 1, 'expression 3 for clone', 2);
INSERT INTO icon_mapping (iconmappingid, iconmapid, iconid, inventory_link, expression, sortorder) VALUES (13, 105, 2, 1, 'expression 4 for clone', 3);

-- Create two triggers with event
INSERT INTO triggers (description,expression,recovery_mode,type,url,priority,comments,manual_close,status,correlation_mode,recovery_expression,correlation_tag,triggerid) VALUES ('Test trigger to check tag filter on problem page','{100185}>100','0','0','','3','','1','0','0','','','99250');
INSERT INTO functions (functionid,triggerid,itemid,name,parameter) VALUES ('100185','99250','29192','avg','5m');
INSERT INTO trigger_tag (tag,value,triggerid,triggertagid) VALUES ('Service','abc','99250','97');
INSERT INTO trigger_tag (tag,value,triggerid,triggertagid) VALUES ('service','abcdef','99250','98');
INSERT INTO trigger_tag (tag,value,triggerid,triggertagid) VALUES ('Database','','99250','99');
INSERT INTO events (eventid,source,object,objectid,clock,ns,value,name,severity) VALUES (92,0,0,99250,1540287228,128786843,1,'Test trigger to check tag filter on problem page',3);
INSERT INTO event_tag (eventtagid,eventid,tag,value) VALUES (90,92,'Service','abc'),(91,92,'service','abcdef'),(92,92,'Database',''),(98,92,'Tag4',''),(99,92,'Tag5','5');
INSERT INTO problem (eventid,source,object,objectid,clock,ns,name,severity) VALUES (92,0,0,99250,1540287228,128786843,'Test trigger to check tag filter on problem page',3);
INSERT INTO problem_tag (problemtagid,eventid,tag,value) VALUES (90,92,'Service','abc'),(91,92,'service','abcdef'),(92,92,'Database',''),(98,92,'Tag4',''),(99,92,'Tag5','5');

INSERT INTO triggers (description,expression,recovery_mode,type,url,priority,comments,manual_close,status,correlation_mode,recovery_expression,correlation_tag,triggerid) VALUES ('Test trigger with tag','{100186}>100','0','0','','2','','1','0','0','','','99251');
INSERT INTO functions (functionid,triggerid,itemid,name,parameter) VALUES ('100186','99251','29192','avg','5m');
INSERT INTO trigger_tag (tag,value,triggerid,triggertagid) VALUES ('Service','abc','99251','100');
INSERT INTO events (eventid,source,object,objectid,clock,ns,value,name,severity) VALUES (93,0,0,99251,1540297428,128786843,1,'Test trigger with tag',2);
INSERT INTO event_tag (eventtagid,eventid,tag,value) VALUES (93,93,'Service','abc');
INSERT INTO problem (eventid,source,object,objectid,clock,ns,name,severity) VALUES (93,0,0,99251,1540297428,128786843,'Test trigger with tag',2);
INSERT INTO problem_tag (problemtagid,eventid,tag,value) VALUES (93,93,'Service','abc');

-- Tag based permissions
INSERT INTO usrgrp (usrgrpid, name) VALUES (90, 'Selenium user group for tag permissions AAA');
INSERT INTO usrgrp (usrgrpid, name) VALUES (91, 'Selenium user group for tag permissions BBB');
INSERT INTO users (userid, alias, passwd, autologin, autologout, lang, refresh, type, theme, attempt_failed, attempt_clock, rows_per_page) VALUES (90, 'Tag-user', '$2y$10$UpgaksQrfBNgJVTZ8Zy53eVE6gaRcGhh1WQZojBAw2GGGh3ZXIoSi', 0, 0, 'en_GB', 30, 1, 'default', 0, 0, 50);
INSERT INTO users_groups (id, usrgrpid, userid) VALUES (90, 90, 90);
INSERT INTO users_groups (id, usrgrpid, userid) VALUES (91, 91, 90);
-- Tag based permissions: host group, host, item, two triggers
INSERT INTO hstgrp (groupid, name, internal) VALUES (50004, 'Host group for tag permissions', 0);
INSERT INTO hosts (hostid, host, name, status, description) VALUES (50009, 'Host for tag permissions', 'Host for tag permissions', 0, '');
INSERT INTO hosts_groups (hostgroupid, hostid, groupid) VALUES (90280, 50009, 50004);
INSERT INTO interface (type, ip, dns, useip, port, main, hostid, interfaceid) VALUES (1, '127.0.0.1', '', '1', '10050', '1', 50009, 50022);
INSERT INTO items (itemid, name, key_, hostid, interfaceid, delay, value_type, params, description, posts, headers) VALUES (40066, 'tag.item', 'tag.key', 50009, 50022, '30s', 3, '', '', '', '');
INSERT INTO triggers (triggerid, description, expression, value, state, lastchange, comments) VALUES (100027, 'Trigger for tag permissions MySQL', '{13083}=0', 0, 1, '1339761311', '');
INSERT INTO functions (functionid, itemid, triggerid, name, parameter) VALUES (100028, 40066, 100027, 'last', '0');
INSERT INTO trigger_tag (triggertagid, tag, value, triggerid) VALUES (101, 'Service','MySQL', 100027);
INSERT INTO triggers (triggerid, description, expression, value, state, lastchange, comments) VALUES (100028, 'Trigger for tag permissions Oracle', '{13083}=0', 0, 1, '1339761311', '');
INSERT INTO functions (functionid, itemid, triggerid, name, parameter) VALUES (100029, 40066, 100028, 'last', '0');
INSERT INTO trigger_tag (triggertagid, tag, value, triggerid) VALUES (102, 'Service','Oracle', 100028);
-- Tag based permissions: triggers problems events
INSERT INTO events (eventid,source,object,objectid,clock,ns,value,name) VALUES (94,0,0,100027,1540287328,128786843,1,'Trigger for tag permissions MySQL');
INSERT INTO event_tag (eventtagid,eventid,tag,value) VALUES (94,94,'Service','MySQL');
INSERT INTO problem (eventid,source,object,objectid,clock,ns,name) VALUES (94,0,0,100027,1540287328,128786843,'Trigger for tag permissions MySQL');
INSERT INTO problem_tag (problemtagid,eventid,tag,value) VALUES (94,94,'Service','MySQL');
INSERT INTO events (eventid,source,object,objectid,clock,ns,value,name) VALUES (95,0,0,100028,1540297528,128786843,1,'Trigger for tag permissions Oracle');
INSERT INTO event_tag (eventtagid,eventid,tag,value) VALUES (95,95,'Service','Oracle');
INSERT INTO problem (eventid,source,object,objectid,clock,ns,name) VALUES (95,0,0,100028,1540297528,128786843,'Trigger for tag permissions Oracle');
INSERT INTO problem_tag (problemtagid,eventid,tag,value) VALUES (95,95,'Service','Oracle');
-- Tag based permissions: Read-write permissions to host group
INSERT INTO rights (rightid,groupid,permission,id) VALUES (1,90,3,50004);
INSERT INTO rights (rightid,groupid,permission,id) VALUES (2,91,3,50004);

-- event correlation
INSERT INTO correlation (correlationid, name, description, evaltype, status, formula) VALUES (99000, 'Event correlation for delete', 'Test description delete', 0, 0, '');
INSERT INTO corr_condition (corr_conditionid, correlationid, type) VALUES (99000, 99000, 0);
INSERT INTO corr_condition_tag (corr_conditionid, tag) VALUES (99000, 'delete tag');
INSERT INTO corr_operation (corr_operationid, correlationid, type) VALUES (99000, 99000, 0);

INSERT INTO correlation (correlationid, name, description, evaltype, status, formula) VALUES (99001, 'Event correlation for update', 'Test description update', 0, 0, '');
INSERT INTO corr_condition (corr_conditionid, correlationid, type) VALUES (99001, 99001, 0);
INSERT INTO corr_condition_tag (corr_conditionid, tag) VALUES (99001, 'update tag');
INSERT INTO corr_operation (corr_operationid, correlationid, type) VALUES (99001, 99001, 0);

INSERT INTO correlation (correlationid, name, description, evaltype, status, formula) VALUES (99002, 'Event correlation for cancel', 'Test description cancel', 1, 1, '');
INSERT INTO corr_condition (corr_conditionid, correlationid, type) VALUES (99002, 99002, 0);
INSERT INTO corr_condition_tag (corr_conditionid, tag) VALUES (99002, 'cancel tag');
INSERT INTO corr_operation (corr_operationid, correlationid, type) VALUES (99002, 99002, 0);

INSERT INTO correlation (correlationid, name, description, evaltype, status, formula) VALUES (99003, 'Event correlation for clone', 'Test description clone', 0, 0, '');
INSERT INTO corr_condition (corr_conditionid, correlationid, type) VALUES (99003, 99003, 0);
INSERT INTO corr_condition_tag (corr_conditionid, tag) VALUES (99003, 'clone tag');
INSERT INTO corr_operation (corr_operationid, correlationid, type) VALUES (99003, 99003, 0);

-- host prototypes
INSERT INTO hosts (hostid, host, name, status, description, flags) VALUES (90001, 'Host for host prototype tests', 'Host for host prototype tests', 0, '', 0);
INSERT INTO hosts_groups (hostgroupid, hostid, groupid) VALUES (99000, 90001, 4);
INSERT INTO interface (interfaceid, hostid, main, type, useip, ip, dns, port) values (50024,90001,1,1,1,'127.0.0.1','','10050');
INSERT INTO items (name, key_, hostid, value_type, itemid, interfaceid, flags, delay, params, description, posts, headers) VALUES ('Discovery rule 1', 'key1', 90001, 4, 90001, 50024, 1, '30s', '', '', '', '');
INSERT INTO items (name, key_, hostid, value_type, itemid, interfaceid, flags, delay, params, description, posts, headers) VALUES ('Discovery rule 2', 'key2', 90001, 4, 90002, 50024, 1, '30s', '', '', '', '');
INSERT INTO items (name, key_, hostid, value_type, itemid, interfaceid, flags, delay, params, description, posts, headers) VALUES ('Discovery rule 3', 'key3', 90001, 4, 90003, 50024, 1, '30s', '', '', '', '');
INSERT INTO hosts (hostid, host, name, status, description, flags) VALUES (90002, 'Host prototype {#1}', 'Host prototype {#1}', 0, '', 2);
INSERT INTO hosts (hostid, host, name, status, description, flags) VALUES (90003, 'Host prototype {#2}', 'Host prototype {#2}', 1, '', 2);
INSERT INTO hosts (hostid, host, name, status, description, flags) VALUES (90004, 'Host prototype {#3}', 'Host prototype {#3}', 0, '', 2);
INSERT INTO hosts (hostid, host, name, status, description, flags) VALUES (90005, 'Host prototype {#4}', 'Host prototype {#4}', 0, '', 2);
INSERT INTO hosts (hostid, host, name, status, description, flags) VALUES (90006, 'Host prototype {#5}', 'Host prototype {#5}', 0, '', 2);
INSERT INTO hosts (hostid, host, name, status, description, flags) VALUES (90007, 'Host prototype {#6}', 'Host prototype {#6}', 0, '', 2);
INSERT INTO hosts (hostid, host, name, status, description, flags) VALUES (90008, 'Host prototype {#7}', 'Host prototype {#7}', 0, '', 2);
INSERT INTO hosts (hostid, host, name, status, description, flags) VALUES (90009, 'Host prototype {#8}', 'Host prototype {#8}', 0, '', 2);
INSERT INTO hosts (hostid, host, name, status, description, flags) VALUES (90010, 'Host prototype {#9}', 'Host prototype {#9}', 0, '', 2);
INSERT INTO hosts (hostid, host, name, status, description, flags) VALUES (90011, 'Host prototype {#10}', 'Host prototype {#10}', 0, '', 2);
INSERT INTO hosts (hostid, host, name, status, description, flags) VALUES (90012, 'Host prototype {#33}', 'Host prototype visible name', 0, '', 2);
INSERT INTO host_discovery (hostid, parent_itemid) VALUES (90002, 90001);
INSERT INTO host_discovery (hostid, parent_itemid) VALUES (90003, 90001);
INSERT INTO host_discovery (hostid, parent_itemid) VALUES (90004, 90001);
INSERT INTO host_discovery (hostid, parent_itemid) VALUES (90012, 90001);
INSERT INTO host_discovery (hostid, parent_itemid) VALUES (90005, 90002);
INSERT INTO host_discovery (hostid, parent_itemid) VALUES (90006, 90002);
INSERT INTO host_discovery (hostid, parent_itemid) VALUES (90007, 90002);
INSERT INTO host_discovery (hostid, parent_itemid) VALUES (90008, 90003);
INSERT INTO host_discovery (hostid, parent_itemid) VALUES (90009, 90003);
INSERT INTO host_discovery (hostid, parent_itemid) VALUES (90010, 90003);
INSERT INTO host_discovery (hostid, parent_itemid) VALUES (90011, 90003);
INSERT INTO group_prototype (group_prototypeid, hostid, name, groupid, templateid) VALUES (1000, 90002, '', 5, NULL);
INSERT INTO group_prototype (group_prototypeid, hostid, name, groupid, templateid) VALUES (1001, 90003, '', 5, NULL);
INSERT INTO group_prototype (group_prototypeid, hostid, name, groupid, templateid) VALUES (1019, 90003, '{#FSNAME}', NULL, NULL);
INSERT INTO group_prototype (group_prototypeid, hostid, name, groupid, templateid) VALUES (1020, 90012, '', 5, NULL);
INSERT INTO group_prototype (group_prototypeid, hostid, name, groupid, templateid) VALUES (1002, 90004, '', 5, NULL);
INSERT INTO group_prototype (group_prototypeid, hostid, name, groupid, templateid) VALUES (1003, 90005, '', 5, NULL);
INSERT INTO group_prototype (group_prototypeid, hostid, name, groupid, templateid) VALUES (1004, 90006, '', 5, NULL);
INSERT INTO group_prototype (group_prototypeid, hostid, name, groupid, templateid) VALUES (1005, 90007, '', 5, NULL);
INSERT INTO group_prototype (group_prototypeid, hostid, name, groupid, templateid) VALUES (1006, 90008, '', 5, NULL);
INSERT INTO group_prototype (group_prototypeid, hostid, name, groupid, templateid) VALUES (1007, 90009, '', 5, NULL);
INSERT INTO group_prototype (group_prototypeid, hostid, name, groupid, templateid) VALUES (1008, 90010, '', 5, NULL);
INSERT INTO group_prototype (group_prototypeid, hostid, name, groupid, templateid) VALUES (1009, 90011, '', 5, NULL);

INSERT INTO hosts_templates (hosttemplateid, hostid, templateid) VALUES (50003, 90003, 10001);

INSERT INTO hostmacro (hostmacroid, hostid, macro, value, description) VALUES (99009, 90012, '{$PROTOYPE_MACRO_1}', 'Prototype macro value 1', 'Prototype macro description 1');
INSERT INTO hostmacro (hostmacroid, hostid, macro, value, description) VALUES (99010, 90012, '{$PROTOYPE_MACRO_2}', 'Prototype macro value 2', 'Prototype macro description 2');

-- adding test data to the 'alerts' table for testing Reports-> Notifications
INSERT INTO alerts (alertid, actionid, eventid, userid, clock, mediatypeid, sendto, subject, message, status, retries, error, esc_step, alerttype, parameters) VALUES (8, 12, 1, 1, 1483275171, 1, 'notificatio.report@zabbix.com', 'PROBLEM: problem', 'Event at 2017.01.01 12:52:51', 1, 0, '', 1, 0, '');
INSERT INTO alerts (alertid, actionid, eventid, userid, clock, mediatypeid, sendto, subject, message, status, retries, error, esc_step, alerttype, parameters) VALUES (9, 12, 1, 2, 1486039971, 3, 'notificatio.report@zabbix.com', 'PROBLEM: problem', 'Event at 2017.02.02 12:52:51', 1, 0, '', 1, 0, '');
INSERT INTO alerts (alertid, actionid, eventid, userid, clock, mediatypeid, sendto, subject, message, status, retries, error, esc_step, alerttype, parameters) VALUES (10, 12, 1, 2, 1487030400, 1, 'notificatio.report@zabbix.com', 'PROBLEM: problem', 'Event at 2017.02.14 00:00:00', 1, 0, '', 1, 0, '');
INSERT INTO alerts (alertid, actionid, eventid, userid, clock, mediatypeid, sendto, subject, message, status, retries, error, esc_step, alerttype, parameters) VALUES (11, 12, 1, 3, 1488545571, 3, 'notificatio.report@zabbix.com', 'PROBLEM: problem', 'Event at 2017.03.03 12:52:51', 1, 0, '', 1, 0, '');
INSERT INTO alerts (alertid, actionid, eventid, userid, clock, mediatypeid, sendto, subject, message, status, retries, error, esc_step, alerttype, parameters) VALUES (12, 12, 1, 3, 1488382034, 1, 'notificatio.report@zabbix.com', 'PROBLEM: problem', 'Event at 2017.03.01 15:27:14', 1, 0, '', 1, 0, '');
INSERT INTO alerts (alertid, actionid, eventid, userid, clock, mediatypeid, sendto, subject, message, status, retries, error, esc_step, alerttype, parameters) VALUES (13, 12, 1, 3, 1490701552, 3, 'notificatio.report@zabbix.com', 'PROBLEM: problem', 'Event at 2017.03.28 11:45:52', 1, 0, '', 1, 0, '');
INSERT INTO alerts (alertid, actionid, eventid, userid, clock, mediatypeid, sendto, subject, message, status, retries, error, esc_step, alerttype, parameters) VALUES (14, 12, 1, 4, 1491310371, 1, 'notificatio.report@zabbix.com', 'PROBLEM: problem', 'Event at 2017.04.04 12:52:51', 2, 0, '', 1, 0, '');
INSERT INTO alerts (alertid, actionid, eventid, userid, clock, mediatypeid, sendto, subject, message, status, retries, error, esc_step, alerttype, parameters) VALUES (15, 12, 1, 4, 1493096321, 3, 'notificatio.report@zabbix.com', 'PROBLEM: problem', 'Event at 2017.04.25 04:58:41', 2, 0, '', 1, 0, '');
INSERT INTO alerts (alertid, actionid, eventid, userid, clock, mediatypeid, sendto, subject, message, status, retries, error, esc_step, alerttype, parameters) VALUES (16, 12, 1, 4, 1492456511, 1, 'notificatio.report@zabbix.com', 'PROBLEM: problem', 'Event at 2017.04.17 19:15:11', 2, 0, '', 1, 0, '');
INSERT INTO alerts (alertid, actionid, eventid, userid, clock, mediatypeid, sendto, subject, message, status, retries, error, esc_step, alerttype, parameters) VALUES (17, 12, 1, 4, 1493585245, 3, 'notificatio.report@zabbix.com', 'PROBLEM: problem', 'Event at 2017.04.30 23:47:25', 2, 0, '', 1, 0, '');
INSERT INTO alerts (alertid, actionid, eventid, userid, clock, mediatypeid, sendto, subject, message, status, retries, error, esc_step, alerttype, parameters) VALUES (18, 12, 1, 5, 1493988771, 1, 'notificatio.report@zabbix.com', 'PROBLEM: problem', 'Event at 2017.05.05 12:52:51', 0, 0, '', 1, 0, '');
INSERT INTO alerts (alertid, actionid, eventid, userid, clock, mediatypeid, sendto, subject, message, status, retries, error, esc_step, alerttype, parameters) VALUES (19, 12, 1, 5, 1493693050, 3, 'notificatio.report@zabbix.com', 'PROBLEM: problem', 'Event at 2017.05.02 02:44:10', 0, 0, '', 1, 0, '');
INSERT INTO alerts (alertid, actionid, eventid, userid, clock, mediatypeid, sendto, subject, message, status, retries, error, esc_step, alerttype, parameters) VALUES (20, 12, 1, 5, 1494674768, 1, 'notificatio.report@zabbix.com', 'PROBLEM: problem', 'Event at 2017.05.13 11:26:08', 0, 0, '', 1, 0, '');
INSERT INTO alerts (alertid, actionid, eventid, userid, clock, mediatypeid, sendto, subject, message, status, retries, error, esc_step, alerttype, parameters) VALUES (21, 12, 1, 5, 1495924312, 3, 'notificatio.report@zabbix.com', 'PROBLEM: problem', 'Event at 2017.05.27 22:31:52', 0, 0, '', 1, 0, '');
INSERT INTO alerts (alertid, actionid, eventid, userid, clock, mediatypeid, sendto, subject, message, status, retries, error, esc_step, alerttype, parameters) VALUES (22, 12, 1, 5, 1496256062, 1, 'notificatio.report@zabbix.com', 'PROBLEM: problem', 'Event at 2017.05.31 21:41:02', 0, 0, '', 1, 0, '');
INSERT INTO alerts (alertid, actionid, eventid, userid, clock, mediatypeid, sendto, subject, message, status, retries, error, esc_step, alerttype, parameters) VALUES (23, 12, 1, 6, 1496753571, 3, 'notificatio.report@zabbix.com', 'PROBLEM: problem', 'Event at 2017.06.06 12:52:51', 1, 0, '', 1, 1, '');
INSERT INTO alerts (alertid, actionid, eventid, userid, clock, mediatypeid, sendto, subject, message, status, retries, error, esc_step, alerttype, parameters) VALUES (24, 12, 1, 6, 1496524375, 1, 'notificatio.report@zabbix.com', 'PROBLEM: problem', 'Event at 2017.06.03 21:12:55', 1, 0, '', 1, 1, '');
INSERT INTO alerts (alertid, actionid, eventid, userid, clock, mediatypeid, sendto, subject, message, status, retries, error, esc_step, alerttype, parameters) VALUES (25, 12, 1, 6, 1497731966, 3, 'notificatio.report@zabbix.com', 'PROBLEM: problem', 'Event at 2017.06.17 20:39:26', 1, 0, '', 1, 1, '');
INSERT INTO alerts (alertid, actionid, eventid, userid, clock, mediatypeid, sendto, subject, message, status, retries, error, esc_step, alerttype, parameters) VALUES (26, 12, 1, 6, 1498160557, 1, 'notificatio.report@zabbix.com', 'PROBLEM: problem', 'Event at 2017.06.22 19:42:37', 1, 0, '', 1, 1, '');
INSERT INTO alerts (alertid, actionid, eventid, userid, clock, mediatypeid, sendto, subject, message, status, retries, error, esc_step, alerttype, parameters) VALUES (27, 12, 1, 6, 1498501846, 3, 'notificatio.report@zabbix.com', 'PROBLEM: problem', 'Event at 2017.06.26 18:30:46', 1, 0, '', 1, 1, '');
INSERT INTO alerts (alertid, actionid, eventid, userid, clock, mediatypeid, sendto, subject, message, status, retries, error, esc_step, alerttype, parameters) VALUES (28, 12, 1, 6, 1498759123, 1, 'notificatio.report@zabbix.com', 'PROBLEM: problem', 'Event at 2017.06.29 17:58:43', 1, 0, '', 1, 1, '');
INSERT INTO alerts (alertid, actionid, eventid, userid, clock, mediatypeid, sendto, subject, message, status, retries, error, esc_step, alerttype, parameters) VALUES (29, 12, 1, 7, 1499431971, 3, 'notificatio.report@zabbix.com', 'PROBLEM: problem', 'Event at 2017.07.07 12:52:51', 1, 0, '', 1, 1, '');
INSERT INTO alerts (alertid, actionid, eventid, userid, clock, mediatypeid, sendto, subject, message, status, retries, error, esc_step, alerttype, parameters) VALUES (30, 12, 1, 7, 1498870861, 1, 'notificatio.report@zabbix.com', 'PROBLEM: problem', 'Event at 2017.07.01 01:01:01', 1, 0, '', 1, 1, '');
INSERT INTO alerts (alertid, actionid, eventid, userid, clock, mediatypeid, sendto, subject, message, status, retries, error, esc_step, alerttype, parameters) VALUES (31, 12, 1, 7, 1498960922, 3, 'notificatio.report@zabbix.com', 'PROBLEM: problem', 'Event at 2017.07.02 02:02:02', 1, 0, '', 1, 1, '');
INSERT INTO alerts (alertid, actionid, eventid, userid, clock, mediatypeid, sendto, subject, message, status, retries, error, esc_step, alerttype, parameters) VALUES (32, 12, 1, 7, 1499050983, 1, 'notificatio.report@zabbix.com', 'PROBLEM: problem', 'Event at 2017.07.03 03:03:03', 1, 0, '', 1, 1, '');
INSERT INTO alerts (alertid, actionid, eventid, userid, clock, mediatypeid, sendto, subject, message, status, retries, error, esc_step, alerttype, parameters) VALUES (33, 12, 1, 7, 1499141044, 3, 'notificatio.report@zabbix.com', 'PROBLEM: problem', 'Event at 2017.07.04 04:04:04', 1, 0, '', 1, 1, '');
INSERT INTO alerts (alertid, actionid, eventid, userid, clock, mediatypeid, sendto, subject, message, status, retries, error, esc_step, alerttype, parameters) VALUES (34, 12, 1, 7, 1499231105, 1, 'notificatio.report@zabbix.com', 'PROBLEM: problem', 'Event at 2017.07.05 05:05:05', 1, 0, '', 1, 1, '');
INSERT INTO alerts (alertid, actionid, eventid, userid, clock, mediatypeid, sendto, subject, message, status, retries, error, esc_step, alerttype, parameters) VALUES (35, 12, 1, 7, 1499321166, 3, 'notificatio.report@zabbix.com', 'PROBLEM: problem', 'Event at 2017.07.06 06:06:06', 1, 0, '', 1, 1, '');
INSERT INTO alerts (alertid, actionid, eventid, userid, clock, mediatypeid, sendto, subject, message, status, retries, error, esc_step, alerttype, parameters) VALUES (36, 12, 1, 8, 1502196771, 1, 'notificatio.report@zabbix.com', 'PROBLEM: problem', 'Event at 2017.08.08 12:52:51', 1, 0, '', 1, 1, '');
INSERT INTO alerts (alertid, actionid, eventid, userid, clock, mediatypeid, sendto, subject, message, status, retries, error, esc_step, alerttype, parameters) VALUES (37, 12, 1, 8, 1502269749, 3, 'notificatio.report@zabbix.com', 'PROBLEM: problem', 'Event at 2017.08.09 09:09:09', 1, 0, '', 1, 1, '');
INSERT INTO alerts (alertid, actionid, eventid, userid, clock, mediatypeid, sendto, subject, message, status, retries, error, esc_step, alerttype, parameters) VALUES (38, 12, 1, 8, 1502359810, 1, 'notificatio.report@zabbix.com', 'PROBLEM: problem', 'Event at 2017.08.10 10:10:10', 1, 0, '', 1, 1, '');
INSERT INTO alerts (alertid, actionid, eventid, userid, clock, mediatypeid, sendto, subject, message, status, retries, error, esc_step, alerttype, parameters) VALUES (39, 12, 1, 8, 1502449871, 3, 'notificatio.report@zabbix.com', 'PROBLEM: problem', 'Event at 2017.08.11 11:11:11', 1, 0, '', 1, 1, '');
INSERT INTO alerts (alertid, actionid, eventid, userid, clock, mediatypeid, sendto, subject, message, status, retries, error, esc_step, alerttype, parameters) VALUES (40, 12, 1, 8, 1502539932, 1, 'notificatio.report@zabbix.com', 'PROBLEM: problem', 'Event at 2017.08.12 12:12:12', 1, 0, '', 1, 1, '');
INSERT INTO alerts (alertid, actionid, eventid, userid, clock, mediatypeid, sendto, subject, message, status, retries, error, esc_step, alerttype, parameters) VALUES (41, 12, 1, 8, 1502629993, 3, 'notificatio.report@zabbix.com', 'PROBLEM: problem', 'Event at 2017.08.13 13:13:13', 1, 0, '', 1, 1, '');
INSERT INTO alerts (alertid, actionid, eventid, userid, clock, mediatypeid, sendto, subject, message, status, retries, error, esc_step, alerttype, parameters) VALUES (42, 12, 1, 8, 1502720054, 1, 'notificatio.report@zabbix.com', 'PROBLEM: problem', 'Event at 2017.08.14 14:14:14', 1, 0, '', 1, 1, '');
INSERT INTO alerts (alertid, actionid, eventid, userid, clock, mediatypeid, sendto, subject, message, status, retries, error, esc_step, alerttype, parameters) VALUES (43, 12, 1, 8, 1502810115, 3, 'notificatio.report@zabbix.com', 'PROBLEM: problem', 'Event at 2017.08.15 15:15:15', 1, 0, '', 1, 1, '');
INSERT INTO alerts (alertid, actionid, eventid, userid, clock, mediatypeid, sendto, subject, message, status, retries, error, esc_step, alerttype, parameters) VALUES (44, 12, 1, 1, 1504961571, 1, 'notificatio.report@zabbix.com', 'PROBLEM: problem', 'Event at 2017.09.09 12:52:51', 1, 0, '', 1, 1, '');
INSERT INTO alerts (alertid, actionid, eventid, userid, clock, mediatypeid, sendto, subject, message, status, retries, error, esc_step, alerttype, parameters) VALUES (45, 12, 1, 1, 1505578576, 3, 'notificatio.report@zabbix.com', 'PROBLEM: problem', 'Event at 2017.09.16 16:16:16', 1, 0, '', 1, 1, '');
INSERT INTO alerts (alertid, actionid, eventid, userid, clock, mediatypeid, sendto, subject, message, status, retries, error, esc_step, alerttype, parameters) VALUES (46, 12, 1, 1, 1505668637, 1, 'notificatio.report@zabbix.com', 'PROBLEM: problem', 'Event at 2017.09.17 17:17:17', 1, 0, '', 1, 1, '');
INSERT INTO alerts (alertid, actionid, eventid, userid, clock, mediatypeid, sendto, subject, message, status, retries, error, esc_step, alerttype, parameters) VALUES (47, 12, 1, 1, 1505758698, 3, 'notificatio.report@zabbix.com', 'PROBLEM: problem', 'Event at 2017.09.18 18:18:18', 1, 0, '', 1, 1, '');
INSERT INTO alerts (alertid, actionid, eventid, userid, clock, mediatypeid, sendto, subject, message, status, retries, error, esc_step, alerttype, parameters) VALUES (48, 12, 1, 1, 1505848759, 1, 'notificatio.report@zabbix.com', 'PROBLEM: problem', 'Event at 2017.09.19 19:19:19', 1, 0, '', 1, 1, '');
INSERT INTO alerts (alertid, actionid, eventid, userid, clock, mediatypeid, sendto, subject, message, status, retries, error, esc_step, alerttype, parameters) VALUES (49, 12, 1, 1, 1505938820, 3, 'notificatio.report@zabbix.com', 'PROBLEM: problem', 'Event at 2017.09.20 20:20:20', 1, 0, '', 1, 1, '');
INSERT INTO alerts (alertid, actionid, eventid, userid, clock, mediatypeid, sendto, subject, message, status, retries, error, esc_step, alerttype, parameters) VALUES (50, 12, 1, 1, 1506028881, 1, 'notificatio.report@zabbix.com', 'PROBLEM: problem', 'Event at 2017.09.21 21:21:21', 1, 0, '', 1, 1, '');
INSERT INTO alerts (alertid, actionid, eventid, userid, clock, mediatypeid, sendto, subject, message, status, retries, error, esc_step, alerttype, parameters) VALUES (51, 12, 1, 1, 1506118942, 3, 'notificatio.report@zabbix.com', 'PROBLEM: problem', 'Event at 2017.09.22 22:22:22', 1, 0, '', 1, 1, '');
INSERT INTO alerts (alertid, actionid, eventid, userid, clock, mediatypeid, sendto, subject, message, status, retries, error, esc_step, alerttype, parameters) VALUES (52, 12, 1, 1, 1506209003, 1, 'notificatio.report@zabbix.com', 'PROBLEM: problem', 'Event at 2017.09.23 23:23:23', 1, 0, '', 1, 1, '');
INSERT INTO alerts (alertid, actionid, eventid, userid, clock, mediatypeid, sendto, subject, message, status, retries, error, esc_step, alerttype, parameters) VALUES (53, 12, 1, 2, 1507639971, 3, 'notificatio.report@zabbix.com', 'PROBLEM: problem', 'Event at 2017.10.10 12:52:51', 1, 0, '', 1, 1, '');
INSERT INTO alerts (alertid, actionid, eventid, userid, clock, mediatypeid, sendto, subject, message, status, retries, error, esc_step, alerttype, parameters) VALUES (54, 12, 1, 2, 1508804664, 1, 'notificatio.report@zabbix.com', 'PROBLEM: problem', 'Event at 2017.10.24 00:24:24', 1, 0, '', 1, 1, '');
INSERT INTO alerts (alertid, actionid, eventid, userid, clock, mediatypeid, sendto, subject, message, status, retries, error, esc_step, alerttype, parameters) VALUES (55, 12, 1, 2, 1508894725, 3, 'notificatio.report@zabbix.com', 'PROBLEM: problem', 'Event at 2017.10.25 01:25:25', 1, 0, '', 1, 1, '');
INSERT INTO alerts (alertid, actionid, eventid, userid, clock, mediatypeid, sendto, subject, message, status, retries, error, esc_step, alerttype, parameters) VALUES (56, 12, 1, 2, 1508984786, 1, 'notificatio.report@zabbix.com', 'PROBLEM: problem', 'Event at 2017.10.26 02:26:26', 1, 0, '', 1, 1, '');
INSERT INTO alerts (alertid, actionid, eventid, userid, clock, mediatypeid, sendto, subject, message, status, retries, error, esc_step, alerttype, parameters) VALUES (57, 12, 1, 2, 1509074847, 3, 'notificatio.report@zabbix.com', 'PROBLEM: problem', 'Event at 2017.10.27 03:27:27', 1, 0, '', 1, 1, '');
INSERT INTO alerts (alertid, actionid, eventid, userid, clock, mediatypeid, sendto, subject, message, status, retries, error, esc_step, alerttype, parameters) VALUES (58, 12, 1, 2, 1509164908, 1, 'notificatio.report@zabbix.com', 'PROBLEM: problem', 'Event at 2017.10.28 04:28:28', 1, 0, '', 1, 1, '');
INSERT INTO alerts (alertid, actionid, eventid, userid, clock, mediatypeid, sendto, subject, message, status, retries, error, esc_step, alerttype, parameters) VALUES (59, 12, 1, 2, 1509254969, 3, 'notificatio.report@zabbix.com', 'PROBLEM: problem', 'Event at 2017.10.29 05:29:29', 1, 0, '', 1, 1, '');
INSERT INTO alerts (alertid, actionid, eventid, userid, clock, mediatypeid, sendto, subject, message, status, retries, error, esc_step, alerttype, parameters) VALUES (60, 12, 1, 2, 1509345030, 1, 'notificatio.report@zabbix.com', 'PROBLEM: problem', 'Event at 2017.10.30 06:30:30', 1, 0, '', 1, 1, '');
INSERT INTO alerts (alertid, actionid, eventid, userid, clock, mediatypeid, sendto, subject, message, status, retries, error, esc_step, alerttype, parameters) VALUES (61, 12, 1, 2, 1509435091, 3, 'notificatio.report@zabbix.com', 'PROBLEM: problem', 'Event at 2017.10.31 07:31:31', 1, 0, '', 1, 1, '');
INSERT INTO alerts (alertid, actionid, eventid, userid, clock, mediatypeid, sendto, subject, message, status, retries, error, esc_step, alerttype, parameters) VALUES (62, 12, 1, 2, 1506846752, 1, 'notificatio.report@zabbix.com', 'PROBLEM: problem', 'Event at 2017.10.01 08:32:32', 1, 0, '', 1, 1, '');
INSERT INTO alerts (alertid, actionid, eventid, userid, clock, mediatypeid, sendto, subject, message, status, retries, error, esc_step, alerttype, parameters) VALUES (63, 12, 1, 3, 1510404771, 3, 'notificatio.report@zabbix.com', 'PROBLEM: problem', 'Event at 2017.11.11 12:52:51', 1, 0, '', 1, 1, '');
INSERT INTO alerts (alertid, actionid, eventid, userid, clock, mediatypeid, sendto, subject, message, status, retries, error, esc_step, alerttype, parameters) VALUES (64, 12, 1, 3, 1509615213, 1, 'notificatio.report@zabbix.com', 'PROBLEM: problem', 'Event at 2017.11.02 09:33:33', 1, 0, '', 1, 1, '');
INSERT INTO alerts (alertid, actionid, eventid, userid, clock, mediatypeid, sendto, subject, message, status, retries, error, esc_step, alerttype, parameters) VALUES (65, 12, 1, 3, 1509705274, 3, 'notificatio.report@zabbix.com', 'PROBLEM: problem', 'Event at 2017.11.03 10:34:34', 1, 0, '', 1, 1, '');
INSERT INTO alerts (alertid, actionid, eventid, userid, clock, mediatypeid, sendto, subject, message, status, retries, error, esc_step, alerttype, parameters) VALUES (66, 12, 1, 3, 1509795335, 1, 'notificatio.report@zabbix.com', 'PROBLEM: problem', 'Event at 2017.11.04 11:35:35', 1, 0, '', 1, 1, '');
INSERT INTO alerts (alertid, actionid, eventid, userid, clock, mediatypeid, sendto, subject, message, status, retries, error, esc_step, alerttype, parameters) VALUES (67, 12, 1, 3, 1509885396, 3, 'notificatio.report@zabbix.com', 'PROBLEM: problem', 'Event at 2017.11.05 12:36:36', 1, 0, '', 1, 1, '');
INSERT INTO alerts (alertid, actionid, eventid, userid, clock, mediatypeid, sendto, subject, message, status, retries, error, esc_step, alerttype, parameters) VALUES (68, 12, 1, 3, 1509975457, 1, 'notificatio.report@zabbix.com', 'PROBLEM: problem', 'Event at 2017.11.06 13:37:37', 1, 0, '', 1, 1, '');
INSERT INTO alerts (alertid, actionid, eventid, userid, clock, mediatypeid, sendto, subject, message, status, retries, error, esc_step, alerttype, parameters) VALUES (69, 12, 1, 3, 1510065518, 3, 'notificatio.report@zabbix.com', 'PROBLEM: problem', 'Event at 2017.11.07 14:38:38', 1, 0, '', 1, 1, '');
INSERT INTO alerts (alertid, actionid, eventid, userid, clock, mediatypeid, sendto, subject, message, status, retries, error, esc_step, alerttype, parameters) VALUES (70, 12, 1, 3, 1510155579, 1, 'notificatio.report@zabbix.com', 'PROBLEM: problem', 'Event at 2017.11.08 15:39:39', 1, 0, '', 1, 1, '');
INSERT INTO alerts (alertid, actionid, eventid, userid, clock, mediatypeid, sendto, subject, message, status, retries, error, esc_step, alerttype, parameters) VALUES (71, 12, 1, 3, 1510245640, 3, 'notificatio.report@zabbix.com', 'PROBLEM: problem', 'Event at 2017.11.09 16:40:40', 1, 0, '', 1, 1, '');
INSERT INTO alerts (alertid, actionid, eventid, userid, clock, mediatypeid, sendto, subject, message, status, retries, error, esc_step, alerttype, parameters) VALUES (72, 12, 1, 3, 1510335701, 1, 'notificatio.report@zabbix.com', 'PROBLEM: problem', 'Event at 2017.11.10 17:41:41', 1, 0, '', 1, 1, '');
INSERT INTO alerts (alertid, actionid, eventid, userid, clock, mediatypeid, sendto, subject, message, status, retries, error, esc_step, alerttype, parameters) VALUES (73, 12, 1, 3, 1510425762, 3, 'notificatio.report@zabbix.com', 'PROBLEM: problem', 'Event at 2017.11.11 18:42:42', 1, 0, '', 1, 1, '');
INSERT INTO alerts (alertid, actionid, eventid, userid, clock, mediatypeid, sendto, subject, message, status, retries, error, esc_step, alerttype, parameters) VALUES (74, 12, 1, 4, 1513083171, 1, 'notificatio.report@zabbix.com', 'PROBLEM: problem', 'Event at 2017.12.12 12:52:51', 1, 0, '', 1, 1, '');
INSERT INTO alerts (alertid, actionid, eventid, userid, clock, mediatypeid, sendto, subject, message, status, retries, error, esc_step, alerttype, parameters) VALUES (75, 12, 1, 4, 1513107823, 3, 'notificatio.report@zabbix.com', 'PROBLEM: problem', 'Event at 2017.12.12 19:43:43', 1, 0, '', 1, 1, '');
INSERT INTO alerts (alertid, actionid, eventid, userid, clock, mediatypeid, sendto, subject, message, status, retries, error, esc_step, alerttype, parameters) VALUES (76, 12, 1, 4, 1513197884, 1, 'notificatio.report@zabbix.com', 'PROBLEM: problem', 'Event at 2017.12.13 20:44:44', 1, 0, '', 1, 1, '');
INSERT INTO alerts (alertid, actionid, eventid, userid, clock, mediatypeid, sendto, subject, message, status, retries, error, esc_step, alerttype, parameters) VALUES (77, 12, 1, 4, 1513287945, 3, 'notificatio.report@zabbix.com', 'PROBLEM: problem', 'Event at 2017.12.14 21:45:45', 1, 0, '', 1, 1, '');
INSERT INTO alerts (alertid, actionid, eventid, userid, clock, mediatypeid, sendto, subject, message, status, retries, error, esc_step, alerttype, parameters) VALUES (78, 12, 1, 4, 1513378006, 1, 'notificatio.report@zabbix.com', 'PROBLEM: problem', 'Event at 2017.12.15 22:46:46', 1, 0, '', 1, 1, '');
INSERT INTO alerts (alertid, actionid, eventid, userid, clock, mediatypeid, sendto, subject, message, status, retries, error, esc_step, alerttype, parameters) VALUES (79, 12, 1, 4, 1513468067, 3, 'notificatio.report@zabbix.com', 'PROBLEM: problem', 'Event at 2017.12.16 23:47:47', 1, 0, '', 1, 1, '');
INSERT INTO alerts (alertid, actionid, eventid, userid, clock, mediatypeid, sendto, subject, message, status, retries, error, esc_step, alerttype, parameters) VALUES (80, 12, 1, 4, 1513471728, 1, 'notificatio.report@zabbix.com', 'PROBLEM: problem', 'Event at 2017.12.17 00:48:48', 1, 0, '', 1, 1, '');
INSERT INTO alerts (alertid, actionid, eventid, userid, clock, mediatypeid, sendto, subject, message, status, retries, error, esc_step, alerttype, parameters) VALUES (81, 12, 1, 4, 1513561789, 3, 'notificatio.report@zabbix.com', 'PROBLEM: problem', 'Event at 2017.12.18 01:49:49', 1, 0, '', 1, 1, '');
INSERT INTO alerts (alertid, actionid, eventid, userid, clock, mediatypeid, sendto, subject, message, status, retries, error, esc_step, alerttype, parameters) VALUES (82, 12, 1, 4, 1513651850, 1, 'notificatio.report@zabbix.com', 'PROBLEM: problem', 'Event at 2017.12.19 02:50:50', 1, 0, '', 1, 1, '');
INSERT INTO alerts (alertid, actionid, eventid, userid, clock, mediatypeid, sendto, subject, message, status, retries, error, esc_step, alerttype, parameters) VALUES (83, 12, 1, 4, 1513741911, 3, 'notificatio.report@zabbix.com', 'PROBLEM: problem', 'Event at 2017.12.20 03:51:51', 1, 0, '', 1, 1, '');
INSERT INTO alerts (alertid, actionid, eventid, userid, clock, mediatypeid, sendto, subject, message, status, retries, error, esc_step, alerttype, parameters) VALUES (84, 12, 1, 4, 1513831972, 1, 'notificatio.report@zabbix.com', 'PROBLEM: problem', 'Event at 2017.12.21 04:52:52', 1, 0, '', 1, 1, '');
INSERT INTO alerts (alertid, actionid, eventid, userid, clock, mediatypeid, sendto, subject, message, status, retries, error, esc_step, alerttype, parameters) VALUES (85, 12, 1, 4, 1513922033, 3, 'notificatio.report@zabbix.com', 'PROBLEM: problem', 'Event at 2017.12.22 05:53:53', 1, 0, '', 1, 1, '');
INSERT INTO alerts (alertid, actionid, eventid, userid, clock, mediatypeid, sendto, subject, message, status, retries, error, esc_step, alerttype, parameters) VALUES (86, 12, 1, 5, 1453524894, 1, 'notificatio.report@zabbix.com', 'PROBLEM: problem', 'Event at 2016.01.23 06:54:54', 1, 0, '', 1, 1, '');
INSERT INTO alerts (alertid, actionid, eventid, userid, clock, mediatypeid, sendto, subject, message, status, retries, error, esc_step, alerttype, parameters) VALUES (87, 12, 1, 5, 1453614955, 3, 'notificatio.report@zabbix.com', 'PROBLEM: problem', 'Event at 2016.01.24 07:55:55', 1, 0, '', 1, 1, '');
INSERT INTO alerts (alertid, actionid, eventid, userid, clock, mediatypeid, sendto, subject, message, status, retries, error, esc_step, alerttype, parameters) VALUES (88, 12, 1, 5, 1453705016, 1, 'notificatio.report@zabbix.com', 'PROBLEM: problem', 'Event at 2016.01.25 08:56:56', 1, 0, '', 1, 1, '');
INSERT INTO alerts (alertid, actionid, eventid, userid, clock, mediatypeid, sendto, subject, message, status, retries, error, esc_step, alerttype, parameters) VALUES (89, 12, 1, 5, 1453795077, 3, 'notificatio.report@zabbix.com', 'PROBLEM: problem', 'Event at 2016.01.26 09:57:57', 1, 0, '', 1, 1, '');
INSERT INTO alerts (alertid, actionid, eventid, userid, clock, mediatypeid, sendto, subject, message, status, retries, error, esc_step, alerttype, parameters) VALUES (90, 12, 1, 5, 1453885138, 1, 'notificatio.report@zabbix.com', 'PROBLEM: problem', 'Event at 2016.01.27 10:58:58', 1, 0, '', 1, 1, '');
INSERT INTO alerts (alertid, actionid, eventid, userid, clock, mediatypeid, sendto, subject, message, status, retries, error, esc_step, alerttype, parameters) VALUES (91, 12, 1, 5, 1453975199, 3, 'notificatio.report@zabbix.com', 'PROBLEM: problem', 'Event at 2016.01.28 11:59:59', 1, 0, '', 1, 1, '');
INSERT INTO alerts (alertid, actionid, eventid, userid, clock, mediatypeid, sendto, subject, message, status, retries, error, esc_step, alerttype, parameters) VALUES (92, 12, 1, 5, 1454061600, 1, 'notificatio.report@zabbix.com', 'PROBLEM: problem', 'Event at 2016.01.29 12:00:00', 1, 0, '', 1, 1, '');
INSERT INTO alerts (alertid, actionid, eventid, userid, clock, mediatypeid, sendto, subject, message, status, retries, error, esc_step, alerttype, parameters) VALUES (93, 12, 1, 5, 1454151661, 3, 'notificatio.report@zabbix.com', 'PROBLEM: problem', 'Event at 2016.01.30 13:01:01', 1, 0, '', 1, 1, '');
INSERT INTO alerts (alertid, actionid, eventid, userid, clock, mediatypeid, sendto, subject, message, status, retries, error, esc_step, alerttype, parameters) VALUES (94, 12, 1, 5, 1454241722, 1, 'notificatio.report@zabbix.com', 'PROBLEM: problem', 'Event at 2016.01.31 14:02:02', 1, 0, '', 1, 1, '');
INSERT INTO alerts (alertid, actionid, eventid, userid, clock, mediatypeid, sendto, subject, message, status, retries, error, esc_step, alerttype, parameters) VALUES (95, 12, 1, 5, 1451653383, 3, 'notificatio.report@zabbix.com', 'PROBLEM: problem', 'Event at 2016.01.01 15:03:03', 1, 0, '', 1, 1, '');
INSERT INTO alerts (alertid, actionid, eventid, userid, clock, mediatypeid, sendto, subject, message, status, retries, error, esc_step, alerttype, parameters) VALUES (96, 12, 1, 5, 1451743444, 1, 'notificatio.report@zabbix.com', 'PROBLEM: problem', 'Event at 2016.01.02 16:04:04', 1, 0, '', 1, 1, '');
INSERT INTO alerts (alertid, actionid, eventid, userid, clock, mediatypeid, sendto, subject, message, status, retries, error, esc_step, alerttype, parameters) VALUES (97, 12, 1, 5, 1451833505, 3, 'notificatio.report@zabbix.com', 'PROBLEM: problem', 'Event at 2016.01.03 17:05:05', 1, 0, '', 1, 1, '');
INSERT INTO alerts (alertid, actionid, eventid, userid, clock, mediatypeid, sendto, subject, message, status, retries, error, esc_step, alerttype, parameters) VALUES (98, 12, 1, 5, 1451923566, 3, 'notificatio.report@zabbix.com', 'PROBLEM: problem', 'Event at 2016.01.04 18:06:06', 1, 0, '', 1, 1, '');
INSERT INTO alerts (alertid, actionid, eventid, userid, clock, mediatypeid, sendto, subject, message, status, retries, error, esc_step, alerttype, parameters) VALUES (99, 12, 1, 6, 1467734827, 1, 'notificatio.report@zabbix.com', 'PROBLEM: problem', 'Event at 2016.07.05 19:07:07', 1, 0, '', 1, 1, '');
INSERT INTO alerts (alertid, actionid, eventid, userid, clock, mediatypeid, sendto, subject, message, status, retries, error, esc_step, alerttype, parameters) VALUES (100, 12, 1, 6, 1467824888, 3, 'notificatio.report@zabbix.com', 'PROBLEM: problem', 'Event at 2016.07.06 20:08:08', 1, 0, '', 1, 1, '');
INSERT INTO alerts (alertid, actionid, eventid, userid, clock, mediatypeid, sendto, subject, message, status, retries, error, esc_step, alerttype, parameters) VALUES (101, 12, 1, 6, 1467914949, 1, 'notificatio.report@zabbix.com', 'PROBLEM: problem', 'Event at 2016.07.07 21:09:09', 1, 0, '', 1, 1, '');
INSERT INTO alerts (alertid, actionid, eventid, userid, clock, mediatypeid, sendto, subject, message, status, retries, error, esc_step, alerttype, parameters) VALUES (102, 12, 1, 6, 1468005010, 3, 'notificatio.report@zabbix.com', 'PROBLEM: problem', 'Event at 2016.07.08 22:10:10', 1, 0, '', 1, 1, '');
INSERT INTO alerts (alertid, actionid, eventid, userid, clock, mediatypeid, sendto, subject, message, status, retries, error, esc_step, alerttype, parameters) VALUES (103, 12, 1, 6, 1468095071, 1, 'notificatio.report@zabbix.com', 'PROBLEM: problem', 'Event at 2016.07.09 23:11:11', 1, 0, '', 1, 1, '');
INSERT INTO alerts (alertid, actionid, eventid, userid, clock, mediatypeid, sendto, subject, message, status, retries, error, esc_step, alerttype, parameters) VALUES (104, 12, 1, 6, 1468098732, 3, 'notificatio.report@zabbix.com', 'PROBLEM: problem', 'Event at 2016.07.10 00:12:12', 1, 0, '', 1, 1, '');
INSERT INTO alerts (alertid, actionid, eventid, userid, clock, mediatypeid, sendto, subject, message, status, retries, error, esc_step, alerttype, parameters) VALUES (105, 12, 1, 6, 1468188793, 1, 'notificatio.report@zabbix.com', 'PROBLEM: problem', 'Event at 2016.07.11 01:13:13', 1, 0, '', 1, 1, '');
INSERT INTO alerts (alertid, actionid, eventid, userid, clock, mediatypeid, sendto, subject, message, status, retries, error, esc_step, alerttype, parameters) VALUES (106, 12, 1, 6, 1468278854, 3, 'notificatio.report@zabbix.com', 'PROBLEM: problem', 'Event at 2016.07.12 02:14:14', 1, 0, '', 1, 1, '');
INSERT INTO alerts (alertid, actionid, eventid, userid, clock, mediatypeid, sendto, subject, message, status, retries, error, esc_step, alerttype, parameters) VALUES (107, 12, 1, 6, 1468368915, 1, 'notificatio.report@zabbix.com', 'PROBLEM: problem', 'Event at 2016.07.13 03:15:15', 1, 0, '', 1, 1, '');
INSERT INTO alerts (alertid, actionid, eventid, userid, clock, mediatypeid, sendto, subject, message, status, retries, error, esc_step, alerttype, parameters) VALUES (108, 12, 1, 6, 1468458976, 3, 'notificatio.report@zabbix.com', 'PROBLEM: problem', 'Event at 2016.07.14 04:16:16', 1, 0, '', 1, 1, '');
INSERT INTO alerts (alertid, actionid, eventid, userid, clock, mediatypeid, sendto, subject, message, status, retries, error, esc_step, alerttype, parameters) VALUES (109, 12, 1, 6, 1468549037, 1, 'notificatio.report@zabbix.com', 'PROBLEM: problem', 'Event at 2016.07.15 05:17:17', 1, 0, '', 1, 1, '');
INSERT INTO alerts (alertid, actionid, eventid, userid, clock, mediatypeid, sendto, subject, message, status, retries, error, esc_step, alerttype, parameters) VALUES (110, 12, 1, 6, 1468639098, 3, 'notificatio.report@zabbix.com', 'PROBLEM: problem', 'Event at 2016.07.16 06:18:18', 1, 0, '', 1, 1, '');
INSERT INTO alerts (alertid, actionid, eventid, userid, clock, mediatypeid, sendto, subject, message, status, retries, error, esc_step, alerttype, parameters) VALUES (111, 12, 1, 6, 1468729159, 3, 'notificatio.report@zabbix.com', 'PROBLEM: problem', 'Event at 2016.07.17 07:19:19', 1, 0, '', 1, 1, '');
INSERT INTO alerts (alertid, actionid, eventid, userid, clock, mediatypeid, sendto, subject, message, status, retries, error, esc_step, alerttype, parameters) VALUES (112, 12, 1, 6, 1468819220, 3, 'notificatio.report@zabbix.com', 'PROBLEM: problem', 'Event at 2016.07.18 08:20:20', 1, 0, '', 1, 1, '');
INSERT INTO alerts (alertid, actionid, eventid, userid, clock, mediatypeid, sendto, subject, message, status, retries, error, esc_step, alerttype, parameters) VALUES (113, 12, 1, 7, 1479540081, 1, 'notificatio.report@zabbix.com', 'PROBLEM: problem', 'Event at 2016.11.19 09:21:21', 1, 0, '', 1, 1, '');
INSERT INTO alerts (alertid, actionid, eventid, userid, clock, mediatypeid, sendto, subject, message, status, retries, error, esc_step, alerttype, parameters) VALUES (114, 12, 1, 7, 1479630142, 3, 'notificatio.report@zabbix.com', 'PROBLEM: problem', 'Event at 2016.11.20 10:22:22', 1, 0, '', 1, 1, '');
INSERT INTO alerts (alertid, actionid, eventid, userid, clock, mediatypeid, sendto, subject, message, status, retries, error, esc_step, alerttype, parameters) VALUES (115, 12, 1, 7, 1479720203, 1, 'notificatio.report@zabbix.com', 'PROBLEM: problem', 'Event at 2016.11.21 11:23:23', 1, 0, '', 1, 1, '');
INSERT INTO alerts (alertid, actionid, eventid, userid, clock, mediatypeid, sendto, subject, message, status, retries, error, esc_step, alerttype, parameters) VALUES (116, 12, 1, 7, 1479810264, 3, 'notificatio.report@zabbix.com', 'PROBLEM: problem', 'Event at 2016.11.22 12:24:24', 1, 0, '', 1, 1, '');
INSERT INTO alerts (alertid, actionid, eventid, userid, clock, mediatypeid, sendto, subject, message, status, retries, error, esc_step, alerttype, parameters) VALUES (117, 12, 1, 7, 1479900325, 1, 'notificatio.report@zabbix.com', 'PROBLEM: problem', 'Event at 2016.11.23 13:25:25', 1, 0, '', 1, 1, '');
INSERT INTO alerts (alertid, actionid, eventid, userid, clock, mediatypeid, sendto, subject, message, status, retries, error, esc_step, alerttype, parameters) VALUES (118, 12, 1, 7, 1479990386, 3, 'notificatio.report@zabbix.com', 'PROBLEM: problem', 'Event at 2016.11.24 14:26:26', 1, 0, '', 1, 1, '');
INSERT INTO alerts (alertid, actionid, eventid, userid, clock, mediatypeid, sendto, subject, message, status, retries, error, esc_step, alerttype, parameters) VALUES (119, 12, 1, 7, 1480080447, 1, 'notificatio.report@zabbix.com', 'PROBLEM: problem', 'Event at 2016.11.25 15:27:27', 1, 0, '', 1, 1, '');
INSERT INTO alerts (alertid, actionid, eventid, userid, clock, mediatypeid, sendto, subject, message, status, retries, error, esc_step, alerttype, parameters) VALUES (120, 12, 1, 7, 1480170508, 3, 'notificatio.report@zabbix.com', 'PROBLEM: problem', 'Event at 2016.11.26 16:28:28', 1, 0, '', 1, 1, '');
INSERT INTO alerts (alertid, actionid, eventid, userid, clock, mediatypeid, sendto, subject, message, status, retries, error, esc_step, alerttype, parameters) VALUES (121, 12, 1, 7, 1480260569, 1, 'notificatio.report@zabbix.com', 'PROBLEM: problem', 'Event at 2016.11.27 17:29:29', 1, 0, '', 1, 1, '');
INSERT INTO alerts (alertid, actionid, eventid, userid, clock, mediatypeid, sendto, subject, message, status, retries, error, esc_step, alerttype, parameters) VALUES (122, 12, 1, 7, 1480350630, 3, 'notificatio.report@zabbix.com', 'PROBLEM: problem', 'Event at 2016.11.28 18:30:30', 1, 0, '', 1, 1, '');
INSERT INTO alerts (alertid, actionid, eventid, userid, clock, mediatypeid, sendto, subject, message, status, retries, error, esc_step, alerttype, parameters) VALUES (123, 12, 1, 7, 1480440691, 1, 'notificatio.report@zabbix.com', 'PROBLEM: problem', 'Event at 2016.11.29 19:31:31', 1, 0, '', 1, 1, '');
INSERT INTO alerts (alertid, actionid, eventid, userid, clock, mediatypeid, sendto, subject, message, status, retries, error, esc_step, alerttype, parameters) VALUES (124, 12, 1, 7, 1480530752, 3, 'notificatio.report@zabbix.com', 'PROBLEM: problem', 'Event at 2016.11.30 20:32:32', 1, 0, '', 1, 1, '');
INSERT INTO alerts (alertid, actionid, eventid, userid, clock, mediatypeid, sendto, subject, message, status, retries, error, esc_step, alerttype, parameters) VALUES (125, 12, 1, 7, 1478201613, 3, 'notificatio.report@zabbix.com', 'PROBLEM: problem', 'Event at 2016.11.03 21:33:33', 1, 0, '', 1, 1, '');
INSERT INTO alerts (alertid, actionid, eventid, userid, clock, mediatypeid, sendto, subject, message, status, retries, error, esc_step, alerttype, parameters) VALUES (126, 12, 1, 7, 1478032474, 3, 'notificatio.report@zabbix.com', 'PROBLEM: problem', 'Event at 2016.11.01 22:34:34', 1, 0, '', 1, 1, '');
INSERT INTO alerts (alertid, actionid, eventid, userid, clock, mediatypeid, sendto, subject, message, status, retries, error, esc_step, alerttype, parameters) VALUES (127, 12, 1, 7, 1478122535, 3, 'notificatio.report@zabbix.com', 'PROBLEM: problem', 'Event at 2016.11.02 23:35:35', 1, 0, '', 1, 1, '');

-- testInheritanceHostPrototype
INSERT INTO hstgrp (groupid, name, internal) VALUES (15, 'Inheritance test', 0);
INSERT INTO hosts (hostid, host, name, flags, templateid, description) VALUES (99000, 'testInheritanceHostPrototype {#TEST}', 'testInheritanceHostPrototype {#TEST}', 2, NULL, '');
INSERT INTO hosts (hostid, host, name, flags, templateid, description) VALUES (99001, 'testInheritanceHostPrototype {#TEST}', 'testInheritanceHostPrototype {#TEST}', 2, 99000, '');
INSERT INTO host_discovery (hostid, parent_hostid, parent_itemid, host, lastcheck, ts_delete) VALUES (99000, NULL, 15011, '', 0, 0);
INSERT INTO host_discovery (hostid, parent_hostid, parent_itemid, host, lastcheck, ts_delete) VALUES (99001, NULL, 15016, '', 0, 0);
INSERT INTO group_prototype (group_prototypeid, hostid, name, groupid, templateid) VALUES (1010, 99000, '', 15, NULL);
INSERT INTO group_prototype (group_prototypeid, hostid, name, groupid, templateid) VALUES (1011, 99001, '', 15, 1010);
INSERT INTO hosts (hostid, host, name, status, description) VALUES (99006, 'Inheritance test template with host prototype', 'Inheritance test template with host prototype', 3, '');
INSERT INTO hosts_groups (hostgroupid, hostid, groupid) VALUES (99006, 99006, 15);
INSERT INTO items (itemid, hostid, type, name, key_, delay, value_type, formula, params, description, posts, headers, flags) VALUES (99083, 99006, 2, 'Discovery rule for host prototype test', 'key_test', '30s', 4, '', '', '', '', '', 1);
INSERT INTO hosts (hostid, host, name, status, description, flags) VALUES (99007, 'Host prototype for update {#TEST}', 'Host prototype for update {#TEST}', 0, '', 2);
INSERT INTO group_prototype (group_prototypeid, hostid, name, groupid, templateid) VALUES (1012, 99007, '', 15, NULL);
INSERT INTO host_discovery (hostid, parent_hostid, parent_itemid, host, lastcheck, ts_delete) VALUES (99007, NULL, 99083, '', 0, 0);
INSERT INTO hosts (hostid, host, name, status, description, flags) VALUES (99009, 'Host prototype for delete {#TEST}', 'Host prototype for delete {#TEST}', 0, '', 2);
INSERT INTO group_prototype (group_prototypeid, hostid, name, groupid, templateid) VALUES (1013, 99009, '', 15, NULL);
INSERT INTO host_discovery (hostid, parent_hostid, parent_itemid, host, lastcheck, ts_delete) VALUES (99009, NULL, 99083, '', 0, 0);
INSERT INTO hosts (hostid, host, name, status, description) VALUES (99004, 'Host for inheritance host prototype tests', 'Host for inheritance host prototype tests', 0, '');
INSERT INTO interface (interfaceid, hostid, main, type, useip, ip, dns, port) VALUES (10026,99004,1,1,1,'127.0.0.1','','10050');
INSERT INTO hosts_groups (hostgroupid, hostid, groupid) VALUES (99004, 99004, 15);
INSERT INTO hosts_templates (hosttemplateid, hostid, templateid) VALUES (15004, 99004, 99006);
INSERT INTO items (itemid, hostid, type, name, key_, delay, value_type, formula, params, description, posts, headers, templateid, flags) VALUES (99084, 99004, 2, 'Discovery rule for host prototype test', 'key_test', '30s', 4, '', '', '', '', '', 99083, 1);
INSERT INTO hosts (hostid, host, name, status, description, templateid, flags) VALUES (99008, 'Host prototype for update {#TEST}', 'Host prototype for update {#TEST}', 0, '', 99007, 2);
INSERT INTO group_prototype (group_prototypeid, hostid, name, groupid, templateid) VALUES (1014, 99008, '', 15, 1002);
INSERT INTO host_discovery (hostid, parent_hostid, parent_itemid, host, lastcheck, ts_delete) VALUES (99008, NULL, 99084, '', 0, 0);
INSERT INTO hosts (hostid, host, name, status, description, templateid, flags) VALUES (99010, 'Host prototype for delete {#TEST}', 'Host prototype for delete {#TEST}', 0, '', 99009, 2);
INSERT INTO group_prototype (group_prototypeid, hostid, name, groupid, templateid) VALUES (1015, 99010, '', 15, 1004);
INSERT INTO host_discovery (hostid, parent_hostid, parent_itemid, host, lastcheck, ts_delete) VALUES (99010, NULL, 99084, '', 0, 0);

INSERT INTO hosts (hostid, host, name, status, description, flags) VALUES (99060, 'Host prototype for Clone {#TEST}', 'Host prototype for Clone {#TEST}', 1, '', 2);
INSERT INTO group_prototype (group_prototypeid, hostid, name, groupid, templateid) VALUES (1023, 99060, '', 15, NULL);
INSERT INTO group_prototype (group_prototypeid, hostid, name, groupid, templateid) VALUES (1024, 99060, '{#GROUP_PROTO}',NULL, NULL);
INSERT INTO host_discovery (hostid, parent_hostid, parent_itemid, host, lastcheck, ts_delete) VALUES (99060, NULL, 99083, '', 0, 0);

INSERT INTO hosts (hostid, host, name, status, description, templateid, flags) VALUES (99055, 'Host prototype for Clone {#TEST}', 'Host prototype for Clone {#TEST}', 1, '', 99060, 2);
INSERT INTO group_prototype (group_prototypeid, hostid, name, groupid, templateid) VALUES (1025, 99055, '', 15, 1024);
INSERT INTO group_prototype (group_prototypeid, hostid, name, groupid, templateid) VALUES (1026, 99055, '{#GROUP_PROTO}',NULL, 1023);
INSERT INTO host_discovery (hostid, parent_hostid, parent_itemid, host, lastcheck, ts_delete) VALUES (99055, NULL, 99084, '', 0, 0);

-- testFormItemHttpAgent
INSERT INTO hosts (hostid, host, name, status, description) VALUES (50010, 'Host for different item types', 'Host for different items types', 0, '');
INSERT INTO hosts_groups (hostgroupid, hostid, groupid) VALUES (90281, 50010, 4);
INSERT INTO interface (interfaceid, hostid, main, type, useip, ip, dns, port) values (50023,50010,1,1,1,'127.0.0.1','','10050');
INSERT INTO items (itemid, type, hostid, name, description, key_, delay, interfaceid, params, formula, url, posts, query_fields, headers) VALUES (99004, 19, 50010, 'Http agent item form', '', 'http-item-form', 30, 50023, '', '', 'zabbix.com', '', '[{"user":"admin"}]','Content-Type: text/plain');
INSERT INTO items (itemid, type, hostid, name, description, key_, delay, interfaceid, params, formula, url, posts, query_fields, headers) VALUES (99005, 19, 50010, 'Http agent item for update', '', 'http-item-update', 30, 50023, '', '', 'zabbix.com', '', '[{"user":"admin"}]','Content-Type: text/plain');
INSERT INTO items (itemid, type, hostid, name, description, key_, delay, interfaceid, params, formula, url, posts, headers) VALUES (99006, 19, 50010, 'Http agent item for delete', '', 'http-item-delete', 30, 50023, '', '', 'zabbix.com', '', '');

-- testInheritanceApplication
INSERT INTO applications (applicationid, hostid, name) VALUES (99001, 15000, 'Inheritance application');
INSERT INTO applications (applicationid, hostid, name) VALUES (99002, 15001, 'Inheritance application');
INSERT INTO application_template (application_templateid, applicationid, templateid) VALUES (900, 99002, 99001);
INSERT INTO applications (applicationid, hostid, name) VALUES (99003, 15000, 'Inheritance application for delete without items');
INSERT INTO applications (applicationid, hostid, name) VALUES (99004, 15001, 'Inheritance application for delete without items');
INSERT INTO application_template (application_templateid, applicationid, templateid) VALUES (901, 99004, 99003);
INSERT INTO applications (applicationid, hostid, name) VALUES (99005, 15000, 'Inheritance application for delete with items');
INSERT INTO applications (applicationid, hostid, name) VALUES (99006, 15001, 'Inheritance application for delete with items');
INSERT INTO application_template (application_templateid, applicationid, templateid) VALUES (902, 99006, 99005);
INSERT INTO items (itemid, hostid, interfaceid, type, value_type, name, key_, delay, history, status, params, description, flags, posts, headers) VALUES (99085, 15001, 1, 0, 2, 'Item for testInheritanceApplication','item-with-inheritance-app', '30s', '90d', 0, '', '', 0, '', '');
INSERT INTO items_applications (itemappid, applicationid, itemid) VALUES (99001, 99006, 99085);
INSERT INTO applications (applicationid, hostid, name) VALUES (99007, 15000, 'Inheritance application for update');
INSERT INTO applications (applicationid, hostid, name) VALUES (99008, 15001, 'Inheritance application for update');
INSERT INTO application_template (application_templateid, applicationid, templateid) VALUES (903, 99008, 99007);
INSERT INTO applications (applicationid, hostid, name) VALUES (99009, 15001, 'Application on host');

-- testPageProblems_TagPriority
INSERT INTO triggers (description,expression,recovery_mode,type,url,priority,comments,manual_close,status,correlation_mode,recovery_expression,correlation_tag,triggerid) VALUES ('First test trigger with tag priority','{100181}>100','0','1','','2','','1','0','0','','','99252');
INSERT INTO functions (functionid,triggerid,itemid,name,parameter) VALUES ('100181','99252','29192','avg','5m');
INSERT INTO trigger_tag (tag,value,triggerid,triggertagid) VALUES ('Delta','d','99252','105');
INSERT INTO trigger_tag (tag,value,triggerid,triggertagid) VALUES ('Beta','b','99252','106');
INSERT INTO trigger_tag (tag,value,triggerid,triggertagid) VALUES ('Alpha','a','99252','107');
INSERT INTO trigger_tag (tag,value,triggerid,triggertagid) VALUES ('Gamma','g','99252','108');
INSERT INTO events (eventid,source,object,objectid,clock,ns,value,name,severity) VALUES (96,0,0,99252,1534495628,128786843,1,'First test trigger with tag priority',2);
INSERT INTO event_tag (eventtagid,eventid,tag,value) VALUES (100,96,'Delta','d');
INSERT INTO event_tag (eventtagid,eventid,tag,value) VALUES (101,96,'Beta','b');
INSERT INTO event_tag (eventtagid,eventid,tag,value) VALUES (102,96,'Alpha','a');
INSERT INTO event_tag (eventtagid,eventid,tag,value) VALUES (103,96,'Gamma','g');
INSERT INTO problem (eventid,source,object,objectid,clock,ns,name,severity) VALUES (96,0,0,99252,1534495628,128786843,'First test trigger with tag priority',2);
INSERT INTO problem_tag (problemtagid,eventid,tag,value) VALUES (100,96,'Delta','d');
INSERT INTO problem_tag (problemtagid,eventid,tag,value) VALUES (101,96,'Beta','b');
INSERT INTO problem_tag (problemtagid,eventid,tag,value) VALUES (102,96,'Alpha','a');
INSERT INTO problem_tag (problemtagid,eventid,tag,value) VALUES (103,96,'Gamma','g');

INSERT INTO triggers (description,expression,recovery_mode,type,url,priority,comments,manual_close,status,correlation_mode,recovery_expression,correlation_tag,triggerid) VALUES ('Second test trigger with tag priority','{100182}>100','0','1','','2','','1','0','0','','','99253');
INSERT INTO functions (functionid,triggerid,itemid,name,parameter) VALUES ('100182','99253','29192','avg','5m');
INSERT INTO trigger_tag (tag,value,triggerid,triggertagid) VALUES ('Zeta','z','99253','109');
INSERT INTO trigger_tag (tag,value,triggerid,triggertagid) VALUES ('Beta','b','99253','110');
INSERT INTO trigger_tag (tag,value,triggerid,triggertagid) VALUES ('Epsilon','e','99253','111');
INSERT INTO trigger_tag (tag,value,triggerid,triggertagid) VALUES ('Eta','e','99253','112');
INSERT INTO events (eventid,source,object,objectid,clock,ns,value,name,severity) VALUES (97,0,0,99253,1534495628,128786843,1,'Second test trigger with tag priority',2);
INSERT INTO event_tag (eventtagid,eventid,tag,value) VALUES (104,97,'Zeta','z');
INSERT INTO event_tag (eventtagid,eventid,tag,value) VALUES (105,97,'Beta','b');
INSERT INTO event_tag (eventtagid,eventid,tag,value) VALUES (106,97,'Epsilon','e');
INSERT INTO event_tag (eventtagid,eventid,tag,value) VALUES (107,97,'Eta','e');
INSERT INTO problem (eventid,source,object,objectid,clock,ns,name,severity) VALUES (97,0,0,99253,1534495628,128786843,'Second test trigger with tag priority',2);
INSERT INTO problem_tag (problemtagid,eventid,tag,value) VALUES (104,97,'Zeta','z');
INSERT INTO problem_tag (problemtagid,eventid,tag,value) VALUES (105,97,'Beta','b');
INSERT INTO problem_tag (problemtagid,eventid,tag,value) VALUES (106,97,'Epsilon','e');
INSERT INTO problem_tag (problemtagid,eventid,tag,value) VALUES (107,97,'Eta','e');

INSERT INTO triggers (description,expression,recovery_mode,type,url,priority,comments,manual_close,status,correlation_mode,recovery_expression,correlation_tag,triggerid) VALUES ('Third test trigger with tag priority','{100183}>100','0','1','','2','','1','0','0','','','99254');
INSERT INTO functions (functionid,triggerid,itemid,name,parameter) VALUES ('100183','99254','29192','avg','5m');
INSERT INTO trigger_tag (tag,value,triggerid,triggertagid) VALUES ('Kappa','k','99254','113');
INSERT INTO trigger_tag (tag,value,triggerid,triggertagid) VALUES ('Iota','i','99254','114');
INSERT INTO trigger_tag (tag,value,triggerid,triggertagid) VALUES ('Alpha','a','99254','115');
INSERT INTO trigger_tag (tag,value,triggerid,triggertagid) VALUES ('Theta','t','99254','116');
INSERT INTO events (eventid,source,object,objectid,clock,ns,value,name,severity) VALUES (98,0,0,99254,1534495628,128786843,1,'Third test trigger with tag priority',2);
INSERT INTO event_tag (eventtagid,eventid,tag,value) VALUES (108,98,'Kappa','k');
INSERT INTO event_tag (eventtagid,eventid,tag,value) VALUES (109,98,'Iota','i');
INSERT INTO event_tag (eventtagid,eventid,tag,value) VALUES (110,98,'Alpha','a');
INSERT INTO event_tag (eventtagid,eventid,tag,value) VALUES (111,98,'Theta','t');
INSERT INTO problem (eventid,source,object,objectid,clock,ns,name,severity) VALUES (98,0,0,99253,1534495628,128786843,'Third test trigger with tag priority',2);
INSERT INTO problem_tag (problemtagid,eventid,tag,value) VALUES (108,98,'Kappa','k');
INSERT INTO problem_tag (problemtagid,eventid,tag,value) VALUES (109,98,'Iota','i');
INSERT INTO problem_tag (problemtagid,eventid,tag,value) VALUES (110,98,'Alpha','a');
INSERT INTO problem_tag (problemtagid,eventid,tag,value) VALUES (111,98,'Theta','t');

INSERT INTO triggers (description,expression,recovery_mode,type,url,priority,comments,manual_close,status,correlation_mode,recovery_expression,correlation_tag,triggerid) VALUES ('Fourth test trigger with tag priority','{100184}>100','0','1','','2','','1','0','0','','','99255');
INSERT INTO functions (functionid,triggerid,itemid,name,parameter) VALUES ('100184','99255','29192','avg','5m');
INSERT INTO trigger_tag (tag,value,triggerid,triggertagid) VALUES ('Eta','e','99255','117');
INSERT INTO trigger_tag (tag,value,triggerid,triggertagid) VALUES ('Gamma','g','99255','118');
INSERT INTO trigger_tag (tag,value,triggerid,triggertagid) VALUES ('Theta','t','99255','119');
INSERT INTO trigger_tag (tag,value,triggerid,triggertagid) VALUES ('Delta','d','99255','120');
INSERT INTO events (eventid,source,object,objectid,clock,ns,value,name,severity) VALUES (99,0,0,99254,1534495628,128786843,1,'Fourth test trigger with tag priority',2);
INSERT INTO event_tag (eventtagid,eventid,tag,value) VALUES (112,99,'Eta','e');
INSERT INTO event_tag (eventtagid,eventid,tag,value) VALUES (113,99,'Gamma','g');
INSERT INTO event_tag (eventtagid,eventid,tag,value) VALUES (114,99,'Theta','t');
INSERT INTO event_tag (eventtagid,eventid,tag,value) VALUES (115,99,'Delta','t');
INSERT INTO problem (eventid,source,object,objectid,clock,ns,name,severity) VALUES (99,0,0,99253,1534495628,128786843,'Fourth test trigger with tag priority',2);
INSERT INTO problem_tag (problemtagid,eventid,tag,value) VALUES (112,99,'Eta','e');
INSERT INTO problem_tag (problemtagid,eventid,tag,value) VALUES (113,99,'Gamma','g');
INSERT INTO problem_tag (problemtagid,eventid,tag,value) VALUES (114,99,'Theta','t');
INSERT INTO problem_tag (problemtagid,eventid,tag,value) VALUES (115,99,'Delta','t');

-- Problem suppression test: host, item, trigger, maintenance, event, problem, tags
INSERT INTO hstgrp (groupid, name, internal) VALUES (50013, 'Host group for suppression', 0);
INSERT INTO hosts (hostid, host, name, status, description) VALUES (99011, 'Host for suppression', 'Host for suppression', 0, '');
INSERT INTO hosts_groups (hostgroupid, hostid, groupid) VALUES (99007, 99011, 50013);
INSERT INTO interface (interfaceid, hostid, main, type, useip, ip, dns, port) values (50025,99011,1,1,1,'127.0.0.1','','10050');
INSERT INTO items (itemid, type, hostid, name, description, key_, delay, interfaceid, params, formula, url, posts, query_fields, headers) VALUES (99087, 2, 99011, 'Trapper_for_suppression', '', 'trapper_sup', 30, NULL, '', '', '', '', '','');
INSERT INTO triggers (triggerid, description, expression, value, priority, state, lastchange, comments) VALUES (100031, 'Trigger_for_suppression', '{100031}>0', 1, 3, 0, '1535012391', '');
INSERT INTO functions (functionid, itemid, triggerid, name, parameter) VALUES (100031, 99087, 100031, 'last', '0');
INSERT INTO trigger_tag (triggertagid, tag, value, triggerid) VALUES (104, 'SupTag','A', 100031);

INSERT INTO maintenances (maintenanceid, name, maintenance_type, description, active_since, active_till,tags_evaltype) VALUES (4,'Maintenance for suppression test',0,'',1534971600,2147378400,2);
INSERT INTO maintenances_hosts (maintenance_hostid, maintenanceid, hostid) VALUES (3,4,99011);
INSERT INTO timeperiods (timeperiodid, timeperiod_type, every, month, dayofweek, day, start_time, period, start_date) VALUES (12,0,1,0,0,1,43200,86399940,1535021880);
INSERT INTO maintenances_windows (maintenance_timeperiodid, maintenanceid, timeperiodid) VALUES (12,4,12);
INSERT INTO maintenance_tag (maintenancetagid, maintenanceid, tag, operator,value) VALUES (3,4,'SupTag',2,'A');

INSERT INTO events (eventid,source,object,objectid,clock,ns,value,name,severity) VALUES (175,0,0,100031,1535012391,445429746,1,'Trigger_for_suppression',3);
INSERT INTO event_tag (eventtagid,eventid,tag,value) VALUES (200,175,'SupTag','A');
INSERT INTO event_suppress (event_suppressid,eventid,maintenanceid,suppress_until) VALUES (1,175,4,1621329420);
INSERT INTO problem (eventid,source,object,objectid,clock,ns,name,severity) VALUES (175,0,0,100031,1535012391,445429746,'Trigger_for_suppression',3);
INSERT INTO problem_tag (problemtagid,eventid,tag,value) VALUES (200,175,'SupTag','A');

-- testPageHostGraph
INSERT INTO hstgrp (groupid,name,internal) VALUES (50005,'Group for host graph check',0);
INSERT INTO hosts (hostid, host, name, status, description) VALUES (99012, 'Host to check graph 1', 'Host to check graph 1', 0, '');
INSERT INTO hosts_groups (hostgroupid, hostid, groupid) VALUES (99008, 99012, 50005);
INSERT INTO interface (interfaceid, hostid, main, type, useip, ip, dns, port) values (50026,99012,1,1,1,'127.0.0.1','','10050');
INSERT INTO items (itemid, type, hostid, name, description, key_, delay, interfaceid, params, formula, url, posts, query_fields, headers) VALUES (99007, 2, 99012, 'Item to check graph', '', 'graph[1]', 0, NULL, '', '', 'zabbix.com', '', '','');
INSERT INTO graphs (graphid, name, width, height, yaxismin, yaxismax, templateid, show_work_period, show_triggers, graphtype, show_legend, show_3d, percent_left, percent_right, ymin_type, ymax_type, ymin_itemid, ymax_itemid, flags) VALUES (700018,'Check graph 1',900,200,0.0,100.0,NULL,1,1,0,1,0,0.0,0.0,0,0,NULL,NULL,0);
INSERT INTO graphs (graphid, name, width, height, yaxismin, yaxismax, templateid, show_work_period, show_triggers, graphtype, show_legend, show_3d, percent_left, percent_right, ymin_type, ymax_type, ymin_itemid, ymax_itemid, flags) VALUES (700019,'Check graph 2',900,200,0.0,100.0,NULL,1,1,0,1,0,0.0,0.0,0,0,NULL,NULL,0);
INSERT INTO graphs_items (gitemid, graphid, itemid, drawtype, sortorder, color, yaxisside, calc_fnc, type) VALUES (700026, 700018, 99007, 0, 0, '1A7C11', 0, 2, 0);
INSERT INTO graphs_items (gitemid, graphid, itemid, drawtype, sortorder, color, yaxisside, calc_fnc, type) VALUES (700027, 700019, 99007, 0, 0, '1A7C11', 0, 2, 0);
INSERT INTO hosts (hostid, host, name, status, description) VALUES (99013, 'Host to delete graphs', 'Host to delete graphs', 0, '');
INSERT INTO hosts_groups (hostgroupid, hostid, groupid) VALUES (99009, 99013, 50005);
INSERT INTO interface (interfaceid, hostid, main, type, useip, ip, dns, port) values (50027,99013,1,1,1,'127.0.0.1','','10050');
INSERT INTO items (itemid, type, hostid, name, description, key_, delay, interfaceid, params, formula, url, posts, query_fields, headers) VALUES (99008, 2, 99013, 'Item to delete graph', '', 'graph[1]', 0, NULL, '', '', 'zabbix.com', '', '','');
INSERT INTO graphs (graphid, name, width, height, yaxismin, yaxismax, templateid, show_work_period, show_triggers, graphtype, show_legend, show_3d, percent_left, percent_right, ymin_type, ymax_type, ymin_itemid, ymax_itemid, flags) VALUES (700020,'Delete graph 1',900,200,0.0,100.0,NULL,1,1,0,1,0,0.0,0.0,0,0,NULL,NULL,0);
INSERT INTO graphs (graphid, name, width, height, yaxismin, yaxismax, templateid, show_work_period, show_triggers, graphtype, show_legend, show_3d, percent_left, percent_right, ymin_type, ymax_type, ymin_itemid, ymax_itemid, flags) VALUES (700021,'Delete graph 2',900,200,0.0,100.0,NULL,1,1,0,1,0,0.0,0.0,0,0,NULL,NULL,0);
INSERT INTO graphs (graphid, name, width, height, yaxismin, yaxismax, templateid, show_work_period, show_triggers, graphtype, show_legend, show_3d, percent_left, percent_right, ymin_type, ymax_type, ymin_itemid, ymax_itemid, flags) VALUES (700022,'Delete graph 3',900,200,0.0,100.0,NULL,1,1,0,1,0,0.0,0.0,0,0,NULL,NULL,0);
INSERT INTO graphs (graphid, name, width, height, yaxismin, yaxismax, templateid, show_work_period, show_triggers, graphtype, show_legend, show_3d, percent_left, percent_right, ymin_type, ymax_type, ymin_itemid, ymax_itemid, flags) VALUES (700023,'Delete graph 4',900,200,0.0,100.0,NULL,1,1,0,1,0,0.0,0.0,0,0,NULL,NULL,0);
INSERT INTO graphs (graphid, name, width, height, yaxismin, yaxismax, templateid, show_work_period, show_triggers, graphtype, show_legend, show_3d, percent_left, percent_right, ymin_type, ymax_type, ymin_itemid, ymax_itemid, flags) VALUES (700024,'Delete graph 5',900,200,0.0,100.0,NULL,1,1,0,1,0,0.0,0.0,0,0,NULL,NULL,0);
INSERT INTO graphs_items (gitemid, graphid, itemid, drawtype, sortorder, color, yaxisside, calc_fnc, type) VALUES (700028, 700020, 99008, 0, 0, '1A7C11', 0, 2, 0);
INSERT INTO graphs_items (gitemid, graphid, itemid, drawtype, sortorder, color, yaxisside, calc_fnc, type) VALUES (700029, 700021, 99008, 0, 0, '1A7C11', 0, 2, 0);
INSERT INTO graphs_items (gitemid, graphid, itemid, drawtype, sortorder, color, yaxisside, calc_fnc, type) VALUES (700030, 700022, 99008, 0, 0, '1A7C11', 0, 2, 0);
INSERT INTO graphs_items (gitemid, graphid, itemid, drawtype, sortorder, color, yaxisside, calc_fnc, type) VALUES (700031, 700023, 99008, 0, 0, '1A7C11', 0, 2, 0);
INSERT INTO graphs_items (gitemid, graphid, itemid, drawtype, sortorder, color, yaxisside, calc_fnc, type) VALUES (700032, 700024, 99008, 0, 0, '1A7C11', 0, 2, 0);
INSERT INTO hosts (hostid, host, name, status, description) VALUES (99014, 'Empty template', 'Empty template', 3, '');
INSERT INTO hosts_groups (hostgroupid, hostid, groupid) VALUES (99010, 99014, 1);
INSERT INTO hstgrp (groupid,name,internal) VALUES (50006,'Empty group',0);
INSERT INTO hosts (hostid, host, name, status, description) VALUES (99015, 'Empty host', 'Empty host', 0, '');
INSERT INTO hosts_groups (hostgroupid, hostid, groupid) VALUES (99011, 99015, 50006);
INSERT INTO interface (interfaceid, hostid, main, type, useip, ip, dns, port) values (50028,99015,1,1,1,'127.0.0.1','','10050');
INSERT INTO hosts (hostid, host, name, status, description) VALUES (99016, 'Template to test graphs', 'Template to test graphs', 3, '');
INSERT INTO hosts_groups (hostgroupid, hostid, groupid) VALUES (99012, 99016, 1);
INSERT INTO items (itemid, type, hostid, name, description, key_, delay, interfaceid, params, formula, url, posts, query_fields, headers) VALUES (99009, 2, 99016, 'Item to check graph', '', 'graph[2]', 0, NULL, '', '', 'zabbix.com', '', '','');
INSERT INTO graphs (graphid, name, width, height, yaxismin, yaxismax, templateid, show_work_period, show_triggers, graphtype, show_legend, show_3d, percent_left, percent_right, ymin_type, ymax_type, ymin_itemid, ymax_itemid, flags) VALUES (700025,'Graph to check copy',900,200,0.0,100.0,NULL,1,1,0,1,0,0.0,0.0,0,0,NULL,NULL,0);
INSERT INTO graphs_items (gitemid, graphid, itemid, drawtype, sortorder, color, yaxisside, calc_fnc, type) VALUES (700033, 700025, 99009, 0, 0, '1A7C11', 0, 2, 0);
INSERT INTO hstgrp (groupid,name,internal) VALUES (50007,'Group to copy graph',0);
INSERT INTO hosts (hostid, host, name, status, description) VALUES (99017, 'Host with item and without graph 1', 'Host with item and without graph 1', 0, '');
INSERT INTO hosts_groups (hostgroupid, hostid, groupid) VALUES (99013, 99017, 50007);
INSERT INTO interface (interfaceid, hostid, main, type, useip, ip, dns, port) values (50029,99017,1,1,1,'127.0.0.1','','10050');
INSERT INTO items (itemid, type, hostid, name, description, key_, delay, interfaceid, params, formula, url, posts, query_fields, headers) VALUES (99010, 2, 99017, 'Item', '', 'graph[1]', 0, NULL, '', '', 'zabbix.com', '', '','');
INSERT INTO hosts (hostid, host, name, status, description) VALUES (99018, 'Host with item and without graph 2', 'Host with item and without graph 2', 0, '');
INSERT INTO hosts_groups (hostgroupid, hostid, groupid) VALUES (99014, 99018, 50007);
INSERT INTO interface (interfaceid, hostid, main, type, useip, ip, dns, port) values (50030,99018,1,1,1,'127.0.0.1','','10050');
INSERT INTO items (itemid, type, hostid, name, description, key_, delay, interfaceid, params, formula, url, posts, query_fields, headers) VALUES (99011, 2, 99018, 'Item', '', 'graph[1]', 0, NULL, '', '', 'zabbix.com', '', '','');
INSERT INTO hstgrp (groupid,name,internal) VALUES (50008,'Group to copy all graph',0);
INSERT INTO hosts (hostid, host, name, status, description) VALUES (99019, 'Host with item to copy all graphs 1', 'Host with item to copy all graphs 1', 0, '');
INSERT INTO hosts_groups (hostgroupid, hostid, groupid) VALUES (99015, 99019, 50008);
INSERT INTO interface (interfaceid, hostid, main, type, useip, ip, dns, port) values (50031,99019,1,1,1,'127.0.0.1','','10050');
INSERT INTO items (itemid, type, hostid, name, description, key_, delay, interfaceid, params, formula, url, posts, query_fields, headers) VALUES (99012, 2, 99019, 'Item', '', 'graph[1]', 0, NULL, '', '', 'zabbix.com', '', '','');
INSERT INTO hosts (hostid, host, name, status, description) VALUES (99020, 'Host with item to copy all graphs 2', 'Host with item to copy all graphs 2', 0, '');
INSERT INTO hosts_groups (hostgroupid, hostid, groupid) VALUES (99016, 99020, 50008);
INSERT INTO interface (interfaceid, hostid, main, type, useip, ip, dns, port) values (50032,99020,1,1,1,'127.0.0.1','','10050');
INSERT INTO items (itemid, type, hostid, name, description, key_, delay, interfaceid, params, formula, url, posts, query_fields, headers) VALUES (99013, 2, 99020, 'Item', '', 'graph[1]', 0, NULL, '', '', 'zabbix.com', '', '','');
INSERT INTO hosts (hostid, host, name, status, description) VALUES (99021, 'Host to check graph 2', 'Host to check graph 2', 0, '');
INSERT INTO hosts_groups (hostgroupid, hostid, groupid) VALUES (99017, 99021, 50005);
INSERT INTO interface (interfaceid, hostid, main, type, useip, ip, dns, port) values (50033,99021,1,1,1,'127.0.0.1','','10050');
INSERT INTO items (itemid, type, hostid, name, description, key_, delay, interfaceid, params, formula, url, posts, query_fields, headers) VALUES (99014, 2, 99021, 'Item to check graph', '', 'graph[1]', 0, NULL, '', '', 'zabbix.com', '', '','');
INSERT INTO hosts (hostid, host, name, status, description) VALUES (99022, 'Template with item graph', 'Template with item graph', 3, '');
INSERT INTO hosts_groups (hostgroupid, hostid, groupid) VALUES (99018, 99022, 1);
INSERT INTO items (itemid, type, hostid, name, description, key_, delay, interfaceid, params, formula, url, posts, query_fields, headers) VALUES (99015, 2, 99022, 'Item', '', 'graph[1]', 0, NULL, '', '', 'zabbix.com', '', '','');
INSERT INTO hosts (hostid, host, name, status, description) VALUES (99023, 'Template with item graph for copy all graph', 'Template with item graph for copy all graph', 3, '');
INSERT INTO hosts_groups (hostgroupid, hostid, groupid) VALUES (99019, 99023, 1);
INSERT INTO items (itemid, type, hostid, name, description, key_, delay, interfaceid, params, formula, url, posts, query_fields, headers) VALUES (99016, 2, 99023, 'Item', '', 'graph[1]', 0, NULL, '', '', 'zabbix.com', '', '','');
INSERT INTO hosts (hostid, host, name, status, description) VALUES (99029, 'Template to copy graph to several templates 1', 'Template to copy graph to several templates 1', 3, '');
INSERT INTO hosts_groups (hostgroupid, hostid, groupid) VALUES (99020, 99029, 1);
INSERT INTO items (itemid, type, hostid, name, description, key_, delay, interfaceid, params, formula, url, posts, query_fields, headers) VALUES (99022, 2, 99029, 'Item', '', 'graph[1]', 0, NULL, '', '', 'zabbix.com', '', '','');
INSERT INTO hosts (hostid, host, name, status, description) VALUES (99030, 'Template to copy graph to several templates 2', 'Template to copy graph to several templates 2', 3, '');
INSERT INTO hosts_groups (hostgroupid, hostid, groupid) VALUES (99021, 99030, 1);
INSERT INTO items (itemid, type, hostid, name, description, key_, delay, interfaceid, params, formula, url, posts, query_fields, headers) VALUES (99023, 2, 99030, 'Item', '', 'graph[1]', 0, NULL, '', '', 'zabbix.com', '', '','');
INSERT INTO hosts (hostid, host, name, status, description) VALUES (99024, 'Host to check graph 3', 'Host to check graph 3', 0, '');
INSERT INTO hosts_groups (hostgroupid, hostid, groupid) VALUES (99022, 99024, 50005);
INSERT INTO interface (interfaceid, hostid, main, type, useip, ip, dns, port) values (50034,99024,1,1,1,'127.0.0.1','','10050');
INSERT INTO items (itemid, type, hostid, name, description, key_, delay, interfaceid, params, formula, url, posts, query_fields, headers) VALUES (99017, 2, 99024, 'Item to check graph', '', 'graph[1]', 0, NULL, '', '', 'zabbix.com', '', '','');
INSERT INTO hosts (hostid, host, name, status, description) VALUES (99025, 'Host to check graph 4', 'Host to check graph 4', 0, '');
INSERT INTO hosts_groups (hostgroupid, hostid, groupid) VALUES (99023, 99025, 50005);
INSERT INTO interface (interfaceid, hostid, main, type, useip, ip, dns, port) values (50035,99025,1,1,1,'127.0.0.1','','10050');
INSERT INTO items (itemid, type, hostid, name, description, key_, delay, interfaceid, params, formula, url, posts, query_fields, headers) VALUES (99018, 2, 99025, 'Item to check graph', '', 'graph[1]', 0, NULL, '', '', 'zabbix.com', '', '','');
INSERT INTO hosts (hostid, host, name, status, description) VALUES (99026, 'Host to check graph 5', 'Host to check graph 5', 0, '');
INSERT INTO hosts_groups (hostgroupid, hostid, groupid) VALUES (99024, 99026, 50005);
INSERT INTO interface (interfaceid, hostid, main, type, useip, ip, dns, port) values (50036,99026,1,1,1,'127.0.0.1','','10050');
INSERT INTO items (itemid, type, hostid, name, description, key_, delay, interfaceid, params, formula, url, posts, query_fields, headers) VALUES (99019, 2, 99026, 'Item to check graph', '', 'graph[1]', 0, NULL, '', '', 'zabbix.com', '', '','');
INSERT INTO hstgrp (groupid,name,internal) VALUES (50009,'Copy graph to several groups 1',0);
INSERT INTO hosts (hostid, host, name, status, description) VALUES (99027, 'Host 1 from first group', 'Host 1 from first group', 0, '');
INSERT INTO hosts_groups (hostgroupid, hostid, groupid) VALUES (99025, 99027, 50009);
INSERT INTO interface (interfaceid, hostid, main, type, useip, ip, dns, port) values (50037,99027,1,1,1,'127.0.0.1','','10050');
INSERT INTO items (itemid, type, hostid, name, description, key_, delay, interfaceid, params, formula, url, posts, query_fields, headers) VALUES (99020, 2, 99027, 'Item to check graph', '', 'graph[1]', 0, NULL, '', '', 'zabbix.com', '', '','');
INSERT INTO hstgrp (groupid,name,internal) VALUES (50010,'Copy graph to several groups 2',0);
INSERT INTO hosts (hostid, host, name, status, description) VALUES (99028, 'Host 1 from second group', 'Host 1 from second group', 0, '');
INSERT INTO hosts_groups (hostgroupid, hostid, groupid) VALUES (99026, 99028, 50010);
INSERT INTO interface (interfaceid, hostid, main, type, useip, ip, dns, port) values (50038,99028,1,1,1,'127.0.0.1','','10050');
INSERT INTO items (itemid, type, hostid, name, description, key_, delay, interfaceid, params, formula, url, posts, query_fields, headers) VALUES (99021, 2, 99028, 'Item to check graph', '', 'graph[1]', 0, NULL, '', '', 'zabbix.com', '', '','');

-- testPageTriggers tags filtering test
INSERT INTO hosts (hostid, host, name, status, description) VALUES (99050, 'Host for trigger tags filtering', 'Host for trigger tags filtering', 0, '');
INSERT INTO hosts_groups (hostgroupid, hostid, groupid) VALUES (99910, 99050, 4);
INSERT INTO interface (interfaceid, hostid, main, type, useip, ip, dns, port) values (55030,99050,1,1,1,'127.0.0.1','','10050');
INSERT INTO items (itemid, type, hostid, name, description, key_, delay, interfaceid, params, formula, url, posts, query_fields, headers) VALUES (99090, 2, 99050, 'Trapper', '', 'trap', 30, NULL, '', '', '', '', '','');

INSERT INTO triggers (triggerid, description, expression, value, priority, state, lastchange, comments) VALUES (100060, 'First trigger for tag filtering', '{100060}>0', 0, 1, 0, '0', '');
INSERT INTO functions (functionid, itemid, triggerid, name, parameter) VALUES (100060, 99090, 100060, 'last', '');
INSERT INTO trigger_tag (triggertagid, tag, value, triggerid) VALUES (130, 'TagA','A', 100060);
INSERT INTO trigger_tag (triggertagid, tag, value, triggerid) VALUES (131, 'TagB','b', 100060);
INSERT INTO trigger_tag (triggertagid, tag, value, triggerid) VALUES (132, 'TagD','d', 100060);
INSERT INTO trigger_tag (triggertagid, tag, value, triggerid) VALUES (133, 'TagG','g', 100060);

INSERT INTO triggers (triggerid, description, expression, value, priority, state, lastchange, comments) VALUES (100061, 'Second trigger for tag filtering', '{100061}>0', 0, 2, 0, '0', '');
INSERT INTO functions (functionid, itemid, triggerid, name, parameter) VALUES (100061, 99090, 100061, 'last', '');
INSERT INTO trigger_tag (triggertagid, tag, value, triggerid) VALUES (134, 'TagB','b', 100061);
INSERT INTO trigger_tag (triggertagid, tag, value, triggerid) VALUES (135, 'TagE','e', 100061);
INSERT INTO trigger_tag (triggertagid, tag, value, triggerid) VALUES (136, 'TagE1','e', 100061);
INSERT INTO trigger_tag (triggertagid, tag, value, triggerid) VALUES (137, 'TagZ','z', 100061);

INSERT INTO triggers (triggerid, description, expression, value, priority, state, lastchange, comments) VALUES (100062, 'Third trigger for tag filtering', '{100062}>0', 0, 3, 0, '0', '');
INSERT INTO functions (functionid, itemid, triggerid, name, parameter) VALUES (100062, 99090, 100062, 'last', '');
INSERT INTO trigger_tag (triggertagid, tag, value, triggerid) VALUES (138, 'TagA','a', 100062);
INSERT INTO trigger_tag (triggertagid, tag, value, triggerid) VALUES (139, 'TagI','i', 100062);
INSERT INTO trigger_tag (triggertagid, tag, value, triggerid) VALUES (140, 'TagK','k', 100062);
INSERT INTO trigger_tag (triggertagid, tag, value, triggerid) VALUES (141, 'TagT','t', 100062);

INSERT INTO triggers (triggerid, description, expression, value, priority, state, lastchange, comments) VALUES (100063, 'Fourth trigger for tag filtering', '{100063}>0', 0, 4, 0, '0', '');
INSERT INTO functions (functionid, itemid, triggerid, name, parameter) VALUES (100063, 99090, 100063, 'last', '');
INSERT INTO trigger_tag (triggertagid, tag, value, triggerid) VALUES (142, 'TagD','d', 100063);
INSERT INTO trigger_tag (triggertagid, tag, value, triggerid) VALUES (143, 'TagE1','e', 100063);
INSERT INTO trigger_tag (triggertagid, tag, value, triggerid) VALUES (144, 'TagG','g', 100063);
INSERT INTO trigger_tag (triggertagid, tag, value, triggerid) VALUES (145, 'TagT','t', 100063);

INSERT INTO triggers (triggerid, description, expression, value, priority, state, lastchange, comments) VALUES (100064, 'Fifth trigger for tag filtering (no tags)', '{100064}>0', 0, 5, 0, '0', '');
INSERT INTO functions (functionid, itemid, triggerid, name, parameter) VALUES (100064, 99090, 100064, 'last', '');

-- testPageMonitoringOverview
INSERT INTO hstgrp (groupid, name, internal) VALUES (50011, 'Group to check Overview', 0);
INSERT INTO hstgrp (groupid, name, internal) VALUES (50012, 'Another group to check Overview', 0);
INSERT INTO hosts (hostid, host, name, status, description) VALUES (50011, '1_Host_to_check_Monitoring_Overview', '1_Host_to_check_Monitoring_Overview', 0, '');
INSERT INTO hosts (hostid, host, name, status, description) VALUES (50012, '3_Host_to_check_Monitoring_Overview', '3_Host_to_check_Monitoring_Overview', 0, '');
INSERT INTO hosts (hostid, host, name, status, description) VALUES (50013, '4_Host_to_check_Monitoring_Overview', '4_Host_to_check_Monitoring_Overview', 0, '');
INSERT INTO host_inventory (type, type_full, name, alias, os, os_full, os_short, serialno_a, serialno_b, tag, asset_tag, macaddress_a, macaddress_b, hardware, hardware_full, software, software_full, software_app_a, software_app_b, software_app_c, software_app_d, software_app_e, contact, location, location_lat, location_lon, notes, chassis, model, hw_arch, vendor, contract_number, installer_name, deployment_status, url_a, url_b, url_c, host_networks, host_netmask, host_router, oob_ip, oob_netmask, oob_router, date_hw_purchase, date_hw_install, date_hw_expiry, date_hw_decomm, site_address_a, site_address_b, site_address_c, site_city, site_state, site_country, site_zip, site_rack, site_notes, poc_1_name, poc_1_email, poc_1_phone_a, poc_1_phone_b, poc_1_cell, poc_1_screen, poc_1_notes, poc_2_name, poc_2_email, poc_2_phone_a, poc_2_phone_b, poc_2_cell, poc_2_screen, poc_2_notes, hostid) VALUES ('Type', 'Type (Full details)', 'Name', 'Alias', 'OS', 'OS (Full details)', 'OS (Short)', 'Serial number A', 'Serial number B', 'Tag','Asset tag', 'MAC address A', 'MAC address B', 'Hardware', 'Hardware (Full details)', 'Software', 'Software (Full details)', 'Software application A', 'Software application B', 'Software application C', 'Software application D', 'Software application E', 'Contact', 'Location', 'Location latitud', 'Location longitu', 'Notes', 'Chassis', 'Model', 'HW architecture', 'Vendor', 'Contract number', 'Installer name', 'Deployment status', 'URL A', 'URL B', 'URL C', 'Host networks', 'Host subnet mask', 'Host router', 'OOB IP address', 'OOB subnet mask', 'OOB router', 'Date HW purchased', 'Date HW installed', 'Date HW maintenance expires', 'Date hw decommissioned', 'Site address A', 'Site address B', 'Site address C', 'Site city', 'Site state / province', 'Site country', 'Site ZIP / postal', 'Site rack location', 'Site notes', 'Primary POC name', 'Primary POC email', 'Primary POC phone A', 'Primary POC phone B', 'Primary POC cell', 'Primary POC screen name', 'Primary POC notes', 'Secondary POC name', 'Secondary POC email', 'Secondary POC phone A', 'Secondary POC phone B', 'Secondary POC cell', 'Secondary POC screen name', 'Secondary POC notes', 50012);
INSERT INTO hosts_groups (hostgroupid, hostid, groupid) VALUES (90282, 50011, 50011);
INSERT INTO hosts_groups (hostgroupid, hostid, groupid) VALUES (90283, 50012, 50011);
INSERT INTO hosts_groups (hostgroupid, hostid, groupid) VALUES (90284, 50013, 50012);
INSERT INTO interface (interfaceid, hostid, main, type, useip, ip, dns, port) values (50039,50011,1,1,1,'127.0.0.1','','10050');
INSERT INTO interface (interfaceid, hostid, main, type, useip, ip, dns, port) values (50040,50012,1,1,1,'127.0.0.1','','10050');
INSERT INTO interface (interfaceid, hostid, main, type, useip, ip, dns, port) values (50041,50013,1,1,1,'127.0.0.1','','10050');
INSERT INTO applications (applicationid, hostid, name) VALUES (99010, 50011, '1 application');
INSERT INTO applications (applicationid, hostid, name) VALUES (99011, 50011, '2 application');
INSERT INTO applications (applicationid, hostid, name) VALUES (99012, 50012, '3 application');
INSERT INTO applications (applicationid, hostid, name) VALUES (99013, 50013, '4 application');
INSERT INTO items (itemid, hostid, interfaceid, type, value_type, name, key_, delay, history, status, params, description, flags, posts, headers) VALUES (99086, 50011, 50039, 2, 3, '1_item','trap[1]', '30s', '90d', 0, '', '', 0, '', '');
INSERT INTO items_applications (itemappid, applicationid, itemid) VALUES (99002, 99010, 99086);
INSERT INTO items (itemid, hostid, interfaceid, type, value_type, name, key_, delay, history, status, params, description, flags, posts, headers) VALUES (99091, 50011, 50039, 2, 3, '2_item','trap[2]', '30s', '90d', 0, '', '', 0, '', '');
INSERT INTO items_applications (itemappid, applicationid, itemid) VALUES (99003, 99011, 99091);
INSERT INTO items (itemid, hostid, interfaceid, type, value_type, name, key_, delay, history, status, params, description, flags, posts, headers) VALUES (99088, 50012, 50040, 2, 3, '3_item','trap[3]', '30s', '90d', 0, '', '', 0, '', '');
INSERT INTO items_applications (itemappid, applicationid, itemid) VALUES (99004, 99012, 99088);
INSERT INTO items (itemid, hostid, interfaceid, type, value_type, name, key_, delay, history, status, params, description, flags, posts, headers) VALUES (99089, 50013, 50041, 2, 3, '4_item','trap[4]', '30s', '90d', 0, '', '', 0, '', '');
INSERT INTO items_applications (itemappid, applicationid, itemid) VALUES (99005, 99013, 99089);
INSERT INTO triggers (triggerid, description, expression, value, state, lastchange, comments, priority, url) VALUES (100032, '1_trigger_Not_classified', '{100032}>0', 1, 0, '1533555726', 'Macro should be resolved, host IP should be visible here: {HOST.CONN}', 0, 'tr_events.php?triggerid={TRIGGER.ID}&eventid={EVENT.ID}');
INSERT INTO triggers (triggerid, description, expression, value, state, lastchange, comments, priority) VALUES (100033, '1_trigger_Warning', '{100033}>0', 1, 0, '1533555726', 'The following url should be clickable: https://zabbix.com', 2);
INSERT INTO triggers (triggerid, description, expression, value, state, lastchange, comments, priority, url) VALUES (100034, '1_trigger_Average', '{100034}>0', 1, 0, '1533555726', 'https://zabbix.com', 3, 'tr_events.php?triggerid={TRIGGER.ID}&eventid={EVENT.ID}');
INSERT INTO triggers (triggerid, description, expression, value, state, lastchange, comments, priority, url) VALUES (100035, '1_trigger_High', '{100035}>0', 1, 0, '1533555726', 'Non-clickable description', 4, 'tr_events.php?triggerid={TRIGGER.ID}&eventid={EVENT.ID}');
INSERT INTO triggers (triggerid, description, expression, value, state, lastchange, comments, priority) VALUES (100036, '1_trigger_Disaster', '{100036}>0', 1, 0, '1533555726', '', 5);
INSERT INTO triggers (triggerid, description, expression, value, state, lastchange, comments, priority) VALUES (100037, '2_trigger_Information', '{100037}>0', 1, 0, '1533555726', 'http://zabbix.com https://www.zabbix.com/career https://www.zabbix.com/contact', 1);
INSERT INTO triggers (triggerid, description, expression, value, state, lastchange, comments, priority) VALUES (100038, '3_trigger_Average', '{100038}>0', 1, 0, '1533555726', 'Macro - resolved, URL - clickable: {HOST.NAME}, https://zabbix.com', 3);
INSERT INTO triggers (triggerid, description, expression, value, state, lastchange, comments, priority, url) VALUES (100039, '3_trigger_Disaster', '{100039}>0', 0, 0, '1533555726', '', 5, 'triggers.php?form=update&triggerid={TRIGGER.ID}');
INSERT INTO triggers (triggerid, description, expression, value, state, lastchange, comments, priority) VALUES (100040, '4_trigger_Average', '{100040}>0', 1, 0, '1533555726', '', 3);
INSERT INTO functions (functionid, itemid, triggerid, name, parameter) VALUES (100032, 99086, 100032, 'last', '0');
INSERT INTO functions (functionid, itemid, triggerid, name, parameter) VALUES (100033, 99086, 100033, 'last', '0');
INSERT INTO functions (functionid, itemid, triggerid, name, parameter) VALUES (100034, 99086, 100034, 'last', '0');
INSERT INTO functions (functionid, itemid, triggerid, name, parameter) VALUES (100035, 99086, 100035, 'last', '0');
INSERT INTO functions (functionid, itemid, triggerid, name, parameter) VALUES (100036, 99086, 100036, 'last', '0');
INSERT INTO functions (functionid, itemid, triggerid, name, parameter) VALUES (100037, 99091, 100037, 'last', '0');
INSERT INTO functions (functionid, itemid, triggerid, name, parameter) VALUES (100038, 99088, 100038, 'last', '0');
INSERT INTO functions (functionid, itemid, triggerid, name, parameter) VALUES (100039, 99088, 100039, 'last', '0');
INSERT INTO functions (functionid, itemid, triggerid, name, parameter) VALUES (100040, 99089, 100040, 'last', '0');
INSERT INTO history_uint (itemid, clock, value, ns) VALUES (99086, 1533555726, 1, 726692808);
INSERT INTO history_uint (itemid, clock, value, ns) VALUES (99091, 1533555726, 2, 726692808);
INSERT INTO history_uint (itemid, clock, value, ns) VALUES (99088, 1533555726, 3, 726692808);
INSERT INTO history_uint (itemid, clock, value, ns) VALUES (99089, 1533555726, 4, 726692808);
INSERT INTO events (eventid, source, object, objectid, clock, ns, value, name, severity) VALUES (9000, 0, 0, 100032, 1533555726, 726692808, 1, '1_trigger_Not_classified', 0);
INSERT INTO events (eventid, source, object, objectid, clock, ns, value, name, severity) VALUES (9001, 0, 0, 100033, 1533555726, 726692808, 1, '1_trigger_Warning', 2);
INSERT INTO events (eventid, source, object, objectid, clock, ns, value, name, severity) VALUES (9002, 0, 0, 100034, 1533555726, 726692808, 1, '1_trigger_Average', 3);
INSERT INTO events (eventid, source, object, objectid, clock, ns, value, name, severity) VALUES (9003, 0, 0, 100035, 1533555726, 726692808, 1, '1_trigger_High', 4);
INSERT INTO events (eventid, source, object, objectid, clock, ns, value, name, severity) VALUES (9004, 0, 0, 100036, 1533555726, 726692808, 1, '1_trigger_Disaster', 5);
INSERT INTO events (eventid, source, object, objectid, clock, ns, value, name, severity, acknowledged) VALUES (9005, 0, 0, 100037, 1533555726, 726692808, 1, '2_trigger_Information', 1, 1);
INSERT INTO events (eventid, source, object, objectid, clock, ns, value, name, severity, acknowledged) VALUES (9006, 0, 0, 100038, 1533555726, 726692808, 1, '3_trigger_Average', 3, 1);
INSERT INTO events (eventid, source, object, objectid, clock, ns, value, name, severity) VALUES (9007, 0, 0, 100040, 1533555726, 726692808, 1, '4_trigger_Average', 3);
INSERT INTO problem (eventid, source, object, objectid, clock, ns, name, severity) VALUES ( 9000, 0, 0, 100032, 1533555726, 726692808, '1_trigger_Not_classified', 0);
INSERT INTO problem (eventid, source, object, objectid, clock, ns, name, severity) VALUES ( 9001, 0, 0, 100033, 1533555726, 726692808, '1_trigger_Warning', 2);
INSERT INTO problem (eventid, source, object, objectid, clock, ns, name, severity) VALUES ( 9002, 0, 0, 100034, 1533555726, 726692808, '1_trigger_Average', 3);
INSERT INTO problem (eventid, source, object, objectid, clock, ns, name, severity) VALUES ( 9003, 0, 0, 100035, 1533555726, 726692808, '1_trigger_High', 4);
INSERT INTO problem (eventid, source, object, objectid, clock, ns, name, severity) VALUES ( 9004, 0, 0, 100036, 1533555726, 726692808, '1_trigger_Disaster', 5);
INSERT INTO problem (eventid, source, object, objectid, clock, ns, name, severity, acknowledged) VALUES ( 9005, 0, 0, 100037, 1533555726, 726692808, '2_trigger_Information', 1, 1);
INSERT INTO problem (eventid, source, object, objectid, clock, ns, name, severity, acknowledged) VALUES ( 9006, 0, 0, 100038, 1533555726, 726692808, '3_trigger_Average', 3, 1);
INSERT INTO problem (eventid, source, object, objectid, clock, ns, name, severity, acknowledged) VALUES ( 9007, 0, 0, 100040, 1533555726, 726692808, '4_trigger_Average', 3, 1);
INSERT INTO acknowledges (acknowledgeid, userid, eventid, clock, message, action, old_severity, new_severity) VALUES (1, 1, 9005, 1533629135, '1 acknowledged', 2, 0, 0);
INSERT INTO acknowledges (acknowledgeid, userid, eventid, clock, message, action, old_severity, new_severity) VALUES (2, 1, 9006, 1533629135, '2 acknowledged', 2, 0, 0);
INSERT INTO task (taskid, type, status, clock, ttl, proxy_hostid) VALUES (1, 4, 1, 1533631968, 0, NULL);
INSERT INTO task (taskid, type, status, clock, ttl, proxy_hostid) VALUES (2, 4, 1, 1533631968, 0, NULL);
INSERT INTO task_acknowledge (taskid, acknowledgeid) VALUES (1, 1);
INSERT INTO task_acknowledge (taskid, acknowledgeid) VALUES (2, 2);

-- Hosts with proxies for Hosts filtering test
INSERT INTO hosts (hostid, host, status, description) VALUES (99051, 'Proxy_1 for filter', 5, '');
INSERT INTO hosts (hostid, host, status, description) VALUES (99052, 'Proxy_2 for filter', 5, '');
INSERT INTO hosts (hostid, proxy_hostid, host, name, status, description) VALUES (99053, 99051, 'Host_1 with proxy', 'Host_1 with proxy', 0, '');
INSERT INTO hosts (hostid, proxy_hostid, host, name, status, description) VALUES (99054, 99052, 'Host_2 with proxy', 'Host_2 with proxy', 0, '');
INSERT INTO interface (interfaceid, hostid, type, ip, useip, port, main) VALUES (55031, 99053, 1, '127.0.0.1', 1, '10050', 1);
INSERT INTO interface (interfaceid, hostid, type, ip, useip, port, main) VALUES (55032, 99054, 1, '127.0.0.1', 1, '10050', 1);
INSERT INTO hosts_groups (hostgroupid, hostid, groupid) VALUES (99911, 99053, 4);
INSERT INTO hosts_groups (hostgroupid, hostid, groupid) VALUES (99912, 99054, 4);

-- Dashboard for problem hosts widget
INSERT INTO dashboard (dashboardid, name, userid, private) VALUES (100, 'Dashboard for Problem hosts widget', 1, 1);
INSERT INTO widget (widgetid, dashboardid, type, name, x, y, width, height) VALUES (100, 100, 'problemhosts', '', 0, 0, 8, 8);
INSERT INTO profiles (profileid,userid,idx,value_id,source,type) VALUES (4, 1, 'web.dashbrd.dashboardid', 1, '', 1);

-- testPageAvailabilityReport SLA reports
INSERT INTO hosts (hostid, host, name, status, description) VALUES (50014, 'SLA reports host', 'SLA reports host', 0, '');
INSERT INTO interface (interfaceid, hostid, main, type, useip, ip, port) VALUES (50042, 50014, 1, 1, 1, '127.0.0.1', '10051');
INSERT INTO hosts_groups (hostgroupid, hostid, groupid) VALUES (50013, 50014, 4);
INSERT INTO items (itemid, type, hostid, name, key_, params, description, posts, headers) VALUES (40067, 2, 50014, 'Item A', 'A', '', '', '', '');
INSERT INTO items (itemid, type, hostid, name, key_, params, description, posts, headers) VALUES (40068, 2, 50014, 'Item B', 'B', '', '', '', '');
INSERT INTO items (itemid, type, hostid, name, key_, params, description, posts, headers) VALUES (40069, 2, 50014, 'Item C', 'C', '', '', '', '');
INSERT INTO triggers (triggerid, expression, description, comments) VALUES (100001, '{16028}=0', 'A trigger', '');
INSERT INTO triggers (triggerid, expression, description, comments) VALUES (100002, '{16029}=0', 'B trigger', '');
INSERT INTO triggers (triggerid, expression, description, comments) VALUES (100003, '{16030}=0', 'C trigger', '');
INSERT INTO functions (functionid, itemid, triggerid, name, parameter) VALUES (16028, 40067, 100001,'last','0');
INSERT INTO functions (functionid, itemid, triggerid, name, parameter) VALUES (16029, 40068, 100002,'last','0');
INSERT INTO functions (functionid, itemid, triggerid, name, parameter) VALUES (16030, 40069, 100003,'last','0');

-- testPageTriggers triggers filtering
INSERT INTO hosts (hostid, host, name, status, description) VALUES (99061, 'Inheritance template for triggers filtering', 'Inheritance template for triggers filtering', 3, '');
INSERT INTO hosts_groups (hostgroupid, hostid, groupid) VALUES (99913, 99061, 1);
INSERT INTO items (itemid, type, hostid, name, description, key_, interfaceid, params, posts, headers) VALUES (99092, 2, 99061, 'Inheritance item for triggers filtering', '', 'trap', NULL, '', '', '');
INSERT INTO triggers (triggerid, description, expression, priority, state, comments) VALUES (100065, 'Inheritance trigger with tags', '{100065}>0',3, 1, '');
INSERT INTO functions (functionid, itemid, triggerid, name, parameter) VALUES (100065, 99092, 100065, 'last', '');
INSERT INTO trigger_tag (triggertagid, tag, value, triggerid) VALUES (146, 'server','selenium', 100065);
INSERT INTO trigger_tag (triggertagid, tag, value, triggerid) VALUES (147, 'Street','dzelzavas', 100065);

INSERT INTO hosts (hostid, host, name, status, description) VALUES (99062, 'Host for triggers filtering', 'Host for triggers filtering', 0, '');
INSERT INTO hstgrp (groupid, name, internal) VALUES (50014,'Group to check triggers filtering',0);
INSERT INTO hosts_groups (hostgroupid, hostid, groupid) VALUES (99914, 99062, 50014);
INSERT INTO hosts_templates (hosttemplateid, hostid, templateid) VALUES (50004, 99062, 99061);
INSERT INTO interface (interfaceid, hostid, main, type, useip, ip, dns, port) values (55033, 99062, 1, 1, 1, '127.0.0.1', '', '10050');

INSERT INTO items (itemid, type, hostid, name, description, key_, interfaceid, params, posts, templateid, headers) VALUES (99093, 2, 99062, 'Inheritance item for triggers filtering', '', 'trap', NULL, '', '', 99092,'');
INSERT INTO items (itemid, type, hostid, name, description, key_, interfaceid, params, posts, headers) VALUES (99094, 2, 99062, 'Item for triggers filtering', '', 'trap1', NULL, '', '', '');

INSERT INTO triggers (triggerid, description, expression, value, comments, templateid, state, error) VALUES (100066, 'Inheritance trigger with tags', '{100067}=0', 1,'', 100065, 1, 'selenium trigger cannot be evaluated for some reason');
INSERT INTO functions (functionid, triggerid, itemid, name, parameter) VALUES (100067, 100066, 99093, 'last', '');
INSERT INTO trigger_tag (triggertagid, tag, value, triggerid) VALUES (148, 'server','selenium', 100066);
INSERT INTO trigger_tag (triggertagid, tag, value, triggerid) VALUES (149, 'Street','Dzelzavas', 100066);
INSERT INTO events (eventid, source, object, objectid, clock, ns, value, name, severity) VALUES (9008, 0, 0, 100066, 1535012391, 445429746,1, 'Inheritance trigger with tags', 3);
INSERT INTO event_tag (eventtagid, eventid, tag, value) VALUES (116, 9008, 'server', 'selenium');
INSERT INTO event_tag (eventtagid, eventid, tag, value) VALUES (117, 9008, 'Street', 'Dzelzavas');
INSERT INTO problem (eventid, source, object, objectid, clock, ns, name, severity) VALUES (9008, 0, 0, 100066, 1535012391, 445429746, 'Inheritance trigger with tags', 3);
INSERT INTO problem_tag (problemtagid, eventid, tag, value) VALUES (116, 9008, 'server', 'selenium');
INSERT INTO problem_tag (problemtagid, eventid, tag, value) VALUES (117, 9008, 'Street', 'Dzelzavas');
INSERT INTO triggers (triggerid, description, expression, status, value, priority, comments, state) VALUES (100067, 'Trigger disabled with tags', '{100067}>0', 1, 0, 3, '', 0);
INSERT INTO functions (functionid, itemid, triggerid, name, parameter) VALUES (100068, 99094, 100067, 'last', '');
INSERT INTO trigger_tag (triggertagid, tag, value, triggerid) VALUES (150, 'Street','Dzelzavas', 100067);
INSERT INTO trigger_tag (triggertagid, tag, value, triggerid) VALUES (151, 'country','latvia', 100067);
INSERT INTO trigger_depends (triggerdepid, triggerid_down, triggerid_up) VALUES (99000, 100066, 100067);
INSERT INTO triggers (triggerid, description, expression, status, value, priority, comments, state) VALUES (100070, 'Dependent trigger ONE', '{100067}>0', 0, 0, 4, '', 0);
INSERT INTO functions (functionid, itemid, triggerid, name, parameter) VALUES (100071, 99094, 100070, 'last', '');
INSERT INTO trigger_depends (triggerdepid, triggerid_down, triggerid_up) VALUES (99001, 100070, 100067);

INSERT INTO items (itemid, type, hostid, name, description, key_, interfaceid, flags, params, posts, headers) VALUES (99095, 2, 99062, 'Discovery rule for triggers filtering', '', 'lld', NULL, 1,'','','');
INSERT INTO items (itemid, type, hostid, name, description, key_, interfaceid, flags, params, posts, headers) VALUES (99096, 2, 99062, 'Discovered item {#TEST}', '', 'lld[{#TEST}]', NULL, 2, '', '', '');
INSERT INTO item_discovery (itemdiscoveryid, itemid, parent_itemid, lastcheck, ts_delete) VALUES (15085, 99096, 99095, 0, 0);
INSERT INTO items (itemid, type, hostid, name, description, key_, interfaceid, flags, params, posts, headers) VALUES (99097, 2, 99062, 'Discovered item one', '', 'lld[one]', NULL, 4, '', '', '');
INSERT INTO item_discovery (itemdiscoveryid, itemid, parent_itemid, key_) values (15086, 99097, 99096, 'lld[one]');
INSERT INTO triggers (triggerid, description, expression, status, value, priority, comments, state, flags) VALUES (100068, 'Discovered trigger {#TEST}', '{100069}>0', 0, 0, 5, '', 0, 2);
INSERT INTO functions (functionid, itemid, triggerid, name, parameter) VALUES (100069, 99096, 100068, 'last', '');
INSERT INTO triggers (triggerid, description, expression, status, value, priority, comments, state, flags) VALUES (100069, 'Discovered trigger one', '{100070}>0', 0, 0, 5, '', 0, 4);
INSERT INTO functions (functionid, itemid, triggerid, name, parameter) VALUES (100070, 99097, 100069, 'last', '');
INSERT INTO trigger_discovery (triggerid, parent_triggerid) VALUES (100069, 100068);

-- host/template level tags tests
INSERT INTO host_tag (hosttagid, hostid, tag, value) VALUES (311, 40001, 'action', 'simple');
INSERT INTO host_tag (hosttagid, hostid, tag, value) VALUES (312, 40001, 'tag', 'HOST');
INSERT INTO host_tag (hosttagid, hostid, tag, value) VALUES (313, 40001, 'test', 'test_tag');

INSERT INTO hosts (hostid, host, name, status, description) VALUES (99092, 'Host with tags for cloning', 'Host with tags for cloning', 0, '');
INSERT INTO interface (interfaceid, hostid, main, type, useip, ip, port) VALUES (10900, 99092, 1, 1, 1, '127.0.0.1', '10051');
INSERT INTO hosts_groups (hostgroupid, hostid, groupid) VALUES (99944, 99092, 4);
INSERT INTO host_tag (hosttagid, hostid, tag, value) VALUES (307, 99092, 'action', 'clone');
INSERT INTO host_tag (hosttagid, hostid, tag, value) VALUES (310, 99092, 'tag', 'host');

INSERT INTO hosts (hostid, host, name, status, description) VALUES (99109, 'Host with tags for updating', 'Host with tags for updating', 0, '');
INSERT INTO interface (interfaceid, hostid, main, type, useip, ip, port) VALUES (10901, 99109, 1, 1, 1, '127.0.0.1', '10051');
INSERT INTO hosts_groups (hostgroupid, hostid, groupid) VALUES (99961, 99109, 4);
INSERT INTO host_tag (hosttagid, hostid, tag, value) VALUES (308, 99109, 'action', 'update');
INSERT INTO host_tag (hosttagid, hostid, tag, value) VALUES (309, 99109, 'tag', 'host');

INSERT INTO host_tag (hosttagid, hostid, tag, value) VALUES (319, 40000, 'action', 'simple');
INSERT INTO host_tag (hosttagid, hostid, tag, value) VALUES (321, 40000, 'test', 'test_tag');
INSERT INTO host_tag (hosttagid, hostid, tag, value) VALUES (408, 40000, 'tag', 'TEMPLATE');

INSERT INTO hosts (hostid, host, name, status, description) VALUES (99127, 'Template with tags for cloning', 'Template with tags for cloning', 3, '');
INSERT INTO hosts_groups (hostgroupid, hostid, groupid) VALUES (99979, 99127, 4);
INSERT INTO host_tag (hosttagid, hostid, tag, value) VALUES (315, 99127, 'action', 'clone');
INSERT INTO host_tag (hosttagid, hostid, tag, value) VALUES (316, 99127, 'tag', 'template');

INSERT INTO hosts (hostid, host, name, status, description) VALUES (99128, 'Template with tags for updating', 'Template with tags for updating', 3, '');
INSERT INTO hosts_groups (hostgroupid, hostid, groupid) VALUES (99980, 99128, 4);
INSERT INTO host_tag (hosttagid, hostid, tag, value) VALUES (317, 99128, 'action', 'update');
INSERT INTO host_tag (hosttagid, hostid, tag, value) VALUES (318, 99128, 'tag', 'template');

INSERT INTO trigger_tag (triggertagid, triggerid, tag, value) VALUES (452, 14003, 'test', 'test_tag');
INSERT INTO trigger_tag (triggertagid, triggerid, tag, value) VALUES (453, 14003, 'action', 'simple');
INSERT INTO trigger_tag (triggertagid, triggerid, tag, value) VALUES (454, 14003, 'tag', 'TRIGGER');

INSERT INTO triggers (triggerid, expression, description, comments) VALUES (100113, '{100114}=0', 'Trigger with tags for cloning', '');
INSERT INTO functions (functionid, itemid, triggerid, name, parameter) VALUES (100114, 99102, 100113, 'last', '0');
INSERT INTO trigger_tag (triggertagid, triggerid, tag, value) VALUES (186, 100113, 'action', 'clone');
INSERT INTO trigger_tag (triggertagid, triggerid, tag, value) VALUES (187, 100113, 'tag', 'trigger');

INSERT INTO triggers (triggerid, expression, description, comments) VALUES (100112, '{100113}=0', 'Trigger with tags for updating', '');
INSERT INTO functions (functionid, itemid, triggerid, name, parameter) VALUES (100113, 99102, 100112, 'last', '0');
INSERT INTO trigger_tag (triggertagid, triggerid, tag, value) VALUES (184, 100112, 'action', 'update');
INSERT INTO trigger_tag (triggertagid, triggerid, tag, value) VALUES (185, 100112, 'tag', 'trigger');

-- testFormAdministrationMediaTypes
INSERT INTO media_type (mediatypeid, type, name, exec_path, status, script, description) VALUES (100, 1, 'Test script', 'Selenium test script', 1, '', '');

-- testFormUser
INSERT INTO usrgrp (usrgrpid, name, gui_access, users_status,debug_mode) VALUES (16,'LDAP user group',2,0,0);
INSERT INTO sysmaps (sysmapid, name, width, height, backgroundid, label_type, label_location, highlight, expandproblem, markelements, show_unack, userid, private) VALUES (10, 'Public map with image', 800, 600, NULL, 0, 0, 1, 1, 1, 2, 1, 0);
INSERT INTO sysmaps_elements (selementid, sysmapid, elementid, elementtype, iconid_off, iconid_on, label, label_location, x, y, iconid_disabled, iconid_maintenance) VALUES (10,10,0,4,7,NULL,'Test phone icon',0,151,101,NULL,NULL);
INSERT INTO users (userid, alias, passwd, autologin, autologout, lang, refresh, type, theme, attempt_failed, attempt_clock, rows_per_page) VALUES (91, 'http-auth-admin', '$2y$10$HuvU0X0vGitK8YhwyxILbOVU6oxYNF.BqsOhaieVBvDiGlxgxriay', 0, 0, 'en_GB', 30, 2, 'default', 0, 0, 50);
INSERT INTO users_groups (id, usrgrpid, userid) VALUES (92, 7, 91);

-- testHostAvailabilityWidget
INSERT INTO dashboard (dashboardid, name, userid, private) VALUES (101, 'Dashboard for Host availability widget', 1, 1);
INSERT INTO widget (widgetid, dashboardid, type, name, x, y, width, height) VALUES (101, 101, 'hostavail', 'Reference HA widget', 0, 0, 6, 3);
INSERT INTO widget (widgetid, dashboardid, type, name, x, y, width, height) VALUES (102, 101, 'hostavail', 'Reference HA widget to delete', 0, 3, 6, 3);
INSERT INTO widget_field (widget_fieldid, widgetid, type, name, value_int, value_groupid) VALUES (900, 102, 2, 'groupids', 0, 4);
INSERT INTO widget_field (widget_fieldid, widgetid, type, name, value_int) VALUES (901, 102, 0, 'layout', 1);
INSERT INTO hstgrp (groupid,name,internal) VALUES (50015,'Group for Host availability widget',0);
INSERT INTO hstgrp (groupid,name,internal) VALUES (50016,'Group in maintenance for Host availability widget',0);

INSERT INTO maintenances (maintenanceid, name, maintenance_type, description, active_since, active_till,tags_evaltype) VALUES (5,'Maintenance for Host availability widget',0,'Maintenance for checking Show hosts in maintenance option in Host availability widget',1534971600,2147378400,0);
INSERT INTO timeperiods (timeperiodid, timeperiod_type, every, month, dayofweek, day, start_time, period, start_date) VALUES (14,0,1,0,0,1,43200,612406800,1534971600);
INSERT INTO maintenances_windows (maintenance_timeperiodid, maintenanceid, timeperiodid) VALUES (14,5,14);
INSERT INTO maintenances_groups (maintenance_groupid, maintenanceid, groupid) VALUES (4,5,50016);

INSERT INTO hosts (hostid, host, name, status, available, ipmi_available, snmp_available, jmx_available, description) VALUES (99130, 'Not available host', 'Not available host', 0, 2, 2, 2, 2, 'Not available host for Host availability widget');
INSERT INTO hosts_groups (hostgroupid, hostid, groupid) VALUES (99050, 99130, 50015);
INSERT INTO interface (interfaceid, hostid, type, ip, dns, useip, port, main) VALUES (55040, 99130, 1, '127.0.0.1', 'zabbixzabbixzabbix.com', '0', '10050', '1');
INSERT INTO interface (interfaceid, hostid, type, ip, dns, useip, port, main) VALUES (55041, 99130, 2, '127.0.0.1', 'zabbixzabbixzabbix.com', '0', '10050', '1');
INSERT INTO interface_snmp (interfaceid, version, bulk, community) values (55041, 2, 1, '{$SNMP_COMMUNITY}');
INSERT INTO interface (interfaceid, hostid, type, ip, dns, useip, port, main) VALUES (55042, 99130, 3, '127.0.0.1', 'zabbixzabbixzabbix.com', '0', '10050', '1');
INSERT INTO interface (interfaceid, hostid, type, ip, dns, useip, port, main) VALUES (55043, 99130, 4, '127.0.0.1', 'zabbixzabbixzabbix.com', '0', '10050', '1');

INSERT INTO hosts (hostid, host, name, status, available, ipmi_available, snmp_available, jmx_available, description, maintenanceid, maintenance_status, maintenance_type, maintenance_from) VALUES (99131, 'Not available host in maintenance', 'Not available host in maintenance', 0, 2, 2, 2, 2, 'Not available host in maintenance for Host availability widget', 5, 1, 0, 1534971600);
INSERT INTO hosts_groups (hostgroupid, hostid, groupid) VALUES (99051, 99131, 50016);
INSERT INTO interface (interfaceid, hostid, type, ip, dns, useip, port, main) VALUES (55044, 99131, 1, '127.0.0.1', 'zabbixzabbixzabbix.com', '0', '10050', '1');
INSERT INTO interface (interfaceid, hostid, type, ip, dns, useip, port, main) VALUES (55045, 99131, 2, '127.0.0.1', 'zabbixzabbixzabbix.com', '0', '10050', '1');
INSERT INTO interface_snmp (interfaceid, version, bulk, community) values (55045, 2, 1, '{$SNMP_COMMUNITY}');
INSERT INTO interface (interfaceid, hostid, type, ip, dns, useip, port, main) VALUES (55046, 99131, 3, '127.0.0.1', 'zabbixzabbixzabbix.com', '0', '10050', '1');
INSERT INTO interface (interfaceid, hostid, type, ip, dns, useip, port, main) VALUES (55047, 99131, 4, '127.0.0.1', 'zabbixzabbixzabbix.com', '0', '10050', '1');

INSERT INTO hosts (hostid, host, name, status, available, description) VALUES (99132, 'Unknown host', 'Unknown host', 0, 0,'Unknown host for Host availability widget');
INSERT INTO hosts_groups (hostgroupid, hostid, groupid) VALUES (99052, 99132, 50015);
INSERT INTO interface (interfaceid, hostid, type, ip, dns, useip, port, main) VALUES (55048, 99132, 1, '127.0.0.1', 'zabbixzabbixzabbix.com', '0', '10050', '1');

INSERT INTO hosts (hostid, host, name, status, available, description, maintenanceid, maintenance_status, maintenance_type, maintenance_from) VALUES (99133, 'Unknown host in maintenance', 'Unknown host in maintenance', 0, 0,'Unknown host for Host availability widget in maintenance', 5, 1, 0, 1534971600);
INSERT INTO hosts_groups (hostgroupid, hostid, groupid) VALUES (99053, 99133, 50016);
INSERT INTO interface (interfaceid, hostid, type, ip, dns, useip, port, main) VALUES (55049, 99133, 1, '127.0.0.1', 'zabbixzabbixzabbix.com', '0', '10050', '1');

INSERT INTO hosts (hostid, host, name, status, available, ipmi_available, snmp_available, jmx_available, description) VALUES (99134, 'Available host', 'Available host', 0, 1, 1, 1, 1, 'Available host for Host availability widget');
INSERT INTO hosts_groups (hostgroupid, hostid, groupid) VALUES (99054, 99134, 50015);
INSERT INTO interface (interfaceid, hostid, type, ip, dns, useip, port, main) VALUES (55050, 99134, 1, '127.0.0.1', '', '1', '10050', '1');
INSERT INTO interface (interfaceid, hostid, type, ip, dns, useip, port, main) VALUES (55051, 99134, 2, '127.0.0.1', 'zabbixzabbixzabbix.com', '0', '10050', '1');
INSERT INTO interface_snmp (interfaceid, version, bulk, community) values (55051, 2, 1, '{$SNMP_COMMUNITY}');
INSERT INTO interface (interfaceid, hostid, type, ip, dns, useip, port, main) VALUES (55052, 99134, 3, '127.0.0.1', 'zabbixzabbixzabbix.com', '0', '10050', '1');
INSERT INTO interface (interfaceid, hostid, type, ip, dns, useip, port, main) VALUES (55053, 99134, 4, '127.0.0.1', 'zabbixzabbixzabbix.com', '0', '10050', '1');

INSERT INTO hosts (hostid, host, name, status, available, ipmi_available, snmp_available, jmx_available, description, maintenanceid, maintenance_status, maintenance_type, maintenance_from) VALUES (99135, 'Available host in maintenance', 'Available host in maintenance', 0, 1, 1, 1, 1, 'Available host in maintenance for Host availability widget', 5, 1, 0, 1534971600);
INSERT INTO hosts_groups (hostgroupid, hostid, groupid) VALUES (99055, 99135, 50016);
INSERT INTO interface (interfaceid, hostid, type, ip, dns, useip, port, main) VALUES (55054, 99135, 1, '127.0.0.1', '', '1', '10050', '1');
INSERT INTO interface (interfaceid, hostid, type, ip, dns, useip, port, main) VALUES (55055, 99135, 2, '127.0.0.1', '', '1', '10050', '1');
INSERT INTO interface_snmp (interfaceid, version, bulk, community) values (55055, 2, 1, '{$SNMP_COMMUNITY}');
INSERT INTO interface (interfaceid, hostid, type, ip, dns, useip, port, main) VALUES (55056, 99135, 3, '127.0.0.1', '', '1', '10050', '1');
INSERT INTO interface (interfaceid, hostid, type, ip, dns, useip, port, main) VALUES (55057, 99135, 4, '127.0.0.1', '', '1', '10050', '1');

-- testHostMacros
INSERT INTO hostmacro (hostmacroid, hostid, macro, value, description) VALUES (90100, 20006, '{$MACRO1}', '', '');
INSERT INTO hostmacro (hostmacroid, hostid, macro, value, description) VALUES (90101, 20006, '{$MACRO2}', '', '');

INSERT INTO hosts (hostid, host, name, status, description) VALUES (30010, 'Host for macros remove', 'Host for macros remove', 0, '');
INSERT INTO hosts_groups (hostgroupid, hostid, groupid) VALUES (90900, 30010, 4);
INSERT INTO interface (type, ip, dns, useip, port, main, hostid, interfaceid) VALUES (1, '127.0.0.1', '', '1', '10050', '1', 30010, 20030);
INSERT INTO hostmacro (hostmacroid, hostid, macro, value, description) VALUES (90102, 30010, '{$MACRO_FOR_REMOVE1}', '', '');
INSERT INTO hostmacro (hostmacroid, hostid, macro, value, description) VALUES (90103, 30010, '{$MACRO_FOR_REMOVE2}', '', '');

INSERT INTO hostmacro (hostmacroid, hostid, macro, value, description) VALUES (90104, 40000, '{$TEMPLATE_MACRO1}', '', '');
INSERT INTO hostmacro (hostmacroid, hostid, macro, value, description) VALUES (90105, 40000, '{$TEMPLATE_MACRO2}', '', '');

INSERT INTO hostmacro (hostmacroid, hostid, macro, value, description) VALUES (90106, 99016, '{$TEMPLATE_MACRO_FOR_REMOVE1}', '', '');
INSERT INTO hostmacro (hostmacroid, hostid, macro, value, description) VALUES (90107, 99016, '{$TEMPLATE_MACRO_FOR_REMOVE2}', '', '');

-- testPageTriggerUrl
INSERT INTO dashboard (dashboardid, name, userid, private) VALUES (102, 'Dashboard for Trigger overview widget', 1, 1);
INSERT INTO widget (widgetid, dashboardid, type, name, x, y, width, height) VALUES (103, 102, 'trigover', 'Group to check Overview', 0, 0, 12, 7);
INSERT INTO widget_field (widget_fieldid, widgetid, type, name, value_int) VALUES (902, 103, 0, 'style', 1);
INSERT INTO widget_field (widget_fieldid, widgetid, type, name, value_int, value_groupid) VALUES (903, 103, 2, 'groupids', 0, 50011);
INSERT INTO screens (screenid, name, hsize, vsize, templateid, userid, private) VALUES (200021, 'Screen to check trigger url', 1, 3, NULL, 1, 0);
INSERT INTO screens_items (screenitemid, screenid, resourcetype, resourceid, width, height, x, y, colspan, rowspan, elements, valign, halign, style, url, dynamic, sort_triggers) VALUES (200021, 200021, 9, 50011, 500, 100, 0, 0, 1, 1, 0, 0, 0, 1, '', 0, 0);
INSERT INTO screens_items (screenitemid, screenid, resourcetype, resourceid, width, height, x, y, colspan, rowspan, elements, valign, halign, style, url, dynamic, sort_triggers) VALUES (200022, 200021, 16, 50011, 500, 100, 0, 1, 1, 1, 25, 0, 0, 0, '', 0, 0);
INSERT INTO screens_items (screenitemid, screenid, resourcetype, resourceid, width, height, x, y, colspan, rowspan, elements, valign, halign, style, url, dynamic, sort_triggers) VALUES (200023, 200021, 14, 50011, 500, 100, 0, 2, 1, 1, 25, 0, 0, 0, '', 0, 0);

-- Dashboard for graph widget
INSERT INTO dashboard (dashboardid, name, userid, private) VALUES (103, 'Dashboard for graph widgets', 1, 1);
INSERT INTO widget (widgetid, dashboardid, type, name, x, y, width, height) VALUES (104, 103, 'svggraph', 'Test cases for update', 0, 0, 6, 5);
INSERT INTO widget (widgetid, dashboardid, type, name, x, y, width, height) VALUES (105, 103, 'svggraph', 'Test cases for simple update and deletion', 6, 0, 6, 5);
-- widget "Test cases for simple update and deletion"
INSERT INTO widget_field (widget_fieldid, widgetid, type, name, value_int, value_str) VALUES (90006, 105, 0, 'righty', 0, '');
INSERT INTO widget_field (widget_fieldid, widgetid, type, name, value_int, value_str) VALUES (90008, 105, 1, 'ds.hosts.0.0', 0, 'Host*');
INSERT INTO widget_field (widget_fieldid, widgetid, type, name, value_int, value_str) VALUES (90009, 105, 1, 'ds.items.0.0', 0, 'Available memory');
-- widget "Test cases for update"
INSERT INTO widget_field (widget_fieldid, widgetid, type, name, value_int, value_str) VALUES (90011, 104, 0, 'ds.axisy.0', 1, '');
INSERT INTO widget_field (widget_fieldid, widgetid, type, name, value_int, value_str) VALUES (90012, 104, 0, 'ds.pointsize.0', 4, '');
INSERT INTO widget_field (widget_fieldid, widgetid, type, name, value_int, value_str) VALUES (90013, 104, 0, 'ds.transparency.0', 6, '');
INSERT INTO widget_field (widget_fieldid, widgetid, type, name, value_int, value_str) VALUES (90014, 104, 0, 'ds.type.0', 1, '');
INSERT INTO widget_field (widget_fieldid, widgetid, type, name, value_int, value_str) VALUES (90015, 104, 0, 'graph_time', 1, '');
INSERT INTO widget_field (widget_fieldid, widgetid, type, name, value_int, value_str) VALUES (90016, 104, 0, 'lefty', 0, '');
INSERT INTO widget_field (widget_fieldid, widgetid, type, name, value_int, value_str) VALUES (90017, 104, 0, 'legend_lines', 2, '');
INSERT INTO widget_field (widget_fieldid, widgetid, type, name, value_int, value_str) VALUES (90018, 104, 0, 'or.pointsize.0', 1, '');
INSERT INTO widget_field (widget_fieldid, widgetid, type, name, value_int, value_str) VALUES (90019, 104, 0, 'righty_units', 1, '');
INSERT INTO widget_field (widget_fieldid, widgetid, type, name, value_int, value_str) VALUES (90020, 104, 0, 'severities', 0, '');
INSERT INTO widget_field (widget_fieldid, widgetid, type, name, value_int, value_str) VALUES (90021, 104, 0, 'show_problems', 1, '');
INSERT INTO widget_field (widget_fieldid, widgetid, type, name, value_int, value_str) VALUES (90022, 104, 0, 'source', 2, '');
INSERT INTO widget_field (widget_fieldid, widgetid, type, name, value_int, value_str) VALUES (90024, 104, 1, 'ds.hosts.0.0', 0, 'update host');
INSERT INTO widget_field (widget_fieldid, widgetid, type, name, value_int, value_str) VALUES (90025, 104, 1, 'ds.items.0.0', 0, 'update item');
INSERT INTO widget_field (widget_fieldid, widgetid, type, name, value_int, value_str) VALUES (90026, 104, 1, 'ds.timeshift.0', 0, '1m');
INSERT INTO widget_field (widget_fieldid, widgetid, type, name, value_int, value_str) VALUES (90027, 104, 1, 'or.hosts.0.0', 0, 'override host');
INSERT INTO widget_field (widget_fieldid, widgetid, type, name, value_int, value_str) VALUES (90028, 104, 1, 'or.items.0.0', 0, 'override item');
INSERT INTO widget_field (widget_fieldid, widgetid, type, name, value_int, value_str) VALUES (90029, 104, 1, 'problemhosts.0', 0, 'ЗАББИКС Сервер');
INSERT INTO widget_field (widget_fieldid, widgetid, type, name, value_int, value_str) VALUES (90030, 104, 1, 'righty_max', 0, '5');
INSERT INTO widget_field (widget_fieldid, widgetid, type, name, value_int, value_str) VALUES (90031, 104, 1, 'righty_min', 0, '-2');
INSERT INTO widget_field (widget_fieldid, widgetid, type, name, value_int, value_str) VALUES (90032, 104, 1, 'righty_static_units', 0, 'KB');
INSERT INTO widget_field (widget_fieldid, widgetid, type, name, value_int, value_str) VALUES (90033, 104, 1, 'time_from', 0, 'now-10m');
INSERT INTO widget_field (widget_fieldid, widgetid, type, name, value_int, value_str) VALUES (90034, 104, 1, 'time_to', 0, 'now-5m');

-- testProblemsBySeverityWidget
INSERT INTO dashboard (dashboardid, name, userid, private) VALUES (104, 'Dashboard for Problems by severity', 1, 1);
INSERT INTO widget (widgetid, dashboardid, type, name, x, y, width, height) VALUES (106, 104, 'problemsbysv', 'Reference widget', 0, 0, 12, 5);
INSERT INTO widget (widgetid, dashboardid, type, name, x, y, width, height) VALUES (107, 104, 'problemsbysv', 'Reference PBS widget to delete', 0, 5, 12, 5);
INSERT INTO widget (widgetid, dashboardid, type, name, x, y, width, height) VALUES (108, 104, 'problemsbysv', 'Totals reference widget', 12, 0, 6, 3);
INSERT INTO widget_field (widgetid, widget_fieldid, type, name, value_int) VALUES (108, 136, 0, 'show_type', 1);
INSERT INTO widget (widgetid, dashboardid, type, name, x, y, width, height) VALUES (109, 104, 'problemsbysv', 'Totals reference PBS widget to delete',18, 0, 6, 3);
INSERT INTO widget_field (widgetid, widget_fieldid, type, name, value_int) VALUES (109, 137, 0, 'show_type', 1);
INSERT INTO widget_field (widgetid, widget_fieldid, type, name, value_int) VALUES (109, 138, 0, 'layout', 1);

-- testFormItemTest
INSERT INTO hosts (hostid, proxy_hostid, host, name, status, available, description) VALUES (99136, 20000, 'Test item host', 'Test item host', 0, 0,'Test item host for testing items');
INSERT INTO hosts_groups (hostgroupid, hostid, groupid) VALUES (100999, 99136, 4);
INSERT INTO interface (interfaceid, hostid, type, ip, dns, useip, port, main) VALUES (55070, 99136, 1, '127.0.0.1', 'Test1', '1', '10050', '1');
INSERT INTO interface (interfaceid, hostid, type, ip, dns, useip, port, main) VALUES (55071, 99136, 2, '127.0.0.2', 'Test2', '1', '161', '1');
INSERT INTO interface_snmp (interfaceid, version, bulk, community) values (55071, 2, 1, '{$SNMP_COMMUNITY}');
INSERT INTO interface (interfaceid, hostid, type, ip, dns, useip, port, main) VALUES (55072, 99136, 3, '127.0.0.3', 'Test3', '1', '623', '1');
INSERT INTO interface (interfaceid, hostid, type, ip, dns, useip, port, main) VALUES (55073, 99136, 4, '127.0.0.4', 'Test4', '1', '12345', '1');

INSERT INTO items (itemid, type, hostid, name, description, key_, interfaceid, flags, params, posts, headers) VALUES (99142, 0, 99136, 'Master item', '', 'master', 55070, 0, '', '', '');
INSERT INTO items (itemid, type, hostid, name, description, key_, interfaceid, flags, params, posts, headers) VALUES (99294, 0, 99136, 'Test discovery rule', '', 'test', 55070, 1, '', '', '');

INSERT INTO hosts (hostid, host, name, status, available, description) VALUES (99137, 'Test Item Template', 'Test Item Template', 3, 0,'Template for testing items');
INSERT INTO hosts_groups (hostgroupid, hostid, groupid) VALUES (99982, 99137, 4);

INSERT INTO items (itemid, type, hostid, name, description, key_, interfaceid, flags, params, posts, headers) VALUES (99183, 2, 99137, 'Master item', '', 'master', NULL, 0, '', '', '');
INSERT INTO items (itemid, type, hostid, name, description, key_, interfaceid, flags, params, posts, headers) VALUES (99349, 0, 99137, 'Test discovery rule', '', 'test', NULL, 1, '', '', '');

-- testFormHostPrototypeMacros
INSERT INTO hosts (hostid, host, name, status, description, flags) VALUES (99200, 'Host prototype for macros {#UPDATE}', 'Host prototype for macros {#UPDATE}', 0, '', 2);
INSERT INTO host_discovery (hostid, parent_itemid) VALUES (99200, 90001);
INSERT INTO group_prototype (group_prototypeid, hostid, name, groupid, templateid) VALUES (222090, 99200, '', 5, NULL);
INSERT INTO hostmacro (hostmacroid, hostid, macro, value, description) VALUES (99500, 99200, '{$UPDATE_MACRO_1}', 'Update macro value 1', 'Update macro description 1');
INSERT INTO hostmacro (hostmacroid, hostid, macro, value, description) VALUES (99501, 99200, '{$UPDATE_MACRO_2}', 'Update macro value 2', 'Update macro description 2');

INSERT INTO hosts (hostid, host, name, status, description, flags) VALUES (99201, 'Host prototype for macros {#DELETE}', 'Host prototype for macros {#DELETE}', 0, '', 2);
INSERT INTO host_discovery (hostid, parent_itemid) VALUES (99201, 90001);
INSERT INTO group_prototype (group_prototypeid, hostid, name, groupid, templateid) VALUES (222091, 99201, '', 5, NULL);
INSERT INTO hostmacro (hostmacroid, hostid, macro, value, description) VALUES (99502, 99201, '{$DELETE_MACRO_1}', 'Delete macro value 1', 'Delete macro description 1');
INSERT INTO hostmacro (hostmacroid, hostid, macro, value, description) VALUES (99503, 99201, '{$DELETE_MACRO_2}', 'Delete macro value 2', 'Delete macro description 2');

INSERT INTO hosts (hostid, host, name, status, description, flags) VALUES (99205, 'Host prototype for Secret macros {#CREATE}', 'Host prototype for Secret macros {#CREATE}', 0, '', 2);
INSERT INTO host_discovery (hostid, parent_itemid) VALUES (99205, 90001);
INSERT INTO group_prototype (group_prototypeid, hostid, name, groupid, templateid) VALUES (222092, 99205, '', 5, NULL);

INSERT INTO hosts (hostid, host, name, status, description, flags) VALUES (99206, 'Host prototype for Secret macros {#UPDATE}', 'Host prototype for Secret macros {#UPDATE}', 0, '', 2);
INSERT INTO host_discovery (hostid, parent_itemid) VALUES (99206, 90001);
INSERT INTO group_prototype (group_prototypeid, hostid, name, groupid, templateid) VALUES (222093, 99206, '', 5, NULL);
INSERT INTO hostmacro (hostmacroid, hostid, macro, value, description, type) VALUES (99504, 99206, '{$PROTOTYPE_SECRET_2_SECRET}', 'This text should stay secret', 'Secret macro to me updated', 1);
INSERT INTO hostmacro (hostmacroid, hostid, macro, value, description, type) VALUES (99505, 99206, '{$PROTOTYPE_SECRET_2_TEXT}', 'This text should become visible', 'Secret macro to become visible', 1);
INSERT INTO hostmacro (hostmacroid, hostid, macro, value, description, type) VALUES (99506, 99206, '{$PROTOTYPE_TEXT_2_SECRET}', 'This text should become secret', 'Text macro to become secret', 0);
INSERT INTO hostmacro (hostmacroid, hostid, macro, value, description, type) VALUES (99507, 99206, '{$Z_HOST_PROTOTYPE_MACRO_REVERT}', 'Secret host value', 'Value change Revert', 1);
INSERT INTO hostmacro (hostmacroid, hostid, macro, value, description, type) VALUES (99508, 99206, '{$Z_HOST_PROTOTYPE_MACRO_2_TEXT_REVERT}', 'Secret host value 2', 'Value and type change revert', 1);

-- testFormAdministrationMediaTypeWebhook
INSERT INTO media_type (mediatypeid, type, name, status, script, description) VALUES (101, 4, 'Reference webhook', 0, 'return 0;', 'Reference webhook media type');
INSERT INTO media_type_param (mediatype_paramid, mediatypeid, name, value) VALUES (1000, 101, 'URL', '');
INSERT INTO media_type_param (mediatype_paramid, mediatypeid, name, value) VALUES (1001, 101, 'To', '{ALERT.SENDTO}');
INSERT INTO media_type_param (mediatype_paramid, mediatypeid, name, value) VALUES (1002, 101, 'Subject', '{ALERT.SUBJECT}');
INSERT INTO media_type_param (mediatype_paramid, mediatypeid, name, value) VALUES (1003, 101, 'Message', '{ALERT.MESSAGE}');
INSERT INTO media_type_param (mediatype_paramid, mediatypeid, name, value) VALUES (1004, 101, 'HTTPProxy', '');
INSERT INTO media_type (mediatypeid, type, name, status, script, description) VALUES (102, 4, 'Validation webhook', 0, 'return 0;', 'Reference webhook media type for validation tests');
INSERT INTO media_type_param (mediatype_paramid, mediatypeid, name, value) VALUES (1005, 102, 'URL', '');
INSERT INTO media_type_param (mediatype_paramid, mediatypeid, name, value) VALUES (1006, 102, 'To', '{ALERT.SENDTO}');
INSERT INTO media_type_param (mediatype_paramid, mediatypeid, name, value) VALUES (1007, 102, 'Subject', '{ALERT.SUBJECT}');
INSERT INTO media_type_param (mediatype_paramid, mediatypeid, name, value) VALUES (1008, 102, 'Message', '{ALERT.MESSAGE}');
INSERT INTO media_type_param (mediatype_paramid, mediatypeid, name, value) VALUES (1009, 102, 'HTTPProxy', '');
INSERT INTO media_type (mediatypeid, type, name, status, script, show_event_menu, event_menu_name, event_menu_url, description) VALUES (103, 4, 'Webhook to delete', 0, 'return 0;', 1, 'Unique webhook url', 'zabbix.php?action=mediatype.list&ddreset={EVENT.TAGS.webhook}', 'Webhook media type to be deleted');
INSERT INTO media_type_param (mediatype_paramid, mediatypeid, name, value) VALUES (1010, 103, 'Parameter name to be deleted', 'Parameter value to be deleted');
INSERT INTO media_type_param (mediatype_paramid, mediatypeid, name, value) VALUES (1011, 103, '2nd parameter name to be deleted', '2nd parameter value to be deleted');

-- testPageProblems_ProblemLinks
INSERT INTO media_type (mediatypeid, type, name, status, script, show_event_menu, event_menu_name, event_menu_url, description) VALUES (104, 4, 'URL test webhook', 0, 'return 0;', 1, 'Webhook url for all', 'zabbix.php?action=mediatype.edit&mediatypeid=101', 'Webhook media type for URL test');
INSERT INTO event_tag (eventtagid, eventid, tag, value) VALUES (201, 9003, 'webhook', '1');
INSERT INTO problem_tag (problemtagid, eventid, tag, value) VALUES (201, 9003, 'webhook', '1');

-- testDynamicItemWidgets
INSERT INTO hosts (hostid, host, name, description) VALUES (99202, 'Dynamic widgets H1', 'Dynamic widgets H1', '');
INSERT INTO hstgrp (groupid, name, internal) VALUES (50017, 'Dynamic widgets HG1 (H1 and H2)', 0);
INSERT INTO hosts_groups (hostgroupid, hostid, groupid) VALUES (99983, 99202, 50017);
INSERT INTO interface (interfaceid, hostid, main, type) VALUES (55074, 99202, 1, 1);
INSERT INTO items (itemid, type, hostid, name, key_, params, description, posts, headers) VALUES (99103, 2, 99202, 'Dynamic widgets H1I1', 'dynamic[1]', '', '', '', '');
INSERT INTO history (itemid, clock, value, ns) VALUES (99103, 1589983553, '11', 726692808);
INSERT INTO items (itemid, type, hostid, name, key_, params, description, posts, headers) VALUES (99104, 2, 99202, 'Dynamic widgets H1I2', 'dynamic[2]', '', '', '', '');
INSERT INTO history (itemid, clock, value, ns) VALUES (99104, 1589897100, '12', 726692808);
INSERT INTO graphs (graphid, name) VALUES (700026, 'Dynamic widgets H1 G1 (I1)');
INSERT INTO graphs_items (gitemid, graphid, itemid, sortorder) VALUES (700034, 700026, 99103, 0);
INSERT INTO graphs (graphid, name) VALUES (700027, 'Dynamic widgets H1 G2 (I2)');
INSERT INTO graphs_items (gitemid, graphid, itemid, sortorder) VALUES (700035, 700027, 99104, 0);
INSERT INTO graphs (graphid, name) VALUES (700028, 'Dynamic widgets H1 G3 (I1 and I2)');
INSERT INTO graphs_items (gitemid, graphid, itemid, sortorder) VALUES (700036, 700028, 99103, 0);
INSERT INTO graphs_items (gitemid, graphid, itemid, sortorder) VALUES (700037, 700028, 99104, 1);
INSERT INTO graphs (graphid, name) VALUES (700031,'Dynamic widgets H1 G4 (H1I1 and H3I1)');
INSERT INTO graphs_items (gitemid, graphid, itemid, sortorder) VALUES (700041, 700031, 99104, 0);
INSERT INTO items (itemid, type, hostid, name, key_, flags, params, description, posts, headers) VALUES (99107, 2, 99202, 'Dynamic widgets H1D1', 'dynamic.lld[1]', 1, '', '', '', '');
INSERT INTO items (itemid, type, hostid, name, key_, flags, params, description, posts, headers) VALUES (99108, 2, 99202, 'Dynamic widgets H1IP1', 'dynamic.ip[1]', 2, '', '', '', '');
INSERT INTO items (itemid, type, hostid, name, key_, flags, params, description, posts, headers) VALUES (99109, 2, 99202, 'Dynamic widgets H1IP2', 'dynamic.ip[2]', 2, '', '', '', '');
INSERT INTO item_discovery (itemdiscoveryid, itemid, parent_itemid) values (15087, 99108, 99107);
INSERT INTO item_discovery (itemdiscoveryid, itemid, parent_itemid) values (15088, 99109, 99107);
INSERT INTO graphs (graphid, name, flags) VALUES (700032, 'Dynamic widgets GP1 (IP1)', 2);
INSERT INTO graphs_items (gitemid, graphid, itemid, sortorder) VALUES (700042, 700032, 99108, 0);
INSERT INTO graphs (graphid, name, flags) VALUES (700033, 'Dynamic widgets GP2 (I1, IP1, H1I2)', 2);
INSERT INTO graphs_items (gitemid, graphid, itemid, sortorder) VALUES (700043, 700033, 99108, 0);
INSERT INTO graphs_items (gitemid, graphid, itemid, sortorder) VALUES (700044, 700033, 99103, 1);
INSERT INTO graphs_items (gitemid, graphid, itemid, sortorder) VALUES (700045, 700033, 99104, 2);
INSERT INTO graphs (graphid, name, flags) VALUES (700034, 'Dynamic widgets H1 GP3 (H1IP1)', 2);
INSERT INTO graphs_items (gitemid, graphid, itemid, sortorder) VALUES (700046, 700034, 99108, 0);
INSERT INTO graphs (graphid, name, flags) VALUES (700035, 'Dynamic widgets H1 GP4 (H1IP1 and H2I1)', 2);
INSERT INTO graphs_items (gitemid, graphid, itemid, sortorder) VALUES (700047, 700035, 99108, 0);

INSERT INTO hosts (hostid, host, name, status, description) VALUES (99203, 'Dynamic widgets H2', 'Dynamic widgets H2', 0, '');
INSERT INTO hosts_groups (hostgroupid, hostid, groupid) VALUES (99984, 99203, 50017);
INSERT INTO interface (interfaceid, hostid, main, type) VALUES (55075, 99203, 1, 1);
INSERT INTO items (itemid, type, hostid, name, key_, params, description, posts, headers) VALUES (99105, 2, 99203, 'Dynamic widgets H2I1', 'dynamic[1]', '', '', '', '');
INSERT INTO history (itemid, clock, value, ns) VALUES (99105, 1589810700, '21', 726692808);
INSERT INTO graphs (graphid, name) VALUES (700029, 'Dynamic widgets H2 G1 (I1)');
INSERT INTO graphs_items (gitemid, graphid, itemid, sortorder) VALUES (700038, 700029, 99105, 0);
INSERT INTO items (itemid, type, hostid, name, key_, flags, params, description, posts, headers) VALUES (99110, 2, 99203, 'Dynamic widgets H2D1', 'dynamic.lld[1]', 1, '', '', '', '');
INSERT INTO items (itemid, type, hostid, name, key_, flags, params, description, posts, headers) VALUES (99111, 2, 99203, 'Dynamic widgets H2IP1', 'dynamic.ip[1]', 2, '', '', '', '');
INSERT INTO item_discovery (itemdiscoveryid, itemid, parent_itemid) values (15089, 99111, 99110);
INSERT INTO graphs (graphid, name, flags) VALUES (700036, 'Dynamic widgets GP1 (IP1)', 2);
INSERT INTO graphs_items (gitemid, graphid, itemid, sortorder) VALUES (700048, 700036, 99111, 0);
INSERT INTO graphs (graphid, name, flags) VALUES (700037, 'Dynamic widgets GP2 (I1, IP1, H1I2)', 2);
INSERT INTO graphs_items (gitemid, graphid, itemid, sortorder) VALUES (700049, 700037, 99105, 0);
INSERT INTO graphs_items (gitemid, graphid, itemid, sortorder) VALUES (700050, 700037, 99111, 1);
INSERT INTO graphs (graphid, name, flags) VALUES (700038, 'Dynamic widgets H2 GP3 (H2IP1)', 2);
INSERT INTO graphs_items (gitemid, graphid, itemid, sortorder) VALUES (700051, 700038, 99111, 0);
INSERT INTO graphs_items (gitemid, graphid, itemid, sortorder) VALUES (700052, 700035, 99105, 1);

INSERT INTO hosts (hostid, host, name, status, description) VALUES (99204, 'Dynamic widgets H3', 'Dynamic widgets H3', 0, '');
INSERT INTO hstgrp (groupid, name, internal) VALUES (50018, 'Dynamic widgets HG2 (H3)', 0);
INSERT INTO hosts_groups (hostgroupid, hostid, groupid) VALUES (99985, 99204, 50018);
INSERT INTO interface (interfaceid, hostid, main, type) VALUES (55076, 99204, 1, 1);
INSERT INTO items (itemid, type, hostid, name, key_, params, description, posts, headers) VALUES (99106, 2, 99204, 'Dynamic widgets H3I1', 'dynamic[1]', '', '', '', '');
INSERT INTO history (itemid, clock, value, ns) VALUES (99106, 1589724300, '31', 726692808);
INSERT INTO graphs (graphid, name) VALUES (700030, 'Dynamic widgets H3 G1 (I1)');
INSERT INTO graphs_items (gitemid, graphid, itemid, sortorder) VALUES (700039, 700030, 99106, 0);
INSERT INTO graphs_items (gitemid, graphid, itemid, sortorder) VALUES (700040, 700031, 99106, 1);

INSERT INTO dashboard (dashboardid, name, userid, private) VALUES (105, 'Dashboard for Dynamic item', 1, 1);
INSERT INTO widget (widgetid, dashboardid, type, name, x, y, width, height) VALUES (110, 105, 'graph', '', 0, 0, 8, 3);
INSERT INTO widget (widgetid, dashboardid, type, name, x, y, width, height) VALUES (111, 105, 'graph', '', 8, 0, 8, 3);
INSERT INTO widget (widgetid, dashboardid, type, name, x, y, width, height) VALUES (112, 105, 'graph', '', 16, 0, 8, 3);
INSERT INTO widget_field (widget_fieldid, widgetid, type, name, value_int) VALUES (90035, 110, 0, 'source_type', 1);
INSERT INTO widget_field (widget_fieldid, widgetid, type, name, value_int, value_itemid) VALUES (90036, 110, 4, 'itemid', 0, 99104);
INSERT INTO widget_field (widget_fieldid, widgetid, type, name, value_int) VALUES (90037, 111, 0, 'source_type', 1);
INSERT INTO widget_field (widget_fieldid, widgetid, type, name, value_int, value_itemid) VALUES (90038, 111, 4, 'itemid', 0, 99103);
INSERT INTO widget_field (widget_fieldid, widgetid, type, name, value_int) VALUES (90039, 111, 0, 'dynamic', 1);
INSERT INTO widget_field (widget_fieldid, widgetid, type, name, value_int) VALUES (90040, 112, 0, 'source_type', 1);
INSERT INTO widget_field (widget_fieldid, widgetid, type, name, value_int, value_itemid) VALUES (90041, 112, 4, 'itemid', 0, 99104);
INSERT INTO widget_field (widget_fieldid, widgetid, type, name, value_int) VALUES (90042, 112, 0, 'dynamic', 1);
INSERT INTO widget (widgetid, dashboardid, type, name, x, y, width, height) VALUES (113, 105, 'graph', '', 0, 3, 8, 3);
INSERT INTO widget (widgetid, dashboardid, type, name, x, y, width, height) VALUES (114, 105, 'graph', '', 8, 3, 8, 3);
INSERT INTO widget (widgetid, dashboardid, type, name, x, y, width, height) VALUES (115, 105, 'graph', '', 16, 3, 8, 3);
INSERT INTO widget (widgetid, dashboardid, type, name, x, y, width, height) VALUES (116, 105, 'graph', '', 0, 6, 10, 3);
INSERT INTO widget (widgetid, dashboardid, type, name, x, y, width, height) VALUES (117, 105, 'graph', '', 10, 6, 10, 3);
INSERT INTO widget_field (widget_fieldid, widgetid, type, name, value_int, value_graphid) VALUES (90043, 113, 6, 'graphid', 0, 700027);
INSERT INTO widget_field (widget_fieldid, widgetid, type, name, value_int, value_graphid) VALUES (90044, 114, 6, 'graphid', 0, 700026);
INSERT INTO widget_field (widget_fieldid, widgetid, type, name, value_int) VALUES (90045, 114, 0, 'dynamic', 1);
INSERT INTO widget_field (widget_fieldid, widgetid, type, name, value_int, value_graphid) VALUES (90046, 115, 6, 'graphid', 0, 700027);
INSERT INTO widget_field (widget_fieldid, widgetid, type, name, value_int) VALUES (90047, 115, 0, 'dynamic', 1);
INSERT INTO widget_field (widget_fieldid, widgetid, type, name, value_int, value_graphid) VALUES (90048, 116, 6, 'graphid', 0, 700028);
INSERT INTO widget_field (widget_fieldid, widgetid, type, name, value_int) VALUES (90049, 116, 0, 'dynamic', 1);
INSERT INTO widget_field (widget_fieldid, widgetid, type, name, value_int, value_graphid) VALUES (90050, 117, 6, 'graphid', 0, 700031);
INSERT INTO widget_field (widget_fieldid, widgetid, type, name, value_int) VALUES (90051, 117, 0, 'dynamic', 1);
INSERT INTO widget (widgetid, dashboardid, type, name, x, y, width, height) VALUES (118, 105, 'plaintext', '', 0, 9, 8, 2);
INSERT INTO widget (widgetid, dashboardid, type, name, x, y, width, height) VALUES (119, 105, 'plaintext', '', 8, 9, 8, 2);
INSERT INTO widget (widgetid, dashboardid, type, name, x, y, width, height) VALUES (120, 105, 'plaintext', '', 16, 9, 8, 2);
INSERT INTO widget (widgetid, dashboardid, type, name, x, y, width, height) VALUES (121, 105, 'plaintext', '', 0, 11, 8, 2);
INSERT INTO widget_field (widget_fieldid, widgetid, type, name, value_int, value_itemid) VALUES (90052, 118, 4, 'itemids', 0, 99104);
INSERT INTO widget_field (widget_fieldid, widgetid, type, name, value_int, value_itemid) VALUES (90053, 119, 4, 'itemids', 0, 99103);
INSERT INTO widget_field (widget_fieldid, widgetid, type, name, value_int) VALUES (90054, 119, 0, 'dynamic', 1);
INSERT INTO widget_field (widget_fieldid, widgetid, type, name, value_int, value_itemid) VALUES (90055, 120, 4, 'itemids', 0, 99104);
INSERT INTO widget_field (widget_fieldid, widgetid, type, name, value_int) VALUES (90056, 120, 0, 'dynamic', 1);
INSERT INTO widget_field (widget_fieldid, widgetid, type, name, value_int, value_itemid) VALUES (90057, 121, 4, 'itemids', 0, 99103);
INSERT INTO widget_field (widget_fieldid, widgetid, type, name, value_int, value_itemid) VALUES (90058, 121, 4, 'itemids', 0, 99104);
INSERT INTO widget_field (widget_fieldid, widgetid, type, name, value_int) VALUES (90059, 121, 0, 'dynamic', 1);
INSERT INTO widget (widgetid, dashboardid, type, name, x, y, width, height) VALUES (122, 105, 'url', 'Dynamic URL', 0, 13, 11, 4);
INSERT INTO widget_field (widget_fieldid, widgetid, type, name, value_int) VALUES (90060, 122, 0, 'dynamic', 1);
INSERT INTO widget_field (widget_fieldid, widgetid, type, name, value_str) VALUES (90061, 122, 1, 'url', 'iframe.php?name={HOST.NAME}');
INSERT INTO widget (widgetid, dashboardid, type, name, x, y, width, height) VALUES (123, 105, 'graphprototype', '', 0, 17, 9, 2);
INSERT INTO widget (widgetid, dashboardid, type, name, x, y, width, height) VALUES (124, 105, 'graphprototype', '', 9, 17, 8, 2);
INSERT INTO widget (widgetid, dashboardid, type, name, x, y, width, height) VALUES (125, 105, 'graphprototype', '', 17, 17, 7, 2);
INSERT INTO widget (widgetid, dashboardid, type, name, x, y, width, height) VALUES (126, 105, 'graphprototype', '', 0, 19, 8, 2);
INSERT INTO widget (widgetid, dashboardid, type, name, x, y, width, height) VALUES (127, 105, 'graphprototype', '', 8, 19, 9, 2);
INSERT INTO widget (widgetid, dashboardid, type, name, x, y, width, height) VALUES (128, 105, 'graphprototype', '', 17, 19, 7, 2);
INSERT INTO widget (widgetid, dashboardid, type, name, x, y, width, height) VALUES (129, 105, 'graphprototype', '', 0, 21, 11, 2);
INSERT INTO widget (widgetid, dashboardid, type, name, x, y, width, height) VALUES (130, 105, 'graphprototype', '', 11, 21, 11, 2);
INSERT INTO widget_field (widget_fieldid, widgetid, type, name, value_int) VALUES (90062, 123, 0, 'source_type', 3);
INSERT INTO widget_field (widget_fieldid, widgetid, type, name, value_int, value_itemid) VALUES (90063, 123, 5, 'itemid', 0, 99109);
INSERT INTO widget_field (widget_fieldid, widgetid, type, name, value_int) VALUES (90064, 124, 0, 'dynamic', 1);
INSERT INTO widget_field (widget_fieldid, widgetid, type, name, value_int) VALUES (90065, 124, 0, 'source_type', 3);
INSERT INTO widget_field (widget_fieldid, widgetid, type, name, value_int, value_itemid) VALUES (90066, 124, 5, 'itemid', 0, 99108);
INSERT INTO widget_field (widget_fieldid, widgetid, type, name, value_int) VALUES (90067, 125, 0, 'dynamic', 1);
INSERT INTO widget_field (widget_fieldid, widgetid, type, name, value_int) VALUES (90068, 125, 0, 'source_type', 3);
INSERT INTO widget_field (widget_fieldid, widgetid, type, name, value_int, value_itemid) VALUES (90069, 125, 5, 'itemid', 0, 99109);
INSERT INTO widget_field (widget_fieldid, widgetid, type, name, value_int, value_graphid) VALUES (90070, 126, 7, 'graphid', 0, 700032);
INSERT INTO widget_field (widget_fieldid, widgetid, type, name, value_int) VALUES (90071, 127, 0, 'dynamic', 1);
INSERT INTO widget_field (widget_fieldid, widgetid, type, name, value_int, value_graphid) VALUES (90072, 127, 7, 'graphid', 0, 700032);
INSERT INTO widget_field (widget_fieldid, widgetid, type, name, value_int) VALUES (90073, 128, 0, 'dynamic', 1);
INSERT INTO widget_field (widget_fieldid, widgetid, type, name, value_int, value_graphid) VALUES (90074, 128, 7, 'graphid', 0, 700033);
INSERT INTO widget_field (widget_fieldid, widgetid, type, name, value_int) VALUES (90075, 129, 0, 'dynamic', 1);
INSERT INTO widget_field (widget_fieldid, widgetid, type, name, value_int, value_graphid) VALUES (90076, 129, 7, 'graphid', 0, 700034);
INSERT INTO widget_field (widget_fieldid, widgetid, type, name, value_int) VALUES (90077, 130, 0, 'dynamic', 1);
INSERT INTO widget_field (widget_fieldid, widgetid, type, name, value_int, value_graphid) VALUES (90078, 130, 7, 'graphid', 0, 700035);

-- testFormUserMedia
INSERT INTO media (mediaid, userid, mediatypeid, sendto, active, severity, period) VALUES (4,1,10,'test@jabber.com',0,16,'1-7,00:00-24:00');
INSERT INTO media (mediaid, userid, mediatypeid, sendto, active, severity, period) VALUES (5,1,12,'test_account',0,63,'6-7,09:00-18:00');
INSERT INTO media (mediaid, userid, mediatypeid, sendto, active, severity, period) VALUES (6,3,1,'zabbix@zabbix.com',0,60,'1-5,09:00-18:00');

-- Dashboards and widgets for Copy widget tests
INSERT INTO dashboard (dashboardid, name, userid, private) VALUES (130, 'Dashboard for Copying widgets', 1, 1);
INSERT INTO dashboard (dashboardid, name, userid, private) VALUES (131, 'Dashboard for Paste widgets', 1, 1);

INSERT INTO widget (widgetid, dashboardid, type, name, x, y, width, height) VALUES (175, 131, 'navtree', 'Test copy Map navigation tree', 0, 0, 6, 4);
INSERT INTO widget_field (widget_fieldid, widgetid, type, name, value_int, value_str) VALUES (90479, 175, 1, 'reference', 0, 'FYKXG');
INSERT INTO widget (widgetid, dashboardid, type, name, x, y, width, height) VALUES (174, 131, 'clock', 'Test widget for replace', 6, 0, 13, 8);

INSERT INTO widget (widgetid, dashboardid, type, name, x, y, width, height) VALUES (150, 130, 'actionlog', 'Test copy Action log', 0, 0, 7, 6);
INSERT INTO widget_field (widget_fieldid, widgetid, type, name, value_int) VALUES (90250, 150, 0, 'rf_rate', 10);
INSERT INTO widget_field (widget_fieldid, widgetid, type, name, value_int) VALUES (90251, 150, 0, 'show_lines', 3);
INSERT INTO widget_field (widget_fieldid, widgetid, type, name, value_int) VALUES (90252, 150, 0, 'sort_triggers', 7);

INSERT INTO widget (widgetid, dashboardid, type, name, x, y, width, height) VALUES (151, 130, 'clock', 'Test copy Clock', 7, 0, 2, 2);
INSERT INTO widget_field (widget_fieldid, widgetid, type, name, value_int) VALUES (90253, 151, 0, 'rf_rate', 60);
INSERT INTO widget_field (widget_fieldid, widgetid, type, name, value_int) VALUES (90254, 151, 0, 'time_type', 2);
INSERT INTO widget_field (widget_fieldid, widgetid, type, name, value_int, value_itemid) VALUES (90412, 151, 4, 'itemid', 0, 29172);

INSERT INTO widget (widgetid, dashboardid, type, name, x, y, width, height) VALUES (152, 130, 'dataover', 'Test copy Data overview', 9, 0, 4, 2);
INSERT INTO widget_field (widget_fieldid, widgetid, type, name, value_int) VALUES (90255, 152, 0, 'rf_rate', 0);
INSERT INTO widget_field (widget_fieldid, widgetid, type, name, value_int) VALUES (90256, 152, 0, 'show_suppressed', 1);
INSERT INTO widget_field (widget_fieldid, widgetid, type, name, value_int) VALUES (90257, 152, 0, 'style', 1);
INSERT INTO widget_field (widget_fieldid, widgetid, type, name, value_int, value_str) VALUES (90258, 152, 1, 'application', 0, '3 application');
INSERT INTO widget_field (widget_fieldid, widgetid, type, name, value_int, value_groupid) VALUES (90259, 152, 2, 'groupids', 0, 50011);
INSERT INTO widget_field (widget_fieldid, widgetid, type, name, value_int, value_hostid) VALUES (90260, 152, 3, 'hostids', 0, 50012);

INSERT INTO widget (widgetid, dashboardid, type, name, x, y, width, height) VALUES (153, 130, 'graph', 'Test copy classic Graph', 13, 0, 11, 6);
INSERT INTO widget_field (widget_fieldid, widgetid, type, name, value_int) VALUES (90261, 153, 0, 'dynamic', 10);
INSERT INTO widget_field (widget_fieldid, widgetid, type, name, value_int) VALUES (90262, 153, 0, 'rf_rate', 30);
INSERT INTO widget_field (widget_fieldid, widgetid, type, name, value_int) VALUES (90263, 153, 0, 'show_legend', 1);
INSERT INTO widget_field (widget_fieldid, widgetid, type, name, value_int) VALUES (90264, 153, 0, 'source_type', 1);
INSERT INTO widget_field (widget_fieldid, widgetid, type, name, value_int, value_itemid) VALUES (90265, 153, 4, 'itemid', 0, 99088);

INSERT INTO widget (widgetid, dashboardid, type, name, x, y, width, height) VALUES (154, 130, 'favgraphs', 'Test copy Favourite graphs', 7, 2, 2, 2);
INSERT INTO widget_field (widget_fieldid, widgetid, type, name, value_int) VALUES (90413, 154, 0, 'rf_rate', 30);

INSERT INTO widget (widgetid, dashboardid, type, name, x, y, width, height) VALUES (155, 130, 'favmaps', 'Test copy Favourite maps', 9, 2, 4, 2);
INSERT INTO widget_field (widget_fieldid, widgetid, type, name, value_int) VALUES (90266, 155, 0, 'rf_rate', 600);

INSERT INTO widget (widgetid, dashboardid, type, name, x, y, width, height) VALUES (156, 130, 'discovery', 'Test copy Discovery status', 9, 4, 4, 2);
INSERT INTO widget_field (widget_fieldid, widgetid, type, name, value_int) VALUES (90267, 156, 0, 'rf_rate', 900);

INSERT INTO widget (widgetid, dashboardid, type, name, x, y, width, height) VALUES (157, 130, 'favscreens', 'Test copy Favourite screens', 7, 4, 2, 2);
INSERT INTO widget_field (widget_fieldid, widgetid, type, name, value_int) VALUES (90268, 157, 0, 'rf_rate', 30);

INSERT INTO widget (widgetid, dashboardid, type, name, x, y, width, height) VALUES (158, 130, 'graphprototype', 'Test copy Graph prototype', 0, 6, 13, 4);
INSERT INTO widget_field (widget_fieldid, widgetid, type, name, value_int) VALUES (90269, 158, 0, 'columns', 3);
INSERT INTO widget_field (widget_fieldid, widgetid, type, name, value_int) VALUES (90270, 158, 0, 'rows', 2);
INSERT INTO widget_field (widget_fieldid, widgetid, type, name, value_int) VALUES (90271, 158, 0, 'dynamic', 1);
INSERT INTO widget_field (widget_fieldid, widgetid, type, name, value_int) VALUES (90272, 158, 0, 'rf_rate', 30);
-- change show_legend to 0 after ZBX-17813 is fixed:
-- INSERT INTO widget_field (widget_fieldid, widgetid, type, name, value_int) VALUES (90273, 158, 0, 'show_legend', 0);
INSERT INTO widget_field (widget_fieldid, widgetid, type, name, value_int) VALUES (90400, 158, 0, 'show_legend', 1);
INSERT INTO widget_field (widget_fieldid, widgetid, type, name, value_int, value_graphid) VALUES (900401, 158, 7, 'graphid', 0, 600000);

INSERT INTO widget (widgetid, dashboardid, type, name, x, y, width, height) VALUES (159, 130, 'hostavail', 'Test copy Host availability', 13, 6, 5, 4);
-- add following lines after ZBX-17813 is fixed:
-- INSERT INTO widget_field (widget_fieldid, widgetid, type, name, value_int) VALUES (90402, 159, 0, 'interface_type', 1);
-- INSERT INTO widget_field (widget_fieldid, widgetid, type, name, value_int) VALUES (90403, 159, 0, 'interface_type', 2);
INSERT INTO widget_field (widget_fieldid, widgetid, type, name, value_int) VALUES (904004, 159, 0, 'interface_type', 3);
INSERT INTO widget_field (widget_fieldid, widgetid, type, name, value_int) VALUES (904005, 159, 0, 'layout', 1);
INSERT INTO widget_field (widget_fieldid, widgetid, type, name, value_int) VALUES (904006, 159, 0, 'maintenance', 1);
INSERT INTO widget_field (widget_fieldid, widgetid, type, name, value_int) VALUES (904007, 159, 0, 'rf_rate', 60);
INSERT INTO widget_field (widget_fieldid, widgetid, type, name, value_int, value_groupid) VALUES (904008, 159, 2, 'groupids', 0, 50013);

INSERT INTO widget (widgetid, dashboardid, type, name, x, y, width, height) VALUES (160, 130, 'map', 'Test copy Map', 18, 6, 6, 4);
INSERT INTO widget_field (widget_fieldid, widgetid, type, name, value_int, value_str) VALUES (904009, 160, 1, 'reference', 0, 'OYKZW');
INSERT INTO widget_field (widget_fieldid, widgetid, type, name, value_int, value_sysmapid) VALUES (904010, 160, 8, 'sysmapid', 0, 3);

INSERT INTO widget (widgetid, dashboardid, type, name, x, y, width, height) VALUES (161, 130, 'navtree', 'Test copy Map navigation tree', 0, 10, 6, 2);
INSERT INTO widget_field (widget_fieldid, widgetid, type, name, value_int) VALUES (904011, 161, 0, 'navtree.order.2', 2);
INSERT INTO widget_field (widget_fieldid, widgetid, type, name, value_int) VALUES (904012, 161, 0, 'rf_rate', 60);
INSERT INTO widget_field (widget_fieldid, widgetid, type, name, value_int) VALUES (904013, 161, 0, 'show_unavailable', 1);
INSERT INTO widget_field (widget_fieldid, widgetid, type, name, value_int, value_str) VALUES (904014, 161, 1, 'navtree.name.1', 0, 'Map with icon mapping');
INSERT INTO widget_field (widget_fieldid, widgetid, type, name, value_int, value_str) VALUES (904015, 161, 1, 'navtree.name.2', 0, 'Public map with image');
INSERT INTO widget_field (widget_fieldid, widgetid, type, name, value_int, value_str) VALUES (904016, 161, 1, 'reference', 0, 'STZDI');
INSERT INTO widget_field (widget_fieldid, widgetid, type, name, value_int, value_str) VALUES (904017, 161, 8, 'navtree.sysmapid.1', 0, 6);
INSERT INTO widget_field (widget_fieldid, widgetid, type, name, value_int, value_str) VALUES (904018, 161, 8, 'navtree.sysmapid.2', 0, 10);

INSERT INTO widget (widgetid, dashboardid, type, name, x, y, width, height) VALUES (162, 130, 'map', 'Test copy Map from tree', 6, 10, 7, 2);
INSERT INTO widget_field (widget_fieldid, widgetid, type, name, value_int) VALUES (904019, 162, 0, 'rf_rate', 120);
INSERT INTO widget_field (widget_fieldid, widgetid, type, name, value_int) VALUES (904020, 162, 0, 'source_type', 2);
INSERT INTO widget_field (widget_fieldid, widgetid, type, name, value_int, value_str) VALUES (904021, 162, 1, 'filter_widget_reference', 0, 'STZDI');
INSERT INTO widget_field (widget_fieldid, widgetid, type, name, value_int, value_str) VALUES (904022, 162, 1, 'reference', 0, 'PVEYR');

INSERT INTO widget (widgetid, dashboardid, type, name, x, y, width, height) VALUES (163, 130, 'plaintext', 'Test copy plain text', 13, 10, 5, 2);
INSERT INTO widget_field (widget_fieldid, widgetid, type, name, value_int) VALUES (904023, 163, 0, 'dynamic', 1);
INSERT INTO widget_field (widget_fieldid, widgetid, type, name, value_int) VALUES (904024, 163, 0, 'rf_rate', 0);
INSERT INTO widget_field (widget_fieldid, widgetid, type, name, value_int) VALUES (904025, 163, 0, 'show_as_html', 1);
INSERT INTO widget_field (widget_fieldid, widgetid, type, name, value_int) VALUES (904026, 163, 0, 'show_lines', 12);
INSERT INTO widget_field (widget_fieldid, widgetid, type, name, value_int) VALUES (904027, 163, 0, 'style', 1);
INSERT INTO widget_field (widget_fieldid, widgetid, type, name, value_int, value_itemid) VALUES (904028, 163, 4, 'itemids', 0, 29171);

INSERT INTO widget (widgetid, dashboardid, type, name, x, y, width, height) VALUES (164, 130, 'problemhosts', 'Test copy Problem hosts', 18, 10, 6, 2);
INSERT INTO widget_field (widget_fieldid, widgetid, type, name, value_int) VALUES (904029, 164, 0, 'evaltype', 2);
INSERT INTO widget_field (widget_fieldid, widgetid, type, name, value_int) VALUES (904030, 164, 0, 'ext_ack', 2);
INSERT INTO widget_field (widget_fieldid, widgetid, type, name, value_int) VALUES (904031, 164, 0, 'hide_empty_groups', 1);
INSERT INTO widget_field (widget_fieldid, widgetid, type, name, value_int) VALUES (904032, 164, 0, 'rf_rate', 30);
-- delete this line and add three following after ZBX-17812 is fixed:
INSERT INTO widget_field (widget_fieldid, widgetid, type, name, value_int) VALUES (904033, 164, 0, 'severities', 4);
-- INSERT INTO widget_field (widget_fieldid, widgetid, type, name, value_int) VALUES (904034, 164, 0, 'severities', 1);
-- INSERT INTO widget_field (widget_fieldid, widgetid, type, name, value_int) VALUES (904035, 164, 0, 'severities', 3);
-- INSERT INTO widget_field (widget_fieldid, widgetid, type, name, value_int) VALUES (904036, 164, 0, 'severities', 5);
INSERT INTO widget_field (widget_fieldid, widgetid, type, name, value_int) VALUES (904037, 164, 0, 'show_suppressed', 1);
INSERT INTO widget_field (widget_fieldid, widgetid, type, name, value_int) VALUES (904038, 164, 0, 'tags.operator.0', 1);
INSERT INTO widget_field (widget_fieldid, widgetid, type, name, value_int, value_str) VALUES (904039, 164, 1, 'problem', 0, 'Test');
INSERT INTO widget_field (widget_fieldid, widgetid, type, name, value_int, value_str) VALUES (904040, 164, 1, 'tags.tag.0', 0, 'Tag1');
INSERT INTO widget_field (widget_fieldid, widgetid, type, name, value_int, value_str) VALUES (904041, 164, 1, 'tags.value.0', 0, 1);
INSERT INTO widget_field (widget_fieldid, widgetid, type, name, value_int, value_groupid) VALUES (904042, 164, 2, 'exclude_groupids', 0, 50014);
INSERT INTO widget_field (widget_fieldid, widgetid, type, name, value_int, value_groupid) VALUES (904043, 164, 2, 'groupids', 0, 50011);
INSERT INTO widget_field (widget_fieldid, widgetid, type, name, value_int, value_itemid) VALUES (904044, 164, 4, 'itemids', 0, 29171);

INSERT INTO widget (widgetid, dashboardid, type, name, x, y, width, height) VALUES (165, 130, 'problems', 'Test copy Problems', 0, 12, 8, 6);
INSERT INTO widget_field (widget_fieldid, widgetid, type, name, value_int) VALUES (904045, 165, 0, 'evaltype', 2);
INSERT INTO widget_field (widget_fieldid, widgetid, type, name, value_int) VALUES (904046, 165, 0, 'rf_rate', 900);
-- delete this line and add three following after ZBX-17812 is fixed:
INSERT INTO widget_field (widget_fieldid, widgetid, type, name, value_int) VALUES (904047, 165, 0, 'severities', 5);
-- INSERT INTO widget_field (widget_fieldid, widgetid, type, name, value_int) VALUES (90321, 165, 0, 'severities', 0);
-- INSERT INTO widget_field (widget_fieldid, widgetid, type, name, value_int) VALUES (90415, 165, 0, 'severities', 4);
-- INSERT INTO widget_field (widget_fieldid, widgetid, type, name, value_int) VALUES (90416, 165, 0, 'severities', 2);
INSERT INTO widget_field (widget_fieldid, widgetid, type, name, value_int) VALUES (904048, 165, 0, 'show', 3);
INSERT INTO widget_field (widget_fieldid, widgetid, type, name, value_int) VALUES (904049, 165, 0, 'show_lines', 12);
INSERT INTO widget_field (widget_fieldid, widgetid, type, name, value_int) VALUES (904050, 165, 0, 'show_opdata', 1);
INSERT INTO widget_field (widget_fieldid, widgetid, type, name, value_int) VALUES (904051, 165, 0, 'show_suppressed', 1);
INSERT INTO widget_field (widget_fieldid, widgetid, type, name, value_int) VALUES (904052, 165, 0, 'show_tags', 2);
INSERT INTO widget_field (widget_fieldid, widgetid, type, name, value_int) VALUES (904053, 165, 0, 'sort_triggers', 15);
-- change show_timeline to 0 after ZBX-17813 is fixed:
INSERT INTO widget_field (widget_fieldid, widgetid, type, name, value_int) VALUES (904054, 165, 0, 'show_timeline', 1);
INSERT INTO widget_field (widget_fieldid, widgetid, type, name, value_int) VALUES (904055, 165, 0, 'tag_name_format', 1);
INSERT INTO widget_field (widget_fieldid, widgetid, type, name, value_int) VALUES (904056, 165, 0, 'tags.operator.0', 1);
INSERT INTO widget_field (widget_fieldid, widgetid, type, name, value_int) VALUES (904057, 165, 0, 'tags.operator.1', 1);
INSERT INTO widget_field (widget_fieldid, widgetid, type, name, value_int) VALUES (904058, 165, 0, 'unacknowledged', 1);
INSERT INTO widget_field (widget_fieldid, widgetid, type, name, value_int, value_str) VALUES (904059, 165, 1, 'problem', 0, 'test2');
INSERT INTO widget_field (widget_fieldid, widgetid, type, name, value_int, value_str) VALUES (904060, 165, 1, 'tags.value.0', 0, '2');
INSERT INTO widget_field (widget_fieldid, widgetid, type, name, value_int, value_str) VALUES (904061, 165, 1, 'tags.value.1', 0, '33');
INSERT INTO widget_field (widget_fieldid, widgetid, type, name, value_int, value_str) VALUES (904062, 165, 1, 'tag_priority', 0, '1,2');
INSERT INTO widget_field (widget_fieldid, widgetid, type, name, value_int, value_str) VALUES (904063, 165, 1, 'tags.tag.0', 0, 'tag2');
INSERT INTO widget_field (widget_fieldid, widgetid, type, name, value_int, value_str) VALUES (904064, 165, 1, 'tags.tag.1', 0, 'tagg33');
INSERT INTO widget_field (widget_fieldid, widgetid, type, name, value_int, value_groupid) VALUES (904065, 165, 2, 'exclude_groupids', 0, 50014);
INSERT INTO widget_field (widget_fieldid, widgetid, type, name, value_int, value_groupid) VALUES (904066, 165, 2, 'groupids', 0, 50005);
INSERT INTO widget_field (widget_fieldid, widgetid, type, name, value_int, value_hostid) VALUES (904067, 165, 3, 'hostids', 0, 99026);

INSERT INTO widget (widgetid, dashboardid, type, name, x, y, width, height) VALUES (166, 130, 'problems', 'Test copy Problems 2', 8, 12, 16, 2);
INSERT INTO widget_field (widget_fieldid, widgetid, type, name, value_int) VALUES (904068, 166, 0, 'rf_rate', 60);
INSERT INTO widget_field (widget_fieldid, widgetid, type, name, value_int) VALUES (904069, 166, 0, 'show', 2);
INSERT INTO widget_field (widget_fieldid, widgetid, type, name, value_int) VALUES (904070, 166, 0, 'show_lines', 5);
INSERT INTO widget_field (widget_fieldid, widgetid, type, name, value_int) VALUES (904071, 166, 0, 'show_opdata', 2);
INSERT INTO widget_field (widget_fieldid, widgetid, type, name, value_int) VALUES (904072, 166, 0, 'show_suppressed', 1);
INSERT INTO widget_field (widget_fieldid, widgetid, type, name, value_int) VALUES (904073, 166, 0, 'show_tags', 3);
-- change show_timeline to 0 after ZBX-17813 is fixed:
INSERT INTO widget_field (widget_fieldid, widgetid, type, name, value_int) VALUES (904074, 166, 0, 'show_timeline', 1);
INSERT INTO widget_field (widget_fieldid, widgetid, type, name, value_int) VALUES (904075, 166, 0, 'sort_triggers', 3);
INSERT INTO widget_field (widget_fieldid, widgetid, type, name, value_int) VALUES (904076, 166, 0, 'tag_name_format', 2);
-- change tags.operators to 0 after ZBX-17813 is fixed:
-- INSERT INTO widget_field (widget_fieldid, widgetid, type, name, value_int) VALUES (904077, 166, 0, 'tags.operator.0', 0);
-- INSERT INTO widget_field (widget_fieldid, widgetid, type, name, value_int) VALUES (904078, 166, 0, 'tags.operator.1', 0);
INSERT INTO widget_field (widget_fieldid, widgetid, type, name, value_int) VALUES (904079, 166, 0, 'tags.operator.0', 1);
INSERT INTO widget_field (widget_fieldid, widgetid, type, name, value_int) VALUES (904080, 166, 0, 'tags.operator.1', 1);
INSERT INTO widget_field (widget_fieldid, widgetid, type, name, value_int) VALUES (904081, 166, 0, 'unacknowledged', 1);
INSERT INTO widget_field (widget_fieldid, widgetid, type, name, value_int, value_str) VALUES (904082, 166, 1, 'problem', 0, 'test4');
INSERT INTO widget_field (widget_fieldid, widgetid, type, name, value_int, value_str) VALUES (904083, 166, 1, 'tags.value.0', 0, 3);
INSERT INTO widget_field (widget_fieldid, widgetid, type, name, value_int, value_str) VALUES (904084, 166, 1, 'tags.value.1', 0, 44);
INSERT INTO widget_field (widget_fieldid, widgetid, type, name, value_int, value_str) VALUES (904085, 166, 1, 'tag_priority', 0, 'test5, test6');
INSERT INTO widget_field (widget_fieldid, widgetid, type, name, value_int, value_str) VALUES (904086, 166, 1, 'tags.tag.0', 0, 'tag3');
INSERT INTO widget_field (widget_fieldid, widgetid, type, name, value_int, value_str) VALUES (904087, 166, 1, 'tags.tag.1', 0, 'tag44');
INSERT INTO widget_field (widget_fieldid, widgetid, type, name, value_int, value_groupid) VALUES (904088, 166, 2, 'exclude_groupids', 0, 50014);
INSERT INTO widget_field (widget_fieldid, widgetid, type, name, value_int, value_groupid) VALUES (904089, 166, 2, 'groupids', 0, 50006);
INSERT INTO widget_field (widget_fieldid, widgetid, type, name, value_int, value_hostid) VALUES (904090, 166, 3, 'hostids', 0, 99015);

INSERT INTO widget (widgetid, dashboardid, type, name, x, y, width, height) VALUES (167, 130, 'problemsbysv', 'Test copy Problems by severity', 8, 14, 16, 4);
INSERT INTO widget_field (widget_fieldid, widgetid, type, name, value_int) VALUES (904091, 167, 0, 'evaltype', 2);
INSERT INTO widget_field (widget_fieldid, widgetid, type, name, value_int) VALUES (904092, 167, 0, 'ext_ack', 1);
INSERT INTO widget_field (widget_fieldid, widgetid, type, name, value_int) VALUES (904093, 167, 0, 'layout', 1);
INSERT INTO widget_field (widget_fieldid, widgetid, type, name, value_int) VALUES (904094, 167, 0, 'rf_rate', 30);
-- delete this line and add following after ZBX-17812 is fixed:
INSERT INTO widget_field (widget_fieldid, widgetid, type, name, value_int) VALUES (904095, 167, 0, 'severities', 5);
-- INSERT INTO widget_field (widget_fieldid, widgetid, type, name, value_int) VALUES (904096, 167, 0, 'severities', 2);
-- INSERT INTO widget_field (widget_fieldid, widgetid, type, name, value_int) VALUES (904097, 167, 0, 'severities', 3);
INSERT INTO widget_field (widget_fieldid, widgetid, type, name, value_int) VALUES (904098, 167, 0, 'show_opdata', 2);
-- change show_timeline to 0 after ZBX-17813 is fixed:
INSERT INTO widget_field (widget_fieldid, widgetid, type, name, value_int) VALUES (904099, 167, 0, 'show_timeline', 1);
INSERT INTO widget_field (widget_fieldid, widgetid, type, name, value_int) VALUES (905000, 167, 0, 'show_type', 1);
INSERT INTO widget_field (widget_fieldid, widgetid, type, name, value_int) VALUES (905001, 167, 0, 'tags.operator.0', 1);
INSERT INTO widget_field (widget_fieldid, widgetid, type, name, value_int, value_str) VALUES (905002, 167, 1, 'problem', 0, 'test problem');
INSERT INTO widget_field (widget_fieldid, widgetid, type, name, value_int, value_str) VALUES (905003, 167, 1, 'tags.tag.0', 0, 'tag5');
INSERT INTO widget_field (widget_fieldid, widgetid, type, name, value_int, value_str) VALUES (905004, 167, 1, 'tags.value.0', 0, 5);
INSERT INTO widget_field (widget_fieldid, widgetid, type, name, value_int, value_groupid) VALUES (905005, 167, 2, 'exclude_groupids', 0, 50008);
INSERT INTO widget_field (widget_fieldid, widgetid, type, name, value_int, value_groupid) VALUES (905006, 167, 2, 'groupids', 0, 50011);
INSERT INTO widget_field (widget_fieldid, widgetid, type, name, value_int, value_hostid) VALUES (905007, 167, 3, 'hostids', 0, 99012);

INSERT INTO widget (widgetid, dashboardid, type, name, x, y, width, height) VALUES (168, 130, 'systeminfo', 'Test copy System information', 0, 18, 7, 3);
INSERT INTO widget_field (widget_fieldid, widgetid, type, name, value_int) VALUES (905008, 168, 0, 'rf_rate', 30);

INSERT INTO widget (widgetid, dashboardid, type, name, x, y, width, height) VALUES (169, 130, 'trigover', 'Test copy Trigger overview', 7, 18, 17, 3);
INSERT INTO widget_field (widget_fieldid, widgetid, type, name, value_int) VALUES (905009, 169, 0, 'rf_rate', 120);
INSERT INTO widget_field (widget_fieldid, widgetid, type, name, value_int) VALUES (905010, 169, 0, 'show', 2);
INSERT INTO widget_field (widget_fieldid, widgetid, type, name, value_int) VALUES (905011, 169, 0, 'show_suppressed', 1);
INSERT INTO widget_field (widget_fieldid, widgetid, type, name, value_int) VALUES (905012, 169, 0, 'style', 1);
INSERT INTO widget_field (widget_fieldid, widgetid, type, name, value_int, value_str) VALUES (905013, 169, 1, 'application', 0, 'Inventory');
INSERT INTO widget_field (widget_fieldid, widgetid, type, name, value_int, value_groupid) VALUES (905014, 169, 2, 'groupids', 0, 50011);
INSERT INTO widget_field (widget_fieldid, widgetid, type, name, value_int, value_hostid) VALUES (905015, 169, 3, 'hostids', 0, 99012);

INSERT INTO widget (widgetid, dashboardid, type, name, x, y, width, height) VALUES (170, 130, 'url', 'Test copy URL', 0, 21, 7, 3);
INSERT INTO widget_field (widget_fieldid, widgetid, type, name, value_int) VALUES (905016, 170, 0, 'dynamic', 1);
INSERT INTO widget_field (widget_fieldid, widgetid, type, name, value_int) VALUES (905017, 170, 0, 'rf_rate', 120);
INSERT INTO widget_field (widget_fieldid, widgetid, type, name, value_int, value_str) VALUES (905018, 170, 1, 'url', 0, 'https://www.zabbix.com/integrations');

INSERT INTO widget (widgetid, dashboardid, type, name, x, y, width, height) VALUES (171, 130, 'web', 'Test copy Web monitoring', 7, 21, 3, 3);
-- change maintenance to 0 after ZBX-17813 is fixed:
INSERT INTO widget_field (widget_fieldid, widgetid, type, name, value_int) VALUES (905019, 171, 0, 'maintenance', 1);
INSERT INTO widget_field (widget_fieldid, widgetid, type, name, value_int) VALUES (905020, 171, 0, 'rf_rate', 120);
INSERT INTO widget_field (widget_fieldid, widgetid, type, name, value_int, value_groupid) VALUES (905021, 171, 2, 'exclude_groupids', 0, 50008);
INSERT INTO widget_field (widget_fieldid, widgetid, type, name, value_int, value_groupid) VALUES (905022, 171, 2, 'groupids', 0, 50016);
INSERT INTO widget_field (widget_fieldid, widgetid, type, name, value_int, value_hostid) VALUES (905023, 171, 3, 'hostids', 0, 99133);

INSERT INTO widget (widgetid, dashboardid, type, name, x, y, width, height) VALUES (172, 130, 'problems', 'Test copy Problems 3', 10, 21, 14, 2);
INSERT INTO widget_field (widget_fieldid, widgetid, type, name, value_int) VALUES (905024, 172, 0, 'evaltype', 2);
INSERT INTO widget_field (widget_fieldid, widgetid, type, name, value_int) VALUES (905025, 172, 0, 'rf_rate', 60);
-- add following lines after ZBX-17812 is fixed:
-- INSERT INTO widget_field (widget_fieldid, widgetid, type, name, value_int) VALUES (905026, 172, 0, 'severities', 0);
-- INSERT INTO widget_field (widget_fieldid, widgetid, type, name, value_int) VALUES (905027, 172, 0, 'severities', 1);
-- INSERT INTO widget_field (widget_fieldid, widgetid, type, name, value_int) VALUES (905028, 172, 0, 'severities', 2);
-- INSERT INTO widget_field (widget_fieldid, widgetid, type, name, value_int) VALUES (905029, 172, 0, 'severities', 3);
-- INSERT INTO widget_field (widget_fieldid, widgetid, type, name, value_int) VALUES (905030, 172, 0, 'severities', 4);
INSERT INTO widget_field (widget_fieldid, widgetid, type, name, value_int) VALUES (905031, 172, 0, 'severities', 5);
INSERT INTO widget_field (widget_fieldid, widgetid, type, name, value_int) VALUES (905032, 172, 0, 'show', 2);
INSERT INTO widget_field (widget_fieldid, widgetid, type, name, value_int) VALUES (905033, 172, 0, 'show_lines', 5);
INSERT INTO widget_field (widget_fieldid, widgetid, type, name, value_int) VALUES (905034, 172, 0, 'show_opdata', 2);
INSERT INTO widget_field (widget_fieldid, widgetid, type, name, value_int) VALUES (905035, 172, 0, 'show_suppressed', 1);
INSERT INTO widget_field (widget_fieldid, widgetid, type, name, value_int) VALUES (905036, 172, 0, 'show_tags', 3);
INSERT INTO widget_field (widget_fieldid, widgetid, type, name, value_int) VALUES (905037, 172, 0, 'sort_triggers', 3);
INSERT INTO widget_field (widget_fieldid, widgetid, type, name, value_int) VALUES (905038, 172, 0, 'tags.operator.0', 1);
INSERT INTO widget_field (widget_fieldid, widgetid, type, name, value_int) VALUES (905039, 172, 0, 'tag_name_format', 2);
INSERT INTO widget_field (widget_fieldid, widgetid, type, name, value_int) VALUES (905040, 172, 0, 'unacknowledged', 1);
INSERT INTO widget_field (widget_fieldid, widgetid, type, name, value_int, value_str) VALUES (905041, 172, 1, 'problem', 0, 'test5');
INSERT INTO widget_field (widget_fieldid, widgetid, type, name, value_int, value_str) VALUES (905042, 172, 1, 'tag_priority', 0, 'test7, test8');
INSERT INTO widget_field (widget_fieldid, widgetid, type, name, value_int, value_str) VALUES (905043, 172, 1, 'tags.tag.0', 0, 'tag9');
INSERT INTO widget_field (widget_fieldid, widgetid, type, name, value_int, value_str) VALUES (905044, 172, 1, 'tags.value.0', 0, '9');
INSERT INTO widget_field (widget_fieldid, widgetid, type, name, value_int, value_groupid) VALUES (905045, 172, 2, 'exclude_groupids', 0, 50014);
INSERT INTO widget_field (widget_fieldid, widgetid, type, name, value_int, value_groupid) VALUES (905046, 172, 2, 'groupids', 0, 50006);
INSERT INTO widget_field (widget_fieldid, widgetid, type, name, value_int, value_hostid) VALUES (905047, 172, 3, 'hostids', 0, 99015);

INSERT INTO widget (widgetid, dashboardid, type, name, x, y, width, height) VALUES (173, 130, 'graphprototype', 'Test copy Graph prototype 2', 10, 23, 14, 5);
INSERT INTO widget_field (widget_fieldid, widgetid, type, name, value_int) VALUES (905048, 173, 0, 'columns', 20);
INSERT INTO widget_field (widget_fieldid, widgetid, type, name, value_int) VALUES (905049, 173, 0, 'rows', 5);
INSERT INTO widget_field (widget_fieldid, widgetid, type, name, value_int) VALUES (905050, 173, 0, 'dynamic', 0);
INSERT INTO widget_field (widget_fieldid, widgetid, type, name, value_int) VALUES (905051, 173, 0, 'rf_rate', 600);
-- change show_legend to 0 after ZBX-17813 is fixed:
-- INSERT INTO widget_field (widget_fieldid, widgetid, type, name, value_int) VALUES (90444, 173, 0, 'show_legend', 0);
INSERT INTO widget_field (widget_fieldid, widgetid, type, name, value_int) VALUES (905052, 173, 0, 'show_legend', 1);
INSERT INTO widget_field (widget_fieldid, widgetid, type, name, value_int, value_graphid) VALUES (905053, 173, 7, 'graphid', 0, 600000);

-- Dashboard for Graph Prototype widget
INSERT INTO dashboard (dashboardid, name, userid, private) VALUES (140, 'Dashboard for Graph Prototype widget', 1, 1);
INSERT INTO widget (widgetid, dashboardid, type, name, x, y, width, height) VALUES (199, 140, 'graphprototype', 'Graph prototype widget for update', 0, 0, 16, 5);
INSERT INTO widget_field (widget_fieldid, widgetid, type, name, value_graphid) VALUES (905054, 199, 7, 'graphid', 600003);

INSERT INTO widget (widgetid, dashboardid, type, name, x, y, width, height) VALUES (200, 140, 'graphprototype', 'Graph prototype widget for delete', 0, 5, 16, 5);
INSERT INTO widget_field (widget_fieldid, widgetid, type, name, value_graphid) VALUES (905055, 200, 7, 'graphid', 600002);

INSERT INTO dashboard (dashboardid, name, userid, private) VALUES (141, 'Dashboard for Sceenshoting Graph Prototype widgets', 1, 1);

-- Overrides for LLD Overrides test
INSERT INTO lld_override (lld_overrideid, itemid, name, step, evaltype, stop) values (200, 33800, 'Override for update 1', 1, 1, 0);
INSERT INTO lld_override (lld_overrideid, itemid, name, step, evaltype, stop) values (201, 33800, 'Override for update 2', 2, 0, 0);

INSERT INTO lld_override_condition (lld_override_conditionid, lld_overrideid, operator, macro, value) values (300, 200, 8, '{#MACRO1}', 'test expression_1');
INSERT INTO lld_override_condition (lld_override_conditionid, lld_overrideid, operator, macro, value) values (301, 200, 9, '{#MACRO2}', 'test expression_2');

INSERT INTO lld_override_operation (lld_override_operationid, lld_overrideid, operationobject, operator, value) values (400, 200, 0, 0, 'test item pattern');
INSERT INTO lld_override_operation (lld_override_operationid, lld_overrideid, operationobject, operator, value) values (401, 200, 1, 1, 'test trigger pattern');
INSERT INTO lld_override_operation (lld_override_operationid, lld_overrideid, operationobject, operator, value) values (402, 201, 2, 8, 'test graph pattern');
INSERT INTO lld_override_operation (lld_override_operationid, lld_overrideid, operationobject, operator, value) values (403, 201, 3, 9, 'test host pattern');

INSERT INTO lld_override_opdiscover (lld_override_operationid, discover) values (400, 0);
INSERT INTO lld_override_opdiscover (lld_override_operationid, discover) values (402, 0);

INSERT INTO lld_override_ophistory (lld_override_operationid, history) values (400, 0);

INSERT INTO lld_override_opinventory (lld_override_operationid, inventory_mode) values (403, 1);

INSERT INTO lld_override_opperiod (lld_override_operationid, delay) values (400, '1m;50s/1-7,00:00-24:00;wd1-5h9-18');

INSERT INTO lld_override_opseverity (lld_override_operationid, severity) values (401, 2);

INSERT INTO lld_override_opstatus (lld_override_operationid, status) values (400, 0);

INSERT INTO lld_override_optag (lld_override_optagid, lld_override_operationid, tag, value) values (300, 401, 'tag1', 'value1');
INSERT INTO lld_override_optag (lld_override_optagid, lld_override_operationid, tag, value) values (301, 403, 'name1', 'value1');
INSERT INTO lld_override_optag (lld_override_optagid, lld_override_operationid, tag, value) values (302, 403, 'name2', 'value2');

INSERT INTO lld_override_optemplate (lld_override_optemplateid, lld_override_operationid, templateid) values (300, 403, 99137);

INSERT INTO lld_override_optrends (lld_override_operationid, trends) values (400, 0);

UPDATE config SET session_key='caf1c06dcf802728c4cfc24d645e1e73' WHERE configid = 1;

<<<<<<< HEAD
-- tags in host prototypes
INSERT INTO host_tag (hosttagid, hostid, tag, value) VALUES (450, 90002, 'host_proto_tag_1', 'value1');
INSERT INTO host_tag (hosttagid, hostid, tag, value) VALUES (451, 90002, 'host_proto_tag_2', 'value2');

INSERT INTO hosts (hostid, host, name, status, description, flags) VALUES (99450, '{#HOST} prototype with tags for cloning', '{#HOST} prototype with tags for cloning', 0, '', 2);
INSERT INTO host_discovery (hostid, parent_itemid) VALUES (99450, 90001);
INSERT INTO group_prototype (group_prototypeid, hostid, name, groupid, templateid) VALUES (223000, 99450, '', 4, NULL);
INSERT INTO host_tag (hosttagid, hostid, tag, value) VALUES (452, 99450, 'action', 'clone');
INSERT INTO host_tag (hosttagid, hostid, tag, value) VALUES (453, 99450, 'tag', 'host_prototype');

INSERT INTO hosts (hostid, host, name, status, description, flags) VALUES (99451, '{#HOST} prototype with tags for updating', '{#HOST} prototype with tags for updating', 0, '', 2);
INSERT INTO host_discovery (hostid, parent_itemid) VALUES (99451, 90001);
INSERT INTO group_prototype (group_prototypeid, hostid, name, groupid, templateid) VALUES (223001, 99451, '', 4, NULL);
INSERT INTO host_tag (hosttagid, hostid, tag, value) VALUES (454, 99451, 'action', 'update');
INSERT INTO host_tag (hosttagid, hostid, tag, value) VALUES (455, 99451, 'tag', 'host_prototype');
=======
-- testFormHostMacros
INSERT INTO hostmacro (hostmacroid, hostid, macro, value, description, type) VALUES (99509, 99135, '{$SECRET_HOST_MACRO_REVERT}', 'Secret host value', 'Secret host macro description', 1);
INSERT INTO hostmacro (hostmacroid, hostid, macro, value, description, type) VALUES (99510, 99135, '{$SECRET_HOST_MACRO_2_TEXT_REVERT}', 'Secret host value 2 text', 'Secret host macro that will be changed to text', 1);
INSERT INTO hostmacro (hostmacroid, hostid, macro, value, description, type) VALUES (99511, 99135, '{$SECRET_HOST_MACRO_UPDATE_2_TEXT}', 'Secret host value 2 B updated', 'Secret host macro that is going to be updated', 1);
INSERT INTO hostmacro (hostmacroid, hostid, macro, value, description, type) VALUES (99512, 99135, '{$TEXT_HOST_MACRO_2_SECRET}', 'Text host macro value', 'Text host macro that is going to become secret', 0);
INSERT INTO hostmacro (hostmacroid, hostid, macro, value, description, type) VALUES (99513, 99135, '{$SECRET_HOST_MACRO_UPDATE}', 'Secret host macro value', 'Secret host macro that is going to stay secret', 1);
INSERT INTO hostmacro (hostmacroid, hostid, macro, value, description, type) VALUES (99514, 99135, '{$X_SECRET_HOST_MACRO_2_RESOLVE}', 'Value 2 B resolved', 'Host macro to be resolved', 0);
INSERT INTO hostmacro (hostmacroid, hostid, macro, value, description, type) VALUES (99515, 99011, '{$SECRET_HOST_MACRO}', 'some secret value', '', 1);
INSERT INTO hostmacro (hostmacroid, hostid, macro, value, description, type) VALUES (99516, 99011, '{$TEXT_HOST_MACRO}', 'some text value', '', 0);
INSERT INTO items (itemid, type, hostid, name, key_, interfaceid, params, description, posts, headers) VALUES (99112, 2, 99135, 'Macro value: {$X_SECRET_HOST_MACRO_2_RESOLVE}', 'trap', NULL, '', '', '', '');

-- testFormTemplateMacros
INSERT INTO hostmacro (hostmacroid, hostid, macro, value, description, type) VALUES (99517, 99137, '{$SECRET_TEMPLATE_MACRO_REVERT}', 'Secret template value', 'Secret template macro description', 1);
INSERT INTO hostmacro (hostmacroid, hostid, macro, value, description, type) VALUES (99518, 99137, '{$SECRET_TEMPLATE_MACRO_2_TEXT_REVERT}', 'Secret template value 2 text', 'Secret template macro that will be changed to text', 1);
INSERT INTO hostmacro (hostmacroid, hostid, macro, value, description, type) VALUES (99519, 99137, '{$SECRET_TEMPLATE_MACRO_UPDATE_2_TEXT}', 'Secret template value 2 B updated', 'Secret template macro that is going to be updated', 1);
INSERT INTO hostmacro (hostmacroid, hostid, macro, value, description, type) VALUES (99520, 99137, '{$TEXT_TEMPLATE_MACRO_2_SECRET}', 'Text template macro value', 'Text template macro that is going to become secret', 0);
INSERT INTO hostmacro (hostmacroid, hostid, macro, value, description, type) VALUES (99521, 99137, '{$SECRET_TEMPLATE_MACRO_UPDATE}', 'Secret template macro value', 'Secret template macro that is going to stay secret', 1);
INSERT INTO hostmacro (hostmacroid, hostid, macro, value, description, type) VALUES (99522, 99137, '{$X_SECRET_TEMPLATE_MACRO_2_RESOLVE}', 'Value 2 B resolved', 'Template macro to be resolved', 0);
INSERT INTO items (itemid, type, hostid, name, key_, interfaceid, params, description, posts, headers) VALUES (99113, 2, 99137, 'Macro value: {$X_SECRET_TEMPLATE_MACRO_2_RESOLVE}', 'trap', NULL, '', '', '', '');

-- testFormAdministrationGeneralMacros
INSERT INTO items (itemid, type, hostid, name, key_, interfaceid, params, description, posts, headers) VALUES (99114, 2, 99134, 'Macro value: {$Z_GLOBAL_MACRO_2_RESOLVE}', 'trap', NULL, '', '', '', '');
>>>>>>> e7eaaea2
<|MERGE_RESOLUTION|>--- conflicted
+++ resolved
@@ -2832,23 +2832,6 @@
 
 UPDATE config SET session_key='caf1c06dcf802728c4cfc24d645e1e73' WHERE configid = 1;
 
-<<<<<<< HEAD
--- tags in host prototypes
-INSERT INTO host_tag (hosttagid, hostid, tag, value) VALUES (450, 90002, 'host_proto_tag_1', 'value1');
-INSERT INTO host_tag (hosttagid, hostid, tag, value) VALUES (451, 90002, 'host_proto_tag_2', 'value2');
-
-INSERT INTO hosts (hostid, host, name, status, description, flags) VALUES (99450, '{#HOST} prototype with tags for cloning', '{#HOST} prototype with tags for cloning', 0, '', 2);
-INSERT INTO host_discovery (hostid, parent_itemid) VALUES (99450, 90001);
-INSERT INTO group_prototype (group_prototypeid, hostid, name, groupid, templateid) VALUES (223000, 99450, '', 4, NULL);
-INSERT INTO host_tag (hosttagid, hostid, tag, value) VALUES (452, 99450, 'action', 'clone');
-INSERT INTO host_tag (hosttagid, hostid, tag, value) VALUES (453, 99450, 'tag', 'host_prototype');
-
-INSERT INTO hosts (hostid, host, name, status, description, flags) VALUES (99451, '{#HOST} prototype with tags for updating', '{#HOST} prototype with tags for updating', 0, '', 2);
-INSERT INTO host_discovery (hostid, parent_itemid) VALUES (99451, 90001);
-INSERT INTO group_prototype (group_prototypeid, hostid, name, groupid, templateid) VALUES (223001, 99451, '', 4, NULL);
-INSERT INTO host_tag (hosttagid, hostid, tag, value) VALUES (454, 99451, 'action', 'update');
-INSERT INTO host_tag (hosttagid, hostid, tag, value) VALUES (455, 99451, 'tag', 'host_prototype');
-=======
 -- testFormHostMacros
 INSERT INTO hostmacro (hostmacroid, hostid, macro, value, description, type) VALUES (99509, 99135, '{$SECRET_HOST_MACRO_REVERT}', 'Secret host value', 'Secret host macro description', 1);
 INSERT INTO hostmacro (hostmacroid, hostid, macro, value, description, type) VALUES (99510, 99135, '{$SECRET_HOST_MACRO_2_TEXT_REVERT}', 'Secret host value 2 text', 'Secret host macro that will be changed to text', 1);
@@ -2871,4 +2854,19 @@
 
 -- testFormAdministrationGeneralMacros
 INSERT INTO items (itemid, type, hostid, name, key_, interfaceid, params, description, posts, headers) VALUES (99114, 2, 99134, 'Macro value: {$Z_GLOBAL_MACRO_2_RESOLVE}', 'trap', NULL, '', '', '', '');
->>>>>>> e7eaaea2
+
+-- tags in host prototypes
+INSERT INTO host_tag (hosttagid, hostid, tag, value) VALUES (450, 90002, 'host_proto_tag_1', 'value1');
+INSERT INTO host_tag (hosttagid, hostid, tag, value) VALUES (451, 90002, 'host_proto_tag_2', 'value2');
+
+INSERT INTO hosts (hostid, host, name, status, description, flags) VALUES (99450, '{#HOST} prototype with tags for cloning', '{#HOST} prototype with tags for cloning', 0, '', 2);
+INSERT INTO host_discovery (hostid, parent_itemid) VALUES (99450, 90001);
+INSERT INTO group_prototype (group_prototypeid, hostid, name, groupid, templateid) VALUES (223000, 99450, '', 4, NULL);
+INSERT INTO host_tag (hosttagid, hostid, tag, value) VALUES (452, 99450, 'action', 'clone');
+INSERT INTO host_tag (hosttagid, hostid, tag, value) VALUES (453, 99450, 'tag', 'host_prototype');
+
+INSERT INTO hosts (hostid, host, name, status, description, flags) VALUES (99451, '{#HOST} prototype with tags for updating', '{#HOST} prototype with tags for updating', 0, '', 2);
+INSERT INTO host_discovery (hostid, parent_itemid) VALUES (99451, 90001);
+INSERT INTO group_prototype (group_prototypeid, hostid, name, groupid, templateid) VALUES (223001, 99451, '', 4, NULL);
+INSERT INTO host_tag (hosttagid, hostid, tag, value) VALUES (454, 99451, 'action', 'update');
+INSERT INTO host_tag (hosttagid, hostid, tag, value) VALUES (455, 99451, 'tag', 'host_prototype');