<?php
/*
** Zabbix
** Copyright (C) 2001-2022 Zabbix SIA
**
** This program is free software; you can redistribute it and/or modify
** it under the terms of the GNU General Public License as published by
** the Free Software Foundation; either version 2 of the License, or
** (at your option) any later version.
**
** This program is distributed in the hope that it will be useful,
** but WITHOUT ANY WARRANTY; without even the implied warranty of
** MERCHANTABILITY or FITNESS FOR A PARTICULAR PURPOSE. See the
** GNU General Public License for more details.
**
** You should have received a copy of the GNU General Public License
** along with this program; if not, write to the Free Software
** Foundation, Inc., 51 Franklin Street, Fifth Floor, Boston, MA  02110-1301, USA.
**/

require_once dirname(__FILE__) . '/../include/CWebTest.php';
require_once dirname(__FILE__).'/behaviors/CMessageBehavior.php';
require_once dirname(__FILE__).'/../include/helpers/CDataHelper.php';

/**
 * @backup token
 *
 * @dataSource ScheduledReports
 *
 * @onBefore prepareTokenData
 */
class testSID extends CWebTest {

	const UPDATE_TOKEN = 'api_update';

	/**
	 * Token ID used for update.
	 *
	 * @var string
	 */
	protected static $token_id;

	public function prepareTokenData() {
		$response = CDataHelper::call('token.create', [
			'name' => self::UPDATE_TOKEN,
			'userid' => '1'
		]);
		$this->assertArrayHasKey('tokenids', $response);
		self::$token_id = $response['tokenids'][0];
	}

	/**
	 * Attach MessageBehavior to the test.
	 *
	 * @return array
	 */
	public function getBehaviors() {
		return [CMessageBehavior::class];
	}

	public static function getLinksData() {
		return [
			// Icon mapping delete.
			[['link' => 'zabbix.php?action=iconmap.delete&iconmapid=101']],

			// Icon mapping update.
			[['link' => 'zabbix.php?action=iconmap.update&form_refresh=1&form=1&iconmapid='.
					'101&iconmap%5Bname%5D=Icon+mapping+name+change&iconmap%5Bmappings%5D%5B0%5D%5Binventory_link'.
					'%5D=4&iconmap%5Bmappings%5D%5B0%5D%5Bexpression%5D=%281%21%40%23%24%25%5E-%3D2*%29&iconmap'.
					'%5Bmappings%5D%5B0%5D%5Biconid%5D=5&iconmap%5Bdefault_iconid%5D=15&update=Update']],

			// Icon mapping creation.
			[['link' => 'zabbix.php?action=iconmap.create&form_refresh=1&form=1&iconmap%5Bname%5D=ccccc&iconmap%5B'.
					'mappings%5D%5Bnew0%5D%5Binventory_link%5D=1&iconmap%5Bmappings%5D%5Bnew0%5D%5Bexpression%5D='.
					'ccccc&iconmap%5Bmappings%5D%5Bnew0%5D%5Biconid%5D=2&iconmap%5Bdefault_iconid%5D=2&add=Add']],

			// Image icon delete.
			[['link' => 'zabbix.php?action=image.delete&imageid=1&imagetype=1']],

			// Image icon update.
			[['link' => 'zabbix.php?action=image.update&form_refresh=1&imagetype=1&imageid=1&name=new_name2&update=Update']],

			// Module scan.
			[['link' => 'zabbix.php?form_refresh=1&action=module.scan&form=Scan+directory']],

			// Module enable.
			[['link' => 'zabbix.php?action=module.enable&moduleids[]=1']],

			// Module disable.
			[['link' => 'zabbix.php?action=module.disable&moduleids[]=1']],

			// Module update.
			[['link' => 'zabbix.php?action=module.update&moduleids%5B%5D=1&form_refresh=1&status=1']],

			// Regular expressions creation.
			[['link' => 'zabbix.php?action=regex.create&form_refresh=1&name=cccc&expressions%5B0%5D%5Bexpression_type%5D=0&'.
					'expressions%5B0%5D%5Bexpression%5D=ccccc&expressions%5B0%5D%5Bexp_delimiter%5D=%2C&test_string=&add=Add']],

			// Regular expressions delete.
			[['link' => 'zabbix.php?form_refresh=1&regexids%5B20%5D=20&regexids%5B31%5D=31&action=regex.delete']],

			// Regular expressions update.
			[['link' => 'zabbix.php?action=regex.update&regexid=32&form_refresh=1&name=ssss&expressions%5B0%5D%5B'.
					'expression_type%5D=0&expressions%5B0%5D%5Bexpression%5D=ssssssss&expressions%5B0%5D%5Bexp_delimiter'.
					'%5D=%2C&expressions%5B0%5D%5Bexpressionid%5D=32&test_string=&update=Update']],

			// Regular expressions test.
			[['link' => 'zabbix.php?ajaxdata%5BtestString%5D=&ajaxdata%5Bexpressions%5D%5B0%5D%5Bexpression%5D=2&'.
					'ajaxdata%5Bexpressions%5D%5B0%5D%5Bexpression_type%5D=0&ajaxdata%5Bexpressions%5D%5B0%5D%5B'.
					'exp_delimiter%5D=%2C&ajaxdata%5Bexpressions%5D%5B0%5D%5Bcase_sensitive%5D=0&action=regex.test']],

			// Timeselector update.
			[[
				'link' => 'zabbix.php?action=timeselector.update&type=11&method=rangechange',
				'json_output' => true
			]],

			// Monitoring hosts, tab filter clicking.
			[[
				'link' => 'zabbix.php?action=tabfilter.profile.update&value_int=1&idx=web.monitoring.hosts.selected',
				'json_output' => true
			]],

			// Monitoring hosts, tab filter collapse.
			[[
				'link' => 'zabbix.php?action=tabfilter.profile.update&value_int=0&idx=web.monitoring.hosts.expanded',
				'json_output' => true
			]],

			// Monitoring hosts, tab filter expand.
			[[
				'link' => 'zabbix.php?action=tabfilter.profile.update&value_int=1&idx=web.monitoring.hosts.expanded',
				'json_output' => true
			]],

			// Monitoring hosts, tab filter order.
			[[
				'link' => 'zabbix.php?action=tabfilter.profile.update&value_str=0%2C2%2C1&idx=web.monitoring.hosts.taborder',
				'json_output' => true
			]],

			// Monitoring hosts, tab filter update.
			[[
				'link' => 'zabbix.php?action=popup.tabfilter.update&idx=web.monitoring.hosts&idx2=1&create=0&'.
					'support_custom_time=0&filter_name=Untitled',
				'json_output' => true
			]],

			// Monitoring hosts, tab filter delete.
			[[
				'link' => 'zabbix.php?action=popup.tabfilter.delete&idx=web.monitoring.hosts&idx2=1',
				'json_output' => true
			]],

			// Monitoring problems, tab filter clicking.
			[[
				'link' => 'zabbix.php?action=tabfilter.profile.update&value_int=1&idx=web.monitoring.problem.selected',
				'json_output' => true
			]],

			// Monitoring problems, tab filter collapse.
			[[
				'link' => 'zabbix.php?action=tabfilter.profile.update&value_int=0&idx=web.monitoring.problem.expanded',
				'json_output' => true
			]],

			// Monitoring problems, tab filter expand.
			[[
				'link' => 'zabbix.php?action=tabfilter.profile.update&value_int=1&idx=web.monitoring.problem.expanded',
				'json_output' => true
			]],

			// Monitoring problems, tab filter order.
			[[
				'link' => 'zabbix.php?action=tabfilter.profile.update&value_str=0%2C2%2C1%2C3&idx=web.monitoring.problem.taborder',
				'json_output' => true
			]],

			// Monitoring problems, tab filter update.
			[[
				'link' => 'zabbix.php?action=popup.tabfilter.update&idx=web.monitoring.problem&idx2=1&create=0&'.
					'support_custom_time=1&filter_name=Untitled_2',
				'json_output' => true
			]],

			// Monitoring problems, tab filter delete.
			[[
				'link' => 'zabbix.php?action=popup.tabfilter.delete&idx=web.monitoring.problem&idx2=1',
				'json_output' => true
			]],

			// Host mass update.
			[[
				'link' => 'zabbix.php?form_refresh=1&action=popup.massupdate.host&ids%5B0%5D=50011&ids%5B1%5D=50012&'.
					'tls_accept=0&update=1&location_url=hosts.php&visible%5Bstatus%5D=1&status=1',
				'json_output' => true
			]],

			// Item mass update.
			[[
				'link' => 'zabbix.php?form_refresh=1&ids%5B0%5D=99086&ids%5B1%5D=99091&action=popup.massupdate.item&'.
					'prototype=0&update=1&location_url=items.php%3Fcontext%3Dhost&context=host&'.
					'visible%5Bstatus%5D=1&status=1',
				'json_output' => true
			]],

			// Template mass update.
			[[
				'link' => 'zabbix.php?form_refresh=1&action=popup.massupdate.template&update=1&ids%5B0%5D=10076&'.
					'ids%5B1%5D=10207&location_url=templates.php&visible%5Bdescription%5D=1&description=%2C',
				'json_output' => true
			]],

			// Trigger mass update.
			[[
				'link' => 'zabbix.php?form_refresh=1&action=popup.massupdate.trigger&ids%5B0%5D=100034&'.
					'ids%5B1%5D=100036&update=1&location_url=triggers.php%3Fcontext%3Dhost&context=host&'.
					'visible%5Bmanual_close%5D=1&manual_close=1',
				'json_output' => true
			]],

			// Dashboard properties update.
			[[
				'link' => 'zabbix.php?action=dashboard.update&dashboardid=143&userid=1&name=sssdfsfsdfNew+dashboardss',
				'json_output' => true
			]],

			// Dashboard share update.
			[[
				'link' => 'zabbix.php?action=dashboard.share.update&form_refresh=1&dashboardid=143&users%5Bempty_user'.
					'%5D=1&userGroups%5Bempty_group%5D=1&private=0',
				'json_output' => true
			]],

			// Dashboard delete.
			[[
				'link' => 'zabbix.php?action=dashboard.delete&dashboardids[]=142'
			]],

			// Dashboard update.
			[[
				'link' => 'zabbix.php?action=dashboard.update&dashboardid=142&userid=1&name=1111&widgets%5B0%5D%5B'.
					'pos%5D%5Bwidth%5D=12&widgets%5B0%5D%5Bpos%5D%5Bheight%5D=5&widgets%5B0%5D%5Bpos%5D%5Bx%5D=0&'.
					'widgets%5B0%5D%5Bpos%5D%5By%5D=0&widgets%5B0%5D%5Btype%5D=actionlog&widgets%5B0%5D%5Bname%5D=&'.
					'widgets%5B0%5D%5Bview_mode%5D=0&widgets%5B0%5D%5Bfields%5D=%7B%22rf_rate%22%3A%22-1%22%2C%22'.
					'sort_triggers%22%3A%224%22%2C%22show_lines%22%3A%2225%22%7D',
				'json_output' => true
			]],

			// Dashboard widget configure.
			[[
				'link' => 'zabbix.php?action=dashboard.widget.configure&type=actionlog&view_mode=0&fields=%7B%22rf_rate'.
					'%22%3A%22-1%22%2C%22sort_triggers%22%3A%224%22%2C%22show_lines%22%3A%2225%22%7D',
				'json_output' => true
			]],

			// Dashboard widget refresh rate.
			[[
				'link' => 'zabbix.php?action=dashboard.widget.rfrate&widgetid=2002&rf_rate=120',
				'json_output' => true
			]],

			// Dashboard widget sanitize.
			[[
				'link' => 'zabbix.php?action=dashboard.widgets.sanitize&fields=%7B%22reference%22%3A%22IACGE%22%7D&type=navtree',
				'json_output' => true
			]],

			// Template dashboard update/create.
			[[
				'link' => 'zabbix.php?action=template.dashboard.update&templateid=10076&name=New+dashboard',
				'json_output' => true
			]],

			// Template dashboard delete.
			[[
				'link' => 'zabbix.php?form_refresh=1&templateid=10076&dashboardids%5B146%5D=146&action=template.dashboard.delete'
			]],

			// Template dashboard widget edit.
			[[
				'link' => 'zabbix.php?action=dashboard.widget.edit&templateid=10076',
				'json_output' => true
			]],

			// User token delete.
			[[
				'link' => 'zabbix.php?action=token.delete&action_src=user.token.list&tokenids%5B0%5D=1',
				'json_output' => true
			]],

			// User token disable.
			[[
				'link' => 'zabbix.php?action_src=user.token.list&action=token.disable&tokenids[0]=2'
			]],

			// User token enable.
			[[
				'link' => 'zabbix.php?action_src=user.token.list&action=token.enable&tokenids[0]=2'
			]],

			// User token creation.
			[[
				'link' => 'zabbix.php?form_refresh=1&userid=1&action_src=user.token.edit&action_dst=user.token.view&'.
					'action=token.create&tokenid=0&name=adad&description=&expires_state=1&'.
					'expires_at=2021-04-20+00%3A00%3A00&status=0',
				'json_output' => true
			]],

			// User token update.
			[[
				'link' => 'zabbix.php?form_refresh=1&userid=1&action_src=user.token.edit&action_dst=user.token.list&'.
					'action=token.update&tokenid=3&name=aaaa&description=sssss&expires_state=1&'.
					'expires_at=2021-04-21+00%3A00%3A00&status=0',
				'json_output' => true
			]],

			// Macros update.
			[['link' => 'zabbix.php?action=macros.update&form_refresh=1&macros%5B16%5D%5Bmacro%5D=%7B%24FGDFGDF%7D&'.
					'macros%5B16%5D%5Bvalue%5D=dfsdfsfs&macros%5B16%5D%5Btype%5D=0&macros%5B16%5D%5Bdescription%5D=&'.
					'update=Update']],

			// Autoregistration update.
			[['link' => 'zabbix.php?action=autoreg.edit&form_refresh=1&tls_accept=2&tls_in_psk=1&tls_psk_identity=sss&'.
					'tls_psk=88888888888888888888888888888888&action=autoreg.update']],

			// Token delete.
			[[
				'link' => 'zabbix.php?form_refresh=1&action_src=token.list&tokenids%5B2%5D=2&action=token.delete',
				'json_output' => true
			]],

			// Token disable.
			[['link' => 'zabbix.php?action_src=token.list&action=token.disable&tokenids[0]=2']],

			// Token enable.
			[['link' => 'zabbix.php?action_src=token.list&action=token.enable&tokenids[0]=2']],

			// Token creation.
			[[
				'link' => 'zabbix.php?form_refresh=1&action_src=token.edit&action_dst=token.view&action=token.create&'.
					'tokenid=0&name=ghfhf&userid=7&description=&expires_state=1&expires_at=2021-04-08+00%3A00%3A00&'.
					'status=0',
				'json_output' => true
			]],

			// Token update.
			[[
				'link' => 'zabbix.php?form_refresh=1&action_src=token.edit&action_dst=token.list&action=token.update&'.
					'tokenid=3&name=aaaa&userid=1&description=ssssssss&expires_state=1&'.
					'expires_at=2021-04-21+00%3A00%3A00&status=0',
				'json_output' => true
			]],

			// Correlation condition creation.
			[['link' => 'zabbix.php?action=correlation.condition.add&form_refresh=3&name=dddd&evaltype=0&formula=&'.
					'conditions%5B0%5D%5Bformulaid%5D=A&conditions%5B0%5D%5Btype%5D=0&conditions%5B0%5D%5Boperator%5D'.
					'=0&conditions%5B0%5D%5Btag%5D=ddd&description=&op_close_old=1&status=0&action=correlation.create']],

			// Correlation condition disable.
			[['link' => 'zabbix.php?correlationids[0]=99004&action=correlation.disable']],

			// Correlation condition enable.
			[['link' => 'zabbix.php?correlationids[0]=99004&action=correlation.enable']],

			// Correlation condition update.
			[['link' => 'zabbix.php?action=correlation.condition.add?form_refresh=1&correlationid=99005&name='.
					'%D1%81%D0%BC%D1%87%D1%81%D0%BC%D1%87&evaltype=0&formula=&conditions%5B0%5D%5Btype%5D=0&'.
					'conditions%5B0%5D%5Btag%5D=%D0%BC%D1%81%D0%BC&conditions%5B0%5D%5Bformulaid%5D=A&'.
					'conditions%5B0%5D%5Boperator%5D=0&description=%D1%81%D1%87%D1%81%D0%BC%D1%81%D1%81%D1%81%'.
					'D1%81%D1%81%D1%81%D1%81&op_close_old=1&status=0&action=correlation.update']],

			// Correlation condition delete.
			[['link' => 'zabbix.php?action=correlation.delete&correlationids%5B0%5D=99005']],

			// Correlation condition add.
			[['link' => 'zabbix.php?action=correlation.condition.add&form_refresh=2&name=add&evaltype=0&formula=&'.
					'description=ssdsd&op_close_old=1&op_close_new=1&status=0&new_condition%5Btype%5D=0&new_condition%5B'.
					'operator%5D=0&new_condition%5Btag%5D=1111&add_condition=1']],

			// GUI update.
			[['link' => 'zabbix.php?action=gui.update&form_refresh=1&default_lang=en_GB&default_timezone=system&'.
					'default_theme=blue-theme&search_limit=1000&max_overview_table_size=50&max_in_table=51&'.
					'server_check_interval=0&work_period=1-5%2C09%3A00-18%3A00&show_technical_errors=0&'.
					'history_period=24h&period_default=1h&max_period=2y&update=Update']],

			// Housekeeping update.
			[['link' => 'zabbix.php?action=housekeeping.update&form_refresh=1&hk_events_mode=1&hk_events_trigger=365d&'.
					'hk_events_internal=1d&hk_events_discovery=1d&hk_events_autoreg=1d&hk_services_mode=1&'.
					'hk_services=365d&hk_audit_mode=1&hk_audit=365d&hk_sessions_mode=1&hk_sessions=365d&'.
					'hk_history_mode=1&hk_history_global=1&hk_history=90d&hk_trends_mode=1&update=Update']],

			// User group creation.
			[['link' => 'zabbix.php?form_refresh=1&name=1111&gui_access=0&users_status=0&debug_mode=0&'.
					'group_rights%5B0%5D%5Bname%5D=&group_rights%5B0%5D%5Bgrouped%5D=1&group_rights%5B0%5D%5B'.
					'permission%5D=-1&new_group_right%5Bpermission%5D=-1&new_tag_filter%5Btag%5D=&new_tag_filter'.
					'%5Bvalue%5D=&action=usergroup.create']],

			// User group massupdate (disable/enable).
			[['link' => 'zabbix.php?action=usergroup.massupdate&users_status=1&usrgrpids[0]=93']],

			// User group update.
			[['link' => 'zabbix.php?form_refresh=1&usrgrpid=93&name=1111&gui_access=0&users_status=1&debug_mode=0&'.
					'group_rights%5B0%5D%5Bname%5D=&group_rights%5B0%5D%5Bgrouped%5D=1&group_rights%5B0%5D%5B'.
					'permission%5D=-1&new_group_right%5Bpermission%5D=-1&new_tag_filter%5Btag%5D=&new_tag_filter'.
					'%5Bvalue%5D=&action=usergroup.update']],

			// User group delete.
			[['link' => 'zabbix.php?action=usergroup.delete&usrgrpids%5B0%5D=93']],

			// User group group right add.
			[[
				'link' => 'zabbix.php?new_group_right%5Bgroupids%5D%5B%5D=50012&new_group_right%5Binclude_subgroups%5D=0&'.
					'new_group_right%5Bpermission%5D=-1&group_rights%5B0%5D%5Bname%5D=&group_rights%5B0%5D%5Bgrouped%5D=1&'.
					'group_rights%5B0%5D%5Bpermission%5D=-1&action=usergroup.groupright.add',
				'json_output' => true
			]],

			// User group tag filter add.
			[[
				'link' => 'zabbix.php?new_tag_filter%5Binclude_subgroups%5D=0&new_tag_filter%5Btag%5D=&new_tag_filter'.
					'%5Bvalue%5D=&action=usergroup.tagfilter.add',
				'json_output' => true
			]],

			// Script creation.
			[['link' => 'zabbix.php?form_refresh=1&form=1&scriptid=0&name=11111&scope=1&menu_path=&type=5&execute_on=0&'.
					'authtype=0&username=&publickey=&privatekey=&password=&passphrase=&port=&command=&commandipmi=&'.
					'script=fdg&timeout=30s&description=&hgstype=0&usrgrpid=0&host_access=2&action=script.create']],

			// Script update.
			[['link' => 'zabbix.php?form_refresh=1&form=1&scriptid=203&name=11111&scope=1&menu_path=&type=5&'.
					'execute_on=2&authtype=0&username=&publickey=&privatekey=&password=&passphrase=&port=&command=&'.
					'commandipmi=&script=fdg&timeout=30s&description=zzzz&hgstype=0&usrgrpid=0&host_access=2&'.
					'action=script.update']],

			// Script delete.
			[['link' => 'zabbix.php?action=script.delete&scriptids%5B%5D=203']],

			// User role creation.
			[['link' => 'zabbix.php?form_refresh=1&name=sadasda&type=1&ui_monitoring_dashboard=1&ui_monitoring_problems='.
					'1&ui_monitoring_hosts=1&ui_monitoring_overview=1&ui_monitoring_latest_data=1&ui_monitoring_screens=1'.
					'&ui_monitoring_maps=1&ui_monitoring_discovery=0&ui_services_services=1&ui_inventory_overview=1&'.
					'ui_inventory_hosts=1&ui_reports_system_info=0&ui_reports_availability_report=1&ui_reports_top_triggers'.
					'=1&ui_reports_audit=0&ui_reports_action_log=0&ui_reports_notifications=0&ui_configuration_host_groups=0'.
					'&ui_configuration_templates=0&ui_configuration_hosts=0&ui_configuration_maintenance=0&'.
					'ui_configuration_actions=0&ui_configuration_event_correlation=0&ui_configuration_discovery=0&'.
					'ui_configuration_services=0&ui_administration_general=0&ui_administration_proxies=0&'.
					'ui_administration_authentication=0&ui_administration_user_groups=0&ui_administration_user_roles=0&'.
					'ui_administration_users=0&ui_administration_media_types=0&ui_administration_scripts=0&'.
					'ui_administration_queue=0&ui_default_access=1&modules_default_access=1&api_access=1&api_mode=0&'.
					'actions_edit_dashboards=1&actions_edit_maps=1&actions_edit_maintenance=0&actions_add_problem_comments'.
					'=1&actions_change_severity=1&actions_acknowledge_problems=1&actions_close_problems=1&'.
					'actions_execute_scripts=1&actions_manage_api_tokens=1&actions_default_access=1&action=userrole.create']],

			// User role update.
			[['link' => 'zabbix.php?form_refresh=1&roleid=5&name=sadasda&type=2&ui_monitoring_dashboard=1&'.
					'ui_monitoring_problems=1&ui_monitoring_hosts=1&ui_monitoring_overview=1&ui_monitoring_latest_data=1'.
					'&ui_monitoring_screens=1&ui_monitoring_maps=1&ui_monitoring_discovery=0&ui_monitoring_discovery=1&'.
					'ui_services_services=1&ui_inventory_overview=1&ui_inventory_hosts=1&ui_reports_system_info=0&'.
					'ui_reports_availability_report=1&ui_reports_top_triggers=1&ui_reports_audit=0&ui_reports_action_log=0'.
					'&ui_reports_notifications=0&ui_reports_notifications=1&ui_configuration_host_groups=0&'.
					'ui_configuration_host_groups=1&ui_configuration_templates=0&ui_configuration_templates=1&'.
					'ui_configuration_hosts=0&ui_configuration_hosts=1&ui_configuration_maintenance=0&'.
					'ui_configuration_maintenance=1&ui_configuration_actions=0&ui_configuration_actions=1&'.
					'ui_configuration_event_correlation=0&ui_configuration_discovery=0&ui_configuration_discovery=1&'.
					'ui_configuration_services=0&ui_configuration_services=1&ui_administration_general=0&'.
					'ui_administration_proxies=0&ui_administration_authentication=0&ui_administration_user_groups=0&'.
					'ui_administration_user_roles=0&ui_administration_users=0&ui_administration_media_types=0&'.
					'ui_administration_scripts=0&ui_administration_queue=0&ui_default_access=1&modules_default_access=1'.
					'&api_access=1&api_mode=0&actions_edit_dashboards=1&actions_edit_maps=1&actions_edit_maintenance=0'.
					'&actions_edit_maintenance=1&actions_add_problem_comments=1&actions_change_severity=1&'.
					'actions_acknowledge_problems=1&actions_close_problems=1&actions_execute_scripts=1&'.
					'actions_manage_api_tokens=1&actions_default_access=1&action=userrole.update']],

			// User role delete.
			[['link' => 'zabbix.php?action=userrole.delete&roleids%5B0%5D=5']],

			// Popup acknowledge creation.
			[[
				'link' => 'zabbix.php?action=popup.acknowledge.create&eventids%5B0%5D=95&message=ddddd&scope=0',
				'json_output' => true
			]],

			// Proxy creation.
			[[
				'link' => 'zabbix.php?form_refresh=1&proxyid=0&tls_accept=1&psk_edit_mode=1&host=dfsdfsdfsdfsf&status=5&'.
					'ip=127.0.0.1&dns=localhost&useip=1&port=10051&proxy_address=&description=&tls_in_none=1&action=proxy.create',
				'json_output' => true
			]],

			// Proxy update.
			[[
				'link' => 'zabbix.php?form_refresh=1&proxyid=99455&tls_accept=1&psk_edit_mode=1&host=1111111&status=5&'.
					'ip=127.0.0.1&dns=localhost&useip=1&port=10051&proxy_address=&description=ffffff&'.
					'tls_in_none=1&action=proxy.update',
				'json_output' => true
			]],

			// Proxy delete.
			[[
				'link' => 'zabbix.php?action=proxy.delete&proxyids[]=99455',
				'json_output' => true
			]],

			// Proxy host disable.
			[[
				'link' => 'zabbix.php?action=proxy.host.disable&proxyids%5B20000%5D=20000',
				'json_output' => true
			]],

			// Proxy host enable.
			[[
				'link' => 'zabbix.php?action=proxy.host.enable&proxyids%5B20000%5D=20000',
				'json_output' => true
			]],

			// Authentication update.
			[['link' => 'zabbix.php?form_refresh=3&action=authentication.update&db_authentication_type=0&'.
					'authentication_type=0&passwd_min_length=8&passwd_check_rules%5B%5D=1&passwd_check_rules%5B%5D=2&'.
					'passwd_check_rules%5B%5D=4&passwd_check_rules%5B%5D=8&http_auth_enabled=1&http_login_form=0&'.
					'http_strip_domains=&http_case_sensitive=1&ldap_configured=0&change_bind_password=1&'.
					'saml_auth_enabled=0&update=Update']],

			// Media type create.
			[['link' => 'zabbix.php?form_refresh=1&form=1&mediatypeid=0&status=1&name=1111&type=0&'.
					'smtp_server=mail.example.com&smtp_port=25&smtp_helo=example.com&smtp_email=zabbix%40example.com&'.
					'smtp_security=0&smtp_authentication=0&smtp_username=&exec_path=&gsm_modem=%2Fdev%2FttyS0&passwd=&'.
					'content_type=1&parameters%5Bname%5D%5B%5D=URL&parameters%5Bvalue%5D%5B%5D=&parameters'.
					'%5Bname%5D%5B%5D=HTTPProxy&parameters%5Bvalue%5D%5B%5D=&parameters%5Bname%5D%5B%5D=To&parameters'.
					'%5Bvalue%5D%5B%5D=%7BALERT.SENDTO%7D&parameters%5Bname%5D%5B%5D=Subject&parameters%5Bvalue'.
					'%5D%5B%5D=%7BALERT.SUBJECT%7D&parameters%5Bname%5D%5B%5D=Message&parameters%5Bvalue%5D%5B%5D='.
					'%7BALERT.MESSAGE%7D&script=&timeout=30s&process_tags=0&show_event_menu=0&description=&status='.
					'0&maxsessions_type=one&maxsessions=1&maxattempts=3&attempt_interval=10s&action=mediatype.create']],

			// Media type update.
			[['link' => 'zabbix.php?form_refresh=1&form=1&mediatypeid=105&status=1&name=1111&type=0&smtp_server='.
					'mail.example.com&smtp_port=25&smtp_helo=example.com&smtp_email=zabbix%40example.com&smtp_security=0&'.
					'smtp_authentication=0&smtp_username=&exec_path=&gsm_modem=&passwd=&content_type=1&parameters%5Bname'.
					'%5D%5B%5D=URL&parameters%5Bvalue%5D%5B%5D=&parameters%5Bname%5D%5B%5D=HTTPProxy&parameters%5Bvalue'.
					'%5D%5B%5D=&parameters%5Bname%5D%5B%5D=To&parameters%5Bvalue%5D%5B%5D=%7BALERT.SENDTO%7D&parameters'.
					'%5Bname%5D%5B%5D=Subject&parameters%5Bvalue%5D%5B%5D=%7BALERT.SUBJECT%7D&parameters%5Bname'.
					'%5D%5B%5D=Message&parameters%5Bvalue%5D%5B%5D=%7BALERT.MESSAGE%7D&script=&timeout=30s&process_tags=0&'.
					'show_event_menu=0&description=sssss&status=0&maxsessions_type=one&maxsessions=1&maxattempts=3&'.
					'attempt_interval=10s&action=mediatype.update']],

			// Media type disable.
			[['link' => 'zabbix.php?action=mediatype.disable&mediatypeids[]=105']],

			// Media type enable.
			[['link' => 'zabbix.php?action=mediatype.enable&mediatypeids[]=105']],

			// Media type delete.
			[['link' => 'zabbix.php?action=mediatype.delete&mediatypeids[]=105']],

			// Trigger display update.
			[['link' => 'zabbix.php?action=trigdisplay.update&form_refresh=1&custom_color=1&problem_unack_color=CC0000&'.
					'problem_unack_style=1&problem_ack_color=CC0000&problem_ack_style=1&ok_unack_color=009900&'.
					'ok_unack_style=1&ok_ack_color=009900&ok_ack_style=1&ok_period=5m&blink_period=2m&'.
					'severity_name_0=Not+classified&severity_color_0=97AAB3&severity_name_1=Information&'.
					'severity_color_1=7499FF&severity_name_2=Warning&severity_color_2=FFC859&'.
					'severity_name_3=Average&severity_color_3=FFA059&severity_name_4=High&severity_color_4=E97659&'.
					'severity_name_5=Disaster&severity_color_5=E45959&update=Update']],

			// Other configuration parameters update.
			[['link' => 'zabbix.php?action=miscconfig.update&form_refresh=1&discovery_groupid=5&'.
					'default_inventory_mode=-1&alert_usrgrpid=15&snmptrap_logging=1&login_attempts=5&'.
					'login_block=30s&validate_uri_schemes=1&uri_valid_schemes=http%2Chttps%2Cftp%2Cfile'.
					'%2Cmailto%2Ctel%2Cssh&x_frame_options=SAMEORIGIN&iframe_sandboxing_enabled=1&'.
					'iframe_sandboxing_exceptions=&socket_timeout=4s&connect_timeout=3s&media_type_test_timeout=65s&'.
					'script_timeout=60s&item_test_timeout=60s&update=Update']],

			// Discovery create.
			[['link' => 'zabbix.php?form_refresh=1&name=11111&proxy_hostid=0&iprange=192.168.0.1-254&delay=1h&'.
					'dchecks%5Bnew1%5D%5Btype%5D=3&dchecks%5Bnew1%5D%5Bports%5D=21&dchecks%5Bnew1%5D%5B'.
					'snmpv3_securitylevel%5D=0&dchecks%5Bnew1%5D%5Bsnmpv3_authprotocol%5D=0&dchecks%5Bnew1%5D%5B'.
					'snmpv3_privprotocol%5D=0&dchecks%5Bnew1%5D%5Bname%5D=FTP&dchecks%5Bnew1%5D%5Bhost_source%5D=1&dchecks'.
					'%5Bnew1%5D%5Bname_source%5D=0&dchecks%5Bnew1%5D%5Bdcheckid%5D=new1&uniqueness_criteria=-1&host_source='.
					'1&name_source=0&status=0&action=discovery.create']],

			// Discovery delete.
			[['link' => 'zabbix.php?form_refresh=1&druleids%5B7%5D=7&action=discovery.delete']],

			// Discovery disable.
			[['link' => 'zabbix.php?druleids[0]=2&action=discovery.disable']],

			// Discovery enable.
			[['link' => 'zabbix.php?druleids[0]=2&action=discovery.enable']],

			// Discovery update.
			[['link' => 'zabbix.php?form_refresh=1&druleid=2&name=Local+network&proxy_hostid=0&iprange=192.168.0.1-254&'.
					'delay=2h&dchecks%5B2%5D%5Btype%5D=9&dchecks%5B2%5D%5Bdcheckid%5D=2&dchecks%5B2%5D%5Bports%5D=10050&'.
					'dchecks%5B2%5D%5Buniq%5D=0&dchecks%5B2%5D%5Bhost_source%5D=1&dchecks%5B2%5D%5Bname_source%5D=0&'.
					'dchecks%5B2%5D%5Bname%5D=Zabbix+agent+%22system.uname%22&dchecks%5B2%5D%5Bkey_%5D=system.uname&'.
					'uniqueness_criteria=-1&host_source=1&name_source=0&status=1&action=discovery.update']],

			// Export.
			[['link' => 'zabbix.php?action=export.hosts&format=yaml&backurl=hosts.php&form_refresh=1&hosts%5B50011%5D=50011']],

			// Favourite create.
			[['link' => 'zabbix.php?action=favourite.create&object=screenid&objectid=200021']],

			// Favourite delete.
			[['link' => 'zabbix.php?action=favourite.delete&object=screenid&objectid=200021']],

			// Host creation.
			[[
				'link' => 'zabbix.php?action=host.create&flags=0&tls_connect=1&tls_accept=1&host=1111&visiblename=&'.
						'groups%5B%5D%5Bnew%5D=111&interfaces%5B1%5D%5Bitems%5D=&interfaces%5B1%5D%5Blocked%5D=&'.
						'interfaces%5B1%5D%5BisNew%5D=true&interfaces%5B1%5D%5Binterfaceid%5D=1&interfaces%5B1%5D%5Btype%5D=1&'.
						'interfaces%5B1%5D%5Bip%5D=127.0.0.1&interfaces%5B1%5D%5Bdns%5D=&interfaces%5B1%5D%5Buseip%5D=1&'.
						'interfaces%5B1%5D%5Bport%5D=10050&mainInterfaces%5B1%5D=1&description=&proxy_hostid=0&status=0&'.
						'ipmi_authtype=-1&ipmi_privilege=2&ipmi_username=&ipmi_password=&tags%5B0%5D%5Btag%5D=&'.
						'tags%5B0%5D%5Bvalue%5D=&show_inherited_macros=0&macros%5B0%5D%5Bmacro%5D=&macros%5B0%5D%5Bvalue%5D=&'.
						'macros%5B0%5D%5Btype%5D=0&macros%5B0%5D%5Bdescription%5D=&inventory_mode=-1&tls_connect=1&'.
						'tls_in_none=1&tls_psk_identity=&tls_psk=&tls_issuer=&tls_subject=',
				'json_output' => true
			]],

			// Host update.
			[[
				'link' => 'zabbix.php?action=host.update&form=update&flags=0&tls_connect=1&tls_accept=1&psk_edit_mode=1&'.
						'hostid=99452&host=11111111&visiblename=&groups%5B%5D=50020&interfaces%5B55079%5D%5Bitems%5D=false&'.
						'interfaces%5B55079%5D%5BisNew%5D=&interfaces%5B55079%5D%5Binterfaceid%5D=55079&interfaces'.
						'%5B55079%5D%5Btype%5D=1&interfaces%5B55079%5D%5Bip%5D=127.0.0.1&interfaces%5B55079%5D%5Bdns%5D=&'.
						'interfaces%5B55079%5D%5Buseip%5D=1&interfaces%5B55079%5D%5Bport%5D=10050&mainInterfaces%5B1%5D=55079&'.
						'description=&proxy_hostid=0&status=0&ipmi_authtype=-1&ipmi_privilege=2&ipmi_username=&ipmi_password=&'.
						'tags%5B0%5D%5Btag%5D=&tags%5B0%5D%5Bvalue%5D=&show_inherited_macros=0&macros%5B0%5D%5Bmacro%5D=&'.
						'macros%5B0%5D%5Bvalue%5D=&macros%5B0%5D%5Btype%5D=0&macros%5B0%5D%5Bdescription%5D=&inventory_mode=-1&'.
						'tls_connect=1&tls_in_none=1&tls_psk_identity=&tls_psk=&tls_issuer=&tls_subject=',
				'json_output' => true
			]],

			// Host delete.
			[[
				'link' => 'zabbix.php?action=host.massdelete&hostids%5B0%5D=99452',
				'json_output' => true
			]],

			// Host disable.
			[[
				'link' => 'zabbix.php?action=popup.massupdate.host&visible%5Bstatus%5D=1&update=1&backurl='.
					'zabbix.php%3Faction%3Dhost.list&status=1',
				'json_output' => true
			]],

			// Host enable.
			[[
				'link' => 'zabbix.php?action=popup.massupdate.host&visible%5Bstatus%5D=1&update=1&backurl='.
					'zabbix.php%3Faction%3Dhost.list&status=0',
				'json_output' => true
			]],

			// Notifications get.
			[[
				'link' => 'zabbix.php?action=notifications.get&known_eventids%5B%5D=126',
				'json_output' => true
			]],

			// Notifications mute.
			[[
				'link' => 'zabbix.php?action=notifications.mute&muted=1',
				'json_output' => true
			]],

			// Popup import.
			[[
				'link' => 'zabbix.php?rules_preset=host&action=popup.import',
				'json_output' => true
			]],

			// Popup item test edit.
			[[
				'link' => 'zabbix.php?action=popup.itemtest.edit&key=agent.hostname&delay=1m&value_type=3&item_type=0&'.
					'itemid=0&interfaceid=50040&hostid=50012&test_type=0&step_obj=-2&show_final_result=1&get_value=1',
				'json_output' => true
			]],

			// Popup item test get value.
			[[
				'link' => 'zabbix.php?action=popup.itemtest.getvalue&key=agent.hostname&value_type=3&item_type=0&itemid=0&'.
					'interface%5Baddress%5D=127.0.0.1&interface%5Bport%5D=10050&proxy_hostid=0&test_type=0&hostid=50012&value=',
				'json_output' => true
			]],

			// Popup item test send.
			[[
				'link' => 'zabbix.php?key=agent.hostname&delay=&value_type=4&item_type=0&itemid=0&interfaceid=0&get_value=1&'.
					'interface%5Baddress%5D=127.0.0.1&interface%5Bport%5D=10050&proxy_hostid=0&show_final_result=1&'.
					'test_type=0&hostid=10386&valuemapid=0&value=&action=popup.itemtest.send',
				'json_output' => true
			]],

			// Popup maintenance period.
			[[
				'link' => 'zabbix.php?index=1&action=popup.maintenance.period',
				'json_output' => true
			]],

			// Popup massupdate host.
			[[
				'link' => 'zabbix.php?ids%5B%5D=50011&ids%5B%5D=50012&action=popup.massupdate.host',
				'json_output' => true
			]],

			// Popup massupdate item.
			[[
				'link' => 'zabbix.php?ids%5B%5D=99086&context=host&prototype=0&action=popup.massupdate.item',
				'json_output' => true
			]],

			// Popup massupdate template.
			[[
				'link' => 'zabbix.php?ids%5B%5D=10076&action=popup.massupdate.template',
				'json_output' => true
			]],

			// Popup massupdate trigger.
			[[
				'link' => 'zabbix.php?ids%5B%5D=100034&context=host&action=popup.massupdate.trigger',
				'json_output' => true
			]],

			// Popup media type test edit.
			[[
				'link' => 'zabbix.php?mediatypeid=29&action=popup.mediatypetest.edit',
				'json_output' => true
			]],

			// Popup media type test send.
			[['link' => 'zabbix.php?action=popup.mediatypetest.send&mediatypeid=10&parameters%5B0%5D%5Bname%5D=alert_message&'.
					'parameters%5B0%5D%5Bvalue%5D=%7BALERT.MESSAGE%7D&parameters%5B1%5D%5Bname%5D=alert_subject&'.
					'parameters%5B1%5D%5Bvalue%5D=%7BALERT.SUBJECT%7D&parameters%5B2%5D%5Bname%5D=discord_endpoint&'.
					'parameters%5B2%5D%5Bvalue%5D=%7BALERT.SENDTO%7D&parameters%5B3%5D%5Bname%5D=event_date&parameters'.
					'%5B3%5D%5Bvalue%5D=%7BEVENT.DATE%7D&parameters%5B4%5D%5Bname%5D=event_id&parameters%5B4%5D%5Bvalue'.
					'%5D=%7BEVENT.ID%7D&parameters%5B5%5D%5Bname%5D=event_name&parameters%5B5%5D%5Bvalue%5D=%7'.
					'BEVENT.NAME%7D&parameters%5B6%5D%5Bname%5D=event_nseverity&parameters%5B6%5D%5Bvalue%5D=%7'.
					'BEVENT.NSEVERITY%7D&parameters%5B7%5D%5Bname%5D=event_opdata&parameters%5B7%5D%5Bvalue%5D=%7'.
					'BEVENT.OPDATA%7D&parameters%5B8%5D%5Bname%5D=event_recovery_date&parameters%5B8%5D%5Bvalue%5D=%7'.
					'BEVENT.RECOVERY.DATE%7D&parameters%5B9%5D%5Bname%5D=event_recovery_time&parameters%5B9%5D%5Bvalue'.
					'%5D=%7BEVENT.RECOVERY.TIME%7D&parameters%5B10%5D%5Bname%5D=event_severity&parameters%5B10%5D%5Bvalue'.
					'%5D=%7BEVENT.SEVERITY%7D&parameters%5B11%5D%5Bname%5D=event_source&parameters%5B11%5D%5Bvalue%5D=%7'.
					'BEVENT.SOURCE%7D&parameters%5B12%5D%5Bname%5D=event_tags&parameters%5B12%5D%5Bvalue%5D=%7BEVENT.TAGS%7'.
					'D&parameters%5B13%5D%5Bname%5D=event_time&parameters%5B13%5D%5Bvalue%5D=%7BEVENT.TIME%7D&parameters'.
					'%5B14%5D%5Bname%5D=event_update_action&parameters%5B14%5D%5Bvalue%5D=%7BEVENT.UPDATE.ACTION%7D'.
					'&parameters%5B15%5D%5Bname%5D=event_update_date&parameters%5B15%5D%5Bvalue%5D=%7BEVENT.UPDATE.DATE%7'.
					'D&parameters%5B16%5D%5Bname%5D=event_update_message&parameters%5B16%5D%5Bvalue%5D=%7BEVENT.'.
					'UPDATE.MESSAGE%7D&parameters%5B17%5D%5Bname%5D=event_update_status&parameters%5B17%5D%5Bvalue%5D=%7'.
					'BEVENT.UPDATE.STATUS%7D&parameters%5B18%5D%5Bname%5D=event_update_time&parameters%5B18%5D%5Bvalue%5D=%7'.
					'BEVENT.UPDATE.TIME%7D&parameters%5B19%5D%5Bname%5D=event_update_user&parameters%5B19%5D%5Bvalue%5D=%7'.
					'BUSER.FULLNAME%7D&parameters%5B20%5D%5Bname%5D=event_value&parameters%5B20%5D%5Bvalue%5D='.
					'%7BEVENT.VALUE%7D&parameters%5B21%5D%5Bname%5D=host_ip&parameters%5B21%5D%5Bvalue%5D=%7BHOST.IP%7D&'.
					'parameters%5B22%5D%5Bname%5D=host_name&parameters%5B22%5D%5Bvalue%5D=%7BHOST.NAME%7D&parameters'.
					'%5B23%5D%5Bname%5D=trigger_description&parameters%5B23%5D%5Bvalue%5D=%7BTRIGGER.DESCRIPTION%7D&'.
					'parameters%5B24%5D%5Bname%5D=trigger_id&parameters%5B24%5D%5Bvalue%5D=%7BTRIGGER.ID%7D&parameters'.
					'%5B25%5D%5Bname%5D=use_default_message&parameters%5B25%5D%5Bvalue%5D=false&parameters%5B26%5D%5Bname'.
					'%5D=zabbix_url&parameters%5B26%5D%5Bvalue%5D=%7B%24ZABBIX.URL%7D',
				'json_output' => true
			]],

			// Popup script execution.
			[[
				'link' => 'zabbix.php?scriptid=1&hostid=10386&action=popup.scriptexec',
				'json_output' => true
			]],

			// Profile update.
			[['link' => 'zabbix.php?form_refresh=1&action=userprofile.edit&userid=1&medias%5B3%5D%5Bmediatypeid%5D=10&'.
					'medias%5B3%5D%5Bperiod%5D=1-7%2C00%3A00-24%3A00&medias%5B3%5D%5Bsendto%5D=test%40jabber.com&'.
					'medias%5B3%5D%5Bseverity%5D=16&medias%5B3%5D%5Bactive%5D=0&medias%5B3%5D%5Bname%5D=Discord&'.
					'medias%5B3%5D%5Bmediatype%5D=4&medias%5B1%5D%5Bmediatypeid%5D=1&medias%5B1%5D%5Bperiod%5D='.
					'1-7%2C00%3A00-24%3A00&medias%5B1%5D%5Bsendto%5D%5B0%5D=test2%40zabbix.com&medias%5B1%5D%5B'.
					'severity%5D=60&medias%5B1%5D%5Bactive%5D=1&medias%5B1%5D%5Bname%5D=Email&medias%5B1%5D%5B'.
					'mediatype%5D=0&medias%5B0%5D%5Bmediatypeid%5D=1&medias%5B0%5D%5Bperiod%5D=1-7%2C00%3A00-24%3A00&'.
					'medias%5B0%5D%5Bsendto%5D%5B0%5D=test%40zabbix.com&medias%5B0%5D%5Bseverity%5D=63&medias%5B0%5D%5B'.
					'active%5D=0&medias%5B0%5D%5Bname%5D=Email&medias%5B0%5D%5Bmediatype%5D=0&medias%5B4%5D%5B'.
					'mediatypeid%5D=12&medias%5B4%5D%5Bperiod%5D=6-7%2C09%3A00-18%3A00&medias%5B4%5D%5Bsendto%5D='.
					'test_account&medias%5B4%5D%5Bseverity%5D=63&medias%5B4%5D%5Bactive%5D=0&medias%5B4%5D%5Bname%5D='.
					'Jira&medias%5B4%5D%5Bmediatype%5D=4&medias%5B2%5D%5Bmediatypeid%5D=3&medias%5B2%5D%5Bperiod%5D='.
					'1-7%2C00%3A00-24%3A00&medias%5B2%5D%5Bsendto%5D=123456789&medias%5B2%5D%5Bseverity%5D=32&'.
					'medias%5B2%5D%5Bactive%5D=0&medias%5B2%5D%5Bname%5D=SMS&medias%5B2%5D%5Bmediatype%5D=2&lang=default&'.
					'timezone=default&theme=default&autologin=1&autologout=0&refresh=30s&rows_per_page=99&url=&'.
					'messages%5Benabled%5D=0&action=userprofile.update']],

			// User creation.
			[['link' => 'zabbix.php?form_refresh=2&action=user.edit&userid=0&username=1111&name=&surname=&'.
					'user_groups%5B%5D=8&password1=1&password2=1&lang=default&timezone=default&theme=default&autologin=0&'.
					'autologout=0&refresh=30s&rows_per_page=50&url=&roleid=1&user_type=User&action=user.create']],

			// User delete.
			[['link' => 'zabbix.php?action=user.delete&userids[]=95']],

			// User update.
			[['link' => 'zabbix.php?form_refresh=1&action=user.edit&userid=95&username=11111&name=&surname=&'.
					'user_groups%5B%5D=8&lang=default&timezone=default&theme=default&autologin=0&autologout=0&'.
					'refresh=30s&rows_per_page=50&url=&roleid=1&user_type=User&action=user.update']],

			// User unblock.
			[['link' => 'zabbix.php?form_refresh=1&userids%5B6%5D=6&action=user.unblock']],

			// Scheduled report creation.
			[['link' => 'zabbix.php?form_refresh=1&userid=1&name=testsid&dashboardid=1&period=0&cycle=0&hours=00&'.
				'minutes=00&weekdays%5B1%5D=1&weekdays%5B8%5D=8&weekdays%5B32%5D=32&weekdays%5B2%5D=2&'.
				'weekdays%5B16%5D=16&weekdays%5B64%5D=64&weekdays%5B4%5D=4&active_since=&active_till='.
				'&subject=&message=&subscriptions%5B0%5D%5Brecipientid%5D=1&subscriptions%5B0%5D%5Brecipient_type%5D=0&'.
				'subscriptions%5B0%5D%5Brecipient_name%5D=Admin+%28Zabbix+Administrator%29&'.
				'subscriptions%5B0%5D%5Brecipient_inaccessible%5D=0&subscriptions%5B0%5D%5Bcreatorid%5D=1&'.
				'subscriptions%5B0%5D%5Bcreator_type%5D=0&subscriptions%5B0%5D%5Bcreator_name%5D=Admin+%28Zabbix+Administrator%29&'.
				'subscriptions%5B0%5D%5Bcreator_inaccessible%5D=0&subscriptions%5B0%5D%5Bexclude%5D=0&description=&'.
				'status=0&action=scheduledreport.create']],

			// Scheduled report delete.
			[['link' => 'zabbix.php?action=scheduledreport.delete&reportids[]=1']],

			// Scheduled report update.
			[['link' => 'zabbix.php?form_refresh=1&reportid=8&old_dashboardid=2&userid=1&'.
				'name=Report+for+filter+-+enabled+sid&dashboardid=2&period=3&cycle=2&hours=00&'.
				'minutes=00&weekdays%5B1%5D=1&weekdays%5B8%5D=8&weekdays%5B32%5D=32&weekdays%5B2%5D=2&'.
				'weekdays%5B16%5D=16&weekdays%5B64%5D=64&weekdays%5B4%5D=4&active_since=&active_till=&'.
				'subject=&message=&subscriptions%5B0%5D%5Brecipientid%5D=1&subscriptions%5B0%5D%5Brecipient_type%5D=0&'.
				'subscriptions%5B0%5D%5Brecipient_name%5D=Admin+%28Zabbix+Administrator%29&'.
				'subscriptions%5B0%5D%5Brecipient_inaccessible%5D=0&subscriptions%5B0%5D%5Bcreatorid%5D=0&'.
				'subscriptions%5B0%5D%5Bcreator_type%5D=1&subscriptions%5B0%5D%5Bcreator_name%5D=Recipient&'.
				'subscriptions%5B0%5D%5Bcreator_inaccessible%5D=0&subscriptions%5B0%5D%5Bexclude%5D=0&description=&'.
				'status=0&action=scheduledreport.update']],

			// Scheduled report test.
			[[
				'link' => 'zabbix.php?action=popup.scheduledreport.test&period=2&now=1627543595&dashboardid=1'.
						'&name=Report+for+testFormScheduledReport&subject=Report+subject+for+testFormScheduledReport&'.
						'message=Report+message+text',
				'json_output' => true
			]]
		];
	}

	/**
	 * @dataProvider getLinksData
	 *
	 * This annotation is needed, because case 'json_output' is also trowing browser error:
	 * "Failed to load resource: the server responded with a status of 404 (Not Found)"
	 * @ignoreBrowserErrors
	 */
	public function testSID_Links($data) {
		foreach ([$data['link'], $data['link'].'&sid=test111116666666'] as $link) {
			$this->page->login()->open($link)->waitUntilReady();

			if (CTestArrayHelper::get($data, 'json_output')) {
<<<<<<< HEAD
				$this->assertEquals('<html><head></head><body><pre style="word-wrap: break-word; white-space: pre-wrap;'.
					'">{"error":{"title":"Access denied","messages":["You are logged in as \"Admin\". You have no permissions '.
					'to access this page.","If you think this message is wrong, please consult your administrators '.
					'about getting the necessary permissions."]}}</pre></body></html>', $this->page->getSource()
=======
				$message = [];
				preg_match('/<pre[^>]+>(.+)<\/pre>/', $this->page->getSource(), $message);

				$this->assertEquals('{"error":{"title":"Access denied","messages":["You are logged in as \"Admin\". You have no permissions '.
					'to access this page.","If you think this message is wrong, please consult your administrators '.
					'about getting the necessary permissions."]}}', $message[1]
>>>>>>> 377f3b3e
				);
			}
			else {
				$this->assertMessage(TEST_BAD, 'Access denied',
						'You are logged in as "Admin". You have no permissions to access this page.'
				);
				$this->query('button:Go to "Dashboard"')->one()->waitUntilClickable()->click();
				$this->assertStringContainsString('zabbix.php?action=dashboard', $this->page->getCurrentUrl());
			}
		}
	}

	public static function getElementRemoveData() {
		return [
			// Map creation.
			[
				[
					'db' => 'SELECT * FROM sysmaps',
					'link' => 'sysmaps.php?form=Create+map'
				]
			],

			// Map update.
			[
				[
					'db' => 'SELECT * FROM sysmaps',
					'link' => 'sysmaps.php?form=update&sysmapid=3'
				]
			],

			// Host groups creation.
			[
				[
					'db' => 'SELECT * FROM hosts_groups',
					'link' => 'hostgroups.php?form=create'
				]
			],

			// Host groups update.
			[
				[
					'db' => 'SELECT * FROM hosts_groups',
					'link' => 'hostgroups.php?form=update&groupid=50012'
				]
			],

			// Template creation.
			[
				[
					'db' => 'SELECT * FROM hosts',
					'link' => 'templates.php?form=create'
				]
			],

			// Template update.
			[
				[
					'db' => 'SELECT * FROM hosts',
					'link' => 'templates.php?form=update&templateid=10169'
				]
			],

			// Hosts creation.
			[
				[
					'db' => 'SELECT * FROM hosts',
					'access_denied' => true,
					'link' => 'zabbix.php?action=host.edit'
				]
			],

			// Hosts update.
			[
				[
					'db' => 'SELECT * FROM hosts',
					'access_denied' => true,
					'link' => 'zabbix.php?action=host.edit&hostid=99062'
				]
			],

			// Item update.
			[
				[
					'db' => 'SELECT * FROM items',
					'link' => 'items.php?form=update&hostid=50011&itemid=99086&context=host'
				]
			],

			// Item creation.
			[
				[
					'db' => 'SELECT * FROM items',
					'link' => 'items.php?form=create&hostid=50011&context=host'
				]
			],

			// Trigger update.
			[
				[
					'db' => 'SELECT * FROM triggers',
					'link' => 'triggers.php?form=update&triggerid=100034&context=host'
				]
			],

			// Trigger creation.
			[
				[
					'db' => 'SELECT * FROM triggers',
					'link' => 'triggers.php?hostid=50011&form=create&context=host'
				]
			],

			// Graph update.
			[
				[
					'db' => 'SELECT * FROM graphs',
					'link' => 'graphs.php?form=update&graphid=700026&filter_hostids%5B0%5D=99202&context=host'
				]
			],

			// Graph creation.
			[
				[
					'db' => 'SELECT * FROM graphs',
					'link' => 'graphs.php?hostid=50011&form=create&context=host'
				]
			],

			// Discovery rule update.
			[
				[
					'db' => 'SELECT * FROM drules',
					'link' => 'host_discovery.php?form=update&itemid=99107&context=host'
				]
			],

			// Discovery rule creation.
			[
				[
					'db' => 'SELECT * FROM drules',
					'link' => 'host_discovery.php?form=create&hostid=99202&context=host'
				]
			],

			// Web update.
			[
				[
					'db' => 'SELECT * FROM httptest',
					'link' => 'httpconf.php?form=update&hostid=50001&httptestid=102&context=host'
				]
			],

			// Web creation.
			[
				[
					'db' => 'SELECT * FROM httptest',
					'link' => 'httpconf.php?form=create&hostid=50001&context=host'
				]
			],

			// Maintenance creation.
			[
				[
					'db' => 'SELECT * FROM maintenances',
					'link' => 'maintenance.php?form=create'
				]
			],

			// Maintenance update.
			[
				[
					'db' => 'SELECT * FROM maintenances',
					'link' => 'maintenance.php?form=update&maintenanceid=3'
				]
			],

			// Action creation.
			[
				[
					'db' => 'SELECT * FROM actions',
					'link' => 'actionconf.php?eventsource=0&form=Create+action'
				]
			],

			// Action update.
			[
				[
					'db' => 'SELECT * FROM actions',
					'link' => 'actionconf.php?form=update&actionid=3'
				]
			],

			// Event correlation creation.
			[
				[
					'db' => 'SELECT * FROM correlation',
					'access_denied' => true,
					'link' => 'zabbix.php?action=correlation.edit'
				]
			],

			// Event correlation update.
			[
				[
					'db' => 'SELECT * FROM correlation',
					'access_denied' => true,
					'link' => 'zabbix.php?correlationid=99002&action=correlation.edit'
				]
			],

			// Discovery creation.
			[
				[
					'db' => 'SELECT * FROM host_discovery',
					'access_denied' => true,
					'link' => 'zabbix.php?action=discovery.edit'
				]
			],

			// Discovery update.
			[
				[
					'db' => 'SELECT * FROM host_discovery',
					'access_denied' => true,
					'link' => 'zabbix.php?action=discovery.edit&druleid=5'
				]
			],

			// GUI update.
			[
				[
					'db' => 'SELECT * FROM config',
					'access_denied' => true,
					'link' => 'zabbix.php?action=gui.edit'
				]
			],

			// Autoregistration update.
			[
				[
					'db' => 'SELECT * FROM autoreg_host',
					'access_denied' => true,
					'link' => 'zabbix.php?action=autoreg.edit'
				]
			],

			// Housekeeping update.
			[
				[
					'db' => 'SELECT * FROM housekeeper',
					'access_denied' => true,
					'link' => 'zabbix.php?action=housekeeping.edit'
				]
			],

			// Image update.
			[
				[
					'db' => 'SELECT * FROM images',
					'access_denied' => true,
					'link' => 'zabbix.php?action=image.edit&imageid=1'
				]
			],

			// Image creation.
			[
				[
					'db' => 'SELECT * FROM images',
					'access_denied' => true,
					'link' => 'zabbix.php?action=image.edit&imagetype=1'
				]
			],

			// Icon map update.
			[
				[
					'db' => 'SELECT * FROM icon_map',
					'access_denied' => true,
					'link' => 'zabbix.php?action=iconmap.edit&iconmapid=101'
				]
			],

			// Icon map creation.
			[
				[
					'db' => 'SELECT * FROM icon_map',
					'access_denied' => true,
					'link' => 'zabbix.php?action=iconmap.edit'
				]
			],

			// Regular expression update.
			[
				[
					'db' => 'SELECT * FROM regexps',
					'access_denied' => true,
					'link' => 'zabbix.php?action=regex.edit&regexid=20'
				]
			],

			// Regular expression added.
			[
				[
					'db' => 'SELECT * FROM regexps',
					'access_denied' => true,
					'link' => 'zabbix.php?action=regex.edit'
				]
			],

			// Macros update.
			[
				[
					'db' => 'SELECT * FROM globalmacro',
					'access_denied' => true,
					'link' => 'zabbix.php?action=macros.edit'
				]
			],

			// Trigger displaying update.
			[
				[
					'db' => 'SELECT * FROM config',
					'access_denied' => true,
					'link' => 'zabbix.php?action=trigdisplay.edit'
				]
			],

			// API token creation.
			[
				[
					'db' => 'SELECT * FROM token',
					'access_denied' => true,
					'link' => 'zabbix.php?action=token.list',
					'case' => 'token create'
				]
			],

			// API token update.
			[
				[
					'db' => 'SELECT * FROM token',
					'access_denied' => true,
					'link' => 'zabbix.php?action=token.list',
					'case' => 'token update'
				]
			],

			// Other update.
			[
				[
					'db' => 'SELECT * FROM config',
					'access_denied' => true,
					'link' => 'zabbix.php?action=miscconfig.edit'
				]
			],

			// Proxy update.
			[
				[
					'db' => 'SELECT * FROM hosts',
					'access_denied' => true,
					'link' => 'zabbix.php?action=proxy.list',
					'case' => 'proxy update',
					'proxy' => 'Active proxy 1'
				]
			],

			// Proxy creation.
			[
				[
					'db' => 'SELECT * FROM hosts',
					'access_denied' => true,
					'link' => 'zabbix.php?action=proxy.list',
					'case' => 'proxy create'
				]
			],

			// Authentication update.
			[
				[
					'db' => 'SELECT * FROM config',
					'access_denied' => true,
					'link' => 'zabbix.php?action=authentication.edit'
				]
			],

			// User group update.
			[
				[
					'db' => 'SELECT * FROM users_groups',
					'access_denied' => true,
					'link' => 'zabbix.php?action=usergroup.edit&usrgrpid=7'
				]
			],

			// User group creation.
			[
				[
					'db' => 'SELECT * FROM users_groups',
					'access_denied' => true,
					'link' => 'zabbix.php?action=usergroup.edit'
				]
			],

			// User update.
			[
				[
					'db' => 'SELECT * FROM users',
					'access_denied' => true,
					'link' => 'zabbix.php?action=user.edit&userid=1'
				]
			],

			// User creation.
			[
				[
					'db' => 'SELECT * FROM users',
					'access_denied' => true,
					'link' => 'zabbix.php?action=user.edit'
				]
			],

			// Media update.
			[
				[
					'db' => 'SELECT * FROM media',
					'access_denied' => true,
					'link' => 'zabbix.php?action=mediatype.edit&mediatypeid=1'
				]
			],

			// Media creation.
			[
				[
					'db' => 'SELECT * FROM media',
					'access_denied' => true,
					'link' => 'zabbix.php?action=mediatype.edit'
				]
			],

			// Script update.
			[
				[
					'db' => 'SELECT * FROM scripts',
					'access_denied' => true,
					'link' => 'zabbix.php?action=script.edit&scriptid=1'
				]
			],

			// Script creation.
			[
				[
					'db' => 'SELECT * FROM scripts',
					'access_denied' => true,
					'link' => 'zabbix.php?action=script.edit'
				]
			],

			// User profile update.
			[
				[
					'db' => 'SELECT * FROM profiles',
					'access_denied' => true,
					'link' => 'zabbix.php?action=userprofile.edit'
				]
			],

			// User role update.
			[
				[
					'db' => 'SELECT * FROM role',
					'access_denied' => true,
					'link' => 'zabbix.php?action=userrole.edit&roleid=2'
				]
			],

			// User role creation.
			[
				[
					'db' => 'SELECT * FROM role',
					'access_denied' => true,
					'link' => 'zabbix.php?action=userrole.edit'
				]
			],

			// User API token creation.
			[
				[
					'db' => 'SELECT * FROM token',
					'access_denied' => true,
					'link' => 'zabbix.php?action=user.token.list',
					'case' => 'token create'
				]
			],

			// User API token update.
			[
				[
					'db' => 'SELECT * FROM token',
					'access_denied' => true,
					'link' => 'zabbix.php?action=user.token.list',
					'case' => 'token update'
				]
			],

			// Scheduled report creation.
			[
				[
					'db' => 'SELECT * FROM report',
					'access_denied' => true,
					'link' => 'zabbix.php?action=scheduledreport.edit'
				]
			],
			// Scheduled report update.
			[
				[
					'db' => 'SELECT * FROM report',
					'access_denied' => true,
					'link' => 'zabbix.php?action=scheduledreport.edit&reportid=3'
				]
			]
		];
	}

	/**
	 * @dataProvider getElementRemoveData
	 */
	public function testSID_ElementRemove($data) {
		$hash_before = CDBHelper::getHash($data['db']);
		$url = (!str_contains($data['link'], 'tokenid') ? $data['link'] : $data['link'].self::$token_id);
		$this->page->login()->open($url)->waitUntilReady();

		if (array_key_exists('case', $data)) {
			switch ($data['case']) {
				case 'token create':
					$this->query('button:Create API token')->waitUntilClickable()->one()->click();
					$dialog = COverlayDialogElement::find()->waitUntilReady()->one();
					$fill_data = ['Name' => 'test', 'User' => 'admin-zabbix', 'Expires at' => '2037-12-31 00:00:00'];

					if (strpos($data['link'], 'user') ) {
						unset($fill_data['User']);
					}

					$dialog->asForm()->fill($fill_data);
					break;

				case 'token update':
				case 'proxy update':
					$name = ($data['case'] === 'token update') ? self::UPDATE_TOKEN : $data['proxy'];
					$this->query('xpath://table[@class="list-table"]')->asTable()->one()->waitUntilVisible()->findRow('Name',
							$name)->getColumn('Name')->query('tag:a')->waitUntilClickable()->one()->click();
					$dialog = COverlayDialogElement::find()->waitUntilReady()->one();
					break;

				case 'proxy create':
					$this->query('button:Create proxy')->waitUntilClickable()->one()->click();
					$dialog = COverlayDialogElement::find()->waitUntilReady()->one();
					$dialog->asForm()->fill(['Proxy name' => 'test remove sid']);
					break;
			}

			$element = $dialog;
		}
		else {
			$element = $this;
		}

		$element->query('xpath:.//input[@name="sid"]')->one()->delete();

		$query = ($this->query('button:Update')->exists())
			? 'button:Update'
			: 'xpath://button[text()="Add" and @type="submit"] | //div[@class="overlay-dialogue-footer"]//button[text()="Add"]';
		$this->query($query)->waitUntilClickable()->one()->click();

		if (CTestArrayHelper::get($data, 'access_denied')) {
			$message = 'Access denied';
			$details = 'You are logged in as "Admin". You have no permissions to access this page.';
		}
		elseif (CTestArrayHelper::get($data, 'server_error')) {
			$message = 'Unexpected server error.';
			$details = null;
		}
		else {
			$message = 'Zabbix has received an incorrect request.';
			$details = 'Operation cannot be performed due to unauthorized request.';
		}
		$this->assertMessage(TEST_BAD, $message, $details);

		if (CTestArrayHelper::get($data, 'incorrect_request'))  {
			$this->query('button:Go to "Dashboard"')->one()->waitUntilClickable()->click();
			$this->page->waitUntilReady();
			$this->assertStringContainsString('zabbix.php?action=dashboard', $this->page->getCurrentUrl());
		}

		$this->assertEquals($hash_before, CDBHelper::getHash($data['db']));

		if (CTestArrayHelper::get($data, 'case')) {
			$dialog->close();
		}
	}
}<|MERGE_RESOLUTION|>--- conflicted
+++ resolved
@@ -846,19 +846,12 @@
 			$this->page->login()->open($link)->waitUntilReady();
 
 			if (CTestArrayHelper::get($data, 'json_output')) {
-<<<<<<< HEAD
-				$this->assertEquals('<html><head></head><body><pre style="word-wrap: break-word; white-space: pre-wrap;'.
-					'">{"error":{"title":"Access denied","messages":["You are logged in as \"Admin\". You have no permissions '.
-					'to access this page.","If you think this message is wrong, please consult your administrators '.
-					'about getting the necessary permissions."]}}</pre></body></html>', $this->page->getSource()
-=======
 				$message = [];
 				preg_match('/<pre[^>]+>(.+)<\/pre>/', $this->page->getSource(), $message);
 
 				$this->assertEquals('{"error":{"title":"Access denied","messages":["You are logged in as \"Admin\". You have no permissions '.
 					'to access this page.","If you think this message is wrong, please consult your administrators '.
 					'about getting the necessary permissions."]}}', $message[1]
->>>>>>> 377f3b3e
 				);
 			}
 			else {
