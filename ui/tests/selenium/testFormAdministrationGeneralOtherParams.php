--- conflicted
+++ resolved
@@ -18,122 +18,26 @@
 ** Foundation, Inc., 51 Franklin Street, Fifth Floor, Boston, MA  02110-1301, USA.
 **/
 
-require_once dirname(__FILE__).'/../include/CWebTest.php';
-require_once dirname(__FILE__).'/common/testFormAdministrationGeneral.php';
+require_once dirname(__FILE__).'/../include/CLegacyWebTest.php';
 
 /**
  * @backup config
  */
-class testFormAdministrationGeneralOtherParams extends testFormAdministrationGeneral {
+class testFormAdministrationGeneralOtherParams extends CLegacyWebTest {
 
-<<<<<<< HEAD
-	public $config_link = 'zabbix.php?action=miscconfig.edit';
-	public $form_path = 'name:otherForm';
-=======
 	public static function allValues() {
 		return CDBHelper::getDataProvider('SELECT snmptrap_logging FROM config ORDER BY configid');
 	}
->>>>>>> 951fba43
 
-	public $default = [
-		'Refresh unsupported items' => '10m',
-		'Group for discovered hosts' => 'Empty group',
-		'Default host inventory mode' => 'Disabled',
-		'User group for database down message' => 'Zabbix administrators',
-		'Log unmatched SNMP traps' => true,
-		// Authorization.
-		'Login attempts' => 5,
-		'Login blocking interval' => '30s',
-		// Security.
-		'Validate URI schemes' => true,
-		'Valid URI schemes' => 'http,https,ftp,file,mailto,tel,ssh',
-		'X-Frame-Options HTTP header' => 'SAMEORIGIN',
-		'Use iframe sandboxing' => true,
-		'Iframe sandboxing exceptions' => '',
-		// Communication with Zabbix server.
-		'Network timeout' => '3s',
-		'Connection timeout' => '3s',
-		'Network timeout for media type test' => '65s',
-		'Network timeout for script execution' => '60s',
-		'Network timeout for item test' => '60s'
-	];
+	public static function allGroups() {
+		return CDBHelper::getDataProvider('SELECT name FROM hstgrp ORDER BY groupid');
+	}
 
-	public $db_default = [
-		'refresh_unsupported' => '10m',
-		'discovery_groupid' => 50006,
-		'default_inventory_mode' => -1,
-		'alert_usrgrpid' => 7,
-		'snmptrap_logging' => 1,
-		// Authorization.
-		'login_attempts' => 5,
-		'login_block' => '30s',
-		// Security.
-		'validate_uri_schemes' => 1,
-		'uri_valid_schemes' => 'http,https,ftp,file,mailto,tel,ssh',
-		'x_frame_options' => 'SAMEORIGIN',
-		'iframe_sandboxing_enabled' => 1,
-		'iframe_sandboxing_exceptions' => '',
-		// Communication with Zabbix server.
-		'socket_timeout' => '3s',
-		'connect_timeout' => '3s',
-		'media_type_test_timeout' => '65s',
-		'script_timeout' => '60s',
-		'item_test_timeout' => '60s'
-	];
-
-	public $custom = [
-		'Refresh unsupported items' => '99m',
-		'Group for discovered hosts' => 'Hypervisors',
-		'Default host inventory mode' => 'Automatic',
-		'User group for database down message' => 'Test timezone',
-		'Log unmatched SNMP traps' => false,
-		// Authorization.
-		'Login attempts' => 13,
-		'Login blocking interval' => '52s',
-		// Security.
-		'Validate URI schemes' => true,
-		'Valid URI schemes' => 'custom_scheme',
-		'X-Frame-Options HTTP header' => 'SOME_NEW_VALUE',
-		'Use iframe sandboxing' => true,
-		'Iframe sandboxing exceptions' => 'some-new-flag',
-		// Communication with Zabbix server.
-		'Network timeout' => '7s',
-		'Connection timeout' => '4s',
-		'Network timeout for media type test' => '91s',
-		'Network timeout for script execution' => '46s',
-		'Network timeout for item test' => '76s'
-	];
+	public static function AlertUsrgrpid() {
+		return CDBHelper::getDataProvider('SELECT * FROM usrgrp ORDER BY usrgrpid');
+	}
 
 	/**
-<<<<<<< HEAD
-	 * Test for checking form layout.
-	 */
-	public function testFormAdministrationGeneralOtherParams_CheckLayout() {
-		$this->page->login()->open($this->config_link);
-		$this->assertPageTitle('Other configuration parameters');
-		$this->assertPageHeader('Other configuration parameters');
-		$form = $this->query($this->form_path)->waitUntilPresent()->asForm()->one();
-
-		foreach (['Authorization', 'Security', 'Communication with Zabbix server'] as $header) {
-			$this->assertTrue($this->query('xpath://h4[text()="'.$header.'"]')->one()->isVisible());
-		}
-
-		$limits = [
-			'refresh_unsupported' => 32,
-			'login_attempts' => 2,
-			'login_block' => 32,
-			'uri_valid_schemes' => 255,
-			'x_frame_options' => 255,
-			'iframe_sandboxing_exceptions' => 255,
-			'socket_timeout' => 32,
-			'connect_timeout' => 32,
-			'media_type_test_timeout' => 32,
-			'script_timeout' => 32,
-			'item_test_timeout' => 32
-		];
-		foreach ($limits as $id => $limit) {
-			$this->assertEquals($limit, $this->query('id', $id)->one()->getAttribute('maxlength'));
-=======
 	* @dataProvider AllValues
 	*/
 	public function testFormAdministrationGeneralOtherParams_CheckLayout($allValues) {
@@ -145,766 +49,33 @@
 		// checkbox "snmptrap_logging"
 		if ($allValues['snmptrap_logging']) {
 			$this->assertTrue($this->zbxTestCheckboxSelected('snmptrap_logging'));
->>>>>>> 951fba43
+		}
+		if ($allValues['snmptrap_logging']==0) {
+			$this->assertFalse($this->zbxTestCheckboxSelected('snmptrap_logging'));
+
+			$this->zbxTestAssertElementPresentId('snmptrap_logging');
+			$this->zbxTestAssertElementPresentId('default_inventory_mode');
+
+			// ckecking presence of multiselect elements
+			$this->zbxTestAssertElementPresentId('discovery_groupid');
+			$this->zbxTestAssertElementPresentId('alert_usrgrpid');
 		}
 
-<<<<<<< HEAD
-		foreach ([true, false] as $status) {
-			$checkboxes = [
-				'snmptrap_logging',
-				'validate_uri_schemes',
-				'iframe_sandboxing_enabled'
-			];
-			foreach ($checkboxes as $checkbox) {
-				$this->assertTrue($this->query('id', $checkbox)->one()->isEnabled());
-				$form->getField('id:'.$checkbox)->fill($status);
-			}
-=======
-			$this->zbxTestAssertElementPresentId('snmptrap_logging');
-			$this->zbxTestAssertElementPresentId('default_inventory_mode');
->>>>>>> 951fba43
-
-			foreach (['uri_valid_schemes','iframe_sandboxing_exceptions'] as $input) {
-				$this->assertTrue($this->query('id', $input)->one()->isEnabled($status));
-			}
-		}
-
-		foreach (['Update', 'Reset defaults'] as $button) {
-			$this->assertTrue($this->query('button', $button)->one()->isEnabled());
-		}
+		$form = $this->query('name:otherForm')->waitUntilPresent()->asForm()->one();
+		$form->checkValue(
+			[
+				'Group for discovered hosts' => 'Discovered hosts',
+				'User group for database down message' => 'Selenium user group in configuration'
+			]
+		);
 	}
 
-	/**
-	 * Test for checking form update without changing any data.
-	 */
-	public function testFormAdministrationGeneralOtherParams_SimpleUpdate() {
-		$this->executeSimpleUpdate();
-	}
+	public function testFormAdministrationGeneralOtherParams_OtherParams() {
+		$this->zbxTestLogin('zabbix.php?action=miscconfig.edit');
+		$this->query('id:page-title-general')->asPopupButton()->one()->select('Other');
+		$this->zbxTestCheckTitle('Other configuration parameters');
+		$this->zbxTestCheckHeader('Other configuration parameters');
 
-<<<<<<< HEAD
-	/**
-	 * Test for checking 'Reset defaults' button.
-	 */
-	public function testFormAdministrationGeneralOtherParams_ResetButton() {
-		$this->executeResetButtonTest(true);
-	}
-
-	/**
-	 * Test data for Other parameters form.
-	 */
-	public function getCheckFormData() {
-		return [
-			// Minimal valid values. In period fields minimal valid time in seconds with 's'.
-			[
-				[
-					'expected' => TEST_GOOD,
-					'fields' =>  [
-						'Refresh unsupported items' => '0s',
-						'Group for discovered hosts' => 'Hypervisors',
-						'Default host inventory mode' => 'Manual',
-						'User group for database down message' => 'Test timezone',
-						'Log unmatched SNMP traps' => false,
-						// Authorization.
-						'Login attempts' => 1,
-						'Login blocking interval' => '30s',
-						// Security.
-						'Validate URI schemes' => false,
-						'X-Frame-Options HTTP header' => 'X',
-						'Use iframe sandboxing' => false,
-						// Communication with Zabbix server.
-						'Network timeout' => '1s',
-						'Connection timeout' => '1s',
-						'Network timeout for media type test' => '1s',
-						'Network timeout for script execution' => '1s',
-						'Network timeout for item test' => '1s'
-					],
-					'db' => [
-						'refresh_unsupported' => '0s',
-						'discovery_groupid' => 7,
-						'default_inventory_mode' => 0,
-						'alert_usrgrpid' => 92,
-						'snmptrap_logging' => 0,
-						// Authorization.
-						'login_attempts' => 1,
-						'login_block' => '30s',
-						// Security.
-						'validate_uri_schemes' => 0,
-						'x_frame_options' => 'X',
-						'iframe_sandboxing_enabled' => 0,
-						// Communication with Zabbix server.
-						'socket_timeout' => '1s',
-						'connect_timeout' => '1s',
-						'media_type_test_timeout' => '1s',
-						'script_timeout' => '1s',
-						'item_test_timeout' => '1s'
-					]
-				]
-			],
-			// Minimal valid values. In period fields minimal valid time in seconds without 's'.
-			[
-				[
-					'expected' => TEST_GOOD,
-					'fields' =>  [
-						'Refresh unsupported items' => '0',
-						'Default host inventory mode' => 'Automatic',
-						'Log unmatched SNMP traps' => true,
-						// Authorization.
-						'Login blocking interval' => '30',
-						// Security.
-						'Validate URI schemes' => true,
-						'Valid URI schemes' => '',
-						'Use iframe sandboxing' => true,
-						'Iframe sandboxing exceptions' => '',
-						// Communication with Zabbix server.
-						'Network timeout' => '1',
-						'Connection timeout' => '1',
-						'Network timeout for media type test' => '1',
-						'Network timeout for script execution' => '1',
-						'Network timeout for item test' => '1'
-					],
-					'db' => [
-						'refresh_unsupported' => '0',
-						'default_inventory_mode' => 1,
-						'snmptrap_logging' => 1,
-						// Authorization.
-						'login_block' => '30',
-						// Security.
-						'validate_uri_schemes' => 1,
-						'uri_valid_schemes' => '',
-						'iframe_sandboxing_enabled' => 1,
-						'iframe_sandboxing_exceptions' => '',
-						// Communication with Zabbix server.
-						'socket_timeout' => '1',
-						'connect_timeout' => '1',
-						'media_type_test_timeout' => '1',
-						'script_timeout' => '1',
-						'item_test_timeout' => '1'
-					]
-				]
-			],
-			// In period fields minimal valid time in minutes.
-			[
-				[
-					'expected' => TEST_GOOD,
-					'fields' =>  [
-						'Refresh unsupported items' => '0m',
-						// Authorization.
-						'Login blocking interval' => '1m',
-						// Communication with Zabbix server.
-						'Network timeout' => '1m',
-						'Network timeout for media type test' => '1m',
-						'Network timeout for script execution' => '1m',
-						'Network timeout for item test' => '1m'
-					],
-					'db' => [
-						'refresh_unsupported' => '0m',
-						// Authorization.
-						'login_block' => '1m',
-						// Communication with Zabbix server.
-						'socket_timeout' => '1m',
-						'media_type_test_timeout' => '1m',
-						'script_timeout' => '1m',
-						'item_test_timeout' => '1m'
-					]
-				]
-			],
-			// In period fields minimal valid time in hours.
-			[
-				[
-					'expected' => TEST_GOOD,
-					'fields' =>  [
-						'Refresh unsupported items' => '0h',
-						// Authorization.
-						'Login blocking interval' => '1h',
-					],
-					'db' => [
-						'refresh_unsupported' => '0h',
-						// Authorization.
-						'login_block' => '1h'
-					]
-				]
-			],
-			// In period fields minimal valid time in days.
-			[
-				[
-					'expected' => TEST_GOOD,
-					'fields' =>  [
-						'Refresh unsupported items' => '0d'
-					],
-					'db' => [
-						'refresh_unsupported' => '0d'
-					]
-				]
-			],
-			// In period fields minimal valid time in weeks.
-			[
-				[
-					'expected' => TEST_GOOD,
-					'fields' =>  [
-						'Refresh unsupported items' => '0w'
-					],
-					'db' => [
-						'refresh_unsupported' => '0w'
-					]
-				]
-			],
-			// Maximal valid values in seconds with "s".
-			[
-				[
-					'expected' => TEST_GOOD,
-					'fields' =>  [
-						'Refresh unsupported items' => '86400s',
-						// Authorization.
-						'Login attempts' => 32,
-						'Login blocking interval' => '3600s',
-						// Security.
-						'Validate URI schemes' => true,
-						'Valid URI schemes' => 'http,https,ftp,file,mailto,tel,ssh,http,https,ftp,file,mailto,tel,ssh,http,'.
-								'https,ftp,file,mailto,tel,ssh,http,https,ftp,file,mailto,tel,ssh,http,https,ftp,file,mailto,'.
-								'tel,ssh,http,https,ftp,file,mailto,tel,ssh,http,https,ftp,file,mailto,tel,ssh,http,https',
-						'X-Frame-Options HTTP header' => 'SAMEORIGIN,SAMEORIGIN,SAMEORIGIN,SAMEORIGIN,SAMEORIGIN,SAMEORIGIN,'.
-								'SAMEORIGIN,SAMEORIGIN,SAMEORIGIN,SAMEORIGIN,SAMEORIGIN,SAMEORIGIN,SAMEORIGIN,SAMEORIGIN,SAMEORIGIN,'.
-								'SAMEORIGIN,SAMEORIGIN,SAMEORIGIN,SAMEORIGIN,SAMEORIGIN,SAMEORIGIN,SAMEORIGIN,SAMEORIGIN,SA',
-						'Use iframe sandboxing' => true,
-						'Iframe sandboxing exceptions' => 'some-new-flag-some-new-flag-some-new-flag-some-new-flag-some-new-'.
-								'flag-some-new-flag-some-new-flag-some-new-flag-some-new-flag-some-new-flag-some-new-flag-some-new-'.
-								'flag-some-new-flag-some-new-flag-some-new-flag-some-new-flag-some-new-flag-some-new-flag-som',
-						// Communication with Zabbix server.
-						'Network timeout' => '300s',
-						'Connection timeout' => '30s',
-						'Network timeout for media type test' => '300s',
-						'Network timeout for script execution' => '300s',
-						'Network timeout for item test' => '300s'
-					],
-					'db' => [
-						'refresh_unsupported' => '86400s',
-						// Authorization.
-						'login_attempts' => 32,
-						'login_block' => '3600s',
-						// Security.
-						'validate_uri_schemes' => 1,
-						'uri_valid_schemes' => 'http,https,ftp,file,mailto,tel,ssh,http,https,ftp,file,mailto,tel,ssh,http,https,'.
-								'ftp,file,mailto,tel,ssh,http,https,ftp,file,mailto,tel,ssh,http,https,ftp,file,mailto,tel,ssh,'.
-						'http,https,ftp,file,mailto,tel,ssh,http,https,ftp,file,mailto,tel,ssh,http,https',
-						'x_frame_options' => 'SAMEORIGIN,SAMEORIGIN,SAMEORIGIN,SAMEORIGIN,SAMEORIGIN,SAMEORIGIN,SAMEORIGIN,'.
-								'SAMEORIGIN,SAMEORIGIN,SAMEORIGIN,SAMEORIGIN,SAMEORIGIN,SAMEORIGIN,SAMEORIGIN,SAMEORIGIN,SAMEORIGIN,'.
-								'SAMEORIGIN,SAMEORIGIN,SAMEORIGIN,SAMEORIGIN,SAMEORIGIN,SAMEORIGIN,SAMEORIGIN,SA',
-						'iframe_sandboxing_enabled' => 1,
-						'iframe_sandboxing_exceptions' => 'some-new-flag-some-new-flag-some-new-flag-some-new-flag-some-new-flag'.
-								'-some-new-flag-some-new-flag-some-new-flag-some-new-flag-some-new-flag-some-new-flag-some-new-flag'.
-								'-some-new-flag-some-new-flag-some-new-flag-some-new-flag-some-new-flag-some-new-flag-som',
-						// Communication with Zabbix server.
-						'socket_timeout' => '300s',
-						'connect_timeout' => '30s',
-						'media_type_test_timeout' => '300s',
-						'script_timeout' => '300s',
-						'item_test_timeout' => '300s'
-					]
-				]
-			],
-			// In period fields maximal valid values in seconds without "s".
-			[
-				[
-					'expected' => TEST_GOOD,
-					'fields' =>  [
-						'Refresh unsupported items' => '86400',
-						// Authorization.
-						'Login blocking interval' => '3600',
-						// Communication with Zabbix server.
-						'Network timeout' => '300',
-						'Connection timeout' => '30',
-						'Network timeout for media type test' => '300',
-						'Network timeout for script execution' => '300',
-						'Network timeout for item test' => '300'
-					],
-					'db' => [
-						'refresh_unsupported' => '86400',
-						// Authorization.
-						'login_block' => '3600',
-						// Communication with Zabbix server.
-						'socket_timeout' => '300',
-						'connect_timeout' => '30',
-						'media_type_test_timeout' => '300',
-						'script_timeout' => '300',
-						'item_test_timeout' => '300'
-					]
-				]
-			],
-			// In period fields maximal valid values in minutes.
-			[
-				[
-					'expected' => TEST_GOOD,
-					'fields' =>  [
-						'Refresh unsupported items' => '1440m',
-						// Authorization.
-						'Login blocking interval' => '60m',
-						// Communication with Zabbix server.
-						'Network timeout' => '5m',
-						'Network timeout for media type test' => '5m',
-						'Network timeout for script execution' => '5m',
-						'Network timeout for item test' => '5m'
-					],
-					'db' => [
-						'refresh_unsupported' => '1440m',
-						// Authorization.
-						'login_block' => '60m',
-						// Communication with Zabbix server.
-						'socket_timeout' => '5m',
-						'media_type_test_timeout' => '5m',
-						'script_timeout' => '5m',
-						'item_test_timeout' => '5m'
-					]
-				]
-			],
-			// In period fields maximal valid values in hours.
-			[
-				[
-					'expected' => TEST_GOOD,
-					'fields' =>  [
-						'Refresh unsupported items' => '24h'
-					],
-					'db' => [
-						'refresh_unsupported' => '24h'
-					]
-				]
-			],
-			// In period fields maximal valid values in days.
-			[
-				[
-					'expected' => TEST_GOOD,
-					'fields' =>  [
-						'Refresh unsupported items' => '24h'
-					],
-					'db' => [
-						'refresh_unsupported' => '24h'
-					]
-				]
-			],
-			// Symbol trimming in Login attempts.
-			[
-				[
-					'expected' => TEST_GOOD,
-					'fields' =>  [
-						'Login attempts' => '3M'
-					],
-					'db' => [
-						'login_attempts' => 3
-					]
-				]
-			],
-			// Ivalid empty values.
-			[
-				[
-					'expected' => TEST_BAD,
-					'fields' =>  [
-						'Refresh unsupported items' => '',
-						'Group for discovered hosts' => '',
-						'User group for database down message' => '',
-						// Authorization.
-						'Login attempts' => '',
-						'Login blocking interval' => '',
-						// Security.
-						'X-Frame-Options HTTP header' => '',
-						// Communication with Zabbix server.
-						'Network timeout' => '',
-						'Connection timeout' => '',
-						'Network timeout for media type test' => '',
-						'Network timeout for script execution' => '',
-						'Network timeout for item test' => ''
-					],
-					'details' => [
-						'Incorrect value for field "refresh_unsupported": a time unit is expected.',
-						'Incorrect value for field "login_attempts": value must be no less than "1".',
-						'Incorrect value for field "login_block": a time unit is expected.',
-						'Incorrect value for field "x_frame_options": cannot be empty.',
-						'Incorrect value for field "socket_timeout": a time unit is expected.',
-						'Incorrect value for field "connect_timeout": a time unit is expected.',
-						'Incorrect value for field "media_type_test_timeout": a time unit is expected.',
-						'Incorrect value for field "script_timeout": a time unit is expected.',
-						'Incorrect value for field "item_test_timeout": a time unit is expected.'
-					]
-				]
-			],
-			// Invalid sting values.
-			[
-				[
-					'expected' => TEST_BAD,
-					'fields' =>  [
-						'Refresh unsupported items' => 'text',
-						// Authorization.
-						'Login attempts' => 'text',
-						'Login blocking interval' => 'text',
-						// Communication with Zabbix server.
-						'Network timeout' => 'text',
-						'Connection timeout' => 'text',
-						'Network timeout for media type test' => 'text',
-						'Network timeout for script execution' => 'text',
-						'Network timeout for item test' => 'text'
-					],
-					'details' => [
-						'Incorrect value for field "refresh_unsupported": a time unit is expected.',
-						'Incorrect value for field "login_attempts": value must be no less than "1".',
-						'Incorrect value for field "login_block": a time unit is expected.',
-						'Incorrect value for field "socket_timeout": a time unit is expected.',
-						'Incorrect value for field "connect_timeout": a time unit is expected.',
-						'Incorrect value for field "media_type_test_timeout": a time unit is expected.',
-						'Incorrect value for field "script_timeout": a time unit is expected.',
-						'Incorrect value for field "item_test_timeout": a time unit is expected.'
-					]
-				]
-			],
-			// Invalid special symbol values.
-			[
-				[
-					'expected' => TEST_BAD,
-					'fields' =>  [
-						'Refresh unsupported items' => '!@#$%^&*()_+',
-						// Authorization.
-						'Login attempts' => '!@#$%^&*()_+',
-						'Login blocking interval' => '!@#$%^&*()_+',
-						// Communication with Zabbix server.
-						'Network timeout' => '!@#$%^&*()_+',
-						'Connection timeout' => '!@#$%^&*()_+',
-						'Network timeout for media type test' => '!@#$%^&*()_+',
-						'Network timeout for script execution' => '!@#$%^&*()_+',
-						'Network timeout for item test' => '!@#$%^&*()_+'
-					],
-					'details' => [
-						'Incorrect value for field "refresh_unsupported": a time unit is expected.',
-						'Incorrect value for field "login_attempts": value must be no less than "1".',
-						'Incorrect value for field "login_block": a time unit is expected.',
-						'Incorrect value for field "socket_timeout": a time unit is expected.',
-						'Incorrect value for field "connect_timeout": a time unit is expected.',
-						'Incorrect value for field "media_type_test_timeout": a time unit is expected.',
-						'Incorrect value for field "script_timeout": a time unit is expected.',
-						'Incorrect value for field "item_test_timeout": a time unit is expected.'
-					]
-				]
-			],
-			// Ivalid zero values.
-			[
-				[
-					'expected' => TEST_BAD,
-					'fields' =>  [
-						// Authorization.
-						'Login attempts' => 0,
-						'Login blocking interval' => 0,
-						// Communication with Zabbix server.
-						'Network timeout' => 0,
-						'Connection timeout' => 0,
-						'Network timeout for media type test' => 0,
-						'Network timeout for script execution' => 0,
-						'Network timeout for item test' => 0
-					],
-					'details' => [
-						'Incorrect value for field "login_attempts": value must be no less than "1".',
-						'Incorrect value for field "login_block": value must be one of 30-3600.',
-						'Incorrect value for field "socket_timeout": value must be one of 1-300.',
-						'Incorrect value for field "connect_timeout": value must be one of 1-30.',
-						'Incorrect value for field "media_type_test_timeout": value must be one of 1-300.',
-						'Incorrect value for field "script_timeout": value must be one of 1-300.',
-						'Incorrect value for field "item_test_timeout": value must be one of 1-300.'
-					]
-				]
-			],
-			// Ivalid zero values in seconds with "s".
-			[
-				[
-					'expected' => TEST_BAD,
-					'fields' =>  [
-						// Authorization.
-						'Login blocking interval' => '0s',
-						// Communication with Zabbix server.
-						'Network timeout' => '0s',
-						'Connection timeout' => '0s',
-						'Network timeout for media type test' => '0s',
-						'Network timeout for script execution' => '0s',
-						'Network timeout for item test' => '0s'
-					],
-					'details' => [
-						'Incorrect value for field "login_block": value must be one of 30-3600.',
-						'Incorrect value for field "socket_timeout": value must be one of 1-300.',
-						'Incorrect value for field "connect_timeout": value must be one of 1-30.',
-						'Incorrect value for field "media_type_test_timeout": value must be one of 1-300.',
-						'Incorrect value for field "script_timeout": value must be one of 1-300.',
-						'Incorrect value for field "item_test_timeout": value must be one of 1-300.'
-					]
-				]
-			],
-			// In period fields minimal invalid time in seconds without "s".
-			[
-				[
-					'expected' => TEST_BAD,
-					'fields' =>  [
-						// Authorization.
-						'Login blocking interval' => '29'
-					],
-					'details' => [
-						'Incorrect value for field "login_block": value must be one of 30-3600.'
-					]
-				]
-			],
-			// In period fields minimal invalid time in seconds with "s".
-			[
-				[
-					'expected' => TEST_BAD,
-					'fields' =>  [
-						// Authorization.
-						'Login blocking interval' => '29s'
-					],
-					'details' => [
-						'Incorrect value for field "login_block": value must be one of 30-3600.'
-					]
-				]
-			],
-			// In period fields maximal invalid time in seconds without "s".
-			[
-				[
-					'expected' => TEST_BAD,
-					'fields' =>  [
-						'Refresh unsupported items' => '86401',
-						// Authorization.
-						'Login attempts' => 33,
-						'Login blocking interval' => '3601',
-						// Communication with Zabbix server.
-						'Network timeout' => '301',
-						'Connection timeout' => '31',
-						'Network timeout for media type test' => '301',
-						'Network timeout for script execution' => '301',
-						'Network timeout for item test' => '301'
-					],
-					'details' => [
-						'Incorrect value for field "refresh_unsupported": value must be one of 0-86400.',
-						'Incorrect value for field "login_attempts": value must be no greater than "32".',
-						'Incorrect value for field "login_block": value must be one of 30-3600.',
-						'Incorrect value for field "socket_timeout": value must be one of 1-300.',
-						'Incorrect value for field "connect_timeout": value must be one of 1-30.',
-						'Incorrect value for field "media_type_test_timeout": value must be one of 1-300.',
-						'Incorrect value for field "script_timeout": value must be one of 1-300.',
-						'Incorrect value for field "item_test_timeout": value must be one of 1-300.'
-					]
-				]
-			],
-			// Maximal invalid time in seconds with "s".
-			[
-				[
-					'expected' => TEST_BAD,
-					'fields' =>  [
-						'Refresh unsupported items' => '86401s',
-						// Authorization.
-						'Login blocking interval' => '3601s',
-						// Communication with Zabbix server.
-						'Network timeout' => '301s',
-						'Connection timeout' => '31s',
-						'Network timeout for media type test' => '301s',
-						'Network timeout for script execution' => '301s',
-						'Network timeout for item test' => '301s'
-					],
-					'details' => [
-						'Incorrect value for field "refresh_unsupported": value must be one of 0-86400.',
-						'Incorrect value for field "login_block": value must be one of 30-3600.',
-						'Incorrect value for field "socket_timeout": value must be one of 1-300.',
-						'Incorrect value for field "connect_timeout": value must be one of 1-30.',
-						'Incorrect value for field "media_type_test_timeout": value must be one of 1-300.',
-						'Incorrect value for field "script_timeout": value must be one of 1-300.',
-						'Incorrect value for field "item_test_timeout": value must be one of 1-300.'
-					]
-				]
-			],
-			// Maximal invalid time in minutes.
-			[
-				[
-					'expected' => TEST_BAD,
-					'fields' =>  [
-						'Refresh unsupported items' => '1441m',
-						// Authorization.
-						'Login blocking interval' => '61m',
-						// Communication with Zabbix server.
-						'Network timeout' => '6m',
-						'Connection timeout' => '1m',
-						'Network timeout for media type test' => '6m',
-						'Network timeout for script execution' => '6m',
-						'Network timeout for item test' => '6m'
-					],
-					'details' => [
-						'Incorrect value for field "refresh_unsupported": value must be one of 0-86400.',
-						'Incorrect value for field "login_block": value must be one of 30-3600.',
-						'Incorrect value for field "socket_timeout": value must be one of 1-300.',
-						'Incorrect value for field "connect_timeout": value must be one of 1-30.',
-						'Incorrect value for field "media_type_test_timeout": value must be one of 1-300.',
-						'Incorrect value for field "script_timeout": value must be one of 1-300.',
-						'Incorrect value for field "item_test_timeout": value must be one of 1-300.'
-					]
-				]
-			],
-			// Maximal invalid time in hours.
-			[
-				[
-					'expected' => TEST_BAD,
-					'fields' =>  [
-						'Refresh unsupported items' => '25h',
-						// Authorization.
-						'Login blocking interval' => '2h',
-						// Communication with Zabbix server.
-						'Network timeout' => '1h',
-						'Connection timeout' => '1h',
-						'Network timeout for media type test' => '1h',
-						'Network timeout for script execution' => '1h',
-						'Network timeout for item test' => '1h'
-					],
-					'details' => [
-						'Incorrect value for field "refresh_unsupported": value must be one of 0-86400.',
-						'Incorrect value for field "login_block": value must be one of 30-3600.',
-						'Incorrect value for field "socket_timeout": value must be one of 1-300.',
-						'Incorrect value for field "connect_timeout": value must be one of 1-30.',
-						'Incorrect value for field "media_type_test_timeout": value must be one of 1-300.',
-						'Incorrect value for field "script_timeout": value must be one of 1-300.',
-						'Incorrect value for field "item_test_timeout": value must be one of 1-300.'
-					]
-				]
-			],
-			// Maximal invalid time in weeks.
-			[
-				[
-					'expected' => TEST_BAD,
-					'fields' =>  [
-						'Refresh unsupported items' => '1w',
-						// Authorization.
-						'Login blocking interval' => '1w',
-						// Communication with Zabbix server.
-						'Network timeout' => '1w',
-						'Connection timeout' => '1w',
-						'Network timeout for media type test' => '1w',
-						'Network timeout for script execution' => '1w',
-						'Network timeout for item test' => '1w'
-					],
-					'details' => [
-						'Incorrect value for field "refresh_unsupported": value must be one of 0-86400.',
-						'Incorrect value for field "login_block": value must be one of 30-3600.',
-						'Incorrect value for field "socket_timeout": value must be one of 1-300.',
-						'Incorrect value for field "connect_timeout": value must be one of 1-30.',
-						'Incorrect value for field "media_type_test_timeout": value must be one of 1-300.',
-						'Incorrect value for field "script_timeout": value must be one of 1-300.',
-						'Incorrect value for field "item_test_timeout": value must be one of 1-300.'
-					]
-				]
-			],
-			// Maximal invalid time in Months (Months not supported).
-			[
-				[
-					'expected' => TEST_BAD,
-					'fields' =>  [
-						'Refresh unsupported items' => '1M',
-						// Authorization.
-						'Login blocking interval' => '1M',
-						// Communication with Zabbix server.
-						'Network timeout' => '1M',
-						'Connection timeout' => '1M',
-						'Network timeout for media type test' => '1M',
-						'Network timeout for script execution' => '1M',
-						'Network timeout for item test' => '1M'
-					],
-					'details' => [
-						'Incorrect value for field "refresh_unsupported": a time unit is expected.',
-						'Incorrect value for field "login_block": a time unit is expected.',
-						'Incorrect value for field "socket_timeout": a time unit is expected.',
-						'Incorrect value for field "connect_timeout": a time unit is expected.',
-						'Incorrect value for field "media_type_test_timeout": a time unit is expected.',
-						'Incorrect value for field "script_timeout": a time unit is expected.',
-						'Incorrect value for field "item_test_timeout": a time unit is expected.'
-					]
-				]
-			],
-			// Maximal invalid time in years (years not supported).
-			[
-				[
-					'expected' => TEST_BAD,
-					'fields' =>  [
-						'Refresh unsupported items' => '1y',
-						// Authorization.
-						'Login blocking interval' => '1y',
-						// Communication with Zabbix server.
-						'Network timeout' => '1y',
-						'Connection timeout' => '1y',
-						'Network timeout for media type test' => '1y',
-						'Network timeout for script execution' => '1y',
-						'Network timeout for item test' => '1y'
-					],
-					'details' => [
-						'Incorrect value for field "refresh_unsupported": a time unit is expected.',
-						'Incorrect value for field "login_block": a time unit is expected.',
-						'Incorrect value for field "socket_timeout": a time unit is expected.',
-						'Incorrect value for field "connect_timeout": a time unit is expected.',
-						'Incorrect value for field "media_type_test_timeout": a time unit is expected.',
-						'Incorrect value for field "script_timeout": a time unit is expected.',
-						'Incorrect value for field "item_test_timeout": a time unit is expected.'
-					]
-				]
-			],
-			// Maximal invalid values.
-			[
-				[
-					'expected' => TEST_BAD,
-					'fields' =>  [
-						'Refresh unsupported items' => '99999999999999999999999999999999',
-						// Authorization.
-						'Login attempts' => '99',
-						'Login blocking interval' => '99999999999999999999999999999999',
-						// Communication with Zabbix server.
-						'Network timeout' => '99999999999999999999999999999999',
-						'Connection timeout' => '99999999999999999999999999999999',
-						'Network timeout for media type test' => '99999999999999999999999999999999',
-						'Network timeout for script execution' => '99999999999999999999999999999999',
-						'Network timeout for item test' => '99999999999999999999999999999999'
-					],
-					'details' => [
-						'Incorrect value for field "refresh_unsupported": value must be one of 0-86400.',
-						'Incorrect value for field "login_attempts": value must be no greater than "32".',
-						'Incorrect value for field "login_block": value must be one of 30-3600.',
-						'Incorrect value for field "socket_timeout": value must be one of 1-300.',
-						'Incorrect value for field "connect_timeout": value must be one of 1-30.',
-						'Incorrect value for field "media_type_test_timeout": value must be one of 1-300.',
-						'Incorrect value for field "script_timeout": value must be one of 1-300.',
-						'Incorrect value for field "item_test_timeout": value must be one of 1-300.'
-					]
-				]
-			],
-			// Negative values.
-			[
-				[
-					'expected' => TEST_BAD,
-					'fields' =>  [
-						'Refresh unsupported items' => '-1',
-						// Authorization.
-						'Login attempts' => '-1',
-						'Login blocking interval' => '-1',
-						// Communication with Zabbix server.
-						'Network timeout' => '-1',
-						'Connection timeout' => '-1',
-						'Network timeout for media type test' => '-1',
-						'Network timeout for script execution' => '-1',
-						'Network timeout for item test' => '-1'
-					],
-					'details' => [
-						'Incorrect value for field "refresh_unsupported": a time unit is expected.',
-						'Incorrect value for field "login_block": a time unit is expected.',
-						'Incorrect value for field "socket_timeout": a time unit is expected.',
-						'Incorrect value for field "connect_timeout": a time unit is expected.',
-						'Incorrect value for field "media_type_test_timeout": a time unit is expected.',
-						'Incorrect value for field "script_timeout": a time unit is expected.',
-						'Incorrect value for field "item_test_timeout": a time unit is expected.'
-					]
-				]
-			]
-		];
-	}
-
-	/**
-	 * @dataProvider getCheckFormData
-	 */
-	public function testFormAdministrationGeneralOtherParams_CheckForm($data) {
-		$this->executeCheckForm($data, true);
-=======
 		$form = $this->query('name:otherForm')->waitUntilPresent()->asForm()->one();
 		$form->fill(
 			[
@@ -936,6 +107,5 @@
 
 		$sql = 'SELECT snmptrap_logging FROM config WHERE snmptrap_logging=0';
 		$this->assertEquals(1, CDBHelper::getCount($sql));
->>>>>>> 951fba43
 	}
 }