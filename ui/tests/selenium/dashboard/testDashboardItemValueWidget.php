--- conflicted
+++ resolved
@@ -355,22 +355,6 @@
 					$this->assertEquals($value, $form->getField($field)->getValue());
 				}
 
-<<<<<<< HEAD
-				// Check fields' lengths.
-				$field_lengths = [
-					'Name' =>  255,
-					'id:description' => 2048,
-					'id:desc_size' => 3,
-					'id:decimal_places' => 2,
-					'id:decimal_size' => 3,
-					'id:value_size' => 3,
-					'id:units' => 255,
-					'id:units_size' => 3
-				];
-
-				foreach ($field_lengths as $field => $length) {
-					$this->assertEquals($length, $form->getField($field)->getAttribute('maxlength'));
-=======
 				// Check Thresholds table.
 				$thresholds_container = $form->getFieldContainer('Thresholds');
 				$this->assertEquals(['', 'Threshold', 'Action'], $thresholds_container->asTable()->getHeadersText());
@@ -504,7 +488,6 @@
 							$this->assertEquals($value, $form->getField($field)->getAttribute($attribute));
 						}
 					}
->>>>>>> 7dd189a8
 				}
 
 				// Check required fields with selected Custom time period.
