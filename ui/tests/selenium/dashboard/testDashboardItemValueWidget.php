<?php
/*
** Zabbix
** Copyright (C) 2001-2024 Zabbix SIA
**
** This program is free software; you can redistribute it and/or modify
** it under the terms of the GNU General Public License as published by
** the Free Software Foundation; either version 2 of the License, or
** (at your option) any later version.
**
** This program is distributed in the hope that it will be useful,
** but WITHOUT ANY WARRANTY; without even the implied warranty of
** MERCHANTABILITY or FITNESS FOR A PARTICULAR PURPOSE. See the
** GNU General Public License for more details.
**
** You should have received a copy of the GNU General Public License
** along with this program; if not, write to the Free Software
** Foundation, Inc., 51 Franklin Street, Fifth Floor, Boston, MA  02110-1301, USA.
**/


require_once dirname(__FILE__).'/../../include/CWebTest.php';
require_once dirname(__FILE__).'/../behaviors/CMessageBehavior.php';
require_once dirname(__FILE__).'/../behaviors/CTableBehavior.php';
require_once dirname(__FILE__).'/../common/testWidgets.php';

/**
 * Test for checking Item Value Widget.
 *
 * @backup dashboard
 *
 * @dataSource WebScenarios, AllItemValueTypes, ItemValueWidget
 *
 * @onBefore prepareDashboardData
 */
class testDashboardItemValueWidget extends testWidgets {

	/**
	 * Attach MessageBehavior and TableBehavior to the test.
	 *
	 * @return array
	 */
	public function getBehaviors() {
		return [
			CMessageBehavior::class,
			CTableBehavior::class
		];
	}

	protected static $itemids;
	protected static $dashboardid;
	protected static $dashboard_zoom;
	protected static $dashboard_threshold;
	protected static $dashboard_aggregation;
	protected static $old_name = 'New widget';
	protected static $threshold_widget = 'Widget with thresholds';
	const DATA_WIDET = 'Widget for aggregation function data check';

	/**
	 * SQL query to get widget and widget_field tables to compare hash values, but without widget_fieldid
	 * because it can change.
	 */
	const SQL = 'SELECT wf.widgetid, wf.type, wf.name, wf.value_int, wf.value_str, wf.value_groupid, wf.value_hostid,'.
			' wf.value_itemid, wf.value_graphid, wf.value_sysmapid, w.widgetid, w.dashboard_pageid, w.type, w.name, w.x, w.y,'.
			' w.width, w.height'.
			' FROM widget_field wf'.
			' INNER JOIN widget w'.
			' ON w.widgetid=wf.widgetid ORDER BY wf.widgetid, wf.name, wf.value_int, wf.value_str, wf.value_groupid,'.
			' wf.value_itemid, wf.value_graphid';

	/**
	 * Get threshold table element with mapping set.
	 *
	 * @return CMultifieldTable
	 */
	protected function getThresholdTable() {
		return $this->query('id:thresholds-table')->asMultifieldTable([
			'mapping' => [
				'' => [
					'name' => 'color',
					'selector' => 'class:color-picker',
					'class' => 'CColorPickerElement'
				],
				'Threshold' => [
					'name' => 'threshold',
					'selector' => 'xpath:./input',
					'class' => 'CElement'
				]
			]
		])->waitUntilVisible()->one();
	}

	public static function prepareDashboardData() {
		self::$dashboardid = CDataHelper::get('ItemValueWidget.dashboardid');
		self::$dashboard_zoom = CDataHelper::get('ItemValueWidget.dashboard_zoom');
		self::$dashboard_threshold = CDataHelper::get('ItemValueWidget.dashboard_threshold');
		self::$dashboard_aggregation = CDataHelper::get('ItemValueWidget.dashboard_aggregation');
		self::$itemids = CDataHelper::get('ItemValueWidget.itemids');
	}

	/**
	 * Test of the Item Value widget form fields layout.
	 */
	public function testDashboardItemValueWidget_FormLayout() {
		$this->page->login()->open('zabbix.php?action=dashboard.view&dashboardid='.self::$dashboardid)->waitUntilReady();
		$dashboard = CDashboardElement::find()->waitUntilReady()->one();
		$dialog = $dashboard->edit()->addWidget();
		$form = $dialog->asForm();
		$this->assertEquals('Add widget', $dialog->getTitle());
		$form->fill(['Type' => CFormElement::RELOADABLE_FILL('Item value')]);

		// Check default values with default Advanced configuration (false).
		$default_values = [
			'Name' => '',
			'Refresh interval' => 'Default (1 minute)',
			'Item' => '',
			'Show header' => true,
			'id:show_1' => true, // Description.
			'id:show_2' => true, // Value.
			'id:show_3' => true, // Time.
			'id:show_4' => true, // Change indicator.
			'Advanced configuration' => false,
			'id:override_hostid_ms' => ''
		];
		foreach ($default_values as $field => $value) {
			$this->assertEquals($value, $form->getField($field)->getValue());
		}

		// Check checkboxes dependency on Advanced configuration checkbox.
		$description = [
			'id:description',
			'id:desc_h_pos',
			'id:desc_v_pos',
			'id:desc_size',
			'id:desc_bold',
			'xpath://input[@id="desc_color"]/..'
		];

		$values = [
			'id:decimal_places',
			'id:decimal_size',
			'id:value_h_pos',
			'id:value_size',
			'id:value_v_pos',
			'id:value_bold',
			'xpath://input[@id="value_color"]/..'
		];

		$units = [
			'id:units',
			'id:units_pos',
			'id:units_size',
			'id:units_bold',
			'xpath://input[@id="units_color"]/..'
		];

		$time = [
			'id:time_h_pos',
			'id:time_v_pos',
			'id:time_size',
			'id:time_bold',
			'xpath://input[@id="time_color"]/..'
		];

		$indicator_colors = [
			'xpath://input[@id="up_color"]/..',
			'xpath://input[@id="down_color"]/..',
			'xpath://input[@id="updown_color"]/..'
		];

		// Merge all Advanced fields into one array.
		$fields = array_merge($description, $values, $units, $time, $indicator_colors, ['Background colour']);

		foreach ([false, true] as $advanced_config) {
			$form->fill(['Advanced configuration' => $advanced_config]);

			// Check that dynamic item checkbox is not depending on Advanced configuration checkbox state.
			$dynamic_field = $form->getField('Override host');
			$this->assertTrue($dynamic_field->isVisible());
			$this->assertTrue($dynamic_field->isEnabled());

			// Check fields visibility depending on Advanced configuration checkbox state.
			foreach ($fields as $field) {
				$this->assertTrue($form->getField($field)->isVisible($advanced_config));
			}

			// Check advanced fields when Advanced configuration is true.
			if ($advanced_config) {
				// Check hintbox.
				$form->getLabel('Description')->query('class:zi-help-filled-small')->one()->click();
				$hint = $this->query('xpath:.//div[@data-hintboxid]')->waitUntilPresent();

				// Assert text.
				$this->assertEquals("Supported macros:".
						"\n{HOST.*}".
						"\n{ITEM.*}".
						"\n{INVENTORY.*}".
						"\nUser macros", $hint->one()->getText());

				// Close the hint-box.
				$hint->one()->query('xpath:.//button[@class="btn-overlay-close"]')->one()->click();
				$hint->waitUntilNotPresent();

				// Check default values with Advanced configuration = true.
				$default_values_advanced = [
					'id:description' => '{ITEM.NAME}',
					'id:desc_h_pos' => 'Center',
					'id:desc_v_pos' => 'Bottom',
					'id:desc_size' => 15,
					'id:desc_bold' => false,
					'Decimal places' => 2,
					'id:decimal_size' => 35,
					'id:value_h_pos' => 'Center',
					'id:value_v_pos' => 'Middle',
					'id:value_size' => 45,
					'id:value_bold' => true,
					'id:units' => '',
					'Position' => 'After value',
					'id:units_size' => 35,
					'id:units_bold' => true,
					'Aggregation function' => 'not used',
					'Time period' => 'Dashboard',
					'id:time_period_reference' => '',
					'id:time_period_from' => 'now-1h',
					'id:time_period_to' => 'now',
					'History data' => 'Auto'
				];

				foreach ($default_values_advanced as $field => $value) {
					$this->assertEquals($value, $form->getField($field)->getValue());
				}

				// Check Thresholds table.
				$thresholds_container = $form->getFieldContainer('Thresholds');
				$this->assertEquals(['', 'Threshold', 'Action'], $thresholds_container->asTable()->getHeadersText());
				$thresholds_icon = $form->getLabel('Thresholds')->query('xpath:.//button[@data-hintbox]')->one();
				$this->assertTrue($thresholds_icon->isVisible());
				$thresholds_container->query('button:Add')->one()->waitUntilClickable()->click();
				$this->assertEquals('', $form->getField('id:thresholds_0_threshold')->getValue());
				$this->assertEquals(2, $thresholds_container->query('button', ['Add', 'Remove'])->all()
						->filter(CElementFilter::CLICKABLE)->count()
				);

				// Check Thresholds warning icon text.
				$thresholds_icon->click();
				$hint_dialog = $this->query('xpath://div[@class="overlay-dialogue"]')->one()->waitUntilVisible();
				$this->assertEquals('This setting applies only to numeric data.', $hint_dialog->getText());
				$hint_dialog->query('xpath:.//button[@class="btn-overlay-close"]')->one()->click();
				$hint_dialog->waitUntilNotPresent();

				// Check required fields with selected widget time period.
				$form->fill(['Aggregation function' => 'min', 'Time period' => 'Widget']);
				$this->assertEquals(['Item', 'Show', 'Description', 'Widget'], $form->getRequiredLabels());

				// Check warning and hintbox message.
				$warning_visibility = [
					'Aggregation function' => [
						'not used' => false,
						'min' => true,
						'max' => true,
						'avg' => true,
						'count' => false,
						'sum' => true,
						'first' => false,
						'last' => false
					],
					'History data' => [
						'Auto' => false,
						'History' => false,
						'Trends' => true
					]
				];

				foreach ($warning_visibility as $warning_label => $options) {
					$hint_text = ($warning_label === 'History data')
						? 'This setting applies only to numeric data. Non-numeric data will always be taken from history.'
						: 'With this setting only numeric items will be displayed.';
					$warning_button = $form->getLabel($warning_label)->query('xpath:.//button[@data-hintbox]')->one();

					foreach ($options as $option => $visible) {
						$form->fill([$warning_label => $option]);
						$this->assertTrue($warning_button->isVisible($visible));

						if ($visible) {
							$warning_button->click();

							// Check hintbox text.
							$hint_dialog = $this->query('xpath://div[@class="overlay-dialogue"]')->one()->waitUntilVisible();
							$this->assertEquals($hint_text, $hint_dialog->getText());

							// Close the hintbox.
							$hint_dialog->query('xpath:.//button[@class="btn-overlay-close"]')->one()->click();
							$hint_dialog->waitUntilNotPresent();
						}

						if ($warning_label === 'Aggregation function' && $option !== 'not used') {
							$this->assertTrue($form->getLabel('Time period')->isDisplayed());
						}
					}
				}

				// Check attributes.
				$inputs = [
					'Name' => [
						'maxlength' => 255,
						'placeholder' => 'default'
					],
					'id:itemid_ms' => [
						'placeholder' => 'type here to search'
					],
					'id:description' => [
						'maxlength' => 2048
					],
					'id:desc_size' => [
						'maxlength' => 3
					],
					'id:decimal_places' => [
						'maxlength' => 2
					],
					'id:decimal_size' => [
						'maxlength' => 3
					],
					'id:value_size' => [
						'maxlength' => 3
					],
					'id:units' => [
						'maxlength' => 255
					],
					'id:units_size' => [
						'maxlength' => 3
					],
					'id:time_size' => [
						'maxlength' => 3
					],
					'id:thresholds_0_threshold' => [
						'maxlength' => 255
					],
					'xpath:.//input[@id="thresholds_0_color"]/..' => [
						'color' => 'FF465C'
					],
					'id:time_period_from' => [
						'maxlength' => 255,
						'placeholder' => 'YYYY-MM-DD hh:mm:ss'
					],
					'id:time_period_to' => [
						'maxlength' => 255,
						'placeholder' => 'YYYY-MM-DD hh:mm:ss'
					],
					// Widget multiselect field relative xpath.
					'xpath:.//div[@id="time_period_reference"]/input' => [
						'placeholder' => 'type here to search'
					],
					'id:override_hostid_ms' => [
						'placeholder' => 'type here to search'
					]
				];
				foreach ($inputs as $field => $attributes) {
					foreach ($attributes as $attribute => $value) {
						if ($attribute === 'color') {
							$this->assertEquals($value, $form->query($field)->asColorPicker()->one()->getValue());
						}
						else {
							$this->assertEquals($value, $form->getField($field)->getAttribute($attribute));
						}
					}
				}

				// Check required fields with selected Custom time period.
				$form->fill(['Aggregation function' => 'min', 'Time period' => 'Custom']);
				$this->assertEquals(['Item', 'Show', 'Description', 'From', 'To'], $form->getRequiredLabels());

				// Check fields editability depending on "Show" checkboxes.
				$config_editability = [
					'id:show_1' => $description,
					'id:show_2' => $values,
					'id:units_show' => $units,
					'id:show_3' => $time,
					'id:show_4' => $indicator_colors
				];

				foreach ($config_editability as $config => $elements) {
					foreach ([false, true] as $state) {
						$form->fill([$config => $state]);

						foreach ($elements as $element) {
							$this->assertTrue($form->getField($element)->isEnabled($state));
						}
					}
				}

				// Check if footer buttons are present and clickable.
				$this->assertEquals(['Add', 'Cancel'], $dialog->getFooter()->query('button')->all()
						->filter(CElementFilter::CLICKABLE)->asText()
				);
			}
		}

		// Check Override host field.
		$override = $form->getField('Override host');
		$popup_menu = $override->query('xpath:.//button[contains(@class, "zi-chevron-down")]')->one();

		foreach ([$override->query('button:Select')->one(), $popup_menu] as $button) {
			$this->assertTrue($button->isClickable());
		}

		$menu = $popup_menu->asPopupButton()->getMenu();
		$this->assertEquals(['Widget', 'Dashboard'], $menu->getItems()->asText());
		$menu->select('Dashboard');
		$form->checkValue(['Override host' => 'Dashboard']);
		$this->assertTrue($override->query('xpath:.//span[@data-hintbox-contents="Dashboard is used as data source."]')
				->one()->isVisible()
		);

		$override->query('button:Select')->waitUntilCLickable()->one()->click();
		$dialogs = COverlayDialogElement::find()->all();
		$this->assertEquals('Widget', $dialogs->last()->getTitle());

		$dialog_count = $dialogs->count();
		for ($i = $dialog_count - 1; $i >= 0; $i--) {
			$dialogs->get($i)->close(true);
		}
	}

	public static function getWidgetData() {
		return [
			// #0.
			[
				[
					'expected' => TEST_BAD,
					'fields' => [
						'Refresh interval' => '30 seconds'
					],
					'item' => [],
					'error' => ['Invalid parameter "Item": cannot be empty.']
				]
			],
			// #1.
			[
				[
					'expected' => TEST_BAD,
					'fields' => [
						'id:show_1' => false, // Description.
						'id:show_2' => false, // Value.
						'id:show_3' => false, // Time.
						'id:show_4' => false // Change indicator.
					],
					'item' => [
						'ЗАББИКС Сервер' => 'Linux: Available memory in %'
					],
					'error' => ['Invalid parameter "Show": at least one option must be selected.']
				]
			],
			// #2.
			[
				[
					'expected' => TEST_BAD,
					'fields' => [
						'Advanced configuration' => true,
						// Description size in % relative to the size of the widget.
						'id:desc_size' => '0',
						// Value decimal part's size relative in %.
						'id:decimal_size' => '0',
						// Value size in % relative to the size of the widget.
						'id:value_size' => '0',
						// Value units size in % relative to the size of the widget.
						'id:units_size' => '0',
						// Time size in % relative to the size of the widget.
						'id:time_size' => '0'
					],
					'item' => [
						'ЗАББИКС Сервер' => 'Linux: Available memory in %'
					],
					'error' => [
						'Invalid parameter "Size": value must be one of 1-100.',
						'Invalid parameter "Size": value must be one of 1-100.',
						'Invalid parameter "Size": value must be one of 1-100.',
						'Invalid parameter "Size": value must be one of 1-100.',
						'Invalid parameter "Size": value must be one of 1-100.'
					]
				]
			],
			// #3.
			[
				[
					'expected' => TEST_BAD,
					'fields' => [
						'Advanced configuration' => true,
						// Description size in % relative to the size of the widget.
						'id:desc_size' => '101',
						// Value decimal part's size relative in %.
						'id:decimal_size' => '102',
						// Value size in % relative to the size of the widget.
						'id:value_size' => '103',
						// Value units size in % relative to the size of the widget.
						'id:units_size' => '104',
						// Time size in % relative to the size of the widget.
						'id:time_size' => '105'
					],
					'item' => [
						'ЗАББИКС Сервер' => 'Linux: Available memory in %'
					],
					'error' => [
						'Invalid parameter "Size": value must be one of 1-100.',
						'Invalid parameter "Size": value must be one of 1-100.',
						'Invalid parameter "Size": value must be one of 1-100.',
						'Invalid parameter "Size": value must be one of 1-100.',
						'Invalid parameter "Size": value must be one of 1-100.'
					]
				]
			],
			// #4.
			[
				[
					'expected' => TEST_BAD,
					'fields' => [
						'Advanced configuration' => true,
						// Description size in % relative to the size of the widget.
						'id:desc_size' => '-1',
						// Value decimal part's size relative in %.
						'id:decimal_size' => '-2',
						// Value size in % relative to the size of the widget.
						'id:value_size' => '-3',
						// Value units size in % relative to the size of the widget.
						'id:units_size' => '-4',
						// Time size in % relative to the size of the widget.
						'id:time_size' => '-5'
					],
					'item' => [
						'ЗАББИКС Сервер' => 'Linux: Available memory in %'
					],
					'error' => [
						'Invalid parameter "Size": value must be one of 1-100.',
						'Invalid parameter "Size": value must be one of 1-100.',
						'Invalid parameter "Size": value must be one of 1-100.',
						'Invalid parameter "Size": value must be one of 1-100.',
						'Invalid parameter "Size": value must be one of 1-100.'
					]
				]
			],
			// #5.
			[
				[
					'expected' => TEST_BAD,
					'fields' => [
						'Advanced configuration' => true,
						// Description size in % relative to the size of the widget.
						'id:desc_size' => 'aqua',
						// Value decimal part's size relative in %.
						'id:decimal_size' => 'один',
						// Value size in % relative to the size of the widget.
						'id:value_size' => 'some',
						// Value units size in % relative to the size of the widget.
						'id:units_size' => '@6$',
						// Time size in % relative to the size of the widget.
						'id:time_size' => '_+(*'
					],
					'item' => [
						'ЗАББИКС Сервер' => 'Linux: Available memory in %'
					],
					'error' => [
						'Invalid parameter "Size": value must be one of 1-100.',
						'Invalid parameter "Size": value must be one of 1-100.',
						'Invalid parameter "Size": value must be one of 1-100.',
						'Invalid parameter "Size": value must be one of 1-100.',
						'Invalid parameter "Size": value must be one of 1-100.'
					]
				]
			],
			// #6.
			[
				[
					'expected' => TEST_BAD,
					'fields' => [
						'Advanced configuration' => true,
						'id:decimal_places' => '-1'
					],
					'item' => [
						'ЗАББИКС Сервер' => 'Linux: Available memory in %'
					],
					'error' => [
						'Invalid parameter "Decimal places": value must be one of 0-10.'
					]
				]
			],
			// #7.
			[
				[
					'expected' => TEST_BAD,
					'fields' => [
						'Advanced configuration' => true,
						'id:decimal_places' => '99'
					],
					'item' => [
						'ЗАББИКС Сервер' => 'Linux: Available memory in %'
					],
					'error' => [
						'Invalid parameter "Decimal places": value must be one of 0-10.'
					]
				]
			],
			// #8.
			[
				[
					'expected' => TEST_BAD,
					'fields' => [
						'Advanced configuration' => true,
						'id:description' => ''
					],
					'item' => [
						'ЗАББИКС Сервер' => 'Linux: Available memory in %'
					],
					'error' => [
						'Invalid parameter "Description": cannot be empty.'
					]
				]
			],
			// #9.
			[
				[
					'expected' => TEST_BAD,
					'fields' => [
						'Advanced configuration' => true
					],
					'item' => [
						'ЗАББИКС Сервер' => 'Linux: Available memory in %'
					],
					'thresholds' => [
						['threshold' => '-']
					],
					'error' => [
						'Invalid parameter "Thresholds/1/threshold": a number is expected.'
					]
				]
			],
			// #10.
			[
				[
					'expected' => TEST_BAD,
					'fields' => [
						'Advanced configuration' => true
					],
					'item' => [
						'ЗАББИКС Сервер' => 'Linux: Available memory in %'
					],
					'thresholds' => [
						['threshold' => 'a']
					],
					'error' => [
						'Invalid parameter "Thresholds/1/threshold": a number is expected.'
					]
				]
			],
			// #11.
			[
				[
					'expected' => TEST_BAD,
					'fields' => [
						'Advanced configuration' => true
					],
					'item' => [
						'ЗАББИКС Сервер' => 'Linux: Available memory in %'
					],
					'thresholds' => [
						['threshold' => '1a%?']
					],
					'error' => [
						'Invalid parameter "Thresholds/1/threshold": a number is expected.'
					]
				]
			],
			// #12.
			[
				[
					'expected' => TEST_BAD,
					'fields' => [
						'Advanced configuration' => true
					],
					'item' => [
						'ЗАББИКС Сервер' => 'Linux: Available memory in %'
					],
					'thresholds' => [
						['threshold' => '1.79E+400']
					],
					'error' => [
						'Invalid parameter "Thresholds/1/threshold": a number is too large.'
					]
				]
			],
			// #13.
			[
				[
					'expected' => TEST_BAD,
					'fields' => [
						'Advanced configuration' => true
					],
					'item' => [
						'ЗАББИКС Сервер' => 'Linux: Available memory in %'
					],
					'thresholds' => [
						['threshold' => '1'],
						['threshold' => 'a']
					],
					'error' => [
						'Invalid parameter "Thresholds/2/threshold": a number is expected.'
					]
				]
			],
			// #14.
			[
				[
					'expected' => TEST_BAD,
					'fields' => [
						'Advanced configuration' => true
					],
					'item' => [
						'ЗАББИКС Сервер' => 'Linux: Available memory in %'
					],
					'thresholds' => [
						['threshold' => '1'],
						['threshold' => '1']
					],
					'error' => [
						'Invalid parameter "Thresholds/2": value (threshold)=(1) already exists.'
					]
				]
			],
			// #15.
			[
				[
					'expected' => TEST_BAD,
					'fields' => [
						'Advanced configuration' => true
					],
					'item' => [
						'ЗАББИКС Сервер' => 'Linux: Available memory in %'
					],
					'thresholds' => [
						['threshold' => '1', 'color' => '']
					],
					'error' => [
						'Invalid parameter "Thresholds/1/color": cannot be empty.'
					]
				]
			],
			// #16.
			[
				[
					'expected' => TEST_BAD,
					'fields' => [
						'Advanced configuration' => true
					],
					'item' => [
						'ЗАББИКС Сервер' => 'Linux: Available memory in %'
					],
					'thresholds' => [
						['threshold' => '1', 'color' => 'AABBCC'],
						['threshold' => '2', 'color' => '']
					],
					'error' => [
						'Invalid parameter "Thresholds/2/color": cannot be empty.'
					]
				]
			],
			// #17.
			[
				[
					'expected' => TEST_BAD,
					'fields' => [
						'Advanced configuration' => true
					],
					'item' => [
						'ЗАББИКС Сервер' => 'Linux: Available memory in %'
					],
					'thresholds' => [
						['threshold' => 'a', 'color' => 'AABBCC']
					],
					'error' => [
						'Invalid parameter "Thresholds/1/threshold": a number is expected.'
					]
				]
			],
			// #18.
			[
				[
					'expected' => TEST_BAD,
					'fields' => [
						'Advanced configuration' => true,
						'Aggregation function' => 'min',
						'Time period' => 'Custom',
						'id:time_period_from' => 'now-58s'
					],
					'item' => [
						'ЗАББИКС Сервер' => 'Linux: Available memory in %'
					],
					'error' => [
						'Minimum time period to display is 1 minute.'
					]
				]
			],
			// #19.
			[
				[
					'expected' => TEST_BAD,
					'fields' => [
						'Advanced configuration' => true,
						'Aggregation function' => 'max',
						'Time period' => 'Custom',
						'id:time_period_from' => 'now-63072002' // 2 years and 2 seconds.
					],
					'item' => [
						'ЗАББИКС Сервер' => 'Linux: Available memory in %'
					],
					'error' => [
						'Maximum time period to display is 730 days.'
					]
				]
			],
			// #20.
			[
				[
					'expected' => TEST_BAD,
					'fields' => [
						'Advanced configuration' => true,
						'Aggregation function' => 'avg',
						'Time period' => 'Custom',
						'id:time_period_from' => ''
					],
					'item' => [
						'ЗАББИКС Сервер' => 'Linux: Available memory in %'
					],
					'error' => [
						'Invalid parameter "Time period/From": cannot be empty.'
					]
				]
			],
			// #21.
			[
				[
					'expected' => TEST_BAD,
					'fields' => [
						'Advanced configuration' => true,
						'Aggregation function' => 'count',
						'Time period' => 'Custom',
						'id:time_period_from' => 'a'
					],
					'item' => [
						'ЗАББИКС Сервер' => 'Linux: Available memory in %'
					],
					'error' => [
						'Invalid parameter "Time period/From": a time is expected.'
					]
				]
			],
			// #22.
			[
				[
					'expected' => TEST_BAD,
					'fields' => [
						'Advanced configuration' => true,
						'Aggregation function' => 'sum',
						'Time period' => 'Custom',
						'id:time_period_to' => 'now-59m-2s'
					],
					'item' => [
						'ЗАББИКС Сервер' => 'Linux: Available memory in %'
					],
					'error' => [
						'Minimum time period to display is 1 minute.'
					]
				]
			],
			// #23.
			[
				[
					'expected' => TEST_BAD,
					'fields' => [
						'Advanced configuration' => true,
						'Aggregation function' => 'first',
						'Time period' => 'Custom',
						'id:time_period_from' => 'now-4y',
						'id:time_period_to' => 'now-1y'
					],
					'item' => [
						'ЗАББИКС Сервер' => 'Linux: Available memory in %'
					],
					'error' => [
						'Maximum time period to display is 730 days.'
					]
				]
			],
			// #24.
			[
				[
					'expected' => TEST_BAD,
					'fields' => [
						'Advanced configuration' => true,
						'Aggregation function' => 'last',
						'Time period' => 'Custom',
						'id:time_period_to' => ''
					],
					'item' => [
						'ЗАББИКС Сервер' => 'Linux: Available memory in %'
					],
					'error' => [
						'Invalid parameter "Time period/To": cannot be empty.'
					]
				]
			],
			// #25.
			[
				[
					'expected' => TEST_BAD,
					'fields' => [
						'Advanced configuration' => true,
						'Aggregation function' => 'min',
						'Time period' => 'Custom',
						'id:time_period_to' => 'b'
					],
					'item' => [
						'ЗАББИКС Сервер' => 'Linux: Available memory in %'
					],
					'error' => [
						'Invalid parameter "Time period/To": a time is expected.'
					]
				]
			],
			// #26.
			[
				[
					'expected' => TEST_BAD,
					'fields' => [
						'Advanced configuration' => true,
						'Aggregation function' => 'max',
						'Time period' => 'Custom',
						'id:time_period_from' => 'b',
						'id:time_period_to' => 'b'
					],
					'item' => [
						'ЗАББИКС Сервер' => 'Linux: Available memory in %'
					],
					'error' => [
						'Invalid parameter "Time period/From": a time is expected.',
						'Invalid parameter "Time period/To": a time is expected.'
					]
				]
			],
			// #27.
			[
				[
					'expected' => TEST_BAD,
					'fields' => [
						'Advanced configuration' => true,
						'Aggregation function' => 'avg',
						'Time period' => 'Custom',
						'id:time_period_from' => '',
						'id:time_period_to' => ''
					],
					'item' => [
						'ЗАББИКС Сервер' => 'Linux: Available memory in %'
					],
					'error' => [
						'Invalid parameter "Time period/From": cannot be empty.',
						'Invalid parameter "Time period/To": cannot be empty.'
					]
				]
			],
			// #28.
			[
				[
					'expected' => TEST_GOOD,
					'fields' => [
					],
					'item' => [
						'ЗАББИКС Сервер' => 'Linux: Available memory'
					]
				]
			],
			// #29.
			[
				[
					'expected' => TEST_GOOD,
					'fields' => [
						'Name' => 'Any name',
						'Refresh interval' => 'No refresh'
					],
					'item' => [
						'ЗАББИКС Сервер' => 'Linux: Available memory'
					]
				]
			],
			// #30.
			[
				[
					'expected' => TEST_GOOD,
					'fields' => [
						'Name' => 'Имя виджета',
						'Refresh interval' => '10 seconds',
						// Description checkbox.
						'id:show_1' => true,
						// Value checkbox.
						'id:show_2' => false,
						// Time checkbox.
						'id:show_3' => true,
						// Change indicator checkbox.
						'id:show_4' => false,
						'Advanced configuration' => true,
						'id:description' => 'Несколько слов. Dāži vārdi.',
						// Description horizontal position.
						'id:desc_h_pos' => 'Right',
						// Description vertical position.
						'id:desc_v_pos' => 'Bottom',
						// Description size in % relative to the size of the widget.
						'id:desc_size' => '1',
						// Time horizontal position.
						'id:time_h_pos' => 'Right',
						// Time vertical position.
						'id:time_v_pos' => 'Middle',
						// Time size in % relative to the size of the widget.
						'id:time_size' => '21'
					],
					'item' => [
						'Test item host' => 'Master item'
					]
				]
			],
			// #31.
			[
				[
					'expected' => TEST_GOOD,
					'fields' => [
						'Show header' => false,
						'Name' => '#$%^&*()!@{}[]<>,.|',
						'Refresh interval' => '10 minutes',
						// Description checkbox.
						'id:show_1' => false,
						// Value checkbox.
						'id:show_2' => true,
						// Time checkbox.
						'id:show_3' => false,
						// Change indicator checkbox.
						'id:show_4' => true,
						'Advanced configuration' => true,
						// Value units type.
						'id:units' => 'Some Units',
						// Value units position.
						'id:units_pos' => 'Below value',
						// Value units size in % relative to the size of the widget.
						'id:units_size' => '100',
						'id:units_bold' => true
					],
					'item' => [
						'Simple form test host' => 'Response code for step "step 1 of scenario 1" of scenario "Scenario for Update".'
					]
				]
			],
			// #32.
			[
				[
					'expected' => TEST_GOOD,
					'fields' => [
						'Name' => 'New Single Item Widget',
						'Refresh interval' => '2 minutes',
						// Description checkbox.
						'id:show_1' => true,
						// Value checkbox.
						'id:show_2' => true,
						// Time checkbox.
						'id:show_3' => true,
						// Change indicator checkbox.
						'id:show_4' => true,
						'Advanced configuration' => true,
						'id:description' => 'Some description here.',
						// Description horizontal position.
						'id:desc_h_pos' => 'Left',
						// Description vertical position.
						'id:desc_v_pos' => 'Top',
						// Description size in % relative to the size of the widget.
						'id:desc_size' => '11',
						// Description bold font checkbox.
						'id:desc_bold' => true,
						// Value decimal places count.
						'id:decimal_places' => '3',
						// Value horizontal position.
						'id:value_h_pos' => 'Right',
						// Value vertical position.
						'id:value_v_pos' => 'Bottom',
						// Value decimal part's size relative in %.
						'id:decimal_size' => '32',
						// Value size in % relative to the size of the widget.
						'id:value_size' => '46',
						'id:value_bold' => true,
						'id:units' => 's',
						// Value units position.
						'id:units_pos' => 'Before value',
						// Value units size in % relative to the size of the widget.
						'id:units_size' => '36',
						'id:units_bold' => true,
						// Time horizontal position.
						'id:time_h_pos' => 'Left',
						// Time vertical position.
						'id:time_v_pos' => 'Bottom',
						// Time size in % relative to the size of the widget.
						'id:time_size' => '13',
						'id:time_bold' => true,
						'Override host' => 'Dashboard'
					],
					'item' => [
						'Host for different items types' => 'Http agent item form'
					]
				]
			],
			// #33.
			[
				[
					'expected' => TEST_GOOD,
					'fields' => [
						'Show header' => false,
						'Name' => 'Color pick',
						'Refresh interval' => '10 minutes',
						// Description checkbox.
						'id:show_1' => true,
						// Value checkbox.
						'id:show_2' => true,
						// Time checkbox.
						'id:show_3' => true,
						// Change indicator checkbox.
						'id:show_4' => true,
						'Advanced configuration' => true,
						'id:units' => 'B',
						// Value units position.
						'id:units_pos' => 'Below value',
						// Value units size in % relative to the size of the widget.
						'id:units_size' => '99',
						'id:units_bold' => true,
						'Background colour' => 'FFAAAA',
						'xpath://button[@id="lbl_desc_color"]/..' => 'AABBCC',
						'xpath://button[@id="lbl_value_color"]/..' => 'CC11CC',
						'xpath://button[@id="lbl_units_color"]/..' => 'BBCC55',
						'xpath://button[@id="lbl_time_color"]/..' => '11AA00',
						'xpath://button[@id="lbl_up_color"]/..' => '00FF00',
						'xpath://button[@id="lbl_down_color"]/..' => 'FF0000',
						'xpath://button[@id="lbl_updown_color"]/..' => '0000FF'
					],
					'item' => [
						'Simple form test host' => 'Response code for step "step 1 of scenario 1" of scenario "Template_Web_scenario".'
					]
				]
			],
			// #34.
			[
				[
					'expected' => TEST_GOOD,
					'fields' => [
						'Name' => 'Item Widget with threshold',
						'Refresh interval' => '1 minute',
						'Advanced configuration' => true
					],
					'item' => [
						'ЗАББИКС Сервер' => 'Linux: Available memory in %'
					],
					'thresholds' => [
						['threshold' => '0.01']
					]
				]
			],
			// #35.
			[
				[
					'expected' => TEST_GOOD,
					'fields' => [
						'Name' => 'One threshold with color',
						'Refresh interval' => '2 minutes',
						'Advanced configuration' => true
					],
					'item' => [
						'ЗАББИКС Сервер' => 'Linux: Available memory in %'
					],
					'thresholds' => [
						['color' => 'EF6C00', 'threshold' => '0.02']
					]
				]
			],
			// #36.
			[
				[
					'expected' => TEST_GOOD,
					'fields' => [
						'Name' => 'Thresholds',
						'Refresh interval' => '10 minutes',
						'Advanced configuration' => true
					],
					'item' => [
						'ЗАББИКС Сервер' => 'Linux: Available memory in %'
					],
					'thresholds' => [
						['threshold' => ' 0.9999 '],
						['color' => 'AABBCC', 'threshold' => ' 1 '],
						['threshold' => ' 5K '],
						['color' => 'FFEB3B', 'threshold' => ' 1G '],
						['threshold' => ' 999999999999999 ']
					],
					'trim' => true
				]
			],
			// #37.
			[
				[
					'expected' => TEST_GOOD,
					'fields' => [
						'Name' => 'Aggregation function "min"',
						'Refresh interval' => '15 minutes',
						'Advanced configuration' => true,
						'Aggregation function' => 'min'
					],
					'item' => [
						'ЗАББИКС Сервер' => 'Linux: Available memory in %'
					]
				]
			],
			// #38.
			[
				[
					'expected' => TEST_GOOD,
					'fields' => [
						'Name' => 'Aggregation function "max" with custom "From"',
						'Refresh interval' => '1 minute',
						'Advanced configuration' => true,
						'Aggregation function' => 'max',
						'Time period' => 'Custom',
						'id:time_period_from' => 'now-1h-30m'
					],
					'item' => [
						'ЗАББИКС Сервер' => 'Linux: Available memory in %'
					]
				]
			],
			// #39.
			[
				[
					'expected' => TEST_GOOD,
					'fields' => [
						'Name' => 'Aggregation function "avg" with custom time period',
						'Advanced configuration' => true,
						'Aggregation function' => 'avg',
						'Time period' => 'Custom',
						'id:time_period_from' => 'now-2d/d',
						'id:time_period_to' => 'now-2d/d'
					],
					'item' => [
						'ЗАББИКС Сервер' => 'Linux: Available memory in %'
					]
				]
			],
			// #40.
			[
				[
					'expected' => TEST_GOOD,
					'fields' => [
						'Name' => 'Aggregation function setup',
						'Advanced configuration' => true,
						'Aggregation function' => 'count',
						'Time period' => 'Custom',
						'id:time_period_from' => 'now-2h',
						'id:time_period_to' => 'now-1h',
						'History data' => 'History'
					],
					'item' => [
						'ЗАББИКС Сервер' => 'Linux: Available memory in %'
					]
				]
			],
			// #41.
			[
				[
					'expected' => TEST_GOOD,
					'fields' => [
						'Name' => 'Aggregation function setup 2',
						'Advanced configuration' => true,
						'Aggregation function' => 'sum',
						'Time period' => 'Custom',
						'id:time_period_from' => 'now-5400',
						'id:time_period_to' => 'now-1800',
						'History data' => 'Trends'
					],
					'item' => [
						'ЗАББИКС Сервер' => 'Linux: Available memory in %'
					]
				]
			],
			// #42.
			[
				[
					'expected' => TEST_GOOD,
					'fields' => [
						'Name' => 'Aggregation function setup 3',
						'Advanced configuration' => true,
						'Aggregation function' => 'first',
						'Time period' => 'Custom',
						'id:time_period_from' => 'now-1M',
						'id:time_period_to' => 'now-1w',
						'History data' => 'Auto'
					],
					'item' => [
						'ЗАББИКС Сервер' => 'Linux: Available memory in %'
					]
				]
			],
			// #43.
			[
				[
					'expected' => TEST_GOOD,
					'fields' => [
						'Name' => 'Aggregation function setup 4',
						'Advanced configuration' => true,
						'Aggregation function' => 'last',
						'Time period' => 'Custom',
						'id:time_period_from' => 'now-2y',
						'id:time_period_to' => 'now-1y'
					],
					'item' => [
						'ЗАББИКС Сервер' => 'Linux: Available memory in %'
					]
				]
			],
			// #44.
			[
				[
					'expected' => TEST_GOOD,
					'fields' => [
						'Name' => ' Test trailing spaces ',
						'Advanced configuration' => true,
						'id:description' => ' {ITEM.NAME} ',
						'id:desc_size' => ' 1 ',
						'Decimal places' => ' 1',
						'id:decimal_size' => ' 1 ',
						'id:value_size' => ' 1 ',
						'id:units' => ' s ',
						'id:units_size' => ' 1 ',
						'id:time_size' => ' 1 ',
						'Aggregation function' => 'min',
						'Time period' => 'Custom',
						'id:time_period_from' => ' now-2w ',
						'id:time_period_to' => ' now-1w '
					],
					'item' => [
						'ЗАББИКС Сервер' => 'Linux: Available memory in %'
					],
					'trim' => true
				]
			]
		];
	}

	/**
	 * @backupOnce dashboard
	 *
	 * @dataProvider getWidgetData
	 */
	public function testDashboardItemValueWidget_Create($data) {
		$this->checkWidgetForm($data);
	}

	public static function getWidgetUpdateData() {
		return [
			// #45.
			[
				[
					'expected' => TEST_GOOD,
					'threshold_widget' => true,
					'fields' => [
						'Name' => 'Widget with thresholds - update',
						'Refresh interval' => '10 minutes',
						'Advanced configuration' => true
					],
					'item' => [
						'ЗАББИКС Сервер' => 'Linux: Available memory in %'
					],
					'thresholds' => [
						['action' => USER_ACTION_UPDATE, 'index' => 0, 'color' => 'AABBCC', 'threshold' => '1'],
						['action' => USER_ACTION_UPDATE, 'index' => 1, 'threshold' => '999999999999999']
					]
				]
			],
			// #46.
			[
				[
					'expected' => TEST_GOOD,
					'threshold_widget' => true,
					'fields' => [
						'Name' => 'Widget with thresholds - remove',
						'Refresh interval' => '10 minutes',
						'Advanced configuration' => true
					],
					'item' => [
						'ЗАББИКС Сервер' => 'Linux: Available memory in %'
					],
					'thresholds' => [
						['action' => USER_ACTION_REMOVE, 'index' => 0],
						['action' => USER_ACTION_REMOVE, 'index' => 0]
					]
				]
			]
		];
	}

	/**
	 * @dataProvider getWidgetData
	 * @dataProvider getWidgetUpdateData
	 */
	public function testDashboardItemValueWidget_Update($data) {
		$this->checkWidgetForm($data, true);
	}

	/**
	 * Function for check the changes.
	 *
	 * @param boolean $update	updating is performed
	 */
	public function checkWidgetForm($data, $update = false) {
		$expected = CTestArrayHelper::get($data, 'expected', TEST_GOOD);
		if ($expected === TEST_BAD) {
			$old_hash = CDBHelper::getHash(self::SQL);
		}

		$this->page->login()->open('zabbix.php?action=dashboard.view&dashboardid='.self::$dashboardid)->waitUntilReady();
		$dashboard = CDashboardElement::find()->one();
		$old_widget_count = $dashboard->getWidgets()->count();

		$name = ($update && array_key_exists('threshold_widget', $data)) ? self::$threshold_widget : self::$old_name;
		$form = ($update)
			? $dashboard->getWidget($name)->edit()->asForm()
			: $dashboard->edit()->addWidget()->asForm();

		COverlayDialogElement::find()->one()->waitUntilReady();
		$form->fill(['Type' => CFormElement::RELOADABLE_FILL('Item value')]);
		$data['fields']['Item'][] = implode(array_values($data['item']));
		$form->fill($data['fields']);

		if ($update && !CTestArrayHelper::get($data['fields'], 'Name')) {
			$form->fill(['Name' => '']);
		}

		if (array_key_exists('thresholds', $data)) {
			$this->getThresholdTable()->fill($data['thresholds']);
		}

		if ($expected === TEST_GOOD) {
			$values = $form->getFields()->filter(CElementFilter::VISIBLE)->asValues();
		}

		$form->submit();
		$this->page->waitUntilReady();

		if (array_key_exists('trim', $data)) {
			$data = CTestArrayHelper::trim($data);
		}

		if ($expected === TEST_BAD) {
			$this->assertMessage($data['expected'], null, $data['error']);
			$this->assertEquals($old_hash, CDBHelper::getHash(self::SQL));
		}
		else {
			COverlayDialogElement::ensureNotPresent();

			// Prepare data to check widget "Item" field, should be in the format "Host name: Item name".
			$data['fields']['Item'] = [];
			foreach ($data['item'] as $host => $item) {
				$data['fields']['Item'][] = $host.': '. $item;
			}

			$header = CTestArrayHelper::get($data['fields'], 'Name')
				? $data['fields']['Name']
				: implode($data['fields']['Item']);

			$dashboard->getWidget($header)->waitUntilReady();

			// Save Dashboard to ensure that widget is correctly saved.
			$dashboard->save();
			$this->assertMessage(TEST_GOOD, 'Dashboard updated');

			// Check widget count.
			$this->assertEquals($old_widget_count + ($update ? 0 : 1), $dashboard->getWidgets()->count());

			// Check new widget form fields and values in frontend.
			$saved_form = $dashboard->getWidget($header)->edit();

			// Open "Advanced configuration" block if it was filled with data.
			if (CTestArrayHelper::get($data, 'fields.Advanced configuration', false)) {
				// After form submit "Advanced configuration" is closed.
				$saved_form->checkValue(['Advanced configuration' => false]);
				$saved_form->fill(['Advanced configuration' => true]);
			}

			$this->assertEquals($values, $saved_form->getFields()->filter(CElementFilter::VISIBLE)->asValues());
			$saved_form->checkValue($data['fields']);

			// Check that widget is saved in DB for correct dashboard and correct dashboard page.
			$this->assertEquals(1,
					CDBHelper::getCount('SELECT * FROM widget w'.
						' WHERE EXISTS ('.
							'SELECT NULL'.
							' FROM dashboard_page dp'.
							' WHERE w.dashboard_pageid=dp.dashboard_pageid'.
								' AND dp.dashboardid='.self::$dashboardid.
								' AND w.name ='.zbx_dbstr(CTestArrayHelper::get($data['fields'], 'Name', '')).')'
			));

			// Check that original widget was not left in DB.
			if ($update) {
				$this->assertEquals(0, CDBHelper::getCount('SELECT NULL FROM widget WHERE name='.zbx_dbstr($name)));
			}

			// Close widget popup and check update interval.
			$saved_form->submit();
			COverlayDialogElement::ensureNotPresent();
			$dashboard->save();
			$this->assertMessage(TEST_GOOD, 'Dashboard updated');

			// Check new widget update interval.
			$refresh = (CTestArrayHelper::get($data['fields'], 'Refresh interval') === 'Default (1 minute)')
				? '15 minutes'
				: (CTestArrayHelper::get($data['fields'], 'Refresh interval', '1 minute'));
			$this->assertEquals($refresh, CDashboardElement::find()->one()->getWidget($header)->getRefreshInterval());

			// Write new name to update widget for update scenario.
			if ($update) {
				if (array_key_exists('threshold_widget', $data)) {
					self::$threshold_widget = $header;
				}
				else {
					self::$old_name = $header;
				}
			}
		}
	}

	public function testDashboardItemValueWidget_SimpleUpdate() {
		$this->checkNoChanges();
	}

	public static function getCancelData() {
		return [
			// Cancel creating widget with saving the dashboard.
			[
				[
					'cancel_form' => true,
					'create_widget' => true,
					'save_dashboard' => true
				]
			],
			// Cancel updating widget with saving the dashboard.
			[
				[
					'cancel_form' => true,
					'create_widget' => false,
					'save_dashboard' => true
				]
			],
			// Create widget without saving the dashboard.
			[
				[
					'cancel_form' => false,
					'create_widget' => true,
					'save_dashboard' => false
				]
			],
			// Update widget without saving the dashboard.
			[
				[
					'cancel_form' => false,
					'create_widget' => false,
					'save_dashboard' => false
				]
			]
		];
	}

	/**
	 * @dataProvider getCancelData
	 */
	public function testDashboardItemValueWidget_Cancel($data) {
		$this->checkNoChanges($data['cancel_form'], $data['create_widget'], $data['save_dashboard']);
	}

	/**
	 * Function for checking canceling form or submitting without any changes.
	 *
	 * @param boolean $cancel            true if cancel scenario, false if form is submitted
	 * @param boolean $create            true if create scenario, false if update
	 * @param boolean $save_dashboard    true if dashboard will be saved, false if not
	 */
	private function checkNoChanges($cancel = false, $create = false, $save_dashboard = true) {
		$old_hash = CDBHelper::getHash(self::SQL);

		$this->page->login()->open('zabbix.php?action=dashboard.view&dashboardid='.self::$dashboardid);
		$dashboard = CDashboardElement::find()->one();
		$old_widget_count = $dashboard->getWidgets()->count();

		$form = $create
			? $dashboard->edit()->addWidget()->asForm()
			: $dashboard->getWidget(self::$old_name)->edit();

		$dialog = COverlayDialogElement::find()->one()->waitUntilReady();

		if (!$create) {
			$values = $form->getFields()->filter(CElementFilter::VISIBLE)->asValues();
		}
		else {
			$form->fill(['Type' => 'Item value']);
		}

		if ($cancel || !$save_dashboard) {
			$form->fill([
				'Item' => 'Available memory in %',
				'Name' => 'Widget to cancel'
			]);
		}

		if ($cancel) {
			$dialog->query('button:Cancel')->one()->click();
		}
		else {
			$form->submit();
		}

		COverlayDialogElement::ensureNotPresent();

		if (!$cancel) {
			$dashboard->waitUntilReady()->getWidget(!$save_dashboard ? 'Widget to cancel' : self::$old_name)->waitUntilReady();
		}

		if ($save_dashboard) {
			$dashboard->save();
			$this->assertMessage(TEST_GOOD, 'Dashboard updated');
		}
		else {
			$dashboard->cancelEditing();
		}

		$this->assertEquals($old_widget_count, $dashboard->getWidgets()->count());

		// Check that updating widget form values did not change in frontend.
		if (!$create && !$save_dashboard) {
			$this->assertEquals($values, $dashboard->getWidget(self::$old_name)->edit()->getFields()
					->filter(CElementFilter::VISIBLE)->asValues()
			);
		}

		// Check that DB hash is not changed.
		$this->assertEquals($old_hash, CDBHelper::getHash(self::SQL));
	}

	public function testDashboardItemValueWidget_Delete() {
		$name = 'Widget to delete';
		$this->page->login()->open('zabbix.php?action=dashboard.view&dashboardid='.self::$dashboardid);
		$dashboard = CDashboardElement::find()->one()->edit();
		$old_widget_count = $dashboard->getWidgets()->count();
		$this->assertEquals(true, $dashboard->getWidget($name)->isEditable());
		$dashboard->deleteWidget($name);
		$dashboard->save();
		$this->assertMessage(TEST_GOOD, 'Dashboard updated');
		$this->assertEquals($old_widget_count - 1, $dashboard->getWidgets()->count());
		$this->assertEquals('', CDBHelper::getRow('SELECT * from widget WHERE name = '.zbx_dbstr('Widget to delete')));
	}

	public static function getWarningMessageData() {
		return [
			[
				[
					'numeric' => false,
					'fields' => [
						'Item' => 'System description',
						'Name' => 'Item Widget with type of information - characters',
						'Advanced configuration' => true
					],
					'selector' => 'id:item-thresholds-warning',
					'label' => 'Thresholds',
					'warning_message' => 'This setting applies only to numeric data.'
				]
			],
			[
				[
					'numeric' => false,
					'fields' => [
						'Item' => 'Get filesystems',
						'Name' => 'Item Widget with type of information - text',
						'Advanced configuration' => true
					],
					'selector' => 'id:item-thresholds-warning',
					'label' => 'Thresholds',
					'warning_message' => 'This setting applies only to numeric data.'
				]
			],
			[
				[
					'numeric' => false,
					'fields' => [
						'Item' => 'item_testPageHistory_CheckLayout_Log',
						'Name' => 'Item Widget with type of information - log',
						'Advanced configuration' => true
					],
					'selector' => 'id:item-thresholds-warning',
					'label' => 'Thresholds',
					'warning_message' => 'This setting applies only to numeric data.'
				]
			],
			[
				[
					'numeric' => false,
					'fields' => [
						'Item' => 'System description',
						'Name' => 'Type of information - characters & aggregation function - min',
						'Advanced configuration' => true,
						'Aggregation function' => 'min'
					],
					'selector' => 'id:item-aggregate-function-warning',
					'label' => 'Aggregation function',
					'warning_message' => 'With this setting only numeric items will be displayed.'
				]
			],
			[
				[
					'numeric' => false,
					'fields' => [
						'Item' => 'Get filesystems',
						'Name' => 'Type of information - text & aggregation function - max',
						'Advanced configuration' => true,
						'Aggregation function' => 'max'
					],
					'selector' => 'id:item-aggregate-function-warning',
					'label' => 'Aggregation function',
					'warning_message' => 'With this setting only numeric items will be displayed.'
				]
			],
			[
				[
					'numeric' => false,
					'fields' => [
						'Item' => 'item_testPageHistory_CheckLayout_Log',
						'Name' => 'Type of information - log & aggregation function - avg',
						'Advanced configuration' => true,
						'Aggregation function' => 'avg'
					],
					'selector' => 'id:item-aggregate-function-warning',
					'label' => 'Aggregation function',
					'warning_message' => 'With this setting only numeric items will be displayed.'
				]
			],
			[
				[
					'numeric' => false,
					'fields' => [
						'Item' => 'System description',
						'Name' => 'Type of information - characters & aggregation function - sum',
						'Advanced configuration' => true,
						'Aggregation function' => 'sum'
					],
					'selector' => 'id:item-aggregate-function-warning',
					'label' => 'Aggregation function',
					'warning_message' => 'With this setting only numeric items will be displayed.'
				]
			],
			[
				[
					'numeric' => false,
					'fields' => [
						'Item' => 'System description',
						'Name' => 'Item Widget with type of information - characters',
						'Advanced configuration' => true,
						'History data' => 'Trends'
					],
					'selector' => 'id:item-history-data-warning',
					'label' => 'History data',
					'warning_message' => 'This setting applies only to numeric data. Non-numeric data will always be taken from history.'
				]
			],
			[
				[
					'numeric' => false,
					'fields' => [
						'Item' => 'Get filesystems',
						'Name' => 'Item Widget with type of information - text',
						'Advanced configuration' => true,
						'History data' => 'Trends'
					],
					'selector' => 'id:item-history-data-warning',
					'label' => 'History data',
					'warning_message' => 'This setting applies only to numeric data. Non-numeric data will always be taken from history.'
				]
			],
			[
				[
					'numeric' => false,
					'fields' => [
						'Item' => 'item_testPageHistory_CheckLayout_Log',
						'Name' => 'Item Widget with type of information - log',
						'Advanced configuration' => true,
						'History data' => 'Trends'
					],
					'selector' => 'id:item-history-data-warning',
					'label' => 'History data',
					'warning_message' => 'This setting applies only to numeric data. Non-numeric data will always be taken from history.'
				]
			],
			[
				[
					'numeric' => false,
					'any_type_of_information' => true,
					'fields' => [
						'Item' => 'Linux: Operating system',
						'Name' => 'Type of information - characters & aggregation function - not used',
						'Advanced configuration' => true,
						'Aggregation function' => 'not used'
					],
					'selector' => 'id:item-aggregate-function-warning',
					'label' => 'Aggregation function'
				]
			],
			[
				[
					'numeric' => false,
					'any_type_of_information' => true,
					'fields' => [
						'Item' => 'Linux: Operating system',
						'Name' => 'Type of information - characters & aggregation function - count',
						'Advanced configuration' => true,
						'Aggregation function' => 'count'
					],
					'selector' => 'id:item-aggregate-function-warning',
					'label' => 'Aggregation function'
				]
			],
			[
				[
					'numeric' => false,
					'any_type_of_information' => true,
					'fields' => [
						'Item' => 'Zabbix server: Zabbix proxies stats',
						'Name' => 'Type of information - text & aggregation function - first',
						'Advanced configuration' => true,
						'Aggregation function' => 'first'
					],
					'selector' => 'id:item-aggregate-function-warning',
					'label' => 'Aggregation function'
				]
			],
			[
				[
					'numeric' => false,
					'any_type_of_information' => true,
					'fields' => [
						'Item' => 'item_testPageHistory_CheckLayout_Log',
						'Name' => 'Type of information - log & aggregation function - last',
						'Advanced configuration' => true,
						'Aggregation function' => 'last'
					],
					'selector' => 'id:item-aggregate-function-warning',
					'label' => 'Aggregation function'
				]
			],
			[
				[
					'numeric' => true,
					'fields' => [
						'Item' => 'Free swap space',
						'Name' => 'Item Widget with type of information - Numeric (unsigned)',
						'Advanced configuration' => true
					],
					'selector' => 'id:item-thresholds-warning',
					'label' => 'Thresholds'
				]
			],
			[
				[
					'numeric' => true,
					'fields' => [
						'Item' => 'Interrupts per second',
						'Name' => 'Item Widget with type of information - Numeric (float)',
						'Advanced configuration' => true
					],
					'selector' => 'id:item-thresholds-warning',
					'label' => 'Thresholds'
				]
			],
			[
				[
					'numeric' => true,
					'fields' => [
						'Item' => 'Linux: Available memory',
						'Name' => 'Type of information - Numeric (unsigned) & aggregation function - not used',
						'Advanced configuration' => true,
						'Aggregation function' => 'not used'
					],
					'selector' => 'id:item-aggregate-function-warning',
					'label' => 'Aggregation function'
				]
			],
			[
				[
					'numeric' => true,
					'fields' => [
						'Item' => 'Free swap space',
						'Name' => 'Type of information - Numeric (unsigned) & aggregation function - min',
						'Advanced configuration' => true,
						'Aggregation function' => 'min'
					],
					'selector' => 'id:item-aggregate-function-warning',
					'label' => 'Aggregation function'
				]
			],
			[
				[
					'numeric' => true,
					'fields' => [
						'Item' => 'Interrupts per second',
						'Name' => 'Type of information - Numeric (float) & aggregation function - max',
						'Advanced configuration' => true,
						'Aggregation function' => 'max'
					],
					'selector' => 'id:item-aggregate-function-warning',
					'label' => 'Aggregation function'
				]
			],
			[
				[
					'numeric' => true,
					'fields' => [
						'Item' => 'Free swap space',
						'Name' => 'Type of information - Numeric (unsigned) & aggregation function - avg',
						'Advanced configuration' => true,
						'Aggregation function' => 'avg'
					],
					'selector' => 'id:item-aggregate-function-warning',
					'label' => 'Aggregation function'
				]
			],
			[
				[
					'numeric' => true,
					'fields' => [
						'Item' => 'Linux: Available memory in %',
						'Name' => 'Type of information - Numeric (float) & aggregation function - count',
						'Advanced configuration' => true,
						'Aggregation function' => 'count'
					],
					'selector' => 'id:item-aggregate-function-warning',
					'label' => 'Aggregation function'
				]
			],
			[
				[
					'numeric' => true,
					'fields' => [
						'Item' => 'Linux: Free swap space',
						'Name' => 'Type of information - Numeric (unsigned) & aggregation function - sum',
						'Advanced configuration' => true,
						'Aggregation function' => 'sum'
					],
					'selector' => 'id:item-aggregate-function-warning',
					'label' => 'Aggregation function'
				]
			],
			[
				[
					'numeric' => true,
					'fields' => [
						'Item' => 'Interrupts per second',
						'Name' => 'Type of information - Numeric (float) & aggregation function - first',
						'Advanced configuration' => true,
						'Aggregation function' => 'first'
					],
					'selector' => 'id:item-aggregate-function-warning',
					'label' => 'Aggregation function'
				]
			],
			[
				[
					'numeric' => true,
					'fields' => [
						'Item' => 'Linux: System local time',
						'Name' => 'Type of information - Numeric (unsigned) & aggregation function - last',
						'Advanced configuration' => true,
						'Aggregation function' => 'last'
					],
					'selector' => 'id:item-aggregate-function-warning',
					'label' => 'Aggregation function'
				]
			],
			[
				[
					'numeric' => true,
					'fields' => [
						'Item' => 'Free swap space',
						'Name' => 'Item Widget with type of information - Numeric (unsigned)',
						'Advanced configuration' => true,
						'History data' => 'Trends'
					],
					'selector' => 'id:item-history-data-warning',
					'label' => 'History data'
				]
			],
			[
				[
					'numeric' => true,
					'fields' => [
						'Item' => 'Interrupts per second',
						'Name' => 'Item Widget with type of information - Numeric (float)',
						'Advanced configuration' => true,
						'History data' => 'Trends'
					],
					'selector' => 'id:item-history-data-warning',
					'label' => 'History data'
				]
			]
		];
	}

	/**
	 * Check warning message, when item type is not numeric.
	 *
	 * @dataProvider getWarningMessageData
	 */
	public function testDashboardItemValueWidget_WarningMessage($data) {
		$info = 'class:zi-i-warning';
		$this->page->login()->open('zabbix.php?action=dashboard.view&dashboardid='.self::$dashboardid);
		$dashboard = CDashboardElement::find()->one();
		$form = $dashboard->edit()->addWidget()->asForm();
		$form->fill(['Type' => CFormElement::RELOADABLE_FILL('Item value')]);
		$form->fill($data['fields']);

		if ($data['numeric'] === true || array_key_exists('any_type_of_information', $data)) {
			// Check that warning item is not displayed.
			$form->query($data['selector'])->one()->waitUntilNotVisible();

			// Check that info icon is not displayed.
			$this->assertFalse($form->getLabel($data['label'])->query($info)->one()->isVisible());
		}
		else {
			// Check that warning item is displayed.
			$form->query($data['selector'])->one()->waitUntilVisible();

			// Check that info icon is displayed.
			$this->assertTrue($form->getLabel($data['label'])->query($info)->one()->isVisible());

			// Check hint-box.
			$form->query($data['selector'])->one()->click();
			$hint = $form->query('xpath://div[@class="overlay-dialogue"]')->one()->waitUntilVisible();
			$this->assertEquals($data['warning_message'], $hint->getText());

			// Close the hint-box.
			$hint->query('xpath:.//button[@class="btn-overlay-close"]')->one()->click()->waitUntilNotVisible();
		}
	}

	public static function getThresholdData() {
		return [
			// Numeric (unsigned) item without data.
			[
				[
					'fields' => [
						'Item' => 'Item with type of information - numeric (unsigned)',
						'Name' => 'Threshold and numeric item but without data',
						'Advanced configuration' => true
					],
					'thresholds' => [
						['color' => 'AABBCC', 'threshold' => '1']
					],
					'expected_color' => '000000',
					'opacity' => 'transparent'
				]
			],
			// Numeric (float) item without data.
			[
				[
					'fields' => [
						'Item' => 'Item with type of information - numeric (float)',
						'Name' => 'Two thresholds and numeric item without data',
						'Advanced configuration' => true
					],
					'thresholds' => [
						['color' => 'AABBCC', 'threshold' => '0'],
						['color' => 'CCDDAA', 'threshold' => '1']
					],
					'expected_color' => '000000',
					'opacity' => 'transparent'
				]
			],
			// Non numeric (log) item without data and with aggregation function min.
			[
				[
					'fields' => [
						'Item' => 'Item with type of information - Log',
						'Name' => 'Non numeric (log) item without data and with aggregation function min',
						'Advanced configuration' => true,
						'Aggregation function' => 'min'
					],
					'thresholds' => [
						['color' => '7E57C2', 'threshold' => '0']
					],
					'expected_color' => '000000',
					'opacity' => 'transparent'
				]
			],
			// Non numeric (Character) item without data and with aggregation function max.
			[
				[
					'fields' => [
						'Item' => 'Item with type of information - Character',
						'Name' => 'Non numeric (Character) item without data and with aggregation function max',
						'Advanced configuration' => true,
						'Aggregation function' => 'max'
					],
					'thresholds' => [
						['color' => '7E57C2', 'threshold' => '1']
					],
					'expected_color' => '000000',
					'opacity' => 'transparent'
				]
			],
			// Non numeric (Text) item without data and with aggregation function avg.
			[
				[
					'fields' => [
						'Item' => 'Item with type of information - Text',
						'Name' => 'Non numeric (Text) item without data and with aggregation function avg',
						'Advanced configuration' => true,
						'Aggregation function' => 'avg'
					],
					'thresholds' => [
						['color' => '7E57C2', 'threshold' => '-1']
					],
					'expected_color' => '000000',
					'opacity' => 'transparent'
				]
			],
			// Non numeric (log) item without data and with aggregation function sum.
			[
				[
					'fields' => [
						'Item' => 'Item with type of information - Log',
						'Name' => 'Non numeric (log) item without data and with aggregation function sum',
						'Advanced configuration' => true,
						'Aggregation function' => 'sum'
					],
					'thresholds' => [
						['color' => '7E57C2', 'threshold' => '0']
					],
					'expected_color' => '000000',
					'opacity' => 'transparent'
				]
			],
			// Non numeric (Character) item without data and with aggregation function first.
			[
				[
					'fields' => [
						'Item' => 'Item with type of information - Character',
						'Name' => 'Non numeric (Character) item without data and with aggregation function first',
						'Advanced configuration' => true,
						'Aggregation function' => 'first'
					],
					'thresholds' => [
						['color' => '7E57C2', 'threshold' => '-1']
					],
					'expected_color' => '000000',
					'opacity' => 'transparent'
				]
			],
			// Non numeric (Text) item without data and with aggregation function last.
			[
				[
					'fields' => [
						'Item' => 'Item with type of information - Text',
						'Name' => 'Non numeric (Text) item without data and with aggregation function last',
						'Advanced configuration' => true,
						'Aggregation function' => 'last'
					],
					'thresholds' => [
						['color' => '7E57C2', 'threshold' => '0.00']
					],
					'expected_color' => '000000',
					'opacity' => 'transparent'
				]
			],
			// Non numeric (log) item without data and with aggregation function not used.
			[
				[
					'fields' => [
						'Item' => 'Item with type of information - Log',
						'Name' => 'Non numeric (log) item without data and with aggregation function not used',
						'Advanced configuration' => true
					],
					'thresholds' => [
						['color' => '7E57C2', 'threshold' => '0']
					],
					'expected_color' => '000000',
					'opacity' => 'transparent'
				]
			],
			// Non numeric (log) item without data but with aggregation function count (return 0).
			[
				[
					'fields' => [
						'Item' => 'Item with type of information - Log',
						'Name' => 'Non numeric (log) item without data but with aggregation function count',
						'Advanced configuration' => true,
						'Aggregation function' => 'count'
					],
					'thresholds' => [
						['color' => '7E57C2', 'threshold' => '1']
					],
					'expected_color' => '000000',
					'opacity' => 'transparent'
				]
			],
			// Non numeric (Character) item without data but with aggregation function count (return 0).
			[
				[
					'fields' => [
						'Item' => 'Item with type of information - Character',
						'Name' => 'Non numeric (Character) item without data but with aggregation function count',
						'Advanced configuration' => true,
						'Aggregation function' => 'count'
					],
					'thresholds' => [
						['color' => '7E57C2', 'threshold' => '1']
					],
					'expected_color' => '000000',
					'opacity' => 'transparent'
				]
			],
			// Non numeric (Text) item without data but with aggregation function count (return 0).
			[
				[
					'fields' => [
						'Item' => 'Item with type of information - Text',
						'Name' => 'Non numeric (Text) item without data but with aggregation function count',
						'Advanced configuration' => true,
						'Aggregation function' => 'count'
					],
					'thresholds' => [
						['color' => '7E57C2', 'threshold' => '1']
					],
					'expected_color' => '000000',
					'opacity' => 'transparent'
				]
			],
			// Non numeric (log) item without data but with aggregation function count (return 0) and threshold equals 0.
			[
				[
					'fields' => [
						'Item' => 'Item with type of information - Log',
						'Name' => 'Non numeric (log) item without data but with aggregation function count and threshold that match 0',
						'Advanced configuration' => true,
						'Aggregation function' => 'count'
					],
					'thresholds' => [
						['color' => '7E57C2', 'threshold' => '0']
					]
				]
			],
			// Non numeric (Character) item without data but with aggregation function count (return 0) and threshold equals 0.
			[
				[
					'fields' => [
						'Item' => 'Item with type of information - Character',
						'Name' => 'Non numeric (Character) item without data but with aggregation function count and threshold that match 0',
						'Advanced configuration' => true,
						'Aggregation function' => 'count'
					],
					'thresholds' => [
						['color' => '7E57C2', 'threshold' => '0']
					]
				]
			],
			// Non numeric (Text) item without data but with aggregation function count (return 0) and threshold equals 0.
			[
				[
					'fields' => [
						'Item' => 'Item with type of information - Text',
						'Name' => 'Non numeric (Text) item without data but with aggregation function count and threshold that match 0',
						'Advanced configuration' => true,
						'Aggregation function' => 'count'
					],
					'thresholds' => [
						['color' => '7E57C2', 'threshold' => '0']
					]
				]
			],
			// Numeric (unsigned) item with data and aggregation function not used.
			[
				[
					'numeric' => true,
					'fields' => [
						'Item' => 'Item with type of information - numeric (unsigned)',
						'Name' => 'Thresholds and numeric (unsigned) item',
						'Advanced configuration' => true
					],
					'thresholds' => [
						['color' => 'AABBCC', 'threshold' => '1'],
						['color' => 'CCDDAA', 'threshold' => '2']
					],
					'value' => '1'
				]
			],
			// Numeric (float) item with data and aggregation function not used.
			[
				[
					'numeric' => true,
					'fields' => [
						'Item' => 'Item with type of information - numeric (float)',
						'Name' => 'Thresholds and numeric (float) item',
						'Advanced configuration' => true
					],
					'thresholds' => [
						['color' => 'AABBCC', 'threshold' => '1.01'],
						['color' => 'CCDDAA', 'threshold' => '2.01']
					],
					'value' => '1.02'
				]
			],
			// Numeric (unsigned) item with data and aggregation function count.
			[
				[
					'numeric' => true,
					'fields' => [
						'Item' => 'Item with type of information - numeric (unsigned)',
						'Name' => 'Numeric (unsigned) item with thresholds and aggregation function count',
						'Advanced configuration' => true,
						'Aggregation function' => 'count'
					],
					'thresholds' => [
						['color' => 'AABBCC', 'threshold' => '1'],
						['color' => 'CCDDAA', 'threshold' => '2']
					],
					'value' => '1'
				]
			],
			// Numeric (float) item with data and aggregation function count.
			[
				[
					'numeric' => true,
					'fields' => [
						'Item' => 'Item with type of information - numeric (float)',
						'Name' => 'Numeric (float) item with thresholds and aggregation function count',
						'Advanced configuration' => true,
						'Aggregation function' => 'count'
					],
					'thresholds' => [
						['color' => 'AABBCC', 'threshold' => '0.99'],
						['color' => 'CCDDAA', 'threshold' => '1.99']
					],
					'value' => '1.02'
				]
			],
			// Non numeric (Text) item with data and aggregation function count.
			[
				[
					'fields' => [
						'Item' => 'Item with type of information - Text',
						'Name' => 'Thresholds and non-nmeric (Text) item',
						'Advanced configuration' => true,
						'Aggregation function' => 'count'
					],
					'thresholds' => [
						['color' => 'DDAAFF', 'threshold' => '1'],
						['color' => 'FFDDAA', 'threshold' => '2']
					],
					'value' => 'test'
				]
			],
			// Non numeric (Log) item with data and aggregation function count.
			[
				[
					'fields' => [
						'Item' => 'Item with type of information - Log',
						'Name' => 'Thresholds and non-nmeric (Log) item',
						'Advanced configuration' => true,
						'Aggregation function' => 'count'
					],
					'thresholds' => [
						['color' => 'DDAAFF', 'threshold' => '1'],
						['color' => 'FFDDAA', 'threshold' => '2']
					],
					'value' => 'test'
				]
			],
			// Non numeric (Character) item with data and aggregation function count.
			[
				[
					'fields' => [
						'Item' => 'Item with type of information - Character',
						'Name' => 'Thresholds and non-nmeric (Character) item',
						'Advanced configuration' => true,
						'Aggregation function' => 'count'
					],
					'thresholds' => [
						['color' => 'DDAAFF', 'threshold' => '1'],
						['color' => 'FFDDAA', 'threshold' => '2']
					],
					'value' => 'test'
				]
			],
			// Numeric (unsigned) item with data and aggregation function min.
			[
				[
					'numeric' => true,
					'fields' => [
						'Item' => 'Item with type of information - numeric (unsigned)',
						'Name' => 'Numeric (unsigned) item with threshold and aggregation function min',
						'Advanced configuration' => true,
						'Aggregation function' => 'min'
					],
					'thresholds' => [
						['color' => 'AABBCC', 'threshold' => '1'],
						['color' => 'CCDDAA', 'threshold' => '2']
					],
					'expected_color' => 'AABBCC',
					'value' => '1'
				]
			],
			// Numeric (float) item with data and aggregation function max.
			[
				[
					'numeric' => true,
					'fields' => [
						'Item' => 'Item with type of information - numeric (float)',
						'Name' => 'Numeric (float) item with threshold and aggregation function max',
						'Advanced configuration' => true,
						'Aggregation function' => 'max'
					],
					'thresholds' => [
						['color' => '7CB342', 'threshold' => '0.00'],
						['color' => 'FFF9C4', 'threshold' => '1.01']
					],
					'expected_color' => 'FFF9C4',
					'value' => '1.01'
				]
			],
			// Numeric (unsigned) item with data and aggregation function avg.
			[
				[
					'numeric' => true,
					'fields' => [
						'Item' => 'Item with type of information - numeric (unsigned)',
						'Name' => 'Numeric (unsigned) item with threshold and aggregation function avg',
						'Advanced configuration' => true,
						'Aggregation function' => 'avg'
					],
					'thresholds' => [
						['color' => '7CB342', 'threshold' => '1'],
						['color' => 'FFF9C4', 'threshold' => '2']
					],
					'expected_color' => '7CB342',
					'value' => '1'
				]
			],
			// Numeric (float) item with data and aggregation function sum.
			[
				[
					'numeric' => true,
					'fields' => [
						'Item' => 'Item with type of information - numeric (float)',
						'Name' => 'Numeric (float) item with threshold and aggregation function sum',
						'Advanced configuration' => true,
						'Aggregation function' => 'sum'
					],
					'thresholds' => [
						['color' => 'D32F2F', 'threshold' => '1.11'],
						['color' => '8BC34A', 'threshold' => '2.22']
					],
					'expected_color' => '8BC34A',
					'value' => '2.22'
				]
			],
			// Numeric (unsigned) item with data and aggregation function first.
			[
				[
					'numeric' => true,
					'fields' => [
						'Item' => 'Item with type of information - numeric (unsigned)',
						'Name' => 'Numeric (unsigned) item with threshold and aggregation function first',
						'Advanced configuration' => true,
						'Aggregation function' => 'first'
					],
					'thresholds' => [
						['color' => 'D32F2F', 'threshold' => '0'],
						['color' => '8BC34A', 'threshold' => '1']
					],
					'expected_color' => 'D32F2F',
					'value' => '0'
				]
			],
			// Numeric (float) item with data and aggregation function last.
			[
				[
					'numeric' => true,
					'fields' => [
						'Item' => 'Item with type of information - numeric (float)',
						'Name' => 'Numeric (float) item with threshold and aggregation function last',
						'Advanced configuration' => true,
						'Aggregation function' => 'last'
					],
					'thresholds' => [
						['color' => 'D32F2F', 'threshold' => '-1.00'],
						['color' => '8BC34A', 'threshold' => '0.00']
					],
					'expected_color' => '8BC34A',
					'value' => '0'
				]
			],
			// Non numeric (Log) item with data and aggregation function min.
			[
				[
					'fields' => [
						'Item' => 'Item with type of information - Log',
						'Name' => 'Thresholds and non-nmeric (Log) item with aggregation function min',
						'Advanced configuration' => true,
						'Aggregation function' => 'min'
					],
					'thresholds' => [
						['color' => 'DDAAFF', 'threshold' => '0']
					],
					'value' => 'test',
					'expected_color' => '000000',
					'opacity' => 'transparent'
				]
			],
			// Non numeric (Character) item with data and aggregation function max.
			[
				[
					'fields' => [
						'Item' => 'Item with type of information - Character',
						'Name' => 'Thresholds and non-nmeric (Character) item with aggregation function max',
						'Advanced configuration' => true,
						'Aggregation function' => 'max'
					],
					'thresholds' => [
						['color' => 'D32F2F', 'threshold' => '-1'],
						['color' => '8BC34A', 'threshold' => '0']
					],
					'value' => 'test',
					'expected_color' => '000000',
					'opacity' => 'transparent'
				]
			],
			// Non numeric (Text) item with data and aggregation function avg.
			[
				[
					'fields' => [
						'Item' => 'Item with type of information - Text',
						'Name' => 'Thresholds and non-nmeric (Text) item with aggregation function avg',
						'Advanced configuration' => true,
						'Aggregation function' => 'avg'
					],
					'thresholds' => [
						['color' => 'D1C4E9', 'threshold' => '1'],
						['color' => '80CBC4', 'threshold' => '2']
					],
					'value' => 'test',
					'expected_color' => '000000',
					'opacity' => 'transparent'
				]
			],
			// Non numeric (Log) item with data and aggregation function sum.
			[
				[
					'fields' => [
						'Item' => 'Item with type of information - Log',
						'Name' => 'Thresholds and non-nmeric (Log) item with aggregation function sum',
						'Advanced configuration' => true,
						'Aggregation function' => 'sum'
					],
					'thresholds' => [
						['color' => 'D1C4E9', 'threshold' => '1'],
						['color' => '80CBC4', 'threshold' => '2']
					],
					'value' => 'test',
					'expected_color' => '000000',
					'opacity' => 'transparent'
				]
			],
			// Non numeric (Character) item with data and aggregation function first.
			[
				[
					'fields' => [
						'Item' => 'Item with type of information - Character',
						'Name' => 'Thresholds and non-nmeric (Character) item with aggregation function first',
						'Advanced configuration' => true,
						'Aggregation function' => 'first'
					],
					'thresholds' => [
						['color' => 'D1C4E9', 'threshold' => '0']
					],
					'value' => 'test',
					'expected_color' => '000000',
					'opacity' => 'transparent'
				]
			],
			// Non numeric (Text) item with data and aggregation function last.
			[
				[
					'fields' => [
						'Item' => 'Item with type of information - Text',
						'Name' => 'Thresholds and non-nmeric (Text) item with aggregation function last',
						'Advanced configuration' => true,
						'Aggregation function' => 'last'
					],
					'thresholds' => [
						['color' => 'D1C4E9', 'threshold' => '0']
					],
					'value' => 'test',
					'expected_color' => '000000',
					'opacity' => 'transparent'
				]
			],
			// Non numeric (Text) item with data and aggregation function not used.
			[
				[
					'fields' => [
						'Item' => 'Item with type of information - Text',
						'Name' => 'Thresholds and non-nmeric (Text) item with aggregation function not used',
						'Advanced configuration' => true
					],
					'thresholds' => [
						['color' => 'D1C4E9', 'threshold' => '0']
					],
					'value' => 'test',
					'expected_color' => '000000',
					'opacity' => 'transparent'
				]
			]
		];
	}

	/**
	 * @backup !history, !history_log, !history_str, !history_text, !history_uint
	 *
	 * @dataProvider getThresholdData
	 */
	public function testDashboardItemValueWidget_ThresholdColor($data) {
		$time = strtotime('now');
		$this->page->login()->open('zabbix.php?action=dashboard.view&dashboardid='.self::$dashboard_threshold);
		$dashboard = CDashboardElement::find()->one();
		$form = $dashboard->edit()->addWidget()->asForm();
		$form->fill(['Type' => CFormElement::RELOADABLE_FILL('Item value')]);
		$form->fill($data['fields']);
		$this->getThresholdTable()->fill($data['thresholds']);

		$form->submit();
		COverlayDialogElement::ensureNotPresent();
		$this->page->waitUntilReady();
		$dashboard->save();
		$this->assertMessage('Dashboard updated');

		// Value for threshold trigger.
		foreach ($data['thresholds'] as $threshold) {
			// Insert item data.
			if (array_key_exists('value', $data)) {
				CDataHelper::addItemData(self::$itemids[$data['fields']['Item']], $data['value'], $time);

				if (array_key_exists('numeric', $data)) {
					$data['value']++;
				}

				$time++;
			}

			$this->page->refresh()->waitUntilReady();

			$rgb = (array_key_exists('expected_color', $data))
				? implode(', ', sscanf($data['expected_color'], "%02x%02x%02x"))
				: implode(', ', sscanf($threshold['color'], "%02x%02x%02x"));

			$opacity = (array_key_exists('opacity', $data)) ? '0' : '1';
			$this->assertEquals('rgba('.$rgb.', '.$opacity.')', $dashboard->getWidget($data['fields']['Name'])
					->query('xpath:.//div[contains(@class, "dashboard-widget-item")]/div/div')->one()->getCSSValue('background-color')
			);
		}

		// Neccessary for test stability.
		$dashboard->edit()->deleteWidget($data['fields']['Name'])->save();
	}

	public static function getWidgetTimePeriodData() {
		return [
			// Widget with default configuration.
			[
				[
					'widgets' => [
						[
							'widget_type' => 'Item value',
							'fields' => [
								'Name' => 'Default widget',
								'Item' => 'Available memory'
							]
						]
					]
				]
			],
			// Widget with "Custom" time period configuration.
			[
				[
					'widgets' => [
						[
							'widget_type' => 'Item value',
							'fields' => [
								'Name' => 'Item widget with "Custom" time period',
								'Item' => 'Available memory',
								'Advanced configuration' => true,
								'Aggregation function' => 'min',
								'Time period' => 'Custom'
							]
						]
					]
				]
			],
			// Two widgets with "Widget" and "Custom" time period configuration.
			[
				[
					'widgets' => [
						[
							'widget_type' => 'Graph (classic)',
							'fields' => [
								'Name' => 'Graph widget with "Custom" time period',
								'Graph' => 'Linux: System load',
								'Time period' => 'Custom',
								'id:time_period_from' => 'now-5400',
								'id:time_period_to' => 'now-1800'
							]
						],
						[
							'widget_type' => 'Item value',
							'fields' => [
								'Name' => 'Item widget with "Widget" time period',
								'Item' => 'Available memory',
								'Advanced configuration' => true,
								'Aggregation function' => 'max',
								'Time period' => 'Widget',
								'Widget' => 'Graph widget with "Custom" time period'
							]
						]
					]
				]
			],
			// Item value widget with time period "Dashboard" (enabled zoom filter).
			[
				[
					'widgets' => [
						[
							'widget_type' => 'Item value',
							'fields' => [
								'Name' => 'Item value widget with "Dashboard" time period',
								'Item' => 'Available memory in %',
								'Advanced configuration' => true,
								'Aggregation function' => 'avg',
								'Time period' => 'Dashboard'
							]
						]
					],
					'zoom_filter' => true,
					'filter_layout' => true
				]
			],
			// Two widgets with time period "Dashboard" and "Custom" time period configuration.
			[
				[
					'widgets' => [
						[
							'widget_type' => 'Item value',
							'fields' => [
								'Name' => 'Item value widget with "Custom" time period',
								'Item' => 'Available memory in %',
								'Advanced configuration' => true,
								'Aggregation function' => 'sum',
								'Time period' => 'Custom',
								'id:time_period_from' => 'now-2y',
								'id:time_period_to' => 'now-1y'
							]
						],
						[
							'widget_type' => 'Action log',
							'fields' => [
								'Name' => 'Action log widget with Dashboard time period' // time period default state.
							]
						]
					],
					'zoom_filter' => true
				]
			]
		];
	}

	/**
	 * Check that dashboard time period filter appears regarding widget configuration.
	 *
	 * @dataProvider getWidgetTimePeriodData
	 */
	public function testDashboardItemValueWidget_TimePeriodFilter($data) {
		$this->page->login()->open('zabbix.php?action=dashboard.view&dashboardid='.self::$dashboard_zoom)->waitUntilReady();
		$dashboard = CDashboardElement::find()->one();

		foreach ($data['widgets'] as $widget) {
			$form = $dashboard->edit()->addWidget()->asForm();
			$form->fill(['Type' => CFormElement::RELOADABLE_FILL($widget['widget_type'])]);
			$form->fill($widget['fields']);
			$form->submit();

			COverlayDialogElement::ensureNotPresent();
			$this->page->waitUntilReady();
			$dashboard->save();
		}

		$dashboard->waitUntilReady();
		$this->assertMessage('Dashboard updated');

		if (array_key_exists('zoom_filter', $data)) {
			// Check that zoom filter tab link is valid.
			$this->assertTrue($this->query('xpath:.//a[@href="#tab_1"]')->one()->isValid());

			// Check zoom filter layout.
			if (array_key_exists('filter_layout', $data)) {
				$filter = CFilterElement::find()->one();
				$this->assertEquals('Last 1 hour', $filter->getSelectedTabName());
				$this->assertEquals('Last 1 hour', $filter->query('link:Last 1 hour')->one()->getText());

				// Check time selector fields layout.
				foreach (['id:from' => 'now-1h', 'id:to' => 'now'] as $selector => $value) {
					$input = $this->query($selector)->one();
					$this->assertEquals($value, $input->getValue());
					$this->assertEquals(19, $input->getAttribute('maxlength'));
				}

				$buttons = [
					'xpath://button[contains(@class, "btn-time-left")]' => true,
					'xpath://button[contains(@class, "btn-time-right")]' => false,
					'button:Zoom out' => true,
					'button:Apply' => true,
					'id:from_calendar' => true,
					'id:to_calendar' => true
				];
				foreach ($buttons as $selector => $enabled) {
					$this->assertTrue($this->query($selector)->one()->isEnabled($enabled));
				}

				$this->assertEquals(1, $this->query('button:Apply')->all()->filter(CElementFilter::CLICKABLE)->count());
				$this->assertTrue($filter->isExpanded());
			}
		}
		else {
			$this->assertFalse($this->query('xpath:.//a[@href="#tab_1"]')->one(false)->isValid());
		}

		// Clear particular dashboard for next test case.
		DBexecute('DELETE FROM widget'.
				' WHERE dashboard_pageid'.
				' IN (SELECT dashboard_pageid'.
					' FROM dashboard_page'.
					' WHERE dashboardid='.self::$dashboard_zoom.
				')'
		);
	}

	public function testDashboardItemValueWidget_TimePeriodIcon() {
		$this->page->login()->open('zabbix.php?action=dashboard.view&dashboardid='.self::$dashboard_zoom)->waitUntilReady();
		$dashboard = CDashboardElement::find()->one();
		$form = $dashboard->edit()->addWidget()->asForm();
		$form->fill(['Type' => CFormElement::RELOADABLE_FILL('Item value')]);

		$data = [
			'Item' => 'Available memory in %',
			'Name' => 'Item value widget with "Custom" time period',
			'Advanced configuration' => true,
			'Aggregation function' => 'min',
			'Time period' => 'Custom'
		];
		$form->fill($data);
		$form->submit();
		COverlayDialogElement::ensureNotPresent();
		$dashboard->waitUntilReady();

		// Check that time period icon is displayed.
		$time_icon = 'xpath:.//button[@class="btn-icon zi-time-period"]';
		$this->assertTrue($dashboard->query($time_icon)->one()->isVisible());

		// Check hint-box.
		$dashboard->query($time_icon)->one()->click();
		$hint = $this->query('xpath://div[@class="overlay-dialogue"]')->one()->waitUntilVisible();
		$this->assertEquals('Last 1 hour', $hint->getText());

		// Close the hint-box.
		$hint->query('xpath:.//button[@class="btn-overlay-close"]')->one()->click()->waitUntilNotVisible();

		$dashboard->edit()->getWidget($data['Name'])->edit();
		$form->fill(['Advanced configuration' => true, 'Aggregation function' => 'not used']);
		$form->submit();
		COverlayDialogElement::ensureNotPresent();
		$dashboard->waitUntilReady();
		$this->assertFalse($dashboard->query($time_icon)->one(false)->isValid());

		// Necessary action for avoiding problems with next test.
		$dashboard->save();
	}

	public static function getAggregationFunctionData() {
		return [
			// Item with value mapping, aggregation function 'min' and default Custom time period.
			[
				[
					'fields' => [
						'Item' => 'Value mapping',
						'Advanced configuration' => true,
						'Aggregation function' => 'min',
						'Time period' => 'Custom'
					],
					'item_data' => [
						[
							'value' => '0',
							'time' => 'now'
						],
						[
							'value' => '1',
							'time' => '-61 minute'
						]
					],
					'value_mapping' => true,
					'expected_value' => 'Down (0)',
					'arrow' => 'up-down' // Item value has changed comparing with previous hour.
				]
			],
			// Item with value mapping and aggregation function 'max'.
			[
				[
					'fields' => [
						'Item' => 'Value mapping',
						'Advanced configuration' => true,
						'Aggregation function' => 'max',
						'Time period' => 'Custom',
						'id:time_period_from' => 'now-2h',
						'id:time_period_to' => 'now-1h'
					],
					'item_data' => [
						[
							'value' => '0',
							'time' => '-1 minute'
						],
						[
							'value' => '1',
							'time' => '-62 minutes'
						],
						[
							'value' => '0',
							'time' => '-122 minutes'
						]
					],
					'value_mapping' => true,
					'expected_value' => 'Up (1)',
					'arrow' => 'up-down'
				]
			],
			// Item with value mapping, aggregation function 'avg' and Custom time period with relative time.
			[
				[
					'fields' => [
						'Item' => 'Value mapping',
						'Advanced configuration' => true,
						'Aggregation function' => 'avg',
						'Time period' => 'Custom',
						'id:time_period_from' => 'now-7d',
						'id:time_period_to' => 'now-5d'
					],
					'item_data' => [
						[
							'value' => '1',
							'time' => '-6 days'
						]
					],
					'value_mapping' => true,
					'expected_value' => 'Up (1)'
				]
			],
			// Item with value mapping, aggregation function 'avg' and Custom time period.
			[
				[
					'fields' => [
						'Item' => 'Value mapping',
						'Advanced configuration' => true,
						'Aggregation function' => 'avg',
						'Time period' => 'Custom',
						'id:time_period_from' => 'now-4d',
						'id:time_period_to' => 'now-2d'
					],
					'item_data' => [
						[
							'value' => '1',
							'time' => '-3 days'
						],
						[
							'value' => '0',
							'time' => '-63 hours'
						]
					],
					'expected_value' => '0.50' // Value mapping is ignored if value doesn't equals 0 or 1.
				]
			],
			// Item with value mapping and aggregation function 'count'.
			[
				[
					'fields' => [
						'Item' => 'Value mapping',
						'Advanced configuration' => true,
						'Aggregation function' => 'count',
						'Time period' => 'Custom',
						'id:time_period_from' => 'now-5h-30m',
						'id:time_period_to' => 'now-14400' // -4 hours.
					],
					'item_data' => [
						[
							'value' => '1',
							'time' => '-270 minutes'
						],
						[
							'value' => '0',
							'time' => '-275 minutes'
						],
						[
							'value' => '1',
							'time' => '-276 minutes'
						]
					],
					'expected_value' => '3.00' // Mapping is not used if aggregation function is 'sum' or 'count'.
				]
			],
			// Item with value mapping and aggregation function 'sum'.
			[
				[
					'fields' => [
						'Item' => 'Value mapping',
						'Advanced configuration' => true,
						'Aggregation function' => 'sum',
						'Time period' => 'Custom',
						'id:time_period_from' => 'now-360m',
						'id:time_period_to' => 'now-240m' // - 4 hours.
					],
					'item_data' => [
						[
							'value' => '1',
							'time' => '-270 minutes'
						],
						[
							'value' => '0',
							'time' => '-275 minutes'
						],
						[
							'value' => '1',
							'time' => '-280 minutes'
						]
					],
					'expected_value' => '2.00' // Mapping is not used if aggregation function is 'sum' or 'count'.
				]
			],
			// Item with value mapping and aggregation function 'first'.
			[
				[
					'fields' => [
						'Item' => 'Value mapping',
						'Advanced configuration' => true,
						'Aggregation function' => 'first',
						'Time period' => 'Custom',
						'id:time_period_from' => 'now-1h-30m',
						'id:time_period_to' => 'now-30m'
					],
					'item_data' => [
						[
							'value' => '0',
							'time' => '-45 minutes'
						],
						[
							'value' => '1',
							'time' => '-50 minutes'
						],
						[
							'value' => '0',
							'time' => '-2 hours'
						]
					],
					'value_mapping' => true,
					'expected_value' => 'Up (1)',
					'arrow' => 'up-down'
				]
			],
			// Item with value mapping and aggregation function 'last'.
			[
				[
					'fields' => [
						'Item' => 'Value mapping',
						'Advanced configuration' => true,
						'Aggregation function' => 'last',
						'Time period' => 'Custom',
						'id:time_period_from' => 'now-1h-20m-600s',
						'id:time_period_to' => 'now-1800s'
					],
					'item_data' => [
						[
							'value' => '1',
							'time' => '-15 minutes'
						],
						[
							'value' => '0',
							'time' => '-45 minutes'
						],
						[
							'value' => '1',
							'time' => '-50 minutes'
						]
					],
					'value_mapping' => true,
					'expected_value' => 'Down (0)'
				]
			],
			// Item with value mapping and aggregation function 'not used'.
			[
				[
					'fields' => [
						'Item' => 'Value mapping',
						'Advanced configuration' => true,
						'Aggregation function' => 'not used'
					],
					'item_data' => [
						[
							'value' => '1',
							'time' => '-15 minutes'
						],
						[
							'value' => '0',
							'time' => '-45 minutes'
						],
						[
							'value' => '1',
							'time' => '-50 minutes'
						]
					],
					'value_mapping' => true,
					'expected_value' => 'Up (1)',
					'arrow' => 'up-down'
				]
			],
			// Numeric (unsigned) item with aggregation function 'min', decimal places and default Custom time period.
			[
				[
					'fields' => [
						'Item' => 'Item with type of information - numeric (unsigned)',
						'Advanced configuration' => true,
						'Decimal places' => '9',
						'Aggregation function' => 'min',
						'Time period' => 'Custom'
					],
					'item_data' => [
						[
							'value' => '5',
							'time' => '-5 minutes'
						],
						[
							'value' => '4',
							'time' => '-30 minutes'
						],
						[
							'value' => '10',
							'time' => '-61 minute'
						]
					],
					'expected_value' => '4.000000000',
					'arrow' => 'down'
				]
			],
			// Numeric (float) item with aggregation function 'max', decimal places and Custom time period.
			[
				[
					'fields' => [
						'Item' => 'Item with type of information - numeric (float)',
						'Advanced configuration' => true,
						'Decimal places' => '3',
						'Aggregation function' => 'max',
						'Time period' => 'Custom',
						'id:time_period_from' => 'now-3h',
						'id:time_period_to' => 'now'
					],
					'item_data' => [
						[
							'value' => '7.76',
							'time' => '-5 minutes'
						],
						[
							'value' => '7.77',
							'time' => '-90 minutes'
						],
						[
							'value' => '7.78',
							'time' => '-5 hours'
						]
					],
					'expected_value' => '7.770',
					'arrow' => 'down'
				]
			],
			// Numeric (unsigned) item with aggregation function 'avg', default decimal places and Custom time period.
			[
				[
					'fields' => [
						'Item' => 'Item with type of information - numeric (unsigned)',
						'Advanced configuration' => true,
						'Decimal places' => '2',
						'Aggregation function' => 'avg',
						'Time period' => 'Custom',
						'id:time_period_from' => 'now-30m',
						'id:time_period_to' => 'now'
					],
					'item_data' => [
						[
							'value' => '2',
							'time' => '-30 seconds'
						],
						[
							'value' => '3',
							'time' => '-45 seconds'
						],
						[
							'value' => '10',
							'time' => '-60 seconds'
						],
						[
							'value' => '15',
							'time' => '-90 seconds'
						]
					],
					'expected_value' => '7.50'
				]
			],
			// Item with units, aggregation function 'count' and Custom time period.
			[
				[
					'fields' => [
						'Item' => 'Item with units',
						'Advanced configuration' => true,
						'Aggregation function' => 'count',
						'Time period' => 'Custom',
						'id:time_period_from' => 'now-1h-20m-30s',
						'id:time_period_to' => 'now'
					],
					'item_data' => [
						[
							'value' => '2',
							'time' => '-10 minutes'
						],
						[
							'value' => '95',
							'time' => '-15 minutes'
						]
					],
					// Item units are not shown if aggregation function is 'count' except when units are set in widget configuration.
					'expected_value' => '2.00',
					'arrow' => 'up'
				]
			],
			// Item with units, aggregation function 'count', widget units override and Custom time period.
			[
				[
					'fields' => [
						'Item' => 'Item with units',
						'Advanced configuration' => true,
						'id:units' => '$',
						'Aggregation function' => 'count',
						'Time period' => 'Custom',
						'id:time_period_from' => 'now-1h-20m-30s',
						'id:time_period_to' => 'now'
					],
					'item_data' => [
						[
							'value' => '2',
							'time' => '-10 minutes'
						],
						[
							'value' => '95',
							'time' => '-15 minutes'
						]
					],
					// Item units are not shown if aggregation function is 'count' except when units are set in widget configuration.
					'units' => true,
					'expected_value' => '2.00$',
					'arrow' => 'up'
				]
			],
			// Item with units, aggregation function 'sum' and Custom time period.
			[
				[
					'fields' => [
						'Item' => 'Item with units',
						'Advanced configuration' => true,
						'id:units' => '',
						'Aggregation function' => 'sum',
						'Time period' => 'Custom',
						'id:time_period_from' => 'now-1h-20m-30s',
						'id:time_period_to' => 'now'
					],
					'item_data' => [
						[
							'value' => '2',
							'time' => '-10 minutes'
						],
						[
							'value' => '95',
							'time' => '-15 minutes'
						]
					],
					'units' => true,
					'expected_value' => '97.00%'
				]
			],
			// Numeric (float) item with aggregation function 'first' and Custom time period.
			[
				[
					'fields' => [
						'Item' => 'Item with type of information - numeric (float)',
						'Advanced configuration' => true,
						'Aggregation function' => 'first',
						'Time period' => 'Custom',
						'id:time_period_from' => 'now-2M',
						'id:time_period_to' => 'now-1M'
					],
					'item_data' => [
						[
							'value' => '11.11',
							'time' => '-10 days'
						],
						[
							'value' => '12.55',
							'time' => '-40 days'
						],
						[
							'value' => '12.01',
							'time' => '-45 days'
						],
						[
							'value' => '12.99',
							'time' => '-50 days'
						],
						[
							'value' => '121.12',
							'time' => '-70 days'
						]
					],
					'expected_value' => '12.99'
				]
			],
			// Numeric (float) item with aggregation function 'last' and Custom time period with absolute time.
			[
				[
					'fields' => [
						'Item' => 'Item with type of information - numeric (float)',
						'Advanced configuration' => true,
						'Aggregation function' => 'last',
						'Time period' => 'Custom',
						'id:time_period_from' => '2024-01-17 00:00:00',
						'id:time_period_to' => '2024-01-18 00:00:00'
					],
					'item_data' => [
						[
							'value' => '12.33',
							'time' => '2024-01-17 04:00:00'
						],
						[
							'value' => '12.55',
							'time' => '2024-01-17 08:00:00'
						],
						[
							'value' => '12.99',
							'time' => '2024-01-17 11:00:00'
						],
						[
							'value' => '11.99',
							'time' => '2024-01-17 12:00:00'
						]
					],
					'expected_value' => '11.99'
				]
			],
			// Non numeric (text) item with aggregation function 'count' and Custom time period with relative time.
			[
				[
					'fields' => [
						'Item' => 'Item with type of information - Text',
						'Advanced configuration' => true,
						'Aggregation function' => 'count',
						'Time period' => 'Custom',
						'id:time_period_from' => 'now-2y-1M-2w-1d-10h-30m-20s',
						'id:time_period_to' => 'now-1y-1M-2w-1d-10h-30m-20s'
					],
					'item_data' => [
						[
							'value' => 'text 1',
							'time' => '-1 year -1 month -2 weeks -2 days -10 hours -30 minutes -20 seconds'
						],
						[
							'value' => 'text 2',
							'time' => '-1 year -1 month -2 weeks -1 day -20 hours -30 minutes -20 seconds'
						],
						[
							'value' => 'text 3',
							'time' => '-1 year -1 month -3 weeks -2 days -10 hours -30 minutes -20 seconds'
						],
						[
							'value' => 'text 4',
							'time' => '-1 year -2 month -2 weeks -2 days -10 hours -30 minutes -20 seconds'
						]
					],
					'expected_value' => '4.00',
					'arrow' => 'up'
				]
			],
			// Non numeric (Log) item with aggregation function 'min' and Custom time period with relative time.
			[
				[
					'fields' => [
						'Item' => 'Item with type of information - Log',
						'Advanced configuration' => true,
						'Aggregation function' => 'min', // only numeric items will be displayed.
						'Time period' => 'Custom',
						'id:time_period_from' => 'now-2y',
						'id:time_period_to' => 'now-1y'
					],
					'item_data' => [
						[
							'value' => 'log 1',
							'time' => '-15 month'
						]
					],
					'non_numeric' => true,
					'expected_value' => 'No data'
				]
			],
			// Non numeric (Character) item with aggregation function 'max' and Custom time period with absolute time.
			[
				[
					'fields' => [
						'Item' => 'Item with type of information - Character',
						'Advanced configuration' => true,
						'Aggregation function' => 'max', // only numeric items will be displayed.
						'Time period' => 'Custom',
						'id:time_period_from' => '2023-12-12 00:00:00',
						'id:time_period_to' => '2023-12-12 10:00:00'
					],
					'item_data' => [
						[
							'value' => 'Character 1',
							'time' => '2023-12-12 05:00:00'
						]
					],
					'non_numeric' => true,
					'expected_value' => 'No data'
				]
			],
			// Non numeric (Text) item with aggregation function 'avg' and Custom time period with relative time.
			[
				[
					'fields' => [
						'Item' => 'Item with type of information - Text',
						'Advanced configuration' => true,
						'Aggregation function' => 'avg', // only numeric items will be displayed.
						'Time period' => 'Custom',
						'id:time_period_from' => 'now-1d',
						'id:time_period_to' => 'now'
					],
					'item_data' => [
						[
							'value' => 'Text 1',
							'time' => '-1 hour'
						],
						[
							'value' => 'Text 2',
							'time' => '-1 day -1 hour'
						]
					],
					'non_numeric' => true,
					'expected_value' => 'No data'
				]
			],
			// Non numeric (Log) item with aggregation function 'sum' and Custom time period.
			[
				[
					'fields' => [
						'Item' => 'Item with type of information - Log',
						'Advanced configuration' => true,
						'Aggregation function' => 'sum', // only numeric items will be displayed.
						'Time period' => 'Custom',
						'id:time_period_from' => 'now-1d',
						'id:time_period_to' => 'now'
					],
					'item_data' => [
						[
							'value' => 'Log 1',
							'time' => '-1 hour'
						],
						[
							'value' => 'Log 2',
							'time' => '-1 day -1 hour'
						]
					],
					'non_numeric' => true,
					'expected_value' => 'No data'
				]
			],
			// Non numeric (Character) item with aggregation function 'first' and Custom time period.
			[
				[
					'fields' => [
						'Item' => 'Item with type of information - Character',
						'Advanced configuration' => true,
						'Aggregation function' => 'first',
						'Time period' => 'Custom',
						'id:time_period_from' => 'now-1d',
						'id:time_period_to' => 'now'
					],
					'item_data' => [
						[
							'value' => 'Character 1',
							'time' => '-1 hour'
						],
						[
							'value' => 'Character 2',
							'time' => '-10 hours'
						],
						[
							'value' => 'Character 3',
							'time' => '-1 day -1 hour'
						]
					],
					'non_numeric' => true,
					'expected_value' => 'Character 2',
					'arrow' => 'up-down'
				]
			],
			// Non numeric (Text) item with aggregation function 'last' and Custom time period.
			[
				[
					'fields' => [
						'Item' => 'Item with type of information - Text',
						'Advanced configuration' => true,
						'Aggregation function' => 'last',
						'Time period' => 'Custom',
						'id:time_period_from' => 'now-1w',
						'id:time_period_to' => 'now'
					],
					'item_data' => [
						[
							'value' => 'text 2',
							'time' => '-1 hour'
						],
						[
							'value' => 'text 1',
							'time' => '-1 hour -1 minute'
						],
						[
							'value' => 'text 3',
							'time' => '-8 days'
						]
					],
					'non_numeric' => true,
					'expected_value' => 'text 2',
					'arrow' => 'up-down'
				]
			],
			// Numeric (unsigned) item with aggregation function 'avg', trends history data and Custom time period.
			[
				[
					'fields' => [
						'Item' => 'Item with type of information - numeric (unsigned)',
						'Advanced configuration' => true,
						'Aggregation function' => 'avg',
						'Time period' => 'Custom',
						'id:time_period_from' => 'now-1h',
						'id:time_period_to' => 'now',
						'History data' => 'Trends'
					],
					'item_data' => [
						[
							'value' => [
								[
									'num' => '3',
									'avg' => '4',
									'min' => '2',
									'max' => '7'
								]
							],
							'time' => 'now'
						],
						[
							'value' => [
								[
									'num' => '5',
									'avg' => '5',
									'min' => '1',
									'max' => '8'
								]
							],
							'time' => '-1 hour'
						]
					],
					'expected_value' => '4.00',
					'arrow' => 'down'
				]
			],
			// Numeric (float) item with aggregation function 'min', trends history data and Custom time period.
			[
				[
					'fields' => [
						'Item' => 'Item with type of information - numeric (float)',
						'Advanced configuration' => true,
						'Aggregation function' => 'min',
						'Time period' => 'Custom',
						'id:time_period_from' => 'now-2h',
						'id:time_period_to' => 'now-1h',
						'History data' => 'Trends'
					],
					'item_data' => [
						[
							'value' => [
								[
									'num' => '10',
									'avg' => '3.33',
									'min' => '1.11',
									'max' => '5.55'
								]
							],
							'time' => 'now'
						],
						[
							'value' => [
								[
									'num' => '11',
									'avg' => '2.22',
									'min' => '1.51',
									'max' => '3.33'
								]
							],
							'time' => '-1 hour'
						],
						[
							'value' => [
								[
									'num' => '51',
									'avg' => '5.55',
									'min' => '1.09',
									'max' => '8.88'
								]
							],
							'time' => '-2 hours'
						]
					],
					'expected_value' => '1.51',
					'arrow' => 'up'
				]
			],
			// Numeric (float) item with aggregation function 'max', trends history data and Custom time period.
			[
				[
					'fields' => [
						'Item' => 'Item with type of information - numeric (float)',
						'Advanced configuration' => true,
						'Aggregation function' => 'max',
						'Time period' => 'Custom',
						'id:time_period_from' => 'now-3h',
						'id:time_period_to' => 'now-2h',
						'History data' => 'Trends'
					],
					'item_data' => [
						[
							'value' => [
								[
									'num' => '101',
									'avg' => '5.89',
									'min' => '1.77',
									'max' => '11.10'
								]
							],
							'time' => '-2 hours'
						],
						[
							'value' => [
								[
									'num' => '101',
									'avg' => '5.87',
									'min' => '1.05',
									'max' => '11.11'
								]
							],
							'time' => '-3 hours'
						]
					],
					'expected_value' => '11.10',
					'arrow' => 'down'
				]
			],
			// Numeric (unsigned) item with aggregation function 'count', trends history data and Custom time period.
			[
				[
					'fields' => [
						'Item' => 'Item with type of information - numeric (unsigned)',
						'Advanced configuration' => true,
						'Aggregation function' => 'count',
						'Time period' => 'Custom',
						'id:time_period_from' => 'now-1h',
						'id:time_period_to' => 'now',
						'History data' => 'Trends'
					],
					'item_data' => [
						[
							'value' => [
								[
									'num' => '7',
									'avg' => '5',
									'min' => '1',
									'max' => '8'
								]
							],
							'time' => 'now'
						],
						[
							'value' => [
								[
									'num' => '9',
									'avg' => '3',
									'min' => '2',
									'max' => '7'
								]
							],
							'time' => '-1 hour'
						]
					],
					'expected_value' => '7.00', // num result.
					'arrow' => 'down'
				]
			],
			// Numeric (float) item with aggregation function 'sum', trends history data and Custom time period.
			[
				[
					'fields' => [
						'Item' => 'Item with type of information - numeric (float)',
						'Advanced configuration' => true,
						'Aggregation function' => 'sum',
						'Time period' => 'Custom',
						'id:time_period_from' => 'now-2d',
						'id:time_period_to' => 'now-1d',
						'History data' => 'Trends'
					],
					'item_data' => [
						[
							'value' => [
								[
									'num' => '5',
									'avg' => '3.33',
									'min' => '1.11',
									'max' => '55.55'
								]
							],
							'time' => 'now'
						],
						[
							'value' => [
								[
									'num' => '7',
									'avg' => '7.77',
									'min' => '3.33',
									'max' => '11.11'
								]
							],
							'time' => '-1 day'
						]
					],
					'expected_value' => '54.39' // num * avg result.
				]
			],
			// Numeric (unsigned) item with aggregation function 'first', trends history data and Custom time period.
			[
				[
					'fields' => [
						'Item' => 'Item with type of information - numeric (unsigned)',
						'Advanced configuration' => true,
						'Aggregation function' => 'first',
						'Time period' => 'Custom',
						'id:time_period_from' => 'now-2w',
						'id:time_period_to' => 'now-1w',
						'History data' => 'Trends'
					],
					'item_data' => [
						[
							'value' => [
								[
									'num' => '168',
									'avg' => '8',
									'min' => '2',
									'max' => '14'
								]
							],
							'time' => 'now'
						],
						[
							'value' => [
								[
									'num' => '336',
									'avg' => '6',
									'min' => '4',
									'max' => '8'
								]
							],
							'time' => '-1 week'
						]
					],
					'expected_value' => '6.00' // avg result.
				]
			],
			// Numeric (float) item with aggregation function 'last', trends history data and Custom time period.
			[
				[
					'fields' => [
						'Item' => 'Item with type of information - numeric (float)',
						'Advanced configuration' => true,
						'Aggregation function' => 'last',
						'Time period' => 'Custom',
						'id:time_period_from' => 'now-1w',
						'id:time_period_to' => 'now',
						'History data' => 'Trends'
					],
					'item_data' => [
						[
							'value' => [
								[
									'num' => '168',
									'avg' => '8.11',
									'min' => '2.58',
									'max' => '17.89'
								]
							],
							'time' => 'now'
						],
						[
							'value' => [
								[
									'num' => '336',
									'avg' => '6.78',
									'min' => '4.13',
									'max' => '8.09'
								]
							],
							'time' => '-1 week'
						]
					],
					'expected_value' => '8.11', // avg result.
					'arrow' => 'up'
				]
			]
		];
	}

	/**
	 * @backup !history, !history_log, !history_str, !history_text, !history_uint, !trends_uint, !trends
	 *
	 * @dataProvider getAggregationFunctionData
	 */
	public function testDashboardItemValueWidget_AggregationFunctionData($data) {
		foreach ($data['item_data'] as $params) {
			$params['time'] = strtotime($params['time']);
			CDataHelper::addItemData(self::$itemids[$data['fields']['Item']], $params['value'], $params['time']);
		}

		$this->page->login()->open('zabbix.php?action=dashboard.view&dashboardid='.self::$dashboard_aggregation)->waitUntilReady();
		$dashboard = CDashboardElement::find()->one();
		$dashboard->waitUntilReady();
<<<<<<< HEAD
=======
		$this->assertMessage('Dashboard updated');

		if (array_key_exists('zoom_filter', $data)) {
			// Check that zoom filter tab link is valid.
			$this->assertTrue($this->query('xpath:.//a[@href="#tab_1"]')->one()->isValid());

			// Check zoom filter layout.
			if (array_key_exists('filter_layout', $data)) {
				$filter = CFilterElement::find()->one();
				$this->assertEquals('Last 1 hour', $filter->getSelectedTabName());
				$this->assertEquals('Last 1 hour', $filter->query('link:Last 1 hour')->one()->getText());

				// Check time selector fields layout.
				foreach (['id:from' => 'now-1h', 'id:to' => 'now'] as $selector => $value) {
					$input = $this->query($selector)->one();
					$this->assertEquals($value, $input->getValue());
					$this->assertEquals(255, $input->getAttribute('maxlength'));
				}
>>>>>>> 2003c63e

		$form = $dashboard->getWidget(self::DATA_WIDET)->edit();
		$form->fill($data['fields']);
		$form->submit();
		$dashboard->save();
		$dashboard->waitUntilReady();
		$content = $dashboard->getWidget(self::DATA_WIDET)->getContent();
		$item_value = $content->query('class:value')->one()->getText();

		if (array_key_exists('units', $data)) {
			$widget_value = $item_value.$content->query('class:decimals')->one()->getText().$content->query('class:units')->one()->getText();
		}
		else {
			$widget_value = (array_key_exists('value_mapping', $data) || array_key_exists('non_numeric', $data))
				? $item_value
				: $item_value.$content->query('class:decimals')->one()->getText();
		}

		$this->assertEquals($data['expected_value'], $widget_value);

		if (array_key_exists('arrow', $data)) {
			$this->assertTrue($this->query('class:svg-arrow-'.$data['arrow'])->one()->isVisible());
		}
	}

	/**
	 * Test function for assuring that binary items are not available in Item Value widget.
	 */
	public function testDashboardItemValueWidget_CheckAvailableItems() {
		$url = 'zabbix.php?action=dashboard.view&dashboardid='.self::$dashboardid;
		$this->checkAvailableItems($url, 'Item value');
	}
}<|MERGE_RESOLUTION|>--- conflicted
+++ resolved
@@ -2827,7 +2827,7 @@
 				foreach (['id:from' => 'now-1h', 'id:to' => 'now'] as $selector => $value) {
 					$input = $this->query($selector)->one();
 					$this->assertEquals($value, $input->getValue());
-					$this->assertEquals(19, $input->getAttribute('maxlength'));
+					$this->assertEquals(255, $input->getAttribute('maxlength'));
 				}
 
 				$buttons = [
@@ -3874,27 +3874,6 @@
 		$this->page->login()->open('zabbix.php?action=dashboard.view&dashboardid='.self::$dashboard_aggregation)->waitUntilReady();
 		$dashboard = CDashboardElement::find()->one();
 		$dashboard->waitUntilReady();
-<<<<<<< HEAD
-=======
-		$this->assertMessage('Dashboard updated');
-
-		if (array_key_exists('zoom_filter', $data)) {
-			// Check that zoom filter tab link is valid.
-			$this->assertTrue($this->query('xpath:.//a[@href="#tab_1"]')->one()->isValid());
-
-			// Check zoom filter layout.
-			if (array_key_exists('filter_layout', $data)) {
-				$filter = CFilterElement::find()->one();
-				$this->assertEquals('Last 1 hour', $filter->getSelectedTabName());
-				$this->assertEquals('Last 1 hour', $filter->query('link:Last 1 hour')->one()->getText());
-
-				// Check time selector fields layout.
-				foreach (['id:from' => 'now-1h', 'id:to' => 'now'] as $selector => $value) {
-					$input = $this->query($selector)->one();
-					$this->assertEquals($value, $input->getValue());
-					$this->assertEquals(255, $input->getAttribute('maxlength'));
-				}
->>>>>>> 2003c63e
 
 		$form = $dashboard->getWidget(self::DATA_WIDET)->edit();
 		$form->fill($data['fields']);
