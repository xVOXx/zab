--- conflicted
+++ resolved
@@ -31,21 +31,6 @@
  */
 class testDashboardProblemsWidgetDisplay extends CWebTest {
 
-<<<<<<< HEAD
-	use TableTrait;
-
-	protected static $dashboardid;
-	protected static $time;
-	protected static $acktime;
-	protected static $triggerids;
-	protected static $cause_problemid;
-	protected static $symptom_problemid;
-	protected static $symptom_problemid2;
-	protected static $eventid_for_widget_text;
-	protected static $eventid_for_widget_unsigned;
-
-=======
->>>>>>> f48b5c8f
 	/**
 	 * Attach MessageBehavior and TableBehavior to the test.
 	 *
@@ -58,9 +43,15 @@
 		];
 	}
 
-	private static $dashboardid;
-	private static $time;
+	protected static $dashboardid;
+	protected static $time;
 	protected static $acktime;
+	protected static $triggerids;
+	protected static $cause_problemid;
+	protected static $symptom_problemid;
+	protected static $symptom_problemid2;
+	protected static $eventid_for_widget_text;
+	protected static $eventid_for_widget_unsigned;
 
 	public function prepareDashboardData() {
 		$response = CDataHelper::call('dashboard.create', [
