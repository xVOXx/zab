--- conflicted
+++ resolved
@@ -46,7 +46,6 @@
 					['macro' => '{$MACRO1}', 'value' => ''],
 					['macro' => '{$MACRO2}', 'value' => '']
 				]
-<<<<<<< HEAD
 			],
 			[
 				'host' => 'Host for removing macros',
@@ -57,74 +56,6 @@
 				]
 			],
 			[
-=======
-			]
-		]);
-	}
-
-	/**
-	 * The name of the host for updating macros, id=20006.
-	 *
-	 * @var string
-	 */
-	protected $host_name_update = 'Host for trigger description macros';
-
-	/**
-	 * The name of the host for removing macros, id=30010.
-	 *
-	 * @var string
-	 */
-	protected $host_name_remove = 'Host for macros remove';
-
-	/**
-	 * The id of the host for removing inherited macros.
-	 *
-	 * @var integer
-	 */
-	protected static $hostid_remove_inherited;
-
-	public $macro_resolve = '{$X_SECRET_HOST_MACRO_2_RESOLVE}';
-	public $macro_resolve_hostid = 99135;
-
-	public $vault_object = 'host';
-	public $hashi_error_field = '/1/macros/4/value';
-	public $cyber_error_field = '/1/macros/4/value';
-	public $update_vault_macro = '{$VAULT_HOST_MACRO3_CHANGED}';
-	public $vault_macro_index = 2;
-
-	public $revert_macro_1 = '{$SECRET_HOST_MACRO_REVERT}';
-	public $revert_macro_2 = '{$SECRET_HOST_MACRO_2_TEXT_REVERT}';
-	public $revert_macro_object = 'host';
-
-	/**
-	 * @dataProvider getCreateMacrosData
-	 */
-	public function testFormMacrosHost_Create($data) {
-		$this->checkMacros($data, 'host');
-	}
-
-	/**
-	 * @dataProvider getUpdateMacrosNormalData
-	 * @dataProvider getUpdateMacrosCommonData
-	 */
-	public function testFormMacrosHost_Update($data) {
-		$this->checkMacros($data, 'host', $this->host_name_update, true);
-	}
-
-	public function testFormMacrosHost_RemoveAll() {
-		$this->checkRemoveAll($this->host_name_remove, 'host');
-	}
-
-	/**
-	 * @dataProvider getCheckInheritedMacrosData
-	 */
-	public function testFormMacrosHost_ChangeInheritedMacro($data) {
-		$this->checkChangeInheritedMacros($data, 'host');
-	}
-
-	public function prepareHostRemoveMacrosData() {
-		$response = CDataHelper::call('host.create', [
->>>>>>> 59cd0c67
 				'host' => 'Host for Inherited macros removing',
 				'groups' => [['groupid' => self::ZABBIX_SERVERS_GROUPID]],
 				'macros' => [
