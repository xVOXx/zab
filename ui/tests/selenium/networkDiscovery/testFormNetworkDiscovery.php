<?php
/*
** Zabbix
** Copyright (C) 2001-2023 Zabbix SIA
**
** This program is free software; you can redistribute it and/or modify
** it under the terms of the GNU General Public License as published by
** the Free Software Foundation; either version 2 of the License, or
** (at your option) any later version.
**
** This program is distributed in the hope that it will be useful,
** but WITHOUT ANY WARRANTY; without even the implied warranty of
** MERCHANTABILITY or FITNESS FOR A PARTICULAR PURPOSE. See the
** GNU General Public License for more details.
**
** You should have received a copy of the GNU General Public License
** along with this program; if not, write to the Free Software
** Foundation, Inc., 51 Franklin Street, Fifth Floor, Boston, MA  02110-1301, USA.
**/


require_once dirname(__FILE__).'/../../include/CWebTest.php';
require_once dirname(__FILE__).'/../behaviors/CMessageBehavior.php';
<<<<<<< HEAD
=======
require_once dirname(__FILE__).'/../behaviors/CTableBehavior.php';
>>>>>>> 5db6661c

/**
 * @backup drules
 *
 * @dataSource NetworkDiscovery
 */
class testFormNetworkDiscovery extends CWebTest {
<<<<<<< HEAD

	use TableTrait;

	const CANCEL_RULE = 'Discovery rule for cancelling scenario';
	const CLONE_RULE = 'Discovery rule for clone';
	const CHECKS_RULE = 'Discovery rule for changing checks';
	const DELETE_RULES = [
		'success' => 'Discovery rule for successful deleting',
		'action_used' => 'Discovery rule for deleting, used in Action',
		'action_check_used' => 'Discovery rule for deleting, check used in Action'
	];

	/**
	 * Name of discovery rule for update scenario.
	 */
	protected static $update_rule = 'Discovery rule for update';

	/**
	 * Attach MessageBehavior to the test.
	 *
	 * @return array
	 */
	public function getBehaviors() {
		return ['class' => CMessageBehavior::class];
	}

	/**
	 * Get discovery rules and checks tables hash values.
	 */
	protected static function getHash() {
		return CDBHelper::getHash( 'SELECT * FROM drules').
				CDBHelper::getHash('SELECT * FROM dchecks');
	}

	public function testFormNetworkDiscovery_Layout() {
		$this->page->login()->open('zabbix.php?action=discovery.list');
		$this->query('button:Create discovery rule')->waitUntilClickable()->one()->click();
		$this->page->waitUntilReady();
		$this->page->assertHeader('Discovery rules');
		$this->page->assertTitle('Configuration of discovery rules');
		$form = $this->query('id:discoveryForm')->waitUntilPresent()->one()->asForm();

		// Check that all labels present and visible.
		$this->assertEquals(['Name', 'Discovery by proxy', 'IP range', 'Update interval',
				'Checks', 'Device uniqueness criteria', 'Host name', 'Visible name', 'Enabled'],
				$form->getLabels(CElementFilter::VISIBLE)->asText()
		);

		// Check required fields.
		$this->assertEquals(['Name', 'IP range', 'Update interval', 'Checks'], $form->getRequiredLabels());

		// Check the default values.
		$form->checkValue([
			'Name' => '',
			'Discovery by proxy' => 'No proxy',
			'IP range' => '192.168.0.1-254',
			'Update interval' => '1h',
			'Enabled' => true
		]);

		// Radio fields are checked separately, because they are unique elements and don't match with any Framework element.
		$radios = [
			'Device uniqueness criteria' => ['IP address' => true],
			'Host name' => ['DNS name' => true, 'IP address' => false],
			'Visible name' => ['Host name' => true, 'DNS name' => false, 'IP address' => false]
		];

		foreach ($radios as $field => $radio_list) {
			$get_field = $form->getField($field);
			$this->assertEquals(array_keys($radio_list),
					$get_field->query('xpath:.//input[@type="radio"]/../label')->all()->asText()
			);
			$this->assertEquals(array_search(true, $radio_list),
					$get_field->query("xpath:.//input[@checked]/../label")->one()->getText()
			);
		}

		foreach (['Name' => 255, 'IP range' => 2048, 'Update interval' => 255] as $name => $maxlength) {
			$this->assertEquals($maxlength, $form->getField($name)->getAttribute('maxlength'));
		}

		// New check adding dialog.
		$form->getField('Checks')->query('button:Add')->waitUntilClickable()->one()->click();
		$checks_dialog = COverlayDialogElement::find()->waitUntilReady()->all()->last();
		$this->assertEquals('Discovery check', $checks_dialog->getTitle());
		$checks_form = $checks_dialog->asForm();
		$this->assertEquals(['Check type', 'Port range'], $checks_form->getLabels(CElementFilter::VISIBLE)->asText());
		$this->assertEquals(['Add', 'Cancel'],
				$checks_dialog->getFooter()->query('button')->all()->filter(CElementFilter::CLICKABLE)->asText()
		);

		$check_types = [
			'FTP' => 21,
			'HTTP' => 80,
			'HTTPS' => 443,
			'ICMP ping' => null,
			'IMAP' => 143,
			'LDAP' => 389,
			'NNTP' => 119,
			'POP' => 110,
			'SMTP' => 25,
			'SNMPv1 agent' => 161,
			'SNMPv2 agent' => 161,
			'SNMPv3 agent' => 161,
			'SSH' => 22,
			'TCP' => 0,
			'Telnet' => 23,
			'Zabbix agent' => 10050
		];
		$this->assertEquals(array_keys($check_types), $checks_form->getField('Check type')->asDropdown()->getOptions()->asText());

		foreach ($check_types as $type => $port) {
			$checks_form->fill(['Check type' => $type]);

			if ($type === 'ICMP ping') {
				$this->assertEquals(['Check type'],
						array_values($checks_form->getLabels(CElementFilter::VISIBLE)->asText())
				);
			}
			else {
				$checks_form->checkValue(['Port range' => $port]);
				$this->assertEquals(255, $checks_form->getField('Port range')->getAttribute('maxlength'));

				switch ($type) {
					case 'Zabbix agent':
						$this->assertEqualsCanonicalizing(['Check type', 'Port range', 'Key'],
								$checks_form->getLabels(CElementFilter::VISIBLE)->asText()
						);
						$this->assertEquals(['Port range', 'Key'], $checks_form->getRequiredLabels());
						$checks_form->checkValue(['Key' => '']);
						$this->assertEquals(2048, $checks_form->getField('Key')->getAttribute('maxlength'));
						break;

					case 'SNMPv1 agent':
					case 'SNMPv2 agent':
						$this->assertEqualsCanonicalizing(['Check type', 'Port range', 'SNMP community', 'SNMP OID'],
								$checks_form->getLabels(CElementFilter::VISIBLE)->asText()
						);
						$this->assertEquals(['Port range', 'SNMP community', 'SNMP OID'], $checks_form->getRequiredLabels());
						$checks_form->checkValue(['SNMP community' => '', 'SNMP OID' => '']);

						foreach (['SNMP community' => 255, 'SNMP OID' => 512] as $name => $maxlength) {
							$this->assertEquals($maxlength, $checks_form->getField($name)->getAttribute('maxlength'));
						}
						break;

					case 'SNMPv3 agent':
						$fields = [
							'noAuthNoPriv' => [
								'values' => ['SNMP OID' => '', 'Context name' => '', 'Security name' => ''],
								'lengths' => ['SNMP OID' => 512, 'Context name' => 255, 'Security name' => 64],
								'required' => ['Port range', 'SNMP OID']
							],
							'authNoPriv' => [
								'values' => ['SNMP OID' => '', 'Context name' => '', 'Security name' => '',
										'Authentication protocol' => 'MD5', 'Authentication passphrase' => ''
								],
								'lengths' => ['SNMP OID' => 512, 'Context name' => 255, 'Security name' => 64,
										'Authentication passphrase' => 64
								],
								'required' => ['Port range', 'SNMP OID'],
								'Authentication protocol' => ['MD5', 'SHA1', 'SHA224', 'SHA256', 'SHA384', 'SHA512']
							],

							'authPriv' => [
								'values' => ['SNMP OID' => '', 'Context name' => '', 'Security name' => '',
										'Authentication protocol' => 'MD5', 'Authentication passphrase' => '',
										'Privacy protocol' => 'DES', 'Privacy passphrase' => ''
								],
								'lengths' => ['SNMP OID' => 512, 'Context name' => 255, 'Security name' => 64,
										'Authentication passphrase' => 64, 'Privacy passphrase' => 64
								],
								'required' => ['Port range', 'SNMP OID', 'Privacy passphrase'],
								'Authentication protocol' => ['MD5', 'SHA1', 'SHA224', 'SHA256', 'SHA384', 'SHA512'],
								'Privacy protocol' => ['DES', 'AES128', 'AES192', 'AES256', 'AES192C', 'AES256C']
							]
						];

						$this->assertEquals(array_keys($fields),
							$checks_form->getField('Security level')->asDropdown()->getOptions()->asText()
						);

						foreach ($fields as $level => $values) {
							$checks_form->fill(['Security level' => $level]);
							$checks_form->checkValue($values['values']);
							$this->assertEquals($values['required'], $checks_form->getRequiredLabels());
							$this->assertEquals(array_keys($fields),
									$checks_form->getField('Security level')->asDropdown()->getOptions()->asText()
							);

							foreach (['Authentication protocol', 'Privacy protocol'] as $dropdowns) {
								if (array_key_exists($dropdowns, $values)) {
									$this->assertEquals($values[$dropdowns], $checks_form->getField($dropdowns)->asDropdown()
											->getOptions()->asText()
									);
								}
							}
						}
						break;

					default:
						$this->assertEquals(['Port range'], $checks_form->getRequiredLabels());
						break;
				}
			}
		}

		$checks_dialog->query('xpath:.//button[@title="Close"]')->one()->waitUntilClickable()->click();
	}

	public function getCommonData() {
		return [
=======

	/**
	 * Attach MessageBehavior and TableBehavior to the test.
	 *
	 * @return array
	 */
	public function getBehaviors() {
		return [
			CMessageBehavior::class,
			CTableBehavior::class
		];
	}

	const CANCEL_RULE = 'Discovery rule for cancelling scenario';
	const CLONE_RULE = 'Discovery rule for clone';
	const CHECKS_RULE = 'Discovery rule for changing checks';
	const DELETE_RULES = [
		'success' => 'Discovery rule for successful deleting',
		'action_used' => 'Discovery rule for deleting, used in Action',
		'action_check_used' => 'Discovery rule for deleting, check used in Action'
	];

	/**
	 * Name of discovery rule for update scenario.
	 */
	protected static $update_rule = 'Discovery rule for update';

	/**
	 * Get discovery rules and checks tables hash values.
	 */
	protected static function getHash() {
		return CDBHelper::getHash( 'SELECT * FROM drules').
				CDBHelper::getHash('SELECT * FROM dchecks');
	}

	public function testFormNetworkDiscovery_Layout() {
		$this->page->login()->open('zabbix.php?action=discovery.list');
		$this->query('button:Create discovery rule')->waitUntilClickable()->one()->click();
		$this->page->waitUntilReady();
		$this->page->assertHeader('Discovery rules');
		$this->page->assertTitle('Configuration of discovery rules');
		$form = $this->query('id:discoveryForm')->waitUntilPresent()->one()->asForm();

		// Check that all labels present and visible.
		$this->assertEquals(['Name', 'Discovery by proxy', 'IP range', 'Update interval',
				'Checks', 'Device uniqueness criteria', 'Host name', 'Visible name', 'Enabled'],
				$form->getLabels(CElementFilter::VISIBLE)->asText()
		);

		// Check required fields.
		$this->assertEquals(['Name', 'IP range', 'Update interval', 'Checks'], $form->getRequiredLabels());

		// Check the default values.
		$form->checkValue([
			'Name' => '',
			'Discovery by proxy' => 'No proxy',
			'IP range' => '192.168.0.1-254',
			'Update interval' => '1h',
			'Enabled' => true
		]);

		// Radio fields are checked separately, because they are unique elements and don't match with any Framework element.
		$radios = [
			'Device uniqueness criteria' => ['IP address' => true],
			'Host name' => ['DNS name' => true, 'IP address' => false],
			'Visible name' => ['Host name' => true, 'DNS name' => false, 'IP address' => false]
		];

		foreach ($radios as $field => $radio_list) {
			$get_field = $form->getField($field);
			$this->assertEquals(array_keys($radio_list),
					$get_field->query('xpath:.//input[@type="radio"]/../label')->all()->asText()
			);
			$this->assertEquals(array_search(true, $radio_list),
					$get_field->query("xpath:.//input[@checked]/../label")->one()->getText()
			);
		}

		foreach (['Name' => 255, 'IP range' => 2048, 'Update interval' => 255] as $name => $maxlength) {
			$this->assertEquals($maxlength, $form->getField($name)->getAttribute('maxlength'));
		}

		// New check adding dialog.
		$form->getField('Checks')->query('button:Add')->waitUntilClickable()->one()->click();
		$checks_dialog = COverlayDialogElement::find()->waitUntilReady()->all()->last();
		$this->assertEquals('Discovery check', $checks_dialog->getTitle());
		$checks_form = $checks_dialog->asForm();
		$this->assertEquals(['Check type', 'Port range'], $checks_form->getLabels(CElementFilter::VISIBLE)->asText());
		$this->assertEquals(['Add', 'Cancel'],
				$checks_dialog->getFooter()->query('button')->all()->filter(CElementFilter::CLICKABLE)->asText()
		);

		$check_types = [
			'FTP' => 21,
			'HTTP' => 80,
			'HTTPS' => 443,
			'ICMP ping' => null,
			'IMAP' => 143,
			'LDAP' => 389,
			'NNTP' => 119,
			'POP' => 110,
			'SMTP' => 25,
			'SNMPv1 agent' => 161,
			'SNMPv2 agent' => 161,
			'SNMPv3 agent' => 161,
			'SSH' => 22,
			'TCP' => 0,
			'Telnet' => 23,
			'Zabbix agent' => 10050
		];
		$this->assertEquals(array_keys($check_types), $checks_form->getField('Check type')->asDropdown()->getOptions()->asText());

		foreach ($check_types as $type => $port) {
			$checks_form->fill(['Check type' => $type]);

			if ($type === 'ICMP ping') {
				$this->assertEquals(['Check type'],
						array_values($checks_form->getLabels(CElementFilter::VISIBLE)->asText())
				);
			}
			else {
				$checks_form->checkValue(['Port range' => $port]);
				$this->assertEquals(255, $checks_form->getField('Port range')->getAttribute('maxlength'));

				switch ($type) {
					case 'Zabbix agent':
						$this->assertEqualsCanonicalizing(['Check type', 'Port range', 'Key'],
								$checks_form->getLabels(CElementFilter::VISIBLE)->asText()
						);
						$this->assertEquals(['Port range', 'Key'], $checks_form->getRequiredLabels());
						$checks_form->checkValue(['Key' => '']);
						$this->assertEquals(2048, $checks_form->getField('Key')->getAttribute('maxlength'));
						break;

					case 'SNMPv1 agent':
					case 'SNMPv2 agent':
						$this->assertEqualsCanonicalizing(['Check type', 'Port range', 'SNMP community', 'SNMP OID'],
								$checks_form->getLabels(CElementFilter::VISIBLE)->asText()
						);
						$this->assertEquals(['Port range', 'SNMP community', 'SNMP OID'], $checks_form->getRequiredLabels());
						$checks_form->checkValue(['SNMP community' => '', 'SNMP OID' => '']);

						foreach (['SNMP community' => 255, 'SNMP OID' => 512] as $name => $maxlength) {
							$this->assertEquals($maxlength, $checks_form->getField($name)->getAttribute('maxlength'));
						}
						break;

					case 'SNMPv3 agent':
						$fields = [
							'noAuthNoPriv' => [
								'values' => ['SNMP OID' => '', 'Context name' => '', 'Security name' => ''],
								'lengths' => ['SNMP OID' => 512, 'Context name' => 255, 'Security name' => 64],
								'required' => ['Port range', 'SNMP OID']
							],
							'authNoPriv' => [
								'values' => ['SNMP OID' => '', 'Context name' => '', 'Security name' => '',
										'Authentication protocol' => 'MD5', 'Authentication passphrase' => ''
								],
								'lengths' => ['SNMP OID' => 512, 'Context name' => 255, 'Security name' => 64,
										'Authentication passphrase' => 64
								],
								'required' => ['Port range', 'SNMP OID'],
								'Authentication protocol' => ['MD5', 'SHA1', 'SHA224', 'SHA256', 'SHA384', 'SHA512']
							],

							'authPriv' => [
								'values' => ['SNMP OID' => '', 'Context name' => '', 'Security name' => '',
										'Authentication protocol' => 'MD5', 'Authentication passphrase' => '',
										'Privacy protocol' => 'DES', 'Privacy passphrase' => ''
								],
								'lengths' => ['SNMP OID' => 512, 'Context name' => 255, 'Security name' => 64,
										'Authentication passphrase' => 64, 'Privacy passphrase' => 64
								],
								'required' => ['Port range', 'SNMP OID', 'Privacy passphrase'],
								'Authentication protocol' => ['MD5', 'SHA1', 'SHA224', 'SHA256', 'SHA384', 'SHA512'],
								'Privacy protocol' => ['DES', 'AES128', 'AES192', 'AES256', 'AES192C', 'AES256C']
							]
						];

						$this->assertEquals(array_keys($fields),
							$checks_form->getField('Security level')->asDropdown()->getOptions()->asText()
						);

						foreach ($fields as $level => $values) {
							$checks_form->fill(['Security level' => $level]);
							$checks_form->checkValue($values['values']);
							$this->assertEquals($values['required'], $checks_form->getRequiredLabels());
							$this->assertEquals(array_keys($fields),
									$checks_form->getField('Security level')->asDropdown()->getOptions()->asText()
							);

							foreach (['Authentication protocol', 'Privacy protocol'] as $dropdowns) {
								if (array_key_exists($dropdowns, $values)) {
									$this->assertEquals($values[$dropdowns], $checks_form->getField($dropdowns)->asDropdown()
											->getOptions()->asText()
									);
								}
							}
						}
						break;

					default:
						$this->assertEquals(['Port range'], $checks_form->getRequiredLabels());
						break;
				}
			}
		}

		$checks_dialog->query('xpath:.//button[@title="Close"]')->one()->waitUntilClickable()->click();
	}

	public function getCommonData() {
		return [
>>>>>>> 5db6661c
			// #0.
			[
				[
					'expected' => TEST_BAD,
					'fields' => [
						'Name' => 'Empty port'
					],
					'Checks' => [
						['Port range' => '']
					],
					'dialog_error' => 'Incorrect value for field "ports": cannot be empty.'
				]
			],
			// #1.
			[
				[
					'expected' => TEST_BAD,
					'fields' => [
						'Name' => 'Local network'
					],
					'Checks' => [['default' => true]],
					'error_details' => 'Discovery rule "Local network" already exists.'
				]
			],
			// #2.
			[
				[
					'expected' => TEST_BAD,
					'fields' => [
						'Name' => 'Empty fields for SNMPv1'
					],
					'Checks' => [
						[
							'Check type' => 'SNMPv1 agent',
							'Port range' => ''
						]
					],
					'dialog_error' => [
						'Incorrect value for field "ports": cannot be empty.',
						'Incorrect value for field "snmp_community": cannot be empty.',
						'Incorrect value for field "snmp_oid": cannot be empty.'
					]
				]
			],
			// #3.
			[
				[
					'expected' => TEST_BAD,
					'fields' => [
						'Name' => 'Validation priority for SNMPv1'
<<<<<<< HEAD
					],
					'Checks' => [
						[
							'Check type' => 'SNMPv1 agent',
							'Port range' => 'test',
							'SNMP community' => 'test',
							'SNMP OID' => 'test'
						]
					],
					'dialog_error' => 'Incorrect port range.'
				]
			],
			// #4.
			[
				[
					'expected' => TEST_BAD,
					'fields' => [
						'Name' => 'Too big port for SNMPv2'
					],
					'Checks' => [
						[
							'Check type' => 'SNMPv2 agent',
							'Port range' => 65536,
							'SNMP community' => 'test',
							'SNMP OID' => 'test'
						]
					],
					'dialog_error' => 'Incorrect port range.'
				]
			],
			// #5.
			[
				[
					'expected' => TEST_BAD,
					'fields' => [
						'Name' => 'Negative port for SNMPv3'
					],
					'Checks' => [
						[
							'Check type' => 'SNMPv2 agent',
							'Port range' => -1,
							'SNMP community' => 'test',
							'SNMP OID' => 'test'
						]
					],
					'dialog_error' => 'Incorrect port range.'
				]
			],
			// #6.
			[
				[
					'expected' => TEST_BAD,
					'fields' => [
						'Name' => 'Text in port for SNMPv2'
					],
					'Checks' => [
						[
							'Check type' => 'SNMPv2 agent',
							'Port range' => 'text',
							'SNMP community' => 'test',
							'SNMP OID' => 'test'
						]
					],
					'dialog_error' => 'Incorrect port range.'
				]
			],
			// #7.
			[
				[
					'expected' => TEST_BAD,
					'fields' => [
						'Name' => 'Validation priority for SNMPv3'
					],
					'Checks' => [
						[
							'Check type' => 'SNMPv3 agent',
							'Port range' => 'text'
						]
					],
					'dialog_error' => 'Incorrect value for field "snmp_oid": cannot be empty.'
				]
			],
			// #8.
			[
				[
					'expected' => TEST_BAD,
					'fields' => [
						'Name' => 'Same default check validation'
					],
					'Checks' => [
						[
							'default' => true
						],
						[
							'default' => true
						]
					],
					'dialog_error' => 'Check already exists.'
				]
			],
			// #9.
			[
				[
					'expected' => TEST_BAD,
					'fields' => [
						'Name' => 'Same SNMP check validation'
					],
					'Checks' => [
						[
							'Check type' => 'HTTPS',
							'Port range' => 0
						],
						[
							'Check type' => 'SNMPv3 agent',
							'Port range' => 200,
							'SNMP OID' => 1,
							'Security level' => 'authNoPriv',
							'Authentication protocol' => 'SHA256',
							'Authentication passphrase' => 1
						],
						[
							'Check type' => 'SNMPv3 agent',
							'Port range' => 200,
							'SNMP OID' => 1,
							'Security level' => 'authNoPriv',
							'Authentication protocol' => 'SHA256',
							'Authentication passphrase' => 1
						]
					],
					'dialog_error' => 'Check already exists.'
				]
			],
			// #10.
			[
				[
					'expected' => TEST_BAD,
					'fields' => [
						'Name' => 'Validation fields for SNMPv3'
					],
					'Checks' => [
						[
							'Check type' => 'SNMPv3 agent',
							'Port range' => 'text',
							'SNMP OID' => 'test'
						]
					],
					'dialog_error' => 'Incorrect port range.'
				]
			],
			// #11.
			[
				[
					'expected' => TEST_BAD,
					'fields' => [
						'Name' => 'Validation authPriv for SNMPv3'
					],
					'Checks' => [
						[
							'Check type' => 'SNMPv3 agent',
							'Security level' => 'authNoPriv'
						]
					],
					'dialog_error' => 'Incorrect value for field "snmp_oid": cannot be empty.'
				]
			],
			// #12.
			[
				[
					'expected' => TEST_BAD,
					'fields' => [
						'Name' => 'Validation authPriv for SNMPv3'
					],
					'Checks' => [
						[
							'Check type' => 'SNMPv3 agent',
							'Security level' => 'authPriv'
						]
					],
					'dialog_error' => [
						'Incorrect value for field "snmp_oid": cannot be empty.',
						'Incorrect value for field "snmpv3_privpassphrase": cannot be empty.'
					]
				]
			],
			// #13.
			[
				[
					'expected' => TEST_BAD,
					'fields' => [
						'Name' => 'Validation key for Zabbix agent'
					],
					'Checks' => [
						[
							'Check type' => 'Zabbix agent',
							'Key' => '😀'
						]
					],
					'dialog_error' => 'Invalid key "😀": incorrect syntax near "😀".'
				]
			],
			// #14.
			[
				[
					'expected' => TEST_BAD,
					'fields' => [
						'Name' => 'Empty fields for Zabbix agent'
					],
					'Checks' => [
						[
							'Check type' => 'Zabbix agent',
							'Port range' => ''
						]
					],
					'dialog_error' => [
						'Incorrect value for field "ports": cannot be empty.',
						'Incorrect value for field "key_": cannot be empty.'
					]
				]
			],
			// #15.
			[
				[
					'expected' => TEST_BAD,
					'fields' => [
						'Name' => 'Validation priority for Zabbix agent'
					],
					'Checks' => [
						[
							'Check type' => 'Zabbix agent',
							'Port range' => 'test'
						]
					],
					'dialog_error' => 'Incorrect value for field "key_": cannot be empty.'
				]
			],
			// #16.
			[
				[
					'expected' => TEST_BAD,
					'fields' => [
						'Name' => 'Validation for Zabbix agent'
					],
					'Checks' => [
						[
							'Check type' => 'Zabbix agent',
							'Port range' => 'test',
							'Key' => 'test'
						]
					],
					'dialog_error' => 'Incorrect port range.'
				]
			],
			// #17.
			[
				[
					'expected' => TEST_BAD,
					'fields' => [
						'Name' => 'Empty IP range',
						'IP range' => ''
					],
					'Checks' => [['default' => true]],
					'error_details' => 'Incorrect value for field "iprange": cannot be empty.'
				]
			],
			// #18.
			[
				[
					'expected' => TEST_BAD,
					'fields' => [
						'Name' => 'Numbers in IP range',
						'IP range' => 12345
					],
					'Checks' => [['default' => true]],
					'error_details' => 'Incorrect value for field "iprange": invalid address range "12345".'
				]
			],
			// #19.
			[
				[
					'expected' => TEST_BAD,
					'fields' => [
						'Name' => 'Text in IP range',
						'IP range' => 'Text 😀'
					],
					'Checks' => [['default' => true]],
					'error_details' => 'Incorrect value for field "iprange": invalid address range "Text 😀".'
				]
			],
			// #20.
			[
				[
					'expected' => TEST_BAD,
					'fields' => [
						'Name' => 'Wrong IPV4 in IP range',
						'IP range' => '192.168.4.300-305'
					],
					'Checks' => [['default' => true]],
					'error_details' => 'Incorrect value for field "iprange": invalid address range "192.168.4.300-305".'
				]
			],
			// #21.
			[
				[
					'expected' => TEST_BAD,
					'fields' => [
						'Name' => 'Wrong IPV4 mask in IP range',
						'IP range' => '192.168.4.0/5'
					],
					'Checks' => [['default' => true]],
					'error_details' => 'Incorrect value for field "iprange": IP range "192.168.4.0/5" exceeds "65536" address limit.'
				]
			],
			// #22.
			[
				[
					'expected' => TEST_BAD,
					'fields' => [
						'Name' => 'Wrong IPV4 mask in IP range _2',
						'IP range' => '192.168.4.0/111'
					],
					'Checks' => [['default' => true]],
					'error_details' => 'Incorrect value for field "iprange": invalid address range "192.168.4.0/111".'
				]
			],
			// #23.
			[
				[
					'expected' => TEST_BAD,
					'fields' => [
						'Name' => 'Wrong IPV4 mask in IP range _3',
						'IP range' => '192.168.4.0/129'
					],
					'Checks' => [['default' => true]],
					'error_details' => 'Incorrect value for field "iprange": invalid address range "192.168.4.0/129".'
				]
			],
			// #24.
			[
				[
					'expected' => TEST_BAD,
					'fields' => [
						'Name' => 'Wrong IPV6 mask in IP range',
						'IP range' => '2001:DB8:0000:0000:244:17FF:FEB6:D37D/64'
					],
					'Checks' => [['default' => true]],
					'error_details' => 'Incorrect value for field "iprange": IP range "2001:DB8:0000:0000:244:17FF:FEB6:D37D/64" exceeds "65536" address limit.'
				]
			],
			// #25.
			[
				[
					'expected' => TEST_BAD,
					'fields' => [
						'Name' => 'Wrong IPV6 mask in IP range _2',
						'IP range' => '2001:db8::/130'
					],
					'Checks' => [['default' => true]],
					'error_details' => 'Incorrect value for field "iprange": invalid address range "2001:db8::/130".'
				]
			],
			// #26.
			[
				[
					'expected' => TEST_BAD,
					'fields' => [
						'Name' => ''
					],
					'error_details' => [
						'Incorrect value for field "name": cannot be empty.',
						'Field "dchecks" is mandatory.'
					]
				]
			],
			// #27.
			[
				[
					'expected' => TEST_BAD,
					'fields' => [
						'Name' => 'Empty interval validation',
						'Update interval' => ''
					],
					'Checks' => [['default' => true]],
					'error_details' => 'Incorrect value for field "delay": cannot be empty.'
				]
			],
			// #28.
			[
				[
					'expected' => TEST_BAD,
					'fields' => [
						'Name' => 'Text interval validation',
						'Update interval' => 'text'
					],
					'Checks' => [['default' => true]],
					'error_details' => 'Incorrect value for field "delay": a time unit is expected.'
				]
			],
			// #29.
			[
				[
					'expected' => TEST_BAD,
					'fields' => [
						'Name' => 'Special symbols in interval validation',
						'Update interval' => '😀'
					],
					'Checks' => [['default' => true]],
					'error_details' => 'Incorrect value for field "delay": a time unit is expected.'
				]
			],
			// #30.
			[
				[
					'expected' => TEST_BAD,
					'fields' => [
						'Name' => 'Negative interval validation',
						'Update interval' => -1
					],
					'Checks' => [['default' => true]],
					'error_details' => 'Incorrect value for field "delay": a time unit is expected.'
				]
			],
			// #31.
			[
				[
					'fields' => [
						'Name' => 'Mimimal fields create'
					],
					'Checks' => [['default' => true]]
				]
			],
			// #32.
			[
				[
					'fields' => [
						'Name' => 'Name + 1 check'
					],
					'Checks' => [
						[
							'Check type' => 'HTTP',
							'Port range' => '65535'
						]
					]
				]
			],
			// #33.
			[
				[
					'fields' => [
						'Name' => 'List in IP range',
						'IP range' => '192.168.1.1-255, 192.168.2.1-100, 192.168.2.200, 192.168.4.0/24, 192.167.1-10.1-253'
					],
					'Checks' => [['default' => true]]
				]
			],
=======
					],
					'Checks' => [
						[
							'Check type' => 'SNMPv1 agent',
							'Port range' => 'test',
							'SNMP community' => 'test',
							'SNMP OID' => 'test'
						]
					],
					'dialog_error' => 'Incorrect port range.'
				]
			],
			// #4.
			[
				[
					'expected' => TEST_BAD,
					'fields' => [
						'Name' => 'Too big port for SNMPv2'
					],
					'Checks' => [
						[
							'Check type' => 'SNMPv2 agent',
							'Port range' => 65536,
							'SNMP community' => 'test',
							'SNMP OID' => 'test'
						]
					],
					'dialog_error' => 'Incorrect port range.'
				]
			],
			// #5.
			[
				[
					'expected' => TEST_BAD,
					'fields' => [
						'Name' => 'Negative port for SNMPv3'
					],
					'Checks' => [
						[
							'Check type' => 'SNMPv2 agent',
							'Port range' => -1,
							'SNMP community' => 'test',
							'SNMP OID' => 'test'
						]
					],
					'dialog_error' => 'Incorrect port range.'
				]
			],
			// #6.
			[
				[
					'expected' => TEST_BAD,
					'fields' => [
						'Name' => 'Text in port for SNMPv2'
					],
					'Checks' => [
						[
							'Check type' => 'SNMPv2 agent',
							'Port range' => 'text',
							'SNMP community' => 'test',
							'SNMP OID' => 'test'
						]
					],
					'dialog_error' => 'Incorrect port range.'
				]
			],
			// #7.
			[
				[
					'expected' => TEST_BAD,
					'fields' => [
						'Name' => 'Validation priority for SNMPv3'
					],
					'Checks' => [
						[
							'Check type' => 'SNMPv3 agent',
							'Port range' => 'text'
						]
					],
					'dialog_error' => 'Incorrect value for field "snmp_oid": cannot be empty.'
				]
			],
			// #8.
			[
				[
					'expected' => TEST_BAD,
					'fields' => [
						'Name' => 'Same default check validation'
					],
					'Checks' => [
						[
							'default' => true
						],
						[
							'default' => true
						]
					],
					'dialog_error' => 'Check already exists.'
				]
			],
			// #9.
			[
				[
					'expected' => TEST_BAD,
					'fields' => [
						'Name' => 'Same SNMP check validation'
					],
					'Checks' => [
						[
							'Check type' => 'HTTPS',
							'Port range' => 0
						],
						[
							'Check type' => 'SNMPv3 agent',
							'Port range' => 200,
							'SNMP OID' => 1,
							'Security level' => 'authNoPriv',
							'Authentication protocol' => 'SHA256',
							'Authentication passphrase' => 1
						],
						[
							'Check type' => 'SNMPv3 agent',
							'Port range' => 200,
							'SNMP OID' => 1,
							'Security level' => 'authNoPriv',
							'Authentication protocol' => 'SHA256',
							'Authentication passphrase' => 1
						]
					],
					'dialog_error' => 'Check already exists.'
				]
			],
			// #10.
			[
				[
					'expected' => TEST_BAD,
					'fields' => [
						'Name' => 'Validation fields for SNMPv3'
					],
					'Checks' => [
						[
							'Check type' => 'SNMPv3 agent',
							'Port range' => 'text',
							'SNMP OID' => 'test'
						]
					],
					'dialog_error' => 'Incorrect port range.'
				]
			],
			// #11.
			[
				[
					'expected' => TEST_BAD,
					'fields' => [
						'Name' => 'Validation authPriv for SNMPv3'
					],
					'Checks' => [
						[
							'Check type' => 'SNMPv3 agent',
							'Security level' => 'authNoPriv'
						]
					],
					'dialog_error' => 'Incorrect value for field "snmp_oid": cannot be empty.'
				]
			],
			// #12.
			[
				[
					'expected' => TEST_BAD,
					'fields' => [
						'Name' => 'Validation authPriv for SNMPv3'
					],
					'Checks' => [
						[
							'Check type' => 'SNMPv3 agent',
							'Security level' => 'authPriv'
						]
					],
					'dialog_error' => [
						'Incorrect value for field "snmp_oid": cannot be empty.',
						'Incorrect value for field "snmpv3_privpassphrase": cannot be empty.'
					]
				]
			],
			// #13.
			[
				[
					'expected' => TEST_BAD,
					'fields' => [
						'Name' => 'Validation key for Zabbix agent'
					],
					'Checks' => [
						[
							'Check type' => 'Zabbix agent',
							'Key' => '😀'
						]
					],
					'dialog_error' => 'Invalid key "😀": incorrect syntax near "😀".'
				]
			],
			// #14.
			[
				[
					'expected' => TEST_BAD,
					'fields' => [
						'Name' => 'Empty fields for Zabbix agent'
					],
					'Checks' => [
						[
							'Check type' => 'Zabbix agent',
							'Port range' => ''
						]
					],
					'dialog_error' => [
						'Incorrect value for field "ports": cannot be empty.',
						'Incorrect value for field "key_": cannot be empty.'
					]
				]
			],
			// #15.
			[
				[
					'expected' => TEST_BAD,
					'fields' => [
						'Name' => 'Validation priority for Zabbix agent'
					],
					'Checks' => [
						[
							'Check type' => 'Zabbix agent',
							'Port range' => 'test'
						]
					],
					'dialog_error' => 'Incorrect value for field "key_": cannot be empty.'
				]
			],
			// #16.
			[
				[
					'expected' => TEST_BAD,
					'fields' => [
						'Name' => 'Validation for Zabbix agent'
					],
					'Checks' => [
						[
							'Check type' => 'Zabbix agent',
							'Port range' => 'test',
							'Key' => 'test'
						]
					],
					'dialog_error' => 'Incorrect port range.'
				]
			],
			// #17.
			[
				[
					'expected' => TEST_BAD,
					'fields' => [
						'Name' => 'Empty IP range',
						'IP range' => ''
					],
					'Checks' => [['default' => true]],
					'error_details' => 'Incorrect value for field "iprange": cannot be empty.'
				]
			],
			// #18.
			[
				[
					'expected' => TEST_BAD,
					'fields' => [
						'Name' => 'Numbers in IP range',
						'IP range' => 12345
					],
					'Checks' => [['default' => true]],
					'error_details' => 'Incorrect value for field "iprange": invalid address range "12345".'
				]
			],
			// #19.
			[
				[
					'expected' => TEST_BAD,
					'fields' => [
						'Name' => 'Text in IP range',
						'IP range' => 'Text 😀'
					],
					'Checks' => [['default' => true]],
					'error_details' => 'Incorrect value for field "iprange": invalid address range "Text 😀".'
				]
			],
			// #20.
			[
				[
					'expected' => TEST_BAD,
					'fields' => [
						'Name' => 'Wrong IPV4 in IP range',
						'IP range' => '192.168.4.300-305'
					],
					'Checks' => [['default' => true]],
					'error_details' => 'Incorrect value for field "iprange": invalid address range "192.168.4.300-305".'
				]
			],
			// #21.
			[
				[
					'expected' => TEST_BAD,
					'fields' => [
						'Name' => 'Wrong IPV4 mask in IP range',
						'IP range' => '192.168.4.0/5'
					],
					'Checks' => [['default' => true]],
					'error_details' => 'Incorrect value for field "iprange": IP range "192.168.4.0/5" exceeds "65536" address limit.'
				]
			],
			// #22.
			[
				[
					'expected' => TEST_BAD,
					'fields' => [
						'Name' => 'Wrong IPV4 mask in IP range _2',
						'IP range' => '192.168.4.0/111'
					],
					'Checks' => [['default' => true]],
					'error_details' => 'Incorrect value for field "iprange": invalid address range "192.168.4.0/111".'
				]
			],
			// #23.
			[
				[
					'expected' => TEST_BAD,
					'fields' => [
						'Name' => 'Wrong IPV4 mask in IP range _3',
						'IP range' => '192.168.4.0/129'
					],
					'Checks' => [['default' => true]],
					'error_details' => 'Incorrect value for field "iprange": invalid address range "192.168.4.0/129".'
				]
			],
			// #24.
			[
				[
					'expected' => TEST_BAD,
					'fields' => [
						'Name' => 'Wrong IPV6 mask in IP range',
						'IP range' => '2001:DB8:0000:0000:244:17FF:FEB6:D37D/64'
					],
					'Checks' => [['default' => true]],
					'error_details' => 'Incorrect value for field "iprange": IP range "2001:DB8:0000:0000:244:17FF:FEB6:D37D/64" exceeds "65536" address limit.'
				]
			],
			// #25.
			[
				[
					'expected' => TEST_BAD,
					'fields' => [
						'Name' => 'Wrong IPV6 mask in IP range _2',
						'IP range' => '2001:db8::/130'
					],
					'Checks' => [['default' => true]],
					'error_details' => 'Incorrect value for field "iprange": invalid address range "2001:db8::/130".'
				]
			],
			// #26.
			[
				[
					'expected' => TEST_BAD,
					'fields' => [
						'Name' => ''
					],
					'error_details' => [
						'Incorrect value for field "name": cannot be empty.',
						'Field "dchecks" is mandatory.'
					]
				]
			],
			// #27.
			[
				[
					'expected' => TEST_BAD,
					'fields' => [
						'Name' => 'Empty interval validation',
						'Update interval' => ''
					],
					'Checks' => [['default' => true]],
					'error_details' => 'Incorrect value for field "delay": cannot be empty.'
				]
			],
			// #28.
			[
				[
					'expected' => TEST_BAD,
					'fields' => [
						'Name' => 'Text interval validation',
						'Update interval' => 'text'
					],
					'Checks' => [['default' => true]],
					'error_details' => 'Incorrect value for field "delay": a time unit is expected.'
				]
			],
			// #29.
			[
				[
					'expected' => TEST_BAD,
					'fields' => [
						'Name' => 'Special symbols in interval validation',
						'Update interval' => '😀'
					],
					'Checks' => [['default' => true]],
					'error_details' => 'Incorrect value for field "delay": a time unit is expected.'
				]
			],
			// #30.
			[
				[
					'expected' => TEST_BAD,
					'fields' => [
						'Name' => 'Negative interval validation',
						'Update interval' => -1
					],
					'Checks' => [['default' => true]],
					'error_details' => 'Incorrect value for field "delay": a time unit is expected.'
				]
			],
			// #31.
			[
				[
					'fields' => [
						'Name' => 'Mimimal fields create'
					],
					'Checks' => [['default' => true]]
				]
			],
			// #32.
			[
				[
					'fields' => [
						'Name' => 'Name + 1 check'
					],
					'Checks' => [
						[
							'Check type' => 'HTTP',
							'Port range' => '65535'
						]
					]
				]
			],
			// #33.
			[
				[
					'fields' => [
						'Name' => 'List in IP range',
						'IP range' => '192.168.1.1-255, 192.168.2.1-100, 192.168.2.200, 192.168.4.0/24, 192.167.1-10.1-253'
					],
					'Checks' => [['default' => true]]
				]
			],
>>>>>>> 5db6661c
			// #34.
			[
				[
					'fields' => [
						'Name' => 'IPv6 in IP range',
						'IP range' => '2001:db8:3333:4444:CCCC:DDDD:EEEE:FFFF'
					],
					'Checks' => [['default' => true]]
				]
			],
			// #35.
			[
				[
					'fields' => [
						'Name' => 'Empty IPv6 in IP range',
						'IP range' => '::'
					],
					'Checks' => [['default' => true]]
				]
			],
			// #36.
			[
				[
					'fields' => [
						'Name' => 'All zeros IPv6 in IP range',
						'IP range' => '0:0:0:0:0:0:0:0'
					],
					'Checks' => [['default' => true]]
				]
			],
			// #37.
			[
				[
					'fields' => [
						'Name' => 'IPv6 mask in IP range',
						'IP range' => '2001:DB8:0000:0000:244:17FF:FEB6:D37D/113'
					],
					'Checks' => [['default' => true]]
				]
			],
			// #38.
			[
				[
					'fields' => [
						'Name' => 'IPv6 list in IP range',
						'IP range' => "2001:db8:3333:4444:5555:6666:7777:8888,".
							"\n::1234:5678,".
							"\n2001:db8::,".
							"\n2001:db8::1234:5678,".
							"\n2001:0db8:0001:0000:0000:0ab9:C0A8:0102,".
							"\n2001:DB8:0000:0000:244:17FF:FEB6:D37D/115"
					],
					'Checks' => [['default' => true]]
				]
			],
			// #39.
			[
				[
					'fields' => [
						'Name' => 'All fields',
						'Discovery by proxy' => 'Proxy for Actions',
						'IP range' => '192.168.251.253-254',
						'Update interval' => 604800,
						'Enabled' => false
					],
					'radios' => [
						'Device uniqueness criteria' => 'Zabbix agent (100-500) "test"',
						'Host name' => 'IP address',
						'Visible name' => 'DNS name'
					],
					'Checks' => [
						[
							'Check type' => 'HTTPS',
							'Port range' => 0
						],
						[
							'Check type' => 'ICMP ping'
						],
						[
							'Check type' => 'IMAP',
							'Port range' => 1
						],
						[
							'Check type' => 'Zabbix agent',
							'Port range' => '100-500',
							'Key' => 'test'
						]
					]
				]
			],
			// #40.
			[
				[
					'fields' => [
						'Name' => 'All checks different SNMPv3'
					],
					'Checks' => [
						[
							'Check type' => 'SNMPv3 agent',
							'SNMP OID' => 1,
							'Security level' => 'authNoPriv',
							'Authentication protocol' => 'MD5'
						],
						[
							'Check type' => 'SNMPv3 agent',
							'SNMP OID' => 1,
							'Security level' => 'authNoPriv',
							'Authentication protocol' => 'SHA1'
						],
						[
							'Check type' => 'SNMPv3 agent',
							'SNMP OID' => 1,
							'Security level' => 'authNoPriv',
							'Authentication protocol' => 'SHA512'
						]
					]
				]
			],
			// #41.
			[
				[
					'fields' => [
						'Name' => 'SNMP different versions checks',
						'Update interval' => '7d',
						'IP range' => '192.168.1.33',
						'Enabled' => true
					],
					'radios' => [
						'Device uniqueness criteria' => 'Zabbix agent "key[param1, param2]"',
						'Host name' => 'SNMPv1 agent (9999,10-200) "😀"',
						'Visible name' => 'SNMPv3 agent "😀"'
					],
					'Checks' => [
						[
							'Check type' => 'SNMPv1 agent',
							'Port range' => '9999,10-200',
							'SNMP community' => 'test_community',
							'SNMP OID' => '😀'
						],
						[
							'Check type' => 'SNMPv2 agent',
							'SNMP community' => 'test_community',
							'SNMP OID' => 123456789
						],
						[
							'Check type' => 'SNMPv3 agent',
							'SNMP OID' => '😀',
							'Context name' => '😀',
							'Security name' => '😀',
							'Security level' => 'authPriv',
							'Authentication protocol' => 'SHA224',
							'Privacy protocol' => 'AES192C',
							'Privacy passphrase' => '😀'
						],
						[
							'Check type' => 'Zabbix agent',
							'Key' => 'key[param1, param2]'
						]
					]
				]
			],
			// #42.
			[
				[
					'trim' => true,
					'fields' => [
						'Name' => '         Spaces in name     ',
						'IP range' => '        192.168.1-10.1-255              ',
						'Update interval' => '       1h         '
					],
					'Checks' => [
						[
							'Check type' => 'SNMPv1 agent',
							'Port range' => '    9999     ',
							'SNMP community' => '   test_community        ',
							'SNMP OID' => '   test_oid       '
						],
						[
							'Check type' => 'SNMPv3 agent',
							'SNMP OID' => '   test_oid       ',
							'Context name' => '   test_context       ',
							'Security name' => '   test_security       ',
							'Security level' => 'authPriv',
							'Authentication passphrase' => '       auth_pass          ',
							'Privacy passphrase' => '      priv_pass          '
						],
						[
							'Check type' => 'Zabbix agent',
							'Key' => '     key[param1, param2]        '
						]
					]
				]
			],
			// #43.
			[
				[
					'check_radio_labels' => true,
					'fields' => [
						'Name' => 'All possible checks',
						'IP range' => '192.168.4.0/24'
					],
					'Checks' => [
						[
							'Check type' => 'FTP',
							'Port range' => '22-45,55,155-888'
						],
						[
							'Check type' => 'HTTP',
							'Port range' => '666,22'
						],
						[
							'Check type' => 'HTTPS',
							'Port range' => 333
						],
						[
							'Check type' => 'ICMP ping'
						],
						[
							'Check type' => 'IMAP',
							'Port range' => '65535-65535,65535-65535,65535'
						],
						['Check type' => 'LDAP'],
						['Check type' => 'NNTP'],
						['Check type' => 'POP'],
						['Check type' => 'SMTP'],
						[
							'Check type' => 'SNMPv1 agent',
							'Port range' => '0-65535',
							'SNMP community' => 'V1 community',
							'SNMP OID' => 'SNMP OID'
						],
						[
							'Check type' => 'SNMPv2 agent',
							'SNMP community' => 'V2 Community',
							'SNMP OID' => 123456789
						],
						[
							'Check type' => 'SNMPv3 agent',
							'SNMP OID' => 123,
							'Context name' => 'Context',
							'Security name' => 'Security',
							'Security level' => 'authPriv',
							'Authentication passphrase' => 'PassphraSE',
							'Privacy passphrase' => 'Privacy'
						],
						['Check type' => 'SSH'],
						['Check type' => 'TCP'],
						['Check type' => 'Telnet'],
						[
							'Check type' => 'Zabbix agent',
							'Key' => 'key[parameter_1, parameter_2]'
						]
					]
				]
			]
		];
	}

	public function getCreateData() {
		return [
			// #44.
			[
				[
					'fields' => [
						'Name' => STRING_255
					],
					'Checks' => [
						[
							'Check type' => 'SNMPv1 agent',
							'SNMP community' => STRING_255,
							'SNMP OID' => STRING_512
						],
						[
							'Check type' => 'SNMPv3 agent',
							'SNMP OID' => STRING_512,
							'Context name' => STRING_255,
							'Security name' => STRING_64,
							'Security level' => 'authPriv',
							'Authentication passphrase' => STRING_64,
							'Privacy passphrase' => STRING_64
						],
						[
							'Check type' => 'Zabbix agent',
							'Key' => STRING_2048
						]
					]
				]
			]
		];
	}

	public function getUpdateData() {
		return [
			// #44.
			[
				[
					'fields' => [
						// Minus 6 symbols for "update" suffix.
						'Name' => substr(STRING_255, 0, 249)
					],
					'Checks' => [
						[
							'Check type' => 'SNMPv1 agent',
							'SNMP community' => STRING_255,
							'SNMP OID' => STRING_512
						],
						[
							'Check type' => 'SNMPv3 agent',
							'SNMP OID' => STRING_512,
							'Context name' => STRING_255,
							'Security name' => STRING_64,
							'Security level' => 'authPriv',
							'Authentication passphrase' => STRING_64,
							'Privacy passphrase' => STRING_64
						],
						[
							'Check type' => 'Zabbix agent',
							'Key' => STRING_2048
						]
					]
				]
			]
		];
	}

	/**
	 * @dataProvider getCommonData
	 * @dataProvider getCreateData
	 */
	public function testFormNetworkDiscovery_Create($data) {
		$this->checkDiscoveryRuleForm($data);
	}

	/**
	 * @dataProvider getCommonData
	 * @dataProvider getUpdateData
	 */
	public function testFormNetworkDiscovery_Update($data) {
		$this->checkDiscoveryRuleForm($data, true);
	}

	protected function checkDiscoveryRuleForm($data, $update = false) {
		if (CTestArrayHelper::get($data, 'expected', TEST_GOOD) === TEST_BAD) {
			$old_hash = $this->getHash();
		}

		$this->page->login()->open('zabbix.php?action=discovery.list');

		if ($update) {
			$this->query('link', self::$update_rule)->waitUntilClickable()->one()->click();
			$old_name = self::$update_rule;
		}
		else {
			$this->query('button:Create discovery rule')->waitUntilClickable()->one()->click();
		}

		$form = $this->query('id:discoveryForm')->waitUntilPresent()->one()->asForm();

		if ($update && CTestArrayHelper::get($data, 'expected', TEST_GOOD) === TEST_GOOD) {
			$data['fields']['Name'] = CTestArrayHelper::get($data, 'trim', false)
				? $data['fields']['Name'].'update       '
				: $data['fields']['Name'].'update';
		}

		// Clear all checks from discovery rule to change them to new ones from data provider.
		if ($update) {
			foreach ($form->query('button:Remove')->waitUntilClickable()->all() as $button) {
				$button->click();
				$button->waitUntilNotPresent();
			}
		}

		if (CTestArrayHelper::get($data, 'Checks')) {
			$radio_labels = ['Device uniqueness criteria', 'Host name', 'Visible name'];
			$add_button = $form->getField('Checks')->query('button:Add')->waitUntilClickable()->one();
			$expected_checks = [];

			foreach ($data['Checks'] as $i => $check) {
				$add_button->click();
				$check_dialog = COverlayDialogElement::find()->all()->last()->waitUntilReady();
				$checks_form = $check_dialog->asForm();

				if (!CTestArrayHelper::get($check, 'default')) {
					$checks_form->fill($check);
				}

				// Trim Check fields for expected comparison.
				if (CTestArrayHelper::get($data, 'trim', false)) {
					$check = array_map('trim', $check);
				}

				// Submit Discovery check dialog.
				$checks_form->submit();

				// If there is more than 1 check, dialog error will appear only in the last check.
				if (CTestArrayHelper::get($data, 'dialog_error') && ($i + 1 === count($data['Checks']))) {
					$this->assertMessage(TEST_BAD, null, $data['dialog_error']);
					$this->assertEquals($old_hash, $this->getHash());

					// After checking error in overlay no need to test further form.
					return;
				}

				$check_dialog->waitUntilNotVisible();

				// Ensure that Discovery check is added to the table.
				if (CTestArrayHelper::get($check, 'default')) {
					$type_text = 'FTP';
				}
				elseif (CTestArrayHelper::get($check, 'Port range') !== null) {
					switch ($check['Check type']) {
						case 'Zabbix agent':
							$type_text = $check['Check type'].' ('.$check['Port range'].') "'.$check['Key'].'"';
							break;

						case 'SNMPv1 agent':
						case 'SNMPv2 agent':
						case 'SNMPv3 agent':
							$type_text = $check['Check type'].' ('.$check['Port range'].') "'.$check['SNMP OID'].'"';
							break;

						default:
							$type_text = $check['Check type'].' ('.$check['Port range'].')';
							break;
					}
				}
				else {
					switch ($check['Check type']) {
						case 'Zabbix agent':
							$type_text = $check['Check type'].' "'.$check['Key'].'"';
							break;

						case 'SNMPv1 agent':
						case 'SNMPv2 agent':
						case 'SNMPv3 agent':
							$type_text = $check['Check type'].' "'.$check['SNMP OID'].'"';
							break;

						default:
							$type_text = $check['Check type'];
							break;
					}
				}

				if (CTestArrayHelper::get($check, 'default')) {
					$check['Check type'] = 'FTP';
				}

				// Ensure that corresponding checks and their parameters appear or don't appear in the "radio" fields.
				if (CTestArrayHelper::get($data, 'check_radio_labels', false)) {
					foreach ($radio_labels as $label) {
						$field = $form->getField($label);
						$this->assertEquals(in_array($check['Check type'],
								['Zabbix agent', 'SNMPv1 agent', 'SNMPv2 agent', 'SNMPv3 agent']),
								$field->query('xpath:.//input[@type="radio"]/../label[text()='.
								CXPathHelper::escapeQuotes($type_text).']')->exists()
						);
					}
				}

				$expected_checks[] = $type_text;
			}

			$this->compareChecksTable($expected_checks);
		}

		$form->fill($data['fields']);

		// Fill radio-fields.
		if (array_key_exists('radios', $data)) {
			foreach ($data['radios'] as $label => $value) {
				$form->getField($label)->query('class:list-check-radio')->one()->asSegmentedRadio()->fill($value);
			}
		}

		// Submit Discovery rule form.
		$form->submit();

		if (CTestArrayHelper::get($data, 'expected', TEST_GOOD) === TEST_BAD) {
			$this->assertMessage(TEST_BAD, 'Cannot'.($update ? ' update': ' create').' discovery rule', $data['error_details']);
			$this->assertEquals($old_hash, $this->getHash());
		}
		else {
			$this->assertMessage(TEST_GOOD, 'Discovery rule'. ($update ? ' updated': ' created'));

			// Trim trailing and leading spaces in expected values before comparison.
			if (CTestArrayHelper::get($data, 'trim', false)) {
				$data['fields'] = array_map('trim', $data['fields']);
			}

			// Write new name for the next cases.
			if ($update) {
				self::$update_rule = $data['fields']['Name'];
			}

			// Check saved fields in form.
			$this->query('class:list-table')->asTable()->waitUntilVisible()->one()->findRow('Name',
					$data['fields']['Name'])->query('tag:a')->waitUntilClickable()->one()->click();
			$form->invalidate();
			$form->checkValue($data['fields']);

			// Check radio-fields.
			if (array_key_exists('radios', $data)) {
				foreach ($data['radios'] as $label => $value) {
					$this->assertEquals($value, $form->getField($label)->query('class:list-check-radio')->one()
							->asSegmentedRadio()->getValue()
					);
				}
			}

			// Compare checks table to ensure that Discovery checks are saved correctly.
			if (CTestArrayHelper::get($data, 'Checks')) {
				foreach ($expected_checks as &$expected_check) {
					// In Zabbix 6.0 if port is 0, it is removed from table after saving.
					if (str_contains($expected_check, '(0)')) {
						$expected_check = rtrim($expected_check, ' (0)');
					}
					unset($expected_check);
				}

				$this->compareChecksTable($expected_checks);

				// Write default check to the array for comparison.
				if ($data['Checks'] === [['default' => true]]) {
					$data['Checks'] = [['Check type' => 'FTP', 'Port range' => 21]];
				}

				// Trim Check fields for expected comparison.
				if (CTestArrayHelper::get($data, 'trim', false)) {
					foreach ($data['Checks'] as &$check) {
						$check = array_map('trim', $check);
					}
					unset($check);
				}

				// Compare Discovery rule's Checks form.
				$this->compareChecksFormValues($data['Checks'], $form);
			}

			// Check that Discovery rule saved in DB.
			$this->assertEquals(1, CDBHelper::getCount('SELECT * FROM drules WHERE name='.
					zbx_dbstr($data['fields']['Name'])
			));

			if ($update) {
				$this->assertEquals(0, CDBHelper::getCount('SELECT * FROM drules WHERE name='.zbx_dbstr($old_name)));
			}

			if ($update && CTestArrayHelper::get($data, 'trim')) {
				self::$update_rule = str_replace('     ', ' ', self::$update_rule);
			}
		}
	}

	public function getChecksData() {
		return [
			// #0 Change checks fields without changing type.
			[
				[
					'Checks' => [
						[
							// SNMPv1 agent.
							'action' => USER_ACTION_UPDATE,
							'index' => 0,
							'Port range' => 200,
							'SNMP community' => 'new_test_community',
							'SNMP OID' => 'new test SNMP OID'
						],
						[
							// SNMPv3 agent.
							'action' => USER_ACTION_UPDATE,
							'index' => 1,
							'Port range' => 9999,
							'SNMP OID' => 'new test SNMP OID _2',
							'Context name' => 'new test context name',
							'Security name' => 'new test security name',
							'Security level' => 'authPriv',
							'Authentication protocol' => 'SHA224',
							'Authentication passphrase' => 'new test auth passphrase',
							'Privacy protocol' => 'AES256',
							'Privacy passphrase' => 'new test privacy passphrase'
						],
						[
							// Telnet.
							'action' => USER_ACTION_UPDATE,
							'index' => 2,
							'Port range' => 205
						]
					],
					'expected_checks' => [
						'SNMPv1 agent (200) "new test SNMP OID"',
						'SNMPv3 agent (9999) "new test SNMP OID _2"',
						'Telnet (205)'
					] ,
					'expected_radios' => [
						'Device uniqueness criteria' => [
							'IP address' => false,
							'SNMPv1 agent (200) "new test SNMP OID"' => false,
							'SNMPv3 agent (9999) "new test SNMP OID _2"' => true
						],
						'Host name' => [
							'DNS name' => true,
							'IP address' => false,
							'SNMPv1 agent (200) "new test SNMP OID"' => false,
							'SNMPv3 agent (9999) "new test SNMP OID _2"' => false
						],
						'Visible name' => [
							'Host name' => true,
							'DNS name' => false,
							'IP address' => false,
							'SNMPv1 agent (200) "new test SNMP OID"' => false,
							'SNMPv3 agent (9999) "new test SNMP OID _2"' => false
						]
					]
// TODO: Change expected_radios to commented lines when ZBX-23312 is fixed.
//					'expected_radios' => [
//						'Device uniqueness criteria' => [
//							'IP address' => false,
//							'SNMPv1 agent (200) "new test SNMP OID"' => false,
//							'SNMPv3 agent (9999) "new test SNMP OID _2"' => true
//						],
//						'Host name' => [
//							'DNS name' => false,
//							'IP address' => false,
//							'SNMPv1 agent (200) "new test SNMP OID"' => false,
//							'SNMPv3 agent (9999) "new test SNMP OID _2"' => true
//						],
//						'Visible name' => [
//							'Host name' => false,
//							'DNS name' => false,
//							'IP address' => false,
//							'SNMPv1 agent (200) "new test SNMP OID"' => true,
//							'SNMPv3 agent (9999) "new test SNMP OID _2"' => false
//						]
//					]
				]
			],
			// #1 Change SNMP to other type of checks.
			[
				[
					'Checks' => [
						[
							'action' => USER_ACTION_UPDATE,
							'index' => 0,
							'Check type' => 'ICMP ping'
						],
						[
							'action' => USER_ACTION_UPDATE,
							'index' => 1,
							'Check type' => 'POP',
							'Port range' => 2020
						]
					],
					'expected_checks' => [
						'ICMP ping',
						'POP (2020)',
						'Telnet (205)'
					],
					'expected_radios' => [
						'Device uniqueness criteria' => [
							'IP address' => true
						],
						'Host name' => [
							'DNS name' => true,
							'IP address' => false
						],
						'Visible name' => [
							'Host name' => true,
							'DNS name' => false,
							'IP address' => false
						]
					]
// TODO: Change expected_radios to commented lines when ZBX-23312 is fixed (probably not needed).
//					'expected_radios' => [
//						'Device uniqueness criteria' => [
//							'IP address' => false,
//							'SNMPv1 agent (200) "new test SNMP OID"' => false,
//							'SNMPv3 agent (9999) "new test SNMP OID _2"' => true
//						],
//						'Host name' => [
//							'DNS name' => false,
//							'IP address' => false,
//							'SNMPv1 agent (200) "new test SNMP OID"' => false,
//							'SNMPv3 agent (9999) "new test SNMP OID _2"' => true
//						],
//						'Visible name' => [
//							'Host name' => false,
//							'DNS name' => false,
//							'IP address' => false,
//							'SNMPv1 agent (200) "new test SNMP OID"' => true,
//							'SNMPv3 agent (9999) "new test SNMP OID _2"' => false
//						]
//					]
//					'error_details' => 'Only Zabbix agent, SNMPv1, SNMPv2 and SNMPv3 checks can be made unique.'
				]
			],
			// #2 Delete two checks, one left.
			[
				[
					'Checks' => [
						[
							'action' => USER_ACTION_REMOVE,
							'index' => 2
						],
						[
							'action' => USER_ACTION_REMOVE,
							'index' => 1
						]
					],
					'expected_checks' => [
						'ICMP ping'
					],
					'expected_radios' => [
						'Device uniqueness criteria' => [
							'IP address' => true
						],
						'Host name' => [
							'DNS name' => true,
							'IP address' => false
						],
						'Visible name' => [
							'Host name' => true,
							'DNS name' => false,
							'IP address' => false
						]
					]
// TODO: Change expected_radios to commented lines when ZBX-23312 is fixed (probably not needed).
//					'expected_radios' => [
//						'Device uniqueness criteria' => [
//							'SNMPv1 agent (200) "new test SNMP OID"' => false
//						],
//						'Host name' => [
//							'DNS name' => false,
//							'IP address' => false,
//							'SNMPv1 agent (200) "new test SNMP OID"' => true
//						],
//						'Visible name' => [
//							'Host name' => true,
//							'DNS name' => false,
//							'IP address' => false,
//							'SNMPv1 agent (200) "new test SNMP OID"' => false
//						]
//					]
				]
			],
			// #3 Add one additional check.
			[
				[
					'Checks' => [
						[
							'action' =>  USER_ACTION_ADD,
							'Check type' => 'SNMPv2 agent',
							'Port range' => 903,
							'SNMP community' => 'v2_test_community',
							'SNMP OID' => ' v2 new test SNMP OID'
						]
					],
					'expected_checks' => [
						'ICMP ping',
						'SNMPv2 agent (903) "v2 new test SNMP OID"'
					],
					'expected_radios' => [
						'Device uniqueness criteria' => [
							'IP address' => true,
							'SNMPv2 agent (903) "v2 new test SNMP OID"' => false
						],
						'Host name' => [
							'DNS name' => true,
							'IP address' => false,
							'SNMPv2 agent (903) "v2 new test SNMP OID"' => false
						],
						'Visible name' => [
							'Host name' => true,
							'DNS name' => false,
							'IP address' => false,
							'SNMPv2 agent (903) "v2 new test SNMP OID"' => false
						]
					]
				]
			],
			// #4 Delete all checks.
			[
				[
					'expected' => TEST_BAD,
					'Checks' => [
						['action' => USER_ACTION_REMOVE, 'index' => 1],
						['action' => USER_ACTION_REMOVE, 'index' => 0]
					],
					'expected_radios' => [
						'Device uniqueness criteria' => [
							'IP address' => true
						],
						'Host name' => [
							'DNS name' => true,
							'IP address' => false
						],
						'Visible name' => [
							'Host name' => true,
							'DNS name' => false,
							'IP address' => false
						]
					],
					'error_details' => 'Field "dchecks" is mandatory.'
				]
			]
		];
	}

	/**
	 * Test scenario for editing just checks without changing any other field in the Discovery rule.
	 *
	 * @dataProvider getChecksData
	 */
	public function testFormNetworkDiscovery_ChangeChecks($data) {
		if (CTestArrayHelper::get($data, 'expected', TEST_GOOD) === TEST_BAD) {
			$old_hash = $this->getHash();
		}

		$this->page->login()->open('zabbix.php?action=discovery.list');
		$this->query('link', self::CHECKS_RULE)->waitUntilClickable()->one()->click();
		$form = $this->query('id:discoveryForm')->waitUntilPresent()->one()->asForm();
		$this->changeDiscoveryChecks($data['Checks'], $form);

		// Compare changed radio fields before save.
		$this->compareRadioFields($data['expected_radios'], $form);
		$form->submit();

		if (CTestArrayHelper::get($data, 'expected', TEST_GOOD) === TEST_BAD) {
			$this->assertMessage(TEST_BAD, 'Cannot update discovery rule', $data['error_details']);

			$this->assertEquals($old_hash, $this->getHash());
		}
		else {
			$this->assertMessage(TEST_GOOD, 'Discovery rule updated');
			$this->query('link', self::CHECKS_RULE)->waitUntilClickable()->one()->click();
			$form->invalidate();

			// Compare Checks table with the expected result.
			$this->compareChecksTable($data['expected_checks']);

			// Compare changed radio fields after save.
			$this->compareRadioFields($data['expected_radios'], $form);
		}
	}

	public static function getCloneData() {
		return [
			[
				[
					'simple' => true,
					'expected_fields' => [
						'Name' => 'New cloned name, no changes',
						'Discovery by proxy' => 'Proxy for Network discovery',
						'IP range' => '192.168.2.3-255',
						'Update interval' => '25h'
					],
					'expected_checks_table' => [
						'LDAP (555)',
						'SNMPv1 agent (165) ".1.9.6.1.10.1.9.9.9"',
						'SNMPv3 agent (130) ".1.3.6.1.2.1.1.1.999"',
						'TCP (9988)'
					],
					'expected_checks' => [
						[
							'Check type' => 'LDAP',
							'Port range' => 555
						],
						[
							'Check type' => 'SNMPv1 agent',
							'Port range' => 165,
							'SNMP OID' => '.1.9.6.1.10.1.9.9.9',
							'SNMP community'=> 'original SNMP community'
						],
						[
							'Check type' => 'SNMPv3 agent',
							'Port range' => 130,
							'SNMP OID' => '.1.3.6.1.2.1.1.1.999',
							'Context name' => 'original_context_name',
							'Security name' => 'original_security_name',
							'Security level' => 'authPriv',
							'Authentication protocol' => 'SHA384',
							'Authentication passphrase' => 'original_authpassphrase',
							'Privacy protocol' => 'AES256C',
							'Privacy passphrase' => 'original_privpassphrase'
						],
						[
							'Check type' => 'TCP',
							'Port range' => 9988
						]
					],
					'radios' => [
						'Device uniqueness criteria' => 'SNMPv1 agent (165) ".1.9.6.1.10.1.9.9.9"',
						'Host name' => 'SNMPv3 agent (130) ".1.3.6.1.2.1.1.1.999"',
						'Visible name' => 'IP address'
					]
				]
			],
			[
				[
					'expected_fields' => [
						'Name' => 'New cloned name with changes',
						'Discovery by proxy' => 'Proxy for Network discovery cloning',
						'IP range' => '192.168.2.3-255',
						'Update interval' => '25h',
						'Enabled' => true
					],
					'checks' => [
						[
							'action' => USER_ACTION_REMOVE,
							'index' => 0
						],
						[
							'action' => USER_ACTION_UPDATE,
							'index' => 1,
							'Check type' => 'SNMPv2 agent',
							'Port range' => 113,
							'SNMP community' => 'v2_cloned_community',
							'SNMP OID' => 'v2 new cloned SNMP OID'
						],
						[
							'action' => USER_ACTION_ADD,
							'Check type' => 'Zabbix agent',
							'Key' => 'key[cloned_param1, cloned_param2]'
						]
					],
					'expected_checks_table' => [
						'SNMPv1 agent (165) ".1.9.6.1.10.1.9.9.9"',
						'SNMPv2 agent (113) "v2 new cloned SNMP OID"',
						'TCP (9988)',
						'Zabbix agent "key[cloned_param1, cloned_param2]"'
					],
					'expected_checks' => [
						[
							'Check type' => 'SNMPv1 agent',
							'Port range' => 165,
							'SNMP OID' => '.1.9.6.1.10.1.9.9.9',
							'SNMP community'=> 'original SNMP community'
						],
						[
							'Check type' => 'SNMPv2 agent',
							'Port range' => 113,
							'SNMP community' => 'v2_cloned_community',
							'SNMP OID' => 'v2 new cloned SNMP OID'
						],
						[
							'Check type' => 'TCP',
							'Port range' => 9988
						]
					],
					'radios' => [
						'Device uniqueness criteria' => 'Zabbix agent "key[cloned_param1, cloned_param2]"',
						'Host name' => 'IP address',
						'Visible name' => 'SNMPv2 agent (113) "v2 new cloned SNMP OID"'
					]
				]
			]
		];
	}

	/**
	 * @dataProvider getCloneData
	 */
	public function testFormNetworkDiscovery_Clone($data) {
		$this->page->login()->open('zabbix.php?action=discovery.list');
		$this->query('link', self::CLONE_RULE)->waitUntilClickable()->one()->click();
		$form = $this->query('id:discoveryForm')->waitUntilPresent()->one()->asForm();
		$form->query('button:Clone')->waitUntilClickable()->one()->click();
		$this->page->waitUntilReady();

		if (CTestArrayHelper::get($data, 'simple')) {
			$form->fill(['Name' => $data['expected_fields']['Name']]);
		}
		else {
			// Fill simple fields.
			$form->fill($data['expected_fields']);

			// Fill Network discovery checks.
			$this->changeDiscoveryChecks($data['checks'], $form);

			// Fill radios.
			foreach ($data['radios'] as $label => $value) {
				$form->getField($label)->query('class:list-check-radio')->one()->asSegmentedRadio()->fill($value);
			}
		}

		$form->submit();
		$this->assertMessage(TEST_GOOD, 'Discovery rule created');

		$this->query('link', $data['expected_fields']['Name'])->waitUntilClickable()->one()->click();
		$form->invalidate();

		// Compare form's simple fields.
		$form->checkValue($data['expected_fields']);

		// Compare Discovery rule's Checks table.
		$this->compareChecksTable($data['expected_checks_table']);

		// Compare Discovery rule's Checks form.
		$this->compareChecksFormValues($data['expected_checks'], $form);

		// Compare form's radios.
		foreach ($data['radios'] as $label => $value) {
			$this->assertEquals($value, $form->getField($label)->query('class:list-check-radio')->one()
					->asSegmentedRadio()->getValue()
			);
		}

		// Check Discovery rules in DB.
		foreach([self::CLONE_RULE, $data['expected_fields']['Name']] as $name) {
			$this->assertEquals(1, CDBHelper::getCount('SELECT * FROM drules WHERE name='.zbx_dbstr($name)));
		}
	}

	public static function getDeleteData() {
		return [
			[
				[
					'discovery' => self::DELETE_RULES['success']
				]
			],
			[
				[
					'discovery' => self::DELETE_RULES['action_used'],
					'error' => 'Discovery rule '.CXPathHelper::escapeQuotes(self::DELETE_RULES['action_used']).
						' is used in "Action with discovery rule" action.'
				]
			],
			[
				[
					'discovery' => self::DELETE_RULES['action_check_used'],
					'error' => 'Discovery rule '.CXPathHelper::escapeQuotes(self::DELETE_RULES['action_check_used']).
						' is used in "Action with discovery check" action.'
				]
			]
		];
	}

	/**
	 * @dataProvider getDeleteData
	 */
	public function testFormNetworkDiscovery_Delete($data) {
		if (CTestArrayHelper::get($data, 'error')) {
			// Add actions table to hash to check that dependent Action is also not changed.
			$old_hash = $this->getHash().CDBHelper::getHash('SELECT * FROM actions');
		}

		$this->page->login()->open('zabbix.php?action=discovery.list');
		$this->query('link', $data['discovery'])->waitUntilClickable()->one()->click();
		$form = $this->query('id:discoveryForm')->waitUntilPresent()->one()->asForm();
		$form->query('button:Delete')->waitUntilClickable()->one()->click();
		$this->assertEquals('Delete discovery rule?', $this->page->getAlertText());
		$this->page->acceptAlert();

		if (CTestArrayHelper::get($data, 'error')) {
			$this->assertMessage(TEST_BAD, 'Cannot delete discovery rule', $data['error']);
			$this->assertEquals($old_hash, $this->getHash().CDBHelper::getHash('SELECT * FROM actions'));
		}
		else {
			$this->assertMessage(TEST_GOOD, 'Discovery rule deleted');
			$this->assertEquals(0, CDBHelper::getCount('SELECT * FROM drules WHERE name='.zbx_dbstr($data['discovery'])));
		}
	}

	/**
	 * Function for testing Discovery rule's checks validation when similar, but not the same
	 * checks are removed and added again, but in opposite order. Issue was first discovered in ZBX-22640.
	 */
	public function testFormNetworkDiscovery_DuplicateChecksValidation() {
		$discovery_name = 'Double checks validation';

		$this->page->login()->open('zabbix.php?action=discovery.list');
		$this->query('button:Create discovery rule')->waitUntilClickable()->one()->click();
		$form = $this->query('id:discoveryForm')->waitUntilPresent()->one()->asForm();
		$form->fill(['Name' => $discovery_name]);

		// Add SNMPv3 checks.
		$this->changeDiscoveryChecks(
			[
				[
					'action' => USER_ACTION_ADD,
					'Check type' => 'SNMPv3 agent',
					'SNMP OID' => 1
				],
				[
					'action' => USER_ACTION_ADD,
					'Check type' => 'SNMPv3 agent',
					'SNMP OID' => 1,
					'Context name' => 1
				]
			], $form
		);

		// Remove just added checks.
		$this->changeDiscoveryChecks(
			[
				[
					'action' => USER_ACTION_REMOVE,
					'index' => 1
				],
				[
					'action' => USER_ACTION_REMOVE,
					'index' => 0
				]
			], $form
		);

		// Add SNMP checks again in the opposite order.
		$this->changeDiscoveryChecks(
			[
				[
					'action' => USER_ACTION_ADD,
					'Check type' => 'SNMPv3 agent',
					'SNMP OID' => 1,
					'Context name' => 1
				],
				[
					'action' => USER_ACTION_ADD,
					'Check type' => 'SNMPv3 agent',
					'SNMP OID' => 1
				]
			], $form
		);

		$form->submit();
		$this->assertMessage(TEST_GOOD, 'Discovery rule created');
		$this->assertEquals(1, CDBHelper::getCount('SELECT * FROM drules WHERE name='.zbx_dbstr($discovery_name)));
		$this->query('link', $discovery_name)->waitUntilClickable()->one()->click();
		$form->invalidate();
		$this->compareChecksTable(['SNMPv3 agent "1"', 'SNMPv3 agent "1"']);
	}

	public static function getNoChangesData() {
		return [
			[
				[
					'action' => 'Simple update'
				]
			],
			[
				[
					'action' => 'Add'
				]
			],
			[
				[
					'action' => 'Update'
				]
			],
			[
				[
					'action' => 'Clone'
				]
			],
			[
				[
					'action' => 'Delete'
				]
			]
		];
	}

	/**
	 * Test for checking Discovery rule form's actions cancelling.
	 *
	 * @dataProvider getNoChangesData
	 */
	public function testFormNetworkDiscovery_NoChanges($data) {
		// Add actions table to hash to check that dependent Action is also not changed.
		$old_hash = $this->getHash().CDBHelper::getHash('SELECT * FROM actions');
		$new_name = microtime(true).' Cancel '.self::CANCEL_RULE;

		$this->page->login()->open('zabbix.php?action=discovery.list');
		$selector = ($data['action'] === 'Add') ? 'button:Create discovery rule' : ('link:'.self::CANCEL_RULE);
		$this->query($selector)->waitUntilClickable()->one()->click();
		$form = $this->query('id:discoveryForm')->waitUntilPresent()->one()->asForm();

		if ($data['action'] === 'Delete') {
			$form->query('button:Delete')->waitUntilClickable()->one()->click();
			$this->page->dismissAlert();
		}
		else {
			if ($data['action'] !== 'Simple update') {
				// Fill form's fields.
				$form->fill([
					'Name' => $new_name,
					'Discovery by proxy' => 'Proxy for Actions',
					'Update interval' => '15s',
					'Enabled' => false
				]);

				$form->getFieldContainer('Checks')->query('button', $data['action'] === 'Add' ? 'Add' : 'Edit')
						->waitUntilClickable()->one()->click();
				$checks_dialog = COverlayDialogElement::find()->all()->last()->waitUntilReady();
				$checks_form = $checks_dialog->asForm();
				$checks_form->fill([
					'Check type' => 'SNMPv2 agent',
					'Port range' => 99,
					'SNMP community' => 'new cancel community',
					'SNMP OID' => 'new cancel OID'
				]);
				$checks_form->submit();
				$checks_dialog->waitUntilNotVisible();

				$radios = [
					'Device uniqueness criteria' => 'SNMPv2 agent (99) "new cancel OID"',
					'Host name' => 'IP address',
					'Visible name' => 'DNS name'
				];

				foreach ($radios as $label => $value) {
					$form->getField($label)->query('class:list-check-radio')->one()->asSegmentedRadio()->fill($value);
				}

				if ($data['action'] === 'Clone') {
					$form->query('button', $data['action'])->one()->click();
				}
			}

			$form->query('button', ($data['action'] === 'Simple update') ? 'Update' : 'Cancel')
					->waitUntilClickable()->one()->click();
		}

		$this->page->assertHeader('Discovery rules');
		$this->assertEquals($old_hash, $this->getHash().CDBHelper::getHash('SELECT * FROM actions'));
	}

	/**
	 * Function for filling Network discovery's checks.
	 *
	 * @param array $data           filled values
	 * @param CFormElement $form    discovery rule's form
	 */
	protected function changeDiscoveryChecks($data, $form) {
		$table = $form->getField('Checks')->asTable();

		foreach ($data as $check) {
			switch ($check['action']) {
				case USER_ACTION_ADD:
				case USER_ACTION_UPDATE:
					if ($check['action'] === USER_ACTION_UPDATE) {
						$table->getRow($check['index'])->query('button:Edit')->one()->waitUntilClickable()->click();
						unset($check['index'], $check['action']);
					}
					else {
						$table->query('button:Add')->waitUntilClickable()->one()->click();
						unset($check['action']);
					}

					$checks_dialog = COverlayDialogElement::find()->all()->last()->waitUntilReady();
					$checks_form = $checks_dialog->asForm();
					$checks_form->fill($check);
					$checks_form->submit();
					$checks_dialog->waitUntilNotVisible();
					break;

				case USER_ACTION_REMOVE:
					$row = $table->getRow($check['index']);
					$row->query('button:Remove')->one()->waitUntilClickable()->click();
					$row->waitUntilNotPresent();
					break;
			}
		}
	}

	/**
	 * Function for comparing checks table type column with expected data.
	 *
	 * @param array $expected    checked values
	 */
	protected function compareChecksTable($expected) {
		$table_contents = $this->getTableColumnData('Type', 'id:dcheckList');
		array_pop($table_contents);
		$this->assertEquals($expected, $table_contents);
	}

	/**
	 * Function that opens every Network discovery check and asserts form's values.
	 *
	 * @param array $data           checked values
	 * @param CFormElement $form    discovery rule's edit form
	 */
	protected function compareChecksFormValues($data, $form) {
		$table = $form->getField('Checks')->asTable();

		foreach ($data as $i => $check) {
			$table->getRow($i)->query('button:Edit')->one()->click();
			$check_dialog = COverlayDialogElement::find()->all()->last()->waitUntilReady();
			$check_dialog->asForm()->checkValue($check);
			$check_dialog->query('button:Cancel')->one()->waitUntilClickable()->click();
			$check_dialog->waitUntilNotVisible();
		}
	}

	/**
	 * Function for checking Network discovery's radio fields.
	 *
	 * @param array $data           checked values
	 * @param CFormElement $form    discovery rule's edit form
	 */
	protected function compareRadioFields($data, $form) {
		foreach ($data as $label => $values) {
			$field = $form->getField($label)->query('class:list-check-radio')->one()->asSegmentedRadio();

			// Check all expected radio labels.
			$this->assertEquals(array_keys($values), $field->getLabels()->asText());

			// Check selected radio label.
			$this->assertEquals(array_keys(array_filter($values)), [$field->getValue()]);
		}
	}
}
<|MERGE_RESOLUTION|>--- conflicted
+++ resolved
@@ -21,10 +21,7 @@
 
 require_once dirname(__FILE__).'/../../include/CWebTest.php';
 require_once dirname(__FILE__).'/../behaviors/CMessageBehavior.php';
-<<<<<<< HEAD
-=======
 require_once dirname(__FILE__).'/../behaviors/CTableBehavior.php';
->>>>>>> 5db6661c
 
 /**
  * @backup drules
@@ -32,9 +29,18 @@
  * @dataSource NetworkDiscovery
  */
 class testFormNetworkDiscovery extends CWebTest {
-<<<<<<< HEAD
-
-	use TableTrait;
+
+	/**
+	 * Attach MessageBehavior and TableBehavior to the test.
+	 *
+	 * @return array
+	 */
+	public function getBehaviors() {
+		return [
+			CMessageBehavior::class,
+			CTableBehavior::class
+		];
+	}
 
 	const CANCEL_RULE = 'Discovery rule for cancelling scenario';
 	const CLONE_RULE = 'Discovery rule for clone';
@@ -49,15 +55,6 @@
 	 * Name of discovery rule for update scenario.
 	 */
 	protected static $update_rule = 'Discovery rule for update';
-
-	/**
-	 * Attach MessageBehavior to the test.
-	 *
-	 * @return array
-	 */
-	public function getBehaviors() {
-		return ['class' => CMessageBehavior::class];
-	}
 
 	/**
 	 * Get discovery rules and checks tables hash values.
@@ -245,221 +242,6 @@
 
 	public function getCommonData() {
 		return [
-=======
-
-	/**
-	 * Attach MessageBehavior and TableBehavior to the test.
-	 *
-	 * @return array
-	 */
-	public function getBehaviors() {
-		return [
-			CMessageBehavior::class,
-			CTableBehavior::class
-		];
-	}
-
-	const CANCEL_RULE = 'Discovery rule for cancelling scenario';
-	const CLONE_RULE = 'Discovery rule for clone';
-	const CHECKS_RULE = 'Discovery rule for changing checks';
-	const DELETE_RULES = [
-		'success' => 'Discovery rule for successful deleting',
-		'action_used' => 'Discovery rule for deleting, used in Action',
-		'action_check_used' => 'Discovery rule for deleting, check used in Action'
-	];
-
-	/**
-	 * Name of discovery rule for update scenario.
-	 */
-	protected static $update_rule = 'Discovery rule for update';
-
-	/**
-	 * Get discovery rules and checks tables hash values.
-	 */
-	protected static function getHash() {
-		return CDBHelper::getHash( 'SELECT * FROM drules').
-				CDBHelper::getHash('SELECT * FROM dchecks');
-	}
-
-	public function testFormNetworkDiscovery_Layout() {
-		$this->page->login()->open('zabbix.php?action=discovery.list');
-		$this->query('button:Create discovery rule')->waitUntilClickable()->one()->click();
-		$this->page->waitUntilReady();
-		$this->page->assertHeader('Discovery rules');
-		$this->page->assertTitle('Configuration of discovery rules');
-		$form = $this->query('id:discoveryForm')->waitUntilPresent()->one()->asForm();
-
-		// Check that all labels present and visible.
-		$this->assertEquals(['Name', 'Discovery by proxy', 'IP range', 'Update interval',
-				'Checks', 'Device uniqueness criteria', 'Host name', 'Visible name', 'Enabled'],
-				$form->getLabels(CElementFilter::VISIBLE)->asText()
-		);
-
-		// Check required fields.
-		$this->assertEquals(['Name', 'IP range', 'Update interval', 'Checks'], $form->getRequiredLabels());
-
-		// Check the default values.
-		$form->checkValue([
-			'Name' => '',
-			'Discovery by proxy' => 'No proxy',
-			'IP range' => '192.168.0.1-254',
-			'Update interval' => '1h',
-			'Enabled' => true
-		]);
-
-		// Radio fields are checked separately, because they are unique elements and don't match with any Framework element.
-		$radios = [
-			'Device uniqueness criteria' => ['IP address' => true],
-			'Host name' => ['DNS name' => true, 'IP address' => false],
-			'Visible name' => ['Host name' => true, 'DNS name' => false, 'IP address' => false]
-		];
-
-		foreach ($radios as $field => $radio_list) {
-			$get_field = $form->getField($field);
-			$this->assertEquals(array_keys($radio_list),
-					$get_field->query('xpath:.//input[@type="radio"]/../label')->all()->asText()
-			);
-			$this->assertEquals(array_search(true, $radio_list),
-					$get_field->query("xpath:.//input[@checked]/../label")->one()->getText()
-			);
-		}
-
-		foreach (['Name' => 255, 'IP range' => 2048, 'Update interval' => 255] as $name => $maxlength) {
-			$this->assertEquals($maxlength, $form->getField($name)->getAttribute('maxlength'));
-		}
-
-		// New check adding dialog.
-		$form->getField('Checks')->query('button:Add')->waitUntilClickable()->one()->click();
-		$checks_dialog = COverlayDialogElement::find()->waitUntilReady()->all()->last();
-		$this->assertEquals('Discovery check', $checks_dialog->getTitle());
-		$checks_form = $checks_dialog->asForm();
-		$this->assertEquals(['Check type', 'Port range'], $checks_form->getLabels(CElementFilter::VISIBLE)->asText());
-		$this->assertEquals(['Add', 'Cancel'],
-				$checks_dialog->getFooter()->query('button')->all()->filter(CElementFilter::CLICKABLE)->asText()
-		);
-
-		$check_types = [
-			'FTP' => 21,
-			'HTTP' => 80,
-			'HTTPS' => 443,
-			'ICMP ping' => null,
-			'IMAP' => 143,
-			'LDAP' => 389,
-			'NNTP' => 119,
-			'POP' => 110,
-			'SMTP' => 25,
-			'SNMPv1 agent' => 161,
-			'SNMPv2 agent' => 161,
-			'SNMPv3 agent' => 161,
-			'SSH' => 22,
-			'TCP' => 0,
-			'Telnet' => 23,
-			'Zabbix agent' => 10050
-		];
-		$this->assertEquals(array_keys($check_types), $checks_form->getField('Check type')->asDropdown()->getOptions()->asText());
-
-		foreach ($check_types as $type => $port) {
-			$checks_form->fill(['Check type' => $type]);
-
-			if ($type === 'ICMP ping') {
-				$this->assertEquals(['Check type'],
-						array_values($checks_form->getLabels(CElementFilter::VISIBLE)->asText())
-				);
-			}
-			else {
-				$checks_form->checkValue(['Port range' => $port]);
-				$this->assertEquals(255, $checks_form->getField('Port range')->getAttribute('maxlength'));
-
-				switch ($type) {
-					case 'Zabbix agent':
-						$this->assertEqualsCanonicalizing(['Check type', 'Port range', 'Key'],
-								$checks_form->getLabels(CElementFilter::VISIBLE)->asText()
-						);
-						$this->assertEquals(['Port range', 'Key'], $checks_form->getRequiredLabels());
-						$checks_form->checkValue(['Key' => '']);
-						$this->assertEquals(2048, $checks_form->getField('Key')->getAttribute('maxlength'));
-						break;
-
-					case 'SNMPv1 agent':
-					case 'SNMPv2 agent':
-						$this->assertEqualsCanonicalizing(['Check type', 'Port range', 'SNMP community', 'SNMP OID'],
-								$checks_form->getLabels(CElementFilter::VISIBLE)->asText()
-						);
-						$this->assertEquals(['Port range', 'SNMP community', 'SNMP OID'], $checks_form->getRequiredLabels());
-						$checks_form->checkValue(['SNMP community' => '', 'SNMP OID' => '']);
-
-						foreach (['SNMP community' => 255, 'SNMP OID' => 512] as $name => $maxlength) {
-							$this->assertEquals($maxlength, $checks_form->getField($name)->getAttribute('maxlength'));
-						}
-						break;
-
-					case 'SNMPv3 agent':
-						$fields = [
-							'noAuthNoPriv' => [
-								'values' => ['SNMP OID' => '', 'Context name' => '', 'Security name' => ''],
-								'lengths' => ['SNMP OID' => 512, 'Context name' => 255, 'Security name' => 64],
-								'required' => ['Port range', 'SNMP OID']
-							],
-							'authNoPriv' => [
-								'values' => ['SNMP OID' => '', 'Context name' => '', 'Security name' => '',
-										'Authentication protocol' => 'MD5', 'Authentication passphrase' => ''
-								],
-								'lengths' => ['SNMP OID' => 512, 'Context name' => 255, 'Security name' => 64,
-										'Authentication passphrase' => 64
-								],
-								'required' => ['Port range', 'SNMP OID'],
-								'Authentication protocol' => ['MD5', 'SHA1', 'SHA224', 'SHA256', 'SHA384', 'SHA512']
-							],
-
-							'authPriv' => [
-								'values' => ['SNMP OID' => '', 'Context name' => '', 'Security name' => '',
-										'Authentication protocol' => 'MD5', 'Authentication passphrase' => '',
-										'Privacy protocol' => 'DES', 'Privacy passphrase' => ''
-								],
-								'lengths' => ['SNMP OID' => 512, 'Context name' => 255, 'Security name' => 64,
-										'Authentication passphrase' => 64, 'Privacy passphrase' => 64
-								],
-								'required' => ['Port range', 'SNMP OID', 'Privacy passphrase'],
-								'Authentication protocol' => ['MD5', 'SHA1', 'SHA224', 'SHA256', 'SHA384', 'SHA512'],
-								'Privacy protocol' => ['DES', 'AES128', 'AES192', 'AES256', 'AES192C', 'AES256C']
-							]
-						];
-
-						$this->assertEquals(array_keys($fields),
-							$checks_form->getField('Security level')->asDropdown()->getOptions()->asText()
-						);
-
-						foreach ($fields as $level => $values) {
-							$checks_form->fill(['Security level' => $level]);
-							$checks_form->checkValue($values['values']);
-							$this->assertEquals($values['required'], $checks_form->getRequiredLabels());
-							$this->assertEquals(array_keys($fields),
-									$checks_form->getField('Security level')->asDropdown()->getOptions()->asText()
-							);
-
-							foreach (['Authentication protocol', 'Privacy protocol'] as $dropdowns) {
-								if (array_key_exists($dropdowns, $values)) {
-									$this->assertEquals($values[$dropdowns], $checks_form->getField($dropdowns)->asDropdown()
-											->getOptions()->asText()
-									);
-								}
-							}
-						}
-						break;
-
-					default:
-						$this->assertEquals(['Port range'], $checks_form->getRequiredLabels());
-						break;
-				}
-			}
-		}
-
-		$checks_dialog->query('xpath:.//button[@title="Close"]')->one()->waitUntilClickable()->click();
-	}
-
-	public function getCommonData() {
-		return [
->>>>>>> 5db6661c
 			// #0.
 			[
 				[
@@ -510,7 +292,6 @@
 					'expected' => TEST_BAD,
 					'fields' => [
 						'Name' => 'Validation priority for SNMPv1'
-<<<<<<< HEAD
 					],
 					'Checks' => [
 						[
@@ -965,462 +746,6 @@
 					'Checks' => [['default' => true]]
 				]
 			],
-=======
-					],
-					'Checks' => [
-						[
-							'Check type' => 'SNMPv1 agent',
-							'Port range' => 'test',
-							'SNMP community' => 'test',
-							'SNMP OID' => 'test'
-						]
-					],
-					'dialog_error' => 'Incorrect port range.'
-				]
-			],
-			// #4.
-			[
-				[
-					'expected' => TEST_BAD,
-					'fields' => [
-						'Name' => 'Too big port for SNMPv2'
-					],
-					'Checks' => [
-						[
-							'Check type' => 'SNMPv2 agent',
-							'Port range' => 65536,
-							'SNMP community' => 'test',
-							'SNMP OID' => 'test'
-						]
-					],
-					'dialog_error' => 'Incorrect port range.'
-				]
-			],
-			// #5.
-			[
-				[
-					'expected' => TEST_BAD,
-					'fields' => [
-						'Name' => 'Negative port for SNMPv3'
-					],
-					'Checks' => [
-						[
-							'Check type' => 'SNMPv2 agent',
-							'Port range' => -1,
-							'SNMP community' => 'test',
-							'SNMP OID' => 'test'
-						]
-					],
-					'dialog_error' => 'Incorrect port range.'
-				]
-			],
-			// #6.
-			[
-				[
-					'expected' => TEST_BAD,
-					'fields' => [
-						'Name' => 'Text in port for SNMPv2'
-					],
-					'Checks' => [
-						[
-							'Check type' => 'SNMPv2 agent',
-							'Port range' => 'text',
-							'SNMP community' => 'test',
-							'SNMP OID' => 'test'
-						]
-					],
-					'dialog_error' => 'Incorrect port range.'
-				]
-			],
-			// #7.
-			[
-				[
-					'expected' => TEST_BAD,
-					'fields' => [
-						'Name' => 'Validation priority for SNMPv3'
-					],
-					'Checks' => [
-						[
-							'Check type' => 'SNMPv3 agent',
-							'Port range' => 'text'
-						]
-					],
-					'dialog_error' => 'Incorrect value for field "snmp_oid": cannot be empty.'
-				]
-			],
-			// #8.
-			[
-				[
-					'expected' => TEST_BAD,
-					'fields' => [
-						'Name' => 'Same default check validation'
-					],
-					'Checks' => [
-						[
-							'default' => true
-						],
-						[
-							'default' => true
-						]
-					],
-					'dialog_error' => 'Check already exists.'
-				]
-			],
-			// #9.
-			[
-				[
-					'expected' => TEST_BAD,
-					'fields' => [
-						'Name' => 'Same SNMP check validation'
-					],
-					'Checks' => [
-						[
-							'Check type' => 'HTTPS',
-							'Port range' => 0
-						],
-						[
-							'Check type' => 'SNMPv3 agent',
-							'Port range' => 200,
-							'SNMP OID' => 1,
-							'Security level' => 'authNoPriv',
-							'Authentication protocol' => 'SHA256',
-							'Authentication passphrase' => 1
-						],
-						[
-							'Check type' => 'SNMPv3 agent',
-							'Port range' => 200,
-							'SNMP OID' => 1,
-							'Security level' => 'authNoPriv',
-							'Authentication protocol' => 'SHA256',
-							'Authentication passphrase' => 1
-						]
-					],
-					'dialog_error' => 'Check already exists.'
-				]
-			],
-			// #10.
-			[
-				[
-					'expected' => TEST_BAD,
-					'fields' => [
-						'Name' => 'Validation fields for SNMPv3'
-					],
-					'Checks' => [
-						[
-							'Check type' => 'SNMPv3 agent',
-							'Port range' => 'text',
-							'SNMP OID' => 'test'
-						]
-					],
-					'dialog_error' => 'Incorrect port range.'
-				]
-			],
-			// #11.
-			[
-				[
-					'expected' => TEST_BAD,
-					'fields' => [
-						'Name' => 'Validation authPriv for SNMPv3'
-					],
-					'Checks' => [
-						[
-							'Check type' => 'SNMPv3 agent',
-							'Security level' => 'authNoPriv'
-						]
-					],
-					'dialog_error' => 'Incorrect value for field "snmp_oid": cannot be empty.'
-				]
-			],
-			// #12.
-			[
-				[
-					'expected' => TEST_BAD,
-					'fields' => [
-						'Name' => 'Validation authPriv for SNMPv3'
-					],
-					'Checks' => [
-						[
-							'Check type' => 'SNMPv3 agent',
-							'Security level' => 'authPriv'
-						]
-					],
-					'dialog_error' => [
-						'Incorrect value for field "snmp_oid": cannot be empty.',
-						'Incorrect value for field "snmpv3_privpassphrase": cannot be empty.'
-					]
-				]
-			],
-			// #13.
-			[
-				[
-					'expected' => TEST_BAD,
-					'fields' => [
-						'Name' => 'Validation key for Zabbix agent'
-					],
-					'Checks' => [
-						[
-							'Check type' => 'Zabbix agent',
-							'Key' => '😀'
-						]
-					],
-					'dialog_error' => 'Invalid key "😀": incorrect syntax near "😀".'
-				]
-			],
-			// #14.
-			[
-				[
-					'expected' => TEST_BAD,
-					'fields' => [
-						'Name' => 'Empty fields for Zabbix agent'
-					],
-					'Checks' => [
-						[
-							'Check type' => 'Zabbix agent',
-							'Port range' => ''
-						]
-					],
-					'dialog_error' => [
-						'Incorrect value for field "ports": cannot be empty.',
-						'Incorrect value for field "key_": cannot be empty.'
-					]
-				]
-			],
-			// #15.
-			[
-				[
-					'expected' => TEST_BAD,
-					'fields' => [
-						'Name' => 'Validation priority for Zabbix agent'
-					],
-					'Checks' => [
-						[
-							'Check type' => 'Zabbix agent',
-							'Port range' => 'test'
-						]
-					],
-					'dialog_error' => 'Incorrect value for field "key_": cannot be empty.'
-				]
-			],
-			// #16.
-			[
-				[
-					'expected' => TEST_BAD,
-					'fields' => [
-						'Name' => 'Validation for Zabbix agent'
-					],
-					'Checks' => [
-						[
-							'Check type' => 'Zabbix agent',
-							'Port range' => 'test',
-							'Key' => 'test'
-						]
-					],
-					'dialog_error' => 'Incorrect port range.'
-				]
-			],
-			// #17.
-			[
-				[
-					'expected' => TEST_BAD,
-					'fields' => [
-						'Name' => 'Empty IP range',
-						'IP range' => ''
-					],
-					'Checks' => [['default' => true]],
-					'error_details' => 'Incorrect value for field "iprange": cannot be empty.'
-				]
-			],
-			// #18.
-			[
-				[
-					'expected' => TEST_BAD,
-					'fields' => [
-						'Name' => 'Numbers in IP range',
-						'IP range' => 12345
-					],
-					'Checks' => [['default' => true]],
-					'error_details' => 'Incorrect value for field "iprange": invalid address range "12345".'
-				]
-			],
-			// #19.
-			[
-				[
-					'expected' => TEST_BAD,
-					'fields' => [
-						'Name' => 'Text in IP range',
-						'IP range' => 'Text 😀'
-					],
-					'Checks' => [['default' => true]],
-					'error_details' => 'Incorrect value for field "iprange": invalid address range "Text 😀".'
-				]
-			],
-			// #20.
-			[
-				[
-					'expected' => TEST_BAD,
-					'fields' => [
-						'Name' => 'Wrong IPV4 in IP range',
-						'IP range' => '192.168.4.300-305'
-					],
-					'Checks' => [['default' => true]],
-					'error_details' => 'Incorrect value for field "iprange": invalid address range "192.168.4.300-305".'
-				]
-			],
-			// #21.
-			[
-				[
-					'expected' => TEST_BAD,
-					'fields' => [
-						'Name' => 'Wrong IPV4 mask in IP range',
-						'IP range' => '192.168.4.0/5'
-					],
-					'Checks' => [['default' => true]],
-					'error_details' => 'Incorrect value for field "iprange": IP range "192.168.4.0/5" exceeds "65536" address limit.'
-				]
-			],
-			// #22.
-			[
-				[
-					'expected' => TEST_BAD,
-					'fields' => [
-						'Name' => 'Wrong IPV4 mask in IP range _2',
-						'IP range' => '192.168.4.0/111'
-					],
-					'Checks' => [['default' => true]],
-					'error_details' => 'Incorrect value for field "iprange": invalid address range "192.168.4.0/111".'
-				]
-			],
-			// #23.
-			[
-				[
-					'expected' => TEST_BAD,
-					'fields' => [
-						'Name' => 'Wrong IPV4 mask in IP range _3',
-						'IP range' => '192.168.4.0/129'
-					],
-					'Checks' => [['default' => true]],
-					'error_details' => 'Incorrect value for field "iprange": invalid address range "192.168.4.0/129".'
-				]
-			],
-			// #24.
-			[
-				[
-					'expected' => TEST_BAD,
-					'fields' => [
-						'Name' => 'Wrong IPV6 mask in IP range',
-						'IP range' => '2001:DB8:0000:0000:244:17FF:FEB6:D37D/64'
-					],
-					'Checks' => [['default' => true]],
-					'error_details' => 'Incorrect value for field "iprange": IP range "2001:DB8:0000:0000:244:17FF:FEB6:D37D/64" exceeds "65536" address limit.'
-				]
-			],
-			// #25.
-			[
-				[
-					'expected' => TEST_BAD,
-					'fields' => [
-						'Name' => 'Wrong IPV6 mask in IP range _2',
-						'IP range' => '2001:db8::/130'
-					],
-					'Checks' => [['default' => true]],
-					'error_details' => 'Incorrect value for field "iprange": invalid address range "2001:db8::/130".'
-				]
-			],
-			// #26.
-			[
-				[
-					'expected' => TEST_BAD,
-					'fields' => [
-						'Name' => ''
-					],
-					'error_details' => [
-						'Incorrect value for field "name": cannot be empty.',
-						'Field "dchecks" is mandatory.'
-					]
-				]
-			],
-			// #27.
-			[
-				[
-					'expected' => TEST_BAD,
-					'fields' => [
-						'Name' => 'Empty interval validation',
-						'Update interval' => ''
-					],
-					'Checks' => [['default' => true]],
-					'error_details' => 'Incorrect value for field "delay": cannot be empty.'
-				]
-			],
-			// #28.
-			[
-				[
-					'expected' => TEST_BAD,
-					'fields' => [
-						'Name' => 'Text interval validation',
-						'Update interval' => 'text'
-					],
-					'Checks' => [['default' => true]],
-					'error_details' => 'Incorrect value for field "delay": a time unit is expected.'
-				]
-			],
-			// #29.
-			[
-				[
-					'expected' => TEST_BAD,
-					'fields' => [
-						'Name' => 'Special symbols in interval validation',
-						'Update interval' => '😀'
-					],
-					'Checks' => [['default' => true]],
-					'error_details' => 'Incorrect value for field "delay": a time unit is expected.'
-				]
-			],
-			// #30.
-			[
-				[
-					'expected' => TEST_BAD,
-					'fields' => [
-						'Name' => 'Negative interval validation',
-						'Update interval' => -1
-					],
-					'Checks' => [['default' => true]],
-					'error_details' => 'Incorrect value for field "delay": a time unit is expected.'
-				]
-			],
-			// #31.
-			[
-				[
-					'fields' => [
-						'Name' => 'Mimimal fields create'
-					],
-					'Checks' => [['default' => true]]
-				]
-			],
-			// #32.
-			[
-				[
-					'fields' => [
-						'Name' => 'Name + 1 check'
-					],
-					'Checks' => [
-						[
-							'Check type' => 'HTTP',
-							'Port range' => '65535'
-						]
-					]
-				]
-			],
-			// #33.
-			[
-				[
-					'fields' => [
-						'Name' => 'List in IP range',
-						'IP range' => '192.168.1.1-255, 192.168.2.1-100, 192.168.2.200, 192.168.4.0/24, 192.167.1-10.1-253'
-					],
-					'Checks' => [['default' => true]]
-				]
-			],
->>>>>>> 5db6661c
 			// #34.
 			[
 				[
