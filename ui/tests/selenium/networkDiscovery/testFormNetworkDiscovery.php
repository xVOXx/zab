--- conflicted
+++ resolved
@@ -72,17 +72,10 @@
 		$form = $dialog->asForm();
 
 		// Check that all labels present and visible.
-<<<<<<< HEAD
-		$this->assertEquals(['Name', 'Discovery by', 'IP range', 'Update interval', 'Maximum concurrent checks',
-				'Checks', 'Device uniqueness criteria', 'Host name', 'Visible name', 'Enabled'],
-				$form->getLabels(CElementFilter::VISIBLE)->asText()
-		);
-=======
 		$this->assertEquals(['Name', 'Discovery by proxy', 'IP range', 'Update interval',
 			'Maximum concurrent checks per type', 'Checks', 'Device uniqueness criteria', 'Host name',
 			'Visible name', 'Enabled'
 		], $form->getLabels(CElementFilter::VISIBLE)->asText());
->>>>>>> 2ece7509
 
 		// Check required fields.
 		$this->assertEquals(['Name', 'IP range', 'Update interval', 'Checks'], $form->getRequiredLabels());
