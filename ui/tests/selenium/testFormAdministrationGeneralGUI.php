<?php
/*
** Zabbix
** Copyright (C) 2001-2020 Zabbix SIA
**
** This program is free software; you can redistribute it and/or modify
** it under the terms of the GNU General Public License as published by
** the Free Software Foundation; either version 2 of the License, or
** (at your option) any later version.
**
** This program is distributed in the hope that it will be useful,
** but WITHOUT ANY WARRANTY; without even the implied warranty of
** MERCHANTABILITY or FITNESS FOR A PARTICULAR PURPOSE. See the
** GNU General Public License for more details.
**
** You should have received a copy of the GNU General Public License
** along with this program; if not, write to the Free Software
** Foundation, Inc., 51 Franklin Street, Fifth Floor, Boston, MA  02110-1301, USA.
**/

require_once dirname(__FILE__).'/common/testFormAdministrationGeneral.php';

/**
 * @backup config
 */
class testFormAdministrationGeneralGUI extends testFormAdministrationGeneral {

	public $config_link = 'zabbix.php?action=gui.edit';
	public $form_selector = 'xpath://form[contains(@action, "gui.update")]';

	public $default = [
		'Default language' => 'English (en_GB)',
		'Default time zone' => 'System: (UTC+02:00) Europe/Riga',
		'Default theme' => 'Blue',
		'Limit for search and filter results' => '1000',
		'Max number of columns and rows in overview tables' => '50',
		'Max count of elements to show inside table cell' => '50',
		'Show warning if Zabbix server is down' => true,
		'Working time' => '1-5,09:00-18:00',
		'Show technical errors' => false,
		'Max history display period' => '24h',
		'Time filter default period' => '1h',
		'Max period for time selector' => '2y'
	];

	public $db_default = [
		'default_lang' => 'en_GB',
		'default_timezone' => 'system',
		'default_theme' => 'blue-theme',
		'search_limit' => 1000,
		'max_overview_table_size' => 50,
		'max_in_table' => 50,
		'server_check_interval' => 10,
		'work_period' => '1-5,09:00-18:00',
		'show_technical_errors' => 0,
		'history_period' => '24h',
		'period_default' => '1h',
		'max_period' => '2y'
	];

	public $custom = [
		'Default language' => 'English (en_US)',
		'Default theme' => 'Dark',
		'Limit for search and filter results' => '50',
		'Max number of columns and rows in overview tables' => '25',
		'Max count of elements to show inside table cell' => '100',
		'Show warning if Zabbix server is down' => false,
		'Working time' => '1-3,03:15-22:45',
		'Show technical errors' => true,
		'Max history display period' => '24h',
		'Time filter default period' => '1h',
		'Max period for time selector' => '2y'
	];

	public function testFormAdministrationGeneralGUI_CheckLayout() {
		$this->page->login()->open('zabbix.php?action=gui.edit');
		$this->assertPageTitle('Configuration of GUI');
		$this->assertPageHeader('GUI');

		$limits = [
			'search_limit' => 6,
			'max_overview_table_size' => 6,
			'max_in_table' => 5,
			'work_period' => 255,
			'history_period' => 32,
			'period_default' => 32,
			'max_period' => 32
		];
		foreach ($limits as $id => $limit) {
			$this->assertEquals($limit, $this->query('id', $id)->one()->getAttribute('maxlength'));
		}

		$this->query('xpath://span[@class="icon-info status-red"]')->one()->click();
		$this->assertEquals(
			'You are not able to choose some of the languages,'.
				' because locales for them are not installed on the web server.',
			$this->query('class:red')->one()->getText()
		);
	}

	/**
	 * Test for checking form update without changing any data.
	 */
	public function testFormAdministrationGeneralGUI_SimpleUpdate() {
		$this->executeSimpleUpdate();
	}

	/**
	 * Test for checking 'Reset defaults' button.
	 */
	public function testFormAdministrationGeneralGUI_ResetButton() {
		$this->executeResetButtonTest();
	}

	/**
	 * Test data for GUI form.
	 */
	public function getCheckFormData() {
		return [
			// Minimal valid values. In period fields minimal valid time in seconds with 's'.
			[
				[
					'expected' => TEST_GOOD,
					'fields' =>  [
						'Default language' => 'English (en_US)',
						'Default time zone' => '(UTC+00:00) UTC',
						'Default theme' => 'Dark',
						'Limit for search and filter results' => '1',
						'Max number of columns and rows in overview tables' => '5',
						'Max count of elements to show inside table cell' => '1',
						'Show warning if Zabbix server is down' => false,
						'Working time' => '1-1,00:00-00:01',
						'Show technical errors' => true,
						'Max history display period' => '86400s',
						'Time filter default period' => '60s',
						'Max period for time selector' => '31536000s'
					],
					'db' => [
						'default_lang' => 'en_US',
						'default_timezone' => 'UTC',
						'default_theme' => 'dark-theme',
						'search_limit' => 1,
						'max_overview_table_size' => 5,
						'max_in_table' => 1,
						'server_check_interval' => 0,
						'work_period' => '1-1,00:00-00:01',
						'show_technical_errors' => 1,
						'history_period' => '86400s',
						'period_default' => '60s',
						'max_period' => '31536000s'
					]
				]
			],
			// In period fields minimal valid time in seconds without 's'.
			[
				[
					'expected' => TEST_GOOD,
					'fields' =>  [
						'Working time' => '1-5,09:00-18:00;5-7,12:00-16:00',
						'Max history display period' => '86400',
						'Time filter default period' => '60',
						'Max period for time selector' => '31536000'
					],
					'db' => [
						'work_period' => '1-5,09:00-18:00;5-7,12:00-16:00',
						'history_period' => '86400',
						'period_default' => '60',
						'max_period' => '31536000'
					]
				]
			],
			// In period fields minimal valid time in minutes.
			[
				[
					'expected' => TEST_GOOD,
					'fields' =>  [
						'Max history display period' => '1440m',
						'Time filter default period' => '1m',
						'Max period for time selector' => '525600m'
					],
					'db' => [
						'history_period' => '1440m',
						'period_default' => '1m',
						'max_period' => '525600m'
					]
				]
			],
			// In period fields minimal valid time in hours.
			[
				[
					'expected' => TEST_GOOD,
					'fields' =>  [
						'Max history display period' => '24h',
						'Max period for time selector' => '8760h'
					],
					'db' => [
						'history_period' => '24h',
						'max_period' => '8760h'
					]
				]
			],
			// In period fields minimal valid time in days.
			[
				[
					'expected' => TEST_GOOD,
					'fields' =>  [
						'Max history display period' => '1d',
						'Max period for time selector' => '365d'
					],
					'db' => [
						'history_period' => '1d',
						'max_period' => '365d'
					]
				]
			],
			// In period fields minimal valid time in weeks.
			[
				[
					'expected' => TEST_GOOD,
					'fields' =>  [
<<<<<<< HEAD
						// Minimal valid time in weeks.
						'Max period for time selector' => '53w'
=======
						'Max period' => '53w'
>>>>>>> 7e007769
					],
					'db' => [
						'max_period' => '53w'
					]
				]
			],
			// In period fields minimal valid time in Months.
			[
				[
					'expected' => TEST_GOOD,
					'fields' =>  [
<<<<<<< HEAD
						// Minimal valid time in Months.
						'Max period for time selector' => '13M'
=======
						'Max period' => '13M'
>>>>>>> 7e007769
					],
					'db' => [
						'max_period' => '13M'
					]
				]
			],
			// In period fields minimal valid time in years.
			[
				[
					'expected' => TEST_GOOD,
					'fields' =>  [
<<<<<<< HEAD
						// Minimal valid time in years.
						'Max period for time selector' => '1y'
=======
						'Max period' => '1y'
>>>>>>> 7e007769
					],
					'db' => [
						'max_period' => '1y'
					]
				]
			],
			// In period fields maximal valid time in seconds with 's'.
			[
				[
					'expected' => TEST_GOOD,
					'fields' =>  [
						'Max history display period' => '604800s',
						'Time filter default period' => '315360000s',
						'Max period for time selector' => '315360000s'
					],
					'db' => [
						'history_period' => '604800s',
						'period_default' => '315360000s',
						'max_period' => '315360000s'
					]
				]
			],
			// In period fields maximal valid time in seconds without 's'.
			[
				[
					'expected' => TEST_GOOD,
					'fields' =>  [
						'Default time zone' => 'System: (UTC+02:00) Europe/Riga',
						'Default theme' => 'High-contrast dark',
						'Max history display period' => '604800',
						'Time filter default period' => '315360000',
						'Max period for time selector' => '315360000'
					],
					'db' => [
						'default_timezone' => 'system',
						'default_theme' => 'hc-dark',
						'history_period' => '604800',
						'period_default' => '315360000',
						'max_period' => '315360000'
					]
				]
			],
			// In period fields maximal valid time in minutes.
			[
				[
					'expected' => TEST_GOOD,
					'fields' =>  [
						'Max history display period' => '10080m',
						'Time filter default period' => '5256000m',
						'Max period for time selector' => '5256000m'
					],
					'db' => [
						'history_period' => '10080m',
						'period_default' => '5256000m',
						'max_period' => '5256000m'
					]
				]
			],
			// In period fields maximal valid time in days.
			[
				[
					'expected' => TEST_GOOD,
					'fields' =>  [
						'Max history display period' => '7d',
						'Time filter default period' => '3650d',
						'Max period for time selector' => '3650d'
					],
					'db' => [
						'history_period' => '7d',
						'period_default' => '3650d',
						'max_period' => '3650d'
					]
				]
			],
			// In period fields maximal valid time in weeks.
			[
				[
					'expected' => TEST_GOOD,
					'fields' =>  [
						'Max history display period' => '7d',
						'Time filter default period' => '3650d',
						'Max period for time selector' => '3650d'
					],
					'db' => [
						'history_period' => '7d',
						'period_default' => '3650d',
						'max_period' => '3650d'
					]
				]
			],
			// In period fields maximal valid time in Months.
			[
				[
					'expected' => TEST_GOOD,
					'fields' =>  [
						'Time filter default period' => '121M',
						'Max period for time selector' => '121M'
					],
					'db' => [
						'period_default' => '121M',
						'max_period' => '121M'
					]
				]
			],
			// Maximal valid values. In period fields time in years.
			[
				[
					'expected' => TEST_GOOD,
					'fields' =>  [
						'Default time zone' => '(UTC+14:00) Pacific/Kiritimati',
						'Default theme' => 'High-contrast light',
						'Limit for search and filter results' => '999999',
						'Max number of columns and rows in overview tables' => '999999',
						'Max count of elements to show inside table cell' => '99999',
						'Working time' => '{$WORKING_HOURS}',
						'Time filter default period' => '10y',
						'Max period for time selector' => '10y'
					],
					'db' => [
						'default_timezone' => 'Pacific/Kiritimati',
						'default_theme' => 'hc-light',
						'search_limit' => 999999,
						'max_overview_table_size' => 999999,
						'max_in_table' => 99999,
						'work_period' => '{$WORKING_HOURS}',
						'period_default' => '10y',
						'max_period' => '10y'
					]
				]
			],
			// Zero values without 's'.
			[
				[
					'expected' => TEST_BAD,
					'fields' =>  [
						'Limit for search and filter results' => '0',
						'Max number of columns and rows in overview tables' => '0',
						'Max count of elements to show inside table cell' => '0',
						'Working time' => '0',
						'Max history display period' => '0',
						'Time filter default period' => '0',
						'Max period for time selector' => '0'
					],
					'details' => [
						'Incorrect value for field "search_limit": value must be no less than "1".',
						'Incorrect value for field "max_overview_table_size": value must be no less than "5".',
						'Incorrect value for field "max_in_table": value must be no less than "1".',
						'Incorrect value for field "work_period": a time period is expected.',
						'Incorrect value for field "history_period": value must be one of 86400-604800.',
						'Incorrect value for field "period_default": value must be one of 60-315360000.',
						'Incorrect value for field "max_period": value must be one of 31536000-315360000.'
					]
				]
			],
			// Zero values with 's'.
			[
				[
					'expected' => TEST_BAD,
					'fields' =>  [
						'Max history display period' => '0s',
						'Time filter default period' => '0s',
						'Max period' => '0s'
					],
					'details' => [
						'Incorrect value for field "history_period": value must be one of 86400-604800.',
						'Incorrect value for field "period_default": value must be one of 60-315360000.',
						'Incorrect value for field "max_period": value must be one of 31536000-315360000.'
					]
				]
			],
			// Empty values.
			[
				[
					'expected' => TEST_BAD,
					'fields' =>  [
						'Limit for search and filter results' => '',
						'Max number of columns and rows in overview tables' => '',
						'Max count of elements to show inside table cell' => '',
						'Working time' => '',
						'Max history display period' => '',
						'Time filter default period' => '',
						'Max period for time selector' => ''
					],
					'details' => [
						'Incorrect value for field "search_limit": value must be no less than "1".',
						'Incorrect value for field "max_overview_table_size": value must be no less than "5".',
						'Incorrect value for field "max_in_table": value must be no less than "1".',
						'Incorrect value for field "work_period": a time period is expected.',
						'Incorrect value for field "history_period": a time unit is expected.',
						'Incorrect value for field "period_default": a time unit is expected.',
						'Incorrect value for field "max_period": a time unit is expected.'
					]
				]
			],
			// Invalid sting values.
			[
				[
					'expected' => TEST_BAD,
					'fields' =>  [
						'Limit for search and filter results' => 'text',
						'Max number of columns and rows in overview tables' => 'text',
						'Max count of elements to show inside table cell' => 'text',
						'Working time' => 'text',
						'Max history display period' => 'text',
						'Time filter default period' => 'text',
						'Max period' => 'text'
					],
					'details' => [
						'Incorrect value for field "search_limit": value must be no less than "1".',
						'Incorrect value for field "max_overview_table_size": value must be no less than "5".',
						'Incorrect value for field "max_in_table": value must be no less than "1".',
						'Incorrect value for field "work_period": a time period is expected.',
						'Incorrect value for field "history_period": a time unit is expected.',
						'Incorrect value for field "period_default": a time unit is expected.',
						'Incorrect value for field "max_period": a time unit is expected.'
					]
				]
			],
			// Invalid special symbol values.
			[
				[
					'expected' => TEST_BAD,
					'fields' =>  [
						'Limit for search and filter results' => '!@#$%^&*()_+',
						'Max number of columns and rows in overview tables' => '!@#$%^&*()_+',
						'Max count of elements to show inside table cell' => '!@#$%^&*()_+',
						'Working time' => '!@#$%^&*()_+',
						'Max history display period' => '!@#$%^&*()_+',
						'Time filter default period' => '!@#$%^&*()_+',
						'Max period' => '!@#$%^&*()_+'
					],
					'details' => [
						'Incorrect value for field "search_limit": value must be no less than "1".',
						'Incorrect value for field "max_overview_table_size": value must be no less than "5".',
						'Incorrect value for field "max_in_table": value must be no less than "1".',
						'Incorrect value for field "work_period": a time period is expected.',
						'Incorrect value for field "history_period": a time unit is expected.',
						'Incorrect value for field "period_default": a time unit is expected.',
						'Incorrect value for field "max_period": a time unit is expected.'
					]
				]
			],
			// Invalid values. In period fields minimal invalid time in seconds with "s".
			[
				[
					'expected' => TEST_BAD,
					'fields' =>  [
						'Max number of columns and rows in overview tables' => '4',
						'Max history display period' => '86399s',
						'Time filter default period' => '59s',
						'Max period for time selector' => '31535999s'
					],
					'details' => [
						'Incorrect value for field "max_overview_table_size": value must be no less than "5".',
						'Incorrect value for field "history_period": value must be one of 86400-604800',
						'Incorrect value for field "period_default": value must be one of 60-315360000.',
						'Incorrect value for field "max_period": value must be one of 31536000-315360000.'
					]
				]
			],
			// In period fields minimal invalid time in seconds without "s".
			[
				[
					'expected' => TEST_BAD,
					'fields' =>  [
						'Max history display period' => '86399',
						'Time filter default period' => '59',
						'Max period for time selector' => '31535999'
					],
					'details' => [
						'Incorrect value for field "history_period": value must be one of 86400-604800',
						'Incorrect value for field "period_default": value must be one of 60-315360000.',
						'Incorrect value for field "max_period": value must be one of 31536000-315360000.'
					]
				]
			],
			// In period fields minimal invalid time in minutes.
			[
				[
					'expected' => TEST_BAD,
					'fields' =>  [
						'Max history display period' => '1439m',
						'Time filter default period' => '0m',
						'Max period for time selector' => '525599m'
					],
					'details' => [
						'Incorrect value for field "history_period": value must be one of 86400-604800',
						'Incorrect value for field "period_default": value must be one of 60-315360000.',
						'Incorrect value for field "max_period": value must be one of 31536000-315360000.'
					]
				]
			],
			// In period fields minimal invalid time in hours.
			[
				[
					'expected' => TEST_BAD,
					'fields' =>  [
						'Max history display period' => '23h',
						'Time filter default period' => '0h',
						'Max period for time selector' => '8759h'
					],
					'details' => [
						'Incorrect value for field "history_period": value must be one of 86400-604800',
						'Incorrect value for field "period_default": value must be one of 60-315360000.',
						'Incorrect value for field "max_period": value must be one of 31536000-315360000.'
					]
				]
			],
			// In period fields minimal invalid time in weeks.
			[
				[
					'expected' => TEST_BAD,
					'fields' =>  [
						'Max history display period' => '0w',
						'Time filter default period' => '0w',
						'Max period for time selector' => '52w'
					],
					'details' => [
						'Incorrect value for field "history_period": value must be one of 86400-604800',
						'Incorrect value for field "period_default": value must be one of 60-315360000.',
						'Incorrect value for field "max_period": value must be one of 31536000-315360000.'
					]
				]
			],
			// In period fields minimal invalid time in Month.
			[
				[
					'expected' => TEST_BAD,
					'fields' =>  [
						'Max history display period' => '0M',
						'Time filter default period' => '0M',
						'Max period for time selector' => '12M'
					],
					'details' => [
						'Incorrect value for field "history_period": a time unit is expected.',
						'Incorrect value for field "period_default": value must be one of 60-315360000.',
						'Incorrect value for field "max_period": value must be one of 31536000-315360000.'
					]
				]
			],
			// In period fields minimal invalid time in years.
			[
				[
					'expected' => TEST_BAD,
					'fields' =>  [
						'Time filter default period' => '0y',
						'Max period for time selector' => '0y'
					],
					'details' => [
						'Incorrect value for field "period_default": value must be one of 60-315360000.',
						'Incorrect value for field "max_period": value must be one of 31536000-315360000.'
					]
				]
			],
			// In period fields maximal invalid time in seconds without 's'.
			[
				[
					'expected' => TEST_BAD,
					'fields' =>  [
						'Max history display period' => '604801',
						'Time filter default period' => '315360001',
						'Max period for time selector' => '315360001'
					],
					'details' => [
						'Incorrect value for field "history_period": value must be one of 86400-604800',
						'Incorrect value for field "period_default": value must be one of 60-315360000.',
						'Incorrect value for field "max_period": value must be one of 31536000-315360000.'
					]
				]
			],
			// In period fields maximal invalid time in seconds with 's'.
			[
				[
					'expected' => TEST_BAD,
					'fields' =>  [
						'Max history display period' => '604801s',
						'Time filter default period' => '315360001s',
						'Max period for time selector' => '315360001s'
					],
					'details' => [
						'Incorrect value for field "history_period": value must be one of 86400-604800',
						'Incorrect value for field "period_default": value must be one of 60-315360000.',
						'Incorrect value for field "max_period": value must be one of 31536000-315360000.'
					]
				]
			],
			// In period fields maximal invalid time in minutes.
			[
				[
					'expected' => TEST_BAD,
					'fields' =>  [
						'Max history display period' => '10081m',
						'Time filter default period' => '5256001m',
						'Max period for time selector' => '5256001m'
					],
					'details' => [
						'Incorrect value for field "history_period": value must be one of 86400-604800',
						'Incorrect value for field "period_default": value must be one of 60-315360000.',
						'Incorrect value for field "max_period": value must be one of 31536000-315360000.'
					]
				]
			],
			// In period fields maximal invalid time in hours.
			[
				[
					'expected' => TEST_BAD,
					'fields' =>  [
						'Max history display period' => '169h',
						'Time filter default period' => '87601h',
						'Max period for time selector' => '87601h'
					],
					'details' => [
						'Incorrect value for field "history_period": value must be one of 86400-604800',
						'Incorrect value for field "period_default": value must be one of 60-315360000.',
						'Incorrect value for field "max_period": value must be one of 31536000-315360000.'
					]
				]
			],
			// In period fields maximal invalid time in days.
			[
				[
					'expected' => TEST_BAD,
					'fields' =>  [
						'Max history display period' => '8d',
						'Time filter default period' => '3651d',
						'Max period for time selector' => '3651d'
					],
					'details' => [
						'Incorrect value for field "history_period": value must be one of 86400-604800',
						'Incorrect value for field "period_default": value must be one of 60-315360000.',
						'Incorrect value for field "max_period": value must be one of 31536000-315360000.'
					]
				]
			],
			// In period fields maximal invalid time in weeks.
			[
				[
					'expected' => TEST_BAD,
					'fields' =>  [
						'Max history display period' => '2w',
						'Time filter default period' => '522w',
						'Max period for time selector' => '522w'
					],
					'details' => [
						'Incorrect value for field "history_period": value must be one of 86400-604800',
						'Incorrect value for field "period_default": value must be one of 60-315360000.',
						'Incorrect value for field "max_period": value must be one of 31536000-315360000.'
					]
				]
			],
			// In period fields maximal invalid time in months.
			[
				[
					'expected' => TEST_BAD,
					'fields' =>  [
						'Time filter default period' => '122M',
						'Max period for time selector' => '122M'
					],
					'details' => [
						'Incorrect value for field "period_default": value must be one of 60-315360000.',
						'Incorrect value for field "max_period": value must be one of 31536000-315360000.'
					]
				]
			],
			// In period fields maximal invalid time in years.
			[
				[
					'expected' => TEST_BAD,
					'fields' =>  [
						'Time filter default period' => '11y',
						'Max period for time selector' => '11y'
					],
					'details' => [
						'Incorrect value for field "period_default": value must be one of 60-315360000.',
						'Incorrect value for field "max_period": value must be one of 31536000-315360000.'
					]
				]
			],
			// In period fields maximal invalid time values.
			[
				[
					'expected' => TEST_BAD,
					'fields' =>  [
						'Max history display period' => '99999999999999999999999999999999',
						'Time filter default period' => '99999999999999999999999999999999',
						'Max period for time selector' => '99999999999999999999999999999999'
					],
					'details' => [
						'Incorrect value for field "history_period": value must be one of 86400-604800',
						'Incorrect value for field "period_default": value must be one of 60-315360000.',
						'Incorrect value for field "max_period": value must be one of 31536000-315360000.'
					]
				]
			],
			// Default period value larger than Max period.
			[
				[
					'expected' => TEST_BAD,
					'fields' =>  [
						'Time filter default period' => '10y',
						'Max period for time selector' => '5y'
					],
					'details' => [
						'Incorrect value for field "period_default": time filter default period exceeds the max period.'
					]
				]
			],
			// Working time field values validation.
			[
				[
					'expected' => TEST_BAD,
					'fields' =>  [
						'Working time' => '1-7 09:00-24:00'
					],
					'details' => 'Incorrect value for field "work_period": a time period is expected.'
				]
			],
			[
				[
					'expected' => TEST_BAD,
					'fields' =>  [
						'Working time' => '0-7,09:00-24:00'
					],
					'details' => 'Incorrect value for field "work_period": a time period is expected.'
				]
			],
			[
				[
					'expected' => TEST_BAD,
					'fields' =>  [
						'Working time' => '1-5,09:00-18:00,6-7,10:00-16:00'
					],
					'details' => 'Incorrect value for field "work_period": a time period is expected.'
				]
			],
			[
				[
					'expected' => TEST_BAD,
					'fields' =>  [
						'Working time' => '1-8,09:00-24:00'
					],
					'details' => 'Incorrect value for field "work_period": a time period is expected.'
				]
			],
			[
				[
					'expected' => TEST_BAD,
					'fields' =>  [
						'Working time' => '1-7,09:00-25:00'
					],
					'details' => 'Incorrect value for field "work_period": a time period is expected.'
				]
			],
			[
				[
						'expected' => TEST_BAD,
					'fields' =>  [
						'Working time' => '1-7,24:00-00:00'
					],
					'details' => 'Incorrect value for field "work_period": a time period is expected.'
				]
			],
			[
				[
					'expected' => TEST_BAD,
					'fields' =>  [
						'Working time' => '1-7,14:00-13:00'
					],
					'details' => 'Incorrect value for field "work_period": a time period is expected.'
				]
			],
			[
				[
					'expected' => TEST_BAD,
					'fields' =>  [
						'Working time' => '1-7,25:00-26:00'
					],
					'details' => 'Incorrect value for field "work_period": a time period is expected.'
				]
			],
			[
				[
					'expected' => TEST_BAD,
					'fields' =>  [
						'Working time' => '1-7,13:60-14:00'
					],
					'details' => 'Incorrect value for field "work_period": a time period is expected.'
				]
			],
			[
				[
					'expected' => TEST_BAD,
					'fields' =>  [
						'Working time' => '1-0'
					],
					'details' => 'Incorrect value for field "work_period": a time period is expected.'
				]
			],
			[
				[
					'expected' => TEST_BAD,
					'fields' =>  [
						'Working time' => '09:00-24:00'
					],
					'details' => 'Incorrect value for field "work_period": a time period is expected.'
				]
			],
			[
				[
					'expected' => TEST_BAD,
					'fields' =>  [
						'Working time' => '{WORKING_HOURS}'
					],
					'details' => 'Incorrect value for field "work_period": a time period is expected.'
				]
			],
			// Negative values.
			[
				[
					'expected' => TEST_BAD,
					'fields' =>  [
						'Limit for search and filter results' => '-1',
						'Max number of columns and rows in overview tables' => '-1',
						'Max count of elements to show inside table cell' => '-1',
						'Working time' => '-1',
						'Max history display period' => '-1',
						'Time filter default period' => '-1',
						'Max period' => '-1'
					],
					'details' => [
						'Incorrect value for field "search_limit": value must be no less than "1".',
						'Incorrect value for field "max_overview_table_size": value must be no less than "5".',
						'Incorrect value for field "max_in_table": value must be no less than "1".',
						'Incorrect value for field "work_period": a time period is expected.',
						'Incorrect value for field "history_period": a time unit is expected.',
						'Incorrect value for field "period_default": a time unit is expected.',
						'Incorrect value for field "max_period": a time unit is expected.'
					]
				]
			]
		];
	}

	/**
	 * @dataProvider getCheckFormData
	 */
	public function testFormAdministrationGeneralGUI_CheckForm($data) {
		$this->executeCheckForm($data);
	}


	/**
	 * Test data for settings submit.
	 */
	public function getCheckSavedValuesData() {
		return [
			[
				[
					'field' =>  [
						'Default theme' => 'High-contrast dark'
					],
					'link' => 'templates.php?filter_name=cisco',
					'color' => 'rgba(224, 224, 224, 1)'
				]
			],
			[
				[
					'field' =>  [
						'Default theme' => 'High-contrast light'
					],
					'link' => 'templates.php?filter_name=cisco',
					'color' => 'rgba(85, 85, 85, 1)'
				]
			],
			[
				[
					'field' =>  [
						'Default theme' => 'Dark'
					],
					'link' => 'templates.php?filter_name=cisco',
					'color' => 'rgba(105, 128, 141, 1)'
				]
			],
			[
				[
					'field' =>  [
						'Limit for search and filter results' => '2'
					],
					'link' => 'templates.php?filter_name=cisco',
					'row_count' => 2,
				]
			],
			[
				[
					'field' =>  [
						'Max number of columns and rows in overview tables' => '5'
					],
					'link' => 'overview.php',
					'row_count' => 6,		// Plus 1 info row in table.
				]
			],
			[
				[
					'field' =>  [
						'Max count of elements to show inside table cell' => '2'
					],
					'link' => 'templates.php?filter_name=cisco',
					'element_count' => 2
				]
			],
			[
				[
					'field' =>  [
						'Time filter default period' => '5h'
					],
					'link' => 'zabbix.php?action=dashboard.view&dashboardid=2'
				]
			],
			[
				[
					'field' =>  [
						'Max period' => '1y'
					],
					'link' => 'zabbix.php?action=dashboard.view&dashboardid=2'
				]
			]
		];
	}

	/**
	 * @dataProvider getCheckSavedValuesData
	 */
	public function testFormAdministrationGeneralGUI_CheckSavedValues($data) {
		$this->page->login()->open('zabbix.php?action=gui.edit');
		$form = $this->query($this->form_selector)->waitUntilReady()->asForm()->one();
		// Reset form in case of previous test case.
		$this->resetConfiguration($form, $this->default, 'Reset defaults');
		// Fill nesessary settings.
		$form->fill($data['field']);
		$form->submit();
		// Check saved settings.
		$this->page->open($data['link']);

		switch ((array_keys($data['field']))[0]) {
			case 'Default theme':
				$this->assertEquals($data['color'], $this->query('button:Import')->waitUntilPresent()
						->one()->getCSSValue('background-color'));
				break;

			case 'Limit for search and filter results':
			case 'Max number of columns and rows in overview tables':
				$table = $this->query('class:list-table')->waitUntilPresent()->asTable()->one();
				$this->assertEquals($data['row_count'], $table->getRows()->count());
				break;

			case 'Max count of elements to show inside table cell':
				$table = $this->query('class:list-table')->waitUntilPresent()->asTable()->one();
				$element_count = $table->findRow('Name', 'Alcatel Timetra TiMOS SNMP')->getColumn('Linked templates')
						->query('xpath:.//a[@class="link-alt grey"]')->all()->count();
				$this->assertEquals(CTestArrayHelper::get($data, 'element_count'), $element_count);
				break;

			case 'Time filter default period':
				$this->assertEquals('now-5h', $this->query('id:from')->one()->getValue());
				break;

			case 'Max period':
				$this->query('id:from')->one()->fill('now-5y');
				$this->query('button:Apply')->one()->click();
				$this->assertEquals('Maximum time period to display is 366 days.',
				$this->query('class:time-input-error')->waitUntilPresent()->one()->getText());
				break;
		}
	}
}<|MERGE_RESOLUTION|>--- conflicted
+++ resolved
@@ -218,12 +218,7 @@
 				[
 					'expected' => TEST_GOOD,
 					'fields' =>  [
-<<<<<<< HEAD
-						// Minimal valid time in weeks.
 						'Max period for time selector' => '53w'
-=======
-						'Max period' => '53w'
->>>>>>> 7e007769
 					],
 					'db' => [
 						'max_period' => '53w'
@@ -235,12 +230,7 @@
 				[
 					'expected' => TEST_GOOD,
 					'fields' =>  [
-<<<<<<< HEAD
-						// Minimal valid time in Months.
 						'Max period for time selector' => '13M'
-=======
-						'Max period' => '13M'
->>>>>>> 7e007769
 					],
 					'db' => [
 						'max_period' => '13M'
@@ -252,12 +242,7 @@
 				[
 					'expected' => TEST_GOOD,
 					'fields' =>  [
-<<<<<<< HEAD
-						// Minimal valid time in years.
 						'Max period for time selector' => '1y'
-=======
-						'Max period' => '1y'
->>>>>>> 7e007769
 					],
 					'db' => [
 						'max_period' => '1y'
