<?php
/*
** Zabbix
** Copyright (C) 2001-2022 Zabbix SIA
**
** This program is free software; you can redistribute it and/or modify
** it under the terms of the GNU General Public License as published by
** the Free Software Foundation; either version 2 of the License, or
** (at your option) any later version.
**
** This program is distributed in the hope that it will be useful,
** but WITHOUT ANY WARRANTY; without even the implied warranty of
** MERCHANTABILITY or FITNESS FOR A PARTICULAR PURPOSE. See the
** GNU General Public License for more details.
**
** You should have received a copy of the GNU General Public License
** along with this program; if not, write to the Free Software
** Foundation, Inc., 51 Franklin Street, Fifth Floor, Boston, MA  02110-1301, USA.
**/


<<<<<<< HEAD
require_once dirname(__FILE__).'/../../include/CLegacyWebTest.php';
require_once dirname(__FILE__).'/../traits/MacrosTrait.php';

class testPageReportsAudit extends CLegacyWebTest {

	use MacrosTrait;

	protected static $action_list = null;
	protected static $old_resourcetype = 0;

	private $actions = [
		'id:filter_actions_0' /* CAudit::ACTION_ADD */ => 'Add',
		'id:filter_actions_11' /* CAudit::ACTION_CONFIG_REFRESH */ => 'Configuration refresh',
		'id:filter_actions_2' /* CAudit::ACTION_DELETE */ => 'Delete',
		'id:filter_actions_7' /* CAudit::ACTION_EXECUTE */ => 'Execute',
		'id:filter_actions_9' /* CAudit::ACTION_LOGIN_FAILED */ => 'Failed login',
		'id:filter_actions_10' /* CAudit::ACTION_HISTORY_CLEAR */ => 'History clear',
		'id:filter_actions_8' /* CAudit::ACTION_LOGIN_SUCCESS */ => 'Login',
		'id:filter_actions_4' /* CAudit::ACTION_LOGOUT */ => 'Logout',
		'id:filter_actions_1' /* CAudit::ACTION_UPDATE */ => 'Update'
	];

	private $resourcetypes = [
		-1 => 'All',
		5 /* CAudit::RESOURCE_ACTION */ => 'Action',
		38 /* CAudit::RESOURCE_AUTOREGISTRATION */ => 'Autoregistration',
		33 /* CAudit::RESOURCE_DASHBOARD */ => 'Dashboard',
		23 /* CAudit::RESOURCE_DISCOVERY_RULE */ => 'Discovery rule',
		34 /* CAudit::RESOURCE_CORRELATION */ => 'Event correlation',
		6 /* CAudit::RESOURCE_GRAPH */ => 'Graph',
		35 /* CAudit::RESOURCE_GRAPH_PROTOTYPE */ => 'Graph prototype',
		4 /* CAudit::RESOURCE_HOST */ => 'Host',
		14 /* CAudit::RESOURCE_HOST_GROUP */ => 'Host group',
		37 /* CAudit::RESOURCE_HOST_PROTOTYPEi */ => 'Host prototype',
		32 /* CAudit::RESOURCE_ICON_MAP */ => 'Icon mapping',
		16 /* CAudit::RESOURCE_IMAGE */ => 'Image',
		15 /* CAudit::RESOURCE_ITEM */ => 'Item',
		36 /* CAudit::RESOURCE_ITEM_PROTOTYPE */ => 'Item prototype',
		29 /* RESOURCE_MACRO */ => 'Macro',
		27 /* CAudit::RESOURCE_MAINTENANCE */ => 'Maintenance',
		19 /* CAudit::RESOURCE_MAP */ => 'Map',
		3 /* CAudit::RESOURCE_MEDIA_TYPE */ => 'Media type',
		39 /* CAudit::RESOURCE_MODULE */ => 'Module',
		26 /* CAudit::RESOURCE_PROXY */ => 'Proxy',
		28 /* CAudit::RESOURCE_REGEXP */ => 'Regular expression',
		25 /* CAudit::RESOURCE_SCRIPT */ => 'Script',
		18 /* CAudit::RESOURCE_IT_SERVICE */ => 'Service',
		30 /* CAudit::RESOURCE_TEMPLATE */ => 'Template',
		13 /* CAudit::RESOURCE_TRIGGER */ => 'Trigger',
		31 /* CAudit::RESOURCE_TRIGGER_PROTOTYPE */ => 'Trigger prototype',
		0 /* CAudit::RESOURCE_USER */ => 'User',
		11 /* CAudit::RESOURCE_USER_GROUP */ => 'User group',
		17 /* CAudit::RESOURCE_VALUE_MAP */ => 'Value map',
		22 /* CAudit::RESOURCE_SCENARIO */ => 'Web scenario'
	];

	public static function auditActions() {
		return [
			['action' => 'id:filter_actions_8' /* CAudit::ACTION_LOGIN */, 'resourcetype' => 0 /* CAudit::RESOURCE_USER */],
			['action' => 'id:filter_actions_4' /* CAudit::ACTION_LOGOUT */, 'resourcetype' => 0 /* CAudit::RESOURCE_USER */],
			['action' => 'id:filter_actions_0' /* CAudit::ACTION_ADD */, 'resourcetype' => 0 /* CAudit::RESOURCE_USER */],
			['action' => 'id:filter_actions_1' /* CAudit::ACTION_UPDATE */, 'resourcetype' => 0 /* CAudit::RESOURCE_USER */],
			['action' => 'id:filter_actions_2' /* CAudit::ACTION_DELETE */, 'resourcetype' => 0 /* CAudit::RESOURCE_USER */],
			['action' => 'id:filter_actions_9' /* CAudit::ACTION_LOGIN_FAILED */, 'resourcetype' => 0 /* CAudit::RESOURCE_USER */],
			['action' => 'id:filter_actions_0' /* CAudit::ACTION_ADD */, 'resourcetype' => 4 /* CAudit::RESOURCE_HOST */],
			['action' => 'id:filter_actions_1' /* CAudit::ACTION_UPDATE */, 'resourcetype' => 4 /* CAudit::RESOURCE_HOST */],
			['action' => 'id:filter_actions_2' /* CAudit::ACTION_DELETE */, 'resourcetype' => 4 /* CAudit::RESOURCE_HOST */],
			['action' => 'id:filter_actions_0' /* CAudit::ACTION_ADD */, 'resourcetype' => 14 /* CAudit::RESOURCE_HOST_GROUP */],
			['action' => 'id:filter_actions_1' /* CAudit::ACTION_UPDATE */, 'resourcetype' => 14 /* CAudit::RESOURCE_HOST_GROUP */],
			['action' => 'id:filter_actions_2' /* CAudit::ACTION_DELETE */, 'resourcetype' => 14 /* CAudit::RESOURCE_HOST_GROUP */],
			['action' => 'id:filter_actions_0' /* CAudit::ACTION_ADD */, 'resourcetype' => 18 /* CAudit::RESOURCE_IT_SERVICE */],
			['action' => 'id:filter_actions_1' /* CAudit::ACTION_UPDATE */, 'resourcetype' => 18 /* CAudit::RESOURCE_IT_SERVICE */],
			['action' => 'id:filter_actions_2' /* CAudit::ACTION_DELETE */, 'resourcetype' => 18 /* CAudit::RESOURCE_IT_SERVICE */],
			['action' => 'id:filter_actions_0' /* CAudit::ACTION_ADD */, 'resourcetype' => 16 /* CAudit::RESOURCE_IMAGE */],
			['action' => 'id:filter_actions_1' /* CAudit::ACTION_UPDATE */, 'resourcetype' => 16 /* CAudit::RESOURCE_IMAGE */],
			['action' => 'id:filter_actions_2' /* CAudit::ACTION_DELETE */, 'resourcetype' => 16 /* CAudit::RESOURCE_IMAGE */],
			['action' => 'id:filter_actions_0' /* CAudit::ACTION_ADD */, 'resourcetype' => 15 /* CAudit::RESOURCE_ITEM */],
			['action' => 'id:filter_actions_1' /* CAudit::ACTION_UPDATE */, 'resourcetype' => 15 /* CAudit::RESOURCE_ITEM */],
			['action' => 'id:filter_actions_2' /* CAudit::ACTION_DELETE */, 'resourcetype' => 15 /* CAudit::RESOURCE_ITEM */],
			['action' => 'id:filter_actions_10' /* CAudit::ACTION_HISTORY_CLEAR */, 'resourcetype' => 15 /* CAudit::RESOURCE_ITEM */],
			['action' => 'id:filter_actions_0' /* CAudit::ACTION_ADD */, 'resourcetype' => 13 /* CAudit::RESOURCE_TRIGGER */],
			['action' => 'id:filter_actions_1' /* CAudit::ACTION_UPDATE */, 'resourcetype' => 13 /* CAudit::RESOURCE_TRIGGER */],
			['action' => 'id:filter_actions_2' /* CAudit::ACTION_DELETE */, 'resourcetype' => 13 /* CAudit::RESOURCE_TRIGGER */],
			['action' => 'id:filter_actions_0' /* CAudit::ACTION_ADD */, 'resourcetype' => 6 /* CAudit::RESOURCE_GRAPH */],
			['action' => 'id:filter_actions_1' /* CAudit::ACTION_UPDATE */, 'resourcetype' => 6 /* CAudit::RESOURCE_GRAPH */],
			['action' => 'id:filter_actions_2' /* CAudit::ACTION_DELETE */, 'resourcetype' => 6 /* CAudit::RESOURCE_GRAPH */],
			['action' => 'id:filter_actions_0' /* CAudit::ACTION_ADD */, 'resourcetype' => 5 /* CAudit::RESOURCE_ACTION */],
			['action' => 'id:filter_actions_1' /* CAudit::ACTION_UPDATE */, 'resourcetype' => 5 /* CAudit::RESOURCE_ACTION */],
			['action' => 'id:filter_actions_2' /* CAudit::ACTION_DELETE */, 'resourcetype' => 5 /* CAudit::RESOURCE_ACTION */],
			['action' => 'id:filter_actions_0' /* CAudit::ACTION_ADD */, 'resourcetype' => 23 /* CAudit::RESOURCE_DISCOVERY_RULE */],
			['action' => 'id:filter_actions_1' /* CAudit::ACTION_UPDATE */, 'resourcetype' => 23 /* CAudit::RESOURCE_DISCOVERY_RULE */],
			['action' => 'id:filter_actions_2' /* CAudit::ACTION_DELETE */, 'resourcetype' => 23 /* CAudit::RESOURCE_DISCOVERY_RULE */],
			['action' => 'id:filter_actions_0' /* CAudit::ACTION_ADD */, 'resourcetype' => 29 /* RESOURCE_MACRO */],
			['action' => 'id:filter_actions_1' /* CAudit::ACTION_UPDATE */, 'resourcetype' => 29 /* RESOURCE_MACRO */],
			['action' => 'id:filter_actions_2' /* CAudit::ACTION_DELETE */, 'resourcetype' => 29 /* RESOURCE_MACRO */],
			['action' => 'id:filter_actions_0' /* CAudit::ACTION_ADD */, 'resourcetype' => 27 /* CAudit::RESOURCE_MAINTENANCE */],
			['action' => 'id:filter_actions_1' /* CAudit::ACTION_UPDATE */, 'resourcetype' => 27 /* CAudit::RESOURCE_MAINTENANCE */],
			['action' => 'id:filter_actions_2' /* CAudit::ACTION_DELETE */, 'resourcetype' => 27 /* CAudit::RESOURCE_MAINTENANCE */],
			['action' => 'id:filter_actions_0' /* CAudit::ACTION_ADD */, 'resourcetype' => 19 /* CAudit::RESOURCE_MAP */],
			['action' => 'id:filter_actions_1' /* CAudit::ACTION_UPDATE */, 'resourcetype' => 19 /* CAudit::RESOURCE_MAP */],
			['action' => 'id:filter_actions_2' /* CAudit::ACTION_DELETE */, 'resourcetype' => 19 /* CAudit::RESOURCE_MAP */],
			['action' => 'id:filter_actions_0' /* CAudit::ACTION_ADD */, 'resourcetype' => 3 /* CAudit::RESOURCE_MEDIA_TYPE */],
			['action' => 'id:filter_actions_1' /* CAudit::ACTION_UPDATE */, 'resourcetype' => 3 /* CAudit::RESOURCE_MEDIA_TYPE */],
			['action' => 'id:filter_actions_2' /* CAudit::ACTION_DELETE */, 'resourcetype' => 3 /* CAudit::RESOURCE_MEDIA_TYPE */],
			['action' => 'id:filter_actions_0' /* CAudit::ACTION_ADD */, 'resourcetype' => 28 /* CAudit::RESOURCE_REGEXP */],
			['action' => 'id:filter_actions_1' /* CAudit::ACTION_UPDATE */, 'resourcetype' => 28 /* CAudit::RESOURCE_REGEXP */],
			['action' => 'id:filter_actions_2' /* CAudit::ACTION_DELETE */, 'resourcetype' => 28 /* CAudit::RESOURCE_REGEXP */],
			['action' => 'id:filter_actions_0' /* CAudit::ACTION_ADD */, 'resourcetype' => 22 /* CAudit::RESOURCE_SCENARIO */],
			['action' => 'id:filter_actions_1' /* CAudit::ACTION_UPDATE */, 'resourcetype' => 22 /* CAudit::RESOURCE_SCENARIO */],
			['action' => 'id:filter_actions_2' /* CAudit::ACTION_DELETE */, 'resourcetype' => 22 /* CAudit::RESOURCE_SCENARIO */],
			['action' => 'id:filter_actions_0' /* CAudit::ACTION_ADD */, 'resourcetype' => 25 /* CAudit::RESOURCE_SCRIPT */],
			['action' => 'id:filter_actions_1' /* CAudit::ACTION_UPDATE */, 'resourcetype' => 25 /* CAudit::RESOURCE_SCRIPT */],
			['action' => 'id:filter_actions_2' /* CAudit::ACTION_DELETE */, 'resourcetype' => 25 /* CAudit::RESOURCE_SCRIPT */],
			['action' => 'id:filter_actions_7' /* CAudit::ACTION_EXECUTE */, 'resourcetype' => 25 /* CAudit::RESOURCE_SCRIPT */],
			['action' => 'id:filter_actions_0' /* CAudit::ACTION_ADD */, 'resourcetype' => 17 /* CAudit::RESOURCE_VALUE_MAP */],
			['action' => 'id:filter_actions_1' /* CAudit::ACTION_UPDATE */, 'resourcetype' => 17 /* CAudit::RESOURCE_VALUE_MAP */],
			['action' => 'id:filter_actions_2' /* CAudit::ACTION_DELETE */, 'resourcetype' => 17 /* CAudit::RESOURCE_VALUE_MAP */]
		];
=======
require_once dirname(__FILE__).'/../../include/CWebTest.php';
require_once dirname(__FILE__).'/../traits/TableTrait.php';
require_once dirname(__FILE__).'/../behaviors/CMessageBehavior.php';
require_once dirname(__FILE__).'/../../include/CAPITest.php';

/**
 * @backup media_type, auditlog, config, profiles
 *
 * @onBefore deleteAuditlog
 */
class testPageReportsAudit extends CWebTest {

	use TableTrait;

	/**
	 * Attach MessageBehavior to the test.
	 *
	 * @return array
	 */
	public function getBehaviors() {
		return [CMessageBehavior::class];
>>>>>>> f5d35155
	}

	/**
	 * Audit log resourceid.
	 */
	protected static $id;

	/**
	 * Check audit page layout.
	 */
	public function testPageReportsAudit_Layout() {
		$this->page->login()->open('zabbix.php?action=auditlog.list&filter_rst=1')->waitUntilReady();

		// If the time selector is not visible - enable it.
		if ($this->query('xpath://li[@aria-labelledby="ui-id-1" and @aria-selected="false"]')->exists()) {
			$this->query('id:ui-id-1')->one()->click();
		}

		// Check that filter set to display Last hour data.
		$this->assertEquals('selected', $this->query('xpath://a[@data-label="Last 1 hour"]')->one()->getAttribute('class'));

		// Press to display filter.
		$this->query('id:ui-id-2')->one()->click();

		$form = $this->query('name:zbx_filter')->asForm()->one();
		$table = $this->query('class:list-table')->asTable()->one();
		$filter_actions = ['Add', 'Delete', 'Execute', 'Failed login', 'History clear', 'Login', 'Logout', 'Update'];

		// Check filter buttons.
		foreach (['Apply', 'Reset'] as $button) {
			$this->assertTrue($form->query('xpath:.//div[@class="filter-forms"]/button[text()="'.$button.'"]')
				->one()->isClickable()
			);
		}

		// Check form labels.
		$this->assertEquals(['Users', 'Resource', 'Resource ID', 'Recordset ID', 'Actions'], $form->getLabels()->asText());

		// Check that resource values set as All by default.
		$this->assertTrue($form->checkValue(['Resource' => 'All']));

		// Check table headers.
		$this->assertEquals(['Time', 'User', 'IP', 'Resource', 'ID', 'Action', 'Recordset ID', 'Details'], $table->getHeadersText());

		// Find action checkboxes and check labels.
		$this->assertEquals($filter_actions, $this->query('id:filter-actions')->asCheckboxList()->one()->getLabels()->asText());

		// Check that table stats are present.
		$this->assertTableStats($table->getRows()->count());

		// Resource name with checkboxes that are enabled.
		$resource_actions =[
			'API token' => ['Add', 'Delete', 'Update'],
			'Action' => ['Add', 'Delete', 'Update'],
			'Authentication' => ['Update'],
			'Autoregistration' => ['Add', 'Delete', 'Update'],
			'Dashboard' => ['Add', 'Delete', 'Update'],
			'Discovery rule' => ['Add', 'Delete', 'Update'],
			'Event correlation' => ['Add', 'Delete', 'Update'],
			'Graph' => ['Add', 'Delete', 'Update'],
			'Graph prototype' => ['Add', 'Delete', 'Update'],
			'High availability node' => ['Add', 'Delete', 'Update'],
			'Host' => ['Add', 'Delete', 'Update'],
			'Host group' => ['Add', 'Delete', 'Update'],
			'Host prototype' => ['Add', 'Delete', 'Update'],
			'Housekeeping' => ['Update'],
			'Icon mapping' => ['Add', 'Delete', 'Update'],
			'Image' => ['Add', 'Delete', 'Update'],
			'Item' => ['Add', 'Delete', 'History clear', 'Update'],
			'Item prototype' => ['Add', 'Delete', 'Update'],
			'Macro' => ['Add', 'Delete', 'Update'],
			'Maintenance' => ['Add', 'Delete', 'Update'],
			'Map' => ['Add', 'Delete', 'Update'],
			'Media type' => ['Add', 'Delete', 'Update'],
			'Module' => ['Add', 'Delete', 'Update'],
			'Proxy' => ['Add', 'Delete', 'Update'],
			'Regular expression' => ['Add', 'Delete', 'Update'],
			'SLA' => ['Add', 'Delete', 'Update'],
			'Scheduled report' => ['Add', 'Delete', 'Update'],
			'Script' => ['Add', 'Delete', 'Execute', 'Update'],
			'Service' => ['Add', 'Delete', 'Update'],
			'Settings' => ['Update'],
			'Template' => ['Add', 'Delete', 'Update'],
			'Template dashboard' => ['Add', 'Delete', 'Update'],
			'Trigger' => ['Add', 'Delete', 'Update'],
			'Trigger prototype' => ['Add', 'Delete', 'Update'],
			'User' => ['Add', 'Delete', 'Failed login', 'Login', 'Logout', 'Update'],
			'User group' => ['Add', 'Delete', 'Update'],
			'User role' => ['Add', 'Delete', 'Update'],
			'Value map' => ['Add', 'Delete', 'Update'],
			'Web scenario' => ['Add', 'Delete', 'Update']
		];

		// Check that actions checkboxes correctly enables/disables switching resources.
		$errors = [];
		foreach ($resource_actions as $resource => $actions) {
			$form->fill(['Resource' => $resource]);
			$left_actions = array_values(array_diff($filter_actions, $actions));

			// At first, we need to check that correct checkboxes is enabled. Then we check that all others are disabled.
			foreach ([true, false] as $status) {
				if (!$status) {
					$actions = $left_actions;
				}

				foreach ($actions as $action) {
					$this->assertTrue($this->query('xpath://label[text()="'.$action.'"]/../input[@type="checkbox"]')->
					one()->isEnabled($status)
					);
				}
			}
		}
	}

	/**
	 * Create media type and check audit page.
	 */
	public function testPageReportsAudit_Add() {
		$response = CDataHelper::call('mediatype.create', [
			[
				'type' => 0,
				'name' => 'AAA',
				'smtp_server' => 'mail.example.com',
				'smtp_helo' => 'example.com',
				'smtp_email' => 'zabbix@example.com',
				'content_type' => 1
			]
		]);
		$this->assertArrayHasKey('mediatypeids', $response);
		self::$id = $response['mediatypeids'][0];

		// Find media type id and check that audit info displayed correctly on frontend.
		$create_audit = "mediatype.mediatypeid: ".self::$id.
			"\nmediatype.name: AAA".
			"\nmediatype.smtp_email: zabbix@example.com".
			"\nmediatype.smtp_helo: example.com".
			"\nmediatype.smtp_server: mail.example.com";
		$this->checkAuditValues('Media type', self::$id, ['Add' => $create_audit]);
	}

	/**
	 * Update media type and check audit page.
	 *
	 * @depends testPageReportsAudit_Add
	 */
	public function testPageReportsAudit_Update() {
		CDataHelper::call('mediatype.update', [
			[
				'mediatypeid' => self::$id,
				'name' => 'AAA_update',
				'smtp_helo' => 'updated.com',
				'smtp_email' => 'update@email.com'
			]
		]);

		// Check that audit info displayed correctly on frontend after update.
		$update_audit = "mediatype.name: AAA => AAA_update".
			"\nmediatype.smtp_email: zabbix@example.com => update@email.com".
			"\nmediatype.smtp_helo: example.com => updated.com";
		$this->checkAuditValues('Media type', self::$id, ['Update' => $update_audit]);
	}

	/**
	 * Delete media type and check audit page.
	 *
	 * @depends testPageReportsAudit_Add
	 */
	public function testPageReportsAudit_Delete() {
		CDataHelper::call('mediatype.delete', [self::$id]);

		// Check that audit info displayed correctly on frontend after delete.
		$delete_audit = 'Description: AAA_update';
		$this->checkAuditValues('Media type', self::$id, ['Delete' => $delete_audit]);
	}

	/**
	 * Clear history and trends in item and check audit page.
	 */
	public function testPageReportsAudit_HistoryClear() {
		CDataHelper::call('history.clear', [99106]);

		// Check that audit info displayed correctly on frontend.
		$clear_audit = 'Description: Dynamic widgets H3I1';
		$this->checkAuditValues('Item', 99106, ['History clear' => $clear_audit]);
	}

	/**
	 * Check that Login, Logout and Failed login works and displayed correctly.
	 */
	public function testPageReportsAudit_LoginLogoutFailed() {
		$this->page->userLogin('Admin', 'zabbixaaa');
		$this->page->userLogin('Admin', 'zabbix');
		$this->query('link:Sign out')->waitUntilVisible()->one()->click();
		$this->page->login();

		// Check that all info displayed correctly in audit.
		$user_audit = '';
		$this->checkAuditValues('User', 1, ['Failed login' => $user_audit, 'Login' => $user_audit,
				'Logout' => $user_audit]
		);
	}

	/**
	 * Check that there is no audit logs after disabling audit.
	 */
	public function testPageReportsAudit_DisabledEnabled() {
		$this->page->login();
		foreach ([false, true] as $status) {
			$this->page->open('zabbix.php?action=audit.settings.edit')->waitUntilReady();

			// Disable audit.
			$settings_form = $this->query('id:audit-settings')->asForm()->one();
			$settings_form->fill(['Enable audit logging' => $status])->submit();
			$this->assertMessage(TEST_GOOD, 'Configuration updated');

			// Save audit data from table in UI and database.
			$this->page->open('zabbix.php?action=auditlog.list&filter_rst=1')->waitUntilReady();
			$table = $this->query('class:list-table')->asTable()->one();
			$audit_values = $table->getRow(0)->getText();
			$hash = CDBHelper::getHash('SELECT * FROM auditlog');

			// Check information in audit page that audit is disabled/enabled.
			$audit_status = (!$status) ? 'settings.auditlog_enabled: 1 => 0' : 'settings.auditlog_enabled: 0 => 1';
			$this->assertEquals($audit_status, $this->query('class:list-table')->asTable()->one()->getRow(0)->
			getColumn('Details')->getText()
			);

			// Update media type. If audit is disabled - no new data should appear in audit page/database.
			$name = (!$status) ? 'BBB' : 'CCC';
			CDataHelper::call('mediatype.update', [
				[
					'mediatypeid' => 1,
					'name' => $name
				]
			]);

			// Compare audit after disabling/enabling audit and adding media type.
			$this->page->refresh()->waitUntilReady();

			if (!$status) {
				$this->assertEquals($audit_values, $table->getRow(0)->getText());
				$this->assertEquals($hash, CDBHelper::getHash('SELECT * FROM auditlog'));
			}
			else {
				$this->assertNotEquals($audit_values, $table->getRow(0)->getText());
				$this->assertNotEquals($hash, CDBHelper::getHash('SELECT * FROM auditlog'));
			}
		}
	}

	/**
	 * @onBeforeOnce prepareLoginData
	 */
	public static function getCheckFilterData() {
		return [
			// #0
			[
				[
					'fields' => [
						'Resource' => 'Media type',
						'Actions' => 'Add'
					],
					'result_count' => 1
				]
			],
			// #1
			[
				[
					'fields' => [
						'Resource' => 'Media type'
					],
					'result_count' => 4
				]
			],
			// #2
			[
				[
					'fields' => [
						'Resource' => 'Media type',
						'Users' => 'Admin'
					],
					'result_count' => 4
				]
			],
			// #3
			[
				[
					'fields' => [
						'Users' => 'Admin'
					],
					'result_count' => 12
				]
			],
			// #4
			[
				[
					'fields' => [
						'Users' => 'Admin',
						'Actions' => 'Failed login'
					],
					'result_count' => 1
				]
			],
			// #5
			[
				[
					'fields' => [
						'Users' => 'Admin',
						'Actions' => [
							'Add',
							'Delete',
							'Failed login',
							'Logout',
							'Login'
						]
					],
					'result_count' => 5
				]
			],
			// #6
			[
				[
					'fields' => [
						'Actions' => [
							'Add',
							'Delete',
							'Failed login',
							'History clear',
							'Logout',
							'Login',
							'Update'
						]
					]
				]
			],
			// #7
			[
				[
					'fields' => [
						'Users' => ['test-timezone', 'Admin']
					],
					'result_count' => 13
				]
			],
			// #8
			[
				[
					'fields' => [
						'Resource ID' => 99106
					],
					'result_count' => 1
				]
			],
			// #9
			[
				[
					'fields' => [
						'Users' => 'Admin',
						'Resource' => 'Item',
						'Resource ID' => 99106,
						'Actions' => 'History clear'
					],
					'result_count' => 1
				]
			],
			// #10
			[
				[
					'fields' => [
						'Recordset ID' => 'cl7irkc1h00003pde7s7xxxxx'
					],
					'no_data' => true
				]
			],
			// #11
			[
				[
					'fields' => [
						'Users' => 'guest',
						'Actions' => 'Add'
					],
					'no_data' => true
				]
			],
			// #12
			[
				[
					'fields' => [
						'Resource ID' => 77777777
					],
					'no_data' => true
				]
			],
			// #13
			[
				[
					'fields' => [
						'Users' => 'filter-create'
					],
					'no_data' => true
				]
			],
			// #14
			[
				[
					'fields' => [
						'Actions' => 'Execute'
					],
					'no_data' => true
				]
			],
			// #15
			[
				[
					'fields' => [
						'Resource' => 'Web scenario'
					],
					'no_data' => true
				]
			]
			// TODO: uncomment after ZBX-21097 fix
			// #16
//			[
//				[
//					'fields' => [
//						'Resource ID' => 'aaaaaaaa'
//					],
//					'no_data' => true
//				]
//			],
			// #17
//			[
//				[
//					'fields' => [
//						'Recordset ID' => 'aaaaaaaa'
//					],
//					'no_data' => true
//				]
//			]
		];
	}

	/**
	 * Check audit filter. This checks can be executed only after all other scenarios completed.
	 * There are used values and data that was created before in this autotest.
	 *
	 * @dataProvider getCheckFilterData
	 *
	 * @onBeforeOnce prepareLoginData
	 *
	 * @depends testPageReportsAudit_Add
	 * @depends testPageReportsAudit_Update
	 * @depends testPageReportsAudit_Delete
	 * @depends testPageReportsAudit_HistoryClear
	 * @depends testPageReportsAudit_LoginLogoutFailed
	 * @depends testPageReportsAudit_DisabledEnabled
	 */
	public function testPageReportsAudit_CheckFilter($data) {
		$this->page->login()->open('zabbix.php?action=auditlog.list&filter_rst=1')->waitUntilReady();
		$form = $this->query('name:zbx_filter')->asForm()->one();
		$table = $this->query('class:list-table')->asTable()->one();
		$form->query('button:Reset')->one()->click();

		$form->fill($data['fields'])->submit();

		// If there is no result - "No data found" displayed in table.
		if (CTestArrayHelper::get($data, 'no_data')) {
			$this->assertEquals(['No data found.'], $table->getRows()->asText());
		}
		else {
			foreach ($data['fields'] as $column => $values) {
				if ($column === 'Users' || 'Actions') {
					$column = rtrim($column, 's');
				}

				if ($column === 'Resource ID') {
					$column = 'ID';
				}

				// If not array.
				if (!is_array($values)) {
					$values = [$values];
				}

				// Get all results from column and remove existing values.
				$table_value = $this->getTableResult($column);

				foreach ($values as $value) {
					$this->assertTrue(in_array($value, $table_value));

					// Remove existing value from the list.
					$table_value = array_values(array_diff($table_value, [$value]));
				}

				// If everything correct, there should not be left any values.
				$this->assertEquals($table_value, []);
			}

			// TODO: remove IF condition after ZBX-19918 fix. Add result_count to test case #6
			// There is some scenarios with known result amount.
			if (array_key_exists('result_count', $data)) {
				$this->assertEquals($data['result_count'], $table->getRows()->count());
			}
		}
	}

	/**
	 * Check that audit log can be filtered by recordsetid.
	 */
	public function testPageReportsAudit_CheckRecordsetFilter() {
		$this->page->login()->open('zabbix.php?action=auditlog.list&filter_rst=1')->waitUntilReady();
		$form = $this->query('name:zbx_filter')->asForm()->one();
		$table = $this->query('class:list-table')->asTable()->one();
		$form->query('button:Reset')->one()->click();

		// Click on Recordset ID in first row.
		$table->getRow(0)->getColumn('Recordset ID')->query('xpath:.//a')->one()->click();
		$recordsetid = $table->getRow(0)->getColumn('Recordset ID')->getText();

		// Check that correct Recordset ID displayed in filter form.
		$this->assertTrue($form->checkValue(['Recordset ID' => $recordsetid]));

		// Compare result cout on page and in DB.
		$recordsetid_count = CDBHelper::getCount('SELECT NULL FROM auditlog WHERE recordsetid='.zbx_dbstr($recordsetid));
		$this->assertEquals($recordsetid_count, $table->getRows()->count());
	}

	/**
	 * Filter and compare audit log.
	 *
	 * @param string $resource_name		resource parameter on audit page.
	 * @param integer $resourceid		parameter resource ID.
	 * @param array $actions			action name as key and audit details as value.
	 */
	private function checkAuditValues($resource_name, $resourceid, $actions) {
		$this->page->login()->open('zabbix.php?action=auditlog.list')->waitUntilReady();

		// If the filter is not visible - enable it.
		if ($this->query('xpath://li[@aria-labelledby="ui-id-2" and @aria-selected="false"]')->exists()) {
			$this->query('id:ui-id-2')->one()->click();
		}

		// Find filter form and fill with correct resource values.
		$form = $this->query('name:zbx_filter')->asForm()->one();
		$form->query('button:Reset')->one()->click();

		foreach ($actions as $action => $audit) {
			$form->fill(['Resource' => $resource_name, 'Resource ID' => $resourceid]);
			$form->query("xpath:.//label[text()=".CXPathHelper::escapeQuotes($action).
				']/../input[contains(@id, "filter_actions")]'
			)->asCheckbox()->one()->check();
			$form->submit()->waitUntilReloaded();

			// Check that action column has correct action value.
			$table = $this->query('class:list-table')->asTable()->one();
			$this->assertEquals($action, $table->getRow(0)->getColumn('Action')->getText());

			// Check audit details in overlay window or in details column.
			$details_link = $table->getRow(0)->getColumn('Details')->query('link:Details')->one(false);

			if ($details_link->isValid()) {
				$details_link->click();
				$dialog = COverlayDialogElement::find()->waitUntilReady()->one();
				$this->assertEquals($audit, $dialog->getContent()->getText());
				$dialog->close();
			}
			else {
				$this->assertEquals($audit, $table->getRow(0)->getColumn('Details')->getText());
			}

			// Values taken from column after filtering audit.
			$columns = ['Time', 'User', 'IP', 'Resource', 'ID', 'Recordset ID'];
			$result = [];

			foreach ($columns as $column) {
				$column_value = $table->getRow(0)->getColumn($column)->getText();

				// Need to convert time to epoch format and change to string.
				if ($column === 'Time') {
					$column_value = strval(strtotime($column_value));
				}

				// Every resource has its value in database.
				if ($column === 'Resource') {
					$column_value = ($column_value === 'User') ? 0 : (($column_value === 'Item') ? 15 : 3);
				}

				$result[] = $column_value;
			}

			// Compare values from DB and audit page.
			$action_ids = [
				'Failed login' => 9,
				'Login' => 8,
				'Logout' => 4,
				'Add' => 0,
				'Update' => 1,
				'Delete' => 2,
				'History clear' => 10
			];

			$dbaudit = CDBHelper::getAll('SELECT clock, username, ip, resourcetype, resourceid, recordsetid FROM auditlog WHERE
					(resourceid, action)=('.zbx_dbstr($resourceid).','.zbx_dbstr($action_ids[$action]).') ORDER BY clock DESC LIMIT 1'
			);
			$this->assertEquals([], array_diff($result, $dbaudit[0]));
		}
	}

	/**
	 * Clear auditlog table.
	 */
	public function deleteAuditlog() {
		DBexecute('DELETE FROM auditlog');
	}

	/**
	 * Login as test-timezone user to create new data in autotest for filter scenario.
	 */
	public function prepareLoginData() {
		CAPITest::disableAuthorization();
		CDataHelper::call('user.login',
			[
				'username' => 'test-timezone',
				'password' => 'zabbix'
			]
		);
	}
}<|MERGE_RESOLUTION|>--- conflicted
+++ resolved
@@ -19,126 +19,6 @@
 **/
 
 
-<<<<<<< HEAD
-require_once dirname(__FILE__).'/../../include/CLegacyWebTest.php';
-require_once dirname(__FILE__).'/../traits/MacrosTrait.php';
-
-class testPageReportsAudit extends CLegacyWebTest {
-
-	use MacrosTrait;
-
-	protected static $action_list = null;
-	protected static $old_resourcetype = 0;
-
-	private $actions = [
-		'id:filter_actions_0' /* CAudit::ACTION_ADD */ => 'Add',
-		'id:filter_actions_11' /* CAudit::ACTION_CONFIG_REFRESH */ => 'Configuration refresh',
-		'id:filter_actions_2' /* CAudit::ACTION_DELETE */ => 'Delete',
-		'id:filter_actions_7' /* CAudit::ACTION_EXECUTE */ => 'Execute',
-		'id:filter_actions_9' /* CAudit::ACTION_LOGIN_FAILED */ => 'Failed login',
-		'id:filter_actions_10' /* CAudit::ACTION_HISTORY_CLEAR */ => 'History clear',
-		'id:filter_actions_8' /* CAudit::ACTION_LOGIN_SUCCESS */ => 'Login',
-		'id:filter_actions_4' /* CAudit::ACTION_LOGOUT */ => 'Logout',
-		'id:filter_actions_1' /* CAudit::ACTION_UPDATE */ => 'Update'
-	];
-
-	private $resourcetypes = [
-		-1 => 'All',
-		5 /* CAudit::RESOURCE_ACTION */ => 'Action',
-		38 /* CAudit::RESOURCE_AUTOREGISTRATION */ => 'Autoregistration',
-		33 /* CAudit::RESOURCE_DASHBOARD */ => 'Dashboard',
-		23 /* CAudit::RESOURCE_DISCOVERY_RULE */ => 'Discovery rule',
-		34 /* CAudit::RESOURCE_CORRELATION */ => 'Event correlation',
-		6 /* CAudit::RESOURCE_GRAPH */ => 'Graph',
-		35 /* CAudit::RESOURCE_GRAPH_PROTOTYPE */ => 'Graph prototype',
-		4 /* CAudit::RESOURCE_HOST */ => 'Host',
-		14 /* CAudit::RESOURCE_HOST_GROUP */ => 'Host group',
-		37 /* CAudit::RESOURCE_HOST_PROTOTYPEi */ => 'Host prototype',
-		32 /* CAudit::RESOURCE_ICON_MAP */ => 'Icon mapping',
-		16 /* CAudit::RESOURCE_IMAGE */ => 'Image',
-		15 /* CAudit::RESOURCE_ITEM */ => 'Item',
-		36 /* CAudit::RESOURCE_ITEM_PROTOTYPE */ => 'Item prototype',
-		29 /* RESOURCE_MACRO */ => 'Macro',
-		27 /* CAudit::RESOURCE_MAINTENANCE */ => 'Maintenance',
-		19 /* CAudit::RESOURCE_MAP */ => 'Map',
-		3 /* CAudit::RESOURCE_MEDIA_TYPE */ => 'Media type',
-		39 /* CAudit::RESOURCE_MODULE */ => 'Module',
-		26 /* CAudit::RESOURCE_PROXY */ => 'Proxy',
-		28 /* CAudit::RESOURCE_REGEXP */ => 'Regular expression',
-		25 /* CAudit::RESOURCE_SCRIPT */ => 'Script',
-		18 /* CAudit::RESOURCE_IT_SERVICE */ => 'Service',
-		30 /* CAudit::RESOURCE_TEMPLATE */ => 'Template',
-		13 /* CAudit::RESOURCE_TRIGGER */ => 'Trigger',
-		31 /* CAudit::RESOURCE_TRIGGER_PROTOTYPE */ => 'Trigger prototype',
-		0 /* CAudit::RESOURCE_USER */ => 'User',
-		11 /* CAudit::RESOURCE_USER_GROUP */ => 'User group',
-		17 /* CAudit::RESOURCE_VALUE_MAP */ => 'Value map',
-		22 /* CAudit::RESOURCE_SCENARIO */ => 'Web scenario'
-	];
-
-	public static function auditActions() {
-		return [
-			['action' => 'id:filter_actions_8' /* CAudit::ACTION_LOGIN */, 'resourcetype' => 0 /* CAudit::RESOURCE_USER */],
-			['action' => 'id:filter_actions_4' /* CAudit::ACTION_LOGOUT */, 'resourcetype' => 0 /* CAudit::RESOURCE_USER */],
-			['action' => 'id:filter_actions_0' /* CAudit::ACTION_ADD */, 'resourcetype' => 0 /* CAudit::RESOURCE_USER */],
-			['action' => 'id:filter_actions_1' /* CAudit::ACTION_UPDATE */, 'resourcetype' => 0 /* CAudit::RESOURCE_USER */],
-			['action' => 'id:filter_actions_2' /* CAudit::ACTION_DELETE */, 'resourcetype' => 0 /* CAudit::RESOURCE_USER */],
-			['action' => 'id:filter_actions_9' /* CAudit::ACTION_LOGIN_FAILED */, 'resourcetype' => 0 /* CAudit::RESOURCE_USER */],
-			['action' => 'id:filter_actions_0' /* CAudit::ACTION_ADD */, 'resourcetype' => 4 /* CAudit::RESOURCE_HOST */],
-			['action' => 'id:filter_actions_1' /* CAudit::ACTION_UPDATE */, 'resourcetype' => 4 /* CAudit::RESOURCE_HOST */],
-			['action' => 'id:filter_actions_2' /* CAudit::ACTION_DELETE */, 'resourcetype' => 4 /* CAudit::RESOURCE_HOST */],
-			['action' => 'id:filter_actions_0' /* CAudit::ACTION_ADD */, 'resourcetype' => 14 /* CAudit::RESOURCE_HOST_GROUP */],
-			['action' => 'id:filter_actions_1' /* CAudit::ACTION_UPDATE */, 'resourcetype' => 14 /* CAudit::RESOURCE_HOST_GROUP */],
-			['action' => 'id:filter_actions_2' /* CAudit::ACTION_DELETE */, 'resourcetype' => 14 /* CAudit::RESOURCE_HOST_GROUP */],
-			['action' => 'id:filter_actions_0' /* CAudit::ACTION_ADD */, 'resourcetype' => 18 /* CAudit::RESOURCE_IT_SERVICE */],
-			['action' => 'id:filter_actions_1' /* CAudit::ACTION_UPDATE */, 'resourcetype' => 18 /* CAudit::RESOURCE_IT_SERVICE */],
-			['action' => 'id:filter_actions_2' /* CAudit::ACTION_DELETE */, 'resourcetype' => 18 /* CAudit::RESOURCE_IT_SERVICE */],
-			['action' => 'id:filter_actions_0' /* CAudit::ACTION_ADD */, 'resourcetype' => 16 /* CAudit::RESOURCE_IMAGE */],
-			['action' => 'id:filter_actions_1' /* CAudit::ACTION_UPDATE */, 'resourcetype' => 16 /* CAudit::RESOURCE_IMAGE */],
-			['action' => 'id:filter_actions_2' /* CAudit::ACTION_DELETE */, 'resourcetype' => 16 /* CAudit::RESOURCE_IMAGE */],
-			['action' => 'id:filter_actions_0' /* CAudit::ACTION_ADD */, 'resourcetype' => 15 /* CAudit::RESOURCE_ITEM */],
-			['action' => 'id:filter_actions_1' /* CAudit::ACTION_UPDATE */, 'resourcetype' => 15 /* CAudit::RESOURCE_ITEM */],
-			['action' => 'id:filter_actions_2' /* CAudit::ACTION_DELETE */, 'resourcetype' => 15 /* CAudit::RESOURCE_ITEM */],
-			['action' => 'id:filter_actions_10' /* CAudit::ACTION_HISTORY_CLEAR */, 'resourcetype' => 15 /* CAudit::RESOURCE_ITEM */],
-			['action' => 'id:filter_actions_0' /* CAudit::ACTION_ADD */, 'resourcetype' => 13 /* CAudit::RESOURCE_TRIGGER */],
-			['action' => 'id:filter_actions_1' /* CAudit::ACTION_UPDATE */, 'resourcetype' => 13 /* CAudit::RESOURCE_TRIGGER */],
-			['action' => 'id:filter_actions_2' /* CAudit::ACTION_DELETE */, 'resourcetype' => 13 /* CAudit::RESOURCE_TRIGGER */],
-			['action' => 'id:filter_actions_0' /* CAudit::ACTION_ADD */, 'resourcetype' => 6 /* CAudit::RESOURCE_GRAPH */],
-			['action' => 'id:filter_actions_1' /* CAudit::ACTION_UPDATE */, 'resourcetype' => 6 /* CAudit::RESOURCE_GRAPH */],
-			['action' => 'id:filter_actions_2' /* CAudit::ACTION_DELETE */, 'resourcetype' => 6 /* CAudit::RESOURCE_GRAPH */],
-			['action' => 'id:filter_actions_0' /* CAudit::ACTION_ADD */, 'resourcetype' => 5 /* CAudit::RESOURCE_ACTION */],
-			['action' => 'id:filter_actions_1' /* CAudit::ACTION_UPDATE */, 'resourcetype' => 5 /* CAudit::RESOURCE_ACTION */],
-			['action' => 'id:filter_actions_2' /* CAudit::ACTION_DELETE */, 'resourcetype' => 5 /* CAudit::RESOURCE_ACTION */],
-			['action' => 'id:filter_actions_0' /* CAudit::ACTION_ADD */, 'resourcetype' => 23 /* CAudit::RESOURCE_DISCOVERY_RULE */],
-			['action' => 'id:filter_actions_1' /* CAudit::ACTION_UPDATE */, 'resourcetype' => 23 /* CAudit::RESOURCE_DISCOVERY_RULE */],
-			['action' => 'id:filter_actions_2' /* CAudit::ACTION_DELETE */, 'resourcetype' => 23 /* CAudit::RESOURCE_DISCOVERY_RULE */],
-			['action' => 'id:filter_actions_0' /* CAudit::ACTION_ADD */, 'resourcetype' => 29 /* RESOURCE_MACRO */],
-			['action' => 'id:filter_actions_1' /* CAudit::ACTION_UPDATE */, 'resourcetype' => 29 /* RESOURCE_MACRO */],
-			['action' => 'id:filter_actions_2' /* CAudit::ACTION_DELETE */, 'resourcetype' => 29 /* RESOURCE_MACRO */],
-			['action' => 'id:filter_actions_0' /* CAudit::ACTION_ADD */, 'resourcetype' => 27 /* CAudit::RESOURCE_MAINTENANCE */],
-			['action' => 'id:filter_actions_1' /* CAudit::ACTION_UPDATE */, 'resourcetype' => 27 /* CAudit::RESOURCE_MAINTENANCE */],
-			['action' => 'id:filter_actions_2' /* CAudit::ACTION_DELETE */, 'resourcetype' => 27 /* CAudit::RESOURCE_MAINTENANCE */],
-			['action' => 'id:filter_actions_0' /* CAudit::ACTION_ADD */, 'resourcetype' => 19 /* CAudit::RESOURCE_MAP */],
-			['action' => 'id:filter_actions_1' /* CAudit::ACTION_UPDATE */, 'resourcetype' => 19 /* CAudit::RESOURCE_MAP */],
-			['action' => 'id:filter_actions_2' /* CAudit::ACTION_DELETE */, 'resourcetype' => 19 /* CAudit::RESOURCE_MAP */],
-			['action' => 'id:filter_actions_0' /* CAudit::ACTION_ADD */, 'resourcetype' => 3 /* CAudit::RESOURCE_MEDIA_TYPE */],
-			['action' => 'id:filter_actions_1' /* CAudit::ACTION_UPDATE */, 'resourcetype' => 3 /* CAudit::RESOURCE_MEDIA_TYPE */],
-			['action' => 'id:filter_actions_2' /* CAudit::ACTION_DELETE */, 'resourcetype' => 3 /* CAudit::RESOURCE_MEDIA_TYPE */],
-			['action' => 'id:filter_actions_0' /* CAudit::ACTION_ADD */, 'resourcetype' => 28 /* CAudit::RESOURCE_REGEXP */],
-			['action' => 'id:filter_actions_1' /* CAudit::ACTION_UPDATE */, 'resourcetype' => 28 /* CAudit::RESOURCE_REGEXP */],
-			['action' => 'id:filter_actions_2' /* CAudit::ACTION_DELETE */, 'resourcetype' => 28 /* CAudit::RESOURCE_REGEXP */],
-			['action' => 'id:filter_actions_0' /* CAudit::ACTION_ADD */, 'resourcetype' => 22 /* CAudit::RESOURCE_SCENARIO */],
-			['action' => 'id:filter_actions_1' /* CAudit::ACTION_UPDATE */, 'resourcetype' => 22 /* CAudit::RESOURCE_SCENARIO */],
-			['action' => 'id:filter_actions_2' /* CAudit::ACTION_DELETE */, 'resourcetype' => 22 /* CAudit::RESOURCE_SCENARIO */],
-			['action' => 'id:filter_actions_0' /* CAudit::ACTION_ADD */, 'resourcetype' => 25 /* CAudit::RESOURCE_SCRIPT */],
-			['action' => 'id:filter_actions_1' /* CAudit::ACTION_UPDATE */, 'resourcetype' => 25 /* CAudit::RESOURCE_SCRIPT */],
-			['action' => 'id:filter_actions_2' /* CAudit::ACTION_DELETE */, 'resourcetype' => 25 /* CAudit::RESOURCE_SCRIPT */],
-			['action' => 'id:filter_actions_7' /* CAudit::ACTION_EXECUTE */, 'resourcetype' => 25 /* CAudit::RESOURCE_SCRIPT */],
-			['action' => 'id:filter_actions_0' /* CAudit::ACTION_ADD */, 'resourcetype' => 17 /* CAudit::RESOURCE_VALUE_MAP */],
-			['action' => 'id:filter_actions_1' /* CAudit::ACTION_UPDATE */, 'resourcetype' => 17 /* CAudit::RESOURCE_VALUE_MAP */],
-			['action' => 'id:filter_actions_2' /* CAudit::ACTION_DELETE */, 'resourcetype' => 17 /* CAudit::RESOURCE_VALUE_MAP */]
-		];
-=======
 require_once dirname(__FILE__).'/../../include/CWebTest.php';
 require_once dirname(__FILE__).'/../traits/TableTrait.php';
 require_once dirname(__FILE__).'/../behaviors/CMessageBehavior.php';
@@ -160,7 +40,6 @@
 	 */
 	public function getBehaviors() {
 		return [CMessageBehavior::class];
->>>>>>> f5d35155
 	}
 
 	/**
