--- conflicted
+++ resolved
@@ -81,12 +81,6 @@
 				break;
 		}
 
-<<<<<<< HEAD
-		$select_button = ($widget === 'Graph' || $widget === 'Pie chart')
-			? 'xpath:(.//button[text()="Select"])[2]'
-			: 'button:Select';
-		$select_form->query($select_button)->one()->waitUntilClickable()->click();
-=======
 		if ($widget === 'Item navigator') {
 			$select_button = 'xpath:(.//button[text()="Select"])[3]';
 		}
@@ -96,8 +90,7 @@
 				: 'button:Select';
 		}
 
-		$select_dialog->query($select_button)->one()->waitUntilClickable()->click();
->>>>>>> a02a2dce
+		$select_form->query($select_button)->one()->waitUntilClickable()->click();
 
 		// Open the dialog where items will be tested.
 		$items_dialog = COverlayDialogElement::find()->all()->last()->waitUntilReady();
