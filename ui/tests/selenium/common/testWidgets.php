--- conflicted
+++ resolved
@@ -91,15 +91,10 @@
 				break;
 		}
 
-<<<<<<< HEAD
-		$select_button = ($widget === 'Graph') ? 'xpath:(.//button[text()="Select"])[2]' : 'button:Select';
-		$select_form->query($select_button)->one()->waitUntilClickable()->click();
-=======
 		$select_button = ($widget === 'Graph' || $widget === 'Pie chart')
 			? 'xpath:(.//button[text()="Select"])[2]'
 			: 'button:Select';
-		$select_dialog->query($select_button)->one()->waitUntilClickable()->click();
->>>>>>> 60a46be5
+		$select_form->query($select_button)->one()->waitUntilClickable()->click();
 
 		// Open the dialog where items will be tested.
 		$items_dialog = COverlayDialogElement::find()->all()->last()->waitUntilReady();
