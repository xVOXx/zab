<?php
/*
** Zabbix
** Copyright (C) 2001-2023 Zabbix SIA
**
** This program is free software; you can redistribute it and/or modify
** it under the terms of the GNU General Public License as published by
** the Free Software Foundation; either version 2 of the License, or
** (at your option) any later version.
**
** This program is distributed in the hope that it will be useful,
** but WITHOUT ANY WARRANTY; without even the implied warranty of
** MERCHANTABILITY or FITNESS FOR A PARTICULAR PURPOSE. See the
** GNU General Public License for more details.
**
** You should have received a copy of the GNU General Public License
** along with this program; if not, write to the Free Software
** Foundation, Inc., 51 Franklin Street, Fifth Floor, Boston, MA  02110-1301, USA.
**/


require_once dirname(__FILE__).'/../../include/CWebTest.php';
require_once dirname(__FILE__).'/../behaviors/CMessageBehavior.php';
require_once dirname(__FILE__).'/../../include/helpers/CDataHelper.php';
require_once dirname(__FILE__).'/../traits/TableTrait.php';

/**
 * Base class for Host form tests.
 */
class testFormHost extends CWebTest {

	use TableTrait;

	/**
	 * All objects created in dataSource DiscoveredHosts.
	 */
	const DISCOVERED_HOST = 'Discovered host from prototype 1'; // "LLD for Discovered host tests", Host: "Test of discovered host".
	const TEMPLATE_NAMES = [
		'Test of discovered host 1 template for unlink',
		'Test of discovered host 2 template for clear',
		'Test of discovered host Template'
	];

	/**
	 * Attach Behaviors to the test.
	 *
	 * @return array
	 */
	public function getBehaviors() {
		return ['class' => CMessageBehavior::class];
	}

	/**
	 * Link to page for opening host form.
	 */
	public $link;

	/**
	 * Flag for host form opened by direct link.
	 */
	public $standalone = false;

	/**
	 * Flag for form opened from Monitoring -> Hosts section.
	 */
	public $monitoring = false;

	/**
	 * SQL query to get host and host interfaces tables to compare hash values.
	 */
	private $hosts_sql = 'SELECT * FROM hosts h INNER JOIN interface i ON h.hostid=i.hostid ORDER BY h.hostid, i.interfaceid';

	/**
	 * SQL query to get snmp interface table to compare hash values.
	 */
	private $interface_snmp_sql = 'SELECT * FROM interface_snmp ORDER BY interfaceid, community';

	/**
	 * Ids of the hosts that are created within this test specifically for the update scenario.
	 *
	 * @var array
	 */
	protected static $hostids;

	/**
	 * Ids of the items that are created within this test.
	 *
	 * @var array
	 */
	protected static $itemids;

	/**
	 * Default values of interfaces.
	 *
	 * @var array
	 */
	private $default_values = [
		'Agent' => [
			'ip' => '127.0.0.1',
			'dns' => '',
			'Connect to' => 'IP',
			'port' => 10050
		],
		'SNMP' => [
			'ip' => '127.0.0.1',
			'dns' => '',
			'Connect to' => 'IP',
			'port' => 161,
			'SNMP version' => 'SNMPv2',
			'SNMP community' => '{$SNMP_COMMUNITY}',
			'Use combined requests' => true
		],
		'JMX' => [
			'ip' => '127.0.0.1',
			'dns' => '',
			'Connect to' => 'IP',
			'port' => 12345
		],
		'IPMI' => [
			'ip' => '127.0.0.1',
			'dns' => '',
			'Connect to' => 'IP',
			'port' => 623
		]
	];

	public static function prepareUpdateData() {
		$interfaces = [
			[
				'type' => 1,
				'main' => 1,
				'useip' => 1,
				'ip' => '127.1.1.1',
				'dns' => '',
				'port' => '10011'
			],
			[
				'type' => 2,
				'main' => 1,
				'useip' => 1,
				'ip' => '127.2.2.2',
				'dns' => '',
				'port' => 122,
				'details' => [
					'version' => 1,
					'bulk' => 0,
					'community' => '🙃zabbix🙃'
				]
			],
			[
				'type' => 3,
				'main' => 1,
				'useip' => 0,
				'ip' => '',
				'dns' => 'selenium.test',
				'port' => 30053
			],
			[
				'type' => 4,
				'main' => 1,
				'useip' => 1,
				'ip' => '127.4.4.4',
				'dns' => '',
				'port' => 426
			]
		];

		$groups = [
			[
				'groupid' => 4
			]
		];

		$result = CDataHelper::createHosts([
			[
				'host' => 'testFormHost_Update',
				'name' => 'testFormHost_Update Visible name',
				'description' => 'Created host via API to test update functionality in host form and interfaces',
				'interfaces' => $interfaces,
				'groups' => $groups,
				'proxy_hostid' => 20000,
				'status' => HOST_STATUS_MONITORED
			],
			[
				'host' => 'testFormHost with items',
				'description' => 'Created host via API to test clone functionality in host form and interfaces 😀',
				'interfaces' => $interfaces,
				'groups' => $groups,
				'proxy_hostid' => 20000,
				'status' => HOST_STATUS_NOT_MONITORED,
				'items' => [
					[
						'name' => 'Agent active item',
						'key_' => 'agent.ping',
						'type' => ITEM_TYPE_ZABBIX_ACTIVE,
						'value_type' => ITEM_VALUE_TYPE_UINT64,
						'delay' => '1m'
					],
					[
						'name' => 'Agent item',
						'key_' => 'agent.hostname',
						'type' => ITEM_TYPE_ZABBIX,
						'value_type' => ITEM_VALUE_TYPE_UINT64,
						'delay' => '1h'
					],
					[
						'name' => 'JMX item',
						'key_' => 'jmx[object_name,attribute_name]',
						'type' => ITEM_TYPE_JMX,
						'value_type' => ITEM_VALUE_TYPE_TEXT,
						'delay' => '1s',
						'username' => '',
						'password' => ''
					]
				]
			],
			[
				'host' => 'testFormHost with secret Macro',
				'groups' => $groups,
				'macros' => [
					[
						'macro' => '{$USER_MACRO}',
						'value' => 'secret',
						'description' => 'secret text',
						'type' => '1'
					]
				]
			]
		]);

		self::$hostids = $result['hostids'];
		self::$itemids = $result['itemids'];
	}

	/**
	 * Test for checking host form layout.
	 */
	public function checkHostLayout() {
		$host = 'testFormHost with items';
		$hostid = CDBHelper::getValue('SELECT hostid FROM hosts WHERE name='.zbx_dbstr($host));

		$form = $this->openForm(($this->standalone ? $this->link.$hostid : $this->link), $host);

		// Check tabs available in the form.
		$tabs = ['Host', 'IPMI', 'Tags', 'Macros', 'Inventory', 'Encryption', 'Value mapping'];
		$this->assertEquals(count($tabs), $form->query('xpath:.//li[@role="tab"]')->all()->count());
		foreach ($tabs as $tab) {
			$this->assertTrue($form->query("xpath:.//li[@role='tab']//a[text()=".CXPathHelper::escapeQuotes($tab)."]")
					->one()->isValid()
			);
		}

		// Host form fields maxlength attribute.
		foreach (['Host name' => 128, 'Visible name' => 128, 'Description' => 65535] as $field => $maxlength) {
			$this->assertEquals($maxlength, $form->getField($field)->getAttribute('maxlength'));
		}

		$interfaces_form = $form->getFieldContainer('Interfaces')->asHostInterfaceElement();
		$this->assertEquals(['', 'Type', 'IP address', 'DNS name', 'Connect to', 'Port', 'Default'],
				$interfaces_form->getHeadersText()
		);

		foreach ($interfaces_form->getRows() as $i => $row) {
			$enabled = ($i !== 0 && $i !== 2);
			// "Remove" button is disabled (in the 7th column) for Agent (in 0th row) and JMX (in 2nd row) interfaces.
			$this->assertTrue($row->getColumn(7)->query('tag:button')->one()->isEnabled($enabled));
		}
		// Interface fields maxlength attribute.
		foreach (['IP address' => 64, 'DNS name' => 255, 'Port' => 64] as $field => $maxlength) {
			$this->assertEquals($maxlength, $interfaces_form->getRow(0)->getColumn($field)
					->query('tag:input')->one()->getAttribute('maxlength')
			);
		}

		// Click the "expand" icon (in the 0th column) for the SNMP interface (1st row).
		$interfaces_form->getRow(1)->getColumn(0)->query('tag:button')->one()->click();
		$snmp_form = $interfaces_form->getRow(1)->query('xpath:.//div[@class="form-grid"]')->one()->parents()
				->asGridForm(['normalized' => true])->one();
		$data = [
			'SNMPv1' => ['SNMP version', 'SNMP community', 'Use combined requests'],
			'SNMPv2' => ['SNMP version', 'SNMP community', 'Max repetition count', 'Use combined requests'],
			'SNMPv3' => ['SNMP version', 'Max repetition count', 'Context name', 'Security name', 'Security level', 'Use combined requests'],
			'authNoPriv' => ['SNMP version', 'Max repetition count', 'Context name', 'Security name', 'Security level',
				'Authentication protocol', 'Authentication passphrase', 'Use combined requests'
			]
		];

		// The SNMP interface has specific fields depending on the SNMP version and protocol.
		foreach ($data as $field => $labels) {
			$select = ($field === 'authNoPriv') ? 'Security level' : 'SNMP version';
			$snmp_form->fill([$select => $field]);
			$this->assertEquals($labels, array_values($snmp_form->getLabels()
					->filter(new CElementFilter(CElementFilter::VISIBLE))->asText())
			);
			$this->assertFalse($snmp_form->query('xpath:.//label[text()="Use combined requests"]')->one()
					->asCheckbox()->isChecked()
			);
			if ($field === 'SNMPv3') {
				// Check fields' lengths.
				$field_lenghts = [
					'Max repetition count' =>  20,
					'Context name' => 255,
					'Security name' => 64,
					'Authentication passphrase' => 64,
					'Privacy passphrase' => 64
				];

				foreach ($field_lenghts as $label => $length) {
					$this->assertEquals($length, $snmp_form->getField($label)->getAttribute('maxlength'));
				}
			}
		}

		// Check hintbox.
		$form->query('class:zi-help-filled-small')->one()->waitUntilClickable()->click();
		$hint = $this->query('xpath:.//div[@data-hintboxid]')->waitUntilPresent();

		// Assert text.
		$this->assertEquals('Max repetition count is applicable to discovery and walk only.', $hint->one()->getText());

		// Close the hintbox.
		$hint->one()->query('xpath:.//button[@class="btn-overlay-close"]')->one()->click();
		$hint->waitUntilNotPresent();

		// Close host form popup to avoid unexpected alert in further cases.
		if (!$this->standalone) {
			COverlayDialogElement::find()->one()->close();
		}
	}

	public static function getCreateData() {
		return [
			// #0 Host form without mandatory values.
			[
				[
					'expected' => TEST_BAD,
					'error' => ['Field "groups" is mandatory.', 'Incorrect value for field "host": cannot be empty.']
				]
			],
			// #1.
			[
				[
					'expected' => TEST_BAD,
					'host_fields' => [
						'Host groups' => 'Zabbix servers'
					],
					'error' => 'Incorrect value for field "host": cannot be empty.'
				]
			],
			// #2.
			[
				[
					'expected' => TEST_BAD,
					'host_fields' => [
						'Host name' => 'Empty host group'
					],
					'error' => 'Field "groups" is mandatory.'
				]
			],
			// #3 Existing host name and visible name.
			[
				[
					'expected' => TEST_BAD,
					'host_fields' => [
						'Host name' => 'Available host',
						'Host groups' => 'Zabbix servers'
					],
					'error_title' => 'Cannot add host',
					'error' => 'Host with the same name "Available host" already exists.'
				]
			],
			// #4.
			[
				[
					'expected' => TEST_BAD,
					'host_fields' => [
						'Host name' => 'Empty template',
						'Host groups' => 'Zabbix servers'
					],
					'error_title' => 'Cannot add host',
					'error' => 'Template with the same name "Empty template" already exists.'
				]
			],
			// #5.
			[
				[
					'expected' => TEST_BAD,
					'host_fields' => [
						'Host name' => 'Existen visible name',
						'Host groups' => 'Zabbix servers',
						'Visible name' => 'ЗАББИКС Сервер'
					],
					'error_title' => 'Cannot add host',
					'error' => 'Host with the same visible name "ЗАББИКС Сервер" already exists.'
				]
			],
			// #6 Host name field validation.
			[
				[
					'expected' => TEST_BAD,
					'host_fields' => [
						'Host name' => '@#$%^&*()_+',
						'Host groups' => 'Zabbix servers'
					],
					'error_title' => 'Cannot add host',
					'error' => 'Incorrect characters used for host name "@#$%^&*()_+".'
				]
			],
			// #7 UTF8MB4 check.
			[
				[
					'expected' => TEST_BAD,
					'host_fields' => [
						'Host groups' => 'Zabbix servers',
						'Host name' => '😀'
					],
					'error_title' => 'Cannot add host',
					'error' => 'Incorrect characters used for host name "😀".'
				]
			],
			// #8 Interface fields validation.
			[
				[
					'expected' => TEST_BAD,
					'host_fields' => [
						'Host name' => 'Empty ip address',
						'Host groups' => 'Zabbix servers'
					],
					'interfaces' => [
						[
							'action' => USER_ACTION_ADD,
							'type' => 'Agent',
							'ip' => ''
						]
					],
					'error_title' => 'Cannot add host',
					'error' => 'IP and DNS cannot be empty for host interface.'
				]
			],
			// #9.
			[
				[
					'expected' => TEST_BAD,
					'host_fields' => [
						'Host name' => 'Empty dns',
						'Host groups' => 'Zabbix servers'
					],
					'interfaces' => [
						[
							'action' => USER_ACTION_ADD,
							'type' => 'Agent',
							'ip' => '',
							'Connect to' => 'DNS'
						]
					],
					'error_title' => 'Cannot add host',
					'error' => 'IP and DNS cannot be empty for host interface.'
				]
			],
			// 10.
			[
				[
					'expected' => TEST_BAD,
					'host_fields' => [
						'Host name' => 'Empty IP and filled in DNS',
						'Host groups' => 'Zabbix servers'
					],
					'interfaces' => [
						[
							'action' => USER_ACTION_ADD,
							'type' => 'Agent',
							'ip' => '',
							'dns' => 'test'
						]
					],
					'error_title' => 'Cannot add host',
					'error' => 'Interface with DNS "test" cannot have empty IP address.'
				]
			],
			// 11.
			[
				[
					'expected' => TEST_BAD,
					'host_fields' => [
						'Host name' => 'Empty dns and filled in IP',
						'Host groups' => 'Zabbix servers'
					],
					'interfaces' => [
						[
							'action' => USER_ACTION_ADD,
							'type' => 'Agent',
							'Connect to' => 'DNS'
						]
					],
					'error_title' => 'Cannot add host',
					'error' => 'Interface with IP "127.0.0.1" cannot have empty DNS name while having'.
						' "Use DNS" property on "Empty dns and filled in IP".'
				]
			],
			// 12.
			[
				[
					'expected' => TEST_BAD,
					'host_fields' => [
						'Host name' => 'Empty port',
						'Host groups' => 'Zabbix servers'
					],
					'interfaces' => [
						[
							'action' => USER_ACTION_ADD,
							'type' => 'Agent',
							'port' => ''
						]
					],
					'error_title' => 'Cannot add host',
					'error' => 'Port cannot be empty for host interface.'
				]
			],
			// #13 IP validation.
			[
				[
					'expected' => TEST_BAD,
					'host_fields' => [
						'Host name' => 'Invalid ip',
						'Host groups' => 'Zabbix servers'
					],
					'interfaces' => [
						[
							'action' => USER_ACTION_ADD,
							'type' => 'Agent',
							'ip' => 'test'
						]
					],
					'error_title' => 'Cannot add host',
					'error' => 'Invalid IP address "test".'
				]
			],
			// #14.
			[
				[
					'expected' => TEST_BAD,
					'host_fields' => [
						'Host name' => 'Invalid ip',
						'Host groups' => 'Zabbix servers'
					],
					'interfaces' => [
						[
							'action' => USER_ACTION_ADD,
							'type' => 'Agent',
							'ip' => '127.0.0.'
						]
					],
					'error_title' => 'Cannot add host',
					'error' => 'Invalid IP address "127.0.0.".'
				]
			],
			// #15 Port validation.
			[
				[
					'expected' => TEST_BAD,
					'host_fields' => [
						'Host name' => 'Invalid port',
						'Host groups' => 'Zabbix servers'
					],
					'interfaces' => [
						[
							'action' => USER_ACTION_ADD,
							'type' => 'SNMP',
							'port' => '100500'
						]
					],
					'error_title' => 'Cannot add host',
					'error' => 'Incorrect interface port "100500" provided.'
				]
			],
			// #16.
			[
				[
					'expected' => TEST_BAD,
					'host_fields' => [
						'Host name' => 'Invalid port',
						'Host groups' => 'Zabbix servers'
					],
					'interfaces' => [
						[
							'action' => USER_ACTION_ADD,
							'type' => 'IPMI',
							'port' => 'test'
						]
					],
					'error_title' => 'Cannot add host',
					'error' => 'Incorrect interface port "test" provided.'
				]
			],
			// #17.
			[
				[
					'expected' => TEST_BAD,
					'host_fields' => [
						'Host name' => 'Invalid port',
						'Host groups' => 'Zabbix servers'
					],
					'interfaces' => [
						[
							'action' => USER_ACTION_ADD,
							'type' => 'JMX',
							'port' => '10.5'
						]
					],
					'error_title' => 'Cannot add host',
					'error' => 'Incorrect interface port "10.5" provided.'
				]
			],
			// #18 Empty SNMP community.
			[
				[
					'expected' => TEST_BAD,
					'host_fields' => [
						'Host name' => 'Invalid snmp community',
						'Host groups' => 'Zabbix servers'
					],
					'interfaces' => [
						[
							'action' => USER_ACTION_ADD,
							'type' => 'SNMP',
							'SNMP community' => ''
						]
					],
					'error_title' => 'Cannot add host',
					'error' => 'Incorrect arguments passed to function.'
				]
			],
			// #19 Zero in SNMP Max repetition count.
			[
				[
					'expected' => TEST_BAD,
					'host_fields' => [
						'Host name' => 'Invalid snmp community',
						'Host groups' => 'Zabbix servers'
					],
					'interfaces' => [
						[
							'action' => USER_ACTION_ADD,
							'type' => 'SNMP',
							'Max repetition count' => '0'
						]
					],
					'error_title' => 'Cannot add host',
					'error' => 'Incorrect arguments passed to function.'
				]
			],
			// #20 Host without interface.
			[
				[
					'expected' => TEST_GOOD,
					'host_fields' => [
						'Host name' => 'Host without interfaces',
						'Host groups' => 'Zabbix servers'
					]
				]
			],
			// #21 UTF8MB4 check.
			[
				[
					'expected' => TEST_GOOD,
					'host_fields' => [
						'Host name' => 'Host with utf8mb4 visible name',
						'Host groups' => 'Zabbix servers',
						'Visible name' => '😀',
						'Description' => '😀🙃😀'
					]
				]
			],
			// #22 Default values of all interfaces.
			[
				[
					'expected' => TEST_GOOD,
					'host_fields' => [
						'Host name' => 'Host with default values of all interfaces',
						'Host groups' => 'Zabbix servers'
					],
					'interfaces' => [
						[
							'action' => USER_ACTION_ADD,
							'type' => 'Agent'
						],
						[
							'action' => USER_ACTION_ADD,
							'type' => 'SNMP'
						],
						[
							'action' => USER_ACTION_ADD,
							'type' => 'JMX'
						],
						[
							'action' => USER_ACTION_ADD,
							'type' => 'IPMI'
						]
					]
				]
			],
			// #23 Change default host interface.
			[
				[
					'expected' => TEST_GOOD,
					'default_values' => true,
					'host_fields' => [
						'Host name' => 'Host with default second agent interface',
						'Host groups' => 'Zabbix servers'
					],
					'interfaces' => [
						[
							'action' => USER_ACTION_ADD,
							'type' => 'Agent',
							'ip' => '127.1.1.1',
							'port' => '111'
						],
						[
							'action' => USER_ACTION_ADD,
							'type' => 'Agent',
							'ip' => '127.2.2.2',
							'port' => '222',
							'Default' => true
						]
					]
				]
			],
			// #24 Different versions of SNMP interface and encryption.
			[
				[
					'expected' => TEST_GOOD,
					'host_fields' => [
						'Host name' => 'Host with different versions of SNMP interface',
						'Host groups' => 'Zabbix servers'
					],
					'interfaces' => [
						[
							'action' => USER_ACTION_ADD,
							'type' => 'SNMP',
							'SNMP version' => 'SNMPv1',
							'SNMP community' => 'test'
						],
						[
							'action' => USER_ACTION_ADD,
							'type' => 'SNMP',
							'SNMP version' => 'SNMPv2',
							'SNMP community' => '{$SNMP_TEST}',
							'Max repetition count' => '20'
						],
						[
							'action' => USER_ACTION_ADD,
							'type' => 'SNMP',
							'SNMP version' => 'SNMPv3',
							'Security level' => 'authPriv',
							'Authentication protocol' => 'SHA224'
						],
						[
							'action' => USER_ACTION_ADD,
							'type' => 'SNMP',
							'SNMP version' => 'SNMPv3',
							'Security level' => 'authPriv',
							'Authentication protocol' => 'SHA256',
							'Privacy protocol' => 'AES192'
						],
						[
							'action' => USER_ACTION_ADD,
							'type' => 'SNMP',
							'SNMP version' => 'SNMPv3',
							'Security level' => 'authPriv',
							'Authentication protocol' => 'SHA384',
							'Privacy protocol' => 'AES192C'
						],
						[
							'action' => USER_ACTION_ADD,
							'type' => 'SNMP',
							'SNMP version' => 'SNMPv3',
							'Security level' => 'authPriv',
							'Authentication protocol' => 'SHA512',
							'Privacy protocol' => 'AES256C'
						]
					]
				]
			],
			// #25 All interfaces and all fields in form.
			[
				[
					'expected' => TEST_GOOD,
					'host_fields' => [
						'Host name' => 'Host with all interfaces',
						'Visible name' => 'Host with all interfaces visible name',
						'Host groups' => 'Zabbix servers',
						'Description' => 'Added description for host with all interfaces',
						'Monitored by proxy' => 'Proxy for Discovery rule',
						'Enabled' => false
					],
					'interfaces' => [
						[
							'action' => USER_ACTION_ADD,
							'type' => 'Agent',
							'ip' => '::1',
							'dns' => '1211',
							'Connect to' => 'DNS',
							'port' => '100'
						],
						[
							'action' => USER_ACTION_ADD,
							'type' => 'SNMP',
							'ip' => '',
							'dns' => 'localhost',
							'Connect to' => 'DNS',
							'port' => '200',
							'SNMP version' => 'SNMPv3',
							'Max repetition count' => '15',
							'Context name' => 'aaa',
							'Security name' => 'bbb',
							'Security level' => 'authPriv',
							'Authentication protocol' => 'SHA1',
							'Authentication passphrase' => 'ccc',
							'Privacy protocol' => 'AES128',
							'Privacy passphrase' => 'ddd',
							'Use combined requests' => false
						],
						[
							'action' => USER_ACTION_ADD,
							'type' => 'SNMP',
							'ip' => '0:0:0:0:0:ffff:7c01:101',
							'dns' => 'test',
							'port' => '500',
							'SNMP version' => 'SNMPv1',
							'SNMP community' => 'test',
							'Use combined requests' => true
						],
						[
							'action' => USER_ACTION_ADD,
							'type' => 'JMX',
							'dns' => '1333',
							'Connect to' => 'DNS',
							'port' => '300'
						],
						[
							'action' => USER_ACTION_ADD,
							'type' => 'IPMI',
							'ip' => '127.2.2.2',
							'dns' => '1444',
							'port' => '400'
						],
						[
							'action' => USER_ACTION_ADD,
							'type' => 'IPMI',
							'ip' => '127.3.3.3',
							'dns' => '1444',
							'Connect to' => 'DNS',
							'port' => '500',
							'Default' => true
						]
					]
				]
			]
		];
	}

	/**
	 * Test for checking new host creation form.
	 *
	 * @param array     $data          data provider
	 */
	public function checkHostCreate($data) {
		if ($data['expected'] === TEST_BAD) {
			$old_hash = CDBHelper::getHash($this->hosts_sql);
			$interface_old_hash = CDBHelper::getHash($this->interface_snmp_sql);
		}

		$this->page->login()->open($this->link)->waitUntilReady();

		if ($this->standalone) {
			$form = $this->query('id:host-form')->asForm()->waitUntilReady()->one();
		}
		else {
			$this->query('button:Create host')->one()->waitUntilClickable()->click();
			$form = COverlayDialogElement::find()->asForm()->one()->waitUntilReady();
		}

		$form->fill(CTestArrayHelper::get($data, 'host_fields', []));

		// Set name for field "Default".
		$names = ['1' => 'default'];
		$interfaces_form = $form->getFieldContainer('Interfaces')->asHostInterfaceElement(['names' => $names]);
		$interfaces = CTestArrayHelper::get($data, 'interfaces', []);
		$interfaces_form->fill($interfaces);
		$form->submit();

		switch ($data['expected']) {
			case TEST_GOOD:
				$this->assertMessage(TEST_GOOD, 'Host added');
				$this->page->assertTitle($this->monitoring ? 'Hosts' : 'Configuration of hosts');

				// Check host fields.
				$host = CTestArrayHelper::get($data, 'host_fields.Visible name', $data['host_fields']['Host name']);

				$form = $this->filterAndSelectHost($host);
				$form->checkValue($data['host_fields']);

				foreach ($interfaces as &$interface) {
					$interface['action'] = CTestArrayHelper::get($interface, 'action', USER_ACTION_ADD);

					// Add default values for interface, if it added without any values except action and type.
					if (count($interface) === 2 && $interface['action'] === USER_ACTION_ADD) {
						$interface = $this->default_values[$interface['type']];
					}

					unset($interface['index'], $interface['action'], $interface['type']);
				}
				unset($interface);

				$data['interfaces'] = $interfaces;

				// Check host fields in DB.
				$this->assertDatabaseFields($data);

				// Check interfaces field values.
				$form->getFieldContainer('Interfaces')->asHostInterfaceElement(['names' => $names])
						->checkValue($data['interfaces']);

				COverlayDialogElement::find()->one()->close();
				break;

			case TEST_BAD:
				$this->assertEquals($old_hash, CDBHelper::getHash($this->hosts_sql));
				$this->assertEquals($interface_old_hash, CDBHelper::getHash($this->interface_snmp_sql));
				$this->assertMessage(TEST_BAD, CTestArrayHelper::get($data, 'error_title', 'Cannot add host'), $data['error']);

				if (!$this->standalone) {
					COverlayDialogElement::find()->one()->close();
				}
				break;
		}
	}

	public static function getValidationUpdateData() {
		return [
			// Host form validation.
			[
				[
					'expected' => TEST_BAD,
					'host_fields' => [
						'Host name' => '',
						'Host groups' => ''
					],
					'interfaces' => [
						[
							'action' => USER_ACTION_REMOVE,
							'index' => 0
						],
						[
							'action' => USER_ACTION_REMOVE,
							'index' => 0
						],
						[
							'action' => USER_ACTION_REMOVE,
							'index' => 0
						],
						[
							'action' => USER_ACTION_REMOVE,
							'index' => 0
						]
					],
					'error' => ['Field "groups" is mandatory.', 'Incorrect value for field "host": cannot be empty.'
					]
				]
			],
			[
				[
					'expected' => TEST_BAD,
					'host_fields' => [
						'Host name' => '',
						'Host groups' => ''
					],
					'error' => ['Field "groups" is mandatory.', 'Incorrect value for field "host": cannot be empty.']
				]
			],
			[
				[
					'expected' => TEST_BAD,
					'host_fields' => [
						'Host name' => ''
					],
					'error' => 'Incorrect value for field "host": cannot be empty.'
				]
			],
			[
				[
					'expected' => TEST_BAD,
					'host_fields' => [
						'Host name' => 'Empty host group',
						'Host groups' => ''
					],
					'error' => 'Field "groups" is mandatory.'
				]
			],
			// Existing host name and visible name.
			[
				[
					'expected' => TEST_BAD,
					'host_fields' => [
						'Host name' => 'Available host'
					],
					'error_title' => 'Cannot update host',
					'error' => 'Host with the same name "Available host" already exists.'
				]
			],
			[
				[
					'expected' => TEST_BAD,
					'host_fields' => [
						'Host name' => 'Empty template'
					],
					'error_title' => 'Cannot update host',
					'error' => 'Template with the same name "Empty template" already exists.'
				]
			],
			[
				[
					'expected' => TEST_BAD,
					'host_fields' => [
						'Visible name' => 'ЗАББИКС Сервер'
					],
					'error_title' => 'Cannot update host',
					'error' => 'Host with the same visible name "ЗАББИКС Сервер" already exists.'
				]
			],
			// Host name field validation.
			[
				[
					'expected' => TEST_BAD,
					'host_fields' => [
						'Host name' => '@#$%^&*()_+'
					],
					'error_title' => 'Cannot update host',
					'error' => 'Incorrect characters used for host name "@#$%^&*()_+".'
				]
			],
			// UTF8MB4 check.
			[
				[
					'expected' => TEST_BAD,
					'host_fields' => [
						'Host name' => '😀'
					],
					'error_title' => 'Cannot update host',
					'error' => 'Incorrect characters used for host name "😀".'
				]
			],
			// Interface fields validation.
			[
				[
					'expected' => TEST_BAD,
					'interfaces' => [
						[
							'action' => USER_ACTION_UPDATE,
							'index' => 0,
							'ip' => ''
						]
					],
					'error_title' => 'Cannot update host',
					'error' => 'IP and DNS cannot be empty for host interface.'
				]
			],
			[
				[
					'expected' => TEST_BAD,
					'host_fields' => [
						'Host name' => 'Empty dns'
					],
					'interfaces' => [
						[
							'action' => USER_ACTION_UPDATE,
							'index' => 0,
							'ip' => '',
							'Connect to' => 'DNS'
						]
					],
					'error_title' => 'Cannot update host',
					'error' => 'IP and DNS cannot be empty for host interface.'
				]
			],
			[
				[
					'expected' => TEST_BAD,
					'host_fields' => [
						'Host name' => 'Empty IP and filled in DNS'
					],
					'interfaces' => [
						[
							'action' => USER_ACTION_UPDATE,
							'index' => 0,
							'ip' => '',
							'dns' => 'test'
						]
					],
					'error_title' => 'Cannot update host',
					'error' => 'Interface with DNS "test" cannot have empty IP address.'
				]
			],
			[
				[
					'expected' => TEST_BAD,
					'host_fields' => [
						'Host name' => 'Empty dns and filled in IP'
					],
					'interfaces' => [
						[
							'action' => USER_ACTION_UPDATE,
							'index' => 0,
							'Connect to' => 'DNS'
						]
					],
					'error_title' => 'Cannot update host',
					'error' => 'Interface with IP "127.1.1.1" cannot have empty DNS name while having'.
						' "Use DNS" property on "Empty dns and filled in IP".'
				]
			],
			[
				[
					'expected' => TEST_BAD,
					'host_fields' => [
						'Host name' => 'Empty port'
					],
					'interfaces' => [
						[
							'action' => USER_ACTION_UPDATE,
							'index' => 0,
							'port' => ''
						]
					],
					'error_title' => 'Cannot update host',
					'error' => 'Port cannot be empty for host interface.'
				]
			],
			// IP validation.
			[
				[
					'expected' => TEST_BAD,
					'host_fields' => [
						'Host name' => 'Invalid ip'
					],
					'interfaces' => [
						[
							'action' => USER_ACTION_UPDATE,
							'index' => 0,
							'ip' => 'test'
						]
					],
					'error_title' => 'Cannot update host',
					'error' => 'Invalid IP address "test".'
				]
			],
			[
				[
					'expected' => TEST_BAD,
					'host_fields' => [
						'Host name' => 'Invalid ip'
					],
					'interfaces' => [
						[
							'action' => USER_ACTION_UPDATE,
							'index' => 0,
							'ip' => '127.0.0.'
						]
					],
					'error_title' => 'Cannot update host',
					'error' => 'Invalid IP address "127.0.0.".'
				]
			],
			// Port validation.
			[
				[
					'expected' => TEST_BAD,
					'host_fields' => [
						'Host name' => 'Invalid port'
					],
					'interfaces' => [
						[
							'action' => USER_ACTION_UPDATE,
							'index' => 0,
							'port' => '100500'
						]
					],
					'error_title' => 'Cannot update host',
					'error' => 'Incorrect interface port "100500" provided.'
				]
			],
			[
				[
					'expected' => TEST_BAD,
					'host_fields' => [
						'Host name' => 'Invalid port'
					],
					'interfaces' => [
						[
							'action' => USER_ACTION_UPDATE,
							'index' => 0,
							'port' => 'test'
						]
					],
					'error_title' => 'Cannot update host',
					'error' => 'Incorrect interface port "test" provided.'
				]
			],
			[
				[
					'expected' => TEST_BAD,
					'host_fields' => [
						'Host name' => 'Invalid port'
					],
					'interfaces' => [
						[
							'action' => USER_ACTION_UPDATE,
							'index' => 0,
							'port' => '10.5'
						]
					],
					'error_title' => 'Cannot update host',
					'error' => 'Incorrect interface port "10.5" provided.'
				]
			],
			// Empty SNMP community.
			[
				[
					'expected' => TEST_BAD,
					'host_fields' => [
						'Host name' => 'Invalid snmp community'
					],
					'interfaces' => [
						[
							'action' => USER_ACTION_UPDATE,
							'index' => 1,
							'SNMP community' => ''
						]
					],
					'error_title' => 'Cannot update host',
					'error' => 'Incorrect arguments passed to function.'
				]
			],
			// Zero Max repetition count.
			[
				[
					'expected' => TEST_BAD,
					'host_fields' => [
						'Host name' => 'Invalid max repetition count'
					],
					'interfaces' => [
						[
							'action' => USER_ACTION_UPDATE,
							'index' => 1,
							'SNMP version' => 'SNMPv2',
							'SNMP community' => '{$SNMP_COMMUNITY}',
							'Max repetition count' => '0'
						]
					],
					'error_title' => 'Cannot update host',
					'error' => 'Incorrect arguments passed to function.'
				]
			]
		];
	}

	public static function getUpdateData() {
		return [
			// Successful host form update.
			// Add default interface values.
			[
				[
					'expected' => TEST_GOOD,
					'interfaces' => [
						[
							'action' => USER_ACTION_ADD,
							'type' => 'Agent'
						],
						[
							'action' => USER_ACTION_ADD,
							'type' => 'SNMP'
						],
						[
							'action' => USER_ACTION_ADD,
							'type' => 'JMX'
						],
						[
							'action' => USER_ACTION_ADD,
							'type' => 'IPMI'
						]
					]
				]
			],
			// Set "Default" option to another interface.
			[
				[
					'expected' => TEST_GOOD,
					'interfaces' => [
						[
							'action' => USER_ACTION_ADD,
							'type' => 'Agent',
							'ip' => '',
							'dns' => 'agent',
							'Connect to' => 'DNS',
							'port' => '10054',
							'Default' => true
						],
						[
							'action' => USER_ACTION_ADD,
							'type' => 'SNMP',
							'ip' => '',
							'dns' => 'snmp',
							'Connect to' => 'DNS',
							'port' => '166',
							'SNMP version' => 'SNMPv3',
							'Max repetition count' => '10',
							'Context name' => 'zabbix',
							'Security name' => 'selenium',
							'Security level' => 'authPriv',
							'Authentication protocol' => 'SHA1',
							'Authentication passphrase' => 'test123',
							'Privacy protocol' => 'AES128',
							'Privacy passphrase' => '456test',
							'Default' => true
						],
						[
							'action' => USER_ACTION_ADD,
							'type' => 'IPMI',
							'ip' => '',
							'dns' => 'ipmi',
							'Connect to' => 'DNS',
							'port' => '500',
							'Default' => true
						]
					]
				]
			],
			// Remove all interfaces except JMX.
			[
				[
					'expected' => TEST_GOOD,
					'interfaces' => [
						[
							'action' => USER_ACTION_REMOVE,
							'index' => 0
						],
						[
							'action' => USER_ACTION_REMOVE,
							'index' => 0
						],
						[
							'action' => USER_ACTION_REMOVE,
							'index' => 1
						]
					]
				]
			],
			// Update all fields.
			[
				[
					'expected' => TEST_GOOD,
					'host_fields' => [
						'Host name' => 'Update host with all interfaces',
						'Visible name' => 'Update host with all interfaces visible name',
						'Host groups' => 'Linux servers',
						'Description' => 'Update description',
						'Monitored by proxy' => 'Active proxy 3',
						'Enabled' => false
					],
					'interfaces' => [
						[
							'action' => USER_ACTION_UPDATE,
							'index' => 0,
							'ip' => '',
							'dns' => 'zabbix.com',
							'Connect to' => 'DNS'
						],
						[
							'action' => USER_ACTION_UPDATE,
							'index' => 1,
							'ip' => '',
							'dns' => 'zabbix.com',
							'port' => '122',
							'Connect to' => 'DNS',
							'SNMP version' => 'SNMPv3',
							'Max repetition count' => '90',
							'Context name' => 'new-zabbix',
							'Security name' => 'new-selenium',
							'Security level' => 'authNoPriv',
							'Authentication protocol' => 'SHA384',
							'Authentication passphrase' => 'new-test123',
							'Use combined requests' => true
						],
						[
							'action' => USER_ACTION_UPDATE,
							'index' => 2,
							'ip' => '',
							'dns' => 'zabbix.com',
							'Connect to' => 'DNS'
						],
						[
							'action' => USER_ACTION_UPDATE,
							'index' => 3,
							'ip' => '',
							'dns' => 'zabbix.com',
							'Connect to' => 'DNS'
						]
					]
				]
			],
			// UTF8MB4 check.
			[
				[
					'expected' => TEST_GOOD,
					'host_fields' => [
						'Host name' => 'Update host with utf8 visible name',
						'Host groups' => 'Linux servers',
						'Visible name' => '😀😀',
						'Description' => '😀😀😀😀😀😀😀'
					],
					'interfaces' => [
						[
							'action' => USER_ACTION_ADD,
							'type' => 'Agent'
						],
						[
							'action' => USER_ACTION_ADD,
							'type' => 'Agent'
						],
						[
							'action' => USER_ACTION_REMOVE,
							'index' => 1
						],
						[
							'action' => USER_ACTION_REMOVE,
							'index' => 1
						]
					]
				]
			],
			// Add two agent interfaces and remove it.
			[
				[
					'expected' => TEST_GOOD,
					'interfaces' => [
						[
							'action' => USER_ACTION_ADD,
							'type' => 'Agent'
						],
						[
							'action' => USER_ACTION_ADD,
							'type' => 'Agent'
						],
						[
							'action' => USER_ACTION_REMOVE,
							'index' => 1
						],
						[
							'action' => USER_ACTION_REMOVE,
							'index' => 1
						]
					]
				]
			],
			// Mixed actions Add, Remove, Update interfaces.
			[
				[
					'expected' => TEST_GOOD,
					'host_fields' => [
						'Host name' => 'Mixed interface actions',
						'Visible name' => '',
						'Host groups' => 'Discovered hosts',
						'Description' => '',
						'Monitored by proxy' => '(no proxy)'
					],
					'interfaces' => [
						[
							'action' => USER_ACTION_ADD,
							'type' => 'Agent'
						],
						[
							'action' => USER_ACTION_REMOVE,
							'index' => 3
						],
						[
							'action' => USER_ACTION_UPDATE,
							'index' => 2,
							'port' => '501',
							'SNMP version' => 'SNMPv3',
							'Max repetition count' => '20',
							'Context name' => 'new-zabbix',
							'Security name' => 'new-selenium',
							'Security level' => 'noAuthNoPriv',
							'Use combined requests' => true
						],
						[
							'action' => USER_ACTION_REMOVE,
							'index' => 3
						]
					]
				]
			]
		];
	}

	/**
	 * Test for checking existing host update form.
	 *
	 * @param array     $data          data provider
	 */
	public function checkHostUpdate($data) {
		if ($data['expected'] === TEST_BAD) {
			$host_old_hash = CDBHelper::getHash($this->hosts_sql);
			$interface_old_hash = CDBHelper::getHash($this->interface_snmp_sql);
		}

		$source = [
			'host_fields' => [
				'Host name' => 'testFormHost_Update',
				'Visible name' => 'testFormHost_Update Visible name',
				'Host groups' => 'Zabbix servers',
				'Description' => 'Created host via API to test update functionality in host form and interfaces',
				'Monitored by proxy' => 'Proxy for Discovery rule',
				'Enabled' => true
			],
			'interfaces' => [
				'Agent' => [
					[
						'type' => 'Agent',
						'ip' => '127.1.1.1',
						'dns' => '',
						'Connect to' => 'IP',
						'port' => '10011'
					]
				],
				'SNMP' => [
					[
						'ip' => '127.2.2.2',
						'dns' => '',
						'Connect to' => 'IP',
						'port' => '122',
						'SNMP version' => 'SNMPv1',
						'SNMP community' => '🙃zabbix🙃',
						'Use combined requests' => false
					]
				],
				'JMX' => [
					[
						'type' => 'JMX',
						'ip' => '127.4.4.4',
						'dns' => '',
						'Connect to' => 'IP',
						'port' => '426'
					]
				],
				'IPMI' => [
					[
						'type' => 'JMX',
						'ip' => '',
						'dns' => 'selenium.test',
						'Connect to' => 'DNS',
						'port' => '30053'
					]
				]
			]
		];

		$host = 'testFormHost_Update Visible name';
		$hostid = CDBHelper::getValue('SELECT hostid FROM hosts WHERE name='.zbx_dbstr($host));

		$form = $this->openForm(($this->standalone ? $this->link.$hostid : $this->link), $host);
		$form->fill(CTestArrayHelper::get($data, 'host_fields', []));

		// Set name for field "Default".
		$names = ['1' => 'default'];
		$interfaces_form = $form->getFieldContainer('Interfaces')->asHostInterfaceElement(['names' => $names]);
		$interfaces_form->fill(CTestArrayHelper::get($data, 'interfaces', []));
		$form->submit();
		$this->page->WaitUntilReady();

		switch ($data['expected']) {
			case TEST_GOOD:
				$this->assertMessage(TEST_GOOD, 'Host updated');

				$host = (CTestArrayHelper::get($data, 'host_fields.Visible name') === "")
					? CTestArrayHelper::get($data, 'host_fields.Host name', 'testFormHost_Update')
					: CTestArrayHelper::get($data, 'host_fields.Visible name', 'testFormHost_Update Visible name');

				$form = $this->filterAndSelectHost($host);

				// Update or add new source data from host data.
				foreach (CTestArrayHelper::get($data, 'host_fields', []) as $key => $value) {
					$source['host_fields'][$key] = $value;
				}

				// Check host fields.
				$form->checkValue($source['host_fields']);

				// Preparing reference data for interfaces.
				foreach ($data['interfaces'] as $i => $interface) {
					$interface['action'] = CTestArrayHelper::get($interface, 'action', USER_ACTION_ADD);

					switch ($interface['action']) {
						case USER_ACTION_ADD:
							$type = CTestArrayHelper::get($interface, 'type', 'Agent');
							// Add default values for interface, if it added without any values, except action and type.
							if (count($interface) === 2) {
								$interface = $this->default_values[$interface['type']];
								$interface['type'] = $type;
							}

							$source['interfaces'][$type][] = $interface;
							break;

						case USER_ACTION_REMOVE:
							foreach (array_keys($source['interfaces']) as $type) {
								$count = count($source['interfaces'][$type]);
								if ($interface['index'] >= $count) {
									$interface['index'] -= $count;
								}
								else {
									unset($source['interfaces'][$type][$interface['index']]);
									// Reindex the keys to start from 0.
									$source['interfaces'][$type] = array_values($source['interfaces'][$type]);
									break;
								}
							}
							break;

						case USER_ACTION_UPDATE:
							foreach (array_keys($source['interfaces']) as $type) {
								$count = count($source['interfaces'][$type]);
								if ($interface['index'] >= $count) {
									$interface['index'] -= $count;
								}
								else {
									// Update or add new source interface fields from host data.
									foreach ($interface as $key => $value) {
										$source['interfaces'][$type][$interface['index']][$key] = $value;
									}

									if (CTestArrayHelper::get($interface, 'SNMP version', false) === 'SNMPv3') {
										// 'SNMP community' used only by SNMPv1 and SNMPv2 interfaces.
										unset($source['interfaces']['SNMP'][0]['SNMP community']);
									}
									break;
								}
							}
							break;
					}
				}

				// Remove interface type as array key in source data.
				$source['interfaces'] = array_merge($source['interfaces']['Agent'], $source['interfaces']['SNMP'],
						$source['interfaces']['JMX'], $source['interfaces']['IPMI']);

				// Remove unnecessary keys from source array to check the values on frontend.
				foreach ($source['interfaces'] as &$interface) {
					unset($interface['index'], $interface['action'], $interface['type']);
				}
				unset($interface);

				// Check host fields in DB.
				$this->assertDatabaseFields($source);

				// Check interfaces field values.
				$form->getFieldContainer('Interfaces')->asHostInterfaceElement(['names' => $names])
						->checkValue($source['interfaces']);

				COverlayDialogElement::find()->one()->close();
				break;

			case TEST_BAD:
				$this->assertEquals($host_old_hash, CDBHelper::getHash($this->hosts_sql));
				$this->assertEquals($interface_old_hash, CDBHelper::getHash($this->interface_snmp_sql));

				$error_title = CTestArrayHelper::get($data, 'error_title', 'Cannot update host');
				$this->assertMessage(TEST_BAD, $error_title, $data['error']);

				if (!$this->standalone) {
					COverlayDialogElement::find()->one()->close();
				}
				break;
		}
	}

	/**
	 * Update the host without any changes and check host and interfaces hashes.
	 */
	public function checkHostSimpleUpdate() {
		$host_old_hash = CDBHelper::getHash($this->hosts_sql);
		$interface_old_hash = CDBHelper::getHash($this->interface_snmp_sql);

		$host = 'testFormHost_Update';
		$visible_name = 'testFormHost_Update Visible name';
		$hostid = CDBHelper::getValue('SELECT hostid FROM hosts WHERE host='.zbx_dbstr($host));

		$form = $this->openForm(($this->standalone ? $this->link.$hostid : $this->link), $visible_name);
		$this->page->waitUntilReady();
		$form->submit();
		$this->assertMessage(TEST_GOOD, 'Host updated');

		$this->assertEquals($host_old_hash, CDBHelper::getHash($this->hosts_sql));
		$this->assertEquals($interface_old_hash, CDBHelper::getHash($this->interface_snmp_sql));
	}

	public static function getCloneData() {
		return [
			[
				[
					'host' => 'testFormHost with secret Macro',
					'items' => 0,
					'fields'  => [
						'Host name' => microtime().' clone with secret Macros'
					],
					'expected' => TEST_ERROR,
					'error' => 'The cloned host contains user defined macros with type "Secret text".'.
							' The value and type of these macros were reset.'
				]
			],
			[
				[
					'host' => 'testFormHost with items',
					'items' => 3,
					'fields' => [
						'Host name' => microtime().' clone without interface changes'
					]
				]
			],
			[
				[
					'host' => 'testFormHost with items',
					'items' => 3,
					'fields' => [
						'Host name' => microtime().' clone with interface changes',
						'Visible name' => microtime().'😀😀😀',
						'Description' => '😀😀😀😀😀😀😀',
						'Interfaces' => [
							[
								'action' => USER_ACTION_ADD,
								'type' => 'SNMP',
								'ip' => '127.3.3.3',
								'dns' => '',
								'Connect to' => 'IP',
								'port' => '122',
								'SNMP version' => 'SNMPv3',
								'Max repetition count' => '13',
								'Context name' => 'zabbix',
								'Security name' => 'selenium',
								'Security level' => 'authPriv',
								'Authentication protocol' => 'SHA256',
								'Authentication passphrase' => 'test123',
								'Privacy protocol' => 'AES256',
								'Privacy passphrase' => '456test',
								'Use combined requests' => false
							]
						]
					]
				]
			]
		];
	}

	/**
	 * Clone a host and compare the data with the original host.
	 *
	 * @param array     $data		   data provider with fields values
	 */
	public function cloneHost($data) {
		$hostid = CDBHelper::getValue('SELECT hostid FROM hosts WHERE host='.zbx_dbstr($data['host']));
		$form = $this->openForm(($this->standalone ? 'zabbix.php?action=host.edit&hostid='.$hostid : $this->link), $data['host']);

		// Get values from form.
		$form->fill($data['fields']);
		$original = $form->getFields()->filter(new CElementFilter(CElementFilter::VISIBLE))->asValues();

		// Clone host.
		$this->query('button', 'Clone')->waitUntilClickable()->one()->click();

		$cloned_form = (!$this->standalone)
			? COverlayDialogElement::find()->asForm()->waitUntilReady()->one()
			: $this->query('id:host-form')->asForm()->waitUntilVisible()->one();

		if (CTestArrayHelper::get($data, 'expected')) {
			$this->assertMessage(TEST_ERROR, null, $data['error']);
			CMessageElement::find()->one()->close();
		}

		$cloned_form->submit();
		$this->page->waitUntilReady();
		$this->assertMessage(TEST_GOOD, 'Host added');

		// Check the values of the original host with the cloned host.
		$this->filterAndSelectHost((CTestArrayHelper::get($data['fields'], 'Visible name', $data['fields']['Host name'])))
				->checkValue($original);
		COverlayDialogElement::find()->one()->close();
	}

	/**
	 * Check host fields data with data in DB.
	 *
	 * @param array $data	data provider with fields values
	 */
	private function assertDatabaseFields($data) {
		$db_default = [
			'name' => $data['host_fields']['Host name'],
			'description' => '',
			'status' => 0
		];
		$db_host = CDBHelper::getRow('SELECT hostid, host, name, description, status FROM hosts WHERE host='.
				zbx_dbstr($data['host_fields']['Host name'])
		);

		if (CTestArrayHelper::get($data, 'host_fields.Visible name') === "") {
			$data['host_fields']['Visible name'] = $data['host_fields']['Host name'];
		}

		$fields = ['Host name' => 'host', 'Visible name' => 'name', 'Description' => 'description', 'Enabled' => 'status'];
		foreach ($fields as $ui_field => $db_field) {
			if (array_key_exists($ui_field, $data['host_fields'])) {
				if ($ui_field === 'Enabled') {
					$data['host_fields'][$ui_field] = ($data['host_fields'][$ui_field] === false)
							? HOST_STATUS_NOT_MONITORED
							: HOST_STATUS_MONITORED;
				}
				$this->assertEquals($data['host_fields'][$ui_field], $db_host[$db_field]);
			}
			else {
				$this->assertEquals($db_default[$db_field], $db_host[$db_field]);
			}
		}

		// Check interfaces amount in DB.
		$db_interfaces = CDBHelper::getCount('SELECT NULL FROM interface WHERE hostid='.$db_host['hostid']);
		$this->assertEquals(count($data['interfaces']), $db_interfaces);
	}

	public static function getCancelData() {
		return [
			[
				[
					'action' => 'Add'
				]
			],
			[
				[
					'action' => 'Update'
				]
			],
			[
				[
					'action' => 'Clone'
				]
			],
			[
				[
					'action' => 'Delete'
				]
			]
		];
	}

	/**
	 * Test for checking host actions cancelling.
	 *
	 * @param array     $data		   data provider with fields values
	 */
	public function checkCancel($data) {
		$host_old_hash = CDBHelper::getHash($this->hosts_sql);
		$interface_old_hash = CDBHelper::getHash($this->interface_snmp_sql);

		$host = 'testFormHost with items';
		$hostid = CDBHelper::getValue('SELECT hostid FROM hosts WHERE host='.zbx_dbstr($host));
		$new_name = microtime(true).' Cancel '.$host;

		$interface = [
			[
				'action' => USER_ACTION_ADD,
				'type' => 'SNMP',
				'ip' => '0:0:0:0:0:ffff:7c01:101',
				'dns' => 'test',
				'port' => '500',
				'SNMP version' => 'SNMPv1',
				'SNMP community' => 'test',
				'Use combined requests' => false
			]
		];

		if ($data['action'] === 'Add') {
			$this->page->login()->open($this->link)->waitUntilReady();

			if (!$this->standalone) {
				$this->query('button:Create host')->one()->waitUntilClickable()->click();
				$form = COverlayDialogElement::find()->waitUntilReady()->one()->asForm();
			}
			else {
				$form = $this->query('id:host-form')->asForm()->waitUntilReady()->one();
			}
		}
		else {
			$form = $this->openForm(($this->standalone ? 'zabbix.php?action=host.edit&hostid='.$hostid : $this->link), $host);
		}

		$form_type = ($this->standalone) ? $form : COverlayDialogElement::find()->waitUntilReady()->one();

		// Change the host data to make sure that the changes are not saved to the database after cancellation.
		$form->fill(['Host name' => $new_name]);
		$interfaces_form = $form->getFieldContainer('Interfaces')->asHostInterfaceElement(['names' => ['1' => 'default']]);
		$interfaces_form->fill($interface);

		if (in_array($data['action'], ['Clone', 'Delete'])) {
			$form_type->query('button', $data['action'])->one()->click();
		}
		if ($data['action'] === 'Delete') {
			$this->page->dismissAlert();
		}

		$this->page->waitUntilReady();

		// Check that the host creation page is open after cloning.
		if ($data['action'] === 'Clone') {
			$form_type->invalidate();
			$id = CDBHelper::getValue('SELECT hostid FROM hosts WHERE host='.zbx_dbstr($host));
			$expected_url = PHPUNIT_URL.'zabbix.php?action=host.edit&hostid='.$id.'&clone=1';

			$this->assertEquals($expected_url, $this->page->getCurrentUrl());
			$this->assertFalse($form_type->query("xpath:.//ul[".CXPathHelper::fromClass('filter-breadcrumb')."]")
					->one(false)->isValid()
			);
			$this->assertFalse($form_type->query('button', ['Update', 'Clone', 'Delete'])->one(false)
					->isValid()
			);
			$this->assertTrue($form_type->query('button', ['Add', 'Cancel'])->one(false)->isValid());
		}

		$form_type->query('button:Cancel')->waitUntilClickable()->one()->click();

		// Check invariability of host data in the database.
		$this->assertEquals($host_old_hash, CDBHelper::getHash($this->hosts_sql));
		$this->assertEquals($interface_old_hash, CDBHelper::getHash($this->interface_snmp_sql));
		$this->assertEquals(0, CDBHelper::getCount('SELECT null FROM hosts WHERE host='.zbx_dbstr($new_name)));
	}

	public static function getDeleteData() {
		return [
			[
				[
					'expected' => TEST_GOOD,
					'name' => 'testFormHost with items'
				]
			],
			[
				[
					'expected' => TEST_BAD,
					'name' => 'Host for suppression',
					'error' => 'Cannot delete host "Host for suppression" because maintenance "Maintenance for suppression test"'.
							' must contain at least one host or host group.'
				]
			]
		];
	}

	/**
	 * Test for checking host deleting.
	 *
	 * @param array     $data		   data provider with fields values
	 */
	public function checkDelete($data) {
		$hostid = CDBHelper::getValue('SELECT hostid FROM hosts WHERE host='.zbx_dbstr($data['name']));

		if ($data['expected'] === TEST_BAD) {
			$old_hash = CDBHelper::getHash($this->hosts_sql);
		}
		else {
			// Get snmp interface ids.
			$interfaceids = CDBHelper::getAll('SELECT interfaceid FROM interface WHERE hostid='.$hostid.' AND type=2');
			$ids = array_column($interfaceids, 'interfaceid');
		}

		$form = $this->openForm(($this->standalone ? $this->link.$hostid : $this->link), $data['name']);
		$form_type = ($this->standalone) ? $form : COverlayDialogElement::find()->waitUntilReady()->one();
		$form_type->query('button:Delete')->waitUntilClickable()->one()->click();
		$this->page->acceptAlert();
		$this->page->waitUntilReady();

		switch ($data['expected']) {
			case TEST_GOOD:
				$this->assertMessage(TEST_GOOD, 'Host deleted');

				// Check if all host records have been deleted.
				$tables = ['hosts', 'interface', 'items', 'hostmacro', 'hosts_groups', 'hosts_templates',
						'maintenances_hosts', 'host_inventory'];

				foreach ($tables as $table) {
					$this->assertEquals(0, CDBHelper::getCount('SELECT null FROM '.$table.' WHERE hostid='.$hostid));
				}
				$this->assertEquals(0, CDBHelper::getCount('SELECT null FROM interface_snmp'.
						' WHERE interfaceid IN ('.CDBHelper::escape($ids).')')
				);
				break;

			case TEST_BAD:
				$this->assertEquals($old_hash, CDBHelper::getHash($this->hosts_sql));
				$this->assertMessage(TEST_BAD, 'Cannot delete host', $data['error']);

				if (!$this->standalone) {
					$form_type->close();
				}
		}
	}

	/**
	 * Function for opening host form.
	 *
	 * @param string   $url     url of page where host form  is opened
	 * @param string   $host    host name to be opened
	 */
	private function openForm($url, $host) {
		$this->page->login()->open($url)->waitUntilReady();

		return ($this->standalone)
			? $this->query('id:host-form')->asForm()->waitUntilReady()->one()
			: $this->filterAndSelectHost($host);
	}

	/**
	 * Function for filtering necessary host on page.
	 *
	 * @param string	$host    host name to be filtered
	 *
	 * @return CFormElement
	 */
	public function filterAndSelectHost($host) {
		$table = $this->query('xpath://table[@class="list-table"]')->asTable()->one()->waitUntilVisible();
		$this->query('button:Reset')->one()->click();
		$table->waitUntilReloaded();
		$this->query('name:zbx_filter')->asForm()->waitUntilReady()->one()->fill(['Name' => $host]);
		$this->query('button:Apply')->one()->waitUntilClickable()->click();
		$table->waitUntilReloaded();

		$host_link = $table->findRow('Name', $host, true)->getColumn('Name')
				->query($this->monitoring ? 'tag:a' : "xpath:.//a[@onclick]")->waitUntilClickable();

		if ($this->monitoring) {
			$host_link->asPopupButton()->one()->select('Host');
		}
		else {
			$host_link->one()->click();
		}

		return COverlayDialogElement::find()->asForm()->one()->waitUntilReady();
	}

	/**
	 * Function for selecting and counting items on particular host.
	 *
	 * @param boolean   $host     name of host
	 * @param string	$count    expected items count
	 */
	public function assertItemsDBCount($host, $count) {
		$sql = 'SELECT null FROM items WHERE hostid IN (SELECT hostid FROM hosts WHERE host='.zbx_dbstr($host).')';
		$this->assertEquals($count, CDBHelper::getCount($sql));
	}

	public function checkDiscoveredHostLayout() {
		$form = $this->openForm((
				($this->standalone)
					? $this->link.CDataHelper::get('DiscoveredHosts.discovered_hostid')
					: $this->link
				), self::DISCOVERED_HOST
		);
		$form_type = ($this->standalone) ? $form : COverlayDialogElement::find()->waitUntilReady()->one();

		// Check tabs available in the form.
		$tabs = ['Host', 'IPMI', 'Tags', 'Macros', 'Inventory', 'Encryption'];
		$this->assertEquals($tabs, $form->getTabs());

		$discovered_interface_id = CDataHelper::get('DiscoveredHosts.discovered_interfaceid');

		foreach ($tabs as $tab) {
			$form->selectTab($tab);

			switch ($tab) {
				case 'Host':
					foreach (['Discovered by', 'Host name', 'Templates', 'Host groups', 'Interfaces', 'Description',
							'Monitored by proxy', 'Enabled'] as $label) {
						$this->assertEquals($label, $form->getLabel($label)->getText());
					}

					$this->assertEquals('LLD for Discovered host tests', $form->getField('Discovered by')->getText());

					// Check fields' editability, maxlength and default values.
					$host_fields = [
						['name' => 'Host name', 'value' => self::DISCOVERED_HOST, 'maxlength' => 128, 'enabled' => false],
						['name' => 'Visible name', 'value' => '', 'maxlength' => 128, 'enabled' => false],
						['name' => 'id:add_templates_', 'value' => '', 'enabled' => true],
<<<<<<< HEAD
						['name' => 'Host groups', 'value' => ['Group created from host prototype 1',
								'Group for discovered host test'], 'enabled' => false],
=======
						['name' => 'Host groups', 'value' => ['Group created from host prototype 1', 'Group for discovered host test'],
								'enabled' => false],
>>>>>>> 7ff917a7
						['name' => 'id:interfaces_'.$discovered_interface_id.'_ip', 'value' =>  '127.0.0.1',
								'maxlength' => 64, 'enabled' => false],
						['name' => 'id:interfaces_'.$discovered_interface_id.'_dns', 'value' =>  '',
								'maxlength' => 255, 'enabled' => false],
						['name' => 'id:interfaces_'.$discovered_interface_id.'_useip', 'value' =>  'IP', 'enabled' => false],
						['name' => 'id:interfaces_'.$discovered_interface_id.'_port', 'value' => 10050,
								'maxlength' => 64, 'enabled' => false],
						['name' => 'id:interface_main_'.$discovered_interface_id , 'value' => $discovered_interface_id,
								'enabled' => false],
						['name' => 'Description', 'value' => '', 'maxlength' => 65535, 'enabled' => true],
						['name' => 'Monitored by proxy', 'value' => '(no proxy)', 'enabled' => false],
						['name' => 'Enabled', 'value' => true, 'enabled' => true]
					];

					foreach ($host_fields as $field) {
						$this->assertTrue($form->getField($field['name'])->isEnabled($field['enabled']));
						$this->assertEquals($field['value'], $form->getField($field['name'])->getValue());
						if (CTestArrayHelper::get($field, 'maxlength')) {
							$this->assertEquals($field['maxlength'], $form->getField($field['name'])->getAttribute('maxlength'));
						}
					}

					$this->assertEquals(self::DISCOVERED_HOST, $form->getField('Visible name')->getAttribute('placeholder'));

					// Check hintbox.
					$form->query('class:zi-help-filled-small')->one()->click();
					$hint = $this->query('xpath:.//div[@data-hintboxid]')->waitUntilPresent();
					$this->assertEquals("Templates linked by host discovery cannot be unlinked.".
							"\nUse host prototype configuration form to remove automatically linked templates on upcoming discovery.",
							$hint->one()->getText()
					);

					// Close the hint-box.
					$hint->one()->query('xpath:.//button[@class="btn-overlay-close"]')->one()->click();
					$hint->waitUntilNotPresent();

					$host_templates = [
						['Name' => self::TEMPLATE_NAMES[0], 'Action' => 'UnlinkUnlink and clear'],
						['Name' => self::TEMPLATE_NAMES[1], 'Action' => 'UnlinkUnlink and clear'],
						['Name' => self::TEMPLATE_NAMES[2], 'Action' => 'UnlinkUnlink and clear']
					];
					$this->assertTableData($host_templates, 'id:linked-templates');

					foreach (self::TEMPLATE_NAMES as $template) {
						$this->assertTrue( $form->query('link', $template)->one()->isClickable());
					}

					break;

				case 'IPMI':
					$ipmi_values = [
						'Authentication algorithm' => 'Default',
						'Privilege level' => 'User',
						'Username' => '',
						'Password' => ''
					];
					$form->checkValue($ipmi_values);

					foreach (array_keys($ipmi_values) as $label) {
						$this->assertFalse($form->getField($label)->isEnabled());
					}

					foreach (['Username', 'Password'] as $fields) {
						$this->assertEquals(255, $form->getField($label)->getAttribute('maxlength'));
					}

					break;

				case 'Tags':
					$tags_table = $form->query('class:tags-table')->asMultifieldTable()->one()->waitUntilVisible();

					$expected_tags = [
						[
							'tag' => 'action',
							'value' => 'update'
						],
						[
							'tag' => 'tag without value',
							'value' => ''
						],
						[
							'tag' => 'test',
							'value' => 'update'
						]
					];
					$tags_table->checkValue($expected_tags);

					$this->assertEquals(['Name', 'Value', ''], $tags_table->getHeadersText());
					$tags_table->query('button:Add')->waitUntilClickable()->one()->click();

					foreach (['id:tags_2_tag' => 'tag', 'id:tags_2_value' => 'value'] as $field => $placeholder) {
						$this->assertEquals($placeholder, $form->getField($field)->getAttribute('placeholder'));
						$this->assertEquals(255, $form->getField($field)->getAttribute('maxlength'));
					}
					break;

				case 'Macros':
					$radio_switcher = $this->query('id:show_inherited_macros')->asSegmentedRadio()->waitUntilPresent()->one();
					$macros_table = $this->query('id:tbl_macros')->asMultifieldTable()->one();
					$macros_table->checkValue([['Macro' => '','Value' => '', 'Description' => '']]);
					$radio_switcher->select('Inherited and host macros');
					$macros_table->waitUntilReloaded();
					$this->assertSame(['Macro', 'Effective value', '', '', 'Template value', '', 'Global value (configure)'],
							$macros_table->getHeadersText()
					);
					break;

				case 'Inventory':
					$this->assertFalse($this->query('id:inventory_mode')->asSegmentedRadio()->waitUntilPresent()->one()->isEnabled());

					foreach ($form->query("xpath://div[@id='inventory-tab']//div/label")->all()->asText() as $label) {
						$this->assertFalse($form->getField($label)->isEnabled());
					}
					break;

				case 'Encryption':
					foreach (['Connections to host', 'id:tls_in_none', 'id:tls_in_psk', 'id:tls_in_cert'] as $field) {
						$this->assertFalse($form->getField($field)->isEnabled());
					}

					$this->assertTrue($form->getField('id:tls_in_none')->isChecked());
					break;
			}
		}

		$this->assertEquals(4, $form_type->query('button', ['Update', 'Clone', 'Delete', 'Cancel'])->all()
				->filter(new CElementFilter(CElementFilter::CLICKABLE))->count()
		);

		if (!$this->standalone) {
			$form_type->close();
		}
	}
}<|MERGE_RESOLUTION|>--- conflicted
+++ resolved
@@ -2094,13 +2094,8 @@
 						['name' => 'Host name', 'value' => self::DISCOVERED_HOST, 'maxlength' => 128, 'enabled' => false],
 						['name' => 'Visible name', 'value' => '', 'maxlength' => 128, 'enabled' => false],
 						['name' => 'id:add_templates_', 'value' => '', 'enabled' => true],
-<<<<<<< HEAD
 						['name' => 'Host groups', 'value' => ['Group created from host prototype 1',
 								'Group for discovered host test'], 'enabled' => false],
-=======
-						['name' => 'Host groups', 'value' => ['Group created from host prototype 1', 'Group for discovered host test'],
-								'enabled' => false],
->>>>>>> 7ff917a7
 						['name' => 'id:interfaces_'.$discovered_interface_id.'_ip', 'value' =>  '127.0.0.1',
 								'maxlength' => 64, 'enabled' => false],
 						['name' => 'id:interfaces_'.$discovered_interface_id.'_dns', 'value' =>  '',
