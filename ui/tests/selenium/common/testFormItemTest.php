--- conflicted
+++ resolved
@@ -669,12 +669,8 @@
 				$item_form->getField('Host interface')->fill($data['host_interface']);
 			}
 			// Get ip and port separately.
-<<<<<<< HEAD
 			$host_interface = explode(':', $item_form->getField('Host interface')
 				->getText(), 2);
-=======
-			$host_interface = explode(' : ', $item_form->getField('Host interface')->getText(), 2);
->>>>>>> b4bdbed8
 		}
 
 		if (CTestArrayHelper::get($data, 'preprocessing')){
