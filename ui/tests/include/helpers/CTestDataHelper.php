--- conflicted
+++ resolved
@@ -305,12 +305,8 @@
 			$_items = [];
 
 			foreach ($items as $i => $item) {
-<<<<<<< HEAD
 
 				self::$objectids['item'][$item['key_']][$host_refs[$i]] = array_shift($result['itemids']);
-=======
-				self::$objectids['items'][$item['key_']][$host_refs[$i]] = array_shift($result['itemids']);
->>>>>>> 815447cb
 
 				if (array_key_exists($i, $dep_items)) {
 					$_items += $dep_items[$i];
