<?php
/*
** Zabbix
** Copyright (C) 2001-2021 Zabbix SIA
**
** This program is free software; you can redistribute it and/or modify
** it under the terms of the GNU General Public License as published by
** the Free Software Foundation; either version 2 of the License, or
** (at your option) any later version.
**
** This program is distributed in the hope that it will be useful,
** but WITHOUT ANY WARRANTY; without even the implied warranty of
** MERCHANTABILITY or FITNESS FOR A PARTICULAR PURPOSE. See the
** GNU General Public License for more details.
**
** You should have received a copy of the GNU General Public License
** along with this program; if not, write to the Free Software
** Foundation, Inc., 51 Franklin Street, Fifth Floor, Boston, MA  02110-1301, USA.
**/

require_once 'vendor/autoload.php';

require_once dirname(__FILE__).'/CElementQuery.php';
require_once dirname(__FILE__).'/CommandExecutor.php';

use Facebook\WebDriver\Remote\DesiredCapabilities;
use Facebook\WebDriver\Chrome\ChromeOptions;
use Facebook\WebDriver\Remote\RemoteWebDriver;
use Facebook\WebDriver\Remote\RemoteWebElement;
use Facebook\WebDriver\WebDriverDimension;
use Facebook\WebDriver\Exception\NoSuchAlertException;
use Facebook\WebDriver\WebDriverExpectedCondition;

/**
 * Web page implementation.
 */
class CPage {

	/**
	 * Page defaults.
	 */
	const DEFAULT_PAGE_WIDTH = 1440;
	const DEFAULT_PAGE_HEIGHT = 1024;

	/**
	 * Web driver instance.
	 *
	 * @var RemoteWebDriver
	 */
	protected $driver;

	/**
	 * Local cookie cache.
	 *
	 * @var array
	 */
	protected static $cookie = null;

	/**
	 * Page height.
	 *
	 * @var integer
	 */
	protected $height = null;

	/**
	 * Page width.
	 *
	 * @var integer
	 */
	protected $width = null;

	/**
	 * Viewport freeze flag.
	 *
	 * @var boolean
	 */
	protected $viewportUpdated = false;

	/**
	 * Web driver and CElementQuery initialization.
	 */
	public function __construct() {
		$this->connect();
		CElementQuery::setPage($this);
	}

	/**
	 * Web driver initialization.
	 */
	public function connect() {
		$capabilities = DesiredCapabilities::chrome();
		if (defined('PHPUNIT_BROWSER_NAME')) {
			$capabilities->setBrowserName(PHPUNIT_BROWSER_NAME);
		}

		if (!defined('PHPUNIT_BROWSER_NAME') || PHPUNIT_BROWSER_NAME === 'chrome') {
			$options = new ChromeOptions();
			$options->addArguments([
				'--no-sandbox',
				'--enable-font-antialiasing=false',
				'--window-size='.self::DEFAULT_PAGE_WIDTH.','.self::DEFAULT_PAGE_HEIGHT
			]);

			$capabilities->setCapability(ChromeOptions::CAPABILITY, $options);
		}

		$phpunit_driver_address = PHPUNIT_DRIVER_ADDRESS;

		if (strpos($phpunit_driver_address, ':') === false) {
			$phpunit_driver_address .= ':4444';
		}

		$this->driver = RemoteWebDriver::create('http://'.$phpunit_driver_address.'/wd/hub', $capabilities);

		$this->driver->manage()->window()->setSize(
				new WebDriverDimension(self::DEFAULT_PAGE_WIDTH, self::DEFAULT_PAGE_HEIGHT)
		);
	}

	/**
	 * Perform page cleanup.
	 * Close all popup windows, switch to the initial window, remove cookies.
	 */
	public function cleanup() {
		$this->resetViewport();

		if (self::$cookie !== null) {
			$session_id = $this->driver->manage()->getCookieNamed('zbx_session');

			if ($session_id === null || !array_key_exists('value', $session_id)
					|| $session_id['value'] !== self::$cookie['value']) {
				self::$cookie = null;
			}
		}

		$this->driver->manage()->deleteAllCookies();
		try {
			$this->driver->executeScript('sessionStorage.clear();');
		} catch (Exception $exception) {
			// Code is not missing here.
		}

		$windows = $this->driver->getWindowHandles();
		if (count($windows) <= 1) {
			return true;
		}

		try {
			foreach (array_slice($windows, 1) as $window) {
				$this->driver->switchTo()->window($window);
				$this->driver->close();
			}
		}
		catch (Exception $exception) {
			// Error handling is not missing here.
		}

		if (count($this->driver->getWindowHandles()) >= 1) {
			try {
				$this->driver->switchTo()->window($windows[0]);
			}
			catch (Exception $exception) {
				return false;
			}
		}

		return true;
	}

	/**
	 * Destroy web page.
	 */
	public function destroy() {
		$this->driver->quit();
		self::$cookie = null;
	}

	/**
	 * Reconnect web driver.
	 */
	public function reset() {
		$this->destroy();
		$this->connect();
	}

	/**
	 * Login as specified user.
	 *
	 * @param string  $sessionid
	 * @param integer $userid
	 *
	 * @return $this
	 */
	public function login($sessionid = '09e7d4286dfdca4ba7be15e0f3b2b55a', $userid = 1) {
		$session = CDBHelper::getRow('SELECT status FROM sessions WHERE sessionid='.zbx_dbstr($sessionid));

		if (!$session) {
			DBexecute('INSERT INTO sessions (sessionid,userid) VALUES ('.zbx_dbstr($sessionid).','.$userid.')');
		}
		elseif ($session['status'] != 0) {	/* ZBX_SESSION_ACTIVE */
			DBexecute('UPDATE sessions SET status=0 WHERE sessionid='.zbx_dbstr($sessionid));
		}

		if (self::$cookie !== null) {
			$cookie = json_decode(base64_decode(urldecode(self::$cookie['value'])), true);
		}

		if (self::$cookie === null || $sessionid !== $cookie['sessionid']) {
			$data = ['sessionid' => $sessionid];

			$config = CDBHelper::getRow('SELECT session_key FROM config WHERE configid=1');
			$data['sign'] = openssl_encrypt(json_encode($data), 'aes-256-ecb', $config['session_key']);

			$path = parse_url(PHPUNIT_URL, PHP_URL_PATH);
			self::$cookie = [
				'name' => 'zbx_session',
				'value' => base64_encode(json_encode($data)),
				'domain' => parse_url(PHPUNIT_URL, PHP_URL_HOST),
				'path' => rtrim(substr($path, 0, strrpos($path, '/')), '/')
			];

			$this->driver->get(PHPUNIT_URL);
		}

		$this->driver->manage()->addCookie(self::$cookie);

		return $this;
	}

	/**
	 * Logout and clean cookies.
	 */
	public function logout() {
		try {
<<<<<<< HEAD
=======
			// Before logout open page without any scripts, otherwise session might be restored and logout won't work.
>>>>>>> c7c58ae5
			$this->open('setup.php');

			$session = (self::$cookie === null)
					? CTestArrayHelper::get($this->driver->manage()->getCookieNamed('zbx_session'), 'value')
					: self::$cookie['value'];

			if ($session !== null) {
				DBExecute('DELETE FROM sessions WHERE sessionid='.zbx_dbstr($session));
			}

			$this->driver->manage()->deleteAllCookies();
			self::$cookie = null;
		}
		catch (\Exception $e) {
			throw new \Exception('Cannot logout user: '.$e->getTraceAsString());
		}
	}

	/**
	 * Open specified URL.
	 *
	 * @param string $url   URL to be opened.
	 *
	 * @return $this
	 */
	public function open($url) {
		$this->driver->get(PHPUNIT_URL.$url);

		return $this;
	}

	/**
	 * Get page title.
	 *
	 * @return string
	 */
	public function getTitle() {
		return $this->driver->getTitle();
	}

	/**
	 * Get current page URL.
	 *
	 * @return string
	 */
	public function getCurrentUrl() {
		return $this->driver->getCurrentURL();
	}

	/**
	 * Set width and height of viewport.
	 *
	 * @param int $width
	 * @param int $height
	 */
	protected function setViewport($width, $height) {
		try {
			CommandExecutor::executeCustom($this->driver, [
				'cmd' => 'Emulation.setDeviceMetricsOverride',
				'params' => [
					'width'				=> $width,
					'height'			=> $height,
					'deviceScaleFactor'	=> 1,
					'mobile'			=> false,
					'fitWindow'			=> false
				]
			]);
		} catch (Exception $exception) {
			// Code is not missing here.
		}
	}

	/**
	 * Setting "frozen" viewport size.
	 */
	public function updateViewport() {
		try {
			if (!$this->driver->executeScript('return !!window.chrome;')) {
				throw new Exception();
			}
		} catch (Exception $exception) {
			return false;
		}

		try {
			// Calculate page width and height depending on sidemenu and scrollbars presence.
			$size = $this->driver->executeScript(
				'var side = document.getElementsByClassName("sidebar")[0];'.
				'var wrapper = document.getElementsByClassName("wrapper")[0];'.

				'var width = ((typeof side !== "undefined") ? side.scrollWidth : 0)'.
					'+ ((typeof wrapper !== "undefined") ? wrapper.scrollWidth : 0);'.
				'var height = Math.max((typeof wrapper !== "undefined") ? wrapper.scrollHeight : 0,'.
				'(typeof side !== "undefined") ? side.scrollHeight : 0);'.
				'return'.
					'[(width !== 0) ? width : window.getComputedStyle(document.documentElement)["width"],'.
					'(height !== 0) ? height : window.getComputedStyle(document.documentElement)["height"],'.
					'(typeof wrapper !== "undefined" && wrapper.scrollWidth >'.
						'parseInt(window.getComputedStyle(wrapper)["width"], 10)) ? 20 : 0];'
				);

			$this->width = (int)$size[0];

			// Screenshot is 1px smaller to ensure that scroll is still present.
			$this->height = (int)$size[1] - 1;

			if ($this->height > self::DEFAULT_PAGE_HEIGHT || $this->width > self::DEFAULT_PAGE_WIDTH) {
				$this->setViewport(max([
					// Add 20px to page width when vertical scroll presents.
					$this->width + (int)$size[2], self::DEFAULT_PAGE_WIDTH]),
					max([$this->height, self::DEFAULT_PAGE_HEIGHT
				]));

				$this->viewportUpdated = true;
			}
		} catch (Exception $exception) {
			// Code is not missing here.
		}

		return true;
	}

	/**
	 * Resetting viewport size to default.
	 */
	public function resetViewport() {
		if ($this->viewportUpdated === false) {
			return;
		}

		if (isset($this->height) && $this->height > self::DEFAULT_PAGE_HEIGHT) {
			try {
				CommandExecutor::executeCustom($this->driver, [
					'cmd' => 'Emulation.clearDeviceMetricsOverride',
					'params' => ['clear' => true]
				]);
			} catch (Exception $exception) {
				// Code is not missing here.
			}

			$this->height = self::DEFAULT_PAGE_HEIGHT;
		}

		$this->viewportUpdated = false;
	}

	/**
	 * Take screenshot of current page.
	 *
	 * @return string
	 */
	protected function takePageScreenshot() {
		if ($this->viewportUpdated === true || !$this->updateViewport()) {
			return $this->driver->takeScreenshot();
		}

		$screenshot = $this->driver->takeScreenshot();
		$this->resetViewport();

		return $screenshot;
	}

	/**
	 * Take screenshot of current page or page element.
	 *
	 * @param CElement|null $element    page element to get screenshot of
	 *
	 * @return string
	 */
	public function takeScreenshot($element = null) {
		$screenshot = $this->takePageScreenshot();

		if ($element !== null) {
			$screenshot = CImageHelper::getImageRegion($screenshot, $element->getRect());
		}

		return $screenshot;
	}

	/**
	 * Get browser logs.
	 *
	 * @return array
	 */
	public function getBrowserLog() {
		return $this->driver->manage()->getLog('browser');
	}

	/**
	 * Get page source.
	 *
	 * @return type
	 */
	public function getSource() {
		return $this->driver->getPageSource();
	}

	/**
	 * Wait until page is ready.
	 */
	public function waitUntilReady() {
		return (new CElementQuery(null))->waitUntilReady();
	}

	/**
	 * Check if alert is present.
	 *
	 * @return boolean
	 */
	public function isAlertPresent() {
		return ($this->getAlertText() !== null);
	}

	/**
	 * Get alert text.
	 *
	 * @return string|null
	 */
	public function getAlertText() {
		try {
			return $this->driver->switchTo()->alert()->getText();
		}
		catch (NoSuchAlertException $exception) {
			return null;
		}
	}

	/**
	 * Wait until alert is present and accept it.
	 */
	public function acceptAlert() {
		CElementQuery::wait()->until(WebDriverExpectedCondition::alertIsPresent());
		$this->driver->switchTo()->alert()->accept();
	}

	/**
	 * Wait until alert is present and dismiss it.
	 */
	public function dismissAlert() {
		CElementQuery::wait()->until(WebDriverExpectedCondition::alertIsPresent());
		$this->driver->switchTo()->alert()->dismiss();
	}

	/**
	 * Emulate key presses.
	 *
	 * @param array|string $keys   keys to be pressed
	 */
	public function keyPress($keys) {
		if (!is_array($keys)) {
			$keys = [$keys];
		}

		$keyboard = $this->driver->getKeyboard();
		foreach ($keys as $key) {
			$keyboard->pressKey($key);
		}
	}

	/**
	 * Create CElementQuery instance.
	 * @see CElementQuery
	 *
	 * @param string $type     selector type (method) or selector
	 * @param string $locator  locator part of selector
	 *
	 * @return CElementQuery
	 */
	public function query($type, $locator = null) {
		return new CElementQuery($type, $locator);
	}

	/**
	 * Get web driver instance.
	 *
	 * @return RemoteWebDriver
	 */
	public function getDriver() {
		return $this->driver;
	}

	/**
	 * Remove focus from the element.
	 */
	public function removeFocus() {
		try {
			$this->driver->executeScript('for (var i = 0; i < 5; i++) if (document.activeElement.tagName !== "BODY")'.
					' document.activeElement.blur(); else break;');
		}
		catch (\Exception $ex) {
			throw new \Exception('Cannot remove focus.');
		}
	}

	/**
	 * Refresh page.
	 *
	 * @return $this
	 */
	public function refresh() {
		$this->driver->navigate()->refresh();

		return $this;
	}

	/**
	 * Switching to frame or iframe.
	 *
	 * @param CElement|string|array|null $element    iframe element
	 *
	 * @return $this
	 */
	public function switchTo($element = null) {
		if ($element === null) {
			$this->driver->switchTo()->defaultContent();

			return $this;
		}

		if (is_string($element)) {
			$element = $this->query($element)->one(false);
		}
		elseif (is_array($element)) {
			$element = $this->query($element[0], $element[1])->one(false);
		}

		if ($element instanceof RemoteWebElement) {
			$this->driver->switchTo()->frame($element);
		}
		else {
			throw new \Exception('Cannot switch to frame that is not an element.');
		}

		return $this;
	}

	/**
	 * Allows to login with user credentials.
	 *
	 * @param string $alias     Username on login screen
	 * @param string $password  Password on login screen
	 */
	public function userLogin($alias, $password) {
		if (self::$cookie === null) {
			$this->driver->get(PHPUNIT_URL);
		}

		$this->logout();
		$this->open('index.php');
		$this->query('id:name')->waitUntilVisible()->one()->fill($alias);
		$this->query('id:password')->one()->fill($password);
		$this->query('id:enter')->one()->click();
		$this->waitUntilReady();
	}

	/**
	 * Check page title text.
	 *
	 * @param string $title		page title
	 *
	 * @throws Exception
	 */
	public function assertTitle($title) {
		global $ZBX_SERVER_NAME;

		if ($ZBX_SERVER_NAME !== '') {
			$title = $ZBX_SERVER_NAME.NAME_DELIMITER.$title;
		}

		$text = $this->getTitle();
		if ($text !== $title) {
			throw new \Exception('Title of the page "'.$text.'" is not equal to "'.$title.'".');
		}
	}

	/**
	 * Check page header.
	 *
	 * @param string $header	page header to be compared
	 *
	 * @throws Exception
	 */
	public function assertHeader($header) {
		$text = $this->query('xpath://h1[@id="page-title-general"]')->one()->getText();

		if ($text !== $header) {
			throw new \Exception('Header of the page "'.$text.'" is not equal to "'.$header.'".');
		}
	}
}<|MERGE_RESOLUTION|>--- conflicted
+++ resolved
@@ -233,10 +233,7 @@
 	 */
 	public function logout() {
 		try {
-<<<<<<< HEAD
-=======
 			// Before logout open page without any scripts, otherwise session might be restored and logout won't work.
->>>>>>> c7c58ae5
 			$this->open('setup.php');
 
 			$session = (self::$cookie === null)
