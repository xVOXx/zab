--- conflicted
+++ resolved
@@ -53,16 +53,13 @@
 		$item_type_tests = [];
 		foreach ($valid_item_types as $type => $interfaceid) {
 			$item_type_tests[] = [
-<<<<<<< HEAD
-				'request_data' => [
-=======
-				'discoveryrule' => [
->>>>>>> 0a273948
+				'request_data' => [
 					'name' => 'Item of type '.$type,
 					'key_' => 'item_of_type_'.$type,
 					'hostid' => '50009',
 					'type' => (string) $type,
 					'interfaceid' => $interfaceid,
+					'value_type' => ITEM_VALUE_TYPE_UINT64,
 					'delay' => '30s'
 				],
 				'expected_error' => null
@@ -77,12 +74,8 @@
 					'key_' => 'item_with_invalid_item_type',
 					'interfaceid' => '50022',
 					'value_type' => ITEM_VALUE_TYPE_UINT64,
-<<<<<<< HEAD
 					'type' => '100',
 					'delay' => '30s'
-=======
-					'type' => '100'
->>>>>>> 0a273948
 				],
 				'expected_error' => 'Invalid parameter "/1/type": value must be one of 0, 2, 3, 5, 7, 10, 11, 12, 13, 14, 16, 15, 17, 18, 19, 20, 21.'
 			],
@@ -414,23 +407,23 @@
 
 	public static function itemCreateData() {
 		$valid_item_types = [
-			ITEM_TYPE_ZABBIX => 50022,
+			ITEM_TYPE_ZABBIX => '50022',
 			ITEM_TYPE_TRAPPER => null,
-			ITEM_TYPE_SIMPLE => 50022,
+			ITEM_TYPE_SIMPLE => '50022',
 			ITEM_TYPE_INTERNAL => null,
 			ITEM_TYPE_ZABBIX_ACTIVE => null,
-			ITEM_TYPE_AGGREGATE => null,
-			ITEM_TYPE_EXTERNAL => 50022,
+			ITEM_TYPE_EXTERNAL => '50022',
 			ITEM_TYPE_DB_MONITOR => null,
-			ITEM_TYPE_IPMI => 50031,
-			ITEM_TYPE_SSH => 50022,
-			ITEM_TYPE_TELNET => 50022,
-			ITEM_TYPE_JMX => 50030,
+			ITEM_TYPE_IPMI => '50031',
+			ITEM_TYPE_SSH => '50022',
+			ITEM_TYPE_TELNET => '50022',
+			ITEM_TYPE_JMX => '50030',
 			ITEM_TYPE_CALCULATED => null,
-			ITEM_TYPE_SNMPTRAP => 50029,
+			ITEM_TYPE_SNMPTRAP => '50029',
 			ITEM_TYPE_DEPENDENT => null,
 			ITEM_TYPE_HTTPAGENT => null,
-			ITEM_TYPE_SNMP => 50029
+			ITEM_TYPE_SNMP => '50029',
+			ITEM_TYPE_SCRIPT => null
 		];
 
 		$item_type_tests = [];
@@ -440,7 +433,7 @@
 					'name' => 'Item of type '.$type,
 					'key_' => 'item_of_type_'.$type,
 					'hostid' => '50009',
-					'type' => $type,
+					'type' => (string) $type,
 					'interfaceid' => $interfaceid,
 					'delay' => '30s'
 				],
