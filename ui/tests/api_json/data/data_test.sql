-- Test data for API tests

-- Activate "Zabbix Server" host
UPDATE hosts SET status=0 WHERE host='Zabbix server';

-- applications
INSERT INTO hosts (hostid, host, name, status, description) VALUES (50009, 'API Host', 'API Host', 0, '');
INSERT INTO hosts (hostid, host, name, status, description) VALUES (50010, 'API Template', 'API Template', 3, '');
INSERT INTO interface (interfaceid,hostid,main,type,useip,ip,dns,port) values (50022,50009,1,1,1,'127.0.0.1','','10050');
INSERT INTO hstgrp (groupid,name,internal) VALUES (50012,'API group for hosts',0);
INSERT INTO hstgrp (groupid,name,internal) VALUES (50013,'API group for templates',0);
INSERT INTO hosts_groups (hostgroupid, hostid, groupid) VALUES (50009, 50009, 50012);
INSERT INTO hosts_groups (hostgroupid, hostid, groupid) VALUES (50011, 50010, 50013);
INSERT INTO hosts_templates (hosttemplateid, hostid, templateid) VALUES (50003, 50009, 50010);
INSERT INTO applications (applicationid,hostid,name) VALUES (366,50009,'API application');
INSERT INTO applications (applicationid,hostid,name) VALUES (367,50009,'API host application for update');
INSERT INTO applications (applicationid,hostid,name) VALUES (368,10093,'API template application for update');
INSERT INTO applications (applicationid,hostid,name) VALUES (369,50010,'API templated application');
INSERT INTO applications (applicationid,hostid,name) VALUES (370,50009,'API templated application');
INSERT INTO applications (applicationid,hostid,name) VALUES (371,50009,'API application delete');
INSERT INTO applications (applicationid,hostid,name) VALUES (372,50009,'API application delete2');
INSERT INTO applications (applicationid,hostid,name) VALUES (373,50009,'API application delete3');
INSERT INTO applications (applicationid,hostid,name) VALUES (374,50009,'API application delete4');
INSERT INTO applications (applicationid,hostid,name) VALUES (376,10084,'API application for Zabbix server');
INSERT INTO application_template (application_templateid,applicationid,templateid) VALUES (52,370,369);
-- discovered application
INSERT INTO items (itemid,hostid,interfaceid,type,value_type,name,key_,delay,history,status,params,description,flags,posts,headers) VALUES (40066, 50009, 50022, 0, 2,'API discovery rule','vfs.fs.discovery',30,90,0,'','',1,'','');
INSERT INTO items (itemid,hostid,interfaceid,type,value_type,name,key_,delay,history,status,params,description,flags,posts,headers) VALUES (40067, 50009, 50022, 0, 2,'API discovery item','vfs.fs.size[{#FSNAME},free]',30,90,0,'','',2,'','');
INSERT INTO items (itemid,hostid,interfaceid,type,value_type,name,key_,delay,history,status,params,description,flags,posts,headers) VALUES (40068, 50009, 50022, 0, 2,'API discovery item','vfs.fs.size[/,free]',30,90,0,'','',4,'','');
INSERT INTO item_discovery (itemdiscoveryid,itemid,parent_itemid,key_) VALUES (15085,40067,40066,'vfs.fs.size[{#FSNAME},free]');
INSERT INTO item_discovery (itemdiscoveryid,itemid,parent_itemid,key_) VALUES (15086,40068,40067,'vfs.fs.size[{#FSNAME},free]');
INSERT INTO applications (applicationid,hostid,name,flags) VALUES (375,50009,'API discovery application',4);
INSERT INTO application_prototype (application_prototypeid,itemid,name) VALUES (900,40066,'API discovery application');
INSERT INTO application_discovery (application_discoveryid,applicationid,application_prototypeid,name) VALUES (1,375,900,'API discovery application');
INSERT INTO items_applications (itemappid,applicationid,itemid) VALUES (6000,375,40068);
INSERT INTO item_application_prototype (item_application_prototypeid,application_prototypeid,itemid) VALUES (1900,900,40067);

-- valuemap
INSERT INTO valuemaps (valuemapid,name) VALUES (399,'API value map for update');
INSERT INTO valuemaps (valuemapid,name) VALUES (400,'API value map for update with mappings');
INSERT INTO valuemaps (valuemapid,name) VALUES (401,'API value map delete');
INSERT INTO valuemaps (valuemapid,name) VALUES (402,'API value map delete2');
INSERT INTO valuemaps (valuemapid,name) VALUES (403,'API value map delete3');
INSERT INTO valuemaps (valuemapid,name) VALUES (404,'API value map delete4');
INSERT INTO mappings (mappingid,valuemapid,value,newvalue) VALUES (9904,400,'One','Online');
INSERT INTO mappings (mappingid,valuemapid,value,newvalue) VALUES (9905,400,'Two','Offline');
INSERT INTO mappings (mappingid,valuemapid,value,newvalue) VALUES (9906,402,'Three','Other');
INSERT INTO mappings (mappingid,valuemapid,value,newvalue) VALUES (9907,403,'Four','Unknown');
INSERT INTO users (userid, alias, passwd, autologin, autologout, lang, refresh, roleid, theme, attempt_failed, attempt_clock, rows_per_page) VALUES (4, 'zabbix-admin', '5fce1b3e34b520afeffb37ce08c7cd66', 0, 0, 'en_GB', '30s', 2, 'default', 0, 0, 50);
INSERT INTO users (userid, alias, passwd, autologin, autologout, lang, refresh, roleid, theme, attempt_failed, attempt_clock, rows_per_page) VALUES (5, 'zabbix-user', '5fce1b3e34b520afeffb37ce08c7cd66', 0, 0, 'en_GB', '30s', 1, 'default', 0, 0, 50);
INSERT INTO users_groups (id, usrgrpid, userid) VALUES (6, 8, 4);

-- host groups
INSERT INTO hstgrp (groupid,name,internal) VALUES (50005,'API host group for update',0);
INSERT INTO hosts_groups (hostgroupid, hostid, groupid) VALUES (50010, 50009, 50005);
INSERT INTO hstgrp (groupid,name,internal) VALUES (50006,'API host group for update internal',1);
INSERT INTO hstgrp (groupid,name,internal) VALUES (50007,'API host group delete internal',1);
INSERT INTO hstgrp (groupid,name,internal) VALUES (50008,'API host group delete',0);
INSERT INTO hstgrp (groupid,name,internal) VALUES (50009,'API host group delete2',0);
INSERT INTO hstgrp (groupid,name,internal) VALUES (50010,'API host group delete3',0);
INSERT INTO hstgrp (groupid,name,internal) VALUES (50011,'API host group delete4',0);
-- discovered host groups
INSERT INTO hosts (hostid, host, name, status, flags, description) VALUES (50011, 'API host prototype {#FSNAME}', 'API host prototype {#FSNAME}', 0, 2, '');
INSERT INTO hstgrp (groupid,name,internal) VALUES (50014,'API group for host prototype',0);
INSERT INTO host_discovery (hostid,parent_hostid,parent_itemid) VALUES (50011,NULL,40066);
INSERT INTO group_prototype (group_prototypeid, hostid, name, groupid, templateid) VALUES (108, 50011, 'API discovery group {#HV.NAME}', NULL, NULL);
INSERT INTO group_prototype (group_prototypeid, hostid, name, groupid, templateid) VALUES (109, 50011, '', 50014, NULL);
INSERT INTO hstgrp (groupid,name,internal,flags) VALUES (50015,'API discovery group {#HV.NAME}',0,4);
INSERT INTO group_discovery (groupid, parent_group_prototypeid, name) VALUES (50015, 108, 'API discovery group {#HV.NAME}');
-- host prototype for delete
INSERT INTO hosts (hostid, host, name, status, flags, description, custom_interfaces) VALUES (50015, 'API host prototype for delete {#FSNAME}', 'API host prototype for delete {#FSNAME}', 0, 2, '', 1);
INSERT INTO host_discovery (hostid,parent_hostid,parent_itemid) VALUES (50015,NULL,40066);
INSERT INTO group_prototype (group_prototypeid, hostid, name, groupid, templateid) VALUES (112, 50015, '', 50014, NULL);
INSERT INTO interface (interfaceid,hostid,main,type,useip,ip,dns,port) values (50028,50015,1,2,1,'127.0.0.1','','10050');
INSERT INTO interface_snmp (interfaceid, version, bulk, community) values (50028, 2, 1, '{$SNMP_COMMUNITY}');

-- user group
INSERT INTO usrgrp (usrgrpid, name) VALUES (13, 'API user group for update');
INSERT INTO usrgrp (usrgrpid, name) VALUES (14, 'API user group for update with user and rights');
INSERT INTO usrgrp (usrgrpid, name) VALUES (15, 'API user group with one user');
INSERT INTO usrgrp (usrgrpid, name) VALUES (16, 'API user group delete');
INSERT INTO usrgrp (usrgrpid, name) VALUES (17, 'API user group delete1');
INSERT INTO usrgrp (usrgrpid, name) VALUES (18, 'API user group delete2');
INSERT INTO usrgrp (usrgrpid, name) VALUES (19, 'API user group delete3');
INSERT INTO usrgrp (usrgrpid, name) VALUES (20, 'API user group in actions');
INSERT INTO usrgrp (usrgrpid, name) VALUES (21, 'API user group in scripts');
INSERT INTO usrgrp (usrgrpid, name) VALUES (22, 'API user group in configuration');
INSERT INTO users (userid, alias, passwd, autologin, autologout, lang, refresh, roleid, theme, attempt_failed, attempt_clock, rows_per_page) VALUES (6, 'user-in-one-group', '5fce1b3e34b520afeffb37ce08c7cd66', 0, 0, 'en_GB', '30s', 2, 'default', 0, 0, 50);
INSERT INTO users (userid, alias, passwd, autologin, autologout, lang, refresh, roleid, theme, attempt_failed, attempt_clock, rows_per_page) VALUES (7, 'user-in-two-groups', '5fce1b3e34b520afeffb37ce08c7cd66', 0, 0, 'en_GB', '30s', 2, 'default', 0, 0, 50);
INSERT INTO users (userid, alias, passwd, autologin, autologout, lang, refresh, roleid, theme, attempt_failed, attempt_clock, rows_per_page) VALUES (8, 'api-user', '5fce1b3e34b520afeffb37ce08c7cd66', 0, 0, 'en_GB', '30s', 2, 'default', 0, 0, 50);
INSERT INTO users_groups (id, usrgrpid, userid) VALUES (8, 14, 4);
INSERT INTO users_groups (id, usrgrpid, userid) VALUES (9, 15, 6);
INSERT INTO users_groups (id, usrgrpid, userid) VALUES (10, 16, 7);
INSERT INTO users_groups (id, usrgrpid, userid) VALUES (11, 17, 7);
INSERT INTO rights (rightid, groupid, permission, id) VALUES (2, 14, 3, 50012);
INSERT INTO actions (actionid, name, eventsource, evaltype, status, esc_period) VALUES (16, 'API action', 0, 0, 0, 60);
INSERT INTO operations (operationid, actionid, operationtype, esc_period, esc_step_from, esc_step_to, evaltype) VALUES (31, 16, 0, 0, 1, 1, 0);
INSERT INTO opmessage (operationid, default_msg, subject, message, mediatypeid) VALUES (31, 0, '{TRIGGER.NAME}: {TRIGGER.STATUS}', '{TRIGGER.NAME}: {TRIGGER.STATUS}Last value: {ITEM.LASTVALUE}{TRIGGER.URL}', NULL);
INSERT INTO opmessage_grp (opmessage_grpid, operationid, usrgrpid) VALUES (21, 31, 20);
INSERT INTO scripts (scriptid, name, command, host_access, usrgrpid, groupid, description) VALUES (5,'API script','test',2,21,NULL,'api script description');
UPDATE config SET alert_usrgrpid = 22 WHERE configid = 1;

-- users
INSERT INTO users (userid, alias, passwd, autologin, autologout, lang, refresh, roleid, theme, attempt_failed, attempt_clock, rows_per_page) VALUES (9, 'api-user-for-update', '5fce1b3e34b520afeffb37ce08c7cd66', 0, '15m', 'en_GB', '30s', 2, 'default', 0, 0, 50);
INSERT INTO users (userid, alias, passwd, autologin, autologout, lang, refresh, roleid, theme, attempt_failed, attempt_clock, rows_per_page) VALUES (10, 'api-user-delete', '5fce1b3e34b520afeffb37ce08c7cd66', 0, '15m', 'en_GB', '30s', 2, 'default', 0, 0, 50);
INSERT INTO users (userid, alias, passwd, autologin, autologout, lang, refresh, roleid, theme, attempt_failed, attempt_clock, rows_per_page) VALUES (11, 'api-user-delete1', '5fce1b3e34b520afeffb37ce08c7cd66', 0, '15m', 'en_GB', '30s', 2, 'default', 0, 0, 50);
INSERT INTO users (userid, alias, passwd, autologin, autologout, lang, refresh, roleid, theme, attempt_failed, attempt_clock, rows_per_page) VALUES (12, 'api-user-delete2', '5fce1b3e34b520afeffb37ce08c7cd66', 0, '15m', 'en_GB', '30s', 2, 'default', 0, 0, 50);
INSERT INTO users (userid, alias, passwd, autologin, autologout, lang, refresh, roleid, theme, attempt_failed, attempt_clock, rows_per_page) VALUES (13, 'api-user-action', '5fce1b3e34b520afeffb37ce08c7cd66', 0, '15m', 'en_GB', '30s', 2, 'default', 0, 0, 50);
INSERT INTO users (userid, alias, passwd, autologin, autologout, lang, refresh, roleid, theme, attempt_failed, attempt_clock, rows_per_page) VALUES (14, 'api-user-map', '5fce1b3e34b520afeffb37ce08c7cd66', 0, '15m', 'en_GB', '30s', 2, 'default', 0, 0, 50);
INSERT INTO users (userid, alias, passwd, autologin, autologout, lang, refresh, roleid, theme, attempt_failed, attempt_clock, rows_per_page) VALUES (15, 'api-user-screen', '5fce1b3e34b520afeffb37ce08c7cd66', 0, '15m', 'en_GB', '30s', 2, 'default', 0, 0, 50);
INSERT INTO users (userid, alias, passwd, autologin, autologout, lang, refresh, roleid, theme, attempt_failed, attempt_clock, rows_per_page) VALUES (16, 'api-user-slideshow', '5fce1b3e34b520afeffb37ce08c7cd66', 0, '15m', 'en_GB', '30s', 2, 'default', 0, 0, 50);
INSERT INTO users_groups (id, usrgrpid, userid) VALUES (12, 14, 9);
INSERT INTO users_groups (id, usrgrpid, userid) VALUES (13, 14, 10);
INSERT INTO users_groups (id, usrgrpid, userid) VALUES (14, 14, 11);
INSERT INTO users_groups (id, usrgrpid, userid) VALUES (15, 14, 12);
INSERT INTO users_groups (id, usrgrpid, userid) VALUES (16, 9, 13);
INSERT INTO users_groups (id, usrgrpid, userid) VALUES (17, 14, 14);
INSERT INTO users_groups (id, usrgrpid, userid) VALUES (18, 14, 15);
INSERT INTO users_groups (id, usrgrpid, userid) VALUES (19, 14, 16);
INSERT INTO users_groups (id, usrgrpid, userid) VALUES (20, 14, 5);
INSERT INTO actions (actionid, name, eventsource, evaltype, status, esc_period) VALUES (17, 'API action with user', 0, 0, 0, 60);
INSERT INTO operations (operationid, actionid, operationtype, esc_period, esc_step_from, esc_step_to, evaltype) VALUES (32, 17, 0, 0, 1, 1, 0);
INSERT INTO opmessage (operationid, default_msg, subject, message, mediatypeid) VALUES (32, 0, '{TRIGGER.NAME}: {TRIGGER.STATUS}', '{TRIGGER.NAME}: {TRIGGER.STATUS}Last value: {ITEM.LASTVALUE}{TRIGGER.URL}', NULL);
INSERT INTO opmessage_usr (opmessage_usrid, operationid, userid) VALUES (4, 32, 13);
INSERT INTO sysmaps (sysmapid, name, width, height, backgroundid, label_type, label_location, highlight, expandproblem, markelements, show_unack, userid, private) VALUES (6, 'API map', 800, 600, NULL, 0, 0, 1, 1, 1, 2, 14, 0);
INSERT INTO screens (screenid, name, hsize, vsize, userid, private) VALUES (200021, 'API screen', 1, 1, 15, 0);
INSERT INTO slideshows (slideshowid, name, delay, userid, private) VALUES (200004, 'API slide show', 10, 16, 0);
INSERT INTO screens (screenid, name, hsize, vsize, userid, private) VALUES (200022, 'API screen for slide show', 1, 1, 1, 0);
INSERT INTO slides (slideid, slideshowid, screenid, step, delay) VALUES (200012, 200004, 200022, 0, 0);

-- scripts
INSERT INTO hosts (hostid, host, name, status, description) VALUES (50013, 'API disabled host', 'API disabled host', 1, '');
INSERT INTO interface (interfaceid,hostid,main,type,useip,ip,dns,port) values (50024,50013,1,1,1,'127.0.0.1','','10050');
INSERT INTO hstgrp (groupid,name,internal) VALUES (90000,'API group for disabled host',0);
INSERT INTO hosts_groups (hostgroupid, hostid, groupid) VALUES (50013, 50013, 90000);
INSERT INTO hosts (hostid, host, name, status, description) VALUES (50012, 'API Host for read permissions', 'API Host for read permissions', 0, '');
INSERT INTO interface (interfaceid,hostid,main,type,useip,ip,dns,port) values (50023,50012,1,1,1,'127.0.0.1','','10050');
INSERT INTO hstgrp (groupid,name,internal) VALUES (50016,'API group with read permissions',0);
INSERT INTO hosts_groups (hostgroupid, hostid, groupid) VALUES (50012, 50012, 50016);
INSERT INTO rights (rightid, groupid, permission, id) VALUES (3, 14, 2, 50016);
INSERT INTO hosts (hostid, host, name, status, description) VALUES (50014, 'API Host for deny permissions', 'API Host for deny permissions', 0, '');
INSERT INTO interface (interfaceid,hostid,main,type,useip,ip,dns,port) values (50025,50014,1,1,1,'127.0.0.1','','10050');
INSERT INTO hstgrp (groupid,name,internal) VALUES (50017,'API group with deny permissions',0);
INSERT INTO hosts_groups (hostgroupid, hostid, groupid) VALUES (50014, 50014, 50017);
INSERT INTO rights (rightid, groupid, permission, id) VALUES (4, 14, 0, 50017);
INSERT INTO scripts (scriptid, name, command, host_access, usrgrpid, groupid, description) VALUES (6,'API script for update one','/sbin/shutdown -r',2,NULL,NULL,'');
INSERT INTO scripts (scriptid, name, command, host_access, usrgrpid, groupid, description) VALUES (7,'API script for update two','/sbin/shutdown -r',2,NULL,NULL,'');
INSERT INTO scripts (scriptid, name, command, host_access, usrgrpid, groupid, description) VALUES (8,'API script for delete','/sbin/shutdown -r',2,NULL,NULL,'');
INSERT INTO scripts (scriptid, name, command, host_access, usrgrpid, groupid, description) VALUES (9,'API script for delete1','/sbin/shutdown -r',2,NULL,NULL,'');
INSERT INTO scripts (scriptid, name, command, host_access, usrgrpid, groupid, description) VALUES (10,'API script for delete2','/sbin/shutdown -r',2,NULL,NULL,'');
INSERT INTO scripts (scriptid, name, command, host_access, usrgrpid, groupid, description) VALUES (11,'API script in action','/sbin/shutdown -r',2,NULL,NULL,'');
INSERT INTO scripts (scriptid, name, command, host_access, usrgrpid, groupid, description) VALUES (12,'API script with user group','/sbin/shutdown -r',2,7,NULL,'');
INSERT INTO scripts (scriptid, name, command, host_access, usrgrpid, groupid, description) VALUES (13,'API script with host group','/sbin/shutdown -r',2,NULL,4,'');
INSERT INTO scripts (scriptid, name, command, host_access, usrgrpid, groupid, description) VALUES (14,'API script with write permissions for the host group','/sbin/shutdown -r',3,NULL,NULL,'');
INSERT INTO actions (actionid, name, eventsource, evaltype, status, esc_period) VALUES (18, 'API action with script', 0, 0, 0, 60);
INSERT INTO operations (operationid, actionid, operationtype, esc_period, esc_step_from, esc_step_to, evaltype) VALUES (33, 18, 1, 0, 1, 1, 0);
INSERT INTO opcommand_hst (opcommand_hstid, operationid, hostid) VALUES (4, 33, NULL);
INSERT INTO opcommand (operationid, type, scriptid, execute_on, port, authtype, username, password, publickey, privatekey, command) VALUES (33, 4, 11, 0, '', 0, '', '', '', '', '');

-- scripts / inherited hostgroups
INSERT INTO usrgrp (usrgrpid,name) VALUES (90000,'90000 Eur group write except one');
INSERT INTO users (userid,alias,passwd,roleid) VALUES (90000,'90000','5fce1b3e34b520afeffb37ce08c7cd66',2);
INSERT INTO users_groups (id,usrgrpid,userid) VALUES (90000,90000,90000);
INSERT INTO hosts (hostid,host,name,status,description) VALUES (90020,'90020','90020',0,'');
INSERT INTO hosts (hostid,host,name,status,description) VALUES (90021,'90021','90021',0,'');
INSERT INTO hosts (hostid,host,name,status,description) VALUES (90022,'90022','90022',0,'');
INSERT INTO hosts (hostid,host,name,status,description) VALUES (90023,'90023','90023',0,'');
INSERT INTO hstgrp (groupid,name,internal) VALUES (90020,'90000Eur',0);
INSERT INTO hstgrp (groupid,name,internal) VALUES (90021,'90000Eur/LV',0);
INSERT INTO hstgrp (groupid,name,internal) VALUES (90022,'90000Eur/LV/Rix',0);
INSERT INTO hstgrp (groupid,name,internal) VALUES (90023,'90000Eur/LV/Skipped/Rix',0);
INSERT INTO rights (rightid,groupid,permission,id) VALUES (90000,90000,3,90020);
INSERT INTO rights (rightid,groupid,permission,id) VALUES (90001,90000,2,90021);
INSERT INTO rights (rightid,groupid,permission,id) VALUES (90002,90000,3,90022);
INSERT INTO rights (rightid,groupid,permission,id) VALUES (90003,90000,3,90023);
INSERT INTO hosts_groups (hostid,groupid,hostgroupid) VALUES (90020,90020,90020);
INSERT INTO hosts_groups (hostid,groupid,hostgroupid) VALUES (90021,90021,90021);
INSERT INTO hosts_groups (hostid,groupid,hostgroupid) VALUES (90022,90022,90022);
INSERT INTO hosts_groups (hostid,groupid,hostgroupid) VALUES (90023,90023,90023);
INSERT INTO scripts (groupid,scriptid,host_access,name,command,usrgrpid,description) VALUES (90020,90020,2,'90020-acc-read','date',NULL,'');
INSERT INTO scripts (groupid,scriptid,host_access,name,command,usrgrpid,description) VALUES (90021,90021,3,'90021-acc-write','date',NULL,'');
INSERT INTO scripts (groupid,scriptid,host_access,name,command,usrgrpid,description) VALUES (90023,90023,2,'90023-acc-read','date',NULL,'');

-- global macro
INSERT INTO globalmacro (globalmacroid, macro, value, description) VALUES (13,'{$API_MACRO_FOR_UPDATE1}','update','desc');
INSERT INTO globalmacro (globalmacroid, macro, value, description) VALUES (14,'{$API_MACRO_FOR_UPDATE2}','update','');
INSERT INTO globalmacro (globalmacroid, macro, value, description) VALUES (15,'{$API_MACRO_FOR_DELETE}','abc','');
INSERT INTO globalmacro (globalmacroid, macro, value, description) VALUES (16,'{$API_MACRO_FOR_DELETE1}','1','');
INSERT INTO globalmacro (globalmacroid, macro, value, description) VALUES (17,'{$API_MACRO_FOR_DELETE2}','2','');

-- host macro
INSERT INTO hostmacro (hostmacroid, hostid, macro, value, description) VALUES (1,90020,'{$HOST_MACRO_1}','value','description');
INSERT INTO hostmacro (hostmacroid, hostid, macro, value, description) VALUES (2,90020,'{$HOST_MACRO_2}','value','');

-- icon map
INSERT INTO icon_map (iconmapid, name, default_iconid) VALUES (1,'API icon map',2);
INSERT INTO icon_mapping (iconmappingid, iconmapid, iconid, inventory_link, expression, sortorder) VALUES (1,1,2,1,'api icon map expression',0);
INSERT INTO icon_map (iconmapid, name, default_iconid) VALUES (2,'API icon map for update1',2);
INSERT INTO icon_mapping (iconmappingid, iconmapid, iconid, inventory_link, expression, sortorder) VALUES (2,2,2,1,'api expression for update1',0);
INSERT INTO icon_map (iconmapid, name, default_iconid) VALUES (3,'API icon map for update2',2);
INSERT INTO icon_mapping (iconmappingid, iconmapid, iconid, inventory_link, expression, sortorder) VALUES (3,3,2,1,'api expression for update2',0);
INSERT INTO icon_map (iconmapid, name, default_iconid) VALUES (4,'API icon map for delete',2);
INSERT INTO icon_mapping (iconmappingid, iconmapid, iconid, inventory_link, expression, sortorder) VALUES (4,4,2,1,'api expression for delete',0);
INSERT INTO icon_map (iconmapid, name, default_iconid) VALUES (5,'API icon map for delete1',2);
INSERT INTO icon_mapping (iconmappingid, iconmapid, iconid, inventory_link, expression, sortorder) VALUES (5,5,2,1,'api expression for delete1',0);
INSERT INTO icon_map (iconmapid, name, default_iconid) VALUES (6,'API icon map for delete2',2);
INSERT INTO icon_mapping (iconmappingid, iconmapid, iconid, inventory_link, expression, sortorder) VALUES (6,6,2,1,'api expression for delete2',0);
INSERT INTO icon_map (iconmapid, name, default_iconid) VALUES (7,'API iconmap in map',2);
INSERT INTO icon_mapping (iconmappingid, iconmapid, iconid, inventory_link, expression, sortorder) VALUES (7,7,7,1,'api expression',0);
INSERT INTO sysmaps (sysmapid, name, width, height, backgroundid, label_type, label_location, highlight, expandproblem, markelements, show_unack, iconmapid, userid, private) VALUES (7, 'Map with iconmap', 800, 600, NULL, 0, 0, 1, 1, 1, 2, 7, 1, 0);

-- web scenarios
INSERT INTO httptest (httptestid, name, delay, agent, hostid) VALUES (15000, 'Api web scenario', 60, 'Zabbix', 50009);
INSERT INTO httpstep (httpstepid, httptestid, name, no, url, posts) VALUES (15000, 15000, 'Api step', 1, 'http://api.com', '');
INSERT INTO httptest (httptestid, name, delay, agent, hostid) VALUES (15001, 'Api web scenario for update one', 60, 'Zabbix', 50009);
INSERT INTO httpstep (httpstepid, httptestid, name, no, url, posts) VALUES (15001, 15001, 'Api step for update one', 1, 'http://api1.com', '');
INSERT INTO httptest (httptestid, name, delay, agent, hostid) VALUES (15002, 'Api web scenario for update two', 60, 'Zabbix', 50009);
INSERT INTO httpstep (httpstepid, httptestid, name, no, url, posts) VALUES (15002, 15002, 'Api step for update two', 1, 'http://api2.com', '');
INSERT INTO httptest (httptestid, name, delay, agent, hostid) VALUES (15003, 'Api web scenario for delete0', 60, 'Zabbix', 50009);
INSERT INTO httpstep (httpstepid, httptestid, name, no, url, posts) VALUES (15003, 15003, 'Api step for delete0', 1, 'http://api.com', '');
INSERT INTO httptest (httptestid, name, delay, agent, hostid) VALUES (15004, 'Api web scenario for delete1', 60, 'Zabbix', 50009);
INSERT INTO httpstep (httpstepid, httptestid, name, no, url, posts) VALUES (15004, 15004, 'Api step for delete1', 1, 'http://api.com', '');
INSERT INTO httptest (httptestid, name, delay, agent, hostid) VALUES (15005, 'Api web scenario for delete2', 60, 'Zabbix', 50009);
INSERT INTO httpstep (httpstepid, httptestid, name, no, url, posts) VALUES (15005, 15005, 'Api step for delete2', 1, 'http://api.com', '');
INSERT INTO httptest (httptestid, name, delay, agent, hostid) VALUES (15006, 'Api templated web scenario', 60, 'Zabbix', 50010);
INSERT INTO httpstep (httpstepid, httptestid, name, no, url, posts) VALUES (15006, 15006, 'Api templated step', 1, 'http://api.com', '');
INSERT INTO httptest (httptestid, name, delay, agent, hostid, templateid) VALUES (15007, 'Api templated web scenario', 60, 'Zabbix', 50009, 15006);
INSERT INTO httpstep (httpstepid, httptestid, name, no, url, posts) VALUES (15007, 15007, 'Api templated step', 1, 'http://api.com', '');
INSERT INTO httptest (httptestid, name, delay, agent, hostid) VALUES (15008, 'Api web scenario with read permissions', 60, 'Zabbix', 50012);
INSERT INTO httpstep (httpstepid, httptestid, name, no, url, posts) VALUES (15008, 15008, 'Api step with read permissions', 1, 'http://api.com', '');
INSERT INTO httptest (httptestid, name, delay, agent, hostid) VALUES (15009, 'Api web with deny permissions', 60, 'Zabbix', 50014);
INSERT INTO httpstep (httpstepid, httptestid, name, no, url, posts) VALUES (15009, 15009, 'Api step with deny permissions', 1, 'http://api.com', '');
INSERT INTO httptest (httptestid, name, delay, agent, hostid) VALUES (15010, 'Api web scenario for delete as zabbix-admin', 60, 'Zabbix', 50009);
INSERT INTO httpstep (httpstepid, httptestid, name, no, url, posts) VALUES (15010, 15010, 'Api step for delete as zabbix-admin', 1, 'http://api.com', '');
INSERT INTO httptest (httptestid, name, delay, agent, hostid) VALUES (15011, 'Api web scenario for delete as zabbix-user', 60, 'Zabbix', 50009);
INSERT INTO httpstep (httpstepid, httptestid, name, no, url, posts) VALUES (15011, 15011, 'Api step for delete as zabbix-user', 1, 'http://api.com', '');
INSERT INTO httptest (httptestid, name, delay, agent, hostid) VALUES (15012, 'Api web scenario for update having 1 step', 60, 'Zabbix', 50009);
INSERT INTO httpstep (httpstepid, httptestid, name, no, url, posts) VALUES (15012, 15012, 'Api step for update having 1 step', 1, 'http://api.com', '');
INSERT INTO httptest (httptestid, name, delay, agent, hostid) VALUES (15013, 'Api web scenario for update having 2 steps', 60, 'Zabbix', 50009);
INSERT INTO httpstep (httpstepid, httptestid, name, no, url, posts) VALUES (15013, 15013, 'Api step 1', 1, 'http://api.com', '');
INSERT INTO httpstep (httpstepid, httptestid, name, no, url, posts) VALUES (15014, 15013, 'Api step 2', 2, 'http://api.com', '');

-- web scenario for webitem update testing
INSERT INTO applications (applicationid,hostid,name,flags) VALUES (15015,50009,'Webtest key_name application',0);
INSERT INTO applications (applicationid,hostid,name,flags) VALUES (15016,50009,'Webtest key_name application2',0);
INSERT INTO httptest (httptestid, name, delay, agent, hostid, applicationid) VALUES (15015, 'Webtest key_name', 60, 'Zabbix', 50009, 15015);
INSERT INTO httpstep (httpstepid, httptestid, name, no, url, posts) VALUES (15015, 15015, 'Webstep name 1', 1, 'http://api.com', '');
INSERT INTO httpstep (httpstepid, httptestid, name, no, url, posts) VALUES (15016, 15015, 'Webstep name 2', 2, 'http://api.com', '');
INSERT INTO items (itemid,hostid,interfaceid,type,value_type,name,key_,delay,history,status,params,description,flags,posts,headers) VALUES (150151, 50009, 1, 9, 0,'Download speed for scenario "$1".','web.test.in[Webtest key_name,,bps]','2m','30d',0,'','',0,'','');
INSERT INTO items (itemid,hostid,interfaceid,type,value_type,name,key_,delay,history,status,params,description,flags,posts,headers) VALUES (150152, 50009, 1, 9, 3,'Failed step of scenario "$1".','web.test.fail[Webtest key_name]','2m','30d',0,'','',0,'','');
INSERT INTO items (itemid,hostid,interfaceid,type,value_type,name,key_,delay,history,status,params,description,flags,posts,headers) VALUES (150153, 50009, 1, 9, 1,'Last error message of scenario "$1".','web.test.error[Webtest key_name]','2m','30d',0,'','',0,'','');
INSERT INTO items (itemid,hostid,interfaceid,type,value_type,name,key_,delay,history,status,params,description,flags,posts,headers) VALUES (150154, 50009, 1, 9, 0,'Download speed for step "$2" of scenario "$1".','web.test.in[Webtest key_name,Webstep name 1,bps]','1m','30d',0,'','',0,'','');
INSERT INTO items (itemid,hostid,interfaceid,type,value_type,name,key_,delay,history,status,params,description,flags,posts,headers) VALUES (150155, 50009, 1, 9, 0,'Response time for step "$2" of scenario "$1".','web.test.time[Webtest key_name,Webstep name 1,resp]','1m','30d',0,'','',0,'','');
INSERT INTO items (itemid,hostid,interfaceid,type,value_type,name,key_,delay,history,status,params,description,flags,posts,headers) VALUES (150156, 50009, 1, 9, 3,'Response code for step "$2" of scenario "$1".','web.test.rspcode[Webtest key_name,Webstep name 1]','1m','30d',0,'','',0,'','');
INSERT INTO items (itemid,hostid,interfaceid,type,value_type,name,key_,delay,history,status,params,description,flags,posts,headers) VALUES (150157, 50009, 1, 9, 0,'Download speed for step "$2" of scenario "$1".','web.test.in[Webtest key_name,Webstep name 2,bps]','1m','30d',0,'','',0,'','');
INSERT INTO items (itemid,hostid,interfaceid,type,value_type,name,key_,delay,history,status,params,description,flags,posts,headers) VALUES (150158, 50009, 1, 9, 0,'Response time for step "$2" of scenario "$1".','web.test.time[Webtest key_name,Webstep name 2,resp]','1m','30d',0,'','',0,'','');
INSERT INTO items (itemid,hostid,interfaceid,type,value_type,name,key_,delay,history,status,params,description,flags,posts,headers) VALUES (150159, 50009, 1, 9, 3,'Response code for step "$2" of scenario "$1".','web.test.rspcode[Webtest key_name,Webstep name 2]','1m','30d',0,'','',0,'','');
INSERT INTO httptestitem (httptestitemid, httptestid, itemid, type) VALUES (150151, 15015, 150151, 2);
INSERT INTO httptestitem (httptestitemid, httptestid, itemid, type) VALUES (150152, 15015, 150152, 3);
INSERT INTO httptestitem (httptestitemid, httptestid, itemid, type) VALUES (150153, 15015, 150153, 4);
INSERT INTO httpstepitem (httpstepitemid, httpstepid, itemid, type) VALUES (150154, 15015, 150154, 2);
INSERT INTO httpstepitem (httpstepitemid, httpstepid, itemid, type) VALUES (150155, 15015, 150155, 1);
INSERT INTO httpstepitem (httpstepitemid, httpstepid, itemid, type) VALUES (150156, 15015, 150156, 0);
INSERT INTO httpstepitem (httpstepitemid, httpstepid, itemid, type) VALUES (150157, 15016, 150157, 2);
INSERT INTO httpstepitem (httpstepitemid, httpstepid, itemid, type) VALUES (150158, 15016, 150158, 1);
INSERT INTO httpstepitem (httpstepitemid, httpstepid, itemid, type) VALUES (150159, 15016, 150159, 0);
INSERT INTO items_applications (itemappid,applicationid,itemid) VALUES (150151,15015,150151);
INSERT INTO items_applications (itemappid,applicationid,itemid) VALUES (150152,15015,150152);
INSERT INTO items_applications (itemappid,applicationid,itemid) VALUES (150153,15015,150153);
INSERT INTO items_applications (itemappid,applicationid,itemid) VALUES (150154,15015,150154);
INSERT INTO items_applications (itemappid,applicationid,itemid) VALUES (150155,15015,150155);
INSERT INTO items_applications (itemappid,applicationid,itemid) VALUES (150156,15015,150156);
INSERT INTO items_applications (itemappid,applicationid,itemid) VALUES (150157,15015,150157);
INSERT INTO items_applications (itemappid,applicationid,itemid) VALUES (150158,15015,150158);
INSERT INTO items_applications (itemappid,applicationid,itemid) VALUES (150159,15015,150159);

-- proxy
INSERT INTO hosts (hostid, host, status, description) VALUES (99000, 'Api active proxy for delete0', 5, '');
INSERT INTO hosts (hostid, host, status, description) VALUES (99001, 'Api active proxy for delete1', 5, '');
INSERT INTO hosts (hostid, host, status, description) VALUES (99002, 'Api passive proxy for delete', 6, '');
INSERT INTO interface (interfaceid, hostid, main, type, useip, ip, dns, port) VALUES (99002, 99002,1, 0, 1, '127.0.0.1', 'localhost', 10051);
INSERT INTO hosts (hostid, host, status, description) VALUES (99003, 'Api active proxy in action', 5, '');
INSERT INTO hosts (hostid, host, status, description) VALUES (99004, 'Api active proxy with host', 5, '');
INSERT INTO hosts (hostid, proxy_hostid, host, name, status, description) VALUES (99005, 99004,'API Host monitored with proxy', 'API Host monitored with proxy', 0, '');
INSERT INTO interface (interfaceid,hostid,main,type,useip,ip,dns,port) values (99003,99005,1,1,1,'127.0.0.1','','10050');
INSERT INTO actions (actionid, name, eventsource, evaltype, status, esc_period) VALUES (90, 'API action with proxy', 1, 0, 0, '1h');
INSERT INTO operations (operationid, actionid, operationtype, esc_period, esc_step_from, esc_step_to, evaltype) VALUES (90, 90, 0, 0, 1, 1, 0);
INSERT INTO opmessage (operationid, default_msg, subject, message, mediatypeid) VALUES (90, 0, 'Discovery: {DISCOVERY.DEVICE.STATUS} {DISCOVERY.DEVICE.IPADDRESS}', 'Discovery rule: {DISCOVERY.RULE.NAME}', NULL);
INSERT INTO opmessage_grp (opmessage_grpid, operationid, usrgrpid) VALUES (90, 90, 7);
INSERT INTO conditions (conditionid, actionid, conditiontype, operator, value, value2) VALUES (90,90,20,0,99003,'');

-- sysmaps
INSERT INTO sysmaps (sysmapid, name, width, height, backgroundid, label_type, label_location, highlight, expandproblem, markelements, show_unack, userid, private) VALUES (10001, 'A', 800, 600, NULL, 0, 0, 1, 1, 1, 2, 1, 0);
INSERT INTO sysmaps (sysmapid, name, width, height, backgroundid, label_type, label_location, highlight, expandproblem, markelements, show_unack, userid, private) VALUES (10002, 'B', 800, 600, NULL, 0, 0, 1, 1, 1, 2, 1, 1);
INSERT INTO sysmaps (sysmapid, name, width, height, backgroundid, label_type, label_location, highlight, expandproblem, markelements, show_unack, userid, private) VALUES (10003, 'C', 800, 600, NULL, 0, 0, 1, 1, 1, 2, 1, 0);
INSERT INTO sysmaps (sysmapid, name, width, height, backgroundid, label_type, label_location, highlight, expandproblem, markelements, show_unack, userid, private) VALUES (10004, 'D', 800, 600, NULL, 0, 0, 1, 1, 1, 2, 1, 0);
INSERT INTO sysmap_user (sysmapuserid, sysmapid, userid, permission) VALUES (1, 10001, 5, 3);
INSERT INTO sysmap_user (sysmapuserid, sysmapid, userid, permission) VALUES (2, 10003, 5, 3);
INSERT INTO sysmap_user (sysmapuserid, sysmapid, userid, permission) VALUES (3, 10004, 5, 3);
INSERT INTO sysmaps_elements (selementid, sysmapid, elementid, elementtype, iconid_off, iconid_on, label, label_location, x, y, iconid_disabled, iconid_maintenance, elementsubtype, areatype, width, height, viewtype, use_iconmap, application) VALUES (7, 10001, 0, 4, 151, NULL, 'New element', -1, 189, 77, NULL, NULL, 0, 0, 200, 200, 0, 1, '');

-- disabled item and LLD rule
INSERT INTO items (itemid,hostid,interfaceid,type,value_type,name,key_,delay,history,status,params,description,flags,posts,headers) VALUES (90000, 10084, 1, 0, 3,'Api disabled item','disabled.item','30d','90d',1,'','',0,'','');
INSERT INTO items (itemid,hostid,interfaceid,type,value_type,name,key_,delay,history,status,params,description,flags,posts,headers) VALUES (90001, 10084, 1, 0, 4,'Api disabled LLD rule','disabled.lld','30d','90d',1,'','',1,'','');
INSERT INTO items (itemid,hostid,interfaceid,type,value_type,name,key_,delay,history,status,params,description,flags,posts,headers) VALUES (90002, 50013, 50024, 0, 3,'Api item in disabled host','disabled.host.item','30d','90d',0,'','',0,'','');
INSERT INTO items (itemid,hostid,interfaceid,type,value_type,name,key_,delay,history,status,params,description,flags,posts,headers) VALUES (90003, 50013, 50024, 0, 4,'Api LLD rule in disabled host','disabled.host.lld','30d','90d',0,'','',1,'','');
INSERT INTO items (itemid,hostid,interfaceid,type,value_type,name,key_,delay,history,status,params,description,flags,posts,headers) VALUES (90004, 10084, 1, 0, 3,'Api item for different item types','types.item','1d','90d',0,'','',0,'','');
INSERT INTO items (itemid,hostid,interfaceid,type,value_type,name,key_,delay,history,status,params,description,flags,posts,headers) VALUES (90005, 10084, 1, 0, 4,'Api LLD rule for different types','types.lld','1d','90d',0,'','',1,'','');

-- interfaces
INSERT INTO interface (interfaceid,hostid,main,type,useip,ip,dns,port) values (99004,10084,1,2,1,'127.0.0.1','','161');
INSERT INTO interface_snmp (interfaceid, version, bulk, community) values (99004, 2, 1, '{$SNMP_COMMUNITY}');

-- autoregistration action
INSERT INTO usrgrp (usrgrpid, name) VALUES (47, 'User group for action delete');
INSERT INTO users (userid, alias, passwd, autologin, autologout, lang, refresh, roleid, theme, attempt_failed, attempt_clock, rows_per_page) VALUES (53, 'action-user', '5fce1b3e34b520afeffb37ce08c7cd66', 0, 0, 'en_GB', '30s', 1, 'default', 0, 0, 50);
INSERT INTO users (userid, alias, passwd, autologin, autologout, lang, refresh, roleid, theme, attempt_failed, attempt_clock, rows_per_page) VALUES (54, 'action-admin', '5fce1b3e34b520afeffb37ce08c7cd66', 0, 0, 'en_GB', '30s', 2, 'default', 0, 0, 50);
INSERT INTO users_groups (id, usrgrpid, userid) VALUES (87, 47, 53);
INSERT INTO users_groups (id, usrgrpid, userid) VALUES (88, 47, 54);
INSERT INTO actions (actionid, name, eventsource, evaltype, status, esc_period) VALUES (91, 'API Autoregistration action', 2, 0, 0, '1h');
INSERT INTO operations (operationid, actionid, operationtype, esc_period, esc_step_from, esc_step_to, evaltype) VALUES (91, 91, 0, 0, 1, 1, 0);
INSERT INTO opmessage (operationid, default_msg, subject, message, mediatypeid) VALUES (91, 0, 'Autoregistration: {HOST.HOST}', 'Host name: {HOST.HOST}', NULL);
INSERT INTO opmessage_grp (opmessage_grpid, operationid, usrgrpid) VALUES (91, 91, 47);
INSERT INTO operations (operationid, actionid, operationtype, esc_period, esc_step_from, esc_step_to, evaltype) VALUES (92, 91, 0, 0, 1, 1, 0);
INSERT INTO opmessage (operationid, default_msg, subject, message, mediatypeid) VALUES (92, 0, 'Problem: {EVENT.NAME}', 'Problem started at {EVENT.TIME} on {EVENT.DATE}\r\nProblem name: {EVENT.NAME}\r\nHost: {HOST.NAME}\r\nSeverity: {TRIGGER.SEVERITY}\r\n\r\nOriginal problem ID: {EVENT.ID}\r\n{TRIGGER.URL}', NULL);
INSERT INTO opmessage_grp (opmessage_grpid, operationid, usrgrpid) VALUES (92, 92, 47);
INSERT INTO actions (actionid, name, eventsource, evaltype, status, esc_period) VALUES (93, 'API Action for deleting 2', 0, 0, 0, '1h');
INSERT INTO operations (operationid, actionid, operationtype, esc_period, esc_step_from, esc_step_to, evaltype) VALUES (93, 91, 0, 0, 1, 1, 0);
INSERT INTO opmessage (operationid, default_msg, subject, message, mediatypeid) VALUES (93, 0, 'Problem: {EVENT.NAME}', 'Problem started at {EVENT.TIME} on {EVENT.DATE}\r\nProblem name: {EVENT.NAME}\r\nHost: {HOST.NAME}\r\nSeverity: {TRIGGER.SEVERITY}\r\n\r\nOriginal problem ID: {EVENT.ID}\r\n{TRIGGER.URL}', NULL);
INSERT INTO opmessage_grp (opmessage_grpid, operationid, usrgrpid) VALUES (94, 93, 47);

-- event correlation
INSERT INTO correlation (correlationid, name, description, evaltype, status, formula) VALUES (99000, 'Event correlation for delete', 'Test description delete', 0, 0, '');
INSERT INTO corr_condition (corr_conditionid, correlationid, type) VALUES (99000, 99000, 0);
INSERT INTO corr_condition_tag (corr_conditionid, tag) VALUES (99000, 'delete tag');
INSERT INTO corr_operation (corr_operationid, correlationid, type) VALUES (99000, 99000, 0);

INSERT INTO correlation (correlationid, name, description, evaltype, status, formula) VALUES (99001, 'Event correlation for update', 'Test description update', 0, 0, '');
INSERT INTO corr_condition (corr_conditionid, correlationid, type) VALUES (99001, 99001, 0);
INSERT INTO corr_condition_tag (corr_conditionid, tag) VALUES (99001, 'update tag');
INSERT INTO corr_operation (corr_operationid, correlationid, type) VALUES (99001, 99001, 0);

INSERT INTO correlation (correlationid, name, description, evaltype, status, formula) VALUES (99002, 'Event correlation for cancel', 'Test description cancel', 1, 0, '');
INSERT INTO corr_condition (corr_conditionid, correlationid, type) VALUES (99002, 99002, 0);
INSERT INTO corr_condition_tag (corr_conditionid, tag) VALUES (99002, 'cancel tag');
INSERT INTO corr_operation (corr_operationid, correlationid, type) VALUES (99002, 99002, 0);

INSERT INTO correlation (correlationid, name, description, evaltype, status, formula) VALUES (99003, 'Event correlation for clone', 'Test description clone', 0, 0, '');
INSERT INTO corr_condition (corr_conditionid, correlationid, type) VALUES (99003, 99003, 0);
INSERT INTO corr_condition_tag (corr_conditionid, tag) VALUES (99003, 'clone tag');
INSERT INTO corr_operation (corr_operationid, correlationid, type) VALUES (99003, 99003, 0);

-- discovery rules
INSERT INTO hosts (hostid, host, status, description) VALUES (99006, 'Api active proxy for discovery', 5, '');
INSERT INTO drules (druleid, proxy_hostid, name, iprange, delay, nextcheck, status) VALUES (10,NULL,'API discovery rule for delete 1','192.168.0.1-254','1h',0,0);
INSERT INTO dchecks (dcheckid, druleid, type, key_, snmp_community, ports, snmpv3_securityname, snmpv3_securitylevel, snmpv3_authpassphrase, snmpv3_privpassphrase, uniq, snmpv3_authprotocol, snmpv3_privprotocol, snmpv3_contextname) VALUES (10,10,4,'','','80','',0,'','',0,0,0,'');
INSERT INTO drules (druleid, proxy_hostid, name, iprange, delay, nextcheck, status) VALUES (11,99006,'API discovery rule for delete with proxy','192.168.0.1-254','1h',0,0);
INSERT INTO dchecks (dcheckid, druleid, type, key_, snmp_community, ports, snmpv3_securityname, snmpv3_securitylevel, snmpv3_authpassphrase, snmpv3_privpassphrase, uniq, snmpv3_authprotocol, snmpv3_privprotocol, snmpv3_contextname) VALUES (11,11,9,'agent.ping','','10050','',0,'','',0,0,0,'');
INSERT INTO drules (druleid, proxy_hostid, name, iprange, delay, nextcheck, status) VALUES (12,NULL,'API discovery rule for delete 3','192.168.0.1-254','1h',0,0);
INSERT INTO dchecks (dcheckid, druleid, type, key_, snmp_community, ports, snmpv3_securityname, snmpv3_securitylevel, snmpv3_authpassphrase, snmpv3_privpassphrase, uniq, snmpv3_authprotocol, snmpv3_privprotocol, snmpv3_contextname) VALUES (12,12,15,'','','23','',0,'','',0,0,0,'');
INSERT INTO drules (druleid, proxy_hostid, name, iprange, delay, nextcheck, status) VALUES (13,NULL,'API discovery rule for delete 4','192.168.0.1-254','1h',0,0);
INSERT INTO dchecks (dcheckid, druleid, type, key_, snmp_community, ports, snmpv3_securityname, snmpv3_securitylevel, snmpv3_authpassphrase, snmpv3_privpassphrase, uniq, snmpv3_authprotocol, snmpv3_privprotocol, snmpv3_contextname) VALUES (13,13,3,'','','21','',0,'','',0,0,0,'');
INSERT INTO drules (druleid, proxy_hostid, name, iprange, delay, nextcheck, status) VALUES (14,NULL,'API discovery rule for delete 5','192.168.0.1-254','1h',0,0);
INSERT INTO dchecks (dcheckid, druleid, type, key_, snmp_community, ports, snmpv3_securityname, snmpv3_securitylevel, snmpv3_authpassphrase, snmpv3_privpassphrase, uniq, snmpv3_authprotocol, snmpv3_privprotocol, snmpv3_contextname) VALUES (14,14,3,'','','21','',0,'','',0,0,0,'');
INSERT INTO drules (druleid, proxy_hostid, name, iprange, delay, nextcheck, status) VALUES (15,NULL,'API discovery rule used in action','192.168.0.1-254','1h',0,0);
INSERT INTO dchecks (dcheckid, druleid, type, key_, snmp_community, ports, snmpv3_securityname, snmpv3_securitylevel, snmpv3_authpassphrase, snmpv3_privpassphrase, uniq, snmpv3_authprotocol, snmpv3_privprotocol, snmpv3_contextname) VALUES (15,15,3,'','','21','',0,'','',0,0,0,'');
INSERT INTO dchecks (dcheckid, druleid, type, key_, snmp_community, ports, snmpv3_securityname, snmpv3_securitylevel, snmpv3_authpassphrase, snmpv3_privpassphrase, uniq, snmpv3_authprotocol, snmpv3_privprotocol, snmpv3_contextname) VALUES (16,15,9,'agent.ping','','10050','',0,'','',0,0,0,'');
INSERT INTO actions (actionid, name, eventsource, evaltype, status, esc_period) VALUES (95, 'API action for Discovery check', 1, 0, 0, '1h');
INSERT INTO operations (operationid, actionid, operationtype, esc_period, esc_step_from, esc_step_to, evaltype) VALUES (95, 95, 0, 0, 1, 1, 0);
INSERT INTO opmessage (operationid, default_msg, subject, message, mediatypeid) VALUES (95, 0, 'Discovery: {DISCOVERY.DEVICE.STATUS} {DISCOVERY.DEVICE.IPADDRESS}', 'Discovery rule: {DISCOVERY.RULE.NAME}', NULL);
INSERT INTO opmessage_grp (opmessage_grpid, operationid, usrgrpid) VALUES (95, 95, 47);
INSERT INTO conditions (conditionid, actionid, conditiontype, operator, value, value2) VALUES (95,95,19,0,'16','');

INSERT INTO drules (druleid, proxy_hostid, name, iprange, delay, nextcheck, status) VALUES (16,NULL,'API discovery rule used in action 2','192.168.0.1-254','1h',0,0);
INSERT INTO dchecks (dcheckid, druleid, type, key_, snmp_community, ports, snmpv3_securityname, snmpv3_securitylevel, snmpv3_authpassphrase, snmpv3_privpassphrase, uniq, snmpv3_authprotocol, snmpv3_privprotocol, snmpv3_contextname) VALUES (17,16,0,'','','22','',0,'','',0,0,0,'');
INSERT INTO actions (actionid, name, eventsource, evaltype, status, esc_period) VALUES (96, 'API action for Discovery rule', 1, 0, 0, '1h');
INSERT INTO operations (operationid, actionid, operationtype, esc_period, esc_step_from, esc_step_to, evaltype) VALUES (96, 96, 0, 0, 1, 1, 0);
INSERT INTO opmessage (operationid, default_msg, subject, message, mediatypeid) VALUES (96, 0, 'Discovery: {DISCOVERY.DEVICE.STATUS} {DISCOVERY.DEVICE.IPADDRESS}', 'Discovery rule: {DISCOVERY.RULE.NAME}', NULL);
INSERT INTO opmessage_grp (opmessage_grpid, operationid, usrgrpid) VALUES (96, 96, 7);
INSERT INTO conditions (conditionid, actionid, conditiontype, operator, value, value2) VALUES (97,96,18,0,'16','');

-- dependent items: BEGIN
INSERT INTO hstgrp (groupid, name) VALUES (1001, 'dependent.items');
INSERT INTO hstgrp (groupid, name) VALUES (1002, 'dependent.items/templates');
INSERT INTO hstgrp (groupid, name) VALUES (1003, 'dependent.items/hosts');

-- dependent items: dependent.items.template.1
INSERT INTO hosts (hostid, host, name, status, description) VALUES (1001, 'dependent.items.template.1', 'dependent.items.template.1', 3, '');
INSERT INTO hosts_groups (hostgroupid, hostid, groupid) VALUES (1001, 1001, 1002);
INSERT INTO items (itemid, hostid, name, type, key_, value_type, history, status, master_itemid, templateid, params, description, posts, headers                 ) VALUES (1001, 1001, 'master.item.1'                 ,  2, 'master.item.1'                 , 1, '90d', 0, NULL, NULL, '', '', '', '');
INSERT INTO items (itemid, hostid, name, type, key_, value_type, history, status, master_itemid, templateid, params, description, posts, headers                 ) VALUES (1002, 1001, 'dependent.item.1.1'            , 18, 'dependent.item.1.1'            , 1, '90d', 0, 1001, NULL, '', '', '', '');
INSERT INTO items (itemid, hostid, name, type, key_, value_type, history, status, master_itemid, templateid, params, description, posts, headers                 ) VALUES (1003, 1001, 'dependent.item.1.2'            , 18, 'dependent.item.1.2'            , 1, '90d', 0, 1001, NULL, '', '', '', '');
INSERT INTO items (itemid, hostid, name, type, key_, value_type, history, status, master_itemid, templateid, params, description, posts, headers                 ) VALUES (1004, 1001, 'dependent.item.1.1.1'          , 18, 'dependent.item.1.1.1'          , 1, '90d', 0, 1002, NULL, '', '', '', '');
INSERT INTO items (itemid, hostid, name, type, key_, value_type, history, status, master_itemid, templateid, params, description, posts, headers                 ) VALUES (1005, 1001, 'dependent.item.1.1.2'          , 18, 'dependent.item.1.1.2'          , 1, '90d', 0, 1002, NULL, '', '', '', '');
INSERT INTO items (itemid, hostid, name, type, key_, value_type, history, status, master_itemid, templateid, params, description, posts, headers                 ) VALUES (1006, 1001, 'dependent.item.1.2.1'          , 18, 'dependent.item.1.2.1'          , 1, '90d', 0, 1003, NULL, '', '', '', '');
INSERT INTO items (itemid, hostid, name, type, key_, value_type, history, status, master_itemid, templateid, params, description, posts, headers                 ) VALUES (1007, 1001, 'dependent.item.1.2.2'          , 18, 'dependent.item.1.2.2'          , 1, '90d', 0, 1003, NULL, '', '', '', '');
INSERT INTO items (itemid, hostid, name, type, key_, value_type, history, status, master_itemid, templateid, params, description, posts, headers                 ) VALUES (1008, 1001, 'dependent.item.1.1.1.1'        , 18, 'dependent.item.1.1.1.1'        , 1, '90d', 0, 1004, NULL, '', '', '', '');
INSERT INTO items (itemid, hostid, name, type, key_, value_type, history, status, master_itemid, templateid, params, description, posts, headers                 ) VALUES (1009, 1001, 'dependent.item.1.1.1.2'        , 18, 'dependent.item.1.1.1.2'        , 1, '90d', 0, 1004, NULL, '', '', '', '');
INSERT INTO items (itemid, hostid, name, type, key_, value_type, history, status, master_itemid, templateid, params, description, posts, headers                 ) VALUES (1010, 1001, 'dependent.item.1.1.2.1'        , 18, 'dependent.item.1.1.2.1'        , 1, '90d', 0, 1005, NULL, '', '', '', '');
INSERT INTO items (itemid, hostid, name, type, key_, value_type, history, status, master_itemid, templateid, params, description, posts, headers                 ) VALUES (1011, 1001, 'dependent.item.1.1.2.2'        , 18, 'dependent.item.1.1.2.2'        , 1, '90d', 0, 1005, NULL, '', '', '', '');
INSERT INTO items (itemid, hostid, name, type, key_, value_type, history, status, master_itemid, templateid, params, description, posts, headers                 ) VALUES (1012, 1001, 'dependent.item.1.2.1.1'        , 18, 'dependent.item.1.2.1.1'        , 1, '90d', 0, 1006, NULL, '', '', '', '');
INSERT INTO items (itemid, hostid, name, type, key_, value_type, history, status, master_itemid, templateid, params, description, posts, headers                 ) VALUES (1013, 1001, 'dependent.item.1.2.1.2'        , 18, 'dependent.item.1.2.1.2'        , 1, '90d', 0, 1006, NULL, '', '', '', '');
INSERT INTO items (itemid, hostid, name, type, key_, value_type, history, status, master_itemid, templateid, params, description, posts, headers                 ) VALUES (1014, 1001, 'dependent.item.1.2.2.1'        , 18, 'dependent.item.1.2.2.1'        , 1, '90d', 0, 1007, NULL, '', '', '', '');
INSERT INTO items (itemid, hostid, name, type, key_, value_type, history, status, master_itemid, templateid, params, description, posts, headers                 ) VALUES (1015, 1001, 'dependent.item.1.2.2.2'        , 18, 'dependent.item.1.2.2.2'        , 1, '90d', 0, 1007, NULL, '', '', '', '');
INSERT INTO items (itemid, hostid, name, type, key_, value_type, history, status, master_itemid, templateid, params, description, posts, headers                 ) VALUES (1016, 1001, 'trap.1'                        ,  2, 'trap.1'                        , 1, '90d', 0, NULL, NULL, '', '', '', '');
INSERT INTO items (itemid, hostid, name, type, key_, value_type,          status,                templateid, params, description, posts, headers, lifetime, flags) VALUES (1017, 1001, 'discovery.rule.1'              ,  2, 'discovery.rule.1'              , 4,        0,       NULL, '', '', '', '', '30d', 1);
INSERT INTO items (itemid, hostid, name, type, key_, value_type, history, status, master_itemid, templateid, params, description, posts, headers,           flags) VALUES (1018, 1001, 'master.item.proto.1'           ,  2, 'master.item.proto.1'           , 1, '90d', 0, NULL, NULL, '', '', '', '',        2);
INSERT INTO items (itemid, hostid, name, type, key_, value_type, history, status, master_itemid, templateid, params, description, posts, headers,           flags) VALUES (1019, 1001, 'dependent.item.proto.1.1'      , 18, 'dependent.item.proto.1.1'      , 1, '90d', 0, 1018, NULL, '', '', '', '',        2);
INSERT INTO items (itemid, hostid, name, type, key_, value_type, history, status, master_itemid, templateid, params, description, posts, headers,           flags) VALUES (1020, 1001, 'dependent.item.proto.1.2'      , 18, 'dependent.item.proto.1.2'      , 1, '90d', 0, 1018, NULL, '', '', '', '',        2);
INSERT INTO items (itemid, hostid, name, type, key_, value_type, history, status, master_itemid, templateid, params, description, posts, headers,           flags) VALUES (1021, 1001, 'dependent.item.proto.1.1.1'    , 18, 'dependent.item.proto.1.1.1'    , 1, '90d', 0, 1019, NULL, '', '', '', '',        2);
INSERT INTO items (itemid, hostid, name, type, key_, value_type, history, status, master_itemid, templateid, params, description, posts, headers,           flags) VALUES (1022, 1001, 'dependent.item.proto.1.1.2'    , 18, 'dependent.item.proto.1.1.2'    , 1, '90d', 0, 1019, NULL, '', '', '', '',        2);
INSERT INTO items (itemid, hostid, name, type, key_, value_type, history, status, master_itemid, templateid, params, description, posts, headers,           flags) VALUES (1023, 1001, 'dependent.item.proto.1.2.1'    , 18, 'dependent.item.proto.1.2.1'    , 1, '90d', 0, 1020, NULL, '', '', '', '',        2);
INSERT INTO items (itemid, hostid, name, type, key_, value_type, history, status, master_itemid, templateid, params, description, posts, headers,           flags) VALUES (1024, 1001, 'dependent.item.proto.1.2.2'    , 18, 'dependent.item.proto.1.2.2'    , 1, '90d', 0, 1020, NULL, '', '', '', '',        2);
INSERT INTO items (itemid, hostid, name, type, key_, value_type, history, status, master_itemid, templateid, params, description, posts, headers,           flags) VALUES (1025, 1001, 'dependent.item.proto.1.1.1.1'  , 18, 'dependent.item.proto.1.1.1.1'  , 1, '90d', 0, 1021, NULL, '', '', '', '',        2);
INSERT INTO items (itemid, hostid, name, type, key_, value_type, history, status, master_itemid, templateid, params, description, posts, headers,           flags) VALUES (1026, 1001, 'dependent.item.proto.1.1.1.2'  , 18, 'dependent.item.proto.1.1.1.2'  , 1, '90d', 0, 1021, NULL, '', '', '', '',        2);
INSERT INTO items (itemid, hostid, name, type, key_, value_type, history, status, master_itemid, templateid, params, description, posts, headers,           flags) VALUES (1027, 1001, 'dependent.item.proto.1.1.2.1'  , 18, 'dependent.item.proto.1.1.2.1'  , 1, '90d', 0, 1022, NULL, '', '', '', '',        2);
INSERT INTO items (itemid, hostid, name, type, key_, value_type, history, status, master_itemid, templateid, params, description, posts, headers,           flags) VALUES (1028, 1001, 'dependent.item.proto.1.1.2.2'  , 18, 'dependent.item.proto.1.1.2.2'  , 1, '90d', 0, 1022, NULL, '', '', '', '',        2);
INSERT INTO items (itemid, hostid, name, type, key_, value_type, history, status, master_itemid, templateid, params, description, posts, headers,           flags) VALUES (1029, 1001, 'dependent.item.proto.1.2.1.1'  , 18, 'dependent.item.proto.1.2.1.1'  , 1, '90d', 0, 1023, NULL, '', '', '', '',        2);
INSERT INTO items (itemid, hostid, name, type, key_, value_type, history, status, master_itemid, templateid, params, description, posts, headers,           flags) VALUES (1030, 1001, 'dependent.item.proto.1.2.1.2'  , 18, 'dependent.item.proto.1.2.1.2'  , 1, '90d', 0, 1023, NULL, '', '', '', '',        2);
INSERT INTO items (itemid, hostid, name, type, key_, value_type, history, status, master_itemid, templateid, params, description, posts, headers,           flags) VALUES (1031, 1001, 'dependent.item.proto.1.2.2.1'  , 18, 'dependent.item.proto.1.2.2.1'  , 1, '90d', 0, 1024, NULL, '', '', '', '',        2);
INSERT INTO items (itemid, hostid, name, type, key_, value_type, history, status, master_itemid, templateid, params, description, posts, headers,           flags) VALUES (1032, 1001, 'dependent.item.proto.1.2.2.2'  , 18, 'dependent.item.proto.1.2.2.2'  , 1, '90d', 0, 1024, NULL, '', '', '', '',        2);
INSERT INTO items (itemid, hostid, name, type, key_, value_type, history, status, master_itemid, templateid, params, description, posts, headers,           flags) VALUES (1033, 1001, 'item.proto.1'                  ,  2, 'item.proto.1'                  , 1, '90d', 0, NULL, NULL, '', '', '', '',        2);
INSERT INTO items (itemid, hostid, name, type, key_, value_type,          status, master_itemid, templateid, params, description, posts, headers, lifetime, flags) VALUES (1034, 1001, 'dependent.discovery.rule.1.1'  , 18, 'dependent.discovery.rule.1.1'  , 4,        0, 1001, NULL, '', '', '', '', '30d', 1);
INSERT INTO item_discovery (itemdiscoveryid, parent_itemid, itemid) VALUES (15001, 1017, 1018);
INSERT INTO item_discovery (itemdiscoveryid, parent_itemid, itemid) VALUES (15002, 1017, 1019);
INSERT INTO item_discovery (itemdiscoveryid, parent_itemid, itemid) VALUES (15003, 1017, 1020);
INSERT INTO item_discovery (itemdiscoveryid, parent_itemid, itemid) VALUES (15004, 1017, 1021);
INSERT INTO item_discovery (itemdiscoveryid, parent_itemid, itemid) VALUES (15005, 1017, 1022);
INSERT INTO item_discovery (itemdiscoveryid, parent_itemid, itemid) VALUES (15006, 1017, 1023);
INSERT INTO item_discovery (itemdiscoveryid, parent_itemid, itemid) VALUES (15007, 1017, 1024);
INSERT INTO item_discovery (itemdiscoveryid, parent_itemid, itemid) VALUES (15008, 1017, 1025);
INSERT INTO item_discovery (itemdiscoveryid, parent_itemid, itemid) VALUES (15009, 1017, 1026);
INSERT INTO item_discovery (itemdiscoveryid, parent_itemid, itemid) VALUES (15010, 1017, 1027);
INSERT INTO item_discovery (itemdiscoveryid, parent_itemid, itemid) VALUES (15011, 1017, 1028);
INSERT INTO item_discovery (itemdiscoveryid, parent_itemid, itemid) VALUES (15012, 1017, 1029);
INSERT INTO item_discovery (itemdiscoveryid, parent_itemid, itemid) VALUES (15013, 1017, 1030);
INSERT INTO item_discovery (itemdiscoveryid, parent_itemid, itemid) VALUES (15014, 1017, 1031);
INSERT INTO item_discovery (itemdiscoveryid, parent_itemid, itemid) VALUES (15015, 1017, 1032);
INSERT INTO item_discovery (itemdiscoveryid, parent_itemid, itemid) VALUES (15016, 1017, 1033);

-- dependent items: dependent.items.template.1.1
INSERT INTO hosts (hostid, host, name, status, description) VALUES (1002, 'dependent.items.template.1.1', 'dependent.items.template.1.1', 3, '');
INSERT INTO hosts_groups (hostgroupid, hostid, groupid) VALUES (1002, 1002, 1002);
INSERT INTO hosts_templates (hosttemplateid, hostid, templateid) VALUES (1001, 1002, 1001);
INSERT INTO items (itemid, hostid, name, type, key_, value_type, history, status, master_itemid, templateid, params, description, posts, headers                 ) VALUES (1101, 1002, 'master.item.1'                 ,  2, 'master.item.1'                 , 1, '90d', 0, NULL, 1001, '', '', '', '');
INSERT INTO items (itemid, hostid, name, type, key_, value_type, history, status, master_itemid, templateid, params, description, posts, headers                 ) VALUES (1102, 1002, 'dependent.item.1.1'            , 18, 'dependent.item.1.1'            , 1, '90d', 0, 1101, 1002, '', '', '', '');
INSERT INTO items (itemid, hostid, name, type, key_, value_type, history, status, master_itemid, templateid, params, description, posts, headers                 ) VALUES (1103, 1002, 'dependent.item.1.2'            , 18, 'dependent.item.1.2'            , 1, '90d', 0, 1101, 1003, '', '', '', '');
INSERT INTO items (itemid, hostid, name, type, key_, value_type, history, status, master_itemid, templateid, params, description, posts, headers                 ) VALUES (1104, 1002, 'dependent.item.1.1.1'          , 18, 'dependent.item.1.1.1'          , 1, '90d', 0, 1102, 1004, '', '', '', '');
INSERT INTO items (itemid, hostid, name, type, key_, value_type, history, status, master_itemid, templateid, params, description, posts, headers                 ) VALUES (1105, 1002, 'dependent.item.1.1.2'          , 18, 'dependent.item.1.1.2'          , 1, '90d', 0, 1102, 1005, '', '', '', '');
INSERT INTO items (itemid, hostid, name, type, key_, value_type, history, status, master_itemid, templateid, params, description, posts, headers                 ) VALUES (1106, 1002, 'dependent.item.1.2.1'          , 18, 'dependent.item.1.2.1'          , 1, '90d', 0, 1103, 1006, '', '', '', '');
INSERT INTO items (itemid, hostid, name, type, key_, value_type, history, status, master_itemid, templateid, params, description, posts, headers                 ) VALUES (1107, 1002, 'dependent.item.1.2.2'          , 18, 'dependent.item.1.2.2'          , 1, '90d', 0, 1103, 1007, '', '', '', '');
INSERT INTO items (itemid, hostid, name, type, key_, value_type, history, status, master_itemid, templateid, params, description, posts, headers                 ) VALUES (1108, 1002, 'dependent.item.1.1.1.1'        , 18, 'dependent.item.1.1.1.1'        , 1, '90d', 0, 1104, 1008, '', '', '', '');
INSERT INTO items (itemid, hostid, name, type, key_, value_type, history, status, master_itemid, templateid, params, description, posts, headers                 ) VALUES (1109, 1002, 'dependent.item.1.1.1.2'        , 18, 'dependent.item.1.1.1.2'        , 1, '90d', 0, 1104, 1009, '', '', '', '');
INSERT INTO items (itemid, hostid, name, type, key_, value_type, history, status, master_itemid, templateid, params, description, posts, headers                 ) VALUES (1110, 1002, 'dependent.item.1.1.2.1'        , 18, 'dependent.item.1.1.2.1'        , 1, '90d', 0, 1105, 1010, '', '', '', '');
INSERT INTO items (itemid, hostid, name, type, key_, value_type, history, status, master_itemid, templateid, params, description, posts, headers                 ) VALUES (1111, 1002, 'dependent.item.1.1.2.2'        , 18, 'dependent.item.1.1.2.2'        , 1, '90d', 0, 1105, 1011, '', '', '', '');
INSERT INTO items (itemid, hostid, name, type, key_, value_type, history, status, master_itemid, templateid, params, description, posts, headers                 ) VALUES (1112, 1002, 'dependent.item.1.2.1.1'        , 18, 'dependent.item.1.2.1.1'        , 1, '90d', 0, 1106, 1012, '', '', '', '');
INSERT INTO items (itemid, hostid, name, type, key_, value_type, history, status, master_itemid, templateid, params, description, posts, headers                 ) VALUES (1113, 1002, 'dependent.item.1.2.1.2'        , 18, 'dependent.item.1.2.1.2'        , 1, '90d', 0, 1106, 1013, '', '', '', '');
INSERT INTO items (itemid, hostid, name, type, key_, value_type, history, status, master_itemid, templateid, params, description, posts, headers                 ) VALUES (1114, 1002, 'dependent.item.1.2.2.1'        , 18, 'dependent.item.1.2.2.1'        , 1, '90d', 0, 1107, 1014, '', '', '', '');
INSERT INTO items (itemid, hostid, name, type, key_, value_type, history, status, master_itemid, templateid, params, description, posts, headers                 ) VALUES (1115, 1002, 'dependent.item.1.2.2.2'        , 18, 'dependent.item.1.2.2.2'        , 1, '90d', 0, 1107, 1015, '', '', '', '');
INSERT INTO items (itemid, hostid, name, type, key_, value_type, history, status, master_itemid, templateid, params, description, posts, headers                 ) VALUES (1116, 1002, 'trap.1'                        ,  2, 'trap.1'                        , 1, '90d', 0, NULL, 1016, '', '', '', '');
INSERT INTO items (itemid, hostid, name, type, key_, value_type,          status,                templateid, params, description, posts, headers, lifetime, flags) VALUES (1117, 1002, 'discovery.rule.1'              ,  2, 'discovery.rule.1'              , 4,        0,       1017, '', '', '', '', '30d', 1);
INSERT INTO items (itemid, hostid, name, type, key_, value_type, history, status, master_itemid, templateid, params, description, posts, headers,           flags) VALUES (1118, 1002, 'master.item.proto.1'           ,  2, 'master.item.proto.1'           , 1, '90d', 0, NULL, 1018, '', '', '', '',        2);
INSERT INTO items (itemid, hostid, name, type, key_, value_type, history, status, master_itemid, templateid, params, description, posts, headers,           flags) VALUES (1119, 1002, 'dependent.item.proto.1.1'      , 18, 'dependent.item.proto.1.1'      , 1, '90d', 0, 1118, 1019, '', '', '', '',        2);
INSERT INTO items (itemid, hostid, name, type, key_, value_type, history, status, master_itemid, templateid, params, description, posts, headers,           flags) VALUES (1120, 1002, 'dependent.item.proto.1.2'      , 18, 'dependent.item.proto.1.2'      , 1, '90d', 0, 1118, 1020, '', '', '', '',        2);
INSERT INTO items (itemid, hostid, name, type, key_, value_type, history, status, master_itemid, templateid, params, description, posts, headers,           flags) VALUES (1121, 1002, 'dependent.item.proto.1.1.1'    , 18, 'dependent.item.proto.1.1.1'    , 1, '90d', 0, 1119, 1021, '', '', '', '',        2);
INSERT INTO items (itemid, hostid, name, type, key_, value_type, history, status, master_itemid, templateid, params, description, posts, headers,           flags) VALUES (1122, 1002, 'dependent.item.proto.1.1.2'    , 18, 'dependent.item.proto.1.1.2'    , 1, '90d', 0, 1119, 1022, '', '', '', '',        2);
INSERT INTO items (itemid, hostid, name, type, key_, value_type, history, status, master_itemid, templateid, params, description, posts, headers,           flags) VALUES (1123, 1002, 'dependent.item.proto.1.2.1'    , 18, 'dependent.item.proto.1.2.1'    , 1, '90d', 0, 1120, 1023, '', '', '', '',        2);
INSERT INTO items (itemid, hostid, name, type, key_, value_type, history, status, master_itemid, templateid, params, description, posts, headers,           flags) VALUES (1124, 1002, 'dependent.item.proto.1.2.2'    , 18, 'dependent.item.proto.1.2.2'    , 1, '90d', 0, 1120, 1024, '', '', '', '',        2);
INSERT INTO items (itemid, hostid, name, type, key_, value_type, history, status, master_itemid, templateid, params, description, posts, headers,           flags) VALUES (1125, 1002, 'dependent.item.proto.1.1.1.1'  , 18, 'dependent.item.proto.1.1.1.1'  , 1, '90d', 0, 1121, 1025, '', '', '', '',        2);
INSERT INTO items (itemid, hostid, name, type, key_, value_type, history, status, master_itemid, templateid, params, description, posts, headers,           flags) VALUES (1126, 1002, 'dependent.item.proto.1.1.1.2'  , 18, 'dependent.item.proto.1.1.1.2'  , 1, '90d', 0, 1121, 1026, '', '', '', '',        2);
INSERT INTO items (itemid, hostid, name, type, key_, value_type, history, status, master_itemid, templateid, params, description, posts, headers,           flags) VALUES (1127, 1002, 'dependent.item.proto.1.1.2.1'  , 18, 'dependent.item.proto.1.1.2.1'  , 1, '90d', 0, 1122, 1027, '', '', '', '',        2);
INSERT INTO items (itemid, hostid, name, type, key_, value_type, history, status, master_itemid, templateid, params, description, posts, headers,           flags) VALUES (1128, 1002, 'dependent.item.proto.1.1.2.2'  , 18, 'dependent.item.proto.1.1.2.2'  , 1, '90d', 0, 1122, 1028, '', '', '', '',        2);
INSERT INTO items (itemid, hostid, name, type, key_, value_type, history, status, master_itemid, templateid, params, description, posts, headers,           flags) VALUES (1129, 1002, 'dependent.item.proto.1.2.1.1'  , 18, 'dependent.item.proto.1.2.1.1'  , 1, '90d', 0, 1123, 1029, '', '', '', '',        2);
INSERT INTO items (itemid, hostid, name, type, key_, value_type, history, status, master_itemid, templateid, params, description, posts, headers,           flags) VALUES (1130, 1002, 'dependent.item.proto.1.2.1.2'  , 18, 'dependent.item.proto.1.2.1.2'  , 1, '90d', 0, 1123, 1030, '', '', '', '',        2);
INSERT INTO items (itemid, hostid, name, type, key_, value_type, history, status, master_itemid, templateid, params, description, posts, headers,           flags) VALUES (1131, 1002, 'dependent.item.proto.1.2.2.1'  , 18, 'dependent.item.proto.1.2.2.1'  , 1, '90d', 0, 1124, 1031, '', '', '', '',        2);
INSERT INTO items (itemid, hostid, name, type, key_, value_type, history, status, master_itemid, templateid, params, description, posts, headers,           flags) VALUES (1132, 1002, 'dependent.item.proto.1.2.2.2'  , 18, 'dependent.item.proto.1.2.2.2'  , 1, '90d', 0, 1124, 1032, '', '', '', '',        2);
INSERT INTO items (itemid, hostid, name, type, key_, value_type, history, status, master_itemid, templateid, params, description, posts, headers,           flags) VALUES (1133, 1002, 'item.proto.1'                  ,  2, 'item.proto.1'                  , 1, '90d', 0, NULL, 1033, '', '', '', '',        2);
INSERT INTO items (itemid, hostid, name, type, key_, value_type,          status, master_itemid, templateid, params, description, posts, headers, lifetime, flags) VALUES (1134, 1002, 'dependent.discovery.rule.1.1'  , 18, 'dependent.discovery.rule.1.1'  , 4,        0, 1101, NULL, '', '', '', '', '30d', 1);
INSERT INTO item_discovery (itemdiscoveryid, parent_itemid, itemid) VALUES (5101, 1117, 1118);
INSERT INTO item_discovery (itemdiscoveryid, parent_itemid, itemid) VALUES (5102, 1117, 1119);
INSERT INTO item_discovery (itemdiscoveryid, parent_itemid, itemid) VALUES (5103, 1117, 1120);
INSERT INTO item_discovery (itemdiscoveryid, parent_itemid, itemid) VALUES (5104, 1117, 1121);
INSERT INTO item_discovery (itemdiscoveryid, parent_itemid, itemid) VALUES (5105, 1117, 1122);
INSERT INTO item_discovery (itemdiscoveryid, parent_itemid, itemid) VALUES (5106, 1117, 1123);
INSERT INTO item_discovery (itemdiscoveryid, parent_itemid, itemid) VALUES (5107, 1117, 1124);
INSERT INTO item_discovery (itemdiscoveryid, parent_itemid, itemid) VALUES (5108, 1117, 1125);
INSERT INTO item_discovery (itemdiscoveryid, parent_itemid, itemid) VALUES (5109, 1117, 1126);
INSERT INTO item_discovery (itemdiscoveryid, parent_itemid, itemid) VALUES (5110, 1117, 1127);
INSERT INTO item_discovery (itemdiscoveryid, parent_itemid, itemid) VALUES (5111, 1117, 1128);
INSERT INTO item_discovery (itemdiscoveryid, parent_itemid, itemid) VALUES (5112, 1117, 1129);
INSERT INTO item_discovery (itemdiscoveryid, parent_itemid, itemid) VALUES (5113, 1117, 1130);
INSERT INTO item_discovery (itemdiscoveryid, parent_itemid, itemid) VALUES (5114, 1117, 1131);
INSERT INTO item_discovery (itemdiscoveryid, parent_itemid, itemid) VALUES (5115, 1117, 1132);
INSERT INTO item_discovery (itemdiscoveryid, parent_itemid, itemid) VALUES (5116, 1117, 1133);

-- dependent items: dependent.items.template.1.2
INSERT INTO hosts (hostid, host, name, status, description) VALUES (1003, 'dependent.items.template.1.2', 'dependent.items.template.1.2', 3, '');
INSERT INTO hosts_groups (hostgroupid, hostid, groupid) VALUES (1003, 1003, 1002);
INSERT INTO hosts_templates (hosttemplateid, hostid, templateid) VALUES (1002, 1003, 1001);
INSERT INTO items (itemid, hostid, name, type, key_, value_type, history, status, master_itemid, templateid, params, description, posts, headers                 ) VALUES (1201, 1003, 'master.item.1'                 ,  2, 'master.item.1'                 , 1, '90d', 0, NULL, 1001, '', '', '', '');
INSERT INTO items (itemid, hostid, name, type, key_, value_type, history, status, master_itemid, templateid, params, description, posts, headers                 ) VALUES (1202, 1003, 'dependent.item.1.1'            , 18, 'dependent.item.1.1'            , 1, '90d', 0, 1201, 1002, '', '', '', '');
INSERT INTO items (itemid, hostid, name, type, key_, value_type, history, status, master_itemid, templateid, params, description, posts, headers                 ) VALUES (1203, 1003, 'dependent.item.1.2'            , 18, 'dependent.item.1.2'            , 1, '90d', 0, 1201, 1003, '', '', '', '');
INSERT INTO items (itemid, hostid, name, type, key_, value_type, history, status, master_itemid, templateid, params, description, posts, headers                 ) VALUES (1204, 1003, 'dependent.item.1.1.1'          , 18, 'dependent.item.1.1.1'          , 1, '90d', 0, 1202, 1004, '', '', '', '');
INSERT INTO items (itemid, hostid, name, type, key_, value_type, history, status, master_itemid, templateid, params, description, posts, headers                 ) VALUES (1205, 1003, 'dependent.item.1.1.2'          , 18, 'dependent.item.1.1.2'          , 1, '90d', 0, 1202, 1005, '', '', '', '');
INSERT INTO items (itemid, hostid, name, type, key_, value_type, history, status, master_itemid, templateid, params, description, posts, headers                 ) VALUES (1206, 1003, 'dependent.item.1.2.1'          , 18, 'dependent.item.1.2.1'          , 1, '90d', 0, 1203, 1006, '', '', '', '');
INSERT INTO items (itemid, hostid, name, type, key_, value_type, history, status, master_itemid, templateid, params, description, posts, headers                 ) VALUES (1207, 1003, 'dependent.item.1.2.2'          , 18, 'dependent.item.1.2.2'          , 1, '90d', 0, 1203, 1007, '', '', '', '');
INSERT INTO items (itemid, hostid, name, type, key_, value_type, history, status, master_itemid, templateid, params, description, posts, headers                 ) VALUES (1208, 1003, 'dependent.item.1.1.1.1'        , 18, 'dependent.item.1.1.1.1'        , 1, '90d', 0, 1204, 1008, '', '', '', '');
INSERT INTO items (itemid, hostid, name, type, key_, value_type, history, status, master_itemid, templateid, params, description, posts, headers                 ) VALUES (1209, 1003, 'dependent.item.1.1.1.2'        , 18, 'dependent.item.1.1.1.2'        , 1, '90d', 0, 1204, 1009, '', '', '', '');
INSERT INTO items (itemid, hostid, name, type, key_, value_type, history, status, master_itemid, templateid, params, description, posts, headers                 ) VALUES (1210, 1003, 'dependent.item.1.1.2.1'        , 18, 'dependent.item.1.1.2.1'        , 1, '90d', 0, 1205, 1010, '', '', '', '');
INSERT INTO items (itemid, hostid, name, type, key_, value_type, history, status, master_itemid, templateid, params, description, posts, headers                 ) VALUES (1211, 1003, 'dependent.item.1.1.2.2'        , 18, 'dependent.item.1.1.2.2'        , 1, '90d', 0, 1205, 1011, '', '', '', '');
INSERT INTO items (itemid, hostid, name, type, key_, value_type, history, status, master_itemid, templateid, params, description, posts, headers                 ) VALUES (1212, 1003, 'dependent.item.1.2.1.1'        , 18, 'dependent.item.1.2.1.1'        , 1, '90d', 0, 1206, 1012, '', '', '', '');
INSERT INTO items (itemid, hostid, name, type, key_, value_type, history, status, master_itemid, templateid, params, description, posts, headers                 ) VALUES (1213, 1003, 'dependent.item.1.2.1.2'        , 18, 'dependent.item.1.2.1.2'        , 1, '90d', 0, 1206, 1013, '', '', '', '');
INSERT INTO items (itemid, hostid, name, type, key_, value_type, history, status, master_itemid, templateid, params, description, posts, headers                 ) VALUES (1214, 1003, 'dependent.item.1.2.2.1'        , 18, 'dependent.item.1.2.2.1'        , 1, '90d', 0, 1207, 1014, '', '', '', '');
INSERT INTO items (itemid, hostid, name, type, key_, value_type, history, status, master_itemid, templateid, params, description, posts, headers                 ) VALUES (1215, 1003, 'dependent.item.1.2.2.2'        , 18, 'dependent.item.1.2.2.2'        , 1, '90d', 0, 1207, 1015, '', '', '', '');
INSERT INTO items (itemid, hostid, name, type, key_, value_type, history, status, master_itemid, templateid, params, description, posts, headers                 ) VALUES (1216, 1003, 'trap.1'                        ,  2, 'trap.1'                        , 1, '90d', 0, NULL, 1016, '', '', '', '');
INSERT INTO items (itemid, hostid, name, type, key_, value_type,          status,                templateid, params, description, posts, headers, lifetime, flags) VALUES (1217, 1003, 'discovery.rule.1'              ,  2, 'discovery.rule.1'              , 4,        0,       1017, '', '', '', '', '30d', 1);
INSERT INTO items (itemid, hostid, name, type, key_, value_type, history, status, master_itemid, templateid, params, description, posts, headers,           flags) VALUES (1218, 1003, 'master.item.proto.1'           ,  2, 'master.item.proto.1'           , 1, '90d', 0, NULL, 1018, '', '', '', '',        2);
INSERT INTO items (itemid, hostid, name, type, key_, value_type, history, status, master_itemid, templateid, params, description, posts, headers,           flags) VALUES (1219, 1003, 'dependent.item.proto.1.1'      , 18, 'dependent.item.proto.1.1'      , 1, '90d', 0, 1218, 1019, '', '', '', '',        2);
INSERT INTO items (itemid, hostid, name, type, key_, value_type, history, status, master_itemid, templateid, params, description, posts, headers,           flags) VALUES (1220, 1003, 'dependent.item.proto.1.2'      , 18, 'dependent.item.proto.1.2'      , 1, '90d', 0, 1218, 1020, '', '', '', '',        2);
INSERT INTO items (itemid, hostid, name, type, key_, value_type, history, status, master_itemid, templateid, params, description, posts, headers,           flags) VALUES (1221, 1003, 'dependent.item.proto.1.1.1'    , 18, 'dependent.item.proto.1.1.1'    , 1, '90d', 0, 1219, 1021, '', '', '', '',        2);
INSERT INTO items (itemid, hostid, name, type, key_, value_type, history, status, master_itemid, templateid, params, description, posts, headers,           flags) VALUES (1222, 1003, 'dependent.item.proto.1.1.2'    , 18, 'dependent.item.proto.1.1.2'    , 1, '90d', 0, 1219, 1022, '', '', '', '',        2);
INSERT INTO items (itemid, hostid, name, type, key_, value_type, history, status, master_itemid, templateid, params, description, posts, headers,           flags) VALUES (1223, 1003, 'dependent.item.proto.1.2.1'    , 18, 'dependent.item.proto.1.2.1'    , 1, '90d', 0, 1220, 1023, '', '', '', '',        2);
INSERT INTO items (itemid, hostid, name, type, key_, value_type, history, status, master_itemid, templateid, params, description, posts, headers,           flags) VALUES (1224, 1003, 'dependent.item.proto.1.2.2'    , 18, 'dependent.item.proto.1.2.2'    , 1, '90d', 0, 1220, 1024, '', '', '', '',        2);
INSERT INTO items (itemid, hostid, name, type, key_, value_type, history, status, master_itemid, templateid, params, description, posts, headers,           flags) VALUES (1225, 1003, 'dependent.item.proto.1.1.1.1'  , 18, 'dependent.item.proto.1.1.1.1'  , 1, '90d', 0, 1221, 1025, '', '', '', '',        2);
INSERT INTO items (itemid, hostid, name, type, key_, value_type, history, status, master_itemid, templateid, params, description, posts, headers,           flags) VALUES (1226, 1003, 'dependent.item.proto.1.1.1.2'  , 18, 'dependent.item.proto.1.1.1.2'  , 1, '90d', 0, 1221, 1026, '', '', '', '',        2);
INSERT INTO items (itemid, hostid, name, type, key_, value_type, history, status, master_itemid, templateid, params, description, posts, headers,           flags) VALUES (1227, 1003, 'dependent.item.proto.1.1.2.1'  , 18, 'dependent.item.proto.1.1.2.1'  , 1, '90d', 0, 1222, 1027, '', '', '', '',        2);
INSERT INTO items (itemid, hostid, name, type, key_, value_type, history, status, master_itemid, templateid, params, description, posts, headers,           flags) VALUES (1228, 1003, 'dependent.item.proto.1.1.2.2'  , 18, 'dependent.item.proto.1.1.2.2'  , 1, '90d', 0, 1222, 1028, '', '', '', '',        2);
INSERT INTO items (itemid, hostid, name, type, key_, value_type, history, status, master_itemid, templateid, params, description, posts, headers,           flags) VALUES (1229, 1003, 'dependent.item.proto.1.2.1.1'  , 18, 'dependent.item.proto.1.2.1.1'  , 1, '90d', 0, 1223, 1029, '', '', '', '',        2);
INSERT INTO items (itemid, hostid, name, type, key_, value_type, history, status, master_itemid, templateid, params, description, posts, headers,           flags) VALUES (1230, 1003, 'dependent.item.proto.1.2.1.2'  , 18, 'dependent.item.proto.1.2.1.2'  , 1, '90d', 0, 1223, 1030, '', '', '', '',        2);
INSERT INTO items (itemid, hostid, name, type, key_, value_type, history, status, master_itemid, templateid, params, description, posts, headers,           flags) VALUES (1231, 1003, 'dependent.item.proto.1.2.2.1'  , 18, 'dependent.item.proto.1.2.2.1'  , 1, '90d', 0, 1224, 1031, '', '', '', '',        2);
INSERT INTO items (itemid, hostid, name, type, key_, value_type, history, status, master_itemid, templateid, params, description, posts, headers,           flags) VALUES (1232, 1003, 'dependent.item.proto.1.2.2.2'  , 18, 'dependent.item.proto.1.2.2.2'  , 1, '90d', 0, 1224, 1032, '', '', '', '',        2);
INSERT INTO items (itemid, hostid, name, type, key_, value_type, history, status, master_itemid, templateid, params, description, posts, headers,           flags) VALUES (1233, 1003, 'item.proto.1'                  ,  2, 'item.proto.1'                  , 1, '90d', 0, NULL, 1033, '', '', '', '',        2);
INSERT INTO items (itemid, hostid, name, type, key_, value_type,          status, master_itemid, templateid, params, description, posts, headers, lifetime, flags) VALUES (1234, 1003, 'dependent.discovery.rule.1.1'  , 18, 'dependent.discovery.rule.1.1'  , 4,        0, 1201, NULL, '', '', '', '', '30d', 1);
INSERT INTO item_discovery (itemdiscoveryid, parent_itemid, itemid) VALUES (5201, 1217, 1218);
INSERT INTO item_discovery (itemdiscoveryid, parent_itemid, itemid) VALUES (5202, 1217, 1219);
INSERT INTO item_discovery (itemdiscoveryid, parent_itemid, itemid) VALUES (5203, 1217, 1220);
INSERT INTO item_discovery (itemdiscoveryid, parent_itemid, itemid) VALUES (5204, 1217, 1221);
INSERT INTO item_discovery (itemdiscoveryid, parent_itemid, itemid) VALUES (5205, 1217, 1222);
INSERT INTO item_discovery (itemdiscoveryid, parent_itemid, itemid) VALUES (5206, 1217, 1223);
INSERT INTO item_discovery (itemdiscoveryid, parent_itemid, itemid) VALUES (5207, 1217, 1224);
INSERT INTO item_discovery (itemdiscoveryid, parent_itemid, itemid) VALUES (5208, 1217, 1225);
INSERT INTO item_discovery (itemdiscoveryid, parent_itemid, itemid) VALUES (5209, 1217, 1226);
INSERT INTO item_discovery (itemdiscoveryid, parent_itemid, itemid) VALUES (5210, 1217, 1227);
INSERT INTO item_discovery (itemdiscoveryid, parent_itemid, itemid) VALUES (5211, 1217, 1228);
INSERT INTO item_discovery (itemdiscoveryid, parent_itemid, itemid) VALUES (5212, 1217, 1229);
INSERT INTO item_discovery (itemdiscoveryid, parent_itemid, itemid) VALUES (5213, 1217, 1230);
INSERT INTO item_discovery (itemdiscoveryid, parent_itemid, itemid) VALUES (5214, 1217, 1231);
INSERT INTO item_discovery (itemdiscoveryid, parent_itemid, itemid) VALUES (5215, 1217, 1232);
INSERT INTO item_discovery (itemdiscoveryid, parent_itemid, itemid) VALUES (5216, 1217, 1233);

-- dependent items: dependent.items.host.1
INSERT INTO hosts (hostid, host, name, status, description) VALUES (1004, 'dependent.items.host.1', 'dependent.items.host.1', 0, '');
INSERT INTO hosts_groups (hostgroupid, hostid, groupid) VALUES (1004, 1004, 1003);
INSERT INTO interface (interfaceid, hostid, type, ip, useip, port, main) VALUES (1001, 1004, 1, '127.0.0.1', 1, '10050', 1);
INSERT INTO hosts_templates (hosttemplateid, hostid, templateid) VALUES (1003, 1004, 1002);
INSERT INTO items (itemid, hostid, name, type, key_, value_type, history, status, master_itemid, templateid, params, description, posts, headers                 ) VALUES (1301, 1004, 'master.item.1'                 ,  2, 'master.item.1'                 , 1, '90d', 0, NULL, 1101, '', '', '', '');
INSERT INTO items (itemid, hostid, name, type, key_, value_type, history, status, master_itemid, templateid, params, description, posts, headers                 ) VALUES (1302, 1004, 'dependent.item.1.1'            , 18, 'dependent.item.1.1'            , 1, '90d', 0, 1301, 1102, '', '', '', '');
INSERT INTO items (itemid, hostid, name, type, key_, value_type, history, status, master_itemid, templateid, params, description, posts, headers                 ) VALUES (1303, 1004, 'dependent.item.1.2'            , 18, 'dependent.item.1.2'            , 1, '90d', 0, 1301, 1103, '', '', '', '');
INSERT INTO items (itemid, hostid, name, type, key_, value_type, history, status, master_itemid, templateid, params, description, posts, headers                 ) VALUES (1304, 1004, 'dependent.item.1.1.1'          , 18, 'dependent.item.1.1.1'          , 1, '90d', 0, 1302, 1104, '', '', '', '');
INSERT INTO items (itemid, hostid, name, type, key_, value_type, history, status, master_itemid, templateid, params, description, posts, headers                 ) VALUES (1305, 1004, 'dependent.item.1.1.2'          , 18, 'dependent.item.1.1.2'          , 1, '90d', 0, 1302, 1105, '', '', '', '');
INSERT INTO items (itemid, hostid, name, type, key_, value_type, history, status, master_itemid, templateid, params, description, posts, headers                 ) VALUES (1306, 1004, 'dependent.item.1.2.1'          , 18, 'dependent.item.1.2.1'          , 1, '90d', 0, 1303, 1106, '', '', '', '');
INSERT INTO items (itemid, hostid, name, type, key_, value_type, history, status, master_itemid, templateid, params, description, posts, headers                 ) VALUES (1307, 1004, 'dependent.item.1.2.2'          , 18, 'dependent.item.1.2.2'          , 1, '90d', 0, 1303, 1107, '', '', '', '');
INSERT INTO items (itemid, hostid, name, type, key_, value_type, history, status, master_itemid, templateid, params, description, posts, headers                 ) VALUES (1308, 1004, 'dependent.item.1.1.1.1'        , 18, 'dependent.item.1.1.1.1'        , 1, '90d', 0, 1304, 1108, '', '', '', '');
INSERT INTO items (itemid, hostid, name, type, key_, value_type, history, status, master_itemid, templateid, params, description, posts, headers                 ) VALUES (1309, 1004, 'dependent.item.1.1.1.2'        , 18, 'dependent.item.1.1.1.2'        , 1, '90d', 0, 1304, 1109, '', '', '', '');
INSERT INTO items (itemid, hostid, name, type, key_, value_type, history, status, master_itemid, templateid, params, description, posts, headers                 ) VALUES (1310, 1004, 'dependent.item.1.1.2.1'        , 18, 'dependent.item.1.1.2.1'        , 1, '90d', 0, 1305, 1110, '', '', '', '');
INSERT INTO items (itemid, hostid, name, type, key_, value_type, history, status, master_itemid, templateid, params, description, posts, headers                 ) VALUES (1311, 1004, 'dependent.item.1.1.2.2'        , 18, 'dependent.item.1.1.2.2'        , 1, '90d', 0, 1305, 1111, '', '', '', '');
INSERT INTO items (itemid, hostid, name, type, key_, value_type, history, status, master_itemid, templateid, params, description, posts, headers                 ) VALUES (1312, 1004, 'dependent.item.1.2.1.1'        , 18, 'dependent.item.1.2.1.1'        , 1, '90d', 0, 1306, 1112, '', '', '', '');
INSERT INTO items (itemid, hostid, name, type, key_, value_type, history, status, master_itemid, templateid, params, description, posts, headers                 ) VALUES (1313, 1004, 'dependent.item.1.2.1.2'        , 18, 'dependent.item.1.2.1.2'        , 1, '90d', 0, 1306, 1113, '', '', '', '');
INSERT INTO items (itemid, hostid, name, type, key_, value_type, history, status, master_itemid, templateid, params, description, posts, headers                 ) VALUES (1314, 1004, 'dependent.item.1.2.2.1'        , 18, 'dependent.item.1.2.2.1'        , 1, '90d', 0, 1307, 1114, '', '', '', '');
INSERT INTO items (itemid, hostid, name, type, key_, value_type, history, status, master_itemid, templateid, params, description, posts, headers                 ) VALUES (1315, 1004, 'dependent.item.1.2.2.2'        , 18, 'dependent.item.1.2.2.2'        , 1, '90d', 0, 1307, 1115, '', '', '', '');
INSERT INTO items (itemid, hostid, name, type, key_, value_type, history, status, master_itemid, templateid, params, description, posts, headers                 ) VALUES (1316, 1004, 'trap.1'                        ,  2, 'trap.1'                        , 1, '90d', 0, NULL, 1116, '', '', '', '');
INSERT INTO items (itemid, hostid, name, type, key_, value_type,          status,                templateid, params, description, posts, headers, lifetime, flags) VALUES (1317, 1004, 'discovery.rule.1'              ,  2, 'discovery.rule.1'              , 4,        0,       1117, '', '', '', '', '30d', 1);
INSERT INTO items (itemid, hostid, name, type, key_, value_type, history, status, master_itemid, templateid, params, description, posts, headers,           flags) VALUES (1318, 1004, 'master.item.proto.1'           ,  2, 'master.item.proto.1'           , 1, '90d', 0, NULL, 1118, '', '', '', '',        2);
INSERT INTO items (itemid, hostid, name, type, key_, value_type, history, status, master_itemid, templateid, params, description, posts, headers,           flags) VALUES (1319, 1004, 'dependent.item.proto.1.1'      , 18, 'dependent.item.proto.1.1'      , 1, '90d', 0, 1318, 1119, '', '', '', '',        2);
INSERT INTO items (itemid, hostid, name, type, key_, value_type, history, status, master_itemid, templateid, params, description, posts, headers,           flags) VALUES (1320, 1004, 'dependent.item.proto.1.2'      , 18, 'dependent.item.proto.1.2'      , 1, '90d', 0, 1318, 1120, '', '', '', '',        2);
INSERT INTO items (itemid, hostid, name, type, key_, value_type, history, status, master_itemid, templateid, params, description, posts, headers,           flags) VALUES (1321, 1004, 'dependent.item.proto.1.1.1'    , 18, 'dependent.item.proto.1.1.1'    , 1, '90d', 0, 1319, 1121, '', '', '', '',        2);
INSERT INTO items (itemid, hostid, name, type, key_, value_type, history, status, master_itemid, templateid, params, description, posts, headers,           flags) VALUES (1322, 1004, 'dependent.item.proto.1.1.2'    , 18, 'dependent.item.proto.1.1.2'    , 1, '90d', 0, 1319, 1122, '', '', '', '',        2);
INSERT INTO items (itemid, hostid, name, type, key_, value_type, history, status, master_itemid, templateid, params, description, posts, headers,           flags) VALUES (1323, 1004, 'dependent.item.proto.1.2.1'    , 18, 'dependent.item.proto.1.2.1'    , 1, '90d', 0, 1320, 1123, '', '', '', '',        2);
INSERT INTO items (itemid, hostid, name, type, key_, value_type, history, status, master_itemid, templateid, params, description, posts, headers,           flags) VALUES (1324, 1004, 'dependent.item.proto.1.2.2'    , 18, 'dependent.item.proto.1.2.2'    , 1, '90d', 0, 1320, 1124, '', '', '', '',        2);
INSERT INTO items (itemid, hostid, name, type, key_, value_type, history, status, master_itemid, templateid, params, description, posts, headers,           flags) VALUES (1325, 1004, 'dependent.item.proto.1.1.1.1'  , 18, 'dependent.item.proto.1.1.1.1'  , 1, '90d', 0, 1321, 1125, '', '', '', '',        2);
INSERT INTO items (itemid, hostid, name, type, key_, value_type, history, status, master_itemid, templateid, params, description, posts, headers,           flags) VALUES (1326, 1004, 'dependent.item.proto.1.1.1.2'  , 18, 'dependent.item.proto.1.1.1.2'  , 1, '90d', 0, 1321, 1126, '', '', '', '',        2);
INSERT INTO items (itemid, hostid, name, type, key_, value_type, history, status, master_itemid, templateid, params, description, posts, headers,           flags) VALUES (1327, 1004, 'dependent.item.proto.1.1.2.1'  , 18, 'dependent.item.proto.1.1.2.1'  , 1, '90d', 0, 1322, 1127, '', '', '', '',        2);
INSERT INTO items (itemid, hostid, name, type, key_, value_type, history, status, master_itemid, templateid, params, description, posts, headers,           flags) VALUES (1328, 1004, 'dependent.item.proto.1.1.2.2'  , 18, 'dependent.item.proto.1.1.2.2'  , 1, '90d', 0, 1322, 1128, '', '', '', '',        2);
INSERT INTO items (itemid, hostid, name, type, key_, value_type, history, status, master_itemid, templateid, params, description, posts, headers,           flags) VALUES (1329, 1004, 'dependent.item.proto.1.2.1.1'  , 18, 'dependent.item.proto.1.2.1.1'  , 1, '90d', 0, 1323, 1129, '', '', '', '',        2);
INSERT INTO items (itemid, hostid, name, type, key_, value_type, history, status, master_itemid, templateid, params, description, posts, headers,           flags) VALUES (1330, 1004, 'dependent.item.proto.1.2.1.2'  , 18, 'dependent.item.proto.1.2.1.2'  , 1, '90d', 0, 1323, 1130, '', '', '', '',        2);
INSERT INTO items (itemid, hostid, name, type, key_, value_type, history, status, master_itemid, templateid, params, description, posts, headers,           flags) VALUES (1331, 1004, 'dependent.item.proto.1.2.2.1'  , 18, 'dependent.item.proto.1.2.2.1'  , 1, '90d', 0, 1324, 1131, '', '', '', '',        2);
INSERT INTO items (itemid, hostid, name, type, key_, value_type, history, status, master_itemid, templateid, params, description, posts, headers,           flags) VALUES (1332, 1004, 'dependent.item.proto.1.2.2.2'  , 18, 'dependent.item.proto.1.2.2.2'  , 1, '90d', 0, 1324, 1132, '', '', '', '',        2);
INSERT INTO items (itemid, hostid, name, type, key_, value_type, history, status, master_itemid, templateid, params, description, posts, headers,           flags) VALUES (1333, 1004, 'item.proto.1'                  ,  2, 'item.proto.1'                  , 1, '90d', 0, NULL, 1133, '', '', '', '',        2);
INSERT INTO items (itemid, hostid, name, type, key_, value_type,          status, master_itemid, templateid, params, description, posts, headers, lifetime, flags) VALUES (1334, 1004, 'dependent.discovery.rule.1.1'  , 18, 'dependent.discovery.rule.1.1'  , 4,        0, 1301, NULL, '', '', '', '', '30d', 1);
INSERT INTO item_discovery (itemdiscoveryid, parent_itemid, itemid) VALUES (5301, 1317, 1318);
INSERT INTO item_discovery (itemdiscoveryid, parent_itemid, itemid) VALUES (5302, 1317, 1319);
INSERT INTO item_discovery (itemdiscoveryid, parent_itemid, itemid) VALUES (5303, 1317, 1320);
INSERT INTO item_discovery (itemdiscoveryid, parent_itemid, itemid) VALUES (5304, 1317, 1321);
INSERT INTO item_discovery (itemdiscoveryid, parent_itemid, itemid) VALUES (5305, 1317, 1322);
INSERT INTO item_discovery (itemdiscoveryid, parent_itemid, itemid) VALUES (5306, 1317, 1323);
INSERT INTO item_discovery (itemdiscoveryid, parent_itemid, itemid) VALUES (5307, 1317, 1324);
INSERT INTO item_discovery (itemdiscoveryid, parent_itemid, itemid) VALUES (5308, 1317, 1325);
INSERT INTO item_discovery (itemdiscoveryid, parent_itemid, itemid) VALUES (5309, 1317, 1326);
INSERT INTO item_discovery (itemdiscoveryid, parent_itemid, itemid) VALUES (5310, 1317, 1327);
INSERT INTO item_discovery (itemdiscoveryid, parent_itemid, itemid) VALUES (5311, 1317, 1328);
INSERT INTO item_discovery (itemdiscoveryid, parent_itemid, itemid) VALUES (5312, 1317, 1329);
INSERT INTO item_discovery (itemdiscoveryid, parent_itemid, itemid) VALUES (5313, 1317, 1330);
INSERT INTO item_discovery (itemdiscoveryid, parent_itemid, itemid) VALUES (5314, 1317, 1331);
INSERT INTO item_discovery (itemdiscoveryid, parent_itemid, itemid) VALUES (5315, 1317, 1332);
INSERT INTO item_discovery (itemdiscoveryid, parent_itemid, itemid) VALUES (5316, 1317, 1333);

-- dependent items: dependent.items.template.2
INSERT INTO hosts (hostid, host, name, status, description) VALUES (1005, 'dependent.items.template.2', 'dependent.items.template.2', 3, '');
INSERT INTO hosts_groups (hostgroupid, hostid, groupid) VALUES (1005, 1005, 1002);
INSERT INTO items (itemid, hostid, name, type, key_, value_type, history, status, master_itemid, templateid, params, description, posts, headers                 ) VALUES (1401, 1005, 'master.item.1'                 ,  2, 'master.item.1'                 , 1, '90d', 0, NULL, NULL, '', '', '', '');
INSERT INTO items (itemid, hostid, name, type, key_, value_type, history, status, master_itemid, templateid, params, description, posts, headers                 ) VALUES (1402, 1005, 'dependent.item.1.1'            , 18, 'dependent.item.1.1'            , 1, '90d', 0, 1401, NULL, '', '', '', '');

-- dependent items: dependent.items.host.2
INSERT INTO hosts (hostid, host, name, status, description) VALUES (1006, 'dependent.items.host.2', 'dependent.items.host.2', 0, '');
INSERT INTO hosts_groups (hostgroupid, hostid, groupid) VALUES (1006, 1006, 1003);
INSERT INTO interface (interfaceid, hostid, type, ip, useip, port, main) VALUES (1002, 1006, 1, '127.0.0.1', 1, '10050', 1);
INSERT INTO items (itemid, hostid, name, type, key_, value_type, history, status, master_itemid, templateid, params, description, posts, headers                 ) VALUES (1501, 1006, 'dependent.item.1.1'            ,  2, 'dependent.item.1.1'            , 1, '90d', 0, NULL, NULL, '', '', '', '');
INSERT INTO items (itemid, hostid, name, type, key_, value_type, history, status, master_itemid, templateid, params, description, posts, headers                 ) VALUES (1502, 1006, 'dependent.item.1.1.1'          , 18, 'dependent.item.1.1.1'          , 1, '90d', 0, 1501, NULL, '', '', '', '');
INSERT INTO items (itemid, hostid, name, type, key_, value_type, history, status, master_itemid, templateid, params, description, posts, headers                 ) VALUES (1503, 1006, 'dependent.item.1.1.1.1'        , 18, 'dependent.item.1.1.1.1'        , 1, '90d', 0, 1502, NULL, '', '', '', '');
INSERT INTO items (itemid, hostid, name, type, key_, value_type, history, status, master_itemid, templateid, params, description, posts, headers                 ) VALUES (1504, 1006, 'dependent.item.1.1.1.1.1'      , 18, 'dependent.item.1.1.1.1.1'      , 1, '90d', 0, 1503, NULL, '', '', '', '');

-- dependent items: dependent.items.host.3
INSERT INTO hosts (hostid, host, name, status, description) VALUES (1007, 'dependent.items.host.3', 'dependent.items.host.3', 0, '');
INSERT INTO hosts_groups (hostgroupid, hostid, groupid) VALUES (1007, 1007, 1003);
INSERT INTO interface (interfaceid, hostid, type, ip, useip, port, main) VALUES (1003, 1007, 1, '127.0.0.1', 1, '10050', 1);
INSERT INTO items (itemid, hostid, name, type, key_, value_type, history, status, master_itemid, templateid, params, description, posts, headers                 ) VALUES (1601, 1007, 'dependent.item.1.1'            ,  2, 'dependent.item.1.1'            , 1, '90d', 0, NULL, NULL, '', '', '', '');
INSERT INTO items (itemid, hostid, name, type, key_, value_type,          status,                templateid, params, description, posts, headers, lifetime, flags) VALUES (1602, 1007, 'discovery.rule.1'              ,  2, 'discovery.rule.1'              , 4,        0,       NULL, '', '', '', '', '30d', 1);
INSERT INTO items (itemid, hostid, name, type, key_, value_type, history, status, master_itemid, templateid, params, description, posts, headers,           flags) VALUES (1603, 1007, 'dependent.item.proto.1.1.1'    , 18, 'dependent.item.proto.1.1.1'    , 1, '90d', 0, 1601, NULL, '', '', '', '',        2);
INSERT INTO items (itemid, hostid, name, type, key_, value_type, history, status, master_itemid, templateid, params, description, posts, headers,           flags) VALUES (1604, 1007, 'dependent.item.proto.1.1.1.1'  , 18, 'dependent.item.proto.1.1.1.1'  , 1, '90d', 0, 1603, NULL, '', '', '', '',        2);
INSERT INTO items (itemid, hostid, name, type, key_, value_type, history, status, master_itemid, templateid, params, description, posts, headers,           flags) VALUES (1605, 1007, 'dependent.item.proto.1.1.1.1.1', 18, 'dependent.item.proto.1.1.1.1.1', 1, '90d', 0, 1604, NULL, '', '', '', '',        2);
INSERT INTO item_discovery (itemdiscoveryid, parent_itemid, itemid) VALUES (5601, 1602, 1603);
INSERT INTO item_discovery (itemdiscoveryid, parent_itemid, itemid) VALUES (5602, 1602, 1604);
INSERT INTO item_discovery (itemdiscoveryid, parent_itemid, itemid) VALUES (5603, 1602, 1605);

-- dependent items: dependent.items.template.4
INSERT INTO hosts (hostid, host, name, status, description) VALUES (1008, 'dependent.items.template.4', 'dependent.items.template.4', 3, '');
INSERT INTO hosts_groups (hostgroupid, hostid, groupid) VALUES (1008, 1008, 1002);
INSERT INTO items (itemid, hostid, name, type, key_, value_type, history, status, master_itemid, templateid, params, description, posts, headers                 ) VALUES (1701, 1008, 'item.1'                        ,  2, 'item.1'                        , 1, '90d', 0, NULL, NULL, '', '', '', '');
INSERT INTO items (itemid, hostid, name, type, key_, value_type, history, status, master_itemid, templateid, params, description, posts, headers                 ) VALUES (1702, 1008, 'item.2'                        ,  2, 'item.2'                        , 1, '90d', 0, NULL, NULL, '', '', '', '');

-- dependent items: dependent.items.host.4
INSERT INTO hosts (hostid, host, name, status, description) VALUES (1009, 'dependent.items.host.4', 'dependent.items.host.4', 0, '');
INSERT INTO hosts_groups (hostgroupid, hostid, groupid) VALUES (1009, 1009, 1003);
INSERT INTO interface (interfaceid, hostid, type, ip, useip, port, main) VALUES (1004, 1009, 1, '127.0.0.1', 1, '10050', 1);
INSERT INTO hosts_templates (hosttemplateid, hostid, templateid) VALUES (1004, 1009, 1008);
INSERT INTO items (itemid, hostid, name, type, key_, value_type, history, status, master_itemid, templateid, params, description, posts, headers                 ) VALUES (1801, 1009, 'item.1'                        ,  2, 'item.1'                        , 1, '90d', 0, NULL, 1701, '', '', '', '');
INSERT INTO items (itemid, hostid, name, type, key_, value_type, history, status, master_itemid, templateid, params, description, posts, headers                 ) VALUES (1802, 1009, 'item.2'                        ,  2, 'item.2'                        , 1, '90d', 0, NULL, 1702, '', '', '', '');
INSERT INTO items (itemid, hostid, name, type, key_, value_type, history, status, master_itemid, templateid, params, description, posts, headers                 ) VALUES (1803, 1009, 'item.3'                        , 18, 'item.3'                        , 1, '90d', 0, 1802, NULL, '', '', '', '');
INSERT INTO items (itemid, hostid, name, type, key_, value_type, history, status, master_itemid, templateid, params, description, posts, headers                 ) VALUES (1804, 1009, 'item.4'                        , 18, 'item.4'                        , 1, '90d', 0, 1803, NULL, '', '', '', '');
INSERT INTO items (itemid, hostid, name, type, key_, value_type, history, status, master_itemid, templateid, params, description, posts, headers                 ) VALUES (1805, 1009, 'item.5'                        , 18, 'item.5'                        , 1, '90d', 0, 1804, NULL, '', '', '', '');

-- dependent items: dependent.items.template.5
INSERT INTO hosts (hostid, host, name, status, description) VALUES (1010, 'dependent.items.template.5', 'dependent.items.template.5', 3, '');
INSERT INTO hosts_groups (hostgroupid, hostid, groupid) VALUES (1010, 1010, 1002);
INSERT INTO items (itemid, hostid, name, type, key_, value_type, history, status, master_itemid, templateid, params, description, posts, headers                 ) VALUES (1901, 1010, 'item.1'                        ,  2, 'item.1'                        , 1, '90d', 0, NULL, NULL, '', '', '', '');
INSERT INTO items (itemid, hostid, name, type, key_, value_type, history, status, master_itemid, templateid, params, description, posts, headers                 ) VALUES (1902, 1010, 'item.2'                        ,  2, 'item.2'                        , 1, '90d', 0, NULL, NULL, '', '', '', '');

-- dependent items: dependent.items.host.5
INSERT INTO hosts (hostid, host, name, status, description) VALUES (1011, 'dependent.items.host.5', 'dependent.items.host.5', 0, '');
INSERT INTO hosts_groups (hostgroupid, hostid, groupid) VALUES (1011, 1011, 1003);
INSERT INTO interface (interfaceid, hostid, type, ip, useip, port, main) VALUES (1005, 1011, 1, '127.0.0.1', 1, '10050', 1);
INSERT INTO hosts_templates (hosttemplateid, hostid, templateid) VALUES (1005, 1011, 1010);
INSERT INTO items (itemid, hostid, name, type, key_, value_type, history, status, master_itemid, templateid, params, description, posts, headers                 ) VALUES (2001, 1011, 'item.1'                        ,  2, 'item.1'                        , 1, '90d', 0, NULL, 1901, '', '', '', '');
INSERT INTO items (itemid, hostid, name, type, key_, value_type, history, status, master_itemid, templateid, params, description, posts, headers                 ) VALUES (2002, 1011, 'item.2'                        ,  2, 'item.2'                        , 1, '90d', 0, NULL, 1902, '', '', '', '');
INSERT INTO items (itemid, hostid, name, type, key_, value_type,          status,                templateid, params, description, posts, headers, lifetime, flags) VALUES (2003, 1011, 'discovery.rule.1'              ,  2, 'discovery.rule.1'              , 4,        0,       NULL, '', '', '', '', '30d', 1);
INSERT INTO items (itemid, hostid, name, type, key_, value_type, history, status, master_itemid, templateid, params, description, posts, headers,           flags) VALUES (2004, 1011, 'item.proto.3'                  , 18, 'item.proto.3'                  , 1, '90d', 0, 2002, NULL, '', '', '', '',        2);
INSERT INTO items (itemid, hostid, name, type, key_, value_type, history, status, master_itemid, templateid, params, description, posts, headers,           flags) VALUES (2005, 1011, 'item.proto.4'                  , 18, 'item.proto.4'                  , 1, '90d', 0, 2004, NULL, '', '', '', '',        2);
INSERT INTO items (itemid, hostid, name, type, key_, value_type, history, status, master_itemid, templateid, params, description, posts, headers,           flags) VALUES (2006, 1011, 'item.proto.5'                  , 18, 'item.proto.5'                  , 1, '90d', 0, 2005, NULL, '', '', '', '',        2);
INSERT INTO item_discovery (itemdiscoveryid, parent_itemid, itemid) VALUES (6001, 2003, 2004);
INSERT INTO item_discovery (itemdiscoveryid, parent_itemid, itemid) VALUES (6002, 2003, 2005);
INSERT INTO item_discovery (itemdiscoveryid, parent_itemid, itemid) VALUES (6003, 2003, 2006);

-- dependent items: dependent.items.template.6
INSERT INTO hosts (hostid, host, name, status, description) VALUES (1012, 'dependent.items.template.6', 'dependent.items.template.6', 3, '');
INSERT INTO hosts_groups (hostgroupid, hostid, groupid) VALUES (1012, 1012, 1002);
INSERT INTO items (itemid, hostid, name, type, key_, value_type,          status,                templateid, params, description, posts, headers, lifetime, flags) VALUES (2101, 1012, 'discovery.rule.1'              ,  2, 'discovery.rule.1'              , 4,        0,       NULL, '', '', '', '', '30d', 1);
INSERT INTO items (itemid, hostid, name, type, key_, value_type, history, status, master_itemid, templateid, params, description, posts, headers,           flags) VALUES (2102, 1012, 'item.proto.1'                  ,  2, 'item.proto.1'                  , 1, '90d', 0, NULL, NULL, '', '', '', '',        2);
INSERT INTO items (itemid, hostid, name, type, key_, value_type, history, status, master_itemid, templateid, params, description, posts, headers,           flags) VALUES (2103, 1012, 'item.proto.2'                  ,  2, 'item.proto.2'                  , 1, '90d', 0, NULL, NULL, '', '', '', '',        2);
INSERT INTO item_discovery (itemdiscoveryid, parent_itemid, itemid) VALUES (6101, 2101, 2102);
INSERT INTO item_discovery (itemdiscoveryid, parent_itemid, itemid) VALUES (6102, 2101, 2103);

-- dependent items: dependent.items.host.6
INSERT INTO hosts (hostid, host, name, status, description) VALUES (1013, 'dependent.items.host.6', 'dependent.items.host.6', 0, '');
INSERT INTO hosts_groups (hostgroupid, hostid, groupid) VALUES (1013, 1013, 1003);
INSERT INTO interface (interfaceid, hostid, type, ip, useip, port, main) VALUES (1006, 1013, 1, '127.0.0.1', 1, '10050', 1);
INSERT INTO hosts_templates (hosttemplateid, hostid, templateid) VALUES (1006, 1013, 1012);
INSERT INTO items (itemid, hostid, name, type, key_, value_type,          status,                templateid, params, description, posts, headers, lifetime, flags) VALUES (2201, 1013, 'discovery.rule.1'              ,  2, 'discovery.rule.1'              , 4,        0,       2101, '', '', '', '', '30d', 1);
INSERT INTO items (itemid, hostid, name, type, key_, value_type, history, status, master_itemid, templateid, params, description, posts, headers,           flags) VALUES (2202, 1013, 'item.proto.1'                  ,  2, 'item.proto.1'                  , 1, '90d', 0, NULL, 2102, '', '', '', '',        2);
INSERT INTO items (itemid, hostid, name, type, key_, value_type, history, status, master_itemid, templateid, params, description, posts, headers,           flags) VALUES (2203, 1013, 'item.proto.2'                  ,  2, 'item.proto.2'                  , 1, '90d', 0, NULL, 2103, '', '', '', '',        2);
INSERT INTO items (itemid, hostid, name, type, key_, value_type, history, status, master_itemid, templateid, params, description, posts, headers,           flags) VALUES (2204, 1013, 'item.proto.3'                  , 18, 'item.proto.3'                  , 1, '90d', 0, 2203, NULL, '', '', '', '',        2);
INSERT INTO items (itemid, hostid, name, type, key_, value_type, history, status, master_itemid, templateid, params, description, posts, headers,           flags) VALUES (2205, 1013, 'item.proto.4'                  , 18, 'item.proto.4'                  , 1, '90d', 0, 2204, NULL, '', '', '', '',        2);
INSERT INTO items (itemid, hostid, name, type, key_, value_type, history, status, master_itemid, templateid, params, description, posts, headers,           flags) VALUES (2206, 1013, 'item.proto.5'                  , 18, 'item.proto.5'                  , 1, '90d', 0, 2205, NULL, '', '', '', '',        2);
INSERT INTO item_discovery (itemdiscoveryid, parent_itemid, itemid) VALUES (6201, 2201, 2202);
INSERT INTO item_discovery (itemdiscoveryid, parent_itemid, itemid) VALUES (6202, 2201, 2203);
INSERT INTO item_discovery (itemdiscoveryid, parent_itemid, itemid) VALUES (6203, 2201, 2204);
INSERT INTO item_discovery (itemdiscoveryid, parent_itemid, itemid) VALUES (6204, 2201, 2205);
INSERT INTO item_discovery (itemdiscoveryid, parent_itemid, itemid) VALUES (6205, 2201, 2206);

-- dependent items: dependent.items.host.7
INSERT INTO hosts (hostid, host, name, status, description) VALUES (1014, 'dependent.items.host.7', 'dependent.items.host.7', 0, '');
INSERT INTO hosts_groups (hostgroupid, hostid, groupid) VALUES (1014, 1014, 1003);
INSERT INTO interface (interfaceid, hostid, type, ip, useip, port, main) VALUES (1007, 1014, 1, '127.0.0.1', 1, '10050', 1);
INSERT INTO items (itemid, hostid, name, type, key_, value_type,          status,                templateid, params, description, posts, headers, lifetime, flags) VALUES (2301, 1014, 'net.if.disvovery'              ,  2, 'net.if.discovery'              , 4,        0,       NULL, '', '', '', '', '30d', 1);
INSERT INTO items (itemid, hostid, name, type, key_, value_type, history, status, master_itemid, templateid, params, description, posts, headers,           flags) VALUES (2302, 1014, 'net.if[{$IFNAME}]'             ,  2, 'net.if[{#IFNAME}]'             , 1, '90d', 0, NULL, NULL, '', '', '', '',        2);
INSERT INTO items (itemid, hostid, name, type, key_, value_type, history, status, master_itemid, templateid, params, description, posts, headers,           flags) VALUES (2303, 1014, 'net.if.in[{$IFNAME}]'          , 18, 'net.ifi.in[{#IFNAME}]'         , 1, '90d', 0, 2302, NULL, '', '', '', '',        2);
INSERT INTO items (itemid, hostid, name, type, key_, value_type, history, status, master_itemid, templateid, params, description, posts, headers,           flags) VALUES (2304, 1014, 'net.if[eth0]'                  ,  2, 'net.if[eth0]'                  , 1, '90d', 0, NULL, NULL, '', '', '', '',        4);
INSERT INTO items (itemid, hostid, name, type, key_, value_type, history, status, master_itemid, templateid, params, description, posts, headers,           flags) VALUES (2305, 1014, 'net.if.in[eth0]'               , 18, 'net.ifi.in[eth0]'              , 1, '90d', 0, 2304, NULL, '', '', '', '',        4);
INSERT INTO item_discovery (itemdiscoveryid, parent_itemid, itemid) VALUES (6301, 2301, 2302);
INSERT INTO item_discovery (itemdiscoveryid, parent_itemid, itemid) VALUES (6302, 2301, 2303);
INSERT INTO item_discovery (itemdiscoveryid, parent_itemid, itemid) VALUES (6303, 2302, 2304);
INSERT INTO item_discovery (itemdiscoveryid, parent_itemid, itemid) VALUES (6304, 2303, 2305);

-- dependent items: dependent.items.host.8
INSERT INTO hosts (hostid, host, name, status, description) VALUES (1015, 'dependent.items.host.8', 'dependent.items.host.8', 0, '');
INSERT INTO hosts_groups (hostgroupid, hostid, groupid) VALUES (1015, 1015, 1003);
INSERT INTO interface (interfaceid, hostid, type, ip, useip, port, main) VALUES (1008, 1015, 1, '127.0.0.1', 1, '10050', 1);
INSERT INTO items (itemid, hostid, name, type, key_, value_type, history, status, master_itemid, templateid, params, description, posts, headers                 ) VALUES (2401, 1015, 'master.item.1'                 ,  2, 'master.item.1'                 , 1, '90d', 0, NULL, NULL, '', '', '', '');
INSERT INTO items (itemid, hostid, name, type, key_, value_type, history, status, master_itemid, templateid, params, description, posts, headers                 ) VALUES (2402, 1015, 'dependent.item.1.1'            , 18, 'dependent.item.1.1'            , 1, '90d', 0, 2401, NULL, '', '', '', '');
INSERT INTO items (itemid, hostid, name, type, key_, value_type,          status,                templateid, params, description, posts, headers, lifetime, flags) VALUES (2403, 1015, 'discovery.rule.1'              ,  2, 'discovery.rule.1'              , 4,        0,       NULL, '', '', '', '', '30d', 1);
INSERT INTO items (itemid, hostid, name, type, key_, value_type, history, status, master_itemid, templateid, params, description, posts, headers,           flags) VALUES (2404, 1015, 'master.item.proto.1'           ,  2, 'master.item.proto.1'           , 1, '90d', 0, NULL, NULL, '', '', '', '',        2);
INSERT INTO items (itemid, hostid, name, type, key_, value_type, history, status, master_itemid, templateid, params, description, posts, headers,           flags) VALUES (2405, 1015, 'dependent.item.proto.1.1'      , 18, 'dependent.item.proto.1.1'      , 1, '90d', 0, 2404, NULL, '', '', '', '',        2);
INSERT INTO items (itemid, hostid, name, type, key_, value_type,          status,                templateid, params, description, posts, headers, lifetime, flags) VALUES (2406, 1015, 'discovery.rule.2'              ,  2, 'discovery.rule.2'              , 4,        0,       NULL, '', '', '', '', '30d', 1);
INSERT INTO items (itemid, hostid, name, type, key_, value_type, history, status, master_itemid, templateid, params, description, posts, headers,           flags) VALUES (2407, 1015, 'master.item.proto.2'           ,  2, 'master.item.proto.2'           , 1, '90d', 0, NULL, NULL, '', '', '', '',        2);
INSERT INTO items (itemid, hostid, name, type, key_, value_type, history, status, master_itemid, templateid, params, description, posts, headers,           flags) VALUES (2408, 1015, 'dependent.item.proto.2.1'      , 18, 'dependent.item.proto.2.1'      , 1, '90d', 0, 2407, NULL, '', '', '', '',        2);
INSERT INTO items (itemid, hostid, name, type, key_, value_type,          status, master_itemid, templateid, params, description, posts, headers, lifetime, flags) VALUES (2409, 1015, 'dependent.discovery.rule.1.1'  , 18, 'dependent.discovery.rule.1.1'  , 4,        0, 2401, NULL, '', '', '', '', '30d', 1);
INSERT INTO item_discovery (itemdiscoveryid, parent_itemid, itemid) VALUES (6401, 2403, 2404);
INSERT INTO item_discovery (itemdiscoveryid, parent_itemid, itemid) VALUES (6402, 2403, 2405);
INSERT INTO item_discovery (itemdiscoveryid, parent_itemid, itemid) VALUES (6403, 2406, 2407);
INSERT INTO item_discovery (itemdiscoveryid, parent_itemid, itemid) VALUES (6404, 2406, 2408);

-- dependent items: dependent.items.host.9
INSERT INTO hosts (hostid, host, name, status, description) VALUES (1016, 'dependent.items.host.9', 'dependent.items.host.9', 0, '');
INSERT INTO hosts_groups (hostgroupid, hostid, groupid) VALUES (1016, 1016, 1003);
INSERT INTO interface (interfaceid, hostid, type, ip, useip, port, main) VALUES (1009, 1016, 1, '127.0.0.1', 1, '10050', 1);
INSERT INTO items (itemid, hostid, name, type, key_, value_type, history, status, master_itemid, templateid, params, description, posts, headers                 ) VALUES (2501, 1016, 'master.item.1'                 ,  2, 'master.item.1'                 , 1, '90d', 0, NULL, NULL, '', '', '', '');
INSERT INTO items (itemid, hostid, name, type, key_, value_type, history, status, master_itemid, templateid, params, description, posts, headers                 ) VALUES (2502, 1016, 'dependent.item.1.1'            , 18, 'dependent.item.1.1'            , 1, '90d', 0, 2501, NULL, '', '', '', '');
INSERT INTO items (itemid, hostid, name, type, key_, value_type,          status,                templateid, params, description, posts, headers, lifetime, flags) VALUES (2503, 1016, 'discovery.rule.1'              ,  2, 'discovery.rule.1'              , 4,        0,       NULL, '', '', '', '', '30d', 1);
INSERT INTO items (itemid, hostid, name, type, key_, value_type, history, status, master_itemid, templateid, params, description, posts, headers,           flags) VALUES (2504, 1016, 'master.item.proto.1'           ,  2, 'master.item.proto.1'           , 1, '90d', 0, NULL, NULL, '', '', '', '',        2);
INSERT INTO items (itemid, hostid, name, type, key_, value_type, history, status, master_itemid, templateid, params, description, posts, headers,           flags) VALUES (2505, 1016, 'dependent.item.proto.1.1'      , 18, 'dependent.item.proto.1.1'      , 1, '90d', 0, 2504, NULL, '', '', '', '',        2);
INSERT INTO item_discovery (itemdiscoveryid, parent_itemid, itemid) VALUES (6501, 2503, 2504);
INSERT INTO item_discovery (itemdiscoveryid, parent_itemid, itemid) VALUES (6502, 2503, 2505);
-- dependent items: END

-- testTaskCreate
INSERT INTO hosts (hostid,host,name,status,description) VALUES (120001,'Has two items','Has two items',0,'');
INSERT INTO items (itemid,type,hostid,name,description,key_,delay,interfaceid,params,formula,url,posts,query_fields,headers) VALUES (110001,7,120001,'Agent-active','','agent.ping[]',30,NULL,'','','','','','');
INSERT INTO items (itemid,type,hostid,name,description,key_,delay,interfaceid,params,formula,url,posts,query_fields,headers) VALUES (110002,0,120001,'Agent-passive','','agent.ping',30,NULL,'','','','','','');
INSERT INTO hosts (hostid,host,name,status,description) VALUES (120003,'Template with item and lld rule','Template with item',3,'');
INSERT INTO items (itemid,type,hostid,name,description,key_,delay,interfaceid,params,formula,url,posts,query_fields,headers) VALUES (110004,0,120003,'templated-item','','agent.ping[]',30,NULL,'','','','','','');
INSERT INTO items (itemid,type,hostid,name,description,key_,delay,interfaceid,params,formula,url,posts,query_fields,headers,flags) VALUES (110005,0,120003,'templated-lld-rule','','agent.ping[-]',30,NULL,'','','','','','',1);

-- testHost_Delete and testHostGroup_Delete maintenance constraint
INSERT INTO hstgrp (groupid, name) VALUES (62001, 'Host group for maintenances');
INSERT INTO hstgrp (groupid, name) VALUES (62002, 'maintenance_has_only_group');
INSERT INTO hstgrp (groupid, name) VALUES (62003, 'maintenance_has_group_and_host');
INSERT INTO hstgrp (groupid, name) VALUES (62004, 'maintenance_group_1');
INSERT INTO hstgrp (groupid, name) VALUES (62005, 'maintenance_group_2');
INSERT INTO hosts (hostid, host, name, status, description) VALUES (61001, 'maintenance_has_only_host', 'maintenance_has_only_host', 0, '');
INSERT INTO hosts (hostid, host, name, status, description) VALUES (61002, 'maintenance_has_only_group', 'maintenance_has_only_group', 0, '');
INSERT INTO hosts (hostid, host, name, status, description) VALUES (61003, 'maintenance_has_group_and_host', 'maintenance_has_group_and_host', 0, '');
INSERT INTO hosts (hostid, host, name, status, description) VALUES (61004, 'maintenance_host_1', 'maintenance_host_1', 0, '');
INSERT INTO hosts (hostid, host, name, status, description) VALUES (61005, 'maintenance_host_2', 'maintenance_host_2', 0, '');
INSERT INTO hosts_groups (hostgroupid, hostid, groupid) VALUES (50015, 61001, 62001);
INSERT INTO hosts_groups (hostgroupid, hostid, groupid) VALUES (50016, 61002, 62001);
INSERT INTO hosts_groups (hostgroupid, hostid, groupid) VALUES (50017, 61003, 62001);
INSERT INTO hosts_groups (hostgroupid, hostid, groupid) VALUES (50018, 61004, 62001);
INSERT INTO hosts_groups (hostgroupid, hostid, groupid) VALUES (50019, 61005, 62001);
INSERT INTO maintenances (maintenanceid, name, description, active_since, active_till) VALUES (60001, 'maintenance_has_only_host', '', 1539723600, 1539810000);
INSERT INTO maintenances (maintenanceid, name, description, active_since, active_till) VALUES (60002, 'maintenance_has_only_group', '', 1539723600, 1539810000);
INSERT INTO maintenances (maintenanceid, name, description, active_since, active_till) VALUES (60003, 'maintenance_has_group_and_host', '', 1539723600, 1539810000);
INSERT INTO maintenances (maintenanceid, name, description, active_since, active_till) VALUES (60004, 'maintenance_two_hosts', '', 1539723600, 1539810000);
INSERT INTO maintenances (maintenanceid, name, description, active_since, active_till) VALUES (60005, 'maintenance_two_groups', '', 1539723600, 1539810000);
INSERT INTO maintenances_hosts (maintenance_hostid, maintenanceid, hostid) VALUES (1, 60001, 61001);
INSERT INTO maintenances_hosts (maintenance_hostid, maintenanceid, hostid) VALUES (2, 60003, 61003);
INSERT INTO maintenances_hosts (maintenance_hostid, maintenanceid, hostid) VALUES (3, 60004, 61004);
INSERT INTO maintenances_hosts (maintenance_hostid, maintenanceid, hostid) VALUES (4, 60004, 61005);
INSERT INTO maintenances_groups (maintenance_groupid, maintenanceid, groupid) VALUES (1, 60002, 62002);
INSERT INTO maintenances_groups (maintenance_groupid, maintenanceid, groupid) VALUES (2, 60003, 62003);
INSERT INTO maintenances_groups (maintenance_groupid, maintenanceid, groupid) VALUES (3, 60005, 62004);
INSERT INTO maintenances_groups (maintenance_groupid, maintenanceid, groupid) VALUES (4, 60005, 62005);
INSERT INTO timeperiods (timeperiodid) VALUES (1);
INSERT INTO timeperiods (timeperiodid) VALUES (2);
INSERT INTO timeperiods (timeperiodid) VALUES (3);
INSERT INTO timeperiods (timeperiodid) VALUES (4);
INSERT INTO timeperiods (timeperiodid) VALUES (5);
INSERT INTO maintenances_windows (maintenance_timeperiodid, maintenanceid, timeperiodid) VALUES (1, 60001, 1);
INSERT INTO maintenances_windows (maintenance_timeperiodid, maintenanceid, timeperiodid) VALUES (2, 60002, 2);
INSERT INTO maintenances_windows (maintenance_timeperiodid, maintenanceid, timeperiodid) VALUES (3, 60003, 3);
INSERT INTO maintenances_windows (maintenance_timeperiodid, maintenanceid, timeperiodid) VALUES (4, 60004, 4);
INSERT INTO maintenances_windows (maintenance_timeperiodid, maintenanceid, timeperiodid) VALUES (5, 60005, 5);

-- testItemDelete
INSERT INTO hstgrp (groupid, name) VALUES (50018, 'with_lld_discovery');
INSERT INTO hosts (hostid, host, name, status, description) VALUES (120004, 'with_lld_discovery', 'with_lld_discovery', 0, '');
INSERT INTO hosts_groups (hostgroupid, hostid, groupid) VALUES (120004, 120004, 50018);
INSERT INTO interface (interfaceid, hostid, main, type, useip, ip, dns, port) VALUES (2004, 120004, 1, 1, 1, '127.0.0.1', '', '10050');

INSERT INTO items (itemid, type, hostid, name, description, key_, delay, interfaceid, params, formula, url, posts, query_fields, headers, flags) VALUES (40070, 2, 120004, 'discovery_rule', '', 'discovery', '0', NULL, '', '', '', '', '', '', 1);
INSERT INTO items (itemid, type, hostid, name, description, key_, delay, interfaceid, params, formula, url, posts, query_fields, headers, value_type, flags) VALUES (40071, 2, 120004, 'Item {#NAME}', '', 'item[{#NAME}]', '0', NULL, '', '', '', '', '', '', 3, 2);
INSERT INTO triggers (triggerid, expression, description, priority, flags, comments) VALUES (30001,'{99000}>0','Trigger {#NAME}', 2, 2, '');
INSERT INTO functions (functionid, itemid, triggerid, name, parameter) VALUES (99000, 40071, 30001, 'last', '');
INSERT INTO item_discovery (itemdiscoveryid, itemid, parent_itemid, key_) VALUES (14045, 40071, 40070, '');

INSERT INTO items (itemid, type, hostid, name, description, key_, delay, interfaceid, params, formula, url, posts, query_fields, headers, value_type, flags) VALUES (40072, 2, 120004,' Item eth0', '', 'item[eth0]', '0', NULL, '', '', '', '', '', '', 3, 4);
INSERT INTO item_discovery (itemdiscoveryid, itemid, parent_itemid, key_) VALUES (14046, 40072, 40071, 'item[{#NAME}]');
INSERT INTO triggers (triggerid, expression, description, priority, flags, comments, value) VALUES (30002,'{99001}>0','Trigger eth0', 2, 4, '', 1);
INSERT INTO functions (functionid, itemid, triggerid, name, parameter) VALUES (99001, 40072, 30002, 'last', '');
INSERT INTO trigger_discovery (triggerid, parent_triggerid) VALUES (30002, 30001);

INSERT INTO items (itemid, type, hostid, name, description, key_, delay, interfaceid, params, formula, url, posts, query_fields, headers, value_type, flags, master_itemid) VALUES (40073, 18, 120004, 'Item_child {#NAME}', '', 'item_child[{#NAME}]', '0', NULL, '', '', '', '', '', '', 3, 2, 40071);
INSERT INTO triggers (triggerid, expression, description, priority, flags, comments) VALUES (30003,'{99002}>0','Trigger {#NAME}', 2, 2, '');
INSERT INTO functions (functionid, itemid, triggerid, name, parameter) VALUES (99002, 40073, 30003, 'last', '');
INSERT INTO item_discovery (itemdiscoveryid, itemid, parent_itemid, key_) VALUES (14047, 40073, 40070, '');

INSERT INTO items (itemid, type, hostid, name, description, key_, delay, interfaceid, params, formula, url, posts, query_fields, headers, value_type, flags, master_itemid) VALUES (40074, 18, 120004,' Item_child eth0', '', 'item_child[eth0]', '0', NULL, '', '', '', '', '', '', 3, 4, 40072);
INSERT INTO item_discovery (itemdiscoveryid, itemid, parent_itemid, key_) VALUES (14048, 40074, 40073, 'item[{#NAME}]');
INSERT INTO triggers (triggerid, expression, description, priority, flags, comments, value) VALUES (30004,'{99003}>0','Trigger eth0', 2, 4, '', 1);
INSERT INTO functions (functionid, itemid, triggerid, name, parameter) VALUES (99003, 40074, 30004, 'last', '');
INSERT INTO trigger_discovery (triggerid, parent_triggerid) VALUES (30004, 30003);

-- LLD rules
INSERT INTO items (itemid,hostid,interfaceid,type,value_type,name,key_,delay,history,trends,status,params,description,flags,posts,headers) VALUES (110006,50009,50022,0,4,'API LLD rule 1','apilldrule1','30s','90d',0,0,'','',1,'','');
INSERT INTO items (itemid,hostid,interfaceid,type,value_type,name,key_,delay,history,trends,status,params,description,flags,posts,headers) VALUES (110007,50009,50022,0,4,'API LLD rule 2','apilldrule2','30s','90d',0,0,'','',1,'','');
INSERT INTO items (itemid,hostid,interfaceid,type,value_type,name,key_,delay,history,trends,status,params,description,flags,posts,headers) VALUES (110008,50009,50022,0,4,'API LLD rule 3','apilldrule3','30s','90d',0,0,'','',1,'','');
INSERT INTO items (itemid,hostid,interfaceid,type,value_type,name,key_,delay,history,trends,status,params,description,flags,posts,headers) VALUES (110009,50009,50022,0,4,'API LLD rule 4','apilldrule4','30s','90d',0,0,'','',1,'','');
INSERT INTO items (itemid,hostid,interfaceid,type,value_type,name,key_,delay,history,trends,status,params,description,flags,posts,headers) VALUES (110010,50010,null,0,4,'API Template LLD rule','apitemplatelldrule','30s','90d',0,0,'','',1,'','');
INSERT INTO items (itemid,hostid,interfaceid,templateid,type,value_type,name,key_,delay,history,trends,status,params,description,flags,posts,headers) VALUES (110011,50009,50022,110010,0,4,'API Template LLD rule','apitemplatelldrule','30s','90d',0,0,'','',1,'','');
INSERT INTO items (itemid,hostid,interfaceid,type,value_type,name,key_,delay,history,trends,status,params,description,flags,posts,headers) VALUES (110012,50009,50022,0,4,'API LLD rule get LLD macro paths','apilldrulegetlldmacropaths','30s','90d',0,0,'','',1,'','');
INSERT INTO items (itemid,hostid,interfaceid,type,value_type,name,key_,delay,history,trends,status,params,description,flags,posts,headers) VALUES (110013,50009,50022,0,4,'API LLD rule get preprocessing','apilldrulegetpreprocessing','30s','90d',0,0,'','',1,'','');

-- LLD macro paths
INSERT INTO lld_macro_path (lld_macro_pathid,itemid,lld_macro,path) VALUES (991,110006,'{#A}','$.list[:1].type');
INSERT INTO lld_macro_path (lld_macro_pathid,itemid,lld_macro,path) VALUES (992,110006,'{#B}','$.list[:2].type');
INSERT INTO lld_macro_path (lld_macro_pathid,itemid,lld_macro,path) VALUES (993,110006,'{#C}','$.list[:3].type');
INSERT INTO lld_macro_path (lld_macro_pathid,itemid,lld_macro,path) VALUES (994,110006,'{#D}','$.list[:4].type');
INSERT INTO lld_macro_path (lld_macro_pathid,itemid,lld_macro,path) VALUES (995,110006,'{#E}','$.list[:5].type');
INSERT INTO lld_macro_path (lld_macro_pathid,itemid,lld_macro,path) VALUES (996,110007,'{#A}','$.list[:1].type');
INSERT INTO lld_macro_path (lld_macro_pathid,itemid,lld_macro,path) VALUES (997,110007,'{#B}','$.list[:2].type');
INSERT INTO lld_macro_path (lld_macro_pathid,itemid,lld_macro,path) VALUES (998,110007,'{#C}','$.list[:3].type');
INSERT INTO lld_macro_path (lld_macro_pathid,itemid,lld_macro,path) VALUES (999,110008,'{#A}','$.list[:1].type');
INSERT INTO lld_macro_path (lld_macro_pathid,itemid,lld_macro,path) VALUES (1000,110008,'{#B}','$.list[:2].type');
INSERT INTO lld_macro_path (lld_macro_pathid,itemid,lld_macro,path) VALUES (1001,110008,'{#C}','$.list[:3].type');
INSERT INTO lld_macro_path (lld_macro_pathid,itemid,lld_macro,path) VALUES (1002,110010,'{#A}','$.list[:1].type');
INSERT INTO lld_macro_path (lld_macro_pathid,itemid,lld_macro,path) VALUES (1003,110010,'{#B}','$.list[:2].type');
INSERT INTO lld_macro_path (lld_macro_pathid,itemid,lld_macro,path) VALUES (1004,110010,'{#C}','$.list[:3].type');
INSERT INTO lld_macro_path (lld_macro_pathid,itemid,lld_macro,path) VALUES (1005,110011,'{#A}','$.list[:1].type');
INSERT INTO lld_macro_path (lld_macro_pathid,itemid,lld_macro,path) VALUES (1006,110011,'{#B}','$.list[:2].type');
INSERT INTO lld_macro_path (lld_macro_pathid,itemid,lld_macro,path) VALUES (1007,110011,'{#C}','$.list[:3].type');
INSERT INTO lld_macro_path (lld_macro_pathid,itemid,lld_macro,path) VALUES (1008,110012,'{#A}','$.list[:1].type');
INSERT INTO lld_macro_path (lld_macro_pathid,itemid,lld_macro,path) VALUES (1009,110012,'{#B}','$.list[:2].type');
INSERT INTO lld_macro_path (lld_macro_pathid,itemid,lld_macro,path) VALUES (1010,110012,'{#C}','$.list[:3].type');
INSERT INTO lld_macro_path (lld_macro_pathid,itemid,lld_macro,path) VALUES (1011,110012,'{#D}','$.list[:4].type');
INSERT INTO lld_macro_path (lld_macro_pathid,itemid,lld_macro,path) VALUES (1012,110012,'{#E}','$.list[:5].type');

-- LLD preprocessing
INSERT INTO item_preproc (item_preprocid,itemid,step,type,params,error_handler,error_handler_params) VALUES (9900,110006,1,5,'^abc$
123',0,'');
INSERT INTO item_preproc (item_preprocid,itemid,step,type,params,error_handler,error_handler_params) VALUES (9901,110006,2,5,'^def$
123',1,'');
INSERT INTO item_preproc (item_preprocid,itemid,step,type,params,error_handler,error_handler_params) VALUES (9902,110006,3,5,'^ghi$
123',2,'xxx');
INSERT INTO item_preproc (item_preprocid,itemid,step,type,params,error_handler,error_handler_params) VALUES (9903,110006,4,5,'^jkl$
123',3,'error');
INSERT INTO item_preproc (item_preprocid,itemid,step,type,params,error_handler,error_handler_params) VALUES (9904,110010,1,12,'$.path.to.node1',0,'');
INSERT INTO item_preproc (item_preprocid,itemid,step,type,params,error_handler,error_handler_params) VALUES (9905,110010,2,12,'$.path.to.node2',1,'');
INSERT INTO item_preproc (item_preprocid,itemid,step,type,params,error_handler,error_handler_params) VALUES (9906,110010,3,12,'$.path.to.node3',2,'xxx');
INSERT INTO item_preproc (item_preprocid,itemid,step,type,params,error_handler,error_handler_params) VALUES (9907,110010,4,12,'$.path.to.node4',3,'error');
INSERT INTO item_preproc (item_preprocid,itemid,step,type,params,error_handler,error_handler_params) VALUES (9908,110011,1,12,'$.path.to.node1',0,'');
INSERT INTO item_preproc (item_preprocid,itemid,step,type,params,error_handler,error_handler_params) VALUES (9909,110011,2,12,'$.path.to.node2',1,'');
INSERT INTO item_preproc (item_preprocid,itemid,step,type,params,error_handler,error_handler_params) VALUES (9910,110011,3,12,'$.path.to.node3',2,'xxx');
INSERT INTO item_preproc (item_preprocid,itemid,step,type,params,error_handler,error_handler_params) VALUES (9911,110011,4,12,'$.path.to.node4',3,'error');
INSERT INTO item_preproc (item_preprocid,itemid,step,type,params,error_handler,error_handler_params) VALUES (9912,110013,1,5,'^abc$
123',0,'');
INSERT INTO item_preproc (item_preprocid,itemid,step,type,params,error_handler,error_handler_params) VALUES (9913,110013,2,5,'^def$
123',1,'');
INSERT INTO item_preproc (item_preprocid,itemid,step,type,params,error_handler,error_handler_params) VALUES (9914,110013,3,5,'^ghi$
123',2,'xxx');
INSERT INTO item_preproc (item_preprocid,itemid,step,type,params,error_handler,error_handler_params) VALUES (9915,110013,4,5,'^jkl$
123',3,'error');

-- testtriggerfilter
insert into hstgrp (groupid,name,internal) values (139000,'triggerstester',0);
insert into hosts (hostid,host,name,status,description) values (130000,'triggerstester','triggerstester',0,'');
insert into hosts (hostid,host,name,status,description) values (131000,'triggerstestertmpl','triggerstestertmpl',3,'');
insert into hosts_groups (hostgroupid, hostid, groupid) values (139100, 130000, 139000);
insert into hosts_groups (hostgroupid, hostid, groupid) values (139200, 131000, 139000);
insert into items (itemid,hostid,type,name,key_,params,description,posts,headers) values (132000,130000,2,'triggerstesteritem','triggerstesteritem','','','','');
insert into items (itemid,hostid,type,name,key_,params,description,posts,headers) values (132001,131000,2,'triggerstesteritemtmpl','triggerstesteritemtmpl','','','','');
insert into items (itemid,hostid,type,name,key_,flags,params,description,posts,headers) values (132002,130000,2,'triggerstesteritemlld','triggerstesteritemlld',1,'','','','');
insert into items (itemid,hostid,type,name,key_,flags,params,description,posts,headers) values (132003,131000,2,'triggerstesteritemlldtmpl','triggerstesteritemlldtmpl',1,'','','','');
insert into items (itemid,hostid,type,name,key_,flags,params,description,posts,headers) values (132004,130000,2,'triggerstesteritemproto[{#T}]','triggerstesteritemproto[{#T}]',2,'','','','');
insert into items (itemid,hostid,type,name,key_,flags,params,description,posts,headers) values (132005,131000,2,'triggerstesteritemprototmpl[{#T}]','triggerstesteritemprototmpl[{#T}]',2,'','','','');
insert into item_discovery (itemdiscoveryid,itemid,parent_itemid,key_) values (138000,132004,132002,'triggerstesteritemproto[{#T}]');
insert into item_discovery (itemdiscoveryid,itemid,parent_itemid,key_) values (138001,132005,132003,'triggerstesteritemprototmpl[{#T}]');

insert into triggers (triggerid,expression,description,priority,comments) values (134000,'{135000}=0','triggerstester_t0',0,'');
insert into functions (functionid,itemid,triggerid,name,parameter) values (135000,132000,134000,'now','0');
insert into triggers (triggerid,expression,description,priority,comments) values (134001,'{135001}=0','triggerstester_t1',1,'');
insert into functions (functionid,itemid,triggerid,name,parameter) values (135001,132000,134001,'now','0');
insert into triggers (triggerid,expression,description,priority,comments) values (134002,'{135002}=0','triggerstester_t2',2,'');
insert into functions (functionid,itemid,triggerid,name,parameter) values (135002,132000,134002,'now','0');
insert into triggers (triggerid,expression,description,priority,comments) values (134003,'{135003}=0','triggerstester_t3',3,'');
insert into functions (functionid,itemid,triggerid,name,parameter) values (135003,132000,134003,'now','0');
insert into triggers (triggerid,expression,description,priority,comments) values (134004,'{135004}=0','triggerstester_t4',4,'');
insert into functions (functionid,itemid,triggerid,name,parameter) values (135004,132000,134004,'now','0');
insert into triggers (triggerid,expression,description,priority,comments) values (134005,'{135005}=0','triggerstester_t5',5,'');
insert into functions (functionid,itemid,triggerid,name,parameter) values (135005,132000,134005,'now','0');

insert into triggers (triggerid,expression,description,priority,flags,comments) values (134106,'{135106}=0','triggerstesterlld_t0',0,2,'');
insert into functions (functionid,itemid,triggerid,name,parameter) values (135106,132004,134106,'now','0');
-- discovered
INSERT INTO items (itemid,hostid,type,name,key_,flags,params,description,posts,headers) VALUES (132006,130000,2,'TriggersTesterItemLLDDiscovered[res1]','TriggersTesterItemLLDDiscovered[res1]',4,'','','','');
INSERT INTO triggers (triggerid,expression,description,priority,flags,comments) VALUES (134118,'{135118}=0','TriggersTesterLLDTmpl_T0[res1]',0,4,'');
INSERT INTO functions (functionid,itemid,triggerid,name,parameter) VALUES (135118,132006,134118,'now','0');
INSERT INTO trigger_discovery (triggerid,parent_triggerid) VALUES (134118,134106);
insert into item_discovery (itemdiscoveryid,itemid,parent_itemid,key_) values (138002,132006,132004,'triggerstesteritemprototmpl[{#T}]');
-- T4 depends on T5 depends on T0 (LLD discovered version)
INSERT INTO trigger_depends (triggerdepid,triggerid_down,triggerid_up) VALUES (138888,134004,134005);
INSERT INTO trigger_depends (triggerdepid,triggerid_down,triggerid_up) VALUES (138889,134005,134118);

-- testDiscoveryRule
INSERT INTO hstgrp (groupid, name, internal) values (1004, 'testDiscoveryRule', 0);

INSERT INTO hosts (hostid, host, name, status, description) VALUES (1017, 'test.discovery.rule.host.1', 'test.discovery.rule.host.1', 0, '');
INSERT INTO interface (interfaceid, hostid, main, type, useip, ip, dns, port) values (1010, 1017, 1, 1, 1, '127.0.0.1', '', '10050');
INSERT INTO hosts_groups (hostgroupid, hostid, groupid) VALUES (1017, 1017, 1004);
INSERT INTO items (itemid, hostid, name, type, key_, value_type, history, status, master_itemid, templateid, params, description, posts, headers                 ) VALUES (2600, 1017, 'item.1.1.1.1'                  ,  2, 'item.1.1.1.1'                  , 1, '90d', 0, NULL, NULL, '', '', '', '');
INSERT INTO items (itemid, hostid, name, type, key_, value_type, history, status, master_itemid, templateid, params, description, posts, headers, lifetime, flags) VALUES (2601, 1017, 'dependent.lld.1'               , 18, 'dependent.lld.1'               , 4, '90d', 0, 2600, NULL, '', '', '', '', '30d', 1);
INSERT INTO items (itemid, hostid, name, type, key_, value_type, history, status, master_itemid, templateid, params, description, posts, headers                 ) VALUES (2602, 1017, 'item.1'                        ,  2, 'item.1'                        , 1, '90d', 0, NULL, NULL, '', '', '', '');
INSERT INTO items (itemid, hostid, name, type, key_, value_type, history, trends, status, master_itemid, templateid, params, description, posts, headers, lifetime, flags) VALUES (2603, 1017, 'dependent.lld.2'               , 18, 'dependent.lld.2'               , 4, '90d', 0, 0, 2602, NULL, '', '', '', '', '30d', 1);
INSERT INTO items (itemid, hostid, name, type, key_, value_type, history, status, master_itemid, templateid, params, description, posts, headers                 ) VALUES (2604, 1017, 'item.2'                        ,  2, 'item.2'                        , 1, '90d', 0, NULL, NULL, '', '', '', '');
INSERT INTO items (itemid, hostid, name, type, key_, value_type, history, status, master_itemid, templateid, params, description, posts, headers, lifetime, flags) VALUES (2605, 1017, 'dependent.lld.3'               , 18, 'dependent.lld.3'               , 4, '90d', 0, 2604, NULL, '', '', '', '', '30d', 1);

INSERT INTO hosts (hostid, host, name, status, description) VALUES (1018, 'test.discovery.rule.host.2', 'test.discovery.rule.host.2', 0, '');
INSERT INTO interface (interfaceid, hostid, main, type, useip, ip, dns, port) values (1011, 1018, 1, 1, 1, '127.0.0.1', '', '10050');
INSERT INTO hosts_groups (hostgroupid, hostid, groupid) VALUES (1018, 1018, 1004);
INSERT INTO items (itemid, hostid, name, type, key_, value_type, history, status, master_itemid, templateid, params, description, posts, headers                 ) VALUES (2606, 1018, 'item.1'                        ,  2, 'item.1'                        , 1, '90d', 0, NULL, NULL, '', '', '', '');
INSERT INTO items (itemid, hostid, name, type, key_, value_type, history, status, master_itemid, templateid, params, description, posts, headers                 ) VALUES (2607, 1018, 'item.1.1'                      , 18, 'item.1.1'                      , 1, '90d', 0, 2606, NULL, '', '', '', '');
INSERT INTO items (itemid, hostid, name, type, key_, value_type, history, status, master_itemid, templateid, params, description, posts, headers                 ) VALUES (2608, 1018, 'item.1.1.1'                    , 18, 'item.1.1.1'                    , 1, '90d', 0, 2607, NULL, '', '', '', '');
INSERT INTO items (itemid, hostid, name, type, key_, value_type, history, status, master_itemid, templateid, params, description, posts, headers                 ) VALUES (2609, 1018, 'item.1.1.1.1'                  , 18, 'item.1.1.1.1'                  , 1, '90d', 0, 2608, NULL, '', '', '', '');

-- testHistory
INSERT INTO hstgrp (groupid, name) VALUES (1005, 'history.get/hosts');

INSERT INTO hosts (hostid, host, name, status, description) VALUES (120005, 'history.get.host.1', 'history.get.host.1', 1, '');
INSERT INTO hosts_groups (hostgroupid, hostid, groupid) VALUES (1019, 120005, 1005);
INSERT INTO interface (interfaceid, hostid, type, ip, useip, port, main) VALUES (1012, 120005, 1, '127.0.0.1', 1, '10050', 1);
INSERT INTO items (itemid, hostid, name, type, key_, value_type, history, status, master_itemid, templateid, params, description, posts, headers) VALUES (133758, 120005, 'item1', 2, 'item1', 3, '90d', 0, NULL, NULL, '', '', '', '');
INSERT INTO history_uint (itemid, clock, value, ns) VALUES
(133758, 1549350893, 1, 885479055),
(133758, 1549350907, 2, 762947342),
(133758, 1549350908, 3, 727124125),
(133758, 1549350909, 4, 710589839),
(133758, 1549350910, 5, 369715624),
(133758, 1549350910, 5, 738923458),
(133758, 1549350917, 5, 257150200),
(133758, 1549350917, 5, 762668985),
(133758, 1549350918, 5, 394517718),
(133758, 1549350922, 6, 347073267),
(133758, 1549350923, 7, 882834269),
(133758, 1549350926, 8, 410826674),
(133758, 1549350927, 9, 938887279),
(133758, 1549350944, 0, 730916425);
INSERT INTO items (itemid, hostid, name, type, key_, value_type, history, status, master_itemid, templateid, params, description, posts, headers) VALUES (133759, 120005, 'item2', 2, 'item2', 0, '90d', 0, NULL, NULL, '', '', '', '');
INSERT INTO history (itemid, clock, value, ns) VALUES
(133759, 1549350947, 0.0000, 441606890),
(133759, 1549350948, 0.0000, 544936503),
(133759, 1549350950, 0.0000, 866715049),
(133759, 1549350953, 1.0000, 154942891),
(133759, 1549350955, 1.0000, 719111385),
(133759, 1549350957, 1.0000, 594538048),
(133759, 1549350958, 1.5000, 594538048),
(133759, 1549350959, 1.0001, 594538048),
(133759, 1549350960, 1.5000, 594538048),
(133759, 1549350961, -1.0000, 594538048),
(133759, 1549350962, -1.5000, 594538048);
INSERT INTO items (itemid, hostid, name, type, key_, value_type, history, status, master_itemid, templateid, params, description, posts, headers) VALUES (133760, 120005, 'item3', 2, 'item3', 1, '90d', 0, NULL, NULL, '', '', '', '');
INSERT INTO history_str (itemid, clock, value, ns) VALUES
(133760, 1549350960, '1', 754460948),
(133760, 1549350962, '1', 919404393),
(133760, 1549350965, '1', 512878374);
INSERT INTO items (itemid, hostid, name, type, key_, value_type, history, status, master_itemid, templateid, params, description, posts, headers) VALUES (133761, 120005, 'item4', 2, 'item4', 2, '90d', 0, NULL, NULL, '', '', '', '');
INSERT INTO history_log (itemid, clock, timestamp, source, severity, value, logeventid, ns) VALUES
(133761, 1549350969, 0, '', 0, '1', 0, 506909535),
(133761, 1549350973, 0, '', 0, '2', 0, 336068358),
(133761, 1549350976, 0, '', 0, '3', 0, 2798098),
(133761, 1549350987, 0, '', 0, '4', 0, 755363307),
(133761, 1549350992, 0, '', 0, '5', 0, 242736233);
INSERT INTO items (itemid, hostid, name, type, key_, value_type, history, status, master_itemid, templateid, params, description, posts, headers) VALUES (133762, 120005, 'item5', 2, 'item5', 4, '90d', 0, NULL, NULL, '', '', '', '');
INSERT INTO history_text (itemid, clock, value, ns) VALUES
(133762, 1549350998, '1', 450920469),
(133762, 1549350999, '2', 882825407),
(133762, 1549351001, '3', 242835912);

-- Adding records into Auditlog
INSERT INTO auditlog (auditid, userid, clock, action, resourcetype, note, ip, resourceid, resourcename) VALUES (9000, 1, 1582269000, 1, 4, '', '127.0.0.1', 10054, 'H1 updated');
INSERT INTO auditlog_details (auditdetailid, auditid, table_name, field_name, oldvalue, newvalue) VALUES (9000, 9000, 'hosts', 'status', '0', '1');
INSERT INTO auditlog (auditid, userid, clock, action, resourcetype, note, ip, resourceid, resourcename) VALUES (9001, 1, 1582270260, 1, 4, '', '127.0.0.1', 10054, 'H1 updated');
INSERT INTO auditlog_details (auditdetailid, auditid, table_name, field_name, oldvalue, newvalue) VALUES (9001, 9001, 'hosts', 'status', '0', '1');
INSERT INTO auditlog (auditid, userid, clock, action, resourcetype, note, ip, resourceid, resourcename) VALUES (9003, 1, 1582269120, 0, 6, 'Graph [graph1]', '::1', 0, '');
INSERT INTO auditlog (auditid, userid, clock, action, resourcetype, note, ip, resourceid, resourcename) VALUES (9004, 4, 1582269180, 0, 19, 'Name [Audit Map]', '192.168.3.32', 0, '');
INSERT INTO auditlog (auditid, userid, clock, action, resourcetype, note, ip, resourceid, resourcename) VALUES (9005, 1, 1582269240, 1, 14, '', '192.168.3.32', 6, 'HG1 updated');
INSERT INTO auditlog_details (auditdetailid, auditid, table_name, field_name, oldvalue, newvalue) VALUES (9005, 9005, 'groups', 'name', 'HG1', 'HG1 updated');

-- LLD with overrides to delete
INSERT INTO items (itemid,type,snmp_oid,hostid,name,key_,delay,history,trends,status,value_type,trapper_hosts,units,formula,logtimefmt,templateid,valuemapid,params,ipmi_sensor,authtype,username,password,publickey,privatekey,flags,interfaceid,description,inventory_link,lifetime,evaltype,jmx_endpoint,master_itemid,timeout,url,query_fields,posts,status_codes,follow_redirects,post_type,http_proxy,headers,retrieve_mode,request_method,output_format,ssl_cert_file,ssl_key_file,ssl_key_password,verify_peer,verify_host,allow_traps,discover) VALUES (133763,2,'',50009,'Overrides (delete)','overrides.delete','0','90d','0',0,4,'','','','',NULL,NULL,'','',0,'','','','',1,NULL,'',0,'30d',0,'',NULL,'3s','','','','200',1,0,'','',0,0,0,'','','',0,0,0,0);
INSERT INTO lld_override (lld_overrideid,itemid,name,step,evaltype,formula,stop) VALUES (101,133763,'override',1,3,'{101} or {102} or {103}',1);
INSERT INTO lld_override (lld_overrideid,itemid,name,step,evaltype,formula,stop) VALUES (102,133763,'override 2',2,0,'',1);
INSERT INTO lld_override_condition (lld_override_conditionid,lld_overrideid,operator,macro,value) VALUES (101,101,8,'{#MACRO1}','d{3}$');
INSERT INTO lld_override_condition (lld_override_conditionid,lld_overrideid,operator,macro,value) VALUES (102,101,8,'{#MACRO2}','d{2}$');
INSERT INTO lld_override_condition (lld_override_conditionid,lld_overrideid,operator,macro,value) VALUES (103,101,8,'{#MACRO3}','d{1}$');
INSERT INTO lld_override_operation (lld_override_operationid,lld_overrideid,operationobject,operator,value) VALUES (101,101,0,3,'8');
INSERT INTO lld_override_operation (lld_override_operationid,lld_overrideid,operationobject,operator,value) VALUES (102,101,0,1,'wW');
INSERT INTO lld_override_operation (lld_override_operationid,lld_overrideid,operationobject,operator,value) VALUES (103,101,1,8,'^c+$');
INSERT INTO lld_override_operation (lld_override_operationid,lld_overrideid,operationobject,operator,value) VALUES (104,101,2,2,'123');
INSERT INTO lld_override_operation (lld_override_operationid,lld_overrideid,operationobject,operator,value) VALUES (105,101,3,0,'');
INSERT INTO lld_override_operation (lld_override_operationid,lld_overrideid,operationobject,operator,value) VALUES (106,102,0,0,'');
INSERT INTO lld_override_opdiscover (lld_override_operationid,discover) VALUES (102,1);
INSERT INTO lld_override_opdiscover (lld_override_operationid,discover) VALUES (103,1);
INSERT INTO lld_override_opdiscover (lld_override_operationid,discover) VALUES (104,1);
INSERT INTO lld_override_opdiscover (lld_override_operationid,discover) VALUES (105,1);
INSERT INTO lld_override_ophistory (lld_override_operationid,history) VALUES (102,'92d');
INSERT INTO lld_override_opinventory (lld_override_operationid,inventory_mode) VALUES (105,1);
INSERT INTO lld_override_opperiod (lld_override_operationid,delay) VALUES (102,'1m;wd1-3h4-16;10s/1-5,00:00-20:00;5s/5-7,00:00-24:00');
INSERT INTO lld_override_opseverity (lld_override_operationid,severity) VALUES (103,3);
INSERT INTO lld_override_opstatus (lld_override_operationid,status) VALUES (101,1);
INSERT INTO lld_override_opstatus (lld_override_operationid,status) VALUES (102,0);
INSERT INTO lld_override_opstatus (lld_override_operationid,status) VALUES (103,1);
INSERT INTO lld_override_opstatus (lld_override_operationid,status) VALUES (105,1);
INSERT INTO lld_override_optag (lld_override_optagid,lld_override_operationid,tag,value) VALUES (101,103,'tag1','value1');
INSERT INTO lld_override_optag (lld_override_optagid,lld_override_operationid,tag,value) VALUES (102,103,'tag2','value2');
INSERT INTO lld_override_optag (lld_override_optagid,lld_override_operationid,tag,value) VALUES (103,105,'tag1','value1');
INSERT INTO lld_override_optag (lld_override_optagid,lld_override_operationid,tag,value) VALUES (104,105,'tag2','value2');
INSERT INTO lld_override_optemplate (lld_override_optemplateid,lld_override_operationid,templateid) VALUES (101,105,10264);
INSERT INTO lld_override_optemplate (lld_override_optemplateid,lld_override_operationid,templateid) VALUES (102,105,10265);
INSERT INTO lld_override_optemplate (lld_override_optemplateid,lld_override_operationid,templateid) VALUES (103,105,50010);
INSERT INTO lld_override_optrends (lld_override_operationid,trends) VALUES (102,'36d');
INSERT INTO lld_override_optrends (lld_override_operationid,trends) VALUES (106,'5d');

-- LLD with overrides to copy
INSERT INTO items (itemid,type,snmp_oid,hostid,name,key_,delay,history,trends,status,value_type,trapper_hosts,units,formula,logtimefmt,templateid,valuemapid,params,ipmi_sensor,authtype,username,password,publickey,privatekey,flags,interfaceid,description,inventory_link,lifetime,evaltype,jmx_endpoint,master_itemid,timeout,url,query_fields,posts,status_codes,follow_redirects,post_type,http_proxy,headers,retrieve_mode,request_method,output_format,ssl_cert_file,ssl_key_file,ssl_key_password,verify_peer,verify_host,allow_traps,discover) VALUES (133764,2,'',50009,'Overrides (copy)','overrides.copy','0','90d','0',0,4,'','','','',NULL,NULL,'','',0,'','','','',1,NULL,'',0,'30d',0,'',NULL,'3s','','','','200',1,0,'','',0,0,0,'','','',0,0,0,0);
INSERT INTO lld_override (lld_overrideid,itemid,name,step,evaltype,formula,stop) VALUES (103,133764,'override',1,3,'{104} or {105} or {106}',1);
INSERT INTO lld_override (lld_overrideid,itemid,name,step,evaltype,formula,stop) VALUES (104,133764,'override 2',2,0,'',1);
INSERT INTO lld_override_condition (lld_override_conditionid,lld_overrideid,operator,macro,value) VALUES (104,103,8,'{#MACRO1}','d{3}$');
INSERT INTO lld_override_condition (lld_override_conditionid,lld_overrideid,operator,macro,value) VALUES (105,103,8,'{#MACRO2}','d{2}$');
INSERT INTO lld_override_condition (lld_override_conditionid,lld_overrideid,operator,macro,value) VALUES (106,103,8,'{#MACRO3}','d{1}$');
INSERT INTO lld_override_operation (lld_override_operationid,lld_overrideid,operationobject,operator,value) VALUES (107,103,0,3,'8');
INSERT INTO lld_override_operation (lld_override_operationid,lld_overrideid,operationobject,operator,value) VALUES (108,103,0,1,'wW');
INSERT INTO lld_override_operation (lld_override_operationid,lld_overrideid,operationobject,operator,value) VALUES (109,103,1,8,'^c+$');
INSERT INTO lld_override_operation (lld_override_operationid,lld_overrideid,operationobject,operator,value) VALUES (110,103,2,2,'123');
INSERT INTO lld_override_operation (lld_override_operationid,lld_overrideid,operationobject,operator,value) VALUES (111,103,3,0,'');
INSERT INTO lld_override_operation (lld_override_operationid,lld_overrideid,operationobject,operator,value) VALUES (112,104,0,0,'');
INSERT INTO lld_override_opdiscover (lld_override_operationid,discover) VALUES (108,1);
INSERT INTO lld_override_opdiscover (lld_override_operationid,discover) VALUES (109,1);
INSERT INTO lld_override_opdiscover (lld_override_operationid,discover) VALUES (110,1);
INSERT INTO lld_override_opdiscover (lld_override_operationid,discover) VALUES (111,1);
INSERT INTO lld_override_ophistory (lld_override_operationid,history) VALUES (108,'92d');
INSERT INTO lld_override_opinventory (lld_override_operationid,inventory_mode) VALUES (111,1);
INSERT INTO lld_override_opperiod (lld_override_operationid,delay) VALUES (108,'1m;wd1-3h4-16;10s/1-5,00:00-20:00;5s/5-7,00:00-24:00');
INSERT INTO lld_override_opseverity (lld_override_operationid,severity) VALUES (109,3);
INSERT INTO lld_override_opstatus (lld_override_operationid,status) VALUES (107,1);
INSERT INTO lld_override_opstatus (lld_override_operationid,status) VALUES (108,0);
INSERT INTO lld_override_opstatus (lld_override_operationid,status) VALUES (109,1);
INSERT INTO lld_override_opstatus (lld_override_operationid,status) VALUES (111,1);
INSERT INTO lld_override_optag (lld_override_optagid,lld_override_operationid,tag,value) VALUES (3,109,'tag1','value1');
INSERT INTO lld_override_optag (lld_override_optagid,lld_override_operationid,tag,value) VALUES (4,109,'tag2','value2');
INSERT INTO lld_override_optag (lld_override_optagid,lld_override_operationid,tag,value) VALUES (5,111,'tag1','value1');
INSERT INTO lld_override_optag (lld_override_optagid,lld_override_operationid,tag,value) VALUES (6,111,'tag2','value2');
INSERT INTO lld_override_optemplate (lld_override_optemplateid,lld_override_operationid,templateid) VALUES (4,111,10264);
INSERT INTO lld_override_optemplate (lld_override_optemplateid,lld_override_operationid,templateid) VALUES (5,111,10265);
INSERT INTO lld_override_optemplate (lld_override_optemplateid,lld_override_operationid,templateid) VALUES (6,111,50010);
INSERT INTO lld_override_optrends (lld_override_operationid,trends) VALUES (108,'36d');
INSERT INTO lld_override_optrends (lld_override_operationid,trends) VALUES (112,'5d');

-- LLD with overrides to update
INSERT INTO items (itemid,type,snmp_oid,hostid,name,key_,delay,history,trends,status,value_type,trapper_hosts,units,formula,logtimefmt,templateid,valuemapid,params,ipmi_sensor,authtype,username,password,publickey,privatekey,flags,interfaceid,description,inventory_link,lifetime,evaltype,jmx_endpoint,master_itemid,timeout,url,query_fields,posts,status_codes,follow_redirects,post_type,http_proxy,headers,retrieve_mode,request_method,output_format,ssl_cert_file,ssl_key_file,ssl_key_password,verify_peer,verify_host,allow_traps,discover) VALUES (133765,2,'',50009,'Overrides (update)','overrides.update','0','90d','0',0,4,'','','','',NULL,NULL,'','',0,'','','','',1,NULL,'',0,'30d',0,'',NULL,'3s','','','','200',1,0,'','',0,0,0,'','','',0,0,0,0);
INSERT INTO lld_override (lld_overrideid,itemid,name,step,evaltype,formula,stop) VALUES (105,133765,'override',1,3,'{107} or {108} or {109}',1);
INSERT INTO lld_override (lld_overrideid,itemid,name,step,evaltype,formula,stop) VALUES (106,133765,'override 2',2,0,'',1);
INSERT INTO lld_override_condition (lld_override_conditionid,lld_overrideid,operator,macro,value) VALUES (107,105,8,'{#MACRO1}','d{3}$');
INSERT INTO lld_override_condition (lld_override_conditionid,lld_overrideid,operator,macro,value) VALUES (108,105,8,'{#MACRO2}','d{2}$');
INSERT INTO lld_override_condition (lld_override_conditionid,lld_overrideid,operator,macro,value) VALUES (109,105,8,'{#MACRO3}','d{1}$');
INSERT INTO lld_override_operation (lld_override_operationid,lld_overrideid,operationobject,operator,value) VALUES (113,105,0,3,'8');
INSERT INTO lld_override_operation (lld_override_operationid,lld_overrideid,operationobject,operator,value) VALUES (114,105,0,1,'wW');
INSERT INTO lld_override_operation (lld_override_operationid,lld_overrideid,operationobject,operator,value) VALUES (115,105,1,8,'^c+$');
INSERT INTO lld_override_operation (lld_override_operationid,lld_overrideid,operationobject,operator,value) VALUES (116,105,2,2,'123');
INSERT INTO lld_override_operation (lld_override_operationid,lld_overrideid,operationobject,operator,value) VALUES (117,105,3,0,'');
INSERT INTO lld_override_operation (lld_override_operationid,lld_overrideid,operationobject,operator,value) VALUES (118,106,0,0,'');
INSERT INTO lld_override_opdiscover (lld_override_operationid,discover) VALUES (114,1);
INSERT INTO lld_override_opdiscover (lld_override_operationid,discover) VALUES (115,1);
INSERT INTO lld_override_opdiscover (lld_override_operationid,discover) VALUES (116,1);
INSERT INTO lld_override_opdiscover (lld_override_operationid,discover) VALUES (117,1);
INSERT INTO lld_override_ophistory (lld_override_operationid,history) VALUES (114,'92d');
INSERT INTO lld_override_opinventory (lld_override_operationid,inventory_mode) VALUES (117,1);
INSERT INTO lld_override_opperiod (lld_override_operationid,delay) VALUES (114,'1m;wd1-3h4-16;10s/1-5,00:00-20:00;5s/5-7,00:00-24:00');
INSERT INTO lld_override_opseverity (lld_override_operationid,severity) VALUES (115,3);
INSERT INTO lld_override_opstatus (lld_override_operationid,status) VALUES (113,1);
INSERT INTO lld_override_opstatus (lld_override_operationid,status) VALUES (114,0);
INSERT INTO lld_override_opstatus (lld_override_operationid,status) VALUES (115,1);
INSERT INTO lld_override_opstatus (lld_override_operationid,status) VALUES (117,1);
INSERT INTO lld_override_optag (lld_override_optagid,lld_override_operationid,tag,value) VALUES (7,115,'tag1','value1');
INSERT INTO lld_override_optag (lld_override_optagid,lld_override_operationid,tag,value) VALUES (8,115,'tag2','value2');
INSERT INTO lld_override_optag (lld_override_optagid,lld_override_operationid,tag,value) VALUES (9,117,'tag1','value1');
INSERT INTO lld_override_optag (lld_override_optagid,lld_override_operationid,tag,value) VALUES (10,117,'tag2','value2');
INSERT INTO lld_override_optemplate (lld_override_optemplateid,lld_override_operationid,templateid) VALUES (7,117,10264);
INSERT INTO lld_override_optemplate (lld_override_optemplateid,lld_override_operationid,templateid) VALUES (8,117,10265);
INSERT INTO lld_override_optemplate (lld_override_optemplateid,lld_override_operationid,templateid) VALUES (9,117,50010);
INSERT INTO lld_override_optrends (lld_override_operationid,trends) VALUES (114,'36d');
INSERT INTO lld_override_optrends (lld_override_operationid,trends) VALUES (118,'5d');

-- LLD with overrides and template constraint
INSERT INTO hosts (hostid,proxy_hostid,host,status,lastaccess,ipmi_authtype,ipmi_privilege,ipmi_username,ipmi_password,maintenanceid,maintenance_status,maintenance_type,maintenance_from,name,flags,templateid,description,tls_connect,tls_accept,tls_issuer,tls_subject,tls_psk_identity,tls_psk,proxy_address,auto_compress,discover) VALUES (131001,NULL,'Overrides template constraint',3,0,-1,2,'','',NULL,0,0,0,'Overrides template constaint',0,NULL,'',1,1,'','','','','',1,0);
INSERT INTO hstgrp (groupid,name,internal,flags) VALUES (139001,'Overrides',0,0);
INSERT INTO hosts_groups (hostgroupid,hostid,groupid) VALUES (139201,131001,139001);
INSERT INTO items (itemid,type,snmp_oid,hostid,name,key_,delay,history,trends,status,value_type,trapper_hosts,units,formula,logtimefmt,templateid,valuemapid,params,ipmi_sensor,authtype,username,password,publickey,privatekey,flags,interfaceid,description,inventory_link,lifetime,evaltype,jmx_endpoint,master_itemid,timeout,url,query_fields,posts,status_codes,follow_redirects,post_type,http_proxy,headers,retrieve_mode,request_method,output_format,ssl_cert_file,ssl_key_file,ssl_key_password,verify_peer,verify_host,allow_traps,discover) VALUES (133766,0,'',50009,'Overrides (template constraint)','overrides.template.constraint','1m','90d','0',0,4,'','','','',NULL,NULL,'','',0,'','','','',1,50022,'',0,'30d',0,'',NULL,'3s','','','','200',1,0,'','',0,0,0,'','','',0,0,0,0);
INSERT INTO lld_override (lld_overrideid,itemid,name,step,evaltype,formula,stop) VALUES (107,133766,'Only template operation',1,0,'',0);
INSERT INTO lld_override (lld_overrideid,itemid,name,step,evaltype,formula,stop) VALUES (108,133766,'Not only template operation',2,0,'',0);
INSERT INTO lld_override_operation (lld_override_operationid,lld_overrideid,operationobject,operator,value) VALUES (119,107,3,0,'');
INSERT INTO lld_override_operation (lld_override_operationid,lld_overrideid,operationobject,operator,value) VALUES (120,108,3,0,'');
INSERT INTO lld_override_opinventory (lld_override_operationid,inventory_mode) VALUES (120,0);
INSERT INTO lld_override_optemplate (lld_override_optemplateid,lld_override_operationid,templateid) VALUES (10,119,131001);
INSERT INTO lld_override_optemplate (lld_override_optemplateid,lld_override_operationid,templateid) VALUES (11,120,131001);

-- graph portotype
INSERT INTO hstgrp (groupid,name,internal,flags) VALUES (139002,'test_graph_prototype',0,0);
INSERT INTO hosts (hostid,proxy_hostid,host,status,lastaccess,ipmi_authtype,ipmi_privilege,ipmi_username,ipmi_password,maintenanceid,maintenance_status,maintenance_type,maintenance_from,name,flags,templateid,description,tls_connect,tls_accept,tls_issuer,tls_subject,tls_psk_identity,tls_psk,proxy_address,auto_compress,discover) VALUES (131002,NULL,'item',0,0,-1,2,'','',NULL,0,0,0,'item',0,NULL,'',1,1,'','','','','',1,0);
INSERT INTO hosts (hostid,proxy_hostid,host,status,lastaccess,ipmi_authtype,ipmi_privilege,ipmi_username,ipmi_password,maintenanceid,maintenance_status,maintenance_type,maintenance_from,name,flags,templateid,description,tls_connect,tls_accept,tls_issuer,tls_subject,tls_psk_identity,tls_psk,proxy_address,auto_compress,discover) VALUES (131003,NULL,'item_prototype',0,0,-1,2,'','',NULL,0,0,0,'item_prototype',0,NULL,'',1,1,'','','','','',1,0);
INSERT INTO hosts_groups (hostgroupid,hostid,groupid) VALUES (139203,131003,139002);
INSERT INTO hosts_groups (hostgroupid,hostid,groupid) VALUES (139202,131002,139002);
INSERT INTO items (itemid,type,snmp_oid,hostid,name,key_,delay,history,trends,status,value_type,trapper_hosts,units,formula,logtimefmt,templateid,valuemapid,params,ipmi_sensor,authtype,username,password,publickey,privatekey,flags,interfaceid,description,inventory_link,lifetime,evaltype,jmx_endpoint,master_itemid,timeout,url,query_fields,posts,status_codes,follow_redirects,post_type,http_proxy,headers,retrieve_mode,request_method,output_format,ssl_cert_file,ssl_key_file,ssl_key_password,verify_peer,verify_host,allow_traps,discover) VALUES (133767,2,'',131003,'rule','a','0','90d','0',0,4,'','','','',NULL,NULL,'','',0,'','','','',1,NULL,'',0,'30d',0,'',NULL,'3s','','','','200',1,0,'','',0,0,0,'','','',0,0,0,0);
INSERT INTO items (itemid,type,snmp_oid,hostid,name,key_,delay,history,trends,status,value_type,trapper_hosts,units,formula,logtimefmt,templateid,valuemapid,params,ipmi_sensor,authtype,username,password,publickey,privatekey,flags,interfaceid,description,inventory_link,lifetime,evaltype,jmx_endpoint,master_itemid,timeout,url,query_fields,posts,status_codes,follow_redirects,post_type,http_proxy,headers,retrieve_mode,request_method,output_format,ssl_cert_file,ssl_key_file,ssl_key_password,verify_peer,verify_host,allow_traps,discover) VALUES (133768,2,'',131003,'prototype','a[{#A}]','0','90d','365d',0,3,'','','','',NULL,NULL,'','',0,'','','','',2,NULL,'',0,'30d',0,'',NULL,'3s','','','','200',1,0,'','',0,0,0,'','','',0,0,0,0);
INSERT INTO items (itemid,type,snmp_oid,hostid,name,key_,delay,history,trends,status,value_type,trapper_hosts,units,formula,logtimefmt,templateid,valuemapid,params,ipmi_sensor,authtype,username,password,publickey,privatekey,flags,interfaceid,description,inventory_link,lifetime,evaltype,jmx_endpoint,master_itemid,timeout,url,query_fields,posts,status_codes,follow_redirects,post_type,http_proxy,headers,retrieve_mode,request_method,output_format,ssl_cert_file,ssl_key_file,ssl_key_password,verify_peer,verify_host,allow_traps,discover) VALUES (133769,2,'',131002,'item','a','0','90d','365d',0,3,'','','','',NULL,NULL,'','',0,'','','','',0,NULL,'',0,'30d',0,'',NULL,'3s','','','','200',1,0,'','',0,0,0,'','','',0,0,0,0);
INSERT INTO item_discovery (itemdiscoveryid,itemid,parent_itemid,key_,lastcheck,ts_delete) VALUES (138003,133768,133767,'',0,0);
INSERT INTO graphs (graphid,name,width,height,yaxismin,yaxismax,templateid,show_work_period,show_triggers,graphtype,show_legend,show_3d,percent_left,percent_right,ymin_type,ymax_type,ymin_itemid,ymax_itemid,flags,discover) VALUES (9000,'graph_prototype',900,200,0,100,NULL,1,1,0,1,0,0,0,0,0,NULL,NULL,2,0);
INSERT INTO graphs_items (gitemid,graphid,itemid,drawtype,sortorder,color,yaxisside,calc_fnc,type) VALUES (50450,9000,133769,0,1,'F63100',0,2,0);
INSERT INTO graphs_items (gitemid,graphid,itemid,drawtype,sortorder,color,yaxisside,calc_fnc,type) VALUES (50451,9000,133768,0,0,'1A7C11',0,2,0);

-- trigger permissions: BEGIN

INSERT INTO hstgrp (groupid, name) VALUES
(50101, 'test-trigger-permissions-group-N'),
(50102, 'test-trigger-permissions-group-D'),
(50103, 'test-trigger-permissions-group-R'),
(50104, 'test-trigger-permissions-group-W');

INSERT INTO usrgrp (usrgrpid, name) VALUES (50101, 'test-trigger-permissions-user-group');
INSERT INTO users (userid, alias, passwd, roleid) VALUES (50101, 'test-trigger-permissions-user', '$2y$10$VKVVejdnWSz08PPa0Xb9g.igAz.iWne3EaxXPX5WF8WsbrrA.lE4K', 1);
INSERT INTO users_groups (id, usrgrpid, userid) VALUES (50101, 50101, 50101);
INSERT INTO rights (rightid, groupid, id, permission) VALUES (50101, 50101, 50102, 0), (50102, 50101, 50103, 2), (50103, 50101, 50104, 3);

INSERT INTO hosts (hostid, host, name, status, description) VALUES (50101, 'test-trigger-permissions-host-N', 'test-trigger-permissions-host-N', 0, '');
INSERT INTO hosts_groups (hostgroupid, hostid, groupid) VALUES (50101, 50101, 50101);
INSERT INTO interface (interfaceid, hostid, type, ip, dns, useip, port, main) VALUES (50101, 50101, 1, '127.0.0.1', '', 1, '10050', 1);
INSERT INTO items (itemid, hostid, interfaceid, name, type, key_, value_type, delay, history, trends, params, description, posts, headers, status) VALUES (50101, 50101, 50101, 'test-trigger-permissions-item-N', 0, 'test-trigger-permissions-item-N', 3, '1m', '90d', '365d', '', '', '', '', 0);
INSERT INTO item_rtdata (itemid) VALUES (50101);

INSERT INTO hosts (hostid, host, name, status, description) VALUES (50102, 'test-trigger-permissions-host-D', 'test-trigger-permissions-host-D', 0, '');
INSERT INTO hosts_groups (hostgroupid, hostid, groupid) VALUES (50102, 50102, 50102);
INSERT INTO interface (interfaceid, hostid, type, ip, dns, useip, port, main) VALUES (50102, 50102, 1, '127.0.0.1', '', 1, '10050', 1);
INSERT INTO items (itemid, hostid, interfaceid, name, type, key_, value_type, delay, history, trends, params, description, posts, headers, status) VALUES (50102, 50102, 50102, 'test-trigger-permissions-item-D', 0, 'test-trigger-permissions-item-D', 3, '1m', '90d', '365d', '', '', '', '', 0);
INSERT INTO item_rtdata (itemid) VALUES (50102);

INSERT INTO hosts (hostid, host, name, status, description) VALUES (50103, 'test-trigger-permissions-host-R', 'test-trigger-permissions-host-R', 0, '');
INSERT INTO hosts_groups (hostgroupid, hostid, groupid) VALUES (50103, 50103, 50103);
INSERT INTO interface (interfaceid, hostid, type, ip, dns, useip, port, main) VALUES (50103, 50103, 1, '127.0.0.1', '', 1, '10050', 1);
INSERT INTO items (itemid, hostid, interfaceid, name, type, key_, value_type, delay, history, trends, params, description, posts, headers, status) VALUES (50103, 50103, 50103, 'test-trigger-permissions-item-R', 0, 'test-trigger-permissions-item-R', 3, '1m', '90d', '365d', '', '', '', '', 0);
INSERT INTO item_rtdata (itemid) VALUES (50103);

INSERT INTO hosts (hostid, host, name, status, description) VALUES (50104, 'test-trigger-permissions-host-W', 'test-trigger-permissions-host-W', 0, '');
INSERT INTO hosts_groups (hostgroupid, hostid, groupid) VALUES (50104, 50104, 50104);
INSERT INTO interface (interfaceid, hostid, type, ip, dns, useip, port, main) VALUES (50104, 50104, 1, '127.0.0.1', '', 1, '10050', 1);
INSERT INTO items (itemid, hostid, interfaceid, name, type, key_, value_type, delay, history, trends, params, description, posts, headers, status) VALUES (50104, 50104, 50104, 'test-trigger-permissions-item-W', 0, 'test-trigger-permissions-item-W', 3, '1m', '90d', '365d', '', '', '', '', 0);
INSERT INTO item_rtdata (itemid) VALUES (50104);

INSERT INTO hosts (hostid, host, name, status, description) VALUES (50105, 'test-trigger-permissions-host-ND', 'test-trigger-permissions-host-ND', 0, '');
INSERT INTO hosts_groups (hostgroupid, hostid, groupid) VALUES (50105, 50105, 50101), (50106, 50105, 50102);
INSERT INTO interface (interfaceid, hostid, type, ip, dns, useip, port, main) VALUES (50105, 50105, 1, '127.0.0.1', '', 1, '10050', 1);
INSERT INTO items (itemid, hostid, interfaceid, name, type, key_, value_type, delay, history, trends, params, description, posts, headers, status) VALUES (50105, 50105, 50105, 'test-trigger-permissions-item-ND', 0, 'test-trigger-permissions-item-ND', 3, '1m', '90d', '365d', '', '', '', '', 0);
INSERT INTO item_rtdata (itemid) VALUES (50105);

INSERT INTO hosts (hostid, host, name, status, description) VALUES (50106, 'test-trigger-permissions-host-NR', 'test-trigger-permissions-host-NR', 0, '');
INSERT INTO hosts_groups (hostgroupid, hostid, groupid) VALUES (50107, 50106, 50101), (50108, 50106, 50103);
INSERT INTO interface (interfaceid, hostid, type, ip, dns, useip, port, main) VALUES (50106, 50106, 1, '127.0.0.1', '', 1, '10050', 1);
INSERT INTO items (itemid, hostid, interfaceid, name, type, key_, value_type, delay, history, trends, params, description, posts, headers, status) VALUES (50106, 50106, 50106, 'test-trigger-permissions-item-NR', 0, 'test-trigger-permissions-item-NR', 3, '1m', '90d', '365d', '', '', '', '', 0);
INSERT INTO item_rtdata (itemid) VALUES (50106);

INSERT INTO hosts (hostid, host, name, status, description) VALUES (50107, 'test-trigger-permissions-host-NW', 'test-trigger-permissions-host-NW', 0, '');
INSERT INTO hosts_groups (hostgroupid, hostid, groupid) VALUES (50109, 50107, 50101), (50110, 50107, 50104);
INSERT INTO interface (interfaceid, hostid, type, ip, dns, useip, port, main) VALUES (50107, 50107, 1, '127.0.0.1', '', 1, '10050', 1);
INSERT INTO items (itemid, hostid, interfaceid, name, type, key_, value_type, delay, history, trends, params, description, posts, headers, status) VALUES (50107, 50107, 50107, 'test-trigger-permissions-item-NW', 0, 'test-trigger-permissions-item-NW', 3, '1m', '90d', '365d', '', '', '', '', 0);
INSERT INTO item_rtdata (itemid) VALUES (50107);

INSERT INTO hosts (hostid, host, name, status, description) VALUES (50108, 'test-trigger-permissions-host-DR', 'test-trigger-permissions-host-DR', 0, '');
INSERT INTO hosts_groups (hostgroupid, hostid, groupid) VALUES (50111, 50108, 50102), (50112, 50108, 50103);
INSERT INTO interface (interfaceid, hostid, type, ip, dns, useip, port, main) VALUES (50108, 50108, 1, '127.0.0.1', '', 1, '10050', 1);
INSERT INTO items (itemid, hostid, interfaceid, name, type, key_, value_type, delay, history, trends, params, description, posts, headers, status) VALUES (50108, 50108, 50108, 'test-trigger-permissions-item-DR', 0, 'test-trigger-permissions-item-DR', 3, '1m', '90d', '365d', '', '', '', '', 0);
INSERT INTO item_rtdata (itemid) VALUES (50108);

INSERT INTO hosts (hostid, host, name, status, description) VALUES (50109, 'test-trigger-permissions-host-DW', 'test-trigger-permissions-host-DW', 0, '');
INSERT INTO hosts_groups (hostgroupid, hostid, groupid) VALUES (50113, 50109, 50102), (50114, 50109, 50104);
INSERT INTO interface (interfaceid, hostid, type, ip, dns, useip, port, main) VALUES (50109, 50109, 1, '127.0.0.1', '', 1, '10050', 1);
INSERT INTO items (itemid, hostid, interfaceid, name, type, key_, value_type, delay, history, trends, params, description, posts, headers, status) VALUES (50109, 50109, 50109, 'test-trigger-permissions-item-DW', 0, 'test-trigger-permissions-item-DW', 3, '1m', '90d', '365d', '', '', '', '', 0);
INSERT INTO item_rtdata (itemid) VALUES (50109);

INSERT INTO hosts (hostid, host, name, status, description) VALUES (50110, 'test-trigger-permissions-host-RW', 'test-trigger-permissions-host-RW', 0, '');
INSERT INTO hosts_groups (hostgroupid, hostid, groupid) VALUES (50115, 50110, 50103), (50116, 50110, 50104);
INSERT INTO interface (interfaceid, hostid, type, ip, dns, useip, port, main) VALUES (50110, 50110, 1, '127.0.0.1', '', 1, '10050', 1);
INSERT INTO items (itemid, hostid, interfaceid, name, type, key_, value_type, delay, history, trends, params, description, posts, headers, status) VALUES (50110, 50110, 50110, 'test-trigger-permissions-item-RW', 0, 'test-trigger-permissions-item-RW', 3, '1m', '90d', '365d', '', '', '', '', 0);
INSERT INTO item_rtdata (itemid) VALUES (50110);

INSERT INTO hosts (hostid, host, name, status, description) VALUES (50111, 'test-trigger-permissions-host-NDR', 'test-trigger-permissions-host-NDR', 0, '');
INSERT INTO hosts_groups (hostgroupid, hostid, groupid) VALUES (50117, 50111, 50101), (50118, 50111, 50102), (50119, 50111, 50103);
INSERT INTO interface (interfaceid, hostid, type, ip, dns, useip, port, main) VALUES (50111, 50111, 1, '127.0.0.1', '', 1, '10050', 1);
INSERT INTO items (itemid, hostid, interfaceid, name, type, key_, value_type, delay, history, trends, params, description, posts, headers, status) VALUES (50111, 50111, 50111, 'test-trigger-permissions-item-NDR', 0, 'test-trigger-permissions-item-NDR', 3, '1m', '90d', '365d', '', '', '', '', 0);
INSERT INTO item_rtdata (itemid) VALUES (50111);

INSERT INTO hosts (hostid, host, name, status, description) VALUES (50112, 'test-trigger-permissions-host-NDW', 'test-trigger-permissions-host-NDW', 0, '');
INSERT INTO hosts_groups (hostgroupid, hostid, groupid) VALUES (50120, 50112, 50101), (50121, 50112, 50102), (50122, 50112, 50104);
INSERT INTO interface (interfaceid, hostid, type, ip, dns, useip, port, main) VALUES (50112, 50112, 1, '127.0.0.1', '', 1, '10050', 1);
INSERT INTO items (itemid, hostid, interfaceid, name, type, key_, value_type, delay, history, trends, params, description, posts, headers, status) VALUES (50112, 50112, 50112, 'test-trigger-permissions-item-NDW', 0, 'test-trigger-permissions-item-NDW', 3, '1m', '90d', '365d', '', '', '', '', 0);
INSERT INTO item_rtdata (itemid) VALUES (50112);

INSERT INTO hosts (hostid, host, name, status, description) VALUES (50113, 'test-trigger-permissions-host-NRW', 'test-trigger-permissions-host-NRW', 0, '');
INSERT INTO hosts_groups (hostgroupid, hostid, groupid) VALUES (50123, 50113, 50101), (50124, 50113, 50103), (50125, 50113, 50104);
INSERT INTO interface (interfaceid, hostid, type, ip, dns, useip, port, main) VALUES (50113, 50113, 1, '127.0.0.1', '', 1, '10050', 1);
INSERT INTO items (itemid, hostid, interfaceid, name, type, key_, value_type, delay, history, trends, params, description, posts, headers, status) VALUES (50113, 50113, 50113, 'test-trigger-permissions-item-NRW', 0, 'test-trigger-permissions-item-NRW', 3, '1m', '90d', '365d', '', '', '', '', 0);
INSERT INTO item_rtdata (itemid) VALUES (50113);

INSERT INTO hosts (hostid, host, name, status, description) VALUES (50114, 'test-trigger-permissions-host-DRW', 'test-trigger-permissions-host-DRW', 0, '');
INSERT INTO hosts_groups (hostgroupid, hostid, groupid) VALUES (50126, 50114, 50102), (50127, 50114, 50103), (50128, 50114, 50104);
INSERT INTO interface (interfaceid, hostid, type, ip, dns, useip, port, main) VALUES (50114, 50114, 1, '127.0.0.1', '', 1, '10050', 1);
INSERT INTO items (itemid, hostid, interfaceid, name, type, key_, value_type, delay, history, trends, params, description, posts, headers, status) VALUES (50114, 50114, 50114, 'test-trigger-permissions-item-DRW', 0, 'test-trigger-permissions-item-DRW', 3, '1m', '90d', '365d', '', '', '', '', 0);
INSERT INTO item_rtdata (itemid) VALUES (50114);

INSERT INTO hosts (hostid, host, name, status, description) VALUES (50115, 'test-trigger-permissions-host-NDRW', 'test-trigger-permissions-host-NDRW', 0, '');
INSERT INTO hosts_groups (hostgroupid, hostid, groupid) VALUES (50129, 50115, 50101), (50130, 50115, 50102), (50131, 50115, 50103), (50132, 50115, 50104);
INSERT INTO interface (interfaceid, hostid, type, ip, dns, useip, port, main) VALUES (50115, 50115, 1, '127.0.0.1', '', 1, '10050', 1);
INSERT INTO items (itemid, hostid, interfaceid, name, type, key_, value_type, delay, history, trends, params, description, posts, headers, status) VALUES (50115, 50115, 50115, 'test-trigger-permissions-item-NDRW', 0, 'test-trigger-permissions-item-NDRW', 3, '1m', '90d', '365d', '', '', '', '', 0);
INSERT INTO item_rtdata (itemid) VALUES (50115);

INSERT INTO triggers (triggerid, description, expression, comments) VALUES (50101, 'test-trigger-permissions-trigger-{N}', '{50101}', '');
INSERT INTO functions (functionid, triggerid, itemid, name, parameter) VALUES (50101, 50101, 50101, 'last', '');
INSERT INTO triggers (triggerid, description, expression, comments) VALUES (50102, 'test-trigger-permissions-trigger-{D}', '{50102}', '');
INSERT INTO functions (functionid, triggerid, itemid, name, parameter) VALUES (50102, 50102, 50102, 'last', '');
INSERT INTO triggers (triggerid, description, expression, comments) VALUES (50103, 'test-trigger-permissions-trigger-{R}', '{50103}', '');
INSERT INTO functions (functionid, triggerid, itemid, name, parameter) VALUES (50103, 50103, 50103, 'last', '');
INSERT INTO triggers (triggerid, description, expression, comments) VALUES (50104, 'test-trigger-permissions-trigger-{W}', '{50104}', '');
INSERT INTO functions (functionid, triggerid, itemid, name, parameter) VALUES (50104, 50104, 50104, 'last', '');
INSERT INTO triggers (triggerid, description, expression, comments) VALUES (50105, 'test-trigger-permissions-trigger-{N}-{D}', '{50105} or {50106}', '');
INSERT INTO functions (functionid, triggerid, itemid, name, parameter) VALUES (50105, 50105, 50101, 'last', '');
INSERT INTO functions (functionid, triggerid, itemid, name, parameter) VALUES (50106, 50105, 50102, 'last', '');
INSERT INTO triggers (triggerid, description, expression, comments) VALUES (50106, 'test-trigger-permissions-trigger-{N}-{R}', '{50107} or {50108}', '');
INSERT INTO functions (functionid, triggerid, itemid, name, parameter) VALUES (50107, 50106, 50101, 'last', '');
INSERT INTO functions (functionid, triggerid, itemid, name, parameter) VALUES (50108, 50106, 50103, 'last', '');
INSERT INTO triggers (triggerid, description, expression, comments) VALUES (50107, 'test-trigger-permissions-trigger-{N}-{W}', '{50109} or {50110}', '');
INSERT INTO functions (functionid, triggerid, itemid, name, parameter) VALUES (50109, 50107, 50101, 'last', '');
INSERT INTO functions (functionid, triggerid, itemid, name, parameter) VALUES (50110, 50107, 50104, 'last', '');
INSERT INTO triggers (triggerid, description, expression, comments) VALUES (50108, 'test-trigger-permissions-trigger-{D}-{R}', '{50111} or {50112}', '');
INSERT INTO functions (functionid, triggerid, itemid, name, parameter) VALUES (50111, 50108, 50102, 'last', '');
INSERT INTO functions (functionid, triggerid, itemid, name, parameter) VALUES (50112, 50108, 50103, 'last', '');
INSERT INTO triggers (triggerid, description, expression, comments) VALUES (50109, 'test-trigger-permissions-trigger-{D}-{W}', '{50113} or {50114}', '');
INSERT INTO functions (functionid, triggerid, itemid, name, parameter) VALUES (50113, 50109, 50102, 'last', '');
INSERT INTO functions (functionid, triggerid, itemid, name, parameter) VALUES (50114, 50109, 50104, 'last', '');
INSERT INTO triggers (triggerid, description, expression, comments) VALUES (50110, 'test-trigger-permissions-trigger-{R}-{W}', '{50115} or {50116}', '');
INSERT INTO functions (functionid, triggerid, itemid, name, parameter) VALUES (50115, 50110, 50103, 'last', '');
INSERT INTO functions (functionid, triggerid, itemid, name, parameter) VALUES (50116, 50110, 50104, 'last', '');
INSERT INTO triggers (triggerid, description, expression, comments) VALUES (50111, 'test-trigger-permissions-trigger-{N}-{D}-{R}', '{50117} or {50118} or {50119}', '');
INSERT INTO functions (functionid, triggerid, itemid, name, parameter) VALUES (50117, 50111, 50101, 'last', '');
INSERT INTO functions (functionid, triggerid, itemid, name, parameter) VALUES (50118, 50111, 50102, 'last', '');
INSERT INTO functions (functionid, triggerid, itemid, name, parameter) VALUES (50119, 50111, 50103, 'last', '');
INSERT INTO triggers (triggerid, description, expression, comments) VALUES (50112, 'test-trigger-permissions-trigger-{N}-{D}-{W}', '{50120} or {50121} or {50122}', '');
INSERT INTO functions (functionid, triggerid, itemid, name, parameter) VALUES (50120, 50112, 50101, 'last', '');
INSERT INTO functions (functionid, triggerid, itemid, name, parameter) VALUES (50121, 50112, 50102, 'last', '');
INSERT INTO functions (functionid, triggerid, itemid, name, parameter) VALUES (50122, 50112, 50104, 'last', '');
INSERT INTO triggers (triggerid, description, expression, comments) VALUES (50113, 'test-trigger-permissions-trigger-{N}-{R}-{W}', '{50123} or {50124} or {50125}', '');
INSERT INTO functions (functionid, triggerid, itemid, name, parameter) VALUES (50123, 50113, 50101, 'last', '');
INSERT INTO functions (functionid, triggerid, itemid, name, parameter) VALUES (50124, 50113, 50103, 'last', '');
INSERT INTO functions (functionid, triggerid, itemid, name, parameter) VALUES (50125, 50113, 50104, 'last', '');
INSERT INTO triggers (triggerid, description, expression, comments) VALUES (50114, 'test-trigger-permissions-trigger-{D}-{R}-{W}', '{50126} or {50127} or {50128}', '');
INSERT INTO functions (functionid, triggerid, itemid, name, parameter) VALUES (50126, 50114, 50102, 'last', '');
INSERT INTO functions (functionid, triggerid, itemid, name, parameter) VALUES (50127, 50114, 50103, 'last', '');
INSERT INTO functions (functionid, triggerid, itemid, name, parameter) VALUES (50128, 50114, 50104, 'last', '');
INSERT INTO triggers (triggerid, description, expression, comments) VALUES (50115, 'test-trigger-permissions-trigger-{N}-{D}-{R}-{W}', '{50129} or {50130} or {50131} or {50132}', '');
INSERT INTO functions (functionid, triggerid, itemid, name, parameter) VALUES (50129, 50115, 50101, 'last', '');
INSERT INTO functions (functionid, triggerid, itemid, name, parameter) VALUES (50130, 50115, 50102, 'last', '');
INSERT INTO functions (functionid, triggerid, itemid, name, parameter) VALUES (50131, 50115, 50103, 'last', '');
INSERT INTO functions (functionid, triggerid, itemid, name, parameter) VALUES (50132, 50115, 50104, 'last', '');
INSERT INTO triggers (triggerid, description, expression, comments) VALUES (50116, 'test-trigger-permissions-trigger-{ND}', '{50133}', '');
INSERT INTO functions (functionid, triggerid, itemid, name, parameter) VALUES (50133, 50116, 50105, 'last', '');
INSERT INTO triggers (triggerid, description, expression, comments) VALUES (50117, 'test-trigger-permissions-trigger-{NR}', '{50134}', '');
INSERT INTO functions (functionid, triggerid, itemid, name, parameter) VALUES (50134, 50117, 50106, 'last', '');
INSERT INTO triggers (triggerid, description, expression, comments) VALUES (50118, 'test-trigger-permissions-trigger-{NW}', '{50135}', '');
INSERT INTO functions (functionid, triggerid, itemid, name, parameter) VALUES (50135, 50118, 50107, 'last', '');
INSERT INTO triggers (triggerid, description, expression, comments) VALUES (50119, 'test-trigger-permissions-trigger-{DR}', '{50136}', '');
INSERT INTO functions (functionid, triggerid, itemid, name, parameter) VALUES (50136, 50119, 50108, 'last', '');
INSERT INTO triggers (triggerid, description, expression, comments) VALUES (50120, 'test-trigger-permissions-trigger-{DW}', '{50137}', '');
INSERT INTO functions (functionid, triggerid, itemid, name, parameter) VALUES (50137, 50120, 50109, 'last', '');
INSERT INTO triggers (triggerid, description, expression, comments) VALUES (50121, 'test-trigger-permissions-trigger-{RW}', '{50138}', '');
INSERT INTO functions (functionid, triggerid, itemid, name, parameter) VALUES (50138, 50121, 50110, 'last', '');
INSERT INTO triggers (triggerid, description, expression, comments) VALUES (50122, 'test-trigger-permissions-trigger-{NDR}', '{50139}', '');
INSERT INTO functions (functionid, triggerid, itemid, name, parameter) VALUES (50139, 50122, 50111, 'last', '');
INSERT INTO triggers (triggerid, description, expression, comments) VALUES (50123, 'test-trigger-permissions-trigger-{NDW}', '{50140}', '');
INSERT INTO functions (functionid, triggerid, itemid, name, parameter) VALUES (50140, 50123, 50112, 'last', '');
INSERT INTO triggers (triggerid, description, expression, comments) VALUES (50124, 'test-trigger-permissions-trigger-{NRW}', '{50141}', '');
INSERT INTO functions (functionid, triggerid, itemid, name, parameter) VALUES (50141, 50124, 50113, 'last', '');
INSERT INTO triggers (triggerid, description, expression, comments) VALUES (50125, 'test-trigger-permissions-trigger-{DRW}', '{50142}', '');
INSERT INTO functions (functionid, triggerid, itemid, name, parameter) VALUES (50142, 50125, 50114, 'last', '');
INSERT INTO triggers (triggerid, description, expression, comments) VALUES (50126, 'test-trigger-permissions-trigger-{NDRW}', '{50143}', '');
INSERT INTO functions (functionid, triggerid, itemid, name, parameter) VALUES (50143, 50126, 50115, 'last', '');
INSERT INTO triggers (triggerid, description, expression, comments) VALUES (50127, 'test-trigger-permissions-trigger-{N}-{ND}', '{50144} or {50145}', '');
INSERT INTO functions (functionid, triggerid, itemid, name, parameter) VALUES (50144, 50127, 50101, 'last', '');
INSERT INTO functions (functionid, triggerid, itemid, name, parameter) VALUES (50145, 50127, 50105, 'last', '');
INSERT INTO triggers (triggerid, description, expression, comments) VALUES (50128, 'test-trigger-permissions-trigger-{N}-{NR}', '{50146} or {50147}', '');
INSERT INTO functions (functionid, triggerid, itemid, name, parameter) VALUES (50146, 50128, 50101, 'last', '');
INSERT INTO functions (functionid, triggerid, itemid, name, parameter) VALUES (50147, 50128, 50106, 'last', '');
INSERT INTO triggers (triggerid, description, expression, comments) VALUES (50129, 'test-trigger-permissions-trigger-{N}-{NW}', '{50148} or {50149}', '');
INSERT INTO functions (functionid, triggerid, itemid, name, parameter) VALUES (50148, 50129, 50101, 'last', '');
INSERT INTO functions (functionid, triggerid, itemid, name, parameter) VALUES (50149, 50129, 50107, 'last', '');
INSERT INTO triggers (triggerid, description, expression, comments) VALUES (50130, 'test-trigger-permissions-trigger-{N}-{DR}', '{50150} or {50151}', '');
INSERT INTO functions (functionid, triggerid, itemid, name, parameter) VALUES (50150, 50130, 50101, 'last', '');
INSERT INTO functions (functionid, triggerid, itemid, name, parameter) VALUES (50151, 50130, 50108, 'last', '');
INSERT INTO triggers (triggerid, description, expression, comments) VALUES (50131, 'test-trigger-permissions-trigger-{N}-{DW}', '{50152} or {50153}', '');
INSERT INTO functions (functionid, triggerid, itemid, name, parameter) VALUES (50152, 50131, 50101, 'last', '');
INSERT INTO functions (functionid, triggerid, itemid, name, parameter) VALUES (50153, 50131, 50109, 'last', '');
INSERT INTO triggers (triggerid, description, expression, comments) VALUES (50132, 'test-trigger-permissions-trigger-{N}-{RW}', '{50154} or {50155}', '');
INSERT INTO functions (functionid, triggerid, itemid, name, parameter) VALUES (50154, 50132, 50101, 'last', '');
INSERT INTO functions (functionid, triggerid, itemid, name, parameter) VALUES (50155, 50132, 50110, 'last', '');
INSERT INTO triggers (triggerid, description, expression, comments) VALUES (50133, 'test-trigger-permissions-trigger-{N}-{NDR}', '{50156} or {50157}', '');
INSERT INTO functions (functionid, triggerid, itemid, name, parameter) VALUES (50156, 50133, 50101, 'last', '');
INSERT INTO functions (functionid, triggerid, itemid, name, parameter) VALUES (50157, 50133, 50111, 'last', '');
INSERT INTO triggers (triggerid, description, expression, comments) VALUES (50134, 'test-trigger-permissions-trigger-{N}-{NDW}', '{50158} or {50159}', '');
INSERT INTO functions (functionid, triggerid, itemid, name, parameter) VALUES (50158, 50134, 50101, 'last', '');
INSERT INTO functions (functionid, triggerid, itemid, name, parameter) VALUES (50159, 50134, 50112, 'last', '');
INSERT INTO triggers (triggerid, description, expression, comments) VALUES (50135, 'test-trigger-permissions-trigger-{N}-{NRW}', '{50160} or {50161}', '');
INSERT INTO functions (functionid, triggerid, itemid, name, parameter) VALUES (50160, 50135, 50101, 'last', '');
INSERT INTO functions (functionid, triggerid, itemid, name, parameter) VALUES (50161, 50135, 50113, 'last', '');
INSERT INTO triggers (triggerid, description, expression, comments) VALUES (50136, 'test-trigger-permissions-trigger-{N}-{DRW}', '{50162} or {50163}', '');
INSERT INTO functions (functionid, triggerid, itemid, name, parameter) VALUES (50162, 50136, 50101, 'last', '');
INSERT INTO functions (functionid, triggerid, itemid, name, parameter) VALUES (50163, 50136, 50114, 'last', '');
INSERT INTO triggers (triggerid, description, expression, comments) VALUES (50137, 'test-trigger-permissions-trigger-{N}-{NDRW}', '{50164} or {50165}', '');
INSERT INTO functions (functionid, triggerid, itemid, name, parameter) VALUES (50164, 50137, 50101, 'last', '');
INSERT INTO functions (functionid, triggerid, itemid, name, parameter) VALUES (50165, 50137, 50115, 'last', '');
INSERT INTO triggers (triggerid, description, expression, comments) VALUES (50138, 'test-trigger-permissions-trigger-{D}-{ND}', '{50166} or {50167}', '');
INSERT INTO functions (functionid, triggerid, itemid, name, parameter) VALUES (50166, 50138, 50102, 'last', '');
INSERT INTO functions (functionid, triggerid, itemid, name, parameter) VALUES (50167, 50138, 50105, 'last', '');
INSERT INTO triggers (triggerid, description, expression, comments) VALUES (50139, 'test-trigger-permissions-trigger-{D}-{NR}', '{50168} or {50169}', '');
INSERT INTO functions (functionid, triggerid, itemid, name, parameter) VALUES (50168, 50139, 50102, 'last', '');
INSERT INTO functions (functionid, triggerid, itemid, name, parameter) VALUES (50169, 50139, 50106, 'last', '');
INSERT INTO triggers (triggerid, description, expression, comments) VALUES (50140, 'test-trigger-permissions-trigger-{D}-{NW}', '{50170} or {50171}', '');
INSERT INTO functions (functionid, triggerid, itemid, name, parameter) VALUES (50170, 50140, 50102, 'last', '');
INSERT INTO functions (functionid, triggerid, itemid, name, parameter) VALUES (50171, 50140, 50107, 'last', '');
INSERT INTO triggers (triggerid, description, expression, comments) VALUES (50142, 'test-trigger-permissions-trigger-{D}-{DR}', '{50172} or {50173}', '');
INSERT INTO functions (functionid, triggerid, itemid, name, parameter) VALUES (50172, 50142, 50102, 'last', '');
INSERT INTO functions (functionid, triggerid, itemid, name, parameter) VALUES (50173, 50142, 50108, 'last', '');
INSERT INTO triggers (triggerid, description, expression, comments) VALUES (50143, 'test-trigger-permissions-trigger-{D}-{DW}', '{50174} or {50175}', '');
INSERT INTO functions (functionid, triggerid, itemid, name, parameter) VALUES (50174, 50143, 50102, 'last', '');
INSERT INTO functions (functionid, triggerid, itemid, name, parameter) VALUES (50175, 50143, 50109, 'last', '');
INSERT INTO triggers (triggerid, description, expression, comments) VALUES (50144, 'test-trigger-permissions-trigger-{D}-{RW}', '{50176} or {50177}', '');
INSERT INTO functions (functionid, triggerid, itemid, name, parameter) VALUES (50176, 50144, 50102, 'last', '');
INSERT INTO functions (functionid, triggerid, itemid, name, parameter) VALUES (50177, 50144, 50110, 'last', '');
INSERT INTO triggers (triggerid, description, expression, comments) VALUES (50145, 'test-trigger-permissions-trigger-{D}-{NDR}', '{50178} or {50179}', '');
INSERT INTO functions (functionid, triggerid, itemid, name, parameter) VALUES (50178, 50145, 50102, 'last', '');
INSERT INTO functions (functionid, triggerid, itemid, name, parameter) VALUES (50179, 50145, 50111, 'last', '');
INSERT INTO triggers (triggerid, description, expression, comments) VALUES (50146, 'test-trigger-permissions-trigger-{D}-{NDW}', '{50180} or {50181}', '');
INSERT INTO functions (functionid, triggerid, itemid, name, parameter) VALUES (50180, 50146, 50102, 'last', '');
INSERT INTO functions (functionid, triggerid, itemid, name, parameter) VALUES (50181, 50146, 50112, 'last', '');
INSERT INTO triggers (triggerid, description, expression, comments) VALUES (50147, 'test-trigger-permissions-trigger-{D}-{NRW}', '{50182} or {50183}', '');
INSERT INTO functions (functionid, triggerid, itemid, name, parameter) VALUES (50182, 50147, 50102, 'last', '');
INSERT INTO functions (functionid, triggerid, itemid, name, parameter) VALUES (50183, 50147, 50113, 'last', '');
INSERT INTO triggers (triggerid, description, expression, comments) VALUES (50148, 'test-trigger-permissions-trigger-{D}-{DRW}', '{50184} or {50185}', '');
INSERT INTO functions (functionid, triggerid, itemid, name, parameter) VALUES (50184, 50148, 50102, 'last', '');
INSERT INTO functions (functionid, triggerid, itemid, name, parameter) VALUES (50185, 50148, 50114, 'last', '');
INSERT INTO triggers (triggerid, description, expression, comments) VALUES (50149, 'test-trigger-permissions-trigger-{D}-{NDRW}', '{50186} or {50187}', '');
INSERT INTO functions (functionid, triggerid, itemid, name, parameter) VALUES (50186, 50149, 50102, 'last', '');
INSERT INTO functions (functionid, triggerid, itemid, name, parameter) VALUES (50187, 50149, 50115, 'last', '');
INSERT INTO triggers (triggerid, description, expression, comments) VALUES (50150, 'test-trigger-permissions-trigger-{R}-{ND}', '{50188} or {50189}', '');
INSERT INTO functions (functionid, triggerid, itemid, name, parameter) VALUES (50188, 50150, 50103, 'last', '');
INSERT INTO functions (functionid, triggerid, itemid, name, parameter) VALUES (50189, 50150, 50105, 'last', '');
INSERT INTO triggers (triggerid, description, expression, comments) VALUES (50151, 'test-trigger-permissions-trigger-{R}-{NR}', '{50190} or {50191}', '');
INSERT INTO functions (functionid, triggerid, itemid, name, parameter) VALUES (50190, 50151, 50103, 'last', '');
INSERT INTO functions (functionid, triggerid, itemid, name, parameter) VALUES (50191, 50151, 50106, 'last', '');
INSERT INTO triggers (triggerid, description, expression, comments) VALUES (50152, 'test-trigger-permissions-trigger-{R}-{NW}', '{50192} or {50193}', '');
INSERT INTO functions (functionid, triggerid, itemid, name, parameter) VALUES (50192, 50152, 50103, 'last', '');
INSERT INTO functions (functionid, triggerid, itemid, name, parameter) VALUES (50193, 50152, 50107, 'last', '');
INSERT INTO triggers (triggerid, description, expression, comments) VALUES (50153, 'test-trigger-permissions-trigger-{R}-{DR}', '{50194} or {50195}', '');
INSERT INTO functions (functionid, triggerid, itemid, name, parameter) VALUES (50194, 50153, 50103, 'last', '');
INSERT INTO functions (functionid, triggerid, itemid, name, parameter) VALUES (50195, 50153, 50108, 'last', '');
INSERT INTO triggers (triggerid, description, expression, comments) VALUES (50154, 'test-trigger-permissions-trigger-{R}-{DW}', '{50196} or {50197}', '');
INSERT INTO functions (functionid, triggerid, itemid, name, parameter) VALUES (50196, 50154, 50103, 'last', '');
INSERT INTO functions (functionid, triggerid, itemid, name, parameter) VALUES (50197, 50154, 50109, 'last', '');
INSERT INTO triggers (triggerid, description, expression, comments) VALUES (50155, 'test-trigger-permissions-trigger-{R}-{RW}', '{50198} or {50199}', '');
INSERT INTO functions (functionid, triggerid, itemid, name, parameter) VALUES (50198, 50155, 50103, 'last', '');
INSERT INTO functions (functionid, triggerid, itemid, name, parameter) VALUES (50199, 50155, 50110, 'last', '');
INSERT INTO triggers (triggerid, description, expression, comments) VALUES (50156, 'test-trigger-permissions-trigger-{R}-{NDR}', '{50200} or {50201}', '');
INSERT INTO functions (functionid, triggerid, itemid, name, parameter) VALUES (50200, 50156, 50103, 'last', '');
INSERT INTO functions (functionid, triggerid, itemid, name, parameter) VALUES (50201, 50156, 50111, 'last', '');
INSERT INTO triggers (triggerid, description, expression, comments) VALUES (50157, 'test-trigger-permissions-trigger-{R}-{NDW}', '{50202} or {50203}', '');
INSERT INTO functions (functionid, triggerid, itemid, name, parameter) VALUES (50202, 50157, 50103, 'last', '');
INSERT INTO functions (functionid, triggerid, itemid, name, parameter) VALUES (50203, 50157, 50112, 'last', '');
INSERT INTO triggers (triggerid, description, expression, comments) VALUES (50158, 'test-trigger-permissions-trigger-{R}-{NRW}', '{50204} or {50205}', '');
INSERT INTO functions (functionid, triggerid, itemid, name, parameter) VALUES (50204, 50158, 50103, 'last', '');
INSERT INTO functions (functionid, triggerid, itemid, name, parameter) VALUES (50205, 50158, 50113, 'last', '');
INSERT INTO triggers (triggerid, description, expression, comments) VALUES (50159, 'test-trigger-permissions-trigger-{R}-{DRW}', '{50206} or {50207}', '');
INSERT INTO functions (functionid, triggerid, itemid, name, parameter) VALUES (50206, 50159, 50103, 'last', '');
INSERT INTO functions (functionid, triggerid, itemid, name, parameter) VALUES (50207, 50159, 50114, 'last', '');
INSERT INTO triggers (triggerid, description, expression, comments) VALUES (50160, 'test-trigger-permissions-trigger-{R}-{NDRW}', '{50208} or {50209}', '');
INSERT INTO functions (functionid, triggerid, itemid, name, parameter) VALUES (50208, 50160, 50103, 'last', '');
INSERT INTO functions (functionid, triggerid, itemid, name, parameter) VALUES (50209, 50160, 50115, 'last', '');
INSERT INTO triggers (triggerid, description, expression, comments) VALUES (50161, 'test-trigger-permissions-trigger-{W}-{ND}', '{50210} or {50211}', '');
INSERT INTO functions (functionid, triggerid, itemid, name, parameter) VALUES (50210, 50161, 50104, 'last', '');
INSERT INTO functions (functionid, triggerid, itemid, name, parameter) VALUES (50211, 50161, 50105, 'last', '');
INSERT INTO triggers (triggerid, description, expression, comments) VALUES (50162, 'test-trigger-permissions-trigger-{W}-{NR}', '{50212} or {50213}', '');
INSERT INTO functions (functionid, triggerid, itemid, name, parameter) VALUES (50212, 50162, 50104, 'last', '');
INSERT INTO functions (functionid, triggerid, itemid, name, parameter) VALUES (50213, 50162, 50106, 'last', '');
INSERT INTO triggers (triggerid, description, expression, comments) VALUES (50163, 'test-trigger-permissions-trigger-{W}-{NW}', '{50214} or {50215}', '');
INSERT INTO functions (functionid, triggerid, itemid, name, parameter) VALUES (50214, 50163, 50104, 'last', '');
INSERT INTO functions (functionid, triggerid, itemid, name, parameter) VALUES (50215, 50163, 50107, 'last', '');
INSERT INTO triggers (triggerid, description, expression, comments) VALUES (50164, 'test-trigger-permissions-trigger-{W}-{DR}', '{50216} or {50217}', '');
INSERT INTO functions (functionid, triggerid, itemid, name, parameter) VALUES (50216, 50164, 50104, 'last', '');
INSERT INTO functions (functionid, triggerid, itemid, name, parameter) VALUES (50217, 50164, 50108, 'last', '');
INSERT INTO triggers (triggerid, description, expression, comments) VALUES (50165, 'test-trigger-permissions-trigger-{W}-{DW}', '{50218} or {50219}', '');
INSERT INTO functions (functionid, triggerid, itemid, name, parameter) VALUES (50218, 50165, 50104, 'last', '');
INSERT INTO functions (functionid, triggerid, itemid, name, parameter) VALUES (50219, 50165, 50109, 'last', '');
INSERT INTO triggers (triggerid, description, expression, comments) VALUES (50166, 'test-trigger-permissions-trigger-{W}-{RW}', '{50220} or {50221}', '');
INSERT INTO functions (functionid, triggerid, itemid, name, parameter) VALUES (50220, 50166, 50104, 'last', '');
INSERT INTO functions (functionid, triggerid, itemid, name, parameter) VALUES (50221, 50166, 50110, 'last', '');
INSERT INTO triggers (triggerid, description, expression, comments) VALUES (50167, 'test-trigger-permissions-trigger-{W}-{NDR}', '{50222} or {50223}', '');
INSERT INTO functions (functionid, triggerid, itemid, name, parameter) VALUES (50222, 50167, 50104, 'last', '');
INSERT INTO functions (functionid, triggerid, itemid, name, parameter) VALUES (50223, 50167, 50111, 'last', '');
INSERT INTO triggers (triggerid, description, expression, comments) VALUES (50168, 'test-trigger-permissions-trigger-{W}-{NDW}', '{50224} or {50225}', '');
INSERT INTO functions (functionid, triggerid, itemid, name, parameter) VALUES (50224, 50168, 50104, 'last', '');
INSERT INTO functions (functionid, triggerid, itemid, name, parameter) VALUES (50225, 50168, 50112, 'last', '');
INSERT INTO triggers (triggerid, description, expression, comments) VALUES (50169, 'test-trigger-permissions-trigger-{W}-{NRW}', '{50226} or {50227}', '');
INSERT INTO functions (functionid, triggerid, itemid, name, parameter) VALUES (50226, 50169, 50104, 'last', '');
INSERT INTO functions (functionid, triggerid, itemid, name, parameter) VALUES (50227, 50169, 50113, 'last', '');
INSERT INTO triggers (triggerid, description, expression, comments) VALUES (50170, 'test-trigger-permissions-trigger-{W}-{DRW}', '{50228} or {50229}', '');
INSERT INTO functions (functionid, triggerid, itemid, name, parameter) VALUES (50228, 50170, 50104, 'last', '');
INSERT INTO functions (functionid, triggerid, itemid, name, parameter) VALUES (50229, 50170, 50114, 'last', '');
INSERT INTO triggers (triggerid, description, expression, comments) VALUES (50171, 'test-trigger-permissions-trigger-{W}-{NDRW}', '{50230} or {50231}', '');
INSERT INTO functions (functionid, triggerid, itemid, name, parameter) VALUES (50230, 50171, 50104, 'last', '');
INSERT INTO functions (functionid, triggerid, itemid, name, parameter) VALUES (50231, 50171, 50115, 'last', '');

-- trigger permissions: END

-- test discovered host groups after import parent host
INSERT INTO hstgrp (groupid, name, internal) VALUES (50025, 'Master group', 0);
INSERT INTO hstgrp (groupid, name, internal, flags) VALUES (50026, 'host group discovered', 0, 4);
INSERT INTO hosts (hostid, host, name, status, flags, description) VALUES (99010, 'Host having discovered hosts', 'Host having discovered hosts', 0, 0, '');
INSERT INTO hosts (hostid, host, name, status, flags, description) VALUES (99011, '{#VALUE}', '{#VALUE}', 0, 2, '');
INSERT INTO hosts (hostid, host, name, status, flags, description) VALUES (99012, 'discovered', 'discovered', 0, 4, '');
INSERT INTO items (itemid, type, hostid, name, key_, delay, history, trends, status, value_type, flags, params, description, posts, headers) VALUES (58735, 2, 99010, 'trap', 'trap', '0', '90d', '0', 0, 4, 1, '', '', '', '');
INSERT INTO group_prototype (group_prototypeid, hostid, name) VALUES (110, 99011, 'host group {#VALUE}');
INSERT INTO group_prototype (group_prototypeid, hostid, groupid) VALUES (111, 99011, 50025);
INSERT INTO group_discovery (groupid, parent_group_prototypeid, name) VALUES (50026, 110, 'host group {#VALUE}');
INSERT INTO hosts_groups (hostgroupid, hostid, groupid) VALUES (50020, 99010, 50025);
INSERT INTO hosts_groups (hostgroupid, hostid, groupid) VALUES (50021, 99012, 50025);
INSERT INTO hosts_groups (hostgroupid, hostid, groupid) VALUES (50022, 99012, 50026);
INSERT INTO host_discovery (hostid, parent_itemid, host) VALUES (99011, 58735, '');
INSERT INTO host_discovery (hostid, parent_hostid, host) VALUES (99012, 99011, '{#VALUE}');
INSERT INTO interface (interfaceid, hostid, main, type, useip, ip, port) VALUES (50026, 99010, 1, 1, 1, '127.0.0.1', '10050');
INSERT INTO interface (interfaceid, hostid, main, type, useip, ip, port) VALUES (50027, 99012, 1, 1, 1, '127.0.0.1', '10050');
INSERT INTO interface_discovery (interfaceid, parent_interfaceid) VALUES (50027, 50026);

<<<<<<< HEAD
-- test filtering by tags
INSERT INTO hstgrp (groupid, name, internal) VALUES (50027, 'Group of hosts with wide usage of tags', 0);
INSERT INTO hosts (hostid, host, name, status, flags, description) VALUES (99013, 'Host OS - Windows', 'Host OS - Windows', 0, 0, '');
INSERT INTO hosts (hostid, host, name, status, flags, description) VALUES (99014, 'Host Browser - Firefox', 'Host Browser - Firefox', 0, 0, '');
INSERT INTO hosts (hostid, host, name, status, flags, description) VALUES (99015, 'Host OS - Linux', 'Host OS - Linux', 0, 0, '');
INSERT INTO hosts (hostid, host, name, status, flags, description) VALUES (99016, 'Host Browser - Chrome', 'Host Browser - Chrome', 0, 0, '');
INSERT INTO hosts (hostid, host, name, status, flags, description) VALUES (99017, 'Host without tags', 'Host without tags', 0, 0, '');
INSERT INTO hosts (hostid, host, name, status, flags, description) VALUES (99018, 'Host with very general tags only', 'Host with very general tags only', 0, 0, '');
INSERT INTO hosts (hostid, host, name, status, flags, description) VALUES (99019, 'Host OS - Android', 'Host OS - Android', 0, 0, '');
INSERT INTO hosts (hostid, host, name, status, flags, description) VALUES (99020, 'Host Browser - IE', 'Host Browser - IE', 0, 0, '');
INSERT INTO hosts (hostid, host, name, status, flags, description) VALUES (99021, 'Host OS', 'Host OS', 0, 0, '');
INSERT INTO hosts (hostid, host, name, status, flags, description) VALUES (99022, 'Host OS - Mac', 'Host OS - Mac', 0, 0, '');
INSERT INTO hosts (hostid, host, name, status, flags, description) VALUES (99023, 'Host Browser', 'Host Browser', 0, 0, '');
INSERT INTO hosts (hostid, host, name, status, flags, description) VALUES (99024, 'Template OS - Windows', 'Template OS - Windows', 3, 0, '');
INSERT INTO hosts (hostid, host, name, status, flags, description) VALUES (99025, 'Template Browser - FF', 'Template Browser - FF', 3, 0, '');
INSERT INTO hosts (hostid, host, name, status, flags, description) VALUES (99026, 'Template OS - Ubuntu Bionic Beaver', 'Template OS - Ubuntu Bionic Beaver', 3, 0, '');
INSERT INTO hosts (hostid, host, name, status, flags, description) VALUES (99027, 'Workstation', 'Workstation', 3, 0, '');
INSERT INTO hosts_groups (hostgroupid, hostid, groupid) VALUES (50023, 99013, 50027);
INSERT INTO hosts_groups (hostgroupid, hostid, groupid) VALUES (50024, 99014, 50027);
INSERT INTO hosts_groups (hostgroupid, hostid, groupid) VALUES (50025, 99015, 50027);
INSERT INTO hosts_groups (hostgroupid, hostid, groupid) VALUES (50026, 99016, 50027);
INSERT INTO hosts_groups (hostgroupid, hostid, groupid) VALUES (50027, 99017, 50027);
INSERT INTO hosts_groups (hostgroupid, hostid, groupid) VALUES (50028, 99018, 50027);
INSERT INTO hosts_groups (hostgroupid, hostid, groupid) VALUES (50029, 99019, 50027);
INSERT INTO hosts_groups (hostgroupid, hostid, groupid) VALUES (50030, 99020, 50027);
INSERT INTO hosts_groups (hostgroupid, hostid, groupid) VALUES (50031, 99021, 50027);
INSERT INTO hosts_groups (hostgroupid, hostid, groupid) VALUES (50032, 99022, 50027);
INSERT INTO hosts_groups (hostgroupid, hostid, groupid) VALUES (50033, 99023, 50027);
INSERT INTO hosts_groups (hostgroupid, hostid, groupid) VALUES (50034, 99024, 50027);
INSERT INTO hosts_groups (hostgroupid, hostid, groupid) VALUES (50035, 99025, 50027);
INSERT INTO hosts_groups (hostgroupid, hostid, groupid) VALUES (50036, 99026, 50027);
INSERT INTO hosts_groups (hostgroupid, hostid, groupid) VALUES (50037, 99027, 50027);
INSERT INTO hosts_templates (hosttemplateid, hostid, templateid) VALUES (50004, 99013, 99024);
INSERT INTO hosts_templates (hosttemplateid, hostid, templateid) VALUES (50005, 99014, 99025);
INSERT INTO hosts_templates (hosttemplateid, hostid, templateid) VALUES (50006, 99015, 99026);
INSERT INTO hosts_templates (hosttemplateid, hostid, templateid) VALUES (50007, 99024, 99027);
INSERT INTO host_tag (hosttagid, hostid, tag, value) VALUES (1000, 99013, 'OS', 'Windows');
INSERT INTO host_tag (hosttagid, hostid, tag, value) VALUES (1001, 99014, 'Browser', 'Firefox');
INSERT INTO host_tag (hosttagid, hostid, tag, value) VALUES (1002, 99015, 'OS', 'Linux');
INSERT INTO host_tag (hosttagid, hostid, tag, value) VALUES (1003, 99016, 'Browser', 'Chrome');
INSERT INTO host_tag (hosttagid, hostid, tag, value) VALUES (1004, 99018, 'Other', '');
INSERT INTO host_tag (hosttagid, hostid, tag, value) VALUES (1005, 99019, 'OS', 'Android');
INSERT INTO host_tag (hosttagid, hostid, tag, value) VALUES (1006, 99020, 'Browser', 'IE');
INSERT INTO host_tag (hosttagid, hostid, tag, value) VALUES (1007, 99021, 'OS', '');
INSERT INTO host_tag (hosttagid, hostid, tag, value) VALUES (1008, 99022, 'OS', 'Mac');
INSERT INTO host_tag (hosttagid, hostid, tag, value) VALUES (1009, 99023, 'Browser', '');
INSERT INTO host_tag (hosttagid, hostid, tag, value) VALUES (1010, 99024, 'OS', 'Win7');
INSERT INTO host_tag (hosttagid, hostid, tag, value) VALUES (1011, 99025, 'Browser', 'FF');
INSERT INTO host_tag (hosttagid, hostid, tag, value) VALUES (1012, 99026, 'OS', 'Ubuntu Bionic Beaver');
INSERT INTO host_tag (hosttagid, hostid, tag, value) VALUES (1013, 99025, 'Webbrowser', 'Mozilla');
INSERT INTO host_tag (hosttagid, hostid, tag, value) VALUES (1014, 99027, 'office', 'Riga');
INSERT INTO items (itemid, hostid, interfaceid, type, value_type, name, key_, delay, history, status, params, description, posts, headers) VALUES (58736, 99013, NULL, 2, 3, 'Item', 'item', 0, 90, 0, '', '', '', '');
INSERT INTO triggers (triggerid, description, expression, comments, value) VALUES (50172, 'trigger1', '{50232}=1', '', '1');
INSERT INTO functions (functionid, triggerid, itemid, name, parameter) VALUES (50232, 50172, 58736, 'last', '');
INSERT INTO trigger_tag (triggertagid, triggerid, tag, value) VALUES (1001, 50172, 'tag1', 'value1');
INSERT INTO trigger_tag (triggertagid, triggerid, tag, value) VALUES (1002, 50172, 'tag2', '');
INSERT INTO trigger_tag (triggertagid, triggerid, tag, value) VALUES (1003, 50172, 'tag3', 'value3');
INSERT INTO trigger_tag (triggertagid, triggerid, tag, value) VALUES (1004, 50172, 'tag3', 'value4');
INSERT INTO triggers (triggerid, description, expression, comments, value) VALUES (50173, 'trigger2', '{50233}=1', '', '1');
INSERT INTO functions (functionid, triggerid, itemid, name, parameter) VALUES (50233, 50173, 58736, 'last', '');
INSERT INTO trigger_tag (triggertagid, triggerid, tag, value) VALUES (1005, 50173, 'tag1', 'value5');
INSERT INTO trigger_tag (triggertagid, triggerid, tag, value) VALUES (1006, 50173, 'tag2', 'value6');
INSERT INTO triggers (triggerid, description, expression, comments, value) VALUES (50174, 'trigger3', '{50234}=1', '', '1');
INSERT INTO functions (functionid, triggerid, itemid, name, parameter) VALUES (50234, 50174, 58736, 'last', '');
INSERT INTO trigger_tag (triggertagid, triggerid, tag, value) VALUES (1007, 50174, 'tag1', 'value7');
INSERT INTO triggers (triggerid, description, expression, comments, value) VALUES (50175, 'trigger4', '{50235}=1', '', '1');
INSERT INTO functions (functionid, triggerid, itemid, name, parameter) VALUES (50235, 50175, 58736, 'last', '');
INSERT INTO events (eventid, source, object, objectid, clock, value, acknowledged, ns, name, severity) VALUES (5000, 0, 0, 50172, 1610000000, 1, 0, 0, 'trigger1', 0);
INSERT INTO event_tag (eventtagid, eventid, tag, value) VALUES (1000, 5000, 'tag1', 'value1');
INSERT INTO event_tag (eventtagid, eventid, tag, value) VALUES (1001, 5000, 'tag2', '');
INSERT INTO event_tag (eventtagid, eventid, tag, value) VALUES (1002, 5000, 'tag3', 'value3');
INSERT INTO event_tag (eventtagid, eventid, tag, value) VALUES (1003, 5000, 'tag3', 'value4');
INSERT INTO event_tag (eventtagid, eventid, tag, value) VALUES (1004, 5000, 'OS', 'Windows');
INSERT INTO event_tag (eventtagid, eventid, tag, value) VALUES (1005, 5000, 'OS', 'Win7');
INSERT INTO problem (eventid, source, object, objectid, clock, ns, r_eventid, r_clock, r_ns, correlationid, userid, name, acknowledged, severity) VALUES (5000, 0, 0, 50172, 1610000000, 0, NULL, 0, 0, NULL, NULL, 'trigger1', 0, 0);
INSERT INTO problem_tag (problemtagid, eventid, tag, value) VALUES (1000, 5000, 'tag1', 'value1');
INSERT INTO problem_tag (problemtagid, eventid, tag, value) VALUES (1001, 5000, 'tag2', '');
INSERT INTO problem_tag (problemtagid, eventid, tag, value) VALUES (1002, 5000, 'tag3', 'value3');
INSERT INTO problem_tag (problemtagid, eventid, tag, value) VALUES (1003, 5000, 'tag3', 'value4');
INSERT INTO problem_tag (problemtagid, eventid, tag, value) VALUES (1004, 5000, 'OS', 'Windows');
INSERT INTO problem_tag (problemtagid, eventid, tag, value) VALUES (1005, 5000, 'OS', 'Win7');
INSERT INTO events (eventid, source, object, objectid, clock, value, acknowledged, ns, name, severity) VALUES (5001, 0, 0, 50173, 1610000000, 1, 0, 0, 'trigger2', 0);
INSERT INTO event_tag (eventtagid, eventid, tag, value) VALUES (1006, 5001, 'tag1', 'value5');
INSERT INTO event_tag (eventtagid, eventid, tag, value) VALUES (1007, 5001, 'tag2', 'value6');
INSERT INTO event_tag (eventtagid, eventid, tag, value) VALUES (1010, 5001, 'OS', 'Windows');
INSERT INTO event_tag (eventtagid, eventid, tag, value) VALUES (1011, 5001, 'OS', 'Win7');
INSERT INTO problem (eventid, source, object, objectid, clock, ns, r_eventid, r_clock, r_ns, correlationid, userid, name, acknowledged, severity) VALUES (5001, 0, 0, 50173, 1610000000, 0, NULL, 0, 0, NULL, NULL, 'trigger2', 0, 0);
INSERT INTO problem_tag (problemtagid, eventid, tag, value) VALUES (1006, 5001, 'tag1', 'value5');
INSERT INTO problem_tag (problemtagid, eventid, tag, value) VALUES (1007, 5001, 'tag2', 'value6');
INSERT INTO problem_tag (problemtagid, eventid, tag, value) VALUES (1010, 5001, 'OS', 'Windows');
INSERT INTO problem_tag (problemtagid, eventid, tag, value) VALUES (1011, 5001, 'OS', 'Win7');
INSERT INTO events (eventid, source, object, objectid, clock, value, acknowledged, ns, name, severity) VALUES (5002, 0, 0, 50174, 1610000000, 1, 0, 0, 'trigger3', 0);
INSERT INTO event_tag (eventtagid, eventid, tag, value) VALUES (1012, 5002, 'tag1', 'value7');
INSERT INTO event_tag (eventtagid, eventid, tag, value) VALUES (1013, 5002, 'OS', 'Windows');
INSERT INTO event_tag (eventtagid, eventid, tag, value) VALUES (1014, 5002, 'OS', 'Win7');
INSERT INTO problem (eventid, source, object, objectid, clock, ns, r_eventid, r_clock, r_ns, correlationid, userid, name, acknowledged, severity) VALUES (5002, 0, 0, 50174, 1610000000, 0, NULL, 0, 0, NULL, NULL, 'trigger3', 0, 0);
INSERT INTO problem_tag (problemtagid, eventid, tag, value) VALUES (1012, 5002, 'tag1', 'value7');
INSERT INTO problem_tag (problemtagid, eventid, tag, value) VALUES (1013, 5002, 'OS', 'Windows');
INSERT INTO problem_tag (problemtagid, eventid, tag, value) VALUES (1014, 5002, 'OS', 'Win7');
INSERT INTO events (eventid, source, object, objectid, clock, value, acknowledged, ns, name, severity) VALUES (5003, 0, 0, 50175, 1610000000, 1, 0, 0, 'trigger4', 0);
INSERT INTO event_tag (eventtagid, eventid, tag, value) VALUES (1015, 5003, 'OS', 'Windows');
INSERT INTO event_tag (eventtagid, eventid, tag, value) VALUES (1016, 5003, 'OS', 'Win7');
INSERT INTO problem (eventid, source, object, objectid, clock, ns, r_eventid, r_clock, r_ns, correlationid, userid, name, acknowledged, severity) VALUES (5003, 0, 0, 50175, 1610000000, 0, NULL, 0, 0, NULL, NULL, 'trigger4', 0, 0);
INSERT INTO problem_tag (problemtagid, eventid, tag, value) VALUES (1015, 5003, 'OS', 'Windows');
INSERT INTO problem_tag (problemtagid, eventid, tag, value) VALUES (1016, 5003, 'OS', 'Win7');
=======
-- token
INSERT INTO token (tokenid, userid, name, description) VALUES (1, 2, 'test-token-exists', '');
INSERT INTO token (tokenid, userid, name, description) VALUES (2, 5, 'test-delete-1', '');
INSERT INTO token (tokenid, userid, name, description) VALUES (3, 4, 'test-delete-1', '');
INSERT INTO token (tokenid, userid, name, description) VALUES (4, 1, 'test-delete-1', '');
INSERT INTO token (tokenid, userid, name, description) VALUES (5, 5, 'test-delete-2', '');
INSERT INTO token (tokenid, userid, name, description) VALUES (6, 2, 'test-get-1', '');
INSERT INTO token (tokenid, userid, name, description) VALUES (7, 5, 'test-get-1', '');
INSERT INTO token (tokenid, userid, name, description) VALUES (8, 4, 'test-get-1', '');
INSERT INTO token (tokenid, userid, name, description) VALUES (9, 1, 'test-get-1', '');
INSERT INTO token (tokenid, userid, name, description) VALUES (10, 5, 'test-get-2', '');
-- original token string: "a26ddc6178485b5189b103e9775763bdc01e8d19fcbe6c7dea99ae2e2d50ae1a"
INSERT INTO token (tokenid, userid, name, token, description) VALUES (11, 5, 'test-token', '6e93df66b70c69588aeabe56b77e2c6ed0c2a6854d3a79ed8156dac61ed1bce530043b3afb9699336593832552e1f72564a9991a9ae48616b5ea0c639f3f0460', '');
INSERT INTO token (tokenid, userid, name, expires_at, description) VALUES (12, 5, 'test-expires', 123, '');
INSERT INTO token (tokenid, userid, name, description) VALUES (13, 12, 'test-1', '');
INSERT INTO token (tokenid, userid, name, description) VALUES (14, 12, 'test-2', '');
INSERT INTO token (tokenid, userid, name, description) VALUES (15, 1, 'update-super-admin-1', '');
INSERT INTO token (tokenid, userid, name, description) VALUES (16, 1, 'update-super-admin-2', '');
INSERT INTO token (tokenid, userid, name, description) VALUES (17, 5, 'update-user-1', '');
INSERT INTO token (tokenid, userid, name, description) VALUES (18, 5, 'update-user-2', '');
INSERT INTO token (tokenid, userid, name, description) VALUES (19, 5, 'update-user-3', '');
INSERT INTO token (tokenid, userid, name, description) VALUES (20, 5, 'update-user-4', '');
INSERT INTO token (tokenid, userid, name, description) VALUES (21, 5, 'update-user-5', '');
INSERT INTO token (tokenid, userid, name, description) VALUES (22, 5, 'update-user-6', '');
INSERT INTO users (userid,alias,passwd,roleid) VALUES (20,'token-creator','5fce1b3e34b520afeffb37ce08c7cd66',2);
INSERT INTO users_groups (id,usrgrpid,userid) VALUES (90020,90000,20);
INSERT INTO token (tokenid, userid, creator_userid, name, description) VALUES (23, 5, 20, 'delete-user-6', '');
>>>>>>> 2c5e3439
<|MERGE_RESOLUTION|>--- conflicted
+++ resolved
@@ -1460,7 +1460,34 @@
 INSERT INTO interface (interfaceid, hostid, main, type, useip, ip, port) VALUES (50027, 99012, 1, 1, 1, '127.0.0.1', '10050');
 INSERT INTO interface_discovery (interfaceid, parent_interfaceid) VALUES (50027, 50026);
 
-<<<<<<< HEAD
+-- token
+INSERT INTO token (tokenid, userid, name, description) VALUES (1, 2, 'test-token-exists', '');
+INSERT INTO token (tokenid, userid, name, description) VALUES (2, 5, 'test-delete-1', '');
+INSERT INTO token (tokenid, userid, name, description) VALUES (3, 4, 'test-delete-1', '');
+INSERT INTO token (tokenid, userid, name, description) VALUES (4, 1, 'test-delete-1', '');
+INSERT INTO token (tokenid, userid, name, description) VALUES (5, 5, 'test-delete-2', '');
+INSERT INTO token (tokenid, userid, name, description) VALUES (6, 2, 'test-get-1', '');
+INSERT INTO token (tokenid, userid, name, description) VALUES (7, 5, 'test-get-1', '');
+INSERT INTO token (tokenid, userid, name, description) VALUES (8, 4, 'test-get-1', '');
+INSERT INTO token (tokenid, userid, name, description) VALUES (9, 1, 'test-get-1', '');
+INSERT INTO token (tokenid, userid, name, description) VALUES (10, 5, 'test-get-2', '');
+-- original token string: "a26ddc6178485b5189b103e9775763bdc01e8d19fcbe6c7dea99ae2e2d50ae1a"
+INSERT INTO token (tokenid, userid, name, token, description) VALUES (11, 5, 'test-token', '6e93df66b70c69588aeabe56b77e2c6ed0c2a6854d3a79ed8156dac61ed1bce530043b3afb9699336593832552e1f72564a9991a9ae48616b5ea0c639f3f0460', '');
+INSERT INTO token (tokenid, userid, name, expires_at, description) VALUES (12, 5, 'test-expires', 123, '');
+INSERT INTO token (tokenid, userid, name, description) VALUES (13, 12, 'test-1', '');
+INSERT INTO token (tokenid, userid, name, description) VALUES (14, 12, 'test-2', '');
+INSERT INTO token (tokenid, userid, name, description) VALUES (15, 1, 'update-super-admin-1', '');
+INSERT INTO token (tokenid, userid, name, description) VALUES (16, 1, 'update-super-admin-2', '');
+INSERT INTO token (tokenid, userid, name, description) VALUES (17, 5, 'update-user-1', '');
+INSERT INTO token (tokenid, userid, name, description) VALUES (18, 5, 'update-user-2', '');
+INSERT INTO token (tokenid, userid, name, description) VALUES (19, 5, 'update-user-3', '');
+INSERT INTO token (tokenid, userid, name, description) VALUES (20, 5, 'update-user-4', '');
+INSERT INTO token (tokenid, userid, name, description) VALUES (21, 5, 'update-user-5', '');
+INSERT INTO token (tokenid, userid, name, description) VALUES (22, 5, 'update-user-6', '');
+INSERT INTO users (userid,alias,passwd,roleid) VALUES (20,'token-creator','5fce1b3e34b520afeffb37ce08c7cd66',2);
+INSERT INTO users_groups (id,usrgrpid,userid) VALUES (90020,90000,20);
+INSERT INTO token (tokenid, userid, creator_userid, name, description) VALUES (23, 5, 20, 'delete-user-6', '');
+
 -- test filtering by tags
 INSERT INTO hstgrp (groupid, name, internal) VALUES (50027, 'Group of hosts with wide usage of tags', 0);
 INSERT INTO hosts (hostid, host, name, status, flags, description) VALUES (99013, 'Host OS - Windows', 'Host OS - Windows', 0, 0, '');
@@ -1565,33 +1592,4 @@
 INSERT INTO event_tag (eventtagid, eventid, tag, value) VALUES (1016, 5003, 'OS', 'Win7');
 INSERT INTO problem (eventid, source, object, objectid, clock, ns, r_eventid, r_clock, r_ns, correlationid, userid, name, acknowledged, severity) VALUES (5003, 0, 0, 50175, 1610000000, 0, NULL, 0, 0, NULL, NULL, 'trigger4', 0, 0);
 INSERT INTO problem_tag (problemtagid, eventid, tag, value) VALUES (1015, 5003, 'OS', 'Windows');
-INSERT INTO problem_tag (problemtagid, eventid, tag, value) VALUES (1016, 5003, 'OS', 'Win7');
-=======
--- token
-INSERT INTO token (tokenid, userid, name, description) VALUES (1, 2, 'test-token-exists', '');
-INSERT INTO token (tokenid, userid, name, description) VALUES (2, 5, 'test-delete-1', '');
-INSERT INTO token (tokenid, userid, name, description) VALUES (3, 4, 'test-delete-1', '');
-INSERT INTO token (tokenid, userid, name, description) VALUES (4, 1, 'test-delete-1', '');
-INSERT INTO token (tokenid, userid, name, description) VALUES (5, 5, 'test-delete-2', '');
-INSERT INTO token (tokenid, userid, name, description) VALUES (6, 2, 'test-get-1', '');
-INSERT INTO token (tokenid, userid, name, description) VALUES (7, 5, 'test-get-1', '');
-INSERT INTO token (tokenid, userid, name, description) VALUES (8, 4, 'test-get-1', '');
-INSERT INTO token (tokenid, userid, name, description) VALUES (9, 1, 'test-get-1', '');
-INSERT INTO token (tokenid, userid, name, description) VALUES (10, 5, 'test-get-2', '');
--- original token string: "a26ddc6178485b5189b103e9775763bdc01e8d19fcbe6c7dea99ae2e2d50ae1a"
-INSERT INTO token (tokenid, userid, name, token, description) VALUES (11, 5, 'test-token', '6e93df66b70c69588aeabe56b77e2c6ed0c2a6854d3a79ed8156dac61ed1bce530043b3afb9699336593832552e1f72564a9991a9ae48616b5ea0c639f3f0460', '');
-INSERT INTO token (tokenid, userid, name, expires_at, description) VALUES (12, 5, 'test-expires', 123, '');
-INSERT INTO token (tokenid, userid, name, description) VALUES (13, 12, 'test-1', '');
-INSERT INTO token (tokenid, userid, name, description) VALUES (14, 12, 'test-2', '');
-INSERT INTO token (tokenid, userid, name, description) VALUES (15, 1, 'update-super-admin-1', '');
-INSERT INTO token (tokenid, userid, name, description) VALUES (16, 1, 'update-super-admin-2', '');
-INSERT INTO token (tokenid, userid, name, description) VALUES (17, 5, 'update-user-1', '');
-INSERT INTO token (tokenid, userid, name, description) VALUES (18, 5, 'update-user-2', '');
-INSERT INTO token (tokenid, userid, name, description) VALUES (19, 5, 'update-user-3', '');
-INSERT INTO token (tokenid, userid, name, description) VALUES (20, 5, 'update-user-4', '');
-INSERT INTO token (tokenid, userid, name, description) VALUES (21, 5, 'update-user-5', '');
-INSERT INTO token (tokenid, userid, name, description) VALUES (22, 5, 'update-user-6', '');
-INSERT INTO users (userid,alias,passwd,roleid) VALUES (20,'token-creator','5fce1b3e34b520afeffb37ce08c7cd66',2);
-INSERT INTO users_groups (id,usrgrpid,userid) VALUES (90020,90000,20);
-INSERT INTO token (tokenid, userid, creator_userid, name, description) VALUES (23, 5, 20, 'delete-user-6', '');
->>>>>>> 2c5e3439
+INSERT INTO problem_tag (problemtagid, eventid, tag, value) VALUES (1016, 5003, 'OS', 'Win7');