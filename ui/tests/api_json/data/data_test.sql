--- conflicted
+++ resolved
@@ -36,20 +36,6 @@
 INSERT INTO item_application_prototype (item_application_prototypeid,application_prototypeid,itemid) VALUES (1900,900,40067);
 
 -- valuemap
-<<<<<<< HEAD
-INSERT INTO valuemaps (valuemapid,name) VALUES (399,'API value map for update');
-INSERT INTO valuemaps (valuemapid,name) VALUES (400,'API value map for update with mappings');
-INSERT INTO valuemaps (valuemapid,name) VALUES (401,'API value map delete');
-INSERT INTO valuemaps (valuemapid,name) VALUES (402,'API value map delete2');
-INSERT INTO valuemaps (valuemapid,name) VALUES (403,'API value map delete3');
-INSERT INTO valuemaps (valuemapid,name) VALUES (404,'API value map delete4');
-INSERT INTO mappings (mappingid,valuemapid,value,newvalue) VALUES (9904,400,'One','Online');
-INSERT INTO mappings (mappingid,valuemapid,value,newvalue) VALUES (9905,400,'Two','Offline');
-INSERT INTO mappings (mappingid,valuemapid,value,newvalue) VALUES (9906,402,'Three','Other');
-INSERT INTO mappings (mappingid,valuemapid,value,newvalue) VALUES (9907,403,'Four','Unknown');
-INSERT INTO users (userid, alias, passwd, autologin, autologout, lang, refresh, roleid, theme, attempt_failed, attempt_clock, rows_per_page) VALUES (4, 'zabbix-admin', '5fce1b3e34b520afeffb37ce08c7cd66', 0, 0, 'en_US', '30s', 2, 'default', 0, 0, 50);
-INSERT INTO users (userid, alias, passwd, autologin, autologout, lang, refresh, roleid, theme, attempt_failed, attempt_clock, rows_per_page) VALUES (5, 'zabbix-user', '5fce1b3e34b520afeffb37ce08c7cd66', 0, 0, 'en_US', '30s', 1, 'default', 0, 0, 50);
-=======
 INSERT INTO valuemap (valuemapid,hostid,name) VALUES (399,50009,'API value map for update');
 INSERT INTO valuemap (valuemapid,hostid,name) VALUES (400,50009,'API value map for update with mappings');
 INSERT INTO valuemap (valuemapid,hostid,name) VALUES (401,50009,'API value map delete');
@@ -65,9 +51,8 @@
 INSERT INTO valuemap_mapping (valuemap_mappingid,valuemapid,value,newvalue) VALUES (9909,403,'Four','Unknown');
 INSERT INTO valuemap_mapping (valuemap_mappingid,valuemapid,value,newvalue) VALUES (9910,404,'1','Unknown');
 INSERT INTO valuemap_mapping (valuemap_mappingid,valuemapid,value,newvalue) VALUES (9911,405,'1','Unknown');
-INSERT INTO users (userid, username, passwd, autologin, autologout, lang, refresh, roleid, theme, attempt_failed, attempt_clock, rows_per_page) VALUES (4, 'zabbix-admin', '5fce1b3e34b520afeffb37ce08c7cd66', 0, 0, 'en_GB', '30s', 2, 'default', 0, 0, 50);
-INSERT INTO users (userid, username, passwd, autologin, autologout, lang, refresh, roleid, theme, attempt_failed, attempt_clock, rows_per_page) VALUES (5, 'zabbix-user', '5fce1b3e34b520afeffb37ce08c7cd66', 0, 0, 'en_GB', '30s', 1, 'default', 0, 0, 50);
->>>>>>> f9b5b0ce
+INSERT INTO users (userid, username, passwd, autologin, autologout, lang, refresh, roleid, theme, attempt_failed, attempt_clock, rows_per_page) VALUES (4, 'zabbix-admin', '5fce1b3e34b520afeffb37ce08c7cd66', 0, 0, 'en_US', '30s', 2, 'default', 0, 0, 50);
+INSERT INTO users (userid, username, passwd, autologin, autologout, lang, refresh, roleid, theme, attempt_failed, attempt_clock, rows_per_page) VALUES (5, 'zabbix-user', '5fce1b3e34b520afeffb37ce08c7cd66', 0, 0, 'en_US', '30s', 1, 'default', 0, 0, 50);
 INSERT INTO users_groups (id, usrgrpid, userid) VALUES (6, 8, 4);
 
 -- host groups
@@ -105,15 +90,9 @@
 INSERT INTO usrgrp (usrgrpid, name) VALUES (20, 'API user group in actions');
 INSERT INTO usrgrp (usrgrpid, name) VALUES (21, 'API user group in scripts');
 INSERT INTO usrgrp (usrgrpid, name) VALUES (22, 'API user group in configuration');
-<<<<<<< HEAD
-INSERT INTO users (userid, alias, passwd, autologin, autologout, lang, refresh, roleid, theme, attempt_failed, attempt_clock, rows_per_page) VALUES (6, 'user-in-one-group', '5fce1b3e34b520afeffb37ce08c7cd66', 0, 0, 'en_US', '30s', 2, 'default', 0, 0, 50);
-INSERT INTO users (userid, alias, passwd, autologin, autologout, lang, refresh, roleid, theme, attempt_failed, attempt_clock, rows_per_page) VALUES (7, 'user-in-two-groups', '5fce1b3e34b520afeffb37ce08c7cd66', 0, 0, 'en_US', '30s', 2, 'default', 0, 0, 50);
-INSERT INTO users (userid, alias, passwd, autologin, autologout, lang, refresh, roleid, theme, attempt_failed, attempt_clock, rows_per_page) VALUES (8, 'api-user', '5fce1b3e34b520afeffb37ce08c7cd66', 0, 0, 'en_US', '30s', 2, 'default', 0, 0, 50);
-=======
-INSERT INTO users (userid, username, passwd, autologin, autologout, lang, refresh, roleid, theme, attempt_failed, attempt_clock, rows_per_page) VALUES (6, 'user-in-one-group', '5fce1b3e34b520afeffb37ce08c7cd66', 0, 0, 'en_GB', '30s', 2, 'default', 0, 0, 50);
-INSERT INTO users (userid, username, passwd, autologin, autologout, lang, refresh, roleid, theme, attempt_failed, attempt_clock, rows_per_page) VALUES (7, 'user-in-two-groups', '5fce1b3e34b520afeffb37ce08c7cd66', 0, 0, 'en_GB', '30s', 2, 'default', 0, 0, 50);
-INSERT INTO users (userid, username, passwd, autologin, autologout, lang, refresh, roleid, theme, attempt_failed, attempt_clock, rows_per_page) VALUES (8, 'api-user', '5fce1b3e34b520afeffb37ce08c7cd66', 0, 0, 'en_GB', '30s', 2, 'default', 0, 0, 50);
->>>>>>> f9b5b0ce
+INSERT INTO users (userid, username, passwd, autologin, autologout, lang, refresh, roleid, theme, attempt_failed, attempt_clock, rows_per_page) VALUES (6, 'user-in-one-group', '5fce1b3e34b520afeffb37ce08c7cd66', 0, 0, 'en_US', '30s', 2, 'default', 0, 0, 50);
+INSERT INTO users (userid, username, passwd, autologin, autologout, lang, refresh, roleid, theme, attempt_failed, attempt_clock, rows_per_page) VALUES (7, 'user-in-two-groups', '5fce1b3e34b520afeffb37ce08c7cd66', 0, 0, 'en_US', '30s', 2, 'default', 0, 0, 50);
+INSERT INTO users (userid, username, passwd, autologin, autologout, lang, refresh, roleid, theme, attempt_failed, attempt_clock, rows_per_page) VALUES (8, 'api-user', '5fce1b3e34b520afeffb37ce08c7cd66', 0, 0, 'en_US', '30s', 2, 'default', 0, 0, 50);
 INSERT INTO users_groups (id, usrgrpid, userid) VALUES (8, 14, 4);
 INSERT INTO users_groups (id, usrgrpid, userid) VALUES (9, 15, 6);
 INSERT INTO users_groups (id, usrgrpid, userid) VALUES (10, 16, 7);
@@ -127,25 +106,14 @@
 UPDATE config SET alert_usrgrpid = 22 WHERE configid = 1;
 
 -- users
-<<<<<<< HEAD
-INSERT INTO users (userid, alias, passwd, autologin, autologout, lang, refresh, roleid, theme, attempt_failed, attempt_clock, rows_per_page) VALUES (9, 'api-user-for-update', '5fce1b3e34b520afeffb37ce08c7cd66', 0, '15m', 'en_US', '30s', 2, 'default', 0, 0, 50);
-INSERT INTO users (userid, alias, passwd, autologin, autologout, lang, refresh, roleid, theme, attempt_failed, attempt_clock, rows_per_page) VALUES (10, 'api-user-delete', '5fce1b3e34b520afeffb37ce08c7cd66', 0, '15m', 'en_US', '30s', 2, 'default', 0, 0, 50);
-INSERT INTO users (userid, alias, passwd, autologin, autologout, lang, refresh, roleid, theme, attempt_failed, attempt_clock, rows_per_page) VALUES (11, 'api-user-delete1', '5fce1b3e34b520afeffb37ce08c7cd66', 0, '15m', 'en_US', '30s', 2, 'default', 0, 0, 50);
-INSERT INTO users (userid, alias, passwd, autologin, autologout, lang, refresh, roleid, theme, attempt_failed, attempt_clock, rows_per_page) VALUES (12, 'api-user-delete2', '5fce1b3e34b520afeffb37ce08c7cd66', 0, '15m', 'en_US', '30s', 2, 'default', 0, 0, 50);
-INSERT INTO users (userid, alias, passwd, autologin, autologout, lang, refresh, roleid, theme, attempt_failed, attempt_clock, rows_per_page) VALUES (13, 'api-user-action', '5fce1b3e34b520afeffb37ce08c7cd66', 0, '15m', 'en_US', '30s', 2, 'default', 0, 0, 50);
-INSERT INTO users (userid, alias, passwd, autologin, autologout, lang, refresh, roleid, theme, attempt_failed, attempt_clock, rows_per_page) VALUES (14, 'api-user-map', '5fce1b3e34b520afeffb37ce08c7cd66', 0, '15m', 'en_US', '30s', 2, 'default', 0, 0, 50);
-INSERT INTO users (userid, alias, passwd, autologin, autologout, lang, refresh, roleid, theme, attempt_failed, attempt_clock, rows_per_page) VALUES (15, 'api-user-screen', '5fce1b3e34b520afeffb37ce08c7cd66', 0, '15m', 'en_US', '30s', 2, 'default', 0, 0, 50);
-INSERT INTO users (userid, alias, passwd, autologin, autologout, lang, refresh, roleid, theme, attempt_failed, attempt_clock, rows_per_page) VALUES (16, 'api-user-slideshow', '5fce1b3e34b520afeffb37ce08c7cd66', 0, '15m', 'en_US', '30s', 2, 'default', 0, 0, 50);
-=======
-INSERT INTO users (userid, username, passwd, autologin, autologout, lang, refresh, roleid, theme, attempt_failed, attempt_clock, rows_per_page) VALUES (9, 'api-user-for-update', '5fce1b3e34b520afeffb37ce08c7cd66', 0, '15m', 'en_GB', '30s', 2, 'default', 0, 0, 50);
-INSERT INTO users (userid, username, passwd, autologin, autologout, lang, refresh, roleid, theme, attempt_failed, attempt_clock, rows_per_page) VALUES (10, 'api-user-delete', '5fce1b3e34b520afeffb37ce08c7cd66', 0, '15m', 'en_GB', '30s', 2, 'default', 0, 0, 50);
-INSERT INTO users (userid, username, passwd, autologin, autologout, lang, refresh, roleid, theme, attempt_failed, attempt_clock, rows_per_page) VALUES (11, 'api-user-delete1', '5fce1b3e34b520afeffb37ce08c7cd66', 0, '15m', 'en_GB', '30s', 2, 'default', 0, 0, 50);
-INSERT INTO users (userid, username, passwd, autologin, autologout, lang, refresh, roleid, theme, attempt_failed, attempt_clock, rows_per_page) VALUES (12, 'api-user-delete2', '5fce1b3e34b520afeffb37ce08c7cd66', 0, '15m', 'en_GB', '30s', 2, 'default', 0, 0, 50);
-INSERT INTO users (userid, username, passwd, autologin, autologout, lang, refresh, roleid, theme, attempt_failed, attempt_clock, rows_per_page) VALUES (13, 'api-user-action', '5fce1b3e34b520afeffb37ce08c7cd66', 0, '15m', 'en_GB', '30s', 2, 'default', 0, 0, 50);
-INSERT INTO users (userid, username, passwd, autologin, autologout, lang, refresh, roleid, theme, attempt_failed, attempt_clock, rows_per_page) VALUES (14, 'api-user-map', '5fce1b3e34b520afeffb37ce08c7cd66', 0, '15m', 'en_GB', '30s', 2, 'default', 0, 0, 50);
-INSERT INTO users (userid, username, passwd, autologin, autologout, lang, refresh, roleid, theme, attempt_failed, attempt_clock, rows_per_page) VALUES (15, 'api-user-screen', '5fce1b3e34b520afeffb37ce08c7cd66', 0, '15m', 'en_GB', '30s', 2, 'default', 0, 0, 50);
-INSERT INTO users (userid, username, passwd, autologin, autologout, lang, refresh, roleid, theme, attempt_failed, attempt_clock, rows_per_page) VALUES (16, 'api-user-slideshow', '5fce1b3e34b520afeffb37ce08c7cd66', 0, '15m', 'en_GB', '30s', 2, 'default', 0, 0, 50);
->>>>>>> f9b5b0ce
+INSERT INTO users (userid, username, passwd, autologin, autologout, lang, refresh, roleid, theme, attempt_failed, attempt_clock, rows_per_page) VALUES (9, 'api-user-for-update', '5fce1b3e34b520afeffb37ce08c7cd66', 0, '15m', 'en_US', '30s', 2, 'default', 0, 0, 50);
+INSERT INTO users (userid, username, passwd, autologin, autologout, lang, refresh, roleid, theme, attempt_failed, attempt_clock, rows_per_page) VALUES (10, 'api-user-delete', '5fce1b3e34b520afeffb37ce08c7cd66', 0, '15m', 'en_US', '30s', 2, 'default', 0, 0, 50);
+INSERT INTO users (userid, username, passwd, autologin, autologout, lang, refresh, roleid, theme, attempt_failed, attempt_clock, rows_per_page) VALUES (11, 'api-user-delete1', '5fce1b3e34b520afeffb37ce08c7cd66', 0, '15m', 'en_US', '30s', 2, 'default', 0, 0, 50);
+INSERT INTO users (userid, username, passwd, autologin, autologout, lang, refresh, roleid, theme, attempt_failed, attempt_clock, rows_per_page) VALUES (12, 'api-user-delete2', '5fce1b3e34b520afeffb37ce08c7cd66', 0, '15m', 'en_US', '30s', 2, 'default', 0, 0, 50);
+INSERT INTO users (userid, username, passwd, autologin, autologout, lang, refresh, roleid, theme, attempt_failed, attempt_clock, rows_per_page) VALUES (13, 'api-user-action', '5fce1b3e34b520afeffb37ce08c7cd66', 0, '15m', 'en_US', '30s', 2, 'default', 0, 0, 50);
+INSERT INTO users (userid, username, passwd, autologin, autologout, lang, refresh, roleid, theme, attempt_failed, attempt_clock, rows_per_page) VALUES (14, 'api-user-map', '5fce1b3e34b520afeffb37ce08c7cd66', 0, '15m', 'en_US', '30s', 2, 'default', 0, 0, 50);
+INSERT INTO users (userid, username, passwd, autologin, autologout, lang, refresh, roleid, theme, attempt_failed, attempt_clock, rows_per_page) VALUES (15, 'api-user-screen', '5fce1b3e34b520afeffb37ce08c7cd66', 0, '15m', 'en_US', '30s', 2, 'default', 0, 0, 50);
+INSERT INTO users (userid, username, passwd, autologin, autologout, lang, refresh, roleid, theme, attempt_failed, attempt_clock, rows_per_page) VALUES (16, 'api-user-slideshow', '5fce1b3e34b520afeffb37ce08c7cd66', 0, '15m', 'en_US', '30s', 2, 'default', 0, 0, 50);
 INSERT INTO users_groups (id, usrgrpid, userid) VALUES (12, 14, 9);
 INSERT INTO users_groups (id, usrgrpid, userid) VALUES (13, 14, 10);
 INSERT INTO users_groups (id, usrgrpid, userid) VALUES (14, 14, 11);
@@ -350,13 +318,8 @@
 
 -- autoregistration action
 INSERT INTO usrgrp (usrgrpid, name) VALUES (47, 'User group for action delete');
-<<<<<<< HEAD
-INSERT INTO users (userid, alias, passwd, autologin, autologout, lang, refresh, roleid, theme, attempt_failed, attempt_clock, rows_per_page) VALUES (53, 'action-user', '5fce1b3e34b520afeffb37ce08c7cd66', 0, 0, 'en_US', '30s', 1, 'default', 0, 0, 50);
-INSERT INTO users (userid, alias, passwd, autologin, autologout, lang, refresh, roleid, theme, attempt_failed, attempt_clock, rows_per_page) VALUES (54, 'action-admin', '5fce1b3e34b520afeffb37ce08c7cd66', 0, 0, 'en_US', '30s', 2, 'default', 0, 0, 50);
-=======
-INSERT INTO users (userid, username, passwd, autologin, autologout, lang, refresh, roleid, theme, attempt_failed, attempt_clock, rows_per_page) VALUES (53, 'action-user', '5fce1b3e34b520afeffb37ce08c7cd66', 0, 0, 'en_GB', '30s', 1, 'default', 0, 0, 50);
-INSERT INTO users (userid, username, passwd, autologin, autologout, lang, refresh, roleid, theme, attempt_failed, attempt_clock, rows_per_page) VALUES (54, 'action-admin', '5fce1b3e34b520afeffb37ce08c7cd66', 0, 0, 'en_GB', '30s', 2, 'default', 0, 0, 50);
->>>>>>> f9b5b0ce
+INSERT INTO users (userid, username, passwd, autologin, autologout, lang, refresh, roleid, theme, attempt_failed, attempt_clock, rows_per_page) VALUES (53, 'action-user', '5fce1b3e34b520afeffb37ce08c7cd66', 0, 0, 'en_US', '30s', 1, 'default', 0, 0, 50);
+INSERT INTO users (userid, username, passwd, autologin, autologout, lang, refresh, roleid, theme, attempt_failed, attempt_clock, rows_per_page) VALUES (54, 'action-admin', '5fce1b3e34b520afeffb37ce08c7cd66', 0, 0, 'en_US', '30s', 2, 'default', 0, 0, 50);
 INSERT INTO users_groups (id, usrgrpid, userid) VALUES (87, 47, 53);
 INSERT INTO users_groups (id, usrgrpid, userid) VALUES (88, 47, 54);
 INSERT INTO actions (actionid, name, eventsource, evaltype, status, esc_period) VALUES (91, 'API Autoregistration action', 2, 0, 0, '1h');
