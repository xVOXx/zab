--- conflicted
+++ resolved
@@ -144,7 +144,58 @@
 		}
 	}
 
-<<<<<<< HEAD
+	public static function host_select_tags() {
+		return [
+			'Get test host tag as extend' => [
+				'params' => [
+					'hostids' => [50032],
+					'selectTags' => 'extend'
+				],
+				'expected_result' => [
+					'tags' => [
+						['tag' => 'b', 'value' => 'b']
+					]
+				]
+			],
+			'Get test host tag excluding value' => [
+				'params' => [
+					'hostids' => [50032],
+					'selectTags' => ['tag']
+				],
+				'expected_result' => [
+					'tags' => [
+						['tag' => 'b']
+					]
+				]
+			],
+			'Get test host tag excluding name' => [
+				'params' => [
+					'hostids' => [50032],
+					'selectTags' => ['value']
+				],
+				'expected_result' => [
+					'tags' => [
+						['value' => 'b']
+					]
+				]
+			]
+		];
+	}
+
+	/**
+	* @dataProvider host_select_tags
+	*/
+	public function testHost_SelectTags($params, $expected_result) {
+		$result = $this->call('host.get', $params);
+
+		foreach($result['result'] as $host) {
+			foreach($expected_result as $field => $expected_value){
+				$this->assertArrayHasKey($field, $host, 'Field should be present.');
+				$this->assertEquals($host[$field], $expected_value, 'Returned value should match.');
+			}
+		}
+	}
+
 	public static function host_output_field_presence() {
 		return [
 			[
@@ -187,56 +238,6 @@
 				else {
 					$this->assertArrayNotHasKey($key, $host, 'Key should NOT be present in host output');
 				}
-=======
-	public static function host_select_tags() {
-		return [
-			'Get test host tag as extend' => [
-				'params' => [
-					'hostids' => [50032],
-					'selectTags' => 'extend'
-				],
-				'expected_result' => [
-					'tags' => [
-						['tag' => 'b', 'value' => 'b']
-					]
-				]
-			],
-			'Get test host tag excluding value' => [
-				'params' => [
-					'hostids' => [50032],
-					'selectTags' => ['tag']
-				],
-				'expected_result' => [
-					'tags' => [
-						['tag' => 'b']
-					]
-				]
-			],
-			'Get test host tag excluding name' => [
-				'params' => [
-					'hostids' => [50032],
-					'selectTags' => ['value']
-				],
-				'expected_result' => [
-					'tags' => [
-						['value' => 'b']
-					]
-				]
-			]
-		];
-	}
-
-	/**
-	* @dataProvider host_select_tags
-	*/
-	public function testHost_SelectTags($params, $expected_result) {
-		$result = $this->call('host.get', $params);
-
-		foreach($result['result'] as $host) {
-			foreach($expected_result as $field => $expected_value){
-				$this->assertArrayHasKey($field, $host, 'Field should be present.');
-				$this->assertEquals($host[$field], $expected_value, 'Returned value should match.');
->>>>>>> 315d1b95
 			}
 		}
 	}
