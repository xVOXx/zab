<?php
/*
** Zabbix
** Copyright (C) 2001-2020 Zabbix SIA
**
** This program is free software; you can redistribute it and/or modify
** it under the terms of the GNU General Public License as published by
** the Free Software Foundation; either version 2 of the License, or
** (at your option) any later version.
**
** This program is distributed in the hope that it will be useful,
** but WITHOUT ANY WARRANTY; without even the implied warranty of
** MERCHANTABILITY or FITNESS FOR A PARTICULAR PURPOSE. See the
** GNU General Public License for more details.
**
** You should have received a copy of the GNU General Public License
** along with this program; if not, write to the Free Software
** Foundation, Inc., 51 Franklin Street, Fifth Floor, Boston, MA  02110-1301, USA.
**/


require_once dirname(__FILE__).'/../include/CAPITest.php';
require_once dirname(__FILE__).'/../../include/classes/parsers/CConditionFormula.php';
require_once dirname(__FILE__).'/../../include/classes/helpers/CConditionHelper.php';

/**
 * @backup items
 */
class testDiscoveryRule extends CAPITest {
	public static function discoveryrule_create_data_invalid() {
		return [
			'Test invalid permissions to host' => [
				'discoveryrule' => [
					'name' => 'API LLD rule invalid permissions',
					'key_' => 'apilldruleinvalidpermissions',
					'hostid' => '1',
					'type' => '0',
					'interfaceid' => '50022',
					'delay' => '30s'
				],
				'expected_error' => 'No permissions to referred object or it does not exist!'
			],
			'Test invalid interface ID' => [
				'discoveryrule' => [
					'name' => 'API LLD rule invalid interface',
					'key_' => 'apilldruleinvalidinterface',
					'hostid' => '50009',
					'type' => '0',
					'interfaceid' => '1',
					'delay' => '30s'
				],
				'expected_error' => 'Item uses host interface from non-parent host.'
			],
			'Test if LLD rule name and key already exists' => [
				'discoveryrule' => [
					'name' => 'API LLD rule 4',
					'key_' => 'apilldrule4',
					'hostid' => '50009',
					'type' => '0',
					'interfaceid' => '50022',
					'delay' => '30s'
				],
				'expected_error' => 'Item with key "apilldrule4" already exists on "API Host".'
			]
		];

		// TODO: add other properties, multiple rules, duplicates etc.
	}

	public static function discoveryrule_create_data_valid() {
		return [
			'Test valid LLD rule with default properties' => [
				'discoveryrule' => [
					'name' => 'API LLD rule default',
					'key_' => 'apilldruledefault',
					'hostid' => '50009',
					'type' => '0',
					'interfaceid' => '50022',
					'delay' => '30s'
				],
				'expected_error' => null
			]
		];

		// TODO: add other properties, multiple rules, duplicates etc.
	}

	/**
	 * @dataProvider discoveryrule_create_data_invalid
	 * @dataProvider discoveryrule_create_data_valid
	 */
	public function testDiscoveryRule_Create(array $discoveryrules, $expected_error) {
		$result = $this->call('discoveryrule.create', $discoveryrules, $expected_error);

		// Accept single and multiple LLD rules just like API method. Work with multi-dimensional array in result.
		if (!array_key_exists(0, $discoveryrules)) {
			$discoveryrules = zbx_toArray($discoveryrules);
		}

		if ($expected_error === null) {
			foreach ($result['result']['itemids'] as $num => $id) {
				$db_discoveryrule = CDBHelper::getRow(
					'SELECT i.hostid,i.name,i.key_,i.type,i.delay'.
					' FROM items i'.
					' WHERE i.itemid='.zbx_dbstr($id)
				);

				$this->assertSame($db_discoveryrule['hostid'], $discoveryrules[$num]['hostid']);
				$this->assertSame($db_discoveryrule['name'], $discoveryrules[$num]['name']);
				$this->assertSame($db_discoveryrule['key_'], $discoveryrules[$num]['key_']);
				$this->assertSame($db_discoveryrule['type'], $discoveryrules[$num]['type']);
				$this->assertSame($db_discoveryrule['delay'], $discoveryrules[$num]['delay']);
			}
		}

		// TODO: perform advanced checks and other fields.
	}

	public static function discoveryrule_preprocessing_create_data_invalid() {
		$test_data = self::discoveryrule_preprocessing_data_invalid();

		$default_options = [
			'name' => 'API LLD rule with preprocessing invalid',
			'key_' => 'apilldrulewithpreprocessinginvalid',
			'hostid' => '50009',
			'type' => '0',
			'interfaceid' => '50022',
			'delay' => '30s'
		];

		foreach ($test_data as &$test) {
			$test['discoveryrule'] += $default_options;
		}
		unset($test);

		return $test_data;
	}

	public static function discoveryrule_preprocessing_create_data_valid() {
		$test_data = self::discoveryrule_preprocessing_data_valid();
		$default_options = [
			'hostid' => '50009',
			'type' => '0',
			'interfaceid' => '50022',
			'delay' => '30s'
		];
		$i = 1;

		foreach ($test_data as &$test) {
			$test['discoveryrule'] += $default_options + [
				'name' => 'API LLD rule with preprocessing valid '.$i,
				'key_' => 'apilldrulewithpreprocessingvalid'.$i
			];
			$i++;
		}
		unset($test);

		return $test_data;
	}

	/**
	 * @dataProvider discoveryrule_preprocessing_create_data_invalid
	 * @dataProvider discoveryrule_preprocessing_create_data_valid
	 */
	public function testDiscoveryRulePreprocessing_Create(array $discoveryrules, $expected_error) {
		$result = $this->call('discoveryrule.create', $discoveryrules, $expected_error);

		// Accept single and multiple LLD rules just like API method. Work with multi-dimensional array in result.
		if (!array_key_exists(0, $discoveryrules)) {
			$discoveryrules = zbx_toArray($discoveryrules);
		}

		if ($expected_error === null) {
			foreach ($result['result']['itemids'] as $num => $id) {
				if (array_key_exists('preprocessing', $discoveryrules[$num])) {
					foreach ($discoveryrules[$num]['preprocessing'] as $idx => $preprocessing) {
						// Collect one step at a time. Steps should match the order in which they were given.
						$db_preprocessing = CDBHelper::getRow(
							'SELECT ip.type,ip.params,ip.error_handler,ip.error_handler_params'.
							' FROM item_preproc ip'.
							' WHERE ip.itemid='.zbx_dbstr($id).
								' AND ip.step='.zbx_dbstr($idx + 1)
						);

						$this->assertEquals($db_preprocessing['type'], $preprocessing['type']);
						$this->assertSame($db_preprocessing['params'], $preprocessing['params']);
						$this->assertEquals($db_preprocessing['error_handler'], $preprocessing['error_handler']);
						$this->assertSame($db_preprocessing['error_handler_params'],
							$preprocessing['error_handler_params']
						);
					}
				}
			}
		}

		// TODO: Create a test to check if preprocessing steps are inherited on host.
	}

	// TODO: Create API tests for items and item prototypes. It uses the same function to validate pre-processing fields.

	public static function discoveryrule_lld_macro_paths_data_invalid() {
		return [
			'Test incorrect parameter type for lld_macro_paths' => [
				'discoveryrule' => [
					'lld_macro_paths' => ''
				],
				'expected_error' => 'Invalid parameter "/1/lld_macro_paths": an array is expected.'
			],
			'Test incorrect parameter type for lld_macro' => [
				'discoveryrule' => [
					'lld_macro_paths' => [
						[
							'lld_macro' => false
						]
					]
				],
				'expected_error' => 'Invalid parameter "/1/lld_macro_paths/1/lld_macro": a character string is expected.'
			],
			'Test incorrect type for lld_macro (multiple macro path index)' => [
				'discoveryrule' => [
					'lld_macro_paths' => [
						[
							'lld_macro' => '{#A}',
							'path' => '$.list[:1].type'
						],
						[
							'lld_macro' => '{#B}',
							'path' => '$.list[:2].type'
						],
						[
							'lld_macro' => false
						]
					]
				],
				'expected_error' => 'Invalid parameter "/1/lld_macro_paths/3/lld_macro": a character string is expected.'
			],
			'Test empty lld_macro' => [
				'discoveryrule' => [
					'lld_macro_paths' => [
						[
							'lld_macro' => ''
						]
					]
				],
				'expected_error' => 'Invalid parameter "/1/lld_macro_paths/1/lld_macro": cannot be empty.'
			],
			'Test incorrect value for lld_macro' => [
				'discoveryrule' => [
					'lld_macro_paths' => [
						[
							'lld_macro' => 'abc'
						]
					]
				],
				'expected_error' => 'Invalid parameter "/1/lld_macro_paths/1/lld_macro": a low-level discovery macro is expected.'
			],
			'Test missing path parameter for lld_macro_paths' => [
				'discoveryrule' => [
					'lld_macro_paths' => [
						[
							'lld_macro' => '{#A}'
						]
					]
				],
				'expected_error' => 'Invalid parameter "/1/lld_macro_paths/1": the parameter "path" is missing.'
			],
			'Test incorrect type for path parameter in lld_macro_paths' => [
				'discoveryrule' => [
					'lld_macro_paths' => [
						[
							'lld_macro' => '{#A}',
							'path' => false
						]
					]
				],
				'expected_error' => 'Invalid parameter "/1/lld_macro_paths/1/path": a character string is expected.'
			],
			'Test empty path parameter in lld_macro_paths' => [
				'discoveryrule' => [
					'lld_macro_paths' => [
						[
							'lld_macro' => '{#A}',
							'path' => ''
						]
					]
				],
				'expected_error' => 'Invalid parameter "/1/lld_macro_paths/1/path": cannot be empty.'
			],
			'Test duplicate lld_macro entries' => [
				'discoveryrule' => [
					'lld_macro_paths' => [
						[
							'lld_macro' => '{#A}',
							'path' => '$.list[:1].type'
						],
						[
							'lld_macro' => '{#B}',
							'path' => '$.list[:2].type'
						],
						[
							'lld_macro' => '{#B}',
							'path' => '$.list[:2].type'
						]
					]
				],
				'expected_error' => 'Invalid parameter "/1/lld_macro_paths/3/lld_macro": value "{#B}" already exists.'
			],
			'Test unexpected parameters lld_macro_paths' => [
				'discoveryrule' => [
					'lld_macro_paths' => [
						[
							'lld_macro' => '{#A}',
							'path' => '$.list[:1].type',
							'param' => 'value'
						]
					]
				],
				'expected_error' => 'Invalid parameter "/1/lld_macro_paths/1": unexpected parameter "param".'
			]
		];
	}

	public static function discoveryrule_lld_macro_paths_create_data_invalid() {
		$test_data = self::discoveryrule_lld_macro_paths_data_invalid();
		$default_options = [
			'name' => 'API LLD rule with LLD macros invalid',
			'key_' => 'apilldrulewithlldmacrosinvalid',
			'hostid' => '50009',
			'type' => '0',
			'interfaceid' => '50022',
			'delay' => '30s'
		];

		foreach ($test_data as &$test) {
			$test['discoveryrule'] += $default_options;
		}
		unset($test);

		return $test_data + [
			'Test multiple discovery rules and one is broken' => [
				'discoveryrule' => [
					$default_options + [
						'lld_macro_paths' => [
							[
								'lld_macro' => '{#A}',
								'path' => '$.list[:1].type'
							]
						]
					],
					[
						'name' => 'API LLD rule 6',
						'key_' => 'apilldrule6',
						'hostid' => '50009',
						'type' => '0',
						'interfaceid' => '50022',
						'delay' => '30s',
						'lld_macro_paths' => ''
					]
				],
				'expected_error' => 'Invalid parameter "/2/lld_macro_paths": an array is expected.'
			],
			'Test empty lld_macro_paths' => [
				'discoveryrule' => $default_options + [
					'lld_macro_paths' => []
				],
				'expected_error' => 'Invalid parameter "/1/lld_macro_paths": cannot be empty.'
			],
			'Test no parameters in lld_macro_paths (create)' => [
				'discoveryrule' => $default_options + [
					'lld_macro_paths' => [[]]
				],
				'expected_error' => 'Invalid parameter "/1/lld_macro_paths/1": the parameter "lld_macro" is missing.'
			]
		];
	}

	public static function discoveryrule_lld_macro_paths_update_data_invalid() {
		$test_data = self::discoveryrule_lld_macro_paths_data_invalid();
		$default_options = ['itemid' => '110006'];

		foreach ($test_data as &$test) {
			$test['discoveryrule'] += $default_options;
		}
		unset($test);

		return $test_data + [
			'Test incorrect second lld_macro_paths type' => [
				'discoveryrule' => [
					[
						'itemid' => '110006',
						'lld_macro_paths' => []
					],
					[
						'itemid' => '110007',
						'lld_macro_paths' => ''
					]
				],
				'expected_error' => 'Invalid parameter "/2/lld_macro_paths": an array is expected.'
			],
			'Test no parameters in lld_macro_paths (update)' => [
				'discoveryrule' => $default_options + [
					'lld_macro_paths' => [[]]
				],
				'expected_error' => 'Invalid parameter "/1/lld_macro_paths/1": cannot be empty.'
			],
			'Test incorrect lld_macro_pathid' => [
				'discoveryrule' => $default_options + [
					'lld_macro_paths' => [
						[
							'lld_macro_pathid' => '999999'
						]
					]
				],
				'expected_error' => 'No permissions to referred object or it does not exist!'
			],
			'Test duplicate LLD macro paths entries by giving lld_macro_pathid and existing lld_macro' => [
				'discoveryrule' => $default_options + [
					'lld_macro_paths' => [
						[
							'lld_macro_pathid' => '992'
						],
						[
							'lld_macro' => '{#B}',
							'path' => '$.list[:2].type'
						]
					]
				],
				'expected_error' => 'Invalid parameter "/1/lld_macro_paths/2/lld_macro": value "{#B}" already exists.'
			],
			'Test removal of LLD macro paths on templated discovery rule' => [
				'discoveryrule' => [
					'itemid' => '110011',
					'lld_macro_paths' => []
				],
				'expected_error' => 'Invalid parameter "/1/lld_macro_paths": cannot update property for templated discovery rule.'
			]
		];
	}

	public static function discoveryrule_lld_macro_paths_create_data_valid() {
		$default_options = [
			'name' => 'API LLD rule with LLD macro paths on a host',
			'key_' => 'apilldrulewithlldmacropathsonahost',
			'hostid' => '50009',
			'type' => '0',
			'interfaceid' => '50022',
			'delay' => '30s'
		];

		return [
			'Test successful creation of LLD rule with LLD macro paths on a host' => [
				'discoveryrule' => $default_options + [
					'lld_macro_paths' => [
						[
							'lld_macro' => '{#A}',
							'path' => '$.list[:1].type'
						],
						[
							'lld_macro' => '{#B}',
							'path' => '$.list[:2].type'
						],
						[
							'lld_macro' => '{#C}',
							'path' => '$.list[:3].type'
						]
					]
				],
				'expected_error' => null
			],
			'Test successful creation of LLD rule with LLD macro paths on a template' => [
				'discoveryrule' => [
					'name' => 'API LLD rule with LLD macro paths on a template',
					'key_' => 'apilldrulewithlldmacropathsonatemplate',
					'hostid' => '50010',
					'type' => '0',
					'delay' => '30s',
					'lld_macro_paths' => [
						[
							'lld_macro' => '{#A}',
							'path' => '$.list[:1].type'
						],
						[
							'lld_macro' => '{#B}',
							'path' => '$.list[:2].type'
						],
						[
							'lld_macro' => '{#C}',
							'path' => '$.list[:3].type'
						]
					]
				],
				'expected_error' => null
			]
		];
	}

	/**
	 * @dataProvider discoveryrule_lld_macro_paths_create_data_invalid
	 * @dataProvider discoveryrule_lld_macro_paths_create_data_valid
	 */
	public function testDiscoveryRuleLLDMacroPaths_Create(array $discoveryrules, $expected_error) {
		$result = $this->call('discoveryrule.create', $discoveryrules, $expected_error);

		// Accept single and multiple LLD rules just like API method. Work with multi-dimensional array in result.
		if (!array_key_exists(0, $discoveryrules)) {
			$discoveryrules = zbx_toArray($discoveryrules);
		}

		if ($expected_error === null) {
			foreach ($result['result']['itemids'] as $num => $id) {
				if (array_key_exists('lld_macro_paths', $discoveryrules[$num])) {
					// "lld_macro" and "itemid" is a unique combination in the table.
					foreach ($discoveryrules[$num]['lld_macro_paths'] as $lld_macro_path) {
						$db_lld_macro_path = CDBHelper::getRow(
							'SELECT lmp.lld_macro,lmp.path'.
							' FROM lld_macro_path lmp'.
							' WHERE lmp.itemid='.zbx_dbstr($id).
								' AND lmp.lld_macro='.zbx_dbstr($lld_macro_path['lld_macro'])
						);

						$this->assertSame($db_lld_macro_path['lld_macro'], $lld_macro_path['lld_macro']);
						$this->assertSame($db_lld_macro_path['path'], $lld_macro_path['path']);
					}
				}
			}
		}

		// TODO: Create a test to check if LLD macro paths are inherited on host.
	}

	// TODO: create a separate test to perform updates on discovery rules and its properties.

	public static function discoveryrule_preprocessing_data_invalid() {
		// Check preprocessing fields.
		return [
			'Test incorrect preprocessing type' => [
				'discoveryrule' => [
					'preprocessing' => ''
				],
				'expected_error' => 'Incorrect arguments passed to function.'
			],
			'Test no preprocessing fields' => [
				'discoveryrule' => [
					'preprocessing' => [
						[]
					]
				],
				'expected_error' => 'Item pre-processing is missing parameters: type, params, error_handler, error_handler_params'
			],
			'Test empty preprocessing fields (null)' => [
				'discoveryrule' => [
					'preprocessing' => [
						[
							'type' => null,
							'params' => null,
							'error_handler' => null,
							'error_handler_params' => null
						]
					]
				],
				'expected_error' => 'Incorrect value for field "type": cannot be empty.'
			],
			'Test empty preprocessing fields (bool)' => [
				'discoveryrule' => [
					'preprocessing' => [
						[
							'type' => false,
							'params' => null,
							'error_handler' => null,
							'error_handler_params' => null
						]
					]
				],
				'expected_error' => 'Incorrect value for field "type": cannot be empty.'
			],
			'Test empty preprocessing fields (string)' => [
				'discoveryrule' => [
					'preprocessing' => [
						[
							'type' => '',
							'params' => null,
							'error_handler' => null,
							'error_handler_params' => null
						]
					]
				],
				'expected_error' => 'Incorrect value for field "type": cannot be empty.'
			],
			'Test invalid preprocessing type (array)' => [
				'discoveryrule' => [
					'preprocessing' => [
						[
							'type' => [],
							'params' => null,
							'error_handler' => null,
							'error_handler_params' => null
						]
					]
				],
				'expected_error' => 'Incorrect arguments passed to function.'
			],
			'Test invalid preprocessing type (string)' => [
				'discoveryrule' => [
					'preprocessing' => [
						[
							'type' => 'abc',
							'params' => '',
							'error_handler' => '',
							'error_handler_params' => ''
						]
					]
				],
				'expected_error' => 'Incorrect value for field "type": unexpected value "abc".'
			],
			'Test invalid preprocessing type (integer)' => [
				'discoveryrule' => [
					'preprocessing' => [
						[
							'type' => 666,
							'params' => '',
							'error_handler' => '',
							'error_handler_params' => ''
						]
					]
				],
				'expected_error' => 'Incorrect value for field "type": unexpected value "666".'
			],
			'Test unallowed preprocessing type (integer)' => [
				'discoveryrule' => [
					'preprocessing' => [
						[
							'type' => ZBX_PREPROC_OCT2DEC,
							'params' => '',
							'error_handler' => '',
							'error_handler_params' => ''
						]
					]
				],
				'expected_error' => 'Incorrect value for field "type": unexpected value "'.ZBX_PREPROC_OCT2DEC.'".'
			],
			'Test valid type but empty preprocessing params (null)' => [
				'discoveryrule' => [
					'preprocessing' => [
						[
							'type' => ZBX_PREPROC_REGSUB,
							'params' => null,
							'error_handler' => '',
							'error_handler_params' => ''
						]
					]
				],
				'expected_error' => 'Incorrect value for field "params": cannot be empty.'
			],
			'Test valid type but empty preprocessing params (bool)' => [
				'discoveryrule' => [
					'preprocessing' => [
						[
							'type' => ZBX_PREPROC_REGSUB,
							'params' => false,
							'error_handler' => '',
							'error_handler_params' => ''
						]
					]
				],
				'expected_error' => 'Incorrect value for field "params": cannot be empty.'
			],
			'Test valid type but empty preprocessing params (string)' => [
				'discoveryrule' => [
					'preprocessing' => [
						[
							'type' => ZBX_PREPROC_REGSUB,
							'params' => '',
							'error_handler' => '',
							'error_handler_params' => ''
						]
					]
				],
				'expected_error' => 'Incorrect value for field "params": cannot be empty.'
			],
			'Test valid type but incorrect preprocessing params (array)' => [
				'discoveryrule' => [
					'preprocessing' => [
						[
							'type' => ZBX_PREPROC_REGSUB,
							'params' => [],
							'error_handler' => '',
							'error_handler_params' => ''
						]
					]
				],
				'expected_error' => 'Incorrect arguments passed to function.'
			],
			'Test preprocessing params second parameter' => [
				'discoveryrule' => [
					'preprocessing' => [
						[
							'type' => ZBX_PREPROC_REGSUB,
							'params' => '^abc$',
							'error_handler' => '',
							'error_handler_params' => ''
						]
					]
				],
				'expected_error' => 'Incorrect value for field "params": second parameter is expected.'
			],
			'Test empty preprocessing error handler (null)' => [
				'discoveryrule' => [
					'preprocessing' => [
						[
							'type' => ZBX_PREPROC_REGSUB,
							'params' => "^abc$\n123",
							'error_handler' => null,
							'error_handler_params' => ''
						]
					]
				],
				'expected_error' => 'Incorrect value for field "error_handler": unexpected value "".'
			],
			'Test empty preprocessing error handler (bool)' => [
				'discoveryrule' => [
					'preprocessing' => [
						[
							'type' => ZBX_PREPROC_REGSUB,
							'params' => "^abc$\n123",
							'error_handler' => false,
							'error_handler_params' => ''
						]
					]
				],
				'expected_error' => 'Incorrect value for field "error_handler": unexpected value "".'
			],
			'Test empty preprocessing error handler (string)' => [
				'discoveryrule' => [
					'preprocessing' => [
						[
							'type' => ZBX_PREPROC_REGSUB,
							'params' => "^abc$\n123",
							'error_handler' => '',
							'error_handler_params' => ''
						]
					]
				],
				'expected_error' => 'Incorrect value for field "error_handler": unexpected value "".'
			],
			'Test incorrect preprocessing error handler (array)' => [
				'discoveryrule' => [
					'preprocessing' => [
						[
							'type' => ZBX_PREPROC_REGSUB,
							'params' => "^abc$\n123",
							'error_handler' => [],
							'error_handler_params' => ''
						]
					]
				],
				'expected_error' => 'Incorrect arguments passed to function.'
			],
			'Test incorrect preprocessing error handler (string)' => [
				'discoveryrule' => [
					'preprocessing' => [
						[
							'type' => ZBX_PREPROC_REGSUB,
							'params' => "^abc$\n123",
							'error_handler' => 'abc',
							'error_handler_params' => ''
						]
					]
				],
				'expected_error' => 'Incorrect value for field "error_handler": unexpected value "abc".'
			],
			'Test incorrect preprocessing error handler (integer)' => [
				'discoveryrule' => [
					'preprocessing' => [
						[
							'type' => ZBX_PREPROC_REGSUB,
							'params' => "^abc$\n123",
							'error_handler' => 666,
							'error_handler_params' => ''
						]
					]
				],
				'expected_error' => 'Incorrect value for field "error_handler": unexpected value "666".'
			],
			'Test empty preprocessing error handler params (null)' => [
				'discoveryrule' => [
					'preprocessing' => [
						[
							'type' => ZBX_PREPROC_REGSUB,
							'params' => "^abc$\n123",
							'error_handler' => ZBX_PREPROC_FAIL_SET_ERROR,
							'error_handler_params' => null
						]
					]
				],
				'expected_error' => 'Incorrect value for field "error_handler_params": cannot be empty.'
			],
			'Test empty preprocessing error handler params (bool)' => [
				'discoveryrule' => [
					'preprocessing' => [
						[
							'type' => ZBX_PREPROC_REGSUB,
							'params' => "^abc$\n123",
							'error_handler' => ZBX_PREPROC_FAIL_SET_ERROR,
							'error_handler_params' => false
						]
					]
				],
				'expected_error' => 'Incorrect value for field "error_handler_params": cannot be empty.'
			],
			'Test empty preprocessing error handler params (string)' => [
				'discoveryrule' => [
					'preprocessing' => [
						[
							'type' => ZBX_PREPROC_REGSUB,
							'params' => "^abc$\n123",
							'error_handler' => ZBX_PREPROC_FAIL_SET_ERROR,
							'error_handler_params' => ''
						]
					]
				],
				'expected_error' => 'Incorrect value for field "error_handler_params": cannot be empty.'
			],
			'Test incorrect preprocessing error handler params (array)' => [
				'discoveryrule' => [
					'preprocessing' => [
						[
							'type' => ZBX_PREPROC_REGSUB,
							'params' => "^abc$\n123",
							'error_handler' => ZBX_PREPROC_FAIL_SET_ERROR,
							'error_handler_params' => []
						]
					]
				],
				'expected_error' => 'Incorrect arguments passed to function.'
			],
			'Test filled preprocessing error handler params (ZBX_PREPROC_REGSUB + ZBX_PREPROC_FAIL_DEFAULT)' => [
				'discoveryrule' => [
					'preprocessing' => [
						[
							'type' => ZBX_PREPROC_REGSUB,
							'params' => "^abc$\n123",
							'error_handler' => ZBX_PREPROC_FAIL_DEFAULT,
							'error_handler_params' => 'abc'
						]
					]
				],
				'expected_error' => 'Incorrect value for field "error_handler_params": should be empty.'
			],
			'Test filled preprocessing error handler params (ZBX_PREPROC_REGSUB + ZBX_PREPROC_FAIL_DISCARD_VALUE)' => [
				'discoveryrule' => [
					'preprocessing' => [
						[
							'type' => ZBX_PREPROC_REGSUB,
							'params' => "^abc$\n123",
							'error_handler' => ZBX_PREPROC_FAIL_DISCARD_VALUE,
							'error_handler_params' => 'abc'
						]
					]
				],
				'expected_error' => 'Incorrect value for field "error_handler_params": should be empty.'
			],
			'Test filled preprocessing error handler params (ZBX_PREPROC_JSONPATH + ZBX_PREPROC_FAIL_DEFAULT)' => [
				'discoveryrule' => [
					'preprocessing' => [
						[
							'type' => ZBX_PREPROC_JSONPATH,
							'params' => '$.path.to.node',
							'error_handler' => ZBX_PREPROC_FAIL_DEFAULT,
							'error_handler_params' => 'Error param'
						]
					]
				],
				'expected_error' => 'Incorrect value for field "error_handler_params": should be empty.'
			],
			'Test filled preprocessing error handler params (ZBX_PREPROC_JSONPATH + ZBX_PREPROC_FAIL_DISCARD_VALUE)' => [
				'discoveryrule' => [
					'preprocessing' => [
						[
							'type' => ZBX_PREPROC_JSONPATH,
							'params' => '$.path.to.node',
							'error_handler' => ZBX_PREPROC_FAIL_DISCARD_VALUE,
							'error_handler_params' => 'Error param'
						]
					]
				],
				'expected_error' => 'Incorrect value for field "error_handler_params": should be empty.'
			],
			'Test empty preprocessing error handler params (ZBX_PREPROC_VALIDATE_NOT_REGEX + ZBX_PREPROC_FAIL_SET_ERROR)' => [
				'discoveryrule' => [
					'preprocessing' => [
						[
							'type' => ZBX_PREPROC_VALIDATE_NOT_REGEX,
							'params' => 'abc',
							'error_handler' => ZBX_PREPROC_FAIL_SET_ERROR,
							'error_handler_params' => ''
						]
					]
				],
				'expected_error' => 'Incorrect value for field "error_handler_params": cannot be empty.'
			],
			'Test filled preprocessing error handler params (ZBX_PREPROC_VALIDATE_NOT_REGEX + ZBX_PREPROC_FAIL_DEFAULT)' => [
				'discoveryrule' => [
					'preprocessing' => [
						[
							'type' => ZBX_PREPROC_VALIDATE_NOT_REGEX,
							'params' => 'abc',
							'error_handler' => ZBX_PREPROC_FAIL_DEFAULT,
							'error_handler_params' => 'Error param'
						]
					]
				],
				'expected_error' => 'Incorrect value for field "error_handler_params": should be empty.'
			],
			'Test filled preprocessing error handler params (ZBX_PREPROC_VALIDATE_NOT_REGEX + ZBX_PREPROC_FAIL_DISCARD_VALUE)' => [
				'discoveryrule' => [
					'preprocessing' => [
						[
							'type' => ZBX_PREPROC_VALIDATE_NOT_REGEX,
							'params' => 'abc',
							'error_handler' => ZBX_PREPROC_FAIL_DISCARD_VALUE,
							'error_handler_params' => 'Error param'
						]
					]
				],
				'expected_error' => 'Incorrect value for field "error_handler_params": should be empty.'
			],
			'Test filled preprocessing error handler params (ZBX_PREPROC_ERROR_FIELD_JSON + ZBX_PREPROC_FAIL_DEFAULT)' => [
				'discoveryrule' => [
					'preprocessing' => [
						[
							'type' => ZBX_PREPROC_ERROR_FIELD_JSON,
							'params' => 'abc',
							'error_handler' => ZBX_PREPROC_FAIL_DEFAULT,
							'error_handler_params' => 'Error param'
						]
					]
				],
				'expected_error' => 'Incorrect value for field "error_handler_params": should be empty.'
			],
			'Test incorrect preprocessing params for type ZBX_PREPROC_THROTTLE_TIMED_VALUE' => [
				'discoveryrule' => [
					'preprocessing' => [
						[
							'type' => ZBX_PREPROC_THROTTLE_TIMED_VALUE,
							'params' => 'abc',
							'error_handler' => ZBX_PREPROC_FAIL_DEFAULT,
							'error_handler_params' => ''
						]
					]
				],
				'expected_error' => 'Invalid parameter "params": a time unit is expected.'
			],
			'Test unallowed preprocessing error handler (ZBX_PREPROC_THROTTLE_TIMED_VALUE + ZBX_PREPROC_FAIL_DISCARD_VALUE)' => [
				'discoveryrule' => [
					'preprocessing' => [
						[
							'type' => ZBX_PREPROC_THROTTLE_TIMED_VALUE,
							'params' => '{#MACRO}',
							'error_handler' => ZBX_PREPROC_FAIL_DISCARD_VALUE,
							'error_handler_params' => ''
						]
					]
				],
				'expected_error' => 'Incorrect value for field "error_handler": unexpected value "'.ZBX_PREPROC_FAIL_DISCARD_VALUE.'".'
			],
			'Test unallowed preprocessing error handler (ZBX_PREPROC_THROTTLE_TIMED_VALUE + ZBX_PREPROC_FAIL_SET_VALUE)' => [
				'discoveryrule' => [
					'preprocessing' => [
						[
							'type' => ZBX_PREPROC_THROTTLE_TIMED_VALUE,
							'params' => '{#MACRO}',
							'error_handler' => ZBX_PREPROC_FAIL_SET_VALUE,
							'error_handler_params' => ''
						]
					]
				],
				'expected_error' => 'Incorrect value for field "error_handler": unexpected value "'.ZBX_PREPROC_FAIL_SET_VALUE.'".'
			],
			'Test unallowed preprocessing error handler (ZBX_PREPROC_THROTTLE_TIMED_VALUE + ZBX_PREPROC_FAIL_SET_ERROR)' => [
				'discoveryrule' => [
					'preprocessing' => [
						[
							'type' => ZBX_PREPROC_THROTTLE_TIMED_VALUE,
							'params' => '1h',
							'error_handler' => ZBX_PREPROC_FAIL_SET_ERROR,
							'error_handler_params' => ''
						]
					]
				],
				'expected_error' => 'Incorrect value for field "error_handler": unexpected value "'.ZBX_PREPROC_FAIL_SET_ERROR.'".'
			],
			'Test two preprocessing steps for type ZBX_PREPROC_THROTTLE_TIMED_VALUE' => [
				'discoveryrule' => [
					'preprocessing' => [
						[
							'type' => ZBX_PREPROC_THROTTLE_TIMED_VALUE,
							'params' => '1h',
							'error_handler' => ZBX_PREPROC_FAIL_DEFAULT,
							'error_handler_params' => ''
						],
						[
							'type' => ZBX_PREPROC_THROTTLE_TIMED_VALUE,
							'params' => '1h',
							'error_handler' => ZBX_PREPROC_FAIL_DEFAULT,
							'error_handler_params' => ''
						]
					]
				],
				'expected_error' => 'Only one throttling step is allowed.'
			],
			'Test filled preprocessing error handler params (ZBX_PREPROC_PROMETHEUS_TO_JSON + ZBX_PREPROC_FAIL_DEFAULT)' => [
				'discoveryrule' => [
					'preprocessing' => [
						[
							'type' => ZBX_PREPROC_PROMETHEUS_TO_JSON,
							'params' => 'wmi_service_state{name="dhcp",state="running"} == 1',
							'error_handler' => ZBX_PREPROC_FAIL_DEFAULT,
							'error_handler_params' => 'Error param'
						]
					]
				],
				'expected_error' => 'Incorrect value for field "error_handler_params": should be empty.'
			],
			'Test filled preprocessing error handler params (ZBX_PREPROC_PROMETHEUS_TO_JSON + ZBX_PREPROC_FAIL_DISCARD_VALUE)' => [
				'discoveryrule' => [
					'preprocessing' => [
						[
							'type' => ZBX_PREPROC_PROMETHEUS_TO_JSON,
							'params' => 'wmi_service_state{name="dhcp",state="running"} == 1',
							'error_handler' => ZBX_PREPROC_FAIL_DISCARD_VALUE,
							'error_handler_params' => 'Error param'
						]
					]
				],
				'expected_error' => 'Incorrect value for field "error_handler_params": should be empty.'
			],
			'Test two preprocessing steps for type ZBX_PREPROC_PROMETHEUS_TO_JSON' => [
				'discoveryrule' => [
					'preprocessing' => [
						[
							'type' => ZBX_PREPROC_PROMETHEUS_TO_JSON,
							'params' => 'wmi_service_state{name="dhcp",state="running"} == 1',
							'error_handler' => ZBX_PREPROC_FAIL_DEFAULT,
							'error_handler_params' => ''
						],
						[
							'type' => ZBX_PREPROC_PROMETHEUS_TO_JSON,
							'params' => 'wmi_service_state{name="dhcp",state="running"} == 1',
							'error_handler' => ZBX_PREPROC_FAIL_DEFAULT,
							'error_handler_params' => ''
						]
					]
				],
				'expected_error' => 'Only one Prometheus step is allowed.'
			],
			'Test empty preprocessing parameters for ZBX_PREPROC_CSV_TO_JSON type' => [
				'discoveryrule' => [
					'preprocessing' => [
						[
							'type' => ZBX_PREPROC_CSV_TO_JSON,
							'params' => '',
							'error_handler' => ZBX_PREPROC_FAIL_DEFAULT,
							'error_handler_params' => ''
						]
					]
				],
				'expected_error' => 'Incorrect value for field "params": cannot be empty.'
			],
			'Test invalid (null) preprocessing parameters for ZBX_PREPROC_CSV_TO_JSON type' => [
				'discoveryrule' => [
					'preprocessing' => [
						[
							'type' => ZBX_PREPROC_CSV_TO_JSON,
							'params' => null,
							'error_handler' => ZBX_PREPROC_FAIL_DEFAULT,
							'error_handler_params' => ''
						]
					]
				],
				'expected_error' => 'Incorrect value for field "params": cannot be empty.'
			],
			'Test invalid (false) preprocessing parameters for ZBX_PREPROC_CSV_TO_JSON type' => [
				'discoveryrule' => [
					'preprocessing' => [
						[
							'type' => ZBX_PREPROC_CSV_TO_JSON,
							'params' => false,
							'error_handler' => ZBX_PREPROC_FAIL_DEFAULT,
							'error_handler_params' => ''
						]
					]
				],
				'expected_error' => 'Incorrect value for field "params": cannot be empty.'
			],
			'Test invalid (array) preprocessing parameters for ZBX_PREPROC_CSV_TO_JSON type' => [
				'discoveryrule' => [
					'preprocessing' => [
						[
							'type' => ZBX_PREPROC_CSV_TO_JSON,
							'params' => [],
							'error_handler' => ZBX_PREPROC_FAIL_DEFAULT,
							'error_handler_params' => ''
						]
					]
				],
				'expected_error' => 'Incorrect arguments passed to function.'
			],
			'Test invalid (too many) preprocessing parameters for ZBX_PREPROC_CSV_TO_JSON type' => [
				'discoveryrule' => [
					'preprocessing' => [
						[
							'type' => ZBX_PREPROC_CSV_TO_JSON,
							'params' => "\n\n\n",
							'error_handler' => ZBX_PREPROC_FAIL_DEFAULT,
							'error_handler_params' => ''
						]
					]
				],
				'expected_error' => 'Incorrect arguments passed to function.'
			],
			'Test missing third preprocessing parameter for ZBX_PREPROC_CSV_TO_JSON type' => [
				'discoveryrule' => [
					'preprocessing' => [
						[
							'type' => ZBX_PREPROC_CSV_TO_JSON,
							'params' => "\n",
							'error_handler' => ZBX_PREPROC_FAIL_DEFAULT,
							'error_handler_params' => ''
						]
					]
				],
				'expected_error' => 'Incorrect value for field "params": third parameter is expected.'
			],
			'Test first preprocessing parameter (too long) for ZBX_PREPROC_CSV_TO_JSON type' => [
				'discoveryrule' => [
					'preprocessing' => [
						[
							'type' => ZBX_PREPROC_CSV_TO_JSON,
							'params' => "xx\n\n1",
							'error_handler' => ZBX_PREPROC_FAIL_DEFAULT,
							'error_handler_params' => ''
						]
					]
				],
				'expected_error' => 'Incorrect value for field "params": value of first parameter is too long.'
			],
			'Test second preprocessing parameter (too long) for ZBX_PREPROC_CSV_TO_JSON type' => [
				'discoveryrule' => [
					'preprocessing' => [
						[
							'type' => ZBX_PREPROC_CSV_TO_JSON,
							'params' => ",\nyy\n1",
							'error_handler' => ZBX_PREPROC_FAIL_DEFAULT,
							'error_handler_params' => ''
						]
					]
				],
				'expected_error' => 'Incorrect value for field "params": value of second parameter is too long.'
			],
			'Test third preprocessing parameter (incorrect value) for ZBX_PREPROC_CSV_TO_JSON type' => [
				'discoveryrule' => [
					'preprocessing' => [
						[
							'type' => ZBX_PREPROC_CSV_TO_JSON,
							'params' => "\n\n",
							'error_handler' => ZBX_PREPROC_FAIL_DEFAULT,
							'error_handler_params' => ''
						]
					]
				],
				'expected_error' => 'Incorrect value for field "params": value of third parameter must be one of '.ZBX_PREPROC_CSV_NO_HEADER.', '.ZBX_PREPROC_CSV_HEADER.'.'
			]
		];
	}

	public static function discoveryrule_preprocessing_data_valid() {
		return [
			'Test two valid preprocessing steps (same)' => [
				'discoveryrule' => [
					'preprocessing' => [
						[
							'type' => ZBX_PREPROC_VALIDATE_NOT_REGEX,
							'params' => 'abc',
							'error_handler' => ZBX_PREPROC_FAIL_DEFAULT,
							'error_handler_params' => ''
						],
						[
							'type' => ZBX_PREPROC_VALIDATE_NOT_REGEX,
							'params' => 'def',
							'error_handler' => ZBX_PREPROC_FAIL_DEFAULT,
							'error_handler_params' => ''
						]
					]
				],
				'expected_error' => null
			],
			'Test two valid preprocessing steps (different)' => [
				'discoveryrule' => [
					'preprocessing' => [
						[
							'type' => ZBX_PREPROC_VALIDATE_NOT_REGEX,
							'params' => 'abc',
							'error_handler' => ZBX_PREPROC_FAIL_DEFAULT,
							'error_handler_params' => ''
						],
						[
							'type' => ZBX_PREPROC_JSONPATH,
							'params' => '$.path.to.node',
							'error_handler' => ZBX_PREPROC_FAIL_DEFAULT,
							'error_handler_params' => ''
						]
					]
				],
				'expected_error' => null
			],
			'Test valid preprocessing (ZBX_PREPROC_REGSUB + ZBX_PREPROC_FAIL_SET_ERROR)' => [
				'discoveryrule' => [
					'preprocessing' => [
						[
							'type' => ZBX_PREPROC_REGSUB,
							'params' => "^abc\n123$",
							'error_handler' => ZBX_PREPROC_FAIL_SET_ERROR,
							'error_handler_params' => 'Error param'
						]
					]
				],
				'expected_error' => null
			],
			'Test valid preprocessing (ZBX_PREPROC_JSONPATH + ZBX_PREPROC_FAIL_DISCARD_VALUE)' => [
				'discoveryrule' => [
					'preprocessing' => [
						[
							'type' => ZBX_PREPROC_JSONPATH,
							'params' => '$.path.to.node',
							'error_handler' => ZBX_PREPROC_FAIL_DISCARD_VALUE,
							'error_handler_params' => ''
						]
					]
				],
				'expected_error' => null
			],
			'Test valid preprocessing (ZBX_PREPROC_JSONPATH + ZBX_PREPROC_FAIL_SET_VALUE)' => [
				'discoveryrule' => [
					'preprocessing' => [
						[
							'type' => ZBX_PREPROC_JSONPATH,
							'params' => '$.path.to.node',
							'error_handler' => ZBX_PREPROC_FAIL_SET_VALUE,
							'error_handler_params' => ''
						]
					]
				],
				'expected_error' => null
			],
			'Test valid preprocessing (ZBX_PREPROC_JSONPATH + ZBX_PREPROC_FAIL_DEFAULT)' => [
				'discoveryrule' => [
					'preprocessing' => [
						[
							'type' => ZBX_PREPROC_JSONPATH,
							'params' => '$.path.to.node',
							'error_handler' => ZBX_PREPROC_FAIL_DEFAULT,
							'error_handler_params' => ''
						]
					]
				],
				'expected_error' => null
			],
			'Test valid preprocessing (ZBX_PREPROC_VALIDATE_NOT_REGEX + ZBX_PREPROC_FAIL_DEFAULT)' => [
				'discoveryrule' => [
					'preprocessing' => [
						[
							'type' => ZBX_PREPROC_VALIDATE_NOT_REGEX,
							'params' => 'abc',
							'error_handler' => ZBX_PREPROC_FAIL_DEFAULT,
							'error_handler_params' => ''
						]
					]
				],
				'expected_error' => null
			],
			'Test valid preprocessing (ZBX_PREPROC_ERROR_FIELD_JSON + ZBX_PREPROC_FAIL_DEFAULT)' => [
				'discoveryrule' => [
					'preprocessing' => [
						[
							'type' => ZBX_PREPROC_ERROR_FIELD_JSON,
							'params' => 'abc',
							'error_handler' => ZBX_PREPROC_FAIL_DEFAULT,
							'error_handler_params' => ''
						]
					]
				],
				'expected_error' => null
			],
			'Test valid preprocessing (ZBX_PREPROC_ERROR_FIELD_JSON + ZBX_PREPROC_FAIL_DISCARD_VALUE)' => [
				'discoveryrule' => [
					'preprocessing' => [
						[
							'type' => ZBX_PREPROC_ERROR_FIELD_JSON,
							'params' => 'abc',
							'error_handler' => ZBX_PREPROC_FAIL_DISCARD_VALUE,
							'error_handler_params' => ''
						]
					]
				],
				'expected_error' => null
			],
			'Test valid preprocessing (ZBX_PREPROC_ERROR_FIELD_JSON + ZBX_PREPROC_FAIL_SET_VALUE)' => [
				'discoveryrule' => [
					'preprocessing' => [
						[
							'type' => ZBX_PREPROC_ERROR_FIELD_JSON,
							'params' => 'abc',
							'error_handler' => ZBX_PREPROC_FAIL_SET_VALUE,
							'error_handler_params' => 'abc'
						]
					]
				],
				'expected_error' => null
			],
			'Test valid preprocessing (ZBX_PREPROC_ERROR_FIELD_JSON + ZBX_PREPROC_FAIL_SET_ERROR)' => [
				'discoveryrule' => [
					'preprocessing' => [
						[
							'type' => ZBX_PREPROC_ERROR_FIELD_JSON,
							'params' => 'abc',
							'error_handler' => ZBX_PREPROC_FAIL_SET_ERROR,
							'error_handler_params' => 'abc'
						]
					]
				],
				'expected_error' => null
			],
			'Test valid preprocessing with user macro for type ZBX_PREPROC_THROTTLE_TIMED_VALUE' => [
				'discoveryrule' => [
					'preprocessing' => [
						[
							'type' => ZBX_PREPROC_THROTTLE_TIMED_VALUE,
							'params' => '{$MACRO}',
							'error_handler' => ZBX_PREPROC_FAIL_DEFAULT,
							'error_handler_params' => ''
						]
					]
				],
				'expected_error' => null
			],
			'Test valid preprocessing with LLD macro for type ZBX_PREPROC_THROTTLE_TIMED_VALUE' => [
				'discoveryrule' => [
					'preprocessing' => [
						[
							'type' => ZBX_PREPROC_THROTTLE_TIMED_VALUE,
							'params' => '{#MACRO}',
							'error_handler' => ZBX_PREPROC_FAIL_DEFAULT,
							'error_handler_params' => ''
						]
					]
				],
				'expected_error' => null
			],
			'Test valid preprocessing with time unit for type ZBX_PREPROC_THROTTLE_TIMED_VALUE' => [
				'discoveryrule' => [
					'preprocessing' => [
						[
							'type' => ZBX_PREPROC_THROTTLE_TIMED_VALUE,
							'params' => '1h',
							'error_handler' => ZBX_PREPROC_FAIL_DEFAULT,
							'error_handler_params' => ''
						]
					]
				],
				'expected_error' => null
			],
			'Test valid preprocessing with type ZBX_PREPROC_PROMETHEUS_TO_JSON' => [
				'discoveryrule' => [
					'preprocessing' => [
						[
							'type' => ZBX_PREPROC_PROMETHEUS_TO_JSON,
							'params' => 'wmi_service_state{name="dhcp",state="running"} == 1',
							'error_handler' => ZBX_PREPROC_FAIL_DEFAULT,
							'error_handler_params' => ''
						]
					]
				],
				'expected_error' => null
			],
			'Test valid empty preprocessing' => [
				'discoveryrule' => [
					'preprocessing' => []
				],
				'expected_error' => null
			],
			'Test valid preprocessing with type ZBX_PREPROC_CSV_TO_JSON having empty first two parameters' => [
				'discoveryrule' => [
					'preprocessing' => [
						[
							'type' => ZBX_PREPROC_CSV_TO_JSON,
							'params' => "\n\n1",
							'error_handler' => ZBX_PREPROC_FAIL_DEFAULT,
							'error_handler_params' => ''
						]
					]
				],
				'expected_error' => null
			],
			'Test valid preprocessing with type ZBX_PREPROC_CSV_TO_JSON having empty first parameter' => [
				'discoveryrule' => [
					'preprocessing' => [
						[
							'type' => ZBX_PREPROC_CSV_TO_JSON,
							'params' => "\ny\n1",
							'error_handler' => ZBX_PREPROC_FAIL_DEFAULT,
							'error_handler_params' => ''
						]
					]
				],
				'expected_error' => null
			],
			'Test valid preprocessing with type ZBX_PREPROC_CSV_TO_JSON having empty second parameter' => [
				'discoveryrule' => [
					'preprocessing' => [
						[
							'type' => ZBX_PREPROC_CSV_TO_JSON,
							'params' => "x\n\n1",
							'error_handler' => ZBX_PREPROC_FAIL_DEFAULT,
							'error_handler_params' => ''
						]
					]
				],
				'expected_error' => null
			],
			'Test valid preprocessing with type ZBX_PREPROC_CSV_TO_JSON having all parameters' => [
				'discoveryrule' => [
					'preprocessing' => [
						[
							'type' => ZBX_PREPROC_CSV_TO_JSON,
							'params' => ",\n\"\n0",
							'error_handler' => ZBX_PREPROC_FAIL_DEFAULT,
							'error_handler_params' => ''
						]
					]
				],
				'expected_error' => null
			]
		];
	}

	public static function discoveryrule_preprocessing_update_data_invalid() {
		$test_data = self::discoveryrule_preprocessing_data_invalid();
		$default_options = ['itemid' => '110006'];

		foreach ($test_data as &$test) {
			$test['discoveryrule'] += $default_options;
		}
		unset($test);

		return $test_data + [
			'Test individual preprocessing step update with only one parameter' => [
				'discoveryrule' => $default_options + [
					'preprocessing' => [
						[
							'item_preprocid' => '5716',
							'params' => '2h'
						]
					]
				],
				'expected_error' => 'Item pre-processing is missing parameters: type, error_handler, error_handler_params'
			]
		];
	}

	public static function discoveryrule_preprocessing_update_data_valid() {
		$test_data = self::discoveryrule_preprocessing_data_valid();
		$default_options = ['itemid' => '110006'];

		foreach ($test_data as &$test) {
			$test['discoveryrule'] += $default_options;
		}
		unset($test);

		return $test_data + [
			'Test replacing preprocessing steps by ID' => [
				'discoveryrule' => $default_options + [
					'preprocessing' => [
						[
							'item_preprocid' => '5536',
							'type' => ZBX_PREPROC_REGSUB,
							'params' => "^abc\n123$",
							'error_handler' => ZBX_PREPROC_FAIL_SET_ERROR,
							'error_handler_params' => 'Error param'
						]
					]
				],
				'expected_error' => null
			],
			'Test templated discovery rule preprocessing step update' => [
				'discoveryrule' => [
					'itemid' => '110011',
					'preprocessing' => [
						[
							'type' => ZBX_PREPROC_REGSUB,
							'params' => "^abc\n123$",
							'error_handler' => ZBX_PREPROC_FAIL_SET_ERROR,
							'error_handler_params' => 'Error param'
						]
					]
				],
				// After ZBX-3783 (112) is fixed, this will fail with error.
				'expected_error' => null
			],
			'Test valid update by adding new preprocessing steps' => [
				'discoveryrule' => [
					'itemid' => '110009',
					'preprocessing' => [
						[
							'type' => ZBX_PREPROC_THROTTLE_TIMED_VALUE,
							'params' => '1h',
							'error_handler' => ZBX_PREPROC_FAIL_DEFAULT,
							'error_handler_params' => ''
						]
					]
				],
				'expected_error' => null
			]
		];
	}

	/**
	 * @dataProvider discoveryrule_preprocessing_update_data_invalid
	 * @dataProvider discoveryrule_preprocessing_update_data_valid
	 */
	public function testDiscoveryRulePreprocessing_Update($discoveryrules, $expected_error) {
		if ($expected_error === null) {
			// Before updating, collect old data for given discovery rules.
			$itemids = [];

			if (array_key_exists(0, $discoveryrules)) {
				foreach ($discoveryrules as $discoveryrule) {
					$itemids[$discoveryrule['itemid']] = true;
				}
			}
			else {
				$itemids[$discoveryrules['itemid']] = true;
			}

			$db_preprocessing = CDBHelper::getAll(
				'SELECT ip.item_preprocid,ip.itemid,ip.step,i.templateid,ip.type,ip.params,ip.error_handler,'.
						'ip.error_handler_params'.
				' FROM item_preproc ip,items i'.
				' WHERE '.dbConditionId('ip.itemid', array_keys($itemids)).
					' AND ip.itemid=i.itemid'.
				' ORDER BY ip.itemid ASC,ip.step ASC'
			);

			$this->call('discoveryrule.update', $discoveryrules, $expected_error);

			$db_upd_preprocessing = CDBHelper::getAll(
				'SELECT ip.item_preprocid,ip.itemid,ip.step,i.templateid,ip.type,ip.params,ip.error_handler,'.
						'ip.error_handler_params'.
				' FROM item_preproc ip,items i'.
				' WHERE '.dbConditionId('ip.itemid', array_keys($itemids)).
					' AND ip.itemid=i.itemid'.
				' ORDER BY ip.itemid ASC,ip.step ASC'
			);

			// Accept single and multiple LLD rules just like API method. Work with multi-dimensional array in result.
			if (!array_key_exists(0, $discoveryrules)) {
				$discoveryrules = zbx_toArray($discoveryrules);
			}

			// Compare records from DB before and after API call.
			foreach ($discoveryrules as $discoveryrule) {
				$old_preprocessing = [];
				$new_preprocessing = [];

				if ($db_preprocessing) {
					foreach ($db_preprocessing as $db_preproc_step) {
						$itemid = $db_preproc_step['itemid'];
						if (bccomp($itemid, $discoveryrule['itemid']) == 0) {
							$old_preprocessing[$itemid][$db_preproc_step['step']] = $db_preproc_step;
						}
					}
				}

				if ($db_upd_preprocessing) {
					foreach ($db_upd_preprocessing as $db_upd_preproc_step) {
						$itemid = $db_upd_preproc_step['itemid'];
						if (bccomp($itemid, $discoveryrule['itemid']) == 0) {
							$new_preprocessing[$itemid][$db_upd_preproc_step['step']] = $db_upd_preproc_step;
						}
					}
				}

				// If new pre-processing steps are set.
				if (array_key_exists('preprocessing', $discoveryrule)) {
					if ($discoveryrule['preprocessing']) {
						foreach ($discoveryrule['preprocessing'] as $num => $preprocessing_step) {
							if ($old_preprocessing) {
								$old_preproc_step = $old_preprocessing[$discoveryrule['itemid']][$num + 1];

								if ($old_preproc_step['templateid'] == 0) {
									// If not templated discovery rule, it's allowed to change steps.
									$this->assertNotEmpty($new_preprocessing);

									// New steps must exist.
									$new_preproc_step = $new_preprocessing[$discoveryrule['itemid']][$num + 1];

									$this->assertEquals($preprocessing_step['type'], $new_preproc_step['type']);
									$this->assertSame($preprocessing_step['params'], $new_preproc_step['params']);
									$this->assertEquals($preprocessing_step['error_handler'],
										$new_preproc_step['error_handler']
									);
									$this->assertSame($preprocessing_step['error_handler_params'],
										$new_preproc_step['error_handler_params']
									);
								}
								else {
									// Pre-processing steps for templated discovery rule should stay the same.
									$this->assertSame($old_preprocessing, $new_preprocessing);
								}
							}
							else {
								/*
								 * If this is not a templated discovery rule, check if there are steps created and check
								 * each step.
								 */
								$this->assertNotEmpty($new_preprocessing);

								// New steps must exist.
								$new_preproc_step = $new_preprocessing[$discoveryrule['itemid']][$num + 1];

								$this->assertEquals($preprocessing_step['type'], $new_preproc_step['type']);
								$this->assertSame($preprocessing_step['params'], $new_preproc_step['params']);
								$this->assertEquals($preprocessing_step['error_handler'],
									$new_preproc_step['error_handler']
								);
								$this->assertSame($preprocessing_step['error_handler_params'],
									$new_preproc_step['error_handler_params']
								);
							}
						}
					}
					else {
						// No steps are set, so old records should be cleared.
						$this->assertEmpty($new_preprocessing);
					}
				}
				else {
					// No new pre-processing steps are set, so nothing should change at all. Arrays should be the same.
					$this->assertSame($old_preprocessing, $new_preprocessing);
				}
			}
		}
		else {
			// Call method and make sure it really returns the error.
			$this->call('discoveryrule.update', $discoveryrules, $expected_error);
		}
	}

	public static function discoveryrule_lld_macro_paths_update_data_valid() {
		return [
			'Test successful clearing of records for lld_macro_paths on host' => [
				'discoveryrule' => [
					'itemid' => '110008',
					'lld_macro_paths' => []
				],
				'expected_error' => null
			],
			'Test successful clearing of records for lld_macro_paths on template' => [
				'discoveryrule' => [
					'itemid' => '110010',
					'lld_macro_paths' => []
				],
				'expected_error' => null
			],
			'Test successful update by not changing existing records by giving lld_macro_pathid' => [
				'discoveryrule' => [
					'itemid' => '110007',
					'lld_macro_paths' => [
						[
							'lld_macro_pathid' => '996'
						],
						[
							'lld_macro_pathid' => '997'
						],
						[
							'lld_macro_pathid' => '998'
						]
					]
				],
				'expected_error' => null
			],
			'Test successful update by not changing existing records by giving lld_macro_pathid and same lld_macro' => [
				'discoveryrule' => [
					'itemid' => '110007',
					'lld_macro_paths' => [
						[
							'lld_macro_pathid' => '996',
							'lld_macro' => '{#A}'
						],
						[
							'lld_macro_pathid' => '997',
							'lld_macro' => '{#B}'
						],
						[
							'lld_macro_pathid' => '998',
							'lld_macro' => '{#C}'
						]
					]
				],
				'expected_error' => null
			],
			'Test successful update of path for existing records by giving lld_macro_pathid' => [
				'discoveryrule' => [
					'itemid' => '110007',
					'lld_macro_paths' => [
						[
							'lld_macro_pathid' => '996',
							'path' => '$.list[:6].type'
						],
						[
							'lld_macro_pathid' => '997',
							'path' => '$.list[:7].type'
						],
						[
							'lld_macro_pathid' => '998',
							'path' => '$.list[:8].type'
						]
					]
				],
				'expected_error' => null
			],
			'Test successful update of lld_macro and path for existing records by giving lld_macro_pathid' => [
				'discoveryrule' => [
					'itemid' => '110007',
					'lld_macro_paths' => [
						[
							'lld_macro_pathid' => '996',
							'lld_macro' => '{#X}',
							'path' => '$.list[:9].type'
						],
						[
							'lld_macro_pathid' => '997',
							'lld_macro' => '{#Y}',
							'path' => '$.list[:10].type'
						],
						[
							'lld_macro_pathid' => '998',
							'lld_macro' => '{#Z}',
							'path' => '$.list[:11].type'
						]
					]
				],
				'expected_error' => null
			],
			'Test successful update of lld_macro_paths by adding new records' => [
				'discoveryrule' => [
					'itemid' => '110007',
					'lld_macro_paths' => [
						[
							'lld_macro_pathid' => '996'
						],
						[
							'lld_macro_pathid' => '997'
						],
						[
							'lld_macro_pathid' => '998'
						],
						[
							'lld_macro' => '{#Q}',
							'path' => '$.list[:13].type'
						]
					]
				],
				'expected_error' => null
			],
			'Test successful update of lld_macro_paths with partial replace, delete and adding new records in one request' => [
				'discoveryrule' => [
					'itemid' => '110006',
					'lld_macro_paths' => [
						[
							'lld_macro_pathid' => '991',
							'lld_macro' => '{#V}'
						],
						[
							'lld_macro_pathid' => '992',
							'lld_macro' => '{#E}',
							'path' => '$.list[:6].type'
						],
						[
							'lld_macro_pathid' => '993',
							'lld_macro' => '{#G}',
							'path' => '$.list[:7].type'
						],
						[
							'lld_macro' => '{#A}',
							'path' => '$.list[:8].type'
						],
						[
							'lld_macro' => '{#N}',
							'path' => '$.list[:9].type'
						]
					]
				],
				'expected_error' => null
			],
			'Test successful update of lld_macro_paths with partial replace' => [
				'discoveryrule' => [
					'itemid' => '110006',
					'lld_macro_paths' => [
						[
							'lld_macro_pathid' => '991',
							'lld_macro' => '{#V}'
						],
						[
							'lld_macro_pathid' => '992',
							'lld_macro' => '{#E}',
							'path' => '$.list[:6].type'
						],
						[
							'lld_macro_pathid' => '993',
							'lld_macro' => '{#G}',
							'path' => '$.list[:7].type'
						],
						[
							'lld_macro' => '{#A}',
							'path' => '$.list[:1].type'
						],
						[
							'lld_macro' => '{#N}',
							'path' => '$.list[:9].type'
						]
					]
				],
				'expected_error' => null
			],
			'Test successful update of lld_macro_paths by replaceing them with exact values' => [
				'discoveryrule' => [
					'itemid' => '110006',
					'lld_macro_paths' => [
						[
							'lld_macro' => '{#A}',
							'path' => '$.list[:1].type'
						],
						[
							'lld_macro' => '{#B}',
							'path' => '$.list[:2].type'
						],
						[
							'lld_macro' => '{#C}',
							'path' => '$.list[:3].type'
						],
						[
							'lld_macro' => '{#D}',
							'path' => '$.list[:4].type'
						],
						[
							'lld_macro' => '{#E}',
							'path' => '$.list[:5].type'
						]
					]
				],
				'expected_error' => null
			],
			'Test successful update of lld_macro_paths by replacing only one with new value and leaving rest the same' => [
				'discoveryrule' => [
					'itemid' => '110006',
					'lld_macro_paths' => [
						[
							'lld_macro' => '{#A}',
							'path' => '$.list[:1].type'
						],
						[
							'lld_macro' => '{#B}',
							'path' => '$.list[:2].type'
						],
						[
							'lld_macro' => '{#C}',
							'path' => '$.list[:3].type'
						],
						[
							'lld_macro' => '{#D}',
							'path' => '$.list[:4].type'
						],
						[
							'lld_macro' => '{#Z}',
							'path' => '$.list[:10].type'
						]
					]
				],
				'expected_error' => null
			],
			'Test successful update of lld_macro_paths by replace only one record with new path' => [
				'discoveryrule' => [
					'itemid' => '110006',
					'lld_macro_paths' => [
						[
							'lld_macro' => '{#A}',
							'path' => '$.list[:1].type'
						],
						[
							'lld_macro' => '{#B}',
							'path' => '$.list[:2].type'
						],
						[
							'lld_macro' => '{#C}',
							'path' => '$.list[:3].type'
						],
						[
							'lld_macro' => '{#D}',
							'path' => '$.list[:4].type'
						],
						[
							'lld_macro' => '{#E}',
							'path' => '$.list[:10].type'
						]
					]
				],
				'expected_error' => null
			],
			'Test successful update of lld_macro_paths by deleting one record' => [
				'discoveryrule' => [
					'itemid' => '110006',
					'lld_macro_paths' => [
						[
							'lld_macro' => '{#A}',
							'path' => '$.list[:1].type'
						],
						[
							'lld_macro' => '{#B}',
							'path' => '$.list[:2].type'
						],
						[
							'lld_macro' => '{#C}',
							'path' => '$.list[:3].type'
						],
						[
							'lld_macro' => '{#D}',
							'path' => '$.list[:4].type'
						]
					]
				],
				'expected_error' => null
			]
		];
	}

	/**
	 * @dataProvider discoveryrule_lld_macro_paths_update_data_invalid
	 * @dataProvider discoveryrule_lld_macro_paths_update_data_valid
	 */
	public function testDiscoveryRuleLLDMacroPaths_Update($discoveryrules, $expected_error) {
		if ($expected_error === null) {
			// Before updating, collect old data for given discovery rules.
			$itemids = [];

			if (array_key_exists(0, $discoveryrules)) {
				foreach ($discoveryrules as $discoveryrule) {
					$itemids[$discoveryrule['itemid']] = true;
				}
			}
			else {
				$itemids[$discoveryrules['itemid']] = true;
			}

			$db_lld_macro_paths = CDBHelper::getAll(
				'SELECT lmp.lld_macro_pathid,lmp.itemid,lmp.lld_macro,lmp.path'.
				' FROM lld_macro_path lmp'.
				' WHERE '.dbConditionId('lmp.itemid', array_keys($itemids)).
				' ORDER BY lmp.lld_macro_pathid ASC'
			);

			$this->call('discoveryrule.update', $discoveryrules, $expected_error);

			$db_upd_lld_macro_paths = CDBHelper::getAll(
				'SELECT lmp.lld_macro_pathid,lmp.itemid,lmp.lld_macro,lmp.path'.
				' FROM lld_macro_path lmp'.
				' WHERE '.dbConditionId('lmp.itemid', array_keys($itemids)).
				' ORDER BY lmp.lld_macro_pathid ASC'
			);

			// Accept single and multiple LLD rules just like API method. Work with multi-dimensional array in result.
			if (!array_key_exists(0, $discoveryrules)) {
				$discoveryrules = zbx_toArray($discoveryrules);
			}

			// Compare records from DB before and after API call.
			foreach ($discoveryrules as $discoveryrule) {
				$old_lld_macro_paths = [];
				$new_lld_macro_paths = [];

				if ($db_lld_macro_paths) {
					foreach ($db_lld_macro_paths as $db_lld_macro_path) {
						if (bccomp($db_lld_macro_path['itemid'], $discoveryrule['itemid']) == 0) {
							unset($db_lld_macro_path['templateid']);
							$old_lld_macro_paths[$db_lld_macro_path['lld_macro_pathid']] = $db_lld_macro_path;
						}
					}
				}

				if ($db_upd_lld_macro_paths) {
					foreach ($db_upd_lld_macro_paths as $db_upd_lld_macro_path) {
						if (bccomp($db_upd_lld_macro_path['itemid'], $discoveryrule['itemid']) == 0) {
							$new_lld_macro_paths[$db_upd_lld_macro_path['lld_macro_pathid']] = $db_upd_lld_macro_path;
						}
					}
				}

				if (array_key_exists('lld_macro_paths', $discoveryrule)) {
					foreach ($discoveryrule['lld_macro_paths'] as $lld_macro_path) {
						// If only "lld_macro_pathid" is given, nothing should change for existing fields.
						if (array_key_exists('lld_macro_pathid', $lld_macro_path)
								&& !array_key_exists('lld_macro', $lld_macro_path)
								&& !array_key_exists('path', $lld_macro_path)) {
							$old_lld_macro_path = $old_lld_macro_paths[$lld_macro_path['lld_macro_pathid']];
							$new_lld_macro_path = $new_lld_macro_paths[$lld_macro_path['lld_macro_pathid']];

							$this->assertSame($old_lld_macro_path['lld_macro'], $new_lld_macro_path['lld_macro']);
							$this->assertSame($old_lld_macro_path['path'], $new_lld_macro_path['path']);
						}

						// If "lld_macro_pathid" is given, but same "lld_macro", nothing should change for "path".
						if (array_key_exists('lld_macro_pathid', $lld_macro_path)
								&& array_key_exists('lld_macro', $lld_macro_path)
								&& !array_key_exists('path', $lld_macro_path)) {
							$old_lld_macro_path = $old_lld_macro_paths[$lld_macro_path['lld_macro_pathid']];
							$new_lld_macro_path = $new_lld_macro_paths[$lld_macro_path['lld_macro_pathid']];

							if ($old_lld_macro_path['lld_macro'] === $lld_macro_path['lld_macro']) {
								$this->assertSame($old_lld_macro_path['lld_macro'], $new_lld_macro_path['lld_macro']);
								$this->assertSame($old_lld_macro_path['path'], $new_lld_macro_path['path']);
							}
							else {
								$this->assertNotSame($old_lld_macro_path['lld_macro'],
									$new_lld_macro_path['lld_macro']
								);
								$this->assertSame($old_lld_macro_path['path'], $new_lld_macro_path['path']);
							}
						}

						// If "lld_macro_pathid" is given, but same "path", nothing should change for "lld_macro".
						if (array_key_exists('lld_macro_pathid', $lld_macro_path)
								&& !array_key_exists('lld_macro', $lld_macro_path)
								&& array_key_exists('path', $lld_macro_path)) {
							$old_lld_macro_path = $old_lld_macro_paths[$lld_macro_path['lld_macro_pathid']];
							$new_lld_macro_path = $new_lld_macro_paths[$lld_macro_path['lld_macro_pathid']];

							if ($old_lld_macro_path['path'] === $lld_macro_path['path']) {
								$this->assertSame($old_lld_macro_path['lld_macro'], $new_lld_macro_path['lld_macro']);
								$this->assertSame($old_lld_macro_path['path'], $new_lld_macro_path['path']);
							}
							else {
								$this->assertSame($old_lld_macro_path['lld_macro'], $new_lld_macro_path['lld_macro']);
								$this->assertNotSame($old_lld_macro_path['path'], $new_lld_macro_path['path']);
							}
						}

						// If "lld_macro_pathid" is not given, compare by "itemid" and "lld_macro" (unique combo).
						if (!array_key_exists('lld_macro_pathid', $lld_macro_path)) {
							// Keys "lld_macro" and "path" should exist at this point.
							if ($old_lld_macro_paths) {
								foreach ($old_lld_macro_paths as $old_lld_macro_path) {
									if (bccomp($old_lld_macro_path['itemid'], $discoveryrule['itemid']) == 0
											&& $old_lld_macro_path['lld_macro'] === $lld_macro_path['lld_macro']) {
										/*
										 * There are two situations:
										 * 1) Previous DB record is replaced with new "lld_macro" by given "lld_macroid"
										 * and new record with that same "lld_macro" is added as new with new ID.
										 * 2) Previous records are replaced with same "lld_macro" and "path", leaving
										 * records intact with same IDs.
										 */
										$replaced_old = false;

										foreach ($discoveryrule['lld_macro_paths'] as $_lld_macro_path) {
											if (array_key_exists('lld_macro_pathid', $_lld_macro_path)
													&& bccomp($_lld_macro_path['lld_macro_pathid'],
														$old_lld_macro_path['lld_macro_pathid']) == 0) {
												$replaced_old = true;

												break;
											}
										}

										foreach ($new_lld_macro_paths as $new_lld_macro_path) {
											if (bccomp($new_lld_macro_path['itemid'], $discoveryrule['itemid']) == 0
													&& $new_lld_macro_path['lld_macro']
														=== $lld_macro_path['lld_macro']) {
												break;
											}
										}

										if ($replaced_old) {
											/*
											 * There was an old record, but it was replaced by ID with new value.
											 * The ID for that macro is different.
											 */
											$this->assertNotSame($old_lld_macro_path['lld_macro_pathid'],
												$new_lld_macro_path['lld_macro_pathid']
											);

											$this->assertSame($old_lld_macro_path['lld_macro'],
												$new_lld_macro_path['lld_macro']
											);

											if ($old_lld_macro_path['path'] === $lld_macro_path['path']) {
												$this->assertSame($old_lld_macro_path['path'],
													$new_lld_macro_path['path']
												);
											}
											else {
												$this->assertNotSame($old_lld_macro_path['path'],
													$new_lld_macro_path['path']
												);
											}
										}
										else {
											// There was an old record found, but it was replaced by same "lld_macro".

											$this->assertSame($old_lld_macro_path['lld_macro_pathid'],
												$new_lld_macro_path['lld_macro_pathid']
											);

											$this->assertSame($old_lld_macro_path['lld_macro'],
												$new_lld_macro_path['lld_macro']
											);

											if ($old_lld_macro_path['path'] === $lld_macro_path['path']) {
												$this->assertSame($old_lld_macro_path['path'],
													$new_lld_macro_path['path']
												);
											}
											else {
												$this->assertNotSame($old_lld_macro_path['path'],
													$new_lld_macro_path['path']
												);
											}
										}
									}
								}

								if (count($old_lld_macro_paths) != count($discoveryrule['lld_macro_paths'])) {
									$this->assertNotSame($old_lld_macro_paths, $new_lld_macro_paths);
								}
							}
							else {
								/*
								 * No old records found, so only new records are inserted. Comparing with posted records
								 * is not advisable, since the order of records might be different. So the
								 * $old_lld_macro_paths should be empty in comparison to $new_lld_macro_paths.
								 */
								$this->assertNotSame($old_lld_macro_paths, $new_lld_macro_paths);
							}
						}
					}
				}
				else {
					// No new LLD macro paths are set, so nothing should change at all. Arrays should be the same.
					$this->assertSame($old_lld_macro_paths, $new_lld_macro_paths);
				}
			}
		}
		else {
			// Call method and make sure it really returns the error.
			$this->call('discoveryrule.update', $discoveryrules, $expected_error);
		}
	}

	public static function discoveryrule_get_data_invalid() {
		return [
			'Test getting non-existing LLD rule' => [
				'discoveryrule' => [
					'itemids' => '123456'
				],
				'get_result' => [
				],
				'expected_error' => 'No permissions to referred object or it does not exist!'
			]
		];

		// TODO: add other discovery rule properties.
	}

	public static function discoveryrule_get_data_valid() {
		return [
			'Test getting existing LLD rule' => [
				'discoveryrule' => [
					'output' => ['itemid'],
					'itemids' => ['110006']
				],
				'get_result' => [
					'itemid' => '110006'
				],
				'expected_error' => null
			]
		];

		// TODO: add other discovery rule properties.
	}

	/**
	 * @dataProvider discoveryrule_get_data_invalid
	 * @dataProvider discoveryrule_get_data_valid
	 */
	public function testDiscoveryRule_Get($discoveryrule, $get_result, $expected_error) {
		// TODO: fill this test with more fields to check.

		$result = $this->call('discoveryrule.get', $discoveryrule);

		if ($expected_error === null) {
			foreach ($result['result'] as $entry) {
				$this->assertSame($entry['itemid'], $get_result['itemid']);
			}
		}
		else {
			$this->assertSame($result['result'], $get_result);
		}
	}

	public static function discoveryrule_lld_macro_paths_get_data_valid() {
		$itemid = '110012';

		return [
			'Test getting lld_macro and path' => [
				'discoveryrule' => [
					'output' => ['itemid'],
					'itemids' => [$itemid],
					'selectLLDMacroPaths' => ['lld_macro', 'path']
				],
				'get_result' => [
					'itemid' => $itemid,
					'lld_macro_paths' => [
						[
							'lld_macro' => '{#A}',
							'path' => '$.list[:1].type'
						],
						[
							'lld_macro' => '{#B}',
							'path' => '$.list[:2].type'
						],
						[
							'lld_macro' => '{#C}',
							'path' => '$.list[:3].type'
						],
						[
							'lld_macro' => '{#D}',
							'path' => '$.list[:4].type'
						],
						[
							'lld_macro' => '{#E}',
							'path' => '$.list[:5].type'
						]
					]
				],
				'expected_error' => null
			],
			'Test getting lld_macro_pathid, lld_macro and path' => [
				'discoveryrule' => [
					'output' => ['itemid'],
					'itemids' => [$itemid],
					'selectLLDMacroPaths' => ['lld_macro_pathid', 'lld_macro', 'path']
				],
				'get_result' => [
					'itemid' => $itemid,
					'lld_macro_paths' => [
						[
							'lld_macro_pathid' => '1008',
							'lld_macro' => '{#A}',
							'path' => '$.list[:1].type'
						],
						[
							'lld_macro_pathid' => '1009',
							'lld_macro' => '{#B}',
							'path' => '$.list[:2].type'
						],
						[
							'lld_macro_pathid' => '1010',
							'lld_macro' => '{#C}',
							'path' => '$.list[:3].type'
						],
						[
							'lld_macro_pathid' => '1011',
							'lld_macro' => '{#D}',
							'path' => '$.list[:4].type'
						],
						[
							'lld_macro_pathid' => '1012',
							'lld_macro' => '{#E}',
							'path' => '$.list[:5].type'
						]
					]
				],
				'expected_error' => null
			],
			'Test getting all LLD macro path fields' => [
				'discoveryrule' => [
					'output' => ['itemid'],
					'itemids' => [$itemid],
					'selectLLDMacroPaths' => 'extend'
				],
				'get_result' => [
					'itemid' => $itemid,
					'lld_macro_paths' => [
						[
							'lld_macro_pathid' => '1008',
							'lld_macro' => '{#A}',
							'path' => '$.list[:1].type'
						],
						[
							'lld_macro_pathid' => '1009',
							'lld_macro' => '{#B}',
							'path' => '$.list[:2].type'
						],
						[
							'lld_macro_pathid' => '1010',
							'lld_macro' => '{#C}',
							'path' => '$.list[:3].type'
						],
						[
							'lld_macro_pathid' => '1011',
							'lld_macro' => '{#D}',
							'path' => '$.list[:4].type'
						],
						[
							'lld_macro_pathid' => '1012',
							'lld_macro' => '{#E}',
							'path' => '$.list[:5].type'
						]
					]
				],
				'expected_error' => null
			]
		];
	}

	/**
	 * @dataProvider discoveryrule_lld_macro_paths_get_data_valid
	 */
	public function testDiscoveryRuleLLDMacroPaths_Get($discoveryrule, $get_result, $expected_error) {
		$result = $this->call('discoveryrule.get', $discoveryrule);

		if ($expected_error === null) {
			foreach ($result['result'] as $entry) {
				$this->assertSame($entry['itemid'], $get_result['itemid']);

				// Check related objects.
				if (array_key_exists('selectLLDMacroPaths', $discoveryrule)) {
					$this->assertArrayHasKey('lld_macro_paths', $get_result);

					if (array_key_exists('lld_macro_paths', $get_result)) {
						$this->assertSame($entry['lld_macro_paths'], $get_result['lld_macro_paths']);
					}
				}
				else {
					$this->assertArrayNotHasKey('lld_macro_paths', $get_result);
				}
			}
		}
		else {
			$this->assertSame($result['result'], $get_result);
		}
	}

	public static function discoveryrule_preprocessing_get_data_valid() {
		return [
			'Test getting type, params, error_handler and error_handler_params from preprocessing' => [
				'discoveryrule' => [
					'output' => ['itemid'],
					'itemids' => ['110013'],
					'selectPreprocessing' => ['type', 'params', 'error_handler', 'error_handler_params']
				],
				'get_result' => [
					'itemid' => '110013',
					'preprocessing' => [
						[
							'type' => ZBX_PREPROC_REGSUB,
							'params' => "^abc$\n123",
							'error_handler' => ZBX_PREPROC_FAIL_DEFAULT,
							'error_handler_params' => ''
						],
						[
							'type' => ZBX_PREPROC_REGSUB,
							'params' => "^def$\n123",
							'error_handler' => ZBX_PREPROC_FAIL_DISCARD_VALUE,
							'error_handler_params' => ''
						],
						[
							'type' => ZBX_PREPROC_REGSUB,
							'params' => "^ghi$\n123",
							'error_handler' => ZBX_PREPROC_FAIL_SET_VALUE,
							'error_handler_params' => 'xxx'
						],
						[
							'type' => ZBX_PREPROC_REGSUB,
							'params' => "^jkl$\n123",
							'error_handler' => ZBX_PREPROC_FAIL_SET_ERROR,
							'error_handler_params' => 'error'
						]
					]
				],
				'expected_error' => null
			],
			'Test getting params from preprocessing' => [
				'discoveryrule' => [
					'output' => ['itemid'],
					'itemids' => ['110010'],
					'selectPreprocessing' => ['params']
				],
				'get_result' => [
					'itemid' => '110010',
					'preprocessing' => [
						[
							'params' => '$.path.to.node1'
						],
						[
							'params' => '$.path.to.node2'
						],
						[
							'params' => '$.path.to.node3'
						],
						[
							'params' => '$.path.to.node4'
						]
					]
				],
				'expected_error' => null
			],
			'Test getting all preprocessing fields' => [
				'discoveryrule' => [
					'output' => ['itemid'],
					'itemids' => ['110011'],
					'selectPreprocessing' => 'extend'
				],
				'get_result' => [
					'itemid' => '110011',
					'preprocessing' => [
						[
							'type' => ZBX_PREPROC_JSONPATH,
							'params' => '$.path.to.node1',
							'error_handler' => ZBX_PREPROC_FAIL_DEFAULT,
							'error_handler_params' => ''
						],
						[
							'type' => ZBX_PREPROC_JSONPATH,
							'params' => '$.path.to.node2',
							'error_handler' => ZBX_PREPROC_FAIL_DISCARD_VALUE,
							'error_handler_params' => ''
						],
						[
							'type' => ZBX_PREPROC_JSONPATH,
							'params' => '$.path.to.node3',
							'error_handler' => ZBX_PREPROC_FAIL_SET_VALUE,
							'error_handler_params' => 'xxx'
						],
						[
							'type' => ZBX_PREPROC_JSONPATH,
							'params' => '$.path.to.node4',
							'error_handler' => ZBX_PREPROC_FAIL_SET_ERROR,
							'error_handler_params' => 'error'
						]
					]
				],
				'expected_error' => null
			]
		];
	}

	/**
	 * @dataProvider discoveryrule_preprocessing_get_data_valid
	 */
	public function testDiscoveryRulePreprocessing_Get($discoveryrule, $get_result, $expected_error) {
		$result = $this->call('discoveryrule.get', $discoveryrule);

		if ($expected_error === null) {
			foreach ($result['result'] as $entry) {
				$this->assertSame($entry['itemid'], $get_result['itemid']);

				// Check related objects.
				if (array_key_exists('selectPreprocessing', $discoveryrule)) {
					$this->assertArrayHasKey('preprocessing', $get_result);

					if (array_key_exists('preprocessing', $get_result)) {
						$this->assertEquals($entry['preprocessing'], $get_result['preprocessing']);
					}
				}
				else {
					$this->assertArrayNotHasKey('preprocessing', $get_result);
				}
			}
		}
		else {
			$this->assertSame($result['result'], $get_result);
		}
	}

	public static function discoveryrule_copy_data_invalid() {
		return [
			'Test no discoveryids given when copying LLD rule' => [
				'params' => [
					'hostids' => ['50009']
				],
				'expected_error' => 'No discovery rule IDs given.'
			],
			'Test empty discoveryids when copying LLD rule' => [
				'params' => [
					'discoveryids' => '',
					'hostids' => ['50009']
				],
				'expected_error' => 'No discovery rule IDs given.'
			],
			'Test incorrect discoveryids type when copying LLD rule' => [
				'params' => [
					'discoveryids' => [],
					'hostids' => ['50009']
				],
				'expected_error' => 'No discovery rule IDs given.'
			],
			'Test no hostids given when copying LLD rule' => [
				'params' => [
					'discoveryids' => ['110006']
				],
				'expected_error' => 'No host IDs given.'
			],
			'Test empty hostids when copying LLD rule' => [
				'params' => [
					'discoveryids' => ['110006'],
					'hostids' => ''
				],
				'expected_error' => 'No host IDs given.'
			],
			'Test incorrect hostids type when copying LLD rule' => [
				'params' => [
					'discoveryids' => ['110006'],
					'hostids' => []
				],
				'expected_error' => 'No host IDs given.'
			],
			'Test copying on same host or when destination host already has that key' => [
				'params' => [
					'discoveryids' => ['110006'],
					'hostids' => ['50009']
				],
				'expected_error' => 'Item with key "apilldrule1" already exists on "API Host".'
			],
			'Test copying on non-existing host' => [
				'params' => [
					'discoveryids' => ['110006'],
					'hostids' => ['1']
				],
				'expected_error' => 'No permissions to referred object or it does not exist!'
			],
			'Test copying a non-existing LLD rule' => [
				'params' => [
					'discoveryids' => ['1'],
					'hostids' => ['50012']
				],
				'expected_error' => 'No permissions to referred object or it does not exist!'
			],
			'Test copying LLD rule to a template' => [
				'params' => [
					'discoveryids' => ['110006'],
					'hostids' => ['50010']
				],
				'expected_error' => 'Cannot find host interface on "API Template" for item key "apilldrule1".'
			],
			'Test duplicate hosts in request' => [
				'params' => [
					'discoveryids' => ['110006'],
					'hostids' => ['50012', '50012']
				],
				'expected_error' => 'Item with key "apilldrule1" already exists on "API Host for read permissions".'
			],
			'Test duplicate LLD rules in request' => [
				'params' => [
					'discoveryids' => ['110006', '110006'],
					'hostids' => ['50012']
				],
				'expected_error' => 'No permissions to referred object or it does not exist!'
				// TODO: Error is very strange and API should be checked for bugs.
			],
			'Test LLD dependent on master which does not exists on destination host.' => [
				'params' => [
					// test.discovery.rule.1:dependent.lld.3
					'discoveryids' => ['2605'],
					// test.discovery.rule.2
					'hostids' => ['1018']
				],
				'expected_error' => 'Discovery rule "dependent.lld.3" cannot be copied without its master item.'
			],
			'Test LLD dependent on master having max dependency levels.' => [
				'params' => [
					// test.discovery.rule.1:dependent.lld.1
					'discoveryids' => ['2601'],
					// test.discovery.rule.2
					'hostids' => ['1018']
				],
				'expected_error' => 'Incorrect value for field "master_itemid": maximum number of dependency levels reached.'
			]
		];
	}

	public static function discoveryrule_copy_data_valid() {
		return [
			'Test successful LLD rule copy to two hosts' => [
				'params' => [
					'discoveryids' => ['110006'],
					'hostids' => ['50012', '50013']
				],
				'expected_error' => null
			],
			'Test copy LLD dependent to host having master item with same key_' => [
				'params' => [
					// test.discovery.rule.1:dependent.lld.2
					'discoveryids' => ['2603'],
					// test.discovery.rule.2
					'hostids' => ['1018']
				],
				'expected_error' => null
			]
		];
	}

	/**
	 * @dataProvider discoveryrule_copy_data_invalid
	 * @dataProvider discoveryrule_copy_data_valid
	 */
	public function testDiscoveryRule_Copy($params, $expected_error) {
		$result = $this->call('discoveryrule.copy', $params, $expected_error);

		if ($expected_error === null) {
			$this->assertTrue($result['result']);

			// Get all discovery rule fields.
			$src_items = CDBHelper::getAll(
				'SELECT i.type,i.snmp_oid,i.name,i.key_,i.delay,i.history,i.trends,'.
						'i.status,i.value_type,i.trapper_hosts,i.units,i.logtimefmt,i.valuemapid,'.
						'i.params,i.ipmi_sensor,i.authtype,i.username,i.password,i.publickey,i.privatekey,'.
						'i.flags,i.description,i.inventory_link,i.lifetime,i.jmx_endpoint,i.url,i.query_fields,i.timeout,'.
						'i.posts,i.status_codes,i.follow_redirects,i.post_type,i.http_proxy,i.headers,i.retrieve_mode,'.
						'i.request_method,i.ssl_cert_file,i.ssl_key_file,i.ssl_key_password,i.verify_peer,'.
						'i.verify_host,i.allow_traps'.
				' FROM items i'.
				' WHERE '.dbConditionId('i.itemid', $params['discoveryids'])
			);
			$src_items = zbx_toHash($src_items, 'key_');
			/*
			 * NOTE: Metadata like lastlogsize, mtime should not be copied. Fields like hostid, interfaceid, itemid
			 * are not selected, since they will be different.
			 */

			// Find same items on destination hosts.
			foreach ($params['discoveryids'] as $itemid) {
				$dst_items = CDBHelper::getAll(
					'SELECT src.type,src.snmp_oid,src.name,src.key_,'.
						'src.delay,src.history,src.trends,src.status,src.value_type,src.trapper_hosts,src.units,'.
						'src.logtimefmt,src.valuemapid,src.params,'.
						'src.ipmi_sensor,src.authtype,src.username,src.password,src.publickey,src.privatekey,'.
						'src.flags,src.description,src.inventory_link,src.lifetime,src.jmx_endpoint,'.
						'src.url,src.query_fields,src.timeout,src.posts,src.status_codes,src.follow_redirects,'.
						'src.post_type,src.http_proxy,src.headers,src.retrieve_mode,src.request_method,'.
						'src.ssl_cert_file,src.ssl_key_file,src.ssl_key_password,src.verify_peer,src.verify_host,'.
						'src.allow_traps'.
					' FROM items src,items dest'.
					' WHERE dest.itemid='.zbx_dbstr($itemid).
						' AND src.key_=dest.key_'.
						' AND '.dbConditionInt('src.hostid', $params['hostids'])
				);

				foreach ($dst_items as $dst_item) {
					$this->assertSame($src_items[$dst_item['key_']], $dst_item);
				}
			}
		}
	}

	public static function discoveryrule_lld_macro_paths_copy_data_valid() {
		return [
			'Test successful LLD rule with macro paths copy to two hosts' => [
				'params' => [
					'discoveryids' => ['110012'],
					'hostids' => ['50012', '50013']
				],
				'expected_error' => null
			]
		];
	}

	/**
	 * @dataProvider discoveryrule_copy_data_invalid
	 * @dataProvider discoveryrule_lld_macro_paths_copy_data_valid
	 */
	public function testDiscoveryRuleLLDMacroPaths_Copy($params, $expected_error) {
		$result = $this->call('discoveryrule.copy', $params, $expected_error);

		if ($expected_error === null) {
			$this->assertTrue($result['result']);

			// Get discovery rule and LLD macro path fields.
			$src_lld_macro_paths = CDBHelper::getAll(
				'SELECT lmp.lld_macro,lmp.path,i.key_'.
				' FROM lld_macro_path lmp,items i'.
				' WHERE i.itemid=lmp.itemid'.
					' AND '.dbConditionId('i.itemid', $params['discoveryids'])
			);

			$src = [];
			foreach ($src_lld_macro_paths as $src_lld_macro_path) {
				$src[$src_lld_macro_path['key_']][] = $src_lld_macro_path;
			}

			// Find same items on destination hosts.
			foreach ($params['discoveryids'] as $itemid) {
				$dst_lld_macro_paths = CDBHelper::getAll(
					'SELECT lmp.lld_macro,lmp.path,src.key_,src.hostid'.
					' FROM lld_macro_path lmp,items src,items dest'.
					' WHERE dest.itemid='.zbx_dbstr($itemid).
						' AND src.key_=dest.key_'.
						' AND lmp.itemid=dest.itemid'.
						' AND '.dbConditionInt('src.hostid', $params['hostids'])
				);

				$dst = [];
				foreach ($dst_lld_macro_paths as $dst_lld_macro_path) {
					$dst[$dst_lld_macro_path['hostid']][$dst_lld_macro_path['key_']][] = $dst_lld_macro_path;
				}

				foreach ($dst as $discoveryrules) {
					foreach ($discoveryrules as $key => $lld_macro_paths) {
						foreach ($lld_macro_paths as &$lld_macro_path) {
							unset($lld_macro_path['hostid']);
						}
						unset($lld_macro_path);

						$this->assertSame($src[$key], $lld_macro_paths);
					}
				}
			}
		}
	}

	public static function discoveryrule_preprocessing_copy_data_valid() {
		return [
			'Test successful LLD rule with preprocessing copy to two hosts' => [
				'params' => [
					'discoveryids' => ['110013'],
					'hostids' => ['50012', '50013']
				],
				'expected_error' => null
			]
		];
	}

	/**
	 * @dataProvider discoveryrule_copy_data_invalid
	 * @dataProvider discoveryrule_preprocessing_copy_data_valid
	 */
	public function testDiscoveryRulePreprocessing_Copy($params, $expected_error) {
		$result = $this->call('discoveryrule.copy', $params, $expected_error);

		if ($expected_error === null) {
			$this->assertTrue($result['result']);

			// Get discovery rule and pre-processing fields.
			$src_preprocessing = CDBHelper::getAll(
				'SELECT ip.step,ip.type,ip.params,ip.error_handler,ip.error_handler_params,i.key_'.
				' FROM item_preproc ip,items i'.
				' WHERE i.itemid=ip.itemid'.
					' AND '.dbConditionId('i.itemid', $params['discoveryids'])
			);

			$src = [];
			foreach ($src_preprocessing as $src_preproc_step) {
				$src[$src_preproc_step['key_']][$src_preproc_step['step']] = $src_preproc_step;
			}

			// Find same items on destination hosts.
			foreach ($params['discoveryids'] as $itemid) {
				$dst_preprocessing = CDBHelper::getAll(
					'SELECT ip.step,ip.type,ip.params,ip.error_handler,ip.error_handler_params,src.key_,src.hostid'.
					' FROM item_preproc ip,items src,items dest'.
					' WHERE dest.itemid='.zbx_dbstr($itemid).
						' AND src.key_=dest.key_'.
						' AND ip.itemid=dest.itemid'.
						' AND '.dbConditionInt('src.hostid', $params['hostids'])
				);

				$dst = [];
				foreach ($dst_preprocessing as $dst_preproc_step) {
					$dst[$dst_preproc_step['hostid']][$dst_preproc_step['key_']][$dst_preproc_step['step']] =
						$dst_preproc_step;
				}

				foreach ($dst as $discoveryrules) {
					foreach ($discoveryrules as $key => $preprocessing) {
						foreach ($preprocessing as &$preprocessing_step) {
							unset($preprocessing_step['hostid']);
						}
						unset($preprocessing_step);

						$this->assertSame($src[$key], $preprocessing);
					}
				}
			}
		}
	}

	public static function discoveryrule_preprocessing_delete_data() {
		return [
			'Test successful delete of LLD rule and preprocessing data' => [
				'discoveryrule' => [
					'110006'
				],
				'expected_error' => null
			]
		];

		// TODO: add templated discovery rules.
	}

	/**
	 * @dataProvider discoveryrule_preprocessing_delete_data
	 */
	public function testDiscoveryRulePreprocessing_Delete($discoveryrule, $expected_error) {
		$result = $this->call('discoveryrule.delete', $discoveryrule, $expected_error);

		if ($expected_error === null) {
			foreach ($result['result']['ruleids'] as $id) {
				$this->assertEquals(0, CDBHelper::getCount(
					'SELECT i.itemid FROM items i WHERE i.itemid='.zbx_dbstr($id)
				));

				// Check related tables - preprocessing.
				$this->assertEquals(0, CDBHelper::getCount(
					'SELECT ip.item_preprocid'.
					' FROM item_preproc ip'.
					' WHERE ip.itemid='.zbx_dbstr($id)
				));
			}
		}

		// TODO: add templated discovery rules and check on errors.
	}

	public static function discoveryrule_lld_macro_paths_delete_data() {
		return [
			'Test successful delete of LLD rule and LLD macro paths' => [
				'discoveryrule' => [
					'110009'
				],
				'expected_error' => null
			]
		];

		// TODO: add templated discovery rules.
	}

	/**
	 * @dataProvider discoveryrule_lld_macro_paths_delete_data
	 */
	public function testDiscoveryRuleLLDMacroPaths_Delete($discoveryrule, $expected_error) {
		$result = $this->call('discoveryrule.delete', $discoveryrule, $expected_error);

		if ($expected_error === null) {
			foreach ($result['result']['ruleids'] as $id) {
				$this->assertEquals(0, CDBHelper::getCount(
					'SELECT i.itemid FROM items i WHERE i.itemid='.zbx_dbstr($id)
				));

				// Check related tables - LLD macro paths.
				$this->assertEquals(0, CDBHelper::getCount(
					'SELECT lmp.lld_macro_pathid'.
					' FROM lld_macro_path lmp'.
					' WHERE lmp.itemid='.zbx_dbstr($id)
				));
			}
		}

		// TODO: add templated discovery rules and check on errors.
	}

	public static function discoveryrule_overrides_delete_data() {
		return [
			'Test cannot delete nothing.' => [
				[],
				[],
				[],
				'Invalid parameter "/": cannot be empty.'
			],
			'Test cannot delete what does not exist.' => [
				['9999999999'],
				[],
				[],
				'No permissions to referred object or it does not exist!'
			],
			'Test overrides and override operations are deleted.' => [
				['133763'],
				['101', '102'],
				['101', '102', '103', '104', '105', '106'],
				null
			]
		];
	}

	/**
	 * @dataProvider discoveryrule_overrides_delete_data
	 */
	public function testDiscoveryRuleOverrides_Delete(array $itemids, array $overrideids, array $operationids, $error) {
		$result = $this->call('discoveryrule.delete', $itemids, $error);

		if ($error === null) {
			$this->assertEquals($result['result']['ruleids'], $itemids);

			$db_lld_overrides = CDBHelper::getAll('SELECT * from lld_override WHERE '.
				dbConditionId('lld_overrideid', $overrideids)
			);
			$this->assertEmpty($db_lld_overrides);

			$lld_override_conditions = CDBHelper::getAll('SELECT * from lld_override_condition WHERE '.
				dbConditionId('lld_overrideid', $overrideids)
			);
			$this->assertEmpty($lld_override_conditions);

			$lld_override_operations = CDBHelper::getAll('SELECT * from lld_override_operation WHERE '.
				dbConditionId('lld_overrideid', $overrideids)
			);
			$this->assertEmpty($lld_override_operations);

			$lld_override_opdiscover = CDBHelper::getAll('SELECT * from lld_override_opdiscover WHERE '.
				dbConditionId('lld_override_operationid', $operationids)
			);
			$this->assertEmpty($lld_override_opdiscover);

			$lld_override_opstatus = CDBHelper::getAll('SELECT * from lld_override_opstatus WHERE '.
				dbConditionId('lld_override_operationid', $operationids)
			);
			$this->assertEmpty($lld_override_opstatus);

			$lld_override_ophistory = CDBHelper::getAll('SELECT * from lld_override_ophistory WHERE '.
				dbConditionId('lld_override_operationid', $operationids)
			);
			$this->assertEmpty($lld_override_ophistory);

			$lld_override_opinventory = CDBHelper::getAll('SELECT * from lld_override_opinventory WHERE '.
				dbConditionId('lld_override_operationid', $operationids)
			);
			$this->assertEmpty($lld_override_opinventory);

			$lld_override_opperiod = CDBHelper::getAll('SELECT * from lld_override_opperiod WHERE '.
				dbConditionId('lld_override_operationid', $operationids)
			);
			$this->assertEmpty($lld_override_opperiod);

			$lld_override_opseverity = CDBHelper::getAll('SELECT * from lld_override_opseverity WHERE '.
				dbConditionId('lld_override_operationid', $operationids)
			);
			$this->assertEmpty($lld_override_opseverity);

			$lld_override_optag = CDBHelper::getAll('SELECT * from lld_override_optag WHERE '.
				dbConditionId('lld_override_operationid', $operationids)
			);
			$this->assertEmpty($lld_override_optag);

			$lld_override_optemplate = CDBHelper::getAll('SELECT * from lld_override_optemplate WHERE '.
				dbConditionId('lld_override_operationid', $operationids)
			);
			$this->assertEmpty($lld_override_optemplate);

			$lld_override_optrends = CDBHelper::getAll('SELECT * from lld_override_optrends WHERE '.
				dbConditionId('lld_override_operationid', $operationids)
			);
			$this->assertEmpty($lld_override_optrends);
		}
	}

	public static function discoveryrule_overrides_create_data_invalid() {
		$num = 0;
		$new_lld_overrides = function(array $overrides) use (&$num) {
			return [
				'name' => 'Overrides (invalid)',
				'key_' => 'invalid.lld.with.overrides.'.($num ++),
				'hostid' => '50009',
				'type' => ITEM_TYPE_TRAPPER,
				'overrides' => $overrides
			];
		};

		return [
			// LLD rule overrides
			'Test /1/overrides/2/name is mandatory.' => [
				'discoveryrules' => [
					$new_lld_overrides([
						[
							'name' => 'override',
							'step' => 2
						],
						[
							'step' => 1
						]
					])
				],
				'expected_error' => 'Invalid parameter "/1/overrides/2": the parameter "name" is missing.'
			],
			'Test /1/overrides/2/step must be numeric.' => [
				'discoveryrules' => [
					$new_lld_overrides([
						[
							'name' => 'override',
							'step' => 'A'
						]
					])
				],
				'expected_error' => 'Invalid parameter "/1/overrides/1/step": an integer is expected.'
			],
			'Test /1/overrides/2/step is mandatory.' => [
				'discoveryrules' => [
					$new_lld_overrides([
						[
							'name' => 'override',
							'step' => 2
						],
						[
							'name' => 'override 2'
						]
					])
				],
				'expected_error' => 'Invalid parameter "/1/overrides/2": the parameter "step" is missing.'
			],
			'Test /1/overrides/2/step must be unique.' => [
				'discoveryrules' => [
					$new_lld_overrides([
						[
							'name' => 'override',
							'step' => 2
						],
						[
							'name' => 'override 2',
							'step' => 2
						]
					])
				],
				'expected_error' => 'Invalid parameter "/1/overrides/2": value (step)=(2) already exists.'
			],
			'Test /1/overrides/2/name must be unique.' => [
				'discoveryrules' => [
					$new_lld_overrides([
						[
							'name' => 'override',
							'step' => 4
						],
						[
							'name' => 'override',
							'step' => 2
						]
					])
				],
				'expected_error' => 'Invalid parameter "/1/overrides/2": value (name)=(override) already exists.'
			],
			'Test /1/overrides/1/stop field is validated.' => [
				'discoveryrules' => [
					$new_lld_overrides([
						[
							'name' => 'override',
							'step' => 1,
							'stop' => 2
						]
					])
				],
				'expected_error' => 'Invalid parameter "/1/overrides/1/stop": value must be one of '.implode(', ', [ZBX_LLD_OVERRIDE_STOP_NO, ZBX_LLD_OVERRIDE_STOP_YES]).'.'
			],
			// LLD rule override filter
			'Test /1/overrides/1/filter/evaltype is mandatory.' => [
				'discoveryrules' => [
					$new_lld_overrides([
						[
							'name' => 'override',
							'step' => 1,
							'filter' => []
						]
					])
				],
				'expected_error' => 'Invalid parameter "/1/overrides/1/filter": the parameter "evaltype" is missing.'
			],
			'Test /1/overrides/1/filter/evaltype is validated.' => [
				'discoveryrules' => [
					$new_lld_overrides([
						[
							'name' => 'override',
							'step' => 1,
							'filter' => [
								'evaltype' => 4
							]
						]
					])
				],
				'expected_error' => 'Invalid parameter "/1/overrides/1/filter/evaltype": value must be one of '.implode(', ', [CONDITION_EVAL_TYPE_AND_OR, CONDITION_EVAL_TYPE_AND, CONDITION_EVAL_TYPE_OR, CONDITION_EVAL_TYPE_EXPRESSION]).'.'
			],
			'Test /1/overrides/1/filter/formula is required if /1/overrides/1/filter/evaltype == 3 (custom expression).' => [
				'discoveryrules' => [
					$new_lld_overrides([
						[
							'name' => 'override',
							'step' => 1,
							'filter' => [
								'evaltype' => CONDITION_EVAL_TYPE_EXPRESSION,
								'conditions' => [
									[
										'macro' => '{#MACRO}',
										'operator' => CONDITION_OPERATOR_NOT_REGEXP,
										'value' => ''
									]
								]
							]
						]
					])
				],
				'expected_error' => 'Formula missing for override "override".'
			],
			'Test /1/overrides/1/filter/formula cannot be empty.' => [
				'discoveryrules' => [
					$new_lld_overrides([
						[
							'name' => 'override',
							'step' => 1,
							'filter' => [
								'evaltype' => CONDITION_EVAL_TYPE_EXPRESSION,
								'formula' => '',
								'conditions' => [
									[
										'macro' => '{#MACRO}',
										'operator' => CONDITION_OPERATOR_NOT_REGEXP,
										'value' => ''
									]
								]
							]
						]
					])
				],
				'expected_error' => 'Incorrect custom expression "" for override "override": expression is empty.'
			],
			'Test /1/overrides/1/filter/formula cannot be incorrect.' => [
				'discoveryrules' => [
					$new_lld_overrides([
						[
							'name' => 'override',
							'step' => 1,
							'filter' => [
								'evaltype' => CONDITION_EVAL_TYPE_EXPRESSION,
								'formula' => 'x',
								'conditions' => [
									[
										'macro' => '{#MACRO}',
										'operator' => CONDITION_OPERATOR_NOT_REGEXP,
										'value' => ''
									]
								]
							]
						]
					])
				],
				'expected_error' => 'Incorrect custom expression "x" for override "override": check expression starting from "x".'
			],
			'Test /1/overrides/1/filter/formula refers to undefined condition (missing formulaid field).' => [
				'discoveryrules' => [
					$new_lld_overrides([
						[
							'name' => 'override',
							'step' => 1,
							'filter' => [
								'evaltype' => CONDITION_EVAL_TYPE_EXPRESSION,
								'formula' => 'B or A',
								'conditions' => [
									[
										'macro' => '{#MACRO}',
										'operator' => CONDITION_OPERATOR_NOT_REGEXP,
										'value' => ''
									]
								]
							]
						]
					])
				],
				'expected_error' => 'Condition "B" used in formula "B or A" for override "override" is not defined.'
			],
			'Test /1/overrides/1/filter/formula refers to undefined condition (missing another condition).' => [
				'discoveryrules' => [
					$new_lld_overrides([
						[
							'name' => 'override',
							'step' => 1,
							'filter' => [
								'evaltype' => CONDITION_EVAL_TYPE_EXPRESSION,
								'formula' => 'B or A',
								'conditions' => [
									[
										'macro' => '{#MACRO}',
										'operator' => CONDITION_OPERATOR_NOT_REGEXP,
										'value' => '',
										'formulaid' => 'B'
									]
								]
							]
						]
					])
				],
				'expected_error' => 'Condition "A" used in formula "B or A" for override "override" is not defined.'
			],
			'Test /1/overrides/1/filter/eval_formula is read_only.' => [
				'discoveryrules' => [
					$new_lld_overrides([
						[
							'name' => 'override',
							'step' => 1,
							'filter' => [
								'evaltype' => CONDITION_EVAL_TYPE_EXPRESSION,
								'eval_formula' => 'A',
								'formula' => 'A',
								'conditions' => [
									[
										'macro' => '{#CORRECT}',
										'operator' => CONDITION_OPERATOR_NOT_REGEXP,
										'value' => '',
										'formulaid' => 'A'
									]
								]
							]
						]
					])
				],
				'expected_error' => 'Invalid parameter "/1/overrides/1/filter": unexpected parameter "eval_formula".'
			],
			// LLD rule override filter conditions
			'Test /1/overrides/1/filter/conditions field is mandatory.' => [
				'discoveryrules' => [
					$new_lld_overrides([
						[
							'name' => 'override',
							'step' => 1,
							'filter' => [
								'evaltype' => CONDITION_EVAL_TYPE_EXPRESSION
							]
						]
					])
				],
				'expected_error' => 'Invalid parameter "/1/overrides/1/filter": the parameter "conditions" is missing.'
			],
			'Test /1/overrides/1/filter/conditions object cannot be empty.' => [
				'discoveryrules' => [
					$new_lld_overrides([
						[
							'name' => 'override',
							'step' => 1,
							'filter' => [
								'evaltype' => CONDITION_EVAL_TYPE_EXPRESSION,
								'conditions' => []
							]
						]
					])
				],
				'expected_error' => 'Invalid parameter "/1/overrides/1/filter/conditions": cannot be empty.'
			],
			'Test /1/overrides/1/filter/conditions/1/macro field is mandatory.' => [
				'discoveryrules' => [
					$new_lld_overrides([
						[
							'name' => 'override',
							'step' => 1,
							'filter' => [
								'evaltype' => CONDITION_EVAL_TYPE_EXPRESSION,
								'conditions' => [
									[]
								]
							]
						]
					])
				],
				'expected_error' => 'Invalid parameter "/1/overrides/1/filter/conditions/1": the parameter "macro" is missing.'
			],
			'Test /1/overrides/1/filter/conditions/1/macro is validated.' => [
				'discoveryrules' => [
					$new_lld_overrides([
						[
							'name' => 'override',
							'step' => 1,
							'filter' => [
								'evaltype' => CONDITION_EVAL_TYPE_EXPRESSION,
								'formula' => 'A',
								'conditions' => [
									[
										'macro' => '{##INCORRECT}',
										'operator' => CONDITION_OPERATOR_NOT_REGEXP,
										'value' => '',
										'formulaid' => 'A'
									]
								]
							]
						]
					])
				],
				'expected_error' => 'Incorrect filter condition macro for override "override".'
			],
			'Test /1/overrides/1/filter/conditions/1/value is mandatory.' => [
				'discoveryrules' => [
					$new_lld_overrides([
						[
							'name' => 'override',
							'step' => 1,
							'filter' => [
								'evaltype' => CONDITION_EVAL_TYPE_EXPRESSION,
								'conditions' => [
									[
										'macro' => '{#MACRO}',
										'operator' => CONDITION_OPERATOR_NOT_REGEXP
									]
								]
							]
						]
					])
				],
				'expected_error' => 'Invalid parameter "/1/overrides/1/filter/conditions/1": the parameter "value" is missing.'
			],
			'Test /1/overrides/1/filter/conditions/1/operator type is validated.' => [
				'discoveryrules' => [
					$new_lld_overrides([
						[
							'name' => 'override',
							'step' => 1,
							'filter' => [
								'evaltype' => CONDITION_EVAL_TYPE_EXPRESSION,
								'conditions' => [
									[
										'macro' => '{#MACRO}',
										'operator' => CONDITION_OPERATOR_YES
									]
								]
							]
						]
					])
				],
				'expected_error' => 'Invalid parameter "/1/overrides/1/filter/conditions/1/operator": value must be one of '.implode(', ', [CONDITION_OPERATOR_REGEXP, CONDITION_OPERATOR_NOT_REGEXP]).'.'
			],
			// LLD rule override operation
			'Test /1/overrides/1/operations/1/operationobject type is validated.' => [
				'discoveryrules' => [
					$new_lld_overrides([
						[
							'name' => 'override',
							'step' => 1,
							'operations' => [
								[
									'operationobject' => 4
								]
							]
						]
					])
				],
				'expected_error' => 'Invalid parameter "/1/overrides/1/operations/1/operationobject": value must be one of '.implode(', ', [OPERATION_OBJECT_ITEM_PROTOTYPE, OPERATION_OBJECT_TRIGGER_PROTOTYPE, OPERATION_OBJECT_GRAPH_PROTOTYPE, OPERATION_OBJECT_HOST_PROTOTYPE]).'.'
			],
			'Test /1/overrides/1/operations/1/operator type is validated.' => [
				'discoveryrules' => [
					$new_lld_overrides([
						[
							'name' => 'override',
							'step' => 1,
							'operations' => [
								[
									'operationobject' => OPERATION_OBJECT_ITEM_PROTOTYPE,
									'operator' => CONDITION_OPERATOR_YES
								]
							]
						]
					])
				],
				'expected_error' => 'Invalid parameter "/1/overrides/1/operations/1/operator": value must be one of '.implode(', ', [CONDITION_OPERATOR_EQUAL, CONDITION_OPERATOR_NOT_EQUAL, CONDITION_OPERATOR_LIKE, CONDITION_OPERATOR_NOT_LIKE, CONDITION_OPERATOR_REGEXP, CONDITION_OPERATOR_NOT_REGEXP]).'.'
			],
			'Test /1/overrides/1/operations/1 at least one action is mandatory.' => [
				'discoveryrules' => [
					$new_lld_overrides([
						[
							'name' => 'override',
							'step' => 1,
							'operations' => [
								[
									'operationobject' => OPERATION_OBJECT_ITEM_PROTOTYPE,
									'operator' => CONDITION_OPERATOR_NOT_REGEXP
								]
							]
						]
					])
				],
				'expected_error' => 'Invalid parameter "/1/overrides/1/operations/1": value must be one of opstatus, opdiscover, opperiod, ophistory, optrends.'
			],
			// LLD rule override operation status
			'Test /1/overrides/1/operations/1/opstatus/status is mandatory.' => [
				'discoveryrules' => [
					$new_lld_overrides([
						[
							'name' => 'override',
							'step' => 1,
							'operations' => [
								[
									'operationobject' => OPERATION_OBJECT_ITEM_PROTOTYPE,
									'operator' => CONDITION_OPERATOR_NOT_REGEXP,
									'opstatus' => []
								]
							]
						]
					])
				],
				'expected_error' => 'Invalid parameter "/1/overrides/1/operations/1/opstatus": the parameter "status" is missing.'
			],
			'Test /1/overrides/1/operations/1/opstatus/status is validated.' => [
				'discoveryrules' => [
					$new_lld_overrides([
						[
							'name' => 'override',
							'step' => 1,
							'operations' => [
								[
									'operationobject' => OPERATION_OBJECT_ITEM_PROTOTYPE,
									'operator' => CONDITION_OPERATOR_NOT_REGEXP,
									'opstatus' => [
										'status' => 2
									]
								]
							]
						]
					])
				],
				'expected_error' => 'Invalid parameter "/1/overrides/1/operations/1/opstatus/status": value must be one of '.implode(', ', [ZBX_PROTOTYPE_STATUS_ENABLED, ZBX_PROTOTYPE_STATUS_DISABLED]).'.'
			],
			'Test /1/overrides/1/operations/1/opstatus is not supported for graph prototype object.' => [
				'discoveryrules' => [
					$new_lld_overrides([
						[
							'name' => 'override',
							'step' => 1,
							'operations' => [
								[
									'operationobject' => OPERATION_OBJECT_GRAPH_PROTOTYPE,
									'operator' => CONDITION_OPERATOR_NOT_REGEXP,
									'opstatus' => [
										'status' => ZBX_PROTOTYPE_STATUS_ENABLED
									]
								]
							]
						]
					])
				],
				'expected_error' => 'Invalid parameter "/1/overrides/1/operations/1": unexpected parameter "opstatus".'
			],
			// LLD rule override operation discover
			'Test /1/overrides/1/operations/1/opdiscover/discover is mandatory.' => [
				'discoveryrules' => [
					$new_lld_overrides([
						[
							'name' => 'override',
							'step' => 1,
							'operations' => [
								[
									'operationobject' => OPERATION_OBJECT_ITEM_PROTOTYPE,
									'operator' => CONDITION_OPERATOR_NOT_REGEXP,
									'opdiscover' => []
								]
							]
						]
					])
				],
				'expected_error' => 'Invalid parameter "/1/overrides/1/operations/1/opdiscover": the parameter "discover" is missing.'
			],
			'Test /1/overrides/1/operations/1/opdiscover/discover is validated.' => [
				'discoveryrules' => [
					$new_lld_overrides([
						[
							'name' => 'override',
							'step' => 1,
							'operations' => [
								[
									'operationobject' => OPERATION_OBJECT_ITEM_PROTOTYPE,
									'operator' => CONDITION_OPERATOR_NOT_REGEXP,
									'opdiscover' => [
										'discover' => 2
									]
								]
							]
						]
					])
				],
				'expected_error' => 'Invalid parameter "/1/overrides/1/operations/1/opdiscover/discover": value must be one of '.implode(', ', [ZBX_PROTOTYPE_DISCOVER, ZBX_PROTOTYPE_NO_DISCOVER]).'.'
			],
			// LLD rule override operation period
			'Test /1/overrides/1/operations/1/opperiod/delay is mandatory.' => [
				'discoveryrules' => [
					$new_lld_overrides([
						[
							'name' => 'override',
							'step' => 1,
							'operations' => [
								[
									'operationobject' => OPERATION_OBJECT_ITEM_PROTOTYPE,
									'operator' => CONDITION_OPERATOR_NOT_REGEXP,
									'opperiod' => []
								]
							]
						]
					])
				],
				'expected_error' => 'Invalid parameter "/1/overrides/1/operations/1/opperiod": the parameter "delay" is missing.'
			],
			'Test /1/overrides/1/operations/1/opperiod/delay is validated.' => [
				'discoveryrules' => [
					$new_lld_overrides([
						[
							'name' => 'override',
							'step' => 1,
							'operations' => [
								[
									'operationobject' => OPERATION_OBJECT_ITEM_PROTOTYPE,
									'operator' => CONDITION_OPERATOR_NOT_REGEXP,
									'opperiod' => [
										'delay' => 'www'
									]
								]
							]
						]
					])
				],
				'expected_error' => 'Incorrect value for field "delay": invalid delay.'
			],
			'Test /1/overrides/1/operations/1/opperiod/delay cannot be 0.' => [
				'discoveryrules' => [
					$new_lld_overrides([
						[
							'name' => 'override',
							'step' => 1,
							'operations' => [
								[
									'operationobject' => OPERATION_OBJECT_ITEM_PROTOTYPE,
									'operator' => CONDITION_OPERATOR_NOT_REGEXP,
									'opperiod' => [
										'delay' => '0'
									]
								]
							]
						]
					])
				],
				'expected_error' => 'Item will not be refreshed. Specified update interval requires having at least one either flexible or scheduling interval.'
			],
			'Test /1/overrides/1/operations/1/opperiod/delay has to be correct update interval.' => [
				'discoveryrules' => [
					$new_lld_overrides([
						[
							'name' => 'override',
							'step' => 1,
							'operations' => [
								[
									'operationobject' => OPERATION_OBJECT_ITEM_PROTOTYPE,
									'operator' => CONDITION_OPERATOR_NOT_REGEXP,
									'opperiod' => [
										'delay' => '2w'
									]
								]
							]
						]
					])
				],
				'expected_error' => 'Item will not be refreshed. Update interval should be between 1s and 1d. Also Scheduled/Flexible intervals can be used.'
			],
			'Test /1/overrides/1/operations/1/opperiod/delay has to be correct flexible interval.' => [
				'discoveryrules' => [
					$new_lld_overrides([
						[
							'name' => 'override',
							'step' => 1,
							'operations' => [
								[
									'operationobject' => OPERATION_OBJECT_ITEM_PROTOTYPE,
									'operator' => CONDITION_OPERATOR_NOT_REGEXP,
									'opperiod' => [
										'delay' => '0;0/1,00:00-23:00'
									]
								]
							]
						]
					])
				],
				'expected_error' => 'Item will not be refreshed. Please enter a correct update interval.'
			],
			'Test /1/overrides/1/operations/1/opperiod is not supported for trigger prototype object.' => [
				'discoveryrules' => [
					$new_lld_overrides([
						[
							'name' => 'override',
							'step' => 1,
							'operations' => [
								[
									'operationobject' => OPERATION_OBJECT_TRIGGER_PROTOTYPE,
									'operator' => CONDITION_OPERATOR_NOT_REGEXP,
									'opperiod' => [
										'delay' => '1d'
									]
								]
							]
						]
					])
				],
				'expected_error' => 'Invalid parameter "/1/overrides/1/operations/1": unexpected parameter "opperiod".'
			],
			'Test /1/overrides/1/operations/1/opperiod is not supported for graph prototype object.' => [
				'discoveryrules' => [
					$new_lld_overrides([
						[
							'name' => 'override',
							'step' => 1,
							'operations' => [
								[
									'operationobject' => OPERATION_OBJECT_GRAPH_PROTOTYPE,
									'operator' => CONDITION_OPERATOR_NOT_REGEXP,
									'opperiod' => [
										'delay' => '1d'
									]
								]
							]
						]
					])
				],
				'expected_error' => 'Invalid parameter "/1/overrides/1/operations/1": unexpected parameter "opperiod".'
			],
			'Test /1/overrides/1/operations/1/opperiod is not supported for host prototype object.' => [
				'discoveryrules' => [
					$new_lld_overrides([
						[
							'name' => 'override',
							'step' => 1,
							'operations' => [
								[
									'operationobject' => OPERATION_OBJECT_HOST_PROTOTYPE,
									'operator' => CONDITION_OPERATOR_NOT_REGEXP,
									'opperiod' => [
										'delay' => '1d'
									]
								]
							]
						]
					])
				],
				'expected_error' => 'Invalid parameter "/1/overrides/1/operations/1": unexpected parameter "opperiod".'
			],
			// LLD rule override operation history
			'Test /1/overrides/1/operations/1/ophistory/history is mandatory.' => [
				'discoveryrules' => [
					$new_lld_overrides([
						[
							'name' => 'override',
							'step' => 1,
							'operations' => [
								[
									'operationobject' => OPERATION_OBJECT_ITEM_PROTOTYPE,
									'operator' => CONDITION_OPERATOR_NOT_REGEXP,
									'ophistory' => []
								]
							]
						]
					])
				],
				'expected_error' => 'Invalid parameter "/1/overrides/1/operations/1/ophistory": the parameter "history" is missing.'
			],
			'Test /1/overrides/1/operations/1/ophistory/history is validated.' => [
				'discoveryrules' => [
					$new_lld_overrides([
						[
							'name' => 'override',
							'step' => 1,
							'operations' => [
								[
									'operationobject' => OPERATION_OBJECT_ITEM_PROTOTYPE,
									'operator' => CONDITION_OPERATOR_NOT_REGEXP,
									'ophistory' => [
										'history' => 'www'
									]
								]
							]
						]
					])
				],
				'expected_error' => 'Invalid parameter "/1/overrides/1/operations/1/ophistory/history": a time unit is expected.'
			],
			'Test /1/overrides/1/operations/1/ophistory/history max value is validated.' => [
				'discoveryrules' => [
					$new_lld_overrides([
						[
							'name' => 'override',
							'step' => 1,
							'operations' => [
								[
									'operationobject' => OPERATION_OBJECT_ITEM_PROTOTYPE,
									'operator' => CONDITION_OPERATOR_NOT_REGEXP,
									'ophistory' => [
										'history' => 25 * SEC_PER_YEAR + 1
									]
								]
							]
						]
					])
				],
				'expected_error' => 'Invalid parameter "/1/overrides/1/operations/1/ophistory/history": value must be one of 0, '.SEC_PER_HOUR.'-'.(25 * SEC_PER_YEAR).'.'
			],
			'Test /1/overrides/1/operations/1/ophistory/history min value is validated.' => [
				'discoveryrules' => [
					$new_lld_overrides([
						[
							'name' => 'override',
							'step' => 1,
							'operations' => [
								[
									'operationobject' => OPERATION_OBJECT_ITEM_PROTOTYPE,
									'operator' => CONDITION_OPERATOR_NOT_REGEXP,
									'ophistory' => [
										'history' => SEC_PER_HOUR - 1
									]
								]
							]
						]
					])
				],
				'expected_error' => 'Invalid parameter "/1/overrides/1/operations/1/ophistory/history": value must be one of 0, '.SEC_PER_HOUR.'-'.(25 * SEC_PER_YEAR).'.'
			],
			'Test /1/overrides/1/operations/1/ophistory is is not supported for trigger prototype object.' => [
				'discoveryrules' => [
					$new_lld_overrides([
						[
							'name' => 'override',
							'step' => 1,
							'operations' => [
								[
									'operationobject' => OPERATION_OBJECT_TRIGGER_PROTOTYPE,
									'operator' => CONDITION_OPERATOR_NOT_REGEXP,
									'ophistory' => [
										'history' => '1d'
									]
								]
							]
						]
					])
				],
				'expected_error' => 'Invalid parameter "/1/overrides/1/operations/1": unexpected parameter "ophistory".'
			],
			'Test /1/overrides/1/operations/1/ophistory is is not supported for graph prototype object.' => [
				'discoveryrules' => [
					$new_lld_overrides([
						[
							'name' => 'override',
							'step' => 1,
							'operations' => [
								[
									'operationobject' => OPERATION_OBJECT_GRAPH_PROTOTYPE,
									'operator' => CONDITION_OPERATOR_NOT_REGEXP,
									'ophistory' => [
										'history' => '1d'
									]
								]
							]
						]
					])
				],
				'expected_error' => 'Invalid parameter "/1/overrides/1/operations/1": unexpected parameter "ophistory".'
			],
			'Test /1/overrides/1/operations/1/ophistory is is not supported for host prototype object.' => [
				'discoveryrules' => [
					$new_lld_overrides([
						[
							'name' => 'override',
							'step' => 1,
							'operations' => [
								[
									'operationobject' => OPERATION_OBJECT_HOST_PROTOTYPE,
									'operator' => CONDITION_OPERATOR_NOT_REGEXP,
									'ophistory' => [
										'history' => '1d'
									]
								]
							]
						]
					])
				],
				'expected_error' => 'Invalid parameter "/1/overrides/1/operations/1": unexpected parameter "ophistory".'
			],
			// LLD rule override operation trends
			'Test /1/overrides/1/operations/1/optrends/trends is mandatory.' => [
				'discoveryrules' => [
					$new_lld_overrides([
						[
							'name' => 'override',
							'step' => 1,
							'operations' => [
								[
									'operationobject' => OPERATION_OBJECT_ITEM_PROTOTYPE,
									'operator' => CONDITION_OPERATOR_NOT_REGEXP,
									'optrends' => []
								]
							]
						]
					])
				],
				'expected_error' => 'Invalid parameter "/1/overrides/1/operations/1/optrends": the parameter "trends" is missing.'
			],
			'Test /1/overrides/1/operations/1/optrends/trends is validated.' => [
				'discoveryrules' => [
					$new_lld_overrides([
						[
							'name' => 'override',
							'step' => 1,
							'operations' => [
								[
									'operationobject' => OPERATION_OBJECT_ITEM_PROTOTYPE,
									'operator' => CONDITION_OPERATOR_NOT_REGEXP,
									'optrends' => [
										'trends' => 'www'
									]
								]
							]
						]
					])
				],
				'expected_error' => 'Invalid parameter "/1/overrides/1/operations/1/optrends/trends": a time unit is expected.'
			],
			'Test /1/overrides/1/operations/1/optrends/trends max value is validated.' => [
				'discoveryrules' => [
					$new_lld_overrides([
						[
							'name' => 'override',
							'step' => 1,
							'operations' => [
								[
									'operationobject' => OPERATION_OBJECT_ITEM_PROTOTYPE,
									'operator' => CONDITION_OPERATOR_NOT_REGEXP,
									'optrends' => [
										'trends' => 25 * SEC_PER_YEAR + 1
									]
								]
							]
						]
					])
				],
				'expected_error' => 'Invalid parameter "/1/overrides/1/operations/1/optrends/trends": value must be one of 0, '.SEC_PER_HOUR.'-'.(25 * SEC_PER_YEAR).'.'
			],
			'Test /1/overrides/1/operations/1/optrends/trends min value is validated.' => [
				'discoveryrules' => [
					$new_lld_overrides([
						[
							'name' => 'override',
							'step' => 1,
							'operations' => [
								[
									'operationobject' => OPERATION_OBJECT_ITEM_PROTOTYPE,
									'operator' => CONDITION_OPERATOR_NOT_REGEXP,
									'optrends' => [
										'trends' => SEC_PER_HOUR - 1
									]
								]
							]
						]
					])
				],
				'expected_error' => 'Invalid parameter "/1/overrides/1/operations/1/optrends/trends": value must be one of 0, '.SEC_PER_HOUR.'-'.(25 * SEC_PER_YEAR).'.'
			],
			'Test /1/overrides/1/operations/1/optrends is is not supported for trigger prototype object.' => [
				'discoveryrules' => [
					$new_lld_overrides([
						[
							'name' => 'override',
							'step' => 1,
							'operations' => [
								[
									'operationobject' => OPERATION_OBJECT_TRIGGER_PROTOTYPE,
									'operator' => CONDITION_OPERATOR_NOT_REGEXP,
									'optrends' => [
										'trends' => '1d'
									]
								]
							]
						]
					])
				],
				'expected_error' => 'Invalid parameter "/1/overrides/1/operations/1": unexpected parameter "optrends".'
			],
			'Test /1/overrides/1/operations/1/optrends is is not supported for graph prototype object.' => [
				'discoveryrules' => [
					$new_lld_overrides([
						[
							'name' => 'override',
							'step' => 1,
							'operations' => [
								[
									'operationobject' => OPERATION_OBJECT_GRAPH_PROTOTYPE,
									'operator' => CONDITION_OPERATOR_NOT_REGEXP,
									'optrends' => [
										'trends' => '1d'
									]
								]
							]
						]
					])
				],
				'expected_error' => 'Invalid parameter "/1/overrides/1/operations/1": unexpected parameter "optrends".'
			],
			'Test /1/overrides/1/operations/1/optrends is is not supported for host prototype object.' => [
				'discoveryrules' => [
					$new_lld_overrides([
						[
							'name' => 'override',
							'step' => 1,
							'operations' => [
								[
									'operationobject' => OPERATION_OBJECT_HOST_PROTOTYPE,
									'operator' => CONDITION_OPERATOR_NOT_REGEXP,
									'optrends' => [
										'trends' => '1d'
									]
								]
							]
						]
					])
				],
				'expected_error' => 'Invalid parameter "/1/overrides/1/operations/1": unexpected parameter "optrends".'
			],
			// LLD rule override operation severity
			'Test /1/overrides/1/operations/1/opseverity/severity is mandatory.' => [
				'discoveryrules' => [
					$new_lld_overrides([
						[
							'name' => 'override',
							'step' => 1,
							'operations' => [
								[
									'operationobject' => OPERATION_OBJECT_ITEM_PROTOTYPE,
									'operator' => CONDITION_OPERATOR_NOT_REGEXP,
									'opseverity' => []
								]
							]
						]
					])
				],
				'expected_error' => 'Invalid parameter "/1/overrides/1/operations/1/opseverity": the parameter "severity" is missing.'
			],
			'Test /1/overrides/1/operations/1/opseverity/severity is validated.' => [
				'discoveryrules' => [
					$new_lld_overrides([
						[
							'name' => 'override',
							'step' => 1,
							'operations' => [
								[
									'operationobject' => OPERATION_OBJECT_ITEM_PROTOTYPE,
									'operator' => CONDITION_OPERATOR_NOT_REGEXP,
									'opseverity' => [
										'severity' => 999
									]
								]
							]
						]
					])
				],
				'expected_error' => 'Invalid parameter "/1/overrides/1/operations/1/opseverity/severity": value must be one of '.implode(', ', range(TRIGGER_SEVERITY_NOT_CLASSIFIED, TRIGGER_SEVERITY_COUNT - 1)).'.'
			],
			'Test /1/overrides/1/operations/1/opseverity is is not supported for item prototype object.' => [
				'discoveryrules' => [
					$new_lld_overrides([
						[
							'name' => 'override',
							'step' => 1,
							'operations' => [
								[
									'operationobject' => OPERATION_OBJECT_ITEM_PROTOTYPE,
									'operator' => CONDITION_OPERATOR_NOT_REGEXP,
									'opseverity' => [
										'severity' => TRIGGER_SEVERITY_INFORMATION
									]
								]
							]
						]
					])
				],
				'expected_error' => 'Invalid parameter "/1/overrides/1/operations/1": unexpected parameter "opseverity".'
			],
			'Test /1/overrides/1/operations/1/opseverity is is not supported for graph prototype object.' => [
				'discoveryrules' => [
					$new_lld_overrides([
						[
							'name' => 'override',
							'step' => 1,
							'operations' => [
								[
									'operationobject' => OPERATION_OBJECT_GRAPH_PROTOTYPE,
									'operator' => CONDITION_OPERATOR_NOT_REGEXP,
									'opseverity' => [
										'severity' => TRIGGER_SEVERITY_WARNING
									]
								]
							]
						]
					])
				],
				'expected_error' => 'Invalid parameter "/1/overrides/1/operations/1": unexpected parameter "opseverity".'
			],
			'Test /1/overrides/1/operations/1/opseverity is is not supported for host prototype object.' => [
				'discoveryrules' => [
					$new_lld_overrides([
						[
							'name' => 'override',
							'step' => 1,
							'operations' => [
								[
									'operationobject' => OPERATION_OBJECT_HOST_PROTOTYPE,
									'operator' => CONDITION_OPERATOR_NOT_REGEXP,
									'opseverity' => [
										'severity' => TRIGGER_SEVERITY_WARNING
									]
								]
							]
						]
					])
				],
				'expected_error' => 'Invalid parameter "/1/overrides/1/operations/1": unexpected parameter "opseverity".'
			],
			// LLD rule override operation tag
			'Test /1/overrides/1/operations/1/optag cannot be empty.' => [
				'discoveryrules' => [
					$new_lld_overrides([
						[
							'name' => 'override',
							'step' => 1,
							'operations' => [
								[
									'operationobject' => OPERATION_OBJECT_ITEM_PROTOTYPE,
									'operator' => CONDITION_OPERATOR_NOT_REGEXP,
									'optag' => []
								]
							]
						]
					])
				],
				'expected_error' => 'Invalid parameter "/1/overrides/1/operations/1/optag": cannot be empty.'
			],
			'Test /1/overrides/1/operations/1/optag/1/tag is mandatory.' => [
				'discoveryrules' => [
					$new_lld_overrides([
						[
							'name' => 'override',
							'step' => 1,
							'operations' => [
								[
									'operationobject' => OPERATION_OBJECT_ITEM_PROTOTYPE,
									'operator' => CONDITION_OPERATOR_NOT_REGEXP,
									'optag' => [
										[]
									]
								]
							]
						]
					])
				],
				'expected_error' => 'Invalid parameter "/1/overrides/1/operations/1/optag/1": the parameter "tag" is missing.'
			],
			'Test /1/overrides/1/operations/1/optag/1/tag cannot be empty.' => [
				'discoveryrules' => [
					$new_lld_overrides([
						[
							'name' => 'override',
							'step' => 1,
							'operations' => [
								[
									'operationobject' => OPERATION_OBJECT_ITEM_PROTOTYPE,
									'operator' => CONDITION_OPERATOR_NOT_REGEXP,
									'optag' => [
										[
											'tag' => ''
										]
									]
								]
							]
						]
					])
				],
				'expected_error' => 'Invalid parameter "/1/overrides/1/operations/1/optag/1/tag": cannot be empty.'
			],
			'Test /1/overrides/1/operations/1/optag is is not supported for item prototype object.' => [
				'discoveryrules' => [
					$new_lld_overrides([
						[
							'name' => 'override',
							'step' => 1,
							'operations' => [
								[
									'operationobject' => OPERATION_OBJECT_ITEM_PROTOTYPE,
									'operator' => CONDITION_OPERATOR_NOT_REGEXP,
									'optag' => [
										['tag' => 'www']
									]
								]
							]
						]
					])
				],
				'expected_error' => 'Invalid parameter "/1/overrides/1/operations/1": unexpected parameter "optag".'
			],
			'Test /1/overrides/1/operations/1/optag is is not supported for graph prototype object.' => [
				'discoveryrules' => [
					$new_lld_overrides([
						[
							'name' => 'override',
							'step' => 1,
							'operations' => [
								[
									'operationobject' => OPERATION_OBJECT_GRAPH_PROTOTYPE,
									'operator' => CONDITION_OPERATOR_NOT_REGEXP,
									'optag' => [
										['tag' => 'www']
									]
								]
							]
						]
					])
				],
				'expected_error' => 'Invalid parameter "/1/overrides/1/operations/1": unexpected parameter "optag".'
			],
			// LLD rule override operation template
			'Test /1/overrides/1/operations/1/optemplate cannot be empty.' => [
				'discoveryrules' => [
					$new_lld_overrides([
						[
							'name' => 'override',
							'step' => 1,
							'operations' => [
								[
									'operationobject' => OPERATION_OBJECT_HOST_PROTOTYPE,
									'operator' => CONDITION_OPERATOR_NOT_REGEXP,
									'optemplate' => []
								]
							]
						]
					])
				],
				'expected_error' => 'Invalid parameter "/1/overrides/1/operations/1/optemplate": cannot be empty.'
			],
			'Test /1/overrides/1/operations/1/optemplate/1/templateid is mandatory.' => [
				'discoveryrules' => [
					$new_lld_overrides([
						[
							'name' => 'override',
							'step' => 1,
							'operations' => [
								[
									'operationobject' => OPERATION_OBJECT_HOST_PROTOTYPE,
									'operator' => CONDITION_OPERATOR_NOT_REGEXP,
									'optemplate' => [
										[]
									]
								]
							]
						]
					])
				],
				'expected_error' => 'Invalid parameter "/1/overrides/1/operations/1/optemplate/1": the parameter "templateid" is missing.'
			],
			'Test /1/overrides/1/operations/1/optemplate/1/templateid type is validated.' => [
				'discoveryrules' => [
					$new_lld_overrides([
						[
							'name' => 'override',
							'step' => 1,
							'operations' => [
								[
									'operationobject' => OPERATION_OBJECT_HOST_PROTOTYPE,
									'operator' => CONDITION_OPERATOR_NOT_REGEXP,
									'optemplate' => [
										[
											'templateid' => ''
										]
									]
								]
							]
						]
					])
				],
				'expected_error' => 'Invalid parameter "/1/overrides/1/operations/1/optemplate/1/templateid": a number is expected.'
			],
			'Test /1/overrides/1/operations/1/optemplate/1/templateid must exist.' => [
				'discoveryrules' => [
					$new_lld_overrides([
						[
							'name' => 'override',
							'step' => 1,
							'operations' => [
								[
									'operationobject' => OPERATION_OBJECT_HOST_PROTOTYPE,
									'operator' => CONDITION_OPERATOR_NOT_REGEXP,
									'optemplate' => [
										[
											'templateid' => '1'
										]
									]
								]
							]
						]
					])
				],
				'expected_error' => 'No permissions to referred object or it does not exist!'
			],
			'Test /1/overrides/1/operations/1/optemplate/1/templateid cannot exist twice.' => [
				'discoveryrules' => [
					$new_lld_overrides([
						[
							'name' => 'override',
							'step' => 1,
							'operations' => [
								[
									'operationobject' => OPERATION_OBJECT_HOST_PROTOTYPE,
									'operator' => CONDITION_OPERATOR_NOT_REGEXP,
									'optemplate' => [
										[
											'templateid' => '50010'
										],
										[
											'templateid' => '50010'
										]
									]
								]
							]
						]
					])
				],
				'expected_error' => 'No permissions to referred object or it does not exist!'
			],
			'Test /1/overrides/1/operations/1/optemplate is is not supported for item prototype object.' => [
				'discoveryrules' => [
					$new_lld_overrides([
						[
							'name' => 'override',
							'step' => 1,
							'operations' => [
								[
									'operationobject' => OPERATION_OBJECT_ITEM_PROTOTYPE,
									'operator' => CONDITION_OPERATOR_NOT_REGEXP,
									'optemplate' => [
										['template' => '1']
									]
								]
							]
						]
					])
				],
				'expected_error' => 'Invalid parameter "/1/overrides/1/operations/1/optemplate/1": unexpected parameter "template".'
			],
			'Test /1/overrides/1/operations/1/optemplate is is not supported for trigger prototype object.' => [
				'discoveryrules' => [
					$new_lld_overrides([
						[
							'name' => 'override',
							'step' => 1,
							'operations' => [
								[
									'operationobject' => OPERATION_OBJECT_TRIGGER_PROTOTYPE,
									'operator' => CONDITION_OPERATOR_NOT_REGEXP,
									'optemplate' => [
										['template' => '1']
									]
								]
							]
						]
					])
				],
				'expected_error' => 'Invalid parameter "/1/overrides/1/operations/1/optemplate/1": unexpected parameter "template".'
			],
			'Test /1/overrides/1/operations/1/optemplate is is not supported for graph prototype object.' => [
				'discoveryrules' => [
					$new_lld_overrides([
						[
							'name' => 'override',
							'step' => 1,
							'operations' => [
								[
									'operationobject' => OPERATION_OBJECT_GRAPH_PROTOTYPE,
									'operator' => CONDITION_OPERATOR_NOT_REGEXP,
									'optemplate' => [
										['template' => '1']
									]
								]
							]
						]
					])
				],
				'expected_error' => 'Invalid parameter "/1/overrides/1/operations/1/optemplate/1": unexpected parameter "template".'
			],
			// LLD rule override operation inventory
			'Test /1/overrides/1/operations/1/opinventory/inventory_mode is mandatory.' => [
				'discoveryrules' => [
					$new_lld_overrides([
						[
							'name' => 'override',
							'step' => 1,
							'operations' => [
								[
									'operationobject' => OPERATION_OBJECT_HOST_PROTOTYPE,
									'operator' => CONDITION_OPERATOR_NOT_REGEXP,
									'opinventory' => []
								]
							]
						]
					])
				],
				'expected_error' => 'Invalid parameter "/1/overrides/1/operations/1/opinventory": the parameter "inventory_mode" is missing.'
			],
			'Test /1/overrides/1/operations/1/opinventory/inventory_mode is validated.' => [
				'discoveryrules' => [
					$new_lld_overrides([
						[
							'name' => 'override',
							'step' => 1,
							'operations' => [
								[
									'operationobject' => OPERATION_OBJECT_HOST_PROTOTYPE,
									'operator' => CONDITION_OPERATOR_NOT_REGEXP,
									'opinventory' => [
										'inventory_mode' => -2
									]
								]
							]
						]
					])
				],
				'expected_error' => 'Invalid parameter "/1/overrides/1/operations/1/opinventory/inventory_mode": value must be one of '.implode(', ', [HOST_INVENTORY_DISABLED, HOST_INVENTORY_MANUAL, HOST_INVENTORY_AUTOMATIC]).'.'
			],
			'Test /1/overrides/1/operations/1/opinventory is is not supported for item prototype object.' => [
				'discoveryrules' => [
					$new_lld_overrides([
						[
							'name' => 'override',
							'step' => 1,
							'operations' => [
								[
									'operationobject' => OPERATION_OBJECT_ITEM_PROTOTYPE,
									'operator' => CONDITION_OPERATOR_NOT_REGEXP,
									'opinventory' => [
										'inventory_mode' => HOST_INVENTORY_MANUAL
									]
								]
							]
						]
					])
				],
				'expected_error' => 'Invalid parameter "/1/overrides/1/operations/1": unexpected parameter "opinventory".'
			],
			'Test /1/overrides/1/operations/1/opinventory is is not supported for trigger prototype object.' => [
				'discoveryrules' => [
					$new_lld_overrides([
						[
							'name' => 'override',
							'step' => 1,
							'operations' => [
								[
									'operationobject' => OPERATION_OBJECT_TRIGGER_PROTOTYPE,
									'operator' => CONDITION_OPERATOR_NOT_REGEXP,
									'opinventory' => [
										'inventory_mode' => HOST_INVENTORY_MANUAL
									]
								]
							]
						]
					])
				],
				'expected_error' => 'Invalid parameter "/1/overrides/1/operations/1": unexpected parameter "opinventory".'
			],
			'Test /1/overrides/1/operations/1/opinventory is is not supported for graph prototype object.' => [
				'discoveryrules' => [
					$new_lld_overrides([
						[
							'name' => 'override',
							'step' => 1,
							'operations' => [
								[
									'operationobject' => OPERATION_OBJECT_GRAPH_PROTOTYPE,
									'operator' => CONDITION_OPERATOR_NOT_REGEXP,
									'opinventory' => [
										'inventory_mode' => HOST_INVENTORY_MANUAL
									]
								]
							]
						]
					])
				],
				'expected_error' => 'Invalid parameter "/1/overrides/1/operations/1": unexpected parameter "opinventory".'
			]
		];
	}

	public static function discoveryrule_overrides_create_data_valid() {
		$num = 0;
		$new_lld_overrides = function(array $overrides) use (&$num) {
			return [
				'name' => 'Overrides (valid)',
				'key_' => 'valid.lld.with.overrides.'.($num ++),
				'hostid' => '50009',
				'type' => ITEM_TYPE_TRAPPER,
				'overrides' => $overrides
			];
		};

		$data = [
			// LLD rule overrides
			'Test /1/overrides/1/filter and /1/overrides/1/operations are not mandatory.' => [
				'discoveryrules' => [
					$new_lld_overrides([
						[
							'name' => 'override 1',
							'step' => 2
						]
					])
				],
				'expected_error' => null
			],
			'Test /1/overrides/1/operations can be empty.' => [
				'discoveryrules' => [
					$new_lld_overrides([
						[
							'name' => 'override 1',
							'step' => 2,
							'operations' => []
						]
					])
				],
				'expected_error' => null
			],
			'Test /1/overrides/1/stop default value is set correctly.' => [
				'discoveryrules' => [
					$new_lld_overrides([
						[
							'name' => 'override 1',
							'step' => 2
						],
						[
							'name' => 'override 2',
							'step' => 3,
							'stop' => ZBX_LLD_OVERRIDE_STOP_NO
						],
						[
							'name' => 'override 3',
							'step' => 1,
							'stop' => ZBX_LLD_OVERRIDE_STOP_YES
						]
					])
				],
				'expected_error' => null
			],
			// LLD rule override filter
			'Test /1/overrides/1/filter/evaltype with three conditions where two are unique.' => [
				'discoveryrules' => [
					$new_lld_overrides([
						[
							'name' => 'override',
							'step' => 1,
							'filter' => [
								'evaltype' => CONDITION_EVAL_TYPE_AND_OR,
								'conditions' => [
									[
										'macro' => '{#MACRO}',
										'operator' => CONDITION_OPERATOR_NOT_REGEXP,
										'value' => ''
									],
									[
										'macro' => '{#MACRO}',
										'operator' => CONDITION_OPERATOR_REGEXP,
										'value' => ''
									],
									[
										'macro' => '{#MACRO}',
										'operator' => CONDITION_OPERATOR_REGEXP,
										'value' => ''
									]
								]
							]
						]
					])
				],
				'expected_error' => null
			],
			// LLD rule override filter condition
			'Test /1/overrides/1/filter/conditions/3/operator default value is set correctly.' => [
				'discoveryrules' => [
					$new_lld_overrides([
						[
							'name' => 'override',
							'step' => 1,
							'filter' => [
								'evaltype' => CONDITION_EVAL_TYPE_EXPRESSION,
								'formula' => 'B or A or C',
								'conditions' => [
									[
										'macro' => '{#MACRO}',
										'operator' => CONDITION_OPERATOR_NOT_REGEXP,
										'value' => '',
										'formulaid' => 'B'
									],
									[
										'macro' => '{#MACRO}',
										'operator' => CONDITION_OPERATOR_REGEXP,
										'value' => '',
										'formulaid' => 'C'
									],
									[
										'macro' => '{#MACRO}',
										'value' => '',
										'formulaid' => 'A'
									]
								]
							]
						]
					])
				],
				'expected_error' => null
			],
			'Test /1/overrides/1/filter/conditions/3/operator default value is set correctly (field ordering issue #2).' => [
				'discoveryrules' => [
					$new_lld_overrides([
						[
							'name' => 'override',
							'step' => 1,
							'filter' => [
								'evaltype' => CONDITION_EVAL_TYPE_EXPRESSION,
								'formula' => 'B or A or C',
								'conditions' => [
									[
										'macro' => '{#MACRO}',
										'value' => '',
										'formulaid' => 'B'
									],
									[
										'macro' => '{#MACRO}',
										'operator' => CONDITION_OPERATOR_REGEXP,
										'value' => '',
										'formulaid' => 'C'
									],
									[
										'macro' => '{#MACRO}',
										'operator' => CONDITION_OPERATOR_NOT_REGEXP,
										'value' => '',
										'formulaid' => 'A'
									]
								]
							]
						]
					])
				],
				'expected_error' => null
			],
			'Test /1/overrides/1/filter/conditions/3/operator default value is set correctly (field ordering issue #3).' => [
				'discoveryrules' => [
					$new_lld_overrides([
						[
							'step' => 1,
							'name' => 'override',
							'filter' => [
								'evaltype' => CONDITION_EVAL_TYPE_EXPRESSION,
								'formula' => 'B or A or C',
								'conditions' => [
									[
										'macro' => '{#MACRO}',
										'value' => '',
										'formulaid' => 'B',
										'operator' => CONDITION_OPERATOR_REGEXP
									],
									[
										'operator' => CONDITION_OPERATOR_REGEXP,
										'macro' => '{#MACRO}',
										'value' => '',
										'formulaid' => 'C'
									],
									[
										'macro' => '{#MACRO}',
										'operator' => CONDITION_OPERATOR_NOT_REGEXP,
										'value' => '',
										'formulaid' => 'A'
									]
								]
							]
						]
					])
				],
				'expected_error' => null
			],
			'Test /1/overrides/1/filter/formula is set correctly if ./evaltype is custom_expression.' => [
				'discoveryrules' => [
					$new_lld_overrides([
						[
							'name' => 'override',
							'step' => 1,
							'filter' => [
								'evaltype' => CONDITION_EVAL_TYPE_EXPRESSION,
								'formula' => 'B or (A or C)',
								'conditions' => [
									[
										'macro' => '{#MACRO}',
										'operator' => CONDITION_OPERATOR_NOT_REGEXP,
										'value' => '',
										'formulaid' => 'B'
									],
									[
										'macro' => '{#MACRO}',
										'operator' => CONDITION_OPERATOR_REGEXP,
										'value' => '',
										'formulaid' => 'C'
									],
									[
										'macro' => '{#MACRO}',
										'operator' => CONDITION_OPERATOR_REGEXP,
										'value' => '',
										'formulaid' => 'A'
									]
								]
							]
						]
					])
				],
				'expected_error' => null
			],
			'Test /1/overrides/1/filter/formula and ./formulaid are silently ignored if ./evaltype is not custom_expression.' => [
				'discoveryrules' => [
					$new_lld_overrides([
						[
							'name' => 'override',
							'step' => 1,
							'filter' => [
								'evaltype' => CONDITION_EVAL_TYPE_OR,
								'formula' => 'X or Y or Z',
								'conditions' => [
									[
										'macro' => '{#MACRO}',
										'operator' => CONDITION_OPERATOR_NOT_REGEXP,
										'value' => '',
										'formulaid' => 'B'
									],
									[
										'macro' => '{#MACRO}',
										'operator' => CONDITION_OPERATOR_REGEXP,
										'value' => '',
										'formulaid' => 'C'
									],
									[
										'macro' => '{#MACRO}',
										'operator' => CONDITION_OPERATOR_NOT_REGEXP,
										'value' => '',
										'formulaid' => 'A'
									]
								]
							]
						]
					])
				],
				'expected_error' => null
			],
			// LLD rule override operation
			'Test /1/overrides/1/operations ./operator and ./value defaults are set.' => [
				'discoveryrules' => [
					$new_lld_overrides([
						[
							'name' => 'override',
							'step' => 1,
							'operations' => [
								[
									'operationobject' => OPERATION_OBJECT_ITEM_PROTOTYPE,
									'opstatus' => [
										'status' => ZBX_PROTOTYPE_STATUS_ENABLED
									]
								]
							]
						]
					])
				],
				'expected_error' => null
			],
			'Test /1/overrides/1/operations two similar operations can be set.' => [
				'discoveryrules' => [
					$new_lld_overrides([
						[
							'name' => 'override',
							'step' => 1,
							'operations' => [
								[
									'operationobject' => OPERATION_OBJECT_ITEM_PROTOTYPE,
									'operator' => CONDITION_OPERATOR_NOT_REGEXP,
									'opstatus' => [
										'status' => ZBX_PROTOTYPE_STATUS_ENABLED
									]
								],
								[
									'operationobject' => OPERATION_OBJECT_ITEM_PROTOTYPE,
									'operator' => CONDITION_OPERATOR_NOT_LIKE,
									'opstatus' => [
										'status' => ZBX_PROTOTYPE_STATUS_ENABLED
									]
								]
							]
						]
					])
				],
				'expected_error' => null
			],
			'Test /1/overrides/1/operations (ordering issue #2).' => [
				'discoveryrules' => [
					$new_lld_overrides([
						[
							'name' => 'override',
							'step' => 1,
							'operations' => [
								[
									'operationobject' => OPERATION_OBJECT_ITEM_PROTOTYPE,
									'opstatus' => [
										'status' => ZBX_PROTOTYPE_STATUS_ENABLED
									]
								],
								[
									'opstatus' => [
										'status' => ZBX_PROTOTYPE_STATUS_ENABLED
									],
									'operationobject' => OPERATION_OBJECT_ITEM_PROTOTYPE,
									'operator' => CONDITION_OPERATOR_NOT_LIKE
								]
							]
						]
					])
				],
				'expected_error' => null
			],
			'Test /1/overrides/1/operations/1/ all operation objects are set correctly for item_prototype.' => [
				'discoveryrules' => [
					$new_lld_overrides([
						[
							'name' => 'override',
							'step' => 1,
							'operations' => [
								[
									'operationobject' => OPERATION_OBJECT_ITEM_PROTOTYPE,
									'opstatus' => [
										'status' => ZBX_PROTOTYPE_STATUS_DISABLED
									],
									'opdiscover' => [
										'discover' => ZBX_PROTOTYPE_DISCOVER
									],
									'opperiod' => [
										'delay' => '1d'
									],
									'ophistory' => [
										'history' => '1d'
									],
									'optrends' => [
										'trends' => '1d'
									]
								]
							]
						]
					])
				],
				'expected_error' => null
			],
			'Test /1/overrides/1/operations/1/ all operation objects are set correctly for item_prototype.' => [
				'discoveryrules' => [
					$new_lld_overrides([
						[
							'name' => 'override',
							'step' => 1,
							'operations' => [
								[
									'operationobject' => OPERATION_OBJECT_TRIGGER_PROTOTYPE,
									'opstatus' => [
										'status' => ZBX_PROTOTYPE_STATUS_DISABLED
									],
									'opdiscover' => [
										'discover' => ZBX_PROTOTYPE_DISCOVER
									],
									'opseverity' => [
										'severity' => TRIGGER_SEVERITY_WARNING
									],
									'optag' => [
										[
											'value' => 'tag value',
											'tag' => 'tag'
										],
										[
											'tag' => 'tag 2'
										]
									]
								]
							]
						]
					])
				],
				'expected_error' => null
			],
			'Test /1/overrides/1/operations/1/ all operation objects are set correctly for graph_prototype.' => [
				'discoveryrules' => [
					$new_lld_overrides([
						[
							'name' => 'override',
							'step' => 1,
							'operations' => [
								[
									'operationobject' => OPERATION_OBJECT_GRAPH_PROTOTYPE,
									'opdiscover' => [
										'discover' => ZBX_PROTOTYPE_NO_DISCOVER
									]
								]
							]
						]
					])
				],
				'expected_error' => null
			],
			'Test /1/overrides/1/operations/1/ all operation objects are set correctly for host_prototype.' => [
				'discoveryrules' => [
					$new_lld_overrides([
						[
							'name' => 'override',
							'step' => 1,
							'operations' => [
								[
									'operationobject' => OPERATION_OBJECT_HOST_PROTOTYPE,
									'opstatus' => [
										'status' => ZBX_PROTOTYPE_STATUS_DISABLED
									],
									'opdiscover' => [
										'discover' => ZBX_PROTOTYPE_DISCOVER
									],
									'optemplate' => [
										[
											'templateid' => '50010'
										]
									],
									'optag' => [
										[
											'tag' => 'tag1',
											'value' => 'value1'
										],
										[
											'tag' => 'tag2',
											'value' => 'value2'
										]
									],
									'opinventory' => [
										'inventory_mode' => HOST_INVENTORY_AUTOMATIC
									]
								]
							]
						]
					])
				],
				'expected_error' => null
			],
			'Test /1/overrides/1/operations/ multiple operations are set correctly.' => [
				'discoveryrules' => [
					$new_lld_overrides([
						[
							'name' => 'override',
							'step' => 1,
							'operations' => [
								[
									'operationobject' => OPERATION_OBJECT_ITEM_PROTOTYPE,
									'opstatus' => [
										'status' => ZBX_PROTOTYPE_STATUS_DISABLED
									],
									'opdiscover' => [
										'discover' => ZBX_PROTOTYPE_DISCOVER
									],
									'opperiod' => [
										'delay' => '1d'
									],
									'ophistory' => [
										'history' => '1d'
									],
									'optrends' => [
										'trends' => '1d'
									]
								],
								[
									'operationobject' => OPERATION_OBJECT_TRIGGER_PROTOTYPE,
									'opstatus' => [
										'status' => ZBX_PROTOTYPE_STATUS_DISABLED
									],
									'opdiscover' => [
										'discover' => ZBX_PROTOTYPE_DISCOVER
									],
									'opseverity' => [
										'severity' => TRIGGER_SEVERITY_WARNING
									],
									'optag' => [
										[
											'value' => 'tag value',
											'tag' => 'tag'
										],
										[
											'tag' => 'tag 2'
										]
									]
								],
								[
									'operationobject' => OPERATION_OBJECT_GRAPH_PROTOTYPE,
									'opdiscover' => [
										'discover' => ZBX_PROTOTYPE_NO_DISCOVER
									]
								],
								[
									'operationobject' => OPERATION_OBJECT_HOST_PROTOTYPE,
									'opstatus' => [
										'status' => ZBX_PROTOTYPE_STATUS_DISABLED
									],
									'opdiscover' => [
										'discover' => ZBX_PROTOTYPE_DISCOVER
									],
									'optemplate' => [
										[
											'templateid' => '50010'
										]
									],
									'optag' => [
										[
											'tag' => 'tag1',
											'value' => 'value1'
										],
										[
											'tag' => 'tag2',
											'value' => 'value2'
										]
									],
									'opinventory' => [
										'inventory_mode' => HOST_INVENTORY_AUTOMATIC
									]
								]
							]
						]
					])
				],
				'expected_error' => null
			]
		];

		return $data;
	}

	/**
	 * @dataProvider discoveryrule_overrides_create_data_invalid
	 * @dataProvider discoveryrule_overrides_create_data_valid
	 */
	public function testDiscoveryRuleOverrides_Create(array $request, $expected_error) {
		$result = $this->call('discoveryrule.create', $request, $expected_error);

		if ($expected_error === null) {
			foreach ($result['result']['itemids'] as $num => $itemid) {
				$db_lld_overrides = CDBHelper::getAll('SELECT * from lld_override WHERE '.
					dbConditionId('itemid', (array) $itemid)
				);

				$request_lld_overrides = $request[$num]['overrides'];
				foreach ($request_lld_overrides as $override_num => $request_lld_override) {
					$this->assertLLDOverride($db_lld_overrides[$override_num], $request_lld_override);
				}
			}
		}
	}

	/**
	 * @param array $db_lld_override                     Table "lld_override" row (all fields).
	 * @param array $db_lld_override['lld_overrideid']
	 * @param array $db_lld_override['itemid']
	 * @param array $db_lld_override['name']
	 * @param array $db_lld_override['step']
	 * @param array $db_lld_override['evaltype']
	 * @param array $db_lld_override['formula']
	 * @param array $db_lld_override['stop']
	 * @param array $request_lld_override
	 * @param array $request_lld_override['name']
	 * @param array $request_lld_override['step']
	 * @param array $request_lld_override['stop']        (optional)
	 * @param array $request_lld_override['filter']      (optional)
	 * @param array $request_lld_override['operations']  (optional)
	 */
	private function assertLLDOverride(array $db_lld_override, array $request_lld_override) {
		$this->assertEquals($db_lld_override['name'], $request_lld_override['name']);
		$this->assertEquals($db_lld_override['step'], $request_lld_override['step'], 'Override step value.');

		$stop = array_key_exists('stop', $request_lld_override)
			? $request_lld_override['stop']
			: ZBX_LLD_OVERRIDE_STOP_NO;
		$this->assertEquals($db_lld_override['stop'], $stop, 'Override stop value.');

		if (array_key_exists('filter', $request_lld_override)) {
			$this->assertLLDOverrideFilter($db_lld_override, $request_lld_override['filter']);
		}
		else {
			$this->assertEmpty($db_lld_override['formula']);
			$this->assertEquals($db_lld_override['evaltype'], CONDITION_EVAL_TYPE_AND_OR);
		}

		$db_lld_operations_count = CDBHelper::getCount('SELECT * from lld_override_operation WHERE '.
			dbConditionId('lld_overrideid', (array) $db_lld_override['lld_overrideid'])
		);

		if (array_key_exists('operations', $request_lld_override)) {
			$this->assertEquals(count($request_lld_override['operations']), $db_lld_operations_count,
				'Expected count of operations.'
			);

			foreach ($request_lld_override['operations'] as $num => $operation) {
				$db_lld_operations = CDBHelper::getAll('SELECT * from lld_override_operation WHERE '.
					dbConditionId('lld_overrideid', (array) $db_lld_override['lld_overrideid'])
				);
				usort($db_lld_operations, function ($a, $b) {
					return $a['lld_override_operationid'] <=> $b['lld_override_operationid'];
				});
				$this->assertLLDOverrideOperation($db_lld_operations[$num], $operation);
			}
		}
		else {
			$this->assertEquals(0, $db_lld_operations_count, 'Expected no operations.');
		}
	}

	/**
	 * @param array $db_lld_override                            Table "lld_override" row (all fields).
	 * @param array $filter                                     LLD rule override filter request object.
	 * @param array $filter['evaltype']
	 * @param array $filter['eval_formula']                     (optional)
	 * @param array $filter['formula']                          (optional) if evaltype is CONDITION_EVAL_TYPE_EXPRESSION
	 * @param array $filter['conditions']
	 * @param array $filter['conditions'][]                     LLD rule override filter condition object.
	 * @param array $filter['conditions'][]['macro']
	 * @param array $filter['conditions'][]['value']
	 * @param array $filter['conditions'][]['formulaid']        (optional) if evaltype is CONDITION_EVAL_TYPE_EXPRESSION
	 * @param array $filter['conditions'][]['operator']         (optional)
	 */
	private function assertLLDOverrideFilter(array $db_lld_override, array $filter) {
		$db_lld_conditions = CDBHelper::getAll('SELECT * from lld_override_condition WHERE '.
			dbConditionId('lld_overrideid', (array) $db_lld_override['lld_overrideid'])
		);

		usort($db_lld_conditions, function ($a, $b) {
			return $a['lld_override_conditionid'] <=> $b['lld_override_conditionid'];
		});

		$this->assertEquals($db_lld_override['evaltype'], $filter['evaltype'], 'Override evaltype value.');

		if ($filter['evaltype'] == CONDITION_EVAL_TYPE_EXPRESSION) {
			$conditionid_by_formulaid = array_combine(
				array_column($filter['conditions'], 'formulaid'),
				array_column($db_lld_conditions, 'lld_override_conditionid')
			);
			$formula = CConditionHelper::replaceLetterIds($filter['formula'], $conditionid_by_formulaid);
			$this->assertEquals($db_lld_override['formula'], $formula);
		}

		foreach ($filter['conditions'] as $num => $condition) {
			$this->assertEquals($db_lld_conditions[$num]['macro'], $condition['macro']);
			$this->assertEquals($db_lld_conditions[$num]['value'], $condition['value']);

			$operator = array_key_exists('operator', $condition)
				? $condition['operator']
				: CONDITION_OPERATOR_REGEXP;

			$this->assertEquals($db_lld_conditions[$num]['operator'], $operator);
		}
	}

	/**
	 * @param array  $db_lld_override_op                              Table "lld_override_operation" row (all fields).
	 * @param string $db_lld_override_op['lld_override_operationid']
	 * @param string $db_lld_override_op['lld_overrideid']
	 * @param string $db_lld_override_op['operationobject']
	 * @param string $db_lld_override_op['operator']
	 * @param array  $operation                                        LLD rule override operation object.
	 * @param string $operation['operationobject']
	 * @param string $operation['operator']                            (optional)
	 * @param string $operation['value']                               (optional)
	 * @param string $operation['opstatus']                            (optional)
	 * @param string $operation['opdiscover']                          (optional)
	 * @param string $operation['opperiod']                            (optional)
	 * @param string $operation['ophistory']                           (optional)
	 * @param string $operation['optrends']                            (optional)
	 * @param string $operation['opseverity']                          (optional)
	 * @param string $operation['optag']                               (optional)
	 * @param string $operation['optemplate']                          (optional)
	 * @param string $operation['opinventory']                         (optional)
	 */
	private function assertLLDOverrideOperation(array $db_lld_override_op, array $operation) {
		$this->assertEquals($db_lld_override_op['operationobject'], $operation['operationobject'], 'Operation object.');

		$condition_operator = array_key_exists('operator', $operation)
			? $operation['operator']
			: CONDITION_OPERATOR_EQUAL;
		$this->assertEquals($db_lld_override_op['operator'], $condition_operator, 'Operation operator.');

		$condition_value = array_key_exists('value', $operation)
			? $operation['value']
			: '';
		$this->assertEquals($db_lld_override_op['value'], $condition_value);

		$this->assertLLDOverrideOperationStatus($db_lld_override_op, $operation);
		$this->assertLLDOverrideOperationDiscover($db_lld_override_op, $operation);
		$this->assertLLDOverrideOperationHistory($db_lld_override_op, $operation);
		$this->assertLLDOverrideOperationPeriod($db_lld_override_op, $operation);
		$this->assertLLDOverrideOperationSeverity($db_lld_override_op, $operation);
		$this->assertLLDOverrideOperationTags($db_lld_override_op, $operation);
		$this->assertLLDOverrideOperationTemplates($db_lld_override_op, $operation);
		$this->assertLLDOverrideOperationTrends($db_lld_override_op, $operation);
		$this->assertLLDOverrideOperationInventory($db_lld_override_op, $operation);
	}

	/**
	 * @param array  $db_lld_override_op
	 * @param array  $operation
	 */
	private function assertLLDOverrideOperationStatus(array $db_lld_override_op, array $operation) {
		$operationid = $db_lld_override_op['lld_override_operationid'];

		$db_opstatus = CDBHelper::getRow('SELECT * from lld_override_opstatus WHERE '.
			dbConditionId('lld_override_operationid', (array) $operationid)
		);
		if (array_key_exists('opstatus', $operation)) {
			$this->assertEquals($db_opstatus['status'], $operation['opstatus']['status'], 'Operation status.');
		}
		else {
			$this->assertEmpty($db_opstatus, 'Expected opstatus.');
		}
	}

	/**
	 * @param array  $db_lld_override_op
	 * @param array  $operation
	 */
	private function assertLLDOverrideOperationDiscover(array $db_lld_override_op, array $operation) {
		$operationid = $db_lld_override_op['lld_override_operationid'];

		$db_opdiscover = CDBHelper::getRow('SELECT * from lld_override_opdiscover WHERE '.
			dbConditionId('lld_override_operationid', (array) $operationid)
		);
		if (array_key_exists('opdiscover', $operation)) {
			$this->assertEquals($db_opdiscover['discover'], $operation['opdiscover']['discover']);
		}
		else {
			$this->assertEmpty($db_opdiscover, 'Discovery operation.');
		}
	}

	/**
	 * @param array  $db_lld_override_op
	 * @param array  $operation
	 */
	private function assertLLDOverrideOperationHistory(array $db_lld_override_op, array $operation) {
		$operationid = $db_lld_override_op['lld_override_operationid'];

		$db_ophistory = CDBHelper::getRow('SELECT * from lld_override_ophistory WHERE '.
			dbConditionId('lld_override_operationid', (array) $operationid)
		);
		if (array_key_exists('ophistory', $operation)) {
			$this->assertEquals($db_ophistory['history'], $operation['ophistory']['history']);
		}
		else {
			$this->assertEmpty($db_ophistory, 'ophistory.');
		}
	}

	/**
	 * @param array  $db_lld_override_op
	 * @param array  $operation
	 */
	private function assertLLDOverrideOperationPeriod(array $db_lld_override_op, array $operation) {
		$operationid = $db_lld_override_op['lld_override_operationid'];

		$db_opperiod = CDBHelper::getRow('SELECT * from lld_override_opperiod WHERE '.
			dbConditionId('lld_override_operationid', (array) $operationid)
		);
		if (array_key_exists('opperiod', $operation)) {
			$this->assertEquals($db_opperiod['delay'], $operation['opperiod']['delay']);
		}
		else {
			$this->assertEmpty($db_opperiod);
		}
	}

	/**
	 * @param array  $db_lld_override_op
	 * @param array  $operation
	 */
	private function assertLLDOverrideOperationSeverity(array $db_lld_override_op, array $operation) {
		$operationid = $db_lld_override_op['lld_override_operationid'];

		$db_opseverity = CDBHelper::getRow('SELECT * from lld_override_opseverity WHERE '.
			dbConditionId('lld_override_operationid', (array) $operationid)
		);
		if (array_key_exists('opseverity', $operation)) {
			$this->assertEquals($db_opseverity['severity'], $operation['opseverity']['severity']);
		}
		else {
			$this->assertEmpty($db_opseverity);
		}
	}

	/**
	 * @param array  $db_lld_override_op
	 * @param array  $operation
	 */
	private function assertLLDOverrideOperationTags(array $db_lld_override_op, array $operation) {
		$operationid = $db_lld_override_op['lld_override_operationid'];

		$db_optags = CDBHelper::getAll('SELECT * from lld_override_optag WHERE '.
			dbConditionId('lld_override_operationid', (array) $operationid)
		);
		if (array_key_exists('optag', $operation)) {
			$this->assertEquals(count($db_optags), count($operation['optag']));

			usort($db_optags, function ($a, $b) {
				return $a['value'].$a['tag'] <=> $b['value'].$b['tag'];
			});

			usort($operation['optag'], function ($a, $b) {
				$a_value = array_key_exists('value', $a) ? $a['value'] : '';
				$b_value = array_key_exists('value', $b) ? $b['value'] : '';

				return $a_value.$a['tag'] <=> $b_value.$b['tag'];
			});

			foreach ($db_optags as $num => $db_optag) {
				$optag_value = array_key_exists('value', $operation['optag'][$num])
					? $operation['optag'][$num]['value']
					: '';

				$this->assertEquals($db_optag['value'], $optag_value);
				$this->assertEquals($db_optag['tag'], $operation['optag'][$num]['tag']);
			}
		}
		else {
			$this->assertEmpty($db_optags, 'Expected no operation tags.');
		}
	}

	/**
	 * @param array  $db_lld_override_op
	 * @param array  $operation
	 */
	private function assertLLDOverrideOperationTemplates(array $db_lld_override_op, array $operation) {
		$operationid = $db_lld_override_op['lld_override_operationid'];

		$db_optemplates = CDBHelper::getAll('SELECT * from lld_override_optemplate WHERE '.
			dbConditionId('lld_override_operationid', (array) $operationid)
		);
		if (array_key_exists('optemplate', $operation)) {
			$this->assertEquals(count($db_optemplates), count($operation['optemplate']), 'optemplate count');
			foreach ($db_optemplates as $num => $db_optemplate) {
				$this->assertEquals($operation['optemplate'][$num]['templateid'], $db_optemplate['templateid']);
			}
		}
		else {
			$this->assertEmpty($db_optemplates);
		}
	}

	/**
	 * @param array  $db_lld_override_op
	 * @param array  $operation
	 */
	private function assertLLDOverrideOperationTrends(array $db_lld_override_op, array $operation) {
		$operationid = $db_lld_override_op['lld_override_operationid'];

		$db_optrends = CDBHelper::getRow('SELECT * from lld_override_optrends WHERE '.
			dbConditionId('lld_override_operationid', (array) $operationid)
		);
		if (array_key_exists('optrends', $operation)) {
			$this->assertEquals($db_optrends['trends'], $operation['optrends']['trends']);
		}
		else {
			$this->assertEmpty($db_optrends, 'optrends');
		}
	}

	/**
	 * @param array  $db_lld_override_op
	 * @param array  $operation
	 */
	private function assertLLDOverrideOperationInventory(array $db_lld_override_op, array $operation) {
		$operationid = $db_lld_override_op['lld_override_operationid'];

		$db_opinventory = CDBHelper::getRow('SELECT * from lld_override_opinventory WHERE '.
			dbConditionId('lld_override_operationid', (array) $operationid)
		);
		if (array_key_exists('opinventory', $operation)) {
			$this->assertEquals($db_opinventory['inventory_mode'], $operation['opinventory']['inventory_mode']);
		}
		else {
			$this->assertEmpty($db_opinventory);
		}
	}

	public function testDiscoveryRuleOverrides_TemplateConstraint() {
		$templateid = 131001;
		$itemid = 133766;
		$request_lld_overrides = [
			[
				'stop' => ZBX_LLD_OVERRIDE_STOP_NO,
				'name' => 'Only template operation',
				'step' => 1,
				'operations' => [
					[
						'operationobject' => OPERATION_OBJECT_HOST_PROTOTYPE,
						'optemplate' => [
							['templateid' => $templateid]
						]
					]
				]
			],
			[
				'stop' => ZBX_LLD_OVERRIDE_STOP_NO,
				'name' => 'Not only template operation',
				'step' => 2,
				'operations' => [
					[
						'operationobject' => OPERATION_OBJECT_HOST_PROTOTYPE,
						'opinventory' => [
							'inventory_mode' => HOST_INVENTORY_MANUAL
						],
						'optemplate' => [
							['templateid' => $templateid]
						]
					]
				]
			],
		];

		$db_lld_overrides = CDBHelper::getAll('SELECT * from lld_override WHERE '.
			dbConditionId('itemid', (array) $itemid)
		);

		usort($db_lld_overrides, function ($a, $b) {
			return $a['lld_overrideid'] <=> $b['lld_overrideid'];
		});

		// Assertion confirms existing request.
		foreach ($request_lld_overrides as $override_num => $request_lld_override) {
			$this->assertLLDOverride($db_lld_overrides[$override_num], $request_lld_override);
		}

		$result = $this->call('template.delete', [131001]);
		$this->assertEquals($result['result'], ['templateids' => [$templateid]]);

		$db_lld_overrides = CDBHelper::getAll('SELECT * from lld_override WHERE '.
			dbConditionId('itemid', (array) $itemid)
		);

		usort($db_lld_overrides, function ($a, $b) {
			return $a['lld_overrideid'] <=> $b['lld_overrideid'];
		});

		// Operation that had only optamplate is deleted.
		unset($request_lld_overrides[0]['operations']);

		// Operation that had not only optamplate is not deleted.
		unset($request_lld_overrides[1]['operations'][0]['optemplate']);

		foreach ($request_lld_overrides as $override_num => $request_lld_override) {
			$this->assertLLDOverride($db_lld_overrides[$override_num], $request_lld_override);
		}
	}

	public function testDiscoveryRuleOverrides_Copy() {
		$itemid = '133764';
		$hostids = ['90020', '90021'];

		$result = $this->call('discoveryrule.copy', [
			'discoveryids' => [$itemid],
			'hostids' => $hostids
		]);

		$this->assertTrue($result['result']);

<<<<<<< HEAD
		$request_lld_overrides = [
			[
				'stop' => ZBX_LLD_OVERRIDE_STOP_YES,
				'name' => 'override',
				'step' => 1,
				'filter' => [
					'evaltype' => CONDITION_EVAL_TYPE_EXPRESSION,
					'formula' => 'A or B or C',
					'conditions' => [
						[
							'macro' => '{#MACRO1}',
							'operator' => CONDITION_OPERATOR_REGEXP,
							'value' => 'd{3}$',
							'formulaid' => 'A'
						],
						[
							'macro' => '{#MACRO2}',
							'operator' => CONDITION_OPERATOR_REGEXP,
							'value' => 'd{2}$',
							'formulaid' => 'B'
						],
						[
							'macro' => '{#MACRO3}',
							'operator' => CONDITION_OPERATOR_REGEXP,
							'value' => 'd{1}$',
							'formulaid' => 'C'
						]
					]
				],
				'operations' => [
					[
						'operationobject' => OPERATION_OBJECT_ITEM_PROTOTYPE,
						'operator' => CONDITION_OPERATOR_NOT_LIKE,
						'value' => '8',
						'opstatus' => ['status' => ZBX_PROTOTYPE_STATUS_DISABLED]
					],
					[
						'operationobject' => OPERATION_OBJECT_ITEM_PROTOTYPE,
						'operator' => CONDITION_OPERATOR_NOT_EQUAL,
						'value' => 'wW',
						'opstatus' => ['status' => ZBX_PROTOTYPE_STATUS_ENABLED],
						'opdiscover' => ['discover' => ZBX_PROTOTYPE_NO_DISCOVER],
						'ophistory' => ['history' => '92d'],
						'opperiod' => ['delay' => '1m;wd1-3h4-16;10s/1-5,00:00-20:00;5s/5-7,00:00-24:00'],
						'optrends' => ['trends' => '36d']
					],
					[
						'operationobject' => OPERATION_OBJECT_TRIGGER_PROTOTYPE,
						'operator' => CONDITION_OPERATOR_REGEXP,
						'value' => '^c+$',
						'opstatus' => ['status' => ZBX_PROTOTYPE_STATUS_DISABLED],
						'opdiscover' => ['discover' => ZBX_PROTOTYPE_NO_DISCOVER],
						'opseverity' => ['severity' => TRIGGER_SEVERITY_AVERAGE],
						'optag' => [
							['tag' => 'tag1', 'value' => 'value1'],
							['tag' => 'tag2', 'value' => 'value2']
						]
					],
					[
						'operationobject' => OPERATION_OBJECT_GRAPH_PROTOTYPE,
						'operator' => CONDITION_OPERATOR_LIKE,
						'value' => '123',
						'opdiscover' => ['discover' => ZBX_PROTOTYPE_NO_DISCOVER]
					],
					[
						'operationobject' => OPERATION_OBJECT_HOST_PROTOTYPE,
						'operator' => CONDITION_OPERATOR_EQUAL,
						'value' => '',
						'opstatus' => ['status' => ZBX_PROTOTYPE_STATUS_DISABLED],
						'optemplate' => [
							['templateid' => '10264'],
							['templateid' => '10265'],
							['templateid' => '50010']
						],
						'optag' => [
							['tag' => 'tag1', 'value' => 'value1'],
							['tag' => 'tag2', 'value' => 'value2']
						],
						'opinventory' => ['inventory_mode' => HOST_INVENTORY_AUTOMATIC],
						'opdiscover' => ['discover' => ZBX_PROTOTYPE_NO_DISCOVER]
					]
				]
			],
			[
				'name' => 'override 2',
				'stop' => ZBX_LLD_OVERRIDE_STOP_YES,
				'step' => 2,
				'operations' => [
					[
						'operationobject' => OPERATION_OBJECT_ITEM_PROTOTYPE,
						'operator' => CONDITION_OPERATOR_EQUAL,
						'value' => '',
						'optrends' => ['trends' => '5d']
					]
				]
			]
		];
=======
		$result = $this->call('discoveryrule.get', [
			'output' => [],
			'selectOverrides' => 'extend',
			'itemids' => $itemid
		]);
>>>>>>> cbb9880f

		$expected_overrides = $result['result'][0]['overrides'];
		usort($expected_overrides, function ($a, $b) {
			return $a['step'] <=> $b['step'];
		});

		foreach ($expected_overrides as &$override) {
			usort($override['filter']['conditions'], function ($a, $b) {
				return $a['formulaid'] <=> $b['formulaid'];
			});;
		}
		unset($override);

		$db_lld_ruleids = array_column(CDBHelper::getAll(
			'SELECT itemid FROM items WHERE flags=1 AND '.dbConditionId('hostid', $hostids).' ORDER BY itemid'
		), 'itemid');
		$this->assertSame(count($db_lld_ruleids), count($hostids));

		$result = $this->call('discoveryrule.get', [
			'output' => [],
			'selectOverrides' => 'extend',
			'itemids' => $db_lld_ruleids
		]);

		foreach ($result['result'] as $lld_rule) {
			usort($lld_rule['overrides'], function ($a, $b) {
				return $a['step'] <=> $b['step'];
			});

			foreach ($lld_rule['overrides'] as &$override) {
				usort($override['filter']['conditions'], function ($a, $b) {
					return $a['formulaid'] <=> $b['formulaid'];
				});;
			}
			unset($override);

			$this->assertSame($expected_overrides, $lld_rule['overrides']);
		}
	}

	public static function discoveryrule_overrides_get_data_valid() {
		$itemid = '133763';

		return [
			'Test getting lld_overrides extended output.' => [
				'discoveryrule' => [
					'output' => ['itemid'],
					'selectOverrides' => ['name', 'step', 'stop', 'operations'],
					'itemids' => [$itemid]
				],
				'get_result' => [
					'itemid' => $itemid,
					'overrides' => [
						[
							'name' => 'override',
							'step' => '1',
							'stop' => ZBX_LLD_OVERRIDE_STOP_YES,
							'filter' => [
								'evaltype' => CONDITION_EVAL_TYPE_EXPRESSION,
								'formula' => 'A or B or C',
								'conditions' => [
									[
										'macro' => '{#MACRO1}',
										'value' => 'd{3}$',
										'operator' => CONDITION_OPERATOR_REGEXP,
										'formulaid' => 'A'
									],
									[
										'macro' => '{#MACRO2}',
										'value' => 'd{2}$',
										'operator' => CONDITION_OPERATOR_REGEXP,
										'formulaid' => 'B'
									],
									[
										'macro' => '{#MACRO3}',
										'value' => 'd{1}$',
										'operator' => CONDITION_OPERATOR_REGEXP,
										'formulaid' => 'C'
									]
								],
								'eval_formula' => 'A or B or C'
							],
							'operations' => [
								[
									'operationobject' => OPERATION_OBJECT_ITEM_PROTOTYPE,
									'operator' => CONDITION_OPERATOR_NOT_LIKE,
									'value' => '8',
									'opstatus' => [
										'status' => ZBX_PROTOTYPE_STATUS_DISABLED
									]
								],
								[
									'operationobject' => OPERATION_OBJECT_ITEM_PROTOTYPE,
									'operator' => CONDITION_OPERATOR_NOT_EQUAL,
									'value' => 'wW',
									'opstatus' => [
										'status' => ZBX_PROTOTYPE_STATUS_ENABLED
									],
									'opdiscover' => [
										'discover' => ZBX_PROTOTYPE_NO_DISCOVER
									],
									'ophistory' => [
										'history' => '92d'
									],
									'optrends' => [
										'trends' => '36d'
									],
									'opperiod' => [
										'delay' => '1m;wd1-3h4-16;10s/1-5,00:00-20:00;5s/5-7,00:00-24:00'
									]
								],
								[
									'operationobject' => OPERATION_OBJECT_TRIGGER_PROTOTYPE,
									'operator' => CONDITION_OPERATOR_REGEXP,
									'value' => '^c+$',
									'opstatus' => [
										'status' => ZBX_PROTOTYPE_STATUS_DISABLED
									],
									'opdiscover' => [
										'discover' => ZBX_PROTOTYPE_NO_DISCOVER
									],
									'opseverity' => [
										'severity' => TRIGGER_SEVERITY_AVERAGE
									],
									'optag' => [
										[
											'tag' => 'tag1',
											'value' => 'value1'
										],
										[
											'tag' => 'tag2',
											'value' => 'value2'
										]
									]
								],
								[
									'operationobject' => OPERATION_OBJECT_GRAPH_PROTOTYPE,
									'operator' => CONDITION_OPERATOR_LIKE,
									'value' => '123',
									'opdiscover' => [
										'discover' => ZBX_PROTOTYPE_NO_DISCOVER
									]
								],
								[
									'operationobject' => OPERATION_OBJECT_HOST_PROTOTYPE,
									'operator' => CONDITION_OPERATOR_EQUAL,
									'value' => '',
									'opstatus' => [
										'status' => ZBX_PROTOTYPE_STATUS_DISABLED
									],
									'opdiscover' => [
										'discover' => ZBX_PROTOTYPE_NO_DISCOVER
									],
									'optemplate' => [
										[
											'templateid' => '10264'
										],
										[
											'templateid' => '10265'
										],
										[
											'templateid' => '50010'
										]
									],
									'optag' => [
										[
											'tag' => 'tag1',
											'value' => 'value1'
										],
										[
											'tag' => 'tag2',
											'value' => 'value2'
										]
									],
									'opinventory' => [
										'inventory_mode' => HOST_INVENTORY_AUTOMATIC
									]
								]
							]
						],
						[
							'name' => 'override 2',
							'step' => '2',
							'stop' => ZBX_LLD_OVERRIDE_STOP_YES,
							'filter' => [
								'evaltype' => CONDITION_EVAL_TYPE_AND_OR,
								'formula' => '',
								'conditions' => [],
								'eval_formula' => ''
							],
							'operations' => [
								[
									'operationobject' => OPERATION_OBJECT_ITEM_PROTOTYPE,
									'operator' => CONDITION_OPERATOR_EQUAL,
									'value' => '',
									'optrends' => [
										'trends' => '5d'
									]
								]
							]
						]
					]
				],
				'expected_error' => null
			],
			'Test getting lld_overrides queried output.' => [
				'discoveryrule' => [
					'output' => ['itemid'],
					'selectOverrides' => ['step', 'operations'],
					'itemids' => [$itemid]
				],
				'get_result' => [
					'itemid' => $itemid,
					'overrides' => [
						[
							'step' => '1',
							'operations' => [
								[
									'operationobject' => OPERATION_OBJECT_ITEM_PROTOTYPE,
									'operator' => CONDITION_OPERATOR_NOT_LIKE,
									'value' => '8',
									'opstatus' => [
										'status' => ZBX_PROTOTYPE_STATUS_DISABLED
									]
								],
								[
									'operationobject' => OPERATION_OBJECT_ITEM_PROTOTYPE,
									'operator' => CONDITION_OPERATOR_NOT_EQUAL,
									'value' => 'wW',
									'opstatus' => [
										'status' => ZBX_PROTOTYPE_STATUS_ENABLED
									],
									'opdiscover' => [
										'discover' => ZBX_PROTOTYPE_NO_DISCOVER
									],
									'ophistory' => [
										'history' => '92d'
									],
									'optrends' => [
										'trends' => '36d'
									],
									'opperiod' => [
										'delay' => '1m;wd1-3h4-16;10s/1-5,00:00-20:00;5s/5-7,00:00-24:00'
									]
								],
								[
									'operationobject' => OPERATION_OBJECT_TRIGGER_PROTOTYPE,
									'operator' => CONDITION_OPERATOR_REGEXP,
									'value' => '^c+$',
									'opstatus' => [
										'status' => ZBX_PROTOTYPE_STATUS_DISABLED
									],
									'opdiscover' => [
										'discover' => ZBX_PROTOTYPE_NO_DISCOVER
									],
									'opseverity' => [
										'severity' => TRIGGER_SEVERITY_AVERAGE
									],
									'optag' => [
										[
											'tag' => 'tag1',
											'value' => 'value1'
										],
										[
											'tag' => 'tag2',
											'value' => 'value2'
										]
									]
								],
								[
									'operationobject' => OPERATION_OBJECT_GRAPH_PROTOTYPE,
									'operator' => CONDITION_OPERATOR_LIKE,
									'value' => '123',
									'opdiscover' => [
										'discover' => ZBX_PROTOTYPE_NO_DISCOVER
									]
								],
								[
									'operationobject' => OPERATION_OBJECT_HOST_PROTOTYPE,
									'operator' => CONDITION_OPERATOR_EQUAL,
									'value' => '',
									'opstatus' => [
										'status' => ZBX_PROTOTYPE_STATUS_DISABLED
									],
									'opdiscover' => [
										'discover' => ZBX_PROTOTYPE_NO_DISCOVER
									],
									'optemplate' => [
										[
											'templateid' => '10264'
										],
										[
											'templateid' => '10265'
										],
										[
											'templateid' => '50010'
										]
									],
									'optag' => [
										[
											'tag' => 'tag1',
											'value' => 'value1'
										],
										[
											'tag' => 'tag2',
											'value' => 'value2'
										]
									],
									'opinventory' => [
										'inventory_mode' => HOST_INVENTORY_AUTOMATIC
									]
								]
							]
						],
						[
							'step' => '2',
							'operations' => [
								[
									'operationobject' => OPERATION_OBJECT_ITEM_PROTOTYPE,
									'operator' => CONDITION_OPERATOR_EQUAL,
									'value' => '',
									'optrends' => [
										'trends' => '5d'
									]
								]
							]
						]
					]
				],
				'expected_error' => null
			]
		];
	}

	/**
	 * @dataProvider discoveryrule_overrides_get_data_valid
	 */
	public function testDiscoveryRuleOverrides_Get($discoveryrule, $get_result, $expected_error) {
		$result = $this->call('discoveryrule.get', $discoveryrule);

		if ($expected_error === null) {
			foreach ($result['result'] as $entry) {
				$this->assertSame($entry['itemid'], $get_result['itemid']);

				if (array_key_exists('selectOverrides', $discoveryrule)) {
					$this->assertArrayHasKey('overrides', $get_result);
					$this->assertSame($entry['overrides'], $get_result['overrides']);
				}
				else {
					$this->assertArrayNotHasKey('overrides', $get_result);
				}
			}
		}
	}

	public static function discoveryrule_overrides_update_data() {
		$itemid = '133765';
		$initial_overrides = [
			[
				'name' => 'override',
				'step' => '1',
				'stop' => ZBX_LLD_OVERRIDE_STOP_YES,
				'filter' => [
					'evaltype' => CONDITION_EVAL_TYPE_EXPRESSION,
					'formula' => 'A or B or C',
					'conditions' => [
						[
							'macro' => '{#MACRO1}',
							'value' => 'd{3}$',
							'operator' => CONDITION_OPERATOR_REGEXP,
							'formulaid' => 'A'
						],
						[
							'macro' => '{#MACRO2}',
							'value' => 'd{2}$',
							'operator' => CONDITION_OPERATOR_REGEXP,
							'formulaid' => 'B'
						],
						[
							'macro' => '{#MACRO3}',
							'value' => 'd{1}$',
							'operator' => CONDITION_OPERATOR_REGEXP,
							'formulaid' => 'C'
						]
					]
				],
				'operations' => [
					[
						'operationobject' => OPERATION_OBJECT_ITEM_PROTOTYPE,
						'operator' => CONDITION_OPERATOR_NOT_LIKE,
						'value' => '8',
						'opstatus' => [
							'status' => ZBX_PROTOTYPE_STATUS_DISABLED
						]
					],
					[
						'operationobject' => OPERATION_OBJECT_ITEM_PROTOTYPE,
						'operator' => CONDITION_OPERATOR_NOT_EQUAL,
						'value' => 'wW',
						'opstatus' => [
							'status' => ZBX_PROTOTYPE_STATUS_ENABLED
						],
						'opdiscover' => [
							'discover' => ZBX_PROTOTYPE_NO_DISCOVER
						],
						'ophistory' => [
							'history' => '92d'
						],
						'optrends' => [
							'trends' => '36d'
						],
						'opperiod' => [
							'delay' => '1m;wd1-3h4-16;10s/1-5,00:00-20:00;5s/5-7,00:00-24:00'
						]
					],
					[
						'operationobject' => OPERATION_OBJECT_TRIGGER_PROTOTYPE,
						'operator' => CONDITION_OPERATOR_REGEXP,
						'value' => '^c+$',
						'opstatus' => [
							'status' => ZBX_PROTOTYPE_STATUS_DISABLED
						],
						'opdiscover' => [
							'discover' => ZBX_PROTOTYPE_NO_DISCOVER
						],
						'opseverity' => [
							'severity' => TRIGGER_SEVERITY_AVERAGE
						],
						'optag' => [
							[
								'tag' => 'tag1',
								'value' => 'value1'
							],
							[
								'tag' => 'tag2',
								'value' => 'value2'
							]
						]
					],
					[
						'operationobject' => OPERATION_OBJECT_GRAPH_PROTOTYPE,
						'operator' => CONDITION_OPERATOR_LIKE,
						'value' => '123',
						'opdiscover' => [
							'discover' => ZBX_PROTOTYPE_NO_DISCOVER
						]
					],
					[
						'operationobject' => OPERATION_OBJECT_HOST_PROTOTYPE,
						'operator' => CONDITION_OPERATOR_EQUAL,
						'value' => '',
						'opstatus' => [
							'status' => ZBX_PROTOTYPE_STATUS_DISABLED
						],
						'opdiscover' => [
							'discover' => ZBX_PROTOTYPE_NO_DISCOVER
						],
						'optemplate' => [
							[
								'templateid' => '10264'
							],
							[
								'templateid' => '10265'
							],
							[
								'templateid' => '50010'
							]
						],
						'optag' => [
							[
								'tag' => 'tag1',
								'value' => 'value1'
							],
							[
								'tag' => 'tag2',
								'value' => 'value2'
							]
						],
						'opinventory' => [
							'inventory_mode' => HOST_INVENTORY_AUTOMATIC
						]
					]
				]
			],
			[
				'name' => 'override 2',
				'step' => '2',
				'stop' => ZBX_LLD_OVERRIDE_STOP_YES,
				'operations' => [
					[
						'operationobject' => OPERATION_OBJECT_ITEM_PROTOTYPE,
						'operator' => CONDITION_OPERATOR_EQUAL,
						'value' => '',
						'optrends' => [
							'trends' => '5d'
						]
					]
				]
			]
		];

		$edited_overrides = $initial_overrides;
		unset($edited_overrides[1]);
		$edited_overrides[0]['name'] = 'edited override';

		$edited_invalid_overrides = $initial_overrides;
		$edited_invalid_overrides[1]['operations'][0]['optrends']['trends'] = 'incorrect date value';

		return [
			'Test update override expects array.' => [
				'request' => [
					'itemid' => $itemid,
					'overrides' => [
						'incorrect' => '123'
					]
				],
				'expected_error' => 'Invalid parameter "/1/overrides/1": an array is expected.',
				'current_overrides' => null
			],
			'Test override object is validated.' => [
				'request' => [
					'itemid' => $itemid,
					'overrides' => [
						[]
					]
				],
				'expected_error' => 'Invalid parameter "/1/overrides/1": the parameter "step" is missing.',
				'current_overrides' => null
			],
			'Test that overrides remain untouched if update request omits overrides field.' => [
				'request' => [
					'itemid' => $itemid
				],
				'expected_error' => null,
				'current_overrides' => $initial_overrides
			],
			'Test all overrides array can only be completely rewritten.' => [
				'request' => [
					'itemid' => $itemid,
					'overrides' => $edited_overrides
				],
				'expected_error' => null,
				'current_overrides' => $edited_overrides
			],
			'Test overrides/2/operations/1/optrends/trends is validated.' => [
				'request' => [
					'itemid' => $itemid,
					'overrides' => $edited_invalid_overrides
				],
				'expected_error' => 'Invalid parameter "/1/overrides/2/operations/1/optrends/trends": a time unit is expected.',
				'current_overrides' => null
			],
			'Test all overrides can deleted.' => [
				'request' => [
					'itemid' => $itemid,
					'overrides' => []
				],
				'expected_error' => null,
				'current_overrides' => []
			],
			'Test all overrides can be recreated.' => [
				'request' => [
					'itemid' => $itemid,
					'overrides' => $initial_overrides
				],
				'expected_error' => null,
				'current_overrides' => $initial_overrides
			]
		];
	}

	/**
	 * @dataProvider discoveryrule_overrides_update_data
	 */
	public function testDiscoveryRuleOverrides_Update($request, $expected_error, $current_overrides) {
		$this->call('discoveryrule.update', $request, $expected_error);

		if ($expected_error === null) {
			$itemid = $request['itemid'];

			$db_lld_overrides = CDBHelper::getAll('SELECT * from lld_override WHERE '.
				dbConditionId('itemid', (array) $itemid)
			);

			if (array_key_exists('overrides', $request)) {
				$this->assertEquals(count($current_overrides), count($request['overrides']));
			}

			usort($db_lld_overrides, function ($a, $b) {
				return $a['lld_overrideid'] <=> $b['lld_overrideid'];
			});

			foreach ($current_overrides as $override_num => $override) {
				$this->assertLLDOverride($db_lld_overrides[$override_num], $override);
			}
		}
	}

	// TODO: add more tests to check other related discovery rule properties and perform more tests on templates and templated objects.
}<|MERGE_RESOLUTION|>--- conflicted
+++ resolved
@@ -5375,111 +5375,11 @@
 
 		$this->assertTrue($result['result']);
 
-<<<<<<< HEAD
-		$request_lld_overrides = [
-			[
-				'stop' => ZBX_LLD_OVERRIDE_STOP_YES,
-				'name' => 'override',
-				'step' => 1,
-				'filter' => [
-					'evaltype' => CONDITION_EVAL_TYPE_EXPRESSION,
-					'formula' => 'A or B or C',
-					'conditions' => [
-						[
-							'macro' => '{#MACRO1}',
-							'operator' => CONDITION_OPERATOR_REGEXP,
-							'value' => 'd{3}$',
-							'formulaid' => 'A'
-						],
-						[
-							'macro' => '{#MACRO2}',
-							'operator' => CONDITION_OPERATOR_REGEXP,
-							'value' => 'd{2}$',
-							'formulaid' => 'B'
-						],
-						[
-							'macro' => '{#MACRO3}',
-							'operator' => CONDITION_OPERATOR_REGEXP,
-							'value' => 'd{1}$',
-							'formulaid' => 'C'
-						]
-					]
-				],
-				'operations' => [
-					[
-						'operationobject' => OPERATION_OBJECT_ITEM_PROTOTYPE,
-						'operator' => CONDITION_OPERATOR_NOT_LIKE,
-						'value' => '8',
-						'opstatus' => ['status' => ZBX_PROTOTYPE_STATUS_DISABLED]
-					],
-					[
-						'operationobject' => OPERATION_OBJECT_ITEM_PROTOTYPE,
-						'operator' => CONDITION_OPERATOR_NOT_EQUAL,
-						'value' => 'wW',
-						'opstatus' => ['status' => ZBX_PROTOTYPE_STATUS_ENABLED],
-						'opdiscover' => ['discover' => ZBX_PROTOTYPE_NO_DISCOVER],
-						'ophistory' => ['history' => '92d'],
-						'opperiod' => ['delay' => '1m;wd1-3h4-16;10s/1-5,00:00-20:00;5s/5-7,00:00-24:00'],
-						'optrends' => ['trends' => '36d']
-					],
-					[
-						'operationobject' => OPERATION_OBJECT_TRIGGER_PROTOTYPE,
-						'operator' => CONDITION_OPERATOR_REGEXP,
-						'value' => '^c+$',
-						'opstatus' => ['status' => ZBX_PROTOTYPE_STATUS_DISABLED],
-						'opdiscover' => ['discover' => ZBX_PROTOTYPE_NO_DISCOVER],
-						'opseverity' => ['severity' => TRIGGER_SEVERITY_AVERAGE],
-						'optag' => [
-							['tag' => 'tag1', 'value' => 'value1'],
-							['tag' => 'tag2', 'value' => 'value2']
-						]
-					],
-					[
-						'operationobject' => OPERATION_OBJECT_GRAPH_PROTOTYPE,
-						'operator' => CONDITION_OPERATOR_LIKE,
-						'value' => '123',
-						'opdiscover' => ['discover' => ZBX_PROTOTYPE_NO_DISCOVER]
-					],
-					[
-						'operationobject' => OPERATION_OBJECT_HOST_PROTOTYPE,
-						'operator' => CONDITION_OPERATOR_EQUAL,
-						'value' => '',
-						'opstatus' => ['status' => ZBX_PROTOTYPE_STATUS_DISABLED],
-						'optemplate' => [
-							['templateid' => '10264'],
-							['templateid' => '10265'],
-							['templateid' => '50010']
-						],
-						'optag' => [
-							['tag' => 'tag1', 'value' => 'value1'],
-							['tag' => 'tag2', 'value' => 'value2']
-						],
-						'opinventory' => ['inventory_mode' => HOST_INVENTORY_AUTOMATIC],
-						'opdiscover' => ['discover' => ZBX_PROTOTYPE_NO_DISCOVER]
-					]
-				]
-			],
-			[
-				'name' => 'override 2',
-				'stop' => ZBX_LLD_OVERRIDE_STOP_YES,
-				'step' => 2,
-				'operations' => [
-					[
-						'operationobject' => OPERATION_OBJECT_ITEM_PROTOTYPE,
-						'operator' => CONDITION_OPERATOR_EQUAL,
-						'value' => '',
-						'optrends' => ['trends' => '5d']
-					]
-				]
-			]
-		];
-=======
 		$result = $this->call('discoveryrule.get', [
 			'output' => [],
 			'selectOverrides' => 'extend',
 			'itemids' => $itemid
 		]);
->>>>>>> cbb9880f
 
 		$expected_overrides = $result['result'][0]['overrides'];
 		usort($expected_overrides, function ($a, $b) {
