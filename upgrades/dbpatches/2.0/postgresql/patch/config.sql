--- conflicted
+++ resolved
@@ -3,13 +3,8 @@
 			ALTER alert_usrgrpid DROP NOT NULL,
 			ALTER discovery_groupid DROP DEFAULT,
 			ADD ns_support integer DEFAULT '0' NOT NULL;
-<<<<<<< HEAD
-UPDATE config SET alert_usrgrpid=NULL WHERE NOT alert_usrgrpid IN (SELECT usrgrpid FROM usrgrp);
-UPDATE config SET discovery_groupid=NULL WHERE NOT discovery_groupid IN (SELECT groupid FROM groups);
-UPDATE config SET default_theme='css_ob.css' WHERE default_theme='default.css';
-=======
 UPDATE config SET alert_usrgrpid=NULL WHERE NOT EXISTS (SELECT 1 FROM usrgrp WHERE usrgrp.usrgrpid=config.alert_usrgrpid);
 UPDATE config SET discovery_groupid=NULL WHERE NOT EXISTS (SELECT 1 FROM groups WHERE groups.groupid=config.discovery_groupid);
->>>>>>> 26a5c386
+UPDATE config SET default_theme='css_ob.css' WHERE default_theme='default.css';
 ALTER TABLE ONLY config ADD CONSTRAINT c_config_1 FOREIGN KEY (alert_usrgrpid) REFERENCES usrgrp (usrgrpid);
 ALTER TABLE ONLY config ADD CONSTRAINT c_config_2 FOREIGN KEY (discovery_groupid) REFERENCES groups (groupid);