--- conflicted
+++ resolved
@@ -4,13 +4,11 @@
 		  MODIFY templateid bigint unsigned NULL,
 		  MODIFY valuemapid bigint unsigned NULL,
 		  ADD lastns integer NULL,
-<<<<<<< HEAD
+		  ADD flags integer DEFAULT '0' NOT NULL,
+		  ADD filter varchar(255) DEFAULT '' NOT NULL,
+		  ADD lastns integer NULL,
 		  ADD interfaceid bigint unsigned NULL;
 		  
-=======
-		  ADD flags integer DEFAULT '0' NOT NULL,
-		  ADD filter varchar(255) DEFAULT '' NOT NULL;
->>>>>>> c3a48c8d
 UPDATE items SET templateid=NULL WHERE templateid=0;
 CREATE TEMPORARY TABLE tmp_items_itemid (itemid bigint unsigned PRIMARY KEY);
 
