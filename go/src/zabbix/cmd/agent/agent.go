/*
** Zabbix
** Copyright (C) 2001-2019 Zabbix SIA
**
** This program is free software; you can redistribute it and/or modify
** it under the terms of the GNU General Public License as published by
** the Free Software Foundation; either version 2 of the License, or
** (at your option) any later version.
**
** This program is distributed in the hope that it will be useful,
** but WITHOUT ANY WARRANTY; without even the implied warranty of
** MERCHANTABILITY or FITNESS FOR A PARTICULAR PURPOSE. See the
** GNU General Public License for more details.
**
** You should have received a copy of the GNU General Public License
** along with this program; if not, write to the Free Software
** Foundation, Inc., 51 Franklin Street, Fifth Floor, Boston, MA  02110-1301, USA.
**/

package main

import (
	"errors"
	"flag"
	"fmt"
	"io"
	"os"
	"os/signal"
	"strconv"
	"strings"
	"syscall"
	"time"
	"zabbix/internal/agent"
	"zabbix/internal/agent/remotecontrol"
	"zabbix/internal/agent/scheduler"
	"zabbix/internal/agent/serverconnector"
	"zabbix/internal/agent/serverlistener"
	"zabbix/internal/agent/statuslistener"
	"zabbix/internal/monitor"
	"zabbix/pkg/conf"
	"zabbix/pkg/log"
	"zabbix/pkg/tls"
	"zabbix/pkg/version"
	"zabbix/pkg/zbxlib"
	_ "zabbix/plugins"
)

func configDefault(taskManager scheduler.Scheduler, o *agent.AgentOptions) error {
	var err error
	const hostNameLen = 128

	if len(o.Hostname) == 0 {
		var hostnameItem string

		if len(o.HostnameItem) == 0 {
			hostnameItem = "system.hostname"
		} else {
			hostnameItem = o.HostnameItem
		}

		o.Hostname, err = taskManager.PerformTask(hostnameItem, time.Second*time.Duration(o.Timeout))
		if err != nil {
			if len(o.HostnameItem) == 0 {
				return fmt.Errorf("cannot get system hostname using \"%s\" item as default for \"HostnameItem\" configuration parameter: %s", hostnameItem, err.Error())
			}

			return fmt.Errorf("cannot get system hostname using \"%s\" item specified by \"HostnameItem\" configuration parameter: %s", hostnameItem, err.Error())
		}

		if len(o.Hostname) == 0 {
			return fmt.Errorf("cannot get system hostname using \"%s\" item specified by \"HostnameItem\" configuration parameter: value is empty", hostnameItem)
		}

		if len(o.Hostname) > hostNameLen {
			o.Hostname = o.Hostname[:hostNameLen]
			log.Warningf("the returned value of \"%s\" item specified by \"HostnameItem\" configuration parameter is too long, using first %d characters", hostnameItem, hostNameLen)
		}

		if err = agent.CheckHostname(o.Hostname); nil != err {
			return fmt.Errorf("cannot get system hostname using \"%s\" item specified by \"HostnameItem\" configuration parameter: %s", hostnameItem, err.Error())
		}
	} else {
		if len(o.HostnameItem) != 0 {
			log.Warningf("both \"Hostname\" and \"HostnameItem\" configuration parameter defined, using \"Hostname\"")
		}

		if len(o.Hostname) > hostNameLen {
			return fmt.Errorf("invalid \"Hostname\" configuration parameter: configuration parameter cannot be longer than %d characters", hostNameLen)
		}
		if err = agent.CheckHostname(o.Hostname); nil != err {
			return fmt.Errorf("invalid \"Hostname\" configuration parameter: %s", err.Error())
		}
	}

	return nil
}

var manager *scheduler.Manager
var listeners []*serverlistener.ServerListener
var serverConnectors []*serverconnector.Connector

func processLoglevelCommand(c *remotecontrol.Client, params []string) (err error) {
	if len(params) != 2 {
		return errors.New("No 'loglevel' parameter specified")
	}
	switch params[1] {
	case "increase":
		if log.IncreaseLogLevel() {
			message := fmt.Sprintf("Increased log level to %s", log.Level())
			log.Infof(message)
			err = c.Reply(message)
		} else {
			err = fmt.Errorf("Cannot increase log level above %s", log.Level())
			log.Infof(err.Error())
		}
	case "decrease":
		if log.DecreaseLogLevel() {
			message := fmt.Sprintf("Decreased log level to %s", log.Level())
			log.Infof(message)
			err = c.Reply(message)
		} else {
			err = fmt.Errorf("Cannot decrease log level below %s", log.Level())
			log.Infof(err.Error())
		}
	default:
		return errors.New("Invalid 'loglevel' parameter")
	}
	return
}

func processMetricsCommand(c *remotecontrol.Client, params []string) (err error) {
	data := manager.Query("metrics")
	return c.Reply(data)
}

func processVersionCommand(c *remotecontrol.Client, params []string) (err error) {
	data := version.Short()
	return c.Reply(data)
}

func processHelpCommand(c *remotecontrol.Client, params []string) (err error) {
	help := `Remote control interface, available commands:
	loglevel increase - Increase log level
	loglevel decrease - Decrease log level
	metrics - List available metrics
	version - Display Agent version
	help - Display this help message`
	return c.Reply(help)
}

func processRemoteCommand(c *remotecontrol.Client) (err error) {
	params := strings.Fields(c.Request())
	if len(params) == 0 {
		return errors.New("Empty command")
	}
	switch params[0] {
	case "loglevel":
		err = processLoglevelCommand(c, params)
	case "help":
		err = processHelpCommand(c, params)
	case "metrics":
		err = processMetricsCommand(c, params)
	case "version":
		err = processVersionCommand(c, params)
	default:
		return errors.New("Unknown command")
	}
	return
}

var pidFile *os.File

func writePidFile() (err error) {
	if agent.Options.PidFile == "" {
		return nil
	}

	pid := os.Getpid()
	flockT := syscall.Flock_t{
		Type:   syscall.F_WRLCK,
		Whence: io.SeekStart,
		Start:  0,
		Len:    0,
		Pid:    int32(pid),
	}
	if pidFile, err = os.OpenFile(agent.Options.PidFile, os.O_WRONLY|os.O_CREATE|syscall.O_CLOEXEC, 0644); nil != err {
		return fmt.Errorf("cannot open PID file [%s]: %s", agent.Options.PidFile, err.Error())
	}
	if err = syscall.FcntlFlock(pidFile.Fd(), syscall.F_SETLK, &flockT); nil != err {
		pidFile.Close()
		return fmt.Errorf("Is this process already running? Could not lock PID file [%s]: %s",
			agent.Options.PidFile, err.Error())
	}
	pidFile.Truncate(0)
	pidFile.WriteString(strconv.Itoa(pid))
	pidFile.Sync()

	return nil
}

func deletePidFile() {
	if nil == pidFile {
		return
	}
	pidFile.Close()
	os.Remove(pidFile.Name())
}

func run() (err error) {
	sigs := make(chan os.Signal, 1)
	signal.Notify(sigs, syscall.SIGINT, syscall.SIGTERM, syscall.SIGUSR1)

	var control *remotecontrol.Conn
	if control, err = remotecontrol.New(agent.Options.ControlSocket); err != nil {
		return
	}
	control.Start()

loop:
	for {
		select {
		case sig := <-sigs:
			switch sig {
			case syscall.SIGINT, syscall.SIGTERM:
				break loop
			case syscall.SIGUSR1:
				log.Debugf("user signal received")
				break loop
			}
		case client := <-control.Client():
			if rerr := processRemoteCommand(client); rerr != nil {
				if rerr = client.Reply("error: " + rerr.Error()); rerr != nil {
					log.Warningf("cannot reply to remote command: %s", rerr)
				}
			}
			client.Close()
		}
	}
	control.Stop()
	return nil
}

var confDefault string

func main() {
	var confFlag string
	const (
		confDescription = "Path to the configuration file"
	)
	flag.StringVar(&confFlag, "config", confDefault, confDescription)
	flag.StringVar(&confFlag, "c", confDefault, confDescription+" (shorthand)")

	var foregroundFlag bool
	const (
		foregroundDefault     = true
		foregroundDescription = "Run Zabbix agent in foreground"
	)
	flag.BoolVar(&foregroundFlag, "foreground", foregroundDefault, foregroundDescription)
	flag.BoolVar(&foregroundFlag, "f", foregroundDefault, foregroundDescription+" (shorthand)")

	var testFlag string
	const (
		testDefault     = ""
		testDescription = "Test specified item and exit"
	)
	flag.StringVar(&testFlag, "test", testDefault, testDescription)
	flag.StringVar(&testFlag, "t", testDefault, testDescription+" (shorthand)")

	var printFlag bool
	const (
		printDefault     = false
		printDescription = "Print known items and exit"
	)
	flag.BoolVar(&printFlag, "print", printDefault, printDescription)
	flag.BoolVar(&printFlag, "p", printDefault, printDescription+" (shorthand)")

	var versionFlag bool
	const (
		versionDefault     = false
		versionDescription = "Print program version and exit"
	)
	flag.BoolVar(&versionFlag, "version", versionDefault, versionDescription)
	flag.BoolVar(&versionFlag, "v", versionDefault, versionDescription+" (shorthand)")

	var remoteCommand string
	const (
		remoteDefault     = ""
		remoteDescription = "Perform administrative functions (send 'help' for available commands)"
	)
	flag.StringVar(&remoteCommand, "R", remoteDefault, remoteDescription)

	flag.Parse()

	var argConfig, argTest, argPrint, argVersion bool

	// Need to manually check if the flag was specified, as default flag package
	// does not offer automatic detection. Consider using third party package.
	flag.Visit(func(f *flag.Flag) {
		switch f.Name {
		case "c", "config":
			argConfig = true
		case "t", "test":
			argTest = true
		case "p", "print":
			argPrint = true
		case "v", "version":
			argVersion = true
		}
	})

	if argVersion {
		version.Display()
		os.Exit(0)
	}

	if err := conf.Load(confFlag, &agent.Options); err != nil {
		if argConfig || !(argTest || argPrint) {
			fmt.Fprintf(os.Stderr, "%s\n", err.Error())
			os.Exit(1)
		}
		// create default configuration for testing options
		if argConfig == false {
			conf.Unmarshal([]byte{}, &agent.Options)
		}
	}

	if argTest || argPrint {
		if argConfig == false {
			conf.Unmarshal([]byte{}, &agent.Options)
		}

		if err := log.Open(log.Console, log.Warning, "", 0); err != nil {
			fmt.Fprintf(os.Stderr, "Cannot initialize logger: %s\n", err.Error())
			os.Exit(1)
		}

		if argTest {
			if err := agent.CheckMetric(testFlag); err != nil {
				os.Exit(1)
			}
		} else {
			agent.CheckMetrics()
		}

		os.Exit(0)
	}

	if remoteCommand != "" {
		if agent.Options.ControlSocket == "" {
			fmt.Fprintf(os.Stderr, "Cannot send remote command: ControlSocket configuration parameter is not defined\n")
			os.Exit(0)
		}

		if reply, err := remotecontrol.SendCommand(agent.Options.ControlSocket, remoteCommand); err != nil {
			fmt.Fprintf(os.Stderr, "Cannot send remote command: %s\n", err)
		} else {
			fmt.Fprintf(os.Stdout, "%s\n", reply)
		}
		os.Exit(0)
	}

	var logType, logLevel int
	switch agent.Options.LogType {
	case "console":
		logType = log.Console
	case "file":
		logType = log.File
	}
	switch agent.Options.DebugLevel {
	case 0:
		logLevel = log.Info
	case 1:
		logLevel = log.Crit
	case 2:
		logLevel = log.Err
	case 3:
		logLevel = log.Warning
	case 4:
		logLevel = log.Debug
	case 5:
		logLevel = log.Trace
	}

	if err := log.Open(logType, logLevel, agent.Options.LogFile, agent.Options.LogFileSize); err != nil {
		fmt.Fprintf(os.Stderr, "Cannot initialize logger: %s\n", err.Error())
		os.Exit(1)
	}

	zbxlib.SetLogLevel(logLevel)

	addresses, err := serverconnector.ParseServerActive()
	if err != nil {
		log.Critf("%s", err)
		os.Exit(1)
	}

	if tlsConfig, err := agent.GetTLSConfig(&agent.Options); err != nil {
		log.Critf("cannot use encryption configuration: %s", err)
		os.Exit(1)
	} else {
		if tlsConfig != nil {
			if err := tls.Init(tlsConfig); err != nil {
				log.Critf("cannot configure encryption: %s", err)
				os.Exit(1)
			}
		}
	}

	if err = writePidFile(); err != nil {
		log.Critf(err.Error())
		os.Exit(1)
	}
	defer deletePidFile()

	greeting := fmt.Sprintf("Starting Zabbix Agent [%s]. (%s)", agent.Options.Hostname, version.Long())
	log.Infof(greeting)

	if foregroundFlag {
		if agent.Options.LogType != "console" {
			fmt.Println(greeting)
		}
		fmt.Println("Press Ctrl+C to exit.")
	}

	log.Infof("using configuration file: %s", confFlag)

	if err = agent.InitUserParameterPlugin(agent.Options.UserParameter, agent.Options.UnsafeUserParameters); err != nil {
		log.Critf("cannot initialize user parameters: %s", err)
		os.Exit(1)
	}

	if manager, err = scheduler.NewManager(agent.Options); err != nil {
		log.Critf("cannot create scheduling manager: %s", err)
		os.Exit(1)
	}

	// replacement of deprecated StartAgents
	if 0 != len(agent.Options.Server) {
		var listenIPs []string
		if listenIPs, err = serverlistener.ParseListenIP(&agent.Options); nil != err {
			log.Critf(err.Error())
			os.Exit(1)
		}
		for i := 0; i < len(listenIPs); i++ {
			listener := serverlistener.New(i, manager, listenIPs[i], &agent.Options)
			listeners = append(listeners, listener)
		}
	}

	manager.Start()

	if err = configDefault(manager, &agent.Options); err != nil {
		log.Critf("cannot process configuration: %s", err)
		os.Exit(1)
	}

	serverConnectors = make([]*serverconnector.Connector, len(addresses))

	for i := 0; i < len(serverConnectors); i++ {
		if serverConnectors[i], err = serverconnector.New(manager, addresses[i], &agent.Options); err != nil {
			log.Critf("cannot create server connector: %s", err)
			os.Exit(1)
		}
		serverConnectors[i].Start()
	}

	for _, listener := range listeners {
		if err = listener.Start(); nil != err {
			log.Critf("cannot start server listener: %s", err)
			os.Exit(1)
		}
	}

<<<<<<< HEAD
	if err == nil && agent.Options.StatusPort != 0 {
		err = statuslistener.Start(manager, confFlag)
	}

	if err == nil {
		err = run()
	}
=======
	err = run()

>>>>>>> b69f6735
	if err != nil {
		log.Errf("cannot start agent: %s", err.Error())
	}

	if agent.Options.StatusPort != 0 {
		statuslistener.Stop()
	}

	for _, listener := range listeners {
		listener.Stop()
	}
	for i := 0; i < len(serverConnectors); i++ {
		serverConnectors[i].Stop()
	}
	manager.Stop()

	monitor.Wait()

	farewell := fmt.Sprintf("Zabbix Agent stopped. (%s)", version.Long())
	log.Infof(farewell)

	if foregroundFlag {
		if agent.Options.LogType != "console" {
			fmt.Println(farewell)
		}
		fmt.Println("Press Ctrl+C to exit.")
	}
}<|MERGE_RESOLUTION|>--- conflicted
+++ resolved
@@ -471,18 +471,16 @@
 		}
 	}
 
-<<<<<<< HEAD
-	if err == nil && agent.Options.StatusPort != 0 {
-		err = statuslistener.Start(manager, confFlag)
+	if agent.Options.StatusPort != 0 {
+		if err = statuslistener.Start(manager, confFlag); err != nil {
+			log.Critf("cannot start HTTP listener: %s", err)
+			os.Exit(1)
+		}
 	}
 
 	if err == nil {
 		err = run()
 	}
-=======
-	err = run()
-
->>>>>>> b69f6735
 	if err != nil {
 		log.Errf("cannot start agent: %s", err.Error())
 	}
