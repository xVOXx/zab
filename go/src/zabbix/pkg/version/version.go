/*
** Zabbix
** Copyright (C) 2001-2019 Zabbix SIA
**
** This program is free software; you can redistribute it and/or modify
** it under the terms of the GNU General Public License as published by
** the Free Software Foundation; either version 2 of the License, or
** (at your option) any later version.
**
** This program is distributed in the hope that it will be useful,
** but WITHOUT ANY WARRANTY; without even the implied warranty of
** MERCHANTABILITY or FITNESS FOR A PARTICULAR PURPOSE. See the
** GNU General Public License for more details.
**
** You should have received a copy of the GNU General Public License
** along with this program; if not, write to the Free Software
** Foundation, Inc., 51 Franklin Street, Fifth Floor, Boston, MA  02110-1301, USA.
**/

// Package version provides zabbix release version
package version

import (
	"fmt"
	"strings"
	"zabbix/pkg/tls"
)

const (
	APPLICATION_NAME        = "Zabbix Agent"
	ZABBIX_REVDATE          = "9 October 2019"
<<<<<<< HEAD
	ZABBIX_VERSION_MAJOR    = 4
	ZABBIX_VERSION_MINOR    = 4
	ZABBIX_VERSION_PATCH    = 1
	ZABBIX_VERSION_RC       = "rc1"
=======
	ZABBIX_VERSION_MAJOR    = 5
	ZABBIX_VERSION_MINOR    = 0
	ZABBIX_VERSION_PATCH    = 0
	ZABBIX_VERSION_RC       = "alpha1"
>>>>>>> de3f0477
	ZABBIX_VERSION_RC_NUM   = "{ZABBIX_RC_NUM}"
	ZABBIX_VERSION_REVISION = "{ZABBIX_REVISION}"
	copyrightMessage        = "Copyright (C) 2019 Zabbix SIA\n" +
		"License GPLv2+: GNU GPL version 2 or later <http://gnu.org/licenses/gpl.html>.\n" +
		"This is free software: you are free to change and redistribute it according to\n" +
		"the license. There is NO WARRANTY, to the extent permitted by law."
)

var (
	titleMessage string = "{undefined}"
	compileDate  string = "{undefined}"
	compileTime  string = "{undefined}"
	compileOs    string = "{undefined}"
	compileArch  string = "{undefined}"
	compileMode  string
)

func ApplicationName() string {
	return APPLICATION_NAME
}
func RevDate() string {
	return ZABBIX_REVDATE
}

func Major() int {
	return ZABBIX_VERSION_MAJOR
}

func Minor() int {
	return ZABBIX_VERSION_MINOR
}

func Patch() int {
	return ZABBIX_VERSION_PATCH
}

func RC() string {
	return ZABBIX_VERSION_RC
}

func LongStr() string {
	var ver string = fmt.Sprintf("%d.%d.%d", Major(), Minor(), Patch())
	if len(RC()) != 0 {
		ver += " " + RC()
	}
	return ver
}

func Long() string {
	var ver string = fmt.Sprintf("%d.%d.%d", Major(), Minor(), Patch())
	if len(RC()) != 0 {
		ver += RC()
	}
	return ver
}

func Short() string {
	return fmt.Sprintf("%d.%d", Major(), Minor())
}

func Revision() string {
	return ZABBIX_VERSION_REVISION
}

func CopyrightMessage() string {
	return copyrightMessage + tls.CopyrightMessage()
}

func CompileDate() string {
	return compileDate
}

func CompileTime() string {
	return compileTime
}

func CompileOs() string {
	return compileOs
}

func CompileArch() string {
	return compileArch
}

func CompileMode() string {
	return compileMode
}

func TitleMessage() string {
	var title string = titleMessage
	if "windows" == compileOs {
		if -1 < strings.Index(compileArch, "64") {
			title += " Win64"
		} else {
			title += " Win32"
		}
	}

	if len(compileMode) != 0 {
		title += fmt.Sprintf(" (%s)", compileMode)
	}

	return title
}

func Display() {
	fmt.Printf("%s (Zabbix) %s\n", TitleMessage(), LongStr())
	fmt.Printf("Revision %s %s, compilation time: %s %s\n\n", Revision(), RevDate(), CompileDate(), CompileTime())
	fmt.Println(CopyrightMessage())
}<|MERGE_RESOLUTION|>--- conflicted
+++ resolved
@@ -29,17 +29,10 @@
 const (
 	APPLICATION_NAME        = "Zabbix Agent"
 	ZABBIX_REVDATE          = "9 October 2019"
-<<<<<<< HEAD
-	ZABBIX_VERSION_MAJOR    = 4
-	ZABBIX_VERSION_MINOR    = 4
+	ZABBIX_VERSION_MAJOR    = 5
+	ZABBIX_VERSION_MINOR    = 0
 	ZABBIX_VERSION_PATCH    = 1
 	ZABBIX_VERSION_RC       = "rc1"
-=======
-	ZABBIX_VERSION_MAJOR    = 5
-	ZABBIX_VERSION_MINOR    = 0
-	ZABBIX_VERSION_PATCH    = 0
-	ZABBIX_VERSION_RC       = "alpha1"
->>>>>>> de3f0477
 	ZABBIX_VERSION_RC_NUM   = "{ZABBIX_RC_NUM}"
 	ZABBIX_VERSION_REVISION = "{ZABBIX_REVISION}"
 	copyrightMessage        = "Copyright (C) 2019 Zabbix SIA\n" +
