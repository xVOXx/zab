--- conflicted
+++ resolved
@@ -25,11 +25,8 @@
 	DebugLevel          int    `conf:",,0:5,3"`
 	ServerActive        string `conf:",optional"`
 	RefreshActiveChecks int    `conf:",,30:3600,120"`
-<<<<<<< HEAD
 	BufferSend          int    `conf:",,1:3600,5"`
 	BufferSize          int    `conf:",,2:65535,100"`
-=======
->>>>>>> 145327bf
 	Timeout             int    `conf:",,1:30,3"`
 	Hostname            string
 	ListenPort          int `conf:",,1024:32767,10050"`
