/*
** Zabbix
** Copyright (C) 2001-2019 Zabbix SIA
**
** This program is free software; you can redistribute it and/or modify
** it under the terms of the GNU General Public License as published by
** the Free Software Foundation; either version 2 of the License, or
** (at your option) any later version.
**
** This program is distributed in the hope that it will be useful,
** but WITHOUT ANY WARRANTY; without even the implied warranty of
** MERCHANTABILITY or FITNESS FOR A PARTICULAR PURPOSE. See the
** GNU General Public License for more details.
**
** You should have received a copy of the GNU General Public License
** along with this program; if not, write to the Free Software
** Foundation, Inc., 51 Franklin Street, Fifth Floor, Boston, MA  02110-1301, USA.
**/

package serverconnector

import (
	"encoding/json"
	"errors"
	"fmt"
	"net"
	"strings"
	"time"
	"unicode/utf8"
	"zabbix/internal/agent"
	"zabbix/internal/agent/resultcache"
	"zabbix/internal/agent/scheduler"
	"zabbix/internal/monitor"
	"zabbix/internal/plugin"
	"zabbix/pkg/log"
	"zabbix/pkg/zbxcomms"
)

const hostMetadataLen = 255
const defaultAgentPort = 10050

type Connector struct {
	clientID             uint64
	input                chan interface{}
	address              string
	lastError            error
	maxUploadInterval    time.Duration
	activeChecksInterval time.Duration
	resultCache          *resultcache.ResultCache
	taskManager          scheduler.Scheduler
}

type activeChecksRequest struct {
	Request      string `json:"request"`
	Host         string `json:"host"`
	Version      string `json:"version"`
	HostMetadata string `json:"host_metadata,omitempty"`
	ListenIP     string `json:"ip,omitempty"`
	ListenPort   int    `json:"port,omitempty"`
}

type activeChecksResponse struct {
	Response string            `json:"response"`
	Info     string            `json:"info"`
	Data     []*plugin.Request `json:"data"`
}

type agentDataResponse struct {
	Response string `json:"response"`
	Info     string `json:"info"`
}

func ParseServerActive() ([]string, error) {
	addresses := strings.Split(agent.Options.ServerActive, ",")

	for i := 0; i < len(addresses); i++ {
		if strings.IndexByte(addresses[i], ':') == -1 {
			if _, _, err := net.SplitHostPort(addresses[i] + ":10051"); err != nil {
				return nil, fmt.Errorf("error parsing the \"ServerActive\" parameter: address \"%s\": %s", addresses[i], err)
			}
			addresses[i] += ":10051"
		} else {
			if _, _, err := net.SplitHostPort(addresses[i]); err != nil {
				return nil, fmt.Errorf("error parsing the \"ServerActive\" parameter: address \"%s\": %s", addresses[i], err)
			}
		}

		for j := 0; j < i; j++ {
			if addresses[j] == addresses[i] {
				return nil, fmt.Errorf("error parsing the \"ServerActive\" parameter: address \"%s\" specified more than once", addresses[i])
			}
		}
	}

	return addresses, nil
}

// Write function is used by ResultCache to print diagnostic information. It will be callled from
// different goroutine.
func (c *Connector) Addr() (s string) {
	return c.address
}

func (c *Connector) refreshActiveChecks() {
	var err error

	a := activeChecksRequest{Request: "active checks", Host: agent.Options.Hostname, Version: "4.4"}

	log.Debugf("[%d] In refreshActiveChecks() from [%s]", c.clientID, c.address)
	defer log.Debugf("[%d] End of refreshActiveChecks() from [%s]", c.clientID, c.address)

	if len(agent.Options.HostMetadata) > 0 {
		if len(agent.Options.HostMetadataItem) > 0 {
			log.Warningf("both \"HostMetadata\" and \"HostMetadataItem\" configuration parameter defined, using \"HostMetadata\"")
		}

		a.HostMetadata = agent.Options.HostMetadata
	} else if len(agent.Options.HostMetadataItem) > 0 {
		a.HostMetadata, err = c.taskManager.PerformTask(agent.Options.HostMetadataItem, time.Duration(agent.Options.Timeout)*time.Second)
		if err != nil {
			log.Errf("cannot get host metadata: %s", err)
			return
		}

		if !utf8.ValidString(a.HostMetadata) {
			log.Errf("cannot get host metadata: value is not an UTF-8 string")
			return
		}

		var n int

		if a.HostMetadata, n = agent.CutAfterN(a.HostMetadata, hostMetadataLen); n != hostMetadataLen {
			log.Warningf("the returned value of \"%s\" item specified by \"HostMetadataItem\" configuration parameter is too long, using first %d characters", agent.Options.HostMetadataItem, n)
		}
	}

	if len(agent.Options.ListenIP) > 0 {
		if i := strings.IndexByte(agent.Options.ListenIP, ','); i != -1 {
			a.ListenIP = agent.Options.ListenIP[:i]
		} else {
			a.ListenIP = agent.Options.ListenIP
		}
	}

	if agent.Options.ListenPort != defaultAgentPort {
		a.ListenPort = agent.Options.ListenPort
	}

	request, err := json.Marshal(&a)
	if err != nil {
		log.Errf("[%d] cannot create active checks request to [%s]: %s", c.clientID, c.address, err)
		return
	}

	data, err := zbxcomms.Exchange(c.address, time.Second*time.Duration(agent.Options.Timeout), request)

	if err != nil {
		if c.lastError == nil || err.Error() != c.lastError.Error() {
			log.Warningf("[%d] active check configuration update from [%s] started to fail (%s)", c.clientID,
				c.address, err)
			c.lastError = err
		}
		return
	}

	if c.lastError != nil {
		log.Warningf("[%d] active check configuration update from [%s] is working again", c.clientID, c.address)
		c.lastError = nil
	}

	var response activeChecksResponse

	err = json.Unmarshal(data, &response)
	if err != nil {
		log.Errf("[%d] cannot parse list of active checks from [%s]: %s", c.clientID, c.address, err)
		return
	}

	if response.Response != "success" {
		if len(response.Info) != 0 {
			log.Errf("[%d] no active checks on server [%s]: %s", c.clientID, c.address, response.Info)
		} else {
			log.Errf("[%d] no active checks on server [%s]", c.clientID, c.address)
		}

		return
	}

	if response.Data == nil {
		log.Errf("[%d] cannot parse list of active checks from [%s]: data array is missing", c.clientID,
			c.address)
		return
	}

<<<<<<< HEAD
	for i := 0; i < len(response.Data); i++ {
		if len(response.Data[i].Key) == 0 {
			if response.Data[i].Itemid == 0 {
				log.Errf("[%d] cannot parse list of active checks from [%s]: key is missing",
					c.clientID, c.address)
				return
			}

			log.Errf("[%d] cannot parse list of active checks from [%s]: key is missing for itemid '%d'",
				c.clientID, c.address, response.Data[i].Itemid)
			return
		}

		if response.Data[i].Itemid == 0 {
			log.Errf("[%d] cannot parse list of active checks from [%s]: itemid is missing for key '%s'",
				c.clientID, c.address, response.Data[i].Key)
			return
		}

		if len(response.Data[i].Delay) == 0 {
			log.Errf("[%d] cannot parse list of active checks from [%s]: delay is missing for itemid '%d'",
				c.clientID, c.address, response.Data[i].Itemid)
			return
		}

		if response.Data[i].LastLogsize == nil {
			log.Errf("[%d] cannot parse list of active checks from [%s]: lastlogsize is missing for itemid '%d'",
				c.clientID, c.address, response.Data[i].Itemid)
			return
		}

		if response.Data[i].Mtime == nil {
			log.Errf("[%d] cannot parse list of active checks from [%s]: mtime is missing for itemid '%d'",
				c.clientID, c.address, response.Data[i].Itemid)
			return
		}
	}

	c.taskManager.UpdateTasks(c.clientID, c.resultCache, response.Data)
=======
	// TODO: retrieve correct refresh unsupported interval from server
	c.taskManager.UpdateTasks(c.clientID, c.resultCache, 60, response.Data)
>>>>>>> 4bb0782a
}

// Write function is used by ResultCache to upload cached history. It will be callled from
// different goroutine.
func (c *Connector) Write(data []byte) (n int, err error) {
	b, err := zbxcomms.Exchange(c.address, time.Second*time.Duration(agent.Options.Timeout), data)
	if err != nil {
		return 0, err
	}

	var response agentDataResponse

	err = json.Unmarshal(b, &response)
	if err != nil {
		return 0, err
	}

	if response.Response != "success" {
		if len(response.Info) != 0 {
			return 0, fmt.Errorf("%s", response.Info)
		}
		return 0, errors.New("unsuccessful response")
	}

	return len(data), nil
}

func (c *Connector) run() {
	var lastRefresh time.Time
	var lastFlush time.Time

	defer log.PanicHook()
	log.Debugf("[%d] starting server connector for '%s'", c.clientID, c.address)

	ticker := time.NewTicker(time.Second)
run:
	for {
		select {
		case <-ticker.C:
			now := time.Now()
			if now.Sub(lastFlush) >= c.maxUploadInterval {
				c.resultCache.Flush()
				lastFlush = now
			}
			if now.Sub(lastRefresh) > c.activeChecksInterval {
				c.refreshActiveChecks()
				lastRefresh = time.Now()
			}
		case v := <-c.input:
			if v == nil {
				break run
			}
			switch v.(type) {
			case *agent.AgentOptions:
				c.updateOptions(v.(*agent.AgentOptions))
			}
		}
	}
	close(c.input)
	log.Debugf("[%d] server connector has been stopped", c.clientID)
	monitor.Unregister()
}

func (c *Connector) updateOptions(options *agent.AgentOptions) {
	c.maxUploadInterval = time.Duration(options.BufferSend) * time.Second
	c.activeChecksInterval = time.Duration(agent.Options.RefreshActiveChecks) * time.Second
}

func New(taskManager scheduler.Scheduler, address string) *Connector {
	c := &Connector{
		taskManager: taskManager,
		address:     address,
		input:       make(chan interface{}, 10),
		clientID:    agent.NewClientID(),
	}
	c.updateOptions(&agent.Options)
	c.resultCache = resultcache.NewActive(c.clientID, c)
	return c
}

func (c *Connector) Start() {
	c.resultCache.Start()
	monitor.Register()
	go c.run()
}

func (c *Connector) Stop() {
	c.input <- nil
	c.resultCache.Stop()
}

func (c *Connector) UpdateOptions() {
	c.input <- &agent.Options
}<|MERGE_RESOLUTION|>--- conflicted
+++ resolved
@@ -192,7 +192,6 @@
 		return
 	}
 
-<<<<<<< HEAD
 	for i := 0; i < len(response.Data); i++ {
 		if len(response.Data[i].Key) == 0 {
 			if response.Data[i].Itemid == 0 {
@@ -231,11 +230,8 @@
 		}
 	}
 
-	c.taskManager.UpdateTasks(c.clientID, c.resultCache, response.Data)
-=======
 	// TODO: retrieve correct refresh unsupported interval from server
 	c.taskManager.UpdateTasks(c.clientID, c.resultCache, 60, response.Data)
->>>>>>> 4bb0782a
 }
 
 // Write function is used by ResultCache to upload cached history. It will be callled from
