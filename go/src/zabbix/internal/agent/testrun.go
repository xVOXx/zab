--- conflicted
+++ resolved
@@ -81,13 +81,10 @@
 		"system.uname",
 		"system.hostname",
 		"vfs.file.cksum",
-<<<<<<< HEAD
+		"vfs.file.contents",
+		"vfs.file.exists",
 		"kernel.maxfiles",
 		"kernel.maxproc",
-=======
-		"vfs.file.contents",
-		"vfs.file.exists",
->>>>>>> 149400f0
 	}
 
 	for _, metric := range metrics {
