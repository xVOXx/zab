--- conflicted
+++ resolved
@@ -605,7 +605,7 @@
 	}, trigger_elmnt);
 
 	form.css('visibility', 'visible');
-	overlayDialogueOnLoad(true, jQuery('[data-dialogueid="dashbrdShare"]'));
+	overlayDialogueOnLoad(true);
 }
 
 /**
@@ -930,7 +930,6 @@
 		}
 	};
 
-<<<<<<< HEAD
 	function closeMenuPopup(trigger_elmnt, menuPopup) {
 		if (!menuPopup.is(trigger_elmnt) && menuPopup.has(trigger_elmnt).length === 0) {
 			menuPopup.data('is-active', false);
@@ -949,23 +948,6 @@
 
 			if (menuPopup.length > 0) {
 				var display = menuPopup.css('display');
-=======
-		var opener = $(this),
-			id = opener.data('menu-popup-id'),
-			target,
-			menuPopup = $('#' + id),
-			mapContainer = null;
-
-		if (IE) {
-			target = opener.closest('svg').length > 0 ? event : event.target;
-		}
-		else {
-			target = event.originalEvent.detail !== 0 ? event : event.target;
-		}
-
-		if (menuPopup.length > 0) {
-			var display = menuPopup.css('display');
->>>>>>> b515fedf
 
 				// hide all menu popups
 				$('.action-menu').css('display', 'none');
@@ -986,26 +968,10 @@
 			else {
 				id = new Date().getTime();
 
-<<<<<<< HEAD
 				menuPopup = $('<ul>', {
 					id: id,
 					'class': 'action-menu action-menu-top'
 				});
-=======
-			menuPopup.position({
-				of: target,
-				my: 'left top',
-				at: 'left bottom'
-			});
-		}
-		else {
-			id = new Date().getTime();
-
-			menuPopup = $('<ul>', {
-				id: id,
-				'class': 'action-menu action-menu-top'
-			});
->>>>>>> b515fedf
 
 				// create sections
 				if (sections.length > 0) {
@@ -1076,22 +1042,12 @@
 
 			addToOverlaysStack('contextmenu', event.target, 'contextmenu');
 
-<<<<<<< HEAD
 			$(document).click(function(e) {
 				closeMenuPopup(e, menuPopup);
 			});
 		},
 		close: function(trigger_elmnt) {
 			closeMenuPopup(trigger_elmnt, jQuery(this));
-=======
-					clearTimeout(window.menuPopupTimeoutHandler);
-				})
-				.position({
-					of: (opener.prop('tagName') === 'AREA') ? mapContainer : target,
-					my: 'left top',
-					at: 'left bottom'
-				});
->>>>>>> b515fedf
 		}
 	};
 
