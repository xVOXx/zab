--- conflicted
+++ resolved
@@ -205,7 +205,6 @@
 		},
 
 		/**
-<<<<<<< HEAD
 		 * Set multi select option.
 		 *
 		 * @param {string} key
@@ -214,18 +213,10 @@
 		 * @return jQuery
 		 */
 		setOption: function(key, value) {
-=======
-		 * Modify one or more multiselect options after multiselect object has been created.
-		 *
-		 * @return jQuery
-		 */
-		modify: function(options) {
->>>>>>> 89193908
 			return this.each(function() {
 				var $obj = $(this),
 					ms = $(this).data('multiSelect');
 
-<<<<<<< HEAD
 				ms.options[key] = value;
 
 				if (key === 'addNew') {
@@ -237,7 +228,20 @@
 
 					hideAvailable($obj);
 					cleanLastSearch($obj);
-=======
+				}
+			});
+		},
+
+		/**
+		 * Modify one or more multiselect options after multiselect object has been created.
+		 *
+		 * @return jQuery
+		 */
+		modify: function(options) {
+			return this.each(function() {
+				var $obj = $(this),
+					ms = $(this).data('multiSelect');
+
 				for (var ms_key in ms.options) {
 					if (ms_key in options) {
 						ms.options[ms_key] = options[ms_key];
@@ -262,7 +266,6 @@
 
 						hideAvailable($obj);
 					}
->>>>>>> 89193908
 				}
 			});
 		}
