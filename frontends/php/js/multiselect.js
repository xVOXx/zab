/*
** Zabbix
** Copyright (C) 2001-2019 Zabbix SIA
**
** This program is free software; you can redistribute it and/or modify
** it under the terms of the GNU General Public License as published by
** the Free Software Foundation; either version 2 of the License, or
** (at your option) any later version.
**
** This program is distributed in the hope that it will be useful,
** but WITHOUT ANY WARRANTY; without even the implied warranty of
** MERCHANTABILITY or FITNESS FOR A PARTICULAR PURPOSE. See the
** GNU General Public License for more details.
**
** You should have received a copy of the GNU General Public License
** along with this program; if not, write to the Free Software
** Foundation, Inc., 51 Franklin Street, Fifth Floor, Boston, MA  02110-1301, USA.
**/


jQuery(function($) {
	var ZBX_STYLE_CLASS = 'multiselect-control',
		KEY = {
			ARROW_DOWN: 40,
			ARROW_LEFT: 37,
			ARROW_RIGHT: 39,
			ARROW_UP: 38,
			BACKSPACE: 8,
			DELETE: 46,
			ENTER: 13,
			ESCAPE: 27,
			TAB: 9
		};

	/**
	 * Multi select helper.
	 *
	 * @param string options['objectName']		backend data source
	 * @param object options['objectOptions']	parameters to be added the request URL (optional)
	 *
	 * @see jQuery.multiSelect()
	 */
	$.fn.multiSelectHelper = function(options) {
		options = $.extend({objectOptions: {}}, options);

		var curl = new Curl('jsrpc.php', false);
		curl.setArgument('type', 11); // PAGE_TYPE_TEXT_RETURN_JSON
		curl.setArgument('method', 'multiselect.get');
		curl.setArgument('objectName', options.objectName);

		for (var key in options.objectOptions) {
			curl.setArgument(key, options.objectOptions[key]);
		}

		options.url = curl.getUrl();

		return this.each(function() {
			$(this).empty().multiSelect(options);
		});
	};

	/*
	 * Multiselect methods
	 */
	var methods = {
		/**
		 * Get multi select selected data.
		 *
		 * @return array    array of multiselect value objects
		 */
		getData: function() {
			var $obj = $(this).first(),
				ms = $obj.data('multiSelect');

			var data = [];
			for (var id in ms.values.selected) {
				var item = ms.values.selected[id];

				data.push({
					id: id,
					name: item.name,
					prefix: (typeof item.prefix === 'undefined') ? '' : item.prefix
				});
			}

			return data;
		},

		/**
		 * Insert outside data
		 *
		 * @param object    multiselect value object
		 *
		 * @return jQuery
		 */
		addData: function(items) {
			return this.each(function() {
				var $obj = $(this),
					ms = $obj.data('multiSelect');

				if (ms.options.selectedLimit == 1) {
					for (var id in ms.values.selected) {
						removeSelected($obj, id);
					}
				}

				for (var i = 0, l = items.length; i < l; i++) {
					addSelected($obj, items[i]);
				}

				$obj.trigger('change', ms);
			});
		},

		/**
		 * Enable multi select UI control.
		 *
		 * @return jQuery
		 */
		enable: function() {
			return this.each(function() {
				var $obj = $(this),
					ms = $obj.data('multiSelect');

				if (ms.options.disabled === true) {
					$obj.removeAttr('aria-disabled');
					$('.multiselect-list', $obj).removeClass('disabled');
					$('.multiselect-button > button', $obj.parent()).prop('disabled', false);
					$obj.append(makeMultiSelectInput($obj));

					ms.options.disabled = false;

					cleanSearch($obj);
				}
			});
		},

		/**
		 * Disable multi select UI control.
		 *
		 * @return jQuery
		 */
		disable: function() {
			return this.each(function() {
				var $obj = $(this),
					ms = $obj.data('multiSelect');

				if (ms.options.disabled === false) {
					$obj.attr('aria-disabled', true);
					$('.multiselect-list', $obj).addClass('disabled');
					$('.multiselect-button > button', $obj.parent()).prop('disabled', true);
					$('input[type="text"]', $obj).remove();

					ms.options.disabled = true;

					cleanSearch($obj);
				}
			});
		},

		/**
		 * Clean multi select object values.
		 *
		 * @return jQuery
		 */
		clean: function() {
			return this.each(function() {
				var $obj = $(this),
					ms = $obj.data('multiSelect');

				for (var id in ms.values.selected) {
					removeSelected($obj, id);
				}

				cleanSearch($obj);

				$obj.trigger('change', ms);
			});
		},

		/**
		 * Modify one or more multiselect options after multiselect object has been created.
		 *
		 * @return jQuery
		 */
		modify: function(options) {
			return this.each(function() {
				var $obj = $(this),
					ms = $obj.data('multiSelect');

				var addNew_modified = ('addNew' in options) && options['addNew'] != ms.options['addNew'];

				for (var key in ms.options) {
					if (key in options) {
						ms.options[key] = options[key];
					}
				}

				if (addNew_modified) {
					/*
					 * When modifying the "addNew" option, few things must be done:
					 *   1. Search input must be reset.
					 *   2. The already selected "(new)" items must be either hidden and disabled or shown and enabled.
					 *      Note: hidden and disabled items will not submit to the server.
					 *   3. The "change" trigger must fire.
					 */

					cleanSearch($obj);

					$('input[name*="[new]"]', $obj)
						.prop('disabled', !ms.options['addNew'])
						.each(function() {
							var id = $(this).val();
							$('.selected li[data-id]', $obj).each(function() {
								if ($(this).data('id') == id) {
									$(this).toggle(ms.options['addNew']);
								}
							});
						});

					$obj.trigger('change', ms);
				}
			});
		},

		/**
		 * Return option value.
		 *
		 * @return string
		 */
		getOption: function(key) {
			var ret = null;
			this.each(function() {
				var $obj = $(this);

				if ($obj.data('multiSelect') !== undefined) {
					ret = $obj.data('multiSelect').options[key];
				}
			});

			return ret;
		}
	};

	/**
	 * Create multi select input element.
	 *
	 * @param string options['url']					backend url
	 * @param string options['name']				input element name
	 * @param object options['labels']				translated labels (optional)
	 * @param object options['data']				preload data {id, name, prefix} (optional)
	 * @param string options['data'][id]
	 * @param string options['data'][name]
	 * @param string options['data'][prefix]		(optional)
	 * @param bool   options['data'][inaccessible]	(optional)
	 * @param bool   options['data'][disabled]		(optional)
<<<<<<< HEAD
	 * @param string options['placeholder']			set custom placeholder (optional)
	 * @param array  options['excludeids']			the list of excluded ids (optional)
=======
	 * @param array  options['excludeids']			an array of excluded ids (optional)
>>>>>>> 82ede20d
	 * @param string options['defaultValue']		default value for input element (optional)
	 * @param bool   options['disabled']			turn on/off readonly state (optional)
	 * @param bool   options['addNew']				allow user to create new names (optional)
	 * @param int    options['selectedLimit']		how many items can be selected (optional)
	 * @param int    options['limit']				how many available items can be received from backend (optional)
	 * @param object options['popup']				popup data {parameters, width, height} (optional)
	 * @param string options['popup']['parameters']
	 * @param int    options['popup']['width']
	 * @param int    options['popup']['height']
	 * @param string options['styles']				additional style for multiselect wrapper HTML element (optional)
	 * @param string options['styles']['property']
	 * @param string options['styles']['value']
	 *
	 * @return object
	 */
	$.fn.multiSelect = function(options) {
		// Call a public method.
		if (methods[options]) {
			return methods[options].apply(this, Array.prototype.slice.call(arguments, 1));
		}

		var defaults = {
<<<<<<< HEAD
			url: '',
			name: '',
			labels: {
				'No matches found': 'No matches found',
				'More matches found...': 'More matches found...',
				'type here to search': 'type here to search',
				'new': 'new',
				'Select': 'Select'
			},
			placeholder: t('type here to search'),
			data: [],
			only_hostid: 0,
			excludeids: [],
			addNew: false,
			defaultValue: null,
			disabled: false,
			selectedLimit: 0,
			limit: 20,
			popup: [],
			styles: []
		};
=======
				url: '',
				name: '',
				labels: {
					'No matches found': t('No matches found'),
					'More matches found...': t('More matches found...'),
					'type here to search': t('type here to search'),
					'new': t('new'),
					'Select': t('Select')
				},
				data: {},
				only_hostid: 0,
				excludeids: [],
				addNew: false,
				defaultValue: null,
				disabled: false,
				selectedLimit: 0,
				limit: 20,
				popup: {},
				styles: {}
			};

>>>>>>> 82ede20d
		options = $.extend({}, defaults, options);

		return this.each(function() {
			var $obj = $(this);

			if ($obj.data('multiSelect') !== undefined) {
				return;
			}

			options.required_str = $obj.attr('aria-required') === undefined ? 'false' : $obj.attr('aria-required');
			$obj.removeAttr('aria-required');

			var ms = {
					options: options,
					values: {
						search: '',
						searches: {},
						searching: {},
						selected: {},
						available: {},
						available_div: $('<div>', {'class': 'multiselect-available'}),

						/*
						 * Indicates a false click on an available list, but not on some actual item.
						 * In such case the "focusout" event (IE) of the search input should not be processed.
						 */
						available_false_click: false
					}
				};

			ms.values.available_div.on('mousedown', 'li', function() {
				/*
				 * Cancel event propagation if actual available item was clicked.
				 * As a result, the "focusout" event of the search input will not fire in all browsers.
				 */
				return false;
			});

			if (IE) {
				ms.values.available_div.on('mousedown', function() {
					ms.values.available_false_click = true;
				});
			}

			$obj.data('multiSelect', ms);

			$obj.wrap($('<div>', {
				'class': ZBX_STYLE_CLASS,
				css: ms.options.styles
			}));

			var $selected_div = $('<div>', {'class': 'selected'}),
				$selected_ul = $('<ul>', {'class': 'multiselect-list'});

			$obj.append($selected_div.append($selected_ul));

			if (ms.options.disabled) {
				$obj.attr('aria-disabled', true);
				$selected_ul.addClass('disabled');
			}
			else {
				$obj.append(makeMultiSelectInput($obj));
			}

			$obj
				.on('mousedown', function() {
					if (isSearchFieldVisible($obj) && ms.options.selectedLimit != 1) {
						$obj.addClass('active');
						$('.selected li.selected', $obj).removeClass('selected');
						$('input[type="text"]', $obj).focus();
					}
				});

			if (empty(ms.options.data)) {
				addDefaultValue($obj);
			}
			else {
				$.each(ms.options.data, function(i, item) {
					addSelected($obj, item);
				});
			}

			if (ms.options.popup.parameters != null) {
				if (typeof ms.options.popup.parameters['only_hostid'] !== 'undefined') {
					ms.options.only_hostid = ms.options.popup.parameters['only_hostid'];
				}

				var popup_button = $('<button>', {
						type: 'button',
						'class': 'btn-grey',
						text: ms.options.labels['Select']
					});

				if (ms.options.disabled) {
					popup_button.prop('disabled', true);
				}

				popup_button.on('click', function(event) {
					return PopUp('popup.generic', ms.options.popup.parameters, null, event.target);
				});

				$obj.after($('<div>', {'class': 'multiselect-button'}).append(popup_button));
			}
		});
	};

	function makeMultiSelectInput($obj) {
		var ms = $obj.data('multiSelect'),
			$label = $('label[for=' + $obj.attr('id') + '_ms]'),
			$aria_live = $('[aria-live]', $obj),
			$input = $('<input>', {
				'id': $label.length ? $label.attr('for') : null,
				'class': 'input',
				'type': 'text',
<<<<<<< HEAD
				'placeholder': options.placeholder,
				'aria-label': ($label.length ? $label.text() + '. ' : '') + options.placeholder,
				'aria-required': options.required
=======
				'placeholder': ms.options.labels['type here to search'],
				'aria-label': ($label.length ? $label.text() + '. ' : '') + ms.options.labels['type here to search'],
				'aria-required': ms.options.required_str
>>>>>>> 82ede20d
			})
				.on('keyup', function(e) {
					switch (e.which) {
						case KEY.ARROW_DOWN:
						case KEY.ARROW_LEFT:
						case KEY.ARROW_RIGHT:
						case KEY.ARROW_UP:
						case KEY.ESCAPE:
							return false;
					}

					clearSearchTimeout($obj);

					// Maximum results selected already?
					if (ms.options.selectedLimit != 0 && $('.selected li', $obj).length >= ms.options.selectedLimit) {
						return false;
					}

					var search = $input.val();

					if (search !== '') {
						$('.selected li.selected', $obj).removeClass('selected');

						search = search.replace(/^\s+|\s+$/g, '');

						/*
						 * Strategy:
						 * 1. Load the cached result set if such exists for the given term and show the list.
						 * 2. Skip anything if already expecting the result set to arrive for the given term.
						 * 3. Schedule result set retrieval for the given term otherwise.
						 */

						if (search in ms.values.searches) {
							ms.values.search = search;
							loadAvailable($obj);
							showAvailable($obj);
						}
						else if (!(search in ms.values.searching)) {
							ms.values.searchTimeout = setTimeout(function() {
								ms.values.searching[search] = true;

								$.ajax({
									url: ms.options.url + '&curtime=' + new CDate().getTime(),
									type: 'GET',
									dataType: 'json',
									cache: false,
									data: {
										search: search,
										limit: getLimit($obj)
									}
								})
									.then(function(response) {
										ms.values.searches[search] = response.result;

										if (search === $input.val().replace(/^\s+|\s+$/g, '')) {
											ms.values.search = search;
											loadAvailable($obj);
											showAvailable($obj);
										}
									})
									.done(function() {
										delete ms.values.searching[search];
									});

								delete ms.values.searchTimeout;
							}, 500);
						}
					}
					else {
						hideAvailable($obj);
					}
				})
				.on('keydown', function(e) {
					switch (e.which) {
						case KEY.TAB:
						case KEY.ESCAPE:
							hideAvailable($obj);
							cleanSearchInput($obj);
							break;

						case KEY.ENTER:
							if ($input.val() !== '') {
								var $selected = $('li.suggest-hover', ms.values.available_div);

								if ($selected.length) {
									select($obj, $selected.data('id'));
									$aria_live.text(sprintf(t('Added, %1$s'), $selected.data('label')));
								}

								return false;
							}
							break;

						case KEY.ARROW_LEFT:
							if ($input.val() === '') {
								var $collection = $('.selected li', $obj);

								if ($collection.length) {
									var $prev = $collection.filter('.selected').removeClass('selected').prev();
									$prev = ($prev.length ? $prev : $collection.last()).addClass('selected');

									$aria_live.text(($prev.hasClass('disabled'))
										? sprintf(t('%1$s, read only'), $prev.data('label'))
										: $prev.data('label')
									);
								}
							}
							break;

						case KEY.ARROW_RIGHT:
							if ($input.val() === '') {
								var $collection = $('.selected li', $obj);

								if ($collection.length) {
									var $next = $collection.filter('.selected').removeClass('selected').next();
									$next = ($next.length ? $next : $collection.first()).addClass('selected');

									$aria_live.text(($next.hasClass('disabled'))
										? sprintf(t('%1$s, read only'), $next.data('label'))
										: $next.data('label')
									);
								}
							}
							break;

						case KEY.ARROW_UP:
						case KEY.ARROW_DOWN:
							var $collection = $('li', ms.values.available_div.filter(':visible')),
								$selected = $collection.filter('.suggest-hover').removeClass('suggest-hover');

							if ($selected.length) {
								$selected = (e.which == KEY.ARROW_UP)
									? ($selected.is(':first-child') ? $collection.last() : $selected.prev())
									: ($selected.is(':last-child') ? $collection.first() : $selected.next());

								$selected.addClass('suggest-hover');
								$aria_live.text($selected.data('label'));
							}

							scrollAvailable($obj);

							return false;

						case KEY.BACKSPACE:
						case KEY.DELETE:
							if ($input.val() === '') {
								var $selected = $('.selected li.selected', $obj);

								if ($selected.length) {
									var id = $selected.data('id'),
										item = ms.values.selected[id];

									if (typeof item.disabled === 'undefined' || !item.disabled) {
										var aria_text = sprintf(t('Removed, %1$s'), $selected.data('label'));

										$selected = (e.which == KEY.BACKSPACE)
											? ($selected.is(':first-child') ? $selected.next() : $selected.prev())
											: ($selected.is(':last-child') ? $selected.prev() : $selected.next());

										removeSelected($obj, id);

										$obj.trigger('change', ms);

										if ($selected.length) {
											var $collection = $('.selected li', $obj);
											$selected.addClass('selected');

											aria_text += ', ' + sprintf(
												($selected.hasClass('disabled'))
													? t('Selected, %1$s, read only, in position %2$d of %3$d')
													: t('Selected, %1$s in position %2$d of %3$d'),
												$selected.data('label'),
												$collection.index($selected) + 1,
												$collection.length
											);
										}

										$aria_live.text(aria_text);
									}
									else {
										$aria_live.text(t('Can not be removed'));
									}
								}
								else if (e.which == KEY.BACKSPACE) {
									/*
									 * Pressing Backspace on empty input field should select last element in
									 * multiselect. For next Backspace press to be able to remove it.
									 */
									var $selected = $('.selected li:last-child', $obj).addClass('selected');
									$aria_live.text($selected.data('label'));
								}

								return false;
							}
							break;
					}
				})
				.on('focusin', function() {
					$obj.addClass('active');
				})
				.on('focusout', function() {
					if (ms.values.available_false_click) {
						ms.values.available_false_click = false;
						$('input[type="text"]', $obj).focus();
					}
					else {
						$obj.removeClass('active');
						$('.selected li:selected', $obj).removeClass('selected');
						cleanSearchInput($obj);
						hideAvailable($obj);
					}
				});

		return $input;
	}

	function addDefaultValue($obj) {
		var ms = $obj.data('multiSelect');

		if (!empty(ms.options.defaultValue)) {
			$obj.append($('<input>', {
				type: 'hidden',
				name: ms.options.name,
				value: ms.options.defaultValue,
				'data-default': 1
			}));
		}
	}

	function removeDefaultValue($obj) {
		$('input[data-default="1"]', $obj).remove();
	}

	function select($obj, id) {
		var ms = $obj.data('multiSelect');

		addSelected($obj, ms.values.available[id]);

		if (isSearchFieldVisible($obj)) {
			$('input[type="text"]', $obj).focus();
		}

		$obj.trigger('change', ms);
	}

	function addSelected($obj, item) {
		var ms = $obj.data('multiSelect');

		if (item.id in ms.values.selected) {
			return;
		}

		removeDefaultValue($obj);
		ms.values.selected[item.id] = item;

		var prefix = (item.prefix || ''),
			item_disabled = (typeof item.disabled !== 'undefined' && item.disabled);

		$obj.append($('<input>', {
			type: 'hidden',
			name: (ms.options.addNew && item.isNew) ? ms.options.name + '[new]' : ms.options.name,
			value: item.id,
			'data-name': item.name,
			'data-prefix': prefix
		}));

		var $li = $('<li>', {
				'data-id': item.id,
				'data-label': prefix + item.name
			})
				.append(
					$('<span>', {
						'class': 'subfilter-enabled'
					})
						.append($('<span>', {
							text: prefix + item.name,
							title: item.name
						}))
						.append($('<span>')
							.addClass('subfilter-disable-btn')
							.on('click', function() {
								if (!ms.options.disabled && !item_disabled) {
									removeSelected($obj, item.id);
									if (isSearchFieldVisible($obj)) {
										$('input[type="text"]', $obj).focus();
									}

									$obj.trigger('change', ms);
								}
							})
						)
				)
				.on('click', function() {
					if (isSearchFieldVisible($obj) && ms.options.selectedLimit != 1) {
						$('.selected li.selected', $obj).removeClass('selected');
						$(this).addClass('selected');
						$('input[type="text"]', $obj).focus();
					}
				});

		if (typeof item.inaccessible !== 'undefined' && item.inaccessible) {
			$li.addClass('inaccessible');
		}

		if (item_disabled) {
			$li.addClass('disabled');
		}

		$('.selected ul', $obj).append($li);

		cleanSearch($obj);
	}

	function removeSelected($obj, id) {
		var ms = $obj.data('multiSelect');

		$('.selected li[data-id]', $obj).each(function(){
			if ($(this).data('id') == id) {
				$(this).remove();
			}
		});
		$('input', $obj).each(function(){
			if ($(this).val() == id) {
				$(this).remove();
			}
		});

		delete ms.values.selected[id];

		if (!$('.selected li', $obj).length) {
			addDefaultValue($obj);
		}

		cleanSearch($obj);
	}

	function addAvailable($obj, item) {
		var ms = $obj.data('multiSelect'),
			is_new = item.isNew || false,
			prefix = item.prefix || '',
			search = ms.values.search.replace(/[.+?^${}()|[\]\\]/g, '\\$&').replace(/[*]/g, '\\\*?'),
			$li = $('<li>', {
				'data-id': item.id,
				'data-label': prefix + item.name
			})
				.on('mouseenter', function() {
					$('li.suggest-hover', ms.values.available_div).removeClass('suggest-hover');
					$li.addClass('suggest-hover');
				})
				.on('click', function() {
					select($obj, item.id);
				});

		if (prefix !== '') {
			$li.append($('<span>', {'class': 'grey', text: prefix}));
		}

		// Highlight matched.
		$li
			.append(item.name.replace(new RegExp(search, 'gi'), function(match) {
				return '<span' + (!is_new ? ' class="suggest-found"' : '') + '>' + match + '</span>';
			}))
			.toggleClass('suggest-new', is_new);

		$('ul', ms.values.available_div).append($li);
	}

	function loadAvailable($obj) {
		var ms = $obj.data('multiSelect'),
			data = ms.values.searches[ms.values.search];

		cleanAvailable($obj);

		var addNew = false;

		if (ms.options.addNew && ms.values.search.length) {
			if (data.length || objectLength(ms.values.selected) > 0) {
				var names = {};

				// Check if value exists among available values.
				$.each(data, function(i, item) {
					if (item.name === ms.values.search) {
						names[item.name.toUpperCase()] = true;
					}
				});

				if (typeof names[ms.values.search.toUpperCase()] === 'undefined') {
					addNew = true;
				}

				// Check if value exists among selected values.
				if (!addNew && objectLength(ms.values.selected) > 0) {
					$.each(ms.values.selected, function(i, item) {
						if (typeof item.isNew === 'undefined') {
							names[item.name.toUpperCase()] = true;
						}
						else {
							names[item.id.toUpperCase()] = true;
						}
					});

					if (typeof names[ms.values.search.toUpperCase()] === 'undefined') {
						addNew = true;
					}
				}
			}
			else {
				addNew = true;
			}
		}

		var available_more = false;

		$.each(data, function(i, item) {
			if (ms.options.limit == 0 || objectLength(ms.values.available) < ms.options.limit) {
				if (typeof ms.values.available[item.id] === 'undefined'
						&& typeof ms.values.selected[item.id] === 'undefined'
						&& ms.options.excludeids.indexOf(item.id) === -1) {
					ms.values.available[item.id] = item;
				}
			}
			else {
				available_more = true;
			}
		});

		if (addNew) {
			ms.values.available[ms.values.search] = {
				id: ms.values.search,
				name: ms.values.search + ' (' + ms.options.labels['new'] + ')',
				isNew: true
			};
		}

		var found = 0,
			preselected = '';

		if (objectLength(ms.values.available) == 0) {
			var div = $('<div>', {
					'class': 'multiselect-matches',
					text: ms.options.labels['No matches found']
				})
					.on('click', function() {
						$('input[type="text"]', $obj).focus();
					});

			ms.values.available_div.append(div);
		}
		else {
			ms.values.available_div.append($('<ul>', {
				'class': 'multiselect-suggest',
				'aria-hidden': true
			}));

			$.each(ms.values.available, function (i, item) {
				if (found == 0) {
					preselected = (item.prefix || '') + item.name;
				}
				addAvailable($obj, item);
				found++;
			});
		}

		if (found > 0) {
			$('[aria-live]', $obj).text(
				(available_more
					? sprintf(t('More than %1$d matches for %2$s found'), found, ms.values.search)
					: sprintf(t('%1$d matches for %2$s found'), found, ms.values.search)) +
				', ' + sprintf(t('%1$s preselected, use down,up arrow keys and enter to select'), preselected)
			);
		}
		else {
			$('[aria-live]', $obj).text(ms.options.labels['No matches found']);
		}

		if (available_more) {
			var div = $('<div>', {
					'class': 'multiselect-matches',
					text: ms.options.labels['More matches found...']
				})
					.on('click', function() {
						$('input[type="text"]', $obj).focus();
					});

			ms.values.available_div.prepend(div);
		}
	}

	function showAvailable($obj) {
		var ms = $obj.data('multiSelect'),
			$available = ms.values.available_div;

		if ($available.parent().is(document.body)) {
			return;
		}

		$('.multiselect-available').not($available).each(function() {
			hideAvailable($(this).data('obj'));
		});

		$available.data('obj', $obj);

		// Will disconnect this handler in hideAvailable().
		var hide_handler = function() {
			hideAvailable($obj);
		};

		$available.data('hide_handler', hide_handler);

		$obj.parents().add(window).one('scroll', hide_handler);
		$(window).one('resize', hide_handler);

		var obj_offset = $obj.offset(),
			obj_padding_y = $obj.outerHeight() - $obj.height(),
			// Subtract 1px for borders of the input and available container to overlap.
			available_top = obj_offset.top + $obj.height() + obj_padding_y / 2 - 1,
			available_left = obj_offset.left,
			available_width = $obj.width(),
			available_max_height = Math.max(50, Math.min(400,
				// Subtract 10px to make available box bottom clearly visible, for better usability.
				$(window).height() + $(window).scrollTop() - available_top - obj_padding_y - 10
			));

		if (objectLength(ms.values.available) > 0) {
			available_width_min = Math.max(available_width, 300);

			// Prevent less than 15% width difference for the available list and the input field.
			if ((available_width_min - available_width) / available_width > .15) {
				available_width = available_width_min;
			}

			available_left = Math.min(available_left, $(window).width() + $(window).scrollLeft() - available_width);
			if (available_left < 0) {
				available_width += available_left;
				available_left = 0;
			}
		}

		$available.css({
			'top': available_top,
			'left': available_left,
			'width': available_width,
			'max-height': available_max_height
		});

		$available.scrollTop(0);

		if (objectLength(ms.values.available) != 0) {
			// Remove selected item selected state.
			$('.selected li.selected', $obj).removeClass('selected');

			// Pre-select first available item.
			if ($('li', $available).length > 0) {
				$('li.suggest-hover', $available).removeClass('suggest-hover');
				$('li:first-child', $available).addClass('suggest-hover');
			}
		}

		$available.appendTo(document.body);
	}

	function hideAvailable($obj) {
		var ms = $obj.data('multiSelect'),
			$available = ms.values.available_div;

		clearSearchTimeout($obj);

		if (!$available.parent().is(document.body)) {
			return;
		}

		$available.detach();

		var hide_handler = $available.data('hide_handler');
		$obj.parents().add(window).off('scroll', hide_handler);
		$(window).off('resize', hide_handler);

		$available.removeData(['obj', 'hide_handler']);
	}

	function cleanAvailable($obj) {
		var ms = $obj.data('multiSelect');

		hideAvailable($obj);

		ms.values.available = {};
		ms.values.available_div.empty();
	}

	function scrollAvailable($obj) {
		var ms = $obj.data('multiSelect'),
			$available = ms.values.available_div,
			$selected = $available.find('li.suggest-hover');

		if ($selected.length > 0) {
			var	available_height = $available.height(),
				selected_top = 0,
				selected_height = $selected.outerHeight(true);

			if ($('.multiselect-matches', $available)) {
				selected_top += $('.multiselect-matches', $available).outerHeight(true);
			}

			$available.find('li').each(function() {
				var item = $(this);
				if (item.hasClass('suggest-hover')) {
					return false;
				}
				selected_top += item.outerHeight(true);
			});

			if (selected_top < $available.scrollTop()) {
				var prev = $selected.prev();

				$available.scrollTop((prev.length == 0) ? 0 : selected_top);
			}
			else if (selected_top + selected_height > $available.scrollTop() + available_height) {
				$available.scrollTop(selected_top - available_height + selected_height);
			}
		}
		else {
			$available.scrollTop(0);
		}
	}

<<<<<<< HEAD
	function setSearchFieldVisibility(visible, $container, options) {
		if (visible) {
			var $label = $('label[for=' + $container.attr('id') + '_ms]');
			$container.removeClass('search-disabled')
				.find('input[type="text"]')
				.attr({
					placeholder: options.placeholder,
					'aria-label': ($label.length ? $label.text() + '. ' : '') + options.placeholder,
=======
	function cleanSearchInput($obj) {
		$('input[type="text"]', $obj).val('');

		clearSearchTimeout($obj);
	}

	function cleanSearchHistory($obj) {
		var ms = $obj.data('multiSelect');

		ms.values.search = '';
		ms.values.searches = {};
		ms.values.searching = {};
	}

	function clearSearchTimeout($obj) {
		var ms = $obj.data('multiSelect');

		if (ms.values.searchTimeout !== undefined) {
			clearTimeout(ms.values.searchTimeout);
			delete ms.values.searchTimeout;
		}
	}

	function cleanSearch($obj) {
		cleanAvailable($obj);
		cleanSearchInput($obj);
		cleanSearchHistory($obj);
		updateSearchFieldVisibility($obj);
	}

	function updateSearchFieldVisibility($obj) {
		var ms = $obj.data('multiSelect'),
			visible_now = !$obj.hasClass('search-disabled'),
			visible = !ms.options.disabled
				&& (ms.options.selectedLimit == 0 || $('.selected li', $obj).length < ms.options.selectedLimit);

		if (visible === visible_now) {
			return;
		}

		if (visible) {
			var $label = $('label[for=' + $obj.attr('id') + '_ms]');

			$obj.removeClass('search-disabled')
				.find('input[type="text"]')
				.attr({
					placeholder: ms.options.labels['type here to search'],
					'aria-label': ($label.length ? $label.text() + '. ' : '') + ms.options.labels['type here to search'],
>>>>>>> 82ede20d
					readonly: false
				});
		}
		else {
<<<<<<< HEAD
			$container.addClass('search-disabled')
=======
			$obj.addClass('search-disabled')
>>>>>>> 82ede20d
				.find('input[type="text"]')
				.attr({
					placeholder: '',
					'aria-label': '',
					readonly: true
				});
		}
	}

	function isSearchFieldVisible($obj) {
		return !$obj.hasClass('.search-disabled');
	}

	function getLimit($obj) {
		var ms = $obj.data('multiSelect');

		return (ms.options.limit != 0)
			? ms.options.limit + objectLength(ms.values.selected) + ms.options.excludeids.length + 1
			: null;
	}

	function objectLength(obj) {
		var length = 0;

		for (var key in obj) {
			if (obj.hasOwnProperty(key)) {
				length++;
			}
		}

		return length;
	}
});<|MERGE_RESOLUTION|>--- conflicted
+++ resolved
@@ -254,12 +254,8 @@
 	 * @param string options['data'][prefix]		(optional)
 	 * @param bool   options['data'][inaccessible]	(optional)
 	 * @param bool   options['data'][disabled]		(optional)
-<<<<<<< HEAD
 	 * @param string options['placeholder']			set custom placeholder (optional)
 	 * @param array  options['excludeids']			the list of excluded ids (optional)
-=======
-	 * @param array  options['excludeids']			an array of excluded ids (optional)
->>>>>>> 82ede20d
 	 * @param string options['defaultValue']		default value for input element (optional)
 	 * @param bool   options['disabled']			turn on/off readonly state (optional)
 	 * @param bool   options['addNew']				allow user to create new names (optional)
@@ -282,29 +278,6 @@
 		}
 
 		var defaults = {
-<<<<<<< HEAD
-			url: '',
-			name: '',
-			labels: {
-				'No matches found': 'No matches found',
-				'More matches found...': 'More matches found...',
-				'type here to search': 'type here to search',
-				'new': 'new',
-				'Select': 'Select'
-			},
-			placeholder: t('type here to search'),
-			data: [],
-			only_hostid: 0,
-			excludeids: [],
-			addNew: false,
-			defaultValue: null,
-			disabled: false,
-			selectedLimit: 0,
-			limit: 20,
-			popup: [],
-			styles: []
-		};
-=======
 				url: '',
 				name: '',
 				labels: {
@@ -314,6 +287,7 @@
 					'new': t('new'),
 					'Select': t('Select')
 				},
+				placeholder: t('type here to search'),
 				data: {},
 				only_hostid: 0,
 				excludeids: [],
@@ -326,7 +300,6 @@
 				styles: {}
 			};
 
->>>>>>> 82ede20d
 		options = $.extend({}, defaults, options);
 
 		return this.each(function() {
@@ -441,15 +414,9 @@
 				'id': $label.length ? $label.attr('for') : null,
 				'class': 'input',
 				'type': 'text',
-<<<<<<< HEAD
-				'placeholder': options.placeholder,
-				'aria-label': ($label.length ? $label.text() + '. ' : '') + options.placeholder,
-				'aria-required': options.required
-=======
-				'placeholder': ms.options.labels['type here to search'],
-				'aria-label': ($label.length ? $label.text() + '. ' : '') + ms.options.labels['type here to search'],
+				'placeholder': ms.options.placeholder,
+				'aria-label': ($label.length ? $label.text() + '. ' : '') + ms.options.placeholder,
 				'aria-required': ms.options.required_str
->>>>>>> 82ede20d
 			})
 				.on('keyup', function(e) {
 					switch (e.which) {
@@ -1075,16 +1042,6 @@
 		}
 	}
 
-<<<<<<< HEAD
-	function setSearchFieldVisibility(visible, $container, options) {
-		if (visible) {
-			var $label = $('label[for=' + $container.attr('id') + '_ms]');
-			$container.removeClass('search-disabled')
-				.find('input[type="text"]')
-				.attr({
-					placeholder: options.placeholder,
-					'aria-label': ($label.length ? $label.text() + '. ' : '') + options.placeholder,
-=======
 	function cleanSearchInput($obj) {
 		$('input[type="text"]', $obj).val('');
 
@@ -1131,18 +1088,13 @@
 			$obj.removeClass('search-disabled')
 				.find('input[type="text"]')
 				.attr({
-					placeholder: ms.options.labels['type here to search'],
-					'aria-label': ($label.length ? $label.text() + '. ' : '') + ms.options.labels['type here to search'],
->>>>>>> 82ede20d
+					placeholder: ms.options.placeholder,
+					'aria-label': ($label.length ? $label.text() + '. ' : '') + ms.options.placeholder,
 					readonly: false
 				});
 		}
 		else {
-<<<<<<< HEAD
-			$container.addClass('search-disabled')
-=======
 			$obj.addClass('search-disabled')
->>>>>>> 82ede20d
 				.find('input[type="text"]')
 				.attr({
 					placeholder: '',
