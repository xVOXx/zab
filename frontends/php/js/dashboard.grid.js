--- conflicted
+++ resolved
@@ -97,18 +97,11 @@
 		widget['content_body'] = $('<div>', {'class': 'dashbrd-grid-widget-content' + _add_class});
 
 		widget['container'] = $('<div>', {'class': 'dashbrd-grid-widget-container' + _add_class})
-			.toggleClass('no-padding', !widget['padding'])
-		;
+			.toggleClass('no-padding', !widget['configuration']['padding']);
 
 		widget['container']
 			.append(widget['content_header'])
-			.append(widget['content_body'])
-<<<<<<< HEAD
-		;
-=======
-			.append(widget['content_script'])
-			.toggleClass('no-padding', !widget['configuration']['padding']);
->>>>>>> bb2e6f6b
+			.append(widget['content_body']);
 
 		if (widget['iterator']) {
 			widget['container']
@@ -116,22 +109,18 @@
 					.append($('<div>')
 						.html(t('Widget is too small for the specified number of columns and rows.'))
 					)
-				)
-			;
+				);
 		}
 		else {
 			widget['content_script'] = $('<div>');
-			widget['container']
-				.append(widget['content_script'])
-			;
+			widget['container'].append(widget['content_script']);
 		}
 
 		var $div = $('<div>', {
 			'class': widget['iterator'] ? 'dashbrd-grid-iterator' : 'dashbrd-grid-widget'
 		})
 			.toggleClass('dashbrd-grid-widget-hidden-header', widget['view_mode'] == 1)
-			.toggleClass('new-widget', widget['new_widget'])
-		;
+			.toggleClass('new-widget', widget['new_widget']);
 
 		if (!widget['parent']) {
 			$div
@@ -139,8 +128,7 @@
 				.css({
 					'min-height': '' + data['options']['widget-height'] + 'px',
 					'min-width': '' + data['options']['widget-width'] + '%'
-				})
-			;
+				});
 		}
 
 		$div
@@ -149,8 +137,7 @@
 				if ($(this).hasClass('dashbrd-grid-widget-hidden-header') && $(this).position().top === 0) {
 					$('main.layout-kioskmode').toggleClass('widget-mouseenter', event.type === 'mouseenter');
 				}
-			})
-		;
+			});
 
 		return $div;
 	}
@@ -1395,10 +1382,14 @@
 	}
 
 	function addWidgetOfIterator($obj, data, iterator, child) {
-		// If no fields are given, 'fields' will contain empty array instead of simple object.
-		if (child['fields'].length === 0) {
+		// Replace empty arrays (or anything non-object) with empty objects.
+		if (typeof child['fields'] !== 'object') {
 			child['fields'] = {};
 		}
+		if (typeof child['configuration'] !== 'object') {
+			child['configuration'] = {};
+		}
+
 		child = $.extend({
 			'widgetid': '',
 			'type': '',
@@ -1410,11 +1401,8 @@
 			'update_paused': false,
 			'initial_load': true,
 			'ready': false,
-			'fields': {},
-			'storage': {},
-			'padding': true
+			'storage': {}
 		}, child, {
-			'rf_rate': 0,
 			'iterator': false,
 			'parent': iterator,
 			'new_widget': false
@@ -1694,7 +1682,6 @@
 			return;
 		}
 
-<<<<<<< HEAD
 		if (widget['iterator']) {
 			var pos = (typeof widget['current_pos'] === 'object') ? widget['current_pos'] : widget['pos'];
 
@@ -1713,11 +1700,8 @@
 			}
 		}
 
-		if (!widget['scrollable']) {
+		if (!widget['configuration']['scrollable']) {
 			// For Internet Explorer 11 to calculate content_body size properly.
-=======
-		if (widget['configuration']['scrollable'] == false) {
->>>>>>> bb2e6f6b
 			widget['content_body'].css('overflow', 'hidden');
 		}
 
@@ -1817,52 +1801,11 @@
 		var	fields = $('form', data.dialogue['body']).serializeJSON(),
 			type = fields['type'],
 			name = fields['name'],
-			view_mode = (fields['show_header'] == 1) ? 0 : 1,
-			pos,
-			$placeholder;
+			view_mode = (fields['show_header'] == 1) ? 0 : 1;
 
 		delete fields['type'];
 		delete fields['name'];
 		delete fields['show_header'];
-
-		if (widget === null || ('type' in widget) === false) {
-			if (widget && 'pos' in widget) {
-				// Pos contains unused properties left and top for some reason.
-				pos = $.extend({}, data.widget_defaults[type].size, widget.pos);
-
-				$.map(data.widgets, function(box) {
-					return rectOverlap(box.pos, pos) ? box : null;
-				}).each(function(box) {
-					if (!rectOverlap(box.pos, pos)) {
-						return;
-					}
-
-					if (pos.x + pos.width > box.pos.x && pos.x < box.pos.x) {
-						pos.width = box.pos.x - pos.x;
-					}
-					else if (pos.y + pos.height > box.pos.y && pos.y < box.pos.y) {
-						pos.height = box.pos.y - pos.y;
-					}
-				});
-
-				pos.width = Math.min(data.options['max-columns'] - pos.x, pos.width);
-				pos.height = Math.min(data.options['max-rows'] - pos.y, pos.height);
-			}
-			else {
-				pos = findEmptyPosition($obj, data, type);
-			}
-
-			$placeholder = $('<div>')
-				.css({
-					position: 'absolute',
-					top: (pos.y * data.options['widget-height']) + 'px',
-					left: (pos.x * data.options['widget-width']) + '%',
-					height: (pos.height * data.options['widget-height']) + 'px',
-					width: (pos.width * data.options['widget-width']) + '%'
-				})
-				.appendTo($obj)
-			;
-		}
 
 		// Prepare to call dashboard.widget.check.
 
@@ -1885,114 +1828,23 @@
 			dataType: 'json',
 			data: ajax_data
 		})
-<<<<<<< HEAD
-			.done(function(response) {
-				if (typeof response.errors !== 'undefined') {
-=======
-			.then(function(resp) {
-				if (typeof(resp.errors) !== 'undefined') {
->>>>>>> bb2e6f6b
+			.then(function(response) {
+				if (typeof(response.errors) !== 'undefined') {
 					// Error returned. Remove previous errors.
 
 					$('.msg-bad', data.dialogue['body']).remove();
-<<<<<<< HEAD
 					data.dialogue['body'].prepend(response.errors);
-=======
-					data.dialogue['body'].prepend(resp.errors);
 
 					return $.Deferred().reject();
->>>>>>> bb2e6f6b
 				}
 				else {
 					// No errors, proceed with update.
-
 					overlayDialogueDestroy('widgetConfg');
 				}
 			})
 			.then(function() {
 				// Prepare to call dashboard.widget.configure.
 
-<<<<<<< HEAD
-					if (widget === null || ('type' in widget) === false) {
-						// In case of ADD widget, create and add widget to the dashboard.
-
-						var widget_data = {
-								'type': type,
-								'header': name,
-								'view_mode': view_mode,
-								'pos': pos,
-								'rf_rate': 0,
-								'fields': fields
-							};
-
-						if (pos['y'] + pos['height'] > data['options']['rows']) {
-							resizeDashboardGrid($obj, data, pos['y'] + pos['height']);
-
-							// Body height should be adjusted to animate scrollTop work.
-							$('body').css('height', Math.max(
-								$('body').height(), (pos['y'] + pos['height']) * data['options']['widget-height']
-							));
-						}
-
-						// 5px shift is widget padding.
-						$('html, body')
-							.animate({scrollTop: pos['y'] * data['options']['widget-height']
-								+ $('.dashbrd-grid-container').position().top - 5})
-							.promise()
-							.then(function() {
-								methods.addWidget.call($obj, widget_data);
-
-								// New widget is last element in data['widgets'] array.
-								widget = data['widgets'].slice(-1)[0];
-								updateWidgetContent($obj, data, widget);
-								setWidgetModeEdit($obj, data, widget);
-
-								// Remove height attribute set for scroll animation.
-								$('body').css('height', '');
-							});
-					}
-					else if (widget['type'] === type) {
-						// In case of EDIT widget, if type has not changed, update the widget.
-
-						widget['header'] = name;
-						widget['view_mode'] = view_mode;
-						widget['fields'] = fields;
-
-						doAction('afterUpdateWidgetConfig', $obj, data, null);
-						updateWidgetDynamic($obj, data, widget);
-
-						if (widget['iterator']) {
-							updateWidgetContent($obj, data, widget, {
-								'update_policy': 'resize_or_refresh'
-							});
-						}
-						else {
-							updateWidgetContent($obj, data, widget);
-						}
-					} else {
-						// In case of EDIT widget, if type has changed, replace the widget.
-
-						var widget_data = {
-							'type': type,
-							'header': name,
-							'pos': widget['pos'],
-							'rf_rate': 0,
-							'fields': fields,
-							'new_widget': false
-						};
-
-						removeWidget($obj, data, widget);
-
-						// Disable position/size checking during addWidget call.
-						data['pos-action'] = 'updateWidgetConfig';
-						methods.addWidget.call($obj, widget_data);
-						data['pos-action'] = '';
-
-						// New widget is last element in data['widgets'] array.
-						widget = data['widgets'].slice(-1)[0];
-						updateWidgetContent($obj, data, widget);
-						setWidgetModeEdit($obj, data, widget);
-=======
 				var url = new Curl('zabbix.php');
 				url.setArgument('action', 'dashboard.widget.configure');
 
@@ -2012,39 +1864,57 @@
 					data: ajax_data
 				});
 			})
-			.then(function(resp) {
+			.then(function(response) {
 				var configuration = {};
-				if ('configuration' in resp) {
-					configuration = resp['configuration'];
+				if ('configuration' in response) {
+					configuration = response['configuration'];
 				}
 
 				if (widget === null || ('type' in widget) === false) {
-					// In case of ADD widget, create widget with required selected fields and add it to dashboard.
+					// In case of ADD widget, create and add widget to the dashboard.
+
+					var pos;
+
+					if (widget && 'pos' in widget) {
+						pos = $.extend({}, data.widget_defaults[type].size, widget.pos);
+
+						$.map(data.widgets, function(box) {
+							return rectOverlap(box.pos, pos) ? box : null;
+						}).each(function(box) {
+							if (!rectOverlap(box.pos, pos)) {
+								return;
+							}
+
+							if (pos.x + pos.width > box.pos.x && pos.x < box.pos.x) {
+								pos.width = box.pos.x - pos.x;
+							}
+							else if (pos.y + pos.height > box.pos.y && pos.y < box.pos.y) {
+								pos.height = box.pos.y - pos.y;
+							}
+						});
+
+						pos.width = Math.min(data.options['max-columns'] - pos.x, pos.width);
+						pos.height = Math.min(data.options['max-rows'] - pos.y, pos.height);
+					}
+					else {
+						pos = findEmptyPosition($obj, data, type);
+					}
+
 					var widget_data = {
 							'type': type,
 							'header': name,
 							'view_mode': view_mode,
 							'pos': pos,
-							'rf_rate': 0,
 							'fields': fields,
 							'configuration': configuration
-						},
-						add_new_widget = function() {
-							methods.addWidget.call($obj, widget_data);
-							// New widget is last element in data['widgets'] array.
-							widget = data['widgets'].slice(-1)[0];
-							updateWidgetContent($obj, data, widget);
-							setWidgetModeEdit($obj, data, widget);
-							// Remove height attribute set for scroll animation.
-							$('body').css('height', '');
 						};
 
 					if (pos['y'] + pos['height'] > data['options']['rows']) {
 						resizeDashboardGrid($obj, data, pos['y'] + pos['height']);
+
 						// Body height should be adjusted to animate scrollTop work.
 						$('body').css('height', Math.max(
-							$('body').height(),
-							(pos['y'] + pos['height']) * data['options']['widget-height']
+							$('body').height(), (pos['y'] + pos['height']) * data['options']['widget-height']
 						));
 					}
 
@@ -2053,15 +1923,20 @@
 						.animate({scrollTop: pos['y'] * data['options']['widget-height']
 							+ $('.dashbrd-grid-container').position().top - 5})
 						.promise()
-						.then(add_new_widget);
-				}
-				else {
-					// In case of EDIT widget.
-					if (widget['type'] !== type) {
-						widget['type'] = type;
-						widget['initial_load'] = true;
->>>>>>> bb2e6f6b
-					}
+						.then(function() {
+							methods.addWidget.call($obj, widget_data);
+
+							// New widget is last element in data['widgets'] array.
+							widget = data['widgets'].slice(-1)[0];
+							updateWidgetContent($obj, data, widget);
+							setWidgetModeEdit($obj, data, widget);
+
+							// Remove height attribute set for scroll animation.
+							$('body').css('height', '');
+						});
+				}
+				else if (widget['type'] === type) {
+					// In case of EDIT widget, if type has not changed, update the widget.
 
 					widget['header'] = name;
 					widget['view_mode'] = view_mode;
@@ -2069,21 +1944,43 @@
 					applyWidgetConfiguration($obj, data, widget, configuration);
 					doAction('afterUpdateWidgetConfig', $obj, data, null);
 					updateWidgetDynamic($obj, data, widget);
-					refreshWidget($obj, data, widget);
-				}
-<<<<<<< HEAD
-=======
+
+					if (widget['iterator']) {
+						updateWidgetContent($obj, data, widget, {
+							'update_policy': 'resize_or_refresh'
+						});
+					}
+					else {
+						updateWidgetContent($obj, data, widget);
+					}
+				} else {
+					// In case of EDIT widget, if type has changed, replace the widget.
+
+					removeWidget($obj, data, widget);
+
+					var widget_data = {
+						'type': type,
+						'header': name,
+						'pos': widget['pos'],
+						'fields': fields,
+						'configuration': configuration,
+						'new_widget': false
+					};
+
+					// Disable position/size checking during addWidget call.
+					data['pos-action'] = 'updateWidgetConfig';
+					methods.addWidget.call($obj, widget_data);
+					data['pos-action'] = '';
+
+					// New widget is last element in data['widgets'] array.
+					widget = data['widgets'].slice(-1)[0];
+					updateWidgetContent($obj, data, widget);
+					setWidgetModeEdit($obj, data, widget);
+				}
 
 				// Mark dashboard as updated.
 				data['options']['updated'] = true;
->>>>>>> bb2e6f6b
-			})
-			.always(function() {
-				if ($placeholder) {
-					$placeholder.remove();
-				}
-			})
-		;
+			});
 	}
 
 	function findEmptyPosition($obj, data, type) {
@@ -2848,16 +2745,14 @@
 		},
 
 		addWidget: function(widget) {
-			// Replace empty arrays with empty objects.
-			if (widget['fields'].length === 0) {
+			// Replace empty arrays (or anything non-object) with empty objects.
+			if (typeof widget['fields'] !== 'object') {
 				widget['fields'] = {};
 			}
-<<<<<<< HEAD
-=======
-			if (widget['configuration'].length === 0) {
+			if (typeof widget['configuration'] !== 'object') {
 				widget['configuration'] = {};
 			}
->>>>>>> bb2e6f6b
+
 			widget = $.extend({
 				'widgetid': '',
 				'type': '',
@@ -2870,18 +2765,13 @@
 					'height': 1
 				},
 				'rf_rate': 0,
-				'scrollable': null,
-				'iterator': null,
 				'preloader_timeout': 10000,	// in milliseconds
 				'preloader_fadespeed': 500,
 				'update_in_progress': false,
 				'update_paused': false,
 				'initial_load': true,
 				'ready': false,
-<<<<<<< HEAD
-				'fields': {},
-				'storage': {},
-				'padding': true
+				'storage': {}
 			}, widget, {
 				'parent': false
 			});
@@ -2889,10 +2779,6 @@
 			if (typeof widget['new_widget'] === 'undefined') {
 				widget['new_widget'] = !widget['widgetid'].length;
 			}
-=======
-				'storage': {}
-			}, widget);
->>>>>>> bb2e6f6b
 
 			return this.each(function() {
 				var	$this = $(this),
@@ -2902,7 +2788,6 @@
 				;
 
 				widget_local['iterator'] = widget_type_defaults['iterator'];
-				widget_local['scrollable'] = widget_type_defaults['scrollable'];
 
 				if (widget_local['iterator']) {
 					$.extend(widget_local, {
