--- conflicted
+++ resolved
@@ -703,16 +703,8 @@
 			dataType: 'json',
 			data: ajax_data,
 			success: function(resp) {
-<<<<<<< HEAD
-				if (typeof(resp.errors) !== 'undefined') {
-					// Error returned
-					dashbaordAddMessages(resp.errors);
-				}
-				else {
-=======
 				// we can have redirect with errors
 				if ('redirect' in resp) {
->>>>>>> 85484a6a
 					// There are no more unsaved changes
 					data['options']['updated'] = false;
 					// Replace add possibility to remove previous url (as ..&new=1) from the document history
