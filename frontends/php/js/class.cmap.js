/*
** Zabbix
** Copyright (C) 2001-2017 Zabbix SIA
**
** This program is free software; you can redistribute it and/or modify
** it under the terms of the GNU General Public License as published by
** the Free Software Foundation; either version 2 of the License, or
** (at your option) any later version.
**
** This program is distributed in the hope that it will be useful,
** but WITHOUT ANY WARRANTY; without even the implied warranty of
** MERCHANTABILITY or FITNESS FOR A PARTICULAR PURPOSE. See the
** GNU General Public License for more details.
**
** You should have received a copy of the GNU General Public License
** along with this program; if not, write to the Free Software
** Foundation, Inc., 51 Franklin Street, Fifth Floor, Boston, MA  02110-1301, USA.
**/

var ZABBIX = ZABBIX || {};

ZABBIX.namespace = function(namespace) {
	var parts = namespace.split('.'),
		parent = this,
		i;

	for (i = 0; i < parts.length; i++) {
		if (typeof parent[parts[i]] === 'undefined') {
			parent[parts[i]] = {};
		}

		parent = parent[parts[i]];
	}

	return parent;
};

ZABBIX.namespace('classes.Observer');

ZABBIX.classes.Observer = (function() {
	var Observer = function() {
		this.listeners = {};
	};

	Observer.prototype = {
		constructor: ZABBIX.classes.Observer,

		bind: function(event, callback) {
			var i;

			if (typeof callback === 'function') {
				event = ('' + event).toLowerCase().split(/\s+/);

				for (i = 0; i < event.length; i++) {
					if (this.listeners[event[i]] === void(0)) {
						this.listeners[event[i]] = [];
					}

					this.listeners[event[i]].push(callback);
				}
			}

			return this;
		},

		trigger: function(event, target) {
			event = event.toLowerCase();

			var handlers = this.listeners[event] || [],
				i;

			if (handlers.length) {
				event = jQuery.Event(event);

				for (i = 0; i < handlers.length; i++) {
					try {
						if (handlers[i](event, target) === false || event.isDefaultPrevented()) {
							break;
						}
					}
					catch(ex) {
						window.console && window.console.log && window.console.log(ex);
					}
				}
			}

			return this;
		}
	};

	Observer.makeObserver = function(object) {
		var i;

		for (i in Observer.prototype) {
			if (Observer.prototype.hasOwnProperty(i) && typeof Observer.prototype[i] === 'function') {
				object[i] = Observer.prototype[i];
			}
		}

		object.listeners = {};
	};

	return Observer;
}());

ZABBIX.namespace('apps.map');

ZABBIX.apps.map = (function($) {
	// dependencies
	var Observer = ZABBIX.classes.Observer;

	function createMap(containerId, mapData) {
		var CMap = function(containerId, mapData) {
			var selementid,
				shapeid,
				linkid;

			this.reupdateImage = false; // if image should be updated again after last update is finished
			this.imageUpdating = false; // if ajax request for image updating is processing
			this.selements = {}; // element objects
			this.shapes = {}; // shape objects
			this.links = {}; // map links array
			this.selection = {
				count: { // number of selected items
					selements: 0,
					shapes: 0
				},
				selements: {}, // selected elements
				shapes: {} // selected shapes
			};
			this.currentLinkId = '0'; // linkid of currently edited link
			this.allLinkTriggerIds = {};
			this.sysmapid = mapData.sysmap.sysmapid;
			this.data = mapData.sysmap;
			this.background = null;
			this.iconList = mapData.iconList;
			this.defaultAutoIconId = mapData.defaultAutoIconId;
			this.defaultIconId = mapData.defaultIconId;
			this.defaultIconName = mapData.defaultIconName;
			this.container = $('#' + containerId);

			if (this.container.length === 0) {
				this.container = $(document.body);
			}

			this.images = {};
			Object.keys(this.iconList).forEach(function (id) {
				var item = this.iconList[id];
				this.images[item.imageid] = item;
			}, this);

			this.map = new SVGMap({
				theme: mapData.theme,
				canvas: {
					width: this.data.width,
					height: this.data.height,
					mask: true
				},
				container: this.container[0]
			});

			this.container.css({
				width: this.data.width + 'px',
				height: this.data.height + 'px',
				overflow: 'hidden'
			});

			this.container.css('position', 'relative');
			this.base64image = true;
			$('#sysmap_img').remove();

			for (selementid in this.data.selements) {
				if (this.data.selements.hasOwnProperty(selementid)) {
					this.selements[selementid] = new Selement(this, this.data.selements[selementid]);
				}
			}

			var shapes = [];

			for (shapeid in this.data.shapes) {
				if (this.data.shapes.hasOwnProperty(shapeid)) {
					shapes.push(this.data.shapes[shapeid]);
				}
			}

			shapes = shapes.sort(function (a,b) {
				return a.zindex - b.zindex;
			});

			shapes.forEach(function (shape) {
				this.shapes[shape.sysmap_shapeid] = new Shape(this, shape);
			}, this);

			for (linkid in this.data.links) {
				if (this.data.selements.hasOwnProperty(selementid)) {
					this.links[linkid] = new Link(this, this.data.links[linkid]);
				}
			}

			// create container for forms
			this.formContainer = $('<div></div>', {
					id: 'map-window',
					class: 'overlay-dialogue',
					style: 'display:none; top: 50px; left: 500px'})
				.appendTo('body')
				.draggable({
					containment: [0, 0, 3200, 3200]
				});

			this.updateImage();
			this.form = new SelementForm(this.formContainer, this);
			this.massForm = new MassForm(this.formContainer, this);
			this.linkForm = new LinkForm(this.formContainer, this);
			this.shapeForm = new ShapeForm(this.formContainer, this);
			this.massShapeForm = new MassShapeForm(this.formContainer, this);
			this.bindActions();

			// initialize selectable
			this.container.selectable({
				start: $.proxy(function(event) {
					this.hideContextMenus();

					if (!event.ctrlKey && !event.metaKey) {
						this.clearSelection();
					}
				}, this),
				stop: $.proxy(function(event) {
					var selected = this.container.children('.ui-selected'),
						ids = [],
						i,
						ln;

					for (i = 0, ln = selected.length; i < ln; i++) {
						ids.push({
							id: $(selected[i]).data('id'),
							type: $(selected[i]).data('type')
						});

						// remove ui-selected class, to not confuse next selection
						selected.removeClass('ui-selected');
					}

					this.selectElements(ids, event.ctrlKey || event.metaKey);
				}, this)
			});
		};

		CMap.prototype = {
			copypaste_buffer: [],

			save: function() {
				var url = new Curl(location.href);

				$.ajax({
					url: url.getPath() + '?output=ajax&sid=' + url.getArgument('sid'),
					type: 'post',
					data: {
						favobj: 'sysmap',
						action: 'update',
						sysmapid: this.sysmapid,
						sysmap: Object.toJSON(this.data) // TODO: remove prototype method
					},
					error: function() {
						throw new Error('Cannot update map.');
					}
				});
			},

			updateImage: function() {
				var shapes = [],
					links = [],
					elements = [],
					grid_size = (this.data.grid_show === '1') ? parseInt(this.data.grid_size, 10) : 0;

				if (grid_size !== this.data.last_grid_size) {
					this.map.setGrid(grid_size);
					this.data.last_grid_size = grid_size;
				}

				Object.keys(this.selements).forEach(function(key) {
					var element = {};

					['selementid', 'x', 'y', 'label', 'label_location'].forEach(function (name) {
						element[name] = this.selements[key].data[name];
					}, this);

					// host group elements
					if (this.selements[key].data.elementtype == '3' && this.selements[key].data.elementsubtype == '1') {
						if (this.selements[key].data.areatype == '0') {
							element.width = this.data.width;
							element.height = this.data.height;
						}
						else {
							element.width = this.selements[key].data.width;
							element.height = this.selements[key].data.height;
						}
					}

					element.icon = this.selements[key].data.iconid_off;
					elements.push(element);
				}, this);

				Object.keys(this.links).forEach(function(key) {
					var link = {};
					['linkid', 'selementid1', 'selementid2', 'drawtype', 'color', 'label'].forEach(function (name) {
						link[name] = this.links[key].data[name];
					}, this);

					links.push(link);
				}, this);

				Object.keys(this.shapes).forEach(function(key) {
					var shape = {};
					Object.keys(this.shapes[key].data).forEach(function (name) {
						shape[name] = this.shapes[key].data[name];
					}, this);
					shapes.push(shape);
				}, this);

				this.map.update({
					'background': this.data.backgroundid,
					'elements': elements,
					'links': links,
					'shapes': shapes,
					'label_location': this.data.label_location
				});
			},

			// elements
			deleteSelectedElements: function() {
				var selementid;

				if (this.selection.count.selements && confirm(locale['S_DELETE_SELECTED_ELEMENTS_Q'])) {
					for (selementid in this.selection.selements) {
						this.selements[selementid].remove();
						this.removeLinksBySelementId(selementid);
					}

					this.toggleForm();
					this.updateImage();
				}
			},

			// shapes
			deleteSelectedShapes: function() {
				var shapeid;

				if (this.selection.count.shapes && confirm(locale['S_DELETE_SELECTED_SHAPES_Q'])) {
					for (shapeid in this.selection.shapes) {
						this.shapes[shapeid].remove();
					}

					this.toggleForm();
					this.updateImage();
				}
			},

			removeLinksBySelementId: function(selementid) {
				var selementIds = {},
					linkids,
					i,
					ln;

				selementIds[selementid] = selementid;
				linkids = this.getLinksBySelementIds(selementIds);

				for (i = 0, ln = linkids.length; i < ln; i++) {
					this.links[linkids[i]].remove();
				}
			},

			/**
			 * Returns the links between the given elements.
			 *
			 * @param selementIds
			 *
			 * @return {Array} an array of link ids
			 */
			getLinksBySelementIds: function(selementIds) {
				var linkIds = [],
					link,
					linkid;

				for (linkid in this.data.links) {
					link = this.data.links[linkid];

					if (!!selementIds[link.selementid1] && !!selementIds[link.selementid2]
							|| (objectSize(selementIds) === 1 && (!!selementIds[link.selementid1] || !!selementIds[link.selementid2]))) {
						linkIds.push(linkid);
					}
				}

				return linkIds;
			},

			bindActions: function() {
				var that = this;

				/*
				 * Map panel events
				 */
				// change grid size
				$('#gridsize').change(function() {
					var value = $(this).val();

					if (that.data.grid_size !== value) {
						that.data.grid_size = value;
						that.updateImage();
					}
				});

				// toggle autoalign
				$('#gridautoalign').click(function() {
					that.data.grid_align = (that.data.grid_align === '1') ? '0' : '1';
					$(this).html((that.data.grid_align === '1') ? locale['S_ON'] : locale['S_OFF']);
				});

				// toggle grid visibility
				$('#gridshow').click(function() {
					that.data.grid_show = (that.data.grid_show === '1') ? '0' : '1';
					$(this).html((that.data.grid_show === '1') ? locale['S_SHOWN'] : locale['S_HIDDEN']);
					that.updateImage();
				});

				// perform align all
				$('#gridalignall').click(function() {
					var selementid;

					for (selementid in that.selements) {
						that.selements[selementid].align(true);
					}

					that.updateImage();
				});

				// save map
				$('#sysmap_update').click(function() {
					that.save();
				});

				// add element
				$('#selementAdd').click(function() {
					if (typeof(that.iconList[0]) === 'undefined') {
						alert(locale['S_NO_IMAGES']);

						return;
					}

					var selement = new Selement(that);

					that.selements[selement.id] = selement;
					that.updateImage();
				});

				// remove element
				$('#selementRemove').click($.proxy(this.deleteSelectedElements, this));

				// add shape
				$('#shapeAdd').click(function() {
					var shape = new Shape(that);

					that.shapes[shape.id] = shape;
					that.updateImage();
				});

				// remove shapes
				$('#shapeRemove, #shapesRemove, #shapeMassRemove').click($.proxy(this.deleteSelectedShapes, this));

				// add link
				$('#linkAdd').click(function() {
					var link;

					if (that.selection.count.selements !== 2) {
						alert(locale['S_TWO_ELEMENTS_SHOULD_BE_SELECTED']);

						return false;
					}

					link = new Link(that);
					that.links[link.id] = link;
					that.updateImage();
					that.linkForm.updateList(that.selection.selements);
				});

				// removes all of the links between the selected elements
				$('#linkRemove').click(function() {
					var linkids;

					if (that.selection.count.selements !== 2) {
						alert(locale['S_PLEASE_SELECT_TWO_ELEMENTS']);

						return false;
					}

					linkids = that.getLinksBySelementIds(that.selection.selements);

					if (linkids.length && confirm(locale['S_DELETE_LINKS_BETWEEN_SELECTED_ELEMENTS_Q'])) {
						for (var i = 0, ln = linkids.length; i < ln; i++) {
							that.links[linkids[i]].remove();
						}

						that.linkForm.hide();
						that.linkForm.updateList({});
						that.updateImage();
					}
				});

				/*
				 * Selements events
				 */
				// Delegate selements icons clicks.
				$(this.container).on('click', '.sysmap_element, .sysmap_shape', function(event) {
					that.selectElements([{
						id: $(this).attr('data-id'),
						type: $(this).attr('data-type')
					}], event.ctrlKey || event.metaKey);
				});

				$(this.container).on('contextmenu', function(event) {
					var target = $(event.target),
						item_data = {
							id: target.attr('data-id'),
							type: target.attr('data-type'),
							popupid: target.data('menu-popup-id')
						},
						can_copy = false,
						can_paste = (that.copypaste_buffer.items && that.copypaste_buffer.items.length > 0),
						can_remove = false,
						can_reorder = false;

					if (item_data.type && typeof that.selection[item_data.type][item_data.id] === 'undefined') {
						that.selectElements([item_data]);
					}

					can_copy = (that.selection.count.shapes > 0 || that.selection.count.selements > 0);
					can_remove = can_copy;
					can_reorder = (that.selection.count.shapes > 0);

					event.preventDefault();
					event.stopPropagation();

					// Recreate menu everytime due copy/paste function availability changes.
					if (item_data.popupid) {
						$('#' + item_data.popupid).filter('.action-menu').remove();
					}

					var items = [
						{
							'items': [
								{
									label: locale['S_BRING_TO_FRONT'],
									disabled: !can_reorder,
									clickCallback: function() {
										that.reorderShapes(that.selection.shapes, 'last');
										that.hideContextMenus();
									}
								},
								{
									label: locale['S_BRING_FORWARD'],
									disabled: !can_reorder,
									clickCallback: function() {
										that.reorderShapes(that.selection.shapes, 'next');
										that.hideContextMenus();
									}
								},
								{
									label: locale['S_SEND_BACKWARD'],
									disabled: !can_reorder,
									clickCallback: function() {
										that.reorderShapes(that.selection.shapes, 'previous');
										that.hideContextMenus();
									}
								},
								{
									label: locale['S_SEND_TO_BACK'],
									disabled: !can_reorder,
									clickCallback: function() {
										that.reorderShapes(that.selection.shapes, 'first');
										that.hideContextMenus();
									}
								}
							]
						},
						{
							'items': [
								{
									label: locale['S_COPY'],
									disabled: !can_copy,
									clickCallback: function() {
										that.copypaste_buffer = that.getSelectionBuffer(that);
										that.hideContextMenus();
									}
								},
								{
									label: locale['S_PASTE'],
									disabled: !can_paste,
									clickCallback: function() {
										var offset = $(that.container).offset(),
											delta_x = event.pageX - offset.left - that.copypaste_buffer.left,
											delta_y = event.pageY - offset.top - that.copypaste_buffer.top,
											selectedids;

										delta_x = Math.min(delta_x,
											parseInt(that.data.width, 10) - that.copypaste_buffer.right
										);
										delta_y = Math.min(delta_y,
											parseInt(that.data.height, 10) - that.copypaste_buffer.bottom
										);
										selectedids = that.pasteSelectionBuffer(delta_x, delta_y, that, true);
										that.selectElements(selectedids, false);
										that.hideContextMenus();
										that.updateImage();
										that.linkForm.updateList(that.selection.selements);
									}
								},
								{
									label: locale['S_PASTE_SIMPLE'],
									disabled: !can_paste,
									clickCallback: function() {
										var offset = $(that.container).offset(),
											delta_x = event.pageX - offset.left - that.copypaste_buffer.left,
											delta_y = event.pageY - offset.top - that.copypaste_buffer.top,
											selectedids;

										delta_x = Math.min(delta_x,
											parseInt(that.data.width, 10) - that.copypaste_buffer.right
										);
										delta_y = Math.min(delta_y,
											parseInt(that.data.height, 10) - that.copypaste_buffer.bottom
										);
										selectedids = that.pasteSelectionBuffer(delta_x, delta_y, that, false);
										that.selectElements(selectedids, false);
										that.hideContextMenus();
										that.updateImage();
										that.linkForm.updateList(that.selection.selements);
									}
								},
								{
									label: locale['S_REMOVE'],
									disabled: !can_remove,
									clickCallback: function() {
										if (that.selection.count.selements || that.selection.count.shapes) {
											for (selementid in that.selection.selements) {
												that.selements[selementid].remove();
												that.removeLinksBySelementId(selementid);
											}

											for (shapeid in that.selection.shapes) {
												that.shapes[shapeid].remove();
											}

										}

										that.hideContextMenus();
										that.toggleForm();
										that.updateImage();
									}
								}
							]
						}
					];

					$(event.target).menuPopup(items, event);
				});

				/*
				 * Form events
				 */
				$('#elementType').change(function() {
					var obj = $(this);

					switch (obj.val()) {
						// host
						case '0':
							jQuery('#elementNameHost').multiSelect('clean');
							break;

						// triggers
						case '2':
							jQuery('#elementNameTriggers').multiSelect('clean');
							$('#triggerContainer tbody').html('');
							break;

						// host group
						case '3':
							jQuery('#elementNameHostGroup').multiSelect('clean');
							break;

						// others types
						default:
							$('input[name=elementName]').val('');
					}
				});

				$('#elementClose').click(function() {
					that.clearSelection();
					that.toggleForm();
				});

				$('#elementRemove').click($.proxy(this.deleteSelectedElements, this));

				$('#elementApply').click($.proxy(function() {
					if (this.selection.count.selements !== 1) {
						throw 'Try to single update element, when more than one selected.';
					}

					var values = this.form.getValues();

					if (values) {
						for (var selementid in this.selection.selements) {
							this.selements[selementid].update(values);
						}
					}
				}, this));

				$('#shapeApply').click($.proxy(function() {
					if (this.selection.count.shapes !== 1) {
						throw 'Trying to single update shape, when more than one selected.';
					}

					var values = this.shapeForm.getValues();

					if (values) {
						for (var id in this.selection.shapes) {
							this.shapes[id].update(values);
						}
					}
				}, this));

				$('#shapeClose, #shapeMassClose').click(function() {
					that.clearSelection();
					that.toggleForm();
				});

				$('#shapeMassApply').click($.proxy(function() {
					var values = this.massShapeForm.getValues();

					if (values) {
						for (var shapeid in this.selection.shapes) {
							this.shapes[shapeid].update(values);
						}
					}
				}, this));

				$('#newSelementUrl').click($.proxy(function() {
					this.form.addUrls();
				}, this));

				$('#newSelementTriggers').click($.proxy(function() {
					this.form.addTriggers();
				}, this));

				$('#x, #y', this.form.domNode).change(function() {
					var value = parseInt(this.value, 10);

					this.value = isNaN(value) || (value < 0) ? 0 : value;
				});

				$('#areaSizeWidth, #areaSizeHeight', this.form.domNode).change(function() {
					var value = parseInt(this.value, 10);

					this.value = isNaN(value) || (value < 10) ? 10 : value;
				});

				// application selection pop up
				$('#application-select').click(function() {
					var data = $('#elementNameHost').multiSelect('getData');

					PopUp('popup.php?srctbl=applications&srcfld1=name&real_hosts=1&dstfld1=application'
						+ '&with_applications=1&dstfrm=selementForm'
						+ ((data.length > 0 && $('#elementType').val() == '4') ? '&hostid='+ data[0].id : '')
					);
				});

				// mass update form
				$('#massClose').click(function() {
					that.clearSelection();
					that.toggleForm();
				});

				$('#massRemove').click($.proxy(this.deleteSelectedElements, this));

				$('#massApply').click($.proxy(function() {
					var values = this.massForm.getValues();

					if (values) {
						for (var selementid in this.selection.selements) {
							this.selements[selementid].update(values);
						}
					}
				}, this));

				// open link form
				$('.element-links').on('click', '.openlink', function() {
					that.currentLinkId = $(this).attr('data-linkid');

					var linkData = that.links[that.currentLinkId].getData();

					that.linkForm.setValues(linkData);
					that.linkForm.show();
				});

				// link form
				$('#formLinkRemove').click(function() {
					that.links[that.currentLinkId].remove();
					that.linkForm.updateList(that.selection.selements);
					that.linkForm.hide();
					that.updateImage();
				});

				$('#formLinkApply').click(function() {
					try {
						var linkData = that.linkForm.getValues();
						that.links[that.currentLinkId].update(linkData);
						that.linkForm.updateList(that.selection.selements);
					}
					catch (err) {
						alert(err);
					}
				});

				$('#formLinkClose').click(function() {
					that.linkForm.hide();
				});

				this.linkForm.domNode.on('click', '.triggerRemove', function() {
					var triggerid,
						tid = $(this).attr('data-linktriggerid').toString();

					$('#linktrigger_' + tid).remove();

					for (triggerid in that.linkForm.triggerids) {
						if (that.linkForm.triggerids[triggerid] === tid) {
							delete that.linkForm.triggerids[triggerid];
						}
					}
				});

				// changes for color inputs
				$('.input-color-picker input').on('change', function() {
					var id = $(this).attr('id');

					set_color_by_name(id, this.value);
				});

				$('#border_type').on('change', function() {
					$(this).parent().find('input').prop("disabled", this.value === '0');
				});

				$('#mass_border_type, #chkboxBorderType').on('change', function() {
					var disable = ($('#mass_border_type').val() === '0' && $('#chkboxBorderType').is(":checked"));

					$('#chkboxBorderWidth, #chkboxBorderColor').prop("disabled", disable);
					$('#mass_border_width').prop("disabled", disable || !$('#chkboxBorderWidth').is(":checked"));
					$('#mass_border_color').prop("disabled", disable || !$('#chkboxBorderColor').is(":checked"));
				});

				$('#shapeForm input[type=radio][name=type]').on('change', function() {
					var value = parseInt(this.value, 10),
						last_value = parseInt($('#shapeForm #last_shape_type').val(), 10);

					$('#shape-text-row, #shape-background-row').toggle(value !== SVGMapShape.TYPE_LINE);
					$('.switchable-content').each(function (i, element) {
						element.textContent = element.hasAttribute('data-value-' + value) ?
								element.getAttribute('data-value-' + value) :
								element.getAttribute('data-value');
					});

					if ((last_value === SVGMapShape.TYPE_LINE) !== (value === SVGMapShape.TYPE_LINE)) {
						var x = parseInt($('#shapeForm #x').val(), 10),
							y = parseInt($('#shapeForm #y').val(), 10),
							width = parseInt($('#shapeForm #areaSizeWidth').val(), 10),
							height = parseInt($('#shapeForm #areaSizeHeight').val(), 10);

						if (value === SVGMapShape.TYPE_LINE) {
							// Switching from figures to line.
							$('#shapeForm #areaSizeWidth').val(x + width);
							$('#shapeForm #areaSizeHeight').val(y + height);
						}
						else {
							// Switching from line to figures.
							var mx = Math.min(x, width),
								my = Math.min(y, height);

							$('#shapeForm #x').val(mx);
							$('#shapeForm #y').val(my);
							$('#shapeForm #areaSizeWidth').val(Math.max(x, width) - mx);
							$('#shapeForm #areaSizeHeight').val(Math.max(y, height) - my);
						}
					}

					$('#last_shape_type').val(value);
				});

				$('input[type=radio][name=type]:checked').change();
			},

			/**
			 * Buffer for draggable elements and elements group bounds.
			 */
			draggable_buffer: null,

			/**
			 * Returns virtual DOM element used by draggable.
			 *
			 * @return {object}
			 */
			dragGroupPlaceholder: function() {
				return $('<div/>').css({
					width: $(this.domNode).width(),
					height: $(this.domNode).height()
				});
			},

			/**
			 * Recalculate x and y position of moved elements.
			 *
			 * @param {int} delta_x						Shift between old and new x position.
			 * @param {int} delta_y						Shift between old and new y position.
			 *
			 * @return {object}							Object of elements with recalculated positions.
			 */
			dragGroupRecalculate: function(cmap, delta_x, delta_y) {
				var dragged = cmap.draggable_buffer;

				dragged.items.forEach(function(item) {
					var node = cmap[item.type][item.id];

					if ('updatePosition' in node) {
						var dimensions = node.getDimensions();

						node.updatePosition({
							x: dimensions.x + delta_x,
							y: dimensions.y + delta_y
						}, false);
					}
				});
			},

			/**
			 * Initializes multiple elements dragging.
			 *
			 * @param {object} draggable				Draggable DOM element where drag event was started.
			 */
			dragGroupInit: function(draggable) {
				var buffer,
					draggable_node = $(draggable.domNode),
					draggable_left = parseInt(draggable.data.x, 10),
					draggable_top = parseInt(draggable.data.y, 10);

				if (draggable.selected) {
					buffer = draggable.sysmap.getSelectionBuffer(draggable.sysmap);
				}
				else {
<<<<<<< HEAD
=======
					var dimensions = draggable.getDimensions();

					draggable_node = $(draggable.domNode);
>>>>>>> c9a33e6a
					// Create getSelectionBuffer structure if drag event was started on unselected element.
					buffer = {
						items: [{
							type: draggable_node.attr('data-type'),
							id: draggable.id
						}],
<<<<<<< HEAD
						left: draggable_left,
						right: draggable_left + draggable_node.width(),
						top: draggable_top,
						bottom: draggable_top + draggable_node.height()
=======
						left: dimensions.x,
						right: dimensions.x + draggable_node.width(),
						top: dimensions.y,
						bottom: dimensions.y + draggable_node.height()
>>>>>>> c9a33e6a
					};
				}

				buffer.xaxis = {
					min: draggable.data.x - buffer.left,
					max: (draggable.sysmap.container).width() - (buffer.right - draggable_left)
				};

				buffer.yaxis = {
					min: draggable.data.y - buffer.top,
					max: (draggable.sysmap.container).height() - (buffer.bottom - draggable_top)
				};

				draggable.sysmap.draggable_buffer = buffer;
			},

			/**
			 * Handler for drag event.
			 *
			 * @param {object} data						jQuery UI draggable data.
			 * @param {object} draggable				Element where drag event occured.
			 */
			dragGroupDrag: function(data, draggable) {
				var cmap = draggable.sysmap,
<<<<<<< HEAD
					draggable_left = parseInt(draggable.data.x, 10),
					draggable_top = parseInt(draggable.data.y, 10),
					delta_x = data.position.left - draggable_left,
					delta_y = data.position.top - draggable_top;
=======
					body = $('body'),
					xshift = body.scrollLeft() - cmap.draggable_buffer.margin.left,
					yshift = body.scrollTop() - cmap.draggable_buffer.margin.top,
					dimensions = draggable.getDimensions(),
					delta_x = data.position.left - dimensions.x,
					delta_y = data.position.top - dimensions.y;
>>>>>>> c9a33e6a

				if (data.position.left < cmap.draggable_buffer.xaxis.min) {
					delta_x = draggable_left < cmap.draggable_buffer.xaxis.min
						? 0
						: cmap.draggable_buffer.xaxis.min - draggable_left;
				}
				else if (data.position.left > cmap.draggable_buffer.xaxis.max) {
					delta_x = draggable_left > cmap.draggable_buffer.xaxis.max
						? 0
						: cmap.draggable_buffer.xaxis.max - draggable_left;
				}

				if (data.position.top < cmap.draggable_buffer.yaxis.min) {
					delta_y = draggable_top < cmap.draggable_buffer.yaxis.min
						? 0
						: cmap.draggable_buffer.yaxis.min - draggable_top;
				}
				else if (data.position.top > cmap.draggable_buffer.yaxis.max) {
					delta_y = draggable_top > cmap.draggable_buffer.yaxis.max
						? 0
						: cmap.draggable_buffer.yaxis.max - draggable_top;
				}

				if (delta_x != 0 || delta_y != 0) {
					cmap.dragGroupRecalculate(cmap, delta_x, delta_y);
					cmap.updateImage();
				}
			},

			/**
			 * Final tasks for dragged element on drag stop event.
			 *
			 * @param {object} draggable				Element where drag stop event occured.
			 */
			dragGroupStop: function(draggable) {
				var cmap = draggable.sysmap,
					should_align = (cmap.data.grid_align === '1');

				if (should_align) {
					cmap.draggable_buffer.items.forEach(function(item) {
						var node = cmap[item.type][item.id];

						if ('updatePosition' in node) {
							var dimensions = node.getDimensions();

							node.updatePosition({
								x: dimensions.x,
								y: dimensions.y
							});
						}
					});
				}
			},

			/**
			 * Paste that.copypaste_buffer content at new location.
			 *
			 * @param	{number}	delta_x					Shift between desired and actual x position.
			 * @param	{number}	delta_y					Shift between desired and actual y position.
			 * @param	{object}	that					CMap object
			 * @param	{bool}		keep_external_links		Should be links to non selected elements copied or not.
			 *
			 * @return	{array}
			 */
			pasteSelectionBuffer: function(delta_x, delta_y, that, keep_external_links) {
				var selectedids = [],
					source_cloneids = {};

				that.copypaste_buffer.items.forEach(function(element_data) {
					var data = $.extend({}, element_data.data, false),
						type = element_data.type,
						element;

					switch (type) {
						case 'selements':
							element = new Selement(that);
							delete data.selementid;
							break;

						case 'shapes':
							element = new Shape(that);
							delete data.sysmap_shapeid;
							break;

						default:
							throw 'Unsupported element type found in copy buffer!';
							break;
					}

					if (element) {
						data.x = parseInt(data.x, 10) + delta_x;
						data.y = parseInt(data.y, 10) + delta_y;

						if (type === 'shapes' && data.type == SVGMapShape.TYPE_LINE) {
							// Additional shift for line shape.
							data.width = parseInt(data.width, 10) + delta_x;
							data.height = parseInt(data.height, 10) + delta_y;
						}

						element.update(data);
						that[type][element.id] = element;
						selectedids.push({
							id: element.id,
							type: type
						});
						source_cloneids[element_data.id] = element.id;

						if (that.data.grid_align === '1') {
							element.align(true);
						}
					}
				});

				var link,
					fromid,
					toid,
					data;

				that.copypaste_buffer.links.forEach(function(link_data) {
					data = $.extend({}, link_data.data, false);

					if (!keep_external_links && (data.selementid1 in source_cloneids === false
							|| data.selementid2 in source_cloneids === false)) {
						return;
					}

					link = new Link(that);
					delete data.linkid;
					fromid = (data.selementid1 in source_cloneids)
						? source_cloneids[data.selementid1]
						: data.selementid1;
					toid = (data.selementid2 in source_cloneids) ? source_cloneids[data.selementid2] : data.selementid2;
					data.selementid1 = fromid;
					data.selementid2 = toid;
					link.update(data);
					that.links[link.id] = link;
				});

				return selectedids;
			},

			/**
			 * Return object with selected elements data and links.
			 *
			 * @param  {object}	that		CMap object
			 *
			 * @return {object}
			 */
			getSelectionBuffer: function(that) {
				var items = [],
					left = null,
					top = null,
					right = null,
					bottom = null;

				for (var type in that.selection) {
					if (type in that === false || typeof that[type] !== 'object') {
						continue;
					}

					var data,
						dimensions,
						dom_node,
						x,
						y;

					for (var id in that.selection[type]) {
						if ('getData' in that[type][id] === false) {
							continue;
						}

						// Get current data without observers.
						data = $.extend({}, that[type][id].getData(), false);
						dimensions = that[type][id].getDimensions();
						dom_node = that[type][id].domNode;
						x = dimensions.x;
						y = dimensions.y;
						left = Math.min(x, (left === null) ? x : left);
						top = Math.min(y, (top === null) ? y : top);
						right = Math.max(x + dom_node.outerWidth(true), (right === null) ? 0 : right);
						bottom = Math.max(y + dom_node.outerHeight(true), (bottom === null) ? 0 : bottom);
						items.push({
							id: id,
							type: type,
							data: data
						});
					}
				}

				// Sort items array according to item.data.zindex value.
				items = items.sort(function(a, b) {
					var aindex = parseInt(a.data.zindex, 10) || 0,
						bindex = parseInt(b.data.zindex, 10) || 0;

					return aindex - bindex;
				});

				var links = [];

				for (var id in that.links) {
					// Get current data without observers.
					var data = $.extend({}, that.links[id].getData(), false);

					if (data.selementid1 in that.selection.selements || data.selementid2 in that.selection.selements) {
						links.push({
							id: id,
							data: data
						})
					}
				}

				return {
					items: items,
					links: links,
					top: top,
					left: left,
					right: right,
					bottom: bottom
				};
			},

			clearSelection: function() {
				var id;

				['selements', 'shapes'].forEach(function (type) {
					for (id in this.selection[type]) {
						this.selection.count[type]--;
						this[type][id].toggleSelect(false);
						delete this.selection[type][id];
					}
				}, this);

				// Clean trigger selement.
				if ($('#elementType').val() == 2) {
					jQuery('#elementNameTriggers').multiSelect('clean');
					$('#triggerContainer tbody').html('');
				}
			},

			reorderShapes: function(ids, position) {
				var shapes = [],
					target,
					temp,
					ignore = [],
					selection = [];

				Object.keys(this.shapes).forEach(function(key) {
					shapes.push(this.shapes[key]);
				}, this);

				shapes = shapes.sort(function (a,b) {
					return a.data.zindex - b.data.zindex;
				});

				shapes.forEach(function(value, index) {
					if (typeof ids[value.id] !== 'undefined') {
						selection.push(index);
					}
				});

				// All shapes are selected, no need to update order.
				if (shapes.length === selection.length)
				{
					return;
				}

				switch (position.toLowerCase()) {
					case 'first':
						target = [];

						for (var i = selection.length - 1; i >= 0; i--) {
							target.unshift(shapes.splice(selection[i], 1)[0]);
						}

						for (var i = 0; i < target.length; i++) {
							$(target[i].domNode).insertBefore(shapes[0].domNode);
						}

						shapes = target.concat(shapes);

						shapes.forEach(function(shape, index) {
							shape.data.zindex = index;
						});
						break;

					case 'last':
						target = [];

						for (var i = selection.length - 1; i >= 0; i--) {
							target.unshift(shapes.splice(selection[i], 1)[0]);
						}

						for (var i = target.length - 1; i >= 0 ; i--) {
							$(target[i].domNode).insertAfter(shapes[shapes.length-1].domNode);
						}

						shapes = shapes.concat(target);

						shapes.forEach(function(shape, index) {
							shape.data.zindex = index;
						});
						break;

					case 'next':
						ignore.push(shapes.length - 1);

						for (var i = selection.length - 1; i >= 0; i--) {
							target = selection[i];

							// No need to update.
							if (ignore.indexOf(target) !== -1) {
								ignore.push(target - 1);
								continue;
							}

							$(shapes[target].domNode).insertAfter(shapes[target + 1].domNode);
							shapes[target + 1].data.zindex--;
							shapes[target].data.zindex++;

							temp = shapes[target + 1];
							shapes[target + 1] = shapes[target];
							shapes[target] = temp;
						}
						break;

					case 'previous':
						ignore.push(0);

						for (var i = 0; i < selection.length; i++) {
							target = selection[i];

							// No need to update.
							if (ignore.indexOf(target) !== -1) {
								ignore.push(target + 1);
								continue;
							}

							$(shapes[target].domNode).insertBefore(shapes[target - 1].domNode);
							shapes[target - 1].data.zindex++;
							shapes[target].data.zindex--;

							temp = shapes[target - 1];
							shapes[target - 1] = shapes[target];
							shapes[target] = temp;
						}
						break;
				}

				this.map.invalidate('shapes');
				this.updateImage();
			},

			hideContextMenus: function () {
				$('.action-menu').each(function() {
					$(this).data('is-active', false).fadeOut(0);
				});
			},

			selectElements: function(ids, addSelection) {
				var i, ln;

				if (!addSelection) {
					this.clearSelection();
				}

				for (i = 0, ln = ids.length; i < ln; i++) {
					var id = ids[i].id,
						type = ids[i].type;

					if (typeof id === 'undefined' || typeof type === 'undefined') {
						continue;
					}

					if (this[type][id].toggleSelect()) {
						this.selection.count[type]++;
						this.selection[type][id] = id;
					}
					else {
						this.selection.count[type]--;
						delete this.selection[type][id];
					}
				}

				this.toggleForm();
			},

			toggleForm: function() {
				var id;

				this.shapeForm.hide();
				this.linkForm.hide();

				if (this.selection.count.selements + this.selection.count.shapes === 0
						|| (this.selection.count.selements > 0 && this.selection.count.shapes > 0)) {
					$('#map-window').hide();
				}
				else {
					this.linkForm.updateList(this.selection.selements);

					// only one element selected
					if (this.selection.count.selements === 1) {
						for (id in this.selection.selements) {
							this.form.setValues(this.selements[id].getData());
						}

						this.massForm.hide();
						this.massShapeForm.hide();

						$('#link-connect-to').show();
						this.form.show();

						// resize multiselect
						$('.multiselect').multiSelect('resize');
					}

					// only one shape is selected
					else if (this.selection.count.shapes === 1) {
						this.form.hide();
						this.massForm.hide();
						this.massShapeForm.hide();

						for (id in this.selection.shapes) {
							this.shapeForm.setValues(this.shapes[id].getData());
						}

						this.shapeForm.show();
					}

					// multiple elements selected
					else if (this.selection.count.selements > 1) {
						this.form.hide();
						this.massShapeForm.hide();
						$('#link-connect-to').hide();
						this.massForm.show();
					}

					// multiple shapes selected
					else {
						var figures = null;
						for (id in this.selection.shapes) {
							if (figures === null) {
								figures = (this.shapes[id].data.type != SVGMapShape.TYPE_LINE);
							}
							else if (figures !== (this.shapes[id].data.type != SVGMapShape.TYPE_LINE)) {
								// Different shape types are selected (lines and figures).
								$('#map-window').hide();
								this.massShapeForm.hide();
								return;
							}
						}

						this.form.hide();
						this.massForm.hide();
						$('#link-connect-to').hide();

						this.massShapeForm.show(figures);
					}
				}
			}
		};

		/**
		 * Creates a new Link.
		 *
		 * @class represents connector between two Elements
		 *
		 * @property {object} sysmap		Reference to Map object.
		 * @property {object} data			Link db values.
		 * @property {string} id			Link ID (linkid).
		 *
		 * @param {object} sysmap			Map object.
		 * @param {object} linkData			Link data from DB.
		 */
		function Link(sysmap, linkData) {
			var selementid;

			this.sysmap = sysmap;

			if (!linkData) {
				linkData = {
					label: '',
					selementid1: null,
					selementid2: null,
					linktriggers: {},
					drawtype: 0,
					color: '00CC00'
				};

				for (selementid in this.sysmap.selection.selements) {
					if (linkData.selementid1 === null) {
						linkData.selementid1 = selementid;
					}
					else {
						linkData.selementid2 = selementid;
					}
				}

				// generate unique linkid
				linkData.linkid =  getUniqueId();
			}
			else {
				if ($.isArray(linkData.linktriggers)) {
					linkData.linktriggers = {};
				}
			}

			this.data = linkData;
			this.id = this.data.linkid;

			for (var linktrigger in this.data.linktriggers) {
				this.sysmap.allLinkTriggerIds[linktrigger.triggerid] = true;
			}

			// assign by reference
			this.sysmap.data.links[this.id] = this.data;
		}

		Link.prototype = {
			/**
			 * Updades values in property data.
			 *
			 * @param {object} data
			 */
			update: function(data) {
				var key;

				for (key in data) {
					this.data[key] = data[key];
				}

				sysmap.updateImage();
			},

			/**
			 * Removes Link object, delete all reference to it.
			 */
			remove: function() {
				delete this.sysmap.data.links[this.id];
				delete this.sysmap.links[this.id];

				if (sysmap.form.active) {
					sysmap.linkForm.updateList(sysmap.selection.selements);
				}

				sysmap.linkForm.hide();
			},

			/**
			 * Gets Link data.
			 *
			 * @returns {Object}
			 */
			getData: function() {
				return this.data;
			}
		};

		Observer.makeObserver(Link.prototype);

		/**
		 * Creates a new Shape.
		 *
		 * @class represents shape (static) element
		 *
		 * @property {object} sysmap	Reference to Map object
		 * @property {object} data		Shape values from DB.
		 * @property {string} id		Shape ID (shapeid).
		 *
		 * @param {object} sysmap Map object
		 * @param {object} [shape_data] shape data from db
		 */
		function Shape(sysmap, shape_data) {
			var default_data = {
				type: SVGMapShape.TYPE_RECTANGLE,
				x: 10,
				y: 10,
				width: 50,
				height: 50,
				border_color: '000000',
				background_color: '',
				border_width: 2,
				font: 9, // Helvetica
				font_size: 11,
				font_color: '000000',
				text_valign: 0,
				text_halign: 0,
				text: '',
				border_type: 1
			};

			this.sysmap = sysmap;

			if (!shape_data) {
				shape_data = default_data;

				// generate unique sysmap_shapeid
				shape_data.sysmap_shapeid = getUniqueId();
				shape_data.zindex = Object.keys(sysmap.shapes).length;
			}
			else {
				for (var field in default_data) {
					if (typeof shape_data[field] === 'undefined') {
						shape_data[field] = default_data[field];
					}
				}
			}

			this.data = shape_data;
			this.id = this.data.sysmap_shapeid;

			// assign by reference
			this.sysmap.data.shapes[this.id] = this.data;

			// create dom
			this.domNode = $('<div></div>', {
					style: 'position: absolute; z-index: 1;\
						background: url("data:image/gif;base64,R0lGODlhAQABAIAAAAAAAP///yH5BAEAAAAALAAAAAABAAEAAAIBRAA7") 0 0 repeat',
				})
				.appendTo(this.sysmap.container)
				.addClass('pointer sysmap_shape')
				.attr('data-id', this.id)
				.attr('data-type', 'shapes');

			this.makeDraggable(true);
			this.makeResizable(this.data.type != SVGMapShape.TYPE_LINE);

			var dimensions = this.getDimensions();
			this.domNode.css({
				top: dimensions.y + 'px',
				left: dimensions.x + 'px',
				width: dimensions.width + 'px',
				height: dimensions.height + 'px'
			});
		}

		Shape.prototype = {
			/**
			 * Updades values in property data.
			 *
			 * @param {object} data
			 */
			update: function(data) {
				var key,
					dimensions;

				if (typeof data['type'] !== 'undefined' && /^[0-9]+$/.test(this.data.sysmap_shapeid) === true
						&& (data['type'] == SVGMapShape.TYPE_LINE) != (this.data.type == SVGMapShape.TYPE_LINE)) {
					delete data['sysmap_shapeid'];
					this.data.sysmap_shapeid = getUniqueId();
				}

				for (key in data) {
					this.data[key] = data[key];
				}

				['x', 'y', 'width', 'height'].forEach(function(name) {
					this[name] = parseInt(this[name], 10);
				}, this.data);

				dimensions = this.getDimensions();

				this.domNode
					.css({
						width: dimensions.width + 'px',
						height: dimensions.height + 'px'
					});

				this.makeDraggable(true);
				this.makeResizable(this.data.type != SVGMapShape.TYPE_LINE);

				this.align(false);
				this.trigger('afterMove', this);

				sysmap.updateImage();
			},

			/**
			 * Gets shape dimensions.
			 */
			getDimensions: function () {
				var dimensions = {
					x: parseInt(this.data.x, 10),
					y: parseInt(this.data.y, 10),
					width: parseInt(this.data.width, 10),
					height: parseInt(this.data.height, 10)
				};

				if (this instanceof Shape && this.data.type == SVGMapShape.TYPE_LINE) {
					var width = parseInt(this.sysmap.data.width),
						height = parseInt(this.sysmap.data.height),
						x = Math.min(Math.max(0, Math.min(dimensions.x, dimensions.width)), width),
						y = Math.min(Math.max(0, Math.min(dimensions.y, dimensions.height)), height),
						dx = Math.max(dimensions.x, dimensions.width) - x,
						dy = Math.max(dimensions.y, dimensions.height) - y;

					dimensions = {
						x: x,
						y: y,
						width: Math.min(Math.max(0, dx), width - x),
						height: Math.min(Math.max(0, dy), height - y)
					};
				}

				return dimensions;
			},

			updateHandles: function() {
				if (typeof this.handles === 'undefined') {
					this.handles = [
						$('<div>', {'class': 'ui-resize-dot cursor-move'}),
						$('<div>', {'class': 'ui-resize-dot cursor-move'})
					];

					this.domNode.parent().append(this.handles);

					for (var i = 0; i < 2; i++) {
						this.handles[i].data('id', i);
						this.handles[i].draggable({
							containment: 'parent',
							drag: $.proxy(function(event, data) {
								var dimensions;
								if (data.helper.data('id') === 0) {
									this.data.x = parseInt(data.position.left, 10) + 4;
									this.data.y = parseInt(data.position.top, 10) + 4;
								}
								else {
									this.data.width = parseInt(data.position.left, 10) + 4;
									this.data.height = parseInt(data.position.top, 10) + 4;
								}

								dimensions = this.getDimensions();
								this.domNode.css({
									top: dimensions.y + 'px',
									left: dimensions.x + 'px',
									width: dimensions.width + 'px',
									height: dimensions.height + 'px'
								});

								this.trigger('afterMove', this);
							}, this)
						});
					}
				}

				this.handles[0].css({
					left: (this.data.x - 3) + 'px',
					top: (this.data.y - 3) + 'px'
				});

				this.handles[1].css({
					left: (this.data.width - 3) + 'px',
					top: (this.data.height - 3) + 'px'
				});
			},

			/**
			 * Allow dragging of shape.
			 */
			makeDraggable: function(enable) {
				var node = this.domNode;

				if (enable) {
					if (this instanceof Shape && this.data.type == SVGMapShape.TYPE_LINE) {
						this.updateHandles();
					}
					else {
						if (typeof this.handles !== 'undefined') {
							this.handles.forEach(function (handle) {
								handle.remove();
							});
							delete this.handles;
						}
					}

					if (!node.hasClass('ui-draggable')) {
						node.draggable({
							containment: 'parent',
							helper: $.proxy(function() {
								return this.sysmap.dragGroupPlaceholder();
							}, this),
							start: $.proxy(function(event) {
								this.sysmap.dragGroupInit(event, this);
							}, this),
							drag: $.proxy(function(event, data) {
								this.sysmap.dragGroupDrag(event, data, this);
							}, this),
							stop: $.proxy(function() {
								this.sysmap.dragGroupStop(this);
							}, this)
						});
					}
				}
				else {
					if (typeof this.handles !== 'undefined') {
						this.handles.forEach(function (handle) {
							handle.remove();
						});
						delete this.handles;
					}

					if (node.hasClass('ui-draggable')) {
						node.draggable("destroy");
					}
				}
			},

			/**
			 * Allow resizing of shape.
			 */
			makeResizable: function(enable) {
				var node = this.domNode,
					enabled = node.hasClass('ui-resizable');

				if (enable === enabled) {
					return;
				}

				if (enable) {
					var handles = {};

					$.each(['n', 'e', 's', 'w', 'ne', 'se', 'sw', 'nw'], function(index, key) {
						var handle = $('<div>').addClass('ui-resizable-handle').addClass('ui-resizable-' + key);

						if ($.inArray(key, ['n', 'e', 's', 'w']) >= 0) {
							handle
								.append($('<div>', {'class': 'ui-resize-dot'}))
								.append($('<div>', {'class': 'ui-resizable-border-' + key}));
						}

						node.append(handle);
						handles[key] = handle;
					});

					node.addClass('ui-inner-handles');
					node.resizable({
						handles: handles,
						autoHide: true,
						stop: $.proxy(function(event, data) {
							this.updatePosition({
								x: parseInt(data.position.left, 10),
								y: parseInt(data.position.top, 10)
							});
						}, this)
					});
				}
				else {
					node.removeClass('ui-inner-handles');
					node.resizable("destroy");
				}
			},

			/**
			 * Toggle shape selection.
			 *
			 * @param {bool} state
			 */
			toggleSelect: function(state) {
				state = state || !this.selected;
				this.selected = state;

				if (this.selected) {
					this.domNode.addClass('map-element-selected');
				}
				else {
					this.domNode.removeClass('map-element-selected');
				}

				return this.selected;
			},

			/**
			 * Align shape to map or map grid.
			 *
			 * @param {bool} doAutoAlign if we should align element to grid
			 */
			align: function(doAutoAlign) {
				var dims = {
						height: this.domNode.height(),
						width: this.domNode.width()
					},
					dimensions = this.getDimensions(),
					x = dimensions.x,
					y = dimensions.y,
					shiftX = Math.round(dims.width / 2),
					shiftY = Math.round(dims.height / 2),
					newX = x,
					newY = y,
					newWidth = dims.width,
					newHeight = dims.height,
					gridSize = parseInt(this.sysmap.data.grid_size, 10);

				// Lines should not be aligned
				if (this instanceof Shape && this.data.type == SVGMapShape.TYPE_LINE) {
					this.domNode.css({
						top: dimensions.y + 'px',
						left: dimensions.x + 'px',
						width: dimensions.width + 'px',
						height: dimensions.height + 'px'
					});

					return;
				}

				// if 'fit to map' area coords are 0 always
				if (this.data.elementsubtype === '1' && this.data.areatype === '0') {
					newX = 0;
					newY = 0;
				}

				// if autoalign is off
				else if (doAutoAlign === false
						|| (typeof doAutoAlign === 'undefined' && this.sysmap.data.grid_align == '0')) {
					if ((x + dims.width) > this.sysmap.data.width) {
						newX = this.sysmap.data.width - dims.width;
					}
					if ((y + dims.height) > this.sysmap.data.height) {
						newY = this.sysmap.data.height - dims.height;
					}
					if (newX < 0) {
						newX = 0;
						newWidth = this.sysmap.data.width;
					}
					if (newY < 0) {
						newY = 0;
						newHeight = this.sysmap.data.height;
					}
				}
				else {
					newX = x + shiftX;
					newY = y + shiftY;

					newX = Math.floor(newX / gridSize) * gridSize;
					newY = Math.floor(newY / gridSize) * gridSize;

					newX += Math.round(gridSize / 2) - shiftX;
					newY += Math.round(gridSize / 2) - shiftY;

					while ((newX + dims.width) > this.sysmap.data.width) {
						newX -= gridSize;
					}
					while ((newY + dims.height) > this.sysmap.data.height) {
						newY -= gridSize;
					}
					while (newX < 0) {
						newX += gridSize;
					}
					while (newY < 0) {
						newY += gridSize;
					}
				}

				this.data.y = newY;
				this.data.x = newX;

				if (this instanceof Shape || this.data.elementsubtype === '1') {
					this.data.width = newWidth;
					this.data.height = newHeight;
				}

				this.domNode.css({
					top: this.data.y + 'px',
					left: this.data.x + 'px',
					width: newWidth,
					height: newHeight
				});
			},

			/**
			 * Updates element position.
			 *
			 * @param {object} coords
			 */
			updatePosition: function(coords, invalidate) {
				if (this instanceof Shape && this.data.type == SVGMapShape.TYPE_LINE) {
					var dx = coords.x - Math.min(parseInt(this.data.x, 10), parseInt(this.data.width, 10)),
						dy = coords.y - Math.min(parseInt(this.data.y, 10), parseInt(this.data.height, 10));

<<<<<<< HEAD
			/**
			 * Make element draggable.
			 */
			makeDraggable: function() {
				this.domNode.draggable({
					containment: 'parent',
					helper: $.proxy(function() {
						return this.sysmap.dragGroupPlaceholder();
					}, this),
					start: $.proxy(function(event) {
						this.sysmap.dragGroupInit(this);
					}, this),
					drag: $.proxy(function(event, data) {
						this.sysmap.dragGroupDrag(data, this);
					}, this),
					stop: $.proxy(function() {
						this.sysmap.dragGroupStop(this);
					}, this)
				});
=======
					this.data.x = parseInt(this.data.x, 10) + dx;
					this.data.y = parseInt(this.data.y, 10) + dy;
					this.data.width = parseInt(this.data.width, 10) + dx;
					this.data.height = parseInt(this.data.height, 10) + dy;

					this.updateHandles();
				}
				else {
					this.data.x = coords.x;
					this.data.y = coords.y;
				}

				if (invalidate !== false) {
					this.align();
					this.trigger('afterMove', this);
				}
				else {
					var dimensions = this.getDimensions();

					this.domNode.css({
						top: dimensions.y + 'px',
						left: dimensions.x + 'px'
					});
				}
>>>>>>> c9a33e6a
			},

			/**
			 * Removes Shape object, delete all reference to it.
			 */
			remove: function() {
				this.makeDraggable(false);
				this.domNode.remove();
				delete this.sysmap.data.shapes[this.id];
				delete this.sysmap.shapes[this.id];

				if (typeof this.sysmap.selection.shapes[this.id] !== 'undefined') {
					this.sysmap.selection.count.shapes--;
				}

				delete this.sysmap.selection.shapes[this.id];
			},

			/**
			 * Gets Shape data.
			 *
			 * @returns {Object}
			 */
			getData: function() {
				return this.data;
			}
		};

		Observer.makeObserver(Shape.prototype);

		/**
		 * @class Creates a new Selement.
		 *
		 * @property {object} sysmap reference to Map object
		 * @property {object} data selement db values
		 * @property {bool} selected if element is now selected by user
		 * @property {string} id elementid
		 * @property {object} domNode reference to related DOM element
		 *
		 * @param {object} sysmap reference to Map object
		 * @param {object} selementData element db values
		 */
		function Selement(sysmap, selementData) {
			this.sysmap = sysmap;
			this.selected = false;

			if (!selementData) {
				selementData = {
					selementid: getUniqueId(),
					elementtype: '4', // image
					elements: {},
					iconid_off: this.sysmap.defaultIconId, // first imageid
					label: locale['S_NEW_ELEMENT'],
					label_location: -1, // set default map label location
					x: 0,
					y: 0,
					urls: {},
					elementName: this.sysmap.defaultIconName, // first image name
					use_iconmap: '1',
					application: ''
				};
			}
			else {
				if ($.isArray(selementData.urls)) {
					selementData.urls = {};
				}
			}

			this.data = selementData;
			this.id = this.data.selementid;

			// assign by reference
			this.sysmap.data.selements[this.id] = this.data;

			// create dom
			this.domNode = $('<div></div>', {style: 'position: absolute; z-index: 100'})
				.appendTo(this.sysmap.container)
				.addClass('pointer sysmap_element')
				.attr('data-id', this.id)
				.attr('data-type', 'selements');

			this.makeDraggable(true);
			this.makeResizable(this.data.elementtype == 3 && this.data.elementsubtype == 1 && this.data.areatype == 1);

			this.updateIcon();

			this.domNode.css({
				top: this.data.y + 'px',
				left: this.data.x + 'px'
			});
		}

		Selement.prototype = {
			/**
			 * Returns element data.
			 */
			getData: Shape.prototype.getData,

			/**
			 * Allows dragging of element
			 */
			makeDraggable: Shape.prototype.makeDraggable,

			/**
			 * Allows resizing of element
			 */
			makeResizable: Shape.prototype.makeResizable,

			/**
			 * Updates element fields.
			 *
			 * @param {object} data
			 * @param {bool} unsetUndefined			If true, all fields that are not in data parameter will be removed
			 *										from element.
			 */
			update: function(data, unsetUndefined) {
				var fieldName,
					dataFelds = ['elementtype', 'elements', 'iconid_off', 'iconid_on', 'iconid_maintenance',
						'iconid_disabled', 'label', 'label_location', 'x', 'y', 'elementsubtype',  'areatype', 'width',
						'height', 'viewtype', 'urls', 'elementName', 'use_iconmap', 'elementExpressionTrigger',
						'application'
					],
					fieldsUnsettable = ['iconid_off', 'iconid_on', 'iconid_maintenance', 'iconid_disabled'],
					i,
					ln;

				unsetUndefined = unsetUndefined || false;

				// update elements fields, if not massupdate, remove fields that are not in new values
				for (i = 0, ln = dataFelds.length; i < ln; i++) {
					fieldName = dataFelds[i];

					if (typeof data[fieldName] !== 'undefined') {
						this.data[fieldName] = data[fieldName];
					}
					else if (unsetUndefined && (fieldsUnsettable.indexOf(fieldName) === -1)) {
						delete this.data[fieldName];
					}
				}

				// if elementsubtype is not set, it should be 0
				if (unsetUndefined && typeof this.data.elementsubtype === 'undefined') {
					this.data.elementsubtype = '0';
				}

				if (unsetUndefined && typeof this.data.use_iconmap === 'undefined') {
					this.data.use_iconmap = '0';
				}

				this.makeResizable(
						this.data.elementtype == 3 && this.data.elementsubtype == 1 && this.data.areatype == 1
				);

				if (this.data.elementtype === '2') {
					// For element type trigger not exist single element name.
					delete this.data['elementName'];
				}
				else if (this.data.elementtype === '4') {
					// If element is image, unset advanced icons.
					this.data.iconid_on = '0';
					this.data.iconid_maintenance = '0';
					this.data.iconid_disabled = '0';

					// If image element, set elementName to image name.
					for (i in this.sysmap.iconList) {
						if (this.sysmap.iconList[i].imageid === this.data.iconid_off) {
							this.data.elementName = this.sysmap.iconList[i].name;
						}
					}
				}
				else {
					this.data.elementName = this.data.elements[0].elementName;
				}

				this.updateIcon();
				this.align(false);
				this.trigger('afterMove', this);
			},

			/**
			 * Updates element position.
			 *
			 * @param {object} coords
			 */
			updatePosition: Shape.prototype.updatePosition,

			/**
			 * Remove element.
			 */
			remove: function() {
				this.domNode.remove();
				delete this.sysmap.data.selements[this.id];
				delete this.sysmap.selements[this.id];

				if (typeof this.sysmap.selection.selements[this.id] !== 'undefined') {
					this.sysmap.selection.count.selements--;
				}

				delete this.sysmap.selection.selements[this.id];
			},

			/**
			 * Toggle element selection.
			 *
			 * @param {bool} state
			 */
			toggleSelect: Shape.prototype.toggleSelect,

			/**
			 * Align element to map or map grid.
			 *
			 * @param {bool} doAutoAlign if we should align element to grid
			 */
			align: Shape.prototype.align,

			/**
			 * Get element dimensions.
			 */
			getDimensions: Shape.prototype.getDimensions,

			/**
			 * Updates element icon and height/witdh in case element is area type.
			 */
			updateIcon: function() {
				var oldIconClass = this.domNode.get(0).className.match(/sysmap_iconid_\d+/);

				if (oldIconClass !== null) {
					this.domNode.removeClass(oldIconClass[0]);
				}

				if ((this.data.use_iconmap === '1' && this.sysmap.data.iconmapid !== '0')
						&& (this.data.elementtype === '0'
							|| (this.data.elementtype === '3' && this.data.elementsubtype === '1'))) {
					this.domNode.addClass('sysmap_iconid_' + this.sysmap.defaultAutoIconId);
				}
				else {
					this.domNode.addClass('sysmap_iconid_' + this.data.iconid_off);
				}

				if (this.data.elementtype === '3' && this.data.elementsubtype === '1') {
					if (this.data.areatype === '1') {
						this.domNode
							.css({
								width: this.data.width + 'px',
								height: this.data.height + 'px'
							})
							.addClass('map-element-area-bg');
					}
					else {
						this.domNode
							.css({
								width: this.sysmap.data.width + 'px',
								height: this.sysmap.data.height + 'px'
							})
							.addClass('map-element-area-bg');
					}
				}
				else {
					this.domNode
						.css({
							width: '',
							height: ''
						})
						.removeClass('map-element-area-bg');
				}
			}
		};

		Observer.makeObserver(Selement.prototype);

		/**
		 * Form for elements.
		 *
		 * @param {object} formContainer jQuery object
		 * @param {object} sysmap
		 */
		function SelementForm(formContainer, sysmap) {
			var formTplData = {
					sysmapid: sysmap.sysmapid
				},
				tpl = new Template($('#mapElementFormTpl').html()),
				i,
				icon,
				formActions = [
					{
						action: 'show',
						value: '#subtypeRow, #hostGroupSelectRow',
						cond: [{
							elementType: '3'
						}]
					},
					{
						action: 'show',
						value: '#hostSelectRow',
						cond: [{
							elementType: '0'
						}]
					},
					{
						action: 'show',
						value: '#triggerSelectRow, #triggerListRow',
						cond: [{
							elementType: '2'
						}]
					},
					{
						action: 'show',
						value: '#mapSelectRow',
						cond: [{
							elementType: '1'
						}]
					},
					{
						action: 'show',
						value: '#areaTypeRow, #areaPlacingRow',
						cond: [{
							elementType: '3',
							subtypeHostGroupElements: 'checked'
						}]
					},
					{
						action: 'show',
						value: '#areaSizeRow',
						cond: [{
							elementType: '3',
							subtypeHostGroupElements: 'checked',
							areaTypeCustom: 'checked'
						}]
					},
					{
						action: 'hide',
						value: '#iconProblemRow, #iconMainetnanceRow, #iconDisabledRow',
						cond: [{
							elementType: '4'
						}]
					},
					{
						action: 'disable',
						value: '#iconid_off, #iconid_on, #iconid_maintenance, #iconid_disabled',
						cond: [
							{
								use_iconmap: 'checked',
								elementType: '0'
							},
							{
								use_iconmap: 'checked',
								elementType: '3',
								subtypeHostGroupElements: 'checked'
							}
						]
					},
					{
						action: 'show',
						value: '#useIconMapRow',
						cond: [
							{
								elementType: '0'
							},
							{
								elementType: '3',
								subtypeHostGroupElements: 'checked'
							}
						]
					},
					{
						action: 'show',
						value: '#application-select-row',
						cond: [
							{
								elementType: '0'
							},
							{
								elementType: '3'
							}
						]
					}
				];

			this.active = false;
			this.sysmap = sysmap;
			this.formContainer = formContainer;

			// create form
			this.domNode = $(tpl.evaluate(formTplData)).appendTo(formContainer);

			// populate icons selects
			for (i in this.sysmap.iconList) {
				icon = this.sysmap.iconList[i];
				$('#iconid_off, #iconid_on, #iconid_maintenance, #iconid_disabled')
					.append('<option value="' + icon.imageid + '">' + icon.name + '</option>');
			}
			$('#iconid_on, #iconid_maintenance, #iconid_disabled')
				.prepend('<option value="0">' + locale['S_DEFAULT'] + '</option>');
			$('#iconid_on, #iconid_maintenance, #iconid_disabled').val(0);

			// hosts
			$('#elementNameHost').multiSelectHelper({
				id: 'elementNameHost',
				objectName: 'hosts',
				name: 'elementValue',
				selectedLimit: 1,
				objectOptions: {
					editable: true
				},
				popup: {
					parameters: 'srctbl=hosts&dstfrm=selementForm&dstfld1=elementNameHost' +
						'&srcfld1=hostid'
				}
			});

			// triggers
			$('#elementNameTriggers').multiSelectHelper({
				id: 'elementNameTriggers',
				objectName: 'triggers',
				name: 'elementValue',
				objectOptions: {
					editable: true,
					real_hosts: true
				},
				popup: {
					parameters: 'dstfrm=selementForm&dstfld1=elementNameTriggers&srctbl=triggers' +
						'&srcfld1=triggerid&with_triggers=1&real_hosts=1&multiselect=1'
				}
			});

			// host group
			$('#elementNameHostGroup').multiSelectHelper({
				id: 'elementNameHostGroup',
				objectName: 'hostGroup',
				name: 'elementValue',
				selectedLimit: 1,
				objectOptions: {
					editable: true
				},
				popup: {
					parameters: 'srctbl=host_groups&dstfrm=selementForm&dstfld1=elementNameHostGroup' +
						'&srcfld1=groupid'
				}
			});

			this.actionProcessor = new ActionProcessor(formActions);
			this.actionProcessor.process();
		}

		SelementForm.prototype = {
			/**
			 * Shows element form.
			 */
			show: function() {
				this.formContainer.draggable('option', 'handle', '#formDragHandler');
				this.formContainer.show();
				this.domNode.show();
				this.active = true;
			},

			/**
			 * Hides element form.
			 */
			hide: function() {
				this.domNode.toggle(false);
				this.active = false;
			},

			/**
			 * Adds element urls to form.
			 *
			 * @param {object} urls
			 */
			addUrls: function(urls) {
				var tpl = new Template($('#selementFormUrls').html()),
					i,
					url;

				if (typeof urls === 'undefined' || $.isEmptyObject(urls)) {
					urls = {empty: {}};
				}

				for (i in urls) {
					url = urls[i];

					// generate unique urlid
					url.selementurlid = $('#urlContainer tbody tr[id^=urlrow]').length;
					while ($('#urlrow_' + url.selementurlid).length) {
						url.selementurlid++;
					}
					$(tpl.evaluate(url)).appendTo('#urlContainer tbody');
				}
			},

			/**
			 * Add triggers to the list.
			 */
			addTriggers: function(triggers) {
				var tpl = new Template($('#selementFormTriggers').html()),
					selected_triggers = $('#elementNameTriggers').multiSelect('getData'),
					triggerids = [],
					triggers_to_insert = [];

				if (typeof triggers === 'undefined' || $.isEmptyObject(triggers)) {
					triggers = [];
				}

				triggers = triggers.concat(selected_triggers);

				if (triggers) {
					triggers.each(function(trigger) {
						if ($('input[name^="element_id[' + trigger.id + ']"]').length == 0) {
							triggerids.push(trigger.id);
							triggers_to_insert[trigger.id] = {
								id: trigger.id,
								name: typeof trigger.prefix == 'undefined'
									? trigger.name
									: trigger.prefix + trigger.name
							};
						}
					});

					if (triggerids.length != 0) {
						// get priority
						var ajaxUrl = new Curl('jsrpc.php');
						ajaxUrl.setArgument('type', 11);
						$.ajax({
							url: ajaxUrl.getUrl(),
							type: 'post',
							dataType: 'html',
							data: {
								method: 'trigger.get',
								triggerids: triggerids
							},
							success: function(data) {
								data = JSON.parse(data);
								triggers.each(function(sorted_trigger) {
									data.result.each(function(trigger) {
										if (sorted_trigger.id == trigger.triggerid) {
											if ($('input[name^="element_id[' + trigger.triggerid + ']"]').length == 0) {
												trigger.name = triggers_to_insert[trigger.triggerid].name;
												$(tpl.evaluate(trigger)).appendTo('#triggerContainer tbody');

												return false;
											}
										}
									});
								});

								SelementForm.prototype.recalculateSortOrder();
								SelementForm.prototype.initSortable();
							}
						});
					}

					$('#elementNameTriggers').multiSelect('clean');
				}
			},

			/**
			 * Set form controls with element fields values.
			 *
			 * @param {object} selement
			 */
			setValues: function(selement) {
				for (var elementName in selement) {
					$('[name=' + elementName + ']', this.domNode).val([selement[elementName]]);
				}

				// set default icon state
				if (empty(selement.iconid_on)) {
					$('[name=iconid_on]', this.domNode).val(0);
				}
				if (empty(selement.iconid_disabled)) {
					$('[name=iconid_disabled]', this.domNode).val(0);
				}
				if (empty(selement.iconid_maintenance)) {
					$('[name=iconid_maintenance]', this.domNode).val(0);
				}

				// clear urls
				$('#urlContainer tbody tr').remove();
				this.addUrls(selement.urls);

				if (this.sysmap.data.iconmapid === '0') {
					$('#use_iconmap').prop({
						checked: false,
						disabled: true
					});
				}

				this.actionProcessor.process();

				switch (selement.elementtype) {
					// host
					case '0':
						$('#elementNameHost').multiSelect('addData', {
							'id': selement.elements[0].hostid,
							'name': selement.elements[0].elementName
						});
						break;

					// map
					case '1':
						$('#sysmapid').val(selement.elements[0].sysmapid);
						$('#elementNameMap').val(selement.elements[0].elementName);
						break;

					// trigger
					case '2':
						var triggers = [];

						for (i in selement.elements) {
							triggers[i] = {'id': selement.elements[i].triggerid, 'name': selement.elements[i].elementName};
						}

						this.addTriggers(triggers);
						break;

					// host group
					case '3':
						$('#elementNameHostGroup').multiSelect('addData', {
							'id': selement.elements[0].groupid,
							'name': selement.elements[0].elementName
						});
						break;
				}
			},

			/**
			 * Gets form values for element fields.
			 *
			 * @retrurns {Object|Boolean}
			 */
			getValues: function() {
				var values = $(':input', '#selementForm').not(this.actionProcessor.hidden).serializeArray(),
					data = {
						urls: {}
					},
					i,
					urlPattern = /^url_(\d+)_(name|url)$/,
					url,
					urlNames = {},
					elementsData = {};

				for (i = 0; i < values.length; i++) {
					url = urlPattern.exec(values[i].name);

					if (url !== null) {
						if (typeof data.urls[url[1]] === 'undefined') {
							data.urls[url[1]] = {};
						}

						data.urls[url[1]][url[2]] = values[i].value.toString();
					}
					else {
						data[values[i].name] = values[i].value.toString();
					}
				}

				data.elements = {};

				// set element id and name
				switch (data.elementtype) {
					// host
					case '0':
						elementsData = $('#elementNameHost').multiSelect('getData');

						if (elementsData.length != 0) {
							data.elements[0] = {
								hostid: elementsData[0].id,
								elementName: elementsData[0].name
							};
						}
						break;

					// map
					case '1':
						if ($('#elementNameMap').val() !== '') {
							data.elements[0] = {
								sysmapid: $('#sysmapid').val(),
								elementName: $('#elementNameMap').val()
							};
						}
						break;

					// triggers
					case '2':
						i = 0;
						$('input[name^="element_id"]').each(function() {
							data.elements[i] = {
								triggerid: $(this).val(),
								elementName: $('input[name^="element_name[' + $(this).val() + ']"]').val(),
								priority: $('input[name^="element_priority[' + $(this).val() + ']"]').val()
							};
							i++;
						});
						break;

					// host group
					case '3':
						elementsData = $('#elementNameHostGroup').multiSelect('getData');

						if (elementsData.length != 0) {
							data.elements[0] = {
								groupid: elementsData[0].id,
								elementName: elementsData[0].name
							};
						}
						break;
				}

				// validate urls
				for (i in data.urls) {
					if (data.urls[i].name === '' && data.urls[i].url === '') {
						delete data.urls[i];
						continue;
					}

					if (data.urls[i].name === '' || data.urls[i].url === '') {
						alert(locale['S_INCORRECT_ELEMENT_MAP_LINK']);

						return false;
					}

					if (typeof urlNames[data.urls[i].name] !== 'undefined') {
						alert(locale['S_EACH_URL_SHOULD_HAVE_UNIQUE'] + " '" + data.urls[i].name + "'.");

						return false;
					}

					urlNames[data.urls[i].name] = 1;
				}

				// validate element id
				if ($.isEmptyObject(data.elements) && data.elementtype !== '4') {
					switch (data.elementtype) {
						case '0': alert('Host is not selected.');
							return false;
						case '1': alert('Map is not selected.');
							return false;
						case '2': alert('Trigger is not selected.');
							return false;
						case '3': alert('Host group is not selected.');
							return false;
					}
				}

				return data;
			},

			/**
			 * Drag and drop trigger sorting.
			 */
			initSortable: function() {
				var triggerContainer = $('#triggerContainer');

				triggerContainer.sortable({
					disabled: (triggerContainer.find('tr.sortable').length < 2),
					items: 'tbody tr.sortable',
					axis: 'y',
					cursor: 'move',
					handle: 'div.drag-icon',
					tolerance: 'pointer',
					opacity: 0.6,
					update: this.recalculateSortOrder,
					start: function(e, ui) {
						$(ui.placeholder).height($(ui.helper).height());
					}
				});
			},

			/**
			 * Sorting triggers by severity.
			 */
			recalculateSortOrder: function() {
				if ($('input[name^="element_id"]').length != 0) {
					var triggers = [],
						priority;
					$('input[name^="element_id"]').each(function() {
						priority = $('input[name^="element_priority[' + $(this).val() + ']"]').val()
						if (!triggers[priority]) {
							triggers[priority] = {
								'priority': priority,
								'html':	$('#triggerrow_' + $(this).val())[0].outerHTML
							}
						}
						else {
							triggers[priority].html += $('#triggerrow_' + $(this).val())[0].outerHTML;
						}
					});

					triggers.sort(function (a, b) {
						return b.priority - a.priority;
					});

					$('#triggerContainer tbody').html('');
					triggers.each(function(trigger) {
						$('#triggerContainer tbody').append(trigger.html);
					});
				}
			}
		};

		/**
		 * Elements mass update form.
		 *
		 * @param {object} formContainer jQuery object
		 * @param {object} sysmap
		 */
		function MassForm(formContainer, sysmap) {
			var i,
				icon,
				formActions = [
					{
						action: 'enable',
						value: '#massLabel',
						cond: [{
							chkboxLabel: 'checked'
						}]
					},
					{
						action: 'enable',
						value: '#massLabelLocation',
						cond: [{
							chkboxLabelLocation: 'checked'
						}]
					},
					{
						action: 'enable',
						value: '#massUseIconmap',
						cond: [{
							chkboxMassUseIconmap: 'checked'
						}]
					},
					{
						action: 'enable',
						value: '#massIconidOff',
						cond: [{
							chkboxMassIconidOff: 'checked'
						}]
					},
					{
						action: 'enable',
						value: '#massIconidOn',
						cond: [{
							chkboxMassIconidOn: 'checked'
						}]
					},
					{
						action: 'enable',
						value: '#massIconidMaintenance',
						cond: [{
							chkboxMassIconidMaintenance: 'checked'
						}]
					},
					{
						action: 'enable',
						value: '#massIconidDisabled',
						cond: [{
							chkboxMassIconidDisabled: 'checked'
						}]
					}
				];

			this.sysmap = sysmap;
			this.formContainer = formContainer;

			// create form
			var tpl = new Template($('#mapMassFormTpl').html());
			this.domNode = $(tpl.evaluate()).appendTo(formContainer);

			// populate icons selects
			for (i in this.sysmap.iconList) {
				icon = this.sysmap.iconList[i];
				$('#massIconidOff, #massIconidOn, #massIconidMaintenance, #massIconidDisabled')
					.append('<option value="' + icon.imageid + '">' + icon.name + '</option>');
			}
			$('#massIconidOn, #massIconidMaintenance, #massIconidDisabled')
				.prepend('<option value="0">' + locale['S_DEFAULT'] + '</option>');

			this.actionProcessor = new ActionProcessor(formActions);
			this.actionProcessor.process();
		}

		MassForm.prototype = {
			/**
			 * Show mass update form.
			 */
			show: function() {
				this.formContainer.draggable('option', 'handle', '#massDragHandler');
				this.formContainer.show();
				this.domNode.show();
				this.updateList();
			},

			/**
			 * Hide mass update form.
			 */
			hide: function() {
				this.domNode.toggle(false);
				$(':checkbox', this.domNode).prop('checked', false);
				$('select', this.domNode).each(function() {
					var select = $(this);
					select.val($('option:first', select).val());
				});
				$('textarea', this.domNode).val('');
				this.actionProcessor.process();
			},

			/**
			 * Get values from mass update form that should be updated in all selected elements.
			 *
			 * @return array
			 */
			getValues: function() {
				var values = $('#massForm').serializeArray(),
					data = {},
					i,
					ln;

				for (i = 0, ln = values.length; i < ln; i++) {
					// special case for use iconmap checkbox, because unchecked checkbox is not submitted with form
					if (values[i].name === 'chkbox_use_iconmap') {
						data['use_iconmap'] = '0';
					}
					if (values[i].name.match(/^chkbox_/) !== null) {
						continue;
					}

					data[values[i].name] = values[i].value.toString();
				}

				return data;
			},

			/**
			 * Updates list of selected elements in mass update form.
			 */
			updateList: function() {
				var tpl = new Template($('#mapMassFormListRow').html()),
					id,
					list = [],
					element,
					elementTypeText,
					i,
					ln,
					name;

				$('#massList tbody').empty();

				for (id in this.sysmap.selection.selements) {
					element = this.sysmap.selements[id];

					switch (element.data.elementtype) {
						case '0': elementTypeText = locale['S_HOST']; break;
						case '1': elementTypeText = locale['S_MAP']; break;
						case '2': elementTypeText = locale['S_TRIGGER']; break;
						case '3': elementTypeText = locale['S_HOST_GROUP']; break;
						case '4': elementTypeText = locale['S_IMAGE']; break;
					}

					if (typeof element.data.elementName === 'undefined') {
						name = element.data.elements[0].elementName.escapeHTML();
						if (Object.keys(element.data.elements).length > 1) {
							name += '...';
						}
					}
					else {
						name = element.data.elementName.escapeHTML();
					}

					list.push({
						elementType: elementTypeText,
						elementName: name
					});
				}

				// sort by element type and then by element name
				list.sort(function(a, b) {
					var elementTypeA = a.elementType.toLowerCase(),
						elementTypeB = b.elementType.toLowerCase(),
						elementNameA,
						elementNameB;

					if (elementTypeA < elementTypeB) {
						return -1;
					}
					if (elementTypeA > elementTypeB) {
						return 1;
					}

					elementNameA = a.elementName.toLowerCase();
					elementNameB = b.elementName.toLowerCase();

					if (elementNameA < elementNameB) {
						return -1;
					}
					if (elementNameA > elementNameB) {
						return 1;
					}

					return 0;
				});

				for (i = 0, ln = list.length; i < ln; i++) {
					$(tpl.evaluate(list[i])).appendTo('#massList tbody');
				}
			}
		};

		/**
		 * Form for shape editing.
		 *
		 * @param {object} formContainer jQuery object
		 * @param {object} sysmap
		 */
		function ShapeForm(formContainer, sysmap) {
			this.sysmap = sysmap;
			this.formContainer = formContainer;
			this.triggerids = {};
			this.domNode = $(new Template($('#mapShapeFormTpl').html()).evaluate()).appendTo(formContainer);
		}

		ShapeForm.prototype = {
			/**
			 * Show form.
			 */
			show: function() {
				this.formContainer.draggable('option', 'handle', '#shapeDragHandler');
				this.formContainer.show();
				this.domNode.show();
				this.active = true;
			},

			/**
			 * Hides element form.
			 */
			hide: function() {
				this.domNode.toggle(false);
				this.active = false;
			},

			/**
			 * Set form controls with shape fields values.
			 *
			 * @param {object} shape
			 */
			setValues: function(shape) {
				for (var field in shape) {
					$('[name=' + field + ']', this.domNode).val([shape[field]]);
				}

				$('.input-color-picker input', this.domNode).change();
				$('#border_type').change();

				$('#last_shape_type').val(shape.type);
				$('input[type=radio][name=type]:checked').change();
			},

			/**
			 * Get values from shape update form that should be updated
			 *
			 * @return array
			 */
			getValues: function() {
				var values = $('#shapeForm').serializeArray(),
					data = {},
					i,
					ln,
					min_size,
					width = parseInt(this.sysmap.data.width),
					height = parseInt(this.sysmap.data.height);

				for (i = 0, ln = values.length; i < ln; i++) {
					data[values[i].name] = values[i].value.toString();
				}

				data.x = parseInt(data.x, 10);
				data.y = parseInt(data.y, 10);
				data.width = parseInt(data.width, 10);
				data.height = parseInt(data.height, 10);

				data.x = isNaN(data.x) || (data.x < 0) ? 0 : data.x;
				data.y = isNaN(data.y) || (data.y < 0) ? 0 : data.y;

				min_size = (data.type != SVGMapShape.TYPE_LINE) ? 1 : 0;
				data.width = isNaN(data.width) || (data.width < min_size) ? min_size : data.width;
				data.height = isNaN(data.height) || (data.height < min_size) ? min_size : data.height;

				data.x = (data.x >= width) ? width : data.x;
				data.y = (data.y >= height) ? height : data.y;
				data.width = (data.width >= width) ? width : data.width;
				data.height = (data.height >= height) ? height : data.height;

				return data;
			}
		};

		/**
		 * Form for shape editing.
		 *
		 * @param {object} formContainer jQuery object
		 * @param {object} sysmap
		 */
		function MassShapeForm(formContainer, sysmap) {
			var formActions = [];

			var mapping = {
				chkboxType: '[name="mass_type"]',
				chkboxText: '#mass_text',
				chkboxFont: '#mass_font',
				chkboxFontSize: '#mass_font_size',
				chkboxFontColor: '#mass_font_color',
				chkboxTextHalign: '#mass_text_halign',
				chkboxTextValign: '#mass_text_valign',
				chkboxBackground: '#mass_background_color',
				chkboxBorderType: '#mass_border_type',
				chkboxBorderWidth: '#mass_border_width',
				chkboxBorderColor: '#mass_border_color'
			};

			Object.keys(mapping).forEach(function (key) {
				var condition = {};
				condition[key] = 'checked';

				formActions.push({
					action: 'enable',
					value: mapping[key],
					cond: [condition]
				});
			});

			this.sysmap = sysmap;
			this.formContainer = formContainer;
			this.triggerids = {};
			this.domNode = $(new Template($('#mapMassShapeFormTpl').html()).evaluate()).appendTo(formContainer);

			this.actionProcessor = new ActionProcessor(formActions);
			this.actionProcessor.process();
		}

		MassShapeForm.prototype = {
			/**
			 * Show form.
			 */
			show: function(figures) {
				var value = figures ? 0 : 2;

				$('.shape_figure_row', this.domNode).toggle(figures);
				$('.switchable-content', this.domNode).each(function (i, element) {
					element.textContent = element.hasAttribute('data-value-' + value) ?
							element.getAttribute('data-value-' + value) :
							element.getAttribute('data-value');
				});

				this.formContainer.draggable('option', 'handle', '#massShapeDragHandler');
				this.formContainer.show();
				this.domNode.show();
				this.active = true;
			},

			/**
			 * Hides element form.
			 */
			hide: function() {
				this.domNode.toggle(false);
				this.active = false;
				$(':checkbox', this.domNode).prop('checked', false).prop("disabled", false);
				$('select', this.domNode).each(function() {
					var select = $(this);
					select.val($('option:first', select).val());
				});
				$('textarea, input[type=text]', this.domNode).val('');
				$('.input-color-picker input', this.domNode).change();
				this.actionProcessor.process();
			},

			/**
			 * Get values from mass update form that should be updated in all selected shapes.
			 *
			 * @return array
			 */
			getValues: function() {
				var values = $('#massShapeForm').serializeArray(),
					data = {},
					i,
					ln;

				for (i = 0, ln = values.length; i < ln; i++) {
					if (values[i].name.match(/^mass_/) !== null) {
						data[values[i].name.substring("mass_".length)] = values[i].value.toString();
					}
				}

				return data;
			}
		};

		/**
		 * Form for editin links.
		 *
		 * @param {object} formContainer jQuesry object
		 * @param {object} sysmap
		 */
		function LinkForm(formContainer, sysmap) {
			this.sysmap = sysmap;
			this.formContainer = formContainer;
			this.triggerids = {};
			this.domNode = $(new Template($('#linkFormTpl').html()).evaluate()).appendTo(formContainer);
		}

		LinkForm.prototype = {
			/**
			 * Show form.
			 */
			show: function() {
				this.domNode.show();
				$('.element-edit-control').attr('disabled', true);
			},

			/**
			 * Hide form.
			 */
			hide: function() {
				$('#linkForm').hide();
				$('.element-edit-control').attr('disabled', false);
			},

			/**
			 * Get form values for link fields.
			 */
			getValues: function() {
				var values = $('#linkForm').serializeArray(),
					data = {
						linktriggers: {}
					},
					i,
					ln,
					linkTriggerPattern = /^linktrigger_(\w+)_(triggerid|linktriggerid|drawtype|color|desc_exp)$/,
					colorPattern = /^[0-9a-f]{6}$/i,
					linkTrigger;

				for (i = 0, ln = values.length; i < ln; i++) {
					linkTrigger = linkTriggerPattern.exec(values[i].name);

					if (linkTrigger !== null) {
						if (linkTrigger[2] == 'color' && !colorPattern.match(values[i].value.toString())) {
							throw sprintf(
								t('Colour "%1$s" is not correct: expecting hexadecimal colour code (6 symbols).'),
								values[i].value
							);
						}

						if (typeof data.linktriggers[linkTrigger[1]] === 'undefined') {
							data.linktriggers[linkTrigger[1]] = {};
						}

						data.linktriggers[linkTrigger[1]][linkTrigger[2]] = values[i].value.toString();
					}
					else {
						if (values[i].name == 'color' && !colorPattern.match(values[i].value.toString())) {
							throw sprintf(
								t('Colour "%1$s" is not correct: expecting hexadecimal colour code (6 symbols).'),
								values[i].value
							);
						}

						data[values[i].name] = values[i].value.toString();
					}
				}

				return data;
			},

			/**
			 * Update form controls with values from link.
			 *
			 * @param {object} link
			 */
			setValues: function(link) {
				var selement1,
					tmp,
					selementid,
					selement,
					elementName,
					optgroups = {},
					optgroupType,
					optgroupLabel,
					optgroupDom,
					i,
					ln;

				/*
				 * If only one element is selected, make sure that element1 is equal to the selected element and
				 * element2 - to the connected.
				 */
				if (this.sysmap.selection.count.selements === 1 && this.sysmap.selection.count.shapes === 0) {
					// get currently selected element
					for (selementid in this.sysmap.selection.selements) {
						selement1 = this.sysmap.selements[selementid];
					}

					if (selement1.id !== link.selementid1) {
						tmp = link.selementid1;
						link.selementid1 = selement1.id;
						link.selementid2 = tmp;
					}
				}

				// populate list of elements to connect with
				$('#selementid2').empty();

				// sort by type
				for (selementid in this.sysmap.selements) {
					selement = this.sysmap.selements[selementid];

					if (selement.id == link.selementid1) {
						continue;
					}

					if (optgroups[selement.data.elementtype] === void(0)) {
						optgroups[selement.data.elementtype] = [];
					}

					optgroups[selement.data.elementtype].push(selement);
				}

				for (optgroupType in optgroups) {
					switch (optgroupType) {
						case '0':
							optgroupLabel = locale['S_HOST'];
							break;

						case '1':
							optgroupLabel = locale['S_MAP'];
							break;

						case '2':
							optgroupLabel = locale['S_TRIGGER'];
							break;

						case '3':
							optgroupLabel = locale['S_HOST_GROUP'];
							break;

						case '4':
							optgroupLabel = locale['S_IMAGE'];
							break;
					}

					optgroupDom = $('<optgroup label="' + optgroupLabel + '"></optgroup>');

					for (i = 0, ln = optgroups[optgroupType].length; i < ln; i++) {
						optgroupDom.append('<option value="' + optgroups[optgroupType][i].id + '">'
							+ optgroups[optgroupType][i].data.elementName + '</option>'
						);
					}

					$('#selementid2').append(optgroupDom);
				}

				// set values for form elements
				for (elementName in link) {
					$('[name=' + elementName + ']', this.domNode).val(link[elementName]);
				}

				// clear triggers
				this.triggerids = {};
				$('#linkTriggerscontainer tbody tr').remove();
				this.addLinkTriggers(link.linktriggers);
			},

			/**
			 * Add link triggers to link form.
			 *
			 * @param {object} triggers
			 */
			addLinkTriggers: function(triggers) {
				var tpl = new Template($('#linkTriggerRow').html()),
					linkTrigger;

				for (linkTrigger in triggers) {
					this.triggerids[triggers[linkTrigger].triggerid] = linkTrigger;
					$(tpl.evaluate(triggers[linkTrigger])).appendTo('#linkTriggerscontainer tbody');
					$('#linktrigger_' + triggers[linkTrigger].linktriggerid + '_drawtype')
						.val(triggers[linkTrigger].drawtype);
				}

				$('.input-color-picker input', this.domNode).change();
			},

			/**
			 * Add new triggers which were selected in popup to trigger list.
			 *
			 * @param {object} triggers
			 */
			addNewTriggers: function(triggers) {
				var tpl = new Template($('#linkTriggerRow').html()),
					linkTrigger = {
						color: 'DD0000'
					},
					linktriggerid,
					i,
					ln;

				for (i = 0, ln = triggers.length; i < ln; i++) {
					if (typeof this.triggerids[triggers[i].triggerid] !== 'undefined') {
						continue;
					}

					linktriggerid = getUniqueId();

					// store linktriggerid to generate every time unique one
					this.sysmap.allLinkTriggerIds[linktriggerid] = true;

					// store triggerid to forbid selecting same trigger twice
					this.triggerids[triggers[i].triggerid] = linktriggerid;
					linkTrigger.linktriggerid = linktriggerid;
					linkTrigger.desc_exp = triggers[i].description;
					linkTrigger.triggerid = triggers[i].triggerid;
					$(tpl.evaluate(linkTrigger)).appendTo('#linkTriggerscontainer tbody');
				}

				$('.input-color-picker input', this.domNode).change();
			},

			/**
			 * Updates links list for element.
			 *
			 * @param {string} selementIds
			 */
			updateList: function(selementIds) {
				var links = this.sysmap.getLinksBySelementIds(selementIds),
					linkTable,
					rowTpl,
					list,
					i, j,
					selement,
					tmp,
					ln,
					link,
					linktriggers,
					fromElementName,
					toElementName;

				$('.element-links').hide();
				$('.element-links tbody').empty();

				if (links.length) {
					$('#mapLinksContainer').show();

					if (objectSize(selementIds) > 1) {
						rowTpl = '#massElementLinkTableRowTpl';
						linkTable = $('#mass-element-links');
					}
					else {
						rowTpl = '#elementLinkTableRowTpl';
						linkTable = $('#element-links');
					}

					rowTpl = new Template($(rowTpl).html());

					list = [];
					for (i = 0, ln = links.length; i < ln; i++) {
						link = this.sysmap.links[links[i]].data;

						/*
						 * If one element selected and it's not link.selementid1, we need to swap link.selementid1
						 * and link.selementid2 in order that sorting works correctly.
						 */
						if (objectSize(selementIds) == 1 && !selementIds[link.selementid1]) {
							// Get currently selected element.
							for (var selementId in this.sysmap.selection.selements) {
								selement = this.sysmap.selements[selementId];
							}

							if (selement.id !== link.selementid1) {
								tmp = link.selementid1;
								link.selementid1 = selement.id;
								link.selementid2 = tmp;
							}
						}

						linktriggers = [];

						for (var linktrigger in link.linktriggers) {
							linktriggers.push(link.linktriggers[linktrigger].desc_exp);
						}

						if (typeof this.sysmap.selements[link.selementid1].data.elementName === 'undefined') {
							fromElementName = this.sysmap.selements[link.selementid1].data.elements[0].elementName;

							if (Object.keys(this.sysmap.selements[link.selementid1].data.elements).length > 1) {
								fromElementName += '...';
							}
						}
						else {
							fromElementName = this.sysmap.selements[link.selementid1].data.elementName;
						}

						if (typeof this.sysmap.selements[link.selementid2].data.elementName === 'undefined') {
							toElementName = this.sysmap.selements[link.selementid2].data.elements[0].elementName;

							if (Object.keys(this.sysmap.selements[link.selementid2].data.elements).length > 1) {
								toElementName += '...';
							}
						}
						else {
							toElementName = this.sysmap.selements[link.selementid2].data.elementName;
						}

						list.push({
							fromElementName: fromElementName,
							toElementName: toElementName,
							linkid: link.linkid,
							linktriggers: linktriggers
						});
					}

					// Sort by "from" element and then by "to" element.
					list.sort(function(a, b) {
						var fromElementA = a.fromElementName.toLowerCase(),
							fromElementB = b.fromElementName.toLowerCase(),
							toElementA = a.toElementName.toLowerCase(),
							toElementB = b.toElementName.toLowerCase(),
							linkIdA = a.linkid,
							linkIdB = b.linkid;

						if (fromElementA < fromElementB) {
							return -1;
						}
						else if (fromElementA > fromElementB) {
							return 1;
						}

						if (toElementA < toElementB) {
							return -1;
						}
						else if (toElementA > toElementB) {
							return 1;
						}

						if (linkIdA < linkIdB) {
							return -1;
						}
						else if (linkIdA > linkIdB) {
							return 1;
						}

						return 0;
					});

					for (i = 0, ln = list.length; i < ln; i++) {
						var row = $(rowTpl.evaluate(list[i])),
							row_urls = $('.element-urls', row);

						for (j = 0; j < list[i].linktriggers.length; j++) {
							if (j != 0) {
								row_urls.append($('<br>'));
							}
							row_urls.append($('<span>').text(list[i].linktriggers[j]));
						}

						row.appendTo(linkTable.find('tbody'));
					}

					linkTable.closest('.element-links').show();
				}
				else {
					$('#mapLinksContainer').hide();
				}
			}
		};

		var sysmap = new CMap(containerId, mapData);

		Shape.prototype.bind('afterMove', function(event, element) {
			if (sysmap.selection.count.shapes === 1 && sysmap.selection.count.selements === 0
					&& sysmap.selection.shapes[element.id] !== void(0)) {
				$('#shapeForm input[name=x]').val(element.data.x);
				$('#shapeForm input[name=y]').val(element.data.y);

				if (typeof element.data.width !== 'undefined') {
					$('#shapeForm input[name=width]').val(element.data.width);
				}
				if (typeof element.data.height !== 'undefined') {
					$('#shapeForm input[name=height]').val(element.data.height);
				}
			}

			sysmap.updateImage();
		});

		Selement.prototype.bind('afterMove', function(event, element) {
			if (sysmap.selection.count.selements === 1 && sysmap.selection.count.shapes === 0
					&& sysmap.selection.selements[element.id] !== void(0)) {
				$('#x').val(element.data.x);
				$('#y').val(element.data.y);

				if (typeof element.data.width !== 'undefined') {
					$('#areaSizeWidth').val(element.data.width);
				}
				if (typeof element.data.height !== 'undefined') {
					$('#areaSizeHeight').val(element.data.height);
				}
			}

			sysmap.updateImage();
		});

		return sysmap;
	}

	return {
		object: null,
		run: function(containerId, mapData) {
			if (this.object !== null) {
				throw new Error('Map has already been run.');
			}

			this.object = createMap(containerId, mapData);
		}
	};
}(jQuery));<|MERGE_RESOLUTION|>--- conflicted
+++ resolved
@@ -952,29 +952,17 @@
 					buffer = draggable.sysmap.getSelectionBuffer(draggable.sysmap);
 				}
 				else {
-<<<<<<< HEAD
-=======
-					var dimensions = draggable.getDimensions();
-
 					draggable_node = $(draggable.domNode);
->>>>>>> c9a33e6a
 					// Create getSelectionBuffer structure if drag event was started on unselected element.
 					buffer = {
 						items: [{
 							type: draggable_node.attr('data-type'),
 							id: draggable.id
 						}],
-<<<<<<< HEAD
-						left: draggable_left,
-						right: draggable_left + draggable_node.width(),
-						top: draggable_top,
-						bottom: draggable_top + draggable_node.height()
-=======
-						left: dimensions.x,
-						right: dimensions.x + draggable_node.width(),
-						top: dimensions.y,
-						bottom: dimensions.y + draggable_node.height()
->>>>>>> c9a33e6a
+						left: parseInt(draggable.data.x, 10),
+						right: parseInt(draggable.data.x, 10) + draggable_node.width(),
+						top: parseInt(draggable.data.y, 10),
+						bottom: parseInt(draggable.data.y, 10) + draggable_node.height()
 					};
 				}
 
@@ -999,19 +987,10 @@
 			 */
 			dragGroupDrag: function(data, draggable) {
 				var cmap = draggable.sysmap,
-<<<<<<< HEAD
 					draggable_left = parseInt(draggable.data.x, 10),
 					draggable_top = parseInt(draggable.data.y, 10),
-					delta_x = data.position.left - draggable_left,
-					delta_y = data.position.top - draggable_top;
-=======
-					body = $('body'),
-					xshift = body.scrollLeft() - cmap.draggable_buffer.margin.left,
-					yshift = body.scrollTop() - cmap.draggable_buffer.margin.top,
-					dimensions = draggable.getDimensions(),
-					delta_x = data.position.left - dimensions.x,
-					delta_y = data.position.top - dimensions.y;
->>>>>>> c9a33e6a
+					delta_x = data.position.left - parseInt(draggable.data.x, 10),
+					delta_y = data.position.top - parseInt(draggable.data.y, 10);
 
 				if (data.position.left < cmap.draggable_buffer.xaxis.min) {
 					delta_x = draggable_left < cmap.draggable_buffer.xaxis.min
@@ -1792,11 +1771,11 @@
 							helper: $.proxy(function() {
 								return this.sysmap.dragGroupPlaceholder();
 							}, this),
-							start: $.proxy(function(event) {
-								this.sysmap.dragGroupInit(event, this);
+							start: $.proxy(function() {
+								this.sysmap.dragGroupInit(this);
 							}, this),
 							drag: $.proxy(function(event, data) {
-								this.sysmap.dragGroupDrag(event, data, this);
+								this.sysmap.dragGroupDrag(data, this);
 							}, this),
 							stop: $.proxy(function() {
 								this.sysmap.dragGroupStop(this);
@@ -1989,27 +1968,6 @@
 					var dx = coords.x - Math.min(parseInt(this.data.x, 10), parseInt(this.data.width, 10)),
 						dy = coords.y - Math.min(parseInt(this.data.y, 10), parseInt(this.data.height, 10));
 
-<<<<<<< HEAD
-			/**
-			 * Make element draggable.
-			 */
-			makeDraggable: function() {
-				this.domNode.draggable({
-					containment: 'parent',
-					helper: $.proxy(function() {
-						return this.sysmap.dragGroupPlaceholder();
-					}, this),
-					start: $.proxy(function(event) {
-						this.sysmap.dragGroupInit(this);
-					}, this),
-					drag: $.proxy(function(event, data) {
-						this.sysmap.dragGroupDrag(data, this);
-					}, this),
-					stop: $.proxy(function() {
-						this.sysmap.dragGroupStop(this);
-					}, this)
-				});
-=======
 					this.data.x = parseInt(this.data.x, 10) + dx;
 					this.data.y = parseInt(this.data.y, 10) + dy;
 					this.data.width = parseInt(this.data.width, 10) + dx;
@@ -2034,7 +1992,6 @@
 						left: dimensions.x + 'px'
 					});
 				}
->>>>>>> c9a33e6a
 			},
 
 			/**
