--- conflicted
+++ resolved
@@ -153,7 +153,8 @@
 
 	createPlaceholders();
 
-<<<<<<< HEAD
+	$('form').enterSubmit('input[type=submit].main');
+
 	// redirect buttons
 	$('button[data-url]').click(function() {
 		var button = $(this);
@@ -163,7 +164,4 @@
 			window.location = button.data('url');
 		}
 	})
-=======
-	$('form').enterSubmit('input[type=submit].main');
->>>>>>> 91b80a01
 });