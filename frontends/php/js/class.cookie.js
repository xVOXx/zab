--- conflicted
+++ resolved
@@ -51,11 +51,7 @@
 		// Apache header size limit.
 		if (document.cookie.length > 8000) {
 			document.cookie = encodeURIComponent(name) + '=;';
-<<<<<<< HEAD
-			alert(locale['S_MAX_COOKIE_SIZE_REACHED']);
-=======
 			alert(t('S_MAX_COOKIE_SIZE_REACHED'));
->>>>>>> 5af74368
 			return false;
 		}
 		else {
