--- conflicted
+++ resolved
@@ -44,36 +44,6 @@
 
 require_once dirname(__FILE__).'/include/page_header.php';
 
-<<<<<<< HEAD
-?>
-<?php
-//		VAR			TYPE	OPTIONAL FLAGS	VALIDATION	EXCEPTION
-	$fields=array(
-		'screens'=>		array(T_ZBX_INT, O_OPT,	P_SYS,	DB_ID, NULL),
-
-		'screenid'=>	array(T_ZBX_INT, O_NO,	 P_SYS,	DB_ID,			'(isset({form})&&({form}=="update"))'),
-		'templateid'=>	array(T_ZBX_INT, O_OPT,	 P_SYS,	DB_ID,			null),
-		'name'=>		array(T_ZBX_STR, O_OPT,  null,	NOT_EMPTY,		'isset({save})'),
-		'hsize'=>		array(T_ZBX_INT, O_OPT,  null,  BETWEEN(1,100),	'isset({save})'),
-		'vsize'=>		array(T_ZBX_INT, O_OPT,  null,  BETWEEN(1,100),	'isset({save})'),
-
-// actions
-		'go'=>			array(T_ZBX_STR, O_OPT, P_SYS|P_ACT, NULL, NULL),
-		'clone'=>		array(T_ZBX_STR, O_OPT, P_SYS|P_ACT,	null,	null),
-		'save'=>		array(T_ZBX_STR, O_OPT, P_SYS|P_ACT,	null,	null),
-		'delete'=>		array(T_ZBX_STR, O_OPT, P_SYS|P_ACT,	null,	null),
-		'cancel'=>		array(T_ZBX_STR, O_OPT, P_SYS,	null,	null),
-		'form'=>		array(T_ZBX_STR, O_OPT, P_SYS,	null,	null),
-		'form_refresh'=>	array(T_ZBX_INT, O_OPT,	null,	null,	null),
-	);
-
-	check_fields($fields);
-	validate_sort_and_sortorder('name', ZBX_SORT_UP);
-
-	$config_scr = $_REQUEST['config'] = get_request('config', 0);
-
-	CProfile::update('web.screenconf.config', $_REQUEST['config'],PROFILE_TYPE_INT);
-=======
 // VAR	TYPE	OPTIONAL	FLAGS	VALIDATION	EXCEPTION
 $fields = array(
 	'screens' =>		array(T_ZBX_INT, O_OPT, P_SYS,	DB_ID,			null),
@@ -99,7 +69,6 @@
 
 CProfile::update('web.screenconf.config', get_request('config', 0), PROFILE_TYPE_INT);
 $_REQUEST['go'] = get_request('go', 'none');
->>>>>>> 6130c899
 
 /*
  * Permissions
@@ -114,40 +83,6 @@
 	if (isset($_REQUEST['templateid'])) {
 		$screens = API::TemplateScreen()->get($options);
 	}
-<<<<<<< HEAD
-?>
-<?php
-// EXPORT ///////////////////////////////////
-	if($EXPORT_DATA){
-		$screens = get_request('screens', array());
-		$export = new CConfigurationExport(array('screens' => $screens));
-		$export->setBuilder(new CConfigurationExportBuilder());
-		$export->setWriter(CExportWriterFactory::getWriter(CExportWriterFactory::XML));
-		print($export->export());
-		exit();
-	}
-?>
-<?php
-	$_REQUEST['go'] = get_request('go', 'none');
-
-	if(isset($_REQUEST['clone']) && isset($_REQUEST['screenid'])){
-		unset($_REQUEST['screenid']);
-		$_REQUEST['form'] = 'clone';
-	}
-	else if(isset($_REQUEST['save'])){
-		if(isset($_REQUEST['screenid'])){
-			$screen = array(
-				'screenid' => $_REQUEST['screenid'],
-				'name' => $_REQUEST['name'],
-				'hsize' => $_REQUEST['hsize'],
-				'vsize' => $_REQUEST['vsize'],
-				'templateid' => get_request('templateid')
-			);
-			if(isset($_REQUEST['templateid']))
-				$result = API::TemplateScreen()->update($screen);
-			else
-				$result = API::Screen()->update($screen);
-=======
 	else {
 		$screens = API::Screen()->get($options);
 	}
@@ -160,39 +95,17 @@
 }
 
 /*
- * Export/Import
+ * Export
  */
 if ($isExportData) {
-	$screens = API::Screen()->get(array(
-		'screenids' => get_request('screens', array()),
-		'selectScreenItems' => API_OUTPUT_EXTEND,
-		'output' => API_OUTPUT_EXTEND
-	));
-	prepareScreenExport($screens);
-
-	$xml = zbxXML::arrayToXML(array('screens' => $screens));
-
-	echo $xml;
+	$screens = get_request('screens', array());
+	$export = new CConfigurationExport(array('screens' => $screens));
+	$export->setBuilder(new CConfigurationExportBuilder());
+	$export->setWriter(CExportWriterFactory::getWriter(CExportWriterFactory::XML));
+	print($export->export());
 	exit();
 }
 
-$rules = get_request('rules', array());
-if (!isset($_FILES['import_file'])) {
-	$rules['screen']['exist'] = 1;
-	$rules['screen']['missed'] = 1;
-}
-if (isset($_FILES['import_file']) && is_file($_FILES['import_file']['tmp_name'])) {
-	require_once dirname(__FILE__).'include/export.inc.php';
-
-	DBstart();
-
-	$result = zbxXML::import($_FILES['import_file']['tmp_name']);
-	if ($result) {
-		$result = zbxXML::parseScreen($rules);
-	}
-	$result = DBend($result);
-	show_messages($result, _('Imported successfully'), _('Import failed'));
-}
 
 /*
  * Actions
@@ -217,7 +130,6 @@
 				'editable' => true
 			));
 			$screenOld = reset($screenOld);
->>>>>>> 6130c899
 
 			$screenids = API::TemplateScreen()->update($screen);
 		}
@@ -266,16 +178,11 @@
 	if (!empty($screenids)) {
 		unset($_REQUEST['form'], $_REQUEST['screenid']);
 	}
-<<<<<<< HEAD
-	else{
-		$form->addItem(new CButton('form', _('Import'), 'redirect("conf.import.php?rules_preset=screen")'));
-=======
 }
 elseif (isset($_REQUEST['delete']) && isset($_REQUEST['screenid']) || $_REQUEST['go'] == 'delete') {
 	$screenids = get_request('screens', array());
 	if (isset($_REQUEST['screenid'])) {
 		$screenids[] = $_REQUEST['screenid'];
->>>>>>> 6130c899
 	}
 
 	$screens = API::Screen()->get(array(
@@ -284,62 +191,6 @@
 		'editable' => true
 	));
 
-<<<<<<< HEAD
-	$screen_wdgt = new CWidget();
-	$screen_wdgt->addPageHeader(S_CONFIGURATION_OF_SCREENS_BIG, $form);
-
-	if(isset($_REQUEST['form'])){
-		$frmScr = new CFormTable();
-
-		if(isset($_REQUEST['screenid'])){
-			$options = array(
-				'screenids' => $_REQUEST['screenid'],
-				'editable' => 1,
-				'output' => API_OUTPUT_EXTEND
-			);
-			if(isset($_REQUEST['templateid']))
-				$screens = API::TemplateScreen()->get($options);
-			else
-				$screens = API::Screen()->get($options);
-
-			$screen = reset($screens);
-
-			$frmScr->setTitle(S_SCREEN.' "'.$screen['name'].'"');
-			$frmScr->addVar('screenid',$_REQUEST['screenid']);
-		}
-		else{
-			$frmScr->setTitle(S_SCREEN);
-		}
-
-
-		if(isset($_REQUEST['screenid']) && !isset($_REQUEST['form_refresh'])){
-			$name = $screen['name'];
-			$hsize = $screen['hsize'];
-			$vsize = $screen['vsize'];
-
-			$templateid = ($screen['templateid'] > 0) ? $screen['templateid'] : null;
-		}
-		else{
-			$name = get_request('name', '');
-			$hsize = get_request('hsize', 1);
-			$vsize = get_request('bsize', 1);
-
-			$templateid = get_request('templateid');
-		}
-
-		$frmScr->addVar('templateid', $templateid);
-
-		$frmScr->addRow(S_NAME, new CTextBox('name', $name, 32));
-		$frmScr->addRow(S_COLUMNS, new CNumericBox('hsize', $hsize, 3));
-		$frmScr->addRow(S_ROWS, new CNumericBox('vsize', $vsize, 3));
-
-
-		$frmScr->addItemToBottomRow(new CSubmit('save', S_SAVE));
-		if(isset($_REQUEST['screenid'])){
-			/* $frmScr->addItemToBottomRow(SPACE);
-			$frmScr->addItemToBottomRow(new CSubmit('clone',S_CLONE)); !!! TODO */
-			$frmScr->addItemToBottomRow(array(SPACE, new CButtonDelete(S_DELETE_SCREEN_Q, url_param('form').url_param('screenid'))));
-=======
 	if (!empty($screens)) {
 		$go_result = API::Screen()->delete($screenids);
 
@@ -362,11 +213,7 @@
 			foreach ($templatedScreens as $screen) {
 				add_audit_details(AUDIT_ACTION_DELETE, AUDIT_RESOURCE_SCREEN, $screen['screenid'], $screen['name']);
 			}
->>>>>>> 6130c899
-		}
-		$frmScr->addItemToBottomRow(array(SPACE, new CButtonCancel(url_param('templateid'))));
-
-		$screen_wdgt->addItem($frmScr);
+		}
 	}
 
 	if ($go_result) {
@@ -385,52 +232,44 @@
  * Display
  */
 if (isset($_REQUEST['form'])) {
-	if ($_REQUEST['form'] == _('Import screen')) {
-		$screenWidget = new CWidget();
-		$screenWidget->addPageHeader(_('CONFIGURATION OF SCREENS'));
-		$screenWidget->addItem(import_screen_form($rules));
-		$screenWidget->show();
-	}
-	elseif ($_REQUEST['form'] == _('Create screen') || $_REQUEST['form'] == 'update' || $_REQUEST['form'] == 'clone') {
-		$data = array(
-			'form' => get_request('form', null),
-			'screenid' => get_request('screenid', null),
-			'templateid' => get_request('templateid', null)
+	$data = array(
+		'form' => get_request('form', null),
+		'screenid' => get_request('screenid', null),
+		'templateid' => get_request('templateid', null)
+	);
+
+	// screen
+	if (!empty($data['screenid'])) {
+		$options = array(
+			'screenids' => $data['screenid'],
+			'editable' => true,
+			'output' => API_OUTPUT_EXTEND
 		);
-
-		// screen
-		if (!empty($data['screenid'])) {
-			$options = array(
-				'screenids' => $data['screenid'],
-				'editable' => true,
-				'output' => API_OUTPUT_EXTEND
-			);
-			if (!empty($data['templateid'])) {
-				$screens = API::TemplateScreen()->get($options);
-			}
-			else {
-				$screens = API::Screen()->get($options);
-			}
-			$data['screen'] = reset($screens);
-		}
-
-		if (!empty($data['screenid']) && !isset($_REQUEST['form_refresh'])) {
-			$data['name'] = $data['screen']['name'];
-			$data['hsize'] = $data['screen']['hsize'];
-			$data['vsize'] = $data['screen']['vsize'];
-			$data['templateid'] = !empty($data['screen']['templateid']) ? $data['screen']['templateid'] : null;
+		if (!empty($data['templateid'])) {
+			$screens = API::TemplateScreen()->get($options);
 		}
 		else {
-			$data['name'] = get_request('name', '');
-			$data['hsize'] = get_request('hsize', 1);
-			$data['vsize'] = get_request('vsize', 1);
-		}
-
-		// render view
-		$screenView = new CView('configuration.screen.edit', $data);
-		$screenView->render();
-		$screenView->show();
-	}
+			$screens = API::Screen()->get($options);
+		}
+		$data['screen'] = reset($screens);
+	}
+
+	if (!empty($data['screenid']) && !isset($_REQUEST['form_refresh'])) {
+		$data['name'] = $data['screen']['name'];
+		$data['hsize'] = $data['screen']['hsize'];
+		$data['vsize'] = $data['screen']['vsize'];
+		$data['templateid'] = !empty($data['screen']['templateid']) ? $data['screen']['templateid'] : null;
+	}
+	else {
+		$data['name'] = get_request('name', '');
+		$data['hsize'] = get_request('hsize', 1);
+		$data['vsize'] = get_request('vsize', 1);
+	}
+
+	// render view
+	$screenView = new CView('configuration.screen.edit', $data);
+	$screenView->render();
+	$screenView->show();
 }
 else {
 	$data = array(
