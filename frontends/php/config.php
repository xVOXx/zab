<?php
/*
** Zabbix
** Copyright (C) 2000-2011 Zabbix SIA
**
** This program is free software; you can redistribute it and/or modify
** it under the terms of the GNU General Public License as published by
** the Free Software Foundation; either version 2 of the License, or
** (at your option) any later version.
**
** This program is distributed in the hope that it will be useful,
** but WITHOUT ANY WARRANTY; without even the implied warranty of
** MERCHANTABILITY or FITNESS FOR A PARTICULAR PURPOSE.  See the
** GNU General Public License for more details.
**
** You should have received a copy of the GNU General Public License
** along with this program; if not, write to the Free Software
** Foundation, Inc., 675 Mass Ave, Cambridge, MA 02139, USA.
**/
?>
<?php
require_once('include/config.inc.php');
require_once('include/images.inc.php');
require_once('include/regexp.inc.php');
require_once('include/forms.inc.php');


$page['title'] = 'S_CONFIGURATION_OF_ZABBIX';
$page['file'] = 'config.php';
$page['hist_arg'] = array('config');

include_once('include/page_header.php');
?>
<?php
	$fields=array(
		// VAR					        TYPE	OPTIONAL FLAGS	VALIDATION	EXCEPTION
		'config'=>					array(T_ZBX_INT, O_OPT,	null,	IN('0,3,5,6,7,8,9,10,11,12,13'),	null),
		// other form
<<<<<<< HEAD
		'alert_history'=>		array(T_ZBX_INT, O_NO,	null,	BETWEEN(0,65535),	'isset({config})&&({config}==0)&&isset({save})'),
		'event_history'=>		array(T_ZBX_INT, O_NO,	null,	BETWEEN(0,65535),	'isset({config})&&({config}==0)&&isset({save})'),
		'work_period'=>			array(T_ZBX_STR, O_NO,	null,	null,			'isset({config})&&({config}==7)&&isset({save})'),
		'refresh_unsupported'=>	array(T_ZBX_INT, O_NO,	null,	BETWEEN(0,65535),	'isset({config})&&({config}==5)&&isset({save})'),
		'alert_usrgrpid'=>		array(T_ZBX_INT, O_NO,	null,	DB_ID,			'isset({config})&&({config}==5)&&isset({save})'),
		'discovery_groupid'=>	array(T_ZBX_INT, O_NO,	null,	DB_ID,			'isset({config})&&({config}==5)&&isset({save})'),
		'snmptrap_logging'=>		array(T_ZBX_INT, O_OPT,	null,	IN('1'),			null),

=======
		'alert_history'=>			array(T_ZBX_INT, O_NO,	null,	BETWEEN(0,65535),	'isset({config})&&({config}==0)&&isset({save})'),
		'event_history'=>			array(T_ZBX_INT, O_NO,	null,	BETWEEN(0,65535),	'isset({config})&&({config}==0)&&isset({save})'),
		'work_period'=>				array(T_ZBX_STR, O_NO,	null,	null,				'isset({config})&&({config}==7)&&isset({save})'),
		'refresh_unsupported'=>		array(T_ZBX_INT, O_NO,	null,	BETWEEN(0,65535),	'isset({config})&&({config}==5)&&isset({save})'),
		'alert_usrgrpid'=>			array(T_ZBX_INT, O_NO,	null,	DB_ID,				'isset({config})&&({config}==5)&&isset({save})'),
		'discovery_groupid'=>		array(T_ZBX_INT, O_NO,	null,	DB_ID,				'isset({config})&&({config}==5)&&isset({save})'),
>>>>>>> bb5086d8

		// image form
		'imageid'=>					array(T_ZBX_INT, O_NO,	P_SYS,	DB_ID,			'isset({config})&&({config}==3)&&(isset({form})&&({form}=="update"))'),
		'name'=>					array(T_ZBX_STR, O_NO,	null,	NOT_EMPTY,		'isset({config})&&({config}==3)&&isset({save})'),
		'imagetype'=>				array(T_ZBX_INT, O_OPT,	null,	IN('1,2'),		'isset({config})&&({config}==3)&&(isset({save}))'),

		// value mapping
		'valuemapid'=>				array(T_ZBX_INT, O_NO,	P_SYS,	DB_ID,			'isset({config})&&({config}==6)&&(isset({form})&&({form}=="update"))'),
		'mapname'=>					array(T_ZBX_STR, O_OPT,	null,	NOT_EMPTY, 		'isset({config})&&({config}==6)&&isset({save})'),
		'valuemap'=>				array(T_ZBX_STR, O_OPT,	null,	null,	null),
		'rem_value'=>				array(T_ZBX_INT, O_OPT,	null,	BETWEEN(0,65535), null),
		'add_value'=>				array(T_ZBX_STR, O_OPT,	null,	NOT_EMPTY, 'isset({add_map})'),
		'add_newvalue'=>			array(T_ZBX_STR, O_OPT,	null,	NOT_EMPTY, 'isset({add_map})'),

		// actions
		'add_map'=>					array(T_ZBX_STR, O_OPT, P_SYS|P_ACT,	null,	null),
		'del_map'=>					array(T_ZBX_STR, O_OPT, P_SYS|P_ACT,	null,	null),
		'save'=>					array(T_ZBX_STR, O_OPT, P_SYS|P_ACT,	null,	null),
		'delete'=>					array(T_ZBX_STR, O_OPT, P_SYS|P_ACT,	null,	null),
		'cancel'=>					array(T_ZBX_STR, O_OPT, P_SYS|P_ACT,	null,	null),

		// GUI
		'event_ack_enable'=>		array(T_ZBX_INT, O_OPT, P_SYS|P_ACT,	IN('1'),	null),
		'event_expire'=> 			array(T_ZBX_INT, O_OPT, P_SYS|P_ACT,	BETWEEN(1,99999),	'isset({config})&&({config}==8)&&isset({save})'),
		'event_show_max'=> 			array(T_ZBX_INT, O_OPT, P_SYS|P_ACT,	BETWEEN(1,99999),	'isset({config})&&({config}==8)&&isset({save})'),
		'dropdown_first_entry'=>	array(T_ZBX_INT, O_OPT, P_SYS|P_ACT,	IN('0,1,2'),		'isset({config})&&({config}==8)&&isset({save})'),
		'dropdown_first_remember'=>	array(T_ZBX_INT, O_OPT, P_SYS|P_ACT,	IN('1'),	null),
		'max_in_table' => 			array(T_ZBX_INT, O_OPT, P_SYS|P_ACT,	BETWEEN(1,99999),	'isset({config})&&({config}==8)&&isset({save})'),
		'search_limit' => 			array(T_ZBX_INT, O_OPT, P_SYS|P_ACT,	BETWEEN(1,999999),	'isset({config})&&({config}==8)&&isset({save})'),

		// Macros
		'macros_rem'=>				array(T_ZBX_STR, O_OPT, P_SYS|P_ACT,	null,	null),
		'macros'=>					array(T_ZBX_STR, O_OPT, P_SYS,			null,	null),
		'macro_new'=>				array(T_ZBX_STR, O_OPT, P_SYS|P_ACT,	null,	'isset({macro_add})'),
		'value_new'=>				array(T_ZBX_STR, O_OPT, P_SYS|P_ACT,	null,	'isset({macro_add})'),
		'macro_add' =>				array(T_ZBX_STR, O_OPT, P_SYS|P_ACT,	null,	null),
		'macros_del' =>				array(T_ZBX_STR, O_OPT, P_SYS|P_ACT,	null,	null),

		// Themes
		'default_theme'=>			array(T_ZBX_STR, O_OPT,	null,	NOT_EMPTY,			'isset({config})&&({config}==9)&&isset({save})'),

		// regexp
		'regexpids'=>				array(T_ZBX_INT, O_OPT,	P_SYS,	DB_ID,		null),
		'regexpid'=>				array(T_ZBX_INT, O_OPT,	P_SYS,	DB_ID,		'isset({config})&&({config}==10)&&(isset({form})&&({form}=="update"))'),
		'rename'=>					array(T_ZBX_STR, O_OPT,	null,	NOT_EMPTY,	'isset({config})&&({config}==10)&&isset({save})', S_NAME),
		'test_string'=>				array(T_ZBX_STR, O_OPT,	null,	NOT_EMPTY,	'isset({config})&&({config}==10)&&isset({save})', S_TEST_STRING),
		'delete_regexp'=>			array(T_ZBX_STR, O_OPT,	null,	null,		null),

		'g_expressionid'=>			array(T_ZBX_INT, O_OPT,	null,	DB_ID,		null),
		'expressions'=>				array(T_ZBX_STR, O_OPT,	null,	null,		'isset({config})&&({config}==10)&&isset({save})'),
		'new_expression'=>			array(T_ZBX_STR, O_OPT,	null,	null,		null),
		'cancel_new_expression'=>	array(T_ZBX_STR, O_OPT,	null,	null,		null),

		'clone'=>					array(T_ZBX_STR, O_OPT,	null,	null,		null),
		'add_expression'=>			array(T_ZBX_STR, O_OPT,	null,	null,		null),
		'edit_expressionid'=>		array(T_ZBX_STR, O_OPT,	null,	null,		null),
		'delete_expression'=>		array(T_ZBX_STR, O_OPT,	null,	null,		null),

		// Trigger severities
		'severity_name_0' =>		array(T_ZBX_STR, O_OPT,	null,	null,		'isset({config})&&({config}==12)&&isset({save})'),
		'severity_color_0' =>		array(T_ZBX_STR, O_OPT,	null,	null,		'isset({config})&&({config}==12)&&isset({save})'),
		'severity_name_1' =>		array(T_ZBX_STR, O_OPT,	null,	null,		'isset({config})&&({config}==12)&&isset({save})'),
		'severity_color_1' =>		array(T_ZBX_STR, O_OPT,	null,	null,		'isset({config})&&({config}==12)&&isset({save})'),
		'severity_name_2' =>		array(T_ZBX_STR, O_OPT,	null,	null,		'isset({config})&&({config}==12)&&isset({save})'),
		'severity_color_2' =>		array(T_ZBX_STR, O_OPT,	null,	null,		'isset({config})&&({config}==12)&&isset({save})'),
		'severity_name_3' =>		array(T_ZBX_STR, O_OPT,	null,	null,		'isset({config})&&({config}==12)&&isset({save})'),
		'severity_color_3' =>		array(T_ZBX_STR, O_OPT,	null,	null,		'isset({config})&&({config}==12)&&isset({save})'),
		'severity_name_4' =>		array(T_ZBX_STR, O_OPT,	null,	null,		'isset({config})&&({config}==12)&&isset({save})'),
		'severity_color_4' =>		array(T_ZBX_STR, O_OPT,	null,	null,		'isset({config})&&({config}==12)&&isset({save})'),
		'severity_name_5' =>		array(T_ZBX_STR, O_OPT,	null,	null,		'isset({config})&&({config}==12)&&isset({save})'),
		'severity_color_5' =>		array(T_ZBX_STR, O_OPT,	null,	null,		'isset({config})&&({config}==12)&&isset({save})'),

		// Trigger displaying options
		'problem_unack_color' =>	array(T_ZBX_STR, O_OPT,	null,	null,		'isset({config})&&({config}==13)&&isset({save})'),
		'problem_ack_color' =>		array(T_ZBX_STR, O_OPT,	null,	null,		'isset({config})&&({config}==13)&&isset({save})'),
		'ok_unack_color' =>		    array(T_ZBX_STR, O_OPT,	null,	null,		'isset({config})&&({config}==13)&&isset({save})'),
		'ok_ack_color' =>		    array(T_ZBX_STR, O_OPT,	null,	null,		'isset({config})&&({config}==13)&&isset({save})'),
		'problem_unack_style' =>	array(T_ZBX_INT, O_OPT,	null,	IN('1'),	 null),
		'problem_ack_style' =>		array(T_ZBX_INT, O_OPT,	null,	IN('1'),	 null),
		'ok_unack_style' =>		    array(T_ZBX_INT, O_OPT,	null,	IN('1'),	 null),
		'ok_ack_style' =>		    array(T_ZBX_INT, O_OPT,	null,	IN('1'),	 null),
		'ok_period' =>		        array(T_ZBX_INT, O_OPT,	null,	null,		'isset({config})&&({config}==13)&&isset({save})'),
		'blink_period' =>		    array(T_ZBX_INT, O_OPT,	null,	null,		'isset({config})&&({config}==13)&&isset({save})'),

		'form' =>			        array(T_ZBX_STR, O_OPT, P_SYS,	null,	null),
		'form_refresh' =>	        array(T_ZBX_INT, O_OPT,	null,	null,	null)
	);
?>
<?php
	$_REQUEST['config'] = get_request('config', CProfile::get('web.config.config', 0));

	check_fields($fields);

	CProfile::update('web.config.config' ,$_REQUEST['config'], PROFILE_TYPE_INT);

	$orig_config = select_config(false, get_current_nodeid(false));

	$result = 0;
	if($_REQUEST['config']==3){
// IMAGES ACTIONS
		if(isset($_REQUEST['save'])){

			$file = isset($_FILES['image']) && $_FILES['image']['name'] != '' ? $_FILES['image'] : null;
			if(!is_null($file)){
				if($file['error'] != 0 || $file['size']==0){
					error(S_INCORRECT_IMAGE);
					return false;
				}

				if($file['size'] < ZBX_MAX_IMAGE_SIZE){
					$image = fread(fopen($file['tmp_name'],'r'),filesize($file['tmp_name']));
				}
				else{
					error(S_IMAGE_SIZE_MUST_BE_LESS_THAN_MB);
					return false;
				}

				$image = base64_encode($image);
			}

			if(isset($_REQUEST['imageid'])){
				$val = array(
					'imageid' => $_REQUEST['imageid'],
					'name' => $_REQUEST['name'],
					'imagetype' => $_REQUEST['imagetype'],
					'image' => is_null($file) ? null : $image
				);
				$result = API::Image()->update($val);

				$msg_ok = S_IMAGE_UPDATED;
				$msg_fail = S_CANNOT_UPDATE_IMAGE;
				$audit_action = 'Image ['.$_REQUEST['name'].'] updated';
			}
			else{
				if(is_null($file)){
					error(S_SELECT_IMAGE_TO_DOWNLOAD);
					return false;
				}

				if(!count(get_accessible_nodes_by_user($USER_DETAILS,PERM_READ_WRITE,PERM_RES_IDS_ARRAY))){
					access_deny();
				}

				$val = array(
					'name' => $_REQUEST['name'],
					'imagetype' => $_REQUEST['imagetype'],
					'image' => $image
				);
				$result = API::Image()->create($val);

				$msg_ok = S_IMAGE_ADDED;
				$msg_fail = S_CANNOT_ADD_IMAGE;
				$audit_action = 'Image ['.$_REQUEST['name'].'] added';
			}

			show_messages($result, $msg_ok, $msg_fail);
			if($result){
				add_audit(AUDIT_ACTION_UPDATE,AUDIT_RESOURCE_IMAGE,$audit_action);
				unset($_REQUEST['form']);
			}
		}
		else if(isset($_REQUEST['delete'])&&isset($_REQUEST['imageid'])) {
			$image = get_image_by_imageid($_REQUEST['imageid']);

			$result = API::Image()->delete($_REQUEST['imageid']);

			show_messages($result, S_IMAGE_DELETED, S_CANNOT_DELETE_IMAGE);
			if($result){
				add_audit(AUDIT_ACTION_UPDATE,AUDIT_RESOURCE_IMAGE,'Image ['.$image['name'].'] deleted');
				unset($_REQUEST['form']);
				unset($image, $_REQUEST['imageid']);
			}
		}
	}
	else if(isset($_REQUEST['save']) && ($_REQUEST['config'] == 8)){ // GUI
		if(!count(get_accessible_nodes_by_user($USER_DETAILS,PERM_READ_WRITE,PERM_RES_IDS_ARRAY)))
			access_deny();

		$configs = array(
			'default_theme' => get_request('default_theme'),
			'event_ack_enable' => (is_null(get_request('event_ack_enable')) ? 0 : 1),
			'event_expire' => get_request('event_expire'),
			'event_show_max' => get_request('event_show_max'),
			'dropdown_first_entry' => get_request('dropdown_first_entry'),
			'dropdown_first_remember' => (is_null(get_request('dropdown_first_remember')) ? 0 : 1),
			'max_in_table' => get_request('max_in_table'),
			'search_limit' => get_request('search_limit'),
		);

		$result = update_config($configs);

		show_messages($result, S_CONFIGURATION_UPDATED, S_CONFIGURATION_WAS_NOT_UPDATED);

		if($result){
			$msg = array();
			if(!is_null($val = get_request('default_theme')))
				$msg[] = S_DEFAULT_THEME.' ['.$val.']';
			if(!is_null($val = get_request('event_ack_enable')))
				$msg[] = S_EVENT_ACKNOWLEDGES.' ['.($val?(S_DISABLED):(S_ENABLED)).']';
			if(!is_null($val = get_request('event_expire')))
				$msg[] = _('Show events not older than (in days)').' ['.$val.']';
			if(!is_null($val = get_request('event_show_max')))
				$msg[] = S_SHOW_EVENTS_MAX.' ['.$val.']';
			if(!is_null($val = get_request('dropdown_first_entry')))
				$msg[] = S_DROPDOWN_FIRST_ENTRY.' ['.$val.']';
			if(!is_null($val = get_request('dropdown_first_remember')))
				$msg[] = S_DROPDOWN_REMEMBER_SELECTED.' ['.$val.']';
			if(!is_null($val = get_request('max_in_table')))
				$msg[] = S_MAX_IN_TABLE.' ['.$val.']';

			add_audit(AUDIT_ACTION_UPDATE,AUDIT_RESOURCE_ZABBIX_CONFIG,implode('; ',$msg));
		}
	}
	else if(isset($_REQUEST['save'])&&uint_in_array($_REQUEST['config'],array(0,5,7))){

		if(!count(get_accessible_nodes_by_user($USER_DETAILS,PERM_READ_WRITE,PERM_RES_IDS_ARRAY)))
			access_deny();

/* OTHER ACTIONS */
		$configs = array(
				'event_history' => get_request('event_history'),
				'alert_history' => get_request('alert_history'),
				'refresh_unsupported' => get_request('refresh_unsupported'),
				'work_period' => get_request('work_period'),
				'alert_usrgrpid' => get_request('alert_usrgrpid'),
				'discovery_groupid' => get_request('discovery_groupid'),
				'snmptrap_logging' => (get_request('snmptrap_logging') ? 1 : 0),
			);
		$result=update_config($configs);

		show_messages($result, S_CONFIGURATION_UPDATED, S_CONFIGURATION_WAS_NOT_UPDATED);
		if($result){
			$msg = array();
			if(!is_null($val = get_request('event_history')))
				$msg[] = _('Do not keep events older than (in days)').' ['.$val.']';
			if(!is_null($val = get_request('alert_history')))
				$msg[] = _('Do not keep actions older than (in days)').' ['.$val.']';
			if(!is_null($val = get_request('refresh_unsupported')))
				$msg[] = _('Refresh unsupported items (in sec)').' ['.$val.']';
			if(!is_null($val = get_request('work_period')))
				$msg[] = _('Working time').' ['.$val.']';
			if(!is_null($val = get_request('discovery_groupid'))){
				$val = API::HostGroup()->get(array(
					'groupids' => $val,
					'editable' => 1,
					'output' => API_OUTPUT_EXTEND
				));

				if(!empty($val)){
					$val = array_pop($val);
					$msg[] = _('Group for discovered hosts').' ['.$val['name'].']';

					if(bccomp($val['groupid'],$orig_config['discovery_groupid']) !=0 ){
						setHostGroupInternal($orig_config['discovery_groupid'], ZBX_NOT_INTERNAL_GROUP);
						setHostGroupInternal($val['groupid'], ZBX_INTERNAL_GROUP);
					}
				}
			}
			if(!is_null($val = get_request('alert_usrgrpid'))){
				if(0 == $val) {
					$val = S_NONE;
				}
				else{
					$val = DBfetch(DBselect('SELECT name FROM usrgrp WHERE usrgrpid='.$val));
					$val = $val['name'];
				}

				$msg[] = _('User group for database down message').' ['.$val.']';
			}

			add_audit(AUDIT_ACTION_UPDATE,AUDIT_RESOURCE_ZABBIX_CONFIG,implode('; ',$msg));
		}
	}
// VALUE MAPS
	else if($_REQUEST['config']==6){
		$_REQUEST['valuemap'] = get_request('valuemap',array());
		if(isset($_REQUEST['add_map'])){
			$added = 0;
			$cnt = count($_REQUEST['valuemap']);
			for($i=0; $i < $cnt; $i++){
				if($_REQUEST['valuemap'][$i]['value'] != $_REQUEST['add_value'])	continue;
				$_REQUEST['valuemap'][$i]['newvalue'] = $_REQUEST['add_newvalue'];
				$added = 1;
				break;
			}

			if($added == 0){
				if(!ctype_digit($_REQUEST['add_value']) || !is_string($_REQUEST['add_newvalue'])){
					info(S_VALUE_MAPS_CREATE_NUM_STRING);
					show_messages(false,null,S_CANNNOT_ADD_VALUE_MAP);
				}
				else{
					array_push($_REQUEST['valuemap'],array(
						'value'		=> $_REQUEST['add_value'],
						'newvalue'	=> $_REQUEST['add_newvalue']));
				}
			}
		}
		else if(isset($_REQUEST['del_map'])&&isset($_REQUEST['rem_value'])){

			$_REQUEST['valuemap'] = get_request('valuemap',array());
			foreach($_REQUEST['rem_value'] as $val)
				unset($_REQUEST['valuemap'][$val]);
		}
		else if(isset($_REQUEST['save'])){

			$mapping = get_request('valuemap',array());
			if(isset($_REQUEST['valuemapid'])){
				$result		= update_valuemap($_REQUEST['valuemapid'],$_REQUEST['mapname'], $mapping);
				$audit_action	= AUDIT_ACTION_UPDATE;
				$msg_ok		= S_VALUE_MAP_UPDATED;
				$msg_fail	= S_CANNNOT_UPDATE_VALUE_MAP;
				$valuemapid	= $_REQUEST['valuemapid'];
			}
			else{
				if(!count(get_accessible_nodes_by_user($USER_DETAILS,PERM_READ_WRITE,PERM_RES_IDS_ARRAY))){
					access_deny();
				}
				$result		= add_valuemap($_REQUEST['mapname'], $mapping);
				$audit_action	= AUDIT_ACTION_ADD;
				$msg_ok		= S_VALUE_MAP_ADDED;
				$msg_fail	= S_CANNNOT_ADD_VALUE_MAP;
				$valuemapid	= $result;
			}

			if($result){
				add_audit($audit_action, AUDIT_RESOURCE_VALUE_MAP,
					_('Value map').' ['.$_REQUEST['mapname'].'] ['.$valuemapid.']');
				unset($_REQUEST['form']);
			}
			show_messages($result,$msg_ok, $msg_fail);
		}
		elseif (isset($_REQUEST['delete']) && isset($_REQUEST['valuemapid'])) {
			$result = false;

			$sql = 'SELECT m.name, m.valuemapid FROM valuemaps m WHERE '.DBin_node('m.valuemapid').' AND m.valuemapid='.$_REQUEST['valuemapid'];
			if($map_data = DBfetch(DBselect($sql))){
				$result = delete_valuemap($_REQUEST['valuemapid']);
			}

			if ($result) {
				add_audit(AUDIT_ACTION_DELETE, AUDIT_RESOURCE_VALUE_MAP, _('Value map').' ['.$map_data['name'].'] ['.$map_data['valuemapid'].']');
				unset($_REQUEST['form']);
			}
			show_messages($result, S_VALUE_MAP_DELETED, S_CANNNOT_DELETE_VALUE_MAP);
		}
	}
	else if(isset($_REQUEST['save']) && ($_REQUEST['config']==9)){
		if(!count(get_accessible_nodes_by_user($USER_DETAILS,PERM_READ_WRITE,PERM_RES_IDS_ARRAY)))
			access_deny();

/* OTHER ACTIONS */
		$configs = array(
				'default_theme' => get_request('default_theme')
			);
		$result=update_config($configs);

		show_messages($result, S_CONFIGURATION_UPDATED, S_CONFIGURATION_WAS_NOT_UPDATED);

		if($result){
			$msg = S_DEFAULT_THEME.' ['.get_request('default_theme').']';
			add_audit(AUDIT_ACTION_UPDATE,AUDIT_RESOURCE_ZABBIX_CONFIG,$msg);
		}
	}
	else if($_REQUEST['config'] == 10){
		if(inarr_isset(array('clone','regexpid'))){
			unset($_REQUEST['regexpid']);
			$_REQUEST['form'] = 'clone';
		}
		else if(isset($_REQUEST['cancel_new_expression'])){
			unset($_REQUEST['new_expression']);
		}
		else if(isset($_REQUEST['save'])){
			if(!count(get_accessible_nodes_by_user($USER_DETAILS,PERM_READ_WRITE,PERM_RES_IDS_ARRAY)))
				access_deny();

			$regexp = array('name' => $_REQUEST['rename'],
						'test_string' => $_REQUEST['test_string']
					);

			DBstart();
			if(isset($_REQUEST['regexpid'])){
				$regexpid=$_REQUEST['regexpid'];

				delete_expressions_by_regexpid($_REQUEST['regexpid']);
				$result = update_regexp($regexpid, $regexp);

				$msg1 = S_REGULAR_EXPRESSION_UPDATED;
				$msg2 = S_CANNOT_UPDATE_REGULAR_EXPRESSION;
			}
			else {
				$result = $regexpid = add_regexp($regexp);

				$msg1 = S_REGULAR_EXPRESSION_ADDED;
				$msg2 = S_CANNOT_ADD_REGULAR_EXPRESSION;
			}

			if($result){
				$expressions = get_request('expressions', array());
				foreach($expressions as $id => $expression){
					$expressionid = add_expression($regexpid,$expression);
				}
			}

			$result = Dbend($result);

			show_messages($result,$msg1,$msg2);

			if($result){ // result - OK
				add_audit(!isset($_REQUEST['regexpid'])?AUDIT_ACTION_ADD:AUDIT_ACTION_UPDATE,
					AUDIT_RESOURCE_REGEXP,
					S_NAME.': '.$_REQUEST['rename']);

				unset($_REQUEST['form']);
			}
		}
		else if(isset($_REQUEST['delete'])){
			if(!count(get_accessible_nodes_by_user($USER_DETAILS,PERM_READ_WRITE,PERM_RES_IDS_ARRAY))) access_deny();

			$regexpids = get_request('regexpid', array());
			if(isset($_REQUEST['regexpids']))
				$regexpids = $_REQUEST['regexpids'];

			zbx_value2array($regexpids);

			$regexps = array();
			foreach($regexpids as $id => $regexpid){
				$regexps[$regexpid] = get_regexp_by_regexpid($regexpid);
			}

			DBstart();
			$result = delete_regexp($regexpids);
			$result = Dbend($result);

			show_messages($result,S_REGULAR_EXPRESSION_DELETED,S_CANNOT_DELETE_REGULAR_EXPRESSION);
			if($result){
				foreach($regexps as $regexpid => $regexp){
					add_audit(AUDIT_ACTION_DELETE,AUDIT_RESOURCE_REGEXP,'Id ['.$regexpid.'] '.S_NAME.' ['.$regexp['name'].']');
				}

				unset($_REQUEST['form']);
				unset($_REQUEST['regexpid']);
			}
		}
		else if(inarr_isset(array('add_expression','new_expression'))){
			$new_expression = $_REQUEST['new_expression'];

			if(!isset($new_expression['case_sensitive']))		$new_expression['case_sensitive'] = 0;

			$result = false;
			if(zbx_empty($new_expression['expression'])) {
				info(S_INCORRECT_EXPRESSION);
			}
			else{
				$result = true;
			}

			if($result){
				if(!isset($new_expression['id'])){
					if(!isset($_REQUEST['expressions'])) $_REQUEST['expressions'] = array();

					if(!str_in_array($new_expression,$_REQUEST['expressions']))
						array_push($_REQUEST['expressions'],$new_expression);
				}
				else{
					$id = $new_expression['id'];
					unset($new_expression['id']);
					$_REQUEST['expressions'][$id] = $new_expression;
				}

				unset($_REQUEST['new_expression']);
			}
		}
		else if(inarr_isset(array('delete_expression','g_expressionid'))){
			$_REQUEST['expressions'] = get_request('expressions',array());
			foreach($_REQUEST['g_expressionid'] as $val){
				unset($_REQUEST['expressions'][$val]);
			}
		}
		else if(inarr_isset(array('edit_expressionid'))){
			$_REQUEST['edit_expressionid'] = array_keys($_REQUEST['edit_expressionid']);
			$edit_expressionid = $_REQUEST['edit_expressionid'] = array_pop($_REQUEST['edit_expressionid']);
			$_REQUEST['expressions'] = get_request('expressions',array());

			if(isset($_REQUEST['expressions'][$edit_expressionid])){
				$_REQUEST['new_expression'] = $_REQUEST['expressions'][$edit_expressionid];
				$_REQUEST['new_expression']['id'] = $edit_expressionid;
			}
		}
	}

	else if($_REQUEST['config'] == 11){ // Macros
		if(isset($_REQUEST['save'])){
			try{
				DBstart();

				$newMacros = get_request('macros', array());
				foreach($newMacros as $mnum => $nmacro){
					if(zbx_empty($nmacro['value'])) unset($newMacros[$mnum]);
				}

				$global_macros = API::UserMacro()->get(array(
					'globalmacro' => 1,
					'output' => API_OUTPUT_EXTEND
				));
				$global_macros = zbx_toHash($global_macros, 'macro');

				$newMacroMacros = zbx_objectValues($newMacros, 'macro');
				$newMacroMacros = zbx_toHash($newMacroMacros, 'macro');

				// Delete
				$macrosToDelete = array();
				foreach($global_macros as $gmacro){
					if(!isset($newMacroMacros[$gmacro['macro']])){
						$macrosToDelete[] = $gmacro['macro'];
					}
				}

				// Update
				$macrosToUpdate = array();
				foreach($newMacros as $mnum => $nmacro){
					if(isset($global_macros[$nmacro['macro']])){
						$macrosToUpdate[] = $nmacro;
						unset($newMacros[$mnum]);
					}
				}

				if(!empty($macrosToDelete)){
					if(!API::UserMacro()->deleteGlobal($macrosToDelete))
						throw new Exception(_('Cannot remove macro'));
				}

				if(!empty($macrosToUpdate)){
					if(!API::UserMacro()->updateGlobal($macrosToUpdate))
						throw new Exception(_('Cannot update macro'));
				}

				if(!empty($newMacros)){
					$macrosToAdd = array_values($newMacros);
					$new_macroids = API::UserMacro()->createGlobal($macrosToAdd);
					if(!$new_macroids)
						throw new Exception('Cannot add macro');
				}

				if(!empty($macrosToAdd)){
					$new_macros = API::UserMacro()->get(array(
						'globalmacroids' => $new_macroids['globalmacroids'],
						'globalmacro' => 1,
						'output' => API_OUTPUT_EXTEND
					));
					$new_macros = zbx_toHash($new_macros, 'globalmacroid');
					foreach($macrosToDelete as $delm){
						add_audit_ext(AUDIT_ACTION_DELETE, AUDIT_RESOURCE_MACRO,
							$delm['globalmacroid'],
							$global_macros[$delm['globalmacroid']]['macro'],
							null,null,null);
					}
					foreach($new_macroids['globalmacroids'] as $newid){
						add_audit_ext(AUDIT_ACTION_ADD, AUDIT_RESOURCE_MACRO,
							$newid,
							$new_macros[$newid]['macro'],
							null,null,null);
					}
				}

				DBend(true);
				show_messages(true, S_MACROS_UPDATED, S_CANNOT_UPDATE_MACROS);
			}
			catch(Exception $e){
				DBend(false);
				error($e->getMessage());
				show_messages(false, S_MACROS_UPDATED, S_CANNOT_UPDATE_MACROS);
			}
		}

	}
	// Trigger severities
	else if(($_REQUEST['config'] == 12) && (isset($_REQUEST['save']))){
		$configs = array(
			'severity_name_0' => get_request('severity_name_0', _('Not classified')),
			'severity_color_0' => get_request('severity_color_0', ''),
			'severity_name_1' => get_request('severity_name_1', _('Information')),
			'severity_color_1' => get_request('severity_color_1', ''),
			'severity_name_2' => get_request('severity_name_2', _('Warning')),
			'severity_color_2' => get_request('severity_color_2', ''),
			'severity_name_3' => get_request('severity_name_3', _('Average')),
			'severity_color_3' => get_request('severity_color_3', ''),
			'severity_name_4' => get_request('severity_name_4', _('High')),
			'severity_color_4' => get_request('severity_color_4', ''),
			'severity_name_5' => get_request('severity_name_5', _('Disaster')),
			'severity_color_5' => get_request('severity_color_5', ''),
		);

		$result = update_config($configs);

		show_messages($result, S_CONFIGURATION_UPDATED, S_CONFIGURATION_WAS_NOT_UPDATED);
	}
	// Trigger displaying options
	else if(($_REQUEST['config'] == 13) && (isset($_REQUEST['save']))){
		$configs = array(
			'ok_period' => get_request('ok_period'),
			'blink_period' => get_request('blink_period'),
			'problem_unack_color' => get_request('problem_unack_color'),
			'problem_ack_color' => get_request('problem_ack_color'),
			'ok_unack_color' => get_request('ok_unack_color'),
			'ok_ack_color' => get_request('ok_ack_color'),
			'problem_unack_style' => get_request('problem_unack_style', 0),
			'problem_ack_style' => get_request('problem_ack_style', 0),
			'ok_unack_style' => get_request('ok_unack_style', 0),
			'ok_ack_style' => get_request('ok_ack_style', 0)
		);

		$result = update_config($configs);

		show_messages($result, S_CONFIGURATION_UPDATED, S_CONFIGURATION_WAS_NOT_UPDATED);
	}
?>

<?php
	$form = new CForm();

	$cmbConfig = new CCombobox('configDropDown', $_REQUEST['config'], 'javascript: redirect("config.php?config="+this.options[this.selectedIndex].value);');
	$cmbConfig->addItems(array(
		8 => _('GUI'),
		0 => _('Housekeeper'),
		3 => _('Images'),
		10 => _('Regular expressions'),
		11 => _('Macros'),
		6 => _('Value mapping'),
		7 => _('Working time'),
		12 => _('Trigger severities'),
		13 => _('Trigger displaying options'),
		5 => _('Other'),
	));
	$form->addItem($cmbConfig);

	if(!isset($_REQUEST['form'])){
		switch($_REQUEST['config']){
			case 3:
				$form->addItem(new CSubmit('form', _('Create image')));
				break;
			case 6:
				$form->addItem(new CSubmit('form', _('Create value map')));
				break;
			case 10:
				$form->addItem(new CSubmit('form', _('New regular expression')));
				break;
		}
	}

	$cnf_wdgt = new CWidget();
	$cnf_wdgt->addPageHeader(S_CONFIGURATION_OF_ZABBIX_BIG, $form);


	if(isset($_REQUEST['config'])){
		$config = select_config(false, get_current_nodeid(false));
	}

/////////////////////////////////
//  config = 0 // Housekeeper  //
/////////////////////////////////
	if($_REQUEST['config'] == 0){
		$data = array();
		$data['form'] = get_request('form', 1);
		$data['form_refresh'] = get_request('form_refresh', 0);

		if($data['form_refresh']){
			$data['config']['alert_history'] = get_request('alert_history');
			$data['config']['event_history'] = get_request('event_history');
		}
		else{
			$data['config'] = select_config(false);
		}

		$houseKeeperForm = new CView('administration.general.housekeeper.edit', $data);
		$cnf_wdgt->addItem($houseKeeperForm->render());
	}
////////////////////////////
//  config = 3 // Images  //
////////////////////////////
	elseif($_REQUEST["config"] == 3){
		if(isset($_REQUEST["form"])){
			$frmImages = new CFormTable(S_IMAGE, 'config.php', 'post', 'multipart/form-data');
			$frmImages->setHelp('web.config.images.php');
			$frmImages->addVar('config', get_request('config',3));

			if(isset($_REQUEST['imageid'])){
				$sql = 'SELECT imageid,imagetype,name '.
						' FROM images '.
						' WHERE imageid='.$_REQUEST['imageid'];
				$result=DBselect($sql);
				$row=DBfetch($result);

				$frmImages->setTitle(S_IMAGE.' "'.$row['name'].'"');
				$frmImages->addVar('imageid', $_REQUEST['imageid']);
			}

			if(isset($_REQUEST['imageid']) && !isset($_REQUEST['form_refresh'])){
				$name		= $row['name'];
				$imagetype	= $row['imagetype'];
				$imageid	= $row['imageid'];
			}
			else{
				$name		= get_request('name','');
				$imagetype	= get_request('imagetype',1);
				$imageid	= get_request('imageid',0);
			}

			$frmImages->addRow(S_NAME,new CTextBox('name',$name,64));

			$cmbImg = new CComboBox('imagetype',$imagetype);
			$cmbImg->addItem(IMAGE_TYPE_ICON,S_ICON);
			$cmbImg->addItem(IMAGE_TYPE_BACKGROUND,S_BACKGROUND);

			$frmImages->addRow(S_TYPE,$cmbImg);

			$frmImages->addRow(S_UPLOAD,new CFile('image'));

			if($imageid > 0){
				$frmImages->addRow(S_IMAGE,new CLink(
					new CImg('imgstore.php?iconid='.$imageid,'no image',null),'image.php?imageid='.$row['imageid']));
			}

			$frmImages->addItemToBottomRow(new CSubmit('save',S_SAVE));
			if(isset($_REQUEST['imageid'])){
				$frmImages->addItemToBottomRow(SPACE);
				$frmImages->addItemToBottomRow(new CButtonDelete(S_DELETE_SELECTED_IMAGE,
					url_param('form').url_param('config').url_param('imageid')));
			}

			$frmImages->addItemToBottomRow(SPACE);
			$frmImages->addItemToBottomRow(new CButtonCancel(url_param('config')));

			$cnf_wdgt->addItem($frmImages);
		}
		else{
			$cnf_wdgt->addItem(BR());

			$imagetype = get_request('imagetype',IMAGE_TYPE_ICON);

			$r_form = new CForm();

			$cmbImg = new CComboBox('imagetype',$imagetype,'submit();');
			$cmbImg->addItem(IMAGE_TYPE_ICON,S_ICON);
			$cmbImg->addItem(IMAGE_TYPE_BACKGROUND,S_BACKGROUND);

			$r_form->addItem(S_TYPE.SPACE);
			$r_form->addItem($cmbImg);

			$cnf_wdgt->addHeader(S_IMAGES_BIG,$r_form);

			$table = new CTable(S_NO_IMAGES_DEFINED, 'header_wide');

			$tr = 0;
			$row = new CRow();

			$options = array(
				'filter'=> array('imagetype'=> $imagetype),
				'output'=> API_OUTPUT_EXTEND,
				'sortfield'=> 'name'
			);
			$images = API::Image()->get($options);
			foreach($images as $inum => $image){
				switch($image['imagetype']){
					case IMAGE_TYPE_ICON:
						$imagetype = S_ICON;
						$img = new CImg('imgstore.php?iconid='.$image['imageid'],'no image');
					break;
					case IMAGE_TYPE_BACKGROUND:
						$imagetype = S_BACKGROUND;
						$img = new CImg('imgstore.php?iconid='.$image['imageid'],'no image',200);
					break;
					default: $imagetype=S_UNKNOWN;
				}

				$name = new CLink($image['name'],'config.php?form=update'.url_param('config').'&imageid='.$image['imageid']);
				$action = new CLink($img, 'image.php?imageid='.$image['imageid']);

				$img_td = new CCol();
				$img_td->setAttribute('align', 'center');
				$img_td->addItem(array($action, BR(), $name), 'center');

				$row->addItem($img_td);
				$tr++;
				if(($tr % 4) == 0){
					$table->addRow($row);
					$row = new CRow();
				}
			}

			if($tr > 0){
				while(($tr % 4) != 0){ $tr++; $row->addItem(SPACE);}
				$table->addRow($row);
			}

			$cnf_wdgt->addItem($table);
		}
	}
//////////////////////////////////////
//  config = 5 // Other Parameters  //
//////////////////////////////////////
	elseif($_REQUEST['config'] == 5){
		$data = array();
		$data['form'] = get_request('form', 1);
		$data['form_refresh'] = get_request('form_refresh', 0);

		if($data['form_refresh']){
			$data['config']['discovery_groupid'] = get_request('discovery_groupid');
			$data['config']['alert_usrgrpid'] = get_request('alert_usrgrpid');
			$data['config']['refresh_unsupported'] = get_request('refresh_unsupported');
		}
		else{
			$data['config'] = select_config(false);
		}
<<<<<<< HEAD
		$frmOther->addRow(S_GROUP_FOR_DISCOVERED_HOSTS, $cmbGrp);


		$cmbUsrGrp = new CComboBox('alert_usrgrpid', $config['alert_usrgrpid']);
		$cmbUsrGrp->addItem(0, S_NONE);
		$result=DBselect('SELECT usrgrpid,name FROM usrgrp'.
				' WHERE '.DBin_node('usrgrpid').
				' order by name');
		while($row = DBfetch($result))
			$cmbUsrGrp->addItem(
					$row['usrgrpid'],
					get_node_name_by_elid($row['usrgrpid'], null, ': ').$row['name']
					);
		$frmOther->addRow(S_USER_GROUP_FOR_DATABASE_DOWN_MESSAGE, $cmbUsrGrp);
		$frmOther->addRow(_('Log unmatched SNMP traps'), new CCheckBox('snmptrap_logging', $config['snmptrap_logging'], null, 1));
=======
>>>>>>> bb5086d8

		$data['discovery_groups'] = API::HostGroup()->get(array(
										'sortfield'=>'name',
										'editable' => 1,
										'output' => API_OUTPUT_EXTEND
									));
		$data['alert_usrgrps'] = DBfetchArray(DBselect('SELECT usrgrpid, name FROM usrgrp WHERE '.DBin_node('usrgrpid').' order by name'));

		$otherForm = new CView('administration.general.other.edit', $data);
		$cnf_wdgt->addItem($otherForm->render());
	}
///////////////////////////////////
//  config = 6 // Value Mapping  //
///////////////////////////////////
	elseif ($_REQUEST['config'] == 6) {
		$data = array();
		if (isset($_REQUEST['form'])) {
			$data['form'] = get_request('form', 1);
			$data['form_refresh'] = get_request('form_refresh', 0);
			$data['valuemapid'] = get_request('valuemapid');
			$data['valuemap'] = array();
			$data['mapname'] = '';
			$data['title'] = '';
			$data['confirmMessage'] = null;

			if (!empty($data['valuemapid'])) {
				$db_valuemap = DBfetch(DBselect('SELECT v.name FROM valuemaps v WHERE v.valuemapid = '.$data['valuemapid']));
				$data['mapname'] = $db_valuemap['name'];
				$data['title'] = ' "'.$data['mapname'].'"';

				if (empty($data['form_refresh'])) {
					$db_mappings = DBselect('SELECT m.value, m.newvalue FROM mappings m WHERE m.valuemapid = '.$data['valuemapid']);
					while ($mapping = DBfetch($db_mappings)) {
						$data['valuemap'][] = array('value' => $mapping['value'], 'newvalue' => $mapping['newvalue']);
					}
				}
				else {
					$data['mapname'] = get_request('mapname', '');
					$data['valuemap'] = get_request('valuemap', array());
				}

				$valuemap_count = DBfetch(DBselect('SELECT COUNT(i.itemid) as cnt FROM items i WHERE i.valuemapid='.$data['valuemapid']));
				if ($valuemap_count['cnt']) {
					$data['confirmMessage'] = _n('Delete selected value mapping? It is used for %d item!', 'Delete selected value mapping? It is used for %d items!', $valuemap_count['cnt']);
				}
				else {
					$data['confirmMessage'] = _('Delete selected value mapping?');
				}
			}

			if (empty($data['valuemapid']) && !empty($data['form_refresh'])) {
				$data['mapname'] = get_request('mapname', '');
				$data['valuemap'] = get_request('valuemap', array());
			}

			$valueMappingForm = new CView('administration.general.valuemapping.edit', $data);
			$cnf_wdgt->addItem($valueMappingForm->render());
		}
		else{
			$cnf_wdgt->addHeader(_('Value mapping'));
			$data['valuemaps'] = array();

			$db_valuemaps = DBselect('SELECT v.valuemapid, v.name FROM valuemaps v WHERE '.DBin_node('valuemapid'));
			while ($db_valuemap = DBfetch($db_valuemaps)) {
				$data['valuemaps'][$db_valuemap['valuemapid']] = $db_valuemap;
				$data['valuemaps'][$db_valuemap['valuemapid']]['maps'] = array();
			}

			$db_maps = DBselect('SELECT m.valuemapid, m.value, m.newvalue FROM mappings m WHERE '.DBin_node('mappingid'));
			while ($db_map = DBfetch($db_maps)) {
				$data['valuemaps'][$db_map['valuemapid']]['maps'][] = array('value' => $db_map['value'], 'newvalue' => $db_map['newvalue']);
			}
			order_result($data['valuemaps'], 'name');

			$valueMappingForm = new CView('administration.general.valuemapping.list', $data);
			$cnf_wdgt->addItem($valueMappingForm->render());
		}
	}
/////////////////////////////////
//  config = 7 // Working time //
/////////////////////////////////
	elseif($_REQUEST['config'] == 7){
		$data = array();
		$data['form'] = get_request('form', 1);
		$data['form_refresh'] = get_request('form_refresh', 0);

		if($data['form_refresh']){
			$data['config']['work_period'] = get_request('work_period');
		}
		else{
			$data['config'] = select_config(false);
		}

		$workingTimeForm = new CView('administration.general.workingtime.edit', $data);
		$cnf_wdgt->addItem($workingTimeForm->render());
	}
/////////////////////////
//  config = 8 // GUI  //
/////////////////////////
	elseif($_REQUEST['config'] == 8){
		$data = array();
		$data['form'] = get_request('form', 1);
		$data['form_refresh'] = get_request('form_refresh', 0);

		if($data['form_refresh']){
			$data['config']['default_theme'] = get_request('default_theme');
			$data['config']['event_ack_enable'] = get_request('event_ack_enable');
			$data['config']['dropdown_first_entry'] = get_request('dropdown_first_entry');
			$data['config']['dropdown_first_remember'] = get_request('dropdown_first_remember');
			$data['config']['search_limit'] = get_request('search_limit');
			$data['config']['max_in_table'] = get_request('max_in_table');
			$data['config']['event_expire'] = get_request('event_expire');
			$data['config']['event_show_max'] = get_request('event_show_max');
		}
		else{
			$data['config'] = select_config(false);
		}

		$guiForm = new CView('administration.general.gui.edit', $data);
		$cnf_wdgt->addItem($guiForm->render());
	}
//////////////////////////////////////////
//  config = 10 // Regular Expressions  //
//////////////////////////////////////////
	elseif($_REQUEST['config'] == 10){
		$data = array();

		if(isset($_REQUEST['form'])){
			$data['form'] = get_request('form', 1);
			$data['form_refresh'] = get_request('form_refresh', 0) + 1;

			$regExpForm = new CView('administration.general.regularexpressions.edit', $data);
			$cnf_wdgt->addItem($regExpForm->render());
		}
		else{
			$data['cnf_wdgt'] = &$cnf_wdgt;
			$data['regexps'] = array();
			$data['regexpids'] = array();

			$db_regexps = DBselect('SELECT re.* FROM regexps re WHERE '.DBin_node('re.regexpid').' ORDER BY re.name');
			while($regexp = DBfetch($db_regexps)){
				$regexp['expressions'] = array();
				$data['regexps'][$regexp['regexpid']] = $regexp;
				$data['regexpids'][$regexp['regexpid']] = $regexp['regexpid'];
			}

			$data['db_exps'] = DBfetchArray(DBselect('SELECT e.* FROM expressions e WHERE '.DBin_node('e.expressionid').' AND '.DBcondition('e.regexpid', $data['regexpids']).' ORDER BY e.expression_type'));

			$regExpForm = new CView('administration.general.regularexpressions.list', $data);
			$cnf_wdgt->addItem($regExpForm->render());
		}
	}
/////////////////////////////
//  config = 11 // Macros  //
/////////////////////////////
	elseif($_REQUEST['config'] == 11){
		$form = new CForm();
		$tbl = new CTable();
		$tbl->addRow(get_macros_widget());
		$tbl->addStyle('width: 50%;');
		$tbl->addStyle('margin: 0 auto;');
		$form->addItem($tbl);
		$cnf_wdgt->addItem($form);
	}
/////////////////////////////////////////
//  config = 12 // Trigger severities  //
/////////////////////////////////////////
	elseif($_REQUEST['config'] == 12){
		$data = array();
		$data['form'] = get_request('form', 1);
		$data['form_refresh'] = get_request('form_refresh', 0);

		if($data['form_refresh']){
			$data['config']['severity_name_0'] = get_request('severity_name_0');
			$data['config']['severity_color_0'] = get_request('severity_color_0', '');
			$data['config']['severity_name_1'] = get_request('severity_name_1');
			$data['config']['severity_color_1'] = get_request('severity_color_1', '');
			$data['config']['severity_name_2'] = get_request('severity_name_2');
			$data['config']['severity_color_2'] = get_request('severity_color_2', '');
			$data['config']['severity_name_3'] = get_request('severity_name_3');
			$data['config']['severity_color_3'] = get_request('severity_color_3', '');
			$data['config']['severity_name_4'] = get_request('severity_name_4');
			$data['config']['severity_color_4'] = get_request('severity_color_4', '');
			$data['config']['severity_name_5'] = get_request('severity_name_5');
			$data['config']['severity_color_5'] = get_request('severity_color_5', '');
		}
		else{
			$data['config'] = select_config(false);
		}

		$triggerSeverityForm = new CView('administration.general.triggerSeverity.edit', $data);
		$cnf_wdgt->addItem($triggerSeverityForm->render());
	}
////////////////////////////////////////////////
//  config = 13 // Trigger displaying options //
////////////////////////////////////////////////
	elseif($_REQUEST['config'] == 13){
		$data = array();
		$data['form'] = get_request('form', 1);
		$data['form_refresh'] = get_request('form_refresh', 0);

		// form has been submitted
		if($data['form_refresh']){
			$data['ok_period'] = get_request('ok_period');
			$data['blink_period'] = get_request('blink_period');
			$data['problem_unack_color'] = get_request('problem_unack_color');
			$data['problem_ack_color'] = get_request('problem_ack_color');
			$data['ok_unack_color'] = get_request('ok_unack_color');
			$data['ok_ack_color'] = get_request('ok_ack_color');
			$data['problem_unack_style'] = get_request('problem_unack_style');
			$data['problem_ack_style'] = get_request('problem_ack_style');
			$data['ok_unack_style'] = get_request('ok_unack_style');
			$data['ok_ack_style'] = get_request('ok_ack_style');
		}
		else{
			$config = select_config(false);
			$data['ok_period'] = $config['ok_period'];
			$data['blink_period'] = $config['blink_period'];
			$data['problem_unack_color'] = $config['problem_unack_color'];
			$data['problem_ack_color'] = $config['problem_ack_color'];
			$data['ok_unack_color'] = $config['ok_unack_color'];
			$data['ok_ack_color'] = $config['ok_ack_color'];
			$data['problem_unack_style'] = $config['problem_unack_style'];
			$data['problem_ack_style'] = $config['problem_ack_style'];
			$data['ok_unack_style'] = $config['ok_unack_style'];
			$data['ok_ack_style'] = $config['ok_ack_style'];
		}

		$triggerDisplayingForm = new CView('administration.general.triggerDisplayingOptions.edit', $data);
		$cnf_wdgt->addItem($triggerDisplayingForm->render());
	}

	$cnf_wdgt->show();


include_once('include/page_footer.php');
?><|MERGE_RESOLUTION|>--- conflicted
+++ resolved
@@ -36,23 +36,14 @@
 		// VAR					        TYPE	OPTIONAL FLAGS	VALIDATION	EXCEPTION
 		'config'=>					array(T_ZBX_INT, O_OPT,	null,	IN('0,3,5,6,7,8,9,10,11,12,13'),	null),
 		// other form
-<<<<<<< HEAD
-		'alert_history'=>		array(T_ZBX_INT, O_NO,	null,	BETWEEN(0,65535),	'isset({config})&&({config}==0)&&isset({save})'),
-		'event_history'=>		array(T_ZBX_INT, O_NO,	null,	BETWEEN(0,65535),	'isset({config})&&({config}==0)&&isset({save})'),
-		'work_period'=>			array(T_ZBX_STR, O_NO,	null,	null,			'isset({config})&&({config}==7)&&isset({save})'),
-		'refresh_unsupported'=>	array(T_ZBX_INT, O_NO,	null,	BETWEEN(0,65535),	'isset({config})&&({config}==5)&&isset({save})'),
-		'alert_usrgrpid'=>		array(T_ZBX_INT, O_NO,	null,	DB_ID,			'isset({config})&&({config}==5)&&isset({save})'),
-		'discovery_groupid'=>	array(T_ZBX_INT, O_NO,	null,	DB_ID,			'isset({config})&&({config}==5)&&isset({save})'),
-		'snmptrap_logging'=>		array(T_ZBX_INT, O_OPT,	null,	IN('1'),			null),
-
-=======
 		'alert_history'=>			array(T_ZBX_INT, O_NO,	null,	BETWEEN(0,65535),	'isset({config})&&({config}==0)&&isset({save})'),
 		'event_history'=>			array(T_ZBX_INT, O_NO,	null,	BETWEEN(0,65535),	'isset({config})&&({config}==0)&&isset({save})'),
 		'work_period'=>				array(T_ZBX_STR, O_NO,	null,	null,				'isset({config})&&({config}==7)&&isset({save})'),
 		'refresh_unsupported'=>		array(T_ZBX_INT, O_NO,	null,	BETWEEN(0,65535),	'isset({config})&&({config}==5)&&isset({save})'),
 		'alert_usrgrpid'=>			array(T_ZBX_INT, O_NO,	null,	DB_ID,				'isset({config})&&({config}==5)&&isset({save})'),
 		'discovery_groupid'=>		array(T_ZBX_INT, O_NO,	null,	DB_ID,				'isset({config})&&({config}==5)&&isset({save})'),
->>>>>>> bb5086d8
+		'snmptrap_logging'=>		array(T_ZBX_INT, O_OPT,	null,	IN('1'),			null),
+
 
 		// image form
 		'imageid'=>					array(T_ZBX_INT, O_NO,	P_SYS,	DB_ID,			'isset({config})&&({config}==3)&&(isset({form})&&({form}=="update"))'),
@@ -863,28 +854,11 @@
 			$data['config']['discovery_groupid'] = get_request('discovery_groupid');
 			$data['config']['alert_usrgrpid'] = get_request('alert_usrgrpid');
 			$data['config']['refresh_unsupported'] = get_request('refresh_unsupported');
+			$data['config']['snmptrap_logging'] = get_request('snmptrap_logging');
 		}
 		else{
 			$data['config'] = select_config(false);
 		}
-<<<<<<< HEAD
-		$frmOther->addRow(S_GROUP_FOR_DISCOVERED_HOSTS, $cmbGrp);
-
-
-		$cmbUsrGrp = new CComboBox('alert_usrgrpid', $config['alert_usrgrpid']);
-		$cmbUsrGrp->addItem(0, S_NONE);
-		$result=DBselect('SELECT usrgrpid,name FROM usrgrp'.
-				' WHERE '.DBin_node('usrgrpid').
-				' order by name');
-		while($row = DBfetch($result))
-			$cmbUsrGrp->addItem(
-					$row['usrgrpid'],
-					get_node_name_by_elid($row['usrgrpid'], null, ': ').$row['name']
-					);
-		$frmOther->addRow(S_USER_GROUP_FOR_DATABASE_DOWN_MESSAGE, $cmbUsrGrp);
-		$frmOther->addRow(_('Log unmatched SNMP traps'), new CCheckBox('snmptrap_logging', $config['snmptrap_logging'], null, 1));
-=======
->>>>>>> bb5086d8
 
 		$data['discovery_groups'] = API::HostGroup()->get(array(
 										'sortfield'=>'name',
