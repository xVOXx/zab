<?php
/*
** Zabbix
** Copyright (C) 2000-2011 Zabbix SIA
**
** This program is free software; you can redistribute it and/or modify
** it under the terms of the GNU General Public License as published by
** the Free Software Foundation; either version 2 of the License, or
** (at your option) any later version.
**
** This program is distributed in the hope that it will be useful,
** but WITHOUT ANY WARRANTY; without even the implied warranty of
** MERCHANTABILITY or FITNESS FOR A PARTICULAR PURPOSE.  See the
** GNU General Public License for more details.
**
** You should have received a copy of the GNU General Public License
** along with this program; if not, write to the Free Software
** Foundation, Inc., 51 Franklin Street, Fifth Floor, Boston, MA  02110-1301, USA.
**/
?>
<?php
require_once('include/config.inc.php');
require_once('include/images.inc.php');
require_once('include/regexp.inc.php');
require_once('include/forms.inc.php');


$page['title'] = _('Configuration of Zabbix');
$page['file'] = 'config.php';
$page['hist_arg'] = array('config');

require_once('include/page_header.php');
?>
<?php
	$fields=array(
		// VAR					        TYPE	OPTIONAL FLAGS	VALIDATION	EXCEPTION
		'config'=>					array(T_ZBX_INT, O_OPT,	null,	IN('0,3,5,6,7,8,9,10,11,12,13,14'),	null),
		// other form
		'alert_history'=>			array(T_ZBX_INT, O_NO,	null,	BETWEEN(0,65535),	'isset({config})&&({config}==0)&&isset({save})'),
		'event_history'=>			array(T_ZBX_INT, O_NO,	null,	BETWEEN(0,65535),	'isset({config})&&({config}==0)&&isset({save})'),
		'work_period'=>				array(T_ZBX_STR, O_NO,	null,	null,				'isset({config})&&({config}==7)&&isset({save})'),
		'refresh_unsupported'=>		array(T_ZBX_INT, O_NO,	null,	BETWEEN(0,65535),	'isset({config})&&({config}==5)&&isset({save})'),
		'alert_usrgrpid'=>			array(T_ZBX_INT, O_NO,	null,	DB_ID,				'isset({config})&&({config}==5)&&isset({save})'),
		'discovery_groupid'=>		array(T_ZBX_INT, O_NO,	null,	DB_ID,				'isset({config})&&({config}==5)&&isset({save})'),
		'snmptrap_logging'=>		array(T_ZBX_INT, O_OPT,	null,	IN('1'),			null),


		// image form
		'imageid'=>					array(T_ZBX_INT, O_NO,	P_SYS,	DB_ID,			'isset({config})&&({config}==3)&&(isset({form})&&({form}=="update"))'),
		'name'=>					array(T_ZBX_STR, O_NO,	null,	NOT_EMPTY,		'isset({config})&&({config}==3)&&isset({save})'),
		'imagetype'=>				array(T_ZBX_INT, O_OPT,	null,	IN('1,2'),		'isset({config})&&({config}==3)&&(isset({save}))'),

		// value mapping
		'valuemapid'=>				array(T_ZBX_INT, O_NO,	P_SYS,	DB_ID,			'isset({config})&&({config}==6)&&(isset({form})&&({form}=="update"))'),
		'mapname'=>					array(T_ZBX_STR, O_OPT,	null,	NOT_EMPTY, 		'isset({config})&&({config}==6)&&isset({save})'),
		'valuemap'=>				array(T_ZBX_STR, O_OPT,	null,	null,	null),
		'rem_value'=>				array(T_ZBX_INT, O_OPT,	null,	BETWEEN(0,65535), null),
		'add_value'=>				array(T_ZBX_STR, O_OPT,	null,	NOT_EMPTY, 'isset({add_map})'),
		'add_newvalue'=>			array(T_ZBX_STR, O_OPT,	null,	NOT_EMPTY, 'isset({add_map})'),

		// actions
		'add_map'=>					array(T_ZBX_STR, O_OPT, P_SYS|P_ACT,	null,	null),
		'del_map'=>					array(T_ZBX_STR, O_OPT, P_SYS|P_ACT,	null,	null),
		'save'=>					array(T_ZBX_STR, O_OPT, P_SYS|P_ACT,	null,	null),
		'delete'=>					array(T_ZBX_STR, O_OPT, P_SYS|P_ACT,	null,	null),
		'cancel'=>					array(T_ZBX_STR, O_OPT, P_SYS|P_ACT,	null,	null),
		'go'=>						array(T_ZBX_STR, O_OPT, P_SYS|P_ACT,	null,	null),

		// GUI
		'event_ack_enable'=>		array(T_ZBX_INT, O_OPT, P_SYS|P_ACT,	IN('1'),	null),
		'event_expire'=> 			array(T_ZBX_INT, O_OPT, P_SYS|P_ACT,	BETWEEN(1,99999),	'isset({config})&&({config}==8)&&isset({save})'),
		'event_show_max'=> 			array(T_ZBX_INT, O_OPT, P_SYS|P_ACT,	BETWEEN(1,99999),	'isset({config})&&({config}==8)&&isset({save})'),
		'dropdown_first_entry'=>	array(T_ZBX_INT, O_OPT, P_SYS|P_ACT,	IN('0,1,2'),		'isset({config})&&({config}==8)&&isset({save})'),
		'dropdown_first_remember'=>	array(T_ZBX_INT, O_OPT, P_SYS|P_ACT,	IN('1'),	null),
		'max_in_table' => 			array(T_ZBX_INT, O_OPT, P_SYS|P_ACT,	BETWEEN(1,99999),	'isset({config})&&({config}==8)&&isset({save})'),
		'search_limit' => 			array(T_ZBX_INT, O_OPT, P_SYS|P_ACT,	BETWEEN(1,999999),	'isset({config})&&({config}==8)&&isset({save})'),

		// Macros
		'macros_rem'=>				array(T_ZBX_STR, O_OPT, P_SYS|P_ACT,	null,	null),
		'macros'=>					array(T_ZBX_STR, O_OPT, P_SYS,			null,	null),
		'macro_new'=>				array(T_ZBX_STR, O_OPT, P_SYS|P_ACT,	null,	'isset({macro_add})'),
		'value_new'=>				array(T_ZBX_STR, O_OPT, P_SYS|P_ACT,	null,	'isset({macro_add})'),
		'macro_add' =>				array(T_ZBX_STR, O_OPT, P_SYS|P_ACT,	null,	null),
		'macros_del' =>				array(T_ZBX_STR, O_OPT, P_SYS|P_ACT,	null,	null),

		// Themes
		'default_theme'=>			array(T_ZBX_STR, O_OPT,	null,	NOT_EMPTY,			'isset({config})&&({config}==9)&&isset({save})'),

		// regexp
		'regexpids'=>				array(T_ZBX_INT, O_OPT,	P_SYS,	DB_ID,		null),
		'regexpid'=>				array(T_ZBX_INT, O_OPT,	P_SYS,	DB_ID,		'isset({config})&&({config}==10)&&(isset({form})&&({form}=="update"))'),
		'rename'=>					array(T_ZBX_STR, O_OPT,	null,	NOT_EMPTY,	'isset({config})&&({config}==10)&&isset({save})', S_NAME),
		'test_string'=>				array(T_ZBX_STR, O_OPT,	null,	NOT_EMPTY,	'isset({config})&&({config}==10)&&isset({save})', _('Test string')),
		'delete_regexp'=>			array(T_ZBX_STR, O_OPT,	null,	null,		null),

		'g_expressionid'=>			array(T_ZBX_INT, O_OPT,	null,	DB_ID,		null),
		'expressions'=>				array(T_ZBX_STR, O_OPT,	null,	null,		'isset({config})&&({config}==10)&&isset({save})'),
		'new_expression'=>			array(T_ZBX_STR, O_OPT,	null,	null,		null),
		'cancel_new_expression'=>	array(T_ZBX_STR, O_OPT,	null,	null,		null),

		'clone'=>					array(T_ZBX_STR, O_OPT,	null,	null,		null),
		'add_expression'=>			array(T_ZBX_STR, O_OPT,	null,	null,		null),
		'edit_expressionid'=>		array(T_ZBX_STR, O_OPT,	null,	null,		null),
		'delete_expression'=>		array(T_ZBX_STR, O_OPT,	null,	null,		null),

		// Trigger severities
		'severity_name_0' =>		array(T_ZBX_STR, O_OPT,	null,	null,		'isset({config})&&({config}==12)&&isset({save})'),
		'severity_color_0' =>		array(T_ZBX_STR, O_OPT,	null,	null,		'isset({config})&&({config}==12)&&isset({save})'),
		'severity_name_1' =>		array(T_ZBX_STR, O_OPT,	null,	null,		'isset({config})&&({config}==12)&&isset({save})'),
		'severity_color_1' =>		array(T_ZBX_STR, O_OPT,	null,	null,		'isset({config})&&({config}==12)&&isset({save})'),
		'severity_name_2' =>		array(T_ZBX_STR, O_OPT,	null,	null,		'isset({config})&&({config}==12)&&isset({save})'),
		'severity_color_2' =>		array(T_ZBX_STR, O_OPT,	null,	null,		'isset({config})&&({config}==12)&&isset({save})'),
		'severity_name_3' =>		array(T_ZBX_STR, O_OPT,	null,	null,		'isset({config})&&({config}==12)&&isset({save})'),
		'severity_color_3' =>		array(T_ZBX_STR, O_OPT,	null,	null,		'isset({config})&&({config}==12)&&isset({save})'),
		'severity_name_4' =>		array(T_ZBX_STR, O_OPT,	null,	null,		'isset({config})&&({config}==12)&&isset({save})'),
		'severity_color_4' =>		array(T_ZBX_STR, O_OPT,	null,	null,		'isset({config})&&({config}==12)&&isset({save})'),
		'severity_name_5' =>		array(T_ZBX_STR, O_OPT,	null,	null,		'isset({config})&&({config}==12)&&isset({save})'),
		'severity_color_5' =>		array(T_ZBX_STR, O_OPT,	null,	null,		'isset({config})&&({config}==12)&&isset({save})'),

		// Trigger displaying options
		'problem_unack_color' =>	array(T_ZBX_STR, O_OPT,	null,	null,		'isset({config})&&({config}==13)&&isset({save})'),
		'problem_ack_color' =>		array(T_ZBX_STR, O_OPT,	null,	null,		'isset({config})&&({config}==13)&&isset({save})'),
		'ok_unack_color' =>			array(T_ZBX_STR, O_OPT,	null,	null,		'isset({config})&&({config}==13)&&isset({save})'),
		'ok_ack_color' =>			array(T_ZBX_STR, O_OPT,	null,	null,		'isset({config})&&({config}==13)&&isset({save})'),
		'problem_unack_style' =>	array(T_ZBX_INT, O_OPT,	null,	IN('1'),	 null),
		'problem_ack_style' =>		array(T_ZBX_INT, O_OPT,	null,	IN('1'),	 null),
		'ok_unack_style' =>			array(T_ZBX_INT, O_OPT,	null,	IN('1'),	 null),
		'ok_ack_style' =>			array(T_ZBX_INT, O_OPT,	null,	IN('1'),	 null),
		'ok_period' =>				array(T_ZBX_INT, O_OPT,	null,	null,		'isset({config})&&({config}==13)&&isset({save})'),
		'blink_period' =>			array(T_ZBX_INT, O_OPT,	null,	null,		'isset({config})&&({config}==13)&&isset({save})'),

		// Icon Maps
		'iconmapid' => 				array(T_ZBX_INT, O_OPT,	P_SYS,	DB_ID,		'isset({config})&&({config}==14)&&(((isset({form})&&({form}=="update")))||isset({delete}))'),
		'iconmap' =>				array(T_ZBX_STR, O_OPT,	null,	null,		'isset({config})&&({config}==14)&&isset({save})'),

		'form' =>					array(T_ZBX_STR, O_OPT, P_SYS,	null,	null),
		'form_refresh' =>			array(T_ZBX_INT, O_OPT,	null,	null,	null)
	);
?>
<?php
$_REQUEST['config'] = get_request('config', CProfile::get('web.config.config', 0));

check_fields($fields);

CProfile::update('web.config.config', $_REQUEST['config'], PROFILE_TYPE_INT);

$orig_config = select_config(false, get_current_nodeid(false));

$result = 0;

// Images
if ($_REQUEST['config'] == 3) {
	if (isset($_REQUEST['save'])) {

		if (isset($_REQUEST['imageid'])) {
			$msg_ok = _('Image updated');
			$msg_fail = _('Cannot update image');
		}
		else {
			$msg_ok = _('Image added');
			$msg_fail = _('Cannot add image');
		}

		try {
			DBstart();
			$file = isset($_FILES['image']) && $_FILES['image']['name'] != '' ? $_FILES['image'] : null;
			if (!is_null($file)) {
				if ($file['error'] != 0 || $file['size'] == 0) {
					throw new Exception(_('Incorrect image'));
				}
				if ($file['size'] < ZBX_MAX_IMAGE_SIZE) {
					$image = fread(fopen($file['tmp_name'], 'r'), filesize($file['tmp_name']));
				}
				else {
					throw new Exception(_('Image size must be less than 1MB'));
				}

				$image = base64_encode($image);
			}

			if (isset($_REQUEST['imageid'])) {
				$val = array(
					'imageid' => $_REQUEST['imageid'],
					'name' => $_REQUEST['name'],
					'imagetype' => $_REQUEST['imagetype'],
					'image' => is_null($file) ? null : $image
				);
				$result = API::Image()->update($val);

				$audit_action = 'Image ['.$_REQUEST['name'].'] updated';
			}
			else {
				if (is_null($file)) {
					throw new Exception(_('Select image to download'));
				}

				$val = array(
					'name' => $_REQUEST['name'],
					'imagetype' => $_REQUEST['imagetype'],
					'image' => $image
				);
				$result = API::Image()->create($val);

				$audit_action = 'Image ['.$_REQUEST['name'].'] added';
			}

			if ($result) {
				add_audit(AUDIT_ACTION_UPDATE, AUDIT_RESOURCE_IMAGE, $audit_action);
				unset($_REQUEST['form']);
			}

			DBend($result);
			show_messages($result, $msg_ok, $msg_fail);
		}
		catch (Exception $e) {
			DBend(false);
			error($e->getMessage());
			show_error_message($msg_fail);
		}
	}
	elseif (isset($_REQUEST['delete']) && isset($_REQUEST['imageid'])) {
		$image = get_image_by_imageid($_REQUEST['imageid']);

		$result = API::Image()->delete($_REQUEST['imageid']);

		show_messages($result, _('Image deleted'), _('Cannot delete image'));
		if ($result) {
			add_audit(AUDIT_ACTION_UPDATE, AUDIT_RESOURCE_IMAGE, 'Image ['.$image['name'].'] deleted');
			unset($_REQUEST['form']);
			unset($image, $_REQUEST['imageid']);
		}
	}
}
// GUI
elseif (isset($_REQUEST['save']) && ($_REQUEST['config'] == 8)) {
	$configs = array(
		'default_theme' => get_request('default_theme'),
		'event_ack_enable' => (is_null(get_request('event_ack_enable')) ? 0 : 1),
		'event_expire' => get_request('event_expire'),
		'event_show_max' => get_request('event_show_max'),
		'dropdown_first_entry' => get_request('dropdown_first_entry'),
		'dropdown_first_remember' => (is_null(get_request('dropdown_first_remember')) ? 0 : 1),
		'max_in_table' => get_request('max_in_table'),
		'search_limit' => get_request('search_limit'),
	);

	$result = update_config($configs);

	show_messages($result, S_CONFIGURATION_UPDATED, S_CONFIGURATION_WAS_NOT_UPDATED);

	if ($result) {
		$msg = array();
		if (!is_null($val = get_request('default_theme'))) {
			$msg[] = S_DEFAULT_THEME.' ['.$val.']';
		}
		if (!is_null($val = get_request('event_ack_enable'))) {
			$msg[] = S_EVENT_ACKNOWLEDGES.' ['.($val ? (S_DISABLED) : (S_ENABLED)).']';
		}
		if (!is_null($val = get_request('event_expire'))) {
			$msg[] = _('Show events not older than (in days)').' ['.$val.']';
		}
		if (!is_null($val = get_request('event_show_max'))) {
			$msg[] = S_SHOW_EVENTS_MAX.' ['.$val.']';
		}
		if (!is_null($val = get_request('dropdown_first_entry'))) {
			$msg[] = S_DROPDOWN_FIRST_ENTRY.' ['.$val.']';
		}
		if (!is_null($val = get_request('dropdown_first_remember'))) {
			$msg[] = S_DROPDOWN_REMEMBER_SELECTED.' ['.$val.']';
		}
		if (!is_null($val = get_request('max_in_table'))) {
			$msg[] = S_MAX_IN_TABLE.' ['.$val.']';
		}

		add_audit(AUDIT_ACTION_UPDATE, AUDIT_RESOURCE_ZABBIX_CONFIG, implode('; ', $msg));
	}
}
elseif (isset($_REQUEST['save']) && uint_in_array($_REQUEST['config'], array(0, 5, 7))) {
	/* OTHER ACTIONS */
	$configs = array(
		'event_history' => get_request('event_history'),
		'alert_history' => get_request('alert_history'),
		'refresh_unsupported' => get_request('refresh_unsupported'),
		'work_period' => get_request('work_period'),
		'alert_usrgrpid' => get_request('alert_usrgrpid'),
		'discovery_groupid' => get_request('discovery_groupid'),
		'snmptrap_logging' => (get_request('snmptrap_logging') ? 1 : 0),
	);
	$result = update_config($configs);

	show_messages($result, S_CONFIGURATION_UPDATED, S_CONFIGURATION_WAS_NOT_UPDATED);
	if ($result) {
		$msg = array();
		if (!is_null($val = get_request('event_history'))) {
			$msg[] = _('Do not keep events older than (in days)').' ['.$val.']';
		}
		if (!is_null($val = get_request('alert_history'))) {
			$msg[] = _('Do not keep actions older than (in days)').' ['.$val.']';
		}
		if (!is_null($val = get_request('refresh_unsupported'))) {
			$msg[] = _('Refresh unsupported items (in sec)').' ['.$val.']';
		}
		if (!is_null($val = get_request('work_period'))) {
			$msg[] = _('Working time').' ['.$val.']';
		}
		if (!is_null($val = get_request('discovery_groupid'))) {
			$val = API::HostGroup()->get(array(
				'groupids' => $val,
				'editable' => 1,
				'output' => API_OUTPUT_EXTEND
			));

			if (!empty($val)) {
				$val = array_pop($val);
				$msg[] = _('Group for discovered hosts').' ['.$val['name'].']';

				if (bccomp($val['groupid'], $orig_config['discovery_groupid']) != 0) {
					setHostGroupInternal($orig_config['discovery_groupid'], ZBX_NOT_INTERNAL_GROUP);
					setHostGroupInternal($val['groupid'], ZBX_INTERNAL_GROUP);
				}
			}
		}
<<<<<<< HEAD
		if (!is_null($val = get_request('alert_usrgrpid'))) {
			if (0 == $val) {
				$val = S_NONE;
			}
			else {
				$val = DBfetch(DBselect('SELECT name FROM usrgrp WHERE usrgrpid='.$val));
				$val = $val['name'];
			}

			$msg[] = _('User group for database down message').' ['.$val.']';
		}

		add_audit(AUDIT_ACTION_UPDATE, AUDIT_RESOURCE_ZABBIX_CONFIG, implode('; ', $msg));
	}
}
// VALUE MAPS
elseif ($_REQUEST['config'] == 6) {
	$_REQUEST['valuemap'] = get_request('valuemap', array());
	if (isset($_REQUEST['add_map'])) {
		if (!zbx_is_int($_REQUEST['add_value'])) {
			info(_('Value maps are used to create a mapping between numeric values and string representations.'));
			show_messages(false, null, _('Cannot add value map'));
=======
		elseif (isset($_REQUEST['save'])) {
			$mapping = get_request('valuemap', array());
			$prevMap = getValuemapByName($_REQUEST['mapname']);
			if (!$prevMap || (isset($_REQUEST['valuemapid']) && bccomp($_REQUEST['valuemapid'], $prevMap['valuemapid']) == 0) ) {
				if (isset($_REQUEST['valuemapid'])) {
					$result = update_valuemap($_REQUEST['valuemapid'], $_REQUEST['mapname'], $mapping);
					$audit_action = AUDIT_ACTION_UPDATE;
					$msg_ok = _('Value map updated');
					$msg_fail = _('Cannot update value map');
					$valuemapid = $_REQUEST['valuemapid'];
				}
				else {
					if (!count(get_accessible_nodes_by_user($USER_DETAILS, PERM_READ_WRITE, PERM_RES_IDS_ARRAY))) {
						access_deny();
					}
					$result = add_valuemap($_REQUEST['mapname'], $mapping);
					$audit_action = AUDIT_ACTION_ADD;
					$msg_ok = _('Value map added');
					$msg_fail = _('Cannot add value map');
					$valuemapid = $result;
				}
			}
			else {
				$msg_ok =  _('Value map added');
				$msg_fail = _s('Cannot add or update value map. Map with name "%s" already exists', $_REQUEST['mapname']);
				$result = 0;
			}
			if ($result) {
				add_audit($audit_action, AUDIT_RESOURCE_VALUE_MAP, _('Value map').' ['.$_REQUEST['mapname'].'] ['.$valuemapid.']');
				unset($_REQUEST['form']);
			}
			show_messages($result, $msg_ok, $msg_fail);
>>>>>>> cc1810a2
		}
		else {
			$added = false;
			foreach ($_REQUEST['valuemap'] as $num => $valueMap) {
				if ($valueMap['value'] == $_REQUEST['add_value']) {
					$_REQUEST['valuemap'][$num]['newvalue'] = $_REQUEST['add_newvalue'];
					$added = true;
					break;
				}
			}

			if (!$added) {
				$_REQUEST['valuemap'][] = array(
					'value' => $_REQUEST['add_value'],
					'newvalue' => $_REQUEST['add_newvalue']
				);
			}

			unset($_REQUEST['add_value'], $_REQUEST['add_newvalue']);
		}
	}
	elseif (isset($_REQUEST['del_map']) && isset($_REQUEST['rem_value'])) {
		$_REQUEST['valuemap'] = get_request('valuemap', array());
		foreach ($_REQUEST['rem_value'] as $val) {
			unset($_REQUEST['valuemap'][$val]);
		}
	}
	elseif (isset($_REQUEST['save'])) {
		$mapping = get_request('valuemap', array());
		if (isset($_REQUEST['valuemapid'])) {
			$result = update_valuemap($_REQUEST['valuemapid'], $_REQUEST['mapname'], $mapping);
			$audit_action = AUDIT_ACTION_UPDATE;
			$msg_ok = _('Value map updated');
			$msg_fail = _('Cannot update value map');
			$valuemapid = $_REQUEST['valuemapid'];
		}
		else {
			$result = add_valuemap($_REQUEST['mapname'], $mapping);
			$audit_action = AUDIT_ACTION_ADD;
			$msg_ok = _('Value map added');
			$msg_fail = _('Cannot add value map');
			$valuemapid = $result;
		}

		if ($result) {
			add_audit($audit_action, AUDIT_RESOURCE_VALUE_MAP, _('Value map').' ['.$_REQUEST['mapname'].'] ['.$valuemapid.']');
			unset($_REQUEST['form']);
		}
		show_messages($result, $msg_ok, $msg_fail);
	}
	elseif (isset($_REQUEST['delete']) && isset($_REQUEST['valuemapid'])) {
		$result = false;

		$sql = 'SELECT m.name, m.valuemapid'.
				' FROM valuemaps m WHERE '.DBin_node('m.valuemapid').
				' AND m.valuemapid='.$_REQUEST['valuemapid'];
		if ($map_data = DBfetch(DBselect($sql))) {
			$result = delete_valuemap($_REQUEST['valuemapid']);
		}

		if ($result) {
			add_audit(AUDIT_ACTION_DELETE, AUDIT_RESOURCE_VALUE_MAP, _('Value map').' ['.$map_data['name'].'] ['.$map_data['valuemapid'].']');
			unset($_REQUEST['form']);
		}
		show_messages($result, _('Value map deleted'), _('Cannot delete value map'));
	}
}
elseif (isset($_REQUEST['save']) && ($_REQUEST['config'] == 9)) {
	/* OTHER ACTIONS */
	$configs = array(
		'default_theme' => get_request('default_theme')
	);
	$result = update_config($configs);

	show_messages($result, S_CONFIGURATION_UPDATED, S_CONFIGURATION_WAS_NOT_UPDATED);

	if ($result) {
		$msg = S_DEFAULT_THEME.' ['.get_request('default_theme').']';
		add_audit(AUDIT_ACTION_UPDATE, AUDIT_RESOURCE_ZABBIX_CONFIG, $msg);
	}
}
elseif ($_REQUEST['config'] == 10) {
	if (isset($_REQUEST['clone']) && isset($_REQUEST['regexpid'])) {
		unset($_REQUEST['regexpid']);
		$_REQUEST['form'] = 'clone';
	}
	elseif (isset($_REQUEST['cancel_new_expression'])) {
		unset($_REQUEST['new_expression']);
	}
	elseif (isset($_REQUEST['save'])) {
		$regexp = array(
			'name' => $_REQUEST['rename'],
			'test_string' => $_REQUEST['test_string']
		);
		$expressions = get_request('expressions', array());

		DBstart();
		if (isset($_REQUEST['regexpid'])) {
			$regexp['regexpid'] = $_REQUEST['regexpid'];
			$result = updateRegexp($regexp, $expressions);

			$msg1 = _('Regular expression updated');
			$msg2 = _('Cannot update regular expression');
		}
		else {
			$result = addRegexp($regexp, $expressions);

			$msg1 = _('Regular expression added');
			$msg2 = _('Cannot add regular expression');
		}
		$result = Dbend($result);
		show_messages($result, $msg1, $msg2);

		if ($result) {
			add_audit(!isset($_REQUEST['regexpid']) ? AUDIT_ACTION_ADD : AUDIT_ACTION_UPDATE,
				AUDIT_RESOURCE_REGEXP, S_NAME.': '.$_REQUEST['rename']);

			unset($_REQUEST['form']);
		}
	}
	elseif (isset($_REQUEST['go'])) {
		if ($_REQUEST['go'] == 'delete') {
			$regexpids = get_request('regexpid', array());
			if (isset($_REQUEST['regexpids'])) {
				$regexpids = $_REQUEST['regexpids'];
			}

			zbx_value2array($regexpids);

			$regexps = array();
			foreach ($regexpids as $regexpid) {
				$regexps[$regexpid] = getRegexp($regexpid);
			}

			DBstart();
			$result = DBexecute('DELETE FROM regexps WHERE '.DBcondition('regexpid', $regexpids));
			$result = Dbend($result);

			show_messages($result, _('Regular expression deleted'), _('Cannot delete regular expression'));
			if ($result) {
				foreach ($regexps as $regexpid => $regexp) {
					add_audit(AUDIT_ACTION_DELETE, AUDIT_RESOURCE_REGEXP, 'Id ['.$regexpid.'] '.S_NAME.' ['.$regexp['name'].']');
				}

				unset($_REQUEST['form']);
				unset($_REQUEST['regexpid']);

				$url = new CUrl();
				$path = $url->getPath();
				insert_js('cookie.eraseArray("'.$path.'")');
			}
		}
	}
	elseif (isset($_REQUEST['add_expression']) && isset($_REQUEST['new_expression'])) {
		$new_expression = $_REQUEST['new_expression'];

		if (!zbx_empty($new_expression['expression'])) {
			if (!isset($new_expression['case_sensitive'])) {
				$new_expression['case_sensitive'] = 0;
			}

			if (!isset($new_expression['id'])) {
				if (!isset($_REQUEST['expressions'])) {
					$_REQUEST['expressions'] = array();
				}

				if (!str_in_array($new_expression, $_REQUEST['expressions'])) {
					$_REQUEST['expressions'][] = $new_expression;
				}
			}
			else {
				$id = $new_expression['id'];
				unset($new_expression['id']);
				$_REQUEST['expressions'][$id] = $new_expression;
			}

			unset($_REQUEST['new_expression']);
		}
		else {
			error(_('Incorrect expression'));
		}
	}
	elseif (isset($_REQUEST['delete_expression']) && isset($_REQUEST['g_expressionid'])) {
		$_REQUEST['expressions'] = get_request('expressions', array());
		foreach ($_REQUEST['g_expressionid'] as $val) {
			unset($_REQUEST['expressions'][$val]);
		}
	}
	elseif (isset($_REQUEST['edit_expressionid'])) {
		$_REQUEST['edit_expressionid'] = array_keys($_REQUEST['edit_expressionid']);
		$edit_expressionid = array_pop($_REQUEST['edit_expressionid']);
		$_REQUEST['expressions'] = get_request('expressions', array());

		if (isset($_REQUEST['expressions'][$edit_expressionid])) {
			$_REQUEST['new_expression'] = $_REQUEST['expressions'][$edit_expressionid];
			$_REQUEST['new_expression']['id'] = $edit_expressionid;
		}
	}
}
// Macros
elseif ($_REQUEST['config'] == 11) {
	if (isset($_REQUEST['save'])) {
		try {
			DBstart();

			$globalMacros = API::UserMacro()->get(array(
				'globalmacro' => 1,
				'output' => API_OUTPUT_EXTEND
			));
			$globalMacros = zbx_toHash($globalMacros, 'macro');

			$newMacros = get_request('macros', array());

			// remove item from new macros array if name and value is empty
			foreach ($newMacros as $number => $newMacro) {
				if (zbx_empty($newMacro['macro']) && zbx_empty($newMacro['value'])) {
					unset($newMacros[$number]);
				}
			}

			$duplicatedMacros = array();
			foreach ($newMacros as $number => $newMacro) {
				// transform macros to uppercase {$aaa} => {$AAA}
				$newMacros[$number]['macro'] = zbx_strtoupper($newMacro['macro']);

				// search for duplicates items in new macros array
				foreach ($newMacros as $duplicateNumber => $duplicateNewMacro) {
					if ($number != $duplicateNumber && $newMacro['macro'] == $duplicateNewMacro['macro']) {
						$duplicatedMacros[] = '"'.$duplicateNewMacro['macro'].'"';
					}
				}
			}

			// validate duplicates macros
			if (!empty($duplicatedMacros)) {
				throw new Exception(_('More than one macro with same name found:').SPACE.implode(', ', array_unique($duplicatedMacros)));
			}

			// save filtered macro array
			$_REQUEST['macros'] = $newMacros;

			// update
			$macrosToUpdate = array();
			foreach ($newMacros as $number => $newMacro) {
				if (isset($globalMacros[$newMacro['macro']])) {
					$macrosToUpdate[] = $newMacro;

					// remove item from new macros array
					unset($newMacros[$number]);
				}
			}
			if (!empty($macrosToUpdate)) {
				if (!API::UserMacro()->updateGlobal($macrosToUpdate)) {
					throw new Exception(_('Cannot update macro'));
				}
				foreach ($macrosToUpdate as $macro) {
					add_audit_ext(AUDIT_ACTION_UPDATE, AUDIT_RESOURCE_MACRO, $globalMacros[$macro['macro']]['globalmacroid'], $macro['macro'].SPACE.RARR.SPACE.$macro['value'], null, null, null);
				}
			}

			$newMacroMacros = zbx_objectValues($newMacros, 'macro');
			$newMacroMacros = zbx_toHash($newMacroMacros, 'macro');

			// delete
			$macrosToDelete = array();
			$macrosToUpdate = zbx_toHash($macrosToUpdate, 'macro');
			foreach ($globalMacros as $globalMacro) {
				if (empty($newMacroMacros[$globalMacro['macro']]) && empty($macrosToUpdate[$globalMacro['macro']])) {
					$macrosToDelete[] = $globalMacro['macro'];

					// remove item from new macros array
					foreach ($newMacros as $number => $newMacro) {
						if ($newMacro['macro'] == $globalMacro['macro']) {
							unset($newMacros[$number]);
							break;
						}
					}
				}
			}
			if (!empty($macrosToDelete)) {
				if (!API::UserMacro()->deleteGlobal($macrosToDelete)) {
					throw new Exception(_('Cannot remove macro.'));
				}
				foreach ($macrosToDelete as $macro) {
					add_audit_ext(AUDIT_ACTION_DELETE, AUDIT_RESOURCE_MACRO, $globalMacros[$macro]['globalmacroid'], $macro.SPACE.RARR.SPACE.$globalMacros[$macro]['value'], null, null, null);
				}
			}

			// create
			if (!empty($newMacros)) {
				// mark marcos as new
				foreach ($newMacros as $number => $macro) {
					$_REQUEST['macros'][$number]['type'] = 'new';
				}

				$newMacrosIds = API::UserMacro()->createGlobal(array_values($newMacros));
				if (!$newMacrosIds) {
					throw new Exception(_('Cannot add macro'));
				}
				$newMacrosCreated = API::UserMacro()->get(array(
					'globalmacroids' => $newMacrosIds['globalmacroids'],
					'globalmacro' => 1,
					'output' => API_OUTPUT_EXTEND
				));
				foreach ($newMacrosCreated as $macro) {
					add_audit_ext(AUDIT_ACTION_ADD, AUDIT_RESOURCE_MACRO, $macro['globalmacroid'], $macro['macro'].SPACE.RARR.SPACE.$macro['value'], null, null, null);
				}
			}

			DBend(true);
			show_message(_('Macros updated'));
		}
		catch (Exception $e) {
			DBend(false);
			error($e->getMessage());
			show_error_message(_('Cannot update macros'));
		}
	}

}
// Trigger severities
elseif (($_REQUEST['config'] == 12) && (isset($_REQUEST['save']))) {
	$configs = array(
		'severity_name_0' => get_request('severity_name_0', _('Not classified')),
		'severity_color_0' => get_request('severity_color_0', ''),
		'severity_name_1' => get_request('severity_name_1', _('Information')),
		'severity_color_1' => get_request('severity_color_1', ''),
		'severity_name_2' => get_request('severity_name_2', _('Warning')),
		'severity_color_2' => get_request('severity_color_2', ''),
		'severity_name_3' => get_request('severity_name_3', _('Average')),
		'severity_color_3' => get_request('severity_color_3', ''),
		'severity_name_4' => get_request('severity_name_4', _('High')),
		'severity_color_4' => get_request('severity_color_4', ''),
		'severity_name_5' => get_request('severity_name_5', _('Disaster')),
		'severity_color_5' => get_request('severity_color_5', ''),
	);

	$result = update_config($configs);

	show_messages($result, S_CONFIGURATION_UPDATED, S_CONFIGURATION_WAS_NOT_UPDATED);
}
// Trigger displaying options
elseif (($_REQUEST['config'] == 13) && (isset($_REQUEST['save']))) {
	$configs = array(
		'ok_period' => get_request('ok_period'),
		'blink_period' => get_request('blink_period'),
		'problem_unack_color' => get_request('problem_unack_color'),
		'problem_ack_color' => get_request('problem_ack_color'),
		'ok_unack_color' => get_request('ok_unack_color'),
		'ok_ack_color' => get_request('ok_ack_color'),
		'problem_unack_style' => get_request('problem_unack_style', 0),
		'problem_ack_style' => get_request('problem_ack_style', 0),
		'ok_unack_style' => get_request('ok_unack_style', 0),
		'ok_ack_style' => get_request('ok_ack_style', 0)
	);

	$result = update_config($configs);

	show_messages($result, S_CONFIGURATION_UPDATED, S_CONFIGURATION_WAS_NOT_UPDATED);
}
// Icon mapping
elseif ($_REQUEST['config'] == 14) {
	if (isset($_REQUEST['save'])) {

		$_REQUEST['iconmap']['mappings'] = isset($_REQUEST['iconmap']['mappings'])
				? $_REQUEST['iconmap']['mappings']
				: array();

		$i = 0;
		foreach ($_REQUEST['iconmap']['mappings'] as $iconmappingid => &$mapping) {
			$mapping['iconmappingid'] = $iconmappingid;
			$mapping['sortorder'] = $i++;
		}
		unset($mapping);

		if (isset($_REQUEST['iconmapid'])) {
			$_REQUEST['iconmap']['iconmapid'] = $_REQUEST['iconmapid'];
			$result = API::IconMap()->update($_REQUEST['iconmap']);
			$msgOk = _('Icon map updated');
			$msgErr = _('Cannot update icon map');
		}
		else {
			$result = API::IconMap()->create($_REQUEST['iconmap']);
			$msgOk = _('Icon map created');
			$msgErr = _('Cannot create icon map');
		}

		show_messages($result, $msgOk, $msgErr);
		if ($result) {
			unset($_REQUEST['form']);
		}
	}
	elseif (isset($_REQUEST['delete'])) {
		$result = API::IconMap()->delete($_REQUEST['iconmapid']);
		if ($result) {
			unset($_REQUEST['form']);
		}
		show_messages($result, _('Icon map deleted'), _('Cannot delete icon map'));
	}
	elseif (isset($_REQUEST['clone'])) {
		unset($_REQUEST['iconmapid']);
		$_REQUEST['form'] = 'clone';
	}
}

$form = new CForm();
$form->cleanItems();

$cmbConfig = new CCombobox('configDropDown', $_REQUEST['config'], 'javascript: redirect("config.php?config="+this.options[this.selectedIndex].value);');
$cmbConfig->addItems(array(
	8 => _('GUI'),
	0 => _('Housekeeper'),
	3 => _('Images'),
	14 => _('Icon mapping'),
	10 => _('Regular expressions'),
	11 => _('Macros'),
	6 => _('Value mapping'),
	7 => _('Working time'),
	12 => _('Trigger severities'),
	13 => _('Trigger displaying options'),
	5 => _('Other')
));
$form->addItem($cmbConfig);

if (!isset($_REQUEST['form'])) {
	switch ($_REQUEST['config']) {
		case 3:
			$form->addItem(new CSubmit('form', _('Create image')));
			break;
		case 6:
			$form->addItem(new CSubmit('form', _('Create value map')));
			break;
		case 10:
			$form->addItem(new CSubmit('form', _('New regular expression')));
			break;
		case 14:
			$form->addItem(new CSubmit('form', _('Create icon map')));
			break;
	}
}

$cnf_wdgt = new CWidget();
$cnf_wdgt->addPageHeader(_('CONFIGURATION OF ZABBIX'), $form);


if (isset($_REQUEST['config'])) {
	$config = select_config(false, get_current_nodeid(false));
}

// config = 0 Housekeeper
if ($_REQUEST['config'] == 0) {
	$data = array();
	$data['form'] = get_request('form', 1);
	$data['form_refresh'] = get_request('form_refresh', 0);

	if ($data['form_refresh']) {
		$data['config']['alert_history'] = get_request('alert_history');
		$data['config']['event_history'] = get_request('event_history');
	}
	else {
		$data['config'] = select_config(false);
	}

	$houseKeeperForm = new CView('administration.general.housekeeper.edit', $data);
	$cnf_wdgt->addItem($houseKeeperForm->render());
}
// config = 3 Images
elseif ($_REQUEST['config'] == 3) {
	$data = array();
	$data['form'] = get_request('form', null);
	$data['widget'] = &$cnf_wdgt;

	if (!empty($data['form'])) {
		if (!empty($_REQUEST['imageid'])) {
			$image = DBfetch(DBselect('SELECT i.imagetype, i.name FROM images i WHERE i.imageid = '.$_REQUEST['imageid']));

			$data['imageid'] = $_REQUEST['imageid'];
			$data['imagename'] = $image['name'];
			$data['imagetype'] = $image['imagetype'];
		}
		else {
			$data['imageid'] = null;
			$data['imagename'] = get_request('name', '');
			$data['imagetype'] = get_request('imagetype', 1);
		}

		$imageForm = new CView('administration.general.image.edit', $data);
		$cnf_wdgt->addItem($imageForm->render());
	}
	else {
		$data['imagetype'] = get_request('imagetype', IMAGE_TYPE_ICON);
		$options = array(
			'filter' => array('imagetype' => $data['imagetype']),
			'output' => API_OUTPUT_EXTEND,
			'sortfield' => 'name'
		);
		$data['images'] = API::Image()->get($options);

		$imageForm = new CView('administration.general.image.list', $data);
		$cnf_wdgt->addItem($imageForm->render());
	}
}
// config = 5 Other Parameters
elseif ($_REQUEST['config'] == 5) {
	$data = array();
	$data['form'] = get_request('form', 1);
	$data['form_refresh'] = get_request('form_refresh', 0);

	if ($data['form_refresh']) {
		$data['config']['discovery_groupid'] = get_request('discovery_groupid');
		$data['config']['alert_usrgrpid'] = get_request('alert_usrgrpid');
		$data['config']['refresh_unsupported'] = get_request('refresh_unsupported');
		$data['config']['snmptrap_logging'] = get_request('snmptrap_logging');
	}
	else {
		$data['config'] = select_config(false);
	}

	$data['discovery_groups'] = API::HostGroup()->get(array(
		'sortfield' => 'name',
		'editable' => 1,
		'output' => API_OUTPUT_EXTEND
	));
	$data['alert_usrgrps'] = DBfetchArray(DBselect('SELECT usrgrpid, name FROM usrgrp WHERE '.DBin_node('usrgrpid').' order by name'));

	$otherForm = new CView('administration.general.other.edit', $data);
	$cnf_wdgt->addItem($otherForm->render());
}
// config = 6 Value Mapping
elseif ($_REQUEST['config'] == 6) {
	$data = array();
	if (isset($_REQUEST['form'])) {
		$data['form'] = get_request('form', 1);
		$data['form_refresh'] = get_request('form_refresh', 0);
		$data['valuemapid'] = get_request('valuemapid');
		$data['valuemap'] = array();
		$data['mapname'] = '';
		$data['title'] = '';
		$data['confirmMessage'] = null;
		$data['add_value'] = get_request('add_value');
		$data['add_newvalue'] = get_request('add_newvalue');
		;

		if (!empty($data['valuemapid'])) {
			$db_valuemap = DBfetch(DBselect('SELECT v.name FROM valuemaps v WHERE v.valuemapid = '.$data['valuemapid']));
			$data['mapname'] = $db_valuemap['name'];
			$data['title'] = ' "'.$data['mapname'].'"';

			if (empty($data['form_refresh'])) {
				$db_mappings = DBselect('SELECT m.value, m.newvalue FROM mappings m WHERE m.valuemapid = '.$data['valuemapid']);
				while ($mapping = DBfetch($db_mappings)) {
					$data['valuemap'][] = array(
						'value' => $mapping['value'],
						'newvalue' => $mapping['newvalue']
					);
				}
			}
			else {
				$data['mapname'] = get_request('mapname', '');
				$data['valuemap'] = get_request('valuemap', array());
			}

			$valuemap_count = DBfetch(DBselect('SELECT COUNT(i.itemid) as cnt FROM items i WHERE i.valuemapid='.$data['valuemapid']));
			if ($valuemap_count['cnt']) {
				$data['confirmMessage'] = _n('Delete selected value mapping? It is used for %d item!', 'Delete selected value mapping? It is used for %d items!', $valuemap_count['cnt']);
			}
			else {
				$data['confirmMessage'] = _('Delete selected value mapping?');
			}
		}

		if (empty($data['valuemapid']) && !empty($data['form_refresh'])) {
			$data['mapname'] = get_request('mapname', '');
			$data['valuemap'] = get_request('valuemap', array());
		}

		order_result($data['valuemap'], 'value');

		$valueMappingForm = new CView('administration.general.valuemapping.edit', $data);
		$cnf_wdgt->addItem($valueMappingForm->render());
	}
	else {
		$cnf_wdgt->addHeader(_('Value mapping'));
		$data['valuemaps'] = array();

		$db_valuemaps = DBselect('SELECT v.valuemapid, v.name FROM valuemaps v WHERE '.DBin_node('valuemapid'));
		while ($db_valuemap = DBfetch($db_valuemaps)) {
			$data['valuemaps'][$db_valuemap['valuemapid']] = $db_valuemap;
			$data['valuemaps'][$db_valuemap['valuemapid']]['maps'] = array();
		}

		$db_maps = DBselect('SELECT m.valuemapid, m.value, m.newvalue FROM mappings m WHERE '.DBin_node('mappingid'));
		while ($db_map = DBfetch($db_maps)) {
			$data['valuemaps'][$db_map['valuemapid']]['maps'][] = array(
				'value' => $db_map['value'],
				'newvalue' => $db_map['newvalue']
			);
		}
		order_result($data['valuemaps'], 'name');

		$valueMappingForm = new CView('administration.general.valuemapping.list', $data);
		$cnf_wdgt->addItem($valueMappingForm->render());
	}
}
// config = 7 Working time
elseif ($_REQUEST['config'] == 7) {
	$data = array();
	$data['form'] = get_request('form', 1);
	$data['form_refresh'] = get_request('form_refresh', 0);

	if ($data['form_refresh']) {
		$data['config']['work_period'] = get_request('work_period');
	}
	else {
		$data['config'] = select_config(false);
	}

	$workingTimeForm = new CView('administration.general.workingtime.edit', $data);
	$cnf_wdgt->addItem($workingTimeForm->render());
}
// config = 8 GUI
elseif ($_REQUEST['config'] == 8) {
	$data = array();
	$data['form'] = get_request('form', 1);
	$data['form_refresh'] = get_request('form_refresh', 0);

	if ($data['form_refresh']) {
		$data['config']['default_theme'] = get_request('default_theme');
		$data['config']['event_ack_enable'] = get_request('event_ack_enable');
		$data['config']['dropdown_first_entry'] = get_request('dropdown_first_entry');
		$data['config']['dropdown_first_remember'] = get_request('dropdown_first_remember');
		$data['config']['search_limit'] = get_request('search_limit');
		$data['config']['max_in_table'] = get_request('max_in_table');
		$data['config']['event_expire'] = get_request('event_expire');
		$data['config']['event_show_max'] = get_request('event_show_max');
	}
	else {
		$data['config'] = select_config(false);
	}

	$guiForm = new CView('administration.general.gui.edit', $data);
	$cnf_wdgt->addItem($guiForm->render());
}
// config = 10 Regular Expressions
elseif ($_REQUEST['config'] == 10) {
	$data = array();

	if (isset($_REQUEST['form'])) {
		$data['form'] = get_request('form', 1);
		$data['form_refresh'] = get_request('form_refresh', 0) + 1;

		$regExpForm = new CView('administration.general.regularexpressions.edit', $data);
		$cnf_wdgt->addItem($regExpForm->render());
	}
	else {
		$data['cnf_wdgt'] = &$cnf_wdgt;
		$data['regexps'] = array();
		$data['regexpids'] = array();

		$db_regexps = DBselect('SELECT re.* FROM regexps re WHERE '.DBin_node('re.regexpid'));
		while ($regexp = DBfetch($db_regexps)) {
			$regexp['expressions'] = array();
			$data['regexps'][$regexp['regexpid']] = $regexp;
			$data['regexpids'][$regexp['regexpid']] = $regexp['regexpid'];
		}
		order_result($data['regexps'], 'name');

		$data['db_exps'] = DBfetchArray(DBselect('SELECT e.* FROM expressions e WHERE '.
				DBin_node('e.expressionid').
				' AND '.DBcondition('e.regexpid', $data['regexpids']).
				' ORDER BY e.expression_type'));

		$regExpForm = new CView('administration.general.regularexpressions.list', $data);
		$cnf_wdgt->addItem($regExpForm->render());
	}
}
// config = 11 Macros
elseif ($_REQUEST['config'] == 11) {
	$data = array();
	$data['form'] = get_request('form', 1);
	$data['form_refresh'] = get_request('form_refresh', 0);
	$data['macros'] = array();

	if ($data['form_refresh']) {
		$data['macros'] = get_request('macros', array());
	}
	else {
		$data['macros'] = API::UserMacro()->get(array(
			'output' => API_OUTPUT_EXTEND,
			'globalmacro' => 1
		));
		order_result($data['macros'], 'macro');
	}
	if (empty($data['macros'])) {
		$data['macros'] = array(
			0 => array(
				'macro' => '',
				'value' => ''
			)
		);
	}

	$macrosForm = new CView('administration.general.macros.edit', $data);
	$cnf_wdgt->addItem($macrosForm->render());
}
// config = 12 Trigger severities
elseif ($_REQUEST['config'] == 12) {
	$data = array();
	$data['form'] = get_request('form', 1);
	$data['form_refresh'] = get_request('form_refresh', 0);

	if ($data['form_refresh']) {
		$data['config']['severity_name_0'] = get_request('severity_name_0');
		$data['config']['severity_color_0'] = get_request('severity_color_0', '');
		$data['config']['severity_name_1'] = get_request('severity_name_1');
		$data['config']['severity_color_1'] = get_request('severity_color_1', '');
		$data['config']['severity_name_2'] = get_request('severity_name_2');
		$data['config']['severity_color_2'] = get_request('severity_color_2', '');
		$data['config']['severity_name_3'] = get_request('severity_name_3');
		$data['config']['severity_color_3'] = get_request('severity_color_3', '');
		$data['config']['severity_name_4'] = get_request('severity_name_4');
		$data['config']['severity_color_4'] = get_request('severity_color_4', '');
		$data['config']['severity_name_5'] = get_request('severity_name_5');
		$data['config']['severity_color_5'] = get_request('severity_color_5', '');
	}
	else {
		$data['config'] = select_config(false);
	}

	$triggerSeverityForm = new CView('administration.general.triggerSeverity.edit', $data);
	$cnf_wdgt->addItem($triggerSeverityForm->render());
}
// config = 13 Trigger displaying options
elseif ($_REQUEST['config'] == 13) {
	$data = array();
	$data['form'] = get_request('form', 1);
	$data['form_refresh'] = get_request('form_refresh', 0);

	// form has been submitted
	if ($data['form_refresh']) {
		$data['ok_period'] = get_request('ok_period');
		$data['blink_period'] = get_request('blink_period');
		$data['problem_unack_color'] = get_request('problem_unack_color');
		$data['problem_ack_color'] = get_request('problem_ack_color');
		$data['ok_unack_color'] = get_request('ok_unack_color');
		$data['ok_ack_color'] = get_request('ok_ack_color');
		$data['problem_unack_style'] = get_request('problem_unack_style');
		$data['problem_ack_style'] = get_request('problem_ack_style');
		$data['ok_unack_style'] = get_request('ok_unack_style');
		$data['ok_ack_style'] = get_request('ok_ack_style');
	}
	else {
		$config = select_config(false);
		$data['ok_period'] = $config['ok_period'];
		$data['blink_period'] = $config['blink_period'];
		$data['problem_unack_color'] = $config['problem_unack_color'];
		$data['problem_ack_color'] = $config['problem_ack_color'];
		$data['ok_unack_color'] = $config['ok_unack_color'];
		$data['ok_ack_color'] = $config['ok_ack_color'];
		$data['problem_unack_style'] = $config['problem_unack_style'];
		$data['problem_ack_style'] = $config['problem_ack_style'];
		$data['ok_unack_style'] = $config['ok_unack_style'];
		$data['ok_ack_style'] = $config['ok_ack_style'];
	}

	$triggerDisplayingForm = new CView('administration.general.triggerDisplayingOptions.edit', $data);
	$cnf_wdgt->addItem($triggerDisplayingForm->render());
}
// config = 14 Icon mapping
elseif ($_REQUEST['config'] == 14) {
	$data = array();
	$data['form_refresh'] = get_request('form_refresh', 0);
	$data['iconmapid'] = get_request('iconmapid', null);

	$data['iconList'] = array();
	$iconList = API::Image()->get(array(
		'filter' => array('imagetype' => IMAGE_TYPE_ICON),
		'output' => API_OUTPUT_EXTEND,
		'preservekeys' => true
	));
	foreach ($iconList as $icon) {
		$data['iconList'][$icon['imageid']] = $icon['name'];
	}

	$data['inventoryList'] = array();
	$inventoryFields = getHostInventories();
	foreach ($inventoryFields as $field) {
		$data['inventoryList'][$field['nr']] = $field['title'];
	}

	if (isset($_REQUEST['form'])) {
		if ($data['form_refresh'] || ($_REQUEST['form'] === 'clone')) {
			$data['iconmap'] = get_request('iconmap');
		}
		elseif (isset($_REQUEST['iconmapid'])) {
			$iconMap = API::IconMap()->get(array(
				'output' => API_OUTPUT_EXTEND,
				'iconmapids' => $_REQUEST['iconmapid'],
				'editable' => true,
				'preservekeys' => true,
				'selectMappings' => API_OUTPUT_EXTEND,
			));
			$data['iconmap'] = reset($iconMap);
		}
		else {
			$firstIcon = reset($iconList);
			$data['iconmap'] = array(
				'name' => '',
				'default_iconid' => $firstIcon['imageid'],
				'mappings' => array(),
			);
		}

		$iconMapView = new CView('administration.general.iconmap.edit', $data);
	}
	else {
		$cnf_wdgt->addHeader(_('Icon mapping'));
		$data['iconmaps'] = API::IconMap()->get(array(
			'output' => API_OUTPUT_EXTEND,
			'editable' => true,
			'preservekeys' => true,
			'selectMappings' => API_OUTPUT_EXTEND,
		));
		order_result($data['iconmaps'], 'name');
		$iconMapView = new CView('administration.general.iconmap.list', $data);
	}

	$cnf_wdgt->addItem($iconMapView->render());
}

$cnf_wdgt->show();

require_once('include/page_footer.php');
?><|MERGE_RESOLUTION|>--- conflicted
+++ resolved
@@ -320,7 +320,6 @@
 				}
 			}
 		}
-<<<<<<< HEAD
 		if (!is_null($val = get_request('alert_usrgrpid'))) {
 			if (0 == $val) {
 				$val = S_NONE;
@@ -343,40 +342,6 @@
 		if (!zbx_is_int($_REQUEST['add_value'])) {
 			info(_('Value maps are used to create a mapping between numeric values and string representations.'));
 			show_messages(false, null, _('Cannot add value map'));
-=======
-		elseif (isset($_REQUEST['save'])) {
-			$mapping = get_request('valuemap', array());
-			$prevMap = getValuemapByName($_REQUEST['mapname']);
-			if (!$prevMap || (isset($_REQUEST['valuemapid']) && bccomp($_REQUEST['valuemapid'], $prevMap['valuemapid']) == 0) ) {
-				if (isset($_REQUEST['valuemapid'])) {
-					$result = update_valuemap($_REQUEST['valuemapid'], $_REQUEST['mapname'], $mapping);
-					$audit_action = AUDIT_ACTION_UPDATE;
-					$msg_ok = _('Value map updated');
-					$msg_fail = _('Cannot update value map');
-					$valuemapid = $_REQUEST['valuemapid'];
-				}
-				else {
-					if (!count(get_accessible_nodes_by_user($USER_DETAILS, PERM_READ_WRITE, PERM_RES_IDS_ARRAY))) {
-						access_deny();
-					}
-					$result = add_valuemap($_REQUEST['mapname'], $mapping);
-					$audit_action = AUDIT_ACTION_ADD;
-					$msg_ok = _('Value map added');
-					$msg_fail = _('Cannot add value map');
-					$valuemapid = $result;
-				}
-			}
-			else {
-				$msg_ok =  _('Value map added');
-				$msg_fail = _s('Cannot add or update value map. Map with name "%s" already exists', $_REQUEST['mapname']);
-				$result = 0;
-			}
-			if ($result) {
-				add_audit($audit_action, AUDIT_RESOURCE_VALUE_MAP, _('Value map').' ['.$_REQUEST['mapname'].'] ['.$valuemapid.']');
-				unset($_REQUEST['form']);
-			}
-			show_messages($result, $msg_ok, $msg_fail);
->>>>>>> cc1810a2
 		}
 		else {
 			$added = false;
@@ -406,21 +371,28 @@
 	}
 	elseif (isset($_REQUEST['save'])) {
 		$mapping = get_request('valuemap', array());
-		if (isset($_REQUEST['valuemapid'])) {
-			$result = update_valuemap($_REQUEST['valuemapid'], $_REQUEST['mapname'], $mapping);
-			$audit_action = AUDIT_ACTION_UPDATE;
-			$msg_ok = _('Value map updated');
-			$msg_fail = _('Cannot update value map');
-			$valuemapid = $_REQUEST['valuemapid'];
+		$prevMap = getValuemapByName($_REQUEST['mapname']);
+		if (!$prevMap || (isset($_REQUEST['valuemapid']) && bccomp($_REQUEST['valuemapid'], $prevMap['valuemapid']) == 0) ) {
+			if (isset($_REQUEST['valuemapid'])) {
+				$result = update_valuemap($_REQUEST['valuemapid'], $_REQUEST['mapname'], $mapping);
+				$audit_action = AUDIT_ACTION_UPDATE;
+				$msg_ok = _('Value map updated');
+				$msg_fail = _('Cannot update value map');
+				$valuemapid = $_REQUEST['valuemapid'];
+			}
+			else {
+				$result = add_valuemap($_REQUEST['mapname'], $mapping);
+				$audit_action = AUDIT_ACTION_ADD;
+				$msg_ok = _('Value map added');
+				$msg_fail = _('Cannot add value map');
+				$valuemapid = $result;
+			}
 		}
 		else {
-			$result = add_valuemap($_REQUEST['mapname'], $mapping);
-			$audit_action = AUDIT_ACTION_ADD;
 			$msg_ok = _('Value map added');
-			$msg_fail = _('Cannot add value map');
-			$valuemapid = $result;
-		}
-
+			$msg_fail = _s('Cannot add or update value map. Map with name "%s" already exists', $_REQUEST['mapname']);
+			$result = 0;
+		}
 		if ($result) {
 			add_audit($audit_action, AUDIT_RESOURCE_VALUE_MAP, _('Value map').' ['.$_REQUEST['mapname'].'] ['.$valuemapid.']');
 			unset($_REQUEST['form']);
