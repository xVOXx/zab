<?php
/*
** Zabbix
** Copyright (C) 2000-2011 Zabbix SIA
**
** This program is free software; you can redistribute it and/or modify
** it under the terms of the GNU General Public License as published by
** the Free Software Foundation; either version 2 of the License, or
** (at your option) any later version.
**
** This program is distributed in the hope that it will be useful,
** but WITHOUT ANY WARRANTY; without even the implied warranty of
** MERCHANTABILITY or FITNESS FOR A PARTICULAR PURPOSE.  See the
** GNU General Public License for more details.
**
** You should have received a copy of the GNU General Public License
** along with this program; if not, write to the Free Software
** Foundation, Inc., 675 Mass Ave, Cambridge, MA 02139, USA.
**/
?>
<?php
	require_once('include/config.inc.php');
	require_once('include/hosts.inc.php');
	require_once('include/triggers.inc.php');
	require_once('include/items.inc.php');
	require_once('include/users.inc.php');
	require_once('include/nodes.inc.php');
	require_once('include/js.inc.php');
	require_once('include/discovery.inc.php');

	$srctbl	= get_request('srctbl','');	// source table name

	switch($srctbl){
		case 'host_templates':
		case 'templates':
			$page['title'] = 'S_TEMPLATES_BIG';
			$min_user_type = USER_TYPE_ZABBIX_ADMIN;
			$templated_hosts = true;
			break;
		case 'hosts_and_templates':
			$page['title'] = 'S_HOSTS_AND_TEMPLATES_BIG';
			$min_user_type = USER_TYPE_ZABBIX_ADMIN;
		break;
		case 'hosts':
			$page['title'] = 'S_HOSTS_BIG';
			$min_user_type = USER_TYPE_ZABBIX_ADMIN;
			break;
		case 'proxies':
			$page['title'] = 'S_PROXIES_BIG';
			$min_user_type = USER_TYPE_ZABBIX_ADMIN;
			break;
		case 'applications':
			$page['title'] = 'S_APPLICATIONS_BIG';
			$min_user_type = USER_TYPE_ZABBIX_USER;
			break;
		case 'host_group':
			$page['title'] = 'S_HOST_GROUPS_BIG';
			$min_user_type = USER_TYPE_ZABBIX_USER;
			break;
		case 'triggers':
			$page['title'] = 'S_TRIGGERS_BIG';
			$min_user_type = USER_TYPE_ZABBIX_USER;
			break;
		case 'usrgrp':
			$page['title'] = 'S_GROUPS';
			$min_user_type = USER_TYPE_ZABBIX_ADMIN;
			break;
		case 'users':
			$page['title'] = 'S_USERS';
			$min_user_type = USER_TYPE_ZABBIX_ADMIN;
			break;
		case 'items':
			$page['title'] = 'S_ITEMS_BIG';
			$min_user_type = USER_TYPE_ZABBIX_USER;
			break;
		case 'prototypes':
			$page['title'] = 'S_PROTOTYPES_BIG';
			$min_user_type = USER_TYPE_ZABBIX_ADMIN;
			break;
		case 'help_items':
			$page['title'] = 'S_STANDARD_ITEMS_BIG';
			$min_user_type = USER_TYPE_ZABBIX_USER;
			break;
		case 'screens':
			$page['title'] = 'S_SCREENS_BIG';
			$min_user_type = USER_TYPE_ZABBIX_USER;
			break;
		case 'slides':
			$page['title'] = 'S_SLIDESHOWS_BIG';
			$min_user_type = USER_TYPE_ZABBIX_USER;
			break;
		case 'graphs':
			$page['title'] = 'S_GRAPHS_BIG';
			$min_user_type = USER_TYPE_ZABBIX_USER;
			break;
		case 'simple_graph':
			$page['title'] = 'S_SIMPLE_GRAPH_BIG';
			$min_user_type = USER_TYPE_ZABBIX_USER;
			break;
		case 'sysmaps':
			$page['title'] = 'S_MAPS_BIG';
			$min_user_type = USER_TYPE_ZABBIX_USER;
			break;
		case 'plain_text':
			$page['title'] = 'S_PLAIN_TEXT_BIG';
			$min_user_type = USER_TYPE_ZABBIX_ADMIN;
			break;
		case 'screens2':
			$page['title'] = 'S_SCREENS_BIG';
			$min_user_type = USER_TYPE_ZABBIX_ADMIN;
			break;
		case 'overview':
			$page['title'] = 'S_OVERVIEW_BIG';
			$min_user_type = USER_TYPE_ZABBIX_ADMIN;
			break;
		case 'host_group_scr':
			$page['title'] = 'S_HOST_GROUPS_BIG';
			$min_user_type = USER_TYPE_ZABBIX_ADMIN;
			break;
		case 'nodes':
			if(ZBX_DISTRIBUTED){
				$page['title'] = 'S_NODES_BIG';
				$min_user_type = USER_TYPE_ZABBIX_USER;
				break;
			}
		case 'drules':
			$page['title'] = 'S_DISCOVERY_RULES_BIG';
			$min_user_type = USER_TYPE_ZABBIX_ADMIN;
			break;
		case 'dchecks':
			$page['title'] = 'S_DISCOVERY_CHECKS_BIG';
			$min_user_type = USER_TYPE_ZABBIX_ADMIN;
			break;
		case 'scripts':
			$page['title'] = _('Global scripts');
			$min_user_type = USER_TYPE_ZABBIX_ADMIN;
			break;
		default:
			$page['title'] = 'S_ERROR';
			$error = true;
			break;
	}

	$page['file'] = 'popup.php';
	$page['scripts'] = array();

	define('ZBX_PAGE_NO_MENU', 1);

include_once('include/page_header.php');

	if(isset($error)){
		invalid_url();
	}

	if(defined($page['title'])) $page['title'] = constant($page['title']);

?>
<?php
//		VAR			TYPE	OPTIONAL FLAGS	VALIDATION	EXCEPTION
	$fields=array(
		'dstfrm' =>		array(T_ZBX_STR, O_OPT,P_SYS,	NOT_EMPTY,	'!isset({multiselect})'),
		'dstfld1'=>		array(T_ZBX_STR, O_OPT,P_SYS,	NOT_EMPTY,	'!isset({multiselect})'),
		'dstfld2'=>		array(T_ZBX_STR, O_OPT,P_SYS,	null,		null),
		'srctbl' =>		array(T_ZBX_STR, O_MAND,P_SYS,	NOT_EMPTY,	null),
		'srcfld1'=>		array(T_ZBX_STR, O_MAND,P_SYS,	NOT_EMPTY,	null),
		'srcfld2'=>		array(T_ZBX_STR, O_OPT,P_SYS,	null,		null),
		'nodeid'=>		array(T_ZBX_INT, O_OPT,	null,	DB_ID,		null),
		'groupid'=>		array(T_ZBX_INT, O_OPT,	null,	DB_ID,		null),
		'hostid'=>		array(T_ZBX_INT, O_OPT,	null,	DB_ID,		null),
		'parent_discoveryid'=>		array(T_ZBX_INT, O_OPT,	null,	DB_ID,		null),
		'screenid'=>			array(T_ZBX_INT, O_OPT,	null,	DB_ID,		null),
		'templates'=>			array(T_ZBX_STR, O_OPT,	null,	NOT_EMPTY,	null),
		'host_templates'=>		array(T_ZBX_STR, O_OPT,	null,	NOT_EMPTY,	null),
		'existed_templates'=>	array(T_ZBX_STR, O_OPT,	null,	NOT_EMPTY,	null),
		'multiselect'=>			array(T_ZBX_INT, O_OPT,	NULL,	NULL,		NULL),
		'submit'=>				array(T_ZBX_STR,O_OPT,	null,	null,		null),

		'excludeids'=>		array(T_ZBX_STR, O_OPT,	null,	null,		null),
		'only_hostid'=>		array(T_ZBX_INT, O_OPT,	null,	DB_ID,		null),
		'monitored_hosts'=>	array(T_ZBX_INT, O_OPT,	null,	IN('0,1'),	null),
		'templated_hosts'=>	array(T_ZBX_INT, O_OPT,	null,	IN('0,1'),	null),
		'real_hosts'=>		array(T_ZBX_INT, O_OPT,	null,	IN('0,1'),	null),
		'normal_only'=>		array(T_ZBX_INT, O_OPT,	null,	IN('0,1'),	null),
		'simpleName'=>		array(T_ZBX_INT, O_OPT,	null,	IN('0,1'),	null),

		'itemtype'=>		array(T_ZBX_INT, O_OPT, null,   null,		null),
		'value_types'=>		array(T_ZBX_INT, O_OPT, null,   BETWEEN(0,15),	null),

		'reference'=>		array(T_ZBX_STR, O_OPT, null,   null,		null),
		'writeonly'=>		array(T_ZBX_STR, O_OPT, null,   null,		null),

		'select'=>			array(T_ZBX_STR, O_OPT,	P_SYS|P_ACT,	null,	null),

		'submitParent'=>	array(T_ZBX_INT, O_OPT, null,   IN('0,1'),	null),
	);


	$allowed_item_types = array(ITEM_TYPE_ZABBIX,ITEM_TYPE_ZABBIX_ACTIVE,ITEM_TYPE_SIMPLE,ITEM_TYPE_INTERNAL,ITEM_TYPE_AGGREGATE);

	if(isset($_REQUEST['itemtype']) && !str_in_array($_REQUEST['itemtype'], $allowed_item_types))
			unset($_REQUEST['itemtype']);

	check_fields($fields);

	$dstfrm		= get_request('dstfrm',  '');	// destination form
	$dstfld1	= get_request('dstfld1', '');	// output field on destination form
	$dstfld2	= get_request('dstfld2', '');	// second output field on destination form
	$srcfld1	= get_request('srcfld1', '');	// source table field [can be different from fields of source table]
	$srcfld2	= get_request('srcfld2', null);	// second source table field [can be different from fields of source table]
	$multiselect= get_request('multiselect', 0); //if create popup with checkboxes
	$dstact 	= get_request('dstact', '');
	$writeonly	= get_request('writeonly');
	$simpleName	= get_request('simpleName');

	$existed_templates = get_request('existed_templates', null);
	$excludeids = get_request('excludeids', null);

	$reference = get_request('reference', get_request('srcfld1', 'unknown'));

// hosts
	$real_hosts		= get_request('real_hosts', 0);
	$monitored_hosts	= get_request('monitored_hosts', 0);
	$templated_hosts	= get_request('templated_hosts', 0);
	$only_hostid		= get_request('only_hostid', null);

// items
 	$value_types		= get_request('value_types', null);

	$submitParent = get_request('submitParent', 0);

	$host_status = null;
	$templated = null;

	if($real_hosts){
		$templated = 0;
	}
	else if($monitored_hosts){
		$host_status = 'monitored_hosts';
	}
	else if($templated_hosts){
		$templated = 1;
		$host_status = 'templated_hosts';
	}
?>
<?php
	global $USER_DETAILS;

	if($min_user_type > $USER_DETAILS['type']){
		access_deny();
	}

?>
<?php
	function get_window_opener($frame, $field, $value){
//		return empty($field) ? "" : "window.opener.document.forms['".addslashes($frame)."'].elements['".addslashes($field)."'].value='".addslashes($value)."';";
		if(empty($field)) return '';
//						"alert(window.opener.document.getElementById('".addslashes($field)."').value);".
		$script = 'try{'.
						"window.opener.document.getElementById('".addslashes($field)."').value='".addslashes($value)."'; ".
					'} catch(e){'.
						'throw("Error: Target not found")'.
					'}'."\n";

		return $script;
	}
?>
<?php
	$frmTitle = new CForm();

	if($monitored_hosts)
		$frmTitle->addVar('monitored_hosts', 1);
	if($real_hosts)
		$frmTitle->addVar('real_hosts', 1);
	if($templated_hosts)
		$frmTitle->addVar('templated_hosts', 1);

	if($value_types)
		$frmTitle->addVar('value_types', $value_types);

	$normal_only = get_request('normal_only');
	if($normal_only)
		$frmTitle->addVar('normal_only', $normal_only);

//adding param to a form, so that it would remain when page is refreshed
	$frmTitle->addVar('dstfrm', $dstfrm);
	$frmTitle->addVar('dstact', $dstact);
	$frmTitle->addVar('dstfld1', $dstfld1);
	$frmTitle->addVar('dstfld2', $dstfld2);
	$frmTitle->addVar('srctbl', $srctbl);
	$frmTitle->addVar('srcfld1', $srcfld1);
	$frmTitle->addVar('srcfld2', $srcfld2);
	$frmTitle->addVar('multiselect', $multiselect);
	$frmTitle->addVar('writeonly', $writeonly);
	$frmTitle->addVar('reference', $reference);
	$frmTitle->addVar('submitParent', $submitParent	);

	if(!is_null($existed_templates))
		$frmTitle->addVar('existed_templates', $existed_templates);
	if(!is_null($excludeids))
		$frmTitle->addVar('excludeids', $excludeids);


	if(isset($only_hostid)){
		$_REQUEST['hostid'] = $only_hostid;
		$frmTitle->addVar('only_hostid',$only_hostid);
		unset($_REQUEST['groupid'],$_REQUEST['nodeid']);
	}

	$options = array(
		'config' => array('select_latest' => true, 'deny_all' => true),
		'groups' => array('nodeids' => get_request('nodeid', get_current_nodeid(false))),
		'hosts' => array('nodeids' => get_request('nodeid', get_current_nodeid(false))),
		'groupid' => get_request('groupid', null),
		'hostid' => get_request('hostid', null),
	);

	if($monitored_hosts){
		$options['groups']['monitored_hosts'] = true;
		$options['hosts']['monitored_hosts'] = true;
	}
	else if($real_hosts){
		$options['groups']['real_hosts'] = true;
	}
	else if($templated_hosts){
		$options['hosts']['templated_hosts'] = true;

// TODO: inconsistancy in "templated_hosts" parameter for host and host group
//		$options['groups']['templated_hosts'] = true;
	}
	else{
		$options['hosts']['templated_hosts'] = true;
	}

	if(!is_null($writeonly)){
		$options['groups']['editable'] = true;
		$options['hosts']['editable'] = true;
	}
	$pageFilter = new CPageFilter($options);

	$nodeid = get_request('nodeid', get_current_nodeid(false));

	$groupid = null;
	if($pageFilter->groupsSelected){
		if($pageFilter->groupid > 0)
			$groupid = $pageFilter->groupid;
	}
	else{
		$groupid = 0;
	}

	$hostid = null;
	if($pageFilter->hostsSelected){
		if($pageFilter->hostid > 0)
			$hostid = $pageFilter->hostid;
	}
	else{
		$hostid = 0;
	}

	$available_nodes = get_accessible_nodes_by_user($USER_DETAILS, PERM_READ_LIST);
	$available_hosts = empty($pageFilter->hosts) ? array() : array_keys($pageFilter->hosts);

	if(isset($only_hostid)){
		$hostid = $_REQUEST['hostid'] = $only_hostid;

		$options = array(
			'hostids' => $hostid,
			'templated_hosts' => 1,
			'output' => array('hostid', 'host'),
			'limit' => 1
		);
		$only_hosts = API::Host()->get($options);
		$host = reset($only_hosts);

		if(empty($host)) access_deny();

		$cmbHosts = new CComboBox('hostid',$hostid);
		$cmbHosts->addItem($hostid, get_node_name_by_elid($hostid, null, ': ').$host['host']);
		$cmbHosts->setEnabled('disabled');
		$cmbHosts->setAttribute('title', S_CANNOT_SWITCH_HOSTS);

		$frmTitle->addItem(array(SPACE,S_HOST,SPACE,$cmbHosts));
	}
	else{
		if(str_in_array($srctbl,array('hosts','host_group','triggers','items','simple_graph','applications',
				'screens','slides','graphs', 'sysmaps','plain_text','screens2','overview','host_group_scr'))){
			if(ZBX_DISTRIBUTED){
				$cmbNode = new CComboBox('nodeid', $nodeid, 'submit()');

				$db_nodes = DBselect('SELECT * FROM nodes WHERE '.DBcondition('nodeid',$available_nodes));
				while($node_data = DBfetch($db_nodes)){
					$cmbNode->addItem($node_data['nodeid'], $node_data['name']);
					if((bccomp($nodeid , $node_data['nodeid']) == 0)) $ok = true;
				}
				$frmTitle->addItem(array(SPACE,S_NODE,SPACE,$cmbNode,SPACE));
			}
		}

		if(!isset($ok)) $nodeid = get_current_nodeid();
		unset($ok);

		if(str_in_array($srctbl,array('hosts_and_templates','hosts','templates','triggers','items','applications','host_templates','graphs','simple_graph','plain_text'))){
			$frmTitle->addItem(array(S_GROUP,SPACE, $pageFilter->getGroupsCB(true)));
		}

		if(str_in_array($srctbl,array('help_items'))){
			$itemtype = get_request('itemtype',CProfile::get('web.popup.itemtype',0));
			$cmbTypes = new CComboBox('itemtype',$itemtype,'javascript: submit();');

			foreach($allowed_item_types as $type)
				$cmbTypes->addItem($type, item_type2str($type));
			$frmTitle->addItem(array(S_TYPE,SPACE,$cmbTypes));
		}

		if(str_in_array($srctbl,array('triggers','items','applications','graphs','simple_graph','plain_text'))){
			$frmTitle->addItem(array(SPACE,S_HOST,SPACE,$pageFilter->getHostsCB(true)));
		}

		if(str_in_array($srctbl,array('triggers','hosts','host_group','hosts_and_templates'))){
			$value1 = (isset($_REQUEST['dstfld1']) && (zbx_strpos($_REQUEST['dstfld1'], 'id') !== false))?0:'';
			$value2 = (isset($_REQUEST['dstfld2']) && (zbx_strpos($_REQUEST['dstfld2'], 'id') !== false))?0:'';

			$epmtyScript = get_window_opener($dstfrm, $dstfld1, $value1);
			$epmtyScript.= get_window_opener($dstfrm, $dstfld2, $value2);
			$epmtyScript.= ' close_window(); return false;';

			$frmTitle->addItem(array(SPACE,new CSubmit('empty',S_EMPTY, $epmtyScript)));
		}
	}

	show_table_header($page['title'], $frmTitle);
?>
<?php

	insert_js_function('addSelectedValues');
	insert_js_function('addValues');
	insert_js_function('addValue');

	if($srctbl == 'hosts'){
		$table = new CTableInfo(S_NO_HOSTS_DEFINED);
		$table->setHeader(array(S_HOST,S_DNS,S_IP,S_PORT,S_STATUS,S_AVAILABILITY));

		$options = array(
			'nodeids' => $nodeid,
			'groupids' => $groupid,
			'output' => array('hostid', 'name', 'status', 'available'),
			'selectInterfaces' => array('dns', 'ip', 'useip', 'port'),
		);
		if(!is_null($writeonly)) $options['editable'] = 1;
		if(!is_null($host_status)) $options[$host_status] = 1;

		$hosts = API::Host()->get($options);
		order_result($hosts, 'name');

		foreach($hosts as $hnum => $host){
			$name = new CSpan($host['name'], 'link');
			$action = get_window_opener($dstfrm, $dstfld1, $host[$srcfld1]).
				(isset($srcfld2) ? get_window_opener($dstfrm, $dstfld2, $host[$srcfld2]) : '');
			$name->attr('onclick', $action.' close_window();');
			$name->attr('id', 'spanid'.$host['hostid']);

			if($host['status'] == HOST_STATUS_MONITORED)
				$status = new CSpan(S_MONITORED,'off');
			else if($host['status'] == HOST_STATUS_NOT_MONITORED)
				$status = new CSpan(S_NOT_MONITORED,'on');
			else
				$status=S_UNKNOWN;

			$interface = reset($host['interfaces']);

			$dns = $interface['dns'];
			$ip = $interface['ip'];

			$tmp = ($interface['useip'] == 1) ? 'ip' : 'dns';
			$$tmp = bold($$tmp);

			if($host['available'] == HOST_AVAILABLE_TRUE)
				$available = new CSpan(S_AVAILABLE,'off');
			else if($host['available'] == HOST_AVAILABLE_FALSE)
				$available = new CSpan(S_NOT_AVAILABLE,'on');
			else if($host['available'] == HOST_AVAILABLE_UNKNOWN)
				$available = new CSpan(S_UNKNOWN,'unknown');

			$table->addRow(array(
				$name,
				$dns,
				$ip,
				$interface['port'],
				$status,
				$available
			));

			unset($host);
		}
		$table->show();
	}
	else if($srctbl == 'templates'){
		$existed_templates = get_request('existed_templates', array());
		$excludeids = get_request('excludeids', array());

		$templates = get_request('templates', array());
		$templates = $templates + $existed_templates;
		if(!validate_templates(array_keys($templates))){
			show_error_message('Conflict between selected templates');
		}
		else if(isset($_REQUEST['select'])){
			$new_templates = array_diff($templates, $existed_templates);
			$script = '';
			if(count($new_templates) > 0) {
				foreach($new_templates as $id => $name){
					$script .= 'add_variable(null,"templates['.$id.']",'.zbx_jsvalue($name).','.zbx_jsvalue($dstfrm).',window.opener.document);'."\n";
				}
			} // if count new_templates > 0

			$script.= 'var form = window.opener.document.forms['.zbx_jsvalue($dstfrm).'];'.
					' if(form) form.submit();'.
					' close_window();';
			insert_js($script);

			unset($new_templates);
		}

		$table = new CTableInfo(S_NO_TEMPLATES_DEFINED);
		$table->setHeader(array(S_NAME));

		$options = array(
			'nodeids' => $nodeid,
			'groupids' => $groupid,
			'output' => API_OUTPUT_EXTEND,
			'sortfield' => 'name'
		);
		if(!is_null($writeonly)) $options['editable'] = 1;

		$template_list = API::Template()->get($options);
		foreach($template_list as $tnum => $host){

			$chk = new CCheckBox('templates['.$host['hostid'].']', isset($templates[$host['hostid']]), null, $host['name']);
			$chk->setEnabled(!isset($existed_templates[$host['hostid']]) && !isset($excludeids[$host['hostid']]));

			$table->addRow(array(array(
				$chk,
				$host['name'])
			));
		}

		$table->setFooter(new CSubmit('select',S_SELECT));
		$form = new CForm();
		$form->addVar('existed_templates',$existed_templates);

		if($monitored_hosts)
			$form->addVar('monitored_hosts', 1);

		if($real_hosts)
			$form->addVar('real_hosts', 1);

		$form->addVar('dstfrm',$dstfrm);
		$form->addVar('dstfld1',$dstfld1);
		$form->addVar('srctbl',$srctbl);
		$form->addVar('srcfld1',$srcfld1);
		$form->addVar('srcfld2',$srcfld2);
		$form->addItem($table);
		$form->show();
	}
	else if($srctbl == 'host_group'){
		$form = new CForm();
		$form->setName('groupform');
		$form->setAttribute('id', 'groups');

		$table = new CTableInfo(S_NO_GROUPS_DEFINED);
		$table->setHeader(array(
			($multiselect ? new CCheckBox("all_groups", NULL, "javascript: checkAll('".$form->getName()."', 'all_groups','groups');") : null),
			S_NAME
		));

		$options = array(
			'nodeids' => $nodeid,
			'output' => array('groupid', 'name'),
			'preservekeys' => true
		);
		if(!is_null($writeonly)) $options['editable'] = 1;

		$hostgroups = API::HostGroup()->get($options);
		order_result($hostgroups, 'name');

		foreach($hostgroups as $gnum => $group){
			$nodeName = get_node_name_by_elid($group['groupid'], true);
			$group['node_name'] = isset($nodeName) ? '('.$nodeName.') ' : '';
			$hostgroups[$gnum]['node_name'] = $group['node_name'];

			$name = new CSpan(get_node_name_by_elid($group['groupid'], null, ': ').$group['name'], 'link');
			$name->attr('id', 'spanid'.$group['groupid']);

			if($multiselect){
				$js_action = "javascript: addValue(".zbx_jsvalue($reference).", ".zbx_jsvalue($group['groupid']).");";
			}
			else{
				$values = array($dstfld1 => $group[$srcfld1]);
				if (isset($srcfld2))
					$values[$dstfld2] = $group[$srcfld2];

				$js_action = 'javascript: addValues('.zbx_jsvalue($dstfrm).','.zbx_jsvalue($values).'); return false;';
			}

			$name->setAttribute('onclick', $js_action);

			$table->addRow(array(
				($multiselect ? new CCheckBox('groups['.zbx_jsValue($group[$srcfld1]).']', NULL, NULL, $group['groupid']) : null),
				$name
			));
		}

		if($multiselect){
			$button = new CButton('select', S_SELECT, "javascript: addSelectedValues('groups', ".zbx_jsvalue($reference).");");
			$table->setFooter(new CCol($button, 'right'));

			insert_js('var popupReference = '.zbx_jsvalue($hostgroups, true).';');
		}

		$form->addItem($table);
		$form->show();
	}
	else if($srctbl == 'host_templates'){
		$form = new CForm();
		$form->setName('tplform');
		$form->setAttribute('id', 'templates');

		$table = new CTableInfo(S_NO_TEMPLATES_DEFINED);
		$table->setHeader(array(
			($multiselect ? new CCheckBox("all_templates", NULL, "javascript: checkAll('".$form->getName()."', 'all_templates','templates');") : null),
			S_NAME
		));

		$options = array(
			'nodeids' => $nodeid,
			'groupids' => $groupid,
			'output' => array('templateid', 'name'),
			'preservekeys' => true
		);
		if(!is_null($writeonly)) $options['editable'] = 1;

		$templates = API::Template()->get($options);
		order_result($templates, 'name');

		foreach($templates as $tnum => $template){
			$name = new CSpan(get_node_name_by_elid($template['templateid'], null, ': ').$template['name'],'link');

			if($multiselect){
				$js_action = "javascript: addValue(".zbx_jsvalue($reference).", ".zbx_jsvalue($template['templateid']).");";
			}
			else{
				$values = array(
					$dstfld1 => $template[$srcfld1],
					$dstfld2 => $template[$srcfld2],
				);

				$js_action = 'javascript: addValues('.zbx_jsvalue($dstfrm).','.zbx_jsvalue($values).'); close_window(); return false;';
			}

			$name->setAttribute('onclick', $js_action);

			$table->addRow(array(
				($multiselect ? new CCheckBox('templates['.zbx_jsValue($template[$srcfld1]).']', NULL, NULL, $template['templateid']) : null),
				$name
			));
		}

		if($multiselect){
			$button = new CButton('select', S_SELECT, "javascript: addSelectedValues('templates', ".zbx_jsvalue($reference).");");
			$table->setFooter(new CCol($button, 'right'));

			insert_js('var popupReference = '.zbx_jsvalue($templates, true).';');
		}

		$form->addItem($table);
		$form->show();
	}
	else if($srctbl == 'hosts_and_templates'){
		$table = new CTableInfo(S_NO_TEMPLATES_DEFINED);
		$table->setHeader(array(S_NAME));

		$options = array(
			'nodeids' => $nodeid,
			'groupids' => $groupid,
			'output' => array('hostid', 'name'),
			'sortfield'=>'name'
		);
		if(!is_null($writeonly)) $options['editable'] = 1;

		$templates = API::Template()->get($options);
		foreach($templates as $tnum => $template){
			$templates[$tnum]['hostid'] = $template['templateid'];
		}
		$hosts = API::Host()->get($options);
		$objects = array_merge($templates, $hosts);

		foreach($objects as $row){
			$name = new CSpan($row['name'], 'link');
			$action = get_window_opener($dstfrm, $dstfld1, $row[$srcfld1]).
			(isset($srcfld2) ? get_window_opener($dstfrm, $dstfld2, $row[$srcfld2]) : '');

			$name->setAttribute('onclick',$action." close_window(); return false;");

			$table->addRow($name);
		}
		$table->show();
	}
	else if($srctbl == 'usrgrp'){
		$form = new CForm();
		$form->setName('usrgrpform');
		$form->setAttribute('id', 'usrgrps');

		$table = new CTableInfo(S_NO_GROUPS_DEFINED);
		$table->setHeader(array(
			($multiselect ? new CCheckBox("all_usrgrps", NULL, "javascript: checkAll('".$form->getName()."', 'all_usrgrps','usrgrps');") : null),
			S_NAME
		));

		$options = array(
			'nodeids' => $nodeid,
			'output' => API_OUTPUT_EXTEND,
			'preservekeys' => true
		);
		if(!is_null($writeonly)) $options['editable'] = 1;

		$usergroups = API::UserGroup()->get($options);
		order_result($usergroups, 'name');

		foreach($usergroups as $ugnum => $usrgrp){
			$name = new CSpan(get_node_name_by_elid($usrgrp['usrgrpid'], null, ': ').$usrgrp['name'], 'link');
			$name->attr('id', 'spanid'.$usrgrp['usrgrpid']);

			if($multiselect){
				$js_action = "javascript: addValue(".zbx_jsvalue($reference).", ".zbx_jsvalue($usrgrp['usrgrpid']).");";
			}
			else{
				$values = array(
					$dstfld1 => $usrgrp[$srcfld1],
					$dstfld2 => $usrgrp[$srcfld2],
				);

				$js_action = 'javascript: addValues('.zbx_jsvalue($dstfrm).','.zbx_jsvalue($values).'); close_window(); return false;';
			}

			$name->setAttribute('onclick', $js_action);

			$table->addRow(array(
				($multiselect ? new CCheckBox('usrgrps['.zbx_jsValue($usrgrp[$srcfld1]).']', NULL, NULL, $usrgrp['usrgrpid']) : null),
				$name,
			));
		}

		if($multiselect){
			$button = new CButton('select', S_SELECT, "javascript: addSelectedValues('usrgrps', ".zbx_jsvalue($reference).");");
			$table->setFooter(new CCol($button, 'right'));

			insert_js('var popupReference = '.zbx_jsvalue($usergroups, true).';');
		}

		$form->addItem($table);
		$form->show();
	}
	else if($srctbl == 'users'){
		$form = new CForm();
		$form->setName('userform');
		$form->setAttribute('id', 'users');

		$table = new CTableInfo(S_NO_USERS_DEFINED);
		$table->setHeader(array(
			($multiselect ? new CCheckBox("all_users", NULL, "javascript: checkAll('".$form->getName()."', 'all_users','users');") : null),
			S_ALIAS,
			S_NAME,
			S_SURNAME
		));


		$options = array(
			'nodeids' => $nodeid,
			'output' => array('alias','name','surname','type','theme','lang'),
			'preservekeys' => true
		);
		if(!is_null($writeonly)) $options['editable'] = 1;

		$users = API::User()->get($options);
		order_result($users, 'alias');

		foreach($users as $unum => $user){
			$alias = new CSpan(get_node_name_by_elid($user['userid'], null, ': ').$user['alias'], 'link');
			$alias->attr('id', 'spanid'.$user['userid']);

			if($multiselect){
				$js_action = "javascript: addValue(".zbx_jsvalue($reference).", ".zbx_jsvalue($user['userid']).");";
			}
			else{
				$values = array(
					$dstfld1 => $user[$srcfld1],
					$dstfld2 => isset($srcfld2) ? $user[$srcfld2] : null,
				);

				$js_action = 'javascript: addValues('.zbx_jsvalue($dstfrm).','.zbx_jsvalue($values).'); close_window(); return false;';
			}

			$alias->setAttribute('onclick', $js_action);

			$table->addRow(array(
				($multiselect ? new CCheckBox('users['.zbx_jsValue($user[$srcfld1]).']', NULL, NULL, $user['userid']) : null),
				$alias,
				$user['name'],
				$user['surname']
			));
		}

		if($multiselect){
			$button = new CButton('select', S_SELECT, "javascript: addSelectedValues('users', ".zbx_jsvalue($reference).");");
			$table->setFooter(new CCol($button, 'right'));

			insert_js('var popupReference = '.zbx_jsvalue($users, true).';');
		}

		$form->addItem($table);
		$form->show();
	}
	else if($srctbl == 'help_items'){
		$table = new CTableInfo(S_NO_ITEMS);
		$table->setHeader(array(S_KEY, _('Name')));

		$result = DBselect("select * from help_items where itemtype=".$itemtype." ORDER BY key_");

		while($row = DBfetch($result)){
			$name = new CSpan($row["key_"],'link');
			$action = get_window_opener($dstfrm, $dstfld1, html_entity_decode($row[$srcfld1])).
				(isset($srcfld2) ? get_window_opener($dstfrm, $dstfld2, $row[$srcfld2]) : '');

			$name->setAttribute('onclick', $action." close_window(); return false;");

			$table->addRow(array(
				$name,
				$row['description']
				));
		}
		$table->show();
	}
	else if($srctbl == 'triggers'){
		$form = new CForm();
		$form->setName('triggerform');
		$form->setAttribute('id', 'triggers');

		$table = new CTableInfo(S_NO_TRIGGERS_DEFINED);

		$table->setHeader(array(
			($multiselect ? new CCheckBox("all_triggers", NULL, "javascript: checkAll('".$form->getName()."', 'all_triggers','triggers');") : null),
			S_NAME,
			S_SEVERITY,
			S_STATUS
		));

		$options = array(
			'nodeids' => $nodeid,
			'hostids' => $hostid,
			'output' => array('triggerid', 'description', 'expression', 'priority', 'status'),
<<<<<<< HEAD
			'selectHosts' => array('hostid','host'),
			'selectDependencies' => API_OUTPUT_EXTEND,
=======
			'selectHosts' => array('hostid','name'),
			'select_dependencies' => API_OUTPUT_EXTEND,
>>>>>>> 916b2983
			'expandDescription' => true
		);
		if(is_null($hostid)) $options['groupids'] = $groupid;
		if(!is_null($writeonly)) $options['editable'] = true;
		if(!is_null($templated)) $options['templated'] = $templated;

		$triggers = API::Trigger()->get($options);
		order_result($triggers, 'description');

		if($multiselect){
			$jsTriggers = array();
		}

		foreach($triggers as $tnum => $trigger){
			$host = reset($trigger['hosts']);
			$trigger['hostname'] = $host['name'];

			$description = new CSpan($trigger['description'], 'link');
			$trigger['description'] = $trigger['hostname'].':'.$trigger['description'];

			if($multiselect){
				$js_action = "javascript: addValue(".zbx_jsvalue($reference).", ".zbx_jsvalue($trigger['triggerid']).");";
			}
			else{
				$values = array(
					$dstfld1 => $trigger[$srcfld1],
					$dstfld2 => $trigger[$srcfld2],
				);

				$js_action = 'javascript: addValues('.zbx_jsvalue($dstfrm).','.zbx_jsvalue($values).'); return false;';
			}

			$description->setAttribute('onclick', $js_action);

			if(count($trigger['dependencies']) > 0){
				$description = array(
					$description, BR(),
					bold(S_DEPENDS_ON), BR()
				);

				foreach($trigger['dependencies'] as $val)
					$description[] = array(expand_trigger_description_by_data($val),BR());
			}

			switch($trigger['status']) {
				case TRIGGER_STATUS_DISABLED:
					$status = new CSpan(S_DISABLED, 'disabled');
				break;
				case TRIGGER_STATUS_ENABLED:
					$status = new CSpan(S_ENABLED, 'enabled');
				break;
			}

			$table->addRow(array(
				($multiselect ? new CCheckBox('triggers['.zbx_jsValue($trigger[$srcfld1]).']', NULL, NULL, $trigger['triggerid']) : null),
				$description,
				getSeverityCell($trigger['priority']),
				$status
			));

// made to save memmory usage
			if($multiselect){
				$jsTriggers[$trigger['triggerid']] = array(
					'triggerid' => $trigger['triggerid'],
					'description' => $trigger['description'],
					'expression' => $trigger['expression'],
					'priority' => $trigger['priority'],
					'status' => $trigger['status'],
					'host' => $trigger['hostname'],
				);
			}
		}

		if($multiselect){
			$button = new CButton('select', S_SELECT, "javascript: addSelectedValues('triggers', ".zbx_jsvalue($reference).");");
			$table->setFooter(new CCol($button, 'right'));

			insert_js('var popupReference = '.zbx_jsValue($jsTriggers, true).';');
		}

		$form->addItem($table);
		$form->show();
	}
	else if($srctbl == 'items'){
		$form = new CForm();
		$form->setName('itemform');
		$form->setAttribute('id', 'items');

		$table = new CTableInfo(S_NO_ITEMS_DEFINED);

		$header = array(
			($hostid>0)?null:S_HOST,
			($multiselect ? new CCheckBox("all_items", NULL, "javascript: checkAll('".$form->getName()."', 'all_items','items');") : null),
			_('Name'),
			S_KEY,
			S_TYPE,
			S_TYPE_OF_INFORMATION,
			S_STATUS
		);

		$table->setHeader($header);

		$options = array(
			'nodeids' => $nodeid,
			'groupids' => $groupid,
			'hostids' => $hostid,
			'webitems' => true,
			'filter' => array('flags' => array(ZBX_FLAG_DISCOVERY_NORMAL, ZBX_FLAG_DISCOVERY_CREATED)),
			'output' => API_OUTPUT_EXTEND,
			'selectHosts' => array('hostid','name'),
			'preservekeys' => true
		);

		if(!is_null($normal_only)) $options['filter']['flags'] = ZBX_FLAG_DISCOVERY_NORMAL;
		if(!is_null($writeonly)) $options['editable'] = 1;
		if(!is_null($templated) && $templated == 1) $options['templated'] = $templated;
		if(!is_null($value_types)) $options['filter']['value_type'] = $value_types;

// host can't have id=0. This option made hosts dissapear from list
		if ($options['hostids'] == 0) unset($options['hostids']);

		$items = API::Item()->get($options);
		order_result($items, 'name', ZBX_SORT_UP);

		if($multiselect){
			$jsItems = array();
		}

		foreach($items as $tnum => $item){
			$host = reset($item['hosts']);
			$item['hostname'] = $host['name'];

			$item['name'] = itemName($item);
			$description = new CLink($item['name'],'#');

			$item['name'] = $item['hostname'].':'.$item['name'];

			if($multiselect){
				$js_action = "javascript: addValue(".zbx_jsvalue($reference).", ".zbx_jsvalue($item['itemid']).");";
			}
			else{
				$values = array(
					$dstfld1 => $item[$srcfld1],
					$dstfld2 => $item[$srcfld2],
				);

//if we need to submit parent window
				$js_action = 'javascript: addValues('.zbx_jsvalue($dstfrm).','.zbx_jsvalue($values).', '.($submitParent?'true':'false').'); return false;';
			}

			$description->setAttribute('onclick', $js_action);

			$table->addRow(array(
				($hostid>0)?null:$item['hostname'],
				($multiselect ? new CCheckBox('items['.zbx_jsValue($item[$srcfld1]).']', NULL, NULL, $item['itemid']) : null),
				$description,
				$item['key_'],
				item_type2str($item['type']),
				item_value_type2str($item['value_type']),
				new CSpan(item_status2str($item['status']),item_status2style($item['status']))
				));

// made to save memmory usage
			if($multiselect){
				$jsItems[$item['itemid']] = array(
					'itemid' => $item['itemid'],
					'name' => $item['name'],
					'key_' => $item['key_'],
					'type' => $item['type'],
					'value_type' => $item['value_type'],
					'host' => $item['hostname'],
				);
			}
		}

		if($multiselect){
			$button = new CButton('select', S_SELECT, "javascript: addSelectedValues('items', ".zbx_jsvalue($reference).");");
			$table->setFooter(new CCol($button, 'right'));

			insert_js('var popupReference = '.zbx_jsvalue($jsItems, true).';');
		}

		$form->addItem($table);
		$form->show();
	}
	else if($srctbl == 'prototypes'){
		$form = new CForm();
		$form->setName('itemform');
		$form->setAttribute('id', 'items');

		$table = new CTableInfo(S_NO_ITEMS_DEFINED);

		if($multiselect)
			$header = array(
				array(new CCheckBox("all_items", NULL, "javascript: checkAll('".$form->getName()."', 'all_items','items');"), _('Name')),
				S_KEY,
				S_TYPE,
				S_TYPE_OF_INFORMATION,
				S_STATUS
			);
		else
			$header = array(
				_('Name'),
				S_KEY,
				S_TYPE,
				S_TYPE_OF_INFORMATION,
				S_STATUS
			);

		$table->setHeader($header);

		$options = array(
			'nodeids' => $nodeid,
			'discoveryids' => get_request('parent_discoveryid'),
			'filter' => array('flags' => ZBX_FLAG_DISCOVERY_CHILD),
			'output' => API_OUTPUT_EXTEND,
			'preservekeys' => true
		);

		$items = API::Item()->get($options);
		order_result($items, 'name');

		foreach($items as $tnum => $row){
			$description = new CSpan(itemName($row), 'link');

			if($multiselect){
				$js_action = "javascript: addValue(".zbx_jsvalue($reference).", ".zbx_jsvalue($row['itemid']).");";
			}
			else{
				$values = array(
					$dstfld1 => $row[$srcfld1],
					$dstfld2 => $row[$srcfld2],
				);

//if we need to submit parent window
				$js_action = 'javascript: addValues('.zbx_jsvalue($dstfrm).','.zbx_jsvalue($values).', '.($submitParent?'true':'false').'); return false;';
			}

			$description->setAttribute('onclick', $js_action);

			if($multiselect){
				$description = new CCol(array(new CCheckBox('items['.zbx_jsValue($row[$srcfld1]).']', NULL, NULL, $row['itemid']), $description));
			}

			$table->addRow(array(
				$description,
				$row['key_'],
				item_type2str($row['type']),
				item_value_type2str($row['value_type']),
				new CSpan(item_status2str($row['status']),item_status2style($row['status']))
			));
		}

		if($multiselect){
			$button = new CButton('select', S_SELECT, "javascript: addSelectedValues('items', ".zbx_jsvalue($reference).");");
			$table->setFooter(new CCol($button, 'right'));

			insert_js('var popupReference = '.zbx_jsvalue($items, true).';');
		}

		$form->addItem($table);
		$form->show();
	}
	else if($srctbl == 'applications'){
		$table = new CTableInfo(S_NO_APPLICATIONS_DEFINED);
		$table->setHeader(array(
			($hostid>0)?null:S_HOST,
			S_NAME
		));

		$options = array(
			'nodeids' => $nodeid,
			'hostids' => $hostid,
			'output' => API_OUTPUT_EXTEND,
			'expandData' => true,
		);
		if(is_null($hostid)) $options['groupids'] = $groupid;
		if(!is_null($writeonly)) $options['editable'] = 1;
		if(!is_null($templated)) $options['templated'] = $templated;

		$apps = API::Application()->get($options);
		morder_result($apps, array('host', 'name'));

		foreach($apps as $app){
			$name = new CSpan($app['name'], 'link');

			$action = get_window_opener($dstfrm, $dstfld1, $app[$srcfld1]).
				(isset($srcfld2) ? get_window_opener($dstfrm, $dstfld2, $app[$srcfld2]) : '');

			$name->setAttribute('onclick',$action." close_window(); return false;");

			$table->addRow(array(($hostid>0)?null:$app['host'], $name));
		}
		$table->show();
	}
	else if($srctbl == "nodes"){
		$table = new CTableInfo(S_NO_NODES_DEFINED);
		$table->setHeader(S_NAME);

		$result = DBselect('SELECT DISTINCT * FROM nodes WHERE '.DBcondition('nodeid',$available_nodes));
		while($row = DBfetch($result)){
			$name = new CSpan($row["name"],'link');

			$action = get_window_opener($dstfrm, $dstfld1, $row[$srcfld1]).
				(isset($srcfld2) ? get_window_opener($dstfrm, $dstfld2, $row[$srcfld2]) : '');

			$name->setAttribute('onclick',$action." close_window(); return false;");

			$table->addRow($name);
		}
		$table->show();
	}
	else if($srctbl == 'graphs'){
		$form = new CForm();
		$form->setName('graphform');
		$form->setAttribute('id', 'graphs');

		$table = new CTableInfo(S_NO_GRAPHS_DEFINED);

		if($multiselect)
			$header = array(
				array(new CCheckBox("all_graphs", NULL, "javascript: checkAll('".$form->getName()."', 'all_graphs','graphs');"), S_DESCRIPTION),
				S_GRAPH_TYPE
			);
		else
			$header = array(
				S_NAME,
				S_GRAPH_TYPE
			);

		$table->setHeader($header);

		$options = array(
			'hostids' => $hostid,
			'output' => API_OUTPUT_EXTEND,
			'nodeids' => $nodeid,
			'selectHosts' => API_OUTPUT_EXTEND,
			'preservekeys' => true
		);

		if(is_null($hostid)) $options['groupids'] = $groupid;
		if(!is_null($writeonly)) $options['editable'] = 1;
		if(!is_null($templated)) $options['templated'] = $templated;

		$graphs = API::Graph()->get($options);
		order_result($graphs, 'name');

		foreach($graphs as $gnum => $row){
			$host = reset($row['hosts']);
			$row['hostname'] = $host['name'];

			$row['node_name'] = get_node_name_by_elid($row['graphid'], null, ': ');

			if(!$simpleName)
				$row['name'] = $row['node_name'].$row['hostname'].':'.$row['name'];

			$description = new CSpan($row['name'],'link');

			if($multiselect){
				$js_action = "javascript: addValue(".zbx_jsvalue($reference).", ".zbx_jsvalue($row['graphid']).");";
			}
			else{
				$values = array(
					$dstfld1 => $row[$srcfld1],
					$dstfld2 => $row[$srcfld2],
				);

				$js_action = 'javascript: addValues('.zbx_jsvalue($dstfrm).','.zbx_jsvalue($values).'); close_window(); return false;';
			}

			$description->setAttribute('onclick', $js_action);

			if($multiselect){
				$description = new CCol(array(new CCheckBox('graphs['.zbx_jsValue($row[$srcfld1]).']', NULL, NULL, $row['graphid']), $description));
			}

			switch($row['graphtype']){
				case  GRAPH_TYPE_STACKED:
					$graphtype = S_STACKED;
					break;
				case  GRAPH_TYPE_PIE:
					$graphtype = S_PIE;
					break;
				case  GRAPH_TYPE_EXPLODED:
					$graphtype = S_EXPLODED;
					break;
				default:
					$graphtype = S_NORMAL;
					break;
			}

			$table->addRow(array(
				$description,
				$graphtype
			));

			unset($description);
		}

		if($multiselect){
			$button = new CButton('select', S_SELECT, "javascript: addSelectedValues('graphs', ".zbx_jsvalue($reference).");");
			$table->setFooter(new CCol($button, 'right'));

			insert_js('var popupReference = '.zbx_jsvalue($graphs, true).';');
		}

		$form->addItem($table);
		$form->show();
	}
	else if($srctbl == 'simple_graph'){
		$form = new CForm();
		$form->setName('itemform');
		$form->setAttribute('id', 'items');

		$table = new CTableInfo(S_NO_ITEMS_DEFINED);

		if($multiselect)
			$header = array(
				($hostid>0)?null:S_HOST,
				array(new CCheckBox("all_items", NULL, "javascript: checkAll('".$form->getName()."', 'all_items','items');"), _('Name')),
				S_TYPE,
				S_TYPE_OF_INFORMATION,
				S_STATUS
			);
		else
			$header = array(
				($hostid>0)?null:S_HOST,
				_('Name'),
				S_TYPE,
				S_TYPE_OF_INFORMATION,
				S_STATUS
			);

		$table->setHeader($header);

		$options = array(
			'nodeids' => $nodeid,
			'hostids' => $hostid,
			'output' => API_OUTPUT_EXTEND,
			'selectHosts' => API_OUTPUT_EXTEND,
			'webitems' => true,
			'templated' => false,
			'filter' => array(
				'value_type' => array(ITEM_VALUE_TYPE_FLOAT,ITEM_VALUE_TYPE_UINT64),
				'status' => ITEM_STATUS_ACTIVE,
				'flags' => array(ZBX_FLAG_DISCOVERY_NORMAL, ZBX_FLAG_DISCOVERY_CREATED),
			),
			'preservekeys' => true
		);
		if(is_null($hostid)) $options['groupids'] = $groupid;
		if(!is_null($writeonly)) $options['editable'] = 1;
		if(!is_null($templated)) $options['templated'] = $templated;

		$items = API::Item()->get($options);
		order_result($items, 'name');

		foreach($items as $tnum => $row){
			$host = reset($row['hosts']);
			$row['hostname'] = $host['name'];

			$row['name'] = itemName($row);
			$description = new CLink($row['name'],'#');

			if(!$simpleName)
				$row['name'] = $row['hostname'].':'.$row['name'];

			if($multiselect){
				$js_action = "javascript: addValue(".zbx_jsvalue($reference).", ".zbx_jsvalue($row['itemid']).");";
			}
			else{
				$values = array(
					$dstfld1 => $row[$srcfld1],
					$dstfld2 => $row[$srcfld2],
				);

				$js_action = 'javascript: addValues('.zbx_jsvalue($dstfrm).','.zbx_jsvalue($values).'); close_window(); return false;';
			}

			$description->setAttribute('onclick', $js_action);

			if($multiselect){
				$description = new CCol(array(new CCheckBox('items['.zbx_jsValue($row[$srcfld1]).']', NULL, NULL, $row['itemid']), $description));
			}

			$table->addRow(array(
				($hostid>0)?null:$row['hostname'],
				$description,
				item_type2str($row['type']),
				item_value_type2str($row['value_type']),
				new CSpan(item_status2str($row['status']),item_status2style($row['status']))
				));
		}

		if($multiselect){
			$button = new CButton('select', S_SELECT, "javascript: addSelectedValues('items', ".zbx_jsvalue($reference).");");
			$table->setFooter(new CCol($button, 'right'));

			insert_js('var popupReference = '.zbx_jsvalue($items, true).';');
		}

		$form->addItem($table);
		$form->show();
	}
	else if($srctbl == 'sysmaps'){
		$form = new CForm();
		$form->setName('sysmapform');
		$form->setAttribute('id', 'sysmaps');

		$table = new CTableInfo(S_NO_MAPS_DEFINED);

		if($multiselect)
			$header = array(array(new CCheckBox("all_sysmaps", NULL, "javascript: checkAll('".$form->getName()."', 'all_sysmaps','sysmaps');"), S_NAME));
		else
			$header = array(S_NAME);

		$table->setHeader($header);

		$excludeids = get_request('excludeids', array());
		$excludeids = zbx_toHash($excludeids);

		$options = array(
			'nodeids' => $nodeid,
			'output' => API_OUTPUT_EXTEND,
			'preservekeys' => true
		);
		if(!is_null($writeonly)) $options['editable'] = true;

		$sysmaps = API::Map()->get($options);
		order_result($sysmaps, 'name');

		foreach($sysmaps as $mnum => $sysmap){
			if(isset($excludeids[$sysmap['sysmapid']])) continue;

			$sysmap['node_name'] = isset($sysmap['node_name']) ? '('.$sysmap['node_name'].') ' : '';
			$name = $sysmap['node_name'].$sysmap['name'];

			$description = new CSpan($sysmap['name'], 'link');

			if($multiselect){
				$js_action = "javascript: addValue(".zbx_jsvalue($reference).", ".zbx_jsvalue($sysmap['sysmapid']).");";
			}
			else{
				$values = array(
					$dstfld1 => $sysmap[$srcfld1],
					$dstfld2 => $sysmap[$srcfld2],
				);

				$js_action = 'javascript: addValues('.zbx_jsvalue($dstfrm).','.zbx_jsvalue($values).'); close_window(); return false;';
			}

			$description->setAttribute('onclick', $js_action);

			if($multiselect){
				$description = new CCol(array(new CCheckBox('sysmaps['.zbx_jsValue($sysmap[$srcfld1]).']', NULL, NULL, $sysmap['sysmapid']), $description));
			}

			$table->addRow($description);

			unset($description);
		}

		if($multiselect){
			$button = new CButton('select', S_SELECT, "javascript: addSelectedValues('sysmaps', ".zbx_jsvalue($reference).");");
			$table->setFooter(new CCol($button, 'right'));

			insert_js('var popupReference = '.zbx_jsvalue($sysmaps, true).';');
		}

		$form->addItem($table);
		$form->show();
	}
	else if($srctbl == 'plain_text'){

		$table = new CTableInfo(S_NO_ITEMS_DEFINED);
		$table->setHeader(array(
			($hostid>0)?null:S_HOST,
			_('Name'),
			S_TYPE,
			S_TYPE_OF_INFORMATION,
			S_STATUS
			));

		$options = array(
				'nodeids' => $nodeid,
				'hostids'=> $hostid,
				'output' => API_OUTPUT_EXTEND,
				'selectHosts' => API_OUTPUT_EXTEND,
				'templated' => 0,
				'filter' => array(
					'flags' => array(ZBX_FLAG_DISCOVERY_NORMAL, ZBX_FLAG_DISCOVERY_CREATED),
					'status' => ITEM_STATUS_ACTIVE
				),
				'sortfield'=>'name'
			);
		if(!is_null($writeonly)) $options['editable'] = 1;
		if(!is_null($templated)) $options['templated'] = $templated;

		$items = API::Item()->get($options);

		foreach($items as $tnum => $row){
			$host = reset($row['hosts']);
			$row['host'] = $host['host'];

			$row['name'] = itemName($row);
			$description = new CSpan($row['name'],'link');
			$row['name'] = $row['host'].':'.$row['name'];

			$action = get_window_opener($dstfrm, $dstfld1, $row[$srcfld1]).
					get_window_opener($dstfrm, $dstfld2, $row[$srcfld2]);

			$description->setAttribute('onclick',$action.' close_window(); return false;');

			$table->addRow(array(
				($hostid>0)?null:$row['host'],
				$description,
				item_type2str($row['type']),
				item_value_type2str($row['value_type']),
				new CSpan(item_status2str($row['status']),item_status2style($row['status']))
				));
		}
		$table->show();
	}
	else if($srctbl == 'slides'){
		require_once('include/screens.inc.php');

		$form = new CForm();
		$form->setName('slideform');
		$form->setAttribute('id', 'slides');

		$table = new CTableInfo(S_NO_SLIDES_DEFINED);

		if($multiselect)
			$header = array(
				array(new CCheckBox("all_slides", NULL, "javascript: checkAll('".$form->getName()."', 'all_slides','slides');"), S_NAME),
			);
		else
			$header = array(
				S_NAME
			);

		$table->setHeader($header);

		$slideshows = array();
		$result = DBselect('select slideshowid,name from slideshows where '.DBin_node('slideshowid',$nodeid).' ORDER BY name');
		while($row=DBfetch($result)){
			if(!slideshow_accessible($row['slideshowid'], PERM_READ_ONLY))
				continue;

			$slideshows[$row['slideshowid']] = $row;

			$name = new CLink($row['name'],'#');
			if($multiselect){
				$js_action = "javascript: addValue(".zbx_jsvalue($reference).", ".zbx_jsvalue($row['slideshowid']).");";
			}
			else{
				$values = array(
					$dstfld1 => $row[$srcfld1],
					$dstfld2 => $row[$srcfld2],
				);

				$js_action = 'javascript: addValues('.zbx_jsvalue($dstfrm).','.zbx_jsvalue($values).'); close_window(); return false;';
			}

			$name->setAttribute('onclick', $js_action);

			if($multiselect){
				$name = new CCol(array(new CCheckBox('slides['.zbx_jsValue($row[$srcfld1]).']', NULL, NULL, $row['slideshowid']), $name));
			}


			$table->addRow($name);
		}

		if($multiselect){
			$button = new CButton('select', S_SELECT, "javascript: addSelectedValues('slides', ".zbx_jsvalue($reference).");");
			$table->setFooter(new CCol($button, 'right'));

			insert_js('var popupReference = '.zbx_jsvalue($slideshows, true).';');
		}

		$form->addItem($table);
		$form->show();
	}
	else if($srctbl == 'screens'){
		require_once('include/screens.inc.php');

		$form = new CForm();
		$form->setName('screenform');
		$form->setAttribute('id', 'screens');

		$table = new CTableInfo(S_NO_SCREENS_DEFINED);

		if($multiselect)
			$header = array(
				array(new CCheckBox("all_screens", NULL, "javascript: checkAll('".$form->getName()."', 'all_screens','screens');"), S_NAME),
			);
		else
			$header = array(
				S_NAME
			);

		$table->setHeader($header);

		$options = array(
			'nodeids' => $nodeid,
			'output' => API_OUTPUT_EXTEND,
			'preservekeys' => true
		);

		$screens = API::Screen()->get($options);
		order_result($screens, 'name');

		foreach($screens as $snum => $row){
			$name = new CSpan($row["name"],'link');

			if($multiselect){
				$js_action = "javascript: addValue(".zbx_jsvalue($reference).", ".zbx_jsvalue($row['screenid']).");";
			}
			else{
				$values = array(
					$dstfld1 => $row[$srcfld1],
					$dstfld2 => $row[$srcfld2],
				);

				$js_action = 'javascript: addValues('.zbx_jsvalue($dstfrm).','.zbx_jsvalue($values).'); close_window(); return false;';
			}

			$name->setAttribute('onclick', $js_action);

			if($multiselect){
				$name = new CCol(array(new CCheckBox('screens['.zbx_jsValue($row[$srcfld1]).']', NULL, NULL, $row['screenid']), $name));
			}

			$table->addRow($name);
		}

		if($multiselect){
			$button = new CButton('select', S_SELECT, "javascript: addSelectedValues('screens', ".zbx_jsvalue($reference).");");
			$table->setFooter(new CCol($button, 'right'));

			insert_js('var popupReference = '.zbx_jsvalue($screens, true).';');
		}

		$form->addItem($table);
		$form->show();
	}
	else if($srctbl == 'screens2'){
		require_once('include/screens.inc.php');

		$table = new CTableInfo(S_NO_NODES_DEFINED);
		$table->setHeader(S_NAME);

		$options = array(
			'nodeids' => $nodeid,
			'output' => API_OUTPUT_EXTEND
		);

		$screens = API::Screen()->get($options);
		order_result($screens, 'name');

		foreach($screens as $snum => $row){
			$row['node_name'] = get_node_name_by_elid($row['screenid'], true);

			if(check_screen_recursion($_REQUEST['screenid'],$row['screenid'])) continue;

			$row['node_name'] = isset($row['node_name']) ? '('.$row['node_name'].') ' : '';

			$name = new CLink($row['name'],'#');
			$row['name'] = $row['node_name'].$row['name'];

			$action = get_window_opener($dstfrm, $dstfld1, $row[$srcfld1]).
				(isset($srcfld2) ? get_window_opener($dstfrm, $dstfld2, $row[$srcfld2]) : '');

			$name->setAttribute('onclick',$action." close_window(); return false;");

			$table->addRow($name);
		}

		$table->show();
	}
	else if($srctbl == 'overview'){
		$table = new CTableInfo(S_NO_GROUPS_DEFINED);
		$table->setHeader(S_NAME);

		$options = array(
				'nodeids' => $nodeid,
				'monitored_hosts' => 1,
				'output' => API_OUTPUT_EXTEND
			);
		if(!is_null($writeonly)) $options['editable'] = 1;

		$hostgroups = API::HostGroup()->get($options);
		order_result($hostgroups, 'name');

		foreach($hostgroups as $gnum => $row){
			$row['node_name'] = get_node_name_by_elid($row['groupid']);
			$name = new CSpan($row['name'],'link');

			$row['node_name'] = isset($row['node_name']) ? '('.$row['node_name'].') ' : '';
			$row['name'] = $row['node_name'].$row['name'];

			$action = get_window_opener($dstfrm, $dstfld1, $row[$srcfld1]).
				(isset($srcfld2) ? get_window_opener($dstfrm, $dstfld2, $row[$srcfld2]) : '');

			$name->setAttribute('onclick',$action." close_window(); return false;");

			$table->addRow($name);
		}

		$table->show();
	}
	else if($srctbl == 'host_group_scr'){
		$table = new CTableInfo(S_NO_GROUPS_DEFINED);
		$table->setHeader(array(S_NAME));

		$options = array(
				'nodeids' => $nodeid,
				'output' => API_OUTPUT_EXTEND
			);
		if(!is_null($writeonly)) $options['editable'] = 1;

		$hostgroups = API::HostGroup()->get($options);
		order_result($hostgroups, 'name');

		$all = false;
		foreach($hostgroups as $hgnum => $row){
			$row['node_name'] = get_node_name_by_elid($row['groupid']);

			if(!$all){
				$name = new CLink(bold(S_MINUS_ALL_GROUPS_MINUS),'#');

				$action = get_window_opener($dstfrm, $dstfld1, create_id_by_nodeid(0,$nodeid)).
					get_window_opener($dstfrm, $dstfld2, $row['node_name'].S_MINUS_ALL_GROUPS_MINUS);

				$name->setAttribute('onclick',$action." close_window(); return false;");

				$table->addRow($name);
				$all = true;
			}

			$name = new CLink($row['name'],'#');
			$row['name'] = $row['node_name'].$row['name'];

			$name->setAttribute('onclick',
				get_window_opener($dstfrm, $dstfld1, $row[$srcfld1]).
				get_window_opener($dstfrm, $dstfld2, $row[$srcfld2]).
				' return close_window();');

			$table->addRow($name);
		}
		$table->show();
	}
	else if($srctbl == 'drules'){
		$table = new CTableInfo(S_NO_DISCOVERY_RULES_DEFINED);
		$table->setHeader(S_NAME);

		$result = DBselect('SELECT DISTINCT * FROM drules WHERE '.DBin_node('druleid', $nodeid));
		while($row = DBfetch($result)){
			$name = new CSpan($row["name"],'link');

			$action = get_window_opener($dstfrm, $dstfld1, $row[$srcfld1]).
				(isset($srcfld2) ? get_window_opener($dstfrm, $dstfld2, $row[$srcfld2]) : '');

			$name->setAttribute('onclick',$action." close_window(); return false;");

			$table->addRow($name);
		}
		$table->show();
	}
	else if($srctbl == 'dchecks'){
		$table = new CTableInfo(_('No discovery checks defined'));
		$table->setHeader(S_NAME);

		$result = DBselect('SELECT DISTINCT r.name,c.dcheckid,c.type,c.key_,c.ports FROM drules r,dchecks c'.
				' WHERE r.druleid=c.druleid and '.DBin_node('r.druleid', $nodeid));
		while($row = DBfetch($result)){
			$row['name'] = $row['name'].':'.discovery_check2str($row['type'], $row['key_'], $row['ports']);
			$name = new CSpan($row["name"],'link');

			$action = get_window_opener($dstfrm, $dstfld1, $row[$srcfld1]).
				(isset($srcfld2) ? get_window_opener($dstfrm, $dstfld2, $row[$srcfld2]) : '');

			$name->setAttribute('onclick',$action." close_window(); return false;");

			$table->addRow($name);
		}
		$table->show();
	}
	else if($srctbl == 'proxies'){
		$table = new CTableInfo(S_NO_PROXIES_DEFINED);
		$table->setHeader(S_NAME);

		$sql = 'SELECT DISTINCT hostid,host '.
				' FROM hosts'.
				' WHERE '.DBin_node('hostid', $nodeid).
					' AND status IN ('.HOST_STATUS_PROXY_ACTIVE.','.HOST_STATUS_PROXY_PASSIVE.')'.
				' ORDER BY host,hostid';
		$result = DBselect($sql);
		while($row = DBfetch($result)){
			$name = new CSpan($row["host"],'link');

			$action = get_window_opener($dstfrm, $dstfld1, $row[$srcfld1]).
				(isset($srcfld2) ? get_window_opener($dstfrm, $dstfld2, $row[$srcfld2]) : '');

			$name->setAttribute('onclick',$action." close_window(); return false;");

			$table->addRow($name);
		}
		$table->show();
	}
	else if($srctbl == 'scripts'){
		$form = new CForm();
		$form->setName('scriptform');
		$form->attr('id', 'scripts');

		$table = new CTableInfo(_('No scripts defined'));

		if($multiselect)
			$header = array(
				array(new CCheckBox("all_scripts", NULL, "javascript: checkAll('".$form->getName()."', 'all_scripts','scripts');"), _('Name')),
				_('Execute on'),
				_('Commands')
			);
		else
			$header = array(
				_('Name'),
				_('Execute on'),
				_('Commands')
			);

		$table->setHeader($header);

		$options = array(
			'nodeids' => $nodeid,
			'output' => API_OUTPUT_EXTEND,
			'preservekeys' => true
		);
		if(is_null($hostid)) $options['groupids'] = $groupid;
		if(!is_null($writeonly)) $options['editable'] = true;

		$scripts = API::Script()->get($options);
		order_result($scripts, 'name');

		foreach($scripts as $snum => $script){
			$description = new CLink($script['name'],'#');

			if($multiselect){
				$js_action = "javascript: addValue(".zbx_jsvalue($reference).", ".zbx_jsvalue($script['scriptid']).");";
			}
			else{
				$values = array(
					$dstfld1 => $script[$srcfld1],
					$dstfld2 => $script[$srcfld2],
				);

				$js_action = 'javascript: addValues('.zbx_jsvalue($dstfrm).','.zbx_jsvalue($values).'); close_window(); return false;';
			}

			$description->setAttribute('onclick', $js_action);

			if($multiselect){
				$description = new CCol(array(new CCheckBox('scripts['.zbx_jsValue($script[$srcfld1]).']', NULL, NULL, $script['scriptid']), $description));
			}


			if($script['type'] == ZBX_SCRIPT_TYPE_CUSTOM_SCRIPT){
				switch($script['execute_on']){
					case ZBX_SCRIPT_EXECUTE_ON_AGENT:
						$scriptExecuteOn = _('Agent');
						break;
					case ZBX_SCRIPT_EXECUTE_ON_SERVER:
						$scriptExecuteOn = _('Server');
						break;
				}
			}
			else{
				$scriptExecuteOn = '';
			}


			$table->addRow(array(
				$description,
				$scriptExecuteOn,
				zbx_nl2br(htmlspecialchars($script['command'], ENT_COMPAT, 'UTF-8')),
			));
		}

		if($multiselect){
			$button = new CButton('select', _('Select'), "javascript: addSelectedValues('scripts', ".zbx_jsvalue($reference).");");
			$table->setFooter(new CCol($button, 'right'));

			insert_js('var popupReference = '.zbx_jsvalue($scripts, true).';');
		}

		$form->addItem($table);
		$form->show();
	}
?>
<?php

include_once('include/page_footer.php');

?><|MERGE_RESOLUTION|>--- conflicted
+++ resolved
@@ -857,13 +857,8 @@
 			'nodeids' => $nodeid,
 			'hostids' => $hostid,
 			'output' => array('triggerid', 'description', 'expression', 'priority', 'status'),
-<<<<<<< HEAD
-			'selectHosts' => array('hostid','host'),
+			'selectHosts' => array('hostid','name'),
 			'selectDependencies' => API_OUTPUT_EXTEND,
-=======
-			'selectHosts' => array('hostid','name'),
-			'select_dependencies' => API_OUTPUT_EXTEND,
->>>>>>> 916b2983
 			'expandDescription' => true
 		);
 		if(is_null($hostid)) $options['groupids'] = $groupid;
