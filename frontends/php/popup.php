--- conflicted
+++ resolved
@@ -1196,56 +1196,13 @@
 	}
 
 	if ($multiselect) {
-<<<<<<< HEAD
-		$button = new CButton('select', _('Select'), "javascript: addSelectedValues('items', ".zbx_jsvalue($reference).');');
-		$table->setFooter(new CCol($button, 'right'));
-
-		insert_js('var popupReference = '.zbx_jsvalue($jsItems, true).';');
-	}
-
-	$form->addItem($table);
-	$form->show();
-}
-/*
- * Prototypes
- */
-elseif ($srctbl == 'prototypes') {
-	$form = new CForm();
-	$form->setName('itemform');
-	$form->setAttribute('id', 'items');
-
-	$table = new CTableInfo(_('No item prototypes found.'));
-
-	if ($multiselect) {
-		$header = array(
-			array(new CCheckBox('all_items', null, "javascript: checkAll('".$form->getName()."', 'all_items', 'items');"), _('Name')),
-			_('Key'),
-			_('Type'),
-			_('Type of information'),
-			_('Status')
-		);
-	}
-	else {
-		$header = array(
-			_('Name'),
-			_('Key'),
-			_('Type'),
-			_('Type of information'),
-			_('Status')
-=======
 		$button = new CButton('select', _('Select'),
 			"javascript: addSelectedValues('items', ".zbx_jsvalue($reference).');'
->>>>>>> 3d81a53b
 		);
 		$table->setFooter(new CCol($button, 'right'));
 
 		insert_js('var popupReference = '.zbx_jsvalue($jsItems, true).';');
 	}
-<<<<<<< HEAD
-	unset($items);
-=======
-	zbx_add_post_js('chkbxRange.pageGoName = "items";');
->>>>>>> 3d81a53b
 
 	$form->addItem($table);
 	$form->show();
