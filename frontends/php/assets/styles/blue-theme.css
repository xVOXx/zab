--- conflicted
+++ resolved
@@ -1468,12 +1468,8 @@
 	.checkbox-radio + label span:active {
 	  border-color: #acbbc2; }
   .checkbox-radio + label.label-pos-left span {
-<<<<<<< HEAD
-	margin-left: 4px; }
-=======
-    margin-left: 6px;
-    margin-right: 1px; }
->>>>>>> 893e0592
+	margin-left: 6px;
+	margin-right: 1px; }
   .checkbox-radio:focus + label span {
 	border-color: #02659f; }
   .checkbox-radio:checked:focus + label span {
@@ -2380,8 +2376,8 @@
 .layout-kioskmode {
   transition: padding-top .3s 2s; }
   .layout-kioskmode.widget-mouseenter {
-    padding-top: 40px;
-    transition: padding-top .3s; }
+	padding-top: 40px;
+	transition: padding-top .3s; }
 
 .dashbrd-grid-container.dashbrd-mode-edit .dashbrd-grid-widget .dashbrd-grid-widget-actions,
 .dashbrd-grid-container .dashbrd-grid-widget-focus .dashbrd-grid-widget-actions,
@@ -2853,24 +2849,17 @@
   .overlay-dialogue .dashbrd-widget-head {
 	margin: -10px -10px 6px -10px; }
   .overlay-dialogue .maps-container {
-<<<<<<< HEAD
 	max-height: 128px;
 	overflow-y: auto;
 	margin-left: -10px; }
-=======
-    max-height: 128px;
-    overflow-y: auto;
-    margin-left: -10px; }
   .overlay-dialogue .table-forms-second-column {
-    float: right;
-    line-height: 24px; }
->>>>>>> 893e0592
+	float: right;
+	line-height: 24px; }
 
 .multilineinput-control {
   display: flex;
   width: 100%; }
   .multilineinput-control input[type=text] {
-<<<<<<< HEAD
 	overflow: hidden;
 	cursor: pointer;
 	white-space: nowrap;
@@ -2882,22 +2871,7 @@
 	  border-color: #acbbc2;
 	  color: #1f2c33; }
 	.multilineinput-control input[type=text].monospace-font {
-	  font-family: "Courier New", Courier, monospace;
 	  padding-top: 1px; }
-=======
-    overflow: hidden;
-    cursor: pointer;
-    white-space: nowrap;
-    text-overflow: ellipsis;
-    border-right: none;
-    width: 100%; }
-    .multilineinput-control input[type=text][readonly] {
-      background: #fff !important;
-      border-color: #acbbc2;
-      color: #1f2c33; }
-    .multilineinput-control input[type=text].monospace-font {
-      padding-top: 1px; }
->>>>>>> 893e0592
   .multilineinput-control.editable {
 	background-color: #fff !important;
 	border-color: #acbbc2; }
@@ -2935,7 +2909,6 @@
 	display: flex;
 	overflow: hidden; }
   .multilineinput-modal .multilineinput-line-numbers {
-<<<<<<< HEAD
 	counter-reset: line;
 	overflow: hidden;
 	padding: 1px 5px 1px 0;
@@ -2945,7 +2918,6 @@
 	bottom: 0; }
 	.multilineinput-modal .multilineinput-line-numbers li {
 	  color: #768d99;
-	  font-family: "Courier New", Courier, monospace;
 	  line-height: 18px;
 	  text-align: right;
 	  min-width: 24px; }
@@ -2953,24 +2925,6 @@
 		counter-increment: line;
 		content: counter(line);
 		user-select: none; }
-=======
-    counter-reset: line;
-    overflow: hidden;
-    padding: 1px 5px 1px 0;
-    position: absolute;
-    left: 0;
-    top: 0;
-    bottom: 0; }
-    .multilineinput-modal .multilineinput-line-numbers li {
-      color: #768d99;
-      line-height: 18px;
-      text-align: right;
-      min-width: 24px; }
-      .multilineinput-modal .multilineinput-line-numbers li::before {
-        counter-increment: line;
-        content: counter(line);
-        user-select: none; }
->>>>>>> 893e0592
   .multilineinput-modal .multilineinput-label {
 	color: #768d99;
 	line-height: 24px; }
@@ -2984,24 +2938,16 @@
 	.multilineinput-modal .multilineinput-textarea::-webkit-scrollbar {
 	  height: 9px; }
   .multilineinput-modal .multilineinput-symbols-remaining {
-<<<<<<< HEAD
 	color: #768d99;
 	float: left;
 	line-height: 24px; }
-  .multilineinput-modal.monospace-font .multilineinput-textarea,
-  .multilineinput-modal.monospace-font .multilineinput-label {
-	font-family: "Courier New", Courier, monospace; }
-=======
-    color: #768d99;
-    float: left;
-    line-height: 24px; }
 
 .textarea-flexible-container td {
   line-height: 22px; }
   .textarea-flexible-container td.textarea-flexible-parent {
-    vertical-align: top; }
+	vertical-align: top; }
   .textarea-flexible-container td button {
-    line-height: normal; }
+	line-height: normal; }
 
 .textarea-flexible {
   display: block;
@@ -3010,7 +2956,6 @@
   resize: none;
   word-break: break-all;
   white-space: normal; }
->>>>>>> 893e0592
 
 .btn-back-map-container {
   text-align: left;
@@ -5051,32 +4996,19 @@
   height: 100%;
   table-layout: fixed; }
   .host-avail-widget td {
-<<<<<<< HEAD
+	line-height: 18px;
+	overflow: hidden;
 	padding: 0 10px;
 	vertical-align: middle; }
-=======
-    line-height: 18px;
-    overflow: hidden;
-    padding: 0 10px;
-    vertical-align: middle; }
->>>>>>> 893e0592
   .host-avail-widget .host-avail-count {
 	font-size: 16px; }
   .host-avail-widget.host-avail-layout-horizontal {
-<<<<<<< HEAD
 	min-width: 305px; }
 	.host-avail-widget.host-avail-layout-horizontal td {
+	  height: 100%;
 	  text-align: center; }
 	.host-avail-widget.host-avail-layout-horizontal .host-avail-count {
 	  display: block; }
-=======
-    min-width: 305px; }
-    .host-avail-widget.host-avail-layout-horizontal td {
-      height: 100%;
-      text-align: center; }
-    .host-avail-widget.host-avail-layout-horizontal .host-avail-count {
-      display: block; }
->>>>>>> 893e0592
   .host-avail-widget.host-avail-layout-vertical td {
 	padding-top: 3px; }
   .host-avail-widget.host-avail-layout-vertical .host-avail-count {
@@ -5088,8 +5020,38 @@
   .host-avail-widget .host-avail-unknown {
 	background: #97aab3; }
   .host-avail-widget .host-avail-total {
-<<<<<<< HEAD
 	background: transparent; }
+
+.by-severity-widget {
+  height: 100%;
+  display: flex; }
+  .by-severity-widget > div {
+	flex: 1;
+	align-items: center;
+	display: flex;
+	line-height: 18px;
+	overflow: hidden;
+	padding: 0 10px;
+	position: relative; }
+  .by-severity-widget .by-severity-count {
+	font-size: 16px; }
+  .by-severity-widget.by-severity-layout-horizontal > div {
+	flex-direction: column;
+	justify-content: center;
+	min-width: 55px;
+	text-align: center; }
+  .by-severity-widget.by-severity-layout-vertical {
+	flex-direction: column; }
+	.by-severity-widget.by-severity-layout-vertical > div {
+	  min-height: 26px;
+	  padding-top: 3px; }
+	.by-severity-widget.by-severity-layout-vertical .by-severity-count {
+	  margin-right: 5px; }
+
+@media screen and (-ms-high-contrast: active), (-ms-high-contrast: none) {
+  /* for IE11 only. Fixed cell height if table has 100% height */
+  .host-avail-widget td {
+	height: 100%; } }
 
 
 
@@ -5132,6 +5094,7 @@
 	left: auto;
 	right: 0;
 }
+
 .dashbrd-grid-widget-head.iterator {
 	z-index: 10;
 	background-color: #ffe;
@@ -5144,6 +5107,7 @@
 .dashbrd-grid-iterator.ui-draggable-dragging .dashbrd-grid-widget-head.iterator {
 	display: block;
 }
+
 .dashbrd-grid-iterator.iterator-messages .dashbrd-grid-widget-content.iterator {
 	position: absolute;
 	top: 0.25rem;
@@ -5211,38 +5175,4 @@
 
 	border: 1px solid #dfe4e7;
 	background-color: #fff;
-}
-=======
-    background: transparent; }
-
-.by-severity-widget {
-  height: 100%;
-  display: flex; }
-  .by-severity-widget > div {
-    flex: 1;
-    align-items: center;
-    display: flex;
-    line-height: 18px;
-    overflow: hidden;
-    padding: 0 10px;
-    position: relative; }
-  .by-severity-widget .by-severity-count {
-    font-size: 16px; }
-  .by-severity-widget.by-severity-layout-horizontal > div {
-    flex-direction: column;
-    justify-content: center;
-    min-width: 55px;
-    text-align: center; }
-  .by-severity-widget.by-severity-layout-vertical {
-    flex-direction: column; }
-    .by-severity-widget.by-severity-layout-vertical > div {
-      min-height: 26px;
-      padding-top: 3px; }
-    .by-severity-widget.by-severity-layout-vertical .by-severity-count {
-      margin-right: 5px; }
-
-@media screen and (-ms-high-contrast: active), (-ms-high-contrast: none) {
-  /* for IE11 only. Fixed cell height if table has 100% height */
-  .host-avail-widget td {
-    height: 100%; } }
->>>>>>> 893e0592
+}