--- conflicted
+++ resolved
@@ -4970,17 +4970,9 @@
   margin-top: -2px; }
 
 .host-avail-widget {
+  width: 100%;
+  height: 100%;
   table-layout: fixed; }
-<<<<<<< HEAD
-  .host-avail-widget.host-avail-layout-horizontal, .host-avail-widget.host-avail-layout-vertical {
-    width: 100%;
-    height: 100%; }
-    .host-avail-widget.host-avail-layout-horizontal td, .host-avail-widget.host-avail-layout-vertical td {
-      padding: 0 10px;
-      vertical-align: middle; }
-    .host-avail-widget.host-avail-layout-horizontal .host-avail-count, .host-avail-widget.host-avail-layout-vertical .host-avail-count {
-      font-size: 16px; }
-=======
   .host-avail-widget td {
     line-height: 18px;
     overflow: hidden;
@@ -4988,7 +4980,6 @@
     vertical-align: middle; }
   .host-avail-widget .host-avail-count {
     font-size: 16px; }
->>>>>>> 9476044e
   .host-avail-widget.host-avail-layout-horizontal {
     min-width: 305px; }
     .host-avail-widget.host-avail-layout-horizontal td {
@@ -5000,8 +4991,6 @@
     padding-top: 3px; }
   .host-avail-widget.host-avail-layout-vertical .host-avail-count {
     margin-right: 5px; }
-  .host-avail-widget.list-table tbody td:not(:last-of-type), .host-avail-widget.list-table tbody th:not(:last-child) {
-    border-right: 1px dotted #888; }
   .host-avail-widget .host-avail-true {
     background: #86cc89; }
   .host-avail-widget .host-avail-false {
