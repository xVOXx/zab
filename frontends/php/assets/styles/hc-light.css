--- conflicted
+++ resolved
@@ -557,6 +557,13 @@
   background-color: #fff;
   border-collapse: separate;
   border: 1px solid #9f9f9f; }
+  .list-table .action-container {
+    display: flex;
+    width: 100%; }
+    .list-table .action-container .separator {
+      margin-right: 4px; }
+    .list-table .action-container [class*='icon-'] {
+      flex-shrink: 0; }
   .list-table.compact-view .link-action {
     color: #000; }
     .list-table.compact-view .link-action.red {
@@ -625,8 +632,6 @@
     .list-table.compact-view td .icon-description {
       margin-left: 2px; }
   .list-table.compact-view .action-container {
-    display: flex;
-    width: 100%;
     height: 18px;
     line-height: 18px; }
     .list-table.compact-view .action-container .rel-container {
@@ -634,8 +639,7 @@
     .list-table.compact-view .action-container .link-action {
       height: 16px;
       min-width: 1em; }
-    .list-table.compact-view .action-container .separator,
-    .list-table.compact-view .action-container [class*='icon-'] {
+    .list-table.compact-view .action-container .separator {
       flex-shrink: 0; }
   .list-table thead th {
     color: #333;
@@ -736,16 +740,6 @@
   .list-table .latest-values,
   .list-table .opdata {
     max-width: 300px; }
-<<<<<<< HEAD
-  .list-table .separator {
-    margin-right: 4px; }
-=======
-  .list-table .action-container {
-    display: flex;
-    width: 100%; }
-    .list-table .action-container [class*='icon-'] {
-      flex-shrink: 0; }
->>>>>>> 1a37bb25
 
 .table-paging {
   text-align: center;
@@ -4414,11 +4408,7 @@
 .cursor-pointer {
   cursor: pointer; }
 
-<<<<<<< HEAD
-.list-table.compact-view .action-container .link-action, .dashbrd-grid-widget-head h4, .dashbrd-grid-iterator-head h4, .menu-popup .menu-popup-item, .menu-popup h3, .btn-back-map-container a:focus .btn-back-map .btn-back-map-content, .btn-back-map-container a:hover .btn-back-map .btn-back-map-content, .notif-body h4, .overlay-descr-url, .tag, .overflow-ellipsis, .overflow-ellipsis td, .overflow-ellipsis th, .overflow-ellipsis th a, .server-name {
-=======
 .list-table .action-container .label, .dashbrd-grid-widget-head h4, .dashbrd-grid-iterator-head h4, .menu-popup .menu-popup-item, .menu-popup h3, .btn-back-map-container a:focus .btn-back-map .btn-back-map-content, .btn-back-map-container a:hover .btn-back-map .btn-back-map-content, .notif-body h4, .overlay-descr-url, .tag, .overflow-ellipsis, .overflow-ellipsis td, .overflow-ellipsis th, .overflow-ellipsis th a, .server-name {
->>>>>>> 1a37bb25
   overflow: hidden;
   text-overflow: ellipsis;
   white-space: nowrap; }
@@ -5128,11 +5118,7 @@
   background-position: -524px -245px; }
 
 .icon-description {
-<<<<<<< HEAD
-  margin-left: 5px; }
-=======
   margin: 0 0 0 5px; }
->>>>>>> 1a37bb25
   .icon-description::after {
     content: '?';
     color: #fff; }
