--- conflicted
+++ resolved
@@ -1275,14 +1275,11 @@
       display: flex; }
     .table-forms .table-forms-td-right .table-forms-separator .radio-segmented + .multiselect-wrapper {
       margin-top: 5px; }
-<<<<<<< HEAD
   .table-forms .tight .table-forms-td-left,
   .table-forms .tight .table-forms-td-right {
     padding: 0 0 0 10px; }
-=======
   .table-forms .form-fields-inline label {
     margin: 0 8px 0 3px; }
->>>>>>> ad8bab9c
   .table-forms h4 {
     margin-bottom: -5px; }
   .table-forms .hor-list li {
