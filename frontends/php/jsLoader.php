<?php
/*
** Zabbix
** Copyright (C) 2001-2019 Zabbix SIA
**
** This program is free software; you can redistribute it and/or modify
** it under the terms of the GNU General Public License as published by
** the Free Software Foundation; either version 2 of the License, or
** (at your option) any later version.
**
** This program is distributed in the hope that it will be useful,
** but WITHOUT ANY WARRANTY; without even the implied warranty of
** MERCHANTABILITY or FITNESS FOR A PARTICULAR PURPOSE. See the
** GNU General Public License for more details.
**
** You should have received a copy of the GNU General Public License
** along with this program; if not, write to the Free Software
** Foundation, Inc., 51 Franklin Street, Fifth Floor, Boston, MA  02110-1301, USA.
**/


// get language translations
require_once dirname(__FILE__).'/include/gettextwrapper.inc.php';
require_once dirname(__FILE__).'/include/js.inc.php';
require_once dirname(__FILE__).'/include/locales.inc.php';
require_once dirname(__FILE__).'/include/translateDefines.inc.php';

// if we must provide language constants on language different from English
if (isset($_GET['lang'])) {
	if (function_exists('bindtextdomain')) {
		// initializing gettext translations depending on language selected by user
		$locales = zbx_locale_variants($_GET['lang']);
		foreach ($locales as $locale) {
			putenv('LC_ALL='.$locale);
			putenv('LANG='.$locale);
			putenv('LANGUAGE='.$locale);
			if (setlocale(LC_ALL, $locale)) {
				break;
			}
		}
		bindtextdomain('frontend', 'locale');
		bind_textdomain_codeset('frontend', 'UTF-8');
		textdomain('frontend');
	}
	// numeric Locale to default
	setlocale(LC_NUMERIC, ['C', 'POSIX', 'en', 'en_US', 'en_US.UTF-8', 'English_United States.1252', 'en_GB', 'en_GB.UTF-8']);
}

// available scripts 'scriptFileName' => 'path relative to js/'
$availableJScripts = [
	'common.js' => '',
	'dashboard.grid.js' => '',
	'menupopup.js' => '',
	'gtlc.js' => '',
	'functions.js' => '',
	'main.js' => '',
	'dom.js' => '',
	'servercheck.js' => '',
	'flickerfreescreen.js' => '',
	'multilineinput.js' => '',
	'multiselect.js' => '',
	'colorpicker.js' => '',
	'chkbxrange.js' => '',
	'csvggraphwidget.js' => '',
	'layout.mode.js' => '',
	'textareaflexible.js' => '',
	// vendors
	'prototype.js' => 'vendors/',
	'jquery.js' => 'vendors/',
	'jquery-ui.js' => 'vendors/',
	// classes
	'class.bbcode.js' => '',
	'class.calendar.js' => '',
	'class.cclock.js' => '',
	'class.cdate.js' => '',
	'class.cdebug.js' => '',
	'class.cmap.js' => '',
	'class.promise.js' => '',
	'class.localstorage.js' => '',
	'class.notifications.js' => '',
	'class.notification.js' => '',
	'class.notification.collection.js' => '',
	'class.notifications.audio.js' => '',
	'class.browsertab.js' => '',
	'class.cnavtree.js' => '',
	'class.cookie.js' => '',
	'class.coverride.js' => '',
	'class.crangecontrol.js' => '',
	'class.cscreen.js' => '',
	'class.csuggest.js' => '',
	'class.csvggraph.js' => '',
	'class.ctree.js' => '',
	'class.curl.js' => '',
	'class.cverticalaccordion.js' => '',
	'class.mapWidget.js' => '',
	'class.svg.canvas.js' => 'vector/',
	'class.svg.map.js' => 'vector/',
	'class.cviewswitcher.js' => '',
	'class.pmaster.js' => '',
	'class.rpc.js' => '',
	'init.js' => '',
	// templates
	'sysmap.tpl.js' => 'templates/',
	// page-specific scripts
	'items.js' => 'pages/',
<<<<<<< HEAD
	'popup.condition.common.js' => 'pages/'
=======
	'popup.condition.common.js' => 'pages/',
	'popup.operation.common.js' => 'pages/'
>>>>>>> e2690b0c
];

$tranStrings = [
	'gtlc.js' => [
		'S_MINUTE_SHORT' => _x('m', 'minute short')
	],
	'dashboard.grid.js' => [
		'Edit widget' => _('Edit widget'),
		'Add widget' => _('Add widget'),
		'Apply' => _('Apply'),
		'Add' => _('Add'),
		'Edit' => _('Edit'),
		'Cancel' => _('Cancel'),
		'Delete' => _('Delete'),
		'You have unsaved changes.' => _('You have unsaved changes.'),
		'Are you sure, you want to leave this page?' => _('Are you sure, you want to leave this page?'),
		'Cannot add widgets in kiosk mode' => _('Cannot add widgets in kiosk mode'),
		'You do not have permissions to edit dashboard' => _('You do not have permissions to edit dashboard'),
		'Add a new widget' => _('Add a new widget'),
		'Release to create a new widget.' => _('Release to create a new widget.'),
		'Click and drag to desired size.' => _('Click and drag to desired size.'),
		'Adjust widget refresh interval' => _('Adjust widget refresh interval'),
		'Previous page' => _('Previous page'),
		'Next page' => _('Next page'),
		'Widget is too small for the specified number of columns and rows.' =>
			_('Widget is too small for the specified number of columns and rows.'),
		'Cannot add widget: not enough free space on the dashboard.' =>
			_('Cannot add widget: not enough free space on the dashboard.')
	],
	'functions.js' => [
		'Cancel' => _('Cancel'),
		'S_CLOSE' => _('Close'),
		'Execute' => _('Execute'),
		'Execution confirmation' => _('Execution confirmation'),
		'S_YEAR_SHORT' => _x('y', 'year short'),
		'S_MONTH_SHORT' => _x('m', 'month short'),
		'S_DAY_SHORT' => _x('d', 'day short'),
		'S_HOUR_SHORT' => _x('h', 'hour short'),
		'S_MINUTE_SHORT' => _x('m', 'minute short'),
		'Do you wish to replace the conditional expression?' => _('Do you wish to replace the conditional expression?'),
		'Success message' => _('Success message'),
		'Error message' => _('Error message'),
		'Warning message' => _('Warning message')
	],
	'class.calendar.js' => [
		'S_CALENDAR' => _('Calendar'),
		'S_JANUARY' => _('January'),
		'S_FEBRUARY' => _('February'),
		'S_MARCH' => _('March'),
		'S_APRIL' => _('April'),
		'S_MAY' => _('May'),
		'S_JUNE' => _('June'),
		'S_JULY' => _('July'),
		'S_AUGUST' => _('August'),
		'S_SEPTEMBER' => _('September'),
		'S_OCTOBER' => _('October'),
		'S_NOVEMBER' => _('November'),
		'S_DECEMBER' => _('December'),
		'S_MONDAY' => _('Monday'),
		'S_TUESDAY' => _('Tuesday'),
		'S_WEDNESDAY' => _('Wednesday'),
		'S_THURSDAY' => _('Thursday'),
		'S_FRIDAY' => _('Friday'),
		'S_SATURDAY' => _('Saturday'),
		'S_SUNDAY' => _('Sunday'),
		'S_MONDAY_SHORT_BIG' => _x('M', 'Monday short'),
		'S_TUESDAY_SHORT_BIG' => _x('T', 'Tuesday short'),
		'S_WEDNESDAY_SHORT_BIG' => _x('W', 'Wednesday short'),
		'S_THURSDAY_SHORT_BIG' => _x('T', 'Thursday short'),
		'S_FRIDAY_SHORT_BIG' => _x('F', 'Friday short'),
		'S_SATURDAY_SHORT_BIG' => _x('S', 'Saturday short'),
		'S_SUNDAY_SHORT_BIG' => _x('S', 'Sunday short')
	],
	'class.cmap.js' => [
		'S_ON' => _('On'),
		'S_OFF' => _('Off'),
		'S_HIDDEN' => _('Hidden'),
		'S_SHOWN' => _('Shown'),
		'S_HOST' => _('Host'),
		'S_MAP' => _('Map'),
		'S_TRIGGER' => _('Trigger'),
		'S_HOST_GROUP' => _('Host group'),
		'S_IMAGE' => _('Image'),
		'S_DEFAULT' => _('Default'),
		'S_PLEASE_SELECT_TWO_ELEMENTS' => _('Please select two elements'),
		'S_TWO_MAP_ELEMENTS_SHOULD_BE_SELECTED' => _('Two map elements should be selected'),
		'S_DELETE_SELECTED_ELEMENTS_Q' => _('Delete selected elements?'),
		'S_DELETE_SELECTED_SHAPES_Q' => _('Delete selected shapes?'),
		'S_BRING_TO_FRONT' => _('Bring to front'),
		'S_BRING_FORWARD' => _('Bring forward'),
		'S_SEND_BACKWARD' => _('Send backward'),
		'S_SEND_TO_BACK' => _('Send to back'),
		'S_REMOVE' => _('Remove'),
		'S_NEW_ELEMENT' => _('New element'),
		'S_COPY' => _('Copy'),
		'S_PASTE' => _('Paste'),
		'S_PASTE_SIMPLE' => _('Paste without external links'),
		'S_INCORRECT_ELEMENT_MAP_LINK' => _('All links should have "Name" and "URL" specified'),
		'S_EACH_URL_SHOULD_HAVE_UNIQUE' => _('Each URL should have a unique name. Please make sure there is only one URL named'),
		'S_DELETE_LINKS_BETWEEN_SELECTED_ELEMENTS_Q' => _('Delete links between selected elements?'),
		'S_MACRO_EXPAND_ERROR' => _('Cannot expand macros.'),
		'S_NO_IMAGES' => 'You need to have at least one image uploaded to create map element. Images can be uploaded in Administration->General->Images section.',
		'S_COLOR_IS_NOT_CORRECT' => _('Colour "%1$s" is not correct: expecting hexadecimal colour code (6 symbols).')
	],
	'class.notifications.js' => [
		'S_PROBLEM_ON' => _('Problem on'),
		'S_RESOLVED' => _('Resolved'),
		'S_MUTE' => _('Mute'),
		'S_UNMUTE' => _('Unmute'),
		'S_CLEAR' => _('Clear'),
		'S_SNOOZE' => _('Snooze')
	],
	'class.cookie.js' => [
		'S_MAX_COOKIE_SIZE_REACHED' => _('We are sorry, the maximum possible number of elements to remember has been reached.')
	],
	'class.coverride.js' => [
		'S_COLOR' => _('colour'),
		'S_TIME_SHIFT' => _('time shift')
	],
	'class.cverticalaccordion.js' => [
		'S_COLLAPSE' => _('Collapse'),
		'S_EXPAND' => _('Expand')
	],
	'main.js' => [
		'S_EXPAND' => _('Expand'),
		'S_COLLAPSE' => _('Collapse'),
		'S_CLOSE' => _('Close')
	],
	'multilineinput.js' => [
		'S_N_SYMBOLS_REMAINING' => _('%1$s symbols remaining'),
		'S_CLICK_TO_VIEW_OR_EDIT' => _('Click to view or edit'),
		'S_APPLY' => _('Apply'),
		'S_CANCEL' => _('Cancel')
	],
	'multiselect.js' => [
		'No matches found' => _('No matches found'),
		'More matches found...' => _('More matches found...'),
		'type here to search' => _('type here to search'),
		'new' => _('new'),
		'Select' => _('Select'),
		'Added, %1$s' => _x('Added, %1$s', 'screen reader'),
		'Removed, %1$s' => _x('Removed, %1$s', 'screen reader'),
		'%1$s, read only' => _x('%1$s, read only', 'screen reader'),
		'Can not be removed' => _x('Can not be removed', 'screen reader'),
		'Selected, %1$s in position %2$d of %3$d' => _x('Selected, %1$s in position %2$d of %3$d', 'screen reader'),
		'Selected, %1$s, read only, in position %2$d of %3$d' => _x('Selected, %1$s, read only, in position %2$d of %3$d', 'screen reader'),
		'More than %1$d matches for %2$s found' => _x('More than %1$d matches for %2$s found', 'screen reader'),
		'%1$d matches for %2$s found' => _x('%1$d matches for %2$s found', 'screen reader'),
		'%1$s preselected, use down,up arrow keys and enter to select' => _x('%1$s preselected, use down,up arrow keys and enter to select', 'screen reader')
	],
	'menupopup.js' => [
		'Actions' => _('Actions'),
		'Acknowledge' => _('Acknowledge'),
		'Configuration' => _('Configuration'),
		'Clone' => _('Clone'),
		'Create new' => _('Create new'),
		'Create trigger' => _('Create trigger'),
		'Create dependent item' => _('Create dependent item'),
		'Create dependent discovery rule' => _('Create dependent discovery rule'),
		'Delete' => _('Delete'),
		'Delete dashboard?' => _('Delete dashboard?'),
		'Do you wish to replace the conditional expression?' => _('Do you wish to replace the conditional expression?'),
		'Edit trigger' => _('Edit trigger'),
		'Insert expression' => _('Insert expression'),
		'Sharing' => _('Sharing'),
		'Trigger status "OK"' => _('Trigger status "OK"'),
		'Trigger status "Problem"' => _('Trigger status "Problem"'),
		'Go to' => _('Go to'),
		'Graphs' => _('Graphs'),
		'History' => _('History'),
		'Host inventory' => _('Host inventory'),
		'Host screens' => _('Host screens'),
		'Latest data' => _('Latest data'),
		'Latest values' => _('Latest values'),
		'Last hour graph' => _('Last hour graph'),
		'Last month graph' => _('Last month graph'),
		'Last week graph' => _('Last week graph'),
		'Problems' => _('Problems'),
		'Refresh interval' => _('Refresh interval'),
		'Refresh interval multiplier' => _('Refresh interval multiplier'),
		'Scripts' => _('Scripts'),
		'Submap' => _('Submap'),
		'S_TRIGGER' => _('Trigger'),
		'URL' => _('URL'),
		'URLs' => _('URLs'),
		'No refresh' => _('No refresh'),
		'10 seconds' => _n('%1$s second', '%1$s seconds', 10),
		'30 seconds' => _n('%1$s second', '%1$s seconds', 30),
		'1 minute' => _n('%1$s minute', '%1$s minutes', 1),
		'2 minutes' => _n('%1$s minute', '%1$s minutes', 2),
		'10 minutes' => _n('%1$s minute', '%1$s minutes', 10),
		'15 minutes' => _n('%1$s minute', '%1$s minutes', 15),
		'S_SELECTED_SR' => _x('%1$s, selected', 'screen reader')
	],
	'items.js' => [
		'To set a host interface select a single item type for all items' => _('To set a host interface select a single item type for all items'),
		'No interface found' => _('No interface found')
	],
	'class.cnavtree.js' => [
		'Edit' => _('Edit'),
		'Remove' => _('Remove'),
		'root' => _('root'),
		'Edit tree element' => _('Edit tree element'),
		'Apply' => _('Apply'),
		'Add' => _('Add'),
		'Cancel' => _('Cancel'),
		'Add child element' => _('Add child element'),
		'Add multiple maps' => _('Add multiple maps')
	],
	'colorpicker.js' => [
		'S_CLOSE' => _('Close')
	],
	'class.csvggraph.js' => [
		'S_DISPLAYING_FOUND' => _('Displaying %1$s of %2$s found'),
		'S_MINUTE_SHORT' => _x('m', 'minute short')
	],
	'common.js' => [
		'Cancel' => _('Cancel')
	],
];

$js = '';
if (empty($_GET['files'])) {

	$files = [
		'prototype.js',
		'jquery.js',
		'jquery-ui.js',
		'common.js',
		'class.cdebug.js',
		'class.cdate.js',
		'class.cookie.js',
		'class.curl.js',
		'class.rpc.js',
		'class.bbcode.js',
		'class.csuggest.js',
		'main.js',
		'chkbxrange.js',
		'functions.js',
		'menupopup.js',
		'init.js'
	];

	// load frontend messaging only for some pages
	if (isset($_GET['showGuiMessaging']) && $_GET['showGuiMessaging']) {
		require_once dirname(__FILE__).'/include/defines.inc.php';

		if (array_key_exists(ZBX_SESSION_NAME, $_COOKIE)) {
			$js .= 'window.ZBX_SESSION_NAME = "'.crc32($_COOKIE[ZBX_SESSION_NAME]).'";';
		}

		$files[] = 'class.promise.js';
		$files[] = 'class.localstorage.js';
		$files[] = 'class.browsertab.js';
		$files[] = 'class.notification.collection.js';
		$files[] = 'class.notifications.audio.js';
		$files[] = 'class.notification.js';
		$files[] = 'class.notifications.js';
	}
}
else {
	$files = $_GET['files'];
}

$js .= 'if (typeof(locale) === "undefined") { var locale = {}; }'."\n";
foreach ($files as $file) {
	if (isset($tranStrings[$file])) {
		foreach ($tranStrings[$file] as $origStr => $str) {
			$js .= 'locale[\'' . $origStr . '\'] = ' . zbx_jsvalue($str) . ';';
		}
	}
}

foreach ($files as $file) {
	if (isset($availableJScripts[$file])) {
		$js .= file_get_contents('js/'.$availableJScripts[$file].$file)."\n";
	}
}

if (in_array('prototype.js', $files)) {
	// This takes care of the Array toJSON incompatibility with JSON.stringify.
	$js .=
		'var _json_stringify = JSON.stringify;'.
		'JSON.stringify = function(value) {'.
			'var _array_tojson = Array.prototype.toJSON,'.
				'ret;'.
			'delete Array.prototype.toJSON;'.
			'ret = _json_stringify(value);'.
			'Array.prototype.toJSON = _array_tojson;'.
			'return ret;'.
		'};';
}

$etag = md5($js);
/**
 * strpos function allow to check ETag value to fix cases when web server compression is used:
 * - For case when apache server appends "-gzip" suffix to ETag.
 *   https://bz.apache.org/bugzilla/show_bug.cgi?id=39727
 *   https://bz.apache.org/bugzilla/show_bug.cgi?id=45023
 * - For case when nginx v1.7.3+ server mark ETag as weak adding "W/" prefix
 *   http://nginx.org/en/CHANGES
 */
if (array_key_exists('HTTP_IF_NONE_MATCH', $_SERVER) && strpos($_SERVER['HTTP_IF_NONE_MATCH'], $etag) !== false) {
	header('HTTP/1.1 304 Not Modified');
	header('ETag: "'.$etag.'"');
	exit;
}

header('Content-Type: application/javascript; charset=UTF-8');
// breaks if "zlib.output_compression = On"
// header('Content-length: '.$jsLength);
header('Cache-Control: public, must-revalidate');
header('ETag: "'.$etag.'"');

echo $js;<|MERGE_RESOLUTION|>--- conflicted
+++ resolved
@@ -103,12 +103,8 @@
 	'sysmap.tpl.js' => 'templates/',
 	// page-specific scripts
 	'items.js' => 'pages/',
-<<<<<<< HEAD
-	'popup.condition.common.js' => 'pages/'
-=======
 	'popup.condition.common.js' => 'pages/',
 	'popup.operation.common.js' => 'pages/'
->>>>>>> e2690b0c
 ];
 
 $tranStrings = [
