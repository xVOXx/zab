<?php
/*
** Zabbix
** Copyright (C) 2001-2020 Zabbix SIA
**
** This program is free software; you can redistribute it and/or modify
** it under the terms of the GNU General Public License as published by
** the Free Software Foundation; either version 2 of the License, or
** (at your option) any later version.
**
** This program is distributed in the hope that it will be useful,
** but WITHOUT ANY WARRANTY; without even the implied warranty of
** MERCHANTABILITY or FITNESS FOR A PARTICULAR PURPOSE. See the
** GNU General Public License for more details.
**
** You should have received a copy of the GNU General Public License
** along with this program; if not, write to the Free Software
** Foundation, Inc., 51 Franklin Street, Fifth Floor, Boston, MA  02110-1301, USA.
**/


// get language translations
require_once dirname(__FILE__).'/include/gettextwrapper.inc.php';
require_once dirname(__FILE__).'/include/js.inc.php';
require_once dirname(__FILE__).'/include/locales.inc.php';
require_once dirname(__FILE__).'/include/translateDefines.inc.php';

// if we must provide language constants on language different from English
if (isset($_GET['lang'])) {
	if (function_exists('bindtextdomain')) {
		// initializing gettext translations depending on language selected by user
		$locales = zbx_locale_variants($_GET['lang']);
		foreach ($locales as $locale) {
			putenv('LC_ALL='.$locale);
			putenv('LANG='.$locale);
			putenv('LANGUAGE='.$locale);
			if (setlocale(LC_ALL, $locale)) {
				break;
			}
		}
		bindtextdomain('frontend', 'locale');
		bind_textdomain_codeset('frontend', 'UTF-8');
		textdomain('frontend');
	}
	// numeric Locale to default
	setlocale(LC_NUMERIC, ['C', 'POSIX', 'en', 'en_US', 'en_US.UTF-8', 'English_United States.1252', 'en_GB', 'en_GB.UTF-8']);
}

// available scripts 'scriptFileName' => 'path relative to js/'
$availableJScripts = [
	'common.js' => '',
	'dashboard.grid.js' => '',
	'menu.main.js' => '',
	'menupopup.js' => '',
	'gtlc.js' => '',
	'functions.js' => '',
	'main.js' => '',
	'dom.js' => '',
	'servercheck.js' => '',
	'flickerfreescreen.js' => '',
	'multilineinput.js' => '',
	'multiselect.js' => '',
	'colorpicker.js' => '',
	'chkbxrange.js' => '',
	'csvggraphwidget.js' => '',
	'layout.mode.js' => '',
	'scrollable.js' => '',
	'textareaflexible.js' => '',
	// vendors
	'jquery.js' => 'vendors/',
	'jquery-ui.js' => 'vendors/',
	// classes
	'class.base-component.js' => '',
	'class.bbcode.js' => '',
	'class.calendar.js' => '',
	'class.cclock.js' => '',
	'class.cdate.js' => '',
	'class.cdebug.js' => '',
	'class.cmap.js' => '',
	'class.localstorage.js' => '',
	'class.menu.js' => '',
	'class.menu-item.js' => '',
	'class.notifications.js' => '',
	'class.notification.js' => '',
	'class.notification.collection.js' => '',
	'class.notifications.audio.js' => '',
	'class.browsertab.js' => '',
	'class.cnavtree.js' => '',
	'class.cookie.js' => '',
	'class.coverride.js' => '',
	'class.crangecontrol.js' => '',
	'class.cscreen.js' => '',
	'class.csuggest.js' => '',
	'class.csvggraph.js' => '',
	'class.ctree.js' => '',
	'class.curl.js' => '',
	'class.overlaycollection.js' => '',
	'class.overlay.js' => '',
	'class.cverticalaccordion.js' => '',
	'class.mapWidget.js' => '',
	'class.scrollable.js' => '',
	'class.sidebar.js' => '',
	'class.svg.canvas.js' => 'vector/',
	'class.svg.map.js' => 'vector/',
	'class.cviewswitcher.js' => '',
	'class.pmaster.js' => '',
	'class.rpc.js' => '',
	'class.template.js' => '',
	'init.js' => '',
	// templates
	'sysmap.tpl.js' => 'templates/',
	// page-specific scripts
	'items.js' => 'pages/',
	'popup.condition.common.js' => 'pages/',
	'popup.operation.common.js' => 'pages/'
];

$tranStrings = [
	'gtlc.js' => [
		'S_MINUTE_SHORT' => _x('m', 'minute short')
	],
	'dashboard.grid.js' => [
		'Edit widget' => _('Edit widget'),
		'Add widget' => _('Add widget'),
		'Apply' => _('Apply'),
		'Add' => _('Add'),
		'Edit' => _('Edit'),
		'Cancel' => _('Cancel'),
		'Delete' => _('Delete'),
		'You have unsaved changes.' => _('You have unsaved changes.'),
		'Are you sure, you want to leave this page?' => _('Are you sure, you want to leave this page?'),
		'Cannot add widgets in kiosk mode' => _('Cannot add widgets in kiosk mode'),
		'You do not have permissions to edit dashboard' => _('You do not have permissions to edit dashboard'),
		'Add a new widget' => _('Add a new widget'),
		'Release to create a new widget.' => _('Release to create a new widget.'),
		'Click and drag to desired size.' => _('Click and drag to desired size.'),
		'Adjust widget refresh interval' => _('Adjust widget refresh interval'),
		'Previous page' => _('Previous page'),
		'Next page' => _('Next page'),
		'Widget is too small for the specified number of columns and rows.' =>
			_('Widget is too small for the specified number of columns and rows.'),
		'Cannot add widget: not enough free space on the dashboard.' =>
			_('Cannot add widget: not enough free space on the dashboard.')
	],
	'functions.js' => [
		'Cancel' => _('Cancel'),
		'S_CLOSE' => _('Close'),
		'Execute' => _('Execute'),
		'Execution confirmation' => _('Execution confirmation'),
		'S_YEAR_SHORT' => _x('y', 'year short'),
		'S_MONTH_SHORT' => _x('m', 'month short'),
		'S_DAY_SHORT' => _x('d', 'day short'),
		'S_HOUR_SHORT' => _x('h', 'hour short'),
		'S_MINUTE_SHORT' => _x('m', 'minute short'),
		'Do you wish to replace the conditional expression?' => _('Do you wish to replace the conditional expression?'),
		'Success message' => _('Success message'),
		'Error message' => _('Error message'),
		'Warning message' => _('Warning message')
	],
	'class.calendar.js' => [
		'S_CALENDAR' => _('Calendar'),
		'S_JANUARY' => _('January'),
		'S_FEBRUARY' => _('February'),
		'S_MARCH' => _('March'),
		'S_APRIL' => _('April'),
		'S_MAY' => _('May'),
		'S_JUNE' => _('June'),
		'S_JULY' => _('July'),
		'S_AUGUST' => _('August'),
		'S_SEPTEMBER' => _('September'),
		'S_OCTOBER' => _('October'),
		'S_NOVEMBER' => _('November'),
		'S_DECEMBER' => _('December'),
		'S_MONDAY' => _('Monday'),
		'S_TUESDAY' => _('Tuesday'),
		'S_WEDNESDAY' => _('Wednesday'),
		'S_THURSDAY' => _('Thursday'),
		'S_FRIDAY' => _('Friday'),
		'S_SATURDAY' => _('Saturday'),
		'S_SUNDAY' => _('Sunday'),
		'S_MONDAY_SHORT_BIG' => _x('M', 'Monday short'),
		'S_TUESDAY_SHORT_BIG' => _x('T', 'Tuesday short'),
		'S_WEDNESDAY_SHORT_BIG' => _x('W', 'Wednesday short'),
		'S_THURSDAY_SHORT_BIG' => _x('T', 'Thursday short'),
		'S_FRIDAY_SHORT_BIG' => _x('F', 'Friday short'),
		'S_SATURDAY_SHORT_BIG' => _x('S', 'Saturday short'),
		'S_SUNDAY_SHORT_BIG' => _x('S', 'Sunday short')
	],
	'class.cmap.js' => [
		'S_ON' => _('On'),
		'S_OFF' => _('Off'),
		'S_HIDDEN' => _('Hidden'),
		'S_SHOWN' => _('Shown'),
		'S_HOST' => _('Host'),
		'S_MAP' => _('Map'),
		'S_TRIGGER' => _('Trigger'),
		'S_HOST_GROUP' => _('Host group'),
		'S_IMAGE' => _('Image'),
		'S_DEFAULT' => _('Default'),
		'S_PLEASE_SELECT_TWO_ELEMENTS' => _('Please select two elements'),
		'S_TWO_MAP_ELEMENTS_SHOULD_BE_SELECTED' => _('Two map elements should be selected'),
		'S_DELETE_SELECTED_ELEMENTS_Q' => _('Delete selected elements?'),
		'S_DELETE_SELECTED_SHAPES_Q' => _('Delete selected shapes?'),
		'S_BRING_TO_FRONT' => _('Bring to front'),
		'S_BRING_FORWARD' => _('Bring forward'),
		'S_SEND_BACKWARD' => _('Send backward'),
		'S_SEND_TO_BACK' => _('Send to back'),
		'S_REMOVE' => _('Remove'),
		'S_NEW_ELEMENT' => _('New element'),
		'S_COPY' => _('Copy'),
		'S_PASTE' => _('Paste'),
		'S_PASTE_SIMPLE' => _('Paste without external links'),
		'S_INCORRECT_ELEMENT_MAP_LINK' => _('All links should have "Name" and "URL" specified'),
		'S_EACH_URL_SHOULD_HAVE_UNIQUE' => _('Each URL should have a unique name. Please make sure there is only one URL named'),
		'S_DELETE_LINKS_BETWEEN_SELECTED_ELEMENTS_Q' => _('Delete links between selected elements?'),
		'S_MACRO_EXPAND_ERROR' => _('Cannot expand macros.'),
		'S_NO_IMAGES' => 'You need to have at least one image uploaded to create map element. Images can be uploaded in Administration->General->Images section.',
		'S_COLOR_IS_NOT_CORRECT' => _('Colour "%1$s" is not correct: expecting hexadecimal colour code (6 symbols).')
	],
	'class.notifications.js' => [
		'S_PROBLEM_ON' => _('Problem on'),
		'S_RESOLVED' => _('Resolved'),
		'S_MUTE' => _('Mute'),
		'S_CANNOT_SUPPORT_NOTIFICATION_AUDIO' => _('Cannot support notification audio for this device.'),
		'S_UNMUTE' => _('Unmute'),
		'S_CLEAR' => _('Clear'),
		'S_SNOOZE' => _('Snooze')
	],
	'class.cookie.js' => [
		'S_MAX_COOKIE_SIZE_REACHED' => _('We are sorry, the maximum possible number of elements to remember has been reached.')
	],
	'class.coverride.js' => [
		'S_COLOR' => _('colour'),
		'S_TIME_SHIFT' => _('time shift')
	],
	'class.cverticalaccordion.js' => [
		'S_COLLAPSE' => _('Collapse'),
		'S_EXPAND' => _('Expand')
	],
	'main.js' => [
		'S_EXPAND' => _('Expand'),
		'S_COLLAPSE' => _('Collapse'),
		'S_CLOSE' => _('Close')
	],
	'multilineinput.js' => [
		'S_N_SYMBOLS_REMAINING' => _('%1$s symbols remaining'),
		'S_CLICK_TO_VIEW_OR_EDIT' => _('Click to view or edit'),
		'S_APPLY' => _('Apply'),
		'S_CANCEL' => _('Cancel')
	],
	'multiselect.js' => [
		'No matches found' => _('No matches found'),
		'More matches found...' => _('More matches found...'),
		'type here to search' => _('type here to search'),
		'new' => _('new'),
		'Select' => _('Select'),
		'Added, %1$s' => _x('Added, %1$s', 'screen reader'),
		'Removed, %1$s' => _x('Removed, %1$s', 'screen reader'),
		'%1$s, read only' => _x('%1$s, read only', 'screen reader'),
		'Can not be removed' => _x('Can not be removed', 'screen reader'),
		'Selected, %1$s in position %2$d of %3$d' => _x('Selected, %1$s in position %2$d of %3$d', 'screen reader'),
		'Selected, %1$s, read only, in position %2$d of %3$d' => _x('Selected, %1$s, read only, in position %2$d of %3$d', 'screen reader'),
		'More than %1$d matches for %2$s found' => _x('More than %1$d matches for %2$s found', 'screen reader'),
		'%1$d matches for %2$s found' => _x('%1$d matches for %2$s found', 'screen reader'),
		'%1$s preselected, use down,up arrow keys and enter to select' => _x('%1$s preselected, use down,up arrow keys and enter to select', 'screen reader')
	],
	'menupopup.js' => [
		'Actions' => _('Actions'),
		'Acknowledge' => _('Acknowledge'),
		'Configuration' => _('Configuration'),
		'Clone' => _('Clone'),
		'Create new' => _('Create new'),
		'Create trigger' => _('Create trigger'),
		'Create dependent item' => _('Create dependent item'),
		'Create dependent discovery rule' => _('Create dependent discovery rule'),
		'Delete' => _('Delete'),
		'Delete dashboard?' => _('Delete dashboard?'),
		'Do you wish to replace the conditional expression?' => _('Do you wish to replace the conditional expression?'),
		'Edit trigger' => _('Edit trigger'),
		'Insert expression' => _('Insert expression'),
		'Sharing' => _('Sharing'),
		'Trigger status "OK"' => _('Trigger status "OK"'),
		'Trigger status "Problem"' => _('Trigger status "Problem"'),
		'Go to' => _('Go to'),
		'Graphs' => _('Graphs'),
		'History' => _('History'),
		'Host inventory' => _('Host inventory'),
		'Host screens' => _('Host screens'),
		'Latest data' => _('Latest data'),
		'Latest values' => _('Latest values'),
		'Last hour graph' => _('Last hour graph'),
		'Last month graph' => _('Last month graph'),
		'Last week graph' => _('Last week graph'),
		'Problems' => _('Problems'),
		'Refresh interval' => _('Refresh interval'),
		'Refresh interval multiplier' => _('Refresh interval multiplier'),
		'Scripts' => _('Scripts'),
		'Submap' => _('Submap'),
		'S_TRIGGER' => _('Trigger'),
		'URL' => _('URL'),
		'URLs' => _('URLs'),
		'No refresh' => _('No refresh'),
		'10 seconds' => _n('%1$s second', '%1$s seconds', 10),
		'30 seconds' => _n('%1$s second', '%1$s seconds', 30),
		'1 minute' => _n('%1$s minute', '%1$s minutes', 1),
		'2 minutes' => _n('%1$s minute', '%1$s minutes', 2),
		'10 minutes' => _n('%1$s minute', '%1$s minutes', 10),
		'15 minutes' => _n('%1$s minute', '%1$s minutes', 15),
		'S_SELECTED_SR' => _x('%1$s, selected', 'screen reader')
	],
	'init.js' => [
		'Debug' => _('Debug'),
		'Hide debug' => _('Hide debug')
	],
	'items.js' => [
		'To set a host interface select a single item type for all items' => _('To set a host interface select a single item type for all items'),
		'No interface found' => _('No interface found')
	],
	'class.cnavtree.js' => [
		'Edit' => _('Edit'),
		'Remove' => _('Remove'),
		'root' => _('root'),
		'Edit tree element' => _('Edit tree element'),
		'Apply' => _('Apply'),
		'Add' => _('Add'),
		'Cancel' => _('Cancel'),
		'Add child element' => _('Add child element'),
		'Add multiple maps' => _('Add multiple maps')
	],
	'colorpicker.js' => [
		'S_CLOSE' => _('Close')
	],
	'class.csvggraph.js' => [
		'S_DISPLAYING_FOUND' => _('Displaying %1$s of %2$s found'),
		'S_MINUTE_SHORT' => _x('m', 'minute short')
	],
	'common.js' => [
		'Cancel' => _('Cancel')
	]
];

$js = '';
if (empty($_GET['files'])) {

	$files = [
		'jquery.js',
		'jquery-ui.js',
		'common.js',
		'class.base-component.js',
		'class.cdebug.js',
		'class.overlaycollection.js',
		'class.overlay.js',
		'class.cdate.js',
		'class.cookie.js',
		'class.curl.js',
		'class.menu.js',
		'class.menu-item.js',
		'class.rpc.js',
		'class.bbcode.js',
		'class.csuggest.js',
<<<<<<< HEAD
		'class.scrollable.js',
		'class.sidebar.js',
=======
		'class.template.js',
>>>>>>> 74678824
		'main.js',
		'chkbxrange.js',
		'functions.js',
		'menu.main.js',
		'menupopup.js',
		'init.js',
		'scrollable.js'
	];

	// load frontend messaging only for some pages
	if (isset($_GET['showGuiMessaging']) && $_GET['showGuiMessaging']) {
		require_once dirname(__FILE__).'/include/defines.inc.php';

		if (array_key_exists(ZBX_SESSION_NAME, $_COOKIE)) {
			$js .= 'window.ZBX_SESSION_NAME = "'.crc32($_COOKIE[ZBX_SESSION_NAME]).'";';
		}

		$files[] = 'class.localstorage.js';
		$files[] = 'class.browsertab.js';
		$files[] = 'class.notification.collection.js';
		$files[] = 'class.notifications.audio.js';
		$files[] = 'class.notification.js';
		$files[] = 'class.notifications.js';
	}
}
else {
	$files = $_GET['files'];
}

$js .= 'if (typeof(locale) === "undefined") { var locale = {}; }'."\n";
foreach ($files as $file) {
	if (isset($tranStrings[$file])) {
		foreach ($tranStrings[$file] as $origStr => $str) {
			$js .= 'locale[\'' . $origStr . '\'] = ' . zbx_jsvalue($str) . ';';
		}
	}
}

foreach ($files as $file) {
	if (isset($availableJScripts[$file])) {
		$js .= file_get_contents('js/'.$availableJScripts[$file].$file)."\n";
	}
}


$etag = md5($js);
/**
 * strpos function allow to check ETag value to fix cases when web server compression is used:
 * - For case when apache server appends "-gzip" suffix to ETag.
 *   https://bz.apache.org/bugzilla/show_bug.cgi?id=39727
 *   https://bz.apache.org/bugzilla/show_bug.cgi?id=45023
 * - For case when nginx v1.7.3+ server mark ETag as weak adding "W/" prefix
 *   http://nginx.org/en/CHANGES
 */
if (array_key_exists('HTTP_IF_NONE_MATCH', $_SERVER) && strpos($_SERVER['HTTP_IF_NONE_MATCH'], $etag) !== false) {
	header('HTTP/1.1 304 Not Modified');
	header('ETag: "'.$etag.'"');
	exit;
}

header('Content-Type: application/javascript; charset=UTF-8');
// breaks if "zlib.output_compression = On"
// header('Content-length: '.$jsLength);
header('Cache-Control: public, must-revalidate');
header('ETag: "'.$etag.'"');

echo $js;<|MERGE_RESOLUTION|>--- conflicted
+++ resolved
@@ -358,12 +358,9 @@
 		'class.rpc.js',
 		'class.bbcode.js',
 		'class.csuggest.js',
-<<<<<<< HEAD
 		'class.scrollable.js',
 		'class.sidebar.js',
-=======
 		'class.template.js',
->>>>>>> 74678824
 		'main.js',
 		'chkbxrange.js',
 		'functions.js',
