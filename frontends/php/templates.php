--- conflicted
+++ resolved
@@ -798,11 +798,8 @@
 			S_ITEMS,
 			S_TRIGGERS,
 			S_GRAPHS,
-<<<<<<< HEAD
+			S_SCREENS,
 			S_DISCOVERY,
-=======
-			S_SCREENS,
->>>>>>> 65b22db7
 			S_LINKED_TEMPLATES,
 			S_LINKED_TO
 		));
@@ -843,13 +840,9 @@
 			'select_triggers' => API_OUTPUT_COUNT,
 			'select_graphs' => API_OUTPUT_COUNT,
 			'select_applications' => API_OUTPUT_COUNT,
-<<<<<<< HEAD
 			'select_discoveries' => API_OUTPUT_COUNT,
-			'nopermissions' => 1
-=======
 			'selectScreens' => API_OUTPUT_COUNT,
 			'nopermissions' => 1,
->>>>>>> 65b22db7
 		);
 
 		$templates = CTemplate::get($options);
@@ -872,13 +865,10 @@
 				' ('.$template['triggers'].')');
 			$graphs = array(new CLink(S_GRAPHS,'graphs.php?groupid='.$_REQUEST['groupid'].'&hostid='.$template['templateid']),
 				' ('.$template['graphs'].')');
-<<<<<<< HEAD
+			$screens = array(new CLink(S_SCREENS,'screenconf.php?templateid='.$template['templateid']),
+				' ('.$template['screens'].')');
 			$discoveries = array(new CLink(S_DISCOVERY, 'host_discovery.php?&hostid='.$template['hostid']),
 				' ('.$template['discoveries'].')');
-=======
-			$screens = array(new CLink(S_SCREENS,'screenconf.php?templateid='.$template['templateid']),
-				' ('.$template['screens'].')');
->>>>>>> 65b22db7
 
 
 			$i = 0;
@@ -947,11 +937,8 @@
 				$items,
 				$triggers,
 				$graphs,
-<<<<<<< HEAD
+				$screens,
 				$discoveries,
-=======
-				$screens,
->>>>>>> 65b22db7
 				(empty($linked_templates_output) ? '-' : new CCol($linked_templates_output,'wraptext')),
 				(empty($linked_to_output) ? '-' : new CCol($linked_to_output,'wraptext'))
 			));
