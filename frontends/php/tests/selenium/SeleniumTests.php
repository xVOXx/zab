--- conflicted
+++ resolved
@@ -1,11 +1,7 @@
 <?php
 /*
 ** Zabbix
-<<<<<<< HEAD
-** Copyright (C) 2000-2013 Zabbix SIA
-=======
 ** Copyright (C) 2001-2013 Zabbix SIA
->>>>>>> 581a1977
 **
 ** This program is free software; you can redistribute it and/or modify
 ** it under the terms of the GNU General Public License as published by
