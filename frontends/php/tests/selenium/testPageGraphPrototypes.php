--- conflicted
+++ resolved
@@ -1,7 +1,7 @@
 <?php
 /*
 ** Zabbix
-** Copyright (C) 2001-2018 Zabbix SIA
+** Copyright (C) 2001-2019 Zabbix SIA
 **
 ** This program is free software; you can redistribute it and/or modify
 ** it under the terms of the GNU General Public License as published by
@@ -189,12 +189,7 @@
 		$this->zbxTestClickButton('graph.massdelete');
 		$this->zbxTestAcceptAlert();
 		$this->zbxTestWaitUntilMessageTextPresent('msg-bad', 'Cannot delete graph prototypes');
-<<<<<<< HEAD
-		$this->zbxTestTextPresentInMessageDetails('Cannot delete templated graphs.');
-		$this->zbxTestCheckFatalErrors();
-=======
 		$this->zbxTestTextPresentInMessageDetails('Cannot delete templated graph prototype.');
->>>>>>> cdef2b39
 
 		$this->assertEquals($old_hash, CDBHelper::getHash($sql_hash));
 	}
