--- conflicted
+++ resolved
@@ -36,10 +36,6 @@
 		$this->disableAuthorization();
 		$result = $this->call('apiinfo.version', []);
 
-<<<<<<< HEAD
-		$this->assertSame('4.4.1', $result['result']);
-=======
 		$this->assertSame('5.0.0', $result['result']);
->>>>>>> de3f0477
 	}
 }