--- conflicted
+++ resolved
@@ -1574,115 +1574,6 @@
 				]
 			],
 			[
-<<<<<<< HEAD
-				['type' => API_OUTPUT],
-				['hostid', 'name'],
-				'/output',
-				['hostid', 'name']
-			],
-			[
-				['type' => API_OUTPUT],
-				['a' => 'hostid', 'b' => 'name'],
-				'/output',
-				['hostid', 'name']
-			],
-			[
-				['type' => API_OUTPUT],
-				[],
-				'/output',
-				[]
-			],
-			[
-				['type' => API_OUTPUT],
-				'extend',
-				'/output',
-				'extend'
-			],
-			[
-				['type' => API_OUTPUT],
-				'count',
-				'/output',
-				'Invalid parameter "/output": value must be one of extend.'
-			],
-			[
-				['type' => API_OUTPUT, 'flags' => API_ALLOW_COUNT],
-				'count',
-				'/output',
-				'count'
-			],
-			[
-				['type' => API_OUTPUT],
-				'',
-				'/output',
-				'Invalid parameter "/output": value must be one of extend.'
-			],
-			[
-				['type' => API_OUTPUT, 'flags' => API_ALLOW_COUNT],
-				'',
-				'/output',
-				'Invalid parameter "/output": value must be one of extend, count.'
-			],
-			[
-				['type' => API_OUTPUT],
-				true,
-				'/output',
-				'Invalid parameter "/output": an array or a character string is expected.'
-			],
-			[
-				['type' => API_OUTPUT],
-				123,
-				'/output',
-				'Invalid parameter "/output": an array or a character string is expected.'
-			],
-			[
-				['type' => API_OUTPUT],
-				123.5,
-				'/output',
-				'Invalid parameter "/output": an array or a character string is expected.'
-			],
-			[
-				['type' => API_OUTPUT, 'flags' => API_ALLOW_NULL],
-				null,
-				'/output',
-				null
-			],
-			[
-				['type' => API_OUTPUT],
-				null,
-				'/output',
-				'Invalid parameter "/output": an array or a character string is expected.'
-			],
-			[
-				['type' => API_OUTPUT],
-				['hostid', []],
-				'/output',
-				'Invalid parameter "/output/2": a character string is expected.'
-			],
-			[
-				['type' => API_OUTPUT],
-				// broken UTF-8 byte sequence
-				['abc'."\xd1".'e'],
-				'/output',
-				'Invalid parameter "/output/1": invalid byte sequence in UTF-8.'
-			],
-			[
-				['type' => API_OUTPUT, 'in' => 'hostid,name'],
-				['hostid', 'name'],
-				'/output',
-				['hostid', 'name']
-			],
-			[
-				['type' => API_OUTPUT, 'in' => 'hostid,name'],
-				['hostid', 'host'],
-				'/output',
-				'Invalid parameter "/output/2": value must be one of hostid, name.'
-			],
-			[
-				['type' => API_OUTPUT, 'in' => 'hostid,name'],
-				['hostid', 'name', 'name'],
-				'/output',
-				'Invalid parameter "/output/3": value (name) already exists.'
-=======
 				['type' => API_TIME_UNIT],
 				'30h',
 				'/1/time_unit',
@@ -1741,7 +1632,115 @@
 				'{$MACRO}',
 				'/1/time_unit',
 				'Invalid parameter "/1/time_unit": a time unit is expected.'
->>>>>>> 6dc4acd3
+			],
+			[
+				['type' => API_OUTPUT],
+				['hostid', 'name'],
+				'/output',
+				['hostid', 'name']
+			],
+			[
+				['type' => API_OUTPUT],
+				['a' => 'hostid', 'b' => 'name'],
+				'/output',
+				['hostid', 'name']
+			],
+			[
+				['type' => API_OUTPUT],
+				[],
+				'/output',
+				[]
+			],
+			[
+				['type' => API_OUTPUT],
+				'extend',
+				'/output',
+				'extend'
+			],
+			[
+				['type' => API_OUTPUT],
+				'count',
+				'/output',
+				'Invalid parameter "/output": value must be one of extend.'
+			],
+			[
+				['type' => API_OUTPUT, 'flags' => API_ALLOW_COUNT],
+				'count',
+				'/output',
+				'count'
+			],
+			[
+				['type' => API_OUTPUT],
+				'',
+				'/output',
+				'Invalid parameter "/output": value must be one of extend.'
+			],
+			[
+				['type' => API_OUTPUT, 'flags' => API_ALLOW_COUNT],
+				'',
+				'/output',
+				'Invalid parameter "/output": value must be one of extend, count.'
+			],
+			[
+				['type' => API_OUTPUT],
+				true,
+				'/output',
+				'Invalid parameter "/output": an array or a character string is expected.'
+			],
+			[
+				['type' => API_OUTPUT],
+				123,
+				'/output',
+				'Invalid parameter "/output": an array or a character string is expected.'
+			],
+			[
+				['type' => API_OUTPUT],
+				123.5,
+				'/output',
+				'Invalid parameter "/output": an array or a character string is expected.'
+			],
+			[
+				['type' => API_OUTPUT, 'flags' => API_ALLOW_NULL],
+				null,
+				'/output',
+				null
+			],
+			[
+				['type' => API_OUTPUT],
+				null,
+				'/output',
+				'Invalid parameter "/output": an array or a character string is expected.'
+			],
+			[
+				['type' => API_OUTPUT],
+				['hostid', []],
+				'/output',
+				'Invalid parameter "/output/2": a character string is expected.'
+			],
+			[
+				['type' => API_OUTPUT],
+				// broken UTF-8 byte sequence
+				['abc'."\xd1".'e'],
+				'/output',
+				'Invalid parameter "/output/1": invalid byte sequence in UTF-8.'
+			],
+			[
+				['type' => API_OUTPUT, 'in' => 'hostid,name'],
+				['hostid', 'name'],
+				'/output',
+				['hostid', 'name']
+			],
+			[
+				['type' => API_OUTPUT, 'in' => 'hostid,name'],
+				['hostid', 'host'],
+				'/output',
+				'Invalid parameter "/output/2": value must be one of hostid, name.'
+			],
+			[
+				['type' => API_OUTPUT, 'in' => 'hostid,name'],
+				['hostid', 'name', 'name'],
+				'/output',
+				'Invalid parameter "/output/3": value (name) already exists.'
 			]
 		];
 	}
