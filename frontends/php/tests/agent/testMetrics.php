<?php
/*
** Zabbix
** Copyright (C) 2001-2015 Zabbix SIA
**
** This program is free software; you can redistribute it and/or modify
** it under the terms of the GNU General Public License as published by
** the Free Software Foundation; either version 2 of the License, or
** (at your option) any later version.
**
** This program is distributed in the hope that it will be useful,
** but WITHOUT ANY WARRANTY; without even the implied warranty of
** MERCHANTABILITY or FITNESS FOR A PARTICULAR PURPOSE. See the
** GNU General Public License for more details.
**
** You should have received a copy of the GNU General Public License
** along with this program; if not, write to the Free Software
** Foundation, Inc., 51 Franklin Street, Fifth Floor, Boston, MA  02110-1301, USA.
**/

require_once dirname(__FILE__).'/../include/class.czabbixtest.php';

define('TYPE_UINT', 0);
define('TYPE_FLOAT', 1);
define('TYPE_ANY', 2);

define('ZBX_NOTSUPPORTED', '/ZBX_NOTSUPPORTED/');
define('ZBX_ACTIVE_ONLY', '/Accessible only as active check!/');

class testMetrics extends CZabbixTest {

	public static function metrics() {
		// List of all supported metrics by the agent
		// metric type regexp range_from range_to
		return [
			['',					TYPE_ANY,	ZBX_NOTSUPPORTED,					-1,	-1],
			[' ',					TYPE_ANY,	ZBX_NOTSUPPORTED,					-1,	-1],
			['[agent.ping]',		TYPE_ANY,	ZBX_NOTSUPPORTED,					-1,	-1],
			['agent.ping [zzzz]',	TYPE_ANY,	ZBX_NOTSUPPORTED,					-1,	-1],
			['agent.ping zzzz',	TYPE_ANY,	ZBX_NOTSUPPORTED,					-1,	-1],
			['agent.ping,zzzz',	TYPE_ANY,	ZBX_NOTSUPPORTED,					-1,	-1],
			['agent.ping[]]',		TYPE_ANY,	ZBX_NOTSUPPORTED,					-1,	-1],
			['agent.ping[0,1,2,3,4,5,6,7,8,9,0,1,2,3,4,5,6,7,8,9,0,1,2,3,4,5,6,7,8,9,0,1,2,3,4,5,6,7,8,9,0,1,2,3,4,5,6,7,8,9,0,1,2,3,4,5,6,7,8,9,0,1,2,3,4,5,6,7,8,9,0,1,2,3,4,5,6,7,8,9,0,1,2,3,4,5,6,7,8,9,0,1,2,3,4,5,6,7,8,9,0,1,2,3,4,5,6,7,8,9,0,1,2,3,4,5,6,7,8,9,0,1,2,3,4,5,6,7,8,9,0,1,2,3,4,5,6,7,8,9,0,1,2,3,4,5,6,7,8,9,0,1,2,3,4,5,6,7,8,9,0,1,2,3,4,5,6,7,8,9,0,1,2,3,4,5,6,7,8,9,0,1,2,3,4,5,6,7,8,9,0,1,2,3,4,5,6,7,8,9,0,1,2,3,4,5,6,7,8,9,0,1,2,3,4,5,6,7,8,9,0,1,2,3,4,5,6,7,8,9,0,1,2,3,4,5,6,7,8,9,0,1,2,3,4,5,6,7,8,9,0,1,2,3,4,5,6,7,8,9]',				TYPE_ANY,	ZBX_NOTSUPPORTED,					-1,	-1],
			['longlonglonglonglonglonglonglonglonglonglonglonglonglonglonglonglonglonglonglonglonglonglonglonglonglonglonglonglonglonglonglonglonglonglonglonglonglonglonglonglonglonglonglonglonglonglonglonglonglonglonglonglonglonglonglonglonglonglonglonglonglonglonglonglonglonglonglonglonglonglonglonglonglonglonglonglonglonglonglonglongl',				TYPE_ANY,	ZBX_NOTSUPPORTED,					-1,	-1],
			['wrong_key',			TYPE_ANY,	ZBX_NOTSUPPORTED,					-1,	-1],


			['agent.ping',			TYPE_UINT,	'/1/',					1,	1],
			['agent.ping[]',		TYPE_ANY,	ZBX_NOTSUPPORTED,					-1,	-1],
			['agent.version',		TYPE_ANY,	'/[1-9]\.[0-9]\.[0-9]/',-1,	-1],
			['kernel.maxfiles',	TYPE_UINT,	'',		-1,	-1],
			['kernel.maxproc',		TYPE_UINT,	'',		-1,	-1],



			['vfs.dev.read[]',									TYPE_UINT,	'',					-1,	-1],
			['vfs.dev.read[sda]',								TYPE_UINT,	'',					-1,	-1],
			['vfs.dev.read[sda,,avg1]',						TYPE_UINT,	'',					-1,	-1],
			['vfs.dev.read[sda,bytes]',						TYPE_ANY,	ZBX_NOTSUPPORTED,	-1,	-1],
			['vfs.dev.read[sda,bytes,avg1]',					TYPE_ANY,	ZBX_NOTSUPPORTED,	-1,	-1],
			['vfs.dev.read[sda,bytes,avg5]',					TYPE_ANY,	ZBX_NOTSUPPORTED,	-1,	-1],
			['vfs.dev.read[sda,bytes,avg15]',					TYPE_ANY,	ZBX_NOTSUPPORTED,	-1,	-1],
			['vfs.dev.read[sda,bytes,avg15,wrong_param]',		TYPE_ANY,	ZBX_NOTSUPPORTED,	-1,	-1],
			['vfs.dev.read[sda,bytes,wrong_param]',			TYPE_ANY,	ZBX_NOTSUPPORTED,	-1,	-1],
			['vfs.dev.read[sda,operations]',					TYPE_UINT,	'',					-1,	-1],
			['vfs.dev.read[sda,operations,avg1]',				TYPE_ANY,	ZBX_NOTSUPPORTED,	-1,	-1],
			['vfs.dev.read[sda,operations,avg5]',				TYPE_ANY,	ZBX_NOTSUPPORTED,	-1,	-1],
			['vfs.dev.read[sda,operations,avg15]',				TYPE_ANY,	ZBX_NOTSUPPORTED,	-1,	-1],
			['vfs.dev.read[sda,operations,avg15,wrong_param]',	TYPE_ANY,	ZBX_NOTSUPPORTED,	-1,	-1],
			['vfs.dev.read[sda,operations,wrong_param]',		TYPE_ANY,	ZBX_NOTSUPPORTED,	-1,	-1],
			['vfs.dev.read[sda,ops]',	TYPE_UINT,	'',		-1,	-1],
			['vfs.dev.read[sda,ops,avg1]',	TYPE_UINT,	'',		-1,	-1],
			['vfs.dev.read[sda,ops,avg5]',	TYPE_UINT,	'',		-1,	-1],
			['vfs.dev.read[sda,ops,avg15]',	TYPE_UINT,	'',		-1,	-1],
			['vfs.dev.read[sda,ops,avg15,wrong_param]',	TYPE_ANY,	ZBX_NOTSUPPORTED,		-1,	-1],
			['vfs.dev.read[sda,ops,wrong_param]',	TYPE_ANY,	ZBX_NOTSUPPORTED,		-1,	-1],
			['vfs.dev.read[sda,sectors]',	TYPE_UINT,	'',		-1,	-1],
			['vfs.dev.read[sda,sectors,avg1]',	TYPE_ANY,	ZBX_NOTSUPPORTED,	-1,	-1],
			['vfs.dev.read[sda,sectors,avg5]',	TYPE_ANY,	ZBX_NOTSUPPORTED,	-1,	-1],
			['vfs.dev.read[sda,sectors,avg15]',	TYPE_ANY,	ZBX_NOTSUPPORTED,	-1,	-1],
			['vfs.dev.read[sda,sectors,avg15,wrong_param]',	TYPE_ANY,	ZBX_NOTSUPPORTED,		-1,	-1],
			['vfs.dev.read[sda,sectors,wrong_param]',	TYPE_ANY,	ZBX_NOTSUPPORTED,		-1,	-1],
			['vfs.dev.read[sda,sps]',	TYPE_UINT,	'',		-1,	-1],
			['vfs.dev.read[sda,sps,avg1]',	TYPE_UINT,	'',		-1,	-1],
			['vfs.dev.read[sda,sps,avg5]',	TYPE_UINT,	'',		-1,	-1],
			['vfs.dev.read[sda,sps,avg15]',	TYPE_UINT,	'',		-1,	-1],
			['vfs.dev.read[sda,sps,avg15,wrong_param]',	TYPE_ANY,	ZBX_NOTSUPPORTED,		-1,	-1],
			['vfs.dev.read[sda,sps,wrong_param]',	TYPE_ANY,	ZBX_NOTSUPPORTED,		-1,	-1],
			['vfs.dev.write[]',	TYPE_UINT,	'',		-1,	-1],
			['vfs.dev.write[sda]',	TYPE_UINT,	'',		-1,	-1],
			['vfs.dev.write[sda,,avg1]',	TYPE_UINT,	'',		-1,	-1],
			['vfs.dev.write[sda,bytes]',	TYPE_ANY,	ZBX_NOTSUPPORTED,		-1,	-1],
			['vfs.dev.write[sda,bytes,avg1]',	TYPE_ANY,	ZBX_NOTSUPPORTED,		-1,	-1],
			['vfs.dev.write[sda,bytes,avg5]',	TYPE_ANY,	ZBX_NOTSUPPORTED,		-1,	-1],
			['vfs.dev.write[sda,bytes,avg15]',	TYPE_ANY,	ZBX_NOTSUPPORTED,		-1,	-1],
			['vfs.dev.write[sda,bytes,avg15,wrong_param]',	TYPE_ANY,	ZBX_NOTSUPPORTED,		-1,	-1],
			['vfs.dev.write[sda,bytes,wrong_param]',	TYPE_ANY,	ZBX_NOTSUPPORTED,		-1,	-1],
			['vfs.dev.write[sda,operations]',	TYPE_UINT,	'',		-1,	-1],
			['vfs.dev.write[sda,operations,avg1]',	TYPE_ANY,	ZBX_NOTSUPPORTED,		-1,	-1],
			['vfs.dev.write[sda,operations,avg5]',	TYPE_ANY,	ZBX_NOTSUPPORTED,		-1,	-1],
			['vfs.dev.write[sda,operations,avg15]',	TYPE_ANY,	ZBX_NOTSUPPORTED,		-1,	-1],
			['vfs.dev.write[sda,operations,avg15,wrong_param]',	TYPE_ANY,	ZBX_NOTSUPPORTED,		-1,	-1],
			['vfs.dev.write[sda,operations,wrong_param]',	TYPE_ANY,	ZBX_NOTSUPPORTED,		-1,	-1],
			['vfs.dev.write[sda,ops]',	TYPE_UINT,	'',		-1,	-1],
			['vfs.dev.write[sda,ops,avg1]',	TYPE_UINT,	'',		-1,	-1],
			['vfs.dev.write[sda,ops,avg5]',	TYPE_UINT,	'',		-1,	-1],
			['vfs.dev.write[sda,ops,avg15]',	TYPE_UINT,	'',		-1,	-1],
			['vfs.dev.write[sda,ops,avg15,wrong_param]',	TYPE_ANY,	ZBX_NOTSUPPORTED,		-1,	-1],
			['vfs.dev.write[sda,ops,wrong_param]',	TYPE_ANY,	ZBX_NOTSUPPORTED,		-1,	-1],
			['vfs.dev.write[sda,sectors]',	TYPE_UINT,	'',		-1,	-1],
			['vfs.dev.write[sda,sectors,avg1]',	TYPE_ANY,	ZBX_NOTSUPPORTED,		-1,	-1],
			['vfs.dev.write[sda,sectors,avg5]',	TYPE_ANY,	ZBX_NOTSUPPORTED,		-1,	-1],
			['vfs.dev.write[sda,sectors,avg15]',	TYPE_ANY,	ZBX_NOTSUPPORTED,		-1,	-1],
			['vfs.dev.write[sda,sectors,avg15,wrong_param]',	TYPE_ANY,	ZBX_NOTSUPPORTED,		-1,	-1],
			['vfs.dev.write[sda,sectors,wrong_param]',	TYPE_ANY,	ZBX_NOTSUPPORTED,		-1,	-1],
			['vfs.dev.write[sda,sps]',	TYPE_UINT,	'',		-1,	-1],
			['vfs.dev.write[sda,sps,avg1]',	TYPE_UINT,	'',		-1,	-1],
			['vfs.dev.write[sda,sps,avg5]',	TYPE_UINT,	'',		-1,	-1],
			['vfs.dev.write[sda,sps,avg15]',	TYPE_UINT,	'',		-1,	-1],
			['vfs.dev.write[sda,sps,avg15,wrong_param]',	TYPE_ANY,	ZBX_NOTSUPPORTED,		-1,	-1],
			['vfs.file.cksum[/etc/doesnotexist]',	TYPE_ANY,	ZBX_NOTSUPPORTED,		-1,	-1],
			['vfs.file.cksum[/etc/passwd]',	TYPE_UINT,	'',		1000,	-1],
			['vfs.file.cksum[/etc/passwd,wrong_option]',	TYPE_ANY,	ZBX_NOTSUPPORTED,		-1,	-1],
			['vfs.file.exists[/etc/doesnotexist]',	TYPE_UINT,	'/^0$/',		0,	0],
			['vfs.file.exists[/etc/passwd]',	TYPE_UINT,	'/1/',		1,	1],
			['vfs.file.exists[/etc/passwd,wrong_option]',	TYPE_ANY,	ZBX_NOTSUPPORTED,		-1,	-1],
			['vfs.file.exists[/proc/1/root]',	TYPE_UINT,	'/^0$/',		0,	0],
			['vfs.file.contents[/etc/passwd]',	TYPE_ANY,	'/root/',		-1,	-1],
			['vfs.file.contents[/etc/doesnotexist]',	TYPE_ANY,	ZBX_NOTSUPPORTED,		-1,	-1],
			['vfs.file.regexp[/etc/doesnotexist,root]',	TYPE_ANY,	ZBX_NOTSUPPORTED,		-1,	-1],
			['vfs.file.regexp[/etc/passwd,root]',	TYPE_ANY,	'/root/',		-1,	-1],
			['vfs.file.regexp[/etc/passwd,notfound]',	TYPE_ANY,	'/EOF/',		-1,	-1],
			['vfs.file.regmatch[/etc/doesnotexist,root]',	TYPE_ANY,	ZBX_NOTSUPPORTED,		-1,	-1],
			['vfs.file.regmatch[/etc/passwd,notfound]',	TYPE_UINT,	'/0/',		0,	0],
			['vfs.file.regmatch[/etc/passwd,root]',	TYPE_UINT,	'/1/',		1,	1],
			['vfs.file.regmatch[/etc/passwd,root,utf8]',	TYPE_UINT,	'/1/',		1,	1],
			['vfs.file.regmatch[/etc/passwd,root,wrong_encoding]',	TYPE_ANY,	ZBX_NOTSUPPORTED,		-1,	-1],
			['vfs.file.md5sum[/etc/doesnotexist]',	TYPE_ANY,	ZBX_NOTSUPPORTED,		-1,	-1],
			['vfs.file.md5sum[/etc/passwd]',	TYPE_ANY,	'/[a-f0-9]{32}/',		-1,	-1],
			['vfs.file.md5sum[/etc/passwd,wrong_option]',	TYPE_ANY,	ZBX_NOTSUPPORTED,		-1,	-1],
			['vfs.file.size[/etc/passwd]',	TYPE_UINT,	'',		128,	1000000],
			['vfs.file.size[/etc/doesnotexist]',	TYPE_ANY,	ZBX_NOTSUPPORTED,		-1,	-1],
			['vfs.file.size[/proc/1/root]',	TYPE_ANY,	ZBX_NOTSUPPORTED,		-1,	-1],
			['vfs.file.time[/etc/doesnotexist,modify]',	TYPE_ANY,	ZBX_NOTSUPPORTED,		-1,	-1],
			['vfs.file.time[/etc/passwd,access]',	TYPE_UINT,	'',		128,	-1],
			['vfs.file.time[/etc/passwd,change]',	TYPE_UINT,	'',		128,	-1],
			['vfs.file.time[/etc/passwd,modify]',	TYPE_UINT,	'',		128,	-1],
			['vfs.file.time[/etc/passwd,wrong_option]',	TYPE_ANY,	ZBX_NOTSUPPORTED,		-1,	-1],
			['vfs.fs.discovery',	TYPE_ANY,	'/FSNAME/',		-1,	-1],
			['vfs.fs.discovery',	TYPE_ANY,	'/dev/',		-1,	-1],
			['vfs.fs.inode[/]',	TYPE_UINT,	'',		-1,	-1],
			['vfs.fs.inode[/,free]',	TYPE_UINT,	'',		-1,	-1],
			['vfs.fs.inode[/,pfree]',	TYPE_UINT,	'',		0,	100],
			['vfs.fs.inode[/,pused]',	TYPE_UINT,	'',		0,	100],
			['vfs.fs.inode[/,total]',	TYPE_UINT,	'',		-1,	-1],
			['vfs.fs.inode[/,used]',	TYPE_UINT,	'',		-1,	-1],
			['vfs.fs.inode[/,wrong_option]',	TYPE_ANY,	ZBX_NOTSUPPORTED,		-1,	-1],
			['vfs.fs.size[/]',	TYPE_UINT,	'',		-1,	-1],
			['vfs.fs.size[/,free]',	TYPE_UINT,	'',		-1,	-1],
			['vfs.fs.size[/,pfree]',	TYPE_UINT,	'',		0,	100],
			['vfs.fs.size[/,pused]',	TYPE_UINT,	'',		0,	100],
			['vfs.fs.size[/,total]',	TYPE_UINT,	'',		-1,	-1],
			['vfs.fs.size[/,used]',	TYPE_UINT,	'',		-1,	-1],
			['vfs.fs.size[/,wrong_option]',	TYPE_ANY,	ZBX_NOTSUPPORTED,		-1,	-1],
			['system.boottime',	TYPE_UINT,	'',		128,	-1],
			['system.cpu.intr',	TYPE_UINT,	'',		-1,	-1],
			['system.cpu.load[all,avg1]',	TYPE_FLOAT,	'',		0.001,	10],
			['system.cpu.load[all,avg5]',	TYPE_FLOAT,	'',		0.001,	10],
			['system.cpu.load[all,avg15]',	TYPE_FLOAT,	'',		0.001,	10],
//			array('system.cpu.load[1,avg1]',	TYPE_FLOAT,	'',		0.001,	10),
//			array('system.cpu.load[1,avg5]',	TYPE_FLOAT,	'',		0.001,	10),
//			array('system.cpu.load[1,avg15]',	TYPE_FLOAT,	'',		0.001,	10),
			['system.cpu.load[128,avg1]',	TYPE_ANY,	ZBX_NOTSUPPORTED,		-1,	-1],
			['system.cpu.load[128,avg5]',	TYPE_ANY,	ZBX_NOTSUPPORTED,		-1,	-1],
			['system.cpu.load[128,avg15]',	TYPE_ANY,	ZBX_NOTSUPPORTED,		-1,	-1],
			['system.cpu.num[]',	TYPE_UINT,	'',		1,	16],
			['system.cpu.num[max]',	TYPE_UINT,	'',		1,	16],
			['system.cpu.num[online]',	TYPE_UINT,	'',		1,	16],
			['system.cpu.num[wrong_option]',	TYPE_ANY,	ZBX_NOTSUPPORTED,		-1,	-1],
			['system.cpu.switches',	TYPE_ANY,	ZBX_NOTSUPPORTED,		-1,	-1],
			['system.cpu.util[]',	TYPE_FLOAT,	'',		0.001,	100],
			['system.cpu.util[,,avg1]',	TYPE_FLOAT,	'',		0.001,	100],
			['system.cpu.util[,user]',	TYPE_FLOAT,	'',		0.001,	100],
			['system.cpu.util[all,idle,avg1]',	TYPE_FLOAT,	'',		0.001,	100],
			['system.cpu.util[all,idle,avg5]',	TYPE_FLOAT,	'',		0.001,	100],
			['system.cpu.util[all,idle,avg15]',	TYPE_FLOAT,	'',		0.001,	100],
			['system.cpu.util[all,interrupt,avg1]',	TYPE_FLOAT,	'',		0.0,	100],
			['system.cpu.util[all,interrupt,avg5]',	TYPE_FLOAT,	'',		0.0,	100],
			['system.cpu.util[all,interrupt,avg15]',	TYPE_FLOAT,	'',		0.0,	100],
			['system.cpu.util[all,iowait,avg1]',	TYPE_FLOAT,	'',		0.001,	100],
			['system.cpu.util[all,iowait,avg5]',	TYPE_FLOAT,	'',		0.001,	100],
			['system.cpu.util[all,iowait,avg15]',	TYPE_FLOAT,	'',		0.001,	100],
			['system.cpu.util[all,nice,avg1]',	TYPE_FLOAT,	'',		0.0,	100],
			['system.cpu.util[all,nice,avg5]',	TYPE_FLOAT,	'',		0.0,	100],
			['system.cpu.util[all,nice,avg15]',	TYPE_FLOAT,	'',		0.0,	100],
			['system.cpu.util[all,softirq,avg1]',	TYPE_FLOAT,	'',		0.001,	100],
			['system.cpu.util[all,softirq,avg5]',	TYPE_FLOAT,	'',		0.001,	100],
			['system.cpu.util[all,softirq,avg15]',	TYPE_FLOAT,	'',		0.001,	100],
			['system.cpu.util[all,steal,avg1]',	TYPE_FLOAT,	'',		0.0,	100],
			['system.cpu.util[all,steal,avg5]',	TYPE_FLOAT,	'',		0.0,	100],
			['system.cpu.util[all,steal,avg15]',	TYPE_FLOAT,	'',		0.0,	100],
			['system.cpu.util[all,system,avg1]',	TYPE_FLOAT,	'',		0.001,	100],
			['system.cpu.util[all,system,avg5]',	TYPE_FLOAT,	'',		0.001,	100],
			['system.cpu.util[all,system,avg15]',	TYPE_FLOAT,	'',		0.001,	100],
			['system.cpu.util[all,user,avg1]',	TYPE_FLOAT,	'',		0.001,	100],
			['system.cpu.util[all,user,avg5]',	TYPE_FLOAT,	'',		0.001,	100],
			['system.cpu.util[all,user,avg15]',	TYPE_FLOAT,	'',		0.001,	100],
			['system.cpu.util[0,user,avg1]',	TYPE_FLOAT,	'',		0.001,	100],
			['system.cpu.util[0,user,avg5]',	TYPE_FLOAT,	'',		0.001,	100],
			['system.cpu.util[0,user,avg15]',	TYPE_FLOAT,	'',		0.001,	100],
			['system.cpu.util[128,user,avg1]',	TYPE_ANY,	ZBX_NOTSUPPORTED,		-1,	-1],
			['system.cpu.util[128,user,avg5]',	TYPE_ANY,	ZBX_NOTSUPPORTED,		-1,	-1],
			['system.cpu.util[128,user,avg15]',	TYPE_ANY,	ZBX_NOTSUPPORTED,		-1,	-1],
			['system.cpu.util[wrong_param,user,avg15]',	TYPE_ANY,	ZBX_NOTSUPPORTED,		-1,	-1],
			['system.cpu.util[all,wrong_param,avg15]',	TYPE_ANY,	ZBX_NOTSUPPORTED,		-1,	-1],
			['system.cpu.util[all,user,wrong_param]',	TYPE_ANY,	ZBX_NOTSUPPORTED,		-1,	-1],
			['system.hostname[]',	TYPE_ANY,	'/hudson/',		-1,	-1],
			['system.hostname[wrong_parameter]',	TYPE_ANY,	'/hudson/',		-1,	-1],
			['eventlog[system]',	TYPE_ANY,	ZBX_NOTSUPPORTED,		-1,	-1],
			['log[logfile]',	TYPE_ANY,	ZBX_NOTSUPPORTED,		-1,	-1],
			['logrt[logfile]',	TYPE_ANY,	ZBX_NOTSUPPORTED,		-1,	-1],
			['net.if.collisions[lo]',	TYPE_UINT,	'',		-1,	-1],
			['net.if.collisions[eth0]',	TYPE_UINT,	'',		-1,	-1],
			['net.if.collisions[eth1]',	TYPE_UINT,	'',		-1,	-1],
			['net.if.collisions[wrong_param]',	TYPE_ANY,	ZBX_NOTSUPPORTED,		-1,	-1],
			['net.if.discovery',	TYPE_ANY,	'/IFNAME/',		-1,	-1],
			['net.if.discovery',	TYPE_ANY,	'/eth/',		-1,	-1],
			['net.if.in[lo,bytes]',	TYPE_UINT,	'',		128,	-1],
			['net.if.in[]',	TYPE_ANY,	ZBX_NOTSUPPORTED,		-1,	-1],
			['net.if.in[eth1]',	TYPE_UINT,	'',		128,	-1],
			['net.if.in[eth1,bytes]',	TYPE_UINT,	'',		128,	-1],
			['net.if.in[eth1,dropped]',	TYPE_UINT,	'',		-1,	-1],
			['net.if.in[eth1,errors]',	TYPE_UINT,	'',		-1,	-1],
			['net.if.in[eth1,packets]',	TYPE_UINT,	'',		128,	-1],
			['net.if.in[wrong_param]',	TYPE_ANY,	ZBX_NOTSUPPORTED,		-1,	-1],
			['net.if.in[eth1,wrong_param]',	TYPE_ANY,	ZBX_NOTSUPPORTED,		-1,	-1],
			['net.if.out[lo,bytes]',	TYPE_UINT,	'',		128,	-1],
			['net.if.out[]',	TYPE_ANY,	ZBX_NOTSUPPORTED,		-1,	-1],
			['net.if.out[eth1]',	TYPE_UINT,	'',		128,	-1],
			['net.if.out[eth1,bytes]',	TYPE_UINT,	'',		128,	-1],
			['net.if.out[eth1,dropped]',	TYPE_UINT,	'',		-1,	-1],
			['net.if.out[eth1,errors]',	TYPE_UINT,	'',		-1,	-1],
			['net.if.out[eth1,packets]',	TYPE_UINT,	'',		128,	-1],
			['net.if.out[wrong_param]',	TYPE_ANY,	ZBX_NOTSUPPORTED,		-1,	-1],
			['net.if.out[eth1,wrong_param]',	TYPE_ANY,	ZBX_NOTSUPPORTED,		-1,	-1],
			['net.if.total[lo,bytes]',	TYPE_UINT,	'',		128,	-1],
			['net.if.total[]',	TYPE_ANY,	ZBX_NOTSUPPORTED,		-1,	-1],
			['net.if.total[eth1]',	TYPE_UINT,	'',		128,	-1],
			['net.if.total[eth1,bytes]',	TYPE_UINT,	'',		128,	-1],
			['net.if.total[eth1,dropped]',	TYPE_UINT,	'',		-1,	-1],
			['net.if.total[eth1,errors]',	TYPE_UINT,	'',		-1,	-1],
			['net.if.total[eth1,packets]',	TYPE_UINT,	'',		128,	-1],
			['net.if.total[wrong_param]',	TYPE_ANY,	ZBX_NOTSUPPORTED,		-1,	-1],
			['net.if.total[eth1,wrong_param]',	TYPE_ANY,	ZBX_NOTSUPPORTED,		-1,	-1],
			['net.tcp.listen[]',	TYPE_ANY,	ZBX_NOTSUPPORTED,		-1,	-1],
			['net.tcp.listen[1234]',	TYPE_UINT,	'/0/',		0,	0],
			['net.tcp.listen[80]',	TYPE_UINT,	'/1/',		1,	1],
			['net.tcp.listen[80,wrong_param]',	TYPE_ANY,	ZBX_NOTSUPPORTED,		-1,	-1],
			['net.tcp.listen[wrong_param]',	TYPE_ANY,	ZBX_NOTSUPPORTED,		-1,	-1],
			['net.udp.listen[]',	TYPE_ANY,	ZBX_NOTSUPPORTED,		-1,	-1],
			['net.udp.listen[1234]',	TYPE_UINT,	'/0/',		0,	0],
			['net.udp.listen[68]',	TYPE_UINT,	'/1/',		1,	1],
			['net.udp.listen[68,wrong_param]',	TYPE_ANY,	ZBX_NOTSUPPORTED,		-1,	-1],
			['net.udp.listen[wrong_param]',	TYPE_ANY,	ZBX_NOTSUPPORTED,		-1,	-1],
			['sensor[w83781d-i2c-0-2d,temp1]',	TYPE_ANY,	ZBX_NOTSUPPORTED,		-1,	-1],
			['system.localtime[]',	TYPE_UINT,	'',						-1,	-1],
			['system.localtime[local]',	TYPE_ANY,	'/20/',						-1,	-1],
			['system.localtime[utc]',	TYPE_UINT,	'',						-1,	-1],
			['system.localtime[wrong_param]',	TYPE_ANY,	ZBX_NOTSUPPORTED,		-1,	-1],
			['system.run[echo test]',	TYPE_ANY,	ZBX_NOTSUPPORTED,		-1,	-1],
			['system.sw.arch',	TYPE_ANY,	'/86/',		-1,	-1],
			['system.sw.arch[wrong_param]',	TYPE_ANY,	ZBX_NOTSUPPORTED,		-1,	-1],
			['system.sw.os[]',	TYPE_ANY,	'/Ubuntu/',		-1,	-1],
			['system.sw.os[full]',	TYPE_ANY,	'/Ubuntu/',		-1,	-1],
			['system.sw.os[name]',	TYPE_ANY,	'/Ubuntu/',		-1,	-1],
			['system.sw.os[short]',	TYPE_ANY,	'/generic/',		-1,	-1],
			['system.sw.os[short,wrong_param]',	TYPE_ANY,	ZBX_NOTSUPPORTED,		-1,	-1],
			['system.sw.os[wrong_param]',	TYPE_ANY,	ZBX_NOTSUPPORTED,		-1,	-1],
			['system.swap.in[]',	TYPE_UINT,	'',		-1,	-1],
			['system.swap.in[all]',	TYPE_UINT,	'',		-1,	-1],
			['system.swap.in[all,count]',	TYPE_UINT,	'',		-1,	-1],
			['system.swap.in[all,sectors]',	TYPE_UINT,	'',		-1,	-1],
			['system.swap.in[all,pages]',	TYPE_UINT,	'',		-1,	-1],
			['system.swap.in[all,wrong_option]',	TYPE_ANY,	ZBX_NOTSUPPORTED,		-1,	-1],
			['system.swap.in[wrong_option]',	TYPE_ANY,	ZBX_NOTSUPPORTED,		-1,	-1],
			['system.swap.size[]',	TYPE_UINT,	'',		-1,	-1],
			['system.swap.size[,free]',	TYPE_UINT,	'',		-1,	-1],
			['system.swap.size[all,]',	TYPE_UINT,	'',		-1,	-1],
			['system.swap.size[all,free]',	TYPE_UINT,	'',		-1,	-1],
			['system.swap.size[all,pfree]',	TYPE_UINT,	'',		-1,	-1],
			['system.swap.size[all,pused]',	TYPE_UINT,	'',		-1,	-1],
			['system.swap.size[all,total]',	TYPE_UINT,	'',		-1,	-1],
			['system.swap.size[/dev/sda5,total]',	TYPE_ANY,	ZBX_NOTSUPPORTED,		-1,	-1],
			['system.swap.out[]',	TYPE_UINT,	'',		-1,	-1],
			['system.swap.out[all]',	TYPE_UINT,	'',		-1,	-1],
			['system.swap.out[all,count]',	TYPE_UINT,	'',		-1,	-1],
			['system.swap.out[all,sectors]',	TYPE_UINT,	'',		-1,	-1],
			['system.swap.out[all,pages]',	TYPE_UINT,	'',		-1,	-1],
			['system.swap.out[all,wrong_option]',	TYPE_ANY,	ZBX_NOTSUPPORTED,		-1,	-1],
			['system.swap.out[wrong_option]',	TYPE_ANY,	ZBX_NOTSUPPORTED,		-1,	-1],
			['system.uname',	TYPE_ANY,	'/Linux/',		-1,	-1],
			['system.uptime',	TYPE_UINT,	'',		128,	-1],
			['system.users.num',	TYPE_UINT,	'',		0,	64],
			['vm.memory.size[]',	TYPE_UINT,	'',		-1,	-1],
			['vm.memory.size[available]',	TYPE_UINT,	'',		-1,	-1],
			['vm.memory.size[buffers]',	TYPE_UINT,	'',		-1,	-1],
			['vm.memory.size[cached]',	TYPE_UINT,	'',		-1,	-1],
			['vm.memory.size[free]',	TYPE_UINT,	'',		-1,	-1],
			['vm.memory.size[pfree]',	TYPE_UINT,	'',		-1,	-1],
			['vm.memory.size[shared]',	TYPE_UINT,	'',		-1,	-1],
			['vm.memory.size[total]',	TYPE_UINT,	'',		-1,	-1],
			['vm.memory.size[wrong_parameter]',	TYPE_ANY,	ZBX_NOTSUPPORTED,		-1,	-1],
			['web.page.get[localhost,,80]',	TYPE_ANY,	'/200 OK/',		-1,	-1],
			['web.page.get[localhost,index.html,80]',	TYPE_ANY,	'/200 OK/',		-1,	-1],
			['web.page.get[localhost,doesnotexist.html,80]',	TYPE_ANY,	'/404 Not Found/',		-1,	-1],
			['web.page.get[localhost,,1234]',	TYPE_ANY,	'/EOF/',		-1,	-1],
			['web.page.perf[localhost,,80]',	TYPE_FLOAT,	'',		0,	10],
			['web.page.perf[localhost,index.html,80]',	TYPE_FLOAT,	'',		0,	10],
			['web.page.perf[localhost,doesnotexist.html,80]',	TYPE_FLOAT,	'',		0,	10],
			['web.page.perf[localhost,,1234]',	TYPE_FLOAT,	'',		0,	10],
			['web.page.regexp[localhost,,80,OK]',	TYPE_ANY,	'/OK/',		-1,	-1],
			['web.page.regexp[localhost,index.html,80,OK]',	TYPE_ANY,	'/OK/',		-1,	-1],
			['web.page.regexp[localhost,,1234,OK]',	TYPE_ANY,	'/EOF/',		-1,	-1],
			['web.page.regexp[localhost,doesnotexist.html,80,OK]',	TYPE_ANY,	'/EOF/',		-1,	-1],

// All tests below this line should be enhanced

			['net.dns[,zabbix.com]',			TYPE_UINT,	'/1/',				1,	1],
			['net.dns.record[,zabbix.com]',	TYPE_ANY,	'/zabbix\.com/',	-1,	-1],
			['net.tcp.dns[,zabbix.com]',		TYPE_UINT,	'/1/',				1,	1],
			['net.tcp.dns.query[,zabbix.com]',	TYPE_ANY,	'/zabbix\.com/',	-1,	-1],
			['net.tcp.port[,80]',				TYPE_UINT,	'/1/',				1,	1],
// TODO
<<<<<<< HEAD
			array('net.tcp.service[ssh,127.0.0.1,22]',		TYPE_UINT,	'/1/',				1,	1),
			array('net.tcp.service.perf[ssh,127.0.0.1,22]',	TYPE_FLOAT,	'',					0.001,	10),
			array('net.udp.service[ntp,127.0.0.1,123]',		TYPE_UINT,	'/1/',				1,	1),
			array('net.udp.service.perf[ntp,127.0.0.1,123]',TYPE_FLOAT,	'',					0.001,	10),
			array('proc.num[inetd,,,]',						TYPE_ANY,	'/0/',				0,	0),
			array('proc.mem[inetd,,]',						TYPE_ANY,	'/0/'		,		0,	0),
			array('system.hw.chassis[]',					TYPE_ANY,	ZBX_NOTSUPPORTED,	-1,	-1),
			array('system.hw.cpu[]',						TYPE_ANY,	'/MHz/',			-1,	-1),
			array('system.hw.macaddr[]',					TYPE_ANY,	'/eth[0-9]/',		-1,	-1),
			array('system.sw.packages[]',					TYPE_ANY,	'/php/',			-1,	-1),
			array('wmi.get[root\\cimv2,select Caption from Win32_OperatingSystem]',	TYPE_ANY,	ZBX_NOTSUPPORTED,	-1,	-1),
		);
=======
			['net.tcp.service[ssh,127.0.0.1,22]',		TYPE_UINT,	'/1/',				1,	1],
			['net.tcp.service.perf[ssh,127.0.0.1,22]',	TYPE_FLOAT,	'',					0.001,	10],
			['proc.num[inetd,,,]',						TYPE_ANY,	'/0/',				0,	0],
			['proc.mem[inetd,,]',						TYPE_ANY,	'/0/'		,		0,	0],
			['system.hw.chassis[]',					TYPE_ANY,	ZBX_NOTSUPPORTED,	-1,	-1],
			['system.hw.cpu[]',						TYPE_ANY,	'/MHz/',			-1,	-1],
			['system.hw.macaddr[]',					TYPE_ANY,	'/eth[0-9]/',		-1,	-1],
			['system.sw.packages[]',					TYPE_ANY,	'/php/',			-1,	-1],
			['wmi.get[root\\cimv2,select Caption from Win32_OperatingSystem]',	TYPE_ANY,	ZBX_NOTSUPPORTED,	-1,	-1],
		];
>>>>>>> 1528113b
	}

	/**
	* @dataProvider metrics
	*/
	public function testMetrics_remoteGet($metric, $type, $pattern, $range_from, $range_to) {
		$agent_ip = "127.0.0.1";
		$binary = "/home/hudson/public_html/".PHPUNIT_URL."/bin/zabbix_get";

		$cmd = "$binary -s $agent_ip -k '$metric'";

		$result = chop(shell_exec($cmd));

// Validate value type
		switch ($type) {
		case TYPE_UINT:
			$this->assertTrue(is_numeric($result), "I was expecting unsigned integer but got: \n".print_r($result, true).' for metric '.$metric);
			$this->assertTrue(preg_match('/[0-9]{1,20}/', $result) > 0, "I was expecting unsigned integer but got: \n".print_r($result, true).' for metric '.$metric);
			break;
		case TYPE_FLOAT:
			$this->assertTrue(is_float((float)$result), "I was expecting float number but got: \n".print_r($result, true).' for metric '.$metric);
			break;
		}

		if ($range_from != -1) {
			$this->assertTrue($result >= $range_from, "I was expecting result to be more or equal to $range_from but got: \n".print_r($result, true).' for metric '.$metric);
		}

		if ($range_to != -1) {
			$this->assertTrue($result <= $range_to, "I was expecting result to be less or equal to $range_to but got: \n".print_r($result, true).' for metric '.$metric);
		}


// Validate regexp
		if ($pattern != '') {
			$this->assertTrue(preg_match($pattern, $result) > 0, "I was expecting: \n".print_r($pattern, true)."but got: \n".print_r($result, true).' for metric '.$metric);
		}
	}
}<|MERGE_RESOLUTION|>--- conflicted
+++ resolved
@@ -331,22 +331,10 @@
 			['net.tcp.dns.query[,zabbix.com]',	TYPE_ANY,	'/zabbix\.com/',	-1,	-1],
 			['net.tcp.port[,80]',				TYPE_UINT,	'/1/',				1,	1],
 // TODO
-<<<<<<< HEAD
-			array('net.tcp.service[ssh,127.0.0.1,22]',		TYPE_UINT,	'/1/',				1,	1),
-			array('net.tcp.service.perf[ssh,127.0.0.1,22]',	TYPE_FLOAT,	'',					0.001,	10),
-			array('net.udp.service[ntp,127.0.0.1,123]',		TYPE_UINT,	'/1/',				1,	1),
-			array('net.udp.service.perf[ntp,127.0.0.1,123]',TYPE_FLOAT,	'',					0.001,	10),
-			array('proc.num[inetd,,,]',						TYPE_ANY,	'/0/',				0,	0),
-			array('proc.mem[inetd,,]',						TYPE_ANY,	'/0/'		,		0,	0),
-			array('system.hw.chassis[]',					TYPE_ANY,	ZBX_NOTSUPPORTED,	-1,	-1),
-			array('system.hw.cpu[]',						TYPE_ANY,	'/MHz/',			-1,	-1),
-			array('system.hw.macaddr[]',					TYPE_ANY,	'/eth[0-9]/',		-1,	-1),
-			array('system.sw.packages[]',					TYPE_ANY,	'/php/',			-1,	-1),
-			array('wmi.get[root\\cimv2,select Caption from Win32_OperatingSystem]',	TYPE_ANY,	ZBX_NOTSUPPORTED,	-1,	-1),
-		);
-=======
 			['net.tcp.service[ssh,127.0.0.1,22]',		TYPE_UINT,	'/1/',				1,	1],
 			['net.tcp.service.perf[ssh,127.0.0.1,22]',	TYPE_FLOAT,	'',					0.001,	10],
+			['net.udp.service[ntp,127.0.0.1,123]',		TYPE_UINT,	'/1/',				1,	1],
+			['net.udp.service.perf[ntp,127.0.0.1,123]',TYPE_FLOAT,	'',					0.001,	10],
 			['proc.num[inetd,,,]',						TYPE_ANY,	'/0/',				0,	0],
 			['proc.mem[inetd,,]',						TYPE_ANY,	'/0/'		,		0,	0],
 			['system.hw.chassis[]',					TYPE_ANY,	ZBX_NOTSUPPORTED,	-1,	-1],
@@ -355,7 +343,6 @@
 			['system.sw.packages[]',					TYPE_ANY,	'/php/',			-1,	-1],
 			['wmi.get[root\\cimv2,select Caption from Win32_OperatingSystem]',	TYPE_ANY,	ZBX_NOTSUPPORTED,	-1,	-1],
 		];
->>>>>>> 1528113b
 	}
 
 	/**
