<?php
/*
** ZABBIX
** Copyright (C) 2000-2010 SIA Zabbix
**
** This program is free software; you can redistribute it and/or modify
** it under the terms of the GNU General Public License as published by
** the Free Software Foundation; either version 2 of the License, or
** (at your option) any later version.
**
** This program is distributed in the hope that it will be useful,
** but WITHOUT ANY WARRANTY; without even the implied warranty of
** MERCHANTABILITY or FITNESS FOR A PARTICULAR PURPOSE.  See the
** GNU General Public License for more details.
**
** You should have received a copy of the GNU General Public License
** along with this program; if not, write to the Free Software
** Foundation, Inc., 675 Mass Ave, Cambridge, MA 02139, USA.
**/
?>
<?php
	function zbx_is_callable($var){
		foreach($var as $e)
			if(!is_callable($e)) return false;

		return true;
	}

	class CsetupWizard extends CForm{
/* protected *//*
		var $ZBX_CONFIG;
		var $DISABLE_NEXT_BUTTON;
		var $stage = array();
		*/

/* public */
		function __construct(&$ZBX_CONFIG){
			$this->DISABLE_NEXT_BUTTON = false;

			$this->ZBX_CONFIG = &$ZBX_CONFIG;

			$this->stage = array(
				0 => array('title' => '1. Introduction'			, 'fnc' => 'stage0' ),
				1 => array('title' => '2. Licence agreement'		, 'fnc' => 'stage1' ),
				2 => array('title' => '3. Check of pre-requisites'	, 'fnc' => 'stage2' ),
				3 => array('title' => '4. Configure DB connection'	, 'fnc' => 'stage3' ),
				4 => array('title' => '5. Zabbix server details'	, 'fnc' => 'stage4' ),
				//4 => array('title' => '5. Distributed monitoring'	, 'fnc' => 'stage4' ),
				5 => array('title' => '6. Pre-Installation summary'	, 'fnc' => 'stage5' ),
				6 => array('title' => '7. Install'			, 'fnc' => 'stage6' ),
				7 => array('title' => '8. Finish'			, 'fnc' => 'stage7' )
				);

			$this->EventHandler();

			parent::__construct(null, 'post');
		}

		function getConfig($name, $default = null){
			return isset($this->ZBX_CONFIG[$name]) ? $this->ZBX_CONFIG[$name] : $default;
		}

		function setConfig($name, $value){
			return ($this->ZBX_CONFIG[$name] = $value);
		}

		function getStep(){
			return $this->getConfig('step', 0);
		}

		function DoNext(){
			if(isset($this->stage[$this->getStep() + 1])){
				$this->ZBX_CONFIG['step']++;
				return true;
			}
		return false;
		}

		function DoBack(){
			if(isset($this->stage[$this->getStep() - 1])){
				$this->ZBX_CONFIG['step']--;
				return true;
			}
		return false;
		}

		function BodyToString($destroy=true){
			$table = new CTable(null, 'setup_wizard');
			$table->setAlign('center');
			$table->setHeader(array(
				new CCol(S_ZABBIX.SPACE.ZABBIX_VERSION, 'left'),
				SPACE
				),'header');
			$table->addRow(array(SPACE, new CCol($this->stage[$this->getStep()]['title'], 'right')),'title');
			$table->addRow(array(
				new CCol($this->getList(), 'left'),
				new CCol($this->getState(), 'right')
				), 'center');

			$next = new CSubmit('next['.$this->getStep().']', S_NEXT.' >>');
			if($this->DISABLE_NEXT_BUTTON) $next->setEnabled(false);

			$table->setFooter(array(
				new CCol(new CSubmit('cancel',S_CANCEL),'left'),
				new CCol(array(
					isset($this->stage[$this->getStep()-1]) ? new CSubmit('back['.$this->getStep().']', '<< '.S_PREVIOUS) : null,
					isset($this->stage[$this->getStep()+1]) ? $next: new CSubmit('finish', S_FINISH)
					) , 'right')
				),'footer');

			return parent::BodyToString($destroy).$table->ToString();
		}

		function getList(){
			$list = new CList();
			foreach($this->stage as $id => $data){
				if($id < $this->getStep()) $style = 'completed';
				else if($id == $this->getStep()) $style = 'current';
				else $style = null;

				$list->addItem($data['title'], $style);
			}
		return $list;
		}

		function getState(){
			$fnc = $this->stage[$this->getStep()]['fnc'];
			return  $this->$fnc();
		}

		function stage0(){
			return new CTag('div', 'yes', array('Welcome to the Zabbix frontend installation wizard.',BR(),BR(),
				'This installation wizard will guide you through the installation of Zabbix frontend',BR(),BR(),
				'Click the "Next" button to proceed to the next screen. If you want to change something '.
				'on a previous screen, click "Previous" button',BR(),BR(),
				'You may cancel installation at any time by clicking "Cancel" button'), 'text');
		}

		function stage1(){
			$LICENCE_FILE = 'conf/COPYING';

			$this->DISABLE_NEXT_BUTTON = true;

			$license = 'Missing licence file. See GPL licence.';
			if(file_exists($LICENCE_FILE))
				$license = zbx_nl2br(nbsp(file_get_contents($LICENCE_FILE)));

			$action = <<<JS
if(this.checked) $("next[1]").writeAttribute('disabled', false);
else $("next[1]").writeAttribute('disabled', 'disabled');
JS;

			return array(
				new CDiv(new CSpan($license), 'licence'),
				BR(),
				new CDiv(array(new CCheckBox('agree', 'no', $action), 'I agree'), 'center')
			);
		}

		function stage2(){
			$table = new CTable(null, 'requirements');
			$table->setAlign('center');

			$final_result = true;

			$table->addRow(array(
				SPACE,
				new CCol('Current value', 'header'),
				new CCol('Required', 'header'),
				new CCol('Recommended', 'header'),
				SPACE,
				SPACE
			));

			$reqs = check_php_requirements();
			foreach($reqs as $req){

				$result = null;
				if(!is_null($req['recommended']) && ($req['result'] == 1)){
					$result = new CSpan(S_OK, 'orange');
				}
				else if((!is_null($req['recommended']) && ($req['result'] == 2))
					|| (is_null($req['recommended']) && ($req['result'] == 1))){
					$result = new CSpan(S_OK, 'green');
				}
				else if($req['result'] == 0){
					$result = new CSpan(S_FAIL, 'link_menu fail');
					$result->setHint($req['error']);
				}

				$table->addRow(array(
					new CCol(
						$req['name'], 'header'),
						$req['current'],
						$req['required'] ? $req['required'] : SPACE,
						$req['recommended'] ? $req['recommended'] : SPACE,
						$result
					),
					$req['result'] ? SPACE : 'fail');

				$final_result &= (bool) $req['result'];
			}

			if(!$final_result){
				$this->DISABLE_NEXT_BUTTON = true;

				$this->addVar('trouble',true);

				$final_result = array(
					new CSpan(S_FAIL,'fail'),
					BR(), BR(),
					'Please correct all issues and press "Retry" button',
					BR(), BR(),
					new CSubmit('retry', S_RETRY)
					);
			}
			else{
				$this->DISABLE_NEXT_BUTTON = false;
				$final_result = new CSpan(S_OK,'ok');
			}

			return array($table, BR(), $final_result);
		}

		function stage3(){
			global $ZBX_CONFIG;

			$table = new CTable(null, 'requirements');
			$table->setAlign('center');

			$DB['TYPE'] = $this->getConfig('DB_TYPE');

			$cmbType = new CComboBox('type', $DB['TYPE'], 'this.form.submit();');
			foreach($ZBX_CONFIG['allowed_db'] as $id => $name){
				$cmbType->addItem($id, $name);
			}
			$table->addRow(array(new CCol(S_TYPE,'header'), $cmbType));
			$table->addRow(array(new CCol(S_HOST,'header'), new CTextBox('server', $this->getConfig('DB_SERVER', 'localhost'))));
			$table->addRow(array(new CCol(S_PORT,'header'), array(new CNumericBox('port', $this->getConfig('DB_PORT', '0'),5),' 0 - use default port')));
			$table->addRow(array(new CCol(S_NAME,'header'), new CTextBox('database', $this->getConfig('DB_DATABASE', 'zabbix'))));
			$table->addRow(array(new CCol(S_USER,'header'), new CTextBox('user', $this->getConfig('DB_USER',	'root'))));
			$table->addRow(array(new CCol(S_PASSWORD,'header'), new CPassBox('password', $this->getConfig('DB_PASSWORD', ''))));

			if($DB['TYPE'] == 'IBM_DB2')
				$table->addRow(array(new CCol(S_SCHEMA,'header'), new CTextBox('schema', $this->getConfig('DB_SCHEMA', ''))));

			return array(
				'Please create database manually,', BR(),
				'and set the configuration parameters for connection to this database.',
				BR(),BR(),
				'Press "Test connection" button when done.',
				BR(),BR(),
				$table,
				BR(),
				!$this->DISABLE_NEXT_BUTTON ? new CSpan(S_OK, 'ok') :  new CSpan(S_FAIL, 'fail'),
				BR(),
<<<<<<< HEAD
				new  CSubmit('retry', 'Test connection')
				);
=======
				new CButton('retry', 'Test connection')
			);
>>>>>>> 3315daa5
		}

		function stage4(){
			$table = new CTable(null, 'requirements');
			$table->setAlign('center');

			$table->addRow(array(new CCol(S_HOST,'header'), new CTextBox('zbx_server',		$this->getConfig('ZBX_SERVER',		'localhost'))));
			$table->addRow(array(new CCol(S_PORT,'header'), new CNumericBox('zbx_server_port',	$this->getConfig('ZBX_SERVER_PORT',	'10051'),5)));
			$table->addRow(array(new CCol(S_NAME,'header'), new CTextBox('zbx_server_name',	$this->getConfig('ZBX_SERVER_NAME',	''))));

			return array(
				'Please enter host name or host IP address', BR(),
				'and port number of Zabbix server,', BR(), 
				'as well as the name of the installation (optional).', BR(), BR(),
				$table,
				);
		}

		function stage5(){
			$allowed_db = $this->getConfig('allowed_db', array());

			$table = new CTable(null, 'requirements');
			$table->setAlign('center');
			$table->addRow(array(new CCol('Database type:','header'), $allowed_db[$this->getConfig('DB_TYPE')]));
			$table->addRow(array(new CCol('Database server:','header'), $this->getConfig('DB_SERVER')));
			$table->addRow(array(new CCol('Database port:','header'), $this->getConfig('DB_PORT')));
			$table->addRow(array(new CCol('Database name:','header'), $this->getConfig('DB_DATABASE')));
			$table->addRow(array(new CCol('Database user:','header'), $this->getConfig('DB_USER')));
			$table->addRow(array(new CCol('Database password:','header'),	preg_replace('/./','*',$this->getConfig('DB_PASSWORD'))));
			if($this->getConfig('DB_TYPE', '') == 'IBM_DB2')
				$table->addRow(array(new CCol('Database schema:','header'),	$this->getConfig('DB_SCHEMA')));

			$table->addRow(BR());

			$table->addRow(array(new CCol('Zabbix server:','header'), $this->getConfig('ZBX_SERVER')));
			$table->addRow(array(new CCol('Zabbix server port:','header'), $this->getConfig('ZBX_SERVER_PORT')));
			$table->addRow(array(new CCol('Zabbix server name:','header'), $this->getConfig('ZBX_SERVER_NAME')));

			return array(
				'Please check configuration parameters.', BR(),
				'If all is correct, press "Next" button, or "Previous" button to change configuration parameters.', BR(), BR(),
				$table
			);
		}

		function stage6(){
			global $ZBX_CONFIGURATION_FILE, $ZBX_SERVER, $ZBX_SERVER_PORT, $IMAGE_FORMAT_DEFAULT;

			$this->DISABLE_NEXT_BUTTON = true;
			show_messages();
			/* Write the new contents */
			if($f = @fopen($ZBX_CONFIGURATION_FILE, 'w')){
				if(fwrite($f, $this->getNewConfigurationFileContent())){
					if(fclose($f)){
						if($this->setConfig('ZBX_CONFIG_FILE_CORRECT', $this->CheckConfigurationFile())){
							$this->DISABLE_NEXT_BUTTON = false;
						}
					}
				}
			}
			else if($this->setConfig('ZBX_CONFIG_FILE_CORRECT', $this->CheckConfigurationFile())){
				$this->DISABLE_NEXT_BUTTON = false;
			}
			clear_messages(); /* don't show errors */

			$table = new CTable(null, 'requirements');
			$table->setAlign('center');

			$table->addRow(array('Configuration file: ', $this->getConfig('ZBX_CONFIG_FILE_CORRECT', false) ?
				new CSpan(S_OK,'ok') :
				new CSpan(S_FAIL,'fail')
			));

			return array(
				$table, BR(),
				$this->DISABLE_NEXT_BUTTON ? array(new CSubmit('retry', S_RETRY), BR(),BR()) : null,
				!$this->getConfig('ZBX_CONFIG_FILE_CORRECT', false) ?
					array('Please install configuration file manually, or fix permissions on conf directory.',BR(),BR(),
						'Press "Save configuration file" button, download configuration file ',
						'and save it as ',BR(),
						'"'.$ZBX_CONFIGURATION_FILE.'"',BR(),BR(),
						new CSubmit('save_config',"Save configuration file"),
						BR(),BR()
						)
					: null,
				'When done, press the '.($this->DISABLE_NEXT_BUTTON ? '"Retry"' : '"Next"').' button'
				);
		}

		function stage7(){
			return array(
				'Congratulations on successful instalation of Zabbix frontend.',BR(),BR(),
				'Press "Finish" button to complete installation'
				);
		}

		function CheckConnection(){
			global $DB;
//			global $ZBX_MESSAGES;

			$DB['TYPE']	= $this->getConfig('DB_TYPE');
			if(is_null($DB['TYPE'])) return false;

			$DB['SERVER'] = $this->getConfig('DB_SERVER', 'localhost');
			$DB['PORT']	= $this->getConfig('DB_PORT', '0');
			$DB['DATABASE']	= $this->getConfig('DB_DATABASE', 'zabbix');
			$DB['USER']	= $this->getConfig('DB_USER', 'root');
			$DB['PASSWORD']	= $this->getConfig('DB_PASSWORD', '');
			$DB['SCHEMA'] = $this->getConfig('DB_SCHEMA', '');

			$error = '';
			if(!$result = DBconnect($error)){
//				if(!is_null($ZBX_MESSAGES)) array_pop($ZBX_MESSAGES);
				error($error);
			}
			else{
				$result = true;
				if(!zbx_empty($DB['SCHEMA']) && ($DB['TYPE'] == 'IBM_DB2')){
					$db_schema = DBselect("SELECT schemaname FROM syscat.schemata WHERE schemaname='".db2_escape_string($DB['SCHEMA'])."'");
					$result = DBfetch($db_schema);
				}

				if($result){
					$result = DBexecute('CREATE table zabbix_installation_test ( test_row integer )');
					$result &= DBexecute('DROP table zabbix_installation_test');
				}
			}

			DBclose();

			if($DB['TYPE'] == 'SQLITE3' && !zbx_is_callable(array('sem_get','sem_acquire','sem_release','sem_remove'))){
				error('SQLite3 requires IPC functions');
				$result = false;
			}

			$DB = null;
			return $result;
		}

		function CheckConfigurationFile(){
			global $ZBX_CONFIGURATION_FILE, $ZBX_SERVER, $ZBX_SERVER_PORT;

			$error = null;

			if(file_exists($ZBX_CONFIGURATION_FILE)){
				include $ZBX_CONFIGURATION_FILE;

				if(!checkConfigData($error)){ }
				else if($DB['TYPE'] != $this->getConfig('DB_TYPE')){
					$error = 'Config file DB type is not equal to wizard input.';
				}
				else if($DB['SERVER'] != $this->getConfig('DB_SERVER')){
					$error = 'Config file DB server is not equal to wizard input.';
				}
				else if($DB['PORT'] != $this->getConfig('DB_PORT')){
					$error = 'Config file DB port is not equal to wizard input.';
				}
				else if($DB['DATABASE'] != $this->getConfig('DB_DATABASE')){
					$error = 'Config file DB database is not equal to wizard input.';
				}
				else if($DB['USER'] != $this->getConfig('DB_USER')){
					$error = 'Config file DB user is not equal to wizard input.';
				}
				else if($DB['PASSWORD'] != $this->getConfig('DB_PASSWORD')){
					$error = 'Config file DB password is not equal to wizard input.';
				}
				else if(($this->getConfig('DB_TYPE') == 'IBM_DB2') && ($this->getConfig('DB_SCHEMA') != $DB['SCHEMA'])){
					$error = 'Config file DB schema is not equal to wizard input.';
				}
				else if($this->getConfig('ZBX_SERVER') != $ZBX_SERVER){
					$error = 'Config file Zabbix server is not equal to wizard input.';
				}
				else if($this->getConfig('ZBX_SERVER_PORT') != $ZBX_SERVER_PORT){
					$error = 'Config file Zabbix server port is not equal to wizard input.';
				}
				else if(!$this->CheckConnection()){
					$error = 'Cannot connect to database.';
				}
			}
			else{
				$error = 'Missing configuration file ['.$ZBX_CONFIGURATION_FILE.'].';
			}

			if(isset($error)) error($error);

			return !isset($error);
		}

		function EventHandler(){
			if(isset($_REQUEST['back'][$this->getStep()]))	$this->DoBack();

			if($this->getStep() == 1){
				if(isset($_REQUEST['next'][$this->getStep()])){
					$this->DoNext();
				}
			}
			else if($this->getStep() == 2 && isset($_REQUEST['next'][$this->getStep()]) && !isset($_REQUEST['trouble'])){
				$this->DoNext();
				$this->DISABLE_NEXT_BUTTON = true;
			}
			else if($this->getStep() == 3){
				$this->setConfig('DB_TYPE',	get_request('type',	$this->getConfig('DB_TYPE')));
				$this->setConfig('DB_SERVER', get_request('server',	$this->getConfig('DB_SERVER', 'localhost')));
				$this->setConfig('DB_PORT',	get_request('port',	$this->getConfig('DB_PORT', '0')));
				$this->setConfig('DB_DATABASE',	get_request('database',	$this->getConfig('DB_DATABASE', 'zabbix')));
				$this->setConfig('DB_USER',	get_request('user',	$this->getConfig('DB_USER',	'root')));
				$this->setConfig('DB_PASSWORD',	get_request('password',	$this->getConfig('DB_PASSWORD',	'')));
				$this->setConfig('DB_SCHEMA', get_request('schema', $this->getConfig('DB_SCHEMA', '')));

				if(isset($_REQUEST['retry'])){
					if(!$this->CheckConnection()){
						$this->DISABLE_NEXT_BUTTON = true;
						unset($_REQUEST['next']);
					}
				}
				else if(!isset($_REQUEST['next'][$this->getStep()])){
					$this->DISABLE_NEXT_BUTTON = true;
					unset($_REQUEST['next']);
				}

				if(isset($_REQUEST['next'][$this->getStep()])) $this->DoNext();
			}
			else if($this->getStep() == 4){
				$this->setConfig('ZBX_SERVER',		get_request('zbx_server',	$this->getConfig('ZBX_SERVER',		'localhost')));
				$this->setConfig('ZBX_SERVER_PORT',	get_request('zbx_server_port',	$this->getConfig('ZBX_SERVER_PORT',	'10051')));
				$this->setConfig('ZBX_SERVER_NAME',	get_request('zbx_server_name',	$this->getConfig('ZBX_SERVER_NAME',	'')));
				if(isset($_REQUEST['next'][$this->getStep()])) $this->DoNext();
			}
			else if($this->getStep() == 5 && isset($_REQUEST['next'][$this->getStep()])){
				$this->DoNext();
			}
			else if($this->getStep() == 6){
				$this->setConfig('ZBX_CONFIG_FILE_CORRECT', $this->CheckConfigurationFile());

				if(!$this->getConfig('ZBX_CONFIG_FILE_CORRECT', false)){
					$this->DISABLE_NEXT_BUTTON = true;
				}

				if(isset($_REQUEST['save_config'])){
					global $ZBX_CONFIGURATION_FILE;

					/* Make zabbix.conf.php downloadable */
					header('Content-Type: application/x-httpd-php');
					header('Content-Disposition: attachment; filename="'.basename($ZBX_CONFIGURATION_FILE).'"');
					die($this->getNewConfigurationFileContent());
				 }
			}

			if(isset($_REQUEST['next'][$this->getStep()])){
				$this->DoNext();
			}
		}

		function getNewConfigurationFileContent(){
			$SCHEMA = '';
			$dbschema = $this->getConfig('DB_SCHEMA', '');
			$dbtype = $this->getConfig('DB_TYPE', '');

			if(($dbtype == 'IBM_DB2') && !zbx_empty($dbschema)){
				$SCHEMA = '$DB["SCHEMA"]			= \''.$dbschema.'\';'."\n";
			}


			return
'<?php
/*
** ZABBIX
** Copyright (C) 2000-2010 SIA Zabbix
**
** This program is free software; you can redistribute it and/or modify
** it under the terms of the GNU General Public License as published by
** the Free Software Foundation; either version 2 of the License, or
** (at your option) any later version.
**
** This program is distributed in the hope that it will be useful,
** but WITHOUT ANY WARRANTY; without even the implied warranty of
** MERCHANTABILITY or FITNESS FOR A PARTICULAR PURPOSE.  See the
** GNU General Public License for more details.
**
** You should have received a copy of the GNU General Public License
** along with this program; if not, write to the Free Software
** Foundation, Inc., 675 Mass Ave, Cambridge, MA 02139, USA.
**/

global $DB;

$DB["TYPE"]				= \''.$this->getConfig('DB_TYPE' ,'unknown').'\';
$DB["SERVER"]			= \''.$this->getConfig('DB_SERVER' ,'unknown').'\';
$DB["PORT"]				= \''.$this->getConfig('DB_PORT' ,'0').'\';
$DB["DATABASE"]			= \''.$this->getConfig('DB_DATABASE' ,'unknown').'\';
$DB["USER"]				= \''.$this->getConfig('DB_USER' ,'unknown').'\';
$DB["PASSWORD"]			= \''.$this->getConfig('DB_PASSWORD' ,'').'\';
'.$SCHEMA.'

$ZBX_SERVER				= \''.$this->getConfig('ZBX_SERVER' ,'').'\';
$ZBX_SERVER_PORT		= \''.$this->getConfig('ZBX_SERVER_PORT' ,'0').'\';
$ZBX_SERVER_NAME		= \''.$this->getConfig('ZBX_SERVER_NAME' ,'').'\';

$IMAGE_FORMAT_DEFAULT	= IMAGE_FORMAT_PNG;
?>
';
		}
	}
?><|MERGE_RESOLUTION|>--- conflicted
+++ resolved
@@ -254,13 +254,8 @@
 				BR(),
 				!$this->DISABLE_NEXT_BUTTON ? new CSpan(S_OK, 'ok') :  new CSpan(S_FAIL, 'fail'),
 				BR(),
-<<<<<<< HEAD
 				new  CSubmit('retry', 'Test connection')
 				);
-=======
-				new CButton('retry', 'Test connection')
-			);
->>>>>>> 3315daa5
 		}
 
 		function stage4(){
