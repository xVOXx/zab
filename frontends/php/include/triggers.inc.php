--- conflicted
+++ resolved
@@ -1289,11 +1289,7 @@
 		foreach($trigExpr->expressions as $exprPart){
 			if(zbx_empty($exprPart['item'])) continue;
 
-<<<<<<< HEAD
 			$sql = 'SELECT i.itemid, i.type, i.value_type '.
-=======
-			$sql = 'SELECT i.itemid, i.value_type '.
->>>>>>> 11ed371d
 				' FROM items i,hosts h'.
 				' WHERE i.key_='.zbx_dbstr($exprPart['item']).
 					' AND h.host='.zbx_dbstr($exprPart['host']).
@@ -1301,11 +1297,7 @@
 					' AND '.DBin_node('i.itemid');
 			if($item = DBfetch(DBselect($sql))){
 				if(!isset($ZBX_TR_EXPR_ALLOWED_FUNCTIONS[$exprPart['functionName']]['item_types'][$item['value_type']])){
-<<<<<<< HEAD
-					error('Incorrect item type "'.$exprPart['host'].':'.$exprPart['item'].'" provided for trigger function "'.$exprPart['function'].'".');
-=======
 					error('Incorrect item value type "'.$exprPart['host'].':'.$exprPart['item'].'" provided for trigger function "'.$exprPart['function'].'".');
->>>>>>> 11ed371d
 					return null;
 				}
 			}
