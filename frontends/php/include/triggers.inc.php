--- conflicted
+++ resolved
@@ -1503,8 +1503,6 @@
 		return $expr;
 	}
 
-<<<<<<< HEAD
-=======
 	function update_trigger_comments($triggerids,$comments){
 		zbx_value2array($triggerids);
 
@@ -1526,7 +1524,6 @@
 						' WHERE '.DBcondition('triggerid',$triggerids));
 	}
 
->>>>>>> f2ed0a97
 // Update Trigger status
 	function update_trigger_status($triggerids,$status){
 		zbx_value2array($triggerids);
