<?php
/*
** ZABBIX
** Copyright (C) 2000-2009 SIA Zabbix
**
** This program is free software; you can redistribute it and/or modify
** it under the terms of the GNU General Public License as published by
** the Free Software Foundation; either version 2 of the License, or
** (at your option) any later version.
**
** This program is distributed in the hope that it will be useful,
** but WITHOUT ANY WARRANTY; without even the implied warranty of
** MERCHANTABILITY or FITNESS FOR A PARTICULAR PURPOSE.  See the
** GNU General Public License for more details.
**
** You should have received a copy of the GNU General Public License
** along with this program; ifnot, write to the Free Software
** Foundation, Inc., 675 Mass Ave, Cambridge, MA 02139, USA.
**/
?>
<?php
/*
 * Function: INIT_TRIGGER_EXPRESSION_STRUCTURES
 *
 * Description:
 *	 initialize structures for trigger expression
 *
 * Author:
 *	 Eugene Grigorjev (eugene.grigorjev@zabbix.com)
 *
 * Comments:
 *
 */
	function INIT_TRIGGER_EXPRESSION_STRUCTURES(){
		if( defined('TRIGGER_EXPRESSION_STRUCTURES_OK') ) return;
		define('TRIGGER_EXPRESSION_STRUCTURES_OK', 1);

		global $ZBX_TR_EXPR_SIMPLE_MACROS, $ZBX_TR_EXPR_REPLACE_TO, $ZBX_TR_EXPR_ALLOWED_FUNCTIONS;

		$ZBX_TR_EXPR_SIMPLE_MACROS['{TRIGGER.VALUE}'] = '{TRIGGER.VALUE}';

		$ZBX_TR_EXPR_REPLACE_TO = 'zbx_expr_ok';

		$ZBX_TR_EXPR_ALLOWED_FUNCTIONS['abschange']	= array('args' => null,
			'item_types' => array(
				ITEM_VALUE_TYPE_FLOAT,
				ITEM_VALUE_TYPE_UINT64,
				ITEM_VALUE_TYPE_STR,
				ITEM_VALUE_TYPE_TEXT,
				ITEM_VALUE_TYPE_LOG
				)
			);
		$ZBX_TR_EXPR_ALLOWED_FUNCTIONS['avg']	= array('args' => array(	0 => array('type' => 'sec_num','mandat' => true) ),
			'item_types' => array(
				ITEM_VALUE_TYPE_FLOAT,
				ITEM_VALUE_TYPE_UINT64
				),
			);
		$ZBX_TR_EXPR_ALLOWED_FUNCTIONS['delta']	= array('args' => array( 0 => array('type' => 'sec_num','mandat' => true) ),
			'item_types' => array(
				ITEM_VALUE_TYPE_FLOAT,
				ITEM_VALUE_TYPE_UINT64
				),
			);
		$ZBX_TR_EXPR_ALLOWED_FUNCTIONS['change']	= array('args' => null,
			'item_types' => array(
				ITEM_VALUE_TYPE_FLOAT,
				ITEM_VALUE_TYPE_UINT64,
				ITEM_VALUE_TYPE_STR,
				ITEM_VALUE_TYPE_TEXT,
				ITEM_VALUE_TYPE_LOG
				),
			);
		$ZBX_TR_EXPR_ALLOWED_FUNCTIONS['count']	= array('args' => array( 0 => array('type' => 'sec_num','mandat' => true), 1 => array('type' => 'str'), 1=>array('type' => 'str') ),
			'item_types' => array(
				ITEM_VALUE_TYPE_FLOAT,
				ITEM_VALUE_TYPE_UINT64,
				ITEM_VALUE_TYPE_STR,
				ITEM_VALUE_TYPE_TEXT,
				ITEM_VALUE_TYPE_LOG
				)
			);
		$ZBX_TR_EXPR_ALLOWED_FUNCTIONS['date']	= array('args' => null, 'item_types' => null );

		$ZBX_TR_EXPR_ALLOWED_FUNCTIONS['dayofweek']= array('args' => null,	'item_types' => null );

		$ZBX_TR_EXPR_ALLOWED_FUNCTIONS['diff']	= array('args' => null,
			'item_types' => array(
				ITEM_VALUE_TYPE_FLOAT,
				ITEM_VALUE_TYPE_UINT64,
				ITEM_VALUE_TYPE_STR,
				ITEM_VALUE_TYPE_TEXT,
				ITEM_VALUE_TYPE_LOG
				)
			);
		$ZBX_TR_EXPR_ALLOWED_FUNCTIONS['fuzzytime']	= array('args' => null,
			'item_types' => array(
				ITEM_VALUE_TYPE_FLOAT,
				ITEM_VALUE_TYPE_UINT64
				)
			);
		$ZBX_TR_EXPR_ALLOWED_FUNCTIONS['iregexp']= array('args' => array( 0 => array('type' => 'str','mandat' => true) ),
			'item_types' => array(
				ITEM_VALUE_TYPE_STR,
				ITEM_VALUE_TYPE_TEXT,
				ITEM_VALUE_TYPE_LOG
				)
			);
		$ZBX_TR_EXPR_ALLOWED_FUNCTIONS['last']	= array('args' => array( 0 => array('type' => 'sec_num','mandat' => true) ),
			'item_types' => array(
				ITEM_VALUE_TYPE_FLOAT,
				ITEM_VALUE_TYPE_UINT64,
				ITEM_VALUE_TYPE_STR,
				ITEM_VALUE_TYPE_TEXT,
				ITEM_VALUE_TYPE_LOG
				)
			);
		$ZBX_TR_EXPR_ALLOWED_FUNCTIONS['max']	= array('args' => array( 0 => array('type' => 'sec_num','mandat' => true) ),
			'item_types' => array(
				ITEM_VALUE_TYPE_FLOAT,
				ITEM_VALUE_TYPE_UINT64
				)
			);
		$ZBX_TR_EXPR_ALLOWED_FUNCTIONS['min']	= array('args' => array( 0 => array('type' => 'sec_num','mandat' => true) ),
			'item_types' => array(
				ITEM_VALUE_TYPE_FLOAT,
				ITEM_VALUE_TYPE_UINT64
				)
			);
		$ZBX_TR_EXPR_ALLOWED_FUNCTIONS['nodata']= array('args' => array( 0 => array('type' => 'sec','mandat' => true) ), 'item_types' => null );
		$ZBX_TR_EXPR_ALLOWED_FUNCTIONS['now']	= array('args' => null, 'item_types' => null );
		$ZBX_TR_EXPR_ALLOWED_FUNCTIONS['prev']	= array('args' => null,
			'item_types' => array(
				ITEM_VALUE_TYPE_FLOAT,
				ITEM_VALUE_TYPE_UINT64,
				ITEM_VALUE_TYPE_STR,
				ITEM_VALUE_TYPE_TEXT,
				ITEM_VALUE_TYPE_LOG
				)
			);
		$ZBX_TR_EXPR_ALLOWED_FUNCTIONS['str']	= array('args' => array( 0 => array('type' => 'str','mandat' => true) ),
			'item_types' => array(
				ITEM_VALUE_TYPE_STR,
				ITEM_VALUE_TYPE_TEXT,
				ITEM_VALUE_TYPE_LOG
				)
			);


		$ZBX_TR_EXPR_ALLOWED_FUNCTIONS['sum']	= array('args' => array( 0 => array('type' => 'sec_num','mandat' => true) ),
			'item_types' => array(
				ITEM_VALUE_TYPE_FLOAT,
				ITEM_VALUE_TYPE_UINT64
				)
			);
		$ZBX_TR_EXPR_ALLOWED_FUNCTIONS['logseverity']= array('args' => null,
			'item_types' => array(
				ITEM_VALUE_TYPE_LOG
				)
			);
		$ZBX_TR_EXPR_ALLOWED_FUNCTIONS['logsource']= array('args' => array( 0=> array('type' => 'str','mandat' => true) ),
			'item_types' => array(
				ITEM_VALUE_TYPE_LOG
				)
			);

		$ZBX_TR_EXPR_ALLOWED_FUNCTIONS['regexp']= array('args' => array( 0 => array('type' => 'str','mandat' => true) ),
			'item_types' => array(
				ITEM_VALUE_TYPE_STR,
				ITEM_VALUE_TYPE_TEXT,
				ITEM_VALUE_TYPE_LOG
				)
			);
		$ZBX_TR_EXPR_ALLOWED_FUNCTIONS['time']	= array('args' => null, 'item_types' => null );
	}

	INIT_TRIGGER_EXPRESSION_STRUCTURES();

/*
 * Function: get_accessible_triggers
 *
 * Description:
 *	 returns string of accessible triggers
 *
 * Author:
 *	 Aly mod by Vedmak
 *
 */
function get_accessible_triggers($perm, $hostids, $cache=1){
	global $USER_DETAILS;
	static $available_triggers;

	$userid = $USER_DETAILS['userid'];

	$nodeid = get_current_nodeid();

	$nodeid_str = (is_array($nodeid)) ? implode('', $nodeid) : strval($nodeid);
	$hostid_str = implode('',$hostids);

	$cache_hash = md5($userid.$perm.$nodeid_str.$hostid_str);
	if($cache && isset($available_triggers[$cache_hash])){
		return $available_triggers[$cache_hash];
	}

	$options = array(
		'output' => API_OUTPUT_SHORTEN,
		'nodeids' => $nodeid,
	);
	if(!empty($hostids)) $options['hostids'] = $hostids;
	if($perm == PERM_READ_WRITE) $options['editable'] = 1;
	$result = CTrigger::get($options);
	$result = zbx_objectValues($result, 'triggerid');
	$result = zbx_toHash($result);

	$available_triggers[$cache_hash] = $result;

return $result;
}

/*
 * Function: getEventColor()
 * Description: convert trigger severity and event value in to the RGB color
 * Author: Aly
 */
function getEventColor($severity, $value=TRIGGER_VALUE_TRUE){
	if($value == TRIGGER_VALUE_FALSE) return 'AADDAA';

	switch($severity){
		case TRIGGER_SEVERITY_DISASTER: $color='FF0000'; break;
		case TRIGGER_SEVERITY_HIGH: $color='FF8888'; break;
		case TRIGGER_SEVERITY_AVERAGE: $color='DDAAAA'; break;
		case TRIGGER_SEVERITY_WARNING: $color='EFEFCC'; break;
		case TRIGGER_SEVERITY_INFORMATION: $color='CCE2CC'; break;
		default: $color='BCBCBC';
	}

return $color;
}

/*
 * Function: get_severity_style()
 * Description: convert severity constant in to the CSS style name
 * Author: Aly
 */
function get_severity_style($severity,$type=true){
	switch($severity){
		case TRIGGER_SEVERITY_DISASTER: $style='disaster'; break;
		case TRIGGER_SEVERITY_HIGH: $style='high'; break;
		case TRIGGER_SEVERITY_AVERAGE: $style='average'; break;
		case TRIGGER_SEVERITY_WARNING: $style='warning'; break;
		case TRIGGER_SEVERITY_INFORMATION:
		default: $style='information';
	}

	if(!$type) $style='normal';//$style.='_empty';
return $style;
}

/*
 * Function: getSeverityCaption()
 * Description: convert severity constant in to the CSS style name
 * Author: Aly
 */
function getSeverityCaption($severity){
	switch($severity){
		case TRIGGER_SEVERITY_DISASTER: $caption=S_DISASTER; break;
		case TRIGGER_SEVERITY_HIGH:		$caption=S_HIGH; break;
		case TRIGGER_SEVERITY_AVERAGE:	$caption=S_AVERAGE; break;
		case TRIGGER_SEVERITY_WARNING:	$caption=S_WARNING; break;
		case TRIGGER_SEVERITY_INFORMATION: $caption=S_INFORMATION; break;
		default: $caption=S_NOT_CLASSIFIED;
	}

return $caption;
}

/*
 * Function: get_service_status_of_trigger
 *
 * Description:
 *	 retrieve trigger's priority for services
 *
 * Author:
 *	 Aly
 *
 * Comments:
 *
 */

	function get_service_status_of_trigger($triggerid){
		$sql = 'SELECT triggerid, priority '.
				' FROM triggers '.
				' WHERE triggerid='.$triggerid.
					' AND status='.TRIGGER_STATUS_ENABLED.
					' AND value='.TRIGGER_VALUE_TRUE;

		$status = ($rows=DBfetch(DBselect($sql,1)))?$rows['priority']:0;

	return $status;
	}

/*
 * Function: get_severity_description
 *
 * Description:
 *	 convert severity constant in to the string representation
 *
 * Author:
 *	 Eugene Grigorjev (eugene.grigorjev@zabbix.com)
 *
 * Comments:
 *
 */
	function get_severity_description($severity=null){
		$severities = array(
			TRIGGER_SEVERITY_NOT_CLASSIFIED => S_NOT_CLASSIFIED,
			TRIGGER_SEVERITY_INFORMATION => S_INFORMATION,
			TRIGGER_SEVERITY_WARNING => S_WARNING,
			TRIGGER_SEVERITY_AVERAGE => S_AVERAGE,
			TRIGGER_SEVERITY_HIGH => S_HIGH,
			TRIGGER_SEVERITY_DISASTER => S_DISASTER,
		);

		if(is_null($severity))
			return $severities;
		else if(isset($severities[$severity]))
			return $severities[$severity];
		else return S_UNKNOWN;
	}

	function get_trigger_value_style($value){
		$str_val[TRIGGER_VALUE_FALSE]	= 'off';
		$str_val[TRIGGER_VALUE_TRUE]	= 'on';
// keep it for events
		$str_val[TRIGGER_VALUE_UNKNOWN]	= 'unknown';

		if(isset($str_val[$value]))
			return $str_val[$value];

		return '';
	}

	function trigger_value2str($value){
		$str_val[TRIGGER_VALUE_FALSE]	= S_OK_BIG;
		$str_val[TRIGGER_VALUE_TRUE]	= S_PROBLEM_BIG;
// keep it for events
		$str_val[TRIGGER_VALUE_UNKNOWN]	= S_UNKNOWN_BIG;

		if(isset($str_val[$value]))
			return $str_val[$value];

		return S_UNKNOWN;
	}

	function discovery_value($val = null){
		$array = array(
			DOBJECT_STATUS_UP => S_UP_BIG,
			DOBJECT_STATUS_DOWN => S_DOWN_BIG,
			DOBJECT_STATUS_DISCOVER => S_DISCOVERED_BIG,
			DOBJECT_STATUS_LOST => S_LOST_BIG,
		);

		if(is_null($val))
			return $array;
		else if(isset($array[$val]))
			return $array[$val];
		else
			return S_UNKNOWN;
	}

	function discovery_value_style($val){
		switch($val){
			case DOBJECT_STATUS_UP: $style = 'off'; break;
			case DOBJECT_STATUS_DOWN: $style = 'on'; break;
			case DOBJECT_STATUS_DISCOVER: $style = 'off'; break;
			case DOBJECT_STATUS_LOST: $style = 'unknown'; break;
			default: $style = '';
		}

		return $style;
	}

/*
 * Function: get_realhosts_by_triggerid
 *
 * Description:
 *	 retrieve real host for trigger
 *
 * Author:
 *	 Eugene Grigorjev (eugene.grigorjev@zabbix.com)
 *
 * Comments:
 *
 */
	function get_realhosts_by_triggerid($triggerid){
		$trigger = get_trigger_by_triggerid($triggerid);
		if($trigger['templateid'] > 0)
			return get_realhosts_by_triggerid($trigger['templateid']);

		return get_hosts_by_triggerid($triggerid);
	}

/*
 * Function: getParentHostsByTriggers
 *
 * Description:
 *	 retrieve real hostw for triggerw
 *
 * Author:
 *	 Aly (aly@zabbix.com)
 *
 * Comments:
 *
 */
	function getParentHostsByTriggers($triggers){
		$hosts = array();
		$triggerParent = array();

		while(!empty($triggers)){
			foreach($triggers as $tnum => $trigger){

				if($trigger['templateid'] == 0){
					if(isset($triggerParent[$trigger['triggerid']])){
						foreach($triggerParent[$trigger['triggerid']] as $triggerid => $state){
							$hosts[$triggerid] = $trigger['hosts'];
						}
					}
					else{
						$hosts[$trigger['triggerid']] = $trigger['hosts'];
					}
					unset($triggers[$tnum]);
				}
				else{
					if(isset($triggerParent[$trigger['triggerid']])){
						if(!isset($triggerParent[$trigger['templateid']]))
							$triggerParent[$trigger['templateid']] = array();

						$triggerParent[$trigger['templateid']][$trigger['triggerid']] = 1;
						$triggerParent[$trigger['templateid']] += $triggerParent[$trigger['triggerid']];
					}
					else{
						if(!isset($triggerParent[$trigger['templateid']]))
							$triggerParent[$trigger['templateid']] = array();

						$triggerParent[$trigger['templateid']][$trigger['triggerid']] = 1;
					}
				}
			}
//SDII($triggerParent);
			$options = array(
				'triggerids' => zbx_objectValues($triggers, 'templateid'),
				'select_hosts' => API_OUTPUT_EXTEND,
				'filter' => array('flags' => null),
				'output' => API_OUTPUT_EXTEND,
				'nopermissions' => 1
			);

			$triggers = CTrigger::get($options);
		}

	return $hosts;
	}

	function get_trigger_by_triggerid($triggerid){
		$sql='select * from triggers where triggerid='.$triggerid;
		$result=DBselect($sql);
		$row=DBfetch($result);
		if($row){
			return	$row;
		}
		error(S_NO_TRIGGER_WITH.' triggerid=['.$triggerid.']');
		return FALSE;
	}

	function get_hosts_by_triggerid($triggerids){
		zbx_value2array($triggerids);

		return DBselect('SELECT DISTINCT h.* '.
						' FROM hosts h, functions f, items i '.
						' WHERE i.itemid=f.itemid '.
							' AND h.hostid=i.hostid '.
							' AND '.DBcondition('f.triggerid',$triggerids));
	}

	function get_functions_by_triggerid($triggerid){
		return DBselect('select * from functions where triggerid='.$triggerid);
	}

/*
 * Function: get_triggers_by_hostid
 *
 * Description:
 *	 retrieve selection of triggers by hostid
 *
 * Author:
 *	Aly
 *
 * Comments:
 *
 */
	function get_triggers_by_hostid($hostid){
		$db_triggers = DBselect('SELECT DISTINCT t.* '.
								' FROM triggers t, functions f, items i '.
								' WHERE i.hostid='.$hostid.
									' AND f.itemid=i.itemid '.
									' AND f.triggerid=t.triggerid');
	return $db_triggers;
	}


/*
 * Function: get_trigger_by_description
 *
 * Description:
 *	 retrieve triggerid by description
 *
 * Author:
 *	Aly
 *
 * Comments:
 *	  description - host-name:trigger-description. Example( "unix server:low free disk space")
 */

	function get_trigger_by_description($desc){
		list($host_name, $trigger_description) = explode(':',$desc,2);

		$sql = 'SELECT t.* '.
				' FROM triggers t, items i, functions f, hosts h '.
				' WHERE h.host='.zbx_dbstr($host_name).
					' AND i.hostid=h.hostid '.
					' AND f.itemid=i.itemid '.
					' AND t.triggerid=f.triggerid '.
					' AND t.description='.zbx_dbstr($trigger_description).
				' ORDER BY t.triggerid DESC';
		$trigger = DBfetch(DBselect($sql,1));
	return $trigger;
	}

	function get_triggers_by_templateid($triggerids){
		zbx_value2array($triggerids);
	return DBselect('SELECT * FROM triggers WHERE '.DBcondition('templateid',$triggerids));
	}

/*
 * Function: get_hosts_by_expression
 *
 * Description:
 *	 retrieve selection of hosts by trigger expression
 *
 * Author:
 *	 Eugene Grigorjev (eugene.grigorjev@zabbix.com)
 *
 * Comments:
 *
 */
	function get_hosts_by_expression($expression){
		$expressionData = parseTriggerExpressions($expression, true);

		//SDI($expression);

		$hosts = array();
		if(isset($expressionData[$expression]['hosts'])) {
			foreach($expressionData[$expression]['hosts'] as &$hostData) {
				$hostName = zbx_dbstr(zbx_substr($expression, $hostData['openSymbolNum']+1, $hostData['closeSymbolNum']-($hostData['openSymbolNum']+1)));
				if(!in_array($hostName, $hosts)) $hosts[] = $hostName;
			}
		}

		//SDII($hosts);

		$sql = 'SELECT DISTINCT * '.
				' FROM hosts '.
				' WHERE '.DBin_node('hostid', false).
					' AND status IN ('.HOST_STATUS_MONITORED.','.HOST_STATUS_NOT_MONITORED.','.HOST_STATUS_TEMPLATE.') '.
					' AND host IN ('.(count($hosts) > 0 ? implode(',',$hosts) : '\'!#\'').')';
		//SDI($sql);
		/*$myhosts = CHost::get(Array('output' => API_OUTPUT_EXTEND, 'filter' => Array('host' => $hosts)));
		return $myhosts;*/
		return DBselect($sql);
	}

/*
 * Function: zbx_unquote_param
 *
 * Description:
 *	 unquote string and unescape cahrs
 *
 * Author:
 *	 Eugene Grigorjev (eugene.grigorjev@zabbix.com)
 *
 * Comments:
 *	 Double quotes used only.
 *	 Unquote string only ifvalue directly in quotes.
 *	 Unescape only '\\' and '\"' combination
 *
 */
	function zbx_unquote_param($value){
		$value = trim($value);
		if( !empty($value) && '"' == zbx_substr($value, 0, 1) ){
/* open quotes and unescape chars */
			$value = zbx_substr($value, 1, zbx_strlen($value)-2);

			$new_val = '';
			for ( $i=0, $max=zbx_strlen($value); $i < $max; $i++){

				$current_char = zbx_substr($value, $i, 1);
				$next_char = zbx_substr($value, $i+1, 1);

				if( $i+1 < $max && $current_char == '\\' && ($next_char == '\\' || $next_char == '"') ){
					$new_val .= $next_char;
					$i = $i + 1;
				}
				else
					$new_val .= $current_char;
			}
			$value = $new_val;
		}
	return $value;
	}

/*
 * Function: zbx_get_params
 *
 * Description:
 *	 parse list of quoted parameters
 *
 * Author:
 *	 Eugene Grigorjev (eugene.grigorjev@zabbix.com)
 *
 * Comments:
 *	 Double quotes used only.
 *
 */
	function zbx_get_params($string){
		$params = array();
		$quoted = false;

		for( $param_s = $i = 0, $len = zbx_strlen($string); $i < $len; $i++){
			$char = zbx_substr($string, $i, 1);
			$prev_char = $i > 0 ? zbx_substr($string, $i-1, 1) : '';
			switch ( $char ){
				case '"':
					if ($prev_char!='\\'){
						$quoted = !$quoted;
					}
					break;
				case ',':
					if( !$quoted ){
						$params[] = zbx_unquote_param(zbx_substr($string, $param_s, $i - $param_s));
						$param_s = $i+1;
					}
					break;
				case '\\':
					$next_symbol = zbx_substr($string, $i+1, 1);

					if( $quoted && $i+1 < $len && ($next_symbol == '\\' || $next_symbol == '"'))
						$i++;
					break;
			}
		}

		if( $quoted ){
			error(S_INCORRECT_USAGE_OF_QUOTES.'. ['.$string.']');
			return null;
		}

		if($i > $param_s){
			$params[] = str_replace('\\"', '"', zbx_unquote_param(zbx_substr($string, $param_s, $i - $param_s)));
		}

	return $params;
	
	}

/*
 * Function: validate_expression
 *
 * Description:
 *	 check trigger expression syntax and validate values
 *
 * Author:
 *	 Eugene Grigorjev (eugene.grigorjev@zabbix.com)
 *
 * Comments:
 *
 */
	function validate_expression($expression){
		global $ZBX_TR_EXPR_SIMPLE_MACROS, $ZBX_TR_EXPR_REPLACE_TO, $ZBX_TR_EXPR_ALLOWED_FUNCTIONS;

		if( empty($expression) ){
			error(S_EXPRESSION_CANNOT_BE_EMPTY);
			return false;
		}

		$expr = $expression;
		$h_status = array();

		$item_count = 0;
// Replace all {server:key.function(param)} and {MACRO} with '$ZBX_TR_EXPR_REPLACE_TO'
//		while(ereg(ZBX_EREG_EXPRESSION_TOKEN_FORMAT, $expr, $arr)){
		while(preg_match('/'.ZBX_PREG_EXPRESSION_TOKEN_FORMAT.'/u', $expr, $arr)){

			if($arr[ZBX_EXPRESSION_MACRO_ID] && !isset($ZBX_TR_EXPR_SIMPLE_MACROS[$arr[ZBX_EXPRESSION_MACRO_ID]]) ){
				error('Unknown macro ['.$arr[ZBX_EXPRESSION_MACRO_ID].']');
				return false;
			}
			else if(!$arr[ZBX_EXPRESSION_MACRO_ID]){
				$host		= &$arr[ZBX_EXPRESSION_SIMPLE_EXPRESSION_ID + ZBX_SIMPLE_EXPRESSION_HOST_ID];
				$key		= &$arr[ZBX_EXPRESSION_SIMPLE_EXPRESSION_ID + ZBX_SIMPLE_EXPRESSION_KEY_ID];
				$function 	= &$arr[ZBX_EXPRESSION_SIMPLE_EXPRESSION_ID + ZBX_SIMPLE_EXPRESSION_FUNCTION_NAME_ID];
				$parameter	= &$arr[ZBX_EXPRESSION_SIMPLE_EXPRESSION_ID + ZBX_SIMPLE_EXPRESSION_FUNCTION_PARAM_ID];

// Check host
				$sql = 'SELECT COUNT(*) as cnt,min(status) as status,min(hostid) as hostid '.
						' FROM hosts h '.
						' WHERE h.host='.zbx_dbstr($host).
							' AND '.DBin_node('h.hostid', false).
							' AND status IN ('.HOST_STATUS_MONITORED.','.HOST_STATUS_NOT_MONITORED.','.HOST_STATUS_TEMPLATE.') ';

				$row=DBfetch(DBselect($sql));
				if($row['cnt']==0){
					error(S_NO_SUCH_HOST.' ('.$host.')');
					return false;
				}
				else if($row['cnt']!=1){
					error(S_TOO_MANY_HOSTS.' ('.$host.')');
					return false;
				}

				$h_status[$row['status']][$row['hostid']] = $row['cnt'];

// Check key
				$sql = 'SELECT i.itemid,i.value_type '.
						' FROM hosts h,items i '.
						' WHERE h.host='.zbx_dbstr($host).
							' AND i.key_='.zbx_dbstr($key).
							' AND h.hostid=i.hostid '.
							' AND '.DBin_node('h.hostid', false);

				if(!$item = DBfetch(DBselect($sql))){
					error(S_NO_SUCH_MONITORED_PARAMETER.' ('.$key.') '.S_FOR_HOST_SMALL.' ('.$host.')');
					return false;
				}

// Check function
				if(!isset($ZBX_TR_EXPR_ALLOWED_FUNCTIONS[$function])){
					error(S_UNKNOWN_FUNCTION.SPACE.'['.$function.']');
					return false;
				}

				$fnc_valid = &$ZBX_TR_EXPR_ALLOWED_FUNCTIONS[$function];

				if(is_array($fnc_valid['item_types']) &&
					!uint_in_array($item['value_type'], $fnc_valid['item_types'])){
					$allowed_types = array();
					foreach($fnc_valid['item_types'] as $type)
						$allowed_types[] = item_value_type2str($type);
					info(S_FUNCTION.' ('.$function.') '.S_AVAILABLE_ONLY_FOR_ITEMS_WITH_VALUE_TYPES_SMALL.' ['.implode(',',$allowed_types).']');
					error(S_INCORRECT_VALUE_TYPE.' ['.item_value_type2str($item['value_type']).'] '.S_FOR_FUNCTION_SMALL.' ('.$function.') '.S_OF_KEY_SMALL.' ('.$host.':'.$key.')');
					return false;
				}

				if(!is_null($fnc_valid['args']) ){
					$parameter = zbx_get_params($parameter);

					if(!is_array($fnc_valid['args']))  $fnc_valid['args'] = array($fnc_valid['args']);

					foreach($fnc_valid['args'] as $pid => $params){
						if(!isset($parameter[$pid])){
							if( !isset($params['mandat']) ){
								continue;
							}
						 	else{
								error(S_MISSING_MANDATORY_PARAMETER_FOR_FUNCTION.' ('.$function.')');
								return false;
							}
						}

						if(preg_match('/^'.ZBX_PREG_EXPRESSION_USER_MACROS.'$/', $parameter[$pid])) continue;

						if(('sec' == $params['type']) && (validate_float($parameter[$pid])!=0) ){
							error('['.$parameter[$pid].'] '.S_NOT_FLOAT_OR_MACRO_FOR_FUNCTION_SMALL.' ('.$function.')');
							return false;
						}

						if(('sec_num' == $params['type']) && (validate_ticks($parameter[$pid])!=0) ){
							error('['.$parameter[$pid].'] '.S_NOT_FLOAT_OR_MACRO_OR_COUNTER_FOR_FUNCTION_SMALL.' ('.$function.')');
							return false;
						}
					}
				}
				$item_count++;
			}

			$expr = $arr[ZBX_EXPRESSION_LEFT_ID].$ZBX_TR_EXPR_REPLACE_TO.$arr[ZBX_EXPRESSION_RIGHT_ID];
		}

		if($item_count == 0){
			error(S_ITEM_KEY_MUST_BE_USED_IN_TRIGGER_EXPRESSION);
			return false;
		}

		if( isset($h_status[HOST_STATUS_TEMPLATE]) && ( count($h_status) > 1 || count($h_status[HOST_STATUS_TEMPLATE]) > 1 )){
			error(S_INCORRECT_TRIGGER_EXPRESSION.'.'.SPACE.S_YOU_CAN_NOT_USE_TEMPLATE_HOSTS_MIXED_EXPR);
			return false;
		}

// Replace all calculations and numbers with '$ZBX_TR_EXPR_REPLACE_TO'
		$expt_number = '('.$ZBX_TR_EXPR_REPLACE_TO.'|'.ZBX_PREG_NUMBER.'|'.ZBX_PREG_EXPRESSION_USER_MACROS.')';

		$expt_term = '((\('.$expt_number.'\))|('.$expt_number.'))';
		$expr_format = '(('.$expt_term.ZBX_PREG_SPACES.ZBX_PREG_SIGN.ZBX_PREG_SPACES.$expt_term.')|(\('.$expt_term.'\)))';
		$expr_full_format = '((\('.$expr_format.'\))|('.$expr_format.'))';
		while($res = preg_match('/'.$expr_full_format.'(.*)$/u', $expr, $arr)){
			$expr = substr($expr, 0, zbx_strpos($expr, $arr[1])).$ZBX_TR_EXPR_REPLACE_TO.$arr[82];
		}

/* OLD EREG
//Replace all calculations and numbers with '$ZBX_TR_EXPR_REPLACE_TO'
		$expt_number = '('.$ZBX_TR_EXPR_REPLACE_TO.'|'.ZBX_EREG_NUMBER.'|'.ZBX_EREG_EXPRESSION_USER_MACROS.')';

		$expt_term = '((\('.$expt_number.'\))|('.$expt_number.'))';
		$expr_format = '(('.$expt_term.ZBX_EREG_SPACES.ZBX_EREG_SIGN.ZBX_EREG_SPACES.$expt_term.')|(\('.$expt_term.'\)))';
		$expr_full_format = '((\('.$expr_format.'\))|('.$expr_format.'))';

		while($res = ereg($expr_full_format.'([[:print:]]*)$', $expr, $arr)){
			$expr = substr($expr, 0, zbx_strpos($expr, $arr[1])).$ZBX_TR_EXPR_REPLACE_TO.$arr[58];
		}
*/

		if($ZBX_TR_EXPR_REPLACE_TO != $expr){
			error(S_INCORRECT_TRIGGER_EXPRESSION.'. ['.str_replace($ZBX_TR_EXPR_REPLACE_TO, ' ... ', $expr).']');
			return false;
		}

	return true;
	}

	function add_trigger($expression, $description, $type, $priority, $status, $comments, $url, $deps=array(), $templateid=0, $flags=0){
		$expressionData = parseTriggerExpressions($expression, true);
		if( isset($expressionData[$expression]['errors']) ) {
			showExpressionErrors($expression, $expressionData[$expression]['errors']);
			return false;
		}
		if( !validate_trigger_dependency($expression, $deps))
			return false;

		if(CTrigger::exists(array('description' => $description, 'expression' => $expression))){
			error('Trigger '.$description.' already exists');
			return false;
		}

		$triggerid=get_dbid('triggers','triggerid');

		$result=DBexecute('INSERT INTO triggers '.
<<<<<<< HEAD
			'  (triggerid,description,type,priority,status,comments,url,value,value_flags,error,templateid) '.
			" values ($triggerid,".zbx_dbstr($description).",$type,$priority,$status,".zbx_dbstr($comments).','.
			zbx_dbstr($url).",".TRIGGER_VALUE_FALSE.",".TRIGGER_VALUE_FLAG_UNKNOWN.",'Trigger just added. No status update so far.',".zero2null($templateid).")");
=======
			'  (triggerid,description,type,priority,status,comments,url,value,error,templateid,flags) '.
			" values ($triggerid,".zbx_dbstr($description).",$type,$priority,$status,".zbx_dbstr($comments).','.
			zbx_dbstr($url).",2,'Trigger just added. No status update so far.',".zero2null($templateid).", ".$flags.")");
>>>>>>> 585f1a15

		if(!$result){
			return	$result;
		}

		addEvent($triggerid,TRIGGER_VALUE_UNKNOWN);

		if( null == ($expression = implode_exp($expression,$triggerid)) ){
			$result = false;
		}


		if($result){
			DBexecute('update triggers set expression='.zbx_dbstr($expression).' where triggerid='.$triggerid);

			foreach($deps as $id => $triggerid_up){
				if(!$result2=add_trigger_dependency($triggerid, $triggerid_up)){
					error(S_INCORRECT_DEPENDENCY.' ['.expand_trigger_description($triggerid_up).']');
				}

				$result &= $result2;
			}
		}

// TODO: peredelatj!
		if($flags != ZBX_FLAG_DISCOVERY_NORMAL){
			$trig_info = CTrigger::get(array(
				'triggerids' => $triggerid,
				'filter' => array('flags' => ZBX_FLAG_DISCOVERY_CHILD),
				'output' => API_OUTPUT_REFER,
				'select_items' => API_OUTPUT_EXTEND
			));
			$trig_info = reset($trig_info);
			$has_prototype = false;

			foreach($trig_info['items'] as $titem){
				if($titem['flags'] == ZBX_FLAG_DISCOVERY_CHILD){
					$has_prototype = true;
					break;
				}
			}
			if(!$has_prototype){
				error('Trigger prototype should have at least one prototype');
				$result = false;
			}
		}
// ---

		$trig_hosts = get_hosts_by_triggerid($triggerid);
		$trig_host = DBfetch($trig_hosts);

		if($result){
			$msg = S_ADDED_TRIGGER.SPACE.'"'.$description.'"';
			if($trig_host){
				$msg .= SPACE.S_TO_HOST_SMALL.SPACE.'"'.$trig_host['host'].'"';
			}
			info($msg);
		}

		if($trig_host){
// create trigger for childs
			$child_hosts = get_hosts_by_templateid($trig_host['hostid']);
			while($child_host = DBfetch($child_hosts)){
				if(!$result = copy_trigger_to_host($triggerid, $child_host['hostid']))
					break;
			}
		}

		if(!$result){
			return $result;
		}

		if($result)
			add_audit_ext(AUDIT_ACTION_ADD, AUDIT_RESOURCE_TRIGGER,	$triggerid,	$trig_host['host'].':'.$description, NULL,	NULL, NULL);

		return $triggerid;
	}


	/******************************************************************************
	 *																			*
	 * Comments: !!! Don't forget sync code with C !!!							*
	 *																			*
	 ******************************************************************************/
	function copy_trigger_to_host($triggerid, $hostid, $copy_mode = false){
		$trigger = get_trigger_by_triggerid($triggerid);
		// $deps = replace_template_dependencies(
					// get_trigger_dependencies_by_triggerid($triggerid),
					// $hostid);
		$sql='SELECT t2.triggerid, t2.expression '.
				' FROM triggers t2, functions f1, functions f2, items i1, items i2 '.
				' WHERE f1.triggerid='.$triggerid.
					' AND i1.itemid=f1.itemid '.
					' AND f2.function=f1.function '.
					' AND f2.parameter=f1.parameter '.
					' AND i2.itemid=f2.itemid '.
					' AND i2.key_=i1.key_ '.
					' AND i2.hostid='.$hostid.
					' AND t2.triggerid=f2.triggerid '.
					' AND t2.description='.zbx_dbstr($trigger['description']).
					' AND t2.templateid IS NULL';

		$host_triggers = DBSelect($sql);
		while($host_trigger = DBfetch($host_triggers)){

			if(cmp_triggers_exressions($trigger['expression'], $host_trigger['expression'])) continue;
			// link not linked trigger with same expression
			return update_trigger(
				$host_trigger['triggerid'],
				NULL,	// expression
				$trigger['description'],
				$trigger['type'],
				$trigger['priority'],
				NULL,	// status
				$trigger['comments'],
				$trigger['url'],
				array(),
				($copy_mode ? 0 : $triggerid),
				$trigger['flags']
			);
		}

		$newtriggerid=get_dbid('triggers','triggerid');

		$result = DBexecute('INSERT INTO triggers '.
					' (triggerid,description,type,priority,status,comments,url,value,expression,templateid,flags)'.
					' VALUES ('.$newtriggerid.','.zbx_dbstr($trigger['description']).','.$trigger['type'].','.$trigger['priority'].','.
					$trigger['status'].','.zbx_dbstr($trigger['comments']).','.
					zbx_dbstr($trigger['url']).",2,'0',".($copy_mode ? 'NULL' : $triggerid).','.$trigger['flags'].')');

		if(!$result)
			return $result;

		$host = get_host_by_hostid($hostid);
		$newexpression = $trigger['expression'];

		// Loop: functions
		$functions = get_functions_by_triggerid($triggerid);
		while($function = DBfetch($functions)){
			$item = get_item_by_itemid($function['itemid']);

			$host_items = DBselect('SELECT * FROM items WHERE key_='.zbx_dbstr($item['key_']).' AND hostid='.$host['hostid']);
			$host_item = DBfetch($host_items);
			if(!$host_item){
				error(S_MISSING_KEY.SPACE.'"'.$item['key_'].'"'.SPACE.S_FOR_HOST_SMALL.SPACE.'"'.$host['host'].'"');
				return FALSE;
			}

			$newfunctionid=get_dbid('functions','functionid');

			$result = DBexecute('INSERT INTO functions (functionid,itemid,triggerid,function,parameter) '.
				" values ($newfunctionid,".$host_item['itemid'].','.$newtriggerid.','.
				zbx_dbstr($function['function']).','.zbx_dbstr($function['parameter']).')');

			$newexpression = str_replace(
				'{'.$function['functionid'].'}',
				'{'.$newfunctionid.'}',
				$newexpression);
		}

		DBexecute('UPDATE triggers SET expression='.zbx_dbstr($newexpression).' WHERE triggerid='.$newtriggerid);
// copy dependencies
		// delete_dependencies_by_triggerid($newtriggerid);
		$deps = replace_template_dependencies(get_trigger_dependencies_by_triggerid($triggerid),$hostid);
		foreach($deps as $dep_id){
			add_trigger_dependency($newtriggerid, $dep_id);
		}

		info(S_ADDED_TRIGGER.SPACE.'"'.$trigger['description'].'"'.SPACE.S_TO_HOST_SMALL.SPACE.'"'.$host['host'].'"');
		add_audit_ext(AUDIT_ACTION_ADD, AUDIT_RESOURCE_TRIGGER, $newtriggerid, $host['host'].':'.$trigger['description'], NULL, NULL, NULL);
// Copy triggers to the child hosts
		$child_hosts = get_hosts_by_templateid($hostid);
		while($child_host = DBfetch($child_hosts)){
// recursion
			$result = copy_trigger_to_host($newtriggerid, $child_host['hostid']);
			if(!$result){
				return result;
			}
		}

	return $newtriggerid;
	}


	function construct_expression($itemid,$expressions){
		$complite_expr='';

		$item = get_item_by_itemid($itemid);
		$host = get_host_by_itemid($itemid);

		$prefix = $host['host'].':'.$item['key_'].'.';

		if(empty($expressions)){
			error(S_EXPRESSION_CANNOT_BE_EMPTY);
			return false;
		}
		$functions = array('regexp'=>1,'iregexp'=>1);

//		$ZBX_EREG_EXPESSION_FUNC_FORMAT = '^([[:print:]]*)([&|]{1})(([a-zA-Z_.$]{6,7})(\\(([[:print:]]+){0,1}\\)))([[:print:]]*)$';
		$ZBX_PREG_EXPESSION_FUNC_FORMAT = '^(['.ZBX_PREG_PRINT.']*)([&|]{1})(([a-zA-Z_.\$]{6,7})(\\((['.ZBX_PREG_PRINT.']+){0,1}\\)))(['.ZBX_PREG_PRINT.']*)$';

		$expr_array = array();

		$cexpor = 0;
		$startpos = -1;

		foreach($expressions as $id => $expression){
			$expression['value'] = preg_replace('/\s+(AND){1,2}\s+/U', '&', $expression['value']);
			$expression['value'] = preg_replace('/\s+(OR){1,2}\s+/U', '|', $expression['value']);
//sdi('<pre>'.print_r($expression['value'],true).'</pre>');
			$pastcexpor = $cexpor;
			if($expression['type'] == REGEXP_INCLUDE){
				if(!empty($complite_expr)) {
					$complite_expr.=' | ';
				}
				if($cexpor == 0){
					 $startpos = zbx_strlen($complite_expr);
				}
				$cexpor++;
				$eq_global = '#0';
			}
			else{
				if(($cexpor > 1) & ($startpos >= 0)){
					$head = substr($complite_expr, 0, $startpos);
					$tail = substr($complite_expr, $startpos);
					$complite_expr = $head.'('.$tail.')';
				}
				$cexpor = 0;
				$eq_global = '=0';
				if(!empty($complite_expr)) {
					$complite_expr.=' & ';
				}
			}

			$expr = '&'.$expression['value'];
			//$expr = '&'.$expression['view'];
			$expr = preg_replace('/\s+(\&|\|){1,2}\s+/U','$1',$expr);

			$expr_array = array();
			$sub_expr_count=0;
			$sub_expr = '';

			$multi = preg_match('/.+(&|\|).+/', $expr);

//			while(mb_eregi($ZBX_EREG_EXPESSION_FUNC_FORMAT, $expr, $arr)){
			while(preg_match('/'.$ZBX_PREG_EXPESSION_FUNC_FORMAT.'/i', $expr, $arr)){
				$arr[4] = zbx_strtolower($arr[4]);

				if(!isset($functions[$arr[4]])){
					error(S_INCORRECT_FUNCTION_IS_USED.'. ['.$expression['value'].']');
					return false;
				}

				$expr_array[$sub_expr_count]['eq'] = trim($arr[2]);
				$expr_array[$sub_expr_count]['regexp'] = zbx_strtolower($arr[4]).$arr[5];

				$sub_expr_count++;
				$expr = $arr[1];
			}

			if(empty($expr_array)){
				error(S_INCORRECT_TRIGGER_EXPRESSION.'. ['.$expression['value'].']');
				return false;
			}

			$expr_array[$sub_expr_count-1]['eq'] = '';

			$sub_eq = '';
			if($multi > 0){
				$sub_eq = $eq_global;
			}

			foreach($expr_array as $id => $expr){
				if($multi > 0){
					$sub_expr = $expr['eq'].'({'.$prefix.$expr['regexp'].'})'.$sub_eq.$sub_expr;
				}
				else{
					$sub_expr = $expr['eq'].'{'.$prefix.$expr['regexp'].'}'.$sub_eq.$sub_expr;
				}
			}

			if($multi > 0){
				$complite_expr.= '('.$sub_expr.')';
			}
			else{
				$complite_expr.= '(('.$sub_expr.')'.$eq_global.')';
			}
		}

		if(($cexpor > 1) & ($startpos >= 0)){
			$head = substr($complite_expr, 0, $startpos);
			$tail = substr($complite_expr, $startpos);
			$complite_expr = $head.'('.$tail.')';
		}

	return $complite_expr;
	}

/******************************************************************************
 *																			*
 * Purpose: Translate {10}>10 to something like localhost:procload.last(0)>10 *
 *																			*
 * Comments: !!! Don't forget sync code with C !!!							*
 *																			*
 ******************************************************************************/
	function explode_exp($expression, $html,$template=false,$resolve_macro=false){
//		echo "EXPRESSION:",$expression,"<Br>";
		$functionid='';
		$macros = '';
		if(0 == $html){
			$exp='';
		}
		else{
			$exp=array();
		}

		$trigger=array();
		$state='';
		for($i=0,$max=zbx_strlen($expression); $i<$max; $i++){
			if(($expression[$i] == '{') && ($expression[$i+1] == '$')){
				$functionid='';
				$macros='';
				$state='MACROS';
			}
			else if($expression[$i] == '{'){
				$functionid='';
				$state='FUNCTIONID';
				continue;
			}

			if($expression[$i] == '}'){
				if($state == 'MACROS'){
					$macros.='}';

					if($resolve_macro){
						$function_data['expression'] = $macros;
						CUserMacro::resolveTrigger($function_data);
						$macros = $function_data['expression'];
					}

					if(1 == $html) array_push($exp,$macros);
					else $exp.=$macros;

					$macros = '';
					$state = '';
					continue;
				}

				$state='';
				$sql = 'SELECT h.host,i.itemid,i.key_,i.flags,f.function,f.triggerid,f.parameter,i.itemid,i.status'.
						' FROM items i,functions f,hosts h'.
						' WHERE f.functionid='.$functionid.
							' AND i.itemid=f.itemid '.
							' AND h.hostid=i.hostid';

				if($functionid=='TRIGGER.VALUE'){
					if(0 == $html) $exp.='{'.$functionid.'}';
					else array_push($exp,'{'.$functionid.'}');
				}
				else if(is_numeric($functionid) && $function_data = DBfetch(DBselect($sql))){
					if($template) $function_data['host'] = '{HOSTNAME}';

					if($resolve_macro){
						$trigger = $function_data;
						CUserMacro::resolveItem($function_data);

						$function_data['expression'] = $function_data['parameter'];
						CUserMacro::resolveTrigger($function_data);
						$function_data['parameter'] = $function_data['expression'];
					}

//SDII($function_data);
					if($html == 0){
						$exp.='{'.$function_data['host'].':'.$function_data['key_'].'.'.$function_data['function'].'('.$function_data['parameter'].')}';
					}
					else{
						$style = ($function_data['status']==ITEM_STATUS_DISABLED)? 'disabled':'unknown';
						if($function_data['status']==ITEM_STATUS_ACTIVE){
							$style = 'enabled';
						}


						if($function_data['flags'] == ZBX_FLAG_DISCOVERY_CREATED){
							$link = new CSpan($function_data['host'].':'.$function_data['key_'], $style);
						}
						else if($function_data['flags'] == ZBX_FLAG_DISCOVERY_CHILD){
							$link = new CLink($function_data['host'].':'.$function_data['key_'],
								'disc_prototypes.php?form=update&itemid='.$function_data['itemid'].'&parent_discoveryid='.
								$trigger['discoveryRuleid'].'&switch_node='.id2nodeid($function_data['itemid']), $style);
						}
						else{
							$link = new CLink($function_data['host'].':'.$function_data['key_'],
								'items.php?form=update&itemid='.$function_data['itemid'].'&switch_node='.id2nodeid($function_data['itemid']), $style);
						}

						array_push($exp,array('{',$link,'.',bold($function_data['function'].'('),$function_data['parameter'],bold(')'),'}'));
					}
				}
				else{
					if(1 == $html){
						array_push($exp, new CSpan('*ERROR*', 'on'));
					}
					else{
						$exp.= '*ERROR*';
					}
				}
				continue;
			}

			if($state == 'FUNCTIONID'){
				$functionid=$functionid.$expression[$i];
				continue;
			}
			else if($state == 'MACROS'){
				$macros=$macros.$expression[$i];
				continue;
			}

			if(1 == $html) array_push($exp,$expression[$i]);
			else $exp.=$expression[$i];
		}
//SDII($exp);
	return $exp;
	}

/******************************************************************************
 *																			*
 * Purpose: Translate {10}>10 to something like localhost:procload.last(0)>10 *
 *																			*
 * Comments: !!! Don't forget sync code with C !!!							*
 *																			*
 ******************************************************************************/
	function triggerExpression($trigger, $html, $template=false, $resolve_macro=false){
		$expression = $trigger['expression'];

//		echo "EXPRESSION:",$expression,"<Br>";
		$functionid='';
		$macros = '';
		if(0 == $html) $exp='';
		else $exp=array();

		$state='';

		for($i=0,$max=zbx_strlen($expression); $i<$max; $i++){
			if(($expression[$i] == '{') && ($expression[$i+1] == '$')){
				$functionid='';
				$macros='';
				$state='MACROS';
			}
			else if($expression[$i] == '{'){
				$functionid='';
				$state='FUNCTIONID';
				continue;
			}

			if($expression[$i] == '}'){
				if($state == 'MACROS'){
					$macros.='}';

					if($resolve_macro){
						$function_data['expression'] = $macros;
						CUserMacro::resolveTrigger($function_data);
						$macros = $function_data['expression'];
					}

					if(1 == $html) array_push($exp,$macros);
					else $exp.=$macros;

					$macros = '';
					$state = '';
					continue;
				}

				$state='';

				if($functionid=='TRIGGER.VALUE'){
					if(0 == $html) $exp.='{'.$functionid.'}';
					else array_push($exp,'{'.$functionid.'}');
				}
				else if(is_numeric($functionid) && isset($trigger['functions'][$functionid])){
					$function_data = $trigger['functions'][$functionid];
					$function_data+= $trigger['items'][$function_data['itemid']];
					$function_data+= $trigger['hosts'][$function_data['hostid']];

					if($template) $function_data['host'] = '{HOSTNAME}';

					if($resolve_macro){
						CUserMacro::resolveItem($function_data);

						$function_data['expression'] = $function_data['parameter'];
						CUserMacro::resolveTrigger($function_data);
						$function_data['parameter'] = $function_data['expression'];
					}

//SDII($function_data);
					if($html == 0){
						$exp.='{'.$function_data['host'].':'.$function_data['key_'].'.'.$function_data['function'].'('.$function_data['parameter'].')}';
					}
					else{
						$style = ($function_data['status']==ITEM_STATUS_DISABLED)? 'disabled':'unknown';
						if($function_data['status']==ITEM_STATUS_ACTIVE){
							$style = 'enabled';
						}

						if($function_data['flags'] == ZBX_FLAG_DISCOVERY_CREATED){
							$link = new CSpan($function_data['host'].':'.$function_data['key_'], $style);
						}
						else if($function_data['flags'] == ZBX_FLAG_DISCOVERY_CHILD){
							$link = new CLink($function_data['host'].':'.$function_data['key_'],
								'disc_prototypes.php?form=update&itemid='.$function_data['itemid'].'&parent_discoveryid='.
								$trigger['discoveryRuleid'], $style);
						}
						else{
							$link = new CLink($function_data['host'].':'.$function_data['key_'],
								'items.php?form=update&itemid='.$function_data['itemid'], $style);
						}

						array_push($exp,array('{',$link,'.',bold($function_data['function'].'('),$function_data['parameter'],bold(')'),'}'));
					}
				}
				else{
					if(1 == $html){
						array_push($exp, new CSpan('*ERROR*', 'on'));
					}
					else{
						$exp.= '*ERROR*';
					}
				}
				continue;
			}

			if($state == 'FUNCTIONID'){
				$functionid=$functionid.$expression[$i];
				continue;
			}
			else if($state == 'MACROS'){
				$macros=$macros.$expression[$i];
				continue;
			}

			if(1 == $html) array_push($exp,$expression[$i]);
			else $exp.=$expression[$i];
		}
//SDII($exp);
	return $exp;
	}
	/*
	 * Function: implode_exp
	 *
	 * Description:
	 *	 Translate localhost:procload.last(0)>10 to {12}>10
	 *	 And create database representation.
	 *
	 * Author:
	 *	 Eugene Grigorjev (eugene.grigorjev@zabbix.com)
	 *
	 * Comments: !!! Don't forget sync code with C !!!
	 *
	 */
	function implode_exp($expression, $triggerid){
//		global $ZBX_TR_EXPR_SIMPLE_MACROS, $ZBX_TR_EXPR_REPLACE_TO;
		$expr = $expression;
//		$short_exp = $expression;

/* Replace all {server:key.function(param)} and {MACRO} with '$ZBX_TR_EXPR_REPLACE_TO' */
/* build short expression {12}>10 */
//		while(ereg(ZBX_EREG_EXPRESSION_TOKEN_FORMAT, $expr, $arr)){
/*		while(preg_match('/'.ZBX_PREG_EXPRESSION_TOKEN_FORMAT.'/', $expr, $arr)){
			if($arr[ZBX_EXPRESSION_MACRO_ID] && !isset($ZBX_TR_EXPR_SIMPLE_MACROS[$arr[ZBX_EXPRESSION_MACRO_ID]])){
				error('[ie]'.SPACE.S_UNKNOWN_MACRO.' ['.$arr[ZBX_EXPRESSION_MACRO_ID].']');
				return false;
			}
			else if(!$arr[ZBX_EXPRESSION_MACRO_ID]) {

				$s_expr		= &$arr[ZBX_EXPRESSION_SIMPLE_EXPRESSION_ID];
				$host		= &$arr[ZBX_EXPRESSION_SIMPLE_EXPRESSION_ID + ZBX_SIMPLE_EXPRESSION_HOST_ID];
				$key		= &$arr[ZBX_EXPRESSION_SIMPLE_EXPRESSION_ID + ZBX_SIMPLE_EXPRESSION_KEY_ID];
				$function 	= &$arr[ZBX_EXPRESSION_SIMPLE_EXPRESSION_ID + ZBX_SIMPLE_EXPRESSION_FUNCTION_NAME_ID];
				$parameter	= &$arr[ZBX_EXPRESSION_SIMPLE_EXPRESSION_ID + ZBX_SIMPLE_EXPRESSION_FUNCTION_PARAM_ID];
*/
		$expressionData = parseTriggerExpressions($expression, true);
		if(isset($expressionData[$expression]['errors'])) return null;
		if(!is_array($expressionData[$expression]['expressions']) || !count($expressionData[$expression]['expressions'])) return $expression;

		$usedItems = Array();

		$cuted = 0;
		foreach($expressionData[$expression]['expressions'] as &$macro) {
			$itemStr = zbx_substr($expression, $macro['openSymbolNum'], $macro['closeSymbolNum']-$macro['openSymbolNum']+1);
			unset($iData);
//			SDII($macro);
			reset($macro['indexes']['server']);
			$iData =& $macro['indexes']['server'][key($macro['indexes']['server'])];
			$host = zbx_substr($expression, $iData['openSymbolNum']+1, $iData['closeSymbolNum']-($iData['openSymbolNum']+1));
//			SDI($host);
			unset($iData);
			reset($macro['indexes']['keyName']);
			$iData =& $macro['indexes']['keyName'][key($macro['indexes']['keyName'])];
			$keyName = zbx_substr($expression, $iData['openSymbolNum']+1, $iData['closeSymbolNum']-($iData['openSymbolNum']+1));
//			SDI($keyName);
			if(isset($macro['indexes']['keyParams']) && count($macro['indexes']['keyParams']) > 0) {
				unset($iData);
				reset($macro['indexes']['keyParams']);
				$iData =& $macro['indexes']['keyParams'][key($macro['indexes']['keyParams'])];
				$keyParams = zbx_substr($expression, $iData['openSymbolNum'], $iData['closeSymbolNum']-$iData['openSymbolNum']+1);
			}else{
				$keyParams = '';
			}
			unset($iData);
			reset($macro['indexes']['keyFunctionName']);
			$iData =& $macro['indexes']['keyFunctionName'][key($macro['indexes']['keyFunctionName'])];
			$function = zbx_substr($expression, $iData['openSymbolNum']+1, $iData['closeSymbolNum']-($iData['openSymbolNum']+1));
//			SDI($function);
			if(isset($macro['indexes']['keyFunctionParams']) && count($macro['indexes']['keyFunctionParams']) > 0) {
				unset($iData);
				reset($macro['indexes']['keyFunctionParams']);
				$iData =& $macro['indexes']['keyFunctionParams'][key($macro['indexes']['keyFunctionParams'])];
				$functionParams = zbx_substr($expression, $iData['openSymbolNum']+1, $iData['closeSymbolNum']-($iData['openSymbolNum']+1));
			}else{
				$functionParams = '';
			}
//			SDI($functionParams);
//			SDI('FINISH ------------------------------------->>>>>>>>>>>>>>>>>>>>');
			$sql = 'SELECT i.itemid '.
				' FROM items i,hosts h'.
				' WHERE i.key_='.zbx_dbstr($keyName.$keyParams).
					' AND h.host='.zbx_dbstr($host).
					' AND h.hostid=i.hostid';

			$item_res = DBselect($sql);
			while(($item = DBfetch($item_res)) && (!in_node($item['itemid']))){
			}

			if(!$item) return null;

			$itemid = $item['itemid'];

			if(!isset($usedItems[$itemStr])) {
				$functionid = get_dbid('functions','functionid');

				$sql = 'insert into functions (functionid,itemid,triggerid,function,parameter)'.
					' values ('.$functionid.','.$itemid.','.$triggerid.','.zbx_dbstr($function).','.
					zbx_dbstr($functionParams).')';
				if( !DBexecute($sql)) {
					return	null;
				}else {
					$usedItems[$itemStr] = $functionid;
				}
			}
//SDI("BEFORE: $expr");
			$expr = zbx_substr($expr, 0, $macro['openSymbolNum']-$cuted).'{'.$usedItems[$itemStr].'}'.zbx_substr($expr, $macro['closeSymbolNum']-$cuted+1);
			$cuted += $macro['closeSymbolNum']-$macro['openSymbolNum']+1-zbx_strlen('{'.$usedItems[$itemStr].'}');
//SDI("AFTER: $expr");
		}
//		SDI($expr);
//		exit;
		return $expr;
	}

	function update_trigger_comments($triggerids,$comments){
		zbx_value2array($triggerids);

		return	DBexecute('UPDATE triggers '.
						' SET comments='.zbx_dbstr($comments).
						' WHERE '.DBcondition('triggerid',$triggerids));
	}

// Update Trigger status
	function update_trigger_status($triggerids,$status){
		zbx_value2array($triggerids);

// first update status for child triggers
		$upd_chd_triggers = array();
		$db_chd_triggers = get_triggers_by_templateid($triggerids);
		while($db_chd_trigger = DBfetch($db_chd_triggers)){
			$upd_chd_triggers[$db_chd_trigger['triggerid']] = $db_chd_trigger['triggerid'];
		}

		if(!empty($upd_chd_triggers)){
			update_trigger_status($upd_chd_triggers,$status);
		}

		DBexecute('UPDATE triggers SET status='.$status.' WHERE '.DBcondition('triggerid',$triggerids));

		if($status != TRIGGER_STATUS_ENABLED){
			addEvent($triggerids, TRIGGER_VALUE_UNKNOWN);
			DBexecute('UPDATE triggers SET value_flags='.TRIGGER_VALUE_FLAG_UNKNOWN.' WHERE '.DBcondition('triggerid',$triggerids).' AND value_flags='.TRIGGER_VALUE_FLAG_NORMAL);
		}

	return true;
	}

	/*
	 * Function: extract_numbers
	 *
	 * Description:
	 *	 Extract from string numbers with prefixes (A-Z)
	 *
	 * Author:
	 *	 Eugene Grigorjev (eugene.grigorjev@zabbix.com)
	 *
	 * Comments: !!! Don't forget sync code with C !!!
	 *
	 */
	function extract_numbers($str){
		$numbers = array();
//		while( ereg(ZBX_EREG_NUMBER.'([[:print:]]*)', $str, $arr) ) {
		while(preg_match('/'.ZBX_PREG_NUMBER.'(['.ZBX_PREG_PRINT.']*)/', $str, $arr)){
			$numbers[] = $arr[1];
			$str = $arr[2];
		}

	return $numbers;
	}

	/*
	 * Function: expand_trigger_description_constants
	 *
	 * Description:
	 *	 substitute simple macros in data string with real values
	 *
	 * Author:
	 *	 Eugene Grigorjev (eugene.grigorjev@zabbix.com)
	 *
	 * Comments: !!! Don't forget sync code with C !!!
	 *		   replcae $1-9 macros
	 *
	 */
	function expand_trigger_description_constants($description, $row){
		if($row && isset($row['expression'])){
//			$numbers = extract_numbers(ereg_replace('(\{[0-9]+\})', 'function', $row['expression']));
			$numbers = extract_numbers(preg_replace('/(\{[0-9]+\})/', 'function', $row['expression']));

			$description = $row['description'];

			for ( $i = 0; $i < 9; $i++ ){
				$description = str_replace(
									'$'.($i+1),
									isset($numbers[$i])?$numbers[$i]:'',
									$description
								);
			}
		}

		return $description;
	}

	function expand_trigger_description_by_data($row, $flag = ZBX_FLAG_TRIGGER){
		if($row){
			$description = expand_trigger_description_constants($row['description'], $row);

			for($i=0; $i<10; $i++){
				$macro = '{HOSTNAME'.($i ? $i : '').'}';
				if(zbx_strstr($description, $macro)) {
					$functionid = trigger_get_N_functionid($row['expression'], $i ? $i : 1);

					if(isset($functionid)) {
						$sql = 'SELECT DISTINCT h.host'.
								' FROM functions f,items i,hosts h'.
								' WHERE f.itemid=i.itemid'.
									' AND i.hostid=h.hostid'.
									' AND f.functionid='.$functionid;
						$host = DBfetch(DBselect($sql));
						if(is_null($host['host']))
							$host['host'] = $macro;
						$description = str_replace($macro, $host['host'], $description);
					}
				}
			}

			for($i=0; $i<10; $i++){
				$macro = '{ITEM.LASTVALUE'.($i ? $i : '').'}';
				if(zbx_strstr($description, $macro)){
					$functionid = trigger_get_N_functionid($row['expression'], $i ? $i : 1);

					if(isset($functionid)){
						$sql = 'SELECT i.lastvalue, i.value_type, i.itemid, i.valuemapid, i.units '.
								' FROM items i, functions f '.
								' WHERE i.itemid=f.itemid '.
									' AND f.functionid='.$functionid;
						$row2=DBfetch(DBselect($sql));
						$description = str_replace($macro, format_lastvalue($row2), $description);

					}
				}
			}

			for($i=0; $i<10; $i++){
				$macro = '{ITEM.VALUE'.($i ? $i : '').'}';
				if(zbx_strstr($description, $macro)){
					$value=($flag==ZBX_FLAG_TRIGGER)?
							trigger_get_func_value($row['expression'],ZBX_FLAG_TRIGGER,$i ? $i : 1, 1):
							trigger_get_func_value($row['expression'],ZBX_FLAG_EVENT,$i ? $i : 1, $row['clock'], $row['ns']);

					$description = str_replace($macro, $value, $description);
				}

			}

			if($res = preg_match_all('/'.ZBX_PREG_EXPRESSION_USER_MACROS.'/', $description, $arr)){
				$macros = CUserMacro::getMacros($arr[1], array('triggerid' => $row['triggerid']));

				$search = array_keys($macros);
				$values = array_values($macros);

				$description = str_replace($search, $values, $description);
		}
		}
		else{
			$description = '*ERROR*';
		}
	return $description;
	}

	function expand_trigger_description_simple($triggerid){
		$sql = 'SELECT DISTINCT h.host,t.description,t.expression,t.triggerid '.
				' FROM triggers t, functions f, items i, hosts h '.
				' WHERE f.triggerid=t.triggerid '.
					' AND i.itemid=f.itemid '.
					' AND h.hostid=i.hostid '.
					' AND t.triggerid='.$triggerid;
		$trigger = DBfetch(DBselect($sql));

	return expand_trigger_description_by_data($trigger);
	}

	function expand_trigger_description($triggerid){
		$description = expand_trigger_description_simple($triggerid);
		$description = htmlspecialchars($description);
	return $description;
	}

	function update_trigger_value_to_unknown_by_hostid($hostids){
		zbx_value2array($hostids);

		$triggers = array();
		$result = DBselect('SELECT DISTINCT t.triggerid '.
			' FROM items i,triggers t,functions f '.
			' WHERE f.triggerid=t.triggerid '.
				' AND f.itemid=i.itemid '.
				' AND '.DBcondition('i.hostid',$hostids));

		$now = time();
		while($row=DBfetch($result)){
			$triggers[$row['triggerid']] = $row['triggerid'];
		}
		if(!empty($triggers)){
// returns updated triggers
			$triggers = addEvent($triggers,TRIGGER_VALUE_UNKNOWN,$now);
		}

		if(!empty($triggers)){
			DBexecute('UPDATE triggers SET value_flags='.TRIGGER_VALUE_FLAG_UNKNOWN.' WHERE '.DBcondition('triggerid',$triggerids).' AND value_flags='.TRIGGER_VALUE_FLAG_NORMAL);
		}
	return true;
	}

	function addEvent($triggerids, $value){
		zbx_value2array($triggerids);

		$events = array();
		foreach($triggerids as $tnum => $triggerid){
			$events[] = array(
				'source'		=> EVENT_SOURCE_TRIGGERS,
				'object'		=> EVENT_OBJECT_TRIGGER,
				'objectid'		=> $triggerid,
				'clock'			=> time(),
				'value'			=> $value,
				'acknowledged'	=> 0
			);
		}
		$eventids = CEvent::create($events);

	return $eventids;
	}

/******************************************************************************
 *																			*
 * Purpose: Delete Trigger definition										 *
 *																			*
 * Comments: !!! Don't forget sync code with C !!!							*
 *																			*
 ******************************************************************************/
	function delete_trigger($triggerids){
		zbx_value2array($triggerids);

// first delete child triggers
		$del_chd_triggers = array();
		$db_triggers= get_triggers_by_templateid($triggerids);
		while($db_trigger = DBfetch($db_triggers)){// recursion
			$del_chd_triggers[$db_trigger['triggerid']] = $db_trigger['triggerid'];
		}

		if(!empty($del_chd_triggers)){
			$result = delete_trigger($del_chd_triggers);
			if(!$result) return  $result;
		}

		$sql = 'SELECT triggerid FROM trigger_discovery WHERE '.DBcondition('parent_triggerid', $triggerids);
		$db_triggers = DBselect($sql);
		while($trigger = DBfetch($db_triggers)){
			$triggerids[] = $trigger['triggerid'];
		}
// get hosts before functions deletion !!!
		$trig_hosts = array();
		foreach($triggerids as $id => $triggerid){
			$trig_hosts[$triggerid] = get_hosts_by_triggerid($triggerid);
		}

		$result = delete_dependencies_by_triggerid($triggerids);
		if(!$result)	return	$result;

		DBexecute('DELETE FROM trigger_depends WHERE '.DBcondition('triggerid_up',$triggerids));

		$result = delete_function_by_triggerid($triggerids);
		if(!$result)	return	$result;

		$result = delete_events_by_triggerid($triggerids);
		if(!$result)	return	$result;

		$result = delete_services_by_triggerid($triggerids);
		if(!$result)	return	$result;

		$result = delete_sysmaps_elements_with_triggerid($triggerids);
		if(!$result)	return	$result;

		DBexecute('DELETE FROM sysmaps_link_triggers WHERE '.DBcondition('triggerid',$triggerids));

// disable actions
		$actionids = array();
		$sql = 'SELECT DISTINCT actionid '.
				' FROM conditions '.
				' WHERE conditiontype='.CONDITION_TYPE_TRIGGER.
					' AND '.DBcondition('value',$triggerids,false,true);   // FIXED[POSIBLE value type violation]!!!
		$db_actions = DBselect($sql);
		while($db_action = DBfetch($db_actions)){
			$actionids[$db_action['actionid']] = $db_action['actionid'];
		}

		DBexecute('UPDATE actions '.
					' SET status='.ACTION_STATUS_DISABLED.
					' WHERE '.DBcondition('actionid',$actionids));

// delete action conditions
		DBexecute('DELETE FROM conditions '.
					' WHERE conditiontype='.CONDITION_TYPE_TRIGGER.
						' AND '.DBcondition('value',$triggerids,false,true)); // FIXED[POSIBLE value type violation]!!!

// Get triggers INFO before delete them!
		$triggers = array();
		$trig_res = DBselect('SELECT triggerid, description FROM triggers WHERE '.DBcondition('triggerid',$triggerids));
		while($trig_rows = DBfetch($trig_res)){
			$triggers[$trig_rows['triggerid']] = $trig_rows;
		}
// --

		$result = DBexecute('DELETE FROM triggers WHERE '.DBcondition('triggerid',$triggerids));
		if($result){
			foreach($triggers as $triggerid => $trigger){
				$msg = S_TRIGGER.SPACE.'"'.$trigger['description'].'"'.SPACE.S_DELETED_SMALL;
				$trig_host = DBfetch($trig_hosts[$triggerid]);
				if($trig_host){
					$msg .= SPACE.S_FROM_HOST_SMALL.SPACE.'"'.$trig_host['host'].'"';
				}
				info($msg);
			}
		}
	return $result;
	}

// Update Trigger definition

	/******************************************************************************
	 *                                                                            *
	 * Comments: !!! Don't forget sync code with C !!!                            *
	 *                                                                            *
	 ******************************************************************************/
	function update_trigger($triggerid,$expression=NULL,$description=NULL,$type=NULL,$priority=NULL,$status=NULL,$comments=NULL,$url=NULL,$deps=array(),$templateid=0, $flags=0){
		$trigger	= get_trigger_by_triggerid($triggerid);
		$trig_hosts	= get_hosts_by_triggerid($triggerid);
		$trig_host	= DBfetch($trig_hosts);

		$event_to_unknown = false;

		$expressionData = parseTriggerExpressions($expression, true);

		$error = null;
		if(is_null($expression)){
			/* Restore expression */
			$expression = explode_exp($trigger['expression'],0);
			$expressionData = parseTriggerExpressions($expression, true);
		}
		else if(!isset($expressionData[$expression]['errors']) && $expression != explode_exp($trigger['expression'],0)){
			$event_to_unknown = true;
			$error = 'Trigger expression updated. No status update so far.';
		}

		if( isset($expressionData[$expression]['errors']) ) {
			showExpressionErrors($expression, $expressionData[$expression]['errors']);
			return false;
		}

		if(!validate_trigger_dependency($expression, $deps)) return false;

		if(is_null($description)){
			$description = $trigger['description'];
		}

		if(CTrigger::exists(array('description' => $description, 'expression' => $expression))){

			reset($expressionData[$expression]['hosts']);
			$hData =& $expressionData[$expression]['hosts'][key($expressionData[$expression]['hosts'])];

			$host = zbx_substr($expression, $hData['openSymbolNum']+1, $hData['closeSymbolNum']-($hData['openSymbolNum']+1));

			$options = array(
				'filter' => array('description' => $description, 'host' => $host),
				'output' => API_OUTPUT_EXTEND,
				'editable' => 1,
			);
			$triggers_exist = CTrigger::get($options);

			$trigger_exist = false;
			foreach($triggers_exist as $tnum => $tr){
				$tmp_exp = explode_exp($tr['expression'], false);
				if(strcmp($tmp_exp, $expression) == 0){
					$trigger_exist = $tr;
					break;
				}
			}
			if($trigger_exist && ($trigger_exist['triggerid'] != $trigger['triggerid'])){
				error('Trigger [ '.$trigger['description'].' ] already exists');
				return false;
			}
			else if(!$trigger_exist){
				error('No Permissions');
				return false;
			}
		}


		$exp_hosts 	= get_hosts_by_expression($expression);

		if( $exp_hosts ){
			$chd_hosts	= get_hosts_by_templateid($trig_host['hostid']);

			if(DBfetch($chd_hosts)){
				$exp_host = DBfetch($exp_hosts);

				$db_chd_triggers = get_triggers_by_templateid($triggerid);
				while($db_chd_trigger = DBfetch($db_chd_triggers)){
					$chd_trig_hosts = get_hosts_by_triggerid($db_chd_trigger['triggerid']);
					$chd_trig_host = DBfetch($chd_trig_hosts);

					$newexpression = str_replace(
						'{'.$exp_host['host'].':',
						'{'.$chd_trig_host['host'].':',
						$expression);

// recursion
					update_trigger(
						$db_chd_trigger['triggerid'],
						$newexpression,
						$description,
						$type,
						$priority,
						NULL,		// status
						$comments,
						$url,
						replace_template_dependencies($deps, $chd_trig_host['hostid']),
<<<<<<< HEAD
						$triggerid
=======
						$triggerid,
						$flags
>>>>>>> 585f1a15
					);
				}
			}
		}

		$result = delete_function_by_triggerid($triggerid);

		if(!$result){
			return	$result;
		}

		$expression = implode_exp($expression,$triggerid); /* errors can be ignored cose function must return NULL */

		$update_values = array();
		if(!is_null($expression)) $update_values['expression'] = $expression;
		if(!is_null($description)) $update_values['description'] = $description;
		if(!is_null($type)) $update_values['type'] = $type;
		if(!is_null($priority)) $update_values['priority'] = $priority;
		if(!is_null($status)) $update_values['status'] = $status;
		if(!is_null($comments)) $update_values['comments'] = $comments;
		if(!is_null($url)) $update_values['url'] = $url;
		if(!is_null($templateid)) $update_values['templateid'] = $templateid;
		if(!is_null($error)) $update_values['error'] = $error;

		if($event_to_unknown || (!is_null($status) && ($status != TRIGGER_STATUS_ENABLED))){
			if($trigger['value_flags'] == TRIGGER_VALUE_FLAG_NORMAL){
				addEvent($triggerid, TRIGGER_VALUE_UNKNOWN);

				$update_values['value_flags'] = TRIGGER_VALUE_FLAG_UNKNOWN;
			}
		}

		DB::update('triggers', array('values' => $update_values, 'where' => array('triggerid='.$triggerid)));

// TODO: peredelatj!
		if($flags != ZBX_FLAG_DISCOVERY_NORMAL){
			$trig_info = CTrigger::get(array(
				'triggerids' => $triggerid,
				'filter' => array('flags' => ZBX_FLAG_DISCOVERY_CHILD),
				'output' => API_OUTPUT_REFER,
				'select_items' => API_OUTPUT_EXTEND
			));
			$trig_info = reset($trig_info);
			$has_prototype = false;

			foreach($trig_info['items'] as $titem){
				if($titem['flags'] == ZBX_FLAG_DISCOVERY_CHILD){
					$has_prototype = true;
					break;
				}
			}
			if(!$has_prototype){
				error('Trigger prototype should have at least one prototype');
				$result = false;
			}
		}
// ---

		delete_dependencies_by_triggerid($triggerid);

		foreach($deps as $id => $triggerid_up){
			if(!$result2=add_trigger_dependency($triggerid, $triggerid_up)){
				error(S_INCORRECT_DEPENDENCY.' ['.expand_trigger_description($triggerid_up).']');
			}
			$result &= $result2;
		}

		if($result){
			$trig_hosts	= get_hosts_by_triggerid($triggerid);
			$msg = S_TRIGGER.SPACE.'"'.$trigger['description'].'"'.SPACE.S_UPDATED_SMALL;
			$trig_host = DBfetch($trig_hosts);
			if($trig_host){
				$msg .= SPACE.S_FOR_HOST_SMALL.SPACE.'"'.$trig_host['host'].'"';
			}
			info($msg);
		}

		if($result) {
			$trigger_new = get_trigger_by_triggerid($triggerid);
			add_audit_ext(AUDIT_ACTION_UPDATE, AUDIT_RESOURCE_TRIGGER,	$triggerid,	$trig_host['host'].':'.$trigger['description'], 'triggers', $trigger, $trigger_new);
		}

		$result = $result?$triggerid:$result;

	return $result;
	}

	function check_right_on_trigger_by_triggerid($permission,$triggerid){
		$trigger_data = DBfetch(DBselect('select expression from triggers where triggerid='.$triggerid));

		if(!$trigger_data) return false;

		return check_right_on_trigger_by_expression($permission, explode_exp($trigger_data['expression'], 0));
	}

	function check_right_on_trigger_by_expression($permission,$expression){
		global $USER_DETAILS;

		$hostids = array();
		$db_hosts = get_hosts_by_expression($expression);
		while($host_data = DBfetch($db_hosts)){
			$hostids[] = $host_data['hostid'];
		}
		$hosts = CHost::get(array(
			'hostids' => $hostids,
			'editable' => (($permission == PERM_READ_WRITE) ? 1 : null),
			'output' => API_OUTPUT_SHORTEN,
			'templated_hosts' => 1,
		));
		$hosts = zbx_toHash($hosts, 'hostid');
		foreach($hostids as $hostid){
			if(!isset($hosts[$hostid])) return false;
		}

		return true;
	}


// ----------- DEPENDENCIES --------------

/******************************************************************************
 *																			*
 * Comments: !!! Don't forget sync code with C !!!							*
 *																			*
 ******************************************************************************/
	function get_trigger_dependencies_by_triggerid($triggerid){
		$result = array();

		$db_deps = DBselect('SELECT * FROM trigger_depends WHERE triggerid_down='.$triggerid);
		while($db_dep = DBfetch($db_deps))
			$result[] = $db_dep['triggerid_up'];

	return $result;
	}

	function add_trigger_dependency($triggerid,$depid){
		$result = false;

		if(check_dependency_by_triggerid($triggerid,$depid)){
			$result=insert_dependency($triggerid,$depid);
		}

	return $result;
	}

/******************************************************************************
 *																			*
 * Comments: !!! Don't forget sync code with C !!!							*
 *																			*
 ******************************************************************************/
	function insert_dependency($triggerid_down,$triggerid_up){

		$triggerdepid = get_dbid('trigger_depends','triggerdepid');
		$result=DBexecute('INSERT INTO trigger_depends (triggerdepid,triggerid_down,triggerid_up) '.
							" VALUES ($triggerdepid,$triggerid_down,$triggerid_up)");
		if(!$result){
			return	$result;
		}
	return DBexecute('UPDATE triggers SET dep_level=dep_level+1 WHERE triggerid='.$triggerid_up);
	}

/*
 * Function: update_trigger_dependencies_for_host
 *
 * Description:
 *	 Update template triggers dependencies
 *
 * Author:
 *	 Artem 'Aly' Suharev
 *
 * Comments: !!! Don't forget sync code with C !!!
 *
 */
 	function update_template_dependencies_for_host($hostid){

		$tpl_triggerids = array();

		$sql = 'SELECT DISTINCT t.triggerid, t.templateid '.
							' FROM triggers t, functions f, items i '.
							' WHERE i.hostid='.$hostid.
								' AND f.itemid=i.itemid '.
								' AND f.triggerid=t.triggerid '.
								' AND t.templateid IS NOT NULL';
		$result = DBselect($sql);
		while($trigger = DBfetch($result)){
			if($trigger['templateid'] > 0){
				delete_dependencies_by_triggerid($trigger['triggerid']);
				$tpl_triggerids[$trigger['templateid']] = $trigger['triggerid'];
			}
		}

		$sql = 'SELECT DISTINCT td.* '.
				' FROM items i, functions f, triggers t, trigger_depends td '.
				' WHERE i.hostid='.$hostid.
					' AND f.itemid=i.itemid '.
					' AND t.triggerid=f.triggerid '.
					' AND ( (td.triggerid_up=t.templateid) OR (td.triggerid_down=t.templateid) )';
		$result = DBselect($sql);
		while($dependency = DBfetch($result)){
			if(isset($tpl_triggerids[$dependency['triggerid_down']]) &&
				isset($tpl_triggerids[$dependency['triggerid_up']]))
			{
				insert_dependency($tpl_triggerids[$dependency['triggerid_down']],$tpl_triggerids[$dependency['triggerid_up']]);
			}
		}
	}

	function replace_triggers_depenedencies($new_triggerids){
		$old_triggerids = array_keys($new_triggerids);

		$deps = array();
		$res = DBselect('SELECT * FROM trigger_depends WHERE '.DBcondition('triggerid_up',$old_triggerids));
		while($db_dep = DBfetch($res)){
			$deps[$db_dep['triggerid_up']] = $db_dep['triggerid_down'];
		}

		delete_dependencies_by_triggerid($deps);

		foreach($new_triggerids as $old_triggerid => $newtriggerid){
			if(isset($deps[$old_triggerid]))
				insert_dependency($deps[$old_triggerid], $newtriggerid);
		}
	}
/*
	 * Function: update_template_dependencies_for_host
	 *
	 * Description:
	 *	 Update template triggers
	 *
	 * Author:
	 *	 Eugene Grigorjev (eugene.grigorjev@zabbix.com)
	 *
	 * Comments: !!! Don't forget sync code with C !!!
	 *
	 *
	function update_template_dependencies_for_host($hostid){

		$db_triggers = get_triggers_by_hostid($hostid);

		while($trigger_data = DBfetch($db_triggers)){
			$db_chd_triggers = get_triggers_by_templateid($trigger_data['triggerid']);

			while($chd_trigger_data = DBfetch($db_chd_triggers)){
				update_trigger($chd_trigger_data['triggerid'],
								NULL,	//expression
								NULL,	//description
								NULL,	//type
								NULL,	//priority
								NULL,	//status
								NULL,	//comments
								NULL,	//url
					replace_template_dependencies(
						get_trigger_dependencies_by_triggerid($trigger_data['triggerid']),
						$hostid),
					$trigger_data['triggerid']);
			}

		}
	}

/******************************************************************************
 *																			*
 * Comments: !!! Don't forget sync code with C !!!							*
 *																			*
 ******************************************************************************/
	function replace_template_dependencies($deps, $hostid){
		foreach($deps as $id => $val){
			$sql = 'SELECT t.triggerid '.
				' FROM triggers t,functions f,items i '.
				' WHERE t.templateid='.$val.
					' AND f.triggerid=t.triggerid '.
					' AND f.itemid=i.itemid '.
					' AND i.hostid='.$hostid;
			if($db_new_dep = DBfetch(DBselect($sql))){
				$deps[$id] = $db_new_dep['triggerid'];
			}
		}

	return $deps;
	}

/******************************************************************************
 *																			*
 * Comments: !!! Don't forget sync code with C !!!							*
 *																			*
 ******************************************************************************/
	function delete_dependencies_by_triggerid($triggerids){
		zbx_value2array($triggerids);

		$db_deps = DBselect('SELECT triggerid_up, triggerid_down '.
						' FROM trigger_depends '.
						' WHERE '.DBcondition('triggerid_down',$triggerids));

		while($db_dep = DBfetch($db_deps)){
			DBexecute('UPDATE triggers SET dep_level=dep_level-1 WHERE triggerid='.$db_dep['triggerid_up']);
			DBexecute('DELETE FROM trigger_depends'.
				' WHERE triggerid_up='.$db_dep['triggerid_up'].
					' AND triggerid_down='.$db_dep['triggerid_down']);
		}
	return true;
	}

	function check_dependency_by_triggerid($triggerid,$triggerid_up,$level=0){
		if(bccomp($triggerid,$triggerid_up) == 0) return false;
		if($level > 16) return true;

		$level++;
		$result = true;

		$sql = 'SELECT triggerid_up FROM trigger_depends WHERE triggerid_down='.$triggerid_up;
		$res = DBselect($sql);
		while(($trig = DBfetch($res)) && $result){
			$result &= check_dependency_by_triggerid($triggerid,$trig['triggerid_up'],$level);		// RECURSION!!!
		}

	return $result;
	}

// Deny adding dependency between templates ifthey are not high level templates
	function validate_trigger_dependency($expression, $deps) {
		$result = true;

		if(!empty($deps)){
			$templates = array();
			$templateids = array();
			$db_triggerhosts = get_hosts_by_expression($expression);
			while($triggerhost = DBfetch($db_triggerhosts)){
				if($triggerhost['status'] == HOST_STATUS_TEMPLATE){ //template
					$templates[$triggerhost['hostid']] = $triggerhost;
					$templateids[$triggerhost['hostid']] = $triggerhost['hostid'];
				}
			}

			$dep_templateids = array();
			$db_dephosts = get_hosts_by_triggerid($deps);
			while($dephost = DBfetch($db_dephosts)) {
				if($dephost['status'] == HOST_STATUS_TEMPLATE){ //template
					$templates[$dephost['hostid']] = $dephost;
					$dep_templateids[$dephost['hostid']] = $dephost['hostid'];
				}
			}

			$tdiff = array_diff($dep_templateids, $templateids);
			if(!empty($templateids) && !empty($dep_templateids) && !empty($tdiff)){
				$tpls = zbx_array_merge($templateids, $dep_templateids);
				$sql = 'SELECT DISTINCT ht.templateid, ht.hostid, h.host'.
						' FROM hosts_templates ht, hosts h'.
						' WHERE h.hostid=ht.hostid'.
							' AND '.DBcondition('ht.templateid', $tpls);

				$db_lowlvltpl = DBselect($sql);
				$map = array();
				while($lovlvltpl = DBfetch($db_lowlvltpl)){
					if(!isset($map[$lovlvltpl['hostid']])) $map[$lovlvltpl['hostid']] = array();
					$map[$lovlvltpl['hostid']][$lovlvltpl['templateid']] = $lovlvltpl['host'];
				}

				foreach($map as $hostid => $templates){
					$set_with_dep = false;

					foreach($templateids as $tplid){
						if(isset($templates[$tplid])){
							$set_with_dep = true;
							break;
						}
					}
					foreach($dep_templateids as $dep_tplid){
						if(!isset($templates[$dep_tplid]) && $set_with_dep){
							error('Not all Templates are linked to host [ '.reset($templates).' ]');
							$result = false;
							break 2;
						}
					}
				}

			}
		}

	return $result;
	}

	function delete_function_by_triggerid($triggerids){
		zbx_value2array($triggerids);
	return	DBexecute('DELETE FROM functions WHERE '.DBcondition('triggerid',$triggerids));
	}

	function delete_events_by_triggerid($triggerids){
		zbx_value2array($triggerids);
	return	DBexecute('DELETE FROM events WHERE '.DBcondition('objectid',$triggerids).' AND object='.EVENT_OBJECT_TRIGGER);
	}

/******************************************************************************
 *																			*
 * Comments: !!! Don't forget sync code with C !!!							*
 *																			*
 ******************************************************************************/
	function delete_triggers_by_itemid($itemids){
		zbx_value2array($itemids);

		$del_triggers = array();
		$result=DBselect('SELECT triggerid FROM functions WHERE '.DBcondition('itemid',$itemids));
		while($row=DBfetch($result)){
			$del_triggers[$row['triggerid']] = $row['triggerid'];
		}
		if(!empty($del_triggers)){
			if(!delete_trigger($del_triggers)) return FALSE;
		}

	return TRUE;
	}

/******************************************************************************
 *																			*
 * Purpose: Delete Service definitions by triggerid						   *
 *																			*
 * Comments: !!! Don't forget sync code with C !!!							*
 *																			*
 ******************************************************************************/
	function delete_services_by_triggerid($triggerids){
		zbx_value2array($triggerids);

		$result = DBselect('SELECT serviceid FROM services WHERE '.DBcondition('triggerid',$triggerids));
		while($row = DBfetch($result)){
			delete_service($row['serviceid']);
		}
	return	TRUE;
	}

/*
 * Function: cmp_triggers_exressions
 *
 * Description:
 * 		Warning: function compares ONLY expressions, there is no check on functions and items
 *
 * Author:
 *	 Aly
 *
 * Comments:
 *
 */
	function cmp_triggers_exressions($expr1, $expr2){
		$expr1 = preg_replace('/{[0-9]+}/', 'func', $expr1);
		$expr2 = preg_replace('/{[0-9]+}/', 'func', $expr2);
		return strcmp($expr1, $expr2);
	}

	/*
	 * Function: cmp_triggers
	 *
	 * Description:
	 *	 compare triggers by expression
	 *
	 * Author:
	 *	 Eugene Grigorjev (eugene.grigorjev@zabbix.com)
	 *
	 * Comments: !!! Don't forget sync code with C !!!
	 *
	 */
	function cmp_triggers($triggerid1, $triggerid2){
// compare EXPRESSION !!!
		$trig1 = get_trigger_by_triggerid($triggerid1);
		$trig2 = get_trigger_by_triggerid($triggerid2);

		$trig_fnc1 = get_functions_by_triggerid($triggerid1);

		$expr1 = $trig1['expression'];
		while($fnc1 = DBfetch($trig_fnc1)){
			$trig_fnc2 = get_functions_by_triggerid($triggerid2);
			while($fnc2 = DBfetch($trig_fnc2)){
				if(strcmp($fnc1['function'],$fnc2['function']))	continue;
				if($fnc1['parameter'] != $fnc2['parameter'])	continue;

				$item1 = get_item_by_itemid($fnc1['itemid']);
				$item2 = get_item_by_itemid($fnc2['itemid']);

				if(strcmp($item1['key_'],$item2['key_']))	continue;

				$expr1 = str_replace(
					'{'.$fnc1['functionid'].'}',
					'{'.$fnc2['functionid'].'}',
					$expr1);
				break;
			}
		}
		return strcmp($expr1,$trig2['expression']);
	}

	/*
	 * Function: delete_template_triggers
	 *
	 * Description:
	 *	 Delete template triggers
	 *
	 * Author:
	 *	 Eugene Grigorjev (eugene.grigorjev@zabbix.com)
	 *
	 * Comments: !!! Don't forget sync code with C !!!
	 *
	 */
	function delete_template_triggers($hostid, $templateids = null, $unlink_mode = false){
		zbx_value2array($templateids);

		$triggers = get_triggers_by_hostid($hostid);
		while($trigger = DBfetch($triggers)){
			if($trigger['templateid']==0)	continue;

			if($templateids != null){
				$db_tmp_hosts = get_hosts_by_triggerid($trigger['templateid']);
				$tmp_host = DBfetch($db_tmp_hosts);

				if(!uint_in_array($tmp_host['hostid'], $templateids)) continue;
			}

			if($unlink_mode){
				if(DBexecute('UPDATE triggers SET templateid=NULL WHERE triggerid='.$trigger['triggerid'])){
						info('Trigger "'.$trigger['description'].'" unlinked');
				}
			}
			else{
				DBexecute('UPDATE triggers SET templateid=NULL WHERE triggerid='.$trigger['triggerid']);
				CTrigger::delete($trigger['triggerid']);
			}
		}
	return TRUE;
	}

/*
 * Function: copy_template_triggers
 *
 * Description:
 *	 Copy triggers from template
 *
 * Author:
 *	 Eugene Grigorjev (eugene.grigorjev@zabbix.com)
 *
 * Comments: !!! Don't forget sync code with C !!!
 *
 */
	function copy_template_triggers($hostid, $templateid = null, $copy_mode = false){
		if(null == $templateid){
			$templateid = array_keys(get_templates_by_hostid($hostid));
		}

		if(is_array($templateid)){
			foreach($templateid as $id)
				copy_template_triggers($hostid, $id, $copy_mode); // attention recursion
			return;
		}

		$triggers = get_triggers_by_hostid($templateid);
		while($trigger = DBfetch($triggers)){
			copy_trigger_to_host($trigger['triggerid'], $hostid, $copy_mode);
		}

		update_template_dependencies_for_host($hostid);
	}


/*
 * Function: get_triggers_overview
 *
 * Description:
 *	 Retrieve table with overview of triggers
 *
 * Author:
 *	 Eugene Grigorjev (eugene.grigorjev@zabbix.com)
 *
 * Comments: !!! Don't forget sync code with C !!!
 *
 */
	function get_triggers_overview($hostids,$view_style=null){
		global $USER_DETAILS;

		if(is_null($view_style)) $view_style = CProfile::get('web.overview.view.style',STYLE_TOP);

		$table = new CTableInfo(S_NO_TRIGGERS_DEFINED);

		$options = array(
			'hostids' => $hostids,
			'monitored' => 1,
			'expandData' => 1,
			'skipDependent' => 1,
			'output' => API_OUTPUT_EXTEND,
			'sortfield' => 'description'
		);

		$db_triggers = CTrigger::get($options);

		unset($triggers);
		unset($hosts);

		$triggers = array();

		foreach($db_triggers as $tnum => $row){
			$row['host'] = get_node_name_by_elid($row['hostid'], null, ': ').$row['host'];
			$row['description'] = expand_trigger_description_constants($row['description'], $row);

			$hosts[zbx_strtolower($row['host'])] = $row['host'];

			// A little tricky check for attempt to overwrite active trigger (value=1) with
			// inactive or active trigger with lower priority.
			if(!isset($triggers[$row['description']][$row['host']]) ||
				(
					(($triggers[$row['description']][$row['host']]['value'] == TRIGGER_VALUE_FALSE) && ($row['value'] == TRIGGER_VALUE_TRUE)) ||
					(
						(($triggers[$row['description']][$row['host']]['value'] == TRIGGER_VALUE_FALSE) || ($row['value'] == TRIGGER_VALUE_TRUE)) &&
						($row['priority'] > $triggers[$row['description']][$row['host']]['priority'])
					)
				)
			)
			{
				$triggers[$row['description']][$row['host']] = array(
					'hostid'	=> $row['hostid'],
					'triggerid'	=> $row['triggerid'],
					'value'		=> $row['value'],
					'lastchange'=> $row['lastchange'],
					'priority'	=> $row['priority']);
			}
		}

		if(!isset($hosts)){
			return $table;
		}
		ksort($hosts);


		$css = getUserTheme($USER_DETAILS);
		$vTextColor = ($css == 'css_od.css')?'&color=white':'';

		if($view_style == STYLE_TOP){
			$header = array(new CCol(S_TRIGGERS,'center'));

			foreach($hosts as $hostname){
				$header = array_merge($header,array(new CCol(array(new CImg('vtext.php?text='.$hostname.$vTextColor)), 'hosts')));
			}
			$table->setHeader($header,'vertical_header');

			foreach($triggers as $descr => $trhosts){
				$table_row = array(nbsp($descr));
				foreach($hosts as $hostname){
					$table_row = get_trigger_overview_cells($table_row,$trhosts,$hostname);
				}
				$table->addRow($table_row);
			}
		}
		else{
			$header=array(new CCol(S_HOSTS,'center'));
			foreach($triggers as $descr => $trhosts){
				$descr = array(new CImg('vtext.php?text='.$descr.$vTextColor));
				array_push($header,$descr);
			}
			$table->setHeader($header,'vertical_header');

			foreach($hosts as $hostname){
				$table_row = array(nbsp($hostname));
				foreach($triggers as $descr => $trhosts){
					$table_row=get_trigger_overview_cells($table_row,$trhosts,$hostname);
				}
				$table->addRow($table_row);
			}
		}
	return $table;
	}

	function get_trigger_overview_cells(&$table_row,&$trhosts,&$hostname){
		$css_class = NULL;
		$config = select_config();

		unset($tr_ov_menu);
		$ack = null;
		if(isset($trhosts[$hostname])){
			unset($ack_menu);

			switch($trhosts[$hostname]['value']){
				case TRIGGER_VALUE_TRUE:
					$css_class = get_severity_style($trhosts[$hostname]['priority']);
					$ack = null;

					if($config['event_ack_enable'] == 1){
						$event = get_last_event_by_triggerid($trhosts[$hostname]['triggerid']);
						if($event){
							$ack_menu = array(
											S_ACKNOWLEDGE,
											'acknow.php?eventid='.$event['eventid'],
											array('tw'=>'_blank')
										);

							if(1 == $event['acknowledged'])
								$ack = new CImg('images/general/tick.png','ack');
						}
					}
					break;
				case TRIGGER_VALUE_FALSE:
					$css_class = 'normal';
					break;
				default:
					$css_class = 'unknown_trigger';
			}

			$style = 'cursor: pointer; ';

			if((time()-$trhosts[$hostname]['lastchange'])<300)
				$style .= 'background-image: url(images/gradients/blink1.gif); '.
					'background-position: top left; '.
					'background-repeat: repeat;';
			else if((time()-$trhosts[$hostname]['lastchange'])<900)
				$style .= 'background-image: url(images/gradients/blink2.gif); '.
					'background-position: top left; '.
					'background-repeat: repeat;';

			unset($item_menu);
			$tr_ov_menu = array(
// name, url, (target [tw], statusbar [sb]), css, submenu
				array(S_TRIGGER, null,  null,
					array('outer'=> array('pum_oheader'), 'inner'=>array('pum_iheader'))
					),
				array(S_EVENTS, 'events.php?triggerid='.$trhosts[$hostname]['triggerid'], array('tw'=>'_blank'))
				);

			if(isset($ack_menu)) $tr_ov_menu[] = $ack_menu;

			$sql = 'SELECT DISTINCT i.itemid, i.description, i.key_, i.value_type '.
					' FROM items i, functions f '.
					' WHERE f.itemid=i.itemid '.
						' AND f.triggerid='.$trhosts[$hostname]['triggerid'];
			$db_items = DBselect($sql);
			while($item_data = DBfetch($db_items)){
				$description = item_description($item_data);
				switch($item_data['value_type']){
					case ITEM_VALUE_TYPE_UINT64:
					case ITEM_VALUE_TYPE_FLOAT:
						$action = 'showgraph';
						$status_bar = S_SHOW_GRAPH_OF_ITEM.' \''.$description.'\'';
						break;
					case ITEM_VALUE_TYPE_LOG:
					case ITEM_VALUE_TYPE_STR:
					case ITEM_VALUE_TYPE_TEXT:
					default:
						$action = 'showlatest';
						$status_bar = S_SHOW_VALUES_OF_ITEM.' \''.$description.'\'';
						break;
				}

				if(zbx_strlen($description) > 25) $description = zbx_substr($description,0,22).'...';

				$item_menu[$action][] = array(
					$description,
					'history.php?action='.$action.'&itemid='.$item_data['itemid'].'&period=3600',
					 array('tw'=>'', 'sb'=>$status_bar));
			}

			if(isset($item_menu['showgraph'])){
				$tr_ov_menu[] = array(S_GRAPHS,	null, null,
					array('outer'=> array('pum_oheader'), 'inner'=>array('pum_iheader'))
					);
				$tr_ov_menu = array_merge($tr_ov_menu, $item_menu['showgraph']);
			}

			if(isset($item_menu['showlatest'])){
				$tr_ov_menu[] = array(S_VALUES,	null, null,
					array('outer'=> array('pum_oheader'), 'inner'=>array('pum_iheader'))
					);
				$tr_ov_menu = array_merge($tr_ov_menu, $item_menu['showlatest']);
			}

			unset($item_menu);
		}
// dependency
// TRIGGERS ON WHICH DEPENDS THIS
		$desc = array();
		if(isset($trhosts[$hostname])){

			$triggerid = $trhosts[$hostname]['triggerid'];

			$dependency = false;
			$dep_table = new CTableInfo();
			$dep_table->setAttribute('style', 'width: 200px;');
			$dep_table->addRow(bold(S_DEPENDS_ON.':'));

			$sql_dep = 'SELECT * FROM trigger_depends WHERE triggerid_down='.$triggerid;
			$dep_res = DBselect($sql_dep);
			while($dep_row = DBfetch($dep_res)){
				$dep_table->addRow(SPACE.'-'.SPACE.expand_trigger_description($dep_row['triggerid_up']));
				$dependency = true;
			}

			if($dependency){
				$img = new Cimg('images/general/down_icon.png','DEP_DOWN');
				$img->setAttribute('style','vertical-align: middle; border: 0px;');
				$img->SetHint($dep_table);

				array_push($desc,$img);
			}
			unset($img, $dep_table, $dependency);

// TRIGGERS THAT DEPEND ON THIS
			$dependency = false;
			$dep_table = new CTableInfo();
			$dep_table->setAttribute('style', 'width: 200px;');
			$dep_table->addRow(bold(S_DEPENDENT.':'));

			$sql_dep = 'SELECT * FROM trigger_depends WHERE triggerid_up='.$triggerid;
			$dep_res = DBselect($sql_dep);
			while($dep_row = DBfetch($dep_res)){
				$dep_table->addRow(SPACE.'-'.SPACE.expand_trigger_description($dep_row['triggerid_down']));
				$dependency = true;
			}

			if($dependency){
				$img = new Cimg('images/general/up_icon.png','DEP_UP');
				$img->setAttribute('style','vertical-align: middle; border: 0px;');
				$img->SetHint($dep_table);

				array_push($desc,$img);
			}
			unset($img, $dep_table, $dependency);
		}
//------------------------
		//SDII($desc);
		//SDII($ack);
		if((is_array($desc) && count($desc) > 0) || $ack) {
			$status_col = new CCol(array($desc, $ack),$css_class.' hosts');
		} else {
			$status_col = new CCol(SPACE,$css_class.' hosts');
		}
		if(isset($style)){
			$status_col->setAttribute('style', $style);
		}

		if(isset($tr_ov_menu)){
			$tr_ov_menu  = new CPUMenu($tr_ov_menu,170);
			$status_col->OnClick($tr_ov_menu->GetOnActionJS());
			$status_col->addAction('onmouseover', 'this.style.border=\'1px dotted #0C0CF0\'');
			$status_col->addAction('onmouseout', 'this.style.border = \'\';');
		}
		array_push($table_row,$status_col);

	return $table_row;
	}

	function calculate_availability($triggerid,$period_start,$period_end){
		$start_value = -1;

		if(($period_start>0) && ($period_start < time())){
			$sql='SELECT e.eventid, e.value '.
					' FROM events e '.
					' WHERE e.objectid='.$triggerid.
						' AND e.object='.EVENT_OBJECT_TRIGGER.
						' AND e.clock<'.$period_start.
					' ORDER BY e.eventid DESC';
			if($row = DBfetch(DBselect($sql,1))){
				$start_value = $row['value'];
				$min = $period_start;
			}
		}

		$sql='SELECT COUNT(*) as cnt, MIN(clock) as minn, MAX(clock) as maxx '.
				' FROM events '.
				' WHERE objectid='.$triggerid.
					' AND object='.EVENT_OBJECT_TRIGGER;

		if($period_start!=0)	$sql .= ' AND clock>='.$period_start;
		if($period_end!=0)		$sql .= ' AND clock<='.$period_end;
//SDI($sql);

		$row=DBfetch(DBselect($sql));
		if($row['cnt']>0){
			if(!isset($min)) $min=$row['minn'];

			$max=$row['maxx'];
		}
		else{
			if(($period_start==0)&&($period_end==0)){
				$max=time();
				$min=$max-24*3600;
			}
			else{
				$ret['true_time']		= 0;
				$ret['false_time']		= 0;
				$ret['unknown_time']	= 0;
				$ret['true']		= (TRIGGER_VALUE_TRUE==$start_value)?100:0;
				$ret['false']		= (TRIGGER_VALUE_FALSE==$start_value)?100:0;
				$ret['unknown']		= (TRIGGER_VALUE_UNKNOWN==$start_value)?100:0;
				return $ret;
			}
		}

		$state		= $start_value;//-1;
		$true_time	= 0;
		$false_time	= 0;
		$unknown_time	= 0;
		$time		= $min;
		if(($period_start==0)&&($period_end==0)){
			$max = time();
		}
		if($period_end == 0){
			$period_end = $max;
		}

		$rows=0;
		$sql = 'SELECT eventid,clock,value '.
				' FROM events '.
				' WHERE objectid='.$triggerid.
					' AND object='.EVENT_OBJECT_TRIGGER.
					' AND clock>='.$min.
					' AND clock<='.$max.
				' ORDER BY clock ASC, eventid ASC';
		$result=DBselect($sql);
		while($row=DBfetch($result)){
			$clock=$row['clock'];
			$value=$row['value'];

			$diff=$clock-$time;
//if($diff < 0) SDI($row);
			$time=$clock;

			if($state==-1){
				$state=$value;
				if($state == 0) $false_time+=$diff;
				if($state == 1)	$true_time+=$diff;
				if($state == 2)	$unknown_time+=$diff;
			}
			else if($state==0){
				$false_time+=$diff;
				$state=$value;
			}
			else if($state==1){
				$true_time+=$diff;
				$state=$value;
			}
			else if($state==2){
				$unknown_time+=$diff;
				$state=$value;
			}
			$rows++;
		}

		if($rows==0){
			$trigger = get_trigger_by_triggerid($triggerid);
			$state = $trigger['value'];
		}

		if($state==TRIGGER_VALUE_FALSE) $false_time=$false_time+$period_end-$time;
		else if($state==TRIGGER_VALUE_TRUE) $true_time=$true_time+$period_end-$time;
		else if($state==TRIGGER_VALUE_UNKNOWN) $unknown_time=$unknown_time+$period_end-$time;
		$total_time=$true_time+$false_time+$unknown_time;

		if($total_time == 0){
			$ret['true_time']	= 0;
			$ret['false_time']	= 0;
			$ret['unknown_time']	= 0;
			$ret['true']		= 0;
			$ret['false']		= 0;
			$ret['unknown']		= 100;
		}
		else{
			$ret['true_time']	= $true_time;
			$ret['false_time']	= $false_time;
			$ret['unknown_time']	= $unknown_time;
			$ret['true']		= (100*$true_time)/$total_time;
			$ret['false']		= (100*$false_time)/$total_time;
			$ret['unknown']		= (100*$unknown_time)/$total_time;
		}

	return $ret;
	}

/*
 * Function: trigger_depenent_rec
 *
 * Description:
 *	 check iftrigger depends on other triggers having status TRUE
 *
 * Author:
 *	 Alexei Vladishev
 *
 * Comments: Recursive function
 *
 */
	function trigger_dependent_rec($triggerid,&$level){
		$ret = FALSE;

		$level++;

		/* Check for recursive loop */
		if($level > 32)	return $ret;

		$sql = 'SELECT t.triggerid, t.value '.
				' FROM trigger_depends d, triggers t '.
				' WHERE d.triggerid_down='.$triggerid.
					' AND d.triggerid_up=t.triggerid';

		$result = DBselect($sql);
		while($row = DBfetch($result)){
			if(TRIGGER_VALUE_TRUE == $row['value'] || trigger_dependent_rec($row['triggerid'], $level)){
				$ret = TRUE;
				break;
			}
		}

	return $ret;
	}

/*
 * Function: trigger_depenent
 *
 * Description:
 *	 check iftrigger depends on other triggers having status TRUE
 *
 * Author:
 *	 Alexei Vladishev
 *
 * Comments:
 *
 */
	function trigger_dependent($triggerid){
		$level = 0;
		return trigger_dependent_rec($triggerid, $level);
	}

/*
 * Function: trigger_get_N_functionid
 *
 * Description:
 *	 get functionid of Nth function of trigger expression
 *
 * Author:
 *	 Alexei Vladishev
 *
 * Comments:
 *
 */
	function trigger_get_N_functionid($expression, $function){
		$result = NULL;

//		$arr=split('[\{\}]',$expression);
		$arr = preg_split('/[\{\}]/', $expression);
		$num = 1;
		foreach($arr as $id){
			if(is_numeric($id)){
				if($num == $function){
					$result = $id;
					break;
				}
				$num++;
			}
		}

	return $result;
	}

	/*
	 * Function: trigger_get_func_value
	 *
	 * Description:
	 *	 get historical value of Nth function of trigger expression
	 *	 flag:  ZBX_FLAG_EVENT - get value by clock, ZBX_FLAG_TRIGGR - get value by index
	 *	 ZBX_FLAG_TRIGGER, param: 0 - last value, 1 - prev, 2 - prev prev, etc
	 *	 ZBX_FLAG_EVENT, param: event timestamp
	 *
	 * Author:
	 *	 Alexei Vladishev
	 *
	 * Comments:
	 *
	 */
	function trigger_get_func_value($expression, $flag, $function, $param, $ns = 0){
		$result = NULL;

		$functionid=trigger_get_N_functionid($expression,$function);
		if(isset($functionid)){
			$row=DBfetch(DBselect('select i.itemid,i.value_type from items i,functions f '.
				' where i.itemid=f.itemid and f.functionid='.$functionid));
			if($row)
			{
				$result=($flag == ZBX_FLAG_TRIGGER)?
					item_get_history($row, $param):
					item_get_history($row, 0, $param, $ns);
			}
		}
		return $result;
	}

	function get_triggers_unacknowledged($db_element, $count_problems=null, $ack=false){
		$elements = array('hosts' => array(), 'hosts_groups' => array(), 'triggers' => array());

		get_map_elements($db_element, $elements);
		if(empty($elements['hosts_groups']) && empty($elements['hosts']) && empty($elements['triggers'])){
			return 0;
		}

		$config = select_config();
		$options = array(
			'nodeids' => get_current_nodeid(),
			'monitored' => 1,
			'countOutput' => 1,
			'filter' => array(),
			'limit' => ($config['search_limit']+1)
		);
		if($ack) $options['withAcknowledgedEvents'] = 1;
		else $options['withUnacknowledgedEvents'] = 1;
		if($count_problems) $options['filter']['value'] = TRIGGER_VALUE_TRUE;
		if(!empty($elements['hosts_groups'])) $options['groupids'] = array_unique($elements['hosts_groups']);
		if(!empty($elements['hosts'])) $options['hostids'] = array_unique($elements['hosts']);
		if(!empty($elements['triggers'])) $options['triggerids'] = array_unique($elements['triggers']);
		$triggers = CTrigger::get($options);


	return $triggers;
	}

// author: Aly
	function make_trigger_details($trigger){
		$table = new CTableInfo();

		if(is_show_all_nodes()){
			$table->addRow(array(S_NODE, get_node_name_by_elid($trigger['triggerid'])));
		}

		$expression = explode_exp($trigger['expression'], 1, false, true);

		$table->addRow(array(S_HOST, $trigger['host']));
		$table->addRow(array(S_TRIGGER, $trigger['description']));
		$table->addRow(array(S_SEVERITY, new CCol(get_severity_description($trigger['priority']), get_severity_style($trigger['priority']))));
		$table->addRow(array(S_EXPRESSION, $expression));
		$table->addRow(array(S_EVENT_GENERATION, S_NORMAL.((TRIGGER_MULT_EVENT_ENABLED==$trigger['type'])?SPACE.'+'.SPACE.S_MULTIPLE_PROBLEM_EVENTS:'')));
		$table->addRow(array(S_DISABLED, ((TRIGGER_STATUS_ENABLED==$trigger['status'])?new CCol(S_NO,'off'):new CCol(S_YES,'on')) ));

	return $table;
	}



/*
 * Function: analyze_expression
 *
 * Description:
 *	 analyze trigger expression
 *
 * Author:
 *	 Maxim Andruhovich (AM / Zabbix Team)
 *
 * Comments:
 *
 */
	function analyze_expression($expression){
		if(empty($expression)) return array('', null);

		$pasedData = parseTriggerExpressions($expression, true);

		if(!isset($pasedData[$expression]['errors'])) {
			$next = Array();
			$nextletter = 'A';
//			SDI('ANALYZE EXPRESSION!!!----------------------------------------------------------------------------------------->>>>>>>>>>>>>>>>>>');
//			SDII($pasedData[$expression]['tree']);
			$ret = build_expression_html_tree($expression, $pasedData[$expression]['tree'], 0, $next, $nextletter);
//			SDII($pasedData[$expression]['tree']);
			return $ret;
		}else{
			//SDII($pasedData[$expression]['errors']);
			showExpressionErrors($expression, $pasedData[$expression]['errors']);
			return false;
		}
	}

	function showExpressionErrors($expression, $errors) {
		if(!is_array($errors))
			return false;

		$totalBreak = false;
		foreach($errors as $errData) {
			$checkExprFrom = S_CHECK_EXPRESSION_PART_STARTING_FROM_PART1.SPACE.zbx_substr($expression, $errData['errStart']).SPACE.S_CHECK_EXPRESSION_PART_STARTING_FROM_PART2;

			switch($errData['errorCode']) {
				case 1: error(S_EXPRESSION_UNEXPECTED_END_OF_ELEMENT_ERROR.':'.SPACE.$checkExprFrom); $totalBreak = true; break;
				case 2: error(S_EXPRESSION_NOT_ALLOWED_SYMBOLS_OR_SEQUENCE_ERROR.':'.SPACE.$checkExprFrom); break;
				case 3: error(S_EXPRESSION_UNNECESSARY_SYMBOLS_DETECTED_ERROR.':'.SPACE.$checkExprFrom); break;
				case 4: error(S_EXPRESSION_NOT_ALLOWED_SYMBOLS_BEFORE_ERROR.':'.SPACE.$checkExprFrom); break;
				case 5: error(S_EXPRESSION_NOT_ALLOWED_SYMBOLS_AFTER_ERROR.':'.SPACE.$checkExprFrom); break;
				case 6: error(S_EXPRESSION_NOT_ALLOWED_VALUE_IN_ELEMENT_ERROR.':'.SPACE.$checkExprFrom); break;
				case 7: error(S_EXPRESSION_NOT_ALLOWED_SYMBOLS_OR_SEQUENCE_ERROR.':'.SPACE.$checkExprFrom); break;
				case 8: error(S_EXPRESSION_HOST_DOES_NOT_EXISTS_ERROR.SPACE.$checkExprFrom); break;
				case 9: error(S_EXPRESSION_HOST_KEY_DOES_NOT_ERROR.SPACE.$checkExprFrom); break;
				case 10:
					info(S_FUNCTION.SPACE.'('.$errData['function'].')'.SPACE.S_AVAILABLE_ONLY_FOR_ITEMS_WITH_VALUE_TYPES_SMALL.SPACE.'['.implode(',',$errData['validTypes']).']');
					error(S_INCORRECT_VALUE_TYPE.SPACE.'['.item_value_type2str($errData['value_type']).']'.SPACE.S_FOR_FUNCTION_SMALL.SPACE.'('.$errData['function'].').'.SPACE.$checkExprFrom);
				break;
				case 11: error(S_MISSING_MANDATORY_PARAMETER_FOR_FUNCTION.SPACE.'('.$errData['function'].').'.SPACE.$checkExprFrom); break;
				case 12: error('['.$errData['errValue'].']'.SPACE.S_NOT_FLOAT_OR_MACRO_FOR_FUNCTION_SMALL.SPACE.'('.$errData['function'].').'.SPACE.$checkExprFrom); break;
				case 13: error('['.$errData['errValue'].']'.SPACE.S_NOT_FLOAT_OR_MACRO_OR_COUNTER_FOR_FUNCTION_SMALL.SPACE.'('.$errData['function'].').'.SPACE.$checkExprFrom); break;
				case 14: error(S_EXPRESSION_FUNCTION_DOES_NOT_ACCEPTS_PARAMS_ERROR_PART1.SPACE.$errData['function'].SPACE.S_EXPRESSION_FUNCTION_DOES_NOT_ACCEPTS_PARAMS_ERROR_PART2.SPACE.$checkExprFrom); break;
				case 15: error(S_INCORRECT_TRIGGER_EXPRESSION.'.'.SPACE.S_YOU_CAN_NOT_USE_TEMPLATE_HOSTS_MIXED_EXPR.SPACE.$checkExprFrom); break;
				case 16: error(S_INCORRECT_TRIGGER_EXPRESSION.'.'.SPACE.S_TRIGGER_EXPRESSION_HOST_DOES_NOT_EXISTS_ERROR.SPACE.$checkExprFrom); break;
			}
			if($totalBreak) break;
		}
	}

/*
 * Function: make_expression_tree
 *
 * Description:
 *
 *
 * Author:
 *	 KANEKO, Kenshi (ken.kaneko@nttct.co.jp)
 *
 * Comments:
 *
 */
	function make_expression_tree(&$node, &$nodeid){
		$expr = $node['expr'];
		$pos = find_divide_pos($expr);
		if($pos === false) return;

		$node['expr'] = substr($expr, $pos, 1);

		/* left */
		$left = substr($expr, 0, $pos);
		$node['left'] = array('parent' => $node['id'], 'id' => $nodeid++, 'expr' => trim_extra_bracket($left));
		make_expression_tree($node['left'], $nodeid);

		/* right */
		$right = substr($expr, $pos + 1);
		$node['right'] = array('parent' => $node['id'], 'id' => $nodeid++, 'expr' => trim_extra_bracket($right));
		make_expression_tree($node['right'], $nodeid);
	}

/*
 * Function: find_divide_pos
 *
 * Description:
 *
 *
 * Author:
 *	 KANEKO, Kenshi (ken.kaneko@nttct.co.jp)
 *
 * Comments:
 *
 */
	function find_divide_pos($expr){
		if(empty($expr)) return false;

		$candidate = PHP_INT_MAX;
		$depth = 0;
		$pos = 0;
		$priority = 0;

		foreach (str_split($expr) as $i => $c){
			$priority = false;
			switch ($c){
				case '|': $priority = 1; break;
				case '&': $priority = 2; break;
				case '(': ++$depth; break;
				case ')': --$depth; break;
				default: break;
			}

			if($priority === false) continue;

			$priority += $depth * 10;

			if($priority < $candidate){
				$candidate = $priority;
				$pos = $i;
			}
		}

	return $pos == 0 ? false : $pos;
	}

/*
 * Function: trim_extra_bracket
 *
 * Description:
 *
 *
 * Author:
 *	 KANEKO, Kenshi (ken.kaneko@nttct.co.jp)
 *
 * Comments:
 *
 */
	function trim_extra_bracket($expr){
		$len = zbx_strlen($expr);

		if($expr[0] == '(' || $expr[$len - 1] == ')'){
			$open = substr_count($expr, '(');
			$close = substr_count($expr, ')');

			if($expr[0] == '(' && $open > $close) $expr = substr($expr, 1);
			else if($expr[$len - 1] == ')' && $close > $open) $expr = substr($expr, 0, $len - 1);
			else if($expr[0] == '(' && $expr[$len - 1] == ')' && $open == $close) $expr = substr($expr, 1, $len - 1);
			else return $expr;

			do { $bak = $expr; } while(($expr = trim_extra_bracket($expr)) != $bak);
		}

	return $expr;
	}

/*
 * Function: create_node_list
 *
 * Description:
 *
 *
 * Author:
 *	 KANEKO, Kenshi (ken.kaneko@nttct.co.jp)
 *
 * Comments:
 *
 */
	function create_node_list($node, &$arr, $depth = 0, $parent_expr = null){
		$add = 0;
		if($parent_expr != $node['expr']){
			$expr = $node['expr'];
			$expr = $expr == '&' ? S_AND_BIG : ($expr == '|' ? S_OR_BIG : $expr);
			array_push($arr, array('id' => $node['id'], 'expr' => $expr, 'depth' => $depth));
			$add = 1;
		}

		if(isset($node['left'])){
			create_node_list($node['left'], $arr, $depth + $add, $node['expr']);
			create_node_list($node['right'], $arr, $depth + $add, $node['expr']);
		}
	}

/*
 * Function: build_expression_html_tree
 *
 * Description:
 *	 build trigger expression html (with zabbix html classes) tree
 *
 * Author:
 *	 Maxim Andruhovich (AM / Zabbix Team)
 *
 * Comments:
 *
 */
	function build_expression_html_tree($expression, &$treeLevel, $level, &$next, &$nextletter) {
		$treeList = Array();
		$outline = '';
		$expr = Array();
		if($level > 0) expressionLevelDraw($next, $level, $expr);

		$letterLevel = true;
		if($treeLevel['levelType'] == 'independent' || $treeLevel['levelType'] == 'grouping') {
			$sStart = !isset($treeLevel['openSymbol']) ? $treeLevel['openSymbolNum'] : $treeLevel['openSymbolNum']+zbx_strlen($treeLevel['openSymbol']);
			$sEnd = !isset($treeLevel['closeSymbol']) ? $treeLevel['closeSymbolNum'] : $treeLevel['closeSymbolNum']-zbx_strlen($treeLevel['closeSymbol']);

			if(isset($treeLevel['parts'])) $parts =& $treeLevel['parts'];
			else $parts = Array();

			$fPart = reset($parts);

			if(count($parts) == 1 && $sStart == $fPart['openSymbolNum'] && $sEnd == $fPart['closeSymbolNum']) {
				$next[$level] = false;
				list($outline, $treeList) = build_expression_html_tree($expression, $fPart, $level, $next, $nextletter);
				$outline = (isset($treeLevel['openSymbol']) && $treeLevel['levelType'] == 'grouping' ? $treeLevel['openSymbol'].' ' : '').$outline.(isset($treeLevel['closeSymbol'])  && $treeLevel['levelType'] == 'grouping' ? ' '.$treeLevel['closeSymbol'] : '');
				return Array($outline, $treeList);
			}

			$operand = '|';
			reset($parts);
			$bParts = Array();
			$opPos = find_next_operand($expression, $sStart, $sEnd, $parts, $bParts, $operand);

			if(!is_int($opPos) || $opPos >= $sEnd) {
				$operand = '&';
				reset($parts);
				$bParts = Array();
				$opPos = find_next_operand($expression, $sStart, $sEnd, $parts, $bParts, $operand);
			}

			if(is_int($opPos) && $opPos < $sEnd) {
				$letterLevel = false;
				$expValue = trim(zbx_substr($expression, $treeLevel['openSymbolNum'], $treeLevel['closeSymbolNum']-$treeLevel['openSymbolNum']+1));
				array_push($expr, SPACE, italic($operand == '&' ? S_AND_BIG : S_OR_BIG));
				unset($expDetails);
				$levelDetails = array(
					'list' => $expr,
					'id' => $treeLevel['openSymbolNum'].'_'.$treeLevel['closeSymbolNum'],
					'expression' => array(
						'start' => $treeLevel['openSymbolNum'],
						'end' => $treeLevel['closeSymbolNum'],
						'oSym' => isset($treeLevel['openSymbol']) ? $treeLevel['openSymbol']: NULL,
						'cSym' => isset($treeLevel['closeSymbol']) ? $treeLevel['closeSymbol'] : NULL,
						'value' => $expValue
					)
				);
				$levelErrors = expressionHighLevelErrors($expression, $treeLevel['openSymbolNum'], $treeLevel['closeSymbolNum']);
				if(count($levelErrors) > 0) $levelDetails['expression']['levelErrors'] = $levelErrors;
				array_push($treeList, $levelDetails);
				$prev = $sStart;
				$levelOutline = '';
				while (is_int($opPos) && $opPos < $sEnd || $prev < $sEnd) {
					unset($newTreeLevel);
					$strStart = $prev+($prev > $sStart ? zbx_strlen($operand):0);
					$strEnd = is_int($opPos) && $opPos < $sEnd ? $opPos-zbx_strlen($operand):$sEnd;

					if(count($bParts) == 1) $fbPart = reset($bParts);

					if(count($bParts) == 1 &&
						zbx_substr($expression, $fbPart['openSymbolNum'], $fbPart['closeSymbolNum']-$fbPart['openSymbolNum']+1) == trim(zbx_substr($expression, $strStart, $strEnd-$strStart+1))) {
						$newTreeLevel =& $bParts[key($bParts)];
					}else{
						$newTreeLevel = Array(
							'levelType' => 'grouping',
							'openSymbolNum' => $strStart,
							'closeSymbolNum' => $strEnd
						);

						if(is_array($bParts) && count($bParts) > 0) {
							$newTreeLevel['parts'] =& $bParts;
						}
					}
//					SDI("{$treeLevel['levelType']} parts:".(isset($treeLevel['parts']) ? count($treeLevel['parts']): 0));
					unset($bParts);
					$bParts = Array();
					$prev = is_int($opPos) && $opPos < $sEnd ? $opPos : $sEnd;
					$opPos = find_next_operand($expression, $prev+zbx_strlen($operand), $sEnd, $parts, $bParts, $operand);

//					SDI('>>>>>>>>>>>>>>>>>>>newTreeLevel parts count:'.(isset($newTreeLevel['parts']) ? count($newTreeLevel['parts']) : 0));
					$next[$level] = is_int($prev) && $prev < $sEnd ? true : false;
					list($outln, $treeLst) = build_expression_html_tree($expression, $newTreeLevel, $level+1, $next, $nextletter);
					$treeList = array_merge($treeList, $treeLst);
					$levelOutline .= trim($outln).(is_int($prev) && $prev < $sEnd ? ' '.$operand.' ':'');
//					SDI("After {$treeLevel['levelType']} parts:".(isset($treeLevel['parts']) ? count($treeLevel['parts']): 0));
				}
				$outline .= zbx_strlen($levelOutline) > 0 ? (isset($treeLevel['openSymbol']) ? $treeLevel['openSymbol'].' ' : '').$levelOutline.(isset($treeLevel['closeSymbol']) ? ' '.$treeLevel['closeSymbol'] : '') : '';
			}
		}

		if($letterLevel) {
			if(!$nextletter) $nextletter = 'A';
			array_push($expr, SPACE, bold($nextletter), SPACE);
			$expValue = trim(zbx_substr($expression, $treeLevel['openSymbolNum'], $treeLevel['closeSymbolNum']-$treeLevel['openSymbolNum']+1));
			if(!defined('NO_LINK_IN_TESTING')) {
				$url =  new CSpan($expValue, 'link');
				$url->setAttribute('id', 'expr_'.$treeLevel['openSymbolNum'].'_'.$treeLevel['closeSymbolNum']);
				$url->setAttribute('onclick', 'javascript: copy_expression("expr_'.$treeLevel['openSymbolNum'].'_'.$treeLevel['closeSymbolNum'].'");');
			}else{
				$url =  new CSpan($expValue);
			}
			$expr[] = $url;
			$outline = ' '.$nextletter.' ';
			$nextletter = chr(ord($nextletter)+1);

			$levelDetails = Array(
					'start' => $treeLevel['openSymbolNum'],
					'end' => $treeLevel['closeSymbolNum'],
					'oSym' => isset($treeLevel['openSymbol']) ? $treeLevel['openSymbol']:NULL,
					'cSym' => isset($treeLevel['closeSymbol']) ? $treeLevel['closeSymbol']:NULL,
					'value' => $expValue);
			$errors = expressionHighLevelErrors($expression, $treeLevel['openSymbolNum'], $treeLevel['closeSymbolNum']);
			if(count($errors) > 0) $levelDetails['levelErrors'] = $errors;

			array_push($treeList, Array('list' => $expr, 'id' => $treeLevel['openSymbolNum'].'_'.$treeLevel['closeSymbolNum'], 'expression' => $levelDetails));
		}

		return Array($outline, $treeList);
	}

	function expressionHighLevelErrors($expression, $start, $end) {
		static $errors, $definedErrorPhrases;

		if(!isset($errors)) {
			$definedErrorPhrases = array(
				EXPRESSION_VALUE_TYPE_UNKNOWN => S_EXPRESSION_VALUE_TYPE_UNKNOWN,
				EXPRESSION_HOST_UNKNOWN => S_EXPRESSION_HOST_UNKNOWN,
				EXPRESSION_HOST_ITEM_UNKNOWN => S_EXPRESSION_HOST_ITEM_UNKNOWN,
				EXPRESSION_NOT_A_MACRO_ERROR => S_EXPRESSION_NOT_A_MACRO_ERROR);
			$errors = array();
		}

		if(!isset($errors[$expression])) {
			$errors[$expression] = array();
			$expressionData = parseTriggerExpressions($expression, true);
			if(isset($expressionData[$expression]['expressions']) && is_array($expressionData[$expression]['expressions'])) {
				foreach($expressionData[$expression]['expressions'] as $expPart) {
					$expValue = zbx_substr($expression, $expPart['openSymbolNum'], $expPart['closeSymbolNum']-$expPart['openSymbolNum']+1);
					$info = get_item_function_info($expValue);
					if(!is_array($info) && isset($definedErrorPhrases[$info])) {
						if(!isset($errors[$expression][$expValue])) $errors[$expression][$expValue] = array();
						$errors[$expression][$expValue][] = array(
							'start' => $expPart['openSymbolNum'],
							'end' => $expPart['closeSymbolNum'],
							'error' => &$definedErrorPhrases[$info]);
					}
				}
			}
		}

		$ret = array();
		if(count($errors[$expression]) > 0) {
			foreach($errors[$expression] as $expValue => $errsPos) {
				foreach($errsPos as $errData) {
					if($errData['start'] >= $start && $errData['end'] <= $end && !isset($ret[$expValue]))
						$ret[$expValue] =& $errData['error'];
				}
			}
		}

		return $ret;
	}
/*
 * Function: expressionLevelDraw
 *
 * Description:
 *	 draw level for trigger expression builder tree
 *
 * Author:
 *	 Maxim Andruhovich (AM / Zabbix Team)
 *
 * Comments:
 *
 */
	function expressionLevelDraw(&$next, $level, &$expr) {
		for($i = 0; $i < $level; $i++) {
			if($i+1 == $level) $expr[] = new CImg('images/general/tr_'.($next[$i] ? 'top_right_bottom':'top_right').'.gif','tr', 12, 12);
			else $expr[] = new CImg('images/general/tr_'.($next[$i] ? 'top_bottom':'space').'.gif', 'tr', 12, 12);
		}
	}

/*
 * Function: find_next_operand
 *
 * Description:
 *	 get next operand in expression current level
 *
 * Author:
 *	 Maxim Andruhovich (AM / Zabbix Team)
 *
 * Comments:
 *
 */
	function find_next_operand($expression, $sStart, $sEnd, &$parts, &$betweenParts, $operand) {
		if($sStart >= $sEnd)
			return false;

//		SDI("Looking for: {$operand}; Start: {$sStart}; End: {$sEnd}; Parts Index: {$i}; Look In: ".zbx_substr($expression, $sStart, $sEnd-$sStart).";");
		$position = is_int($sStart) && $sStart < $sEnd ? mb_strpos($expression, $operand, $sStart) : $sEnd;
//		SDI("Found at: {$position}");

		$cKey = key($parts);
//		SDI("find_next_operand parts: ".count($parts));
//		SDI("Current Index: $cKey");
		while($cKey !== NULL && $cKey !== false) {
//			SDI("levelType: {$parts[$i]['levelType']}");
//			SDI("Position: $position; openSymbolNum: {$parts[$i]['openSymbolNum']}; closeSymbolNum: {$parts[$i]['closeSymbolNum']};");
//			SDI("Grouping Value (From {$parts[$i]['openSymbolNum']}, To {$parts[$i]['closeSymbolNum']}): ".zbx_substr($expression, $parts[$i]['openSymbolNum'], $parts[$i]['closeSymbolNum']-$parts[$i]['openSymbolNum']+1).";");
//			if(isset($parts[$i+1]))
//			SDI("Grouping Value (From {$parts[$i+1]['openSymbolNum']}, To {$parts[$i+1]['closeSymbolNum']}): ".zbx_substr($expression, $parts[$i+1]['openSymbolNum'], $parts[$i+1]['closeSymbolNum']-$parts[$i+1]['openSymbolNum']+1).";");
			if(is_int($position) && $parts[$cKey]['openSymbolNum'] <= $position && $position <= $parts[$cKey]['closeSymbolNum']) {
//				SDI("Position is inside child: {$parts[$i]['levelType']}");
				$position = $parts[$cKey]['closeSymbolNum'] < $sEnd ? mb_strpos($expression, $operand, $parts[$cKey]['closeSymbolNum']) : $sEnd;
				$betweenParts[$cKey] =& $parts[$cKey];
			}else if (is_int($position) && $position < $parts[$cKey]['openSymbolNum']) {
//				SDI('breaking loop');
				break;
			}elseif(!is_int($position) || $position > $parts[$cKey]['closeSymbolNum']) {
//				SDI('moving to the next');
				$betweenParts[$cKey] =& $parts[$cKey];
			}
			next($parts);
			$cKey = key($parts);
		}
//		SDI("Returning position: {$position}");
		return $position;
	}

/*
 * Function: rebuild_expression_tree
 *
 * Description:
 *	 add/delete/edit part of expression tree or whole expression
 *
 * Author:
 *	 Maxim Andruhovich (AM / Zabbix Team)
 *
 * Comments:
 *
 */
	function rebuild_expression_tree($expression, &$treeLevel, $action, $actionid, $newPart) {
		$newExp = '';
		$lastLevel = true;

		if($actionid != $treeLevel['openSymbolNum'].'_'.$treeLevel['closeSymbolNum'] && ($treeLevel['levelType'] == 'independent' || $treeLevel['levelType'] == 'grouping')) {
			$sStart = !isset($treeLevel['openSymbol']) ? $treeLevel['openSymbolNum'] : $treeLevel['openSymbolNum']+zbx_strlen($treeLevel['openSymbol']);
			$sEnd = !isset($treeLevel['closeSymbol']) ? $treeLevel['closeSymbolNum']: $treeLevel['closeSymbolNum']-zbx_strlen($treeLevel['closeSymbol']);
			/*$sStart = $treeLevel['levelType'] == 'independent' ? $treeLevel['openSymbolNum'] : $treeLevel['openSymbolNum']+(isset($treeLevel['openSymbol']) ? zbx_strlen($treeLevel['openSymbol']) : 0);
			$sEnd = $treeLevel['levelType'] == 'independent' ? $treeLevel['closeSymbolNum']+1 : $treeLevel['closeSymbolNum'];*/

//			SDI("Total start: {$sStart}; Total end: {$sEnd};");

			if(isset($treeLevel['parts'])) $parts =& $treeLevel['parts'];
			else $parts = Array();

			$fPart = reset($parts);

			if(count($parts) == 1 && $sStart == $fPart['openSymbolNum'] && $sEnd == $fPart['closeSymbolNum']) {
				return (isset($fPart['openSymbol']) && $fPart['levelType'] == 'grouping' ? $fPart['openSymbol']:'').trim(rebuild_expression_tree($expression, $fPart, $action, $actionid, $newPart)).(isset($fPart['closeSymbol']) && $fPart['levelType'] == 'grouping' ? $fPart['closeSymbol']:'');
			}

			$operand = '|';
			reset($parts);
			$bParts = Array();
			$opPos = find_next_operand($expression, $sStart, $sEnd, $parts, $bParts, $operand);

			if(!is_int($opPos) || $opPos >= $sEnd) {
				$operand = '&';
				reset($parts);
				$bParts = Array();
				$opPos = find_next_operand($expression, $sStart, $sEnd, $parts, $bParts, $operand);
			}

			if(is_int($opPos) && $opPos < $sEnd) {
				$lastLevel = false;
				$prev = $sStart;

				$levelNewExpression = Array();
				while (is_int($opPos) && $opPos < $sEnd || $prev < $sEnd) {
					unset($newTreeLevel);

					if(count($bParts) == 1) $fbPart = reset($bParts);

					if(count($bParts) == 1 &&
						zbx_substr($expression, $fbPart['openSymbolNum'], $fbPart['closeSymbolNum']-$fbPart['openSymbolNum']+(isset($fbPart['closeSymbol']) ? zbx_strlen($fbPart['closeSymbol']) : 0)) == trim(zbx_substr($expression, $prev+($prev > $sStart ? zbx_strlen($operand): 0), (is_int($opPos) && $opPos < $sEnd ? $opPos-zbx_strlen($operand): $sEnd)-$prev))) {
						$newTreeLevel =& $bParts[key($bParts)];
					}else{
						$newTreeLevel = Array(
							'levelType' => 'grouping',
							'openSymbolNum' => $prev+($prev > $sStart ? zbx_strlen($operand): 0),
							'closeSymbolNum' => is_int($opPos) && $opPos < $sEnd ? $opPos-zbx_strlen($operand): $sEnd
						);

						if(is_array($bParts) && count($bParts) > 0) {
							$newTreeLevel['parts'] =& $bParts;
						}
					}
//					SDI("{$treeLevel['levelType']} parts:".count($treeLevel['parts']));
					unset($bParts);
					$bParts = Array();
					$prev = is_int($opPos) && $opPos < $sEnd ? $opPos : $sEnd;
					$opPos = find_next_operand($expression, $prev+zbx_strlen($operand), $sEnd, $parts, $bParts, $operand);

//					SDI('>>>>>>>>>>>>>>>>>>>newTreeLevel parts count:'.(isset($newTreeLevel['parts']) ? count($newTreeLevel['parts']): 0));

//					if(isset($newTreeLevel['parts'])) SDII($newTreeLevel['parts']);

					$newLevelExpression = rebuild_expression_tree($expression, $newTreeLevel, $action, $actionid, $newPart);
					if($newLevelExpression)
						$levelNewExpression[] = (isset($newTreeLevel['openSymbol']) && $newTreeLevel['levelType'] == 'grouping' ? $newTreeLevel['openSymbol']:'').trim($newLevelExpression).(isset($newTreeLevel['closeSymbol']) && $newTreeLevel['levelType'] == 'grouping' ? $newTreeLevel['closeSymbol']:'');

//					SDI("After {$treeLevel['levelType']} parts:".count($treeLevel['parts']));
				}
				$newExp .= implode(' '.$operand.' ', $levelNewExpression);
			}
		}

		if($lastLevel) {
			$curLevelVal = trim(zbx_substr($expression, $treeLevel['openSymbolNum'], $treeLevel['closeSymbolNum']-$treeLevel['openSymbolNum']+1));
			if($actionid == $treeLevel['openSymbolNum'].'_'.$treeLevel['closeSymbolNum']) {
				switch($action) {
					case 'R': /* remove */
					break;
					case 'r': /* Replace */
						$newExp .= $newPart;
					break;
					case '&': /* add */
					case '|': /* add */
						$newExp .= $curLevelVal.' '.$action.' '.$newPart;
					break;
				}
			}else{
				$newExp .= $curLevelVal;
			}
		}

//		SDI("<<<<<<<<<<<<<<<<<<<<<<<<< New expression return: {$newExp}");
		return $newExp;
	}

	function make_disp_tree($tree, $map, $action = false){
		$res = array();
		foreach ($tree as $i => $n){
			$expr = array();
			for ($j = 0; $j < $n['depth']; ++$j){
				$next = $finder($tree, $i + 1, $j + 1);
				if($j + 1 == $n['depth']) $expr[] = new CImg('images/general/tr_'.($next ? 'top_right_bottom':'top_right').'.gif','tr', 12, 12);
				else $expr[] = new CImg('images/general/tr_'.($next ? 'top_bottom':'space').'.gif', 'tr', 12, 12);
			}

			$key = null;

			if(zbx_strlen($n['expr']) == 1){
				$key = $n['expr'];
				$tgt = $map[$key];

				array_push($expr, SPACE, bold($n['expr']),SPACE);

				$e = $tgt['expression'].$tgt['sign'].$tgt['value'];
				if($action){
					$url = new CSpan($e, 'link');
					$url->setAttribute('id', 'expr' . $n['id']);
					$url->setAttribute('onclick', 'javascript: copy_expression("expr'. $n['id'] .'");');
					$expr[] = $url;
				}else{
					$expr[] = $e;
				}
			} else {
				array_push($expr, SPACE, italic($n['expr']));
			}

			array_push($res, array('id' => $n['id'], 'expr' => $expr, 'key' => $key));
		}

	return $res;
	}

/*
 * Function: remake_expression
 *
 * Description:
 *	prepares data for rebuild_expression_tree
 *
 * Author:
 *	 Maxim Andruhovich (AM / Zabbix Team)
 *
 * Comments:
 *
 */
	function remake_expression($expression, $actionid, $action, $new_expr){
//		SDI("REBUILD STARTS HERE!-----------------------------------------------------------------------------------");
		if(empty($expression)) return '';

		$pasedData = parseTriggerExpressions($expression, true);

		if(!isset($pasedData[$expression]['errors'])) {
//			SDII($pasedData[$expression]['tree']);
			$ret = rebuild_expression_tree($expression, $pasedData[$expression]['tree'], $action, $actionid, $new_expr);
//			SDII($pasedData[$expression]['tree']);
			return $ret;
		}else{
			return false;
		}
	}

/*
 * Function: find_node
 *
 * Description:
 *
 *
 * Author:
 *	 KANEKO, Kenshi (ken.kaneko@nttct.co.jp)
 *
 * Comments:
 *
 */
	function &find_node(&$node, $nodeid){
		if($node['id'] == $nodeid) return $node;

		if(isset($node['left'])){
			$res = &find_node($node['left'], $nodeid);
			if(!is_array($res)) $res = &find_node($node['right'], $nodeid);

			return $res;
		}

	return $nodeid;
	}

/*
 * Function: make_expression
 *
 * Description:
 *
 *
 * Author:
 *	 KANEKO, Kenshi (ken.kaneko@nttct.co.jp)
 *
 * Comments:
 *
 */
	function make_expression($node, &$map, $parent_expr = null){
		$expr = '';

		if(isset($node['left'])){
			$left = make_expression($node['left'], $map, $node['expr']);
			$right = make_expression($node['right'], $map, $node['expr']);
			$expr = $left . ' ' . $node['expr'] . ' ' . $right;
			if($node['expr'] != $parent_expr && isset($node['parent'])) $expr = '(' . $expr . ')';
		}
		else if(isset($node['expr'])){
			$i = $map[$node['expr']];
			$expr = $i['expression'] . $i['sign'] . $i['value'];
		}

	return $expr;
	}

	function get_item_function_info($expr){
		global $ZBX_TR_EXPR_SIMPLE_MACROS;

		$value_type = array(
			ITEM_VALUE_TYPE_UINT64	=> S_NUMERIC_UINT64,
			ITEM_VALUE_TYPE_FLOAT	=> S_NUMERIC_FLOAT,
			ITEM_VALUE_TYPE_STR		=> S_CHARACTER,
			ITEM_VALUE_TYPE_LOG		=> S_LOG,
			ITEM_VALUE_TYPE_TEXT	=> S_TEXT
			);

		$type_of_value_type = array(
			ITEM_VALUE_TYPE_UINT64	=> T_ZBX_INT,
			ITEM_VALUE_TYPE_FLOAT	=> T_ZBX_DBL,
			ITEM_VALUE_TYPE_STR	=> T_ZBX_STR,
			ITEM_VALUE_TYPE_LOG	=> T_ZBX_STR,
			ITEM_VALUE_TYPE_TEXT	=> T_ZBX_STR
			);

		$function_info = array(
			'abschange' =>		array('value_type' => $value_type,	'type' => $type_of_value_type,	'validation' => NOT_EMPTY),
			'avg' =>		array('value_type' => $value_type,	'type' => $type_of_value_type,	'validation' => NOT_EMPTY),
			'delta' =>		array('value_type' => $value_type,	'type' => $type_of_value_type,	'validation' => NOT_EMPTY),
			'change' =>		array('value_type' => $value_type,	'type' => $type_of_value_type,	'validation' => NOT_EMPTY),
			'count' =>		array('value_type' => S_NUMERIC_UINT64,	'type' => T_ZBX_INT,		'validation' => NOT_EMPTY),
			'date' =>		array('value_type' => 'YYYYMMDD',	'type' => T_ZBX_INT,		'validation' => '{}>=19700101&&{}<=99991231'),
			'dayofweek' =>		array('value_type' => '1-7',		'type' => T_ZBX_INT,		'validation' => IN('1,2,3,4,5,6,7')),
			'diff' =>		array('value_type' => S_0_OR_1,		'type' => T_ZBX_INT,		'validation' => IN('0,1')),
			'fuzzytime' =>		array('value_type' => S_0_OR_1,		'type' => T_ZBX_INT,		'validation' => IN('0,1')),
			'iregexp' =>		array('value_type' => S_0_OR_1,		'type' => T_ZBX_INT,		'validation' => IN('0,1')),
			'last' =>		array('value_type' => $value_type,	'type' => $type_of_value_type,	'validation' => NOT_EMPTY),
			'logseverity' =>	array('value_type' => S_NUMERIC_UINT64,	'type' => T_ZBX_INT,		'validation' => NOT_EMPTY),
			'logsource' =>		array('value_type' => S_0_OR_1,		'type' => T_ZBX_INT,		'validation' => IN('0,1')),
			'max' =>		array('value_type' => $value_type,	'type' => $type_of_value_type,	'validation' => NOT_EMPTY),
			'min' =>		array('value_type' => $value_type,	'type' => $type_of_value_type,	'validation' => NOT_EMPTY),
			'nodata' =>		array('value_type' => S_0_OR_1,		'type' => T_ZBX_INT,		'validation' => IN('0,1')),
			'now' =>		array('value_type' => S_NUMERIC_UINT64,	'type' => T_ZBX_INT,		'validation' => NOT_EMPTY),
			'prev' =>		array('value_type' => $value_type,	'type' => $type_of_value_type,	'validation' => NOT_EMPTY),
			'regexp' =>		array('value_type' => S_0_OR_1,		'type' => T_ZBX_INT,		'validation' => IN('0,1')),
			'str' =>		array('value_type' => S_0_OR_1,		'type' => T_ZBX_INT,		'validation' => IN('0,1')),
			'sum' =>		array('value_type' => $value_type,	'type' => $type_of_value_type,	'validation' => NOT_EMPTY),
			'time' =>		array( 'value_type' => 'HHMMSS',	'type' => T_ZBX_INT,		'validation' => 'zbx_strlen({})==6'));

		if(isset($ZBX_TR_EXPR_SIMPLE_MACROS[$expr])){
			$result = array(
				'value_type'	=> S_0_OR_1,
				'type'		=> T_ZBX_INT,
				'validation'	=> IN('0,1')
				);
		}else{
			$hostId = $itemId = $function = null;
			$expData = parseTriggerExpressions($expr, true);
			if(!isset($expData[$expr]['errors'])) {
				if(isset($expData[$expr]['customMacros']) && count($expData[$expr]['customMacros']) > 0) {
					$result = array(
						'value_type'    => S_NUMERIC_FLOAT,
						'type'		=> T_ZBX_DBL,
						'validation'	=> NOT_EMPTY
					);
				} elseif(isset($expData[$expr]['expressions']) && count($expData[$expr]['expressions']) > 0) {
					reset($expData[$expr]['hosts']);
					$hData =& $expData[$expr]['hosts'][key($expData[$expr]['hosts'])];
					reset($expData[$expr]['keys']);
					$kData =& $expData[$expr]['keys'][key($expData[$expr]['keys'])];
					reset($expData[$expr]['keysParams']);
					$kpData =& $expData[$expr]['keysParams'][key($expData[$expr]['keysParams'])];
					reset($expData[$expr]['keysFunctions']);
					$fData =& $expData[$expr]['keysFunctions'][key($expData[$expr]['keysFunctions'])];
					$host = zbx_substr($expr, $hData['openSymbolNum']+zbx_strlen($hData['openSymbol']), $hData['closeSymbolNum']-$hData['openSymbolNum']-zbx_strlen($hData['closeSymbol']));
					$hostKey = zbx_substr($expr, $kData['openSymbolNum']+zbx_strlen($kData['openSymbol']), $kData['closeSymbolNum']-$kData['openSymbolNum']-zbx_strlen($kData['closeSymbol']));
					$hostKeyParams = isset($expData[$expr]['keysParams']) && count($expData[$expr]['keysParams']) > 0 ? zbx_substr($expr, $kpData['openSymbolNum'], $kpData['closeSymbolNum']-$kpData['openSymbolNum']+zbx_strlen($kpData['closeSymbol'])) : '';
					$function = zbx_substr($expr, $fData['openSymbolNum']+zbx_strlen($fData['openSymbol']), $fData['closeSymbolNum']-$fData['openSymbolNum']-zbx_strlen($fData['closeSymbol']));

					//SDI($host);
					//SDI($hostKey.$hostKeyParams);
					//SDI($function);

					$hostFound = CHost::get(Array('filter' => Array('host' => $host), 'templated_hosts' => true));
					if(count($hostFound) > 0) {
						$hostFound = array_shift($hostFound);
						if(isset($hostFound['hostid']) && $hostFound['hostid'] > 0) $hostId = $hostFound['hostid'];
					}

					if($hostId == null) return EXPRESSION_HOST_UNKNOWN;

					$itemFound = CItem::get(Array('filter' => Array('hostid' => $hostId, 'key_' => $hostKey.$hostKeyParams, 'webitems' => true)));
					if(count($itemFound) > 0) {
						$itemFound = array_shift($itemFound);
						if(isset($itemFound['itemid']) && $itemFound['itemid'] > 0) $itemId = $itemFound['itemid'];
					}

					if($itemId == null) return EXPRESSION_HOST_ITEM_UNKNOWN;

					unset($expData);

					$result = $function_info[$function];

					if(is_array($result['value_type'])){
						$value_type = null;
						$options = array(
							'itemids'=>$itemId,
							'output'=>API_OUTPUT_EXTEND,
							'webitems'=> true
						);
						$item_data = CItem::get($options);

						if($item_data = reset($item_data)){
							$value_type = $item_data['value_type'];
						}

						if($value_type == null) return VALUE_TYPE_UNKNOWN;

						$result['value_type'] = $result['value_type'][$value_type];
						$result['type'] = $result['type'][$value_type];

						if($result['type'] == T_ZBX_INT || $result['type'] == T_ZBX_DBL){
							$result['type'] = T_ZBX_STR;
							$result['validation'] = 'preg_match("/^'.ZBX_PREG_NUMBER.'$/u",{})';
						}
					}
				}else{
					return EXPRESSION_NOT_A_MACRO_ERROR;
				}
			}
		}

	return $result;
	}

	function convert($value){
		$value = trim($value);
		if(!preg_match('/(?P<value>[\-+]?[0-9]+[.]?[0-9]*)(?P<mult>[TGMKsmhdw]?)/', $value, $arr)) return $value;

		$value = $arr['value'];
		switch($arr['mult']){
			case 'T': $value *= 1024 * 1024 * 1024 * 1024; break;
			case 'G': $value *= 1024 * 1024 * 1024; break;
			case 'M': $value *= 1024 * 1024; break;
			case 'K': $value *= 1024; break;
			case 'm': $value *= 60; break;
			case 'h': $value *= 60 * 60; break;
			case 'd': $value *= 60 * 60 * 24; break;
			case 'w': $value *= 60 * 60 * 24 * 7; break;
		}

		return $value;
	}

	function copy_triggers($srcid, $destid){
		try{
			$options = array(
				'hostids' => array($srcid, $destid),
				'output' => array('hostid', 'host'),
				'templated_hosts' => true,
				'preservekeys' => true
			);
			$hosts = CHost::get($options);

			if(isset($hosts[$srcid], $hosts[$destid])){
				$src = $hosts[$srcid];
				$dest = $hosts[$destid];
			}
			else throw new Exception();

			$options = array(
				'hostids' => $srcid,
				'output' => API_OUTPUT_EXTEND,
				'filter' => array('flags' => array(ZBX_FLAG_DISCOVERY, ZBX_FLAG_DISCOVERY_CHILD, ZBX_FLAG_DISCOVERY_NORMAL)),
				'inherited' => 0,
				'select_dependencies' => API_OUTPUT_EXTEND
			);
			$triggers = CTrigger::get($options);

			$hash = array();

			foreach($triggers as $trigger){
				$expr = explode_exp($trigger['expression'], 0);
				$expr = str_replace($src['host'].':', $dest['host'].':', $expr);
				$trigger['expression'] = $expr;

				$result = CTrigger::create($trigger);

				if(!$result) throw new Exception();

				$hash[$trigger['triggerid']] = reset($result['triggerids']);
			}

			foreach($triggers as $trigger){
				foreach($trigger['dependencies'] as $dep){
					if(isset($hash[$dep['triggerid']])){
						$dep = $hash[$dep['triggerid']];
					}
					else{
						$dep = $dep['triggerid'];
					}

					$res = add_trigger_dependency($hash[$trigger['triggerid']], $dep);
					if(!$res) throw new Exception();
				}
			}

			return true;
		}
		catch(Exception $e){
			return false;
		}
	}

	function replaceExpressionTestData($expression, &$e, &$rplcts) {
		$evStr = zbx_substr($expression, $e['expression']['start'],
						 $e['expression']['end']-$e['expression']['start']+1);

		$chStart = $e['expression']['start'];
		if(is_array($rplcts)) {
			foreach($rplcts as $mKey => $mData) {
				if($mData['start'] >= $e['expression']['start'] && $mData['end'] <= $e['expression']['end']) {
					$vStart = $mData['start'] - $chStart;
					$vEnd = $mData['end'] - $chStart+1;
					$cValue = convert($mData['item']['cValue']);
					if($cValue === '' || $cValue === null) $cValue = "''";
					$chStart += ($mData['end']-$mData['start']+1)-zbx_strlen($cValue);
					$evStr = ($vStart > 0 ? zbx_substr($evStr, 0, $vStart) : '').$cValue.($vEnd < zbx_strlen($evStr) ? zbx_substr($evStr, $vEnd) : '');
				}
			}
		}

		$evStr = str_replace('=', '==', $evStr);
		$evStr = str_replace('#', '!=', $evStr);
		$evStr = str_replace('&', '&&', $evStr);
		$evStr = str_replace('|', '||', $evStr);
		$evStr = trim($evStr);

		//SDI($evStr);
		return $evStr;
	}

	function parseTriggerExpressions($expressions, $askData=false) {
		static $scparser, $triggersData;
		global $triggerExpressionRules;

		if(!$scparser) $scparser = new CStringParser($triggerExpressionRules);

		if(!is_array($expressions)) $expressions = array($expressions);

		$data = Array();
		$noErrors = true;
		foreach($expressions as $key => $str) {
			if(!isset($triggersData[$str])) {

				if(ZAPCAT_COMPATIBILITY)
					$tmp_expr = str_replace('][', ',,', $str);
				else
					$tmp_expr = $str;

				if($scparser->parse($tmp_expr)) {
					$triggersData[$str]['expressions'] = $scparser->getElements('expression');
					$triggersData[$str]['hosts'] = $scparser->getElements('server');
					$triggersData[$str]['keys'] = $scparser->getElements('keyName');
					$triggersData[$str]['keysParams'] = $scparser->getElements('keyParams');
					$triggersData[$str]['keysFunctions'] = $scparser->getElements('keyFunctionName');
					$triggersData[$str]['macros'] = array_merge($scparser->getElements('macro'), $scparser->getElements('macroNum'), $scparser->getElements('customMacro'));
					$triggersData[$str]['customMacros'] = $scparser->getElements('customMacro');
					$triggersData[$str]['allMacros'] = array_merge($triggersData[$str]['expressions'],$triggersData[$str]['macros']);
					$triggersData[$str]['tree'] = $scparser->getTree();
				} else {
					$triggersData[$str]['errors'] = $scparser->getErrors();
					$noErrors = false;
				}
			}
			$data[$str] =& $triggersData[$str];
		}

		return $askData ? $data : $noErrors;
	}

$triggerExpressionRules['independent'] = Array(
	'allowedSymbols' => "[0-9KMGTsmhdw. \/*+<>#=&|\-]+",
	'notAllowedSymbols' => Array(
					"[.\/*<>#&|=]{2,}",
					"-{2,}",
					"\+{2,}",
					"[ .KMGTsmhdw]{2,}",
					"(^\.|\.$)",
					"\.\d+\.",
					"[.\/*+<>#=&|\-]+[KMGTsmhdw]+",
					"[KMGTsmhdw]+\d+[KMGTsmhdw]+",
					"\d+[KMGTsmhdw]+\d+"
				),
	'customValidate' => Array(
				'triggerExpressionValidateGroup',
				'triggerExpressionValidateIndependent'
				),
	'levelIndex' => true,
	'ignorSymbols' => ' +');
$triggerExpressionRules['grouping'] = Array(
	'openSymbol' => '(',
	'closeSymbol' => ')',
	'allowedSymbols' => "[0-9KMGTsmhdw. \/*+<>#=&|\-]+",
	'notAllowedSymbols' => Array(
					"[.\/*+<>#=&|\-]{2,}",
					"[ .KMGTsmhdw]{2,}",
					"(^\.|\.$)",
					"\.\d+\.",
					"[.\/*+<>#=&|\-]+[KMGTsmhdw]+",
					"[KMGTsmhdw]+\d+[KMGTsmhdw]+",
					"\d+[KMGTsmhdw]+\d+"
				),
	'customValidate' => 'triggerExpressionValidateGroup',
	'ignorSymbols' => ' +',
	'parent' => Array('independent', 'grouping'));
$triggerExpressionRules['macro'] = Array(
	'openSymbol' => Array('{' => 'valueDependent'),
	'closeSymbol' => '}',
	'allowedValues' => Array(
		'DATE',
		'DISCOVERY.DEVICE.IPADDRESS',
		'DISCOVERY.DEVICE.STATUS',
		'DISCOVERY.DEVICE.UPTIME',
		'DISCOVERY.RULE.NAME',
		'DISCOVERY.SERVICE.NAME',
		'DISCOVERY.SERVICE.PORT',
		'DISCOVERY.SERVICE.STATUS',
		'DISCOVERY.SERVICE.UPTIME',
		'ESC.HISTORY',
		'EVENT.ACK.HISTORY',
		'EVENT.ACK.STATUS',
		'EVENT.AGE',
		'EVENT.DATE',
		'EVENT.ID',
		'EVENT.TIME',
		'STATUS',
		'TIME',
		'TRIGGER.COMMENT',
		'TRIGGER.EVENTS.UNACK',
		'TRIGGER.ID',
		'TRIGGER.NAME',
		'TRIGGER.NSEVERITY',
		'TRIGGER.SEVERITY',
		'TRIGGER.STATUS',
		'STATUS',
		'TRIGGER.URL',
		'TRIGGER.VALUE',
		'TRIGGERS.UNACK',
		'TRIGGERS.PROBLEM.UNACK'),
	'indexItem' => true,
	'parent' => Array('independent','grouping','checkPort'));
$triggerExpressionRules['macroNum'] = Array(
	'openSymbol' => Array('{' => 'valueDependent'),
	'closeSymbol' => '}',
	'allowedSymbols' => Array(
		'HOSTNAME[1-9]{1}',
		'HOST\.CONN[1-9]{1}',
		'HOST\.DNS[1-9]{1}',
		'IPADDRESS[1-9]{1}',
		'ITEM\.LASTVALUE[1-9]{1}',
		'ITEM\.LOG\.AGE[1-9]{1}',
		'ITEM\.LOG\.DATE[1-9]{1}',
		'ITEM\.LOG\.EVENTID[1-9]{1}',
		'ITEM\.LOG\.NSEVERITY[1-9]{1}',
		'ITEM\.LOG\.SEVERITY[1-9]{1}',
		'ITEM\.LOG\.SOURCE[1-9]{1}',
		'ITEM\.LOG\.TIME[1-9]{1}',
		'ITEM\.NAME[1-9]{1}',
		'ITEM\.VALUE[1-9]{1}',
		'NODE\.ID[1-9]{1}',
		'NODE\.NAME[1-9]{1}',
		'PROFILE\.CONTACT[1-9]{1}',
		'PROFILE\.DEVICETYPE[1-9]{1}',
		'PROFILE\.HARDWARE[1-9]{1}',
		'PROFILE\.LOCATION[1-9]{1}',
		'PROFILE\.MACADDRESS[1-9]{1}',
		'PROFILE\.NAME[1-9]{1}',
		'PROFILE\.NOTES[1-9]{1}',
		'PROFILE\.OS[1-9]{1}',
		'PROFILE\.SERIALNO[1-9]{1}',
		'PROFILE\.SOFTWARE[1-9]{1}',
		'PROFILE\.TAG[1-9]{1}',
		'TRIGGER\.KEY[1-9]{1}'),
	'indexItem' => true,
	'parent' => Array('independent','grouping','checkPort'));
$triggerExpressionRules['customMacro'] = Array(
	'openSymbol' => Array('{' => 'valueDependent'),
	'closeSymbol' => '}',
	'allowedSymbols' => '\$[A-Z0-9_.]+',
	'indexItem' => true,
	'parent' => Array('independent','grouping','checkPort'));
$triggerExpressionRules['expression'] = Array(
	'openSymbol' => '{',
	'closeSymbol' => '}',
	'isEmpty' => true,
	'indexItem' => true,
	'levelIndex' => true,
	'parent' => Array('independent', 'grouping'));
$triggerExpressionRules['server'] = Array(
	'openSymbol' => '{',
	'closeSymbol' => ':',
	'allowedSymbols' => '[0-9a-zA-Z_\. \-]+',
	'indexItem' => true,
	'customValidate' => 'triggerExpressionValidateHost',
	'parent' => 'expression');
$triggerExpressionRules['key'] = Array(
	'openSymbol' => ':',
	'closeSymbol' => ')',
	'isEmpty' => true,
	'levelIndex' => true,
	'customValidate' => 'triggerExpressionValidateItemKey',
	'parent' => 'expression');
$triggerExpressionRules['keyName'] = Array(
	'openSymbol' => ':',
	'closeSymbol' => Array('[' => 'default', '.' => 'nextEnd'),
	'allowedSymbols' => '[0-9a-zA-Z_.-]+',
	'indexItem' => true,
	'parent' => 'key');
$triggerExpressionRules['checkPort'] = Array(
	'openSymbol' => ',',
	'closeSymbol' => '.',
	'allowedSymbols' => '\d+',
	'parent' => 'keyName'
	);
$triggerExpressionRules['keyParams'] = Array(
	'openSymbol' => '[',
	'closeSymbol' => ']',
	'isEmpty' => true,
	'indexItem' => true,
	'parent' => 'key');
$triggerExpressionRules['keyParam'] = Array(
	'openSymbol' => Array('[' => 'default', ',' => 'default'),
	'closeSymbol' => Array(',' => 'default', ']' => 'default'),
	'escapeSymbol' => '\\',
	'parent' => 'keyParams');
/*$triggerExpressionRules['keyFunction'] = Array(
	'openSymbol' => '.',
	'closeSymbol' => ')',
	'isEmpty' => true,
	'customValidate' => 'triggerExpressionValidateItemKeyFunction',
	'parent' => 'key');*/
$triggerExpressionRules['keyFunctionName'] = Array(
	'openSymbol' => '.',
	'closeSymbol' => '(',
	'allowedValues' => Array(
		'abschange',
		'avg',
		'change',
		'count',
		'date',
		'dayofweek',
		'delta',
		'diff',
		'fuzzytime',
		'iregexp',
		'last',
		'logseverity',
		'logsource',
		'max',
		'min',
		'nodata',
		'now',
		'prev',
		'regexp',
		'str',
		'sum',
		'time'),
	'indexItem' => true,
	'customValidate' => 'triggerExpressionValidateItemKeyFunction',
	'parent' => 'key');
$triggerExpressionRules['keyFunctionParams'] = Array(
	'openSymbol' => '(',
	'closeSymbol' => ')',
	'isEmpty' => true,
	'indexItem' => true,
	'customValidate' => 'triggerExpressionValidateItemKeyFunctionParams',
	'parent' => 'key');
$triggerExpressionRules['keyFunctionParam'] = Array(
	'openSymbol' => Array('(' => 'default', ',' => 'default'),
	'closeSymbol' => Array(',' => 'default', ')' => 'default'),
	'escapeSymbol' => '\\',
	'parent' => 'keyFunctionParams');
$triggerExpressionRules['quotedString'] = Array(
	'openSymbol' => Array('"' => 'individual'),
	'closeSymbol' => '"',
	'escapeSymbol' => '\\',
	'allowedSymbolsBefore' => ' *',
	'allowedSymbolsAfter' => ' *',
	'parent' => Array('keyFunctionParam', 'keyParam'));
?><|MERGE_RESOLUTION|>--- conflicted
+++ resolved
@@ -853,15 +853,9 @@
 		$triggerid=get_dbid('triggers','triggerid');
 
 		$result=DBexecute('INSERT INTO triggers '.
-<<<<<<< HEAD
-			'  (triggerid,description,type,priority,status,comments,url,value,value_flags,error,templateid) '.
+			'  (triggerid,description,type,priority,status,comments,url,value,value_flags,error,templateid,flags) '.
 			" values ($triggerid,".zbx_dbstr($description).",$type,$priority,$status,".zbx_dbstr($comments).','.
-			zbx_dbstr($url).",".TRIGGER_VALUE_FALSE.",".TRIGGER_VALUE_FLAG_UNKNOWN.",'Trigger just added. No status update so far.',".zero2null($templateid).")");
-=======
-			'  (triggerid,description,type,priority,status,comments,url,value,error,templateid,flags) '.
-			" values ($triggerid,".zbx_dbstr($description).",$type,$priority,$status,".zbx_dbstr($comments).','.
-			zbx_dbstr($url).",2,'Trigger just added. No status update so far.',".zero2null($templateid).", ".$flags.")");
->>>>>>> 585f1a15
+			zbx_dbstr($url).",".TRIGGER_VALUE_FALSE.",".TRIGGER_VALUE_FLAG_UNKNOWN.",'Trigger just added. No status update so far.',".zero2null($templateid).",".$flags.")");
 
 		if(!$result){
 			return	$result;
@@ -1932,12 +1926,8 @@
 						$comments,
 						$url,
 						replace_template_dependencies($deps, $chd_trig_host['hostid']),
-<<<<<<< HEAD
-						$triggerid
-=======
 						$triggerid,
 						$flags
->>>>>>> 585f1a15
 					);
 				}
 			}
