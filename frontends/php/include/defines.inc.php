--- conflicted
+++ resolved
@@ -553,13 +553,10 @@
 define('SCREEN_RESOURCE_CHART',				18);
 define('SCREEN_RESOURCE_LLD_SIMPLE_GRAPH',	19);
 define('SCREEN_RESOURCE_LLD_GRAPH',			20);
-<<<<<<< HEAD
+// used in Monitoring > Web > Details (httpdetails.php)
+define('SCREEN_RESOURCE_HTTPTEST_DETAILS',	21);
 // used in Monitoring > Discovery
 define('SCREEN_RESOURCE_DISCOVERY',			22);
-=======
-// used in Monitoring > Web > Details (httpdetails.php)
-define('SCREEN_RESOURCE_HTTPTEST_DETAILS',		21);
->>>>>>> 7fed815f
 
 define('SCREEN_SORT_TRIGGERS_DATE_DESC',			0);
 define('SCREEN_SORT_TRIGGERS_SEVERITY_DESC',		1);
