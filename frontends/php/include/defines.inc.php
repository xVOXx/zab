<?php
/*
** Zabbix
** Copyright (C) 2001-2013 Zabbix SIA
**
** This program is free software; you can redistribute it and/or modify
** it under the terms of the GNU General Public License as published by
** the Free Software Foundation; either version 2 of the License, or
** (at your option) any later version.
**
** This program is distributed in the hope that it will be useful,
** but WITHOUT ANY WARRANTY; without even the implied warranty of
** MERCHANTABILITY or FITNESS FOR A PARTICULAR PURPOSE. See the
** GNU General Public License for more details.
**
** You should have received a copy of the GNU General Public License
** along with this program; if not, write to the Free Software
** Foundation, Inc., 51 Franklin Street, Fifth Floor, Boston, MA  02110-1301, USA.
**/

<<<<<<< HEAD
define('ZABBIX_VERSION',     '2.1.0');
define('ZABBIX_API_VERSION', '2.1.0');
define('ZABBIX_DB_VERSION',	 2010105);
=======
define('ZABBIX_VERSION',     '2.3.0');
define('ZABBIX_API_VERSION', '2.3.0');
define('ZABBIX_DB_VERSION',	 2010086);
>>>>>>> 5e9bfa94

define('ZABBIX_COPYRIGHT_FROM', '2001');
define('ZABBIX_COPYRIGHT_TO',   '2013');

define('ZBX_LOGIN_ATTEMPTS',	5);
define('ZBX_LOGIN_BLOCK',		30); // sec

define('ZBX_MIN_PERIOD',		3600); // 1 hour
define('ZBX_MAX_PERIOD',		63072000); // the maximum period for the time bar control, ~2 years (2 * 365 * 86400)
define('ZBX_PERIOD_DEFAULT',	3600); // 1 hour

define('ZBX_WIDGET_ROWS', 20);

define('ZBX_FONTPATH',				realpath('fonts')); // where to search for font (GD > 2.0.18)
define('ZBX_GRAPH_FONT_NAME',		'DejaVuSans'); // font file name
define('ZBX_GRAPH_LEGEND_HEIGHT',	120); // when graph height is less then this value, some legend will not show up

define('ZBX_SCRIPT_TIMEOUT',		60); // in seconds
define('ZBX_SCRIPT_BYTES_LIMIT',	1048576); // 1048576 is 1MB in bytes

define('GRAPH_YAXIS_SIDE_DEFAULT', 0); // 0 - LEFT SIDE, 1 - RIGHT SIDE

define('ZBX_MAX_IMAGE_SIZE', 1048576); // 1024 * 1024

define('ZBX_UNITS_ROUNDOFF_THRESHOLD',		0.01);
define('ZBX_UNITS_ROUNDOFF_UPPER_LIMIT',	2);
define('ZBX_UNITS_ROUNDOFF_LOWER_LIMIT',	6);

define('ZBX_PRECISION_10',	10);

define('ZBX_DEFAULT_INTERVAL', '1-7,00:00-24:00');

// for partitioned DB installs!!
define('ZBX_HISTORY_DATA_UPKEEP', -1); // in days; -1: disabled, 0: always use trends

define('ZBX_SCRIPT_TYPE_CUSTOM_SCRIPT',	0);
define('ZBX_SCRIPT_TYPE_IPMI',			1);
define('ZBX_SCRIPT_TYPE_SSH',			2);
define('ZBX_SCRIPT_TYPE_TELNET',		3);
define('ZBX_SCRIPT_TYPE_GLOBAL_SCRIPT',	4);

define('ZBX_SCRIPT_EXECUTE_ON_AGENT',	0);
define('ZBX_SCRIPT_EXECUTE_ON_SERVER',	1);

define('ZBX_FLAG_DISCOVERY_NORMAL',		0x0); // a normal item
define('ZBX_FLAG_DISCOVERY_RULE',		0x1); // a low level discovery rule
define('ZBX_FLAG_DISCOVERY_PROTOTYPE',	0x2); // an item prototype
define('ZBX_FLAG_DISCOVERY_CREATED',		0x4); // an item created via a discovery rule

define('EXTACK_OPTION_ALL',		0);
define('EXTACK_OPTION_UNACK',	1);
define('EXTACK_OPTION_BOTH',	2);

define('TRIGGERS_OPTION_ONLYTRUE',	1);
define('TRIGGERS_OPTION_ALL',		2);

define('ZBX_ACK_STS_ANY',				1);
define('ZBX_ACK_STS_WITH_UNACK',		2);
define('ZBX_ACK_STS_WITH_LAST_UNACK',	3);

define('EVENTS_OPTION_NOEVENT', 1);
define('EVENTS_OPTION_ALL',		2);
define('EVENTS_OPTION_NOT_ACK', 3);

define('ZBX_FONT_NAME', 'DejaVuSans');

define('ZBX_AUTH_INTERNAL',	0);
define('ZBX_AUTH_LDAP',		1);
define('ZBX_AUTH_HTTP',		2);

define('ZBX_DB_DB2',		'IBM_DB2');
define('ZBX_DB_MYSQL',		'MYSQL');
define('ZBX_DB_ORACLE',		'ORACLE');
define('ZBX_DB_POSTGRESQL',	'POSTGRESQL');
define('ZBX_DB_SQLITE3',	'SQLITE3');

define('PAGE_TYPE_HTML',				0);
define('PAGE_TYPE_IMAGE',				1);
define('PAGE_TYPE_XML',					2);
define('PAGE_TYPE_JS',					3); // javascript
define('PAGE_TYPE_CSS',					4);
define('PAGE_TYPE_HTML_BLOCK',			5); // simple block of html (as text)
define('PAGE_TYPE_JSON',				6); // simple JSON
define('PAGE_TYPE_JSON_RPC',			7); // api call
define('PAGE_TYPE_TEXT_FILE',			8); // api call
define('PAGE_TYPE_TEXT',				9); // simple text
define('PAGE_TYPE_CSV',					10); // CSV format
define('PAGE_TYPE_TEXT_RETURN_JSON',	11); // input plaintext output json

define('ZBX_SESSION_ACTIVE',	0);
define('ZBX_SESSION_PASSIVE',	1);

define('ZBX_DROPDOWN_FIRST_NONE',	0);
define('ZBX_DROPDOWN_FIRST_ALL',	1);

define('T_ZBX_STR',			0);
define('T_ZBX_INT',			1);
define('T_ZBX_DBL',			2);
define('T_ZBX_PERIOD',		3);
define('T_ZBX_IP',			4);
define('T_ZBX_CLR',			5);
define('T_ZBX_IP_RANGE',	7);
define('T_ZBX_INT_RANGE',	8);

define('O_MAND',	0);
define('O_OPT',		1);
define('O_NO',		2);

define('P_SYS',				1);
define('P_UNSET_EMPTY',		2);
define('P_ACT',				16);
define('P_NZERO',			32);

//	misc parameters
define('IMAGE_FORMAT_PNG',	'PNG');
define('IMAGE_FORMAT_JPEG',	'JPEG');
define('IMAGE_FORMAT_TEXT',	'JPEG');

define('IMAGE_TYPE_UNKNOWN',		0);
define('IMAGE_TYPE_ICON',			1);
define('IMAGE_TYPE_BACKGROUND',		2);

define('ITEM_CONVERT_WITH_UNITS',	0); // - do not convert empty units
define('ITEM_CONVERT_NO_UNITS',		1); // - no units
define('ITEM_CONVERT_SHORT_UNITS',	2); // - to short units
define('ITEM_CONVERT_LONG_UNITS',	3); // - to long units

define('ZBX_SORT_UP',	'ASC');
define('ZBX_SORT_DOWN',	'DESC');

define('AUDIT_ACTION_ADD',		0);
define('AUDIT_ACTION_UPDATE',	1);
define('AUDIT_ACTION_DELETE',	2);
define('AUDIT_ACTION_LOGIN',	3);
define('AUDIT_ACTION_LOGOUT',	4);
define('AUDIT_ACTION_ENABLE',	5);
define('AUDIT_ACTION_DISABLE',	6);

define('AUDIT_RESOURCE_USER',			0);
define('AUDIT_RESOURCE_ZABBIX_CONFIG',	2);
define('AUDIT_RESOURCE_MEDIA_TYPE',		3);
define('AUDIT_RESOURCE_HOST',			4);
define('AUDIT_RESOURCE_ACTION',			5);
define('AUDIT_RESOURCE_GRAPH',			6);
define('AUDIT_RESOURCE_GRAPH_ELEMENT',	7);
define('AUDIT_RESOURCE_USER_GROUP',		11);
define('AUDIT_RESOURCE_APPLICATION',	12);
define('AUDIT_RESOURCE_TRIGGER',		13);
define('AUDIT_RESOURCE_HOST_GROUP',		14);
define('AUDIT_RESOURCE_ITEM',			15);
define('AUDIT_RESOURCE_IMAGE',			16);
define('AUDIT_RESOURCE_VALUE_MAP',		17);
define('AUDIT_RESOURCE_IT_SERVICE',		18);
define('AUDIT_RESOURCE_MAP',			19);
define('AUDIT_RESOURCE_SCREEN',			20);
define('AUDIT_RESOURCE_NODE',			21);
define('AUDIT_RESOURCE_SCENARIO',		22);
define('AUDIT_RESOURCE_DISCOVERY_RULE',	23);
define('AUDIT_RESOURCE_SLIDESHOW',		24);
define('AUDIT_RESOURCE_SCRIPT',			25);
define('AUDIT_RESOURCE_PROXY',			26);
define('AUDIT_RESOURCE_MAINTENANCE',	27);
define('AUDIT_RESOURCE_REGEXP',			28);
define('AUDIT_RESOURCE_MACRO',			29);
define('AUDIT_RESOURCE_TEMPLATE',		30);
define('AUDIT_RESOURCE_TRIGGER_PROTOTYPE', 31);

define('CONDITION_TYPE_HOST_GROUP',			0);
define('CONDITION_TYPE_HOST',				1);
define('CONDITION_TYPE_TRIGGER',			2);
define('CONDITION_TYPE_TRIGGER_NAME',		3);
define('CONDITION_TYPE_TRIGGER_SEVERITY',	4);
define('CONDITION_TYPE_TRIGGER_VALUE',		5);
define('CONDITION_TYPE_TIME_PERIOD',		6);
define('CONDITION_TYPE_DHOST_IP',			7);
define('CONDITION_TYPE_DSERVICE_TYPE',		8);
define('CONDITION_TYPE_DSERVICE_PORT',		9);
define('CONDITION_TYPE_DSTATUS',			10);
define('CONDITION_TYPE_DUPTIME',			11);
define('CONDITION_TYPE_DVALUE',				12);
define('CONDITION_TYPE_TEMPLATE',			13);
define('CONDITION_TYPE_EVENT_ACKNOWLEDGED',	14);
define('CONDITION_TYPE_APPLICATION',		15);
define('CONDITION_TYPE_MAINTENANCE',		16);
define('CONDITION_TYPE_NODE',				17);
define('CONDITION_TYPE_DRULE',				18);
define('CONDITION_TYPE_DCHECK',				19);
define('CONDITION_TYPE_PROXY',				20);
define('CONDITION_TYPE_DOBJECT',			21);
define('CONDITION_TYPE_HOST_NAME',			22);
define('CONDITION_TYPE_EVENT_TYPE',			23);
define('CONDITION_TYPE_HOST_METADATA',		24);

define('CONDITION_OPERATOR_EQUAL',		0);
define('CONDITION_OPERATOR_NOT_EQUAL',	1);
define('CONDITION_OPERATOR_LIKE',		2);
define('CONDITION_OPERATOR_NOT_LIKE',	3);
define('CONDITION_OPERATOR_IN',			4);
define('CONDITION_OPERATOR_MORE_EQUAL',	5);
define('CONDITION_OPERATOR_LESS_EQUAL',	6);
define('CONDITION_OPERATOR_NOT_IN',		7);

// event type action condition values
define('EVENT_TYPE_ITEM_NOTSUPPORTED',		0);
define('EVENT_TYPE_ITEM_NORMAL',			1);
define('EVENT_TYPE_LLDRULE_NOTSUPPORTED',	2);
define('EVENT_TYPE_LLDRULE_NORMAL',			3);
define('EVENT_TYPE_TRIGGER_UNKNOWN',		4);
define('EVENT_TYPE_TRIGGER_NORMAL',			5);

define('HOST_STATUS_MONITORED',		0);
define('HOST_STATUS_NOT_MONITORED',	1);
define('HOST_STATUS_TEMPLATE',		3);
define('HOST_STATUS_PROXY_ACTIVE',	5);
define('HOST_STATUS_PROXY_PASSIVE',	6);

define('HOST_MAINTENANCE_STATUS_OFF',	0);
define('HOST_MAINTENANCE_STATUS_ON',	1);

define('INTERFACE_SECONDARY',	0);
define('INTERFACE_PRIMARY',		1);

define('INTERFACE_USE_DNS',	0);
define('INTERFACE_USE_IP',	1);

define('INTERFACE_TYPE_ANY',		-1);
define('INTERFACE_TYPE_UNKNOWN',	0);
define('INTERFACE_TYPE_AGENT',		1);
define('INTERFACE_TYPE_SNMP',		2);
define('INTERFACE_TYPE_IPMI',		3);
define('INTERFACE_TYPE_JMX',		4);

define('MAINTENANCE_STATUS_ACTIVE',		0);
define('MAINTENANCE_STATUS_APPROACH',	1);
define('MAINTENANCE_STATUS_EXPIRED',	2);

define('HOST_AVAILABLE_UNKNOWN',	0);
define('HOST_AVAILABLE_TRUE',		1);
define('HOST_AVAILABLE_FALSE',		2);

define('MAINTENANCE_TYPE_NORMAL',	0);
define('MAINTENANCE_TYPE_NODATA',	1);

define('TIMEPERIOD_TYPE_ONETIME',	0);
define('TIMEPERIOD_TYPE_HOURLY',	1);
define('TIMEPERIOD_TYPE_DAILY',		2);
define('TIMEPERIOD_TYPE_WEEKLY',	3);
define('TIMEPERIOD_TYPE_MONTHLY',	4);
define('TIMEPERIOD_TYPE_YEARLY',	5);

define('SYSMAP_LABEL_ADVANCED_OFF',	0);
define('SYSMAP_LABEL_ADVANCED_ON',	1);

define('MAP_LABEL_TYPE_LABEL',		0);
define('MAP_LABEL_TYPE_IP',			1);
define('MAP_LABEL_TYPE_NAME',		2);
define('MAP_LABEL_TYPE_STATUS',		3);
define('MAP_LABEL_TYPE_NOTHING',	4);
define('MAP_LABEL_TYPE_CUSTOM',		5);

define('MAP_LABEL_LOC_BOTTOM',	0);
define('MAP_LABEL_LOC_LEFT',	1);
define('MAP_LABEL_LOC_RIGHT',	2);
define('MAP_LABEL_LOC_TOP',		3);

define('SYSMAP_ELEMENT_TYPE_HOST',		0);
define('SYSMAP_ELEMENT_TYPE_MAP',		1);
define('SYSMAP_ELEMENT_TYPE_TRIGGER',	2);
define('SYSMAP_ELEMENT_TYPE_HOST_GROUP',3);
define('SYSMAP_ELEMENT_TYPE_IMAGE',		4);

define('SYSMAP_ELEMENT_SUBTYPE_HOST_GROUP',				0);
define('SYSMAP_ELEMENT_SUBTYPE_HOST_GROUP_ELEMENTS',	1);

define('SYSMAP_ELEMENT_AREA_TYPE_FIT',		0);
define('SYSMAP_ELEMENT_AREA_TYPE_CUSTOM',	1);

define('SYSMAP_ELEMENT_AREA_VIEWTYPE_GRID', 0);

define('SYSMAP_ELEMENT_ICON_ON',			0);
define('SYSMAP_ELEMENT_ICON_OFF',			1);
define('SYSMAP_ELEMENT_ICON_MAINTENANCE',	3);
define('SYSMAP_ELEMENT_ICON_DISABLED',		4);

define('SYSMAP_HIGHLIGHT_OFF',	0);
define('SYSMAP_HIGHLIGHT_ON',	1);

define('SYSMAP_EXPANDPROBLEM_OFF',	0);
define('SYSMAP_EXPANDPROBLEM_ON',	1);

define('SYSMAP_MARKELEMENTS_OFF',	0);
define('SYSMAP_MARKELEMENTS_ON',	1);

define('SYSMAP_GRID_SHOW_ON',	1);
define('SYSMAP_GRID_SHOW_OFF',	0);

define('SYSMAP_EXPAND_MACROS_OFF',	0);
define('SYSMAP_EXPAND_MACROS_ON',	1);

define('SYSMAP_GRID_ALIGN_ON',	1);
define('SYSMAP_GRID_ALIGN_OFF',	0);

define('ZBX_ITEM_DELAY_DEFAULT', 30);

define('ITEM_TYPE_ZABBIX',			0);
define('ITEM_TYPE_SNMPV1',			1);
define('ITEM_TYPE_TRAPPER',			2);
define('ITEM_TYPE_SIMPLE',			3);
define('ITEM_TYPE_SNMPV2C',			4);
define('ITEM_TYPE_INTERNAL',		5);
define('ITEM_TYPE_SNMPV3',			6);
define('ITEM_TYPE_ZABBIX_ACTIVE',	7);
define('ITEM_TYPE_AGGREGATE',		8);
define('ITEM_TYPE_HTTPTEST',		9);
define('ITEM_TYPE_EXTERNAL',		10);
define('ITEM_TYPE_DB_MONITOR',		11);
define('ITEM_TYPE_IPMI',			12);
define('ITEM_TYPE_SSH',				13);
define('ITEM_TYPE_TELNET',			14);
define('ITEM_TYPE_CALCULATED',		15);
define('ITEM_TYPE_JMX',				16);

define('ITEM_VALUE_TYPE_FLOAT',		0);
define('ITEM_VALUE_TYPE_STR',		1); // aka Character
define('ITEM_VALUE_TYPE_LOG',		2);
define('ITEM_VALUE_TYPE_UINT64',	3);
define('ITEM_VALUE_TYPE_TEXT',		4);

define('ITEM_DATA_TYPE_DECIMAL',		0);
define('ITEM_DATA_TYPE_OCTAL',			1);
define('ITEM_DATA_TYPE_HEXADECIMAL',	2);
define('ITEM_DATA_TYPE_BOOLEAN',		3);

define('ZBX_DEFAULT_KEY_DB_MONITOR',	'db.odbc.select[<unique short description>]');
define('ZBX_DEFAULT_KEY_SSH',			'ssh.run[<unique short description>,<ip>,<port>,<encoding>]');
define('ZBX_DEFAULT_KEY_TELNET',		'telnet.run[<unique short description>,<ip>,<port>,<encoding>]');
define('ZBX_DEFAULT_KEY_JMX',			'jmx[<object name>,<attribute name>]');

define('SYSMAP_ELEMENT_USE_ICONMAP_ON',		1);
define('SYSMAP_ELEMENT_USE_ICONMAP_OFF',	0);

define('ZBX_ICON_PREVIEW_HEIGHT',	24);
define('ZBX_ICON_PREVIEW_WIDTH',	24);

define('ITEM_STATUS_ACTIVE',		0);
define('ITEM_STATUS_DISABLED',		1);
define('ITEM_STATUS_NOTSUPPORTED',	3);

define('ITEM_STATE_NORMAL',			0);
define('ITEM_STATE_NOTSUPPORTED',	1);

define('ITEM_TYPE_SNMPTRAP', 17);

define('ITEM_SNMPV3_SECURITYLEVEL_NOAUTHNOPRIV',	0);
define('ITEM_SNMPV3_SECURITYLEVEL_AUTHNOPRIV',		1);
define('ITEM_SNMPV3_SECURITYLEVEL_AUTHPRIV',		2);

define('ITEM_AUTHTYPE_PASSWORD',	0);
define('ITEM_AUTHTYPE_PUBLICKEY',	1);

define('ITEM_AUTHPROTOCOL_MD5', 0);
define('ITEM_AUTHPROTOCOL_SHA', 1);

define('ITEM_PRIVPROTOCOL_DES', 0);
define('ITEM_PRIVPROTOCOL_AES', 1);

define('ITEM_LOGTYPE_INFORMATION',	1);
define('ITEM_LOGTYPE_WARNING',		2);
define('ITEM_LOGTYPE_ERROR',		4);
define('ITEM_LOGTYPE_FAILURE_AUDIT',	7);
define('ITEM_LOGTYPE_SUCCESS_AUDIT',	8);

define('GRAPH_ITEM_DRAWTYPE_LINE',			0);
define('GRAPH_ITEM_DRAWTYPE_FILLED_REGION',	1);
define('GRAPH_ITEM_DRAWTYPE_BOLD_LINE',		2);
define('GRAPH_ITEM_DRAWTYPE_DOT',			3);
define('GRAPH_ITEM_DRAWTYPE_DASHED_LINE',	4);
define('GRAPH_ITEM_DRAWTYPE_GRADIENT_LINE',	5);
define('GRAPH_ITEM_DRAWTYPE_BOLD_DOT',		6);

define('MAP_LINK_DRAWTYPE_LINE',			0);
define('MAP_LINK_DRAWTYPE_BOLD_LINE',		2);
define('MAP_LINK_DRAWTYPE_DOT',				3);
define('MAP_LINK_DRAWTYPE_DASHED_LINE',		4);

define('SERVICE_ALGORITHM_NONE',	0); // do not calculate
define('SERVICE_ALGORITHM_MAX',		1); // problem, if one children has a problem
define('SERVICE_ALGORITHM_MIN',		2); // problem, if all children have problems

define('SERVICE_SLA', 99.05);

define('SERVICE_SHOW_SLA_OFF',	0);
define('SERVICE_SHOW_SLA_ON',	1);

define('SERVICE_STATUS_OK', 0);

define('TRIGGER_MULT_EVENT_DISABLED',	0);
define('TRIGGER_MULT_EVENT_ENABLED',	1);

define('TRIGGER_STATUS_ENABLED',	0);
define('TRIGGER_STATUS_DISABLED',	1);

define('TRIGGER_VALUE_FALSE',	0);
define('TRIGGER_VALUE_TRUE',	1);
define('TRIGGER_VALUE_UNKNOWN', 2); // only in "events" table

define('TRIGGER_STATE_NORMAL',	0);
define('TRIGGER_STATE_UNKNOWN',	1);

define('TRIGGER_SEVERITY_NOT_CLASSIFIED',	0);
define('TRIGGER_SEVERITY_INFORMATION',		1);
define('TRIGGER_SEVERITY_WARNING',			2);
define('TRIGGER_SEVERITY_AVERAGE',			3);
define('TRIGGER_SEVERITY_HIGH',				4);
define('TRIGGER_SEVERITY_DISASTER',			5);
define('TRIGGER_SEVERITY_COUNT',			6);

define('ALERT_MAX_RETRIES', 3);

define('ALERT_STATUS_NOT_SENT', 0);
define('ALERT_STATUS_SENT',		1);
define('ALERT_STATUS_FAILED',	2);

define('ALERT_TYPE_MESSAGE',	0);
define('ALERT_TYPE_COMMAND',	1);

define('MEDIA_TYPE_STATUS_ACTIVE',		0);
define('MEDIA_TYPE_STATUS_DISABLED',	1);

define('MEDIA_TYPE_EMAIL',		0);
define('MEDIA_TYPE_EXEC',		1);
define('MEDIA_TYPE_SMS',		2);
define('MEDIA_TYPE_JABBER',		3);
define('MEDIA_TYPE_EZ_TEXTING',	100);

define('EZ_TEXTING_LIMIT_USA',		0);
define('EZ_TEXTING_LIMIT_CANADA',	1);

define('ACTION_DEFAULT_SUBJ_TRIGGER', '{TRIGGER.STATUS}: {TRIGGER.NAME}');
define('ACTION_DEFAULT_SUBJ_AUTOREG', 'Auto registration: {HOST.HOST}');
define('ACTION_DEFAULT_SUBJ_DISCOVERY', 'Discovery: {DISCOVERY.DEVICE.STATUS} {DISCOVERY.DEVICE.IPADDRESS}');

define('ACTION_DEFAULT_MSG_TRIGGER', "Trigger: {TRIGGER.NAME}\nTrigger status: {TRIGGER.STATUS}\n".
		"Trigger severity: {TRIGGER.SEVERITY}\nTrigger URL: {TRIGGER.URL}\n\nItem values:\n\n".
		"1. {ITEM.NAME1} ({HOST.NAME1}:{ITEM.KEY1}): {ITEM.VALUE1}\n".
		"2. {ITEM.NAME2} ({HOST.NAME2}:{ITEM.KEY2}): {ITEM.VALUE2}\n".
		"3. {ITEM.NAME3} ({HOST.NAME3}:{ITEM.KEY3}): {ITEM.VALUE3}\n\n".
		"Original event ID: {EVENT.ID}"
);
define('ACTION_DEFAULT_MSG_AUTOREG', "Host name: {HOST.HOST}\nHost IP: {HOST.IP}\nAgent port: {HOST.PORT}");
define('ACTION_DEFAULT_MSG_DISCOVERY', "Discovery rule: {DISCOVERY.RULE.NAME}\n\nDevice IP:{DISCOVERY.DEVICE.IPADDRESS}\n".
		"Device DNS: {DISCOVERY.DEVICE.DNS}\nDevice status: {DISCOVERY.DEVICE.STATUS}\n".
		"Device uptime: {DISCOVERY.DEVICE.UPTIME}\n\nDevice service name: {DISCOVERY.SERVICE.NAME}\n".
		"Device service port: {DISCOVERY.SERVICE.PORT}\nDevice service status: {DISCOVERY.SERVICE.STATUS}\n".
		"Device service uptime: {DISCOVERY.SERVICE.UPTIME}"
);

define('ACTION_STATUS_ENABLED',		0);
define('ACTION_STATUS_DISABLED',	1);

define('OPERATION_TYPE_MESSAGE',		0);
define('OPERATION_TYPE_COMMAND',		1);
define('OPERATION_TYPE_HOST_ADD',		2);
define('OPERATION_TYPE_HOST_REMOVE',	3);
define('OPERATION_TYPE_GROUP_ADD',		4);
define('OPERATION_TYPE_GROUP_REMOVE',	5);
define('OPERATION_TYPE_TEMPLATE_ADD',	6);
define('OPERATION_TYPE_TEMPLATE_REMOVE',7);
define('OPERATION_TYPE_HOST_ENABLE',	8);
define('OPERATION_TYPE_HOST_DISABLE',	9);

define('ACTION_EVAL_TYPE_AND_OR',	0);
define('ACTION_EVAL_TYPE_AND',		1);
define('ACTION_EVAL_TYPE_OR',		2);

define('OPERATION_OBJECT_USER',		0);
define('OPERATION_OBJECT_GROUP',	1);

define('LOGFILE_SEVERITY_NOT_CLASSIFIED',	0);
define('LOGFILE_SEVERITY_INFORMATION',		1);
define('LOGFILE_SEVERITY_WARNING',			2);
define('LOGFILE_SEVERITY_AVERAGE',			3);
define('LOGFILE_SEVERITY_HIGH',				4);
define('LOGFILE_SEVERITY_DISASTER',			5);
define('LOGFILE_SEVERITY_AUDIT_SUCCESS',	6);
define('LOGFILE_SEVERITY_AUDIT_FAILURE',	7);

// screen
define('SCREEN_RESOURCE_GRAPH',				0);
define('SCREEN_RESOURCE_SIMPLE_GRAPH',		1);
define('SCREEN_RESOURCE_MAP',				2);
define('SCREEN_RESOURCE_PLAIN_TEXT',		3);
define('SCREEN_RESOURCE_HOSTS_INFO',		4);
define('SCREEN_RESOURCE_TRIGGERS_INFO',		5);
define('SCREEN_RESOURCE_SERVER_INFO',		6);
define('SCREEN_RESOURCE_CLOCK',				7);
define('SCREEN_RESOURCE_SCREEN',			8);
define('SCREEN_RESOURCE_TRIGGERS_OVERVIEW',	9);
define('SCREEN_RESOURCE_DATA_OVERVIEW',		10);
define('SCREEN_RESOURCE_URL',				11);
define('SCREEN_RESOURCE_ACTIONS',			12);
define('SCREEN_RESOURCE_EVENTS',			13);
define('SCREEN_RESOURCE_HOSTGROUP_TRIGGERS',14);
define('SCREEN_RESOURCE_SYSTEM_STATUS',		15);
define('SCREEN_RESOURCE_HOST_TRIGGERS',		16);
// used in Monitoring > Latest data > Graph (history.php)
define('SCREEN_RESOURCE_HISTORY',			17);
define('SCREEN_RESOURCE_CHART',				18);

define('SCREEN_SORT_TRIGGERS_DATE_DESC',			0);
define('SCREEN_SORT_TRIGGERS_SEVERITY_DESC',		1);
define('SCREEN_SORT_TRIGGERS_HOST_NAME_ASC',		2);
define('SCREEN_SORT_TRIGGERS_TIME_ASC',				3);
define('SCREEN_SORT_TRIGGERS_TIME_DESC',			4);
define('SCREEN_SORT_TRIGGERS_TYPE_ASC',				5);
define('SCREEN_SORT_TRIGGERS_TYPE_DESC',			6);
define('SCREEN_SORT_TRIGGERS_STATUS_ASC',			7);
define('SCREEN_SORT_TRIGGERS_STATUS_DESC',			8);
define('SCREEN_SORT_TRIGGERS_RETRIES_LEFT_ASC',		9);
define('SCREEN_SORT_TRIGGERS_RETRIES_LEFT_DESC',	10);
define('SCREEN_SORT_TRIGGERS_RECIPIENT_ASC',		11);
define('SCREEN_SORT_TRIGGERS_RECIPIENT_DESC',		12);

define('SCREEN_MODE_PREVIEW',	0);
define('SCREEN_MODE_EDIT',		1);
define('SCREEN_MODE_SLIDESHOW',		2);
define('SCREEN_MODE_JS',		3);

define('SCREEN_TYPE_NORMAL',	0);
define('SCREEN_TYPE_TEMPLATED',	1);

define('SCREEN_SIMPLE_ITEM',	0);
define('SCREEN_DYNAMIC_ITEM',	1);

define('SCREEN_REFRESH_TIMEOUT',		30);
define('SCREEN_REFRESH_RESPONSIVENESS',	10);

define('DEFAULT_LATEST_ISSUES_CNT', 20);

// alignes
define('HALIGN_DEFAULT',	0);
define('HALIGN_CENTER',		0);
define('HALIGN_LEFT',		1);
define('HALIGN_RIGHT',		2);

define('VALIGN_DEFAULT',	0);
define('VALIGN_MIDDLE',		0);
define('VALIGN_TOP',		1);
define('VALIGN_BOTTOM',		2);

// info module style
define('STYLE_HORISONTAL',	0);
define('STYLE_VERTICAL',	1);

// view style [Overview]
define('STYLE_LEFT',	0);
define('STYLE_TOP',		1);

// time module type
define('TIME_TYPE_LOCAL',	0);
define('TIME_TYPE_SERVER',	1);
define('TIME_TYPE_HOST',	2);

define('FILTER_TASK_SHOW',			0);
define('FILTER_TASK_HIDE',			1);
define('FILTER_TASK_MARK',			2);
define('FILTER_TASK_INVERT_MARK',	3);

define('MARK_COLOR_RED',	1);
define('MARK_COLOR_GREEN',	2);
define('MARK_COLOR_BLUE',	3);

define('PROFILE_TYPE_UNKNOWN',		0);
define('PROFILE_TYPE_ID',			1);
define('PROFILE_TYPE_INT',			2);
define('PROFILE_TYPE_STR',			3);
define('PROFILE_TYPE_ARRAY_ID',		4);
define('PROFILE_TYPE_ARRAY_INT',	5);
define('PROFILE_TYPE_ARRAY_STR',	6);

define('CALC_FNC_MIN', 1);
define('CALC_FNC_AVG', 2);
define('CALC_FNC_MAX', 4);
define('CALC_FNC_ALL', 7);
define('CALC_FNC_LST', 9);

define('SERVICE_TIME_TYPE_UPTIME',				0);
define('SERVICE_TIME_TYPE_DOWNTIME',			1);
define('SERVICE_TIME_TYPE_ONETIME_DOWNTIME',	2);

define('USER_TYPE_ZABBIX_USER',		1);
define('USER_TYPE_ZABBIX_ADMIN',	2);
define('USER_TYPE_SUPER_ADMIN',		3);

define('ZBX_NOT_INTERNAL_GROUP',	0);
define('ZBX_INTERNAL_GROUP',		1);

define('GROUP_STATUS_DISABLED', 1);
define('GROUP_STATUS_ENABLED',	0);

define('LINE_TYPE_NORMAL',	0);
define('LINE_TYPE_BOLD',	1);

// IMPORTANT!!! by priority DESC
define('GROUP_GUI_ACCESS_SYSTEM',	0);
define('GROUP_GUI_ACCESS_INTERNAL', 1);
define('GROUP_GUI_ACCESS_DISABLED', 2);

define('GROUP_API_ACCESS_DISABLED', 0);
define('GROUP_API_ACCESS_ENABLED',	1);

/**
 * @see access_deny()
 */
define('ACCESS_DENY_OBJECT', 0);
define('ACCESS_DENY_PAGE', 1);

define('GROUP_DEBUG_MODE_DISABLED', 0);
define('GROUP_DEBUG_MODE_ENABLED',	1);

define('PERM_READ_WRITE',	3);
define('PERM_READ',			2);
define('PERM_DENY',			0);

define('PERM_RES_IDS_ARRAY',	1); // return array of nodes id - array(1,2,3,4)
define('PERM_RES_DATA_ARRAY',	2);

define('RESOURCE_TYPE_NODE',	0);
define('RESOURCE_TYPE_GROUP',	1);

define('PARAM_TYPE_TIME',		0);
define('PARAM_TYPE_COUNTS',		1);

define('ZBX_NODE_CHILD',	0);
define('ZBX_NODE_LOCAL',	1);
define('ZBX_NODE_MASTER',	2);

define('ZBX_FLAG_TRIGGER',	0);
define('ZBX_FLAG_EVENT',	1);

define('HTTPTEST_AUTH_NONE',	0);
define('HTTPTEST_AUTH_BASIC',	1);
define('HTTPTEST_AUTH_NTLM',	2);

define('HTTPTEST_STATUS_ACTIVE',	0);
define('HTTPTEST_STATUS_DISABLED',	1);

define('HTTPSTEP_ITEM_TYPE_RSPCODE',	0);
define('HTTPSTEP_ITEM_TYPE_TIME',		1);
define('HTTPSTEP_ITEM_TYPE_IN',			2);
define('HTTPSTEP_ITEM_TYPE_LASTSTEP',	3);
define('HTTPSTEP_ITEM_TYPE_LASTERROR',	4);

define('EVENT_ACK_DISABLED',	'0');
define('EVENT_ACK_ENABLED',		'1');

define('EVENT_NOT_ACKNOWLEDGED',	'0');
define('EVENT_ACKNOWLEDGED',		'1');

define('EVENTS_NOFALSEFORB_STATUS_ALL',		0); // used with TRIGGERS_OPTION_NOFALSEFORB
define('EVENTS_NOFALSEFORB_STATUS_FALSE',	1); // used with TRIGGERS_OPTION_NOFALSEFORB
define('EVENTS_NOFALSEFORB_STATUS_TRUE',	2); // used with TRIGGERS_OPTION_NOFALSEFORB

define('EVENT_SOURCE_TRIGGERS',				0);
define('EVENT_SOURCE_DISCOVERY',			1);
define('EVENT_SOURCE_AUTO_REGISTRATION',	2);
define('EVENT_SOURCE_INTERNAL', 			3);

define('EVENT_OBJECT_TRIGGER',			0);
define('EVENT_OBJECT_DHOST',			1);
define('EVENT_OBJECT_DSERVICE',			2);
define('EVENT_OBJECT_AUTOREGHOST',		3);
define('EVENT_OBJECT_ITEM',				4);
define('EVENT_OBJECT_LLDRULE',			5);

define('GRAPH_YAXIS_TYPE_CALCULATED',	0);
define('GRAPH_YAXIS_TYPE_FIXED',		1);
define('GRAPH_YAXIS_TYPE_ITEM_VALUE',	2);

define('GRAPH_YAXIS_SIDE_LEFT',		0);
define('GRAPH_YAXIS_SIDE_RIGHT',	1);

define('GRAPH_ITEM_SIMPLE',			0);
define('GRAPH_ITEM_SUM',			2);

define('GRAPH_TYPE_NORMAL',			0);
define('GRAPH_TYPE_STACKED',		1);
define('GRAPH_TYPE_PIE',			2);
define('GRAPH_TYPE_EXPLODED',		3);
define('GRAPH_TYPE_3D',				4);
define('GRAPH_TYPE_3D_EXPLODED',	5);
define('GRAPH_TYPE_BAR',			6);
define('GRAPH_TYPE_COLUMN',			7);
define('GRAPH_TYPE_BAR_STACKED',	8);
define('GRAPH_TYPE_COLUMN_STACKED',	9);

define('GRAPH_3D_ANGLE', 70);

define('GRAPH_STACKED_ALFA', 15); // 0..100 transparency

define('GRAPH_ZERO_LINE_COLOR_LEFT',	'AAAAAA');
define('GRAPH_ZERO_LINE_COLOR_RIGHT',	'888888');

define('GRAPH_TRIGGER_LINE_OPPOSITE_COLOR', '000');

define('ZBX_MAX_TREND_DIFF', 3600);

define('ZBX_GRAPH_MAX_SKIP_CELL',	16);
define('ZBX_GRAPH_MAX_SKIP_DELAY',	4);

define('DOBJECT_STATUS_UP',			0);
define('DOBJECT_STATUS_DOWN',		1);
define('DOBJECT_STATUS_DISCOVER',	2); // only for events
define('DOBJECT_STATUS_LOST',		3); // generated by discovery

define('DRULE_STATUS_ACTIVE',		0);
define('DRULE_STATUS_DISABLED',		1);

define('DSVC_STATUS_ACTIVE',		0);
define('DSVC_STATUS_DISABLED',		1);

define('SVC_SSH',		0);
define('SVC_LDAP',		1);
define('SVC_SMTP',		2);
define('SVC_FTP',		3);
define('SVC_HTTP',		4);
define('SVC_POP',		5);
define('SVC_NNTP',		6);
define('SVC_IMAP',		7);
define('SVC_TCP',		8);
define('SVC_AGENT',		9);
define('SVC_SNMPv1',	10);
define('SVC_SNMPv2c',	11);
define('SVC_ICMPPING',	12);
define('SVC_SNMPv3',	13);
define('SVC_HTTPS',		14);
define('SVC_TELNET',	15);

define('DHOST_STATUS_ACTIVE',	0);
define('DHOST_STATUS_DISABLED', 1);

define('IM_FORCED',			0);
define('IM_ESTABLISHED',	1);
define('IM_TREE',			2);

define('EXPRESSION_TYPE_INCLUDED',		0);
define('EXPRESSION_TYPE_ANY_INCLUDED',	1);
define('EXPRESSION_TYPE_NOT_INCLUDED',	2);
define('EXPRESSION_TYPE_TRUE',			3);
define('EXPRESSION_TYPE_FALSE',			4);

define('HOST_INVENTORY_DISABLED',	-1);
define('HOST_INVENTORY_MANUAL',		0);
define('HOST_INVENTORY_AUTOMATIC',	1);

define('EXPRESSION_HOST_UNKNOWN',		'#ERROR_HOST#');
define('EXPRESSION_HOST_ITEM_UNKNOWN',	'#ERROR_ITEM#');
define('EXPRESSION_NOT_A_MACRO_ERROR',	'#ERROR_MACRO#');
define('EXPRESSION_FUNCTION_UNKNOWN',	'#ERROR_FUNCTION#');

define('AVAILABLE_NOCACHE', 0);	// take available objects not from cache

define('SBR',	"<br/>\n");
define('SPACE',	'&nbsp;');
define('RARR',	'&rArr;');
define('SQUAREBRACKETS', '%5B%5D');
define('NAME_DELIMITER', ': ');

// affects multibyte strings [in mb_ereg char "-" must be backslashed]!!!
if (in_array(ini_get('mbstring.func_overload'), array(2,3,6,7))) {
	define('ZBX_MBSTRINGS_OVERLOADED', 1);
}

define('REGEXP_INCLUDE', 0);
define('REGEXP_EXCLUDE', 1);

// suffixes
define('ZBX_BYTE_SUFFIXES', 'KMGT');
define('ZBX_TIME_SUFFIXES', 'smhdw');

// preg
define('ZBX_PREG_PRINT', '^\x{00}-\x{1F}');
define('ZBX_PREG_MACRO_NAME', '([A-Z0-9\._]+)');
define('ZBX_PREG_MACRO_NAME_LLD', '([A-Z0-9\._]+)');
define('ZBX_PREG_INTERNAL_NAMES', '([0-9a-zA-Z_\. \-]+)'); // !!! Don't forget sync code with C !!!
define('ZBX_PREG_PARAMS', '(['.ZBX_PREG_PRINT.']+?)?');
define('ZBX_PREG_SIGN', '([&|><=+*\/#\-])');
define('ZBX_PREG_NUMBER', '([\-+]?[0-9]+[.]?[0-9]*['.ZBX_BYTE_SUFFIXES.ZBX_TIME_SUFFIXES.']?)');
define('ZBX_PREG_DEF_FONT_STRING', '/^[0-9\.:% ]+$/');
define('ZBX_PREG_DNS_FORMAT', '([0-9a-zA-Z_\.\-$]|\{\$?'.ZBX_PREG_MACRO_NAME.'\})*');
define('ZBX_PREG_HOST_FORMAT', ZBX_PREG_INTERNAL_NAMES);
define('ZBX_PREG_NODE_FORMAT', ZBX_PREG_INTERNAL_NAMES);
define('ZBX_PREG_FUNCTION_FORMAT', '([a-z]+(\('.ZBX_PREG_PARAMS.'\)))');
define('ZBX_PREG_MACRO_NAME_FORMAT', '(\{[A-Z\.]+\})');
define('ZBX_PREG_EXPRESSION_SIMPLE_MACROS', '(\{TRIGGER\.VALUE\})');
define('ZBX_PREG_EXPRESSION_USER_MACROS', '(\{\$'.ZBX_PREG_MACRO_NAME.'\})');

// !!! should be used with "x" modifier
define('ZBX_PREG_ITEM_KEY_PARAMETER_FORMAT', '(
	(?P>param) # match recursive parameter group
	|
	(\" # match quoted string
		(
			((\\\\)+?[^\\\\]) # match any amount of backslash with non-backslash ending
			|
			[^\"\\\\] # match any character except \ or "
		)*? # match \" or any character except "
	\")
	|
	[^\"\[\],][^,\]]*? #match unquoted string - any character except " [ ] and , at begining and any character except , and ] afterwards
	|
	() # match empty and only empty part
)');
define('ZBX_PREG_ITEM_KEY_FORMAT', '([0-9a-zA-Z_\. \-]+? # match key
(?<param>( # name parameter group used in recursion
	\[ # match opening bracket
		(
			\s*?'.ZBX_PREG_ITEM_KEY_PARAMETER_FORMAT .' # match spaces and parameter
			(
				\s*?,\s*? # match spaces, comma and spaces
				'.ZBX_PREG_ITEM_KEY_PARAMETER_FORMAT .' # match parameter
			)*? # match spaces, comma, spaces, parameter zero or more times
			\s*? #matches spaces
		)
	\] # match closing bracket
))*? # matches non comma seperated brackets with parameters zero or more times
)');

// regexp ids
define('ZBX_KEY_ID',		1);
define('ZBX_KEY_NAME_ID',	2);
define('ZBX_KEY_PARAM_ID',	6);

define('ZBX_HISTORY_COUNT', 5);

define('ZBX_USER_ONLINE_TIME', 600); // 10min
define('ZBX_GUEST_USER','guest');

define('ZBX_FAVORITES_ALL', -1);

// allow for testing
define('ZBX_ALLOW_UNICODE', 1);

// IPMI
define('IPMI_AUTHTYPE_DEFAULT',		-1);
define('IPMI_AUTHTYPE_NONE',		0);
define('IPMI_AUTHTYPE_MD2',			1);
define('IPMI_AUTHTYPE_MD5',			2);
define('IPMI_AUTHTYPE_STRAIGHT',	4);
define('IPMI_AUTHTYPE_OEM',			5);
define('IPMI_AUTHTYPE_RMCP_PLUS',	6);

define('IPMI_PRIVILEGE_CALLBACK',	1);
define('IPMI_PRIVILEGE_USER',		2);
define('IPMI_PRIVILEGE_OPERATOR',	3);
define('IPMI_PRIVILEGE_ADMIN',		4);
define('IPMI_PRIVILEGE_OEM',		5);

define('ZBX_HAVE_IPV6', 1);


define('ZBX_SOCKET_TIMEOUT', 3);

// value is also used in servercheck.js file
define('SERVER_CHECK_INTERVAL', 10);

// XML export|import tags
define('XML_TAG_MACRO',				'macro');
define('XML_TAG_HOST',				'host');
define('XML_TAG_HOSTINVENTORY',		'host_inventory');
define('XML_TAG_ITEM',				'item');
define('XML_TAG_TRIGGER',			'trigger');
define('XML_TAG_GRAPH',				'graph');
define('XML_TAG_GRAPH_ELEMENT',		'graph_element');
define('XML_TAG_DEPENDENCY',		'dependency');

define('ZBX_DEFAULT_IMPORT_HOST_GROUP', 'Imported hosts');

// API errors
define('ZBX_API_ERROR_INTERNAL',	111);
define('ZBX_API_ERROR_PARAMETERS',	100);
define('ZBX_API_ERROR_PERMISSIONS',	120);
define('ZBX_API_ERROR_NO_AUTH',		200);
define('ZBX_API_ERROR_NO_METHOD',	300);

define('API_OUTPUT_REFER',		'refer');
define('API_OUTPUT_EXTEND',		'extend');
define('API_OUTPUT_COUNT',		'count');

define('SEC_PER_MIN',	60);
define('SEC_PER_HOUR',	3600);
define('SEC_PER_DAY',	86400);
define('SEC_PER_WEEK',	604800); // 7 * SEC_PER_DAY
define('SEC_PER_MONTH',	2592000); // 30 * SEC_PER_DAY
define('SEC_PER_YEAR',	31536000); // 365 * SEC_PER_DAY

define('DAY_IN_YEAR', 365);

define('ZBX_MIN_PORT_NUMBER', 0);
define('ZBX_MAX_PORT_NUMBER', 65535);

// input fields
define('ZBX_TEXTBOX_STANDARD_SIZE',		50);
define('ZBX_TEXTBOX_SMALL_SIZE',		25);
define('ZBX_TEXTBOX_FILTER_SIZE',		20);
define('ZBX_TEXTAREA_STANDARD_WIDTH',	312);
define('ZBX_TEXTAREA_BIG_WIDTH',		524);
define('ZBX_TEXTAREA_STANDARD_ROWS',	7);

// validation
define('DB_ID',		"({}>=0&&bccomp('{}',\"10000000000000000000\")<0)&&");
define('NOT_EMPTY',	"({}!='')&&");
define('NOT_ZERO',	"({}!=0)&&");
define('NO_TRIM',	'NO_TRIM');

define('ZBX_VALID_OK',		0);
define('ZBX_VALID_ERROR',	1);
define('ZBX_VALID_WARNING',	2);

// user default theme
define('THEME_DEFAULT', 'default');

// the default theme
define('ZBX_DEFAULT_THEME', 'originalblue');

define('ZABBIX_HOMEPAGE', 'http://www.zabbix.com');

// non translatable date formats
define('TIMESTAMP_FORMAT', 'YmdHis');

// actions
define('LONG_DESCRIPTION',	0);
define('SHORT_DESCRIPTION',	1);

// availability report modes
define('AVAILABILITY_REPORT_BY_HOST', 0);
define('AVAILABILITY_REPORT_BY_TEMPLATE', 1);

// if magic quotes on, then get rid of them
if (get_magic_quotes_gpc()) {
	function zbx_stripslashes($value) {
		$value = is_array($value) ? array_map('zbx_stripslashes', $value) : stripslashes($value);
		return $value;
	}
	$_GET = zbx_stripslashes($_GET);
	$_POST = zbx_stripslashes($_POST);
	$_COOKIE = zbx_stripslashes($_COOKIE);
}

// init $_REQUEST
ini_set('variables_order', 'GP');
$_REQUEST = $_POST + $_GET;

// init precision
ini_set('precision', 14);

// BC Math scale. bcscale() can be undefined prior requirement check in setup.
if (function_exists('bcscale')) {
	bcscale(7);
}<|MERGE_RESOLUTION|>--- conflicted
+++ resolved
@@ -18,15 +18,9 @@
 ** Foundation, Inc., 51 Franklin Street, Fifth Floor, Boston, MA  02110-1301, USA.
 **/
 
-<<<<<<< HEAD
-define('ZABBIX_VERSION',     '2.1.0');
-define('ZABBIX_API_VERSION', '2.1.0');
-define('ZABBIX_DB_VERSION',	 2010105);
-=======
 define('ZABBIX_VERSION',     '2.3.0');
 define('ZABBIX_API_VERSION', '2.3.0');
-define('ZABBIX_DB_VERSION',	 2010086);
->>>>>>> 5e9bfa94
+define('ZABBIX_DB_VERSION',	 2010105);
 
 define('ZABBIX_COPYRIGHT_FROM', '2001');
 define('ZABBIX_COPYRIGHT_TO',   '2013');
