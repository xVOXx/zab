--- conflicted
+++ resolved
@@ -1138,13 +1138,10 @@
 define('WIDGET_SYSTEM_STATUS',			'syssum');
 define('WIDGET_WEB_OVERVIEW',			'webovr');
 define('WIDGET_ZABBIX_STATUS',			'stszbx');
-<<<<<<< HEAD
 define('WIDGET_GRAPH',					'graph');
-=======
 define('WIDGET_CLOCK',					'clock');
 define('WIDGET_URL',					'url');
 define('WIDGET_ACTION_LOG',				'actlog');
->>>>>>> 572acdf4
 // event details widgets
 define('WIDGET_HAT_TRIGGERDETAILS',		'hat_triggerdetails');
 define('WIDGET_HAT_EVENTDETAILS',		'hat_eventdetails');
