--- conflicted
+++ resolved
@@ -49,7 +49,6 @@
 define('ZBX_DEFAULT_INTERVAL',		 	'1-7,00:00-24:00');
 
 // for partitioned DB installs!!
-<<<<<<< HEAD
 define('ZBX_HISTORY_DATA_UPKEEP',		-1); // in days; -1: disabled, 0: always use trends
 
 define('ZBX_SCRIPT_TYPE_CUSTOM_SCRIPT',	0);
@@ -231,6 +230,7 @@
 define('INTERFACE_USE_DNS',		0);
 define('INTERFACE_USE_IP',		1);
 
+define('INTERFACE_TYPE_ANY',		-1);
 define('INTERFACE_TYPE_UNKNOWN',	0);
 define('INTERFACE_TYPE_AGENT',		1);
 define('INTERFACE_TYPE_SNMP',		2);
@@ -620,590 +620,6 @@
 define('GRAPH_ITEM_SIMPLE',			0);
 define('GRAPH_ITEM_AGGREGATED',		1);
 define('GRAPH_ITEM_SUM',			2);
-=======
-	define('ZBX_HISTORY_DATA_UPKEEP',		-1); // in days; -1: disabled, 0: always use trends
-
-/* END OF USERS DEFINES */
-	define('ZBX_SCRIPT_TYPE_CUSTOM_SCRIPT',	0);
-	define('ZBX_SCRIPT_TYPE_IPMI',			1);
-	define('ZBX_SCRIPT_TYPE_SSH',			2);
-	define('ZBX_SCRIPT_TYPE_TELNET',		3);
-	define('ZBX_SCRIPT_TYPE_GLOBAL_SCRIPT',	4);
-
-
-	define('ZBX_SCRIPT_EXECUTE_ON_AGENT', 0);
-	define('ZBX_SCRIPT_EXECUTE_ON_SERVER', 1);
-
-	define('ZBX_FLAG_DISCOVERY_NORMAL', 0x0);
-	define('ZBX_FLAG_DISCOVERY', 0x1);
-	define('ZBX_FLAG_DISCOVERY_CHILD', 0x2);
-	define('ZBX_FLAG_DISCOVERY_CREATED', 0x4);
-
-	define('EXTACK_OPTION_ALL',		0);
-	define('EXTACK_OPTION_UNACK',	1);
-	define('EXTACK_OPTION_BOTH',	2);
-
-	define('TRIGGERS_OPTION_ONLYTRUE',	1);
-	define('TRIGGERS_OPTION_ALL',		2);
-
-	define('ZBX_ACK_STS_ANY',				1);
-	define('ZBX_ACK_STS_WITH_UNACK',		2);
-	define('ZBX_ACK_STS_WITH_LAST_UNACK',	3);
-
-	define('EVENTS_OPTION_NOEVENT', 1);
-	define('EVENTS_OPTION_ALL',		2);
-	define('EVENTS_OPTION_NOT_ACK', 3);
-
-	define('ZBX_FONT_NAME',			'DejaVuSans');
-
-	define('ZBX_AUTH_INTERNAL',	0);
-	define('ZBX_AUTH_LDAP',		1);
-	define('ZBX_AUTH_HTTP',		2);
-
-	define('ZBX_DB_DB2',		'IBM_DB2');
-	define('ZBX_DB_MYSQL',		'MYSQL');
-	define('ZBX_DB_ORACLE',		'ORACLE');
-	define('ZBX_DB_POSTGRESQL',		'POSTGRESQL');
-	define('ZBX_DB_SQLITE3',		'SQLITE3');
-
-	define('PAGE_TYPE_HTML',			0);
-	define('PAGE_TYPE_IMAGE',			1);
-	define('PAGE_TYPE_XML',				2);
-	define('PAGE_TYPE_JS',				3);	// javascript
-	define('PAGE_TYPE_CSS',				4);
-	define('PAGE_TYPE_HTML_BLOCK',		5);	// simple block of html (as text)
-	define('PAGE_TYPE_JSON',			6);	// simple JSON
-	define('PAGE_TYPE_JSON_RPC',		7);	// api call
-	define('PAGE_TYPE_TEXT_FILE',		8);	// api call
-	define('PAGE_TYPE_TEXT',			9); // simple text
-	define('PAGE_TYPE_CSV',				10); // CSV format
-
-
-	define('ZBX_SESSION_ACTIVE',		0);
-	define('ZBX_SESSION_PASSIVE',		1);
-
-	define('ZBX_DROPDOWN_FIRST_NONE',	0);
-	define('ZBX_DROPDOWN_FIRST_ALL',	1);
-
-	define('T_ZBX_STR',			0);
-	define('T_ZBX_INT',			1);
-	define('T_ZBX_DBL',			2);
-	define('T_ZBX_PERIOD',		3);
-	define('T_ZBX_IP',			4);
-	define('T_ZBX_CLR',			5);
-	define('T_ZBX_PORTS',		6);
-	define('T_ZBX_IP_RANGE',	7);
-	define('T_ZBX_INT_RANGE',	8);
-
-	define('O_MAND',			0);
-	define('O_OPT',				1);
-	define('O_NO',				2);
-
-	define('P_SYS',				1);
-	define('P_UNSET_EMPTY',		2);
-//	define('P_USR',				2);
-//	define('P_GET',				4);
-//	define('P_POST',			8);
-	define('P_ACT',				16);
-	define('P_NZERO',			32);
-
-//	MISC PARAMETERS
-	define('IMAGE_FORMAT_PNG',		'PNG');
-	define('IMAGE_FORMAT_JPEG',		'JPEG');
-	define('IMAGE_FORMAT_TEXT',		'JPEG');
-
-	define('IMAGE_TYPE_UNKNOWN',		0);
-	define('IMAGE_TYPE_ICON',			1);
-	define('IMAGE_TYPE_BACKGROUND',		2);
-
-	define('ITEM_CONVERT_WITH_UNITS',	0);		// - do not convert empty units
-	define('ITEM_CONVERT_NO_UNITS',		1);		// - no units
-	define('ITEM_CONVERT_SHORT_UNITS',	2);		// - to short units
-	define('ITEM_CONVERT_LONG_UNITS',	3);		// - to long units
-
-
-	define('ZBX_SORT_UP',			'ASC');
-	define('ZBX_SORT_DOWN',			'DESC');
-//	END OF MISC PARAMETERS
-
-	define('AUDIT_ACTION_ADD',			0);
-	define('AUDIT_ACTION_UPDATE',		1);
-	define('AUDIT_ACTION_DELETE',		2);
-	define('AUDIT_ACTION_LOGIN',		3);
-	define('AUDIT_ACTION_LOGOUT',		4);
-	define('AUDIT_ACTION_ENABLE',		5);
-	define('AUDIT_ACTION_DISABLE',		6);
-
-	define('AUDIT_RESOURCE_USER',			0);
-//	define('AUDIT_RESOURCE_ZABBIX',			1);
-	define('AUDIT_RESOURCE_ZABBIX_CONFIG',	2);
-	define('AUDIT_RESOURCE_MEDIA_TYPE',		3);
-	define('AUDIT_RESOURCE_HOST',			4);
-	define('AUDIT_RESOURCE_ACTION',			5);
-	define('AUDIT_RESOURCE_GRAPH',			6);
-	define('AUDIT_RESOURCE_GRAPH_ELEMENT',	7);
-//	define('AUDIT_RESOURCE_ESCALATION',		8);
-//	define('AUDIT_RESOURCE_ESCALATION_RULE',	9);
-//	define('AUDIT_RESOURCE_AUTOREGISTRATION',	10);
-	define('AUDIT_RESOURCE_USER_GROUP',		11);
-	define('AUDIT_RESOURCE_APPLICATION',	12);
-	define('AUDIT_RESOURCE_TRIGGER',		13);
-	define('AUDIT_RESOURCE_HOST_GROUP',		14);
-	define('AUDIT_RESOURCE_ITEM',			15);
-	define('AUDIT_RESOURCE_IMAGE',			16);
-	define('AUDIT_RESOURCE_VALUE_MAP',		17);
-	define('AUDIT_RESOURCE_IT_SERVICE',		18);
-	define('AUDIT_RESOURCE_MAP',			19);
-	define('AUDIT_RESOURCE_SCREEN',			20);
-	define('AUDIT_RESOURCE_NODE',			21);
-	define('AUDIT_RESOURCE_SCENARIO',		22);
-	define('AUDIT_RESOURCE_DISCOVERY_RULE',	23);
-	define('AUDIT_RESOURCE_SLIDESHOW',		24);
-	define('AUDIT_RESOURCE_SCRIPT',			25);
-	define('AUDIT_RESOURCE_PROXY',			26);
-	define('AUDIT_RESOURCE_MAINTENANCE',	27);
-	define('AUDIT_RESOURCE_REGEXP',			28);
-	define('AUDIT_RESOURCE_MACRO',			29);
-	define('AUDIT_RESOURCE_TEMPLATE',		30);
-
-	define('CONDITION_TYPE_HOST_GROUP',			0);
-	define('CONDITION_TYPE_HOST',				1);
-	define('CONDITION_TYPE_TRIGGER',			2);
-	define('CONDITION_TYPE_TRIGGER_NAME',		3);
-	define('CONDITION_TYPE_TRIGGER_SEVERITY',	4);
-	define('CONDITION_TYPE_TRIGGER_VALUE',		5);
-	define('CONDITION_TYPE_TIME_PERIOD',		6);
-	define('CONDITION_TYPE_DHOST_IP',			7);
-	define('CONDITION_TYPE_DSERVICE_TYPE',		8);
-	define('CONDITION_TYPE_DSERVICE_PORT',		9);
-	define('CONDITION_TYPE_DSTATUS',			10);
-	define('CONDITION_TYPE_DUPTIME',			11);
-	define('CONDITION_TYPE_DVALUE',				12);
-	define('CONDITION_TYPE_HOST_TEMPLATE',		13);
-	define('CONDITION_TYPE_EVENT_ACKNOWLEDGED',	14);
-	define('CONDITION_TYPE_APPLICATION',		15);
-	define('CONDITION_TYPE_MAINTENANCE',		16);
-	define('CONDITION_TYPE_NODE',				17);
-	define('CONDITION_TYPE_DRULE',				18);
-	define('CONDITION_TYPE_DCHECK',				19);
-	define('CONDITION_TYPE_PROXY',				20);
-	define('CONDITION_TYPE_DOBJECT',			21);
-	define('CONDITION_TYPE_HOST_NAME',			22);
-
-	define('CONDITION_OPERATOR_EQUAL',		0);
-	define('CONDITION_OPERATOR_NOT_EQUAL',	1);
-	define('CONDITION_OPERATOR_LIKE',		2);
-	define('CONDITION_OPERATOR_NOT_LIKE',	3);
-	define('CONDITION_OPERATOR_IN',			4);
-	define('CONDITION_OPERATOR_MORE_EQUAL',	5);
-	define('CONDITION_OPERATOR_LESS_EQUAL',	6);
-	define('CONDITION_OPERATOR_NOT_IN',		7);
-
-	define('HOST_STATUS_MONITORED',		0);
-	define('HOST_STATUS_NOT_MONITORED',	1);
-//	define('HOST_STATUS_UNREACHABLE',	2);
-	define('HOST_STATUS_TEMPLATE',		3);
-//	define('HOST_STATUS_DELETED',		4);
-	define('HOST_STATUS_PROXY_ACTIVE',	5);
-	define('HOST_STATUS_PROXY_PASSIVE',	6);
-
-	define('HOST_MAINTENANCE_STATUS_OFF',	0);
-	define('HOST_MAINTENANCE_STATUS_ON',	1);
-
-	define('INTERFACE_SECONDARY',	0);
-	define('INTERFACE_PRIMARY',		1);
-
-	define('INTERFACE_USE_DNS',		0);
-	define('INTERFACE_USE_IP',		1);
-
-	define('INTERFACE_TYPE_ANY',		-1);
-	define('INTERFACE_TYPE_UNKNOWN',	0);
-	define('INTERFACE_TYPE_AGENT',		1);
-	define('INTERFACE_TYPE_SNMP',		2);
-	define('INTERFACE_TYPE_IPMI',		3);
-	define('INTERFACE_TYPE_JMX',		4);
-
-	define('MAINTENANCE_STATUS_ACTIVE',		0);
-	define('MAINTENANCE_STATUS_APPROACH',	1);
-	define('MAINTENANCE_STATUS_EXPIRED',	2);
-
-	define('HOST_AVAILABLE_UNKNOWN',	0);
-	define('HOST_AVAILABLE_TRUE',		1);
-	define('HOST_AVAILABLE_FALSE',		2);
-
-	define('MAINTENANCE_TYPE_NORMAL',	0);
-	define('MAINTENANCE_TYPE_NODATA',	1);
-
-	define('TIMEPERIOD_TYPE_ONETIME',	0);
-	define('TIMEPERIOD_TYPE_HOURLY',	1);
-	define('TIMEPERIOD_TYPE_DAILY',		2);
-	define('TIMEPERIOD_TYPE_WEEKLY',	3);
-	define('TIMEPERIOD_TYPE_MONTHLY',	4);
-	define('TIMEPERIOD_TYPE_YEARLY',	5);
-
-	define('SYSMAP_LABEL_ADVANCED_OFF',		0);
-	define('SYSMAP_LABEL_ADVANCED_ON',		1);
-
-	define('MAP_LABEL_TYPE_LABEL',		0);
-	define('MAP_LABEL_TYPE_IP',			1);
-	define('MAP_LABEL_TYPE_NAME',		2);
-	define('MAP_LABEL_TYPE_STATUS',		3);
-	define('MAP_LABEL_TYPE_NOTHING',	4);
-	define('MAP_LABEL_TYPE_CUSTOM',		5);
-
-	define('MAP_LABEL_LOC_BOTTOM',		0);
-	define('MAP_LABEL_LOC_LEFT',		1);
-	define('MAP_LABEL_LOC_RIGHT',		2);
-	define('MAP_LABEL_LOC_TOP',			3);
-
-	define('SYSMAP_ELEMENT_TYPE_HOST',		0);
-	define('SYSMAP_ELEMENT_TYPE_MAP',		1);
-	define('SYSMAP_ELEMENT_TYPE_TRIGGER',	2);
-	define('SYSMAP_ELEMENT_TYPE_HOST_GROUP',3);
-	define('SYSMAP_ELEMENT_TYPE_IMAGE',		4);
-
-	define('SYSMAP_ELEMENT_SUBTYPE_HOST_GROUP', 0);
-	define('SYSMAP_ELEMENT_SUBTYPE_HOST_GROUP_ELEMENTS', 1);
-
-	define('SYSMAP_ELEMENT_AREA_TYPE_FIT', 0);
-	define('SYSMAP_ELEMENT_AREA_TYPE_CUSTOM', 1);
-
-	define('SYSMAP_ELEMENT_AREA_VIEWTYPE_GRID', 0);
-
-	define('SYSMAP_ELEMENT_ICON_ON',			0);
-	define('SYSMAP_ELEMENT_ICON_OFF',			1);
-	define('SYSMAP_ELEMENT_ICON_MAINTENANCE',	3);
-	define('SYSMAP_ELEMENT_ICON_DISABLED',		4);
-
-	define('SYSMAP_HIGHLIGHT_OFF',		0);
-	define('SYSMAP_HIGHLIGHT_ON',		1);
-
-	define('SYSMAP_EXPANDPROBLEM_OFF',		0);
-	define('SYSMAP_EXPANDPROBLEM_ON',		1);
-
-	define('SYSMAP_MARKELEMENTS_OFF',		0);
-	define('SYSMAP_MARKELEMENTS_ON',		1);
-
-	define('SYSMAP_GRID_SHOW_ON',		1);
-	define('SYSMAP_GRID_SHOW_OFF',		0);
-
-	define('SYSMAP_GRID_ALIGN_ON',		1);
-	define('SYSMAP_GRID_ALIGN_OFF',		0);
-
-	define('SYSMAP_ELEMENT_USE_ICONMAP_ON', 1);
-	define('SYSMAP_ELEMENT_USE_ICONMAP_OFF', 0);
-
-	define('ZBX_ICON_PREVIEW_HEIGHT', 24);
-	define('ZBX_ICON_PREVIEW_WIDTH', 24);
-
-	define('ITEM_TYPE_ZABBIX',			0);
-	define('ITEM_TYPE_SNMPV1',			1);
-	define('ITEM_TYPE_TRAPPER',			2);
-	define('ITEM_TYPE_SIMPLE',			3);
-	define('ITEM_TYPE_SNMPV2C',			4);
-	define('ITEM_TYPE_INTERNAL',		5);
-	define('ITEM_TYPE_SNMPV3',			6);
-	define('ITEM_TYPE_ZABBIX_ACTIVE',	7);
-	define('ITEM_TYPE_AGGREGATE',		8);
-	define('ITEM_TYPE_HTTPTEST',		9);
-	define('ITEM_TYPE_EXTERNAL',		10);
-	define('ITEM_TYPE_DB_MONITOR',		11);
-	define('ITEM_TYPE_IPMI',			12);
-	define('ITEM_TYPE_SSH',				13);
-	define('ITEM_TYPE_TELNET',			14);
-	define('ITEM_TYPE_CALCULATED',		15);
-	define('ITEM_TYPE_JMX',			16);
-	define('ITEM_TYPE_SNMPTRAP',			17);
-
-	define('ITEM_VALUE_TYPE_FLOAT',		0);
-	define('ITEM_VALUE_TYPE_STR',		1);
-	define('ITEM_VALUE_TYPE_LOG',		2);
-	define('ITEM_VALUE_TYPE_UINT64',	3);
-	define('ITEM_VALUE_TYPE_TEXT',		4);
-
-	define('ITEM_DATA_TYPE_DECIMAL',		0);
-	define('ITEM_DATA_TYPE_OCTAL',			1);
-	define('ITEM_DATA_TYPE_HEXADECIMAL',	2);
-	define('ITEM_DATA_TYPE_BOOLEAN',	3);
-
-	define('ITEM_STATUS_ACTIVE',		0);
-	define('ITEM_STATUS_DISABLED',		1);
-	define('ITEM_STATUS_NOTSUPPORTED',	3);
-
-	define('ITEM_SNMPV3_SECURITYLEVEL_NOAUTHNOPRIV',	0);
-	define('ITEM_SNMPV3_SECURITYLEVEL_AUTHNOPRIV',		1);
-	define('ITEM_SNMPV3_SECURITYLEVEL_AUTHPRIV',		2);
-
-	define('ITEM_AUTHTYPE_PASSWORD',	0);
-	define('ITEM_AUTHTYPE_PUBLICKEY',	1);
-
-	define('ITEM_LOGTYPE_INFORMATION',	1);
-	define('ITEM_LOGTYPE_WARNING',		2);
-	define('ITEM_LOGTYPE_ERROR',		4);
-	define('ITEM_LOGTYPE_FAILURE_AUDIT',	7);
-	define('ITEM_LOGTYPE_SUCCESS_AUDIT',	8);
-
-	define('GRAPH_ITEM_DRAWTYPE_LINE',			0);
-	define('GRAPH_ITEM_DRAWTYPE_FILLED_REGION',	1);
-	define('GRAPH_ITEM_DRAWTYPE_BOLD_LINE',		2);
-	define('GRAPH_ITEM_DRAWTYPE_DOT',			3);
-	define('GRAPH_ITEM_DRAWTYPE_DASHED_LINE',	4);
-	define('GRAPH_ITEM_DRAWTYPE_GRADIENT_LINE',	5);
-	define('GRAPH_ITEM_DRAWTYPE_BOLD_DOT',		6);
-
-	define('MAP_LINK_DRAWTYPE_LINE',			0);
-	define('MAP_LINK_DRAWTYPE_BOLD_LINE',		2);
-	define('MAP_LINK_DRAWTYPE_DOT',				3);
-	define('MAP_LINK_DRAWTYPE_DASHED_LINE',		4);
-
-	define('SERVICE_ALGORITHM_NONE',	0);
-	define('SERVICE_ALGORITHM_MAX',		1);
-	define('SERVICE_ALGORITHM_MIN',		2);
-
-	define('TRIGGER_MULT_EVENT_DISABLED',	0);
-	define('TRIGGER_MULT_EVENT_ENABLED',	1);
-
-	define('TRIGGER_STATUS_ENABLED',	0);
-	define('TRIGGER_STATUS_DISABLED',	1);
-
-	define('TRIGGER_VALUE_FALSE',		0);
-	define('TRIGGER_VALUE_TRUE',		1);
-	define('TRIGGER_VALUE_UNKNOWN',		2); // only in "events" table
-
-	define('TRIGGER_VALUE_FLAG_NORMAL',	0);
-	define('TRIGGER_VALUE_FLAG_UNKNOWN',1);
-
-	define('TRIGGER_VALUE_CHANGED_NO',	0);
-	define('TRIGGER_VALUE_CHANGED_YES',	1);
-
-	define('TRIGGER_SEVERITY_NOT_CLASSIFIED',	0);
-	define('TRIGGER_SEVERITY_INFORMATION',		1);
-	define('TRIGGER_SEVERITY_WARNING',			2);
-	define('TRIGGER_SEVERITY_AVERAGE',			3);
-	define('TRIGGER_SEVERITY_HIGH',				4);
-	define('TRIGGER_SEVERITY_DISASTER',			5);
-
-	define('TRIGGER_SEVERITY_COUNT',			6);
-
-
-	define('ALERT_MAX_RETRIES',		3);
-
-	define('ALERT_STATUS_NOT_SENT',		0);
-	define('ALERT_STATUS_SENT',			1);
-	define('ALERT_STATUS_FAILED',		2);
-
-	define('ALERT_TYPE_MESSAGE',		0);
-	define('ALERT_TYPE_COMMAND',		1);
-
-	define('MEDIA_TYPE_EMAIL',		0);
-	define('MEDIA_TYPE_EXEC',		1);
-	define('MEDIA_TYPE_SMS',		2);
-	define('MEDIA_TYPE_JABBER',		3);
-	define('MEDIA_TYPE_EZ_TEXTING',	100);
-
-	define('EZ_TEXTING_LIMIT_USA',		0);
-	define('EZ_TEXTING_LIMIT_CANADA',	1);
-
-	define('ACTION_DEFAULT_SUBJ',		'{TRIGGER.NAME}: {TRIGGER.STATUS}');
-	define('ACTION_DEFAULT_MSG',		"{TRIGGER.NAME}: {TRIGGER.STATUS}\nLast value: {ITEM.LASTVALUE}\n\n{TRIGGER.URL}");
-
-	define('ACTION_STATUS_ENABLED',		0);
-	define('ACTION_STATUS_DISABLED',	1);
-
-	define('OPERATION_TYPE_MESSAGE',		0);
-	define('OPERATION_TYPE_COMMAND',		1);
-	define('OPERATION_TYPE_HOST_ADD',		2);
-	define('OPERATION_TYPE_HOST_REMOVE',	3);
-	define('OPERATION_TYPE_GROUP_ADD',		4);
-	define('OPERATION_TYPE_GROUP_REMOVE',	5);
-	define('OPERATION_TYPE_TEMPLATE_ADD',	6);
-	define('OPERATION_TYPE_TEMPLATE_REMOVE',7);
-	define('OPERATION_TYPE_HOST_ENABLE',	8);
-	define('OPERATION_TYPE_HOST_DISABLE',	9);
-
-	define('ACTION_EVAL_TYPE_AND_OR',	0);
-	define('ACTION_EVAL_TYPE_AND',		1);
-	define('ACTION_EVAL_TYPE_OR',		2);
-
-	define('OPERATION_OBJECT_USER',		0);
-	define('OPERATION_OBJECT_GROUP',	1);
-
-	define('LOGFILE_SEVERITY_NOT_CLASSIFIED',	0);
-	define('LOGFILE_SEVERITY_INFORMATION',		1);
-	define('LOGFILE_SEVERITY_WARNING',			2);
-	define('LOGFILE_SEVERITY_AVERAGE',			3);
-	define('LOGFILE_SEVERITY_HIGH',				4);
-	define('LOGFILE_SEVERITY_DISASTER',			5);
-	define('LOGFILE_SEVERITY_AUDIT_SUCCESS',	6);
-	define('LOGFILE_SEVERITY_AUDIT_FAILURE',	7);
-
-	define('SCREEN_SIMPLE_ITEM',		0);
-	define('SCREEN_DYNAMIC_ITEM',		1);
-
-	define('SCREEN_RESOURCE_GRAPH',				0);
-	define('SCREEN_RESOURCE_SIMPLE_GRAPH',		1);
-	define('SCREEN_RESOURCE_MAP',				2);
-	define('SCREEN_RESOURCE_PLAIN_TEXT',		3);
-	define('SCREEN_RESOURCE_HOSTS_INFO',		4);
-	define('SCREEN_RESOURCE_TRIGGERS_INFO',		5);
-	define('SCREEN_RESOURCE_SERVER_INFO',		6);
-	define('SCREEN_RESOURCE_CLOCK',				7);
-	define('SCREEN_RESOURCE_SCREEN',			8);
-	define('SCREEN_RESOURCE_TRIGGERS_OVERVIEW',	9);
-	define('SCREEN_RESOURCE_DATA_OVERVIEW',		10);
-	define('SCREEN_RESOURCE_URL',				11);
-	define('SCREEN_RESOURCE_ACTIONS',			12);
-	define('SCREEN_RESOURCE_EVENTS',			13);
-	define('SCREEN_RESOURCE_HOSTGROUP_TRIGGERS',14);
-	define('SCREEN_RESOURCE_SYSTEM_STATUS',		15);
-	define('SCREEN_RESOURCE_HOST_TRIGGERS',		16);
-
-	define('SCREEN_TYPE_NORMAL', 0);
-	define('SCREEN_TYPE_TEMPLATED', 1);
-
-	define('DEFAULT_LATEST_ISSUES_CNT', 20);
-
-	define('SCREEN_SORT_TRIGGERS_DATE_DESC', 0);
-	define('SCREEN_SORT_TRIGGERS_SEVERITY_DESC', 1);
-	define('SCREEN_SORT_TRIGGERS_HOST_NAME_ASC', 2);
-
-/* alignes */
-	define('HALIGN_DEFAULT',0);
-	define('HALIGN_CENTER',	0);
-	define('HALIGN_LEFT',	1);
-	define('HALIGN_RIGHT',	2);
-
-	define('VALIGN_DEFAULT',0);
-	define('VALIGN_MIDDLE',	0);
-	define('VALIGN_TOP',	1);
-	define('VALIGN_BOTTOM',	2);
-
-/* info module style */
-	define('STYLE_HORISONTAL',	0);
-	define('STYLE_VERTICAL',	1);
-
-/* view style [OVERVIEW]*/
-	define('STYLE_LEFT',	0);
-	define('STYLE_TOP',		1);
-
-/* time module tipe */
-	define('TIME_TYPE_LOCAL',	0);
-	define('TIME_TYPE_SERVER',	1);
-	define('TIME_TYPE_HOST',	2);
-
-	define('FILTER_TASK_SHOW',			0);
-	define('FILTER_TASK_HIDE',			1);
-	define('FILTER_TASK_MARK',			2);
-	define('FILTER_TASK_INVERT_MARK',	3);
-
-	define('MARK_COLOR_RED',	1);
-	define('MARK_COLOR_GREEN',	2);
-	define('MARK_COLOR_BLUE',	3);
-
-	define('PROFILE_TYPE_UNKNOWN',		0);
-	define('PROFILE_TYPE_ID',			1);
-	define('PROFILE_TYPE_INT',			2);
-	define('PROFILE_TYPE_STR',			3);
-	define('PROFILE_TYPE_ARRAY_ID',		4);
-	define('PROFILE_TYPE_ARRAY_INT',	5);
-	define('PROFILE_TYPE_ARRAY_STR',	6);
-
-	define('CALC_FNC_MIN',	1);
-	define('CALC_FNC_AVG',	2);
-	define('CALC_FNC_MAX',	4);
-	define('CALC_FNC_ALL',	7);
-	define('CALC_FNC_LST',	9);
-
-
-	define('SERVICE_TIME_TYPE_UPTIME',				0);
-	define('SERVICE_TIME_TYPE_DOWNTIME',			1);
-	define('SERVICE_TIME_TYPE_ONETIME_DOWNTIME',	2);
-
-	define('USER_TYPE_ZABBIX_USER',		1);
-	define('USER_TYPE_ZABBIX_ADMIN',	2);
-	define('USER_TYPE_SUPER_ADMIN',		3);
-
-	define('ZBX_NOT_INTERNAL_GROUP',	0);
-	define('ZBX_INTERNAL_GROUP',		1);
-
-	define('GROUP_STATUS_DISABLED',		1);
-	define('GROUP_STATUS_ENABLED',		0);
-
-// IMPORTANT!!!    by priority	DESC
-	define('GROUP_GUI_ACCESS_SYSTEM',	0);
-	define('GROUP_GUI_ACCESS_INTERNAL',	1);
-	define('GROUP_GUI_ACCESS_DISABLED',	2);
-
-	define('GROUP_API_ACCESS_DISABLED',	0);
-	define('GROUP_API_ACCESS_ENABLED',	1);
-
-	define('GROUP_DEBUG_MODE_DISABLED',	0);
-	define('GROUP_DEBUG_MODE_ENABLED',	1);
-
-	define('PERM_MAX',			3);
-	define('PERM_READ_WRITE',	3);
-	define('PERM_READ_ONLY',	2);
-	define('PERM_READ_LIST',	1);
-	define('PERM_DENY',			0);
-
-	define('PERM_RES_STRING_LINE',	0); /* return string of nodes id - '1,2,3,4,5' */
-	define('PERM_RES_IDS_ARRAY',	1); /* return array of nodes id - array(1,2,3,4) */
-	define('PERM_RES_DATA_ARRAY',	2);
-
-	define('RESOURCE_TYPE_NODE',	0);
-	define('RESOURCE_TYPE_GROUP',	1);
-
-	define('PARAM_TYPE_SECONDS',	0);
-	define('PARAM_TYPE_COUNTS',	1);
-
-	define('ZBX_NODE_CHILD',	0);
-	define('ZBX_NODE_LOCAL',	1);
-	define('ZBX_NODE_MASTER',	2);
-
-	define('ZBX_FLAG_TRIGGER',	0);
-	define('ZBX_FLAG_EVENT',	1);
-
-	define('HTTPTEST_AUTH_NONE',	0);
-	define('HTTPTEST_AUTH_BASIC',	1);
-	define('HTTPTEST_AUTH_NTLM',	2);
-
-	define('HTTPTEST_STATUS_ACTIVE',	0);
-	define('HTTPTEST_STATUS_DISABLED',	1);
-
-	define('HTTPTEST_STATE_IDLE',	0);
-	define('HTTPTEST_STATE_BUSY',	1);
-	define('HTTPTEST_STATE_UNKNOWN',3);
-
-	define('HTTPSTEP_ITEM_TYPE_RSPCODE',	0);
-	define('HTTPSTEP_ITEM_TYPE_TIME',		1);
-	define('HTTPSTEP_ITEM_TYPE_IN',			2);
-	define('HTTPSTEP_ITEM_TYPE_LASTSTEP',	3);
-
-	define('EVENT_ACK_DISABLED',	'0');
-	define('EVENT_ACK_ENABLED',		'1');
-
-	define('EVENT_NOT_ACKNOWLEDGED',	'0');
-	define('EVENT_ACKNOWLEDGED',		'1');
-
-	define('EVENTS_NOFALSEFORB_STATUS_ALL',		0);	// used with TRIGGERS_OPTION_NOFALSEFORB
-	define('EVENTS_NOFALSEFORB_STATUS_FALSE',	1);	// used with TRIGGERS_OPTION_NOFALSEFORB
-	define('EVENTS_NOFALSEFORB_STATUS_TRUE',	2);	// used with TRIGGERS_OPTION_NOFALSEFORB
-
-	define('EVENT_SOURCE_TRIGGERS',			0);
-	define('EVENT_SOURCE_DISCOVERY',		1);
-	define('EVENT_SOURCE_AUTO_REGISTRATION',2);
-
-	define('EVENT_OBJECT_TRIGGER',		0);
-	define('EVENT_OBJECT_DHOST',		1);
-	define('EVENT_OBJECT_DSERVICE',		2);
-
-	define('GRAPH_YAXIS_TYPE_CALCULATED',	0);
-	define('GRAPH_YAXIS_TYPE_FIXED',		1);
-	define('GRAPH_YAXIS_TYPE_ITEM_VALUE',	2);
-
-	define('GRAPH_YAXIS_SIDE_LEFT',		0);
-	define('GRAPH_YAXIS_SIDE_RIGHT',	1);
->>>>>>> 4fc5b5ac
 
 define('GRAPH_TYPE_NORMAL',			0);
 define('GRAPH_TYPE_STACKED',		1);
