--- conflicted
+++ resolved
@@ -18,15 +18,9 @@
 ** Foundation, Inc., 51 Franklin Street, Fifth Floor, Boston, MA  02110-1301, USA.
 **/
 
-<<<<<<< HEAD
-define('ZABBIX_VERSION',     '2.1.2');
-define('ZABBIX_API_VERSION', '2.1.2');
-define('ZABBIX_DB_VERSION',	 2010119);
-=======
 define('ZABBIX_VERSION',     '2.1.3');
 define('ZABBIX_API_VERSION', '2.1.3');
-define('ZABBIX_DB_VERSION',	 2010101);
->>>>>>> 8b04e731
+define('ZABBIX_DB_VERSION',	 2010120);
 
 define('ZABBIX_COPYRIGHT_FROM', '2001');
 define('ZABBIX_COPYRIGHT_TO',   '2013');
