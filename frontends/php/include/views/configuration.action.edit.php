--- conflicted
+++ resolved
@@ -315,630 +315,6 @@
 		->setAttribute('style', 'min-width: '.ZBX_TEXTAREA_BIG_WIDTH.'px;')
 );
 
-<<<<<<< HEAD
-// create new operation table
-if (!empty($data['new_operation'])) {
-	$new_operation_vars = [
-		new CVar('new_operation[actionid]', $data['actionid'])
-	];
-
-	$new_operation_formlist = (new CFormList())->setAttribute('style', 'width: 100%;');
-
-	if (isset($data['new_operation']['id'])) {
-		$new_operation_vars[] = new CVar('new_operation[id]', $data['new_operation']['id']);
-	}
-	if (isset($data['new_operation']['operationid'])) {
-		$new_operation_vars[] = new CVar('new_operation[operationid]', $data['new_operation']['operationid']);
-	}
-
-	if ($data['eventsource'] == EVENT_SOURCE_TRIGGERS || $data['eventsource'] == EVENT_SOURCE_INTERNAL) {
-		$stepFrom = (new CNumericBox('new_operation[esc_step_from]', $data['new_operation']['esc_step_from'], 5))
-			->setWidth(ZBX_TEXTAREA_NUMERIC_STANDARD_WIDTH);
-		$stepFrom->onChange('javascript:'.$stepFrom->getAttribute('onchange').' if (this.value == 0) this.value = 1;');
-
-		$new_operation_formlist->addRow(_('Steps'), [
-			$stepFrom,
-			(new CDiv())->addClass(ZBX_STYLE_FORM_INPUT_MARGIN),
-			'-',
-			(new CDiv())->addClass(ZBX_STYLE_FORM_INPUT_MARGIN),
-			(new CNumericBox('new_operation[esc_step_to]', $data['new_operation']['esc_step_to'], 5))
-				->setWidth(ZBX_TEXTAREA_NUMERIC_STANDARD_WIDTH),
-			(new CDiv())->addClass(ZBX_STYLE_FORM_INPUT_MARGIN),
-			_('(0 - infinitely)')
-		]);
-
-		$new_operation_formlist->addRow(_('Step duration'), [
-			(new CTextBox('new_operation[esc_period]', $data['new_operation']['esc_period']))
-				->setWidth(ZBX_TEXTAREA_SMALL_WIDTH),
-			(new CDiv())->addClass(ZBX_STYLE_FORM_INPUT_MARGIN),
-			_('(0 - use action default)')
-		]);
-	}
-
-	// if only one operation is available - show only the label
-	if (count($data['allowedOperations'][ACTION_OPERATION]) == 1) {
-		$operation = $data['allowedOperations'][ACTION_OPERATION][0];
-		$new_operation_formlist->addRow(_('Operation type'),
-			[operation_type2str($operation), new CVar('new_operation[operationtype]', $operation)]
-		);
-	}
-	// if multiple operation types are available, display a select
-	else {
-		$operationTypeComboBox = new CComboBox('new_operation[operationtype]',
-			$data['new_operation']['operationtype'], 'submit()'
-		);
-		foreach ($data['allowedOperations'][ACTION_OPERATION] as $operation) {
-			$operationTypeComboBox->addItem($operation, operation_type2str($operation));
-		}
-		$new_operation_formlist->addRow((new CLabel(_('Operation type'), 'new_operation[operationtype]')),
-			$operationTypeComboBox
-		);
-	}
-
-	switch ($data['new_operation']['operationtype']) {
-		case OPERATION_TYPE_ACK_MESSAGE:
-			if (!array_key_exists('opmessage', $data['new_operation'])) {
-				$data['new_operation']['opmessage'] = [
-					'default_msg'	=> 1,
-					'mediatypeid'	=> 0,
-					'subject'		=> ACTION_DEFAULT_SUBJ_ACKNOWLEDGE,
-					'message'		=> ACTION_DEFAULT_MSG_ACKNOWLEDGE
-				];
-			}
-			elseif (!array_key_exists('default_msg', $data['new_operation']['opmessage'])) {
-				$data['new_operation']['opmessage']['default_msg'] = 0;
-			}
-			break;
-
-		case OPERATION_TYPE_MESSAGE:
-			if (!isset($data['new_operation']['opmessage'])) {
-				$data['new_operation']['opmessage_usr'] = [];
-				$data['new_operation']['opmessage'] = ['default_msg' => 1, 'mediatypeid' => 0];
-
-				if ($data['eventsource'] == EVENT_SOURCE_TRIGGERS) {
-					$data['new_operation']['opmessage']['subject'] = ACTION_DEFAULT_SUBJ_PROBLEM;
-					$data['new_operation']['opmessage']['message'] = ACTION_DEFAULT_MSG_PROBLEM;
-				}
-				elseif ($data['eventsource'] == EVENT_SOURCE_DISCOVERY) {
-					$data['new_operation']['opmessage']['subject'] = ACTION_DEFAULT_SUBJ_DISCOVERY;
-					$data['new_operation']['opmessage']['message'] = ACTION_DEFAULT_MSG_DISCOVERY;
-				}
-				elseif ($data['eventsource'] == EVENT_SOURCE_AUTO_REGISTRATION) {
-					$data['new_operation']['opmessage']['subject'] = ACTION_DEFAULT_SUBJ_AUTOREG;
-					$data['new_operation']['opmessage']['message'] = ACTION_DEFAULT_MSG_AUTOREG;
-				}
-				else {
-					$data['new_operation']['opmessage']['subject'] = '';
-					$data['new_operation']['opmessage']['message'] = '';
-				}
-			}
-
-			if (!isset($data['new_operation']['opmessage']['default_msg'])) {
-				$data['new_operation']['opmessage']['default_msg'] = 0;
-			}
-
-			$usrgrpList = (new CTable())
-				->setAttribute('style', 'width: 100%;')
-				->setHeader([_('User group'), _('Action')]);
-
-			$addUsrgrpBtn = (new CButton(null, _('Add')))
-				->onClick('return PopUp("popup.generic",'.
-					CJs::encodeJson([
-						'srctbl' => 'usrgrp',
-						'srcfld1' => 'usrgrpid',
-						'srcfld2' => 'name',
-						'dstfrm' => $actionForm->getName(),
-						'dstfld1' => 'opmsgUsrgrpListFooter',
-						'multiselect' => '1'
-					]).', null, this);'
-				)
-				->addClass(ZBX_STYLE_BTN_LINK);
-			$usrgrpList->addRow(
-				(new CRow(
-					(new CCol($addUsrgrpBtn))->setColSpan(2)
-				))->setId('opmsgUsrgrpListFooter')
-			);
-
-			$userList = (new CTable())
-				->setAttribute('style', 'width: 100%;')
-				->setHeader([_('User'), _('Action')]);
-
-			$addUserBtn = (new CButton(null, _('Add')))
-				->onClick('return PopUp("popup.generic",'.
-					CJs::encodeJson([
-						'srctbl' => 'users',
-						'srcfld1' => 'userid',
-						'srcfld2' => 'fullname',
-						'dstfrm' => $actionForm->getName(),
-						'dstfld1' => 'opmsgUserListFooter',
-						'multiselect' => '1'
-					]).', null, this);'
-				)
-				->addClass(ZBX_STYLE_BTN_LINK);
-			$userList->addRow(
-				(new CRow(
-					(new CCol($addUserBtn))->setColSpan(2)
-				))->setId('opmsgUserListFooter')
-			);
-
-			// add participations
-			$usrgrpids = isset($data['new_operation']['opmessage_grp'])
-				? zbx_objectValues($data['new_operation']['opmessage_grp'], 'usrgrpid')
-				: [];
-
-			$userids = isset($data['new_operation']['opmessage_usr'])
-				? zbx_objectValues($data['new_operation']['opmessage_usr'], 'userid')
-				: [];
-
-			$usrgrps = API::UserGroup()->get([
-				'usrgrpids' => $usrgrpids,
-				'output' => ['name']
-			]);
-			order_result($usrgrps, 'name');
-
-			$users = API::User()->get([
-				'userids' => $userids,
-				'output' => ['userid', 'alias', 'name', 'surname']
-			]);
-			order_result($users, 'alias');
-
-			foreach ($users as &$user) {
-				$user['id'] = $user['userid'];
-				$user['name'] = getUserFullname($user);
-			}
-			unset($user);
-
-			$js_insert = 'addPopupValues('.
-				zbx_jsvalue(['object' => 'usrgrpid', 'values' => $usrgrps, 'parentId' => 'opmsgUsrgrpListFooter']).
-			');';
-			$js_insert .= 'addPopupValues('.
-				zbx_jsvalue(['object' => 'userid', 'values' => $users, 'parentId' => 'opmsgUserListFooter']).
-			');';
-			zbx_add_post_js($js_insert);
-
-			$new_operation_formlist
-				->addRow('', (new CLabel(_('At least one user or user group must be selected.')))->setAsteriskMark())
-				->addRow(_('Send to User groups'),
-					(new CDiv($usrgrpList))
-						->addClass(ZBX_STYLE_TABLE_FORMS_SEPARATOR)
-						->setAttribute('style', 'min-width: '.ZBX_TEXTAREA_STANDARD_WIDTH.'px;')
-				)
-				->addRow(_('Send to Users'),
-					(new CDiv($userList))
-						->addClass(ZBX_STYLE_TABLE_FORMS_SEPARATOR)
-						->setAttribute('style', 'min-width: '.ZBX_TEXTAREA_STANDARD_WIDTH.'px;')
-				);
-
-			$mediaTypeComboBox = (new CComboBox('new_operation[opmessage][mediatypeid]', $data['new_operation']['opmessage']['mediatypeid']))
-				->addItem(0, '- '._('All').' -');
-
-			$db_mediatypes = API::MediaType()->get([
-				'output' => ['name'],
-				'preservekeys' => true
-			]);
-			order_result($db_mediatypes, 'name');
-
-			foreach ($db_mediatypes as $mediatypeid => $db_mediatype) {
-				$mediaTypeComboBox->addItem($mediatypeid, $db_mediatype['name']);
-			}
-
-			$new_operation_formlist
-				->addRow(_('Send only to'), $mediaTypeComboBox)
-				->addRow(_('Default message'),
-					(new CCheckBox('new_operation[opmessage][default_msg]'))
-						->setChecked($data['new_operation']['opmessage']['default_msg'] == 1)
-				)
-				->addRow(_('Subject'),
-					(new CTextBox('new_operation[opmessage][subject]', $data['new_operation']['opmessage']['subject']))
-						->setWidth(ZBX_TEXTAREA_STANDARD_WIDTH)
-				)
-				->addRow(_('Message'),
-					(new CTextArea('new_operation[opmessage][message]', $data['new_operation']['opmessage']['message']))
-						->setWidth(ZBX_TEXTAREA_STANDARD_WIDTH)
-				);
-			break;
-
-		case OPERATION_TYPE_COMMAND:
-			if (!isset($data['new_operation']['opcommand'])) {
-				$data['new_operation']['opcommand'] = [];
-			}
-
-			$data['new_operation']['opcommand']['type'] = isset($data['new_operation']['opcommand']['type'])
-				? $data['new_operation']['opcommand']['type'] : ZBX_SCRIPT_TYPE_CUSTOM_SCRIPT;
-			$data['new_operation']['opcommand']['scriptid'] = isset($data['new_operation']['opcommand']['scriptid'])
-				? $data['new_operation']['opcommand']['scriptid'] : '';
-			$data['new_operation']['opcommand']['execute_on'] = isset($data['new_operation']['opcommand']['execute_on'])
-				? $data['new_operation']['opcommand']['execute_on'] : ZBX_SCRIPT_EXECUTE_ON_AGENT;
-			$data['new_operation']['opcommand']['publickey'] = isset($data['new_operation']['opcommand']['publickey'])
-				? $data['new_operation']['opcommand']['publickey'] : '';
-			$data['new_operation']['opcommand']['privatekey'] = isset($data['new_operation']['opcommand']['privatekey'])
-				? $data['new_operation']['opcommand']['privatekey'] : '';
-			$data['new_operation']['opcommand']['authtype'] = isset($data['new_operation']['opcommand']['authtype'])
-				? $data['new_operation']['opcommand']['authtype'] : ITEM_AUTHTYPE_PASSWORD;
-			$data['new_operation']['opcommand']['username'] = isset($data['new_operation']['opcommand']['username'])
-				? $data['new_operation']['opcommand']['username'] : '';
-			$data['new_operation']['opcommand']['password'] = isset($data['new_operation']['opcommand']['password'])
-				? $data['new_operation']['opcommand']['password'] : '';
-			$data['new_operation']['opcommand']['port'] = isset($data['new_operation']['opcommand']['port'])
-				? $data['new_operation']['opcommand']['port'] : '';
-			$data['new_operation']['opcommand']['command'] = isset($data['new_operation']['opcommand']['command'])
-				? $data['new_operation']['opcommand']['command'] : '';
-
-			$data['new_operation']['opcommand']['script'] = '';
-			if (!zbx_empty($data['new_operation']['opcommand']['scriptid'])) {
-				$userScripts = API::Script()->get([
-					'scriptids' => $data['new_operation']['opcommand']['scriptid'],
-					'output' => API_OUTPUT_EXTEND
-				]);
-				if ($userScript = reset($userScripts)) {
-					$data['new_operation']['opcommand']['script'] = $userScript['name'];
-				}
-			}
-
-			// add participations
-			if (!isset($data['new_operation']['opcommand_grp'])) {
-				$data['new_operation']['opcommand_grp'] = [];
-			}
-			if (!isset($data['new_operation']['opcommand_hst'])) {
-				$data['new_operation']['opcommand_hst'] = [];
-			}
-
-			$hosts = API::Host()->get([
-				'hostids' => zbx_objectValues($data['new_operation']['opcommand_hst'], 'hostid'),
-				'output' => ['hostid', 'name'],
-				'preservekeys' => true,
-				'editable' => true
-			]);
-
-			$data['new_operation']['opcommand_hst'] = array_values($data['new_operation']['opcommand_hst']);
-			foreach ($data['new_operation']['opcommand_hst'] as $ohnum => $cmd) {
-				$data['new_operation']['opcommand_hst'][$ohnum]['name'] = ($cmd['hostid'] > 0) ? $hosts[$cmd['hostid']]['name'] : '';
-			}
-			order_result($data['new_operation']['opcommand_hst'], 'name');
-
-			$groups = API::HostGroup()->get([
-				'groupids' => zbx_objectValues($data['new_operation']['opcommand_grp'], 'groupid'),
-				'output' => ['groupid', 'name'],
-				'preservekeys' => true,
-				'editable' => true
-			]);
-
-			$data['new_operation']['opcommand_grp'] = array_values($data['new_operation']['opcommand_grp']);
-			foreach ($data['new_operation']['opcommand_grp'] as $ognum => $cmd) {
-				$data['new_operation']['opcommand_grp'][$ognum]['name'] = $groups[$cmd['groupid']]['name'];
-			}
-			order_result($data['new_operation']['opcommand_grp'], 'name');
-
-			// js add commands
-			$host_values = zbx_jsvalue([
-				'object' => 'hostid',
-				'values' => $data['new_operation']['opcommand_hst'],
-				'parentId' => 'opCmdListFooter'
-			]);
-
-			$js_insert = 'addPopupValues('.$host_values.');';
-
-			$group_values = zbx_jsvalue([
-				'object' => 'groupid',
-				'values' => $data['new_operation']['opcommand_grp'],
-				'parentId' => 'opCmdListFooter'
-			]);
-
-			$js_insert .= 'addPopupValues('.$group_values.');';
-			zbx_add_post_js($js_insert);
-
-			// target list
-			$new_operation_formlist->addRow(
-				(new CLabel(_('Target list'), 'opCmdList'))->setAsteriskMark(),
-				(new CDiv(
-					(new CTable())
-						->setAttribute('style', 'width: 100%;')
-						->setHeader([_('Target'), _('Action')])
-						->addRow(
-							(new CRow(
-								(new CCol(
-									(new CButton('add', _('New')))
-										->onClick('javascript: showOpCmdForm(0, '.ACTION_OPERATION.');')
-										->addClass(ZBX_STYLE_BTN_LINK)
-								))->setColSpan(3)
-							))->setId('opCmdListFooter')
-						)
-				))
-					->addClass(ZBX_STYLE_TABLE_FORMS_SEPARATOR)
-					->setAttribute('style', 'min-width: '.ZBX_TEXTAREA_STANDARD_WIDTH.'px;')
-					->setId('opCmdList')
-			);
-
-			$userScript = [
-				new CVar('new_operation[opcommand][scriptid]', $data['new_operation']['opcommand']['scriptid']),
-				(new CTextBox('new_operation[opcommand][script]', $data['new_operation']['opcommand']['script'], true))
-					->setWidth(ZBX_TEXTAREA_STANDARD_WIDTH)
-					->setAriaRequired(),
-				(new CDiv())->addClass(ZBX_STYLE_FORM_INPUT_MARGIN),
-				(new CButton('select_operation_opcommand_script', _('Select')))->addClass(ZBX_STYLE_BTN_GREY)
-			];
-
-			$new_operation_formlist
-				// type
-				->addRow(
-					(new CLabel(_('Type'), 'new_operation[opcommand][type]')),
-					(new CComboBox('new_operation[opcommand][type]',
-						$data['new_operation']['opcommand']['type'],
-						'showOpTypeForm('.ACTION_OPERATION.')',	[
-							ZBX_SCRIPT_TYPE_IPMI => _('IPMI'),
-							ZBX_SCRIPT_TYPE_CUSTOM_SCRIPT => _('Custom script'),
-							ZBX_SCRIPT_TYPE_SSH => _('SSH'),
-							ZBX_SCRIPT_TYPE_TELNET => _('Telnet'),
-							ZBX_SCRIPT_TYPE_GLOBAL_SCRIPT => _('Global script')
-						]
-					))
-				)
-				->addRow(
-					(new CLabel(_('Script name'), 'new_operation_opcommand_script'))->setAsteriskMark(),
-					(new CDiv($userScript))->addClass(ZBX_STYLE_NOWRAP)
-				)
-				// script
-				->addRow(
-					(new CLabel(_('Execute on'), 'new_operation[opcommand][execute_on]')),
-					(new CRadioButtonList('new_operation[opcommand][execute_on]',
-						(int) $data['new_operation']['opcommand']['execute_on']
-					))
-						->addValue(_('Zabbix agent'), ZBX_SCRIPT_EXECUTE_ON_AGENT)
-						->addValue(_('Zabbix server (proxy)'), ZBX_SCRIPT_EXECUTE_ON_PROXY)
-						->addValue(_('Zabbix server'), ZBX_SCRIPT_EXECUTE_ON_SERVER)
-						->setModern(true)
-				)
-				// ssh
-				->addRow(_('Authentication method'),
-					new CComboBox('new_operation[opcommand][authtype]',
-						$data['new_operation']['opcommand']['authtype'],
-						'showOpTypeAuth('.ACTION_OPERATION.')', [
-							ITEM_AUTHTYPE_PASSWORD => _('Password'),
-							ITEM_AUTHTYPE_PUBLICKEY => _('Public key')
-						]
-					)
-				)
-				->addRow(
-					(new CLabel(_('User name'), 'new_operation[opcommand][username]'))->setAsteriskMark(),
-					(new CTextBox('new_operation[opcommand][username]',
-						$data['new_operation']['opcommand']['username']
-					))
-						->setWidth(ZBX_TEXTAREA_SMALL_WIDTH)
-						->setAriaRequired()
-				)
-				->addRow(
-					(new CLabel(_('Public key file'), 'new_operation[opcommand][publickey]'))->setAsteriskMark(),
-					(new CTextBox('new_operation[opcommand][publickey]',
-						$data['new_operation']['opcommand']['publickey']
-					))
-						->setWidth(ZBX_TEXTAREA_SMALL_WIDTH)
-						->setAriaRequired()
-				)
-				->addRow(
-					(new CLabel(_('Private key file'), 'new_operation[opcommand][privatekey]'))->setAsteriskMark(),
-					(new CTextBox('new_operation[opcommand][privatekey]',
-						$data['new_operation']['opcommand']['privatekey']
-					))
-						->setWidth(ZBX_TEXTAREA_SMALL_WIDTH)
-						->setAriaRequired()
-				)
-				->addRow(_('Password'),
-					(new CTextBox('new_operation[opcommand][password]',
-						$data['new_operation']['opcommand']['password']
-					))->setWidth(ZBX_TEXTAREA_SMALL_WIDTH)
-				)
-				// set custom id because otherwise they are set based on name (sick!) and produce duplicate ids
-				->addRow(_('Key passphrase'),
-					(new CTextBox('new_operation[opcommand][password]',
-						$data['new_operation']['opcommand']['password']
-					))
-						->setWidth(ZBX_TEXTAREA_SMALL_WIDTH)
-						->setId('new_operation_opcommand_passphrase')
-				)
-				// ssh && telnet
-				->addRow(_('Port'),
-					(new CTextBox('new_operation[opcommand][port]', $data['new_operation']['opcommand']['port']))
-						->setWidth(ZBX_TEXTAREA_SMALL_WIDTH)
-				)
-				// command
-				->addRow(
-					(new CLabel(_('Commands'), 'new_operation[opcommand][command]'))->setAsteriskMark(),
-					(new CTextArea('new_operation[opcommand][command]', $data['new_operation']['opcommand']['command']))
-						->addClass(ZBX_STYLE_MONOSPACE_FONT)
-						->setWidth(ZBX_TEXTAREA_STANDARD_WIDTH)
-						->setAriaRequired()
-				)
-				->addRow(
-					(new CLabel(_('Commands'), 'new_operation[opcommand][command]'))->setAsteriskMark(),
-					(new CTextBox('new_operation[opcommand][command]', $data['new_operation']['opcommand']['command']))
-						->addClass(ZBX_STYLE_MONOSPACE_FONT)
-						->setWidth(ZBX_TEXTAREA_STANDARD_WIDTH)
-						->setId('new_operation_opcommand_command_ipmi')
-						->setAriaRequired()
-				);
-			break;
-
-		case OPERATION_TYPE_HOST_ADD:
-		case OPERATION_TYPE_HOST_REMOVE:
-		case OPERATION_TYPE_HOST_ENABLE:
-		case OPERATION_TYPE_HOST_DISABLE:
-			$new_operation_vars[] = new CVar('new_operation[object]', 0);
-			$new_operation_vars[] = new CVar('new_operation[objectid]', 0);
-			$new_operation_vars[] = new CVar('new_operation[shortdata]', '');
-			$new_operation_vars[] = new CVar('new_operation[longdata]', '');
-			break;
-
-		case OPERATION_TYPE_GROUP_ADD:
-		case OPERATION_TYPE_GROUP_REMOVE:
-			$new_operation_formlist->addRow(
-				(new CLabel(_('Host groups'), 'new_operation_groupids__ms'))->setAsteriskMark(),
-				(new CMultiSelect([
-					'name' => 'new_operation[groupids][]',
-					'object_name' => 'hostGroup',
-					'data' => $data['new_operation']['groups'],
-					'popup' => [
-						'parameters' => [
-							'srctbl' => 'host_groups',
-							'srcfld1' => 'groupid',
-							'dstfrm' => $actionForm->getName(),
-							'dstfld1' => 'new_operation_groupids_',
-							'editable' => true
-						]
-					]
-				]))
-					->setAriaRequired()
-					->setWidth(ZBX_TEXTAREA_STANDARD_WIDTH)
-			);
-			break;
-
-		case OPERATION_TYPE_TEMPLATE_ADD:
-		case OPERATION_TYPE_TEMPLATE_REMOVE:
-			$new_operation_formlist->addRow(
-				(new CLabel(_('Templates'), 'new_operation_templateids__ms'))->setAsteriskMark(),
-				(new CMultiSelect([
-					'name' => 'new_operation[templateids][]',
-					'object_name' => 'templates',
-					'data' => $data['new_operation']['templates'],
-					'popup' => [
-						'parameters' => [
-							'srctbl' => 'templates',
-							'srcfld1' => 'hostid',
-							'srcfld2' => 'host',
-							'dstfrm' => $actionForm->getName(),
-							'dstfld1' => 'new_operation_templateids_',
-							'editable' => true
-						]
-					]
-				]))
-					->setAriaRequired()
-					->setWidth(ZBX_TEXTAREA_STANDARD_WIDTH)
-			);
-			break;
-
-		case OPERATION_TYPE_HOST_INVENTORY:
-			$new_operation_formlist->addRow(
-				(new CLabel(_('Inventory mode'), 'new_operation[opinventory][inventory_mode]')),
-				(new CRadioButtonList('new_operation[opinventory][inventory_mode]',
-					(int) $data['new_operation']['opinventory']['inventory_mode']
-				))
-					->addValue(_('Manual'), HOST_INVENTORY_MANUAL)
-					->addValue(_('Automatic'), HOST_INVENTORY_AUTOMATIC)
-					->setModern(true)
-			);
-			break;
-	}
-
-	// append operation conditions to form list
-	if ($data['eventsource'] == 0) {
-		if (!isset($data['new_operation']['opconditions'])) {
-			$data['new_operation']['opconditions'] = [];
-		}
-		else {
-			zbx_rksort($data['new_operation']['opconditions']);
-		}
-
-		$allowed_opconditions = get_opconditions_by_eventsource($data['eventsource']);
-		$grouped_opconditions = [];
-
-		$operationConditionsTable = (new CTable())
-			->setAttribute('style', 'width: 100%;')
-			->setId('operationConditionTable')
-			->setHeader([_('Label'), _('Name'), _('Action')]);
-
-		$i = 0;
-
-		foreach (array_values($data['new_operation']['opconditions']) as $cIdx => $opcondition) {
-			if (!isset($opcondition['conditiontype'])) {
-				$opcondition['conditiontype'] = 0;
-			}
-			if (!isset($opcondition['operator'])) {
-				$opcondition['operator'] = 0;
-			}
-			if (!isset($opcondition['value'])) {
-				$opcondition['value'] = 0;
-			}
-			if (!str_in_array($opcondition['conditiontype'], $allowed_opconditions)) {
-				continue;
-			}
-
-			$label = num2letter($i);
-			$cond_value = $opcondition['value'] ? _('Ack') : _('Not Ack');
-			$labelCol = (new CCol($label))
-				->addClass('label')
-				->setAttribute('data-conditiontype', $opcondition['conditiontype'])
-				->setAttribute('data-formulaid', $label);
-			$operationConditionsTable->addRow([
-					$labelCol,
-					getConditionDescription($opcondition['conditiontype'], $opcondition['operator'],
-						$opcondition['value'], ''
-					),
-					(new CCol([
-						(new CButton('remove', _('Remove')))
-							->onClick('javascript: removeOperationCondition('.$i.');')
-							->addClass(ZBX_STYLE_BTN_LINK)
-							->removeId(),
-						new CVar('new_operation[opconditions]['.$i.'][conditiontype]', $opcondition['conditiontype']),
-						new CVar('new_operation[opconditions]['.$i.'][operator]', $opcondition['operator']),
-						new CVar('new_operation[opconditions]['.$i.'][value]', $opcondition['value'])
-					]))->addClass(ZBX_STYLE_NOWRAP)
-				],
-				null, 'opconditions_'.$i
-			);
-
-			$i++;
-		}
-
-		$calcTypeComboBox = new CComboBox('new_operation[evaltype]', $data['new_operation']['evaltype'], 'submit()', [
-			CONDITION_EVAL_TYPE_AND_OR => _('And/Or'),
-			CONDITION_EVAL_TYPE_AND => _('And'),
-			CONDITION_EVAL_TYPE_OR => _('Or')
-		]);
-		$calcTypeComboBox->setId('operationEvaltype');
-
-		$new_operation_formlist->addRow(_('Type of calculation'), [
-			$calcTypeComboBox,
-			(new CDiv())->addClass(ZBX_STYLE_FORM_INPUT_MARGIN),
-			(new CSpan())->setId('operationConditionLabel')
-		]);
-
-		$operationConditionsTable->addRow([
-			(new CSimpleButton(_('Add')))
-				->onClick('return PopUp("popup.condition.operations",'.CJs::encodeJson([
-					'type' => ZBX_POPUP_CONDITION_TYPE_ACTION_OPERATION,
-					'source' => $data['eventsource']
-				]).', null, this);')
-				->addClass(ZBX_STYLE_BTN_LINK)
-		]);
-
-		$new_operation_formlist->addRow(_('Conditions'),
-			(new CDiv($operationConditionsTable))
-				->addClass(ZBX_STYLE_TABLE_FORMS_SEPARATOR)
-				->setAttribute('style', 'min-width: '.ZBX_TEXTAREA_STANDARD_WIDTH.'px;')
-		);
-	}
-
-	$operation_tab->addRow(_('Operation details'),
-		(new CDiv([
-			$new_operation_vars,
-			$new_operation_formlist,
-			new CHorList([
-				(new CSimpleButton((isset($data['new_operation']['id'])) ? _('Update') : _('Add')))
-					->onClick('javascript: submitFormWithParam("'.$actionForm->getName().'", "add_operation", "1");')
-					->addClass(ZBX_STYLE_BTN_LINK),
-				(new CSimpleButton(_('Cancel')))
-					->onClick('javascript: submitFormWithParam('.
-						'"'.$actionForm->getName().'", "cancel_new_operation", "1"'.
-					');')
-					->addClass(ZBX_STYLE_BTN_LINK)
-			])
-		]))
-			->addClass(ZBX_STYLE_TABLE_FORMS_SEPARATOR)
-			->setAttribute('style', 'min-width: '.ZBX_TEXTAREA_BIG_WIDTH.'px;')
-	);
-}
-
-=======
->>>>>>> e2690b0c
 // Append tabs to form.
 $action_tabs = (new CTabView())
 	->addTab('actionTab', _('Action'), $action_tab)
