<?php
/*
** Zabbix
** Copyright (C) 2001-2019 Zabbix SIA
**
** This program is free software; you can redistribute it and/or modify
** it under the terms of the GNU General Public License as published by
** the Free Software Foundation; either version 2 of the License, or
** (at your option) any later version.
**
** This program is distributed in the hope that it will be useful,
** but WITHOUT ANY WARRANTY; without even the implied warranty of
** MERCHANTABILITY or FITNESS FOR A PARTICULAR PURPOSE. See the
** GNU General Public License for more details.
**
** You should have received a copy of the GNU General Public License
** along with this program; if not, write to the Free Software
** Foundation, Inc., 51 Franklin Street, Fifth Floor, Boston, MA  02110-1301, USA.
**/


require_once dirname(__FILE__).'/js/configuration.action.edit.js.php';

$widget = (new CWidget())->setTitle(_('Actions'));

// create form
$actionForm = (new CForm())
	->setId('action.edit')
	->setName('action.edit')
	->setAttribute('aria-labeledby', ZBX_STYLE_PAGE_TITLE)
	->addVar('form', $data['form'])
	->addVar('eventsource', $data['eventsource']);

if ($data['actionid']) {
	$actionForm->addVar('actionid', $data['actionid']);
}

// Action tab.
$action_tab = (new CFormList())
	->addRow(
		(new CLabel(_('Name'), 'name'))->setAsteriskMark(),
		(new CTextBox('name', $data['action']['name']))
			->setWidth(ZBX_TEXTAREA_STANDARD_WIDTH)
			->setAriaRequired()
			->setAttribute('autofocus', 'autofocus')
	);

// Create condition table.
$condition_table = (new CTable(_('No conditions defined.')))
	->setId('conditionTable')
	->setAttribute('style', 'width: 100%;')
	->setHeader([_('Label'), _('Name'), _('Action')]);

$i = 0;

if ($data['action']['filter']['conditions']) {
	$actionConditionStringValues = actionConditionValueToString([$data['action']], $data['config']);

	foreach ($data['action']['filter']['conditions'] as $cIdx => $condition) {
		if (!isset($condition['conditiontype'])) {
			$condition['conditiontype'] = 0;
		}
		if (!isset($condition['operator'])) {
			$condition['operator'] = 0;
		}
		if (!isset($condition['value'])) {
			$condition['value'] = '';
		}
		if (!array_key_exists('value2', $condition)) {
			$condition['value2'] = '';
		}
		if (!str_in_array($condition['conditiontype'], $data['allowedConditions'])) {
			continue;
		}

		$label = isset($condition['formulaid']) ? $condition['formulaid'] : num2letter($i);

		$labelSpan = (new CSpan($label))
			->addClass('label')
			->setAttribute('data-conditiontype', $condition['conditiontype'])
			->setAttribute('data-formulaid', $label);

		$condition_table->addRow(
			[
				$labelSpan,
				getConditionDescription($condition['conditiontype'], $condition['operator'],
					$actionConditionStringValues[0][$cIdx], $condition['value2']
				),
				(new CCol([
					(new CButton('remove', _('Remove')))
						->onClick('javascript: removeCondition('.$i.');')
						->addClass(ZBX_STYLE_BTN_LINK)
						->removeId(),
					new CVar('conditions['.$i.']', $condition)
				]))->addClass(ZBX_STYLE_NOWRAP)
			],
			null, 'conditions_'.$i
		);

		$i++;
	}
}

$formula = (new CTextBox('formula', $data['action']['filter']['formula']))
	->setWidth(ZBX_TEXTAREA_STANDARD_WIDTH)
	->setId('formula')
	->setAttribute('placeholder', 'A or (B and C) &hellip;');

$calculationTypeComboBox = new CComboBox('evaltype', $data['action']['filter']['evaltype'],
	'processTypeOfCalculation()',
	[
		CONDITION_EVAL_TYPE_AND_OR => _('And/Or'),
		CONDITION_EVAL_TYPE_AND => _('And'),
		CONDITION_EVAL_TYPE_OR => _('Or'),
		CONDITION_EVAL_TYPE_EXPRESSION => _('Custom expression')
	]
);

$action_tab->addRow(_('Type of calculation'), [
	$calculationTypeComboBox,
	(new CDiv())->addClass(ZBX_STYLE_FORM_INPUT_MARGIN),
	(new CSpan())->setId('conditionLabel'),
	$formula
]);

$condition_table->addRow([
	(new CSimpleButton(_('Add')))
		->onClick('return PopUp("popup.condition.actions",'.CJs::encodeJson([
			'type' => ZBX_POPUP_CONDITION_TYPE_ACTION,
			'source' => $data['eventsource']
		]).', null, this);')
		->addClass(ZBX_STYLE_BTN_LINK)
]);

$action_tab->addRow(_('Conditions'),
	(new CDiv($condition_table))
		->addClass(ZBX_STYLE_TABLE_FORMS_SEPARATOR)
		->setAttribute('style', 'min-width: '.ZBX_TEXTAREA_BIG_WIDTH.'px;')
);

$action_tab->addRow(_('Enabled'),
	(new CCheckBox('status', ACTION_STATUS_ENABLED))->setChecked($data['action']['status'] == ACTION_STATUS_ENABLED)
);

// Operations tab.
$operation_tab = new CFormList();

if ($data['eventsource'] == EVENT_SOURCE_TRIGGERS || $data['eventsource'] == EVENT_SOURCE_INTERNAL) {
	$operation_tab->addRow((new CLabel(_('Default operation step duration'), 'esc_period'))->setAsteriskMark(),
		(new CTextBox('esc_period', $data['action']['esc_period']))
			->setWidth(ZBX_TEXTAREA_SMALL_WIDTH)
			->setAriaRequired()
	);
}

$operation_tab
	->addRow(_('Default subject'),
		(new CTextBox('def_shortdata', $data['action']['def_shortdata']))->setWidth(ZBX_TEXTAREA_STANDARD_WIDTH)
	)
	->addRow(_('Default message'),
		(new CTextArea('def_longdata', $data['action']['def_longdata']))->setWidth(ZBX_TEXTAREA_STANDARD_WIDTH)
	);

if ($data['eventsource'] == EVENT_SOURCE_TRIGGERS) {
	$operation_tab->addRow(_('Pause operations for suppressed problems'),
		(new CCheckBox('pause_suppressed', ACTION_PAUSE_SUPPRESSED_TRUE))
			->setChecked($data['action']['pause_suppressed'] == ACTION_PAUSE_SUPPRESSED_TRUE)
	);
}

// create operation table
$operationsTable = (new CTable())->setAttribute('style', 'width: 100%;');
if ($data['eventsource'] == EVENT_SOURCE_TRIGGERS || $data['eventsource'] == EVENT_SOURCE_INTERNAL) {
	$operationsTable->setHeader([_('Steps'), _('Details'), _('Start in'), _('Duration'), _('Action')]);
	$delays = count_operations_delay($data['action']['operations'], $data['action']['esc_period']);
}
else {
	$operationsTable->setHeader([_('Details'), _('Action')]);
}

if ($data['action']['operations']) {
	$actionOperationDescriptions = getActionOperationDescriptions([$data['action']], ACTION_OPERATION);

	$default_message = [
		'subject' => $data['action']['def_shortdata'],
		'message' => $data['action']['def_longdata']
	];

	$action_operation_hints = getActionOperationHints($data['action']['operations'], $default_message);

	$simple_interval_parser = new CSimpleIntervalParser();

	foreach ($data['action']['operations'] as $operationid => $operation) {
		if (!str_in_array($operation['operationtype'], $data['allowedOperations'][ACTION_OPERATION])) {
			continue;
		}
		if (!isset($operation['opconditions'])) {
			$operation['opconditions'] = [];
		}
		if (!isset($operation['mediatypeid'])) {
			$operation['mediatypeid'] = 0;
		}

		$details = new CSpan($actionOperationDescriptions[0][$operationid]);

		if (array_key_exists($operationid, $action_operation_hints) && $action_operation_hints[$operationid]) {
			$details->setHint($action_operation_hints[$operationid]);
		}

		if ($data['eventsource'] == EVENT_SOURCE_TRIGGERS || $data['eventsource'] == EVENT_SOURCE_INTERNAL) {
			$esc_steps_txt = null;
			$esc_period_txt = null;
			$esc_delay_txt = null;

			if ($operation['esc_step_from'] < 1) {
				$operation['esc_step_from'] = 1;
			}

			$esc_steps_txt = $operation['esc_step_from'].' - '.$operation['esc_step_to'];

			// display N-N as N
			$esc_steps_txt = ($operation['esc_step_from'] == $operation['esc_step_to'])
				? $operation['esc_step_from']
				: $operation['esc_step_from'].' - '.$operation['esc_step_to'];

			$esc_period_txt = ($simple_interval_parser->parse($operation['esc_period']) == CParser::PARSE_SUCCESS
					&& timeUnitToSeconds($operation['esc_period']) == 0)
				? _('Default')
				: $operation['esc_period'];

			$esc_delay_txt = ($delays[$operation['esc_step_from']] === null)
				? _('Unknown')
				: ($delays[$operation['esc_step_from']] != 0
					? convert_units(['value' => $delays[$operation['esc_step_from']], 'units' => 'uptime'])
					: _('Immediately')
				);

			$operationRow = [
				$esc_steps_txt,
				$details,
				$esc_delay_txt,
				$esc_period_txt,
				(new CCol(
					new CHorList([
						(new CSimpleButton(_('Edit')))
							->onClick('javascript: submitFormWithParam('.
								'"'.$actionForm->getName().'", "edit_operationid['.$operationid.']", "1"'.
							');')
							->addClass(ZBX_STYLE_BTN_LINK),
						[
							(new CButton('remove', _('Remove')))
								->onClick('javascript: removeOperation('.$operationid.', '.ACTION_OPERATION.');')
								->addClass(ZBX_STYLE_BTN_LINK)
								->removeId(),
							new CVar('operations['.$operationid.']', $operation)
						]
					])
				))->addClass(ZBX_STYLE_NOWRAP)
			];
		}
		else {
			$operationRow = [
				$details,
				(new CCol(
					new CHorList([
						(new CSimpleButton(_('Edit')))
							->onClick('javascript: submitFormWithParam('.
								'"'.$actionForm->getName().'", "edit_operationid['.$operationid.']", "1"'.
							');')
							->addClass(ZBX_STYLE_BTN_LINK),
						[
							(new CButton('remove', _('Remove')))
								->onClick('javascript: removeOperation('.$operationid.', '.ACTION_OPERATION.');')
								->addClass(ZBX_STYLE_BTN_LINK)
								->removeId(),
							new CVar('operations['.$operationid.']', $operation)
						]
					])
				))->addClass(ZBX_STYLE_NOWRAP)
			];
		}
		$operationsTable->addRow($operationRow, null, 'operations_'.$operationid);

		$operation['opmessage_grp'] = isset($operation['opmessage_grp'])
			? zbx_toHash($operation['opmessage_grp'], 'usrgrpid')
			: null;
		$operation['opmessage_usr'] = isset($operation['opmessage_usr'])
			? zbx_toHash($operation['opmessage_usr'], 'userid')
			: null;
		$operation['opcommand_grp'] = isset($operation['opcommand_grp'])
			? zbx_toHash($operation['opcommand_grp'], 'groupid')
			: null;
		$operation['opcommand_hst'] = isset($operation['opcommand_hst'])
			? zbx_toHash($operation['opcommand_hst'], 'hostid')
			: null;
	}
}

$footer = null;
if (empty($data['new_operation'])) {
	$footer = (new CSimpleButton(_('New')))
		->onClick('javascript: submitFormWithParam("'.$actionForm->getName().'", "new_operation", "1");')
		->addClass(ZBX_STYLE_BTN_LINK);
}

$operation_tab->addRow(_('Operations'),
	(new CDiv([$operationsTable, $footer]))
		->addClass(ZBX_STYLE_TABLE_FORMS_SEPARATOR)
		->setAttribute('style', 'min-width: '.ZBX_TEXTAREA_BIG_WIDTH.'px;')
);

// create new operation table
if (!empty($data['new_operation'])) {
	$new_operation_vars = [
		new CVar('new_operation[actionid]', $data['actionid'])
	];

	$new_operation_formlist = (new CFormList())->setAttribute('style', 'width: 100%;');

	if (isset($data['new_operation']['id'])) {
		$new_operation_vars[] = new CVar('new_operation[id]', $data['new_operation']['id']);
	}
	if (isset($data['new_operation']['operationid'])) {
		$new_operation_vars[] = new CVar('new_operation[operationid]', $data['new_operation']['operationid']);
	}

	if ($data['eventsource'] == EVENT_SOURCE_TRIGGERS || $data['eventsource'] == EVENT_SOURCE_INTERNAL) {
		$stepFrom = (new CNumericBox('new_operation[esc_step_from]', $data['new_operation']['esc_step_from'], 5))
			->setWidth(ZBX_TEXTAREA_NUMERIC_STANDARD_WIDTH);
		$stepFrom->onChange('javascript:'.$stepFrom->getAttribute('onchange').' if (this.value == 0) this.value = 1;');

		$new_operation_formlist->addRow(_('Steps'), [
			$stepFrom,
			(new CDiv())->addClass(ZBX_STYLE_FORM_INPUT_MARGIN),
			'-',
			(new CDiv())->addClass(ZBX_STYLE_FORM_INPUT_MARGIN),
			(new CNumericBox('new_operation[esc_step_to]', $data['new_operation']['esc_step_to'], 5))
				->setWidth(ZBX_TEXTAREA_NUMERIC_STANDARD_WIDTH),
			(new CDiv())->addClass(ZBX_STYLE_FORM_INPUT_MARGIN),
			_('(0 - infinitely)')
		]);

		$new_operation_formlist->addRow(_('Step duration'), [
			(new CTextBox('new_operation[esc_period]', $data['new_operation']['esc_period']))
				->setWidth(ZBX_TEXTAREA_SMALL_WIDTH),
			(new CDiv())->addClass(ZBX_STYLE_FORM_INPUT_MARGIN),
			_('(0 - use action default)')
		]);
	}

	// if only one operation is available - show only the label
	if (count($data['allowedOperations'][ACTION_OPERATION]) == 1) {
		$operation = $data['allowedOperations'][ACTION_OPERATION][0];
		$new_operation_formlist->addRow(_('Operation type'),
			[operation_type2str($operation), new CVar('new_operation[operationtype]', $operation)]
		);
	}
	// if multiple operation types are available, display a select
	else {
		$operationTypeComboBox = new CComboBox('new_operation[operationtype]',
			$data['new_operation']['operationtype'], 'submit()'
		);
		foreach ($data['allowedOperations'][ACTION_OPERATION] as $operation) {
			$operationTypeComboBox->addItem($operation, operation_type2str($operation));
		}
		$new_operation_formlist->addRow((new CLabel(_('Operation type'), 'new_operation[operationtype]')),
			$operationTypeComboBox
		);
	}

	switch ($data['new_operation']['operationtype']) {
		case OPERATION_TYPE_ACK_MESSAGE:
			if (!array_key_exists('opmessage', $data['new_operation'])) {
				$data['new_operation']['opmessage'] = [
					'default_msg'	=> 1,
					'mediatypeid'	=> 0,
					'subject'		=> ACTION_DEFAULT_SUBJ_ACKNOWLEDGE,
					'message'		=> ACTION_DEFAULT_MSG_ACKNOWLEDGE
				];
			}
			elseif (!array_key_exists('default_msg', $data['new_operation']['opmessage'])) {
				$data['new_operation']['opmessage']['default_msg'] = 0;
			}
			break;

		case OPERATION_TYPE_MESSAGE:
			if (!isset($data['new_operation']['opmessage'])) {
				$data['new_operation']['opmessage_usr'] = [];
				$data['new_operation']['opmessage'] = ['default_msg' => 1, 'mediatypeid' => 0];

				if ($data['eventsource'] == EVENT_SOURCE_TRIGGERS) {
					$data['new_operation']['opmessage']['subject'] = ACTION_DEFAULT_SUBJ_PROBLEM;
					$data['new_operation']['opmessage']['message'] = ACTION_DEFAULT_MSG_PROBLEM;
				}
				elseif ($data['eventsource'] == EVENT_SOURCE_DISCOVERY) {
					$data['new_operation']['opmessage']['subject'] = ACTION_DEFAULT_SUBJ_DISCOVERY;
					$data['new_operation']['opmessage']['message'] = ACTION_DEFAULT_MSG_DISCOVERY;
				}
				elseif ($data['eventsource'] == EVENT_SOURCE_AUTO_REGISTRATION) {
					$data['new_operation']['opmessage']['subject'] = ACTION_DEFAULT_SUBJ_AUTOREG;
					$data['new_operation']['opmessage']['message'] = ACTION_DEFAULT_MSG_AUTOREG;
				}
				else {
					$data['new_operation']['opmessage']['subject'] = '';
					$data['new_operation']['opmessage']['message'] = '';
				}
			}

			if (!isset($data['new_operation']['opmessage']['default_msg'])) {
				$data['new_operation']['opmessage']['default_msg'] = 0;
			}

			$usrgrpList = (new CTable())
				->setAttribute('style', 'width: 100%;')
				->setHeader([_('User group'), _('Action')]);

			$addUsrgrpBtn = (new CButton(null, _('Add')))
				->onClick('return PopUp("popup.generic",'.
					CJs::encodeJson([
						'srctbl' => 'usrgrp',
						'srcfld1' => 'usrgrpid',
						'srcfld2' => 'name',
						'dstfrm' => $actionForm->getName(),
						'dstfld1' => 'opmsgUsrgrpListFooter',
						'multiselect' => '1'
					]).', null, this);'
				)
				->addClass(ZBX_STYLE_BTN_LINK);
			$usrgrpList->addRow(
				(new CRow(
					(new CCol($addUsrgrpBtn))->setColSpan(2)
				))->setId('opmsgUsrgrpListFooter')
			);

			$userList = (new CTable())
				->setAttribute('style', 'width: 100%;')
				->setHeader([_('User'), _('Action')]);

			$addUserBtn = (new CButton(null, _('Add')))
				->onClick('return PopUp("popup.generic",'.
					CJs::encodeJson([
						'srctbl' => 'users',
						'srcfld1' => 'userid',
						'srcfld2' => 'fullname',
						'dstfrm' => $actionForm->getName(),
						'dstfld1' => 'opmsgUserListFooter',
						'multiselect' => '1'
					]).', null, this);'
				)
				->addClass(ZBX_STYLE_BTN_LINK);
			$userList->addRow(
				(new CRow(
					(new CCol($addUserBtn))->setColSpan(2)
				))->setId('opmsgUserListFooter')
			);

			// add participations
			$usrgrpids = isset($data['new_operation']['opmessage_grp'])
				? zbx_objectValues($data['new_operation']['opmessage_grp'], 'usrgrpid')
				: [];

			$userids = isset($data['new_operation']['opmessage_usr'])
				? zbx_objectValues($data['new_operation']['opmessage_usr'], 'userid')
				: [];

			$usrgrps = API::UserGroup()->get([
				'usrgrpids' => $usrgrpids,
				'output' => ['name']
			]);
			order_result($usrgrps, 'name');

			$users = API::User()->get([
				'userids' => $userids,
				'output' => ['userid', 'alias', 'name', 'surname']
			]);
			order_result($users, 'alias');

			foreach ($users as &$user) {
				$user['id'] = $user['userid'];
				$user['name'] = getUserFullname($user);
			}
			unset($user);

			$js_insert = 'addPopupValues('.
				zbx_jsvalue(['object' => 'usrgrpid', 'values' => $usrgrps, 'parentId' => 'opmsgUsrgrpListFooter']).
			');';
			$js_insert .= 'addPopupValues('.
				zbx_jsvalue(['object' => 'userid', 'values' => $users, 'parentId' => 'opmsgUserListFooter']).
			');';
			zbx_add_post_js($js_insert);

			$new_operation_formlist
				->addRow('', (new CLabel(_('At least one user or user group must be selected.')))->setAsteriskMark())
				->addRow(_('Send to User groups'),
					(new CDiv($usrgrpList))
						->addClass(ZBX_STYLE_TABLE_FORMS_SEPARATOR)
						->setAttribute('style', 'min-width: '.ZBX_TEXTAREA_STANDARD_WIDTH.'px;')
				)
				->addRow(_('Send to Users'),
					(new CDiv($userList))
						->addClass(ZBX_STYLE_TABLE_FORMS_SEPARATOR)
						->setAttribute('style', 'min-width: '.ZBX_TEXTAREA_STANDARD_WIDTH.'px;')
				);

			$mediaTypeComboBox = (new CComboBox('new_operation[opmessage][mediatypeid]', $data['new_operation']['opmessage']['mediatypeid']))
				->addItem(0, '- '._('All').' -');

			$db_mediatypes = API::MediaType()->get([
				'output' => ['name'],
				'preservekeys' => true
			]);
			order_result($db_mediatypes, 'name');

			foreach ($db_mediatypes as $mediatypeid => $db_mediatype) {
				$mediaTypeComboBox->addItem($mediatypeid, $db_mediatype['name']);
			}

			$new_operation_formlist
				->addRow(_('Send only to'), $mediaTypeComboBox)
				->addRow(_('Default message'),
					(new CCheckBox('new_operation[opmessage][default_msg]'))
						->setChecked($data['new_operation']['opmessage']['default_msg'] == 1)
				)
				->addRow(_('Subject'),
					(new CTextBox('new_operation[opmessage][subject]', $data['new_operation']['opmessage']['subject']))
						->setWidth(ZBX_TEXTAREA_STANDARD_WIDTH)
				)
				->addRow(_('Message'),
					(new CTextArea('new_operation[opmessage][message]', $data['new_operation']['opmessage']['message']))
						->setWidth(ZBX_TEXTAREA_STANDARD_WIDTH)
				);
			break;

		case OPERATION_TYPE_COMMAND:
			if (!isset($data['new_operation']['opcommand'])) {
				$data['new_operation']['opcommand'] = [];
			}

			$data['new_operation']['opcommand']['type'] = isset($data['new_operation']['opcommand']['type'])
				? $data['new_operation']['opcommand']['type'] : ZBX_SCRIPT_TYPE_CUSTOM_SCRIPT;
			$data['new_operation']['opcommand']['scriptid'] = isset($data['new_operation']['opcommand']['scriptid'])
				? $data['new_operation']['opcommand']['scriptid'] : '';
			$data['new_operation']['opcommand']['execute_on'] = isset($data['new_operation']['opcommand']['execute_on'])
				? $data['new_operation']['opcommand']['execute_on'] : ZBX_SCRIPT_EXECUTE_ON_AGENT;
			$data['new_operation']['opcommand']['publickey'] = isset($data['new_operation']['opcommand']['publickey'])
				? $data['new_operation']['opcommand']['publickey'] : '';
			$data['new_operation']['opcommand']['privatekey'] = isset($data['new_operation']['opcommand']['privatekey'])
				? $data['new_operation']['opcommand']['privatekey'] : '';
			$data['new_operation']['opcommand']['authtype'] = isset($data['new_operation']['opcommand']['authtype'])
				? $data['new_operation']['opcommand']['authtype'] : ITEM_AUTHTYPE_PASSWORD;
			$data['new_operation']['opcommand']['username'] = isset($data['new_operation']['opcommand']['username'])
				? $data['new_operation']['opcommand']['username'] : '';
			$data['new_operation']['opcommand']['password'] = isset($data['new_operation']['opcommand']['password'])
				? $data['new_operation']['opcommand']['password'] : '';
			$data['new_operation']['opcommand']['port'] = isset($data['new_operation']['opcommand']['port'])
				? $data['new_operation']['opcommand']['port'] : '';
			$data['new_operation']['opcommand']['command'] = isset($data['new_operation']['opcommand']['command'])
				? $data['new_operation']['opcommand']['command'] : '';

			$data['new_operation']['opcommand']['script'] = '';
			if (!zbx_empty($data['new_operation']['opcommand']['scriptid'])) {
				$userScripts = API::Script()->get([
					'scriptids' => $data['new_operation']['opcommand']['scriptid'],
					'output' => API_OUTPUT_EXTEND
				]);
				if ($userScript = reset($userScripts)) {
					$data['new_operation']['opcommand']['script'] = $userScript['name'];
				}
			}

			// add participations
			if (!isset($data['new_operation']['opcommand_grp'])) {
				$data['new_operation']['opcommand_grp'] = [];
			}
			if (!isset($data['new_operation']['opcommand_hst'])) {
				$data['new_operation']['opcommand_hst'] = [];
			}

			$hosts = API::Host()->get([
				'hostids' => zbx_objectValues($data['new_operation']['opcommand_hst'], 'hostid'),
				'output' => ['hostid', 'name'],
				'preservekeys' => true,
				'editable' => true
			]);

			$data['new_operation']['opcommand_hst'] = array_values($data['new_operation']['opcommand_hst']);
			foreach ($data['new_operation']['opcommand_hst'] as $ohnum => $cmd) {
				$data['new_operation']['opcommand_hst'][$ohnum]['name'] = ($cmd['hostid'] > 0) ? $hosts[$cmd['hostid']]['name'] : '';
			}
			order_result($data['new_operation']['opcommand_hst'], 'name');

			$groups = API::HostGroup()->get([
				'groupids' => zbx_objectValues($data['new_operation']['opcommand_grp'], 'groupid'),
				'output' => ['groupid', 'name'],
				'preservekeys' => true,
				'editable' => true
			]);

			$data['new_operation']['opcommand_grp'] = array_values($data['new_operation']['opcommand_grp']);
			foreach ($data['new_operation']['opcommand_grp'] as $ognum => $cmd) {
				$data['new_operation']['opcommand_grp'][$ognum]['name'] = $groups[$cmd['groupid']]['name'];
			}
			order_result($data['new_operation']['opcommand_grp'], 'name');

			// js add commands
			$host_values = zbx_jsvalue([
				'object' => 'hostid',
				'values' => $data['new_operation']['opcommand_hst'],
				'parentId' => 'opCmdListFooter'
			]);

			$js_insert = 'addPopupValues('.$host_values.');';

			$group_values = zbx_jsvalue([
				'object' => 'groupid',
				'values' => $data['new_operation']['opcommand_grp'],
				'parentId' => 'opCmdListFooter'
			]);

			$js_insert .= 'addPopupValues('.$group_values.');';
			zbx_add_post_js($js_insert);

			// target list
			$new_operation_formlist->addRow(
				(new CLabel(_('Target list'), 'opCmdList'))->setAsteriskMark(),
				(new CDiv(
					(new CTable())
						->setAttribute('style', 'width: 100%;')
						->setHeader([_('Target'), _('Action')])
						->addRow(
							(new CRow(
								(new CCol(
									(new CButton('add', _('New')))
										->onClick('javascript: showOpCmdForm(0, '.ACTION_OPERATION.');')
										->addClass(ZBX_STYLE_BTN_LINK)
								))->setColSpan(3)
							))->setId('opCmdListFooter')
						)
				))
					->addClass(ZBX_STYLE_TABLE_FORMS_SEPARATOR)
					->setAttribute('style', 'min-width: '.ZBX_TEXTAREA_STANDARD_WIDTH.'px;')
					->setId('opCmdList')
			);

			$userScript = [
				new CVar('new_operation[opcommand][scriptid]', $data['new_operation']['opcommand']['scriptid']),
				(new CTextBox('new_operation[opcommand][script]', $data['new_operation']['opcommand']['script'], true))
					->setWidth(ZBX_TEXTAREA_STANDARD_WIDTH)
					->setAriaRequired(),
				(new CDiv())->addClass(ZBX_STYLE_FORM_INPUT_MARGIN),
				(new CButton('select_operation_opcommand_script', _('Select')))->addClass(ZBX_STYLE_BTN_GREY)
			];

			$new_operation_formlist
				// type
				->addRow(
					(new CLabel(_('Type'), 'new_operation[opcommand][type]')),
					(new CComboBox('new_operation[opcommand][type]',
						$data['new_operation']['opcommand']['type'],
						'showOpTypeForm('.ACTION_OPERATION.')',	[
							ZBX_SCRIPT_TYPE_IPMI => _('IPMI'),
							ZBX_SCRIPT_TYPE_CUSTOM_SCRIPT => _('Custom script'),
							ZBX_SCRIPT_TYPE_SSH => _('SSH'),
							ZBX_SCRIPT_TYPE_TELNET => _('Telnet'),
							ZBX_SCRIPT_TYPE_GLOBAL_SCRIPT => _('Global script')
						]
					))
				)
				->addRow(
					(new CLabel(_('Script name'), 'new_operation_opcommand_script'))->setAsteriskMark(),
					(new CDiv($userScript))->addClass(ZBX_STYLE_NOWRAP)
				)
				// script
				->addRow(
					(new CLabel(_('Execute on'), 'new_operation[opcommand][execute_on]')),
					(new CRadioButtonList('new_operation[opcommand][execute_on]',
						(int) $data['new_operation']['opcommand']['execute_on']
					))
						->addValue(_('Zabbix agent'), ZBX_SCRIPT_EXECUTE_ON_AGENT)
						->addValue(_('Zabbix server (proxy)'), ZBX_SCRIPT_EXECUTE_ON_PROXY)
						->addValue(_('Zabbix server'), ZBX_SCRIPT_EXECUTE_ON_SERVER)
						->setModern(true)
				)
				// ssh
				->addRow(_('Authentication method'),
					new CComboBox('new_operation[opcommand][authtype]',
						$data['new_operation']['opcommand']['authtype'],
						'showOpTypeAuth('.ACTION_OPERATION.')', [
							ITEM_AUTHTYPE_PASSWORD => _('Password'),
							ITEM_AUTHTYPE_PUBLICKEY => _('Public key')
						]
					)
				)
				->addRow(
					(new CLabel(_('User name'), 'new_operation[opcommand][username]'))->setAsteriskMark(),
					(new CTextBox('new_operation[opcommand][username]',
						$data['new_operation']['opcommand']['username']
					))
						->setWidth(ZBX_TEXTAREA_SMALL_WIDTH)
						->setAriaRequired()
				)
				->addRow(
					(new CLabel(_('Public key file'), 'new_operation[opcommand][publickey]'))->setAsteriskMark(),
					(new CTextBox('new_operation[opcommand][publickey]',
						$data['new_operation']['opcommand']['publickey']
					))
						->setWidth(ZBX_TEXTAREA_SMALL_WIDTH)
						->setAriaRequired()
				)
				->addRow(
					(new CLabel(_('Private key file'), 'new_operation[opcommand][privatekey]'))->setAsteriskMark(),
					(new CTextBox('new_operation[opcommand][privatekey]',
						$data['new_operation']['opcommand']['privatekey']
					))
						->setWidth(ZBX_TEXTAREA_SMALL_WIDTH)
						->setAriaRequired()
				)
				->addRow(_('Password'),
					(new CTextBox('new_operation[opcommand][password]',
						$data['new_operation']['opcommand']['password']
					))->setWidth(ZBX_TEXTAREA_SMALL_WIDTH)
				)
				// set custom id because otherwise they are set based on name (sick!) and produce duplicate ids
				->addRow(_('Key passphrase'),
					(new CTextBox('new_operation[opcommand][password]',
						$data['new_operation']['opcommand']['password']
					))
						->setWidth(ZBX_TEXTAREA_SMALL_WIDTH)
						->setId('new_operation_opcommand_passphrase')
				)
				// ssh && telnet
				->addRow(_('Port'),
					(new CTextBox('new_operation[opcommand][port]', $data['new_operation']['opcommand']['port']))
						->setWidth(ZBX_TEXTAREA_SMALL_WIDTH)
				)
				// command
				->addRow(
					(new CLabel(_('Commands'), 'new_operation[opcommand][command]'))->setAsteriskMark(),
					(new CTextArea('new_operation[opcommand][command]', $data['new_operation']['opcommand']['command']))
						->addClass(ZBX_STYLE_MONOSPACE_FONT)
						->setWidth(ZBX_TEXTAREA_STANDARD_WIDTH)
						->setAriaRequired()
				)
				->addRow(
					(new CLabel(_('Commands'), 'new_operation[opcommand][command]'))->setAsteriskMark(),
					(new CTextBox('new_operation[opcommand][command]', $data['new_operation']['opcommand']['command']))
						->addClass(ZBX_STYLE_MONOSPACE_FONT)
						->setWidth(ZBX_TEXTAREA_STANDARD_WIDTH)
						->setId('new_operation_opcommand_command_ipmi')
						->setAriaRequired()
				);
			break;

		case OPERATION_TYPE_HOST_ADD:
		case OPERATION_TYPE_HOST_REMOVE:
		case OPERATION_TYPE_HOST_ENABLE:
		case OPERATION_TYPE_HOST_DISABLE:
			$new_operation_vars[] = new CVar('new_operation[object]', 0);
			$new_operation_vars[] = new CVar('new_operation[objectid]', 0);
			$new_operation_vars[] = new CVar('new_operation[shortdata]', '');
			$new_operation_vars[] = new CVar('new_operation[longdata]', '');
			break;

		case OPERATION_TYPE_GROUP_ADD:
		case OPERATION_TYPE_GROUP_REMOVE:
			$new_operation_formlist->addRow(
				(new CLabel(_('Host groups'), 'new_operation_groupids__ms'))->setAsteriskMark(),
				(new CMultiSelect([
					'name' => 'new_operation[groupids][]',
					'object_name' => 'hostGroup',
					'data' => $data['new_operation']['groups'],
					'popup' => [
						'parameters' => [
							'srctbl' => 'host_groups',
							'srcfld1' => 'groupid',
							'dstfrm' => $actionForm->getName(),
							'dstfld1' => 'new_operation_groupids_',
							'editable' => true
						]
					]
				]))
					->setAriaRequired()
					->setWidth(ZBX_TEXTAREA_STANDARD_WIDTH)
			);
			break;

		case OPERATION_TYPE_TEMPLATE_ADD:
		case OPERATION_TYPE_TEMPLATE_REMOVE:
			$new_operation_formlist->addRow(
				(new CLabel(_('Templates'), 'new_operation_templateids__ms'))->setAsteriskMark(),
				(new CMultiSelect([
					'name' => 'new_operation[templateids][]',
					'object_name' => 'templates',
					'data' => $data['new_operation']['templates'],
					'popup' => [
						'parameters' => [
							'srctbl' => 'templates',
							'srcfld1' => 'hostid',
							'srcfld2' => 'host',
							'dstfrm' => $actionForm->getName(),
							'dstfld1' => 'new_operation_templateids_',
							'editable' => true
						]
					]
				]))
					->setAriaRequired()
					->setWidth(ZBX_TEXTAREA_STANDARD_WIDTH)
			);
			break;

		case OPERATION_TYPE_HOST_INVENTORY:
			$new_operation_formlist->addRow(
				(new CLabel(_('Inventory mode'), 'new_operation[opinventory][inventory_mode]')),
				(new CRadioButtonList('new_operation[opinventory][inventory_mode]',
					(int) $data['new_operation']['opinventory']['inventory_mode']
				))
					->addValue(_('Manual'), HOST_INVENTORY_MANUAL)
					->addValue(_('Automatic'), HOST_INVENTORY_AUTOMATIC)
					->setModern(true)
			);
			break;
	}

	// append operation conditions to form list
	if ($data['eventsource'] == 0) {
		if (!isset($data['new_operation']['opconditions'])) {
			$data['new_operation']['opconditions'] = [];
		}
		else {
			zbx_rksort($data['new_operation']['opconditions']);
		}

		$allowed_opconditions = get_opconditions_by_eventsource($data['eventsource']);
		$grouped_opconditions = [];

		$operationConditionsTable = (new CTable())
			->setAttribute('style', 'width: 100%;')
			->setId('operationConditionTable')
			->setHeader([_('Label'), _('Name'), _('Action')]);

		$i = 0;
<<<<<<< HEAD

		$operationConditionStringValues = actionOperationConditionValueToString(
			$data['new_operation']['opconditions']
		);

		foreach (array_values($data['new_operation']['opconditions']) as $cIdx => $opcondition) {
=======
		foreach ($data['new_operation']['opconditions'] as $cIdx => $opcondition) {
>>>>>>> 207089b2
			if (!isset($opcondition['conditiontype'])) {
				$opcondition['conditiontype'] = 0;
			}
			if (!isset($opcondition['operator'])) {
				$opcondition['operator'] = 0;
			}
			if (!isset($opcondition['value'])) {
				$opcondition['value'] = 0;
			}
			if (!str_in_array($opcondition['conditiontype'], $allowed_opconditions)) {
				continue;
			}

			$label = num2letter($i);
			$cond_value = $opcondition['value'] ? _('Ack') : _('Not Ack');
			$labelCol = (new CCol($label))
				->addClass('label')
				->setAttribute('data-conditiontype', $opcondition['conditiontype'])
				->setAttribute('data-formulaid', $label);
			$operationConditionsTable->addRow([
					$labelCol,
<<<<<<< HEAD
					$operationConditionStringValues[$cIdx],
=======
					getConditionDescription($opcondition['conditiontype'], $opcondition['operator'], $cond_value, ''),
>>>>>>> 207089b2
					(new CCol([
						(new CButton('remove', _('Remove')))
							->onClick('javascript: removeOperationCondition('.$i.');')
							->addClass(ZBX_STYLE_BTN_LINK)
							->removeId(),
						new CVar('new_operation[opconditions]['.$i.'][conditiontype]', $opcondition['conditiontype']),
						new CVar('new_operation[opconditions]['.$i.'][operator]', $opcondition['operator']),
						new CVar('new_operation[opconditions]['.$i.'][value]', $opcondition['value'])
					]))->addClass(ZBX_STYLE_NOWRAP)
				],
				null, 'opconditions_'.$i
			);

			$i++;
		}

		$calcTypeComboBox = new CComboBox('new_operation[evaltype]', $data['new_operation']['evaltype'], 'submit()', [
			CONDITION_EVAL_TYPE_AND_OR => _('And/Or'),
			CONDITION_EVAL_TYPE_AND => _('And'),
			CONDITION_EVAL_TYPE_OR => _('Or')
		]);
		$calcTypeComboBox->setId('operationEvaltype');

		$new_operation_formlist->addRow(_('Type of calculation'), [
			$calcTypeComboBox,
			(new CDiv())->addClass(ZBX_STYLE_FORM_INPUT_MARGIN),
			(new CSpan())->setId('operationConditionLabel')
		]);

		$operationConditionsTable->addRow([
			(new CSimpleButton(_('Add')))
				->onClick('return PopUp("popup.condition.operations",'.CJs::encodeJson([
					'type' => ZBX_POPUP_CONDITION_TYPE_ACTION_OPERATION,
					'source' => $data['eventsource']
				]).', null, this);')
				->addClass(ZBX_STYLE_BTN_LINK)
		]);

		$new_operation_formlist->addRow(_('Conditions'),
			(new CDiv($operationConditionsTable))
				->addClass(ZBX_STYLE_TABLE_FORMS_SEPARATOR)
				->setAttribute('style', 'min-width: '.ZBX_TEXTAREA_STANDARD_WIDTH.'px;')
		);
	}

	$operation_tab->addRow(_('Operation details'),
		(new CDiv([
			$new_operation_vars,
			$new_operation_formlist,
			new CHorList([
				(new CSimpleButton((isset($data['new_operation']['id'])) ? _('Update') : _('Add')))
					->onClick('javascript: submitFormWithParam("'.$actionForm->getName().'", "add_operation", "1");')
					->addClass(ZBX_STYLE_BTN_LINK),
				(new CSimpleButton(_('Cancel')))
					->onClick('javascript: submitFormWithParam('.
						'"'.$actionForm->getName().'", "cancel_new_operation", "1"'.
					');')
					->addClass(ZBX_STYLE_BTN_LINK)
			])
		]))
			->addClass(ZBX_STYLE_TABLE_FORMS_SEPARATOR)
			->setAttribute('style', 'min-width: '.ZBX_TEXTAREA_BIG_WIDTH.'px;')
	);
}

// Append tabs to form.
$action_tabs = (new CTabView())
	->addTab('actionTab', _('Action'), $action_tab)
	->addTab('operationTab', _('Operations'), $operation_tab);

$bottom_note = _('At least one operation must exist.');

// Recovery operation tab.
if ($data['eventsource'] == EVENT_SOURCE_TRIGGERS || $data['eventsource'] == EVENT_SOURCE_INTERNAL) {
	$bottom_note = _('At least one operation or recovery operation must exist.');
	$recovery_tab = (new CFormList())
		->addRow(_('Default subject'),
			(new CTextBox('r_shortdata', $data['action']['r_shortdata']))->setWidth(ZBX_TEXTAREA_STANDARD_WIDTH)
		)
		->addRow(_('Default message'),
			(new CTextArea('r_longdata', $data['action']['r_longdata']))->setWidth(ZBX_TEXTAREA_STANDARD_WIDTH)
		);

	// Create operation table.
	$operationsTable = (new CTable())->setAttribute('style', 'width: 100%;');
	$operationsTable->setHeader([_('Details'), _('Action')]);

	if ($data['action']['recovery_operations']) {
		$actionOperationDescriptions = getActionOperationDescriptions([$data['action']], ACTION_RECOVERY_OPERATION);

		$default_message = [
			'subject' => $data['action']['r_shortdata'],
			'message' => $data['action']['r_longdata']
		];

		$action_operation_hints = getActionOperationHints($data['action']['recovery_operations'], $default_message);

		foreach ($data['action']['recovery_operations'] as $operationid => $operation) {
			if (!str_in_array($operation['operationtype'], $data['allowedOperations'][ACTION_RECOVERY_OPERATION])) {
				continue;
			}
			if (!isset($operation['opconditions'])) {
				$operation['opconditions'] = [];
			}
			if (!isset($operation['mediatypeid'])) {
				$operation['mediatypeid'] = 0;
			}

			$details = new CSpan($actionOperationDescriptions[0][$operationid]);

			if (array_key_exists($operationid, $action_operation_hints) && $action_operation_hints[$operationid]) {
				$details->setHint($action_operation_hints[$operationid]);
			}

			$operationRow = [
				$details,
				(new CCol(
					new CHorList([
						(new CSimpleButton(_('Edit')))
							->onClick('javascript: submitFormWithParam('.
								'"'.$actionForm->getName().'", "edit_recovery_operationid['.$operationid.']", "1"'.
							');')
							->addClass(ZBX_STYLE_BTN_LINK),
						[
							(new CButton('remove', _('Remove')))
								->onClick(
									'javascript: removeOperation('.$operationid.', '.ACTION_RECOVERY_OPERATION.');'
								)
								->addClass(ZBX_STYLE_BTN_LINK)
								->removeId(),
							new CVar('recovery_operations['.$operationid.']', $operation)
						]
					])
				))->addClass(ZBX_STYLE_NOWRAP)
			];
			$operationsTable->addRow($operationRow, null, 'recovery_operations_'.$operationid);

			$operation['opmessage_grp'] = isset($operation['opmessage_grp'])
				? zbx_toHash($operation['opmessage_grp'], 'usrgrpid')
				: null;
			$operation['opmessage_usr'] = isset($operation['opmessage_usr'])
				? zbx_toHash($operation['opmessage_usr'], 'userid')
				: null;
			$operation['opcommand_grp'] = isset($operation['opcommand_grp'])
				? zbx_toHash($operation['opcommand_grp'], 'groupid')
				: null;
			$operation['opcommand_hst'] = isset($operation['opcommand_hst'])
				? zbx_toHash($operation['opcommand_hst'], 'hostid')
				: null;
		}
	}

	$footer = null;
	if (empty($data['new_recovery_operation'])) {
		$footer = (new CSimpleButton(_('New')))
			->onClick('javascript: submitFormWithParam("'.$actionForm->getName().'", "new_recovery_operation", "1");')
			->addClass(ZBX_STYLE_BTN_LINK);
	}

	$recovery_tab->addRow(_('Operations'),
		(new CDiv([$operationsTable, $footer]))
			->addClass(ZBX_STYLE_TABLE_FORMS_SEPARATOR)
			->setAttribute('style', 'min-width: '.ZBX_TEXTAREA_BIG_WIDTH.'px;')
	);

	// create new operation table
	if (!empty($data['new_recovery_operation'])) {
		$new_recovery_operation_vars = [
			new CVar('new_recovery_operation[actionid]', $data['actionid'])
		];

		$new_operation_formlist = (new CFormList())->setAttribute('style', 'width: 100%;');

		if (isset($data['new_recovery_operation']['id'])) {
			$new_recovery_operation_vars[] = new CVar('new_recovery_operation[id]',
				$data['new_recovery_operation']['id']
			);
		}
		if (isset($data['new_recovery_operation']['operationid'])) {
			$new_recovery_operation_vars[] = new CVar('new_recovery_operation[operationid]',
				$data['new_recovery_operation']['operationid']
			);
		}

		// if only one operation is available - show only the label
		if (count($data['allowedOperations'][ACTION_RECOVERY_OPERATION]) == 1) {
			$operation = $data['allowedOperations'][ACTION_RECOVERY_OPERATION][0];
			$new_operation_formlist->addRow(_('Operation type'),
				[operation_type2str($operation), new CVar('new_recovery_operation[operationtype]', $operation)]
			);
		}
		// if multiple operation types are available, display a select
		else {
			$operationTypeComboBox = new CComboBox('new_recovery_operation[operationtype]',
				$data['new_recovery_operation']['operationtype'], 'submit()'
			);
			foreach ($data['allowedOperations'][ACTION_RECOVERY_OPERATION] as $operation) {
				$operationTypeComboBox->addItem($operation, operation_type2str($operation));
			}
			$new_operation_formlist->addRow((new CLabel(_('Operation type'), 'new_recovery_operation[operationtype]')),
				$operationTypeComboBox
			);
		}

		switch ($data['new_recovery_operation']['operationtype']) {
			case OPERATION_TYPE_MESSAGE:
				if (!array_key_exists('opmessage', $data['new_recovery_operation'])) {
					$data['new_recovery_operation']['opmessage_usr'] = [];
					$data['new_recovery_operation']['opmessage'] = ['default_msg' => 1, 'mediatypeid' => 0];

					if ($data['eventsource'] == EVENT_SOURCE_TRIGGERS) {
						$data['new_recovery_operation']['opmessage']['subject'] = ACTION_DEFAULT_SUBJ_RECOVERY;
						$data['new_recovery_operation']['opmessage']['message'] = ACTION_DEFAULT_MSG_RECOVERY;
					}
					else {
						$data['new_recovery_operation']['opmessage']['subject'] = '';
						$data['new_recovery_operation']['opmessage']['message'] = '';
					}
				}

				if (!array_key_exists('default_msg', $data['new_recovery_operation']['opmessage'])) {
					$data['new_recovery_operation']['opmessage']['default_msg'] = 0;
				}

				if (!array_key_exists('mediatypeid', $data['new_recovery_operation']['opmessage'])) {
					$data['new_recovery_operation']['opmessage']['mediatypeid'] = 0;
				}

				$usrgrpList = (new CTable())
					->setAttribute('style', 'width: 100%;')
					->setHeader([_('User group'), _('Action')]);

				$addUsrgrpBtn = (new CButton(null, _('Add')))
					->onClick('return PopUp("popup.generic",'.
						CJs::encodeJson([
							'srctbl' => 'usrgrp',
							'srcfld1' => 'usrgrpid',
							'srcfld2' => 'name',
							'dstfrm' => $actionForm->getName(),
							'dstfld1' => 'recOpmsgUsrgrpListFooter',
							'multiselect' => '1'
						]).', null, this);'
					)
					->addClass(ZBX_STYLE_BTN_LINK);
				$usrgrpList->addRow(
					(new CRow(
						(new CCol($addUsrgrpBtn))->setColSpan(2)
					))->setId('recOpmsgUsrgrpListFooter')
				);

				$userList = (new CTable())
					->setAttribute('style', 'width: 100%;')
					->setHeader([_('User'), _('Action')]);

				$addUserBtn = (new CButton(null, _('Add')))
					->onClick('return PopUp("popup.generic",'.
						CJs::encodeJson([
							'srctbl' => 'users',
							'srcfld1' => 'userid',
							'srcfld2' => 'fullname',
							'dstfrm' => $actionForm->getName(),
							'dstfld1' => 'recOpmsgUserListFooter',
							'multiselect' => '1'
						]).', null, this);'
					)
					->addClass(ZBX_STYLE_BTN_LINK);
				$userList->addRow(
					(new CRow(
						(new CCol($addUserBtn))->setColSpan(2)
					))->setId('recOpmsgUserListFooter')
				);

				// add participations
				$usrgrpids = isset($data['new_recovery_operation']['opmessage_grp'])
					? zbx_objectValues($data['new_recovery_operation']['opmessage_grp'], 'usrgrpid')
					: [];

				$userids = isset($data['new_recovery_operation']['opmessage_usr'])
					? zbx_objectValues($data['new_recovery_operation']['opmessage_usr'], 'userid')
					: [];

				$usrgrps = API::UserGroup()->get([
					'usrgrpids' => $usrgrpids,
					'output' => ['name']
				]);
				order_result($usrgrps, 'name');

				$users = API::User()->get([
					'userids' => $userids,
					'output' => ['userid', 'alias', 'name', 'surname']
				]);
				order_result($users, 'alias');

				foreach ($users as &$user) {
					$user['id'] = $user['userid'];
					$user['name'] = getUserFullname($user);
				}
				unset($user);

				$js_insert = 'addPopupValues('.zbx_jsvalue(['object' => 'usrgrpid', 'values' => $usrgrps,
					'parentId' => 'recOpmsgUsrgrpListFooter']).
				');';
				$js_insert .= 'addPopupValues('.zbx_jsvalue(['object' => 'userid', 'values' => $users,
					'parentId' => 'recOpmsgUserListFooter']).
				');';
				zbx_add_post_js($js_insert);

				$new_operation_formlist
					->addRow('',
						(new CLabel(_('At least one user or user group must be selected.')))
							->setAsteriskMark()
					)
					->addRow(_('Send to User groups'),
						(new CDiv($usrgrpList))
							->addClass(ZBX_STYLE_TABLE_FORMS_SEPARATOR)
							->setAttribute('style', 'min-width: '.ZBX_TEXTAREA_STANDARD_WIDTH.'px;')
					)
					->addRow(_('Send to Users'),
						(new CDiv($userList))
							->addClass(ZBX_STYLE_TABLE_FORMS_SEPARATOR)
							->setAttribute('style', 'min-width: '.ZBX_TEXTAREA_STANDARD_WIDTH.'px;')
					);

				$mediaTypeComboBox = (new CComboBox('new_recovery_operation[opmessage][mediatypeid]',
					$data['new_recovery_operation']['opmessage']['mediatypeid'])
				)->addItem(0, '- '._('All').' -');

				$db_mediatypes = API::MediaType()->get([
					'output' => ['name'],
					'preservekeys' => true
				]);
				order_result($db_mediatypes, 'name');

				foreach ($db_mediatypes as $mediatypeid => $db_mediatype) {
					$mediaTypeComboBox->addItem($mediatypeid, $db_mediatype['name']);
				}

				$new_operation_formlist
					->addRow(_('Send only to'), $mediaTypeComboBox)
					->addRow(_('Default message'),
						(new CCheckBox('new_recovery_operation[opmessage][default_msg]'))
							->setChecked($data['new_recovery_operation']['opmessage']['default_msg'] == 1)
					)
					->addRow(_('Subject'),
						(new CTextBox('new_recovery_operation[opmessage][subject]',
							$data['new_recovery_operation']['opmessage']['subject']
						))->setWidth(ZBX_TEXTAREA_STANDARD_WIDTH)
					)
					->addRow(_('Message'),
						(new CTextArea('new_recovery_operation[opmessage][message]',
							$data['new_recovery_operation']['opmessage']['message']
						))->setWidth(ZBX_TEXTAREA_STANDARD_WIDTH)
					);
				break;

			case OPERATION_TYPE_COMMAND:
				if (!isset($data['new_recovery_operation']['opcommand'])) {
					$data['new_recovery_operation']['opcommand'] = [];
				}

				$data['new_recovery_operation']['opcommand']['type'] = isset($data['new_recovery_operation']['opcommand']['type'])
					? $data['new_recovery_operation']['opcommand']['type']
					: ZBX_SCRIPT_TYPE_CUSTOM_SCRIPT;
				$data['new_recovery_operation']['opcommand']['scriptid'] = isset($data['new_recovery_operation']['opcommand']['scriptid'])
					? $data['new_recovery_operation']['opcommand']['scriptid']
					: '';
				$data['new_recovery_operation']['opcommand']['execute_on'] = isset($data['new_recovery_operation']['opcommand']['execute_on'])
					? $data['new_recovery_operation']['opcommand']['execute_on']
					: ZBX_SCRIPT_EXECUTE_ON_AGENT;
				$data['new_recovery_operation']['opcommand']['publickey'] = isset($data['new_recovery_operation']['opcommand']['publickey'])
					? $data['new_recovery_operation']['opcommand']['publickey']
					: '';
				$data['new_recovery_operation']['opcommand']['privatekey'] = isset($data['new_recovery_operation']['opcommand']['privatekey'])
					? $data['new_recovery_operation']['opcommand']['privatekey']
					: '';
				$data['new_recovery_operation']['opcommand']['authtype'] = isset($data['new_recovery_operation']['opcommand']['authtype'])
					? $data['new_recovery_operation']['opcommand']['authtype']
					: ITEM_AUTHTYPE_PASSWORD;
				$data['new_recovery_operation']['opcommand']['username'] = isset($data['new_recovery_operation']['opcommand']['username'])
					? $data['new_recovery_operation']['opcommand']['username']
					: '';
				$data['new_recovery_operation']['opcommand']['password'] = isset($data['new_recovery_operation']['opcommand']['password'])
					? $data['new_recovery_operation']['opcommand']['password']
					: '';
				$data['new_recovery_operation']['opcommand']['port'] = isset($data['new_recovery_operation']['opcommand']['port'])
					? $data['new_recovery_operation']['opcommand']['port']
					: '';
				$data['new_recovery_operation']['opcommand']['command'] = isset($data['new_recovery_operation']['opcommand']['command'])
					? $data['new_recovery_operation']['opcommand']['command']
					: '';

				$data['new_recovery_operation']['opcommand']['script'] = '';
				if (!zbx_empty($data['new_recovery_operation']['opcommand']['scriptid'])) {
					$userScripts = API::Script()->get([
						'scriptids' => $data['new_recovery_operation']['opcommand']['scriptid'],
						'output' => API_OUTPUT_EXTEND
					]);
					if ($userScript = reset($userScripts)) {
						$data['new_recovery_operation']['opcommand']['script'] = $userScript['name'];
					}
				}

				// add participations
				if (!isset($data['new_recovery_operation']['opcommand_grp'])) {
					$data['new_recovery_operation']['opcommand_grp'] = [];
				}
				if (!isset($data['new_recovery_operation']['opcommand_hst'])) {
					$data['new_recovery_operation']['opcommand_hst'] = [];
				}

				$hosts = API::Host()->get([
					'hostids' => zbx_objectValues($data['new_recovery_operation']['opcommand_hst'], 'hostid'),
					'output' => ['hostid', 'name'],
					'preservekeys' => true,
					'editable' => true
				]);

				$data['new_recovery_operation']['opcommand_hst'] = array_values(
					$data['new_recovery_operation']['opcommand_hst']
				);

				foreach ($data['new_recovery_operation']['opcommand_hst'] as $ohnum => $cmd) {
					$data['new_recovery_operation']['opcommand_hst'][$ohnum]['name'] = ($cmd['hostid'] > 0)
						? $hosts[$cmd['hostid']]['name']
						: '';
				}
				order_result($data['new_recovery_operation']['opcommand_hst'], 'name');

				$groups = API::HostGroup()->get([
					'groupids' => zbx_objectValues($data['new_recovery_operation']['opcommand_grp'], 'groupid'),
					'output' => ['groupid', 'name'],
					'preservekeys' => true,
					'editable' => true
				]);

				$data['new_recovery_operation']['opcommand_grp'] = array_values(
					$data['new_recovery_operation']['opcommand_grp']
				);

				foreach ($data['new_recovery_operation']['opcommand_grp'] as $ognum => $cmd) {
					$data['new_recovery_operation']['opcommand_grp'][$ognum]['name'] = $groups[$cmd['groupid']]['name'];
				}
				order_result($data['new_recovery_operation']['opcommand_grp'], 'name');

				// js add commands
				$host_values = zbx_jsvalue([
					'object' => 'hostid',
					'values' => $data['new_recovery_operation']['opcommand_hst'],
					'parentId' => 'recOpCmdListFooter'
				]);

				$js_insert = 'addPopupValues('.$host_values.');';

				$group_values = zbx_jsvalue([
					'object' => 'groupid',
					'values' => $data['new_recovery_operation']['opcommand_grp'],
					'parentId' => 'recOpCmdListFooter'
				]);

				$js_insert .= 'addPopupValues('.$group_values.');';
				zbx_add_post_js($js_insert);

				// target list
				$new_operation_formlist->addRow(
					(new CLabel(_('Target list'), 'recOpCmdList'))->setAsteriskMark(),
					(new CDiv(
						(new CTable())
							->setAttribute('style', 'width: 100%;')
							->setHeader([_('Target'), _('Action')])
							->addRow(
								(new CRow(
									(new CCol(
										(new CButton('add', _('New')))
											->onClick('javascript: showOpCmdForm(0, '.ACTION_RECOVERY_OPERATION.');')
											->addClass(ZBX_STYLE_BTN_LINK)
									))->setColSpan(3)
								))->setId('recOpCmdListFooter')
							)
					))
						->addClass(ZBX_STYLE_TABLE_FORMS_SEPARATOR)
						->setAttribute('style', 'min-width: '.ZBX_TEXTAREA_STANDARD_WIDTH.'px;')
						->setId('recOpCmdList')
				);

				// type
				$typeComboBox = (new CComboBox('new_recovery_operation[opcommand][type]',
					$data['new_recovery_operation']['opcommand']['type'],
					'showOpTypeForm('.ACTION_RECOVERY_OPERATION.')', [
						ZBX_SCRIPT_TYPE_IPMI => _('IPMI'),
						ZBX_SCRIPT_TYPE_CUSTOM_SCRIPT => _('Custom script'),
						ZBX_SCRIPT_TYPE_SSH => _('SSH'),
						ZBX_SCRIPT_TYPE_TELNET => _('Telnet'),
						ZBX_SCRIPT_TYPE_GLOBAL_SCRIPT => _('Global script')
					]
				));

				$userScript = [
					new CVar('new_recovery_operation[opcommand][scriptid]',
						$data['new_recovery_operation']['opcommand']['scriptid']
					),
					(new CTextBox('new_recovery_operation[opcommand][script]',
						$data['new_recovery_operation']['opcommand']['script'], true
					))
						->setWidth(ZBX_TEXTAREA_STANDARD_WIDTH)
						->setAriaRequired(),
					(new CDiv())->addClass(ZBX_STYLE_FORM_INPUT_MARGIN),
					(new CButton('select_recovery_operation_opcommand_script', _('Select')))
						->addClass(ZBX_STYLE_BTN_GREY)
				];

				$new_operation_formlist->addRow((new CLabel(_('Type'), 'new_recovery_operation[opcommand][type]')),
					$typeComboBox
				);
				$new_operation_formlist->addRow(
					(new CLabel(_('Script name'), 'new_recovery_operation[opcommand][script]'))->setAsteriskMark(),
					(new CDiv($userScript))->addClass(ZBX_STYLE_NOWRAP)
				);

				// script
				$new_operation_formlist->addRow(
					(new CLabel(_('Execute on'), 'new_recovery_operation[opcommand][execute_on]')),
					(new CRadioButtonList('new_recovery_operation[opcommand][execute_on]',
						(int) $data['new_recovery_operation']['opcommand']['execute_on']
					))
						->addValue(_('Zabbix agent'), ZBX_SCRIPT_EXECUTE_ON_AGENT)
						->addValue(_('Zabbix server (proxy)'), ZBX_SCRIPT_EXECUTE_ON_PROXY)
						->addValue(_('Zabbix server'), ZBX_SCRIPT_EXECUTE_ON_SERVER)
						->setModern(true)
				);

				// ssh
				$authTypeComboBox = new CComboBox('new_recovery_operation[opcommand][authtype]',
					$data['new_recovery_operation']['opcommand']['authtype'],
					'showOpTypeAuth('.ACTION_RECOVERY_OPERATION.')', [
						ITEM_AUTHTYPE_PASSWORD => _('Password'),
						ITEM_AUTHTYPE_PUBLICKEY => _('Public key')
					]
				);

				$new_operation_formlist->addRow(_('Authentication method'), $authTypeComboBox);
				$new_operation_formlist->addRow(
					(new CLabel(_('User name'), 'new_recovery_operation[opcommand][username]'))->setAsteriskMark(),
					(new CTextBox('new_recovery_operation[opcommand][username]',
						$data['new_recovery_operation']['opcommand']['username']
					))
						->setWidth(ZBX_TEXTAREA_SMALL_WIDTH)
						->setAriaRequired()
				);
				$new_operation_formlist->addRow(
					(new CLabel(_('Public key file'), 'new_recovery_operation[opcommand][publickey]'))
						->setAsteriskMark(),
					(new CTextBox('new_recovery_operation[opcommand][publickey]',
						$data['new_recovery_operation']['opcommand']['publickey']
					))
						->setWidth(ZBX_TEXTAREA_SMALL_WIDTH)
						->setAriaRequired()
				);
				$new_operation_formlist->addRow(
					(new CLabel(_('Private key file'), 'new_recovery_operation[opcommand][privatekey]'))
						->setAsteriskMark(),
					(new CTextBox('new_recovery_operation[opcommand][privatekey]',
						$data['new_recovery_operation']['opcommand']['privatekey']
					))
						->setWidth(ZBX_TEXTAREA_SMALL_WIDTH)
						->setAriaRequired()
				);
				$new_operation_formlist->addRow(_('Password'),
					(new CTextBox('new_recovery_operation[opcommand][password]',
						$data['new_recovery_operation']['opcommand']['password']
					))->setWidth(ZBX_TEXTAREA_SMALL_WIDTH)
				);

				// set custom id because otherwise they are set based on name (sick!) and produce duplicate ids
				$passphraseCB = (new CTextBox('new_recovery_operation[opcommand][password]',
					$data['new_recovery_operation']['opcommand']['password']
				))
					->setWidth(ZBX_TEXTAREA_SMALL_WIDTH)
					->setId('new_recovery_operation_opcommand_passphrase');
				$new_operation_formlist->addRow(_('Key passphrase'), $passphraseCB);

				// ssh && telnet
				$new_operation_formlist->addRow(_('Port'),
					(new CTextBox('new_recovery_operation[opcommand][port]',
						$data['new_recovery_operation']['opcommand']['port']
					))->setWidth(ZBX_TEXTAREA_SMALL_WIDTH)
				);

				// command
				$new_operation_formlist->addRow(
					(new CLabel(_('Commands'), 'new_recovery_operation[opcommand][command]'))->setAsteriskMark(),
					(new CTextArea('new_recovery_operation[opcommand][command]',
						$data['new_recovery_operation']['opcommand']['command']
					))
						->addClass(ZBX_STYLE_MONOSPACE_FONT)
						->setWidth(ZBX_TEXTAREA_STANDARD_WIDTH)
						->setAriaRequired()
				);
				$new_operation_formlist->addRow(
					(new CLabel(_('Commands'), 'new_recovery_operation_opcommand_command_ipmi'))->setAsteriskMark(),
					(new CTextBox('new_recovery_operation[opcommand][command]',
						$data['new_recovery_operation']['opcommand']['command']
					))
						->addClass(ZBX_STYLE_MONOSPACE_FONT)
						->setWidth(ZBX_TEXTAREA_STANDARD_WIDTH)
						->setId('new_recovery_operation_opcommand_command_ipmi')
						->setAriaRequired()
				);
				break;

			case OPERATION_TYPE_RECOVERY_MESSAGE:
				if (!array_key_exists('opmessage', $data['new_recovery_operation'])) {
					$data['new_recovery_operation']['opmessage_usr'] = [];
					$data['new_recovery_operation']['opmessage'] = ['default_msg' => 1];

					if ($data['eventsource'] == EVENT_SOURCE_TRIGGERS) {
						$data['new_recovery_operation']['opmessage']['subject'] = ACTION_DEFAULT_SUBJ_RECOVERY;
						$data['new_recovery_operation']['opmessage']['message'] = ACTION_DEFAULT_MSG_RECOVERY;
					}
					else {
						$data['new_recovery_operation']['opmessage']['subject'] = '';
						$data['new_recovery_operation']['opmessage']['message'] = '';
					}
				}

				if (!array_key_exists('default_msg', $data['new_recovery_operation']['opmessage'])) {
					$data['new_recovery_operation']['opmessage']['default_msg'] = 0;
				}

				$new_operation_formlist
					->addRow(_('Default message'),
						(new CCheckBox('new_recovery_operation[opmessage][default_msg]'))
							->setChecked($data['new_recovery_operation']['opmessage']['default_msg'] == 1)
					)
					->addRow(_('Subject'),
						(new CTextBox('new_recovery_operation[opmessage][subject]',
								$data['new_recovery_operation']['opmessage']['subject']
						))->setWidth(ZBX_TEXTAREA_STANDARD_WIDTH)
					)
					->addRow(_('Message'),
						(new CTextArea('new_recovery_operation[opmessage][message]',
							$data['new_recovery_operation']['opmessage']['message']
						))->setWidth(ZBX_TEXTAREA_STANDARD_WIDTH)
					);
				break;
		}

		$recovery_tab->addRow(_('Operation details'),
			(new CDiv([
				$new_recovery_operation_vars,
				$new_operation_formlist,
				new CHorList([
					(new CSimpleButton((isset($data['new_recovery_operation']['id'])) ? _('Update') : _('Add')))
						->onClick('javascript: submitFormWithParam('.
							'"'.$actionForm->getName().'", "add_recovery_operation", "1"'.
						');')
						->addClass(ZBX_STYLE_BTN_LINK),
					(new CSimpleButton(_('Cancel')))
						->onClick('javascript: submitFormWithParam('.
							'"'.$actionForm->getName().'", "cancel_new_recovery_operation", "1"'.
						');')
						->addClass(ZBX_STYLE_BTN_LINK)
				])
			]))
				->addClass(ZBX_STYLE_TABLE_FORMS_SEPARATOR)
				->setAttribute('style', 'min-width: '.ZBX_TEXTAREA_BIG_WIDTH.'px;')
		);
	}

	$action_tabs->addTab('recoveryOperationTab', _('Recovery operations'), $recovery_tab);
}

// Acknowledge operations
if ($data['eventsource'] == EVENT_SOURCE_TRIGGERS) {
	$bottom_note = _('At least one operation, recovery operation or update operation must exist.');
	$action_formname = $actionForm->getName();

	$acknowledge_tab = (new CFormList())
		->addRow(_('Default subject'),
			(new CTextBox('ack_shortdata', $data['action']['ack_shortdata']))->setWidth(ZBX_TEXTAREA_STANDARD_WIDTH)
		)
		->addRow(_('Default message'),
			(new CTextArea('ack_longdata', $data['action']['ack_longdata']))->setWidth(ZBX_TEXTAREA_STANDARD_WIDTH)
		);

	$operations_table = (new CTable())->setAttribute('style', 'width: 100%;');
	$operations_table->setHeader([_('Details'), _('Action')]);

	if ($data['action']['ack_operations']) {
		$operation_descriptions = getActionOperationDescriptions([$data['action']], ACTION_ACKNOWLEDGE_OPERATION);

		$default_message = [
			'subject' => $data['action']['ack_shortdata'],
			'message' => $data['action']['ack_longdata']
		];

		$operation_hints = getActionOperationHints($data['action']['ack_operations'], $default_message);

		foreach ($data['action']['ack_operations'] as $operationid => $operation) {
			if (!str_in_array($operation['operationtype'], $data['allowedOperations'][ACTION_ACKNOWLEDGE_OPERATION])) {
				continue;
			}
			$operation += [
				'opconditions'	=> [],
				'mediatypeid'	=> 0
			];

			$details = new CSpan($operation_descriptions[0][$operationid]);

			if (array_key_exists($operationid, $operation_hints) && $operation_hints[$operationid]) {
				$details->setHint($operation_hints[$operationid]);
			}

			$operations_table->addRow([
				$details,
				(new CCol(
					new CHorList([
						(new CSimpleButton(_('Edit')))
							->onClick('javascript: submitFormWithParam('.
								'"'.$action_formname.'", "edit_ack_operationid['.$operationid.']", "1");'
							)
							->addClass(ZBX_STYLE_BTN_LINK),
						[
							(new CButton('remove', _('Remove')))
								->onClick('javascript: removeOperation('.$operationid.', '.ACTION_ACKNOWLEDGE_OPERATION.
									');'
								)
								->addClass(ZBX_STYLE_BTN_LINK)
								->removeId(),
							new CVar('ack_operations['.$operationid.']', $operation)
						]
					])
				))->addClass(ZBX_STYLE_NOWRAP)
			], null, 'ack_operations_'.$operationid);

			$convert_to_hash = [
				'opmessage_grp' => 'usrgrpid',
				'opmessage_usr' => 'userid',
				'opcommand_grp' => 'groupid',
				'opcommand_hst' => 'hostid'
			];

			foreach ($convert_to_hash as $operation_key => $hash_key) {
				$operation[$operation_key] = array_key_exists($operation_key, $operation)
					? zbx_toHash($operation[$operation_key], $hash_key)
					: null;
			}
		}
	}

	if ($data['new_ack_operation']) {
		$new_operation_formlist = (new CFormList())->addStyle('width: 100%;');
		$new_ack_operation_vars = [];

		foreach (['id', 'operationid', 'actionid'] as $field) {
			if (array_key_exists($field, $data['new_ack_operation'])) {
				$new_ack_operation_vars[] = new CVar('new_ack_operation['.$field.']',
					$data['new_ack_operation'][$field]
				);
			}
		}

		$operationtype = new CComboBox('new_ack_operation[operationtype]', $data['new_ack_operation']['operationtype'],
			'submit()'
		);

		foreach ($data['allowedOperations'][ACTION_ACKNOWLEDGE_OPERATION] as $operation) {
			$operationtype->addItem($operation, operation_type2str($operation));
		}

		$new_operation_formlist->addRow((new CLabel(_('Operation type'), 'new_ack_operation[operationtype]')),
			$operationtype
		);

		$usrgrp_list = null;
		$user_list = null;

		if ($data['new_ack_operation']['operationtype'] == OPERATION_TYPE_MESSAGE) {
			$usrgrp_list = (new CTable())
				->addStyle('width: 100%;')
				->setHeader([_('User group'), _('Action')])
				->addRow(
					(new CRow(
						(new CCol(
							(new CButton(null, _('Add')))
								->onClick('return PopUp("popup.generic",'.
									CJs::encodeJson([
										'srctbl' => 'usrgrp',
										'srcfld1' => 'usrgrpid',
										'srcfld2' => 'name',
										'dstfrm' => $actionForm->getName(),
										'dstfld1' => 'ackOpmsgUsrgrpListFooter',
										'multiselect' => '1'
									]).', null, this);'
								)
								->addClass(ZBX_STYLE_BTN_LINK)
						))->setColSpan(2)
					))->setId('ackOpmsgUsrgrpListFooter')
				);

			$user_list = (new CTable())
				->addStyle('width: 100%;')
				->setHeader([_('User'), _('Action')])
				->addRow(
					(new CRow(
						(new CCol(
							(new CButton(null, _('Add')))
								->onClick('return PopUp("popup.generic",'.
									CJs::encodeJson([
										'srctbl' => 'users',
										'srcfld1' => 'userid',
										'srcfld2' => 'fullname',
										'dstfrm' => $actionForm->getName(),
										'dstfld1' => 'ackOpmsgUserListFooter',
										'multiselect' => '1'
									]).', null, this);'
								)
								->addClass(ZBX_STYLE_BTN_LINK)
						))->setColSpan(2)
					))->setId('ackOpmsgUserListFooter')
				);

			$usrgrpids = array_key_exists('opmessage_grp', $data['new_ack_operation'])
				? zbx_objectValues($data['new_ack_operation']['opmessage_grp'], 'usrgrpid')
				: [];

			$userids = array_key_exists('opmessage_usr', $data['new_ack_operation'])
				? zbx_objectValues($data['new_ack_operation']['opmessage_usr'], 'userid')
				: [];

			$usrgrps = API::UserGroup()->get([
				'output' => ['name'],
				'usrgrpids' => $usrgrpids
			]);
			order_result($usrgrps, 'name');

			$users = API::User()->get([
				'output' => ['userid', 'alias', 'name', 'surname'],
				'userids' => $userids
			]);
			order_result($users, 'alias');

			foreach ($users as &$user) {
				$user['id'] = $user['userid'];
				$user['name'] = getUserFullname($user);
			}
			unset($user);

			$js_insert = 'addPopupValues('.zbx_jsvalue(['object' => 'usrgrpid', 'values' => $usrgrps,
				'parentId' => 'ackOpmsgUsrgrpListFooter']).
			');';
			$js_insert .= 'addPopupValues('.zbx_jsvalue(['object' => 'userid', 'values' => $users,
				'parentId' => 'ackOpmsgUserListFooter']).
			');';
			zbx_add_post_js($js_insert);
		}
		elseif ($data['new_ack_operation']['operationtype'] == OPERATION_TYPE_COMMAND) {
			if (!array_key_exists('opcommand', $data['new_ack_operation'])) {
				$data['new_ack_operation']['opcommand'] = [];
			}

			$data['new_ack_operation'] += [
				'opcommand_grp'	=> [],
				'opcommand_hst' => []
			];
			$data['new_ack_operation']['opcommand'] += [
				'type'			=> ZBX_SCRIPT_TYPE_CUSTOM_SCRIPT,
				'scriptid'		=> '',
				'execute_on'	=> ZBX_SCRIPT_EXECUTE_ON_AGENT,
				'publickey'		=> '',
				'privatekey'	=> '',
				'authtype'		=> ITEM_AUTHTYPE_PASSWORD,
				'username'		=> '',
				'password'		=> '',
				'port'			=> '',
				'command'		=> ''
			];
			$script_name = '';

			if ($data['new_ack_operation']['opcommand']['scriptid']) {
				$user_scripts = API::Script()->get([
					'output' => ['name'],
					'scriptids' => $data['new_ack_operation']['opcommand']['scriptid']
				]);

				if ($user_scripts) {
					$user_script = reset($user_scripts);
					$script_name = $user_script['name'];
				}
			}
			$data['new_ack_operation']['opcommand']['script'] = $script_name;

			$hosts = API::Host()->get([
				'output' => ['hostid', 'name'],
				'hostids' => zbx_objectValues($data['new_ack_operation']['opcommand_hst'], 'hostid'),
				'preservekeys' => true,
				'editable' => true
			]);

			$data['new_ack_operation']['opcommand_hst'] = array_values($data['new_ack_operation']['opcommand_hst']);

			foreach ($data['new_ack_operation']['opcommand_hst'] as $ohnum => $cmd) {
				$data['new_ack_operation']['opcommand_hst'][$ohnum]['name'] = ($cmd['hostid'] > 0)
					? $hosts[$cmd['hostid']]['name']
					: '';
			}
			order_result($data['new_ack_operation']['opcommand_hst'], 'name');

			$groups = API::HostGroup()->get([
				'output' => ['groupid', 'name'],
				'groupids' => zbx_objectValues($data['new_ack_operation']['opcommand_grp'], 'groupid'),
				'preservekeys' => true,
				'editable' => true
			]);

			$data['new_ack_operation']['opcommand_grp'] = array_values(
				$data['new_ack_operation']['opcommand_grp']
			);

			foreach ($data['new_ack_operation']['opcommand_grp'] as $ognum => $cmd) {
				$data['new_ack_operation']['opcommand_grp'][$ognum]['name'] = $groups[$cmd['groupid']]['name'];
			}
			order_result($data['new_ack_operation']['opcommand_grp'], 'name');

			// js add commands
			$host_values = zbx_jsvalue([
				'object' => 'hostid',
				'values' => $data['new_ack_operation']['opcommand_hst'],
				'parentId' => 'ackOpCmdListFooter'
			]);

			$js_insert = 'addPopupValues('.$host_values.');';

			$group_values = zbx_jsvalue([
				'object' => 'groupid',
				'values' => $data['new_ack_operation']['opcommand_grp'],
				'parentId' => 'ackOpCmdListFooter'
			]);

			$js_insert .= 'addPopupValues('.$group_values.');';
			zbx_add_post_js($js_insert);

			$new_operation_formlist->addRow(
					(new CLabel(_('Target list'), 'ackOpCmdList'))->setAsteriskMark(),
					(new CDiv(
						(new CTable())
							->addStyle('width: 100%;')
							->setHeader([_('Target'), _('Action')])
							->addRow(
								(new CRow(
									(new CCol(
										(new CButton('add', _('New')))
											->onClick('javascript: showOpCmdForm(0, '.ACTION_ACKNOWLEDGE_OPERATION.');')
											->addClass(ZBX_STYLE_BTN_LINK)
									))->setColSpan(3)
								))->setId('ackOpCmdListFooter')
							)
					))
					->addClass(ZBX_STYLE_TABLE_FORMS_SEPARATOR)
					->addStyle('min-width: '.ZBX_TEXTAREA_STANDARD_WIDTH.'px;')
					->setId('ackOpCmdList')
				)
				->addRow(
					(new CLabel(_('Type'), 'new_ack_operation[opcommand][type]')),
					(new CComboBox('new_ack_operation[opcommand][type]',
						$data['new_ack_operation']['opcommand']['type'],
						'showOpTypeForm('.ACTION_ACKNOWLEDGE_OPERATION.')', [
							ZBX_SCRIPT_TYPE_IPMI => _('IPMI'),
							ZBX_SCRIPT_TYPE_CUSTOM_SCRIPT => _('Custom script'),
							ZBX_SCRIPT_TYPE_SSH => _('SSH'),
							ZBX_SCRIPT_TYPE_TELNET => _('Telnet'),
							ZBX_SCRIPT_TYPE_GLOBAL_SCRIPT => _('Global script')
					]))
				)
				->addRow(
					(new CLabel(_('Script name'), 'new_ack_operation[opcommand][script]'))->setAsteriskMark(),
					(new CDiv([
						new CVar('new_ack_operation[opcommand][scriptid]',
							$data['new_ack_operation']['opcommand']['scriptid']
						),
						(new CTextBox('new_ack_operation[opcommand][script]',
							$data['new_ack_operation']['opcommand']['script'], true
						))
							->setWidth(ZBX_TEXTAREA_STANDARD_WIDTH)
							->setAriaRequired(),
						(new CDiv())->addClass(ZBX_STYLE_FORM_INPUT_MARGIN),
						(new CButton('select_ack_operation_opcommand_script', _('Select')))
							->addClass(ZBX_STYLE_BTN_GREY)
					]))->addClass(ZBX_STYLE_NOWRAP)
				)
				->addRow(
					(new CLabel(_('Execute on'), 'new_ack_operation[opcommand][execute_on]')),
					(new CRadioButtonList('new_ack_operation[opcommand][execute_on]',
						(int) $data['new_ack_operation']['opcommand']['execute_on']
					))
						->addValue(_('Zabbix agent'), ZBX_SCRIPT_EXECUTE_ON_AGENT)
						->addValue(_('Zabbix server (proxy)'), ZBX_SCRIPT_EXECUTE_ON_PROXY)
						->addValue(_('Zabbix server'), ZBX_SCRIPT_EXECUTE_ON_SERVER)
						->setModern(true)
				)
				->addRow(_('Authentication method'),
					new CComboBox('new_ack_operation[opcommand][authtype]',
						$data['new_ack_operation']['opcommand']['authtype'],
						'showOpTypeAuth('.ACTION_ACKNOWLEDGE_OPERATION.')', [
							ITEM_AUTHTYPE_PASSWORD => _('Password'),
							ITEM_AUTHTYPE_PUBLICKEY => _('Public key')
					])
				)
				->addRow((new CLabel(_('User name'), 'new_ack_operation[opcommand][username]'))->setAsteriskMark(),
					(new CTextBox('new_ack_operation[opcommand][username]',
						$data['new_ack_operation']['opcommand']['username']
					))
						->setWidth(ZBX_TEXTAREA_SMALL_WIDTH)
						->setAriaRequired()
				)
				->addRow(
					(new CLabel(_('Public key file'), 'new_ack_operation[opcommand][publickey]'))->setAsteriskMark(),
					(new CTextBox('new_ack_operation[opcommand][publickey]',
						$data['new_ack_operation']['opcommand']['publickey']
					))
						->setWidth(ZBX_TEXTAREA_SMALL_WIDTH)
						->setAriaRequired()
				)
				->addRow(
					(new CLabel(_('Private key file'), 'new_ack_operation[opcommand][privatekey]'))->setAsteriskMark(),
					(new CTextBox('new_ack_operation[opcommand][privatekey]',
						$data['new_ack_operation']['opcommand']['privatekey']
					))
						->setWidth(ZBX_TEXTAREA_SMALL_WIDTH)
						->setAriaRequired()
				)
				->addRow(_('Password'),
					(new CTextBox('new_ack_operation[opcommand][password]',
						$data['new_ack_operation']['opcommand']['password']
					))->setWidth(ZBX_TEXTAREA_SMALL_WIDTH)
				)
				->addRow(_('Key passphrase'),
					(new CTextBox('new_ack_operation[opcommand][password]',
						$data['new_ack_operation']['opcommand']['password']
					))
						->setWidth(ZBX_TEXTAREA_SMALL_WIDTH)
						->setId('new_ack_operation_opcommand_passphrase')
				)
				->addRow(_('Port'),
					(new CTextBox('new_ack_operation[opcommand][port]',
						$data['new_ack_operation']['opcommand']['port']
					))->setWidth(ZBX_TEXTAREA_SMALL_WIDTH)
				)
				->addRow(
					(new CLabel(_('Commands'), 'new_ack_operation[opcommand][command]'))->setAsteriskMark(),
					(new CTextArea('new_ack_operation[opcommand][command]',
						$data['new_ack_operation']['opcommand']['command']
					))
						->addClass(ZBX_STYLE_MONOSPACE_FONT)
						->setWidth(ZBX_TEXTAREA_STANDARD_WIDTH)
						->setAriaRequired()
				)
				->addRow(
					(new CLabel(_('Commands'), 'new_ack_operation[opcommand][command]'))->setAsteriskMark(),
					(new CTextBox('new_ack_operation[opcommand][command]',
						$data['new_ack_operation']['opcommand']['command']
					))
						->addClass(ZBX_STYLE_MONOSPACE_FONT)
						->setWidth(ZBX_TEXTAREA_STANDARD_WIDTH)
						->setId('new_ack_operation_opcommand_command_ipmi')
						->setAriaRequired()
				);
		}

		if ($usrgrp_list || $user_list) {
			$new_operation_formlist->addRow('',
				(new CLabel(_('At least one user or user group must be selected.')))
					->setAsteriskMark()
			);
		}

		if ($usrgrp_list) {
			$new_operation_formlist->addRow(_('Send to User groups'),
				(new CDiv($usrgrp_list))
					->addClass(ZBX_STYLE_TABLE_FORMS_SEPARATOR)
					->addStyle('min-width: '.ZBX_TEXTAREA_STANDARD_WIDTH.'px;')
			);
		}

		if ($user_list) {
			$new_operation_formlist->addRow(_('Send to Users'),
				(new CDiv($user_list))
					->addClass(ZBX_STYLE_TABLE_FORMS_SEPARATOR)
					->addStyle('min-width: '.ZBX_TEXTAREA_STANDARD_WIDTH.'px;')
			);
		}

		if (array_key_exists('opmessage', $data['new_ack_operation'])
				&& $data['new_ack_operation']['operationtype'] != OPERATION_TYPE_COMMAND) {
			$mediatype_cbox = (new CComboBox('new_ack_operation[opmessage][mediatypeid]',
				$data['new_ack_operation']['opmessage']['mediatypeid'])
			)->addItem(0, '- '._('All').' -');

			foreach ($data['available_mediatypes'] as $mediatype) {
				$mediatype_cbox->addItem($mediatype['mediatypeid'], $mediatype['name']);
			}
			$is_default_msg = (array_key_exists('default_msg', $data['new_ack_operation']['opmessage'])
				&& $data['new_ack_operation']['opmessage']['default_msg'] == 1);

			if ($data['new_ack_operation']['operationtype'] == OPERATION_TYPE_ACK_MESSAGE) {
				$new_operation_formlist->addRow(_('Default media type'), $mediatype_cbox);
			}
			else {
				$new_operation_formlist->addRow(_('Send only to'), $mediatype_cbox);
			}

			$new_operation_formlist
				->addRow(_('Default message'),
					(new CCheckBox('new_ack_operation[opmessage][default_msg]'))
						->setChecked($is_default_msg)
				)
				->addRow(_('Subject'),
					(new CTextBox('new_ack_operation[opmessage][subject]',
						$data['new_ack_operation']['opmessage']['subject']
					))->setWidth(ZBX_TEXTAREA_STANDARD_WIDTH)
				)
				->addRow(_('Message'),
					(new CTextArea('new_ack_operation[opmessage][message]',
						$data['new_ack_operation']['opmessage']['message']
					))->setWidth(ZBX_TEXTAREA_STANDARD_WIDTH)
				);
		}

		$acknowledge_tab->addRow(_('Operations'),
			(new CDiv([$new_ack_operation_vars, $operations_table]))
				->addClass(ZBX_STYLE_TABLE_FORMS_SEPARATOR)
				->addStyle('min-width: '.ZBX_TEXTAREA_BIG_WIDTH.'px;')
		);

		$acknowledge_tab->addRow(_('Operation details'),
			(new CDiv([$new_operation_formlist,
				new CHorList([
					(new CSimpleButton(array_key_exists('id', $data['new_ack_operation']) ? _('Update') : _('Add')))
						->onClick('javascript: submitFormWithParam("'.$action_formname.'", "add_ack_operation", "1");')
						->addClass(ZBX_STYLE_BTN_LINK),
					(new CSimpleButton(_('Cancel')))
						->onClick('javascript: submitFormWithParam("'.$action_formname.'", "cancel_new_ack_operation", "1");')
						->addClass(ZBX_STYLE_BTN_LINK)
				])
			]))
				->addClass(ZBX_STYLE_TABLE_FORMS_SEPARATOR)
				->addStyle('min-width: '.ZBX_TEXTAREA_BIG_WIDTH.'px;')
		);
	}
	else {
		$acknowledge_tab->addRow(_('Operations'),
			(new CDiv([$operations_table,
				(new CSimpleButton(_('New')))
					->onClick('javascript: submitFormWithParam("'.$action_formname.'", "new_ack_operation", "1");')
					->addClass(ZBX_STYLE_BTN_LINK)
			]))
				->addClass(ZBX_STYLE_TABLE_FORMS_SEPARATOR)
				->addStyle('min-width: '.ZBX_TEXTAREA_BIG_WIDTH.'px;')
		);
	}

	$action_tabs->addTab('acknowledgeTab', _('Update operations'), $acknowledge_tab);
}

if (!hasRequest('form_refresh')) {
	$action_tabs->setSelected(0);
}

// Append buttons to form.
$others = [];
if ($data['actionid']) {
	$form_buttons = [
		new CSubmit('update', _('Update')), [
			new CButton('clone', _('Clone')),
			new CButtonDelete(
				_('Delete current action?'),
				url_param('form').url_param('eventsource').url_param('actionid')
			),
			new CButtonCancel(url_param('actiontype'))
		]
	];
}
else {
	$form_buttons = [
		new CSubmit('add', _('Add')),
		[new CButtonCancel(url_param('actiontype'))]
	];
}

$action_tabs->setFooter([
	(new CList())
		->addClass(ZBX_STYLE_TABLE_FORMS)
		->addItem([
			new CDiv(''),
			(new CDiv((new CLabel($bottom_note))->setAsteriskMark()))
				->addClass(ZBX_STYLE_TABLE_FORMS_TD_RIGHT)
		]),
	makeFormFooter($form_buttons[0], $form_buttons[1])
]);
$actionForm->addItem($action_tabs);

// Append form to widget.
$widget->addItem($actionForm);

return $widget;<|MERGE_RESOLUTION|>--- conflicted
+++ resolved
@@ -839,16 +839,8 @@
 			->setHeader([_('Label'), _('Name'), _('Action')]);
 
 		$i = 0;
-<<<<<<< HEAD
-
-		$operationConditionStringValues = actionOperationConditionValueToString(
-			$data['new_operation']['opconditions']
-		);
 
 		foreach (array_values($data['new_operation']['opconditions']) as $cIdx => $opcondition) {
-=======
-		foreach ($data['new_operation']['opconditions'] as $cIdx => $opcondition) {
->>>>>>> 207089b2
 			if (!isset($opcondition['conditiontype'])) {
 				$opcondition['conditiontype'] = 0;
 			}
@@ -870,11 +862,9 @@
 				->setAttribute('data-formulaid', $label);
 			$operationConditionsTable->addRow([
 					$labelCol,
-<<<<<<< HEAD
-					$operationConditionStringValues[$cIdx],
-=======
-					getConditionDescription($opcondition['conditiontype'], $opcondition['operator'], $cond_value, ''),
->>>>>>> 207089b2
+					getConditionDescription($opcondition['conditiontype'], $opcondition['operator'],
+						$opcondition['value'], ''
+					),
 					(new CCol([
 						(new CButton('remove', _('Remove')))
 							->onClick('javascript: removeOperationCondition('.$i.');')
