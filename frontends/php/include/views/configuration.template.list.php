<?php
/*
** Zabbix
** Copyright (C) 2001-2018 Zabbix SIA
**
** This program is free software; you can redistribute it and/or modify
** it under the terms of the GNU General Public License as published by
** the Free Software Foundation; either version 2 of the License, or
** (at your option) any later version.
**
** This program is distributed in the hope that it will be useful,
** but WITHOUT ANY WARRANTY; without even the implied warranty of
** MERCHANTABILITY or FITNESS FOR A PARTICULAR PURPOSE. See the
** GNU General Public License for more details.
**
** You should have received a copy of the GNU General Public License
** along with this program; if not, write to the Free Software
** Foundation, Inc., 51 Franklin Street, Fifth Floor, Boston, MA  02110-1301, USA.
**/


<<<<<<< HEAD
require_once dirname(__FILE__).'/js/configuration.template.list.js.php';

$filter_tags = $data['filter']['tags'];
if (!$filter_tags) {
	$filter_tags = [['tag' => '', 'value' => '', 'operator' => TAG_OPERATOR_LIKE]];
}

$filter_tags_table = (new CTable())
	->setId('filter-tags')
	->addRow((new CCol(
		(new CRadioButtonList('filter_evaltype', (int) $data['filter']['evaltype']))
			->addValue(_('And/Or'), TAG_EVAL_TYPE_AND_OR)
			->addValue(_('Or'), TAG_EVAL_TYPE_OR)
			->setModern(true)
		))->setColSpan(4)
	);

$i = 0;
foreach ($filter_tags as $tag) {
	$filter_tags_table->addRow([
		(new CTextBox('filter_tags['.$i.'][tag]', $tag['tag']))
			->setAttribute('placeholder', _('tag'))
			->setWidth(ZBX_TEXTAREA_FILTER_SMALL_WIDTH),
		(new CRadioButtonList('filter_tags['.$i.'][operator]', (int) $tag['operator']))
			->addValue(_('Contains'), TAG_OPERATOR_LIKE)
			->addValue(_('Equals'), TAG_OPERATOR_EQUAL)
			->setModern(true),
		(new CTextBox('filter_tags['.$i.'][value]', $tag['value']))
			->setAttribute('placeholder', _('value'))
			->setWidth(ZBX_TEXTAREA_FILTER_SMALL_WIDTH),
		(new CCol(
			(new CButton('filter_tags['.$i.'][remove]', _('Remove')))
				->addClass(ZBX_STYLE_BTN_LINK)
				->addClass('element-table-remove')
		))->addClass(ZBX_STYLE_NOWRAP)
	], 'form_row');

	$i++;
}
$filter_tags_table->addRow(
	(new CCol(
		(new CButton('filter_tags_add', _('Add')))
			->addClass(ZBX_STYLE_BTN_LINK)
			->addClass('element-table-add')
	))->setColSpan(3)
);
=======
$filter = new CFilter();
$filter->setProfile($data['profileIdx'])
	->setActiveTab($data['active_tab'])
	->addFilterTab(_('Filter'), [
		(new CFormList())->addRow(_('Name'),
			(new CTextBox('filter_name', $data['filter']['name']))
				->setWidth(ZBX_TEXTAREA_FILTER_STANDARD_WIDTH)
				->setAttribute('autofocus', 'autofocus')
		),
		(new CFormList())->addRow(
			(new CLabel(_('Linked templates'), 'filter_templates__ms')),
			(new CMultiSelect([
				'name' => 'filter_templates[]',
				'object_name' => 'templates',
				'data' => $data['filter']['templates'],
				'popup' => [
					'parameters' => [
						'srctbl' => 'templates',
						'srcfld1' => 'hostid',
						'srcfld2' => 'host',
						'dstfrm' => $filter->getName(),
						'dstfld1' => 'filter_templates_'
					]
				]
			]))->setWidth(ZBX_TEXTAREA_MEDIUM_WIDTH)
		)
	]);
>>>>>>> 4e265fa1

$widget = (new CWidget())
	->setTitle(_('Templates'))
	->setControls(new CList([
		(new CForm('get'))
			->cleanItems()
			->setAttribute('aria-label', _('Main filter'))
			->addItem((new CList())
				->addItem([
					new CLabel(_('Group'), 'groupid'),
					(new CDiv())->addClass(ZBX_STYLE_FORM_INPUT_MARGIN),
					$data['pageFilter']->getGroupsCB()
				])
			),
		(new CTag('nav', true,
			(new CList())
				->addItem(new CRedirectButton(_('Create template'),
				(new CUrl('templates.php'))
					->setArgument('groupid', $data['pageFilter']->groupid)
					->setArgument('form', 'create')
					->getUrl()
				))
				->addItem(
					(new CButton('form', _('Import')))->onClick('redirect("conf.import.php?rules_preset=template")')
				)
		))->setAttribute('aria-label', _('Content controls'))
	]))
<<<<<<< HEAD
	->addItem((new CFilter())
		->setProfile($data['profileIdx'])
		->setActiveTab($data['active_tab'])
		->addFilterTab(_('Filter'), [
			(new CFormList())->addRow(_('Name'),
				(new CTextBox('filter_name', $data['filter']['name']))
					->setWidth(ZBX_TEXTAREA_FILTER_STANDARD_WIDTH)
					->setAttribute('autofocus', 'autofocus')
			),
			(new CFormList())->addRow(_('Tags'), $filter_tags_table)
		])
	);
=======
	->addItem($filter);
>>>>>>> 4e265fa1

$form = (new CForm())->setName('templates');

$table = (new CTableInfo())
	->setHeader([
		(new CColHeader(
			(new CCheckBox('all_templates'))->onClick("checkAll('".$form->getName()."', 'all_templates', 'templates');")
		))->addClass(ZBX_STYLE_CELL_WIDTH),
		make_sorting_header(_('Name'), 'name', $data['sortField'], $data['sortOrder']),
		_('Applications'),
		_('Items'),
		_('Triggers'),
		_('Graphs'),
		_('Screens'),
		_('Discovery'),
		_('Web'),
		_('Linked templates'),
		_('Linked to'),
		_('Tags')
	]);

foreach ($data['templates'] as $template) {
	$name = new CLink($template['name'],
		'templates.php?form=update&templateid='.$template['templateid'].url_param('groupid')
	);

	$linkedTemplatesOutput = [];
	$linkedToOutput = [];

	$i = 0;

	order_result($template['parentTemplates'], 'name');

	foreach ($template['parentTemplates'] as $parentTemplate) {
		$i++;

		if ($i > $data['config']['max_in_table']) {
			$linkedTemplatesOutput[] = ' &hellip;';

			break;
		}

		if ($linkedTemplatesOutput) {
			$linkedTemplatesOutput[] = ', ';
		}

		$url = 'templates.php?form=update&templateid='.$parentTemplate['templateid'].url_param('groupid');

		if (array_key_exists($parentTemplate['templateid'], $data['writable_templates'])) {
			$linkedTemplatesOutput[] = (new CLink($parentTemplate['name'], $url))
				->addClass(ZBX_STYLE_LINK_ALT)
				->addClass(ZBX_STYLE_GREY);
		}
		else {
			$linkedTemplatesOutput[] = (new CSpan($parentTemplate['name']))
				->addClass(ZBX_STYLE_GREY);
		}
	}

	$i = 0;

	$linkedToObjects = array_merge($template['hosts'], $template['templates']);
	order_result($linkedToObjects, 'name');

	foreach ($linkedToObjects as $linkedToObject) {
		$i++;

		if ($i > $data['config']['max_in_table']) {
			$linkedToOutput[] = ' &hellip;';

			break;
		}

		if ($linkedToOutput) {
			$linkedToOutput[] = ', ';
		}

		if ($linkedToObject['status'] == HOST_STATUS_TEMPLATE) {
			if (array_key_exists($linkedToObject['templateid'], $data['writable_templates'])) {
				$url = 'templates.php?form=update&templateid='.$linkedToObject['templateid'].url_param('groupid');
				$link = (new CLink($linkedToObject['name'], $url))
					->addClass(ZBX_STYLE_LINK_ALT)
					->addClass(ZBX_STYLE_GREY);
			}
			else {
				$link = (new CSpan($linkedToObject['name']))
					->addClass(ZBX_STYLE_GREY);
			}
		}
		else {
			if (array_key_exists($linkedToObject['hostid'], $data['writable_hosts'])) {
				$url = 'hosts.php?form=update&hostid='.$linkedToObject['hostid'].url_param('groupid');
				$link = (new CLink($linkedToObject['name'], $url))->addClass(ZBX_STYLE_LINK_ALT);
			}
			else {
				$link = (new CSpan($linkedToObject['name']));
			}

			$link->addClass($linkedToObject['status'] == HOST_STATUS_MONITORED ? ZBX_STYLE_GREEN : ZBX_STYLE_RED);
		}

		$linkedToOutput[] = $link;
	}

	$table->addRow([
		new CCheckBox('templates['.$template['templateid'].']', $template['templateid']),
		(new CCol($name))->addClass(ZBX_STYLE_NOWRAP),
		[
			new CLink(_('Applications'), 'applications.php?hostid='.$template['templateid'].url_param('groupid')),
			CViewHelper::showNum($template['applications'])
		],
		[
			new CLink(_('Items'), 'items.php?filter_set=1&hostid='.$template['templateid'].url_param('groupid')),
			CViewHelper::showNum($template['items'])
		],
		[
			new CLink(_('Triggers'), 'triggers.php?hostid='.$template['templateid'].url_param('groupid')),
			CViewHelper::showNum($template['triggers'])
		],
		[
			new CLink(_('Graphs'), 'graphs.php?hostid='.$template['templateid'].url_param('groupid')),
			CViewHelper::showNum($template['graphs'])
		],
		[
			new CLink(_('Screens'), 'screenconf.php?templateid='.$template['templateid']),
			CViewHelper::showNum($template['screens'])
		],
		[
			new CLink(_('Discovery'), 'host_discovery.php?hostid='.$template['templateid']),
			CViewHelper::showNum($template['discoveries'])
		],
		[
			new CLink(_('Web'), 'httpconf.php?hostid='.$template['templateid'].url_param('groupid')),
			CViewHelper::showNum($template['httpTests'])
		],
		$linkedTemplatesOutput,
		$linkedToOutput,
		$data['tags'][$template['templateid']]
	]);
}

$form->addItem([
	$table,
	$data['paging'],
	new CActionButtonList('action', 'templates',
		[
			'template.export' => ['name' => _('Export')],
			'template.massdelete' => ['name' => _('Delete'), 'confirm' => _('Delete selected templates?')],
			'template.massdeleteclear' => ['name' => _('Delete and clear'),
				'confirm' => _('Delete and clear selected templates? (Warning: all linked hosts will be cleared!)')
			]
		]
	)
]);

$widget->addItem($form);

return $widget;<|MERGE_RESOLUTION|>--- conflicted
+++ resolved
@@ -19,7 +19,6 @@
 **/
 
 
-<<<<<<< HEAD
 require_once dirname(__FILE__).'/js/configuration.template.list.js.php';
 
 $filter_tags = $data['filter']['tags'];
@@ -66,35 +65,36 @@
 			->addClass('element-table-add')
 	))->setColSpan(3)
 );
-=======
-$filter = new CFilter();
-$filter->setProfile($data['profileIdx'])
+
+$filter = (new CFilter())
+	->setProfile($data['profileIdx'])
 	->setActiveTab($data['active_tab'])
 	->addFilterTab(_('Filter'), [
-		(new CFormList())->addRow(_('Name'),
-			(new CTextBox('filter_name', $data['filter']['name']))
-				->setWidth(ZBX_TEXTAREA_FILTER_STANDARD_WIDTH)
-				->setAttribute('autofocus', 'autofocus')
-		),
-		(new CFormList())->addRow(
-			(new CLabel(_('Linked templates'), 'filter_templates__ms')),
-			(new CMultiSelect([
-				'name' => 'filter_templates[]',
-				'object_name' => 'templates',
-				'data' => $data['filter']['templates'],
-				'popup' => [
-					'parameters' => [
-						'srctbl' => 'templates',
-						'srcfld1' => 'hostid',
-						'srcfld2' => 'host',
-						'dstfrm' => $filter->getName(),
-						'dstfld1' => 'filter_templates_'
+		(new CFormList())
+			->addRow(_('Name'),
+				(new CTextBox('filter_name', $data['filter']['name']))
+					->setWidth(ZBX_TEXTAREA_FILTER_STANDARD_WIDTH)
+					->setAttribute('autofocus', 'autofocus')
+			)
+			->addRow(
+				(new CLabel(_('Linked templates'), 'filter_templates__ms')),
+				(new CMultiSelect([
+					'name' => 'filter_templates[]',
+					'object_name' => 'templates',
+					'data' => $data['filter']['templates'],
+					'popup' => [
+						'parameters' => [
+							'srctbl' => 'templates',
+							'srcfld1' => 'hostid',
+							'srcfld2' => 'host',
+							'dstfrm' => $filter->getName(),
+							'dstfld1' => 'filter_templates_'
+						]
 					]
-				]
-			]))->setWidth(ZBX_TEXTAREA_MEDIUM_WIDTH)
-		)
+				]))->setWidth(ZBX_TEXTAREA_MEDIUM_WIDTH)
+			),
+		(new CFormList())->addRow(_('Tags'), $filter_tags_table)
 	]);
->>>>>>> 4e265fa1
 
 $widget = (new CWidget())
 	->setTitle(_('Templates'))
@@ -122,22 +122,7 @@
 				)
 		))->setAttribute('aria-label', _('Content controls'))
 	]))
-<<<<<<< HEAD
-	->addItem((new CFilter())
-		->setProfile($data['profileIdx'])
-		->setActiveTab($data['active_tab'])
-		->addFilterTab(_('Filter'), [
-			(new CFormList())->addRow(_('Name'),
-				(new CTextBox('filter_name', $data['filter']['name']))
-					->setWidth(ZBX_TEXTAREA_FILTER_STANDARD_WIDTH)
-					->setAttribute('autofocus', 'autofocus')
-			),
-			(new CFormList())->addRow(_('Tags'), $filter_tags_table)
-		])
-	);
-=======
 	->addItem($filter);
->>>>>>> 4e265fa1
 
 $form = (new CForm())->setName('templates');
 
