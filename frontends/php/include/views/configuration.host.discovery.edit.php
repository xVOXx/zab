<?php
/*
** Zabbix
** Copyright (C) 2001-2019 Zabbix SIA
**
** This program is free software; you can redistribute it and/or modify
** it under the terms of the GNU General Public License as published by
** the Free Software Foundation; either version 2 of the License, or
** (at your option) any later version.
**
** This program is distributed in the hope that it will be useful,
** but WITHOUT ANY WARRANTY; without even the implied warranty of
** MERCHANTABILITY or FITNESS FOR A PARTICULAR PURPOSE. See the
** GNU General Public License for more details.
**
** You should have received a copy of the GNU General Public License
** along with this program; if not, write to the Free Software
** Foundation, Inc., 51 Franklin Street, Fifth Floor, Boston, MA  02110-1301, USA.
**/


$widget = (new CWidget())
	->setTitle(_('Discovery rules'))
	->addItem(get_header_host_table('discoveries', $data['hostid'],
		array_key_exists('itemid', $data) ? $data['itemid'] : 0
	));

// create form
$itemForm = (new CForm())
	->setName('itemForm')
	->setAttribute('aria-labeledby', ZBX_STYLE_PAGE_TITLE)
	->addVar('form', $this->data['form'])
	->addVar('hostid', $this->data['hostid']);

if (!empty($this->data['itemid'])) {
	$itemForm->addVar('itemid', $this->data['itemid']);
}

// create form list
$itemFormList = new CFormList('itemFormList');
if (!empty($this->data['templates'])) {
	$itemFormList->addRow(_('Parent discovery rules'), $this->data['templates']);
}

$itemFormList->addRow(
	(new CLabel(_('Name'), 'name'))->setAsteriskMark(),
	(new CTextBox('name', $this->data['name'], $this->data['limited']))
		->setWidth(ZBX_TEXTAREA_STANDARD_WIDTH)
		->setAriaRequired()
		->setAttribute('autofocus', 'autofocus')
);

// append type to form list
if ($this->data['limited']) {
	$itemForm->addVar('type', $this->data['type']);
	$itemFormList->addRow((new CLabel(_('Type'), 'typename')),
		(new CTextBox('typename', item_type2str($this->data['type']), true))->setWidth(ZBX_TEXTAREA_SMALL_WIDTH)
	);
}
else {
	$itemFormList->addRow((new CLabel(_('Type'), 'type')),
		(new CComboBox('type', $this->data['type']))->addItems($this->data['types'])
	);
}

// append key to form list
$itemFormList->addRow(
	(new CLabel(_('Key'), 'key'))->setAsteriskMark(),
	(new CTextBox('key', $this->data['key'], $this->data['limited']))
		->setWidth(ZBX_TEXTAREA_STANDARD_WIDTH)
		->setAriaRequired()
);

// ITEM_TYPE_HTTPAGENT URL field.
$itemFormList->addRow(
	(new CLabel(_('URL'), 'url'))->setAsteriskMark(),
	[
		(new CTextBox('url', $data['url'], $data['limited'], DB::getFieldLength('items', 'url')))
			->setWidth(ZBX_TEXTAREA_STANDARD_WIDTH)
			->setAriaRequired(),
		(new CDiv())->addClass(ZBX_STYLE_FORM_INPUT_MARGIN),
		(new CButton('httpcheck_parseurl', _('Parse')))
			->addClass(ZBX_STYLE_BTN_GREY)
			->setEnabled(!$data['limited'])
			->setAttribute('data-action', 'parse_url')
	],
	'url_row'
);

// ITEM_TYPE_HTTPAGENT Query fields.
$query_fields_data = [];

if (is_array($data['query_fields']) && $data['query_fields']) {
	foreach ($data['query_fields'] as $pair) {
		$query_fields_data[] = ['name' => key($pair), 'value' => reset($pair)];
	}
}
elseif (!$data['limited']) {
	$query_fields_data[] = ['name' => '', 'value' => ''];
}

$query_fields = (new CTag('script', true))->setAttribute('type', 'text/json');
$query_fields->items = [CJs::encodeJson($query_fields_data)];

$itemFormList->addRow(
	new CLabel(_('Query fields'), 'query_fields_pairs'),
	(new CDiv([
		(new CTable())
			->setAttribute('style', 'width: 100%;')
			->setHeader(['', _('Name'), '', _('Value'), ''])
			->addRow((new CRow)->setAttribute('data-insert-point', 'append'))
			->setFooter(new CRow(
				(new CCol(
					(new CButton(null, _('Add')))
						->addClass(ZBX_STYLE_BTN_LINK)
						->setEnabled(!$data['limited'])
						->setAttribute('data-row-action', 'add_row')
				))->setColSpan(5)
			)),
		(new CTag('script', true))
			->setAttribute('type', 'text/x-jquery-tmpl')
			->addItem(new CRow([
				(new CCol((new CDiv)->addClass(ZBX_STYLE_DRAG_ICON)))->addClass(ZBX_STYLE_TD_DRAG_ICON),
				(new CTextBox('query_fields[name][#{index}]', '#{name}', $data['limited']))
					->setAttribute('placeholder', _('name'))
					->setWidth(ZBX_TEXTAREA_TAG_WIDTH),
				'&rArr;',
				(new CTextBox('query_fields[value][#{index}]', '#{value}', $data['limited']))
					->setAttribute('placeholder', _('value'))
					->setWidth(ZBX_TEXTAREA_TAG_WIDTH),
				(new CButton(null, _('Remove')))
					->addClass(ZBX_STYLE_BTN_LINK)
					->setEnabled(!$data['limited'])
					->setAttribute('data-row-action', 'remove_row')
			])),
		$query_fields
	]))
		->addClass(ZBX_STYLE_TABLE_FORMS_SEPARATOR)
		->setId('query_fields_pairs')
		->setAttribute('data-sortable-pairs-table',  $data['limited'] ? '0' : '1')
		->setAttribute('style', 'min-width: '.ZBX_TEXTAREA_BIG_WIDTH . 'px;'),
	'query_fields_row'
);

// ITEM_TYPE_HTTPAGENT Request type.
$itemFormList->addRow(
	new CLabel(_('Request type'), 'request_method'),
	[
		$data['limited'] ? new CVar('request_method', $data['request_method']) : null,
		(new CComboBox($data['limited'] ? '' : 'request_method', $data['request_method'], null, [
			HTTPCHECK_REQUEST_GET => 'GET',
			HTTPCHECK_REQUEST_POST => 'POST',
			HTTPCHECK_REQUEST_PUT => 'PUT',
			HTTPCHECK_REQUEST_HEAD => 'HEAD'
		]))->setEnabled(!$data['limited'])
	],
	'request_method_row'
);

// ITEM_TYPE_HTTPAGENT Timeout field.
$itemFormList->addRow(
	new CLabel(_('Timeout'), 'timeout'),
	(new CTextBox('timeout', $data['timeout'], $data['limited']))->setWidth(ZBX_TEXTAREA_SMALL_WIDTH),
	'timeout_row'
);

// ITEM_TYPE_HTTPAGENT Request body type.
$itemFormList->addRow(
	new CLabel(_('Request body type'), 'post_type'),
	(new CRadioButtonList('post_type', (int) $data['post_type']))
		->addValue(_('Raw data'), ZBX_POSTTYPE_RAW)
		->addValue(_('JSON data'), ZBX_POSTTYPE_JSON)
		->addValue(_('XML data'), ZBX_POSTTYPE_XML)
		->setEnabled(!$data['limited'])
		->setModern(true),
	'post_type_row'
);

// ITEM_TYPE_HTTPAGENT Request body.
$itemFormList->addRow(
	new CLabel(_('Request body'), 'posts'),
	(new CTextArea('posts', $data['posts'], ['readonly' =>  $data['limited']]))->setWidth(ZBX_TEXTAREA_STANDARD_WIDTH),
	'posts_row'
);

// ITEM_TYPE_HTTPAGENT Headers fields.
$headers_data = [];

if (is_array($data['headers']) && $data['headers']) {
	foreach ($data['headers'] as $pair) {
		$headers_data[] = ['name' => key($pair), 'value' => reset($pair)];
	}
}
elseif (!$data['limited']) {
	$headers_data[] = ['name' => '', 'value' => ''];
}
$headers = (new CTag('script', true))->setAttribute('type', 'text/json');
$headers->items = [CJs::encodeJson($headers_data)];

$itemFormList->addRow(
	new CLabel(_('Headers'), 'headers_pairs'),
	(new CDiv([
		(new CTable())
			->setAttribute('style', 'width: 100%;')
			->setHeader(['', _('Name'), '', _('Value'), ''])
			->addRow((new CRow)->setAttribute('data-insert-point', 'append'))
			->setFooter(new CRow(
				(new CCol(
					(new CButton(null, _('Add')))
						->addClass(ZBX_STYLE_BTN_LINK)
						->setEnabled(!$data['limited'])
						->setAttribute('data-row-action', 'add_row')
				))->setColSpan(5)
			)),
		(new CTag('script', true))
			->setAttribute('type', 'text/x-jquery-tmpl')
			->addItem(new CRow([
				(new CCol((new CDiv)->addClass(ZBX_STYLE_DRAG_ICON)))->addClass(ZBX_STYLE_TD_DRAG_ICON),
				(new CTextBox('headers[name][#{index}]', '#{name}', $data['limited']))
					->setAttribute('placeholder', _('name'))
					->setWidth(ZBX_TEXTAREA_TAG_WIDTH),
				'&rArr;',
				(new CTextBox('headers[value][#{index}]', '#{value}', $data['limited']))
					->setAttribute('placeholder', _('value'))
					->setWidth(ZBX_TEXTAREA_TAG_WIDTH),
				(new CButton(null, _('Remove')))
					->addClass(ZBX_STYLE_BTN_LINK)
					->setEnabled(!$data['limited'])
					->setAttribute('data-row-action', 'remove_row')
			])),
		$headers
	]))
		->addClass(ZBX_STYLE_TABLE_FORMS_SEPARATOR)
		->setId('headers_pairs')
		->setAttribute('data-sortable-pairs-table', $data['limited'] ? '0' : '1')
		->setAttribute('style', 'min-width: '.ZBX_TEXTAREA_BIG_WIDTH . 'px;'),
	'headers_row'
);

// ITEM_TYPE_HTTPAGENT Required status codes.
$itemFormList->addRow(
	new CLabel(_('Required status codes'), 'status_codes'),
	(new CTextBox('status_codes', $data['status_codes'], $data['limited']))
		->setWidth(ZBX_TEXTAREA_STANDARD_WIDTH),
	'status_codes_row'
);

// ITEM_TYPE_HTTPAGENT Follow redirects.
$itemFormList->addRow(
	new CLabel(_('Follow redirects'), 'follow_redirects'),
	(new CCheckBox('follow_redirects', HTTPTEST_STEP_FOLLOW_REDIRECTS_ON))
		->setEnabled(!$data['limited'])
		->setChecked($data['follow_redirects'] == HTTPTEST_STEP_FOLLOW_REDIRECTS_ON),
	'follow_redirects_row'
);

// ITEM_TYPE_HTTPAGENT Retrieve mode.
$itemFormList->addRow(
	new CLabel(_('Retrieve mode'), 'retrieve_mode'),
	(new CRadioButtonList('retrieve_mode', (int) $data['retrieve_mode']))
		->addValue(_('Body'), HTTPTEST_STEP_RETRIEVE_MODE_CONTENT)
		->addValue(_('Headers'), HTTPTEST_STEP_RETRIEVE_MODE_HEADERS)
		->addValue(_('Body and headers'), HTTPTEST_STEP_RETRIEVE_MODE_BOTH)
		->setEnabled(!($data['limited'] || $data['request_method'] == HTTPCHECK_REQUEST_HEAD))
		->setModern(true),
	'retrieve_mode_row'
);

// ITEM_TYPE_HTTPAGENT HTTP proxy.
$itemFormList->addRow(
	new CLabel(_('HTTP proxy'), 'http_proxy'),
	(new CTextBox('http_proxy', $data['http_proxy'], $data['limited'], DB::getFieldLength('items', 'http_proxy')))
		->setWidth(ZBX_TEXTAREA_STANDARD_WIDTH)
		->setAttribute('placeholder', 'http://[user[:password]@]proxy.example.com[:port]'),
	'http_proxy_row'
);

// ITEM_TYPE_HTTPAGENT HTTP authentication.
$itemFormList->addRow(
	new CLabel(_('HTTP authentication'), 'http_authtype'),
	[
		$data['limited'] ? new CVar('http_authtype', $data['http_authtype']) : null,
		(new CComboBox($data['limited'] ? '' : 'http_authtype', $data['http_authtype'], null, [
			HTTPTEST_AUTH_NONE => _('None'),
			HTTPTEST_AUTH_BASIC => _('Basic'),
			HTTPTEST_AUTH_NTLM => _('NTLM')
		]))->setEnabled(!$data['limited'])
	],
	'http_authtype_row'
);

// ITEM_TYPE_HTTPAGENT User name.
$itemFormList->addRow(
	(new CLabel(_('User name'), 'http_username'))->setAsteriskMark(),
	(new CTextBox('http_username', $data['http_username'], $data['limited'], DB::getFieldLength('items', 'username')))
		->setAriaRequired()
		->setWidth(ZBX_TEXTAREA_STANDARD_WIDTH),
	'http_username_row'
);

// ITEM_TYPE_HTTPAGENT Password.
$itemFormList->addRow(
	(new CLabel(_('Password'), 'http_password'))->setAsteriskMark(),
	(new CTextBox('http_password', $data['http_password'], $data['limited'], DB::getFieldLength('items', 'password')))
		->setAriaRequired()
		->setWidth(ZBX_TEXTAREA_STANDARD_WIDTH),
	'http_password_row'
);

// ITEM_TYPE_HTTPAGENT SSL verify peer.
$itemFormList->addRow(
	new CLabel(_('SSL verify peer'), 'verify_peer'),
	(new CCheckBox('verify_peer', HTTPTEST_VERIFY_PEER_ON))
		->setEnabled(!$data['limited'])
		->setChecked($data['verify_peer'] == HTTPTEST_VERIFY_PEER_ON),
	'verify_peer_row'
);

// ITEM_TYPE_HTTPAGENT SSL verify host.
$itemFormList->addRow(
	new CLabel(_('SSL verify host'), 'verify_host'),
	(new CCheckBox('verify_host', HTTPTEST_VERIFY_HOST_ON))
		->setEnabled(!$data['limited'])
		->setChecked($data['verify_host'] == HTTPTEST_VERIFY_HOST_ON),
	'verify_host_row'
);

// ITEM_TYPE_HTTPAGENT SSL certificate file.
$itemFormList->addRow(
	new CLabel(_('SSL certificate file'), 'ssl_cert_file'),
	(new CTextBox('ssl_cert_file', $data['ssl_cert_file'], $data['limited'],
		DB::getFieldLength('items', 'ssl_cert_file')
	))->setWidth(ZBX_TEXTAREA_STANDARD_WIDTH),
	'ssl_cert_file_row'
);

// ITEM_TYPE_HTTPAGENT SSL key file.
$itemFormList->addRow(
	new CLabel(_('SSL key file'), 'ssl_key_file'),
	(new CTextBox('ssl_key_file', $data['ssl_key_file'], $data['limited'], DB::getFieldLength('items', 'ssl_key_file')))
		->setWidth(ZBX_TEXTAREA_STANDARD_WIDTH),
	'ssl_key_file_row'
);

// ITEM_TYPE_HTTPAGENT SSL key password.
$itemFormList->addRow(
	new CLabel(_('SSL key password'), 'ssl_key_password'),
	(new CTextBox('ssl_key_password', $data['ssl_key_password'], $data['limited'],
		DB::getFieldLength('items', 'ssl_key_password')
	))->setWidth(ZBX_TEXTAREA_STANDARD_WIDTH),
	'ssl_key_password_row'
);

// append interfaces to form list
if (!empty($this->data['interfaces'])) {
	$interfaces_combobox = (new CComboBox('interfaceid', $data['interfaceid']))->setAriaRequired();

	// Set up interface groups sorted by priority.
	$interface_types = zbx_objectValues($this->data['interfaces'], 'type');
	$interface_groups = [];
	foreach ([INTERFACE_TYPE_AGENT, INTERFACE_TYPE_SNMP, INTERFACE_TYPE_JMX, INTERFACE_TYPE_IPMI] as $interface_type) {
		if (in_array($interface_type, $interface_types)) {
			$interface_groups[$interface_type] = new COptGroup(interfaceType2str($interface_type));
		}
	}

	// add interfaces to groups
	foreach ($this->data['interfaces'] as $interface) {
		$option = new CComboItem($interface['interfaceid'],
			$interface['useip']
				? $interface['ip'].' : '.$interface['port']
				: $interface['dns'].' : '.$interface['port'],
			($interface['interfaceid'] == $data['interfaceid'])
		);
		$option->setAttribute('data-interfacetype', $interface['type']);
		$interface_groups[$interface['type']]->addItem($option);
	}
	foreach ($interface_groups as $interface_group) {
		$interfaces_combobox->addItem($interface_group);
	}

	$span = (new CSpan(_('No interface found')))
		->addClass(ZBX_STYLE_RED)
		->setId('interface_not_defined')
		->setAttribute('style', 'display: none;');

	$itemFormList->addRow((new CLabel(_('Host interface'), 'interfaceid'))->setAsteriskMark(),
		[$interfaces_combobox, $span], 'interface_row'
	);
	$itemForm->addVar('selectedInterfaceId', $data['interfaceid']);
}
$itemFormList->addRow(
	(new CLabel(_('SNMP OID'), 'snmp_oid'))->setAsteriskMark(),
	(new CTextBox('snmp_oid', $this->data['snmp_oid'], $this->data['limited'], 512))
		->setWidth(ZBX_TEXTAREA_STANDARD_WIDTH)
		->setAttribute('placeholder', '[IF-MIB::]ifInOctets.1')
		->setAriaRequired(),
	'row_snmp_oid'
);
$itemFormList->addRow(_('Context name'),
	(new CTextBox('snmpv3_contextname', $this->data['snmpv3_contextname']))->setWidth(ZBX_TEXTAREA_STANDARD_WIDTH),
	'row_snmpv3_contextname'
);
$itemFormList->addRow(
	(new CLabel(_('SNMP community'), 'snmp_community'))->setAsteriskMark(),
	(new CTextBox('snmp_community', $this->data['snmp_community'], false, 64))
		->setWidth(ZBX_TEXTAREA_STANDARD_WIDTH)
		->setAriaRequired(),
	'row_snmp_community'
);
$itemFormList->addRow(_('Security name'),
	(new CTextBox('snmpv3_securityname', $this->data['snmpv3_securityname'], false, 64))
		->setWidth(ZBX_TEXTAREA_STANDARD_WIDTH),
	'row_snmpv3_securityname'
);

// append snmpv3 security level to form list
$securityLevelComboBox = new CComboBox('snmpv3_securitylevel', $this->data['snmpv3_securitylevel'], null, [
	ITEM_SNMPV3_SECURITYLEVEL_NOAUTHNOPRIV => 'noAuthNoPriv',
	ITEM_SNMPV3_SECURITYLEVEL_AUTHNOPRIV => 'authNoPriv',
	ITEM_SNMPV3_SECURITYLEVEL_AUTHPRIV => 'authPriv'
]);
$itemFormList->addRow(_('Security level'), $securityLevelComboBox, 'row_snmpv3_securitylevel');
$itemFormList->addRow((new CLabel(_('Authentication protocol'), 'snmpv3_authprotocol')),
	(new CRadioButtonList('snmpv3_authprotocol', (int) $this->data['snmpv3_authprotocol']))
		->addValue(_('MD5'), ITEM_AUTHPROTOCOL_MD5)
		->addValue(_('SHA'), ITEM_AUTHPROTOCOL_SHA)
		->setModern(true),
	'row_snmpv3_authprotocol'
);
$itemFormList->addRow(_('Authentication passphrase'),
	(new CTextBox('snmpv3_authpassphrase', $this->data['snmpv3_authpassphrase'], false, 64))
		->setWidth(ZBX_TEXTAREA_STANDARD_WIDTH),
	'row_snmpv3_authpassphrase'
);
$itemFormList->addRow((new CLabel(_('Privacy protocol'), 'snmpv3_privprotocol')),
	(new CRadioButtonList('snmpv3_privprotocol', (int) $this->data['snmpv3_privprotocol']))
		->addValue(_('DES'), ITEM_PRIVPROTOCOL_DES)
		->addValue(_('AES'), ITEM_PRIVPROTOCOL_AES)
		->setModern(true),
	'row_snmpv3_privprotocol'
);
$itemFormList->addRow(_('Privacy passphrase'),
	(new CTextBox('snmpv3_privpassphrase', $this->data['snmpv3_privpassphrase'], false, 64))
		->setWidth(ZBX_TEXTAREA_STANDARD_WIDTH),
	'row_snmpv3_privpassphrase'
);
$itemFormList->addRow(_('Port'),
	(new CTextBox('port', $this->data['port'], false, 64))->setWidth(ZBX_TEXTAREA_SMALL_WIDTH), 'row_port'
);
$itemFormList->addRow(
	(new CLabel(_('IPMI sensor'), 'ipmi_sensor'))->setAsteriskMark(),
	(new CTextBox('ipmi_sensor', $this->data['ipmi_sensor'], $this->data['limited'], 128))
		->setWidth(ZBX_TEXTAREA_STANDARD_WIDTH)
		->setAriaRequired(),
	'row_ipmi_sensor'
);

// append authentication method to form list
$authTypeComboBox = new CComboBox('authtype', $this->data['authtype'], null, [
	ITEM_AUTHTYPE_PASSWORD => _('Password'),
	ITEM_AUTHTYPE_PUBLICKEY => _('Public key')
]);
$itemFormList->addRow(_('Authentication method'), $authTypeComboBox, 'row_authtype');
$itemFormList->addRow((new CLabel(_('JMX endpoint'), 'jmx_endpoint'))->setAsteriskMark(),
	(new CTextBox('jmx_endpoint', $data['jmx_endpoint'], false, 255))
		->setWidth(ZBX_TEXTAREA_STANDARD_WIDTH)
		->setAriaRequired(),
	'row_jmx_endpoint'
);
$itemFormList->addRow(_('User name'),
	(new CTextBox('username', $this->data['username'], false, 64))->setWidth(ZBX_TEXTAREA_SMALL_WIDTH),
	'row_username'
);
$itemFormList->addRow(
	(new CLabel(_('Public key file'), 'publickey'))->setAsteriskMark(),
	(new CTextBox('publickey', $this->data['publickey'], false, 64))
		->setWidth(ZBX_TEXTAREA_SMALL_WIDTH)
		->setAriaRequired(),
	'row_publickey'
);
$itemFormList->addRow(
	(new CLabel(_('Private key file'), 'privatekey'))->setAsteriskMark(),
	(new CTextBox('privatekey', $this->data['privatekey'], false, 64))
		->setWidth(ZBX_TEXTAREA_SMALL_WIDTH)
		->setAriaRequired(),
	'row_privatekey'
);
$itemFormList->addRow(_('Password'),
	(new CTextBox('password', $this->data['password'], false, 64))->setWidth(ZBX_TEXTAREA_SMALL_WIDTH),
	'row_password'
);
$itemFormList->addRow(
	(new CLabel(_('Executed script'), 'params_es'))->setAsteriskMark(),
	(new CTextArea('params_es', $this->data['params']))
		->setWidth(ZBX_TEXTAREA_STANDARD_WIDTH)
		->setAriaRequired(),
	'label_executed_script'
);
$itemFormList->addRow(
	(new CLabel(_('SQL query'), 'params_ap'))->setAsteriskMark(),
	(new CTextArea('params_ap', $this->data['params']))
		->setWidth(ZBX_TEXTAREA_STANDARD_WIDTH)
		->setAriaRequired(),
	'label_params'
);

$itemFormList->addRow((new CLabel(_('Update interval'), 'delay'))->setAsteriskMark(),
	(new CTextBox('delay', $data['delay']))
		->setWidth(ZBX_TEXTAREA_SMALL_WIDTH)
		->setAriaRequired(),
	'row_delay'
);

// Append delay_flex to form list.
$delayFlexTable = (new CTable())
	->setId('delayFlexTable')
	->setHeader([_('Type'), _('Interval'), _('Period'), _('Action')])
	->setAttribute('style', 'width: 100%;');

foreach ($data['delay_flex'] as $i => $delay_flex) {
	$type_input = (new CRadioButtonList('delay_flex['.$i.'][type]', (int) $delay_flex['type']))
		->addValue(_('Flexible'), ITEM_DELAY_FLEXIBLE)
		->addValue(_('Scheduling'), ITEM_DELAY_SCHEDULING)
		->setModern(true);

	if ($delay_flex['type'] == ITEM_DELAY_FLEXIBLE) {
		$delay_input = (new CTextBox('delay_flex['.$i.'][delay]', $delay_flex['delay']))
			->setAttribute('placeholder', ZBX_ITEM_FLEXIBLE_DELAY_DEFAULT);
		$period_input = (new CTextBox('delay_flex['.$i.'][period]', $delay_flex['period']))
			->setAttribute('placeholder', ZBX_DEFAULT_INTERVAL);
		$schedule_input = (new CTextBox('delay_flex['.$i.'][schedule]', ''))
			->setAttribute('placeholder', ZBX_ITEM_SCHEDULING_DEFAULT)
			->setAttribute('style', 'display: none;');
	}
	else {
		$delay_input = (new CTextBox('delay_flex['.$i.'][delay]', ''))
			->setAttribute('placeholder', ZBX_ITEM_FLEXIBLE_DELAY_DEFAULT)
			->setAttribute('style', 'display: none;');
		$period_input = (new CTextBox('delay_flex['.$i.'][period]', ''))
			->setAttribute('placeholder', ZBX_DEFAULT_INTERVAL)
			->setAttribute('style', 'display: none;');
		$schedule_input = (new CTextBox('delay_flex['.$i.'][schedule]', $delay_flex['schedule']))
			->setAttribute('placeholder', ZBX_ITEM_SCHEDULING_DEFAULT);
	}

	$button = (new CButton('delay_flex['.$i.'][remove]', _('Remove')))
		->addClass(ZBX_STYLE_BTN_LINK)
		->addClass('element-table-remove');

	$delayFlexTable->addRow([$type_input, [$delay_input, $schedule_input], $period_input, $button], 'form_row');
}

$delayFlexTable->addRow([(new CButton('interval_add', _('Add')))
	->addClass(ZBX_STYLE_BTN_LINK)
	->addClass('element-table-add')
]);

$itemFormList->addRow(_('Custom intervals'),
		(new CDiv($delayFlexTable))
			->addClass(ZBX_STYLE_TABLE_FORMS_SEPARATOR)
			->setAttribute('style', 'min-width: '.ZBX_TEXTAREA_STANDARD_WIDTH.'px;'),
		'row_flex_intervals'
	)
	->addRow((new CLabel(_('Keep lost resources period'), 'lifetime'))->setAsteriskMark(),
		(new CTextBox('lifetime', $data['lifetime']))
			->setWidth(ZBX_TEXTAREA_SMALL_WIDTH)
			->setAriaRequired()
	)
	->addRow(
		new CLabel(_('Enable trapping'), 'allow_traps'),
		(new CCheckBox('allow_traps', HTTPCHECK_ALLOW_TRAPS_ON))
			->setChecked($data['allow_traps'] == HTTPCHECK_ALLOW_TRAPS_ON),
		'allow_traps_row'
	)
	->addRow(_('Allowed hosts'),
		(new CTextBox('trapper_hosts', $this->data['trapper_hosts']))->setWidth(ZBX_TEXTAREA_STANDARD_WIDTH),
		'row_trapper_hosts'
	)
	->addRow(_('Description'),
		(new CTextArea('description', $this->data['description']))->setWidth(ZBX_TEXTAREA_STANDARD_WIDTH)
	)
	->addRow(_('Enabled'),
		(new CCheckBox('status', ITEM_STATUS_ACTIVE))->setChecked($this->data['status'] == ITEM_STATUS_ACTIVE)
	);

/*
 * Condition tab
 */
$conditionFormList = new CFormList();

// type of calculation
$conditionFormList->addRow(_('Type of calculation'),
	[
		new CComboBox('evaltype', $this->data['evaltype'], null, [
			CONDITION_EVAL_TYPE_AND_OR => _('And/Or'),
			CONDITION_EVAL_TYPE_AND => _('And'),
			CONDITION_EVAL_TYPE_OR => _('Or'),
			CONDITION_EVAL_TYPE_EXPRESSION => _('Custom expression')
		]),
		(new CDiv())->addClass(ZBX_STYLE_FORM_INPUT_MARGIN),
		(new CSpan(''))
			->setId('expression'),
		(new CTextBox('formula', $this->data['formula']))
			->setWidth(ZBX_TEXTAREA_STANDARD_WIDTH)
			->setId('formula')
			->setAttribute('placeholder', 'A or (B and C) &hellip;')
	],
	'conditionRow'
);

// macros
$conditionTable = (new CTable())
	->setId('conditions')
	->setAttribute('style', 'width: 100%;')
	->setHeader([_('Label'), _('Macro'), '', _('Regular expression'), _('Action')]);

$conditions = $this->data['conditions'];
if (!$conditions) {
	$conditions = [[
		'macro' => '',
		'operator' => CONDITION_OPERATOR_REGEXP,
		'value' => '',
		'formulaid' => num2letter(0)
	]];
}
else {
	$conditions = CConditionHelper::sortConditionsByFormulaId($conditions);
}

$operators = [
	CONDITION_OPERATOR_REGEXP => _('matches'),
	CONDITION_OPERATOR_NOT_REGEXP => _('does not match')
];

// fields
foreach ($conditions as $i => $condition) {
	// formula id
	$formulaId = [
		new CSpan($condition['formulaid']),
		new CVar('conditions['.$i.'][formulaid]', $condition['formulaid'])
	];

	// macro
	$macro = (new CTextBox('conditions['.$i.'][macro]', $condition['macro'], false, 64))
		->setWidth(ZBX_TEXTAREA_MACRO_WIDTH)
		->addClass(ZBX_STYLE_UPPERCASE)
		->addClass('macro')
		->setAttribute('placeholder', '{#MACRO}')
		->setAttribute('data-formulaid', $condition['formulaid']);

	// value
	$value = (new CTextBox('conditions['.$i.'][value]', $condition['value'], false, 255))
		->setWidth(ZBX_TEXTAREA_MACRO_VALUE_WIDTH)
		->setAttribute('placeholder', _('regular expression'));

	// delete button
	$deleteButtonCell = [
		(new CButton('conditions_'.$i.'_remove', _('Remove')))
			->addClass(ZBX_STYLE_BTN_LINK)
			->addClass('element-table-remove')
	];

	$row = [$formulaId, $macro,
		(new CComboBox('conditions['.$i.'][operator]', $condition['operator'], null, $operators))->addClass('operator'),
		$value,
		(new CCol($deleteButtonCell))->addClass(ZBX_STYLE_NOWRAP)
	];
	$conditionTable->addRow($row, 'form_row');
}

$conditionTable->setFooter(new CCol(
	(new CButton('macro_add', _('Add')))
		->addClass(ZBX_STYLE_BTN_LINK)
		->addClass('element-table-add')
));

$conditionFormList->addRow(_('Filters'),
	(new CDiv($conditionTable))
		->addClass(ZBX_STYLE_TABLE_FORMS_SEPARATOR)
		->setAttribute('style', 'min-width: '.ZBX_TEXTAREA_BIG_WIDTH.'px;')
);

/*
 * LLD Macro tab.
 */
$lld_macro_paths_form_list = new CFormList();

$lld_macro_paths_table = (new CTable())
	->setId('lld_macro_paths')
	->addStyle('width: 100%;')
	->setHeader([_('LLD Macro'), _('JSON Path'), '']);

$lld_macro_paths = $data['lld_macro_paths'];

if (!$lld_macro_paths) {
	$lld_macro_paths = [[
		'lld_macro' => '',
		'path' => ''
	]];
}
elseif (!hasRequest('form_refresh')) {
	CArrayHelper::sort($lld_macro_paths, ['lld_macro']);
}

if (array_key_exists('item', $data)) {
	$templated = ($data['item']['templateid'] != 0);
}
else {
	$templated = false;
}

foreach ($lld_macro_paths as $i => $lld_macro_path) {
	$lld_macro = (new CTextBox('lld_macro_paths['.$i.'][lld_macro]', $lld_macro_path['lld_macro'],
		$templated, DB::getFieldLength('lld_macro_path', 'lld_macro')
	))
		->setWidth(ZBX_TEXTAREA_MACRO_WIDTH)
		->addClass(ZBX_STYLE_UPPERCASE)
		->setAttribute('placeholder', '{#MACRO}');

	$path = (new CTextBox('lld_macro_paths['.$i.'][path]', $lld_macro_path['path'], $templated,
		DB::getFieldLength('lld_macro_path', 'path')
	))
		->setWidth(ZBX_TEXTAREA_MACRO_VALUE_WIDTH)
		->setAttribute('placeholder', _('$.path.to.node'));

	$remove = [
		(new CButton('lld_macro_paths['.$i.'][remove]', _('Remove')))
			->addClass(ZBX_STYLE_BTN_LINK)
			->addClass('element-table-remove')
			->setEnabled(!$templated)
	];

	$lld_macro_paths_table->addRow([$lld_macro, $path, (new CCol($remove))->addClass(ZBX_STYLE_NOWRAP)], 'form_row');
}

$lld_macro_paths_table->setFooter((new CCol(
	(new CButton('lld_macro_add', _('Add')))
		->addClass(ZBX_STYLE_BTN_LINK)
		->addClass('element-table-add')
		->setEnabled(!$templated)
))->setColSpan(3));

$lld_macro_paths_form_list->addRow(_('LLD Macro'),
	(new CDiv($lld_macro_paths_table))
		->addClass(ZBX_STYLE_TABLE_FORMS_SEPARATOR)
		->addStyle('min-width: '.ZBX_TEXTAREA_BIG_WIDTH.'px;')
);

// append tabs to form
$itemTab = (new CTabView())
<<<<<<< HEAD
	->addTab('itemTab', $data['caption'], $itemFormList)
	->addTab('preprocTab', _('Preprocessing'),
		(new CFormList('item_preproc_list'))
			->addRow(_('Preprocessing steps'),
				getItemPreprocessing($itemForm, $data['preprocessing'], $data['limited'],
					CDiscoveryRule::$supported_preprocessing_types
				)
			)
	)
=======
	->addTab('itemTab', $this->data['caption'], $itemFormList)
	->addTab('lldMacroTab', _('LLD Macro'), $lld_macro_paths_form_list)
>>>>>>> a09a104d
	->addTab('macroTab', _('Filters'), $conditionFormList);

if (!hasRequest('form_refresh')) {
	$itemTab->setSelected(0);
}

// append buttons to form
if (!empty($this->data['itemid'])) {
	$buttons = [new CSubmit('clone', _('Clone'))];

	if ($data['host']['status'] != HOST_STATUS_TEMPLATE) {
		$buttons[] = (new CSubmit('check_now', _('Check now')))
			->setEnabled(in_array($data['item']['type'], checkNowAllowedTypes())
					&& $data['item']['status'] == ITEM_STATUS_ACTIVE
					&& $data['host']['status'] == HOST_STATUS_MONITORED
			);
	}

	$buttons[] = (new CButtonDelete(_('Delete discovery rule?'), url_params(['form', 'itemid', 'hostid'])))
		->setEnabled(!$data['limited']);
	$buttons[] = new CButtonCancel(url_param('hostid'));

	$itemTab->setFooter(makeFormFooter(new CSubmit('update', _('Update')), $buttons));
}
else {
	$itemTab->setFooter(makeFormFooter(
		new CSubmit('add', _('Add')),
		[new CButtonCancel(url_param('hostid'))]
	));
}

$itemForm->addItem($itemTab);
$widget->addItem($itemForm);

require_once dirname(__FILE__).'/js/configuration.host.discovery.edit.js.php';

return $widget;<|MERGE_RESOLUTION|>--- conflicted
+++ resolved
@@ -749,7 +749,6 @@
 
 // append tabs to form
 $itemTab = (new CTabView())
-<<<<<<< HEAD
 	->addTab('itemTab', $data['caption'], $itemFormList)
 	->addTab('preprocTab', _('Preprocessing'),
 		(new CFormList('item_preproc_list'))
@@ -759,10 +758,7 @@
 				)
 			)
 	)
-=======
-	->addTab('itemTab', $this->data['caption'], $itemFormList)
 	->addTab('lldMacroTab', _('LLD Macro'), $lld_macro_paths_form_list)
->>>>>>> a09a104d
 	->addTab('macroTab', _('Filters'), $conditionFormList);
 
 if (!hasRequest('form_refresh')) {
