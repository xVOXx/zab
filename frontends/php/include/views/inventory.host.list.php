--- conflicted
+++ resolved
@@ -19,27 +19,7 @@
 **/
 
 
-<<<<<<< HEAD
-$hostInventoryWidget = (new CWidget())->setTitle(_('Host inventory'));
-=======
-/**
- * @var CView $this
- */
-
-$hostInventoryWidget = (new CWidget())
-	->setTitle(_('Host inventory'))
-	->setControls((new CForm('get'))
-		->cleanItems()
-		->setAttribute('aria-label', _('Main filter'))
-		->addItem((new CList())
-			->addItem([
-				new CLabel(_('Group'), 'groupid'),
-				(new CDiv())->addClass(ZBX_STYLE_FORM_INPUT_MARGIN),
-				$this->data['pageFilter']->getGroupsCB()
-			])
-		)
-	);
->>>>>>> 12ed9a92
+$widget = (new CWidget())->setTitle(_('Host inventory'));
 
 // getting inventory fields to make a drop down
 $inventoryFields = getHostInventories(true); // 'true' means list should be ordered by title
@@ -50,7 +30,7 @@
 }
 
 // filter
-$hostInventoryWidget->addItem(
+$widget->addItem(
 	(new CFilter(new CUrl('hostinventories.php')))
 		->setProfile($data['profileIdx'])
 		->setActiveTab($data['active_tab'])
@@ -125,7 +105,6 @@
 	$table->addRow($row);
 }
 
-$table = [$table, $this->data['paging']];
-$hostInventoryWidget->addItem($table);
+$widget->addItem([$table, $this->data['paging']]);
 
-$hostInventoryWidget->show();+$widget->show();