<?php
/*
** Zabbix
** Copyright (C) 2001-2017 Zabbix SIA
**
** This program is free software; you can redistribute it and/or modify
** it under the terms of the GNU General Public License as published by
** the Free Software Foundation; either version 2 of the License, or
** (at your option) any later version.
**
** This program is distributed in the hope that it will be useful,
** but WITHOUT ANY WARRANTY; without even the implied warranty of
** MERCHANTABILITY or FITNESS FOR A PARTICULAR PURPOSE. See the
** GNU General Public License for more details.
**
** You should have received a copy of the GNU General Public License
** along with this program; if not, write to the Free Software
** Foundation, Inc., 51 Franklin Street, Fifth Floor, Boston, MA  02110-1301, USA.
**/


include('include/views/js/administration.users.edit.js.php');

if ($this->data['is_profile']) {
	$userWidget = ($this->data['name'] !== '' || $this->data['surname'] !== '')
		? (new CWidget())->setTitle(_('User profile').NAME_DELIMITER.$this->data['name'].' '.$this->data['surname'])
		: (new CWidget())->setTitle(_('User profile').NAME_DELIMITER.$this->data['alias']);
}
else {
	$userWidget = (new CWidget())->setTitle(_('Users'));
}

// create form
$userForm = (new CForm())
	->setName('userForm')
	->addVar('form', $this->data['form']);

if ($data['userid'] != 0) {
	$userForm->addVar('userid', $data['userid']);
}

/*
 * User tab
 */
$userFormList = new CFormList('userFormList');

if (!$data['is_profile']) {
	$userFormList->addRow(_('Alias'), (new CTextBox('alias', $this->data['alias']))
		->setWidth(ZBX_TEXTAREA_STANDARD_WIDTH)
		->setAttribute('autofocus', 'autofocus')
		->setAttribute('maxlength', DB::getFieldLength('users', 'alias'))
	);
	$userFormList->addRow(_x('Name', 'user first name'),
		(new CTextBox('name', $this->data['name']))
			->setWidth(ZBX_TEXTAREA_STANDARD_WIDTH)
			->setAttribute('maxlength', DB::getFieldLength('users', 'name'))
	);
	$userFormList->addRow(_('Surname'),
		(new CTextBox('surname', $this->data['surname']))
			->setWidth(ZBX_TEXTAREA_STANDARD_WIDTH)
			->setAttribute('maxlength', DB::getFieldLength('users', 'surname'))
	);
}

// append user groups to form list
if (!$this->data['is_profile']) {
	$user_groups = [];

	foreach ($this->data['groups'] as $group) {
		$user_groups[] = CArrayHelper::renameKeys($group, ['usrgrpid' => 'id']);
	}

	$userFormList->addRow(
		_('Groups'),
		(new CMultiSelect([
			'name' => 'user_groups[]',
			'objectName' => 'usersGroups',
			'data' => $user_groups,
			'popup' => [
				'parameters' => [
					'srctbl' => 'usrgrp',
					'dstfrm' => $userForm->getName(),
					'dstfld1' => 'user_groups_',
					'srcfld1' => 'usrgrpid',
					'multiselect' => '1'
				]
			]
		]))->setWidth(ZBX_TEXTAREA_STANDARD_WIDTH)
	);
}

// append password to form list
if ($data['auth_type'] == ZBX_AUTH_INTERNAL) {
	if ($data['userid'] == 0 || isset($this->data['change_password'])) {
		$userFormList->addRow(
			_('Password'),
			(new CPassBox('password1', $this->data['password1']))->setWidth(ZBX_TEXTAREA_SMALL_WIDTH)
		);
		$userFormList->addRow(
			_('Password (once again)'),
			(new CPassBox('password2', $this->data['password2']))->setWidth(ZBX_TEXTAREA_SMALL_WIDTH)
		);

		if (isset($this->data['change_password'])) {
			$userForm->addVar('change_password', $this->data['change_password']);
		}
	}
	else {
		$passwdButton = (new CSimpleButton(_('Change password')))
			->onClick('javascript: submitFormWithParam("'.$userForm->getName().'", "change_password", "1");')
			->addClass(ZBX_STYLE_BTN_GREY);
		if ($this->data['alias'] == ZBX_GUEST_USER) {
			$passwdButton->setAttribute('disabled', 'disabled');
		}

		$userFormList->addRow(_('Password'), $passwdButton);
	}
}
else {
	$userFormList->addRow(_('Password'),
		new CSpan(_s('Unavailable for users with %1$s.', authentication2str($data['auth_type'])))
	);
}

// append languages to form list
$languageComboBox = new CComboBox('lang', $this->data['lang']);

$allLocalesAvailable = true;
foreach (getLocales() as $localeId => $locale) {
	if ($locale['display']) {
		// checking if this locale exists in the system. The only way of doing it is to try and set one
		// trying to set only the LC_MONETARY locale to avoid changing LC_NUMERIC
		$localeExists = (setlocale(LC_MONETARY , zbx_locale_variants($localeId)) || $localeId == 'en_GB');

		$languageComboBox->addItem(
			$localeId,
			$locale['name'],
			($localeId == $this->data['lang']) ? true : null,
			$localeExists
		);

		$allLocalesAvailable &= $localeExists;
	}
}

// restoring original locale
setlocale(LC_MONETARY, zbx_locale_variants(CWebUser::$data['lang']));

$languageError = '';
if (!function_exists('bindtextdomain')) {
	$languageError = 'Translations are unavailable because the PHP gettext module is missing.';
	$languageComboBox->setAttribute('disabled', 'disabled');
}
elseif (!$allLocalesAvailable) {
	$languageError = _('You are not able to choose some of the languages, because locales for them are not installed on the web server.');
}

$userFormList->addRow(
	_('Language'),
	$languageError
		? [$languageComboBox, SPACE, (new CSpan($languageError))->addClass('red')->addClass('wrap')]
		: $languageComboBox
);

// append themes to form list
$themes = array_merge([THEME_DEFAULT => _('System default')], Z::getThemes());
$userFormList->addRow(_('Theme'), new CComboBox('theme', $this->data['theme'], null, $themes));

// append auto-login & auto-logout to form list
$autologoutCheckBox = (new CCheckBox('autologout_visible'))->setChecked($data['autologout_visible']);
if ($data['autologout_visible']) {
	$autologoutTextBox = (new CTextBox('autologout', $data['autologout']))->setWidth(ZBX_TEXTAREA_TINY_WIDTH);
}
else {
	$autologoutTextBox = (new CTextBox('autologout', DB::getDefault('users', 'autologout')))
		->setWidth(ZBX_TEXTAREA_TINY_WIDTH)
		->setAttribute('disabled', 'disabled');
}

if ($this->data['alias'] != ZBX_GUEST_USER) {
	$userFormList->addRow(_('Auto-login'), (new CCheckBox('autologin'))->setChecked($this->data['autologin']));
	$userFormList->addRow(_('Auto-logout'), [
		$autologoutCheckBox,
		(new CDiv())->addClass(ZBX_STYLE_FORM_INPUT_MARGIN),
		$autologoutTextBox
	]);
}

$userFormList
	->addRow(_('Refresh'),
		(new CTextBox('refresh', $data['refresh']))->setWidth(ZBX_TEXTAREA_TINY_WIDTH)
	)
	->addRow(_('Rows per page'),
		(new CNumericBox('rows_per_page', $this->data['rows_per_page'], 6))
			->setWidth(ZBX_TEXTAREA_NUMERIC_STANDARD_WIDTH)
	)
	->addRow(_('URL (after login)'),
		(new CTextBox('url', $this->data['url']))->setWidth(ZBX_TEXTAREA_STANDARD_WIDTH)
	);

/*
 * Media tab
 */
if (uint_in_array(CWebUser::$data['type'], [USER_TYPE_ZABBIX_ADMIN, USER_TYPE_SUPER_ADMIN])) {
	$userMediaFormList = new CFormList('userMediaFormList');
	$userForm->addVar('user_medias', $this->data['user_medias']);

	$mediaTableInfo = (new CTable())
		->setAttribute('style', 'width: 100%;')
		->setHeader([_('Type'), _('Send to'), _('When active'), _('Use if severity'), ('Status'), _('Action')]);

	foreach ($this->data['user_medias'] as $id => $media) {
		if (!isset($media['active']) || !$media['active']) {
			$status = (new CLink(_('Enabled'), '#'))
				->addClass(ZBX_STYLE_LINK_ACTION)
				->addClass(ZBX_STYLE_GREEN)
				->onClick('return create_var("'.$userForm->getName().'","disable_media",'.$id.', true);');
		}
		else {
			$status = (new CLink(_('Disabled'), '#'))
				->addClass(ZBX_STYLE_LINK_ACTION)
				->addClass(ZBX_STYLE_RED)
				->onClick('return create_var("'.$userForm->getName().'","enable_media",'.$id.', true);');
		}

<<<<<<< HEAD
		$media_url = 'popup_media.php'.
			'?dstfrm='.$userForm->getName().
			'&media='.$id.
			'&mediatypeid='.$media['mediatypeid'].
			'&period='.$media['period'].
			'&severity='.$media['severity'].
			'&active='.$media['active'];
=======
		$popup_options = [
			'dstfrm' => $userForm->getName(),
			'media' => $id,
			'mediatypeid' => $media['mediatypeid'],
			'sendto' => urlencode($media['sendto']),
			'period' => $media['period'],
			'severity' => $media['severity'],
			'active' => $media['active']
		];
>>>>>>> 99b6f839

		if ($media['mediatype'] == MEDIA_TYPE_EMAIL) {
			foreach ($media['sendto'] as $email) {
				$media_url .= '&sendto_emails[]='.urlencode($email);
			}
		}
		else {
			$media_url .= '&sendto='.urlencode($media['sendto']);
		}

		$mediaSeverity = [];

		for ($severity = TRIGGER_SEVERITY_NOT_CLASSIFIED; $severity < TRIGGER_SEVERITY_COUNT; $severity++) {
			$severityName = getSeverityName($severity, $this->data['config']);

			$mediaActive = ($media['severity'] & (1 << $severity));

			$mediaSeverity[$severity] = (new CSpan(mb_substr($severityName, 0, 1)))
				->setHint($severityName.' ('.($mediaActive ? _('on') : _('off')).')', '', false)
				->addClass($mediaActive ? ZBX_STYLE_GREEN : ZBX_STYLE_GREY);
		}

		if ($media['mediatype'] == MEDIA_TYPE_EMAIL) {
			$media['sendto'] = implode(', ', $media['sendto']);
			if (strlen($media['sendto']) > 50) {
				$media['sendto'] = (new CSpan(mb_substr($media['sendto'], 0, 50).'...'))->setHint($media['sendto']);
			}
		}

		$mediaTableInfo->addRow(
			(new CRow([
				$media['description'],
				$media['sendto'],
				(new CDiv($media['period']))
					->setAttribute('style', 'max-width: '.ZBX_TEXTAREA_STANDARD_WIDTH.'px;')
					->addClass(ZBX_STYLE_OVERFLOW_ELLIPSIS),
				$mediaSeverity,
				$status,
				(new CCol(
					new CHorList([
						(new CButton(null, _('Edit')))
							->addClass(ZBX_STYLE_BTN_LINK)
<<<<<<< HEAD
							->onClick('return PopUp("'.$media_url.'");'),
=======
							->onClick('return PopUp("popup.media",'.CJs::encodeJson($popup_options).');'),
>>>>>>> 99b6f839
						(new CButton(null, _('Remove')))
							->addClass(ZBX_STYLE_BTN_LINK)
							->onClick('javascript: removeMedia('.$id.');')
					])
				))->addClass(ZBX_STYLE_NOWRAP)
			]))->setId('user_medias_'.$id)
		);
	}

	$userMediaFormList->addRow(_('Media'),
		(new CDiv([
			$mediaTableInfo,
			(new CButton(null, _('Add')))
				->onClick('return PopUp("popup.media",'.
					CJs::encodeJson([
						'dstfrm' => $userForm->getName()
					]).');'
				)
				->addClass(ZBX_STYLE_BTN_LINK),
		]))
			->addClass(ZBX_STYLE_TABLE_FORMS_SEPARATOR)
			->setAttribute('style', 'min-width: '.ZBX_TEXTAREA_BIG_WIDTH.'px;')
	);
}

/*
 * Profile fields
 */
if ($this->data['is_profile']) {
	$zbxSounds = getSounds();

	$userMessagingFormList = new CFormList();
	$userMessagingFormList->addRow(_('Frontend messaging'),
		(new CCheckBox('messages[enabled]'))->setChecked($this->data['messages']['enabled'] == 1)
	);
	$userMessagingFormList->addRow(_('Message timeout'),
		(new CTextBox('messages[timeout]', $this->data['messages']['timeout']))
			->setWidth(ZBX_TEXTAREA_TINY_WIDTH),
		'timeout_row'
	);

	$repeatSound = new CComboBox('messages[sounds.repeat]', $this->data['messages']['sounds.repeat'],
		'if (IE) { submit() }',
		[
			1 => _('Once'),
			10 => '10 '._('Seconds'),
			-1 => _('Message timeout')
		]
	);
	$userMessagingFormList->addRow(_('Play sound'), $repeatSound, 'repeat_row');

	$soundList = new CComboBox('messages[sounds.recovery]', $this->data['messages']['sounds.recovery']);
	foreach ($zbxSounds as $filename => $file) {
		$soundList->addItem($file, $filename);
	}

	$triggersTable = (new CTable())
		->addRow([
			(new CCheckBox('messages[triggers.recovery]'))
				->setLabel(_('Recovery'))
				->setChecked($this->data['messages']['triggers.recovery'] == 1),
			[
				$soundList,
				(new CDiv())->addClass(ZBX_STYLE_FORM_INPUT_MARGIN),
				(new CButton('start', _('Play')))
					->addClass(ZBX_STYLE_BTN_GREY)
					->onClick("javascript: testUserSound('messages_sounds.recovery');"),
				(new CDiv())->addClass(ZBX_STYLE_FORM_INPUT_MARGIN),
				(new CButton('stop', _('Stop')))
					->addClass(ZBX_STYLE_BTN_GREY)
					->onClick('javascript: AudioControl.stop();')
			]
		]);

	$msgVisibility = ['1' => [
		'messages[timeout]',
		'messages[sounds.repeat]',
		'messages[sounds.recovery]',
		'messages[triggers.recovery]',
		'timeout_row',
		'repeat_row',
		'triggers_row'
	]];

	// trigger sounds
	for ($severity = TRIGGER_SEVERITY_NOT_CLASSIFIED; $severity < TRIGGER_SEVERITY_COUNT; $severity++) {
		$soundList = new CComboBox('messages[sounds.'.$severity.']', $this->data['messages']['sounds.'.$severity]);
		foreach ($zbxSounds as $filename => $file) {
			$soundList->addItem($file, $filename);
		}

		$triggersTable->addRow([
			(new CCheckBox('messages[triggers.severities]['.$severity.']'))
				->setLabel(getSeverityName($severity, $this->data['config']))
				->setChecked(isset($this->data['messages']['triggers.severities'][$severity])),
			[
				$soundList,
				(new CDiv())->addClass(ZBX_STYLE_FORM_INPUT_MARGIN),
				(new CButton('start', _('Play')))
					->addClass(ZBX_STYLE_BTN_GREY)
					->onClick( "javascript: testUserSound('messages_sounds.".$severity."');"),
				(new CDiv())->addClass(ZBX_STYLE_FORM_INPUT_MARGIN),
				(new CButton('stop', _('Stop')))
					->addClass(ZBX_STYLE_BTN_GREY)
					->onClick('javascript: AudioControl.stop();')
			]
		]);

		zbx_subarray_push($msgVisibility, 1, 'messages[triggers.severities]['.$severity.']');
		zbx_subarray_push($msgVisibility, 1, 'messages[sounds.'.$severity.']');
	}

	$userMessagingFormList->addRow(_('Trigger severity'), $triggersTable, 'triggers_row');
}

// append form lists to tab
$userTab = new CTabView();
if (!$this->data['form_refresh']) {
	$userTab->setSelected(0);
}
$userTab->addTab('userTab', _('User'), $userFormList);
if (isset($userMediaFormList)) {
	$userTab->addTab('mediaTab', _('Media'), $userMediaFormList);
}

// Permissions tab.
if (!$data['is_profile']) {
	$permissionsFormList = new CFormList('permissionsFormList');

	$userTypeComboBox = new CComboBox('user_type', $data['user_type'], 'submit();', [
		USER_TYPE_ZABBIX_USER => user_type2str(USER_TYPE_ZABBIX_USER),
		USER_TYPE_ZABBIX_ADMIN => user_type2str(USER_TYPE_ZABBIX_ADMIN),
		USER_TYPE_SUPER_ADMIN => user_type2str(USER_TYPE_SUPER_ADMIN)
	]);

	if ($data['userid'] != 0 && bccomp(CWebUser::$data['userid'], $data['userid']) == 0) {
		$userTypeComboBox->setEnabled(false);
		$permissionsFormList->addRow(_('User type'), [$userTypeComboBox, SPACE, new CSpan(_('User can\'t change type for himself'))]);
		$userForm->addVar('user_type', $data['user_type']);
	}
	else {
		$permissionsFormList->addRow(_('User type'), $userTypeComboBox);
	}

	$permissions_table = (new CTable())
		->setAttribute('style', 'width: 100%;')
		->setHeader([_('Host group'), _('Permissions')]);

	if ($data['user_type'] == USER_TYPE_SUPER_ADMIN) {
		$permissions_table->addRow([italic(_('All groups')), permissionText(PERM_READ_WRITE)]);
	}
	else {
		foreach ($data['groups_rights'] as $groupid => $group_rights) {
			if (array_key_exists('grouped', $group_rights) && $group_rights['grouped']) {
				$group_name = ($groupid == 0)
					? italic(_('All groups'))
					: [$group_rights['name'], SPACE, italic('('._('including subgroups').')')];
			}
			else {
				$group_name = $group_rights['name'];
			}
			$permissions_table->addRow([$group_name, permissionText($group_rights['permission'])]);
		}
	}

	$permissionsFormList
		->addRow(_('Permissions'),
			(new CDiv($permissions_table))
				->addClass(ZBX_STYLE_TABLE_FORMS_SEPARATOR)
				->setAttribute('style', 'min-width: '.ZBX_TEXTAREA_BIG_WIDTH.'px;')
		)
		->addInfo(_('Permissions can be assigned for user groups only.'));

	$userTab->addTab('permissionsTab', _('Permissions'), $permissionsFormList);
}

if (isset($userMessagingFormList)) {
	$userTab->addTab('messagingTab', _('Messaging'), $userMessagingFormList);
}

// append buttons to form
if ($data['userid'] != 0) {
	$buttons = [
		new CButtonCancel()
	];

	if (!$this->data['is_profile']) {
		$deleteButton = new CButtonDelete(_('Delete selected user?'), url_param('form').url_param('userid'));
		if (bccomp(CWebUser::$data['userid'], $data['userid']) == 0) {
			$deleteButton->setAttribute('disabled', 'disabled');
		}

		array_unshift($buttons, $deleteButton);
	}

	$userTab->setFooter(makeFormFooter(new CSubmit('update', _('Update')), $buttons));
}
else {
	$userTab->setFooter(makeFormFooter(
		new CSubmit('add', _('Add')),
		[new CButtonCancel()]
	));
}

// append tab to form
$userForm->addItem($userTab);

// append form to widget
$userWidget->addItem($userForm);

return $userWidget;<|MERGE_RESOLUTION|>--- conflicted
+++ resolved
@@ -223,33 +223,22 @@
 				->onClick('return create_var("'.$userForm->getName().'","enable_media",'.$id.', true);');
 		}
 
-<<<<<<< HEAD
-		$media_url = 'popup_media.php'.
-			'?dstfrm='.$userForm->getName().
-			'&media='.$id.
-			'&mediatypeid='.$media['mediatypeid'].
-			'&period='.$media['period'].
-			'&severity='.$media['severity'].
-			'&active='.$media['active'];
-=======
 		$popup_options = [
 			'dstfrm' => $userForm->getName(),
 			'media' => $id,
 			'mediatypeid' => $media['mediatypeid'],
-			'sendto' => urlencode($media['sendto']),
 			'period' => $media['period'],
 			'severity' => $media['severity'],
 			'active' => $media['active']
 		];
->>>>>>> 99b6f839
 
 		if ($media['mediatype'] == MEDIA_TYPE_EMAIL) {
 			foreach ($media['sendto'] as $email) {
-				$media_url .= '&sendto_emails[]='.urlencode($email);
+				$popup_options['sendto_emails'][] = $email;
 			}
 		}
 		else {
-			$media_url .= '&sendto='.urlencode($media['sendto']);
+			$popup_options['sendto'] = $media['sendto'];
 		}
 
 		$mediaSeverity = [];
@@ -284,11 +273,7 @@
 					new CHorList([
 						(new CButton(null, _('Edit')))
 							->addClass(ZBX_STYLE_BTN_LINK)
-<<<<<<< HEAD
-							->onClick('return PopUp("'.$media_url.'");'),
-=======
 							->onClick('return PopUp("popup.media",'.CJs::encodeJson($popup_options).');'),
->>>>>>> 99b6f839
 						(new CButton(null, _('Remove')))
 							->addClass(ZBX_STYLE_BTN_LINK)
 							->onClick('javascript: removeMedia('.$id.');')
