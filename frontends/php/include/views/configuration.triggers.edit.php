<?php
/*
** Zabbix
** Copyright (C) 2001-2017 Zabbix SIA
**
** This program is free software; you can redistribute it and/or modify
** it under the terms of the GNU General Public License as published by
** the Free Software Foundation; either version 2 of the License, or
** (at your option) any later version.
**
** This program is distributed in the hope that it will be useful,
** but WITHOUT ANY WARRANTY; without even the implied warranty of
** MERCHANTABILITY or FITNESS FOR A PARTICULAR PURPOSE. See the
** GNU General Public License for more details.
**
** You should have received a copy of the GNU General Public License
** along with this program; if not, write to the Free Software
** Foundation, Inc., 51 Franklin Street, Fifth Floor, Boston, MA  02110-1301, USA.
**/


require_once dirname(__FILE__).'/js/configuration.triggers.edit.js.php';

$widget = (new CWidget())->setTitle(_('Triggers'));

// append host summary to widget header
if (!empty($data['hostid'])) {
	$widget->addItem(get_header_host_table('triggers', $data['hostid']));
}

// Create form.
$triggersForm = (new CForm())
	->setName('triggersForm')
	->addVar('form', $data['form'])
	->addVar('hostid', $data['hostid'])
	->addVar('expression_constructor', $data['expression_constructor'])
	->addVar('recovery_expression_constructor', $data['recovery_expression_constructor'])
	->addVar('toggle_expression_constructor', '')
	->addVar('toggle_recovery_expression_constructor', '')
	->addVar('remove_expression', '')
	->addVar('remove_recovery_expression', '');

$discovered_trigger = false;

if ($data['triggerid'] !== null) {
	$triggersForm->addVar('triggerid', $data['triggerid']);

	if ($data['flags'] == ZBX_FLAG_DISCOVERY_CREATED) {
		$discovered_trigger = true;
	}
}

$readonly = ($data['limited'] || $discovered_trigger);

if ($readonly) {
	$triggersForm
		->addVar('recovery_mode', $data['recovery_mode'])
		->addVar('type', $data['type'])
		->addVar('correlation_mode', $data['correlation_mode']);

	if ($data['config']['event_ack_enable']) {
		$triggersForm->addVar('manual_close', $data['manual_close']);
	}
}

// Create form list.
$triggersFormList = new CFormList('triggersFormList');
if (!empty($data['templates'])) {
	$triggersFormList->addRow(_('Parent triggers'), $data['templates']);
}

if ($discovered_trigger) {
	$triggersFormList->addRow(_('Discovered by'), new CLink($data['discoveryRule']['name'],
		'trigger_prototypes.php?parent_discoveryid='.$data['discoveryRule']['itemid']
	));
}

$triggersFormList->addRow(_('Name'),
	(new CTextBox('description', $data['description'], $readonly))
		->setWidth(ZBX_TEXTAREA_STANDARD_WIDTH)
		->setAttribute('autofocus', 'autofocus')
);

if ($discovered_trigger) {
	$triggersFormList->addVar('priority', (int) $data['priority']);
	$severity = new CSeverity(['name' => 'priority_names', 'value' => (int) $data['priority']], false);
}
else {
	$severity = new CSeverity(['name' => 'priority', 'value' => (int) $data['priority']]);
}

$triggersFormList->addRow(_('Severity'), $severity);

// Append expression to form list.
if ($data['expression_field_readonly']) {
	$triggersForm->addVar('expression', $data['expression']);
}

if ($data['recovery_expression_field_readonly']) {
	$triggersForm->addVar('recovery_expression', $data['recovery_expression']);
}

$expression_row = [
	(new CTextArea(
		$data['expression_field_name'],
		$data['expression_field_value'],
		['readonly' => $data['expression_field_readonly']]
	))->setWidth(ZBX_TEXTAREA_STANDARD_WIDTH),
	(new CDiv())->addClass(ZBX_STYLE_FORM_INPUT_MARGIN),
	(new CButton('insert', ($data['expression_constructor'] == IM_TREE) ? _('Edit') : _('Add')))
		->addClass(ZBX_STYLE_BTN_GREY)
		->onClick(
			'return PopUp("?action=popup_trexpr&dstfrm='.$triggersForm->getName().
				'&dstfld1='.$data['expression_field_name'].'&srctbl='.$data['expression_field_name'].
				'&srcfld1='.$data['expression_field_name'].
				(($data['groupid'] && $data['hostid'])
					? '&groupid='.$data['groupid'].'&hostid='.$data['hostid']
					: ''
				).
				'&expression="+encodeURIComponent(jQuery(\'[name="'.$data['expression_field_name'].'"]\').val()));'
		)
		->setEnabled(!$readonly)
];

if ($data['expression_constructor'] == IM_TREE) {
	// Append "Insert expression" button.
	$expression_row[] = (new CDiv())->addClass(ZBX_STYLE_FORM_INPUT_MARGIN);
	$expression_row[] = (new CButton('insert_macro', _('Insert expression')))
		->addClass(ZBX_STYLE_BTN_GREY)
		->setMenuPopup(CMenuPopupHelper::getTriggerMacro())
		->setEnabled(!$readonly);
	$expression_row[] = BR();

	if ($data['expression_formula'] === '') {
		// Append "Add" button.
		$expression_row[] = (new CSimpleButton(_('Add')))
			->onClick('javascript: submitFormWithParam("'.$triggersForm->getName().'", "add_expression", "1");')
			->addClass(ZBX_STYLE_BTN_GREY)
			->setEnabled(!$readonly);
	}
	else {
		// Append "And" button.
		$expression_row[] = (new CSimpleButton(_('And')))
			->onClick('javascript: submitFormWithParam("'.$triggersForm->getName().'", "and_expression", "1");')
			->addClass(ZBX_STYLE_BTN_GREY)
			->setEnabled(!$readonly);

		// Append "Or" button.
		$expression_row[] = (new CDiv())->addClass(ZBX_STYLE_FORM_INPUT_MARGIN);
		$expression_row[] = (new CSimpleButton(_('Or')))
			->onClick('javascript: submitFormWithParam("'.$triggersForm->getName().'", "or_expression", "1");')
			->addClass(ZBX_STYLE_BTN_GREY)
			->setEnabled(!$readonly);

		// Append "Replace" button.
		$expression_row[] = (new CDiv())->addClass(ZBX_STYLE_FORM_INPUT_MARGIN);
		$expression_row[] = (new CSimpleButton(_('Replace')))
			->onClick('javascript: submitFormWithParam("'.$triggersForm->getName().'", "replace_expression", "1");')
			->addClass(ZBX_STYLE_BTN_GREY)
			->setEnabled(!$readonly);
	}
}
elseif ($data['expression_constructor'] != IM_FORCED) {
	$input_method_toggle = (new CSimpleButton(_('Expression constructor')))
		->addClass(ZBX_STYLE_BTN_LINK)
		->onClick('javascript: '.
			'document.getElementById("toggle_expression_constructor").value=1;'.
			'document.getElementById("expression_constructor").value='.
				(($data['expression_constructor'] == IM_TREE) ? IM_ESTABLISHED : IM_TREE).';'.
			'document.forms["'.$triggersForm->getName().'"].submit();');
	$expression_row[] = [BR(), $input_method_toggle];
}

$triggersFormList->addRow(_('Expression'), $expression_row, 'expression_row');

// Append expression table to form list.
if ($data['expression_constructor'] == IM_TREE) {
	$expressionTable = (new CTable())
		->setAttribute('style', 'width: 100%;')
		->setId('exp_list')
		->setHeader([
			$readonly ? null : _('Target'),
			_('Expression'),
			$readonly ? null : _('Action'),
			_('Info')
		]);

	$allowed_testing = true;
	if ($data['expression_tree']) {
		foreach ($data['expression_tree'] as $i => $e) {
			$info_icons = [];
			if (isset($e['expression']['levelErrors'])) {
				$allowed_testing = false;
				$errors = [];

				if (is_array($e['expression']['levelErrors'])) {
					foreach ($e['expression']['levelErrors'] as $expVal => $errTxt) {
						if ($errors) {
							$errors[] = BR();
						}
						$errors[] = $expVal.':'.$errTxt;
					}
				}

				$info_icons[] = makeErrorIcon($errors);
			}

			// Templated or discovered trigger.
			if ($readonly) {
				// Make all links inside inactive.
				foreach ($e['list'] as &$obj) {
					if (gettype($obj) === 'object' && get_class($obj) === 'CSpan'
							&& $obj->getAttribute('class') == ZBX_STYLE_LINK_ACTION) {
						$obj->removeAttribute('class');
						$obj->onClick(null);
					}
				}
				unset($obj);
			}

			$expressionTable->addRow(
				new CRow([
					!$readonly
						? (new CCheckBox('expr_target_single', $e['id']))
							->setChecked($i == 0)
							->onClick('check_target(this, '.TRIGGER_EXPRESSION.');')
						: null,
					$e['list'],
					!$readonly
						? (new CCol(
							(new CSimpleButton(_('Remove')))
								->addClass(ZBX_STYLE_BTN_LINK)
								->onClick('javascript:'.
									' if (confirm('.CJs::encodeJson(_('Delete expression?')).')) {'.
										' delete_expression("'.$e['id'] .'", '.TRIGGER_EXPRESSION.');'.
										' document.forms["'.$triggersForm->getName().'"].submit();'.
									' }'
								)
						))->addClass(ZBX_STYLE_NOWRAP)
						: null,
					makeInformationList($info_icons)
				])
			);
		}
	}
	else {
		$allowed_testing = false;
		$data['expression_formula'] = '';
	}

	$testButton = (new CButton('test_expression', _('Test')))
		->onClick('PopUp("?action=popup_testtrexpr&expression="+'.
			'encodeURIComponent(this.form.elements["expression"].value)); return false;'
		)
		->addClass(ZBX_STYLE_BTN_LINK);

	if (!$allowed_testing) {
		$testButton->setEnabled(false);
	}

	if ($data['expression_formula'] === '') {
		$testButton->setEnabled(false);
	}

	$wrapOutline = new CSpan([$data['expression_formula']]);
	$triggersFormList->addRow(null, [
		$wrapOutline,
		BR(),
		BR(),
		(new CDiv([$expressionTable, $testButton]))
			->addClass(ZBX_STYLE_TABLE_FORMS_SEPARATOR)
			->setAttribute('style', 'min-width: '.ZBX_TEXTAREA_BIG_WIDTH.'px;')
	]);

	$input_method_toggle = (new CSimpleButton(_('Close expression constructor')))
		->addClass(ZBX_STYLE_BTN_LINK)
		->onClick('javascript: '.
			'document.getElementById("toggle_expression_constructor").value=1;'.
			'document.getElementById("expression_constructor").value='.IM_ESTABLISHED.';'.
			'document.forms["'.$triggersForm->getName().'"].submit();');
	$triggersFormList->addRow(null, [$input_method_toggle, BR()]);
}

$triggersFormList->addRow(_('OK event generation'),
	(new CRadioButtonList('recovery_mode', (int) $data['recovery_mode']))
		->addValue(_('Expression'), ZBX_RECOVERY_MODE_EXPRESSION)
		->addValue(_('Recovery expression'), ZBX_RECOVERY_MODE_RECOVERY_EXPRESSION)
		->addValue(_('None'), ZBX_RECOVERY_MODE_NONE)
		->setModern(true)
		->setEnabled(!$readonly)
);

$recovery_expression_row = [
	(new CTextArea(
		$data['recovery_expression_field_name'],
		$data['recovery_expression_field_value'],
		['readonly' => $data['recovery_expression_field_readonly']]
	))->setWidth(ZBX_TEXTAREA_STANDARD_WIDTH),
	(new CDiv())->addClass(ZBX_STYLE_FORM_INPUT_MARGIN),
	(new CButton('insert', ($data['recovery_expression_constructor'] == IM_TREE) ? _('Edit') : _('Add')))
		->addClass(ZBX_STYLE_BTN_GREY)
		->onClick(
			'return PopUp("?action=popup_trexpr&dstfrm='.$triggersForm->getName().
				'&dstfld1='.$data['recovery_expression_field_name'].
				'&srctbl='.$data['recovery_expression_field_name'].'&srcfld1='.$data['recovery_expression_field_name'].
				(($data['groupid'] && $data['hostid'])
					? '&groupid='.$data['groupid'].'&hostid='.$data['hostid']
					: ''
				).
				'&expression="+encodeURIComponent(jQuery(\'[name="'.$data['recovery_expression_field_name'].
				'"]\').val()));'
		)
		->setEnabled(!$readonly)
];

if ($data['recovery_expression_constructor'] == IM_TREE) {
	$recovery_expression_row[] = BR();

	if ($data['recovery_expression_formula'] === '') {
		// Append "Add" button.
		$recovery_expression_row[] = (new CSimpleButton(_('Add')))
			->onClick('javascript: submitFormWithParam("'.$triggersForm->getName().'", "add_recovery_expression", "1");')
			->addClass(ZBX_STYLE_BTN_GREY)
			->setEnabled(!$readonly);
	}
	else {
		// Append "And" button.
		$recovery_expression_row[] = (new CSimpleButton(_('And')))
			->onClick('javascript: submitFormWithParam("'.$triggersForm->getName().'", "and_recovery_expression", "1");')
			->addClass(ZBX_STYLE_BTN_GREY)
			->setEnabled(!$readonly);

		// Append "Or" button.
		$recovery_expression_row[] = (new CDiv())->addClass(ZBX_STYLE_FORM_INPUT_MARGIN);
		$recovery_expression_row[] = (new CSimpleButton(_('Or')))
			->onClick('javascript: submitFormWithParam("'.$triggersForm->getName().'", "or_recovery_expression", "1");')
			->addClass(ZBX_STYLE_BTN_GREY)
			->setEnabled(!$readonly);

		// Append "Replace" button.
		$recovery_expression_row[] = (new CDiv())->addClass(ZBX_STYLE_FORM_INPUT_MARGIN);
		$recovery_expression_row[] = (new CSimpleButton(_('Replace')))
			->onClick('javascript: submitFormWithParam("'.$triggersForm->getName().'", "replace_recovery_expression", "1");')
			->addClass(ZBX_STYLE_BTN_GREY)
			->setEnabled(!$readonly);
	}
}
elseif ($data['recovery_expression_constructor'] != IM_FORCED) {
	$input_method_toggle = (new CSimpleButton(_('Expression constructor')))
		->addClass(ZBX_STYLE_BTN_LINK)
		->onClick('javascript: '.
			'document.getElementById("toggle_recovery_expression_constructor").value=1;'.
			'document.getElementById("recovery_expression_constructor").value='.
				(($data['recovery_expression_constructor'] == IM_TREE) ? IM_ESTABLISHED : IM_TREE).';'.
			'document.forms["'.$triggersForm->getName().'"].submit();'
		);
	$recovery_expression_row[] = [BR(), $input_method_toggle];
}

$triggersFormList->addRow(_('Recovery expression'), $recovery_expression_row, null,
	'recovery_expression_constructor_row'
);

// Append expression table to form list.
if ($data['recovery_expression_constructor'] == IM_TREE) {
	$recovery_expression_table = (new CTable())
		->setAttribute('style', 'width: 100%;')
		->setId('exp_list')
		->setHeader([
			$readonly ? null : _('Target'),
			_('Expression'),
			$readonly ? null : _('Action'),
			_('Info')
		]);

	$allowed_testing = true;

	if ($data['recovery_expression_tree']) {
		foreach ($data['recovery_expression_tree'] as $i => $e) {
			$info_icons = [];
			if (isset($e['expression']['levelErrors'])) {
				$allowed_testing = false;
				$errors = [];

				if (is_array($e['expression']['levelErrors'])) {
					foreach ($e['expression']['levelErrors'] as $expVal => $errTxt) {
						if ($errors) {
							$errors[] = BR();
						}
						$errors[] = $expVal.':'.$errTxt;
					}
				}

				$info_icons[] = makeErrorIcon($errors);
			}

			// Templated or discovered trigger.
			if ($readonly) {
				// Make all links inside inactive.
				foreach ($e['list'] as &$obj) {
					if (gettype($obj) === 'object' && get_class($obj) === 'CSpan'
							&& $obj->getAttribute('class') == ZBX_STYLE_LINK_ACTION) {
						$obj->removeAttribute('class');
						$obj->onClick(null);
					}
				}
				unset($obj);
			}

			$recovery_expression_table->addRow(
				new CRow([
					!$readonly
						? (new CCheckBox('recovery_expr_target_single', $e['id']))
							->setChecked($i == 0)
							->onClick('check_target(this, '.TRIGGER_RECOVERY_EXPRESSION.');')
						: null,
					$e['list'],
					!$readonly
						? (new CCol(
							(new CSimpleButton(_('Remove')))
								->addClass(ZBX_STYLE_BTN_LINK)
								->onClick('javascript:'.
									' if (confirm('.CJs::encodeJson(_('Delete expression?')).')) {'.
										' delete_expression("'.$e['id'] .'", '.TRIGGER_RECOVERY_EXPRESSION.');'.
										' document.forms["'.$triggersForm->getName().'"].submit();'.
									' }'
								)
						))->addClass(ZBX_STYLE_NOWRAP)
						: null,
					makeInformationList($info_icons)
				])
			);
		}
	}
	else {
		$allowed_testing = false;
		$data['recovery_expression_formula'] = '';
	}

	$testButton = (new CButton('test_expression', _('Test')))
		->onClick('PopUp("?action=popup_testtrexpr&expression="'.
			'+encodeURIComponent(this.form.elements["recovery_expression"].value)); return false;'
		)
		->addClass(ZBX_STYLE_BTN_LINK);

	if (!$allowed_testing) {
		$testButton->setAttribute('disabled', 'disabled');
	}

	if ($data['recovery_expression_formula'] === '') {
		$testButton->setAttribute('disabled', 'disabled');
	}

	$wrapOutline = new CSpan([$data['recovery_expression_formula']]);
	$triggersFormList->addRow(null, [
		$wrapOutline,
		BR(),
		BR(),
		(new CDiv([$recovery_expression_table, $testButton]))
			->addClass(ZBX_STYLE_TABLE_FORMS_SEPARATOR)
			->setAttribute('style', 'min-width: '.ZBX_TEXTAREA_BIG_WIDTH.'px;')
	], null, 'recovery_expression_constructor_row');

	$input_method_toggle = (new CSimpleButton(_('Close expression constructor')))
		->addClass(ZBX_STYLE_BTN_LINK)
		->onClick('javascript: '.
			'document.getElementById("toggle_recovery_expression_constructor").value=1;'.
			'document.getElementById("recovery_expression_constructor").value='.IM_ESTABLISHED.';'.
			'document.forms["'.$triggersForm->getName().'"].submit();'
		);
	$triggersFormList->addRow(null, [$input_method_toggle, BR()], null, 'recovery_expression_constructor_row');
}

$triggersFormList
	->addRow(_('PROBLEM event generation mode'),
		(new CRadioButtonList('type', (int) $data['type']))
			->addValue(_('Single'), TRIGGER_MULT_EVENT_DISABLED)
			->addValue(_('Multiple'), TRIGGER_MULT_EVENT_ENABLED)
			->setModern(true)
			->setEnabled(!$readonly)
	)
	->addRow(_('OK event closes'),
		(new CRadioButtonList('correlation_mode', (int) $data['correlation_mode']))
			->addValue(_('All problems'), ZBX_TRIGGER_CORRELATION_NONE)
			->addValue(_('All problems if tag values match'), ZBX_TRIGGER_CORRELATION_TAG)
			->setModern(true)
			->setEnabled(!$readonly),
		'correlation_mode_row'
	)
	->addRow(_('Tag for matching'),
		(new CTextBox('correlation_tag', $data['correlation_tag'], $readonly))
			->setWidth(ZBX_TEXTAREA_STANDARD_WIDTH),
		'correlation_tag_row'
	);

// Append tags to form list.
$tags_table = (new CTable())->setId('tbl_tags');

foreach ($data['tags'] as $tag_key => $tag) {
	$tags = [
		(new CTextBox('tags['.$tag_key.'][tag]', $tag['tag'], $discovered_trigger, 255))
			->setWidth(ZBX_TEXTAREA_TAG_WIDTH)
			->setAttribute('placeholder', _('tag')),
		(new CTextBox('tags['.$tag_key.'][value]', $tag['value'], $discovered_trigger, 255))
			->setWidth(ZBX_TEXTAREA_TAG_WIDTH)
			->setAttribute('placeholder', _('value'))
	];

	if (!$discovered_trigger) {
		$tags[] = (new CCol(
			(new CButton('tags['.$tag_key.'][remove]', _('Remove')))
				->addClass(ZBX_STYLE_BTN_LINK)
				->addClass('element-table-remove')
		))->addClass(ZBX_STYLE_NOWRAP);
	}

	$tags_table->addRow($tags, 'form_row');
}

if (!$discovered_trigger) {
	$tags_table->setFooter(new CCol(
		(new CButton('tag_add', _('Add')))
			->addClass(ZBX_STYLE_BTN_LINK)
			->addClass('element-table-add')
	));
}

$triggersFormList->addRow(_('Tags'),
	(new CDiv($tags_table))
		->addClass(ZBX_STYLE_TABLE_FORMS_SEPARATOR)
		->setAttribute('style', 'min-width: '.ZBX_TEXTAREA_STANDARD_WIDTH.'px;')
);

if ($data['config']['event_ack_enable']) {
	$triggersFormList->addRow(_('Allow manual close'),
		(new CCheckBox('manual_close'))
			->setChecked($data['manual_close'] == ZBX_TRIGGER_MANUAL_CLOSE_ALLOWED)
			->setEnabled(!$readonly)
	);
}

// Append status to form list.
if (empty($data['triggerid']) && empty($data['form_refresh'])) {
	$status = true;
}
else {
	$status = ($data['status'] == TRIGGER_STATUS_ENABLED);
}

$triggersFormList
	->addRow(_('URL'), (new CTextBox('url', $data['url'], $discovered_trigger))->setWidth(ZBX_TEXTAREA_STANDARD_WIDTH))
	->addRow(_('Description'),
		(new CTextArea('comments', $data['comments']))
			->setWidth(ZBX_TEXTAREA_STANDARD_WIDTH)
			->setReadonly($discovered_trigger)
	)
	->addRow(_('Enabled'), (new CCheckBox('status'))->setChecked($status));

// Append tabs to form.
$triggersTab = new CTabView();
if (!$data['form_refresh']) {
	$triggersTab->setSelected(0);
}
$triggersTab->addTab('triggersTab', _('Trigger'), $triggersFormList);

/*
 * Dependencies tab
 */
$dependenciesFormList = new CFormList('dependenciesFormList');
$dependenciesTable = (new CTable())
	->setAttribute('style', 'width: 100%;')
	->setHeader([_('Name'), $discovered_trigger ? null : _('Action')]);

foreach ($data['db_dependencies'] as $dependency) {
	$triggersForm->addVar('dependencies[]', $dependency['triggerid'], 'dependencies_'.$dependency['triggerid']);

	$dep_trigger_description = CHtml::encode(
		implode(', ', zbx_objectValues($dependency['hosts'], 'name')).NAME_DELIMITER.$dependency['description']
	);

	$dependenciesTable->addRow(
		(new CRow([
			(new CLink($dep_trigger_description, 'triggers.php?form=update&triggerid='.$dependency['triggerid']))
				->setAttribute('target', '_blank'),
			(new CCol(
				$discovered_trigger
					? null
					: (new CButton('remove', _('Remove')))
						->onClick('javascript: removeDependency("'.$dependency['triggerid'].'");')
						->addClass(ZBX_STYLE_BTN_LINK)
			))->addClass(ZBX_STYLE_NOWRAP)
		]))->setId('dependency_'.$dependency['triggerid'])
	);
}

$dependenciesFormList->addRow(_('Dependencies'),
	(new CDiv([
		$dependenciesTable,
		$discovered_trigger
			? null
			: (new CButton('bnt1', _('Add')))
<<<<<<< HEAD
				->onClick('return PopUp("?action=popup&srctbl=triggers&srcfld1=triggerid&reference=deptrigger'.
					'&multiselect=1&with_triggers=1&noempty=1");'
=======
				->onClick('return PopUp("popup.php?srctbl=triggers&srcfld1=triggerid&reference=deptrigger'.
					'&hostid='.$data['hostid'].'&groupid='.$data['groupid'].'&multiselect=1&with_triggers=1&noempty=1");'
>>>>>>> bc2dc66a
				)
				->addClass(ZBX_STYLE_BTN_LINK)
	]))
		->addClass(ZBX_STYLE_TABLE_FORMS_SEPARATOR)
		->setAttribute('style', 'min-width: '.ZBX_TEXTAREA_BIG_WIDTH.'px;')
);
$triggersTab->addTab('dependenciesTab', _('Dependencies'), $dependenciesFormList);

// Append buttons to form list.
if (!empty($data['triggerid'])) {
	$triggersTab->setFooter(makeFormFooter(
		new CSubmit('update', _('Update')), [
			new CSubmit('clone', _('Clone')),
			(new CButtonDelete(_('Delete trigger?'), url_params(['form', 'hostid', 'triggerid'])))
				->setEnabled(!$data['limited']),
			new CButtonCancel(url_param('hostid'))
		]
	));
}
else {
	$triggersTab->setFooter(makeFormFooter(
		new CSubmit('add', _('Add')),
		[new CButtonCancel(url_param('hostid'))]
	));
}

// Append tabs to form.
$triggersForm->addItem($triggersTab);

$widget->addItem($triggersForm);

return $widget;<|MERGE_RESOLUTION|>--- conflicted
+++ resolved
@@ -599,13 +599,8 @@
 		$discovered_trigger
 			? null
 			: (new CButton('bnt1', _('Add')))
-<<<<<<< HEAD
 				->onClick('return PopUp("?action=popup&srctbl=triggers&srcfld1=triggerid&reference=deptrigger'.
-					'&multiselect=1&with_triggers=1&noempty=1");'
-=======
-				->onClick('return PopUp("popup.php?srctbl=triggers&srcfld1=triggerid&reference=deptrigger'.
 					'&hostid='.$data['hostid'].'&groupid='.$data['groupid'].'&multiselect=1&with_triggers=1&noempty=1");'
->>>>>>> bc2dc66a
 				)
 				->addClass(ZBX_STYLE_BTN_LINK)
 	]))
