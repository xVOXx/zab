<?php
/*
** Zabbix
** Copyright (C) 2001-2015 Zabbix SIA
**
** This program is free software; you can redistribute it and/or modify
** it under the terms of the GNU General Public License as published by
** the Free Software Foundation; either version 2 of the License, or
** (at your option) any later version.
**
** This program is distributed in the hope that it will be useful,
** but WITHOUT ANY WARRANTY; without even the implied warranty of
** MERCHANTABILITY or FITNESS FOR A PARTICULAR PURPOSE. See the
** GNU General Public License for more details.
**
** You should have received a copy of the GNU General Public License
** along with this program; if not, write to the Free Software
** Foundation, Inc., 51 Franklin Street, Fifth Floor, Boston, MA  02110-1301, USA.
**/


require_once dirname(__FILE__).'/js/configuration.triggers.edit.js.php';

$triggersWidget = new CWidget();

// append host summary to widget header
if (!empty($this->data['hostid'])) {
	$triggersWidget->addItem(get_header_host_table('triggers', $this->data['hostid']));
}

$triggersWidget->setTitle(_('Triggers'));

// create form
$triggersForm = new CForm();
$triggersForm->setName('triggersForm');
$triggersForm->addVar('form', $this->data['form']);
$triggersForm->addVar('hostid', $this->data['hostid']);
$triggersForm->addVar('input_method', $this->data['input_method']);
$triggersForm->addVar('toggle_input_method', '');
$triggersForm->addVar('remove_expression', '');

if ($data['triggerid'] !== null) {
	$triggersForm->addVar('triggerid', $this->data['triggerid']);
}

// create form list
$triggersFormList = new CFormList('triggersFormList');
if (!empty($this->data['templates'])) {
	$triggersFormList->addRow(_('Parent triggers'), $this->data['templates']);
}
$nameTextBox = new CTextBox('description', $this->data['description'], ZBX_TEXTBOX_STANDARD_SIZE, $this->data['limited']);
$nameTextBox->setAttribute('autofocus', 'autofocus');
$triggersFormList->addRow(_('Name'), $nameTextBox);

// append expression to form list
$expressionTextBox = new CTextArea(
	$this->data['expression_field_name'],
	$this->data['expression_field_value'],
	[
		'rows' => ZBX_TEXTAREA_STANDARD_ROWS,
		'width' => ZBX_TEXTAREA_STANDARD_WIDTH,
		'readonly' => $this->data['expression_field_readonly']
	]
);
if ($this->data['expression_field_readonly']) {
	$triggersForm->addVar('expression', $this->data['expression']);
}

$addExpressionButton = new CButton(
	'insert',
	($this->data['input_method'] == IM_TREE) ? _('Edit') : _('Add'),
	'return PopUp("popup_trexpr.php?dstfrm='.$triggersForm->getName().
		'&dstfld1='.$this->data['expression_field_name'].'&srctbl=expression&srcfld1=expression'.
		'&expression=" + encodeURIComponent(jQuery(\'[name="'.$this->data['expression_field_name'].'"]\').val()));',
	'button-form top'
);
if ($this->data['limited']) {
	$addExpressionButton->setAttribute('disabled', 'disabled');
}
$expressionRow = [$expressionTextBox, $addExpressionButton];

if ($this->data['input_method'] == IM_TREE) {
	// insert macro button
	$insertMacroButton = new CButton('insert_macro', _('Insert expression'), null, 'button-form top');
	$insertMacroButton->setMenuPopup(CMenuPopupHelper::getTriggerMacro());
	if ($this->data['limited']) {
		$insertMacroButton->setAttribute('disabled', 'disabled');
	}
	$expressionRow[] = $insertMacroButton;

	array_push($expressionRow, BR());
	if (empty($this->data['outline'])) {
		// add button
		$addExpressionButton = new CSubmit('add_expression', _('Add'), null, 'button-form');
		if ($this->data['limited']) {
			$addExpressionButton->setAttribute('disabled', 'disabled');
		}
		array_push($expressionRow, $addExpressionButton);
	}
	else {
		// add button
		$addExpressionButton = new CSubmit('and_expression', _('And'), null, 'button-form');
		if ($this->data['limited']) {
			$addExpressionButton->setAttribute('disabled', 'disabled');
		}
		array_push($expressionRow, $addExpressionButton);

		// or button
		$orExpressionButton = new CSubmit('or_expression', _('Or'), null, 'button-form');
		if ($this->data['limited']) {
			$orExpressionButton->setAttribute('disabled', 'disabled');
		}
		array_push($expressionRow, $orExpressionButton);

		// replace button
		$replaceExpressionButton = new CSubmit('replace_expression', _('Replace'), null, 'button-form');
		if ($this->data['limited']) {
			$replaceExpressionButton->setAttribute('disabled', 'disabled');
		}
		array_push($expressionRow, $replaceExpressionButton);
	}
}
elseif ($this->data['input_method'] != IM_FORCED) {
	$inputMethodToggle = new CSpan(_('Expression constructor'), 'link');
	$inputMethodToggle->setAttribute('onclick', 'javascript: '.
		'document.getElementById("toggle_input_method").value=1;'.
		'document.getElementById("input_method").value='.(($this->data['input_method'] == IM_TREE) ? IM_ESTABLISHED : IM_TREE).';'.
		'document.forms["'.$triggersForm->getName().'"].submit();'
	);
	$expressionRow[] = [BR(), $inputMethodToggle];
}
$triggersFormList->addRow(_('Expression'), $expressionRow);

// append expression table to form list
if ($this->data['input_method'] == IM_TREE) {
	$expressionTable = (new CTable())->
		addClass('formElementTable')->
		setAttribute('style', 'min-width: 500px;')->
		setAttribute('id', 'exp_list');
	$expressionTable->setOddRowClass('even_row');
	$expressionTable->setEvenRowClass('even_row');
	$expressionTable->setHeader([
		$this->data['limited'] ? null : _('Target'),
		_('Expression'),
		_('Error'),
		$this->data['limited'] ? null : _('Action')
	]);

	$allowedTesting = true;
	if (!empty($this->data['eHTMLTree'])) {
		foreach ($this->data['eHTMLTree'] as $i => $e) {
			if (!$this->data['limited']) {
				$deleteUrl = new CSpan(_('Delete'), 'link');
				$deleteUrl->setAttribute('onclick', 'javascript:'.
					' if (confirm('.CJs::encodeJson(_('Delete expression?')).')) {'.
						' delete_expression("'.$e['id'] .'");'.
						' document.forms["'.$triggersForm->getName().'"].submit();'.
					' }'
				);
				$triggerCheckbox = new CCheckBox('expr_target_single', ($i == 0) ? 'yes' : 'no', 'check_target(this);', $e['id']);
			}
			else {
				$triggerCheckbox = null;
			}

<<<<<<< HEAD
			if (empty($this->data['parent_discoveryid'])) {
				if (!isset($e['expression']['levelErrors'])) {
					$errorImg = new CImg('images/general/ok_icon.png', 'expression_no_errors');
					$errorImg->setHint(_('No errors found.'));
				}
				else {
					$allowedTesting = false;
					$errorImg = new CImg('images/general/error2.png', 'expression_errors');
					$errorTexts = [];
					if (is_array($e['expression']['levelErrors'])) {
						foreach ($e['expression']['levelErrors'] as $expVal => $errTxt) {
							if (count($errorTexts) > 0) {
								array_push($errorTexts, BR());
							}
							array_push($errorTexts, $expVal, ':', $errTxt);
=======
			if (!isset($e['expression']['levelErrors'])) {
				$errorImg = new CImg('images/general/ok_icon.png', 'expression_no_errors');
				$errorImg->setHint(_('No errors found.'));
			}
			else {
				$allowedTesting = false;
				$errorImg = new CImg('images/general/error2.png', 'expression_errors');
				$errorTexts = array();

				if (is_array($e['expression']['levelErrors'])) {
					foreach ($e['expression']['levelErrors'] as $expVal => $errTxt) {
						if (count($errorTexts) > 0) {
							array_push($errorTexts, BR());
>>>>>>> c7c21ac2
						}
						array_push($errorTexts, $expVal, ':', $errTxt);
					}
				}
<<<<<<< HEAD
				$errorColumn = (new CCol($errorImg))->addClass('center');
			}
			else {
				$errorColumn = null;
=======

				$errorImg->setHint($errorTexts, 'left');
>>>>>>> c7c21ac2
			}

			$errorColumn = new CCol($errorImg, 'center');

			// templated trigger
			if ($this->data['limited']) {
				// make all links inside inactive
				$listSize = count($e['list']);
				for ($i = 0; $i < $listSize; $i++) {
					if (gettype($e['list'][$i]) == 'object' && get_class($e['list'][$i]) == 'CSpan' && $e['list'][$i]->getAttribute('class') == 'link') {
						$e['list'][$i]->removeAttribute('class');
						$e['list'][$i]->setAttribute('onclick', '');
					}
				}
			}

			$row = new CRow([$triggerCheckbox, $e['list'], $errorColumn, isset($deleteUrl) ? $deleteUrl : null]);
			$expressionTable->addRow($row);
		}
	}
	else {
		$allowedTesting = false;
		$this->data['outline'] = '';
	}

	$testButton = new CButton('test_expression', _('Test'),
		'openWinCentered("tr_testexpr.php?expression=" + encodeURIComponent(this.form.elements["expression"].value),'.
		'"ExpressionTest", 850, 400, "titlebar=no, resizable=yes, scrollbars=yes"); return false;',
		'link_menu'
	);
	if (!$allowedTesting) {
		$testButton->setAttribute('disabled', 'disabled');
	}
	if (empty($this->data['outline'])) {
		$testButton->setAttribute('disabled', 'disabled');
	}

	$wrapOutline = new CSpan([$this->data['outline']]);
	$triggersFormList->addRow(SPACE, [
		$wrapOutline,
		BR(),
		BR(),
		new CDiv([$expressionTable, $testButton], 'objectgroup inlineblock border_dotted ui-corner-all')
	]);

	$inputMethodToggle = new CSpan(_('Close expression constructor'), 'link');
	$inputMethodToggle->setAttribute('onclick', 'javascript: '.
		'document.getElementById("toggle_input_method").value=1;'.
		'document.getElementById("input_method").value='.IM_ESTABLISHED.';'.
		'document.forms["'.$triggersForm->getName().'"].submit();'
	);
	$triggersFormList->addRow(SPACE, [$inputMethodToggle, BR()]);
}

$triggersFormList->addRow(_('Multiple PROBLEM events generation'), new CCheckBox('type', (($this->data['type'] == TRIGGER_MULT_EVENT_ENABLED) ? 'yes' : 'no'), null, 1));
$triggersFormList->addRow(_('Description'), new CTextArea('comments', $this->data['comments']));
$triggersFormList->addRow(_('URL'), new CTextBox('url', $this->data['url'], ZBX_TEXTBOX_STANDARD_SIZE));
$triggersFormList->addRow(_('Severity'), new CSeverity(['name' => 'priority', 'value' => $this->data['priority']]));

// append status to form list
if (empty($this->data['triggerid']) && empty($this->data['form_refresh'])) {
	$status = 'yes';
}
else {
	$status = ($this->data['status'] == 0) ? 'yes' : 'no';
}
$triggersFormList->addRow(_('Enabled'), new CCheckBox('status', $status, null, 1));

// append tabs to form
$triggersTab = new CTabView();
if (!$this->data['form_refresh']) {
	$triggersTab->setSelected(0);
}
$triggersTab->addTab('triggersTab', _('Trigger'), $triggersFormList);

/*
 * Dependencies tab
 */
<<<<<<< HEAD
if (empty($this->data['parent_discoveryid'])) {
	$dependenciesFormList = new CFormList('dependenciesFormList');
	$dependenciesTable = (new CTable(_('No dependencies defined.')))
		->addClass('formElementTable')->
		setAttribute('style', 'min-width: 500px;')->
		setAttribute('id', 'dependenciesTable')->
		setHeader([_('Name'), _('Action')]);

	foreach ($this->data['db_dependencies'] as $dependency) {
		$triggersForm->addVar('dependencies[]', $dependency['triggerid'], 'dependencies_'.$dependency['triggerid']);

		$hostNames = [];
		foreach ($dependency['hosts'] as $host) {
			$hostNames[] = CHtml::encode($host['name']);
			$hostNames[] = ', ';
		}
		array_pop($hostNames);

		if ($dependency['flags'] == ZBX_FLAG_DISCOVERY_NORMAL) {
			$description = new CLink(
				[$hostNames, NAME_DELIMITER, CHtml::encode($dependency['description'])],
				'triggers.php?form=update&hostid='.$dependency['hostid'].'&triggerid='.$dependency['triggerid']
			);
			$description->setAttribute('target', '_blank');
		}
		else {
			$description = [$hostNames, NAME_DELIMITER, $dependency['description']];
		}

		$row = new CRow([$description, new CButton('remove', _('Remove'),
			'javascript: removeDependency("'.$dependency['triggerid'].'");',
			'link_menu'
		)]);

		$row->setAttribute('id', 'dependency_'.$dependency['triggerid']);
		$dependenciesTable->addRow($row);
	}
	$dependenciesFormList->addRow(
		_('Dependencies'),
		new CDiv(
			[
				$dependenciesTable,
				new CButton('bnt1', _('Add'),
					'return PopUp("popup.php?'.
						'srctbl=triggers'.
						'&srcfld1=triggerid'.
						'&reference=deptrigger'.
						'&multiselect=1'.
						'&with_triggers=1");',
					'link_menu'
				)
			],
			'objectgroup inlineblock border_dotted ui-corner-all'
		)
=======
$dependenciesFormList = new CFormList('dependenciesFormList');
$dependenciesTable = new CTable(_('No dependencies defined.'), 'formElementTable');
$dependenciesTable->setAttribute('style', 'min-width: 500px;');
$dependenciesTable->setAttribute('id', 'dependenciesTable');
$dependenciesTable->setHeader(array(_('Name'), _('Action')));

foreach ($this->data['db_dependencies'] as $dependency) {
	$triggersForm->addVar('dependencies[]', $dependency['triggerid'], 'dependencies_'.$dependency['triggerid']);

	$depTriggerDescription = CHtml::encode(
		implode(', ', zbx_objectValues($dependency['hosts'], 'name')).NAME_DELIMITER.$dependency['description']
>>>>>>> c7c21ac2
	);

	if ($dependency['flags'] == ZBX_FLAG_DISCOVERY_NORMAL) {
		$description = new CLink($depTriggerDescription,
			'triggers.php?form=update&triggerid='.$dependency['triggerid']
		);
		$description->setAttribute('target', '_blank');
	}
	else {
		$description = $depTriggerDescription;
	}

	$row = new CRow(array($description, new CButton('remove', _('Remove'),
		'javascript: removeDependency("'.$dependency['triggerid'].'");',
		'link_menu'
	)));

	$row->setAttribute('id', 'dependency_'.$dependency['triggerid']);
	$dependenciesTable->addRow($row);
}

$dependenciesFormList->addRow(
	_('Dependencies'),
	new CDiv(
		array(
			$dependenciesTable,
			new CButton('bnt1', _('Add'),
				'return PopUp("popup.php?srctbl=triggers&srcfld1=triggerid&reference=deptrigger&multiselect=1'.
					'&with_triggers=1&noempty=1");',
				'link_menu'
			)
		),
		'objectgroup inlineblock border_dotted ui-corner-all'
	)
);
$triggersTab->addTab('dependenciesTab', _('Dependencies'), $dependenciesFormList);

// append buttons to form
if (!empty($this->data['triggerid'])) {
<<<<<<< HEAD
	$deleteButton = new CButtonDelete(
		$this->data['parent_discoveryid'] ? _('Delete trigger prototype?') : _('Delete trigger?'),
		url_params(['form', 'groupid', 'hostid', 'triggerid', 'parent_discoveryid'])
=======
	$deleteButton = new CButtonDelete(_('Delete trigger?'),
		url_params(array('form', 'hostid', 'triggerid'))
>>>>>>> c7c21ac2
	);
	if ($this->data['limited']) {
		$deleteButton->setAttribute('disabled', 'disabled');
	}

	$triggersTab->setFooter(makeFormFooter(
		new CSubmit('update', _('Update')),
		[
			new CSubmit('clone', _('Clone')),
			$deleteButton,
<<<<<<< HEAD
			new CButtonCancel(url_params(['groupid', 'hostid', 'parent_discoveryid']))
		]
=======
			new CButtonCancel(url_param('hostid'))
		)
>>>>>>> c7c21ac2
	));
}
else {
	$triggersTab->setFooter(makeFormFooter(
		new CSubmit('add', _('Add')),
<<<<<<< HEAD
		[new CButtonCancel(url_params(['groupid', 'hostid', 'parent_discoveryid']))]
=======
		array(new CButtonCancel(url_param('hostid')))
>>>>>>> c7c21ac2
	));
}

// append tabs to form
$triggersForm->addItem($triggersTab);

$triggersWidget->addItem($triggersForm);

return $triggersWidget;<|MERGE_RESOLUTION|>--- conflicted
+++ resolved
@@ -163,23 +163,6 @@
 				$triggerCheckbox = null;
 			}
 
-<<<<<<< HEAD
-			if (empty($this->data['parent_discoveryid'])) {
-				if (!isset($e['expression']['levelErrors'])) {
-					$errorImg = new CImg('images/general/ok_icon.png', 'expression_no_errors');
-					$errorImg->setHint(_('No errors found.'));
-				}
-				else {
-					$allowedTesting = false;
-					$errorImg = new CImg('images/general/error2.png', 'expression_errors');
-					$errorTexts = [];
-					if (is_array($e['expression']['levelErrors'])) {
-						foreach ($e['expression']['levelErrors'] as $expVal => $errTxt) {
-							if (count($errorTexts) > 0) {
-								array_push($errorTexts, BR());
-							}
-							array_push($errorTexts, $expVal, ':', $errTxt);
-=======
 			if (!isset($e['expression']['levelErrors'])) {
 				$errorImg = new CImg('images/general/ok_icon.png', 'expression_no_errors');
 				$errorImg->setHint(_('No errors found.'));
@@ -187,29 +170,21 @@
 			else {
 				$allowedTesting = false;
 				$errorImg = new CImg('images/general/error2.png', 'expression_errors');
-				$errorTexts = array();
+				$errorTexts = [];
 
 				if (is_array($e['expression']['levelErrors'])) {
 					foreach ($e['expression']['levelErrors'] as $expVal => $errTxt) {
 						if (count($errorTexts) > 0) {
 							array_push($errorTexts, BR());
->>>>>>> c7c21ac2
 						}
 						array_push($errorTexts, $expVal, ':', $errTxt);
 					}
 				}
-<<<<<<< HEAD
-				$errorColumn = (new CCol($errorImg))->addClass('center');
-			}
-			else {
-				$errorColumn = null;
-=======
 
 				$errorImg->setHint($errorTexts, 'left');
->>>>>>> c7c21ac2
-			}
-
-			$errorColumn = new CCol($errorImg, 'center');
+			}
+
+			$errorColumn = (new CCol($errorImg))->addClass('center');
 
 			// templated trigger
 			if ($this->data['limited']) {
@@ -285,74 +260,18 @@
 /*
  * Dependencies tab
  */
-<<<<<<< HEAD
-if (empty($this->data['parent_discoveryid'])) {
-	$dependenciesFormList = new CFormList('dependenciesFormList');
-	$dependenciesTable = (new CTable(_('No dependencies defined.')))
-		->addClass('formElementTable')->
-		setAttribute('style', 'min-width: 500px;')->
-		setAttribute('id', 'dependenciesTable')->
-		setHeader([_('Name'), _('Action')]);
-
-	foreach ($this->data['db_dependencies'] as $dependency) {
-		$triggersForm->addVar('dependencies[]', $dependency['triggerid'], 'dependencies_'.$dependency['triggerid']);
-
-		$hostNames = [];
-		foreach ($dependency['hosts'] as $host) {
-			$hostNames[] = CHtml::encode($host['name']);
-			$hostNames[] = ', ';
-		}
-		array_pop($hostNames);
-
-		if ($dependency['flags'] == ZBX_FLAG_DISCOVERY_NORMAL) {
-			$description = new CLink(
-				[$hostNames, NAME_DELIMITER, CHtml::encode($dependency['description'])],
-				'triggers.php?form=update&hostid='.$dependency['hostid'].'&triggerid='.$dependency['triggerid']
-			);
-			$description->setAttribute('target', '_blank');
-		}
-		else {
-			$description = [$hostNames, NAME_DELIMITER, $dependency['description']];
-		}
-
-		$row = new CRow([$description, new CButton('remove', _('Remove'),
-			'javascript: removeDependency("'.$dependency['triggerid'].'");',
-			'link_menu'
-		)]);
-
-		$row->setAttribute('id', 'dependency_'.$dependency['triggerid']);
-		$dependenciesTable->addRow($row);
-	}
-	$dependenciesFormList->addRow(
-		_('Dependencies'),
-		new CDiv(
-			[
-				$dependenciesTable,
-				new CButton('bnt1', _('Add'),
-					'return PopUp("popup.php?'.
-						'srctbl=triggers'.
-						'&srcfld1=triggerid'.
-						'&reference=deptrigger'.
-						'&multiselect=1'.
-						'&with_triggers=1");',
-					'link_menu'
-				)
-			],
-			'objectgroup inlineblock border_dotted ui-corner-all'
-		)
-=======
 $dependenciesFormList = new CFormList('dependenciesFormList');
-$dependenciesTable = new CTable(_('No dependencies defined.'), 'formElementTable');
-$dependenciesTable->setAttribute('style', 'min-width: 500px;');
-$dependenciesTable->setAttribute('id', 'dependenciesTable');
-$dependenciesTable->setHeader(array(_('Name'), _('Action')));
+$dependenciesTable = (new CTable(_('No dependencies defined.')))->
+	addClass('formElementTable')->
+	setAttribute('style', 'min-width: 500px;')->
+	setAttribute('id', 'dependenciesTable')->
+	setHeader([_('Name'), _('Action')]);
 
 foreach ($this->data['db_dependencies'] as $dependency) {
 	$triggersForm->addVar('dependencies[]', $dependency['triggerid'], 'dependencies_'.$dependency['triggerid']);
 
 	$depTriggerDescription = CHtml::encode(
 		implode(', ', zbx_objectValues($dependency['hosts'], 'name')).NAME_DELIMITER.$dependency['description']
->>>>>>> c7c21ac2
 	);
 
 	if ($dependency['flags'] == ZBX_FLAG_DISCOVERY_NORMAL) {
@@ -365,10 +284,10 @@
 		$description = $depTriggerDescription;
 	}
 
-	$row = new CRow(array($description, new CButton('remove', _('Remove'),
+	$row = new CRow([$description, new CButton('remove', _('Remove'),
 		'javascript: removeDependency("'.$dependency['triggerid'].'");',
 		'link_menu'
-	)));
+	)]);
 
 	$row->setAttribute('id', 'dependency_'.$dependency['triggerid']);
 	$dependenciesTable->addRow($row);
@@ -377,14 +296,14 @@
 $dependenciesFormList->addRow(
 	_('Dependencies'),
 	new CDiv(
-		array(
+		[
 			$dependenciesTable,
 			new CButton('bnt1', _('Add'),
 				'return PopUp("popup.php?srctbl=triggers&srcfld1=triggerid&reference=deptrigger&multiselect=1'.
 					'&with_triggers=1&noempty=1");',
 				'link_menu'
 			)
-		),
+		],
 		'objectgroup inlineblock border_dotted ui-corner-all'
 	)
 );
@@ -392,41 +311,23 @@
 
 // append buttons to form
 if (!empty($this->data['triggerid'])) {
-<<<<<<< HEAD
-	$deleteButton = new CButtonDelete(
-		$this->data['parent_discoveryid'] ? _('Delete trigger prototype?') : _('Delete trigger?'),
-		url_params(['form', 'groupid', 'hostid', 'triggerid', 'parent_discoveryid'])
-=======
-	$deleteButton = new CButtonDelete(_('Delete trigger?'),
-		url_params(array('form', 'hostid', 'triggerid'))
->>>>>>> c7c21ac2
-	);
+	$deleteButton = new CButtonDelete(_('Delete trigger?'), url_params(['form', 'hostid', 'triggerid']));
 	if ($this->data['limited']) {
 		$deleteButton->setAttribute('disabled', 'disabled');
 	}
 
 	$triggersTab->setFooter(makeFormFooter(
-		new CSubmit('update', _('Update')),
-		[
+		new CSubmit('update', _('Update')), [
 			new CSubmit('clone', _('Clone')),
 			$deleteButton,
-<<<<<<< HEAD
-			new CButtonCancel(url_params(['groupid', 'hostid', 'parent_discoveryid']))
+			new CButtonCancel(url_param('hostid'))
 		]
-=======
-			new CButtonCancel(url_param('hostid'))
-		)
->>>>>>> c7c21ac2
 	));
 }
 else {
 	$triggersTab->setFooter(makeFormFooter(
 		new CSubmit('add', _('Add')),
-<<<<<<< HEAD
-		[new CButtonCancel(url_params(['groupid', 'hostid', 'parent_discoveryid']))]
-=======
-		array(new CButtonCancel(url_param('hostid')))
->>>>>>> c7c21ac2
+		[new CButtonCancel(url_param('hostid'))]
 	));
 }
 
