--- conflicted
+++ resolved
@@ -76,37 +76,18 @@
 	unset($actions[HISTORY_LATEST]);
 }
 
-<<<<<<< HEAD
-$action_list = new CList();
-
-$view_type = [
-	new CLabel(_('View as')),
-	(new CDiv())->addClass(ZBX_STYLE_FORM_INPUT_MARGIN),
-	(new CComboBox('action', $data['action'], 'submit()', $actions))->setEnabled($data['items']),
-];
-
-if ($data['action'] !== HISTORY_GRAPH && $data['action'] !== HISTORY_BATCH_GRAPH) {
-	$view_type[] = (new CDiv())->addClass(ZBX_STYLE_FORM_INPUT_MARGIN);
-	$view_type[] = (new CSubmit('plaintext', _('As plain text')))->setEnabled($data['items']);
-}
-
-$action_list->addItem($view_type);
-
-if ($data['action'] == HISTORY_GRAPH && count($data['items']) == 1) {
-=======
 $action_list = (new CList())
 	->addItem([
 		new CLabel(_('View as')),
 		(new CDiv())->addClass(ZBX_STYLE_FORM_INPUT_MARGIN),
-		new CComboBox('action', $this->data['action'], 'submit()', $actions),
+		(new CComboBox('action', $data['action'], 'submit()', $actions))->setEnabled((bool) $data['items']),
 	]);
 
 if ($data['action'] !== HISTORY_GRAPH && $data['action'] !== HISTORY_BATCH_GRAPH) {
-	$action_list->addItem(new CSubmit('plaintext', _('As plain text')));
-}
-
-if ($this->data['action'] == HISTORY_GRAPH && count($data['items']) == 1) {
->>>>>>> 24f9c3f3
+	$action_list->addItem((new CSubmit('plaintext', _('As plain text')))->setEnabled((bool) $data['items']));
+}
+
+if ($data['action'] == HISTORY_GRAPH && count($data['items']) == 1) {
 	$action_list->addItem(get_icon('favourite', [
 		'fav' => 'web.favorite.graphids',
 		'elid' => $item['itemid'],
