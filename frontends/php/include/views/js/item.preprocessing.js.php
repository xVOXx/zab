--- conflicted
+++ resolved
@@ -29,15 +29,15 @@
 		(new CDiv([
 			new CLabel(_('Custom on fail')),
 			(new CRadioButtonList('preprocessing[#{rowNum}][error_handler]', ZBX_PREPROC_FAIL_DISCARD_VALUE))
-				->addValue(_('Discard value'), ZBX_PREPROC_FAIL_DISCARD_VALUE)
-				->addValue(_('Set value to'), ZBX_PREPROC_FAIL_SET_VALUE)
-				->addValue(_('Set error to'), ZBX_PREPROC_FAIL_SET_ERROR)
-				->setModern(true)
+						->addValue(_('Discard value'), ZBX_PREPROC_FAIL_DISCARD_VALUE)
+						->addValue(_('Set value to'), ZBX_PREPROC_FAIL_SET_VALUE)
+						->addValue(_('Set error to'), ZBX_PREPROC_FAIL_SET_ERROR)
+						->setModern(true)
 				->setEnabled(false),
-			(new CTextBox('preprocessing[#{rowNum}][error_handler_params]'))
-				->setEnabled(false)
-				->addStyle('display: none;')
-		]))
+					(new CTextBox('preprocessing[#{rowNum}][error_handler_params]'))
+						->setEnabled(false)
+						->addStyle('display: none;')
+			]))
 			->addClass('on-fail-options')
 			->addStyle('display: none;')
 	]))
@@ -135,10 +135,27 @@
 
 				case '<?= ZBX_PREPROC_SCRIPT ?>':
 					return $(preproc_param_multiline_tmpl.evaluate({rowNum: index})).multilineInput({
-						title: '<?= _('JavaScript') ?>',
-						placeholder: '<?= _('script') ?>',
-						maxlength: <?= $data['preprocessing_script_maxlength'] ?>
+						title: '<?= CJs::encodeJson(_('JavaScript')) ?>',
+						placeholder: '<?= CJs::encodeJson(_('script')) ?>',
+						maxlength: <?= (int) $data['preprocessing_script_maxlength'] ?>
 					});
+
+				case '<?= ZBX_PREPROC_PROMETHEUS_PATTERN ?>':
+					return $(preproc_param_double_tmpl.evaluate({
+						rowNum: index,
+						placeholder_0: <?= CJs::encodeJson(
+							_('<metric name>{<label name>="<label value>", ...} == <value>')
+						) ?>,
+						placeholder_1: <?= CJs::encodeJson(_('<label name>')) ?>
+					}));
+
+				case '<?= ZBX_PREPROC_PROMETHEUS_TO_JSON ?>':
+					return $(preproc_param_single_tmpl.evaluate({
+						rowNum: index,
+						placeholder: <?= CJs::encodeJson(
+							_('<metric name>{<label name>="<label value>", ...} == <value>')
+						) ?>
+					}));
 
 				default:
 					return '';
@@ -202,94 +219,7 @@
 					type = $(this).val(),
 					$on_fail = $row.find('[name*="on_fail"]');
 
-<<<<<<< HEAD
-					case '<?= ZBX_PREPROC_REGSUB ?>':
-					case '<?= ZBX_PREPROC_ERROR_FIELD_REGEX ?>':
-						$(params[0])
-							.attr('placeholder', <?= CJs::encodeJson(_('pattern')) ?>)
-							.show();
-						$(params[1])
-							.attr('placeholder', <?= CJs::encodeJson(_('output')) ?>)
-							.show();
-						break;
-
-					case '<?= ZBX_PREPROC_VALIDATE_RANGE ?>':
-						$(params[0])
-							.attr('placeholder', <?= CJs::encodeJson(_('min')) ?>)
-							.show();
-						$(params[1])
-							.attr('placeholder', <?= CJs::encodeJson(_('max')) ?>)
-							.show();
-						break;
-
-					case '<?= ZBX_PREPROC_VALIDATE_REGEX ?>':
-					case '<?= ZBX_PREPROC_VALIDATE_NOT_REGEX ?>':
-						$(params[0])
-							.attr('placeholder', <?= CJs::encodeJson(_('pattern')) ?>)
-							.show();
-						break;
-
-					case '<?= ZBX_PREPROC_THROTTLE_TIMED_VALUE ?>':
-						$(params[0])
-							.attr('placeholder', <?= CJs::encodeJson(_('seconds')) ?>)
-							.show();
-						break;
-
-					case '<?= ZBX_PREPROC_SCRIPT ?>':
-						$(params[0])
-							.attr('placeholder', <?= CJs::encodeJson(_('script')) ?>)
-							.attr('maxlength', <?= $data['preprocessing_script_maxlength'] ?>)
-							.attr('title', <?= CJs::encodeJson(_('Click to view or edit code')) ?>)
-							.addClass('open-modal-code-editor editable')
-							.show()
-							.after($('<input>').attr({
-								'type': 'hidden',
-								'id': $(params[0]).attr('id'),
-								'name': $(params[0]).attr('name')
-							}))
-							.codeEditor()
-							.parent()
-								.removeClass()
-								.addClass('<?= ZBX_STYLE_COLUMN_40 ?>')
-								.next()
-									.hide();
-						break;
-
-					case '<?= ZBX_PREPROC_PROMETHEUS_PATTERN ?>':
-						$(params[0])
-							.attr('placeholder', <?= CJs::encodeJson(
-								_('<metric name>{<label name>="<label value>", ...} == <value>')
-							) ?>)
-							.show();
-						$(params[1])
-							.attr('placeholder', <?= CJs::encodeJson(_('<label name>')) ?>)
-							.show();
-						break;
-
-					case '<?= ZBX_PREPROC_PROMETHEUS_TO_JSON ?>':
-						$(params[0])
-							.attr('placeholder', <?= CJs::encodeJson(
-								_('<metric name>{<label name>="<label value>", ...} == <value>')
-							) ?>)
-							.show();
-						$(params[1]).hide();
-						break;
-				}
-
-				if (type != '<?= ZBX_PREPROC_SCRIPT ?>' && row.find('.open-modal-code-editor')) {
-					$(params[0])
-						.codeEditor('destroy')
-						.removeClass()
-						.prop('maxlength', 255)
-						.parent()
-							.removeClass()
-							.addClass('<?= ZBX_STYLE_COLUMN_20 ?>')
-							.next()
-								.show();
-				}
-=======
 				$('.step-parameters', $row).html(makeParameterInput($row.data('step'), type));
->>>>>>> 42123bcd
 
 				// Disable "Custom on fail" for some of the preprocessing types.
 				switch (type) {
