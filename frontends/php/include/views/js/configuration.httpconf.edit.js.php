<script type="text/javascript">
	function removeStep(obj) {
		var step = obj.getAttribute('remove_step'),
			table = jQuery('#httpStepTable');

		jQuery('#steps_' + step).remove();
		jQuery('#steps_' + step + '_httpstepid').remove();
		jQuery('#steps_' + step + '_httptestid').remove();
		jQuery('#steps_' + step + '_name').remove();
		jQuery('#steps_' + step + '_no').remove();
		jQuery('#steps_' + step + '_url').remove();
		jQuery('#steps_' + step + '_timeout').remove();
		jQuery('#steps_' + step + '_posts').remove();
		jQuery('#steps_' + step + '_variables').remove();
		jQuery('#steps_' + step + '_required').remove();
		jQuery('#steps_' + step + '_status_codes').remove();

		if (table.find('tr.sortable').length <= 1) {
			table.sortable('disable');
		}

		recalculateSortOrder();
	}

	function recalculateSortOrder() {
		var i = 0;
		jQuery('#httpStepTable').find('tr.sortable .rowNum').each(function() {
			var step = (i == 0) ? '0' : i;

			// rewrite ids to temp
			jQuery('#remove_' + step).attr('id', 'tmp_remove_' + step);
			jQuery('#name_' + step).attr('id', 'tmp_name_' + step);
			jQuery('#steps_' + step).attr('id', 'tmp_steps_' + step);
			jQuery('#steps_' + step + '_httpstepid').attr('id', 'tmp_steps_' + step + '_httpstepid');
			jQuery('#steps_' + step + '_httptestid').attr('id', 'tmp_steps_' + step + '_httptestid');
			jQuery('#steps_' + step + '_name').attr('id', 'tmp_steps_' + step + '_name');
			jQuery('#steps_' + step + '_no').attr('id', 'tmp_steps_' + step + '_no');
			jQuery('#steps_' + step + '_url').attr('id', 'tmp_steps_' + step + '_url');
			jQuery('#steps_' + step + '_timeout').attr('id', 'tmp_steps_' + step + '_timeout');
			jQuery('#steps_' + step + '_posts').attr('id', 'tmp_steps_' + step + '_posts');
			jQuery('#steps_' + step + '_variables').attr('id', 'tmp_steps_' + step + '_variables');
			jQuery('#steps_' + step + '_required').attr('id', 'tmp_steps_' + step + '_required');
			jQuery('#steps_' + step + '_status_codes').attr('id', 'tmp_steps_' + step + '_status_codes');
			jQuery('#current_step_' + step).attr('id', 'tmp_current_step_' + step);

			// set order number
			jQuery(this).attr('new_step', i);
			jQuery(this).text((i + 1) + ':');
			i++;
		});

		// rewrite ids in new order
		for (var n = 0; n < i; n++) {
			var currStep = jQuery('#tmp_current_step_' + n),
				newStep = currStep.attr('new_step');

			jQuery('#tmp_remove_' + n).attr('id', 'remove_' + newStep);
			jQuery('#tmp_name_' + n).attr('id', 'name_' + newStep);
			jQuery('#tmp_steps_' + n).attr('id', 'steps_' + newStep);
			jQuery('#tmp_steps_' + n + '_httpstepid').attr('id', 'steps_' + newStep + '_httpstepid');
			jQuery('#tmp_steps_' + n + '_httptestid').attr('id', 'steps_' + newStep + '_httptestid');
			jQuery('#tmp_steps_' + n + '_name').attr('id', 'steps_' + newStep + '_name');
			jQuery('#tmp_steps_' + n + '_no').attr('id', 'steps_' + newStep + '_no');
			jQuery('#tmp_steps_' + n + '_url').attr('id', 'steps_' + newStep + '_url');
			jQuery('#tmp_steps_' + n + '_timeout').attr('id', 'steps_' + newStep + '_timeout');
			jQuery('#tmp_steps_' + n + '_posts').attr('id', 'steps_' + newStep + '_posts');
			jQuery('#tmp_steps_' + n + '_variables').attr('id', 'steps_' + newStep + '_variables');
			jQuery('#tmp_steps_' + n + '_required').attr('id', 'steps_' + newStep + '_required');
			jQuery('#tmp_steps_' + n + '_status_codes').attr('id', 'steps_' + newStep + '_status_codes');

			jQuery('#remove_' + newStep).attr('remove_step', newStep);
			jQuery('#name_' + newStep).attr('name_step', newStep);
			jQuery('#steps_' + newStep + '_httpstepid').attr('name', 'steps[' + newStep + '][httpstepid]');
			jQuery('#steps_' + newStep + '_httptestid').attr('name', 'steps[' + newStep + '][httptestid]');
			jQuery('#steps_' + newStep + '_name').attr('name', 'steps[' + newStep + '][name]');
			jQuery('#steps_' + newStep + '_no')
					.attr('name', 'steps[' + newStep + '][no]')
					.val(parseInt(newStep) + 1);
			jQuery('#steps_' + newStep + '_url').attr('name', 'steps[' + newStep + '][url]');
			jQuery('#steps_' + newStep + '_timeout').attr('name', 'steps[' + newStep + '][timeout]');
			jQuery('#steps_' + newStep + '_posts').attr('name', 'steps[' + newStep + '][posts]');
			jQuery('#steps_' + newStep + '_variables').attr('name', 'steps[' + newStep + '][variables]');
			jQuery('#steps_' + newStep + '_required').attr('name', 'steps[' + newStep + '][required]');
			jQuery('#steps_' + newStep + '_status_codes').attr('name', 'steps[' + newStep + '][status_codes]');

			// set new step order position
			currStep.attr('id', 'current_step_' + newStep);
		}
	}

	jQuery(function($) {
		'use strict';

		$('#httpStepTable').sortable({
			disabled: ($('#httpStepTable').find('tr.sortable').length <= 1),
			items: 'tbody tr.sortable',
			axis: 'y',
			cursor: 'move',
			containment: 'parent',
			handle: 'span.ui-icon-arrowthick-2-n-s',
			tolerance: 'pointer',
			opacity: 0.6,
			update: recalculateSortOrder,
			start: function(e, ui) {
				$(ui.placeholder).height($(ui.helper).height());
			}
		});

		// http step add pop up
		<?php if (!$this->data['templated']) : ?>
			$('#add_step').click(function() {
				var form = $(this).parents('form');

				// append existing step names
				var stepNames = '';
				form.find('input[name^=steps]').filter('input[name*=name]').each(function(i, stepName) {
					stepNames += '&steps_names[]=' + $(stepName).val();
				});

<<<<<<< HEAD
				return PopUp('popup_httpstep.php?dstfrm=httpForm' + stepNames, 600, 510);
			})
=======
				return PopUp('popup_httpstep.php?dstfrm=httpForm' + stepNames, 600, 410);
			});
>>>>>>> 6c997753
		<?php endif ?>

		// http step edit pop up
		<?php foreach ($this->data['steps'] as $i => $step): ?>
			$('#name_<?php echo $i; ?>').click(function() {
				// append existing step names
				var stepNames = '';
				var form = $(this).parents('form');
				form.find('input[name^=steps]').filter('input[name*=name]').each(function(i, stepName) {
					stepNames += '&steps_names[]=' + $(stepName).val();
				});

<<<<<<< HEAD
				return PopUp('popup_httpstep.php?dstfrm=httpForm&templated=<?php echo $this->data['templated'] ?>'
					+ '&list_name=steps&stepid=' + jQuery(this).attr("name_step")
					+ '<?php echo url_param($step['name'], false, 'name') ?>'
					+ '<?php echo url_param($step['url'], false, 'url') ?>'
					+ '<?php echo url_param($step['posts'], false, 'posts') ?>'
					+ '<?php echo url_param($step['variables'], false, 'variables') ?>'
					+ '<?php echo url_param($step['required'], false, 'required') ?>'
					+ '<?php echo url_param($step['status_codes'], false, 'status_codes') ?>'
					+ '<?php echo url_param($step['name'], false, 'old_name') ?>'
					+ stepNames, 600, 510);
=======
				return PopUp('popup_httpstep.php?dstfrm=httpForm&templated=<?php echo $this->data['templated']; ?>'
					+ '&list_name=steps&stepid=' + jQuery(this).attr('name_step')
					+ '<?php echo url_param($step['name'], false, 'name'); ?>'
					+ '<?php echo url_param($step['url'], false, 'url'); ?>'
					+ '<?php echo url_param($step['posts'], false, 'posts'); ?>'
					+ '<?php echo url_param($step['timeout'], false, 'timeout'); ?>'
					+ '<?php echo url_param($step['required'], false, 'required'); ?>'
					+ '<?php echo url_param($step['status_codes'], false, 'status_codes'); ?>'
					+ '<?php echo url_param($step['name'], false, 'old_name'); ?>'
					+ stepNames, 600, 410);
>>>>>>> 6c997753
			});
		<?php endforeach ?>
	});
</script><|MERGE_RESOLUTION|>--- conflicted
+++ resolved
@@ -117,13 +117,8 @@
 					stepNames += '&steps_names[]=' + $(stepName).val();
 				});
 
-<<<<<<< HEAD
 				return PopUp('popup_httpstep.php?dstfrm=httpForm' + stepNames, 600, 510);
-			})
-=======
-				return PopUp('popup_httpstep.php?dstfrm=httpForm' + stepNames, 600, 410);
 			});
->>>>>>> 6c997753
 		<?php endif ?>
 
 		// http step edit pop up
@@ -136,18 +131,6 @@
 					stepNames += '&steps_names[]=' + $(stepName).val();
 				});
 
-<<<<<<< HEAD
-				return PopUp('popup_httpstep.php?dstfrm=httpForm&templated=<?php echo $this->data['templated'] ?>'
-					+ '&list_name=steps&stepid=' + jQuery(this).attr("name_step")
-					+ '<?php echo url_param($step['name'], false, 'name') ?>'
-					+ '<?php echo url_param($step['url'], false, 'url') ?>'
-					+ '<?php echo url_param($step['posts'], false, 'posts') ?>'
-					+ '<?php echo url_param($step['variables'], false, 'variables') ?>'
-					+ '<?php echo url_param($step['required'], false, 'required') ?>'
-					+ '<?php echo url_param($step['status_codes'], false, 'status_codes') ?>'
-					+ '<?php echo url_param($step['name'], false, 'old_name') ?>'
-					+ stepNames, 600, 510);
-=======
 				return PopUp('popup_httpstep.php?dstfrm=httpForm&templated=<?php echo $this->data['templated']; ?>'
 					+ '&list_name=steps&stepid=' + jQuery(this).attr('name_step')
 					+ '<?php echo url_param($step['name'], false, 'name'); ?>'
@@ -157,8 +140,7 @@
 					+ '<?php echo url_param($step['required'], false, 'required'); ?>'
 					+ '<?php echo url_param($step['status_codes'], false, 'status_codes'); ?>'
 					+ '<?php echo url_param($step['name'], false, 'old_name'); ?>'
-					+ stepNames, 600, 410);
->>>>>>> 6c997753
+					+ stepNames, 600, 510);
 			});
 		<?php endforeach ?>
 	});
